subroutine initInputguessConfinement(iproc, nproc, at, lzd, orbs, collcom_reference, &
           Glr, input, hx, hy, hz, lin, tmbig, tmbgauss, rxyz, nscatterarr)
  ! Input wavefunctions are found by a diagonalization in a minimal basis set
  ! Each processors write its initial wavefunctions into the wavefunction file
  ! The files are then read by readwave
  use module_base
  use module_types
  use module_interfaces, exceptThisOne => initInputguessConfinement
  implicit none

  ! Calling arguments
  integer,intent(in):: iproc,nproc
  real(gp), intent(in) :: hx, hy, hz
  type(atoms_data),intent(inout) :: at
  type(local_zone_descriptors),intent(in):: lzd
  type(orbitals_data),intent(in):: orbs
  type(collective_comms),intent(in):: collcom_reference
  type(locreg_descriptors),intent(in) :: Glr
  type(input_variables)::input
  type(linearInputParameters),intent(inout):: lin
  type(DFT_wavefunction),intent(out):: tmbig, tmbgauss
  integer,dimension(0:nproc-1,4),intent(in):: nscatterarr !n3d,n3p,i3s+i3xcsh-1,i3xcsh
  real(gp),dimension(3,at%nat),intent(in):: rxyz

  ! Local variables
  character(len=*), parameter :: subname='initInputguessConfinement'
  real(gp), dimension(:),allocatable:: locrad
  real(gp),dimension(:,:),allocatable:: locregCenter
  integer,dimension(:),allocatable:: norbsPerAt, norbsPerLocreg
  integer, parameter :: nmax=6,lmax=3,noccmax=2,nelecmax=32
  integer:: ist, iadd, ii, jj, norbtot, istat, iall, iat, nspin_ig, norbat, ityp, ilr, iorb, ndim
 


  ! Nullify the local zone descriptors.
  call nullify_local_zone_descriptors(tmbig%lzd)
  call nullify_local_zone_descriptors(tmbgauss%lzd)
  call nullify_orbitals_data(tmbig%orbs)
  call nullify_orbitals_data(tmbgauss%orbs)
  call nullify_matrixDescriptors(tmbig%mad)
  call nullify_overlapParameters(tmbig%op)
  call nullify_p2pComms(tmbig%comon)

  ! Allocate some arrays we need for the input guess.
  !!allocate(locrad(at%nat+ndebug),stat=istat)
  !!call memocc(istat,locrad,'locrad',subname)
  allocate(norbsPerAt(at%nat), stat=istat)
  call memocc(istat, norbsPerAt, 'norbsPerAt', subname)

  tmbig%lzd%hgrids(:)=lzd%hgrids(:)
  tmbgauss%lzd%hgrids(:)=lzd%hgrids(:)

  ! Number of localization regions
  !!tmbig%lzd%nlr=at%nat
  !!tmbgauss%lzd%nlr=at%nat

  ! Spin for inputguess orbitals.
  if (input%nspin == 4) then
     nspin_ig=1
  else
     nspin_ig=input%nspin
  end if

  ! Determine how many atomic orbitals we have. Maybe we have to increase this number to more than
  ! its 'natural' value.
  norbat=0
  ist=0
  norbtot=0
  do iat=1,at%nat
      ii=lin%norbsPerType(at%iatype(iat))
      iadd=0
      do 
          ! Count the number of atomic orbitals and increase the number if necessary until we have more
          ! (or equal) atomic orbitals than basis functions per atom.
          jj=1*nint(at%aocc(1,iat))+3*nint(at%aocc(3,iat))+5*nint(at%aocc(7,iat))+7*nint(at%aocc(13,iat))
          if(jj>=ii) then
              ! we have enough atomic orbitals
              exit
          else
              ! add additional orbitals
              iadd=iadd+1
              select case(iadd)
                  case(1) 
                      at%aocc(1,iat)=1.d0
                  case(2) 
                      at%aocc(3,iat)=1.d0
                  case(3) 
                      at%aocc(7,iat)=1.d0
                  case(4) 
                      at%aocc(13,iat)=1.d0
                  case default 
                      write(*,'(1x,a)') 'ERROR: more than 16 basis functions per atom are not possible!'
                      stop
              end select
          end if
      end do
      norbsPerAt(iat)=jj
      norbat=norbat+norbsPerAt(iat)
      norbtot=norbtot+jj
  end do

  tmbig%lzd%nlr=norbtot
  tmbgauss%lzd%nlr=at%nat

  allocate(norbsPerLocreg(tmbig%lzd%nlr), stat=istat)
  call memocc(istat, norbsPerLocreg, 'norbsPerLocreg', subname)

  allocate(locrad(tmbig%lzd%nlr),stat=istat)
  call memocc(istat,locrad,'locrad',subname)

  norbsPerLocreg=1

  ! Nullify the orbitals_data type and then determine its values.
  call nullify_orbitals_data(tmbig%orbs)
  !call orbitals_descriptors(iproc, nproc, norbtot, norbtot, 0, &
  !     input%nspin, orbs%nspinor, orbs%nkpts, orbs%kpts, orbs%kwgts, tmbig%orbs)
!!$  call orbitals_descriptors_forLinear(iproc, nproc, norbtot, norbtot, 0, &
!!$       input%nspin, orbs%nspinor, orbs%nkpts, orbs%kpts, orbs%kwgts, tmbig%orbs)
!!$  call repartitionOrbitals(iproc, nproc, tmbig%orbs%norb, tmbig%orbs%norb_par, &
!!$       tmbig%orbs%norbp, tmbig%orbs%isorb_par, tmbig%orbs%isorb, tmbig%orbs%onWhichMPI)

  call orbitals_descriptors(iproc, nproc, norbtot, norbtot, 0, &
       input%nspin, orbs%nspinor, orbs%nkpts, orbs%kpts, orbs%kwgts, tmbig%orbs,.true.) !simple repartition
  iall=-product(shape(tmbig%orbs%onwhichatom))*kind(tmbig%orbs%onwhichatom)
  deallocate(tmbig%orbs%onwhichatom,stat=istat)
  call memocc(istat,iall,'tmbig%orbs%onwhichatom',subname)

  call assignToLocreg2(iproc, nproc, tmbig%orbs%norb, tmbig%orbs%norb_par, at%nat, at%nat, &
       input%nspin, norbsPerAt, rxyz, tmbig%orbs%onwhichatom)
       !if(iproc==0) write(*,'(a,100i5)') 'tmbig%orbs%onwhichatom',tmbig%orbs%onwhichatom


  allocate(locregCenter(3,tmbig%orbs%norb), stat=istat)
  call memocc(istat, locregCenter, 'locregCenter', subname)

  ilr=0
  do iat=1,at%nat
      ityp=at%iatype(iat)
      !do iorb=1,lin%norbsPerType(ityp)
      do iorb=1,norbsPerAt(iat)
          ilr=ilr+1
          locregCenter(:,ilr)=rxyz(:,iat)
          locrad(ilr)=lin%locrad_type(ityp)
      end do
  end do
  if(ilr/=tmbig%lzd%nlr) then
      write(*,'(a,2(2x,i0))') 'ERROR: ilr/=tmbig%lzd%nlr',ilr,tmbig%lzd%nlr
      stop
  end if
  !if(iproc==0) write(*,'(a,100f)') 'lin%locrad_type',lin%locrad_type



  ! lzdig%orbs%inWhichLocreg has been allocated in orbitals_descriptors. Since it will again be allcoated
  ! in assignToLocreg2, deallocate it first.
  iall=-product(shape(tmbig%orbs%inWhichLocreg))*kind(tmbig%orbs%inWhichLocreg)
  deallocate(tmbig%orbs%inWhichLocreg,stat=istat)
  call memocc(istat,iall,'tmbig%orbs%inWhichLocreg',subname)

  ! Assign the orbitals to the localization regions.
  !!call assignToLocreg2(iproc, nproc, tmbig%orbs%norb, tmbig%orbs%norb_par, at%nat, tmbig%lzd%nlr, &
  !!     input%nspin, norbsPerAt, rxyz, tmbig%orbs%inwhichlocreg)
  call assignToLocreg2(iproc, nproc, tmbig%orbs%norb, tmbig%orbs%norb_par, at%nat, tmbig%lzd%nlr, &
       input%nspin, norbsPerLocreg, locregCenter, tmbig%orbs%inwhichlocreg)

  ! Maybe this could be moved to another subroutine? Or be omitted at all?
  allocate(tmbig%orbs%eval(orbs%norb), stat=istat)
  call memocc(istat, tmbig%orbs%eval, 'tmbig%orbs%eval', subname)
  tmbig%orbs%eval=-.5d0


  ! Nullify the locreg_descriptors and then copy Glr to it.
  call nullify_locreg_descriptors(tmbgauss%lzd%Glr)
  call copy_locreg_descriptors(Glr, tmbgauss%lzd%Glr, subname)

  ! Determine the localization regions.
  call initLocregs(iproc, nproc, tmbig%lzd%nlr, locregCenter, hx, hy, hz, tmbig%lzd, &
       tmbig%orbs, Glr, locrad, lin%locregShape)
  call copy_locreg_descriptors(Glr, tmbig%lzd%Glr, subname)

  ! Determine the localization regions for the atomic orbitals, which have a different localization radius.
  locrad=max(12.d0,maxval(lin%locrad(:)))
  call nullify_orbitals_data(tmbgauss%orbs)
  call copy_orbitals_data(tmbig%orbs, tmbgauss%orbs, subname)
  ! lzdig%orbs%inWhichLocreg has been allocated in orbitals_descriptors. Since it will again be allcoated
  ! in assignToLocreg2, deallocate it first.
  iall=-product(shape(tmbgauss%orbs%inWhichLocreg))*kind(tmbgauss%orbs%inWhichLocreg)
  deallocate(tmbgauss%orbs%inWhichLocreg,stat=istat)
  call memocc(istat,iall,'tmbgauss%orbs%inWhichLocreg',subname)
  ! Assign the orbitals to the localization regions.
  call assignToLocreg2(iproc, nproc, tmbgauss%orbs%norb, tmbgauss%orbs%norb_par, at%nat, tmbgauss%lzd%nlr, &
       input%nspin, norbsPerAt, rxyz, tmbgauss%orbs%inwhichlocreg)

  call initLocregs(iproc, nproc, tmbgauss%lzd%nlr, rxyz, input%hx, input%hy, input%hz, tmbgauss%lzd, &
       tmbgauss%orbs, Glr, locrad, lin%locregShape)

  ! Initialize the parameters needed for the orthonormalization of the atomic orbitals.
  !!! Attention: this is initialized for lzdGauss and not for lzdig!
  call initCommsOrtho(iproc, nproc, input%nspin, hx, hy, hz, tmbig%lzd, tmbig%lzd, tmbig%orbs, &
       lin%locregShape, tmbig%op, tmbig%comon)

  ! Initialize the parameters needed for communicationg the potential.
  call copy_locreg_descriptors(Glr, tmbig%lzd%Glr, subname)
  call nullify_p2pComms(tmbig%comgp)
  call initialize_communication_potential(iproc, nproc, nscatterarr, tmbig%orbs, tmbig%lzd, tmbig%comgp)


  ndim = maxval(tmbig%op%noverlaps)
  call initMatrixCompression(iproc, nproc, tmbig%lzd%nlr, ndim, tmbig%orbs, &
       tmbig%op%noverlaps, tmbig%op%overlaps, tmbig%mad)
  call initCompressedMatmul3(iproc, tmbig%orbs%norb, tmbig%mad)

  call nullify_collective_comms(tmbig%collcom)
  call init_collective_comms(iproc, nproc, tmbig%orbs, tmbig%lzd, tmbig%collcom, collcom_reference)

  ! Deallocate the local arrays.
  iall=-product(shape(locrad))*kind(locrad)
  deallocate(locrad,stat=istat)
  call memocc(istat,iall,'locrad',subname)
  iall=-product(shape(norbsPerAt))*kind(norbsPerAt)
  deallocate(norbsPerAt,stat=istat)
  call memocc(istat,iall,'norbsPerAt',subname)
  iall=-product(shape(norbsPerLocreg))*kind(norbsPerLocreg)
  deallocate(norbsPerLocreg,stat=istat)
  call memocc(istat,iall,'norbsPerLocreg',subname)
  iall=-product(shape(locregCenter))*kind(locregCenter)
  deallocate(locregCenter,stat=istat)
  call memocc(istat,iall,'locregCenter',subname)

END SUBROUTINE initInputguessConfinement





!>   input guess wavefunction diagonalization
subroutine inputguessConfinement(iproc, nproc, at, &
     input, hx, hy, hz, lzd, lorbs, rxyz, denspot, rhopotold,&
     nlpspd, proj, GPU, lphi,orbs,tmb)
  ! Input wavefunctions are found by a diagonalization in a minimal basis set
  ! Each processors write its initial wavefunctions into the wavefunction file
  ! The files are then read by readwave
  use module_base
  use module_interfaces, exceptThisOne => inputguessConfinement
  use module_types
  use Poisson_Solver
  implicit none
  !Arguments
  integer, intent(in) :: iproc,nproc
  real(gp), intent(in) :: hx, hy, hz
  type(atoms_data), intent(inout) :: at
  type(nonlocal_psp_descriptors), intent(in) :: nlpspd
  type(GPU_pointers), intent(in) :: GPU
  type(DFT_local_fields), intent(inout) :: denspot
  type(input_variables),intent(inout):: input
  type(local_zone_descriptors),intent(inout):: lzd
  type(orbitals_data),intent(in):: lorbs
  real(gp), dimension(3,at%nat), intent(in) :: rxyz
  real(wp), dimension(nlpspd%nprojel), intent(inout) :: proj
<<<<<<< HEAD
  real(dp),dimension(max(lzd%glr%d%n1i*lzd%glr%d%n2i*denspot%dpbox%n3p,1)*input%nspin),intent(inout) ::  rhopotold
  real(8),dimension(max(lorbs%npsidim_orbs,lorbs%npsidim_comp)),intent(out):: lphi
  type(orbitals_data),intent(in):: orbs
  type(DFT_wavefunction),intent(inout):: tmb
=======
  real(dp),dimension(max(Glr%d%n1i*Glr%d%n2i*denspot%dpcom%n3p,1)*input%nspin),intent(inout) ::  rhopotold
  integer,intent(inout):: tag
  real(8),dimension(max(lin%orbs%npsidim_orbs,lin%orbs%npsidim_comp)),intent(out):: lphi
  real(8),intent(out):: ehart, eexcu, vexcu
>>>>>>> c31f107d

  ! Local variables
  type(gaussian_basis):: G !basis for davidson IG
  character(len=*), parameter :: subname='inputguessConfinement'
  integer :: istat,iall,iat,nspin_ig,iorb,nvirt,norbat,ilrl,ilrg
  real(gp) :: hxh,hyh,hzh,eks,fnrm
  integer, dimension(:,:), allocatable :: norbsc_arr
  real(gp), dimension(:), allocatable :: locrad
  real(wp), dimension(:,:,:), pointer :: psigau
  real(8),dimension(:),allocatable:: lchi, lchi2
  real(8),dimension(:,:),allocatable::  lhchi, locregCenter
  real(8), dimension(:,:,:),allocatable:: ham
  integer, dimension(:),allocatable:: norbsPerAt, onWhichAtomTemp, mapping, inversemapping
  logical,dimension(:),allocatable:: covered
  integer, parameter :: nmax=6,lmax=3,noccmax=2,nelecmax=32
  logical:: isoverlap
  logical,dimension(:),allocatable:: skip
  integer :: ist,jst,jorb,iiAt,i,iadd,ii,jj,ilr,ind1,ind2,ityp,owa,owa_old,ii_old
  integer :: ldim,gdim,jlr,iiorb,ndim_lhchi
  integer :: nlocregPerMPI,jproc,jlrold,infoCoeff
  !!integer,dimension(:),allocatable:: norb_parTemp, onWhichMPITemp
  type(confpot_data), dimension(:), allocatable :: confdatarr
  type(energy_terms) :: energs
  real(dp),dimension(6) :: xcstr
  type(DFT_wavefunction):: tmbig, tmbgauss
  type(GPU_pointers) :: GPUe

<<<<<<< HEAD
  ! Initialize evrything
  call initInputguessConfinement(iproc, nproc, at, lzd, lorbs, tmb%collcom, lzd%glr, input, hx, hy, hz, input%lin, &
       tmbig, tmbgauss, rxyz, denspot%dpbox%nscatterarr)
=======
  !wvl+PAW objects
  integer::iatyp
  type(gaussian_basis),dimension(at%ntypes)::proj_G
  type(paw_objects)::paw

  !nullify paw objects:
  do iatyp=1,at%ntypes
  call nullify_gaussian_basis(proj_G(iatyp))
  end do
  paw%usepaw=0  !not using PAW
  call nullify_paw_objects(paw)

  if (iproc == 0) then
     write(*,'(1x,a)')&
          '------------------------------------------------------- Input Wavefunctions Creation'
  end if
>>>>>>> c31f107d

  ! Allocate some arrays we need for the input guess.
  allocate(norbsc_arr(at%natsc+1,input%nspin+ndebug),stat=istat)
  call memocc(istat,norbsc_arr,'norbsc_arr',subname)
  allocate(locrad(at%nat+ndebug),stat=istat)
  call memocc(istat,locrad,'locrad',subname)
  allocate(norbsPerAt(at%nat), stat=istat)
  call memocc(istat, norbsPerAt, 'norbsPerAt', subname)
  allocate(mapping(tmbig%orbs%norb), stat=istat)
  call memocc(istat, mapping, 'mapping', subname)
  allocate(covered(tmbig%orbs%norb), stat=istat)
  call memocc(istat, covered, 'covered', subname)
  allocate(inversemapping(tmbig%orbs%norb), stat=istat)
  call memocc(istat, inversemapping, 'inversemapping', subname)

  GPUe = GPU

  ! Spin for inputguess orbitals
  if (input%nspin == 4) then
     nspin_ig=1
  else
     nspin_ig=input%nspin
  end if

  ! Determine how many atomic orbitals we have. Maybe we have to increase this number to more than
  ! its 'natural' value.
  norbat=0
  ist=0
  do iat=1,at%nat
      ii=input%lin%norbsPerType(at%iatype(iat))
      iadd=0
      do 
          ! Count the number of atomic orbitals and increase the number if necessary until we have more
          ! (or equal) atomic orbitals than basis functions per atom.
          jj=1*nint(at%aocc(1,iat))+3*nint(at%aocc(3,iat))+&
               5*nint(at%aocc(7,iat))+7*nint(at%aocc(13,iat))
          if(jj>=ii) then
              ! we have enough atomic orbitals
              exit
          else
              ! add additional orbitals
              iadd=iadd+1
              select case(iadd)
                  case(1) 
                      at%aocc(1,iat)=1.d0
                  case(2) 
                      at%aocc(3,iat)=1.d0
                  case(3) 
                      at%aocc(7,iat)=1.d0
                  case(4) 
                      at%aocc(13,iat)=1.d0
                  case default 
                      write(*,'(1x,a)') 'ERROR: more than 16 basis functions per atom are not possible!'
                      stop
              end select
          end if
      end do
      norbsPerAt(iat)=jj
      norbat=norbat+norbsPerAt(iat)
  end do

  ! Number of localization regions.
  tmbig%lzd%nlr=norbat
  tmbgauss%lzd%nlr=at%nat

  allocate(locregCenter(3,tmbig%lzd%nlr), stat=istat)
  call memocc(istat, locregCenter, 'locregCenter', subname)

  ilr=0
  do iat=1,at%nat
      ityp=at%iatype(iat)
      do iorb=1,norbsPerAt(iat)
          ilr=ilr+1
          locregCenter(:,ilr)=rxyz(:,iat)
      end do
  end do

  ! Create the atomic orbitals in a Gaussian basis. Deallocate tmbig%orbs, since it will be
  ! recalculated in inputguess_gaussian_orbitals.


  ! This array gives a mapping from the 'natural' orbital distribution (i.e. simply counting up the atoms) to
  ! our optimized orbital distribution (determined by in orbs%inwhichlocreg).
  iiorb=0
  covered=.false.
  do iat=1,at%nat
      do iorb=1,norbsPerAt(iat)
          iiorb=iiorb+1
          ! Search the corresponding entry in inwhichlocreg
          do jorb=1,tmbgauss%orbs%norb
              if(covered(jorb)) cycle
              jlr=tmbgauss%orbs%inwhichlocreg(jorb)
              if( tmbgauss%lzd%llr(jlr)%locregCenter(1)==rxyz(1,iat) .and. &
                  tmbgauss%lzd%llr(jlr)%locregCenter(2)==rxyz(2,iat) .and. &
                  tmbgauss%lzd%llr(jlr)%locregCenter(3)==rxyz(3,iat) ) then
                  covered(jorb)=.true.
                  mapping(iiorb)=jorb
                  exit
              end if
          end do
      end do
  end do

  ! Inverse mapping
  do iorb=1,tmbgauss%orbs%norb
      do jorb=1,tmbgauss%orbs%norb
          if(mapping(jorb)==iorb) then
              inversemapping(iorb)=jorb
              exit
          end if
      end do
  end do



  nvirt=0
  call deallocate_orbitals_data(tmbgauss%orbs,subname)

  call inputguess_gaussian_orbitals_forLinear(iproc,nproc,tmbgauss%orbs%norb,at,rxyz,nvirt,nspin_ig,&
       tmbgauss%lzd%nlr, norbsPerAt, mapping, &
       lorbs,tmbgauss%orbs,norbsc_arr,locrad,G,psigau,eks)
  ! Since inputguess_gaussian_orbitals overwrites tmbig%orbs,we again have to assign the correct value (neeed due to
  ! a different orbital distribution.
  !LG: It seems that this routine is already called in the previous routine. Commenting it out should leave things unchanged
  call repartitionOrbitals(iproc,nproc,tmbgauss%orbs%norb,tmbgauss%orbs%norb_par,&
       tmbgauss%orbs%norbp,tmbgauss%orbs%isorb_par,tmbgauss%orbs%isorb,tmbgauss%orbs%onWhichMPI)


  !dimension of the wavefunctions
  call wavefunction_dimension(tmbgauss%lzd,tmbgauss%orbs)
  call wavefunction_dimension(tmbig%lzd,tmbig%orbs)


  ! Allcoate the array holding the orbitals. lchi2 are the atomic orbitals with the larger cutoff, whereas
  ! lchi are the atomic orbitals with the smaller cutoff.
  allocate(lchi2(max(tmbgauss%orbs%npsidim_orbs,tmbgauss%orbs%npsidim_comp)),stat=istat)
  call memocc(istat,lchi2,'lchi2',subname)
  lchi2=0.d0

  ! Grid spacing on fine grid.
  hxh=.5_gp*hx
  hyh=.5_gp*hy
  hzh=.5_gp*hz

  ! Assign the size of the orbitals to the new variable lpsidimtot.
  tmbgauss%lzd%hgrids(1)=hx
  tmbgauss%lzd%hgrids(2)=hy
  tmbgauss%lzd%hgrids(3)=hz
  ! Transform the atomic orbitals to the wavelet basis.
  lchi2=0.d0
  call gaussians_to_wavelets_new(iproc,nproc,tmbgauss%lzd,tmbgauss%orbs,G,&
       psigau(1,1,min(tmbgauss%orbs%isorb+1,tmbgauss%orbs%norb)),lchi2)

  iall=-product(shape(psigau))*kind(psigau)
  deallocate(psigau,stat=istat)
  call memocc(istat,iall,'psigau',subname)

  call deallocate_gwf(G,subname)

  !restore wavefunction dimension
  call wavefunction_dimension(tmbig%lzd,tmbig%orbs)



  allocate(lchi(max(tmbig%orbs%npsidim_orbs,tmbig%orbs%npsidim_comp)+ndebug),stat=istat)
  call memocc(istat,lchi,'lchi',subname)
  lchi=0.d0

  ! Transform chi to the localization region. This requires that the localizatin region of lchi2 is larger than that
  ! of lchi.
  ind1=1
  ind2=1
  do iorb=1,tmbgauss%orbs%norbp
      ilrl = tmbig%orbs%inWhichLocreg(tmbig%orbs%isorb+iorb)
      ilrg = tmbgauss%orbs%inWhichLocreg(tmbgauss%orbs%isorb+iorb)
      ldim=tmbig%lzd%Llr(ilrl)%wfd%nvctr_c+7*tmbig%lzd%Llr(ilrl)%wfd%nvctr_f
      gdim=tmbgauss%lzd%llr(ilrg)%wfd%nvctr_c+7*tmbgauss%lzd%llr(ilrg)%wfd%nvctr_f
      call psi_to_locreg2(iproc, nproc, ldim, gdim, tmbig%lzd%llr(ilrl), tmbgauss%lzd%llr(ilrg), lchi2(ind1), lchi(ind2))
      ind1=ind1+tmbgauss%lzd%llr(ilrg)%wfd%nvctr_c+7*tmbgauss%lzd%llr(ilrg)%wfd%nvctr_f
      ind2=ind2+tmbig%lzd%Llr(ilrl)%wfd%nvctr_c+7*tmbig%lzd%Llr(ilrl)%wfd%nvctr_f
  end do
  if(tmbgauss%orbs%norbp>0 .and. ind1/=tmbgauss%orbs%npsidim_orbs+1) then
      write(*,'(2(a,i8),i8)') 'ERROR on process ',iproc,&
           ': ind1/=tmbgauss%orbs%npsidim+1',ind1,tmbgauss%orbs%npsidim_orbs+1
      stop
  end if
  if(tmbig%orbs%norbp>0 .and. ind2/=tmbig%orbs%npsidim_orbs+1) then
      write(*,'(2(a,i8),i8)') 'ERROR on process ',iproc,&
           ': ind2/=tmbig%orbs%npsidim+1',ind2,tmbig%orbs%npsidim_orbs+1
      stop
  end if

  ! Always use the exact Loewdin method.
  call orthonormalizeAtomicOrbitalsLocalized2(iproc, nproc, 0, input%lin%nItOrtho, &
       tmbig%lzd, tmbig%orbs, tmbig%comon, &
       tmbig%op, input, tmbig%mad, tmbig%collcom, tmb%orthpar, tmb%wfnmd%bpo, lchi)

  ! Deallocate locrad, which is not used any longer.
  iall=-product(shape(locrad))*kind(locrad)
  deallocate(locrad,stat=istat)
  call memocc(istat,iall,'locrad',subname)

  !change again wavefunction dimension
  call wavefunction_dimension(tmbig%lzd,tmbig%orbs)
  call wavefunction_dimension(tmbgauss%lzd,tmbgauss%orbs)




  ! Create the potential. First calculate the charge density.
  call sumrho(iproc,nproc,tmbgauss%orbs,tmbgauss%lzd,&
       hxh,hyh,hzh,denspot%dpbox%nscatterarr,&
       GPUe,at%sym,denspot%rhod,lchi2,denspot%rho_psi,inversemapping)
  call communicate_density(iproc,nproc,input%nspin,hxh,hyh,hzh,tmbgauss%lzd,&
       denspot%rhod,denspot%dpbox%nscatterarr,denspot%rho_psi,denspot%rhov,.false.)

  !restore wavefunction dimension
  call wavefunction_dimension(tmbig%lzd,tmbig%orbs)


  !if(trim(input%lin%mixingmethod)=='dens') then
  if(input%lin%scf_mode==LINEAR_MIXDENS_SIMPLE) then
      call dcopy(max(lzd%glr%d%n1i*lzd%glr%d%n2i*denspot%dpbox%n3p,1)*input%nspin, denspot%rhov(1), 1, rhopotold(1), 1)
  end if


  iall=-product(shape(lchi2))*kind(lchi2)
  deallocate(lchi2, stat=istat)
  call memocc(istat, iall, 'lchi2',subname)


  call deallocate_local_zone_descriptors(tmbgauss%lzd, subname)

  call updatePotential(iproc,nproc,at%geocode,input%ixc,input%nspin,hxh,hyh,hzh,lzd%glr,denspot,&
       energs%eh,energs%exc,energs%evxc)

!!$  
!!$  if(orbs%nspinor==4) then
!!$     !this wrapper can be inserted inside the poisson solver 
!!$     call PSolverNC(at%geocode,'D',iproc,nproc,lzd%glr%d%n1i,lzd%glr%d%n2i,lzd%glr%d%n3i,&
!!$          nscatterarr(iproc,1),& !this is n3d
!!$          input%ixc,hxh,hyh,hzh,&
!!$          rhopot,pkernel,pot_ion,ehart,eexcu,vexcu,0.d0,.true.,4)
!!$  else
!!$     !Allocate XC potential
!!$     if (nscatterarr(iproc,2) >0) then
!!$        allocate(potxc(lzd%glr%d%n1i*lzd%glr%d%n2i*nscatterarr(iproc,2)*input%nspin+ndebug),stat=istat)
!!$        call memocc(istat,potxc,'potxc',subname)
!!$     else
!!$        allocate(potxc(1+ndebug),stat=istat)
!!$        call memocc(istat,potxc,'potxc',subname)
!!$     end if
!!$
!!$     call XC_potential(at%geocode,'D',iproc,nproc,&
!!$          lzd%glr%d%n1i,lzd%glr%d%n2i,lzd%glr%d%n3i,input%ixc,hxh,hyh,hzh,&
!!$          rhopot,eexcu,vexcu,input%nspin,rhocore,potxc,xcstr)
!!$
!!$
!!$     if( iand(potshortcut,4)==0) then
!!$        call H_potential(at%geocode,'D',iproc,nproc,&
!!$             lzd%glr%d%n1i,lzd%glr%d%n2i,lzd%glr%d%n3i,hxh,hyh,hzh,&
!!$             rhopot,pkernel,pot_ion,ehart,0.0_dp,.true.)
!!$     endif
!!$
!!$
!!$     !sum the two potentials in rhopot array
!!$     !fill the other part, for spin, polarised
!!$     if (input%nspin == 2) then
!!$        call dcopy(lzd%glr%d%n1i*lzd%glr%d%n2i*nscatterarr(iproc,2),rhopot(1),1,&
!!$             rhopot(lzd%glr%d%n1i*lzd%glr%d%n2i*nscatterarr(iproc,2)+1),1)
!!$     end if
!!$     !spin up and down together with the XC part
!!$     call axpy(lzd%glr%d%n1i*lzd%glr%d%n2i*nscatterarr(iproc,2)*input%nspin,1.0_dp,potxc(1),1,&
!!$          rhopot(1),1)
!!$
!!$
!!$     iall=-product(shape(potxc))*kind(potxc)
!!$     deallocate(potxc,stat=istat)
!!$     call memocc(istat,iall,'potxc',subname)
!!$
!!$  end if

  !if(trim(input%lin%mixingmethod)=='pot') then
  if(input%lin%scf_mode==LINEAR_MIXPOT_SIMPLE) then
      call dcopy(max(lzd%glr%d%n1i*lzd%glr%d%n2i*denspot%dpbox%n3p,1)*input%nspin, denspot%rhov(1), 1, rhopotold(1), 1)
  end if

  !call dcopy(tmbig%orbs%npsidim,psi,1,hpsi,1)
  if (input%exctxpar == 'OP2P') energs%eexctX = uninitialized(energs%eexctX)

  
  ! Set localnorb, i.e. the number of orbitals a given process has in a specific loalization region.
  do ilr=1,tmbig%lzd%nlr
      tmbig%lzd%Llr(ilr)%localnorb=0
      do iorb=1,tmbig%orbs%norbp
          !if(tmbig%orbs%inWhichLocregp(iorb)==ilr) then
          if(tmbig%orbs%inWhichLocreg(tmbig%orbs%isorb+iorb)==ilr) then
              tmbig%lzd%Llr(ilr)%localnorb = tmbig%lzd%Llr(ilr)%localnorb+1
          end if
      end do
  end do


  ! Post the messages for the communication of the potential.
  call allocateCommunicationsBuffersPotential(tmbig%comgp, subname)
  !!call postCommunicationsPotential(iproc, nproc, denspot%dpbox%ndimpot, denspot%rhov, tmbig%comgp)
  call post_p2p_communication(iproc, nproc, denspot%dpbox%ndimpot, denspot%rhov, &
       tmbig%comgp%nrecvbuf, tmbig%comgp%recvbuf, tmbig%comgp)


  ! Apply the Hamiltonian for each atom.
  ! onWhichAtomTemp indicates that all orbitals feel the confining potential
  ! centered on atom iat.
  allocate(onWhichAtomTemp(tmbig%orbs%norb), stat=istat)
  call memocc(istat,onWhichAtomTemp,'onWhichAtomTemp',subname)
  allocate(skip(lzd%nlr), stat=istat)
  call memocc(istat, skip, 'skip', subname)


  ! Determine for how many localization regions we need a Hamiltonian application.
  ndim_lhchi=0
  do ilr=1,lzd%nlr
      skip(ilr)=.true.
      do jorb=1,tmbig%orbs%norbp
          onWhichAtomTemp(tmbig%orbs%isorb+jorb)=tmbig%orbs%inwhichlocreg(ilr)
          jlr=tmbig%orbs%inWhichLocreg(tmbig%orbs%isorb+jorb)
          if(tmbig%orbs%inWhichlocreg(jorb+tmbig%orbs%isorb)/=jlr) stop 'this should not happen'
          call check_overlap_cubic_periodic(tmb%lzd%Glr,tmb%lzd%llr(ilr),tmbig%lzd%llr(jlr),isoverlap)
           if(isoverlap) then
              skip(ilr)=.false.
          end if
      end do
      if(.not.skip(ilr)) then
          ndim_lhchi=ndim_lhchi+1
      end if
  end do


  allocate(lhchi(max(tmbig%orbs%npsidim_orbs,tmbig%orbs%npsidim_comp),ndim_lhchi),stat=istat)
  call memocc(istat, lhchi, 'lhchi', subname)
  lhchi=0.d0


  if(iproc==0) write(*,'(1x,a)') 'Hamiltonian application for all locregs. This may take some time.'


  call local_potential_dimensions(tmbig%lzd,tmbig%orbs,denspot%dpbox%ngatherarr(0,1))

  !!tmbig%comgp%communication_complete=.false.
  call full_local_potential(iproc,nproc,tmbig%orbs,tmbig%lzd,2,&
       denspot%dpbox,denspot%rhov,denspot%pot_work,tmbig%comgp)

  tmbig%lzd%hgrids(1)=hx
  tmbig%lzd%hgrids(2)=hy
  tmbig%lzd%hgrids(3)=hz


  allocate(tmbig%lzd%doHamAppl(tmbig%lzd%nlr), stat=istat)
  call memocc(istat, tmbig%lzd%doHamAppl, 'tmbig%lzd%doHamAppl', subname)
  ii=0
  owa=-1
  owa_old=-1
  do ilr=1,lzd%nlr
      tmbig%lzd%doHamAppl=.false.
      skip(ilr)=.true.
      do jorb=1,tmbig%orbs%norbp
          onWhichAtomTemp(tmbig%orbs%isorb+jorb)=lorbs%onwhichatom(ilr)
          owa=lorbs%onwhichatom(ilr)
          jlr=tmbig%orbs%inWhichLocreg(tmbig%orbs%isorb+jorb)
          call check_overlap_cubic_periodic(tmb%lzd%Glr,tmb%lzd%llr(lorbs%inwhichlocreg(ilr)),&
               tmbig%lzd%llr(jlr),isoverlap)
          if(isoverlap) then
              tmbig%lzd%doHamAppl(jlr)=.true.
              skip(ilr)=.false.
          else
              tmbig%lzd%doHamAppl(jlr)=.false.
          end if
      end do
      if(iproc==0) write(*,'(3x,a,i0,a)', advance='no') 'locreg ', ilr, '... '

      if(.not.skip(ilr)) then
          ii=ii+1
<<<<<<< HEAD
          if(input%lin%nItInguess>0) then
             allocate(confdatarr(tmbig%orbs%norbp))
             call define_confinement_data(confdatarr,tmbig%orbs,rxyz,at,&
                  hx,hy,hz,input%lin%confpotorder,&
                  input%lin%potentialprefac_lowaccuracy,tmbig%lzd,onWhichAtomTemp)
             call to_zero(tmbig%orbs%npsidim_orbs,lhchi(1,ii))
             if(owa/=owa_old) then
                 call LocalHamiltonianApplication(iproc,nproc,at,tmbig%orbs,&
                      tmbig%lzd,confdatarr,denspot%dpbox%ngatherarr,denspot%pot_work,lchi,lhchi(1,ii),&
                      energs,input%SIC,GPUe,.false.,&
                      pkernel=denspot%pkernelseq)
                 call NonLocalHamiltonianApplication(iproc,at,tmbig%orbs,&
                      rxyz,&
                      proj,tmbig%lzd,nlpspd,lchi,lhchi(1,ii),energs%eproj)
                 ii_old=ii
             else
                 call dcopy(tmbig%orbs%npsidim_orbs, lhchi(1,ii_old), 1, lhchi(1,ii), 1)
             end if
=======
          if(lin%nItInguess>0) then
             allocate(confdatarr(lin%lig%orbsig%norbp))
             call define_confinement_data(confdatarr,lin%lig%orbsig,rxyz,at,&
                  input%hx,input%hy,input%hz,lin,lin%lig%lzdig,onWhichAtomTemp)
             call to_zero(lin%lig%orbsig%npsidim_orbs,lhchi(1,ii))
             call LocalHamiltonianApplication(iproc,nproc,at,lin%lig%orbsig,&
                  input%hx,input%hy,input%hz,&
                  lin%lig%lzdig,confdatarr,denspot%dpcom%ngatherarr,denspot%pot_full,lchi,lhchi(1,ii),&
                  ekin_sum,epot_sum,eexctX,eSIC_DC,input%SIC,GPU,&
                  pkernel=denspot%pkernelseq)
             call NonLocalHamiltonianApplication(iproc,at,lin%lig%orbsig,&
                  input%hx,input%hy,input%hz,rxyz,&
                  proj,lin%lig%lzdig,nlpspd,lchi,lhchi(1,ii),eproj_sum,proj_G,paw)
>>>>>>> c31f107d
             deallocate(confdatarr)
          end if
      else
          if(iproc==0) write(*,'(3x,a)', advance='no') 'no Hamiltonian application required... '
      end if
      if(iproc==0) write(*,'(a)') 'done.'
      owa_old=owa
  end do


  ! Deallocate the buffers needed for communication the potential.
  call deallocateCommunicationsBuffersPotential(tmbig%comgp, subname)
  ! Deallocate the parameters needed for the communication of the potential.
  call deallocate_p2pComms(tmbig%comgp, subname)

  iall=-product(shape(denspot%pot_work))*kind(denspot%pot_work)
  deallocate(denspot%pot_work, stat=istat)
  call memocc(istat, iall, 'denspot%pot_work', subname)
   if(ii/=ndim_lhchi) then
      write(*,'(a,i0,a,2(2x,i0))') 'ERROR on process ',iproc,': ii/=ndim_lhchi',ii,ndim_lhchi
      stop
  end if



  ! Calculate the number of different matrices that have to be stored on a given MPI process.
  jlrold=0
  nlocregPerMPI=0
  do jorb=1,lorbs%norb
      jlr=lorbs%inWhichLocreg(jorb)
      jproc=lorbs%onWhichMPI(jorb)
      if(iproc==jproc) then
          if(jlr/=jlrold) then
              nlocregPerMPI=nlocregPerMPI+1
              jlrold=jlr
          end if
      end if
  end do





  ! Calculate the Hamiltonian matrix.
  allocate(ham(tmbig%orbs%norb,tmbig%orbs%norb,nlocregPerMPI), stat=istat)
  call memocc(istat,ham,'ham',subname)

  if(input%lin%nItInguess>0) then
      call get_hamiltonian_matrices(iproc, nproc, lzd, tmbig%lzd, tmbig%orbs, lorbs, &
           input, hx, hy, hz, tmbig%orbs%inWhichLocreg, ndim_lhchi, &
           nlocregPerMPI, lchi, lhchi, skip, tmbig%mad, input%lin%memoryForCommunOverlapIG, input%lin%locregShape, ham)
  end if

  iall=-product(shape(lhchi))*kind(lhchi)
  deallocate(lhchi, stat=istat)
  call memocc(istat, iall, 'lhchi',subname)


  ! Build the orbitals phi as linear combinations of the atomic orbitals.
  call build_input_guess(iproc, nproc, nlocregPerMPI, hx, hy, hz, &
           tmb, tmbig, at, input, lchi, locregCenter, rxyz, ham, lphi)

  ! Calculate the coefficients
  call allocateCommunicationsBuffersPotential(tmb%comgp, subname)
  call post_p2p_communication(iproc, nproc, denspot%dpbox%ndimpot, denspot%rhov, &
       tmb%comgp%nrecvbuf, tmb%comgp%recvbuf, tmb%comgp)
  call get_coeff(iproc,nproc,LINEAR_MIXDENS_SIMPLE,lzd,orbs,at,rxyz,denspot,GPUe,infoCoeff,energs%ebs,nlpspd,proj,&
       tmb%wfnmd%bpo%blocksize_pdsyev,tmb%wfnmd%bpo%nproc_pdsyev,&
       hx,hy,hz,input%SIC,tmb,tmb,fnrm)
  ! Deallocate the buffers needed for the communication of the potential.
  call deallocateCommunicationsBuffersPotential(tmb%comgp, subname)
  

  if(iproc==0) write(*,'(1x,a)') '------------------------------------------------------------- Input guess generated.'


  ! Deallocate all local arrays.

  ! Deallocate all types that are not needed any longer.
  call deallocate_local_zone_descriptors(tmbig%lzd, subname)
  call deallocate_orbitals_data(tmbig%orbs, subname)
  call deallocate_orbitals_data(tmbgauss%orbs, subname)
  call deallocate_matrixDescriptors(tmbig%mad, subname)
  call deallocate_overlapParameters(tmbig%op, subname)
  call deallocate_p2pComms(tmbig%comon, subname)
  call deallocate_collective_comms(tmbig%collcom, subname)

  ! Deallocate all remaining local arrays.
  iall=-product(shape(norbsc_arr))*kind(norbsc_arr)
  deallocate(norbsc_arr,stat=istat)
  call memocc(istat,iall,'norbsc_arr',subname)

  iall=-product(shape(onWhichAtomTemp))*kind(onWhichAtomTemp)
  deallocate(onWhichAtomTemp, stat=istat)
  call memocc(istat, iall, 'onWhichAtomTemp',subname)
  
  iall=-product(shape(norbsPerAt))*kind(norbsPerAt)
  deallocate(norbsPerAt, stat=istat)
  call memocc(istat, iall, 'norbsPerAt',subname)

  iall=-product(shape(lchi))*kind(lchi)
  deallocate(lchi, stat=istat)
  call memocc(istat, iall, 'lchi',subname)

  iall=-product(shape(skip))*kind(skip)
  deallocate(skip, stat=istat)
  call memocc(istat, iall, 'skip',subname)

  iall=-product(shape(ham))*kind(ham)
  deallocate(ham, stat=istat)
  call memocc(istat, iall, 'ham',subname)

  iall=-product(shape(mapping))*kind(mapping)
  deallocate(mapping, stat=istat)
  call memocc(istat, iall, 'mapping',subname)

  iall=-product(shape(covered))*kind(covered)
  deallocate(covered, stat=istat)
  call memocc(istat, iall, 'covered',subname)

  iall=-product(shape(inversemapping))*kind(inversemapping)
  deallocate(inversemapping, stat=istat)
  call memocc(istat, iall, 'inversemapping',subname)

  iall=-product(shape(locregCenter))*kind(locregCenter)
  deallocate(locregCenter, stat=istat)
  call memocc(istat, iall, 'locregCenter',subname)

END SUBROUTINE inputguessConfinement





subroutine orthonormalizeAtomicOrbitalsLocalized2(iproc, nproc, methTransformOverlap, nItOrtho, &
           lzd, orbs, comon, op, input, mad, collcom, orthpar, bpo, lchi)

!
! Purpose:
! ========
!  Orthonormalizes the atomic orbitals chi using a Lowedin orthonormalization.
!
! Calling arguments:
!    

use module_base
use module_types
use module_interfaces, exceptThisOne => orthonormalizeAtomicOrbitalsLocalized2
implicit none

! Calling arguments
integer,intent(in):: iproc, nproc, methTransformOverlap, nItOrtho
type(local_zone_descriptors),intent(in):: lzd
type(orbitals_data),intent(in):: orbs
type(input_variables),intent(in):: input
type(p2pComms),intent(inout):: comon
type(overlapParameters),intent(inout):: op
type(matrixDescriptors),intent(in):: mad
type(collective_comms),intent(in):: collcom
type(orthon_data),intent(in):: orthpar
type(basis_performance_options),intent(in):: bpo
real(8),dimension(orbs%npsidim_orbs),intent(inout):: lchi

! Local variables
integer:: iorb, jorb, istat, iall, lwork, info, nvctrp, ierr, ilr
real(8),dimension(:,:),allocatable:: ovrlp
character(len=*),parameter:: subname='orthonormalizeAtomicOrbitalsLocalized2'


! Initialize the communication parameters.
allocate(ovrlp(orbs%norb,orbs%norb), stat=istat)
call memocc(istat, ovrlp, 'ovrlp', subname)

call orthonormalizeLocalized(iproc, nproc, methTransformOverlap, nItOrtho, &
     orbs, op, comon, lzd, mad, collcom, orthpar, bpo, lchi, ovrlp)

iall=-product(shape(ovrlp))*kind(ovrlp)
deallocate(ovrlp, stat=istat)
call memocc(istat, iall, 'ovrlp', subname)


end subroutine orthonormalizeAtomicOrbitalsLocalized2


subroutine get_hamiltonian_matrices(iproc, nproc, lzd, lzdig, orbsig, orbs, &
           input, hx, hy, hz, onWhichAtom, ndim_lhchi, nlocregPerMPI, lchi, lhchi, &
           skip, mad, memoryForCommunOverlapIG, locregShape, ham)
use module_base
use module_types
use module_interfaces, exceptThisOne => get_hamiltonian_matrices
implicit none

! Calling arguments
integer,intent(in):: iproc, nproc, ndim_lhchi, nlocregPerMPI
real(gp),intent(in) :: hx, hy, hz
type(local_zone_descriptors),intent(in):: lzd, lzdig
type(orbitals_data),intent(in):: orbsig, orbs
type(input_variables),intent(in):: input
integer,dimension(orbsig%norb),intent(in):: onWhichAtom
!real(8),dimension(lzdig%orbs%npsidim),intent(in):: chi
!real(8),dimension(lzdig%orbs%npsidim,nat),intent(in):: hchi
real(8),dimension(orbsig%npsidim_orbs),intent(in):: lchi
real(8),dimension(orbsig%npsidim_orbs,ndim_lhchi),intent(in):: lhchi
logical,dimension(lzd%nlr),intent(in):: skip
type(matrixDescriptors),intent(in):: mad
integer,intent(in):: memoryForCommunOverlapIG
character(len=1),intent(in):: locregShape
real(8),dimension(orbsig%norb,orbsig%norb,nlocregPerMPI),intent(out):: ham

! Local variables
integer:: istat, iorb, ilr, iall, ldim, gdim, iat, jproc, ilrold, iilr, ii
integer:: jorb, ierr, noverlaps, iiat, iioverlap, ioverlap, availableMemory, jj, i, nshift
integer:: irecv, isend, nrecv, nsend, tag, jjproc, ind, imat, imatold, jjprocold, p2p_tag
type(overlapParameters):: op
type(p2pComms):: comon
real(8),dimension(:,:),allocatable:: hamTemp
character(len=*),parameter:: subname='get_hamiltonian_matrices'
real(8),dimension(:,:),allocatable:: hamTempCompressed, hamTempCompressed2
integer,dimension(:),allocatable:: displs, sendcounts, sendrequests, recvrequests


call nullify_p2pcomms(comon) 

allocate(sendcounts(0:nproc-1), stat=istat)
call memocc(istat, sendcounts, 'sendcounts', subname)
allocate(displs(0:nproc-1), stat=istat)
call memocc(istat, displs, 'displs', subname)

call getCommunArraysMatrixCompression(iproc, nproc, orbsig, mad, sendcounts, displs)
availableMemory=memoryForCommunOverlapIG*1048576
availableMemory=availableMemory/8 ! double precision
ii=maxval(sendcounts)
noverlaps=max(availableMemory/ii,1)
if(iproc==0) write(*,'(1x,a,i0,a)') 'the specified memory allows to overlap ', noverlaps,' iterations with communication'
noverlaps=min(noverlaps,lzd%nlr)


allocate(hamTempCompressed(max(sendcounts(iproc),1),noverlaps), stat=istat)
call memocc(istat, hamTempCompressed, 'hamTempCompressed', subname)
allocate(hamTempCompressed2(mad%nvctr,nlocregPerMPI), stat=istat)
call memocc(istat, hamTempCompressed2, 'ovrlpCompressed2', subname)

allocate(hamTemp(orbsig%norb,orbsig%norb), stat=istat)
call memocc(istat, hamTemp, 'hamTemp', subname)

! Initialize the parameters for calculating the matrix.
call nullify_p2pComms(comon)
call initCommsOrtho(iproc, nproc, input%nspin, hx, hy, hz, lzdig, lzdig, orbsig, &
     locregShape, op, comon)


call allocateCommuncationBuffersOrtho(comon, subname)

! Put lphi in the sendbuffer, i.e. lphi will be sent to other processes' receive buffer.
! Then post the messages and gather them.
call extractOrbital3(iproc, nproc, orbsig, orbsig, orbsig%npsidim_orbs, lzdig, lzdig, op, op, &
     lchi, comon%nsendBuf, comon%sendBuf)
call post_p2p_communication(iproc, nproc, comon%nsendbuf, comon%sendbuf, &
     comon%nrecvbuf, comon%recvbuf, comon)
call wait_p2p_communication(iproc, nproc, comon)



if(iproc==0) write(*,'(1x,a)') 'Calculating Hamiltonian matrix for all atoms. This may take some time.'
ilrold=0
iilr=0
ii=0
imatold=1
imat=0
!do iat=1,lzdig%nlr
do iat=1,lzd%nlr

    if(iproc==0) write(*,'(3x,a,i0,a)', advance='no') 'Calculating matrix for locreg ', iat, '... '

    ioverlap=mod(iat-1,noverlaps)+1


    ! Put lhphi to the sendbuffer, so we can the calculate <lphi|lhphi>
    if(.not.skip(iat)) then
        ii=ii+1
        call extractOrbital3(iproc, nproc, orbsig, orbsig, orbsig%npsidim_orbs, lzdig, lzdig, op, op, &
             lhchi(1,ii), comon%nsendBuf, comon%sendBuf)
        call calculateOverlapMatrix3Partial(iproc, nproc, orbsig, op, comon%nsendBuf, comon%sendBuf, &
             comon%nrecvBuf, comon%recvBuf, mad, hamTemp(1,1))
        call compressMatrixPerProcess(iproc, nproc, orbsig, mad, hamTemp, sendcounts(iproc), hamTempCompressed(1,ioverlap))

    else
        call razero(sendcounts(iproc), hamTempCompressed(1,ioverlap))
    end if
    !!do istat=1,sendcounts(iproc)
    !!    write(3000+iproc,*) ioverlap, hamTempCompressed(istat,ioverlap)
    !!end do
    if(iproc==0) write(*,'(a)') 'done.'

    
    if(ioverlap==noverlaps .or. iat==lzdig%nlr) then
        call timing(iproc,'ig_matric_comm','ON')
        
        ! Communicate the matrices calculated so far.
        if(iproc==0) write(*,'(1x,a)',advance='no') 'communicating matrices...'

        ! jj indicates how many matrices ar eto be communicated.
        jj=mod(iat-1,noverlaps)+1

        ! nshift indicates how much the following loops do i=1,jj deviate from the outer loop on iat.
        nshift=iat-jj

        ! First determine the number of sends / receives for each process.
        nsend=0
        nrecv=0
        ilrold=-1
        jjprocold=-1
        do iorb=1,orbs%norb
            ilr=orbs%inWhichLocreg(iorb)
            jjproc=orbs%onWhichMPI(iorb)
            do iioverlap=1,jj
                iiat=iioverlap+nshift
                if(iproc<nproc) then
                    if(ilr==ilrold .and. jjproc==jjprocold) cycle !Otherwise we would communicate the same again
                    if(ilr==iiat) then
                        if(nproc>1) then
                            ! Send this matrix to process jproc.
                            do jproc=0,nproc-1
                                !!if(orbs%norb_par(jproc,0)==0) cycle !process jproc has no data and should not communicate...
                                if(iproc==jjproc .and. sendcounts(jproc)>0) nrecv=nrecv+1
                                if(iproc==jproc  .and. sendcounts(iproc)>0) nsend=nsend+1
                            end do
                        end if
                    end if
                end if
            end do
            ilrold=ilr
            jjprocold=jjproc
        end do


        allocate(sendrequests(nsend), stat=istat)
        call memocc(istat, sendrequests, 'sendrequests', subname)
        allocate(recvrequests(nrecv), stat=istat)
        call memocc(istat, recvrequests, 'recvrequests', subname)

        ! Now communicate the matrices.
        ! WARNING: Here we don't use the standard and unique tags available through p2p_tags. It should not matter
        ! since there is no other p2p communication going on at the moment, but still this could be improved...
        isend=0
        irecv=0
        ilrold=-1
        jjprocold=-1
        do iorb=1,orbs%norb
            ilr=orbs%inWhichLocreg(iorb)
            jjproc=orbs%onWhichMPI(iorb)
            do iioverlap=1,jj
                iiat=iioverlap+nshift
                ! Check whether this MPI needs this matrix. Since only nprocTemp processes will be involved
                ! in calculating the input guess, this check has to be done only for those processes.
                if(ilr==ilrold .and. jjproc==jjprocold) cycle
                if(ilr==iiat) then
                   ! Send to process jproc
                   if(iproc==jjproc) imat=imat+1
                   if(nproc>1) then
                       do jproc=0,nproc-1
                           !!if(orbs%norb_par(jproc,0)==0) cycle !process jproc has no data and should not communicate...
                           tag=p2p_tag(jjproc)
                           if(iproc==jjproc .and. sendcounts(jproc)>0) then
                               irecv=irecv+1
                               !!write(*,'(6(a,i0))') 'process ',iproc,' receives ',sendcounts(jproc),' elements from process ',&
                               !!    jproc,' with tag ',tag,' at position ',displs(jproc)+1,'; imat=',imat
                               call mpi_irecv(hamTempCompressed2(displs(jproc)+1,imat), sendcounts(jproc), &
                                    mpi_double_precision, jproc, tag, mpi_comm_world, recvrequests(irecv), ierr)
                           end if
                           if(iproc==jproc .and. sendcounts(iproc)>0) then
                               isend=isend+1
                               !!write(*,'(6(a,i0))') 'process ',iproc,' sends ',sendcounts(iproc),' elements to process ',&
                               !!    jjproc,' with tag ',tag,' from position ',1,'; iorb=',iorb
                               call mpi_isend(hamTempCompressed(1,iorb), sendcounts(iproc), &
                                    mpi_double_precision, jjproc, tag, mpi_comm_world, sendrequests(isend), ierr)
                           end if
                       end do
                   else if (nproc == 1) then
                      !imat=imat+1
                      call vcopy(sendcounts(iproc),hamTempCompressed(1,iorb),1,&
                           hamTempCompressed2(displs(iproc)+1,imat),1)
                   end if
                end if
            end do
            ilrold=ilr
            jjprocold=jjproc
        end do
        if(isend/=nsend) then
            write(*,'(a,i0,a,2(2x,i0))') 'ERROR on process ',iproc,': isend/=nsend',isend,nsend
            stop
        end if
        if(irecv/=nrecv) then
            write(*,'(a,i0,a,2(2x,i0))') 'ERROR on process ',iproc,': irecv/=nrecv',irecv,nrecv
            stop
        end if

        ! Wait for the communication to complete
        if (nproc > 1) then
          isend=0
          waitForSend: do
             if(isend==nsend) exit waitForSend
             call mpi_waitany(nsend-isend, sendrequests(1), ind, mpi_status_ignore, ierr)
             isend=isend+1
             !!write(*,'(2(a,i0))') 'process ',iproc,' completed send with ind ',ind
             do i=ind,nsend-isend
                sendrequests(i)=sendrequests(i+1)
             end do
          end do waitForSend

          irecv=0
          waitForRecv: do
             if(irecv==nrecv) exit waitForrecv
             call mpi_waitany(nrecv-irecv, recvrequests(1), ind, mpi_status_ignore, ierr)
             irecv=irecv+1
             !!write(*,'(2(a,i0))') 'process ',iproc,' completed recv with ind ',ind
             do i=ind,nrecv-irecv
                recvrequests(i)=recvrequests(i+1)
             end do
          end do waitForRecv
        end if

     ! Uncompress the matrices
     do i=imatold,imat
        !!do istat=1,mad%nvctr
        !!    write(4000+iproc,*) i, hamTempCompressed2(istat,i)
        !!end do
        call uncompressMatrix(orbsig%norb, mad, hamTempCompressed2(1,i), ham(1,1,i))
     end do
     imatold=imat+1

     iall=-product(shape(sendrequests))*kind(sendrequests)
     deallocate(sendrequests, stat=istat)
     call memocc(istat, iall, 'sendrequests', subname)
     iall=-product(shape(recvrequests))*kind(recvrequests)
     deallocate(recvrequests, stat=istat)
     call memocc(istat, iall, 'recvrequests', subname)

     if(iproc==0) write(*,'(a)') ' done.'

     call timing(iproc,'ig_matric_comm','OF')

  end if

end do




if(imat/=nlocregPerMPI .and. nproc >1) then
  write(*,'(a,i0,a,2(2x,i0))') 'ERROR on process ',iproc,': imat/=nlocregPerMPI',imat,nlocregPerMPI
  stop
end if
call deallocate_overlapParameters(op, subname)
call deallocate_p2pComms(comon, subname)

iall=-product(shape(hamTempCompressed))*kind(hamTempCompressed)
deallocate(hamTempCompressed, stat=istat)
call memocc(istat, iall, 'hamTempCompressed', subname)
iall=-product(shape(hamTempCompressed2))*kind(hamTempCompressed2)
deallocate(hamTempCompressed2, stat=istat)
call memocc(istat, iall, 'hamTempCompressed2', subname)
iall=-product(shape(sendcounts))*kind(sendcounts)
deallocate(sendcounts, stat=istat)
call memocc(istat, iall, 'sendcounts', subname)
iall=-product(shape(displs))*kind(displs)
deallocate(displs, stat=istat)
call memocc(istat, iall, 'displs', subname)

iall=-product(shape(hamTemp))*kind(hamTemp)
deallocate(hamTemp, stat=istat)
call memocc(istat, iall, 'hamTemp', subname)

end subroutine get_hamiltonian_matrices





subroutine determineLocalizationRegions(iproc, nproc, nlr, norb, at, inwhichlocreg, locrad, rxyz, lzd, lzdig, hx, hy, hz, mlr)
use module_base
use module_types
use module_interfaces, exceptThisOne => determineLocalizationRegions
implicit none

! Calling arguments
integer,intent(in):: iproc, nproc, nlr, norb
type(atoms_data),intent(in):: at
integer,dimension(norb),intent(in):: inwhichlocreg
real(8),dimension(at%nat),intent(in):: locrad
real(8),dimension(3,nlr),intent(in):: rxyz
type(local_zone_descriptors),intent(in):: lzd, lzdig
real(8),intent(in):: hx, hy, hz
type(matrixLocalizationRegion),dimension(:),pointer,intent(out):: mlr

! Local variables
integer:: ilr, jlr, jorb, ii, istat
logical:: isoverlap
character(len=*),parameter:: subname='determineLocalizationRegions'


allocate(mlr(nlr), stat=istat)
do ilr=1,nlr
  call nullify_matrixLocalizationRegion(mlr(ilr))
end do
! Count for each localization region the number of matrix elements within the cutoff.
do ilr=1,nlr
  mlr(ilr)%norbinlr=0
  do jorb=1,norb
     jlr=inwhichlocreg(jorb)
     call check_overlap_cubic_periodic(lzd%Glr,lzd%Llr(ilr),lzdig%Llr(jlr),isoverlap)     
     if(isoverlap) then
        mlr(ilr)%norbinlr=mlr(ilr)%norbinlr+1
     end if
  end do
  allocate(mlr(ilr)%indexInGlobal(mlr(ilr)%norbinlr), stat=istat)
  call memocc(istat, mlr(ilr)%indexInGlobal, 'mlr(ilr)%indexInGlobal', subname)
end do


! Now determine the indices of the elements with an overlap.
do ilr=1,nlr
  ii=0
  do jorb=1,norb
     jlr=inwhichlocreg(jorb)
      call check_overlap_cubic_periodic(lzd%Glr,lzd%Llr(ilr),lzdig%Llr(jlr),isoverlap)
      if(isoverlap) then
        ii=ii+1
        mlr(ilr)%indexInGlobal(ii)=jorb
      end if
  end do
  if(ii/=mlr(ilr)%norbinlr) then
     write(*,'(a,i0,a,2(2x,i0))') 'ERROR on process ', iproc, ': ii/=mlr(ilr)%norbinlr', ii, mlr(ilr)%norbinlr
  end if
end do

end subroutine determineLocalizationRegions








subroutine extractMatrix3(iproc, nproc, norb, norbp, orbstot, inwhichlocreg, onWhichMPI, nmat, ham, matmin, hamextract)
use module_base
use module_types
implicit none

! Calling arguments
integer,intent(in):: iproc, nproc, nmat, norb, norbp
type(orbitals_data),intent(in):: orbstot
integer,dimension(norb),intent(in):: inwhichlocreg, onWhichMPI
real(8),dimension(orbstot%norb,orbstot%norb,nmat),intent(in):: ham
type(matrixMinimization),intent(inout):: matmin
real(8),dimension(:,:,:),pointer,intent(out):: hamextract

! Local variables
integer:: jorb, jlr, jproc, jlrold, jjorb, ind, indlarge, jnd, jndlarge, ii, istat, jjlr
character(len=*),parameter:: subname='extractMatrix'

allocate(matmin%inWhichLocregExtracted(norbp), stat=istat)
call memocc(istat, matmin%inWhichLocregExtracted, 'matmin%inWhichLocregExtracted', subname)
allocate(matmin%inWhichLocregOnMPI(norbp), stat=istat)
call memocc(istat, matmin%inWhichLocregOnMPI, 'matmin%inWhichLocregOnMPI', subname)

! Allocate the matrices holding the extracted quantities. In principle this matrix
! has a different size for each localization region. To simplify the program, allocate them
! with the same size for all localization regions on a given MPI process.
matmin%norbmax=0
jlrold=-1
matmin%nlrp=0 ! localization regions per process
jjorb=0
do jorb=1,norb
  jlr=inwhichlocreg(jorb)
  jproc=onWhichMPI(jorb)
  if(iproc==jproc) then
     jjorb=jjorb+1
     if(jlr/=jlrold) then
        matmin%nlrp=matmin%nlrp+1
     end if
     if(matmin%mlr(jlr)%norbinlr>matmin%norbmax) then
        matmin%norbmax=matmin%mlr(jlr)%norbinlr
     end if
     matmin%inWhichLocregExtracted(jjorb)=jlr
     matmin%inWhichLocregOnMPI(jjorb)=matmin%nlrp
     jlrold=jlr
  end if
end do

allocate(matmin%indexInLocreg(matmin%nlrp), stat=istat)
call memocc(istat, matmin%indexInLocreg, 'matmin%indexInLocreg', subname)

! Allocate the matrix
allocate(hamextract(matmin%norbmax,matmin%norbmax,matmin%nlrp), stat=istat)
call memocc(istat, hamextract, 'hamextract', subname)
hamextract=0.d0

! Exctract the data from the large Hamiltonian.
jlrold=-1
jjlr=0
do jorb=1,norb
  jlr=inwhichlocreg(jorb)
  jproc=onWhichMPI(jorb)
  if(iproc==jproc) then
     if(jlr/=jlrold) then
        jjlr=jjlr+1
        matmin%indexInLocreg(jjlr)=jlr
        ! To make it work for both input guess (where we have nmat>1 different matrices) and
        ! for the iterative diagonalization (where we have only nmat=1 matrix).
        ii=min(jlr,nmat)
        do ind=1,matmin%mlr(jlr)%norbinlr
           indlarge=matmin%mlr(jlr)%indexInGlobal(ind)
           do jnd=1,matmin%mlr(jlr)%norbinlr
              jndlarge=matmin%mlr(jlr)%indexInGlobal(jnd)
              hamextract(jnd,ind,jjlr)=ham(jndlarge,indlarge,jjlr)
           end do
        end do
        jlrold=jlr
     end if
  end if
end do

if(jjlr/=nmat) then
  write(*,'(a,i0,a,2(2x,i0))') 'ERROR on process ',iproc,': jjlr/nmat',jjlr,nmat
  stop
end if


end subroutine extractMatrix3





subroutine vectorGlobalToLocal(norbtot, mlr, vglobal, vlocal)
use module_base
use module_types
implicit none

! Calling arguments
integer,intent(in):: norbtot
type(matrixLocalizationRegion),intent(in):: mlr
real(8),dimension(norbtot),intent(in):: vglobal
real(8),dimension(mlr%norbinlr),intent(out):: vlocal

! Local variables
integer:: ilocal, iglobal

do ilocal=1,mlr%norbinlr
  iglobal=mlr%indexInGlobal(ilocal)
  vlocal(ilocal)=vglobal(iglobal)
end do


end subroutine vectorGlobalToLocal




subroutine vectorLocalToGlobal(norbtot, mlr, vlocal, vglobal)
use module_base
use module_types
implicit none

! Calling arguments
integer,intent(in):: norbtot
type(matrixLocalizationRegion),intent(in):: mlr
real(8),dimension(mlr%norbinlr),intent(in):: vlocal
real(8),dimension(norbtot),intent(out):: vglobal

! Local variables
integer:: ilocal, iglobal

vglobal=0.d0
do ilocal=1,mlr%norbinlr
  iglobal=mlr%indexInGlobal(ilocal)
  vglobal(iglobal)=vlocal(ilocal)
end do


end subroutine vectorLocalToGlobal





subroutine determineOverlapRegionMatrix(iproc, nproc, lzd, mlr, orbs, orbstot, inwhichlocreg, inwhichlocreg_phi, comom, opm)
use module_base
use module_types
implicit none

! Calling arguments
integer,intent(in):: iproc, nproc
type(local_zone_descriptors),intent(in):: lzd
type(orbitals_data),intent(in):: orbs, orbstot
integer,dimension(orbstot%norb),intent(in):: inwhichlocreg
integer,dimension(orbs%norb),intent(in):: inwhichlocreg_phi
type(matrixLocalizationRegion),dimension(lzd%nlr),intent(in):: mlr
type(p2pComms),intent(out):: comom
type(overlap_parameters_matrix),intent(out):: opm

! Local variables
integer:: ilr, jlr, klr, novrlp, korb, istat, jjorb, jorb, kkorb, iorb, jorbout, iiorb, iorbout, ilrold
character(len=*),parameter:: subname='determineOverlapRegionMatrix'


!allocate(opm%noverlap(lzd%nlr), stat=istat)
allocate(opm%noverlap(orbs%norb), stat=istat)
call memocc(istat, opm%noverlap, 'opm%noverlap', subname)

! First count the number of overlapping localization regions for each localization region.
!do ilr=1,lzd%nlr
do iorbout=1,orbs%norb
  ilr=orbs%inwhichlocreg(iorbout)
  novrlp=0
  do jorbout=1,orbs%norb
     jlr=inwhichlocreg_phi(jorbout)
     ! Check whether there is a common element.
     outloop1: do iorb=1,mlr(ilr)%norbinlr
        iiorb=mlr(ilr)%indexInGlobal(iorb)
        do jorb=1,mlr(jlr)%norbinlr
           jjorb=mlr(jlr)%indexInGlobal(jorb)
           if(iiorb==jjorb) then
              novrlp=novrlp+1
              exit outloop1
           end if
        end do
     end do outloop1
  end do
  opm%noverlap(iorbout)=novrlp
end do


allocate(opm%overlaps(maxval(opm%noverlap(:)),orbs%norb), stat=istat)
call memocc(istat, opm%overlaps, 'opm%overlaps', subname)
do iorbout=1,orbs%norb
  ilr=orbs%inwhichlocreg(iorbout)
  opm%overlaps(:,iorbout)=0
  novrlp=0
  do jorbout=1,orbs%norb
     jlr=inwhichlocreg_phi(jorbout)
     ! Check whether there is a common element.
     outloop2: do iorb=1,mlr(ilr)%norbinlr
        iiorb=mlr(ilr)%indexInGlobal(iorb)
        do jorb=1,mlr(jlr)%norbinlr
           jjorb=mlr(jlr)%indexInGlobal(jorb)
           if(iiorb==jjorb) then
              novrlp=novrlp+1
              opm%overlaps(novrlp,iorbout)=jorbout
              exit outloop2
           end if
        end do
     end do outloop2
  end do
end do

allocate(opm%olr(maxval(opm%noverlap(:)),lzd%nlr), stat=istat)
do ilr=1,lzd%nlr
  do iorb=1,maxval(opm%noverlap(:))
     call nullify_matrixLocalizationRegion(opm%olr(iorb,ilr))
  end do
end do



! Now determine which orbitals (corresponding to basis functions) will be in the overlap localization region.
ilrold=-1
do iorbout=1,orbs%norb
  ilr=orbs%inwhichlocreg(iorbout)
  if(ilr==ilrold) cycle
  ilrold=ilr
  opm%olr(:,ilr)%norbinlr=0
  do jorbout=1,opm%noverlap(iorbout)
     jjorb=opm%overlaps(jorbout,iorbout)
     jlr=inwhichlocreg_phi(jjorb)
     ! Check whether there is a common element.
     do iorb=1,mlr(ilr)%norbinlr
        iiorb=mlr(ilr)%indexInGlobal(iorb)
        do jorb=1,mlr(jlr)%norbinlr
           jjorb=mlr(jlr)%indexInGlobal(jorb)
           if(iiorb==jjorb) then
              novrlp=novrlp+1
              opm%olr(jorbout,ilr)%norbinlr=opm%olr(jorbout,ilr)%norbinlr+1
              !exit
           end if
        end do
     end do
     allocate(opm%olr(jorbout,ilr)%indexInGlobal(opm%olr(jorbout,ilr)%norbinlr), stat=istat)
     call memocc(istat, opm%olr(jorbout,ilr)%indexInGlobal, 'opm%olr(jorbout,ilr)%indexInGlobal', subname)
  end do
end do



! Determine the indices to switch from global region to localization region.
ilrold=-1
do iorbout=1,orbs%norb
  ilr=orbs%inwhichlocreg(iorbout)
  if(ilr==ilrold) cycle
  ilrold=ilr
  do jorbout=1,opm%noverlap(iorbout)
     jjorb=opm%overlaps(jorbout,iorbout)
     jlr=inwhichlocreg_phi(jjorb)
     ! Check whether there is a common element.
     kkorb=0
     do iorb=1,mlr(ilr)%norbinlr
        iiorb=mlr(ilr)%indexInGlobal(iorb)
        do jorb=1,mlr(jlr)%norbinlr
           jjorb=mlr(jlr)%indexInGlobal(jorb)
           if(iiorb==jjorb) then
              kkorb=kkorb+1
              opm%olr(jorbout,ilr)%indexInGlobal(kkorb)=jorb
           end if
        end do
     end do
  end do
end do

! With these indices it is possible to extract data from the global region to the
! overlap region. For example: opm%olr(jorb,ilr) allows to extract data from orbital
! jorb (the jorb-th orbital overlapping with region ilr) to the overlap region. To expand
! this overlap region to the whole region ilr, we need opm%(iorb,jlr), where jlr is the 
! localization region of jorb and iorb the iorb-th overlapping orbital of region jlr.
! This information is stored in opm%olrForExpansion:
! opm%olrForExpansion(1,jorb,ilr)=jlr
! opm%olrForExpansion(2,jorb,ilr)=iorb
allocate(opm%olrForExpansion(2,maxval(opm%noverlap(:)),lzd%nlr), stat=istat)
call memocc(istat, opm%olrForExpansion, 'opm%olrForExpansion', subname)
opm%olrForExpansion=55555
ilrold=-1
do iorbout=1,orbs%norb
  ilr=orbs%inwhichlocreg(iorbout)
  if(ilr==ilrold) cycle
  ilrold=ilr
  do iorb=1,opm%noverlap(iorbout)
     jorb=opm%overlaps(iorb,iorbout)
     jlr=inwhichlocreg_phi(jorb)
     opm%olrForExpansion(1,iorb,ilr)=jlr
     do korb=1,opm%noverlap(jorb)
        kkorb=opm%overlaps(korb,jorb)
        klr=inwhichlocreg_phi(kkorb)
        if(klr==ilr) then
           opm%olrForExpansion(2,iorb,ilr)=korb
        end if
     end do
  end do
end do




end subroutine determineOverlapRegionMatrix





subroutine initCommsMatrixOrtho(iproc, nproc, norb, norb_par, isorb_par, onWhichAtomPhi, onWhichMPI, opm, comom)
use module_base
use module_types
implicit none

! Calling arguments
integer,intent(in):: iproc, nproc, norb
integer,dimension(norb),intent(in):: onWhichAtomPhi, onWhichMPI
integer,dimension(0:nproc-1),intent(in):: norb_par, isorb_par
type(overlap_parameters_matrix),intent(in):: opm
type(p2pComms),intent(inout):: comom

! Local variables
integer:: jlrold,jproc,jj,jorb,jjorb,jlr,jjmax,istat,jkorb,mpisource,mpidest,istsource,istdest,ncount,korb,iall,kkorb
integer:: iorb, irecv, isend, tag, p2p_tag
integer,dimension(:),allocatable:: istsourcearr, istdestarr
character(len=*),parameter:: subname='initCommsMatrixOrtho'


allocate(istsourcearr(0:nproc-1), stat=istat)
call memocc(istat, istsourcearr, 'istsourcearr', subname)
istsourcearr=1
allocate(istdestarr(0:nproc-1), stat=istat)
call memocc(istat, istdestarr, 'istdestarr', subname)
istdestarr=1

comom%nrecvbuf=0

allocate(comom%noverlaps(0:nproc-1), stat=istat)
call memocc(istat, comom%noverlaps, 'comom%noverlaps', subname)

! Count how many orbitals each process will receive
do jproc=0,nproc-1
  jlrold=0
  comom%noverlaps(jproc)=0
  do jorb=1,norb_par(jproc)
     jjorb=isorb_par(jproc)+jorb
     jlr=onWhichAtomPhi(jjorb)
     if(jlr==jlrold) cycle
     do korb=1,opm%noverlap(jjorb)
        comom%noverlaps(jproc)=comom%noverlaps(jproc)+1
     end do
     jlrold=jlr
  end do
end do

allocate(comom%comarr(6,maxval(comom%noverlaps(:)),0:nproc-1), stat=istat)
call memocc(istat, comom%comarr, 'comom%comarr', subname)

comom%nsendBuf=0
comom%nrecvBuf=0
do jproc=0,nproc-1
  jkorb=0
  jlrold=0
  do jorb=1,norb_par(jproc)
     jjorb=isorb_par(jproc)+jorb
     jlr=onWhichAtomPhi(jjorb)
     if(jlr==jlrold) cycle
     do korb=1,opm%noverlap(jjorb)
        jkorb=jkorb+1
        kkorb=opm%overlaps(korb,jjorb)
        mpidest=jproc
        mpisource=onWhichMPI(kkorb)
        istsource=istsourcearr(mpisource)
        ncount=opm%olr(korb,jlr)%norbinlr 
        istdest=istdestarr(mpidest)
        !tag=tag+1
        tag=p2p_tag(mpidest)
        call setCommsParameters(mpisource, mpidest, istsource, istdest, ncount, tag, comom%comarr(1,jkorb,jproc))
        if(iproc==mpisource) then
           comom%nsendBuf=comom%nsendBuf+ncount
        end if
        if(iproc==mpidest) then
           comom%nrecvbuf=comom%nrecvbuf+ncount
        end if
        istdestarr(mpidest)=istdestarr(mpidest)+ncount
        istsourcearr(mpisource)=istsourcearr(mpisource)+ncount
     end do
     jlrold=jlr
  end do
end do

allocate(comom%recvBuf(comom%nrecvbuf), stat=istat)
call memocc(istat, comom%recvBuf, 'comom%recvBuf', subname)
allocate(comom%sendBuf(comom%nsendbuf), stat=istat)
call memocc(istat, comom%sendBuf, 'comom%sendBuf', subname)

iall=-product(shape(istsourcearr))*kind(istsourcearr)
deallocate(istsourcearr, stat=istat)
call memocc(istat, iall, 'istsourcearr', subname)
iall=-product(shape(istdestarr))*kind(istdestarr)
deallocate(istdestarr, stat=istat)
call memocc(istat, iall, 'istdestarr', subname)


irecv=0
do jproc=0,nproc-1
  do iorb=1,comom%noverlaps(jproc)
     mpidest=comom%comarr(4,iorb,jproc)
     ! The orbitals are on different processes, so we need a point to point communication.
     if(iproc==mpidest) then
        irecv=irecv+1
     end if
  end do
end do
! Number of receives per process, will be used later
comom%nrecv=irecv

isend=0
do jproc=0,nproc-1
  do iorb=1,comom%noverlaps(jproc)
     mpisource=comom%comarr(1,iorb,jproc)
     ! The orbitals are on different processes, so we need a point to point communication.
     if(iproc==mpisource) then
        isend=isend+1
     end if
  end do
end do
! Number of sends per process, will be used later
comom%nsend=isend

allocate(comom%requests(max(comom%nrecv,comom%nsend),2), stat=istat)
call memocc(istat, comom%requests, 'comom%requests', subname)

! To indicate that no communication is going on.
comom%communication_complete=.true.
comom%messages_posted=.false.


end subroutine initCommsMatrixOrtho



subroutine orthonormalizeVectors(iproc, nproc, comm, nItOrtho, methTransformOverlap, &
  orbs, onWhichAtom, onWhichMPI, isorb_par, norbmax, norbp, isorb, nlr, newComm, mad, mlr, vec, opm, comom, &
  collcom, orthpar, bpo)
use module_base
use module_types
use module_interfaces, exceptThisOne => orthonormalizeVectors
implicit none

! Calling arguments
integer,intent(in):: iproc, nproc, comm, nItOrtho, methTransformOverlap
integer,intent(in):: norbmax, norbp, isorb, nlr, newComm
type(orbitals_data),intent(in):: orbs
integer,dimension(orbs%norb),intent(in):: onWhichAtom, onWhichMPI
integer,dimension(0:nproc-1),intent(in):: isorb_par
type(matrixDescriptors),intent(in):: mad
type(matrixLocalizationRegion),dimension(nlr),intent(in):: mlr
real(8),dimension(norbmax,norbp),intent(inout):: vec
type(overlap_parameters_matrix),intent(in):: opm
type(p2pComms),intent(inout):: comom
type(collective_comms),intent(in):: collcom
type(orthon_data),intent(in):: orthpar
type(basis_performance_options),intent(in):: bpo

! Local variables
integer:: noverlaps, iorb, iiorb, ilr, istat, ilrold, jorb, iall, it, iorbmax, jorbmax, ist, ncnt
real(8):: tt, dnrm2, dev
real(8),dimension(:,:),allocatable:: vecOvrlp, ovrlp
character(len=*),parameter:: subname='orthonormalizeVectors'
real(8),dimension(:),allocatable:: psit_c, psit_f, psittemp_c, psittemp_f, vec_compr

allocate(ovrlp(orbs%norb,orbs%norb), stat=istat)
call memocc(istat, ovrlp, 'ovrlp', subname)

do it=1,nItOrtho

    if(bpo%communication_strategy_overlap==COMMUNICATION_P2P) then
        
        noverlaps=0
        ilrold=0
        do iorb=1,norbp
          iiorb=isorb+iorb
          ilr=onWhichAtom(iiorb)
          if(ilr/=ilrold) then
             noverlaps=noverlaps+opm%noverlap(iiorb)
          end if
          ilrold=ilr
        end do
        allocate(vecOvrlp(norbmax,noverlaps), stat=istat)
        call memocc(istat, vecOvrlp, 'vecOvrlp', subname)
        
        
        call extractToOverlapregion(iproc, nproc, orbs%norb, onWhichAtom, onWhichMPI, isorb_par, &
             norbmax, norbp, vec, opm, comom)
        !call postCommsVectorOrthonormalizationNew(iproc, nproc, newComm, comom)
        call post_p2p_communication(iproc, nproc, comom%nsendbuf, comom%sendbuf, comom%nrecvbuf, comom%recvbuf, comom)
        !!call gatherVectorsNew(iproc, nproc, comom)
        call wait_p2p_communication(iproc, nproc, comom)
        
        call expandFromOverlapregion(iproc, nproc, isorb, norbp, orbs, onWhichAtom, opm, comom, norbmax, noverlaps, vecOvrlp)
        
        ! Calculate the overlap matrix.
        call calculateOverlap(iproc, nproc, nlr, norbmax, norbp, noverlaps, isorb, orbs%norb, opm, comom, mlr, onWhichAtom, &
             vec, vecOvrlp, newComm, ovrlp)
        dev=0.d0
        iorbmax=0
        jorbmax=0
        do iorb=1,orbs%norb
           do jorb=1,orbs%norb
              if(iorb==jorb) then
                 tt=abs(1.d0-ovrlp(jorb,iorb))
              else
                 tt=abs(ovrlp(jorb,iorb))
              end if
              if(tt>dev) then
                 dev=tt
                 iorbmax=iorb
                 jorbmax=jorb
              end if
           end do
        end do
        if(iproc==0) then
           write(*,'(a,es14.6,2(2x,i0))') 'max deviation from unity, position:',dev, iorbmax, jorbmax
        end if
    
    else if(bpo%communication_strategy_overlap==COMMUNICATION_COLLECTIVE) then
    
        allocate(vec_compr(collcom%ndimpsi_c), stat=istat)
        call memocc(istat, vec_compr, 'vec_compr', subname)
        ist=1
        do iorb=1,orbs%norbp
            iiorb=orbs%isorb+iorb
            ilr=orbs%inwhichlocreg(iiorb)
            call dcopy(mlr(ilr)%norbinlr, vec(1,iorb), 1, vec_compr(ist), 1)
            ist=ist+mlr(ilr)%norbinlr
        end do
    
        allocate(psit_c(sum(collcom%nrecvcounts_c)), stat=istat)
        call memocc(istat, psit_c, 'psit_c', subname)
        allocate(psit_f(7*sum(collcom%nrecvcounts_f)), stat=istat)
        call memocc(istat, psit_f, 'psit_f', subname)
        call transpose_localized(iproc, nproc, orbs, collcom, vec_compr, psit_c, psit_f)
        call calculate_overlap_transposed(iproc, nproc, orbs, mad, collcom, psit_c, psit_c, psit_f, psit_f, ovrlp)
    
        dev=0.d0
        iorbmax=0
        jorbmax=0
        do iorb=1,orbs%norb
           do jorb=1,orbs%norb
              if(iorb==jorb) then
                 tt=abs(1.d0-ovrlp(jorb,iorb))
              else
                 tt=abs(ovrlp(jorb,iorb))
              end if
              if(tt>dev) then
                 dev=tt
                 iorbmax=iorb
                 jorbmax=jorb
              end if
           end do
        end do
        if(iproc==0) then
           write(*,'(a,es14.6,2(2x,i0))') 'max deviation from unity, position:',dev, iorbmax, jorbmax
        end if
    
    end if
    
    
    call overlapPowerMinusOneHalf(iproc, nproc, comm, methTransformOverlap, &
         orthpar%blocksize_pdsyev, orthpar%blocksize_pdgemm, orbs%norb, mad, ovrlp)
        
    if(bpo%communication_strategy_overlap==COMMUNICATION_P2P) then
        
        call orthonormalLinearCombinations(iproc, nproc, nlr, norbmax, norbp, noverlaps, isorb, &
             orbs%norb, opm, comom, mlr, onWhichAtom, vecOvrlp, ovrlp, vec)
        
        iall=-product(shape(vecOvrlp))*kind(vecOvrlp)
        deallocate(vecOvrlp, stat=istat)
        call memocc(istat, iall, 'vecOvrlp', subname)
    
    else if(bpo%communication_strategy_overlap==COMMUNICATION_COLLECTIVE) then
    
    
        allocate(psittemp_c(sum(collcom%nrecvcounts_c)), stat=istat)
        call memocc(istat, psittemp_c, 'psittemp_c', subname)
        allocate(psittemp_f(7*sum(collcom%nrecvcounts_f)), stat=istat)
        call memocc(istat, psittemp_f, 'psittemp_f', subname)
        call dcopy(sum(collcom%nrecvcounts_c), psit_c, 1, psittemp_c, 1)
        call dcopy(7*sum(collcom%nrecvcounts_f), psit_f, 1, psittemp_f, 1)
        call build_linear_combination_transposed(orbs%norb, ovrlp, collcom, psittemp_c, psittemp_f, .true., psit_c, psit_f)
        call untranspose_localized(iproc, nproc, orbs, collcom, psit_c, psit_f, vec_compr)
    
        ist=1
        do iorb=1,orbs%norbp
            iiorb=orbs%isorb+iorb
            ilr=orbs%inwhichlocreg(iiorb)
            call dcopy(mlr(ilr)%norbinlr, vec_compr(ist), 1, vec(1,iorb), 1)
            ist=ist+mlr(ilr)%norbinlr
        end do
    
        iall=-product(shape(vec_compr))*kind(vec_compr)
        deallocate(vec_compr, stat=istat)
        call memocc(istat, iall, 'vec_compr', subname)
    
        iall=-product(shape(psittemp_c))*kind(psittemp_c)
        deallocate(psittemp_c, stat=istat)
        call memocc(istat, iall, 'psittemp_c', subname)
        iall=-product(shape(psittemp_f))*kind(psittemp_f)
        deallocate(psittemp_f, stat=istat)
        call memocc(istat, iall, 'psittemp_f', subname)
        iall=-product(shape(psit_c))*kind(psit_c)
        deallocate(psit_c, stat=istat)
        call memocc(istat, iall, 'psit_c', subname)
        iall=-product(shape(psit_f))*kind(psit_f)
        deallocate(psit_f, stat=istat)
        call memocc(istat, iall, 'psit_f', subname)
    
    end if

    ! Normalize the vectors
    do iorb=1,orbs%norbp
       iiorb=orbs%isorb+iorb
       ilr=orbs%inwhichlocreg(iiorb)
       ncnt=mlr(ilr)%norbinlr
       tt=dnrm2(ncnt, vec(1,iorb), 1)
       call dscal(ncnt, 1/tt, vec(1,iorb), 1)
    end do

end do

iall=-product(shape(ovrlp))*kind(ovrlp)
deallocate(ovrlp, stat=istat)
call memocc(istat, iall, 'ovrlp', subname)

end subroutine orthonormalizeVectors




subroutine orthoconstraintVectors(iproc, nproc, methTransformOverlap, correctionOrthoconstraint, orbs, &
           onWhichAtom, onWhichMPI, isorb_par, norbmax, norbp, isorb, nlr, newComm, mlr, mad, vec, grad, opm, comom, &
           trace, collcom, orthpar, bpo)
  use module_base
  use module_types
  use module_interfaces, exceptThisOne => orthoconstraintVectors
  implicit none
  
  ! Calling arguments
  integer,intent(in):: iproc, nproc, methTransformOverlap, correctionOrthoconstraint, norbmax
  integer,intent(in):: norbp, isorb, nlr, newComm
  type(orbitals_data),intent(in):: orbs
  integer,dimension(orbs%norb),intent(in):: onWhichAtom, onWhichMPI
  integer,dimension(0:nproc-1),intent(in):: isorb_par
  type(matrixLocalizationRegion),dimension(nlr),intent(in):: mlr
  type(matrixDescriptors),intent(in):: mad
  real(8),dimension(norbmax,norbp),intent(inout):: vec, grad
  type(overlap_parameters_matrix),intent(in):: opm
  type(p2pComms),intent(inout):: comom
  real(8),intent(out):: trace
  type(collective_comms),intent(in):: collcom
  type(orthon_data),intent(in):: orthpar
  type(basis_performance_options),intent(in):: bpo
  
  ! Local variables
  integer:: noverlaps, iorb, iiorb, ilr, istat, ilrold, jorb, iall, ijorb, ncount, jjorb, ist
  real(8),dimension(:,:),allocatable:: gradOvrlp, vecOvrlp, lagmat, ovrlp
  character(len=*),parameter:: subname='orthoconstraintVectors'
  real(8):: ddot
  real(8),dimension(:,:),allocatable:: ovrlp_minus_one_lagmat, ovrlp_minus_one_lagmat_trans
  real(8),dimension(:),allocatable:: psit_c, psit_f, hpsit_c, hpsit_f, vec_compr, grad_compr
  
  allocate(ovrlp_minus_one_lagmat(orbs%norb,orbs%norb), stat=istat)
  call memocc(istat, ovrlp_minus_one_lagmat, 'ovrlp_minus_one_lagmat', subname)
  allocate(ovrlp_minus_one_lagmat_trans(orbs%norb,orbs%norb), stat=istat)
  call memocc(istat, ovrlp_minus_one_lagmat_trans, 'ovrlp_minus_one_lagmat_trans', subname)
  allocate(ovrlp(orbs%norb,orbs%norb), stat=istat)
  call memocc(istat, ovrlp, 'ovrlp', subname)
  allocate(lagmat(orbs%norb,orbs%norb), stat=istat)
  call memocc(istat, lagmat, 'lagmat', subname)
  
  
  if(bpo%communication_strategy_overlap==COMMUNICATION_P2P) then
      
      noverlaps=0
      ilrold=0
      do iorb=1,norbp
        iiorb=isorb+iorb
        ilr=onWhichAtom(iiorb)
        if(ilr/=ilrold) then
           noverlaps=noverlaps+opm%noverlap(iiorb)
        end if
        ilrold=ilr
      end do
      allocate(gradOvrlp(norbmax,noverlaps), stat=istat)
      call memocc(istat, gradOvrlp, 'gradOvrlp', subname)
      allocate(vecOvrlp(norbmax,noverlaps), stat=istat)
      call memocc(istat, vecOvrlp, 'vecOvrlp', subname)
      
      call extractToOverlapregion(iproc, nproc, orbs%norb, onWhichAtom, onWhichMPI, isorb_par, norbmax, norbp, grad, opm, comom)
      
      !!call postCommsVectorOrthonormalizationNew(iproc, nproc, newComm, comom)
      call post_p2p_communication(iproc, nproc, comom%nsendbuf, comom%sendbuf, comom%nrecvbuf, comom%recvbuf, comom)
      !!call gatherVectorsNew(iproc, nproc, comom)
      call wait_p2p_communication(iproc, nproc, comom)
      
      call expandFromOverlapregion(iproc, nproc, isorb, norbp, orbs, onWhichAtom, opm, comom, norbmax, noverlaps, gradOvrlp)
      
      ! Calculate the Lagrange multiplier matrix <vec|grad>.
      call calculateOverlap(iproc, nproc, nlr, norbmax, norbp, noverlaps, isorb, orbs%norb, opm, comom, mlr, onWhichAtom, vec,&
          gradOvrlp, newComm, lagmat)
      
      ! Now we also have to calculate the overlap matrix.
      call extractToOverlapregion(iproc, nproc, orbs%norb, onWhichAtom, onWhichMPI, isorb_par, norbmax, norbp, vec, opm, comom)
      !!call postCommsVectorOrthonormalizationNew(iproc, nproc, newComm, comom)
      call post_p2p_communication(iproc, nproc, comom%nsendbuf, comom%sendbuf, comom%nrecvbuf, comom%recvbuf, comom)
      !!call gatherVectorsNew(iproc, nproc, comom)
      call wait_p2p_communication(iproc, nproc, comom)
      call expandFromOverlapregion(iproc, nproc, isorb, norbp, orbs, onWhichAtom, opm, comom, norbmax, noverlaps, vecOvrlp)
      call calculateOverlap(iproc, nproc, nlr, norbmax, norbp, noverlaps, isorb, orbs%norb, opm, comom, mlr, onWhichAtom, vec,&
          vecOvrlp, newComm, ovrlp)
  
  else if(bpo%communication_strategy_overlap==COMMUNICATION_COLLECTIVE) then
  
      allocate(vec_compr(collcom%ndimpsi_c), stat=istat)
      call memocc(istat, vec_compr, 'vec_compr', subname)
      allocate(grad_compr(collcom%ndimpsi_c), stat=istat)
      call memocc(istat, grad_compr, 'grad_compr', subname)
      ist=1
      do iorb=1,orbs%norbp
          iiorb=orbs%isorb+iorb
          ilr=orbs%inwhichlocreg(iiorb)
          call dcopy(mlr(ilr)%norbinlr, vec(1,iorb), 1, vec_compr(ist), 1)
          call dcopy(mlr(ilr)%norbinlr, grad(1,iorb), 1, grad_compr(ist), 1)
          ist=ist+mlr(ilr)%norbinlr
      end do
  
      allocate(psit_c(sum(collcom%nrecvcounts_c)), stat=istat)
      call memocc(istat, psit_c, 'psit_c', subname)
      allocate(psit_f(7*sum(collcom%nrecvcounts_f)), stat=istat)
      call memocc(istat, psit_f, 'psit_f', subname)
      allocate(hpsit_c(sum(collcom%nrecvcounts_c)), stat=istat)
      call memocc(istat, hpsit_c, 'hpsit_c', subname)
      allocate(hpsit_f(7*sum(collcom%nrecvcounts_f)), stat=istat)
      call memocc(istat, hpsit_f, 'hpsit_f', subname)
      call transpose_localized(iproc, nproc, orbs, collcom, vec_compr, psit_c, psit_f)
      call transpose_localized(iproc, nproc, orbs, collcom, grad_compr, hpsit_c, hpsit_f)
      call calculate_overlap_transposed(iproc, nproc, orbs, mad, collcom, psit_c, psit_c, psit_f, psit_f, ovrlp)
      call calculate_overlap_transposed(iproc, nproc, orbs, mad, collcom, psit_c, hpsit_c, psit_f, hpsit_f, lagmat)
  
  end if
      
  ! Now apply the orthoconstraint.
  call applyOrthoconstraintNonorthogonal2(iproc, nproc, methTransformOverlap, bpo%blocksize_pdgemm, &
           correctionOrthoconstraint, orbs, &
           lagmat, ovrlp, mad, ovrlp_minus_one_lagmat, ovrlp_minus_one_lagmat_trans)
      
  if(bpo%communication_strategy_overlap==COMMUNICATION_P2P) then
  
      ilrold=-1
      ijorb=0
      do iorb=1,norbp
          iiorb=isorb+iorb
          ilr=onWhichAtom(iiorb)
          if(ilr==ilrold) then
              ! Set back the index of lphiovrlp, since we again need the same orbitals.
              ijorb=ijorb-opm%noverlap(iiorb)
          end if
          ncount=mlr(ilr)%norbinlr
          do jorb=1,opm%noverlap(iiorb)
              ijorb=ijorb+1
              jjorb=opm%overlaps(jorb,iiorb)
              call daxpy(ncount, -.5d0*ovrlp_minus_one_lagmat(jjorb,iiorb), vecOvrlp(1,ijorb), 1, grad(1,iorb), 1)
              call daxpy(ncount, -.5d0*ovrlp_minus_one_lagmat_trans(jjorb,iiorb), vecOvrlp(1,ijorb), 1, grad(1,iorb), 1)
          end do
          ilrold=ilr
      end do
  
      iall=-product(shape(gradOvrlp))*kind(gradOvrlp)
      deallocate(gradOvrlp, stat=istat)
      call memocc(istat, iall, 'gradOvrlp', subname)
      
      iall=-product(shape(vecOvrlp))*kind(vecOvrlp)
      deallocate(vecOvrlp, stat=istat)
      call memocc(istat, iall, 'vecOvrlp', subname)
  
  else if(bpo%communication_strategy_overlap==COMMUNICATION_COLLECTIVE) then
  
        do iorb=1,orbs%norb
            do jorb=1,orbs%norb
                ovrlp(jorb,iorb)=-.5d0*ovrlp_minus_one_lagmat(jorb,iorb)
            end do
        end do
        call build_linear_combination_transposed(orbs%norb, ovrlp, collcom, psit_c, psit_f, .false., hpsit_c, hpsit_f)
        
        do iorb=1,orbs%norb
            do jorb=1,orbs%norb
                ovrlp(jorb,iorb)=-.5d0*ovrlp_minus_one_lagmat_trans(jorb,iorb)
            end do
        end do
        call build_linear_combination_transposed(orbs%norb, ovrlp, collcom, psit_c, psit_f, .false., hpsit_c, hpsit_f)
  
      call untranspose_localized(iproc, nproc, orbs, collcom, psit_c, psit_f, vec_compr)
      call untranspose_localized(iproc, nproc, orbs, collcom, hpsit_c, hpsit_f, grad_compr)
  
  
      ist=1
      do iorb=1,orbs%norbp
          iiorb=orbs%isorb+iorb
          ilr=orbs%inwhichlocreg(iiorb)
          call dcopy(mlr(ilr)%norbinlr, vec_compr(ist), 1, vec(1,iorb), 1)
          call dcopy(mlr(ilr)%norbinlr, grad_compr(ist), 1, grad(1,iorb), 1)
          ist=ist+mlr(ilr)%norbinlr
      end do
  
      iall=-product(shape(vec_compr))*kind(vec_compr)
      deallocate(vec_compr, stat=istat)
      call memocc(istat, iall, 'vec_compr', subname)
      iall=-product(shape(grad_compr))*kind(grad_compr)
      deallocate(grad_compr, stat=istat)
      call memocc(istat, iall, 'grad_compr', subname)
  
      iall=-product(shape(psit_c))*kind(psit_c)
      deallocate(psit_c, stat=istat)
      call memocc(istat, iall, 'psit_c', subname)
      iall=-product(shape(psit_f))*kind(psit_f)
      deallocate(psit_f, stat=istat)
      call memocc(istat, iall, 'psit_f', subname)
      iall=-product(shape(hpsit_c))*kind(hpsit_c)
      deallocate(hpsit_c, stat=istat)
      call memocc(istat, iall, 'hpsit_c', subname)
      iall=-product(shape(hpsit_f))*kind(hpsit_f)
      deallocate(hpsit_f, stat=istat)
      call memocc(istat, iall, 'hpsit_f', subname)
  
  end if
  
  trace=0.d0
  do iorb=1,orbs%norb
    trace=trace+lagmat(iorb,iorb)
  end do
  
  
  iall=-product(shape(ovrlp_minus_one_lagmat))*kind(ovrlp_minus_one_lagmat)
  deallocate(ovrlp_minus_one_lagmat, stat=istat)
  call memocc(istat, iall, 'ovrlp_minus_one_lagmat', subname)
  iall=-product(shape(ovrlp_minus_one_lagmat_trans))*kind(ovrlp_minus_one_lagmat_trans)
  deallocate(ovrlp_minus_one_lagmat_trans, stat=istat)
  call memocc(istat, iall, 'ovrlp_minus_one_lagmat_trans', subname)
  
  iall=-product(shape(lagmat))*kind(lagmat)
  deallocate(lagmat, stat=istat)
  call memocc(istat, iall, 'lagmat', subname)
  
  iall=-product(shape(ovrlp))*kind(ovrlp)
  deallocate(ovrlp, stat=istat)
  call memocc(istat, iall, 'ovrlp', subname)

end subroutine orthoconstraintVectors


!!subroutine postCommsVectorOrthonormalizationNew(iproc, nproc, newComm, comom)
!!use module_base
!!use module_types
!!implicit none
!!
!!! Calling arguments
!!integer,intent(in):: iproc, nproc, newComm
!!type(p2pComms),intent(inout):: comom
!!
!!! Local variables
!!integer:: isend, irecv, jproc, iorb, mpisource, istsource, ncount, mpidest, istdest, tag, ierr
!!
!!irecv=0
!!!!comom%communComplete=.false.
!!do jproc=0,nproc-1
!!  do iorb=1,comom%noverlaps(jproc)
!!     mpisource=comom%comarr(1,iorb,jproc)
!!     istsource=comom%comarr(2,iorb,jproc)
!!     ncount=comom%comarr(3,iorb,jproc)
!!     mpidest=comom%comarr(4,iorb,jproc)
!!     istdest=comom%comarr(5,iorb,jproc)
!!     tag=comom%comarr(6,iorb,jproc)
!!     ! The orbitals are on different processes, so we need a point to point communication.
!!     if(iproc==mpidest .and. nproc > 1) then
!!        !write(*,'(6(a,i0))') 'process ', mpidest, ' receives ', ncount,&
!!        !     ' elements at position ', istdest, ' from position ', istsource, ' on process ', mpisource, ', tag=',tag
!!        tag=iorb
!!        irecv=irecv+1
!!        call mpi_irecv(comom%recvBuf(istdest), ncount, mpi_double_precision, mpisource, tag, newComm,&
!!             comom%requests(irecv,2), ierr)
!!     end if
!!  end do
!!end do
!!
!!! Number of receives per process, will be used later
!!comom%nrecv=irecv
!!
!!isend=0
!!do jproc=0,nproc-1
!!  do iorb=1,comom%noverlaps(jproc)
!!     mpisource=comom%comarr(1,iorb,jproc)
!!     istsource=comom%comarr(2,iorb,jproc)
!!     ncount=comom%comarr(3,iorb,jproc)
!!     mpidest=comom%comarr(4,iorb,jproc)
!!     istdest=comom%comarr(5,iorb,jproc)
!!     tag=comom%comarr(6,iorb,jproc)
!!     ! The orbitals are on different processes, so we need a point to point communication.
!!     if(iproc==mpisource .and. nproc > 1) then
!!        !write(*,'(6(a,i0))') 'process ', mpisource, ' sends ', ncount, ' elements from position ', istsource, &
!!        !     ' to position ', istdest, ' on process ', mpidest, ', tag=',tag
!!        tag=iorb
!!        isend=isend+1
!!        call mpi_isend(comom%sendBuf(istsource), ncount, mpi_double_precision, mpidest, tag, newComm,&
!!             comom%requests(isend,1), ierr)
!!     else if (nproc ==1) then
!!        call vcopy(ncount,comom%sendBuf(istsource),1,comom%recvBuf(istdest),1)
!!     end if
!!  end do
!!end do
!!! Number of sends per process, will be used later
!!comom%nsend=isend
!!
!!comom%communication_complete=.false.
!!
!!end subroutine postCommsVectorOrthonormalizationNew


!!subroutine gatherVectorsNew(iproc, nproc, comom)
!!use module_base
!!use module_types
!!implicit none
!!
!!! Calling arguments
!!integer,intent(in):: iproc, nproc
!!type(p2pComms),intent(inout):: comom
!!
!!! Local variables
!!integer:: i, nsend, nrecv, ind, ierr
!!
!!if(.not.comom%communication_complete) then
!!
!!    if (nproc >1) then
!!      nsend=0
!!      if(comom%nsend>0) then
!!          waitLoopSend: do
!!             call mpi_waitany(comom%nsend-nsend, comom%requests(1,1), ind, mpi_status_ignore, ierr)
!!             nsend=nsend+1
!!             do i=ind,comom%nsend-nsend
!!                comom%requests(i,1)=comom%requests(i+1,1)
!!             end do
!!             if(nsend==comom%nsend) exit waitLoopSend
!!          end do waitLoopSend
!!      end if
!!    
!!    
!!      nrecv=0
!!      if(comom%nrecv>0) then
!!          waitLoopRecv: do
!!             call mpi_waitany(comom%nrecv-nrecv, comom%requests(1,2), ind, mpi_status_ignore, ierr)
!!             nrecv=nrecv+1
!!             do i=ind,comom%nrecv-nrecv
!!                comom%requests(i,2)=comom%requests(i+1,2)
!!             end do
!!             if(nrecv==comom%nrecv) exit waitLoopRecv
!!          end do waitLoopRecv
!!      end if
!!    end if
!!
!!end if
!!
!!comom%communication_complete=.true.
!!
!!end subroutine gatherVectorsNew


subroutine extractToOverlapregion(iproc, nproc, norb, onWhichAtom, onWhichMPI, isorb_par, norbmax, norbp, vec, opm, comom)
use module_base
use module_types
implicit none

! Calling arguments
integer,intent(in):: iproc, nproc, norbmax, norb, norbp
integer,dimension(norb),intent(in):: onWhichAtom, onWhichMPI
integer,dimension(0:nproc-1),intent(in):: isorb_par
real(8),dimension(norbmax,norbp),intent(in):: vec
type(overlap_parameters_matrix),intent(in):: opm
type(p2pComms),intent(inout):: comom

! Local variables
integer:: ilrold, iiprocold, ist, ilr, iiproc, jjorb, jorb, iorb, jjproc, korb, ind, i, jjlr

!write(*,*) 'iproc, norbmax, norbp', iproc, norbmax, norbp

ilrold=-1
iiprocold=-1
ist=0
do iorb=1,norb
    ilr=onWhichAtom(iorb)
    iiproc=onWhichMPI(iorb)
    if(ilr==ilrold .and.  iiproc==iiprocold) cycle ! otherwise we would extract the same again
    !do jorb=1,opm%noverlap(ilr)
    do jorb=1,opm%noverlap(iorb)
        !jjorb=opm%overlaps(jorb,ilr)
        jjorb=opm%overlaps(jorb,iorb)
        jjlr=onWhichAtom(jjorb)
        jjproc=onWhichMPI(jjorb)
        korb=jjorb-isorb_par(jjproc)
        !if(iproc==0) write(*,'(a,8i8)') 'iorb, ilr, iiproc, jorb, jjorb, jjlr, jjproc, korb', iorb, ilr, iiproc, jorb, jjorb, jjlr, jjproc, korb
        if(iproc==jjproc) then
            !write(*,'(a,6i9)') 'iproc, jorb, jjorb, ilr, opm%overlaps(jorb,ilr), opm%olr(jorb,ilr)%norbinlr', iproc, jorb, jjorb, ilr, opm%overlaps(jorb,ilr), opm%olr(jorb,ilr)%norbinlr
            !write(*,'(3(a,i0),6x,a,4i8)') 'process ',iproc,' adds ',opm%olr(jorb,ilr)%norbinlr,' elements to position ',ist,'. iorb, ilr, jorb, jjorb', iorb, ilr, jorb, jjorb
            do i=1,opm%olr(jorb,ilr)%norbinlr
                ind=opm%olr(jorb,ilr)%indexInGlobal(i)
                comom%sendBuf(ist+i)=vec(ind,korb)
            end do
            ist=ist+opm%olr(jorb,ilr)%norbinlr
        end if
    end do
    ilrold=ilr
    iiprocold=iiproc
end do

if(ist/=comom%nsendBuf) then
    write(*,'(1x,a,i0,a,2(2x,i0))') 'ERROR on process ',iproc,': ist/=comom%nsendBuf',ist,comom%nsendBuf
end if


end subroutine extractToOverlapregion



subroutine expandFromOverlapregion(iproc, nproc, isorb, norbp, orbs, onWhichAtom, opm, comom, norbmax, noverlaps, vecOvrlp)
use module_base
use module_types
implicit none

! Calling arguments
integer,intent(in):: iproc, nproc, isorb, norbp, norbmax, noverlaps
type(orbitals_data),intent(in):: orbs
integer,dimension(orbs%norb),intent(in):: onWhichAtom
type(overlap_parameters_matrix),intent(in):: opm
type(p2pComms),intent(in):: comom
real(8),dimension(norbmax,noverlaps),intent(out):: vecOvrlp

! Local variables
integer:: ilrold, ist, iorb, iiorb, ilr, jorb, klr, korb, i, ind, ijorb


vecOvrlp=0.d0
ilrold=0
ist=0
ijorb=0
do iorb=1,norbp
    iiorb=isorb+iorb
    ilr=onWhichAtom(iiorb)
    if(ilr==ilrold) cycle
    !do jorb=1,opm%noverlap(ilr)
    do jorb=1,opm%noverlap(iiorb)
        ijorb=ijorb+1
        klr=opm%olrForExpansion(1,jorb,ilr)
        korb=opm%olrForExpansion(2,jorb,ilr)
        !if(iproc==0) write(*,'(a,4i8)') 'iorb, jorb, opm%olrForExpansion(1,jorb,ilr), opm%olrForExpansion(2,jorb,ilr)', iorb, jorb, opm%olrForExpansion(1,jorb,ilr), opm%olrForExpansion(2,jorb,ilr)
        do i=1,opm%olr(korb,klr)%norbinlr
            ind=opm%olr(korb,klr)%indexInGlobal(i)
            vecOvrlp(ind,ijorb)=comom%recvBuf(ist+i)
            !if(iproc==4) write(*,'(a,9i9)') 'iorb, iiorb, ilr, jorb, klr, korb, ist, i, ind', iorb, iiorb, ilr, jorb, klr, korb, ist, i, ind
        end do
        ist=ist+opm%olr(korb,klr)%norbinlr
    end do
    ilrold=ilr
end do

if(ist/=comom%nrecvBuf) then
    write(*,'(a,i0,a,2(2x,i0))') 'ERROR on process ',iproc,': ist/=comom%nrecvBuf',ist,comom%nrecvBuf
end if


end subroutine expandFromOverlapregion



subroutine calculateOverlap(iproc, nproc, nlr, norbmax, norbp, noverlaps, isorb, norb, opm, comom, mlr, onWhichAtom, vec,&
           vecOvrlp, newComm, ovrlp)
use module_base
use module_types
implicit none

! Calling arguments 
integer,intent(in):: iproc, nproc, nlr, norbmax, norbp, noverlaps, isorb, norb, newComm
type(overlap_parameters_matrix),intent(in):: opm
type(p2pComms),intent(in):: comom
type(matrixLocalizationRegion),dimension(nlr),intent(in):: mlr
integer,dimension(norb),intent(in):: onWhichAtom
real(8),dimension(norbmax,norbp),intent(in):: vec
real(8),dimension(norbmax,noverlaps),intent(in):: vecOvrlp
real(8),dimension(norb,norb),intent(out):: ovrlp

! Local variables
integer:: ijorb, ilrold, ilr, iorb, iiorb, ncount, jjorb, jorb, ierr
real(8):: ddot



ovrlp=0.d0

ijorb=0
ilrold=0
do iorb=1,norbp
    iiorb=isorb+iorb
    ilr=onWhichAtom(iiorb)
    if(ilr==ilrold) then
         ! Put back index if we are in the same localization region, since then we can use the same vecOvrlp again.
         !ijorb=ijorb-opm%noverlap(ilr) 
         ijorb=ijorb-opm%noverlap(iiorb) 
    end if
    ncount=mlr(ilr)%norbinlr
    !do jorb=1,opm%noverlap(ilr)
    do jorb=1,opm%noverlap(iiorb)
        ijorb=ijorb+1
        !jjorb=opm%overlaps(jorb,ilr)
        jjorb=opm%overlaps(jorb,iiorb)
        ovrlp(iiorb,jjorb)=ddot(ncount, vec(1,iorb), 1, vecOvrlp(1,ijorb), 1)
    end do
    ilrold=ilr
end do

call mpiallred(ovrlp(1,1), norb**2, mpi_sum, newComm, ierr)


end subroutine calculateOverlap




subroutine orthonormalLinearCombinations(iproc, nproc, nlr, norbmax, norbp, noverlaps, isorb, norb, opm, comom, &
           mlr, onWhichAtom, vecOvrlp, ovrlp, vec)
use module_base
use module_types
implicit none

! Calling arguments 
integer,intent(in):: iproc, nproc, nlr, norbmax, norbp, noverlaps, isorb, norb
type(overlap_parameters_matrix),intent(in):: opm
type(p2pComms),intent(in):: comom
type(matrixLocalizationRegion),dimension(nlr),intent(in):: mlr
integer,dimension(norb),intent(in):: onWhichAtom
real(8),dimension(norbmax,noverlaps),intent(in):: vecOvrlp
real(8),dimension(norb,norb),intent(in):: ovrlp
real(8),dimension(norbmax,norbp),intent(inout):: vec

! Local variables
integer:: ijorb, ilrold, ilr, iorb, iiorb, ncount, jjorb, jorb, ierr, istat, iall
real(8):: ddot
real(8),dimension(:,:),allocatable:: vecTemp
character(len=*),parameter:: subname='orthonormalLinearCombinations'

allocate(vecTemp(norbmax,norbp), stat=istat)
call memocc(istat, vecTemp, 'vecTemp',subname)

if(norbp>0) call dcopy(norbmax*norbp, vec(1,1), 1, vecTemp(1,1), 1)

vec=0.d0

ijorb=0
ilrold=0
do iorb=1,norbp
    iiorb=isorb+iorb
    ilr=onWhichAtom(iiorb)
    if(ilr==ilrold) then
         ! Put back index if we are in the same localization region, since then we can use the same vecOvrlp again.
         !ijorb=ijorb-opm%noverlap(ilr) 
         ijorb=ijorb-opm%noverlap(iiorb) 
    end if
    ncount=mlr(ilr)%norbinlr
    !do jorb=1,opm%noverlap(ilr)
    do jorb=1,opm%noverlap(iiorb)
        ijorb=ijorb+1
        !jjorb=opm%overlaps(jorb,ilr)
        jjorb=opm%overlaps(jorb,iiorb)
        call daxpy(ncount, ovrlp(jjorb,iiorb), vecOvrlp(1,ijorb), 1, vec(1,iorb), 1)
    end do
    ilrold=ilr
end do

iall=-product(shape(vecTemp))*kind(vecTemp)
deallocate(vecTemp, stat=istat)
call memocc(istat, iall, 'vecTemp', subname)

end subroutine orthonormalLinearCombinations



subroutine buildLinearCombinations_new(iproc, nproc, lzdig, lzd, orbsig, orbs, coeff, lchi, &
           collcomig, collcom, lphi)
  use module_base
  use module_types
  use module_interfaces, exceptThisOne => buildLinearCombinations_new
  implicit none
  
  ! Calling arguments
  integer,intent(in):: iproc, nproc
  type(local_zone_descriptors),intent(in):: lzdig, lzd
  type(orbitals_data),intent(in):: orbsig, orbs
  real(8),dimension(orbsig%norb,orbs%norb),intent(in):: coeff
  real(8),dimension(orbsig%npsidim_orbs),intent(in):: lchi
  type(collective_comms),intent(in):: collcomig, collcom
  real(8),dimension(orbs%npsidim_orbs),intent(out):: lphi
  
  ! Local variables
  integer:: istat, iall, iiorb, jjorb
  integer:: i0, ipt, ii, jj, i, j, j0
  real(8),dimension(:),allocatable:: chit_c, chit_f, phit_c, phit_f
  character(len=*),parameter:: subname='buildLinearCombinations_new'
  
  allocate(chit_c(sum(collcomig%nrecvcounts_c)), stat=istat)
  call memocc(istat, chit_c, 'chit_c', subname)
  allocate(chit_f(7*sum(collcomig%nrecvcounts_f)), stat=istat)
  call memocc(istat, chit_f, 'chit_f', subname)
  call transpose_localized(iproc, nproc, orbsig, collcomig, lchi, chit_c, chit_f, lzdig)
  
  allocate(phit_c(sum(collcom%nrecvcounts_c)), stat=istat)
  call memocc(istat, phit_c, 'phit_c', subname)
  allocate(phit_f(7*sum(collcom%nrecvcounts_f)), stat=istat)
  call memocc(istat, phit_f, 'phit_f', subname)
  
  phit_c=0.d0
  phit_f=0.d0
  
  i0=0
  j0=0
  do ipt=1,collcom%nptsp_c 
      ii=collcom%norb_per_gridpoint_c(ipt) 
      jj=collcomig%norb_per_gridpoint_c(ipt) 
      do i=1,ii
          iiorb=collcom%indexrecvorbital_c(i0+i)
          do j=1,jj
              jjorb=collcomig%indexrecvorbital_c(j0+j)
              phit_c(i0+i)=phit_c(i0+i)+coeff(jjorb,iiorb)*chit_c(j0+j)
          end do
      end do
      i0=i0+ii
      j0=j0+jj
  end do
  
  i0=0
  j0=0
  do ipt=1,collcom%nptsp_f
      ii=collcom%norb_per_gridpoint_f(ipt)
      jj=collcomig%norb_per_gridpoint_f(ipt)
      do i=1,ii
          iiorb=collcom%indexrecvorbital_f(i0+i)
          do j=1,jj
              jjorb=collcomig%indexrecvorbital_f(j0+j)
              phit_f(7*(i0+i)-6)=phit_f(7*(i0+i)-6)+coeff(jjorb,iiorb)*chit_f(7*(j0+j)-6)
              phit_f(7*(i0+i)-5)=phit_f(7*(i0+i)-5)+coeff(jjorb,iiorb)*chit_f(7*(j0+j)-5)
              phit_f(7*(i0+i)-4)=phit_f(7*(i0+i)-4)+coeff(jjorb,iiorb)*chit_f(7*(j0+j)-4)
              phit_f(7*(i0+i)-3)=phit_f(7*(i0+i)-3)+coeff(jjorb,iiorb)*chit_f(7*(j0+j)-3)
              phit_f(7*(i0+i)-2)=phit_f(7*(i0+i)-2)+coeff(jjorb,iiorb)*chit_f(7*(j0+j)-2)
              phit_f(7*(i0+i)-1)=phit_f(7*(i0+i)-1)+coeff(jjorb,iiorb)*chit_f(7*(j0+j)-1)
              phit_f(7*(i0+i)-0)=phit_f(7*(i0+i)-0)+coeff(jjorb,iiorb)*chit_f(7*(j0+j)-0)
          end do
      end do
      i0=i0+ii
      j0=j0+jj
  end do
  
  call untranspose_localized(iproc, nproc, orbs, collcom, phit_c, phit_f, lphi, lzd)
  
  iall=-product(shape(chit_c))*kind(chit_c)
  deallocate(chit_c, stat=istat)
  call memocc(istat, iall, 'chit_c', subname)
  iall=-product(shape(chit_f))*kind(chit_f)
  deallocate(chit_f, stat=istat)
  call memocc(istat, iall, 'chit_f', subname)
  
  iall=-product(shape(phit_c))*kind(phit_c)
  deallocate(phit_c, stat=istat)
  call memocc(istat, iall, 'phit_c', subname)
  iall=-product(shape(phit_f))*kind(phit_f)
  deallocate(phit_f, stat=istat)
  call memocc(istat, iall, 'phit_f', subname)
  
end subroutine buildLinearCombinations_new


subroutine build_input_guess(iproc, nproc, nlocregPerMPI, hx, hy, hz, &
           tmb, tmbig, at, input, lchi, locregCenter, rxyz, ham, lphi)
use module_base
use module_types
use module_interfaces, exceptThisOne => build_input_guess
implicit none

! Calling arguments
integer,intent(in):: iproc, nproc, nlocregPerMPI
real(gp), intent(in) :: hx, hy, hz
type(DFT_wavefunction),intent(in):: tmb, tmbig
type(atoms_data),intent(in):: at
type(input_variables),intent(in):: input
real(8),dimension(tmbig%orbs%npsidim_orbs),intent(in):: lchi
real(8),dimension(3,tmbig%lzd%nlr),intent(in):: locregCenter
real(8),dimension(3,at%nat),intent(in):: rxyz
real(8),dimension(tmbig%orbs%norb,tmbig%orbs%norb,nlocregPerMPI),intent(in):: ham
real(8),dimension(tmb%orbs%npsidim_orbs),intent(out):: lphi

! Local variables
integer:: iorb, jorb, iall, istat, ierr, infoCoeff, it, iiAt, jjAt, methTransformOverlap, ndim
integer:: iiiat, ii, jproc, sendcount, ilr, iilr, ilrold
real(8),dimension(:),allocatable:: alpha, coeffPad, fnrmArr, fnrmOvrlpArr, fnrmOldArr
real(8),dimension(:,:),allocatable:: coeff, lagMat, lcoeff, lgrad, lgradold
integer,dimension(:),allocatable:: recvcounts, displs
real(8):: ddot, tt, fnrm, meanAlpha, cut, trace, traceOld, fnrmMax
logical:: converged
character(len=*),parameter:: subname='build_input_guess'
real(4):: ttreal, builtin_rand
real(8),dimension(:,:,:),pointer:: hamextract
type(p2pComms):: comom
type(overlap_parameters_matrix):: opm
type(matrixMinimization):: matmin
type(localizedDIISParameters):: ldiis
type(matrixDescriptors):: mad
type(collective_comms):: collcom_vectors

!!do ii=1,nlocregPerMPI
!!    do istat=1,tmbig%orbs%norb
!!        do iall=1,tmbig%orbs%norb
!!            write(2000+10*iproc+ii,*) ham(iall,istat,ii)
!!        end do
!!    end do
!!end do


  if(iproc==0) write(*,'(1x,a)') '------------------------------- Minimizing trace in the basis of the atomic orbitals'

  call nullify_matrixMinimization(matmin)


  if(iproc==0) write(*,'(a,i0,a)') 'The minimization is performed using ', nproc, ' processes.'


  ! Allocate the local arrays.
  call allocateArrays()

  call nullify_p2pComms(comom)
  call nullify_overlap_parameters_matrix(opm)

  call determineLocalizationRegions(iproc, nproc, tmb%lzd%nlr, tmbig%orbs%norb, at, tmbig%orbs%inwhichlocreg, &
       input%lin%locrad, locregCenter, tmb%lzd, tmbig%lzd, hx, hy, hz, matmin%mlr)
  call extractMatrix3(iproc, nproc, tmb%orbs%norb, tmb%orbs%norbp, tmbig%orbs, tmb%orbs%inwhichlocreg, &
       tmb%orbs%onwhichmpi, nlocregPerMPI, ham, matmin, hamextract)

  call determineOverlapRegionMatrix(iproc, nproc, tmb%lzd, matmin%mlr, tmb%orbs, tmbig%orbs, &
       tmbig%orbs%inwhichlocreg, tmb%orbs%inwhichlocreg, comom, opm)

  call initCommsMatrixOrtho(iproc, nproc, tmb%orbs%norb, tmb%orbs%norb_par, tmb%orbs%isorb_par, &
       tmb%orbs%inwhichlocreg, tmb%orbs%onwhichmpi, opm, comom)

  call nullify_matrixDescriptors(mad)
  ndim = maxval(opm%noverlap)
  call initMatrixCompression(iproc, nproc, tmbig%lzd%nlr, ndim, tmb%orbs, opm%noverlap, opm%overlaps, mad)
  call initCompressedMatmul3(iproc, tmb%orbs%norb, mad)

  call nullify_collective_comms(collcom_vectors)
  call init_collective_comms_vectors(iproc, nproc, tmb%lzd%nlr, tmb%orbs, tmbig%orbs, matmin%mlr, collcom_vectors)


  allocate(lcoeff(matmin%norbmax,tmb%orbs%norbp), stat=istat)
  call memocc(istat, lcoeff, 'lcoeff', subname)
  allocate(lgrad(matmin%norbmax,tmb%orbs%norbp), stat=istat)
  call memocc(istat, lgrad, 'lgrad', subname)
  allocate(lgradold(matmin%norbmax,tmb%orbs%norbp), stat=istat)
  call memocc(istat, lgradold, 'lgradold', subname)

  ! Initialize the coefficient vectors. Put random number to places where it is
  ! reasonable (i.e. close to the atom where the basis function is centered).
  ! Make sure that the random initialization is done in the same way independent
  ! of the number of preocesses that are used.
  !call initRandomSeed(0, 1)


  coeffPad=0.d0
  ii=0
  do jproc=0,nproc-1
      do iorb=1,tmb%orbs%norb_par(jproc,0)
          iiAt=tmb%orbs%inwhichlocreg(tmb%orbs%isorb_par(jproc)+iorb)
          iiiAt=tmb%orbs%onwhichatom(tmb%orbs%isorb_par(jproc)+iorb)
          ! Do not fill up to the boundary of the localization region, but only up to one fifth of it.
          !cut=0.0625d0*lin%locrad(at%iatype(iiAt))**2
          cut=0.04d0*input%lin%locrad(at%iatype(iiiAt))**2
          do jorb=1,tmbig%orbs%norb
              ii=ii+1
              ttreal=builtin_rand(ii)
              if(iproc==jproc) then
                  jjAt=tmbig%orbs%inwhichlocreg(jorb)
                  tt = (rxyz(1,iiiat)-locregCenter(1,jjAt))**2 + &
                       (rxyz(2,iiiat)-locregCenter(2,jjAt))**2 + &
                       (rxyz(3,iiiat)-locregCenter(3,jjAt))**2
                  if(tt>cut) then
                       coeffPad((iorb-1)*tmbig%orbs%norb+jorb)=0.d0
                  else
                      coeffPad((iorb-1)*tmbig%orbs%norb+jorb)=dble(ttreal)
                  end if
              end if
          end do
      end do
  end do


  
  ! Initial step size for the optimization
  alpha=5.d-1

  ! Flag which checks convergence.
  converged=.false.

  if(iproc==0) write(*,'(1x,a)') '============================== optimizing coefficients =============================='

  ! The optimization loop.

  ! Transform to localization regions
  do iorb=1,tmb%orbs%norbp
      ilr=matmin%inWhichLocregExtracted(iorb)
      if(ilr/=tmb%orbs%inWhichLocreg(iorb+tmb%orbs%isorb)) then
          write(*,'(a,2i6,3x,2i8)') &
               'THIS IS STRANGE -- iproc, iorb, ilr, tmb%orbs%inWhichLocreg(iorb+tmb%orbs%isorb)',&
               iproc, iorb, ilr, tmb%orbs%inWhichLocreg(iorb+tmb%orbs%isorb)
      end if
      call vectorGlobalToLocal(tmbig%orbs%norb, matmin%mlr(ilr), coeffPad((iorb-1)*tmbig%orbs%norb+1), lcoeff(1,iorb))
  end do



  if(input%lin%nItInguess==0) then
      ! Orthonormalize the coefficients.
      methTransformOverlap=0
      call orthonormalizeVectors(iproc, nproc, mpi_comm_world, input%lin%nItOrtho, methTransformOverlap, &
           tmb%orbs, tmb%orbs%inwhichlocreg, tmb%orbs%onwhichmpi, tmb%orbs%isorb_par, &
           matmin%norbmax, tmb%orbs%norbp, tmb%orbs%isorb_par(iproc), &
           tmb%lzd%nlr, mpi_comm_world, mad, matmin%mlr, lcoeff, opm, comom, &
           collcom_vectors, tmb%orthpar, tmb%wfnmd%bpo)
  end if


  !!isx=1
  !!if(tmb%orbs%norbp>0) then
  !!    ! otherwise it makes no sense...
  !!    call initializeDIIS_inguess(isx, tmb%orbs%norbp, matmin, tmb%orbs%inwhichlocreg(tmb%orbs%isorb+1), ldiis)
  !!end if



  iterLoop: do it=1,input%lin%nItInguess

      if (iproc==0 .and. mod(it,1)==0) then
          write( *,'(1x,a,i0)') repeat('-',77 - int(log(real(it))/log(10.))) // ' iter=', it
      endif

      if(it<=2) then
          methTransformOverlap=0
      else
          methTransformOverlap=input%lin%methTransformOverlap
      end if


      ! Orthonormalize the coefficients.
      call orthonormalizeVectors(iproc, nproc, mpi_comm_world, input%lin%nItOrtho, methTransformOverlap, &
           tmb%orbs, tmb%orbs%inwhichlocreg, tmb%orbs%onwhichmpi, tmb%orbs%isorb_par, &
           matmin%norbmax, tmb%orbs%norbp, tmb%orbs%isorb_par(iproc), &
           tmb%lzd%nlr, mpi_comm_world, mad, matmin%mlr, lcoeff, opm, comom, &
           collcom_vectors, tmb%orthpar, tmb%wfnmd%bpo)

      ! Calculate the gradient grad.
      ilrold=0
      iilr=0
      do iorb=1,tmb%orbs%norbp
          ilr=tmb%orbs%inwhichlocreg(tmb%orbs%isorb+iorb)
          iilr=matmin%inWhichLocregOnMPI(iorb)
          call dgemv('n',matmin%mlr(ilr)%norbinlr,matmin%mlr(ilr)%norbinlr,1.d0,&
               hamextract(1,1,iilr),matmin%norbmax,lcoeff(1,iorb),1,0.d0,lgrad(1,iorb),1)
          !!do istat=1,matmin%mlr(ilr)%norbinlr
          !!    write(1000+tmb%orbs%isorb+iorb,*) lcoeff(istat,iorb),lgrad(istat,iorb)
          !!end do
      end do

  
      if(it>1) then
          traceOld=trace
      else
          traceOld=1.d10
      end if
      ! Apply the orthoconstraint to the gradient. To do so first calculate the Lagrange
      ! multiplier matrix.
      call orthoconstraintVectors(iproc, nproc, methTransformOverlap, input%lin%correctionOrthoconstraint, &
           tmb%orbs, tmb%orbs%inwhichlocreg, tmb%orbs%onwhichmpi, tmb%orbs%isorb_par, &
           matmin%norbmax, tmb%orbs%norbp, tmb%orbs%isorb_par(iproc), tmb%lzd%nlr, mpi_comm_world, &
           matmin%mlr, mad, lcoeff, lgrad, opm, comom, trace, collcom_vectors, tmb%orthpar, tmb%wfnmd%bpo)
      ! Calculate the gradient norm.
      fnrm=0.d0
      do iorb=1,tmb%orbs%norbp
          ilr=tmb%orbs%inwhichlocreg(tmb%orbs%isorb+iorb)
          iilr=matmin%inWhichLocregOnMPI(iorb)
          fnrmArr(iorb)=ddot(matmin%mlr(ilr)%norbinlr, lgrad(1,iorb), 1, lgrad(1,iorb), 1)

          if(it>1) fnrmOvrlpArr(iorb)=ddot(matmin%mlr(ilr)%norbinlr, lgrad(1,iorb), 1, lgradold(1,iorb), 1)
      end do
      if(tmb%orbs%norbp>0) call dcopy(tmb%orbs%norbp*matmin%norbmax, lgrad(1,1), 1, lgradold(1,1), 1)

      ! Keep the gradient for the next iteration.
      if(it>1 .and. (tmb%orbs%norbp>0)) then
          call dcopy(tmb%orbs%norbp, fnrmArr(1), 1, fnrmOldArr(1), 1)
      end if

      fnrmMax=0.d0
      meanAlpha=0.d0
      do iorb=1,tmb%orbs%norbp

          fnrm=fnrm+fnrmArr(iorb)
          if(fnrmArr(iorb)>fnrmMax) fnrmMax=fnrmArr(iorb)
          if(it>1) then
          ! Adapt step size for the steepest descent minimization.
              tt=fnrmOvrlpArr(iorb)/sqrt(fnrmArr(iorb)*fnrmOldArr(iorb))
              if(tt>.9d0) then
                  alpha(iorb)=alpha(iorb)*1.1d0
              else
                  alpha(iorb)=alpha(iorb)*.5d0
              end if
          end if
          meanAlpha=meanAlpha+alpha(iorb)
      end do
     call mpiallred(fnrm, 1, mpi_sum, mpi_comm_world, ierr)
     call mpiallred(fnrmMax, 1, mpi_max, mpi_comm_world, ierr)
     fnrm=sqrt(fnrm)
     fnrmMax=sqrt(fnrmMax)

     ! Determine the mean step size for steepest descent iterations.
     call mpiallred(meanAlpha, 1, mpi_sum, mpi_comm_world, ierr)
     meanAlpha=meanAlpha/dble(tmb%orbs%norb)

      ! Precondition the gradient.
      do iorb=1,tmb%orbs%norbp
          ilr=tmb%orbs%inwhichlocreg(tmb%orbs%isorb+iorb)
          iilr=matmin%inWhichLocregOnMPI(iorb)
          call precondition_gradient(matmin%mlr(ilr)%norbinlr, matmin%norbmax, hamextract(1,1,iilr), tt, lgrad(1,iorb))
      end do
  

      ! Write some informations to the screen, but only every 1000th iteration.
      if(iproc==0 .and. mod(it,1)==0) write(*,'(1x,a,es11.2,es22.13,es10.2)') 'fnrm, trace, mean alpha', &
          fnrm, trace, meanAlpha
      
      ! Check for convergence.
      if(fnrm<1.d-3) then
          if(iproc==0) write(*,'(1x,a,i0,a)') 'converged in ', it, ' iterations.'
          if(iproc==0) write(*,'(3x,a,2es14.5)') 'Final values for fnrm, trace:', fnrm, trace
          converged=.true.
          infoCoeff=it
          ! Transform back to global ragion.
          do iorb=1,tmb%orbs%norbp
              ilr=matmin%inWhichLocregExtracted(iorb)
              call vectorLocalToGlobal(tmbig%orbs%norb, matmin%mlr(ilr), lcoeff(1,iorb), coeffPad((iorb-1)*tmbig%orbs%norb+1))
          end do
          exit
      end if
  
      ! Quit if the maximal number of iterations is reached.
      if(it==input%lin%nItInguess) then
          if(iproc==0) write(*,'(1x,a,i0,a)') 'WARNING: not converged within ', it, &
              ' iterations! Exiting loop due to limitations of iterations.'
          if(iproc==0) write(*,'(1x,a,2es15.7,f12.7)') 'Final values for fnrm, trace: ', fnrm, trace
          infoCoeff=-1
          ! Transform back to global region.
          do iorb=1,tmb%orbs%norbp
              ilr=matmin%inWhichLocregExtracted(iorb)
              call vectorLocalToGlobal(tmbig%orbs%norb, matmin%mlr(ilr), lcoeff(1,iorb), coeffPad((iorb-1)*tmbig%orbs%norb+1))
          end do
          exit
      end if

      ! Improve the coefficients (by steepet descent).
      do iorb=1,tmb%orbs%norbp
          ilr=tmb%orbs%inwhichlocreg(tmb%orbs%isorb+iorb)
          call daxpy(matmin%mlr(ilr)%norbinlr,-alpha(iorb), lgrad(1,iorb), 1, lcoeff(1,iorb), 1)
      end do


  end do iterLoop

  if(iproc==0) write(*,'(1x,a)') '===================================================================================='



  iall=-product(shape(hamextract))*kind(hamextract)
  deallocate(hamextract, stat=istat)
  call memocc(istat, iall, 'hamextract', subname)

  call deallocate_matrixDescriptors(mad, subname)


  ! Now collect all coefficients on all processes.
  allocate(recvcounts(0:nproc-1), stat=istat)
  call memocc(istat, recvcounts, 'recvcounts', subname)
  allocate(displs(0:nproc-1), stat=istat)
  call memocc(istat, displs, 'displs', subname)
  
  ! Define the parameters, for the mpi_allgatherv.
  ii=0
  do jproc=0,nproc-1
      recvcounts(jproc)=tmbig%orbs%norb*tmb%orbs%norb_par(jproc,0)
      displs(jproc)=ii
      ii=ii+recvcounts(jproc)
  end do
  sendcount=tmbig%orbs%norb*tmb%orbs%norbp

  ! Allocate the local arrays that are hold by all processes.
  allocate(coeff(tmbig%orbs%norb,tmb%orbs%norb), stat=istat)
  call memocc(istat, coeff, 'coeff', subname)

  ! Gather the coefficients.
  if (nproc > 1) then
     call mpi_allgatherv(coeffPad(1), sendcount, mpi_double_precision, coeff(1,1), recvcounts, &
          displs, mpi_double_precision, mpi_comm_world, ierr)
  else
     call vcopy(sendcount,coeffPad(1),1,coeff(1,1),1)
  end if

  call deallocateArrays()

  ! Deallocate stuff which is not needed any more.
  !call deallocate_p2pCommsOrthonormalityMatrix(comom, subname)
  call deallocate_p2pComms(comom, subname)
  call deallocate_overlap_parameters_matrix(opm, subname)
  call deallocate_matrixMinimization(matmin,subname)

  iall=-product(shape(lcoeff))*kind(lcoeff)
  deallocate(lcoeff, stat=istat)
  call memocc(istat, iall, 'lcoeff', subname)

  iall=-product(shape(lgrad))*kind(lgrad)
  deallocate(lgrad, stat=istat)
  call memocc(istat, iall, 'lgrad', subname)

  iall=-product(shape(lgradold))*kind(lgradold)
  deallocate(lgradold, stat=istat)
  call memocc(istat, iall, 'lgradold', subname)

  iall=-product(shape(recvcounts))*kind(recvcounts)
  deallocate(recvcounts, stat=istat)
  call memocc(istat, iall, 'recvcounts', subname)

  iall=-product(shape(displs))*kind(displs)
  deallocate(displs, stat=istat)
  call memocc(istat, iall, 'displs', subname)


  ! Now every process has all coefficients, so we can build the linear combinations.
  call buildLinearCombinations_new(iproc, nproc, tmbig%lzd, tmb%lzd, tmbig%orbs, tmb%orbs, coeff, lchi, &
       tmbig%collcom, tmb%collcom, lphi)

  ! Deallocate the remaining local array.
  iall=-product(shape(coeff))*kind(coeff)
  deallocate(coeff, stat=istat)
  call memocc(istat, iall, 'coeff', subname)

  call deallocate_collective_comms(collcom_vectors, subname)
  
  
  contains

    subroutine allocateArrays()
      allocate(coeffPad(max(tmbig%orbs%norb*tmb%orbs%norbp,1)), stat=istat)
      call memocc(istat, coeffPad, 'coeffPad', subname)
      allocate(fnrmArr(tmb%orbs%norb), stat=istat)
      call memocc(istat, fnrmArr, 'fnrmArr', subname)
      allocate(fnrmOvrlpArr(tmb%orbs%norb), stat=istat)
      call memocc(istat, fnrmOvrlpArr, 'fnrmOvrlpArr', subname)
      allocate(fnrmOldArr(tmb%orbs%norb), stat=istat)
      call memocc(istat, fnrmOldArr, 'fnrmOldArr', subname)
      allocate(alpha(tmb%orbs%norb), stat=istat)
      call memocc(istat, alpha, 'alpha', subname)
      allocate(lagMat(tmb%orbs%norb,tmb%orbs%norb), stat=istat)
      call memocc(istat, lagMat, 'lagMat', subname)
    end subroutine allocateArrays


    subroutine deallocateArrays()
      iall=-product(shape(alpha))*kind(alpha)
      deallocate(alpha, stat=istat)
      call memocc(istat, iall, 'alpha', subname)

      iall=-product(shape(lagMat))*kind(lagMat)
      deallocate(lagMat, stat=istat)
      call memocc(istat, iall, 'lagMat', subname)
     
      iall=-product(shape(coeffPad))*kind(coeffPad)
      deallocate(coeffPad, stat=istat)
      call memocc(istat, iall, 'coeffPad', subname)

      iall=-product(shape(fnrmArr))*kind(fnrmArr)
      deallocate(fnrmArr, stat=istat)
      call memocc(istat, iall, 'fnrmArr', subname)

      iall=-product(shape(fnrmOvrlpArr))*kind(fnrmOvrlpArr)
      deallocate(fnrmOvrlpArr, stat=istat)
      call memocc(istat, iall, 'fnrmOvrlpArr', subname)

      iall=-product(shape(fnrmOldArr))*kind(fnrmOldArr)
      deallocate(fnrmOldArr, stat=istat)
      call memocc(istat, iall, 'fnrmOldArr', subname)


    end subroutine deallocateArrays


end subroutine build_input_guess




subroutine precondition_gradient(nel, neltot, ham, cprec, grad)
  use module_base
  use module_types
  implicit none
  
  ! Calling arguments
  integer,intent(in):: nel, neltot
  real(8),dimension(neltot,neltot),intent(in):: ham
  real(8),intent(in):: cprec
  real(8),dimension(nel),intent(inout):: grad
  
  ! Local variables
  integer:: iel, jel, info, istat, iall
  complex(8),dimension(:,:),allocatable:: mat
  complex(8),dimension(:),allocatable:: rhs
  integer,dimension(:),allocatable:: ipiv
  character(len=*),parameter:: subname='precondition_gradient'
  
  allocate(mat(nel,nel), stat=istat)
  !call memocc(istat, mat, 'mat', subname)
  allocate(rhs(nel), stat=istat)
  !call memocc(istat, mat, 'mat', subname)
  
  ! Build the matrix to be inverted (extract it from ham, which might have a larger dimension)
  do iel=1,nel
      do jel=1,nel
          mat(jel,iel) = cmplx(ham(jel,iel),0.d0,kind=8)
      end do
      mat(iel,iel)=mat(iel,iel)+cmplx(.5d0,-1.d-1,kind=8)
      !mat(iel,iel)=mat(iel,iel)-cprec
      rhs(iel)=cmplx(grad(iel),0.d0,kind=8)
  end do
  
  
  allocate(ipiv(nel), stat=istat)
  call memocc(istat, ipiv, 'ipiv', subname)
  
  call zgesv(nel, 1, mat(1,1), nel, ipiv, rhs(1), nel, info)
  if(info/=0) then
      stop 'ERROR in dgesv'
  end if
  !call dcopy(nel, rhs(1), 1, grad(1), 1)
  do iel=1,nel
      grad(iel)=real(rhs(iel))
  end do
  
  iall=-product(shape(ipiv))*kind(ipiv)
  deallocate(ipiv, stat=istat)
  call memocc(istat, iall, 'ipiv', subname)
  
  iall=-product(shape(mat))*kind(mat)
  deallocate(mat, stat=istat)
  !call memocc(istat, iall, 'mat', subname)
  
  iall=-product(shape(rhs))*kind(rhs)
  deallocate(rhs, stat=istat)
  !call memocc(istat, iall, 'rhs', subname)

end subroutine precondition_gradient<|MERGE_RESOLUTION|>--- conflicted
+++ resolved
@@ -257,17 +257,10 @@
   type(orbitals_data),intent(in):: lorbs
   real(gp), dimension(3,at%nat), intent(in) :: rxyz
   real(wp), dimension(nlpspd%nprojel), intent(inout) :: proj
-<<<<<<< HEAD
   real(dp),dimension(max(lzd%glr%d%n1i*lzd%glr%d%n2i*denspot%dpbox%n3p,1)*input%nspin),intent(inout) ::  rhopotold
   real(8),dimension(max(lorbs%npsidim_orbs,lorbs%npsidim_comp)),intent(out):: lphi
   type(orbitals_data),intent(in):: orbs
   type(DFT_wavefunction),intent(inout):: tmb
-=======
-  real(dp),dimension(max(Glr%d%n1i*Glr%d%n2i*denspot%dpcom%n3p,1)*input%nspin),intent(inout) ::  rhopotold
-  integer,intent(inout):: tag
-  real(8),dimension(max(lin%orbs%npsidim_orbs,lin%orbs%npsidim_comp)),intent(out):: lphi
-  real(8),intent(out):: ehart, eexcu, vexcu
->>>>>>> c31f107d
 
   ! Local variables
   type(gaussian_basis):: G !basis for davidson IG
@@ -294,12 +287,6 @@
   real(dp),dimension(6) :: xcstr
   type(DFT_wavefunction):: tmbig, tmbgauss
   type(GPU_pointers) :: GPUe
-
-<<<<<<< HEAD
-  ! Initialize evrything
-  call initInputguessConfinement(iproc, nproc, at, lzd, lorbs, tmb%collcom, lzd%glr, input, hx, hy, hz, input%lin, &
-       tmbig, tmbgauss, rxyz, denspot%dpbox%nscatterarr)
-=======
   !wvl+PAW objects
   integer::iatyp
   type(gaussian_basis),dimension(at%ntypes)::proj_G
@@ -312,11 +299,9 @@
   paw%usepaw=0  !not using PAW
   call nullify_paw_objects(paw)
 
-  if (iproc == 0) then
-     write(*,'(1x,a)')&
-          '------------------------------------------------------- Input Wavefunctions Creation'
-  end if
->>>>>>> c31f107d
+  ! Initialize evrything
+  call initInputguessConfinement(iproc, nproc, at, lzd, lorbs, tmb%collcom, lzd%glr, input, hx, hy, hz, input%lin, &
+       tmbig, tmbgauss, rxyz, denspot%dpbox%nscatterarr)
 
   ! Allocate some arrays we need for the input guess.
   allocate(norbsc_arr(at%natsc+1,input%nspin+ndebug),stat=istat)
@@ -699,7 +684,6 @@
 
       if(.not.skip(ilr)) then
           ii=ii+1
-<<<<<<< HEAD
           if(input%lin%nItInguess>0) then
              allocate(confdatarr(tmbig%orbs%norbp))
              call define_confinement_data(confdatarr,tmbig%orbs,rxyz,at,&
@@ -713,26 +697,12 @@
                       pkernel=denspot%pkernelseq)
                  call NonLocalHamiltonianApplication(iproc,at,tmbig%orbs,&
                       rxyz,&
-                      proj,tmbig%lzd,nlpspd,lchi,lhchi(1,ii),energs%eproj)
+                      proj,tmbig%lzd,nlpspd,lchi,lhchi(1,ii),energs%eproj,&
+                      proj_G,paw)
                  ii_old=ii
              else
                  call dcopy(tmbig%orbs%npsidim_orbs, lhchi(1,ii_old), 1, lhchi(1,ii), 1)
              end if
-=======
-          if(lin%nItInguess>0) then
-             allocate(confdatarr(lin%lig%orbsig%norbp))
-             call define_confinement_data(confdatarr,lin%lig%orbsig,rxyz,at,&
-                  input%hx,input%hy,input%hz,lin,lin%lig%lzdig,onWhichAtomTemp)
-             call to_zero(lin%lig%orbsig%npsidim_orbs,lhchi(1,ii))
-             call LocalHamiltonianApplication(iproc,nproc,at,lin%lig%orbsig,&
-                  input%hx,input%hy,input%hz,&
-                  lin%lig%lzdig,confdatarr,denspot%dpcom%ngatherarr,denspot%pot_full,lchi,lhchi(1,ii),&
-                  ekin_sum,epot_sum,eexctX,eSIC_DC,input%SIC,GPU,&
-                  pkernel=denspot%pkernelseq)
-             call NonLocalHamiltonianApplication(iproc,at,lin%lig%orbsig,&
-                  input%hx,input%hy,input%hz,rxyz,&
-                  proj,lin%lig%lzdig,nlpspd,lchi,lhchi(1,ii),eproj_sum,proj_G,paw)
->>>>>>> c31f107d
              deallocate(confdatarr)
           end if
       else
