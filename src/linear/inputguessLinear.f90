!>   input guess wavefunction diagonalization
subroutine inputguessConfinement(iproc, nproc, at, &
     comms, Glr, input, lin, rxyz, n3p, rhopot, rhocore, pot_ion,&
     nlpspd, proj, pkernel, pkernelseq, &
     nscatterarr, ngatherarr, potshortcut, irrzon, phnons, GPU, radii_cf,  &
     lphi, ehart, eexcu, vexcu)
  ! Input wavefunctions are found by a diagonalization in a minimal basis set
  ! Each processors write its initial wavefunctions into the wavefunction file
  ! The files are then read by readwave
  use module_base
  use module_interfaces, exceptThisOne => inputguessConfinement
  use module_types
  use Poisson_Solver
  implicit none
  !Arguments
  integer, intent(in) :: iproc,nproc,n3p
  type(atoms_data), intent(inout) :: at
  type(nonlocal_psp_descriptors), intent(in) :: nlpspd
  type(locreg_descriptors), intent(in) :: Glr
  type(communications_arrays), intent(in) :: comms
  type(GPU_pointers), intent(inout) :: GPU
  type(input_variables):: input
  type(linearParameters),intent(inout):: lin
  integer, dimension(0:nproc-1,4), intent(in) :: nscatterarr !n3d,n3p,i3s+i3xcsh-1,i3xcsh
  integer, dimension(0:nproc-1,2), intent(in) :: ngatherarr 
  real(gp), dimension(3,at%nat), intent(in) :: rxyz
  real(wp), dimension(nlpspd%nprojel), intent(in) :: proj
  real(dp),dimension(max(Glr%d%n1i*Glr%d%n2i*n3p,1)*input%nspin),intent(inout) :: rhopot
  real(wp), dimension(lin%as%size_pot_ion),intent(inout):: pot_ion
  real(wp), dimension(:), pointer :: rhocore
  real(dp), dimension(lin%as%size_pkernel),intent(in):: pkernel
  real(dp), dimension(:), pointer :: pkernelseq
  integer, intent(in) ::potshortcut
  integer, dimension(lin%as%size_irrzon(1),lin%as%size_irrzon(2),lin%as%size_irrzon(3)),intent(in) :: irrzon
  real(dp), dimension(lin%as%size_phnons(1),lin%as%size_phnons(2),lin%as%size_phnons(3)),intent(in) :: phnons
  real(8),dimension(at%ntypes,3),intent(in):: radii_cf
  real(8),dimension(lin%lzd%orbs%npsidim),intent(out):: lphi
  real(8),intent(out):: ehart, eexcu, vexcu
  !local variables
  type(gaussian_basis):: G !basis for davidson IG
  character(len=*), parameter :: subname='inputguessConfinement'
  logical :: switchGPUconv,switchOCLconv
  integer :: i_stat,i_all,iat,nspin_ig,iorb,idum=0, nvirt, norbat
  real(kind=4) :: tt,builtin_rand
  real(gp) :: hxh,hyh,hzh,eks,epot_sum,ekin_sum,eexctX,eproj_sum,etol,accurex
  integer, dimension(:,:), allocatable :: norbsc_arr
  real(wp), dimension(:), allocatable :: potxc
  real(gp), dimension(:), allocatable :: locrad
  real(wp), dimension(:), pointer :: pot
  real(wp), dimension(:,:,:), pointer :: psigau
type(linear_zone_descriptors):: lzdig, lzdGauss
type(p2pCommsGatherPot):: comgp
integer:: istat, tag
real(8),dimension(:),allocatable:: lchi, lchi2
real(8),dimension(:,:),allocatable::  lhchi
real(8),dimensioN(:,:,:),allocatable:: ham
integer,dimension(:),allocatable:: norbsPerAt, onWhichAtomTemp
integer, parameter :: nmax=6,lmax=3,noccmax=2,nelecmax=32
logical:: withConfinement, ovrlpx, ovrlpy, ovrlpz
logical,dimension(:),allocatable:: doNotCalculate
integer, dimension(lmax+1) :: nl
real(gp), dimension(noccmax,lmax+1) :: occup
real(8):: dnrm2, ddot, dasum, t1, t2, time
integer:: ist, jst, jorb, iiAt, i, iadd, ii, jj, ndimpot, ilr, ind1, ind2, ldim, gdim, ierr, jlr
integer:: is1, ie1, is2, ie2, is3, ie3, js1, je1, js2, je2, js3, je3


  if (iproc == 0) then
     write(*,'(1x,a)')&
          '------------------------------------------------------- Input Wavefunctions Creation'
  end if

  call nullify_linear_zone_descriptors(lzdig)
  call nullify_linear_zone_descriptors(lzdGauss)


  ! Allocate some arrays we need for the input guess.
  allocate(norbsc_arr(at%natsc+1,input%nspin+ndebug),stat=i_stat)
  call memocc(i_stat,norbsc_arr,'norbsc_arr',subname)
  allocate(locrad(at%nat+ndebug),stat=i_stat)
  call memocc(i_stat,locrad,'locrad',subname)
  allocate(norbsPerAt(at%nat), stat=istat)
  call memocc(istat, norbsPerAt, 'norbsPerAt', subname)

  ! Number of localization regions
  lzdig%nlr=at%nat
  lzdGauss%nlr=at%nat



  !spin for inputguess orbitals
  if (input%nspin == 4) then
     nspin_ig=1
  else
     nspin_ig=input%nspin
  end if

  ! Determine how many atomic orbitals we have. Maybe we have to increase this number to more than
  ! its 'natural' value.
  norbat=0
  ist=0
  do iat=1,at%nat
      ii=lin%norbsPerType(at%iatype(iat))
      iadd=0
      do 
          ! Count the number of atomic orbitals and increase the number if necessary until we have more
          ! (or equal) atomic orbitals than basis functions per atom.
          jj=1*nint(at%aocc(1,iat))+3*nint(at%aocc(3,iat))+5*nint(at%aocc(7,iat))+7*nint(at%aocc(13,iat))
          if(jj>=ii) then
              ! we have enough atomic orbitals
              exit
          else
              ! add additional orbitals
              iadd=iadd+1
              select case(iadd)
                  case(1) 
                      at%aocc(1,iat)=1.d0
                  case(2) 
                      at%aocc(3,iat)=1.d0
                  case(3) 
                      at%aocc(7,iat)=1.d0
                  case(4) 
                      at%aocc(13,iat)=1.d0
                  case default 
                      write(*,'(x,a)') 'ERROR: more than 16 basis functions per atom are not possible!'
                      stop
              end select
          end if
      end do
      norbsPerAt(iat)=jj
      norbat=norbat+norbsPerAt(iat)
  end do

  ! Assign the orbitals to the atoms. onWhichAtom(i)=j means that orbital i belongs to atom j.
  ! onWhichAtom is the 'global' distribution and onWhichAtomp is the one for each MPI process.

  ! Create the atomic orbitals in a Gaussian basis.
  nvirt=0
  call inputguess_gaussian_orbitals(iproc,nproc,at,rxyz,Glr,nvirt,nspin_ig,&
       lin%orbs,lzdig%orbs,norbsc_arr,locrad,G,psigau,eks)

  ! lzdig%orbs%inWhichLocreg has been allocated in inputguess_gaussian_orbitals. SInce it will again be allcoated
  ! in assignToLocreg2, deallocate it first.
  i_all=-product(shape(lzdig%orbs%inWhichLocreg))*kind(lzdig%orbs%inWhichLocreg)
  deallocate(lzdig%orbs%inWhichLocreg,stat=i_stat)
  call memocc(i_stat,i_all,'lzdig%orbs%inWhichLocreg',subname)

  call assignToLocreg2(iproc, at%nat, lzdig%nlr, input%nspin, norbsPerAt, lzdig%orbs)
  !lzdGauss%orbs=lzdig%orbs
  call copy_orbitals_data(lzdig%orbs, lzdGauss%orbs, subname)
  !lzdGauss%Glr=Glr
  call copy_locreg_descriptors(Glr, lzdGauss%Glr, subname)

<<<<<<< HEAD
  !call initLocregs2(iproc, at%nat, rxyz, lzdig, input, Glr, locrad)
  call initLocregs2(iproc, nproc, at%nat, rxyz, lzdig, input, Glr, lin%locrad)
  allocate(lchi(lzdig%orbs%npsidim+ndebug),stat=i_stat)
  call memocc(i_stat,lchi,'lchi',subname)
  allocate(lhchi(lzdig%orbs%npsidim,at%nat),stat=i_stat)
  call memocc(i_stat,lhchi,'lhchi',subname)
=======

  locrad=20.d0
  call initLocregs2(iproc, at%nat, rxyz, lzdGauss, input, Glr, locrad)
  call initLocregs2(iproc, at%nat, rxyz, lzdig, input, Glr, lin%locrad)
allocate(lchi(lzdig%orbs%npsidim+ndebug),stat=i_stat)
call memocc(i_stat,lchi,'lchi',subname)
allocate(lhchi(lzdig%orbs%npsidim,at%nat),stat=i_stat)
call memocc(i_stat,lhchi,'lhchi',subname)
allocate(lchi2(lzdGauss%orbs%npsidim),stat=i_stat)
call memocc(i_stat,lchi2,'lchi2',subname)
>>>>>>> 7572f4db
  lchi=0.d0
  lhchi=0.d0
  lchi2=0.d0


  hxh=.5_gp*input%hx
  hyh=.5_gp*input%hy
  hzh=.5_gp*input%hz


  lzdig%lpsidimtot=lzdig%orbs%npsidim
  lzdGauss%lpsidimtot=lzdGauss%orbs%npsidim

  
  lchi2=0.d0
  call gaussians_to_wavelets_new2(iproc, nproc, lzdGauss, input%hx, input%hy, input%hz, G, &
       psigau(1,1,min(lzdGauss%orbs%isorb+1, lzdGauss%orbs%norb)), lchi2(1))
  call orthonormalizeAtomicOrbitalsLocalized(iproc, nproc, lzdGauss, input, lchi2)
  ! Transform chi to the localization region - should be used if locrad for the input guess is larger than our localization radius.
  ind1=1
  ind2=1
  do iorb=1,lzdGauss%orbs%norbp
      ilr = lzdig%orbs%inWhichLocregp(iorb)
      ldim=lzdig%Llr(ilr)%wfd%nvctr_c+7*lzdig%Llr(ilr)%wfd%nvctr_f
      gdim=lzdGauss%llr(ilr)%wfd%nvctr_c+7*lzdGauss%llr(ilr)%wfd%nvctr_f
      call psi_to_locreg2(iproc, nproc, ldim, gdim, lzdig%llr(ilr), lzdGauss%llr(ilr), lchi2(ind1), lchi(ind2))
      ind1=ind1+lzdGauss%llr(ilr)%wfd%nvctr_c+7*lzdGauss%llr(ilr)%wfd%nvctr_f
      ind2=ind2+lzdig%Llr(ilr)%wfd%nvctr_c+7*lzdig%Llr(ilr)%wfd%nvctr_f
  end do
  if(ind1/=lzdGauss%orbs%npsidim+1) then
      write(*,'(2(a,i0))') 'ERROR on process ',iproc,': ind1/=lzdGauss%orbs%npsidim+1',ind1,lzdGauss%orbs%npsidim+1
      stop
  end if
  if(ind2/=lzdig%orbs%npsidim+1) then
      write(*,'(2(a,i0))') 'ERROR on process ',iproc,': ind2/=lzdig%orbs%npsidim+1',ind2,lzdig%orbs%npsidim+1
      stop
  end if


i_all=-product(shape(locrad))*kind(locrad)
deallocate(locrad,stat=i_stat)
call memocc(i_stat,i_all,'locrad',subname)

  
  !!! Create the potential.
  if(iproc==0) write(*,'(x,a)',advance='no') 'Calculating charge density...'
  call sumrhoLinear(iproc, nproc, lzdGauss, input%ixc, hxh, hyh, hzh, lchi2, rhopot,&
    & lzdGauss%Glr%d%n1i*lzdGauss%Glr%d%n2i*nscatterarr(iproc,1), nscatterarr, input%nspin, GPU, &
    & at%symObj, irrzon, phnons)
  if(iproc==0) write(*,'(a)') 'done.'

     
  !-- if spectra calculation uses a energy dependent potential
  !    input_wf_diag will write (to be used in abscalc)
  !    the density to the file electronic_density.cube
  !  The writing is activated if  5th bit of  in%potshortcut is on.
  if( iand( potshortcut,16)==0 .and. potshortcut /= 0) then
     call plot_density_cube_old(at%geocode,'electronic_density',&
          iproc,nproc,Glr%d%n1,Glr%d%n2,Glr%d%n3,Glr%d%n1i,Glr%d%n2i,Glr%d%n3i,nscatterarr(iproc,2),  & 
          input%nspin,hxh,hyh,hzh,at,rxyz,ngatherarr,rhopot(1+nscatterarr(iproc,4)*Glr%d%n1i*Glr%d%n2i))
  endif
  !---
  
  if(lin%orbs%nspinor==4) then
     !this wrapper can be inserted inside the poisson solver 
     call PSolverNC(at%geocode,'D',iproc,nproc,Glr%d%n1i,Glr%d%n2i,Glr%d%n3i,&
          nscatterarr(iproc,1),& !this is n3d
          input%ixc,hxh,hyh,hzh,&
          rhopot,pkernel,pot_ion,ehart,eexcu,vexcu,0.d0,.true.,4)
  else
     !Allocate XC potential
     if (nscatterarr(iproc,2) >0) then
        allocate(potxc(Glr%d%n1i*Glr%d%n2i*nscatterarr(iproc,2)*input%nspin+ndebug),stat=i_stat)
        call memocc(i_stat,potxc,'potxc',subname)
     else
        allocate(potxc(1+ndebug),stat=i_stat)
        call memocc(i_stat,potxc,'potxc',subname)
     end if

     call XC_potential(at%geocode,'D',iproc,nproc,&
          Glr%d%n1i,Glr%d%n2i,Glr%d%n3i,input%ixc,hxh,hyh,hzh,&
          rhopot,eexcu,vexcu,input%nspin,rhocore,potxc)


     if( iand(potshortcut,4)==0) then
        call H_potential(at%geocode,'D',iproc,nproc,&
             Glr%d%n1i,Glr%d%n2i,Glr%d%n3i,hxh,hyh,hzh,&
             rhopot,pkernel,pot_ion,ehart,0.0_dp,.true.)
     endif


     !sum the two potentials in rhopot array
     !fill the other part, for spin, polarised
     if (input%nspin == 2) then
        call dcopy(Glr%d%n1i*Glr%d%n2i*nscatterarr(iproc,2),rhopot(1),1,&
             rhopot(Glr%d%n1i*Glr%d%n2i*nscatterarr(iproc,2)+1),1)
     end if
     !spin up and down together with the XC part
     call axpy(Glr%d%n1i*Glr%d%n2i*nscatterarr(iproc,2)*input%nspin,1.0_dp,potxc(1),1,&
          rhopot(1),1)


     i_all=-product(shape(potxc))*kind(potxc)
     deallocate(potxc,stat=i_stat)
     call memocc(i_stat,i_all,'potxc',subname)

  end if


!!!! WHAT DOES THIS MEAN??
!!  if(potshortcut>0) then
!!!!$    if (GPUconv) then
!!!!$       call free_gpu(GPU,orbs%norbp)
!!!!$    end if
!!     if (switchGPUconv) then
!!        GPUconv=.true.
!!     end if
!!     if (switchOCLconv) then
!!        OCLconv=.true.
!!     end if
!!
!!     
!!     !deallocate the gaussian basis descriptors
!!     call deallocate_gwf(G,subname)
!!    
!!     i_all=-product(shape(psigau))*kind(psigau)
!!     deallocate(psigau,stat=i_stat)
!!     call memocc(i_stat,i_all,'psigau',subname)
!!     call deallocate_comms(commsig,subname)
!!     i_all=-product(shape(norbsc_arr))*kind(norbsc_arr)
!!     deallocate(norbsc_arr,stat=i_stat)
!!     call memocc(i_stat,i_all,'norbsc_arr',subname)
!!    return 
!!  end if


  !call dcopy(orbsig%npsidim,psi,1,hpsi,1)
  if (input%exctxpar == 'OP2P') eexctX = -99.0_gp


  ! Copy Glr to lzd
  !lzdig%Glr = Glr
  call copy_locreg_descriptors(Glr, lzdig%Glr, subname)
  
  ! Copy nlpspd to lin%lzd
  !lzdig%Gnlpspd = nlpspd
  call copy_nonlocal_psp_descriptors(nlpspd, lzdig%Gnlpspd, subname)
  
  ! Set localnorb
  do ilr=1,lzdig%nlr
      lzdig%Llr(ilr)%localnorb=0
      do iorb=1,lzdig%orbs%norbp
          !if(onWhichAtomp(iorb)==ilr) then
          if(lzdig%orbs%inWhichLocregp(iorb)==ilr) then
              lzdig%Llr(ilr)%localnorb = lzdig%Llr(ilr)%localnorb+1
          end if
      end do
  end do


  ! Initialize the parameters for the communications of the potential.
  tag=20000 !! CHANGE LATER!!
  call initializeCommunicationPotential(iproc, nproc, nscatterarr, lzdig%orbs, lzdig, comgp, lzdig%orbs%inWhichLocreg, tag)

  ! Post the messages for the communication of the potential.
  ndimpot = lin%lzd%Glr%d%n1i*lin%lzd%Glr%d%n2i*nscatterarr(iproc,2)
  call allocateCommunicationsBuffersPotential(comgp, subname)
  call postCommunicationsPotential(iproc, nproc, ndimpot, rhopot, comgp)

  
  ! Gather the potential
  call gatherPotential(iproc, nproc, comgp)

  ! Apply the Hamiltonian for each atom.
  ! onWhichAtomTemp indicates indicating that all orbitals feel the potential from atom iat.
allocate(onWhichAtomTemp(lzdig%orbs%norbp), stat=istat)
call memocc(i_stat,onWhichAtomTemp,'onWhichAtomTemp',subname)
allocate(doNotCalculate(lzdig%nlr), stat=istat)
call memocc(i_stat, doNotCalculate, 'doNotCalculate', subname)
  if(iproc==0) write(*,'(x,a)') 'Hamiltonian application for all atoms. This may take some time.'
  lhchi=0.d0
  call cpu_time(t1)
  withConfinement=.true.
  do iat=1,at%nat
      doNotCalculate=.false.
      call mpi_barrier(mpi_comm_world, ierr)
      call getIndices(lzdig%llr(iat), is1, ie1, is2, ie2, is3, ie3)
      do jorb=1,lzdig%orbs%norbp
          onWhichAtomTemp(jorb)=iat
          !jlr=onWhichAtomp(jorb)
          jlr=lzdig%orbs%inWhichLocreg(jorb)
          call getIndices(lzdig%llr(jlr), js1, je1, js2, je2, js3, je3)
          ovrlpx = ( is1<=je1 .and. ie1>=js1 )
          ovrlpy = ( is2<=je2 .and. ie2>=js2 )
          ovrlpz = ( is3<=je3 .and. ie3>=js3 )
          if(ovrlpx .and. ovrlpy .and. ovrlpz) then
          else
              !doNotCalculate(ilr)=.true.
              doNotCalculate(jlr)=.true.
          end if
      end do
      !write(*,'(a,2i4,4x,100l4)') 'iat, iproc, doNotCalculate', iat, iproc, doNotCalculate
      if(iproc==0) write(*,'(3x,a,i0,a)', advance='no') 'Hamiltonian application for atom ', iat, '... '
<<<<<<< HEAD
      !!call HamiltonianApplicationConfinement(iproc, nproc, at, orbsig, lin, input%hx, input%hy, input%hz, rxyz,&
      !!     nlpspd, proj, Glr, ngatherarr, Glr%d%n1i*Glr%d%n2i*nscatterarr(iproc,2), &
      !!     rhopot(1), &
      !!     chi(1), hchi(1,iat), ekin_sum, epot_sum, eexctX, eproj_sum, input%nspin, GPU, rxyz, onWhichAtomTemp, pkernel=pkernelseq)
      !call HamiltonianApplicationConfinement2(input, iproc, nproc, at, lzdig, lin, input%hx, input%hy, input%hz, rxyz,&
      !     proj, ngatherarr, comgp%nrecvBuf, comgp%recvBuf, lchi, lhchi(1,iat), &
      !     ekin_sum, epot_sum, eexctX, eproj_sum, input%nspin, GPU, radii_cf, comgp, onWhichAtomTemp, withConfinement, doNotCalculate=doNotCalculate, pkernel=pkernelseq)
      call HamiltonianApplicationConfinement2(input, iproc, nproc, at, lzdig, lin%orbs, lin, input%hx, input%hy, input%hz, rxyz,&
=======
      call HamiltonianApplicationConfinement2(input, iproc, nproc, at, lzdig, lin, input%hx, input%hy, input%hz, rxyz,&
>>>>>>> 7572f4db
           proj, ngatherarr, comgp%nrecvBuf, comgp%recvBuf, lchi, lhchi(1,iat), &
           ekin_sum, epot_sum, eexctX, eproj_sum, input%nspin, GPU, radii_cf, comgp, onWhichAtomTemp,&
           withConfinement, pkernel=pkernelseq)

      if(iproc==0) write(*,'(a)') 'done.'
  end do
  call cpu_time(t2)
  time=t2-t1
  call mpiallred(time, 1, mpi_sum, mpi_comm_world, ierr)
  if(iproc==0) write(*,'(x,a,es10.3)') 'time for applying potential:', time/dble(nproc)

   call deallocateCommunicationsBuffersPotential(comgp, subname)
   call deallocate_p2pCommsGatherPot(comgp, subname)


   call cpu_time(t1)
 allocate(ham(lzdig%orbs%norb,lzdig%orbs%norb,at%nat), stat=istat)
 call memocc(i_stat,ham,'ham',subname)
   call getHamiltonianMatrix2(iproc, nproc, lzdig, Glr, input, lzdig%orbs%inWhichLocreg, lzdig%orbs%inWhichLocregp, at%nat, lchi, lhchi, ham)
   call buildLinearCombinationsLocalized(iproc, nproc, lzdig%orbs, lin%orbs, lin%comms, at, Glr, input, lin%norbsPerType, &
        lzdig%orbs%inWhichLocreg, lchi, lphi, rxyz, lin%lzd%orbs%inWhichLocreg, lin, lzdig, ham)
   !!do istat=1,size(lphi)
   call cpu_time(t2)
   time=t2-t1
   call mpiallred(time, 1, mpi_sum, mpi_comm_world, ierr)
   if(iproc==0) write(*,'(x,a,es10.3)') 'time for "buildLinearCombinations":', time/dble(nproc)

  if(iproc==0) write(*,'(x,a)') '------------------------------------------------------------- Input guess generated.'


  ! Deallocate all local arrays.
  call deallocate_gwf(G,subname)

  call deallocate_linear_zone_descriptors(lzdig, subname)
  call deallocate_linear_zone_descriptors(lzdGauss, subname)

  i_all=-product(shape(psigau))*kind(psigau)
  deallocate(psigau,stat=i_stat)
  call memocc(i_stat,i_all,'psigau',subname)

  i_all=-product(shape(norbsc_arr))*kind(norbsc_arr)
  deallocate(norbsc_arr,stat=i_stat)
  call memocc(i_stat,i_all,'norbsc_arr',subname)

  i_all=-product(shape(onWhichAtomTemp))*kind(onWhichAtomTemp)
  deallocate(onWhichAtomTemp, stat=i_stat)
  call memocc(i_stat, i_all, 'onWhichAtomTemp',subname)
  
  i_all=-product(shape(norbsPerAt))*kind(norbsPerAt)
  deallocate(norbsPerAt, stat=i_stat)
  call memocc(i_stat, i_all, 'norbsPerAt',subname)

  i_all=-product(shape(lchi))*kind(lchi)
  deallocate(lchi, stat=i_stat)
  call memocc(i_stat, i_all, 'lchi',subname)

  i_all=-product(shape(lhchi))*kind(lhchi)
  deallocate(lhchi, stat=i_stat)
  call memocc(i_stat, i_all, 'lhchi',subname)

  i_all=-product(shape(lchi2))*kind(lchi2)
  deallocate(lchi2, stat=i_stat)
  call memocc(i_stat, i_all, 'lchi2',subname)

  i_all=-product(shape(doNotCalculate))*kind(doNotCalculate)
  deallocate(doNotCalculate, stat=i_stat)
  call memocc(i_stat, i_all, 'doNotCalculate',subname)

  i_all=-product(shape(ham))*kind(ham)
  deallocate(ham, stat=i_stat)
  call memocc(i_stat, i_all, 'ham',subname)


END SUBROUTINE inputguessConfinement





subroutine buildLinearCombinations2(iproc, nproc, orbsig, orbs, commsig, comms, at, Glr, norbsPerType, &
           onWhichAtom, chi, hchi, phi, rxyz, onWhichAtomPhi, lin, ham)
!
use module_base
use module_types
use module_interfaces
implicit none

! Calling arguments
integer,intent(in):: iproc, nproc
type(orbitals_data),intent(in):: orbsig, orbs
type(communications_arrays),intent(in):: commsig, comms
type(atoms_data),intent(in):: at
type(locreg_descriptors),intent(in):: Glr
integer,dimension(at%ntypes):: norbsPerType
integer,dimension(orbsig%norb),intent(in):: onWhichAtom
real(8),dimension(orbsig%npsidim):: chi
real(8),dimension(orbsig%npsidim,at%nat):: hchi
real(8),dimension(orbs%npsidim):: phi
real(8),dimension(3,at%nat):: rxyz
integer,dimension(orbs%norb):: onWhichAtomPhi
type(linearParameters),intent(in):: lin
real(8),dimension(orbsig%norb,orbsig%norb,at%nat),intent(inout):: ham

! Local variables
integer:: iorb, jorb, korb, iat, ist, jst, nvctrp, iall, istat, ierr, infoCoeff, k, l,it, iiAt, jjAt
real(8),dimension(:),allocatable:: alpha, coeffPad, coeff2, gradTemp, gradOld, fnrmArr, fnrmOvrlpArr, fnrmOldArr, grad
real(8),dimension(:,:),allocatable:: ovrlp, ovrlpTemp
real(8),dimension(:,:),allocatable:: coeff, lagMat, coeffOld
real(8),dimension(:,:,:),allocatable:: HamPad
real(8),dimension(:),pointer:: chiw
integer,dimension(:),allocatable:: recvcounts, displs, norb_par
real(8):: ddot, cosangle, tt, dnrm2, fnrm, meanAlpha, cut, trace, traceOld, fnrmMax
logical:: converged
character(len=*),parameter:: subname='buildLinearCombinations'
real(4):: ttreal
integer:: wholeGroup, newGroup, newComm, norbtot
integer,dimension(:),allocatable:: newID
  
! new
real(8),dimension(:),allocatable:: work, eval, evals
real(8),dimension(:,:),allocatable:: tempMat
integer:: lwork, ii, info, iiAtprev, i, jproc, norbTarget, sendcount
type(inguessParameters):: ip

  if(iproc==0) write(*,'(x,a)') '------------------------------- Minimizing trace in the basis of the atomic orbitals'

  ! Allocate the local arrays that are hold by all processes.
  allocate(coeff(orbsig%norb,orbs%norb), stat=istat)
  call memocc(istat, coeff, 'coeff', subname)

  ! Transpose all the wavefunctions for having a piece of all the orbitals 
  ! for each processor
  allocate(chiw(orbsig%npsidim+ndebug),stat=istat)
  call memocc(istat,chiw, 'chiw', subname)
  call transpose_v(iproc, nproc, orbsig, Glr%wfd, commsig, chi(1), work=chiw)
  do iat=1,at%nat
      call transpose_v(iproc, nproc, orbsig, Glr%wfd, commsig, hchi(1,iat), work=chiw)
  end do
  iall=-product(shape(chiw))*kind(chiw)
  deallocate(chiw,stat=istat)
  call memocc(istat, iall, 'chiw', subname)




  ! Determine the number of processes we need, which will be stored in ip%nproc.
  ! This is the only variable in ip that all processes (also those which do not
  ! participate in the minimization of the trace) will know. The other variables
  ! are known only by the active processes and will be determined by initializeInguessParameters.
  if(lin%norbsPerProcIG>orbs%norb) then
      norbTarget=orbs%norb
  else
     norbTarget=lin%norbsperProcIG
  end if
  ip%nproc=ceiling(dble(orbs%norb)/dble(norbTarget))
  ip%nproc=min(ip%nproc,nproc)
  if(iproc==0) write(*,'(a,i0,a)') 'The minimization is performed using ', ip%nproc, ' processes.'

  ! Create the new communicator newComm.
  allocate(newID(0:ip%nproc-1), stat=istat)
  call memocc(istat, newID, 'newID', subname)
  do jproc=0,ip%nproc-1
     newID(jproc)=jproc
  end do
  call mpi_comm_group(mpi_comm_world, wholeGroup, ierr)
  call mpi_group_incl(wholeGroup, ip%nproc, newID, newGroup, ierr)
  call mpi_comm_create(mpi_comm_world, newGroup, newComm, ierr)

  ! Everything inside this if statements is only executed by the processes in newComm.
  processIf: if(iproc<ip%nproc) then

      ! Initialize the parameters for performing tha calculations in parallel.
      call initializeInguessParameters(iproc, orbs, orbsig, newComm, ip)
    
      ! Allocate the local arrays.
      call allocateArrays()
    
      ! Initialize the coefficient vectors. Put random number to palces where it is
      ! reasonable (i.e. close to the atom where the basis function is centered).
      call initRandomSeed(iproc, 1)
      do ii=1,orbsig%isorb*ip%norbtotPad
          call random_number(ttreal)
      end do
      coeffPad=0.d0
    
      ii=0
      do iorb=1,ip%norb_par(iproc)
          iiAt=onWhichAtomPhi(ip%isorb+iorb)
          ! Do not fill up to the boundary of the localization region, but only up to one fourth of it.
          cut=0.0625d0*lin%locrad(at%iatype(iiAt))**2
          do jorb=1,ip%norbtot
              jjAt=onWhichAtom(jorb)
              tt = (rxyz(1,iiat)-rxyz(1,jjAt))**2 + (rxyz(2,iiat)-rxyz(2,jjAt))**2 + (rxyz(3,iiat)-rxyz(3,jjAt))**2
              if(tt>cut) then
                   coeffPad((iorb-1)*ip%norbtotPad+jorb)=0.d0
              else
                  call random_number(ttreal)
                  coeffPad((iorb-1)*ip%norbtotPad+jorb)=dble(ttreal)
              end if
          end do
      end do
    
    
      ! Pad the Hamiltonian with zeros.
      do iat=1,at%nat
          do iorb=1,ip%norbtot
              call dcopy(ip%norbtot, Ham(1,iorb,iat), 1, HamPad(1,iorb,iat), 1)
              do i=ip%norbtot+1,ip%norbtotPad
                  HamPad(i,iorb,iat)=0.d0
              end do
          end do
          do iorb=ip%norbtot+1,ip%norbtotPad
              do i=1,ip%norbtotPad
                  HamPad(i,iorb,iat)=0.d0
              end do
          end do
      end do
    
      
      ! Initial step size for the optimization
      alpha=1.d-3
    
      ! Flag which checks convergence.
      converged=.false.
    
      if(iproc==0) write(*,'(x,a)') '============================== optmizing coefficients =============================='
    
      ! The optimization loop.
    
      ! Transpose the coefficients for the first orthonormalization.
      call transposeInguess(iproc, ip, newComm, coeffPad)
    
      iterLoop: do it=1,lin%nItInguess
    
          if (iproc==0 .and. mod(it,1)==0) then
              write( *,'(1x,a,i0)') repeat('-',77 - int(log(real(it))/log(10.))) // ' iter=', it
          endif
    
    
          ! Othonormalize the coefficients.
          !call orthonormalizeCoefficients(orbs, orbsig, coeff)
          call orthonormalizeCoefficients_parallel(iproc, ip, newComm, coeffPad)
          call untransposeInguess(iproc, ip, newComm, coeffPad)
    
    
          ! Calculate the gradient grad. At the same time we determine whether the step size shall be increased
          ! or decreased (depending on gradient feedback).
          meanAlpha=0.d0
          grad=0.d0
          do iorb=1,ip%norb_par(iproc)
              iiAt=onWhichAtom(ip%isorb+iorb)
              call dgemv('n', ip%norbtotPad, ip%norbtotPad, 1.d0, HamPad(1,1,iiAt), ip%norbtotPad, &
                   coeffPad((iorb-1)*ip%norbtotPad+1), 1, 0.d0, grad((iorb-1)*ip%norbtotPad+1), 1)
          end do
      
          ! Apply the orthoconstraint to the gradient. To do so first calculate the Lagrange
          ! multiplier matrix.
          lagMat=0.d0
          if(it>1) then
              traceOld=trace
          else
              traceOld=1.d10
          end if
          trace=0.d0
          call transposeInguess(iproc, ip, newComm, coeffPad)
          call transposeInguess(iproc, ip, newComm, grad)
          call gemm('t', 'n', ip%norb, ip%norb, ip%nvctrp, 1.0d0, coeffPad(1), &
               ip%nvctrp, grad(1), ip%nvctrp, 0.d0, lagMat(1,1), ip%norb)
          call mpiallred(lagMat(1,1), ip%norb**2, mpi_sum, newComm, ierr)
          do iorb=1,orbs%norb
              trace=trace+lagMat(iorb,iorb)
          end do
    
    
          ! Now apply the orthoconstraint.
          call dgemm('n', 'n', ip%nvctrp, ip%norb, ip%norb, -.5d0, coeffPad(1), ip%nvctrp, &
               lagMat(1,1), ip%norb, 1.d0, grad(1), ip%nvctrp)
          call dgemm('n', 't', ip%nvctrp, ip%norb, ip%norb, -.5d0, coeffPad(1), ip%nvctrp, &
               lagMat(1,1), ip%norb, 1.d0, grad(1), ip%nvctrp)
    
    
          ! Calculate the gradient norm.
          fnrm=0.d0
          do iorb=1,ip%norb
              fnrmArr(iorb)=ddot(ip%nvctrp, grad((iorb-1)*ip%nvctrp+1), 1, grad((iorb-1)*ip%nvctrp+1), 1)
              if(it>1) fnrmOvrlpArr(iorb)=ddot(ip%nvctrp, grad((iorb-1)*ip%nvctrp+1), 1, gradOld((iorb-1)*ip%nvctrp+1), 1)
          end do
          call mpiallred(fnrmArr(1), ip%norb, mpi_sum,newComm, ierr)
          call mpiallred(fnrmOvrlpArr(1), ip%norb, mpi_sum, newComm, ierr)
          call dcopy(ip%nvctrp*ip%norb, grad(1), 1, gradOld(1), 1)
    
          ! Keep the gradient for the next iteration.
          if(it>1) then
              call dcopy(ip%norb, fnrmArr(1), 1, fnrmOldArr(1), 1)
          end if
    
          fnrmMax=0.d0
          do iorb=1,ip%norb
              fnrm=fnrm+fnrmArr(iorb)
              if(fnrmArr(iorb)>fnrmMax) fnrmMax=fnrmArr(iorb)
              if(it>1) then
              ! Adapt step size for the steepest descent minimization.
                  tt=fnrmOvrlpArr(iorb)/sqrt(fnrmArr(iorb)*fnrmOldArr(iorb))
                  if(tt>.9d0) then
                      alpha(iorb)=alpha(iorb)*1.05d0
                  else
                      alpha(iorb)=alpha(iorb)*.5d0
                  end if
              end if
          end do
    
         fnrm=sqrt(fnrm)
         fnrmMax=sqrt(fnrmMax)
    
         ! Determine the mean step size for steepest descent iterations.
         tt=sum(alpha)
         meanAlpha=tt/dble(ip%norb)
    
          ! Precondition the gradient.
          !!if(fnrm<1.d0) call preconditionGradient(iproc, nproc, orbsig, orbs, at, Ham, lagMat, onWhichAtomPhi, grad, it, evals)
      
    
          ! Write some informations to the screen, but only every 1000th iteration.
          if(iproc==0 .and. mod(it,1)==0) write(*,'(x,a,es11.2,es22.13,es10.2)') 'fnrm, trace, mean alpha', &
              fnrm, trace, meanAlpha
          
          ! Check for convergence.
          if(fnrm<1.d-3) then
              if(iproc==0) write(*,'(x,a,i0,a)') 'converged in ', it, ' iterations.'
              if(iproc==0) write(*,'(3x,a,2es14.5)') 'Final values for fnrm, trace:', fnrm, trace
              converged=.true.
              infoCoeff=it
              exit
          end if
      
          ! Quit if the maximal number of iterations is reached.
          if(it==lin%nItInguess) then
              if(iproc==0) write(*,'(x,a,i0,a)') 'WARNING: not converged within ', it, &
                  ' iterations! Exiting loop due to limitations of iterations.'
              if(iproc==0) write(*,'(x,a,2es15.7,f12.7)') 'Final values for fnrm, trace: ', fnrm, trace
              infoCoeff=-1
              exit
          end if
    
          ! Improve the coefficients (by steepet descent).
          do iorb=1,orbs%norb
              call daxpy(ip%nvctrp, -alpha(iorb), grad((iorb-1)*ip%nvctrp+1), 1, coeffPad((iorb-1)*ip%nvctrp+1), 1)
          end do
    
    
      end do iterLoop
    
    
      if(iproc==0) write(*,'(x,a)') '===================================================================================='
    
    
      ! Cut out the zeros
      call untransposeInguess(iproc, ip, newComm, coeffPad)
      allocate(coeff2(ip%norbtot*ip%norb_par(iproc)), stat=istat)
      call memocc(istat, coeff2, 'coeff2', subname)
      do iorb=1,ip%norb_par(iproc)
          call dcopy(ip%norbtot, coeffPad((iorb-1)*ip%norbtotPad+1), 1, coeff2((iorb-1)*ip%norbtot+1), 1)
      end do


  end if processIf
  
  call mpi_barrier(mpi_comm_world, ierr)
  
  ! Allocate coeff2 for those processes which did not allocate it
  ! during the previous if statement.
  if(iproc>=ip%nproc) then
      allocate(coeff2(1), stat=istat)
      call memocc(istat, coeff2, 'coeff2', subname)
  end if
  
  
  ! Now collect all coefficients on all processes.
  allocate(recvcounts(0:nproc-1), stat=istat)
  call memocc(istat, recvcounts, 'recvcounts', subname)
  allocate(displs(0:nproc-1), stat=istat)
  call memocc(istat, displs, 'displs', subname)
  
  ! Send ip%norb_par and ip%norbtot to all processes.
  allocate(norb_par(0:ip%nproc-1), stat=istat)
  call memocc(istat, norb_par, 'norb_par', subname)
  if(iproc==0) then
      do i=0,ip%nproc-1
          norb_par(i)=ip%norb_par(i)
      end do
      norbtot=ip%norbtot
  end if
  call mpi_bcast(norb_par(0), ip%nproc, mpi_integer, 0, mpi_comm_world, ierr)
  call mpi_bcast(norbtot, 1, mpi_integer, 0, mpi_comm_world, ierr)
  
  ! Define the parameters, for the mpi_allgatherv.
  ii=0
  do jproc=0,ip%nproc-1
      recvcounts(jproc)=norbtot*norb_par(jproc)
      displs(jproc)=ii
      ii=ii+recvcounts(jproc)
  end do
  do jproc=ip%nproc,nproc-1
      recvcounts(jproc)=0
      displs(jproc)=ii
      ii=ii+recvcounts(jproc)
  end do
  if(iproc<ip%nproc) then
      sendcount=ip%norbtot*ip%norb_par(iproc)
  else
      sendcount=0
  end if

  ! Gather the coefficients.
  call mpi_allgatherv(coeff2(1), sendcount, mpi_double_precision, coeff(1,1), recvcounts, &
       displs, mpi_double_precision, mpi_comm_world, ierr)


  ! Now every process has all coefficients, so we can build the linear combinations.
  phi=0.d0
  nvctrp=commsig%nvctr_par(iproc,1) ! 1 for k-points
  ist=1
  do iorb=1,orbs%norb
      jst=1
      do jorb=1,orbsig%norb
          call daxpy(nvctrp, coeff(jorb,iorb), chi(jst), 1, phi(ist), 1)
          jst=jst+nvctrp
      end do
      ist=ist+nvctrp
  end do

  

  ! Untranpose the orbitals.
  allocate(chiw(orbs%npsidim+ndebug),stat=istat)
  call memocc(istat, chiw, 'chiw', subname)
  call untranspose_v(iproc, nproc, orbs, Glr%wfd, comms, phi, work=chiw)
  iall=-product(shape(chiw))*kind(chiw)
  deallocate(chiw, stat=istat)
  call memocc(istat, iall, 'chiw', subname)


  ! Deallocate the local arrays.
  iall=-product(shape(coeff))*kind(coeff)
  deallocate(coeff, stat=istat)
  call memocc(istat, iall, 'coeff', subname)


  
  contains

    subroutine allocateArrays()
      allocate(coeffPad(max(ip%norbtotPad*ip%norb_par(iproc), ip%nvctrp*ip%norb)), stat=istat)
      call memocc(istat, coeffPad, 'coeffPad', subname)
      allocate(HamPad(ip%norbtotPad,ip%norbtotPad,at%nat), stat=istat)
      call memocc(istat, HamPad, 'HamPad', subname)
      allocate(grad(max(ip%norbtotPad*ip%norb_par(iproc), ip%nvctrp*ip%norb)), stat=istat)
      call memocc(istat, grad, 'grad', subname)
      allocate(gradOld(max(ip%norbtotPad*ip%norb_par(iproc), ip%nvctrp*ip%norb)), stat=istat)
      call memocc(istat, gradOld, 'gradOld', subname)
      allocate(fnrmArr(ip%norb), stat=istat)
      call memocc(istat, fnrmArr, 'fnrmArr', subname)
      allocate(fnrmOvrlpArr(ip%norb), stat=istat)
      call memocc(istat, fnrmOvrlpArr, 'fnrmOvrlpArr', subname)
      allocate(fnrmOldArr(ip%norb), stat=istat)
      call memocc(istat, fnrmOldArr, 'fnrmOldArr', subname)
      allocate(alpha(orbs%norb), stat=istat)
      call memocc(istat, alpha, 'alpha', subname)
      allocate(lagMat(orbs%norb,orbs%norb), stat=istat)
      call memocc(istat, lagMat, 'lagMat', subname)
    end subroutine allocateArrays


    subroutine deallocateArrays()
      iall=-product(shape(grad))*kind(grad)
      deallocate(grad, stat=istat)
      call memocc(istat, iall, 'grad', subname)

      iall=-product(shape(gradOld))*kind(gradOld)
      deallocate(gradOld, stat=istat)
      call memocc(istat, iall, 'gradOld', subname)

      iall=-product(shape(alpha))*kind(alpha)
      deallocate(alpha, stat=istat)
      call memocc(istat, iall, 'alpha', subname)

      iall=-product(shape(lagMat))*kind(lagMat)
      deallocate(lagMat, stat=istat)
      call memocc(istat, iall, 'lagMat', subname)
     
      iall=-product(shape(coeffPad))*kind(coeffPad)
      deallocate(coeffPad, stat=istat)
      call memocc(istat, iall, 'coeffPad', subname)

      iall=-product(shape(HamPad))*kind(HamPad)
      deallocate(HamPad, stat=istat)
      call memocc(istat, iall, 'HamPad', subname)

      iall=-product(shape(fnrmArr))*kind(fnrmArr)
      deallocate(fnrmArr, stat=istat)
      call memocc(istat, iall, 'fnrmArr', subname)

      iall=-product(shape(fnrmOvrlpArr))*kind(fnrmOvrlpArr)
      deallocate(fnrmOvrlpArr, stat=istat)
      call memocc(istat, iall, 'fnrmOvrlpArr', subname)

      iall=-product(shape(fnrmOldArr))*kind(fnrmOldArr)
      deallocate(fnrmOldArr, stat=istat)
      call memocc(istat, iall, 'fnrmOldArr', subname)


    end subroutine deallocateArrays


end subroutine buildLinearCombinations2



!!!subroutine buildLinearCombinations(iproc, nproc, orbsig, orbs, commsig, comms, at, Glr, norbsPerType, &
!!!           onWhichAtom, chi, hchi, phi, rxyz, onWhichAtomPhi, lin)
!!!!
!!!use module_base
!!!use module_types
!!!use module_interfaces
!!!implicit none
!!!
!!!! Calling arguments
!!!integer,intent(in):: iproc, nproc
!!!type(orbitals_data),intent(in):: orbsig, orbs
!!!type(communications_arrays),intent(in):: commsig, comms
!!!type(atoms_data),intent(in):: at
!!!type(locreg_descriptors),intent(in):: Glr
!!!integer,dimension(at%ntypes):: norbsPerType
!!!integer,dimension(orbsig%norb),intent(in):: onWhichAtom
!!!real(8),dimension(orbsig%npsidim):: chi
!!!real(8),dimension(orbsig%npsidim,at%nat):: hchi
!!!real(8),dimension(orbs%npsidim):: phi
!!!real(8),dimension(3,at%nat):: rxyz
!!!integer,dimension(orbs%norb):: onWhichAtomPhi
!!!type(linearParameters),intent(in):: lin
!!!
!!!! Local variables
!!!integer:: iorb, jorb, korb, iat, ist, jst, nvctrp, iall, istat, ierr, infoCoeff, k, l,it, iiAt, jjAt
!!!real(8),dimension(:),allocatable:: alpha, tmparr
!!!real(8),dimension(:,:),allocatable:: ovrlp, ovrlpTemp, coeffTemp
!!!real(8),dimension(:,:),allocatable:: coeff, grad, gradOld, lagMat, ovrlpLarge, coeffOld
!!!real(8),dimension(:,:,:),allocatable:: Ham, tempArr
!!!real(8),dimension(:),pointer:: chiw
!!!real(8):: ddot, cosangle, tt, dnrm2, fnrm, meanAlpha, cut, trace, traceOld
!!!logical:: converged
!!!character(len=*),parameter:: subname='buildLinearCombinations'
!!!real(4):: ttreal
!!!  
!!!! new
!!!real(8),dimension(:),allocatable:: work, eval, evals
!!!real(8),dimension(:,:),allocatable:: tempMat
!!!integer:: lwork, ii, info, iiAtprev
!!!
!!!  if(iproc==0) write(*,'(x,a)') '------------------------------- Minimizing trace in the basis of the atomic orbitals'
!!!
!!!  ! Allocate the local arrays
!!!  allocate(coeff(orbsig%norb,orbs%norb), stat=istat)
!!!  call memocc(istat, coeff, 'coeff', subname)
!!!  allocate(alpha(orbs%norb), stat=istat)
!!!  call memocc(istat, alpha, 'alpha', subname)
!!!  allocate(grad(orbsig%norb,orbs%norb), stat=istat)
!!!  call memocc(istat, grad, 'grad', subname)
!!!  allocate(gradOld(orbsig%norb,orbs%norb), stat=istat)
!!!  call memocc(istat, gradOld, 'gradOld', subname)
!!!  allocate(lagMat(orbs%norb,orbs%norb), stat=istat)
!!!  call memocc(istat, lagMat, 'lagMat', subname)
!!!  allocate(Ham(orbsig%norb,orbsig%norb,at%nat), stat=istat)
!!!  call memocc(istat, Ham, 'Ham', subname)
!!!
!!!  ! Transpose all the wavefunctions for having a piece of all the orbitals 
!!!  ! for each processor
!!!  allocate(chiw(orbsig%npsidim+ndebug),stat=istat)
!!!  call memocc(istat,chiw, 'chiw', subname)
!!!  call transpose_v(iproc, nproc, orbsig, Glr%wfd, commsig, chi(1), work=chiw)
!!!  do iat=1,at%nat
!!!      call transpose_v(iproc, nproc, orbsig, Glr%wfd, commsig, hchi(1,iat), work=chiw)
!!!  end do
!!!  iall=-product(shape(chiw))*kind(chiw)
!!!  deallocate(chiw,stat=istat)
!!!  call memocc(istat, iall, 'chiw', subname)
!!!
!!!  ! Calculate Hamiltonian matrix.
!!!  Ham=0.d0
!!!  nvctrp=commsig%nvctr_par(iproc,1) ! 1 for k-points
!!!  do iat=1,at%nat
!!!      ist=1
!!!      do iorb=1,orbsig%norb
!!!          jst=1
!!!          do jorb=1,orbsig%norb
!!!              Ham(jorb,iorb,iat)=ddot(nvctrp, chi(ist), 1, hchi(jst,iat), 1)
!!!              jst=jst+nvctrp
!!!          end do
!!!          ist=ist+nvctrp
!!!      end do
!!!  end do
!!!  call mpiallred(Ham(1,1,1), orbsig%norb**2*at%nat, mpi_sum, mpi_comm_world, ierr)
!!!
!!!
!!!!!! Calculate proconditioning matrix
!!!!!ncplx=1
!!!!!cprecr=.5d0
!!!!!do iat=1,at%nat
!!!!!    do iorb=1,orbsig%norbp
!!!!!        call allocate_work_arrays(Glr%geocode, Glr%hybrid_on, ncplx, Glr%d, w)
!!!!!        call differentiateBetweenBoundaryConditions(ncplx, Glr, inut%hx, inout%hy, input%hz, kx, ky, kz, cprecr, chi, pchi, ,w, scal, rxyzParab, orbs, potentialPrefac, confPotOrder, it)
!!!!!        call deallocate_work_arrays(lr%geocode,lr%hybrid_on,ncplx,w)
!!!!!    end do
!!!!!end do
!!!
!!!
!!!
!!!
!!!  processIf: if(iproc==0) then
!!!
!!!      ! Initialize the coefficient vectors. Put random number to palces where it is
!!!      ! reasonable (i.e. close to the atom where the basis function is centered).
!!!allocate(tmparr(196))
!!!open(unit=123, file='coeffs')
!!!do iorb=1,196
!!!    read(123,*) tmparr(iorb)
!!!end do
!!!      ii=0
!!!      do iorb=1,orbs%norb
!!!          iiAt=onWhichAtomPhi(iorb)
!!!          !cut=1.d0/lin%potentialPrefac(at%iatype(iiAt))
!!!          !cut=cut**(1.d0/dble(lin%confPotOrder))
!!!          cut=lin%locrad(at%iatype(iiAt))**2
!!!          do jorb=1,orbsig%norb
!!!              jjAt=onWhichAtom(jorb)
!!!              tt = (rxyz(1,iiat)-rxyz(1,jjAt))**2 + (rxyz(2,iiat)-rxyz(2,jjAt))**2 + (rxyz(3,iiat)-rxyz(3,jjAt))**2
!!!              if(tt>cut) then
!!!                  coeff(jorb,iorb)=0.d0
!!!              else
!!!                  call random_number(ttreal)
!!!                  coeff(jorb,iorb)=dble(ttreal)
!!!                  ii=ii+1
!!!                  coeff(jorb,iorb)=tmparr(ii)
!!!              end if
!!!          end do
!!!      end do
!!!
!!!    !!! Diagonalize all Hamiltonian matrices
!!!    !!allocate(tempMat(orbsig%norb,orbsig%norb))
!!!    !!allocate(eval(orbsig%norb))
!!!    !!lwork=1000*orbsig%norb
!!!    !!allocate(work(lwork))
!!!    !!allocate(evals(orbs%norb))
!!!    !!iiAtprev=0
!!!    !!ii=0
!!!    !!do iorb=1,orbs%norb
!!!    !!    iiAt=onWhichAtomPhi(iorb)
!!!    !!    ii=ii+1
!!!    !!    if(iiAt>iiAtprev) then
!!!    !!        ii=1
!!!    !!        call dcopy(orbsig%norb**2, Ham(1,1,iiAt), 1, tempMat(1,1), 1)
!!!    !!        call dsyev('n', 'l', orbsig%norb, tempMat, orbsig%norb, eval, work, lwork, info)
!!!    !!    end if
!!!    !!    evals(iorb)=eval(ii)
!!!    !!    iiAtprev=iiAt
!!!    !!end do
!!!    !!deallocate(tempMat)
!!!    !!deallocate(eval)
!!!    !!deallocate(work)
!!!
!!!
!!!    
!!!    ! Initial step size for the optimization
!!!    alpha=5.d-1
!!!
!!!    ! Flag which checks convergence.
!!!    converged=.false.
!!!
!!!    if(iproc==0) write(*,'(x,a)') '============================== optmizing coefficients =============================='
!!!
!!!    ! The optimization loop.
!!!    iterLoop: do it=1,lin%nItInguess
!!!
!!!        if (iproc==0 .and. mod(it,1)==0) then
!!!            write( *,'(1x,a,i0)') repeat('-',77 - int(log(real(it))/log(10.))) // ' iter=', it
!!!        endif
!!!
!!!
!!!        ! Othonormalize the coefficients.
!!!        call orthonormalizeCoefficients(orbs, orbsig, coeff)
!!!
!!!
!!!
!!!        ! Calculate the gradient grad. At the same time we determine whether the step size shall be increased
!!!        ! or decreased (depending on gradient feedback).
!!!        meanAlpha=0.d0
!!!        grad=0.d0
!!!        do iorb=1,orbs%norb
!!!            iiAt=onWhichAtomPhi(iorb)
!!!            call dgemv('n', orbsig%norb, orbsig%norb, 1.d0, Ham(1,1,iiAt), orbsig%norb, coeff(1,iorb), 1, 0.d0, grad(1,iorb), 1)
!!!            if(it>1) then
!!!                cosangle=ddot(orbsig%norb, grad(1,iorb), 1, gradOld(1,iorb), 1)
!!!                cosangle=cosangle/dnrm2(orbsig%norb, grad(1,iorb), 1)
!!!                cosangle=cosangle/dnrm2(orbsig%norb, gradOld(1,iorb), 1)
!!!                if(cosangle>.8d0 .and. trace<traceOld+1.d-6*abs(traceOld)) then
!!!                    alpha(iorb)=max(alpha(iorb)*1.05d0,1.d-6)
!!!                else
!!!                    alpha(iorb)=max(alpha(iorb)*.5d0,1.d-6)
!!!                end if
!!!            end if
!!!            call dcopy(orbsig%norb, grad(1,iorb), 1, gradOld(1,iorb), 1)
!!!            meanAlpha=meanAlpha+alpha(iorb)
!!!        end do
!!!        meanAlpha=meanAlpha/orbs%norb
!!!do iall=1,orbsig%norb
!!!    write(23000+iproc,'(100f12.5)') (coeff(iall,iorb), iorb=1,orbs%norb)
!!!    write(24000+iproc,'(100f12.5)') (grad(iall,iorb), iorb=1,orbs%norb)
!!!end do
!!!write(23000+iproc,*) '----------------------'
!!!write(24000+iproc,*) '----------------------'
!!!    
!!!    
!!!        ! Apply the orthoconstraint to the gradient. To do so first calculate the Lagrange
!!!        ! multiplier matrix.
!!!        lagMat=0.d0
!!!        if(it>1) then
!!!            traceOld=trace
!!!        else
!!!            traceOld=1.d10
!!!        end if
!!!        trace=0.d0
!!!        call gemm('t', 'n', orbs%norb, orbs%norb, orbsig%norb, 1.0d0, coeff(1,1), &
!!!             orbsig%norb, grad(1,1), orbsig%norb, 0.d0, lagMat(1,1), orbs%norb)
!!!        do iorb=1,orbs%norb
!!!            trace=trace+lagMat(iorb,iorb)
!!!        end do
!!!
!!!
!!!        ! Now apply the orthoconstraint.
!!!        call dgemm('n', 'n', orbsig%norb, orbs%norb, orbs%norb, -.5d0, coeff(1,1), orbsig%norb, &
!!!             lagMat(1,1), orbs%norb, 1.d0, grad(1,1), orbsig%norb)
!!!        call dgemm('n', 't', orbsig%norb, orbs%norb, orbs%norb, -.5d0, coeff(1,1), orbsig%norb, &
!!!             lagMat(1,1), orbs%norb, 1.d0, grad(1,1), orbsig%norb)
!!!do iall=1,orbsig%norb
!!!    write(25000+iproc,'(100f12.5)') (grad(iall,iorb), iorb=1,orbs%norb)
!!!end do
!!!write(25000+iproc,*) '----------------------'
!!!
!!!
!!!        ! Calculate the gradient norm.
!!!        fnrm=0.d0
!!!        do iorb=1,orbs%norb
!!!            fnrm=fnrm+dnrm2(orbsig%norb, grad(1,iorb), 1)
!!!        end do
!!!
!!!        ! Precondition the gradient.
!!!        !!if(fnrm<1.d0) call preconditionGradient(iproc, nproc, orbsig, orbs, at, Ham, lagMat, onWhichAtomPhi, grad, it, evals)
!!!    
!!!
!!!        ! Write some informations to the screen, but only every 1000th iteration.
!!!        if(iproc==0 .and. mod(it,1)==0) write(*,'(x,a,es11.2,es22.13,es10.2)') 'fnrm, trace, mean alpha', &
!!!            fnrm, trace, meanAlpha
!!!        
!!!        ! Check for convergence.
!!!        if(fnrm<1.d-2) then
!!!            if(iproc==0) write(*,'(x,a,i0,a)') 'converged in ', it, ' iterations.'
!!!            if(iproc==0) write(*,'(3x,a,2es14.5)') 'Final values for fnrm, trace:', fnrm, trace
!!!            converged=.true.
!!!            infoCoeff=it
!!!            exit
!!!        end if
!!!  
!!!        ! Quit if the maximal number of iterations is reached.
!!!        if(it==lin%nItInguess) then
!!!            if(iproc==0) write(*,'(x,a,i0,a)') 'WARNING: not converged within ', it, &
!!!                ' iterations! Exiting loop due to limitations of iterations.'
!!!            if(iproc==0) write(*,'(x,a,2es15.7,f12.7)') 'Final values for fnrm, trace: ', fnrm, trace
!!!            infoCoeff=-1
!!!            exit
!!!        end if
!!!
!!!        ! Improve the coefficients (by steepet descent).
!!!        do iorb=1,orbs%norb
!!!            call daxpy(orbsig%norb, -alpha(iorb), grad(1,iorb), 1, coeff(1,iorb), 1)
!!!        end do
!!!    
!!!
!!!    end do iterLoop
!!!
!!!
!!!    if(iproc==0) write(*,'(x,a)') '===================================================================================='
!!!    !do iorb=1,orbs%norb
!!!    !    do jorb=1,orbsig%norb
!!!    !        write(999,'(2i8,es20.12)') iorb, jorb, coeff(jorb,iorb)
!!!    !    end do
!!!    !end do
!!!
!!!end if processIf
!!!
!!!
!!!! Now broadcast the result to all processes
!!!call mpi_bcast(coeff(1,1), orbsig%norb*orbs%norb, mpi_double_precision, 0, mpi_comm_world, ierr)
!!!call mpi_bcast(infoCoeff, 1, mpi_integer, 0, mpi_comm_world, ierr)
!!!call mpi_barrier(mpi_comm_world, ierr)
!!!
!!!
!!!
!!!  ! Build new linear combination
!!!  phi=0.d0
!!!  ist=1
!!!  do iorb=1,orbs%norb
!!!      jst=1
!!!      do jorb=1,orbsig%norb
!!!          call daxpy(nvctrp, coeff(jorb,iorb), chi(jst), 1, phi(ist), 1)
!!!          jst=jst+nvctrp
!!!      end do
!!!      ist=ist+nvctrp
!!!  end do
!!!
!!!  
!!!
!!!  ! Untranpose the orbitals.
!!!  allocate(chiw(orbs%npsidim+ndebug),stat=istat)
!!!  call memocc(istat, chiw, 'chiw', subname)
!!!  call untranspose_v(iproc, nproc, orbs, Glr%wfd, comms, phi, work=chiw)
!!!  iall=-product(shape(chiw))*kind(chiw)
!!!  deallocate(chiw, stat=istat)
!!!  call memocc(istat, iall, 'chiw', subname)
!!!
!!!
!!!  ! Deallocate the local arrays.
!!!  iall=-product(shape(Ham))*kind(Ham)
!!!  deallocate(Ham, stat=istat)
!!!  call memocc(istat, iall, 'Ham', subname)
!!!
!!!  iall=-product(shape(coeff))*kind(coeff)
!!!  deallocate(coeff, stat=istat)
!!!  call memocc(istat, iall, 'coeff', subname)
!!!
!!!  iall=-product(shape(alpha))*kind(alpha)
!!!  deallocate(alpha, stat=istat)
!!!  call memocc(istat, iall, 'alpha', subname)
!!!
!!!  iall=-product(shape(grad))*kind(grad)
!!!  deallocate(grad, stat=istat)
!!!  call memocc(istat, iall, 'grad', subname)
!!!
!!!  iall=-product(shape(gradOld))*kind(gradOld)
!!!  deallocate(gradOld, stat=istat)
!!!  call memocc(istat, iall, 'gradOld', subname)
!!!
!!!  iall=-product(shape(lagMat))*kind(lagMat)
!!!  deallocate(lagMat, stat=istat)
!!!  call memocc(istat, iall, 'lagMat', subname)
!!!
!!!  
!!!
!!!
!!!end subroutine buildLinearCombinations




subroutine orthonormalizeAtomicOrbitals(iproc, nproc, orbsig, commsig, Glr, chi)
!
! Purpose:
! ========
!  Orthonormalizes the atomic orbitals chi using a Lowedin orthonormalization.
!
! Calling arguments:
!    

use module_base
use module_types
use module_interfaces
implicit none

! Calling arguments
integer,intent(in):: iproc, nproc
type(orbitals_data),intent(in):: orbsig
type(communications_arrays),intent(in):: commsig
type(locreg_descriptors),intent(in):: Glr
real(8),dimension(orbsig%npsidim),intent(inout):: chi

! Local variables
integer:: iorb, jorb, istat, iall, lwork, info, nvctrp, ierr
real(8),dimension(:),allocatable:: eval, work
real(8),dimension(:,:),allocatable:: chiTemp, ovrlp
real(8),dimension(:,:,:),allocatable:: tempArr
real(8),dimension(:),pointer:: chiw
character(len=*),parameter:: subname='orthonormalizeAtomicOrbitals'


allocate(chiw(orbsig%npsidim),stat=istat)
call memocc(istat, chiw, 'chiw', subname)

call transpose_v(iproc, nproc, orbsig, Glr%wfd, commsig, chi, work=chiw)

allocate(ovrlp(orbsig%norb,orbsig%norb), stat=istat)
call memocc(istat, ovrlp, 'ovrlp', subname)


nvctrp=commsig%nvctr_par(iproc,1) ! 1 for k-points

! Calculate the overlap matrix
call dsyrk('l', 't', orbsig%norb, nvctrp, 1.d0, chi(1), nvctrp, &
     0.d0, ovrlp(1,1), orbsig%norb)
! MPI
call mpiallred(ovrlp(1,1), orbsig%norb**2, mpi_sum, mpi_comm_world, ierr)


allocate(eval(orbsig%norb), stat=istat)
call memocc(istat, eval, 'eval', subname)

! Diagonalize overlap matrix.
allocate(work(1), stat=istat)
call memocc(istat, work, 'work', subname)
call dsyev('v', 'l', orbsig%norb, ovrlp(1,1), orbsig%norb, eval, &
     work, -1, info)
lwork=work(1)
iall=-product(shape(work))*kind(work)
deallocate(work, stat=istat)
call memocc(istat, iall, 'work', subname)
allocate(work(lwork), stat=istat)
call memocc(istat, work, 'work', subname)
call dsyev('v', 'l', orbsig%norb, ovrlp(1,1), orbsig%norb, eval, &
     work, lwork, info)

! Calculate S^{-1/2}. 
! First calulate ovrlp*diag(1/sqrt(eval)) (ovrlp is the diagonalized overlap
! matrix and diag(1/sqrt(eval)) the diagonal matrix consisting of the inverse square roots of the eigenvalues...
allocate(tempArr(orbsig%norb,orbsig%norb,2), stat=istat)
call memocc(istat, tempArr, 'tempArr', subname)
do iorb=1,orbsig%norb
    do jorb=1,orbsig%norb
        tempArr(jorb,iorb,1)=ovrlp(jorb,iorb)*1.d0/sqrt(eval(iorb))
    end do
end do

! ...and now apply the diagonalized overlap matrix to the matrix constructed above.
! This will give S^{-1/2}.
call dgemm('n', 't', orbsig%norb, orbsig%norb, orbsig%norb, 1.d0, ovrlp(1,1), &
     orbsig%norb, tempArr(1,1,1), orbsig%norb, 0.d0, &
     tempArr(1,1,2), orbsig%norb)

! Now calculate the orthonormal orbitals by applying S^{-1/2} to the orbitals.
! This requires the use of a temporary variable phidTemp.
allocate(chiTemp(nvctrp,1:orbsig%norb), stat=istat)
call memocc(istat, chiTemp, 'chiTemp', subname)
call dgemm('n', 'n', nvctrp, orbsig%norb, orbsig%norb, 1.d0, chi(1), &
     nvctrp, tempArr(1,1,2),  orbsig%norb, 0.d0, &
     chiTemp(1,1), nvctrp)

! Now copy the orbitals from the temporary variable to phid.
call dcopy(orbsig%norb*nvctrp, chiTemp(1,1), 1, chi(1), 1)


call untranspose_v(iproc, nproc, orbsig, Glr%wfd, commsig, chi, work=chiw)


iall=-product(shape(ovrlp))*kind(ovrlp)
deallocate(ovrlp, stat=istat)
call memocc(istat, iall, 'ovrlp', subname)

iall=-product(shape(work))*kind(work)
deallocate(work, stat=istat)
call memocc(istat, iall, 'work', subname)

iall=-product(shape(eval))*kind(eval)
deallocate(eval, stat=istat)
call memocc(istat, iall, 'eval', subname)

iall=-product(shape(chiTemp))*kind(chiTemp)
deallocate(chiTemp, stat=istat)
call memocc(istat, iall, 'chiTemp', subname)

iall=-product(shape(tempArr))*kind(tempArr)
deallocate(tempArr, stat=istat)
call memocc(istat, iall, 'tempArr', subname)

iall=-product(shape(chiw))*kind(chiw)
deallocate(chiw, stat=istat)
call memocc(istat, iall, 'chiw', subname)


end subroutine orthonormalizeAtomicOrbitals





subroutine orthonormalizeAtomicOrbitalsLocalized(iproc, nproc, lzd, input, lchi)
!
! Purpose:
! ========
!  Orthonormalizes the atomic orbitals chi using a Lowedin orthonormalization.
!
! Calling arguments:
!    

use module_base
use module_types
use module_interfaces
implicit none

! Calling arguments
integer,intent(in):: iproc, nproc
type(linear_zone_descriptors),intent(in):: lzd
type(input_variables),intent(in):: input
real(8),dimension(lzd%orbs%npsidim),intent(inout):: lchi

! Local variables
integer:: iorb, jorb, istat, iall, lwork, info, nvctrp, ierr, tag, ilr
real(8),dimension(:,:),allocatable:: ovrlp
character(len=*),parameter:: subname='orthonormalizeAtomicOrbitalsLocalized'
type(overlapParameters):: op
type(p2pCommsOrthonormality):: comon


! Initialize the communication parameters.
tag=5000
call initCommsOrtho(iproc, nproc, lzd, lzd%orbs%inWhichLocreg, input, op, comon, tag)
allocate(ovrlp(lzd%orbs%norb,lzd%orbs%norb), stat=istat)
call memocc(istat, ovrlp, 'ovrlp', subname)

call orthonormalizeLocalized(iproc, nproc, 2, lzd%orbs, op, comon, lzd, lzd%orbs%inWhichLocreg, 1.d-6, input, lchi, ovrlp)

iall=-product(shape(ovrlp))*kind(ovrlp)
deallocate(ovrlp, stat=istat)
call memocc(istat, iall, 'ovrlp', subname)

call deallocate_overlapParameters(op, subname)
call deallocate_p2pCommsOrthonormality(comon, subname)

end subroutine orthonormalizeAtomicOrbitalsLocalized



subroutine orthonormalizeCoefficients(orbs, orbsig, coeff)
use module_base
use module_types
implicit none

! Calling arguments
type(orbitals_data),intent(in):: orbs, orbsig
real(8),dimension(orbsig%norb,orbs%norb),intent(inout):: coeff

! Local variables
integer:: iorb, jorb, istat, iall, lwork, info
real(8),dimension(:),allocatable:: work, eval
real(8),dimension(:,:),allocatable:: ovrlp, coeffTemp
real(8),dimension(:,:,:),allocatable:: tempArr
character(len=*),parameter:: subname='orthonormalizeCoefficients'
real(8):: ddot

        allocate(ovrlp(orbs%norb,orbs%norb), stat=istat)
        call memocc(istat, ovrlp, 'ovrlp', subname)
        allocate(eval(orbs%norb), stat=istat)
        call memocc(istat, eval, 'eval', subname)
        allocate(tempArr(orbs%norb,orbs%norb,2), stat=istat)
        call memocc(istat, tempArr, 'tempArr', subname)
        allocate(coeffTemp(orbsig%norb,orbs%norb), stat=istat)
        call memocc(istat, coeffTemp, 'coeffTemp', subname)


        !!! Orthonormalize the coefficient vectors (Gram-Schmidt).
        !!do iorb=1,orbs%norb
        !!    do jorb=1,iorb-1
        !!        tt=ddot(orbsig%norb, coeff(1,iorb), 1, coeff(1,jorb), 1)
        !!        call daxpy(orbsig%norb, -tt, coeff(1,jorb), 1, coeff(1,iorb), 1)
        !!    end do
        !!    tt=dnrm2(orbsig%norb, coeff(1,iorb), 1)
        !!    call dscal(orbsig%norb, 1/tt, coeff(1,iorb), 1)
        !!end do

        !!! Orthonormalize the coefficient vectors (Loewdin).
        !!do iorb=1,orbs%norb
        !!    do jorb=1,orbs%norb
        !!        ovrlp(iorb,jorb)=ddot(orbsig%norb, coeff(1,iorb), 1, coeff(1,jorb), 1)
        !!    end do
        !!end do

        allocate(work(1), stat=istat)
        call memocc(istat, work, 'work', subname)
        call dsyev('v', 'l', orbs%norb, ovrlp(1,1), orbs%norb, eval, work, -1, info)
        lwork=work(1)
        iall=-product(shape(work))*kind(work)
        deallocate(work, stat=istat)
        call memocc(istat, iall, 'work', subname)
        allocate(work(lwork), stat=istat)
        call memocc(istat, work, 'work', subname)
        call dsyev('v', 'l', orbs%norb, ovrlp(1,1), orbs%norb, eval, work, lwork, info)
        iall=-product(shape(work))*kind(work)
        deallocate(work, stat=istat)
        call memocc(istat, iall, 'work', subname)

        ! Calculate S^{-1/2}. 
        ! First calulate ovrlp*diag(1/sqrt(evall)) (ovrlp is the diagonalized overlap
        ! matrix and diag(1/sqrt(evall)) the diagonal matrix consisting of the inverse square roots of the eigenvalues...
        do iorb=1,orbs%norb
            do jorb=1,orbs%norb
                tempArr(jorb,iorb,1)=ovrlp(jorb,iorb)*1.d0/sqrt(eval(iorb))
            end do
        end do

        ! ...and now apply the diagonalized overlap matrix to the matrix constructed above.
        ! This will give S^{-1/2}.
        call dgemm('n', 't', orbs%norb, orbs%norb, orbs%norb, 1.d0, ovrlp(1,1), &
        orbs%norb, tempArr(1,1,1), orbs%norb, 0.d0, &
        tempArr(1,1,2), orbs%norb)

        ! Now calculate the orthonormal orbitals by applying S^{-1/2} to the orbitals.
        ! This requires the use of a temporary variable phidTemp.
        call dgemm('n', 'n', orbsig%norb, orbs%norb, orbs%norb, 1.d0, coeff(1,1), &
             orbsig%norb, tempArr(1,1,2), orbs%norb, 0.d0, &
             coeffTemp(1,1), orbsig%norb)
        
        ! Now copy the orbitals from the temporary variable to phid.
        call dcopy(orbs%norb*orbsig%norb, coeffTemp(1,1), 1, coeff(1,1), 1)

        iall=-product(shape(ovrlp))*kind(ovrlp)
        deallocate(ovrlp, stat=istat)
        call memocc(istat, iall, 'ovrlp', subname)

        iall=-product(shape(eval))*kind(eval)
        deallocate(eval, stat=istat)
        call memocc(istat, iall, 'eval', subname)

        iall=-product(shape(tempArr))*kind(tempArr)
        deallocate(tempArr, stat=istat)
        call memocc(istat, iall, 'tempArr', subname)

        iall=-product(shape(coeffTemp))*kind(coeffTemp)
        deallocate(coeffTemp, stat=istat)
        call memocc(istat, iall, 'coeffTemp', subname)

end subroutine orthonormalizeCoefficients




subroutine preconditionGradient(iproc, nproc, orbsig, orbs, at, Ham, lagMat, onWhichAtomPhi, grad, it, evals)
use module_base
use module_types
implicit none

! Calling arguments
integer,intent(in):: iproc, nproc, it
type(orbitals_data),intent(in):: orbsig, orbs
type(atoms_data),intent(in):: at
real(8),dimension(orbsig%norb,orbsig%norb,at%nat),intent(in):: Ham
real(8),dimension(orbs%norb,orbs%norb),intent(in):: lagMat
integer,dimension(orbs%norb),intent(in):: onWhichAtomPhi
real(8),dimension(orbsig%norb,orbs%norb),intent(inout):: grad
real(8),dimension(orbs%norb),intent(in):: evals

! Local variables
integer:: iorb, jorb, korb, iiAt, info, istat, iall
integer,dimension(:),allocatable:: ipiv
real(8),dimension(:,:,:),allocatable:: matc
real(8),dimension(:,:),allocatable:: solc
character(len=*),parameter:: subname='preconditionGradient'
real(8):: ddot


allocate(ipiv(orbsig%norb), stat=istat)
call memocc(istat, ipiv, 'ipiv', subname)
allocate(matc(2,orbsig%norb,orbsig%norb), stat=istat)
call memocc(istat, matc, 'matc', subname)
allocate(solc(2,orbsig%norb), stat=istat)
call memocc(istat, solc, 'solc', subname)

do iorb=1,orbs%norb
    iiAt=onWhichAtomPhi(iorb)
    ! Build matrix that has to be inverted
!write(*,*) 'iorb, lagMat(iorb,iorb)', iorb, lagMat(iorb,iorb)
write(*,'(a,i5,4x,2es15.7)') 'iorb, evals(iorb), lagMat(iorb,iorb)', iorb, evals(iorb), lagMat(iorb,iorb)
    do jorb=1,orbsig%norb
        do korb=1,orbsig%norb
            matc(1,korb,jorb)=Ham(korb,jorb,iiAt)
            matc(2,korb,jorb)=0.d0
        end do
        !matc(1,jorb,jorb)=matc(1,jorb,jorb)+lagMat(iorb,iorb)**2
        !matc(1,jorb,jorb)=matc(1,jorb,jorb)-.5d0
        matc(1,jorb,jorb)=matc(1,jorb,jorb)-evals(iorb)
        !matc(1,jorb,jorb)=1.d0
        matc(2,jorb,jorb)=-1.d-2
        solc(1,jorb)=grad(jorb,iiAt)
        solc(2,jorb)=0.d0
    end do
    !do jorb=1,orbsig%norb
    !    mat(jorb,jorb)=mat(jorb,jorb)-lagMat(iorb,iorb)
    !end do
    !call dcopy(orbsig%norb, grad(1,iorb), 1, sol(1), 1)
write(100+iorb,'(a,i0,es15.7)') 'grad ', it, ddot(orbsig%norb, grad(1,iorb), 1, grad(1,iorb), 1)
do iall=1,orbsig%norb
  write(100+iorb,*) iall, grad(iall,iorb)
end do
    !call dgesv(orbsig%norb, 1, mat(1,1), orbsig%norb, ipiv, grad(1,iorb), orbsig%norb, info)
    call zgesv(orbsig%norb, 1, matc(1,1,1), orbsig%norb, ipiv, solc(1,1), orbsig%norb, info)
    if(info/=0) then
        write(*,'(x,a,i0)') 'ERROR in zgesv (subroutine preconditionGradient), infocode=', info
    end if
    do jorb=1,orbsig%norb
        grad(jorb,iiAt)=solc(1,jorb)
    end do
    !call dscal(orbsig%norb, -1.d0, grad(1,iorb), 1)
 write(200+iorb,'(a,i0,es15.7)') 'grad ', it, ddot(orbsig%norb, grad(1,iorb), 1, grad(1,iorb), 1)
 do iall=1,orbsig%norb
   write(200+iorb,*) iall, grad(iall,iorb)
 end do
end do

iall=-product(shape(ipiv))*kind(ipiv)
deallocate(ipiv, stat=istat)
call memocc(istat, iall, 'ipiv', subname)

iall=-product(shape(matc))*kind(matc)
deallocate(matc, stat=istat)
call memocc(istat, iall, 'matc', subname)

iall=-product(shape(solc))*kind(solc)
deallocate(solc, stat=istat)
call memocc(istat, iall, 'solc', subname)

end subroutine preconditionGradient




subroutine transposeInguess(iproc, ip, newComm, chi)
use module_base
use module_types
implicit none

! Calling arguments
integer,intent(in):: iproc, newComm
type(inguessParameters),intent(in):: ip
real(8),dimension(ip%norbtotPad*ip%norb_par(iproc)),intent(inout):: chi

! Local variables
integer:: ii, jj, jproc, iorb, j, ierr, istat, iall
real(8),dimension(:),allocatable:: chiw
character(len=*),parameter:: subname='transposeInguess'


  ! Allocate the work array.
  allocate(chiw(ip%sizeWork), stat=istat)
  call memocc(istat, chiw, 'chiw', subname)
  chiw=0.d0
  
  ! Rearranges the elements on the processor to enable the transposition with only one call
  ! to mpi_alltoallv.
  jj=1
  ii=0
  do jproc=0,ip%nproc-1
     do iorb=0,ip%norb_par(iproc)-1
        ! Copy the non-zero parts
        !write(*,'(a,6i8)') 'iproc, jproc, iorb, ii, ip%norbtotPad, ii+iorb*ip%norbtotPad+1', iproc, jproc, iorb, ii, ip%norbtotPad, ii+iorb*ip%norbtotPad+1
        call dcopy(ip%nvctrp_nz(jproc), chi(ii+iorb*ip%norbtotPad+1), 1, chiw(jj), 1)
        jj=jj+ip%nvctrp_nz(jproc)
        do j=ip%nvctrp_nz(jproc)+1,ip%nvctrp
           ! "Copy" the zeros. This happens only if ip%nvctrp_nz(jproc) < ip%nvctrp
           chiw(jj)=0.d0
           jj=jj+1
        end do
     end do
     ii=ii+ip%nvctrp_nz(jproc)
  end do

  ! Communicate the vectors.
  !call mpi_alltoallv(chiw(1), ip%sendcounts, ip%senddispls, mpi_double_precision, chi(1), &
  !     ip%recvcounts, ip%recvdispls, mpi_double_precision, mpi_comm_world, ierr)
  call mpi_alltoallv(chiw(1), ip%sendcounts, ip%senddispls, mpi_double_precision, chi(1), &
       ip%recvcounts, ip%recvdispls, mpi_double_precision, newComm, ierr)

  ! Dellocate the work array.
  iall=-product(shape(chiw))*kind(chiw)
  deallocate(chiw, stat=istat)
  call memocc(istat, iall, 'chiw', subname)

end subroutine transposeInguess





subroutine untransposeInguess(iproc, ip, newComm, chi)
use module_base
use module_types
implicit none

! Calling arguments
integer,intent(in):: iproc, newComm
type(inguessParameters),intent(in):: ip
real(8),dimension(ip%norbtotPad*ip%norb_par(iproc)),intent(inout):: chi

! Local variables
integer:: ii, jj, jproc, iorb, istat, iall, ierr
real(8),dimension(:),allocatable:: chiw
character(len=*),parameter:: subname='untransposeInguess'


  ! Allocate the work array.
  allocate(chiw(ip%sizeWork), stat=istat)
  call memocc(istat, chiw, 'chiw', subname)

  ! Communicate the data.
  !call mpi_alltoallv(chi(1), ip%recvcounts, ip%recvdispls, mpi_double_precision, chiw(1), &
  !     ip%sendcounts, ip%senddispls, mpi_double_precision, mpi_comm_world, ierr)
  call mpi_alltoallv(chi(1), ip%recvcounts, ip%recvdispls, mpi_double_precision, chiw(1), &
       ip%sendcounts, ip%senddispls, mpi_double_precision, newComm, ierr)

  ! Rearrange back the elements.
  chi=0.d0
  ii=0
  jj=1
  do jproc=0,ip%nproc-1
     do iorb=0,ip%norb_par(iproc)-1
        call dcopy(ip%nvctrp, chiw(jj), 1, chi(ii+iorb*ip%norbtotPad+1), 1)
        jj=jj+ip%nvctrp
     end do
     ii=ii+ip%nvctrp_nz(jproc)
  end do

     !!ii=0
     !!jj=1
     !!do i=nprocSt,nprocSt+nproc-1
     !!   do iorb=0,norbp-1
     !!      call dcopy(norbtotp*nspinor, psiW(jj), 1, psi(ii+iorb*norbtot*nspinor+1), 1)
     !!      jj=jj+norbtotp*nspinor
     !!   end do
     !!   ii=ii+norbtotpArr(i)*nspinor
     !!end do


  ! Dellocate the work array.
  iall=-product(shape(chiw))*kind(chiw)
  deallocate(chiw, stat=istat)
  call memocc(istat, iall, 'chiw', subname)

end subroutine untransposeInguess




!subroutine initializeInguessParameters(iproc, nproc, orbs, orbsig, lin, ip)
subroutine initializeInguessParameters(iproc, orbs, orbsig, newComm, ip)
use module_base
use module_types
implicit none

! Calling arguments
integer,intent(in):: iproc
type(orbitals_data),intent(in):: orbs, orbsig
integer,intent(in):: newComm
type(inguessParameters),intent(inout):: ip

! Local variables
integer:: ii, kk, jproc, istat, ierr, norbTarget, iorb, iiorb
real(8):: tt
character(len=*),parameter:: subname='initializeInguessParameters'


  


  ip%norb=orbs%norb
  ip%norbtot=orbsig%norb

  ! In order to symplify the transposing/untransposing, the orbitals are padded with zeros such that 
  ! they can be distributed evenly over all processes when being transposed. The new length of the 
  ! orbitals after this padding is then given by ip%norbtotPad.
  ip%norbtotPad=ip%norbtot
  do
      if(mod(ip%norbtotPad, ip%nproc)==0) exit
      ip%norbtotPad=ip%norbtotPad+1
  end do

  ! Distribute the orbitals among the processes.
  allocate(ip%norb_par(0:ip%nproc-1), stat=istat)
  call memocc(istat, ip%norb_par, 'ip%norb_par', subname)
  ip%norb_par=0
  tt=dble(ip%norb)/dble(ip%nproc)
  ii=floor(tt)
  ! ii is now the number of orbitals that every process has. Distribute the remaining ones.
  ip%norb_par(0:ip%nproc-1)=ii
  kk=ip%norb-ip%nproc*ii
  ip%norb_par(0:kk-1)=ii+1

  ! ip%onWhichMPI indicates on which MPI process a given orbital is located.
  allocate(ip%onWhichMPI(ip%norbtot), stat=istat)
  call memocc(istat, ip%onWhichMPI, 'ip%onWhichMPI', subname)
  iiorb=0
  do jproc=0,ip%nproc-1
      do iorb=1,ip%norb_par(jproc)
          iiorb=iiorb+1
          ip%onWhichMPI(iiorb)=jproc
      end do
  end do
  if(iproc==0) write(*,'(a,100i5)') 'owmpi', ip%onWhichMPI


  ! Starting orbital for each process
  allocate(ip%isorb_par(0:ip%nproc-1), stat=istat)
  call memocc(istat, ip%isorb_par, 'ip%isorb_par', subname)
  ip%isorb_par=0
  ii=0
  do jproc=0,iproc-1
     ii=ii+ip%norb_par(jproc)
  end do
  !reference orbital for process
  ip%isorb=ii
  ip%isorb_par(iproc)=ip%isorb
  call mpiallred(ip%isorb_par(0), ip%nproc, mpi_sum, newComm, ierr)
  if(iproc==0) write(*,'(a,100i5)') 'isorb_par', ip%isorb_par
  


  ! Calculate the number of elements that each process has when the vectors are transposed.
  ! nvctrp is the total number, nvctrp_nz is the nonzero numbers.
  allocate(ip%nvctrp_nz(0:ip%nproc-1), stat=istat)
  call memocc(istat, ip%nvctrp_nz, 'ip%nvctrp_nz', subname)
  tt=ip%norbtot/dble(ip%nproc)
  ii=floor(tt)
  ! ii is now the number of elements that every process has. Distribute the remaining ones.
  ip%nvctrp_nz=ii
  kk=ip%norbtot-ip%nproc*ii
  ip%nvctrp_nz(0:kk-1)=ii+1
  ! Check wheter this distribution is correct
  ii=0
  do jproc=0,ip%nproc-1
     ii=ii+ip%nvctrp_nz(jproc)
  end do
  if(ii/=ip%norbtot) then
     if(iproc==0) write(*,'(3x,a)') 'ERROR: wrong partition of ip%norbtot!'
     call mpi_barrier(newComm, ierr)
     stop
  end if

  ! With the padded zeros, the elements can be distributed evenly.
  ip%nvctrp=ip%norbtotPad/ip%nproc

  ! Define the values for the mpi_alltoallv.
  ! sendcounts: number of elements that a given  process sends to another process.
  ! senddispls: offset of the starting index on a given process for the send operation to another process.
  allocate(ip%sendcounts(0:ip%nproc-1), stat=istat)
  call memocc(istat, ip%sendcounts, 'ip%sendcounts', subname)
  allocate(ip%senddispls(0:ip%nproc-1), stat=istat)
  call memocc(istat, ip%senddispls, 'ip%senddispls', subname)
  ii=0
  do jproc=0,ip%nproc-1
      ip%sendcounts(jproc)=ip%nvctrp*ip%norb_par(iproc)
      ip%senddispls(jproc)=ii
      ii=ii+ip%sendcounts(jproc)
  end do
  ! recvcounts: number of elements that a given process receives from another process.
  ! recvdispls: offset of the starting index on a given process for the receive operation from another process.
  allocate(ip%recvcounts(0:ip%nproc-1), stat=istat)
  call memocc(istat, ip%recvcounts, 'ip%recvcounts', subname)
  allocate(ip%recvdispls(0:ip%nproc-1), stat=istat)
  call memocc(istat, ip%recvdispls, 'ip%recvdispls', subname)
  ii=0
  do jproc=0,ip%nproc-1
      ip%recvcounts(jproc)=ip%nvctrp*ip%norb_par(jproc)
      ip%recvdispls(jproc)=ii
      ii=ii+ip%recvcounts(jproc)
  end do

  ! Determine the size of the work array needed for the transposition.
  ip%sizeWork=max(ip%norbtotPad*ip%norb_par(iproc),sum(ip%recvcounts(:)))

end subroutine initializeInguessParameters





subroutine orthonormalizeCoefficients_parallel(iproc, ip, newComm, coeff)
use module_base
use module_types
implicit none

! Calling arguments
integer,intent(in):: iproc, newComm
type(inguessParameters),intent(in):: ip
real(8),dimension(ip%nvctrp,ip%norb),intent(inout):: coeff

! Local variables
integer:: iorb, jorb, istat, iall, lwork, info, ierr
real(8),dimension(:),allocatable:: work, eval
real(8),dimension(:,:),allocatable:: ovrlp, coeffTemp
real(8),dimension(:,:,:),allocatable:: tempArr
character(len=*),parameter:: subname='orthonormalizeCoefficients'
real(8):: ddot


        allocate(ovrlp(ip%norb,ip%norb), stat=istat)
        call memocc(istat, ovrlp, 'ovrlp', subname)
        allocate(eval(ip%norb), stat=istat)
        call memocc(istat, eval, 'eval', subname)
        allocate(tempArr(ip%norb,ip%norb,2), stat=istat)
        call memocc(istat, tempArr, 'tempArr', subname)
        allocate(coeffTemp(ip%nvctrp,ip%norb), stat=istat)
        call memocc(istat, coeffTemp, 'coeffTemp', subname)


        !!! Orthonormalize the coefficient vectors (Gram-Schmidt).
        !!do iorb=1,orbs%norb
        !!    do jorb=1,iorb-1
        !!        tt=ddot(orbsig%norb, coeff(1,iorb), 1, coeff(1,jorb), 1)
        !!        call daxpy(orbsig%norb, -tt, coeff(1,jorb), 1, coeff(1,iorb), 1)
        !!    end do
        !!    tt=dnrm2(orbsig%norb, coeff(1,iorb), 1)
        !!    call dscal(orbsig%norb, 1/tt, coeff(1,iorb), 1)
        !!end do


        ! Orthonormalize the coefficient vectors (Loewdin).
        do iorb=1,ip%norb
            do jorb=1,ip%norb
                !ovrlp(iorb,jorb)=ddot(orbsig%norb, coeff(1,iorb), 1, coeff(1,jorb), 1)
                ovrlp(iorb,jorb)=ddot(ip%nvctrp_nz(iproc), coeff(1,iorb), 1, coeff(1,jorb), 1)
            end do
        end do

        ! Sum up over all processes.
        !if(ip%nproc>1) call mpiallred(ovrlp(1,1), ip%norb**2, mpi_sum, mpi_comm_world, ierr)
        if(ip%nproc>1) call mpiallred(ovrlp(1,1), ip%norb**2, mpi_sum, newComm, ierr)

        do iorb=1,ip%norb
            do jorb=1,ip%norb
                if(abs(ovrlp(iorb,jorb)-ovrlp(jorb,iorb))>1.d-10) stop 'not symmetric'
                write(3000+iproc,'(2i6,es26.17)') iorb, jorb, ovrlp(iorb,jorb)
            end do
        end do
        !!write(3000+iproc,*) '=================================='

        !!allocate(work(1), stat=istat)
        !!call memocc(istat, work, 'work', subname)
        !!call dsyev('v', 'l', ip%norb, ovrlp(1,1), ip%norb, eval, work, -1, info)
        !!lwork=work(1)
        !!iall=-product(shape(work))*kind(work)
        !!deallocate(work, stat=istat)
        !!call memocc(istat, iall, 'work', subname)
        lwork=100*ip%norb
        allocate(work(lwork), stat=istat)
        call memocc(istat, work, 'work', subname)
        call dsyev('v', 'l', ip%norb, ovrlp(1,1), ip%norb, eval, work, lwork, info)
        if(info/=0) then
            write(*,'(a,i0)') 'ERROR in dsyev, info=', info
        end if
        iall=-product(shape(work))*kind(work)
        deallocate(work, stat=istat)
        call memocc(istat, iall, 'work', subname)

        ! Calculate S^{-1/2}. 
        ! First calulate ovrlp*diag(1/sqrt(evall)) (ovrlp is the diagonalized overlap
        ! matrix and diag(1/sqrt(evall)) the diagonal matrix consisting of the inverse square roots of the eigenvalues...
        do iorb=1,ip%norb
            do jorb=1,ip%norb
                tempArr(jorb,iorb,1)=ovrlp(jorb,iorb)*1.d0/sqrt(eval(iorb))
            end do
        end do

        ! ...and now apply the diagonalized overlap matrix to the matrix constructed above.
        ! This will give S^{-1/2}.
        call dgemm('n', 't', ip%norb, ip%norb, ip%norb, 1.d0, ovrlp(1,1), &
             ip%norb, tempArr(1,1,1), ip%norb, 0.d0, &
             tempArr(1,1,2), ip%norb)

        ! Now calculate the orthonormal orbitals by applying S^{-1/2} to the orbitals.
        ! This requires the use of a temporary variable phidTemp.
        coeffTemp=0.d0
        call dgemm('n', 'n', ip%nvctrp_nz(iproc), ip%norb, ip%norb, 1.d0, coeff(1,1), &
             ip%nvctrp, tempArr(1,1,2), ip%norb, 0.d0, &
             coeffTemp(1,1), ip%nvctrp)
        
        ! Now copy the orbitals from the temporary variable to phid.
        call dcopy(ip%norb*ip%nvctrp, coeffTemp(1,1), 1, coeff(1,1), 1)

        iall=-product(shape(ovrlp))*kind(ovrlp)
        deallocate(ovrlp, stat=istat)
        call memocc(istat, iall, 'ovrlp', subname)

        iall=-product(shape(eval))*kind(eval)
        deallocate(eval, stat=istat)
        call memocc(istat, iall, 'eval', subname)

        iall=-product(shape(tempArr))*kind(tempArr)
        deallocate(tempArr, stat=istat)
        call memocc(istat, iall, 'tempArr', subname)

        iall=-product(shape(coeffTemp))*kind(coeffTemp)
        deallocate(coeffTemp, stat=istat)
        call memocc(istat, iall, 'coeffTemp', subname)

end subroutine orthonormalizeCoefficients_parallel




subroutine getHamiltonianMatrix(iproc, nproc, lzdig, Glr, input, onWhichAtom, onWhichAtomp, nat, chi, hchi, ham, orbsig)
use module_base
use module_types
use module_interfaces, exceptThisOne => getHamiltonianMatrix
implicit none

! Calling arguments
integer,intent(in):: iproc, nproc, nat
type(linear_zone_descriptors),intent(in):: lzdig
type(locreg_descriptors),intent(in):: Glr
type(input_variables),intent(in):: input
integer,dimension(lzdig%orbs%norb),intent(in):: onWhichAtom
integer,dimension(lzdig%orbs%norbp),intent(in):: onWhichAtomp
type(orbitals_data),intent(in):: orbsig
!real(8),dimension(lzdig%orbs%npsidim),intent(in):: chi
!real(8),dimension(lzdig%orbs%npsidim,nat),intent(in):: hchi
real(8),dimension(orbsig%npsidim),intent(in):: chi
real(8),dimension(orbsig%npsidim,nat),intent(in):: hchi
real(8),dimension(lzdig%orbs%norb,lzdig%orbs%norb,nat),intent(out):: ham

! Local variables
integer:: sizeChi, istat, iorb, ilr, iall, ind1, ind2, ldim, gdim, iat, tag
type(overlapParameters):: op
type(p2pCommsOrthonormality):: comon
real(8),dimension(:),allocatable:: lchi, lhchi, lphiovrlp
character(len=*),parameter:: subname='getHamiltonianMatrix'


!! CHANGE THIS LATER?
tag=10000
! Initialize the parameters for calculating the matrix.
call initCommsOrtho(iproc, nproc, lzdig, onWhichAtom, input, op, comon, tag)

!allocate(lphiovrlp(op%ndim_lphiovrlp), stat=istat)
!call memocc(istat, lphiovrlp, 'lphiovrlp',subname)



! Calculate the dimension of the wave function for each process.
sizeChi=0
do iorb=1,lzdig%orbs%norbp
    ilr=onWhichAtomp(iorb)
    sizeChi = sizeChi + (lzdig%Llr(ilr)%wfd%nvctr_c+7*lzdig%Llr(ilr)%wfd%nvctr_f)
end do

allocate(lchi(sizeChi), stat=istat)
call memocc(istat, lchi, 'lchi', subname)
allocate(lhchi(sizeChi), stat=istat)
call memocc(istat, lhchi, 'lhchi', subname)


call allocateCommuncationBuffersOrtho(comon, subname)
if(iproc==0) write(*,'(x,a)') 'Calculating Hamiltonian matrix for all atoms. This may take some time.'
do iat=1,nat
    if(iproc==0) write(*,'(3x,a,i0,a)', advance='no') 'Calculating matrix for atom ', iat, '... '
    ! Transform chi to the localization region. This is not needed if we really habe O(N).
    ind1=1
    ind2=1
    do iorb=1,lzdig%orbs%norbp
        ilr = onWhichAtomp(iorb)
        ldim=lzdig%Llr(ilr)%wfd%nvctr_c+7*lzdig%Llr(ilr)%wfd%nvctr_f
        gdim=Glr%wfd%nvctr_c+7*Glr%wfd%nvctr_f
        call psi_to_locreg2(iproc, nproc, ldim, gdim, lzdig%Llr(ilr), Glr, chi(ind1), lchi(ind2))
        call psi_to_locreg2(iproc, nproc, ldim, gdim, lzdig%Llr(ilr), Glr, hchi(ind1,iat), lhchi(ind2))
        ind1=ind1+Glr%wfd%nvctr_c+7*Glr%wfd%nvctr_f
        ind2=ind2+lzdig%Llr(ilr)%wfd%nvctr_c+7*lzdig%Llr(ilr)%wfd%nvctr_f
    end do

    ! Put lphi in the sendbuffer, i.e. lphi will be sent to other processes' receive buffer.
    !call extractOrbital(iproc, nproc, lzdig%orbs, sizeChi, onWhichAtom, lzdig, op, lchi(1), comon)
    call extractOrbital2(iproc, nproc, lzdig%orbs, sizeChi, onWhichAtom, lzdig, op, lchi(1), comon)
    call postCommsOverlap(iproc, nproc, comon)
    !call gatherOrbitals(iproc, nproc, comon)
    call gatherOrbitals2(iproc, nproc, comon)
    ! Put lhphi to the sendbuffer, so we can the calculate <lphi|lhphi>
    !call extractOrbital(iproc, nproc, lzdig%orbs, sizeChi, onWhichAtom, lzdig, op, lhchi(1), comon)
    call extractOrbital2(iproc, nproc, lzdig%orbs, sizeChi, onWhichAtom, lzdig, op, lhchi(1), comon)
    call calculateOverlapMatrix2(iproc, nproc, lzdig%orbs, op, comon, onWhichAtom, ham(1,1,iat))
    if(iproc==0) write(*,'(a)') 'done.'
end do
call deallocateCommuncationBuffersOrtho(comon, subname)
call deallocate_overlapParameters(op, subname)
call deallocate_p2pCommsOrthonormality(comon, subname)


iall=-product(shape(lchi))*kind(lchi)
deallocate(lchi, stat=istat)
call memocc(istat, iall, 'lchi', subname)

iall=-product(shape(lhchi))*kind(lhchi)
deallocate(lhchi, stat=istat)
call memocc(istat, iall, 'lhchi', subname)


end subroutine getHamiltonianMatrix


subroutine getHamiltonianMatrix2(iproc, nproc, lzdig, Glr, input, onWhichAtom, onWhichAtomp, nat, lchi, lhchi, ham)
use module_base
use module_types
use module_interfaces, exceptThisOne => getHamiltonianMatrix2
implicit none

! Calling arguments
integer,intent(in):: iproc, nproc, nat
type(linear_zone_descriptors),intent(in):: lzdig
type(locreg_descriptors),intent(in):: Glr
type(input_variables),intent(in):: input
integer,dimension(lzdig%orbs%norb),intent(in):: onWhichAtom
integer,dimension(lzdig%orbs%norbp),intent(in):: onWhichAtomp
!real(8),dimension(lzdig%orbs%npsidim),intent(in):: chi
!real(8),dimension(lzdig%orbs%npsidim,nat),intent(in):: hchi
real(8),dimension(lzdig%orbs%npsidim),intent(in):: lchi
real(8),dimension(lzdig%orbs%npsidim,nat),intent(in):: lhchi
real(8),dimension(lzdig%orbs%norb,lzdig%orbs%norb,nat),intent(out):: ham

! Local variables
integer:: sizeChi, istat, iorb, ilr, iall, ind1, ind2, ldim, gdim, iat, tag
type(overlapParameters):: op
type(p2pCommsOrthonormality):: comon
!real(8),dimension(:),allocatable:: lchi, lhchi, lphiovrlp
real(8),dimension(:),allocatable:: lphiovrlp
character(len=*),parameter:: subname='getHamiltonianMatrix'


!! CHANGE THIS LATER?
tag=10000
! Initialize the parameters for calculating the matrix.
call initCommsOrtho(iproc, nproc, lzdig, onWhichAtom, input, op, comon, tag)

!allocate(lphiovrlp(op%ndim_lphiovrlp), stat=istat)
!call memocc(istat, lphiovrlp, 'lphiovrlp',subname)



!!! Calculate the dimension of the wave function for each process.
!!sizeChi=0
!!do iorb=1,lzdig%orbs%norbp
!!    ilr=onWhichAtomp(iorb)
!!    sizeChi = sizeChi + (lzdig%Llr(ilr)%wfd%nvctr_c+7*lzdig%Llr(ilr)%wfd%nvctr_f)
!!end do
!!
!!allocate(lchi(sizeChi), stat=istat)
!!call memocc(istat, lchi, 'lchi', subname)
!!allocate(lhchi(sizeChi), stat=istat)
!!call memocc(istat, lhchi, 'lhchi', subname)


call allocateCommuncationBuffersOrtho(comon, subname)
if(iproc==0) write(*,'(x,a)') 'Calculating Hamiltonian matrix for all atoms. This may take some time.'
do iat=1,nat
    if(iproc==0) write(*,'(3x,a,i0,a)', advance='no') 'Calculating matrix for atom ', iat, '... '
    !!! Transform chi to the localization region. This is not needed if we really habe O(N).
    !!ind1=1
    !!ind2=1
    !!do iorb=1,lzdig%orbs%norbp
    !!    ilr = onWhichAtomp(iorb)
    !!    ldim=lzdig%Llr(ilr)%wfd%nvctr_c+7*lzdig%Llr(ilr)%wfd%nvctr_f
    !!    gdim=Glr%wfd%nvctr_c+7*Glr%wfd%nvctr_f
    !!    call psi_to_locreg2(iproc, nproc, ldim, gdim, lzdig%Llr(ilr), Glr, chi(ind1), lchi(ind2))
    !!    call psi_to_locreg2(iproc, nproc, ldim, gdim, lzdig%Llr(ilr), Glr, hchi(ind1,iat), lhchi(ind2))
    !!    ind1=ind1+Glr%wfd%nvctr_c+7*Glr%wfd%nvctr_f
    !!    ind2=ind2+lzdig%Llr(ilr)%wfd%nvctr_c+7*lzdig%Llr(ilr)%wfd%nvctr_f
    !!end do

    ! Put lphi in the sendbuffer, i.e. lphi will be sent to other processes' receive buffer.
    !call extractOrbital(iproc, nproc, lzdig%orbs, sizeChi, onWhichAtom, lzdig, op, lchi(1), comon)
    call extractOrbital2(iproc, nproc, lzdig%orbs, lzdig%orbs%npsidim, onWhichAtom, lzdig, op, lchi(1), comon)
    call postCommsOverlap(iproc, nproc, comon)
    !call gatherOrbitals(iproc, nproc, comon)
    call gatherOrbitals2(iproc, nproc, comon)
    ! Put lhphi to the sendbuffer, so we can the calculate <lphi|lhphi>
    !call extractOrbital(iproc, nproc, lzdig%orbs, sizeChi, onWhichAtom, lzdig, op, lhchi(1), comon)
    call extractOrbital2(iproc, nproc, lzdig%orbs, lzdig%orbs%npsidim, onWhichAtom, lzdig, op, lhchi(1,iat), comon)
    call calculateOverlapMatrix2(iproc, nproc, lzdig%orbs, op, comon, onWhichAtom, ham(1,1,iat))
    if(iproc==0) write(*,'(a)') 'done.'
end do
call deallocateCommuncationBuffersOrtho(comon, subname)

call deallocate_overlapParameters(op, subname)
call deallocate_p2pCommsOrthonormality(comon, subname)

!!iall=-product(shape(lchi))*kind(lchi)
!!deallocate(lchi, stat=istat)
!!call memocc(istat, iall, 'lchi', subname)
!!
!!iall=-product(shape(lhchi))*kind(lhchi)
!!deallocate(lhchi, stat=istat)
!!call memocc(istat, iall, 'lhchi', subname)


end subroutine getHamiltonianMatrix2




subroutine buildLinearCombinationsLocalized(iproc, nproc, orbsig, orbs, comms, at, Glr, input, norbsPerType, &
           onWhichAtom, lchi, lphi, rxyz, onWhichAtomPhi, lin, lzdig, ham)
!
use module_base
use module_types
use module_interfaces, exceptThisOne => buildLinearCombinationsLocalized
implicit none

! Calling arguments
integer,intent(in):: iproc, nproc
type(orbitals_data),intent(in):: orbsig, orbs
type(communications_arrays),intent(in):: comms
type(atoms_data),intent(in):: at
type(locreg_descriptors),intent(in):: Glr
type(input_variables),intent(in):: input
type(linearParameters),intent(in):: lin
type(linear_zone_descriptors),intent(inout):: lzdig
integer,dimension(at%ntypes):: norbsPerType
integer,dimension(orbsig%norb),intent(in):: onWhichAtom
real(8),dimension(lzdig%orbs%npsidim):: lchi
real(8),dimension(lin%lzd%orbs%npsidim):: lphi
real(8),dimension(3,at%nat):: rxyz
integer,dimension(orbs%norb):: onWhichAtomPhi
real(8),dimension(orbsig%norb,orbsig%norb,at%nat),intent(inout):: ham

! Local variables
integer:: iorb, jorb, korb, iat, ist, jst, nvctrp, iall, istat, ierr, infoCoeff, k, l,it, iiAt, jjAt
real(8),dimension(:),allocatable:: alpha, coeffPad, coeff2, gradTemp, gradOld, fnrmArr, fnrmOvrlpArr, fnrmOldArr, grad
real(8),dimension(:,:),allocatable:: ovrlp, ovrlpTemp
real(8),dimension(:,:),allocatable:: coeff, lagMat, coeffOld, lcoeff, lgrad, lgradold
real(8),dimension(:,:,:),allocatable:: HamPad
real(8),dimension(:),pointer:: chiw
integer,dimension(:),allocatable:: recvcounts, displs, norb_par
real(8):: ddot, cosangle, tt, dnrm2, fnrm, meanAlpha, cut, trace, traceOld, fnrmMax
logical:: converged
character(len=*),parameter:: subname='buildLinearCombinationsLocalized'
real(4):: ttreal
integer:: wholeGroup, newGroup, newComm, norbtot
integer,dimension(:),allocatable:: newID
  
! new
real(8),dimension(:),allocatable:: work, eval, evals
real(8),dimension(:,:),allocatable:: tempMat
integer:: lwork, ii, info, iiAtprev, i, jproc, norbTarget, sendcount, ilr, iilr, tag
type(inguessParameters):: ip
real(8),dimension(:,:,:),pointer:: hamextract
type(p2pCommsOrthonormalityMatrix):: comom
type(matrixMinimization):: matmin

  if(iproc==0) write(*,'(x,a)') '------------------------------- Minimizing trace in the basis of the atomic orbitals'

  ! Allocate the local arrays that are hold by all processes.
  allocate(coeff(orbsig%norb,orbs%norb), stat=istat)
  call memocc(istat, coeff, 'coeff', subname)

  call nullify_matrixMinimization(matmin)


  ! Determine the number of processes we need, which will be stored in ip%nproc.
  ! This is the only variable in ip that all processes (also those which do not
  ! participate in the minimization of the trace) will know. The other variables
  ! are known only by the active processes and will be determined by initializeInguessParameters.
  if(lin%norbsPerProcIG>orbs%norb) then
      norbTarget=orbs%norb
  else
     norbTarget=lin%norbsperProcIG
  end if
  ip%nproc=ceiling(dble(orbs%norb)/dble(norbTarget))
  ip%nproc=min(ip%nproc,nproc)
  if(iproc==0) write(*,'(a,i0,a)') 'The minimization is performed using ', ip%nproc, ' processes.'

  ! Create the new communicator newComm.
  allocate(newID(0:ip%nproc-1), stat=istat)
  call memocc(istat, newID, 'newID', subname)
  do jproc=0,ip%nproc-1
     newID(jproc)=jproc
  end do
  call mpi_comm_group(mpi_comm_world, wholeGroup, ierr)
  call mpi_group_incl(wholeGroup, ip%nproc, newID, newGroup, ierr)
  call mpi_comm_create(mpi_comm_world, newGroup, newComm, ierr)

  ! Everything inside this if statements is only executed by the processes in newComm.
  processIf: if(iproc<ip%nproc) then



      ! Initialize the parameters for performing tha calculations in parallel.
      call initializeInguessParameters(iproc, orbs, orbsig, newComm, ip)
    
      ! Allocate the local arrays.
      call allocateArrays()

<<<<<<< HEAD
      call determineLocalizationRegions(iproc, ip%nproc, lzdig%nlr, lzdig%orbs%norb, at, onWhichAtom, lin%locrad, rxyz,&
           lin%lzd, lzdig%matmin%mlr)
      call extractMatrix(iproc, ip%nproc, lin%orbs%norb, ip%norb_par(iproc), lzdig%orbs, onWhichAtomPhi, ip%onWhichMPI, at%nat,&
           ham, lzdig%matmin, hamextract)
      call determineOverlapRegionMatrix(iproc, ip%nproc, lin%lzd, lzdig%matmin%mlr, lin%lzd%orbs, lzdig%orbs, onWhichAtom,&
           onWhichAtomPhi, comom)
      tag=1
      call initCommsMatrixOrtho(iproc, ip%nproc, lin%lzd%orbs%norb, ip%norb_par, ip%isorb_par, onWhichAtomPhi, ip%onWhichMPI,&
           tag, comom)
      allocate(lcoeff(lzdig%matmin%norbmax,ip%norb_par(iproc)), stat=istat)
=======
      call determineLocalizationRegions(iproc, ip%nproc, lzdig%nlr, lzdig%orbs%norb, at, onWhichAtom, lin%locrad, rxyz, lin%lzd, matmin%mlr)
      call extractMatrix(iproc, ip%nproc, lin%orbs%norb, ip%norb_par(iproc), lzdig%orbs, onWhichAtomPhi, ip%onWhichMPI, at%nat, ham, matmin, hamextract)
      call determineOverlapRegionMatrix(iproc, ip%nproc, lin%lzd, matmin%mlr, lin%lzd%orbs, lzdig%orbs, onWhichAtom, onWhichAtomPhi, comom)
      tag=1
      call initCommsMatrixOrtho(iproc, ip%nproc, lin%lzd%orbs%norb, ip%norb_par, ip%isorb_par, onWhichAtomPhi, ip%onWhichMPI, tag, comom)
      allocate(lcoeff(matmin%norbmax,ip%norb_par(iproc)), stat=istat)
>>>>>>> 7572f4db
      call memocc(istat, lcoeff, 'lcoeff', subname)
      allocate(lgrad(matmin%norbmax,ip%norb_par(iproc)), stat=istat)
      call memocc(istat, lgrad, 'lgrad', subname)
      allocate(lgradold(matmin%norbmax,ip%norb_par(iproc)), stat=istat)
      call memocc(istat, lgradold, 'lgradold', subname)
    
      ! Initialize the coefficient vectors. Put random number to palces where it is
      ! reasonable (i.e. close to the atom where the basis function is centered).
      call initRandomSeed(iproc, 1)
      do ii=1,orbsig%isorb*ip%norbtotPad
          call random_number(ttreal)
      end do
      coeffPad=0.d0
    
      ii=0
      do iorb=1,ip%norb_par(iproc)
          iiAt=onWhichAtomPhi(ip%isorb+iorb)
          ! Do not fill up to the boundary of the localization region, but only up to one fourth of it.
          cut=0.0625d0*lin%locrad(at%iatype(iiAt))**2
          do jorb=1,ip%norbtot
              jjAt=onWhichAtom(jorb)
              tt = (rxyz(1,iiat)-rxyz(1,jjAt))**2 + (rxyz(2,iiat)-rxyz(2,jjAt))**2 + (rxyz(3,iiat)-rxyz(3,jjAt))**2
              if(tt>cut) then
                   coeffPad((iorb-1)*ip%norbtotPad+jorb)=0.d0
              else
                  call random_number(ttreal)
                  coeffPad((iorb-1)*ip%norbtotPad+jorb)=dble(ttreal)
              end if
          end do
      end do

    
      ! Pad the Hamiltonian with zeros.
      do iat=1,at%nat
          do iorb=1,ip%norbtot
              call dcopy(ip%norbtot, Ham(1,iorb,iat), 1, HamPad(1,iorb,iat), 1)
              do i=ip%norbtot+1,ip%norbtotPad
                  HamPad(i,iorb,iat)=0.d0
              end do
          end do
          do iorb=ip%norbtot+1,ip%norbtotPad
              do i=1,ip%norbtotPad
                  HamPad(i,iorb,iat)=0.d0
              end do
          end do
      end do
    
      
      ! Initial step size for the optimization
      alpha=1.d-3
    
      ! Flag which checks convergence.
      converged=.false.
    
      if(iproc==0) write(*,'(x,a)') '============================== optmizing coefficients =============================='
    
      ! The optimization loop.
    
      ! Transform to localization regions.
      do iorb=1,ip%norb_par(iproc)
          ilr=matmin%inWhichLocregExtracted(iorb)
          call vectorGlobalToLocal(ip%norbtotPad, matmin%mlr(ilr), coeffPad((iorb-1)*ip%norbtotPad+1), lcoeff(1,iorb))
      end do
    
      iterLoop: do it=1,lin%nItInguess
    
          if (iproc==0 .and. mod(it,1)==0) then
              write( *,'(1x,a,i0)') repeat('-',77 - int(log(real(it))/log(10.))) // ' iter=', it
          endif
    
    
          ! Othonormalize the coefficients.
<<<<<<< HEAD
          call orthonormalizeVectors(iproc, ip%nproc, lin%lzd%orbs, onWhichAtom, ip%onWhichMPI, ip%isorb_par,&
               lzdig%matmin%norbmax,ip%norb_par(iproc),ip%isorb_par(iproc),lin%lzd%nlr,newComm,lzdig%matmin%mlr,lcoeff,comom)
=======
          call orthonormalizeVectors(iproc, ip%nproc, lin%lzd%orbs, onWhichAtom, ip%onWhichMPI, ip%isorb_par, &
               matmin%norbmax, ip%norb_par(iproc), ip%isorb_par(iproc), lin%lzd%nlr, newComm, &
               matmin%mlr, lcoeff, comom)
>>>>>>> 7572f4db
    
          ! Calculate the gradient grad.
          do iorb=1,ip%norb_par(iproc)
              ilr=onWhichAtom(ip%isorb+iorb)
<<<<<<< HEAD
              iilr=lzdig%matmin%inWhichLocregOnMPI(iorb)
              call dgemv('n', lzdig%matmin%mlr(ilr)%norbinlr, lzdig%matmin%mlr(ilr)%norbinlr, 1.d0, hamextract(1,1,iilr),&
              lzdig%matmin%norbmax, lcoeff(1,iorb), 1, 0.d0, lgrad(1,iorb), 1)
=======
              iilr=matmin%inWhichLocregOnMPI(iorb)
              call dgemv('n', matmin%mlr(ilr)%norbinlr, matmin%mlr(ilr)%norbinlr, 1.d0, hamextract(1,1,iilr), matmin%norbmax, &
                   lcoeff(1,iorb), 1, 0.d0, lgrad(1,iorb), 1)
>>>>>>> 7572f4db
          end do
      
          !!do jorb=1,matmin%norbmax
          !!    write(650+iproc,'(100f15.5)') (lgrad(jorb,iorb), iorb=1,ip%norb_par(iproc))
          !!end do
          if(it>1) then
              traceOld=trace
          else
              traceOld=1.d10
          end if
          ! Apply the orthoconstraint to the gradient. To do so first calculate the Lagrange
          ! multiplier matrix.
          call orthoconstraintVectors(iproc, ip%nproc, lin%lzd%orbs, onWhichAtom, ip%onWhichMPI, ip%isorb_par, &
               matmin%norbmax, ip%norb_par(iproc), ip%isorb_par(iproc), lin%lzd%nlr, newComm, &
               matmin%mlr, lcoeff, lgrad, comom, trace)
    
          ! Calculate the gradient norm.
          fnrm=0.d0
          do iorb=1,ip%norb_par(iproc)
              ilr=onWhichAtom(ip%isorb+iorb)
              iilr=matmin%inWhichLocregOnMPI(iorb)
              fnrmArr(iorb)=ddot(matmin%mlr(ilr), lgrad(1,iorb), 1, lgrad(1,iorb), 1)
              if(it>1) fnrmOvrlpArr(iorb)=ddot(matmin%mlr(ilr), lgrad(1,iorb), 1, lgradold(1,iorb), 1)
          end do
          call mpi_barrier(newComm, ierr)
          call dcopy(ip%norb_par(iproc)*matmin%norbmax, lgrad(1,1), 1, lgradold(1,1), 1)
    
          ! Keep the gradient for the next iteration.
          if(it>1) then
              call dcopy(ip%norb_par(iproc), fnrmArr(1), 1, fnrmOldArr(1), 1)
          end if
    
          fnrmMax=0.d0
          meanAlpha=0.d0
          do iorb=1,ip%norb_par(iproc)
              fnrm=fnrm+fnrmArr(iorb)
              if(fnrmArr(iorb)>fnrmMax) fnrmMax=fnrmArr(iorb)
              if(it>1) then
              ! Adapt step size for the steepest descent minimization.
                  tt=fnrmOvrlpArr(iorb)/sqrt(fnrmArr(iorb)*fnrmOldArr(iorb))
                  if(tt>.9d0) then
                      alpha(iorb)=alpha(iorb)*1.05d0
                  else
                      alpha(iorb)=alpha(iorb)*.5d0
                  end if
              end if
              meanAlpha=meanAlpha+alpha(iorb)
          end do
         call mpiallred(fnrm, 1, mpi_sum, newComm, ierr)
         call mpiallred(fnrmMax, 1, mpi_max, newComm, ierr)
         fnrm=sqrt(fnrm)
         fnrmMax=sqrt(fnrmMax)
    
         ! Determine the mean step size for steepest descent iterations.
         call mpiallred(meanAlpha, 1, mpi_sum, newComm, ierr)
         meanAlpha=meanAlpha/dble(ip%norb)

          ! Precondition the gradient.
          !!if(fnrm<1.d0) call preconditionGradient(iproc, nproc, orbsig, orbs, at, Ham, lagMat, onWhichAtomPhi, grad, it, evals)
      
    
          ! Write some informations to the screen, but only every 1000th iteration.
          if(iproc==0 .and. mod(it,1)==0) write(*,'(x,a,es11.2,es22.13,es10.2)') 'fnrm, trace, mean alpha', &
              fnrm, trace, meanAlpha
          
          ! Check for convergence.
          if(fnrm<1.d-3) then
              if(iproc==0) write(*,'(x,a,i0,a)') 'converged in ', it, ' iterations.'
              if(iproc==0) write(*,'(3x,a,2es14.5)') 'Final values for fnrm, trace:', fnrm, trace
              converged=.true.
              infoCoeff=it
              ! Transform back to global ragion.
              do iorb=1,ip%norb_par(iproc)
                  ilr=matmin%inWhichLocregExtracted(iorb)
                  call vectorLocalToGlobal(ip%norbtotPad, matmin%mlr(ilr), lcoeff(1,iorb), coeffPad((iorb-1)*ip%norbtotPad+1))
              end do
              exit
          end if
      
          ! Quit if the maximal number of iterations is reached.
          if(it==lin%nItInguess) then
              if(iproc==0) write(*,'(x,a,i0,a)') 'WARNING: not converged within ', it, &
                  ' iterations! Exiting loop due to limitations of iterations.'
              if(iproc==0) write(*,'(x,a,2es15.7,f12.7)') 'Final values for fnrm, trace: ', fnrm, trace
              infoCoeff=-1
              ! Transform back to global ragion.
              do iorb=1,ip%norb_par(iproc)
                  ilr=matmin%inWhichLocregExtracted(iorb)
                  call vectorLocalToGlobal(ip%norbtotPad, matmin%mlr(ilr), lcoeff(1,iorb), coeffPad((iorb-1)*ip%norbtotPad+1))
              end do
              exit
          end if
    
          ! Improve the coefficients (by steepet descent).
          do iorb=1,ip%norb_par(iproc)
              ilr=onWhichAtom(ip%isorb+iorb)
              call daxpy(matmin%mlr(ilr)%norbinlr, -alpha(iorb), lgrad(1,iorb), 1, lcoeff(1,iorb), 1)
          end do

    
    
      end do iterLoop
    
    
      if(iproc==0) write(*,'(x,a)') '===================================================================================='
    
    
      ! Cut out the zeros
      allocate(coeff2(ip%norbtot*ip%norb_par(iproc)), stat=istat)
      call memocc(istat, coeff2, 'coeff2', subname)
      do iorb=1,ip%norb_par(iproc)
          call dcopy(ip%norbtot, coeffPad((iorb-1)*ip%norbtotPad+1), 1, coeff2((iorb-1)*ip%norbtot+1), 1)
      end do

      call deallocateArrays()

      iall=-product(shape(hamextract))*kind(hamextract)
      deallocate(hamextract, stat=istat)
      call memocc(istat, iall, 'hamextract', subname)


  end if processIf
  
  call mpi_barrier(mpi_comm_world, ierr)
  
  !! Allocate coeff2 for those processes which did not allocate it
  !! during the previous if statement.
  if(iproc>=ip%nproc) then
      allocate(coeff2(1), stat=istat)
      call memocc(istat, coeff2, 'coeff2', subname)
  end if
  
  
  ! Now collect all coefficients on all processes.
  allocate(recvcounts(0:nproc-1), stat=istat)
  call memocc(istat, recvcounts, 'recvcounts', subname)
  allocate(displs(0:nproc-1), stat=istat)
  call memocc(istat, displs, 'displs', subname)
  
  !!! Send ip%norb_par and ip%norbtot to all processes.
  allocate(norb_par(0:ip%nproc-1), stat=istat)
  call memocc(istat, norb_par, 'norb_par', subname)
  if(iproc==0) then
      do i=0,ip%nproc-1
          norb_par(i)=ip%norb_par(i)
      end do
      norbtot=ip%norbtot
  end if
  call mpi_bcast(norb_par(0), ip%nproc, mpi_integer, 0, mpi_comm_world, ierr)
  call mpi_bcast(norbtot, 1, mpi_integer, 0, mpi_comm_world, ierr)
  
  ! Define the parameters, for the mpi_allgatherv.
  ii=0
  do jproc=0,ip%nproc-1
      recvcounts(jproc)=norbtot*norb_par(jproc)
      displs(jproc)=ii
      ii=ii+recvcounts(jproc)
  end do
  do jproc=ip%nproc,nproc-1
      recvcounts(jproc)=0
      displs(jproc)=ii
      ii=ii+recvcounts(jproc)
  end do
  if(iproc<ip%nproc) then
      sendcount=ip%norbtot*ip%norb_par(iproc)
  else
      sendcount=0
  end if

  ! Gather the coefficients.
  call mpi_allgatherv(coeff2(1), sendcount, mpi_double_precision, coeff(1,1), recvcounts, &
       displs, mpi_double_precision, mpi_comm_world, ierr)



  ! Now every process has all coefficients, so we can build the linear combinations.
  ! Do this in a localized way -- TEST
  call buildLinearCombinations(iproc, nproc, lzdig, lin%lzd, input, coeff, lchi, lphi)

  if(iproc<ip%nproc) then
      call deallocate_inguessParameters(ip, subname)
      call deallocate_p2pCommsOrthonormalityMatrix(comom, subname)
      call deallocate_matrixMinimization(matmin,subname)

      iall=-product(shape(lcoeff))*kind(lcoeff)
      deallocate(lcoeff, stat=istat)
      call memocc(istat, iall, 'lcoeff', subname)

      iall=-product(shape(lgrad))*kind(lgrad)
      deallocate(lgrad, stat=istat)
      call memocc(istat, iall, 'lgrad', subname)

      iall=-product(shape(lgradold))*kind(lgradold)
      deallocate(lgradold, stat=istat)
      call memocc(istat, iall, 'lgradold', subname)
  end if

  ! Deallocate the local arrays.
  iall=-product(shape(newID))*kind(newID)
  deallocate(newID, stat=istat)
  call memocc(istat, iall, 'newID', subname)

  iall=-product(shape(coeff))*kind(coeff)
  deallocate(coeff, stat=istat)
  call memocc(istat, iall, 'coeff', subname)

  iall=-product(shape(coeff2))*kind(coeff2)
  deallocate(coeff2, stat=istat)
  call memocc(istat, iall, 'coeff2', subname)

  iall=-product(shape(recvcounts))*kind(recvcounts)
  deallocate(recvcounts, stat=istat)
  call memocc(istat, iall, 'recvcounts', subname)

  iall=-product(shape(displs))*kind(displs)
  deallocate(displs, stat=istat)
  call memocc(istat, iall, 'displs', subname)

  iall=-product(shape(norb_par))*kind(norb_par)
  deallocate(norb_par, stat=istat)
  call memocc(istat, iall, 'norb_par', subname)
  
  
  contains

    subroutine allocateArrays()
      allocate(coeffPad(max(ip%norbtotPad*ip%norb_par(iproc), ip%nvctrp*ip%norb)), stat=istat)
      call memocc(istat, coeffPad, 'coeffPad', subname)
      allocate(HamPad(ip%norbtotPad,ip%norbtotPad,at%nat), stat=istat)
      call memocc(istat, HamPad, 'HamPad', subname)
      allocate(grad(max(ip%norbtotPad*ip%norb_par(iproc), ip%nvctrp*ip%norb)), stat=istat)
      call memocc(istat, grad, 'grad', subname)
      allocate(gradOld(max(ip%norbtotPad*ip%norb_par(iproc), ip%nvctrp*ip%norb)), stat=istat)
      call memocc(istat, gradOld, 'gradOld', subname)
      allocate(fnrmArr(ip%norb), stat=istat)
      call memocc(istat, fnrmArr, 'fnrmArr', subname)
      allocate(fnrmOvrlpArr(ip%norb), stat=istat)
      call memocc(istat, fnrmOvrlpArr, 'fnrmOvrlpArr', subname)
      allocate(fnrmOldArr(ip%norb), stat=istat)
      call memocc(istat, fnrmOldArr, 'fnrmOldArr', subname)
      allocate(alpha(orbs%norb), stat=istat)
      call memocc(istat, alpha, 'alpha', subname)
      allocate(lagMat(orbs%norb,orbs%norb), stat=istat)
      call memocc(istat, lagMat, 'lagMat', subname)
    end subroutine allocateArrays


    subroutine deallocateArrays()
      iall=-product(shape(grad))*kind(grad)
      deallocate(grad, stat=istat)
      call memocc(istat, iall, 'grad', subname)

      iall=-product(shape(gradOld))*kind(gradOld)
      deallocate(gradOld, stat=istat)
      call memocc(istat, iall, 'gradOld', subname)

      iall=-product(shape(alpha))*kind(alpha)
      deallocate(alpha, stat=istat)
      call memocc(istat, iall, 'alpha', subname)

      iall=-product(shape(lagMat))*kind(lagMat)
      deallocate(lagMat, stat=istat)
      call memocc(istat, iall, 'lagMat', subname)
     
      iall=-product(shape(coeffPad))*kind(coeffPad)
      deallocate(coeffPad, stat=istat)
      call memocc(istat, iall, 'coeffPad', subname)

      iall=-product(shape(HamPad))*kind(HamPad)
      deallocate(HamPad, stat=istat)
      call memocc(istat, iall, 'HamPad', subname)

      iall=-product(shape(fnrmArr))*kind(fnrmArr)
      deallocate(fnrmArr, stat=istat)
      call memocc(istat, iall, 'fnrmArr', subname)

      iall=-product(shape(fnrmOvrlpArr))*kind(fnrmOvrlpArr)
      deallocate(fnrmOvrlpArr, stat=istat)
      call memocc(istat, iall, 'fnrmOvrlpArr', subname)

      iall=-product(shape(fnrmOldArr))*kind(fnrmOldArr)
      deallocate(fnrmOldArr, stat=istat)
      call memocc(istat, iall, 'fnrmOldArr', subname)


    end subroutine deallocateArrays


end subroutine buildLinearCombinationsLocalized





subroutine determineLocalizationRegions(iproc, nproc, nlr, norb, at, onWhichAtomAll, locrad, rxyz, lzd, mlr)
use module_base
use module_types
use module_interfaces, exceptThisOne => determineLocalizationRegions
implicit none

! Calling arguments
integer,intent(in):: iproc, nproc, nlr, norb
type(atoms_data),intent(in):: at
integer,dimension(norb),intent(in):: onWhichAtomAll
real(8),dimension(at%nat),intent(in):: locrad
real(8),dimension(3,at%nat),intent(in):: rxyz
type(linear_zone_descriptors),intent(in):: lzd
type(matrixLocalizationRegion),dimension(:),pointer,intent(out):: mlr

! Local variables
integer:: ilr, jlr, jorb, ii, istat, is1, ie1, is2, ie2, is3, ie3, js1, je1, js2, je2, js3, je3
real(8):: cut, tt
logical:: ovrlpx, ovrlpy, ovrlpz
character(len=*),parameter:: subname='determineLocalizationRegions'


allocate(mlr(nlr), stat=istat)

! Count for each localization region the number of matrix elements within the cutoff.
do ilr=1,nlr
    mlr(ilr)%norbinlr=0
    call getIndices(lzd%llr(ilr), is1, ie1, is2, ie2, is3, ie3)
    do jorb=1,norb
        jlr=onWhichAtomAll(jorb)
        call getIndices(lzd%llr(jlr), js1, je1, js2, je2, js3, je3)
        ovrlpx = ( is1<=je1 .and. ie1>=js1 )
        ovrlpy = ( is2<=je2 .and. ie2>=js2 )
        ovrlpz = ( is3<=je3 .and. ie3>=js3 )
        if(ovrlpx .and. ovrlpy .and. ovrlpz) then
            mlr(ilr)%norbinlr=mlr(ilr)%norbinlr+1
        end if
    end do
    allocate(mlr(ilr)%indexInGlobal(mlr(ilr)%norbinlr), stat=istat)
    call memocc(istat, mlr(ilr)%indexInGlobal, 'mlr(ilr)%indexInGlobal', subname)
    !if(iproc==0) write(*,'(a,i4,i7)') 'ilr, mlr(ilr)%norbinlr', ilr, mlr(ilr)%norbinlr
end do


! Now determine the indices of the elements with an overlap.
do ilr=1,nlr
    ii=0
    call getIndices(lzd%llr(ilr), is1, ie1, is2, ie2, is3, ie3)
    do jorb=1,norb
        jlr=onWhichAtomAll(jorb)
        call getIndices(lzd%llr(jlr), js1, je1, js2, je2, js3, je3)
        ovrlpx = ( is1<=je1 .and. ie1>=js1 )
        ovrlpy = ( is2<=je2 .and. ie2>=js2 )
        ovrlpz = ( is3<=je3 .and. ie3>=js3 )
        if(ovrlpx .and. ovrlpy .and. ovrlpz) then
            ii=ii+1
            mlr(ilr)%indexInGlobal(ii)=jorb
        end if
    end do
    if(ii/=mlr(ilr)%norbinlr) then
        write(*,'(a,i0,a,2(2x,i0))') 'ERROR on process ', iproc, ': ii/=mlr(ilr)%norbinlr', ii, mlr(ilr)%norbinlr
    end if
    !if(iproc==0) write(*,'(a,i6,200i5)') 'ilr, mlr(ilr)%indexInGlobal(ii)', ilr, mlr(ilr)%indexInGlobal(:)
end do


end subroutine determineLocalizationRegions




subroutine extractMatrix(iproc, nproc, norb, norbp, orbstot, onWhichAtomPhi, onWhichMPI, nmat, ham, matmin, hamextract)
use module_base
use module_types
implicit none

! Calling arguments
integer,intent(in):: iproc, nproc, nmat, norb, norbp
type(orbitals_data),intent(in):: orbstot
integer,dimension(norb),intent(in):: onWhichAtomPhi, onWhichMPI
real(8),dimension(orbstot%norb,orbstot%norb,nmat),intent(in):: ham
type(matrixMinimization),intent(inout):: matmin
real(8),dimension(:,:,:),pointer,intent(out):: hamextract

! Local variables
integer:: jorb, jlr, jproc, jlrold, jjorb, ind, indlarge, jnd, jndlarge, ii, istat, jjlr
character(len=*),parameter:: subname='extractMatrix'

allocate(matmin%inWhichLocregExtracted(norbp), stat=istat)
call memocc(istat, matmin%inWhichLocregExtracted, 'matmin%inWhichLocregExtracted', subname)
allocate(matmin%inWhichLocregOnMPI(norbp), stat=istat)
call memocc(istat, matmin%inWhichLocregOnMPI, 'matmin%inWhichLocregOnMPI', subname)

! Allocate the matrices holding the extracted quantities. In principle this matrix
! has a difefrent size for each localization region. To simplify the program, allocate them
! with the same size for all localization regions on a given MPI process.
matmin%norbmax=0
jlrold=-1
matmin%nlrp=0
jjorb=0
do jorb=1,norb
    jlr=onWhichAtomPhi(jorb)
    jproc=onWhichMPI(jorb)
    if(iproc==jproc) then
        jjorb=jjorb+1
        if(jlr>jlrold) then
           matmin%nlrp=matmin%nlrp+1
        end if
        if(matmin%mlr(jlr)%norbinlr>matmin%norbmax) then
            matmin%norbmax=matmin%mlr(jlr)%norbinlr
        end if
        matmin%inWhichLocregExtracted(jjorb)=jlr
        matmin%inWhichLocregOnMPI(jjorb)=matmin%nlrp
        jlrold=jlr
    end if
end do

allocate(matmin%indexInLocreg(matmin%nlrp), stat=istat)
call memocc(istat, matmin%indexInLocreg, 'matmin%indexInLocreg', subname)

! Allocate the matrix
allocate(hamextract(matmin%norbmax,matmin%norbmax,matmin%nlrp), stat=istat)
call memocc(istat, hamextract, 'hamextract', subname)
hamextract=0.d0

! Exctract the data from the large Hamiltonian.
jlrold=-1
jjlr=0
do jorb=1,norb
    jlr=onWhichAtomPhi(jorb)
    jproc=onWhichMPI(jorb)
    if(iproc==jproc) then
        if(jlr>jlrold) then
            jjlr=jjlr+1
            matmin%indexInLocreg(jjlr)=jlr
            ! To make it work for both input guess (where we have nmat>1 different matrices) and
            ! for the iterative diagonalization (where we have only nmat=1 matrix).
            ii=min(jlr,nmat)
            do ind=1,matmin%mlr(jlr)%norbinlr
                indlarge=matmin%mlr(jlr)%indexInGlobal(ind)
                do jnd=1,matmin%mlr(jlr)%norbinlr
                    jndlarge=matmin%mlr(jlr)%indexInGlobal(jnd)
                    hamextract(jnd,ind,jjlr)=ham(jndlarge,indlarge,ii)
                end do
            end do
            jlrold=jlr
        end if
    end if
end do

!!do jlr=1,nmat
!!    do ind=1,orbstot%norb
!!        write(200+10*iproc+jlr,'(100es9.1)') (ham(ind,jnd,jlr), jnd=1,orbstot%norb)
!!    end do
!!end do
!!
!!do jlr=1,matmin%nlrp
!!    jjlr=matmin%indexInLocreg(jlr)
!!    do ind=1,matmin%mlr(jjlr)%norbinlr
!!        write(100+10*iproc+jlr,'(100es9.1)') (hamextract(ind,jnd,jlr), jnd=1,matmin%mlr(jjlr)%norbinlr)
!!    end do
!!end do




end subroutine extractMatrix




subroutine vectorGlobalToLocal(norbtot, mlr, vglobal, vlocal)
use module_base
use module_types
implicit none

! Calling arguments
integer,intent(in):: norbtot
type(matrixLocalizationRegion),intent(in):: mlr
real(8),dimension(norbtot),intent(in):: vglobal
real(8),dimension(mlr%norbinlr),intent(out):: vlocal

! Local variables
integer:: ilocal, iglobal

do ilocal=1,mlr%norbinlr
    iglobal=mlr%indexInGlobal(ilocal)
    vlocal(ilocal)=vglobal(iglobal)
end do


end subroutine vectorGlobalToLocal




subroutine vectorLocalToGlobal(norbtot, mlr, vlocal, vglobal)
use module_base
use module_types
implicit none

! Calling arguments
integer,intent(in):: norbtot
type(matrixLocalizationRegion),intent(in):: mlr
real(8),dimension(mlr%norbinlr),intent(in):: vlocal
real(8),dimension(norbtot),intent(out):: vglobal

! Local variables
integer:: ilocal, iglobal

vglobal=0.d0
do ilocal=1,mlr%norbinlr
    iglobal=mlr%indexInGlobal(ilocal)
    vglobal(iglobal)=vlocal(ilocal)
end do


end subroutine vectorLocalToGlobal





subroutine determineOverlapRegionMatrix(iproc, nproc, lzd, mlr, orbs, orbstot, onWhichAtom, onWhichAtomPhi, comom)
use module_base
use module_types
implicit none

! Calling arguments
integer,intent(in):: iproc, nproc
type(linear_zone_descriptors),intent(in):: lzd
type(orbitals_data),intent(in):: orbs, orbstot
integer,dimension(orbstot%norb),intent(in):: onWhichAtom
integer,dimension(orbs%norb),intent(in):: onWhichAtomPhi
type(matrixLocalizationRegion),dimension(lzd%nlr),intent(in):: mlr
type(p2pCommsOrthonormalityMatrix),intent(out):: comom

! Local variables
integer:: ilr, jlr, klr, novrlp, korb, istat, jlrold, jjlr, jjorb, jorb, kkorb, lorb, iorb
integer:: is1, ie1, is2, ie2, is3, ie3, js1, je1, js2, je2, js3, je3, ks1, ke1, ks2, ke2, ks3, ke3
logical:: ovrlpx_ki, ovrlpy_ki, ovrlpz_ki, ovrlpx_kj, ovrlpy_kj, ovrlpz_kj, ovrlpx, ovrlpy, ovrlpz
logical:: overlapFound
character(len=*),parameter:: subname='determineOverlapRegionMatrix'


allocate(comom%noverlap(lzd%nlr), stat=istat)
call memocc(istat, comom%noverlap, 'comom%noverlap', subname)

! First count the number of overlapping localization regions for each localization region.
do ilr=1,lzd%nlr
    call getIndices(lzd%llr(ilr), is1, ie1, is2, ie2, is3, ie3)
    novrlp=0
    do jorb=1,orbs%norb
        jlr=onWhichAtomPhi(jorb)
        call getIndices(lzd%llr(jlr), js1, je1, js2, je2, js3, je3)
        ovrlpx = ( is1<=je1 .and. ie1>=js1 )
        ovrlpy = ( is2<=je2 .and. ie2>=js2 )
        ovrlpz = ( is3<=je3 .and. ie3>=js3 )
        if(ovrlpx .and. ovrlpy .and. ovrlpz) then
            novrlp=novrlp+1
        end if
    end do
    comom%noverlap(ilr)=novrlp
    !!if(iproc==0) write(*,*) 'ilr, comom%noverlap(ilr)', ilr, comom%noverlap(ilr) 
end do


allocate(comom%overlaps(maxval(comom%noverlap(:)),lzd%nlr), stat=istat)
call memocc(istat, comom%overlaps, 'comom%overlaps', subname)
do ilr=1,lzd%nlr
    comom%overlaps(:,ilr)=0
    call getIndices(lzd%llr(ilr), is1, ie1, is2, ie2, is3, ie3)
    novrlp=0
    do jorb=1,orbs%norb
        jlr=onWhichAtomPhi(jorb)
        call getIndices(lzd%llr(jlr), js1, je1, js2, je2, js3, je3)
        ovrlpx = ( is1<=je1 .and. ie1>=js1 )
        ovrlpy = ( is2<=je2 .and. ie2>=js2 )
        ovrlpz = ( is3<=je3 .and. ie3>=js3 )
        if(ovrlpx .and. ovrlpy .and. ovrlpz) then
            novrlp=novrlp+1
            comom%overlaps(novrlp,ilr)=jorb
        end if
    end do
    !!if(iproc==0) write(*,'(a,i4,3x,100i5)') 'ilr, comom%overlaps(,ilr)', ilr, comom%overlaps(:,ilr) 
end do

allocate(comom%olr(maxval(comom%noverlap(:)),lzd%nlr), stat=istat)



! Now determine which orbitals (corresponding to basis functions) will be in the overlap localization region.
do ilr=1,lzd%nlr
    call getIndices(lzd%llr(ilr), is1, ie1, is2, ie2, is3, ie3)
    comom%olr(:,ilr)%norbinlr=0
    do jorb=1,comom%noverlap(ilr)
        jjorb=comom%overlaps(jorb,ilr)
        jlr=onWhichAtomPhi(jjorb)
        call getIndices(lzd%llr(jlr), js1, je1, js2, je2, js3, je3)
        do korb=1,mlr(jlr)%norbinlr
            lorb=mlr(jlr)%indexInGlobal(korb)
            klr=onWhichAtom(lorb)
            call getIndices(lzd%llr(klr), ks1, ke1, ks2, ke2, ks3, ke3)
            ovrlpx_ki = ( ks1<=ie1 .and. ke1>=is1 )
            ovrlpy_ki = ( ks2<=ie2 .and. ke2>=is2 )
            ovrlpz_ki = ( ks3<=ie3 .and. ke3>=is3 )
            ovrlpx_kj = ( ks1<=je1 .and. ke1>=js1 )
            ovrlpy_kj = ( ks2<=je2 .and. ke2>=js2 )
            ovrlpz_kj = ( ks3<=je3 .and. ke3>=js3 )
            ovrlpx = ( ovrlpx_ki .and. ovrlpx_kj )
            ovrlpy = ( ovrlpy_ki .and. ovrlpy_kj )
            ovrlpz = ( ovrlpz_ki .and. ovrlpz_kj )
            if(ovrlpx .and. ovrlpy .and. ovrlpz) then
                comom%olr(jorb,ilr)%norbinlr=comom%olr(jorb,ilr)%norbinlr+1
            end if
        end do
        allocate(comom%olr(jorb,ilr)%indexInGlobal(comom%olr(jorb,ilr)%norbinlr), stat=istat)
        call memocc(istat, comom%olr(jorb,ilr)%indexInGlobal, 'comom%olr(jorb,ilr)%indexInGlobal', subname)
    end do
end do

!!do ilr=1,lzd%nlr
!!    do jorb=1,comom%noverlap(ilr)
!!        if(iproc==0) write(*,'(a,2i5,2i8)') 'ilr, jjorb, comom%overlaps(jorb,ilr), comom%olr(jorb,ilr)%norbinlr', ilr, jorb, comom%overlaps(jorb,ilr), comom%olr(jorb,ilr)%norbinlr
!!    end do
!!end do


! Determine the indices to switch from global region to localization region.
do ilr=1,lzd%nlr
    call getIndices(lzd%llr(ilr), is1, ie1, is2, ie2, is3, ie3)
    do jorb=1,comom%noverlap(ilr)
        jjorb=comom%overlaps(jorb,ilr)
        jlr=onWhichAtomPhi(jjorb)
        call getIndices(lzd%llr(jlr), js1, je1, js2, je2, js3, je3)
        kkorb=0
        comom%olr(jorb,ilr)%indexInGlobal(:)=0
        do korb=1,mlr(jlr)%norbinlr
            lorb=mlr(jlr)%indexInGlobal(korb)
            klr=onWhichAtom(lorb)
            call getIndices(lzd%llr(klr), ks1, ke1, ks2, ke2, ks3, ke3)
            ovrlpx_ki = ( ks1<=ie1 .and. ke1>=is1 )
            ovrlpy_ki = ( ks2<=ie2 .and. ke2>=is2 )
            ovrlpz_ki = ( ks3<=ie3 .and. ke3>=is3 )
            ovrlpx_kj = ( ks1<=je1 .and. ke1>=js1 )
            ovrlpy_kj = ( ks2<=je2 .and. ke2>=js2 )
            ovrlpz_kj = ( ks3<=je3 .and. ke3>=js3 )
            ovrlpx = ( ovrlpx_ki .and. ovrlpx_kj )
            ovrlpy = ( ovrlpy_ki .and. ovrlpy_kj )
            ovrlpz = ( ovrlpz_ki .and. ovrlpz_kj )
            if(ovrlpx .and. ovrlpy .and. ovrlpz) then
                kkorb=kkorb+1
                comom%olr(jorb,ilr)%indexInGlobal(kkorb)=korb
            end if
        end do
    end do
end do

! With these indices it is possible to extract data from the global region to the
! overlap region. For example: comom%olr(jorb,ilr) allows to extract data from orbital
! jorb (the jorb-th orbital overlapping with region ilr) to the overlap region. To expand
! this overlap region to the whole region ilr, we need comom%(iorb,jlr), where jlr is the 
! localization region of jorb and iorb the iorb-th overlapping orbital of region jlr.
! This information is stored in comom%olrForExpansion:
! comom%olrForExpansion(1,jorb,ilr)=jlr
! comom%olrForExpansion(2,jorb,ilr)=iorb
allocate(comom%olrForExpansion(2,maxval(comom%noverlap(:)),lzd%nlr), stat=istat)
call memocc(istat, comom%olrForExpansion, 'comom%olrForExpansion', subname)
do ilr=1,lzd%nlr
    do iorb=1,comom%noverlap(ilr)
        jorb=comom%overlaps(iorb,ilr)
        jlr=onWhichAtom(jorb)
        comom%olrForExpansion(1,iorb,ilr)=jlr
        do korb=1,comom%noverlap(jlr)
             kkorb=comom%overlaps(korb,jlr)
             klr=onWhichAtom(kkorb)
             if(klr==ilr) then
                 comom%olrForExpansion(2,iorb,ilr)=korb
             end if
        end do
    end do
end do




!!do ilr=1,lzd%nlr
!!    do jorb=1,comom%noverlap(ilr)
!!        if(iproc==0) write(*,'(a,2i5,100i5)') 'ilr, jorb, comom%olr(jorb,ilr)%indexInGlobal', ilr, jorb, comom%olr(jorb,ilr)%indexInGlobal
!!    end do
!!end do


end subroutine determineOverlapRegionMatrix





subroutine initCommsMatrixOrtho(iproc, nproc, norb, norb_par, isorb_par, onWhichAtomPhi, onWhichMPI, tag, comom)
use module_base
use module_types
implicit none

! Calling arguments
integer,intent(in):: iproc, nproc, norb
integer,dimension(norb),intent(in):: onWhichAtomPhi, onWhichMPI
integer,dimension(0:nproc-1),intent(in):: norb_par, isorb_par
integer,intent(inout):: tag
type(p2pCommsOrthonormalityMatrix),intent(inout):: comom

! Local variables
integer:: jlrold,jproc,jj,jorb,jjorb,jlr,jjmax,istat,jkorb,mpisource,mpidest,istsource,istdest,ncount,korb,iall,kkorb
integer,dimension(:),allocatable:: istsourcearr, istdestarr
character(len=*),parameter:: subname='initCommsMatrixOrtho'


allocate(istsourcearr(0:nproc-1), stat=istat)
call memocc(istat, istsourcearr, 'istsourcearr', subname)
istsourcearr=1
allocate(istdestarr(0:nproc-1), stat=istat)
call memocc(istat, istdestarr, 'istdestarr', subname)
istdestarr=1

comom%nrecvbuf=0
allocate(comom%indexInRecvBuf(maxval(comom%noverlap(:)),0:nproc-1), stat=istat)
call memocc(istat, comom%indexInRecvBuf, 'comom%indexInRecvBuf', subname)

allocate(comom%noverlapProc(0:nproc-1), stat=istat)
call memocc(istat, comom%noverlapProc, 'comom%noverlapProc', subname)

! Count how many orbitals each process will receive
do jproc=0,nproc-1
    jlrold=0
    comom%noverlapProc(jproc)=0
    do jorb=1,norb_par(jproc)
        jjorb=isorb_par(jproc)+jorb
        jlr=onWhichAtomPhi(jjorb)
        if(jlr==jlrold) cycle
        do korb=1,comom%noverlap(jlr)
           comom%noverlapProc(jproc)=comom%noverlapProc(jproc)+1
        end do
        jlrold=jlr
    end do 
end do

allocate(comom%comarr(8,maxval(comom%noverlapProc(:)),0:nproc-1), stat=istat)
call memocc(istat, comom%comarr, 'comom%comarr', subname)
allocate(comom%overlapsProc(maxval(comom%noverlapProc(:)),0:nproc-1), stat=istat)
call memocc(istat, comom%overlapsProc, 'comom%overlapsProc', subname)
allocate(comom%communComplete(maxval(comom%noverlapProc(:)),0:nproc-1), stat=istat)
call memocc(istat, comom%communComplete, 'comom%communComplete', subname)

comom%nsendBuf=0
comom%nrecvBuf=0
do jproc=0,nproc-1
    jkorb=0
    jlrold=0
    do jorb=1,norb_par(jproc)
        jjorb=isorb_par(jproc)+jorb
        jlr=onWhichAtomPhi(jjorb)
        if(jlr==jlrold) cycle
        do korb=1,comom%noverlap(jlr)
            jkorb=jkorb+1
            kkorb=comom%overlaps(korb,jlr)
            mpidest=jproc
            mpisource=onWhichMPI(kkorb)
            istsource=istsourcearr(mpisource)
            ncount=comom%olr(korb,jlr)%norbinlr 
            istdest=istdestarr(mpidest)
            tag=tag+1
            comom%overlapsProc(jkorb,jproc)=kkorb
            call setCommsParameters(mpisource, mpidest, istsource, istdest, ncount, tag, comom%comarr(1,jkorb,jproc))
            if(iproc==mpisource) then
                comom%nsendBuf=comom%nsendBuf+ncount
                !write(*,'(3(a,i0),6x,a,4i8)') 'process ',iproc,' adds ',ncount,' elements to comom%nsendBuf. Value after that: ',comom%nsendBuf,'. jjorb, jlr, korb, kkorb', jjorb, jlr, korb, kkorb
            end if
            if(iproc==mpidest) then
                !write(*,'(2(a,i0),a)') 'process ',iproc,' adds ',ncount,' elements to comom%nrecvBuf.'
                comom%nrecvbuf=comom%nrecvbuf+ncount
                comom%indexInRecvBuf(korb,jproc)=istdest
            end if
            istdestarr(mpidest)=istdestarr(mpidest)+ncount
            istsourcearr(mpisource)=istsourcearr(mpisource)+ncount
        end do
        jlrold=jlr
    end do 
end do

allocate(comom%recvBuf(comom%nrecvbuf), stat=istat)
call memocc(istat, comom%recvBuf, 'comom%recvBuf', subname)
allocate(comom%sendBuf(comom%nsendbuf), stat=istat)
call memocc(istat, comom%sendBuf, 'comom%sendBuf', subname)

iall=-product(shape(istsourcearr))*kind(istsourcearr)
deallocate(istsourcearr, stat=istat)
call memocc(istat, iall, 'istsourcearr', subname)
iall=-product(shape(istdestarr))*kind(istdestarr)
deallocate(istdestarr, stat=istat)
call memocc(istat, iall, 'istdestarr', subname)

end subroutine initCommsMatrixOrtho




subroutine orthonormalizeVectors(iproc, nproc, orbs, onWhichAtom, onWhichMPI, isorb_par, norbmax, norbp, isorb, nlr, newComm,&
           mlr, vec, comom)
use module_base
use module_types
use module_interfaces, exceptThisOne => orthonormalizeVectors
implicit none

! Calling arguments
integer,intent(in):: iproc, nproc, norbmax, norbp, isorb, nlr, newComm
type(orbitals_data),intent(in):: orbs
integer,dimension(orbs%norb),intent(in):: onWhichAtom, onWhichMPI
integer,dimension(0:nproc-1),intent(in):: isorb_par
type(matrixLocalizationRegion),dimension(nlr),intent(in):: mlr
real(8),dimension(norbmax,norbp),intent(inout):: vec
type(p2pCommsOrthonormalityMatrix),intent(inout):: comom

! Local variables
integer:: noverlaps, iorb, iiorb, ilr, istat, ilrold, jorb, iall
real(8),dimension(:,:),allocatable:: vecOvrlp, ovrlp
character(len=*),parameter:: subname='orthonormalizeVectors'

noverlaps=0
ilrold=0
do iorb=1,norbp
    iiorb=isorb+iorb
    ilr=onWhichAtom(iiorb)
    if(ilr>ilrold) then
        noverlaps=noverlaps+comom%noverlap(ilr)
    end if
    ilrold=ilr
end do
allocate(vecOvrlp(norbmax,noverlaps), stat=istat)
call memocc(istat, vecOvrlp, 'vecOvrlp', subname)
allocate(ovrlp(orbs%norb,orbs%norb), stat=istat)
call memocc(istat, ovrlp, 'ovrlp', subname)

call extractToOverlapregion(iproc, nproc, orbs%norb, onWhichAtom, onWhichMPI, isorb_par, norbmax, norbp, vec, comom)
call postCommsVectorOrthonormalization(iproc, nproc, newComm, comom)
call gatherVectors(iproc, nproc, newComm, comom)

call expandFromOverlapregion(iproc, nproc, isorb, norbp, orbs, onWhichAtom, comom, norbmax, noverlaps, vecOvrlp)

! Calculate the overlap matrix.
call calculateOverlap(iproc, nproc, nlr, norbmax, norbp, noverlaps, isorb, orbs%norb, comom, mlr, onWhichAtom, vec, vecOvrlp,&
      newComm, ovrlp)
call transformOverlapMatrix(iproc, nproc, orbs%norb, ovrlp)
call orthonormalLinearCombinations(iproc, nproc, nlr, norbmax, norbp, noverlaps, isorb, orbs%norb, comom, mlr, onWhichAtom,&
     vecOvrlp, ovrlp, vec)

iall=-product(shape(ovrlp))*kind(ovrlp)
deallocate(ovrlp, stat=istat)
call memocc(istat, iall, 'ovrlp', subname)
iall=-product(shape(vecOvrlp))*kind(vecOvrlp)
deallocate(vecOvrlp, stat=istat)
call memocc(istat, iall, 'vecOvrlp', subname)

end subroutine orthonormalizeVectors




subroutine orthoconstraintVectors(iproc, nproc, orbs, onWhichAtom, onWhichMPI, isorb_par, norbmax, norbp, isorb, nlr, newComm,&
           mlr, vec, grad, comom, trace)
use module_base
use module_types
use module_interfaces, exceptThisOne => orthoconstraintVectors
implicit none

! Calling arguments
integer,intent(in):: iproc, nproc, norbmax, norbp, isorb, nlr, newComm
type(orbitals_data),intent(in):: orbs
integer,dimension(orbs%norb),intent(in):: onWhichAtom, onWhichMPI
integer,dimension(0:nproc-1),intent(in):: isorb_par
type(matrixLocalizationRegion),dimension(nlr),intent(in):: mlr
real(8),dimension(norbmax,norbp),intent(inout):: vec, grad
type(p2pCommsOrthonormalityMatrix),intent(inout):: comom
real(8),intent(out):: trace

! Local variables
integer:: noverlaps, iorb, iiorb, ilr, istat, ilrold, jorb, iall
real(8),dimension(:,:),allocatable:: gradOvrlp, vecOvrlp, lagmat, ovrlp
character(len=*),parameter:: subname='orthonormalizeVectors'


noverlaps=0
ilrold=0
do iorb=1,norbp
    iiorb=isorb+iorb
    ilr=onWhichAtom(iiorb)
    if(ilr>ilrold) then
        noverlaps=noverlaps+comom%noverlap(ilr)
    end if
    ilrold=ilr
end do
allocate(gradOvrlp(norbmax,noverlaps), stat=istat)
call memocc(istat, gradOvrlp, 'gradOvrlp', subname)
allocate(vecOvrlp(norbmax,noverlaps), stat=istat)
call memocc(istat, vecOvrlp, 'vecOvrlp', subname)
allocate(lagmat(orbs%norb,orbs%norb), stat=istat)
call memocc(istat, lagmat, 'lagmat', subname)
allocate(ovrlp(orbs%norb,orbs%norb), stat=istat)
call memocc(istat, ovrlp, 'ovrlp', subname)

call extractToOverlapregion(iproc, nproc, orbs%norb, onWhichAtom, onWhichMPI, isorb_par, norbmax, norbp, grad, comom)
call postCommsVectorOrthonormalization(iproc, nproc, newComm, comom)
call gatherVectors(iproc, nproc, newComm, comom)

call expandFromOverlapregion(iproc, nproc, isorb, norbp, orbs, onWhichAtom, comom, norbmax, noverlaps, gradOvrlp)

! Calculate the Lagrange multiplier matrix <vec|grad>.
call calculateOverlap(iproc, nproc, nlr, norbmax, norbp, noverlaps, isorb, orbs%norb, comom, mlr, onWhichAtom, vec,&
     gradOvrlp, newComm, lagmat)
!!do iorb=1,orbs%norb
!!    do jorb=1,orbs%norb
!!        write(500+iproc,*) iorb, jorb, lagmat(iorb,jorb)
!!    end do
!!end do
trace=0.d0
do iorb=1,orbs%norb
    trace=trace+lagmat(iorb,iorb)
end do

! Now we also have to calculate the overlap matrix.
call extractToOverlapregion(iproc, nproc, orbs%norb, onWhichAtom, onWhichMPI, isorb_par, norbmax, norbp, vec, comom)
call postCommsVectorOrthonormalization(iproc, nproc, newComm, comom)
call gatherVectors(iproc, nproc, newComm, comom)
call expandFromOverlapregion(iproc, nproc, isorb, norbp, orbs, onWhichAtom, comom, norbmax, noverlaps, vecOvrlp)
call calculateOverlap(iproc, nproc, nlr, norbmax, norbp, noverlaps, isorb, orbs%norb, comom, mlr, onWhichAtom, vec,&
     vecOvrlp, newComm, ovrlp)

! Now apply the orthoconstraint.
call applyOrthoconstraintVectors(iproc, nproc, orbs%norb, norbmax, norbp, isorb, nlr, noverlaps, onWhichAtom, vecOvrlp,&
     ovrlp, lagmat, comom, mlr, grad)

!call transformOverlapMatrix(iproc, nproc, orbs%norb, ovrlp)
!call orthonormalLinearCombinations(iproc, nproc, nlr, norbmax, norbp, noverlaps, isorb, orbs%norb, comom, mlr, onWhichAtom, vecOvrlp, ovrlp, vec)

iall=-product(shape(lagmat))*kind(lagmat)
deallocate(lagmat, stat=istat)
call memocc(istat, iall, 'lagmat', subname)

iall=-product(shape(gradOvrlp))*kind(gradOvrlp)
deallocate(gradOvrlp, stat=istat)
call memocc(istat, iall, 'gradOvrlp', subname)

iall=-product(shape(ovrlp))*kind(ovrlp)
deallocate(ovrlp, stat=istat)
call memocc(istat, iall, 'ovrlp', subname)

iall=-product(shape(vecOvrlp))*kind(vecOvrlp)
deallocate(vecOvrlp, stat=istat)
call memocc(istat, iall, 'vecOvrlp', subname)

end subroutine orthoconstraintVectors





subroutine postCommsVectorOrthonormalization(iproc, nproc, newComm, comom)
use module_base
use module_types
implicit none

! Calling arguments
integer,intent(in):: iproc, nproc, newComm
type(p2pCommsOrthonormalityMatrix),intent(inout):: comom

! Local variables
integer:: nsends, nreceives, jproc, iorb, mpisource, istsource, ncount, mpidest, istdest, tag, ierr

nsends=0
nreceives=0
comom%communComplete=.false.
do jproc=0,nproc-1
    do iorb=1,comom%noverlapProc(jproc)
        mpisource=comom%comarr(1,iorb,jproc)
        istsource=comom%comarr(2,iorb,jproc)
        ncount=comom%comarr(3,iorb,jproc)
        mpidest=comom%comarr(4,iorb,jproc)
        istdest=comom%comarr(5,iorb,jproc)
        tag=comom%comarr(6,iorb,jproc)
        if(mpisource/=mpidest) then
            ! The orbitals are on different processes, so we need a point to point communication.
            if(iproc==mpisource) then
                !write(*,'(6(a,i0))') 'process ', mpisource, ' sends ', ncount, ' elements from position ', istsource, ' to position ', istdest, ' on process ', mpidest, ', tag=',tag
                call mpi_isend(comom%sendBuf(istsource), ncount, mpi_double_precision, mpidest, tag, newComm,&
                     comom%comarr(7,iorb,jproc), ierr)
                !call mpi_isend(sendBuf(istsource), ncount, mpi_double_precision, mpidest, tag, mpi_comm_world, lin%comsr%comarr(8,iorb,jproc), ierr)
                comom%comarr(8,iorb,jproc)=mpi_request_null !is this correct?
                nsends=nsends+1
            else if(iproc==mpidest) then
                !write(*,'(6(a,i0))') 'process ', mpidest, ' receives ', ncount, ' elements at position ', istdest, ' from position ', istsource, ' on process ', mpisource, ', tag=',tag
                call mpi_irecv(comom%recvBuf(istdest), ncount, mpi_double_precision, mpisource, tag, newComm,&
                     comom%comarr(8,iorb,jproc), ierr)
                comom%comarr(7,iorb,jproc)=mpi_request_null !is this correct?
                nreceives=nreceives+1
            else
                comom%comarr(7,iorb,jproc)=mpi_request_null
                comom%comarr(8,iorb,jproc)=mpi_request_null
            end if
        else
            ! The orbitals are on the same process, so simply copy them.
            if(iproc==mpisource) then
                call dcopy(ncount, comom%sendBuf(istsource), 1, comom%recvBuf(istdest), 1)
                !write(*,'(6(a,i0))') 'process ', iproc, ' copies ', ncount, ' elements from position ', istsource, ' to position ', istdest, ' on process ', iproc, ', tag=',tag
                comom%comarr(7,iorb,jproc)=mpi_request_null
                comom%comarr(8,iorb,jproc)=mpi_request_null
                nsends=nsends+1
                nreceives=nreceives+1
                comom%communComplete(iorb,iproc)=.true.
            else
                comom%comarr(7,iorb,jproc)=mpi_request_null
                comom%comarr(8,iorb,jproc)=mpi_request_null
            end if

        end if
    end do
end do



end subroutine postCommsVectorOrthonormalization




subroutine gatherVectors(iproc, nproc, newComm, comom)
use module_base
use module_types
implicit none

! Calling arguments
integer,intent(in):: iproc, nproc, newComm
type(p2pCommsOrthonormalityMatrix),intent(inout):: comom

! Local variables
integer:: jorb, mpisource, mpidest, nfast, nslow, nsameproc, ierr, jproc
integer,dimension(mpi_status_size):: stat
logical:: sendComplete, receiveComplete

! Check whether the communications have completed.
nfast=0
nsameproc=0
testLoop: do
    do jproc=0,nproc-1
        do jorb=1,comom%noverlapProc(jproc)
            if(comom%communComplete(jorb,jproc)) cycle
            call mpi_test(comom%comarr(7,jorb,jproc), sendComplete, stat, ierr)
            call mpi_test(comom%comarr(8,jorb,jproc), receiveComplete, stat, ierr)
            if(sendComplete .and. receiveComplete) comom%communComplete(jorb,jproc)=.true.
            if(comom%communComplete(jorb,jproc)) then
                !write(*,'(2(a,i0))') 'fast communication; process ', iproc, ' has received orbital ', jorb
                mpisource=comom%comarr(1,jorb,jproc)
                mpidest=comom%comarr(4,jorb,jproc)
                if(mpisource/=mpidest) then
                    nfast=nfast+1
                else
                    nsameproc=nsameproc+1
                end if
            end if
        end do
    end do
    ! If we made it until here, either all all the communication is
    ! complete or we better wait for each single orbital.
    exit testLoop
end do testLoop


! Wait for the communications that have not completed yet
nslow=0
do jproc=0,nproc-1
    do jorb=1,comom%noverlapProc(jproc)
        if(comom%communComplete(jorb,jproc)) cycle
        !write(*,'(2(a,i0))') 'process ', iproc, ' is waiting for orbital ', korb
        nslow=nslow+1
        call mpi_wait(comom%comarr(7,jorb,jproc), stat, ierr)   !COMMENTED BY PB
        call mpi_wait(comom%comarr(8,jorb,jproc), stat, ierr)   !COMMENTED BY PB
        comom%communComplete(jorb,jproc)=.true.
    end do
end do

!call mpiallred(nreceives, 1, mpi_sum, mpi_comm_world, ierr)
call mpiallred(nfast, 1, mpi_sum, newComm, ierr)
call mpiallred(nslow, 1, mpi_sum, newComm, ierr)
call mpiallred(nsameproc, 1, mpi_sum, newComm, ierr)
!if(iproc==0) write(*,'(x,2(a,i0),a)') 'statistics: - ', nfast+nslow, ' point to point communications, of which ', &
!                       nfast, ' could be overlapped with computation.'
!if(iproc==0) write(*,'(x,a,i0,a)') '            - ', nsameproc, ' copies on the same processor.'


end subroutine gatherVectors




subroutine extractToOverlapregion(iproc, nproc, norb, onWhichAtom, onWhichMPI, isorb_par, norbmax, norbp, vec, comom)
use module_base
use module_types
implicit none

! Calling arguments
integer,intent(in):: iproc, nproc, norbmax, norb, norbp
integer,dimension(norb),intent(in):: onWhichAtom, onWhichMPI
integer,dimension(0:nproc-1),intent(in):: isorb_par
real(8),dimension(norbmax,norbp),intent(in):: vec
type(p2pCommsOrthonormalityMatrix),intent(inout):: comom

! Local variables
integer:: ilrold, iiprocold, ist, ilr, iiproc, jjorb, jorb, iorb, jjproc, korb, ind, i, jjlr

!write(*,*) 'iproc, norbmax, norbp', iproc, norbmax, norbp

ilrold=-1
iiprocold=-1
ist=0
do iorb=1,norb
    ilr=onWhichAtom(iorb)
    iiproc=onWhichMPI(iorb)
    if(ilr==ilrold .and.  iiproc==iiprocold) cycle ! otherwise we would extract the same again
    do jorb=1,comom%noverlap(ilr)
        jjorb=comom%overlaps(jorb,ilr)
        jjlr=onWhichAtom(jjorb)
        jjproc=onWhichMPI(jjorb)
        korb=jjorb-isorb_par(jjproc)
        !if(iproc==0) write(*,'(a,8i8)') 'iorb, ilr, iiproc, jorb, jjorb, jjlr, jjproc, korb', iorb, ilr, iiproc, jorb, jjorb, jjlr, jjproc, korb
        if(iproc==jjproc) then
            !write(*,'(a,6i9)') 'iproc, jorb, jjorb, ilr, comom%overlaps(jorb,ilr), comom%olr(jorb,ilr)%norbinlr', iproc, jorb, jjorb, ilr, comom%overlaps(jorb,ilr), comom%olr(jorb,ilr)%norbinlr
            !write(*,'(3(a,i0),6x,a,4i8)') 'process ',iproc,' adds ',comom%olr(jorb,ilr)%norbinlr,' elements to position ',ist,'. iorb, ilr, jorb, jjorb', iorb, ilr, jorb, jjorb
            do i=1,comom%olr(jorb,ilr)%norbinlr
                ind=comom%olr(jorb,ilr)%indexInGlobal(i)
                comom%sendBuf(ist+i)=vec(ind,korb)
            end do
            ist=ist+comom%olr(jorb,ilr)%norbinlr
        end if
    end do
    ilrold=ilr
    iiprocold=iiproc
end do

if(ist/=comom%nsendBuf) then
    write(*,'(x,a,i0,a,2(2x,i0))') 'ERROR on process ',iproc,': ist/=comom%nsendBuf',ist,comom%nsendBuf
end if


end subroutine extractToOverlapregion





subroutine expandFromOverlapregion(iproc, nproc, isorb, norbp, orbs, onWhichAtom, comom, norbmax, noverlaps, vecOvrlp)
use module_base
use module_types
implicit none

! Calling arguments
integer,intent(in):: iproc, nproc, isorb, norbp, norbmax, noverlaps
type(orbitals_data),intent(in):: orbs
integer,dimension(orbs%norb),intent(in):: onWhichAtom
type(p2pCommsOrthonormalityMatrix),intent(in):: comom
real(8),dimension(norbmax,noverlaps),intent(out):: vecOvrlp

! Local variables
integer:: ilrold, ist, iorb, iiorb, ilr, jorb, klr, korb, i, ind, ijorb


vecOvrlp=0.d0
ilrold=0
ist=0
ijorb=0
do iorb=1,norbp
    iiorb=isorb+iorb
    ilr=onWhichAtom(iiorb)
    if(ilr==ilrold) cycle
    do jorb=1,comom%noverlap(ilr)
        ijorb=ijorb+1
        klr=comom%olrForExpansion(1,jorb,ilr)
        korb=comom%olrForExpansion(2,jorb,ilr)
        do i=1,comom%olr(korb,klr)%norbinlr
            ind=comom%olr(korb,klr)%indexInGlobal(i)
            vecOvrlp(ind,ijorb)=comom%recvBuf(ist+i)
            !if(iproc==4) write(*,'(a,9i9)') 'iorb, iiorb, ilr, jorb, klr, korb, ist, i, ind', iorb, iiorb, ilr, jorb, klr, korb, ist, i, ind
        end do
        ist=ist+comom%olr(korb,klr)%norbinlr
    end do
    ilrold=ilr
end do

if(ist/=comom%nrecvBuf) then
    write(*,'(a,i0,a,2(2x,i0))') 'ERROR on process ',iproc,': ist/=comom%nrecvBuf',ist,comom%nrecvBuf
end if


end subroutine expandFromOverlapregion



subroutine calculateOverlap(iproc, nproc, nlr, norbmax, norbp, noverlaps, isorb, norb, comom, mlr, onWhichAtom, vec,&
           vecOvrlp, newComm, ovrlp)
use module_base
use module_types
implicit none

! Calling arguments 
integer,intent(in):: iproc, nproc, nlr, norbmax, norbp, noverlaps, isorb, norb, newComm
type(p2pCommsOrthonormalityMatrix),intent(in):: comom
type(matrixLocalizationRegion),dimension(nlr),intent(in):: mlr
integer,dimension(norb),intent(in):: onWhichAtom
real(8),dimension(norbmax,norbp),intent(in):: vec
real(8),dimension(norbmax,noverlaps),intent(in):: vecOvrlp
real(8),dimension(norb,norb),intent(out):: ovrlp

! Local variables
integer:: ijorb, ilrold, ilr, iorb, iiorb, ncount, jjorb, jorb, ierr
real(8):: ddot

ovrlp=0.d0

ijorb=0
ilrold=0
do iorb=1,norbp
    iiorb=isorb+iorb
    ilr=onWhichAtom(iiorb)
    if(ilr==ilrold) then
         ! Put back index if we are in the same localization region, since then we can use the same vecOvrlp again.
         ijorb=ijorb-comom%noverlap(ilr) 
    end if
    ncount=mlr(ilr)%norbinlr
    do jorb=1,comom%noverlap(ilr)
        ijorb=ijorb+1
        jjorb=comom%overlaps(jorb,ilr)
        ovrlp(iiorb,jjorb)=ddot(ncount, vec(1,iorb), 1, vecOvrlp(1,ijorb), 1)
    end do
    ilrold=ilr
end do

call mpiallred(ovrlp(1,1), norb**2, mpi_sum, newComm, ierr)


end subroutine calculateOverlap




subroutine orthonormalLinearCombinations(iproc, nproc, nlr, norbmax, norbp, noverlaps, isorb, norb, comom, mlr, onWhichAtom,&
           vecOvrlp, ovrlp, vec)
use module_base
use module_types
implicit none

! Calling arguments 
integer,intent(in):: iproc, nproc, nlr, norbmax, norbp, noverlaps, isorb, norb
type(p2pCommsOrthonormalityMatrix),intent(in):: comom
type(matrixLocalizationRegion),dimension(nlr),intent(in):: mlr
integer,dimension(norb),intent(in):: onWhichAtom
real(8),dimension(norbmax,noverlaps),intent(in):: vecOvrlp
real(8),dimension(norb,norb),intent(in):: ovrlp
real(8),dimension(norbmax,norbp),intent(inout):: vec

! Local variables
integer:: ijorb, ilrold, ilr, iorb, iiorb, ncount, jjorb, jorb, ierr, istat, iall
real(8):: ddot
real(8),dimension(:,:),allocatable:: vecTemp
character(len=*),parameter:: subname='orthonormalLinearCombinations'

allocate(vecTemp(norbmax,norbp), stat=istat)
call memocc(istat, vecTemp, 'vecTemp',subname)

call dcopy(norbmax*norbp, vec(1,1), 1, vecTemp(1,1), 1)

vec=0.d0

ijorb=0
ilrold=0
do iorb=1,norbp
    iiorb=isorb+iorb
    ilr=onWhichAtom(iiorb)
    if(ilr==ilrold) then
         ! Put back index if we are in the same localization region, since then we can use the same vecOvrlp again.
         ijorb=ijorb-comom%noverlap(ilr) 
    end if
    ncount=mlr(ilr)%norbinlr
    do jorb=1,comom%noverlap(ilr)
        ijorb=ijorb+1
        jjorb=comom%overlaps(jorb,ilr)
        call daxpy(ncount, ovrlp(jjorb,iiorb), vecOvrlp(1,ijorb), 1, vec(1,iorb), 1)
    end do
    ilrold=ilr
end do

iall=-product(shape(vecTemp))*kind(vecTemp)
deallocate(vecTemp, stat=istat)
call memocc(istat, iall, 'vecTemp', subname)

end subroutine orthonormalLinearCombinations




subroutine applyOrthoconstraintVectors(iproc, nproc, norb, norbmax, norbp, isorb, nlr, noverlaps, onWhichAtom, vecOvrlp,&
           ovrlp, lagmat, comom, mlr, grad)
use module_base
use module_types
implicit none

! Calling arguments
integer,intent(in):: iproc, nproc, norb, norbmax, norbp, isorb, nlr, noverlaps
integer,dimension(norb),intent(in):: onWhichAtom
real(8),dimension(norbmax,noverlaps),intent(in):: vecOvrlp
real(8),dimension(norb,norb),intent(in):: ovrlp, lagmat
type(p2pCommsOrthonormalityMatrix),intent(in):: comom
type(matrixLocalizationRegion),dimension(nlr),intent(in):: mlr
real(8),dimension(norbmax,norbp),intent(inout):: grad

! Local variables
integer:: info, iorb, ilrold, iiorb, jjorb, ilr, ncount, jorb, ijorb, istat, iall
real(8),dimension(:,:),allocatable:: ovrlp2, ovrlp_minus_one_lagmat, ovrlp_minus_one_lagmat_trans
character(len=*),parameter:: subname='applyOrthoconstarintVectors'


allocate(ovrlp_minus_one_lagmat(norb,norb), stat=istat)
call memocc(istat, ovrlp_minus_one_lagmat, 'ovrlp_minus_one_lagmat', subname)
allocate(ovrlp_minus_one_lagmat_trans(norb,norb), stat=istat)
call memocc(istat, ovrlp_minus_one_lagmat_trans, 'ovrlp_minus_one_lagmat_trans', subname)
allocate(ovrlp2(norb,norb), stat=istat)
call memocc(istat, ovrlp2, 'ovrlp2', subname)

call dcopy(norb**2, ovrlp(1,1), 1, ovrlp2(1,1), 1)
! Invert the overlap matrix
call dpotrf('l', norb, ovrlp2(1,1), norb, info)
if(info/=0) then
    write(*,'(x,a,i0)') 'ERROR in dpotrf, info=',info
    stop
end if
call dpotri('l', norb, ovrlp2(1,1), norb, info)
if(info/=0) then
    write(*,'(x,a,i0)') 'ERROR in dpotri, info=',info
    stop
end if


! Multiply the Lagrange multiplier matrix with S^-1/2.
! First fill the upper triangle.
do iorb=1,norb
    do jorb=1,iorb-1
        ovrlp2(jorb,iorb)=ovrlp2(iorb,jorb)
    end do
end do
call dgemm('n', 'n', norb, norb, norb, 1.d0, ovrlp2(1,1), norb, lagmat(1,1), norb, &
     0.d0, ovrlp_minus_one_lagmat(1,1), norb)
call dgemm('n', 't', norb, norb, norb, 1.d0, ovrlp2(1,1), norb, lagmat(1,1), norb, &
     0.d0, ovrlp_minus_one_lagmat_trans(1,1), norb)


ilrold=-1
ijorb=0
do iorb=1,norbp
    iiorb=isorb+iorb
    ilr=onWhichAtom(iiorb)
    if(ilr==ilrold) then
        ! Set back the index of lphiovrlp, since we again need the same orbitals.
        ijorb=ijorb-comom%noverlap(ilr)
    end if
    ncount=mlr(ilr)%norbinlr
    do jorb=1,comom%noverlap(ilr)
        ijorb=ijorb+1
        jjorb=comom%overlaps(jorb,ilr)
        call daxpy(ncount, -.5d0*ovrlp_minus_one_lagmat(jjorb,iiorb), vecOvrlp(1,ijorb), 1, grad(1,iorb), 1)
        call daxpy(ncount, -.5d0*ovrlp_minus_one_lagmat_trans(jjorb,iiorb), vecOvrlp(1,ijorb), 1, grad(1,iorb), 1)
    end do
    ilrold=ilr
end do


iall=-product(shape(ovrlp_minus_one_lagmat))*kind(ovrlp_minus_one_lagmat)
deallocate(ovrlp_minus_one_lagmat, stat=istat)
call memocc(istat, iall, 'ovrlp_minus_one_lagmat', subname)
iall=-product(shape(ovrlp_minus_one_lagmat_trans))*kind(ovrlp_minus_one_lagmat_trans)
deallocate(ovrlp_minus_one_lagmat_trans, stat=istat)
call memocc(istat, iall, 'ovrlp_minus_one_lagmat_trans', subname)
iall=-product(shape(ovrlp2))*kind(ovrlp2)
deallocate(ovrlp2, stat=istat)
call memocc(istat, iall, 'ovrlp2', subname)


end subroutine applyOrthoconstraintVectors




subroutine buildLinearCombinations(iproc, nproc, lzdig, lzd, input, coeff, lchi, lphi)
use module_base
use module_types
use module_interfaces, exceptThisOne => buildLinearCombinations
implicit none

! Calling arguments
integer,intent(in):: iproc, nproc
type(linear_zone_descriptors),intent(in):: lzdig, lzd
type(input_variables),intent(in):: input
real(8),dimension(lzdig%orbs%norb,lzd%orbs%norb),intent(in):: coeff
real(8),dimension(lzdig%orbs%npsidim),intent(in):: lchi
real(8),dimension(lzd%orbs%npsidim),intent(out):: lphi

! Local variables
integer:: tag, istat, iall, ist, jst, ilr, ilrold, iorb, iiorb, ncount, jorb, jjorb
type(overlapParameters):: op
type(p2pCommsOrthonormality):: comon
real(8),dimension(:),allocatable:: lchiovrlp
character(len=*),parameter:: subname='buildLinearCombinations'

tag=10000
call initCommsOrtho(iproc, nproc, lzdig, lzdig%orbs%inWhichLocreg, input, op, comon, tag)
allocate(lchiovrlp(op%ndim_lphiovrlp), stat=istat)
call memocc(istat, lchiovrlp, 'lchiovrlp',subname)

call allocateCommuncationBuffersOrtho(comon, subname)
call extractOrbital2(iproc, nproc, lzdig%orbs, lzdig%orbs%npsidim, lzdig%orbs%inWhichLocreg, lzdig, op, lchi, comon)
call postCommsOverlap(iproc, nproc, comon)
call gatherOrbitals2(iproc, nproc, comon)
call expandOrbital2(iproc, nproc, lzdig%orbs, input, lzdig%orbs%inWhichLocreg, lzdig, op, comon, lchiovrlp)
call deallocateCommuncationBuffersOrtho(comon, subname)



lphi=0.d0

ist=1
jst=1
ilrold=-1
do iorb=1,lzd%orbs%norbp
    iiorb=lzd%orbs%isorb+iorb
    ilr=lzd%orbs%inWhichLocreg(iiorb)
    if(ilr==ilrold) then
        ! Set back the index of lphiovrlp, since we again need the same orbitals.
        jst=jst-op%noverlaps(iiorb)*ncount
    end if
    ncount=lzd%llr(ilr)%wfd%nvctr_c+7*lzd%llr(ilr)%wfd%nvctr_f
    do jorb=1,op%noverlaps(iiorb)
        jjorb=op%overlaps(jorb,iiorb)
        !call daxpy(ncount, ovrlp(jjorb,iiorb), lphiovrlp(jst), 1, lphi(ist), 1)
        call daxpy(ncount, coeff(jjorb,iiorb), lchiovrlp(jst), 1, lphi(ist), 1)
        jst=jst+ncount
    end do

    ist=ist+ncount
    ilrold=ilr

end do





call deallocate_overlapParameters(op, subname)
call deallocate_p2pCommsOrthonormality(comon, subname)


iall=-product(shape(lchiovrlp))*kind(lchiovrlp)
deallocate(lchiovrlp, stat=istat)
call memocc(istat, iall, 'lchiovrlp', subname)



end subroutine buildLinearCombinations<|MERGE_RESOLUTION|>--- conflicted
+++ resolved
@@ -151,14 +151,6 @@
   !lzdGauss%Glr=Glr
   call copy_locreg_descriptors(Glr, lzdGauss%Glr, subname)
 
-<<<<<<< HEAD
-  !call initLocregs2(iproc, at%nat, rxyz, lzdig, input, Glr, locrad)
-  call initLocregs2(iproc, nproc, at%nat, rxyz, lzdig, input, Glr, lin%locrad)
-  allocate(lchi(lzdig%orbs%npsidim+ndebug),stat=i_stat)
-  call memocc(i_stat,lchi,'lchi',subname)
-  allocate(lhchi(lzdig%orbs%npsidim,at%nat),stat=i_stat)
-  call memocc(i_stat,lhchi,'lhchi',subname)
-=======
 
   locrad=20.d0
   call initLocregs2(iproc, at%nat, rxyz, lzdGauss, input, Glr, locrad)
@@ -169,7 +161,6 @@
 call memocc(i_stat,lhchi,'lhchi',subname)
 allocate(lchi2(lzdGauss%orbs%npsidim),stat=i_stat)
 call memocc(i_stat,lchi2,'lchi2',subname)
->>>>>>> 7572f4db
   lchi=0.d0
   lhchi=0.d0
   lchi2=0.d0
@@ -373,18 +364,7 @@
       end do
       !write(*,'(a,2i4,4x,100l4)') 'iat, iproc, doNotCalculate', iat, iproc, doNotCalculate
       if(iproc==0) write(*,'(3x,a,i0,a)', advance='no') 'Hamiltonian application for atom ', iat, '... '
-<<<<<<< HEAD
-      !!call HamiltonianApplicationConfinement(iproc, nproc, at, orbsig, lin, input%hx, input%hy, input%hz, rxyz,&
-      !!     nlpspd, proj, Glr, ngatherarr, Glr%d%n1i*Glr%d%n2i*nscatterarr(iproc,2), &
-      !!     rhopot(1), &
-      !!     chi(1), hchi(1,iat), ekin_sum, epot_sum, eexctX, eproj_sum, input%nspin, GPU, rxyz, onWhichAtomTemp, pkernel=pkernelseq)
-      !call HamiltonianApplicationConfinement2(input, iproc, nproc, at, lzdig, lin, input%hx, input%hy, input%hz, rxyz,&
-      !     proj, ngatherarr, comgp%nrecvBuf, comgp%recvBuf, lchi, lhchi(1,iat), &
-      !     ekin_sum, epot_sum, eexctX, eproj_sum, input%nspin, GPU, radii_cf, comgp, onWhichAtomTemp, withConfinement, doNotCalculate=doNotCalculate, pkernel=pkernelseq)
-      call HamiltonianApplicationConfinement2(input, iproc, nproc, at, lzdig, lin%orbs, lin, input%hx, input%hy, input%hz, rxyz,&
-=======
       call HamiltonianApplicationConfinement2(input, iproc, nproc, at, lzdig, lin, input%hx, input%hy, input%hz, rxyz,&
->>>>>>> 7572f4db
            proj, ngatherarr, comgp%nrecvBuf, comgp%recvBuf, lchi, lhchi(1,iat), &
            ekin_sum, epot_sum, eexctX, eproj_sum, input%nspin, GPU, radii_cf, comgp, onWhichAtomTemp,&
            withConfinement, pkernel=pkernelseq)
@@ -403,7 +383,8 @@
    call cpu_time(t1)
  allocate(ham(lzdig%orbs%norb,lzdig%orbs%norb,at%nat), stat=istat)
  call memocc(i_stat,ham,'ham',subname)
-   call getHamiltonianMatrix2(iproc, nproc, lzdig, Glr, input, lzdig%orbs%inWhichLocreg, lzdig%orbs%inWhichLocregp, at%nat, lchi, lhchi, ham)
+   call getHamiltonianMatrix2(iproc, nproc, lzdig, Glr, input, lzdig%orbs%inWhichLocreg, lzdig%orbs%inWhichLocregp, at%nat,&
+        lchi, lhchi, ham)
    call buildLinearCombinationsLocalized(iproc, nproc, lzdig%orbs, lin%orbs, lin%comms, at, Glr, input, lin%norbsPerType, &
         lzdig%orbs%inWhichLocreg, lchi, lphi, rxyz, lin%lzd%orbs%inWhichLocreg, lin, lzdig, ham)
    !!do istat=1,size(lphi)
@@ -2274,25 +2255,16 @@
       ! Allocate the local arrays.
       call allocateArrays()
 
-<<<<<<< HEAD
-      call determineLocalizationRegions(iproc, ip%nproc, lzdig%nlr, lzdig%orbs%norb, at, onWhichAtom, lin%locrad, rxyz,&
-           lin%lzd, lzdig%matmin%mlr)
+      call determineLocalizationRegions(iproc, ip%nproc, lzdig%nlr, lzdig%orbs%norb, at, onWhichAtom, lin%locrad, rxyz, lin%lzd,&
+            matmin%mlr)
       call extractMatrix(iproc, ip%nproc, lin%orbs%norb, ip%norb_par(iproc), lzdig%orbs, onWhichAtomPhi, ip%onWhichMPI, at%nat,&
-           ham, lzdig%matmin, hamextract)
-      call determineOverlapRegionMatrix(iproc, ip%nproc, lin%lzd, lzdig%matmin%mlr, lin%lzd%orbs, lzdig%orbs, onWhichAtom,&
+           ham, matmin, hamextract)
+      call determineOverlapRegionMatrix(iproc, ip%nproc, lin%lzd, matmin%mlr, lin%lzd%orbs, lzdig%orbs, onWhichAtom,&
            onWhichAtomPhi, comom)
       tag=1
       call initCommsMatrixOrtho(iproc, ip%nproc, lin%lzd%orbs%norb, ip%norb_par, ip%isorb_par, onWhichAtomPhi, ip%onWhichMPI,&
            tag, comom)
-      allocate(lcoeff(lzdig%matmin%norbmax,ip%norb_par(iproc)), stat=istat)
-=======
-      call determineLocalizationRegions(iproc, ip%nproc, lzdig%nlr, lzdig%orbs%norb, at, onWhichAtom, lin%locrad, rxyz, lin%lzd, matmin%mlr)
-      call extractMatrix(iproc, ip%nproc, lin%orbs%norb, ip%norb_par(iproc), lzdig%orbs, onWhichAtomPhi, ip%onWhichMPI, at%nat, ham, matmin, hamextract)
-      call determineOverlapRegionMatrix(iproc, ip%nproc, lin%lzd, matmin%mlr, lin%lzd%orbs, lzdig%orbs, onWhichAtom, onWhichAtomPhi, comom)
-      tag=1
-      call initCommsMatrixOrtho(iproc, ip%nproc, lin%lzd%orbs%norb, ip%norb_par, ip%isorb_par, onWhichAtomPhi, ip%onWhichMPI, tag, comom)
       allocate(lcoeff(matmin%norbmax,ip%norb_par(iproc)), stat=istat)
->>>>>>> 7572f4db
       call memocc(istat, lcoeff, 'lcoeff', subname)
       allocate(lgrad(matmin%norbmax,ip%norb_par(iproc)), stat=istat)
       call memocc(istat, lgrad, 'lgrad', subname)
@@ -2365,27 +2337,16 @@
     
     
           ! Othonormalize the coefficients.
-<<<<<<< HEAD
-          call orthonormalizeVectors(iproc, ip%nproc, lin%lzd%orbs, onWhichAtom, ip%onWhichMPI, ip%isorb_par,&
-               lzdig%matmin%norbmax,ip%norb_par(iproc),ip%isorb_par(iproc),lin%lzd%nlr,newComm,lzdig%matmin%mlr,lcoeff,comom)
-=======
           call orthonormalizeVectors(iproc, ip%nproc, lin%lzd%orbs, onWhichAtom, ip%onWhichMPI, ip%isorb_par, &
                matmin%norbmax, ip%norb_par(iproc), ip%isorb_par(iproc), lin%lzd%nlr, newComm, &
                matmin%mlr, lcoeff, comom)
->>>>>>> 7572f4db
     
           ! Calculate the gradient grad.
           do iorb=1,ip%norb_par(iproc)
               ilr=onWhichAtom(ip%isorb+iorb)
-<<<<<<< HEAD
-              iilr=lzdig%matmin%inWhichLocregOnMPI(iorb)
-              call dgemv('n', lzdig%matmin%mlr(ilr)%norbinlr, lzdig%matmin%mlr(ilr)%norbinlr, 1.d0, hamextract(1,1,iilr),&
-              lzdig%matmin%norbmax, lcoeff(1,iorb), 1, 0.d0, lgrad(1,iorb), 1)
-=======
               iilr=matmin%inWhichLocregOnMPI(iorb)
               call dgemv('n', matmin%mlr(ilr)%norbinlr, matmin%mlr(ilr)%norbinlr, 1.d0, hamextract(1,1,iilr), matmin%norbmax, &
                    lcoeff(1,iorb), 1, 0.d0, lgrad(1,iorb), 1)
->>>>>>> 7572f4db
           end do
       
           !!do jorb=1,matmin%norbmax
