!> @file 
!!   Input guess for the linear version
!! @author
!!   Copyright (C) 2011-2012 BigDFT group 
!!   This file is distributed under the terms of the
!!   GNU General Public License, see ~/COPYING file
!!   or http://www.gnu.org/copyleft/gpl.txt .
!!   For the list of contributors, see ~/AUTHORS 


!> Input guess wavefunction diagonalization
!! Input wavefunctions are found by a diagonalization in a minimal basis set
!! Each processors write its initial wavefunctions into the wavefunction file
!! The files are then read by readwave
subroutine inputguessConfinement(iproc, nproc, at, input, hx, hy, hz, &
     rxyz, nlpspd, proj, GPU, orbs, tmb, tmblarge, denspot, rhopotold, energs)
  use module_base
  use module_interfaces, exceptThisOne => inputguessConfinement
  use module_types
  use Poisson_Solver
  implicit none
  !Arguments
  integer, intent(in) :: iproc,nproc
  real(gp), intent(in) :: hx, hy, hz
  type(atoms_data), intent(inout) :: at
  type(nonlocal_psp_descriptors), intent(in) :: nlpspd
  type(GPU_pointers), intent(inout) :: GPU
  type(input_variables),intent(in) :: input
  real(gp), dimension(3,at%nat), intent(in) :: rxyz
  real(wp), dimension(nlpspd%nprojel), intent(inout) :: proj
  type(orbitals_data),intent(inout) :: orbs
  type(DFT_wavefunction),intent(inout) :: tmb
  type(DFT_wavefunction),intent(inout) :: tmblarge
  type(DFT_local_fields), intent(inout) :: denspot
  real(dp), dimension(max(tmb%lzd%glr%d%n1i*tmb%lzd%glr%d%n2i*denspot%dpbox%n3p,1)*input%nspin),intent(inout) :: rhopotold
  type(energy_terms),intent(inout) :: energs

  ! Local variables
  type(gaussian_basis) :: G !basis for davidson IG
  character(len=*), parameter :: subname='inputguessConfinement'
  integer :: istat,iall,iat,nspin_ig,iorb,nvirt,norbat,iseg,jjorb
  real(gp) :: hxh,hyh,hzh,eks,fnrm,V3prb,x0
  integer, dimension(:,:), allocatable :: norbsc_arr
  real(gp), dimension(:), allocatable :: locrad, density_kernel_compr
  real(wp), dimension(:,:,:), pointer :: psigau
  integer, dimension(:),allocatable :: norbsPerAt, mapping, inversemapping
  logical,dimension(:),allocatable :: covered
  integer, parameter :: nmax=6,lmax=3
  integer :: ist,jorb,iadd,ii,jj,ityp
  integer :: jlr,iiorb
  integer :: infoCoeff
  type(orbitals_data) :: orbs_gauss
  type(GPU_pointers) :: GPUe
  character(len=2) :: symbol
  real(kind=8) :: rcov,rprb,ehomo,amu,pnrm
  real(kind=8) :: neleconf(nmax,0:lmax)                                        
  integer :: nsccode,mxpl,mxchg
  real(8),dimension(:),allocatable :: ham_compr, ovrlp_compr
  type(mixrhopotDIISParameters) :: mixdiis

  call nullify_orbitals_data(orbs_gauss)

  ! Allocate some arrays we need for the input guess.
  allocate(norbsc_arr(at%natsc+1,input%nspin+ndebug),stat=istat)
  call memocc(istat,norbsc_arr,'norbsc_arr',subname)
  allocate(locrad(at%nat+ndebug),stat=istat)
  call memocc(istat,locrad,'locrad',subname)
  allocate(norbsPerAt(at%nat), stat=istat)
  call memocc(istat, norbsPerAt, 'norbsPerAt', subname)
  allocate(mapping(tmb%orbs%norb), stat=istat)
  call memocc(istat, mapping, 'mapping', subname)
  allocate(covered(tmb%orbs%norb), stat=istat)
  call memocc(istat, covered, 'covered', subname)
  allocate(inversemapping(tmb%orbs%norb), stat=istat)
  call memocc(istat, inversemapping, 'inversemapping', subname)


  GPUe = GPU

  ! Spin for inputguess orbitals
  if (input%nspin == 4) then
     nspin_ig=1
  else
     nspin_ig=input%nspin
  end if

  ! Determine how many atomic orbitals we have. Maybe we have to increase this number to more than
  ! its 'natural' value.
  norbat=0
  ist=0
  do iat=1,at%nat
      ii=input%lin%norbsPerType(at%iatype(iat))
      iadd=0
      do 
          ! Count the number of atomic orbitals and increase the number if necessary until we have more
          ! (or equal) atomic orbitals than basis functions per atom.
          jj=1*nint(at%aocc(1,iat))+3*nint(at%aocc(3,iat))+&
               5*nint(at%aocc(7,iat))+7*nint(at%aocc(13,iat))
          if(jj>=ii) then
              ! we have enough atomic orbitals
              exit
          else
              ! add additional orbitals
              iadd=iadd+1
              select case(iadd)
                  case(1) 
                      at%aocc(1,iat)=1.d0
                  case(2) 
                      at%aocc(3,iat)=1.d0
                  case(3) 
                      at%aocc(7,iat)=1.d0
                  case(4) 
                      at%aocc(13,iat)=1.d0
                  case default 
                      write(*,'(1x,a)') 'ERROR: more than 16 basis functions per atom are not possible!'
                      stop
              end select
          end if
      end do
      norbsPerAt(iat)=jj
      norbat=norbat+norbsPerAt(iat)
  end do

  ! This array gives a mapping from the 'natural' orbital distribution (i.e. simply counting up the atoms) to
  ! our optimized orbital distribution (determined by in orbs%inwhichlocreg).
  iiorb=0
  covered=.false.
  do iat=1,at%nat
      do iorb=1,norbsPerAt(iat)
          iiorb=iiorb+1
          ! Search the corresponding entry in inwhichlocreg
          do jorb=1,tmb%orbs%norb
              if(covered(jorb)) cycle
              jlr=tmb%orbs%inwhichlocreg(jorb)
              if( tmb%lzd%llr(jlr)%locregCenter(1)==rxyz(1,iat) .and. &
                  tmb%lzd%llr(jlr)%locregCenter(2)==rxyz(2,iat) .and. &
                  tmb%lzd%llr(jlr)%locregCenter(3)==rxyz(3,iat) ) then
                  covered(jorb)=.true.
                  mapping(iiorb)=jorb
                  exit
              end if
          end do
      end do
  end do

  ! Inverse mapping
  do iorb=1,tmb%orbs%norb
      do jorb=1,tmb%orbs%norb
          if(mapping(jorb)==iorb) then
              inversemapping(iorb)=jorb
              exit
          end if
      end do
  end do

  nvirt=0

  do ityp=1,at%ntypes
     call eleconf(at%nzatom(ityp),at%nelpsp(ityp),symbol,rcov,rprb,ehomo,neleconf,nsccode,mxpl,mxchg,amu)
     if(4.d0*rprb>input%lin%locrad_type(ityp)) then
         if(iproc==0) write(*,'(3a,es10.2)') 'WARNING: locrad for atom type ',trim(symbol), &
                      ' is too small; minimal value is ',4.d0*rprb
     end if
     if(input%lin%potentialPrefac_lowaccuracy(ityp)>0.d0) then
         x0=(70.d0/input%lin%potentialPrefac_lowaccuracy(ityp))**.25d0
         if(iproc==0) write(*,'(a,a,2es11.2,es12.3)') 'type, 4.d0*rprb, x0, input%lin%locrad_type(ityp)', &
                      trim(symbol),4.d0*rprb, x0, input%lin%locrad_type(ityp)
         V3prb=input%lin%potentialPrefac_lowaccuracy(ityp)*(4.d0*rprb)**4
         if(iproc==0) write(*,'(a,es14.4)') 'V3prb',V3prb
     end if
  end do

  call inputguess_gaussian_orbitals_forLinear(iproc,nproc,tmb%orbs%norb,at,rxyz,nvirt,nspin_ig,&
       at%nat, norbsPerAt, mapping, &
       tmb%orbs,orbs_gauss,norbsc_arr,locrad,G,psigau,eks,input%lin%potentialPrefac_lowaccuracy)

  ! Take inwhichlocreg from tmb (otherwise there might be problems after the restart...
  !do iorb=1,tmb%orbs%norb
  !    orbs_gauss%inwhichlocreg(iorb)=tmb%orbs%onwhichatom(iorb)
  !end do


  ! Grid spacing on fine grid.
  hxh=.5_gp*hx
  hyh=.5_gp*hy
  hzh=.5_gp*hz

  ! Transform the atomic orbitals to the wavelet basis.
  orbs_gauss%inwhichlocreg=tmb%orbs%inwhichlocreg
  call wavefunction_dimension(tmb%lzd,orbs_gauss)
  call to_zero(max(tmb%orbs%npsidim_orbs,tmb%orbs%npsidim_comp), tmb%psi(1))
  call gaussians_to_wavelets_new(iproc,nproc,tmb%lzd,orbs_gauss,G,&
       psigau(1,1,min(tmb%orbs%isorb+1,tmb%orbs%norb)),tmb%psi)

  iall=-product(shape(psigau))*kind(psigau)
  deallocate(psigau,stat=istat)
  call memocc(istat,iall,'psigau',subname)

  call deallocate_gwf(G,subname)

  ! Deallocate locrad, which is not used any longer.
  iall=-product(shape(locrad))*kind(locrad)
  deallocate(locrad,stat=istat)
  call memocc(istat,iall,'locrad',subname)

  ! Create the potential. First calculate the charge density.
  do iorb=1,tmb%orbs%norb
      tmb%orbs%occup(iorb)=orbs_gauss%occup(iorb)
  end do

  !!call sumrho(denspot%dpbox,tmb%orbs,tmb%lzd,GPUe,at%sym,denspot%rhod,&
  !!     tmb%psi,denspot%rho_psi,inversemapping)
  !!call communicate_density(denspot%dpbox,input%nspin,&!hxh,hyh,hzh,tmbgauss%lzd,&
  !!     denspot%rhod,denspot%rho_psi,denspot%rhov,.false.)

  !Put the Density kernel to identity for now
  !!call to_zero(tmb%orbs%norb**2, tmb%wfnmd%density_kernel(1,1))
  !!do ii = 1, tmb%orbs%norb
  !!   tmb%wfnmd%density_kernel(ii,ii) = 1.d0*tmb%orbs%occup(inversemapping(ii))
  !!end do 

  allocate(density_kernel_compr(tmblarge%mad%nvctr), stat=istat)
  call memocc(istat, density_kernel_compr, 'density_kernel_compr', subname)

  ii=0
  do iseg=1,tmblarge%mad%nseg
      do jorb=tmblarge%mad%keyg(1,iseg),tmblarge%mad%keyg(2,iseg)
          ii=ii+1
          iiorb = (jorb-1)/tmb%orbs_shamop%norb + 1
          jjorb = jorb - (iiorb-1)*tmb%orbs_shamop%norb
          if(iiorb==jjorb) then
              density_kernel_compr(ii)=1.d0*tmb%orbs%occup(inversemapping(iiorb))
          else
              density_kernel_compr(ii)=0.0d0
          end if
      end do
  end do


  !Calculate the density in the new scheme
  call communicate_basis_for_density_collective(iproc, nproc, tmb%lzd, tmb%orbs, tmb%psi, tmb%collcom_sr)
  call sumrho_for_TMBs(iproc, nproc, tmb%Lzd%hgrids(1), tmb%Lzd%hgrids(2), tmb%Lzd%hgrids(3), &
       tmb%orbs, tmblarge%mad, tmb%collcom_sr, density_kernel_compr, &
       tmb%Lzd%Glr%d%n1i*tmb%Lzd%Glr%d%n2i*denspot%dpbox%n3d, denspot%rhov)

  !!do istat=1,size(denspot%rhov)
  !!    write(300+iproc,*) istat, denspot%rhov(istat)
  !!end do 
  !!call mpi_finalize(istat)
  !!stop

  iall=-product(shape(density_kernel_compr))*kind(density_kernel_compr)
  deallocate(density_kernel_compr, stat=istat)
  call memocc(istat, iall, 'density_kernel_compr', subname)

  call updatePotential(input%ixc,input%nspin,denspot,energs%eh,energs%exc,energs%evxc)

  if (input%exctxpar == 'OP2P') energs%eexctX = uninitialized(energs%eexctX)


!!  ! Give tmblarge%mad since this is the correct matrix description
!!  call orthonormalizeLocalized(iproc, nproc, -1, tmb%orbs, tmb%lzd, tmblarge%mad, tmb%collcom, &
!!       tmb%orthpar, tmb%psi, tmb%psit_c, tmb%psit_f, tmb%can_use_transposed)

  allocate(ham_compr(tmblarge%mad%nvctr), stat=istat)
  call memocc(istat, ham_compr, 'ham_compr', subname)
  allocate(ovrlp_compr(tmblarge%mad%nvctr), stat=istat)
  call memocc(istat, ovrlp_compr, 'ovrlp_compr', subname)

  if (input%lin%scf_mode==LINEAR_FOE) then
      call get_coeff(iproc,nproc,LINEAR_FOE,orbs,at,rxyz,denspot,GPU,infoCoeff,energs%ebs,nlpspd,proj,&
           input%SIC,tmb,fnrm,.true.,.false.,tmblarge, ham_compr, ovrlp_compr, .true.)
  else
      call get_coeff(iproc,nproc,LINEAR_MIXDENS_SIMPLE,orbs,at,rxyz,denspot,GPU,infoCoeff,energs%ebs,nlpspd,proj,&
           input%SIC,tmb,fnrm,.true.,.false.,tmblarge, ham_compr, ovrlp_compr, .true.)
  end if

<<<<<<< HEAD

!!  call communicate_basis_for_density_collective(iproc, nproc, tmb%lzd, tmb%orbs, tmb%psi, tmb%collcom_sr)
!!  call sumrho_for_TMBs(iproc, nproc, tmb%Lzd%hgrids(1), tmb%Lzd%hgrids(2), tmb%Lzd%hgrids(3), &
!!       tmb%orbs, tmblarge%mad, tmb%collcom_sr, tmb%wfnmd%density_kernel_compr, &
!!       tmb%Lzd%Glr%d%n1i*tmb%Lzd%Glr%d%n2i*denspot%dpbox%n3d, denspot%rhov)

  ! Mix the density.
  if (input%lin%mixing_after_inputguess) then
      if (input%lin%mixing_after_inputguess) then
          if (input%lin%scf_mode==LINEAR_MIXDENS_SIMPLE .or. input%lin%scf_mode==LINEAR_FOE) then
             call mix_main(iproc, nproc, 0, input, tmb%Lzd%Glr, input%lin%alpha_mix_lowaccuracy, &
                  denspot, mixdiis, rhopotold, pnrm)
          end if
      end if
  end if

!!  if(input%lin%scf_mode==LINEAR_MIXDENS_SIMPLE .or. input%lin%scf_mode==LINEAR_FOE &
!!       .or. input%lin%scf_mode==LINEAR_DIRECT_MINIMIZATION) then
!!      call dcopy(max(tmb%lzd%glr%d%n1i*tmb%lzd%glr%d%n2i*denspot%dpbox%n3p,1)*input%nspin, denspot%rhov(1), 1, rhopotold(1), 1)
!!  end if

!!  call updatePotential(input%ixc,input%nspin,denspot,energs%eh,energs%exc,energs%evxc)

  ! Mix the potential.
  if (input%lin%mixing_after_inputguess) then
      if (input%lin%mixing_after_inputguess) then
          if (input%lin%scf_mode==LINEAR_MIXDENS_SIMPLE .or. input%lin%scf_mode==LINEAR_FOE) then
             call mix_main(iproc, nproc, 0, input, tmb%Lzd%Glr, input%lin%alpha_mix_lowaccuracy, &
                  denspot, mixdiis, rhopotold, pnrm)
          end if
      end if
  end if

!!  if(input%lin%scf_mode==LINEAR_MIXPOT_SIMPLE) then
!!      call dcopy(max(tmb%lzd%glr%d%n1i*tmb%lzd%glr%d%n2i*denspot%dpbox%n3p,1)*input%nspin, denspot%rhov(1), 1, rhopotold(1), 1)
!!  end if

=======
  !call communicate_basis_for_density_collective(iproc, nproc, tmb%lzd, tmb%orbs, tmb%psi, tmb%collcom_sr)
  call sumrho_for_TMBs(iproc, nproc, tmb%Lzd%hgrids(1), tmb%Lzd%hgrids(2), tmb%Lzd%hgrids(3), &
       tmb%orbs, tmblarge%mad, tmb%collcom_sr, tmb%wfnmd%density_kernel_compr, &
       tmb%Lzd%Glr%d%n1i*tmb%Lzd%Glr%d%n2i*denspot%dpbox%n3d, denspot%rhov)

  if(input%lin%scf_mode==LINEAR_MIXDENS_SIMPLE .or. input%lin%scf_mode==LINEAR_FOE &
       .or. input%lin%scf_mode==LINEAR_DIRECT_MINIMIZATION) then
      call dcopy(max(tmb%lzd%glr%d%n1i*tmb%lzd%glr%d%n2i*denspot%dpbox%n3p,1)*input%nspin, denspot%rhov(1), 1, rhopotold(1), 1)
  end if

  call updatePotential(input%ixc,input%nspin,denspot,energs%eh,energs%exc,energs%evxc)

  if(input%lin%scf_mode==LINEAR_MIXPOT_SIMPLE) then
      call dcopy(max(tmb%lzd%glr%d%n1i*tmb%lzd%glr%d%n2i*denspot%dpbox%n3p,1)*input%nspin, denspot%rhov(1), 1, rhopotold(1), 1)
  end if

>>>>>>> 70685a59

  iall=-product(shape(ham_compr))*kind(ham_compr)
  deallocate(ham_compr, stat=istat)
  call memocc(istat, iall, 'ham_compr', subname)
  iall=-product(shape(ovrlp_compr))*kind(ovrlp_compr)
  deallocate(ovrlp_compr, stat=istat)
  call memocc(istat, iall, 'ovrlp_compr', subname)


  ! Important: Don't use for the rest of the code
  tmb%can_use_transposed_shamop = .false.

  if(associated(tmb%psit_c_shamop)) then
      iall=-product(shape(tmb%psit_c_shamop))*kind(tmb%psit_c_shamop)
      deallocate(tmb%psit_c_shamop, stat=istat)
      call memocc(istat, iall, 'tmb%psit_c_shamop', subname)
  end if
  if(associated(tmb%psit_f_shamop)) then
      iall=-product(shape(tmb%psit_f_shamop))*kind(tmb%psit_f_shamop)
      deallocate(tmb%psit_f_shamop, stat=istat)
      call memocc(istat, iall, 'tmb%psit_f_shamop', subname)
  end if
  
  if(iproc==0) write(*,'(1x,a)') '------------------------------------------------------------- Input guess generated.'
  
  ! Deallocate all local arrays.

  ! Deallocate all types that are not needed any longer.
  call deallocate_orbitals_data(orbs_gauss, subname)

  ! Deallocate all remaining local arrays.
  iall=-product(shape(norbsc_arr))*kind(norbsc_arr)
  deallocate(norbsc_arr,stat=istat)
  call memocc(istat,iall,'norbsc_arr',subname)

  iall=-product(shape(norbsPerAt))*kind(norbsPerAt)
  deallocate(norbsPerAt, stat=istat)
  call memocc(istat, iall, 'norbsPerAt',subname)

  iall=-product(shape(mapping))*kind(mapping)
  deallocate(mapping, stat=istat)
  call memocc(istat, iall, 'mapping',subname)

  iall=-product(shape(covered))*kind(covered)
  deallocate(covered, stat=istat)
  call memocc(istat, iall, 'covered',subname)

  iall=-product(shape(inversemapping))*kind(inversemapping)
  deallocate(inversemapping, stat=istat)
  call memocc(istat, iall, 'inversemapping',subname)

END SUBROUTINE inputguessConfinement<|MERGE_RESOLUTION|>--- conflicted
+++ resolved
@@ -275,7 +275,23 @@
            input%SIC,tmb,fnrm,.true.,.false.,tmblarge, ham_compr, ovrlp_compr, .true.)
   end if
 
-<<<<<<< HEAD
+  !call communicate_basis_for_density_collective(iproc, nproc, tmb%lzd, tmb%orbs, tmb%psi, tmb%collcom_sr)
+  call sumrho_for_TMBs(iproc, nproc, tmb%Lzd%hgrids(1), tmb%Lzd%hgrids(2), tmb%Lzd%hgrids(3), &
+       tmb%orbs, tmblarge%mad, tmb%collcom_sr, tmb%wfnmd%density_kernel_compr, &
+       tmb%Lzd%Glr%d%n1i*tmb%Lzd%Glr%d%n2i*denspot%dpbox%n3d, denspot%rhov)
+
+  if(input%lin%scf_mode==LINEAR_MIXDENS_SIMPLE .or. input%lin%scf_mode==LINEAR_FOE &
+       .or. input%lin%scf_mode==LINEAR_DIRECT_MINIMIZATION) then
+      call dcopy(max(tmb%lzd%glr%d%n1i*tmb%lzd%glr%d%n2i*denspot%dpbox%n3p,1)*input%nspin, denspot%rhov(1), 1, rhopotold(1), 1)
+  end if
+
+  call updatePotential(input%ixc,input%nspin,denspot,energs%eh,energs%exc,energs%evxc)
+
+  if(input%lin%scf_mode==LINEAR_MIXPOT_SIMPLE) then
+      call dcopy(max(tmb%lzd%glr%d%n1i*tmb%lzd%glr%d%n2i*denspot%dpbox%n3p,1)*input%nspin, denspot%rhov(1), 1, rhopotold(1), 1)
+  end if
+
+
 
 !!  call communicate_basis_for_density_collective(iproc, nproc, tmb%lzd, tmb%orbs, tmb%psi, tmb%collcom_sr)
 !!  call sumrho_for_TMBs(iproc, nproc, tmb%Lzd%hgrids(1), tmb%Lzd%hgrids(2), tmb%Lzd%hgrids(3), &
@@ -313,24 +329,6 @@
 !!      call dcopy(max(tmb%lzd%glr%d%n1i*tmb%lzd%glr%d%n2i*denspot%dpbox%n3p,1)*input%nspin, denspot%rhov(1), 1, rhopotold(1), 1)
 !!  end if
 
-=======
-  !call communicate_basis_for_density_collective(iproc, nproc, tmb%lzd, tmb%orbs, tmb%psi, tmb%collcom_sr)
-  call sumrho_for_TMBs(iproc, nproc, tmb%Lzd%hgrids(1), tmb%Lzd%hgrids(2), tmb%Lzd%hgrids(3), &
-       tmb%orbs, tmblarge%mad, tmb%collcom_sr, tmb%wfnmd%density_kernel_compr, &
-       tmb%Lzd%Glr%d%n1i*tmb%Lzd%Glr%d%n2i*denspot%dpbox%n3d, denspot%rhov)
-
-  if(input%lin%scf_mode==LINEAR_MIXDENS_SIMPLE .or. input%lin%scf_mode==LINEAR_FOE &
-       .or. input%lin%scf_mode==LINEAR_DIRECT_MINIMIZATION) then
-      call dcopy(max(tmb%lzd%glr%d%n1i*tmb%lzd%glr%d%n2i*denspot%dpbox%n3p,1)*input%nspin, denspot%rhov(1), 1, rhopotold(1), 1)
-  end if
-
-  call updatePotential(input%ixc,input%nspin,denspot,energs%eh,energs%exc,energs%evxc)
-
-  if(input%lin%scf_mode==LINEAR_MIXPOT_SIMPLE) then
-      call dcopy(max(tmb%lzd%glr%d%n1i*tmb%lzd%glr%d%n2i*denspot%dpbox%n3p,1)*input%nspin, denspot%rhov(1), 1, rhopotold(1), 1)
-  end if
-
->>>>>>> 70685a59
 
   iall=-product(shape(ham_compr))*kind(ham_compr)
   deallocate(ham_compr, stat=istat)
