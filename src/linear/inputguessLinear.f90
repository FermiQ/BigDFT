--- conflicted
+++ resolved
@@ -221,50 +221,6 @@
   if (input%exctxpar == 'OP2P') energs%eexctX = uninitialized(energs%eexctX)
 
 
-<<<<<<< HEAD
-  ! Calculate the coefficients
-  !!call allocateCommunicationsBuffersPotential(tmb%comgp, subname)
-  !!call post_p2p_communication(iproc, nproc, denspot%dpbox%ndimpot, denspot%rhov, &
-  !!     tmb%comgp%nrecvbuf, tmb%comgp%recvbuf, tmb%comgp)
-  !!allocate(density_kernel(tmb%orbs%norb,tmb%orbs%norb), stat=istat)
-  !!call memocc(istat, density_kernel, 'density_kernel', subname)
-
-
-  !!allocate(locregCenter(3,tmb%lzd%nlr), stat=istat)
-  !!call memocc(istat, locregCenter, 'locregCenter', subname)
-      !!allocate(locrad_tmp(tmb%lzd%nlr), stat=istat)
-      !!call memocc(istat, locrad_tmp, 'locrad_tmp', subname)
-      !!do iorb=1,tmb%orbs%norb
-      !!    ilr=tmb%orbs%inwhichlocreg(iorb)
-      !!    locregCenter(:,ilr)=tmb%lzd%llr(ilr)%locregCenter
-      !!end do
-      !!do ilr=1,tmb%lzd%nlr
-      !!    locrad_tmp(ilr)=tmb%lzd%llr(ilr)%locrad+8.d0*tmb%lzd%hgrids(1)
-      !!end do
-
-      !!call update_locreg(iproc, nproc, tmb%lzd%nlr, locrad_tmp, tmb%orbs%inwhichlocreg, locregCenter, tmb%lzd%glr, &
-      !!     tmb%wfnmd%bpo, .false., denspot%dpbox%nscatterarr, tmb%lzd%hgrids(1), tmb%lzd%hgrids(2), tmb%lzd%hgrids(3), &
-      !!     tmb%orbs, tmblarge%lzd, tmblarge%orbs, tmblarge%op, tmblarge%comon, &
-      !!     tmblarge%comgp, tmblarge%comsr, tmblarge%mad, tmblarge%collcom)
-
-      !!call allocate_auxiliary_basis_function(max(tmblarge%orbs%npsidim_comp,tmblarge%orbs%npsidim_orbs), subname, &
-      !!     tmblarge%psi, tmblarge%hpsi, lhphilargeold, lphilargeold)
-      !!call copy_basis_performance_options(tmb%wfnmd%bpo, tmblarge%wfnmd%bpo, subname)
-      !!call copy_orthon_data(tmb%orthpar, tmblarge%orthpar, subname)
-      !!tmblarge%wfnmd%nphi=tmblarge%orbs%npsidim_orbs
-      !!tmblarge%can_use_transposed=.false.
-      !!nullify(tmblarge%psit_c)
-      !!nullify(tmblarge%psit_f)
-
-      !!iall=-product(shape(locrad_tmp))*kind(locrad_tmp)
-      !!deallocate(locrad_tmp, stat=istat)
-      !!call memocc(istat, iall, 'locrad_tmp', subname)
-
- !call create_large_tmbs(iproc, nproc, tmb, denspot, input, at, rxyz, .false., &
- !          tmblarge, lhphilargeold, lphilargeold) 
-
-=======
->>>>>>> 24412092
   call get_coeff(iproc,nproc,LINEAR_MIXDENS_SIMPLE,lzd,orbs,at,rxyz,denspot,GPU,infoCoeff,energs%ebs,nlpspd,proj,&
        input%SIC,tmb,fnrm,overlapmatrix,.true.,.false.,&
        tmblarge)
