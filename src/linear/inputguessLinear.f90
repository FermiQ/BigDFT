!> @file 
!!   Input guess for the linear version
!! @author
!!   Copyright (C) 2011-2013 BigDFT group 
!!   This file is distributed under the terms of the
!!   GNU General Public License, see ~/COPYING file
!!   or http://www.gnu.org/copyleft/gpl.txt .
!!   For the list of contributors, see ~/AUTHORS 


!> Input guess wavefunction diagonalization
!! Input wavefunctions are found by a diagonalization in a minimal basis set
!! Each processors write its initial wavefunctions into the wavefunction file
!! The files are then read by readwave
subroutine inputguessConfinement(iproc, nproc, at, input, hx, hy, hz, &
     rxyz, nlpsp, GPU, orbs, kswfn, tmb, denspot, rhopotold, energs, &
     locregcenters)
  use module_base
  use module_interfaces, exceptThisOne => inputguessConfinement
  use module_types
  use gaussians, only: gaussian_basis, deallocate_gwf
  use Poisson_Solver, except_dp => dp, except_gp => gp, except_wp => wp
  use yaml_output
  use sparsematrix_base, only: sparse_matrix, sparse_matrix_null, deallocate_sparse_matrix
  use sparsematrix_init, only: matrixindex_in_compressed
  implicit none
  !Arguments
  integer, intent(in) :: iproc,nproc
  real(gp), intent(in) :: hx, hy, hz
  type(atoms_data), intent(inout) :: at
  type(DFT_PSP_projectors), intent(inout) :: nlpsp
  type(GPU_pointers), intent(inout) :: GPU
  type(input_variables),intent(in) :: input
  real(gp), dimension(3,at%astruct%nat), intent(in) :: rxyz
  type(orbitals_data),intent(inout) :: orbs
  type(DFT_wavefunction),intent(inout) :: kswfn, tmb
  type(DFT_local_fields), intent(inout) :: denspot
  real(dp), dimension(max(tmb%lzd%glr%d%n1i*tmb%lzd%glr%d%n2i*denspot%dpbox%n3d,1)*input%nspin),intent(inout) :: rhopotold
  type(energy_terms),intent(inout) :: energs
  real(kind=8),dimension(3,at%astruct%nat),intent(in),optional :: locregcenters

  ! Local variables
  type(gaussian_basis) :: G !basis for davidson IG
  character(len=*), parameter :: subname='inputguessConfinement'
  integer :: istat,iall,iat,nspin_ig,iorb,nvirt,norbat,methTransformOverlap
  real(gp) :: hxh,hyh,hzh,eks,fnrm,V3prb,x0,tt
  integer, dimension(:,:), allocatable :: norbsc_arr
  real(gp), dimension(:), allocatable :: locrad
  real(wp), dimension(:,:,:), pointer :: psigau
  integer, dimension(:), allocatable :: norbsPerAt, mapping, inversemapping, minorbs_type, maxorbs_type
  logical, dimension(:), allocatable :: covered, type_covered
  !real(kind=8), dimension(:,:), allocatable :: aocc
  integer, dimension(:,:), allocatable :: nl_copy 
  integer :: ist,jorb,iadd,ii,jj,ityp,itype,iortho
  integer :: jlr,iiorb
  integer :: infoCoeff, jproc
  type(orbitals_data) :: orbs_gauss
  type(GPU_pointers) :: GPUe
  character(len=2) :: symbol
  real(kind=8) :: rcov,rprb,pnrm
  !real(kind=8) :: ehomo,amu
  integer :: nsccode,mxpl,mxchg,inl
  type(mixrhopotDIISParameters) :: mixdiis
  logical :: finished, can_use_ham
<<<<<<< HEAD
  !type(confpot_data), dimension(:), allocatable :: confdatarrtmp
  integer :: info_basis_functions
=======
  type(confpot_data), dimension(:), allocatable :: confdatarrtmp
  integer :: info_basis_functions, order_taylor
>>>>>>> 39af58c1
  real(kind=8) :: ratio_deltas, trace, trace_old, fnrm_tmb
  logical :: ortho_on, reduce_conf, rho_negative
  type(localizedDIISParameters) :: ldiis
  real(wp), dimension(:,:,:), pointer :: mom_vec_fake

  call f_routine(id=subname)

  call nullify_orbitals_data(orbs_gauss)
  nullify(mom_vec_fake)

  ! Allocate some arrays we need for the input guess.
  norbsc_arr = f_malloc((/at%natsc+1,input%nspin/),id='norbsc_arr')
  locrad = f_malloc(at%astruct%nat,id='locrad')
  norbsPerAt = f_malloc(at%astruct%nat,id='norbsPerAt')
  mapping = f_malloc(tmb%orbs%norb,id='mapping')
  covered = f_malloc(tmb%orbs%norb,id='covered')
  inversemapping = f_malloc(tmb%orbs%norb,id='inversemapping')


  GPUe = GPU

  ! Spin for inputguess orbitals
  if (input%nspin == 4) then
     nspin_ig=1
  else
     nspin_ig=input%nspin
  end if

  ! Keep the natural occupations
  
  nl_copy=f_malloc((/0.to.3,1.to.at%astruct%nat/),id='nl_copy')
  do iat=1,at%astruct%nat
     nl_copy(:,iat)=at%aoig(iat)%nl
  end do

!!$  allocate(aocc(32,at%astruct%nat),stat=istat)
!!$  call memocc(istat,aocc,'aocc',subname)
!!$  call vcopy(32*at%astruct%nat, at%aocc(1,1), 1, aocc(1,1), 1)


  ! Determine how many atomic orbitals we have. Maybe we have to increase this number to more than
  ! its 'natural' value.
  norbat=0
  ist=0
  do iat=1,at%astruct%nat
      ii=input%lin%norbsPerType(at%astruct%iatype(iat))
      jj=at%aoig(iat)%nao
      if (jj < ii) then
         call f_err_throw('The number of basis functions asked per type'//&
              ' is exceeding the number of IG atomic orbitals'//&
              ', modify the electronic configuration of input atom '//&
              trim(at%astruct%atomnames(at%astruct%iatype(iat))),&
              err_name='BIGDFT_INPUT_VARIABLES_ERROR')
         call f_release_routine()
         return
      end if

!!$      iadd=0
!!$      do 
!!$          ! Count the number of atomic orbitals and increase the number if necessary until we have more
!!$          ! (or equal) atomic orbitals than basis functions per atom.
!!$         !jj=1*nint(at%aocc(1,iat))+3*nint(at%aocc(3,iat))+&
!!$         !      5*nint(at%aocc(7,iat))+7*nint(at%aocc(13,iat))
!!$         jj=sum(at%aoig(iat)%nl)
!!$
!!$          if(jj>=ii) then
!!$              ! we have enough atomic orbitals
!!$              exit
!!$          else
!!$             ! add additional orbitals
!!$             iadd=iadd+1
!!$             select case(iadd)
!!$             case(1) 
!!$                at%aocc(1,iat)=1.d0
!!$             case(2) 
!!$                at%aocc(3,iat)=1.d0
!!$             case(3) 
!!$                at%aocc(7,iat)=1.d0
!!$             case(4) 
!!$                at%aocc(13,iat)=1.d0
!!$             case default 
!!$                write(*,'(1x,a)') 'ERROR: more than 16 basis functions per atom are not possible!'
!!$                stop
!!$             end select
!!$          end if
!!$       end do

      norbsPerAt(iat)=jj
      norbat=norbat+norbsPerAt(iat)
  end do

  ! This array gives a mapping from the 'natural' orbital distribution (i.e. simply counting up the atoms) to
  ! our optimized orbital distribution (determined by in orbs%inwhichlocreg).
  iiorb=0
  covered=.false.
  if (present(locregcenters)) then
      do iat=1,at%astruct%nat
          do iorb=1,norbsPerAt(iat)
              iiorb=iiorb+1
              ! Search the corresponding entry in inwhichlocreg
              do jorb=1,tmb%orbs%norb
                  if(covered(jorb)) cycle
                  jlr=tmb%orbs%inwhichlocreg(jorb)
                  if( tmb%lzd%llr(jlr)%locregCenter(1)==locregcenters(1,iat) .and. &
                      tmb%lzd%llr(jlr)%locregCenter(2)==locregcenters(2,iat) .and. &
                      tmb%lzd%llr(jlr)%locregCenter(3)==locregcenters(3,iat) ) then
                      covered(jorb)=.true.
                      mapping(iiorb)=jorb
                      exit
                  end if
              end do
          end do
      end do
  else
      do iat=1,at%astruct%nat
          do iorb=1,norbsPerAt(iat)
              iiorb=iiorb+1
              ! Search the corresponding entry in inwhichlocreg
              do jorb=1,tmb%orbs%norb
                  if(covered(jorb)) cycle
                  jlr=tmb%orbs%inwhichlocreg(jorb)
                  if( tmb%lzd%llr(jlr)%locregCenter(1)==rxyz(1,iat) .and. &
                      tmb%lzd%llr(jlr)%locregCenter(2)==rxyz(2,iat) .and. &
                      tmb%lzd%llr(jlr)%locregCenter(3)==rxyz(3,iat) ) then
                      covered(jorb)=.true.
                      mapping(iiorb)=jorb
                      exit
                  end if
              end do
          end do
      end do
  end if

  ! Inverse mapping
  do iorb=1,tmb%orbs%norb
      do jorb=1,tmb%orbs%norb
          if(mapping(jorb)==iorb) then
              inversemapping(iorb)=jorb
              exit
          end if
      end do
  end do

  nvirt=0

  !!do iorb=1,tmb%orbs%norb
  !!    ilr=tmb%orbs%inwhichlocreg(iorb)
  !!    write(500+10*iproc+0,*) tmb%lzd%llr(ilr)%locregcenter(1:3)
  !!    write(500+10*iproc+1,*) tmb%ham_descr%lzd%llr(ilr)%locregcenter(1:3)
  !!end do

! THIS OUTPUT SHOULD PROBABLY BE KEPT, BUT IS COMMENTED FOR THE MOMENT AS IT DOES NOT
! SEEM TO BE RELEVANT ANY MORE
  !!do ityp=1,at%astruct%ntypes
  !!   call eleconf(at%nzatom(ityp),at%nelpsp(ityp),symbol,rcov,rprb,ehomo,neleconf,nsccode,mxpl,mxchg,amu)
  !!   if(4.d0*rprb>input%lin%locrad_type(ityp)) then
  !!       if(iproc==0) write(*,'(3a,es10.2)') 'WARNING: locrad for atom type ',trim(symbol), &
  !!                    ' is too small; minimal value is ',4.d0*rprb
  !!   end if
  !!   if(input%lin%potentialPrefac_ao(ityp)>0.d0) then
  !!       x0=(70.d0/input%lin%potentialPrefac_ao(ityp))**.25d0
  !!       if(iproc==0) write(*,'(a,a,2es11.2,es12.3)') 'type, 4.d0*rprb, x0, input%lin%locrad_type(ityp)', &
  !!                    trim(symbol),4.d0*rprb, x0, input%lin%locrad_type(ityp)
  !!       V3prb=input%lin%potentialPrefac_ao(ityp)*(4.d0*rprb)**4
  !!       if(iproc==0) write(*,'(a,es14.4)') 'V3prb',V3prb
  !!   end if
  !!end do

! THIS IS SOMETHING EXPERIMENTAL TO ESTIMATE THE CONVERGENCE THRESHOLD. NOT
! WORKING WELL, BUT STILL TO BE KEPT AS A TEMPLATE
!!  ! #######################################################################
!!  ! Estimate convergence criterion: kinetic energy for Gaussians and for
!!  ! wavelets (i.e. with cutoff)
!!  call inputguess_gaussian_orbitals(iproc,nproc,at,rxyz,nvirt,nspin_ig,&
!!       tmb%orbs,orbs_gauss,norbsc_arr,locrad,G,psigau,eks,mapping)!,1.d-7*input%lin%potentialPrefac_ao)
!!  if (iproc==0) write(*,*) 'eks',eks
!!
!!  ! Create the potential. First calculate the charge density.
!!  do iorb=1,tmb%orbs%norb
!!      !if (iproc==0) write(*,*) 'WARNING: use mapping for occupation numbers!'
!!      !tmb%orbs%occup(iorb)=orbs_gauss%occup(iorb)
!!      tmb%orbs%occup(iorb)=orbs_gauss%occup(inversemapping(iorb))
!!  end do
!!
!!  ! Transform the atomic orbitals to the wavelet basis.
!!
!!  !!if (.false.) then
!!      ! linear version
!!
!!      if (orbs_gauss%norb/=tmb%orbs%norb) stop 'orbs%gauss%norb does not match tmbs%orbs%norb'
!!      orbs_gauss%inwhichlocreg=tmb%orbs%inwhichlocreg
!!      call wavefunction_dimension(tmb%lzd,orbs_gauss)
!!      call to_zero(max(tmb%npsidim_orbs,tmb%npsidim_comp), tmb%psi(1))
!!      call gaussians_to_wavelets_new(iproc,nproc,tmb%lzd,orbs_gauss,G,&
!!           psigau(1,1,min(tmb%orbs%isorb+1,tmb%orbs%norb)),tmb%psi)
!!
!!      ! Calculate kinetic energy
!!      allocate(confdatarrtmp(tmb%orbs%norbp))
!!      call default_confinement_data(confdatarrtmp,tmb%orbs%norbp)
!!
!!      call small_to_large_locreg(iproc, tmb%npsidim_orbs, &
!!           tmb%ham_descr%npsidim_orbs, tmb%lzd, tmb%ham_descr%lzd, &
!!           tmb%orbs, tmb%psi, tmb%ham_descr%psi)
!!      if (tmb%ham_descr%npsidim_orbs > 0) call to_zero(tmb%ham_descr%npsidim_orbs,tmb%hpsi(1))
!!
!!      call LocalHamiltonianApplication(iproc,nproc,at,tmb%ham_descr%npsidim_orbs,tmb%orbs,&
!!           tmb%ham_descr%lzd,confdatarrtmp,denspot%dpbox%ngatherarr,denspot%pot_work,tmb%ham_descr%psi,tmb%hpsi,&
!!           energs,input%SIC,GPU,3,pkernel=denspot%pkernelseq,dpbox=denspot%dpbox,potential=denspot%rhov,comgp=tmb%ham_descr%comgp)
!!      call SynchronizeHamiltonianApplication(nproc,tmb%ham_descr%npsidim_orbs,tmb%orbs,tmb%ham_descr%lzd,GPU,tmb%hpsi,&
!!           energs%ekin,energs%epot,energs%eproj,energs%evsic,energs%eexctX)
!!
!!  !!else
!!  !!    ! cubic version
!!
!!  !!    if (orbs_gauss%norb/=tmb%orbs%norb) stop 'orbs%gauss%norb does not match tmbs%orbs%norb'
!!  !!    orbs_gauss%inwhichlocreg=tmb%orbs%inwhichlocreg
!!  !!    call wavefunction_dimension(tmb%lzd,orbs_gauss)
!!  !!    call to_zero(max(tmb%npsidim_orbs,tmb%npsidim_comp), tmb%psi(1))
!!  !!    call gaussians_to_wavelets_new(iproc,nproc,tmb%lzd,orbs_gauss,G,&
!!  !!         psigau(1,1,min(tmb%orbs%isorb+1,tmb%orbs%norb)),tmb%psi)
!!
!!  !!    ! Calculate kinetic energy
!!  !!    allocate(confdatarrtmp(tmb%orbs%norbp))
!!  !!    call default_confinement_data(confdatarrtmp,tmb%orbs%norbp)
!!
!!  !!    call small_to_large_locreg(iproc, tmb%npsidim_orbs, &
!!  !!         tmb%ham_descr%npsidim_orbs, tmb%lzd, tmb%ham_descr%lzd, &
!!  !!         tmb%orbs, tmb%psi, tmb%ham_descr%psi)
!!  !!    if (tmb%ham_descr%npsidim_orbs > 0) call to_zero(tmb%ham_descr%npsidim_orbs,tmb%hpsi(1))
!!
!!  !!    call LocalHamiltonianApplication(iproc,nproc,at,tmb%ham_descr%npsidim_orbs,tmb%orbs,&
!!  !!         tmb%ham_descr%lzd,confdatarrtmp,denspot%dpbox%ngatherarr,denspot%pot_work,tmb%ham_descr%psi,tmb%hpsi,&
!!  !!         energs,input%SIC,GPU,3,pkernel=denspot%pkernelseq,dpbox=denspot%dpbox,potential=denspot%rhov,comgp=tmb%ham_descr%comgp)
!!  !!    call SynchronizeHamiltonianApplication(nproc,tmb%ham_descr%npsidim_orbs,tmb%orbs,tmb%ham_descr%lzd,GPU,tmb%hpsi,&
!!  !!         energs%ekin,energs%epot,energs%eproj,energs%evsic,energs%eexctX)
!!
!!  !!end if
!!
!!  if (iproc==0) write(*,*) 'eks, energs%ekin', eks, energs%ekin
!!  if (iproc==0) write(*,*) 'conv crit:', abs(eks-energs%ekin)/dble(tmb%orbs%norb)
!!  deallocate(confdatarrtmp)
!!  iall=-product(shape(psigau))*kind(psigau)
!!  deallocate(psigau,stat=istat)
!!  call memocc(istat,iall,'psigau',subname)
!!
!!  iall=-product(shape(orbs_gauss%onwhichatom))*kind(orbs_gauss%onwhichatom)
!!  deallocate(orbs_gauss%onwhichatom,stat=istat)
!!  call memocc(istat,iall,'orbs_gauss%onwhichatom',subname)
!!
!!  iall=-product(shape(orbs_gauss%norb_par))*kind(orbs_gauss%norb_par)
!!  deallocate(orbs_gauss%norb_par,stat=istat)
!!  call memocc(istat,iall,'orbs_gauss%norb_par',subname)
!!
!!  iall=-product(shape(orbs_gauss%kpts))*kind(orbs_gauss%kpts)
!!  deallocate(orbs_gauss%kpts,stat=istat)
!!  call memocc(istat,iall,'psigau',subname)
!!
!!  iall=-product(shape(orbs_gauss%spinsgn))*kind(orbs_gauss%spinsgn)
!!  deallocate(orbs_gauss%spinsgn,stat=istat)
!!  call memocc(istat,iall,'orbs_gauss%spinsgn',subname)
!!
!!  iall=-product(shape(orbs_gauss%ikptproc))*kind(orbs_gauss%ikptproc)
!!  deallocate(orbs_gauss%ikptproc,stat=istat)
!!  call memocc(istat,iall,'orbs_gauss%ikptproc',subname)
!!
!!  iall=-product(shape(orbs_gauss%kwgts))*kind(orbs_gauss%kwgts)
!!  deallocate(orbs_gauss%kwgts,stat=istat)
!!  call memocc(istat,iall,'orbs_gauss%kwgts',subname)
!!
!!  iall=-product(shape(orbs_gauss%occup))*kind(orbs_gauss%occup)
!!  deallocate(orbs_gauss%occup,stat=istat)
!!  call memocc(istat,iall,'orbs_gauss%occup',subname)
!!
!!  iall=-product(shape(orbs_gauss%inwhichlocreg))*kind(orbs_gauss%inwhichlocreg)
!!  deallocate(orbs_gauss%inwhichlocreg,stat=istat)
!!  call memocc(istat,iall,'orbs_gauss%inwhichlocreg',subname)
!!
!!  iall=-product(shape(orbs_gauss%iokpt))*kind(orbs_gauss%iokpt)
!!  deallocate(orbs_gauss%iokpt,stat=istat)
!!  call memocc(istat,iall,'orbs_gauss%iokpt',subname)
!!
!!  iall=-product(shape(orbs_gauss%ispot))*kind(orbs_gauss%ispot)
!!  deallocate(orbs_gauss%ispot,stat=istat)
!!  call memocc(istat,iall,'orbs_gauss%ispot',subname)
!!
!!  iall=-product(shape(orbs_gauss%isorb_par))*kind(orbs_gauss%isorb_par)
!!  deallocate(orbs_gauss%isorb_par,stat=istat)
!!  call memocc(istat,iall,'orbs_gauss%isorb_par',subname)
!!
!!  iall=-product(shape(G%ndoc))*kind(G%ndoc)
!!  deallocate(G%ndoc,stat=istat)
!!  call memocc(istat,iall,'G%ndoc',subname)
!!
!!  iall=-product(shape(G%nshell))*kind(G%nshell)
!!  deallocate(G%nshell,stat=istat)
!!  call memocc(istat,iall,'G%xp',subname)
!!
!!  iall=-product(shape(G%xp))*kind(G%xp)
!!  deallocate(G%xp,stat=istat)
!!  call memocc(istat,iall,'G%xp',subname)
!!
!!  iall=-product(shape(G%psiat))*kind(G%psiat)
!!  deallocate(G%psiat,stat=istat)
!!  call memocc(istat,iall,'G%psiat',subname)
!!
!!  iall=-product(shape(G%nam))*kind(G%nam)
!!  deallocate(G%nam,stat=istat)
!!  call memocc(istat,iall,'G%nam',subname)
!!
!!
!!
!!  !!call f_free(tmb%orbs%onwhichatom)
!!  !!call f_free(tmb%orbs%norb_par)
!!  !!call f_free(tmb%orbs%kpts)
!!  !!call f_free(tmb%orbs%spinsgn)
!!  !!call f_free(tmb%orbs%ikptproc)
!!  !!call f_free(tmb%orbs%kwgts)
!!  !!call f_free(tmb%orbs%occup)
!!  !!call f_free(tmb%orbs%inwhichlocreg)
!!  !!call f_free(tmb%orbs%iokpt)
!!  !!call f_free(tmb%orbs%ispot)
!!  !!call f_free(tmb%orbs%isorb_par)
!!  !!call f_free(G%ndoc)
!!  !!call f_free(G%nshell)
!!  !!call f_free(G%xp)
!!  !!call f_free(G%psiat)
!!
!!
!!
!!
!!  ! #######################################################################

  call inputguess_gaussian_orbitals(iproc,nproc,at,rxyz,nvirt,nspin_ig,&
       tmb%orbs,orbs_gauss,norbsc_arr,locrad,G,psigau,eks,2,mapping,input%lin%potentialPrefac_ao)

  !!call inputguess_gaussian_orbitals_forLinear(iproc,nproc,tmb%orbs%norb,at,rxyz,nvirt,nspin_ig,&
  !!     tmb%lzd%nlr,norbsPerAt,mapping, &
  !!     tmb%orbs,orbs_gauss,norbsc_arr,locrad,G,psigau,eks,input%lin%potentialPrefac_ao)

  ! Take inwhichlocreg from tmb (otherwise there might be problems after the restart...
  !do iorb=1,tmb%orbs%norb
  !    orbs_gauss%inwhichlocreg(iorb)=tmb%orbs%onwhichatom(iorb)
  !end do


  ! Grid spacing on fine grid.
  hxh=.5_gp*hx
  hyh=.5_gp*hy
  hzh=.5_gp*hz

  ! Transform the atomic orbitals to the wavelet basis.
  if (orbs_gauss%norb/=tmb%orbs%norb) then
     print*,'orbs_gauss%norb does not match tmbs%orbs%norb',orbs_gauss%norb,tmb%orbs%norb
     stop 
  end if
  orbs_gauss%inwhichlocreg=tmb%orbs%inwhichlocreg
  call wavefunction_dimension(tmb%lzd,orbs_gauss)
  call to_zero(max(tmb%npsidim_orbs,tmb%npsidim_comp), tmb%psi(1))
  call gaussians_to_wavelets_new(iproc,nproc,tmb%lzd,orbs_gauss,G,&
       psigau(1,1,min(tmb%orbs%isorb+1,tmb%orbs%norb)),tmb%psi)


  call f_free_ptr(psigau)

  call deallocate_gwf(G)
  ! Deallocate locrad, which is not used any longer.
  call f_free(locrad)

  ! Create the potential. First calculate the charge density.
  do iorb=1,tmb%orbs%norb
      !if (iproc==0 .and. iorb==1) write(*,*) 'WARNING: use mapping for occupation numbers!'
      !tmb%orbs%occup(iorb)=orbs_gauss%occup(iorb)
      tmb%orbs%occup(iorb)=orbs_gauss%occup(inversemapping(iorb))
  end do

  !!call sumrho(denspot%dpbox,tmb%orbs,tmb%lzd,GPUe,at%sym,denspot%rhod,&
  !!     tmb%psi,denspot%rho_psi,inversemapping)
  !!call communicate_density(denspot%dpbox,input%nspin,&!hxh,hyh,hzh,tmbgauss%lzd,&
  !!     denspot%rhod,denspot%rho_psi,denspot%rhov,.false.)

  !Put the Density kernel to identity for now
  !call to_zero(tmb%linmat%denskern%nvctr, tmb%linmat%denskern%matrix_compr(1))
  call to_zero(tmb%linmat%l%nvctr, tmb%linmat%kernel_%matrix_compr(1))
  do iorb=1,tmb%orbs%norb
     !ii=matrixindex_in_compressed(tmb%linmat%denskern,iorb,iorb)
     ii=matrixindex_in_compressed(tmb%linmat%l,iorb,iorb)
     !tmb%linmat%denskern%matrix_compr(ii)=1.d0*tmb%orbs%occup(inversemapping(iorb))
     !tmb%linmat%denskern%matrix_compr(ii)=1.d0*tmb%orbs%occup(iorb)
     tmb%linmat%kernel_%matrix_compr(ii)=1.d0*tmb%orbs%occup(iorb)
  end do

  !Calculate the density in the new scheme
  call communicate_basis_for_density_collective(iproc, nproc, tmb%lzd, max(tmb%npsidim_orbs,tmb%npsidim_comp), &
       tmb%orbs, tmb%psi, tmb%collcom_sr)
  call sumrho_for_TMBs(iproc, nproc, tmb%Lzd%hgrids(1), tmb%Lzd%hgrids(2), tmb%Lzd%hgrids(3), &
       tmb%collcom_sr, tmb%linmat%l, tmb%linmat%kernel_, tmb%Lzd%Glr%d%n1i*tmb%Lzd%Glr%d%n2i*denspot%dpbox%n3d, &
       denspot%rhov, rho_negative)
  if (rho_negative) then
      call corrections_for_negative_charge(iproc, nproc, KSwfn, at, input, tmb, denspot)
      !!if (iproc==0) call yaml_warning('Charge density contains negative points, need to increase FOE cutoff')
      !!call increase_FOE_cutoff(iproc, nproc, tmb%lzd, at%astruct, input, KSwfn%orbs, tmb%orbs, tmb%foe_obj, init=.false.)
      !!call clean_rho(iproc, nproc, KSwfn%Lzd%Glr%d%n1i*KSwfn%Lzd%Glr%d%n2i*denspot%dpbox%n3d, denspot%rhov)
  end if


  !!do istat=1,size(denspot%rhov)
  !!    write(300+iproc,*) istat, denspot%rhov(istat)
  !!end do 
  !!call mpi_finalize(istat)
  !!stop


  if (input%lin%mixing_after_inputguess) then
      if(input%lin%scf_mode==LINEAR_MIXDENS_SIMPLE .or. input%lin%scf_mode==LINEAR_FOE &
           .or. input%lin%scf_mode==LINEAR_DIRECT_MINIMIZATION) then
          call vcopy(max(tmb%lzd%glr%d%n1i*tmb%lzd%glr%d%n2i*denspot%dpbox%n3d,1)*input%nspin, denspot%rhov(1), 1, rhopotold(1), 1)
          ! initial setting of the old charge density
          call mix_rhopot(iproc,nproc,denspot%mix%nfft*denspot%mix%nspden,0.0d0,denspot%mix,&
               denspot%rhov,1,denspot%dpbox%ndims(1),denspot%dpbox%ndims(2),denspot%dpbox%ndims(3),&
               at%astruct%cell_dim(1)*at%astruct%cell_dim(2)*at%astruct%cell_dim(3),&
               pnrm,denspot%dpbox%nscatterarr)
      end if
  end if
  call updatePotential(input%nspin,denspot,energs%eh,energs%exc,energs%evxc)

  !!write(*,'(a,4i8)') 'iproc, denspot%dpbox%n3d, denspot%dpbox%n3p, denspot%dpbox%nscatterarr(iproc,2)', &
  !!                    iproc, denspot%dpbox%n3d, denspot%dpbox%n3p, denspot%dpbox%nscatterarr(iproc,2)
  !!iall=0
  !!do jproc=0,nproc-1
  !!    do istat=1,tmb%lzd%glr%d%n1i*tmb%lzd%glr%d%n2i*denspot%dpbox%nscatterarr(jproc,2)
  !!        iall=iall+1
  !!        if (iproc==jproc) write(500+iproc,*) iall, denspot%rhov(tmb%lzd%glr%d%n1i*tmb%lzd%glr%d%n2i*denspot%dpbox%i3xcsh+istat)
  !!    end do
  !!end do
  !!call mpi_finalize(istat)
  !!stop

  if (input%lin%mixing_after_inputguess) then
      if(input%lin%scf_mode==LINEAR_MIXPOT_SIMPLE) then
          call vcopy(max(tmb%lzd%glr%d%n1i*tmb%lzd%glr%d%n2i*denspot%dpbox%n3d,1)*input%nspin, denspot%rhov(1), 1, rhopotold(1), 1)
          ! initial setting of the old charge density
          call mix_rhopot(iproc,nproc,denspot%mix%nfft*denspot%mix%nspden,0.0d0,denspot%mix,&
               denspot%rhov,1,denspot%dpbox%ndims(1),denspot%dpbox%ndims(2),denspot%dpbox%ndims(3),&
               at%astruct%cell_dim(1)*at%astruct%cell_dim(2)*at%astruct%cell_dim(3),&
               pnrm,denspot%dpbox%nscatterarr)
      end if
  end if
  if (input%exctxpar == 'OP2P') energs%eexctX = uninitialized(energs%eexctX)



  !!! PLOT ###########################################################################
  !!    hxh=0.5d0*tmb%lzd%hgrids(1)
  !!    hyh=0.5d0*tmb%lzd%hgrids(2)
  !!    hzh=0.5d0*tmb%lzd%hgrids(3)
  !!    npsidim_large=tmb%lzd%glr%wfd%nvctr_c+7*tmb%lzd%glr%wfd%nvctr_f
  !!    allocate(philarge((tmb%lzd%glr%wfd%nvctr_c+7*tmb%lzd%glr%wfd%nvctr_f)*tmb%orbs%norbp))
  !!    philarge=0.d0
  !!    ists=1
  !!    istl=1
  !!    do iorb=1,tmb%orbs%norbp
  !!        ilr = tmb%orbs%inWhichLocreg(tmb%orbs%isorb+iorb)
  !!        sdim=tmb%lzd%llr(ilr)%wfd%nvctr_c+7*tmb%lzd%llr(ilr)%wfd%nvctr_f
  !!        ldim=tmb%lzd%glr%wfd%nvctr_c+7*tmb%lzd%glr%wfd%nvctr_f
  !!        nspin=1 !this must be modified later
  !!        call Lpsi_to_global2(iproc, sdim, ldim, tmb%orbs%norb, tmb%orbs%nspinor, nspin, tmb%lzd%glr, &
  !!             tmb%lzd%llr(ilr), tmb%psi(ists), philarge(istl))
  !!        ists=ists+tmb%lzd%llr(ilr)%wfd%nvctr_c+7*tmb%lzd%llr(ilr)%wfd%nvctr_f
  !!        istl=istl+tmb%lzd%glr%wfd%nvctr_c+7*tmb%lzd%glr%wfd%nvctr_f
  !!    end do
  !!    call plotOrbitals(iproc, tmb, philarge, at%astruct%nat, rxyz, hxh, hyh, hzh, 1, 'orbs')
  !!    deallocate(philarge)
  !!! END PLOT #######################################################################




  if (.not. input%lin%iterative_orthogonalization) then
      ! Standard orthonomalization
      if (iproc==0) call yaml_map('orthonormalization of input guess','standard')
      ! CHEATING here and passing tmb%linmat%denskern instead of tmb%linmat%inv_ovrlp
      !write(*,'(a,i4,4i8)') 'IG: iproc, lbound, ubound, minval, maxval',&
      !iproc, lbound(tmb%linmat%inv_ovrlp%matrixindex_in_compressed_fortransposed,2),&
      !ubound(tmb%linmat%inv_ovrlp%matrixindex_in_compressed_fortransposed,2),&
      !minval(tmb%collcom%indexrecvorbital_c),maxval(tmb%collcom%indexrecvorbital_c)
      !!if (iproc==0) write(*,*) 'WARNING: no ortho in inguess'
      methTransformOverlap=-1
      call orthonormalizeLocalized(iproc, nproc, methTransformOverlap, 1.d0, tmb%npsidim_orbs, tmb%orbs, tmb%lzd, &
           tmb%linmat%s, tmb%linmat%l, &
           tmb%collcom, tmb%orthpar, tmb%psi, tmb%psit_c, tmb%psit_f, tmb%can_use_transposed, &
           tmb%foe_obj)
            
 else
     ! Iterative orthonomalization
     !!if(iproc==0) write(*,*) 'calling generalized orthonormalization'
     if (iproc==0) call yaml_map('orthonormalization of input guess','generalized')
     maxorbs_type = f_malloc(at%astruct%ntypes,id='maxorbs_type')
     minorbs_type = f_malloc(at%astruct%ntypes,id='minorbs_type')
     type_covered = f_malloc(at%astruct%ntypes,id='type_covered')
     minorbs_type(1:at%astruct%ntypes)=0
     iortho=0
     ortho_loop: do
         finished=.true.
         type_covered=.false.
         do iat=1,at%astruct%nat
             itype=at%astruct%iatype(iat)
             if (type_covered(itype)) cycle
             type_covered(itype)=.true.
             !jj=1*ceiling(aocc(1,iat))+3*ceiling(aocc(3,iat))+&
             !     5*ceiling(aocc(7,iat))+7*ceiling(aocc(13,iat))
             jj=nl_copy(0,iat)+3*nl_copy(1,iat)+5*nl_copy(2,iat)+7*nl_copy(3,iat)
             maxorbs_type(itype)=jj
             !should not enter in the conditional below due to the raise of the exception above
             if (jj<input%lin%norbsPerType(at%astruct%iatype(iat))) then
                 finished=.false.
                 increase_count: do inl=1,4
                    if (nl_copy(inl,iat)==0) then
                       nl_copy(inl,iat)=1
                       call f_err_throw('InputguessLinear: Should not be here',&
                            err_name='BIGDFT_RUNTIME_ERROR')
                       exit increase_count
                    end if
                 end do increase_count
!!$                 if (ceiling(aocc(1,iat))==0) then
!!$                     aocc(1,iat)=1.d0
!!$                 else if (ceiling(aocc(3,iat))==0) then
!!$                     aocc(3,iat)=1.d0
!!$                 else if (ceiling(aocc(7,iat))==0) then
!!$                     aocc(7,iat)=1.d0
!!$                 else if (ceiling(aocc(13,iat))==0) then
!!$                     aocc(13,iat)=1.d0
!!$                 end if
             end if
         end do
         if (iortho>0) then
             call gramschmidt_subset(iproc, nproc, -1, tmb%npsidim_orbs, &                                  
                  tmb%orbs, at, minorbs_type, maxorbs_type, tmb%lzd, tmb%linmat%s, &
                  tmb%linmat%l, tmb%collcom, tmb%orthpar, &
                  tmb%psi, tmb%psit_c, tmb%psit_f, tmb%can_use_transposed)
         end if
         call orthonormalize_subset(iproc, nproc, -1, tmb%npsidim_orbs, &                                  
              tmb%orbs, at, minorbs_type, maxorbs_type, tmb%lzd, tmb%linmat%s, &
              tmb%linmat%l, tmb%collcom, tmb%orthpar, &
              tmb%psi, tmb%psit_c, tmb%psit_f, tmb%can_use_transposed)
         if (finished) exit ortho_loop
         iortho=iortho+1
         minorbs_type(1:at%astruct%ntypes)=maxorbs_type(1:at%astruct%ntypes)+1
     end do ortho_loop
     call f_free(maxorbs_type)
     call f_free(minorbs_type)
     call f_free(type_covered)

 end if

 call f_free(nl_copy)
 !!!!! adding some noise
 !!Write(*,*) 'warning: add some noise!'
 !!do istat=1,size(tmb%psi)
 !!    call random_number(tt)
 !!    tt=tt-0.5d0
 !!    tt=tt*0.6d0
 !!    tmb%psi(istat)=tmb%psi(istat)*(1.d0+tt)
 !!end do
 !!tmb%can_use_transposed=.false.


!!$ iall=-product(shape(aocc))*kind(aocc)
!!$ deallocate(aocc,stat=istat)
!!$ call memocc(istat, iall,'aocc',subname)

 !!call orthonormalizeLocalized(iproc, nproc, -1, tmb%npsidim_orbs, tmb%orbs, tmb%lzd, tmb%linmat%ovrlp, tmb%linmat%inv_ovrlp, &
 !!     tmb%collcom, tmb%orthpar, tmb%psi, tmb%psit_c, tmb%psit_f, tmb%can_use_transposed)
 !!call mpi_finalize(istat)
 !!stop

 if (input%experimental_mode) then
     ! NEW: TRACE MINIMIZATION WITH ORTHONORMALIZATION ####################################
     ortho_on=.true.
     call initializeDIIS(input%lin%DIIS_hist_lowaccur, tmb%lzd, tmb%orbs, ldiis)
     ldiis%alphaSD=input%lin%alphaSD
     ldiis%alphaDIIS=input%lin%alphaDIIS
     energs%eexctX=0.d0 !temporary fix
     trace_old=0.d0 !initialization
     if (iproc==0) then
         !call yaml_close_map()
         call yaml_comment('Extended input guess for experimental mode',hfill='-')
         call yaml_open_map('Extended input guess')
         call yaml_open_sequence('support function optimization',label=&
                                           'it_supfun'//trim(adjustl(yaml_toa(0,fmt='(i3.3)'))))
     end if
     order_taylor=input%lin%order_taylor ! since this is intent(inout)
     call getLocalizedBasis(iproc,nproc,at,orbs,rxyz,denspot,GPU,trace,trace_old,fnrm_tmb,&
         info_basis_functions,nlpsp,input%lin%scf_mode,ldiis,input%SIC,tmb,energs, &
         input%lin%nItPrecond,TARGET_FUNCTION_IS_TRACE,input%lin%correctionOrthoconstraint,&
         50,&
         ratio_deltas,ortho_on,input%lin%extra_states,0,1.d-3,input%experimental_mode,input%lin%early_stop,&
         input%lin%gnrm_dynamic, input%lin%min_gnrm_for_dynamic, &
         can_use_ham, order_taylor, input%lin%max_inversion_error, input%kappa_conv, input%method_updatekernel,&
         input%purification_quickreturn, input%correction_co_contra)
     reduce_conf=.true.
     call yaml_close_sequence()
     call yaml_close_map()
     call deallocateDIIS(ldiis)
     !call yaml_open_map()
     ! END NEW ############################################################################
 end if



  !!if (iproc==0) then
  !!    call yaml_close_map()
  !!end if

  if (iproc==0) then
      !call yaml_open_sequence('First kernel')
      !call yaml_open_sequence('kernel optimization',label=&
      !                          'it_kernel'//trim(adjustl(yaml_toa(itout,fmt='(i3.3)'))))
      !call yaml_sequence(advance='no')
!      call yaml_open_map('Input Guess kernel ')
!      call yaml_map('Generation method',input%lin%scf_mode) 
      !call yaml_sequence(advance='no')
      !call yaml_open_map(flow=.false.)
      !call yaml_comment('kernel iter:'//yaml_toa(0,fmt='(i6)'),hfill='-')
  end if

  order_taylor=input%lin%order_taylor ! since this is intent(inout)
  if (input%lin%scf_mode==LINEAR_FOE) then
      call get_coeff(iproc,nproc,LINEAR_FOE,orbs,at,rxyz,denspot,GPU,infoCoeff,energs,nlpsp,&
           input%SIC,tmb,fnrm,.true.,.false.,.true.,0,0,0,0,order_taylor,input%lin%max_inversion_error,&
           input%purification_quickreturn,&
           input%calculate_KS_residue,input%calculate_gap)
  else
      call get_coeff(iproc,nproc,LINEAR_MIXDENS_SIMPLE,orbs,at,rxyz,denspot,GPU,infoCoeff,energs,nlpsp,&
           input%SIC,tmb,fnrm,.true.,.false.,.true.,0,0,0,0,order_taylor,input%lin%max_inversion_error,&
           input%purification_quickreturn,&
           input%calculate_KS_residue,input%calculate_gap)

      call vcopy(kswfn%orbs%norb,tmb%orbs%eval(1),1,kswfn%orbs%eval(1),1)
      call evaltoocc(iproc,nproc,.false.,input%tel,kswfn%orbs,input%occopt)
      if (bigdft_mpi%iproc ==0) then
         call write_eigenvalues_data(0.1d0,kswfn%orbs,mom_vec_fake)
      end if

  end if


  call communicate_basis_for_density_collective(iproc, nproc, tmb%lzd, max(tmb%npsidim_orbs,tmb%npsidim_comp), &
       tmb%orbs, tmb%psi, tmb%collcom_sr)

  if (iproc==0) then
      call yaml_open_map('Hamiltonian update',flow=.true.)
     ! Use this subroutine to write the energies, with some
     ! fake number
     ! to prevent it from writing too much
    call write_energies(0,0,energs,0.d0,0.d0,'',.true.)
  end if

  call sumrho_for_TMBs(iproc, nproc, tmb%Lzd%hgrids(1), tmb%Lzd%hgrids(2), tmb%Lzd%hgrids(3), &
       tmb%collcom_sr, tmb%linmat%l, tmb%linmat%kernel_, tmb%Lzd%Glr%d%n1i*tmb%Lzd%Glr%d%n2i*denspot%dpbox%n3d, &
       denspot%rhov, rho_negative)
  if (rho_negative) then
      call corrections_for_negative_charge(iproc, nproc, KSwfn, at, input, tmb, denspot)
      !!if (iproc==0) call yaml_warning('Charge density contains negative points, need to increase FOE cutoff')
      !!call increase_FOE_cutoff(iproc, nproc, tmb%lzd, at%astruct, input, KSwfn%orbs, tmb%orbs, tmb%foe_obj, init=.false.)
      !!call clean_rho(iproc, nproc, KSwfn%Lzd%Glr%d%n1i*KSwfn%Lzd%Glr%d%n2i*denspot%dpbox%n3d, denspot%rhov)
  end if

  !!!call plot_density(iproc,nproc,'initial',at,rxyz,denspot%dpbox,input%nspin,denspot%rhov)

  ! Mix the density.
  if (input%lin%mixing_after_inputguess .and. &
          (input%lin%scf_mode==LINEAR_MIXDENS_SIMPLE .or. input%lin%scf_mode==LINEAR_FOE)) then
     if (input%experimental_mode) then
         !if (iproc==0) write(*,*) 'WARNING: TAKE 1.d0 MIXING PARAMETER!'
         if (iproc==0) call yaml_map('INFO mixing parameter for this step',1.d0)
         !!call mix_main(iproc, nproc, input%lin%scf_mode, 0, input, tmb%Lzd%Glr, 1.d0, &
         !!     denspot, mixdiis, rhopotold, pnrm)
         call mix_rhopot(iproc,nproc,denspot%mix%nfft*denspot%mix%nspden,0.d0,denspot%mix,&
              denspot%rhov,1,denspot%dpbox%ndims(1),denspot%dpbox%ndims(2),denspot%dpbox%ndims(3),&
              at%astruct%cell_dim(1)*at%astruct%cell_dim(2)*at%astruct%cell_dim(3),&
              pnrm,denspot%dpbox%nscatterarr)
     else
         !!call mix_main(iproc, nproc, input%lin%scf_mode, 0, input, tmb%Lzd%Glr, input%lin%alpha_mix_lowaccuracy, &
         !!     denspot, mixdiis, rhopotold, pnrm)
         call mix_rhopot(iproc,nproc,denspot%mix%nfft*denspot%mix%nspden,1.d0-input%lin%alpha_mix_lowaccuracy,denspot%mix,&
              denspot%rhov,2,denspot%dpbox%ndims(1),denspot%dpbox%ndims(2),denspot%dpbox%ndims(3),&
              at%astruct%cell_dim(1)*at%astruct%cell_dim(2)*at%astruct%cell_dim(3),&
              pnrm,denspot%dpbox%nscatterarr)
     end if
  end if

  if(input%lin%scf_mode/=LINEAR_MIXPOT_SIMPLE) then
      call vcopy(max(tmb%lzd%glr%d%n1i*tmb%lzd%glr%d%n2i*denspot%dpbox%n3d,1)*input%nspin, denspot%rhov(1), 1, rhopotold(1), 1)
      ! initial setting of the old charge density
      call mix_rhopot(iproc,nproc,denspot%mix%nfft*denspot%mix%nspden,0.d0,denspot%mix,&
           denspot%rhov,1,denspot%dpbox%ndims(1),denspot%dpbox%ndims(2),denspot%dpbox%ndims(3),&
           at%astruct%cell_dim(1)*at%astruct%cell_dim(2)*at%astruct%cell_dim(3),&
           pnrm,denspot%dpbox%nscatterarr)
  end if
  if (iproc==0) call yaml_newline()
  call updatePotential(input%nspin,denspot,energs%eh,energs%exc,energs%evxc)
  if(iproc==0) call yaml_close_map()
  ! Mix the potential.
  if (input%lin%mixing_after_inputguess .and. input%lin%scf_mode==LINEAR_MIXPOT_SIMPLE) then
     !!call mix_main(iproc, nproc, input%lin%scf_mode, 0, input, tmb%Lzd%Glr, input%lin%alpha_mix_lowaccuracy, &
     !!     denspot, mixdiis, rhopotold, pnrm)
     call mix_rhopot(iproc,nproc,denspot%mix%nfft*denspot%mix%nspden,1.d0-input%lin%alpha_mix_lowaccuracy,denspot%mix,&
          denspot%rhov,2,denspot%dpbox%ndims(1),denspot%dpbox%ndims(2),denspot%dpbox%ndims(3),&
          at%astruct%cell_dim(1)*at%astruct%cell_dim(2)*at%astruct%cell_dim(3),&
          pnrm,denspot%dpbox%nscatterarr)
  end if


  if(input%lin%scf_mode==LINEAR_MIXPOT_SIMPLE) then
      call vcopy(max(tmb%lzd%glr%d%n1i*tmb%lzd%glr%d%n2i*denspot%dpbox%n3d,1)*input%nspin, denspot%rhov(1), 1, rhopotold(1), 1)
      ! initial setting of the old potential
      call mix_rhopot(iproc,nproc,denspot%mix%nfft*denspot%mix%nspden,0.d0,denspot%mix,&
           denspot%rhov,1,denspot%dpbox%ndims(1),denspot%dpbox%ndims(2),denspot%dpbox%ndims(3),&
           at%astruct%cell_dim(1)*at%astruct%cell_dim(2)*at%astruct%cell_dim(3),&
           pnrm,denspot%dpbox%nscatterarr)
  end if


  ! Important: Don't use for the rest of the code
  tmb%ham_descr%can_use_transposed = .false.

  !if(associated(tmb%ham_descr%psit_c)) then
  !    call f_free_ptr(tmb%ham_descr%psit_c)
  !end if
  !if(associated(tmb%ham_descr%psit_f)) then
  !    call f_free_ptr(tmb%ham_descr%psit_f)
  !end if
  
  !if (iproc==0) then
  !    call yaml_close_map()
      !call yaml_close_sequence()
      !call yaml_close_sequence()
  !end if
  !!if(iproc==0) write(*,'(1x,a)') '------------------------------------------------------------- Input guess generated.'
  if (iproc==0) call yaml_comment('Input guess generated',hfill='=')
  
  ! Deallocate all local arrays.

  ! Deallocate all types that are not needed any longer.
  call deallocate_orbitals_data(orbs_gauss, subname)

  ! Deallocate all remaining local arrays.
  call f_free(norbsc_arr)
  call f_free(norbsPerAt)
  call f_free(mapping)
  call f_free(covered)
  call f_free(inversemapping)

  call f_release_routine()

END SUBROUTINE inputguessConfinement<|MERGE_RESOLUTION|>--- conflicted
+++ resolved
@@ -62,13 +62,8 @@
   integer :: nsccode,mxpl,mxchg,inl
   type(mixrhopotDIISParameters) :: mixdiis
   logical :: finished, can_use_ham
-<<<<<<< HEAD
   !type(confpot_data), dimension(:), allocatable :: confdatarrtmp
-  integer :: info_basis_functions
-=======
-  type(confpot_data), dimension(:), allocatable :: confdatarrtmp
   integer :: info_basis_functions, order_taylor
->>>>>>> 39af58c1
   real(kind=8) :: ratio_deltas, trace, trace_old, fnrm_tmb
   logical :: ortho_on, reduce_conf, rho_negative
   type(localizedDIISParameters) :: ldiis
