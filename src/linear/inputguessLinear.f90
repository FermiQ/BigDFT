!> @file 
!!   Input guess for the linear version
!! @author
!!   Copyright (C) 2011-2012 BigDFT group 
!!   This file is distributed under the terms of the
!!   GNU General Public License, see ~/COPYING file
!!   or http://www.gnu.org/copyleft/gpl.txt .
!!   For the list of contributors, see ~/AUTHORS 


!> Input guess wavefunction diagonalization
!! Input wavefunctions are found by a diagonalization in a minimal basis set
!! Each processors write its initial wavefunctions into the wavefunction file
!! The files are then read by readwave
subroutine inputguessConfinement(iproc, nproc, at, input, hx, hy, hz, &
     rxyz, nlpsp, GPU, orbs, kswfn, tmb, denspot, rhopotold, energs, &
     locregcenters)
  use module_base
  use module_interfaces, exceptThisOne => inputguessConfinement
  use module_types
  use Poisson_Solver, except_dp => dp, except_gp => gp, except_wp => wp
  use yaml_output
  implicit none
  !Arguments
  integer, intent(in) :: iproc,nproc
  real(gp), intent(in) :: hx, hy, hz
  type(atoms_data), intent(inout) :: at
  type(DFT_PSP_projectors), intent(inout) :: nlpsp
  type(GPU_pointers), intent(inout) :: GPU
  type(input_variables),intent(in) :: input
  real(gp), dimension(3,at%astruct%nat), intent(in) :: rxyz
  type(orbitals_data),intent(inout) :: orbs
  type(DFT_wavefunction),intent(inout) :: kswfn, tmb
  type(DFT_local_fields), intent(inout) :: denspot
  real(dp), dimension(max(tmb%lzd%glr%d%n1i*tmb%lzd%glr%d%n2i*denspot%dpbox%n3p,1)*input%nspin),intent(inout) :: rhopotold
  type(energy_terms),intent(inout) :: energs
  real(kind=8),dimension(3,at%astruct%nat),intent(in),optional :: locregcenters

  ! Local variables
  type(gaussian_basis) :: G !basis for davidson IG
  character(len=*), parameter :: subname='inputguessConfinement'
  integer :: istat,iall,iat,nspin_ig,iorb,nvirt,norbat,matrixindex_in_compressed
  real(gp) :: hxh,hyh,hzh,eks,fnrm,V3prb,x0,tt
  integer, dimension(:,:), allocatable :: norbsc_arr
  real(gp), dimension(:), allocatable :: locrad
  real(wp), dimension(:,:,:), pointer :: psigau
  integer, dimension(:),allocatable :: norbsPerAt, mapping, inversemapping, minorbs_type, maxorbs_type
  logical,dimension(:),allocatable :: covered, type_covered
  !real(kind=8),dimension(:,:),allocatable :: aocc
  integer, dimension(:,:), allocatable :: nl_copy 
  integer :: ist,jorb,iadd,ii,jj,ityp,itype,iortho
  integer :: jlr,iiorb
  integer :: infoCoeff
  type(orbitals_data) :: orbs_gauss
  type(GPU_pointers) :: GPUe
  character(len=2) :: symbol
  real(kind=8) :: rcov,rprb,ehomo,amu,pnrm
  integer :: nsccode,mxpl,mxchg,inl
  type(mixrhopotDIISParameters) :: mixdiis
  type(sparseMatrix) :: ham_small ! for FOE
  logical :: finished, can_use_ham
  type(confpot_data),dimension(:),allocatable :: confdatarrtmp
  real(kind=8),dimension(:),allocatable :: philarge
  integer :: npsidim_large, sdim, ldim, ists, istl, ilr, nspin, info_basis_functions
  real(kind=8) :: ratio_deltas, trace, trace_old, fnrm_tmb
  logical :: ortho_on, reduce_conf
  type(localizedDIISParameters) :: ldiis
  real(wp), dimension(:,:,:), pointer :: mom_vec_fake

  call f_routine(id=subname)

  call nullify_orbitals_data(orbs_gauss)
  nullify(mom_vec_fake)

  ! Allocate some arrays we need for the input guess.
  allocate(norbsc_arr(at%natsc+1,input%nspin+ndebug),stat=istat)
  call memocc(istat,norbsc_arr,'norbsc_arr',subname)
  allocate(locrad(at%astruct%nat+ndebug),stat=istat)
  call memocc(istat,locrad,'locrad',subname)
  allocate(norbsPerAt(at%astruct%nat), stat=istat)
  call memocc(istat, norbsPerAt, 'norbsPerAt', subname)
  allocate(mapping(tmb%orbs%norb), stat=istat)
  call memocc(istat, mapping, 'mapping', subname)
  allocate(covered(tmb%orbs%norb), stat=istat)
  call memocc(istat, covered, 'covered', subname)
  allocate(inversemapping(tmb%orbs%norb), stat=istat)
  call memocc(istat, inversemapping, 'inversemapping', subname)


  GPUe = GPU

  ! Spin for inputguess orbitals
  if (input%nspin == 4) then
     nspin_ig=1
  else
     nspin_ig=input%nspin
  end if

  ! Keep the natural occupations
  
  nl_copy=f_malloc((/0 .to. 3,1 .to. at%astruct%nat/),id='nl_copy')
  do iat=1,at%astruct%nat
     nl_copy(:,iat)=at%aoig(iat)%nl
  end do

!!$  allocate(aocc(32,at%astruct%nat),stat=istat)
!!$  call memocc(istat,aocc,'aocc',subname)
!!$  call vcopy(32*at%astruct%nat, at%aocc(1,1), 1, aocc(1,1), 1)


  ! Determine how many atomic orbitals we have. Maybe we have to increase this number to more than
  ! its 'natural' value.
  norbat=0
  ist=0
  do iat=1,at%astruct%nat
      ii=input%lin%norbsPerType(at%astruct%iatype(iat))
      jj=at%aoig(iat)%nao
      if (jj < ii) then
         call f_err_throw('The number of basis functions asked per type'//&
              ' is exceeding the number of IG atomic orbitals'//&
              ', modify the electronic configuration of input atom '//&
              trim(at%astruct%atomnames(at%astruct%iatype(iat))),&
              err_name='BIGDFT_INPUT_VARIABLES_ERROR')
         call f_release_routine()
         return
      end if

!!$      iadd=0
!!$      do 
!!$          ! Count the number of atomic orbitals and increase the number if necessary until we have more
!!$          ! (or equal) atomic orbitals than basis functions per atom.
!!$         !jj=1*nint(at%aocc(1,iat))+3*nint(at%aocc(3,iat))+&
!!$         !      5*nint(at%aocc(7,iat))+7*nint(at%aocc(13,iat))
!!$         jj=sum(at%aoig(iat)%nl)
!!$
!!$          if(jj>=ii) then
!!$              ! we have enough atomic orbitals
!!$              exit
!!$          else
!!$             ! add additional orbitals
!!$             iadd=iadd+1
!!$             select case(iadd)
!!$             case(1) 
!!$                at%aocc(1,iat)=1.d0
!!$             case(2) 
!!$                at%aocc(3,iat)=1.d0
!!$             case(3) 
!!$                at%aocc(7,iat)=1.d0
!!$             case(4) 
!!$                at%aocc(13,iat)=1.d0
!!$             case default 
!!$                write(*,'(1x,a)') 'ERROR: more than 16 basis functions per atom are not possible!'
!!$                stop
!!$             end select
!!$          end if
!!$       end do

      norbsPerAt(iat)=jj
      norbat=norbat+norbsPerAt(iat)
  end do

  ! This array gives a mapping from the 'natural' orbital distribution (i.e. simply counting up the atoms) to
  ! our optimized orbital distribution (determined by in orbs%inwhichlocreg).
  iiorb=0
  covered=.false.
  if (present(locregcenters)) then
      do iat=1,at%astruct%nat
          do iorb=1,norbsPerAt(iat)
              iiorb=iiorb+1
              ! Search the corresponding entry in inwhichlocreg
              do jorb=1,tmb%orbs%norb
                  if(covered(jorb)) cycle
                  jlr=tmb%orbs%inwhichlocreg(jorb)
                  if( tmb%lzd%llr(jlr)%locregCenter(1)==locregcenters(1,iat) .and. &
                      tmb%lzd%llr(jlr)%locregCenter(2)==locregcenters(2,iat) .and. &
                      tmb%lzd%llr(jlr)%locregCenter(3)==locregcenters(3,iat) ) then
                      covered(jorb)=.true.
                      mapping(iiorb)=jorb
                      exit
                  end if
              end do
          end do
      end do
  else
      do iat=1,at%astruct%nat
          do iorb=1,norbsPerAt(iat)
              iiorb=iiorb+1
              ! Search the corresponding entry in inwhichlocreg
              do jorb=1,tmb%orbs%norb
                  if(covered(jorb)) cycle
                  jlr=tmb%orbs%inwhichlocreg(jorb)
                  if( tmb%lzd%llr(jlr)%locregCenter(1)==rxyz(1,iat) .and. &
                      tmb%lzd%llr(jlr)%locregCenter(2)==rxyz(2,iat) .and. &
                      tmb%lzd%llr(jlr)%locregCenter(3)==rxyz(3,iat) ) then
                      covered(jorb)=.true.
                      mapping(iiorb)=jorb
                      exit
                  end if
              end do
          end do
      end do
  end if

  ! Inverse mapping
  do iorb=1,tmb%orbs%norb
      do jorb=1,tmb%orbs%norb
          if(mapping(jorb)==iorb) then
              inversemapping(iorb)=jorb
              exit
          end if
      end do
  end do

  nvirt=0

  !!do iorb=1,tmb%orbs%norb
  !!    ilr=tmb%orbs%inwhichlocreg(iorb)
  !!    write(500+10*iproc+0,*) tmb%lzd%llr(ilr)%locregcenter(1:3)
  !!    write(500+10*iproc+1,*) tmb%ham_descr%lzd%llr(ilr)%locregcenter(1:3)
  !!end do

! THIS OUTPUT SHOULD PROBABLY BE KEPT, BUT IS COMMENTED FOR THE MOMENT AS IT DOES NOT
! SEEM TO BE RELEVANT ANY MORE
  !!do ityp=1,at%astruct%ntypes
  !!   call eleconf(at%nzatom(ityp),at%nelpsp(ityp),symbol,rcov,rprb,ehomo,neleconf,nsccode,mxpl,mxchg,amu)
  !!   if(4.d0*rprb>input%lin%locrad_type(ityp)) then
  !!       if(iproc==0) write(*,'(3a,es10.2)') 'WARNING: locrad for atom type ',trim(symbol), &
  !!                    ' is too small; minimal value is ',4.d0*rprb
  !!   end if
  !!   if(input%lin%potentialPrefac_ao(ityp)>0.d0) then
  !!       x0=(70.d0/input%lin%potentialPrefac_ao(ityp))**.25d0
  !!       if(iproc==0) write(*,'(a,a,2es11.2,es12.3)') 'type, 4.d0*rprb, x0, input%lin%locrad_type(ityp)', &
  !!                    trim(symbol),4.d0*rprb, x0, input%lin%locrad_type(ityp)
  !!       V3prb=input%lin%potentialPrefac_ao(ityp)*(4.d0*rprb)**4
  !!       if(iproc==0) write(*,'(a,es14.4)') 'V3prb',V3prb
  !!   end if
  !!end do

! THIS IS SOMETHING EXPERIMENTAL TO ESTIMATE THE CONVERGENCE THRESHOLD. NOT
! WORKING WELL, BUT STILL TO BE KEPT AS A TEMPLATE
!!  ! #######################################################################
!!  ! Estimate convergence criterion: kinetic energy for Gaussians and for
!!  ! wavelets (i.e. with cutoff)
!!  call inputguess_gaussian_orbitals(iproc,nproc,at,rxyz,nvirt,nspin_ig,&
!!       tmb%orbs,orbs_gauss,norbsc_arr,locrad,G,psigau,eks,mapping)!,1.d-7*input%lin%potentialPrefac_ao)
!!  if (iproc==0) write(*,*) 'eks',eks
!!
!!  ! Create the potential. First calculate the charge density.
!!  do iorb=1,tmb%orbs%norb
!!      !if (iproc==0) write(*,*) 'WARNING: use mapping for occupation numbers!'
!!      !tmb%orbs%occup(iorb)=orbs_gauss%occup(iorb)
!!      tmb%orbs%occup(iorb)=orbs_gauss%occup(inversemapping(iorb))
!!  end do
!!
!!  ! Transform the atomic orbitals to the wavelet basis.
!!
!!  !!if (.false.) then
!!      ! linear version
!!
!!      if (orbs_gauss%norb/=tmb%orbs%norb) stop 'orbs%gauss%norb does not match tmbs%orbs%norb'
!!      orbs_gauss%inwhichlocreg=tmb%orbs%inwhichlocreg
!!      call wavefunction_dimension(tmb%lzd,orbs_gauss)
!!      call to_zero(max(tmb%npsidim_orbs,tmb%npsidim_comp), tmb%psi(1))
!!      call gaussians_to_wavelets_new(iproc,nproc,tmb%lzd,orbs_gauss,G,&
!!           psigau(1,1,min(tmb%orbs%isorb+1,tmb%orbs%norb)),tmb%psi)
!!
!!      ! Calculate kinetic energy
!!      allocate(confdatarrtmp(tmb%orbs%norbp))
!!      call default_confinement_data(confdatarrtmp,tmb%orbs%norbp)
!!
!!      call small_to_large_locreg(iproc, tmb%npsidim_orbs, &
!!           tmb%ham_descr%npsidim_orbs, tmb%lzd, tmb%ham_descr%lzd, &
!!           tmb%orbs, tmb%psi, tmb%ham_descr%psi)
!!      if (tmb%ham_descr%npsidim_orbs > 0) call to_zero(tmb%ham_descr%npsidim_orbs,tmb%hpsi(1))
!!
!!      call LocalHamiltonianApplication(iproc,nproc,at,tmb%ham_descr%npsidim_orbs,tmb%orbs,&
!!           tmb%ham_descr%lzd,confdatarrtmp,denspot%dpbox%ngatherarr,denspot%pot_work,tmb%ham_descr%psi,tmb%hpsi,&
!!           energs,input%SIC,GPU,3,pkernel=denspot%pkernelseq,dpbox=denspot%dpbox,potential=denspot%rhov,comgp=tmb%ham_descr%comgp)
!!      call SynchronizeHamiltonianApplication(nproc,tmb%ham_descr%npsidim_orbs,tmb%orbs,tmb%ham_descr%lzd,GPU,tmb%hpsi,&
!!           energs%ekin,energs%epot,energs%eproj,energs%evsic,energs%eexctX)
!!
!!  !!else
!!  !!    ! cubic version
!!
!!  !!    if (orbs_gauss%norb/=tmb%orbs%norb) stop 'orbs%gauss%norb does not match tmbs%orbs%norb'
!!  !!    orbs_gauss%inwhichlocreg=tmb%orbs%inwhichlocreg
!!  !!    call wavefunction_dimension(tmb%lzd,orbs_gauss)
!!  !!    call to_zero(max(tmb%npsidim_orbs,tmb%npsidim_comp), tmb%psi(1))
!!  !!    call gaussians_to_wavelets_new(iproc,nproc,tmb%lzd,orbs_gauss,G,&
!!  !!         psigau(1,1,min(tmb%orbs%isorb+1,tmb%orbs%norb)),tmb%psi)
!!
!!  !!    ! Calculate kinetic energy
!!  !!    allocate(confdatarrtmp(tmb%orbs%norbp))
!!  !!    call default_confinement_data(confdatarrtmp,tmb%orbs%norbp)
!!
!!  !!    call small_to_large_locreg(iproc, tmb%npsidim_orbs, &
!!  !!         tmb%ham_descr%npsidim_orbs, tmb%lzd, tmb%ham_descr%lzd, &
!!  !!         tmb%orbs, tmb%psi, tmb%ham_descr%psi)
!!  !!    if (tmb%ham_descr%npsidim_orbs > 0) call to_zero(tmb%ham_descr%npsidim_orbs,tmb%hpsi(1))
!!
!!  !!    call LocalHamiltonianApplication(iproc,nproc,at,tmb%ham_descr%npsidim_orbs,tmb%orbs,&
!!  !!         tmb%ham_descr%lzd,confdatarrtmp,denspot%dpbox%ngatherarr,denspot%pot_work,tmb%ham_descr%psi,tmb%hpsi,&
!!  !!         energs,input%SIC,GPU,3,pkernel=denspot%pkernelseq,dpbox=denspot%dpbox,potential=denspot%rhov,comgp=tmb%ham_descr%comgp)
!!  !!    call SynchronizeHamiltonianApplication(nproc,tmb%ham_descr%npsidim_orbs,tmb%orbs,tmb%ham_descr%lzd,GPU,tmb%hpsi,&
!!  !!         energs%ekin,energs%epot,energs%eproj,energs%evsic,energs%eexctX)
!!
!!  !!end if
!!
!!  if (iproc==0) write(*,*) 'eks, energs%ekin', eks, energs%ekin
!!  if (iproc==0) write(*,*) 'conv crit:', abs(eks-energs%ekin)/dble(tmb%orbs%norb)
!!  deallocate(confdatarrtmp)
!!  iall=-product(shape(psigau))*kind(psigau)
!!  deallocate(psigau,stat=istat)
!!  call memocc(istat,iall,'psigau',subname)
!!
!!  iall=-product(shape(orbs_gauss%onwhichatom))*kind(orbs_gauss%onwhichatom)
!!  deallocate(orbs_gauss%onwhichatom,stat=istat)
!!  call memocc(istat,iall,'orbs_gauss%onwhichatom',subname)
!!
!!  iall=-product(shape(orbs_gauss%norb_par))*kind(orbs_gauss%norb_par)
!!  deallocate(orbs_gauss%norb_par,stat=istat)
!!  call memocc(istat,iall,'orbs_gauss%norb_par',subname)
!!
!!  iall=-product(shape(orbs_gauss%kpts))*kind(orbs_gauss%kpts)
!!  deallocate(orbs_gauss%kpts,stat=istat)
!!  call memocc(istat,iall,'psigau',subname)
!!
!!  iall=-product(shape(orbs_gauss%spinsgn))*kind(orbs_gauss%spinsgn)
!!  deallocate(orbs_gauss%spinsgn,stat=istat)
!!  call memocc(istat,iall,'orbs_gauss%spinsgn',subname)
!!
!!  iall=-product(shape(orbs_gauss%ikptproc))*kind(orbs_gauss%ikptproc)
!!  deallocate(orbs_gauss%ikptproc,stat=istat)
!!  call memocc(istat,iall,'orbs_gauss%ikptproc',subname)
!!
!!  iall=-product(shape(orbs_gauss%kwgts))*kind(orbs_gauss%kwgts)
!!  deallocate(orbs_gauss%kwgts,stat=istat)
!!  call memocc(istat,iall,'orbs_gauss%kwgts',subname)
!!
!!  iall=-product(shape(orbs_gauss%occup))*kind(orbs_gauss%occup)
!!  deallocate(orbs_gauss%occup,stat=istat)
!!  call memocc(istat,iall,'orbs_gauss%occup',subname)
!!
!!  iall=-product(shape(orbs_gauss%inwhichlocreg))*kind(orbs_gauss%inwhichlocreg)
!!  deallocate(orbs_gauss%inwhichlocreg,stat=istat)
!!  call memocc(istat,iall,'orbs_gauss%inwhichlocreg',subname)
!!
!!  iall=-product(shape(orbs_gauss%iokpt))*kind(orbs_gauss%iokpt)
!!  deallocate(orbs_gauss%iokpt,stat=istat)
!!  call memocc(istat,iall,'orbs_gauss%iokpt',subname)
!!
!!  iall=-product(shape(orbs_gauss%ispot))*kind(orbs_gauss%ispot)
!!  deallocate(orbs_gauss%ispot,stat=istat)
!!  call memocc(istat,iall,'orbs_gauss%ispot',subname)
!!
!!  iall=-product(shape(orbs_gauss%isorb_par))*kind(orbs_gauss%isorb_par)
!!  deallocate(orbs_gauss%isorb_par,stat=istat)
!!  call memocc(istat,iall,'orbs_gauss%isorb_par',subname)
!!
!!  iall=-product(shape(G%ndoc))*kind(G%ndoc)
!!  deallocate(G%ndoc,stat=istat)
!!  call memocc(istat,iall,'G%ndoc',subname)
!!
!!  iall=-product(shape(G%nshell))*kind(G%nshell)
!!  deallocate(G%nshell,stat=istat)
!!  call memocc(istat,iall,'G%xp',subname)
!!
!!  iall=-product(shape(G%xp))*kind(G%xp)
!!  deallocate(G%xp,stat=istat)
!!  call memocc(istat,iall,'G%xp',subname)
!!
!!  iall=-product(shape(G%psiat))*kind(G%psiat)
!!  deallocate(G%psiat,stat=istat)
!!  call memocc(istat,iall,'G%psiat',subname)
!!
!!  iall=-product(shape(G%nam))*kind(G%nam)
!!  deallocate(G%nam,stat=istat)
!!  call memocc(istat,iall,'G%nam',subname)
!!
!!
!!
!!  !!call f_free(tmb%orbs%onwhichatom)
!!  !!call f_free(tmb%orbs%norb_par)
!!  !!call f_free(tmb%orbs%kpts)
!!  !!call f_free(tmb%orbs%spinsgn)
!!  !!call f_free(tmb%orbs%ikptproc)
!!  !!call f_free(tmb%orbs%kwgts)
!!  !!call f_free(tmb%orbs%occup)
!!  !!call f_free(tmb%orbs%inwhichlocreg)
!!  !!call f_free(tmb%orbs%iokpt)
!!  !!call f_free(tmb%orbs%ispot)
!!  !!call f_free(tmb%orbs%isorb_par)
!!  !!call f_free(G%ndoc)
!!  !!call f_free(G%nshell)
!!  !!call f_free(G%xp)
!!  !!call f_free(G%psiat)
!!
!!
!!
!!
!!  ! #######################################################################

  call inputguess_gaussian_orbitals(iproc,nproc,at,rxyz,nvirt,nspin_ig,&
       tmb%orbs,orbs_gauss,norbsc_arr,locrad,G,psigau,eks,2,mapping,input%lin%potentialPrefac_ao)

  !!call inputguess_gaussian_orbitals_forLinear(iproc,nproc,tmb%orbs%norb,at,rxyz,nvirt,nspin_ig,&
  !!     tmb%lzd%nlr,norbsPerAt,mapping, &
  !!     tmb%orbs,orbs_gauss,norbsc_arr,locrad,G,psigau,eks,input%lin%potentialPrefac_ao)

  ! Take inwhichlocreg from tmb (otherwise there might be problems after the restart...
  !do iorb=1,tmb%orbs%norb
  !    orbs_gauss%inwhichlocreg(iorb)=tmb%orbs%onwhichatom(iorb)
  !end do


  ! Grid spacing on fine grid.
  hxh=.5_gp*hx
  hyh=.5_gp*hy
  hzh=.5_gp*hz

  ! Transform the atomic orbitals to the wavelet basis.
  if (orbs_gauss%norb/=tmb%orbs%norb) then
     print*,'orbs_gauss%norb does not match tmbs%orbs%norb',orbs_gauss%norb,tmb%orbs%norb
     stop 
  end if
  orbs_gauss%inwhichlocreg=tmb%orbs%inwhichlocreg
  call wavefunction_dimension(tmb%lzd,orbs_gauss)
  call to_zero(max(tmb%npsidim_orbs,tmb%npsidim_comp), tmb%psi(1))
  call gaussians_to_wavelets_new(iproc,nproc,tmb%lzd,orbs_gauss,G,&
       psigau(1,1,min(tmb%orbs%isorb+1,tmb%orbs%norb)),tmb%psi)

  iall=-product(shape(psigau))*kind(psigau)
  deallocate(psigau,stat=istat)
  call memocc(istat,iall,'psigau',subname)

  call deallocate_gwf(G,subname)
  ! Deallocate locrad, which is not used any longer.
  iall=-product(shape(locrad))*kind(locrad)
  deallocate(locrad,stat=istat)
  call memocc(istat,iall,'locrad',subname)

  ! Create the potential. First calculate the charge density.
  do iorb=1,tmb%orbs%norb
      !if (iproc==0 .and. iorb==1) write(*,*) 'WARNING: use mapping for occupation numbers!'
      !tmb%orbs%occup(iorb)=orbs_gauss%occup(iorb)
      tmb%orbs%occup(iorb)=orbs_gauss%occup(inversemapping(iorb))
  end do

  !!call sumrho(denspot%dpbox,tmb%orbs,tmb%lzd,GPUe,at%sym,denspot%rhod,&
  !!     tmb%psi,denspot%rho_psi,inversemapping)
  !!call communicate_density(denspot%dpbox,input%nspin,&!hxh,hyh,hzh,tmbgauss%lzd,&
  !!     denspot%rhod,denspot%rho_psi,denspot%rhov,.false.)

  !Put the Density kernel to identity for now
<<<<<<< HEAD

  call to_zero(tmb%linmat%denskern%nvctr, tmb%linmat%denskern%matrix_compr(1))
=======
  !call to_zero(tmb%linmat%denskern%nvctr, tmb%linmat%denskern%matrix_compr(1))
  call to_zero(tmb%linmat%denskern_large%nvctr, tmb%linmat%denskern_large%matrix_compr(1))
>>>>>>> e977d90a
  do iorb=1,tmb%orbs%norb
     !ii=matrixindex_in_compressed(tmb%linmat%denskern,iorb,iorb)
     ii=matrixindex_in_compressed(tmb%linmat%denskern_large,iorb,iorb)
     !tmb%linmat%denskern%matrix_compr(ii)=1.d0*tmb%orbs%occup(inversemapping(iorb))
     !tmb%linmat%denskern%matrix_compr(ii)=1.d0*tmb%orbs%occup(iorb)
     tmb%linmat%denskern_large%matrix_compr(ii)=1.d0*tmb%orbs%occup(iorb)
  end do
 !call transform_sparse_matrix(tmb%linmat%denskern, tmb%linmat%denskern_large, 'large_to_small')

  !Calculate the density in the new scheme
  call communicate_basis_for_density_collective(iproc, nproc, tmb%lzd, max(tmb%npsidim_orbs,tmb%npsidim_comp), &
       tmb%orbs, tmb%psi, tmb%collcom_sr)
  call sumrho_for_TMBs(iproc, nproc, tmb%Lzd%hgrids(1), tmb%Lzd%hgrids(2), tmb%Lzd%hgrids(3), &
       tmb%collcom_sr, tmb%linmat%denskern_large, tmb%Lzd%Glr%d%n1i*tmb%Lzd%Glr%d%n2i*denspot%dpbox%n3d, denspot%rhov)

  !!do istat=1,size(denspot%rhov)
  !!    write(300+iproc,*) istat, denspot%rhov(istat)
  !!end do 
  !!call mpi_finalize(istat)
  !!stop


  if (input%lin%mixing_after_inputguess) then
      if(input%lin%scf_mode==LINEAR_MIXDENS_SIMPLE .or. input%lin%scf_mode==LINEAR_FOE &
           .or. input%lin%scf_mode==LINEAR_DIRECT_MINIMIZATION) then
          call dcopy(max(tmb%lzd%glr%d%n1i*tmb%lzd%glr%d%n2i*denspot%dpbox%n3p,1)*input%nspin, denspot%rhov(1), 1, rhopotold(1), 1)
      end if
  end if
  call updatePotential(input%ixc,input%nspin,denspot,energs%eh,energs%exc,energs%evxc)

  if (input%lin%mixing_after_inputguess) then
      if(input%lin%scf_mode==LINEAR_MIXPOT_SIMPLE) then
          call dcopy(max(tmb%lzd%glr%d%n1i*tmb%lzd%glr%d%n2i*denspot%dpbox%n3p,1)*input%nspin, denspot%rhov(1), 1, rhopotold(1), 1)
      end if
  end if
  if (input%exctxpar == 'OP2P') energs%eexctX = uninitialized(energs%eexctX)



  !!! PLOT ###########################################################################
  !!    hxh=0.5d0*tmb%lzd%hgrids(1)
  !!    hyh=0.5d0*tmb%lzd%hgrids(2)
  !!    hzh=0.5d0*tmb%lzd%hgrids(3)
  !!    npsidim_large=tmb%lzd%glr%wfd%nvctr_c+7*tmb%lzd%glr%wfd%nvctr_f
  !!    allocate(philarge((tmb%lzd%glr%wfd%nvctr_c+7*tmb%lzd%glr%wfd%nvctr_f)*tmb%orbs%norbp))
  !!    philarge=0.d0
  !!    ists=1
  !!    istl=1
  !!    do iorb=1,tmb%orbs%norbp
  !!        ilr = tmb%orbs%inWhichLocreg(tmb%orbs%isorb+iorb)
  !!        sdim=tmb%lzd%llr(ilr)%wfd%nvctr_c+7*tmb%lzd%llr(ilr)%wfd%nvctr_f
  !!        ldim=tmb%lzd%glr%wfd%nvctr_c+7*tmb%lzd%glr%wfd%nvctr_f
  !!        nspin=1 !this must be modified later
  !!        call Lpsi_to_global2(iproc, sdim, ldim, tmb%orbs%norb, tmb%orbs%nspinor, nspin, tmb%lzd%glr, &
  !!             tmb%lzd%llr(ilr), tmb%psi(ists), philarge(istl))
  !!        ists=ists+tmb%lzd%llr(ilr)%wfd%nvctr_c+7*tmb%lzd%llr(ilr)%wfd%nvctr_f
  !!        istl=istl+tmb%lzd%glr%wfd%nvctr_c+7*tmb%lzd%glr%wfd%nvctr_f
  !!    end do
  !!    call plotOrbitals(iproc, tmb, philarge, at%astruct%nat, rxyz, hxh, hyh, hzh, 1, 'orbs')
  !!    deallocate(philarge)
  !!! END PLOT #######################################################################




  if (.not. input%lin%iterative_orthogonalization) then
      ! Standard orthonomalization
      !!if(iproc==0) write(*,*) 'calling orthonormalizeLocalized (exact)'
      if (iproc==0) call yaml_map('orthonormalization of input guess','standard')
      ! CHEATING here and passing tmb%linmat%denskern instead of tmb%linmat%inv_ovrlp
      !write(*,'(a,i4,4i8)') 'IG: iproc, lbound, ubound, minval, maxval',&
      !iproc, lbound(tmb%linmat%inv_ovrlp%matrixindex_in_compressed_fortransposed,2),&
      !ubound(tmb%linmat%inv_ovrlp%matrixindex_in_compressed_fortransposed,2),&
      !minval(tmb%collcom%indexrecvorbital_c),maxval(tmb%collcom%indexrecvorbital_c)
      !!if (iproc==0) write(*,*) 'WARNING: no ortho in inguess'
      call orthonormalizeLocalized(iproc, nproc, -1, tmb%npsidim_orbs, tmb%orbs, tmb%lzd, &
           tmb%linmat%ovrlp, tmb%linmat%inv_ovrlp_large, &
           tmb%collcom, tmb%orthpar, tmb%psi, tmb%psit_c, tmb%psit_f, tmb%can_use_transposed)
            
 else
     ! Iterative orthonomalization
     !!if(iproc==0) write(*,*) 'calling generalized orthonormalization'
     if (iproc==0) call yaml_map('orthonormalization of input guess','generalized')
     allocate(maxorbs_type(at%astruct%ntypes),stat=istat)
     call memocc(istat,maxorbs_type,'maxorbs_type',subname)
     allocate(minorbs_type(at%astruct%ntypes),stat=istat)
     call memocc(istat,minorbs_type,'minorbs_type',subname)
     allocate(type_covered(at%astruct%ntypes),stat=istat)
     call memocc(istat,type_covered,'type_covered',subname)
     minorbs_type(1:at%astruct%ntypes)=0
     iortho=0
     ortho_loop: do
         finished=.true.
         type_covered=.false.
         do iat=1,at%astruct%nat
             itype=at%astruct%iatype(iat)
             if (type_covered(itype)) cycle
             type_covered(itype)=.true.
             !jj=1*ceiling(aocc(1,iat))+3*ceiling(aocc(3,iat))+&
             !     5*ceiling(aocc(7,iat))+7*ceiling(aocc(13,iat))
             jj=nl_copy(0,iat)+3*nl_copy(1,iat)+5*nl_copy(2,iat)+7*nl_copy(3,iat)
             maxorbs_type(itype)=jj
             !should not enter in the conditional below due to the raise of the exception above
             if (jj<input%lin%norbsPerType(at%astruct%iatype(iat))) then
                 finished=.false.
                 increase_count: do inl=1,4
                    if (nl_copy(inl,iat)==0) then
                       nl_copy(inl,iat)=1
                       call f_err_throw('InputguessLinear: Should not be here',&
                            err_name='BIGDFT_RUNTIME_ERROR')
                       exit increase_count
                    end if
                 end do increase_count
!!$                 if (ceiling(aocc(1,iat))==0) then
!!$                     aocc(1,iat)=1.d0
!!$                 else if (ceiling(aocc(3,iat))==0) then
!!$                     aocc(3,iat)=1.d0
!!$                 else if (ceiling(aocc(7,iat))==0) then
!!$                     aocc(7,iat)=1.d0
!!$                 else if (ceiling(aocc(13,iat))==0) then
!!$                     aocc(13,iat)=1.d0
!!$                 end if
             end if
         end do
         if (iortho>0) then
             call gramschmidt_subset(iproc, nproc, -1, tmb%npsidim_orbs, &                                  
                  tmb%orbs, at, minorbs_type, maxorbs_type, tmb%lzd, tmb%linmat%ovrlp, &
                  tmb%linmat%inv_ovrlp_large, tmb%collcom, tmb%orthpar, &
                  tmb%psi, tmb%psit_c, tmb%psit_f, tmb%can_use_transposed)
         end if
         call orthonormalize_subset(iproc, nproc, -1, tmb%npsidim_orbs, &                                  
              tmb%orbs, at, minorbs_type, maxorbs_type, tmb%lzd, tmb%linmat%ovrlp, &
              tmb%linmat%inv_ovrlp_large, tmb%collcom, tmb%orthpar, &
              tmb%psi, tmb%psit_c, tmb%psit_f, tmb%can_use_transposed)
         if (finished) exit ortho_loop
         iortho=iortho+1
         minorbs_type(1:at%astruct%ntypes)=maxorbs_type(1:at%astruct%ntypes)+1
     end do ortho_loop
     iall=-product(shape(maxorbs_type))*kind(maxorbs_type)
     deallocate(maxorbs_type,stat=istat)
     call memocc(istat, iall,'maxorbs_type',subname)
     iall=-product(shape(minorbs_type))*kind(minorbs_type)
     deallocate(minorbs_type,stat=istat)
     call memocc(istat, iall,'minorbs_type',subname)
     iall=-product(shape(type_covered))*kind(type_covered)
     deallocate(type_covered,stat=istat)
     call memocc(istat, iall,'type_covered',subname)

 end if

<<<<<<< HEAD
 call f_free(nl_copy)
=======
 !!!!! adding some noise
 !!Write(*,*) 'warning: add some noise!'
 !!do istat=1,size(tmb%psi)
 !!    call random_number(tt)
 !!    tt=tt-0.5d0
 !!    tt=tt*0.6d0
 !!    tmb%psi(istat)=tmb%psi(istat)*(1.d0+tt)
 !!end do
 !!tmb%can_use_transposed=.false.

>>>>>>> e977d90a

!!$ iall=-product(shape(aocc))*kind(aocc)
!!$ deallocate(aocc,stat=istat)
!!$ call memocc(istat, iall,'aocc',subname)

 !!call orthonormalizeLocalized(iproc, nproc, -1, tmb%npsidim_orbs, tmb%orbs, tmb%lzd, tmb%linmat%ovrlp, tmb%linmat%inv_ovrlp, &
 !!     tmb%collcom, tmb%orthpar, tmb%psi, tmb%psit_c, tmb%psit_f, tmb%can_use_transposed)
 !!call mpi_finalize(istat)
 !!stop

 if (input%experimental_mode) then
     ! NEW: TRACE MINIMIZATION WITH ORTHONORMALIZATION ####################################
     ortho_on=.true.
     call initializeDIIS(input%lin%DIIS_hist_lowaccur, tmb%lzd, tmb%orbs, ldiis)
     ldiis%alphaSD=input%lin%alphaSD
     ldiis%alphaDIIS=input%lin%alphaDIIS
     energs%eexctX=0.d0 !temporary fix
     trace_old=0.d0 !initialization
     if (iproc==0) then
         !call yaml_close_map()
         call yaml_comment('Extended input guess for experimental mode',hfill='-')
         call yaml_open_map('Extended input guess')
         call yaml_open_sequence('support function optimization',label=&
                                           'it_supfun'//trim(adjustl(yaml_toa(0,fmt='(i3.3)'))))
     end if
     call getLocalizedBasis(iproc,nproc,at,orbs,rxyz,denspot,GPU,trace,trace_old,fnrm_tmb,&
         info_basis_functions,nlpsp,input%lin%scf_mode,ldiis,input%SIC,tmb,energs, &
         input%lin%nItPrecond,TARGET_FUNCTION_IS_TRACE,input%lin%correctionOrthoconstraint,&
         50,&
         ratio_deltas,ortho_on,input%lin%extra_states,0,1.d-3,input%experimental_mode,input%lin%early_stop,&
         input%lin%gnrm_dynamic, can_use_ham)
     reduce_conf=.true.
     call yaml_close_sequence()
     call yaml_close_map()
     call deallocateDIIS(ldiis)
     !call yaml_open_map()
     ! END NEW ############################################################################
 end if


  call nullify_sparsematrix(ham_small) ! nullify anyway

  !!if (iproc==0) then
  !!    call yaml_close_map()
  !!end if

  if (iproc==0) then
      !call yaml_open_sequence('First kernel')
      !call yaml_open_sequence('kernel optimization',label=&
      !                          'it_kernel'//trim(adjustl(yaml_toa(itout,fmt='(i3.3)'))))
      !call yaml_sequence(advance='no')
!      call yaml_open_map('Input Guess kernel ')
!      call yaml_map('Generation method',input%lin%scf_mode) 
      !call yaml_sequence(advance='no')
      !call yaml_open_map(flow=.false.)
      !call yaml_comment('kernel iter:'//yaml_toa(0,fmt='(i6)'),hfill='-')
  end if

  if (input%lin%scf_mode==LINEAR_FOE) then

      call sparse_copy_pattern(tmb%linmat%ovrlp,ham_small,iproc,subname)
      allocate(ham_small%matrix_compr(ham_small%nvctr), stat=istat)
      call memocc(istat, ham_small%matrix_compr, 'ham_small%matrix_compr', subname)

      call get_coeff(iproc,nproc,LINEAR_FOE,orbs,at,rxyz,denspot,GPU,infoCoeff,energs,nlpsp,&
           input%SIC,tmb,fnrm,.true.,.false.,.true.,ham_small,0,0,0,0,input%lin%order_taylor,input%calculate_KS_residue)

      if (input%lin%scf_mode==LINEAR_FOE) then ! deallocate ham_small
         call deallocate_sparsematrix(ham_small,subname)
      end if

  else
      call get_coeff(iproc,nproc,LINEAR_MIXDENS_SIMPLE,orbs,at,rxyz,denspot,GPU,infoCoeff,energs,nlpsp,&
           input%SIC,tmb,fnrm,.true.,.false.,.true.,ham_small,0,0,0,0,input%lin%order_taylor,input%calculate_KS_residue)

      call dcopy(kswfn%orbs%norb,tmb%orbs%eval(1),1,kswfn%orbs%eval(1),1)
      call evaltoocc(iproc,nproc,.false.,input%tel,kswfn%orbs,input%occopt)
      if (bigdft_mpi%iproc ==0) then
         call write_eigenvalues_data(0.1d0,kswfn%orbs,mom_vec_fake)
      end if

  end if

  call communicate_basis_for_density_collective(iproc, nproc, tmb%lzd, max(tmb%npsidim_orbs,tmb%npsidim_comp), &
       tmb%orbs, tmb%psi, tmb%collcom_sr)

  if (iproc==0) then
      call yaml_open_map('Hamiltonian update',flow=.true.)
     ! Use this subroutine to write the energies, with some
     ! fake number
     ! to prevent it from writing too much
    call write_energies(0,0,energs,0.d0,0.d0,'',.true.)
  end if

  call sumrho_for_TMBs(iproc, nproc, tmb%Lzd%hgrids(1), tmb%Lzd%hgrids(2), tmb%Lzd%hgrids(3), &
       tmb%collcom_sr, tmb%linmat%denskern_large, tmb%Lzd%Glr%d%n1i*tmb%Lzd%Glr%d%n2i*denspot%dpbox%n3d, denspot%rhov)

  !!!call plot_density(iproc,nproc,'initial',at,rxyz,denspot%dpbox,input%nspin,denspot%rhov)

  ! Mix the density.
  if (input%lin%mixing_after_inputguess .and. (input%lin%scf_mode==LINEAR_MIXDENS_SIMPLE .or. input%lin%scf_mode==LINEAR_FOE)) then
     if (input%experimental_mode) then
         !if (iproc==0) write(*,*) 'WARNING: TAKE 1.d0 MIXING PARAMETER!'
         if (iproc==0) call yaml_map('INFO mixing parameter for this step',1.d0)
         call mix_main(iproc, nproc, 0, input, tmb%Lzd%Glr, 1.d0, &
              denspot, mixdiis, rhopotold, pnrm)
     else
         call mix_main(iproc, nproc, 0, input, tmb%Lzd%Glr, input%lin%alpha_mix_lowaccuracy, &
              denspot, mixdiis, rhopotold, pnrm)
     end if
  end if

  if(input%lin%scf_mode/=LINEAR_MIXPOT_SIMPLE) then
      call dcopy(max(tmb%lzd%glr%d%n1i*tmb%lzd%glr%d%n2i*denspot%dpbox%n3p,1)*input%nspin, denspot%rhov(1), 1, rhopotold(1), 1)
  end if
  if (iproc==0) call yaml_newline()
  call updatePotential(input%ixc,input%nspin,denspot,energs%eh,energs%exc,energs%evxc)
  if(iproc==0) call yaml_close_map()
  ! Mix the potential.
  if (input%lin%mixing_after_inputguess .and. input%lin%scf_mode==LINEAR_MIXPOT_SIMPLE) then
     call mix_main(iproc, nproc, 0, input, tmb%Lzd%Glr, input%lin%alpha_mix_lowaccuracy, &
          denspot, mixdiis, rhopotold, pnrm)
  end if


  if(input%lin%scf_mode==LINEAR_MIXPOT_SIMPLE) then
      call dcopy(max(tmb%lzd%glr%d%n1i*tmb%lzd%glr%d%n2i*denspot%dpbox%n3p,1)*input%nspin, denspot%rhov(1), 1, rhopotold(1), 1)
  end if


  ! Important: Don't use for the rest of the code
  tmb%ham_descr%can_use_transposed = .false.

  if(associated(tmb%ham_descr%psit_c)) then
      iall=-product(shape(tmb%ham_descr%psit_c))*kind(tmb%ham_descr%psit_c)
      deallocate(tmb%ham_descr%psit_c, stat=istat)
      call memocc(istat, iall, 'tmb%ham_descr%psit_c', subname)
  end if
  if(associated(tmb%ham_descr%psit_f)) then
      iall=-product(shape(tmb%ham_descr%psit_f))*kind(tmb%ham_descr%psit_f)
      deallocate(tmb%ham_descr%psit_f, stat=istat)
      call memocc(istat, iall, 'tmb%ham_descr%psit_f', subname)
  end if
  
  !if (iproc==0) then
  !    call yaml_close_map()
      !call yaml_close_sequence()
      !call yaml_close_sequence()
  !end if
  !!if(iproc==0) write(*,'(1x,a)') '------------------------------------------------------------- Input guess generated.'
  if (iproc==0) call yaml_comment('Input guess generated',hfill='=')
  
  ! Deallocate all local arrays.

  ! Deallocate all types that are not needed any longer.
  call deallocate_orbitals_data(orbs_gauss, subname)

  ! Deallocate all remaining local arrays.
  iall=-product(shape(norbsc_arr))*kind(norbsc_arr)
  deallocate(norbsc_arr,stat=istat)
  call memocc(istat,iall,'norbsc_arr',subname)

  iall=-product(shape(norbsPerAt))*kind(norbsPerAt)
  deallocate(norbsPerAt, stat=istat)
  call memocc(istat, iall, 'norbsPerAt',subname)

  iall=-product(shape(mapping))*kind(mapping)
  deallocate(mapping, stat=istat)
  call memocc(istat, iall, 'mapping',subname)

  iall=-product(shape(covered))*kind(covered)
  deallocate(covered, stat=istat)
  call memocc(istat, iall, 'covered',subname)

  iall=-product(shape(inversemapping))*kind(inversemapping)
  deallocate(inversemapping, stat=istat)
  call memocc(istat, iall, 'inversemapping',subname)

  call f_release_routine()

END SUBROUTINE inputguessConfinement<|MERGE_RESOLUTION|>--- conflicted
+++ resolved
@@ -452,13 +452,8 @@
   !!     denspot%rhod,denspot%rho_psi,denspot%rhov,.false.)
 
   !Put the Density kernel to identity for now
-<<<<<<< HEAD
-
-  call to_zero(tmb%linmat%denskern%nvctr, tmb%linmat%denskern%matrix_compr(1))
-=======
   !call to_zero(tmb%linmat%denskern%nvctr, tmb%linmat%denskern%matrix_compr(1))
   call to_zero(tmb%linmat%denskern_large%nvctr, tmb%linmat%denskern_large%matrix_compr(1))
->>>>>>> e977d90a
   do iorb=1,tmb%orbs%norb
      !ii=matrixindex_in_compressed(tmb%linmat%denskern,iorb,iorb)
      ii=matrixindex_in_compressed(tmb%linmat%denskern_large,iorb,iorb)
@@ -609,9 +604,7 @@
 
  end if
 
-<<<<<<< HEAD
  call f_free(nl_copy)
-=======
  !!!!! adding some noise
  !!Write(*,*) 'warning: add some noise!'
  !!do istat=1,size(tmb%psi)
@@ -622,7 +615,6 @@
  !!end do
  !!tmb%can_use_transposed=.false.
 
->>>>>>> e977d90a
 
 !!$ iall=-product(shape(aocc))*kind(aocc)
 !!$ deallocate(aocc,stat=istat)
