subroutine initInputguessConfinement(iproc, nproc, at, Glr, input, lin, lig, rxyz, nscatterarr, tag)
  ! Input wavefunctions are found by a diagonalization in a minimal basis set
  ! Each processors write its initial wavefunctions into the wavefunction file
  ! The files are then read by readwave
  use module_base
  use module_types
  use module_interfaces, exceptThisOne => initInputguessConfinement
  implicit none

  ! Calling arguments
  integer,intent(in):: iproc,nproc
  type(atoms_data),intent(inout) :: at
  type(locreg_descriptors),intent(in) :: Glr
  type(input_variables)::input
  type(linearParameters),intent(inout):: lin
  type(linearInputGuess),intent(inout):: lig
  integer,dimension(0:nproc-1,4),intent(in):: nscatterarr !n3d,n3p,i3s+i3xcsh-1,i3xcsh
  real(gp),dimension(3,at%nat),intent(in):: rxyz
  integer,intent(inout):: tag

  ! Local variables
  character(len=*), parameter :: subname='initInputguessConfinement'
  real(gp), dimension(:),allocatable:: locrad
  integer,dimension(:),allocatable:: norbsPerAt
  integer, parameter :: nmax=6,lmax=3,noccmax=2,nelecmax=32
  integer:: ist, iadd, ii, jj, norbtot, istat, iall, iat, nspin_ig, norbat


  ! Nullify the local zone descriptors.
  call nullify_local_zone_descriptors(lig%lzdig)
  call nullify_local_zone_descriptors(lig%lzdGauss)

  ! Allocate some arrays we need for the input guess.
  allocate(locrad(at%nat+ndebug),stat=istat)
  call memocc(istat,locrad,'locrad',subname)
  allocate(norbsPerAt(at%nat), stat=istat)
  call memocc(istat, norbsPerAt, 'norbsPerAt', subname)

  ! Number of localization regions
  lig%lzdig%nlr=at%nat
  lig%lzdGauss%nlr=at%nat

  ! Spin for inputguess orbitals.
  if (input%nspin == 4) then
     nspin_ig=1
  else
     nspin_ig=input%nspin
  end if

  ! Determine how many atomic orbitals we have. Maybe we have to increase this number to more than
  ! its 'natural' value.
  norbat=0
  ist=0
  norbtot=0
  do iat=1,at%nat
      ii=lin%norbsPerType(at%iatype(iat))
      iadd=0
      do 
          ! Count the number of atomic orbitals and increase the number if necessary until we have more
          ! (or equal) atomic orbitals than basis functions per atom.
          jj=1*nint(at%aocc(1,iat))+3*nint(at%aocc(3,iat))+5*nint(at%aocc(7,iat))+7*nint(at%aocc(13,iat))
          if(jj>=ii) then
              ! we have enough atomic orbitals
              exit
          else
              ! add additional orbitals
              iadd=iadd+1
              select case(iadd)
                  case(1) 
                      at%aocc(1,iat)=1.d0
                  case(2) 
                      at%aocc(3,iat)=1.d0
                  case(3) 
                      at%aocc(7,iat)=1.d0
                  case(4) 
                      at%aocc(13,iat)=1.d0
                  case default 
                      write(*,'(1x,a)') 'ERROR: more than 16 basis functions per atom are not possible!'
                      stop
              end select
          end if
      end do
      norbsPerAt(iat)=jj
      norbat=norbat+norbsPerAt(iat)
      norbtot=norbtot+jj
  end do

  ! Nullify the orbitals_data type and then determine its values.
  call nullify_orbitals_data(lig%orbsig)
  !call orbitals_descriptors(iproc, nproc, norbtot, norbtot, 0, &
  !     input%nspin, lin%orbs%nspinor, lin%orbs%nkpts, lin%orbs%kpts, lin%orbs%kwgts, lig%orbsig)
  call orbitals_descriptors_forLinear(iproc, nproc, norbtot, norbtot, 0, &
       input%nspin, lin%orbs%nspinor, lin%orbs%nkpts, lin%orbs%kpts, lin%orbs%kwgts, lig%orbsig)
  call repartitionOrbitals(iproc, nproc, lig%orbsig%norb, lig%orbsig%norb_par, &
       lig%orbsig%norbp, lig%orbsig%isorb_par, lig%orbsig%isorb, lig%orbsig%onWhichMPI)


  ! lzdig%orbs%inWhichLocreg has been allocated in orbitals_descriptors. Since it will again be allcoated
  ! in assignToLocreg2, deallocate it first.
  iall=-product(shape(lig%orbsig%inWhichLocreg))*kind(lig%orbsig%inWhichLocreg)
  deallocate(lig%orbsig%inWhichLocreg,stat=istat)
  call memocc(istat,iall,'lig%orbsig%inWhichLocreg',subname)

  ! Assign the orbitals to the localization regions.
  call assignToLocreg2(iproc, at%nat, lig%lzdig%nlr, input%nspin, norbsPerAt, rxyz, lig%orbsig)

  ! Maybe this could be moved to another subroutine? Or be omitted at all?
  allocate(lig%orbsig%eval(lin%orbs%norb), stat=istat)
  call memocc(istat, lig%orbsig%eval, 'lig%orbsig%eval', subname)
  lig%orbsig%eval=-.5d0


  ! Nullify the locreg_descriptors and then copy Glr to it.
  call nullify_locreg_descriptors(lig%lzdGauss%Glr)
  call copy_locreg_descriptors(Glr, lig%lzdGauss%Glr, subname)

  ! Determine the localization regions.
  call initLocregs(iproc, nproc, at%nat, rxyz, lig%lzdig, lig%orbsig, input, Glr, lin%locrad, lin%locregShape)
  !call initLocregs(iproc, at%nat, rxyz, lin, input, Glr, phi, lphi)
  call copy_locreg_descriptors(Glr, lig%lzdig%Glr, subname)

  ! Determine the localization regions for the atomic orbitals, which have a different localization radius.
  locrad=max(12.d0,maxval(lin%locrad(:)))
  call nullify_orbitals_data(lig%orbsGauss)
  call copy_orbitals_data(lig%orbsig, lig%orbsGauss, subname)
  call initLocregs(iproc, nproc, at%nat, rxyz, lig%lzdGauss, lig%orbsGauss, input, Glr, locrad, lin%locregShape)

  ! Initialize the parameters needed for the orthonormalization of the atomic orbitals.
  !!! Attention: this is initialized for lzdGauss and not for lzdig!
  !!call initCommsOrtho(iproc, nproc, lig%lzdGauss, lig%orbsGauss, lig%orbsGauss%inWhichLocreg, &
  !!     input, lig%op, lig%comon, tag)
  call initCommsOrtho(iproc, nproc, lig%lzdig, lig%orbsig, lig%orbsig%inWhichLocreg, &
       input, lin%locregShape, lig%op, lig%comon, tag)

  ! Initialize the parameters needed for communicationg the potential.
  call copy_locreg_descriptors(Glr, lig%lzdig%Glr, subname)
  call initializeCommunicationPotential(iproc, nproc, nscatterarr, lig%orbsig, lig%lzdig, lig%comgp, &
       lig%orbsig%inWhichLocreg, tag)

  !!! Attention: this is initialized for lzdGauss and not for lzdig!
  !!call initMatrixCompression(iproc, nproc, lig%orbsig, lig%op, lig%mad)
  !!!call initCompressedMatmul2(lig%orbsig%norb, lig%mad%nseg, lig%mad%keyg, lig%mad%nsegmatmul, &
  !!!      lig%mad%keygmatmul, lig%mad%keyvmatmul)
  !!call initCompressedMatmul3(lig%orbsig%norb, lig%mad)

  !call initMatrixCompression(iproc, nproc, lig%orbsig, lig%op, lig%mad)
  call initMatrixCompression(iproc, nproc, lig%lzdig%nlr, lig%orbsig, &
       lig%op%noverlaps, lig%op%overlaps, lig%mad)
  call initCompressedMatmul3(lig%orbsig%norb, lig%mad)


  ! Deallocate the local arrays.
  iall=-product(shape(locrad))*kind(locrad)
  deallocate(locrad,stat=istat)
  call memocc(istat,iall,'locrad',subname)
  iall=-product(shape(norbsPerAt))*kind(norbsPerAt)
  deallocate(norbsPerAt,stat=istat)
  call memocc(istat,iall,'norbsPerAt',subname)

END SUBROUTINE initInputguessConfinement






!>   input guess wavefunction diagonalization
subroutine inputguessConfinement(iproc, nproc, at, &
     comms, Glr, input, rhodsc, lin, orbs, rxyz, n3p, rhopot, rhopotold, rhocore, pot_ion,&
     nlpspd, proj, pkernel, pkernelseq, &
     nscatterarr, ngatherarr, potshortcut, GPU,  &
     tag, lphi, ehart, eexcu, vexcu)
  ! Input wavefunctions are found by a diagonalization in a minimal basis set
  ! Each processors write its initial wavefunctions into the wavefunction file
  ! The files are then read by readwave
  use module_base
  use module_interfaces, exceptThisOne => inputguessConfinement
  use module_types
  use Poisson_Solver
  implicit none
  !Arguments
  integer, intent(in) :: iproc,nproc,n3p
  type(atoms_data), intent(inout) :: at
  type(nonlocal_psp_descriptors), intent(in) :: nlpspd
  type(locreg_descriptors), intent(in) :: Glr
  type(communications_arrays), intent(in) :: comms
  type(GPU_pointers), intent(inout) :: GPU
  type(input_variables):: input
  type(rho_descriptors),intent(in) :: rhodsc
  type(linearParameters),intent(inout):: lin
  type(orbitals_data),intent(in):: orbs
  integer, dimension(0:nproc-1,4), intent(in) :: nscatterarr !n3d,n3p,i3s+i3xcsh-1,i3xcsh
  integer, dimension(0:nproc-1,2), intent(in) :: ngatherarr 
  real(gp), dimension(3,at%nat), intent(in) :: rxyz
  real(wp), dimension(nlpspd%nprojel), intent(in) :: proj
  real(dp),dimension(max(Glr%d%n1i*Glr%d%n2i*n3p,1)*input%nspin),intent(inout) :: rhopot, rhopotold
  real(wp), dimension(lin%as%size_pot_ion),intent(inout):: pot_ion
  real(wp), dimension(:,:,:,:), pointer :: rhocore
  real(dp), dimension(lin%as%size_pkernel),intent(in):: pkernel
  real(dp), dimension(:), pointer :: pkernelseq
  integer, intent(in) ::potshortcut
  integer,intent(inout):: tag
  real(8),dimension(max(lin%orbs%npsidim_orbs,lin%orbs%npsidim_comp)),intent(out):: lphi
  real(8),intent(out):: ehart, eexcu, vexcu

  ! Local variables
  type(gaussian_basis):: G !basis for davidson IG
  character(len=*), parameter :: subname='inputguessConfinement'
  integer :: istat,iall,iat,nspin_ig,iorb,nvirt,norbat
  real(gp) :: hxh,hyh,hzh,eks,epot_sum,ekin_sum,eexctX,eproj_sum,eSIC_DC,t1,t2,time,tt,ddot,dsum
  integer, dimension(:,:), allocatable :: norbsc_arr
  real(wp), dimension(:), allocatable :: potxc
  real(dp), dimension(:,:), pointer :: rho_p
  real(gp), dimension(:), allocatable :: locrad
  real(wp), dimension(:,:,:), pointer :: psigau
  real(8),dimension(:),allocatable:: lchi, lchi2
  real(8),dimension(:,:),allocatable::  lhchi
  real(8), dimension(:,:,:),allocatable:: ham3
  integer, dimension(:),allocatable:: norbsPerAt, onWhichAtomTemp, mapping, inversemapping
  logical,dimension(:),allocatable:: covered
  real(8),dimension(:),pointer:: lpot
  integer, parameter :: nmax=6,lmax=3,noccmax=2,nelecmax=32
  logical:: withConfinement, ovrlpx, ovrlpy, ovrlpz
  logical,dimension(:),allocatable:: doNotCalculate, skip
  integer :: ist,jst,jorb,iiAt,i,iadd,ii,jj,ndimpot,ilr,ind1,ind2
  integer :: ldim,gdim,ierr,jlr,kk,iiorb,ndim_lhchi,ii_orbs,ii_comp
  integer :: is1,ie1,is2,ie2,is3,ie3,js1,je1,js2,je2,js3,je3,nlocregPerMPI,jproc,jlrold
  integer:: norbTarget,norbpTemp,isorbTemp, nprocTemp, ncount
  integer,dimension(:),allocatable:: norb_parTemp, onWhichMPITemp
  type(confpot_data), dimension(:), allocatable :: confdatarr


  if (iproc == 0) then
     write(*,'(1x,a)')&
          '------------------------------------------------------- Input Wavefunctions Creation'
  end if

  ! Allocate some arrays we need for the input guess.
  allocate(norbsc_arr(at%natsc+1,input%nspin+ndebug),stat=istat)
  call memocc(istat,norbsc_arr,'norbsc_arr',subname)
  allocate(locrad(at%nat+ndebug),stat=istat)
  call memocc(istat,locrad,'locrad',subname)
  allocate(norbsPerAt(at%nat), stat=istat)
  call memocc(istat, norbsPerAt, 'norbsPerAt', subname)
  allocate(mapping(lin%lig%orbsig%norb), stat=istat)
  call memocc(istat, mapping, 'mapping', subname)
  allocate(covered(lin%lig%orbsig%norb), stat=istat)
  call memocc(istat, covered, 'covered', subname)
  allocate(inversemapping(lin%lig%orbsig%norb), stat=istat)
  call memocc(istat, inversemapping, 'inversemapping', subname)

  ! Number of localization regions.
  lin%lig%lzdig%nlr=at%nat
  lin%lig%lzdGauss%nlr=at%nat

  ! Spin for inputguess orbitals
  if (input%nspin == 4) then
     nspin_ig=1
  else
     nspin_ig=input%nspin
  end if

  ! Determine how many atomic orbitals we have. Maybe we have to increase this number to more than
  ! its 'natural' value.
  norbat=0
  ist=0
  do iat=1,at%nat
      ii=lin%norbsPerType(at%iatype(iat))
      iadd=0
      do 
          ! Count the number of atomic orbitals and increase the number if necessary until we have more
          ! (or equal) atomic orbitals than basis functions per atom.
          jj=1*nint(at%aocc(1,iat))+3*nint(at%aocc(3,iat))+&
               5*nint(at%aocc(7,iat))+7*nint(at%aocc(13,iat))
          if(jj>=ii) then
              ! we have enough atomic orbitals
              exit
          else
              ! add additional orbitals
              iadd=iadd+1
              select case(iadd)
                  case(1) 
                      at%aocc(1,iat)=1.d0
                  case(2) 
                      at%aocc(3,iat)=1.d0
                  case(3) 
                      at%aocc(7,iat)=1.d0
                  case(4) 
                      at%aocc(13,iat)=1.d0
                  case default 
                      write(*,'(1x,a)') 'ERROR: more than 16 basis functions per atom are not possible!'
                      stop
              end select
          end if
      end do
      norbsPerAt(iat)=jj
      norbat=norbat+norbsPerAt(iat)
  end do


  ! Create the atomic orbitals in a Gaussian basis. Deallocate lin%lig%orbsig, since it will be
  ! recalculated in inputguess_gaussian_orbitals.


  ! This array gives a mapping from the 'natural' orbital distribution (i.e. simply counting up the atoms) to
  ! our optimized orbital distribution (determined by in orbs%inwhichlocreg).
  iiorb=0
  covered=.false.
  do iat=1,at%nat
      do iorb=1,norbsPerAt(iat)
          iiorb=iiorb+1
          ! Search the corresponding entry in inwhichlocreg
          do jorb=1,lin%lig%orbsig%norb
              if(covered(jorb)) cycle
              jlr=lin%lig%orbsig%inwhichlocreg(jorb)
              if( lin%lzd%llr(jlr)%locregCenter(1)==rxyz(1,iat) .and. &
                  lin%lzd%llr(jlr)%locregCenter(2)==rxyz(2,iat) .and. &
                  lin%lzd%llr(jlr)%locregCenter(3)==rxyz(3,iat) ) then
                  covered(jorb)=.true.
                  mapping(iiorb)=jorb
                  !if(iproc==0) write(666,*) iiorb, mapping(iiorb)
                  exit
              end if
          end do
      end do
  end do

  ! Inverse mapping
  do iorb=1,lin%lig%orbsig%norb
      do jorb=1,lin%lig%orbsig%norb
          if(mapping(jorb)==iorb) then
              inversemapping(iorb)=jorb
              !if(iproc==0) write(888,*) iorb, inversemapping(iorb)
              exit
          end if
      end do
  end do



  nvirt=0
  call deallocate_orbitals_data(lin%lig%orbsig,subname)
  

  call inputguess_gaussian_orbitals_forLinear(iproc,nproc,lin%lig%orbsig%norb,at,rxyz,nvirt,nspin_ig,&
       lin%lig%lzdig%nlr, norbsPerAt, mapping, &
       orbs,lin%lig%orbsig,norbsc_arr,locrad,G,psigau,eks)
  ! Since inputguess_gaussian_orbitals overwrites lin%lig%orbsig,we again have to assign the correct value (neeed due to
  ! a different orbital distribution.
  call repartitionOrbitals(iproc,nproc,lin%lig%orbsig%norb,lin%lig%orbsig%norb_par,&
       lin%lig%orbsig%norbp,lin%lig%orbsig%isorb_par,lin%lig%orbsig%isorb,lin%lig%orbsig%onWhichMPI)

  ! Maybe this could be moved to another subroutine? Or be omitted at all?
  allocate(lin%lig%orbsig%eval(lin%orbs%norb), stat=istat)
  call memocc(istat, lin%lig%orbsig%eval, 'lin%lig%orbsig%eval', subname)
  lin%lig%orbsig%eval=-.5d0


  !dimension of the wavefunctions
  call wavefunction_dimension(lin%lig%lzdGauss,lin%lig%orbsig)

  ! Copy lin%lig%orbsig to lin%lig%orbsGauss, but keep the size of the orbitals in lin%lig%orbsGauss.
  call deallocate_orbitals_data(lin%lig%orbsGauss,subname)
  ii_orbs=lin%lig%orbsGauss%npsidim_orbs
  ii_comp=lin%lig%orbsGauss%npsidim_comp
  call nullify_orbitals_data(lin%lig%orbsGauss)
  call copy_orbitals_data(lin%lig%orbsig,lin%lig%orbsGauss,subname)
  lin%lig%orbsGauss%npsidim_orbs=ii_orbs
  lin%lig%orbsGauss%npsidim_comp=ii_comp

  ! Allcoate the array holding the orbitals. lchi2 are the atomic orbitals with the larger cutoff, whereas
  ! lchi are the atomic orbitals with the smaller cutoff.
  !print *,'here',lin%lig%orbsGauss%npsidim_orbs,lin%lig%orbsGauss%npsidim_comp
  allocate(lchi2(max(lin%lig%orbsGauss%npsidim_orbs,lin%lig%orbsGauss%npsidim_comp)),stat=istat)
  call memocc(istat,lchi2,'lchi2',subname)
  lchi2=0.d0

  ! Grid spacing on fine grid.
  hxh=.5_gp*input%hx
  hyh=.5_gp*input%hy
  hzh=.5_gp*input%hz

  ! Assign the size of the orbitals to the new variable lpsidimtot.
  !lin%lig%lzdig%lpsidimtot=lin%lig%orbsig%npsidim
  !lin%lig%lzdGauss%lpsidimtot=lin%lig%orbsGauss%npsidim

  ! Transform the atomic orbitals to the wavelet basis.
  lchi2=0.d0
  call gaussians_to_wavelets_new(iproc, nproc, lin%lig%lzdGauss, lin%lig%orbsGauss, input%hx, input%hy, input%hz, G, &
       psigau(1,1,min(lin%lig%orbsGauss%isorb+1, lin%lig%orbsGauss%norb)), lchi2)

  iall=-product(shape(psigau))*kind(psigau)
  deallocate(psigau,stat=istat)
  call memocc(istat,iall,'psigau',subname)

  call deallocate_gwf(G,subname)

  !restore wavefunction dimension
  call wavefunction_dimension(lin%lig%lzdig,lin%lig%orbsig)



  allocate(lchi(max(lin%lig%orbsig%npsidim_orbs,lin%lig%orbsig%npsidim_comp)+ndebug),stat=istat)
  call memocc(istat,lchi,'lchi',subname)
  lchi=0.d0
  !write(*,*) 'iproc, lin%lig%orbsig%npsidim+ndebug', iproc, lin%lig%orbsig%npsidim+ndebug
  !write(*,*) 'iproc, lin%lig%orbsGauss%npsidim', iproc, lin%lig%orbsGauss%npsidim

  ! Transform chi to the localization region. This requires that the localizatin region of lchi2 is larger than that
  ! of lchi.
  ind1=1
  ind2=1
  do iorb=1,lin%lig%orbsGauss%norbp
      !ilr = lin%lig%orbsig%inWhichLocregp(iorb)
      ilr = lin%lig%orbsig%inWhichLocreg(lin%lig%orbsig%isorb+iorb)
      ldim=lin%lig%lzdig%Llr(ilr)%wfd%nvctr_c+7*lin%lig%lzdig%Llr(ilr)%wfd%nvctr_f
      gdim=lin%lig%lzdGauss%llr(ilr)%wfd%nvctr_c+7*lin%lig%lzdGauss%llr(ilr)%wfd%nvctr_f
      call psi_to_locreg2(iproc, nproc, ldim, gdim, lin%lig%lzdig%llr(ilr), lin%lig%lzdGauss%llr(ilr), lchi2(ind1), lchi(ind2))
      ind1=ind1+lin%lig%lzdGauss%llr(ilr)%wfd%nvctr_c+7*lin%lig%lzdGauss%llr(ilr)%wfd%nvctr_f
      ind2=ind2+lin%lig%lzdig%Llr(ilr)%wfd%nvctr_c+7*lin%lig%lzdig%Llr(ilr)%wfd%nvctr_f
  end do
  if(ind1/=lin%lig%orbsGauss%npsidim_orbs+1) then
      write(*,'(2(a,i8),i8)') 'ERROR on process ',iproc,&
           ': ind1/=lin%lig%orbsGauss%npsidim+1',ind1,lin%lig%orbsGauss%npsidim_orbs+1
      stop
  end if
  if(ind2/=lin%lig%orbsig%npsidim_orbs+1) then
      write(*,'(2(a,i8),i8)') 'ERROR on process ',iproc,&
           ': ind2/=lin%lig%orbsig%npsidim+1',ind2,lin%lig%orbsig%npsidim_orbs+1
      stop
  end if

  ! Always use the exact Loewdin method.
  call orthonormalizeAtomicOrbitalsLocalized2(iproc, nproc, 0, lin%nItOrtho, lin%blocksize_pdsyev, &
       lin%blocksize_pdgemm, lin%lig%lzdig, lin%lig%orbsig, lin%lig%comon, &
       lin%lig%op, input, lin%lig%mad, lchi)

  ! Deallocate locrad, which is not used any longer.
  iall=-product(shape(locrad))*kind(locrad)
  deallocate(locrad,stat=istat)
  call memocc(istat,iall,'locrad',subname)

  !change again wavefunction dimension
  call wavefunction_dimension(lin%lig%lzdGauss,lin%lig%orbsig)


  call deallocate_orbitals_data(lin%lig%orbsGauss, subname)


  ! Create the potential. First calculate the charge density.
  if(iproc==0) write(*,'(1x,a)',advance='no') 'Calculating charge density...'

  call sumrho(iproc,nproc,lin%lig%orbsig,lin%lig%lzdGauss,hxh,hyh,hzh,nscatterarr,&
       GPU,at%sym,rhodsc,lchi2,rho_p,inversemapping)
  call communicate_density(iproc,nproc,input%nspin,hxh,hyh,hzh,lin%lig%lzdGauss,&
       rhodsc,nscatterarr,rho_p,rhopot)

  if(iproc==0) write(*,'(a)') 'done.'

  !restore wavefunction dimension
  call wavefunction_dimension(lin%lig%lzdig,lin%lig%orbsig)


  if(trim(lin%mixingmethod)=='dens') then
      call dcopy(max(glr%d%n1i*glr%d%n2i*n3p,1)*input%nspin, rhopot(1), 1, rhopotold(1), 1)
  end if


  iall=-product(shape(lchi2))*kind(lchi2)
  deallocate(lchi2, stat=istat)
  call memocc(istat, iall, 'lchi2',subname)


  call deallocate_local_zone_descriptors(lin%lig%lzdGauss, subname)

  !-- if spectra calculation uses a energy dependent potential
  !    input_wf_diag will write (to be used in abscalc)
  !    the density to the file electronic_density.cube
  !  The writing is activated if  5th bit of  in%potshortcut is on.
  if( iand( potshortcut,16)==0 .and. potshortcut /= 0) then
     call plot_density_cube_old(at%geocode,'electronic_density',&
          iproc,nproc,Glr%d%n1,Glr%d%n2,Glr%d%n3,Glr%d%n1i,Glr%d%n2i,Glr%d%n3i,nscatterarr(iproc,2),  & 
          input%nspin,hxh,hyh,hzh,at,rxyz,ngatherarr,rhopot(1+nscatterarr(iproc,4)*Glr%d%n1i*Glr%d%n2i))
  endif
  !---
  
  if(orbs%nspinor==4) then
     !this wrapper can be inserted inside the poisson solver 
     call PSolverNC(at%geocode,'D',iproc,nproc,Glr%d%n1i,Glr%d%n2i,Glr%d%n3i,&
          nscatterarr(iproc,1),& !this is n3d
          input%ixc,hxh,hyh,hzh,&
          rhopot,pkernel,pot_ion,ehart,eexcu,vexcu,0.d0,.true.,4)
  else
     !Allocate XC potential
     if (nscatterarr(iproc,2) >0) then
        allocate(potxc(Glr%d%n1i*Glr%d%n2i*nscatterarr(iproc,2)*input%nspin+ndebug),stat=istat)
        call memocc(istat,potxc,'potxc',subname)
     else
        allocate(potxc(1+ndebug),stat=istat)
        call memocc(istat,potxc,'potxc',subname)
     end if

     call XC_potential(at%geocode,'D',iproc,nproc,&
          Glr%d%n1i,Glr%d%n2i,Glr%d%n3i,input%ixc,hxh,hyh,hzh,&
          rhopot,eexcu,vexcu,input%nspin,rhocore,potxc)


     if( iand(potshortcut,4)==0) then
        call H_potential(at%geocode,'D',iproc,nproc,&
             Glr%d%n1i,Glr%d%n2i,Glr%d%n3i,hxh,hyh,hzh,&
             rhopot,pkernel,pot_ion,ehart,0.0_dp,.true.)
     endif


     !sum the two potentials in rhopot array
     !fill the other part, for spin, polarised
     if (input%nspin == 2) then
        call dcopy(Glr%d%n1i*Glr%d%n2i*nscatterarr(iproc,2),rhopot(1),1,&
             rhopot(Glr%d%n1i*Glr%d%n2i*nscatterarr(iproc,2)+1),1)
     end if
     !spin up and down together with the XC part
     call axpy(Glr%d%n1i*Glr%d%n2i*nscatterarr(iproc,2)*input%nspin,1.0_dp,potxc(1),1,&
          rhopot(1),1)


     iall=-product(shape(potxc))*kind(potxc)
     deallocate(potxc,stat=istat)
     call memocc(istat,iall,'potxc',subname)

  end if

  if(trim(lin%mixingmethod)=='pot') then
      call dcopy(max(glr%d%n1i*glr%d%n2i*n3p,1)*input%nspin, rhopot(1), 1, rhopotold(1), 1)
  end if



  !call dcopy(lin%lig%orbsig%npsidim,psi,1,hpsi,1)
  if (input%exctxpar == 'OP2P') eexctX = -99.0_gp

  
  ! Set localnorb, i.e. the number of orbitals a given process has in a specific loalization region.
  do ilr=1,lin%lig%lzdig%nlr
      lin%lig%lzdig%Llr(ilr)%localnorb=0
      do iorb=1,lin%lig%orbsig%norbp
          !if(lin%lig%orbsig%inWhichLocregp(iorb)==ilr) then
          if(lin%lig%orbsig%inWhichLocreg(lin%lig%orbsig%isorb+iorb)==ilr) then
              lin%lig%lzdig%Llr(ilr)%localnorb = lin%lig%lzdig%Llr(ilr)%localnorb+1
          end if
      end do
  end do


  ! Post the messages for the communication of the potential.
  ndimpot = lin%lzd%Glr%d%n1i*lin%lzd%Glr%d%n2i*nscatterarr(iproc,2)
  call allocateCommunicationsBuffersPotential(lin%lig%comgp, subname)
  call postCommunicationsPotential(iproc, nproc, ndimpot, rhopot, lin%lig%comgp)

  ! Gather the potential
  !!! IS THIS DONE BY full_local_potential???
  call gatherPotential(iproc, nproc, lin%lig%comgp)

  ! Apply the Hamiltonian for each atom.
  ! onWhichAtomTemp indicates that all orbitals feel the confining potential
  ! centered on atom iat.
  allocate(onWhichAtomTemp(lin%lig%orbsig%norb), stat=istat)
  call memocc(istat,onWhichAtomTemp,'onWhichAtomTemp',subname)
  allocate(doNotCalculate(lin%lig%lzdig%nlr), stat=istat)
  call memocc(istat, doNotCalculate, 'doNotCalculate', subname)
  allocate(skip(lin%lig%lzdig%nlr), stat=istat)
  call memocc(istat, skip, 'skip', subname)


  ! Determine for how many localization regions we need a Hamiltonian application.
  ndim_lhchi=0
  do iat=1,at%nat
      call getIndices(lin%lig%lzdig%llr(iat), is1, ie1, is2, ie2, is3, ie3)
      skip(iat)=.true.
      do jorb=1,lin%lig%orbsig%norbp
          !onWhichAtomTemp(jorb)=iat
          onWhichAtomTemp(lin%lig%orbsig%isorb+jorb)=iat
          !jlr=lin%lig%orbsig%inWhichLocregp(jorb)
          jlr=lin%lig%orbsig%inWhichLocreg(lin%lig%orbsig%isorb+jorb)
          if(lin%lig%orbsig%inWhichlocreg(jorb+lin%lig%orbsig%isorb)/=jlr) stop 'this should not happen'
          call getIndices(lin%lig%lzdig%llr(jlr), js1, je1, js2, je2, js3, je3)
          ovrlpx = ( is1<=je1 .and. ie1>=js1 )
          ovrlpy = ( is2<=je2 .and. ie2>=js2 )
          ovrlpz = ( is3<=je3 .and. ie3>=js3 )
          if(ovrlpx .and. ovrlpy .and. ovrlpz) then
              skip(iat)=.false.
          end if
      end do
      if(.not.skip(iat)) then
          ndim_lhchi=ndim_lhchi+1
      end if
  end do


  allocate(lhchi(max(lin%lig%orbsig%npsidim_orbs,lin%lig%orbsig%npsidim_comp),ndim_lhchi),stat=istat)
  call memocc(istat, lhchi, 'lhchi', subname)
  lhchi=0.d0


  if(iproc==0) write(*,'(1x,a)') 'Hamiltonian application for all atoms. This may take some time.'
  call mpi_barrier(mpi_comm_world,ierr)
  call cpu_time(t1)


  call local_potential_dimensions(lin%lig%lzdig,lin%lig%orbsig,ngatherarr(0,1))

  call full_local_potential(iproc,nproc,&
       lin%lig%lzdig%glr%d%n1i*lin%lig%lzdig%glr%d%n2i*nscatterarr(iproc,2),&
       lin%lig%lzdig%glr%d%n1i*lin%lig%lzdig%glr%d%n2i*lin%lig%lzdig%glr%d%n3i,input%nspin,&
       lin%lig%lzdig%glr%d%n1i*lin%lig%lzdig%glr%d%n2i*nscatterarr(iproc,1)*input%nspin,0,&
       lin%lig%orbsig,lin%lig%lzdig,2,ngatherarr,rhopot,lpot,lin%lig%comgp)

  allocate(lin%lig%lzdig%doHamAppl(lin%lig%lzdig%nlr), stat=istat)
  call memocc(istat, lin%lig%lzdig%doHamAppl, 'lin%lig%lzdig%doHamAppl', subname)
  withConfinement=.true.
  ii=0
  do iat=1,at%nat
      doNotCalculate=.true.
      lin%lig%lzdig%doHamAppl=.false.
      !!call mpi_barrier(mpi_comm_world, ierr)
      call getIndices(lin%lig%lzdig%llr(iat), is1, ie1, is2, ie2, is3, ie3)
      skip(iat)=.true.
      do jorb=1,lin%lig%orbsig%norbp
          !onWhichAtomTemp(jorb)=iat
          onWhichAtomTemp(lin%lig%orbsig%isorb+jorb)=iat
          !jlr=onWhichAtomp(jorb)
          !jlr=lin%lig%orbsig%inWhichLocregp(jorb)
          jlr=lin%lig%orbsig%inWhichLocreg(lin%lig%orbsig%isorb+jorb)
          call getIndices(lin%lig%lzdig%llr(jlr), js1, je1, js2, je2, js3, je3)
          ovrlpx = ( is1<=je1 .and. ie1>=js1 )
          ovrlpy = ( is2<=je2 .and. ie2>=js2 )
          ovrlpz = ( is3<=je3 .and. ie3>=js3 )
          if(ovrlpx .and. ovrlpy .and. ovrlpz) then
              doNotCalculate(jlr)=.false.
              lin%lig%lzdig%doHamAppl(jlr)=.true.
              skip(iat)=.false.
          else
              doNotCalculate(jlr)=.true.
              lin%lig%lzdig%doHamAppl(jlr)=.false.
          end if
      end do
      if(iproc==0) write(*,'(3x,a,i0,a)', advance='no') 'atom ', iat, '... '
      if(.not.skip(iat)) then
          ii=ii+1
          if(lin%nItInguess>0) then
             allocate(confdatarr(lin%lig%orbsig%norbp))
             call define_confinement_data(confdatarr,lin%lig%orbsig,rxyz,at,&
                  input%hx,input%hy,input%hz,lin,lin%lig%lzdig,onWhichAtomTemp)

             call LocalHamiltonianApplication(iproc,nproc,at,lin%lig%orbsig,&
                  input%hx,input%hy,input%hz,&
                  lin%lig%lzdig,confdatarr,ngatherarr,lpot,lchi,lhchi(1,ii),&
                  ekin_sum,epot_sum,eexctX,eSIC_DC,input%SIC,GPU,&
                  pkernel=pkernelseq)
             call NonLocalHamiltonianApplication(iproc,at,lin%lig%orbsig,&
                  input%hx,input%hy,input%hz,rxyz,&
                  proj,lin%lig%lzdig,nlpspd,lchi,lhchi(1,ii),eproj_sum)
             deallocate(confdatarr)
          end if
      else
          if(iproc==0) write(*,'(3x,a)', advance='no') 'no Hamiltonian application required... '
      end if
      if(iproc==0) write(*,'(a)') 'done.'
  end do


  iall=-product(shape(lpot))*kind(lpot)
  deallocate(lpot, stat=istat)
  call memocc(istat, iall, 'lpot', subname)
   if(ii/=ndim_lhchi) then
      write(*,'(a,i0,a,2(a2,i0))') 'ERROR on process ',iproc,': ii/=ndim_lhchi',ii,ndim_lhchi
      stop
  end if
  call mpi_barrier(mpi_comm_world, ierr)
  call cpu_time(t2)
  time=t2-t1
  if (verbose > 2) then
     if(iproc==0) write(*,'(1x,a,es10.3)') 'time for applying potential:', time
  end if

  ! Deallocate the buffers needed for communication the potential.
  call deallocateCommunicationsBuffersPotential(lin%lig%comgp, subname)
  ! Deallocate the parameters needed for the communication of the potential.
  !call deallocate_p2pCommsGatherPot(lin%lig%comgp, subname)
  call deallocate_p2pComms(lin%lig%comgp, subname)



  ! The input guess is possibly performed only with a subset of all processes.
  if(lin%norbsPerProcIG>lin%orbs%norb) then
      norbTarget=lin%orbs%norb
  else
     norbTarget=lin%norbsperProcIG
  end if
  nprocTemp=ceiling(dble(lin%orbs%norb)/dble(norbTarget))
  nprocTemp=min(nprocTemp,nproc)
  if(iproc==0) write(*,'(a,i0,a)') 'The minimization is performed using ', nprocTemp, ' processes.'

  ! Create temporary norb_parTemp, onWhichMPITemp
  allocate(norb_parTemp(0:nprocTemp-1), stat=istat)
  call memocc(istat, norb_parTemp, 'norb_parTemp', subname)
  norb_parTemp=0
  tt=dble(lin%orbs%norb)/dble(nprocTemp)
  ii=floor(tt)
  ! ii is now the number of orbitals that every process has. Distribute the remaining ones.
  norb_parTemp(0:nprocTemp-1)=ii
  kk=lin%orbs%norb-nprocTemp*ii
  norb_parTemp(0:kk-1)=ii+1

  allocate(onWhichMPITemp(lin%orbs%norb), stat=istat)
  call memocc(istat, onWhichMPITemp, 'onWhichMPITemp', subname)
  iiorb=0
  do jproc=0,nprocTemp-1
      do iorb=1,norb_parTemp(jproc)
          iiorb=iiorb+1
          onWhichMPITemp(iiorb)=jproc
      end do
  end do

  ! Calculate the number of different matrices that have to be stored on a given MPI process.
  jlrold=0
  nlocregPerMPI=0
  do jorb=1,lin%orbs%norb
      jlr=lin%orbs%inWhichLocreg(jorb)
      !jproc=lin%orbs%onWhichMPI(jorb)
      jproc=onWhichMPITemp(jorb)
      !if(iproc==0) write(*,'(a,5i7)') 'jorb, jlr, jlrold, jproc, nlocregPerMPI', jorb, jlr, jlrold, jproc, nlocregPerMPI
      if(iproc==jproc) then
          if(jlr/=jlrold) then
              nlocregPerMPI=nlocregPerMPI+1
              jlrold=jlr
          end if
      end if
  end do





  ! Calculate the Hamiltonian matrix.
  call cpu_time(t1)
  allocate(ham3(lin%lig%orbsig%norb,lin%lig%orbsig%norb,nlocregPerMPI), stat=istat)
  call memocc(istat,ham3,'ham3',subname)

  if(lin%nItInguess>0) then
      call getHamiltonianMatrix6(iproc, nproc, nprocTemp, lin%lig%lzdig, lin%lig%orbsig, lin%orbs, &
           onWhichMPITemp, input, lin%lig%orbsig%inWhichLocreg, ndim_lhchi, &
           nlocregPerMPI, lchi, lhchi, skip, lin%lig%mad, lin%memoryForCommunOverlapIG, lin%locregShape, tag, ham3)
  end if


  iall=-product(shape(lhchi))*kind(lhchi)
  deallocate(lhchi, stat=istat)
  call memocc(istat, iall, 'lhchi',subname)


  ! Build the orbitals phi as linear combinations of the atomic orbitals.
  call buildLinearCombinationsLocalized3(iproc, nproc, lin%lig%orbsig, lin%orbs, lin%comms, at, Glr, input, lin%norbsPerType, &
       lin%lig%orbsig%inWhichLocreg, lchi, lphi, rxyz, lin%orbs%inWhichLocreg, lin, lin%lig%lzdig, nlocregPerMPI, tag, ham3, &
       lin%lig%comon, lin%lig%op, lin%lig%mad)
  !call cpu_time(t2)
  !!time=t2-t1
  !!call mpiallred(time, 1, mpi_sum, mpi_comm_world, ierr)
  !!if(iproc==0) write(*,'(1x,a,es10.3)') 'time for "buildLinearCombinations":', time/dble(nproc)

  if(iproc==0) write(*,'(1x,a)') '------------------------------------------------------------- Input guess generated.'


  ! Deallocate all local arrays.

  ! Deallocate all types that are not needed any longer.
  call deallocate_local_zone_descriptors(lin%lig%lzdig, subname)
  call deallocate_orbitals_data(lin%lig%orbsig, subname)
  call deallocate_matrixDescriptors(lin%lig%mad, subname)
  call deallocate_overlapParameters(lin%lig%op, subname)
  !call deallocate_p2pCommsOrthonormality(lin%lig%comon, subname)
  call deallocate_p2pComms(lin%lig%comon, subname)

  ! Deallocate all remaining local arrays.
  iall=-product(shape(norbsc_arr))*kind(norbsc_arr)
  deallocate(norbsc_arr,stat=istat)
  call memocc(istat,iall,'norbsc_arr',subname)

  iall=-product(shape(onWhichAtomTemp))*kind(onWhichAtomTemp)
  deallocate(onWhichAtomTemp, stat=istat)
  call memocc(istat, iall, 'onWhichAtomTemp',subname)
  
  iall=-product(shape(norbsPerAt))*kind(norbsPerAt)
  deallocate(norbsPerAt, stat=istat)
  call memocc(istat, iall, 'norbsPerAt',subname)

  iall=-product(shape(lchi))*kind(lchi)
  deallocate(lchi, stat=istat)
  call memocc(istat, iall, 'lchi',subname)

  iall=-product(shape(doNotCalculate))*kind(doNotCalculate)
  deallocate(doNotCalculate, stat=istat)
  call memocc(istat, iall, 'doNotCalculate',subname)

  iall=-product(shape(skip))*kind(skip)
  deallocate(skip, stat=istat)
  call memocc(istat, iall, 'skip',subname)

  iall=-product(shape(ham3))*kind(ham3)
  deallocate(ham3, stat=istat)
  call memocc(istat, iall, 'ham3',subname)

  iall=-product(shape(norb_parTemp))*kind(norb_parTemp)
  deallocate(norb_parTemp, stat=istat)
  call memocc(istat, iall, 'norb_parTemp',subname)

  iall=-product(shape(onWhichMPITemp))*kind(onWhichMPITemp)
  deallocate(onWhichMPITemp, stat=istat)
  call memocc(istat, iall, 'onWhichMPITemp',subname)

  iall=-product(shape(mapping))*kind(mapping)
  deallocate(mapping, stat=istat)
  call memocc(istat, iall, 'mapping',subname)

  iall=-product(shape(covered))*kind(covered)
  deallocate(covered, stat=istat)
  call memocc(istat, iall, 'covered',subname)

  iall=-product(shape(inversemapping))*kind(inversemapping)
  deallocate(inversemapping, stat=istat)
  call memocc(istat, iall, 'inversemapping',subname)

END SUBROUTINE inputguessConfinement





subroutine orthonormalizeAtomicOrbitalsLocalized2(iproc, nproc, methTransformOverlap, nItOrtho, blocksize_dsyev, &
           blocksize_pdgemm, lzd, orbs, comon, op, input, mad, lchi)

!
! Purpose:
! ========
!  Orthonormalizes the atomic orbitals chi using a Lowedin orthonormalization.
!
! Calling arguments:
!    

use module_base
use module_types
use module_interfaces, exceptThisOne => orthonormalizeAtomicOrbitalsLocalized2
implicit none

! Calling arguments
integer,intent(in):: iproc, nproc, methTransformOverlap, nItOrtho, blocksize_dsyev, blocksize_pdgemm
type(local_zone_descriptors),intent(in):: lzd
type(orbitals_data),intent(in):: orbs
type(input_variables),intent(in):: input
type(p2pComms),intent(inout):: comon
type(overlapParameters),intent(inout):: op
type(matrixDescriptors),intent(in):: mad
real(8),dimension(orbs%npsidim_comp),intent(inout):: lchi

! Local variables
integer:: iorb, jorb, istat, iall, lwork, info, nvctrp, ierr, tag, ilr
real(8),dimension(:,:),allocatable:: ovrlp
character(len=*),parameter:: subname='orthonormalizeAtomicOrbitalsLocalized'


! Initialize the communication parameters.
!tag=5000
!call initCommsOrtho(iproc, nproc, lzd, orbs, orbs%inWhichLocreg, input, op, comon, tag)
allocate(ovrlp(orbs%norb,orbs%norb), stat=istat)
call memocc(istat, ovrlp, 'ovrlp', subname)

call orthonormalizeLocalized(iproc, nproc, methTransformOverlap, nItOrtho, blocksize_dsyev, blocksize_pdgemm, &
     orbs, op, comon, lzd, mad, lchi, ovrlp)

iall=-product(shape(ovrlp))*kind(ovrlp)
deallocate(ovrlp, stat=istat)
call memocc(istat, iall, 'ovrlp', subname)

!call deallocate_overlapParameters(op, subname)
!call deallocate_p2pCommsOrthonormality(comon, subname)

end subroutine orthonormalizeAtomicOrbitalsLocalized2


!!subroutine orthonormalizeCoefficients(orbs, orbsig, coeff)
!!use module_base
!!use module_types
!!implicit none
!!
!!! Calling arguments
!!type(orbitals_data),intent(in):: orbs, orbsig
!!real(8),dimension(orbsig%norb,orbs%norb),intent(inout):: coeff
!!
!!! Local variables
!!integer:: iorb, jorb, istat, iall, lwork, info
!!real(8),dimension(:),allocatable:: work, eval
!!real(8),dimension(:,:),allocatable:: ovrlp, coeffTemp
!!real(8),dimension(:,:,:),allocatable:: tempArr
!!character(len=*),parameter:: subname='orthonormalizeCoefficients'
!!real(8):: ddot
!!
!!        allocate(ovrlp(orbs%norb,orbs%norb), stat=istat)
!!        call memocc(istat, ovrlp, 'ovrlp', subname)
!!        allocate(eval(orbs%norb), stat=istat)
!!        call memocc(istat, eval, 'eval', subname)
!!        allocate(tempArr(orbs%norb,orbs%norb,2), stat=istat)
!!        call memocc(istat, tempArr, 'tempArr', subname)
!!        allocate(coeffTemp(orbsig%norb,orbs%norb), stat=istat)
!!        call memocc(istat, coeffTemp, 'coeffTemp', subname)
!!
!!
!!        !!! Orthonormalize the coefficient vectors (Gram-Schmidt).
!!        !!do iorb=1,orbs%norb
!!        !!    do jorb=1,iorb-1
!!        !!        tt=ddot(orbsig%norb, coeff(1,iorb), 1, coeff(1,jorb), 1)
!!        !!        call daxpy(orbsig%norb, -tt, coeff(1,jorb), 1, coeff(1,iorb), 1)
!!        !!    end do
!!        !!    tt=dnrm2(orbsig%norb, coeff(1,iorb), 1)
!!        !!    call dscal(orbsig%norb, 1/tt, coeff(1,iorb), 1)
!!        !!end do
!!
!!        !!! Orthonormalize the coefficient vectors (Loewdin).
!!        !!do iorb=1,orbs%norb
!!        !!    do jorb=1,orbs%norb
!!        !!        ovrlp(iorb,jorb)=ddot(orbsig%norb, coeff(1,iorb), 1, coeff(1,jorb), 1)
!!        !!    end do
!!        !!end do
!!
!!        allocate(work(1), stat=istat)
!!        call memocc(istat, work, 'work', subname)
!!        call dsyev('v', 'l', orbs%norb, ovrlp(1,1), orbs%norb, eval, work, -1, info)
!!        lwork=work(1)
!!        iall=-product(shape(work))*kind(work)
!!        deallocate(work, stat=istat)
!!        call memocc(istat, iall, 'work', subname)
!!        allocate(work(lwork), stat=istat)
!!        call memocc(istat, work, 'work', subname)
!!        call dsyev('v', 'l', orbs%norb, ovrlp(1,1), orbs%norb, eval, work, lwork, info)
!!        iall=-product(shape(work))*kind(work)
!!        deallocate(work, stat=istat)
!!        call memocc(istat, iall, 'work', subname)
!!
!!        ! Calculate S^{-1/2}. 
!!        ! First calulate ovrlp*diag(1/sqrt(evall)) (ovrlp is the diagonalized overlap
!!        ! matrix and diag(1/sqrt(evall)) the diagonal matrix consisting of the inverse square roots of the eigenvalues...
!!        do iorb=1,orbs%norb
!!            do jorb=1,orbs%norb
!!                tempArr(jorb,iorb,1)=ovrlp(jorb,iorb)*1.d0/sqrt(eval(iorb))
!!            end do
!!        end do
!!
!!        ! ...and now apply the diagonalized overlap matrix to the matrix constructed above.
!!        ! This will give S^{-1/2}.
!!        call dgemm('n', 't', orbs%norb, orbs%norb, orbs%norb, 1.d0, ovrlp(1,1), &
!!        orbs%norb, tempArr(1,1,1), orbs%norb, 0.d0, &
!!        tempArr(1,1,2), orbs%norb)
!!
!!        ! Now calculate the orthonormal orbitals by applying S^{-1/2} to the orbitals.
!!        ! This requires the use of a temporary variable phidTemp.
!!        call dgemm('n', 'n', orbsig%norb, orbs%norb, orbs%norb, 1.d0, coeff(1,1), &
!!             orbsig%norb, tempArr(1,1,2), orbs%norb, 0.d0, &
!!             coeffTemp(1,1), orbsig%norb)
!!        
!!        ! Now copy the orbitals from the temporary variable to phid.
!!        call dcopy(orbs%norb*orbsig%norb, coeffTemp(1,1), 1, coeff(1,1), 1)
!!
!!        iall=-product(shape(ovrlp))*kind(ovrlp)
!!        deallocate(ovrlp, stat=istat)
!!        call memocc(istat, iall, 'ovrlp', subname)
!!
!!        iall=-product(shape(eval))*kind(eval)
!!        deallocate(eval, stat=istat)
!!        call memocc(istat, iall, 'eval', subname)
!!
!!        iall=-product(shape(tempArr))*kind(tempArr)
!!        deallocate(tempArr, stat=istat)
!!        call memocc(istat, iall, 'tempArr', subname)
!!
!!        iall=-product(shape(coeffTemp))*kind(coeffTemp)
!!        deallocate(coeffTemp, stat=istat)
!!        call memocc(istat, iall, 'coeffTemp', subname)
!!
!!end subroutine orthonormalizeCoefficients



subroutine initializeInguessParameters(iproc, orbs, orbsig, newComm, ip)
use module_base
use module_types
implicit none

! Calling arguments
integer,intent(in):: iproc
type(orbitals_data),intent(in):: orbs, orbsig
integer,intent(in):: newComm
type(inguessParameters),intent(inout):: ip

! Local variables
integer:: ii, kk, jproc, istat, ierr, norbTarget, iorb, iiorb
real(8):: tt
character(len=*),parameter:: subname='initializeInguessParameters'


  ip%norb=orbs%norb
  ip%norbtot=orbsig%norb

  ! In order to symplify the transposing/untransposing, the orbitals are padded with zeros such that 
  ! they can be distributed evenly over all processes when being transposed. The new length of the 
  ! orbitals after this padding is then given by ip%norbtotPad.
  ip%norbtotPad=ip%norbtot
  do
      if(mod(ip%norbtotPad, ip%nproc)==0) exit
      ip%norbtotPad=ip%norbtotPad+1
  end do

  ! Distribute the orbitals among the processes.
  allocate(ip%norb_par(0:ip%nproc-1), stat=istat)
  call memocc(istat, ip%norb_par, 'ip%norb_par', subname)
  ip%norb_par=0
  tt=dble(ip%norb)/dble(ip%nproc)
  ii=floor(tt)
  ! ii is now the number of orbitals that every process has. Distribute the remaining ones.
  ip%norb_par(0:ip%nproc-1)=ii
  kk=ip%norb-ip%nproc*ii
  ip%norb_par(0:kk-1)=ii+1

  ! ip%onWhichMPI indicates on which MPI process a given orbital is located.
  allocate(ip%onWhichMPI(ip%norb), stat=istat)
  call memocc(istat, ip%onWhichMPI, 'ip%onWhichMPI', subname)
  iiorb=0
  do jproc=0,ip%nproc-1
      do iorb=1,ip%norb_par(jproc)
          iiorb=iiorb+1
          ip%onWhichMPI(iiorb)=jproc
      end do
  end do


  ! Starting orbital for each process
  allocate(ip%isorb_par(0:ip%nproc-1), stat=istat)
  call memocc(istat, ip%isorb_par, 'ip%isorb_par', subname)
  ip%isorb_par=0
  ii=0
  do jproc=0,iproc-1
     ii=ii+ip%norb_par(jproc)
  end do
  !reference orbital for process
  ip%isorb=ii
  ip%isorb_par(iproc)=ip%isorb
  call mpiallred(ip%isorb_par(0), ip%nproc, mpi_sum, newComm, ierr)
  


  ! Calculate the number of elements that each process has when the vectors are transposed.
  ! nvctrp is the total number, nvctrp_nz is the nonzero numbers.
  allocate(ip%nvctrp_nz(0:ip%nproc-1), stat=istat)
  call memocc(istat, ip%nvctrp_nz, 'ip%nvctrp_nz', subname)
  tt=ip%norbtot/dble(ip%nproc)
  ii=floor(tt)
  ! ii is now the number of elements that every process has. Distribute the remaining ones.
  ip%nvctrp_nz=ii
  kk=ip%norbtot-ip%nproc*ii
  ip%nvctrp_nz(0:kk-1)=ii+1
  ! Check wheter this distribution is correct
  ii=0
  do jproc=0,ip%nproc-1
     ii=ii+ip%nvctrp_nz(jproc)
  end do
  if(ii/=ip%norbtot) then
     if(iproc==0) write(*,'(3x,a)') 'ERROR: wrong partition of ip%norbtot!'
     call mpi_barrier(newComm, ierr)
     stop
  end if

  ! With the padded zeros, the elements can be distributed evenly.
  ip%nvctrp=ip%norbtotPad/ip%nproc

  ! Define the values for the mpi_alltoallv.
  ! sendcounts: number of elements that a given  process sends to another process.
  ! senddispls: offset of the starting index on a given process for the send operation to another process.
  allocate(ip%sendcounts(0:ip%nproc-1), stat=istat)
  call memocc(istat, ip%sendcounts, 'ip%sendcounts', subname)
  allocate(ip%senddispls(0:ip%nproc-1), stat=istat)
  call memocc(istat, ip%senddispls, 'ip%senddispls', subname)
  ii=0
  do jproc=0,ip%nproc-1
      ip%sendcounts(jproc)=ip%nvctrp*ip%norb_par(iproc)
      ip%senddispls(jproc)=ii
      ii=ii+ip%sendcounts(jproc)
  end do
  ! recvcounts: number of elements that a given process receives from another process.
  ! recvdispls: offset of the starting index on a given process for the receive operation from another process.
  allocate(ip%recvcounts(0:ip%nproc-1), stat=istat)
  call memocc(istat, ip%recvcounts, 'ip%recvcounts', subname)
  allocate(ip%recvdispls(0:ip%nproc-1), stat=istat)
  call memocc(istat, ip%recvdispls, 'ip%recvdispls', subname)
  ii=0
  do jproc=0,ip%nproc-1
      ip%recvcounts(jproc)=ip%nvctrp*ip%norb_par(jproc)
      ip%recvdispls(jproc)=ii
      ii=ii+ip%recvcounts(jproc)
  end do

  ! Determine the size of the work array needed for the transposition.
  ip%sizeWork=max(ip%norbtotPad*ip%norb_par(iproc),sum(ip%recvcounts(:)))

end subroutine initializeInguessParameters




subroutine getHamiltonianMatrix6(iproc, nproc, nprocTemp, lzdig, orbsig, orbs, onWhichMPITemp, &
input, onWhichAtom, ndim_lhchi, nlocregPerMPI, lchi, lhchi, skip, mad, memoryForCommunOverlapIG, locregShape, &
tagout, ham)
use module_base
use module_types
use module_interfaces, exceptThisOne => getHamiltonianMatrix6
implicit none

! Calling arguments
integer,intent(in):: iproc, nproc, nprocTemp, ndim_lhchi, nlocregPerMPI
type(local_zone_descriptors),intent(in):: lzdig
type(orbitals_data),intent(in):: orbsig, orbs
integer,dimension(orbs%norb),intent(in):: onWhichMPITemp
type(input_variables),intent(in):: input
integer,dimension(orbsig%norb),intent(in):: onWhichAtom
!real(8),dimension(lzdig%orbs%npsidim),intent(in):: chi
!real(8),dimension(lzdig%orbs%npsidim,nat),intent(in):: hchi
real(8),dimension(max(orbsig%npsidim_orbs,orbsig%npsidim_comp)),intent(in):: lchi
real(8),dimension(max(orbsig%npsidim_orbs,orbsig%npsidim_comp),ndim_lhchi),intent(in):: lhchi
logical,dimension(lzdig%nlr),intent(in):: skip
type(matrixDescriptors),intent(in):: mad
integer,intent(in):: memoryForCommunOverlapIG
character(len=1),intent(in):: locregShape
integer,intent(inout):: tagout
!logical,dimension(lin%lig%lzdig%nlr,0:nproc-1),intent(in):: skipGlobal
real(8),dimension(orbsig%norb,orbsig%norb,nlocregPerMPI),intent(out):: ham

! Local variables
integer:: sizeChi, istat, iorb, ilr, iall, ind1, ind2, ldim, gdim, iat, jproc, ilrold, iilr, iatold, iiorb, jlr, ii
integer:: jorb, ierr, noverlaps, iiat, iioverlap, ioverlap, tagx, availableMemory, jj, i, ist, jst, nshift
integer:: irecv, isend, nrecv, nsend, tag, tag0, jjproc, ind, imat, imatold, jjprocold
type(overlapParameters):: op
type(p2pComms):: comon
real(8),dimension(:,:),allocatable:: hamTemp
character(len=*),parameter:: subname='getHamiltonianMatrix6'
real(8),dimension(:,:),allocatable:: hamTempCompressed, hamTempCompressed2
integer,dimension(:),allocatable:: displs, sendcounts, sendrequests, recvrequests
real(8):: tt1, tt2, tt3




allocate(sendcounts(0:nproc-1), stat=istat)
call memocc(istat, sendcounts, 'sendcounts', subname)
allocate(displs(0:nproc-1), stat=istat)
call memocc(istat, displs, 'displs', subname)

call getCommunArraysMatrixCompression(iproc, nproc, orbsig, mad, sendcounts, displs)
availableMemory=memoryForCommunOverlapIG*1048576
availableMemory=availableMemory/8 ! double precision
ii=maxval(sendcounts)
noverlaps=max(availableMemory/ii,1)
if(iproc==0) write(*,'(1x,a,i0,a)') 'the specified memory allows to overlap ', noverlaps,' iterations with communication'
noverlaps=min(noverlaps,lzdig%nlr)


allocate(hamTempCompressed(sendcounts(iproc),noverlaps), stat=istat)
call memocc(istat, hamTempCompressed, 'hamTempCompressed', subname)
allocate(hamTempCompressed2(mad%nvctr,nlocregPerMPI), stat=istat)
call memocc(istat, hamTempCompressed2, 'ovrlpCompressed2', subname)

allocate(hamTemp(orbsig%norb,orbsig%norb), stat=istat)
call memocc(istat, hamTemp, 'hamTemp', subname)

! Initialize the parameters for calculating the matrix.
call nullify_p2pComms(comon)
call initCommsOrtho(iproc, nproc, lzdig, orbsig, onWhichAtom, input, locregShape, op, comon, tagout)


call allocateCommuncationBuffersOrtho(comon, subname)

! Put lphi in the sendbuffer, i.e. lphi will be sent to other processes' receive buffer.
! Then post the messages and gather them.
!call extractOrbital2(iproc, nproc, orbsig, orbsig%npsidim, onWhichAtom, lzdig, op, lchi, comon)
call extractOrbital3(iproc, nproc, orbsig, orbsig%npsidim_orbs, onWhichAtom, lzdig, op, lchi, comon%nsendBuf, comon%sendBuf)
!!call postCommsOverlap(iproc, nproc, comon)
call postCommsOverlapNew(iproc, nproc, orbsig, op, lzdig, lchi, comon, tt1, tt2)
!call gatherOrbitals2(iproc, nproc, comon)
call collectnew(iproc, nproc, comon, mad, op, orbsig, lzdig, comon%nsendbuf, &
     comon%sendbuf, comon%nrecvbuf, comon%recvbuf, tt1, tt2, tt3)



if(iproc==0) write(*,'(1x,a)') 'Calculating Hamiltonian matrix for all atoms. This may take some time.'
ilrold=0
iilr=0
iatold=0
ii=0
imatold=1
imat=0
do iat=1,lzdig%nlr

    if(iproc==0) write(*,'(3x,a,i0,a)', advance='no') 'Calculating matrix for atom ', iat, '... '

    ioverlap=mod(iat-1,noverlaps)+1


    ! Put lhphi to the sendbuffer, so we can the calculate <lphi|lhphi>
    if(.not.skip(iat)) then
        ii=ii+1
        call extractOrbital3(iproc, nproc, orbsig, orbsig%npsidim_orbs, onWhichAtom, lzdig, op, &
             lhchi(1,ii), comon%nsendBuf, comon%sendBuf)
        call calculateOverlapMatrix3Partial(iproc, nproc, orbsig, op, onWhichAtom, comon%nsendBuf, comon%sendBuf, &
             comon%nrecvBuf, comon%recvBuf, mad, hamTemp(1,1))
        !!do istat=1,orbsig%norb
        !!    do iall=1,orbsig%norb
        !!        write(40000+1000*iproc+iat,*) istat,iall,hamTemp(iall,istat)
        !!    end do
        !!end do
        call compressMatrixPerProcess(iproc, nproc, orbsig, mad, hamTemp, sendcounts(iproc), hamTempCompressed(1,ioverlap))

    else
        call razero(sendcounts(iproc), hamTempCompressed(1,ioverlap))
    end if
    if(iproc==0) write(*,'(a)') 'done.'

    
    if(ioverlap==noverlaps .or. iat==lzdig%nlr) then
<<<<<<< HEAD
        
        call timing(iproc,'ig_matric_comm','ON')
        
=======
>>>>>>> 024d422f
        ! Communicate the matrices calculated so far.
        if(iproc==0) write(*,'(1x,a)',advance='no') 'communicating matrices...'

        ! jj indicates how many matrices ar eto be communicated.
        jj=mod(iat-1,noverlaps)+1
        if(iproc==0) write(*,*) 'jj', jj

        ! nshift indicates how much the following loops do i=1,jj deviate from the outer loop on iat.
        nshift=iat-jj

        ! First determine the number of sends / receives for each process.
        nsend=0
        nrecv=0
        ilrold=-1
        jjprocold=-1
        do iorb=1,orbs%norb
            ilr=orbs%inWhichLocreg(iorb)
            jjproc=onWhichMPITemp(iorb)
            do iioverlap=1,jj
                iiat=iioverlap+nshift
                if(iproc<nprocTemp) then
                    if(ilr==ilrold .and. jjproc==jjprocold) cycle !Otherwise we would communicate the same again
                    if(ilr==iiat) then
                        ! Send this matrix to process jproc.
                        if(iproc==jjproc) then
                            do jproc=0,nproc-1
                                nrecv=nrecv+1
                            end do
                            nsend=nsend+1
                        else
                            nsend=nsend+1
                        end if
                    end if
                end if
            end do
            ilrold=ilr
            jjprocold=jjproc
        end do


        allocate(sendrequests(nsend), stat=istat)
        call memocc(istat, sendrequests, 'sendrequests', subname)
        allocate(recvrequests(nrecv), stat=istat)
        call memocc(istat, recvrequests, 'recvrequests', subname)

        ! Now communicate the matrices.
        tag0=1
        isend=0
        irecv=0
        ilrold=-1
        jjprocold=-1
        do iorb=1,orbs%norb
            ilr=orbs%inWhichLocreg(iorb)
            jjproc=onWhichMPITemp(iorb)
            do iioverlap=1,jj
                iiat=iioverlap+nshift
                ! Check whether this MPI needs this matrix. Since only nprocTemp processes will be involved
                ! in calculating the input guess, this check has to be done only for those processes.
                if(iproc<nprocTemp) then
                    if(ilr==ilrold .and. jjproc==jjprocold) cycle
                    if(ilr==iiat) then
                        ! Send to process jproc
                       if(iproc==jjproc .and. nproc > 1) then
                          imat=imat+1
                          do jproc=0,nproc-1
                             tag=tag0+jproc
                             irecv=irecv+1
                             !write(*,'(3(a,i0))') 'process ',iproc,' receives data from process ',jproc,' with tag ',tag
                             call mpi_irecv(hamTempCompressed2(displs(jproc)+1,imat), sendcounts(jproc), &
                                  mpi_double_precision, jproc, tag, mpi_comm_world, recvrequests(irecv), ierr)
                          end do
                          tag=tag0+iproc
                          isend=isend+1
                          !write(*,'(3(a,i0))') 'process ',iproc,' sends data to process ',jjproc,' with tag ',tag
                          call mpi_isend(hamTempCompressed(1,iioverlap), sendcounts(iproc), &
                               mpi_double_precision, jjproc, tag, mpi_comm_world, sendrequests(isend), ierr)
                       !else if (nproc ==1) then
                       !   call vcopy(sendcounts(iproc),hamTempCompressed(1,iioverlap),1,&
                        !       hamTempCompressed2(displs(jproc)+1,imat),1)
                       else if (nproc >1) then
                          tag=tag0+iproc
                          isend=isend+1
                          !write(*,'(3(a,i0))') 'Aprocess ',iproc,' sends data to process ',jjproc,' with tag ',tag
                          call mpi_isend(hamTempCompressed(1,iioverlap), sendcounts(iproc), &
                               mpi_double_precision, jjproc, tag, mpi_comm_world, sendrequests(isend), ierr)
                       else if (nproc == 1) then
                          imat=imat+1
                          call vcopy(sendcounts(iproc),hamTempCompressed(1,iioverlap),1,&
                               hamTempCompressed2(displs(iproc)+1,imat),1)
                       end if
                        tag0=tag0+1
                    end if
                end if
            end do
            ilrold=ilr
            jjprocold=jjproc
        end do
        
        ! Wait for the communication to complete
        if (nproc > 1) then
           isend=0
           waitForSend: do
              call mpi_waitany(nsend-isend, sendrequests(1), ind, mpi_status_ignore, ierr)
              isend=isend+1
              do i=ind,nsend-isend
                 sendrequests(i)=sendrequests(i+1)
              end do
              if(isend==nsend) exit waitForSend
           end do waitForSend

           irecv=0
           waitForRecv: do
              call mpi_waitany(nrecv-irecv, recvrequests(1), ind, mpi_status_ignore, ierr)
              irecv=irecv+1
              do i=ind,nrecv-irecv
                 recvrequests(i)=recvrequests(i+1)
              end do
              if(irecv==nrecv) exit waitForrecv
           end do waitForRecv
        end if
     ! Uncompress the matrices
     do i=imatold,imat
        !call uncompressMatrix(orbs%norb, mad, hamTempCompressed2(1,i), ham(1,1,i))
        call uncompressMatrix(orbsig%norb, mad, hamTempCompressed2(1,i), ham(1,1,i))
     end do
     imatold=imat+1

     iall=-product(shape(sendrequests))*kind(sendrequests)
     deallocate(sendrequests, stat=istat)
     call memocc(istat, iall, 'sendrequests', subname)
     iall=-product(shape(recvrequests))*kind(recvrequests)
     deallocate(recvrequests, stat=istat)
     call memocc(istat, iall, 'recvrequests', subname)

     if(iproc==0) write(*,'(a)') ' done.'

     call timing(iproc,'ig_matric_comm','OF')

  end if

end do



call mpi_barrier(mpi_comm_world, ierr)


!!if(imat/=ndim_lhchi) then
!!    write(*,'(a,i0,a,2(2x,i0))') 'ERROR on process ',iproc,': imat/=ndim_lhchi',imat,ndim_lhchi
!!    stop
!!end if

!call deallocateCommuncationBuffersOrtho(comon, subname)
if(imat/=nlocregPerMPI .and. nproc >1) then
  write(*,'(a,i0,a,2(2x,i0))') 'ERROR on process ',iproc,': imat/=nlocregPerMPI',imat,nlocregPerMPI
  stop
end if
call deallocate_overlapParameters(op, subname)
call deallocate_p2pComms(comon, subname)

iall=-product(shape(hamTempCompressed))*kind(hamTempCompressed)
deallocate(hamTempCompressed, stat=istat)
call memocc(istat, iall, 'hamTempCompressed', subname)
iall=-product(shape(hamTempCompressed2))*kind(hamTempCompressed2)
deallocate(hamTempCompressed2, stat=istat)
call memocc(istat, iall, 'hamTempCompressed2', subname)
iall=-product(shape(sendcounts))*kind(sendcounts)
deallocate(sendcounts, stat=istat)
call memocc(istat, iall, 'sendcounts', subname)
iall=-product(shape(displs))*kind(displs)
deallocate(displs, stat=istat)
call memocc(istat, iall, 'displs', subname)

iall=-product(shape(hamTemp))*kind(hamTemp)
deallocate(hamTemp, stat=istat)
call memocc(istat, iall, 'hamTemp', subname)

end subroutine getHamiltonianMatrix6





subroutine determineLocalizationRegions(iproc, nproc, nlr, norb, at, onWhichAtomAll, locrad, rxyz, lzd, hx, hy, hz, mlr)
use module_base
use module_types
use module_interfaces, exceptThisOne => determineLocalizationRegions
implicit none

! Calling arguments
integer,intent(in):: iproc, nproc, nlr, norb
type(atoms_data),intent(in):: at
integer,dimension(norb),intent(in):: onWhichAtomAll
real(8),dimension(at%nat),intent(in):: locrad
real(8),dimension(3,at%nat),intent(in):: rxyz
type(local_zone_descriptors),intent(in):: lzd
real(8),intent(in):: hx, hy, hz
type(matrixLocalizationRegion),dimension(:),pointer,intent(out):: mlr

! Local variables
integer:: ilr, jlr, jorb, ii, istat, is1, ie1, is2, ie2, is3, ie3, js1, je1, js2, je2, js3, je3
real(8):: cut, tt
logical:: ovrlpx, ovrlpy, ovrlpz
character(len=*),parameter:: subname='determineLocalizationRegions'


allocate(mlr(nlr), stat=istat)
do ilr=1,nlr
  call nullify_matrixLocalizationRegion(mlr(ilr))
end do

!!!! THIS WAS THE ORIGINAL
!!! Count for each localization region the number of matrix elements within the cutoff.
!!do ilr=1,nlr
!!    mlr(ilr)%norbinlr=0
!!    call getIndices(lzd%llr(ilr), is1, ie1, is2, ie2, is3, ie3)
!!    do jorb=1,norb
!!        jlr=onWhichAtomAll(jorb)
!!        call getIndices(lzd%llr(jlr), js1, je1, js2, je2, js3, je3)
!!        ovrlpx = ( is1<=je1 .and. ie1>=js1 )
!!        ovrlpy = ( is2<=je2 .and. ie2>=js2 )
!!        ovrlpz = ( is3<=je3 .and. ie3>=js3 )
!!        if(ovrlpx .and. ovrlpy .and. ovrlpz) then
!!            mlr(ilr)%norbinlr=mlr(ilr)%norbinlr+1
!!        end if
!!    end do
!!    !if(iproc==0) write(*,'(a,2i8)') 'ilr, mlr(ilr)%norbinlr', ilr, mlr(ilr)%norbinlr
!!    allocate(mlr(ilr)%indexInGlobal(mlr(ilr)%norbinlr), stat=istat)
!!    call memocc(istat, mlr(ilr)%indexInGlobal, 'mlr(ilr)%indexInGlobal', subname)
!!    !if(iproc==0) write(*,'(a,i4,i7)') 'ilr, mlr(ilr)%norbinlr', ilr, mlr(ilr)%norbinlr
!!end do
!!
!!
!!! Now determine the indices of the elements with an overlap.
!!do ilr=1,nlr
!!    ii=0
!!    call getIndices(lzd%llr(ilr), is1, ie1, is2, ie2, is3, ie3)
!!    do jorb=1,norb
!!        jlr=onWhichAtomAll(jorb)
!!        call getIndices(lzd%llr(jlr), js1, je1, js2, je2, js3, je3)
!!        ovrlpx = ( is1<=je1 .and. ie1>=js1 )
!!        ovrlpy = ( is2<=je2 .and. ie2>=js2 )
!!        ovrlpz = ( is3<=je3 .and. ie3>=js3 )
!!        if(ovrlpx .and. ovrlpy .and. ovrlpz) then
!!            ii=ii+1
!!            mlr(ilr)%indexInGlobal(ii)=jorb
!!            !if(iproc==0) write(*,'(a,3i8)') 'ilr, ii, mlr(ilr)%indexInGlobal(ii)', ilr, ii, mlr(ilr)%indexInGlobal(ii)
!!        end if
!!    end do
!!    if(ii/=mlr(ilr)%norbinlr) then
!!        write(*,'(a,i0,a,2(2x,i0))') 'ERROR on process ', iproc, ': ii/=mlr(ilr)%norbinlr', ii, mlr(ilr)%norbinlr
!!    end if
!!    !if(iproc==0) write(*,'(a,i6,200i5)') 'ilr, mlr(ilr)%indexInGlobal(ii)', ilr, mlr(ilr)%indexInGlobal(:)
!!end do

!! THIS IS NEW
! Count for each localization region the number of matrix elements within the cutoff.
do ilr=1,nlr
  mlr(ilr)%norbinlr=0
  call getIndices(lzd%llr(ilr), is1, ie1, is2, ie2, is3, ie3)
  do jorb=1,norb
     jlr=onWhichAtomAll(jorb)
     !call getIndices(lzd%llr(jlr), js1, je1, js2, je2, js3, je3)
     js1=floor(rxyz(1,jlr)/hx)
     je1=ceiling(rxyz(1,jlr)/hx)
     js2=floor(rxyz(2,jlr)/hy)
     je2=ceiling(rxyz(2,jlr)/hy)
     js3=floor(rxyz(3,jlr)/hz)
     je3=ceiling(rxyz(3,jlr)/hz)
     ovrlpx = ( is1<=je1 .and. ie1>=js1 )
     ovrlpy = ( is2<=je2 .and. ie2>=js2 )
     ovrlpz = ( is3<=je3 .and. ie3>=js3 )
     if(ovrlpx .and. ovrlpy .and. ovrlpz) then
        mlr(ilr)%norbinlr=mlr(ilr)%norbinlr+1
     end if
  end do
  !if(iproc==0) write(*,'(a,2i8)') 'ilr, mlr(ilr)%norbinlr', ilr, mlr(ilr)%norbinlr
  allocate(mlr(ilr)%indexInGlobal(mlr(ilr)%norbinlr), stat=istat)
  call memocc(istat, mlr(ilr)%indexInGlobal, 'mlr(ilr)%indexInGlobal', subname)
  !if(iproc==0) write(*,'(a,i4,i7)') 'ilr, mlr(ilr)%norbinlr', ilr, mlr(ilr)%norbinlr
end do


! Now determine the indices of the elements with an overlap.
do ilr=1,nlr
  ii=0
  call getIndices(lzd%llr(ilr), is1, ie1, is2, ie2, is3, ie3)
  do jorb=1,norb
     jlr=onWhichAtomAll(jorb)
     !call getIndices(lzd%llr(jlr), js1, je1, js2, je2, js3, je3)
     js1=floor(rxyz(1,jlr)/hx)
     je1=ceiling(rxyz(1,jlr)/hx)
     js2=floor(rxyz(2,jlr)/hy)
     je2=ceiling(rxyz(2,jlr)/hy)
     js3=floor(rxyz(3,jlr)/hz)
     je3=ceiling(rxyz(3,jlr)/hz)
     ovrlpx = ( is1<=je1 .and. ie1>=js1 )
     ovrlpy = ( is2<=je2 .and. ie2>=js2 )
     ovrlpz = ( is3<=je3 .and. ie3>=js3 )
     if(ovrlpx .and. ovrlpy .and. ovrlpz) then
        ii=ii+1
        mlr(ilr)%indexInGlobal(ii)=jorb
        !if(iproc==0) write(*,'(a,3i8)') 'ilr, ii, mlr(ilr)%indexInGlobal(ii)', ilr, ii, mlr(ilr)%indexInGlobal(ii)
     end if
  end do
  if(ii/=mlr(ilr)%norbinlr) then
     write(*,'(a,i0,a,2(2x,i0))') 'ERROR on process ', iproc, ': ii/=mlr(ilr)%norbinlr', ii, mlr(ilr)%norbinlr
  end if
  !if(iproc==0) write(*,'(a,i6,200i5)') 'ilr, mlr(ilr)%indexInGlobal(ii)', ilr, mlr(ilr)%indexInGlobal(:)
end do

end subroutine determineLocalizationRegions








subroutine extractMatrix3(iproc, nproc, norb, norbp, orbstot, onWhichAtomPhi, onWhichMPI, nmat, ham, matmin, hamextract)
use module_base
use module_types
implicit none

! Calling arguments
integer,intent(in):: iproc, nproc, nmat, norb, norbp
type(orbitals_data),intent(in):: orbstot
integer,dimension(norb),intent(in):: onWhichAtomPhi, onWhichMPI
real(8),dimension(orbstot%norb,orbstot%norb,nmat),intent(in):: ham
type(matrixMinimization),intent(inout):: matmin
real(8),dimension(:,:,:),pointer,intent(out):: hamextract

! Local variables
integer:: jorb, jlr, jproc, jlrold, jjorb, ind, indlarge, jnd, jndlarge, ii, istat, jjlr
character(len=*),parameter:: subname='extractMatrix'

allocate(matmin%inWhichLocregExtracted(norbp), stat=istat)
call memocc(istat, matmin%inWhichLocregExtracted, 'matmin%inWhichLocregExtracted', subname)
allocate(matmin%inWhichLocregOnMPI(norbp), stat=istat)
call memocc(istat, matmin%inWhichLocregOnMPI, 'matmin%inWhichLocregOnMPI', subname)

! Allocate the matrices holding the extracted quantities. In principle this matrix
! has a different size for each localization region. To simplify the program, allocate them
! with the same size for all localization regions on a given MPI process.
matmin%norbmax=0
jlrold=-1
matmin%nlrp=0 ! localization regions per process
jjorb=0
do jorb=1,norb
  jlr=onWhichAtomPhi(jorb)
  jproc=onWhichMPI(jorb)
  if(iproc==jproc) then
     jjorb=jjorb+1
     if(jlr/=jlrold) then
        matmin%nlrp=matmin%nlrp+1
     end if
     if(matmin%mlr(jlr)%norbinlr>matmin%norbmax) then
        matmin%norbmax=matmin%mlr(jlr)%norbinlr
     end if
     matmin%inWhichLocregExtracted(jjorb)=jlr
     matmin%inWhichLocregOnMPI(jjorb)=matmin%nlrp
     jlrold=jlr
  end if
end do

allocate(matmin%indexInLocreg(matmin%nlrp), stat=istat)
call memocc(istat, matmin%indexInLocreg, 'matmin%indexInLocreg', subname)

! Allocate the matrix
allocate(hamextract(matmin%norbmax,matmin%norbmax,matmin%nlrp), stat=istat)
call memocc(istat, hamextract, 'hamextract', subname)
hamextract=0.d0

! Exctract the data from the large Hamiltonian.
jlrold=-1
jjlr=0
do jorb=1,norb
  jlr=onWhichAtomPhi(jorb)
  jproc=onWhichMPI(jorb)
  if(iproc==jproc) then
     if(jlr/=jlrold) then
        jjlr=jjlr+1
        matmin%indexInLocreg(jjlr)=jlr
        ! To make it work for both input guess (where we have nmat>1 different matrices) and
        ! for the iterative diagonalization (where we have only nmat=1 matrix).
        ii=min(jlr,nmat)
        do ind=1,matmin%mlr(jlr)%norbinlr
           indlarge=matmin%mlr(jlr)%indexInGlobal(ind)
           do jnd=1,matmin%mlr(jlr)%norbinlr
              jndlarge=matmin%mlr(jlr)%indexInGlobal(jnd)
              hamextract(jnd,ind,jjlr)=ham(jndlarge,indlarge,jjlr)
              !!write(30000+iproc,'(6i8,es20.10)') jnd,ind,jjlr,jndlarge,indlarge,jjlr,hamextract(jnd,ind,jjlr)
           end do
        end do
        jlrold=jlr
     end if
  end if
end do

if(jjlr/=nmat) then
  write(*,'(a,i0,a,2(2x,i0))') 'ERROR on process ',iproc,': jjlr/nmat',jjlr,nmat
  stop
end if


end subroutine extractMatrix3





subroutine vectorGlobalToLocal(norbtot, mlr, vglobal, vlocal)
use module_base
use module_types
implicit none

! Calling arguments
integer,intent(in):: norbtot
type(matrixLocalizationRegion),intent(in):: mlr
real(8),dimension(norbtot),intent(in):: vglobal
real(8),dimension(mlr%norbinlr),intent(out):: vlocal

! Local variables
integer:: ilocal, iglobal

do ilocal=1,mlr%norbinlr
  iglobal=mlr%indexInGlobal(ilocal)
  vlocal(ilocal)=vglobal(iglobal)
end do


end subroutine vectorGlobalToLocal




subroutine vectorLocalToGlobal(norbtot, mlr, vlocal, vglobal)
use module_base
use module_types
implicit none

! Calling arguments
integer,intent(in):: norbtot
type(matrixLocalizationRegion),intent(in):: mlr
real(8),dimension(mlr%norbinlr),intent(in):: vlocal
real(8),dimension(norbtot),intent(out):: vglobal

! Local variables
integer:: ilocal, iglobal

vglobal=0.d0
do ilocal=1,mlr%norbinlr
  iglobal=mlr%indexInGlobal(ilocal)
  vglobal(iglobal)=vlocal(ilocal)
end do


end subroutine vectorLocalToGlobal





subroutine determineOverlapRegionMatrix(iproc, nproc, lzd, mlr, orbs, orbstot, onWhichAtom, onWhichAtomPhi, comom)
use module_base
use module_types
implicit none

! Calling arguments
integer,intent(in):: iproc, nproc
type(local_zone_descriptors),intent(in):: lzd
type(orbitals_data),intent(in):: orbs, orbstot
integer,dimension(orbstot%norb),intent(in):: onWhichAtom
integer,dimension(orbs%norb),intent(in):: onWhichAtomPhi
type(matrixLocalizationRegion),dimension(lzd%nlr),intent(in):: mlr
type(p2pCommsOrthonormalityMatrix),intent(out):: comom

! Local variables
integer:: ilr, jlr, klr, novrlp, korb, istat, jlrold, jjlr, jjorb, jorb, kkorb, lorb, iorb, jorbout, iiorb, iorbout
integer:: is1, ie1, is2, ie2, is3, ie3, js1, je1, js2, je2, js3, je3, ks1, ke1, ks2, ke2, ks3, ke3, ilrold
logical:: ovrlpx_ki, ovrlpy_ki, ovrlpz_ki, ovrlpx_kj, ovrlpy_kj, ovrlpz_kj, ovrlpx, ovrlpy, ovrlpz
logical:: overlapFound
character(len=*),parameter:: subname='determineOverlapRegionMatrix'


!allocate(comom%noverlap(lzd%nlr), stat=istat)
allocate(comom%noverlap(orbs%norb), stat=istat)
call memocc(istat, comom%noverlap, 'comom%noverlap', subname)

! First count the number of overlapping localization regions for each localization region.
!do ilr=1,lzd%nlr
do iorbout=1,orbs%norb
  ilr=orbs%inwhichlocreg(iorbout)
  call getIndices(lzd%llr(ilr), is1, ie1, is2, ie2, is3, ie3)
  novrlp=0
  do jorbout=1,orbs%norb
     jlr=onWhichAtomPhi(jorbout)
!!!! THIS IS THE ORIGINAL
     !!call getIndices(lzd%llr(jlr), js1, je1, js2, je2, js3, je3)
     !!ovrlpx = ( is1<=je1 .and. ie1>=js1 )
     !!ovrlpy = ( is2<=je2 .and. ie2>=js2 )
     !!ovrlpz = ( is3<=je3 .and. ie3>=js3 )
     !!if(ovrlpx .and. ovrlpy .and. ovrlpz) then
     !!    novrlp=novrlp+1
     !!end if
     !! THIS IS NEW ############################
     ! Check whether there is a common element.
     outloop1: do iorb=1,mlr(ilr)%norbinlr
        iiorb=mlr(ilr)%indexInGlobal(iorb)
        do jorb=1,mlr(jlr)%norbinlr
           jjorb=mlr(jlr)%indexInGlobal(jorb)
           if(iiorb==jjorb) then
              novrlp=novrlp+1
              exit outloop1
           end if
        end do
     end do outloop1
  end do
  !comom%noverlap(ilr)=novrlp
  comom%noverlap(iorbout)=novrlp
  !!if(iproc==0) write(*,*) 'ilr, comom%noverlap(ilr)', ilr, comom%noverlap(ilr) 
end do


!allocate(comom%overlaps(maxval(comom%noverlap(:)),lzd%nlr), stat=istat)
allocate(comom%overlaps(maxval(comom%noverlap(:)),orbs%norb), stat=istat)
call memocc(istat, comom%overlaps, 'comom%overlaps', subname)
!do ilr=1,lzd%nlr
do iorbout=1,orbs%norb
  ilr=orbs%inwhichlocreg(iorbout)
  !comom%overlaps(:,ilr)=0
  comom%overlaps(:,iorbout)=0
  call getIndices(lzd%llr(ilr), is1, ie1, is2, ie2, is3, ie3)
  novrlp=0
  do jorbout=1,orbs%norb
     jlr=onWhichAtomPhi(jorbout)
!!!! THIS IS THE ORIGINAL
     !!call getIndices(lzd%llr(jlr), js1, je1, js2, je2, js3, je3)
     !!ovrlpx = ( is1<=je1 .and. ie1>=js1 )
     !!ovrlpy = ( is2<=je2 .and. ie2>=js2 )
     !!ovrlpz = ( is3<=je3 .and. ie3>=js3 )
     !!if(ovrlpx .and. ovrlpy .and. ovrlpz) then
     !!    novrlp=novrlp+1
     !!    comom%overlaps(novrlp,ilr)=jorbout
     !!    if(iproc==0) write(*,'(2(a,i0))') 'locreg ',ilr,' overlaps with orbital ',jorbout
     !!end if
     ! THIS IS NEW ############################
     ! Check whether there is a common element.
     outloop2: do iorb=1,mlr(ilr)%norbinlr
        iiorb=mlr(ilr)%indexInGlobal(iorb)
        do jorb=1,mlr(jlr)%norbinlr
           jjorb=mlr(jlr)%indexInGlobal(jorb)
           if(iiorb==jjorb) then
              novrlp=novrlp+1
              !comom%overlaps(novrlp,ilr)=jorbout
              comom%overlaps(novrlp,iorbout)=jorbout
              !if(iproc==0) write(*,'(2(a,i0))') 'locreg ',ilr,' overlaps with orbital ',jorbout
              exit outloop2
           end if
        end do
     end do outloop2
  end do
  !!if(iproc==0) write(*,'(a,i4,3x,100i5)') 'ilr, comom%overlaps(,ilr)', ilr, comom%overlaps(:,ilr) 
end do

allocate(comom%olr(maxval(comom%noverlap(:)),lzd%nlr), stat=istat)
do ilr=1,lzd%nlr
  do iorb=1,maxval(comom%noverlap(:))
     call nullify_matrixLocalizationRegion(comom%olr(iorb,ilr))
  end do
end do



! Now determine which orbitals (corresponding to basis functions) will be in the overlap localization region.
!do ilr=1,lzd%nlr
ilrold=-1
do iorbout=1,orbs%norb
  ilr=orbs%inwhichlocreg(iorbout)
  if(ilr==ilrold) cycle
  ilrold=ilr
  call getIndices(lzd%llr(ilr), is1, ie1, is2, ie2, is3, ie3)
  comom%olr(:,ilr)%norbinlr=0
  !do jorbout=1,comom%noverlap(ilr)
  do jorbout=1,comom%noverlap(iorbout)
     !jjorb=comom%overlaps(jorbout,ilr)
     jjorb=comom%overlaps(jorbout,iorbout)
     jlr=onWhichAtomPhi(jjorb)
!!!! THIS IS THE ORIGINAL
     !!call getIndices(lzd%llr(jlr), js1, je1, js2, je2, js3, je3)
     !!do korb=1,mlr(jlr)%norbinlr
     !!    lorb=mlr(jlr)%indexInGlobal(korb)
     !!    klr=onWhichAtom(lorb)
     !!    call getIndices(lzd%llr(klr), ks1, ke1, ks2, ke2, ks3, ke3)
     !!    ovrlpx_ki = ( ks1<=ie1 .and. ke1>=is1 )
     !!    ovrlpy_ki = ( ks2<=ie2 .and. ke2>=is2 )
     !!    ovrlpz_ki = ( ks3<=ie3 .and. ke3>=is3 )
     !!    ovrlpx_kj = ( ks1<=je1 .and. ke1>=js1 )
     !!    ovrlpy_kj = ( ks2<=je2 .and. ke2>=js2 )
     !!    ovrlpz_kj = ( ks3<=je3 .and. ke3>=js3 )
     !!    ovrlpx = ( ovrlpx_ki .and. ovrlpx_kj )
     !!    ovrlpy = ( ovrlpy_ki .and. ovrlpy_kj )
     !!    ovrlpz = ( ovrlpz_ki .and. ovrlpz_kj )
     !!    if(ovrlpx .and. ovrlpy .and. ovrlpz) then
     !!        comom%olr(jorbout,ilr)%norbinlr=comom%olr(jorbout,ilr)%norbinlr+1
     !!    end if
     !!end do
     ! THIS IS NEW ############################
     ! Check whether there is a common element.
     do iorb=1,mlr(ilr)%norbinlr
        iiorb=mlr(ilr)%indexInGlobal(iorb)
        do jorb=1,mlr(jlr)%norbinlr
           jjorb=mlr(jlr)%indexInGlobal(jorb)
           if(iiorb==jjorb) then
              novrlp=novrlp+1
              comom%olr(jorbout,ilr)%norbinlr=comom%olr(jorbout,ilr)%norbinlr+1
              !exit
           end if
        end do
     end do
     allocate(comom%olr(jorbout,ilr)%indexInGlobal(comom%olr(jorbout,ilr)%norbinlr), stat=istat)
     call memocc(istat, comom%olr(jorbout,ilr)%indexInGlobal, 'comom%olr(jorbout,ilr)%indexInGlobal', subname)
  end do
end do

!!do ilr=1,lzd%nlr
!!    do jorb=1,comom%noverlap(ilr)
!!        if(iproc==0) write(*,'(a,2i5,2i8)') 'ilr, jjorb, comom%overlaps(jorb,ilr), comom%olr(jorb,ilr)%norbinlr', ilr, jorb, comom%overlaps(jorb,ilr), comom%olr(jorb,ilr)%norbinlr
!!    end do
!!end do


! Determine the indices to switch from global region to localization region.
!do ilr=1,lzd%nlr
ilrold=-1
do iorbout=1,orbs%norb
  ilr=orbs%inwhichlocreg(iorbout)
  if(ilr==ilrold) cycle
  ilrold=ilr
  call getIndices(lzd%llr(ilr), is1, ie1, is2, ie2, is3, ie3)
  !do jorbout=1,comom%noverlap(ilr)
  do jorbout=1,comom%noverlap(iorbout)
     !jjorb=comom%overlaps(jorbout,ilr)
     jjorb=comom%overlaps(jorbout,iorbout)
     jlr=onWhichAtomPhi(jjorb)
!!!! THIS IS THE ORIGINAL
     !!call getIndices(lzd%llr(jlr), js1, je1, js2, je2, js3, je3)
     !!kkorb=0
     !!comom%olr(jorbout,ilr)%indexInGlobal(:)=0
     !!do korb=1,mlr(jlr)%norbinlr
     !!    lorb=mlr(jlr)%indexInGlobal(korb)
     !!    klr=onWhichAtom(lorb)
     !!    call getIndices(lzd%llr(klr), ks1, ke1, ks2, ke2, ks3, ke3)
     !!    ovrlpx_ki = ( ks1<=ie1 .and. ke1>=is1 )
     !!    ovrlpy_ki = ( ks2<=ie2 .and. ke2>=is2 )
     !!    ovrlpz_ki = ( ks3<=ie3 .and. ke3>=is3 )
     !!    ovrlpx_kj = ( ks1<=je1 .and. ke1>=js1 )
     !!    ovrlpy_kj = ( ks2<=je2 .and. ke2>=js2 )
     !!    ovrlpz_kj = ( ks3<=je3 .and. ke3>=js3 )
     !!    ovrlpx = ( ovrlpx_ki .and. ovrlpx_kj )
     !!    ovrlpy = ( ovrlpy_ki .and. ovrlpy_kj )
     !!    ovrlpz = ( ovrlpz_ki .and. ovrlpz_kj )
     !!    if(ovrlpx .and. ovrlpy .and. ovrlpz) then
     !!        kkorb=kkorb+1
     !!        comom%olr(jorbout,ilr)%indexInGlobal(kkorb)=korb
     !!        !if(iproc==0) write(*,'(a,4i9)') 'orbitals in overlap region: ilr, jlr, kkorb, comom%olr(jorbout,ilr)%indexInGlobal(kkorb)', ilr, jlr, kkorb, comom%olr(jorbout,ilr)%indexInGlobal(kkorb)
     !!    end if
     !!end do
     ! THIS IS NEW ############################
     ! Check whether there is a common element.
     kkorb=0
     do iorb=1,mlr(ilr)%norbinlr
        iiorb=mlr(ilr)%indexInGlobal(iorb)
        do jorb=1,mlr(jlr)%norbinlr
           jjorb=mlr(jlr)%indexInGlobal(jorb)
           if(iiorb==jjorb) then
              kkorb=kkorb+1
              !comom%olr(jorbout,ilr)%indexInGlobal(kkorb)=iiorb
              !comom%olr(jorbout,ilr)%indexInGlobal(kkorb)=iorb
              comom%olr(jorbout,ilr)%indexInGlobal(kkorb)=jorb
              !if(iproc==0) write(*,'(a,4i9)') 'orbitals in overlap region: ilr, jlr, kkorb, comom%olr(jorbout,ilr)%indexInGlobal(kkorb)', ilr, jlr, kkorb, comom%olr(jorbout,ilr)%indexInGlobal(kkorb)
              !exit
           end if
        end do
     end do
  end do
end do

! With these indices it is possible to extract data from the global region to the
! overlap region. For example: comom%olr(jorb,ilr) allows to extract data from orbital
! jorb (the jorb-th orbital overlapping with region ilr) to the overlap region. To expand
! this overlap region to the whole region ilr, we need comom%(iorb,jlr), where jlr is the 
! localization region of jorb and iorb the iorb-th overlapping orbital of region jlr.
! This information is stored in comom%olrForExpansion:
! comom%olrForExpansion(1,jorb,ilr)=jlr
! comom%olrForExpansion(2,jorb,ilr)=iorb
allocate(comom%olrForExpansion(2,maxval(comom%noverlap(:)),lzd%nlr), stat=istat)
call memocc(istat, comom%olrForExpansion, 'comom%olrForExpansion', subname)
comom%olrForExpansion=55555
!do ilr=1,lzd%nlr
ilrold=-1
do iorbout=1,orbs%norb
  ilr=orbs%inwhichlocreg(iorbout)
  if(ilr==ilrold) cycle
  ilrold=ilr
  !do iorb=1,comom%noverlap(ilr)
  do iorb=1,comom%noverlap(iorbout)
     !jorb=comom%overlaps(iorb,ilr)
     jorb=comom%overlaps(iorb,iorbout)
     !jlr=onWhichAtom(jorb)
     jlr=onWhichAtomPhi(jorb)
     comom%olrForExpansion(1,iorb,ilr)=jlr
     !do korb=1,comom%noverlap(jlr)
     do korb=1,comom%noverlap(jorb)
        !kkorb=comom%overlaps(korb,jlr)
        kkorb=comom%overlaps(korb,jorb)
        !klr=onWhichAtom(kkorb)
        klr=onWhichAtomPhi(kkorb)
        !if(iproc==0) write(*,'(a,5i9)') 'ilr, iorb, jlr, korb, klr', ilr, iorb, jlr, korb, klr
        if(klr==ilr) then
           comom%olrForExpansion(2,iorb,ilr)=korb
        end if
     end do
     !if(iproc==0) write(*,'(a,4i8)') 'ilr, iorb, comom%olrForExpansion(1,iorb,ilr), comom%olrForExpansion(2,iorb,ilr)', ilr, iorb, comom%olrForExpansion(1,iorb,ilr), comom%olrForExpansion(2,iorb,ilr)
  end do
end do




end subroutine determineOverlapRegionMatrix





subroutine initCommsMatrixOrtho(iproc, nproc, norb, norb_par, isorb_par, onWhichAtomPhi, onWhichMPI, tag, comom)
use module_base
use module_types
implicit none

! Calling arguments
integer,intent(in):: iproc, nproc, norb
integer,dimension(norb),intent(in):: onWhichAtomPhi, onWhichMPI
integer,dimension(0:nproc-1),intent(in):: norb_par, isorb_par
integer,intent(inout):: tag
type(p2pCommsOrthonormalityMatrix),intent(inout):: comom

! Local variables
integer:: jlrold,jproc,jj,jorb,jjorb,jlr,jjmax,istat,jkorb,mpisource,mpidest,istsource,istdest,ncount,korb,iall,kkorb
integer:: iorb, irecv, isend
integer,dimension(:),allocatable:: istsourcearr, istdestarr
character(len=*),parameter:: subname='initCommsMatrixOrtho'


allocate(istsourcearr(0:nproc-1), stat=istat)
call memocc(istat, istsourcearr, 'istsourcearr', subname)
istsourcearr=1
allocate(istdestarr(0:nproc-1), stat=istat)
call memocc(istat, istdestarr, 'istdestarr', subname)
istdestarr=1

comom%nrecvbuf=0
allocate(comom%indexInRecvBuf(maxval(comom%noverlap(:)),0:nproc-1), stat=istat)
call memocc(istat, comom%indexInRecvBuf, 'comom%indexInRecvBuf', subname)

allocate(comom%noverlapProc(0:nproc-1), stat=istat)
call memocc(istat, comom%noverlapProc, 'comom%noverlapProc', subname)

! Count how many orbitals each process will receive
do jproc=0,nproc-1
  jlrold=0
  comom%noverlapProc(jproc)=0
  do jorb=1,norb_par(jproc)
     jjorb=isorb_par(jproc)+jorb
     jlr=onWhichAtomPhi(jjorb)
     if(jlr==jlrold) cycle
     !do korb=1,comom%noverlap(jlr)
     do korb=1,comom%noverlap(jjorb)
        comom%noverlapProc(jproc)=comom%noverlapProc(jproc)+1
     end do
     jlrold=jlr
  end do
end do

allocate(comom%comarr(8,maxval(comom%noverlapProc(:)),0:nproc-1), stat=istat)
call memocc(istat, comom%comarr, 'comom%comarr', subname)
allocate(comom%overlapsProc(maxval(comom%noverlapProc(:)),0:nproc-1), stat=istat)
call memocc(istat, comom%overlapsProc, 'comom%overlapsProc', subname)
allocate(comom%communComplete(maxval(comom%noverlapProc(:)),0:nproc-1), stat=istat)
call memocc(istat, comom%communComplete, 'comom%communComplete', subname)

comom%nsendBuf=0
comom%nrecvBuf=0
do jproc=0,nproc-1
  jkorb=0
  jlrold=0
  do jorb=1,norb_par(jproc)
     jjorb=isorb_par(jproc)+jorb
     jlr=onWhichAtomPhi(jjorb)
     if(jlr==jlrold) cycle
     !do korb=1,comom%noverlap(jlr)
     do korb=1,comom%noverlap(jjorb)
        jkorb=jkorb+1
        !kkorb=comom%overlaps(korb,jlr)
        kkorb=comom%overlaps(korb,jjorb)
        mpidest=jproc
        mpisource=onWhichMPI(kkorb)
        istsource=istsourcearr(mpisource)
        ncount=comom%olr(korb,jlr)%norbinlr 
        istdest=istdestarr(mpidest)
        tag=tag+1
        comom%overlapsProc(jkorb,jproc)=kkorb
        call setCommsParameters(mpisource, mpidest, istsource, istdest, ncount, tag, comom%comarr(1,jkorb,jproc))
        if(iproc==mpisource) then
           comom%nsendBuf=comom%nsendBuf+ncount
           !write(*,'(3(a,i0),6x,a,4i8)') 'process ',iproc,' adds ',ncount,' elements to comom%nsendBuf. Value after that: ',comom%nsendBuf,'. jjorb, jlr, korb, kkorb', jjorb, jlr, korb, kkorb
        end if
        if(iproc==mpidest) then
           !write(*,'(2(a,i0),a)') 'process ',iproc,' adds ',ncount,' elements to comom%nrecvBuf.'
           comom%nrecvbuf=comom%nrecvbuf+ncount
           comom%indexInRecvBuf(korb,jproc)=istdest
        end if
        istdestarr(mpidest)=istdestarr(mpidest)+ncount
        istsourcearr(mpisource)=istsourcearr(mpisource)+ncount
     end do
     jlrold=jlr
  end do
end do

allocate(comom%recvBuf(comom%nrecvbuf), stat=istat)
call memocc(istat, comom%recvBuf, 'comom%recvBuf', subname)
allocate(comom%sendBuf(comom%nsendbuf), stat=istat)
call memocc(istat, comom%sendBuf, 'comom%sendBuf', subname)

iall=-product(shape(istsourcearr))*kind(istsourcearr)
deallocate(istsourcearr, stat=istat)
call memocc(istat, iall, 'istsourcearr', subname)
iall=-product(shape(istdestarr))*kind(istdestarr)
deallocate(istdestarr, stat=istat)
call memocc(istat, iall, 'istdestarr', subname)


irecv=0
do jproc=0,nproc-1
  do iorb=1,comom%noverlapProc(jproc)
     mpidest=comom%comarr(4,iorb,jproc)
     ! The orbitals are on different processes, so we need a point to point communication.
     if(iproc==mpidest) then
        irecv=irecv+1
     end if
  end do
end do
! Number of receives per process, will be used later
comom%nrecv=irecv

isend=0
do jproc=0,nproc-1
  do iorb=1,comom%noverlapProc(jproc)
     mpisource=comom%comarr(1,iorb,jproc)
     ! The orbitals are on different processes, so we need a point to point communication.
     if(iproc==mpisource) then
        isend=isend+1
     end if
  end do
end do
! Number of sends per process, will be used later
comom%nsend=isend

allocate(comom%requests(max(comom%nrecv,comom%nsend),2), stat=istat)
call memocc(istat, comom%requests, 'comom%requests', subname)

end subroutine initCommsMatrixOrtho




subroutine orthonormalizeVectors(iproc, nproc, comm, nItOrtho, methTransformOverlap, blocksize_dsyev, blocksize_pdgemm, &
  orbs, onWhichAtom, onWhichMPI, isorb_par, norbmax, norbp, isorb, nlr, newComm, mad, mlr, vec, comom)
use module_base
use module_types
use module_interfaces, exceptThisOne => orthonormalizeVectors
implicit none

! Calling arguments
integer,intent(in):: iproc, nproc, comm, nItOrtho, methTransformOverlap, blocksize_dsyev, blocksize_pdgemm
integer,intent(in):: norbmax, norbp, isorb, nlr, newComm
type(orbitals_data),intent(in):: orbs
integer,dimension(orbs%norb),intent(in):: onWhichAtom, onWhichMPI
integer,dimension(0:nproc-1),intent(in):: isorb_par
type(matrixDescriptors),intent(in):: mad
type(matrixLocalizationRegion),dimension(nlr),intent(in):: mlr
real(8),dimension(norbmax,norbp),intent(inout):: vec
type(p2pCommsOrthonormalityMatrix),intent(inout):: comom

! Local variables
integer:: noverlaps, iorb, iiorb, ilr, istat, ilrold, jorb, iall, it, iorbmax, jorbmax, i
real(8):: tt, dnrm2, dev
real(8),dimension(:,:),allocatable:: vecOvrlp, ovrlp
character(len=*),parameter:: subname='orthonormalizeVectors'
real(8),dimension(orbs%norb):: vecglobal

noverlaps=0
ilrold=0
do iorb=1,norbp
  iiorb=isorb+iorb
  ilr=onWhichAtom(iiorb)
  if(ilr/=ilrold) then
     !noverlaps=noverlaps+comom%noverlap(ilr)
     noverlaps=noverlaps+comom%noverlap(iiorb)
  end if
  ilrold=ilr
end do
allocate(vecOvrlp(norbmax,noverlaps), stat=istat)
call memocc(istat, vecOvrlp, 'vecOvrlp', subname)
allocate(ovrlp(orbs%norb,orbs%norb), stat=istat)
call memocc(istat, ovrlp, 'ovrlp', subname)

do it=1,nItOrtho

  call extractToOverlapregion(iproc, nproc, orbs%norb, onWhichAtom, onWhichMPI, isorb_par, norbmax, norbp, vec, comom)
  !call postCommsVectorOrthonormalization(iproc, nproc, newComm, comom)
  !call gatherVectors(iproc, nproc, newComm, comom)
  call postCommsVectorOrthonormalizationNew(iproc, nproc, newComm, comom)
  call gatherVectorsNew(iproc, nproc, comom)

  call expandFromOverlapregion(iproc, nproc, isorb, norbp, orbs, onWhichAtom, comom, norbmax, noverlaps, vecOvrlp)

  ! Calculate the overlap matrix.
  call calculateOverlap(iproc, nproc, nlr, norbmax, norbp, noverlaps, isorb, orbs%norb, comom, mlr, onWhichAtom, &
       vec, vecOvrlp, newComm, ovrlp)
  dev=0.d0
  iorbmax=0
  jorbmax=0
  do iorb=1,orbs%norb
     do jorb=1,orbs%norb
        !if(iproc==0) write(300,'(2i8,es15.7)') iorb, jorb, ovrlp(jorb,iorb)
        if(iorb==jorb) then
           tt=abs(1.d0-ovrlp(jorb,iorb))
        else
           tt=abs(ovrlp(jorb,iorb))
        end if
        if(tt>dev) then
           dev=tt
           iorbmax=iorb
           jorbmax=jorb
        end if
     end do
  end do
  if(iproc==0) then
     write(*,'(a,es14.6,2(2x,i0))') 'max deviation from unity, position:',dev, iorbmax, jorbmax
  end if
  call overlapPowerMinusOneHalf(iproc, nproc, comm, methTransformOverlap, blocksize_dsyev, blocksize_pdgemm, orbs%norb, mad, ovrlp)



  call orthonormalLinearCombinations(iproc, nproc, nlr, norbmax, norbp, noverlaps, isorb, &
       orbs%norb, comom, mlr, onWhichAtom, vecOvrlp, ovrlp, vec)

  ! Normalize the vectors
  do iorb=1,norbp
     tt=dnrm2(norbmax, vec(1,iorb), 1)
     call dscal(norbmax, 1/tt, vec(1,iorb), 1)
  end do

end do

iall=-product(shape(ovrlp))*kind(ovrlp)
deallocate(ovrlp, stat=istat)
call memocc(istat, iall, 'ovrlp', subname)
iall=-product(shape(vecOvrlp))*kind(vecOvrlp)
deallocate(vecOvrlp, stat=istat)
call memocc(istat, iall, 'vecOvrlp', subname)

end subroutine orthonormalizeVectors




subroutine orthoconstraintVectors(iproc, nproc, methTransformOverlap, correctionOrthoconstraint, blocksize_pdgemm, orbs, &
  onWhichAtom, onWhichMPI, isorb_par, norbmax, norbp, isorb, nlr, newComm, mlr, mad, vec, grad, comom, trace)
use module_base
use module_types
use module_interfaces, exceptThisOne => orthoconstraintVectors
implicit none

! Calling arguments
integer,intent(in):: iproc, nproc, methTransformOverlap, correctionOrthoconstraint, blocksize_pdgemm, norbmax
integer,intent(in):: norbp, isorb, nlr, newComm
type(orbitals_data),intent(in):: orbs
integer,dimension(orbs%norb),intent(in):: onWhichAtom, onWhichMPI
integer,dimension(0:nproc-1),intent(in):: isorb_par
type(matrixLocalizationRegion),dimension(nlr),intent(in):: mlr
type(matrixDescriptors),intent(in):: mad
real(8),dimension(norbmax,norbp),intent(inout):: vec, grad
type(p2pCommsOrthonormalityMatrix),intent(inout):: comom
real(8),intent(out):: trace

! Local variables
integer:: noverlaps, iorb, iiorb, ilr, istat, ilrold, jorb, iall
real(8),dimension(:,:),allocatable:: gradOvrlp, vecOvrlp, lagmat, ovrlp
character(len=*),parameter:: subname='orthoconstraintVectors'
real(8):: ddot

noverlaps=0
ilrold=0
do iorb=1,norbp
  iiorb=isorb+iorb
  ilr=onWhichAtom(iiorb)
  if(ilr/=ilrold) then
     !noverlaps=noverlaps+comom%noverlap(ilr)
     noverlaps=noverlaps+comom%noverlap(iiorb)
  end if
  ilrold=ilr
end do
allocate(gradOvrlp(norbmax,noverlaps), stat=istat)
call memocc(istat, gradOvrlp, 'gradOvrlp', subname)
allocate(vecOvrlp(norbmax,noverlaps), stat=istat)
call memocc(istat, vecOvrlp, 'vecOvrlp', subname)
allocate(lagmat(orbs%norb,orbs%norb), stat=istat)
call memocc(istat, lagmat, 'lagmat', subname)
allocate(ovrlp(orbs%norb,orbs%norb), stat=istat)
call memocc(istat, ovrlp, 'ovrlp', subname)

call extractToOverlapregion(iproc, nproc, orbs%norb, onWhichAtom, onWhichMPI, isorb_par, norbmax, norbp, grad, comom)

!call postCommsVectorOrthonormalization(iproc, nproc, newComm, comom)
!call gatherVectors(iproc, nproc, newComm, comom)
call postCommsVectorOrthonormalizationNew(iproc, nproc, newComm, comom)
call gatherVectorsNew(iproc, nproc, comom)

call expandFromOverlapregion(iproc, nproc, isorb, norbp, orbs, onWhichAtom, comom, norbmax, noverlaps, gradOvrlp)

! Calculate the Lagrange multiplier matrix <vec|grad>.
call calculateOverlap(iproc, nproc, nlr, norbmax, norbp, noverlaps, isorb, orbs%norb, comom, mlr, onWhichAtom, vec,&
    gradOvrlp, newComm, lagmat)
!subroutine calculateOverlap(iproc, nproc, nlr, norbmax, norbp, noverlaps, isorb, norb, comom, mlr, onWhichAtom, vec,&
!           vecOvrlp, newComm, ovrlp)
trace=0.d0
do iorb=1,orbs%norb
  trace=trace+lagmat(iorb,iorb)
end do

! Now we also have to calculate the overlap matrix.
call extractToOverlapregion(iproc, nproc, orbs%norb, onWhichAtom, onWhichMPI, isorb_par, norbmax, norbp, vec, comom)
!call postCommsVectorOrthonormalization(iproc, nproc, newComm, comom)
!call gatherVectors(iproc, nproc, newComm, comom)
call postCommsVectorOrthonormalizationNew(iproc, nproc, newComm, comom)
call gatherVectorsNew(iproc, nproc, comom)
call expandFromOverlapregion(iproc, nproc, isorb, norbp, orbs, onWhichAtom, comom, norbmax, noverlaps, vecOvrlp)
call calculateOverlap(iproc, nproc, nlr, norbmax, norbp, noverlaps, isorb, orbs%norb, comom, mlr, onWhichAtom, vec,&
    vecOvrlp, newComm, ovrlp)

! Now apply the orthoconstraint.
call applyOrthoconstraintVectors(iproc, nproc, methTransformOverlap, correctionOrthoconstraint, &
    blocksize_pdgemm, newComm, orbs%norb, &
    norbmax, norbp, isorb, nlr, noverlaps, onWhichAtom, vecOvrlp, ovrlp, lagmat, comom, mlr, mad, orbs, grad)

!call transformOverlapMatrix(iproc, nproc, orbs%norb, ovrlp)
!call orthonormalLinearCombinations(iproc, nproc, nlr, norbmax, norbp, noverlaps, isorb, orbs%norb, comom, mlr, onWhichAtom, vecOvrlp, ovrlp, vec)

iall=-product(shape(lagmat))*kind(lagmat)
deallocate(lagmat, stat=istat)
call memocc(istat, iall, 'lagmat', subname)

iall=-product(shape(gradOvrlp))*kind(gradOvrlp)
deallocate(gradOvrlp, stat=istat)
call memocc(istat, iall, 'gradOvrlp', subname)

iall=-product(shape(ovrlp))*kind(ovrlp)
deallocate(ovrlp, stat=istat)
call memocc(istat, iall, 'ovrlp', subname)

iall=-product(shape(vecOvrlp))*kind(vecOvrlp)
deallocate(vecOvrlp, stat=istat)
call memocc(istat, iall, 'vecOvrlp', subname)

end subroutine orthoconstraintVectors





subroutine postCommsVectorOrthonormalization(iproc, nproc, newComm, comom)
use module_base
use module_types
implicit none

! Calling arguments
integer,intent(in):: iproc, nproc, newComm
type(p2pCommsOrthonormalityMatrix),intent(inout):: comom

! Local variables
integer:: nsends, nreceives, jproc, iorb, mpisource, istsource, ncount, mpidest, istdest, tag, ierr

nsends=0
nreceives=0
comom%communComplete=.false.
do jproc=0,nproc-1
  do iorb=1,comom%noverlapProc(jproc)
     mpisource=comom%comarr(1,iorb,jproc)
     istsource=comom%comarr(2,iorb,jproc)
     ncount=comom%comarr(3,iorb,jproc)
     mpidest=comom%comarr(4,iorb,jproc)
     istdest=comom%comarr(5,iorb,jproc)
     tag=comom%comarr(6,iorb,jproc)
     !if(iproc==0) write(*,'(a,4i9)') 'jproc, iorb, mpisource, mpidest', jproc, iorb, mpisource, mpidest
     if(mpisource/=mpidest) then
        ! The orbitals are on different processes, so we need a point to point communication.
        if(iproc==mpisource) then
           !write(*,'(6(a,i0))') 'process ', mpisource, ' sends ', ncount, ' elements from position ', istsource, ' to position ', istdest, ' on process ', mpidest, ', tag=',tag
           call mpi_isend(comom%sendBuf(istsource), ncount, mpi_double_precision, mpidest, tag, newComm,&
                comom%comarr(7,iorb,jproc), ierr)
           !call mpi_isend(sendBuf(istsource), ncount, mpi_double_precision, mpidest, tag, mpi_comm_world, lin%comsr%comarr(8,iorb,jproc), ierr)
           comom%comarr(8,iorb,jproc)=mpi_request_null !is this correct?
           nsends=nsends+1
        else if(iproc==mpidest) then
           !write(*,'(6(a,i0))') 'Aprocess ', mpidest, ' receives ', ncount,&
           !     ' elements at position ', istdest, ' from position ', istsource, ' on process ', mpisource, ', tag=',tag
           call mpi_irecv(comom%recvBuf(istdest), ncount, mpi_double_precision, mpisource, tag, newComm,&
                comom%comarr(8,iorb,jproc), ierr)
           comom%comarr(7,iorb,jproc)=mpi_request_null !is this correct?
           nreceives=nreceives+1
        else
           comom%comarr(7,iorb,jproc)=mpi_request_null
           comom%comarr(8,iorb,jproc)=mpi_request_null
        end if
     else
        ! The orbitals are on the same process, so simply copy them.
        if(iproc==mpisource) then
           call dcopy(ncount, comom%sendBuf(istsource), 1, comom%recvBuf(istdest), 1)
           !write(*,'(6(a,i0))') 'process ', iproc, ' copies ', ncount, ' elements from position ', istsource, ' to position ', istdest, ' on process ', iproc, ', tag=',tag
           comom%comarr(7,iorb,jproc)=mpi_request_null
           comom%comarr(8,iorb,jproc)=mpi_request_null
           nsends=nsends+1
           nreceives=nreceives+1
           comom%communComplete(iorb,iproc)=.true.
        else
           comom%comarr(7,iorb,jproc)=mpi_request_null
           comom%comarr(8,iorb,jproc)=mpi_request_null
        end if

     end if
  end do
end do



end subroutine postCommsVectorOrthonormalization





subroutine postCommsVectorOrthonormalizationNew(iproc, nproc, newComm, comom)
use module_base
use module_types
implicit none

! Calling arguments
integer,intent(in):: iproc, nproc, newComm
type(p2pCommsOrthonormalityMatrix),intent(inout):: comom

! Local variables
integer:: isend, irecv, jproc, iorb, mpisource, istsource, ncount, mpidest, istdest, tag, ierr

irecv=0
comom%communComplete=.false.
do jproc=0,nproc-1
  do iorb=1,comom%noverlapProc(jproc)
     mpisource=comom%comarr(1,iorb,jproc)
     istsource=comom%comarr(2,iorb,jproc)
     ncount=comom%comarr(3,iorb,jproc)
     mpidest=comom%comarr(4,iorb,jproc)
     istdest=comom%comarr(5,iorb,jproc)
     tag=comom%comarr(6,iorb,jproc)
     ! The orbitals are on different processes, so we need a point to point communication.
     if(iproc==mpidest .and. nproc > 1) then
        !write(*,'(6(a,i0))') 'Bprocess ', mpidest, ' receives ', ncount,&
        !     ' elements at position ', istdest, ' from position ', istsource, ' on process ', mpisource, ', tag=',tag
        tag=iorb
        irecv=irecv+1
        call mpi_irecv(comom%recvBuf(istdest), ncount, mpi_double_precision, mpisource, tag, newComm,&
             comom%requests(irecv,2), ierr)
     end if
  end do
end do

! Number of receives per process, will be used later
comom%nrecv=irecv

isend=0
do jproc=0,nproc-1
  do iorb=1,comom%noverlapProc(jproc)
     mpisource=comom%comarr(1,iorb,jproc)
     istsource=comom%comarr(2,iorb,jproc)
     ncount=comom%comarr(3,iorb,jproc)
     mpidest=comom%comarr(4,iorb,jproc)
     istdest=comom%comarr(5,iorb,jproc)
     tag=comom%comarr(6,iorb,jproc)
     ! The orbitals are on different processes, so we need a point to point communication.
     if(iproc==mpisource .and. nproc > 1) then
        !write(*,'(6(a,i0))') 'process ', mpisource, ' sends ', ncount, ' elements from position ', istsource, ' to position ', istdest, ' on process ', mpidest, ', tag=',tag
        tag=iorb
        isend=isend+1
        call mpi_isend(comom%sendBuf(istsource), ncount, mpi_double_precision, mpidest, tag, newComm,&
             comom%requests(isend,1), ierr)
     else if (nproc ==1) then
        call vcopy(ncount,comom%sendBuf(istsource),1,comom%recvBuf(istdest),1)
     end if
  end do
end do
! Number of sends per process, will be used later
comom%nsend=isend


end subroutine postCommsVectorOrthonormalizationNew






subroutine gatherVectors(iproc, nproc, newComm, comom)
use module_base
use module_types
implicit none

! Calling arguments
integer,intent(in):: iproc, nproc, newComm
type(p2pCommsOrthonormalityMatrix),intent(inout):: comom

! Local variables
integer:: jorb, mpisource, mpidest, nfast, nslow, nsameproc, ierr, jproc
integer,dimension(mpi_status_size):: stat
logical:: sendComplete, receiveComplete

!!! Check whether the communications have completed.
!!nfast=0
!!nsameproc=0
!!testLoop: do
!!    do jproc=0,nproc-1
!!        do jorb=1,comom%noverlapProc(jproc)
!!            if(comom%communComplete(jorb,jproc)) cycle
!!            call mpi_test(comom%comarr(7,jorb,jproc), sendComplete, stat, ierr)
!!            call mpi_test(comom%comarr(8,jorb,jproc), receiveComplete, stat, ierr)
!!            if(sendComplete .and. receiveComplete) comom%communComplete(jorb,jproc)=.true.
!!            if(comom%communComplete(jorb,jproc)) then
!!                !write(*,'(2(a,i0))') 'fast communication; process ', iproc, ' has received orbital ', jorb
!!                mpisource=comom%comarr(1,jorb,jproc)
!!                mpidest=comom%comarr(4,jorb,jproc)
!!                if(mpisource/=mpidest) then
!!                    nfast=nfast+1
!!                else
!!                    nsameproc=nsameproc+1
!!                end if
!!            end if
!!        end do
!!    end do
!!    ! If we made it until here, either all all the communication is
!!    ! complete or we better wait for each single orbital.
!!    exit testLoop
!!end do testLoop


! Wait for the communications that have not completed yet
nslow=0
do jproc=0,nproc-1
  do jorb=1,comom%noverlapProc(jproc)
     if(comom%communComplete(jorb,jproc)) cycle
     !write(*,'(2(a,i0))') 'process ', iproc, ' is waiting for orbital ', korb
     nslow=nslow+1
     call mpi_wait(comom%comarr(7,jorb,jproc), stat, ierr)   !COMMENTED BY PB
     call mpi_wait(comom%comarr(8,jorb,jproc), stat, ierr)   !COMMENTED BY PB
     comom%communComplete(jorb,jproc)=.true.
  end do
end do

!call mpiallred(nreceives, 1, mpi_sum, mpi_comm_world, ierr)
!call mpiallred(nfast, 1, mpi_sum, newComm, ierr)
!call mpiallred(nslow, 1, mpi_sum, newComm, ierr)
!call mpiallred(nsameproc, 1, mpi_sum, newComm, ierr)
!if(iproc==0) write(*,'(1x,2(a,i0),a)') 'statistics: - ', nfast+nslow, ' point to point communications, of which ', &
!                       nfast, ' could be overlapped with computation.'
!if(iproc==0) write(*,'(1x,a,i0,a)') '            - ', nsameproc, ' copies on the same processor.'


end subroutine gatherVectors






subroutine gatherVectorsNew(iproc, nproc, comom)
use module_base
use module_types
implicit none

! Calling arguments
integer,intent(in):: iproc, nproc
type(p2pCommsOrthonormalityMatrix),intent(inout):: comom

! Local variables
integer:: i, nsend, nrecv, ind, ierr

if (nproc >1) then
  nsend=0
  waitLoopSend: do
     call mpi_waitany(comom%nsend-nsend, comom%requests(1,1), ind, mpi_status_ignore, ierr)
     nsend=nsend+1
     do i=ind,comom%nsend-nsend
        comom%requests(i,1)=comom%requests(i+1,1)
     end do
     if(nsend==comom%nsend) exit waitLoopSend
  end do waitLoopSend


  nrecv=0
  waitLoopRecv: do
     call mpi_waitany(comom%nrecv-nrecv, comom%requests(1,2), ind, mpi_status_ignore, ierr)
     nrecv=nrecv+1
     do i=ind,comom%nrecv-nrecv
        comom%requests(i,2)=comom%requests(i+1,2)
     end do
     if(nrecv==comom%nrecv) exit waitLoopRecv
  end do waitLoopRecv
end if

end subroutine gatherVectorsNew








subroutine extractToOverlapregion(iproc, nproc, norb, onWhichAtom, onWhichMPI, isorb_par, norbmax, norbp, vec, comom)
use module_base
use module_types
implicit none

! Calling arguments
integer,intent(in):: iproc, nproc, norbmax, norb, norbp
integer,dimension(norb),intent(in):: onWhichAtom, onWhichMPI
integer,dimension(0:nproc-1),intent(in):: isorb_par
real(8),dimension(norbmax,norbp),intent(in):: vec
type(p2pCommsOrthonormalityMatrix),intent(inout):: comom

! Local variables
integer:: ilrold, iiprocold, ist, ilr, iiproc, jjorb, jorb, iorb, jjproc, korb, ind, i, jjlr

!write(*,*) 'iproc, norbmax, norbp', iproc, norbmax, norbp

ilrold=-1
iiprocold=-1
ist=0
do iorb=1,norb
    ilr=onWhichAtom(iorb)
    iiproc=onWhichMPI(iorb)
    if(ilr==ilrold .and.  iiproc==iiprocold) cycle ! otherwise we would extract the same again
    !do jorb=1,comom%noverlap(ilr)
    do jorb=1,comom%noverlap(iorb)
        !jjorb=comom%overlaps(jorb,ilr)
        jjorb=comom%overlaps(jorb,iorb)
        jjlr=onWhichAtom(jjorb)
        jjproc=onWhichMPI(jjorb)
        korb=jjorb-isorb_par(jjproc)
        !if(iproc==0) write(*,'(a,8i8)') 'iorb, ilr, iiproc, jorb, jjorb, jjlr, jjproc, korb', iorb, ilr, iiproc, jorb, jjorb, jjlr, jjproc, korb
        if(iproc==jjproc) then
            !write(*,'(a,6i9)') 'iproc, jorb, jjorb, ilr, comom%overlaps(jorb,ilr), comom%olr(jorb,ilr)%norbinlr', iproc, jorb, jjorb, ilr, comom%overlaps(jorb,ilr), comom%olr(jorb,ilr)%norbinlr
            !write(*,'(3(a,i0),6x,a,4i8)') 'process ',iproc,' adds ',comom%olr(jorb,ilr)%norbinlr,' elements to position ',ist,'. iorb, ilr, jorb, jjorb', iorb, ilr, jorb, jjorb
            do i=1,comom%olr(jorb,ilr)%norbinlr
                ind=comom%olr(jorb,ilr)%indexInGlobal(i)
                comom%sendBuf(ist+i)=vec(ind,korb)
            end do
            ist=ist+comom%olr(jorb,ilr)%norbinlr
        end if
    end do
    ilrold=ilr
    iiprocold=iiproc
end do

if(ist/=comom%nsendBuf) then
    write(*,'(1x,a,i0,a,2(2x,i0))') 'ERROR on process ',iproc,': ist/=comom%nsendBuf',ist,comom%nsendBuf
end if


end subroutine extractToOverlapregion





subroutine expandFromOverlapregion(iproc, nproc, isorb, norbp, orbs, onWhichAtom, comom, norbmax, noverlaps, vecOvrlp)
use module_base
use module_types
implicit none

! Calling arguments
integer,intent(in):: iproc, nproc, isorb, norbp, norbmax, noverlaps
type(orbitals_data),intent(in):: orbs
integer,dimension(orbs%norb),intent(in):: onWhichAtom
type(p2pCommsOrthonormalityMatrix),intent(in):: comom
real(8),dimension(norbmax,noverlaps),intent(out):: vecOvrlp

! Local variables
integer:: ilrold, ist, iorb, iiorb, ilr, jorb, klr, korb, i, ind, ijorb


vecOvrlp=0.d0
ilrold=0
ist=0
ijorb=0
do iorb=1,norbp
    iiorb=isorb+iorb
    ilr=onWhichAtom(iiorb)
    if(ilr==ilrold) cycle
    !do jorb=1,comom%noverlap(ilr)
    do jorb=1,comom%noverlap(iiorb)
        ijorb=ijorb+1
        klr=comom%olrForExpansion(1,jorb,ilr)
        korb=comom%olrForExpansion(2,jorb,ilr)
        !if(iproc==0) write(*,'(a,4i8)') 'iorb, jorb, comom%olrForExpansion(1,jorb,ilr), comom%olrForExpansion(2,jorb,ilr)', iorb, jorb, comom%olrForExpansion(1,jorb,ilr), comom%olrForExpansion(2,jorb,ilr)
        do i=1,comom%olr(korb,klr)%norbinlr
            ind=comom%olr(korb,klr)%indexInGlobal(i)
            vecOvrlp(ind,ijorb)=comom%recvBuf(ist+i)
            !if(iproc==4) write(*,'(a,9i9)') 'iorb, iiorb, ilr, jorb, klr, korb, ist, i, ind', iorb, iiorb, ilr, jorb, klr, korb, ist, i, ind
        end do
        ist=ist+comom%olr(korb,klr)%norbinlr
    end do
    ilrold=ilr
end do

if(ist/=comom%nrecvBuf) then
    write(*,'(a,i0,a,2(2x,i0))') 'ERROR on process ',iproc,': ist/=comom%nrecvBuf',ist,comom%nrecvBuf
end if


end subroutine expandFromOverlapregion



subroutine calculateOverlap(iproc, nproc, nlr, norbmax, norbp, noverlaps, isorb, norb, comom, mlr, onWhichAtom, vec,&
           vecOvrlp, newComm, ovrlp)
use module_base
use module_types
implicit none

! Calling arguments 
integer,intent(in):: iproc, nproc, nlr, norbmax, norbp, noverlaps, isorb, norb, newComm
type(p2pCommsOrthonormalityMatrix),intent(in):: comom
type(matrixLocalizationRegion),dimension(nlr),intent(in):: mlr
integer,dimension(norb),intent(in):: onWhichAtom
real(8),dimension(norbmax,norbp),intent(in):: vec
real(8),dimension(norbmax,noverlaps),intent(in):: vecOvrlp
real(8),dimension(norb,norb),intent(out):: ovrlp

! Local variables
integer:: ijorb, ilrold, ilr, iorb, iiorb, ncount, jjorb, jorb, ierr
real(8):: ddot



ovrlp=0.d0

ijorb=0
ilrold=0
do iorb=1,norbp
    iiorb=isorb+iorb
    ilr=onWhichAtom(iiorb)
    if(ilr==ilrold) then
         ! Put back index if we are in the same localization region, since then we can use the same vecOvrlp again.
         !ijorb=ijorb-comom%noverlap(ilr) 
         ijorb=ijorb-comom%noverlap(iiorb) 
    end if
    ncount=mlr(ilr)%norbinlr
    !do jorb=1,comom%noverlap(ilr)
    do jorb=1,comom%noverlap(iiorb)
        ijorb=ijorb+1
        !jjorb=comom%overlaps(jorb,ilr)
        jjorb=comom%overlaps(jorb,iiorb)
        ovrlp(iiorb,jjorb)=ddot(ncount, vec(1,iorb), 1, vecOvrlp(1,ijorb), 1)
    end do
    ilrold=ilr
end do

call mpiallred(ovrlp(1,1), norb**2, mpi_sum, newComm, ierr)


end subroutine calculateOverlap




subroutine orthonormalLinearCombinations(iproc, nproc, nlr, norbmax, norbp, noverlaps, isorb, norb, comom, mlr, onWhichAtom,&
           vecOvrlp, ovrlp, vec)
use module_base
use module_types
implicit none

! Calling arguments 
integer,intent(in):: iproc, nproc, nlr, norbmax, norbp, noverlaps, isorb, norb
type(p2pCommsOrthonormalityMatrix),intent(in):: comom
type(matrixLocalizationRegion),dimension(nlr),intent(in):: mlr
integer,dimension(norb),intent(in):: onWhichAtom
real(8),dimension(norbmax,noverlaps),intent(in):: vecOvrlp
real(8),dimension(norb,norb),intent(in):: ovrlp
real(8),dimension(norbmax,norbp),intent(inout):: vec

! Local variables
integer:: ijorb, ilrold, ilr, iorb, iiorb, ncount, jjorb, jorb, ierr, istat, iall
real(8):: ddot
real(8),dimension(:,:),allocatable:: vecTemp
character(len=*),parameter:: subname='orthonormalLinearCombinations'

allocate(vecTemp(norbmax,norbp), stat=istat)
call memocc(istat, vecTemp, 'vecTemp',subname)

call dcopy(norbmax*norbp, vec(1,1), 1, vecTemp(1,1), 1)

vec=0.d0

ijorb=0
ilrold=0
do iorb=1,norbp
    iiorb=isorb+iorb
    ilr=onWhichAtom(iiorb)
    if(ilr==ilrold) then
         ! Put back index if we are in the same localization region, since then we can use the same vecOvrlp again.
         !ijorb=ijorb-comom%noverlap(ilr) 
         ijorb=ijorb-comom%noverlap(iiorb) 
    end if
    ncount=mlr(ilr)%norbinlr
    !do jorb=1,comom%noverlap(ilr)
    do jorb=1,comom%noverlap(iiorb)
        ijorb=ijorb+1
        !jjorb=comom%overlaps(jorb,ilr)
        jjorb=comom%overlaps(jorb,iiorb)
        call daxpy(ncount, ovrlp(jjorb,iiorb), vecOvrlp(1,ijorb), 1, vec(1,iorb), 1)
    end do
    ilrold=ilr
end do

iall=-product(shape(vecTemp))*kind(vecTemp)
deallocate(vecTemp, stat=istat)
call memocc(istat, iall, 'vecTemp', subname)

end subroutine orthonormalLinearCombinations




subroutine applyOrthoconstraintVectors(iproc, nproc, methTransformOverlap, correctionOrthoconstraint, blocksize_pdgemm, &
           comm, norb, norbmax, norbp, isorb, nlr, noverlaps, onWhichAtom, vecOvrlp, ovrlp, &
           lagmat, comom, mlr, mad, orbs, grad)
use module_base
use module_types
use module_interfaces, exceptThisOne => applyOrthoconstraintVectors
implicit none

! Calling arguments
integer,intent(in):: iproc, nproc, methTransformOverlap, correctionOrthoconstraint, blocksize_pdgemm
integer,intent(in):: comm, norb, norbmax, norbp, isorb, nlr, noverlaps
integer,dimension(norb),intent(in):: onWhichAtom
real(8),dimension(norbmax,noverlaps),intent(in):: vecOvrlp
real(8),dimension(norb,norb),intent(in):: ovrlp
real(8),dimension(norb,norb),intent(inout):: lagmat
type(p2pCommsOrthonormalityMatrix),intent(in):: comom
type(matrixLocalizationRegion),dimension(nlr),intent(in):: mlr
type(matrixDescriptors),intent(in):: mad
type(orbitals_data),intent(in):: orbs
real(8),dimension(norbmax,norbp),intent(inout):: grad

! Local variables
integer:: info, iorb, ilrold, iiorb, jjorb, ilr, ncount, jorb, ijorb, istat, iall
real(8),dimension(:,:),allocatable:: ovrlp2, ovrlp_minus_one_lagmat, ovrlp_minus_one_lagmat_trans
real(8):: tt
character(len=*),parameter:: subname='applyOrthoconstraintVectors'


allocate(ovrlp_minus_one_lagmat(norb,norb), stat=istat)
call memocc(istat, ovrlp_minus_one_lagmat, 'ovrlp_minus_one_lagmat', subname)
allocate(ovrlp_minus_one_lagmat_trans(norb,norb), stat=istat)
call memocc(istat, ovrlp_minus_one_lagmat_trans, 'ovrlp_minus_one_lagmat_trans', subname)
allocate(ovrlp2(norb,norb), stat=istat)
call memocc(istat, ovrlp2, 'ovrlp2', subname)

call dcopy(norb**2, ovrlp(1,1), 1, ovrlp2(1,1), 1)
!!! Invert the overlap matrix
!!call dpotrf('l', norb, ovrlp2(1,1), norb, info)
!!if(info/=0) then
!!    write(*,'(1x,a,i0)') 'ERROR in dpotrf, info=',info
!!    stop
!!end if
!!call dpotri('l', norb, ovrlp2(1,1), norb, info)
!!if(info/=0) then
!!    write(*,'(1x,a,i0)') 'ERROR in dpotri, info=',info
!!    stop
!!end if

correctionIf: if(correctionOrthoconstraint==0) then
    ! Invert the overlap matrix
    call overlapPowerMinusOne(iproc, nproc, methTransformOverlap, norb, mad, orbs, ovrlp2)
    
    ! Multiply the Lagrange multiplier matrix with S^-1/2.
    ! First fill the upper triangle.
    do iorb=1,norb
        do jorb=1,iorb-1
            ovrlp2(jorb,iorb)=ovrlp2(iorb,jorb)
        end do
    end do
    if(blocksize_pdgemm<0) then
        !!call dgemm('n', 'n', norb, norb, norb, 1.d0, ovrlp2(1,1), norb, lagmat(1,1), norb, &
        !!     0.d0, ovrlp_minus_one_lagmat(1,1), norb)
        !!call dgemm('n', 't', norb, norb, norb, 1.d0, ovrlp2(1,1), norb, lagmat(1,1), norb, &
        !!     0.d0, ovrlp_minus_one_lagmat_trans(1,1), norb)
        !!call dsymm('l', 'l', norb, norb, 1.d0, ovrlp2(1,1), norb, lagmat(1,1), norb, &
        !!     0.d0, ovrlp_minus_one_lagmat(1,1), norb)
        ovrlp_minus_one_lagmat=0.d0
        !!call dgemm_compressed2(iproc, nproc, norb, mad%nsegline, mad%nseglinemax, mad%keygline, mad%nsegmatmul, mad%keygmatmul, &
        !!     ovrlp2, lagmat, ovrlp_minus_one_lagmat)
        call dgemm_compressed_parallel(iproc, nproc, norb, mad%nsegline, mad%nseglinemax,&
             mad%keygline, mad%nsegmatmul, mad%keygmatmul, &
             orbs%norb_par, orbs%isorb_par, orbs%norbp, ovrlp2, lagmat, ovrlp_minus_one_lagmat)
        !ovrlp_minus_one_lagmat=lagmat
        ! Transpose lagmat
        do iorb=1,norb
            do jorb=iorb+1,norb
                tt=lagmat(jorb,iorb)
                lagmat(jorb,iorb)=lagmat(iorb,jorb)
                lagmat(iorb,jorb)=tt
            end do
        end do
        !!call dsymm('l', 'l', norb, norb, 1.d0, ovrlp2(1,1), norb, lagmat(1,1), norb, &
        !!     0.d0, ovrlp_minus_one_lagmat_trans(1,1), norb)
        !ovrlp_minus_one_lagmat_trans=lagmat
        ovrlp_minus_one_lagmat_trans=0.d0
        !!call dgemm_compressed2(iproc, nproc, norb, mad%nsegline, mad%nseglinemax, mad%keygline, mad%nsegmatmul, mad%keygmatmul, &
        !!     ovrlp2, lagmat, ovrlp_minus_one_lagmat_trans)
        call dgemm_compressed_parallel(iproc, nproc, norb, mad%nsegline, mad%nseglinemax,&
             mad%keygline, mad%nsegmatmul, mad%keygmatmul, &
             orbs%norb_par, orbs%isorb_par, orbs%norbp, ovrlp2, lagmat, ovrlp_minus_one_lagmat_trans)
    
    else
        call dsymm_parallel(iproc, nproc, blocksize_pdgemm, comm, 'l', 'l', norb, norb, 1.d0, ovrlp2(1,1), &
             norb, lagmat(1,1), norb, &
             0.d0, ovrlp_minus_one_lagmat(1,1), norb)
        ! Transpose lagmat
        do iorb=1,norb
            do jorb=iorb+1,norb
                tt=lagmat(jorb,iorb)
                lagmat(jorb,iorb)=lagmat(iorb,jorb)
                lagmat(iorb,jorb)=tt
            end do
        end do
        call dsymm_parallel(iproc, nproc, blocksize_pdgemm, comm, 'l', 'l', norb, norb, 1.d0, ovrlp2(1,1), norb, &
            lagmat(1,1), norb, 0.d0, ovrlp_minus_one_lagmat_trans(1,1), norb)
    end if
else if(correctionOrthoconstraint==1) then correctionIf
    do iorb=1,norb
        do jorb=1,norb
            ovrlp_minus_one_lagmat(jorb,iorb)=lagmat(jorb,iorb)
            ovrlp_minus_one_lagmat_trans(jorb,iorb)=lagmat(iorb,jorb)
        end do
    end do
end if correctionIf


ilrold=-1
ijorb=0
do iorb=1,norbp
    iiorb=isorb+iorb
    ilr=onWhichAtom(iiorb)
    if(ilr==ilrold) then
        ! Set back the index of lphiovrlp, since we again need the same orbitals.
        !ijorb=ijorb-comom%noverlap(ilr)
        ijorb=ijorb-comom%noverlap(iiorb)
    end if
    ncount=mlr(ilr)%norbinlr
    !do jorb=1,comom%noverlap(ilr)
    do jorb=1,comom%noverlap(iiorb)
        ijorb=ijorb+1
        !jjorb=comom%overlaps(jorb,ilr)
        jjorb=comom%overlaps(jorb,iiorb)
        call daxpy(ncount, -.5d0*ovrlp_minus_one_lagmat(jjorb,iiorb), vecOvrlp(1,ijorb), 1, grad(1,iorb), 1)
        call daxpy(ncount, -.5d0*ovrlp_minus_one_lagmat_trans(jjorb,iiorb), vecOvrlp(1,ijorb), 1, grad(1,iorb), 1)
    end do
    ilrold=ilr
end do


iall=-product(shape(ovrlp_minus_one_lagmat))*kind(ovrlp_minus_one_lagmat)
deallocate(ovrlp_minus_one_lagmat, stat=istat)
call memocc(istat, iall, 'ovrlp_minus_one_lagmat', subname)
iall=-product(shape(ovrlp_minus_one_lagmat_trans))*kind(ovrlp_minus_one_lagmat_trans)
deallocate(ovrlp_minus_one_lagmat_trans, stat=istat)
call memocc(istat, iall, 'ovrlp_minus_one_lagmat_trans', subname)
iall=-product(shape(ovrlp2))*kind(ovrlp2)
deallocate(ovrlp2, stat=istat)
call memocc(istat, iall, 'ovrlp2', subname)


end subroutine applyOrthoconstraintVectors




subroutine buildLinearCombinations(iproc, nproc, lzdig, lzd, orbsig, orbs, input, coeff, lchi, locregShape, &
           tag, comonig, opig, madig, lphi)
use module_base
use module_types
use module_interfaces, exceptThisOne => buildLinearCombinations
implicit none

! Calling arguments
integer,intent(in):: iproc, nproc
type(local_zone_descriptors),intent(in):: lzdig, lzd
type(orbitals_data),intent(in):: orbsig, orbs
type(input_variables),intent(in):: input
real(8),dimension(orbsig%norb,orbs%norb),intent(in):: coeff
real(8),dimension(orbsig%npsidim_orbs),intent(in):: lchi
character(len=1),intent(in):: locregShape
integer,intent(inout):: tag
type(p2pComms):: comonig
type(overlapParameters):: opig
type(matrixDescriptors):: madig
real(8),dimension(orbs%npsidim_orbs),intent(out):: lphi

! Local variables
integer:: istat, iall, ist, jst, ilr, ilrold, iorb, iiorb, ncount, jorb, jjorb
!type(overlapParameters):: op
!type(p2pCommsOrthonormality):: comon
real(8),dimension(:),allocatable:: lchiovrlp
character(len=*),parameter:: subname='buildLinearCombinations'
!type(matrixDescriptors):: mad !just for calling collectnew, not really needed
real(8),dimension(:,:),allocatable:: ttmat
real(8):: tt1, tt2, tt3

!tag=10000
!call initCommsOrtho(iproc, nproc, lzdig, orbsig, orbsig%inWhichLocreg, input, locregShape, op, comon, tag)
allocate(lchiovrlp(opig%ndim_lphiovrlp), stat=istat)
call memocc(istat, lchiovrlp, 'lchiovrlp',subname)

call allocateCommuncationBuffersOrtho(comonig, subname)
!call extractOrbital2(iproc,nproc,orbsig,orbsig%npsidim,orbsig%inWhichLocreg,lzdig,op,lchi,comon)
call extractOrbital3(iproc,nproc,orbsig,orbsig%npsidim_orbs,orbsig%inWhichLocreg,&
     lzdig,opig,lchi,comonig%nsendBuf,comonig%sendBuf)
!call postCommsOverlap(iproc, nproc, comon)
call postCommsOverlapNew(iproc, nproc, orbsig, opig, lzdig, lchi, comonig, tt1, tt2)
!call gatherOrbitals2(iproc, nproc, comon)
!!allocate(ttmat(orbsig%norb,orbsig%norb))
call collectnew(iproc, nproc, comonig, madig, opig, orbsig, lzdig, comonig%nsendbuf, &
     comonig%sendbuf, comonig%nrecvbuf, comonig%recvbuf, tt1, tt2, tt3)
!!deallocate(ttmat)
call expandOrbital2(iproc, nproc, orbsig, input, orbsig%inWhichLocreg, lzdig, opig, comonig, lchiovrlp)
call deallocateCommuncationBuffersOrtho(comonig, subname)



lphi=0.d0

ist=1
jst=1
ilrold=-1
do iorb=1,orbs%norbp
    iiorb=orbs%isorb+iorb
    ilr=orbs%inWhichLocreg(iiorb)
    if(ilr==ilrold) then
        ! Set back the index of lphiovrlp, since we again need the same orbitals.
        jst=jst-opig%noverlaps(iiorb-1)*ncount
    end if
    !write(*,'(a,6i13)') 'iproc, iorb, iiorb, op%noverlaps(iiorb), ilr, jst', iproc, iorb, iiorb, op%noverlaps(iiorb), ilr, jst
    ncount=lzd%llr(ilr)%wfd%nvctr_c+7*lzd%llr(ilr)%wfd%nvctr_f
    do jorb=1,opig%noverlaps(iiorb)
        jjorb=opig%overlaps(jorb,iiorb)
        !call daxpy(ncount, ovrlp(jjorb,iiorb), lphiovrlp(jst), 1, lphi(ist), 1)
        call daxpy(ncount, coeff(jjorb,iiorb), lchiovrlp(jst), 1, lphi(ist), 1)
        jst=jst+ncount
    end do

    ist=ist+ncount
    ilrold=ilr

end do

!!if(ist/=orbs%npsidim+1) then
!!    write(*,'(a,i0,a,2(2x,i0))') 'ERROR on process ',iproc,': ist/=orbs%npsidim+1',ist,orbs%npsidim+1
!!    stop
!!end if
if(ist>orbs%npsidim_orbs+1) then
    write(*,'(a,i0,a,2(2x,i0))') 'ERROR on process ',iproc,': ist/=orbs%npsidim_orbs+1',ist,orbs%npsidim_orbs+1
    stop
end if



!call deallocate_overlapParameters(op, subname)
!call deallocate_p2pCommsOrthonormality(comon, subname)


iall=-product(shape(lchiovrlp))*kind(lchiovrlp)
deallocate(lchiovrlp, stat=istat)
call memocc(istat, iall, 'lchiovrlp', subname)



end subroutine buildLinearCombinations


subroutine buildLinearCombinationsVariable(iproc, nproc, lzdig, lzd, orbsig, orbs, input, coeff, lchi, tag, lphi)
use module_base
use module_types
use module_interfaces, exceptThisOne => buildLinearCombinationsVariable
implicit none

! Calling arguments
integer,intent(in):: iproc, nproc
type(local_zone_descriptors),intent(in):: lzdig, lzd
type(orbitals_data),intent(in):: orbsig, orbs
type(input_variables),intent(in):: input
real(8),dimension(orbsig%norb,orbs%norb),intent(in):: coeff
real(8),dimension(orbsig%npsidim_orbs),intent(in):: lchi
integer,intent(inout):: tag
real(8),dimension(orbs%npsidim_orbs),intent(out):: lphi

! Local variables
integer:: istat, iall, ist, jst, ilr, ilrold, iorb, iiorb, ncount, jorb, jjorb, ii
type(overlapParameters):: op
type(p2pComms):: comon
real(8),dimension(:),allocatable:: lchiovrlp
character(len=*),parameter:: subname='buildLinearCombinationsVariable'

!tag=10000
call initCommsOrthoVariable(iproc, nproc, lzdig, orbs, orbsig, orbsig%inWhichLocreg, input, op, comon, tag)
allocate(lchiovrlp(op%ndim_lphiovrlp), stat=istat)
call memocc(istat, lchiovrlp, 'lchiovrlp',subname)

call allocateCommuncationBuffersOrtho(comon, subname)
call extractOrbital2Variable(iproc, nproc, orbs, orbsig, orbsig%npsidim_orbs, lzdig, op, lchi, comon)
call postCommsOverlap(iproc, nproc, comon)
call gatherOrbitals2(iproc, nproc, comon)
!call mpi_barrier(mpi_comm_world, ist)
!stop
call expandOrbital2Variable(iproc, nproc, orbs, input, lzdig, op, comon, lchiovrlp)

call deallocateCommuncationBuffersOrtho(comon, subname)



lphi=0.d0

ist=1
jst=1
ilrold=-1
do iorb=1,orbs%norbp
    iiorb=orbs%isorb+iorb
    ilr=orbs%inWhichLocreg(iiorb)
    if(ilr==ilrold) then
        ! Set back the index of lphiovrlp, since we again need the same orbitals.
        jst=jst-op%noverlaps(iiorb-1)*ncount
    end if
    ncount=lzd%llr(ilr)%wfd%nvctr_c+7*lzd%llr(ilr)%wfd%nvctr_f
    do jorb=1,op%noverlaps(iiorb)
        jjorb=op%overlaps(jorb,iiorb)
        !call daxpy(ncount, ovrlp(jjorb,iiorb), lphiovrlp(jst), 1, lphi(ist), 1)
        call daxpy(ncount, coeff(jjorb,iiorb), lchiovrlp(jst), 1, lphi(ist), 1)
        jst=jst+ncount
    end do

    ist=ist+ncount
    ilrold=ilr

end do

if(ist/=orbs%npsidim_orbs+1) then
    write(*,'(a,i0,a,2(2x,i0))') 'ERROR on process ',iproc,&
         ': ist/=orbsig%npsidim+1',ist,orbsig%npsidim_orbs+1
    stop
end if



call deallocate_overlapParameters(op, subname)
call deallocate_p2pComms(comon, subname)


iall=-product(shape(lchiovrlp))*kind(lchiovrlp)
deallocate(lchiovrlp, stat=istat)
call memocc(istat, iall, 'lchiovrlp', subname)



end subroutine buildLinearCombinationsVariable




subroutine buildLinearCombinationsLocalized3(iproc, nproc, orbsig, orbs, comms, at, Glr, input, norbsPerType, &
           onWhichAtom, lchi, lphi, rxyz, onWhichAtomPhi, lin, lzdig, nlocregPerMPI, tag, ham3, comonig, opig, madig)
!
use module_base
use module_types
use module_interfaces, exceptThisOne => buildLinearCombinationsLocalized3
implicit none

! Calling arguments
integer,intent(in):: iproc, nproc, nlocregPerMPI
type(orbitals_data),intent(in):: orbsig, orbs
type(communications_arrays),intent(in):: comms
type(atoms_data),intent(in):: at
type(locreg_descriptors),intent(in):: Glr
type(input_variables),intent(in):: input
type(linearParameters),intent(in):: lin
type(local_zone_descriptors),intent(inout):: lzdig
integer,dimension(at%ntypes):: norbsPerType
integer,dimension(orbsig%norb),intent(in):: onWhichAtom
real(8),dimension(max(orbsig%npsidim_orbs,orbsig%npsidim_comp)):: lchi
real(8),dimension(max(lin%orbs%npsidim_orbs,lin%orbs%npsidim_comp)):: lphi
real(8),dimension(3,at%nat):: rxyz
integer,dimension(orbs%norb):: onWhichAtomPhi
!!real(8),dimension(orbsig%norb,orbsig%norb,at%nat),intent(inout):: ham
integer,intent(inout):: tag
real(8),dimension(orbsig%norb,orbsig%norb,nlocregPerMPI),intent(inout):: ham3
type(p2pComms):: comonig
type(overlapParameters):: opig
type(matrixDescriptors):: madig

! Local variables
integer:: iorb, jorb, korb, iat, ist, jst, nvctrp, iall, istat, ierr, infoCoeff, k, l,it, iiAt, jjAt, methTransformOverlap, iiorb
real(8),dimension(:),allocatable:: alpha, coeffPad, coeff2, gradTemp, gradOld, fnrmArr, fnrmOvrlpArr, fnrmOldArr, grad
real(8),dimension(:,:),allocatable:: coeff, lagMat, lcoeff, lgrad, lgradold
integer,dimension(:),allocatable:: recvcounts, displs, norb_par
real(8):: ddot, cosangle, tt, dnrm2, fnrm, meanAlpha, cut, trace, traceOld, fnrmMax, valin, valout, tt2
logical:: converged
character(len=*),parameter:: subname='buildLinearCombinationsLocalized'
real(4):: ttreal, builtin_rand
integer:: wholeGroup, newGroup, newComm, norbtot, isx
integer,dimension(:),allocatable:: newID
integer:: ii, jproc, norbTarget, sendcount, ilr, iilr, ilrold, jlr
type(inguessParameters):: ip
real(8),dimension(:,:,:),pointer:: hamextract
type(p2pCommsOrthonormalityMatrix):: comom
type(matrixMinimization):: matmin
logical:: same
type(localizedDIISParameters):: ldiis
type(matrixDescriptors):: mad

  if(iproc==0) write(*,'(1x,a)') '------------------------------- Minimizing trace in the basis of the atomic orbitals'

  ! Allocate the local arrays that are hold by all processes.
  allocate(coeff(orbsig%norb,orbs%norb), stat=istat)
  call memocc(istat, coeff, 'coeff', subname)

  call nullify_matrixMinimization(matmin)


  ! Determine the number of processes we need, which will be stored in ip%nproc.
  ! This is the only variable in ip that all processes (also those which do not
  ! participate in the minimization of the trace) will know. The other variables
  ! are known only by the active processes and will be determined by initializeInguessParameters.
  if(lin%norbsPerProcIG>orbs%norb) then
      norbTarget=orbs%norb
  else
     norbTarget=lin%norbsperProcIG
  end if
  ip%nproc=ceiling(dble(orbs%norb)/dble(norbTarget))
  ip%nproc=min(ip%nproc,nproc)
  if(iproc==0) write(*,'(a,i0,a)') 'The minimization is performed using ', ip%nproc, ' processes.'


  ! Create the new communicator newComm.
  allocate(newID(0:ip%nproc-1), stat=istat)
  call memocc(istat, newID, 'newID', subname)
  do jproc=0,ip%nproc-1
     newID(jproc)=jproc
  end do
  call mpi_comm_group(mpi_comm_world, wholeGroup, ierr)
  call mpi_group_incl(wholeGroup, ip%nproc, newID, newGroup, ierr)
  call mpi_comm_create(mpi_comm_world, newGroup, newComm, ierr)

  ! Everything inside this if statements is only executed by the processes in newComm.
  processIf: if(iproc<ip%nproc) then

      ! Initialize the parameters for performing tha calculations in parallel.
      call initializeInguessParameters(iproc, orbs, orbsig, newComm, ip)
    
      ! Allocate the local arrays.
      call allocateArrays()

      call determineLocalizationRegions(iproc, ip%nproc, lzdig%nlr, orbsig%norb, at, onWhichAtom, &
           lin%locrad, rxyz, lin%lzd, input%hx, input%hy, input%hz, matmin%mlr)
      call extractMatrix3(iproc, ip%nproc, lin%orbs%norb, ip%norb_par(iproc), orbsig, onWhichAtomPhi, &
           ip%onWhichMPI, nlocregPerMPI, ham3, matmin, hamextract)

      call determineOverlapRegionMatrix(iproc, ip%nproc, lin%lzd, matmin%mlr, lin%orbs, orbsig, &
           onWhichAtom, onWhichAtomPhi, comom)
      !tag=1
      call initCommsMatrixOrtho(iproc, ip%nproc, lin%orbs%norb, ip%norb_par, ip%isorb_par, &
           onWhichAtomPhi, ip%onWhichMPI, tag, comom)
 
      call nullify_matrixDescriptors(mad)
      call initMatrixCompression(iproc, nproc, lzdig%nlr, orbsig, comom%noverlap, comom%overlaps, mad)
      call initCompressedMatmul3(orbsig%norb, mad)



      allocate(lcoeff(matmin%norbmax,ip%norb_par(iproc)), stat=istat)
      call memocc(istat, lcoeff, 'lcoeff', subname)
      allocate(lgrad(matmin%norbmax,ip%norb_par(iproc)), stat=istat)
      call memocc(istat, lgrad, 'lgrad', subname)
      allocate(lgradold(matmin%norbmax,ip%norb_par(iproc)), stat=istat)
      call memocc(istat, lgradold, 'lgradold', subname)
    
      ! Initialize the coefficient vectors. Put random number to places where it is
      ! reasonable (i.e. close to the atom where the basis function is centered).
      ! Make sure that the random initialization is done in the same way independent
      ! of the number of preocesses that are used.
      !call initRandomSeed(0, 1)

    
      coeffPad=0.d0
      ii=0
      do jproc=0,ip%nproc-1
          do iorb=1,ip%norb_par(jproc)
              iiAt=onWhichAtomPhi(ip%isorb_par(jproc)+iorb)
              ! Do not fill up to the boundary of the localization region, but only up to one fourth of it.
              cut=0.0625d0*lin%locrad(at%iatype(iiAt))**2
              do jorb=1,ip%norbtot
                  ii=ii+1
                  !call random_number(ttreal) ! Always call random_number to make it independent of the number of processes.
                  ttreal=builtin_rand(ii)
                  if(iproc==jproc) then
                      jjAt=onWhichAtom(jorb)
                      tt = (rxyz(1,iiat)-rxyz(1,jjAt))**2 + (rxyz(2,iiat)-rxyz(2,jjAt))**2 + (rxyz(3,iiat)-rxyz(3,jjAt))**2
                      if(tt>cut) then
                           coeffPad((iorb-1)*ip%norbtotPad+jorb)=0.d0
                      else
                          coeffPad((iorb-1)*ip%norbtotPad+jorb)=dble(ttreal)
                      end if
                  end if
              end do
          end do
      end do

    
      
      ! Initial step size for the optimization
      alpha=5.d-1
    
      ! Flag which checks convergence.
      converged=.false.
    
      if(iproc==0) write(*,'(1x,a)') '============================== optmizing coefficients =============================='
    
      ! The optimization loop.
    
      ! Transform to localization regions
      do iorb=1,ip%norb_par(iproc)
          ilr=matmin%inWhichLocregExtracted(iorb)
          if(ilr/=orbs%inWhichLocreg(iorb+orbs%isorb)) then
              write(*,'(a,2i6,3x,2i8)') &
                   'THIS IS STRANGE -- iproc, iorb, ilr, orbs%inWhichLocreg(iorb+orbs%isorb)',&
                   iproc, iorb, ilr, orbs%inWhichLocreg(iorb+orbs%isorb)
          end if
          call vectorGlobalToLocal(ip%norbtotPad, matmin%mlr(ilr), coeffPad((iorb-1)*ip%norbtotPad+1), lcoeff(1,iorb))
      end do



      if(lin%nItInguess==0) then
          ! Orthonormalize the coefficients.
          methTransformOverlap=0
          call orthonormalizeVectors(iproc, ip%nproc, newComm, lin%nItOrtho, methTransformOverlap, &
               lin%blocksize_pdsyev, lin%blocksize_pdgemm, &
               lin%orbs, onWhichAtomPhi, ip%onWhichMPI, ip%isorb_par, matmin%norbmax, ip%norb_par(iproc), ip%isorb_par(iproc), &
               lin%lzd%nlr, newComm, mad, matmin%mlr, lcoeff, comom)
      end if


      isx=1
      call initializeDIIS_inguess(isx, ip%norb_par(iproc), matmin, onWhichAtom(ip%isorb+1), ldiis)

      !!allocate(lagmatdiag(ip%norb_par(iproc)), stat=istat)
    
      iterLoop: do it=1,lin%nItInguess
    
          if (iproc==0 .and. mod(it,1)==0) then
              write( *,'(1x,a,i0)') repeat('-',77 - int(log(real(it))/log(10.))) // ' iter=', it
          endif

          if(it<=2) then
              methTransformOverlap=0
          else
              methTransformOverlap=lin%methTransformOverlap
          end if
          !methTransformOverlap=0
          !methTransformOverlap=lin%methTransformOverlap
    
    
          ! Orthonormalize the coefficients.
          call orthonormalizeVectors(iproc, ip%nproc, newComm, lin%nItOrtho, methTransformOverlap, &
               lin%blocksize_pdsyev, lin%blocksize_pdgemm, &
               lin%orbs, onWhichAtomPhi, ip%onWhichMPI, ip%isorb_par, matmin%norbmax, ip%norb_par(iproc), ip%isorb_par(iproc), &
               lin%lzd%nlr, newComm, mad, matmin%mlr, lcoeff, comom)
          ilr=onWhichAtom(ip%isorb+1)

    
          ! Calculate the gradient grad.
          ilrold=0
          iilr=0
          do iorb=1,ip%norb_par(iproc)
              ilr=onWhichAtom(ip%isorb+iorb)
              iilr=matmin%inWhichLocregOnMPI(iorb)
              !!if(ilr>ilrold) then
              !!    iilr=iilr+1
              !!    ilrold=ilr
              !!end if
              call dgemv('n',matmin%mlr(ilr)%norbinlr,matmin%mlr(ilr)%norbinlr,1.d0,&
                   hamextract(1,1,iilr),matmin%norbmax,lcoeff(1,iorb),1,0.d0,lgrad(1,iorb),1)
          end do
          ilr=onWhichAtom(ip%isorb+1)

      
          if(it>1) then
              traceOld=trace
          else
              traceOld=1.d10
          end if
          ! Apply the orthoconstraint to the gradient. To do so first calculate the Lagrange
          ! multiplier matrix.

          !!do iorb=1,ip%norb_par(iproc)
          !!    lagmatdiag(iorb)=ddot(matmin%mlr(ilr)%norbinlr, lcoeff(1,iorb), 1, lgrad(1,iorb), 1)
          !!end do

          call orthoconstraintVectors(iproc, ip%nproc, methTransformOverlap, lin%correctionOrthoconstraint, &
               lin%blocksize_pdgemm, &
               lin%orbs, onWhichAtomPhi, ip%onWhichMPI, ip%isorb_par, &
               matmin%norbmax, ip%norb_par(iproc), ip%isorb_par(iproc), lin%lzd%nlr, newComm, &
               matmin%mlr, mad, lcoeff, lgrad, comom, trace)
          !!do jorb=1,matmin%norbmax
          !!    write(660+iproc,'(100f15.5)') (lgrad(jorb,iorb), iorb=1,ip%norb_par(iproc))
          !!end do
          ilr=onWhichAtom(ip%isorb+1)
          ! Calculate the gradient norm.
          fnrm=0.d0
          do iorb=1,ip%norb_par(iproc)
              ilr=onWhichAtom(ip%isorb+iorb)
              iilr=matmin%inWhichLocregOnMPI(iorb)
              fnrmArr(iorb)=ddot(matmin%mlr(ilr)%norbinlr, lgrad(1,iorb), 1, lgrad(1,iorb), 1)

              if(it>1) fnrmOvrlpArr(iorb)=ddot(matmin%mlr(ilr), lgrad(1,iorb), 1, lgradold(1,iorb), 1)
          end do
          call dcopy(ip%norb_par(iproc)*matmin%norbmax, lgrad(1,1), 1, lgradold(1,1), 1)
    
          ! Keep the gradient for the next iteration.
          if(it>1) then
              call dcopy(ip%norb_par(iproc), fnrmArr(1), 1, fnrmOldArr(1), 1)
          end if

          fnrmMax=0.d0
          meanAlpha=0.d0
          do iorb=1,ip%norb_par(iproc)

              fnrm=fnrm+fnrmArr(iorb)
              if(fnrmArr(iorb)>fnrmMax) fnrmMax=fnrmArr(iorb)
              if(it>1) then
              ! Adapt step size for the steepest descent minimization.
                  tt=fnrmOvrlpArr(iorb)/sqrt(fnrmArr(iorb)*fnrmOldArr(iorb))
                  if(tt>.9d0) then
                      alpha(iorb)=alpha(iorb)*1.1d0
                  else
                      alpha(iorb)=alpha(iorb)*.5d0
                  end if
              end if
              meanAlpha=meanAlpha+alpha(iorb)
          end do
         call mpiallred(fnrm, 1, mpi_sum, newComm, ierr)
         call mpiallred(fnrmMax, 1, mpi_max, newComm, ierr)
         fnrm=sqrt(fnrm)
         fnrmMax=sqrt(fnrmMax)
    
         ! Determine the mean step size for steepest descent iterations.
         call mpiallred(meanAlpha, 1, mpi_sum, newComm, ierr)
         meanAlpha=meanAlpha/dble(ip%norb)

          ! Precondition the gradient.
          !if(it>20) then
              do iorb=1,ip%norb_par(iproc)
                  ilr=onWhichAtom(ip%isorb+iorb)
                  iilr=matmin%inWhichLocregOnMPI(iorb)
                  !tt=ddot(matmin%mlr(ilr)%norbinlr, lcoeff(1,iorb), 1, lgrad(1,iorb), 1)
                  !tt=lagmatdiag(iorb)
                  !write(80+iproc,*) it, iorb, tt
                  !do istat=1,matmin%mlr(ilr)%norbinlr
                  !    write(90+iproc,'(3i8,2es16.8)') it, iorb, istat, lgrad(istat,iorb), lcoeff(istat,iorb)
                  !end do
                  !call preconditionGradient2(matmin%mlr(ilr)%norbinlr, matmin%norbmax, hamextract(1,1,iilr), tt, lgrad(1,iorb))
                  call preconditionGradient(matmin%mlr(ilr)%norbinlr, matmin%norbmax, hamextract(1,1,iilr), tt, lgrad(1,iorb))
              end do
          !!end if
      
    
          ! Write some informations to the screen, but only every 1000th iteration.
          if(iproc==0 .and. mod(it,1)==0) write(*,'(1x,a,es11.2,es22.13,es10.2)') 'fnrm, trace, mean alpha', &
              fnrm, trace, meanAlpha
          
          ! Check for convergence.
          if(fnrm<1.d-3) then
              if(iproc==0) write(*,'(1x,a,i0,a)') 'converged in ', it, ' iterations.'
              if(iproc==0) write(*,'(3x,a,2es14.5)') 'Final values for fnrm, trace:', fnrm, trace
              converged=.true.
              infoCoeff=it
              ! Transform back to global ragion.
              do iorb=1,ip%norb_par(iproc)
                  ilr=matmin%inWhichLocregExtracted(iorb)
                  call vectorLocalToGlobal(ip%norbtotPad, matmin%mlr(ilr), lcoeff(1,iorb), coeffPad((iorb-1)*ip%norbtotPad+1))
              end do
              exit
          end if
      
          ! Quit if the maximal number of iterations is reached.
          if(it==lin%nItInguess) then
              if(iproc==0) write(*,'(1x,a,i0,a)') 'WARNING: not converged within ', it, &
                  ' iterations! Exiting loop due to limitations of iterations.'
              if(iproc==0) write(*,'(1x,a,2es15.7,f12.7)') 'Final values for fnrm, trace: ', fnrm, trace
              infoCoeff=-1
              ! Transform back to global region.
              do iorb=1,ip%norb_par(iproc)
                  ilr=matmin%inWhichLocregExtracted(iorb)
                  call vectorLocalToGlobal(ip%norbtotPad, matmin%mlr(ilr), lcoeff(1,iorb), coeffPad((iorb-1)*ip%norbtotPad+1))
              end do
              exit
          end if
    
          ! Improve the coefficients (by steepet descent).
          do iorb=1,ip%norb_par(iproc)
              ilr=onWhichAtom(ip%isorb+iorb)
              call daxpy(matmin%mlr(ilr)%norbinlr, -alpha(iorb), lgrad(1,iorb), 1, lcoeff(1,iorb), 1)
          end do
          !!if (ldiis%isx > 0) then
          !!    ldiis%mis=mod(ldiis%is,ldiis%isx)+1
          !!    ldiis%is=ldiis%is+1
          !!end if
          !!do iorb=1,ip%norb_par(iproc)
          !!    ilr=onWhichAtom(ip%isorb+iorb)
          !!    call dscal(matmin%mlr(ilr)%norbinlr, -alpha(iorb), lgrad(1,iorb), 1)
          !!end do
          !!call optimizeDIIS_inguess(iproc, ip%nproc, ip%norb_par(iproc), onWhichAtom(ip%isorb+1), matmin, lgrad, lcoeff, ldiis)

    
    
      end do iterLoop

      call deallocateDIIS(ldiis)
    
    
      if(iproc==0) write(*,'(1x,a)') '===================================================================================='
    
    
      ! Cut out the zeros
      allocate(coeff2(ip%norbtot*ip%norb_par(iproc)), stat=istat)
      call memocc(istat, coeff2, 'coeff2', subname)
      do iorb=1,ip%norb_par(iproc)
          call dcopy(ip%norbtot, coeffPad((iorb-1)*ip%norbtotPad+1), 1, coeff2((iorb-1)*ip%norbtot+1), 1)
      end do

      call deallocateArrays()

      iall=-product(shape(hamextract))*kind(hamextract)
      deallocate(hamextract, stat=istat)
      call memocc(istat, iall, 'hamextract', subname)

      call deallocate_matrixDescriptors(mad, subname)


   end if processIf
  
  call mpi_barrier(mpi_comm_world, ierr)
  
  !! Allocate coeff2 for those processes which did not allocate it
  !! during the previous if statement.
  if(iproc>=ip%nproc) then
      allocate(coeff2(1), stat=istat)
      call memocc(istat, coeff2, 'coeff2', subname)
  end if
  
  
  ! Now collect all coefficients on all processes.
  allocate(recvcounts(0:nproc-1), stat=istat)
  call memocc(istat, recvcounts, 'recvcounts', subname)
  allocate(displs(0:nproc-1), stat=istat)
  call memocc(istat, displs, 'displs', subname)
  
  !!! Send ip%norb_par and ip%norbtot to all processes.
  allocate(norb_par(0:ip%nproc-1), stat=istat)
  call memocc(istat, norb_par, 'norb_par', subname)
  if(iproc==0) then
      do jproc=0,ip%nproc-1
          norb_par(jproc)=ip%norb_par(jproc)
      end do
      norbtot=ip%norbtot
  end if
  call mpi_bcast(norb_par(0), ip%nproc, mpi_integer, 0, mpi_comm_world, ierr)
  call mpi_bcast(norbtot, 1, mpi_integer, 0, mpi_comm_world, ierr)
  
  ! Define the parameters, for the mpi_allgatherv.
  ii=0
  do jproc=0,ip%nproc-1
      recvcounts(jproc)=norbtot*norb_par(jproc)
      displs(jproc)=ii
      ii=ii+recvcounts(jproc)
  end do
  do jproc=ip%nproc,nproc-1
      recvcounts(jproc)=0
      displs(jproc)=ii
      ii=ii+recvcounts(jproc)
  end do
  if(iproc<ip%nproc) then
      sendcount=ip%norbtot*ip%norb_par(iproc)
  else
      sendcount=0
  end if

  ! Gather the coefficients.
  if (nproc > 1) then
     call mpi_allgatherv(coeff2(1), sendcount, mpi_double_precision, coeff(1,1), recvcounts, &
          displs, mpi_double_precision, mpi_comm_world, ierr)
  else
     call vcopy(sendcount,coeff2(1),1,coeff(1,1),1)
  end if

  ! Deallocate stuff which is not needed any more.
  if(iproc<ip%nproc) then
      call deallocate_inguessParameters(ip, subname)
      call deallocate_p2pCommsOrthonormalityMatrix(comom, subname)
      call deallocate_matrixMinimization(matmin,subname)

      iall=-product(shape(lcoeff))*kind(lcoeff)
      deallocate(lcoeff, stat=istat)
      call memocc(istat, iall, 'lcoeff', subname)

      iall=-product(shape(lgrad))*kind(lgrad)
      deallocate(lgrad, stat=istat)
      call memocc(istat, iall, 'lgrad', subname)

      iall=-product(shape(lgradold))*kind(lgradold)
      deallocate(lgradold, stat=istat)
      call memocc(istat, iall, 'lgradold', subname)
  end if

  iall=-product(shape(newID))*kind(newID)
  deallocate(newID, stat=istat)
  call memocc(istat, iall, 'newID', subname)

  iall=-product(shape(coeff2))*kind(coeff2)
  deallocate(coeff2, stat=istat)
  call memocc(istat, iall, 'coeff2', subname)

  iall=-product(shape(recvcounts))*kind(recvcounts)
  deallocate(recvcounts, stat=istat)
  call memocc(istat, iall, 'recvcounts', subname)

  iall=-product(shape(displs))*kind(displs)
  deallocate(displs, stat=istat)
  call memocc(istat, iall, 'displs', subname)

  iall=-product(shape(norb_par))*kind(norb_par)
  deallocate(norb_par, stat=istat)
  call memocc(istat, iall, 'norb_par', subname)

  ! Now every process has all coefficients, so we can build the linear combinations.
  ! Do this in a localized way -- TEST
  !call buildLinearCombinations(iproc, nproc, lzdig, lin%lzd, orbsig, lin%orbs, input, coeff, lchi, lphi)
  !call buildLinearCombinationsVariable(iproc, nproc, lzdig, lin%lzd, orbsig, lin%orbs, input, coeff, lchi, lphi)

  ! Now every process has all coefficients, so we can build the linear combinations.
  ! If the number of atomic orbitals is the same as the number of trace minimizing orbitals, we can use the
  ! first one (uses less memory for the overlap descriptors), otherwise the second one.
  ! So first check which version we have to use.
  same=.true.
  if(orbsig%norb==lin%orbs%norb) then
      do iorb=1,orbsig%norb
          ilr=orbsig%inWhichLocreg(iorb)
          jlr=lin%orbs%inWhichLocreg(iorb)
          if(ilr/=jlr) then
              same=.false.
              exit
          end if
      end do
  else
      same=.false.
  end if
  if(same) then
      call buildLinearCombinations(iproc, nproc, lzdig, lin%lzd, orbsig, lin%orbs, input, coeff, lchi, lin%locregShape, tag, &
           comonig, opig, madig, lphi)
  else
      !! THIS WAS THE ORIGINAL, BUT NOT WORKING.
      call buildLinearCombinationsVariable(iproc, nproc, lzdig, lin%lzd, orbsig, lin%orbs, input, coeff, lchi, tag, lphi)
  end if

  ! Deallocate the remaining local array.
  iall=-product(shape(coeff))*kind(coeff)
  deallocate(coeff, stat=istat)
  call memocc(istat, iall, 'coeff', subname)
  
  
  contains

    subroutine allocateArrays()
      allocate(coeffPad(max(ip%norbtotPad*ip%norb_par(iproc), ip%nvctrp*ip%norb)), stat=istat)
      call memocc(istat, coeffPad, 'coeffPad', subname)
      !!allocate(HamPad(ip%norbtotPad,ip%norbtotPad,at%nat), stat=istat)
      !!call memocc(istat, HamPad, 'HamPad', subname)
      allocate(grad(max(ip%norbtotPad*ip%norb_par(iproc), ip%nvctrp*ip%norb)), stat=istat)
      call memocc(istat, grad, 'grad', subname)
      allocate(gradOld(max(ip%norbtotPad*ip%norb_par(iproc), ip%nvctrp*ip%norb)), stat=istat)
      call memocc(istat, gradOld, 'gradOld', subname)
      allocate(fnrmArr(ip%norb), stat=istat)
      call memocc(istat, fnrmArr, 'fnrmArr', subname)
      allocate(fnrmOvrlpArr(ip%norb), stat=istat)
      call memocc(istat, fnrmOvrlpArr, 'fnrmOvrlpArr', subname)
      allocate(fnrmOldArr(ip%norb), stat=istat)
      call memocc(istat, fnrmOldArr, 'fnrmOldArr', subname)
      allocate(alpha(orbs%norb), stat=istat)
      call memocc(istat, alpha, 'alpha', subname)
      allocate(lagMat(orbs%norb,orbs%norb), stat=istat)
      call memocc(istat, lagMat, 'lagMat', subname)
    end subroutine allocateArrays


    subroutine deallocateArrays()
      iall=-product(shape(grad))*kind(grad)
      deallocate(grad, stat=istat)
      call memocc(istat, iall, 'grad', subname)

      iall=-product(shape(gradOld))*kind(gradOld)
      deallocate(gradOld, stat=istat)
      call memocc(istat, iall, 'gradOld', subname)

      iall=-product(shape(alpha))*kind(alpha)
      deallocate(alpha, stat=istat)
      call memocc(istat, iall, 'alpha', subname)

      iall=-product(shape(lagMat))*kind(lagMat)
      deallocate(lagMat, stat=istat)
      call memocc(istat, iall, 'lagMat', subname)
     
      iall=-product(shape(coeffPad))*kind(coeffPad)
      deallocate(coeffPad, stat=istat)
      call memocc(istat, iall, 'coeffPad', subname)

      !!iall=-product(shape(HamPad))*kind(HamPad)
      !!deallocate(HamPad, stat=istat)
      !!call memocc(istat, iall, 'HamPad', subname)

      iall=-product(shape(fnrmArr))*kind(fnrmArr)
      deallocate(fnrmArr, stat=istat)
      call memocc(istat, iall, 'fnrmArr', subname)

      iall=-product(shape(fnrmOvrlpArr))*kind(fnrmOvrlpArr)
      deallocate(fnrmOvrlpArr, stat=istat)
      call memocc(istat, iall, 'fnrmOvrlpArr', subname)

      iall=-product(shape(fnrmOldArr))*kind(fnrmOldArr)
      deallocate(fnrmOldArr, stat=istat)
      call memocc(istat, iall, 'fnrmOldArr', subname)


    end subroutine deallocateArrays


end subroutine buildLinearCombinationsLocalized3




subroutine preconditionGradient(nel, neltot, ham, cprec, grad)
  use module_base
  use module_types
  implicit none
  
  ! Calling arguments
  integer,intent(in):: nel, neltot
  real(8),dimension(neltot,neltot),intent(in):: ham
  real(8),intent(in):: cprec
  real(8),dimension(nel),intent(inout):: grad
  
  ! Local variables
  integer:: iel, jel, info, istat, iall
  complex(8),dimension(:,:),allocatable:: mat
  complex(8),dimension(:),allocatable:: rhs
  integer,dimension(:),allocatable:: ipiv
  character(len=*),parameter:: subname='preconditionGradient'
  
  allocate(mat(nel,nel), stat=istat)
  !call memocc(istat, mat, 'mat', subname)
  allocate(rhs(nel), stat=istat)
  !call memocc(istat, mat, 'mat', subname)
  
  ! Build the matrix to be inverted (extract it from ham, which might have a larger dimension)
  do iel=1,nel
      do jel=1,nel
          mat(jel,iel) = cmplx(ham(jel,iel),0.d0,kind=8)
      end do
      mat(iel,iel)=mat(iel,iel)+cmplx(.5d0,-1.d-1,kind=8)
      !mat(iel,iel)=mat(iel,iel)-cprec
      rhs(iel)=grad(iel)
  end do
  
  
  allocate(ipiv(nel), stat=istat)
  call memocc(istat, ipiv, 'ipiv', subname)
  
  call zgesv(nel, 1, mat(1,1), nel, ipiv, rhs(1), nel, info)
  if(info/=0) then
      stop 'ERROR in dgesv'
  end if
  !call dcopy(nel, rhs(1), 1, grad(1), 1)
  do iel=1,nel
      grad(iel)=real(rhs(iel))
  end do
  
  iall=-product(shape(ipiv))*kind(ipiv)
  deallocate(ipiv, stat=istat)
  call memocc(istat, iall, 'ipiv', subname)
  
  iall=-product(shape(mat))*kind(mat)
  deallocate(mat, stat=istat)
  !call memocc(istat, iall, 'mat', subname)
  
  iall=-product(shape(rhs))*kind(rhs)
  deallocate(rhs, stat=istat)
  !call memocc(istat, iall, 'rhs', subname)

end subroutine preconditionGradient<|MERGE_RESOLUTION|>--- conflicted
+++ resolved
@@ -1231,12 +1231,8 @@
 
     
     if(ioverlap==noverlaps .or. iat==lzdig%nlr) then
-<<<<<<< HEAD
-        
         call timing(iproc,'ig_matric_comm','ON')
         
-=======
->>>>>>> 024d422f
         ! Communicate the matrices calculated so far.
         if(iproc==0) write(*,'(1x,a)',advance='no') 'communicating matrices...'
 
