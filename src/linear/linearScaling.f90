--- conflicted
+++ resolved
@@ -30,13 +30,8 @@
 type(DFT_wavefunction),intent(inout),target:: tmbder
 
 type(linear_scaling_control_variables):: lscv
-<<<<<<< HEAD
+real(8):: pnrm,trace,fnrm_tmb
 integer:: infoCoeff,istat,iall,it_scc,ilr,tag,itout,iorb,ist,iiorb,ncnt,p2p_tag,scf_mode,info_scf
-real(8):: ebs,pnrm,ehart,eexcu,vexcu,trace,fnrm_tmb
-=======
-integer:: infoCoeff,istat,iall,it_scc,ilr,tag,itout,iorb,scf_mode
-real(8):: pnrm,trace
->>>>>>> 92a401f1
 character(len=*),parameter:: subname='linearScaling'
 real(8),dimension(:),pointer :: psit
 real(8),dimension(:),allocatable:: rhopotold_out
@@ -44,15 +39,9 @@
 type(mixrhopotDIISParameters):: mixdiis
 type(localizedDIISParameters):: ldiis, ldiis_coeff
 type(DFT_wavefunction),pointer:: tmbmix
-<<<<<<< HEAD
-logical:: check_whether_derivatives_to_be_used,onefile, coeffs_copied, first_time_with_der,calculate_overlap_matrix
-real(8),dimension(:),allocatable:: psit_c, psit_f, philarge, lphiovrlp, psittemp_c, psittemp_f
-real(8),dimension(:,:),allocatable:: ovrlp, philarge_root,rxyz_old, density_kernel, overlapmatrix
-integer:: jorb, ldim, sdim, ists, istl, nspin, ierr,inputpsi,input_wf_format, ndim, jjorb
-=======
-logical:: check_whether_derivatives_to_be_used, coeffs_copied, first_time_with_der
+logical:: check_whether_derivatives_to_be_used,coeffs_copied, first_time_with_der,calculate_overlap_matrix
 integer:: jorb, jjorb
->>>>>>> 92a401f1
+real(8),dimension(:,:),allocatable:: density_kernel, overlapmatrix
 !FOR DEBUG ONLY
 !integer,dimension(:),allocatable:: debugarr
 
@@ -63,216 +52,36 @@
 
   ! Initialize everything related to the linear scaling version ###########################################################
   ! Initialize the tags for the p2p communication
-<<<<<<< HEAD
-  call init_p2p_tags(nproc)
-
-  tmbder%wfnmd%bs%use_derivative_basis=input%lin%useDerivativeBasisFunctions
-  tmb%wfnmd%bs%use_derivative_basis=.false.
-
-  call init_orbitals_data_for_linear(iproc, nproc, orbs%nspinor, input, at, glr, tmb%wfnmd%bs%use_derivative_basis, rxyz, &
-       tmb%orbs)
-  call orbitals_communicators(iproc, nproc, glr, tmb%orbs, tmb%comms)
-
-
-  call init_orbitals_data_for_linear(iproc, nproc, orbs%nspinor, input, at, glr, tmbder%wfnmd%bs%use_derivative_basis, rxyz, &
-       tmbder%orbs)
-  call orbitals_communicators(iproc, nproc, glr, tmbder%orbs, tmbder%comms)
-
-  if(iproc==0) call print_orbital_distribution(iproc, nproc, tmb%orbs, tmbder%orbs)
-
-  ! Test if the files are there for initialization via reading files
-  inputpsi=input%inputPsiId
-  if (input%inputPsiId == INPUT_PSI_MEMORY_LINEAR) then
-     inputpsi=INPUT_PSI_MEMORY_LINEAR
-     input_wf_format = WF_FORMAT_NONE
-     ! Test ETSF file.
-     inquire(file=trim(input%dir_output)//"minBasis.etsf",exist=onefile)
-     if (onefile) then
-        input_wf_format= WF_FORMAT_ETSF
-     else
-        call verify_file_presence(trim(input%dir_output)//"minBasis",tmb%orbs,input_wf_format)
-     end if
-     if (input_wf_format == WF_FORMAT_NONE) then
-        if (iproc==0) write(*,*)' WARNING: Missing wavefunction files, switch to normal input guess'
-        inputpsi=INPUT_PSI_LINEAR
-     end if
-  end if
-
-  if(inputpsi == INPUT_PSI_LINEAR) then
-      call init_local_zone_descriptors(iproc, nproc, input, hx, hy, hz, glr, at, rxyz, tmb%orbs, tmbder%orbs, tmb%lzd)
-  else if(inputpsi == INPUT_PSI_MEMORY_LINEAR) then
-      call nullify_local_zone_descriptors(tmb%lzd)
-      call copy_locreg_descriptors(glr, tmb%lzd%glr, subname)
-      tmb%lzd%hgrids(1)=hx
-      tmb%lzd%hgrids(2)=hy
-      tmb%lzd%hgrids(3)=hz
-      ! for this routine, Lzd must already have Glr and hgrids
-      call initialize_linear_from_file(iproc,nproc,trim(input%dir_output)//'minBasis',input_wf_format,tmb%lzd,tmb%orbs,at,rxyz)
-      !what to do with derivatives?
-  end if
-  call update_wavefunctions_size(tmb%lzd,tmb%orbs)
-  call update_wavefunctions_size(tmb%lzd,tmbder%orbs)
-
-  call create_wfn_metadata('l', max(tmb%orbs%npsidim_orbs,tmb%orbs%npsidim_comp), tmb%orbs%norb, &
-       tmb%orbs%norb, orbs%norb, orbs%norbp, input, tmb%wfnmd)
-  allocate(tmb%psi(tmb%wfnmd%nphi), stat=istat)
-  call memocc(istat, tmb%psi, 'tmb%psi', subname)
-
-  call create_wfn_metadata('l', max(tmbder%orbs%npsidim_orbs,tmbder%orbs%npsidim_comp), tmbder%orbs%norb, &
-       tmbder%orbs%norb, orbs%norb, orbs%norbp, input, tmbder%wfnmd)
-  allocate(tmbder%psi(tmbder%wfnmd%nphi), stat=istat)
-  call memocc(istat, tmbder%psi, 'tmbder%psi', subname)
-
-  tmbder%wfnmd%bs%use_derivative_basis=input%lin%useDerivativeBasisFunctions
-  tmb%wfnmd%bs%use_derivative_basis=.false.
-
-
-  tag=0
-  call initCommsOrtho(iproc, nproc, input%nspin, hx, hy, hz, tmb%lzd, tmb%lzd, &
-       tmb%orbs, input%lin%locregShape, tmb%op, tmb%comon)
-  call initCommsOrtho(iproc, nproc, input%nspin, hx, hy, hz, tmb%lzd, tmb%lzd, &
-       tmbder%orbs, input%lin%locregShape, tmbder%op, tmbder%comon)
-  
-  call initialize_communication_potential(iproc, nproc, denspot%dpcom%nscatterarr, tmb%orbs, tmb%lzd, tmb%comgp)
-  call initialize_communication_potential(iproc, nproc, denspot%dpcom%nscatterarr, tmbder%orbs, tmb%lzd, tmbder%comgp)
-
-  if(input%lin%useDerivativeBasisFunctions) then
-      call initializeRepartitionOrbitals(iproc, nproc, tag, tmb%orbs, tmbder%orbs, tmb%lzd, tmbder%comrp)
-      call initializeRepartitionOrbitals(iproc, nproc, tag, tmb%orbs, tmbder%orbs, tmb%lzd, tmb%comrp)
-  else
-      call nullify_p2pComms(tmbder%comrp)
-      call nullify_p2pComms(tmb%comrp)
-  end if
-
-
-  call nullify_p2pcomms(tmb%comsr)
-  call initialize_comms_sumrho(iproc, nproc, denspot%dpcom%nscatterarr, tmb%lzd, tmb%orbs, tmb%comsr)
-  call nullify_p2pcomms(tmbder%comsr)
-  call initialize_comms_sumrho(iproc, nproc, denspot%dpcom%nscatterarr, tmb%lzd, tmbder%orbs, tmbder%comsr)
-
-  ndim = maxval(tmb%op%noverlaps)
-  call initMatrixCompression(iproc, nproc, tmb%lzd%nlr, ndim, tmb%orbs, tmb%op%noverlaps, tmb%op%overlaps, tmb%mad)
-  call initCompressedMatmul3(iproc, tmb%orbs%norb, tmb%mad)
-  ndim = maxval(tmbder%op%noverlaps)
-  call initMatrixCompression(iproc, nproc, tmb%lzd%nlr, ndim, tmbder%orbs, &
-       tmbder%op%noverlaps, tmbder%op%overlaps, tmbder%mad)
-  call initCompressedMatmul3(iproc, tmbder%orbs%norb, tmbder%mad)
-
-  allocate(tmb%confdatarr(tmb%orbs%norbp))
-  call define_confinement_data(tmb%confdatarr,tmb%orbs,rxyz,at,&
-       input%hx,input%hy,input%hz,input%lin%confpotorder,input%lin%potentialprefac_lowaccuracy,tmb%lzd,tmb%orbs%onwhichatom)
-
-  allocate(tmbder%confdatarr(tmbder%orbs%norbp))
-  call define_confinement_data(tmbder%confdatarr,tmbder%orbs,rxyz,at,&
-       input%hx,input%hy,input%hz,input%lin%confpotorder,&
-       input%lin%potentialprefac_lowaccuracy,tmb%lzd,tmbder%orbs%onwhichatom)
-
-  call nullify_collective_comms(tmb%collcom)
-  call nullify_collective_comms(tmbder%collcom)
-  call init_collective_comms(iproc, nproc, tmb%orbs, tmb%lzd, tmb%collcom)
-  call init_collective_comms(iproc, nproc, tmbder%orbs, tmb%lzd, tmbder%collcom)
-=======
->>>>>>> 92a401f1
 
   ! Now all initializations are done ######################################################################################
 
 
-<<<<<<< HEAD
-
-
-  ! Assign some values to orthpar
-  tmb%orthpar%methTransformOverlap = tmb%wfnmd%bs%meth_transform_overlap
-  tmb%orthpar%nItOrtho = input%lin%nItOrtho
-  tmb%orthpar%blocksize_pdsyev = tmb%wfnmd%bpo%blocksize_pdsyev
-  tmb%orthpar%blocksize_pdgemm = tmb%wfnmd%bpo%blocksize_pdgemm
-
-  tmbder%orthpar%methTransformOverlap = tmb%wfnmd%bs%meth_transform_overlap
-  tmbder%orthpar%nItOrtho = input%lin%nItOrtho
-  tmbder%orthpar%blocksize_pdsyev = tmb%wfnmd%bpo%blocksize_pdsyev
-  tmbder%orthpar%blocksize_pdgemm = tmb%wfnmd%bpo%blocksize_pdgemm
-
-
-  ! Allocate the global orbitals psi and psit
-  if(.not.input%lin%transformToGlobal) then
-      ! psi and psit will not be calculated, so only allocate them with size 1
-      orbs%npsidim_orbs=1
-      orbs%npsidim_comp=1
-  end if
-  allocate(psi(max(orbs%npsidim_orbs,orbs%npsidim_comp)), stat=istat)
-  call memocc(istat, psi, 'psi', subname)
-  if(nproc>1) then
-      allocate(psit(max(orbs%npsidim_orbs,orbs%npsidim_comp)), stat=istat)
-      call memocc(istat, psit, 'psit', subname)
-  else
-      psit => psi
-  end if
-
-  ! Allocate the old charge density (used to calculate the variation in the charge density)
-  allocate(rhopotold(max(glr%d%n1i*glr%d%n2i*denspot%dpcom%n3p,1)*input%nspin), stat=istat)
-  call memocc(istat, rhopotold, 'rhopotold', subname)
-  allocate(rhopotold_out(max(glr%d%n1i*glr%d%n2i*denspot%dpcom%n3p,1)*input%nspin), stat=istat)
-  call memocc(istat, rhopotold_out, 'rhopotold_out', subname)
-
-  ! Generate the input guess for the TMB
-  tmb%wfnmd%bs%update_phi=.false.
-  if(inputpsi == INPUT_PSI_LINEAR) then
-     ! By doing an LCAO input guess
-     ! Allocate the transposed TMBs
-     allocate(tmb%psit_c(tmb%collcom%ndimind_c), stat=istat)
-     call memocc(istat, tmb%psit_c, 'tmb%psit_c', subname)
-     allocate(tmb%psit_f(7*tmb%collcom%ndimind_f), stat=istat)
-     call memocc(istat, tmb%psit_f, 'tmb%psit_f', subname)
-     allocate(overlapmatrix(tmb%orbs%norb,tmb%orbs%norb), stat=istat)
-     call memocc(istat, overlapmatrix, 'overlapmatrix', subname)
-     call inputguessConfinement(iproc, nproc, at, input, hx, hy, hz, tmb%lzd, tmb%orbs, rxyz, denspot ,rhopotold, &
-          nlpspd, proj, GPU,  tmb%psi, orbs, tmb, overlapmatrix)
-     ! Deallocate the transposed TMBs
-     iall=-product(shape(tmb%psit_c))*kind(tmb%psit_c)
-     deallocate(tmb%psit_c, stat=istat)
-     call memocc(istat, iall, 'tmb%psit_c', subname)
-     iall=-product(shape(tmb%psit_f))*kind(tmb%psit_f)
-     deallocate(tmb%psit_f, stat=istat)
-     call memocc(istat, iall, 'tmb%psit_f', subname)
-     iall=-product(shape(overlapmatrix))*kind(overlapmatrix)
-     deallocate(overlapmatrix, stat=istat)
-     call memocc(istat, iall, 'overlapmatrix', subname)
-     !!call random_seed()
-     !!call random_number(tmb%psi)
-  else if(inputpsi == INPUT_PSI_MEMORY_LINEAR) then
-     ! By reading the basis functions and coefficients from file
-     allocate(rxyz_old(3,at%nat),stat=istat)
-     call memocc(istat,rxyz_old,'rxyz_old',subname)
-     call readmywaves_linear(iproc,trim(input%dir_output)//'minBasis',input_wf_format,orbs%norb,tmb%lzd,tmb%orbs, &
-         at,rxyz_old,rxyz,tmb%psi,tmb%wfnmd%coeff)
-     !TO DO: COEFF PROJ
-!     tmb%orbs%occup = (/2.0_gp,2.0_gp,1.0_gp,2.0_gp,2.0_gp,1.0_gp,2.0_gp,2.0_gp,1.0_gp,2.0_gp,&
-!                      2.0_gp,1.0_gp,2.0_gp,2.0_gp,1.0_gp,2.0_gp,2.0_gp,1.0_gp/)
-!      tmb%orbs%occup = 2.0_gp
-     iall = -product(shape(rxyz_old))*kind(rxyz_old)
-     deallocate(rxyz_old,stat=istat)
-     call memocc(istat,iall,'rxyz_old',subname)
-     ! Now need to calculate the charge density and the potential related to this inputguess
-     call allocateCommunicationbufferSumrho(iproc, tmb%comsr, subname)
-     call communicate_basis_for_density(iproc, nproc, tmb%lzd, tmb%orbs, tmb%psi, tmb%comsr)
-     allocate(density_kernel(tmb%orbs%norb,tmb%orbs%norb), stat=istat)
-     call memocc(istat, density_kernel, 'density_kernel', subname)
-     call calculate_density_kernel(iproc, nproc, tmb%orbs%norb, orbs%norb, orbs%norbp, orbs%isorb, &
-          tmb%wfnmd%ld_coeff, tmb%wfnmd%coeff, density_kernel)
-     call sumrhoForLocalizedBasis2(iproc, nproc, &
-          tmb%lzd, input, hx, hy ,hz, tmb%orbs, tmb%comsr, &
-          density_kernel, Glr%d%n1i*Glr%d%n2i*denspot%dpcom%n3d, &
-          denspot%rhov, at, denspot%dpcom%nscatterarr)
-     iall = -product(shape(density_kernel))*kind(density_kernel)
-     deallocate(density_kernel,stat=istat)
-     call memocc(istat,iall,'density_kernel',subname)
-     ! Must initialize rhopotold (FOR NOW... use the trivial one)
-     call dcopy(max(Glr%d%n1i*Glr%d%n2i*denspot%dpcom%n3p,1)*input%nspin, denspot%rhov(1), 1, rhopotOld(1), 1)
-     call deallocateCommunicationbufferSumrho(tmb%comsr, subname)
-     call updatePotential(iproc,nproc,at%geocode,input%ixc,input%nspin,0.5_gp*tmb%lzd%hgrids(1),&
-          0.5_gp*tmb%lzd%hgrids(2),0.5_gp*tmb%lzd%hgrids(3),tmb%lzd%glr,denspot,energs%eh,energs%exc,energs%evxc)
-     call local_potential_dimensions(tmb%lzd,tmb%orbs,denspot%dpcom%ngatherarr(0,1))
-=======
->>>>>>> 92a401f1
+     !!!! Allocate the transposed TMBs
+     !!!allocate(tmb%psit_c(tmb%collcom%ndimind_c), stat=istat)
+     !!!call memocc(istat, tmb%psit_c, 'tmb%psit_c', subname)
+     !!!allocate(tmb%psit_f(7*tmb%collcom%ndimind_f), stat=istat)
+     !!!call memocc(istat, tmb%psit_f, 'tmb%psit_f', subname)
+     !!!allocate(overlapmatrix(tmb%orbs%norb,tmb%orbs%norb), stat=istat)
+     !!!call memocc(istat, overlapmatrix, 'overlapmatrix', subname)
+     !!!! Deallocate the transposed TMBs
+     !!!iall=-product(shape(tmb%psit_c))*kind(tmb%psit_c)
+     !!!deallocate(tmb%psit_c, stat=istat)
+     !!!call memocc(istat, iall, 'tmb%psit_c', subname)
+     !!!iall=-product(shape(tmb%psit_f))*kind(tmb%psit_f)
+     !!!deallocate(tmb%psit_f, stat=istat)
+     !!!call memocc(istat, iall, 'tmb%psit_f', subname)
+     !!!iall=-product(shape(overlapmatrix))*kind(overlapmatrix)
+     !!!deallocate(overlapmatrix, stat=istat)
+     !!!call memocc(istat, iall, 'overlapmatrix', subname)
+     !!!!!call random_seed()
+     !!!!!call random_number(tmb%psi)
+     !!!call memocc(istat, density_kernel, 'density_kernel', subname)
+     !!!call calculate_density_kernel(iproc, nproc, tmb%orbs%norb, orbs%norb, orbs%norbp, orbs%isorb, &
+     !!!     tmb%wfnmd%ld_coeff, tmb%wfnmd%coeff, density_kernel)
+     !!!call sumrhoForLocalizedBasis2(iproc, nproc, &
+     !!!iall = -product(shape(density_kernel))*kind(density_kernel)
+     !!!deallocate(density_kernel,stat=istat)
+     !!!call memocc(istat,iall,'density_kernel',subname)
 ! DEBUG (SEE IF HAMILTONIAN IS GOOD)
 !!     call allocateCommunicationsBuffersPotential(tmb%comgp, subname)
 !!     call post_p2p_communication(iproc, nproc, denspot%dpbox%ndimpot, denspot%rhov, &
@@ -563,19 +372,19 @@
                   if(iproc==0) write(*,'(a)') 'done.'
                   !! TEST ###############################################################################################
                   !write(*,*) 'test: orthonormalize derivatives'
-                  call orthonormalizeLocalized(iproc, nproc, tmb%orthpar%methTransformOverlap, tmb%orthpar%nItOrtho, &
-                       tmbder%orbs, tmbder%op, tmbder%comon, tmb%lzd, &
-                       tmbder%mad, tmbder%collcom, tmbder%orthpar, tmbder%wfnmd%bpo, tmbder%psi, tmbder%psit_c, tmbder%psit_f, &
-                       tmbder%can_use_transposed)
-                  if(tmbder%can_use_transposed) then
-                      ! This is not optimal, these quantities will be recalculated...
-                      iall = -product(shape(tmbder%psit_c))*kind(tmbder%psit_c)
-                      deallocate(tmbder%psit_c,stat=istat)
-                      call memocc(istat,iall,'tmbder%psit_c',subname)
-                      iall = -product(shape(tmbder%psit_f))*kind(tmbder%psit_f)
-                      deallocate(tmbder%psit_f,stat=istat)
-                      call memocc(istat,iall,'tmbder%psit_f',subname)
-                  end if
+                  !!call orthonormalizeLocalized(iproc, nproc, tmb%orthpar%methTransformOverlap, tmb%orthpar%nItOrtho, &
+                  !!     tmbder%orbs, tmbder%op, tmbder%comon, tmb%lzd, &
+                  !!     tmbder%mad, tmbder%collcom, tmbder%orthpar, tmbder%wfnmd%bpo, tmbder%psi, tmbder%psit_c, tmbder%psit_f, &
+                  !!     tmbder%can_use_transposed)
+                  !!if(tmbder%can_use_transposed) then
+                  !!    ! This is not optimal, these quantities will be recalculated...
+                  !!    iall = -product(shape(tmbder%psit_c))*kind(tmbder%psit_c)
+                  !!    deallocate(tmbder%psit_c,stat=istat)
+                  !!    call memocc(istat,iall,'tmbder%psit_c',subname)
+                  !!    iall = -product(shape(tmbder%psit_f))*kind(tmbder%psit_f)
+                  !!    deallocate(tmbder%psit_f,stat=istat)
+                  !!    call memocc(istat,iall,'tmbder%psit_f',subname)
+                  !!end if
                   !! END TEST ###########################################################################################
               else
                   call dcopy(tmb%wfnmd%nphi, tmb%psi(1), 1, tmbmix%psi(1), 1)
@@ -619,26 +428,16 @@
                tmbmix%wfnmd%bpo%blocksize_pdsyev,tmbder%wfnmd%bpo%nproc_pdsyev,&
                hx,hy,hz,input%SIC,tmbmix,tmb,pnrm,density_kernel,overlapmatrix,calculate_overlap_matrix,ldiis_coeff)
 
-<<<<<<< HEAD
-          !!call calculate_density_kernel(iproc, nproc, tmbmix%orbs%norb, orbs%norb, orbs%norbp, orbs%isorb, &
-          !!     tmbmix%wfnmd%ld_coeff, tmbmix%wfnmd%coeff, density_kernel)
-=======
           ! Calculate the total energy.
           energy=energs%ebs-energs%eh+energs%exc-energs%evxc-energs%eexctX+energs%eion+energs%edisp
           energyDiff=energy-energyold
           energyold=energy
->>>>>>> 92a401f1
 
           ! Calculate the charge density.
           call sumrhoForLocalizedBasis2(iproc, nproc, &
                tmb%lzd, input, hx, hy ,hz, tmbmix%orbs, tmbmix%comsr, &
-<<<<<<< HEAD
-               density_kernel, Glr%d%n1i*Glr%d%n2i*denspot%dpcom%n3d, &
-               denspot%rhov, at, denspot%dpcom%nscatterarr)
-=======
-               tmbmix%wfnmd%ld_coeff, tmbmix%wfnmd%coeff, Glr%d%n1i*Glr%d%n2i*denspot%dpbox%n3d, &
+               density_kernel, Glr%d%n1i*Glr%d%n2i*denspot%dpbox%n3d, &
                denspot%rhov, at, denspot%dpbox%nscatterarr)
->>>>>>> 92a401f1
 
           iall = -product(shape(density_kernel))*kind(density_kernel)
           deallocate(density_kernel,stat=istat)
@@ -771,21 +570,16 @@
   ! Allocate the communication buffers for the calculation of the charge density.
   call allocateCommunicationbufferSumrho(iproc, tmbmix%comsr, subname)
   call communicate_basis_for_density(iproc, nproc, tmb%lzd, tmbmix%orbs, tmbmix%psi, tmbmix%comsr)
-<<<<<<< HEAD
   allocate(density_kernel(tmbmix%orbs%norb,tmbmix%orbs%norb), stat=istat)
   call memocc(istat, density_kernel, 'density_kernel', subname)
   call calculate_density_kernel(iproc, nproc, tmbmix%orbs%norb, orbs%norb, orbs%norbp, orbs%isorb, &
        tmbmix%wfnmd%ld_coeff, tmbmix%wfnmd%coeff, density_kernel)
   call sumrhoForLocalizedBasis2(iproc, nproc, tmb%lzd, input, hx, hy, hz, &
-       tmbmix%orbs, tmbmix%comsr, density_kernel, Glr%d%n1i*Glr%d%n2i*denspot%dpcom%n3d, &
-       denspot%rhov, at,denspot%dpcom%nscatterarr)
+       tmbmix%orbs, tmbmix%comsr, density_kernel, Glr%d%n1i*Glr%d%n2i*denspot%dpbox%n3d, &
+       denspot%rhov, at,denspot%dpbox%nscatterarr)
   iall = -product(shape(density_kernel))*kind(density_kernel)
   deallocate(density_kernel,stat=istat)
   call memocc(istat,iall,'density_kernel',subname)
-=======
-  call sumrhoForLocalizedBasis2(iproc, nproc, orbs%norb, tmb%lzd, input, hx, hy, hz, tmbmix%orbs, tmbmix%comsr, &
-       tmbmix%wfnmd%ld_coeff, tmbmix%wfnmd%coeff, Glr%d%n1i*Glr%d%n2i*denspot%dpbox%n3d, denspot%rhov, at,denspot%dpbox%nscatterarr)
->>>>>>> 92a401f1
 
   call deallocateCommunicationbufferSumrho(tmbmix%comsr, subname)
 
