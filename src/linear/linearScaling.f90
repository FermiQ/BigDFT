--- conflicted
+++ resolved
@@ -307,14 +307,8 @@
           energyold=energy
 
           ! Calculate the charge density.
-<<<<<<< HEAD
-          call sumrhoForLocalizedBasis2(iproc, nproc, &
-               tmb%lzd, tmb%orbs, tmb%comsr, &
-               tmb%wfnmd%density_kernel, KSwfn%Lzd%Glr%d%n1i*KSwfn%Lzd%Glr%d%n2i*denspot%dpbox%n3d, &
-               denspot%rhov, at, denspot%dpbox%nscatterarr)
-=======
           !!call sumrhoForLocalizedBasis2(iproc, nproc, &
-          !!     tmb%lzd, input, KSwfn%Lzd%hgrids(1), KSwfn%Lzd%hgrids(2), KSwfn%Lzd%hgrids(3), tmb%orbs, tmb%comsr, &
+          !!     tmb%lzd, tmb%orbs, tmb%comsr, &
           !!     tmb%wfnmd%density_kernel, KSwfn%Lzd%Glr%d%n1i*KSwfn%Lzd%Glr%d%n2i*denspot%dpbox%n3d, &
           !!     denspot%rhov, at, denspot%dpbox%nscatterarr)
           !!allocate(rhotest(KSwfn%Lzd%Glr%d%n1i*KSwfn%Lzd%Glr%d%n2i*denspot%dpbox%n3d), stat=istat)
@@ -326,7 +320,6 @@
           !!    write(2000+iproc,*) istat, rhotest(istat)
           !!end do
           !!deallocate(rhotest, stat=istat)
->>>>>>> 810d49f3
 
           ! Mix the density.
           if(input%lin%scf_mode==LINEAR_MIXDENS_SIMPLE) then
@@ -433,17 +426,11 @@
   call communicate_basis_for_density_collective(iproc, nproc, tmb%lzd, tmb%orbs, tmb%psi, tmb%collcom_sr)
   call calculate_density_kernel(iproc, nproc, .true., tmb%wfnmd%ld_coeff, KSwfn%orbs, tmb%orbs, &
        tmb%wfnmd%coeff, tmb%wfnmd%density_kernel, overlapmatrix)
-<<<<<<< HEAD
-  call sumrhoForLocalizedBasis2(iproc, nproc, tmb%lzd, &
-       tmb%orbs, tmb%comsr, tmb%wfnmd%density_kernel, KSwfn%Lzd%Glr%d%n1i*KSwfn%Lzd%Glr%d%n2i*denspot%dpbox%n3d, &
-       denspot%rhov, at,denspot%dpbox%nscatterarr)
-=======
-  !!call sumrhoForLocalizedBasis2(iproc, nproc, tmb%lzd, input, KSwfn%Lzd%hgrids(1), KSwfn%Lzd%hgrids(2), KSwfn%Lzd%hgrids(3), &
+  !!call sumrhoForLocalizedBasis2(iproc, nproc, tmb%lzd, &
   !!     tmb%orbs, tmb%comsr, tmb%wfnmd%density_kernel, KSwfn%Lzd%Glr%d%n1i*KSwfn%Lzd%Glr%d%n2i*denspot%dpbox%n3d, &
   !!     denspot%rhov, at,denspot%dpbox%nscatterarr)
   call sumrho_for_TMBs(iproc, nproc, KSwfn%Lzd%hgrids(1), KSwfn%Lzd%hgrids(2), KSwfn%Lzd%hgrids(3), &
        tmb%orbs, tmb%collcom_sr, tmb%wfnmd%density_kernel, KSwfn%Lzd%Glr%d%n1i*KSwfn%Lzd%Glr%d%n2i*denspot%dpbox%n3d, denspot%rhov)
->>>>>>> 810d49f3
 
   !!call deallocateCommunicationbufferSumrho(tmb%comsr, subname)
 
