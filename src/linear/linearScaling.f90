--- conflicted
+++ resolved
@@ -563,18 +563,7 @@
 
           ! Calculate the new potential.
           if(iproc==0) write(*,'(1x,a)') '---------------------------------------------------------------- Updating potential.'
-<<<<<<< HEAD
-          call updatePotential(iproc,nproc,at%geocode,input%ixc,input%nspin,&
-               0.5_gp*hx,0.5_gp*hy,0.5_gp*hz,Glr,denspot,energs%eh,energs%exc,energs%evxc)
-=======
-          call updatePotential(input%ixc,input%nspin,denspot,ehart,eexcu,vexcu)
-
-          ! Calculate the total energy.
-          energy=ebs-ehart+eexcu-vexcu-eexctX+eion+edisp
-          energyDiff=energy-energyold
-          energyold=energy
-
->>>>>>> 061d5a03
+          call updatePotential(input%ixc,input%nspin,denspot,energs%eh,energs%exc,energs%evxc)
 
           ! Mix the potential
           !if(trim(input%lin%mixingMethod)=='pot') then
