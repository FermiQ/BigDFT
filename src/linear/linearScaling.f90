--- conflicted
+++ resolved
@@ -736,18 +736,12 @@
                    end if
                    !pnrm_out = pnrm_out/dble(input%nspin)
 
-<<<<<<< HEAD
-                   pnrm_out=sqrt(pnrm_out)/(KSwfn%Lzd%Glr%d%n1i*KSwfn%Lzd%Glr%d%n2i*KSwfn%Lzd%Glr%d%n3i*input%nspin)
+                   pnrm_out=sqrt(pnrm_out)/(KSwfn%Lzd%Glr%d%n1i*KSwfn%Lzd%Glr%d%n2i*KSwfn%Lzd%Glr%d%n3i)
                    !only want to copy across when CDFT loop has also converged
                    if (.not. input%lin%constrained_dft .or. (ebs-cdft%charge < cdft_charge_thresh)) then
                       call vcopy(max(KSwfn%Lzd%Glr%d%n1i*KSwfn%Lzd%Glr%d%n2i*denspot%dpbox%n3d,1)*input%nspin, &
                         denspot%rhov(1), 1, rhopotOld_out(1), 1)
                    end if
-=======
-                   pnrm_out=sqrt(pnrm_out)/(KSwfn%Lzd%Glr%d%n1i*KSwfn%Lzd%Glr%d%n2i*KSwfn%Lzd%Glr%d%n3i)
-                   call vcopy(max(KSwfn%Lzd%Glr%d%n1i*KSwfn%Lzd%Glr%d%n2i*denspot%dpbox%n3d,1)*input%nspin, &
-                     denspot%rhov(1), 1, rhopotOld_out(1), 1)
->>>>>>> 1a6cdf1c
                 end if
 
              end if
@@ -790,15 +784,12 @@
                      denspot%rhov,it_scc+1,denspot%dpbox%ndims(1),denspot%dpbox%ndims(2),denspot%dpbox%ndims(3),&
                      at%astruct%cell_dim(1)*at%astruct%cell_dim(2)*at%astruct%cell_dim(3),&
                      pnrm,denspot%dpbox%nscatterarr)
-<<<<<<< HEAD
-                if (pnrm<convCritMix .or. it_scc==nit_scc) then
-=======
                     !write(*,*) 'after mix_rhopot 1.1: pnrm', pnrm
+
                 !SM: to make sure that the result is analogous for polarized and non-polarized calculations, to be checked...
                 pnrm=pnrm*sqrt(real(denspot%mix%nspden,kind=8))
                     !write(*,*) 'after mix_rhopot 1.2: pnrm', pnrm
-                if (pnrm<convCritMix .or. it_scc==nit_scc .and. (.not. input%lin%constrained_dft)) then
->>>>>>> 1a6cdf1c
+                if (pnrm<convCritMix .or. it_scc==nit_scc) then
                    ! calculate difference in density for convergence criterion of outer loop
                    ! There is no ioffset (unlike to the case of density mixing)
                    ! since also for GGA calculations there is no offset for the potential
@@ -819,18 +810,12 @@
                       call mpiallred(pnrm_out, 1, mpi_sum, bigdft_mpi%mpi_comm)
                    end if
 
-<<<<<<< HEAD
-                   pnrm_out=sqrt(pnrm_out)/(KSwfn%Lzd%Glr%d%n1i*KSwfn%Lzd%Glr%d%n2i*KSwfn%Lzd%Glr%d%n3i*input%nspin)
+                   pnrm_out=sqrt(pnrm_out)/(KSwfn%Lzd%Glr%d%n1i*KSwfn%Lzd%Glr%d%n2i*KSwfn%Lzd%Glr%d%n3i)!)*input%nspin)
                    !only want to copy across when CDFT loop has also converged
                    if (.not. input%lin%constrained_dft .or. (ebs-cdft%charge < cdft_charge_thresh)) then
                       call vcopy(max(KSwfn%Lzd%Glr%d%n1i*KSwfn%Lzd%Glr%d%n2i*denspot%dpbox%n3d,1)*input%nspin, &
                            denspot%rhov(1), 1, rhopotOld_out(1), 1) 
                    end if
-=======
-                   pnrm_out=sqrt(pnrm_out)/(KSwfn%Lzd%Glr%d%n1i*KSwfn%Lzd%Glr%d%n2i*KSwfn%Lzd%Glr%d%n3i)!)*input%nspin)
-                   call vcopy(max(KSwfn%Lzd%Glr%d%n1i*KSwfn%Lzd%Glr%d%n2i*denspot%dpbox%n3d,1)*input%nspin, &
-                        denspot%rhov(1), 1, rhopotOld_out(1), 1) 
->>>>>>> 1a6cdf1c
                 end if
              end if
 
