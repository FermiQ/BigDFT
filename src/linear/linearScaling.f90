--- conflicted
+++ resolved
@@ -116,23 +116,14 @@
   call mpi_barrier(mpi_comm_world, ierr)
   t1init=mpi_wtime()
   call allocateAndInitializeLinear(iproc, nproc, Glr, orbs, at, nlpspd, lin, &
-<<<<<<< HEAD
-       input, rxyz, denspot%dpcom%nscatterarr, tag, coeff, lphi, confdatarr, onwhichatom)
+       input, hx, hy, hz, rxyz, denspot%dpcom%nscatterarr, tag, coeff, lphi, confdatarr, onwhichatom)
 
   !!lin%potentialPrefac=lin%potentialPrefac_lowaccuracy
   !!allocate(confdatarr(lin%orbs%norbp))
   !!!use a temporary array onwhichatom instead of inwhichlocreg
   !!
   !!call define_confinement_data(confdatarr,lin%orbs,rxyz,at,&
-  !!     input%hx,input%hy,input%hz,lin,lin%lzd,lin%orbs%inWhichLocreg)
-=======
-       input, hx, hy, hz, rxyz, denspot%dpcom%nscatterarr, tag, coeff, lphi)
-
-  lin%potentialPrefac=lin%potentialPrefac_lowaccuracy
-  allocate(confdatarr(lin%orbs%norbp))
-  call define_confinement_data(confdatarr,lin%orbs,rxyz,at,&
-       hx,hy,hz,lin,lin%lzd,lin%orbs%inWhichLocreg)
->>>>>>> cc6d2cba
+  !!     hx,hy,hz,lin,lin%lzd,lin%orbs%inWhichLocreg)
 
 
   orthpar%methTransformOverlap = lin%methTransformOverlap
@@ -174,11 +165,7 @@
   call mpi_barrier(mpi_comm_world, ierr)
   t1ig=mpi_wtime()
   call inputguessConfinement(iproc, nproc, at, &
-<<<<<<< HEAD
-       input, lin%lzd, lin%orbs, rxyz, denspot ,rhopotold, &
-=======
-       comms, Glr, input, hx, hy, hz, lin, orbs, rxyz, denspot ,rhopotold, &
->>>>>>> cc6d2cba
+       input, hx, hy, hz, lin%lzd, lin%orbs, rxyz, denspot ,rhopotold, &
        nlpspd, proj, GPU, &
        lphi)
   call mpi_barrier(mpi_comm_world, ierr)
@@ -227,11 +214,7 @@
               lin%newgradient, orthpar, confdatarr, lin%methTransformOverlap, lin%blocksize_pdgemm, &
               lin%convCrit, lin%nItPrecond, lin%useDerivativeBasisFunctions, lin%lphiRestart, &
               lin%lb%comrp, lin%blocksize_pdsyev, lin%nproc_pdsyev, &
-<<<<<<< HEAD
-              input%hx, input%hy, input%hz, input%SIC, input%lin%factor_enlarge)
-=======
-              hx, hy, hz, input%SIC)
->>>>>>> cc6d2cba
+              hx, hy, hz, input%SIC, input%lin%factor_enlarge)
       else
           call allocateCommunicationbufferSumrho(iproc,with_auxarray,lin%lb%comsr,subname)
           call getLinearPsi(iproc,nproc,lin%lzd,orbs,lin%orbs,lin%lb%orbs,lin%lb%comsr,&
@@ -242,11 +225,7 @@
               coeff_proj,ldiis,nit,lin%nItInnerLoop,lin%newgradient,orthpar,confdatarr,& 
               lin%methTransformOverlap,lin%blocksize_pdgemm,lin%convCrit,lin%nItPrecond,&
               lin%useDerivativeBasisFunctions,lin%lphiRestart,lin%lb%comrp,lin%blocksize_pdsyev,lin%nproc_pdsyev,&
-<<<<<<< HEAD
-              input%hx,input%hy,input%hz,input%SIC, input%lin%factor_enlarge)
-=======
-              hx,hy,hz,input%SIC)
->>>>>>> cc6d2cba
+              hx,hy,hz,input%SIC, input%lin%factor_enlarge)
       end if
       !!call getLinearPsi(iproc, nproc, input%nspin, lin%lzd, orbs, lin%orbs, lin%lb%orbs, lin%lb%comsr, &
       !!    lin%op, lin%lb%op, lin%comon, lin%lb%comon, comms, at, lin, rxyz, rxyz, &
@@ -380,7 +359,6 @@
           nit_highaccuracy=nit_highaccuracy+1
           nit=lin%nItBasis_highaccuracy
           if(nit_highaccuracy==lin%nit_highaccuracy+1) then
-<<<<<<< HEAD
               ! Deallocate DIIS structures.
               call deallocateDIIS(ldiis)
               exit outerLoop
@@ -388,10 +366,6 @@
           ! only use steepest descent if the localization regions may change
           if(lin%nItInnerLoop/=-1 .or. input%lin%factor_enlarge/=1.d0) then
               ldiis%isx=0
-=======
-            call deallocateDIIS(ldiis)
-            exit outerLoop
->>>>>>> cc6d2cba
           end if
 
       else
@@ -451,11 +425,7 @@
                       coeff_proj,ldiis,nit,lin%nItInnerLoop,lin%newgradient,orthpar,confdatarr,&
                       lin%methTransformOverlap,lin%blocksize_pdgemm,lin%convCrit,lin%nItPrecond,&
                       lin%useDerivativeBasisFunctions,lin%lphiRestart,lin%lb%comrp,lin%blocksize_pdsyev,lin%nproc_pdsyev,&
-<<<<<<< HEAD
-                      input%hx,input%hy,input%hz,input%SIC, input%lin%factor_enlarge)
-=======
-                      hx,hy,hz,input%SIC)
->>>>>>> cc6d2cba
+                      hx,hy,hz,input%SIC, input%lin%factor_enlarge)
               else
                   lin%useDerivativeBasisFunctions=.true.
                   call getLinearPsi(iproc,nproc,lin%lzd,orbs,lin%orbs,lin%lb%orbs,lin%lb%comsr,&
@@ -466,11 +436,7 @@
                       coeff_proj,ldiis,nit,lin%nItInnerLoop,lin%newgradient,orthpar,confdatarr,&
                       lin%methTransformOverlap,lin%blocksize_pdgemm,lin%convCrit,lin%nItPrecond,&
                       lin%useDerivativeBasisFunctions,lin%lphiRestart,lin%lb%comrp,lin%blocksize_pdsyev,lin%nproc_pdsyev,&
-<<<<<<< HEAD
-                      input%hx,input%hy,input%hz,input%SIC, input%lin%factor_enlarge)
-=======
-                      hx,hy,hz,input%SIC)
->>>>>>> cc6d2cba
+                      hx,hy,hz,input%SIC, input%lin%factor_enlarge)
               end if
           else
               call getLinearPsi(iproc,nproc,lin%lzd,orbs,lin%orbs,lin%lb%orbs,lin%lb%comsr,&
@@ -481,11 +447,7 @@
                   coeff_proj,ldiis,nit,lin%nItInnerLoop,lin%newgradient,orthpar,confdatarr,&
                   lin%methTransformOverlap,lin%blocksize_pdgemm,lin%convCrit,lin%nItPrecond,&
                   lin%useDerivativeBasisFunctions,lin%lphiRestart,lin%lb%comrp,lin%blocksize_pdsyev,lin%nproc_pdsyev,&
-<<<<<<< HEAD
-                  input%hx,input%hy,input%hz,input%SIC, input%lin%factor_enlarge)
-=======
-                  hx,hy,hz,input%SIC)
->>>>>>> cc6d2cba
+                  hx,hy,hz,input%SIC, input%lin%factor_enlarge)
           end if
 
 
