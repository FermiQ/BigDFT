!subroutine linearScaling(iproc,nproc,Glr,orbs,comms,tmb,tmbder,at,input,hx,hy,hz,&
!           rxyz,fion,fdisp,denspot,rhopotold,nlpspd,proj,GPU,&
!           energs,scpot,psi,energy)
subroutine linearScaling(iproc,nproc,KSwfn,tmb,tmbder,at,input,&
           rxyz,fion,fdisp,denspot,rhopotold,nlpspd,proj,GPU,&
           energs,scpot,energy)

use module_base
use module_types
use module_interfaces, exceptThisOne => linearScaling
implicit none

! Calling arguments
integer,intent(in):: iproc, nproc
type(atoms_data),intent(inout):: at
type(input_variables),intent(in):: input
real(8),dimension(3,at%nat),intent(inout):: rxyz
real(8),dimension(3,at%nat),intent(in):: fion, fdisp
type(DFT_local_fields), intent(inout) :: denspot
real(gp), dimension(:), intent(inout) :: rhopotold
type(nonlocal_psp_descriptors),intent(in):: nlpspd
real(wp),dimension(nlpspd%nprojel),intent(inout):: proj
type(GPU_pointers),intent(in out):: GPU
type(energy_terms),intent(inout) :: energs
logical,intent(in):: scpot
real(gp), dimension(:), pointer :: rho,pot
real(8),intent(out):: energy
type(DFT_wavefunction),intent(inout),target:: tmb
type(DFT_wavefunction),intent(inout),target:: tmbder
type(DFT_wavefunction),intent(inout),target:: KSwfn

type(linear_scaling_control_variables):: lscv
real(8):: pnrm,trace,fnrm_tmb
integer:: infoCoeff,istat,iall,it_scc,ilr,tag,itout,iorb,scf_mode,info_scf,nsatur
character(len=*),parameter:: subname='linearScaling'
real(8),dimension(:),allocatable:: rhopotold_out
real(8):: energyold, energyDiff, energyoldout
type(mixrhopotDIISParameters):: mixdiis
type(localizedDIISParameters):: ldiis, ldiis_coeff
type(DFT_wavefunction),pointer:: tmbmix
logical:: check_whether_derivatives_to_be_used,coeffs_copied, first_time_with_der,calculate_overlap_matrix, can_use
logical:: fix_support_functions
integer:: jorb, jjorb, nit_highaccur, itype
real(8),dimension(:,:),allocatable:: overlapmatrix, ham
real(8),dimension(:),allocatable :: locrad_tmp, eval
type(DFT_wavefunction):: tmblarge, tmblargeder, tmblarge2
real(8),dimension(:,:),allocatable:: locregCenter
real(8),dimension(:),pointer:: lhphilarge, lhphilargeold, lphilargeold, lhphilargeder, lhphilargeoldder, lphilargeoldder
real(8),dimension(3,at%nat):: fpulay


  call timing(iproc,'linscalinit','ON') !lr408t

  call allocate_local_arrays()

  if(iproc==0) then
      write(*,'(1x,a)') repeat('*',84)
      write(*,'(1x,a)') '****************************** LINEAR SCALING VERSION ******************************'
  end if

  call nullify_communications_arrays(tmbder%comms)
  !!call nullify_orbitals_data(tmbder%orbs)


<<<<<<< HEAD
  allocate(lscv%locrad(tmb%lzd%nlr), stat=istat)
  call memocc(istat, lscv%locrad, 'lscv%locrad', subname)


  ! Allocate the old charge density (used to calculate the variation in the charge density)
  !allocate(rhopotold_out(max(KSwfn%Lzd%Glr%d%n1i*KSwfn%Lzd%Glr%d%n2i*denspot%dpbox%n3p,1)*input%nspin), stat=istat)
  allocate(rhopotold_out(max(denspot%dpbox%ndimrhopot,denspot%dpbox%nrhodim)),stat=istat)
  ! should be allocated with max of potential and density dimensions, as in cluster for denspot0 - check for other places too!
  call memocc(istat, rhopotold_out, 'rhopotold_out', subname)

=======
>>>>>>> 8d9ebb56
  if(input%lin%nItInguess>0) then
      tmb%wfnmd%bs%communicate_phi_for_lsumrho=.true.
      tmb%wfnmd%bs%target_function=TARGET_FUNCTION_IS_TRACE

      do ilr=1,tmb%lzd%nlr
          lscv%locrad(ilr)=max(input%lin%locrad_lowaccuracy(ilr),tmb%lzd%llr(ilr)%locrad)
      end do

      if(input%lin%scf_mode==LINEAR_MIXDENS_SIMPLE) then
<<<<<<< HEAD
          call dcopy(max(denspot%dpbox%ndimrhopot,denspot%dpbox%nrhodim),rhopotold(1),1,rhopotold_out(1),1)
          !rhopotold_out=rhopotold
      end if

      if(input%lin%scf_mode==LINEAR_MIXPOT_SIMPLE) then
          call dcopy(max(denspot%dpbox%ndimrhopot,denspot%dpbox%nrhodim),denspot%rhov(1),1,rhopotold_out(1),1)
          !rhopotold_out=denspot%rhov
=======
          rhopotold_out=rhopotold
          call dcopy(max(KSwfn%Lzd%Glr%d%n1i*KSwfn%Lzd%Glr%d%n2i*denspot%dpbox%n3p,1)*input%nspin, &
               rhopotold, 1, rhopotold_out, 1)
      end if

      if(input%lin%scf_mode==LINEAR_MIXPOT_SIMPLE) then
          rhopotold_out=denspot%rhov
          call dcopy(max(KSwfn%Lzd%Glr%d%n1i*KSwfn%Lzd%Glr%d%n2i*denspot%dpbox%n3p,1)*input%nspin, &
               denspot%rhov, 1, rhopotold_out, 1)
>>>>>>> 8d9ebb56
      end if

      ! Copy the current potential
      if(input%lin%scf_mode==LINEAR_MIXPOT_SIMPLE) then
           call dcopy(max(KSwfn%Lzd%Glr%d%n1i*KSwfn%Lzd%Glr%d%n2i*denspot%dpbox%n3p,1) &
                *input%nspin, denspot%rhov(1), 1, rhopotOld(1), 1)
      end if
  end if

  ! Allocate the communications buffers needed for the communications of teh potential and
  ! post the messages. This will send to each process the part of the potential that this process
  ! needs for the application of the Hamlitonian to all orbitals on that process.
  call allocateCommunicationsBuffersPotential(tmb%comgp, subname)
  if(input%lin%useDerivativeBasisFunctions) then
     call allocateCommunicationsBuffersPotential(tmbder%comgp, subname)
  end if

  ! Initialize the DIIS mixing of the potential if required.
  if(input%lin%mixHist_lowaccuracy>0) then
      call initializeMixrhopotDIIS(input%lin%mixHist_lowaccuracy, denspot%dpbox%ndimpot, mixdiis)
  end if

  ! Flag that indicates that the basis functions shall be improved in the following.
  tmb%wfnmd%bs%update_phi=.true.
  pnrm=1.d100
  lscv%pnrm_out=1.d100
  energyold=0.d0
  energyoldout=0.d0
  lscv%reduce_convergence_tolerance=.false.
  tmb%wfnmd%bs%target_function=TARGET_FUNCTION_IS_TRACE
  lscv%lowaccur_converged=.false.
  lscv%info_basis_functions=-1
  lscv%enlarge_locreg=.false.
  coeffs_copied=.false.
  first_time_with_der=.false.
  nit_highaccur=0
  nsatur=0
  fix_support_functions=.false.

  ! tmbmix is the types we use for the mixing. It will point to either tmb if we don't use the derivatives
  ! or to tmbder if we use the derivatives.
  if(input%lin%useDerivativeBasisFunctions) then
      tmbmix => tmbder
  else
      tmbmix => tmb
  end if



  ! Allocate the communication arrays for the calculation of the charge density.
  call allocateCommunicationbufferSumrho(iproc, tmb%comsr, subname)
  if(input%lin%useDerivativeBasisFunctions) then
     call allocateCommunicationbufferSumrho(iproc, tmbder%comsr, subname)
  end if


  call vcopy(tmb%orbs%norb, tmb%orbs%eval(1), 1, eval(1), 1)
  call timing(iproc,'linscalinit','OF') !lr408t


  ! This is the main outer loop. Each iteration of this loop consists of a first loop in which the basis functions
  ! are optimized and a consecutive loop in which the density is mixed.

  outerLoop: do itout=1,input%lin%nit_lowaccuracy+input%lin%nit_highaccuracy

      ! First to some initialization and determine the value of some control parameters.

      ! The basis functions shall be optimized
      tmb%wfnmd%bs%update_phi=.true.

      ! Convergence criterion for the self consistency loop
      lscv%self_consistent=input%lin%convCritMix

      ! Check whether the low accuracy part (i.e. with strong confining potential) has converged.
      call check_whether_lowaccuracy_converged(itout, input, lscv)

      ! Check whether the derivatives shall be used or not.
      lscv%withder=check_whether_derivatives_to_be_used(input, itout, lscv)

      if(lscv%withder .and. lscv%lowaccur_converged .and. .not.coeffs_copied) then
          call to_zero(tmbder%orbs%norb*KSwfn%orbs%norb, tmbder%wfnmd%coeff(1,1))
          do iorb=1,KSwfn%orbs%norb
              jjorb=0
              do jorb=1,tmbder%orbs%norb,4
                  jjorb=jjorb+1
                  tmbder%wfnmd%coeff(jorb,iorb)=tmb%wfnmd%coeff(jjorb,iorb)
              end do
          end do
          coeffs_copied=.true.
      end if

      ! Set all remaining variables that we need for the optimizations of the basis functions and the mixing.
      call set_optimization_variables(input, at, tmb%orbs, tmb%lzd%nlr, tmb%orbs%onwhichatom, &
           tmb%confdatarr, tmb%wfnmd, lscv)
      if(lscv%withder) then
         call set_optimization_variables(input, at, tmbder%orbs, tmb%lzd%nlr, tmbder%orbs%onwhichatom, &
              tmbder%confdatarr, tmbder%wfnmd, lscv)
      end if

      if(lscv%lowaccur_converged) nit_highaccur=nit_highaccur+1
      if(nit_highaccur==1) lscv%enlarge_locreg=.true.

      ! Adjust the confining potential if required.
      call adjust_locregs_and_confinement(iproc, nproc, KSwfn%Lzd%hgrids(1), KSwfn%Lzd%hgrids(2), KSwfn%Lzd%hgrids(3), &
           input, tmb, tmbder, denspot, ldiis, lscv)

      ! Some special treatement if we are in the high accuracy part
      call adjust_DIIS_for_high_accuracy(input, tmb, denspot, ldiis, mixdiis, lscv)

      if(lscv%withder) then
          call initialize_DIIS_coeff(3, tmbder, KSwfn%orbs, ldiis_coeff)
      else
          call initialize_DIIS_coeff(3, tmb, KSwfn%orbs, ldiis_coeff)
      end if

      ! Now all initializations are done...




      if(nit_highaccur==1) then
          call destroy_new_locregs(iproc, nproc, tmblarge)
          call deallocate_auxiliary_basis_function(subname, tmblarge%psi, lhphilarge, lhphilargeold, lphilargeold)
          if(tmblarge%can_use_transposed) then
              iall=-product(shape(tmblarge%psit_c))*kind(tmblarge%psit_c)
              deallocate(tmblarge%psit_c, stat=istat)
              call memocc(istat, iall, 'tmblarge%psit_c', subname)
              iall=-product(shape(tmblarge%psit_f))*kind(tmblarge%psit_f)
              deallocate(tmblarge%psit_f, stat=istat)
              call memocc(istat, iall, 'tmblarge%psit_f', subname)
          end if
          deallocate(tmblarge%confdatarr, stat=istat)
      end if


      if(itout==1 .or. nit_highaccur==1) then
          call create_large_tmbs(iproc, nproc, tmb, eval, denspot, input, at, rxyz, lscv%lowaccur_converged, &
               tmblarge, lhphilarge, lhphilargeold, lphilargeold)
               ! Set to zero the large wavefunction. Later only the inner part will be filled. It must be made sure
               ! that the outer part is not modified!
               if (tmblarge%orbs%npsidim_orbs > 0) call to_zero(tmblarge%orbs%npsidim_orbs,tmblarge%psi(1))
      end if



      if(lscv%withder) then
          call update_locreg(iproc, nproc, tmb%lzd%nlr, locrad_tmp, tmbder%orbs%inwhichlocreg, locregCenter, tmb%lzd%glr, &
               tmb%wfnmd%bpo, .false., denspot%dpbox%nscatterarr, tmb%lzd%hgrids(1), tmb%lzd%hgrids(2), tmb%lzd%hgrids(3), &
               tmbder%orbs, tmblargeder%lzd, tmblargeder%orbs, tmblargeder%op, tmblargeder%comon, &
               tmblargeder%comgp, tmblargeder%comsr, tmblargeder%mad, tmblargeder%collcom)
          call allocate_auxiliary_basis_function(max(tmblargeder%orbs%npsidim_comp,tmblargeder%orbs%npsidim_orbs), subname, &
               tmblargeder%psi, lhphilargeder, lhphilargeoldder, lphilargeoldder)
          call copy_basis_performance_options(tmbder%wfnmd%bpo, tmblargeder%wfnmd%bpo, subname)
          call copy_orthon_data(tmbder%orthpar, tmblargeder%orthpar, subname)
          tmblargeder%wfnmd%nphi=tmblargeder%orbs%npsidim_orbs
          tmblargeder%can_use_transposed=.false.
          nullify(tmblargeder%psit_c)
          nullify(tmblargeder%psit_f)
          allocate(tmblargeder%confdatarr(tmblargeder%orbs%norbp), stat=istat)
          call vcopy(tmb%orbs%norb, tmbder%orbs%onwhichatom(1), 1, tmblargeder%orbs%onwhichatom(1), 1)
          if(.not.lscv%lowaccur_converged) then
              call define_confinement_data(tmblargeder%confdatarr,tmblargeder%orbs,rxyz,at,&
                   tmblargeder%lzd%hgrids(1),tmblargeder%lzd%hgrids(2),tmblargeder%lzd%hgrids(3),&
                   input%lin%ConfPotOrder,input%lin%potentialPrefac_lowaccuracy,tmblargeder%lzd,tmblargeder%orbs%onwhichatom)
          else
              call define_confinement_data(tmblargeder%confdatarr,tmblargeder%orbs,rxyz,at,&
                   tmblargeder%lzd%hgrids(1),tmblargeder%lzd%hgrids(2),tmblargeder%lzd%hgrids(3),&
                   input%lin%ConfPotOrder,input%lin%potentialPrefac_highaccuracy,tmblargeder%lzd,tmblargeder%orbs%onwhichatom)
          end if
      end if

      if(itout==1) then
          ! Orthonormalize the TMBs
          ! just to be sure...
          tmb%can_use_transposed=.false.
          nullify(tmb%psit_c)
          nullify(tmb%psit_f)
          if(iproc==0) write(*,*) 'calling orthonormalizeLocalized (exact)'
          call orthonormalizeLocalized(iproc, nproc, 0, tmb%orthpar%nItOrtho, &
               tmb%orbs, tmb%op, tmb%comon, tmb%lzd, &
               tmb%mad, tmb%collcom, tmb%orthpar, tmb%wfnmd%bpo, tmb%psi, tmb%psit_c, tmb%psit_f, &
               tmb%can_use_transposed)
      end if


      if(itout>1) call deallocateDIIS(ldiis)
      if (lscv%lowaccur_converged) then
          call initializeDIIS(input%lin%DIIS_hist_highaccur, tmb%lzd, tmb%orbs, tmb%orbs%norb, ldiis)
      else
          call initializeDIIS(input%lin%DIIS_hist_lowaccur, tmb%lzd, tmb%orbs, tmb%orbs%norb, ldiis)
      end if
      ldiis%DIISHistMin=0
      if (lscv%lowaccur_converged) then
          ldiis%DIISHistMax=input%lin%DIIS_hist_highaccur
      else
          ldiis%DIISHistMax=input%lin%DIIS_hist_lowaccur
      end if
      ldiis%switchSD=.false.
      ldiis%trmin=1.d100
      ldiis%trold=1.d100
      ldiis%icountSDSatur=0
      ldiis%icountSwitch=0
      ldiis%icountDIISFailureTot=0
      ldiis%icountDIISFailureCons=0
      ldiis%is=0
      ldiis%switchSD=.false.
      ldiis%trmin=1.d100
      ldiis%trold=1.d100
      if(itout==1) then
          ldiis%alphaSD=input%lin%alphaSD
          ldiis%alphaDIIS=input%lin%alphaDIIS
      end if

      ! The self consistency cycle. Here we try to get a self consistent density/potential.
      ! In the first lscv%nit_scc_when_optimizing iteration, the basis functions are optimized, whereas in the remaining
      ! iteration the basis functions are fixed.
      do it_scc=1,lscv%nit_scc

          scf_mode=input%lin%scf_mode

          ! Do not update the TMB if it_scc>lscv%nit_scc_when_optimizing
          if(it_scc>lscv%nit_scc_when_optimizing) tmb%wfnmd%bs%update_phi=.false.

          ! Stop the optimization if it seems to saturate
          if(nsatur>=tmb%wfnmd%bs%nsatur_outer .or. fix_support_functions) then
              tmb%wfnmd%bs%update_phi=.false.
              if(it_scc==1) then
                  tmb%can_use_transposed=.false.
                  allocate(overlapmatrix(tmb%orbs%norb,tmb%orbs%norb), stat=istat)
                  call memocc(istat, overlapmatrix, 'overlapmatrix', subname)
              end if
          end if

          if(lscv%withder) then
              call post_p2p_communication(iproc, nproc, denspot%dpbox%ndimpot, denspot%rhov, &
                   tmbder%comgp%nrecvbuf, tmbder%comgp%recvbuf, tmbder%comgp)
          end if

         ! Improve the trace minimizing orbitals.
          if(tmb%wfnmd%bs%update_phi) then
              if(tmb%wfnmd%bs%target_function==TARGET_FUNCTION_IS_ENERGY) then
                  do iorb=1,KSwfn%orbs%norb
                      call dcopy(tmb%orbs%norb, tmb%wfnmd%coeff_proj(1,iorb), 1, tmb%wfnmd%coeff(1,iorb), 1)
                  end do
              end if

              call getLocalizedBasis(iproc,nproc,at,KSwfn%orbs,rxyz,denspot,GPU,trace,fnrm_tmb,lscv%info_basis_functions,&
                  nlpspd,proj,ldiis,input%SIC,tmb, tmblarge, lhphilarge, energs, ham)
              if(lscv%info_basis_functions>0) then
                  nsatur=nsatur+1
              else
                  !!nsatur=0
              end if
              tmb%can_use_transposed=.false. !since basis functions have changed...
              if(input%lin%useDerivativeBasisFunctions) tmbder%can_use_transposed=.false. !since basis functions have changed...

              tmb%wfnmd%nphi=tmb%orbs%npsidim_orbs
              !reset counter for optimization of coefficients (otherwise step size will be decreases...)
              tmb%wfnmd%it_coeff_opt=0
              if(input%lin%useDerivativeBasisFunctions) tmbder%wfnmd%it_coeff_opt=0
              tmb%wfnmd%alpha_coeff=.2d0 !reset to default value
              if(input%lin%useDerivativeBasisFunctions) tmbder%wfnmd%alpha_coeff=.2d0 !reset to default value

          end if

          if(lscv%locreg_increased .and. tmb%wfnmd%bs%update_phi) then
              ! Redefine some quantities if the localization region has changed.
              if(lscv%withder) then
                  call redefine_locregs_quantities(iproc, nproc, KSwfn%Lzd%hgrids(1), KSwfn%Lzd%hgrids(2), KSwfn%Lzd%hgrids(3), &
                       tmb%lzd%llr(:)%locrad, .false., tmb%lzd, tmb, tmbder, denspot)
                  call post_p2p_communication(iproc, nproc, denspot%dpbox%ndimpot, denspot%rhov, &
                       tmbder%comgp%nrecvbuf, tmbder%comgp%recvbuf, tmbder%comgp)
              end if
          end if

          ! Decide whether we have to use the derivatives or not.
          if(lscv%withder) then
              tmbmix => tmbder
          else
              tmbmix => tmb
          end if

          ! Build the derivatives if required.
          if(tmb%wfnmd%bs%update_phi .or. it_scc==0) then
              if(tmbmix%wfnmd%bs%use_derivative_basis) then
                  if(lscv%locreg_increased .and. tmb%wfnmd%bs%update_phi) then
                      call deallocate_p2pComms(tmbder%comrp, subname)
                      call initializeRepartitionOrbitals(iproc, nproc, tag, tmb%orbs, tmbder%orbs, tmb%lzd, tmbder%comrp)
                      tmbmix => tmbder
                  end if
                  if(iproc==0) write(*,'(1x,a)',advance='no') 'calculating derivative basis functions...'
                  call getDerivativeBasisFunctions(iproc,nproc,KSwfn%Lzd%hgrids(1),tmb%lzd,tmb%orbs,tmbmix%orbs,tmbmix%comrp,&
                       max(tmb%orbs%npsidim_orbs,tmb%orbs%npsidim_comp),tmb%psi,tmbmix%psi)
                  if(iproc==0) write(*,'(a)') 'done.'
                  !! TEST ###############################################################################################
                  !write(*,*) 'test: orthonormalize derivatives'
                  !!call orthonormalizeLocalized(iproc, nproc, tmb%orthpar%methTransformOverlap, tmb%orthpar%nItOrtho, &
                  !!     tmbder%orbs, tmbder%op, tmbder%comon, tmb%lzd, &
                  !!     tmbder%mad, tmbder%collcom, tmbder%orthpar, tmbder%wfnmd%bpo, tmbder%psi, tmbder%psit_c, tmbder%psit_f, &
                  !!     tmbder%can_use_transposed)
                  !!if(tmbder%can_use_transposed) then
                  !!    ! This is not optimal, these quantities will be recalculated...
                  !!    iall = -product(shape(tmbder%psit_c))*kind(tmbder%psit_c)
                  !!    deallocate(tmbder%psit_c,stat=istat)
                  !!    call memocc(istat,iall,'tmbder%psit_c',subname)
                  !!    iall = -product(shape(tmbder%psit_f))*kind(tmbder%psit_f)
                  !!    deallocate(tmbder%psit_f,stat=istat)
                  !!    call memocc(istat,iall,'tmbder%psit_f',subname)
                  !!end if
                  !! END TEST ###########################################################################################
              else
                  call dcopy(tmb%wfnmd%nphi, tmb%psi(1), 1, tmbmix%psi(1), 1)
              end if

              allocate(overlapmatrix(tmbmix%orbs%norb,tmbmix%orbs%norb), stat=istat)
              call memocc(istat, overlapmatrix, 'overlapmatrix', subname)


          end if

          ! Only communicate the TMB for sumrho if required (i.e. only if the TMB were optimized).
          if(it_scc<=lscv%nit_scc_when_optimizing) then
              tmbmix%wfnmd%bs%communicate_phi_for_lsumrho=.true.
              calculate_overlap_matrix=.true.
          else
              tmbmix%wfnmd%bs%communicate_phi_for_lsumrho=.false.
              calculate_overlap_matrix=.false.
          end if

          if(lscv%withder .and. .not.first_time_with_der) then
              first_time_with_der=.true.
              !scf_mode=LINEAR_MIXDENS_SIMPLE
              scf_mode=input%lin%scf_mode
              call transform_coeffs_to_derivatives(iproc, nproc, KSwfn%orbs, tmb%lzd, tmb, tmbder)
              tmb%wfnmd%alpha_coeff=1.d-2
              tmbder%wfnmd%alpha_coeff=1.d-2
          else
              scf_mode=input%lin%scf_mode
          end if

          ! Calculate the coefficients
          ! Check whether we can use the Hamiltonian matrix from the TMB optimization
          can_use=.true.
          if(tmb%wfnmd%bs%target_function==TARGET_FUNCTION_IS_TRACE) then
              do itype=1,at%ntypes
                  if(input%lin%potentialPrefac_lowaccuracy(itype)/=0.d0) then
                      can_use=.false.
                      exit
                  end if
              end do
          else if(tmb%wfnmd%bs%target_function==TARGET_FUNCTION_IS_ENERGY) then
              do itype=1,at%ntypes
                  if(input%lin%potentialPrefac_highaccuracy(itype)/=0.d0) then
                      can_use=.false.
                      exit
                  end if
              end do
          end if
          if(.not.lscv%withder) then
              if(tmb%wfnmd%bs%update_phi .and. can_use .and. lscv%info_basis_functions>=0) then
                  call get_coeff(iproc,nproc,scf_mode,tmb%lzd,KSwfn%orbs,at,rxyz,denspot,GPU,infoCoeff,energs%ebs,nlpspd,proj,&
                       input%SIC,tmbmix,tmb,pnrm,overlapmatrix,calculate_overlap_matrix,&
                       tmblarge, lhphilarge, ham=ham, ldiis_coeff=ldiis_coeff)
              else
                  call get_coeff(iproc,nproc,scf_mode,tmb%lzd,KSwfn%orbs,at,rxyz,denspot,GPU,infoCoeff,energs%ebs,nlpspd,proj,&
                       input%SIC,tmbmix,tmb,pnrm,overlapmatrix,calculate_overlap_matrix,&
                       tmblarge, lhphilarge, ldiis_coeff=ldiis_coeff)
              end if
          else
              call get_coeff(iproc,nproc,scf_mode,tmb%lzd,KSwfn%orbs,at,rxyz,denspot,GPU,infoCoeff,energs%ebs,nlpspd,proj,&
                   input%SIC,tmbmix,tmb,pnrm,overlapmatrix,calculate_overlap_matrix,&
                   tmblargeder, lhphilargeder, ldiis_coeff=ldiis_coeff)
          end if


          ! Calculate the total energy.
          energy=energs%ebs-energs%eh+energs%exc-energs%evxc-energs%eexctX+energs%eion+energs%edisp
          energyDiff=energy-energyold
          energyold=energy


          ! Calculate the charge density.
          call sumrhoForLocalizedBasis2(iproc, nproc, &
               tmb%lzd, input, KSwfn%Lzd%hgrids(1), KSwfn%Lzd%hgrids(2), KSwfn%Lzd%hgrids(3), tmbmix%orbs, tmbmix%comsr, &
               tmbmix%wfnmd%density_kernel, KSwfn%Lzd%Glr%d%n1i*KSwfn%Lzd%Glr%d%n2i*denspot%dpbox%n3d, &
               denspot%rhov, at, denspot%dpbox%nscatterarr)

          ! Mix the density.
          if(input%lin%scf_mode==LINEAR_MIXDENS_SIMPLE) then
           lscv%compare_outer_loop = pnrm<lscv%self_consistent .or. it_scc==lscv%nit_scc
           call mix_main(iproc, nproc, lscv%mix_hist, lscv%compare_outer_loop, input, KSwfn%Lzd%Glr, lscv%alpha_mix, &
                denspot, mixdiis, rhopotold, rhopotold_out, pnrm, lscv%pnrm_out)
          end if

          ! Calculate the new potential.
          if(iproc==0) write(*,'(1x,a)') '---------------------------------------------------------------- Updating potential.'
          call updatePotential(input%ixc,input%nspin,denspot,energs%eh,energs%exc,energs%evxc)

          ! Mix the potential
          if(input%lin%scf_mode==LINEAR_MIXPOT_SIMPLE) then
           lscv%compare_outer_loop = pnrm<lscv%self_consistent .or. it_scc==lscv%nit_scc
           call mix_main(iproc, nproc, lscv%mix_hist, lscv%compare_outer_loop, input, KSwfn%Lzd%Glr, lscv%alpha_mix, &
                denspot, mixdiis, rhopotold, rhopotold_out, pnrm, lscv%pnrm_out)
          end if

          ! Keep the support functions fixed if they converged and the density
          ! change is below the tolerance already in the very first iteration
          if(it_scc==1 .and. pnrm<lscv%self_consistent .and.  lscv%info_basis_functions>0) then
              fix_support_functions=.true.
          end if

          ! Make sure that the previous communication is complete (only do that if this check
          ! for completeness has not been done in get_coeff)
          if(tmbmix%wfnmd%bs%use_derivative_basis .and. .not.tmb%wfnmd%bs%update_phi) then
              call wait_p2p_communication(iproc, nproc, tmb%comgp)
          end if
          if(lscv%withder) then
              call wait_p2p_communication(iproc, nproc, tmbder%comgp)
          end if

          ! Write some informations.
          call printSummary(iproc, it_scc, lscv%info_basis_functions, &
               infoCoeff, pnrm, energy, energyDiff, input%lin%scf_mode)
          if(pnrm<lscv%self_consistent) then
              info_scf=it_scc
              lscv%reduce_convergence_tolerance=.true.
              exit
          else
              info_scf=-1
              lscv%reduce_convergence_tolerance=.false.
          end if

          if(nsatur<tmb%wfnmd%bs%nsatur_outer .and. it_scc<lscv%nit_scc_when_optimizing) then
              ! Deallocate the transposed TMBs
              if(tmbmix%can_use_transposed) then
                  iall=-product(shape(tmbmix%psit_c))*kind(tmbmix%psit_c)
                  deallocate(tmbmix%psit_c, stat=istat)
                  call memocc(istat, iall, 'tmbmix%psit_c', subname)
                  iall=-product(shape(tmbmix%psit_f))*kind(tmbmix%psit_f)
                  deallocate(tmbmix%psit_f, stat=istat)
                  call memocc(istat, iall, 'tmbmix%psit_f', subname)
              end if
              write(*,*) 'deallocating overlapmatrix'
              iall=-product(shape(overlapmatrix))*kind(overlapmatrix)
              deallocate(overlapmatrix, stat=istat)
              call memocc(istat, iall, 'overlapmatrix', subname)
          end if

      end do

    if(lscv%withder) then
        call destroy_new_locregs(iproc, nproc, tmblargeder)
        call deallocate_auxiliary_basis_function(subname, tmblargeder%psi, lhphilargeder, lhphilargeoldder, lphilargeoldder)
        if(tmblargeder%can_use_transposed) then
            iall=-product(shape(tmblargeder%psit_c))*kind(tmblargeder%psit_c)
            deallocate(tmblargeder%psit_c, stat=istat)
            call memocc(istat, iall, 'tmblargeder%psit_c', subname)
            iall=-product(shape(tmblargeder%psit_f))*kind(tmblargeder%psit_f)
            deallocate(tmblargeder%psit_f, stat=istat)
            call memocc(istat, iall, 'tmblargeder%psit_f', subname)
        end if
        deallocate(tmblargeder%confdatarr, stat=istat)
    end if

    

<<<<<<< HEAD
      iall=-product(shape(locregCenter))*kind(locregCenter)
      deallocate(locregCenter, stat=istat)
      call memocc(istat, iall, 'locregCenter', subname)
      iall=-product(shape(locrad_tmp))*kind(locrad_tmp)
      deallocate(locrad_tmp, stat=istat)
      call memocc(istat, iall, 'locrad_tmp', subname)
=======
>>>>>>> 8d9ebb56

      call deallocateDIIS(ldiis_coeff)

      iall=-product(shape(overlapmatrix))*kind(overlapmatrix)
      deallocate(overlapmatrix, stat=istat)
      call memocc(istat, iall, 'overlapmatrix', subname)


      if(tmbmix%can_use_transposed) then
          iall=-product(shape(tmbmix%psit_c))*kind(tmbmix%psit_c)
          deallocate(tmbmix%psit_c, stat=istat)
          call memocc(istat, iall, 'tmbmix%psit_c', subname)
          iall=-product(shape(tmbmix%psit_f))*kind(tmbmix%psit_f)
          deallocate(tmbmix%psit_f, stat=istat)
          call memocc(istat, iall, 'tmbmix%psit_f', subname)
      end if

      ! Print out values related to two iterations of the outer loop.
      if(iproc==0) then
          write(*,'(3x,a,7es18.10)') 'ebs, ehart, eexcu, vexcu, eexctX, eion, edisp', &
              energs%ebs, energs%eh, energs%exc, energs%evxc, energs%eexctX, energs%eion, energs%edisp
          !if(trim(input%lin%mixingMethod)=='dens') then
          if(input%lin%scf_mode==LINEAR_MIXDENS_SIMPLE) then
             if (.not. lscv%lowaccur_converged) then
                 write(*,'(3x,a,3x,i0,es11.2,es27.17,es14.4)')&
                      'itoutL, Delta DENSOUT, energy, energyDiff', itout, lscv%pnrm_out, energy, &
                      energy-energyoldout
             else
                 write(*,'(3x,a,3x,i0,es11.2,es27.17,es14.4)')&
                      'itoutH, Delta DENSOUT, energy, energyDiff', itout, lscv%pnrm_out, energy, &
                      energy-energyoldout
             end if
          else if(input%lin%scf_mode==LINEAR_MIXPOT_SIMPLE) then
             if (.not. lscv%lowaccur_converged) then
                 write(*,'(3x,a,3x,i0,es11.2,es27.17,es14.4)')&
                      'itoutL, Delta POTOUT, energy energyDiff', itout, lscv%pnrm_out, energy, energy-energyoldout
             else
                 write(*,'(3x,a,3x,i0,es11.2,es27.17,es14.4)')&
                      'itoutH, Delta POTOUT, energy energyDiff', itout, lscv%pnrm_out, energy, energy-energyoldout
             end if
          else if(input%lin%scf_mode==LINEAR_DIRECT_MINIMIZATION) then
             if (.not. lscv%lowaccur_converged) then
                 write(*,'(3x,a,3x,i0,es11.2,es27.17,es14.4)')&
                      'itoutL, fnrm coeff, energy energyDiff', itout, lscv%pnrm_out, energy, energy-energyoldout
             else
                 write(*,'(3x,a,3x,i0,es11.2,es27.17,es14.4)')&
                      'itoutH, fnrm coeff, energy energyDiff', itout, lscv%pnrm_out, energy, energy-energyoldout
             end if
          end if
      end if
      call print_info(iproc, itout, lscv%info_basis_functions, info_scf, input%lin%scf_mode, tmb%wfnmd%bs%target_function, &
           fnrm_tmb, pnrm, trace, energy, energy-energyoldout)

      energyoldout=energy


      call check_for_exit(input, lscv)
      if(lscv%exit_outer_loop) exit outerLoop

      if(lscv%pnrm_out<input%lin%support_functions_converged) then
          if(iproc==0) write(*,*) 'fix the support functions from now on'
          fix_support_functions=.true.
      end if


  end do outerLoop

  !!! Calculate Pulay correction to the forces
  !!call pulay_correction(iproc, nproc, input, orbs, at, rxyz, nlpspd, proj, input%SIC, denspot, GPU, tmb, &
  !!         tmblarge, fpulay)

  iall=-product(shape(locregCenter))*kind(locregCenter)
  deallocate(locregCenter, stat=istat)
  call memocc(istat, iall, 'locregCenter', subname)
  iall=-product(shape(locrad_tmp))*kind(locrad_tmp)
  deallocate(locrad_tmp, stat=istat)
  call memocc(istat, iall, 'locrad_tmp', subname)




  call destroy_new_locregs(iproc, nproc, tmblarge)
  call deallocate_auxiliary_basis_function(subname, tmblarge%psi, lhphilarge, lhphilargeold, lphilargeold)
  if(tmblarge%can_use_transposed) then
      iall=-product(shape(tmblarge%psit_c))*kind(tmblarge%psit_c)
      deallocate(tmblarge%psit_c, stat=istat)
      call memocc(istat, iall, 'tmblarge%psit_c', subname)
      iall=-product(shape(tmblarge%psit_f))*kind(tmblarge%psit_f)
      deallocate(tmblarge%psit_f, stat=istat)
      call memocc(istat, iall, 'tmblarge%psit_f', subname)
  end if
  deallocate(tmblarge%confdatarr, stat=istat)
  ! Deallocate DIIS structures.
  call deallocateDIIS(ldiis)

  call deallocateCommunicationbufferSumrho(tmb%comsr, subname)
  if(input%lin%useDerivativeBasisFunctions) then
     call deallocateCommunicationbufferSumrho(tmbder%comsr, subname)
  end if

  call wait_p2p_communication(iproc, nproc, tmb%comgp)
  call deallocateCommunicationsBuffersPotential(tmb%comgp, subname)
  if(input%lin%useDerivativeBasisFunctions) then
     if(tmbder%wfnmd%bs%use_derivative_basis) then
        call wait_p2p_communication(iproc, nproc, tmbder%comgp)
        call deallocateCommunicationsBuffersPotential(tmbder%comgp, subname)
     end if
  end if

  iall=-product(shape(rhopotold_out))*kind(rhopotold_out)
  deallocate(rhopotold_out, stat=istat)
  call memocc(istat, iall, 'rhopotold_out', subname)

  if(input%lin%mixHist_highaccuracy>0) then
      call deallocateMixrhopotDIIS(mixdiis)
  end if

  !Write the linear wavefunctions to file if asked
  if(input%lin%plotBasisFunctions /= WF_FORMAT_NONE) then
    call writemywaves_linear(iproc,trim(input%dir_output) // 'minBasis',input%lin%plotBasisFunctions,tmb%Lzd,&
       tmbmix%orbs,KSwfn%orbs%norb,KSwfn%Lzd%hgrids(1),KSwfn%Lzd%hgrids(2),KSwfn%Lzd%hgrids(3),at,rxyz,&
       tmbmix%psi,tmbmix%wfnmd%coeff)
   end if
  ! Allocate the communication buffers for the calculation of the charge density.

  call allocateCommunicationbufferSumrho(iproc, tmbmix%comsr, subname)

  call communicate_basis_for_density(iproc, nproc, tmb%lzd, tmbmix%orbs, tmbmix%psi, tmbmix%comsr)
  call calculate_density_kernel(iproc, nproc, tmbmix%wfnmd%ld_coeff, KSwfn%orbs, tmbmix%orbs, &
       tmbmix%wfnmd%coeff, tmbmix%wfnmd%density_kernel)
  call sumrhoForLocalizedBasis2(iproc, nproc, tmb%lzd, input, KSwfn%Lzd%hgrids(1), KSwfn%Lzd%hgrids(2), KSwfn%Lzd%hgrids(3), &
       tmbmix%orbs, tmbmix%comsr, tmbmix%wfnmd%density_kernel, KSwfn%Lzd%Glr%d%n1i*KSwfn%Lzd%Glr%d%n2i*denspot%dpbox%n3d, &
       denspot%rhov, at,denspot%dpbox%nscatterarr)

  call deallocateCommunicationbufferSumrho(tmbmix%comsr, subname)

  ! allocating here instead of input_wf to save memory
  allocate(KSwfn%psi(max(KSwfn%orbs%npsidim_comp,KSwfn%orbs%npsidim_orbs)+ndebug),stat=istat)
  call memocc(istat,KSwfn%psi,'KSwfn%psi',subname)

  ! Build global orbitals psi (the physical ones).
  if(nproc>1) then
     allocate(KSwfn%psit(max(KSwfn%orbs%npsidim_orbs,KSwfn%orbs%npsidim_comp)), stat=istat)
     call memocc(istat, KSwfn%psit, 'KSwfn%psit', subname)
  else
     KSwfn%psit => KSwfn%psi
  end if
  call transformToGlobal(iproc, nproc, tmb%lzd, tmbmix%orbs, KSwfn%orbs, KSwfn%comms, input, tmbmix%wfnmd%ld_coeff, &
       tmbmix%wfnmd%coeff, tmbmix%psi, KSwfn%psi, KSwfn%psit)
  if(nproc>1) then
     iall=-product(shape(KSwfn%psit))*kind(KSwfn%psit)
     deallocate(KSwfn%psit, stat=istat)
     call memocc(istat, iall, 'KSwfn%psit', subname)
  else
     nullify(KSwfn%psit)
  end if

  nullify(rho,pot)

  call deallocate_local_arrays()

  call timing(iproc,'WFN_OPT','PR')



  contains

    subroutine allocate_local_arrays()

      allocate(lscv%locrad(tmb%lzd%nlr), stat=istat)
      call memocc(istat, lscv%locrad, 'lscv%locrad', subname)

      allocate(ham(tmb%orbs%norb,tmb%orbs%norb), stat=istat)
      call memocc(istat, ham, 'ham', subname)

      allocate(eval(tmb%orbs%norb), stat=istat)
      call memocc(istat, eval, 'eval', subname)

      ! Allocate the old charge density (used to calculate the variation in the charge density)
      allocate(rhopotold_out(max(KSwfn%Lzd%Glr%d%n1i*KSwfn%Lzd%Glr%d%n2i*denspot%dpbox%n3p,1)*input%nspin), stat=istat)
      call memocc(istat, rhopotold_out, 'rhopotold_out', subname)

      allocate(locregCenter(3,tmb%lzd%nlr), stat=istat)
      call memocc(istat, locregCenter, 'locregCenter', subname)

      allocate(locrad_tmp(tmb%lzd%nlr), stat=istat)
      call memocc(istat, locrad_tmp, 'locrad_tmp', subname)

    end subroutine allocate_local_arrays


    subroutine deallocate_local_arrays()

      iall=-product(shape(lscv%locrad))*kind(lscv%locrad)
      deallocate(lscv%locrad, stat=istat)
      call memocc(istat, iall, 'lscv%locrad', subname)

      iall=-product(shape(eval))*kind(eval)
      deallocate(eval, stat=istat)
      call memocc(istat, iall, 'eval', subname)

      iall=-product(shape(ham))*kind(ham)
      deallocate(ham, stat=istat)
      call memocc(istat, iall, 'ham', subname)

    end subroutine deallocate_local_arrays

end subroutine linearScaling





subroutine printSummary(iproc, itSCC, infoBasisFunctions, infoCoeff, pnrm, energy, energyDiff, scf_mode)
use module_base
use module_types
!
! Purpose:
! ========
!   Print a short summary of some values calculated during the last iteration in the self
!   consistency cycle.
! 
! Calling arguments:
! ==================
!   Input arguments
!   ---------------
!
implicit none

! Calling arguments
integer,intent(in):: iproc, itSCC, infoBasisFunctions, infoCoeff, scf_mode
real(8),intent(in):: pnrm, energy, energyDiff

  if(iproc==0) then
      write(*,'(1x,a)') repeat('+',92 + int(log(real(itSCC))/log(10.)))
      write(*,'(1x,a,i0,a)') 'at iteration ', itSCC, ' of the density optimization:'
      !!if(infoCoeff<0) then
      !!    write(*,'(3x,a)') '- WARNING: coefficients not converged!'
      !!else if(infoCoeff>0) then
      !!    write(*,'(3x,a,i0,a)') '- coefficients converged in ', infoCoeff, ' iterations.'
      if(scf_mode==LINEAR_DIRECT_MINIMIZATION) then
          write(*,'(3x,a)') 'coefficients obtained by direct minimization.'
      else
          write(*,'(3x,a)') 'coefficients obtained by diagonalization.'
      end if
      !!end if
      !if(mixingMethod=='dens') then
      if(scf_mode==LINEAR_MIXDENS_SIMPLE) then
          write(*,'(3x,a,3x,i0,es11.2,es27.17,es14.4)') 'it, Delta DENS, energy, energyDiff', itSCC, pnrm, energy, energyDiff
      !else if(mixingMethod=='pot') then
      else if(scf_mode==LINEAR_MIXPOT_SIMPLE) then
          write(*,'(3x,a,3x,i0,es11.2,es27.17,es14.4)') 'it, Delta POT, energy, energyDiff', itSCC, pnrm, energy, energyDiff
      else if(scf_mode==LINEAR_DIRECT_MINIMIZATION) then
          write(*,'(3x,a,3x,i0,es11.2,es27.17,es14.4)') 'it, fnrm coeff, energy, energyDiff', itSCC, pnrm, energy, energyDiff
      end if
      write(*,'(1x,a)') repeat('+',92 + int(log(real(itSCC))/log(10.)))
  end if

end subroutine printSummary



subroutine print_info(iproc, itout, info_tmb, info_coeff, scf_mode, target_function, &
           fnrm_tmb, pnrm, value_tmb, energy, energyDiff)
use module_base
use module_types
!
! Purpose:
! ========
!   Print a short summary of some values calculated during the last iteration in the self
!   consistency cycle.
! 
! Calling arguments:
! ==================
!   Input arguments
!   ---------------
!
implicit none

! Calling arguments
integer,intent(in):: iproc, itout, info_tmb, info_coeff, scf_mode, target_function
real(8),intent(in):: fnrm_tmb, pnrm, value_tmb, energy, energyDiff

  if(iproc==0) then
      write(*,'(1x,a)') repeat('#',92 + int(log(real(itout))/log(10.)))
      write(*,'(1x,a,i0,a)') 'at iteration ', itout, ' of the outer loop:'
      write(*,'(3x,a)') '> basis functions optimization:'
      if(target_function==TARGET_FUNCTION_IS_TRACE) then
          write(*,'(5x,a)') '- target function is trace'
      else if(target_function==TARGET_FUNCTION_IS_ENERGY) then
          write(*,'(5x,a)') '- target function is energy'
      end if
      if(info_tmb<=0) then
          write(*,'(5x,a)') '- WARNING: basis functions not converged!'
      else
          write(*,'(5x,a,i0,a)') '- basis functions converged in ', info_tmb, ' iterations.'
      end if
      write(*,'(5x,a,es15.6,2x,es10.2)') 'Final values: target function, fnrm', value_tmb, fnrm_tmb
      write(*,'(3x,a)') '> density optimization:'
      if(scf_mode==LINEAR_DIRECT_MINIMIZATION) then
          write(*,'(5x,a)') '- using direct minimization.'
      else
          write(*,'(5x,a)') '- using diagonalization / mixing.'
      end if
      if(info_coeff<0) then
          write(*,'(5x,a)') '- WARNING: density optimization not converged!'
      else
          write(*,'(5x,a,i0,a)') '- density optimization converged in ', info_coeff, ' iterations.'
      end if
      if(scf_mode==LINEAR_MIXDENS_SIMPLE) then
          write(*,'(5x,a,3x,i0,es12.2,es27.17)') 'FINAL values: it, Delta DENS, energy', itout, pnrm, energy
      else if(scf_mode==LINEAR_MIXPOT_SIMPLE) then
          write(*,'(5x,a,3x,i0,es12.2,es27.17)') 'FINAL values: it, Delta POT, energy', itout, pnrm, energy
      else if(scf_mode==LINEAR_DIRECT_MINIMIZATION) then
          write(*,'(5x,a,3x,i0,es12.2,es27.17)') 'FINAL values: it, fnrm coeff, energy', itout, pnrm, energy
      end if
      write(*,'(3x,a,es14.6)') '> energy difference to last iteration:', energyDiff
      write(*,'(1x,a)') repeat('#',92 + int(log(real(itout))/log(10.)))
  end if

end subroutine print_info



subroutine transformToGlobal(iproc,nproc,lzd,lorbs,orbs,comms,input,ld_coeff,coeff,lphi,psi,psit)
use module_base
use module_types
use module_interfaces, exceptThisOne => transformToGlobal
implicit none

! Calling arguments
integer,intent(in):: iproc, nproc, ld_coeff
type(local_zone_descriptors),intent(in):: lzd
type(orbitals_data),intent(in):: lorbs, orbs
type(communications_arrays):: comms
type(input_variables),intent(in):: input
real(8),dimension(ld_coeff,orbs%norb),intent(in):: coeff
real(8),dimension(max(lorbs%npsidim_orbs,lorbs%npsidim_comp)),intent(inout):: lphi
real(8),dimension(max(orbs%npsidim_orbs,orbs%npsidim_comp)),target,intent(out):: psi
real(8),dimension(:),pointer,intent(inout):: psit

! Local variables
integer:: ind1, ind2, istat, iall, iorb, ilr, ldim, gdim, nvctrp
real(8),dimension(:),pointer:: phiWork
real(8),dimension(:),allocatable:: phi
character(len=*),parameter:: subname='transformToGlobal'
type(orbitals_data):: gorbs
type(communications_arrays):: gcomms

  call nullify_orbitals_data(gorbs)
  call copy_orbitals_data(lorbs, gorbs, subname)
  call orbitals_communicators(iproc,nproc,lzd%glr,gorbs,gcomms)

  allocate(phi(max(gorbs%npsidim_orbs,gorbs%npsidim_comp)+ndebug), stat=istat)
  call memocc(istat, phi, 'phi', subname)
  allocate(phiWork(max(size(phi),size(psi))), stat=istat)
  call memocc(istat, phiWork, 'phiWork', subname)

  ind1=1
  ind2=1
  if (max(gorbs%npsidim_orbs,gorbs%npsidim_comp) > 0) &
       call to_zero(max(gorbs%npsidim_orbs,gorbs%npsidim_comp),phi(1))

  do iorb=1,lorbs%norbp
      ilr = lorbs%inWhichLocreg(lorbs%isorb+iorb)
      ldim=lzd%Llr(ilr)%wfd%nvctr_c+7*lzd%Llr(ilr)%wfd%nvctr_f
      gdim=lzd%Glr%wfd%nvctr_c+7*lzd%Glr%wfd%nvctr_f

      call Lpsi_to_global2(iproc,nproc,ldim,gdim,lorbs%norb,lorbs%nspinor,input%nspin,lzd%Glr,&
           lzd%Llr(ilr),lphi(ind2),phi(ind1))
      ind1=ind1+lzd%Glr%wfd%nvctr_c+7*lzd%Glr%wfd%nvctr_f
      ind2=ind2+lzd%Llr(ilr)%wfd%nvctr_c+7*lzd%Llr(ilr)%wfd%nvctr_f

  end do
  call transpose_v(iproc, nproc, gorbs, lzd%Glr%wfd, gcomms, phi, work=phiWork)

  if(iproc==0) then
      write(*,'(1x,a)', advance='no') '------------------------------------- Building linear combinations... '
  end if
  ! Build the extended orbital psi as a linear combination of localized basis functions phi. for real O(N)
  ! this has to replaced, but at the moment it is still needed.
  !call buildWavefunctionModified(iproc, nproc, orbs, gorbs, comms, gcomms, phi, psi, coeff)

  nvctrp=sum(comms%nvctr_par(iproc,1:orbs%nkptsp))*orbs%nspinor
  call dgemm('n', 'n', nvctrp, orbs%norb, lorbs%norb, 1.d0, phi(1), nvctrp, coeff(1,1), &
       lorbs%norb, 0.d0, psi(1), nvctrp)

  ! not used in linearscaling
  !if(nproc>1) then
  !    call dcopy(orbs%npsidim_comp, psi, 1, psit, 1)
  !else
  !    psit => psi
  !end if

  call untranspose_v(iproc, nproc, orbs, lzd%Glr%wfd, comms, psi, work=phiWork)

  if(iproc==0) write(*,'(a)') 'done.'


  iall=-product(shape(phi))*kind(phi)
  deallocate(phi, stat=istat)
  call memocc(istat, iall, 'phi', subname)
  iall=-product(shape(phiWork))*kind(phiWork)
  deallocate(phiWork, stat=istat)
  call memocc(istat, iall, 'phiWork', subname)

  call deallocate_orbitals_data(gorbs, subname)
  call deallocate_communications_arrays(gcomms, subname)


end subroutine transformToGlobal



subroutine set_optimization_variables(input, at, lorbs, nlr, onwhichatom, confdatarr, wfnmd, lscv)
  use module_base
  use module_types
  implicit none
  
  ! Calling arguments
  integer,intent(in):: nlr
  type(orbitals_data),intent(in):: lorbs
  type(input_variables),intent(in):: input
  type(atoms_data),intent(in):: at
  integer,dimension(lorbs%norb),intent(in):: onwhichatom
  type(confpot_data),dimension(lorbs%norbp),intent(inout):: confdatarr
  type(wfn_metadata),intent(inout):: wfnmd
  type(linear_scaling_control_variables),intent(inout):: lscv

  ! Local variables
  integer:: iorb, ilr, iiat

  if(lscv%lowaccur_converged) then

      do iorb=1,lorbs%norbp
          ilr=lorbs%inwhichlocreg(lorbs%isorb+iorb)
          iiat=onwhichatom(lorbs%isorb+iorb)
          confdatarr(iorb)%prefac=input%lin%potentialPrefac_highaccuracy(at%iatype(iiat))
      end do
      wfnmd%bs%target_function=TARGET_FUNCTION_IS_ENERGY
      wfnmd%bs%nit_basis_optimization=input%lin%nItBasis_highaccuracy
      wfnmd%bs%conv_crit=input%lin%convCrit_highaccuracy
      lscv%nit_scc=input%lin%nitSCCWhenOptimizing_highaccuracy+input%lin%nitSCCWhenFixed_highaccuracy
      lscv%nit_scc_when_optimizing=input%lin%nitSCCWhenOptimizing_highaccuracy
      lscv%mix_hist=input%lin%mixHist_highaccuracy
      do ilr=1,nlr
          lscv%locrad(ilr)=input%lin%locrad_highaccuracy(ilr)
      end do
      if(wfnmd%bs%update_phi) then
          lscv%alpha_mix=input%lin%alphaMixWhenOptimizing_highaccuracy
      else
          lscv%alpha_mix=input%lin%alphaMixWhenFixed_highaccuracy
      end if
      !!if(.not.lscv%enlarge_locreg) lscv%enlarge_locreg=.true.


  else

      do iorb=1,lorbs%norbp
          ilr=lorbs%inwhichlocreg(lorbs%isorb+iorb)
          iiat=onwhichatom(lorbs%isorb+iorb)
          confdatarr(iorb)%prefac=input%lin%potentialPrefac_lowaccuracy(at%iatype(iiat))
      end do
      wfnmd%bs%target_function=TARGET_FUNCTION_IS_TRACE
      wfnmd%bs%nit_basis_optimization=input%lin%nItBasis_lowaccuracy
      wfnmd%bs%conv_crit=input%lin%convCrit_lowaccuracy
      lscv%nit_scc=input%lin%nitSCCWhenOptimizing_lowaccuracy+input%lin%nitSCCWhenFixed_lowaccuracy
      lscv%nit_scc_when_optimizing=input%lin%nitSCCWhenOptimizing_lowaccuracy
      lscv%mix_hist=input%lin%mixHist_lowaccuracy
      do ilr=1,nlr
          lscv%locrad(ilr)=input%lin%locrad_lowaccuracy(ilr)
      end do
      if(wfnmd%bs%update_phi) then
          lscv%alpha_mix=input%lin%alphaMixWhenOptimizing_lowaccuracy
      else
          lscv%alpha_mix=input%lin%alphaMixWhenFixed_lowaccuracy
      end if

  end if

end subroutine set_optimization_variables



subroutine adjust_locregs_and_confinement(iproc, nproc, hx, hy, hz, &
           input, tmb, tmbder, denspot, ldiis, lscv)
  use module_base
  use module_types
  use module_interfaces, except_this_one => adjust_locregs_and_confinement
  implicit none
  
  ! Calling argument
  integer,intent(in):: iproc, nproc
  real(8),intent(in):: hx, hy, hz
  type(input_variables),intent(in):: input
  type(DFT_wavefunction),intent(inout):: tmb, tmbder
  type(DFT_local_fields),intent(inout) :: denspot
  type(localizedDIISParameters),intent(inout):: ldiis
  type(linear_scaling_control_variables),intent(inout):: lscv

  ! Local variables
  integer :: ilr
  logical:: redefine_derivatives, change
  character(len=*),parameter:: subname='adjust_locregs_and_confinement'



  lscv%locreg_increased=.false.
  redefine_derivatives=.false.

  !redefine_derivatives=.false.
  if(lscv%lowaccur_converged .and. lscv%enlarge_locreg) then
      change = .false.
      do ilr = 1, tmb%lzd%nlr
         if(input%lin%locrad_highaccuracy(ilr) /= input%lin%locrad_lowaccuracy(ilr)) then
             change = .true.
             exit
         end if
      end do
      if(change) then
         if(iproc==0) then
             write(*,'(1x,a)') 'Increasing the localization radius for the high accuracy part.'
         end if
         lscv%locreg_increased=.true.
      end if
      lscv%enlarge_locreg=.false. !flag to indicate that the locregs should not be increased any more in the following iterations
  end if
  if(lscv%locreg_increased) then
      call redefine_locregs_quantities(iproc, nproc, hx, hy, hz, lscv%locrad, .true., tmb%lzd, tmb, tmb, denspot, ldiis)
  end if
  if(redefine_derivatives) then
      call redefine_locregs_quantities(iproc, nproc, hx, hy, hz, tmb%lzd%llr(:)%locrad, .false., tmb%lzd, tmb, tmbder, denspot)
  end if

end subroutine adjust_locregs_and_confinement



subroutine adjust_DIIS_for_high_accuracy(input, tmb, denspot, ldiis, mixdiis, lscv)
  use module_base
  use module_types
  use module_interfaces, except_this_one => adjust_DIIS_for_high_accuracy
  implicit none
  
  ! Calling arguments
  type(input_variables),intent(in):: input
  type(DFT_wavefunction),intent(in):: tmb
  type(DFT_local_fields),intent(inout) :: denspot
  type(localizedDIISParameters),intent(inout):: ldiis
  type(mixrhopotDIISParameters),intent(inout):: mixdiis
  type(linear_scaling_control_variables),intent(inout):: lscv
  
  !!lscv%exit_outer_loop=.false.
  
  if(lscv%lowaccur_converged) then
      !!lscv%nit_highaccuracy=lscv%nit_highaccuracy+1
      if(lscv%nit_highaccuracy==input%lin%nit_highaccuracy+1) then
          ! Deallocate DIIS structures.
          !!call deallocateDIIS(ldiis)
          !!lscv%exit_outer_loop=.true.
      end if
      !!! only use steepest descent if the localization regions may change
      !!if(input%lin%nItInnerLoop/=-1 .or. tmb%wfnmd%bs%locreg_enlargement/=1.d0) then
      !!    ldiis%isx=0
      !!end if
  
      if(input%lin%mixHist_lowaccuracy==0 .and. input%lin%mixHist_highaccuracy>0) then
          call initializeMixrhopotDIIS(input%lin%mixHist_highaccuracy, denspot%dpbox%ndimpot, mixdiis)
      else if(input%lin%mixHist_lowaccuracy>0 .and. input%lin%mixHist_highaccuracy==0) then
          call deallocateMixrhopotDIIS(mixdiis)
      end if
  end if
  
end subroutine adjust_DIIS_for_high_accuracy


subroutine check_for_exit(input, lscv)
  use module_base
  use module_types
  implicit none

  ! Calling arguments
  type(input_variables),intent(in):: input
  type(linear_scaling_control_variables),intent(inout):: lscv

  lscv%exit_outer_loop=.false.
  
  if(lscv%lowaccur_converged) then
      lscv%nit_highaccuracy=lscv%nit_highaccuracy+1
      if(lscv%nit_highaccuracy==input%lin%nit_highaccuracy) then
          lscv%exit_outer_loop=.true.
      else if (lscv%pnrm_out<input%lin%highaccuracy_converged) then !lr408
          lscv%exit_outer_loop=.true.
      end if
  end if

end subroutine check_for_exit


function check_whether_derivatives_to_be_used(input, itout, lscv)
  use module_base
  use module_types
  implicit none
  
  ! Calling arguments
  type(input_variables),intent(in):: input
  integer,intent(in):: itout
  type(linear_scaling_control_variables),intent(in):: lscv
  logical:: check_whether_derivatives_to_be_used

  ! Local variables
  logical:: withder

  if(input%lin%mixedmode) then
      if( (.not.lscv%lowaccur_converged .and. &
           (itout==input%lin%nit_lowaccuracy+1 .or. lscv%pnrm_out<input%lin%lowaccuray_converged) ) &
          .or. lscv%lowaccur_converged ) then
          withder=.true.
      else
          withder=.false.
      end if
  else
      if(input%lin%useDerivativeBasisFunctions) then
          withder=.true.
      else
          withder=.false.
      end if
  end if
  check_whether_derivatives_to_be_used=withder

end function check_whether_derivatives_to_be_used



subroutine check_whether_lowaccuracy_converged(itout, input, lscv)
  use module_base
  use module_types
  implicit none

  ! Calling arguments
  integer,intent(in):: itout
  type(input_variables),intent(in):: input
  type(linear_scaling_control_variables),intent(inout):: lscv
  
  if(.not.lscv%lowaccur_converged .and. &
     (itout==input%lin%nit_lowaccuracy+1 .or. lscv%pnrm_out<input%lin%lowaccuray_converged)) then
      lscv%lowaccur_converged=.true.
      lscv%nit_highaccuracy=0
  end if 

end subroutine check_whether_lowaccuracy_converged



!! WARNING: THIS SUBROUTINE IS PROBABLY WRONG
subroutine pulay_correction(iproc, nproc, input, orbs, at, rxyz, nlpspd, proj, SIC, denspot, GPU, tmb, &
           tmblarge, fpulay)
  use module_base
  use module_types
  use module_interfaces, except_this_one => pulay_correction
  implicit none

  ! Calling arguments
  integer,intent(in):: iproc, nproc
  type(input_variables),intent(in):: input
  type(orbitals_data),intent(in):: orbs
  type(atoms_data),intent(in):: at
  real(8),dimension(3,at%nat),intent(in):: rxyz
  type(nonlocal_psp_descriptors),intent(in):: nlpspd
  real(wp),dimension(nlpspd%nprojel),intent(inout):: proj
  type(SIC_data),intent(in):: SIC
  type(DFT_local_fields), intent(inout) :: denspot
  type(GPU_pointers),intent(inout):: GPU
  type(DFT_wavefunction),intent(in):: tmb
  type(DFT_wavefunction),intent(inout):: tmblarge
  real(8),dimension(3,at%nat),intent(out):: fpulay

  ! Local variables
  integer:: norb, norbu, norbd, npsin, istat, iall, nspin, tag, ierr
  integer:: i, ist_orig, ist_dest, iorb, iiorb, ilr, ncount, nlr, ii, ityp
  integer:: jjorb, jat, jorbsmall, kkorb, kat, korbsmall, jdir, kdir, iat, npsidim, ndim
  type(DFT_wavefunction):: tmbder
  real(8),dimension(:),allocatable:: phiLoc, lhphi, lhphilarge, psit_c, psit_f, hpsit_c, hpsit_f
  real(8),dimension(:,:),allocatable:: matrix, locregCenter
  type(energy_terms) :: energs
  type(confpot_data),dimension(:),allocatable :: confdatarrtmp
  integer,dimension(:),allocatable:: norbsPerAtom, norbsPerLocreg
  logical:: use_derivative_basis
  character(len=*),parameter:: subname='pulay_correction'


  call nullify_orbitals_data(tmbder%orbs)
  call nullify_p2pComms(tmbder%comrp)
  call nullify_collective_comms(tmbder%collcom)
  call nullify_matrixDescriptors(tmbder%mad)
  call nullify_overlapParameters(tmbder%op)
  call nullify_p2pComms(tmbder%comon)

  norbu=4*tmb%orbs%norb
  norb=norbu
  norbd=0
  nspin=1
  tag=0

  allocate(norbsPerAtom(at%nat), stat=istat)
  call memocc(istat, norbsPerAtom, 'norbsPerAtom', subname)
  norb=0
  nlr=0
  use_derivative_basis=.true.
  if(use_derivative_basis) then
      ii=4
  else
      ii=1
  end if
  do iat=1,at%nat
      ityp=at%iatype(iat)
      norbsPerAtom(iat)=input%lin%norbsPerType(ityp)
      norb=norb+ii*input%lin%norbsPerType(ityp)
      nlr=nlr+input%lin%norbsPerType(ityp)
  end do


  allocate(norbsPerLocreg(nlr), stat=istat) 
  call memocc(istat, norbsPerLocreg, 'norbsPerLocreg', subname) 
  norbsPerLocreg=ii !should be norbsPerLocreg 
     


  call orbitals_descriptors(iproc, nproc, norb, norbu, norbd, nspin, tmblarge%orbs%nspinor,&
       tmblarge%orbs%nkpts, tmblarge%orbs%kpts, tmblarge%orbs%kwgts, tmbder%orbs,.true.) !simple repartition

  iall=-product(shape(tmbder%orbs%onwhichatom))*kind(tmbder%orbs%inWhichLocreg) 
  deallocate(tmbder%orbs%onwhichatom, stat=istat) 
  call memocc(istat, iall, 'lorbs%onwhichatom', subname) 
  call assignToLocreg2(iproc, nproc, tmbder%orbs%norb, tmbder%orbs%norb_par, at%nat, at%nat, &
       nspin, norbsPerAtom, rxyz, tmbder%orbs%onwhichatom)

  iall=-product(shape(tmbder%orbs%inWhichLocreg))*kind(tmbder%orbs%inWhichLocreg) 
  deallocate(tmbder%orbs%inWhichLocreg, stat=istat) 
  call memocc(istat, iall, 'lorbs%inWhichLocreg', subname) 


  allocate(locregCenter(3,nlr), stat=istat)
  call memocc(istat, locregCenter, 'locregCenter', subname)
  ilr=0
  do iat=1,at%nat
      ityp=at%iatype(iat)
      do iorb=1,input%lin%norbsPerType(ityp)
          ilr=ilr+1
          locregCenter(:,ilr)=rxyz(:,iat)
      end do
  end do


  call assignToLocreg2(iproc, nproc, tmbder%orbs%norb, tmbder%orbs%norb_par, at%nat, nlr, &
       nspin, norbsPerLocreg, locregCenter, tmbder%orbs%inwhichlocreg)

  npsidim = 0
  do iorb=1,tmbder%orbs%norbp
      iiorb=tmbder%orbs%isorb+iorb
      ilr=tmbder%orbs%inwhichlocreg(iiorb)
      npsidim = npsidim + tmblarge%lzd%llr(ilr)%wfd%nvctr_c+7*tmblarge%lzd%llr(ilr)%wfd%nvctr_f
  end do
  tmbder%orbs%npsidim_orbs=npsidim

  !!write(*,'(a,i5,3i10)') 'iproc, tmbder%orbs%norb, tmbder%orbs%norbp, tmbder%orbs%npsidim_orbs',&
  !!    iproc, tmbder%orbs%norb, tmbder%orbs%norbp, tmbder%orbs%npsidim_orbs
  !!write(*,'(a,i6,100i5)') 'iproc, iwl', iproc, tmbder%orbs%inwhichlocreg

  call initializeRepartitionOrbitals(iproc, nproc, tag, tmblarge%orbs, tmbder%orbs, tmblarge%lzd, tmbder%comrp)
  call init_collective_comms(iproc, nproc, tmbder%orbs, tmblarge%lzd, tmbder%collcom)

  call initCommsOrtho(iproc, nproc, nspin, tmb%lzd%hgrids(1), tmb%lzd%hgrids(2), tmb%lzd%hgrids(3), &
       tmblarge%lzd, tmblarge%lzd, tmbder%orbs, 's', tmb%wfnmd%bpo, tmbder%op, tmbder%comon)

  ndim = maxval(tmbder%op%noverlaps)
  call initMatrixCompression(iproc, nproc, tmblarge%lzd%nlr, ndim, tmbder%orbs, &
       tmbder%op%noverlaps, tmbder%op%overlaps, tmbder%mad)
  !!call initCompressedMatmul3(iproc, tmbder%orbs%norb, tmbder%mad)


  allocate(tmbder%psi(tmbder%orbs%npsidim_orbs), stat=istat)
  call memocc(istat, tmbder%psi, 'tmbder%psi', subname)

  if (tmblarge%orbs%npsidim_orbs > 0) call to_zero(tmblarge%orbs%npsidim_orbs,tmblarge%psi(1))
  call small_to_large_locreg(iproc, nproc, tmb%lzd, tmblarge%lzd, tmb%orbs, tmblarge%orbs, tmb%psi, tmblarge%psi)

  call getDerivativeBasisFunctions(iproc,nproc,tmblarge%lzd%hgrids(1),tmblarge%lzd,tmblarge%orbs,tmbder%orbs,tmbder%comrp,&
       max(tmblarge%orbs%npsidim_orbs,tmblarge%orbs%npsidim_comp),tmblarge%psi,tmbder%psi)


  allocate(phiLoc(4*max(tmblarge%orbs%npsidim_orbs,tmblarge%orbs%npsidim_comp)), stat=istat)
  call memocc(istat, phiLoc, 'phiLoc', subname)


  ! Apply Hamiltonian to tmb%psi
  allocate(lhphi(tmb%orbs%npsidim_orbs), stat=istat)
  call memocc(istat, lhphi, 'lhphi', subname)

  if (tmb%orbs%npsidim_orbs > 0) call to_zero(tmb%orbs%npsidim_orbs,lhphi(1))
  call local_potential_dimensions(tmblarge%lzd,tmblarge%orbs,denspot%dpbox%ngatherarr(0,1))

  allocate(lhphilarge(tmblarge%orbs%npsidim_orbs), stat=istat)
  call memocc(istat, lhphilarge, 'lhphilarge', subname)

  if (tmblarge%orbs%npsidim_orbs > 0) call to_zero(tmblarge%orbs%npsidim_orbs,lhphilarge(1))

  call post_p2p_communication(iproc, nproc, denspot%dpbox%ndimpot, denspot%rhov, &
       tmblarge%comgp%nrecvbuf, tmblarge%comgp%recvbuf, tmblarge%comgp)

  allocate(confdatarrtmp(tmbder%orbs%norbp))
  call default_confinement_data(confdatarrtmp,tmbder%orbs%norbp)

  allocate(tmblarge%lzd%doHamAppl(tmblarge%lzd%nlr), stat=istat)
  call memocc(istat, tmblarge%lzd%doHamAppl, 'tmblarge%lzd%doHamAppl', subname)
  tmblarge%lzd%doHamAppl=.true.

  call NonLocalHamiltonianApplication(iproc,at,tmblarge%orbs,rxyz,&
       proj,tmblarge%lzd,nlpspd,tmblarge%psi,lhphilarge,energs%eproj)

  call LocalHamiltonianApplication(iproc,nproc,at,tmblarge%orbs,&
       tmblarge%lzd,confdatarrtmp,denspot%dpbox%ngatherarr,denspot%pot_work,tmblarge%psi,lhphilarge,&
       energs,SIC,GPU,.false.,pkernel=denspot%pkernelseq,dpbox=denspot%dpbox,potential=denspot%rhov,comgp=tmblarge%comgp)
  call timing(iproc,'glsynchham1','ON') !lr408t
  call SynchronizeHamiltonianApplication(nproc,tmblarge%orbs,tmblarge%lzd,GPU,lhphilarge,&
       energs%ekin,energs%epot,energs%eproj,energs%evsic,energs%eexctX)
  call timing(iproc,'glsynchham1','OF') !lr408t
  deallocate(confdatarrtmp)


  ! Copy tmblarge%psi to phiLoc
  ist_orig=1
  ist_dest=1
  do iorb=1,tmblarge%orbs%norbp
      iiorb=tmblarge%orbs%isorb+iorb
      ilr=tmblarge%orbs%inwhichlocreg(iiorb)
      ncount=tmblarge%lzd%llr(ilr)%wfd%nvctr_c+7*tmblarge%lzd%llr(ilr)%wfd%nvctr_f
      do i=1,4
          call dcopy(ncount, tmblarge%psi(ist_orig), 1, phiLoc(ist_dest), 1)
          ist_dest=ist_dest+ncount
      end do
      ist_orig=ist_orig+ncount
  end do

  ! Repartition phiLoc to tmbder%psi
  call post_p2p_communication(iproc, nproc, size(phiLoc), phiLoc, size(tmbder%psi), tmbder%psi, tmbder%comrp)
  call wait_p2p_communication(iproc, nproc, tmbder%comrp)


  ! Calculate matrix

  allocate(matrix(tmbder%orbs%norb,tmbder%orbs%norb), stat=istat)
  call memocc(istat, matrix, 'matrix', subname)

  allocate(hpsit_c(tmbder%collcom%ndimind_c))
  call memocc(istat, hpsit_c, 'hpsit_c', subname)
  allocate(hpsit_f(7*tmbder%collcom%ndimind_f))
  call memocc(istat, hpsit_f, 'hpsit_f', subname)
  allocate(psit_c(tmbder%collcom%ndimind_c))
  call memocc(istat, psit_c, 'psit_c', subname)
  allocate(psit_f(7*tmbder%collcom%ndimind_f))
  call memocc(istat, psit_f, 'psit_f', subname)

  call transpose_localized(iproc, nproc, tmbder%orbs,  tmbder%collcom, &
       tmbder%psi, psit_c, psit_f, tmblarge%lzd)
  call transpose_localized(iproc, nproc, tmbder%orbs,  tmbder%collcom, &
       lhphilarge, hpsit_c, hpsit_f, tmblarge%lzd)
  call calculate_overlap_transposed(iproc, nproc, tmbder%orbs, tmbder%mad, tmbder%collcom, &
       psit_c, hpsit_c, psit_f, hpsit_f, matrix)

  iall=-product(shape(hpsit_c))*kind(hpsit_c)
  deallocate(hpsit_c, stat=istat)
  call memocc(istat, iall, 'hpsit_c', subname)
  iall=-product(shape(hpsit_f))*kind(hpsit_f)
  deallocate(hpsit_f, stat=istat)
  call memocc(istat, iall, 'hpsit_f', subname)
  iall=-product(shape(psit_c))*kind(psit_c)
  deallocate(psit_c, stat=istat)
  call memocc(istat, iall, 'psit_c', subname)
  iall=-product(shape(psit_f))*kind(psit_f)
  deallocate(psit_f, stat=istat)
  call memocc(istat, iall, 'psit_f', subname)


  ! Calculate Pulay correction
  call to_zero(3*at%nat, fpulay(1,1))
  do iorb=1,orbs%norbp
      iiorb=orbs%isorb+iorb
      do jjorb=1,tmbder%orbs%norb
          jat=tmbder%orbs%onwhichatom(jjorb)
          jdir=mod(jjorb-1,4) ! get direction x, y or z (0=no direction)
          jorbsmall=ceiling(dble(jjorb)/4.d0)
          do kkorb=1,tmbder%orbs%norb
              kat=tmbder%orbs%onwhichatom(kkorb)
              kdir=mod(kkorb-1,4) ! get direction x, y or z (0=no direction)
              korbsmall=ceiling(dble(kkorb)/4.d0)
              if(jdir>0) then
                  fpulay(jdir,jat) = fpulay(jdir,jat) + &
                      tmb%wfnmd%coeff(jorbsmall,iiorb)*tmb%wfnmd%coeff(korbsmall,iiorb)*matrix(jjorb,kkorb)
              end if
              if(kdir>0) then
                  fpulay(kdir,kat) = fpulay(kdir,kat) + &
                      tmb%wfnmd%coeff(jorbsmall,iiorb)*tmb%wfnmd%coeff(korbsmall,iiorb)*matrix(kkorb,jjorb)
              end if
          end do
      end do
  end do

  call mpiallred(fpulay(1,1), 3*at%nat, mpi_sum, mpi_comm_world, ierr)
  if(iproc==0) then
       do iat=1,at%nat
           write(*,'(a,i5,3es16.6)') 'iat, fpulay', iat, fpulay(1:3,iat)
       end do
  end if


  iall=-product(shape(matrix))*kind(matrix)
  deallocate(matrix, stat=istat)
  call memocc(istat, iall, 'matrix', subname)

  iall=-product(shape(lhphilarge))*kind(lhphilarge)
  deallocate(lhphilarge, stat=istat)
  call memocc(istat, iall, 'lhphilarge', subname)

  iall=-product(shape(lhphi))*kind(lhphi)
  deallocate(lhphi, stat=istat)
  call memocc(istat, iall, 'lhphi', subname)

  iall=-product(shape(tmblarge%lzd%doHamAppl))*kind(tmblarge%lzd%doHamAppl)
  deallocate(tmblarge%lzd%doHamAppl, stat=istat)
  call memocc(istat, iall, 'tmblarge%lzd%doHamAppl', subname)

  iall=-product(shape(denspot%pot_work))*kind(denspot%pot_work)
  deallocate(denspot%pot_work, stat=istat)
  call memocc(istat, iall, 'denspot%pot_work', subname)

  if(iproc==0) write(*,'(1x,a)') 'done.'




  iall=-product(shape(locregCenter))*kind(locregCenter)
  deallocate(locregCenter, stat=istat)
  call memocc(istat, iall, 'locregCenter', subname)

  iall=-product(shape(norbsPerAtom))*kind(norbsPerAtom)
  deallocate(norbsPerAtom, stat=istat)
  call memocc(istat, iall, 'norbsPerAtom', subname)

  iall=-product(shape(norbsPerLocreg))*kind(norbsPerLocreg)
  deallocate(norbsPerLocreg, stat=istat)
  call memocc(istat, iall, 'norbsPerLocreg', subname)

  iall=-product(shape(phiLoc))*kind(phiLoc)
  deallocate(phiLoc, stat=istat)
  call memocc(istat, iall, 'phiLoc', subname)

  iall=-product(shape(tmbder%psi))*kind(tmbder%psi)
  deallocate(tmbder%psi, stat=istat)
  call memocc(istat, iall, 'tmbder%psi', subname)

  call deallocate_orbitals_data(tmbder%orbs, subname)
  call deallocate_p2pComms(tmbder%comrp, subname)

end subroutine pulay_correction



subroutine derivative_coeffs_from_standard_coeffs(orbs, tmb, tmbder)
  use module_base
  use module_types
  implicit none

  ! Calling arguments
  type(orbitals_data),intent(in):: orbs
  type(DFT_wavefunction),intent(in):: tmb
  type(DFT_wavefunction),intent(out):: tmbder

  ! Local variables
  integer:: iorb, jorb, jjorb

  call to_zero(tmbder%orbs%norb*orbs%norb, tmbder%wfnmd%coeff(1,1))
  do iorb=1,orbs%norb
      jjorb=0
      do jorb=1,tmbder%orbs%norb,4
          jjorb=jjorb+1
          tmbder%wfnmd%coeff(jorb,iorb)=tmb%wfnmd%coeff(jjorb,iorb)
      end do
  end do

end subroutine derivative_coeffs_from_standard_coeffs<|MERGE_RESOLUTION|>--- conflicted
+++ resolved
@@ -62,19 +62,8 @@
   !!call nullify_orbitals_data(tmbder%orbs)
 
 
-<<<<<<< HEAD
-  allocate(lscv%locrad(tmb%lzd%nlr), stat=istat)
-  call memocc(istat, lscv%locrad, 'lscv%locrad', subname)
-
-
-  ! Allocate the old charge density (used to calculate the variation in the charge density)
-  !allocate(rhopotold_out(max(KSwfn%Lzd%Glr%d%n1i*KSwfn%Lzd%Glr%d%n2i*denspot%dpbox%n3p,1)*input%nspin), stat=istat)
   allocate(rhopotold_out(max(denspot%dpbox%ndimrhopot,denspot%dpbox%nrhodim)),stat=istat)
   ! should be allocated with max of potential and density dimensions, as in cluster for denspot0 - check for other places too!
-  call memocc(istat, rhopotold_out, 'rhopotold_out', subname)
-
-=======
->>>>>>> 8d9ebb56
   if(input%lin%nItInguess>0) then
       tmb%wfnmd%bs%communicate_phi_for_lsumrho=.true.
       tmb%wfnmd%bs%target_function=TARGET_FUNCTION_IS_TRACE
@@ -84,25 +73,11 @@
       end do
 
       if(input%lin%scf_mode==LINEAR_MIXDENS_SIMPLE) then
-<<<<<<< HEAD
           call dcopy(max(denspot%dpbox%ndimrhopot,denspot%dpbox%nrhodim),rhopotold(1),1,rhopotold_out(1),1)
-          !rhopotold_out=rhopotold
       end if
 
       if(input%lin%scf_mode==LINEAR_MIXPOT_SIMPLE) then
           call dcopy(max(denspot%dpbox%ndimrhopot,denspot%dpbox%nrhodim),denspot%rhov(1),1,rhopotold_out(1),1)
-          !rhopotold_out=denspot%rhov
-=======
-          rhopotold_out=rhopotold
-          call dcopy(max(KSwfn%Lzd%Glr%d%n1i*KSwfn%Lzd%Glr%d%n2i*denspot%dpbox%n3p,1)*input%nspin, &
-               rhopotold, 1, rhopotold_out, 1)
-      end if
-
-      if(input%lin%scf_mode==LINEAR_MIXPOT_SIMPLE) then
-          rhopotold_out=denspot%rhov
-          call dcopy(max(KSwfn%Lzd%Glr%d%n1i*KSwfn%Lzd%Glr%d%n2i*denspot%dpbox%n3p,1)*input%nspin, &
-               denspot%rhov, 1, rhopotold_out, 1)
->>>>>>> 8d9ebb56
       end if
 
       ! Copy the current potential
@@ -569,16 +544,6 @@
 
     
 
-<<<<<<< HEAD
-      iall=-product(shape(locregCenter))*kind(locregCenter)
-      deallocate(locregCenter, stat=istat)
-      call memocc(istat, iall, 'locregCenter', subname)
-      iall=-product(shape(locrad_tmp))*kind(locrad_tmp)
-      deallocate(locrad_tmp, stat=istat)
-      call memocc(istat, iall, 'locrad_tmp', subname)
-=======
->>>>>>> 8d9ebb56
-
       call deallocateDIIS(ldiis_coeff)
 
       iall=-product(shape(overlapmatrix))*kind(overlapmatrix)
@@ -757,7 +722,7 @@
       call memocc(istat, eval, 'eval', subname)
 
       ! Allocate the old charge density (used to calculate the variation in the charge density)
-      allocate(rhopotold_out(max(KSwfn%Lzd%Glr%d%n1i*KSwfn%Lzd%Glr%d%n2i*denspot%dpbox%n3p,1)*input%nspin), stat=istat)
+      allocate(rhopotold_out(max(denspot%dpbox%ndimrhopot,denspot%dpbox%nrhodim)),stat=istat)
       call memocc(istat, rhopotold_out, 'rhopotold_out', subname)
 
       allocate(locregCenter(3,tmb%lzd%nlr), stat=istat)
