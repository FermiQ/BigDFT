--- conflicted
+++ resolved
@@ -93,12 +93,8 @@
   !!   if (tmblarge%orbs%npsidim_orbs > 0) call to_zero(tmblarge%orbs%npsidim_orbs,tmblarge%psi(1))
   !!end if
 
-<<<<<<< HEAD
-=======
   ! take the eigenvalues from the input guess for the preconditioning                                                                                                                    
   call vcopy(tmb%orbs%norb, eval(1), 1, tmblarge%orbs%eval(1), 1)
-
->>>>>>> 536e1168
   ! Orthogonalize the input guess minimal basis functions using exact calculation of S^-1/2
   tmb%can_use_transposed=.false.
   nullify(tmb%psit_c)
