subroutine linearScaling(iproc,nproc,KSwfn,tmb,tmblarge,at,input,&
           rxyz,fion,fdisp,denspot,rhopotold,nlpspd,proj,GPU,&
           energs,scpot,energy,fpulay,infocode)

  use module_base
  use module_types
  use module_interfaces, exceptThisOne => linearScaling
  implicit none
  
  ! Calling arguments
  integer,intent(in) :: iproc, nproc
  type(atoms_data),intent(inout) :: at
  type(input_variables),intent(in) :: input
  real(8),dimension(3,at%nat),intent(inout) :: rxyz
  real(8),dimension(3,at%nat),intent(in) :: fion, fdisp
  real(8),dimension(3,at%nat),intent(out) :: fpulay
  type(DFT_local_fields), intent(inout) :: denspot
  real(gp), dimension(:), intent(inout) :: rhopotold
  type(nonlocal_psp_descriptors),intent(in) :: nlpspd
  real(wp),dimension(nlpspd%nprojel),intent(inout) :: proj
  type(GPU_pointers),intent(in out) :: GPU
  type(energy_terms),intent(inout) :: energs
  logical,intent(in) :: scpot
  real(gp), dimension(:), pointer :: rho,pot
  real(8),intent(out) :: energy
  type(DFT_wavefunction),intent(inout),target :: tmb, tmblarge
  type(DFT_wavefunction),intent(inout),target :: KSwfn
  integer,intent(out) :: infocode
  
  type(linear_scaling_control_variables) :: lscv
  real(8) :: pnrm,trace,fnrm_tmb
  integer :: infoCoeff,istat,iall,it_scc,itout,info_scf,nsatur
  character(len=*),parameter :: subname='linearScaling'
<<<<<<< HEAD
  real(8),dimension(:),allocatable :: rhopotold_out, rhotest
  real(8) :: energyold, energyDiff, energyoldout, dnrm2, fnrm_pulay
=======
  real(8),dimension(:),allocatable :: rhopotold_out
  real(8) :: energyold, energyDiff, energyoldout, fnrm_pulay
>>>>>>> f9173259
  type(mixrhopotDIISParameters) :: mixdiis
  type(localizedDIISParameters) :: ldiis, ldiis_coeff
  logical :: can_use_ham, update_phi, locreg_increased
  logical :: fix_support_functions, check_initialguess
<<<<<<< HEAD
  integer :: nit_highaccur, itype, istart, nit_lowaccuracy, iorb, iiorb
  real(8),dimension(:),allocatable :: locrad_tmp, eval, ham_compr, overlapmatrix_compr
  real(kind=8),dimension(:,:),allocatable :: density_kernel
  type(collective_comms) :: collcom_sr
=======
  integer :: nit_highaccur, itype, istart, nit_lowaccuracy
  real(8),dimension(:,:),allocatable :: overlapmatrix, ham
  real(8),dimension(:),allocatable :: locrad_tmp, eval
>>>>>>> f9173259

  call timing(iproc,'linscalinit','ON') !lr408t

  call allocate_local_arrays()

  if(iproc==0) then
      write(*,'(1x,a)') repeat('*',84)
      write(*,'(1x,a)') '****************************** LINEAR SCALING VERSION ******************************'
  end if

  ! Allocate the communications buffers needed for the communications of the potential and
  ! post the messages. This will send to each process the part of the potential that this process
  ! needs for the application of the Hamlitonian to all orbitals on that process.
  call allocateCommunicationsBuffersPotential(tmb%comgp, subname)

  ! Initialize the DIIS mixing of the potential if required.
  if(input%lin%mixHist_lowaccuracy>0) then
      call initializeMixrhopotDIIS(input%lin%mixHist_lowaccuracy, denspot%dpbox%ndimpot, mixdiis)
  end if

  !!!! TEST #######################################
  !!    call init_collective_comms_sumro(iproc, nproc, tmb%lzd, tmb%orbs, collcom_sr)
  !!!! END TEST ###################################

  pnrm=1.d100
  lscv%pnrm_out=1.d100
  energyold=0.d0
  energyoldout=0.d0
  tmb%wfnmd%bs%target_function=TARGET_FUNCTION_IS_TRACE
  lscv%lowaccur_converged=.false.
  lscv%info_basis_functions=-1
  lscv%enlarge_locreg=.false.
  nit_highaccur=0
  nsatur=0
  fix_support_functions=.false.
  check_initialguess=.true.

  ! Allocate the communication arrays for the calculation of the charge density.
  !!call allocateCommunicationbufferSumrho(iproc, tmb%comsr, subname)

  call vcopy(tmb%orbs%norb, tmb%orbs%eval(1), 1, eval(1), 1)

  call timing(iproc,'linscalinit','OF') !lr408t

  call initialize_DIIS_coeff(3, ldiis_coeff)
  call allocate_DIIS_coeff(tmb, KSwfn%orbs, ldiis_coeff)

  ! Should be removed by passing tmblarge to restart
  !!if(input%inputPsiId  == INPUT_PSI_MEMORY_LINEAR .or. input%inputPsiId  == INPUT_PSI_DISK_LINEAR) then
  !!   call create_large_tmbs(iproc, nproc, tmb, denspot, input, at, rxyz, lscv%lowaccur_converged, &
  !!        tmblarge)

  !!   ! Set to zero the large wavefunction. Later only the inner part will be filled. It must be made sure
  !!   ! that the outer part is not modified!
  !!   if (tmblarge%orbs%npsidim_orbs > 0) call to_zero(tmblarge%orbs%npsidim_orbs,tmblarge%psi(1))
  !!end if

  ! take the eigenvalues from the input guess for the preconditioning                                                                                                                    
  call vcopy(tmb%orbs%norb, eval(1), 1, tmblarge%orbs%eval(1), 1)
  ! Orthogonalize the input guess minimal basis functions using exact calculation of S^-1/2
  tmb%can_use_transposed=.false.
  nullify(tmb%psit_c)
  nullify(tmb%psit_f)
  if(iproc==0) write(*,*) 'calling orthonormalizeLocalized (exact)'
  !if(iproc==0) write(*,*) 'calling orthonormalizeLocalized (approx)'
  ! Give tmblarge%mad since this is the correct matrix description
  call orthonormalizeLocalized(iproc, nproc, -1, tmb%orthpar%nItOrtho, &
       tmb%orbs, tmb%op, tmb%comon, tmb%lzd, &
       tmblarge%mad, tmb%collcom, tmb%orthpar, tmb%wfnmd%bpo, tmb%psi, tmb%psit_c, tmb%psit_f, &
       tmb%can_use_transposed)

  !!do istat=1,tmb%orbs%norb
  !!    do iall=1,tmb%orbs%norb
  !!        write(500+iproc,*) istat, iall, overlapmatrix(iall,istat)
  !!    end do
  !!end do

  ! Check the quality of the input guess
  call check_inputguess()

  if(input%lin%scf_mode==LINEAR_MIXDENS_SIMPLE .or. input%lin%scf_mode==LINEAR_FOE) then
      call dcopy(max(denspot%dpbox%ndimrhopot,denspot%dpbox%nrhodim),rhopotold(1),1,rhopotold_out(1),1)
  end if

  if(input%lin%scf_mode==LINEAR_MIXPOT_SIMPLE) then
      call dcopy(max(denspot%dpbox%ndimrhopot,denspot%dpbox%nrhodim),denspot%rhov(1),1,rhopotold_out(1),1)
      call dcopy(max(KSwfn%Lzd%Glr%d%n1i*KSwfn%Lzd%Glr%d%n2i*denspot%dpbox%n3p,1) &
            *input%nspin, denspot%rhov(1), 1, rhopotOld(1), 1)
  end if

  ! Add one iteration if no low accuracy is desired since we need then a first fake iteration, with istart=0
  istart = min(1,nit_lowaccuracy)
  infocode=0 !default value
  ! This is the main outer loop. Each iteration of this loop consists of a first loop in which the basis functions
  ! are optimized and a consecutive loop in which the density is mixed.
  outerLoop: do itout=istart,nit_lowaccuracy+input%lin%nit_highaccuracy


      ! Check whether the low accuracy part (i.e. with strong confining potential) has converged.
      call check_whether_lowaccuracy_converged(itout, nit_lowaccuracy, input%lin%lowaccuracy_conv_crit, lscv)
      ! Set all remaining variables that we need for the optimizations of the basis functions and the mixing.
      call set_optimization_variables(input, at, tmb%orbs, tmb%lzd%nlr, tmb%orbs%onwhichatom, &
           tmb%confdatarr, tmb%wfnmd, lscv)

      ! Do one fake iteration if no low accuracy is desired.
      if(nit_lowaccuracy==0 .and. itout==0) then
          lscv%lowaccur_converged=.false.
          lscv%nit_highaccuracy=0
      end if

      if(lscv%lowaccur_converged) nit_highaccur=nit_highaccur+1

      if(nit_highaccur==1) then
          ! Adjust the confining potential if required.
          call adjust_locregs_and_confinement(iproc, nproc, KSwfn%Lzd%hgrids(1), KSwfn%Lzd%hgrids(2), KSwfn%Lzd%hgrids(3), &
               at, input, tmb, denspot, ldiis, lscv, locreg_increased)
          ! Reajust tmblarge also
          if(locreg_increased) then
             call destroy_new_locregs(iproc, nproc, tmblarge)
             call deallocate_auxiliary_basis_function(subname, tmblarge%psi, tmblarge%hpsi)
             if(tmblarge%can_use_transposed) then
                 iall=-product(shape(tmblarge%psit_c))*kind(tmblarge%psit_c)
                 deallocate(tmblarge%psit_c, stat=istat)
                 call memocc(istat, iall, 'tmblarge%psit_c', subname)
                 iall=-product(shape(tmblarge%psit_f))*kind(tmblarge%psit_f)
                 deallocate(tmblarge%psit_f, stat=istat)
                 call memocc(istat, iall, 'tmblarge%psit_f', subname)
             end if
             deallocate(tmblarge%confdatarr, stat=istat)

             iall=-product(shape(ham_compr))*kind(ham_compr)
             deallocate(ham_compr, stat=istat)
             call memocc(istat, iall, 'ham_compr', subname)
             iall=-product(shape(overlapmatrix_compr))*kind(overlapmatrix_compr)
             deallocate(overlapmatrix_compr, stat=istat)
             call memocc(istat, iall, 'overlapmatrix_compr', subname)

             call create_large_tmbs(iproc, nproc, tmb, denspot, input, at, rxyz, lscv%lowaccur_converged, &
                  tmblarge)
             call init_collective_comms(iproc, nproc, tmb%orbs, tmb%lzd, tmblarge%mad, tmb%collcom)
             call init_collective_comms(iproc, nproc, tmblarge%orbs, tmblarge%lzd, tmblarge%mad, tmblarge%collcom)
             call init_collective_comms_sumro(iproc, nproc, tmb%lzd, tmb%orbs, tmblarge%mad, &
                  denspot%dpbox%nscatterarr, tmb%collcom_sr)

             allocate(ham_compr(tmblarge%mad%nvctr), stat=istat)
             call memocc(istat, ham_compr, 'ham_compr', subname)
             allocate(overlapmatrix_compr(tmblarge%mad%nvctr), stat=istat)
             call memocc(istat, overlapmatrix_compr, 'overlapmatrix_compr', subname)

          else
             call define_confinement_data(tmblarge%confdatarr,tmblarge%orbs,rxyz,at,&
                   tmblarge%lzd%hgrids(1),tmblarge%lzd%hgrids(2),tmblarge%lzd%hgrids(3),&
                   4,input%lin%potentialPrefac_highaccuracy,tmblarge%lzd,tmblarge%orbs%onwhichatom)
          end if
          ! Calculate a new kernel since the old compressed one has changed its shape due to the locrads
          ! being different for low and high accuracy.
          update_phi=.true.
          tmb%can_use_transposed=.false.   !check if this is set properly!
          call get_coeff(iproc,nproc,input%lin%scf_mode,tmb%lzd,KSwfn%orbs,at,rxyz,denspot,GPU,&
               infoCoeff,energs%ebs,nlpspd,proj,input%SIC,tmb,pnrm,update_phi,&
               update_phi,tmblarge,ham_compr,overlapmatrix_compr,.true.,ldiis_coeff=ldiis_coeff)
      end if

      ! Some special treatement if we are in the high accuracy part
      call adjust_DIIS_for_high_accuracy(input, tmb, denspot, mixdiis, lscv)

      call initialize_DIIS_coeff(3, ldiis_coeff)

      if(itout>1 .or. (nit_lowaccuracy==0 .and. itout==1)) then
          call deallocateDIIS(ldiis)
      end if
      if (lscv%lowaccur_converged) then
          call initializeDIIS(input%lin%DIIS_hist_highaccur, tmb%lzd, tmb%orbs, tmb%orbs%norb, ldiis)
      else
          call initializeDIIS(input%lin%DIIS_hist_lowaccur, tmb%lzd, tmb%orbs, tmb%orbs%norb, ldiis)
      end if
      ldiis%DIISHistMin=0
      if (lscv%lowaccur_converged) then
          ldiis%DIISHistMax=input%lin%DIIS_hist_highaccur
      else
          ldiis%DIISHistMax=input%lin%DIIS_hist_lowaccur
      end if
      ldiis%switchSD=.false.
      ldiis%trmin=1.d100
      ldiis%trold=1.d100
      ldiis%icountSDSatur=0
      ldiis%icountSwitch=0
      ldiis%icountDIISFailureTot=0
      ldiis%icountDIISFailureCons=0
      ldiis%is=0
      ldiis%switchSD=.false.
      ldiis%trmin=1.d100
      ldiis%trold=1.d100
      if(itout==1) then
          ldiis%alphaSD=input%lin%alphaSD
          ldiis%alphaDIIS=input%lin%alphaDIIS
      end if

      ! Do nothing if no low accuracy is desired.
      if (nit_lowaccuracy==0 .and. itout==0) then
          if (associated(tmb%psit_c)) then
              iall=-product(shape(tmb%psit_c))*kind(tmb%psit_c)
              deallocate(tmb%psit_c, stat=istat)
              call memocc(istat, iall, 'tmb%psit_c', subname)
          end if
          if (associated(tmb%psit_f)) then
              iall=-product(shape(tmb%psit_f))*kind(tmb%psit_f)
              deallocate(tmb%psit_f, stat=istat)
              call memocc(istat, iall, 'tmb%psit_f', subname)
          end if
          tmb%can_use_transposed=.false.
          cycle outerLoop
      end if

      ! The basis functions shall be optimized except if it seems to saturate
      update_phi=.true.
      if(fix_support_functions) then
          update_phi=.false.
          tmb%can_use_transposed=.false.   !check if this is set properly!
      end if

      ! Improve the trace minimizing orbitals.
       if(update_phi) then
           !!call uncompressMatrix(tmb%orbs%norb, tmblarge%mad, tmb%wfnmd%density_kernel_compr, tmb%wfnmd%density_kernel)
           !!do istat=1,tmb%orbs%norb
           !!    do iall=1,tmb%orbs%norb
           !!        !write(200+iproc,*) istat, iall, tmb%wfnmd%density_kernel(iall,istat)
           !!        !read(200+iproc,*) iorb, iiorb, tmb%wfnmd%density_kernel(iall,istat)
           !!    end do
           !!end do 
           call getLocalizedBasis(iproc,nproc,at,KSwfn%orbs,rxyz,denspot,GPU,trace,fnrm_tmb,lscv%info_basis_functions,&
               nlpspd,input%lin%scf_mode,proj,ldiis,input%SIC,tmb, tmblarge, energs, ham_compr)
           if(lscv%info_basis_functions>0) then
               nsatur=nsatur+1
           end if
           tmb%can_use_transposed=.false. !since basis functions have changed...

           tmb%wfnmd%nphi=tmb%orbs%npsidim_orbs
           tmb%wfnmd%it_coeff_opt=0
           tmb%wfnmd%alpha_coeff=0.2d0 !reset to default value

           if (input%inputPsiId==101 .and. lscv%info_basis_functions<0 .and. itout==1) then
               ! There seem to be some convergence problems after a restart. Better to quit
               ! and start with a new AO input guess.
               if (iproc==0) write(*,'(1x,a)') 'There are convergence problems after the restart. &
                                                &Start over again with an AO input guess.'
               if (associated(tmb%psit_c)) then
                   iall=-product(shape(tmb%psit_c))*kind(tmb%psit_c)
                   deallocate(tmb%psit_c, stat=istat)
                   call memocc(istat, iall, 'tmb%psit_c', subname)
               end if
               if (associated(tmb%psit_f)) then
                   iall=-product(shape(tmb%psit_f))*kind(tmb%psit_f)
                   deallocate(tmb%psit_f, stat=istat)
                   call memocc(istat, iall, 'tmb%psit_f', subname)
               end if
               infocode=2
               exit outerLoop
           end if
       end if

       ! Check whether we can use the Hamiltonian matrix from the TMB optimization
       ! for the first step of the coefficient optimization
       can_use_ham=.true.
       if(tmb%wfnmd%bs%target_function==TARGET_FUNCTION_IS_TRACE) then
           do itype=1,at%ntypes
               if(input%lin%potentialPrefac_lowaccuracy(itype)/=0.d0) then
                   can_use_ham=.false.
                   exit
               end if
           end do
       else if(tmb%wfnmd%bs%target_function==TARGET_FUNCTION_IS_ENERGY) then
           do itype=1,at%ntypes
               if(input%lin%potentialPrefac_highaccuracy(itype)/=0.d0) then
                   can_use_ham=.false.
                   exit
               end if
           end do
       end if

      ! The self consistency cycle. Here we try to get a self consistent density/potential with the fixed basis.
      !call init_collective_comms(iproc, nproc, tmb%orbs, tmb%lzd, tmblarge%mad, tmb%collcom)
      kernel_loop : do it_scc=1,lscv%nit_scc

          ! If the hamiltonian is available do not recalculate it
          ! also using update_phi for calculate_overlap_matrix and communicate_phi_for_lsumrho
          ! since this is only required if basis changed
          if(update_phi .and. can_use_ham .and. lscv%info_basis_functions>=0) then
              call get_coeff(iproc,nproc,input%lin%scf_mode,tmb%lzd,KSwfn%orbs,at,rxyz,denspot,GPU,&
                   infoCoeff,energs%ebs,nlpspd,proj,input%SIC,tmb,pnrm,update_phi,&
                   update_phi,tmblarge,ham_compr,overlapmatrix_compr,.false.,ldiis_coeff=ldiis_coeff)
          else
              call get_coeff(iproc,nproc,input%lin%scf_mode,tmb%lzd,KSwfn%orbs,at,rxyz,denspot,GPU,&
                   infoCoeff,energs%ebs,nlpspd,proj,input%SIC,tmb,pnrm,update_phi,&
                   update_phi,tmblarge,ham_compr,overlapmatrix_compr,.true.,ldiis_coeff=ldiis_coeff)
          end if

          ! Since we do not update the basis functions anymore in this loop
          update_phi = .false.

          ! Calculate the total energy.
          energy=energs%ebs-energs%eh+energs%exc-energs%evxc-energs%eexctX+energs%eion+energs%edisp
          energyDiff=energy-energyold
          energyold=energy

          ! Calculate the charge density.
          !!call sumrhoForLocalizedBasis2(iproc, nproc, &
          !!     tmb%lzd, tmb%orbs, tmb%comsr, &
          !!     tmb%wfnmd%density_kernel, KSwfn%Lzd%Glr%d%n1i*KSwfn%Lzd%Glr%d%n2i*denspot%dpbox%n3d, &
          !!     denspot%rhov, at, denspot%dpbox%nscatterarr)
          !!allocate(rhotest(KSwfn%Lzd%Glr%d%n1i*KSwfn%Lzd%Glr%d%n2i*denspot%dpbox%n3d), stat=istat)
          !!allocate(density_kernel(tmb%orbs%norb,tmb%orbs%norb), stat=istat)
          !!call memocc(istat, density_kernel, 'density_kernel', subname)
          !!call uncompressMatrix(tmb%orbs%norb, tmblarge%mad, tmb%wfnmd%density_kernel_compr, density_kernel)
          call sumrho_for_TMBs(iproc, nproc, KSwfn%Lzd%hgrids(1), KSwfn%Lzd%hgrids(2), KSwfn%Lzd%hgrids(3), &
               tmb%orbs, tmblarge%mad, tmb%collcom_sr, tmb%wfnmd%density_kernel_compr, &
               KSwfn%Lzd%Glr%d%n1i*KSwfn%Lzd%Glr%d%n2i*denspot%dpbox%n3d, denspot%rhov)
          !!iall=-product(shape(density_kernel))*kind(density_kernel)
          !!deallocate(density_kernel, stat=istat)
          !!call memocc(istat, iall, 'density_kernel', subname)

          !!do istat=1,KSwfn%Lzd%Glr%d%n1i*KSwfn%Lzd%Glr%d%n2i*denspot%dpbox%n3d
          !!    write(1000+iproc,*) istat, denspot%rhov(istat)
          !!    write(2000+iproc,*) istat, rhotest(istat)
          !!end do
          !!deallocate(rhotest, stat=istat)

          ! Mix the density.
          if(input%lin%scf_mode==LINEAR_MIXDENS_SIMPLE .or. input%lin%scf_mode==LINEAR_FOE) then
           lscv%compare_outer_loop = pnrm<input%lin%convCritMix .or. it_scc==lscv%nit_scc
           call mix_main(iproc, nproc, lscv%mix_hist, lscv%compare_outer_loop, input, KSwfn%Lzd%Glr, lscv%alpha_mix, &
                denspot, mixdiis, rhopotold, rhopotold_out, pnrm, lscv%pnrm_out)
          end if

          ! Calculate the new potential.
          if(iproc==0) write(*,'(1x,a)') '---------------------------------------------------------------- Updating potential.'
          call updatePotential(input%ixc,input%nspin,denspot,energs%eh,energs%exc,energs%evxc)

          ! Mix the potential
          if(input%lin%scf_mode==LINEAR_MIXPOT_SIMPLE) then
           lscv%compare_outer_loop = pnrm<input%lin%convCritMix .or. it_scc==lscv%nit_scc
           call mix_main(iproc, nproc, lscv%mix_hist, lscv%compare_outer_loop, input, KSwfn%Lzd%Glr, lscv%alpha_mix, &
                denspot, mixdiis, rhopotold, rhopotold_out, pnrm, lscv%pnrm_out)
          end if


          ! Keep the support functions fixed if they converged and the density
          ! change is below the tolerance already in the very first iteration
          if(it_scc==1 .and. pnrm<input%lin%convCritMix .and.  lscv%info_basis_functions>0) then
             fix_support_functions=.true.
          end if

          ! Write some informations.
          call printSummary(iproc, it_scc, lscv%info_basis_functions, &
               infoCoeff, pnrm, energy, energyDiff, input%lin%scf_mode)

          if(pnrm<input%lin%convCritMix) then
              info_scf=it_scc
              exit
          else
              info_scf=-1
          end if

      end do kernel_loop


      if(tmb%can_use_transposed) then
          iall=-product(shape(tmb%psit_c))*kind(tmb%psit_c)
          deallocate(tmb%psit_c, stat=istat)
          call memocc(istat, iall, 'tmb%psit_c', subname)
          iall=-product(shape(tmb%psit_f))*kind(tmb%psit_f)
          deallocate(tmb%psit_f, stat=istat)
          call memocc(istat, iall, 'tmb%psit_f', subname)
      end if

      call print_info(iproc, itout, lscv, info_scf, input%lin%scf_mode, tmb%wfnmd%bs%target_function, &
           fnrm_tmb, pnrm, trace, energs, energy, energy-energyoldout)

      energyoldout=energy

      call check_for_exit(input, lscv)
      if(lscv%exit_outer_loop) exit outerLoop

      if(lscv%pnrm_out<input%lin%support_functions_converged) then
          if(iproc==0) write(*,*) 'fix the support functions from now on'
          fix_support_functions=.true.
      end if

  end do outerLoop

  ! Diagonalize the matrix for the FOE case to get the coefficients. Only necessary if
  ! the Pulay forces are to be calculated.
  if (input%lin%scf_mode==LINEAR_FOE .and. input%lin%pulay_correction) then
      call get_coeff(iproc,nproc,LINEAR_MIXDENS_SIMPLE,tmb%lzd,KSwfn%orbs,at,rxyz,denspot,GPU,&
           infoCoeff,energs%ebs,nlpspd,proj,input%SIC,tmb,pnrm,update_phi,&
           .false.,tmblarge,ham_compr,overlapmatrix_compr,.true.,ldiis_coeff=ldiis_coeff)
  end if

  ! Deallocate everything that is not needed any more.
  call deallocateDIIS(ldiis_coeff)
  call deallocateDIIS(ldiis)
  if(input%lin%mixHist_highaccuracy>0) then
      call deallocateMixrhopotDIIS(mixdiis)
  end if
  call wait_p2p_communication(iproc, nproc, tmb%comgp)
  call deallocateCommunicationsBuffersPotential(tmb%comgp, subname)

   
  !!! Testing energy corrections due to locrad
  !!call correction_locrad(iproc, nproc, tmblarge, KSwfn%orbs,tmb%wfnmd%coeff) 
  if (iproc==0) write(*,'(1x,a)') 'WARNING: commented correction_locrad!'

  if (input%lin%pulay_correction) then
      ! Calculate Pulay correction to the forces
      call pulay_correction(iproc, nproc, input, KSwfn%orbs, at, rxyz, nlpspd, proj, input%SIC, denspot, GPU, tmb, &
           tmblarge, fpulay)
  else
      call to_zero(3*at%nat, fpulay(1,1))
  end if

  if(tmblarge%can_use_transposed) then
      iall=-product(shape(tmblarge%psit_c))*kind(tmblarge%psit_c)
      deallocate(tmblarge%psit_c, stat=istat)
      call memocc(istat, iall, 'tmblarge%psit_c', subname)
      iall=-product(shape(tmblarge%psit_f))*kind(tmblarge%psit_f)
      deallocate(tmblarge%psit_f, stat=istat)
      call memocc(istat, iall, 'tmblarge%psit_f', subname)
  end if
  deallocate(tmblarge%confdatarr, stat=istat)


  !Write the linear wavefunctions to file if asked
  if(input%lin%plotBasisFunctions /= WF_FORMAT_NONE) then
    call writemywaves_linear(iproc,trim(input%dir_output) // 'minBasis',input%lin%plotBasisFunctions,tmb%Lzd,&
       tmb%orbs,KSwfn%orbs%norb,KSwfn%Lzd%hgrids(1),KSwfn%Lzd%hgrids(2),KSwfn%Lzd%hgrids(3),at,rxyz,&
       tmb%psi,tmb%wfnmd%coeff,KSwfn%orbs%eval)
   end if

  !!!!!call communicate_basis_for_density(iproc, nproc, tmb%lzd, tmb%orbs, tmb%psi, tmb%comsr)
  !!!call communicate_basis_for_density_collective(iproc, nproc, tmb%lzd, tmb%orbs, tmb%psi, tmb%collcom_sr)
  !!!call calculate_density_kernel(iproc, nproc, .true., tmb%wfnmd%ld_coeff, KSwfn%orbs, tmb%orbs, &
  !!!     tmb%wfnmd%coeff, tmb%wfnmd%density_kernel)
  !!call sumrhoForLocalizedBasis2(iproc, nproc, tmb%lzd, &
  !!     tmb%orbs, tmb%comsr, tmb%wfnmd%density_kernel, KSwfn%Lzd%Glr%d%n1i*KSwfn%Lzd%Glr%d%n2i*denspot%dpbox%n3d, &
  !!     denspot%rhov, at,denspot%dpbox%nscatterarr)
  !!allocate(density_kernel(tmb%orbs%norb,tmb%orbs%norb), stat=istat)
  !!call memocc(istat, density_kernel, 'density_kernel', subname)
  !!call uncompressMatrix(tmb%orbs%norb, tmblarge%mad, tmb%wfnmd%density_kernel_compr, density_kernel)
  call sumrho_for_TMBs(iproc, nproc, KSwfn%Lzd%hgrids(1), KSwfn%Lzd%hgrids(2), KSwfn%Lzd%hgrids(3), &
       tmb%orbs, tmblarge%mad, tmb%collcom_sr, tmb%wfnmd%density_kernel_compr, &
       KSwfn%Lzd%Glr%d%n1i*KSwfn%Lzd%Glr%d%n2i*denspot%dpbox%n3d, denspot%rhov)
  !!iall=-product(shape(density_kernel))*kind(density_kernel)
  !!deallocate(density_kernel, stat=istat)
  !!call memocc(istat, iall, 'density_kernel', subname)

  !!if (iproc==0) then
  !!    do istat=1,size(tmb%wfnmd%density_kernel_compr)
  !!        write(*,'(a,i6,es20.10)') 'istat, tmb%wfnmd%density_kernel_compr(istat)', istat, tmb%wfnmd%density_kernel_compr(istat)
  !!    end do
  !!end if

  !call destroy_new_locregs(iproc, nproc, tmblarge)
  !call deallocate_auxiliary_basis_function(subname, tmblarge%psi, tmblarge%hpsi)

  !!call deallocateCommunicationbufferSumrho(tmb%comsr, subname)

  !!! allocating here instead of input_wf to save memory
  !!allocate(KSwfn%psi(max(KSwfn%orbs%npsidim_comp,KSwfn%orbs%npsidim_orbs)+ndebug),stat=istat)
  !!call memocc(istat,KSwfn%psi,'KSwfn%psi',subname)


  !!! Build global orbitals psi (the physical ones).
  !!if(nproc>1) then
  !!   allocate(KSwfn%psit(max(KSwfn%orbs%npsidim_orbs,KSwfn%orbs%npsidim_comp)), stat=istat)
  !!   call memocc(istat, KSwfn%psit, 'KSwfn%psit', subname)
  !!else
  !!   KSwfn%psit => KSwfn%psi
  !!end if
  !!call transformToGlobal(iproc, nproc, tmb%lzd, tmb%orbs, KSwfn%orbs, KSwfn%comms, input, tmb%wfnmd%ld_coeff, &
  !!     tmb%wfnmd%coeff, tmb%psi, KSwfn%psi, KSwfn%psit)
  !!if(nproc>1) then
  !!   iall=-product(shape(KSwfn%psit))*kind(KSwfn%psit)
  !!   deallocate(KSwfn%psit, stat=istat)
  !!   call memocc(istat, iall, 'KSwfn%psit', subname)
  !!else
  !!   nullify(KSwfn%psit)
  !!end if


  ! Otherwise there are some problems... Check later.
  allocate(KSwfn%psi(1),stat=istat)
  call memocc(istat,KSwfn%psi,'KSwfn%psi',subname)
  nullify(KSwfn%psit)

  nullify(rho,pot)

  call deallocate_local_arrays()

  call timing(iproc,'WFN_OPT','PR')

  contains

    subroutine allocate_local_arrays()

      allocate(lscv%locrad(tmb%lzd%nlr), stat=istat)
      call memocc(istat, lscv%locrad, 'lscv%locrad', subname)

      allocate(eval(tmb%orbs%norb), stat=istat)
      call memocc(istat, eval, 'eval', subname)

      ! Allocate the old charge density (used to calculate the variation in the charge density)
      allocate(rhopotold_out(max(denspot%dpbox%ndimrhopot,denspot%dpbox%nrhodim)),stat=istat)
      call memocc(istat, rhopotold_out, 'rhopotold_out', subname)

      allocate(locrad_tmp(tmb%lzd%nlr), stat=istat)
      call memocc(istat, locrad_tmp, 'locrad_tmp', subname)

      allocate(ham_compr(tmblarge%mad%nvctr), stat=istat)
      call memocc(istat, ham_compr, 'ham_compr', subname)

      allocate(overlapmatrix_compr(tmblarge%mad%nvctr), stat=istat)
      call memocc(istat, overlapmatrix_compr, 'overlapmatrix_compr', subname)


    end subroutine allocate_local_arrays


    subroutine deallocate_local_arrays()

      iall=-product(shape(lscv%locrad))*kind(lscv%locrad)
      deallocate(lscv%locrad, stat=istat)
      call memocc(istat, iall, 'lscv%locrad', subname)

      iall=-product(shape(eval))*kind(eval)
      deallocate(eval, stat=istat)
      call memocc(istat, iall, 'eval', subname)

      iall=-product(shape(locrad_tmp))*kind(locrad_tmp)
      deallocate(locrad_tmp, stat=istat)
      call memocc(istat, iall, 'locrad_tmp', subname)

      iall=-product(shape(rhopotold_out))*kind(rhopotold_out)
      deallocate(rhopotold_out, stat=istat)
      call memocc(istat, iall, 'rhopotold_out', subname)

      iall=-product(shape(ham_compr))*kind(ham_compr)
      deallocate(ham_compr, stat=istat)
      call memocc(istat, iall, 'ham_compr', subname)

      iall=-product(shape(overlapmatrix_compr))*kind(overlapmatrix_compr)
      deallocate(overlapmatrix_compr, stat=istat)
      call memocc(istat, iall, 'overlapmatrix_compr', subname)

    end subroutine deallocate_local_arrays


    subroutine check_inputguess()
      real(8) :: dnrm2
      if (input%inputPsiId==101) then           !should we put 102 also?

          if (input%lin%pulay_correction) then
              ! Check the input guess by calculation the Pulay forces.

              call to_zero(tmblarge%orbs%npsidim_orbs,tmblarge%psi(1))
              call small_to_large_locreg(iproc, nproc, tmb%lzd, tmblarge%lzd, tmb%orbs, tmblarge%orbs, tmb%psi, tmblarge%psi)

              ! Calculate Pulay correction to the forces
              call pulay_correction(iproc, nproc, input, KSwfn%orbs, at, rxyz, nlpspd, proj, input%SIC, denspot, GPU, tmb, &
                   tmblarge, fpulay)
              fnrm_pulay=dnrm2(3*at%nat, fpulay, 1)/sqrt(dble(at%nat))

              if (iproc==0) write(*,*) 'fnrm_pulay',fnrm_pulay

              if (fnrm_pulay>1.d-1) then
                  if (iproc==0) write(*,'(1x,a)') 'The pulay force is too large after the restart. &
                                                   &Start over again with an AO input guess.'
                  if (associated(tmb%psit_c)) then
                      iall=-product(shape(tmb%psit_c))*kind(tmb%psit_c)
                      deallocate(tmb%psit_c, stat=istat)
                      call memocc(istat, iall, 'tmb%psit_c', subname)
                  end if
                  if (associated(tmb%psit_f)) then
                      iall=-product(shape(tmb%psit_f))*kind(tmb%psit_f)
                      deallocate(tmb%psit_f, stat=istat)
                      call memocc(istat, iall, 'tmb%psit_f', subname)
                  end if
                  tmb%can_use_transposed=.false.
                  nit_lowaccuracy=input%lin%nit_lowaccuracy
                  call inputguessConfinement(iproc, nproc, at, &
                       input, KSwfn%Lzd%hgrids(1), KSwfn%Lzd%hgrids(2), KSwfn%Lzd%hgrids(3), &
                       tmb%lzd, tmb%orbs, rxyz, denspot, rhopotold,&
                       nlpspd, proj, GPU, tmb%psi, KSwfn%orbs, tmb, tmblarge, energs)
                       energs%eexctX=0.0_gp
                  ! Give tmblarge%mad since this is the correct matrix description
                  call orthonormalizeLocalized(iproc, nproc, 0, tmb%orthpar%nItOrtho, &
                       tmb%orbs, tmb%op, tmb%comon, tmb%lzd, &
                       tmblarge%mad, tmb%collcom, tmb%orthpar, tmb%wfnmd%bpo, tmb%psi, tmb%psit_c, tmb%psit_f, &
                       tmb%can_use_transposed)
              else if (fnrm_pulay>1.d-2) then
                  if (iproc==0) write(*,'(1x,a)') 'The pulay forces are rather large, so start with low accuracy.'
                  nit_lowaccuracy=input%lin%nit_lowaccuracy
              else
                  nit_lowaccuracy=0
              end if
          else
              ! Calculation of Pulay forces not possible, so always start with low accuracy
              call to_zero(3*at%nat, fpulay(1,1))
              nit_lowaccuracy=input%lin%nit_lowaccuracy
          end if
          if (input%lin%scf_mode==LINEAR_FOE .and. nit_lowaccuracy==0) then
              stop 'for FOE and restart, nit_lowaccuracy must not be zero!'
          end if
      else   !if not using restart just do the lowaccuracy like normal
          nit_lowaccuracy=input%lin%nit_lowaccuracy
      end if
    end subroutine check_inputguess

end subroutine linearScaling




!> Print a short summary of some values calculated during the last iteration in the self
!! consistency cycle.
subroutine printSummary(iproc, itSCC, infoBasisFunctions, infoCoeff, pnrm, energy, energyDiff, scf_mode)
use module_base
use module_types
implicit none

! Calling arguments
integer,intent(in) :: iproc, itSCC, infoBasisFunctions, infoCoeff, scf_mode
real(8),intent(in) :: pnrm, energy, energyDiff

  if(iproc==0) then
      write(*,'(1x,a)') repeat('+',92 + int(log(real(itSCC))/log(10.)))
      write(*,'(1x,a,i0,a)') 'at iteration ', itSCC, ' of the density optimization:'
      !!if(infoCoeff<0) then
      !!    write(*,'(3x,a)') '- WARNING: coefficients not converged!'
      !!else if(infoCoeff>0) then
      !!    write(*,'(3x,a,i0,a)') '- coefficients converged in ', infoCoeff, ' iterations.'
      if(scf_mode==LINEAR_DIRECT_MINIMIZATION) then
          write(*,'(3x,a)') 'coefficients obtained by direct minimization.'
      else
          write(*,'(3x,a)') 'coefficients obtained by diagonalization.'
      end if
      !!end if
      !if(mixingMethod=='dens') then
      if(scf_mode==LINEAR_MIXDENS_SIMPLE .or. scf_mode==LINEAR_FOE) then
          write(*,'(3x,a,3x,i0,es11.2,es27.17,es14.4)') 'it, Delta DENS, energy, energyDiff', itSCC, pnrm, energy, energyDiff
      !else if(mixingMethod=='pot') then
      else if(scf_mode==LINEAR_MIXPOT_SIMPLE) then
          write(*,'(3x,a,3x,i0,es11.2,es27.17,es14.4)') 'it, Delta POT, energy, energyDiff', itSCC, pnrm, energy, energyDiff
      else if(scf_mode==LINEAR_DIRECT_MINIMIZATION) then
          write(*,'(3x,a,3x,i0,es11.2,es27.17,es14.4)') 'it, fnrm coeff, energy, energyDiff', itSCC, pnrm, energy, energyDiff
      end if
      write(*,'(1x,a)') repeat('+',92 + int(log(real(itSCC))/log(10.)))
  end if

end subroutine printSummary



!> Print a short summary of some values calculated during the last iteration in the self
!! consistency cycle.
subroutine print_info(iproc, itout, lscv, info_coeff, scf_mode, target_function, &
           fnrm_tmb, pnrm, value_tmb, energs, energy, energyDiff)
use module_base
use module_types
implicit none

! Calling arguments
integer,intent(in) :: iproc, itout, info_coeff, scf_mode, target_function
real(8),intent(in) :: fnrm_tmb, pnrm, value_tmb, energy, energyDiff
type(linear_scaling_control_variables), intent(in) :: lscv
type(energy_terms),intent(in) :: energs

  ! Print out values related to two iterations of the outer loop.
  if(iproc==0) then

      !Before convergence
      write(*,'(3x,a,7es18.10)') 'ebs, ehart, eexcu, vexcu, eexctX, eion, edisp', &
          energs%ebs, energs%eh, energs%exc, energs%evxc, energs%eexctX, energs%eion, energs%edisp
      if(scf_mode==LINEAR_MIXDENS_SIMPLE .or. scf_mode==LINEAR_FOE) then
         if (.not. lscv%lowaccur_converged) then
             write(*,'(3x,a,3x,i0,es11.2,es27.17,es14.4)')&
                  'itoutL, Delta DENSOUT, energy, energyDiff', itout, lscv%pnrm_out, energy, &
                  energyDiff
         else
             write(*,'(3x,a,3x,i0,es11.2,es27.17,es14.4)')&
                  'itoutH, Delta DENSOUT, energy, energyDiff', itout, lscv%pnrm_out, energy, &
                  energyDiff
         end if
      else if(scf_mode==LINEAR_MIXPOT_SIMPLE) then
         if (.not. lscv%lowaccur_converged) then
             write(*,'(3x,a,3x,i0,es11.2,es27.17,es14.4)')&
                  'itoutL, Delta POTOUT, energy energyDiff', itout, lscv%pnrm_out, energy, energyDiff
         else
             write(*,'(3x,a,3x,i0,es11.2,es27.17,es14.4)')&
                  'itoutH, Delta POTOUT, energy energyDiff', itout, lscv%pnrm_out, energy, energyDiff
         end if
      else if(scf_mode==LINEAR_DIRECT_MINIMIZATION) then
         if (.not. lscv%lowaccur_converged) then
             write(*,'(3x,a,3x,i0,es11.2,es27.17,es14.4)')&
                  'itoutL, fnrm coeff, energy energyDiff', itout, lscv%pnrm_out, energy, energyDiff
         else
             write(*,'(3x,a,3x,i0,es11.2,es27.17,es14.4)')&
                  'itoutH, fnrm coeff, energy energyDiff', itout, lscv%pnrm_out, energy, energyDiff
         end if
      end if

      !when convergence is reached, use this block
      write(*,'(1x,a)') repeat('#',92 + int(log(real(itout))/log(10.)))
      write(*,'(1x,a,i0,a)') 'at iteration ', itout, ' of the outer loop:'
      write(*,'(3x,a)') '> basis functions optimization:'
      if(target_function==TARGET_FUNCTION_IS_TRACE) then
          write(*,'(5x,a)') '- target function is trace'
      else if(target_function==TARGET_FUNCTION_IS_ENERGY) then
          write(*,'(5x,a)') '- target function is energy'
      end if
      if(lscv%info_basis_functions<=0) then
          write(*,'(5x,a)') '- WARNING: basis functions not converged!'
      else
          write(*,'(5x,a,i0,a)') '- basis functions converged in ', lscv%info_basis_functions, ' iterations.'
      end if
      write(*,'(5x,a,es15.6,2x,es10.2)') 'Final values: target function, fnrm', value_tmb, fnrm_tmb
      write(*,'(3x,a)') '> density optimization:'
      if(scf_mode==LINEAR_DIRECT_MINIMIZATION) then
          write(*,'(5x,a)') '- using direct minimization.'
      else
          write(*,'(5x,a)') '- using diagonalization / mixing.'
      end if
      if(info_coeff<0) then
          write(*,'(5x,a)') '- WARNING: density optimization not converged!'
      else
          write(*,'(5x,a,i0,a)') '- density optimization converged in ', info_coeff, ' iterations.'
      end if
      if(scf_mode==LINEAR_MIXDENS_SIMPLE .or. scf_mode==LINEAR_FOE) then
          write(*,'(5x,a,3x,i0,es12.2,es27.17)') 'FINAL values: it, Delta DENS, energy', itout, pnrm, energy
      else if(scf_mode==LINEAR_MIXPOT_SIMPLE) then
          write(*,'(5x,a,3x,i0,es12.2,es27.17)') 'FINAL values: it, Delta POT, energy', itout, pnrm, energy
      else if(scf_mode==LINEAR_DIRECT_MINIMIZATION) then
          write(*,'(5x,a,3x,i0,es12.2,es27.17)') 'FINAL values: it, fnrm coeff, energy', itout, pnrm, energy
      end if
      write(*,'(3x,a,es14.6)') '> energy difference to last iteration:', energyDiff
      write(*,'(1x,a)') repeat('#',92 + int(log(real(itout))/log(10.)))
  end if

end subroutine print_info



subroutine transformToGlobal(iproc,nproc,lzd,lorbs,orbs,comms,input,ld_coeff,coeff,lphi,psi,psit)
use module_base
use module_types
use module_interfaces, exceptThisOne => transformToGlobal
implicit none

! Calling arguments
integer,intent(in) :: iproc, nproc, ld_coeff
type(local_zone_descriptors),intent(in) :: lzd
type(orbitals_data),intent(in) :: lorbs, orbs
type(communications_arrays) :: comms
type(input_variables),intent(in) :: input
real(8),dimension(ld_coeff,orbs%norb),intent(in) :: coeff
real(8),dimension(max(lorbs%npsidim_orbs,lorbs%npsidim_comp)),intent(inout) :: lphi
real(8),dimension(max(orbs%npsidim_orbs,orbs%npsidim_comp)),target,intent(out) :: psi
real(8),dimension(:),pointer,intent(inout) :: psit

! Local variables
integer :: ind1, ind2, istat, iall, iorb, ilr, ldim, gdim, nvctrp
real(8),dimension(:),pointer :: phiWork
real(8),dimension(:),allocatable :: phi
character(len=*),parameter :: subname='transformToGlobal'
type(orbitals_data) :: gorbs
type(communications_arrays) :: gcomms

  call nullify_orbitals_data(gorbs)
  call copy_orbitals_data(lorbs, gorbs, subname)
  call orbitals_communicators(iproc,nproc,lzd%glr,gorbs,gcomms)

  allocate(phi(max(gorbs%npsidim_orbs,gorbs%npsidim_comp)+ndebug), stat=istat)
  call memocc(istat, phi, 'phi', subname)
  allocate(phiWork(max(size(phi),size(psi))), stat=istat)
  call memocc(istat, phiWork, 'phiWork', subname)

  ind1=1
  ind2=1
  if (max(gorbs%npsidim_orbs,gorbs%npsidim_comp) > 0) &
       call to_zero(max(gorbs%npsidim_orbs,gorbs%npsidim_comp),phi(1))

  do iorb=1,lorbs%norbp
      ilr = lorbs%inWhichLocreg(lorbs%isorb+iorb)
      ldim=lzd%Llr(ilr)%wfd%nvctr_c+7*lzd%Llr(ilr)%wfd%nvctr_f
      gdim=lzd%Glr%wfd%nvctr_c+7*lzd%Glr%wfd%nvctr_f

      call Lpsi_to_global2(iproc,nproc,ldim,gdim,lorbs%norb,lorbs%nspinor,input%nspin,lzd%Glr,&
           lzd%Llr(ilr),lphi(ind2),phi(ind1))
      ind1=ind1+lzd%Glr%wfd%nvctr_c+7*lzd%Glr%wfd%nvctr_f
      ind2=ind2+lzd%Llr(ilr)%wfd%nvctr_c+7*lzd%Llr(ilr)%wfd%nvctr_f

  end do
  call transpose_v(iproc, nproc, gorbs, lzd%Glr%wfd, gcomms, phi, work=phiWork)

  if(iproc==0) then
      write(*,'(1x,a)', advance='no') '------------------------------------- Building linear combinations... '
  end if
  ! Build the extended orbital psi as a linear combination of localized basis functions phi. for real O(N)
  ! this has to replaced, but at the moment it is still needed.
  !call buildWavefunctionModified(iproc, nproc, orbs, gorbs, comms, gcomms, phi, psi, coeff)

  nvctrp=sum(comms%nvctr_par(iproc,1:orbs%nkptsp))*orbs%nspinor
  call dgemm('n', 'n', nvctrp, orbs%norb, lorbs%norb, 1.d0, phi(1), nvctrp, coeff(1,1), &
       lorbs%norb, 0.d0, psi(1), nvctrp)

  ! not used in linearscaling
  !if(nproc>1) then
  !    call dcopy(orbs%npsidim_comp, psi, 1, psit, 1)
  !else
  !    psit => psi
  !end if

  call untranspose_v(iproc, nproc, orbs, lzd%Glr%wfd, comms, psi, work=phiWork)

  if(iproc==0) write(*,'(a)') 'done.'


  iall=-product(shape(phi))*kind(phi)
  deallocate(phi, stat=istat)
  call memocc(istat, iall, 'phi', subname)
  iall=-product(shape(phiWork))*kind(phiWork)
  deallocate(phiWork, stat=istat)
  call memocc(istat, iall, 'phiWork', subname)

  call deallocate_orbitals_data(gorbs, subname)
  call deallocate_communications_arrays(gcomms, subname)


end subroutine transformToGlobal



subroutine set_optimization_variables(input, at, lorbs, nlr, onwhichatom, confdatarr, wfnmd, lscv)
  use module_base
  use module_types
  implicit none
  
  ! Calling arguments
  integer,intent(in) :: nlr
  type(orbitals_data),intent(in) :: lorbs
  type(input_variables),intent(in) :: input
  type(atoms_data),intent(in) :: at
  integer,dimension(lorbs%norb),intent(in) :: onwhichatom
  type(confpot_data),dimension(lorbs%norbp),intent(inout) :: confdatarr
  type(wfn_metadata),intent(inout) :: wfnmd
  type(linear_scaling_control_variables),intent(inout) :: lscv

  ! Local variables
  integer :: iorb, ilr, iiat

  if(lscv%lowaccur_converged) then

      do iorb=1,lorbs%norbp
          ilr=lorbs%inwhichlocreg(lorbs%isorb+iorb)
          iiat=onwhichatom(lorbs%isorb+iorb)
          confdatarr(iorb)%prefac=input%lin%potentialPrefac_highaccuracy(at%iatype(iiat))
      end do
      wfnmd%bs%target_function=TARGET_FUNCTION_IS_ENERGY
      wfnmd%bs%nit_basis_optimization=input%lin%nItBasis_highaccuracy
      wfnmd%bs%conv_crit=input%lin%convCrit_highaccuracy
      lscv%nit_scc=input%lin%nitSCCWhenFixed_highaccuracy
      !!lscv%nit_scc_when_optimizing=input%lin%nitSCCWhenOptimizing_highaccuracy
      lscv%mix_hist=input%lin%mixHist_highaccuracy
      do ilr=1,nlr
          lscv%locrad(ilr)=input%lin%locrad_highaccuracy(ilr)
      end do
      lscv%alpha_mix=input%lin%alpha_mix_highaccuracy

  else

      do iorb=1,lorbs%norbp
          ilr=lorbs%inwhichlocreg(lorbs%isorb+iorb)
          iiat=onwhichatom(lorbs%isorb+iorb)
          confdatarr(iorb)%prefac=input%lin%potentialPrefac_lowaccuracy(at%iatype(iiat))
      end do
      wfnmd%bs%target_function=TARGET_FUNCTION_IS_TRACE
      wfnmd%bs%nit_basis_optimization=input%lin%nItBasis_lowaccuracy
      wfnmd%bs%conv_crit=input%lin%convCrit_lowaccuracy
      lscv%nit_scc=input%lin%nitSCCWhenFixed_lowaccuracy
      lscv%mix_hist=input%lin%mixHist_lowaccuracy
      do ilr=1,nlr
          lscv%locrad(ilr)=input%lin%locrad_lowaccuracy(ilr)
      end do
      lscv%alpha_mix=input%lin%alpha_mix_lowaccuracy
  end if

end subroutine set_optimization_variables



subroutine adjust_locregs_and_confinement(iproc, nproc, hx, hy, hz, &
           at, input, tmb, denspot, ldiis, lscv, locreg_increased)
  use module_base
  use module_types
  use module_interfaces, except_this_one => adjust_locregs_and_confinement
  implicit none
  
  ! Calling argument
  integer,intent(in) :: iproc, nproc
  real(8),intent(in) :: hx, hy, hz
  type(atoms_data),intent(in) :: at
  type(input_variables),intent(in) :: input
  type(DFT_wavefunction),intent(inout) :: tmb
  type(DFT_local_fields),intent(inout) :: denspot
  type(localizedDIISParameters),intent(inout) :: ldiis
  type(linear_scaling_control_variables),intent(inout) :: lscv
  logical, intent(out) :: locreg_increased

  ! Local variables
  integer :: ilr

  locreg_increased=.false.
  if(lscv%lowaccur_converged ) then
      do ilr = 1, tmb%lzd%nlr
         if(input%lin%locrad_highaccuracy(ilr) /= input%lin%locrad_lowaccuracy(ilr)) then
             if(iproc==0) write(*,'(1x,a)') 'Increasing the localization radius for the high accuracy part.'
             locreg_increased=.true.
             exit
         end if
      end do
  end if
  if(locreg_increased) then
      call redefine_locregs_quantities(iproc, nproc, hx, hy, hz, at, input, lscv%locrad, .true., tmb%lzd, tmb, denspot, ldiis)
  end if

end subroutine adjust_locregs_and_confinement



subroutine adjust_DIIS_for_high_accuracy(input, tmb, denspot, mixdiis, lscv)
  use module_base
  use module_types
  use module_interfaces, except_this_one => adjust_DIIS_for_high_accuracy
  implicit none
  
  ! Calling arguments
  type(input_variables),intent(in) :: input
  type(DFT_wavefunction),intent(in) :: tmb
  type(DFT_local_fields),intent(inout) :: denspot
  type(mixrhopotDIISParameters),intent(inout) :: mixdiis
  type(linear_scaling_control_variables),intent(inout) :: lscv
  
  !!lscv%exit_outer_loop=.false.
  
  if(lscv%lowaccur_converged) then
      if(input%lin%mixHist_lowaccuracy==0 .and. input%lin%mixHist_highaccuracy>0) then
          call initializeMixrhopotDIIS(input%lin%mixHist_highaccuracy, denspot%dpbox%ndimpot, mixdiis)
      else if(input%lin%mixHist_lowaccuracy>0 .and. input%lin%mixHist_highaccuracy==0) then
          call deallocateMixrhopotDIIS(mixdiis)
      end if
  end if
  
end subroutine adjust_DIIS_for_high_accuracy


subroutine check_for_exit(input, lscv)
  use module_base
  use module_types
  implicit none

  ! Calling arguments
  type(input_variables),intent(in) :: input
  type(linear_scaling_control_variables),intent(inout) :: lscv

  lscv%exit_outer_loop=.false.
  
  if(lscv%lowaccur_converged) then
      lscv%nit_highaccuracy=lscv%nit_highaccuracy+1
      if(lscv%nit_highaccuracy==input%lin%nit_highaccuracy) then
          lscv%exit_outer_loop=.true.
      else if (lscv%pnrm_out<input%lin%highaccuracy_conv_crit) then !lr408
          lscv%exit_outer_loop=.true.
      end if
  end if

end subroutine check_for_exit

subroutine check_whether_lowaccuracy_converged(itout, nit_lowaccuracy, lowaccuray_converged, lscv)
  use module_base
  use module_types
  implicit none

  ! Calling arguments
  integer,intent(in) :: itout
  integer,intent(in) :: nit_lowaccuracy
  real(8),intent(in) :: lowaccuray_converged
  type(linear_scaling_control_variables),intent(inout) :: lscv
  
  if(.not.lscv%lowaccur_converged .and. &
     (itout>=nit_lowaccuracy+1 .or. lscv%pnrm_out<lowaccuray_converged)) then
      lscv%lowaccur_converged=.true.
      lscv%nit_highaccuracy=0
  end if 

end subroutine check_whether_lowaccuracy_converged

subroutine pulay_correction(iproc, nproc, input, orbs, at, rxyz, nlpspd, proj, SIC, denspot, GPU, tmb, &
           tmblarge, fpulay)
  use module_base
  use module_types
  use module_interfaces, except_this_one => pulay_correction
  implicit none

  ! Calling arguments
  integer,intent(in) :: iproc, nproc
  type(input_variables),intent(in) :: input
  type(orbitals_data),intent(in) :: orbs
  type(atoms_data),intent(in) :: at
  real(kind=8),dimension(3,at%nat),intent(in) :: rxyz
  type(nonlocal_psp_descriptors),intent(in) :: nlpspd
  real(wp),dimension(nlpspd%nprojel),intent(inout) :: proj
  type(SIC_data),intent(in) :: SIC
  type(DFT_local_fields), intent(inout) :: denspot
  type(GPU_pointers),intent(inout) :: GPU
  type(DFT_wavefunction),intent(in) :: tmb
  type(DFT_wavefunction),intent(inout) :: tmblarge
  real(kind=8),dimension(3,at%nat),intent(out) :: fpulay

  ! Local variables
<<<<<<< HEAD
  integer:: istat, iall, ierr, iialpha, jorb
  integer:: iorb, iiorb, ii, iseg, isegstart, isegend
  integer:: iat,jat, jdir, ialpha, ibeta
  real(kind=8) :: kernel, ekernel
  real(kind=8),dimension(:),allocatable:: lhphilarge, psit_c, psit_f, hpsit_c, hpsit_f, lpsit_c, lpsit_f
  real(kind=8),dimension(:,:),allocatable :: matrix_compr, dovrlp_compr
  real(kind=8),dimension(:,:,:),allocatable:: matrix, dovrlp
=======
  integer :: norb, norbu, norbd, istat, iall, nspin, tag, ierr
  integer :: iorb, iiorb, ilr, nlr, ityp
  integer :: jjorb, jat, jorbsmall, kkorb,  jdir, iat
  type(DFT_wavefunction) :: tmbder
  real(kind=8),dimension(:),allocatable :: lhphilarge, psit_c, psit_f, hpsit_c, hpsit_f, lpsit_c, lpsit_f
  real(kind=8),dimension(:,:),allocatable :: matrix, locregCenter, dovrlp
>>>>>>> f9173259
  type(energy_terms) :: energs
  type(confpot_data),dimension(:),allocatable :: confdatarrtmp
  integer,dimension(:),allocatable :: norbsPerAtom, norbsPerLocreg
  character(len=*),parameter :: subname='pulay_correction'

  ! Begin be updating the Hpsi
  call local_potential_dimensions(tmblarge%lzd,tmblarge%orbs,denspot%dpbox%ngatherarr(0,1))

  allocate(lhphilarge(tmblarge%orbs%npsidim_orbs), stat=istat)
  call memocc(istat, lhphilarge, 'lhphilarge', subname)
  call to_zero(tmblarge%orbs%npsidim_orbs,lhphilarge(1))

  call post_p2p_communication(iproc, nproc, denspot%dpbox%ndimpot, denspot%rhov, &
       tmblarge%comgp%nrecvbuf, tmblarge%comgp%recvbuf, tmblarge%comgp)

  allocate(confdatarrtmp(tmblarge%orbs%norbp))
  call default_confinement_data(confdatarrtmp,tmblarge%orbs%norbp)

  allocate(tmblarge%lzd%doHamAppl(tmblarge%lzd%nlr), stat=istat)
  call memocc(istat, tmblarge%lzd%doHamAppl, 'tmblarge%lzd%doHamAppl', subname)
  tmblarge%lzd%doHamAppl=.true.

  call NonLocalHamiltonianApplication(iproc,at,tmblarge%orbs,rxyz,&
       proj,tmblarge%lzd,nlpspd,tmblarge%psi,lhphilarge,energs%eproj)

  ! only kinetic because waiting for communications
  call LocalHamiltonianApplication(iproc,nproc,at,tmblarge%orbs,&
       tmblarge%lzd,confdatarrtmp,denspot%dpbox%ngatherarr,denspot%pot_work,tmblarge%psi,lhphilarge,&
       energs,SIC,GPU,3,pkernel=denspot%pkernelseq,dpbox=denspot%dpbox,potential=denspot%rhov,comgp=tmblarge%comgp)
  call full_local_potential(iproc,nproc,tmblarge%orbs,tmblarge%lzd,2,denspot%dpbox,denspot%rhov,denspot%pot_work, &
       tmblarge%comgp)
  !call wait_p2p_communication(iproc, nproc, tmblarge%comgp)
  ! only potential
  call LocalHamiltonianApplication(iproc,nproc,at,tmblarge%orbs,&
       tmblarge%lzd,confdatarrtmp,denspot%dpbox%ngatherarr,denspot%pot_work,tmblarge%psi,lhphilarge,&
       energs,SIC,GPU,2,pkernel=denspot%pkernelseq,dpbox=denspot%dpbox,potential=denspot%rhov,comgp=tmblarge%comgp)

  call timing(iproc,'glsynchham1','ON') !lr408t
  call SynchronizeHamiltonianApplication(nproc,tmblarge%orbs,tmblarge%lzd,GPU,lhphilarge,&
       energs%ekin,energs%epot,energs%eproj,energs%evsic,energs%eexctX)
  call timing(iproc,'glsynchham1','OF') !lr408t
  deallocate(confdatarrtmp)
  

  ! Now transpose the psi and hpsi
  allocate(lpsit_c(tmblarge%collcom%ndimind_c))
  call memocc(istat, lpsit_c, 'lpsit_c', subname)
  allocate(lpsit_f(7*tmblarge%collcom%ndimind_f))
  call memocc(istat, lpsit_f, 'lpsit_f', subname)
  allocate(hpsit_c(tmblarge%collcom%ndimind_c))
  call memocc(istat, hpsit_c, 'hpsit_c', subname)
  allocate(hpsit_f(7*tmblarge%collcom%ndimind_f))
  call memocc(istat, hpsit_f, 'hpsit_f', subname)
  !!allocate(matrix(tmblarge%orbs%norb,tmblarge%orbs%norb,3), stat=istat) 
  !!call memocc(istat, matrix, 'matrix', subname)
  !!call to_zero(3*tmblarge%orbs%norb*tmblarge%orbs%norb, matrix(1,1,1))
  !!allocate(dovrlp(tmblarge%orbs%norb,tmblarge%orbs%norb,3), stat=istat) 
  !!call memocc(istat, dovrlp, 'dovrlp', subname)
  !!call to_zero(3*tmblarge%orbs%norb*tmblarge%orbs%norb, dovrlp(1,1,1))
  allocate(psit_c(tmblarge%collcom%ndimind_c))
  call memocc(istat, psit_c, 'psit_c', subname)
  allocate(psit_f(7*tmblarge%collcom%ndimind_f))
  call memocc(istat, psit_f, 'psit_f', subname)

  call transpose_localized(iproc, nproc, tmblarge%orbs,  tmblarge%collcom, &
       tmblarge%psi, lpsit_c, lpsit_f, tmblarge%lzd)

  call transpose_localized(iproc, nproc, tmblarge%orbs,  tmblarge%collcom, &
       lhphilarge, hpsit_c, hpsit_f, tmblarge%lzd)

  !now build the derivative and related matrices <dPhi_a | H | Phi_b> and <dPhi_a | Phi_b>
  allocate(matrix_compr(tmblarge%mad%nvctr,3), stat=istat)
  call memocc(istat, matrix_compr, 'matrix_compr', subname)
  allocate(dovrlp_compr(tmblarge%mad%nvctr,3), stat=istat)
  call memocc(istat, dovrlp_compr, 'dovrlp_compr', subname)
  jdir=1
  do jdir = 1, 3
     call get_derivative(jdir, tmblarge%orbs%npsidim_orbs, tmblarge%lzd%hgrids(1), tmblarge%orbs, &
          tmblarge%lzd, tmblarge%psi, lhphilarge)

     call transpose_localized(iproc, nproc, tmblarge%orbs,  tmblarge%collcom, &
          lhphilarge, psit_c, psit_f, tmblarge%lzd)

     call calculate_overlap_transposed(iproc, nproc, tmblarge%orbs, tmblarge%mad, tmblarge%collcom,&
          psit_c, lpsit_c, psit_f, lpsit_f, dovrlp_compr(1,jdir))
     !call uncompressMatrix(tmblarge%orbs%norb, tmblarge%mad, matrix_compr, dovrlp(1,1,jdir))

     call calculate_overlap_transposed(iproc, nproc, tmblarge%orbs, tmblarge%mad, tmblarge%collcom,&
          psit_c, hpsit_c, psit_f, hpsit_f, matrix_compr(1,jdir))
     !call uncompressMatrix(tmblarge%orbs%norb, tmblarge%mad, matrix_compr, matrix(1,1,jdir))
  end do

  !DEBUG
  !!print *,'iproc,tmblarge%orbs%norbp',iproc,tmblarge%orbs%norbp
  !!if(iproc==0)then
  !!do iorb = 1, tmblarge%orbs%norb
  !!   do iiorb=1,tmblarge%orbs%norb
  !!      print *,'Hamiltonian of derivative: ',iorb, iiorb, (matrix(iorb,iiorb,jdir),jdir=1,3)
  !!      print *,'Overlap of derivative: ',iorb, iiorb, (dovrlp(iorb,iiorb,jdir),jdir=1,3)
  !!   end do
  !!end do
  !!end if
  !!!Check if derivatives are orthogonal to functions
  !!if(iproc==0)then
  !!  do iorb = 1, tmbder%orbs%norb
  !!     !print *,'overlap of derivative: ',iorb, (dovrlp(iorb,iiorb),iiorb=1,tmblarge%orbs%norb)
  !!     do iiorb=1,tmbder%orbs%norb
  !!         write(*,*) iorb, iiorb, dovrlp(iorb,iiorb)
  !!     end do
  !!  end do
  !!end if
  !END DEBUG

   call to_zero(3*at%nat, fpulay(1,1))
   do jdir=1,3
     !do ialpha=1,tmblarge%orbs%norb
     if (tmblarge%orbs%norbp>0) then
         isegstart=tmblarge%mad%istsegline(tmblarge%orbs%isorb_par(iproc)+1)
         if (tmblarge%orbs%isorb+tmblarge%orbs%norbp<tmblarge%orbs%norb) then
             isegend=tmblarge%mad%istsegline(tmblarge%orbs%isorb_par(iproc+1)+1)-1
         else
             isegend=tmblarge%mad%nseg
         end if
         do iseg=isegstart,isegend
              ii=tmblarge%mad%keyv(iseg)-1
              do jorb=tmblarge%mad%keyg(1,iseg),tmblarge%mad%keyg(2,iseg)
                  ii=ii+1
                  iialpha = (jorb-1)/tmblarge%orbs%norb + 1
                  ibeta = jorb - (iialpha-1)*tmblarge%orbs%norb
                  jat=tmblarge%orbs%onwhichatom(iialpha)
                  kernel = 0.d0
                  ekernel= 0.d0
                  do iorb=1,orbs%norb
                      kernel  = kernel+orbs%occup(iorb)*tmb%wfnmd%coeff(iialpha,iorb)*tmb%wfnmd%coeff(ibeta,iorb)
                      ekernel = ekernel+orbs%eval(iorb)*orbs%occup(iorb)*tmb%wfnmd%coeff(iialpha,iorb)*tmb%wfnmd%coeff(ibeta,iorb) 
                  end do
                  fpulay(jdir,jat)=fpulay(jdir,jat)+&
                         2.0_gp*(kernel*matrix_compr(ii,jdir)-ekernel*dovrlp_compr(ii,jdir))
              end do
         end do
     end if
     !!do ialpha=1,tmblarge%orbs%norbp
     !!  iialpha=tmblarge%orbs%isorb+ialpha
     !!  jat=tmblarge%orbs%onwhichatom(iialpha)
     !!  do ibeta=1,tmblarge%orbs%norb
     !!     kernel = 0.d0
     !!     ekernel= 0.d0
     !!     do iorb=1,orbs%norb
     !!       kernel  = kernel+orbs%occup(iorb)*tmb%wfnmd%coeff(iialpha,iorb)*tmb%wfnmd%coeff(ibeta,iorb)
     !!       ekernel = ekernel+orbs%eval(iorb)*orbs%occup(iorb)*tmb%wfnmd%coeff(iialpha,iorb)*tmb%wfnmd%coeff(ibeta,iorb) 
     !!     end do
     !!     !do iat=1,at%nat
     !!     !if(jat == iat ) then
     !!     !!fpulay(jdir,jat)=fpulay(jdir,jat)+&
     !!     !!       2.0_gp*(kernel*matrix(ibeta,iialpha,jdir)-ekernel*dovrlp(ibeta,iialpha,jdir))
     !!     fpulay(jdir,jat)=fpulay(jdir,jat)+&
     !!            2.0_gp*(kernel*matrix_compr(ind,jdir)-ekernel*dovrlp_compr(ind,jdir))
     !!     !else
     !!     !fpulay(jdir,iat)=fpulay(jdir,iat)-&
     !!     !       2.0_gp/at%nat*(kernel*matrix(ibeta,ialpha,jdir)-ekernel*dovrlp(ibeta,ialpha,jdir))
     !!     !end if
     !!     !end do
     !!  end do
     !!end do
   end do 

   call mpiallred(fpulay(1,1), 3*at%nat, mpi_sum, bigdft_mpi%mpi_comm, ierr)

  if(iproc==0) then
       do jat=1,at%nat
           write(*,'(a,i5,3es16.6)') 'iat, fpulay', jat, fpulay(1:3,jat)
       end do
  end if

  iall=-product(shape(psit_c))*kind(psit_c)
  deallocate(psit_c, stat=istat)
  call memocc(istat, iall, 'psit_c', subname)
  iall=-product(shape(psit_f))*kind(psit_f)
  deallocate(psit_f, stat=istat)
  call memocc(istat, iall, 'psit_f', subname)
  iall=-product(shape(hpsit_c))*kind(hpsit_c)
  deallocate(hpsit_c, stat=istat)
  call memocc(istat, iall, 'hpsit_c', subname)
  iall=-product(shape(hpsit_f))*kind(hpsit_f)
  deallocate(hpsit_f, stat=istat)
  call memocc(istat, iall, 'hpsit_f', subname)
  iall=-product(shape(lpsit_c))*kind(lpsit_c)
  deallocate(lpsit_c, stat=istat)
  call memocc(istat, iall, 'lpsit_c', subname)
  iall=-product(shape(lpsit_f))*kind(lpsit_f)
  deallocate(lpsit_f, stat=istat)
  call memocc(istat, iall, 'lpsit_f', subname)
  !!iall=-product(shape(dovrlp))*kind(dovrlp)
  !!deallocate(dovrlp, stat=istat)
  !!call memocc(istat, iall, 'dovrlp', subname)

  !!iall=-product(shape(matrix))*kind(matrix)
  !!deallocate(matrix, stat=istat)
  !!call memocc(istat, iall, 'matrix', subname)

  iall=-product(shape(lhphilarge))*kind(lhphilarge)
  deallocate(lhphilarge, stat=istat)
  call memocc(istat, iall, 'lhphilarge', subname)

  iall=-product(shape(tmblarge%lzd%doHamAppl))*kind(tmblarge%lzd%doHamAppl)
  deallocate(tmblarge%lzd%doHamAppl, stat=istat)
  call memocc(istat, iall, 'tmblarge%lzd%doHamAppl', subname)

  iall=-product(shape(denspot%pot_work))*kind(denspot%pot_work)
  deallocate(denspot%pot_work, stat=istat)
  call memocc(istat, iall, 'denspot%pot_work', subname)

  iall=-product(shape(matrix_compr))*kind(matrix_compr)
  deallocate(matrix_compr, stat=istat)
  call memocc(istat, iall, 'matrix_compr', subname)

  iall=-product(shape(dovrlp_compr))*kind(dovrlp_compr)
  deallocate(dovrlp_compr, stat=istat)
  call memocc(istat, iall, 'dovrlp_compr', subname)

  if(iproc==0) write(*,'(1x,a)') 'done.'

end subroutine pulay_correction



subroutine derivative_coeffs_from_standard_coeffs(orbs, tmb, tmbder)
  use module_base
  use module_types
  implicit none

  ! Calling arguments
  type(orbitals_data),intent(in) :: orbs
  type(DFT_wavefunction),intent(in) :: tmb
  type(DFT_wavefunction),intent(out) :: tmbder

  ! Local variables
  integer :: iorb, jorb, jjorb

  call to_zero(tmbder%orbs%norb*orbs%norb, tmbder%wfnmd%coeff(1,1))
  do iorb=1,orbs%norb
      jjorb=0
      do jorb=1,tmbder%orbs%norb,4
          jjorb=jjorb+1
          tmbder%wfnmd%coeff(jorb,iorb)=tmb%wfnmd%coeff(jjorb,iorb)
      end do
  end do

end subroutine derivative_coeffs_from_standard_coeffs



subroutine derivatives_with_orthoconstraint(iproc, nproc, tmb, tmbder)
  use module_base
  use module_types
  use module_interfaces, except_this_one => derivatives_with_orthoconstraint
  implicit none

  ! Calling arguments
  integer,intent(in) :: iproc, nproc
  type(DFT_wavefunction),intent(in) :: tmb
  type(DFT_wavefunction),intent(inout) :: tmbder

  ! Local variables
  integer :: i0, j0, ii, jj, ipt, i, iiorb, jjorb, istat, iall, j
  real(8),dimension(:),allocatable :: psit_c, psit_f, psidert_c, psidert_f
  real(8),dimension(:,:),allocatable :: matrix
  character(len=*),parameter :: subname='derivatives_with_orthoconstraint'


  write(*,*) 'WARNING: in derivatives_with_orthoconstraint'

  allocate(psit_c(tmb%collcom%ndimind_c), stat=istat)
  call memocc(istat, psit_c, 'psit_c', subname)
  allocate(psit_f(7*tmb%collcom%ndimind_f), stat=istat)
  call memocc(istat, psit_f, 'psit_f', subname)

  allocate(psidert_c(tmbder%collcom%ndimind_c), stat=istat)
  call memocc(istat, psidert_c, 'psidert_c', subname)
  allocate(psidert_f(7*tmbder%collcom%ndimind_f), stat=istat)
  call memocc(istat, psidert_f, 'psidert_f', subname)

  do istat=1,size(tmbder%psi)
      write(200,*) istat, tmbder%psi(istat)
  end do

  ! Transpose the support functions
  call transpose_localized(iproc, nproc, tmb%orbs,  tmb%collcom, &
       tmb%psi, psit_c, psit_f, tmb%lzd)
  do istat=1,size(psit_c)
      write(201,*) psit_c(istat)
  end do
  do istat=1,size(psit_f)
      write(201,*) psit_f(istat)
  end do

  ! Transpose the derivatives
  call transpose_localized(iproc, nproc, tmbder%orbs,  tmbder%collcom, &
       tmbder%psi, psidert_c, psidert_f, tmb%lzd)


  allocate(matrix(tmbder%orbs%norb,tmb%orbs%norb), stat=istat)
  call memocc(istat, matrix, 'matrix', subname)

  ! Calculate the matrix <dphi_i|phi_j>
  call calculate_pulay_overlap(iproc, nproc, tmbder%orbs, tmb%orbs, tmbder%collcom, &
       tmb%collcom, psidert_c, psit_c, psidert_f, psit_f, matrix)
  do i=1,tmb%orbs%norb
      do j=1,tmbder%orbs%norb
          if(iproc==0) write(400,*) i,j,matrix(j,i)
      end do
  end do


  i0=0
  j0=0
  do ipt=1,tmb%collcom%nptsp_c 
      ii=tmb%collcom%norb_per_gridpoint_c(ipt) 
      jj=tmbder%collcom%norb_per_gridpoint_c(ipt) 
      do i=1,jj
          jjorb=tmbder%collcom%indexrecvorbital_c(j0+i)
          do j=1,ii
              iiorb=tmb%collcom%indexrecvorbital_c(i0+j)
              write(333,'(3i8,3es15.5)') jjorb, iiorb, ceiling(dble(jjorb)/3.d0), &
                                         5d0*matrix(jjorb,iiorb), psidert_c(j0+i), psit_c(i0+j)
              psidert_c(j0+i)=psidert_c(j0+i)-.5d0*matrix(jjorb,iiorb)*psit_c(i0+j)
              if (iiorb==ceiling(dble(jjorb)/3.d0)) then
                  psidert_c(j0+i)=psidert_c(j0+i)-.5d0*matrix(iiorb,jjorb)*psit_c(i0+j)
              end if
          end do
      end do
      i0=i0+ii
      j0=j0+jj
  end do

  i0=0
  j0=0
  do ipt=1,tmb%collcom%nptsp_f 
      ii=tmb%collcom%norb_per_gridpoint_f(ipt) 
      jj=tmbder%collcom%norb_per_gridpoint_f(ipt) 
      do i=1,jj
          jjorb=tmbder%collcom%indexrecvorbital_f(j0+i)
          do j=1,ii
              iiorb=tmb%collcom%indexrecvorbital_f(i0+j)
              psidert_f(7*(j0+i)-6)=psidert_f(7*(j0+i)-6)-.5d0*matrix(jjorb,iiorb)*psit_f(7*(i0+j)-6)
              psidert_f(7*(j0+i)-5)=psidert_f(7*(j0+i)-5)-.5d0*matrix(jjorb,iiorb)*psit_f(7*(i0+j)-5)
              psidert_f(7*(j0+i)-4)=psidert_f(7*(j0+i)-4)-.5d0*matrix(jjorb,iiorb)*psit_f(7*(i0+j)-4)
              psidert_f(7*(j0+i)-3)=psidert_f(7*(j0+i)-3)-.5d0*matrix(jjorb,iiorb)*psit_f(7*(i0+j)-3)
              psidert_f(7*(j0+i)-2)=psidert_f(7*(j0+i)-2)-.5d0*matrix(jjorb,iiorb)*psit_f(7*(i0+j)-2)
              psidert_f(7*(j0+i)-1)=psidert_f(7*(j0+i)-1)-.5d0*matrix(jjorb,iiorb)*psit_f(7*(i0+j)-1)
              psidert_f(7*(j0+i)-0)=psidert_f(7*(j0+i)-0)-.5d0*matrix(jjorb,iiorb)*psit_f(7*(i0+j)-0)
              if (iiorb==ceiling(dble(jjorb)/3.d0)) then
                  psidert_f(7*(j0+i)-6)=psidert_f(7*(j0+i)-6)-.5d0*matrix(iiorb,jjorb)*psit_f(7*(i0+j)-6)
                  psidert_f(7*(j0+i)-5)=psidert_f(7*(j0+i)-5)-.5d0*matrix(iiorb,jjorb)*psit_f(7*(i0+j)-5)
                  psidert_f(7*(j0+i)-4)=psidert_f(7*(j0+i)-4)-.5d0*matrix(iiorb,jjorb)*psit_f(7*(i0+j)-4)
                  psidert_f(7*(j0+i)-3)=psidert_f(7*(j0+i)-3)-.5d0*matrix(iiorb,jjorb)*psit_f(7*(i0+j)-3)
                  psidert_f(7*(j0+i)-2)=psidert_f(7*(j0+i)-2)-.5d0*matrix(iiorb,jjorb)*psit_f(7*(i0+j)-2)
                  psidert_f(7*(j0+i)-1)=psidert_f(7*(j0+i)-1)-.5d0*matrix(iiorb,jjorb)*psit_f(7*(i0+j)-1)
                  psidert_f(7*(j0+i)-0)=psidert_f(7*(j0+i)-0)-.5d0*matrix(iiorb,jjorb)*psit_f(7*(i0+j)-0)
              end if
          end do
      end do
      i0=i0+ii
      j0=j0+jj
  end do

  !! TEST ONLY
  call calculate_pulay_overlap(iproc, nproc, tmbder%orbs, tmb%orbs, tmbder%collcom, &
       tmb%collcom, psidert_c, psit_c, psidert_f, psit_f, matrix)
  do i=1,tmb%orbs%norb
      do j=1,tmbder%orbs%norb
          if(iproc==0) write(450,*) i,j,matrix(j,i)
      end do
  end do

  !!do istat=1,size(tmbder%psi)
  !!    write(200+iproc,*) istat, tmbder%psi(istat)
  !!end do

  ! Untranpose the derivatives
  call untranspose_localized(iproc, nproc, tmbder%orbs, tmbder%collcom, psidert_c, psidert_f, tmbder%psi, tmb%lzd)
  !!do istat=1,size(tmbder%psi)
  !!    write(300+iproc,*) istat, tmbder%psi(istat)
  !!end do
  do istat=1,size(tmbder%psi)
      write(250,*) istat, tmbder%psi(istat)
  end do

  iall=-product(shape(matrix))*kind(matrix)
  deallocate(matrix,stat=istat)
  call memocc(istat,iall,'matrix',subname)

  iall=-product(shape(psit_c))*kind(psit_c)
  deallocate(psit_c,stat=istat)
  call memocc(istat,iall,'psit_c',subname)

  iall=-product(shape(psit_f))*kind(psit_f)
  deallocate(psit_f,stat=istat)
  call memocc(istat,iall,'psit_f',subname)

  iall=-product(shape(psidert_c))*kind(psidert_c)
  deallocate(psidert_c,stat=istat)
  call memocc(istat,iall,'psidert_c',subname)

  iall=-product(shape(psidert_f))*kind(psidert_f)
  deallocate(psidert_f,stat=istat)
  call memocc(istat,iall,'psidert_f',subname)

end subroutine derivatives_with_orthoconstraint<|MERGE_RESOLUTION|>--- conflicted
+++ resolved
@@ -31,27 +31,16 @@
   real(8) :: pnrm,trace,fnrm_tmb
   integer :: infoCoeff,istat,iall,it_scc,itout,info_scf,nsatur
   character(len=*),parameter :: subname='linearScaling'
-<<<<<<< HEAD
   real(8),dimension(:),allocatable :: rhopotold_out, rhotest
-  real(8) :: energyold, energyDiff, energyoldout, dnrm2, fnrm_pulay
-=======
-  real(8),dimension(:),allocatable :: rhopotold_out
   real(8) :: energyold, energyDiff, energyoldout, fnrm_pulay
->>>>>>> f9173259
   type(mixrhopotDIISParameters) :: mixdiis
   type(localizedDIISParameters) :: ldiis, ldiis_coeff
   logical :: can_use_ham, update_phi, locreg_increased
   logical :: fix_support_functions, check_initialguess
-<<<<<<< HEAD
-  integer :: nit_highaccur, itype, istart, nit_lowaccuracy, iorb, iiorb
+  integer :: nit_highaccur, itype, istart, nit_lowaccuracy
   real(8),dimension(:),allocatable :: locrad_tmp, eval, ham_compr, overlapmatrix_compr
   real(kind=8),dimension(:,:),allocatable :: density_kernel
   type(collective_comms) :: collcom_sr
-=======
-  integer :: nit_highaccur, itype, istart, nit_lowaccuracy
-  real(8),dimension(:,:),allocatable :: overlapmatrix, ham
-  real(8),dimension(:),allocatable :: locrad_tmp, eval
->>>>>>> f9173259
 
   call timing(iproc,'linscalinit','ON') !lr408t
 
@@ -1080,22 +1069,13 @@
   real(kind=8),dimension(3,at%nat),intent(out) :: fpulay
 
   ! Local variables
-<<<<<<< HEAD
   integer:: istat, iall, ierr, iialpha, jorb
   integer:: iorb, iiorb, ii, iseg, isegstart, isegend
   integer:: iat,jat, jdir, ialpha, ibeta
   real(kind=8) :: kernel, ekernel
-  real(kind=8),dimension(:),allocatable:: lhphilarge, psit_c, psit_f, hpsit_c, hpsit_f, lpsit_c, lpsit_f
+  real(kind=8),dimension(:),allocatable :: lhphilarge, psit_c, psit_f, hpsit_c, hpsit_f, lpsit_c, lpsit_f
   real(kind=8),dimension(:,:),allocatable :: matrix_compr, dovrlp_compr
   real(kind=8),dimension(:,:,:),allocatable:: matrix, dovrlp
-=======
-  integer :: norb, norbu, norbd, istat, iall, nspin, tag, ierr
-  integer :: iorb, iiorb, ilr, nlr, ityp
-  integer :: jjorb, jat, jorbsmall, kkorb,  jdir, iat
-  type(DFT_wavefunction) :: tmbder
-  real(kind=8),dimension(:),allocatable :: lhphilarge, psit_c, psit_f, hpsit_c, hpsit_f, lpsit_c, lpsit_f
-  real(kind=8),dimension(:,:),allocatable :: matrix, locregCenter, dovrlp
->>>>>>> f9173259
   type(energy_terms) :: energs
   type(confpot_data),dimension(:),allocatable :: confdatarrtmp
   integer,dimension(:),allocatable :: norbsPerAtom, norbsPerLocreg
