!> @file
!!  Routines used by the linear scaling version
!! @author
!!    Copyright (C) 2012-2013 BigDFT group
!!    This file is distributed under the terms of the
!!    GNU General Public License, see ~/COPYING file
!!    or http://www.gnu.org/copyleft/gpl.txt .
!!    For the list of contributors, see ~/AUTHORS


subroutine linearScaling(iproc,nproc,KSwfn,tmb,at,input,rxyz,denspot,rhopotold,nlpspd,proj,GPU,&
           energs,energy,fpulay,infocode,ref_frags,cdft)
 
  use module_base
  use module_types
  use module_interfaces, exceptThisOne => linearScaling
  use yaml_output
  use module_fragments
  use constrained_dft
  use diis_sd_optimization
  implicit none

  ! Calling arguments
  integer,intent(in) :: iproc, nproc
  type(atoms_data),intent(inout) :: at
  type(input_variables),intent(in) :: input ! need to hack to be inout for geopt changes
  real(8),dimension(3,at%astruct%nat),intent(inout) :: rxyz
  real(8),dimension(3,at%astruct%nat),intent(out) :: fpulay
  type(DFT_local_fields), intent(inout) :: denspot
  real(gp), dimension(*), intent(inout) :: rhopotold
  type(nonlocal_psp_descriptors),intent(in) :: nlpspd
  real(wp),dimension(nlpspd%nprojel),intent(inout) :: proj
  type(GPU_pointers),intent(inout) :: GPU
  type(energy_terms),intent(inout) :: energs
  real(gp), dimension(:), pointer :: rho,pot
  real(8),intent(out) :: energy
  type(DFT_wavefunction),intent(inout),target :: tmb
  type(DFT_wavefunction),intent(inout),target :: KSwfn
  integer,intent(out) :: infocode
  type(system_fragment), dimension(:), pointer :: ref_frags ! for transfer integrals
  type(cdft_data), intent(inout) :: cdft
  
  real(8) :: pnrm,trace,trace_old,fnrm_tmb
  integer :: infoCoeff,istat,iall,it_scc,itout,info_scf,i,ierr,iorb
  character(len=*), parameter :: subname='linearScaling'
  real(8),dimension(:),allocatable :: rhopotold_out
  real(8) :: energyold, energyDiff, energyoldout, fnrm_pulay, convCritMix
  type(mixrhopotDIISParameters) :: mixdiis
  type(localizedDIISParameters) :: ldiis!, ldiis_coeff
  type(DIIS_obj) :: ldiis_coeff, vdiis
  logical :: can_use_ham, update_phi, locreg_increased, reduce_conf, orthonormalization_on
  logical :: fix_support_functions, check_initialguess, fix_supportfunctions
  integer :: itype, istart, nit_lowaccuracy, nit_highaccuracy
  real(8),dimension(:),allocatable :: locrad_tmp
  integer :: ldiis_coeff_hist, nitdmin
  logical :: ldiis_coeff_changed
  integer :: mix_hist, info_basis_functions, nit_scc, cur_it_highaccuracy
  real(8) :: pnrm_out, alpha_mix, ratio_deltas, convcrit_dmin
  logical :: lowaccur_converged, exit_outer_loop
  real(8),dimension(:),allocatable :: locrad
  integer:: target_function, nit_basis
  type(sparseMatrix) :: ham_small
  integer :: isegsmall, iseglarge, iismall, iilarge, is, ie
  integer :: matrixindex_in_compressed
  
  real(kind=gp) :: ebs, vgrad_old, vgrad, valpha, vold, vgrad2, vold_tmp, conv_crit_TMB
  real(kind=gp), allocatable, dimension(:,:) :: coeff_tmp
  integer :: ind_denskern, ind_ham, jorb, cdft_it, nelec, iat, ityp, ifrag, ifrag_charged, ifrag_ref, isforb, itmb
  integer :: dmin_diag_it, dmin_diag_freq
  logical :: reorder
  real(wp), dimension(:,:,:), pointer :: mom_vec_fake

  !!! EXPERIMENTAL ############################################
  type(sparseMatrix) :: denskern_init
  real(8),dimension(:),allocatable :: rho_init, rho_init_old, philarge
  real(8) :: tt, ddot, tt_old, meanconf_der
  integer :: idens_cons, ii, sdim, ldim, npsidim_large, ists, istl, nspin, unitname, ilr
  real(8),dimension(10000) :: meanconf_array
  character(len=5) :: num
  character(len=50) :: filename
  !!! #########################################################

  ! DEBUG - for calculating centres
  type(workarr_sumrho) :: w
  real(gp), allocatable, dimension(:,:,:,:) :: psir
  integer :: ind, i_all, i_stat, nspinor, ix, iy, iz, iix, iiy, iiz
  real(gp) :: psix, psiy, psiz, xcent, ycent, zcent

  call timing(iproc,'linscalinit','ON') !lr408t

  call f_routine(id='linear_scaling')

  call allocate_local_arrays()

  !!if(iproc==0) then
  !!    write(*,'(1x,a)') repeat('*',84)
  !!    write(*,'(1x,a)') '****************************** LINEAR SCALING VERSION ******************************'
  !!end if

  ! Allocate the communications buffers needed for the communications of the potential and
  ! post the messages. This will send to each process the part of the potential that this process
  ! needs for the application of the Hamlitonian to all orbitals on that process.
  call allocateCommunicationsBuffersPotential(tmb%comgp, subname)

  ! Initialize the DIIS mixing of the potential if required.
  if(input%lin%mixHist_lowaccuracy>0) then
      call initializeMixrhopotDIIS(input%lin%mixHist_lowaccuracy, denspot%dpbox%ndimpot, mixdiis)
  end if

  pnrm=1.d100
  pnrm_out=1.d100
  energyold=0.d0
  energyoldout=0.d0
  energy=0.d0
  energs%ebs=0.0d0
  target_function=TARGET_FUNCTION_IS_TRACE
  lowaccur_converged=.false.
  info_basis_functions=-1
  fix_support_functions=.false.
  check_initialguess=.true.
  cur_it_highaccuracy=0
  trace_old=0.0d0
  ldiis_coeff_hist=input%lin%dmin_hist_lowaccuracy
  reduce_conf=.false.
  ldiis_coeff_changed = .false.
  orthonormalization_on=.true.
  dmin_diag_it=0
  dmin_diag_freq=-1
  reorder=.false.
  nullify(mom_vec_fake)

  call nullify_sparsematrix(ham_small) ! nullify anyway

  if (input%lin%scf_mode==LINEAR_FOE) then ! allocate ham_small
     call sparse_copy_pattern(tmb%linmat%ovrlp,ham_small,iproc,subname)
     allocate(ham_small%matrix_compr(ham_small%nvctr), stat=istat)
     call memocc(istat, ham_small%matrix_compr, 'ham_small%matrix_compr', subname)
  end if

  ! Allocate the communication arrays for the calculation of the charge density.

  if (input%lin%scf_mode==LINEAR_DIRECT_MINIMIZATION) then  
     ldiis_coeff%alpha_coeff=input%lin%alphaSD_coeff
!!$     call initialize_DIIS_coeff(ldiis_coeff_hist, ldiis_coeff)
!!$     call allocate_DIIS_coeff(tmb, ldiis_coeff)
     if (input%lin%extra_states==0) then
        call DIIS_set(ldiis_coeff_hist,0.1_gp,tmb%orbs%norb*KSwfn%orbs%norbp,1,ldiis_coeff)
     else
        call DIIS_set(ldiis_coeff_hist,0.1_gp,tmb%orbs%norb*tmb%orbs%norbp,1,ldiis_coeff)
     end if
  end if

  tmb%can_use_transposed=.false.
  nullify(tmb%psit_c)
  nullify(tmb%psit_f)

  call timing(iproc,'linscalinit','OF') !lr408t

  ! Check the quality of the input guess
  call check_inputguess()

  call timing(iproc,'linscalinit','ON') !lr408t

  if(input%lin%scf_mode/=LINEAR_MIXPOT_SIMPLE) then
      call dcopy(max(denspot%dpbox%ndimrhopot,denspot%dpbox%nrhodim),rhopotold(1),1,rhopotold_out(1),1)
  else
      call dcopy(max(denspot%dpbox%ndimrhopot,denspot%dpbox%nrhodim),denspot%rhov(1),1,rhopotold_out(1),1)
      call dcopy(max(KSwfn%Lzd%Glr%d%n1i*KSwfn%Lzd%Glr%d%n2i*denspot%dpbox%n3p,1) &
            *input%nspin, denspot%rhov(1), 1, rhopotOld(1), 1)
  end if

  if (iproc==0) call yaml_open_map('Checking Communications of Minimal Basis')
  call check_communications_locreg(iproc,nproc,tmb%orbs,tmb%Lzd,tmb%collcom, &
       tmb%npsidim_orbs,tmb%npsidim_comp)
  if (iproc==0) call yaml_close_map()

  if (iproc==0) call yaml_open_map('Checking Communications of Enlarged Minimal Basis')
  call check_communications_locreg(iproc,nproc,tmb%orbs,tmb%ham_descr%lzd,tmb%ham_descr%collcom, &
       tmb%ham_descr%npsidim_orbs,tmb%ham_descr%npsidim_comp)
  if (iproc ==0) call yaml_close_map()


  ! CDFT: calculate w_ab here given w(r)
  ! CDFT: first check that we aren't updating the basis at any point and we don't have any low acc iterations
  if (input%lin%constrained_dft) then
     call timing(iproc,'constraineddft','ON')
     if (nit_lowaccuracy>0 .or. input%lin%nItBasis_highaccuracy>1) then
        stop 'Basis cannot be updated for now in constrained DFT calculations and no low accuracy is allowed'
     end if

     call calculate_kernel_and_energy(iproc,nproc,tmb%linmat%denskern,cdft%weight_matrix,&
          ebs,tmb%coeff,KSwfn%orbs,tmb%orbs,.false.)
     vgrad_old=ebs-cdft%charge

     !!if (iproc==0) write(*,'(a,4(ES16.6e3,2x))') 'N, Tr(KW), Tr(KW)-N, V*(Tr(KW)-N)',&
     !!     cdft%charge,ebs,vgrad_old,cdft%lag_mult*vgrad_old
     if (iproc==0) then
         call yaml_open_map('CDFT infos')
         call yaml_map('N',cdft%charge,fmt='(es16.6e3)')
         call yaml_map('Tr(KW)',ebs,fmt='(es16.6e3)')
         call yaml_map('Tr(KW)-N',vgrad_old,fmt='(es16.6e3)')
         call yaml_map('V*(Tr(KW)-N)',cdft%lag_mult*vgrad_old,fmt='(es16.6e3)')
         call yaml_close_map()
     end if
     vgrad_old=abs(vgrad_old)
     valpha=0.5_gp

     coeff_tmp=f_malloc((/tmb%orbs%norb,tmb%orbs%norb/),id='coeff_tmp')
     call timing(iproc,'constraineddft','OF')
  end if

  !!! EXPERIMENTAL #######################
  !!denskern_init=tmb%linmat%denskern
  !!nullify(denskern_init%matrix_compr)
  !!!nullify(denskern_init%matrix)
  !!allocate(denskern_init%matrix_compr(size(tmb%linmat%denskern%matrix_compr)))
  !!!allocate(denskern_init%matrix(size(tmb%linmat%denskern%matrix)))
  !!call dcopy(size(tmb%linmat%denskern%matrix_compr), tmb%linmat%denskern%matrix_compr, 1, denskern_init%matrix_compr, 1)
  !!!call dcopy(size(tmb%linmat%denskern%matrix), tmb%linmat%denskern%matrix, 1, denskern_init%matrix, 1)
  !!allocate(rho_init(size(denspot%rhov)))
  !!allocate(rho_init_old(size(denspot%rhov)))
  !!tt_old=1.d100
  !!rho_init=0.d0
  !!rho_init_old=0.d0
  !!idens_cons=0
  !!! ####################################

  ! modify tmb%orbs%occup, as we normally use orbs%occup elsewhere
  if (input%lin%extra_states>0) then
     call razero(tmb%orbs%norb,tmb%orbs%occup(1))
     call vcopy(KSwfn%orbs%norb, KSwfn%orbs%occup(1), 1, tmb%orbs%occup(1), 1)
     ! occupy the next few states - don't need to preserve the charge as only using for support function optimization
     do iorb=1,tmb%orbs%norb
        if (tmb%orbs%occup(iorb)==1.0_gp) then
           tmb%orbs%occup(iorb)=2.0_gp
        else if (tmb%orbs%occup(iorb)==0.0_gp) then
           do jorb=iorb,min(iorb+input%lin%extra_states-1,tmb%orbs%norb)
             tmb%orbs%occup(jorb)=2.0_gp
           end do
           exit
        end if
     end do
  else
     ! only use tmb%orbs%occup for calculating energy components, otherwise using KSwfn%orbs%occup
     tmb%orbs%occup=1.0d0
  end if

  ! if we want to ignore read in coeffs and diag at start - EXPERIMENTAL
  if (input%lin%diag_start .and. input%inputPsiId==INPUT_PSI_DISK_LINEAR) then
     ! Calculate the charge density.
     call sumrho_for_TMBs(iproc, nproc, KSwfn%Lzd%hgrids(1), KSwfn%Lzd%hgrids(2), KSwfn%Lzd%hgrids(3), &
          tmb%collcom_sr, tmb%linmat%denskern, KSwfn%Lzd%Glr%d%n1i*KSwfn%Lzd%Glr%d%n2i*denspot%dpbox%n3d, denspot%rhov)
     ! Calculate the new potential.
     !if(iproc==0) write(*,'(1x,a)') '---------------------------------------------------------------- Updating potential.'
     !if (iproc==0) call yaml_map('update potential',.true.)
     if (iproc==0) call yaml_open_map('update pot',flow=.true.)
     call updatePotential(input%ixc,input%nspin,denspot,energs%eh,energs%exc,energs%evxc)
  end if

  call timing(iproc,'linscalinit','OF') !lr408t

  ! DEBUG - check centres
  ind=1
  do iorb=1,tmb%orbs%norbp
     iat=tmb%orbs%onwhichatom(iorb+tmb%orbs%isorb)
     ilr=tmb%orbs%inwhichlocreg(iorb+tmb%orbs%isorb)

     allocate(psir(tmb%lzd%llr(ilr)%d%n1i, tmb%lzd%llr(ilr)%d%n2i, tmb%lzd%llr(ilr)%d%n3i, 1+ndebug),stat=i_stat)
     call memocc(i_stat,psir,'psir',subname)
     call initialize_work_arrays_sumrho(tmb%lzd%llr(ilr),w)

     call daub_to_isf(tmb%lzd%llr(ilr),w,tmb%psi(ind),psir)

     xcent=0.0d0
     ycent=0.0d0
     zcent=0.0d0
     do iz=1,tmb%lzd%llr(ilr)%d%n3i
        iiz=iz-15+tmb%lzd%llr(ilr)%nsi3
        do iy=1,tmb%lzd%llr(ilr)%d%n2i
           iiy=iy-15+tmb%lzd%llr(ilr)%nsi2
           do ix=1,tmb%lzd%llr(ilr)%d%n1i
              iix=ix-15+tmb%lzd%llr(ilr)%nsi1
              psix=psir(ix,iy,iz,1)*(iix*tmb%lzd%hgrids(1)*0.5d0)
              psiy=psir(ix,iy,iz,1)*(iiy*tmb%lzd%hgrids(2)*0.5d0)
              psiz=psir(ix,iy,iz,1)*(iiz*tmb%lzd%hgrids(3)*0.5d0)
              xcent=xcent+psir(ix,iy,iz,1)*psix
              ycent=ycent+psir(ix,iy,iz,1)*psiy
              zcent=zcent+psir(ix,iy,iz,1)*psiz
           end do
        end do
     end do

     write(*,'(a,4I4,3(F12.8,x),3(F8.4,x))') 'iproc,iorb,ilr,iat,(xcent,ycent,zcent)-locregcenter,xcent,ycent,zcent',&
          iproc,iorb+tmb%orbs%isorb,ilr,iat,xcent-tmb%lzd%llr(ilr)%locregcenter(1),&
          ycent-tmb%lzd%llr(ilr)%locregcenter(2),zcent-tmb%lzd%llr(ilr)%locregcenter(3),&
          xcent,ycent,zcent

     ind=ind+tmb%lzd%llr(ilr)%wfd%nvctr_c+7*tmb%lzd%llr(ilr)%wfd%nvctr_f
     call deallocate_work_arrays_sumrho(w)
     i_all=-product(shape(psir))*kind(psir)
     deallocate(psir,stat=i_stat)
     call memocc(i_stat,i_all,'psir',subname)
  end do
  ! END DEBUG - check centres

  ! Add one iteration if no low accuracy is desired since we need then a first fake iteration, with istart=0
  istart = min(1,nit_lowaccuracy)
  infocode=0 !default value
  ! This is the main outer loop. Each iteration of this loop consists of a first loop in which the basis functions
  ! are optimized and a consecutive loop in which the density is mixed.
  if (iproc==0) then
      call yaml_comment('Self-Consistent Cycle',hfill='-')
      call yaml_open_sequence('Ground State Optimization')
  end if
  outerLoop: do itout=istart,nit_lowaccuracy+nit_highaccuracy

      if (input%lin%nlevel_accuracy==2) then
          ! Check whether the low accuracy part (i.e. with strong confining potential) has converged.
          call check_whether_lowaccuracy_converged(itout, nit_lowaccuracy, input%lin%lowaccuracy_conv_crit, &
               lowaccur_converged, pnrm_out)
          ! Set all remaining variables that we need for the optimizations of the basis functions and the mixing.
          call set_optimization_variables(input, at, tmb%orbs, tmb%lzd%nlr, tmb%orbs%onwhichatom, tmb%confdatarr, &
               convCritMix, lowaccur_converged, nit_scc, mix_hist, alpha_mix, locrad, target_function, nit_basis, &
               convcrit_dmin, nitdmin, conv_crit_TMB)
      else if (input%lin%nlevel_accuracy==1 .and. itout==1) then
          call set_variables_for_hybrid(tmb%lzd%nlr, input, at, tmb%orbs, lowaccur_converged, tmb%confdatarr, &
               target_function, nit_basis, nit_scc, mix_hist, locrad, alpha_mix, convCritMix, conv_crit_TMB)
               convcrit_dmin=input%lin%convCritDmin_highaccuracy
               nitdmin=input%lin%nItdmin_highaccuracy

         !! lowaccur_converged=.false.
         !! do iorb=1,tmb%orbs%norbp
         !!     ilr=tmb%orbs%inwhichlocreg(tmb%orbs%isorb+iorb)
         !!     iiat=tmb%orbs%onwhichatom(tmb%orbs%isorb+iorb)
         !!     tmb%confdatarr(iorb)%prefac=input%lin%potentialPrefac_lowaccuracy(at%astruct%iatype(iiat))
         !! end do
         !! target_function=TARGET_FUNCTION_IS_HYBRID
         !! nit_basis=input%lin%nItBasis_lowaccuracy
         !! nit_scc=input%lin%nitSCCWhenFixed_lowaccuracy
         !! mix_hist=input%lin%mixHist_lowaccuracy
         !! do ilr=1,tmb%lzd%nlr
         !!     locrad(ilr)=input%lin%locrad_lowaccuracy(ilr)
         !! end do
         !! alpha_mix=input%lin%alpha_mix_lowaccuracy
         !! convCritMix=input%lin%convCritMix_lowaccuracy
      end if

      ! Do one fake iteration if no low accuracy is desired.
      if(nit_lowaccuracy==0 .and. itout==0) then
          lowaccur_converged=.false.
          cur_it_highaccuracy=0
      end if

      if(lowaccur_converged) cur_it_highaccuracy=cur_it_highaccuracy+1

      if(cur_it_highaccuracy==1) then
          if (iproc==0) then
              call yaml_comment('Adjustments for high accuracy',hfill='=')
          end if
          ! Adjust the confining potential if required.
          call adjust_locregs_and_confinement(iproc, nproc, KSwfn%Lzd%hgrids(1), KSwfn%Lzd%hgrids(2), KSwfn%Lzd%hgrids(3), &
               at, input, rxyz, KSwfn, tmb, denspot, ldiis, locreg_increased, lowaccur_converged, locrad)
          orthonormalization_on=.true.

          if (locreg_increased .and. input%lin%scf_mode==LINEAR_FOE) then ! deallocate ham_small
             call deallocate_sparsematrix(ham_small,subname)
             call nullify_sparsematrix(ham_small)
             call sparse_copy_pattern(tmb%linmat%ovrlp,ham_small,iproc,subname)
             allocate(ham_small%matrix_compr(ham_small%nvctr), stat=istat)
             call memocc(istat, ham_small%matrix_compr, 'ham_small%matrix_compr', subname)
          end if

          ! is this really necessary if the locrads haven't changed?  we should check this!
          ! for now for CDFT don't do the extra get_coeffs, as don't want to add extra CDFT loop here
          if (target_function==TARGET_FUNCTION_IS_HYBRID) then
              if (iproc==0) write(*,*) 'WARNING: COMMENTED THESE LINES'
          else
             ! Calculate a new kernel since the old compressed one has changed its shape due to the locrads
             ! being different for low and high accuracy.
             update_phi=.true.
             tmb%can_use_transposed=.false.   !check if this is set properly!
             ! NB nothing is written to screen for this get_coeff
             if (.not. input%lin%constrained_dft) then
                call get_coeff(iproc,nproc,input%lin%scf_mode,KSwfn%orbs,at,rxyz,denspot,GPU,&
                     infoCoeff,energs,nlpspd,proj,input%SIC,tmb,pnrm,update_phi,update_phi,&
<<<<<<< HEAD
                     .true.,ham_small,input%lin%extra_states,convcrit_dmin,nitdmin,input%lin%curvefit_dmin,ldiis_coeff)
=======
                     .true.,ham_small,input%lin%extra_states,itout,0,0,convcrit_dmin,nitdmin,input%lin%curvefit_dmin,ldiis_coeff)
>>>>>>> 789b9886
             end if
          end if

          ! Some special treatement if we are in the high accuracy part
          call adjust_DIIS_for_high_accuracy(input, denspot, mixdiis, lowaccur_converged, &
               ldiis_coeff_hist, ldiis_coeff_changed)
      end if


      if (input%lin%scf_mode==LINEAR_DIRECT_MINIMIZATION) then 
         !call initialize_DIIS_coeff(ldiis_coeff_hist, ldiis_coeff)
         call DIIS_free(ldiis_coeff)
         if (input%lin%extra_states==0) then
            call DIIS_set(ldiis_coeff_hist,0.1_gp,tmb%orbs%norb*KSwfn%orbs%norbp,1,ldiis_coeff)
         else
            call DIIS_set(ldiis_coeff_hist,0.1_gp,tmb%orbs%norb*tmb%orbs%norbp,1,ldiis_coeff)
         end if

         ! need to reallocate DIIS matrices to adjust for changing history length
!!$         if (ldiis_coeff_changed) then
!!$            call deallocateDIIS(ldiis_coeff)
!!$            call allocate_DIIS_coeff(tmb, ldiis_coeff)
!!$            ldiis_coeff_changed = .false.
!!$         end if
      end if

      if(itout>1 .or. (nit_lowaccuracy==0 .and. itout==1)) then
          call deallocateDIIS(ldiis)
      end if
      if (lowaccur_converged) then
          call initializeDIIS(input%lin%DIIS_hist_highaccur, tmb%lzd, tmb%orbs, ldiis)
      else
          call initializeDIIS(input%lin%DIIS_hist_lowaccur, tmb%lzd, tmb%orbs, ldiis)
      end if
      if(itout==1) then
          ldiis%alphaSD=input%lin%alphaSD
          ldiis%alphaDIIS=input%lin%alphaDIIS
      end if

      ! Do nothing if no low accuracy is desired.
      if (nit_lowaccuracy==0 .and. itout==0) then
          if (associated(tmb%psit_c)) then
              iall=-product(shape(tmb%psit_c))*kind(tmb%psit_c)
              deallocate(tmb%psit_c, stat=istat)
              call memocc(istat, iall, 'tmb%psit_c', subname)
          end if
          if (associated(tmb%psit_f)) then
              iall=-product(shape(tmb%psit_f))*kind(tmb%psit_f)
              deallocate(tmb%psit_f, stat=istat)
              call memocc(istat, iall, 'tmb%psit_f', subname)
          end if
          tmb%can_use_transposed=.false.
          if (iproc==0) then
              call yaml_sequence(advance='no')
              call yaml_open_sequence('fake iteration',label=&
                                 'it_fake'//trim(adjustl(yaml_toa(0,fmt='(i3.3)'))))
              call yaml_sequence(label='final_fake'//trim(adjustl(yaml_toa(0,fmt='(i3.3)'))),advance='no')
              call yaml_open_map(flow=.true.)
              call yaml_map('fake iteration','bridge low accuracy')
              call yaml_close_map
              call yaml_close_sequence()
          end if
          cycle outerLoop
      end if

      ! The basis functions shall be optimized except if it seems to saturate
      update_phi=.true.
      if(fix_support_functions) then
          update_phi=.false.
          tmb%can_use_transposed=.false.   !check if this is set properly!
      end if

      ! Improve the trace minimizing orbitals.
       if(update_phi) then
           if (target_function==TARGET_FUNCTION_IS_HYBRID .and. reduce_conf) then
               if (input%lin%reduce_confinement_factor>0.d0) then
                   !if (iproc==0) write(*,'(1x,a,es8.1)') 'Multiply the confinement prefactor by',input%lin%reduce_confinement_factor
                   if (iproc==0) call yaml_map('multiplicator for the confinement',input%lin%reduce_confinement_factor)
                   tmb%confdatarr(:)%prefac=input%lin%reduce_confinement_factor*tmb%confdatarr(:)%prefac
               else
                   if (ratio_deltas<=1.d0 .and. ratio_deltas>0.d0) then
                       !if (iproc==0) write(*,'(1x,a,es8.1)') 'Multiply the confinement prefactor by',ratio_deltas
                       if (iproc==0) call yaml_map('multiplicator for the confinement',ratio_deltas)
                       tmb%confdatarr(:)%prefac=ratio_deltas*tmb%confdatarr(:)%prefac
                   else if (ratio_deltas>1.d0) then
                       !if (iproc==0) write(*,*) 'WARNING: ratio_deltas>1!. Using 0.5 instead'
                       !if (iproc==0) write(*,'(1x,a,es8.1)') 'Multiply the confinement prefactor by',0.5d0
                       if (iproc==0) call yaml_warning('ratio_deltas>1, using 0.5 instead')
                       if (iproc==0) call yaml_newline()
                       if (iproc==0) call yaml_map('multiplicator for the confinement',0.5d0)
                       tmb%confdatarr(:)%prefac=0.5d0*tmb%confdatarr(:)%prefac
                   else if (ratio_deltas<=0.d0) then
                       !if (iproc==0) write(*,*) 'WARNING: ratio_deltas<=0.d0!. Using 0.5 instead'
                       !if (iproc==0) write(*,'(1x,a,es8.1)') 'Multiply the confinement prefactor by',0.5d0
                       if (iproc==0) call yaml_warning('ratio_deltas<=0.d0, using 0.5 instead')
                       if (iproc==0) call yaml_newline()
                       if (iproc==0) call yaml_map('multiplicator for the confinement',0.5d0)
                       tmb%confdatarr(:)%prefac=0.5d0*tmb%confdatarr(:)%prefac
                   end if
               end if
               !if (iproc==0) write(*,'(a,es18.8)') 'tmb%confdatarr(1)%prefac',tmb%confdatarr(1)%prefac
               !if (iproc==0) write(*,*) "WARNING: DON'T LET THE PREFACTOR GO BELOW 1.D-5"
               !tmb%confdatarr(:)%prefac=max(tmb%confdatarr(:)%prefac,2.4d-5)
           end if

           !!if (pnrm_out<5.d-9) then
           !!    if (iproc==0) write(*,*) 'outswitch off ortho'
           !!    orthonormalization_on=.false.
           !!end if
           !!if (sum(tmb%confdatarr(:)%prefac)==0.d0) then
           !!    if (iproc==0) write(*,*) 'WARNING: modifi nit_basis'
           !!    nit_basis=100
           !!end if
           !if (iproc==0) write(*,*) 'upper bound for prefac: 1.d-5'
           !tmb%confdatarr(:)%prefac=max(tmb%confdatarr(:)%prefac,1.d-5)

           !if (itout<=20) then
           !    if (iproc==0) write(*,*) 'set ldiis%isx=0)'
           !    ldiis%isx=0
           !end if
           if (input%experimental_mode) then
               if (iproc==0) call yaml_warning('No orthogonalizing of the support functions')
               !if (iproc==0) write(*,*) 'WARNING: set orthonormalization_on to false'
               orthonormalization_on=.false.
           end if
           if (iproc==0) then
               call yaml_comment('support function optimization',hfill='=')
           end if
           if (iproc==0) then
               call yaml_sequence(advance='no')
               call yaml_open_sequence('support function optimization',label=&
                              'it_supfun'//trim(adjustl(yaml_toa(itout,fmt='(i3.3)'))))
           end if
           call getLocalizedBasis(iproc,nproc,at,KSwfn%orbs,rxyz,denspot,GPU,trace,trace_old,fnrm_tmb,&
               info_basis_functions,nlpspd,input%lin%scf_mode,proj,ldiis,input%SIC,tmb,energs, &
               reduce_conf,fix_supportfunctions,input%lin%nItPrecond,target_function,input%lin%correctionOrthoconstraint,&
               nit_basis,input%lin%deltaenergy_multiplier_TMBexit,input%lin%deltaenergy_multiplier_TMBfix,&
               ratio_deltas,orthonormalization_on,input%lin%extra_states,itout,conv_crit_TMB,input%experimental_mode,&
               input%lin%early_stop)
           if (iproc==0) then
               call yaml_close_sequence()
           end if

           !!! WRITE SUPPORT FUNCTIONS TO DISK ############################################
           !!npsidim_large=tmb%lzd%glr%wfd%nvctr_c+7*tmb%lzd%glr%wfd%nvctr_f                                                 
           !!allocate(philarge((tmb%lzd%glr%wfd%nvctr_c+7*tmb%lzd%glr%wfd%nvctr_f)*tmb%orbs%norbp))                          
           !!philarge=0.d0
           !!ists=1                                                                                                          
           !!istl=1
           !!do iorb=1,tmb%orbs%norbp
           !!    ilr = tmb%orbs%inWhichLocreg(tmb%orbs%isorb+iorb)                                                           
           !!    sdim=tmb%lzd%llr(ilr)%wfd%nvctr_c+7*tmb%lzd%llr(ilr)%wfd%nvctr_f                                            
           !!    ldim=tmb%lzd%glr%wfd%nvctr_c+7*tmb%lzd%glr%wfd%nvctr_f                                                      
           !!    nspin=1 !this must be modified later
           !!    call Lpsi_to_global2(iproc, sdim, ldim, tmb%orbs%norb, tmb%orbs%nspinor, nspin, tmb%lzd%glr, &              
           !!         tmb%lzd%llr(ilr), tmb%psi(ists), philarge(istl))                                                       
           !!    write(num,'(i5.5)') tmb%orbs%isorb+iorb
           !!    filename='supfun_'//num
           !!    unitname=100*iproc+5
           !!    open(unit=unitname,file=trim(filename))
           !!    do i=1,tmb%lzd%glr%wfd%nvctr_c+7*tmb%lzd%glr%wfd%nvctr_f
           !!        write(unitname,'(es25.17)') philarge(istl+i-1)
           !!    end do
           !!    close(unit=unitname)
           !!    ists=ists+tmb%lzd%llr(ilr)%wfd%nvctr_c+7*tmb%lzd%llr(ilr)%wfd%nvctr_f                                       
           !!    istl=istl+tmb%lzd%glr%wfd%nvctr_c+7*tmb%lzd%glr%wfd%nvctr_f                                                 
           !!end do
           !!deallocate(philarge)
           !!! ############################################################################

           tmb%can_use_transposed=.false. !since basis functions have changed...

           if (input%lin%scf_mode==LINEAR_DIRECT_MINIMIZATION) ldiis_coeff%alpha_coeff=input%lin%alphaSD_coeff !reset to default value

           if (input%inputPsiId==101 .and. info_basis_functions<0 .and. itout==1) then
               ! There seem to be some convergence problems after a restart. Better to quit
               ! and start with a new AO input guess.
               if (iproc==0) write(*,'(1x,a)') 'There are convergence problems after the restart. &
                                                &Start over again with an AO input guess.'
               if (associated(tmb%psit_c)) then
                   iall=-product(shape(tmb%psit_c))*kind(tmb%psit_c)
                   deallocate(tmb%psit_c, stat=istat)
                   call memocc(istat, iall, 'tmb%psit_c', subname)
               end if
               if (associated(tmb%psit_f)) then
                   iall=-product(shape(tmb%psit_f))*kind(tmb%psit_f)
                   deallocate(tmb%psit_f, stat=istat)
                   call memocc(istat, iall, 'tmb%psit_f', subname)
               end if
               infocode=2
               exit outerLoop
           end if
       end if

       ! Check whether we can use the Hamiltonian matrix from the TMB optimization
       ! for the first step of the coefficient optimization
       can_use_ham=.true.
       if(target_function==TARGET_FUNCTION_IS_TRACE) then
           do itype=1,at%astruct%ntypes
               if(input%lin%potentialPrefac_lowaccuracy(itype)/=0.d0) then
                   can_use_ham=.false.
                   exit
               end if
           end do
       else if(target_function==TARGET_FUNCTION_IS_ENERGY) then
           do itype=1,at%astruct%ntypes
               if(input%lin%potentialPrefac_highaccuracy(itype)/=0.d0) then
                   can_use_ham=.false.
                   exit
               end if
           end do
       end if

      if (can_use_ham .and. input%lin%scf_mode==LINEAR_FOE) then ! copy ham to ham_small here already as it won't be changing
        ! NOT ENTIRELY GENERAL HERE - assuming ovrlp is small and ham is large, converting ham to match ovrlp

         call timing(iproc,'FOE_init','ON') !lr408t

         iismall=0
         iseglarge=1
         do isegsmall=1,tmb%linmat%ovrlp%nseg
            do
               is=max(tmb%linmat%ovrlp%keyg(1,isegsmall),tmb%linmat%ham%keyg(1,iseglarge))
               ie=min(tmb%linmat%ovrlp%keyg(2,isegsmall),tmb%linmat%ham%keyg(2,iseglarge))
               iilarge=tmb%linmat%ham%keyv(iseglarge)-tmb%linmat%ham%keyg(1,iseglarge)
               do i=is,ie
                  iismall=iismall+1
                  ham_small%matrix_compr(iismall)=tmb%linmat%ham%matrix_compr(iilarge+i)
               end do
               if (ie>=is) exit
               iseglarge=iseglarge+1
            end do
         end do

         call timing(iproc,'FOE_init','OF') !lr408t

      end if


      if (input%lin%constrained_dft) then
         call DIIS_set(30,valpha,1,1,vdiis)
         call dcopy(tmb%orbs%norb**2,tmb%coeff(1,1),1,coeff_tmp,1)
         vold=cdft%lag_mult
      end if
      ! CDFT: need to pass V*w_ab to get_coeff so that it can be added to H_ab and the correct KS eqn can therefore be solved
      ! CDFT: for the first iteration this will be some initial guess for V (or from the previous outer loop)
      ! CDFT: all this will be in some extra CDFT loop
      cdft_loop : do cdft_it=1,100
         if (input%lin%scf_mode==LINEAR_DIRECT_MINIMIZATION .and. input%lin%constrained_dft) then 
            call DIIS_free(ldiis_coeff)
            if (input%lin%extra_states==0) then
               call DIIS_set(ldiis_coeff_hist,0.1_gp,tmb%orbs%norb*KSwfn%orbs%norbp,1,ldiis_coeff)
            else
               call DIIS_set(ldiis_coeff_hist,0.1_gp,tmb%orbs%norb*tmb%orbs%norbp,1,ldiis_coeff)
            end if
         end if
         ! The self consistency cycle. Here we try to get a self consistent density/potential with the fixed basis.
         if (iproc==0) then
             call yaml_comment('kernel optimization',hfill='=')
             !call yaml_sequence(advance='no')
             !if (input%lin%constrained_dft) then
             !    call yaml_open_map('kernel optimization',label=&
             !         'it_kernel'//trim(adjustl(yaml_toa(itout,fmt='(i3.3)')))//&
             !         '_'//trim(adjustl(yaml_toa(cdft_it,fmt='(i3.3)'))))
             !else
             !    call yaml_open_map('kernel optimization',label=&
             !         'it_kernel'//trim(adjustl(yaml_toa(itout,fmt='(i3.3)'))))
             !end if
             call yaml_sequence(advance='no')
             if (input%lin%constrained_dft) then
                 call yaml_open_sequence('kernel optimization',label=&
                      'it_kernel'//trim(adjustl(yaml_toa(itout,fmt='(i3.3)')))//&
                      '_'//trim(adjustl(yaml_toa(cdft_it,fmt='(i3.3)'))))
             else
                 call yaml_open_sequence('kernel optimization',label=&
                      'it_kernel'//trim(adjustl(yaml_toa(itout,fmt='(i3.3)'))))
             end if
         end if
         kernel_loop : do it_scc=1,nit_scc
             dmin_diag_it=dmin_diag_it+1
             ! If the hamiltonian is available do not recalculate it
             ! also using update_phi for calculate_overlap_matrix and communicate_phi_for_lsumrho
             ! since this is only required if basis changed
             if (iproc==0) then
                !if (it_scc==nit_scc) then
                !   call yaml_sequence(label='final_kernel'//trim(adjustl(yaml_toa(itout,fmt='(i3.3)'))),advance='no')
                !else
                   call yaml_sequence(advance='no')
                !end if
                call yaml_open_map(flow=.false.)
                call yaml_comment('kernel iter:'//yaml_toa(it_scc,fmt='(i6)'),hfill='-')
             end if
             if(update_phi .and. can_use_ham .and. info_basis_functions>=0) then
                if (input%lin%constrained_dft) then
                   call get_coeff(iproc,nproc,input%lin%scf_mode,KSwfn%orbs,at,rxyz,denspot,GPU,&
                        infoCoeff,energs,nlpspd,proj,input%SIC,tmb,pnrm,update_phi,update_phi,&
<<<<<<< HEAD
                        .false.,ham_small,input%lin%extra_states,convcrit_dmin,nitdmin,&
=======
                        .false.,ham_small,input%lin%extra_states,itout,it_scc,cdft_it,convcrit_dmin,nitdmin,&
>>>>>>> 789b9886
                        input%lin%curvefit_dmin,ldiis_coeff,reorder,cdft)
                else
                   call get_coeff(iproc,nproc,input%lin%scf_mode,KSwfn%orbs,at,rxyz,denspot,GPU,&
                        infoCoeff,energs,nlpspd,proj,input%SIC,tmb,pnrm,update_phi,update_phi,&
<<<<<<< HEAD
                        .false.,ham_small,input%lin%extra_states,convcrit_dmin,nitdmin,&
=======
                        .false.,ham_small,input%lin%extra_states,itout,it_scc,cdft_it,convcrit_dmin,nitdmin,&
>>>>>>> 789b9886
                        input%lin%curvefit_dmin,ldiis_coeff,reorder)
                end if
             else
                if (input%lin%constrained_dft) then
                   call get_coeff(iproc,nproc,input%lin%scf_mode,KSwfn%orbs,at,rxyz,denspot,GPU,&
                        infoCoeff,energs,nlpspd,proj,input%SIC,tmb,pnrm,update_phi,update_phi,&
<<<<<<< HEAD
                        .true.,ham_small,input%lin%extra_states,convcrit_dmin,nitdmin,&
=======
                        .true.,ham_small,input%lin%extra_states,itout,it_scc,cdft_it,convcrit_dmin,nitdmin,&
>>>>>>> 789b9886
                        input%lin%curvefit_dmin,ldiis_coeff,reorder,cdft)
                else
                   call get_coeff(iproc,nproc,input%lin%scf_mode,KSwfn%orbs,at,rxyz,denspot,GPU,&
                        infoCoeff,energs,nlpspd,proj,input%SIC,tmb,pnrm,update_phi,update_phi,&
<<<<<<< HEAD
                        .true.,ham_small,input%lin%extra_states,convcrit_dmin,nitdmin,&
=======
                        .true.,ham_small,input%lin%extra_states,itout,it_scc,cdft_it,convcrit_dmin,nitdmin,&
>>>>>>> 789b9886
                        input%lin%curvefit_dmin,ldiis_coeff,reorder)
                end if
             end if


             !!! TEMPORARY ##########################################################################
             !!do ii=1,tmb%linmat%denskern%nvctr
             !!     iorb = tmb%linmat%denskern%orb_from_index(1,ii)
             !!     jorb = tmb%linmat%denskern%orb_from_index(2,ii)
             !!     if (iproc==0) write(*,*) 'iorb, jorb, denskern', iorb, jorb, tmb%linmat%denskern%matrix_compr(ii)
             !!  end do
             !!! END TEMPORARY ######################################################################


             ! Since we do not update the basis functions anymore in this loop
             update_phi = .false.

             !EXPERIMENTAL (currently switched off)
             ! every so often during direct min want to diagonalize - figure out a good way to specify how often...
             if (input%lin%scf_mode==LINEAR_DIRECT_MINIMIZATION.and.iproc==0.and.dmin_diag_freq>=0) &
                  print*,'COUNTDOWN',dmin_diag_freq-dmin_diag_it
             if (input%lin%scf_mode==LINEAR_DIRECT_MINIMIZATION&!.and.(it_scc==nit_scc.or.pnrm<convCritMix)&
                  .and.dmin_diag_it>=dmin_diag_freq.and.dmin_diag_freq/=-1) then
                reorder=.true.
                !call get_coeff(iproc,nproc,LINEAR_MIXDENS_SIMPLE,KSwfn%orbs,at,rxyz,denspot,GPU,&
                !     infoCoeff,energs,nlpspd,proj,input%SIC,tmb,pnrm,update_phi,update_phi,&
                !     .true.,ham_small,input%lin%extra_states)
                ! just diagonalize with optimized states?
                dmin_diag_it=0
             !else if (input%lin%scf_mode==LINEAR_DIRECT_MINIMIZATION.and.it_scc==nit_scc.and.dmin_diag_it>=dmin_diag_freq) then
             !   if (iproc==0) print*,'NOTCOUNTDOWN',pnrm,convcrit_dmin*10.0d0
             else
                reorder=.false.
             end if
             !END EXPERIMENTAL

             ! CDFT: this is the real energy here as we subtracted the constraint term from the Hamiltonian before calculating ebs
             ! Calculate the total energy.
             !if(iproc==0) print *,'energs',energs%ebs,energs%eh,energs%exc,energs%evxc,energs%eexctX,energs%eion,energs%edisp
             energy=energs%ebs-energs%eh+energs%exc-energs%evxc-energs%eexctX+energs%eion+energs%edisp
             energyDiff=energy-energyold
             energyold=energy

             ! update alpha_coeff for direct minimization steepest descents
             if(input%lin%scf_mode==LINEAR_DIRECT_MINIMIZATION .and. it_scc>1 .and.&
                  ldiis_coeff%idsx == 0 .and. (.not. input%lin%curvefit_dmin)) then
                ! apply a cap so that alpha_coeff never goes below around 1.d-2 or above 2
                if (energyDiff<0.d0 .and. ldiis_coeff%alpha_coeff < 1.8d0) then
                   ldiis_coeff%alpha_coeff=1.1d0*ldiis_coeff%alpha_coeff
                else if (ldiis_coeff%alpha_coeff > 1.7d-3) then
                   ldiis_coeff%alpha_coeff=0.5d0*ldiis_coeff%alpha_coeff
                end if
                !!if(iproc==0) write(*,*) ''
                !!if(iproc==0) write(*,*) 'alpha, energydiff',ldiis_coeff%alpha_coeff,energydiff
                if (iproc==0) then
                    call yaml_map('alpha',ldiis_coeff%alpha_coeff)
                    call yaml_map('energydiff',energydiff)
                end if
             end if

             ! Calculate the charge density.
             if (iproc==0) then
                 call yaml_open_map('Hamiltonian update',flow=.true.)
                 ! Use this subroutine to write the energies, with some
                 ! fake number
                 ! to prevent it from writing too much
                 call write_energies(0,0,energs,0.d0,0.d0,'',.true.)
             end if
             call sumrho_for_TMBs(iproc, nproc, KSwfn%Lzd%hgrids(1), KSwfn%Lzd%hgrids(2), KSwfn%Lzd%hgrids(3), &
                  tmb%collcom_sr, tmb%linmat%denskern, KSwfn%Lzd%Glr%d%n1i*KSwfn%Lzd%Glr%d%n2i*denspot%dpbox%n3d, denspot%rhov)

             !!! EXPERIMENTAL ################################
             !!if (iproc==0) then
             !!     write(*,*) 'sum1',sum(tmb%linmat%denskern%matrix_compr)
             !!     write(*,*) 'sum2',sum(denskern_init%matrix_compr)
             !!end if
             !!call sumrho_for_TMBs(iproc, nproc, KSwfn%Lzd%hgrids(1), KSwfn%Lzd%hgrids(2), KSwfn%Lzd%hgrids(3), &
             !!     tmb%collcom_sr, denskern_init, KSwfn%Lzd%Glr%d%n1i*KSwfn%Lzd%Glr%d%n2i*denspot%dpbox%n3d, rho_init)
             !!     !if (iproc==0) then
             !!     !     write(200,*) denspot%rhov
             !!     !     write(201,*) rho_init
             !!     !end if
             !!!call daxpy(size(denspot%rhov), -1.d0, denspot%rhov(1), 1, rho_init(1), 1)
             !!!tt=ddot(size(denspot%rhov), rho_init(1), 1, rho_init(1), 1)
             !!!call mpiallred(tt, 1, mpi_sum, bigdft_mpi%mpi_comm, ierr)
             !!!tt=sqrt(tt)/(KSwfn%Lzd%Glr%d%n1i*KSwfn%Lzd%Glr%d%n2i*KSwfn%Lzd%Glr%d%n3i*input%nspin)
             !!!if (it_scc==1) then
             !!!    if (iproc==0) write(*,*) 'derivative tt', tt-tt_old
             !!!    tt_old=tt
             !!!end if
             !!!if (iproc==0) write(*,*) 'iproc, tt', iproc, tt
             !!tt=0.d0
             !!do i=1,KSwfn%Lzd%Glr%d%n1i*KSwfn%Lzd%Glr%d%n2i*denspot%dpbox%n3p
             !!    tt=tt+(rho_init(i)-rho_init_old(i))**2
             !!end do
             !!call mpiallred(tt, 1, mpi_sum, bigdft_mpi%mpi_comm, ierr)
             !!tt=sqrt(tt)/(KSwfn%Lzd%Glr%d%n1i*KSwfn%Lzd%Glr%d%n2i*KSwfn%Lzd%Glr%d%n3i*input%nspin)
             !!if (it_scc==1) then
             !!    if (iproc==0) write(*,*) 'charge diff:',tt
             !!    rho_init_old=rho_init
             !!    if (tt<1.d-8) then
             !!        idens_cons=idens_cons+1
             !!    else
             !!        idens_cons=0
             !!    end if
             !!    if (idens_cons>=3) then
             !!        fix_supportfunctions=.true.
             !!        if (iproc==0) write(*,*) 'new convergence criterion: will fix support functions'
             !!    end if
             !!end if

             !!! #############################################

             ! Mix the density.
             if (input%lin%scf_mode/=LINEAR_MIXPOT_SIMPLE) then
                !if (iproc==0) then
                !    call yaml_map('density mixing; history',mix_hist)
                !end if
                call mix_main(iproc, nproc, mix_hist, input, KSwfn%Lzd%Glr, alpha_mix, &
                     denspot, mixdiis, rhopotold, pnrm)
                if ((pnrm<convCritMix .or. it_scc==nit_scc) .and. (.not. input%lin%constrained_dft)) then
                   ! calculate difference in density for convergence criterion of outer loop
                   pnrm_out=0.d0
                   do i=1,KSwfn%Lzd%Glr%d%n1i*KSwfn%Lzd%Glr%d%n2i*denspot%dpbox%n3p
                      pnrm_out=pnrm_out+(denspot%rhov(i)-rhopotOld_out(i))**2
                   end do
                   call mpiallred(pnrm_out, 1, mpi_sum, bigdft_mpi%mpi_comm, ierr)
                   pnrm_out=sqrt(pnrm_out)/(KSwfn%Lzd%Glr%d%n1i*KSwfn%Lzd%Glr%d%n2i*KSwfn%Lzd%Glr%d%n3i*input%nspin)
                   call dcopy(max(KSwfn%Lzd%Glr%d%n1i*KSwfn%Lzd%Glr%d%n2i*denspot%dpbox%n3p,1)*input%nspin, &
                     denspot%rhov(1), 1, rhopotOld_out(1), 1)
                end if
             end if

             ! Calculate the new potential.
             !!if(iproc==0) write(*,'(1x,a)') '---------------------------------------------------------------- Updating potential.'
             if (iproc==0) then
!                 if (iproc==0) call yaml_open_map('pot',flow=.true.)
                 !call yaml_map('update potential',.true.)
             end if
             if (iproc==0) call yaml_newline()
             

             call updatePotential(input%ixc,input%nspin,denspot,energs%eh,energs%exc,energs%evxc)
              if (iproc==0) call yaml_close_map()


             ! update occupations wrt eigenvalues (NB for directmin these aren't guaranteed to be true eigenvalues)
             ! switch off for FOE at the moment
             if (input%lin%scf_mode/=LINEAR_FOE) then
                call dcopy(kswfn%orbs%norb,tmb%orbs%eval(1),1,kswfn%orbs%eval(1),1)
                call evaltoocc(iproc,nproc,.false.,input%tel,kswfn%orbs,input%occopt)
                if (bigdft_mpi%iproc ==0) then 
                   call write_eigenvalues_data(0.1d0,kswfn%orbs,mom_vec_fake)
                end if
             end if

             ! Mix the potential
             if(input%lin%scf_mode==LINEAR_MIXPOT_SIMPLE) then
                !if (iproc==0) then
                !    call yaml_map('potential mixing; history',mix_hist)
                !end if
                call mix_main(iproc, nproc, mix_hist, input, KSwfn%Lzd%Glr, alpha_mix, &
                     denspot, mixdiis, rhopotold, pnrm)
                if (pnrm<convCritMix .or. it_scc==nit_scc .and. (.not. input%lin%constrained_dft)) then
                   ! calculate difference in density for convergence criterion of outer loop
                   pnrm_out=0.d0
                   do i=1,KSwfn%Lzd%Glr%d%n1i*KSwfn%Lzd%Glr%d%n2i*denspot%dpbox%n3p
                      pnrm_out=pnrm_out+(denspot%rhov(i)-rhopotOld_out(i))**2
                   end do
                   call mpiallred(pnrm_out, 1, mpi_sum, bigdft_mpi%mpi_comm, ierr)
                   pnrm_out=sqrt(pnrm_out)/(KSwfn%Lzd%Glr%d%n1i*KSwfn%Lzd%Glr%d%n2i*KSwfn%Lzd%Glr%d%n3i*input%nspin)
                   call dcopy(max(KSwfn%Lzd%Glr%d%n1i*KSwfn%Lzd%Glr%d%n2i*denspot%dpbox%n3p,1)*input%nspin, &
                        denspot%rhov(1), 1, rhopotOld_out(1), 1) 
                end if
             end if

             ! Keep the support functions fixed if they converged and the density
             ! change is below the tolerance already in the very first iteration
             if(it_scc==1 .and. pnrm<convCritMix .and.  info_basis_functions>0) then
                fix_support_functions=.true.
             end if

             if (input%lin%constrained_dft) then
                call timing(iproc,'constraineddft','ON')
                ! CDFT: see how satisfaction of constraint varies as kernel is updated
                ! CDFT: calculate Tr[Kw]-Nc
                call calculate_kernel_and_energy(iproc,nproc,tmb%linmat%denskern,cdft%weight_matrix,&
                     ebs,tmb%coeff,KSwfn%orbs,tmb%orbs,.false.)
             end if

             ! Write some informations.
             call printSummary()

             if (pnrm<convCritMix.and.input%lin%scf_mode/=LINEAR_DIRECT_MINIMIZATION) then
                 info_scf=it_scc
                 if (iproc==0) then
                     !yaml output
                     call yaml_close_map() !iteration
                     call bigdft_utils_flush(unit=6)
                 end if
                 exit
             else if (pnrm<convCritMix.and.input%lin%scf_mode==LINEAR_DIRECT_MINIMIZATION) then
                 if (iproc==0) then
                     !yaml output
                     call yaml_close_map() !iteration
                     call bigdft_utils_flush(unit=6)
                 end if
                exit
             !else if (pnrm<convCritMix.and.reorder) then
             !    exit
             !else if (pnrm<convCritMix) then
             !    reorder=.true.
             !    dmin_diag_it=0
             else
                 info_scf=-1
             end if

             if (iproc==0) then
                 !yaml output
                 call yaml_close_map() !iteration
                 call bigdft_utils_flush(unit=6)
             end if

         end do kernel_loop

         ! Write the final results
         if (iproc==0) then
             if (input%lin%constrained_dft) then
                 call yaml_sequence(label='final_kernel'//trim(adjustl(yaml_toa(itout,fmt='(i3.3)')))//&
                      '_'//trim(adjustl(yaml_toa(cdft_it,fmt='(i3.3)'))),advance='no')
             else
                 call yaml_sequence(label='final_kernel'//trim(adjustl(yaml_toa(itout,fmt='(i3.3)'))),advance='no')
             end if
             call yaml_open_map(flow=.true.)
             call yaml_comment('iter:'//yaml_toa(it_scc,fmt='(i6)'),hfill='-')
             call printSummary()
             call yaml_close_map() !iteration
             call bigdft_utils_flush(unit=6)
         end if

          ! Close sequence for the optimization steps
          if (iproc==0) then
              call yaml_close_sequence()
          end if

         if (input%lin%constrained_dft) then
            call timing(iproc,'constraineddft','ON')
            !! CDFT: see how satisfaction of constraint varies as kernel is updated
            !! CDFT: calculate Tr[Kw]-Nc
            !call calculate_kernel_and_energy(iproc,nproc,tmb%linmat%denskern,cdft%weight_matrix,&
            !     ebs,tmb%coeff,KSwfn%orbs,tmb%orbs,.false.)

            ! reset rhopotold (to zero) to ensure we don't exit immediately if V only changes a little
            !call razero(max(KSwfn%Lzd%Glr%d%n1i*KSwfn%Lzd%Glr%d%n2i*denspot%dpbox%n3p,1)*input%nspin, rhopotOld(1)) 
            call dcopy(max(KSwfn%Lzd%Glr%d%n1i*KSwfn%Lzd%Glr%d%n2i*denspot%dpbox%n3p,1)*input%nspin, &
                 rhopotOld_out(1), 1, rhopotOld(1), 1) 

            call dcopy(max(KSwfn%Lzd%Glr%d%n1i*KSwfn%Lzd%Glr%d%n2i*denspot%dpbox%n3p,1)*input%nspin, &
                 rhopotOld_out(1), 1, denspot%rhov(1), 1) 
            call updatePotential(input%ixc,input%nspin,denspot,energs%eh,energs%exc,energs%evxc)

            ! reset coeffs as well
            call dcopy(tmb%orbs%norb**2,coeff_tmp(1,1),1,tmb%coeff(1,1),1)

            vgrad=ebs-cdft%charge

            ! CDFT: update V (maximizing E wrt V)
            ! CDFT: we updated the kernel in get_coeff so 1st deriv of W wrt V becomes Tr[Kw]-Nc as in CONQUEST
            ! CDFT: 2nd deriv more problematic?
            ! CDFT: use simplest possible scheme for now

            if (iproc==0) write(*,*) ''
            if (iproc==0) write(*,'(a,I4,2x,6(ES12.4e2,2x),2(ES16.6e2,2x))') &
                 'itc, N, Tr(KW), Tr(KW)-N, V*(Tr(KW)-N), V, Vold, EBS, energy',&
                 cdft_it,cdft%charge,ebs,vgrad,cdft%lag_mult*vgrad,cdft%lag_mult,vold,energs%ebs,energy

            if (.false.) then ! diis
               vdiis%mids=mod(vdiis%ids,vdiis%idsx)+1
               vdiis%ids=vdiis%ids+1
               vold=cdft%lag_mult
               call diis_opt(0,1,1,0,1,(/0/),(/1/),1,&
                  cdft%lag_mult,-vgrad,vdiis) 
               !call diis_opt(iproc,nproc,1,0,1,(/iproc/),(/1/),1,&
               !   cdft%lag_mult,-vgrad,vdiis) 
            else if (.false.) then !sd
               if (abs(vgrad)<abs(vgrad_old)) then
                  valpha=valpha*1.1d0
               else
                  valpha=valpha*0.6d0
               end if
               vold=cdft%lag_mult
               cdft%lag_mult=cdft%lag_mult+valpha*vgrad
            else if (cdft_it==1) then !first step newton
               vold=cdft%lag_mult
               if (iproc==0) write(*,'(a,I4,2x,6(ES16.6e3,2x))') 'itn, V, Vg',&
                    cdft_it,cdft%lag_mult,vgrad
               cdft%lag_mult=cdft%lag_mult*2.0_gp
            else ! newton
               vgrad2=(vgrad-vgrad_old)/(cdft%lag_mult-vold)
               if (iproc==0) write(*,'(a,I4,2x,6(ES16.6e3,2x))') 'itn, V, Vold, Vg, Vgold, Vg2, Vg/Vg2',&
                    cdft_it,cdft%lag_mult,vold,vgrad,vgrad_old,vgrad2,vgrad/vgrad2
               vold_tmp=cdft%lag_mult
               cdft%lag_mult=vold-vgrad_old/vgrad2
               vold=vold_tmp
            end if

            vgrad_old=vgrad

            call timing(iproc,'constraineddft','OF')

            ! CDFT: exit when W is converged wrt both V and rho
            if (abs(ebs-cdft%charge) < 1.0e-2) exit

         ! if not constrained DFT exit straight away
         else
            exit
         end if
      end do cdft_loop
      if (input%lin%constrained_dft) call DIIS_free(vdiis)
      ! CDFT: end of CDFT loop to find V which correctly imposes constraint and corresponding density

      if(tmb%can_use_transposed) then
          iall=-product(shape(tmb%psit_c))*kind(tmb%psit_c)
          deallocate(tmb%psit_c, stat=istat)
          call memocc(istat, iall, 'tmb%psit_c', subname)
          iall=-product(shape(tmb%psit_f))*kind(tmb%psit_f)
          deallocate(tmb%psit_f, stat=istat)
          call memocc(istat, iall, 'tmb%psit_f', subname)
      end if

      call print_info(.false.)

      energyoldout=energy

      call check_for_exit()
      if(exit_outer_loop) exit outerLoop

      if(pnrm_out<input%lin%support_functions_converged.and.lowaccur_converged .or. &
         fix_supportfunctions) then
          !if(iproc==0) write(*,*) 'fix the support functions from now on'
          if (iproc==0) call yaml_map('fix the support functions from now on',.true.)
          fix_support_functions=.true.
      end if

  end do outerLoop



  ! Diagonalize the matrix for the FOE/direct min case to get the coefficients. Only necessary if
  ! the Pulay forces are to be calculated, or if we are printing eigenvalues for restart
  if ((input%lin%scf_mode==LINEAR_FOE.or.input%lin%scf_mode==LINEAR_DIRECT_MINIMIZATION)& 
       .and. (input%lin%pulay_correction.or.input%lin%plotBasisFunctions /= WF_FORMAT_NONE&
       .or. input%lin%diag_end)) then

       call get_coeff(iproc,nproc,LINEAR_MIXDENS_SIMPLE,KSwfn%orbs,at,rxyz,denspot,GPU,&
           infoCoeff,energs,nlpspd,proj,input%SIC,tmb,pnrm,update_phi,.false.,&
<<<<<<< HEAD
           .true.,ham_small,input%lin%extra_states)
=======
           .true.,ham_small,input%lin%extra_states,itout,0,0)
>>>>>>> 789b9886
  end if

  if (input%lin%fragment_calculation .and. input%frag%nfrag>1) then
     call coeff_weight_analysis(iproc, nproc, input, KSwfn%orbs, tmb, ref_frags)
  end if

  if (input%lin%scf_mode==LINEAR_FOE) then ! deallocate ham_small
     call deallocate_sparsematrix(ham_small,subname)
  end if

  if (input%lin%constrained_dft) then
     call cdft_data_free(cdft)
     call f_free(coeff_tmp)
  end if


  ! print the final summary
  call print_info(.true.)

  if (iproc==0) call yaml_close_sequence()

  ! Deallocate everything that is not needed any more.
  if (input%lin%scf_mode==LINEAR_DIRECT_MINIMIZATION) call DIIS_free(ldiis_coeff)!call deallocateDIIS(ldiis_coeff)
  call deallocateDIIS(ldiis)
  if(input%lin%mixHist_highaccuracy>0) then
      call deallocateMixrhopotDIIS(mixdiis)
  end if
  !!call wait_p2p_communication(iproc, nproc, tmb%comgp)
  call synchronize_onesided_communication(iproc, nproc, tmb%comgp)
  call deallocateCommunicationsBuffersPotential(tmb%comgp, subname)


  if (input%lin%pulay_correction) then
      !if (iproc==0) write(*,'(1x,a)') 'WARNING: commented correction_locrad!'
      if (iproc==0) call yaml_warning('commented correction_locrad')
      !!! Testing energy corrections due to locrad
      !!call correction_locrad(iproc, nproc, tmblarge, KSwfn%orbs,tmb%coeff) 
      ! Calculate Pulay correction to the forces
      call pulay_correction(iproc, nproc, KSwfn%orbs, at, rxyz, nlpspd, proj, input%SIC, denspot, GPU, tmb, fpulay)
  else
      call to_zero(3*at%astruct%nat, fpulay(1,1))
  end if

  if(tmb%ham_descr%can_use_transposed) then
      iall=-product(shape(tmb%ham_descr%psit_c))*kind(tmb%ham_descr%psit_c)
      deallocate(tmb%ham_descr%psit_c, stat=istat)
      call memocc(istat, iall, 'tmb%ham_descr%psit_c', subname)
      iall=-product(shape(tmb%ham_descr%psit_f))*kind(tmb%ham_descr%psit_f)
      deallocate(tmb%ham_descr%psit_f, stat=istat)
      call memocc(istat, iall, 'tmb%ham_descr%psit_f', subname)
      tmb%ham_descr%can_use_transposed=.false.
  end if
  ! here or cluster, not sure which is best
  deallocate(tmb%confdatarr, stat=istat)


  !Write the linear wavefunctions to file if asked, also write Hamiltonian and overlap matrices
  if (input%lin%plotBasisFunctions /= WF_FORMAT_NONE) then
     nelec=0
     do iat=1,at%astruct%nat
        ityp=at%astruct%iatype(iat)
        nelec=nelec+at%nelpsp(ityp)
     enddo
     call writemywaves_linear(iproc,trim(input%dir_output) // 'minBasis',input%lin%plotBasisFunctions,&
          max(tmb%npsidim_orbs,tmb%npsidim_comp),tmb%Lzd,tmb%orbs,nelec,at,rxyz,tmb%psi,tmb%coeff)
     call write_linear_matrices(iproc,nproc,trim(input%dir_output),input%lin%plotBasisFunctions,tmb,at,rxyz)
  end if

  ! not necessarily the best place for it
  !if (input%lin%fragment_calculation) then
  !   !input%lin%plotBasisFunctions
  !   call output_fragment_rotations(iproc,nproc,at%astruct%nat,rxyz,1,trim(input%dir_output),input%frag,ref_frags)
  !end if 

  !DEBUG
  !ind=1
  !do iorb=1,tmb%orbs%norbp
  !   write(orbname,*) iorb
  !   ilr=tmb%orbs%inwhichlocreg(iorb+tmb%orbs%isorb)
  !   call plot_wf(trim(adjustl(orbname)),1,at,1.0_dp,tmb%lzd%llr(ilr),KSwfn%Lzd%hgrids(1),KSwfn%Lzd%hgrids(2),&
  !        KSwfn%Lzd%hgrids(3),rxyz,tmb%psi(ind:ind+tmb%Lzd%Llr(ilr)%wfd%nvctr_c+7*tmb%Lzd%Llr(ilr)%wfd%nvctr_f))
  !   ind=ind+tmb%Lzd%Llr(ilr)%wfd%nvctr_c+7*tmb%Lzd%Llr(ilr)%wfd%nvctr_f
  !end do
  ! END DEBUG

  ! check why this is here!
  call sumrho_for_TMBs(iproc, nproc, KSwfn%Lzd%hgrids(1), KSwfn%Lzd%hgrids(2), KSwfn%Lzd%hgrids(3), &
       tmb%collcom_sr, tmb%linmat%denskern, KSwfn%Lzd%Glr%d%n1i*KSwfn%Lzd%Glr%d%n2i*denspot%dpbox%n3d, denspot%rhov)


  ! Otherwise there are some problems... Check later.
  allocate(KSwfn%psi(1),stat=istat)
  call memocc(istat,KSwfn%psi,'KSwfn%psi',subname)
  nullify(KSwfn%psit)

  nullify(rho,pot)

  call deallocate_local_arrays()
  call f_release_routine()

  call timing(bigdft_mpi%mpi_comm,'WFN_OPT','PR')

  contains

    subroutine allocate_local_arrays()

      allocate(locrad(tmb%lzd%nlr), stat=istat)
      call memocc(istat, locrad, 'locrad', subname)

      ! Allocate the old charge density (used to calculate the variation in the charge density)
      allocate(rhopotold_out(max(denspot%dpbox%ndimrhopot,denspot%dpbox%nrhodim)),stat=istat)
      call memocc(istat, rhopotold_out, 'rhopotold_out', subname)

      allocate(locrad_tmp(tmb%lzd%nlr), stat=istat)
      call memocc(istat, locrad_tmp, 'locrad_tmp', subname)

    end subroutine allocate_local_arrays


    subroutine deallocate_local_arrays()

      iall=-product(shape(locrad))*kind(locrad)
      deallocate(locrad, stat=istat)
      call memocc(istat, iall, 'locrad', subname)

      iall=-product(shape(locrad_tmp))*kind(locrad_tmp)
      deallocate(locrad_tmp, stat=istat)
      call memocc(istat, iall, 'locrad_tmp', subname)

      iall=-product(shape(rhopotold_out))*kind(rhopotold_out)
      deallocate(rhopotold_out, stat=istat)
      call memocc(istat, iall, 'rhopotold_out', subname)

    end subroutine deallocate_local_arrays


    subroutine check_inputguess()
      real(8) :: dnrm2
      if (input%inputPsiId==101) then           !should we put 102 also?

          if (input%lin%pulay_correction) then
             ! Check the input guess by calculation the Pulay forces.

             call to_zero(tmb%ham_descr%npsidim_orbs,tmb%ham_descr%psi(1))
             call small_to_large_locreg(iproc, tmb%npsidim_orbs, tmb%ham_descr%npsidim_orbs, tmb%lzd, tmb%ham_descr%lzd, &
                  tmb%orbs, tmb%psi, tmb%ham_descr%psi)

             ! add get_coeff here
             ! - need some restructuring/reordering though, or addition of lots of extra initializations?!

             ! Calculate Pulay correction to the forces
             call pulay_correction(iproc, nproc, KSwfn%orbs, at, rxyz, nlpspd, proj, input%SIC, denspot, GPU, tmb, fpulay)
             fnrm_pulay=dnrm2(3*at%astruct%nat, fpulay, 1)/sqrt(dble(at%astruct%nat))

             !if (iproc==0) write(*,*) 'fnrm_pulay',fnrm_pulay
             if (iproc==0) call yaml_map('fnrm Pulay',fnrm_pulay)

             if (fnrm_pulay>1.d-1) then !1.d-10
                !!if (iproc==0) write(*,'(1x,a)') 'The pulay force is too large after the restart. &
                !!                                   &Start over again with an AO input guess.'
                if (iproc==0) then
                    call yaml_warning('The pulay force is too large after the restart. &
                         &Start over again with an AO input guess.')
                end if
                if (associated(tmb%psit_c)) then
                    iall=-product(shape(tmb%psit_c))*kind(tmb%psit_c)
                    deallocate(tmb%psit_c, stat=istat)
                    call memocc(istat, iall, 'tmb%psit_c', subname)
                end if
                if (associated(tmb%psit_f)) then
                    iall=-product(shape(tmb%psit_f))*kind(tmb%psit_f)
                    deallocate(tmb%psit_f, stat=istat)
                    call memocc(istat, iall, 'tmb%psit_f', subname)
                end if
                tmb%can_use_transposed=.false.
                nit_lowaccuracy=input%lin%nit_lowaccuracy
                nit_highaccuracy=input%lin%nit_highaccuracy
                !!input%lin%highaccuracy_conv_crit=1.d-8
                call inputguessConfinement(iproc, nproc, at, input, &
                     KSwfn%Lzd%hgrids(1), KSwfn%Lzd%hgrids(2), KSwfn%Lzd%hgrids(3), &
                     rxyz, nlpspd, proj, GPU, KSwfn%orbs, KSwfn, tmb, denspot, rhopotold, energs)
                     energs%eexctX=0.0_gp

                !already done in inputguess
                      ! CHEATING here and passing tmb%linmat%denskern instead of tmb%linmat%inv_ovrlp
                !call orthonormalizeLocalized(iproc, nproc, 0, tmb%npsidim_orbs, tmb%orbs, tmb%lzd, tmb%linmat%ovrlp, &
                !     tmb%linmat%denskern, tmb%collcom, tmb%orthpar, tmb%psi, tmb%psit_c, tmb%psit_f, tmb%can_use_transposed)
             else if (fnrm_pulay>1.d-2) then ! 1.d2 1.d-2
                !!if (iproc==0) write(*,'(1x,a)') 'The pulay forces are rather large, so start with low accuracy.'
                if (iproc==0) then
                    call yaml_warning('The pulay forces are rather large, so start with low accuracy.')
                end if
                nit_lowaccuracy=input%lin%nit_lowaccuracy
                nit_highaccuracy=input%lin%nit_highaccuracy
             else if (fnrm_pulay>1.d-10) then !1d-10
                if (iproc==0) then
                    !write(*,'(1x,a)') 'The pulay forces are fairly large, so reoptimising basis with high accuracy only.'
                    call yaml_warning('The pulay forces are fairly large, so reoptimising basis with high accuracy only.')
                end if
                nit_lowaccuracy=0
                nit_highaccuracy=input%lin%nit_highaccuracy
             else
                if (iproc==0) write(*,'(1x,a)') &
                     'The pulay forces are fairly small, so not reoptimising basis.'
                    nit_lowaccuracy=0
                    nit_highaccuracy=0
                    !!nit_highaccuracy=2
                    !!input%lin%nItBasis_highaccuracy=2
                    !!input%lin%nitSCCWhenFixed_highaccuracy=100
                    !!input%lin%highaccuracy_conv_crit=1.d-8
             end if
          else
              ! Calculation of Pulay forces not possible, so always start with low accuracy
              call to_zero(3*at%astruct%nat, fpulay(1,1))
              if (input%lin%scf_mode==LINEAR_FOE) then
                 nit_lowaccuracy=input%lin%nit_lowaccuracy
              else
                 nit_lowaccuracy=0
              end if
              nit_highaccuracy=input%lin%nit_highaccuracy
          end if
          if (input%lin%scf_mode==LINEAR_FOE .and. nit_lowaccuracy==0) then
              stop 'for FOE and restart, nit_lowaccuracy must not be zero!'
          end if
      else   !if not using restart just do the lowaccuracy like normal
          nit_lowaccuracy=input%lin%nit_lowaccuracy
          nit_highaccuracy=input%lin%nit_highaccuracy
      end if
    end subroutine check_inputguess

    subroutine check_for_exit()
      implicit none

      exit_outer_loop=.false.

      if (input%lin%nlevel_accuracy==2) then
          if(lowaccur_converged) then
              !cur_it_highaccuracy=cur_it_highaccuracy+1
              if(cur_it_highaccuracy==nit_highaccuracy) then
                  exit_outer_loop=.true.
              else if (pnrm_out<input%lin%highaccuracy_conv_crit) then
                  exit_outer_loop=.true.
              end if
          end if
      else if (input%lin%nlevel_accuracy==1) then
          if (itout==nit_lowaccuracy .or. pnrm_out<input%lin%highaccuracy_conv_crit) then
              exit_outer_loop=.true.
          end if
      end if

    end subroutine check_for_exit

    !> Print a short summary of some values calculated during the last iteration in the self
    !! consistency cycle.
    subroutine printSummary()
      implicit none

      if(iproc==0) then
          !write(*,'(1x,a)') repeat('+',92 + int(log(real(it_SCC))/log(10.)))
          !write(*,'(1x,a,i0,a)') 'at iteration ', it_SCC, ' of the density optimization:'
          !!if(infoCoeff<0) then
          !!    write(*,'(3x,a)') '- WARNING: coefficients not converged!'
          !!else if(infoCoeff>0) then
          !!    write(*,'(3x,a,i0,a)') '- coefficients converged in ', infoCoeff, ' iterations.'
          call yaml_open_sequence('summary',flow=.true.)
          call yaml_open_map()
          if(input%lin%scf_mode==LINEAR_DIRECT_MINIMIZATION) then
              !!write(*,'(3x,a)') 'coefficients / kernel obtained by direct minimization.'
              call yaml_map('kernel optimization','DMIN')
          else if (input%lin%scf_mode==LINEAR_FOE) then
              !!write(*,'(3x,a)') 'kernel obtained by Fermi Operator Expansion'
              call yaml_map('kernel optimization','FOE')
          else
              !!write(*,'(3x,a)') 'coefficients / kernel obtained by diagonalization.'
              call yaml_map('kernel optimization','DIAG')
          end if

          if (input%lin%scf_mode==LINEAR_MIXDENS_SIMPLE .or.  input%lin%scf_mode==LINEAR_FOE &
              .or. input%lin%scf_mode==LINEAR_DIRECT_MINIMIZATION) then
              call yaml_map('mixing quantity','DENS')
          else if (input%lin%scf_mode==LINEAR_MIXPOT_SIMPLE) then
              call yaml_map('mixing quantity','POT')
          end if
          call yaml_map('mix hist',mix_hist)


          if (input%lin%constrained_dft) then
             !!if(input%lin%scf_mode==LINEAR_MIXDENS_SIMPLE .or. input%lin%scf_mode==LINEAR_FOE) then
             !!    write(*,'(3x,a,3x,i0,2x,es13.7,es27.17,es14.4,es14.4)') 'it, Delta DENS, energy, energyDiff, Tr[KW]', &
             !!         it_SCC, pnrm, energy, energyDiff, ebs
             !!else if(input%lin%scf_mode==LINEAR_MIXPOT_SIMPLE) then
             !!    write(*,'(3x,a,3x,i0,2x,es13.7,es27.17,es14.4,es14.4)') 'it, Delta POT, energy, energyDiff, Tr[KW]', &
             !!         it_SCC, pnrm, energy, energyDiff, ebs
             !!else if(input%lin%scf_mode==LINEAR_DIRECT_MINIMIZATION) then
             !!    write(*,'(3x,a,3x,i0,2x,es13.7,es27.17,es14.4,es14.4)') 'it, Delta DENS, energy, energyDiff, Tr[KW]', &
             !!         it_SCC, pnrm, energy, energyDiff, ebs
             !!end if
             if (iproc==0) then
                 call yaml_newline()
                 call yaml_map('iter',it_scc,fmt='(i6)')
                 call yaml_map('delta',pnrm,fmt='(es9.2)')
                 call yaml_map('energy',energy,fmt='(es24.17)')
                 call yaml_map('D',energyDiff,fmt='(es10.3)')
                 !call yaml_map('Tr[KW]',ebs,fmt='(es14.4)')
                 call yaml_map('Tr(KW)',ebs,fmt='(es14.4)')
                 call yaml_close_map()
             end if
          else
             !!if(input%lin%scf_mode==LINEAR_MIXDENS_SIMPLE .or. input%lin%scf_mode==LINEAR_FOE) then
             !!    write(*,'(3x,a,3x,i0,2x,es13.7,es27.17,es14.4)') 'it, Delta DENS, energy, energyDiff', &
             !!         it_SCC, pnrm, energy, energyDiff
             !!else if(input%lin%scf_mode==LINEAR_MIXPOT_SIMPLE) then
             !!    write(*,'(3x,a,3x,i0,2x,es13.7,es27.17,es14.4)') 'it, Delta POT, energy, energyDiff', &
             !!         it_SCC, pnrm, energy, energyDiff
             !!else if(input%lin%scf_mode==LINEAR_DIRECT_MINIMIZATION) then
             !!    write(*,'(3x,a,3x,i0,2x,es13.7,es27.17,es14.4)') 'it, Delta DENS, energy, energyDiff', &
             !!         it_SCC, pnrm, energy, energyDiff
             !!end if
             if (iproc==0) then
                 call yaml_newline()
                 call yaml_map('iter',it_scc,fmt='(i6)')
                 call yaml_map('delta',pnrm,fmt='(es9.2)')
                 call yaml_map('energy',energy,fmt='(es24.17)')
                 call yaml_map('D',energyDiff,fmt='(es10.3)')
                 call yaml_close_map()
             end if
          end if     
          !write(*,'(1x,a)') repeat('+',92 + int(log(real(it_SCC))/log(10.)))
          call yaml_close_sequence()
      end if

    end subroutine printSummary

    !> Print a short summary of some values calculated during the last iteration in the self
    !! consistency cycle.
    subroutine print_info(final)
      implicit none

      real(8) :: energyDiff, mean_conf
      logical, intent(in) :: final

      energyDiff = energy - energyoldout

      if(target_function==TARGET_FUNCTION_IS_HYBRID) then
          mean_conf=0.d0
          do iorb=1,tmb%orbs%norbp
              mean_conf=mean_conf+tmb%confdatarr(iorb)%prefac
          end do
          call mpiallred(mean_conf, 1, mpi_sum, bigdft_mpi%mpi_comm, ierr)
          mean_conf=mean_conf/dble(tmb%orbs%norb)
      end if

      ! Print out values related to two iterations of the outer loop.
      if(iproc==0.and.(.not.final)) then

          call yaml_comment('Summary of both steps',hfill='=')
          !call yaml_sequence(advance='no')
          !call yaml_open_map(flow=.true.)
          !call yaml_open_map('self consistency summary',label=&
          !    'it_sc'//trim(adjustl(yaml_toa(itout,fmt='(i3.3)'))))
          call yaml_open_sequence('self consistency summary',label=&
              'it_sc'//trim(adjustl(yaml_toa(itout,fmt='(i3.3)'))))
          call yaml_sequence(advance='no')
          call yaml_open_map(flow=.true.)
          call yaml_map('iter',itout)
          if(target_function==TARGET_FUNCTION_IS_TRACE) then
              call yaml_map('target function','TRACE')
          else if(target_function==TARGET_FUNCTION_IS_ENERGY) then
              call yaml_map('target function','ENERGY')
          else if(target_function==TARGET_FUNCTION_IS_HYBRID) then
              call yaml_map('target function','HYBRID')
              !write(*,'(5x,a,es8.2)') '- target function is hybrid; mean confinement prefactor = ',mean_conf
          end if
          if (target_function==TARGET_FUNCTION_IS_HYBRID) then
              call yaml_map('mean conf prefac',mean_conf,fmt='(es9.2)')
          end if
          if(info_basis_functions<=0) then
              call yaml_warning('support function optimization not converged')
              call yaml_newline()
          else
              call yaml_map('iterations to converge support functions',info_basis_functions)
          end if
          if(input%lin%scf_mode==LINEAR_DIRECT_MINIMIZATION) then
              call yaml_map('kernel optimization','DIRMIN')
          else if (input%lin%scf_mode==LINEAR_FOE) then
              call yaml_map('kernel optimization','FOE')
          else
              call yaml_map('kernel optimization','DIAG')
          end if
          if(info_scf<0) then
              call yaml_warning('density optimization not converged')
              call yaml_newline()
          else
              call yaml_map('iterations to converge kernel optimization',info_scf)
              call yaml_newline()
          end if
          !!if(input%lin%scf_mode==LINEAR_MIXDENS_SIMPLE .or. input%lin%scf_mode==LINEAR_FOE) then
          !!    write(*,'(5x,a,3x,i0,es12.2,es27.17)') 'FINAL values: it, Delta DENS, energy', itout, pnrm, energy
          !!else if(input%lin%scf_mode==LINEAR_MIXPOT_SIMPLE) then
          !!    write(*,'(5x,a,3x,i0,es12.2,es27.17)') 'FINAL values: it, Delta POT, energy', itout, pnrm, energy
          !!else if(input%lin%scf_mode==LINEAR_DIRECT_MINIMIZATION) then
          !!    write(*,'(5x,a,3x,i0,es12.2,es27.17)') 'FINAL values: it, Delta DENS, energy', itout, pnrm, energy
          !!end if
          !!! Use this subroutine to write the energies, with some fake
          !!! number to prevent it from writing too much
          !!call write_energies(0,0,energs,0.d0,0.d0,'',.true.)
          !!call yaml_map('final target function',trace)
          !!call yaml_map('final fnrm',fnrm_tmb)

          !Before convergence
          !!write(*,'(3x,a,7es20.12)') 'ebs, ehart, eexcu, vexcu, eexctX, eion, edisp', &
          !!    energs%ebs, energs%eh, energs%exc, energs%evxc, energs%eexctX, energs%eion, energs%edisp
          if(input%lin%scf_mode/=LINEAR_MIXPOT_SIMPLE) then
             if (.not. lowaccur_converged) then
                 !!write(*,'(3x,a,3x,i0,es11.2,es27.17,es14.4)')&
                 !!     'itoutL, Delta DENSOUT, energy, energyDiff', itout, pnrm_out, energy, &
                 !!     energyDiff
                 call yaml_map('iter low',itout)
             else
                 !!write(*,'(3x,a,3x,i0,es11.2,es27.17,es14.4)')&
                 !!     'itoutH, Delta DENSOUT, energy, energyDiff', itout, pnrm_out, energy, &
                 !!     energyDiff
                 call yaml_map('iter high',itout)
             end if
                 call yaml_map('delta out',pnrm_out,fmt='(es10.3)')
                 call yaml_map('energy',energy,fmt='(es27.17)')
                 call yaml_map('D',energyDiff,fmt='(es10.3)')
          else if(input%lin%scf_mode==LINEAR_MIXPOT_SIMPLE) then
             if (.not. lowaccur_converged) then
                 !!write(*,'(3x,a,3x,i0,es11.2,es27.17,es14.4)')&
                 !!     'itoutL, Delta POTOUT, energy energyDiff', itout, pnrm_out, energy, energyDiff
                 call yaml_map('iter low',itout)
             else
                 !!write(*,'(3x,a,3x,i0,es11.2,es27.17,es14.4)')&
                 !!     'itoutH, Delta POTOUT, energy energyDiff', itout, pnrm_out, energy, energyDiff
                 call yaml_map('iter high',itout)
             end if
             call yaml_map('delta out',pnrm_out,fmt='(es10.3)')
             call yaml_map('energy',energy,fmt='(es27.17)')
             call yaml_map('D',energyDiff,fmt='(es10.3)')
          end if
          call yaml_close_map()

          !!!when convergence is reached, use this block
          !!write(*,'(1x,a)') repeat('#',92 + int(log(real(itout))/log(10.)))
          !!write(*,'(1x,a,i0,a)') 'at iteration ', itout, ' of the outer loop:'
          !!write(*,'(3x,a)') '> basis functions optimization:'
          !!if(target_function==TARGET_FUNCTION_IS_TRACE) then
          !!    write(*,'(5x,a)') '- target function is trace'
          !!else if(target_function==TARGET_FUNCTION_IS_ENERGY) then
          !!    write(*,'(5x,a)') '- target function is energy'
          !!else if(target_function==TARGET_FUNCTION_IS_HYBRID) then
          !!    write(*,'(5x,a,es8.2)') '- target function is hybrid; mean confinement prefactor = ',mean_conf
          !!end if
          !!if(info_basis_functions<=0) then
          !!    write(*,'(5x,a)') '- WARNING: basis functions not converged!'
          !!else
          !!    write(*,'(5x,a,i0,a)') '- basis functions converged in ', info_basis_functions, ' iterations.'
          !!end if
          !!write(*,'(5x,a,es15.6,2x,es10.2)') 'Final values: target function, fnrm', trace, fnrm_tmb
          !!write(*,'(3x,a)') '> density optimization:'
          !!if(input%lin%scf_mode==LINEAR_DIRECT_MINIMIZATION) then
          !!    write(*,'(5x,a)') '- using direct minimization.'
          !!else if (input%lin%scf_mode==LINEAR_FOE) then
          !!    write(*,'(5x,a)') '- using Fermi Operator Expansion / mixing.'
          !!else
          !!    write(*,'(5x,a)') '- using diagonalization / mixing.'
          !!end if
          !!if(info_scf<0) then
          !!    write(*,'(5x,a)') '- WARNING: density optimization not converged!'
          !!else
          !!    write(*,'(5x,a,i0,a)') '- density optimization converged in ', info_scf, ' iterations.'
          !!end if
          !!if(input%lin%scf_mode==LINEAR_MIXDENS_SIMPLE .or. input%lin%scf_mode==LINEAR_FOE) then
          !!    write(*,'(5x,a,3x,i0,es12.2,es27.17)') 'FINAL values: it, Delta DENS, energy', itout, pnrm, energy
          !!else if(input%lin%scf_mode==LINEAR_MIXPOT_SIMPLE) then
          !!    write(*,'(5x,a,3x,i0,es12.2,es27.17)') 'FINAL values: it, Delta POT, energy', itout, pnrm, energy
          !!else if(input%lin%scf_mode==LINEAR_DIRECT_MINIMIZATION) then
          !!    write(*,'(5x,a,3x,i0,es12.2,es27.17)') 'FINAL values: it, Delta DENS, energy', itout, pnrm, energy
          !!end if
          !!write(*,'(3x,a,es14.6)') '> energy difference to last iteration:', energyDiff
          !!write(*,'(1x,a)') repeat('#',92 + int(log(real(itout))/log(10.)))
      else if (iproc==0.and.final) then
          call yaml_comment('final results',hfill='=')
          !call yaml_sequence(advance='no')
          !call yaml_open_map(flow=.true.)
          !at convergence
          !call yaml_open_map('self consistency summary',label=&
          !    'it_sc'//trim(adjustl(yaml_toa(itout,fmt='(i3.3)'))))
          !call yaml_open_map('self consistency summary')
          call yaml_open_sequence('self consistency summary')
          call yaml_sequence(advance='no')
          call yaml_open_map(flow=.true.)
          call yaml_map('iter',itout)
          call write_energies(0,0,energs,0.d0,0.d0,'',.true.)
          !!write(*,'(3x,a,7es20.12)') 'ebs, ehart, eexcu, vexcu, eexctX, eion, edisp', &
          !!    energs%ebs, energs%eh, energs%exc, energs%evxc, energs%eexctX, energs%eion, energs%edisp
          if (input%lin%scf_mode/=LINEAR_MIXPOT_SIMPLE) then
             if (.not. lowaccur_converged) then
                 !!write(*,'(3x,a,3x,i0,es11.2,es27.17,es14.4,3x,a)')&
                 !!     'itoutL, Delta DENSOUT, energy, energyDiff', itout, pnrm_out, energy, &
                 !!     energyDiff,'FINAL'
                 call yaml_map('iter low',itout)
                 call yaml_map('delta out',pnrm_out,fmt='(es10.3)')
                 call yaml_map('energy',energy,fmt='(es27.17)')
                 call yaml_map('D',energyDiff,fmt='(es10.3)')
                 call yaml_comment('FINAL')
                 call yaml_close_map()
             else
                 !!write(*,'(3x,a,3x,i0,es11.2,es27.17,es14.4,3x,a)')&
                 !!     'itoutH, Delta DENSOUT, energy, energyDiff', itout, pnrm_out, energy, &
                 !!     energyDiff,'FINAL'
                 call yaml_map('iter high',itout)
                 call yaml_map('delta out',pnrm_out,fmt='(es10.3)')
                 call yaml_map('energy',energy,fmt='(es27.17)')
                 call yaml_map('D',energyDiff,fmt='(es10.3)')
                 call yaml_comment('FINAL')
                 call yaml_close_map()
             end if
          else if(input%lin%scf_mode==LINEAR_MIXPOT_SIMPLE) then
             if (.not. lowaccur_converged) then
                 !!write(*,'(3x,a,3x,i0,es11.2,es27.17,es14.4,3x,a)')&
                 !!     'itoutL, Delta POTOUT, energy energyDiff', itout, pnrm_out, energy, energyDiff,'FINAL'
                 call yaml_map('iter low',itout)
                 call yaml_map('delta out',pnrm_out,fmt='(es10.3)')
                 call yaml_map('energy',energy,fmt='(es27.17)')
                 call yaml_map('D',energyDiff,fmt='(es10.3)')
                 call yaml_comment('FINAL')
                 call yaml_close_map()
             else
                 !!write(*,'(3x,a,3x,i0,es11.2,es27.17,es14.4,3x,a)')&
                 !!     'itoutH, Delta POTOUT, energy energyDiff', itout, pnrm_out, energy, energyDiff,'FINAL'
                 call yaml_map('iter high',itout)
                 call yaml_map('delta out',pnrm_out,fmt='(es10.3)')
                 call yaml_map('energy',energy,fmt='(es27.17)')
                 call yaml_map('D',energyDiff,fmt='(es10.3)')
                 call yaml_comment('FINAL')
                 call yaml_close_map()
             end if
          end if
       end if

    ! WARNING HACK S.M.
    if (input%experimental_mode) then
        meanconf_array(itout)=mean_conf
        if (itout>=4) then
            meanconf_der = 11.d0/6.d0*meanconf_array(itout-0) &
                          -      3.d0*meanconf_array(itout-1) &
                          + 3.d0/2.d0*meanconf_array(itout-2) &
                          - 1.d0/3.d0*meanconf_array(itout-3)
            !!if (iproc==0) write(*,'(a,es16.5)') 'meanconf_der',meanconf_der
            !!if (iproc==0) write(*,'(a,es16.5)') 'abs(meanconf_der)/mean_conf',abs(meanconf_der)/mean_conf
        end if
        !if (mean_conf<1.d-15 .and. .false.) then
        !if (mean_conf<1.d-15) then
        !if (mean_conf<1.d-10 .and. abs(meanconf_der)<1.d-15) then
        if (mean_conf<1.d-10 .and. abs(meanconf_der)/mean_conf>1.d0 .and. .false.) then
        !if (itout>=38) then
            !if (iproc==0) write(*,*) 'WARNING MODIFY CONF'
            !tmb%confdatarr(:)%prefac=0.d0
            if (iproc==0) write(*,*) 'WARNING MODIFY nit_basis'
            nit_basis=0
        end if
        if (mean_conf<2.4d-4 .and..false.) then
        !if (itout>=13) then
            if (iproc==0) write(*,*) 'outswitch off ortho'
            orthonormalization_on=.false.
        end if
    end if

    call bigdft_utils_flush(unit=6)
    call yaml_close_sequence()


    end subroutine print_info


end subroutine linearScaling



subroutine set_optimization_variables(input, at, lorbs, nlr, onwhichatom, confdatarr, &
     convCritMix, lowaccur_converged, nit_scc, mix_hist, alpha_mix, locrad, target_function, nit_basis, &
     convcrit_dmin, nitdmin, conv_crit_TMB)
  use module_base
  use module_types
  implicit none
  
  ! Calling arguments
  integer,intent(in) :: nlr
  type(orbitals_data),intent(in) :: lorbs
  type(input_variables),intent(in) :: input
  type(atoms_data),intent(in) :: at
  integer,dimension(lorbs%norb),intent(in) :: onwhichatom
  type(confpot_data),dimension(lorbs%norbp),intent(inout) :: confdatarr
  real(kind=8), intent(out) :: convCritMix, alpha_mix, convcrit_dmin, conv_crit_TMB
  logical, intent(in) :: lowaccur_converged
  integer, intent(out) :: nit_scc, mix_hist, nitdmin
  real(kind=8), dimension(nlr), intent(out) :: locrad
  integer, intent(out) :: target_function, nit_basis

  ! Local variables
  integer :: iorb, ilr, iiat

  if(lowaccur_converged) then
      do iorb=1,lorbs%norbp
          iiat=onwhichatom(lorbs%isorb+iorb)
          confdatarr(iorb)%prefac=input%lin%potentialPrefac_highaccuracy(at%astruct%iatype(iiat))
      end do
      target_function=TARGET_FUNCTION_IS_ENERGY
      nit_basis=input%lin%nItBasis_highaccuracy
      nit_scc=input%lin%nitSCCWhenFixed_highaccuracy
      mix_hist=input%lin%mixHist_highaccuracy
      do ilr=1,nlr
          locrad(ilr)=input%lin%locrad_highaccuracy(ilr)
      end do
      alpha_mix=input%lin%alpha_mix_highaccuracy
      convCritMix=input%lin%convCritMix_highaccuracy
      convcrit_dmin=input%lin%convCritDmin_highaccuracy
      nitdmin=input%lin%nItdmin_highaccuracy
      conv_crit_TMB=input%lin%convCrit_lowaccuracy
  else
      do iorb=1,lorbs%norbp
          iiat=onwhichatom(lorbs%isorb+iorb)
          confdatarr(iorb)%prefac=input%lin%potentialPrefac_lowaccuracy(at%astruct%iatype(iiat))
      end do
      target_function=TARGET_FUNCTION_IS_TRACE
      nit_basis=input%lin%nItBasis_lowaccuracy
      nit_scc=input%lin%nitSCCWhenFixed_lowaccuracy
      mix_hist=input%lin%mixHist_lowaccuracy
      do ilr=1,nlr
          locrad(ilr)=input%lin%locrad_lowaccuracy(ilr)
      end do
      alpha_mix=input%lin%alpha_mix_lowaccuracy
      convCritMix=input%lin%convCritMix_lowaccuracy
      convcrit_dmin=input%lin%convCritDmin_lowaccuracy
      nitdmin=input%lin%nItdmin_lowaccuracy
      conv_crit_TMB=input%lin%convCrit_highaccuracy
  end if

  !!! new hybrid version... not the best place here
  !!if (input%lin%nit_highaccuracy==-1) then
  !!    do iorb=1,lorbs%norbp
  !!        ilr=lorbs%inwhichlocreg(lorbs%isorb+iorb)
  !!        iiat=onwhichatom(lorbs%isorb+iorb)
  !!        confdatarr(iorb)%prefac=input%lin%potentialPrefac_lowaccuracy(at%astruct%iatype(iiat))
  !!    end do
  !!    wfnmd%bs%target_function=TARGET_FUNCTION_IS_HYBRID
  !!    wfnmd%bs%nit_basis_optimization=input%lin%nItBasis_lowaccuracy
  !!    wfnmd%bs%conv_crit=input%lin%convCrit_lowaccuracy
  !!    nit_scc=input%lin%nitSCCWhenFixed_lowaccuracy
  !!    mix_hist=input%lin%mixHist_lowaccuracy
  !!    do ilr=1,nlr
  !!        locrad(ilr)=input%lin%locrad_lowaccuracy(ilr)
  !!    end do
  !!    alpha_mix=input%lin%alpha_mix_lowaccuracy
  !!end if

end subroutine set_optimization_variables



subroutine adjust_locregs_and_confinement(iproc, nproc, hx, hy, hz, at, input, &
           rxyz, KSwfn, tmb, denspot, ldiis, locreg_increased, lowaccur_converged, locrad)
  use module_base
  use module_types
  use module_interfaces, except_this_one => adjust_locregs_and_confinement
  use yaml_output
  implicit none
  
  ! Calling argument
  integer,intent(in) :: iproc, nproc
  real(8),intent(in) :: hx, hy, hz
  type(atoms_data),intent(in) :: at
  type(input_variables),intent(in) :: input
  real(8),dimension(3,at%astruct%nat),intent(in):: rxyz
  type(DFT_wavefunction),intent(inout) :: KSwfn, tmb
  type(DFT_local_fields),intent(inout) :: denspot
  type(localizedDIISParameters),intent(inout) :: ldiis
  logical, intent(out) :: locreg_increased
  logical, intent(in) :: lowaccur_converged
  real(8), dimension(tmb%lzd%nlr), intent(inout) :: locrad

  ! Local variables
  integer :: iall, istat, ilr, npsidim_orbs_tmp, npsidim_comp_tmp
  real(kind=8),dimension(:,:),allocatable :: locregCenter
  real(kind=8),dimension(:),allocatable :: lphilarge
  type(local_zone_descriptors) :: lzd_tmp
  character(len=*), parameter :: subname='adjust_locregs_and_confinement'

  locreg_increased=.false.
  if(lowaccur_converged ) then
      do ilr = 1, tmb%lzd%nlr
         if(input%lin%locrad_highaccuracy(ilr) /= input%lin%locrad_lowaccuracy(ilr)) then
             !!if(iproc==0) write(*,'(1x,a)') 'Increasing the localization radius for the high accuracy part.'
             if (iproc==0) call yaml_map('Increasing the localization radius for the high accuracy part',.true.)
             locreg_increased=.true.
             exit
         end if
      end do
  end if
  if (iproc==0) then
      if (locreg_increased) then
          call yaml_map('Locreg increased',.true.)
      else
          call yaml_map('Locreg increased',.false.)
      end if
  end if

  if(locreg_increased) then
     !tag=1
     !call wait_p2p_communication(iproc, nproc, tmb%comgp)
     call synchronize_onesided_communication(iproc, nproc, tmb%comgp)
     call deallocate_p2pComms(tmb%comgp, subname)

     call deallocate_collective_comms(tmb%collcom, subname)
     call deallocate_collective_comms(tmb%collcom_sr, subname)

     call nullify_local_zone_descriptors(lzd_tmp)
     call copy_local_zone_descriptors(tmb%lzd, lzd_tmp, subname)
     call deallocate_local_zone_descriptors(tmb%lzd, subname)

     npsidim_orbs_tmp = tmb%npsidim_orbs
     npsidim_comp_tmp = tmb%npsidim_comp

     call deallocate_foe(tmb%foe_obj, subname)

     call deallocate_sparseMatrix(tmb%linmat%denskern, subname)
     call deallocate_sparseMatrix(tmb%linmat%inv_ovrlp, subname)
     call deallocate_sparseMatrix(tmb%linmat%ovrlp, subname)
     call deallocate_sparseMatrix(tmb%linmat%ham, subname)

     allocate(locregCenter(3,lzd_tmp%nlr), stat=istat)
     call memocc(istat, locregCenter, 'locregCenter', subname)
     do ilr=1,lzd_tmp%nlr
        locregCenter(:,ilr)=lzd_tmp%llr(ilr)%locregCenter
     end do

     !temporary,  moved from update_locreg
     tmb%orbs%eval=-0.5_gp
     call update_locreg(iproc, nproc, lzd_tmp%nlr, locrad, locregCenter, lzd_tmp%glr, .false., &
          denspot%dpbox%nscatterarr, hx, hy, hz, at%astruct, input, KSwfn%orbs, tmb%orbs, tmb%lzd, &
          tmb%npsidim_orbs, tmb%npsidim_comp, tmb%comgp, tmb%collcom, tmb%foe_obj, tmb%collcom_sr)

     iall=-product(shape(locregCenter))*kind(locregCenter)
     deallocate(locregCenter, stat=istat)
     call memocc(istat, iall, 'locregCenter', subname)

     ! calculate psi in new locreg
     allocate(lphilarge(tmb%npsidim_orbs), stat=istat)
     call memocc(istat, lphilarge, 'lphilarge', subname)
     call to_zero(tmb%npsidim_orbs, lphilarge(1))
     call small_to_large_locreg(iproc, npsidim_orbs_tmp, tmb%npsidim_orbs, lzd_tmp, tmb%lzd, &
          tmb%orbs, tmb%psi, lphilarge)

     call deallocate_local_zone_descriptors(lzd_tmp, subname)
     iall=-product(shape(tmb%psi))*kind(tmb%psi)
     deallocate(tmb%psi, stat=istat)
     call memocc(istat, iall, 'tmb%psi', subname)
     allocate(tmb%psi(tmb%npsidim_orbs), stat=istat)
     call memocc(istat, tmb%psi, 'tmb%psi', subname)
     call dcopy(tmb%npsidim_orbs, lphilarge(1), 1, tmb%psi(1), 1)
     iall=-product(shape(lphilarge))*kind(lphilarge)
     deallocate(lphilarge, stat=istat)
     call memocc(istat, iall, 'lphilarge', subname) 
     
     call update_ldiis_arrays(tmb, subname, ldiis)

     ! Emit that lzd has been changed.
     if (tmb%c_obj /= 0) then
        call kswfn_emit_lzd(tmb, iproc, nproc)
     end if

     ! Now update hamiltonian descriptors
     !call destroy_new_locregs(iproc, nproc, tmblarge)

     ! to eventually be better sorted - replace with e.g. destroy_hamiltonian_descriptors
     call synchronize_onesided_communication(iproc, nproc, tmb%ham_descr%comgp)
     call deallocate_p2pComms(tmb%ham_descr%comgp, subname)
     call deallocate_local_zone_descriptors(tmb%ham_descr%lzd, subname)
     call deallocate_collective_comms(tmb%ham_descr%collcom, subname)

     call deallocate_auxiliary_basis_function(subname, tmb%ham_descr%psi, tmb%hpsi)
     if(tmb%ham_descr%can_use_transposed) then
        iall=-product(shape(tmb%ham_descr%psit_c))*kind(tmb%ham_descr%psit_c)
        deallocate(tmb%ham_descr%psit_c, stat=istat)
        call memocc(istat, iall, 'tmb%ham_descr%psit_c', subname)
        iall=-product(shape(tmb%ham_descr%psit_f))*kind(tmb%ham_descr%psit_f)
        deallocate(tmb%ham_descr%psit_f, stat=istat)
        call memocc(istat, iall, 'tmb%ham_descr%psit_f', subname)
        tmb%ham_descr%can_use_transposed=.false.
     end if
     
     deallocate(tmb%confdatarr, stat=istat)

     call create_large_tmbs(iproc, nproc, KSwfn, tmb, denspot, input, at, rxyz, lowaccur_converged)

     ! Update sparse matrices
     call initSparseMatrix(iproc, nproc, tmb%ham_descr%lzd, tmb%orbs, input, tmb%linmat%ham)
     call init_matrixindex_in_compressed_fortransposed(iproc, nproc, tmb%orbs, &
          tmb%collcom, tmb%ham_descr%collcom, tmb%collcom_sr, tmb%linmat%ham)
     call initSparseMatrix(iproc, nproc, tmb%lzd, tmb%orbs, input, tmb%linmat%ovrlp)
     call init_matrixindex_in_compressed_fortransposed(iproc, nproc, tmb%orbs, &
          tmb%collcom, tmb%ham_descr%collcom, tmb%collcom_sr, tmb%linmat%ovrlp)
     !call initSparseMatrix(iproc, nproc, tmb%ham_descr%lzd, tmb%orbs, tmb%linmat%inv_ovrlp)
     call initSparseMatrix(iproc, nproc, tmb%ham_descr%lzd, tmb%orbs, input, tmb%linmat%denskern)
     call init_matrixindex_in_compressed_fortransposed(iproc, nproc, tmb%orbs, &
          tmb%collcom, tmb%ham_descr%collcom, tmb%collcom_sr, tmb%linmat%denskern)
     call nullify_sparsematrix(tmb%linmat%inv_ovrlp)
     call sparse_copy_pattern(tmb%linmat%denskern,tmb%linmat%inv_ovrlp,iproc,subname) ! save recalculating
     !call init_matrixindex_in_compressed_fortransposed(iproc, nproc, tmb%orbs, tmb%ham_descr%collcom, tmb%collcom_sr, tmb%linmat%inv_ovrlp)

     allocate(tmb%linmat%denskern%matrix_compr(tmb%linmat%denskern%nvctr), stat=istat)
     call memocc(istat, tmb%linmat%denskern%matrix_compr, 'tmb%linmat%denskern%matrix_compr', subname)
     allocate(tmb%linmat%ham%matrix_compr(tmb%linmat%ham%nvctr), stat=istat)
     call memocc(istat, tmb%linmat%ham%matrix_compr, 'tmb%linmat%ham%matrix_compr', subname)
     allocate(tmb%linmat%ovrlp%matrix_compr(tmb%linmat%ovrlp%nvctr), stat=istat)
     call memocc(istat, tmb%linmat%ovrlp%matrix_compr, 'tmb%linmat%ovrlp%matrix_compr', subname)
     !allocate(tmb%linmat%inv_ovrlp%matrix_compr(tmb%linmat%inv_ovrlp%nvctr), stat=istat)
     !call memocc(istat, tmb%linmat%inv_ovrlp%matrix_compr, 'tmb%linmat%inv_ovrlp%matrix_compr', subname)

  else ! no change in locrad, just confining potential that needs updating

     call define_confinement_data(tmb%confdatarr,tmb%orbs,rxyz,at,&
          tmb%ham_descr%lzd%hgrids(1),tmb%ham_descr%lzd%hgrids(2),tmb%ham_descr%lzd%hgrids(3),&
          4,input%lin%potentialPrefac_highaccuracy,tmb%ham_descr%lzd,tmb%orbs%onwhichatom)

  end if

end subroutine adjust_locregs_and_confinement



subroutine adjust_DIIS_for_high_accuracy(input, denspot, mixdiis, lowaccur_converged, ldiis_coeff_hist, ldiis_coeff_changed)
  use module_base
  use module_types
  use module_interfaces, except_this_one => adjust_DIIS_for_high_accuracy
  implicit none
  
  ! Calling arguments
  type(input_variables),intent(in) :: input
  type(DFT_local_fields),intent(inout) :: denspot
  type(mixrhopotDIISParameters),intent(inout) :: mixdiis
  logical, intent(in) :: lowaccur_converged
  integer, intent(inout) :: ldiis_coeff_hist
  logical, intent(out) :: ldiis_coeff_changed  

  if(lowaccur_converged) then
     if(input%lin%mixHist_lowaccuracy==0 .and. input%lin%mixHist_highaccuracy>0) then
        call initializeMixrhopotDIIS(input%lin%mixHist_highaccuracy, denspot%dpbox%ndimpot, mixdiis)
     else if(input%lin%mixHist_lowaccuracy>0 .and. input%lin%mixHist_highaccuracy==0) then
        call deallocateMixrhopotDIIS(mixdiis)
     end if
     if (input%lin%scf_mode==LINEAR_DIRECT_MINIMIZATION) then
        ! check whether ldiis_coeff_hist arrays will need reallocating due to change in history length
        if (ldiis_coeff_hist /= input%lin%dmin_hist_highaccuracy) then
           ldiis_coeff_changed=.true.
        else
           ldiis_coeff_changed=.false.
        end if
        ldiis_coeff_hist=input%lin%dmin_hist_highaccuracy
     end if
  else
     if (input%lin%scf_mode==LINEAR_DIRECT_MINIMIZATION) then
        ldiis_coeff_changed=.false.
     end if
  end if
  
end subroutine adjust_DIIS_for_high_accuracy


subroutine check_whether_lowaccuracy_converged(itout, nit_lowaccuracy, lowaccuracy_convcrit, &
     lowaccur_converged, pnrm_out)
  use module_base
  use module_types
  implicit none

  ! Calling arguments
  integer,intent(in) :: itout
  integer,intent(in) :: nit_lowaccuracy
  real(8),intent(in) :: lowaccuracy_convcrit
  logical, intent(inout) :: lowaccur_converged
  real(kind=8), intent(in) :: pnrm_out
  
  if(.not.lowaccur_converged .and. &
       (itout>=nit_lowaccuracy+1 .or. pnrm_out<lowaccuracy_convcrit)) then
     lowaccur_converged=.true.
     !cur_it_highaccuracy=0
  end if 

end subroutine check_whether_lowaccuracy_converged

subroutine pulay_correction(iproc, nproc, orbs, at, rxyz, nlpspd, proj, SIC, denspot, GPU, tmb, fpulay)
  use module_base
  use module_types
  use module_interfaces, except_this_one => pulay_correction
  use yaml_output
  implicit none

  ! Calling arguments
  integer,intent(in) :: iproc, nproc
  type(orbitals_data),intent(in) :: orbs
  type(atoms_data),intent(in) :: at
  real(kind=8),dimension(3,at%astruct%nat),intent(in) :: rxyz
  type(nonlocal_psp_descriptors),intent(in) :: nlpspd
  real(wp),dimension(nlpspd%nprojel),intent(inout) :: proj
  type(SIC_data),intent(in) :: SIC
  type(DFT_local_fields), intent(inout) :: denspot
  type(GPU_pointers),intent(inout) :: GPU
  type(DFT_wavefunction),intent(inout) :: tmb
  real(kind=8),dimension(3,at%astruct%nat),intent(out) :: fpulay

  ! Local variables
  integer:: istat, iall, ierr, iialpha, jorb
  integer:: iorb, ii, iseg, isegstart, isegend
  integer:: jat, jdir, ibeta
  !!integer :: ialpha, iat, iiorb
  real(kind=8) :: kernel, ekernel
  real(kind=8),dimension(:),allocatable :: lhphilarge, psit_c, psit_f, hpsit_c, hpsit_f, lpsit_c, lpsit_f
  type(sparseMatrix) :: dovrlp(3), dham(3)
  type(energy_terms) :: energs
  type(confpot_data),dimension(:),allocatable :: confdatarrtmp
  character(len=*),parameter :: subname='pulay_correction'

  ! Begin by updating the Hpsi
  call local_potential_dimensions(tmb%ham_descr%lzd,tmb%orbs,denspot%dpbox%ngatherarr(0,1))

  allocate(lhphilarge(tmb%ham_descr%npsidim_orbs), stat=istat)
  call memocc(istat, lhphilarge, 'lhphilarge', subname)
  call to_zero(tmb%ham_descr%npsidim_orbs,lhphilarge(1))

  !!call post_p2p_communication(iproc, nproc, denspot%dpbox%ndimpot, denspot%rhov, &
  !!     tmb%ham_descr%comgp%nrecvbuf, tmb%ham_descr%comgp%recvbuf, tmb%ham_descr%comgp, tmb%ham_descr%lzd)
  call start_onesided_communication(iproc, nproc, denspot%dpbox%ndimpot, denspot%rhov, &
       tmb%ham_descr%comgp%nrecvbuf, tmb%ham_descr%comgp%recvbuf, tmb%ham_descr%comgp, tmb%ham_descr%lzd)

  allocate(confdatarrtmp(tmb%orbs%norbp))
  call default_confinement_data(confdatarrtmp,tmb%orbs%norbp)


  call NonLocalHamiltonianApplication(iproc,at,tmb%ham_descr%npsidim_orbs,tmb%orbs,rxyz,&
       proj,tmb%ham_descr%lzd,nlpspd,tmb%ham_descr%psi,lhphilarge,energs%eproj)

  ! only kinetic because waiting for communications
  call LocalHamiltonianApplication(iproc,nproc,at,tmb%ham_descr%npsidim_orbs,tmb%orbs,&
       tmb%ham_descr%lzd,confdatarrtmp,denspot%dpbox%ngatherarr,denspot%pot_work,tmb%ham_descr%psi,lhphilarge,&
       energs,SIC,GPU,3,pkernel=denspot%pkernelseq,dpbox=denspot%dpbox,potential=denspot%rhov,comgp=tmb%ham_descr%comgp)
  call full_local_potential(iproc,nproc,tmb%orbs,tmb%ham_descr%lzd,2,denspot%dpbox,denspot%rhov,denspot%pot_work, &
       tmb%ham_descr%comgp)
  ! only potential
  call LocalHamiltonianApplication(iproc,nproc,at,tmb%ham_descr%npsidim_orbs,tmb%orbs,&
       tmb%ham_descr%lzd,confdatarrtmp,denspot%dpbox%ngatherarr,denspot%pot_work,tmb%ham_descr%psi,lhphilarge,&
       energs,SIC,GPU,2,pkernel=denspot%pkernelseq,dpbox=denspot%dpbox,potential=denspot%rhov,comgp=tmb%ham_descr%comgp)

  call timing(iproc,'glsynchham1','ON') !lr408t
  call SynchronizeHamiltonianApplication(nproc,tmb%ham_descr%npsidim_orbs,tmb%orbs,tmb%ham_descr%lzd,GPU,lhphilarge,&
       energs%ekin,energs%epot,energs%eproj,energs%evsic,energs%eexctX)
  call timing(iproc,'glsynchham1','OF') !lr408t
  deallocate(confdatarrtmp)
  

  ! Now transpose the psi and hpsi
  allocate(lpsit_c(tmb%ham_descr%collcom%ndimind_c))
  call memocc(istat, lpsit_c, 'lpsit_c', subname)
  allocate(lpsit_f(7*tmb%ham_descr%collcom%ndimind_f))
  call memocc(istat, lpsit_f, 'lpsit_f', subname)
  allocate(hpsit_c(tmb%ham_descr%collcom%ndimind_c))
  call memocc(istat, hpsit_c, 'hpsit_c', subname)
  allocate(hpsit_f(7*tmb%ham_descr%collcom%ndimind_f))
  call memocc(istat, hpsit_f, 'hpsit_f', subname)
  allocate(psit_c(tmb%ham_descr%collcom%ndimind_c))
  call memocc(istat, psit_c, 'psit_c', subname)
  allocate(psit_f(7*tmb%ham_descr%collcom%ndimind_f))
  call memocc(istat, psit_f, 'psit_f', subname)

  call transpose_localized(iproc, nproc, tmb%ham_descr%npsidim_orbs, tmb%orbs, tmb%ham_descr%collcom, &
       tmb%ham_descr%psi, lpsit_c, lpsit_f, tmb%ham_descr%lzd)

  call transpose_localized(iproc, nproc, tmb%ham_descr%npsidim_orbs, tmb%orbs, tmb%ham_descr%collcom, &
       lhphilarge, hpsit_c, hpsit_f, tmb%ham_descr%lzd)

  !now build the derivative and related matrices <dPhi_a | H | Phi_b> and <dPhi_a | Phi_b>

  ! DOVRLP AND DHAM SHOULD HAVE DIFFERENT SPARSITIES, BUT TO MAKE LIFE EASIER KEEPING THEM THE SAME FOR NOW
  ! also array of structure a bit inelegant at the moment
  do jdir = 1, 3
    call nullify_sparsematrix(dovrlp(jdir))
    call nullify_sparsematrix(dham(jdir))
    call sparse_copy_pattern(tmb%linmat%ham,dovrlp(jdir),iproc,subname) 
    call sparse_copy_pattern(tmb%linmat%ham,dham(jdir),iproc,subname)
    allocate(dham(jdir)%matrix_compr(dham(jdir)%nvctr), stat=istat)
    call memocc(istat, dham(jdir)%matrix_compr, 'dham%matrix_compr', subname)
    allocate(dovrlp(jdir)%matrix_compr(dovrlp(jdir)%nvctr), stat=istat)
    call memocc(istat, dovrlp(jdir)%matrix_compr, 'dovrlp%matrix_compr', subname)

    call get_derivative(jdir, tmb%ham_descr%npsidim_orbs, tmb%ham_descr%lzd%hgrids(1), tmb%orbs, &
         tmb%ham_descr%lzd, tmb%ham_descr%psi, lhphilarge)

    call transpose_localized(iproc, nproc, tmb%ham_descr%npsidim_orbs, tmb%orbs, tmb%ham_descr%collcom, &
         lhphilarge, psit_c, psit_f, tmb%ham_descr%lzd)

    call calculate_overlap_transposed(iproc, nproc, tmb%orbs, tmb%ham_descr%collcom,&
         psit_c, lpsit_c, psit_f, lpsit_f, dovrlp(jdir))

    call calculate_overlap_transposed(iproc, nproc, tmb%orbs, tmb%ham_descr%collcom,&
         psit_c, hpsit_c, psit_f, hpsit_f, dham(jdir))
  end do


  !DEBUG
  !!print *,'iproc,tmb%orbs%norbp',iproc,tmb%orbs%norbp
  !!if(iproc==0)then
  !!do iorb = 1, tmb%orbs%norb
  !!   do iiorb=1,tmb%orbs%norb
  !!      !print *,'Hamiltonian of derivative: ',iorb, iiorb, (matrix(iorb,iiorb,jdir),jdir=1,3)
  !!      print *,'Overlap of derivative: ',iorb, iiorb, (dovrlp(iorb,iiorb,jdir),jdir=1,3)
  !!   end do
  !!end do
  !!end if
  !!!Check if derivatives are orthogonal to functions
  !!if(iproc==0)then
  !!  do iorb = 1, tmbder%orbs%norb
  !!     !print *,'overlap of derivative: ',iorb, (dovrlp(iorb,iiorb),iiorb=1,tmb%orbs%norb)
  !!     do iiorb=1,tmbder%orbs%norb
  !!         write(*,*) iorb, iiorb, dovrlp(iorb,iiorb)
  !!     end do
  !!  end do
  !!end if
  !END DEBUG

   ! needs generalizing if dovrlp and dham are to have different structures
   call to_zero(3*at%astruct%nat, fpulay(1,1))
   do jdir=1,3
     !do ialpha=1,tmb%orbs%norb
     if (tmb%orbs%norbp>0) then
         isegstart=dham(jdir)%istsegline(tmb%orbs%isorb_par(iproc)+1)
         if (tmb%orbs%isorb+tmb%orbs%norbp<tmb%orbs%norb) then
             isegend=dham(jdir)%istsegline(tmb%orbs%isorb_par(iproc+1)+1)-1
         else
             isegend=dham(jdir)%nseg
         end if
         do iseg=isegstart,isegend
              ii=dham(jdir)%keyv(iseg)-1
              do jorb=dham(jdir)%keyg(1,iseg),dham(jdir)%keyg(2,iseg)
                  ii=ii+1
                  iialpha = (jorb-1)/tmb%orbs%norb + 1
                  ibeta = jorb - (iialpha-1)*tmb%orbs%norb
                  jat=tmb%orbs%onwhichatom(iialpha)
                  kernel = 0.d0
                  ekernel= 0.d0
                  do iorb=1,orbs%norb
                      kernel  = kernel+orbs%occup(iorb)*tmb%coeff(iialpha,iorb)*tmb%coeff(ibeta,iorb)
                      ekernel = ekernel+tmb%orbs%eval(iorb)*orbs%occup(iorb) &
                           *tmb%coeff(iialpha,iorb)*tmb%coeff(ibeta,iorb) 
                  end do
                  fpulay(jdir,jat)=fpulay(jdir,jat)+&
                         2.0_gp*(kernel*dham(jdir)%matrix_compr(ii)-ekernel*dovrlp(jdir)%matrix_compr(ii))
              end do
         end do
     end if
   end do 

   call mpiallred(fpulay(1,1), 3*at%astruct%nat, mpi_sum, bigdft_mpi%mpi_comm, ierr)

  if(iproc==0) then
       !!do jat=1,at%astruct%nat
       !!    write(*,'(a,i5,3es16.6)') 'iat, fpulay', jat, fpulay(1:3,jat)
       !!end do
       call yaml_comment('Pulay Correction',hfill='-')
       call yaml_open_sequence('Pulay Forces (Ha/Bohr)')
          do jat=1,at%astruct%nat
             call yaml_sequence(advance='no')
             call yaml_open_map(flow=.true.)
             call yaml_map(trim(at%astruct%atomnames(at%astruct%iatype(jat))),fpulay(1:3,jat),fmt='(1es20.12)')
             call yaml_close_map(advance='no')
             call yaml_comment(trim(yaml_toa(jat,fmt='(i4.4)')))
          end do
          call yaml_close_sequence()
  end if

  iall=-product(shape(psit_c))*kind(psit_c)
  deallocate(psit_c, stat=istat)
  call memocc(istat, iall, 'psit_c', subname)
  iall=-product(shape(psit_f))*kind(psit_f)
  deallocate(psit_f, stat=istat)
  call memocc(istat, iall, 'psit_f', subname)
  iall=-product(shape(hpsit_c))*kind(hpsit_c)
  deallocate(hpsit_c, stat=istat)
  call memocc(istat, iall, 'hpsit_c', subname)
  iall=-product(shape(hpsit_f))*kind(hpsit_f)
  deallocate(hpsit_f, stat=istat)
  call memocc(istat, iall, 'hpsit_f', subname)
  iall=-product(shape(lpsit_c))*kind(lpsit_c)
  deallocate(lpsit_c, stat=istat)
  call memocc(istat, iall, 'lpsit_c', subname)
  iall=-product(shape(lpsit_f))*kind(lpsit_f)
  deallocate(lpsit_f, stat=istat)
  call memocc(istat, iall, 'lpsit_f', subname)

  iall=-product(shape(lhphilarge))*kind(lhphilarge)
  deallocate(lhphilarge, stat=istat)
  call memocc(istat, iall, 'lhphilarge', subname)

  iall=-product(shape(denspot%pot_work))*kind(denspot%pot_work)
  deallocate(denspot%pot_work, stat=istat)
  call memocc(istat, iall, 'denspot%pot_work', subname)

  do jdir=1,3
     call deallocate_sparseMatrix(dovrlp(jdir),subname)
     call deallocate_sparseMatrix(dham(jdir),subname)
  end do

  !!if(iproc==0) write(*,'(1x,a)') 'done.'

end subroutine pulay_correction



!!subroutine derivative_coeffs_from_standard_coeffs(orbs, tmb, tmbder)
!!  use module_base
!!  use module_types
!!  implicit none
!!
!!  ! Calling arguments
!!  type(orbitals_data),intent(in) :: orbs
!!  type(DFT_wavefunction),intent(in) :: tmb
!!  type(DFT_wavefunction),intent(out) :: tmbder
!!
!!  ! Local variables
!!  integer :: iorb, jorb, jjorb
!!
!!  call to_zero(tmbder%orbs%norb*orbs%norb, tmbder%coeff(1,1))
!!  do iorb=1,orbs%norb
!!      jjorb=0
!!      do jorb=1,tmbder%orbs%norb,4
!!          jjorb=jjorb+1
!!          tmbder%coeff(jorb,iorb)=tmb%coeff(jjorb,iorb)
!!      end do
!!  end do
!!
!!end subroutine derivative_coeffs_from_standard_coeffs



subroutine set_variables_for_hybrid(nlr, input, at, orbs, lowaccur_converged, confdatarr, &
           target_function, nit_basis, nit_scc, mix_hist, locrad, alpha_mix, convCritMix, &
           conv_crit_TMB)
  use module_base
  use module_types
  implicit none

  ! Calling arguments
  integer,intent(in) :: nlr
  type(input_variables),intent(in) :: input
  type(atoms_data),intent(in) :: at
  type(orbitals_data),intent(in) :: orbs
  logical,intent(out) :: lowaccur_converged
  type(confpot_data),dimension(orbs%norbp),intent(inout) :: confdatarr
  integer,intent(out) :: target_function, nit_basis, nit_scc, mix_hist
  real(kind=8),dimension(nlr),intent(out) :: locrad
  real(kind=8),intent(out) :: alpha_mix, convCritMix, conv_crit_TMB

  ! Local variables
  integer :: iorb, ilr, iiat

  lowaccur_converged=.false.
  do iorb=1,orbs%norbp
      ilr=orbs%inwhichlocreg(orbs%isorb+iorb)
      iiat=orbs%onwhichatom(orbs%isorb+iorb)
      confdatarr(iorb)%prefac=input%lin%potentialPrefac_lowaccuracy(at%astruct%iatype(iiat))
  end do
  target_function=TARGET_FUNCTION_IS_HYBRID
  nit_basis=input%lin%nItBasis_lowaccuracy
  nit_scc=input%lin%nitSCCWhenFixed_lowaccuracy
  mix_hist=input%lin%mixHist_lowaccuracy
  do ilr=1,nlr
      locrad(ilr)=input%lin%locrad_lowaccuracy(ilr)
  end do
  alpha_mix=input%lin%alpha_mix_lowaccuracy
  convCritMix=input%lin%convCritMix_lowaccuracy
  conv_crit_TMB=input%lin%convCrit_lowaccuracy

end subroutine set_variables_for_hybrid



! calculation of cSc and cHc using original coeffs (HOMO and LUMO only) and new Hamiltonian and overlap matrices
subroutine calc_transfer_integrals_old(iproc,nproc,input_frag,ref_frags,orbs,ham,ovrlp)
  use module_base
  use module_types
  use yaml_output
  use module_fragments
  use internal_io
  use module_interfaces
  implicit none

  integer, intent(in) :: iproc, nproc
  type(fragmentInputParameters), intent(in) :: input_frag
  type(system_fragment), dimension(input_frag%nfrag_ref), intent(in) :: ref_frags
  type(orbitals_data), intent(in) :: orbs
  type(sparseMatrix), intent(inout) :: ham, ovrlp
  !Local variables
  character(len=*), parameter :: subname='calc_transfer_integrals'
  integer :: i_stat, i_all, ifrag, jfrag, ntmb_tot, ind, itmb, ifrag_ref, ierr, ih, jh
  !integer :: jfrag_ref, jtmb
  integer, allocatable, dimension(:) :: homo
  real(gp), allocatable, dimension(:,:) :: homo_coeffs

  allocate(homo(input_frag%nfrag), stat=i_stat)
  call memocc(i_stat, homo, 'homo', subname)

  do ifrag=1,input_frag%nfrag
     ifrag_ref=input_frag%frag_index(ifrag)
     homo(ifrag)=ceiling(ref_frags(ifrag_ref)%nelec/2.0_gp)
  end do

  ntmb_tot=ham%full_dim1!=orbs%norb
  allocate(homo_coeffs(ntmb_tot,input_frag%nfrag), stat=i_stat)
  call memocc(i_stat, homo_coeffs, 'homo_coeffs', subname)

  if (input_frag%nfrag/=2) stop 'Error, only 2 fragments may currently be considered for transfer integral calculation'
  ! activate site energies only in case of more fragments

  if (iproc==0) write(*,*) 'HOMO and LUMO are defined as those of the neutral fragment'

  ! combine individual homo coeffs into a big ntmb_tot x input_frag%nfrag array

  ind=ref_frags(input_frag%frag_index(1))%fbasis%forbs%norb
  do ih=-1,2
     if (homo(input_frag%frag_index(1))+ih>ref_frags(input_frag%frag_index(1))%fbasis%forbs%norb) cycle

     call to_zero(ntmb_tot, homo_coeffs(1,1))

     do itmb=1,ref_frags(input_frag%frag_index(1))%fbasis%forbs%norb
        homo_coeffs(itmb,1)=ref_frags(input_frag%frag_index(1))%coeff(itmb,homo(input_frag%frag_index(1))+ih)
     end do

     do jh=-1,2
        if (homo(input_frag%frag_index(2))+jh>ref_frags(input_frag%frag_index(2))%fbasis%forbs%norb) cycle     

        call to_zero(ntmb_tot, homo_coeffs(1,2))

        do itmb=1,ref_frags(input_frag%frag_index(2))%fbasis%forbs%norb
           homo_coeffs(ind+itmb,2)=ref_frags(input_frag%frag_index(2))%coeff(itmb,homo(input_frag%frag_index(2))+jh)
        end do

        if (iproc==0) then
           if (ih<0) then
              write(*,'(a,I2)',advance='NO') 'Fragment 1 HOMO-',abs(ih)
           else if (ih==0) then
              write(*,'(a)',advance='NO') 'Fragment 1 HOMO'
           else if (ih==1) then
              write(*,'(a)',advance='NO') 'Fragment 1 LUMO'
           else
              write(*,'(a,I2)',advance='NO') 'Fragment 1 LUMO+',ih-1
           end if
        end if

        if (iproc==0) then
           if (jh<0) then
              write(*,'(a,I2,a)') ', fragment 2 HOMO-',abs(jh),'.  '
           else if (jh==0) then
              write(*,'(a)') ', fragment 2 HOMO.  '
           else if (jh==1) then
              write(*,'(a)') ', fragment 2 LUMO.  '
           else
              write(*,'(a,I2)') ', fragment 2 LUMO+',jh-1,'.  '
           end if
        end if

        call calc_transfer_integral_old(iproc,nproc,input_frag,orbs,ham,ovrlp,homo_coeffs)

     end do
  end do

  i_all = -product(shape(homo_coeffs))*kind(homo_coeffs)
  deallocate(homo_coeffs,stat=i_stat)
  call memocc(i_stat,i_all,'homo_coeffs',subname)

  i_all = -product(shape(homo))*kind(homo)
  deallocate(homo,stat=i_stat)
  call memocc(i_stat,i_all,'homo',subname)

end subroutine calc_transfer_integrals_old





! calculation of cSc and cHc using original coeffs (HOMO and LUMO only) and new Hamiltonian and overlap matrices
subroutine calc_transfer_integral_old(iproc,nproc,input_frag,orbs,ham,ovrlp,homo_coeffs)
  use module_base
  use module_types
  use yaml_output
  use module_fragments
  use internal_io
  use module_interfaces
  implicit none

  integer, intent(in) :: iproc, nproc
  type(fragmentInputParameters), intent(in) :: input_frag
  type(orbitals_data), intent(in) :: orbs
  type(sparseMatrix), intent(inout) :: ham, ovrlp
  real(kind=gp), dimension(ovrlp%full_dim1,input_frag%nfrag), intent(in) :: homo_coeffs
  !Local variables
  character(len=*), parameter :: subname='calc_transfer_integral'
  integer :: i_stat, i_all, ifrag, jfrag, ntmb_tot, ind, itmb, ierr, i, j
  !integer :: jfrag_ref, jtmb
  real(gp), allocatable, dimension(:,:) :: homo_ham, homo_ovrlp, coeff_tmp
  real(gp) :: orthog_energy


  ! make the coeff copies more efficient?

  allocate(coeff_tmp(orbs%norbp,input_frag%nfrag), stat=i_stat)
  call memocc(i_stat, coeff_tmp, 'coeff_tmp', subname)

  allocate(homo_ham(input_frag%nfrag,input_frag%nfrag), stat=i_stat)
  call memocc(i_stat, homo_ham, 'homo_ham', subname)
  allocate(homo_ovrlp(input_frag%nfrag,input_frag%nfrag), stat=i_stat)
  call memocc(i_stat, homo_ovrlp, 'homo_ovrlp', subname)

  allocate(ham%matrix(ham%full_dim1,ham%full_dim1), stat=i_stat)
  call memocc(i_stat, ham%matrix, 'ham%matrix', subname)
  call uncompressMatrix(iproc,ham)

  !DGEMM(TRANSA,TRANSB,M,N,K,ALPHA,A,LDA,B,LDB,BETA,C,LDC)
  !rows op(a) and c, cols op(b) and c, cols op(a) and rows op(b)
  call to_zero(input_frag%nfrag**2, homo_ham(1,1))
  if (orbs%norbp>0) then
     call dgemm('n', 'n', orbs%norbp, input_frag%nfrag, orbs%norb, 1.d0, &
          ham%matrix(orbs%isorb+1,1),orbs%norb, &
          homo_coeffs(1,1), orbs%norb, 0.d0, &
          coeff_tmp, orbs%norbp)
     call dgemm('t', 'n', input_frag%nfrag, input_frag%nfrag, orbs%norbp, 1.d0, homo_coeffs(orbs%isorb+1,1), &
          orbs%norb, coeff_tmp, orbs%norbp, 0.d0, homo_ham, input_frag%nfrag)
  end if


  if (nproc>1) then
      call mpiallred(homo_ham(1,1), input_frag%nfrag**2, mpi_sum, bigdft_mpi%mpi_comm, ierr)
  end if

  i_all=-product(shape(ham%matrix))*kind(ham%matrix)
  deallocate(ham%matrix, stat=i_stat)
  call memocc(i_stat, i_all, 'ham%matrix', subname)

  allocate(ovrlp%matrix(ovrlp%full_dim1,ovrlp%full_dim1), stat=i_stat)
  call memocc(i_stat, ovrlp%matrix, 'ovrlp%matrix', subname)
  call uncompressMatrix(iproc,ovrlp)

  call to_zero(input_frag%nfrag**2, homo_ovrlp(1,1))
  if (orbs%norbp>0) then
     call dgemm('n', 'n', orbs%norbp, input_frag%nfrag, orbs%norb, 1.d0, ovrlp%matrix(orbs%isorb+1,1), &
          orbs%norb, homo_coeffs(1,1), orbs%norb, 0.d0, coeff_tmp, orbs%norbp)
     call dgemm('t', 'n', input_frag%nfrag, input_frag%nfrag, orbs%norbp, 1.d0, homo_coeffs(orbs%isorb+1,1), &
          orbs%norb, coeff_tmp, orbs%norbp, 0.d0, homo_ovrlp, input_frag%nfrag)
  end if

  if (nproc>1) then
      call mpiallred(homo_ovrlp(1,1), input_frag%nfrag**2, mpi_sum, bigdft_mpi%mpi_comm, ierr)
  end if

  i_all=-product(shape(ovrlp%matrix))*kind(ovrlp%matrix)
  deallocate(ovrlp%matrix, stat=i_stat)
  call memocc(i_stat, i_all, 'ovrlp%matrix', subname)

  i_all = -product(shape(coeff_tmp))*kind(coeff_tmp)
  deallocate(coeff_tmp,stat=i_stat)
  call memocc(i_stat,i_all,'coeff_tmp',subname)

  ! output results
  !if (iproc==0) write(*,'(a)') '-----------------------------------------------------------------------------------------'
  if (input_frag%nfrag/=2) then
     !!if (iproc==0) write(*,*) 'Transfer integrals and site energies:'
     !!if (iproc==0) write(*,*) 'frag i, frag j, energy, overlap'
     if (iproc==0) then
         call yaml_open_map('Transfer integrals and site energies')
     end if
     do jfrag=1,input_frag%nfrag
        do ifrag=1,input_frag%nfrag
           !!if (iproc==0) write(*,'(2(I5,1x),1x,2(F16.12,1x))') jfrag, ifrag, homo_ham(jfrag,ifrag), homo_ovrlp(jfrag,ifrag)
           if (iproc==0) then
               call yaml_map('frag j',jfrag)
               call yaml_map('frag i',ifrag)
               call yaml_map('energy',homo_ham(jfrag,ifrag),fmt='(f16.12)')
               call yaml_map('overlap',homo_ovrlp(jfrag,ifrag),fmt='(f16.12)')
           end if
        end do
     end do
     call yaml_close_map()
  else ! include orthogonalized results as well
     !if (iproc==0) write(*,*) 'Site energies:'
     !if (iproc==0) write(*,*) 'frag i, energy, overlap, orthog energy'
     !i=1
     !j=2
     !orthog_energy= (0.5_gp/(1.0_gp-homo_ovrlp(i,j)**2)) &
     !             * ( (homo_ham(i,i)+homo_ham(j,j)) - 2.0_gp*homo_ham(i,j)*homo_ovrlp(i,j) &
     !             + (homo_ham(i,i)-homo_ham(j,j))*dsqrt(1.0_gp-homo_ovrlp(i,j)**2) )
     !if (iproc==0) write(*,'((I5,1x),1x,3(F16.12,1x))') 1, homo_ham(1,1), homo_ovrlp(1,1), orthog_energy
     !orthog_energy= (0.5_gp/(1.0_gp-homo_ovrlp(i,j)**2)) &
     !             * ( (homo_ham(i,i)+homo_ham(j,j)) - 2.0_gp*homo_ham(i,j)*homo_ovrlp(i,j) &
     !             - (homo_ham(i,i)-homo_ham(j,j))*dsqrt(1.0_gp-homo_ovrlp(i,j)**2) )
     !if (iproc==0) write(*,'((I5,1x),1x,3(F16.12,1x))') 2, homo_ham(2,2), homo_ovrlp(2,2), orthog_energy

     !!if (iproc==0) write(*,*) 'Transfer integrals:'
     !!if (iproc==0) write(*,*) 'frag i, frag j, energy, overlap, orthog energy'
     i=1
     j=2
     orthog_energy=(homo_ham(i,j)-0.5_gp*(homo_ham(i,i)+homo_ham(j,j))*homo_ovrlp(i,j))/(1.0_gp-homo_ovrlp(i,j)**2)
     !!if (iproc==0) write(*,'(2(I5,1x),1x,3(F16.12,1x))') 1, 2, homo_ham(1,2), homo_ovrlp(1,2),orthog_energy
     i=2
     j=1
     orthog_energy=(homo_ham(i,j)-0.5_gp*(homo_ham(i,i)+homo_ham(j,j))*homo_ovrlp(i,j))/(1.0_gp-homo_ovrlp(i,j)**2)
     !!if (iproc==0) write(*,'(2(I5,1x),1x,3(F16.12,1x))') 1, 2, homo_ham(2,1), homo_ovrlp(2,1),orthog_energy
     if (iproc==0) then
         call yamL_open_map('Transfer integrals')
         call yaml_map('frag i',1)
         call yaml_map('frag j',2)
         call yaml_map('energy',homo_ham(1,2))
         call yaml_map('overlap',homo_ovrlp(1,2))
         call yaml_map('orthog energy',orthog_energy)
         call yaml_map('frag i',1)
         call yaml_map('frag j',2)
         call yaml_map('energy',homo_ham(2,1))
         call yaml_map('overlap',homo_ovrlp(2,1))
         call yaml_map('orthog energy',orthog_energy)
         call yaml_close_map()
     end if

  end if
  !!if (iproc==0) write(*,'(a)') '-----------------------------------------------------------------------------------------'

  i_all = -product(shape(homo_ham))*kind(homo_ham)
  deallocate(homo_ham,stat=i_stat)
  call memocc(i_stat,i_all,'homo_ham',subname)
  i_all = -product(shape(homo_ovrlp))*kind(homo_ovrlp)
  deallocate(homo_ovrlp,stat=i_stat)
  call memocc(i_stat,i_all,'homo_ovrlp',subname)

end subroutine calc_transfer_integral_old


! calculation of cSc and cHc using original coeffs and new Hamiltonian and overlap matrices
! parallelization to be improved
! also have already uncompressed and recompressed ovrlp, so could change this
subroutine calc_transfer_integral(iproc,nproc,nstates,orbs,ham,ovrlp,homo_coeffs1,homo_coeffs2,homo_ham,homo_ovrlp)
  use module_base
  use module_types
  use yaml_output
  use module_fragments
  use internal_io
  use module_interfaces
  implicit none

  integer, intent(in) :: iproc, nproc, nstates
  type(orbitals_data), intent(in) :: orbs
  type(sparseMatrix), intent(inout) :: ham, ovrlp
  real(kind=gp), dimension(ovrlp%full_dim1,nstates), intent(in) :: homo_coeffs1, homo_coeffs2
  real(kind=gp), dimension(nstates), intent(inout) :: homo_ham, homo_ovrlp

  !Local variables
  integer :: i_stat, i_all, ifrag, jfrag, ntmb_tot, ind, itmb, ierr, i, j, istate
  real(gp), allocatable, dimension(:,:) :: coeff_tmp
  real(gp) :: orthog_energy

  coeff_tmp=f_malloc((/orbs%norbp,nstates/), id='coeff_tmp')

  !DGEMM(TRANSA,TRANSB,M,N,K,ALPHA,A,LDA,B,LDB,BETA,C,LDC)
  !rows op(a) and c, cols op(b) and c, cols op(a) and rows op(b)
  !ham%matrix=f_malloc_ptr((/ham%full_dim1,ham%full_dim1/), id='ham%matrix')
  !call uncompressMatrix(iproc,ham)
  if (orbs%norbp>0) then
     do istate=1,nstates
        call dgemm('n', 'n', orbs%norbp, 1, orbs%norb, 1.d0, &
             ham%matrix(orbs%isorb+1,1),orbs%norb, &
             homo_coeffs1(1,istate), orbs%norb, 0.d0, &
             coeff_tmp(1,istate), orbs%norbp)
        call dgemm('t', 'n', 1, 1, orbs%norbp, 1.d0, homo_coeffs2(orbs%isorb+1,istate), &
             orbs%norb, coeff_tmp(1,istate), orbs%norbp, 0.d0, homo_ham(istate), 1)
     end do
  else
     call razero(nstates,homo_ham(1))
  end if

  if (nproc>1) then
      call mpiallred(homo_ham(1), nstates, mpi_sum, bigdft_mpi%mpi_comm, ierr)
  end if

  !call f_free_ptr(ham%matrix)

  !ovrlp%matrix=f_malloc_ptr((/ovrlp%full_dim1,ovrlp%full_dim1/), id='ovrlp%matrix')
  !call uncompressMatrix(iproc,ovrlp)

  if (orbs%norbp>0) then
     do istate=1,nstates
        call dgemm('n', 'n', orbs%norbp, 1, orbs%norb, 1.d0, ovrlp%matrix(orbs%isorb+1,1), &
             orbs%norb, homo_coeffs1(1,istate), orbs%norb, 0.d0, coeff_tmp(1,istate), orbs%norbp)
        call dgemm('t', 'n', 1, 1, orbs%norbp, 1.d0, homo_coeffs2(orbs%isorb+1,istate), &
             orbs%norb, coeff_tmp(1,istate), orbs%norbp, 0.d0, homo_ovrlp(istate), 1)
     end do
  else
     call razero(nstates,homo_ovrlp(1))
  end if

  if (nproc>1) then
      call mpiallred(homo_ovrlp(1), nstates, mpi_sum, bigdft_mpi%mpi_comm, ierr)
  end if

  !call f_free_ptr(ovrlp%matrix)
  call f_free(coeff_tmp)

end subroutine calc_transfer_integral


! calculation of cSc and cHc using original coeffs and new Hamiltonian and overlap matrices
! parallelization to be improved
! only calculates transfer integrals if we have two fragments
! occs are for neutral reference fragments...
subroutine calc_site_energies_transfer_integrals(iproc,nproc,input_frag,ref_frags,orbs,ham,ovrlp)
  use module_base
  use module_types
  use yaml_output
  use module_fragments
  use internal_io
  use module_interfaces
  implicit none

  integer, intent(in) :: iproc, nproc
  type(fragmentInputParameters), intent(in) :: input_frag
  type(orbitals_data), intent(in) :: orbs
  type(sparseMatrix), intent(inout) :: ham, ovrlp
  type(system_fragment), dimension(input_frag%nfrag_ref), intent(in) :: ref_frags
  !Local variables
  integer :: i_stat, i_all, ifrag, jfrag, ntmb_tot, ind, itmb, ierr, i, j, nstates, istate, ih, ifrag_ref
  integer :: ifrag_ref1, ifrag_ref2, homo1, homo2, jh, above_lumo, iind, jind, norb_tmp
  !integer :: jfrag_ref, jtmb
  real(gp), allocatable, dimension(:,:) :: coeffs_tmp, homo_coeffs, coeffs_orthog
  real(gp), allocatable, dimension(:) :: frag_sum, homo_ham, homo_ovrlp
  real(gp), allocatable, dimension(:) :: frag_sum_orthog, homo_ham_orthog, homo_ovrlp_orthog, eval_sum
  real(gp) :: frag_sum_tot, frag_sum_tot_orthog, eval_sum_tot, orthog_energy
  real(gp), dimension(1) :: trans_int_energy, trans_int_energy_orthog, trans_int_ovrlp, trans_int_ovrlp_orthog
  character(len=8) :: str

  call timing(iproc,'transfer_int','ON')
  call f_routine(id='calc_site_energies_transfer_integrals')

  nstates=0
  above_lumo=3
  do ifrag=1,input_frag%nfrag
     ifrag_ref= input_frag%frag_index(ifrag)
     nstates=nstates+min(ceiling((ref_frags(ifrag_ref)%nelec+1)/2.0_gp)+above_lumo,ref_frags(ifrag_ref)%fbasis%forbs%norb)
  end do

  homo_ham=f_malloc(nstates,id='homo_ham')
  homo_ovrlp=f_malloc(nstates,id='homo_ovrlp')
  homo_coeffs=f_malloc0((/ovrlp%full_dim1,nstates/), id='homo_coeffs')
  !coeffs_tmp=f_malloc((/ovrlp%full_dim1,ovrlp%full_dim1/), id='coeffs_tmp')
  ovrlp%matrix=f_malloc_ptr((/ovrlp%full_dim1,ovrlp%full_dim1/), id='ovrlp%matrix')
  call uncompressMatrix(iproc,ovrlp)

  istate=1
  ind=1
  do ifrag=1,input_frag%nfrag
     ifrag_ref=input_frag%frag_index(ifrag)

     norb_tmp=min(ceiling((ref_frags(ifrag_ref)%nelec+1)/2.0_gp)+above_lumo,ref_frags(ifrag_ref)%fbasis%forbs%norb)

     !call razero(ovrlp%full_dim1**2,coeffs_tmp(1,1),1)
     do ih=1,norb_tmp
        call dcopy(ref_frags(ifrag_ref)%fbasis%forbs%norb,ref_frags(ifrag_ref)%coeff(1,ih),1,homo_coeffs(ind,istate+ih-1),1)
        !call dcopy(ref_frags(ifrag_ref)%fbasis%forbs%norb,ref_frags(ifrag_ref)%coeff(1,ih),1,coeffs_tmp(ind,ih),1)
     end do

     !call reorthonormalize_coeff(iproc, nproc, norb_tmp, -8, -8, 0, orbs, ovrlp, coeffs_tmp(1,1))
     !call dcopy(orbs%norb*norb_tmp,coeffs_tmp(1,1),1,homo_coeffs(1,istate),1)

     istate=istate+norb_tmp
     ind=ind+ref_frags(ifrag_ref)%fbasis%forbs%norb
  end do
  !call f_free(coeffs_tmp)

  ham%matrix=f_malloc_ptr((/ham%full_dim1,ham%full_dim1/), id='ham%matrix')
  call uncompressMatrix(iproc,ham)
  call calc_transfer_integral(iproc,nproc,nstates,orbs,ham,ovrlp,homo_coeffs,homo_coeffs,homo_ham,homo_ovrlp)

  ! orthogonalize
  coeffs_tmp=f_malloc0((/orbs%norb,orbs%norb/), id='coeffs_orthog')
  call dcopy(orbs%norb*nstates,homo_coeffs(1,1),1,coeffs_tmp(1,1),1)
  call reorthonormalize_coeff(iproc, nproc, nstates, -8, -8, 0, orbs, ovrlp, coeffs_tmp(1,1))
  coeffs_orthog=f_malloc((/orbs%norb,nstates/), id='coeffs_orthog')
  call dcopy(orbs%norb*nstates,coeffs_tmp(1,1),1,coeffs_orthog(1,1),1)
  call f_free(coeffs_tmp)

  homo_ham_orthog=f_malloc(nstates, id='homo_ham_orthog')
  homo_ovrlp_orthog=f_malloc(nstates, id='homo_ovrlp_orthog')

  call calc_transfer_integral(iproc,nproc,nstates,orbs,ham,ovrlp,coeffs_orthog,coeffs_orthog,&
       homo_ham_orthog,homo_ovrlp_orthog)

  frag_sum=f_malloc0(nstates, id='frag_sum')
  frag_sum_orthog=f_malloc0(nstates, id='frag_sum_orthog')
  eval_sum=f_malloc0(nstates, id='eval_sum')

  !if (iproc==0) write(*,'(a)') '-------------------------------------------------------------------------------------------------'
  !if (iproc==0) write(*,*) 'Site energies:'
  if (iproc==0) call yaml_open_sequence('Site energies',flow=.true.)

  !!if (iproc==0) write(*,*) 'state, energy, orthog energy, frag eval, overlap, orthog overlap, occ'
  if (iproc==0) call yaml_comment('state, energy, orthog energy, frag eval, overlap, orthog overlap, occ')

  istate=1
  frag_sum_tot=0
  frag_sum_tot_orthog=0
  eval_sum_tot=0
  do ifrag=1,input_frag%nfrag
     ifrag_ref=input_frag%frag_index(ifrag)
     !if (iproc==0) write(*,'(a,i3)') trim(input_frag%label(ifrag_ref)),ifrag
     if (iproc==0) call yaml_open_map(flow=.true.)
     if (iproc==0) call yaml_map('label',trim(input_frag%label(ifrag_ref)))
     do ih=1,min(ceiling((ref_frags(ifrag_ref)%nelec+1)/2.0_gp)+above_lumo,ref_frags(ifrag_ref)%fbasis%forbs%norb)
        !!if (iproc==0) call yaml_open_map(flow=.true.)
        if (iproc==0) call yaml_newline()
        if (ih<ceiling(ref_frags(ifrag_ref)%nelec/2.0_gp)) then
           write(str,'(I2)') abs(ih-ceiling(ref_frags(ifrag_ref)%nelec/2.0_gp))
           !if (iproc==0) write(*,'(a8)',advance='NO') ' HOMO-'//trim(adjustl(str))
           if (iproc==0) call yaml_map('state','HOMO-'//trim(adjustl(str)))
        else if (ih==ceiling(ref_frags(ifrag_ref)%nelec/2.0_gp)) then
           !if (iproc==0) write(*,'(a8)',advance='NO') ' HOMO'
           if (iproc==0) call yaml_map('state','HOMO')
        else if (ih==ceiling(ref_frags(ifrag_ref)%nelec/2.0_gp)+1) then
           !if (iproc==0) write(*,'(a8)',advance='NO') ' LUMO'
           if (iproc==0) call yaml_map('state','LUMO')
        else
           write(str,'(I2)') ih-1-ceiling(ref_frags(ifrag_ref)%nelec/2.0_gp)
           !if (iproc==0) write(*,'(a8)',advance='NO') ' LUMO+'//trim(adjustl(str))
           if (iproc==0) call yaml_map('state','LUMO+'//trim(adjustl(str)))
        end if
        !if (iproc==0) write(*,'(1x,5(F20.12,1x))',advance='NO') homo_ham(istate), homo_ham_orthog(istate), &
        !     ref_frags(ifrag_ref)%eval(ih), homo_ovrlp(istate), homo_ovrlp_orthog(istate)
        if (iproc==0) then
            call yaml_map('energy',homo_ham(istate),fmt='(es16.8)')
            call yaml_map('orthog energy',homo_ham_orthog(istate),fmt='(es16.8)')
            call yaml_map('frag eval',ref_frags(ifrag_ref)%eval(ih),fmt='(es16.8)')
            call yaml_map('overlap',homo_ovrlp(istate),fmt='(es14.6)')
            !call yaml_map('orthog overlap',homo_ovrlp_orthog(istate))
        end if     
        if (ih<ceiling(ref_frags(ifrag_ref)%nelec/2.0_gp)) then
           frag_sum(ifrag)=frag_sum(ifrag)+homo_ham(istate)
           frag_sum_orthog(ifrag)=frag_sum_orthog(ifrag)+homo_ham_orthog(istate)
           eval_sum(ifrag)=eval_sum(ifrag)+ref_frags(ifrag_ref)%eval(ih)
           !if (iproc==0) write(*,'(1x,F4.2)') 2.0_gp
           if (iproc==0) call yaml_map('occ',2.0_gp,fmt='(f5.2)')
        else if (ih==ceiling(ref_frags(ifrag_ref)%nelec/2.0_gp)) then
           if (mod(real(ref_frags(ifrag_ref)%nelec,gp),2.0_gp)/=0.0_gp) then
              frag_sum(ifrag)=frag_sum(ifrag)+0.5_gp*homo_ham(istate)
              frag_sum_orthog(ifrag)=frag_sum_orthog(ifrag)+0.5_gp*homo_ham_orthog(istate)
              eval_sum(ifrag)=eval_sum(ifrag)+0.5_gp*ref_frags(ifrag_ref)%eval(ih)
              !if (iproc==0) write(*,'(1x,F4.2)') 1.0_gp
              if (iproc==0) call yaml_map('occ',1.0_gp,fmt='(f5.2)')
           else
              frag_sum(ifrag)=frag_sum(ifrag)+homo_ham(istate)
              frag_sum_orthog(ifrag)=frag_sum_orthog(ifrag)+homo_ham_orthog(istate)
              eval_sum(ifrag)=eval_sum(ifrag)+ref_frags(ifrag_ref)%eval(ih)
              !if (iproc==0) write(*,'(1x,F4.2)') 2.0_gp
              if (iproc==0) call yaml_map('occ',2.0_gp,fmt='(f5.2)')
           end if
        else
           !if (iproc==0) write(*,'(1x,F4.2)') 0.0_gp
           if (iproc==0) call yaml_map('occ',0.0_gp,fmt='(f5.2)')
        end if
        istate=istate+1
        !!if (iproc==0) call yaml_close_map()
     end do
     !if (iproc==0) write(*,'(9x,3(F20.12,1x))') 2.0_gp*frag_sum(ifrag),&
     !     2.0_gp*frag_sum_orthog(ifrag),2.0_gp*eval_sum(ifrag)
       !if (iproc==0) write(*,'(a)') '------------------------------------------------------------------------'//&
       !     '-------------------------'
     if(iproc==0) then
         call yaml_newline
         call yaml_map('2*frag sum',2.0_gp*frag_sum(ifrag))
         call yaml_map('2*frag sum orthog',2.0_gp*frag_sum_orthog(ifrag))
         call yaml_map('2*eval sum',2.0_gp*eval_sum(ifrag))
         call yaml_close_map()
         call yaml_newline()
     end if
     frag_sum_tot=frag_sum_tot+frag_sum(ifrag)
     frag_sum_tot_orthog=frag_sum_tot_orthog+frag_sum_orthog(ifrag)
     eval_sum_tot=eval_sum_tot+eval_sum(ifrag)
  end do
  if (iproc==0) call yaml_close_sequence()

  if (iproc==0) then
      call yaml_map('2.0_gp*frag_sum_tot',2.0_gp*frag_sum_tot)
      call yaml_map('2.0_gp*frag_sum_tot_orthog',2.0_gp*frag_sum_tot_orthog)
      call yaml_map('2.0_gp*eval_sum_tot',2.0_gp*eval_sum_tot)
  end if

  !if (iproc==0) write(*,'(9x,3(F20.12,1x))') 2.0_gp*frag_sum_tot, 2.0_gp*frag_sum_tot_orthog,2.0_gp*eval_sum_tot
  !if (iproc==0) write(*,'(a)') '-------------------------------------------------------------------------------------------------'

  call f_free(eval_sum)
  call f_free(frag_sum)
  call f_free(frag_sum_orthog)
  call f_free(homo_ham_orthog)
  call f_free(homo_ovrlp_orthog)

  if (input_frag%nfrag>=2) then
     !if (iproc==0) write(*,*) 'Transfer integrals (HOMO and LUMO are defined as those of the neutral fragment):'
     if (iproc==0) call yaml_open_sequence('Transfer integrals &
         &(HOMO and LUMO are defined as those of the neutral fragment)',flow=.true.)
     if (iproc==0) call yaml_newline()
     !if (iproc==0) write(*,*) 'state1, state2, energy, orthog energy, orthog energy2, overlap, orthog overlap, occ1, occ2'
     if (iproc==0) call yaml_comment('state1, state2, energy, orthog energy, &
         &orthog energy2, overlap, orthog overlap, occ1, occ2')
     iind=0
     do ifrag=1,input_frag%nfrag
        ifrag_ref1=input_frag%frag_index(ifrag)
        homo1=ceiling((ref_frags(ifrag_ref1)%nelec)/2.0_gp)

        jind=0
        do jfrag=1,ifrag
           ifrag_ref2=input_frag%frag_index(jfrag)
           homo2=ceiling((ref_frags(ifrag_ref2)%nelec)/2.0_gp)

           do jh=-above_lumo,1+above_lumo
              if (homo2+jh>ref_frags(ifrag_ref2)%fbasis%forbs%norb) cycle  
              if (homo2+jh<1) cycle  
              do ih=-above_lumo,1+above_lumo
                 if (homo1+ih>ref_frags(ifrag_ref1)%fbasis%forbs%norb) cycle
                 if (homo1+ih<1) cycle  

                 i=homo1+ih+iind
                 j=homo2+jh+jind
                      
                 if (iproc==0) then
                    call yaml_open_map()!flow=.true.)
                    if (iproc==0) call yaml_newline()
                    if (ih<0) then
                       write(str,'(I2)') abs(ih)
                       !write(*,'(a,I3,a8)',advance='NO') trim(input_frag%label(ifrag_ref1)),ifrag,' HOMO-'//trim(adjustl(str))
                       call yaml_map('i',ifrag)
                       call yaml_map('s1','HOMO-'//trim(adjustl(str)))
                    else if (ih==0) then
                       !write(*,'(a,I3,a8)',advance='NO') trim(input_frag%label(ifrag_ref1)),ifrag,' HOMO  '
                       call yaml_map('i',ifrag)
                       call yaml_map('s1','HOMO')
                    else if (ih==1) then
                       !write(*,'(a,I3,a8)',advance='NO') trim(input_frag%label(ifrag_ref1)),ifrag,' LUMO  '
                       call yaml_map('i',ifrag)
                       call yaml_map('s1','LUMO')
                    else
                       write(str,'(I2)') ih-1
                       !write(*,'(a,I3,a8)',advance='NO') trim(input_frag%label(ifrag_ref1)),ifrag,' LUMO+'//trim(adjustl(str))
                       call yaml_map('i',ifrag)
                       call yaml_map('s1','LUMO+'//trim(adjustl(str)))
                    end if
                 end if

                 if (iproc==0) then
                    if (jh<0) then
                       write(str,'(I2)') abs(jh)
                       !write(*,'(3x,a,I3,a8)',advance='NO') trim(input_frag%label(ifrag_ref2)),jfrag,&
                       !     ' HOMO-'//trim(adjustl(str))
                       call yaml_map('label',trim(input_frag%label(ifrag_ref2)))
                       call yaml_map('j',ifrag)
                       call yaml_map('s1','HOMO-'//trim(adjustl(str)))
                    else if (jh==0) then
                       !write(*,'(3x,a,I3,a8)',advance='NO') trim(input_frag%label(ifrag_ref2)),jfrag,' HOMO  '
                       call yaml_map('label',trim(input_frag%label(ifrag_ref2)))
                       call yaml_map('j',ifrag)
                       call yaml_map('s1','HOMO')
                    else if (jh==1) then
                       !write(*,'(3x,a,I3,a8)',advance='NO') trim(input_frag%label(ifrag_ref2)),jfrag,' LUMO  '
                       call yaml_map('label',trim(input_frag%label(ifrag_ref2)))
                       call yaml_map('j',ifrag)
                       call yaml_map('s1','LUMO')
                    else
                       !write(str,'(I2)') jh-1
                       !write(*,'(3x,a,I3,a8)',advance='NO') trim(input_frag%label(ifrag_ref2)),jfrag,&
                       !     ' LUMO+'//trim(adjustl(str))
                       call yaml_map('label',trim(input_frag%label(ifrag_ref2)))
                       call yaml_map('j',ifrag)
                       call yaml_map('s1','LUMO+'//trim(adjustl(str)))
                    end if
                 end if

                 call calc_transfer_integral(iproc,nproc,1,orbs,ham,ovrlp,homo_coeffs(1,i),homo_coeffs(1,j),&
                      trans_int_energy(1),trans_int_ovrlp(1))
                 call calc_transfer_integral(iproc,nproc,1,orbs,ham,ovrlp,coeffs_orthog(1,i),coeffs_orthog(1,j),&
                      trans_int_energy_orthog(1),trans_int_ovrlp_orthog(1))

                 orthog_energy=(trans_int_energy(1)-0.5_gp*(homo_ham(i)+homo_ham(j))*trans_int_ovrlp(1))&
                      /(1.0_gp-trans_int_ovrlp(1)**2)
      
                 !if (iproc==0) write(*,'(2x,5(F16.12,1x))',advance='NO') trans_int_energy(1), &
                 !     trans_int_energy_orthog(1), orthog_energy, trans_int_ovrlp(1), trans_int_ovrlp_orthog(1)
                 if (iproc==0) then
                     call yaml_map('trans_int_energy',trans_int_energy(1),fmt='(f16.12)')
                     call yaml_map('trans_int_energy_orthog',trans_int_energy_orthog(1),fmt='(f16.12)')
                     call yamL_map('orthog_energy',orthog_energy,fmt='(f16.12)')
                     call yaml_map('trans_int_ovrlp',trans_int_ovrlp(1),fmt='(f16.12)')
                     call yaml_map('trans_int_ovrlp_orthog',trans_int_ovrlp_orthog(1),fmt='(f16.12)')
                 end if

                 if (homo1+ih<ceiling(ref_frags(ifrag_ref1)%nelec/2.0_gp)) then
                    !if (iproc==0) write(*,'(1x,F4.2)',advance='NO') 2.0_gp
                    if (iproc==0) call yaml_map('occ1',2.0_gp,fmt='(f4.2)')
                 else if (homo1+ih==ceiling(ref_frags(ifrag_ref1)%nelec/2.0_gp)) then
                    if (mod(real(ref_frags(ifrag_ref1)%nelec,gp),2.0_gp)/=0.0_gp) then
                       !if (iproc==0) write(*,'(1x,F4.2)',advance='NO') 1.0_gp
                       if (iproc==0) call yaml_map('occ1',1.0_gp,fmt='(f4.2)')
                    else
                       !if (iproc==0) write(*,'(1x,F4.2)',advance='NO') 2.0_gp
                       if (iproc==0) call yaml_map('occ1',2.0_gp,fmt='(f4.2)')
                    end if
                 else
                    !if (iproc==0) write(*,'(1x,F4.2)',advance='NO') 0.0_gp
                    if (iproc==0) call yaml_map('occ1',0.0_gp,fmt='(f4.2)')
                 end if

                 if (homo2+jh<ceiling(ref_frags(ifrag_ref2)%nelec/2.0_gp)) then
                    !if (iproc==0) write(*,'(1x,F4.2)') 2.0_gp
                    if (iproc==0) call yaml_map('occ2',2.0_gp,fmt='(f4.2)')
                 else if (homo2+jh==ceiling(ref_frags(ifrag_ref2)%nelec/2.0_gp)) then
                    if (mod(real(ref_frags(ifrag_ref2)%nelec,gp),2.0_gp)/=0.0_gp) then
                       !if (iproc==0) write(*,'(1x,F4.2)') 1.0_gp
                       if (iproc==0) call yaml_map('occ2',1.0_gp,fmt='(f4.2)')
                    else
                       !if (iproc==0) write(*,'(1x,F4.2)') 2.0_gp
                       if (iproc==0) call yaml_map('occ2',2.0_gp,fmt='(f4.2)')
                    end if
                 else
                    !if (iproc==0) write(*,'(1x,F4.2)') 0.0_gp
                    if (iproc==0) call yaml_map('occ2',0.0_gp,fmt='(f4.2)')
                 end if

                 if (iproc==0) call yaml_close_map()
                 if (iproc==0) call yaml_newline()

              end do
           end do
           !if (iproc==0) write(*,'(a)') '------------------------------------------------------------------------'//&
           !    '-------------------------'
           jind=jind+min(ceiling((ref_frags(ifrag_ref2)%nelec+1)/2.0_gp)+above_lumo,ref_frags(ifrag_ref2)%fbasis%forbs%norb)
        end do
        iind=iind+min(ceiling((ref_frags(ifrag_ref1)%nelec+1)/2.0_gp)+above_lumo,ref_frags(ifrag_ref1)%fbasis%forbs%norb)
     end do

     if (iproc==0) call yaml_close_sequence()
  end if

  call f_free_ptr(ham%matrix)
  call f_free_ptr(ovrlp%matrix)

  call f_free(homo_ham)
  call f_free(homo_ovrlp)
  call f_free(homo_coeffs)
  call f_free(coeffs_orthog)

  call f_release_routine()
  call timing(iproc,'transfer_int','OF')

end subroutine calc_site_energies_transfer_integrals



subroutine output_fragment_rotations(iproc,nproc,nat,rxyz,iformat,filename,input_frag,ref_frags)
  use module_base
  use module_types
  use yaml_output
  use module_fragments
  use internal_io
  use module_interfaces
  implicit none

  integer, intent(in) :: iproc, nproc, iformat, nat
  character(len=*), intent(in) :: filename
  real(gp), dimension(3,nat), intent(in) :: rxyz
  type(fragmentInputParameters), intent(in) :: input_frag
  type(system_fragment), dimension(input_frag%nfrag_ref), intent(in) :: ref_frags
  !Local variables
  integer :: i_stat, i_all, ifrag, jfrag, ifrag_ref, jfrag_ref, iat, isfat, jsfat
  real(kind=gp), dimension(:,:), allocatable :: rxyz_ref, rxyz_new
  real(kind=gp) :: null_axe
  type(fragment_transformation) :: frag_trans
  character(len=*), parameter :: subname='output_fragment_rotations'

  if (iproc==0) then

     null_axe=1.0d0/dsqrt(3.0d0)

     if(iformat == WF_FORMAT_PLAIN) then
        open(99, file=filename//'rotations.bin', status='unknown',form='formatted')
        write(99,'(a)') '#Label, name, label, name, angle, axis'
     else
        open(99, file=filename//'rotations.bin', status='unknown',form='unformatted')
        write(99) '#Label, name, label, name, angle, axis'
     end if

     jsfat=0
     do jfrag=1,input_frag%nfrag
        jfrag_ref=input_frag%frag_index(jfrag)
        isfat=0
        do ifrag=1,input_frag%nfrag
           ifrag_ref=input_frag%frag_index(ifrag)

           ! only calculate rotations if same type of reference fragments
           if (jfrag_ref/=ifrag_ref) then
              if (iformat==WF_FORMAT_PLAIN) then
                 write(99,'(2(a,1x,I5,1x),F12.6,2x,3(F12.6,1x),6(1x,F18.6))')  trim(input_frag%label(ifrag_ref)),ifrag,&
                      trim(input_frag%label(jfrag_ref)),jfrag,-1.0d0,null_axe,null_axe,null_axe,&
                      -1.0d0,-1.0d0,-1.0d0,-1.0d0,-1.0d0,-1.0d0
              else
                 write(99) trim(input_frag%label(ifrag_ref)),ifrag,&
                      trim(input_frag%label(jfrag_ref)),jfrag,-1.0d0,null_axe,null_axe,null_axe,&
                      -1.0d0,-1.0d0,-1.0d0,-1.0d0,-1.0d0,-1.0d0
              end if
              isfat=isfat+ref_frags(ifrag_ref)%astruct_frg%nat
              cycle
           else if (ifrag==jfrag) then
              if (iformat==WF_FORMAT_PLAIN) then
                 write(99,'(2(a,1x,I5,1x),F12.6,2x,3(F12.6,1x),6(1x,F18.6))')  trim(input_frag%label(ifrag_ref)),ifrag,&
                      trim(input_frag%label(jfrag_ref)),jfrag,0.0d0,null_axe,null_axe,null_axe,&
                      0.0d0,0.0d0,0.0d0,0.0d0,0.0d0,0.0d0
              else
                 write(99)  trim(input_frag%label(ifrag_ref)),ifrag,&
                      trim(input_frag%label(jfrag_ref)),jfrag,0.0d0,null_axe,null_axe,null_axe,&
                      0.0d0,0.0d0,0.0d0,0.0d0,0.0d0,0.0d0
              end if
              isfat=isfat+ref_frags(ifrag_ref)%astruct_frg%nat
              cycle
           end if

           allocate(rxyz_ref(3,ref_frags(ifrag_ref)%astruct_frg%nat), stat=i_stat)
           call memocc(i_stat, rxyz_ref, 'rxyz_ref', subname)
           allocate(rxyz_new(3,ref_frags(ifrag_ref)%astruct_frg%nat), stat=i_stat)
           call memocc(i_stat, rxyz_new, 'rxyz_ref', subname)

           do iat=1,ref_frags(ifrag_ref)%astruct_frg%nat
              rxyz_new(:,iat)=rxyz(:,isfat+iat)
              rxyz_ref(:,iat)=rxyz(:,jsfat+iat)
           end do

           ! use center of fragment for now, could later change to center of symmetry
           frag_trans%rot_center=frag_center(ref_frags(jfrag_ref)%astruct_frg%nat,rxyz_ref)
           frag_trans%rot_center_new=frag_center(ref_frags(ifrag_ref)%astruct_frg%nat,rxyz_new)

           ! shift rxyz wrt center of rotation
           do iat=1,ref_frags(ifrag_ref)%astruct_frg%nat
              rxyz_ref(:,iat)=rxyz_ref(:,iat)-frag_trans%rot_center
              rxyz_new(:,iat)=rxyz_new(:,iat)-frag_trans%rot_center_new
           end do

           call find_frag_trans(ref_frags(ifrag_ref)%astruct_frg%nat,rxyz_ref,rxyz_new,frag_trans)

           i_all = -product(shape(rxyz_ref))*kind(rxyz_ref)
           deallocate(rxyz_ref,stat=i_stat)
           call memocc(i_stat,i_all,'rxyz_ref',subname)
           i_all = -product(shape(rxyz_new))*kind(rxyz_new)
           deallocate(rxyz_new,stat=i_stat)
           call memocc(i_stat,i_all,'rxyz_new',subname)

           if (iformat==WF_FORMAT_PLAIN) then
              write(99,'(2(a,1x,I5,1x),F12.6,2x,3(F12.6,1x),6(1x,F18.6))') trim(input_frag%label(ifrag_ref)),ifrag,&
                   trim(input_frag%label(jfrag_ref)),jfrag,frag_trans%theta/(4.0_gp*atan(1.d0)/180.0_gp),frag_trans%rot_axis,&
                   frag_trans%rot_center,frag_trans%rot_center_new
           else
              write(99) trim(input_frag%label(ifrag_ref)),ifrag,&
                   trim(input_frag%label(jfrag_ref)),jfrag,frag_trans%theta/(4.0_gp*atan(1.d0)/180.0_gp),frag_trans%rot_axis,&
                   frag_trans%rot_center,frag_trans%rot_center_new
           end if
           isfat=isfat+ref_frags(ifrag_ref)%astruct_frg%nat
        end do
        jsfat=jsfat+ref_frags(jfrag_ref)%astruct_frg%nat
     end do

     close(99)

   end if

end subroutine output_fragment_rotations<|MERGE_RESOLUTION|>--- conflicted
+++ resolved
@@ -383,11 +383,7 @@
              if (.not. input%lin%constrained_dft) then
                 call get_coeff(iproc,nproc,input%lin%scf_mode,KSwfn%orbs,at,rxyz,denspot,GPU,&
                      infoCoeff,energs,nlpspd,proj,input%SIC,tmb,pnrm,update_phi,update_phi,&
-<<<<<<< HEAD
-                     .true.,ham_small,input%lin%extra_states,convcrit_dmin,nitdmin,input%lin%curvefit_dmin,ldiis_coeff)
-=======
                      .true.,ham_small,input%lin%extra_states,itout,0,0,convcrit_dmin,nitdmin,input%lin%curvefit_dmin,ldiis_coeff)
->>>>>>> 789b9886
              end if
           end if
 
@@ -684,40 +680,24 @@
                 if (input%lin%constrained_dft) then
                    call get_coeff(iproc,nproc,input%lin%scf_mode,KSwfn%orbs,at,rxyz,denspot,GPU,&
                         infoCoeff,energs,nlpspd,proj,input%SIC,tmb,pnrm,update_phi,update_phi,&
-<<<<<<< HEAD
-                        .false.,ham_small,input%lin%extra_states,convcrit_dmin,nitdmin,&
-=======
                         .false.,ham_small,input%lin%extra_states,itout,it_scc,cdft_it,convcrit_dmin,nitdmin,&
->>>>>>> 789b9886
                         input%lin%curvefit_dmin,ldiis_coeff,reorder,cdft)
                 else
                    call get_coeff(iproc,nproc,input%lin%scf_mode,KSwfn%orbs,at,rxyz,denspot,GPU,&
                         infoCoeff,energs,nlpspd,proj,input%SIC,tmb,pnrm,update_phi,update_phi,&
-<<<<<<< HEAD
-                        .false.,ham_small,input%lin%extra_states,convcrit_dmin,nitdmin,&
-=======
                         .false.,ham_small,input%lin%extra_states,itout,it_scc,cdft_it,convcrit_dmin,nitdmin,&
->>>>>>> 789b9886
                         input%lin%curvefit_dmin,ldiis_coeff,reorder)
                 end if
              else
                 if (input%lin%constrained_dft) then
                    call get_coeff(iproc,nproc,input%lin%scf_mode,KSwfn%orbs,at,rxyz,denspot,GPU,&
                         infoCoeff,energs,nlpspd,proj,input%SIC,tmb,pnrm,update_phi,update_phi,&
-<<<<<<< HEAD
-                        .true.,ham_small,input%lin%extra_states,convcrit_dmin,nitdmin,&
-=======
                         .true.,ham_small,input%lin%extra_states,itout,it_scc,cdft_it,convcrit_dmin,nitdmin,&
->>>>>>> 789b9886
                         input%lin%curvefit_dmin,ldiis_coeff,reorder,cdft)
                 else
                    call get_coeff(iproc,nproc,input%lin%scf_mode,KSwfn%orbs,at,rxyz,denspot,GPU,&
                         infoCoeff,energs,nlpspd,proj,input%SIC,tmb,pnrm,update_phi,update_phi,&
-<<<<<<< HEAD
-                        .true.,ham_small,input%lin%extra_states,convcrit_dmin,nitdmin,&
-=======
                         .true.,ham_small,input%lin%extra_states,itout,it_scc,cdft_it,convcrit_dmin,nitdmin,&
->>>>>>> 789b9886
                         input%lin%curvefit_dmin,ldiis_coeff,reorder)
                 end if
              end if
@@ -1074,11 +1054,7 @@
 
        call get_coeff(iproc,nproc,LINEAR_MIXDENS_SIMPLE,KSwfn%orbs,at,rxyz,denspot,GPU,&
            infoCoeff,energs,nlpspd,proj,input%SIC,tmb,pnrm,update_phi,.false.,&
-<<<<<<< HEAD
-           .true.,ham_small,input%lin%extra_states)
-=======
            .true.,ham_small,input%lin%extra_states,itout,0,0)
->>>>>>> 789b9886
   end if
 
   if (input%lin%fragment_calculation .and. input%frag%nfrag>1) then
