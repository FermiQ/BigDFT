!> @file
!!  Routines used by the linear scaling version
!! @author
!!    Copyright (C) 2012-2013 BigDFT group
!!    This file is distributed under the terms of the
!!    GNU General Public License, see ~/COPYING file
!!    or http://www.gnu.org/copyleft/gpl.txt .
!!    For the list of contributors, see ~/AUTHORS


subroutine linearScaling(iproc,nproc,KSwfn,tmb,at,input,rxyz,denspot,rhopotold,nlpspd,proj,GPU,&
           energs,energy,fpulay,infocode,ref_frags,cdft)
 
  use module_base
  use module_types
  use module_interfaces, exceptThisOne => linearScaling
  use yaml_output
  use module_fragments
  use constrained_dft
  use diis_sd_optimization
  implicit none

  ! Calling arguments
  integer,intent(in) :: iproc, nproc
  type(atoms_data),intent(inout) :: at
  type(input_variables),intent(in) :: input ! need to hack to be inout for geopt changes
  real(8),dimension(3,at%astruct%nat),intent(inout) :: rxyz
  real(8),dimension(3,at%astruct%nat),intent(out) :: fpulay
  type(DFT_local_fields), intent(inout) :: denspot
  real(gp), dimension(*), intent(inout) :: rhopotold
  type(nonlocal_psp_descriptors),intent(in) :: nlpspd
  real(wp),dimension(nlpspd%nprojel),intent(inout) :: proj
  type(GPU_pointers),intent(inout) :: GPU
  type(energy_terms),intent(inout) :: energs
  real(gp), dimension(:), pointer :: rho,pot
  real(8),intent(out) :: energy
  type(DFT_wavefunction),intent(inout),target :: tmb
  type(DFT_wavefunction),intent(inout),target :: KSwfn
  integer,intent(out) :: infocode
  type(system_fragment), dimension(:), pointer :: ref_frags ! for transfer integrals
  type(cdft_data), intent(inout) :: cdft
  
  real(8) :: pnrm,trace,trace_old,fnrm_tmb
  integer :: infoCoeff,istat,iall,it_scc,itout,info_scf,i,ierr,iorb
  character(len=*), parameter :: subname='linearScaling'
  real(8),dimension(:),allocatable :: rhopotold_out
  real(8) :: energyold, energyDiff, energyoldout, fnrm_pulay, convCritMix
  type(mixrhopotDIISParameters) :: mixdiis
  type(localizedDIISParameters) :: ldiis!, ldiis_coeff
  type(DIIS_obj) :: ldiis_coeff, vdiis
  logical :: can_use_ham, update_phi, locreg_increased, reduce_conf, orthonormalization_on
  logical :: fix_support_functions, check_initialguess, fix_supportfunctions
  integer :: itype, istart, nit_lowaccuracy, nit_highaccuracy
  real(8),dimension(:),allocatable :: locrad_tmp
  integer :: ldiis_coeff_hist, nitdmin
  logical :: ldiis_coeff_changed
  integer :: mix_hist, info_basis_functions, nit_scc, cur_it_highaccuracy
  real(8) :: pnrm_out, alpha_mix, ratio_deltas, convcrit_dmin
  logical :: lowaccur_converged, exit_outer_loop
  real(8),dimension(:),allocatable :: locrad
  integer:: target_function, nit_basis
  type(sparseMatrix) :: ham_small
  integer :: isegsmall, iseglarge, iismall, iilarge, is, ie
  integer :: matrixindex_in_compressed
  
  real(kind=gp) :: ebs, vgrad_old, vgrad, valpha, vold, vgrad2, vold_tmp, conv_crit_TMB
  real(kind=gp), allocatable, dimension(:,:) :: coeff_tmp
  integer :: ind_denskern, ind_ham, jorb, cdft_it, nelec, iat, ityp, ifrag, ifrag_charged, ifrag_ref, isforb, itmb
  integer :: dmin_diag_it, dmin_diag_freq
  logical :: reorder
  real(wp), dimension(:,:,:), pointer :: mom_vec_fake

  !!! EXPERIMENTAL ############################################
  type(sparseMatrix) :: denskern_init
  real(8),dimension(:),allocatable :: rho_init, rho_init_old, philarge
  real(8) :: tt, ddot, tt_old, meanconf_der, weight_boundary, weight_tot
  integer :: idens_cons, ii, sdim, ldim, npsidim_large, ists, istl, nspin, unitname, ilr
  real(8),dimension(10000) :: meanconf_array
  character(len=5) :: num
  character(len=50) :: filename
  real(kind=8),dimension(:,:),allocatable :: phi_delta
  !!! #########################################################

  ! DEBUG - for calculating centres
  type(workarr_sumrho) :: w
  real(gp), allocatable, dimension(:,:,:,:) :: psir
  integer :: ind, i_all, i_stat, nspinor, ix, iy, iz, iix, iiy, iiz
  real(gp) :: psix, psiy, psiz, xcent, ycent, zcent

  character(len=12) :: orbname
  real(gp), allocatable, dimension(:) :: psi2, gpsi, gpsi2
  real(gp), allocatable, dimension(:,:,:,:) :: psir2
  real(gp) :: tmb_diff, max_tmb_diff
  integer :: j, k, n1i, n2i, n3i, i1, i2, i3

  call timing(iproc,'linscalinit','ON') !lr408t

  call f_routine(id='linear_scaling')

  call allocate_local_arrays()

  !!if(iproc==0) then
  !!    write(*,'(1x,a)') repeat('*',84)
  !!    write(*,'(1x,a)') '****************************** LINEAR SCALING VERSION ******************************'
  !!end if

  ! Allocate the communications buffers needed for the communications of the potential and
  ! post the messages. This will send to each process the part of the potential that this process
  ! needs for the application of the Hamlitonian to all orbitals on that process.
  call allocateCommunicationsBuffersPotential(tmb%comgp, subname)

  ! Initialize the DIIS mixing of the potential if required.
  if(input%lin%mixHist_lowaccuracy>0) then
      call initializeMixrhopotDIIS(input%lin%mixHist_lowaccuracy, denspot%dpbox%ndimpot, mixdiis)
  end if

  pnrm=1.d100
  pnrm_out=1.d100
  energyold=0.d0
  energyoldout=0.d0
  energy=0.d0
  energs%ebs=0.0d0
  target_function=TARGET_FUNCTION_IS_TRACE
  lowaccur_converged=.false.
  info_basis_functions=-1
  fix_support_functions=.false.
  check_initialguess=.true.
  cur_it_highaccuracy=0
  trace_old=0.0d0
  ldiis_coeff_hist=input%lin%dmin_hist_lowaccuracy
  reduce_conf=.false.
  ldiis_coeff_changed = .false.
  orthonormalization_on=.true.
  dmin_diag_it=0
  dmin_diag_freq=-1
  reorder=.false.
  nullify(mom_vec_fake)


  call nullify_sparsematrix(ham_small) ! nullify anyway

  if (input%lin%scf_mode==LINEAR_FOE) then ! allocate ham_small
     call sparse_copy_pattern(tmb%linmat%ovrlp,ham_small,iproc,subname)
     allocate(ham_small%matrix_compr(ham_small%nvctr), stat=istat)
     call memocc(istat, ham_small%matrix_compr, 'ham_small%matrix_compr', subname)
  end if

  ! Allocate the communication arrays for the calculation of the charge density.

  if (input%lin%scf_mode==LINEAR_DIRECT_MINIMIZATION) then  
     ldiis_coeff%alpha_coeff=input%lin%alphaSD_coeff
!!$     call initialize_DIIS_coeff(ldiis_coeff_hist, ldiis_coeff)
!!$     call allocate_DIIS_coeff(tmb, ldiis_coeff)
     if (input%lin%extra_states==0) then
        call DIIS_set(ldiis_coeff_hist,0.1_gp,tmb%orbs%norb*KSwfn%orbs%norbp,1,ldiis_coeff)
     else
        call DIIS_set(ldiis_coeff_hist,0.1_gp,tmb%orbs%norb*tmb%orbs%norbp,1,ldiis_coeff)
     end if
  end if

  tmb%can_use_transposed=.false.
  nullify(tmb%psit_c)
  nullify(tmb%psit_f)

  call timing(iproc,'linscalinit','OF') !lr408t

  ! Check the quality of the input guess
  call check_inputguess()

  call timing(iproc,'linscalinit','ON') !lr408t

  if(input%lin%scf_mode/=LINEAR_MIXPOT_SIMPLE) then
      call dcopy(max(denspot%dpbox%ndimrhopot,denspot%dpbox%nrhodim),rhopotold(1),1,rhopotold_out(1),1)
  else
      call dcopy(max(denspot%dpbox%ndimrhopot,denspot%dpbox%nrhodim),denspot%rhov(1),1,rhopotold_out(1),1)
      call dcopy(max(KSwfn%Lzd%Glr%d%n1i*KSwfn%Lzd%Glr%d%n2i*denspot%dpbox%n3p,1) &
            *input%nspin, denspot%rhov(1), 1, rhopotOld(1), 1)
  end if

  if (iproc==0) call yaml_open_map('Checking Communications of Minimal Basis')
  call check_communications_locreg(iproc,nproc,tmb%orbs,tmb%Lzd,tmb%collcom, &
       tmb%npsidim_orbs,tmb%npsidim_comp)
  if (iproc==0) call yaml_close_map()

  if (iproc==0) call yaml_open_map('Checking Communications of Enlarged Minimal Basis')
  call check_communications_locreg(iproc,nproc,tmb%orbs,tmb%ham_descr%lzd,tmb%ham_descr%collcom, &
       tmb%ham_descr%npsidim_orbs,tmb%ham_descr%npsidim_comp)
  if (iproc ==0) call yaml_close_map()


  ! CDFT: calculate w_ab here given w(r)
  ! CDFT: first check that we aren't updating the basis at any point and we don't have any low acc iterations
  if (input%lin%constrained_dft) then
     call timing(iproc,'constraineddft','ON')
     if (nit_lowaccuracy>0 .or. input%lin%nItBasis_highaccuracy>1) then
        stop 'Basis cannot be updated for now in constrained DFT calculations and no low accuracy is allowed'
     end if

     call calculate_kernel_and_energy(iproc,nproc,tmb%linmat%denskern,cdft%weight_matrix,&
          ebs,tmb%coeff,KSwfn%orbs,tmb%orbs,.false.)
     vgrad_old=ebs-cdft%charge

     !!if (iproc==0) write(*,'(a,4(ES16.6e3,2x))') 'N, Tr(KW), Tr(KW)-N, V*(Tr(KW)-N)',&
     !!     cdft%charge,ebs,vgrad_old,cdft%lag_mult*vgrad_old
     if (iproc==0) then
         call yaml_open_map('CDFT infos')
         call yaml_map('N',cdft%charge,fmt='(es16.6e3)')
         call yaml_map('Tr(KW)',ebs,fmt='(es16.6e3)')
         call yaml_map('Tr(KW)-N',vgrad_old,fmt='(es16.6e3)')
         call yaml_map('V*(Tr(KW)-N)',cdft%lag_mult*vgrad_old,fmt='(es16.6e3)')
         call yaml_close_map()
     end if
     vgrad_old=abs(vgrad_old)
     valpha=0.5_gp

     coeff_tmp=f_malloc((/tmb%orbs%norb,tmb%orbs%norb/),id='coeff_tmp')
     call timing(iproc,'constraineddft','OF')
  end if

  !!! EXPERIMENTAL #######################
  !!denskern_init=tmb%linmat%denskern
  !!nullify(denskern_init%matrix_compr)
  !!!nullify(denskern_init%matrix)
  !!allocate(denskern_init%matrix_compr(size(tmb%linmat%denskern%matrix_compr)))
  !!!allocate(denskern_init%matrix(size(tmb%linmat%denskern%matrix)))
  !!call dcopy(size(tmb%linmat%denskern%matrix_compr), tmb%linmat%denskern%matrix_compr, 1, denskern_init%matrix_compr, 1)
  !!!call dcopy(size(tmb%linmat%denskern%matrix), tmb%linmat%denskern%matrix, 1, denskern_init%matrix, 1)
  !!allocate(rho_init(size(denspot%rhov)))
  !!allocate(rho_init_old(size(denspot%rhov)))
  !!tt_old=1.d100
  !!rho_init=0.d0
  !!rho_init_old=0.d0
  !!idens_cons=0
  !!! ####################################

  ! modify tmb%orbs%occup, as we normally use orbs%occup elsewhere
  if (input%lin%extra_states>0) then
     call razero(tmb%orbs%norb,tmb%orbs%occup(1))
     call vcopy(KSwfn%orbs%norb, KSwfn%orbs%occup(1), 1, tmb%orbs%occup(1), 1)
     ! occupy the next few states - don't need to preserve the charge as only using for support function optimization
     do iorb=1,tmb%orbs%norb
        if (tmb%orbs%occup(iorb)==1.0_gp) then
           tmb%orbs%occup(iorb)=2.0_gp
        else if (tmb%orbs%occup(iorb)==0.0_gp) then
           do jorb=iorb,min(iorb+input%lin%extra_states-1,tmb%orbs%norb)
             tmb%orbs%occup(jorb)=2.0_gp
           end do
           exit
        end if
     end do
  else
     ! only use tmb%orbs%occup for calculating energy components, otherwise using KSwfn%orbs%occup
     tmb%orbs%occup=1.0d0
  end if

  ! if we want to ignore read in coeffs and diag at start - EXPERIMENTAL
  if (input%lin%diag_start .and. input%inputPsiId==INPUT_PSI_DISK_LINEAR) then
     ! Calculate the charge density.
     call sumrho_for_TMBs(iproc, nproc, KSwfn%Lzd%hgrids(1), KSwfn%Lzd%hgrids(2), KSwfn%Lzd%hgrids(3), &
          tmb%collcom_sr, tmb%linmat%denskern, KSwfn%Lzd%Glr%d%n1i*KSwfn%Lzd%Glr%d%n2i*denspot%dpbox%n3d, denspot%rhov)
     ! Calculate the new potential.
     !if(iproc==0) write(*,'(1x,a)') '---------------------------------------------------------------- Updating potential.'
     !if (iproc==0) call yaml_map('update potential',.true.)
     if (iproc==0) call yaml_open_map('update pot',flow=.true.)
     call updatePotential(input%ixc,input%nspin,denspot,energs%eh,energs%exc,energs%evxc)
  end if

  call timing(iproc,'linscalinit','OF') !lr408t

  !! DEBUG - check centres
  !ind=1
  !do iorb=1,tmb%orbs%norbp
  !   iat=tmb%orbs%onwhichatom(iorb+tmb%orbs%isorb)
  !   ilr=tmb%orbs%inwhichlocreg(iorb+tmb%orbs%isorb)
  !
  !   allocate(psir(tmb%lzd%llr(ilr)%d%n1i, tmb%lzd%llr(ilr)%d%n2i, tmb%lzd%llr(ilr)%d%n3i, 1+ndebug),stat=i_stat)
  !   call memocc(i_stat,psir,'psir',subname)
  !   call initialize_work_arrays_sumrho(tmb%lzd%llr(ilr),w)
  !
  !   call daub_to_isf(tmb%lzd%llr(ilr),w,tmb%psi(ind),psir)
  !
  !   xcent=0.0d0
  !   ycent=0.0d0
  !   zcent=0.0d0
  !   do iz=1,tmb%lzd%llr(ilr)%d%n3i
  !      iiz=iz-15+tmb%lzd%llr(ilr)%nsi3
  !      do iy=1,tmb%lzd%llr(ilr)%d%n2i
  !         iiy=iy-15+tmb%lzd%llr(ilr)%nsi2
  !         do ix=1,tmb%lzd%llr(ilr)%d%n1i
  !            iix=ix-15+tmb%lzd%llr(ilr)%nsi1
  !            psix=psir(ix,iy,iz,1)*(iix*tmb%lzd%hgrids(1)*0.5d0)
  !            psiy=psir(ix,iy,iz,1)*(iiy*tmb%lzd%hgrids(2)*0.5d0)
  !            psiz=psir(ix,iy,iz,1)*(iiz*tmb%lzd%hgrids(3)*0.5d0)
  !            xcent=xcent+psir(ix,iy,iz,1)*psix
  !            ycent=ycent+psir(ix,iy,iz,1)*psiy
  !            zcent=zcent+psir(ix,iy,iz,1)*psiz
  !         end do
  !      end do
  !   end do
  !
  !   write(*,'(a,4I4,3(F12.8,x),3(F8.4,x))') 'iproc,iorb,ilr,iat,(xcent,ycent,zcent)-locregcenter,xcent,ycent,zcent',&
  !        iproc,iorb+tmb%orbs%isorb,ilr,iat,xcent-tmb%lzd%llr(ilr)%locregcenter(1),&
  !        ycent-tmb%lzd%llr(ilr)%locregcenter(2),zcent-tmb%lzd%llr(ilr)%locregcenter(3),&
  !        xcent,ycent,zcent
  !
  !   ind=ind+tmb%lzd%llr(ilr)%wfd%nvctr_c+7*tmb%lzd%llr(ilr)%wfd%nvctr_f
  !   call deallocate_work_arrays_sumrho(w)
  !   i_all=-product(shape(psir))*kind(psir)
  !   deallocate(psir,stat=i_stat)
  !   call memocc(i_stat,i_all,'psir',subname)
  !end do
  !! END DEBUG - check centres

  ! Add one iteration if no low accuracy is desired since we need then a first fake iteration, with istart=0
  istart = min(1,nit_lowaccuracy)
  infocode=0 !default value
  ! This is the main outer loop. Each iteration of this loop consists of a first loop in which the basis functions
  ! are optimized and a consecutive loop in which the density is mixed.
  if (iproc==0) then
      call yaml_comment('Self-Consistent Cycle',hfill='-')
      call yaml_open_sequence('Ground State Optimization')
  end if
  outerLoop: do itout=istart,nit_lowaccuracy+nit_highaccuracy

      if (input%lin%nlevel_accuracy==2) then
          ! Check whether the low accuracy part (i.e. with strong confining potential) has converged.
          call check_whether_lowaccuracy_converged(itout, nit_lowaccuracy, input%lin%lowaccuracy_conv_crit, &
               lowaccur_converged, pnrm_out)
          ! Set all remaining variables that we need for the optimizations of the basis functions and the mixing.
          call set_optimization_variables(input, at, tmb%orbs, tmb%lzd%nlr, tmb%orbs%onwhichatom, tmb%confdatarr, &
               convCritMix, lowaccur_converged, nit_scc, mix_hist, alpha_mix, locrad, target_function, nit_basis, &
               convcrit_dmin, nitdmin, conv_crit_TMB)
      else if (input%lin%nlevel_accuracy==1 .and. itout==1) then
          call set_variables_for_hybrid(tmb%lzd%nlr, input, at, tmb%orbs, lowaccur_converged, tmb%confdatarr, &
               target_function, nit_basis, nit_scc, mix_hist, locrad, alpha_mix, convCritMix, conv_crit_TMB)
               convcrit_dmin=input%lin%convCritDmin_highaccuracy
               nitdmin=input%lin%nItdmin_highaccuracy

         !! lowaccur_converged=.false.
         !! do iorb=1,tmb%orbs%norbp
         !!     ilr=tmb%orbs%inwhichlocreg(tmb%orbs%isorb+iorb)
         !!     iiat=tmb%orbs%onwhichatom(tmb%orbs%isorb+iorb)
         !!     tmb%confdatarr(iorb)%prefac=input%lin%potentialPrefac_lowaccuracy(at%astruct%iatype(iiat))
         !! end do
         !! target_function=TARGET_FUNCTION_IS_HYBRID
         !! nit_basis=input%lin%nItBasis_lowaccuracy
         !! nit_scc=input%lin%nitSCCWhenFixed_lowaccuracy
         !! mix_hist=input%lin%mixHist_lowaccuracy
         !! do ilr=1,tmb%lzd%nlr
         !!     locrad(ilr)=input%lin%locrad_lowaccuracy(ilr)
         !! end do
         !! alpha_mix=input%lin%alpha_mix_lowaccuracy
         !! convCritMix=input%lin%convCritMix_lowaccuracy
      end if

      ! Do one fake iteration if no low accuracy is desired.
      if(nit_lowaccuracy==0 .and. itout==0) then
          lowaccur_converged=.false.
          cur_it_highaccuracy=0
      end if

      if(lowaccur_converged) cur_it_highaccuracy=cur_it_highaccuracy+1

      if(cur_it_highaccuracy==1) then
          if (iproc==0) then
              call yaml_comment('Adjustments for high accuracy',hfill='=')
          end if
          ! Adjust the confining potential if required.
          call adjust_locregs_and_confinement(iproc, nproc, KSwfn%Lzd%hgrids(1), KSwfn%Lzd%hgrids(2), KSwfn%Lzd%hgrids(3), &
               at, input, rxyz, KSwfn, tmb, denspot, ldiis, locreg_increased, lowaccur_converged, locrad)
          orthonormalization_on=.true.

          if (locreg_increased .and. input%lin%scf_mode==LINEAR_FOE) then ! deallocate ham_small
             call deallocate_sparsematrix(ham_small,subname)
             call nullify_sparsematrix(ham_small)
             call sparse_copy_pattern(tmb%linmat%ovrlp,ham_small,iproc,subname)
             allocate(ham_small%matrix_compr(ham_small%nvctr), stat=istat)
             call memocc(istat, ham_small%matrix_compr, 'ham_small%matrix_compr', subname)
          end if

          ! is this really necessary if the locrads haven't changed?  we should check this!
          ! for now for CDFT don't do the extra get_coeffs, as don't want to add extra CDFT loop here
          if (target_function==TARGET_FUNCTION_IS_HYBRID) then
              if (iproc==0) write(*,*) 'WARNING: COMMENTED THESE LINES'
          else
             ! Calculate a new kernel since the old compressed one has changed its shape due to the locrads
             ! being different for low and high accuracy.
             update_phi=.true.
             tmb%can_use_transposed=.false.   !check if this is set properly!
             ! NB nothing is written to screen for this get_coeff
             if (.not. input%lin%constrained_dft) then
                call get_coeff(iproc,nproc,input%lin%scf_mode,KSwfn%orbs,at,rxyz,denspot,GPU,&
                     infoCoeff,energs,nlpspd,proj,input%SIC,tmb,pnrm,update_phi,update_phi,&
                     .true.,ham_small,input%lin%extra_states,itout,0,0,input%lin%order_taylor,&
                     convcrit_dmin,nitdmin,input%lin%curvefit_dmin,ldiis_coeff)
             end if
          end if

          ! Some special treatement if we are in the high accuracy part
          call adjust_DIIS_for_high_accuracy(input, denspot, mixdiis, lowaccur_converged, &
               ldiis_coeff_hist, ldiis_coeff_changed)
      end if


      if (input%lin%scf_mode==LINEAR_DIRECT_MINIMIZATION) then 
         !call initialize_DIIS_coeff(ldiis_coeff_hist, ldiis_coeff)
         call DIIS_free(ldiis_coeff)
         if (input%lin%extra_states==0) then
            call DIIS_set(ldiis_coeff_hist,0.1_gp,tmb%orbs%norb*KSwfn%orbs%norbp,1,ldiis_coeff)
         else
            call DIIS_set(ldiis_coeff_hist,0.1_gp,tmb%orbs%norb*tmb%orbs%norbp,1,ldiis_coeff)
         end if

         ! need to reallocate DIIS matrices to adjust for changing history length
!!$         if (ldiis_coeff_changed) then
!!$            call deallocateDIIS(ldiis_coeff)
!!$            call allocate_DIIS_coeff(tmb, ldiis_coeff)
!!$            ldiis_coeff_changed = .false.
!!$         end if
      end if

      if(itout>1 .or. (nit_lowaccuracy==0 .and. itout==1)) then
          call deallocateDIIS(ldiis)
      end if
      if (lowaccur_converged) then
          call initializeDIIS(input%lin%DIIS_hist_highaccur, tmb%lzd, tmb%orbs, ldiis)
      else
          call initializeDIIS(input%lin%DIIS_hist_lowaccur, tmb%lzd, tmb%orbs, ldiis)
      end if
      if(itout==1) then
          ldiis%alphaSD=input%lin%alphaSD
          ldiis%alphaDIIS=input%lin%alphaDIIS
      end if

      ! Do nothing if no low accuracy is desired.
      if (nit_lowaccuracy==0 .and. itout==0) then
          if (associated(tmb%psit_c)) then
              iall=-product(shape(tmb%psit_c))*kind(tmb%psit_c)
              deallocate(tmb%psit_c, stat=istat)
              call memocc(istat, iall, 'tmb%psit_c', subname)
          end if
          if (associated(tmb%psit_f)) then
              iall=-product(shape(tmb%psit_f))*kind(tmb%psit_f)
              deallocate(tmb%psit_f, stat=istat)
              call memocc(istat, iall, 'tmb%psit_f', subname)
          end if
          tmb%can_use_transposed=.false.
          if (iproc==0) then
              call yaml_sequence(advance='no')
              call yaml_open_sequence('fake iteration',label=&
                                 'it_fake'//trim(adjustl(yaml_toa(0,fmt='(i3.3)'))))
              call yaml_sequence(label='final_fake'//trim(adjustl(yaml_toa(0,fmt='(i3.3)'))),advance='no')
              call yaml_open_map(flow=.true.)
              call yaml_map('fake iteration','bridge low accuracy')
              call yaml_close_map
              call yaml_close_sequence()
          end if
          cycle outerLoop
      end if

      ! The basis functions shall be optimized except if it seems to saturate
      update_phi=.true.
      if(fix_support_functions) then
          update_phi=.false.
          tmb%can_use_transposed=.false.   !check if this is set properly!
      end if

      ! Improve the trace minimizing orbitals.
       if(update_phi) then
           if (target_function==TARGET_FUNCTION_IS_HYBRID .and. reduce_conf) then
               if (input%lin%reduce_confinement_factor>0.d0) then
                   !if (iproc==0) write(*,'(1x,a,es8.1)') 'Multiply the confinement prefactor by',input%lin%reduce_confinement_factor
                   if (iproc==0) call yaml_map('multiplicator for the confinement',input%lin%reduce_confinement_factor)
                   tmb%confdatarr(:)%prefac=input%lin%reduce_confinement_factor*tmb%confdatarr(:)%prefac
               else
                   if (ratio_deltas<=1.d0 .and. ratio_deltas>0.d0) then
                       !if (iproc==0) write(*,'(1x,a,es8.1)') 'Multiply the confinement prefactor by',ratio_deltas
                       if (iproc==0) call yaml_map('multiplicator for the confinement',ratio_deltas)
                       tmb%confdatarr(:)%prefac=ratio_deltas*tmb%confdatarr(:)%prefac
                   else if (ratio_deltas>1.d0) then
                       !if (iproc==0) write(*,*) 'WARNING: ratio_deltas>1!. Using 0.5 instead'
                       !if (iproc==0) write(*,'(1x,a,es8.1)') 'Multiply the confinement prefactor by',0.5d0
                       if (iproc==0) call yaml_warning('ratio_deltas>1, using 0.5 instead')
                       if (iproc==0) call yaml_newline()
                       if (iproc==0) call yaml_map('multiplicator for the confinement',0.5d0)
                       tmb%confdatarr(:)%prefac=0.5d0*tmb%confdatarr(:)%prefac
                   else if (ratio_deltas<=0.d0) then
                       !if (iproc==0) write(*,*) 'WARNING: ratio_deltas<=0.d0!. Using 0.5 instead'
                       !if (iproc==0) write(*,'(1x,a,es8.1)') 'Multiply the confinement prefactor by',0.5d0
                       if (iproc==0) call yaml_warning('ratio_deltas<=0.d0, using 0.5 instead')
                       if (iproc==0) call yaml_newline()
                       if (iproc==0) call yaml_map('multiplicator for the confinement',0.5d0)
                       tmb%confdatarr(:)%prefac=0.5d0*tmb%confdatarr(:)%prefac
                   end if
               end if
               !if (iproc==0) write(*,'(a,es18.8)') 'tmb%confdatarr(1)%prefac',tmb%confdatarr(1)%prefac
               !if (iproc==0) write(*,*) "WARNING: DON'T LET THE PREFACTOR GO BELOW 1.D-5"
               !tmb%confdatarr(:)%prefac=max(tmb%confdatarr(:)%prefac,2.4d-5)
           end if

           !!if (pnrm_out<5.d-9) then
           !!    if (iproc==0) write(*,*) 'outswitch off ortho'
           !!    orthonormalization_on=.false.
           !!end if
           !!if (sum(tmb%confdatarr(:)%prefac)==0.d0) then
           !!    if (iproc==0) write(*,*) 'WARNING: modifi nit_basis'
           !!    nit_basis=100
           !!end if
           !if (iproc==0) write(*,*) 'upper bound for prefac: 1.d-5'
           !tmb%confdatarr(:)%prefac=max(tmb%confdatarr(:)%prefac,1.d-5)

           !if (itout<=20) then
           !    if (iproc==0) write(*,*) 'set ldiis%isx=0)'
           !    ldiis%isx=0
           !end if
           if (input%experimental_mode) then
               if (iproc==0) call yaml_warning('No orthogonalizing of the support functions')
               !if (iproc==0) write(*,*) 'WARNING: set orthonormalization_on to false'
               orthonormalization_on=.false.
           end if
           if (iproc==0) then
               call yaml_comment('support function optimization',hfill='=')
           end if
           if (iproc==0) then
               call yaml_sequence(advance='no')
               call yaml_open_sequence('support function optimization',label=&
                              'it_supfun'//trim(adjustl(yaml_toa(itout,fmt='(i3.3)'))))
           end if
           call getLocalizedBasis(iproc,nproc,at,KSwfn%orbs,rxyz,denspot,GPU,trace,trace_old,fnrm_tmb,&
               info_basis_functions,nlpspd,input%lin%scf_mode,proj,ldiis,input%SIC,tmb,energs, &
               reduce_conf,fix_supportfunctions,input%lin%nItPrecond,target_function,input%lin%correctionOrthoconstraint,&
               nit_basis,input%lin%deltaenergy_multiplier_TMBexit,input%lin%deltaenergy_multiplier_TMBfix,&
               ratio_deltas,orthonormalization_on,input%lin%extra_states,itout,conv_crit_TMB,input%experimental_mode,&
               input%lin%early_stop)
           if (iproc==0) then
               call yaml_close_sequence()
           end if

           !!! WRITE SUPPORT FUNCTIONS TO DISK ############################################
           !!npsidim_large=tmb%lzd%glr%wfd%nvctr_c+7*tmb%lzd%glr%wfd%nvctr_f                                                 
           !!allocate(philarge((tmb%lzd%glr%wfd%nvctr_c+7*tmb%lzd%glr%wfd%nvctr_f)*tmb%orbs%norbp))                          
           !!philarge=0.d0
           !!ists=1                                                                                                          
           !!istl=1
           !!do iorb=1,tmb%orbs%norbp
           !!    ilr = tmb%orbs%inWhichLocreg(tmb%orbs%isorb+iorb)                                                           
           !!    sdim=tmb%lzd%llr(ilr)%wfd%nvctr_c+7*tmb%lzd%llr(ilr)%wfd%nvctr_f                                            
           !!    ldim=tmb%lzd%glr%wfd%nvctr_c+7*tmb%lzd%glr%wfd%nvctr_f                                                      
           !!    nspin=1 !this must be modified later
           !!    call Lpsi_to_global2(iproc, sdim, ldim, tmb%orbs%norb, tmb%orbs%nspinor, nspin, tmb%lzd%glr, &              
           !!         tmb%lzd%llr(ilr), tmb%psi(ists), philarge(istl))                                                       
           !!    write(num,'(i5.5)') tmb%orbs%isorb+iorb
           !!    filename='supfun_'//num
           !!    unitname=100*iproc+5
           !!    open(unit=unitname,file=trim(filename))
           !!    do i=1,tmb%lzd%glr%wfd%nvctr_c+7*tmb%lzd%glr%wfd%nvctr_f
           !!        write(unitname,'(es25.17)') philarge(istl+i-1)
           !!    end do
           !!    close(unit=unitname)
           !!    ists=ists+tmb%lzd%llr(ilr)%wfd%nvctr_c+7*tmb%lzd%llr(ilr)%wfd%nvctr_f                                       
           !!    istl=istl+tmb%lzd%glr%wfd%nvctr_c+7*tmb%lzd%glr%wfd%nvctr_f                                                 
           !!end do
           !!deallocate(philarge)
           !!! ############################################################################

           tmb%can_use_transposed=.false. !since basis functions have changed...

           if (input%lin%scf_mode==LINEAR_DIRECT_MINIMIZATION) ldiis_coeff%alpha_coeff=input%lin%alphaSD_coeff !reset to default value

           if (input%inputPsiId==101 .and. info_basis_functions<0 .and. itout==1) then
               ! There seem to be some convergence problems after a restart. Better to quit
               ! and start with a new AO input guess.
               if (iproc==0) write(*,'(1x,a)') 'There are convergence problems after the restart. &
                                                &Start over again with an AO input guess.'
               if (associated(tmb%psit_c)) then
                   iall=-product(shape(tmb%psit_c))*kind(tmb%psit_c)
                   deallocate(tmb%psit_c, stat=istat)
                   call memocc(istat, iall, 'tmb%psit_c', subname)
               end if
               if (associated(tmb%psit_f)) then
                   iall=-product(shape(tmb%psit_f))*kind(tmb%psit_f)
                   deallocate(tmb%psit_f, stat=istat)
                   call memocc(istat, iall, 'tmb%psit_f', subname)
               end if
               infocode=2
               exit outerLoop
           end if
       end if

       ! Check whether we can use the Hamiltonian matrix from the TMB optimization
       ! for the first step of the coefficient optimization
       can_use_ham=.true.
       if(target_function==TARGET_FUNCTION_IS_TRACE) then
           do itype=1,at%astruct%ntypes
               if(input%lin%potentialPrefac_lowaccuracy(itype)/=0.d0) then
                   can_use_ham=.false.
                   exit
               end if
           end do
       else if(target_function==TARGET_FUNCTION_IS_ENERGY) then
           do itype=1,at%astruct%ntypes
               if(input%lin%potentialPrefac_highaccuracy(itype)/=0.d0) then
                   can_use_ham=.false.
                   exit
               end if
           end do
       end if

      if (can_use_ham .and. input%lin%scf_mode==LINEAR_FOE) then ! copy ham to ham_small here already as it won't be changing
        ! NOT ENTIRELY GENERAL HERE - assuming ovrlp is small and ham is large, converting ham to match ovrlp

         call timing(iproc,'FOE_init','ON') !lr408t

         iismall=0
         iseglarge=1
         do isegsmall=1,tmb%linmat%ovrlp%nseg
            do
               is=max(tmb%linmat%ovrlp%keyg(1,isegsmall),tmb%linmat%ham%keyg(1,iseglarge))
               ie=min(tmb%linmat%ovrlp%keyg(2,isegsmall),tmb%linmat%ham%keyg(2,iseglarge))
               iilarge=tmb%linmat%ham%keyv(iseglarge)-tmb%linmat%ham%keyg(1,iseglarge)
               do i=is,ie
                  iismall=iismall+1
                  ham_small%matrix_compr(iismall)=tmb%linmat%ham%matrix_compr(iilarge+i)
               end do
               if (ie>=is) exit
               iseglarge=iseglarge+1
            end do
         end do

         call timing(iproc,'FOE_init','OF') !lr408t

      end if


      if (input%lin%constrained_dft) then
         call DIIS_set(30,valpha,1,1,vdiis)
         call dcopy(tmb%orbs%norb**2,tmb%coeff(1,1),1,coeff_tmp,1)
         vold=cdft%lag_mult
      end if
      ! CDFT: need to pass V*w_ab to get_coeff so that it can be added to H_ab and the correct KS eqn can therefore be solved
      ! CDFT: for the first iteration this will be some initial guess for V (or from the previous outer loop)
      ! CDFT: all this will be in some extra CDFT loop
      cdft_loop : do cdft_it=1,100
         if (input%lin%scf_mode==LINEAR_DIRECT_MINIMIZATION .and. input%lin%constrained_dft) then 
            call DIIS_free(ldiis_coeff)
            if (input%lin%extra_states==0) then
               call DIIS_set(ldiis_coeff_hist,0.1_gp,tmb%orbs%norb*KSwfn%orbs%norbp,1,ldiis_coeff)
            else
               call DIIS_set(ldiis_coeff_hist,0.1_gp,tmb%orbs%norb*tmb%orbs%norbp,1,ldiis_coeff)
            end if
         end if
         ! The self consistency cycle. Here we try to get a self consistent density/potential with the fixed basis.
         if (iproc==0) then
             call yaml_comment('kernel optimization',hfill='=')
             !call yaml_sequence(advance='no')
             !if (input%lin%constrained_dft) then
             !    call yaml_open_map('kernel optimization',label=&
             !         'it_kernel'//trim(adjustl(yaml_toa(itout,fmt='(i3.3)')))//&
             !         '_'//trim(adjustl(yaml_toa(cdft_it,fmt='(i3.3)'))))
             !else
             !    call yaml_open_map('kernel optimization',label=&
             !         'it_kernel'//trim(adjustl(yaml_toa(itout,fmt='(i3.3)'))))
             !end if
             call yaml_sequence(advance='no')
             if (input%lin%constrained_dft) then
                 call yaml_open_sequence('kernel optimization',label=&
                      'it_kernel'//trim(adjustl(yaml_toa(itout,fmt='(i3.3)')))//&
                      '_'//trim(adjustl(yaml_toa(cdft_it,fmt='(i3.3)'))))
             else
                 call yaml_open_sequence('kernel optimization',label=&
                      'it_kernel'//trim(adjustl(yaml_toa(itout,fmt='(i3.3)'))))
             end if
         end if
         kernel_loop : do it_scc=1,nit_scc
             dmin_diag_it=dmin_diag_it+1
             ! If the hamiltonian is available do not recalculate it
             ! also using update_phi for calculate_overlap_matrix and communicate_phi_for_lsumrho
             ! since this is only required if basis changed
             if (iproc==0) then
                !if (it_scc==nit_scc) then
                !   call yaml_sequence(label='final_kernel'//trim(adjustl(yaml_toa(itout,fmt='(i3.3)'))),advance='no')
                !else
                   call yaml_sequence(advance='no')
                !end if
                call yaml_open_map(flow=.false.)
                call yaml_comment('kernel iter:'//yaml_toa(it_scc,fmt='(i6)'),hfill='-')
             end if
             if(update_phi .and. can_use_ham .and. info_basis_functions>=0) then
                !!! TEST ###############################################################
                !!phi_delta=f_malloc0((/tmb%npsidim_orbs,3/),id='phi_delta')
                !!! Get the values of the support functions on the boundary of the localization region
                !!call extract_boundary(tmb, phi_delta)
                !!weight_boundary=ddot(3*tmb%npsidim_orbs, phi_delta(1,1), 1, phi_delta(1,1), 1)
                !!call mpiallred(weight_boundary, 1, mpi_sum, bigdft_mpi%mpi_comm, ierr)
                !!weight_boundary=sqrt(weight_boundary/tmb%orbs%norb)
                !!weight_tot=ddot(tmb%npsidim_orbs, tmb%psi(1), 1, tmb%psi(1), 1)
                !!call mpiallred(weight_tot, 1, mpi_sum, bigdft_mpi%mpi_comm, ierr)
                !!weight_tot=sqrt(weight_tot/tmb%orbs%norb)
                !!if (iproc==0) write(*,'(a,3es12.4)') 'weight boundary, weight tot, ratio', &
                !!    weight_boundary, weight_tot, weight_boundary/weight_tot
                !!call f_free(phi_delta)
                !!! END TEST ###########################################################
                if (input%lin%constrained_dft) then
                   call get_coeff(iproc,nproc,input%lin%scf_mode,KSwfn%orbs,at,rxyz,denspot,GPU,&
                        infoCoeff,energs,nlpspd,proj,input%SIC,tmb,pnrm,update_phi,update_phi,&
                        .false.,ham_small,input%lin%extra_states,itout,it_scc,cdft_it,input%lin%order_taylor,&
                        convcrit_dmin,nitdmin,input%lin%curvefit_dmin,ldiis_coeff,reorder,cdft)
                else
                   call get_coeff(iproc,nproc,input%lin%scf_mode,KSwfn%orbs,at,rxyz,denspot,GPU,&
                        infoCoeff,energs,nlpspd,proj,input%SIC,tmb,pnrm,update_phi,update_phi,&
                        .false.,ham_small,input%lin%extra_states,itout,it_scc,cdft_it,input%lin%order_taylor,&
                        convcrit_dmin,nitdmin,input%lin%curvefit_dmin,ldiis_coeff,reorder)
                end if
             else
                if (input%lin%constrained_dft) then
                   call get_coeff(iproc,nproc,input%lin%scf_mode,KSwfn%orbs,at,rxyz,denspot,GPU,&
                        infoCoeff,energs,nlpspd,proj,input%SIC,tmb,pnrm,update_phi,update_phi,&
                        .true.,ham_small,input%lin%extra_states,itout,it_scc,cdft_it,input%lin%order_taylor,&
                        convcrit_dmin,nitdmin,input%lin%curvefit_dmin,ldiis_coeff,reorder,cdft)
                else
                   call get_coeff(iproc,nproc,input%lin%scf_mode,KSwfn%orbs,at,rxyz,denspot,GPU,&
                        infoCoeff,energs,nlpspd,proj,input%SIC,tmb,pnrm,update_phi,update_phi,&
                        .true.,ham_small,input%lin%extra_states,itout,it_scc,cdft_it,input%lin%order_taylor,&
                        convcrit_dmin,nitdmin,input%lin%curvefit_dmin,ldiis_coeff,reorder)
                end if
             end if


             !!! TEMPORARY ##########################################################################
             !!do ii=1,tmb%linmat%denskern%nvctr
             !!     iorb = tmb%linmat%denskern%orb_from_index(1,ii)
             !!     jorb = tmb%linmat%denskern%orb_from_index(2,ii)
             !!     if (iproc==0) write(*,*) 'iorb, jorb, denskern', iorb, jorb, tmb%linmat%denskern%matrix_compr(ii)
             !!  end do
             !!! END TEMPORARY ######################################################################


             ! Since we do not update the basis functions anymore in this loop
             update_phi = .false.

             !EXPERIMENTAL (currently switched off)
             ! every so often during direct min want to diagonalize - figure out a good way to specify how often...
             if (input%lin%scf_mode==LINEAR_DIRECT_MINIMIZATION.and.iproc==0.and.dmin_diag_freq>=0) &
                  print*,'COUNTDOWN',dmin_diag_freq-dmin_diag_it
             if (input%lin%scf_mode==LINEAR_DIRECT_MINIMIZATION&!.and.(it_scc==nit_scc.or.pnrm<convCritMix)&
                  .and.dmin_diag_it>=dmin_diag_freq.and.dmin_diag_freq/=-1) then
                reorder=.true.
                !call get_coeff(iproc,nproc,LINEAR_MIXDENS_SIMPLE,KSwfn%orbs,at,rxyz,denspot,GPU,&
                !     infoCoeff,energs,nlpspd,proj,input%SIC,tmb,pnrm,update_phi,update_phi,&
                !     .true.,ham_small,input%lin%extra_states)
                ! just diagonalize with optimized states?
                dmin_diag_it=0
             !else if (input%lin%scf_mode==LINEAR_DIRECT_MINIMIZATION.and.it_scc==nit_scc.and.dmin_diag_it>=dmin_diag_freq) then
             !   if (iproc==0) print*,'NOTCOUNTDOWN',pnrm,convcrit_dmin*10.0d0
             else
                reorder=.false.
             end if
             !END EXPERIMENTAL

             ! CDFT: this is the real energy here as we subtracted the constraint term from the Hamiltonian before calculating ebs
             ! Calculate the total energy.
             !if(iproc==0) print *,'energs',energs%ebs,energs%eh,energs%exc,energs%evxc,energs%eexctX,energs%eion,energs%edisp
             energy=energs%ebs-energs%eh+energs%exc-energs%evxc-energs%eexctX+energs%eion+energs%edisp
             energyDiff=energy-energyold
             energyold=energy

             ! update alpha_coeff for direct minimization steepest descents
             if(input%lin%scf_mode==LINEAR_DIRECT_MINIMIZATION .and. it_scc>1 .and.&
                  ldiis_coeff%idsx == 0 .and. (.not. input%lin%curvefit_dmin)) then
                ! apply a cap so that alpha_coeff never goes below around 1.d-2 or above 2
                if (energyDiff<0.d0 .and. ldiis_coeff%alpha_coeff < 1.8d0) then
                   ldiis_coeff%alpha_coeff=1.1d0*ldiis_coeff%alpha_coeff
                else if (ldiis_coeff%alpha_coeff > 1.7d-3) then
                   ldiis_coeff%alpha_coeff=0.5d0*ldiis_coeff%alpha_coeff
                end if
                !!if(iproc==0) write(*,*) ''
                !!if(iproc==0) write(*,*) 'alpha, energydiff',ldiis_coeff%alpha_coeff,energydiff
                if (iproc==0) then
                    call yaml_map('alpha',ldiis_coeff%alpha_coeff)
                    call yaml_map('energydiff',energydiff)
                end if
             end if

             ! Calculate the charge density.
             if (iproc==0) then
                 call yaml_open_map('Hamiltonian update',flow=.true.)
                 ! Use this subroutine to write the energies, with some
                 ! fake number
                 ! to prevent it from writing too much
                 call write_energies(0,0,energs,0.d0,0.d0,'',.true.)
             end if
             call sumrho_for_TMBs(iproc, nproc, KSwfn%Lzd%hgrids(1), KSwfn%Lzd%hgrids(2), KSwfn%Lzd%hgrids(3), &
                  tmb%collcom_sr, tmb%linmat%denskern, KSwfn%Lzd%Glr%d%n1i*KSwfn%Lzd%Glr%d%n2i*denspot%dpbox%n3d, denspot%rhov)

             !!! EXPERIMENTAL ################################
             !!if (iproc==0) then
             !!     write(*,*) 'sum1',sum(tmb%linmat%denskern%matrix_compr)
             !!     write(*,*) 'sum2',sum(denskern_init%matrix_compr)
             !!end if
             !!call sumrho_for_TMBs(iproc, nproc, KSwfn%Lzd%hgrids(1), KSwfn%Lzd%hgrids(2), KSwfn%Lzd%hgrids(3), &
             !!     tmb%collcom_sr, denskern_init, KSwfn%Lzd%Glr%d%n1i*KSwfn%Lzd%Glr%d%n2i*denspot%dpbox%n3d, rho_init)
             !!     !if (iproc==0) then
             !!     !     write(200,*) denspot%rhov
             !!     !     write(201,*) rho_init
             !!     !end if
             !!!call daxpy(size(denspot%rhov), -1.d0, denspot%rhov(1), 1, rho_init(1), 1)
             !!!tt=ddot(size(denspot%rhov), rho_init(1), 1, rho_init(1), 1)
             !!!call mpiallred(tt, 1, mpi_sum, bigdft_mpi%mpi_comm, ierr)
             !!!tt=sqrt(tt)/(KSwfn%Lzd%Glr%d%n1i*KSwfn%Lzd%Glr%d%n2i*KSwfn%Lzd%Glr%d%n3i*input%nspin)
             !!!if (it_scc==1) then
             !!!    if (iproc==0) write(*,*) 'derivative tt', tt-tt_old
             !!!    tt_old=tt
             !!!end if
             !!!if (iproc==0) write(*,*) 'iproc, tt', iproc, tt
             !!tt=0.d0
             !!do i=1,KSwfn%Lzd%Glr%d%n1i*KSwfn%Lzd%Glr%d%n2i*denspot%dpbox%n3p
             !!    tt=tt+(rho_init(i)-rho_init_old(i))**2
             !!end do
             !!call mpiallred(tt, 1, mpi_sum, bigdft_mpi%mpi_comm, ierr)
             !!tt=sqrt(tt)/(KSwfn%Lzd%Glr%d%n1i*KSwfn%Lzd%Glr%d%n2i*KSwfn%Lzd%Glr%d%n3i*input%nspin)
             !!if (it_scc==1) then
             !!    if (iproc==0) write(*,*) 'charge diff:',tt
             !!    rho_init_old=rho_init
             !!    if (tt<1.d-8) then
             !!        idens_cons=idens_cons+1
             !!    else
             !!        idens_cons=0
             !!    end if
             !!    if (idens_cons>=3) then
             !!        fix_supportfunctions=.true.
             !!        if (iproc==0) write(*,*) 'new convergence criterion: will fix support functions'
             !!    end if
             !!end if

             !!! #############################################

             ! Mix the density.
             if (input%lin%scf_mode/=LINEAR_MIXPOT_SIMPLE) then
                !if (iproc==0) then
                !    call yaml_map('density mixing; history',mix_hist)
                !end if
                call mix_main(iproc, nproc, mix_hist, input, KSwfn%Lzd%Glr, alpha_mix, &
                     denspot, mixdiis, rhopotold, pnrm)
                if ((pnrm<convCritMix .or. it_scc==nit_scc) .and. (.not. input%lin%constrained_dft)) then
                   ! calculate difference in density for convergence criterion of outer loop
                   pnrm_out=0.d0
                   do i=1,KSwfn%Lzd%Glr%d%n1i*KSwfn%Lzd%Glr%d%n2i*denspot%dpbox%n3p
                      pnrm_out=pnrm_out+(denspot%rhov(i)-rhopotOld_out(i))**2
                   end do
                   call mpiallred(pnrm_out, 1, mpi_sum, bigdft_mpi%mpi_comm, ierr)
                   pnrm_out=sqrt(pnrm_out)/(KSwfn%Lzd%Glr%d%n1i*KSwfn%Lzd%Glr%d%n2i*KSwfn%Lzd%Glr%d%n3i*input%nspin)
                   call dcopy(max(KSwfn%Lzd%Glr%d%n1i*KSwfn%Lzd%Glr%d%n2i*denspot%dpbox%n3p,1)*input%nspin, &
                     denspot%rhov(1), 1, rhopotOld_out(1), 1)
                end if
             end if

             ! Calculate the new potential.
             !!if(iproc==0) write(*,'(1x,a)') '---------------------------------------------------------------- Updating potential.'
             if (iproc==0) then
!                 if (iproc==0) call yaml_open_map('pot',flow=.true.)
                 !call yaml_map('update potential',.true.)
             end if
             if (iproc==0) call yaml_newline()
             

             call updatePotential(input%ixc,input%nspin,denspot,energs%eh,energs%exc,energs%evxc)
              if (iproc==0) call yaml_close_map()


             ! update occupations wrt eigenvalues (NB for directmin these aren't guaranteed to be true eigenvalues)
             ! switch off for FOE at the moment
             if (input%lin%scf_mode/=LINEAR_FOE) then
                call dcopy(kswfn%orbs%norb,tmb%orbs%eval(1),1,kswfn%orbs%eval(1),1)
                call evaltoocc(iproc,nproc,.false.,input%tel,kswfn%orbs,input%occopt)
                if (bigdft_mpi%iproc ==0) then 
                   call write_eigenvalues_data(0.1d0,kswfn%orbs,mom_vec_fake)
                end if
             end if

             ! Mix the potential
             if(input%lin%scf_mode==LINEAR_MIXPOT_SIMPLE) then
                !if (iproc==0) then
                !    call yaml_map('potential mixing; history',mix_hist)
                !end if
                call mix_main(iproc, nproc, mix_hist, input, KSwfn%Lzd%Glr, alpha_mix, &
                     denspot, mixdiis, rhopotold, pnrm)
                if (pnrm<convCritMix .or. it_scc==nit_scc .and. (.not. input%lin%constrained_dft)) then
                   ! calculate difference in density for convergence criterion of outer loop
                   pnrm_out=0.d0
                   do i=1,KSwfn%Lzd%Glr%d%n1i*KSwfn%Lzd%Glr%d%n2i*denspot%dpbox%n3p
                      pnrm_out=pnrm_out+(denspot%rhov(i)-rhopotOld_out(i))**2
                   end do
                   call mpiallred(pnrm_out, 1, mpi_sum, bigdft_mpi%mpi_comm, ierr)
                   pnrm_out=sqrt(pnrm_out)/(KSwfn%Lzd%Glr%d%n1i*KSwfn%Lzd%Glr%d%n2i*KSwfn%Lzd%Glr%d%n3i*input%nspin)
                   call dcopy(max(KSwfn%Lzd%Glr%d%n1i*KSwfn%Lzd%Glr%d%n2i*denspot%dpbox%n3p,1)*input%nspin, &
                        denspot%rhov(1), 1, rhopotOld_out(1), 1) 
                end if
             end if

             ! Keep the support functions fixed if they converged and the density
             ! change is below the tolerance already in the very first iteration
             if(it_scc==1 .and. pnrm<convCritMix .and.  info_basis_functions>0) then
                fix_support_functions=.true.
             end if

             if (input%lin%constrained_dft) then
                call timing(iproc,'constraineddft','ON')
                ! CDFT: see how satisfaction of constraint varies as kernel is updated
                ! CDFT: calculate Tr[Kw]-Nc
                call calculate_kernel_and_energy(iproc,nproc,tmb%linmat%denskern,cdft%weight_matrix,&
                     ebs,tmb%coeff,KSwfn%orbs,tmb%orbs,.false.)
                call timing(iproc,'constraineddft','OF')
             end if

             ! Write some informations.
             call printSummary()

             if (pnrm<convCritMix.and.input%lin%scf_mode/=LINEAR_DIRECT_MINIMIZATION) then
                 info_scf=it_scc
                 if (iproc==0) then
                     !yaml output
                     call yaml_close_map() !iteration
                     call bigdft_utils_flush(unit=6)
                 end if
                 exit
             else if (pnrm<convCritMix.and.input%lin%scf_mode==LINEAR_DIRECT_MINIMIZATION) then
                 if (iproc==0) then
                     !yaml output
                     call yaml_close_map() !iteration
                     call bigdft_utils_flush(unit=6)
                 end if
                exit
             !else if (pnrm<convCritMix.and.reorder) then
             !    exit
             !else if (pnrm<convCritMix) then
             !    reorder=.true.
             !    dmin_diag_it=0
             else
                 info_scf=-1
             end if

             if (iproc==0) then
                 !yaml output
                 call yaml_close_map() !iteration
                 call bigdft_utils_flush(unit=6)
             end if

         end do kernel_loop

         ! Write the final results
         if (iproc==0) then
             if (input%lin%constrained_dft) then
                 call yaml_sequence(label='final_kernel'//trim(adjustl(yaml_toa(itout,fmt='(i3.3)')))//&
                      '_'//trim(adjustl(yaml_toa(cdft_it,fmt='(i3.3)'))),advance='no')
             else
                 call yaml_sequence(label='final_kernel'//trim(adjustl(yaml_toa(itout,fmt='(i3.3)'))),advance='no')
             end if
             call yaml_open_map(flow=.true.)
             call yaml_comment('iter:'//yaml_toa(it_scc,fmt='(i6)'),hfill='-')
             call printSummary()
             call yaml_close_map() !iteration
             call bigdft_utils_flush(unit=6)
         end if

          ! Close sequence for the optimization steps
          if (iproc==0) then
              call yaml_close_sequence()
          end if

         if (input%lin%constrained_dft) then
            call timing(iproc,'constraineddft','ON')
            !! CDFT: see how satisfaction of constraint varies as kernel is updated
            !! CDFT: calculate Tr[Kw]-Nc
            !call calculate_kernel_and_energy(iproc,nproc,tmb%linmat%denskern,cdft%weight_matrix,&
            !     ebs,tmb%coeff,KSwfn%orbs,tmb%orbs,.false.)

            ! reset rhopotold (to zero) to ensure we don't exit immediately if V only changes a little
            !call razero(max(KSwfn%Lzd%Glr%d%n1i*KSwfn%Lzd%Glr%d%n2i*denspot%dpbox%n3p,1)*input%nspin, rhopotOld(1)) 
            call dcopy(max(KSwfn%Lzd%Glr%d%n1i*KSwfn%Lzd%Glr%d%n2i*denspot%dpbox%n3p,1)*input%nspin, &
                 rhopotOld_out(1), 1, rhopotOld(1), 1) 

            call dcopy(max(KSwfn%Lzd%Glr%d%n1i*KSwfn%Lzd%Glr%d%n2i*denspot%dpbox%n3p,1)*input%nspin, &
                 rhopotOld_out(1), 1, denspot%rhov(1), 1) 
            call updatePotential(input%ixc,input%nspin,denspot,energs%eh,energs%exc,energs%evxc)

            ! reset coeffs as well
            call dcopy(tmb%orbs%norb**2,coeff_tmp(1,1),1,tmb%coeff(1,1),1)

            vgrad=ebs-cdft%charge

            ! CDFT: update V (maximizing E wrt V)
            ! CDFT: we updated the kernel in get_coeff so 1st deriv of W wrt V becomes Tr[Kw]-Nc as in CONQUEST
            ! CDFT: 2nd deriv more problematic?
            ! CDFT: use simplest possible scheme for now

            if (iproc==0) write(*,*) ''
            if (iproc==0) write(*,'(a,I4,2x,6(ES12.4e2,2x),2(ES16.6e2,2x))') &
                 'itc, N, Tr(KW), Tr(KW)-N, V*(Tr(KW)-N), V, Vold, EBS, energy',&
                 cdft_it,cdft%charge,ebs,vgrad,cdft%lag_mult*vgrad,cdft%lag_mult,vold,energs%ebs,energy

            if (.false.) then ! diis
               vdiis%mids=mod(vdiis%ids,vdiis%idsx)+1
               vdiis%ids=vdiis%ids+1
               vold=cdft%lag_mult
               call diis_opt(0,1,1,0,1,(/0/),(/1/),1,&
                  cdft%lag_mult,-vgrad,vdiis) 
               !call diis_opt(iproc,nproc,1,0,1,(/iproc/),(/1/),1,&
               !   cdft%lag_mult,-vgrad,vdiis) 
            else if (.false.) then !sd
               if (abs(vgrad)<abs(vgrad_old)) then
                  valpha=valpha*1.1d0
               else
                  valpha=valpha*0.6d0
               end if
               vold=cdft%lag_mult
               cdft%lag_mult=cdft%lag_mult+valpha*vgrad
            else if (cdft_it==1) then !first step newton
               vold=cdft%lag_mult
               if (iproc==0) write(*,'(a,I4,2x,6(ES16.6e3,2x))') 'itn, V, Vg',&
                    cdft_it,cdft%lag_mult,vgrad
               cdft%lag_mult=cdft%lag_mult*2.0_gp
            else ! newton
               vgrad2=(vgrad-vgrad_old)/(cdft%lag_mult-vold)
               if (iproc==0) write(*,'(a,I4,2x,6(ES16.6e3,2x))') 'itn, V, Vold, Vg, Vgold, Vg2, Vg/Vg2',&
                    cdft_it,cdft%lag_mult,vold,vgrad,vgrad_old,vgrad2,vgrad/vgrad2
               vold_tmp=cdft%lag_mult
               cdft%lag_mult=vold-vgrad_old/vgrad2
               vold=vold_tmp
            end if

            vgrad_old=vgrad

            call timing(iproc,'constraineddft','OF')

            ! CDFT: exit when W is converged wrt both V and rho
            if (abs(ebs-cdft%charge) < 1.0e-2) exit

         ! if not constrained DFT exit straight away
         else
            exit
         end if
      end do cdft_loop
      if (input%lin%constrained_dft) call DIIS_free(vdiis)
      ! CDFT: end of CDFT loop to find V which correctly imposes constraint and corresponding density

      if(tmb%can_use_transposed) then
          iall=-product(shape(tmb%psit_c))*kind(tmb%psit_c)
          deallocate(tmb%psit_c, stat=istat)
          call memocc(istat, iall, 'tmb%psit_c', subname)
          iall=-product(shape(tmb%psit_f))*kind(tmb%psit_f)
          deallocate(tmb%psit_f, stat=istat)
          call memocc(istat, iall, 'tmb%psit_f', subname)
      end if

      call print_info(.false.)

      energyoldout=energy

      call check_for_exit()
      if(exit_outer_loop) exit outerLoop

      if(pnrm_out<input%lin%support_functions_converged.and.lowaccur_converged .or. &
         fix_supportfunctions) then
          !if(iproc==0) write(*,*) 'fix the support functions from now on'
          if (iproc==0) call yaml_map('fix the support functions from now on',.true.)
          fix_support_functions=.true.
      end if

  end do outerLoop

  if (input%write_orbitals) then
      call build_ks_orbitals(iproc, nproc, tmb, KSwfn, at, rxyz, denspot, GPU, &
               energs, nlpspd, proj, input, &
               energy, energyDiff, energyold)
  end if


  ! Diagonalize the matrix for the FOE/direct min case to get the coefficients. Only necessary if
  ! the Pulay forces are to be calculated, or if we are printing eigenvalues for restart
  if ((input%lin%scf_mode==LINEAR_FOE.or.input%lin%scf_mode==LINEAR_DIRECT_MINIMIZATION)& 
       .and. (input%lin%pulay_correction.or.input%lin%plotBasisFunctions /= WF_FORMAT_NONE&
       .or. input%lin%diag_end)) then

       call get_coeff(iproc,nproc,LINEAR_MIXDENS_SIMPLE,KSwfn%orbs,at,rxyz,denspot,GPU,&
           infoCoeff,energs,nlpspd,proj,input%SIC,tmb,pnrm,update_phi,.false.,&
<<<<<<< HEAD
           .true.,ham_small,input%lin%extra_states,itout,0,0)

       if (bigdft_mpi%iproc ==0) then 
          call write_eigenvalues_data(0.1d0,tmb%orbs,mom_vec_fake)
       end if
=======
           .true.,ham_small,input%lin%extra_states,itout,0,0,input%lin%order_taylor)
>>>>>>> 38284817
  end if


  !! TEST ##########################
  if (input%lin%new_pulay_correction) then
      call get_coeff(iproc,nproc,LINEAR_MIXDENS_SIMPLE,KSwfn%orbs,at,rxyz,denspot,GPU,&
          infoCoeff,energs,nlpspd,proj,input%SIC,tmb,pnrm,update_phi,.false.,&
          .true.,ham_small,input%lin%extra_states,itout,0,0,input%lin%order_taylor)
      !!call scalprod_on_boundary(iproc, nproc, tmb, kswfn%orbs, at, fpulay)
      call pulay_correction_new(iproc, nproc, tmb, kswfn%orbs, at, fpulay)
  end if
  !! END TEST ######################


  if (input%lin%fragment_calculation .and. input%frag%nfrag>1) then
     call coeff_weight_analysis(iproc, nproc, input, KSwfn%orbs, tmb, ref_frags)
  end if

  if (input%lin%scf_mode==LINEAR_FOE) then ! deallocate ham_small
     call deallocate_sparsematrix(ham_small,subname)
  end if

  if (input%lin%constrained_dft) then
     call cdft_data_free(cdft)
     call f_free(coeff_tmp)
  end if


  ! print the final summary
  call print_info(.true.)

  if (iproc==0) call yaml_close_sequence()

  ! Deallocate everything that is not needed any more.
  if (input%lin%scf_mode==LINEAR_DIRECT_MINIMIZATION) call DIIS_free(ldiis_coeff)!call deallocateDIIS(ldiis_coeff)
  call deallocateDIIS(ldiis)
  if(input%lin%mixHist_highaccuracy>0) then
      call deallocateMixrhopotDIIS(mixdiis)
  end if
  !!call wait_p2p_communication(iproc, nproc, tmb%comgp)
  call synchronize_onesided_communication(iproc, nproc, tmb%comgp)
  call deallocateCommunicationsBuffersPotential(tmb%comgp, subname)


  if (input%lin%pulay_correction .and. .not.input%lin%new_pulay_correction) then
      !if (iproc==0) write(*,'(1x,a)') 'WARNING: commented correction_locrad!'
      if (iproc==0) call yaml_warning('commented correction_locrad')
      !!! Testing energy corrections due to locrad
      !!call correction_locrad(iproc, nproc, tmblarge, KSwfn%orbs,tmb%coeff) 
      ! Calculate Pulay correction to the forces
      call pulay_correction(iproc, nproc, KSwfn%orbs, at, rxyz, nlpspd, proj, input%SIC, denspot, GPU, tmb, fpulay)
  else if (.not.input%lin%new_pulay_correction) then
      call to_zero(3*at%astruct%nat, fpulay(1,1))
  end if

  if(tmb%ham_descr%can_use_transposed) then
      iall=-product(shape(tmb%ham_descr%psit_c))*kind(tmb%ham_descr%psit_c)
      deallocate(tmb%ham_descr%psit_c, stat=istat)
      call memocc(istat, iall, 'tmb%ham_descr%psit_c', subname)
      iall=-product(shape(tmb%ham_descr%psit_f))*kind(tmb%ham_descr%psit_f)
      deallocate(tmb%ham_descr%psit_f, stat=istat)
      call memocc(istat, iall, 'tmb%ham_descr%psit_f', subname)
      tmb%ham_descr%can_use_transposed=.false.
  end if
  ! here or cluster, not sure which is best
  deallocate(tmb%confdatarr, stat=istat)


  !Write the linear wavefunctions to file if asked, also write Hamiltonian and overlap matrices
  if (input%lin%plotBasisFunctions /= WF_FORMAT_NONE) then
     nelec=0
     do iat=1,at%astruct%nat
        ityp=at%astruct%iatype(iat)
        nelec=nelec+at%nelpsp(ityp)
     enddo
     call writemywaves_linear(iproc,trim(input%dir_output) // 'minBasis',input%lin%plotBasisFunctions,&
          max(tmb%npsidim_orbs,tmb%npsidim_comp),tmb%Lzd,tmb%orbs,nelec,at,rxyz,tmb%psi,tmb%coeff)
     call write_linear_matrices(iproc,nproc,trim(input%dir_output),input%lin%plotBasisFunctions,tmb,at,rxyz)
  end if

  ! not necessarily the best place for it
  !if (input%lin%fragment_calculation) then
  !   !input%lin%plotBasisFunctions
  !   call output_fragment_rotations(iproc,nproc,at%astruct%nat,rxyz,1,trim(input%dir_output),input%frag,ref_frags)
  !end if 

  !DEBUG
  !ind=1
  !do iorb=1,tmb%orbs%norbp
  !   write(orbname,*) iorb
  !   ilr=tmb%orbs%inwhichlocreg(iorb+tmb%orbs%isorb)
  !   call plot_wf(trim(adjustl(orbname)),1,at,1.0_dp,tmb%lzd%llr(ilr),KSwfn%Lzd%hgrids(1),KSwfn%Lzd%hgrids(2),&
  !        KSwfn%Lzd%hgrids(3),rxyz,tmb%psi(ind:ind+tmb%Lzd%Llr(ilr)%wfd%nvctr_c+7*tmb%Lzd%Llr(ilr)%wfd%nvctr_f))
  !   ind=ind+tmb%Lzd%Llr(ilr)%wfd%nvctr_c+7*tmb%Lzd%Llr(ilr)%wfd%nvctr_f
  !end do
  ! END DEBUG

  ! write tmbs in isf format as well
  if (input%lin%plotBasisFunctions /= WF_FORMAT_NONE) then
     ! DEBUG - daub_to_isf, write_cube, read_cube, isf_to_daub check the same as starting psi
     ind=1
     !allocate(psi2(tmb%npsidim_orbs),stat=i_stat)
     !call memocc(i_stat,psi2,'psi2',subname)
     do iorb=1,tmb%orbs%norbp
        iat=tmb%orbs%onwhichatom(iorb+tmb%orbs%isorb)
        ilr=tmb%orbs%inwhichlocreg(iorb+tmb%orbs%isorb)
     
        allocate(psir(tmb%lzd%llr(ilr)%d%n1i, tmb%lzd%llr(ilr)%d%n2i, tmb%lzd%llr(ilr)%d%n3i, 1+ndebug),stat=i_stat)
        call memocc(i_stat,psir,'psir',subname)
        !allocate(psir2(tmb%lzd%llr(ilr)%d%n1i, tmb%lzd%llr(ilr)%d%n2i, tmb%lzd%llr(ilr)%d%n3i, 1+ndebug),stat=i_stat)
        !call memocc(i_stat,psir,'psir2',subname)
        call initialize_work_arrays_sumrho(tmb%lzd%llr(ilr),w)
     
        call daub_to_isf(tmb%lzd%llr(ilr),w,tmb%psi(ind),psir)
     
        write(orbname,*) iorb+tmb%orbs%isorb
        !call write_cube_fields('tmbisf'//trim(adjustl(orbname)),'tmb in isf',at,1.0d0,rxyz,&
        !     tmb%lzd%llr(ilr)%d%n1i,tmb%lzd%llr(ilr)%d%n2i,tmb%lzd%llr(ilr)%d%n3i,&
        !     tmb%lzd%llr(ilr)%nsi1,tmb%lzd%llr(ilr)%nsi2,tmb%lzd%llr(ilr)%nsi3,&
        !     tmb%Lzd%hgrids(1)*0.5d0,tmb%Lzd%hgrids(2)*0.5d0,tmb%Lzd%hgrids(3)*0.5d0,&
        !     1.0_gp,psir,1,0.0_gp,psir)

        open(99,file=trim(input%dir_output)//'tmbisf'//trim(adjustl(orbname))//'.dat',&
                  form="unformatted",status='unknown')
        write(99) 'Tmb in isf format, to be used in conjunction with minbasis files'
        write(99) tmb%lzd%llr(ilr)%d%n1i,tmb%lzd%llr(ilr)%d%n2i,tmb%lzd%llr(ilr)%d%n3i
        write(99) tmb%lzd%llr(ilr)%nsi1,tmb%lzd%llr(ilr)%nsi2,tmb%lzd%llr(ilr)%nsi3
        do k=1,tmb%lzd%llr(ilr)%d%n3i
           do j=1,tmb%lzd%llr(ilr)%d%n2i
              do i=1,tmb%lzd%llr(ilr)%d%n1i
                   write(99) psir(i,j,k,1)
              end do
           end do
        end do
        close(99)

        !!call read_cube_field('tmbisf'//trim(adjustl(orbname)),tmb%lzd%llr(ilr)%geocode,&
        !!     tmb%lzd%llr(ilr)%d%n1i,tmb%lzd%llr(ilr)%d%n2i,tmb%lzd%llr(ilr)%d%n3i,psir2)

        !open(370,file='tmbisf'//trim(adjustl(orbname))//'.dat')
        !do i=1,tmb%lzd%llr(ilr)%d%n1i
        !do j=1,tmb%lzd%llr(ilr)%d%n2i
        !do k=1,tmb%lzd%llr(ilr)%d%n3i
        !   read(370,*) psir2(i,j,k,1)
        !end do
        !end do
        !end do
        !close(370)

        !call razero(tmb%npsidim_orbs,psi2)
        !call isf_to_daub(tmb%lzd%llr(ilr),w,psir2,psi2(ind))
     
        !!tmb_diff=0.0d0
        !!max_tmb_diff=0.0d0
        !!do i=1,tmb%lzd%llr(ilr)%d%n1i
        !!do j=1,tmb%lzd%llr(ilr)%d%n2i
        !!do k=1,tmb%lzd%llr(ilr)%d%n3i
        !!   tmb_diff=tmb_diff+dabs(psir(i,j,k,1)-psir2(i,j,k,1))
        !!   max_tmb_diff=max(max_tmb_diff,dabs(psir(i,j,k,1)-psir2(i,j,k,1)))
        !!!   write(370+iorb+tmb%orbs%isorb,*) psir(i,j,k,1),psir2(i,j,k,1),dabs(psir(i,j,k,1)-psir2(i,j,k,1))
        !!end do
        !!end do
        !!end do
        !!print*,'tmbr diff',iorb+tmb%orbs%isorb,tmb_diff,max_tmb_diff

        !tmb_diff=0.0d0
        !max_tmb_diff=0.0d0
        !n1i=tmb%lzd%llr(ilr)%d%n1i
        !n2i=tmb%lzd%llr(ilr)%d%n2i
        !n3i=tmb%lzd%llr(ilr)%d%n3i
        !do i=0,tmb%lzd%llr(ilr)%wfd%nvctr_c+7*tmb%lzd%llr(ilr)%wfd%nvctr_f-1
        !   i3=(i/(n1i*n2i))+1
        !   i2=(i-(i3-1)*n1i*n2i)/n1i+1
        !   i1=mod(i,n1i)+1
        !   tmb_diff=tmb_diff+dabs(tmb%psi(ind+i)-psi2(ind+i))
        !   max_tmb_diff=max(max_tmb_diff,dabs(tmb%psi(ind+i)-psi2(ind+i)))
        !   !write(270+iorb+tmb%orbs%isorb,*) tmb%psi(ind+i),psi2(ind+i),dabs(tmb%psi(ind+i)-psi2(ind+i))
        !   !if (dabs(tmb%psi(ind+i)-psi2(ind+i))>1.0d-5) print*,'large error',iorb+tmb%orbs%isorb,&
        !   !     tmb%psi(ind+i),psi2(ind+i),dabs(tmb%psi(ind+i)-psi2(ind+i)),i1,i2,i3,n1i,n2i,n3i
        !end do
        !print*,'tmb diff',iorb+tmb%orbs%isorb,tmb_diff/(tmb%lzd%llr(ilr)%wfd%nvctr_c+7*tmb%lzd%llr(ilr)%wfd%nvctr_f),max_tmb_diff

        ind=ind+tmb%lzd%llr(ilr)%wfd%nvctr_c+7*tmb%lzd%llr(ilr)%wfd%nvctr_f
        call deallocate_work_arrays_sumrho(w)
        i_all=-product(shape(psir))*kind(psir)
        deallocate(psir,stat=i_stat)
        call memocc(i_stat,i_all,'psir',subname)
        !i_all=-product(shape(psir2))*kind(psir2)
        !deallocate(psir2,stat=i_stat)
        !call memocc(i_stat,i_all,'psir2',subname)
     end do
     !i_all=-product(shape(psi2))*kind(psi2)
     !deallocate(psi2,stat=i_stat)
     !call memocc(i_stat,i_all,'psi2',subname)
  end if


  !!ind=1
  !!allocate (gpsi(tmb%Lzd%glr%wfd%nvctr_c+7*tmb%Lzd%glr%wfd%nvctr_f),stat=i_stat)
  !!call memocc(i_stat,gpsi,'gpsi',subname)

  !!allocate (gpsi2(tmb%Lzd%glr%wfd%nvctr_c+7*tmb%Lzd%glr%wfd%nvctr_f),stat=i_stat)
  !!call memocc(i_stat,gpsi2,'gpsi2',subname)

  !!do iorb=1,tmb%orbs%norbp
  !!   iat=tmb%orbs%onwhichatom(iorb+tmb%orbs%isorb)
  !!   ilr=tmb%orbs%inwhichlocreg(iorb+tmb%orbs%isorb)
  !!
  !!   call to_zero(tmb%Lzd%glr%wfd%nvctr_c+7*tmb%Lzd%glr%wfd%nvctr_f,gpsi)
  !!   call Lpsi_to_global2(iproc, tmb%Lzd%Llr(ilr)%wfd%nvctr_c+7*tmb%Lzd%Llr(ilr)%wfd%nvctr_f, &
  !!        tmb%Lzd%glr%wfd%nvctr_c+7*tmb%Lzd%glr%wfd%nvctr_f, &
  !!        1, 1, 1, tmb%Lzd%glr, tmb%Lzd%Llr(ilr), tmb%psi(ind), gpsi)

  !!   allocate(psir(tmb%lzd%glr%d%n1i, tmb%lzd%glr%d%n2i, tmb%lzd%glr%d%n3i, 1+ndebug),stat=i_stat)
  !!   call memocc(i_stat,psir,'psir',subname)
  !!   allocate(psir2(tmb%lzd%glr%d%n1i, tmb%lzd%glr%d%n2i, tmb%lzd%glr%d%n3i, 1+ndebug),stat=i_stat)
  !!   call memocc(i_stat,psir,'psir2',subname)
  !!   call initialize_work_arrays_sumrho(tmb%lzd%glr,w)
  !!
  !!   call daub_to_isf(tmb%lzd%glr,w,gpsi,psir)
  !!
  !!   write(orbname,*) iorb+tmb%orbs%isorb
  !!   !call write_cube_fields('tmbisf'//trim(adjustl(orbname)),'tmb in isf',at,1.0d0,rxyz,&
  !!   !     tmb%lzd%llr(ilr)%d%n1i,tmb%lzd%llr(ilr)%d%n2i,tmb%lzd%llr(ilr)%d%n3i,&
  !!   !     tmb%lzd%llr(ilr)%nsi1,tmb%lzd%llr(ilr)%nsi2,tmb%lzd%llr(ilr)%nsi3,&
  !!   !     tmb%Lzd%hgrids(1)*0.5d0,tmb%Lzd%hgrids(2)*0.5d0,tmb%Lzd%hgrids(3)*0.5d0,&
  !!   !     1.0_gp,psir,1,0.0_gp,psir)

  !!   open(370,file='tmbisf'//trim(adjustl(orbname))//'.dat')
  !!   do i=1,tmb%lzd%glr%d%n1i
  !!   do j=1,tmb%lzd%glr%d%n2i
  !!   do k=1,tmb%lzd%glr%d%n3i
  !!      write(370,*) psir(i,j,k,1)
  !!   end do
  !!   end do
  !!   end do
  !!   close(370)

  !!   !call read_cube_field('tmbisf'//trim(adjustl(orbname)),tmb%lzd%llr(ilr)%geocode,&
  !!   !     tmb%lzd%llr(ilr)%d%n1i,tmb%lzd%llr(ilr)%d%n2i,tmb%lzd%llr(ilr)%d%n3i,psir2)

  !!   open(370,file='tmbisf'//trim(adjustl(orbname))//'.dat')
  !!   do i=1,tmb%lzd%glr%d%n1i
  !!   do j=1,tmb%lzd%glr%d%n2i
  !!   do k=1,tmb%lzd%glr%d%n3i
  !!      read(370,*) psir2(i,j,k,1)
  !!   end do
  !!   end do
  !!   end do
  !!   close(370)

  !!   call razero(tmb%Lzd%glr%wfd%nvctr_c+7*tmb%Lzd%glr%wfd%nvctr_f,gpsi2)
  !!   call isf_to_daub(tmb%lzd%glr,w,psir2,gpsi2)
  !!
  !!   !tmb_diff=0.0d0
  !!   !max_tmb_diff=0.0d0
  !!   !do i=1,tmb%lzd%llr(ilr)%d%n1i
  !!   !do j=1,tmb%lzd%llr(ilr)%d%n2i
  !!   !do k=1,tmb%lzd%llr(ilr)%d%n3i
  !!   !   tmb_diff=tmb_diff+dabs(psir(i,j,k,1)-psir2(i,j,k,1))
  !!   !   max_tmb_diff=max(max_tmb_diff,dabs(psir(i,j,k,1)-psir2(i,j,k,1)))
  !!   !   write(370+iorb+tmb%orbs%isorb,*) psir(i,j,k,1),psir2(i,j,k,1),dabs(psir(i,j,k,1)-psir2(i,j,k,1))
  !!   !end do
  !!   !end do
  !!   !end do
  !!   !print*,'tmbr diff',iorb+tmb%orbs%isorb,tmb_diff,max_tmb_diff

  !!   tmb_diff=0.0d0
  !!   max_tmb_diff=0.0d0
  !!   n1i=tmb%lzd%glr%d%n1i
  !!   n2i=tmb%lzd%glr%d%n2i
  !!   n3i=tmb%lzd%glr%d%n3i
  !!   do i=1,tmb%lzd%glr%wfd%nvctr_c+7*tmb%lzd%glr%wfd%nvctr_f
  !!      i3=(i/(n1i*n2i))+1
  !!      i2=(i-(i3-1)*n1i*n2i)/n1i+1
  !!      i1=mod(i,n1i)+1
  !!      tmb_diff=tmb_diff+dabs(gpsi(i)-gpsi2(i))
  !!      max_tmb_diff=max(max_tmb_diff,dabs(gpsi(i)-gpsi2(i)))
  !!      !write(370+iorb+tmb%orbs%isorb,*) gpsi(i),gpsi2(i),dabs(gpsi(i)-gpsi2(i))
  !!      !if (dabs(gpsi(i)-gpsi2(i))>1.0d-5) print*,'large error',iorb+tmb%orbs%isorb,&
  !!      !     gpsi(i),psi2(i),dabs(gpsi(i)-gpsi2(i)),i1,i2,i3,n1i,n2i,n3i
  !!   end do
  !!   print*,'gtmb diff',iorb+tmb%orbs%isorb,tmb_diff/(tmb%lzd%glr%wfd%nvctr_c+7*tmb%lzd%glr%wfd%nvctr_f),max_tmb_diff

  !!   ind=ind+tmb%lzd%llr(ilr)%wfd%nvctr_c+7*tmb%lzd%llr(ilr)%wfd%nvctr_f
  !!   call deallocate_work_arrays_sumrho(w)
  !!   i_all=-product(shape(psir))*kind(psir)
  !!   deallocate(psir,stat=i_stat)
  !!   call memocc(i_stat,i_all,'psir',subname)
  !!   i_all=-product(shape(psir2))*kind(psir2)
  !!   deallocate(psir2,stat=i_stat)
  !!   call memocc(i_stat,i_all,'psir2',subname)
  !!end do

  !!i_all=-product(shape(gpsi))*kind(gpsi)
  !!deallocate(gpsi,stat=i_stat)
  !!call memocc(i_stat,i_all,'gpsi',subname)

  !!i_all=-product(shape(gpsi2))*kind(gpsi2)
  !!deallocate(gpsi2,stat=i_stat)
  !!call memocc(i_stat,i_all,'gpsi2',subname)
  !!! END DEBUG

  !!ind=1
  !!allocate (gpsi(tmb%Lzd%glr%wfd%nvctr_c+7*tmb%Lzd%glr%wfd%nvctr_f),stat=i_stat)
  !!call memocc(i_stat,gpsi,'gpsi',subname)

  !!allocate (gpsi2(tmb%Lzd%glr%wfd%nvctr_c+7*tmb%Lzd%glr%wfd%nvctr_f),stat=i_stat)
  !!call memocc(i_stat,gpsi2,'gpsi2',subname)

  !!do iorb=1,tmb%orbs%norbp
  !!   iat=tmb%orbs%onwhichatom(iorb+tmb%orbs%isorb)
  !!   ilr=tmb%orbs%inwhichlocreg(iorb+tmb%orbs%isorb)
  !!
  !!   call to_zero(tmb%Lzd%glr%wfd%nvctr_c+7*tmb%Lzd%glr%wfd%nvctr_f,gpsi)
  !!   call Lpsi_to_global2(iproc, tmb%Lzd%Llr(ilr)%wfd%nvctr_c+7*tmb%Lzd%Llr(ilr)%wfd%nvctr_f, &
  !!        tmb%Lzd%glr%wfd%nvctr_c+7*tmb%Lzd%glr%wfd%nvctr_f, &
  !!        1, 1, 1, tmb%Lzd%glr, tmb%Lzd%Llr(ilr), tmb%psi(ind), gpsi)

  !!   allocate(psir(tmb%lzd%glr%d%n1i, tmb%lzd%glr%d%n2i, tmb%lzd%glr%d%n3i, 1+ndebug),stat=i_stat)
  !!   call memocc(i_stat,psir,'psir',subname)
  !!   allocate(psir2(tmb%lzd%glr%d%n1i, tmb%lzd%glr%d%n2i, tmb%lzd%glr%d%n3i, 1+ndebug),stat=i_stat)
  !!   call memocc(i_stat,psir,'psir2',subname)
  !!   call initialize_work_arrays_sumrho(tmb%lzd%glr,w)
  !!
  !!   call daub_to_isf(tmb%lzd%glr,w,gpsi,psir)

  !!   ! psir is now starting point
  !!   call razero(tmb%Lzd%glr%wfd%nvctr_c+7*tmb%Lzd%glr%wfd%nvctr_f,gpsi)
  !!   call isf_to_daub(tmb%lzd%glr,w,psir,gpsi)
  !!   call daub_to_isf(tmb%lzd%glr,w,gpsi,psir2)
  !!
  !!   tmb_diff=0.0d0
  !!   max_tmb_diff=0.0d0
  !!   do k=1,tmb%lzd%glr%d%n3i
  !!   do j=1,tmb%lzd%glr%d%n2i
  !!   do i=1,tmb%lzd%glr%d%n1i
  !!      tmb_diff=tmb_diff+dabs(psir(i,j,k,1)-psir2(i,j,k,1))
  !!      max_tmb_diff=max(max_tmb_diff,dabs(psir(i,j,k,1)-psir2(i,j,k,1)))
  !!      if (dabs(psir(i,j,k,1)-psir2(i,j,k,1))>1.0d-6) print*,'grlarge error',iorb+tmb%orbs%isorb,&
  !!           psir(i,j,k,1),psir2(i,j,k,1),dabs(psir(i,j,k,1)-psir2(i,j,k,1)),i,j,k,&
  !!           tmb%lzd%glr%d%n1i,tmb%lzd%glr%d%n2i,tmb%lzd%glr%d%n3i
  !!   end do
  !!   end do
  !!   end do
  !!   print*,'gtmbr diff',iorb+tmb%orbs%isorb,tmb_diff/(tmb%lzd%glr%d%n3i*tmb%lzd%glr%d%n2i*tmb%lzd%glr%d%n1i),max_tmb_diff


  !!   ind=ind+tmb%lzd%llr(ilr)%wfd%nvctr_c+7*tmb%lzd%llr(ilr)%wfd%nvctr_f
  !!   call deallocate_work_arrays_sumrho(w)
  !!   i_all=-product(shape(psir))*kind(psir)
  !!   deallocate(psir,stat=i_stat)
  !!   call memocc(i_stat,i_all,'psir',subname)
  !!   i_all=-product(shape(psir2))*kind(psir2)
  !!   deallocate(psir2,stat=i_stat)
  !!   call memocc(i_stat,i_all,'psir2',subname)
  !!end do

  !!i_all=-product(shape(gpsi))*kind(gpsi)
  !!deallocate(gpsi,stat=i_stat)
  !!call memocc(i_stat,i_all,'gpsi',subname)

  !!i_all=-product(shape(gpsi2))*kind(gpsi2)
  !!deallocate(gpsi2,stat=i_stat)
  !!call memocc(i_stat,i_all,'gpsi2',subname)
  !!! END DEBUG


  ! check why this is here!
  call sumrho_for_TMBs(iproc, nproc, KSwfn%Lzd%hgrids(1), KSwfn%Lzd%hgrids(2), KSwfn%Lzd%hgrids(3), &
       tmb%collcom_sr, tmb%linmat%denskern, KSwfn%Lzd%Glr%d%n1i*KSwfn%Lzd%Glr%d%n2i*denspot%dpbox%n3d, denspot%rhov)


  ! Otherwise there are some problems... Check later.
  allocate(KSwfn%psi(1),stat=istat)
  call memocc(istat,KSwfn%psi,'KSwfn%psi',subname)
  nullify(KSwfn%psit)

  nullify(rho,pot)

  call deallocate_local_arrays()
  call f_release_routine()

  call timing(bigdft_mpi%mpi_comm,'WFN_OPT','PR')

  contains

    subroutine allocate_local_arrays()

      allocate(locrad(tmb%lzd%nlr), stat=istat)
      call memocc(istat, locrad, 'locrad', subname)

      ! Allocate the old charge density (used to calculate the variation in the charge density)
      allocate(rhopotold_out(max(denspot%dpbox%ndimrhopot,denspot%dpbox%nrhodim)),stat=istat)
      call memocc(istat, rhopotold_out, 'rhopotold_out', subname)

      allocate(locrad_tmp(tmb%lzd%nlr), stat=istat)
      call memocc(istat, locrad_tmp, 'locrad_tmp', subname)

    end subroutine allocate_local_arrays


    subroutine deallocate_local_arrays()

      iall=-product(shape(locrad))*kind(locrad)
      deallocate(locrad, stat=istat)
      call memocc(istat, iall, 'locrad', subname)

      iall=-product(shape(locrad_tmp))*kind(locrad_tmp)
      deallocate(locrad_tmp, stat=istat)
      call memocc(istat, iall, 'locrad_tmp', subname)

      iall=-product(shape(rhopotold_out))*kind(rhopotold_out)
      deallocate(rhopotold_out, stat=istat)
      call memocc(istat, iall, 'rhopotold_out', subname)

    end subroutine deallocate_local_arrays


    subroutine check_inputguess()
      real(8) :: dnrm2
      if (input%inputPsiId==101) then           !should we put 102 also?

          if (input%lin%pulay_correction) then
             ! Check the input guess by calculation the Pulay forces.

             call to_zero(tmb%ham_descr%npsidim_orbs,tmb%ham_descr%psi(1))
             call small_to_large_locreg(iproc, tmb%npsidim_orbs, tmb%ham_descr%npsidim_orbs, tmb%lzd, tmb%ham_descr%lzd, &
                  tmb%orbs, tmb%psi, tmb%ham_descr%psi)

             ! add get_coeff here
             ! - need some restructuring/reordering though, or addition of lots of extra initializations?!

             ! Calculate Pulay correction to the forces
             call pulay_correction(iproc, nproc, KSwfn%orbs, at, rxyz, nlpspd, proj, input%SIC, denspot, GPU, tmb, fpulay)
             fnrm_pulay=dnrm2(3*at%astruct%nat, fpulay, 1)/sqrt(dble(at%astruct%nat))

             !if (iproc==0) write(*,*) 'fnrm_pulay',fnrm_pulay
             if (iproc==0) call yaml_map('fnrm Pulay',fnrm_pulay)

             if (fnrm_pulay>1.d-1) then !1.d-10
                !!if (iproc==0) write(*,'(1x,a)') 'The pulay force is too large after the restart. &
                !!                                   &Start over again with an AO input guess.'
                if (iproc==0) then
                    call yaml_warning('The pulay force is too large after the restart. &
                         &Start over again with an AO input guess.')
                end if
                if (associated(tmb%psit_c)) then
                    iall=-product(shape(tmb%psit_c))*kind(tmb%psit_c)
                    deallocate(tmb%psit_c, stat=istat)
                    call memocc(istat, iall, 'tmb%psit_c', subname)
                end if
                if (associated(tmb%psit_f)) then
                    iall=-product(shape(tmb%psit_f))*kind(tmb%psit_f)
                    deallocate(tmb%psit_f, stat=istat)
                    call memocc(istat, iall, 'tmb%psit_f', subname)
                end if
                tmb%can_use_transposed=.false.
                nit_lowaccuracy=input%lin%nit_lowaccuracy
                nit_highaccuracy=input%lin%nit_highaccuracy
                !!input%lin%highaccuracy_conv_crit=1.d-8
                call inputguessConfinement(iproc, nproc, at, input, &
                     KSwfn%Lzd%hgrids(1), KSwfn%Lzd%hgrids(2), KSwfn%Lzd%hgrids(3), &
                     rxyz, nlpspd, proj, GPU, KSwfn%orbs, KSwfn, tmb, denspot, rhopotold, energs)
                     energs%eexctX=0.0_gp

                !already done in inputguess
                      ! CHEATING here and passing tmb%linmat%denskern instead of tmb%linmat%inv_ovrlp
                !call orthonormalizeLocalized(iproc, nproc, 0, tmb%npsidim_orbs, tmb%orbs, tmb%lzd, tmb%linmat%ovrlp, &
                !     tmb%linmat%denskern, tmb%collcom, tmb%orthpar, tmb%psi, tmb%psit_c, tmb%psit_f, tmb%can_use_transposed)
             else if (fnrm_pulay>1.d-2) then ! 1.d2 1.d-2
                !!if (iproc==0) write(*,'(1x,a)') 'The pulay forces are rather large, so start with low accuracy.'
                if (iproc==0) then
                    call yaml_warning('The pulay forces are rather large, so start with low accuracy.')
                end if
                nit_lowaccuracy=input%lin%nit_lowaccuracy
                nit_highaccuracy=input%lin%nit_highaccuracy
             else if (fnrm_pulay>1.d-10) then !1d-10
                if (iproc==0) then
                    !write(*,'(1x,a)') 'The pulay forces are fairly large, so reoptimising basis with high accuracy only.'
                    call yaml_warning('The pulay forces are fairly large, so reoptimising basis with high accuracy only.')
                end if
                nit_lowaccuracy=0
                nit_highaccuracy=input%lin%nit_highaccuracy
             else
                if (iproc==0) write(*,'(1x,a)') &
                     'The pulay forces are fairly small, so not reoptimising basis.'
                    nit_lowaccuracy=0
                    nit_highaccuracy=0
                    !!nit_highaccuracy=2
                    !!input%lin%nItBasis_highaccuracy=2
                    !!input%lin%nitSCCWhenFixed_highaccuracy=100
                    !!input%lin%highaccuracy_conv_crit=1.d-8
             end if
          else
              ! Calculation of Pulay forces not possible, so always start with low accuracy
              call to_zero(3*at%astruct%nat, fpulay(1,1))
              if (input%lin%scf_mode==LINEAR_FOE) then
                 nit_lowaccuracy=input%lin%nit_lowaccuracy
              else
                 nit_lowaccuracy=0
              end if
              nit_highaccuracy=input%lin%nit_highaccuracy
          end if
          if (input%lin%scf_mode==LINEAR_FOE .and. nit_lowaccuracy==0) then
              stop 'for FOE and restart, nit_lowaccuracy must not be zero!'
          end if
      else   !if not using restart just do the lowaccuracy like normal
          nit_lowaccuracy=input%lin%nit_lowaccuracy
          nit_highaccuracy=input%lin%nit_highaccuracy
      end if
    end subroutine check_inputguess

    subroutine check_for_exit()
      implicit none

      exit_outer_loop=.false.

      if (input%lin%nlevel_accuracy==2) then
          if(lowaccur_converged) then
              !cur_it_highaccuracy=cur_it_highaccuracy+1
              if(cur_it_highaccuracy==nit_highaccuracy) then
                  exit_outer_loop=.true.
              else if (pnrm_out<input%lin%highaccuracy_conv_crit) then
                  exit_outer_loop=.true.
              end if
          end if
      else if (input%lin%nlevel_accuracy==1) then
          if (itout==nit_lowaccuracy .or. pnrm_out<input%lin%highaccuracy_conv_crit) then
              exit_outer_loop=.true.
          end if
      end if

    end subroutine check_for_exit

    !> Print a short summary of some values calculated during the last iteration in the self
    !! consistency cycle.
    subroutine printSummary()
      implicit none

      if(iproc==0) then
          !write(*,'(1x,a)') repeat('+',92 + int(log(real(it_SCC))/log(10.)))
          !write(*,'(1x,a,i0,a)') 'at iteration ', it_SCC, ' of the density optimization:'
          !!if(infoCoeff<0) then
          !!    write(*,'(3x,a)') '- WARNING: coefficients not converged!'
          !!else if(infoCoeff>0) then
          !!    write(*,'(3x,a,i0,a)') '- coefficients converged in ', infoCoeff, ' iterations.'
          call yaml_open_sequence('summary',flow=.true.)
          call yaml_open_map()
          if(input%lin%scf_mode==LINEAR_DIRECT_MINIMIZATION) then
              !!write(*,'(3x,a)') 'coefficients / kernel obtained by direct minimization.'
              call yaml_map('kernel optimization','DMIN')
          else if (input%lin%scf_mode==LINEAR_FOE) then
              !!write(*,'(3x,a)') 'kernel obtained by Fermi Operator Expansion'
              call yaml_map('kernel optimization','FOE')
          else
              !!write(*,'(3x,a)') 'coefficients / kernel obtained by diagonalization.'
              call yaml_map('kernel optimization','DIAG')
          end if

          if (input%lin%scf_mode==LINEAR_MIXDENS_SIMPLE .or.  input%lin%scf_mode==LINEAR_FOE &
              .or. input%lin%scf_mode==LINEAR_DIRECT_MINIMIZATION) then
              call yaml_map('mixing quantity','DENS')
          else if (input%lin%scf_mode==LINEAR_MIXPOT_SIMPLE) then
              call yaml_map('mixing quantity','POT')
          end if
          call yaml_map('mix hist',mix_hist)


          if (input%lin%constrained_dft) then
             !!if(input%lin%scf_mode==LINEAR_MIXDENS_SIMPLE .or. input%lin%scf_mode==LINEAR_FOE) then
             !!    write(*,'(3x,a,3x,i0,2x,es13.7,es27.17,es14.4,es14.4)') 'it, Delta DENS, energy, energyDiff, Tr[KW]', &
             !!         it_SCC, pnrm, energy, energyDiff, ebs
             !!else if(input%lin%scf_mode==LINEAR_MIXPOT_SIMPLE) then
             !!    write(*,'(3x,a,3x,i0,2x,es13.7,es27.17,es14.4,es14.4)') 'it, Delta POT, energy, energyDiff, Tr[KW]', &
             !!         it_SCC, pnrm, energy, energyDiff, ebs
             !!else if(input%lin%scf_mode==LINEAR_DIRECT_MINIMIZATION) then
             !!    write(*,'(3x,a,3x,i0,2x,es13.7,es27.17,es14.4,es14.4)') 'it, Delta DENS, energy, energyDiff, Tr[KW]', &
             !!         it_SCC, pnrm, energy, energyDiff, ebs
             !!end if
             if (iproc==0) then
                 call yaml_newline()
                 call yaml_map('iter',it_scc,fmt='(i6)')
                 call yaml_map('delta',pnrm,fmt='(es9.2)')
                 call yaml_map('energy',energy,fmt='(es24.17)')
                 call yaml_map('D',energyDiff,fmt='(es10.3)')
                 !call yaml_map('Tr[KW]',ebs,fmt='(es14.4)')
                 call yaml_map('Tr(KW)',ebs,fmt='(es14.4)')
                 call yaml_close_map()
             end if
          else
             !!if(input%lin%scf_mode==LINEAR_MIXDENS_SIMPLE .or. input%lin%scf_mode==LINEAR_FOE) then
             !!    write(*,'(3x,a,3x,i0,2x,es13.7,es27.17,es14.4)') 'it, Delta DENS, energy, energyDiff', &
             !!         it_SCC, pnrm, energy, energyDiff
             !!else if(input%lin%scf_mode==LINEAR_MIXPOT_SIMPLE) then
             !!    write(*,'(3x,a,3x,i0,2x,es13.7,es27.17,es14.4)') 'it, Delta POT, energy, energyDiff', &
             !!         it_SCC, pnrm, energy, energyDiff
             !!else if(input%lin%scf_mode==LINEAR_DIRECT_MINIMIZATION) then
             !!    write(*,'(3x,a,3x,i0,2x,es13.7,es27.17,es14.4)') 'it, Delta DENS, energy, energyDiff', &
             !!         it_SCC, pnrm, energy, energyDiff
             !!end if
             if (iproc==0) then
                 call yaml_newline()
                 call yaml_map('iter',it_scc,fmt='(i6)')
                 call yaml_map('delta',pnrm,fmt='(es9.2)')
                 call yaml_map('energy',energy,fmt='(es24.17)')
                 call yaml_map('D',energyDiff,fmt='(es10.3)')
                 call yaml_close_map()
             end if
          end if     
          !write(*,'(1x,a)') repeat('+',92 + int(log(real(it_SCC))/log(10.)))
          call yaml_close_sequence()
      end if

    end subroutine printSummary

    !> Print a short summary of some values calculated during the last iteration in the self
    !! consistency cycle.
    subroutine print_info(final)
      implicit none

      real(8) :: energyDiff, mean_conf
      logical, intent(in) :: final

      energyDiff = energy - energyoldout

      !if(target_function==TARGET_FUNCTION_IS_HYBRID) then
          mean_conf=0.d0
          do iorb=1,tmb%orbs%norbp
              mean_conf=mean_conf+tmb%confdatarr(iorb)%prefac
          end do
          call mpiallred(mean_conf, 1, mpi_sum, bigdft_mpi%mpi_comm, ierr)
          mean_conf=mean_conf/dble(tmb%orbs%norb)
      !end if

      ! Print out values related to two iterations of the outer loop.
      if(iproc==0.and.(.not.final)) then

          call yaml_comment('Summary of both steps',hfill='=')
          !call yaml_sequence(advance='no')
          !call yaml_open_map(flow=.true.)
          !call yaml_open_map('self consistency summary',label=&
          !    'it_sc'//trim(adjustl(yaml_toa(itout,fmt='(i3.3)'))))
          call yaml_open_sequence('self consistency summary',label=&
              'it_sc'//trim(adjustl(yaml_toa(itout,fmt='(i3.3)'))))
          call yaml_sequence(advance='no')
          call yaml_open_map(flow=.true.)
          call yaml_map('iter',itout)
          if(target_function==TARGET_FUNCTION_IS_TRACE) then
              call yaml_map('target function','TRACE')
          else if(target_function==TARGET_FUNCTION_IS_ENERGY) then
              call yaml_map('target function','ENERGY')
          else if(target_function==TARGET_FUNCTION_IS_HYBRID) then
              call yaml_map('target function','HYBRID')
              !write(*,'(5x,a,es8.2)') '- target function is hybrid; mean confinement prefactor = ',mean_conf
          end if
          if (target_function==TARGET_FUNCTION_IS_HYBRID) then
              call yaml_map('mean conf prefac',mean_conf,fmt='(es9.2)')
          end if
          if(info_basis_functions<=0) then
              call yaml_warning('support function optimization not converged')
              call yaml_newline()
          else
              call yaml_map('iterations to converge support functions',info_basis_functions)
          end if
          if(input%lin%scf_mode==LINEAR_DIRECT_MINIMIZATION) then
              call yaml_map('kernel optimization','DIRMIN')
          else if (input%lin%scf_mode==LINEAR_FOE) then
              call yaml_map('kernel optimization','FOE')
          else
              call yaml_map('kernel optimization','DIAG')
          end if
          if(info_scf<0) then
              call yaml_warning('density optimization not converged')
              call yaml_newline()
          else
              call yaml_map('iterations to converge kernel optimization',info_scf)
              call yaml_newline()
          end if
          !!if(input%lin%scf_mode==LINEAR_MIXDENS_SIMPLE .or. input%lin%scf_mode==LINEAR_FOE) then
          !!    write(*,'(5x,a,3x,i0,es12.2,es27.17)') 'FINAL values: it, Delta DENS, energy', itout, pnrm, energy
          !!else if(input%lin%scf_mode==LINEAR_MIXPOT_SIMPLE) then
          !!    write(*,'(5x,a,3x,i0,es12.2,es27.17)') 'FINAL values: it, Delta POT, energy', itout, pnrm, energy
          !!else if(input%lin%scf_mode==LINEAR_DIRECT_MINIMIZATION) then
          !!    write(*,'(5x,a,3x,i0,es12.2,es27.17)') 'FINAL values: it, Delta DENS, energy', itout, pnrm, energy
          !!end if
          !!! Use this subroutine to write the energies, with some fake
          !!! number to prevent it from writing too much
          !!call write_energies(0,0,energs,0.d0,0.d0,'',.true.)
          !!call yaml_map('final target function',trace)
          !!call yaml_map('final fnrm',fnrm_tmb)

          !Before convergence
          !!write(*,'(3x,a,7es20.12)') 'ebs, ehart, eexcu, vexcu, eexctX, eion, edisp', &
          !!    energs%ebs, energs%eh, energs%exc, energs%evxc, energs%eexctX, energs%eion, energs%edisp
          if(input%lin%scf_mode/=LINEAR_MIXPOT_SIMPLE) then
             if (.not. lowaccur_converged) then
                 !!write(*,'(3x,a,3x,i0,es11.2,es27.17,es14.4)')&
                 !!     'itoutL, Delta DENSOUT, energy, energyDiff', itout, pnrm_out, energy, &
                 !!     energyDiff
                 call yaml_map('iter low',itout)
             else
                 !!write(*,'(3x,a,3x,i0,es11.2,es27.17,es14.4)')&
                 !!     'itoutH, Delta DENSOUT, energy, energyDiff', itout, pnrm_out, energy, &
                 !!     energyDiff
                 call yaml_map('iter high',itout)
             end if
                 call yaml_map('delta out',pnrm_out,fmt='(es10.3)')
                 call yaml_map('energy',energy,fmt='(es27.17)')
                 call yaml_map('D',energyDiff,fmt='(es10.3)')
          else if(input%lin%scf_mode==LINEAR_MIXPOT_SIMPLE) then
             if (.not. lowaccur_converged) then
                 !!write(*,'(3x,a,3x,i0,es11.2,es27.17,es14.4)')&
                 !!     'itoutL, Delta POTOUT, energy energyDiff', itout, pnrm_out, energy, energyDiff
                 call yaml_map('iter low',itout)
             else
                 !!write(*,'(3x,a,3x,i0,es11.2,es27.17,es14.4)')&
                 !!     'itoutH, Delta POTOUT, energy energyDiff', itout, pnrm_out, energy, energyDiff
                 call yaml_map('iter high',itout)
             end if
             call yaml_map('delta out',pnrm_out,fmt='(es10.3)')
             call yaml_map('energy',energy,fmt='(es27.17)')
             call yaml_map('D',energyDiff,fmt='(es10.3)')
          end if
          call yaml_close_map()

          !!!when convergence is reached, use this block
          !!write(*,'(1x,a)') repeat('#',92 + int(log(real(itout))/log(10.)))
          !!write(*,'(1x,a,i0,a)') 'at iteration ', itout, ' of the outer loop:'
          !!write(*,'(3x,a)') '> basis functions optimization:'
          !!if(target_function==TARGET_FUNCTION_IS_TRACE) then
          !!    write(*,'(5x,a)') '- target function is trace'
          !!else if(target_function==TARGET_FUNCTION_IS_ENERGY) then
          !!    write(*,'(5x,a)') '- target function is energy'
          !!else if(target_function==TARGET_FUNCTION_IS_HYBRID) then
          !!    write(*,'(5x,a,es8.2)') '- target function is hybrid; mean confinement prefactor = ',mean_conf
          !!end if
          !!if(info_basis_functions<=0) then
          !!    write(*,'(5x,a)') '- WARNING: basis functions not converged!'
          !!else
          !!    write(*,'(5x,a,i0,a)') '- basis functions converged in ', info_basis_functions, ' iterations.'
          !!end if
          !!write(*,'(5x,a,es15.6,2x,es10.2)') 'Final values: target function, fnrm', trace, fnrm_tmb
          !!write(*,'(3x,a)') '> density optimization:'
          !!if(input%lin%scf_mode==LINEAR_DIRECT_MINIMIZATION) then
          !!    write(*,'(5x,a)') '- using direct minimization.'
          !!else if (input%lin%scf_mode==LINEAR_FOE) then
          !!    write(*,'(5x,a)') '- using Fermi Operator Expansion / mixing.'
          !!else
          !!    write(*,'(5x,a)') '- using diagonalization / mixing.'
          !!end if
          !!if(info_scf<0) then
          !!    write(*,'(5x,a)') '- WARNING: density optimization not converged!'
          !!else
          !!    write(*,'(5x,a,i0,a)') '- density optimization converged in ', info_scf, ' iterations.'
          !!end if
          !!if(input%lin%scf_mode==LINEAR_MIXDENS_SIMPLE .or. input%lin%scf_mode==LINEAR_FOE) then
          !!    write(*,'(5x,a,3x,i0,es12.2,es27.17)') 'FINAL values: it, Delta DENS, energy', itout, pnrm, energy
          !!else if(input%lin%scf_mode==LINEAR_MIXPOT_SIMPLE) then
          !!    write(*,'(5x,a,3x,i0,es12.2,es27.17)') 'FINAL values: it, Delta POT, energy', itout, pnrm, energy
          !!else if(input%lin%scf_mode==LINEAR_DIRECT_MINIMIZATION) then
          !!    write(*,'(5x,a,3x,i0,es12.2,es27.17)') 'FINAL values: it, Delta DENS, energy', itout, pnrm, energy
          !!end if
          !!write(*,'(3x,a,es14.6)') '> energy difference to last iteration:', energyDiff
          !!write(*,'(1x,a)') repeat('#',92 + int(log(real(itout))/log(10.)))
      else if (iproc==0.and.final) then
          call yaml_comment('final results',hfill='=')
          !call yaml_sequence(advance='no')
          !call yaml_open_map(flow=.true.)
          !at convergence
          !call yaml_open_map('self consistency summary',label=&
          !    'it_sc'//trim(adjustl(yaml_toa(itout,fmt='(i3.3)'))))
          !call yaml_open_map('self consistency summary')
          call yaml_open_sequence('self consistency summary')
          call yaml_sequence(advance='no')
          call yaml_open_map(flow=.true.)
          call yaml_map('iter',itout)
          call write_energies(0,0,energs,0.d0,0.d0,'',.true.)
          !!write(*,'(3x,a,7es20.12)') 'ebs, ehart, eexcu, vexcu, eexctX, eion, edisp', &
          !!    energs%ebs, energs%eh, energs%exc, energs%evxc, energs%eexctX, energs%eion, energs%edisp
          if (input%lin%scf_mode/=LINEAR_MIXPOT_SIMPLE) then
             if (.not. lowaccur_converged) then
                 !!write(*,'(3x,a,3x,i0,es11.2,es27.17,es14.4,3x,a)')&
                 !!     'itoutL, Delta DENSOUT, energy, energyDiff', itout, pnrm_out, energy, &
                 !!     energyDiff,'FINAL'
                 call yaml_map('iter low',itout)
                 call yaml_map('delta out',pnrm_out,fmt='(es10.3)')
                 call yaml_map('energy',energy,fmt='(es27.17)')
                 call yaml_map('D',energyDiff,fmt='(es10.3)')
                 call yaml_comment('FINAL')
                 call yaml_close_map()
             else
                 !!write(*,'(3x,a,3x,i0,es11.2,es27.17,es14.4,3x,a)')&
                 !!     'itoutH, Delta DENSOUT, energy, energyDiff', itout, pnrm_out, energy, &
                 !!     energyDiff,'FINAL'
                 call yaml_map('iter high',itout)
                 call yaml_map('delta out',pnrm_out,fmt='(es10.3)')
                 call yaml_map('energy',energy,fmt='(es27.17)')
                 call yaml_map('D',energyDiff,fmt='(es10.3)')
                 call yaml_comment('FINAL')
                 call yaml_close_map()
             end if
          else if(input%lin%scf_mode==LINEAR_MIXPOT_SIMPLE) then
             if (.not. lowaccur_converged) then
                 !!write(*,'(3x,a,3x,i0,es11.2,es27.17,es14.4,3x,a)')&
                 !!     'itoutL, Delta POTOUT, energy energyDiff', itout, pnrm_out, energy, energyDiff,'FINAL'
                 call yaml_map('iter low',itout)
                 call yaml_map('delta out',pnrm_out,fmt='(es10.3)')
                 call yaml_map('energy',energy,fmt='(es27.17)')
                 call yaml_map('D',energyDiff,fmt='(es10.3)')
                 call yaml_comment('FINAL')
                 call yaml_close_map()
             else
                 !!write(*,'(3x,a,3x,i0,es11.2,es27.17,es14.4,3x,a)')&
                 !!     'itoutH, Delta POTOUT, energy energyDiff', itout, pnrm_out, energy, energyDiff,'FINAL'
                 call yaml_map('iter high',itout)
                 call yaml_map('delta out',pnrm_out,fmt='(es10.3)')
                 call yaml_map('energy',energy,fmt='(es27.17)')
                 call yaml_map('D',energyDiff,fmt='(es10.3)')
                 call yaml_comment('FINAL')
                 call yaml_close_map()
             end if
          end if
       end if

    call bigdft_utils_flush(unit=6)
    call yaml_close_sequence()


    end subroutine print_info


end subroutine linearScaling




subroutine output_fragment_rotations(iproc,nproc,nat,rxyz,iformat,filename,input_frag,ref_frags)
  use module_base
  use module_types
  use yaml_output
  use module_fragments
  use internal_io
  use module_interfaces
  implicit none

  integer, intent(in) :: iproc, nproc, iformat, nat
  character(len=*), intent(in) :: filename
  real(gp), dimension(3,nat), intent(in) :: rxyz
  type(fragmentInputParameters), intent(in) :: input_frag
  type(system_fragment), dimension(input_frag%nfrag_ref), intent(in) :: ref_frags
  !Local variables
  integer :: i_stat, i_all, ifrag, jfrag, ifrag_ref, jfrag_ref, iat, isfat, jsfat
  real(kind=gp), dimension(:,:), allocatable :: rxyz_ref, rxyz_new
  real(kind=gp) :: null_axe
  type(fragment_transformation) :: frag_trans
  character(len=*), parameter :: subname='output_fragment_rotations'

  if (iproc==0) then

     null_axe=1.0d0/dsqrt(3.0d0)

     if(iformat == WF_FORMAT_PLAIN) then
        open(99, file=filename//'rotations.bin', status='unknown',form='formatted')
        write(99,'(a)') '#Label, name, label, name, angle, axis'
     else
        open(99, file=filename//'rotations.bin', status='unknown',form='unformatted')
        write(99) '#Label, name, label, name, angle, axis'
     end if

     jsfat=0
     do jfrag=1,input_frag%nfrag
        jfrag_ref=input_frag%frag_index(jfrag)
        isfat=0
        do ifrag=1,input_frag%nfrag
           ifrag_ref=input_frag%frag_index(ifrag)

           ! only calculate rotations if same type of reference fragments
           if (jfrag_ref/=ifrag_ref) then
              if (iformat==WF_FORMAT_PLAIN) then
                 write(99,'(2(a,1x,I5,1x),F12.6,2x,3(F12.6,1x),6(1x,F18.6))')  trim(input_frag%label(ifrag_ref)),ifrag,&
                      trim(input_frag%label(jfrag_ref)),jfrag,-1.0d0,null_axe,null_axe,null_axe,&
                      -1.0d0,-1.0d0,-1.0d0,-1.0d0,-1.0d0,-1.0d0
              else
                 write(99) trim(input_frag%label(ifrag_ref)),ifrag,&
                      trim(input_frag%label(jfrag_ref)),jfrag,-1.0d0,null_axe,null_axe,null_axe,&
                      -1.0d0,-1.0d0,-1.0d0,-1.0d0,-1.0d0,-1.0d0
              end if
              isfat=isfat+ref_frags(ifrag_ref)%astruct_frg%nat
              cycle
           else if (ifrag==jfrag) then
              if (iformat==WF_FORMAT_PLAIN) then
                 write(99,'(2(a,1x,I5,1x),F12.6,2x,3(F12.6,1x),6(1x,F18.6))')  trim(input_frag%label(ifrag_ref)),ifrag,&
                      trim(input_frag%label(jfrag_ref)),jfrag,0.0d0,null_axe,null_axe,null_axe,&
                      0.0d0,0.0d0,0.0d0,0.0d0,0.0d0,0.0d0
              else
                 write(99)  trim(input_frag%label(ifrag_ref)),ifrag,&
                      trim(input_frag%label(jfrag_ref)),jfrag,0.0d0,null_axe,null_axe,null_axe,&
                      0.0d0,0.0d0,0.0d0,0.0d0,0.0d0,0.0d0
              end if
              isfat=isfat+ref_frags(ifrag_ref)%astruct_frg%nat
              cycle
           end if

           allocate(rxyz_ref(3,ref_frags(ifrag_ref)%astruct_frg%nat), stat=i_stat)
           call memocc(i_stat, rxyz_ref, 'rxyz_ref', subname)
           allocate(rxyz_new(3,ref_frags(ifrag_ref)%astruct_frg%nat), stat=i_stat)
           call memocc(i_stat, rxyz_new, 'rxyz_ref', subname)

           do iat=1,ref_frags(ifrag_ref)%astruct_frg%nat
              rxyz_new(:,iat)=rxyz(:,isfat+iat)
              rxyz_ref(:,iat)=rxyz(:,jsfat+iat)
           end do

           ! use center of fragment for now, could later change to center of symmetry
           frag_trans%rot_center=frag_center(ref_frags(jfrag_ref)%astruct_frg%nat,rxyz_ref)
           frag_trans%rot_center_new=frag_center(ref_frags(ifrag_ref)%astruct_frg%nat,rxyz_new)

           ! shift rxyz wrt center of rotation
           do iat=1,ref_frags(ifrag_ref)%astruct_frg%nat
              rxyz_ref(:,iat)=rxyz_ref(:,iat)-frag_trans%rot_center
              rxyz_new(:,iat)=rxyz_new(:,iat)-frag_trans%rot_center_new
           end do

           call find_frag_trans(ref_frags(ifrag_ref)%astruct_frg%nat,rxyz_ref,rxyz_new,frag_trans)

           i_all = -product(shape(rxyz_ref))*kind(rxyz_ref)
           deallocate(rxyz_ref,stat=i_stat)
           call memocc(i_stat,i_all,'rxyz_ref',subname)
           i_all = -product(shape(rxyz_new))*kind(rxyz_new)
           deallocate(rxyz_new,stat=i_stat)
           call memocc(i_stat,i_all,'rxyz_new',subname)

           if (iformat==WF_FORMAT_PLAIN) then
              write(99,'(2(a,1x,I5,1x),F12.6,2x,3(F12.6,1x),6(1x,F18.6))') trim(input_frag%label(ifrag_ref)),ifrag,&
                   trim(input_frag%label(jfrag_ref)),jfrag,frag_trans%theta/(4.0_gp*atan(1.d0)/180.0_gp),frag_trans%rot_axis,&
                   frag_trans%rot_center,frag_trans%rot_center_new
           else
              write(99) trim(input_frag%label(ifrag_ref)),ifrag,&
                   trim(input_frag%label(jfrag_ref)),jfrag,frag_trans%theta/(4.0_gp*atan(1.d0)/180.0_gp),frag_trans%rot_axis,&
                   frag_trans%rot_center,frag_trans%rot_center_new
           end if
           isfat=isfat+ref_frags(ifrag_ref)%astruct_frg%nat
        end do
        jsfat=jsfat+ref_frags(jfrag_ref)%astruct_frg%nat
     end do

     close(99)

   end if

end subroutine output_fragment_rotations<|MERGE_RESOLUTION|>--- conflicted
+++ resolved
@@ -1083,16 +1083,12 @@
 
        call get_coeff(iproc,nproc,LINEAR_MIXDENS_SIMPLE,KSwfn%orbs,at,rxyz,denspot,GPU,&
            infoCoeff,energs,nlpspd,proj,input%SIC,tmb,pnrm,update_phi,.false.,&
-<<<<<<< HEAD
-           .true.,ham_small,input%lin%extra_states,itout,0,0)
-
-       if (bigdft_mpi%iproc ==0) then 
+           .true.,ham_small,input%lin%extra_states,itout,0,0,input%lin%order_taylor)
+  end if
+
+         if (bigdft_mpi%iproc ==0) then 
           call write_eigenvalues_data(0.1d0,tmb%orbs,mom_vec_fake)
        end if
-=======
-           .true.,ham_small,input%lin%extra_states,itout,0,0,input%lin%order_taylor)
->>>>>>> 38284817
-  end if
 
 
   !! TEST ##########################
