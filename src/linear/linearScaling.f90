--- conflicted
+++ resolved
@@ -284,11 +284,7 @@
   end if
 
   ! if we want to ignore read in coeffs and diag at start - EXPERIMENTAL
-<<<<<<< HEAD
-  if ((input%lin%diag_start .or. input%lin%fragment_calculation) .and. input%inputPsiId==INPUT_PSI_DISK_LINEAR) then
-=======
-  if (input%lin%diag_start .and. (input%inputPsiId .hasattr. 'FILE')) then !==INPUT_PSI_DISK_LINEAR) then
->>>>>>> 28fe3107
+  if ((input%lin%diag_start .or. input%lin%fragment_calculation) .and. (input%inputPsiId .hasattr. 'FILE')) then !==INPUT_PSI_DISK_LINEAR) then
      ! Calculate the charge density.
      !!tmparr = sparsematrix_malloc(tmb%linmat%l,iaction=SPARSE_FULL,id='tmparr')
      !!call vcopy(tmb%linmat%l%nvctr, tmb%linmat%kernel_%matrix_compr(1), 1, tmparr(1), 1)
