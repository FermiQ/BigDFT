--- conflicted
+++ resolved
@@ -673,7 +673,6 @@
   !!    proj, ngatherarr, nscatterarr, GPU, irrzon, phnons, pkernel, rxyz, fion, fdisp, lphi, coeff, rhopot, &
   !!    fxyz, fnoise,radii_cf)
 
-<<<<<<< HEAD
   !!!!associate the density
   !!!rho => rhopot
 
@@ -693,27 +692,6 @@
 !  iall=-product(shape(pot))*kind(pot)
 !  deallocate(pot,stat=istat)
 !  call memocc(istat,iall,'pot',subname)
-=======
-  !associate the density
-  rho => denspot%rhov
-
-  !add an if statement which says whether the charge density has already been calculated
-  call density_and_hpot(iproc,nproc,at%geocode,at%sym,orbs,lin%Lzd,&
-       0.5_gp*input%hx,0.5_gp*input%hy,0.5_gp*input%hz,denspot%dpcom%nscatterarr,&
-       denspot%pkernel,denspot%rhod,GPU,psi,rho,pot,hstrten)
-
-  !fake ewald stress tensor
-  ewaldstr=0.0_gp
-  xcstr=0.0_gp
-  call calculate_forces(iproc,nproc,Glr,at,orbs,nlpspd,rxyz,&
-       input%hx,input%hy,input%hz,proj,denspot%dpcom%i3s+denspot%dpcom%i3xcsh,denspot%dpcom%n3p,&
-       input%nspin,.false.,denspot%dpcom%ngatherarr,rho,pot,denspot%V_XC,psi,fion,fdisp,fxyz,&
-       ewaldstr,hstrten,xcstr,strten,fnoise,pressure,0.0_dp)
-
-  iall=-product(shape(pot))*kind(pot)
-  deallocate(pot,stat=istat)
-  call memocc(istat,iall,'pot',subname)
->>>>>>> 6f666ec7
   !no need of deallocating rho
   nullify(rho,pot)
 
