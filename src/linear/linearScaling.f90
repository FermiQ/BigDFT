subroutine linearScaling(iproc,nproc,Glr,orbs,comms,tmb,tmbder,at,input,hx,hy,hz,&
     rxyz,fion,fdisp,denspot,rhopotold,nlpspd,proj,GPU,&
     eion,edisp,eexctX,scpot,psi,energy)
use module_base
use module_types
use module_interfaces, exceptThisOne => linearScaling
implicit none

! Calling arguments
integer,intent(in):: iproc, nproc
type(locreg_descriptors),intent(in) :: Glr
type(orbitals_data),intent(inout):: orbs
type(communications_arrays),intent(in) :: comms
type(atoms_data),intent(inout):: at
type(input_variables),intent(in):: input
real(8),dimension(3,at%nat),intent(inout):: rxyz
real(8),dimension(3,at%nat),intent(in):: fion, fdisp
type(DFT_local_fields), intent(inout) :: denspot
real(gp), dimension(:), intent(inout) :: rhopotold
type(nonlocal_psp_descriptors),intent(in):: nlpspd
real(wp),dimension(nlpspd%nprojel),intent(inout):: proj
type(GPU_pointers),intent(in out):: GPU
real(gp),intent(in):: eion, edisp, eexctX,hx,hy,hz
logical,intent(in):: scpot
real(8),dimension(:),pointer,intent(out):: psi
real(gp), dimension(:), pointer :: rho,pot
real(8),intent(out):: energy
type(DFT_wavefunction),intent(inout),target:: tmb
type(DFT_wavefunction),intent(inout),target:: tmbder

type(linear_scaling_control_variables):: lscv
<<<<<<< HEAD
integer:: infoCoeff,istat,iall,it_scc,ilr,tag,itout,iorb
=======
integer:: infoCoeff,istat,iall,it_scc,ilr,tag,itout,iorb,ist,iiorb,ncnt,p2p_tag,scf_mode
>>>>>>> 591453cf
real(8):: ebs,pnrm,ehart,eexcu,vexcu,trace
character(len=*),parameter:: subname='linearScaling'
real(8),dimension(:),pointer :: psit
real(8),dimension(:),allocatable:: rhopotold_out
real(8):: energyold, energyDiff, energyoldout
type(mixrhopotDIISParameters):: mixdiis
<<<<<<< HEAD
type(localizedDIISParameters):: ldiis
type(DFT_wavefunction),pointer:: tmbmix
logical:: check_whether_derivatives_to_be_used
=======
type(localizedDIISParameters):: ldiis, ldiis_coeff
type(DFT_wavefunction),target:: tmb
type(DFT_wavefunction),target:: tmbder
type(DFT_wavefunction),pointer:: tmbmix
logical:: check_whether_derivatives_to_be_used,onefile, coeffs_copied, first_time_with_der
real(8),dimension(:),allocatable:: psit_c, psit_f, philarge, lphiovrlp, psittemp_c, psittemp_f
real(8),dimension(:,:),allocatable:: ovrlp, philarge_root,rxyz_old
integer:: jorb, ldim, sdim, ists, istl, nspin, ierr,inputpsi,input_wf_format, ndim, jjorb
>>>>>>> 591453cf
!FOR DEBUG ONLY
!integer,dimension(:),allocatable:: debugarr

  if(iproc==0) then
      write(*,'(1x,a)') repeat('*',84)
      write(*,'(1x,a)') '****************************** LINEAR SCALING VERSION ******************************'
  end if

  ! Initialize everything related to the linear scaling version ###########################################################
  ! Initialize the tags for the p2p communication
<<<<<<< HEAD
  !!tag=p2p_tag(.true.)
=======
  call init_p2p_tags(nproc)

  tmbder%wfnmd%bs%use_derivative_basis=input%lin%useDerivativeBasisFunctions
  tmb%wfnmd%bs%use_derivative_basis=.false.

  call init_orbitals_data_for_linear(iproc, nproc, orbs%nspinor, input, at, glr, tmb%wfnmd%bs%use_derivative_basis, rxyz, &
       tmb%orbs)
  call orbitals_communicators(iproc, nproc, glr, tmb%orbs, tmb%comms)


  call init_orbitals_data_for_linear(iproc, nproc, orbs%nspinor, input, at, glr, tmbder%wfnmd%bs%use_derivative_basis, rxyz, &
       tmbder%orbs)
  call orbitals_communicators(iproc, nproc, glr, tmbder%orbs, tmbder%comms)

  if(iproc==0) call print_orbital_distribution(iproc, nproc, tmb%orbs, tmbder%orbs)

  ! Test if the files are there for initialization via reading files
  inputpsi=input%inputPsiId
  if (input%inputPsiId == INPUT_PSI_MEMORY_LINEAR) then
     inputpsi=INPUT_PSI_MEMORY_LINEAR
     input_wf_format = WF_FORMAT_NONE
     ! Test ETSF file.
     inquire(file=trim(input%dir_output)//"minBasis.etsf",exist=onefile)
     if (onefile) then
        input_wf_format= WF_FORMAT_ETSF
     else
        call verify_file_presence(trim(input%dir_output)//"minBasis",tmb%orbs,input_wf_format)
     end if
     if (input_wf_format == WF_FORMAT_NONE) then
        if (iproc==0) write(*,*)' WARNING: Missing wavefunction files, switch to normal input guess'
        inputpsi=INPUT_PSI_LINEAR
     end if
  end if

  if(inputpsi == INPUT_PSI_LINEAR) then
      call init_local_zone_descriptors(iproc, nproc, input, hx, hy, hz, glr, at, rxyz, tmb%orbs, tmbder%orbs, tmb%lzd)
  else if(inputpsi == INPUT_PSI_MEMORY_LINEAR) then
      call nullify_local_zone_descriptors(tmb%lzd)
      call copy_locreg_descriptors(glr, tmb%lzd%glr, subname)
      tmb%lzd%hgrids(1)=hx
      tmb%lzd%hgrids(2)=hy
      tmb%lzd%hgrids(3)=hz
      ! for this routine, Lzd must already have Glr and hgrids
      call initialize_linear_from_file(iproc,nproc,trim(input%dir_output)//'minBasis',input_wf_format,tmb%lzd,tmb%orbs,at,rxyz)
      !what to do with derivatives?
  end if
  call update_wavefunctions_size(tmb%lzd,tmb%orbs)
  call update_wavefunctions_size(tmb%lzd,tmbder%orbs)

  call create_wfn_metadata('l', max(tmb%orbs%npsidim_orbs,tmb%orbs%npsidim_comp), tmb%orbs%norb, &
       tmb%orbs%norb, orbs%norb, input, tmb%wfnmd)
  allocate(tmb%psi(tmb%wfnmd%nphi), stat=istat)
  call memocc(istat, tmb%psi, 'tmb%psi', subname)

  call create_wfn_metadata('l', max(tmbder%orbs%npsidim_orbs,tmbder%orbs%npsidim_comp), tmbder%orbs%norb, &
       tmbder%orbs%norb, orbs%norb, input, tmbder%wfnmd)
  allocate(tmbder%psi(tmbder%wfnmd%nphi), stat=istat)
  call memocc(istat, tmbder%psi, 'tmbder%psi', subname)

  tmbder%wfnmd%bs%use_derivative_basis=input%lin%useDerivativeBasisFunctions
  tmb%wfnmd%bs%use_derivative_basis=.false.


  tag=0
  call initCommsOrtho(iproc, nproc, input%nspin, hx, hy, hz, tmb%lzd, tmb%lzd, &
       tmb%orbs, input%lin%locregShape, tmb%op, tmb%comon)
  call initCommsOrtho(iproc, nproc, input%nspin, hx, hy, hz, tmb%lzd, tmb%lzd, &
       tmbder%orbs, input%lin%locregShape, tmbder%op, tmbder%comon)
  
  call initialize_communication_potential(iproc, nproc, denspot%dpbox%nscatterarr, tmb%orbs, tmb%lzd, tmb%comgp)
  call initialize_communication_potential(iproc, nproc, denspot%dpbox%nscatterarr, tmbder%orbs, tmb%lzd, tmbder%comgp)

  if(input%lin%useDerivativeBasisFunctions) then
      call initializeRepartitionOrbitals(iproc, nproc, tag, tmb%orbs, tmbder%orbs, tmb%lzd, tmbder%comrp)
      call initializeRepartitionOrbitals(iproc, nproc, tag, tmb%orbs, tmbder%orbs, tmb%lzd, tmb%comrp)
  else
      call nullify_p2pComms(tmbder%comrp)
      call nullify_p2pComms(tmb%comrp)
  end if


  call nullify_p2pcomms(tmb%comsr)
  call initialize_comms_sumrho(iproc, nproc, denspot%dpbox%nscatterarr, tmb%lzd, tmb%orbs, tmb%comsr)
  call nullify_p2pcomms(tmbder%comsr)
  call initialize_comms_sumrho(iproc, nproc, denspot%dpbox%nscatterarr, tmb%lzd, tmbder%orbs, tmbder%comsr)

  ndim = maxval(tmb%op%noverlaps)
  call initMatrixCompression(iproc, nproc, tmb%lzd%nlr, ndim, tmb%orbs, tmb%op%noverlaps, tmb%op%overlaps, tmb%mad)
  call initCompressedMatmul3(iproc, tmb%orbs%norb, tmb%mad)
  ndim = maxval(tmbder%op%noverlaps)
  call initMatrixCompression(iproc, nproc, tmb%lzd%nlr, ndim, tmbder%orbs, &
       tmbder%op%noverlaps, tmbder%op%overlaps, tmbder%mad)
  call initCompressedMatmul3(iproc, tmbder%orbs%norb, tmbder%mad)

  allocate(tmb%confdatarr(tmb%orbs%norbp))
  call define_confinement_data(tmb%confdatarr,tmb%orbs,rxyz,at,&
       input%hx,input%hy,input%hz,input%lin%confpotorder,input%lin%potentialprefac_lowaccuracy,tmb%lzd,tmb%orbs%onwhichatom)

  allocate(tmbder%confdatarr(tmbder%orbs%norbp))
  call define_confinement_data(tmbder%confdatarr,tmbder%orbs,rxyz,at,&
       input%hx,input%hy,input%hz,input%lin%confpotorder,&
       input%lin%potentialprefac_lowaccuracy,tmb%lzd,tmbder%orbs%onwhichatom)

  call nullify_collective_comms(tmb%collcom)
  call nullify_collective_comms(tmbder%collcom)
  call init_collective_comms(iproc, nproc, tmb%orbs, tmb%lzd, tmb%collcom)
  call init_collective_comms(iproc, nproc, tmbder%orbs, tmb%lzd, tmbder%collcom)
>>>>>>> 591453cf

  ! Now all initializations are done ######################################################################################


! DEBUG (SEE IF HAMILTONIAN IS GOOD)
!!     call allocateCommunicationsBuffersPotential(tmb%comgp, subname)
!!     call post_p2p_communication(iproc, nproc, denspot%dpbox%ndimpot, denspot%rhov, &
!!          tmb%comgp%nrecvbuf, tmb%comgp%recvbuf, tmb%comgp)
!!     call full_local_potential(iproc,nproc,tmb%orbs,tmb%lzd,2,&
!!          denspot%dpbox,denspot%rhov,denspot%pot_work,tmb%comgp)
!!     call deallocateCommunicationsBuffersPotential(tmb%comgp, subname)
!!     allocate(confdatarr(tmb%orbs%norbp))
!!     call define_confinement_data(confdatarr,tmb%orbs,rxyz,at,hx,hy,hz,input%lin%confpotorder,&
!!          input%lin%potentialprefac_lowaccuracy,tmb%lzd,tmb%orbs%onwhichatom)
!!     allocate(lhchi(max(tmb%orbs%npsidim_orbs,tmb%orbs%npsidim_comp)),stat=istat)
!!     call memocc(istat, lhchi, 'lhchi', subname)
!!     call to_zero(max(tmb%orbs%npsidim_orbs,tmb%orbs%npsidim_comp),lhchi(1))
!!     allocate(tmb%lzd%doHamAppl(tmb%lzd%nlr))
!!     tmb%lzd%doHamAppl = .true.
!!     call LocalHamiltonianApplication(iproc,nproc,at,tmb%orbs,&
!!          tmb%lzd,confdatarr,denspot%dpbox%ngatherarr,denspot%pot_work,tmb%psi,lhchi(1),&
!!          energs,input%SIC,GPU,.false.,&
!!          pkernel=denspot%pkernelseq)
!!     call NonLocalHamiltonianApplication(iproc,at,tmb%orbs,&
!!          rxyz,proj,tmb%lzd,nlpspd,tmb%psi,lhchi(1),energs%eproj)
!!    call total_energies(energs,1)
!!    print *,'ebs,ekin,epot,eproj',energs%ebs,energs%ekin,energs%epot,energs%eproj
!!    print *,'eKS,ehart,exc,evxc',energs%ebs-energs%eh+energs%exc-energs%evxc-eexctX+eion+edisp,energs%eh,energs%exc,energs%evxc
!!    print *,'Wavefunction coefficients:'
!!    do iall = 1, orbs%norb
!!       do istat = 1, tmb%orbs%norb
!!          print *,iall,istat,tmb%wfnmd%coeff(istat,iall)
!!       end do
!!    end do
!!    ind1 = 1
!!    print *,'Hamiltonian matrix:'
!!    do iall = 1, tmb%lzd%nlr
!!       ind2 = 1
!!       do istat = 1, tmb%lzd%nlr
!!          call wpdot_wrap(1,tmb%lzd%Llr(iall)%wfd%nvctr_c,tmb%Lzd%Llr(iall)%wfd%nvctr_f,tmb%Lzd%Llr(iall)%wfd%nseg_c,&
!!               tmb%Lzd%Llr(iall)%wfd%nseg_f,tmb%Lzd%Llr(iall)%wfd%keyvglob,tmb%Lzd%Llr(iall)%wfd%keyglob,tmb%psi(ind1),&
!!               tmb%Lzd%Llr(istat)%wfd%nvctr_c,tmb%Lzd%Llr(istat)%wfd%nvctr_f,tmb%Lzd%Llr(istat)%wfd%nseg_c,&
!!               tmb%Lzd%Llr(istat)%wfd%nseg_f,tmb%Lzd%Llr(istat)%wfd%keyvglob,tmb%Lzd%Llr(istat)%wfd%keyglob,tmb%psi(ind2),overlap)
!!          call wpdot_wrap(1,tmb%lzd%Llr(iall)%wfd%nvctr_c,tmb%Lzd%Llr(iall)%wfd%nvctr_f,tmb%Lzd%Llr(iall)%wfd%nseg_c,&
!!               tmb%Lzd%Llr(iall)%wfd%nseg_f,tmb%Lzd%Llr(iall)%wfd%keyvglob,tmb%Lzd%Llr(iall)%wfd%keyglob,tmb%psi(ind1),&
!!               tmb%Lzd%Llr(istat)%wfd%nvctr_c,tmb%Lzd%Llr(istat)%wfd%nvctr_f,tmb%Lzd%Llr(istat)%wfd%nseg_c,&
!!               tmb%Lzd%Llr(istat)%wfd%nseg_f,tmb%Lzd%Llr(istat)%wfd%keyvglob,tmb%Lzd%Llr(istat)%wfd%keyglob,lhchi(ind2),hamil)
!!          ind2 = ind2 + tmb%Lzd%Llr(istat)%wfd%nvctr_c + 7*tmb%Lzd%Llr(istat)%wfd%nvctr_f
!!          print *,iall,istat,overlap,hamil
!!       end do
!!       ind1 = ind1+tmb%lzd%Llr(iall)%wfd%nvctr_c+7*tmb%Lzd%Llr(iall)%wfd%nvctr_f
!!    end do
!!stop
!END DEBUG






  !! Now one could calculate the charge density like this. It is not done since we would in this way overwrite
  !! the potential from the input guess.     
  !call allocateCommunicationbufferSumrho(iproc, with_auxarray, tmb%comsr, subname)
  !call communicate_basis_for_density(iproc, nproc, tmb%lzd, tmb%orbs, tmb%psi, tmb%comsr)
  !call sumrhoForLocalizedBasis2(iproc, nproc, orbs%norb, tmb%lzd, input, hx, hy, hz, tmb%orbs, tmb%comsr, &
  !     tmb%wfnmd%ld_coeff, tmb%wfnmd%coeff, Glr%d%n1i*Glr%d%n2i*denspot%dpbox%n3d, denspot%rhov, at,denspot%dpbox%nscatterarr)
  !call deallocateCommunicationbufferSumrho(tmb%comsr, subname)

  allocate(lscv%locrad(tmb%lzd%nlr), stat=istat)
  call memocc(istat, lscv%locrad, 'lscv%locrad', subname)


  ! Allocate the old charge density (used to calculate the variation in the charge density)
  allocate(rhopotold_out(max(glr%d%n1i*glr%d%n2i*denspot%dpbox%n3p,1)*input%nspin), stat=istat)
  call memocc(istat, rhopotold_out, 'rhopotold_out', subname)

  if(input%lin%nItInguess>0) then
      tmb%wfnmd%bs%communicate_phi_for_lsumrho=.true.
      tmb%wfnmd%bs%target_function=TARGET_FUNCTION_IS_TRACE

      do ilr=1,tmb%lzd%nlr
          lscv%locrad(ilr)=max(input%lin%locrad_lowaccuracy(ilr),tmb%lzd%llr(ilr)%locrad)
      end do

      !if(trim(input%lin%mixingMethod)=='dens') then
      if(input%lin%scf_mode==LINEAR_MIXDENS_SIMPLE) then
          rhopotold_out=rhopotold
      end if

      !if(trim(input%lin%mixingMethod)=='pot') then
      if(input%lin%scf_mode==LINEAR_MIXPOT_SIMPLE) then
          rhopotold_out=denspot%rhov
      end if

      ! Copy the current potential
      !if(trim(input%lin%mixingMethod)=='pot') then
      if(input%lin%scf_mode==LINEAR_MIXPOT_SIMPLE) then
           call dcopy(max(Glr%d%n1i*Glr%d%n2i*denspot%dpbox%n3p,1)*input%nspin, denspot%rhov(1), 1, rhopotOld(1), 1)
      end if
  end if



  ! Allocate the communications buffers needed for the communications of teh potential and
  ! post the messages. This will send to each process the part of the potential that this process
  ! needs for the application of the Hamlitonian to all orbitals on that process.
  call allocateCommunicationsBuffersPotential(tmb%comgp, subname)
  call allocateCommunicationsBuffersPotential(tmbder%comgp, subname)

  ! Initialize the DIIS mixing of the potential if required.
  if(input%lin%mixHist_lowaccuracy>0) then
      call initializeMixrhopotDIIS(input%lin%mixHist_lowaccuracy, denspot%dpbox%ndimpot, mixdiis)
  end if

  ! Flag that indicates that the basis functions shall be improved in the following.
  tmb%wfnmd%bs%update_phi=.true.
  pnrm=1.d100
  lscv%pnrm_out=1.d100
  energyold=0.d0
  energyoldout=0.d0
  lscv%reduce_convergence_tolerance=.false.
  tmb%wfnmd%bs%target_function=TARGET_FUNCTION_IS_TRACE
  lscv%lowaccur_converged=.false.
  lscv%info_basis_functions=-1
  lscv%idecrease=0
  lscv%increase_locreg=0.d0
  lscv%decrease_factor_total=1.d10 !initialize to some large value
  lscv%ifail=0

  ! tmbmix is the types we use for the mixing. It will point to either tmb if we don't use the derivatives
  ! or to tmbder if we use the derivatives.
  if(input%lin%useDerivativeBasisFunctions) then
      tmbmix => tmbder
  else
      tmbmix => tmb
  end if

  ! Check whether it is possible to have variable localization regions or not.
  if(tmb%wfnmd%bs%nit_unitary_loop==-1 .and. tmb%wfnmd%bs%locreg_enlargement==1.d0) then
      lscv%variable_locregs=.false.
  else
      lscv%variable_locregs=.true.
  end if


  !!! Allocate the communication arrays for the calculation of the charge density.
  call allocateCommunicationbufferSumrho(iproc, tmb%comsr, subname)
  call allocateCommunicationbufferSumrho(iproc, tmbder%comsr, subname)


  ! This is the main outer loop. Each iteration of this loop consists of a first loop in which the basis functions
  ! are optimized and a consecutive loop in which the density is mixed.
  coeffs_copied=.false.
  first_time_with_der=.false.
  outerLoop: do itout=1,input%lin%nit_lowaccuracy+input%lin%nit_highaccuracy


      ! First to some initialization and determine the value of some control parameters.

      ! Initialize DIIS...
      call initializeDIIS(input%lin%DIISHistMax, tmb%lzd, tmb%orbs, tmb%orbs%norb, ldiis)
      ldiis%DIISHistMin=input%lin%DIISHistMin
      ldiis%DIISHistMax=input%lin%DIISHistMax
      ldiis%alphaSD=input%lin%alphaSD
      ldiis%alphaDIIS=input%lin%alphaDIIS

      ! The basis functions shall be optimized
      tmb%wfnmd%bs%update_phi=.true.

      ! Convergence criterion for the self consistency loop
      lscv%self_consistent=input%lin%convCritMix


      ! Check whether the low accuracy part (i.e. with strong confining potential) has converged.
      call check_whether_lowaccuracy_converged(itout, input, lscv)

      ! Check whether the derivatives shall be used or not.
      lscv%withder=check_whether_derivatives_to_be_used(input, itout, lscv)

      if(lscv%withder .and. lscv%lowaccur_converged .and. .not.coeffs_copied) then
          tmbder%wfnmd%coeff=0.d0
          do iorb=1,orbs%norb
              jjorb=0
              do jorb=1,tmbder%orbs%norb,4
                  jjorb=jjorb+1
                  tmbder%wfnmd%coeff(jorb,iorb)=tmb%wfnmd%coeff(jjorb,iorb)
              end do
          end do
          coeffs_copied=.true.
      end if


      ! Set all remaining variables that we need for the optimizations of the basis functions and the mixing.
      call set_optimization_variables(input, at, tmb%orbs, tmb%lzd%nlr, tmb%orbs%onwhichatom, &
           tmb%confdatarr, tmb%wfnmd, lscv)
      call set_optimization_variables(input, at, tmbder%orbs, tmb%lzd%nlr, tmbder%orbs%onwhichatom, &
           tmbder%confdatarr, tmbder%wfnmd, lscv)


      ! Adjust the confining potential if required.
      call adjust_locregs_and_confinement(iproc, nproc, hx, hy, hz, &
           input, tmb, tmbder, denspot, ldiis, lscv)

      ! Somce special treatement if we are in the high accuracy part
      call adjust_DIIS_for_high_accuracy(input, tmb, denspot, ldiis, mixdiis, lscv)
      !!if(lscv%exit_outer_loop) exit outerLoop

      if(lscv%withder) then
          call initialize_DIIS_coeff(3, tmbder, orbs, ldiis_coeff)
      else
          call initialize_DIIS_coeff(3, tmb, orbs, ldiis_coeff)
      end if

      ! Now all initializations are done...



      ! The self consistency cycle. Here we try to get a self consistent density/potential.
      ! In the first lscv%nit_scc_when_optimizing iteration, the basis functions are optimized, whereas in the remaining
      ! iteration the basis functions are fixed.
      do it_scc=1,lscv%nit_scc

          if(lscv%withder .and. .not.first_time_with_der) then
              first_time_with_der=.true.
              scf_mode=LINEAR_MIXDENS_SIMPLE
          else
              scf_mode=input%lin%scf_mode
          end if

          call post_p2p_communication(iproc, nproc, denspot%dpbox%ndimpot, denspot%rhov, &
               tmb%comgp%nrecvbuf, tmb%comgp%recvbuf, tmb%comgp)
          if(lscv%withder) then
              call post_p2p_communication(iproc, nproc, denspot%dpbox%ndimpot, denspot%rhov, &
                   tmbder%comgp%nrecvbuf, tmbder%comgp%recvbuf, tmbder%comgp)
          end if

          ! Do not update the TMB if it_scc>lscv%nit_scc_when_optimizing
          if(it_scc>lscv%nit_scc_when_optimizing) tmb%wfnmd%bs%update_phi=.false.


         ! Improve the trace minimizing orbitals.
          if(tmb%wfnmd%bs%update_phi) then
              if(tmb%wfnmd%bs%target_function==TARGET_FUNCTION_IS_ENERGY) then
                  do iorb=1,orbs%norb
                      call dcopy(tmb%orbs%norb, tmb%wfnmd%coeff_proj(1,iorb), 1, tmb%wfnmd%coeff(1,iorb), 1)
                  end do
              end if
              call getLocalizedBasis(iproc,nproc,at,orbs,rxyz,denspot,GPU,trace, lscv%info_basis_functions,&
                  nlpspd,proj,ldiis,input%SIC,lscv%locrad,tmb)
              tmb%wfnmd%nphi=tmb%orbs%npsidim_orbs
              !reset counter for optimization of coefficients (otherwise step size will be decreases...)
              tmb%wfnmd%it_coeff_opt=0
              tmbder%wfnmd%it_coeff_opt=0
              tmb%wfnmd%alpha_coeff=.2d0 !reset to default value
              tmbder%wfnmd%alpha_coeff=.2d0 !reset to default value
          end if

          if((lscv%locreg_increased .or. (lscv%variable_locregs .and. tmb%wfnmd%bs%target_function==TARGET_FUNCTION_IS_ENERGY)) &
              .and. tmb%wfnmd%bs%update_phi) then
              ! Redefine some quantities if the localization region has changed.
              if(lscv%withder) then
                  call redefine_locregs_quantities(iproc, nproc, hx, hy, hz, tmb%lzd%llr(:)%locrad, &
                       .false., tmb%lzd, tmb, tmbder, denspot)
                  call post_p2p_communication(iproc, nproc, denspot%dpbox%ndimpot, denspot%rhov, &
                       tmbder%comgp%nrecvbuf, tmbder%comgp%recvbuf, tmbder%comgp)
              end if
          end if

          ! Decide whether we have to use the derivatives or not.
          if(lscv%withder) then
              tmbmix => tmbder
          else
              tmbmix => tmb
          end if

          ! Build the derivatives if required.
          if(tmb%wfnmd%bs%update_phi .or. it_scc==0) then
              if(tmbmix%wfnmd%bs%use_derivative_basis) then
                  if((lscv%locreg_increased .or. &
                      (lscv%variable_locregs .and. tmb%wfnmd%bs%target_function==TARGET_FUNCTION_IS_ENERGY)) &
                      .and. tmb%wfnmd%bs%update_phi) then
                      call deallocate_p2pComms(tmbder%comrp, subname)
                      call initializeRepartitionOrbitals(iproc, nproc, tag, tmb%orbs, tmbder%orbs, tmb%lzd, tmbder%comrp)
                      tmbmix => tmbder
                  end if
                  if(iproc==0) write(*,'(1x,a)',advance='no') 'calculating derivative basis functions...'
                  call getDerivativeBasisFunctions(iproc,nproc,hx,tmb%lzd,tmb%orbs,tmbmix%orbs,tmbmix%comrp,&
                       max(tmb%orbs%npsidim_orbs,tmb%orbs%npsidim_comp),tmb%psi,tmbmix%psi)
                  if(iproc==0) write(*,'(a)') 'done.'
              else
                  call dcopy(tmb%wfnmd%nphi, tmb%psi(1), 1, tmbmix%psi(1), 1)
              end if
          end if

          ! Only communicate the TMB for sumrho if required (i.e. only if the TMB were optimized).
          if(it_scc<=lscv%nit_scc_when_optimizing) then
              tmbmix%wfnmd%bs%communicate_phi_for_lsumrho=.true.
          else
              tmbmix%wfnmd%bs%communicate_phi_for_lsumrho=.false.
          end if
          ! Calculate the coefficients
          call get_coeff(iproc,nproc,scf_mode,tmb%lzd,orbs,at,rxyz,denspot,GPU,infoCoeff,ebs,nlpspd,proj,&
               tmbmix%wfnmd%bpo%blocksize_pdsyev,tmbder%wfnmd%bpo%nproc_pdsyev,&
               hx,hy,hz,input%SIC,tmbmix,tmb,pnrm,ldiis_coeff)


          ! Calculate the charge density.
          call sumrhoForLocalizedBasis2(iproc, nproc, orbs%norb,&
               tmb%lzd, input, hx, hy ,hz, tmbmix%orbs, tmbmix%comsr, &
               tmbmix%wfnmd%ld_coeff, tmbmix%wfnmd%coeff, Glr%d%n1i*Glr%d%n2i*denspot%dpbox%n3d, &
               denspot%rhov, at, denspot%dpbox%nscatterarr)

          ! Mix the density.
          !if(trim(input%lin%mixingMethod)=='dens') then
          if(input%lin%scf_mode==LINEAR_MIXDENS_SIMPLE) then
           lscv%compare_outer_loop = pnrm<lscv%self_consistent .or. it_scc==lscv%nit_scc
           call mix_main(iproc, nproc, lscv%mix_hist, lscv%compare_outer_loop, input, glr, lscv%alpha_mix, &
                denspot, mixdiis, rhopotold, rhopotold_out, pnrm, lscv%pnrm_out)
          end if


          ! Calculate the new potential.
          if(iproc==0) write(*,'(1x,a)') '---------------------------------------------------------------- Updating potential.'
          call updatePotential(iproc,nproc,at%geocode,input%ixc,input%nspin,&
               0.5_gp*hx,0.5_gp*hy,0.5_gp*hz,Glr,denspot,ehart,eexcu,vexcu)

          ! Calculate the total energy.
          energy=ebs-ehart+eexcu-vexcu-eexctX+eion+edisp
          energyDiff=energy-energyold
          energyold=energy


          ! Mix the potential
          !if(trim(input%lin%mixingMethod)=='pot') then
          if(input%lin%scf_mode==LINEAR_MIXPOT_SIMPLE) then
           lscv%compare_outer_loop = pnrm<lscv%self_consistent .or. it_scc==lscv%nit_scc
           call mix_main(iproc, nproc, lscv%mix_hist, lscv%compare_outer_loop, input, glr, lscv%alpha_mix, &
                denspot, mixdiis, rhopotold, rhopotold_out, pnrm, lscv%pnrm_out)
          end if


          ! Make sure that the previous communication is complete (only do that if this check
          ! for completeness has not been done in get_coeff)
          if(tmbmix%wfnmd%bs%use_derivative_basis .and. .not.tmb%wfnmd%bs%update_phi) then
              call wait_p2p_communication(iproc, nproc, tmb%comgp)
          end if
          if(lscv%withder) then
              call wait_p2p_communication(iproc, nproc, tmbder%comgp)
          end if

          ! Write some informations.
          call printSummary(iproc, it_scc, lscv%info_basis_functions, &
               infoCoeff, pnrm, energy, energyDiff, input%lin%scf_mode)
          if(pnrm<lscv%self_consistent) then
              lscv%reduce_convergence_tolerance=.true.
              exit
          else
              lscv%reduce_convergence_tolerance=.false.
          end if

      end do

      call deallocateDIIS(ldiis_coeff)

      ! Print out values related to two iterations of the outer loop.
      if(iproc==0) then
          write(*,'(3x,a,7es18.10)') 'ebs, ehart, eexcu, vexcu, eexctX, eion, edisp', &
              ebs, ehart, eexcu, vexcu, eexctX, eion, edisp
          !if(trim(input%lin%mixingMethod)=='dens') then
          if(input%lin%scf_mode==LINEAR_MIXDENS_SIMPLE) then
              write(*,'(3x,a,3x,i0,es11.2,es27.17,es14.4)')&
                   'itout, Delta DENSOUT, energy, energyDiff', itout, lscv%pnrm_out, energy, energy-energyoldout
          !else if(trim(input%lin%mixingMethod)=='pot') then
          else if(input%lin%scf_mode==LINEAR_MIXPOT_SIMPLE) then
              write(*,'(3x,a,3x,i0,es11.2,es27.17,es14.4)')&
                   'itout, Delta POTOUT, energy energyDiff', itout, lscv%pnrm_out, energy, energy-energyoldout
          end if
      end if
      energyoldout=energy

      ! Deallocate DIIS structures.
      call deallocateDIIS(ldiis)

      call check_for_exit(input, lscv)
      if(lscv%exit_outer_loop) exit outerLoop


  end do outerLoop

  call deallocateCommunicationbufferSumrho(tmb%comsr, subname)
  call deallocateCommunicationbufferSumrho(tmbder%comsr, subname)

<<<<<<< HEAD
  !!call cancelCommunicationPotential(iproc, nproc, tmb%comgp)
=======

>>>>>>> 591453cf
  call wait_p2p_communication(iproc, nproc, tmb%comgp)
  call deallocateCommunicationsBuffersPotential(tmb%comgp, subname)
  if(tmbder%wfnmd%bs%use_derivative_basis) then
     call wait_p2p_communication(iproc, nproc, tmbder%comgp)
     call deallocateCommunicationsBuffersPotential(tmbder%comgp, subname)
  end if

  iall=-product(shape(rhopotold_out))*kind(rhopotold_out)
  deallocate(rhopotold_out, stat=istat)
  call memocc(istat, iall, 'rhopotold_out', subname)

  if(input%lin%mixHist_highaccuracy>0) then
      call deallocateMixrhopotDIIS(mixdiis)
  end if

  !Write the linear wavefunctions to file if asked
  if(input%lin%plotBasisFunctions /= WF_FORMAT_NONE) then
    call writemywaves_linear(iproc,trim(input%dir_output) // 'minBasis',input%lin%plotBasisFunctions,tmb%Lzd,&
       tmbmix%orbs,orbs%norb,hx,hy,hz,at,rxyz,tmbmix%psi,tmbmix%wfnmd%coeff)
   end if

  ! Allocate the communication buffers for the calculation of the charge density.
  call allocateCommunicationbufferSumrho(iproc, tmbmix%comsr, subname)
  call communicate_basis_for_density(iproc, nproc, tmb%lzd, tmbmix%orbs, tmbmix%psi, tmbmix%comsr)
  call sumrhoForLocalizedBasis2(iproc, nproc, orbs%norb, tmb%lzd, input, hx, hy, hz, tmbmix%orbs, tmbmix%comsr, &
       tmbmix%wfnmd%ld_coeff, tmbmix%wfnmd%coeff, Glr%d%n1i*Glr%d%n2i*denspot%dpbox%n3d, denspot%rhov, at,denspot%dpbox%nscatterarr)

  call deallocateCommunicationbufferSumrho(tmbmix%comsr, subname)

  ! Build global orbitals psi (the physical ones).
  if(input%lin%transformToGlobal) then
     if(nproc>1) then
        allocate(psit(max(orbs%npsidim_orbs,orbs%npsidim_comp)), stat=istat)
        call memocc(istat, psit, 'psit', subname)
     else
        psit => psi
     end if
     call transformToGlobal(iproc, nproc, tmb%lzd, tmbmix%orbs, orbs, comms, input, tmbmix%wfnmd%ld_coeff, &
          tmbmix%wfnmd%coeff, tmbmix%psi, psi, psit)
     if(nproc>1) then
        iall=-product(shape(psit))*kind(psit)
        deallocate(psit, stat=istat)
        call memocc(istat, iall, 'psit', subname)
     else
        nullify(psit)
     end if
  end if


  nullify(rho,pot)

  iall=-product(shape(lscv%locrad))*kind(lscv%locrad)
  deallocate(lscv%locrad, stat=istat)
  call memocc(istat, iall, 'lscv%locrad', subname)

  call timing(iproc,'WFN_OPT','PR')

end subroutine linearScaling





subroutine printSummary(iproc, itSCC, infoBasisFunctions, infoCoeff, pnrm, energy, energyDiff, scf_mode)
use module_base
use module_types
!
! Purpose:
! ========
!   Print a short summary of some values calculated during the last iteration in the self
!   consistency cycle.
! 
! Calling arguments:
! ==================
!   Input arguments
!   ---------------
!
implicit none

! Calling arguments
integer,intent(in):: iproc, itSCC, infoBasisFunctions, infoCoeff, scf_mode
real(8),intent(in):: pnrm, energy, energyDiff

  if(iproc==0) then
      write(*,'(1x,a)') repeat('#',92 + int(log(real(itSCC))/log(10.)))
      write(*,'(1x,a,i0,a)') 'at iteration ', itSCC, ' of the self consistency cycle:'
      if(infoBasisFunctions<0) then
          write(*,'(3x,a)') '- WARNING: basis functions not converged!'
      else
          write(*,'(3x,a,i0,a)') '- basis functions converged in ', infoBasisFunctions, ' iterations.'
      end if
      !!if(infoCoeff<0) then
      !!    write(*,'(3x,a)') '- WARNING: coefficients not converged!'
      !!else if(infoCoeff>0) then
      !!    write(*,'(3x,a,i0,a)') '- coefficients converged in ', infoCoeff, ' iterations.'
      if(scf_mode==LINEAR_DIRECT_MINIMIZATION) then
          write(*,'(3x,a)') '- coefficients obtained by direct minimization.'
      else
          write(*,'(3x,a)') '- coefficients obtained by diagonalization.'
      end if
      !!end if
      !if(mixingMethod=='dens') then
      if(scf_mode==LINEAR_MIXDENS_SIMPLE) then
          write(*,'(3x,a,3x,i0,es11.2,es27.17,es14.4)') 'it, Delta DENS, energy, energyDiff', itSCC, pnrm, energy, energyDiff
      !else if(mixingMethod=='pot') then
      else if(scf_mode==LINEAR_MIXPOT_SIMPLE) then
          write(*,'(3x,a,3x,i0,es11.2,es27.17,es14.4)') 'it, Delta POT, energy energyDiff', itSCC, pnrm, energy, energyDiff
      else if(scf_mode==LINEAR_DIRECT_MINIMIZATION) then
          write(*,'(3x,a,3x,i0,es11.2,es27.17,es14.4)') 'it, fnrm coeff, energy energyDiff', itSCC, pnrm, energy, energyDiff
      end if
      write(*,'(1x,a)') repeat('#',92 + int(log(real(itSCC))/log(10.)))
  end if

end subroutine printSummary



subroutine transformToGlobal(iproc,nproc,lzd,lorbs,orbs,comms,input,ld_coeff,coeff,lphi,psi,psit)
use module_base
use module_types
use module_interfaces, exceptThisOne => transformToGlobal
implicit none

! Calling arguments
integer,intent(in):: iproc, nproc, ld_coeff
type(local_zone_descriptors),intent(in):: lzd
type(orbitals_data),intent(in):: lorbs, orbs
type(communications_arrays):: comms
type(input_variables),intent(in):: input
real(8),dimension(ld_coeff,orbs%norb),intent(in):: coeff
real(8),dimension(lorbs%npsidim_orbs),intent(inout):: lphi
real(8),dimension(max(orbs%npsidim_orbs,orbs%npsidim_comp)),target,intent(out):: psi
real(8),dimension(:),pointer,intent(out):: psit

! Local variables
integer:: ind1, ind2, istat, iall, iorb, ilr, ldim, gdim, nvctrp
real(8),dimension(:),pointer:: phiWork
real(8),dimension(:),allocatable:: phi
character(len=*),parameter:: subname='transformToGlobal'
type(orbitals_data):: gorbs
type(communications_arrays):: gcomms


  call nullify_orbitals_data(gorbs)
  call copy_orbitals_data(lorbs, gorbs, subname)
  call orbitals_communicators(iproc,nproc,lzd%glr,gorbs,gcomms)

  allocate(phi(max(gorbs%npsidim_orbs,gorbs%npsidim_comp)+ndebug), stat=istat)
  call memocc(istat, phi, 'phi', subname)
  allocate(phiWork(max(size(phi),size(psi))), stat=istat)
  call memocc(istat, phiWork, 'phiWork', subname)

  ind1=1
  ind2=1
  if (max(gorbs%npsidim_orbs,gorbs%npsidim_comp) > 0) &
       call to_zero(max(gorbs%npsidim_orbs,gorbs%npsidim_comp),phi(1))

  do iorb=1,lorbs%norbp
      ilr = lorbs%inWhichLocreg(lorbs%isorb+iorb)
      ldim=lzd%Llr(ilr)%wfd%nvctr_c+7*lzd%Llr(ilr)%wfd%nvctr_f
      gdim=lzd%Glr%wfd%nvctr_c+7*lzd%Glr%wfd%nvctr_f
      call Lpsi_to_global2(iproc,nproc,ldim,gdim,lorbs%norb,lorbs%nspinor,input%nspin,lzd%Glr,&
           lzd%Llr(ilr),lphi(ind2),phi(ind1))
      ind1=ind1+lzd%Glr%wfd%nvctr_c+7*lzd%Glr%wfd%nvctr_f
      ind2=ind2+lzd%Llr(ilr)%wfd%nvctr_c+7*lzd%Llr(ilr)%wfd%nvctr_f
  end do
  call transpose_v(iproc, nproc, lorbs, lzd%Glr%wfd, gcomms, phi, work=phiWork)


  if(iproc==0) then
      write(*,'(1x,a)', advance='no') '------------------------------------- Building linear combinations... '
  end if
  ! Build the extended orbital psi as a linear combination of localized basis functions phi. for real O(N)
  ! this has to replaced, but at the moment it is still needed.
  !call buildWavefunctionModified(iproc, nproc, orbs, gorbs, comms, gcomms, phi, psi, coeff)
  nvctrp=sum(comms%nvctr_par(iproc,1:orbs%nkptsp))*orbs%nspinor
  call dgemm('n', 'n', nvctrp, orbs%norb, lorbs%norb, 1.d0, phi(1), nvctrp, coeff(1,1), &
       lorbs%norb, 0.d0, psi(1), nvctrp)


  if(nproc>1) then
      call dcopy(orbs%npsidim_comp, psi, 1, psit, 1)
  else
      psit => psi
  end if

  call untranspose_v(iproc, nproc, orbs, lzd%Glr%wfd, comms, psi, work=phiWork)

  if(iproc==0) write(*,'(a)') 'done.'


  iall=-product(shape(phi))*kind(phi)
  deallocate(phi, stat=istat)
  call memocc(istat, iall, 'phi', subname)
  iall=-product(shape(phiWork))*kind(phiWork)
  deallocate(phiWork, stat=istat)
  call memocc(istat, iall, 'phiWork', subname)

  call deallocate_orbitals_data(gorbs, subname)
  call deallocate_communications_arrays(gcomms, subname)

end subroutine transformToGlobal



subroutine set_optimization_variables(input, at, lorbs, nlr, onwhichatom, confdatarr, wfnmd, lscv)
  use module_base
  use module_types
  implicit none
  
  ! Calling arguments
  integer,intent(in):: nlr
  type(orbitals_data),intent(in):: lorbs
  type(input_variables),intent(in):: input
  type(atoms_data),intent(in):: at
  integer,dimension(lorbs%norb),intent(in):: onwhichatom
  type(confpot_data),dimension(lorbs%norbp),intent(inout):: confdatarr
  type(wfn_metadata),intent(inout):: wfnmd
  type(linear_scaling_control_variables),intent(inout):: lscv

  ! Local variables
  integer:: iorb, ilr, iiat

  if(lscv%lowaccur_converged) then

      do iorb=1,lorbs%norbp
          ilr=lorbs%inwhichlocreg(lorbs%isorb+iorb)
          iiat=onwhichatom(lorbs%isorb+iorb)
          confdatarr(iorb)%prefac=input%lin%potentialPrefac_highaccuracy(at%iatype(iiat))
      end do
      wfnmd%bs%target_function=TARGET_FUNCTION_IS_ENERGY
      wfnmd%bs%nit_basis_optimization=input%lin%nItBasis_highaccuracy
      wfnmd%bs%conv_crit=input%lin%convCrit_highaccuracy
      lscv%nit_scc=input%lin%nitSCCWhenOptimizing_highaccuracy+input%lin%nitSCCWhenFixed_highaccuracy
      lscv%nit_scc_when_optimizing=input%lin%nitSCCWhenOptimizing_highaccuracy
      lscv%mix_hist=input%lin%mixHist_highaccuracy
      do ilr=1,nlr
          lscv%locrad(ilr)=input%lin%locrad_highaccuracy(ilr)
      end do
      if(wfnmd%bs%update_phi) then
          lscv%alpha_mix=input%lin%alphaMixWhenOptimizing_highaccuracy
      else
          lscv%alpha_mix=input%lin%alphaMixWhenFixed_highaccuracy
      end if

  else

      do iorb=1,lorbs%norbp
          ilr=lorbs%inwhichlocreg(lorbs%isorb+iorb)
          iiat=onwhichatom(lorbs%isorb+iorb)
          confdatarr(iorb)%prefac=input%lin%potentialPrefac_lowaccuracy(at%iatype(iiat))
      end do
      wfnmd%bs%target_function=TARGET_FUNCTION_IS_TRACE
      wfnmd%bs%nit_basis_optimization=input%lin%nItBasis_lowaccuracy
      wfnmd%bs%conv_crit=input%lin%convCrit_lowaccuracy
      lscv%nit_scc=input%lin%nitSCCWhenOptimizing_lowaccuracy+input%lin%nitSCCWhenFixed_lowaccuracy
      lscv%nit_scc_when_optimizing=input%lin%nitSCCWhenOptimizing_lowaccuracy
      lscv%mix_hist=input%lin%mixHist_lowaccuracy
      do ilr=1,nlr
          lscv%locrad(ilr)=input%lin%locrad_lowaccuracy(ilr)
      end do
      if(wfnmd%bs%update_phi) then
          lscv%alpha_mix=input%lin%alphaMixWhenOptimizing_lowaccuracy
      else
          lscv%alpha_mix=input%lin%alphaMixWhenFixed_lowaccuracy
      end if

  end if

end subroutine set_optimization_variables



subroutine adjust_locregs_and_confinement(iproc, nproc, hx, hy, hz, &
           input, tmb, tmbder, denspot, ldiis, lscv)
  use module_base
  use module_types
  use module_interfaces, except_this_one => adjust_locregs_and_confinement
  implicit none
  
  ! Calling argument
  integer,intent(in):: iproc, nproc
  real(8),intent(in):: hx, hy, hz
  type(input_variables),intent(in):: input
  type(DFT_wavefunction),intent(inout):: tmb, tmbder
  type(DFT_local_fields),intent(inout) :: denspot
  type(localizedDIISParameters),intent(inout):: ldiis
  type(linear_scaling_control_variables),intent(inout):: lscv

  ! Local variables
  logical:: redefine_derivatives
  character(len=*),parameter:: subname='adjust_locregs_and_confinement'

  if(tmb%wfnmd%bs%confinement_decrease_mode==DECREASE_ABRUPT) then
      lscv%decrease_factor_total=1.d0
  else if(tmb%wfnmd%bs%confinement_decrease_mode==DECREASE_LINEAR) then
      if(lscv%info_basis_functions>0) then
          lscv%idecrease=lscv%idecrease+1
          lscv%ifail=0
      else
          lscv%ifail=lscv%ifail+1
      end if
      lscv%decrease_factor_total=1.d0-dble(lscv%idecrease)*input%lin%decrease_step
  end if
  if(tmbder%wfnmd%bs%target_function==TARGET_FUNCTION_IS_ENERGY) lscv%decrease_factor_total=1.d0
  if(iproc==0) write(*,'(1x,a,f6.2,a)') 'Reduce the confining potential to ', &
      100.d0*lscv%decrease_factor_total,'% of its initial value.'
  tmb%confdatarr(:)%prefac=lscv%decrease_factor_total*tmb%confdatarr(:)%prefac


  lscv%locreg_increased=.false.
  redefine_derivatives=.false.
  if(lscv%ifail>=input%lin%increase_locrad_after .and. .not.lscv%lowaccur_converged) then
      lscv%increase_locreg=lscv%increase_locreg+input%lin%locrad_increase_amount
      !lscv%increase_locreg=lscv%increase_locreg+0.d0
      if(iproc==0) then
          write(*,'(1x,a)') 'It seems that the convergence criterion can not be reached with this localization radius.'
          write(*,'(1x,a,f6.2)') 'The localization radius is increased by totally',lscv%increase_locreg
      end if
      lscv%ifail=0
      lscv%locrad=lscv%locrad+lscv%increase_locreg
      if(lscv%withder) then
          redefine_derivatives=.true.
      end if
      lscv%locreg_increased=.true.
  end if

  redefine_derivatives=.false.
  if(lscv%lowaccur_converged) then
      if(iproc==0) then
          write(*,'(1x,a)') 'Increasing the localization radius for the high accuracy part.'
      end if
      lscv%locreg_increased=.true.
  end if
  if(lscv%locreg_increased) then
      call redefine_locregs_quantities(iproc, nproc, hx, hy, hz, lscv%locrad, .true., tmb%lzd, tmb, tmb, denspot, ldiis)
  end if
  if(redefine_derivatives) then
      call redefine_locregs_quantities(iproc, nproc, hx, hy, hz, tmb%lzd%llr(:)%locrad, .false., tmb%lzd, tmb, tmbder, denspot)
  end if

end subroutine adjust_locregs_and_confinement



subroutine adjust_DIIS_for_high_accuracy(input, tmb, denspot, ldiis, mixdiis, lscv)
  use module_base
  use module_types
  use module_interfaces, except_this_one => adjust_DIIS_for_high_accuracy
  implicit none
  
  ! Calling arguments
  type(input_variables),intent(in):: input
  type(DFT_wavefunction),intent(in):: tmb
  type(DFT_local_fields),intent(inout) :: denspot
  type(localizedDIISParameters),intent(inout):: ldiis
  type(mixrhopotDIISParameters),intent(inout):: mixdiis
  type(linear_scaling_control_variables),intent(inout):: lscv
  
  !!lscv%exit_outer_loop=.false.
  
  if(lscv%lowaccur_converged) then
      !!lscv%nit_highaccuracy=lscv%nit_highaccuracy+1
      if(lscv%nit_highaccuracy==input%lin%nit_highaccuracy+1) then
          ! Deallocate DIIS structures.
          !!call deallocateDIIS(ldiis)
          !!lscv%exit_outer_loop=.true.
      end if
      ! only use steepest descent if the localization regions may change
      if(input%lin%nItInnerLoop/=-1 .or. tmb%wfnmd%bs%locreg_enlargement/=1.d0) then
          ldiis%isx=0
      end if
  
      if(input%lin%mixHist_lowaccuracy==0 .and. input%lin%mixHist_highaccuracy>0) then
          call initializeMixrhopotDIIS(input%lin%mixHist_highaccuracy, denspot%dpbox%ndimpot, mixdiis)
      else if(input%lin%mixHist_lowaccuracy>0 .and. input%lin%mixHist_highaccuracy==0) then
          call deallocateMixrhopotDIIS(mixdiis)
      end if
  end if
  
end subroutine adjust_DIIS_for_high_accuracy


subroutine check_for_exit(input, lscv)
  use module_base
  use module_types
  implicit none

  ! Calling arguments
  type(input_variables),intent(in):: input
  type(linear_scaling_control_variables),intent(inout):: lscv

  lscv%exit_outer_loop=.false.
  
  if(lscv%lowaccur_converged) then
      lscv%nit_highaccuracy=lscv%nit_highaccuracy+1
      if(lscv%nit_highaccuracy==input%lin%nit_highaccuracy) then
          lscv%exit_outer_loop=.true.
      end if
  end if

end subroutine check_for_exit


function check_whether_derivatives_to_be_used(input, itout, lscv)
  use module_base
  use module_types
  implicit none
  
  ! Calling arguments
  type(input_variables),intent(in):: input
  integer,intent(in):: itout
  type(linear_scaling_control_variables),intent(in):: lscv
  logical:: check_whether_derivatives_to_be_used

  ! Local variables
  logical:: withder

  if(input%lin%mixedmode) then
      if( (.not.lscv%lowaccur_converged .and. &
           (itout==input%lin%nit_lowaccuracy+1 .or. lscv%pnrm_out<input%lin%lowaccuray_converged) ) &
          .or. lscv%lowaccur_converged ) then
          withder=.true.
      else
          withder=.false.
      end if
  else
      if(input%lin%useDerivativeBasisFunctions) then
          withder=.true.
      else
          withder=.false.
      end if
  end if
  check_whether_derivatives_to_be_used=withder

end function check_whether_derivatives_to_be_used



subroutine check_whether_lowaccuracy_converged(itout, input, lscv)
  use module_base
  use module_types
  implicit none

  ! Calling arguments
  integer,intent(in):: itout
  type(input_variables),intent(in):: input
  type(linear_scaling_control_variables),intent(inout):: lscv
  
  if(.not.lscv%lowaccur_converged .and. &
     (itout==input%lin%nit_lowaccuracy+1 .or. lscv%pnrm_out<input%lin%lowaccuray_converged .or. &
      lscv%decrease_factor_total<1.d0-input%lin%decrease_amount)) then
      lscv%lowaccur_converged=.true.
      lscv%nit_highaccuracy=0
  end if 

end subroutine check_whether_lowaccuracy_converged<|MERGE_RESOLUTION|>--- conflicted
+++ resolved
@@ -29,31 +29,17 @@
 type(DFT_wavefunction),intent(inout),target:: tmbder
 
 type(linear_scaling_control_variables):: lscv
-<<<<<<< HEAD
-integer:: infoCoeff,istat,iall,it_scc,ilr,tag,itout,iorb
-=======
-integer:: infoCoeff,istat,iall,it_scc,ilr,tag,itout,iorb,ist,iiorb,ncnt,p2p_tag,scf_mode
->>>>>>> 591453cf
+integer:: infoCoeff,istat,iall,it_scc,ilr,tag,itout,iorb,scf_mode
 real(8):: ebs,pnrm,ehart,eexcu,vexcu,trace
 character(len=*),parameter:: subname='linearScaling'
 real(8),dimension(:),pointer :: psit
 real(8),dimension(:),allocatable:: rhopotold_out
 real(8):: energyold, energyDiff, energyoldout
 type(mixrhopotDIISParameters):: mixdiis
-<<<<<<< HEAD
-type(localizedDIISParameters):: ldiis
+type(localizedDIISParameters):: ldiis, ldiis_coeff
 type(DFT_wavefunction),pointer:: tmbmix
-logical:: check_whether_derivatives_to_be_used
-=======
-type(localizedDIISParameters):: ldiis, ldiis_coeff
-type(DFT_wavefunction),target:: tmb
-type(DFT_wavefunction),target:: tmbder
-type(DFT_wavefunction),pointer:: tmbmix
-logical:: check_whether_derivatives_to_be_used,onefile, coeffs_copied, first_time_with_der
-real(8),dimension(:),allocatable:: psit_c, psit_f, philarge, lphiovrlp, psittemp_c, psittemp_f
-real(8),dimension(:,:),allocatable:: ovrlp, philarge_root,rxyz_old
-integer:: jorb, ldim, sdim, ists, istl, nspin, ierr,inputpsi,input_wf_format, ndim, jjorb
->>>>>>> 591453cf
+logical:: check_whether_derivatives_to_be_used, coeffs_copied, first_time_with_der
+integer:: jjorb
 !FOR DEBUG ONLY
 !integer,dimension(:),allocatable:: debugarr
 
@@ -64,117 +50,6 @@
 
   ! Initialize everything related to the linear scaling version ###########################################################
   ! Initialize the tags for the p2p communication
-<<<<<<< HEAD
-  !!tag=p2p_tag(.true.)
-=======
-  call init_p2p_tags(nproc)
-
-  tmbder%wfnmd%bs%use_derivative_basis=input%lin%useDerivativeBasisFunctions
-  tmb%wfnmd%bs%use_derivative_basis=.false.
-
-  call init_orbitals_data_for_linear(iproc, nproc, orbs%nspinor, input, at, glr, tmb%wfnmd%bs%use_derivative_basis, rxyz, &
-       tmb%orbs)
-  call orbitals_communicators(iproc, nproc, glr, tmb%orbs, tmb%comms)
-
-
-  call init_orbitals_data_for_linear(iproc, nproc, orbs%nspinor, input, at, glr, tmbder%wfnmd%bs%use_derivative_basis, rxyz, &
-       tmbder%orbs)
-  call orbitals_communicators(iproc, nproc, glr, tmbder%orbs, tmbder%comms)
-
-  if(iproc==0) call print_orbital_distribution(iproc, nproc, tmb%orbs, tmbder%orbs)
-
-  ! Test if the files are there for initialization via reading files
-  inputpsi=input%inputPsiId
-  if (input%inputPsiId == INPUT_PSI_MEMORY_LINEAR) then
-     inputpsi=INPUT_PSI_MEMORY_LINEAR
-     input_wf_format = WF_FORMAT_NONE
-     ! Test ETSF file.
-     inquire(file=trim(input%dir_output)//"minBasis.etsf",exist=onefile)
-     if (onefile) then
-        input_wf_format= WF_FORMAT_ETSF
-     else
-        call verify_file_presence(trim(input%dir_output)//"minBasis",tmb%orbs,input_wf_format)
-     end if
-     if (input_wf_format == WF_FORMAT_NONE) then
-        if (iproc==0) write(*,*)' WARNING: Missing wavefunction files, switch to normal input guess'
-        inputpsi=INPUT_PSI_LINEAR
-     end if
-  end if
-
-  if(inputpsi == INPUT_PSI_LINEAR) then
-      call init_local_zone_descriptors(iproc, nproc, input, hx, hy, hz, glr, at, rxyz, tmb%orbs, tmbder%orbs, tmb%lzd)
-  else if(inputpsi == INPUT_PSI_MEMORY_LINEAR) then
-      call nullify_local_zone_descriptors(tmb%lzd)
-      call copy_locreg_descriptors(glr, tmb%lzd%glr, subname)
-      tmb%lzd%hgrids(1)=hx
-      tmb%lzd%hgrids(2)=hy
-      tmb%lzd%hgrids(3)=hz
-      ! for this routine, Lzd must already have Glr and hgrids
-      call initialize_linear_from_file(iproc,nproc,trim(input%dir_output)//'minBasis',input_wf_format,tmb%lzd,tmb%orbs,at,rxyz)
-      !what to do with derivatives?
-  end if
-  call update_wavefunctions_size(tmb%lzd,tmb%orbs)
-  call update_wavefunctions_size(tmb%lzd,tmbder%orbs)
-
-  call create_wfn_metadata('l', max(tmb%orbs%npsidim_orbs,tmb%orbs%npsidim_comp), tmb%orbs%norb, &
-       tmb%orbs%norb, orbs%norb, input, tmb%wfnmd)
-  allocate(tmb%psi(tmb%wfnmd%nphi), stat=istat)
-  call memocc(istat, tmb%psi, 'tmb%psi', subname)
-
-  call create_wfn_metadata('l', max(tmbder%orbs%npsidim_orbs,tmbder%orbs%npsidim_comp), tmbder%orbs%norb, &
-       tmbder%orbs%norb, orbs%norb, input, tmbder%wfnmd)
-  allocate(tmbder%psi(tmbder%wfnmd%nphi), stat=istat)
-  call memocc(istat, tmbder%psi, 'tmbder%psi', subname)
-
-  tmbder%wfnmd%bs%use_derivative_basis=input%lin%useDerivativeBasisFunctions
-  tmb%wfnmd%bs%use_derivative_basis=.false.
-
-
-  tag=0
-  call initCommsOrtho(iproc, nproc, input%nspin, hx, hy, hz, tmb%lzd, tmb%lzd, &
-       tmb%orbs, input%lin%locregShape, tmb%op, tmb%comon)
-  call initCommsOrtho(iproc, nproc, input%nspin, hx, hy, hz, tmb%lzd, tmb%lzd, &
-       tmbder%orbs, input%lin%locregShape, tmbder%op, tmbder%comon)
-  
-  call initialize_communication_potential(iproc, nproc, denspot%dpbox%nscatterarr, tmb%orbs, tmb%lzd, tmb%comgp)
-  call initialize_communication_potential(iproc, nproc, denspot%dpbox%nscatterarr, tmbder%orbs, tmb%lzd, tmbder%comgp)
-
-  if(input%lin%useDerivativeBasisFunctions) then
-      call initializeRepartitionOrbitals(iproc, nproc, tag, tmb%orbs, tmbder%orbs, tmb%lzd, tmbder%comrp)
-      call initializeRepartitionOrbitals(iproc, nproc, tag, tmb%orbs, tmbder%orbs, tmb%lzd, tmb%comrp)
-  else
-      call nullify_p2pComms(tmbder%comrp)
-      call nullify_p2pComms(tmb%comrp)
-  end if
-
-
-  call nullify_p2pcomms(tmb%comsr)
-  call initialize_comms_sumrho(iproc, nproc, denspot%dpbox%nscatterarr, tmb%lzd, tmb%orbs, tmb%comsr)
-  call nullify_p2pcomms(tmbder%comsr)
-  call initialize_comms_sumrho(iproc, nproc, denspot%dpbox%nscatterarr, tmb%lzd, tmbder%orbs, tmbder%comsr)
-
-  ndim = maxval(tmb%op%noverlaps)
-  call initMatrixCompression(iproc, nproc, tmb%lzd%nlr, ndim, tmb%orbs, tmb%op%noverlaps, tmb%op%overlaps, tmb%mad)
-  call initCompressedMatmul3(iproc, tmb%orbs%norb, tmb%mad)
-  ndim = maxval(tmbder%op%noverlaps)
-  call initMatrixCompression(iproc, nproc, tmb%lzd%nlr, ndim, tmbder%orbs, &
-       tmbder%op%noverlaps, tmbder%op%overlaps, tmbder%mad)
-  call initCompressedMatmul3(iproc, tmbder%orbs%norb, tmbder%mad)
-
-  allocate(tmb%confdatarr(tmb%orbs%norbp))
-  call define_confinement_data(tmb%confdatarr,tmb%orbs,rxyz,at,&
-       input%hx,input%hy,input%hz,input%lin%confpotorder,input%lin%potentialprefac_lowaccuracy,tmb%lzd,tmb%orbs%onwhichatom)
-
-  allocate(tmbder%confdatarr(tmbder%orbs%norbp))
-  call define_confinement_data(tmbder%confdatarr,tmbder%orbs,rxyz,at,&
-       input%hx,input%hy,input%hz,input%lin%confpotorder,&
-       input%lin%potentialprefac_lowaccuracy,tmb%lzd,tmbder%orbs%onwhichatom)
-
-  call nullify_collective_comms(tmb%collcom)
-  call nullify_collective_comms(tmbder%collcom)
-  call init_collective_comms(iproc, nproc, tmb%orbs, tmb%lzd, tmb%collcom)
-  call init_collective_comms(iproc, nproc, tmbder%orbs, tmb%lzd, tmbder%collcom)
->>>>>>> 591453cf
 
   ! Now all initializations are done ######################################################################################
 
@@ -567,11 +442,6 @@
   call deallocateCommunicationbufferSumrho(tmb%comsr, subname)
   call deallocateCommunicationbufferSumrho(tmbder%comsr, subname)
 
-<<<<<<< HEAD
-  !!call cancelCommunicationPotential(iproc, nproc, tmb%comgp)
-=======
-
->>>>>>> 591453cf
   call wait_p2p_communication(iproc, nproc, tmb%comgp)
   call deallocateCommunicationsBuffersPotential(tmb%comgp, subname)
   if(tmbder%wfnmd%bs%use_derivative_basis) then
