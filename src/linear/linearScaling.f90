!> @file
!!  Routines used by the linear scaling version
!! @author
!!    Copyright (C) 2012-2013 BigDFT group
!!    This file is distributed under the terms of the
!!    GNU General Public License, see ~/COPYING file
!!    or http://www.gnu.org/copyleft/gpl.txt .
!!    For the list of contributors, see ~/AUTHORS


subroutine linearScaling(iproc,nproc,KSwfn,tmb,at,input,rxyz,denspot,rhopotold,nlpsp,GPU,&
           energs,energy,fpulay,infocode,ref_frags,cdft, &
           fdisp, fion)
 
  use module_base
  use module_types
  use module_interfaces, exceptThisOne => linearScaling
  use yaml_output
  use module_fragments
  use constrained_dft
  use diis_sd_optimization
  use Poisson_Solver, except_dp => dp, except_gp => gp, except_wp => wp
  use communications_base, only: allocate_p2pComms_buffer, &
                                 deallocate_p2pComms_buffer
  use communications, only: synchronize_onesided_communication
  use sparsematrix_base, only: sparse_matrix, sparse_matrix_null, deallocate_sparse_matrix, &
                               matrices_null, allocate_matrices, deallocate_matrices, &
                               sparsematrix_malloc, sparsematrix_malloc_ptr, assignment(=), SPARSE_FULL
  implicit none

  ! Calling arguments
  integer,intent(in) :: iproc, nproc
  type(atoms_data),intent(inout) :: at
  type(input_variables),intent(in) :: input ! need to hack to be inout for geopt changes
  real(kind=8),dimension(3,at%astruct%nat),intent(inout) :: rxyz
  real(kind=8),dimension(3,at%astruct%nat),intent(out) :: fpulay
  type(DFT_local_fields), intent(inout) :: denspot
  real(gp), dimension(*), intent(inout) :: rhopotold
  type(DFT_PSP_projectors),intent(inout) :: nlpsp
  type(GPU_pointers),intent(inout) :: GPU
  type(energy_terms),intent(inout) :: energs
  real(gp), dimension(:), pointer :: rho,pot
  real(kind=8),intent(out) :: energy
  type(DFT_wavefunction),intent(inout),target :: tmb
  type(DFT_wavefunction),intent(inout),target :: KSwfn
  integer,intent(out) :: infocode
  type(system_fragment), dimension(:), pointer :: ref_frags ! for transfer integrals
  type(cdft_data), intent(inout) :: cdft
  real(kind=8),dimension(3,at%astruct%nat),intent(in) :: fdisp, fion
  
<<<<<<< HEAD
  real(8) :: pnrm,trace,trace_old,fnrm_tmb
  integer :: infoCoeff,istat,it_scc,itout,info_scf,i,ierr,iorb
  character(len=*), parameter :: subname='linearScaling'
  real(8),dimension(:),allocatable :: rhopotold_out
  real(8) :: energyold, energyDiff, energyoldout, fnrm_pulay, convCritMix
  type(localizedDIISParameters) :: ldiis
=======
  real(kind=8) :: pnrm,trace,trace_old,fnrm_tmb
  integer :: infoCoeff,istat,iall,it_scc,itout,info_scf,i,ierr,iorb
  character(len=*), parameter :: subname='linearScaling'
  real(kind=8),dimension(:),allocatable :: rhopotold_out
  real(kind=8) :: energyold, energyDiff, energyoldout, fnrm_pulay, convCritMix
  type(mixrhopotDIISParameters) :: mixdiis
  type(localizedDIISParameters) :: ldiis!, ldiis_coeff
>>>>>>> 9fa14857
  type(DIIS_obj) :: ldiis_coeff, vdiis
  logical :: can_use_ham, update_phi, locreg_increased, reduce_conf, orthonormalization_on
  logical :: fix_support_functions
  integer :: itype, istart, nit_lowaccuracy, nit_highaccuracy
<<<<<<< HEAD
=======
  real(kind=8),dimension(:),allocatable :: locrad_tmp
>>>>>>> 9fa14857
  integer :: ldiis_coeff_hist, nitdmin
  logical :: ldiis_coeff_changed
  integer :: mix_hist, info_basis_functions, nit_scc, cur_it_highaccuracy
  real(kind=8) :: pnrm_out, alpha_mix, ratio_deltas, convcrit_dmin
  logical :: lowaccur_converged, exit_outer_loop
  real(kind=8),dimension(:),allocatable :: locrad
  integer:: target_function, nit_basis
  integer :: isegsmall, iseglarge, iismall, iilarge, is, ie
  integer :: matrixindex_in_compressed
  
  real(kind=gp) :: ebs, vgrad_old, vgrad, valpha, vold, vgrad2, vold_tmp, conv_crit_TMB
  real(kind=gp), allocatable, dimension(:,:) :: coeff_tmp
  integer :: ind_denskern, ind_ham, jorb, cdft_it, nelec, iat, ityp
  integer :: dmin_diag_it, dmin_diag_freq, ioffset
  logical :: reorder, rho_negative
  real(wp), dimension(:,:,:), pointer :: mom_vec_fake
<<<<<<< HEAD
=======

  !!! EXPERIMENTAL ############################################
  type(sparse_matrix) :: denskern_init
  !!real(kind=8),dimension(:),allocatable :: rho_init, rho_init_old, philarge
  real(kind=8) :: ddot, meanconf_der
  !!real(kind=8) :: weight_tot, weight_boundary, tt_old, tt
  !!integer :: unitname, sdim, num_points, num_points_tot
  integer :: idens_cons, ii, ldim, npsidim_large, ists, istl, nspin, ilr
  real(kind=8),dimension(10000) :: meanconf_array
  !!character(len=5) :: num
  character(len=50) :: filename
  !!real(kind=8),dimension(:,:),allocatable :: phi_delta
  !!! #########################################################

  ! DEBUG - for calculating centres
  !!type(workarr_sumrho) :: w
  !!real(gp), allocatable, dimension(:,:,:,:) :: psir
  integer :: ind, i_all, i_stat, nspinor, ix, iy, iz, iix, iiy, iiz
  !!real(gp) :: psix, psiy, psiz, xcent, ycent, zcent

  !!character(len=12) :: orbname
  !!real(gp), allocatable, dimension(:) :: psi2, gpsi, gpsi2
  !!real(gp), allocatable, dimension(:,:,:,:) :: psir2
  real(gp) :: max_tmb_diff, cut
  !!real(gp) :: tmb_diff
  integer :: j, k, n1i, n2i, n3i, i1, i2, i3

  integer :: ist, iiorb, ncount
  real(kind=8) :: fnoise, pressure, ehart_fake, dnrm2
  real(kind=8),dimension(:,:),allocatable :: fxyz

>>>>>>> 9fa14857
  type(matrices) :: weight_matrix_

  call timing(iproc,'linscalinit','ON') !lr408t

  call f_routine(id='linear_scaling')

  call allocate_local_arrays()


  ! Allocate the communications buffers needed for the communications of the potential and
  ! post the messages. This will send to each process the part of the potential that this process
  ! needs for the application of the Hamlitonian to all orbitals on that process.
  call allocate_p2pComms_buffer(tmb%comgp)

  pnrm=1.d100
  pnrm_out=1.d100
  energyold=0.d0
  energyoldout=0.d0
  energy=0.d0
  energs%ebs=0.0d0
  target_function=TARGET_FUNCTION_IS_TRACE
  lowaccur_converged=.false.
  info_basis_functions=-1
  fix_support_functions=.false.
  cur_it_highaccuracy=0
  trace_old=0.0d0
  ldiis_coeff_hist=input%lin%dmin_hist_lowaccuracy
  reduce_conf=.false.
  ldiis_coeff_changed = .false.
  orthonormalization_on=.true.
  dmin_diag_it=0
  dmin_diag_freq=-1
  reorder=.false.
  nullify(mom_vec_fake)



  ! Allocate the communication arrays for the calculation of the charge density.

  if (input%lin%scf_mode==LINEAR_DIRECT_MINIMIZATION) then  
     ldiis_coeff%alpha_coeff=input%lin%alphaSD_coeff
!!$     call initialize_DIIS_coeff(ldiis_coeff_hist, ldiis_coeff)
!!$     call allocate_DIIS_coeff(tmb, ldiis_coeff)
     if (input%lin%extra_states==0) then
        call DIIS_set(ldiis_coeff_hist,0.1_gp,tmb%orbs%norb*KSwfn%orbs%norbp,1,ldiis_coeff)
     else
        call DIIS_set(ldiis_coeff_hist,0.1_gp,tmb%orbs%norb*tmb%orbs%norbp,1,ldiis_coeff)
     end if
  end if

  tmb%can_use_transposed=.false.
  !nullify(tmb%psit_c)
  !nullify(tmb%psit_f)

  call timing(iproc,'linscalinit','OF') !lr408t

  ! Check the quality of the input guess
  call check_inputguess()

  call timing(iproc,'linscalinit','ON') !lr408t

  if(input%lin%scf_mode/=LINEAR_MIXPOT_SIMPLE) then
      call vcopy(max(denspot%dpbox%ndimrhopot,denspot%dpbox%nrhodim),rhopotold(1),1,rhopotold_out(1),1)
      !!call mix_rhopot(iproc,nproc,denspot%mix%nfft*denspot%mix%nspden,alpha_mix,denspot%mix,&
      !!     denspot%rhov,1,denspot%dpbox%ndims(1),denspot%dpbox%ndims(2),denspot%dpbox%ndims(3),&
      !!     at%astruct%cell_dim(1)*at%astruct%cell_dim(2)*at%astruct%cell_dim(3),&
      !!     pnrm,denspot%dpbox%nscatterarr)
  else
      call vcopy(max(denspot%dpbox%ndimrhopot,denspot%dpbox%nrhodim),denspot%rhov(1),1,rhopotold_out(1),1)
      call vcopy(max(KSwfn%Lzd%Glr%d%n1i*KSwfn%Lzd%Glr%d%n2i*denspot%dpbox%n3d,1) &
            *input%nspin, denspot%rhov(1), 1, rhopotOld(1), 1)
  end if

  if (iproc==0) call yaml_open_map('Checking Communications of Minimal Basis')
  call check_communications_locreg(iproc,nproc,tmb%orbs,tmb%Lzd,tmb%collcom, &
       tmb%npsidim_orbs,tmb%npsidim_comp)
  if (iproc==0) call yaml_close_map()

  if (iproc==0) call yaml_open_map('Checking Communications of Enlarged Minimal Basis')
  call check_communications_locreg(iproc,nproc,tmb%orbs,tmb%ham_descr%lzd,tmb%ham_descr%collcom, &
       tmb%ham_descr%npsidim_orbs,tmb%ham_descr%npsidim_comp)
  if (iproc ==0) call yaml_close_map()


  ! CDFT: calculate w_ab here given w(r)
  ! CDFT: first check that we aren't updating the basis at any point and we don't have any low acc iterations
  if (input%lin%constrained_dft) then
     if (nit_lowaccuracy>0 .or. input%lin%nItBasis_highaccuracy>1) then
        stop 'Basis cannot be updated for now in constrained DFT calculations and no low accuracy is allowed'
     end if

     weight_matrix_ = matrices_null()
     call allocate_matrices(tmb%linmat%m, allocate_full=.false., matname='weight_matrix_', mat=weight_matrix_)
     weight_matrix_%matrix_compr=cdft%weight_matrix%matrix_compr
     call calculate_kernel_and_energy(iproc,nproc,tmb%linmat%l,tmb%linmat%m, &
          tmb%linmat%kernel_,weight_matrix_,&
          ebs,tmb%coeff,KSwfn%orbs,tmb%orbs,.false.)
     !tmb%linmat%denskern_large%matrix_compr = tmb%linmat%kernel_%matrix_compr
     call deallocate_matrices(weight_matrix_)

     call timing(iproc,'constraineddft','ON')
     vgrad_old=ebs-cdft%charge

     !!if (iproc==0) write(*,'(a,4(ES16.6e3,2x))') 'N, Tr(KW), Tr(KW)-N, V*(Tr(KW)-N)',&
     !!     cdft%charge,ebs,vgrad_old,cdft%lag_mult*vgrad_old
     if (iproc==0) then
         call yaml_open_map('CDFT infos')
         call yaml_map('N',cdft%charge,fmt='(es16.6e3)')
         call yaml_map('Tr(KW)',ebs,fmt='(es16.6e3)')
         call yaml_map('Tr(KW)-N',vgrad_old,fmt='(es16.6e3)')
         call yaml_map('V*(Tr(KW)-N)',cdft%lag_mult*vgrad_old,fmt='(es16.6e3)')
         call yaml_close_map()
     end if
     vgrad_old=abs(vgrad_old)
     valpha=0.5_gp

     coeff_tmp=f_malloc((/tmb%orbs%norb,tmb%orbs%norb/),id='coeff_tmp')
     call timing(iproc,'constraineddft','OF')
  end if


  ! modify tmb%orbs%occup, as we normally use orbs%occup elsewhere
  if (input%lin%extra_states>0) then
     call to_zero(tmb%orbs%norb,tmb%orbs%occup(1))
     call vcopy(KSwfn%orbs%norb, KSwfn%orbs%occup(1), 1, tmb%orbs%occup(1), 1)
     ! occupy the next few states - don't need to preserve the charge as only using for support function optimization
     do iorb=1,tmb%orbs%norb
        if (tmb%orbs%occup(iorb)==1.0_gp) then
           tmb%orbs%occup(iorb)=2.0_gp
        else if (tmb%orbs%occup(iorb)==0.0_gp) then
           do jorb=iorb,min(iorb+input%lin%extra_states-1,tmb%orbs%norb)
             tmb%orbs%occup(jorb)=2.0_gp
           end do
           exit
        end if
     end do
  else
     ! only use tmb%orbs%occup for calculating energy components, otherwise using KSwfn%orbs%occup
     tmb%orbs%occup=1.0d0
  end if

  ! if we want to ignore read in coeffs and diag at start - EXPERIMENTAL
  if (input%lin%diag_start .and. input%inputPsiId==INPUT_PSI_DISK_LINEAR) then
     ! Calculate the charge density.
     call sumrho_for_TMBs(iproc, nproc, KSwfn%Lzd%hgrids(1), KSwfn%Lzd%hgrids(2), KSwfn%Lzd%hgrids(3), &
          tmb%collcom_sr, tmb%linmat%l, tmb%linmat%kernel_, KSwfn%Lzd%Glr%d%n1i*KSwfn%Lzd%Glr%d%n2i*denspot%dpbox%n3d, &
          denspot%rhov, rho_negative)
     if (rho_negative) then
         call corrections_for_negative_charge(iproc, nproc, KSwfn, at, input, tmb, denspot)
         !!if (iproc==0) call yaml_warning('Charge density contains negative points, need to increase FOE cutoff')
         !!call increase_FOE_cutoff(iproc, nproc, tmb%lzd, at%astruct, input, KSwfn%orbs, tmb%orbs, tmb%foe_obj, init=.false.)
         !!call clean_rho(iproc, KSwfn%Lzd%Glr%d%n1i*KSwfn%Lzd%Glr%d%n2i*denspot%dpbox%n3d, denspot%rhov)
     end if
     ! Calculate the new potential.
     !if(iproc==0) write(*,'(1x,a)') '---------------------------------------------------------------- Updating potential.'
     !if (iproc==0) call yaml_map('update potential',.true.)
     if (iproc==0) call yaml_open_map('update pot',flow=.true.)
     call updatePotential(input%nspin,denspot,energs%eh,energs%exc,energs%evxc)
  end if

  call timing(iproc,'linscalinit','OF') !lr408t

<<<<<<< HEAD
=======
  !! DEBUG - check centres
  !ind=1
  !do iorb=1,tmb%orbs%norbp
  !   iat=tmb%orbs%onwhichatom(iorb+tmb%orbs%isorb)
  !   ilr=tmb%orbs%inwhichlocreg(iorb+tmb%orbs%isorb)
  !
  !   allocate(psir(tmb%lzd%llr(ilr)%d%n1i, tmb%lzd%llr(ilr)%d%n2i, tmb%lzd%llr(ilr)%d%n3i, 1+ndebug),stat=I_stat)
  !   call memocc(i_stat,psir,'psir',subname)
  !   call initialize_work_arrays_sumrho(tmb%lzd%llr(ilr),w)
  !
  !   call daub_to_isf(tmb%lzd%llr(ilr),w,tmb%psi(ind),psir)
  !
  !   xcent=0.0d0
  !   ycent=0.0d0
  !   zcent=0.0d0
  !   do iz=1,tmb%lzd%llr(ilr)%d%n3i
  !      iiz=iz-15+tmb%lzd%llr(ilr)%nsi3
  !      do iy=1,tmb%lzd%llr(ilr)%d%n2i
  !         iiy=iy-15+tmb%lzd%llr(ilr)%nsi2
  !         do ix=1,tmb%lzd%llr(ilr)%d%n1i
  !            iix=ix-15+tmb%lzd%llr(ilr)%nsi1
  !            psix=psir(ix,iy,iz,1)*(iix*tmb%lzd%hgrids(1)*0.5d0)
  !            psiy=psir(ix,iy,iz,1)*(iiy*tmb%lzd%hgrids(2)*0.5d0)
  !            psiz=psir(ix,iy,iz,1)*(iiz*tmb%lzd%hgrids(3)*0.5d0)
  !            xcent=xcent+psir(ix,iy,iz,1)*psix
  !            ycent=ycent+psir(ix,iy,iz,1)*psiy
  !            zcent=zcent+psir(ix,iy,iz,1)*psiz
  !         end do
  !      end do
  !   end do
  !
  !   write(*,'(a,4I4,3(F12.8,x),3(F8.4,x))') 'iproc,iorb,ilr,iat,(xcent,ycent,zcent)-locregcenter,xcent,ycent,zcent',&
  !        iproc,iorb+tmb%orbs%isorb,ilr,iat,xcent-tmb%lzd%llr(ilr)%locregcenter(1),&
  !        ycent-tmb%lzd%llr(ilr)%locregcenter(2),zcent-tmb%lzd%llr(ilr)%locregcenter(3),&
  !        xcent,ycent,zcent
  !
  !   ind=ind+tmb%lzd%llr(ilr)%wfd%nvctr_c+7*tmb%lzd%llr(ilr)%wfd%nvctr_f
  !   call deallocate_work_arrays_sumrho(w)
  !   i_all=-product(shape(psir))*kind(psir)
  !   deallocate(psir,stat=i_stat)
  !   call memocc(i_stat,i_all,'psir',subname)
  !end do
  !! END DEBUG - check centres
>>>>>>> 9fa14857

  ! Add one iteration if no low accuracy is desired since we need then a first fake iteration, with istart=0
  istart = min(1,nit_lowaccuracy)
  infocode=0 !default value
  ! This is the main outer loop. Each iteration of this loop consists of a first loop in which the basis functions
  ! are optimized and a consecutive loop in which the density is mixed.
  if (iproc==0) then
      call yaml_comment('Self-Consistent Cycle',hfill='-')
      call yaml_open_sequence('Ground State Optimization')
  end if
  outerLoop: do itout=istart,nit_lowaccuracy+nit_highaccuracy

      if (input%lin%nlevel_accuracy==2) then
          ! Check whether the low accuracy part (i.e. with strong confining potential) has converged.
          call check_whether_lowaccuracy_converged(itout, nit_lowaccuracy, input%lin%lowaccuracy_conv_crit, &
               lowaccur_converged, pnrm_out)
          ! Set all remaining variables that we need for the optimizations of the basis functions and the mixing.
          call set_optimization_variables(input, at, tmb%orbs, tmb%lzd%nlr, tmb%orbs%onwhichatom, tmb%confdatarr, &
               convCritMix, lowaccur_converged, nit_scc, mix_hist, alpha_mix, locrad, target_function, nit_basis, &
               convcrit_dmin, nitdmin, conv_crit_TMB)
      else if (input%lin%nlevel_accuracy==1 .and. itout==1) then
          call set_variables_for_hybrid(tmb%lzd%nlr, input, at, tmb%orbs, lowaccur_converged, tmb%confdatarr, &
               target_function, nit_basis, nit_scc, mix_hist, locrad, alpha_mix, convCritMix, conv_crit_TMB)
               convcrit_dmin=input%lin%convCritDmin_highaccuracy
               nitdmin=input%lin%nItdmin_highaccuracy
      end if

      ! Do one fake iteration if no low accuracy is desired.
      if(nit_lowaccuracy==0 .and. itout==0) then
          lowaccur_converged=.false.
          cur_it_highaccuracy=0
      end if

      if(lowaccur_converged) cur_it_highaccuracy=cur_it_highaccuracy+1

      if(cur_it_highaccuracy==1) then
          if (iproc==0) then
              call yaml_comment('Adjustments for high accuracy',hfill='=')
          end if
          ! Adjust the confining potential if required.
          call adjust_locregs_and_confinement(iproc, nproc, KSwfn%Lzd%hgrids(1), KSwfn%Lzd%hgrids(2), KSwfn%Lzd%hgrids(3), &
               at, input, rxyz, KSwfn, tmb, denspot, nlpsp, ldiis, locreg_increased, lowaccur_converged, locrad)
          orthonormalization_on=.true.


          ! is this really necessary if the locrads haven't changed?  we should check this!
          ! for now for CDFT don't do the extra get_coeffs, as don't want to add extra CDFT loop here
          if (target_function==TARGET_FUNCTION_IS_HYBRID) then
              if (iproc==0) write(*,*) 'WARNING: COMMENTED THESE LINES'
          else
             ! Calculate a new kernel since the old compressed one has changed its shape due to the locrads
             ! being different for low and high accuracy.
             update_phi=.true.
             tmb%can_use_transposed=.false.   !check if this is set properly!
             ! NB nothing is written to screen for this get_coeff
             if (.not. input%lin%constrained_dft) then
                call get_coeff(iproc,nproc,input%lin%scf_mode,KSwfn%orbs,at,rxyz,denspot,GPU,&
                     infoCoeff,energs,nlpsp,input%SIC,tmb,pnrm,update_phi,update_phi,&
                     .true.,input%lin%extra_states,itout,0,0,input%lin%order_taylor,&
                     input%purification_quickreturn,&
                     input%calculate_KS_residue,input%calculate_gap,&
                     convcrit_dmin,nitdmin,input%lin%curvefit_dmin,ldiis_coeff)
             end if
          end if

          ! Some special treatement if we are in the high accuracy part
          call adjust_DIIS_for_high_accuracy(input, denspot, lowaccur_converged, &
               ldiis_coeff_hist, ldiis_coeff_changed)
      end if


      if (input%lin%scf_mode==LINEAR_DIRECT_MINIMIZATION) then 
         !call initialize_DIIS_coeff(ldiis_coeff_hist, ldiis_coeff)
         call DIIS_free(ldiis_coeff)
         if (input%lin%extra_states==0) then
            call DIIS_set(ldiis_coeff_hist,0.1_gp,tmb%orbs%norb*KSwfn%orbs%norbp,1,ldiis_coeff)
         else
            call DIIS_set(ldiis_coeff_hist,0.1_gp,tmb%orbs%norb*tmb%orbs%norbp,1,ldiis_coeff)
         end if

         ! need to reallocate DIIS matrices to adjust for changing history length
!!$         if (ldiis_coeff_changed) then
!!$            call deallocateDIIS(ldiis_coeff)
!!$            call allocate_DIIS_coeff(tmb, ldiis_coeff)
!!$            ldiis_coeff_changed = .false.
!!$         end if
      end if

      if(itout>1 .or. (nit_lowaccuracy==0 .and. itout==1)) then
          call deallocateDIIS(ldiis)
      end if
      if (lowaccur_converged) then
          call initializeDIIS(input%lin%DIIS_hist_highaccur, tmb%lzd, tmb%orbs, ldiis)
      else
          call initializeDIIS(input%lin%DIIS_hist_lowaccur, tmb%lzd, tmb%orbs, ldiis)
      end if
      if(itout==1) then
          ldiis%alphaSD=input%lin%alphaSD
          ldiis%alphaDIIS=input%lin%alphaDIIS
      end if

      ! Do nothing if no low accuracy is desired.
      if (nit_lowaccuracy==0 .and. itout==0) then
          !!if (associated(tmb%psit_c)) then
          !!    call f_free_ptr(tmb%psit_c)
          !!end if
          !!if (associated(tmb%psit_f)) then
          !!    call f_free_ptr(tmb%psit_f)
          !!end if
          tmb%can_use_transposed=.false.
          if (iproc==0) then
              call yaml_sequence(advance='no')
              call yaml_open_sequence('fake iteration',label=&
                                 'it_fake'//trim(adjustl(yaml_toa(0,fmt='(i3.3)'))))
              call yaml_sequence(label='final_fake'//trim(adjustl(yaml_toa(0,fmt='(i3.3)'))),advance='no')
              call yaml_open_map(flow=.true.)
              call yaml_map('fake iteration','bridge low accuracy')
              call yaml_close_map
              call yaml_close_sequence()
          end if
          cycle outerLoop
      end if

      ! The basis functions shall be optimized except if it seems to saturate
      update_phi=.true.
      if(fix_support_functions) then
          update_phi=.false.
          tmb%can_use_transposed=.false.   !check if this is set properly!
      end if

      ! Improve the trace minimizing orbitals.
       if(update_phi) then
           if (target_function==TARGET_FUNCTION_IS_HYBRID .and. reduce_conf) then
               if (input%lin%reduce_confinement_factor>0.d0) then
                   !if (iproc==0) write(*,'(1x,a,es8.1)') 'Multiply the confinement prefactor by',input%lin%reduce_confinement_factor
                   if (iproc==0) call yaml_map('multiplicator for the confinement',input%lin%reduce_confinement_factor)
                   tmb%confdatarr(:)%prefac=input%lin%reduce_confinement_factor*tmb%confdatarr(:)%prefac
               else
                   if (ratio_deltas<=1.d0 .and. ratio_deltas>0.d0) then
                       !if (iproc==0) write(*,'(1x,a,es8.1)') 'Multiply the confinement prefactor by',ratio_deltas
                       !if (iproc==0) call yaml_map('multiplicator for the confinement',ratio_deltas)
                       if (iproc==0) call yaml_map('multiplicator for the confinement',ratio_deltas**2)
                       tmb%confdatarr(:)%prefac=(ratio_deltas**2)*tmb%confdatarr(:)%prefac
                   else if (ratio_deltas>1.d0) then
                       !if (iproc==0) write(*,*) 'WARNING: ratio_deltas>1!. Using 0.5 instead'
                       !if (iproc==0) write(*,'(1x,a,es8.1)') 'Multiply the confinement prefactor by',0.5d0
                       if (iproc==0) call yaml_warning('ratio_deltas>1, using 1.0 instead')
                       if (iproc==0) call yaml_newline()
                       if (iproc==0) call yaml_map('multiplicator for the confinement',1.0d0)
                       tmb%confdatarr(:)%prefac=1.0d0*tmb%confdatarr(:)%prefac
                   else if (ratio_deltas<=0.d0) then
                       !if (iproc==0) write(*,*) 'WARNING: ratio_deltas<=0.d0!. Using 0.5 instead'
                       !if (iproc==0) write(*,'(1x,a,es8.1)') 'Multiply the confinement prefactor by',0.5d0
                       if (iproc==0) call yaml_warning('ratio_deltas<=0.d0, using 0.5 instead')
                       if (iproc==0) call yaml_newline()
                       if (iproc==0) call yaml_map('multiplicator for the confinement',0.5d0)
                       tmb%confdatarr(:)%prefac=0.5d0*tmb%confdatarr(:)%prefac
                   end if
               end if
               !if (iproc==0) write(*,'(a,es18.8)') 'tmb%confdatarr(1)%prefac',tmb%confdatarr(1)%prefac
               !if (iproc==0) write(*,*) "WARNING: DON'T LET THE PREFACTOR GO BELOW 1.D-5"
               !tmb%confdatarr(:)%prefac=max(tmb%confdatarr(:)%prefac,2.4d-5)
           end if

           !!if (pnrm_out<5.d-9) then
           !!    if (iproc==0) write(*,*) 'outswitch off ortho'
           !!    orthonormalization_on=.false.
           !!end if
           !!if (sum(tmb%confdatarr(:)%prefac)==0.d0) then
           !!    if (iproc==0) write(*,*) 'WARNING: modifi nit_basis'
           !!    nit_basis=100
           !!end if
           !if (iproc==0) write(*,*) 'upper bound for prefac: 1.d-5'
           !tmb%confdatarr(:)%prefac=max(tmb%confdatarr(:)%prefac,1.d-5)

           !if (itout<=20) then
           !    if (iproc==0) write(*,*) 'set ldiis%isx=0)'
           !    ldiis%isx=0
           !end if
           if (input%experimental_mode) then
               if (iproc==0) call yaml_warning('No orthogonalizing of the support functions')
               !if (iproc==0) write(*,*) 'WARNING: set orthonormalization_on to false'
               orthonormalization_on=.false.
           end if
           if (iproc==0) then
               call yaml_comment('support function optimization',hfill='=')
           end if
           if (iproc==0) then
               call yaml_sequence(advance='no')
               call yaml_open_sequence('support function optimization',label=&
                              'it_supfun'//trim(adjustl(yaml_toa(itout,fmt='(i3.3)'))))
           end if
           call getLocalizedBasis(iproc,nproc,at,KSwfn%orbs,rxyz,denspot,GPU,trace,trace_old,fnrm_tmb,&
               info_basis_functions,nlpsp,input%lin%scf_mode,ldiis,input%SIC,tmb,energs, &
               input%lin%nItPrecond,target_function,input%lin%correctionOrthoconstraint,&
               nit_basis,&
               ratio_deltas,orthonormalization_on,input%lin%extra_states,itout,conv_crit_TMB,input%experimental_mode,&
               input%lin%early_stop, input%lin%gnrm_dynamic, input%lin%min_gnrm_for_dynamic, &
               can_use_ham, input%lin%order_taylor, input%kappa_conv,&
               input%method_updatekernel,input%purification_quickreturn, &
               input%correction_co_contra)
           reduce_conf=.true.
           if (iproc==0) then
               call yaml_close_sequence()
           end if


           tmb%can_use_transposed=.false. !since basis functions have changed...

           if (input%lin%scf_mode==LINEAR_DIRECT_MINIMIZATION) ldiis_coeff%alpha_coeff=input%lin%alphaSD_coeff !reset to default value

           if (input%inputPsiId==101 .and. info_basis_functions<=-2 .and. itout==1) then
               ! There seem to be some convergence problems after a restart. Better to quit
               ! and start with a new AO input guess.
               if (iproc==0) write(*,'(1x,a)') 'There are convergence problems after the restart. &
                                                &Start over again with an AO input guess.'
               !!if (associated(tmb%psit_c)) then
               !!    call f_free_ptr(tmb%psit_c)
               !!end if
               !!if (associated(tmb%psit_f)) then
               !!    call f_free_ptr(tmb%psit_f)
               !!end if
               infocode=2
               exit outerLoop
           end if
       end if

       ! Check whether we can use the Hamiltonian matrix from the TMB optimization
       ! for the first step of the coefficient optimization
       !can_use_ham=.true.
       ! can_use_ham was set in getLocalizedBasis
       if(target_function==TARGET_FUNCTION_IS_TRACE) then
           do itype=1,at%astruct%ntypes
               if(input%lin%potentialPrefac_lowaccuracy(itype)/=0.d0) then
                   can_use_ham=.false.
                   exit
               end if
           end do
       else if(target_function==TARGET_FUNCTION_IS_ENERGY) then
           do itype=1,at%astruct%ntypes
               if(input%lin%potentialPrefac_highaccuracy(itype)/=0.d0) then
                   can_use_ham=.false.
                   exit
               end if
           end do
       !!else if(target_function==TARGET_FUNCTION_IS_HYBRID) then
       !!    do itype=1,at%astruct%ntypes
       !!        if(input%lin%potentialPrefac_lowaccuracy(itype)/=0.d0) then
       !!            can_use_ham=.false.
       !!            exit
       !!        end if
       !!    end do
       end if



      if (input%lin%constrained_dft) then
         call DIIS_set(30,valpha,1,1,vdiis)
         call vcopy(tmb%orbs%norb**2,tmb%coeff(1,1),1,coeff_tmp(1,1),1)
         vold=cdft%lag_mult
      end if
      ! CDFT: need to pass V*w_ab to get_coeff so that it can be added to H_ab and the correct KS eqn can therefore be solved
      ! CDFT: for the first iteration this will be some initial guess for V (or from the previous outer loop)
      ! CDFT: all this will be in some extra CDFT loop
      cdft_loop : do cdft_it=1,100
         if (input%lin%scf_mode==LINEAR_DIRECT_MINIMIZATION .and. input%lin%constrained_dft) then 
            call DIIS_free(ldiis_coeff)
            if (input%lin%extra_states==0) then
               call DIIS_set(ldiis_coeff_hist,0.1_gp,tmb%orbs%norb*KSwfn%orbs%norbp,1,ldiis_coeff)
            else
               call DIIS_set(ldiis_coeff_hist,0.1_gp,tmb%orbs%norb*tmb%orbs%norbp,1,ldiis_coeff)
            end if
         end if
         ! The self consistency cycle. Here we try to get a self consistent density/potential with the fixed basis.
         if (iproc==0) then
             call yaml_comment('kernel optimization',hfill='=')
             !call yaml_sequence(advance='no')
             !if (input%lin%constrained_dft) then
             !    call yaml_open_map('kernel optimization',label=&
             !         'it_kernel'//trim(adjustl(yaml_toa(itout,fmt='(i3.3)')))//&
             !         '_'//trim(adjustl(yaml_toa(cdft_it,fmt='(i3.3)'))))
             !else
             !    call yaml_open_map('kernel optimization',label=&
             !         'it_kernel'//trim(adjustl(yaml_toa(itout,fmt='(i3.3)'))))
             !end if
             call yaml_sequence(advance='no')
             if (input%lin%constrained_dft) then
                 call yaml_open_sequence('kernel optimization',label=&
                      'it_kernel'//trim(adjustl(yaml_toa(itout,fmt='(i3.3)')))//&
                      '_'//trim(adjustl(yaml_toa(cdft_it,fmt='(i3.3)'))))
             else
                 call yaml_open_sequence('kernel optimization',label=&
                      'it_kernel'//trim(adjustl(yaml_toa(itout,fmt='(i3.3)'))))
             end if
         end if
         kernel_loop : do it_scc=1,nit_scc
             dmin_diag_it=dmin_diag_it+1
             ! If the hamiltonian is available do not recalculate it
             ! also using update_phi for calculate_overlap_matrix and communicate_phi_for_lsumrho
             ! since this is only required if basis changed
             if (iproc==0) then
                !if (it_scc==nit_scc) then
                !   call yaml_sequence(label='final_kernel'//trim(adjustl(yaml_toa(itout,fmt='(i3.3)'))),advance='no')
                !else
                   call yaml_sequence(advance='no')
                !end if
                !call yaml_open_map(flow=.false.)
                call yaml_comment('kernel iter:'//yaml_toa(it_scc,fmt='(i6)'),hfill='-')
             end if
             if(update_phi .and. can_use_ham) then! .and. info_basis_functions>=0) then
                if (input%lin%constrained_dft) then
                   call get_coeff(iproc,nproc,input%lin%scf_mode,KSwfn%orbs,at,rxyz,denspot,GPU,&
                        infoCoeff,energs,nlpsp,input%SIC,tmb,pnrm,update_phi,update_phi,&
                        .false.,input%lin%extra_states,itout,it_scc,cdft_it,input%lin%order_taylor,&
                        input%purification_quickreturn,&
                        input%calculate_KS_residue,input%calculate_gap,&
                        convcrit_dmin,nitdmin,input%lin%curvefit_dmin,ldiis_coeff,reorder,cdft)
                else
                   call get_coeff(iproc,nproc,input%lin%scf_mode,KSwfn%orbs,at,rxyz,denspot,GPU,&
                        infoCoeff,energs,nlpsp,input%SIC,tmb,pnrm,update_phi,update_phi,&
                        .false.,input%lin%extra_states,itout,it_scc,cdft_it,input%lin%order_taylor,&
                        input%purification_quickreturn,&
                        input%calculate_KS_residue,input%calculate_gap,&
                        convcrit_dmin,nitdmin,input%lin%curvefit_dmin,ldiis_coeff,reorder)
                end if
             else
                if (input%lin%constrained_dft) then
                   call get_coeff(iproc,nproc,input%lin%scf_mode,KSwfn%orbs,at,rxyz,denspot,GPU,&
                        infoCoeff,energs,nlpsp,input%SIC,tmb,pnrm,update_phi,update_phi,&
                        .true.,input%lin%extra_states,itout,it_scc,cdft_it,input%lin%order_taylor,&
                        input%purification_quickreturn,&
                        input%calculate_KS_residue,input%calculate_gap,&
                        convcrit_dmin,nitdmin,input%lin%curvefit_dmin,ldiis_coeff,reorder,cdft)
                else
                   call get_coeff(iproc,nproc,input%lin%scf_mode,KSwfn%orbs,at,rxyz,denspot,GPU,&
                        infoCoeff,energs,nlpsp,input%SIC,tmb,pnrm,update_phi,update_phi,&
                        .true.,input%lin%extra_states,itout,it_scc,cdft_it,input%lin%order_taylor,&
                        input%purification_quickreturn,&
                        input%calculate_KS_residue,input%calculate_gap,&
                        convcrit_dmin,nitdmin,input%lin%curvefit_dmin,ldiis_coeff,reorder)
                end if
             end if



             ! Since we do not update the basis functions anymore in this loop
             update_phi = .false.

             !EXPERIMENTAL (currently switched off)
             ! every so often during direct min want to diagonalize - figure out a good way to specify how often...
             if (input%lin%scf_mode==LINEAR_DIRECT_MINIMIZATION.and.iproc==0.and.dmin_diag_freq>=0) &
                  print*,'COUNTDOWN',dmin_diag_freq-dmin_diag_it
             if (input%lin%scf_mode==LINEAR_DIRECT_MINIMIZATION&!.and.(it_scc==nit_scc.or.pnrm<convCritMix)&
                  .and.dmin_diag_it>=dmin_diag_freq.and.dmin_diag_freq/=-1) then
                reorder=.true.
                !call get_coeff(iproc,nproc,LINEAR_MIXDENS_SIMPLE,KSwfn%orbs,at,rxyz,denspot,GPU,&
                !     infoCoeff,energs,nlpsp,input%SIC,tmb,pnrm,update_phi,update_phi,&
                !     .true.,ham_small,input%lin%extra_states)
                ! just diagonalize with optimized states?
                dmin_diag_it=0
             !else if (input%lin%scf_mode==LINEAR_DIRECT_MINIMIZATION.and.it_scc==nit_scc.and.dmin_diag_it>=dmin_diag_freq) then
             !   if (iproc==0) print*,'NOTCOUNTDOWN',pnrm,convcrit_dmin*10.0d0
             else
                reorder=.false.
             end if
             !END EXPERIMENTAL

             ! CDFT: this is the real energy here as we subtracted the constraint term from the Hamiltonian before calculating ebs
             ! Calculate the total energy.
             !if(iproc==0) print *,'energs',energs%ebs,energs%eh,energs%exc,energs%evxc,energs%eexctX,energs%eion,energs%edisp
             energy=energs%ebs-energs%eh+energs%exc-energs%evxc-energs%eexctX+energs%eion+energs%edisp
             energyDiff=energy-energyold
             energyold=energy

             ! update alpha_coeff for direct minimization steepest descents
             if(input%lin%scf_mode==LINEAR_DIRECT_MINIMIZATION .and. it_scc>1 .and.&
                  ldiis_coeff%idsx == 0 .and. (.not. input%lin%curvefit_dmin)) then
                ! apply a cap so that alpha_coeff never goes below around 1.d-2 or above 2
                if (energyDiff<0.d0 .and. ldiis_coeff%alpha_coeff < 1.8d0) then
                   ldiis_coeff%alpha_coeff=1.1d0*ldiis_coeff%alpha_coeff
                else if (ldiis_coeff%alpha_coeff > 1.7d-3) then
                   ldiis_coeff%alpha_coeff=0.5d0*ldiis_coeff%alpha_coeff
                end if
                !!if(iproc==0) write(*,*) ''
                !!if(iproc==0) write(*,*) 'alpha, energydiff',ldiis_coeff%alpha_coeff,energydiff
                if (iproc==0) then
                    call yaml_map('alpha',ldiis_coeff%alpha_coeff)
                    call yaml_map('energydiff',energydiff)
                end if
             end if

             ! Calculate the charge density.
             if (iproc==0) then
                 call yaml_open_map('Hamiltonian update',flow=.true.)
                 ! Use this subroutine to write the energies, with some
                 ! fake number
                 ! to prevent it from writing too much
                 call write_energies(0,0,energs,0.d0,0.d0,'',.true.)
             end if
             call sumrho_for_TMBs(iproc, nproc, KSwfn%Lzd%hgrids(1), KSwfn%Lzd%hgrids(2), KSwfn%Lzd%hgrids(3), &
                  tmb%collcom_sr, tmb%linmat%l, tmb%linmat%kernel_, &
                  KSwfn%Lzd%Glr%d%n1i*KSwfn%Lzd%Glr%d%n2i*denspot%dpbox%n3d, &
                  denspot%rhov, rho_negative)
             if (rho_negative) then
                 call corrections_for_negative_charge(iproc, nproc, KSwfn, at, input, tmb, denspot)
                 !!if (iproc==0) call yaml_warning('Charge density contains negative points, need to increase FOE cutoff')
                 !!call increase_FOE_cutoff(iproc, nproc, tmb%lzd, at%astruct, input, KSwfn%orbs, tmb%orbs, tmb%foe_obj, init=.false.)
                 !!call clean_rho(iproc, KSwfn%Lzd%Glr%d%n1i*KSwfn%Lzd%Glr%d%n2i*denspot%dpbox%n3d, denspot%rhov)
             end if


             ! Mix the density.
             if (input%lin%scf_mode/=LINEAR_MIXPOT_SIMPLE) then
                ! use it_scc+1 since we already have the density from the input guess as iteration 1
                call mix_rhopot(iproc,nproc,denspot%mix%nfft*denspot%mix%nspden,1.d0-alpha_mix,denspot%mix,&
                     denspot%rhov,it_scc+1,denspot%dpbox%ndims(1),denspot%dpbox%ndims(2),denspot%dpbox%ndims(3),&
                     at%astruct%cell_dim(1)*at%astruct%cell_dim(2)*at%astruct%cell_dim(3),&
                     pnrm,denspot%dpbox%nscatterarr)
                call check_negative_rho(KSwfn%Lzd%Glr%d%n1i*KSwfn%Lzd%Glr%d%n2i*denspot%dpbox%n3d, &
                     denspot%rhov, rho_negative)
                if (rho_negative) then
                    call corrections_for_negative_charge(iproc, nproc, KSwfn, at, input, tmb, denspot)
                end if

                if ((pnrm<convCritMix .or. it_scc==nit_scc) .and. (.not. input%lin%constrained_dft)) then
                   ! calculate difference in density for convergence criterion of outer loop
                   ! ioffset is the buffer which is present for GGA calculations
                   ioffset=KSwfn%Lzd%Glr%d%n1i*KSwfn%Lzd%Glr%d%n2i*denspot%dpbox%i3xcsh
                   pnrm_out=0.d0
                   do i=1,KSwfn%Lzd%Glr%d%n1i*KSwfn%Lzd%Glr%d%n2i*denspot%dpbox%n3p
                      pnrm_out=pnrm_out+(denspot%rhov(ioffset+i)-rhopotOld_out(ioffset+i))**2
                   end do

                   if (nproc > 1) then
                      call mpiallred(pnrm_out, 1, mpi_sum, bigdft_mpi%mpi_comm)
                   end if

                   pnrm_out=sqrt(pnrm_out)/(KSwfn%Lzd%Glr%d%n1i*KSwfn%Lzd%Glr%d%n2i*KSwfn%Lzd%Glr%d%n3i*input%nspin)
                   call vcopy(max(KSwfn%Lzd%Glr%d%n1i*KSwfn%Lzd%Glr%d%n2i*denspot%dpbox%n3d,1)*input%nspin, &
                     denspot%rhov(1), 1, rhopotOld_out(1), 1)
                end if

             end if

             ! Calculate the new potential.
             !!if(iproc==0) write(*,'(1x,a)') '---------------------------------------------------------------- Updating potential.'
             if (iproc==0) then
!                 if (iproc==0) call yaml_open_map('pot',flow=.true.)
                 !call yaml_map('update potential',.true.)
             end if
             if (iproc==0) call yaml_newline()
             

             call updatePotential(input%nspin,denspot,energs%eh,energs%exc,energs%evxc)
             if (iproc==0) call yaml_close_map()


             ! update occupations wrt eigenvalues (NB for directmin these aren't guaranteed to be true eigenvalues)
             ! switch off for FOE at the moment
             if (input%lin%scf_mode/=LINEAR_FOE) then
                call vcopy(kswfn%orbs%norb,tmb%orbs%eval(1),1,kswfn%orbs%eval(1),1)
                call evaltoocc(iproc,nproc,.false.,input%tel,kswfn%orbs,input%occopt)
                if (bigdft_mpi%iproc ==0) then 
                   call write_eigenvalues_data(0.1d0,kswfn%orbs,mom_vec_fake)
                end if
             end if

             ! Mix the potential
             if(input%lin%scf_mode==LINEAR_MIXPOT_SIMPLE) then
                call mix_rhopot(iproc,nproc,denspot%mix%nfft*denspot%mix%nspden,1.d0-alpha_mix,denspot%mix,&
                     denspot%rhov,it_scc+1,denspot%dpbox%ndims(1),denspot%dpbox%ndims(2),denspot%dpbox%ndims(3),&
                     at%astruct%cell_dim(1)*at%astruct%cell_dim(2)*at%astruct%cell_dim(3),&
                     pnrm,denspot%dpbox%nscatterarr)
                if (pnrm<convCritMix .or. it_scc==nit_scc .and. (.not. input%lin%constrained_dft)) then
                   ! calculate difference in density for convergence criterion of outer loop
                   pnrm_out=0.d0
                   ! for the potential no buffers are present
                   !ioffset=KSwfn%Lzd%Glr%d%n1i*KSwfn%Lzd%Glr%d%n2i*denspot%dpbox%i3xcsh
                   ioffset=0
                   do i=1,KSwfn%Lzd%Glr%d%n1i*KSwfn%Lzd%Glr%d%n2i*denspot%dpbox%n3p
                      pnrm_out=pnrm_out+(denspot%rhov(i+ioffset)-rhopotOld_out(i+ioffset))**2
                   end do

                   if (nproc > 1) then
                      call mpiallred(pnrm_out, 1, mpi_sum, bigdft_mpi%mpi_comm)
                   end if

                   pnrm_out=sqrt(pnrm_out)/(KSwfn%Lzd%Glr%d%n1i*KSwfn%Lzd%Glr%d%n2i*KSwfn%Lzd%Glr%d%n3i*input%nspin)
                   call vcopy(max(KSwfn%Lzd%Glr%d%n1i*KSwfn%Lzd%Glr%d%n2i*denspot%dpbox%n3d,1)*input%nspin, &
                        denspot%rhov(1), 1, rhopotOld_out(1), 1) 
                end if
             end if

             ! Keep the support functions fixed if they converged and the density
             ! change is below the tolerance already in the very first iteration
             if(it_scc==1 .and. pnrm<convCritMix .and.  info_basis_functions>0) then
                fix_support_functions=.true.
             end if

             if (input%lin%constrained_dft) then
                !call timing(iproc,'constraineddft','ON')
                ! CDFT: see how satisfaction of constraint varies as kernel is updated
                ! CDFT: calculate Tr[Kw]-Nc
                weight_matrix_ = matrices_null()
                call allocate_matrices(tmb%linmat%m, allocate_full=.false., matname='weight_matrix_', mat=weight_matrix_)
                weight_matrix_%matrix_compr=cdft%weight_matrix%matrix_compr
                call calculate_kernel_and_energy(iproc,nproc,tmb%linmat%l,tmb%linmat%m, &
                     tmb%linmat%kernel_,weight_matrix_,&
                     ebs,tmb%coeff,KSwfn%orbs,tmb%orbs,.false.)
                !tmb%linmat%denskern_large%matrix_compr = tmb%linmat%kernel_%matrix_compr
                call deallocate_matrices(weight_matrix_)
                !call timing(iproc,'constraineddft','OF')
             end if

             ! Write some informations.
             call printSummary()

             if (pnrm<convCritMix.and.input%lin%scf_mode/=LINEAR_DIRECT_MINIMIZATION) then
                 info_scf=it_scc
                 if (iproc==0) then
                     !yaml output
                     !call yaml_close_map() !iteration
                     call bigdft_utils_flush(unit=6)
                 end if
                 exit
             else if (pnrm<convCritMix.and.input%lin%scf_mode==LINEAR_DIRECT_MINIMIZATION) then
                 if (iproc==0) then
                     !yaml output
                     !call yaml_close_map() !iteration
                     call bigdft_utils_flush(unit=6)
                 end if
                exit
             !else if (pnrm<convCritMix.and.reorder) then
             !    exit
             !else if (pnrm<convCritMix) then
             !    reorder=.true.
             !    dmin_diag_it=0
             else
                 info_scf=-1
             end if

             if (iproc==0) then
                 !yaml output
                 !call yaml_close_map() !iteration
                 call bigdft_utils_flush(unit=6)
             end if

         end do kernel_loop

         ! Write the final results
         if (iproc==0) then
             if (input%lin%constrained_dft) then
                 call yaml_sequence(label='final_kernel'//trim(adjustl(yaml_toa(itout,fmt='(i3.3)')))//&
                      '_'//trim(adjustl(yaml_toa(cdft_it,fmt='(i3.3)'))),advance='no')
             else
                 call yaml_sequence(label='final_kernel'//trim(adjustl(yaml_toa(itout,fmt='(i3.3)'))),advance='no')
             end if
             call yaml_open_map(flow=.true.)
             call yaml_comment('iter:'//yaml_toa(it_scc,fmt='(i6)'),hfill='-')
             call printSummary()
             call yaml_close_map() !iteration
             call bigdft_utils_flush(unit=6)
         end if

          ! Close sequence for the optimization steps
          if (iproc==0) then
              call yaml_close_sequence()
          end if

         if (input%lin%constrained_dft) then
            call timing(iproc,'constraineddft','ON')
            !! CDFT: see how satisfaction of constraint varies as kernel is updated
            !! CDFT: calculate Tr[Kw]-Nc
            !call calculate_kernel_and_energy(iproc,nproc,tmb%linmat%denskern,cdft%weight_matrix,&
            !     ebs,tmb%coeff,KSwfn%orbs,tmb%orbs,.false.)

            !! CHECK HERE WHETHER n3d is correct!!
            ! reset rhopotold (to zero) to ensure we don't exit immediately if V only changes a little
            !call to_zero(max(KSwfn%Lzd%Glr%d%n1i*KSwfn%Lzd%Glr%d%n2i*denspot%dpbox%n3p,1)*input%nspin, rhopotOld(1)) 
            call vcopy(max(KSwfn%Lzd%Glr%d%n1i*KSwfn%Lzd%Glr%d%n2i*denspot%dpbox%n3d,1)*input%nspin, &
                 rhopotOld_out(1), 1, rhopotOld(1), 1) 

            call vcopy(max(KSwfn%Lzd%Glr%d%n1i*KSwfn%Lzd%Glr%d%n2i*denspot%dpbox%n3d,1)*input%nspin, &
                 rhopotOld_out(1), 1, denspot%rhov(1), 1)
            call timing(iproc,'constraineddft','OF')

            call updatePotential(input%nspin,denspot,energs%eh,energs%exc,energs%evxc)

            call timing(iproc,'constraineddft','ON')
            ! reset coeffs as well
            call vcopy(tmb%orbs%norb**2,coeff_tmp(1,1),1,tmb%coeff(1,1),1)

            vgrad=ebs-cdft%charge

            ! CDFT: update V (maximizing E wrt V)
            ! CDFT: we updated the kernel in get_coeff so 1st deriv of W wrt V becomes Tr[Kw]-Nc as in CONQUEST
            ! CDFT: 2nd deriv more problematic?
            ! CDFT: use simplest possible scheme for now

            if (iproc==0) write(*,*) ''
            if (iproc==0) write(*,'(a,I4,2x,6(ES12.4e2,2x),2(ES16.6e2,2x))') &
                 'itc, N, Tr(KW), Tr(KW)-N, V*(Tr(KW)-N), V, Vold, EBS, energy',&
                 cdft_it,cdft%charge,ebs,vgrad,cdft%lag_mult*vgrad,cdft%lag_mult,vold,energs%ebs,energy

            if (.false.) then ! diis
               vdiis%mids=mod(vdiis%ids,vdiis%idsx)+1
               vdiis%ids=vdiis%ids+1
               vold=cdft%lag_mult
               call diis_opt(0,1,1,0,1,(/0/),(/1/),1,&
                  cdft%lag_mult,-vgrad,vdiis) 
               !call diis_opt(iproc,nproc,1,0,1,(/iproc/),(/1/),1,&
               !   cdft%lag_mult,-vgrad,vdiis) 
            else if (.false.) then !sd
               if (abs(vgrad)<abs(vgrad_old)) then
                  valpha=valpha*1.1d0
               else
                  valpha=valpha*0.6d0
               end if
               vold=cdft%lag_mult
               cdft%lag_mult=cdft%lag_mult+valpha*vgrad
            else if (cdft_it==1) then !first step newton
               vold=cdft%lag_mult
               if (iproc==0) write(*,'(a,I4,2x,6(ES16.6e3,2x))') 'itn, V, Vg',&
                    cdft_it,cdft%lag_mult,vgrad
               cdft%lag_mult=cdft%lag_mult*2.0_gp
            else ! newton
               vgrad2=(vgrad-vgrad_old)/(cdft%lag_mult-vold)
               if (iproc==0) write(*,'(a,I4,2x,6(ES16.6e3,2x))') 'itn, V, Vold, Vg, Vgold, Vg2, Vg/Vg2',&
                    cdft_it,cdft%lag_mult,vold,vgrad,vgrad_old,vgrad2,vgrad/vgrad2
               vold_tmp=cdft%lag_mult
               cdft%lag_mult=vold-vgrad_old/vgrad2
               vold=vold_tmp
            end if

            vgrad_old=vgrad

            call timing(iproc,'constraineddft','OF')

            ! CDFT: exit when W is converged wrt both V and rho
            if (abs(ebs-cdft%charge) < 1.0e-2) exit

         ! if not constrained DFT exit straight away
         else
            exit
         end if
      end do cdft_loop
      if (input%lin%constrained_dft) call DIIS_free(vdiis)
      ! CDFT: end of CDFT loop to find V which correctly imposes constraint and corresponding density

      if(tmb%can_use_transposed) then
          !!call f_free_ptr(tmb%psit_c)
          !!call f_free_ptr(tmb%psit_f)
          tmb%can_use_transposed=.false.
      end if

      call print_info(.false.)

      energyoldout=energy



      if (input%intermediate_forces) then
          call intermediate_forces()
      end if




      call check_for_exit()
      if(exit_outer_loop) exit outerLoop

      if(pnrm_out<input%lin%support_functions_converged.and.lowaccur_converged) then
          !if(iproc==0) write(*,*) 'fix the support functions from now on'
          if (iproc==0) call yaml_map('fix the support functions from now on',.true.)
          fix_support_functions=.true.
      end if



  end do outerLoop



  if (input%write_orbitals) then
      call build_ks_orbitals(iproc, nproc, tmb, KSwfn, at, rxyz, denspot, GPU, &
               energs, nlpsp, input, &
               energy, energyDiff, energyold)
  end if


  ! Diagonalize the matrix for the FOE/direct min case to get the coefficients. Only necessary if
  ! the Pulay forces are to be calculated, or if we are printing eigenvalues for restart
  if ((input%lin%scf_mode==LINEAR_FOE.or.input%lin%scf_mode==LINEAR_DIRECT_MINIMIZATION)& 
       .and. (input%lin%pulay_correction.or.input%lin%plotBasisFunctions /= WF_FORMAT_NONE&
       .or. input%lin%diag_end)) then

       !!if (input%lin%scf_mode==LINEAR_FOE) then
       !!    tmb%coeff=f_malloc_ptr((/tmb%orbs%norb,tmb%orbs%norb/),id='tmb%coeff')
       !!end if

       call get_coeff(iproc,nproc,LINEAR_MIXDENS_SIMPLE,KSwfn%orbs,at,rxyz,denspot,GPU,&
           infoCoeff,energs,nlpsp,input%SIC,tmb,pnrm,update_phi,.false.,&
           .true.,input%lin%extra_states,itout,0,0,input%lin%order_taylor,&
           input%purification_quickreturn,&
           input%calculate_KS_residue,input%calculate_gap)

       !!if (input%lin%scf_mode==LINEAR_FOE) then
       !!    call f_free_ptr(tmb%coeff)
       !!end if
  end if

       if (bigdft_mpi%iproc ==0) then 
          call write_eigenvalues_data(0.1d0,tmb%orbs,mom_vec_fake)
       end if


  !! TEST ##########################
  if (input%lin%new_pulay_correction) then
      !!if (input%lin%scf_mode==LINEAR_FOE .and. ) then
      !!    tmb%coeff=f_malloc_ptr((/tmb%orbs%norb,tmb%orbs%norb/),id='tmb%coeff')
      !!end if
      call get_coeff(iproc,nproc,LINEAR_MIXDENS_SIMPLE,KSwfn%orbs,at,rxyz,denspot,GPU,&
          infoCoeff,energs,nlpsp,input%SIC,tmb,pnrm,update_phi,.false.,&
          .true.,input%lin%extra_states,itout,0,0,input%lin%order_taylor,&
          input%purification_quickreturn,&
          input%calculate_KS_residue,input%calculate_gap)
      !!call scalprod_on_boundary(iproc, nproc, tmb, kswfn%orbs, at, fpulay)
      call pulay_correction_new(iproc, nproc, tmb, kswfn%orbs, at, fpulay)
      !!if (input%lin%scf_mode==LINEAR_FOE) then
      !!    call f_free_ptr(tmb%coeff)
      !!end if
  end if
  !! END TEST ######################


  if (input%lin%fragment_calculation .and. input%frag%nfrag>1) then
     call coeff_weight_analysis(iproc, nproc, input, KSwfn%orbs, tmb, ref_frags)
  end if


  if (input%lin%constrained_dft) then
     call cdft_data_free(cdft)
     call f_free(coeff_tmp)
  end if


  ! print the final summary
  call print_info(.true.)



  if (iproc==0) call yaml_close_sequence()

  if (input%loewdin_charge_analysis) then
      call loewdin_charge_analysis(iproc, tmb, at, denspot, calculate_overlap_matrix=.true., &
           calculate_ovrlp_half=.true., meth_overlap=0)
      call support_function_multipoles(iproc, tmb, at, denspot)
  end if


  ! Deallocate everything that is not needed any more.
  if (input%lin%scf_mode==LINEAR_DIRECT_MINIMIZATION) call DIIS_free(ldiis_coeff)!call deallocateDIIS(ldiis_coeff)
  call deallocateDIIS(ldiis)
  !!call wait_p2p_communication(iproc, nproc, tmb%comgp)
  call synchronize_onesided_communication(iproc, nproc, tmb%comgp)
  call deallocate_p2pComms_buffer(tmb%comgp)


  if (input%lin%pulay_correction .and. .not.input%lin%new_pulay_correction) then
      !if (iproc==0) write(*,'(1x,a)') 'WARNING: commented correction_locrad!'
      if (iproc==0) call yaml_warning('commented correction_locrad')
      !!! Testing energy corrections due to locrad
      !!call correction_locrad(iproc, nproc, tmblarge, KSwfn%orbs,tmb%coeff) 
      ! Calculate Pulay correction to the forces
      !!if (input%lin%scf_mode==LINEAR_FOE) then
      !!    tmb%coeff=f_malloc_ptr((/tmb%orbs%norb,tmb%orbs%norb/),id='tmb%coeff')
      !!end if
      call pulay_correction(iproc, nproc, KSwfn%orbs, at, rxyz, nlpsp, input%SIC, denspot, GPU, tmb, fpulay)
      !!if (input%lin%scf_mode==LINEAR_FOE) then
      !!    call f_free_ptr(tmb%coeff)
      !!end if
  else if (.not.input%lin%new_pulay_correction) then
      call to_zero(3*at%astruct%nat, fpulay(1,1))
  end if

  if(tmb%ham_descr%can_use_transposed) then
      call f_free_ptr(tmb%ham_descr%psit_c)
      call f_free_ptr(tmb%ham_descr%psit_f)
      tmb%ham_descr%can_use_transposed=.false.
  end if
  ! here or cluster, not sure which is best
  deallocate(tmb%confdatarr, stat=istat)


  !Write the linear wavefunctions to file if asked, also write Hamiltonian and overlap matrices
  if (input%lin%plotBasisFunctions /= WF_FORMAT_NONE) then
     nelec=0
     do iat=1,at%astruct%nat
        ityp=at%astruct%iatype(iat)
        nelec=nelec+at%nelpsp(ityp)
     enddo
     call writemywaves_linear(iproc,trim(input%dir_output) // 'minBasis',input%lin%plotBasisFunctions,&
          max(tmb%npsidim_orbs,tmb%npsidim_comp),tmb%Lzd,tmb%orbs,nelec,at,rxyz,tmb%psi,tmb%coeff)
     call write_linear_matrices(iproc,nproc,trim(input%dir_output),input%lin%plotBasisFunctions,tmb,at,rxyz)
  end if


  ! check why this is here!
  call sumrho_for_TMBs(iproc, nproc, KSwfn%Lzd%hgrids(1), KSwfn%Lzd%hgrids(2), KSwfn%Lzd%hgrids(3), &
       tmb%collcom_sr, tmb%linmat%l, tmb%linmat%kernel_, KSwfn%Lzd%Glr%d%n1i*KSwfn%Lzd%Glr%d%n2i*denspot%dpbox%n3d, &
       denspot%rhov, rho_negative)
  if (rho_negative) then
      call corrections_for_negative_charge(iproc, nproc, KSwfn, at, input, tmb, denspot)
      !!if (iproc==0) call yaml_warning('Charge density contains negative points, need to increase FOE cutoff')
      !!call increase_FOE_cutoff(iproc, nproc, tmb%lzd, at%astruct, input, KSwfn%orbs, tmb%orbs, tmb%foe_obj, init=.false.)
      !!call clean_rho(iproc, KSwfn%Lzd%Glr%d%n1i*KSwfn%Lzd%Glr%d%n2i*denspot%dpbox%n3d, denspot%rhov)
  end if


  ! Otherwise there are some problems... Check later.
  KSwfn%psi = f_malloc_ptr(1,id='KSwfn%psi')
  nullify(KSwfn%psit)

  nullify(rho,pot)

  call deallocate_local_arrays()
  call f_release_routine()

  call timing(bigdft_mpi%mpi_comm,'WFN_OPT','PR')

  contains

    subroutine allocate_local_arrays()

      locrad = f_malloc(tmb%lzd%nlr,id='locrad')
      ! Allocate the old charge density (used to calculate the variation in the charge density)
      rhopotold_out = f_malloc(max(denspot%dpbox%ndimrhopot,denspot%dpbox%nrhodim),id='rhopotold_out')

    end subroutine allocate_local_arrays


    subroutine deallocate_local_arrays()

      call f_free(locrad)
      call f_free(rhopotold_out)

    end subroutine deallocate_local_arrays


    subroutine check_inputguess()
      real(kind=8) :: dnrm2
      if (input%inputPsiId==101) then           !should we put 102 also?

          if (input%lin%pulay_correction) then
             ! Check the input guess by calculation the Pulay forces.

             call to_zero(tmb%ham_descr%npsidim_orbs,tmb%ham_descr%psi(1))
             call small_to_large_locreg(iproc, tmb%npsidim_orbs, tmb%ham_descr%npsidim_orbs, tmb%lzd, tmb%ham_descr%lzd, &
                  tmb%orbs, tmb%psi, tmb%ham_descr%psi)

             ! add get_coeff here
             ! - need some restructuring/reordering though, or addition of lots of extra initializations?!

             ! Calculate Pulay correction to the forces
             call pulay_correction(iproc, nproc, KSwfn%orbs, at, rxyz, nlpsp, input%SIC, denspot, GPU, tmb, fpulay)
             fnrm_pulay=dnrm2(3*at%astruct%nat, fpulay, 1)/sqrt(dble(at%astruct%nat))

             !if (iproc==0) write(*,*) 'fnrm_pulay',fnrm_pulay
             if (iproc==0) call yaml_map('fnrm Pulay',fnrm_pulay)

             if (fnrm_pulay>1.d-1) then !1.d-10
                if (iproc==0) then
                    call yaml_warning('The pulay force is too large after the restart. &
                         &Start over again with an AO input guess.')
                end if
                !!if (associated(tmb%psit_c)) then
                !!    call f_free_ptr(tmb%psit_c)
                !!end if
                !!if (associated(tmb%psit_f)) then
                !!    call f_free_ptr(tmb%psit_f)
                !!end if
                tmb%can_use_transposed=.false.
                nit_lowaccuracy=input%lin%nit_lowaccuracy
                nit_highaccuracy=input%lin%nit_highaccuracy
                !!input%lin%highaccuracy_conv_crit=1.d-8
                call inputguessConfinement(iproc, nproc, at, input, &
                     KSwfn%Lzd%hgrids(1), KSwfn%Lzd%hgrids(2), KSwfn%Lzd%hgrids(3), &
                     rxyz, nlpsp, GPU, KSwfn%orbs, KSwfn, tmb, denspot, rhopotold, energs)
                     energs%eexctX=0.0_gp

                !already done in inputguess
                      ! CHEATING here and passing tmb%linmat%denskern instead of tmb%linmat%inv_ovrlp
                !call orthonormalizeLocalized(iproc, nproc, 0, tmb%npsidim_orbs, tmb%orbs, tmb%lzd, tmb%linmat%ovrlp, &
                !     tmb%linmat%denskern, tmb%collcom, tmb%orthpar, tmb%psi, tmb%psit_c, tmb%psit_f, tmb%can_use_transposed)
             else if (fnrm_pulay>1.d-2) then ! 1.d2 1.d-2
                !!if (iproc==0) write(*,'(1x,a)') 'The pulay forces are rather large, so start with low accuracy.'
                if (iproc==0) then
                    call yaml_warning('The pulay forces are rather large, so start with low accuracy.')
                end if
                nit_lowaccuracy=input%lin%nit_lowaccuracy
                nit_highaccuracy=input%lin%nit_highaccuracy
             else if (fnrm_pulay>1.d-10) then !1d-10
                if (iproc==0) then
                    !write(*,'(1x,a)') 'The pulay forces are fairly large, so reoptimising basis with high accuracy only.'
                    call yaml_warning('The pulay forces are fairly large, so reoptimising basis with high accuracy only.')
                end if
                nit_lowaccuracy=0
                nit_highaccuracy=input%lin%nit_highaccuracy
             else
                if (iproc==0) write(*,'(1x,a)') &
                     'The pulay forces are fairly small, so not reoptimising basis.'
                    nit_lowaccuracy=0
                    nit_highaccuracy=0
             end if
          else
              ! Calculation of Pulay forces not possible, so always start with low accuracy
              call to_zero(3*at%astruct%nat, fpulay(1,1))
              if (input%lin%scf_mode==LINEAR_FOE) then
                 nit_lowaccuracy=input%lin%nit_lowaccuracy
              else
                 nit_lowaccuracy=0
              end if
              nit_highaccuracy=input%lin%nit_highaccuracy
          end if
          if (input%lin%scf_mode==LINEAR_FOE .and. nit_lowaccuracy==0) then
              stop 'for FOE and restart, nit_lowaccuracy must not be zero!'
          end if
      else   !if not using restart just do the lowaccuracy like normal
          nit_lowaccuracy=input%lin%nit_lowaccuracy
          nit_highaccuracy=input%lin%nit_highaccuracy
      end if
    end subroutine check_inputguess

    subroutine check_for_exit()
      implicit none

      exit_outer_loop=.false.

      if (input%lin%nlevel_accuracy==2) then
          if(lowaccur_converged) then
              !cur_it_highaccuracy=cur_it_highaccuracy+1
              if(cur_it_highaccuracy==nit_highaccuracy) then
                  exit_outer_loop=.true.
              else if (pnrm_out<input%lin%highaccuracy_conv_crit) then
                  exit_outer_loop=.true.
              end if
          end if
      else if (input%lin%nlevel_accuracy==1) then
          if (itout==nit_lowaccuracy .or. pnrm_out<input%lin%highaccuracy_conv_crit) then
              exit_outer_loop=.true.
          end if
      end if

    end subroutine check_for_exit

    !> Print a short summary of some values calculated during the last iteration in the self
    !! consistency cycle.
    subroutine printSummary()
      implicit none

      if(iproc==0) then
          call yaml_open_sequence('summary',flow=.true.)
          call yaml_open_map()
          if(input%lin%scf_mode==LINEAR_DIRECT_MINIMIZATION) then
              call yaml_map('kernel optimization','DMIN')
          else if (input%lin%scf_mode==LINEAR_FOE) then
              call yaml_map('kernel optimization','FOE')
          else
              call yaml_map('kernel optimization','DIAG')
          end if

          if (input%lin%scf_mode==LINEAR_MIXDENS_SIMPLE .or.  input%lin%scf_mode==LINEAR_FOE &
              .or. input%lin%scf_mode==LINEAR_DIRECT_MINIMIZATION) then
              call yaml_map('mixing quantity','DENS')
          else if (input%lin%scf_mode==LINEAR_MIXPOT_SIMPLE) then
              call yaml_map('mixing quantity','POT')
          end if
          call yaml_map('mix hist',mix_hist)


          if (input%lin%constrained_dft) then
             if (iproc==0) then
                 call yaml_newline()
                 call yaml_map('iter',it_scc,fmt='(i6)')
                 call yaml_map('delta',pnrm,fmt='(es9.2)')
                 call yaml_map('energy',energy,fmt='(es24.17)')
                 call yaml_map('D',energyDiff,fmt='(es10.3)')
                 call yaml_map('Tr(KW)',ebs,fmt='(es14.4)')
                 call yaml_close_map()
             end if
          else
             if (iproc==0) then
                 call yaml_newline()
                 call yaml_map('iter',it_scc,fmt='(i6)')
                 call yaml_map('delta',pnrm,fmt='(es9.2)')
                 call yaml_map('energy',energy,fmt='(es24.17)')
                 call yaml_map('D',energyDiff,fmt='(es10.3)')
                 call yaml_close_map()
             end if
          end if     
          call yaml_close_sequence()
      end if

    end subroutine printSummary

    !> Print a short summary of some values calculated during the last iteration in the self
    !! consistency cycle.
    subroutine print_info(final)
      implicit none

      real(kind=8) :: energyDiff, mean_conf
      logical, intent(in) :: final

      energyDiff = energy - energyoldout

      mean_conf=0.d0
      do iorb=1,tmb%orbs%norbp
          mean_conf=mean_conf+tmb%confdatarr(iorb)%prefac
      end do

      if (nproc > 1) then
         call mpiallred(mean_conf, 1, mpi_sum, bigdft_mpi%mpi_comm)
      end if
      mean_conf=mean_conf/dble(tmb%orbs%norb)

      ! Print out values related to two iterations of the outer loop.
      if(iproc==0.and.(.not.final)) then

          call yaml_comment('Summary of both steps',hfill='=')
          call yaml_open_sequence('self consistency summary',label=&
              'it_sc'//trim(adjustl(yaml_toa(itout,fmt='(i3.3)'))))
          call yaml_sequence(advance='no')
          call yaml_open_map(flow=.true.)
          call yaml_map('iter',itout)
          if(target_function==TARGET_FUNCTION_IS_TRACE) then
              call yaml_map('target function','TRACE')
          else if(target_function==TARGET_FUNCTION_IS_ENERGY) then
              call yaml_map('target function','ENERGY')
          else if(target_function==TARGET_FUNCTION_IS_HYBRID) then
              call yaml_map('target function','HYBRID')
          end if
          if (target_function==TARGET_FUNCTION_IS_HYBRID) then
              call yaml_map('mean conf prefac',mean_conf,fmt='(es9.2)')
          end if
          if(info_basis_functions<=0) then
              call yaml_warning('support function optimization not converged')
              call yaml_newline()
          else
              call yaml_map('iterations to converge support functions',info_basis_functions)
          end if
          if(input%lin%scf_mode==LINEAR_DIRECT_MINIMIZATION) then
              call yaml_map('kernel optimization','DIRMIN')
          else if (input%lin%scf_mode==LINEAR_FOE) then
              call yaml_map('kernel optimization','FOE')
          else
              call yaml_map('kernel optimization','DIAG')
          end if
          if(info_scf<0) then
              call yaml_warning('density optimization not converged')
              call yaml_newline()
          else
              call yaml_map('iterations to converge kernel optimization',info_scf)
              call yaml_newline()
          end if
          if(input%lin%scf_mode/=LINEAR_MIXPOT_SIMPLE) then
             if (.not. lowaccur_converged) then
                 call yaml_map('iter low',itout)
             else
                 call yaml_map('iter high',itout)
             end if
                 call yaml_map('delta out',pnrm_out,fmt='(es10.3)')
                 call yaml_map('energy',energy,fmt='(es27.17)')
                 call yaml_map('D',energyDiff,fmt='(es10.3)')
          else if(input%lin%scf_mode==LINEAR_MIXPOT_SIMPLE) then
             if (.not. lowaccur_converged) then
                 call yaml_map('iter low',itout)
             else
                 call yaml_map('iter high',itout)
             end if
             call yaml_map('delta out',pnrm_out,fmt='(es10.3)')
             call yaml_map('energy',energy,fmt='(es27.17)')
             call yaml_map('D',energyDiff,fmt='(es10.3)')
          end if
          call yaml_close_map()

          !when convergence is reached, use this block
      else if (iproc==0.and.final) then
          call yaml_comment('final results',hfill='=')
          call yaml_open_sequence('self consistency summary')
          call yaml_sequence(advance='no')
          call yaml_open_map(flow=.true.)
          call yaml_map('iter',itout)
          call write_energies(0,0,energs,0.d0,0.d0,'',.true.)
          if (input%lin%scf_mode/=LINEAR_MIXPOT_SIMPLE) then
             if (.not. lowaccur_converged) then
                 call yaml_map('iter low',itout)
                 call yaml_map('delta out',pnrm_out,fmt='(es10.3)')
                 call yaml_map('energy',energy,fmt='(es27.17)')
                 call yaml_map('D',energyDiff,fmt='(es10.3)')
                 call yaml_comment('FINAL')
                 call yaml_close_map()
             else
                 call yaml_map('iter high',itout)
                 call yaml_map('delta out',pnrm_out,fmt='(es10.3)')
                 call yaml_map('energy',energy,fmt='(es27.17)')
                 call yaml_map('D',energyDiff,fmt='(es10.3)')
                 call yaml_comment('FINAL')
                 call yaml_close_map()
             end if
          else if(input%lin%scf_mode==LINEAR_MIXPOT_SIMPLE) then
             if (.not. lowaccur_converged) then
                 call yaml_map('iter low',itout)
                 call yaml_map('delta out',pnrm_out,fmt='(es10.3)')
                 call yaml_map('energy',energy,fmt='(es27.17)')
                 call yaml_map('D',energyDiff,fmt='(es10.3)')
                 call yaml_comment('FINAL')
                 call yaml_close_map()
             else
                 call yaml_map('iter high',itout)
                 call yaml_map('delta out',pnrm_out,fmt='(es10.3)')
                 call yaml_map('energy',energy,fmt='(es27.17)')
                 call yaml_map('D',energyDiff,fmt='(es10.3)')
                 call yaml_comment('FINAL')
                 call yaml_close_map()
             end if
          end if
       end if

    call bigdft_utils_flush(unit=6)
    call yaml_close_sequence()


    end subroutine print_info


    subroutine intermediate_forces()

      ! Local variables
      real(kind=8) :: eh_tmp, exc_tmp, evxc_tmp, eexctX_tmp
      real(kind=8) :: fnoise, pressure, ehart_fake
      real(kind=8),dimension(6) :: ewaldstr, hstrten, xcstr, strten
      real(kind=8),dimension(:),allocatable :: rhopot_work
          real(kind=8),dimension(:,:),allocatable :: fxyz

      ! TEST: calculate forces here ####################################################
      fxyz=f_malloc((/3,at%astruct%nat/),id='fxyz')
      ewaldstr=1.d100
      hstrten=1.d100
      xcstr=1.d100
      eh_tmp=energs%eh
      exc_tmp=energs%exc
      evxc_tmp=energs%evxc
      eexctX_tmp=energs%eexctX

      ioffset=kswfn%Lzd%Glr%d%n1i*kswfn%Lzd%Glr%d%n2i*denspot%dpbox%i3xcsh

      if (denspot%dpbox%ndimpot>0) then
          denspot%pot_work=f_malloc_ptr(denspot%dpbox%ndimpot+ndebug,id='denspot%dpbox%ndimpot+ndebug')

      else
          denspot%pot_work=f_malloc_ptr(1+ndebug,id='denspot%dpbox%ndimpot+ndebug')
      end if
      if (denspot%dpbox%ndimrhopot>0) then
          rhopot_work=f_malloc(denspot%dpbox%ndimrhopot+ndebug,id='rhopot_work')
      else
          rhopot_work=f_malloc(1+ndebug,id='rhopot_work')
      end if
      call vcopy(denspot%dpbox%ndimrhopot,denspot%rhov(1),1,rhopot_work(1),1)


      call sumrho_for_TMBs(iproc, nproc, KSwfn%Lzd%hgrids(1), KSwfn%Lzd%hgrids(2), KSwfn%Lzd%hgrids(3), &
           tmb%collcom_sr, tmb%linmat%l, tmb%linmat%kernel_, KSwfn%Lzd%Glr%d%n1i*KSwfn%Lzd%Glr%d%n2i*denspot%dpbox%n3d, &
           denspot%rhov, rho_negative)
      if (rho_negative) then
          call corrections_for_negative_charge(iproc, nproc, KSwfn, at, input, tmb, denspot)
          !!if (iproc==0) call yaml_warning('Charge density contains negative points, need to increase FOE cutoff')
          !!call increase_FOE_cutoff(iproc, nproc, tmb%lzd, at%astruct, input, KSwfn%orbs, tmb%orbs, tmb%foe_obj, init=.false.)
          !!call clean_rho(iproc, KSwfn%Lzd%Glr%d%n1i*KSwfn%Lzd%Glr%d%n2i*denspot%dpbox%n3d, denspot%rhov)
      end if
      !denspot%rho_work=f_malloc_ptr(max(denspot%dpbox%ndimrhopot,denspot%dpbox%nrhodim),id='denspot%rho_work')
      denspot%rho_work=f_malloc_ptr(denspot%dpbox%ndimpot,id='denspot%rho_work')
      !call vcopy(max(denspot%dpbox%ndimrhopot,denspot%dpbox%nrhodim),&
      !     denspot%rhov(1),1,denspot%rho_work(1),1)
      call vcopy(denspot%dpbox%ndimpot,denspot%rhov(ioffset+1),1,denspot%rho_work(1),1)
      call updatePotential(input%nspin,denspot,energs%eh,energs%exc,energs%evxc)

      ! Density already present in denspot%rho_work
      call vcopy(denspot%dpbox%ndimpot,denspot%rho_work(1),1,denspot%pot_work(1),1)
      call H_potential('D',denspot%pkernel,denspot%pot_work,denspot%pot_work,ehart_fake,&
           0.0_dp,.false.,stress_tensor=hstrten)

      
      KSwfn%psi=f_malloc_ptr(1,id='KSwfn%psi')


      fpulay=0.d0
      call calculate_forces(iproc,nproc,denspot%pkernel%mpi_env%nproc,KSwfn%Lzd%Glr,at,KSwfn%orbs,nlpsp,rxyz,& 
           KSwfn%Lzd%hgrids(1),KSwfn%Lzd%hgrids(2),KSwfn%Lzd%hgrids(3),&
           denspot%dpbox%i3s+denspot%dpbox%i3xcsh,denspot%dpbox%n3p,&
           denspot%dpbox%nrhodim,.false.,denspot%dpbox%ngatherarr,denspot%rho_work,&
           denspot%pot_work,denspot%V_XC,size(KSwfn%psi),KSwfn%psi,fion,fdisp,fxyz,&
           ewaldstr,hstrten,xcstr,strten,fnoise,pressure,denspot%psoffset,1,tmb,fpulay)
      call f_free(fxyz)
      call f_free_ptr(KSwfn%psi)

      call vcopy(denspot%dpbox%ndimrhopot,rhopot_work(1),1,denspot%rhov(1),1)
      energs%eh=eh_tmp
      energs%exc=exc_tmp
      energs%evxc=evxc_tmp
      energs%eexctX=eexctX_tmp

      call f_free(rhopot_work)
      call f_free_ptr(denspot%rho_work)
      call f_free_ptr(denspot%pot_work)


    end subroutine intermediate_forces

end subroutine linearScaling




subroutine output_fragment_rotations(iproc,nat,rxyz,iformat,filename,input_frag,ref_frags)
  use module_base
  use module_types
  use yaml_output
  use module_fragments
  use internal_io
  use module_interfaces
  implicit none

  integer, intent(in) :: iproc, iformat, nat
  character(len=*), intent(in) :: filename
  real(gp), dimension(3,nat), intent(in) :: rxyz
  type(fragmentInputParameters), intent(in) :: input_frag
  type(system_fragment), dimension(input_frag%nfrag_ref), intent(in) :: ref_frags
  !Local variables
  integer :: ifrag, jfrag, ifrag_ref, jfrag_ref, iat, isfat, jsfat
  real(kind=gp), dimension(:,:), allocatable :: rxyz_ref, rxyz_new
  real(kind=gp) :: null_axe
  type(fragment_transformation) :: frag_trans
  character(len=*), parameter :: subname='output_fragment_rotations'

  if (iproc==0) then

     null_axe=1.0d0/dsqrt(3.0d0)

     if(iformat == WF_FORMAT_PLAIN) then
        open(99, file=filename//'rotations.bin', status='unknown',form='formatted')
        write(99,'(a)') '#Label, name, label, name, angle, axis'
     else
        open(99, file=filename//'rotations.bin', status='unknown',form='unformatted')
        write(99) '#Label, name, label, name, angle, axis'
     end if

     jsfat=0
     do jfrag=1,input_frag%nfrag
        jfrag_ref=input_frag%frag_index(jfrag)
        isfat=0
        do ifrag=1,input_frag%nfrag
           ifrag_ref=input_frag%frag_index(ifrag)

           ! only calculate rotations if same type of reference fragments
           if (jfrag_ref/=ifrag_ref) then
              if (iformat==WF_FORMAT_PLAIN) then
                 write(99,'(2(a,1x,I5,1x),F12.6,2x,3(F12.6,1x),6(1x,F18.6))')  trim(input_frag%label(ifrag_ref)),ifrag,&
                      trim(input_frag%label(jfrag_ref)),jfrag,-1.0d0,null_axe,null_axe,null_axe,&
                      -1.0d0,-1.0d0,-1.0d0,-1.0d0,-1.0d0,-1.0d0
              else
                 write(99) trim(input_frag%label(ifrag_ref)),ifrag,&
                      trim(input_frag%label(jfrag_ref)),jfrag,-1.0d0,null_axe,null_axe,null_axe,&
                      -1.0d0,-1.0d0,-1.0d0,-1.0d0,-1.0d0,-1.0d0
              end if
              isfat=isfat+ref_frags(ifrag_ref)%astruct_frg%nat
              cycle
           else if (ifrag==jfrag) then
              if (iformat==WF_FORMAT_PLAIN) then
                 write(99,'(2(a,1x,I5,1x),F12.6,2x,3(F12.6,1x),6(1x,F18.6))')  trim(input_frag%label(ifrag_ref)),ifrag,&
                      trim(input_frag%label(jfrag_ref)),jfrag,0.0d0,null_axe,null_axe,null_axe,&
                      0.0d0,0.0d0,0.0d0,0.0d0,0.0d0,0.0d0
              else
                 write(99)  trim(input_frag%label(ifrag_ref)),ifrag,&
                      trim(input_frag%label(jfrag_ref)),jfrag,0.0d0,null_axe,null_axe,null_axe,&
                      0.0d0,0.0d0,0.0d0,0.0d0,0.0d0,0.0d0
              end if
              isfat=isfat+ref_frags(ifrag_ref)%astruct_frg%nat
              cycle
           end if

           rxyz_ref = f_malloc((/3,ref_frags(ifrag_ref)%astruct_frg%nat/),id='rxyz_ref')
           rxyz_new = f_malloc((/3,ref_frags(ifrag_ref)%astruct_frg%nat/),id='rxyz_new')

           do iat=1,ref_frags(ifrag_ref)%astruct_frg%nat
              rxyz_new(:,iat)=rxyz(:,isfat+iat)
              rxyz_ref(:,iat)=rxyz(:,jsfat+iat)
           end do

           ! use center of fragment for now, could later change to center of symmetry
           frag_trans%rot_center=frag_center(ref_frags(jfrag_ref)%astruct_frg%nat,rxyz_ref)
           frag_trans%rot_center_new=frag_center(ref_frags(ifrag_ref)%astruct_frg%nat,rxyz_new)

           ! shift rxyz wrt center of rotation
           do iat=1,ref_frags(ifrag_ref)%astruct_frg%nat
              rxyz_ref(:,iat)=rxyz_ref(:,iat)-frag_trans%rot_center
              rxyz_new(:,iat)=rxyz_new(:,iat)-frag_trans%rot_center_new
           end do

           call find_frag_trans(ref_frags(ifrag_ref)%astruct_frg%nat,rxyz_ref,rxyz_new,frag_trans)

           call f_free(rxyz_ref)
           call f_free(rxyz_new)

           if (iformat==WF_FORMAT_PLAIN) then
              write(99,'(2(a,1x,I5,1x),F12.6,2x,3(F12.6,1x),6(1x,F18.6))') trim(input_frag%label(ifrag_ref)),ifrag,&
                   trim(input_frag%label(jfrag_ref)),jfrag,frag_trans%theta/(4.0_gp*atan(1.d0)/180.0_gp),frag_trans%rot_axis,&
                   frag_trans%rot_center,frag_trans%rot_center_new
           else
              write(99) trim(input_frag%label(ifrag_ref)),ifrag,&
                   trim(input_frag%label(jfrag_ref)),jfrag,frag_trans%theta/(4.0_gp*atan(1.d0)/180.0_gp),frag_trans%rot_axis,&
                   frag_trans%rot_center,frag_trans%rot_center_new
           end if
           isfat=isfat+ref_frags(ifrag_ref)%astruct_frg%nat
        end do
        jsfat=jsfat+ref_frags(jfrag_ref)%astruct_frg%nat
     end do

     close(99)

   end if

end subroutine output_fragment_rotations<|MERGE_RESOLUTION|>--- conflicted
+++ resolved
@@ -48,30 +48,16 @@
   type(cdft_data), intent(inout) :: cdft
   real(kind=8),dimension(3,at%astruct%nat),intent(in) :: fdisp, fion
   
-<<<<<<< HEAD
-  real(8) :: pnrm,trace,trace_old,fnrm_tmb
+  real(kind=8) :: pnrm,trace,trace_old,fnrm_tmb
   integer :: infoCoeff,istat,it_scc,itout,info_scf,i,ierr,iorb
-  character(len=*), parameter :: subname='linearScaling'
-  real(8),dimension(:),allocatable :: rhopotold_out
-  real(8) :: energyold, energyDiff, energyoldout, fnrm_pulay, convCritMix
-  type(localizedDIISParameters) :: ldiis
-=======
-  real(kind=8) :: pnrm,trace,trace_old,fnrm_tmb
-  integer :: infoCoeff,istat,iall,it_scc,itout,info_scf,i,ierr,iorb
   character(len=*), parameter :: subname='linearScaling'
   real(kind=8),dimension(:),allocatable :: rhopotold_out
   real(kind=8) :: energyold, energyDiff, energyoldout, fnrm_pulay, convCritMix
-  type(mixrhopotDIISParameters) :: mixdiis
-  type(localizedDIISParameters) :: ldiis!, ldiis_coeff
->>>>>>> 9fa14857
+  type(localizedDIISParameters) :: ldiis
   type(DIIS_obj) :: ldiis_coeff, vdiis
   logical :: can_use_ham, update_phi, locreg_increased, reduce_conf, orthonormalization_on
   logical :: fix_support_functions
   integer :: itype, istart, nit_lowaccuracy, nit_highaccuracy
-<<<<<<< HEAD
-=======
-  real(kind=8),dimension(:),allocatable :: locrad_tmp
->>>>>>> 9fa14857
   integer :: ldiis_coeff_hist, nitdmin
   logical :: ldiis_coeff_changed
   integer :: mix_hist, info_basis_functions, nit_scc, cur_it_highaccuracy
@@ -88,40 +74,9 @@
   integer :: dmin_diag_it, dmin_diag_freq, ioffset
   logical :: reorder, rho_negative
   real(wp), dimension(:,:,:), pointer :: mom_vec_fake
-<<<<<<< HEAD
-=======
-
-  !!! EXPERIMENTAL ############################################
-  type(sparse_matrix) :: denskern_init
-  !!real(kind=8),dimension(:),allocatable :: rho_init, rho_init_old, philarge
-  real(kind=8) :: ddot, meanconf_der
-  !!real(kind=8) :: weight_tot, weight_boundary, tt_old, tt
-  !!integer :: unitname, sdim, num_points, num_points_tot
-  integer :: idens_cons, ii, ldim, npsidim_large, ists, istl, nspin, ilr
   real(kind=8),dimension(10000) :: meanconf_array
   !!character(len=5) :: num
-  character(len=50) :: filename
-  !!real(kind=8),dimension(:,:),allocatable :: phi_delta
-  !!! #########################################################
-
-  ! DEBUG - for calculating centres
-  !!type(workarr_sumrho) :: w
-  !!real(gp), allocatable, dimension(:,:,:,:) :: psir
-  integer :: ind, i_all, i_stat, nspinor, ix, iy, iz, iix, iiy, iiz
-  !!real(gp) :: psix, psiy, psiz, xcent, ycent, zcent
-
-  !!character(len=12) :: orbname
-  !!real(gp), allocatable, dimension(:) :: psi2, gpsi, gpsi2
-  !!real(gp), allocatable, dimension(:,:,:,:) :: psir2
-  real(gp) :: max_tmb_diff, cut
-  !!real(gp) :: tmb_diff
   integer :: j, k, n1i, n2i, n3i, i1, i2, i3
-
-  integer :: ist, iiorb, ncount
-  real(kind=8) :: fnoise, pressure, ehart_fake, dnrm2
-  real(kind=8),dimension(:,:),allocatable :: fxyz
-
->>>>>>> 9fa14857
   type(matrices) :: weight_matrix_
 
   call timing(iproc,'linscalinit','ON') !lr408t
@@ -284,52 +239,6 @@
 
   call timing(iproc,'linscalinit','OF') !lr408t
 
-<<<<<<< HEAD
-=======
-  !! DEBUG - check centres
-  !ind=1
-  !do iorb=1,tmb%orbs%norbp
-  !   iat=tmb%orbs%onwhichatom(iorb+tmb%orbs%isorb)
-  !   ilr=tmb%orbs%inwhichlocreg(iorb+tmb%orbs%isorb)
-  !
-  !   allocate(psir(tmb%lzd%llr(ilr)%d%n1i, tmb%lzd%llr(ilr)%d%n2i, tmb%lzd%llr(ilr)%d%n3i, 1+ndebug),stat=I_stat)
-  !   call memocc(i_stat,psir,'psir',subname)
-  !   call initialize_work_arrays_sumrho(tmb%lzd%llr(ilr),w)
-  !
-  !   call daub_to_isf(tmb%lzd%llr(ilr),w,tmb%psi(ind),psir)
-  !
-  !   xcent=0.0d0
-  !   ycent=0.0d0
-  !   zcent=0.0d0
-  !   do iz=1,tmb%lzd%llr(ilr)%d%n3i
-  !      iiz=iz-15+tmb%lzd%llr(ilr)%nsi3
-  !      do iy=1,tmb%lzd%llr(ilr)%d%n2i
-  !         iiy=iy-15+tmb%lzd%llr(ilr)%nsi2
-  !         do ix=1,tmb%lzd%llr(ilr)%d%n1i
-  !            iix=ix-15+tmb%lzd%llr(ilr)%nsi1
-  !            psix=psir(ix,iy,iz,1)*(iix*tmb%lzd%hgrids(1)*0.5d0)
-  !            psiy=psir(ix,iy,iz,1)*(iiy*tmb%lzd%hgrids(2)*0.5d0)
-  !            psiz=psir(ix,iy,iz,1)*(iiz*tmb%lzd%hgrids(3)*0.5d0)
-  !            xcent=xcent+psir(ix,iy,iz,1)*psix
-  !            ycent=ycent+psir(ix,iy,iz,1)*psiy
-  !            zcent=zcent+psir(ix,iy,iz,1)*psiz
-  !         end do
-  !      end do
-  !   end do
-  !
-  !   write(*,'(a,4I4,3(F12.8,x),3(F8.4,x))') 'iproc,iorb,ilr,iat,(xcent,ycent,zcent)-locregcenter,xcent,ycent,zcent',&
-  !        iproc,iorb+tmb%orbs%isorb,ilr,iat,xcent-tmb%lzd%llr(ilr)%locregcenter(1),&
-  !        ycent-tmb%lzd%llr(ilr)%locregcenter(2),zcent-tmb%lzd%llr(ilr)%locregcenter(3),&
-  !        xcent,ycent,zcent
-  !
-  !   ind=ind+tmb%lzd%llr(ilr)%wfd%nvctr_c+7*tmb%lzd%llr(ilr)%wfd%nvctr_f
-  !   call deallocate_work_arrays_sumrho(w)
-  !   i_all=-product(shape(psir))*kind(psir)
-  !   deallocate(psir,stat=i_stat)
-  !   call memocc(i_stat,i_all,'psir',subname)
-  !end do
-  !! END DEBUG - check centres
->>>>>>> 9fa14857
 
   ! Add one iteration if no low accuracy is desired since we need then a first fake iteration, with istart=0
   istart = min(1,nit_lowaccuracy)
