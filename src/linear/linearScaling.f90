--- conflicted
+++ resolved
@@ -33,11 +33,7 @@
 real(8):: energyold, energyDiff, energyoldout
 type(mixrhopotDIISParameters):: mixdiis
 type(localizedDIISParameters):: ldiis, ldiis_coeff
-<<<<<<< HEAD
-logical:: check_whether_derivatives_to_be_used,coeffs_copied, first_time_with_der,calculate_overlap_matrix, can_use
-=======
 logical:: calculate_overlap_matrix, can_use
->>>>>>> c29737a0
 logical:: fix_support_functions
 integer:: jorb, jjorb, nit_highaccur, itype
 real(8),dimension(:,:),allocatable:: overlapmatrix, ham
@@ -57,12 +53,6 @@
       write(*,'(1x,a)') '****************************** LINEAR SCALING VERSION ******************************'
   end if
 
-<<<<<<< HEAD
-=======
-
-  allocate(rhopotold_out(max(denspot%dpbox%ndimrhopot,denspot%dpbox%nrhodim)),stat=istat)
-  ! should be allocated with max of potential and density dimensions, as in cluster for denspot0 - check for other places too!
->>>>>>> c29737a0
   if(input%lin%nItInguess>0) then
       tmb%wfnmd%bs%communicate_phi_for_lsumrho=.true.
       tmb%wfnmd%bs%target_function=TARGET_FUNCTION_IS_TRACE
@@ -111,18 +101,9 @@
   nsatur=0
   fix_support_functions=.false.
 
-<<<<<<< HEAD
 
   ! Allocate the communication arrays for the calculation of the charge density.
   call allocateCommunicationbufferSumrho(iproc, tmb%comsr, subname)
-=======
-
-
-
-  ! Allocate the communication arrays for the calculation of the charge density.
-  call allocateCommunicationbufferSumrho(iproc, tmb%comsr, subname)
-
->>>>>>> c29737a0
 
   call vcopy(tmb%orbs%norb, tmb%orbs%eval(1), 1, eval(1), 1)
   call timing(iproc,'linscalinit','OF') !lr408t
@@ -142,12 +123,6 @@
       ! Check whether the low accuracy part (i.e. with strong confining potential) has converged.
       call check_whether_lowaccuracy_converged(itout, input, lscv)
 
-<<<<<<< HEAD
-      ! Check whether the derivatives shall be used or not.
-      lscv%withder=check_whether_derivatives_to_be_used(input, itout, lscv)
-
-=======
->>>>>>> c29737a0
       ! Set all remaining variables that we need for the optimizations of the basis functions and the mixing.
       call set_optimization_variables(input, at, tmb%orbs, tmb%lzd%nlr, tmb%orbs%onwhichatom, &
            tmb%confdatarr, tmb%wfnmd, lscv)
@@ -162,11 +137,7 @@
       ! Some special treatement if we are in the high accuracy part
       call adjust_DIIS_for_high_accuracy(input, tmb, denspot, ldiis, mixdiis, lscv)
 
-<<<<<<< HEAD
-          call initialize_DIIS_coeff(3, tmb, KSwfn%orbs, ldiis_coeff)
-=======
       call initialize_DIIS_coeff(3, tmb, KSwfn%orbs, ldiis_coeff)
->>>>>>> c29737a0
 
       ! Now all initializations are done...
       if(nit_highaccur==1) then
@@ -192,10 +163,6 @@
                if (tmblarge%orbs%npsidim_orbs > 0) call to_zero(tmblarge%orbs%npsidim_orbs,tmblarge%psi(1))
       end if
 
-<<<<<<< HEAD
-=======
-
->>>>>>> c29737a0
       if(itout==1) then
           ! Orthonormalize the TMBs
           ! just to be sure...
@@ -278,14 +245,8 @@
               tmb%wfnmd%nphi=tmb%orbs%npsidim_orbs
               tmb%wfnmd%it_coeff_opt=0
               tmb%wfnmd%alpha_coeff=.2d0 !reset to default value
-<<<<<<< HEAD
 
           end if
-
-=======
-
-          end if
->>>>>>> c29737a0
 
 
           if(tmb%wfnmd%bs%update_phi .or. it_scc==0) then
@@ -322,22 +283,6 @@
                   end if
               end do
           end if
-<<<<<<< HEAD
-          if(.not.lscv%withder) then
-              if(tmb%wfnmd%bs%update_phi .and. can_use .and. lscv%info_basis_functions>=0) then
-                  call get_coeff(iproc,nproc,scf_mode,tmb%lzd,KSwfn%orbs,at,rxyz,denspot,GPU,infoCoeff,energs%ebs,nlpspd,proj,&
-                       input%SIC,tmb,pnrm,overlapmatrix,calculate_overlap_matrix,&
-                       tmblarge, lhphilarge, ham=ham, ldiis_coeff=ldiis_coeff)
-              else
-                  call get_coeff(iproc,nproc,scf_mode,tmb%lzd,KSwfn%orbs,at,rxyz,denspot,GPU,infoCoeff,energs%ebs,nlpspd,proj,&
-                       input%SIC,tmb,pnrm,overlapmatrix,calculate_overlap_matrix,&
-                       tmblarge, lhphilarge, ldiis_coeff=ldiis_coeff)
-              end if
-          else
-              call get_coeff(iproc,nproc,scf_mode,tmb%lzd,KSwfn%orbs,at,rxyz,denspot,GPU,infoCoeff,energs%ebs,nlpspd,proj,&
-                   input%SIC,tmb,pnrm,overlapmatrix,calculate_overlap_matrix,&
-                   tmblargeder, lhphilargeder, ldiis_coeff=ldiis_coeff)
-=======
           if(tmb%wfnmd%bs%update_phi .and. can_use .and. lscv%info_basis_functions>=0) then
               call get_coeff(iproc,nproc,scf_mode,tmb%lzd,KSwfn%orbs,at,rxyz,denspot,GPU,infoCoeff,energs%ebs,nlpspd,proj,&
                    input%SIC,tmb,pnrm,overlapmatrix,calculate_overlap_matrix,&
@@ -346,7 +291,6 @@
               call get_coeff(iproc,nproc,scf_mode,tmb%lzd,KSwfn%orbs,at,rxyz,denspot,GPU,infoCoeff,energs%ebs,nlpspd,proj,&
                    input%SIC,tmb,pnrm,overlapmatrix,calculate_overlap_matrix,&
                    tmblarge, lhphilarge, ldiis_coeff=ldiis_coeff)
->>>>>>> c29737a0
           end if
 
 
@@ -386,10 +330,6 @@
               fix_support_functions=.true.
           end if
 
-<<<<<<< HEAD
-=======
-
->>>>>>> c29737a0
           ! Write some informations.
           call printSummary(iproc, it_scc, lscv%info_basis_functions, &
                infoCoeff, pnrm, energy, energyDiff, input%lin%scf_mode)
@@ -486,8 +426,8 @@
   end do outerLoop
 
   !!! Calculate Pulay correction to the forces
-  !!call pulay_correction(iproc, nproc, input, orbs, at, rxyz, nlpspd, proj, input%SIC, denspot, GPU, tmb, &
-  !!         tmblarge, fpulay)
+  call pulay_correction(iproc, nproc, input, KSwfn%orbs, at, rxyz, nlpspd, proj, input%SIC, denspot, GPU, tmb, &
+       tmblarge, fpulay)
 
   iall=-product(shape(locregCenter))*kind(locregCenter)
   deallocate(locregCenter, stat=istat)
@@ -532,13 +472,8 @@
        tmb%orbs,KSwfn%orbs%norb,KSwfn%Lzd%hgrids(1),KSwfn%Lzd%hgrids(2),KSwfn%Lzd%hgrids(3),at,rxyz,&
        tmb%psi,tmb%wfnmd%coeff)
    end if
-<<<<<<< HEAD
  
  ! Allocate the communication buffers for the calculation of the charge density.
-=======
-  ! Allocate the communication buffers for the calculation of the charge density.
-
->>>>>>> c29737a0
   call allocateCommunicationbufferSumrho(iproc, tmb%comsr, subname)
 
   call communicate_basis_for_density(iproc, nproc, tmb%lzd, tmb%orbs, tmb%psi, tmb%comsr)
@@ -922,10 +857,6 @@
 
 
   lscv%locreg_increased=.false.
-<<<<<<< HEAD
-=======
-
->>>>>>> c29737a0
   if(lscv%lowaccur_converged .and. lscv%enlarge_locreg) then
       change = .false.
       do ilr = 1, tmb%lzd%nlr
@@ -943,11 +874,7 @@
       lscv%enlarge_locreg=.false. !flag to indicate that the locregs should not be increased any more in the following iterations
   end if
   if(lscv%locreg_increased) then
-<<<<<<< HEAD
       call redefine_locregs_quantities(iproc, nproc, hx, hy, hz, lscv%locrad, .true., tmb%lzd, tmb, denspot, ldiis)
-=======
-      call redefine_locregs_quantities(iproc, nproc, hx, hy, hz, lscv%locrad, .true., tmb%lzd, tmb, tmb, denspot, ldiis)
->>>>>>> c29737a0
   end if
 
 end subroutine adjust_locregs_and_confinement
@@ -1083,7 +1010,7 @@
   type(input_variables),intent(in):: input
   type(orbitals_data),intent(in):: orbs
   type(atoms_data),intent(in):: at
-  real(8),dimension(3,at%nat),intent(in):: rxyz
+  real(kind=8),dimension(3,at%nat),intent(in):: rxyz
   type(nonlocal_psp_descriptors),intent(in):: nlpspd
   real(wp),dimension(nlpspd%nprojel),intent(inout):: proj
   type(SIC_data),intent(in):: SIC
@@ -1091,21 +1018,19 @@
   type(GPU_pointers),intent(inout):: GPU
   type(DFT_wavefunction),intent(in):: tmb
   type(DFT_wavefunction),intent(inout):: tmblarge
-  real(8),dimension(3,at%nat),intent(out):: fpulay
+  real(kind=8),dimension(3,at%nat),intent(out):: fpulay
 
   ! Local variables
   integer:: norb, norbu, norbd, npsin, istat, iall, nspin, tag, ierr
-  integer:: i, ist_orig, ist_dest, iorb, iiorb, ilr, ncount, nlr, ii, ityp
-  integer:: jjorb, jat, jorbsmall, kkorb, kat, korbsmall, jdir, kdir, iat, npsidim, ndim
+  integer:: i, ist_orig, ist_dest, iorb, iiorb, ilr, ncount, nlr, ityp
+  integer:: jjorb, jat, jorbsmall, kkorb, kat, korbsmall, jdir, kdir, iat, npsidim!, ndim
   type(DFT_wavefunction):: tmbder
-  real(8),dimension(:),allocatable:: phiLoc, lhphi, lhphilarge, psit_c, psit_f, hpsit_c, hpsit_f
-  real(8),dimension(:,:),allocatable:: matrix, locregCenter
+  real(kind=8),dimension(:),allocatable:: lhphilarge, psit_c, psit_f, hpsit_c, hpsit_f, lpsit_c, lpsit_f!, phiLoc
+  real(kind=8),dimension(:,:),allocatable:: matrix, locregCenter, ovrlp
   type(energy_terms) :: energs
   type(confpot_data),dimension(:),allocatable :: confdatarrtmp
   integer,dimension(:),allocatable:: norbsPerAtom, norbsPerLocreg
-  logical:: use_derivative_basis
   character(len=*),parameter:: subname='pulay_correction'
-
 
   call nullify_orbitals_data(tmbder%orbs)
   call nullify_p2pComms(tmbder%comrp)
@@ -1114,7 +1039,7 @@
   call nullify_overlapParameters(tmbder%op)
   call nullify_p2pComms(tmbder%comon)
 
-  norbu=4*tmb%orbs%norb
+  norbu=3*tmb%orbs%norb
   norb=norbu
   norbd=0
   nspin=1
@@ -1124,23 +1049,17 @@
   call memocc(istat, norbsPerAtom, 'norbsPerAtom', subname)
   norb=0
   nlr=0
-  use_derivative_basis=.true.
-  if(use_derivative_basis) then
-      ii=4
-  else
-      ii=1
-  end if
   do iat=1,at%nat
       ityp=at%iatype(iat)
-      norbsPerAtom(iat)=input%lin%norbsPerType(ityp)
-      norb=norb+ii*input%lin%norbsPerType(ityp)
+      norbsPerAtom(iat)=3*input%lin%norbsPerType(ityp)
+      norb=norb+3*input%lin%norbsPerType(ityp)
       nlr=nlr+input%lin%norbsPerType(ityp)
   end do
 
 
   allocate(norbsPerLocreg(nlr), stat=istat) 
   call memocc(istat, norbsPerLocreg, 'norbsPerLocreg', subname) 
-  norbsPerLocreg=ii !should be norbsPerLocreg 
+  norbsPerLocreg=3 !should be norbsPerLocreg 
      
 
 
@@ -1153,9 +1072,6 @@
   call assignToLocreg2(iproc, nproc, tmbder%orbs%norb, tmbder%orbs%norb_par, at%nat, at%nat, &
        nspin, norbsPerAtom, rxyz, tmbder%orbs%onwhichatom)
 
-  iall=-product(shape(tmbder%orbs%inWhichLocreg))*kind(tmbder%orbs%inWhichLocreg) 
-  deallocate(tmbder%orbs%inWhichLocreg, stat=istat) 
-  call memocc(istat, iall, 'lorbs%inWhichLocreg', subname) 
 
 
   allocate(locregCenter(3,nlr), stat=istat)
@@ -1169,21 +1085,18 @@
       end do
   end do
 
-
+  iall=-product(shape(tmbder%orbs%inWhichLocreg))*kind(tmbder%orbs%inWhichLocreg) 
+  deallocate(tmbder%orbs%inWhichLocreg, stat=istat) 
+  call memocc(istat, iall, 'lorbs%inWhichLocreg', subname) 
   call assignToLocreg2(iproc, nproc, tmbder%orbs%norb, tmbder%orbs%norb_par, at%nat, nlr, &
        nspin, norbsPerLocreg, locregCenter, tmbder%orbs%inwhichlocreg)
 
-  npsidim = 0
-  do iorb=1,tmbder%orbs%norbp
-      iiorb=tmbder%orbs%isorb+iorb
-      ilr=tmbder%orbs%inwhichlocreg(iiorb)
-      npsidim = npsidim + tmblarge%lzd%llr(ilr)%wfd%nvctr_c+7*tmblarge%lzd%llr(ilr)%wfd%nvctr_f
-  end do
-  tmbder%orbs%npsidim_orbs=npsidim
-
-  !!write(*,'(a,i5,3i10)') 'iproc, tmbder%orbs%norb, tmbder%orbs%norbp, tmbder%orbs%npsidim_orbs',&
-  !!    iproc, tmbder%orbs%norb, tmbder%orbs%norbp, tmbder%orbs%npsidim_orbs
-  !!write(*,'(a,i6,100i5)') 'iproc, iwl', iproc, tmbder%orbs%inwhichlocreg
+  iall=-product(shape(locregCenter))*kind(locregCenter)
+  deallocate(locregCenter, stat=istat)
+  call memocc(istat, iall, 'locregCenter', subname)
+
+  !Calculate the dimension of psi
+  call update_wavefunctions_size(tmblarge%lzd,tmbder%orbs,iproc,nproc)  !using tmblarge%lzd because the derivatives are also enlarged
 
   call initializeRepartitionOrbitals(iproc, nproc, tag, tmblarge%orbs, tmbder%orbs, tmblarge%lzd, tmbder%comrp)
   call init_collective_comms(iproc, nproc, tmbder%orbs, tmblarge%lzd, tmbder%collcom)
@@ -1191,31 +1104,16 @@
   call initCommsOrtho(iproc, nproc, nspin, tmb%lzd%hgrids(1), tmb%lzd%hgrids(2), tmb%lzd%hgrids(3), &
        tmblarge%lzd, tmblarge%lzd, tmbder%orbs, 's', tmb%wfnmd%bpo, tmbder%op, tmbder%comon)
 
-  ndim = maxval(tmbder%op%noverlaps)
-  call initMatrixCompression(iproc, nproc, tmblarge%lzd%nlr, ndim, tmbder%orbs, &
-       tmbder%op%noverlaps, tmbder%op%overlaps, tmbder%mad)
-  !!call initCompressedMatmul3(iproc, tmbder%orbs%norb, tmbder%mad)
-
-
   allocate(tmbder%psi(tmbder%orbs%npsidim_orbs), stat=istat)
   call memocc(istat, tmbder%psi, 'tmbder%psi', subname)
 
-  if (tmblarge%orbs%npsidim_orbs > 0) call to_zero(tmblarge%orbs%npsidim_orbs,tmblarge%psi(1))
+  if (tmblarge%orbs%npsidim_orbs> 0) call to_zero(tmblarge%orbs%npsidim_orbs,tmblarge%psi(1))
   call small_to_large_locreg(iproc, nproc, tmb%lzd, tmblarge%lzd, tmb%orbs, tmblarge%orbs, tmb%psi, tmblarge%psi)
 
   call getDerivativeBasisFunctions(iproc,nproc,tmblarge%lzd%hgrids(1),tmblarge%lzd,tmblarge%orbs,tmbder%orbs,tmbder%comrp,&
        max(tmblarge%orbs%npsidim_orbs,tmblarge%orbs%npsidim_comp),tmblarge%psi,tmbder%psi)
 
-
-  allocate(phiLoc(4*max(tmblarge%orbs%npsidim_orbs,tmblarge%orbs%npsidim_comp)), stat=istat)
-  call memocc(istat, phiLoc, 'phiLoc', subname)
-
-
   ! Apply Hamiltonian to tmb%psi
-  allocate(lhphi(tmb%orbs%npsidim_orbs), stat=istat)
-  call memocc(istat, lhphi, 'lhphi', subname)
-
-  if (tmb%orbs%npsidim_orbs > 0) call to_zero(tmb%orbs%npsidim_orbs,lhphi(1))
   call local_potential_dimensions(tmblarge%lzd,tmblarge%orbs,denspot%dpbox%ngatherarr(0,1))
 
   allocate(lhphilarge(tmblarge%orbs%npsidim_orbs), stat=istat)
@@ -1245,34 +1143,13 @@
   call timing(iproc,'glsynchham1','OF') !lr408t
   deallocate(confdatarrtmp)
 
-
-  ! Copy tmblarge%psi to phiLoc
-  ist_orig=1
-  ist_dest=1
-  do iorb=1,tmblarge%orbs%norbp
-      iiorb=tmblarge%orbs%isorb+iorb
-      ilr=tmblarge%orbs%inwhichlocreg(iiorb)
-      ncount=tmblarge%lzd%llr(ilr)%wfd%nvctr_c+7*tmblarge%lzd%llr(ilr)%wfd%nvctr_f
-      do i=1,4
-          call dcopy(ncount, tmblarge%psi(ist_orig), 1, phiLoc(ist_dest), 1)
-          ist_dest=ist_dest+ncount
-      end do
-      ist_orig=ist_orig+ncount
-  end do
-
-  ! Repartition phiLoc to tmbder%psi
-  call post_p2p_communication(iproc, nproc, size(phiLoc), phiLoc, size(tmbder%psi), tmbder%psi, tmbder%comrp)
-  call wait_p2p_communication(iproc, nproc, tmbder%comrp)
-
-
   ! Calculate matrix
-
-  allocate(matrix(tmbder%orbs%norb,tmbder%orbs%norb), stat=istat)
+  allocate(matrix(tmbder%orbs%norb,tmblarge%orbs%norb), stat=istat) 
   call memocc(istat, matrix, 'matrix', subname)
 
-  allocate(hpsit_c(tmbder%collcom%ndimind_c))
+  allocate(hpsit_c(tmblarge%collcom%ndimind_c))
   call memocc(istat, hpsit_c, 'hpsit_c', subname)
-  allocate(hpsit_f(7*tmbder%collcom%ndimind_f))
+  allocate(hpsit_f(7*tmblarge%collcom%ndimind_f))
   call memocc(istat, hpsit_f, 'hpsit_f', subname)
   allocate(psit_c(tmbder%collcom%ndimind_c))
   call memocc(istat, psit_c, 'psit_c', subname)
@@ -1281,10 +1158,40 @@
 
   call transpose_localized(iproc, nproc, tmbder%orbs,  tmbder%collcom, &
        tmbder%psi, psit_c, psit_f, tmblarge%lzd)
-  call transpose_localized(iproc, nproc, tmbder%orbs,  tmbder%collcom, &
+  call transpose_localized(iproc, nproc, tmblarge%orbs,  tmblarge%collcom, &
        lhphilarge, hpsit_c, hpsit_f, tmblarge%lzd)
-  call calculate_overlap_transposed(iproc, nproc, tmbder%orbs, tmbder%mad, tmbder%collcom, &
-       psit_c, hpsit_c, psit_f, hpsit_f, matrix)
+
+  call calculate_pulay_overlap(iproc, nproc, tmbder%orbs, tmblarge%orbs, tmbder%collcom, &
+       tmblarge%collcom, psit_c, hpsit_c, psit_f, hpsit_f, matrix)
+  
+  !DEBUG
+  !!if(iproc==0)then
+  !!do iorb = 1, tmbder%orbs%norb
+  !!   print *,'Hamiltonian of derivative: ',iorb, (matrix(iorb,iiorb),iiorb=1,tmblarge%orbs%norb)
+  !!end do
+  !!end if
+  !END DEBUG
+
+  allocate(ovrlp(tmbder%orbs%norb,tmblarge%orbs%norb), stat=istat) 
+  call memocc(istat, matrix, 'matrix', subname)
+  allocate(lpsit_c(tmblarge%collcom%ndimind_c))
+  call memocc(istat, lpsit_c, 'lpsit_c', subname)
+  allocate(lpsit_f(7*tmblarge%collcom%ndimind_f))
+  call memocc(istat, lpsit_f, 'lpsit_f', subname)
+  call transpose_localized(iproc, nproc, tmblarge%orbs,  tmblarge%collcom, &
+       tmblarge%psi, lpsit_c, lpsit_f, tmblarge%lzd)
+  
+  call calculate_pulay_overlap(iproc, nproc, tmbder%orbs, tmblarge%orbs, tmbder%collcom, &
+       tmblarge%collcom, psit_c, lpsit_c, psit_f, lpsit_f, ovrlp)
+
+  !DEBUG
+  !Check if derivatives are orthogonal to functions
+  !!if(iproc==0)then
+  !!  do iorb = 1, tmbder%orbs%norb
+  !!     print *,'overlap of derivative: ',iorb, (ovrlp(iorb,iiorb),iiorb=1,tmblarge%orbs%norb)
+  !!  end do
+  !!end if
+  !END DEBUG
 
   iall=-product(shape(hpsit_c))*kind(hpsit_c)
   deallocate(hpsit_c, stat=istat)
@@ -1299,31 +1206,22 @@
   deallocate(psit_f, stat=istat)
   call memocc(istat, iall, 'psit_f', subname)
 
-
   ! Calculate Pulay correction
+  ! note since the basis functions are real, only multiply by two instead of taking the real conjugate
   call to_zero(3*at%nat, fpulay(1,1))
   do iorb=1,orbs%norbp
       iiorb=orbs%isorb+iorb
       do jjorb=1,tmbder%orbs%norb
           jat=tmbder%orbs%onwhichatom(jjorb)
-          jdir=mod(jjorb-1,4) ! get direction x, y or z (0=no direction)
-          jorbsmall=ceiling(dble(jjorb)/4.d0)
-          do kkorb=1,tmbder%orbs%norb
-              kat=tmbder%orbs%onwhichatom(kkorb)
-              kdir=mod(kkorb-1,4) ! get direction x, y or z (0=no direction)
-              korbsmall=ceiling(dble(kkorb)/4.d0)
-              if(jdir>0) then
-                  fpulay(jdir,jat) = fpulay(jdir,jat) + &
-                      tmb%wfnmd%coeff(jorbsmall,iiorb)*tmb%wfnmd%coeff(korbsmall,iiorb)*matrix(jjorb,kkorb)
-              end if
-              if(kdir>0) then
-                  fpulay(kdir,kat) = fpulay(kdir,kat) + &
-                      tmb%wfnmd%coeff(jorbsmall,iiorb)*tmb%wfnmd%coeff(korbsmall,iiorb)*matrix(kkorb,jjorb)
-              end if
+          jdir=mod(jjorb-1,3) + 1 ! get direction: x=1, y=2 or z=3 
+          jorbsmall=ceiling(dble(jjorb)/3.d0)
+          do kkorb=1,tmblarge%orbs%norb
+             fpulay(jdir,jat) = fpulay(jdir,jat) - &
+              4*tmb%wfnmd%coeff(jorbsmall,iiorb)*tmb%wfnmd%coeff(kkorb,iiorb)* &
+              (matrix(jjorb,kkorb) - tmblarge%orbs%eval(iiorb)*ovrlp(jjorb,kkorb))
           end do
       end do
   end do
-
   call mpiallred(fpulay(1,1), 3*at%nat, mpi_sum, mpi_comm_world, ierr)
   if(iproc==0) then
        do iat=1,at%nat
@@ -1340,10 +1238,6 @@
   deallocate(lhphilarge, stat=istat)
   call memocc(istat, iall, 'lhphilarge', subname)
 
-  iall=-product(shape(lhphi))*kind(lhphi)
-  deallocate(lhphi, stat=istat)
-  call memocc(istat, iall, 'lhphi', subname)
-
   iall=-product(shape(tmblarge%lzd%doHamAppl))*kind(tmblarge%lzd%doHamAppl)
   deallocate(tmblarge%lzd%doHamAppl, stat=istat)
   call memocc(istat, iall, 'tmblarge%lzd%doHamAppl', subname)
@@ -1354,13 +1248,6 @@
 
   if(iproc==0) write(*,'(1x,a)') 'done.'
 
-
-
-
-  iall=-product(shape(locregCenter))*kind(locregCenter)
-  deallocate(locregCenter, stat=istat)
-  call memocc(istat, iall, 'locregCenter', subname)
-
   iall=-product(shape(norbsPerAtom))*kind(norbsPerAtom)
   deallocate(norbsPerAtom, stat=istat)
   call memocc(istat, iall, 'norbsPerAtom', subname)
@@ -1368,10 +1255,6 @@
   iall=-product(shape(norbsPerLocreg))*kind(norbsPerLocreg)
   deallocate(norbsPerLocreg, stat=istat)
   call memocc(istat, iall, 'norbsPerLocreg', subname)
-
-  iall=-product(shape(phiLoc))*kind(phiLoc)
-  deallocate(phiLoc, stat=istat)
-  call memocc(istat, iall, 'phiLoc', subname)
 
   iall=-product(shape(tmbder%psi))*kind(tmbder%psi)
   deallocate(tmbder%psi, stat=istat)
