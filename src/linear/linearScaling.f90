subroutine linearScaling(iproc,nproc,Glr,orbs,comms,at,input,hx,hy,hz,&
     lin,rxyz,fion,fdisp,denspot,nlpspd,proj,GPU,&
     eion,edisp,eexctX,scpot,psi,psit,energy,fxyz)
!
! Purpose:
! ========
!   Top-level subroutine for the linear scaling version.
!
! Calling arguments:
! ==================
!   Input arguments:
!   ----------------
!     iproc       process ID
!     nproc       total number of processes
!     n3d         ??
!     n3p         ??
!     i3s         ??
!     i3xcsh      ??
!     Glr         type describing the localization region
!     orbs        type describing the physical orbitals psi
!     comms       type containing the communication parameters for the physical orbitals psi
!     at          type containing the parameters for the atoms
!     input       type  containing some very general parameters
!     lin         type containing parameters for the linear version
!     rxyz        atomic positions
!     nscatterarr ??
!     ngatherarr  ??
!     nlpspd      ??
!     proj        ??
!     pkernelseq  ??
!     radii_cf    coarse and fine radii around the atoms
!     irrzon      ??
!     phnons      ??
!     pkernel     ??
!     pot_ion     the ionic potential
!     rhocore     ??
!     potxc       ??
!     PSquiet     flag to control the output from the Poisson solver
!     eion        ionic energy
!     edisp       dispersion energy
!     eexctX      ??
!     scpot       flag indicating whether we have a self consistent calculation
!     fion        ionic forces
!     fdisp       dispersion forces
!   Input / Output arguments
!   ------------------------
!     GPU         parameters for GPUs?
!     rhopot      the charge density
!   Output arguments:
!   -----------------
!     psi         the physical orbitals
!     psit        psi transposed
!     fxyz        the forces acting on the atom
!     energy
!     

use module_base
use module_types
use module_interfaces, exceptThisOne => linearScaling
implicit none

! Calling arguments
integer,intent(in):: iproc, nproc
type(locreg_descriptors),intent(in) :: Glr
type(orbitals_data),intent(inout):: orbs
type(communications_arrays),intent(in) :: comms
type(atoms_data),intent(inout):: at
type(linearParameters),intent(inout):: lin
type(input_variables),intent(in):: input
real(8),dimension(3,at%nat),intent(inout):: rxyz
real(8),dimension(3,at%nat),intent(in):: fion, fdisp
type(DFT_local_fields), intent(inout) :: denspot
type(nonlocal_psp_descriptors),intent(in):: nlpspd
real(wp),dimension(nlpspd%nprojel),intent(inout):: proj
type(GPU_pointers),intent(in out):: GPU
real(gp),intent(in):: eion, edisp, eexctX,hx,hy,hz
logical,intent(in):: scpot
!real(8),dimension(orbs),intent(out):: psi
real(8),dimension(:),pointer,intent(out):: psi, psit
real(gp), dimension(:), pointer :: rho,pot
real(8),intent(out):: energy
real(8),dimension(3,at%nat),intent(out):: fxyz
!real(8),intent(out):: fnoise

! Local variables
integer:: infoBasisFunctions,infoCoeff,istat,iall,itSCC,nitSCC,i,ierr,potshortcut,ist,istr,ilr,tag,itout
integer :: jproc,iat,j, nit_highaccuracy, mixHist, nitSCCWhenOptimizing, nit
real(8),dimension(:,:),pointer:: coeff
real(8):: ebs, ebsMod, pnrm, tt, ehart, eexcu, vexcu, alphaMix
character(len=*),parameter:: subname='linearScaling'
real(8),dimension(:),allocatable:: rhopotOld, rhopotold_out, locrad
logical:: updatePhi, reduceConvergenceTolerance, communicate_lphi, with_auxarray, lowaccur_converged, withder
real(8),dimension(:),pointer:: lphi
real(8):: t1, t2, time, t1tot, t2tot, timetot, t1ig, t2ig, timeig, t1init, t2init, timeinit, ddot, dnrm2, pnrm_out
real(8):: t1scc, t2scc, timescc, t1force, t2force, timeforce, energyold, energyDiff, energyoldout, selfConsistent
integer:: iorb, ndimtot, iiat
type(mixrhopotDIISParameters):: mixdiis
type(workarr_sumrho):: w
real(8),dimension(:,:),allocatable:: coeff_proj
type(localizedDIISParameters):: ldiis
type(confpot_data), dimension(:),pointer :: confdatarr
real(8):: fnoise,pressure
real(gp), dimension(6) :: ewaldstr,strten,hstrten,xcstr
type(orthon_data):: orthpar
integer,dimension(:),pointer:: onwhichatom


  if(iproc==0) then
      write(*,'(1x,a)') repeat('*',84)
      write(*,'(1x,a)') '****************************** LINEAR SCALING VERSION ******************************'
  end if
  call mpi_barrier(mpi_comm_world, ierr)
  t1tot=mpi_wtime()

  ! Initialize the parameters for the linear scaling version and allocate all arrays.
  tag=0
  call mpi_barrier(mpi_comm_world, ierr)
  t1init=mpi_wtime()
  call allocateAndInitializeLinear(iproc, nproc, Glr, orbs, at, nlpspd, lin, &
       input, hx, hy, hz, rxyz, denspot%dpcom%nscatterarr, tag, coeff, lphi, confdatarr, onwhichatom)

  !!lin%potentialPrefac=lin%potentialPrefac_lowaccuracy
  !!allocate(confdatarr(lin%orbs%norbp))
  !!!use a temporary array onwhichatom instead of inwhichlocreg
  !!
  !!call define_confinement_data(confdatarr,lin%orbs,rxyz,at,&
  !!     hx,hy,hz,lin,lin%lzd,lin%orbs%inWhichLocreg)


  orthpar%methTransformOverlap = lin%methTransformOverlap
  orthpar%nItOrtho = lin%nItOrtho
  orthpar%blocksize_pdsyev = lin%blocksize_pdsyev
  orthpar%blocksize_pdgemm = lin%blocksize_pdgemm


  call mpi_barrier(mpi_comm_world, ierr)
  t2init=mpi_wtime()
  timeinit=t2init-t1init

  if(.not.lin%transformToGlobal) then
      ! psi and psit will not be calculated, so only allocate them with size 1
      orbs%npsidim_orbs=1
      orbs%npsidim_comp=1
  end if
  allocate(psi(max(orbs%npsidim_orbs,orbs%npsidim_comp)), stat=istat)
  call memocc(istat, psi, 'psi', subname)
  if(nproc>1) then
      allocate(psit(max(orbs%npsidim_orbs,orbs%npsidim_comp)), stat=istat)
      call memocc(istat, psit, 'psit', subname)
  else
      psit => psi
  end if
  allocate(rhopotold(max(glr%d%n1i*glr%d%n2i*denspot%dpcom%n3p,1)*input%nspin), stat=istat)
  call memocc(istat, rhopotold, 'rhopotold', subname)
  allocate(rhopotold_out(max(glr%d%n1i*glr%d%n2i*denspot%dpcom%n3p,1)*input%nspin), stat=istat)
  call memocc(istat, rhopotold_out, 'rhopotold_out', subname)
  !rhopotold_out=1.d100

  allocate(coeff_proj(lin%orbs%norb,orbs%norb), stat=istat)
  call memocc(istat, coeff_proj, 'coeff_proj', subname)

  !write(*,'(a,100i6)') 'lin%orbs%inwhichlocreg', lin%orbs%inwhichlocreg


  potshortcut=0 ! What is this?
  call mpi_barrier(mpi_comm_world, ierr)
  t1ig=mpi_wtime()
  call inputguessConfinement(iproc, nproc, at, &
       input, hx, hy, hz, lin%lzd, lin%orbs, rxyz, denspot ,rhopotold, &
       nlpspd, proj, GPU, &
       lphi)
  call mpi_barrier(mpi_comm_world, ierr)
  t2ig=mpi_wtime()
  timeig=t2ig-t1ig
  t1scc=mpi_wtime()

<<<<<<< HEAD
  call deallocateBasicArraysInput(at, input%lin)
=======
>>>>>>> 04636b73

  ! Initialize the DIIS mixing of the potential if required.
  if(lin%mixHist_lowaccuracy>0) then
     !ndimpot = lin%lzd%Glr%d%n1i*lin%lzd%Glr%d%n2i*denspot%dpcom%nscatterarr(iproc,2)
      call initializeMixrhopotDIIS(lin%mixHist_lowaccuracy, denspot%dpcom%ndimpot, mixdiis)
  end if

  !end of the initialization part, will later be moved to cluster
  call timing(iproc,'INIT','PR')

  allocate(locrad(lin%lzd%nlr), stat=istat)
  call memocc(istat, locrad, 'locrad', subname)

  if(lin%nItInguess>0) then
      ! Post communications for gathering the potential.
     !ndimpot = lin%lzd%Glr%d%n1i*lin%lzd%Glr%d%n2i*denspot%dpcom%nscatterarr(iproc,2)
      call allocateCommunicationsBuffersPotential(lin%comgp, subname)
      call postCommunicationsPotential(iproc, nproc, denspot%dpcom%ndimpot, denspot%rhov, lin%comgp)
      if(lin%useDerivativeBasisFunctions) then
          call allocateCommunicationsBuffersPotential(lin%lb%comgp, subname)
          call postCommunicationsPotential(iproc, nproc, denspot%dpcom%ndimpot, denspot%rhov, lin%lb%comgp)
      end if

      ! Calculate the Hamiltonian in the basis of the trace minimizing orbitals. Do not improve
      ! the basis functions (therefore update is set to false).
      ! This subroutine will also post the point to point messages needed for the calculation
      ! of the charge density.
      updatePhi=.false.
      !communicate_lphi=.true.
      communicate_lphi=.true.
      with_auxarray=.false.
      lin%newgradient=.false.

      if(lin%newgradient) then
          do ilr=1,lin%lzd%nlr
              locrad(ilr)=lin%locrad_lowaccuracy(ilr)
          end do
      else
          do ilr=1,lin%lzd%nlr
              locrad(ilr)=lin%locrad_highaccuracy(ilr)
          end do
      end if

      if(lin%mixedmode) then
          call allocateCommunicationbufferSumrho(iproc, with_auxarray, lin%comsr, subname)
          lin%useDerivativeBasisFunctions=.false.
          call getLinearPsi(iproc, nproc, lin%lzd, orbs, lin%orbs, lin%orbs, lin%comsr, &
              lin%mad, lin%mad, lin%op, lin%op, lin%comon, lin%comon, &
              lin%comgp, lin%comgp, at, rxyz, &
              denspot, GPU, updatePhi, &
              infoBasisFunctions, infoCoeff, 0, ebs, coeff, lphi, nlpspd, proj, &
              communicate_lphi, coeff_proj, ldiis, nit, lin%nItInnerLoop, &
              lin%newgradient, orthpar, confdatarr, lin%methTransformOverlap, lin%blocksize_pdgemm, &
              lin%convCrit, lin%nItPrecond, lin%useDerivativeBasisFunctions, lin%lphiRestart, &
              lin%lb%comrp, lin%blocksize_pdsyev, lin%nproc_pdsyev, &
              hx, hy, hz, input%SIC, input%lin%factor_enlarge, locrad)
      else
          call allocateCommunicationbufferSumrho(iproc,with_auxarray,lin%lb%comsr,subname)
          call getLinearPsi(iproc,nproc,lin%lzd,orbs,lin%orbs,lin%lb%orbs,lin%lb%comsr,&
              lin%mad,lin%lb%mad,lin%op,lin%lb%op,lin%comon,&
              lin%lb%comon,lin%comgp,lin%lb%comgp,at,rxyz,&
              denspot,GPU,updatePhi,&
              infoBasisFunctions,infoCoeff,0, ebs,coeff,lphi,nlpspd,proj,communicate_lphi,&
              coeff_proj,ldiis,nit,lin%nItInnerLoop,lin%newgradient,orthpar,confdatarr,& 
              lin%methTransformOverlap,lin%blocksize_pdgemm,lin%convCrit,lin%nItPrecond,&
              lin%useDerivativeBasisFunctions,lin%lphiRestart,lin%lb%comrp,lin%blocksize_pdsyev,lin%nproc_pdsyev,&
              hx,hy,hz,input%SIC, input%lin%factor_enlarge, locrad)
      end if
      !!call getLinearPsi(iproc, nproc, input%nspin, lin%lzd, orbs, lin%orbs, lin%lb%orbs, lin%lb%comsr, &
      !!    lin%op, lin%lb%op, lin%comon, lin%lb%comon, comms, at, lin, rxyz, rxyz, &
      !!    nscatterarr, ngatherarr, rhopot, GPU, input, pkernelseq, phi, updatePhi, &
      !!    infoBasisFunctions, infoCoeff, 0, n3p, n3pi, n3d, pkernel, &
      !!    i3s, i3xcsh, ebs, coeff, lphi, radii_cf, nlpspd, proj, communicate_lphi, coeff_proj)

      ! Calculate the charge density.
      !!call cpu_time(t1)
      if(lin%mixedmode) then
          call deallocateCommunicationbufferSumrho(lin%comsr, subname)
      else
          call deallocateCommunicationbufferSumrho(lin%lb%comsr, subname)
      end if
      !!call cpu_time(t2)
      !!time=t2-t1
      !!call mpiallred(time, 1, mpi_sum, mpi_comm_world, ierr)
      !!time=time/dble(nproc)
      !!if(iproc==0) write(*,'(1x,a,es12.4)') 'time for sumrho:',time

      if(trim(lin%mixingMethod)=='dens') then
          !if(lin%mixHist==0) then
          !    !if(n3p>0) call mixPotential(iproc, n3p, Glr, input, lin, rhopotOld, rhopot, pnrm)
          !    call mixPotential(iproc, n3p, Glr, input, lin%alphaMixWhenFixed, rhopotOld, rhopot, pnrm)
          !else 
          !    ndimpot=lin%lzd%Glr%d%n1i*lin%lzd%Glr%d%n2i*nscatterarr(iproc,2)
          !    ndimtot=lin%lzd%Glr%d%n1i*lin%lzd%Glr%d%n2i*lin%lzd%Glr%d%n3i
          !    mixdiis%mis=mod(mixdiis%is,mixdiis%isx)+1
          !    mixdiis%is=mixdiis%is+1
          !    call mixrhopotDIIS(iproc, nproc, ndimpot, rhopot, rhopotold, mixdiis, ndimtot, lin%alphaMixWhenFixed, 1, pnrm)
          !end if
          !rhopotold_out=rhopot
          rhopotold_out=rhopotold
      end if


      if(trim(lin%mixingMethod)=='pot') then
          if(lin%mixHist_lowaccuracy==0) then
              call mixPotential(iproc, denspot%dpcom%n3p, Glr, input, &
                   lin%alphaMixWhenFixed_lowaccuracy, rhopotOld, denspot%rhov, pnrm)
          else 
              !ndimpot=lin%lzd%Glr%d%n1i*lin%lzd%Glr%d%n2i*denspot%dpcom%nscatterarr(iproc,2)
              ndimtot=lin%lzd%Glr%d%n1i*lin%lzd%Glr%d%n2i*lin%lzd%Glr%d%n3i
              mixdiis%mis=mod(mixdiis%is,mixdiis%isx)+1
              mixdiis%is=mixdiis%is+1
              call mixrhopotDIIS(iproc, nproc, denspot%dpcom%ndimpot, denspot%rhov, rhopotold, mixdiis, ndimtot, &
                   lin%alphaMixWhenFixed_lowaccuracy, 2, pnrm)
          end if
          rhopotold_out=denspot%rhov
      end if

      ! Copy the current potential
      if(trim(lin%mixingMethod)=='pot') then
           call dcopy(max(Glr%d%n1i*Glr%d%n2i*denspot%dpcom%n3p,1)*input%nspin, denspot%rhov(1), 1, rhopotOld(1), 1)
      end if
  end if

  !!! If we mix the potential, copy the potential.
  !!if(trim(lin%mixingMethod)=='pot') then
  !!    call dcopy(max(Glr%d%n1i*Glr%d%n2i*n3p,1)*input%nspin, rhopot(1), 1, rhopotOld(1), 1)
  !!end if

  ! Allocate the communications buffers needed for the communications of teh potential and
  ! post the messages. This will send to each process the part of the potential that this process
  ! needs for the application of the Hamlitonian to all orbitals on that process.
  !ndimpot = lin%lzd%Glr%d%n1i*lin%lzd%Glr%d%n2i*nscatterarr(iproc,2)
  call allocateCommunicationsBuffersPotential(lin%comgp, subname)
  call postCommunicationsPotential(iproc, nproc, denspot%dpcom%ndimpot, denspot%rhov, lin%comgp)
  ! If we also use the derivative of the basis functions, also send the potential in this case. This is
  ! needed since the orbitals may be partitioned in a different way when the derivatives are used.
  if(lin%useDerivativeBasisFunctions) then
      call allocateCommunicationsBuffersPotential(lin%lb%comgp, subname)
      call postCommunicationsPotential(iproc, nproc, denspot%dpcom%ndimpot, denspot%rhov, lin%lb%comgp)
  end if




  !if(nproc==1) allocate(psit(size(psi)))
  nitSCC=lin%nitSCCWhenOptimizing+lin%nitSCCWhenFixed
  ! Flag that indicates that the basis functions shall be improved in the following.
  updatePhi=.true.
  pnrm=1.d100
  pnrm_out=1.d100
  energyold=0.d0
  energyoldout=0.d0
  reduceConvergenceTolerance=.false.
  lin%newgradient=.false.
  lowaccur_converged=.false.

  outerLoop: do itout=1,lin%nit_lowaccuracy+lin%nit_highaccuracy


      call initializeDIIS(lin%DIISHistMax, lin%lzd, lin%orbs, lin%orbs%norb, ldiis)
      !!call initializeDIIS(lin%DIISHistMax, lin%lzdlarge, lin%orbslarge, lin%orbslarge%norb, ldiis)
      ldiis%DIISHistMin=lin%DIISHistMin
      ldiis%DIISHistMax=lin%DIISHistMax
      ldiis%alphaSD=lin%alphaSD
      ldiis%alphaDIIS=lin%alphaDIIS

      updatePhi=.true.
      selfConsistent=lin%convCritMix

      ! Check whether the derivatives shall be used or not.
      if(lin%mixedmode) then
          if( (.not.lowaccur_converged .and. (itout==lin%nit_lowaccuracy+1 .or. pnrm_out<lin%lowaccuray_converged) ) &
              .or. lowaccur_converged ) then
              withder=.true.
          else
              withder=.false.
          end if
      end if

      ! Check whether the low accuracy part (i.e. with strong confining potential) has converged.
      if(.not.lowaccur_converged .and. (itout==lin%nit_lowaccuracy+1 .or. pnrm_out<lin%lowaccuray_converged)) then
          lowaccur_converged=.true.
          nit_highaccuracy=0
      end if 

      ! Choose the correct confining potential and gradient method, depending on whether we are in the low accuracy
      ! or high accuracy part.
      if(lowaccur_converged) then
          !!lin%potentialPrefac = lin%potentialPrefac_highaccuracy
          do iorb=1,lin%orbs%norbp
              ilr=lin%orbs%inwhichlocreg(lin%orbs%isorb+iorb)
              iiat=onwhichatom(lin%orbs%isorb+iorb)
              !confdatarr(iorb)%prefac=lin%potentialPrefac_highaccuracy(at%iatype(ilr))
              confdatarr(iorb)%prefac=lin%potentialPrefac_highaccuracy(at%iatype(iiat))
          end do
          lin%newgradient=.true.
          nit_highaccuracy=nit_highaccuracy+1
          nit=lin%nItBasis_highaccuracy
          if(nit_highaccuracy==lin%nit_highaccuracy+1) then
<<<<<<< HEAD
              ! Deallocate DIIS structures.
              call deallocateDIIS(ldiis)
              exit outerLoop
          end if
          ! only use steepest descent if the localization regions may change
          if(lin%nItInnerLoop/=-1 .or. input%lin%factor_enlarge/=1.d0) then
              ldiis%isx=0
=======
            call deallocateDIIS(ldiis)
            exit outerLoop
>>>>>>> 04636b73
          end if

      else
          !!lin%potentialPrefac = lin%potentialPrefac_lowaccuracy
          do iorb=1,lin%orbs%norbp
              ilr=lin%orbs%inwhichlocreg(lin%orbs%isorb+iorb)
              iiat=onwhichatom(lin%orbs%isorb+iorb)
              !confdatarr(iorb)%prefac=lin%potentialPrefac_lowaccuracy(at%iatype(ilr))
              confdatarr(iorb)%prefac=lin%potentialPrefac_lowaccuracy(at%iatype(iiat))
          end do
          lin%newgradient=.false.
          nit=lin%nItBasis_lowaccuracy
      end if

      ! Allocate the communication arrays for the calculation of the charge density.
      with_auxarray=.false.
      call allocateCommunicationbufferSumrho(iproc, with_auxarray, lin%comsr, subname)
      call allocateCommunicationbufferSumrho(iproc, with_auxarray, lin%lb%comsr, subname)

      ! Optimize the basis functions and them mix the density / potential to reach self consistency.
      if(lowaccur_converged) then
          nitSCC=lin%nitSCCWhenOptimizing_lowaccuracy+lin%nitSCCWhenFixed_lowaccuracy
          nitSCCWhenOptimizing=lin%nitSCCWhenOptimizing_lowaccuracy
          mixHist=lin%mixHist_lowaccuracy
          if(lin%mixHist_lowaccuracy==0 .and. lin%mixHist_highaccuracy>0) then
             !ndimpot = lin%lzd%Glr%d%n1i*lin%lzd%Glr%d%n2i*nscatterarr(iproc,2)
              call initializeMixrhopotDIIS(lin%mixHist_highaccuracy, denspot%dpcom%ndimpot, mixdiis)
          else if(lin%mixHist_lowaccuracy>0 .and. lin%mixHist_highaccuracy==0) then
              call deallocateMixrhopotDIIS(mixdiis)
          end if
      else
          nitSCC=lin%nitSCCWhenOptimizing_highaccuracy+lin%nitSCCWhenFixed_highaccuracy
          nitSCCWhenOptimizing=lin%nitSCCWhenOptimizing_highaccuracy
          mixHist=lin%mixHist_highaccuracy
      end if

      ! The self consistency cycle. Here we try to get a self consistent density/potential.
      ! In the first nitSCCWhenOptimizing iteration, the basis functions are optimized, whereas in the remaining
      ! iteration the basis functions are fixed.
      do itSCC=1,nitSCC
          if(itSCC>nitSCCWhenOptimizing) updatePhi=.false.
          if(itSCC==1) then
              communicate_lphi=.true.
          else
              communicate_lphi=.false.
          end if

          ! Update the basis functions (if updatePhi is true), diagonalize the Hamiltonian in this basis, and diagonalize it.
          if(lin%newgradient) then
              do ilr=1,lin%lzd%nlr
                  locrad(ilr)=lin%locrad_lowaccuracy(ilr)
              end do
          else
              do ilr=1,lin%lzd%nlr
                  locrad(ilr)=lin%locrad_highaccuracy(ilr)
              end do
          end if
          if(lin%mixedmode) then
              if(.not.withder) then
                  lin%useDerivativeBasisFunctions=.false.
                  call getLinearPsi(iproc,nproc,lin%lzd,orbs,lin%orbs,lin%orbs,lin%comsr,&
                      lin%mad,lin%mad,lin%op,lin%op,lin%comon,&
                      lin%comon,lin%comgp,lin%comgp,at,rxyz,&
                      denspot,GPU,updatePhi,&
                      infoBasisFunctions,infoCoeff,itScc,ebs,coeff,lphi,nlpspd,proj,communicate_lphi,&
                      coeff_proj,ldiis,nit,lin%nItInnerLoop,lin%newgradient,orthpar,confdatarr,&
                      lin%methTransformOverlap,lin%blocksize_pdgemm,lin%convCrit,lin%nItPrecond,&
                      lin%useDerivativeBasisFunctions,lin%lphiRestart,lin%lb%comrp,lin%blocksize_pdsyev,lin%nproc_pdsyev,&
                      hx,hy,hz,input%SIC, input%lin%factor_enlarge, locrad)
              else
                  lin%useDerivativeBasisFunctions=.true.
                  call getLinearPsi(iproc,nproc,lin%lzd,orbs,lin%orbs,lin%lb%orbs,lin%lb%comsr,&
                      lin%mad,lin%lb%mad,lin%op,lin%lb%op,&
                      lin%comon,lin%lb%comon,lin%comgp,lin%lb%comgp,at,rxyz,&
                      denspot,GPU,updatePhi,&
                      infoBasisFunctions,infoCoeff,itScc,ebs,coeff,lphi,nlpspd,proj,communicate_lphi,&
                      coeff_proj,ldiis,nit,lin%nItInnerLoop,lin%newgradient,orthpar,confdatarr,&
                      lin%methTransformOverlap,lin%blocksize_pdgemm,lin%convCrit,lin%nItPrecond,&
                      lin%useDerivativeBasisFunctions,lin%lphiRestart,lin%lb%comrp,lin%blocksize_pdsyev,lin%nproc_pdsyev,&
                      hx,hy,hz,input%SIC, input%lin%factor_enlarge, locrad)
              end if
          else
              call getLinearPsi(iproc,nproc,lin%lzd,orbs,lin%orbs,lin%lb%orbs,lin%lb%comsr,&
                  lin%mad,lin%lb%mad,lin%op,lin%lb%op,lin%comon,&
                  lin%lb%comon,lin%comgp,lin%lb%comgp,at,rxyz,&
                  denspot,GPU,updatePhi,&
                  infoBasisFunctions,infoCoeff,itScc,ebs,coeff,lphi,nlpspd,proj,communicate_lphi,&
                  coeff_proj,ldiis,nit,lin%nItInnerLoop,lin%newgradient,orthpar,confdatarr,&
                  lin%methTransformOverlap,lin%blocksize_pdgemm,lin%convCrit,lin%nItPrecond,&
                  lin%useDerivativeBasisFunctions,lin%lphiRestart,lin%lb%comrp,lin%blocksize_pdsyev,lin%nproc_pdsyev,&
                  hx,hy,hz,input%SIC, input%lin%factor_enlarge, locrad)
          end if


          ! Potential from electronic charge density
          !!call mpi_barrier(mpi_comm_world, ierr)
          !!call cpu_time(t1)
          if(lin%mixedmode) then
              if(.not.withder) then
                  call sumrhoForLocalizedBasis2(iproc, nproc, orbs%norb, &
                       lin%lzd, input, hx, hy, hz, lin%orbs, lin%comsr, &
                       coeff, Glr%d%n1i*Glr%d%n2i*denspot%dpcom%n3d, &
                       denspot%rhov, at, denspot%dpcom%nscatterarr)
               else
                  call sumrhoForLocalizedBasis2(iproc, nproc, orbs%norb,&
                       lin%lzd, input, hx, hy, hz, lin%lb%orbs, lin%lb%comsr, &
                       coeff, Glr%d%n1i*Glr%d%n2i*denspot%dpcom%n3d,&
                       denspot%rhov, at, denspot%dpcom%nscatterarr)
               end if
          else
              call sumrhoForLocalizedBasis2(iproc, nproc, orbs%norb,&
                   lin%lzd, input, hx, hy ,hz, lin%lb%orbs, lin%lb%comsr, &
                   coeff, Glr%d%n1i*Glr%d%n2i*denspot%dpcom%n3d, &
                   denspot%rhov, at, denspot%dpcom%nscatterarr)
          end if
          !!call mpi_barrier(mpi_comm_world, ierr)
          !!call cpu_time(t2)
          !!time=t2-t1
          !!if(iproc==0) write(*,'(1x,a,es10.3)') 'time for sumrho:', time

          ! Mix the density.
          if(trim(lin%mixingMethod)=='dens') then
              if(updatePhi) then
                  if(lowaccur_converged) then
                      alphaMix=lin%alphaMixWhenOptimizing_highaccuracy
                  else
                      alphaMix=lin%alphaMixWhenOptimizing_lowaccuracy
                  end if
              else
                  if(lowaccur_converged) then
                      alphaMix=lin%alphaMixWhenFixed_highaccuracy
                  else
                      alphaMix=lin%alphaMixWhenFixed_lowaccuracy
                  end if
              end if
              if(mixHist==0) then
                  call mixPotential(iproc, denspot%dpcom%n3p, Glr, input, alphaMix, rhopotOld, denspot%rhov, pnrm)
              else 
                 !ndimpot=lin%lzd%Glr%d%n1i*lin%lzd%Glr%d%n2i*nscatterarr(iproc,2)
                  ndimtot=lin%lzd%Glr%d%n1i*lin%lzd%Glr%d%n2i*lin%lzd%Glr%d%n3i
                  mixdiis%mis=mod(mixdiis%is,mixdiis%isx)+1
                  mixdiis%is=mixdiis%is+1
                  call mixrhopotDIIS(iproc, nproc, denspot%dpcom%ndimpot,&
                       denspot%rhov, rhopotold, mixdiis, ndimtot, alphaMix, 1, pnrm)
              end if
              ! Determine the change in the density between this iteration and the last iteration in the outer loop.
              if(pnrm<selfConsistent .or. itSCC==nitSCC) then
                  pnrm_out=0.d0
                  do i=1,Glr%d%n1i*Glr%d%n2i*denspot%dpcom%n3p
                      pnrm_out=pnrm_out+(denspot%rhov(i)-rhopotOld_out(i))**2
                  end do
                  call mpiallred(pnrm_out, 1, mpi_sum, mpi_comm_world, ierr)
                  pnrm_out=sqrt(pnrm_out)/(Glr%d%n1i*Glr%d%n2i*Glr%d%n3i*input%nspin)
                  call dcopy(max(Glr%d%n1i*Glr%d%n2i*denspot%dpcom%n3p,1)*input%nspin, denspot%rhov(1), 1, rhopotOld_out(1), 1)
              end if
          end if

          ! Copy the current charge density.
          if(trim(lin%mixingMethod)=='dens') then
              call dcopy(max(Glr%d%n1i*Glr%d%n2i*denspot%dpcom%n3p,1)*input%nspin, denspot%rhov(1), 1, rhopotOld(1), 1)
          end if

          ! Calculate the new potential.
          if(iproc==0) write(*,'(1x,a)') '---------------------------------------------------------------- Updating potential.'
          call updatePotential(iproc,nproc,at%geocode,input%ixc,input%nspin,&
               0.5_gp*hx,0.5_gp*hy,0.5_gp*hz,Glr,denspot,ehart,eexcu,vexcu)
!!$          call updatePotential(iproc, nproc, denspot%dpcom%n3d, denspot%dpcom%n3p, Glr, orbs, at, input, lin, &
!!$              denspot%rhov, nscatterarr, pkernel, pot_ion, rhocore, potxc, PSquiet, &
!!$              coeff, ehart, eexcu, vexcu)

          ! Calculate the total energy.
          energy=ebs-ehart+eexcu-vexcu-eexctX+eion+edisp
          energyDiff=energy-energyold
          energyold=energy


          ! Mix the potential
          if(trim(lin%mixingMethod)=='pot') then
              if(updatePhi) then
                  if(lowaccur_converged) then
                      alphaMix=lin%alphaMixWhenOptimizing_highaccuracy
                  else
                      alphaMix=lin%alphaMixWhenOptimizing_lowaccuracy
                  end if
              else
                  if(lowaccur_converged) then
                      alphaMix=lin%alphaMixWhenFixed_highaccuracy
                  else
                      alphaMix=lin%alphaMixWhenFixed_lowaccuracy
                  end if
              end if
              if(mixHist==0) then
                  call mixPotential(iproc, denspot%dpcom%n3p, Glr, input, alphaMix, rhopotOld, denspot%rhov, pnrm)
              else 
                 !ndimpot=lin%lzd%Glr%d%n1i*lin%lzd%Glr%d%n2i*nscatterarr(iproc,2)
                  ndimtot=lin%lzd%Glr%d%n1i*lin%lzd%Glr%d%n2i*lin%lzd%Glr%d%n3i
                  mixdiis%mis=mod(mixdiis%is,mixdiis%isx)+1
                  mixdiis%is=mixdiis%is+1
                  call mixrhopotDIIS(iproc, nproc, denspot%dpcom%ndimpot,&
                       denspot%rhov, rhopotold, mixdiis, ndimtot, alphaMix, 2, pnrm)
              end if

              ! Determine the change in the density between this iteration and the last iteration 
              ! of the previous iteration in the outer loop.
              if(pnrm<selfConsistent .or. itSCC==nitSCC) then
                  pnrm_out=0.d0
                  do i=1,Glr%d%n1i*Glr%d%n2i*denspot%dpcom%n3p
                      pnrm_out=pnrm_out+(denspot%rhov(i)-rhopotOld_out(i))**2
                  end do
                  call mpiallred(pnrm_out, 1, mpi_sum, mpi_comm_world, ierr)
                  pnrm_out=sqrt(pnrm_out)/(Glr%d%n1i*Glr%d%n2i*Glr%d%n3i*input%nspin)
                  call dcopy(max(Glr%d%n1i*Glr%d%n2i*denspot%dpcom%n3p,1)*input%nspin, denspot%rhov(1), 1, rhopotOld_out(1), 1)
              end if
          end if

          ! Copy the current potential
          if(trim(lin%mixingMethod)=='pot') then
               call dcopy(max(Glr%d%n1i*Glr%d%n2i*denspot%dpcom%n3p,1)*input%nspin, denspot%rhov(1), 1, rhopotOld(1), 1)
          end if

          ! Post communications for gathering the potential
          !ndimpot = lin%lzd%Glr%d%n1i*lin%lzd%Glr%d%n2i*nscatterarr(iproc,2)
          call allocateCommunicationsBuffersPotential(lin%comgp, subname)
          call postCommunicationsPotential(iproc, nproc, denspot%dpcom%ndimpot, denspot%rhov, lin%comgp)
          if(lin%useDerivativeBasisFunctions) then
              call allocateCommunicationsBuffersPotential(lin%lb%comgp, subname)
              call postCommunicationsPotential(iproc, nproc, denspot%dpcom%ndimpot, denspot%rhov, lin%lb%comgp)
          end if

          ! Write some informations.
          call printSummary(iproc, itSCC, infoBasisFunctions, &
               infoCoeff, pnrm, energy, energyDiff, lin%mixingMethod)
          if(pnrm<selfConsistent) then
              reduceConvergenceTolerance=.true.
              exit
          else
              reduceConvergenceTolerance=.false.
          end if
      end do

      call deallocateCommunicationbufferSumrho(lin%comsr, subname)
      call deallocateCommunicationbufferSumrho(lin%lb%comsr, subname)

      ! Print out values related to two iterations of the outer loop.
      if(iproc==0) then
          if(trim(lin%mixingMethod)=='dens') then
              write(*,'(3x,a,3x,i0,es11.2,es27.17,es14.4)')&
                   'itout, Delta DENSOUT, energy, energyDiff', itout, pnrm_out, energy, energy-energyoldout
          else if(trim(lin%mixingMethod)=='pot') then
              write(*,'(3x,a,3x,i0,es11.2,es27.17,es14.4)')&
                   'itout, Delta POTOUT, energy energyDiff', itout, pnrm_out, energy, energy-energyoldout
          end if
      end if
      !!if(abs(pnrm_out)<lin%convCritMixOut) exit
      energyoldout=energy

      ! Deallocate DIIS structures.
      call deallocateDIIS(ldiis)

  end do outerLoop


  call cancelCommunicationPotential(iproc, nproc, lin%comgp)
  call deallocateCommunicationsBuffersPotential(lin%comgp, subname)
  if(lin%useDerivativeBasisFunctions) then
      call cancelCommunicationPotential(iproc, nproc, lin%lb%comgp)
      call deallocateCommunicationsBuffersPotential(lin%lb%comgp, subname)
  end if

  iall=-product(shape(rhopotOld))*kind(rhopotOld)
  deallocate(rhopotOld, stat=istat)
  call memocc(istat, iall, 'rhopotold', subname)
  iall=-product(shape(rhopotold_out))*kind(rhopotold_out)
  deallocate(rhopotold_out, stat=istat)
  call memocc(istat, iall, 'rhopotold_out', subname)
  iall=-product(shape(onwhichatom))*kind(onwhichatom)
  deallocate(onwhichatom, stat=istat)
  call memocc(istat, iall, 'onwhichatom', subname)

  if(lin%mixHist_highaccuracy>0) then
      call deallocateMixrhopotDIIS(mixdiis)
  end if

  call mpi_barrier(mpi_comm_world, ierr)
  t2scc=mpi_wtime()
  timescc=t2scc-t1scc


  ! Allocate the communication buffers for the calculation of the charge density.
  with_auxarray=.false.
  call allocateCommunicationbufferSumrho(iproc, with_auxarray, lin%lb%comsr, subname)
  call communicate_basis_for_density(iproc, nproc, lin%lzd, lin%lb%orbs, lphi, lin%lb%comsr)
  call sumrhoForLocalizedBasis2(iproc, nproc, orbs%norb, lin%lzd, input, hx, hy, hz, lin%lb%orbs, lin%lb%comsr, &
       coeff, Glr%d%n1i*Glr%d%n2i*denspot%dpcom%n3d, denspot%rhov, at,denspot%dpcom%nscatterarr)

  call deallocateCommunicationbufferSumrho(lin%lb%comsr, subname)

  call mpi_barrier(mpi_comm_world, ierr)
  t1force=mpi_wtime()
  ! Build global orbitals psi (the physical ones).
  if(lin%transformToGlobal) then
      call transformToGlobal(iproc, nproc, lin, orbs, comms, input, coeff, lphi, psi, psit)
  end if


  ! Put the timings here since there is a crash in the forces.
  call mpi_barrier(mpi_comm_world, ierr)
  t2tot=mpi_wtime()
  timetot=t2tot-t1tot
  timeforce=0.d0
  if(iproc==0) write(*,'(1x,a)') '================================================'
  if(iproc==0) write(*,'(1x,a,es10.3,a)') 'total time for linear scaling version:',timetot,'s'
  if(iproc==0) write(*,'(3x,a)') 'of which:'
  if(iproc==0) write(*,'(13x,a,es10.3,a,f4.1,a)') '- initialization:',timeinit,'s (',timeinit/timetot*100.d0,'%)'
  if(iproc==0) write(*,'(13x,a,es10.3,a,f4.1,a)') '- input guess:',timeig,'s (',timeig/timetot*100.d0,'%)'
  if(iproc==0) write(*,'(13x,a,es10.3,a,f4.1,a)') '- self consistency cycle:',timescc,'s (',timescc/timetot*100.d0,'%)'
  if(iproc==0) write(*,'(13x,a,es10.3,a,f4.1,a)') '- forces:',timeforce,'s (',timeforce/timetot*100.d0,'%)'
  if(iproc==0) write(*,'(1x,a)') '================================================'


  ! Calculate the forces we get with psi.
  !!call calculateForcesSub(iproc, nproc, n3d, n3p, n3pi, i3s, i3xcsh, Glr, orbs, at, input, hx, hy, hz, &
  !! comms, lin, nlpspd, proj, ngatherarr, nscatterarr, GPU, irrzon, phnons, pkernel, rxyz, fion, fdisp,&
  !! lphi, coeff, rhopot, fxyz, fnoise,radii_cf)

  !!!!associate the density
  !!!rho => rhopot

  !!!!add an if statement which says whether the charge density has already been calculated
  !!!call density_and_hpot(iproc,nproc,at%geocode,at%sym,orbs,lin%Lzd,&
  !!!     0.5_gp*input%hx,0.5_gp*input%hy,0.5_gp*input%hz,nscatterarr,&
  !!!     pkernel,rhodsc,GPU,psi,rho,pot,hstrten)

  !!!!fake ewald stress tensor
  !!!ewaldstr=0.0_gp
  !!!xcstr=0.0_gp
  !!!call calculate_forces(iproc,nproc,Glr,at,orbs,nlpspd,rxyz,&
  !!!     input%hx,input%hy,input%hz,proj,i3s+i3xcsh,n3p,&
  !!!     input%nspin,.false.,ngatherarr,rho,pot,potxc,psi,fion,fdisp,fxyz,&
  !!!     ewaldstr,hstrten,xcstr,strten,fnoise,pressure,0.0_dp)

!  iall=-product(shape(pot))*kind(pot)
!  deallocate(pot,stat=istat)
!  call memocc(istat,iall,'pot',subname)
  !no need of deallocating rho
  nullify(rho,pot)

  !!if(iproc==0) then
  !!   write(*,'(1x,a)') 'Force values for all atoms in x, y, z direction.'
  !!   do iat=1,at%nat
  !!      write(*,'(3x,i0,1x,a6,1x,3(1x,es17.10))') &
  !!           iat,trim(at%atomnames(at%iatype(iat))),(fxyz(j,iat),j=1,3)
  !!   end do
  !!end if


!!$  call calculateForcesLinear(iproc, nproc, n3d, n3p, n3pi, i3s, i3xcsh, Glr, orbs, at, input, hx, hy, hz,&
!!$   comms, lin, nlpspd, proj, ngatherarr, nscatterarr, GPU, irrzon, phnons, pkernel, rxyz, fion, fdisp,&
!!$   rhopot, psi, fxyz, fnoise)
  !!call mpi_barrier(mpi_comm_world, ierr)
  t2force=mpi_wtime()
  timeforce=t2force-t1force



  ! Deallocate all arrays related to the linear scaling version.
  call deallocateLinear(iproc, lin, lphi, coeff)
  deallocate(confdatarr)
  call deallocateBasicArrays(lin)

  iall=-product(shape(locrad))*kind(locrad)
  deallocate(locrad, stat=istat)
  call memocc(istat, iall, 'locrad', subname)

  iall=-product(shape(coeff_proj))*kind(coeff_proj)
  deallocate(coeff_proj, stat=istat)
  call memocc(istat, iall, 'coeff_proj', subname)

  ! End of linear scaling part, except of the forces.
  call timing(iproc,'WFN_OPT','PR')


  !!!!call mpi_barrier(mpi_comm_world, ierr)
  !!t2tot=mpi_wtime()
  !!timetot=t2tot-t1tot
  !!if(iproc==0) write(*,'(1x,a)') '================================================'
  !!if(iproc==0) write(*,'(1x,a,es10.3,a)') 'total time for linear scaling version:',timetot,'s'
  !!if(iproc==0) write(*,'(3x,a)') 'of which:'
  !!if(iproc==0) write(*,'(13x,a,es10.3,a,f4.1,a)') '- initialization:',timeinit,'s (',timeinit/timetot*100.d0,'%)'
  !!if(iproc==0) write(*,'(13x,a,es10.3,a,f4.1,a)') '- input guess:',timeig,'s (',timeig/timetot*100.d0,'%)'
  !!if(iproc==0) write(*,'(13x,a,es10.3,a,f4.1,a)') '- self consistency cycle:',timescc,'s (',timescc/timetot*100.d0,'%)'
  !!if(iproc==0) write(*,'(13x,a,es10.3,a,f4.1,a)') '- forces:',timeforce,'s (',timeforce/timetot*100.d0,'%)'
  !!if(iproc==0) write(*,'(1x,a)') '================================================'

end subroutine linearScaling




subroutine mixPotential(iproc, n3p, Glr, input, alphaMix, rhopotOld, rhopot, pnrm)
!
! Purpose:
! ========
!   Mixes the potential in order to get a self consistent potential.
!
! Calling arguments:
! ==================
!   Input arguments
!   ---------------
!
use module_base
use module_types
implicit none

! Calling arguments
integer,intent(in):: iproc, n3p
type(locreg_descriptors),intent(in) :: Glr
type(input_variables),intent(in):: input
real(8),intent(in):: alphaMix
real(dp),dimension(max(Glr%d%n1i*Glr%d%n2i*n3p,1)*input%nspin),intent(in):: rhopotOld
real(dp),dimension(max(Glr%d%n1i*Glr%d%n2i*n3p,1)*input%nspin),intent(in out):: rhopot
real(8),intent(out):: pnrm

! Local variables
integer:: i, ierr
real(8):: tt

  call timing(iproc,'mix_linear    ','ON')

  pnrm=0.d0
  tt=1.d0-alphaMix
  !do i=1,max(Glr%d%n1i*Glr%d%n2i*n3p,1)*input%nspin
  !do i=1,max(Glr%d%n1i*Glr%d%n2i*n3p,1)
  do i=1,Glr%d%n1i*Glr%d%n2i*n3p
      pnrm=pnrm+(rhopot(i)-rhopotOld(i))**2
      rhopot(i)=tt*rhopotOld(i)+alphaMix*rhopot(i)
  end do
  call mpiallred(pnrm, 1, mpi_sum, mpi_comm_world, ierr)
  pnrm=sqrt(pnrm)/(Glr%d%n1i*Glr%d%n2i*Glr%d%n3i*input%nspin)

  call timing(iproc,'mix_linear    ','OF')

end subroutine mixPotential




subroutine printSummary(iproc, itSCC, infoBasisFunctions, infoCoeff, pnrm, energy, energyDiff, mixingMethod)
!
! Purpose:
! ========
!   Print a short summary of some values calculated during the last iteration in the self
!   consistency cycle.
! 
! Calling arguments:
! ==================
!   Input arguments
!   ---------------
!
implicit none

! Calling arguments
integer,intent(in):: iproc, itSCC, infoBasisFunctions, infoCoeff
real(8),intent(in):: pnrm, energy, energyDiff
character(len=4),intent(in):: mixingMethod

  if(iproc==0) then
      write(*,'(1x,a)') repeat('#',92 + int(log(real(itSCC))/log(10.)))
      write(*,'(1x,a,i0,a)') 'at iteration ', itSCC, ' of the self consistency cycle:'
      if(infoBasisFunctions<0) then
          write(*,'(3x,a)') '- WARNING: basis functions not converged!'
      else
          write(*,'(3x,a,i0,a)') '- basis functions converged in ', infoBasisFunctions, ' iterations.'
      end if
      if(infoCoeff<0) then
          write(*,'(3x,a)') '- WARNING: coefficients not converged!'
      else if(infoCoeff>0) then
          write(*,'(3x,a,i0,a)') '- coefficients converged in ', infoCoeff, ' iterations.'
      else
          write(*,'(3x,a)') '- coefficients obtained by diagonalization.'
      end if
      if(mixingMethod=='dens') then
          write(*,'(3x,a,3x,i0,es11.2,es27.17,es14.4)') 'it, Delta DENS, energy, energyDiff', itSCC, pnrm, energy, energyDiff
      else if(mixingMethod=='pot') then
          write(*,'(3x,a,3x,i0,es11.2,es27.17,es14.4)') 'it, Delta POT, energy energyDiff', itSCC, pnrm, energy, energyDiff
      end if
      write(*,'(1x,a)') repeat('#',92 + int(log(real(itSCC))/log(10.)))
  end if

end subroutine printSummary


subroutine cancelCommunicationPotential(iproc, nproc, comgp)
use module_base
use module_types
implicit none

! Calling arguments
integer,intent(in):: iproc, nproc
!type(p2pCommsGatherPot),intent(inout):: comgp
type(p2pComms),intent(inout):: comgp

! Local variables
integer:: jproc, kproc, ierr
integer,dimension(mpi_status_size):: stat
logical:: sendComplete, receiveComplete

! Cancel all communications. 
! It gives errors, therefore simply wait for the communications to complete.
do jproc=0,nproc-1
    do kproc=1,comgp%noverlaps(jproc)
        !call mpi_test(comgp%comarr(7,kproc,jproc), sendComplete, stat, ierr)
        !call mpi_test(comgp%comarr(8,kproc,jproc), receiveComplete, stat, ierr)
        !if(sendComplete .and. receiveComplete) cycle
        !call mpi_cancel(comgp%comarr(7,kproc,jproc), ierr)
        !call mpi_cancel(comgp%comarr(8,kproc,jproc), ierr)
        call mpi_wait(comgp%comarr(7,kproc,jproc), stat, ierr)
        call mpi_wait(comgp%comarr(8,kproc,jproc), stat, ierr)
    end do
end do

end subroutine cancelCommunicationPotential


subroutine transformToGlobal(iproc,nproc,lin,orbs,comms,input,coeff,lphi,psi,psit)
use module_base
use module_types
use module_interfaces, exceptThisOne => transformToGlobal
implicit none

! Calling arguments
integer,intent(in):: iproc, nproc
type(linearParameters),intent(in):: lin
type(orbitals_data),intent(in):: orbs
type(communications_arrays):: comms
type(input_variables),intent(in):: input
real(8),dimension(lin%lb%orbs%norb,orbs%norb),intent(in):: coeff
!real(8),dimension(max(lin%orbs%npsidim_orbs,lin%orbs%npsidim_comp)),intent(inout):: lphi
real(8),dimension(*),intent(inout):: lphi
real(8),dimension(max(orbs%npsidim_orbs,orbs%npsidim_comp)),intent(out):: psi, psit

! Local variables
integer:: ind1, ind2, istat, iall, iorb, ilr, ldim, gdim, nvctrp
real(8),dimension(:),pointer:: phiWork
real(8),dimension(:),allocatable:: phi
character(len=*),parameter:: subname='transformToGlobal'

  !do iall=0,nproc-1
  !    write(*,'(a,i5,4i12)') 'START transformToGlobal: iproc, comms%ncntt(iall), comms%ndsplt(iall), comms%ncntd(iall), comms%ndspld(iall)', iproc, comms%ncntt(iall), comms%ndsplt(iall), comms%ncntd(iall), comms%ndspld(iall)  
  !end do

  allocate(phi(max(lin%lb%gorbs%npsidim_orbs,lin%lb%gorbs%npsidim_comp)+ndebug), stat=istat)
  call memocc(istat, phi, 'phi', subname)
  allocate(phiWork(max(size(phi),size(psi))), stat=istat)
  call memocc(istat, phiWork, 'phiWork', subname)

  ind1=1
  ind2=1
!  phi=0.d0
  if (max(lin%lb%gorbs%npsidim_orbs,lin%lb%gorbs%npsidim_comp) > 0) &
       call to_zero(max(lin%lb%gorbs%npsidim_orbs,lin%lb%gorbs%npsidim_comp),phi(1))

  do iorb=1,lin%lb%orbs%norbp
      !ilr = lin%lb%orbs%inWhichLocregp(iorb)
      ilr = lin%lb%orbs%inWhichLocreg(lin%lb%orbs%isorb+iorb)
      ldim=lin%lzd%Llr(ilr)%wfd%nvctr_c+7*lin%lzd%Llr(ilr)%wfd%nvctr_f
      gdim=lin%lzd%Glr%wfd%nvctr_c+7*lin%lzd%Glr%wfd%nvctr_f
      call Lpsi_to_global2(iproc,nproc,ldim,gdim,lin%lb%orbs%norb,lin%lb%orbs%nspinor,input%nspin,lin%lzd%Glr,&
           lin%lzd%Llr(ilr),lphi(ind2),phi(ind1))
      ind1=ind1+lin%lzd%Glr%wfd%nvctr_c+7*lin%lzd%Glr%wfd%nvctr_f
      ind2=ind2+lin%lzd%Llr(ilr)%wfd%nvctr_c+7*lin%lzd%Llr(ilr)%wfd%nvctr_f
  end do
  !if(ind1/=lin%gorbs%npsidim+1) then
  !    write(*,'(a,i0,a,2(2x,i0))') 'ERROR on process ',iproc,': ind1/=lin%gorbs%npsidim',ind1,lin%gorbs%npsidim
  !end if
  !if(ind2/=lin%lb%orbs%npsidim+1) then
  !    write(*,'(a,i0,a,2(2x,i0))') 'ERROR on process ',iproc,': ind1/=lin%lb%orbs%npsidim',ind1,lin%lb%orbs%npsidim
  !end if
  !do iall=0,nproc-1
  !    write(*,'(a,i5,4i12)') 'after loop: iproc, comms%ncntt(iall), comms%ndsplt(iall), comms%ncntd(iall), comms%ndspld(iall)', iproc, comms%ncntt(iall), comms%ndsplt(iall), comms%ncntd(iall), comms%ndspld(iall)  
  !end do
  call transpose_v(iproc, nproc, lin%lb%orbs, lin%lzd%Glr%wfd, lin%lb%comms, phi, work=phiWork)
  !do iall=0,nproc-1
  !    write(*,'(a,i5,4i12)') 'after transpose phi: iproc, comms%ncntt(iall), comms%ndsplt(iall), comms%ncntd(iall), comms%ndspld(iall)', iproc, comms%ncntt(iall), comms%ndsplt(iall), comms%ncntd(iall), comms%ndspld(iall)  
  !end do


  if(iproc==0) then
      write(*,'(1x,a)', advance='no') '------------------------------------- Building linear combinations... '
  end if
  ! Build the extended orbital psi as a linear combination of localized basis functions phi. for real O(N)
  ! this has to replaced, but at the moment it is still needed.
  !call buildWavefunctionModified(iproc, nproc, orbs, lin%lb%gorbs, comms, lin%lb%gcomms, phi, psi, coeff)
  nvctrp=sum(comms%nvctr_par(iproc,1:orbs%nkptsp))*orbs%nspinor
  !write(*,*) 'iproc, nvctrp', iproc, nvctrp
  !write(*,*) 'iproc, orbs%npsidim', iproc, orbs%npsidim
  call dgemm('n', 'n', nvctrp, orbs%norb, lin%lb%orbs%norb, 1.d0, phi(1), nvctrp, coeff(1,1), &
       lin%lb%orbs%norb, 0.d0, psi(1), nvctrp)

  !do iall=0,nproc-1
  !    write(*,'(a,i5,4i12)') 'after buildWavefunctionModified: iproc, comms%ncntt(iall), comms%ndsplt(iall), comms%ncntd(iall), comms%ndspld(iall)', iproc, comms%ncntt(iall), comms%ndsplt(iall), comms%ncntd(iall), comms%ndspld(iall)  
  !end do


  call dcopy(orbs%npsidim_comp, psi, 1, psit, 1)

  call untranspose_v(iproc, nproc, lin%lb%orbs, lin%lzd%Glr%wfd, lin%lb%comms, phi, work=phiWork)
!  do iall=0,nproc-1
!      write(*,'(a,i5,4i12)') 'after untranspose phi: iproc, comms%ncntt(iall), comms%ndsplt(iall), comms%ncntd(iall), comms%ndspld(iall)', iproc, comms%ncntt(iall), comms%ndsplt(iall), comms%ncntd(iall), comms%ndspld(iall)  
!  end do
!
  !do iall=0,nproc-1
  !    write(*,'(a,i5,4i12)') 'iproc, comms%ncntt(iall), comms%ndsplt(iall), comms%ncntd(iall), comms%ndspld(iall)', iproc, comms%ncntt(iall), comms%ndsplt(iall), comms%ncntd(iall), comms%ndspld(iall)  
  !end do
  !call mpi_barrier(mpi_comm_world, iall)
  !flush(6)
  !stop
  call untranspose_v(iproc, nproc, orbs, lin%lzd%Glr%wfd, comms, psi, work=phiWork)

  if(iproc==0) write(*,'(a)') 'done.'


  iall=-product(shape(phi))*kind(phi)
  deallocate(phi, stat=istat)
  call memocc(istat, iall, 'phi', subname)
  iall=-product(shape(phiWork))*kind(phiWork)
  deallocate(phiWork, stat=istat)
  call memocc(istat, iall, 'phiWork', subname)

end subroutine transformToGlobal<|MERGE_RESOLUTION|>--- conflicted
+++ resolved
@@ -174,10 +174,7 @@
   timeig=t2ig-t1ig
   t1scc=mpi_wtime()
 
-<<<<<<< HEAD
   call deallocateBasicArraysInput(at, input%lin)
-=======
->>>>>>> 04636b73
 
   ! Initialize the DIIS mixing of the potential if required.
   if(lin%mixHist_lowaccuracy>0) then
@@ -378,7 +375,6 @@
           nit_highaccuracy=nit_highaccuracy+1
           nit=lin%nItBasis_highaccuracy
           if(nit_highaccuracy==lin%nit_highaccuracy+1) then
-<<<<<<< HEAD
               ! Deallocate DIIS structures.
               call deallocateDIIS(ldiis)
               exit outerLoop
@@ -386,10 +382,6 @@
           ! only use steepest descent if the localization regions may change
           if(lin%nItInnerLoop/=-1 .or. input%lin%factor_enlarge/=1.d0) then
               ldiis%isx=0
-=======
-            call deallocateDIIS(ldiis)
-            exit outerLoop
->>>>>>> 04636b73
           end if
 
       else
