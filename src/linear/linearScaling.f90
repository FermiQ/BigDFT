--- conflicted
+++ resolved
@@ -990,16 +990,10 @@
   real(kind=8),dimension(3,at%nat),intent(out):: fpulay
 
   ! Local variables
-<<<<<<< HEAD
-  integer:: norb, norbu, norbd, npsin, istat, iall, nspin, tag, ierr
-  integer:: i, ist_orig, ist_dest, iorb, iiorb, ilr, ncount, nlr, ityp,idir,iorbsmall
-  integer:: jjorb, jat, jorbsmall, kkorb, kat, korbsmall, jdir, kdir, iat, npsidim!, ndim
-  integer:: lorbsmall, ldir, lat, llorb
-=======
   integer:: norb, norbu, norbd, istat, iall, nspin, tag, ierr
   integer:: iorb, iiorb, ilr, nlr, ityp
   integer:: jjorb, jat, jorbsmall, kkorb,  jdir, iat
->>>>>>> b38ef126
+  integer:: lorbsmall, ldir, lat, llorb
   type(DFT_wavefunction):: tmbder
   real(kind=8),dimension(:),allocatable:: lhphilarge, psit_c, psit_f, hpsit_c, hpsit_f, lpsit_c, lpsit_f!, phiLoc
   real(kind=8),dimension(:,:),allocatable:: matrix, locregCenter, dovrlp
