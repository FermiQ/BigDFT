--- conflicted
+++ resolved
@@ -181,10 +181,6 @@
   !lphi=wfnmd%phi
   !call dcopy(lin%orbs%npsidim_orbs, wfnmd%phi(1), 1, lphi(1), 1)
 
-<<<<<<< HEAD
-=======
-  call deallocateBasicArraysInput(input%lin)
->>>>>>> c4b5d28e
 
   ! Initialize the DIIS mixing of the potential if required.
   if(lin%mixHist_lowaccuracy>0) then
@@ -713,7 +709,8 @@
 
   call destroy_wfn_metadata(wfnmd)
 
-  call deallocateBasicArraysInput(at, input%lin)
+  !call deallocateBasicArraysInput(at, input%lin)
+  call deallocateBasicArraysInput(input%lin)
 
   deallocate(confdatarr)
   call deallocateBasicArrays(lin)
