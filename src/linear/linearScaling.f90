subroutine linearScaling(iproc, nproc, n3d, n3p, n3pi, i3s, i3xcsh, Glr, orbs, comms, at, input, lin, rxyz, fion, fdisp, radii_cf, &
    nscatterarr, ngatherarr, nlpspd, proj, rhopot, GPU, pkernelseq, irrzon, phnons, pkernel, pot_ion, rhocore, potxc, PSquiet, &
    eion, edisp, eexctX, scpot, psi, psit, energy, fxyz)
!
! Purpose:
! ========
!   Top-level subroutine for the linear scaling version.
!
! Calling arguments:
! ==================
!   Input arguments:
!   ----------------
!     iproc       process ID
!     nproc       total number of processes
!     n3d         ??
!     n3p         ??
!     i3s         ??
!     i3xcsh      ??
!     Glr         type describing the localization region
!     orbs        type describing the physical orbitals psi
!     comms       type containing the communication parameters for the physical orbitals psi
!     at          type containing the parameters for the atoms
!     input       type  containing some very general parameters
!     lin         type containing parameters for the linear version
!     rxyz        atomic positions
!     nscatterarr ??
!     ngatherarr  ??
!     nlpspd      ??
!     proj        ??
!     pkernelseq  ??
!     radii_cf    coarse and fine radii around the atoms
!     irrzon      ??
!     phnons      ??
!     pkernel     ??
!     pot_ion     the ionic potential
!     rhocore     ??
!     potxc       ??
!     PSquiet     flag to control the output from the Poisson solver
!     eion        ionic energy
!     edisp       dispersion energy
!     eexctX      ??
!     scpot       flag indicating whether we have a self consistent calculation
!     fion        ionic forces
!     fdisp       dispersion forces
!   Input / Output arguments
!   ------------------------
!     GPU         parameters for GPUs?
!     rhopot      the charge density
!   Output arguments:
!   -----------------
!     psi         the physical orbitals
!     psit        psi transposed
!     fxyz        the forces acting on the atom
!     energy
!     

use module_base
use module_types
use module_interfaces, exceptThisOne => linearScaling
implicit none

! Calling arguments
integer,intent(in):: iproc, nproc, n3d, n3p, n3pi, i3s, i3xcsh
type(locreg_descriptors),intent(in) :: Glr
type(orbitals_data),intent(in):: orbs
type(communications_arrays),intent(in) :: comms
type(atoms_data),intent(inout):: at
type(linearParameters),intent(in out):: lin
type(input_variables),intent(in):: input
real(8),dimension(3,at%nat),intent(inout):: rxyz
real(8),dimension(3,at%nat),intent(in):: fion, fdisp
real(8),dimension(at%ntypes,3),intent(in):: radii_cf
integer,dimension(0:nproc-1,4),intent(inout):: nscatterarr !n3d,n3p,i3s+i3xcsh-1,i3xcsh
!integer,dimension(0:nproc-1,2),intent(in):: ngatherarr
integer,dimension(0:nproc-1,2),intent(inout):: ngatherarr
type(nonlocal_psp_descriptors),intent(in):: nlpspd
real(wp),dimension(nlpspd%nprojel),intent(inout):: proj
real(dp),dimension(max(Glr%d%n1i*Glr%d%n2i*n3p,1)*input%nspin),intent(in out):: rhopot
type(GPU_pointers),intent(in out):: GPU
real(dp),dimension(:),pointer,intent(in):: pkernelseq
integer, dimension(lin%as%size_irrzon(1),lin%as%size_irrzon(2),lin%as%size_irrzon(3)),intent(in) :: irrzon 
real(dp), dimension(lin%as%size_phnons(1),lin%as%size_phnons(2),lin%as%size_phnons(3)),intent(in) :: phnons 
real(dp), dimension(lin%as%size_pkernel),intent(in):: pkernel
real(wp), dimension(lin%as%size_pot_ion),intent(inout):: pot_ion
!real(wp), dimension(lin%as%size_rhocore):: rhocore 
real(wp), dimension(:),pointer,intent(in):: rhocore                  
real(wp), dimension(lin%as%size_potxc(1),lin%as%size_potxc(2),lin%as%size_potxc(3),lin%as%size_potxc(4)),intent(inout):: potxc
character(len=3),intent(in):: PSquiet
real(gp),intent(in):: eion, edisp, eexctX
logical,intent(in):: scpot
real(8),dimension(orbs%npsidim),intent(out):: psi
real(8),dimension(:),pointer,intent(out):: psit
real(8),intent(out):: energy
real(8),dimension(3,at%nat),intent(out):: fxyz
!real(8),intent(out):: fnoise
real(8):: fnoise



! Local variables
integer:: infoBasisFunctions, infoCoeff, istat, iall, itSCC, nitSCC, i, ierr, potshortcut, ndimpot, ist, istr, ilr
real(8),dimension(:),pointer:: phi, phid
real(8),dimension(:,:),pointer:: coeff, coeffd
real(8):: ebs, ebsMod, pnrm, tt, ehart, eexcu, vexcu
character(len=*),parameter:: subname='linearScaling'
real(8),dimension(:),allocatable:: rhopotOld
type(linearParameters):: lind
logical:: updatePhi
real(8),dimension(:),pointer:: lphi, lphir, phibuffr

integer,dimension(:,:),allocatable:: nscatterarrTemp !n3d,n3p,i3s+i3xcsh-1,i3xcsh
real(8),dimension(:),allocatable:: phiTemp
real(wp),dimension(:),allocatable:: projTemp
real(8):: t1, t2, time, t1tot, t2tot, timetot

character(len=11):: orbName
character(len=10):: comment, procName, orbNumber
integer:: iorb, istart, sizeLphir, sizePhibuffr, ndimtot
type(mixrhopotDIISParameters):: mixdiis
type(workarr_sumrho):: w




  if(iproc==0) then
      write(*,'(x,a)') repeat('*',84)
      write(*,'(x,a)') '****************************** LINEAR SCALING VERSION ******************************'
  end if
  call cpu_time(t1tot)

  ! Initialize the parameters for the linear scaling version and allocate all arrays.
  call allocateAndInitializeLinear(iproc, nproc, Glr, orbs, at, nlpspd, lin, phi, &
       input, rxyz, nscatterarr, coeff, lphi)

  potshortcut=0 ! What is this?
  call inputguessConfinement(iproc, nproc, at, &
       comms, Glr, input, lin, orbs, rxyz, n3p, rhopot, rhocore, pot_ion,&
       nlpspd, proj, pkernel, pkernelseq, &
       nscatterarr, ngatherarr, potshortcut, irrzon, phnons, GPU, radii_cf, &
       lphi, ehart, eexcu, vexcu)
  !!do iall=1,size(rhopot)
  !!    read(10000+iproc,*) rhopot(iall)
  !!end do
  !!do iall=1,size(lphi)
  !!    !read(11000+iproc,*) lphi(iall)
  !!    write(500+iproc,*) lphi(iall)
  !!end do

  ! Post communications for gathering the potential
  ndimpot = lin%lzd%Glr%d%n1i*lin%lzd%Glr%d%n2i*nscatterarr(iproc,2)
  call allocateCommunicationsBuffersPotential(lin%comgp, subname)
  call postCommunicationsPotential(iproc, nproc, ndimpot, rhopot, lin%comgp)
  if(lin%useDerivativeBasisFunctions) then
      call allocateCommunicationsBuffersPotential(lin%lb%comgp, subname)
      call postCommunicationsPotential(iproc, nproc, ndimpot, rhopot, lin%lb%comgp)
  end if

  ! Calculate the Hamiltonian in the basis of the trace minimizing orbitals. Do not improve
  ! the basis functions (therefore update is set to false).
  ! This subroutine will also post the point to point messages needed for the calculation
  ! of the charge density.
  updatePhi=.false.
  call getLinearPsi(iproc, nproc, input%nspin, Glr, orbs, comms, at, lin, rxyz, rxyz, &
      nscatterarr, ngatherarr, rhopot, GPU, input, pkernelseq, phi, psi, psit, updatePhi, &
      infoBasisFunctions, infoCoeff, itScc, n3p, n3pi, n3d, pkernel, &
      i3s, i3xcsh, ebs, coeff, lphi, radii_cf, nlpspd, proj)

  ! Calculate the charge density.
  call cpu_time(t1)
  call sumrhoForLocalizedBasis2(iproc, nproc, orbs, Glr, input, lin, coeff, phi, Glr%d%n1i*Glr%d%n2i*n3d, &
       rhopot, at, nscatterarr)
  call deallocateCommunicationbufferSumrho(lin%comsr, subname)
  call cpu_time(t2)
  time=t2-t1
  call mpiallred(time, 1, mpi_sum, mpi_comm_world, ierr)
  time=time/dble(nproc)
  if(iproc==0) write(*,'(x,a,es12.4)') 'time for sumrho:',time

  ! If we mix the density, copy the current charge density.
  allocate(rhopotOld(max(Glr%d%n1i*Glr%d%n2i*n3p,1)*input%nspin), stat=istat)
  call memocc(istat, rhopotOld, 'rhopotOld', subname)
  if(trim(lin%mixingMethod)=='dens') then
      call dcopy(max(Glr%d%n1i*Glr%d%n2i*n3p,1)*input%nspin, rhopot(1), 1, rhopotOld(1), 1)
  end if

  ! Calculate the potential we get with the current chareg density.
  call updatePotential(iproc, nproc, n3d, n3p, Glr, orbs, at, input, lin, phi,  &
      rhopot, nscatterarr, pkernel, pot_ion, rhocore, potxc, PSquiet, &
      coeff, ehart, eexcu, vexcu)

  ! If we mix the potential, copy the potential.
  if(trim(lin%mixingMethod)=='pot') then
      call dcopy(max(Glr%d%n1i*Glr%d%n2i*n3p,1)*input%nspin, rhopot(1), 1, rhopotOld(1), 1)
  end if

  ! Allocate the communications buffers needed for the communications of teh potential and
  ! post the messages. This will send to each process the part of the potential that this process
  ! needs for the application of the Hamlitonian to all orbitals on that process.
  ndimpot = lin%lzd%Glr%d%n1i*lin%lzd%Glr%d%n2i*nscatterarr(iproc,2)
  call allocateCommunicationsBuffersPotential(lin%comgp, subname)
  call postCommunicationsPotential(iproc, nproc, ndimpot, rhopot, lin%comgp)

  ! If we also use the derivative of the basis functions, also send the potential in this case. This is
  ! needed since the orbitals may be partitioned in a different way when the derivatives are used.
  if(lin%useDerivativeBasisFunctions) then
      call allocateCommunicationsBuffersPotential(lin%lb%comgp, subname)
      call postCommunicationsPotential(iproc, nproc, ndimpot, rhopot, lin%lb%comgp)
  end if



  ! Initialize the DIIS mixing of the potential if required.
  if(lin%mixHist>0) then
      call initializeMixrhopotDIIS(lin%mixHist, ndimpot, mixdiis)
  end if

  if(nproc==1) allocate(psit(size(psi)))
  nitSCC=lin%nitSCC
  ! Flag that indicates that the basis functions shall be improved in the following.
  updatePhi=.true.
  do itSCC=1,nitSCC
      !if(itSCC==10) updatePhi=.false.
      if(itSCC>1 .and. pnrm<2.d-8) updatePhi=.false.
      !!if(itSCC>1 .and. pnrm<7.3d-9) lin%nItBasis=1
      ! This subroutine gives back the new psi and psit, which are a linear combination of localized basis functions.
      call getLinearPsi(iproc, nproc, input%nspin, Glr, orbs, comms, at, lin, rxyz, rxyz, &
          nscatterarr, ngatherarr, rhopot, GPU, input, pkernelseq, phi, psi, psit, updatePhi, &
          infoBasisFunctions, infoCoeff, itScc, n3p, n3pi, n3d, pkernel, &
          i3s, i3xcsh, ebs, coeff, lphi, radii_cf, nlpspd, proj)


      ! Copy the current potential
      if(trim(lin%mixingMethod)=='pot') then
           call dcopy(max(Glr%d%n1i*Glr%d%n2i*n3p,1)*input%nspin, rhopot(1), 1, rhopotOld(1), 1)
      end if


      ! Potential from electronic charge density
      !!call cpu_time(t1)
      call sumrhoForLocalizedBasis2(iproc, nproc, orbs, Glr, input, lin, coeff, phi, Glr%d%n1i*Glr%d%n2i*n3d, &
           rhopot, at, nscatterarr)
      call deallocateCommunicationbufferSumrho(lin%comsr, subname)
      !!call cpu_time(t2)
      !!time=t2-t1
      !!call mpiallred(time, 1, mpi_sum, mpi_comm_world, ierr)
      !!if(iproc==0) write(*,'(x,a,es10.3)') 'time for sumrho:', time/dble(nproc)

      ! Mix the density.
      if(trim(lin%mixingMethod)=='dens') then
          if(lin%mixHist==0) then
              if(n3p>0) call mixPotential(iproc, n3p, Glr, input, lin, rhopotOld, rhopot, pnrm)
          else 
              ndimpot=lin%lzd%Glr%d%n1i*lin%lzd%Glr%d%n2i*nscatterarr(iproc,2)
              ndimtot=lin%lzd%Glr%d%n1i*lin%lzd%Glr%d%n2i*lin%lzd%Glr%d%n3i
              mixdiis%mis=mod(mixdiis%is,mixdiis%isx)+1
              mixdiis%is=mixdiis%is+1
              call mixrhopotDIIS(iproc, nproc, ndimpot, rhopot, rhopotold, mixdiis, ndimtot, lin%alphaMix, 1, pnrm)
          end if
      end if

      ! Copy the current charge density.
      if(trim(lin%mixingMethod)=='dens') then
          call dcopy(max(Glr%d%n1i*Glr%d%n2i*n3p,1)*input%nspin, rhopot(1), 1, rhopotOld(1), 1)
      end if

      ! Calculate the new potential.
      call updatePotential(iproc, nproc, n3d, n3p, Glr, orbs, at, input, lin, phi,  &
          rhopot, nscatterarr, pkernel, pot_ion, rhocore, potxc, PSquiet, &
          coeff, ehart, eexcu, vexcu)
      ! Calculate the total energy.
      energy=ebs-ehart+eexcu-vexcu-eexctX+eion+edisp


      ! Post communications for gathering the potential
      ndimpot = lin%lzd%Glr%d%n1i*lin%lzd%Glr%d%n2i*nscatterarr(iproc,2)
<<<<<<< HEAD
print *,'lin%Lzd%Lpsidimtot',lin%Lzd%Lpsidimtot
      !!! TEST  !!!!!!!!!!!!!!!!!!!!!!!!!!!!!!!!!!!!!!
        ! Calculate the forces we get with psi.
        allocate(nscatterarrTemp(0:nproc-1,4), stat=istat)
        call memocc(istat, nscatterarrTemp, 'nscatterarrTemp', subname)
        allocate(phiTemp(size(phi)), stat=istat)
        call memocc(istat, phiTemp, 'phiTemp', subname)
        allocate(projTemp(nlpspd%nprojel), stat=istat)
        call memocc(istat, projTemp, 'projTemp', subname)
        projTemp=proj
        nscatterarrTemp=nscatterarr
        phiTemp=phi
        call calculateForcesSub(iproc, nproc, n3d, n3p, n3pi, i3s, i3xcsh, Glr, orbs, at, input, comms, lin, nlpspd, &
            proj, ngatherarr, nscatterarr, GPU, irrzon, phnons, pkernel, rxyz, fion, fdisp, psi, lphi, coeff, fxyz, fnoise,radii_cf)
        proj=projTemp
        nscatterarr=nscatterarrTemp
        phi=phiTemp
        iall=-product(shape(nscatterarrTemp))*kind(nscatterarrTemp)
        deallocate(nscatterarrTemp, stat=istat)
        call memocc(istat, iall, 'nscatterarrTemp', subname)
        iall=-product(shape(phiTemp))*kind(phiTemp)
        deallocate(phiTemp, stat=istat)
        call memocc(istat, iall, 'phiTemp', subname)
        iall=-product(shape(projTemp))*kind(projTemp)
        deallocate(projTemp, stat=istat)
        call memocc(istat, iall, 'projTemp', subname)
      !!!  TEST  !!!!!!!!!!!!!!!!!!!!!!!!!!!!!!!!!!!!!!
=======

      !!!!! TEST  !!!!!!!!!!!!!!!!!!!!!!!!!!!!!!!!!!!!!!
      !!  ! Calculate the forces we get with psi.
      !!  allocate(nscatterarrTemp(0:nproc-1,4), stat=istat)
      !!  call memocc(istat, nscatterarrTemp, 'nscatterarrTemp', subname)
      !!  allocate(phiTemp(size(phi)), stat=istat)
      !!  call memocc(istat, phiTemp, 'phiTemp', subname)
      !!  allocate(projTemp(nlpspd%nprojel), stat=istat)
      !!  call memocc(istat, projTemp, 'projTemp', subname)
      !!  projTemp=proj
      !!  nscatterarrTemp=nscatterarr
      !!  phiTemp=phi
      !!  call calculateForcesSub(iproc, nproc, n3d, n3p, n3pi, i3s, i3xcsh, Glr, orbs, at, input, comms, lin, nlpspd, &
      !!      proj, ngatherarr, nscatterarr, GPU, irrzon, phnons, pkernel, rxyz, fion, fdisp, psi, phi, coeff, fxyz, fnoise)
      !!  proj=projTemp
      !!  nscatterarr=nscatterarrTemp
      !!  phi=phiTemp
      !!  iall=-product(shape(nscatterarrTemp))*kind(nscatterarrTemp)
      !!  deallocate(nscatterarrTemp, stat=istat)
      !!  call memocc(istat, iall, 'nscatterarrTemp', subname)
      !!  iall=-product(shape(phiTemp))*kind(phiTemp)
      !!  deallocate(phiTemp, stat=istat)
      !!  call memocc(istat, iall, 'phiTemp', subname)
      !!  iall=-product(shape(projTemp))*kind(projTemp)
      !!  deallocate(projTemp, stat=istat)
      !!  call memocc(istat, iall, 'projTemp', subname)
      !!!!!  TEST  !!!!!!!!!!!!!!!!!!!!!!!!!!!!!!!!!!!!!!
>>>>>>> b4005fbf

      ! Mix the potential
      if(trim(lin%mixingMethod)=='pot') then
          if(lin%mixHist==0) then
              call mixPotential(iproc, n3p, Glr, input, lin, rhopotOld, rhopot, pnrm)
          else 
              ndimpot=lin%lzd%Glr%d%n1i*lin%lzd%Glr%d%n2i*nscatterarr(iproc,2)
              ndimtot=lin%lzd%Glr%d%n1i*lin%lzd%Glr%d%n2i*lin%lzd%Glr%d%n3i
              mixdiis%mis=mod(mixdiis%is,mixdiis%isx)+1
              mixdiis%is=mixdiis%is+1
              call mixrhopotDIIS(iproc, nproc, ndimpot, rhopot, rhopotold, mixdiis, ndimtot, lin%alphaMix, 2, pnrm)
          end if
      end if
      ndimpot = lin%lzd%Glr%d%n1i*lin%lzd%Glr%d%n2i*nscatterarr(iproc,2)
      call allocateCommunicationsBuffersPotential(lin%comgp, subname)
      call postCommunicationsPotential(iproc, nproc, ndimpot, rhopot, lin%comgp)
      if(lin%useDerivativeBasisFunctions) then
          call allocateCommunicationsBuffersPotential(lin%lb%comgp, subname)
          call postCommunicationsPotential(iproc, nproc, ndimpot, rhopot, lin%lb%comgp)
      end if

      ! Write some informations
      call printSummary(iproc, itSCC, infoBasisFunctions, infoCoeff, pnrm, energy, lin%mixingMethod)
      if(pnrm<lin%convCritMix) exit
  end do

  call cancelCommunicationPotential(iproc, nproc, lin%comgp)
  call deallocateCommunicationsBuffersPotential(lin%comgp, subname)
  if(lin%useDerivativeBasisFunctions) then
      call cancelCommunicationPotential(iproc, nproc, lin%lb%comgp)
      call deallocateCommunicationsBuffersPotential(lin%lb%comgp, subname)
  end if

  iall=-product(shape(rhopotOld))*kind(rhopotOld)
  deallocate(rhopotOld, stat=istat)
  call memocc(istat, iall, 'rhopotOld', subname)

  if(lin%mixHist>0) then
      call deallocateMixrhopotDIIS(mixdiis)
  end if


  ! Allocate the communication buffers for the calculation of the charge density.
  call allocateCommunicationbufferSumrho(lin%comsr, subname)
  ! Transform all orbitals to real space.
  ist=1
  istr=1
  do iorb=1,lin%lb%orbs%norbp
      ilr=lin%lb%orbs%inWhichLocregp(iorb)
      call initialize_work_arrays_sumrho(lin%lzd%Llr(ilr), w)
      !call daub_to_isf(lin%lzd%llr(ilr), w, lphi(ist), lphir(istr))
      call daub_to_isf(lin%lzd%Llr(ilr), w, lphi(ist), lin%comsr%sendBuf(istr))
      call deallocate_work_arrays_sumrho(w)
      ist = ist + lin%lzd%Llr(ilr)%wfd%nvctr_c + 7*lin%lzd%Llr(ilr)%wfd%nvctr_f
      istr = istr + lin%lzd%Llr(ilr)%d%n1i*lin%lzd%Llr(ilr)%d%n2i*lin%lzd%Llr(ilr)%d%n3i
  end do
  if(istr/=lin%comsr%nsendBuf+1) then
      write(*,'(a,i0,a)') 'ERROR on process ',iproc,' : istr/=lin%comsr%nsendBuf+1'
      stop
  end if

  ! Post the MPI messages for the communication of sumrho. Since we use non blocking point
  ! to point communication, the program will continue immediately. The messages will be gathered
  ! in the subroutine sumrhoForLocalizedBasis2.
  call postCommunicationSumrho2(iproc, nproc, lin, lin%comsr%sendBuf, lin%comsr%recvBuf)
  call sumrhoForLocalizedBasis2(iproc, nproc, orbs, Glr, input, lin, coeff, phi, Glr%d%n1i*Glr%d%n2i*n3d, &
       rhopot, at, nscatterarr)
  call deallocateCommunicationbufferSumrho(lin%comsr, subname)


  ! Calculate the forces we get with psi.
  call calculateForcesSub(iproc, nproc, n3d, n3p, n3pi, i3s, i3xcsh, Glr, orbs, at, input, comms, lin, nlpspd, &
<<<<<<< HEAD
      proj, ngatherarr, nscatterarr, GPU, irrzon, phnons, pkernel, rxyz, fion, fdisp, psi, lphi, coeff, fxyz, fnoise,radii_cf)
=======
      proj, ngatherarr, nscatterarr, GPU, irrzon, phnons, pkernel, rxyz, fion, fdisp, psi, phi, coeff, rhopot, fxyz, fnoise)
>>>>>>> b4005fbf


  ! Deallocate all arrays related to the linear scaling version.
  call deallocateLinear(iproc, lin, phi, lphi, coeff)


  call mpi_barrier(mpi_comm_world, ierr)
  call cpu_time(t2tot)
  timetot=t2tot-t1tot
  if(iproc==0) write(*,'(x,a)') '================================================'
  if(iproc==0) write(*,'(x,a,es9.2,a)') 'total time for linear scaling version:',timetot,'s'
  if(iproc==0) write(*,'(x,a)') '================================================'

end subroutine linearScaling




subroutine mixPotential(iproc, n3p, Glr, input, lin, rhopotOld, rhopot, pnrm)
!
! Purpose:
! ========
!   Mixes the potential in order to get a self consistent potential.
!
! Calling arguments:
! ==================
!   Input arguments
!   ---------------
!
use module_base
use module_types
implicit none

! Calling arguments
integer,intent(in):: iproc, n3p
type(locreg_descriptors),intent(in) :: Glr
type(input_variables),intent(in):: input
type(linearParameters),intent(in):: lin
real(dp),dimension(max(Glr%d%n1i*Glr%d%n2i*n3p,1)*input%nspin),intent(in):: rhopotOld
real(dp),dimension(max(Glr%d%n1i*Glr%d%n2i*n3p,1)*input%nspin),intent(in out):: rhopot
real(8),intent(out):: pnrm

! Local variables
integer:: i, ierr
real(8):: tt


  pnrm=0.d0
  tt=1.d0-lin%alphaMix
  !do i=1,max(Glr%d%n1i*Glr%d%n2i*n3p,1)*input%nspin
  do i=1,max(Glr%d%n1i*Glr%d%n2i*n3p,1)
      pnrm=pnrm+(rhopot(i)-rhopotOld(i))**2
      rhopot(i)=tt*rhopotOld(i)+lin%alphaMix*rhopot(i)
  end do
  call mpiallred(pnrm, 1, mpi_sum, mpi_comm_world, ierr)
  pnrm=sqrt(pnrm)/(Glr%d%n1i*Glr%d%n2i*Glr%d%n3i*input%nspin)

end subroutine mixPotential




subroutine printSummary(iproc, itSCC, infoBasisFunctions, infoCoeff, pnrm, energy, mixingMethod)
!
! Purpose:
! ========
!   Print a short summary of some values calculated during the last iteration in the self
!   consistency cycle.
! 
! Calling arguments:
! ==================
!   Input arguments
!   ---------------
!
implicit none

! Calling arguments
integer,intent(in):: iproc, itSCC, infoBasisFunctions, infoCoeff
real(8),intent(in):: pnrm, energy
character(len=4),intent(in):: mixingMethod

  if(iproc==0) then
      write(*,'(x,a)') repeat('#',66 + int(log(real(itSCC))/log(10.)))
      write(*,'(x,a,i0,a)') 'at iteration ', itSCC, ' of the self consistency cycle:'
      if(infoBasisFunctions<0) then
          write(*,'(3x,a)') '- WARNING: basis functions not converged!'
      else
          write(*,'(3x,a,i0,a)') '- basis functions converged in ', infoBasisFunctions, ' iterations.'
      end if
      if(infoCoeff<0) then
          write(*,'(3x,a)') '- WARNING: coefficients not converged!'
      else if(infoCoeff>0) then
          write(*,'(3x,a,i0,a)') '- coefficients converged in ', infoCoeff, ' iterations.'
      else
          write(*,'(3x,a)') '- coefficients obtained by diagonalization.'
      end if
      if(mixingMethod=='dens') then
          write(*,'(3x,a,3x,i0,es11.2,es27.17)') 'it, Delta DENS, energy ', itSCC, pnrm, energy
      else if(mixingMethod=='pot') then
          write(*,'(3x,a,3x,i0,es11.2,es27.17)') 'it, Delta POT, energy ', itSCC, pnrm, energy
      end if
      write(*,'(x,a)') repeat('#',66 + int(log(real(itSCC))/log(10.)))
  end if

end subroutine printSummary


subroutine cancelCommunicationPotential(iproc, nproc, comgp)
use module_base
use module_types
implicit none

! Calling arguments
integer,intent(in):: iproc, nproc
type(p2pCommsGatherPot),intent(inout):: comgp

! Local variables
integer:: jproc, kproc, ierr
integer,dimension(mpi_status_size):: stat
logical:: sendComplete, receiveComplete

! Cancel all communications. 
! It gives errors, therefore simply wait for the communications to complete.
do jproc=0,nproc-1
    do kproc=1,comgp%noverlaps(jproc)
        !call mpi_test(comgp%comarr(7,kproc,jproc), sendComplete, stat, ierr)
        !call mpi_test(comgp%comarr(8,kproc,jproc), receiveComplete, stat, ierr)
        !if(sendComplete .and. receiveComplete) cycle
        !call mpi_cancel(comgp%comarr(7,kproc,jproc), ierr)
        !call mpi_cancel(comgp%comarr(8,kproc,jproc), ierr)
        call mpi_wait(comgp%comarr(7,kproc,jproc), stat, ierr)
        call mpi_wait(comgp%comarr(8,kproc,jproc), stat, ierr)
    end do
end do

end subroutine cancelCommunicationPotential<|MERGE_RESOLUTION|>--- conflicted
+++ resolved
@@ -273,36 +273,7 @@
 
       ! Post communications for gathering the potential
       ndimpot = lin%lzd%Glr%d%n1i*lin%lzd%Glr%d%n2i*nscatterarr(iproc,2)
-<<<<<<< HEAD
 print *,'lin%Lzd%Lpsidimtot',lin%Lzd%Lpsidimtot
-      !!! TEST  !!!!!!!!!!!!!!!!!!!!!!!!!!!!!!!!!!!!!!
-        ! Calculate the forces we get with psi.
-        allocate(nscatterarrTemp(0:nproc-1,4), stat=istat)
-        call memocc(istat, nscatterarrTemp, 'nscatterarrTemp', subname)
-        allocate(phiTemp(size(phi)), stat=istat)
-        call memocc(istat, phiTemp, 'phiTemp', subname)
-        allocate(projTemp(nlpspd%nprojel), stat=istat)
-        call memocc(istat, projTemp, 'projTemp', subname)
-        projTemp=proj
-        nscatterarrTemp=nscatterarr
-        phiTemp=phi
-        call calculateForcesSub(iproc, nproc, n3d, n3p, n3pi, i3s, i3xcsh, Glr, orbs, at, input, comms, lin, nlpspd, &
-            proj, ngatherarr, nscatterarr, GPU, irrzon, phnons, pkernel, rxyz, fion, fdisp, psi, lphi, coeff, fxyz, fnoise,radii_cf)
-        proj=projTemp
-        nscatterarr=nscatterarrTemp
-        phi=phiTemp
-        iall=-product(shape(nscatterarrTemp))*kind(nscatterarrTemp)
-        deallocate(nscatterarrTemp, stat=istat)
-        call memocc(istat, iall, 'nscatterarrTemp', subname)
-        iall=-product(shape(phiTemp))*kind(phiTemp)
-        deallocate(phiTemp, stat=istat)
-        call memocc(istat, iall, 'phiTemp', subname)
-        iall=-product(shape(projTemp))*kind(projTemp)
-        deallocate(projTemp, stat=istat)
-        call memocc(istat, iall, 'projTemp', subname)
-      !!!  TEST  !!!!!!!!!!!!!!!!!!!!!!!!!!!!!!!!!!!!!!
-=======
-
       !!!!! TEST  !!!!!!!!!!!!!!!!!!!!!!!!!!!!!!!!!!!!!!
       !!  ! Calculate the forces we get with psi.
       !!  allocate(nscatterarrTemp(0:nproc-1,4), stat=istat)
@@ -329,7 +300,6 @@
       !!  deallocate(projTemp, stat=istat)
       !!  call memocc(istat, iall, 'projTemp', subname)
       !!!!!  TEST  !!!!!!!!!!!!!!!!!!!!!!!!!!!!!!!!!!!!!!
->>>>>>> b4005fbf
 
       ! Mix the potential
       if(trim(lin%mixingMethod)=='pot') then
@@ -402,11 +372,7 @@
 
   ! Calculate the forces we get with psi.
   call calculateForcesSub(iproc, nproc, n3d, n3p, n3pi, i3s, i3xcsh, Glr, orbs, at, input, comms, lin, nlpspd, &
-<<<<<<< HEAD
-      proj, ngatherarr, nscatterarr, GPU, irrzon, phnons, pkernel, rxyz, fion, fdisp, psi, lphi, coeff, fxyz, fnoise,radii_cf)
-=======
-      proj, ngatherarr, nscatterarr, GPU, irrzon, phnons, pkernel, rxyz, fion, fdisp, psi, phi, coeff, rhopot, fxyz, fnoise)
->>>>>>> b4005fbf
+      proj, ngatherarr, nscatterarr, GPU, irrzon, phnons, pkernel, rxyz, fion, fdisp, psi, lphi, coeff, rhopot, fxyz, fnoise,radii_cf)
 
 
   ! Deallocate all arrays related to the linear scaling version.
