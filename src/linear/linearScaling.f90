--- conflicted
+++ resolved
@@ -185,7 +185,6 @@
      call timing(iproc,'constraineddft','OF')
   end if
 
-<<<<<<< HEAD
   ! EXPERIMENTAL #######################
   denskern_init=tmb%linmat%denskern
   nullify(denskern_init%matrix_compr)
@@ -202,7 +201,6 @@
   idens_cons=0
   ! ####################################
 
-=======
   ! modify tmb%orbs%occup, as we normally use orbs%occup elsewhere
   if (input%lin%extra_states>0) then
      call razero(tmb%orbs%norb,tmb%orbs%occup(1))
@@ -219,7 +217,6 @@
         end if
      end do
   end if
->>>>>>> 01893fff
 
   call timing(iproc,'linscalinit','OF') !lr408t
 
