subroutine linearScaling(iproc,nproc,KSwfn,tmb,at,input,&
           rxyz,fion,fdisp,denspot,rhopotold,nlpspd,proj,GPU,&
           energs,scpot,energy,fpulay,infocode)

  use module_base
  use module_types
  use module_interfaces, exceptThisOne => linearScaling
  implicit none
  
  ! Calling arguments
  integer,intent(in):: iproc, nproc
  type(atoms_data),intent(inout):: at
  type(input_variables),intent(in):: input
  real(8),dimension(3,at%nat),intent(inout):: rxyz
  real(8),dimension(3,at%nat),intent(in):: fion, fdisp
  real(8),dimension(3,at%nat),intent(out):: fpulay
  type(DFT_local_fields), intent(inout) :: denspot
  real(gp), dimension(:), intent(inout) :: rhopotold
  type(nonlocal_psp_descriptors),intent(in):: nlpspd
  real(wp),dimension(nlpspd%nprojel),intent(inout):: proj
  type(GPU_pointers),intent(in out):: GPU
  type(energy_terms),intent(inout) :: energs
  logical,intent(in):: scpot
  real(gp), dimension(:), pointer :: rho,pot
  real(8),intent(out):: energy
  type(DFT_wavefunction),intent(inout),target:: tmb
  type(DFT_wavefunction),intent(inout),target:: KSwfn
  integer,intent(out):: infocode
  
  type(linear_scaling_control_variables):: lscv
  real(8):: pnrm,trace,fnrm_tmb
  integer:: infoCoeff,istat,iall,it_scc,ilr,itout,scf_mode,info_scf,nsatur
  character(len=*),parameter:: subname='linearScaling'
  real(8),dimension(:),allocatable:: rhopotold_out
  real(8):: energyold, energyDiff, energyoldout, dnrm2, fnrm_pulay
  type(mixrhopotDIISParameters):: mixdiis
  type(localizedDIISParameters):: ldiis, ldiis_coeff
  logical:: can_use_ham, update_phi
  logical:: fix_support_functions, check_initialguess
  integer:: nit_highaccur, itype, istart, nit_lowaccuracy, iorb, iiorb
  real(8),dimension(:,:),allocatable:: overlapmatrix, ham
  real(8),dimension(:),allocatable :: locrad_tmp, eval
  type(DFT_wavefunction):: tmblarge
  real(8),dimension(:),pointer:: lhphilarge, lhphilargeold, lphilargeold


  call timing(iproc,'linscalinit','ON') !lr408t

  call allocate_local_arrays()

  if(iproc==0) then
      write(*,'(1x,a)') repeat('*',84)
      write(*,'(1x,a)') '****************************** LINEAR SCALING VERSION ******************************'
  end if

  ! Allocate the communications buffers needed for the communications of the potential and
  ! post the messages. This will send to each process the part of the potential that this process
  ! needs for the application of the Hamlitonian to all orbitals on that process.
  call allocateCommunicationsBuffersPotential(tmb%comgp, subname)

  ! Initialize the DIIS mixing of the potential if required.
  if(input%lin%mixHist_lowaccuracy>0) then
      call initializeMixrhopotDIIS(input%lin%mixHist_lowaccuracy, denspot%dpbox%ndimpot, mixdiis)
  end if

  pnrm=1.d100
  lscv%pnrm_out=1.d100
  energyold=0.d0
  energyoldout=0.d0
  tmb%wfnmd%bs%target_function=TARGET_FUNCTION_IS_TRACE
  lscv%lowaccur_converged=.false.
  lscv%info_basis_functions=-1
  lscv%enlarge_locreg=.false.
  nit_highaccur=0
  nsatur=0
  fix_support_functions=.false.
  check_initialguess=.true.

  ! Allocate the communication arrays for the calculation of the charge density.
  call allocateCommunicationbufferSumrho(iproc, tmb%comsr, subname)

  call vcopy(tmb%orbs%norb, tmb%orbs%eval(1), 1, eval(1), 1)
  call timing(iproc,'linscalinit','OF') !lr408t


<<<<<<< HEAD
  ! This is the main outer loop. Each iteration of this loop consists of a first loop in which the basis functions
  ! are optimized and a consecutive loop in which the density is mixed.
  call initialize_DIIS_coeff(0, ldiis_coeff)
=======
  call initialize_DIIS_coeff(3, ldiis_coeff)
>>>>>>> 4c562caa
  call allocate_DIIS_coeff(tmb, KSwfn%orbs, ldiis_coeff)

  call create_large_tmbs(iproc, nproc, tmb, eval, denspot, input, at, rxyz, lscv%lowaccur_converged, &
       tmblarge, lhphilarge, lhphilargeold, lphilargeold)

  ! Set to zero the large wavefunction. Later only the inner part will be filled. It must be made sure
  ! that the outer part is not modified!
  if (tmblarge%orbs%npsidim_orbs > 0) call to_zero(tmblarge%orbs%npsidim_orbs,tmblarge%psi(1))


<<<<<<< HEAD
  !!call plot_density(iproc,nproc,'potential-start',at,rxyz,denspot%dpbox,1,denspot%rhov)
=======
  ! Orthogonalize the input guess minimal basis functions using exact calculation of S^-1/2
  tmb%can_use_transposed=.false.
  nullify(tmb%psit_c)
  nullify(tmb%psit_f)
  if(iproc==0) write(*,*) 'calling orthonormalizeLocalized (exact)'
  call orthonormalizeLocalized(iproc, nproc, 0, tmb%orthpar%nItOrtho, &
       tmb%orbs, tmb%op, tmb%comon, tmb%lzd, &
       tmb%mad, tmb%collcom, tmb%orthpar, tmb%wfnmd%bpo, tmb%psi, tmb%psit_c, tmb%psit_f, &
       tmb%can_use_transposed)

  ! Check the quality of the input guess
  call check_inputguess()
>>>>>>> 4c562caa

  if(input%lin%scf_mode==LINEAR_MIXDENS_SIMPLE) then
      call dcopy(max(denspot%dpbox%ndimrhopot,denspot%dpbox%nrhodim),rhopotold(1),1,rhopotold_out(1),1)
  end if

  if(input%lin%scf_mode==LINEAR_MIXPOT_SIMPLE) then
      call dcopy(max(denspot%dpbox%ndimrhopot,denspot%dpbox%nrhodim),denspot%rhov(1),1,rhopotold_out(1),1)
      call dcopy(max(KSwfn%Lzd%Glr%d%n1i*KSwfn%Lzd%Glr%d%n2i*denspot%dpbox%n3p,1) &
            *input%nspin, denspot%rhov(1), 1, rhopotOld(1), 1)
  end if

  ! Add one iteration if no low accuracy is desired since we need then a first fake iteration, with istart=0
  istart = min(1,nit_lowaccuracy)
  infocode=0 !default value
<<<<<<< HEAD
  tmb%wfnmd%alpha_coeff=0.1d0!.2d0 !reset to default value - moved as don't want to reset every time
=======

  ! This is the main outer loop. Each iteration of this loop consists of a first loop in which the basis functions
  ! are optimized and a consecutive loop in which the density is mixed.
>>>>>>> 4c562caa
  outerLoop: do itout=istart,nit_lowaccuracy+input%lin%nit_highaccuracy


      ! Check whether the low accuracy part (i.e. with strong confining potential) has converged.
      call check_whether_lowaccuracy_converged(itout, nit_lowaccuracy, input%lin%lowaccuracy_conv_crit, lscv)
      ! Set all remaining variables that we need for the optimizations of the basis functions and the mixing.
      call set_optimization_variables(input, at, tmb%orbs, tmb%lzd%nlr, tmb%orbs%onwhichatom, &
           tmb%confdatarr, tmb%wfnmd, lscv)

      ! Do one fake iteration if no low accuracy is desired.
      if(nit_lowaccuracy==0 .and. itout==0) then
          lscv%lowaccur_converged=.false.
          lscv%nit_highaccuracy=0
      end if

      if(lscv%lowaccur_converged) nit_highaccur=nit_highaccur+1
      if(nit_highaccur==1) lscv%enlarge_locreg=.true.

      ! Adjust the confining potential if required.
      call adjust_locregs_and_confinement(iproc, nproc, KSwfn%Lzd%hgrids(1), KSwfn%Lzd%hgrids(2), KSwfn%Lzd%hgrids(3), &
           input, tmb, denspot, ldiis, lscv)

      ! Some special treatement if we are in the high accuracy part
      call adjust_DIIS_for_high_accuracy(input, tmb, denspot, mixdiis, lscv)

      call initialize_DIIS_coeff(0, ldiis_coeff)


      if(nit_highaccur==1) then
          !!call plot_density(iproc,nproc,'potential-afterlowaccur',at,rxyz,denspot%dpbox,1,denspot%rhov)
          call destroy_new_locregs(iproc, nproc, tmblarge)
          call deallocate_auxiliary_basis_function(subname, tmblarge%psi, lhphilarge, lhphilargeold, lphilargeold)
          if(tmblarge%can_use_transposed) then
              iall=-product(shape(tmblarge%psit_c))*kind(tmblarge%psit_c)
              deallocate(tmblarge%psit_c, stat=istat)
              call memocc(istat, iall, 'tmblarge%psit_c', subname)
              iall=-product(shape(tmblarge%psit_f))*kind(tmblarge%psit_f)
              deallocate(tmblarge%psit_f, stat=istat)
              call memocc(istat, iall, 'tmblarge%psit_f', subname)
          end if
          deallocate(tmblarge%confdatarr, stat=istat)
      end if


      if(nit_highaccur==1) then
          call create_large_tmbs(iproc, nproc, tmb, eval, denspot, input, at, rxyz, lscv%lowaccur_converged, &
               tmblarge, lhphilarge, lhphilargeold, lphilargeold)
          ! Set to zero the large wavefunction. Later only the inner part will be filled. It must be made sure
          ! that the outer part is not modified!
          if (tmblarge%orbs%npsidim_orbs > 0) call to_zero(tmblarge%orbs%npsidim_orbs,tmblarge%psi(1))
      end if


      if(itout>1 .or. (nit_lowaccuracy==0 .and. itout==1)) then
          call deallocateDIIS(ldiis)
      end if
      if (lscv%lowaccur_converged) then
          call initializeDIIS(input%lin%DIIS_hist_highaccur, tmb%lzd, tmb%orbs, tmb%orbs%norb, ldiis)
      else
          call initializeDIIS(input%lin%DIIS_hist_lowaccur, tmb%lzd, tmb%orbs, tmb%orbs%norb, ldiis)
      end if
      ldiis%DIISHistMin=0
      if (lscv%lowaccur_converged) then
          ldiis%DIISHistMax=input%lin%DIIS_hist_highaccur
      else
          ldiis%DIISHistMax=input%lin%DIIS_hist_lowaccur
      end if
      ldiis%switchSD=.false.
      ldiis%trmin=1.d100
      ldiis%trold=1.d100
      ldiis%icountSDSatur=0
      ldiis%icountSwitch=0
      ldiis%icountDIISFailureTot=0
      ldiis%icountDIISFailureCons=0
      ldiis%is=0
      ldiis%switchSD=.false.
      ldiis%trmin=1.d100
      ldiis%trold=1.d100
      if(itout==1) then
          ldiis%alphaSD=input%lin%alphaSD
          ldiis%alphaDIIS=input%lin%alphaDIIS
      end if

<<<<<<< HEAD

      if (input%inputPsiId==101 .and. tmb%restart_method == LINEAR_HIGHACCURACY .and. check_initialguess) then
          ! Calculate Pulay correction to the forces
          call pulay_correction(iproc, nproc, input, KSwfn%orbs, at, rxyz, nlpspd, proj, input%SIC, denspot, GPU, tmb, &
               tmblarge, fpulay)
          fnrm_pulay=dnrm2(3*at%nat, fpulay, 1)/sqrt(dble(at%nat))
          if (iproc==0) write(*,*) 'fnrm_pulay',fnrm_pulay
          check_initialguess=.false.
          if (fnrm_pulay>1.d-1) then
              if (iproc==0) write(*,'(1x,a)') 'The pulay force is too large after the restart. &
                                               &Start over again with an AO input guess.'
              if (associated(tmb%psit_c)) then
                  iall=-product(shape(tmb%psit_c))*kind(tmb%psit_c)
                  deallocate(tmb%psit_c, stat=istat)
                  call memocc(istat, iall, 'tmb%psit_c', subname)
              end if
              if (associated(tmb%psit_f)) then
                  iall=-product(shape(tmb%psit_f))*kind(tmb%psit_f)
                  deallocate(tmb%psit_f, stat=istat)
                  call memocc(istat, iall, 'tmb%psit_f', subname)
              end if
              infocode=2
              exit outerLoop
          end if
      end if


      ! The self consistency cycle. Here we try to get a self consistent density/potential.
      ! In the first lscv%nit_scc_when_optimizing iteration, the basis functions are optimized, whereas in the remaining
      ! iteration the basis functions are fixed.
      do it_scc=1,lscv%nit_scc

         ! Do nothing if no low accuracy is desired.
         if (nit_lowaccuracy==0 .and. itout==0) then
             iall=-product(shape(tmb%psit_c))*kind(tmb%psit_c)
             deallocate(tmb%psit_c, stat=istat)
             call memocc(istat, iall, 'tmb%psit_c', subname)
             iall=-product(shape(tmb%psit_f))*kind(tmb%psit_f)
             deallocate(tmb%psit_f, stat=istat)
             call memocc(istat, iall, 'tmb%psit_f', subname)
             tmb%can_use_transposed=.false.
             !call deallocateDIIS(ldiis)
             cycle outerLoop
         end if

          scf_mode=input%lin%scf_mode

          ! Do not update the TMB if it_scc>lscv%nit_scc_when_optimizing
          if(it_scc>1) tmb%wfnmd%bs%update_phi=.false.

          ! Stop the optimization if it seems to saturate
          if(nsatur>=tmb%wfnmd%bs%nsatur_outer .or. fix_support_functions) then
              tmb%wfnmd%bs%update_phi=.false.
              if(it_scc==1) then
                  tmb%can_use_transposed=.false.
              end if
          end if

         ! Improve the trace minimizing orbitals.
          if(tmb%wfnmd%bs%update_phi) then

              call getLocalizedBasis(iproc,nproc,at,KSwfn%orbs,rxyz,denspot,GPU,trace,fnrm_tmb,lscv%info_basis_functions,&
                  nlpspd,proj,ldiis,input%SIC,tmb, tmblarge, lhphilarge, energs, ham)
              if(lscv%info_basis_functions>0) then
                  nsatur=nsatur+1
              end if
              tmb%can_use_transposed=.false. !since basis functions have changed...

              tmb%wfnmd%nphi=tmb%orbs%npsidim_orbs
              tmb%wfnmd%it_coeff_opt=0
              !tmb%wfnmd%alpha_coeff=0.1d0!.2d0 !reset to default value

              if (input%inputPsiId==101 .and. lscv%info_basis_functions<0 .and. itout==1) then
                  ! There seem to be some convergence problems after a restart. Better to quit
                  ! and start with a new AO input guess.
                  if (iproc==0) write(*,'(1x,a)') 'There are convergence problems after the restart. &
                                                   &Start over again with an AO input guess.'
                  if (associated(tmb%psit_c)) then
                      iall=-product(shape(tmb%psit_c))*kind(tmb%psit_c)
                      deallocate(tmb%psit_c, stat=istat)
                      call memocc(istat, iall, 'tmb%psit_c', subname)
                  end if
                  if (associated(tmb%psit_f)) then
                      iall=-product(shape(tmb%psit_f))*kind(tmb%psit_f)
                      deallocate(tmb%psit_f, stat=istat)
                      call memocc(istat, iall, 'tmb%psit_f', subname)
                  end if
                  !!if (associated(tmblarge%psit_c)) then
                  !!    iall=-product(shape(tmblarge%psit_c))*kind(tmblarge%psit_c)
                  !!    deallocate(tmblarge%psit_c, stat=istat)
                  !!    call memocc(istat, iall, 'tmblarge%psit_c', subname)
                  !!end if
                  !!if (associated(tmblarge%psit_f)) then
                  !!    iall=-product(shape(tmblarge%psit_f))*kind(tmblarge%psit_f)
                  !!    deallocate(tmblarge%psit_f, stat=istat)
                  !!    call memocc(istat, iall, 'tmblarge%psit_f', subname)
                  !!end if
                  infocode=2
                  exit outerLoop
              end if

=======
      ! Do nothing if no low accuracy is desired.
      if (nit_lowaccuracy==0 .and. itout==0) then
          if (associated(tmb%psit_c)) then
              iall=-product(shape(tmb%psit_c))*kind(tmb%psit_c)
              deallocate(tmb%psit_c, stat=istat)
              call memocc(istat, iall, 'tmb%psit_c', subname)
>>>>>>> 4c562caa
          end if
          if (associated(tmb%psit_f)) then
              iall=-product(shape(tmb%psit_f))*kind(tmb%psit_f)
              deallocate(tmb%psit_f, stat=istat)
              call memocc(istat, iall, 'tmb%psit_f', subname)
          end if
          tmb%can_use_transposed=.false.
          cycle outerLoop
      end if

      ! The basis functions shall be optimized except if it seems to saturate
      update_phi=.true.
      if(fix_support_functions) then
          update_phi=.false.
          tmb%can_use_transposed=.false.   !check if this is set properly!
      end if

      ! Improve the trace minimizing orbitals.
       if(update_phi) then
           call getLocalizedBasis(iproc,nproc,at,KSwfn%orbs,rxyz,denspot,GPU,trace,fnrm_tmb,lscv%info_basis_functions,&
               nlpspd,proj,ldiis,input%SIC,tmb, tmblarge, lhphilarge, energs, ham)
           if(lscv%info_basis_functions>0) then
               nsatur=nsatur+1
           end if
           tmb%can_use_transposed=.false. !since basis functions have changed...

           tmb%wfnmd%nphi=tmb%orbs%npsidim_orbs
           tmb%wfnmd%it_coeff_opt=0
           tmb%wfnmd%alpha_coeff=.2d0 !reset to default value

           if (input%inputPsiId==101 .and. lscv%info_basis_functions<0 .and. itout==1) then
               ! There seem to be some convergence problems after a restart. Better to quit
               ! and start with a new AO input guess.
               if (iproc==0) write(*,'(1x,a)') 'There are convergence problems after the restart. &
                                                &Start over again with an AO input guess.'
               if (associated(tmb%psit_c)) then
                   iall=-product(shape(tmb%psit_c))*kind(tmb%psit_c)
                   deallocate(tmb%psit_c, stat=istat)
                   call memocc(istat, iall, 'tmb%psit_c', subname)
               end if
               if (associated(tmb%psit_f)) then
                   iall=-product(shape(tmb%psit_f))*kind(tmb%psit_f)
                   deallocate(tmb%psit_f, stat=istat)
                   call memocc(istat, iall, 'tmb%psit_f', subname)
               end if
               infocode=2
               exit outerLoop
           end if
       end if

       ! Check whether we can use the Hamiltonian matrix from the TMB optimization
       ! for the first step of the coefficient optimization
       can_use_ham=.true.
       if(tmb%wfnmd%bs%target_function==TARGET_FUNCTION_IS_TRACE) then
           do itype=1,at%ntypes
               if(input%lin%potentialPrefac_lowaccuracy(itype)/=0.d0) then
                   can_use_ham=.false.
                   exit
               end if
           end do
       else if(tmb%wfnmd%bs%target_function==TARGET_FUNCTION_IS_ENERGY) then
           do itype=1,at%ntypes
               if(input%lin%potentialPrefac_highaccuracy(itype)/=0.d0) then
                   can_use_ham=.false.
                   exit
               end if
           end do
       end if

      ! The self consistency cycle. Here we try to get a self consistent density/potential with the fixed basis.
      kernel_loop : do it_scc=1,lscv%nit_scc

          ! If the hamiltonian is available do not recalculate it
          ! also using update_phi for calculate_overlap_matrix and communicate_phi_for_lsumrho
          ! since this is only required if basis changed
          if(update_phi .and. can_use_ham .and. lscv%info_basis_functions>=0) then
              call get_coeff(iproc,nproc,input%lin%scf_mode,tmb%lzd,KSwfn%orbs,at,rxyz,denspot,GPU,&
                   infoCoeff,energs%ebs,nlpspd,proj,input%SIC,tmb,pnrm,overlapmatrix,update_phi,&
                   update_phi,tmblarge, lhphilarge, ham=ham, ldiis_coeff=ldiis_coeff)
          else
              call get_coeff(iproc,nproc,input%lin%scf_mode,tmb%lzd,KSwfn%orbs,at,rxyz,denspot,GPU,&
                   infoCoeff,energs%ebs,nlpspd,proj,input%SIC,tmb,pnrm,overlapmatrix,update_phi,&
                   update_phi,tmblarge, lhphilarge, ldiis_coeff=ldiis_coeff)
          end if

          ! Since we do not update the basis functions anymore in this loop
          update_phi = .false.

          ! Calculate the total energy.
          energy=energs%ebs-energs%eh+energs%exc-energs%evxc-energs%eexctX+energs%eion+energs%edisp
          energyDiff=energy-energyold
          energyold=energy

          ! Calculate the charge density.
          call sumrhoForLocalizedBasis2(iproc, nproc, &
               tmb%lzd, input, KSwfn%Lzd%hgrids(1), KSwfn%Lzd%hgrids(2), KSwfn%Lzd%hgrids(3), tmb%orbs, tmb%comsr, &
               tmb%wfnmd%density_kernel, KSwfn%Lzd%Glr%d%n1i*KSwfn%Lzd%Glr%d%n2i*denspot%dpbox%n3d, &
               denspot%rhov, at, denspot%dpbox%nscatterarr)

          ! Mix the density.
          if(input%lin%scf_mode==LINEAR_MIXDENS_SIMPLE) then
           lscv%compare_outer_loop = pnrm<input%lin%convCritMix .or. it_scc==lscv%nit_scc
           call mix_main(iproc, nproc, lscv%mix_hist, lscv%compare_outer_loop, input, KSwfn%Lzd%Glr, lscv%alpha_mix, &
                denspot, mixdiis, rhopotold, rhopotold_out, pnrm, lscv%pnrm_out)
          end if

          ! Calculate the new potential.
          if(iproc==0) write(*,'(1x,a)') '---------------------------------------------------------------- Updating potential.'
          call updatePotential(input%ixc,input%nspin,denspot,energs%eh,energs%exc,energs%evxc)

          ! Mix the potential
          if(input%lin%scf_mode==LINEAR_MIXPOT_SIMPLE) then
           lscv%compare_outer_loop = pnrm<input%lin%convCritMix .or. it_scc==lscv%nit_scc
           call mix_main(iproc, nproc, lscv%mix_hist, lscv%compare_outer_loop, input, KSwfn%Lzd%Glr, lscv%alpha_mix, &
                denspot, mixdiis, rhopotold, rhopotold_out, pnrm, lscv%pnrm_out)
          end if


          ! Keep the support functions fixed if they converged and the density
          ! change is below the tolerance already in the very first iteration
          if(it_scc==1 .and. pnrm<input%lin%convCritMix .and.  lscv%info_basis_functions>0) then
             fix_support_functions=.true.
          end if

          ! Write some informations.
          call printSummary(iproc, it_scc, lscv%info_basis_functions, &
               infoCoeff, pnrm, energy, energyDiff, input%lin%scf_mode)

          if(pnrm<input%lin%convCritMix) then
              info_scf=it_scc
              exit
          else
              info_scf=-1
          end if

      end do kernel_loop


      if(tmb%can_use_transposed) then
          iall=-product(shape(tmb%psit_c))*kind(tmb%psit_c)
          deallocate(tmb%psit_c, stat=istat)
          call memocc(istat, iall, 'tmb%psit_c', subname)
          iall=-product(shape(tmb%psit_f))*kind(tmb%psit_f)
          deallocate(tmb%psit_f, stat=istat)
          call memocc(istat, iall, 'tmb%psit_f', subname)
      end if

      call print_info(iproc, itout, lscv, info_scf, input%lin%scf_mode, tmb%wfnmd%bs%target_function, &
           fnrm_tmb, pnrm, trace, energs, energy, energy-energyoldout)

      energyoldout=energy

      call check_for_exit(input, lscv)
      if(lscv%exit_outer_loop) exit outerLoop

      if(lscv%pnrm_out<input%lin%support_functions_converged) then
          if(iproc==0) write(*,*) 'fix the support functions from now on'
          fix_support_functions=.true.
      end if

  end do outerLoop


  ! Deallocate everything that is not needed any more.
  call deallocateDIIS(ldiis_coeff)
  call deallocateDIIS(ldiis)
  if(input%lin%mixHist_highaccuracy>0) then
      call deallocateMixrhopotDIIS(mixdiis)
  end if
  call wait_p2p_communication(iproc, nproc, tmb%comgp)
  call deallocateCommunicationsBuffersPotential(tmb%comgp, subname)

  ! Calculate Pulay correction to the forces
  call pulay_correction(iproc, nproc, input, KSwfn%orbs, at, rxyz, nlpspd, proj, input%SIC, denspot, GPU, tmb, &
       tmblarge, fpulay)

  call destroy_new_locregs(iproc, nproc, tmblarge)
  call deallocate_auxiliary_basis_function(subname, tmblarge%psi, lhphilarge, lhphilargeold, lphilargeold)
  if(tmblarge%can_use_transposed) then
      iall=-product(shape(tmblarge%psit_c))*kind(tmblarge%psit_c)
      deallocate(tmblarge%psit_c, stat=istat)
      call memocc(istat, iall, 'tmblarge%psit_c', subname)
      iall=-product(shape(tmblarge%psit_f))*kind(tmblarge%psit_f)
      deallocate(tmblarge%psit_f, stat=istat)
      call memocc(istat, iall, 'tmblarge%psit_f', subname)
  end if
  deallocate(tmblarge%confdatarr, stat=istat)


  !Write the linear wavefunctions to file if asked
  if(input%lin%plotBasisFunctions /= WF_FORMAT_NONE) then
    call writemywaves_linear(iproc,trim(input%dir_output) // 'minBasis',input%lin%plotBasisFunctions,tmb%Lzd,&
       tmb%orbs,KSwfn%orbs%norb,KSwfn%Lzd%hgrids(1),KSwfn%Lzd%hgrids(2),KSwfn%Lzd%hgrids(3),at,rxyz,&
       tmb%psi,tmb%wfnmd%coeff,KSwfn%orbs%eval)
   end if

  call communicate_basis_for_density(iproc, nproc, tmb%lzd, tmb%orbs, tmb%psi, tmb%comsr)
  call calculate_density_kernel(iproc, nproc, .true., tmb%wfnmd%ld_coeff, KSwfn%orbs, tmb%orbs, &
       tmb%wfnmd%coeff, tmb%wfnmd%density_kernel, overlapmatrix)
  call sumrhoForLocalizedBasis2(iproc, nproc, tmb%lzd, input, KSwfn%Lzd%hgrids(1), KSwfn%Lzd%hgrids(2), KSwfn%Lzd%hgrids(3), &
       tmb%orbs, tmb%comsr, tmb%wfnmd%density_kernel, KSwfn%Lzd%Glr%d%n1i*KSwfn%Lzd%Glr%d%n2i*denspot%dpbox%n3d, &
       denspot%rhov, at,denspot%dpbox%nscatterarr)

  call deallocateCommunicationbufferSumrho(tmb%comsr, subname)

  ! allocating here instead of input_wf to save memory
  allocate(KSwfn%psi(max(KSwfn%orbs%npsidim_comp,KSwfn%orbs%npsidim_orbs)+ndebug),stat=istat)
  call memocc(istat,KSwfn%psi,'KSwfn%psi',subname)

  ! Build global orbitals psi (the physical ones).
  if(nproc>1) then
     allocate(KSwfn%psit(max(KSwfn%orbs%npsidim_orbs,KSwfn%orbs%npsidim_comp)), stat=istat)
     call memocc(istat, KSwfn%psit, 'KSwfn%psit', subname)
  else
     KSwfn%psit => KSwfn%psi
  end if
  call transformToGlobal(iproc, nproc, tmb%lzd, tmb%orbs, KSwfn%orbs, KSwfn%comms, input, tmb%wfnmd%ld_coeff, &
       tmb%wfnmd%coeff, tmb%psi, KSwfn%psi, KSwfn%psit)
  if(nproc>1) then
     iall=-product(shape(KSwfn%psit))*kind(KSwfn%psit)
     deallocate(KSwfn%psit, stat=istat)
     call memocc(istat, iall, 'KSwfn%psit', subname)
  else
     nullify(KSwfn%psit)
  end if

  nullify(rho,pot)

  call deallocate_local_arrays()

  call timing(iproc,'WFN_OPT','PR')

  contains

    subroutine allocate_local_arrays()

      allocate(lscv%locrad(tmb%lzd%nlr), stat=istat)
      call memocc(istat, lscv%locrad, 'lscv%locrad', subname)

      allocate(ham(tmb%orbs%norb,tmb%orbs%norb), stat=istat)
      call memocc(istat, ham, 'ham', subname)

      allocate(eval(tmb%orbs%norb), stat=istat)
      call memocc(istat, eval, 'eval', subname)

      ! Allocate the old charge density (used to calculate the variation in the charge density)
      allocate(rhopotold_out(max(denspot%dpbox%ndimrhopot,denspot%dpbox%nrhodim)),stat=istat)
      call memocc(istat, rhopotold_out, 'rhopotold_out', subname)

      allocate(locrad_tmp(tmb%lzd%nlr), stat=istat)
      call memocc(istat, locrad_tmp, 'locrad_tmp', subname)

      allocate(overlapmatrix(tmb%orbs%norb,tmb%orbs%norb), stat=istat)
      call memocc(istat, overlapmatrix, 'overlapmatrix', subname)


    end subroutine allocate_local_arrays


    subroutine deallocate_local_arrays()

      iall=-product(shape(lscv%locrad))*kind(lscv%locrad)
      deallocate(lscv%locrad, stat=istat)
      call memocc(istat, iall, 'lscv%locrad', subname)

      iall=-product(shape(eval))*kind(eval)
      deallocate(eval, stat=istat)
      call memocc(istat, iall, 'eval', subname)

      iall=-product(shape(ham))*kind(ham)
      deallocate(ham, stat=istat)
      call memocc(istat, iall, 'ham', subname)

      iall=-product(shape(overlapmatrix))*kind(overlapmatrix)
      deallocate(overlapmatrix, stat=istat)
      call memocc(istat, iall, 'overlapmatrix', subname)

      iall=-product(shape(locrad_tmp))*kind(locrad_tmp)
      deallocate(locrad_tmp, stat=istat)
      call memocc(istat, iall, 'locrad_tmp', subname)

      iall=-product(shape(rhopotold_out))*kind(rhopotold_out)
      deallocate(rhopotold_out, stat=istat)
      call memocc(istat, iall, 'rhopotold_out', subname)

    end subroutine deallocate_local_arrays


    subroutine check_inputguess()
      real(8) :: dnrm2
      if (input%inputPsiId==101) then           !should we put 102 also?
          ! Calculate Pulay correction to the forces
          call pulay_correction(iproc, nproc, input, KSwfn%orbs, at, rxyz, nlpspd, proj, input%SIC, denspot, GPU, tmb, &
               tmblarge, fpulay)
          fnrm_pulay=dnrm2(3*at%nat, fpulay, 1)/sqrt(dble(at%nat))

          if (iproc==0) write(*,*) 'fnrm_pulay',fnrm_pulay

          if (fnrm_pulay>1.d-1) then
              if (iproc==0) write(*,'(1x,a)') 'The pulay force is too large after the restart. &
                                               &Start over again with an AO input guess.'
              if (associated(tmb%psit_c)) then
                  iall=-product(shape(tmb%psit_c))*kind(tmb%psit_c)
                  deallocate(tmb%psit_c, stat=istat)
                  call memocc(istat, iall, 'tmb%psit_c', subname)
              end if
              if (associated(tmb%psit_f)) then
                  iall=-product(shape(tmb%psit_f))*kind(tmb%psit_f)
                  deallocate(tmb%psit_f, stat=istat)
                  call memocc(istat, iall, 'tmb%psit_f', subname)
              end if
              tmb%can_use_transposed=.false.
              nit_lowaccuracy=input%lin%nit_lowaccuracy
              call inputguessConfinement(iproc, nproc, INPUT_PSI_LINEAR_AO, at, &
                   input, KSwfn%Lzd%hgrids(1), KSwfn%Lzd%hgrids(2), KSwfn%Lzd%hgrids(3), &
                   tmb%lzd, tmb%orbs, rxyz, denspot, rhopotold,&
                   nlpspd, proj, GPU, tmb%psi, KSwfn%orbs, tmb, energs,overlapmatrix)
                   energs%eexctX=0.0_gp
              call orthonormalizeLocalized(iproc, nproc, 0, tmb%orthpar%nItOrtho, &
                   tmb%orbs, tmb%op, tmb%comon, tmb%lzd, &
                   tmb%mad, tmb%collcom, tmb%orthpar, tmb%wfnmd%bpo, tmb%psi, tmb%psit_c, tmb%psit_f, &
                   tmb%can_use_transposed)
          else if (fnrm_pulay>1.d-2) then
              if (iproc==0) write(*,'(1x,a)') 'The pulay forces are rather large, so start with low accuracy.'
              nit_lowaccuracy=input%lin%nit_lowaccuracy
          else
              nit_lowaccuracy=0
          end if
      else   !if not using restart just do the lowaccuracy like normal
          nit_lowaccuracy=input%lin%nit_lowaccuracy
      end if
    end subroutine check_inputguess

end subroutine linearScaling




subroutine printSummary(iproc, itSCC, infoBasisFunctions, infoCoeff, pnrm, energy, energyDiff, scf_mode)
use module_base
use module_types
!
! Purpose:
! ========
!   Print a short summary of some values calculated during the last iteration in the self
!   consistency cycle.
! 
! Calling arguments:
! ==================
!   Input arguments
!   ---------------
!
implicit none

! Calling arguments
integer,intent(in):: iproc, itSCC, infoBasisFunctions, infoCoeff, scf_mode
real(8),intent(in):: pnrm, energy, energyDiff

  if(iproc==0) then
      write(*,'(1x,a)') repeat('+',92 + int(log(real(itSCC))/log(10.)))
      write(*,'(1x,a,i0,a)') 'at iteration ', itSCC, ' of the density optimization:'
      !!if(infoCoeff<0) then
      !!    write(*,'(3x,a)') '- WARNING: coefficients not converged!'
      !!else if(infoCoeff>0) then
      !!    write(*,'(3x,a,i0,a)') '- coefficients converged in ', infoCoeff, ' iterations.'
      if(scf_mode==LINEAR_DIRECT_MINIMIZATION) then
          write(*,'(3x,a)') 'coefficients obtained by direct minimization.'
      else
          write(*,'(3x,a)') 'coefficients obtained by diagonalization.'
      end if
      !!end if
      !if(mixingMethod=='dens') then
      if(scf_mode==LINEAR_MIXDENS_SIMPLE) then
          write(*,'(3x,a,3x,i0,es11.2,es27.17,es14.4)') 'it, Delta DENS, energy, energyDiff', itSCC, pnrm, energy, energyDiff
      !else if(mixingMethod=='pot') then
      else if(scf_mode==LINEAR_MIXPOT_SIMPLE) then
          write(*,'(3x,a,3x,i0,es11.2,es27.17,es14.4)') 'it, Delta POT, energy, energyDiff', itSCC, pnrm, energy, energyDiff
      else if(scf_mode==LINEAR_DIRECT_MINIMIZATION) then
          write(*,'(3x,a,3x,i0,es11.2,es27.17,es14.4)') 'it, fnrm coeff, energy, energyDiff', itSCC, pnrm, energy, energyDiff
      end if
      write(*,'(1x,a)') repeat('+',92 + int(log(real(itSCC))/log(10.)))
  end if

end subroutine printSummary



subroutine print_info(iproc, itout, lscv, info_coeff, scf_mode, target_function, &
           fnrm_tmb, pnrm, value_tmb, energs, energy, energyDiff)
use module_base
use module_types
!
! Purpose:
! ========
!   Print a short summary of some values calculated during the last iteration in the self
!   consistency cycle.
! 
! Calling arguments:
! ==================
!   Input arguments
!   ---------------
!
implicit none

! Calling arguments
integer,intent(in):: iproc, itout, info_coeff, scf_mode, target_function
real(8),intent(in):: fnrm_tmb, pnrm, value_tmb, energy, energyDiff
type(linear_scaling_control_variables), intent(in) :: lscv
type(energy_terms),intent(in) :: energs

  ! Print out values related to two iterations of the outer loop.
  if(iproc==0) then

      !Before convergence
      write(*,'(3x,a,7es18.10)') 'ebs, ehart, eexcu, vexcu, eexctX, eion, edisp', &
          energs%ebs, energs%eh, energs%exc, energs%evxc, energs%eexctX, energs%eion, energs%edisp
      if(scf_mode==LINEAR_MIXDENS_SIMPLE) then
         if (.not. lscv%lowaccur_converged) then
             write(*,'(3x,a,3x,i0,es11.2,es27.17,es14.4)')&
                  'itoutL, Delta DENSOUT, energy, energyDiff', itout, lscv%pnrm_out, energy, &
                  energyDiff
         else
             write(*,'(3x,a,3x,i0,es11.2,es27.17,es14.4)')&
                  'itoutH, Delta DENSOUT, energy, energyDiff', itout, lscv%pnrm_out, energy, &
                  energyDiff
         end if
      else if(scf_mode==LINEAR_MIXPOT_SIMPLE) then
         if (.not. lscv%lowaccur_converged) then
             write(*,'(3x,a,3x,i0,es11.2,es27.17,es14.4)')&
                  'itoutL, Delta POTOUT, energy energyDiff', itout, lscv%pnrm_out, energy, energyDiff
         else
             write(*,'(3x,a,3x,i0,es11.2,es27.17,es14.4)')&
                  'itoutH, Delta POTOUT, energy energyDiff', itout, lscv%pnrm_out, energy, energyDiff
         end if
      else if(scf_mode==LINEAR_DIRECT_MINIMIZATION) then
         if (.not. lscv%lowaccur_converged) then
             write(*,'(3x,a,3x,i0,es11.2,es27.17,es14.4)')&
                  'itoutL, fnrm coeff, energy energyDiff', itout, lscv%pnrm_out, energy, energyDiff
         else
             write(*,'(3x,a,3x,i0,es11.2,es27.17,es14.4)')&
                  'itoutH, fnrm coeff, energy energyDiff', itout, lscv%pnrm_out, energy, energyDiff
         end if
      end if

      !when convergence is reached, use this block
      write(*,'(1x,a)') repeat('#',92 + int(log(real(itout))/log(10.)))
      write(*,'(1x,a,i0,a)') 'at iteration ', itout, ' of the outer loop:'
      write(*,'(3x,a)') '> basis functions optimization:'
      if(target_function==TARGET_FUNCTION_IS_TRACE) then
          write(*,'(5x,a)') '- target function is trace'
      else if(target_function==TARGET_FUNCTION_IS_ENERGY) then
          write(*,'(5x,a)') '- target function is energy'
      end if
      if(lscv%info_basis_functions<=0) then
          write(*,'(5x,a)') '- WARNING: basis functions not converged!'
      else
          write(*,'(5x,a,i0,a)') '- basis functions converged in ', lscv%info_basis_functions, ' iterations.'
      end if
      write(*,'(5x,a,es15.6,2x,es10.2)') 'Final values: target function, fnrm', value_tmb, fnrm_tmb
      write(*,'(3x,a)') '> density optimization:'
      if(scf_mode==LINEAR_DIRECT_MINIMIZATION) then
          write(*,'(5x,a)') '- using direct minimization.'
      else
          write(*,'(5x,a)') '- using diagonalization / mixing.'
      end if
      if(info_coeff<0) then
          write(*,'(5x,a)') '- WARNING: density optimization not converged!'
      else
          write(*,'(5x,a,i0,a)') '- density optimization converged in ', info_coeff, ' iterations.'
      end if
      if(scf_mode==LINEAR_MIXDENS_SIMPLE) then
          write(*,'(5x,a,3x,i0,es12.2,es27.17)') 'FINAL values: it, Delta DENS, energy', itout, pnrm, energy
      else if(scf_mode==LINEAR_MIXPOT_SIMPLE) then
          write(*,'(5x,a,3x,i0,es12.2,es27.17)') 'FINAL values: it, Delta POT, energy', itout, pnrm, energy
      else if(scf_mode==LINEAR_DIRECT_MINIMIZATION) then
          write(*,'(5x,a,3x,i0,es12.2,es27.17)') 'FINAL values: it, fnrm coeff, energy', itout, pnrm, energy
      end if
      write(*,'(3x,a,es14.6)') '> energy difference to last iteration:', energyDiff
      write(*,'(1x,a)') repeat('#',92 + int(log(real(itout))/log(10.)))
  end if

end subroutine print_info



subroutine transformToGlobal(iproc,nproc,lzd,lorbs,orbs,comms,input,ld_coeff,coeff,lphi,psi,psit)
use module_base
use module_types
use module_interfaces, exceptThisOne => transformToGlobal
implicit none

! Calling arguments
integer,intent(in):: iproc, nproc, ld_coeff
type(local_zone_descriptors),intent(in):: lzd
type(orbitals_data),intent(in):: lorbs, orbs
type(communications_arrays):: comms
type(input_variables),intent(in):: input
real(8),dimension(ld_coeff,orbs%norb),intent(in):: coeff
real(8),dimension(max(lorbs%npsidim_orbs,lorbs%npsidim_comp)),intent(inout):: lphi
real(8),dimension(max(orbs%npsidim_orbs,orbs%npsidim_comp)),target,intent(out):: psi
real(8),dimension(:),pointer,intent(inout):: psit

! Local variables
integer:: ind1, ind2, istat, iall, iorb, ilr, ldim, gdim, nvctrp
real(8),dimension(:),pointer:: phiWork
real(8),dimension(:),allocatable:: phi
character(len=*),parameter:: subname='transformToGlobal'
type(orbitals_data):: gorbs
type(communications_arrays):: gcomms

  call nullify_orbitals_data(gorbs)
  call copy_orbitals_data(lorbs, gorbs, subname)
  call orbitals_communicators(iproc,nproc,lzd%glr,gorbs,gcomms)

  allocate(phi(max(gorbs%npsidim_orbs,gorbs%npsidim_comp)+ndebug), stat=istat)
  call memocc(istat, phi, 'phi', subname)
  allocate(phiWork(max(size(phi),size(psi))), stat=istat)
  call memocc(istat, phiWork, 'phiWork', subname)

  ind1=1
  ind2=1
  if (max(gorbs%npsidim_orbs,gorbs%npsidim_comp) > 0) &
       call to_zero(max(gorbs%npsidim_orbs,gorbs%npsidim_comp),phi(1))

  do iorb=1,lorbs%norbp
      ilr = lorbs%inWhichLocreg(lorbs%isorb+iorb)
      ldim=lzd%Llr(ilr)%wfd%nvctr_c+7*lzd%Llr(ilr)%wfd%nvctr_f
      gdim=lzd%Glr%wfd%nvctr_c+7*lzd%Glr%wfd%nvctr_f

      call Lpsi_to_global2(iproc,nproc,ldim,gdim,lorbs%norb,lorbs%nspinor,input%nspin,lzd%Glr,&
           lzd%Llr(ilr),lphi(ind2),phi(ind1))
      ind1=ind1+lzd%Glr%wfd%nvctr_c+7*lzd%Glr%wfd%nvctr_f
      ind2=ind2+lzd%Llr(ilr)%wfd%nvctr_c+7*lzd%Llr(ilr)%wfd%nvctr_f

  end do
  call transpose_v(iproc, nproc, gorbs, lzd%Glr%wfd, gcomms, phi, work=phiWork)

  if(iproc==0) then
      write(*,'(1x,a)', advance='no') '------------------------------------- Building linear combinations... '
  end if
  ! Build the extended orbital psi as a linear combination of localized basis functions phi. for real O(N)
  ! this has to replaced, but at the moment it is still needed.
  !call buildWavefunctionModified(iproc, nproc, orbs, gorbs, comms, gcomms, phi, psi, coeff)

  nvctrp=sum(comms%nvctr_par(iproc,1:orbs%nkptsp))*orbs%nspinor
  call dgemm('n', 'n', nvctrp, orbs%norb, lorbs%norb, 1.d0, phi(1), nvctrp, coeff(1,1), &
       lorbs%norb, 0.d0, psi(1), nvctrp)

  ! not used in linearscaling
  !if(nproc>1) then
  !    call dcopy(orbs%npsidim_comp, psi, 1, psit, 1)
  !else
  !    psit => psi
  !end if

  call untranspose_v(iproc, nproc, orbs, lzd%Glr%wfd, comms, psi, work=phiWork)

  if(iproc==0) write(*,'(a)') 'done.'


  iall=-product(shape(phi))*kind(phi)
  deallocate(phi, stat=istat)
  call memocc(istat, iall, 'phi', subname)
  iall=-product(shape(phiWork))*kind(phiWork)
  deallocate(phiWork, stat=istat)
  call memocc(istat, iall, 'phiWork', subname)

  call deallocate_orbitals_data(gorbs, subname)
  call deallocate_communications_arrays(gcomms, subname)


end subroutine transformToGlobal



subroutine set_optimization_variables(input, at, lorbs, nlr, onwhichatom, confdatarr, wfnmd, lscv)
  use module_base
  use module_types
  implicit none
  
  ! Calling arguments
  integer,intent(in):: nlr
  type(orbitals_data),intent(in):: lorbs
  type(input_variables),intent(in):: input
  type(atoms_data),intent(in):: at
  integer,dimension(lorbs%norb),intent(in):: onwhichatom
  type(confpot_data),dimension(lorbs%norbp),intent(inout):: confdatarr
  type(wfn_metadata),intent(inout):: wfnmd
  type(linear_scaling_control_variables),intent(inout):: lscv

  ! Local variables
  integer:: iorb, ilr, iiat

  if(lscv%lowaccur_converged) then

      do iorb=1,lorbs%norbp
          ilr=lorbs%inwhichlocreg(lorbs%isorb+iorb)
          iiat=onwhichatom(lorbs%isorb+iorb)
          confdatarr(iorb)%prefac=input%lin%potentialPrefac_highaccuracy(at%iatype(iiat))
      end do
      wfnmd%bs%target_function=TARGET_FUNCTION_IS_ENERGY
      wfnmd%bs%nit_basis_optimization=input%lin%nItBasis_highaccuracy
      wfnmd%bs%conv_crit=input%lin%convCrit_highaccuracy
      lscv%nit_scc=input%lin%nitSCCWhenFixed_highaccuracy
      !!lscv%nit_scc_when_optimizing=input%lin%nitSCCWhenOptimizing_highaccuracy
      lscv%mix_hist=input%lin%mixHist_highaccuracy
      do ilr=1,nlr
          lscv%locrad(ilr)=input%lin%locrad_highaccuracy(ilr)
      end do
      lscv%alpha_mix=input%lin%alpha_mix_highaccuracy

  else

      do iorb=1,lorbs%norbp
          ilr=lorbs%inwhichlocreg(lorbs%isorb+iorb)
          iiat=onwhichatom(lorbs%isorb+iorb)
          confdatarr(iorb)%prefac=input%lin%potentialPrefac_lowaccuracy(at%iatype(iiat))
      end do
      wfnmd%bs%target_function=TARGET_FUNCTION_IS_TRACE
      wfnmd%bs%nit_basis_optimization=input%lin%nItBasis_lowaccuracy
      wfnmd%bs%conv_crit=input%lin%convCrit_lowaccuracy
      lscv%nit_scc=input%lin%nitSCCWhenFixed_lowaccuracy
      lscv%mix_hist=input%lin%mixHist_lowaccuracy
      do ilr=1,nlr
          lscv%locrad(ilr)=input%lin%locrad_lowaccuracy(ilr)
      end do
      lscv%alpha_mix=input%lin%alpha_mix_lowaccuracy
  end if

end subroutine set_optimization_variables



subroutine adjust_locregs_and_confinement(iproc, nproc, hx, hy, hz, &
           input, tmb, denspot, ldiis, lscv)
  use module_base
  use module_types
  use module_interfaces, except_this_one => adjust_locregs_and_confinement
  implicit none
  
  ! Calling argument
  integer,intent(in):: iproc, nproc
  real(8),intent(in):: hx, hy, hz
  type(input_variables),intent(in):: input
  type(DFT_wavefunction),intent(inout):: tmb
  type(DFT_local_fields),intent(inout) :: denspot
  type(localizedDIISParameters),intent(inout):: ldiis
  type(linear_scaling_control_variables),intent(inout):: lscv

  ! Local variables
  integer :: ilr
  logical:: locreg_increased

  locreg_increased=.false.
  if(lscv%lowaccur_converged .and. lscv%enlarge_locreg) then
      do ilr = 1, tmb%lzd%nlr
         if(input%lin%locrad_highaccuracy(ilr) /= input%lin%locrad_lowaccuracy(ilr)) then
             if(iproc==0) write(*,'(1x,a)') 'Increasing the localization radius for the high accuracy part.'
             locreg_increased=.true.
             exit
         end if
      end do
      lscv%enlarge_locreg=.false. !flag to indicate that the locregs should not be increased any more in the following iterations
  end if
  if(locreg_increased) then
      call redefine_locregs_quantities(iproc, nproc, hx, hy, hz, lscv%locrad, .true., tmb%lzd, tmb, denspot, ldiis)
  end if

end subroutine adjust_locregs_and_confinement



subroutine adjust_DIIS_for_high_accuracy(input, tmb, denspot, mixdiis, lscv)
  use module_base
  use module_types
  use module_interfaces, except_this_one => adjust_DIIS_for_high_accuracy
  implicit none
  
  ! Calling arguments
  type(input_variables),intent(in):: input
  type(DFT_wavefunction),intent(in):: tmb
  type(DFT_local_fields),intent(inout) :: denspot
  type(mixrhopotDIISParameters),intent(inout):: mixdiis
  type(linear_scaling_control_variables),intent(inout):: lscv
  
  !!lscv%exit_outer_loop=.false.
  
  if(lscv%lowaccur_converged) then
      if(input%lin%mixHist_lowaccuracy==0 .and. input%lin%mixHist_highaccuracy>0) then
          call initializeMixrhopotDIIS(input%lin%mixHist_highaccuracy, denspot%dpbox%ndimpot, mixdiis)
      else if(input%lin%mixHist_lowaccuracy>0 .and. input%lin%mixHist_highaccuracy==0) then
          call deallocateMixrhopotDIIS(mixdiis)
      end if
  end if
  
end subroutine adjust_DIIS_for_high_accuracy


subroutine check_for_exit(input, lscv)
  use module_base
  use module_types
  implicit none

  ! Calling arguments
  type(input_variables),intent(in):: input
  type(linear_scaling_control_variables),intent(inout):: lscv

  lscv%exit_outer_loop=.false.
  
  if(lscv%lowaccur_converged) then
      lscv%nit_highaccuracy=lscv%nit_highaccuracy+1
      if(lscv%nit_highaccuracy==input%lin%nit_highaccuracy) then
          lscv%exit_outer_loop=.true.
      else if (lscv%pnrm_out<input%lin%highaccuracy_conv_crit) then !lr408
          lscv%exit_outer_loop=.true.
      end if
  end if

end subroutine check_for_exit

subroutine check_whether_lowaccuracy_converged(itout, nit_lowaccuracy, lowaccuray_converged, lscv)
  use module_base
  use module_types
  implicit none

  ! Calling arguments
  integer,intent(in):: itout
  integer,intent(in):: nit_lowaccuracy
  real(8),intent(in):: lowaccuray_converged
  type(linear_scaling_control_variables),intent(inout):: lscv
  
  if(.not.lscv%lowaccur_converged .and. &
     (itout>=nit_lowaccuracy+1 .or. lscv%pnrm_out<lowaccuray_converged)) then
      lscv%lowaccur_converged=.true.
      lscv%nit_highaccuracy=0
  end if 

end subroutine check_whether_lowaccuracy_converged

subroutine pulay_correction(iproc, nproc, input, orbs, at, rxyz, nlpspd, proj, SIC, denspot, GPU, tmb, &
           tmblarge, fpulay)
  use module_base
  use module_types
  use module_interfaces, except_this_one => pulay_correction
  implicit none

  ! Calling arguments
  integer,intent(in):: iproc, nproc
  type(input_variables),intent(in):: input
  type(orbitals_data),intent(in):: orbs
  type(atoms_data),intent(in):: at
  real(kind=8),dimension(3,at%nat),intent(in):: rxyz
  type(nonlocal_psp_descriptors),intent(in):: nlpspd
  real(wp),dimension(nlpspd%nprojel),intent(inout):: proj
  type(SIC_data),intent(in):: SIC
  type(DFT_local_fields), intent(inout) :: denspot
  type(GPU_pointers),intent(inout):: GPU
  type(DFT_wavefunction),intent(in):: tmb
  type(DFT_wavefunction),intent(inout):: tmblarge
  real(kind=8),dimension(3,at%nat),intent(out):: fpulay

  ! Local variables
  integer:: norb, norbu, norbd, istat, iall, nspin, tag, ierr
  integer:: iorb, iiorb, ilr, nlr, ityp, ipt
  integer:: jjorb, jat, jorbsmall, kkorb,  jdir, iat
  integer:: lorbsmall, ldir, lat, llorb,i1,i2,i3
  real(kind=8) :: factor
  type(DFT_wavefunction):: tmbder
  real(kind=8),dimension(:),allocatable:: lhphilarge, psit_c, psit_f, hpsit_c, hpsit_f, lpsit_c, lpsit_f
  real(kind=8),dimension(:),allocatable:: psidiv,psir,outflux
  real(kind=8),dimension(:,:),allocatable:: matrix, locregCenter, dovrlp
  type(energy_terms) :: energs
  type(confpot_data),dimension(:),allocatable :: confdatarrtmp
  type(workarr_sumrho) :: w
  integer,dimension(:),allocatable:: norbsPerAtom, norbsPerLocreg
  character(len=*),parameter:: subname='pulay_correction'


  call nullify_orbitals_data(tmbder%orbs)
  call nullify_p2pComms(tmbder%comrp)
  call nullify_collective_comms(tmbder%collcom)
  call nullify_matrixDescriptors(tmbder%mad)
  call nullify_overlapParameters(tmbder%op)
  call nullify_p2pComms(tmbder%comon)

  norbu=3*tmb%orbs%norb
  norb=norbu
  norbd=0
  nspin=1
  tag=0

  allocate(norbsPerAtom(at%nat), stat=istat)
  call memocc(istat, norbsPerAtom, 'norbsPerAtom', subname)
  norb=0
  nlr=0
  do iat=1,at%nat
      ityp=at%iatype(iat)
      norbsPerAtom(iat)=3*input%lin%norbsPerType(ityp)
      norb=norb+3*input%lin%norbsPerType(ityp)
      nlr=nlr+input%lin%norbsPerType(ityp)
  end do


  allocate(norbsPerLocreg(nlr), stat=istat) 
  call memocc(istat, norbsPerLocreg, 'norbsPerLocreg', subname) 
  norbsPerLocreg=3 !should be norbsPerLocreg 
     
  call orbitals_descriptors(iproc, nproc, norb, norbu, norbd, nspin, tmblarge%orbs%nspinor,&
       tmblarge%orbs%nkpts, tmblarge%orbs%kpts, tmblarge%orbs%kwgts, tmbder%orbs,.true.) !simple repartition

  iall=-product(shape(tmbder%orbs%onwhichatom))*kind(tmbder%orbs%inWhichLocreg) 
  deallocate(tmbder%orbs%onwhichatom, stat=istat) 
  call memocc(istat, iall, 'lorbs%onwhichatom', subname)
 
  call assignToLocreg2(iproc, nproc, tmbder%orbs%norb, tmbder%orbs%norb_par, at%nat, at%nat, &
       nspin, norbsPerAtom, rxyz, tmbder%orbs%onwhichatom)

  allocate(locregCenter(3,nlr), stat=istat)
  call memocc(istat, locregCenter, 'locregCenter', subname)
  ilr=0
  do iat=1,at%nat
      ityp=at%iatype(iat)
      do iorb=1,input%lin%norbsPerType(ityp)
          ilr=ilr+1
          locregCenter(:,ilr)=rxyz(:,iat)
      end do
  end do

  iall=-product(shape(tmbder%orbs%inWhichLocreg))*kind(tmbder%orbs%inWhichLocreg) 
  deallocate(tmbder%orbs%inWhichLocreg, stat=istat) 
  call memocc(istat, iall, 'lorbs%inWhichLocreg', subname) 
  call assignToLocreg2(iproc, nproc, tmbder%orbs%norb, tmbder%orbs%norb_par, at%nat, nlr, &
       nspin, norbsPerLocreg, locregCenter, tmbder%orbs%inwhichlocreg)

  iall=-product(shape(locregCenter))*kind(locregCenter)
  deallocate(locregCenter, stat=istat)
  call memocc(istat, iall, 'locregCenter', subname)


  !Calculate the dimension of psi
  call update_wavefunctions_size(tmblarge%lzd,tmbder%orbs,iproc,nproc)  !using tmblarge%lzd because the derivatives are also enlarged

  call initializeRepartitionOrbitals(iproc, nproc, tag, tmblarge%orbs, tmbder%orbs, tmblarge%lzd, tmbder%comrp)
  call init_collective_comms(iproc, nproc, tmbder%orbs, tmblarge%lzd, tmbder%collcom)

  call initCommsOrtho(iproc, nproc, nspin, tmb%lzd%hgrids(1), tmb%lzd%hgrids(2), tmb%lzd%hgrids(3), &
       tmblarge%lzd, tmblarge%lzd, tmbder%orbs, 's', tmb%wfnmd%bpo, tmbder%op, tmbder%comon)

  allocate(tmbder%psi(max(tmbder%orbs%npsidim_orbs,tmbder%orbs%npsidim_comp)), stat=istat)
  call memocc(istat, tmbder%psi, 'tmbder%psi', subname)
  call to_zero(tmblarge%orbs%npsidim_orbs,tmblarge%psi(1))

  call small_to_large_locreg(iproc, nproc, tmb%lzd, tmblarge%lzd, tmb%orbs, tmblarge%orbs, tmb%psi, tmblarge%psi)

  call getDerivativeBasisFunctions(iproc,nproc,tmblarge%lzd%hgrids(1),tmblarge%lzd,tmblarge%orbs,tmbder%orbs,tmbder%comrp,&
       max(tmblarge%orbs%npsidim_orbs,tmblarge%orbs%npsidim_comp),tmblarge%psi,tmbder%psi)

  ! modify the derivatives
  !!call derivatives_with_orthoconstraint(iproc, nproc, tmblarge, tmbder)

  ! Apply Hamiltonian to tmb%psi
  call local_potential_dimensions(tmblarge%lzd,tmblarge%orbs,denspot%dpbox%ngatherarr(0,1))

  allocate(lhphilarge(tmblarge%orbs%npsidim_orbs), stat=istat)
  call memocc(istat, lhphilarge, 'lhphilarge', subname)
  call to_zero(tmblarge%orbs%npsidim_orbs,lhphilarge(1))


  call post_p2p_communication(iproc, nproc, denspot%dpbox%ndimpot, denspot%rhov, &
       tmblarge%comgp%nrecvbuf, tmblarge%comgp%recvbuf, tmblarge%comgp)

  allocate(confdatarrtmp(tmbder%orbs%norbp))
  call default_confinement_data(confdatarrtmp,tmbder%orbs%norbp)

  allocate(tmblarge%lzd%doHamAppl(tmblarge%lzd%nlr), stat=istat)
  call memocc(istat, tmblarge%lzd%doHamAppl, 'tmblarge%lzd%doHamAppl', subname)
  tmblarge%lzd%doHamAppl=.true.

  call NonLocalHamiltonianApplication(iproc,at,tmblarge%orbs,rxyz,&
       proj,tmblarge%lzd,nlpspd,tmblarge%psi,lhphilarge,energs%eproj)

  ! only kinetic because waiting for communications
  call LocalHamiltonianApplication(iproc,nproc,at,tmblarge%orbs,&
       tmblarge%lzd,confdatarrtmp,denspot%dpbox%ngatherarr,denspot%pot_work,tmblarge%psi,lhphilarge,&
       energs,SIC,GPU,3,pkernel=denspot%pkernelseq,dpbox=denspot%dpbox,potential=denspot%rhov,comgp=tmblarge%comgp)
  call full_local_potential(iproc,nproc,tmblarge%orbs,tmblarge%lzd,2,denspot%dpbox,denspot%rhov,denspot%pot_work, &
       tmblarge%comgp)
  !call wait_p2p_communication(iproc, nproc, tmblarge%comgp)
  ! only potential
  call LocalHamiltonianApplication(iproc,nproc,at,tmblarge%orbs,&
       tmblarge%lzd,confdatarrtmp,denspot%dpbox%ngatherarr,denspot%pot_work,tmblarge%psi,lhphilarge,&
       energs,SIC,GPU,2,pkernel=denspot%pkernelseq,dpbox=denspot%dpbox,potential=denspot%rhov,comgp=tmblarge%comgp)

  call timing(iproc,'glsynchham1','ON') !lr408t
  call SynchronizeHamiltonianApplication(nproc,tmblarge%orbs,tmblarge%lzd,GPU,lhphilarge,&
       energs%ekin,energs%epot,energs%eproj,energs%evsic,energs%eexctX)
  call timing(iproc,'glsynchham1','OF') !lr408t
  deallocate(confdatarrtmp)

  ! Calculate matrix
  allocate(matrix(tmbder%orbs%norb,tmblarge%orbs%norb), stat=istat) 
  call memocc(istat, matrix, 'matrix', subname)
  call to_zero(tmbder%orbs%norb*tmblarge%orbs%norb,matrix(1,1))

  allocate(hpsit_c(tmblarge%collcom%ndimind_c))
  call memocc(istat, hpsit_c, 'hpsit_c', subname)
  allocate(hpsit_f(7*tmblarge%collcom%ndimind_f))
  call memocc(istat, hpsit_f, 'hpsit_f', subname)
  allocate(psit_c(tmbder%collcom%ndimind_c))
  call memocc(istat, psit_c, 'psit_c', subname)
  allocate(psit_f(7*tmbder%collcom%ndimind_f))
  call memocc(istat, psit_f, 'psit_f', subname)

  call transpose_localized(iproc, nproc, tmbder%orbs,  tmbder%collcom, &
       tmbder%psi, psit_c, psit_f, tmblarge%lzd)
  call transpose_localized(iproc, nproc, tmblarge%orbs,  tmblarge%collcom, &
       lhphilarge, hpsit_c, hpsit_f, tmblarge%lzd)

  call calculate_pulay_overlap(iproc, nproc, tmbder%orbs, tmblarge%orbs, tmbder%collcom, &
       tmblarge%collcom, psit_c, hpsit_c, psit_f, hpsit_f, matrix)
 
 
  !DEBUG
  !!if(iproc==0)then
  !!do iorb = 1, tmbder%orbs%norb
  !!   print *,'Hamiltonian of derivative: ',iorb, (matrix(iorb,iiorb),iiorb=1,tmblarge%orbs%norb)
  !!end do
  !!end if
  !END DEBUG

  allocate(dovrlp(tmbder%orbs%norb,tmblarge%orbs%norb), stat=istat) 
  call memocc(istat, dovrlp, 'dovrlp', subname)
  call to_zero(tmbder%orbs%norb*tmblarge%orbs%norb,dovrlp(1,1))
  allocate(lpsit_c(tmblarge%collcom%ndimind_c))
  call memocc(istat, lpsit_c, 'lpsit_c', subname)
  allocate(lpsit_f(7*tmblarge%collcom%ndimind_f))
  call memocc(istat, lpsit_f, 'lpsit_f', subname)

  call transpose_localized(iproc, nproc, tmblarge%orbs,  tmblarge%collcom, &
       tmblarge%psi, lpsit_c, lpsit_f, tmblarge%lzd)
  
  call calculate_pulay_overlap(iproc, nproc, tmbder%orbs, tmblarge%orbs, tmbder%collcom, &
       tmblarge%collcom, psit_c, lpsit_c, psit_f, lpsit_f, dovrlp)

  !!!DEBUG
  !!!Check if derivatives are orthogonal to functions
  !!if(iproc==0)then
  !!  do iorb = 1, tmbder%orbs%norb
  !!     !print *,'overlap of derivative: ',iorb, (dovrlp(iorb,iiorb),iiorb=1,tmblarge%orbs%norb)
  !!     do iiorb=1,tmbder%orbs%norb
  !!         write(*,*) iorb, iiorb, dovrlp(iorb,iiorb)
  !!     end do
  !!  end do
  !!end if
  !!!END DEBUG

  iall=-product(shape(hpsit_c))*kind(hpsit_c)
  deallocate(hpsit_c, stat=istat)
  call memocc(istat, iall, 'hpsit_c', subname)
  iall=-product(shape(hpsit_f))*kind(hpsit_f)
  deallocate(hpsit_f, stat=istat)
  call memocc(istat, iall, 'hpsit_f', subname)
  iall=-product(shape(psit_c))*kind(psit_c)
  deallocate(psit_c, stat=istat)
  call memocc(istat, iall, 'psit_c', subname)
  iall=-product(shape(psit_f))*kind(psit_f)
  deallocate(psit_f, stat=istat)
  call memocc(istat, iall, 'psit_f', subname)


  ! Calculate Pulay correction
  ! note since the basis functions are real, only multiply by two instead of taking the real conjugate
  call to_zero(3*at%nat, fpulay(1,1))
  do iorb=1,orbs%norbp
      iiorb=orbs%isorb+iorb
      do jjorb=1,tmbder%orbs%norb
          jat=tmbder%orbs%onwhichatom(jjorb)
          jdir=mod(jjorb-1,3) + 1 ! get direction: x=1, y=2 or z=3 
          jorbsmall=ceiling(dble(jjorb)/3.d0)
          do kkorb=1,tmblarge%orbs%norb
             fpulay(jdir,jat) = fpulay(jdir,jat) - &
              2*orbs%occup(iiorb)*tmb%wfnmd%coeff(jorbsmall,iiorb)*tmb%wfnmd%coeff(kkorb,iiorb)* &
              (matrix(jjorb,kkorb) - orbs%eval(iiorb)*dovrlp(jjorb,kkorb))
          end do
      end do
  end do
  call mpiallred(fpulay(1,1), 3*at%nat, mpi_sum, bigdft_mpi%mpi_comm, ierr)
  if(iproc==0) then
       do iat=1,at%nat
           write(*,'(a,i5,3es16.6)') 'iat, fpulay', iat, fpulay(1:3,iat)
       end do
  end if

  iall=-product(shape(lpsit_c))*kind(lpsit_c)
  deallocate(lpsit_c, stat=istat)
  call memocc(istat, iall, 'lpsit_c', subname)
  iall=-product(shape(lpsit_f))*kind(lpsit_f)
  deallocate(lpsit_f, stat=istat)
  call memocc(istat, iall, 'lpsit_f', subname)
  iall=-product(shape(dovrlp))*kind(dovrlp)
  deallocate(dovrlp, stat=istat)
  call memocc(istat, iall, 'dovrlp', subname)

  iall=-product(shape(matrix))*kind(matrix)
  deallocate(matrix, stat=istat)
  call memocc(istat, iall, 'matrix', subname)

  iall=-product(shape(lhphilarge))*kind(lhphilarge)
  deallocate(lhphilarge, stat=istat)
  call memocc(istat, iall, 'lhphilarge', subname)

  iall=-product(shape(tmblarge%lzd%doHamAppl))*kind(tmblarge%lzd%doHamAppl)
  deallocate(tmblarge%lzd%doHamAppl, stat=istat)
  call memocc(istat, iall, 'tmblarge%lzd%doHamAppl', subname)

  iall=-product(shape(denspot%pot_work))*kind(denspot%pot_work)
  deallocate(denspot%pot_work, stat=istat)
  call memocc(istat, iall, 'denspot%pot_work', subname)

  if(iproc==0) write(*,'(1x,a)') 'done.'

  iall=-product(shape(norbsPerAtom))*kind(norbsPerAtom)
  deallocate(norbsPerAtom, stat=istat)
  call memocc(istat, iall, 'norbsPerAtom', subname)

  iall=-product(shape(norbsPerLocreg))*kind(norbsPerLocreg)
  deallocate(norbsPerLocreg, stat=istat)
  call memocc(istat, iall, 'norbsPerLocreg', subname)

  iall=-product(shape(tmbder%psi))*kind(tmbder%psi)
  deallocate(tmbder%psi, stat=istat)
  call memocc(istat, iall, 'tmbder%psi', subname)

  iall=-product(shape(tmbder%comon%comarr))*kind(tmbder%comon%comarr)
  deallocate(tmbder%comon%comarr, stat=istat)
  call memocc(istat, iall, 'tmbder%comon%comarr', subname)

  iall=-product(shape(tmbder%comon%noverlaps))*kind(tmbder%comon%noverlaps)
  deallocate(tmbder%comon%noverlaps, stat=istat)
  call memocc(istat, iall, 'tmbder%comon%noverlaps', subname)

  call deallocate_orbitals_data(tmbder%orbs, subname)
  call deallocate_p2pComms(tmbder%comrp, subname)
  call deallocate_collective_comms(tmbder%collcom, subname)
  call deallocate_overlapParameters(tmbder%op, subname)

end subroutine pulay_correction



subroutine derivative_coeffs_from_standard_coeffs(orbs, tmb, tmbder)
  use module_base
  use module_types
  implicit none

  ! Calling arguments
  type(orbitals_data),intent(in):: orbs
  type(DFT_wavefunction),intent(in):: tmb
  type(DFT_wavefunction),intent(out):: tmbder

  ! Local variables
  integer:: iorb, jorb, jjorb

  call to_zero(tmbder%orbs%norb*orbs%norb, tmbder%wfnmd%coeff(1,1))
  do iorb=1,orbs%norb
      jjorb=0
      do jorb=1,tmbder%orbs%norb,4
          jjorb=jjorb+1
          tmbder%wfnmd%coeff(jorb,iorb)=tmb%wfnmd%coeff(jjorb,iorb)
      end do
  end do

end subroutine derivative_coeffs_from_standard_coeffs




subroutine derivatives_with_orthoconstraint(iproc, nproc, tmb, tmbder)
  use module_base
  use module_types
  use module_interfaces, except_this_one => derivatives_with_orthoconstraint
  implicit none

  ! Calling arguments
  integer,intent(in):: iproc, nproc
  type(DFT_wavefunction),intent(in):: tmb
  type(DFT_wavefunction),intent(inout):: tmbder

  ! Local variables
  integer:: i0, j0, ii, jj, ipt, i, iiorb, jjorb, istat, iall, j
  real(8),dimension(:),allocatable:: psit_c, psit_f, psidert_c, psidert_f
  real(8),dimension(:,:),allocatable:: matrix
  character(len=*),parameter:: subname='derivatives_with_orthoconstraint'


  write(*,*) 'WARNING: in derivatives_with_orthoconstraint'

  allocate(psit_c(tmb%collcom%ndimind_c), stat=istat)
  call memocc(istat, psit_c, 'psit_c', subname)
  allocate(psit_f(7*tmb%collcom%ndimind_f), stat=istat)
  call memocc(istat, psit_f, 'psit_f', subname)

  allocate(psidert_c(tmbder%collcom%ndimind_c), stat=istat)
  call memocc(istat, psidert_c, 'psidert_c', subname)
  allocate(psidert_f(7*tmbder%collcom%ndimind_f), stat=istat)
  call memocc(istat, psidert_f, 'psidert_f', subname)

  do istat=1,size(tmbder%psi)
      write(200,*) istat, tmbder%psi(istat)
  end do

  ! Transpose the support functions
  call transpose_localized(iproc, nproc, tmb%orbs,  tmb%collcom, &
       tmb%psi, psit_c, psit_f, tmb%lzd)
  do istat=1,size(psit_c)
      write(201,*) psit_c(istat)
  end do
  do istat=1,size(psit_f)
      write(201,*) psit_f(istat)
  end do

  ! Transpose the derivatives
  call transpose_localized(iproc, nproc, tmbder%orbs,  tmbder%collcom, &
       tmbder%psi, psidert_c, psidert_f, tmb%lzd)


  allocate(matrix(tmbder%orbs%norb,tmb%orbs%norb), stat=istat)
  call memocc(istat, matrix, 'matrix', subname)

  ! Calculate the matrix <dphi_i|phi_j>
  call calculate_pulay_overlap(iproc, nproc, tmbder%orbs, tmb%orbs, tmbder%collcom, &
       tmb%collcom, psidert_c, psit_c, psidert_f, psit_f, matrix)
  do i=1,tmb%orbs%norb
      do j=1,tmbder%orbs%norb
          if(iproc==0) write(400,*) i,j,matrix(j,i)
      end do
  end do


  i0=0
  j0=0
  do ipt=1,tmb%collcom%nptsp_c 
      ii=tmb%collcom%norb_per_gridpoint_c(ipt) 
      jj=tmbder%collcom%norb_per_gridpoint_c(ipt) 
      do i=1,jj
          jjorb=tmbder%collcom%indexrecvorbital_c(j0+i)
          do j=1,ii
              iiorb=tmb%collcom%indexrecvorbital_c(i0+j)
              write(333,'(3i8,3es15.5)') jjorb, iiorb, ceiling(dble(jjorb)/3.d0), &
                                         5d0*matrix(jjorb,iiorb), psidert_c(j0+i), psit_c(i0+j)
              psidert_c(j0+i)=psidert_c(j0+i)-.5d0*matrix(jjorb,iiorb)*psit_c(i0+j)
              if (iiorb==ceiling(dble(jjorb)/3.d0)) then
                  psidert_c(j0+i)=psidert_c(j0+i)-.5d0*matrix(iiorb,jjorb)*psit_c(i0+j)
              end if
          end do
      end do
      i0=i0+ii
      j0=j0+jj
  end do

  i0=0
  j0=0
  do ipt=1,tmb%collcom%nptsp_f 
      ii=tmb%collcom%norb_per_gridpoint_f(ipt) 
      jj=tmbder%collcom%norb_per_gridpoint_f(ipt) 
      do i=1,jj
          jjorb=tmbder%collcom%indexrecvorbital_f(j0+i)
          do j=1,ii
              iiorb=tmb%collcom%indexrecvorbital_f(i0+j)
              psidert_f(7*(j0+i)-6)=psidert_f(7*(j0+i)-6)-.5d0*matrix(jjorb,iiorb)*psit_f(7*(i0+j)-6)
              psidert_f(7*(j0+i)-5)=psidert_f(7*(j0+i)-5)-.5d0*matrix(jjorb,iiorb)*psit_f(7*(i0+j)-5)
              psidert_f(7*(j0+i)-4)=psidert_f(7*(j0+i)-4)-.5d0*matrix(jjorb,iiorb)*psit_f(7*(i0+j)-4)
              psidert_f(7*(j0+i)-3)=psidert_f(7*(j0+i)-3)-.5d0*matrix(jjorb,iiorb)*psit_f(7*(i0+j)-3)
              psidert_f(7*(j0+i)-2)=psidert_f(7*(j0+i)-2)-.5d0*matrix(jjorb,iiorb)*psit_f(7*(i0+j)-2)
              psidert_f(7*(j0+i)-1)=psidert_f(7*(j0+i)-1)-.5d0*matrix(jjorb,iiorb)*psit_f(7*(i0+j)-1)
              psidert_f(7*(j0+i)-0)=psidert_f(7*(j0+i)-0)-.5d0*matrix(jjorb,iiorb)*psit_f(7*(i0+j)-0)
              if (iiorb==ceiling(dble(jjorb)/3.d0)) then
                  psidert_f(7*(j0+i)-6)=psidert_f(7*(j0+i)-6)-.5d0*matrix(iiorb,jjorb)*psit_f(7*(i0+j)-6)
                  psidert_f(7*(j0+i)-5)=psidert_f(7*(j0+i)-5)-.5d0*matrix(iiorb,jjorb)*psit_f(7*(i0+j)-5)
                  psidert_f(7*(j0+i)-4)=psidert_f(7*(j0+i)-4)-.5d0*matrix(iiorb,jjorb)*psit_f(7*(i0+j)-4)
                  psidert_f(7*(j0+i)-3)=psidert_f(7*(j0+i)-3)-.5d0*matrix(iiorb,jjorb)*psit_f(7*(i0+j)-3)
                  psidert_f(7*(j0+i)-2)=psidert_f(7*(j0+i)-2)-.5d0*matrix(iiorb,jjorb)*psit_f(7*(i0+j)-2)
                  psidert_f(7*(j0+i)-1)=psidert_f(7*(j0+i)-1)-.5d0*matrix(iiorb,jjorb)*psit_f(7*(i0+j)-1)
                  psidert_f(7*(j0+i)-0)=psidert_f(7*(j0+i)-0)-.5d0*matrix(iiorb,jjorb)*psit_f(7*(i0+j)-0)
              end if
          end do
      end do
      i0=i0+ii
      j0=j0+jj
  end do

  !! TEST ONLY
  call calculate_pulay_overlap(iproc, nproc, tmbder%orbs, tmb%orbs, tmbder%collcom, &
       tmb%collcom, psidert_c, psit_c, psidert_f, psit_f, matrix)
  do i=1,tmb%orbs%norb
      do j=1,tmbder%orbs%norb
          if(iproc==0) write(450,*) i,j,matrix(j,i)
      end do
  end do

  !!do istat=1,size(tmbder%psi)
  !!    write(200+iproc,*) istat, tmbder%psi(istat)
  !!end do

  ! Untranpose the derivatives
  call untranspose_localized(iproc, nproc, tmbder%orbs, tmbder%collcom, psidert_c, psidert_f, tmbder%psi, tmb%lzd)
  !!do istat=1,size(tmbder%psi)
  !!    write(300+iproc,*) istat, tmbder%psi(istat)
  !!end do
  do istat=1,size(tmbder%psi)
      write(250,*) istat, tmbder%psi(istat)
  end do

  iall=-product(shape(matrix))*kind(matrix)
  deallocate(matrix,stat=istat)
  call memocc(istat,iall,'matrix',subname)

  iall=-product(shape(psit_c))*kind(psit_c)
  deallocate(psit_c,stat=istat)
  call memocc(istat,iall,'psit_c',subname)

  iall=-product(shape(psit_f))*kind(psit_f)
  deallocate(psit_f,stat=istat)
  call memocc(istat,iall,'psit_f',subname)

  iall=-product(shape(psidert_c))*kind(psidert_c)
  deallocate(psidert_c,stat=istat)
  call memocc(istat,iall,'psidert_c',subname)

  iall=-product(shape(psidert_f))*kind(psidert_f)
  deallocate(psidert_f,stat=istat)
  call memocc(istat,iall,'psidert_f',subname)

end subroutine derivatives_with_orthoconstraint


<|MERGE_RESOLUTION|>--- conflicted
+++ resolved
@@ -83,13 +83,7 @@
   call timing(iproc,'linscalinit','OF') !lr408t
 
 
-<<<<<<< HEAD
-  ! This is the main outer loop. Each iteration of this loop consists of a first loop in which the basis functions
-  ! are optimized and a consecutive loop in which the density is mixed.
-  call initialize_DIIS_coeff(0, ldiis_coeff)
-=======
   call initialize_DIIS_coeff(3, ldiis_coeff)
->>>>>>> 4c562caa
   call allocate_DIIS_coeff(tmb, KSwfn%orbs, ldiis_coeff)
 
   call create_large_tmbs(iproc, nproc, tmb, eval, denspot, input, at, rxyz, lscv%lowaccur_converged, &
@@ -99,10 +93,6 @@
   ! that the outer part is not modified!
   if (tmblarge%orbs%npsidim_orbs > 0) call to_zero(tmblarge%orbs%npsidim_orbs,tmblarge%psi(1))
 
-
-<<<<<<< HEAD
-  !!call plot_density(iproc,nproc,'potential-start',at,rxyz,denspot%dpbox,1,denspot%rhov)
-=======
   ! Orthogonalize the input guess minimal basis functions using exact calculation of S^-1/2
   tmb%can_use_transposed=.false.
   nullify(tmb%psit_c)
@@ -115,7 +105,6 @@
 
   ! Check the quality of the input guess
   call check_inputguess()
->>>>>>> 4c562caa
 
   if(input%lin%scf_mode==LINEAR_MIXDENS_SIMPLE) then
       call dcopy(max(denspot%dpbox%ndimrhopot,denspot%dpbox%nrhodim),rhopotold(1),1,rhopotold_out(1),1)
@@ -130,13 +119,8 @@
   ! Add one iteration if no low accuracy is desired since we need then a first fake iteration, with istart=0
   istart = min(1,nit_lowaccuracy)
   infocode=0 !default value
-<<<<<<< HEAD
-  tmb%wfnmd%alpha_coeff=0.1d0!.2d0 !reset to default value - moved as don't want to reset every time
-=======
-
   ! This is the main outer loop. Each iteration of this loop consists of a first loop in which the basis functions
   ! are optimized and a consecutive loop in which the density is mixed.
->>>>>>> 4c562caa
   outerLoop: do itout=istart,nit_lowaccuracy+input%lin%nit_highaccuracy
 
 
@@ -162,7 +146,7 @@
       ! Some special treatement if we are in the high accuracy part
       call adjust_DIIS_for_high_accuracy(input, tmb, denspot, mixdiis, lscv)
 
-      call initialize_DIIS_coeff(0, ldiis_coeff)
+      call initialize_DIIS_coeff(3, ldiis_coeff)
 
 
       if(nit_highaccur==1) then
@@ -220,116 +204,12 @@
           ldiis%alphaDIIS=input%lin%alphaDIIS
       end if
 
-<<<<<<< HEAD
-
-      if (input%inputPsiId==101 .and. tmb%restart_method == LINEAR_HIGHACCURACY .and. check_initialguess) then
-          ! Calculate Pulay correction to the forces
-          call pulay_correction(iproc, nproc, input, KSwfn%orbs, at, rxyz, nlpspd, proj, input%SIC, denspot, GPU, tmb, &
-               tmblarge, fpulay)
-          fnrm_pulay=dnrm2(3*at%nat, fpulay, 1)/sqrt(dble(at%nat))
-          if (iproc==0) write(*,*) 'fnrm_pulay',fnrm_pulay
-          check_initialguess=.false.
-          if (fnrm_pulay>1.d-1) then
-              if (iproc==0) write(*,'(1x,a)') 'The pulay force is too large after the restart. &
-                                               &Start over again with an AO input guess.'
-              if (associated(tmb%psit_c)) then
-                  iall=-product(shape(tmb%psit_c))*kind(tmb%psit_c)
-                  deallocate(tmb%psit_c, stat=istat)
-                  call memocc(istat, iall, 'tmb%psit_c', subname)
-              end if
-              if (associated(tmb%psit_f)) then
-                  iall=-product(shape(tmb%psit_f))*kind(tmb%psit_f)
-                  deallocate(tmb%psit_f, stat=istat)
-                  call memocc(istat, iall, 'tmb%psit_f', subname)
-              end if
-              infocode=2
-              exit outerLoop
-          end if
-      end if
-
-
-      ! The self consistency cycle. Here we try to get a self consistent density/potential.
-      ! In the first lscv%nit_scc_when_optimizing iteration, the basis functions are optimized, whereas in the remaining
-      ! iteration the basis functions are fixed.
-      do it_scc=1,lscv%nit_scc
-
-         ! Do nothing if no low accuracy is desired.
-         if (nit_lowaccuracy==0 .and. itout==0) then
-             iall=-product(shape(tmb%psit_c))*kind(tmb%psit_c)
-             deallocate(tmb%psit_c, stat=istat)
-             call memocc(istat, iall, 'tmb%psit_c', subname)
-             iall=-product(shape(tmb%psit_f))*kind(tmb%psit_f)
-             deallocate(tmb%psit_f, stat=istat)
-             call memocc(istat, iall, 'tmb%psit_f', subname)
-             tmb%can_use_transposed=.false.
-             !call deallocateDIIS(ldiis)
-             cycle outerLoop
-         end if
-
-          scf_mode=input%lin%scf_mode
-
-          ! Do not update the TMB if it_scc>lscv%nit_scc_when_optimizing
-          if(it_scc>1) tmb%wfnmd%bs%update_phi=.false.
-
-          ! Stop the optimization if it seems to saturate
-          if(nsatur>=tmb%wfnmd%bs%nsatur_outer .or. fix_support_functions) then
-              tmb%wfnmd%bs%update_phi=.false.
-              if(it_scc==1) then
-                  tmb%can_use_transposed=.false.
-              end if
-          end if
-
-         ! Improve the trace minimizing orbitals.
-          if(tmb%wfnmd%bs%update_phi) then
-
-              call getLocalizedBasis(iproc,nproc,at,KSwfn%orbs,rxyz,denspot,GPU,trace,fnrm_tmb,lscv%info_basis_functions,&
-                  nlpspd,proj,ldiis,input%SIC,tmb, tmblarge, lhphilarge, energs, ham)
-              if(lscv%info_basis_functions>0) then
-                  nsatur=nsatur+1
-              end if
-              tmb%can_use_transposed=.false. !since basis functions have changed...
-
-              tmb%wfnmd%nphi=tmb%orbs%npsidim_orbs
-              tmb%wfnmd%it_coeff_opt=0
-              !tmb%wfnmd%alpha_coeff=0.1d0!.2d0 !reset to default value
-
-              if (input%inputPsiId==101 .and. lscv%info_basis_functions<0 .and. itout==1) then
-                  ! There seem to be some convergence problems after a restart. Better to quit
-                  ! and start with a new AO input guess.
-                  if (iproc==0) write(*,'(1x,a)') 'There are convergence problems after the restart. &
-                                                   &Start over again with an AO input guess.'
-                  if (associated(tmb%psit_c)) then
-                      iall=-product(shape(tmb%psit_c))*kind(tmb%psit_c)
-                      deallocate(tmb%psit_c, stat=istat)
-                      call memocc(istat, iall, 'tmb%psit_c', subname)
-                  end if
-                  if (associated(tmb%psit_f)) then
-                      iall=-product(shape(tmb%psit_f))*kind(tmb%psit_f)
-                      deallocate(tmb%psit_f, stat=istat)
-                      call memocc(istat, iall, 'tmb%psit_f', subname)
-                  end if
-                  !!if (associated(tmblarge%psit_c)) then
-                  !!    iall=-product(shape(tmblarge%psit_c))*kind(tmblarge%psit_c)
-                  !!    deallocate(tmblarge%psit_c, stat=istat)
-                  !!    call memocc(istat, iall, 'tmblarge%psit_c', subname)
-                  !!end if
-                  !!if (associated(tmblarge%psit_f)) then
-                  !!    iall=-product(shape(tmblarge%psit_f))*kind(tmblarge%psit_f)
-                  !!    deallocate(tmblarge%psit_f, stat=istat)
-                  !!    call memocc(istat, iall, 'tmblarge%psit_f', subname)
-                  !!end if
-                  infocode=2
-                  exit outerLoop
-              end if
-
-=======
       ! Do nothing if no low accuracy is desired.
       if (nit_lowaccuracy==0 .and. itout==0) then
           if (associated(tmb%psit_c)) then
               iall=-product(shape(tmb%psit_c))*kind(tmb%psit_c)
               deallocate(tmb%psit_c, stat=istat)
               call memocc(istat, iall, 'tmb%psit_c', subname)
->>>>>>> 4c562caa
           end if
           if (associated(tmb%psit_f)) then
               iall=-product(shape(tmb%psit_f))*kind(tmb%psit_f)
@@ -358,7 +238,7 @@
 
            tmb%wfnmd%nphi=tmb%orbs%npsidim_orbs
            tmb%wfnmd%it_coeff_opt=0
-           tmb%wfnmd%alpha_coeff=.2d0 !reset to default value
+           tmb%wfnmd%alpha_coeff=0.2d0 !reset to default value
 
            if (input%inputPsiId==101 .and. lscv%info_basis_functions<0 .and. itout==1) then
                ! There seem to be some convergence problems after a restart. Better to quit
