!> @file
!!  Routines used by the linear scaling version
!! @author
!!    Copyright (C) 2012-2013 BigDFT group
!!    This file is distributed under the terms of the
!!    GNU General Public License, see ~/COPYING file
!!    or http://www.gnu.org/copyleft/gpl.txt .
!!    For the list of contributors, see ~/AUTHORS


subroutine linearScaling(iproc,nproc,KSwfn,tmb,at,input,rxyz,denspot,rhopotold,nlpspd,proj,GPU,&
           energs,energy,fpulay,infocode,ref_frags,cdft)
 
  use module_base
  use module_types
  use module_interfaces, exceptThisOne => linearScaling
  use yaml_output
  use module_fragments
  use constrained_dft
  use diis_sd_optimization
  implicit none

  ! Calling arguments
  integer,intent(in) :: iproc, nproc
  type(atoms_data),intent(inout) :: at
  type(input_variables),intent(in) :: input ! need to hack to be inout for geopt changes
  real(8),dimension(3,at%astruct%nat),intent(inout) :: rxyz
  real(8),dimension(3,at%astruct%nat),intent(out) :: fpulay
  type(DFT_local_fields), intent(inout) :: denspot
  real(gp), dimension(*), intent(inout) :: rhopotold
  type(nonlocal_psp_descriptors),intent(in) :: nlpspd
  real(wp),dimension(nlpspd%nprojel),intent(inout) :: proj
  type(GPU_pointers),intent(inout) :: GPU
  type(energy_terms),intent(inout) :: energs
  real(gp), dimension(:), pointer :: rho,pot
  real(8),intent(out) :: energy
  type(DFT_wavefunction),intent(inout),target :: tmb
  type(DFT_wavefunction),intent(inout),target :: KSwfn
  integer,intent(out) :: infocode
  type(system_fragment), dimension(:), pointer :: ref_frags ! for transfer integrals
  type(cdft_data), intent(inout) :: cdft
  
  real(8) :: pnrm,trace,trace_old,fnrm_tmb
  integer :: infoCoeff,istat,iall,it_scc,itout,info_scf,i,ierr,iorb
  character(len=*), parameter :: subname='linearScaling'
  real(8),dimension(:),allocatable :: rhopotold_out
  real(8) :: energyold, energyDiff, energyoldout, fnrm_pulay, convCritMix
  type(mixrhopotDIISParameters) :: mixdiis
  type(localizedDIISParameters) :: ldiis!, ldiis_coeff
  type(DIIS_obj) :: ldiis_coeff, vdiis
  logical :: can_use_ham, update_phi, locreg_increased, reduce_conf, orthonormalization_on
  logical :: fix_support_functions, check_initialguess, fix_supportfunctions
  integer :: itype, istart, nit_lowaccuracy, nit_highaccuracy
  real(8),dimension(:),allocatable :: locrad_tmp
  integer :: ldiis_coeff_hist, nitdmin
  logical :: ldiis_coeff_changed
  integer :: mix_hist, info_basis_functions, nit_scc, cur_it_highaccuracy
  real(8) :: pnrm_out, alpha_mix, ratio_deltas, convcrit_dmin
  logical :: lowaccur_converged, exit_outer_loop
  real(8),dimension(:),allocatable :: locrad
  integer:: target_function, nit_basis
  type(sparseMatrix) :: ham_small
  integer :: isegsmall, iseglarge, iismall, iilarge, is, ie
  integer :: matrixindex_in_compressed
  
  real(kind=gp) :: ebs, vgrad_old, vgrad, valpha, vold, vgrad2, vold_tmp
  real(kind=gp), allocatable, dimension(:,:) :: coeff_tmp
  integer :: ind_denskern, ind_ham, jorb, cdft_it, nelec, iat, ityp, ifrag, ifrag_charged, ifrag_ref, isforb, itmb

  !!! EXPERIMENTAL ############################################
  type(sparseMatrix) :: denskern_init
  real(8),dimension(:),allocatable :: rho_init, rho_init_old
  real(8) :: tt, ddot, tt_old, meanconf_der
  integer :: idens_cons
  real(8),dimension(10000) :: meanconf_array
  !!! #########################################################

  call timing(iproc,'linscalinit','ON') !lr408t

  call f_routine(id='linear_scaling')

  call allocate_local_arrays()

  if(iproc==0) then
      write(*,'(1x,a)') repeat('*',84)
      write(*,'(1x,a)') '****************************** LINEAR SCALING VERSION ******************************'
  end if

  ! Allocate the communications buffers needed for the communications of the potential and
  ! post the messages. This will send to each process the part of the potential that this process
  ! needs for the application of the Hamlitonian to all orbitals on that process.
  call allocateCommunicationsBuffersPotential(tmb%comgp, subname)

  ! Initialize the DIIS mixing of the potential if required.
  if(input%lin%mixHist_lowaccuracy>0) then
      call initializeMixrhopotDIIS(input%lin%mixHist_lowaccuracy, denspot%dpbox%ndimpot, mixdiis)
  end if

  pnrm=1.d100
  pnrm_out=1.d100
  energyold=0.d0
  energyoldout=0.d0
  energy=0.d0
  energs%ebs=0.0d0
  target_function=TARGET_FUNCTION_IS_TRACE
  lowaccur_converged=.false.
  info_basis_functions=-1
  fix_support_functions=.false.
  check_initialguess=.true.
  cur_it_highaccuracy=0
  trace_old=0.0d0
  ldiis_coeff_hist=input%lin%dmin_hist_lowaccuracy
  reduce_conf=.false.
  ldiis_coeff_changed = .false.
  orthonormalization_on=.true.

  call nullify_sparsematrix(ham_small) ! nullify anyway

  if (input%lin%scf_mode==LINEAR_FOE) then ! allocate ham_small
     call sparse_copy_pattern(tmb%linmat%ovrlp,ham_small,iproc,subname)
     allocate(ham_small%matrix_compr(ham_small%nvctr), stat=istat)
     call memocc(istat, ham_small%matrix_compr, 'ham_small%matrix_compr', subname)
  end if

  ! Allocate the communication arrays for the calculation of the charge density.

  if (input%lin%scf_mode==LINEAR_DIRECT_MINIMIZATION) then  
     ldiis_coeff%alpha_coeff=input%lin%alphaSD_coeff
!!$     call initialize_DIIS_coeff(ldiis_coeff_hist, ldiis_coeff)
!!$     call allocate_DIIS_coeff(tmb, ldiis_coeff)
     if (input%lin%extra_states==0) then
        call DIIS_set(ldiis_coeff_hist,0.1_gp,tmb%orbs%norb*KSwfn%orbs%norbp,1,ldiis_coeff)
     else
        call DIIS_set(ldiis_coeff_hist,0.1_gp,tmb%orbs%norb*tmb%orbs%norbp,1,ldiis_coeff)
     end if
  end if

  ! we already have psit in the other case, and in fact the overlap, so eventually could reuse that as well
  if (.not. (input%lin%constrained_dft .and. trim(cdft%method)=='lowdin')) then
     tmb%can_use_transposed=.false.
     nullify(tmb%psit_c)
     nullify(tmb%psit_f)
  end if

  call timing(iproc,'linscalinit','OF') !lr408t

  ! Check the quality of the input guess
  call check_inputguess()

  call timing(iproc,'linscalinit','ON') !lr408t

  if(input%lin%scf_mode/=LINEAR_MIXPOT_SIMPLE) then
      call dcopy(max(denspot%dpbox%ndimrhopot,denspot%dpbox%nrhodim),rhopotold(1),1,rhopotold_out(1),1)
  else
      call dcopy(max(denspot%dpbox%ndimrhopot,denspot%dpbox%nrhodim),denspot%rhov(1),1,rhopotold_out(1),1)
      call dcopy(max(KSwfn%Lzd%Glr%d%n1i*KSwfn%Lzd%Glr%d%n2i*denspot%dpbox%n3p,1) &
            *input%nspin, denspot%rhov(1), 1, rhopotOld(1), 1)
  end if

  if (iproc==0) call yaml_open_map('Checking Communications of Minimal Basis')
  call check_communications_locreg(iproc,nproc,tmb%orbs,tmb%Lzd,tmb%collcom, &
       tmb%npsidim_orbs,tmb%npsidim_comp)
  if (iproc==0) call yaml_close_map()

  if (iproc==0) call yaml_open_map('Checking Communications of Enlarged Minimal Basis')
  call check_communications_locreg(iproc,nproc,tmb%orbs,tmb%ham_descr%lzd,tmb%ham_descr%collcom, &
       tmb%ham_descr%npsidim_orbs,tmb%ham_descr%npsidim_comp)
  if (iproc ==0) call yaml_close_map()


  ! CDFT: calculate w_ab here given w(r)
  ! CDFT: first check that we aren't updating the basis at any point and we don't have any low acc iterations
  if (input%lin%constrained_dft) then
     call timing(iproc,'constraineddft','ON')
     if (nit_lowaccuracy>0 .or. input%lin%nItBasis_highaccuracy>1) then
        stop 'Basis cannot be updated for now in constrained DFT calculations and no low accuracy is allowed'
     end if

     call calculate_kernel_and_energy(iproc,nproc,tmb%linmat%denskern,cdft%weight_matrix,&
          ebs,tmb%coeff,KSwfn%orbs,tmb%orbs,.false.)
     vgrad_old=ebs-cdft%charge

     if (iproc==0) print*,'Tr(KW), Tr(KW)-N, V*(Tr(KW)-N)',ebs,vgrad_old,cdft%lag_mult*(ebs-cdft%charge)
     vgrad_old=abs(vgrad_old)
     valpha=0.5_gp

     coeff_tmp=f_malloc((/tmb%orbs%norb,tmb%orbs%norb/),id='coeff_tmp')
     call timing(iproc,'constraineddft','OF')
  end if

  !!! EXPERIMENTAL #######################
  !!denskern_init=tmb%linmat%denskern
  !!nullify(denskern_init%matrix_compr)
  !!!nullify(denskern_init%matrix)
  !!allocate(denskern_init%matrix_compr(size(tmb%linmat%denskern%matrix_compr)))
  !!!allocate(denskern_init%matrix(size(tmb%linmat%denskern%matrix)))
  !!call dcopy(size(tmb%linmat%denskern%matrix_compr), tmb%linmat%denskern%matrix_compr, 1, denskern_init%matrix_compr, 1)
  !!!call dcopy(size(tmb%linmat%denskern%matrix), tmb%linmat%denskern%matrix, 1, denskern_init%matrix, 1)
  !!allocate(rho_init(size(denspot%rhov)))
  !!allocate(rho_init_old(size(denspot%rhov)))
  !!tt_old=1.d100
  !!rho_init=0.d0
  !!rho_init_old=0.d0
  !!idens_cons=0
  !!! ####################################

  ! modify tmb%orbs%occup, as we normally use orbs%occup elsewhere
  if (input%lin%extra_states>0) then
     call razero(tmb%orbs%norb,tmb%orbs%occup(1))
     call vcopy(KSwfn%orbs%norb, KSwfn%orbs%occup(1), 1, tmb%orbs%occup(1), 1)
     ! occupy the next few states - don't need to preserve the charge as only using for support function optimization
     do iorb=1,tmb%orbs%norb
        if (tmb%orbs%occup(iorb)==1.0_gp) then
           tmb%orbs%occup(iorb)=2.0_gp
        else if (tmb%orbs%occup(iorb)==0.0_gp) then
           do jorb=iorb,min(iorb+input%lin%extra_states-1,tmb%orbs%norb)
             tmb%orbs%occup(jorb)=2.0_gp
           end do
           exit
        end if
     end do
  end if

  call timing(iproc,'linscalinit','OF') !lr408t

  ! Add one iteration if no low accuracy is desired since we need then a first fake iteration, with istart=0
  istart = min(1,nit_lowaccuracy)
  infocode=0 !default value
  ! This is the main outer loop. Each iteration of this loop consists of a first loop in which the basis functions
  ! are optimized and a consecutive loop in which the density is mixed.
  outerLoop: do itout=istart,nit_lowaccuracy+nit_highaccuracy

      if (input%lin%nlevel_accuracy==2) then
          ! Check whether the low accuracy part (i.e. with strong confining potential) has converged.
          call check_whether_lowaccuracy_converged(itout, nit_lowaccuracy, input%lin%lowaccuracy_conv_crit, &
               lowaccur_converged, pnrm_out)
          ! Set all remaining variables that we need for the optimizations of the basis functions and the mixing.
          call set_optimization_variables(input, at, tmb%orbs, tmb%lzd%nlr, tmb%orbs%onwhichatom, tmb%confdatarr, &
               convCritMix, lowaccur_converged, nit_scc, mix_hist, alpha_mix, locrad, target_function, nit_basis, &
               convcrit_dmin, nitdmin)
      else if (input%lin%nlevel_accuracy==1 .and. itout==1) then
          call set_variables_for_hybrid(tmb%lzd%nlr, input, at, tmb%orbs, lowaccur_converged, tmb%confdatarr, &
               target_function, nit_basis, nit_scc, mix_hist, locrad, alpha_mix, convCritMix)
               convcrit_dmin=input%lin%convCritDmin_highaccuracy
               nitdmin=input%lin%nItdmin_highaccuracy

         !! lowaccur_converged=.false.
         !! do iorb=1,tmb%orbs%norbp
         !!     ilr=tmb%orbs%inwhichlocreg(tmb%orbs%isorb+iorb)
         !!     iiat=tmb%orbs%onwhichatom(tmb%orbs%isorb+iorb)
         !!     tmb%confdatarr(iorb)%prefac=input%lin%potentialPrefac_lowaccuracy(at%astruct%iatype(iiat))
         !! end do
         !! target_function=TARGET_FUNCTION_IS_HYBRID
         !! nit_basis=input%lin%nItBasis_lowaccuracy
         !! nit_scc=input%lin%nitSCCWhenFixed_lowaccuracy
         !! mix_hist=input%lin%mixHist_lowaccuracy
         !! do ilr=1,tmb%lzd%nlr
         !!     locrad(ilr)=input%lin%locrad_lowaccuracy(ilr)
         !! end do
         !! alpha_mix=input%lin%alpha_mix_lowaccuracy
         !! convCritMix=input%lin%convCritMix_lowaccuracy
      end if

      ! Do one fake iteration if no low accuracy is desired.
      if(nit_lowaccuracy==0 .and. itout==0) then
          lowaccur_converged=.false.
          cur_it_highaccuracy=0
      end if

      if(lowaccur_converged) cur_it_highaccuracy=cur_it_highaccuracy+1

      if(cur_it_highaccuracy==1) then
          ! Adjust the confining potential if required.
          call adjust_locregs_and_confinement(iproc, nproc, KSwfn%Lzd%hgrids(1), KSwfn%Lzd%hgrids(2), KSwfn%Lzd%hgrids(3), &
               at, input, rxyz, KSwfn, tmb, denspot, ldiis, locreg_increased, lowaccur_converged, locrad)
          orthonormalization_on=.true.

          if (locreg_increased .and. input%lin%scf_mode==LINEAR_FOE) then ! deallocate ham_small
             call deallocate_sparsematrix(ham_small,subname)
             call nullify_sparsematrix(ham_small)
             call sparse_copy_pattern(tmb%linmat%ovrlp,ham_small,iproc,subname)
             allocate(ham_small%matrix_compr(ham_small%nvctr), stat=istat)
             call memocc(istat, ham_small%matrix_compr, 'ham_small%matrix_compr', subname)
          end if

          ! is this really necessary if the locrads haven't changed?  we should check this!
          ! for now for CDFT don't do the extra get_coeffs, as don't want to add extra CDFT loop here
          if (target_function==TARGET_FUNCTION_IS_HYBRID) then
              if (iproc==0) write(*,*) 'WARNING: COMMENTED THESE LINES'
          else
             ! Calculate a new kernel since the old compressed one has changed its shape due to the locrads
             ! being different for low and high accuracy.
             update_phi=.true.
             tmb%can_use_transposed=.false.   !check if this is set properly!
             ! NB nothing is written to screen for this get_coeff
             if (.not. input%lin%constrained_dft) then
                call get_coeff(iproc,nproc,input%lin%scf_mode,KSwfn%orbs,at,rxyz,denspot,GPU,&
                     infoCoeff,energs%ebs,nlpspd,proj,input%SIC,tmb,pnrm,update_phi,update_phi,&
                     .true.,ham_small,input%lin%extra_states,convcrit_dmin,nitdmin,input%lin%curvefit_dmin,ldiis_coeff)
             end if
          end if

          ! Some special treatement if we are in the high accuracy part
          call adjust_DIIS_for_high_accuracy(input, denspot, mixdiis, lowaccur_converged, &
               ldiis_coeff_hist, ldiis_coeff_changed)
      end if


      if (input%lin%scf_mode==LINEAR_DIRECT_MINIMIZATION) then 
         !call initialize_DIIS_coeff(ldiis_coeff_hist, ldiis_coeff)
         call DIIS_free(ldiis_coeff)
         if (input%lin%extra_states==0) then
            call DIIS_set(ldiis_coeff_hist,0.1_gp,tmb%orbs%norb*KSwfn%orbs%norbp,1,ldiis_coeff)
         else
            call DIIS_set(ldiis_coeff_hist,0.1_gp,tmb%orbs%norb*tmb%orbs%norbp,1,ldiis_coeff)
         end if

         ! need to reallocate DIIS matrices to adjust for changing history length
!!$         if (ldiis_coeff_changed) then
!!$            call deallocateDIIS(ldiis_coeff)
!!$            call allocate_DIIS_coeff(tmb, ldiis_coeff)
!!$            ldiis_coeff_changed = .false.
!!$         end if
      end if

      if(itout>1 .or. (nit_lowaccuracy==0 .and. itout==1)) then
          call deallocateDIIS(ldiis)
      end if
      if (lowaccur_converged) then
          call initializeDIIS(input%lin%DIIS_hist_highaccur, tmb%lzd, tmb%orbs, ldiis)
      else
          call initializeDIIS(input%lin%DIIS_hist_lowaccur, tmb%lzd, tmb%orbs, ldiis)
      end if
      if(itout==1) then
          ldiis%alphaSD=input%lin%alphaSD
          ldiis%alphaDIIS=input%lin%alphaDIIS
      end if

      ! Do nothing if no low accuracy is desired.
      if (nit_lowaccuracy==0 .and. itout==0) then
          if (associated(tmb%psit_c)) then
              iall=-product(shape(tmb%psit_c))*kind(tmb%psit_c)
              deallocate(tmb%psit_c, stat=istat)
              call memocc(istat, iall, 'tmb%psit_c', subname)
          end if
          if (associated(tmb%psit_f)) then
              iall=-product(shape(tmb%psit_f))*kind(tmb%psit_f)
              deallocate(tmb%psit_f, stat=istat)
              call memocc(istat, iall, 'tmb%psit_f', subname)
          end if
          tmb%can_use_transposed=.false.
          cycle outerLoop
      end if

      ! The basis functions shall be optimized except if it seems to saturate
      update_phi=.true.
      if(fix_support_functions) then
          update_phi=.false.
          tmb%can_use_transposed=.false.   !check if this is set properly!
      end if

      ! Improve the trace minimizing orbitals.
       if(update_phi) then
           if (target_function==TARGET_FUNCTION_IS_HYBRID .and. reduce_conf) then
               if (input%lin%reduce_confinement_factor>0.d0) then
                   if (iproc==0) write(*,'(1x,a,es8.1)') 'Multiply the confinement prefactor by',input%lin%reduce_confinement_factor
                   tmb%confdatarr(:)%prefac=input%lin%reduce_confinement_factor*tmb%confdatarr(:)%prefac
               else
                   if (ratio_deltas<=1.d0 .and. ratio_deltas>0.d0) then
                       if (iproc==0) write(*,'(1x,a,es8.1)') 'Multiply the confinement prefactor by',ratio_deltas
                       tmb%confdatarr(:)%prefac=ratio_deltas*tmb%confdatarr(:)%prefac
                   else if (ratio_deltas>1.d0) then
                       if (iproc==0) write(*,*) 'WARNING: ratio_deltas>1!. Using 0.5 instead'
                       if (iproc==0) write(*,'(1x,a,es8.1)') 'Multiply the confinement prefactor by',0.5d0
                       tmb%confdatarr(:)%prefac=0.5d0*tmb%confdatarr(:)%prefac
                   else if (ratio_deltas<=0.d0) then
                       if (iproc==0) write(*,*) 'WARNING: ratio_deltas<=0.d0!. Using 0.5 instead'
                       if (iproc==0) write(*,'(1x,a,es8.1)') 'Multiply the confinement prefactor by',0.5d0
                       tmb%confdatarr(:)%prefac=0.5d0*tmb%confdatarr(:)%prefac
                   end if
               end if
               !if (iproc==0) write(*,'(a,es18.8)') 'tmb%confdatarr(1)%prefac',tmb%confdatarr(1)%prefac
           end if

           !!if (pnrm_out<5.d-9) then
           !!    if (iproc==0) write(*,*) 'outswitch off ortho'
           !!    orthonormalization_on=.false.
           !!end if
           !!if (sum(tmb%confdatarr(:)%prefac)==0.d0) then
           !!    if (iproc==0) write(*,*) 'WARNING: modifi nit_basis'
           !!    nit_basis=100
           !!end if
           !if (iproc==0) write(*,*) 'upper bound for prefac: 1.d-5'
           !tmb%confdatarr(:)%prefac=max(tmb%confdatarr(:)%prefac,1.d-5)
           !if (iproc==0) write(*,*) 'WARNING: set orthonormalization_on to false'
           !orthonormalization_on=.false.
           call getLocalizedBasis(iproc,nproc,at,KSwfn%orbs,rxyz,denspot,GPU,trace,trace_old,fnrm_tmb,&
               info_basis_functions,nlpspd,input%lin%scf_mode,proj,ldiis,input%SIC,tmb,energs, &
               reduce_conf,fix_supportfunctions,input%lin%nItPrecond,target_function,input%lin%correctionOrthoconstraint,&
               nit_basis,input%lin%deltaenergy_multiplier_TMBexit,input%lin%deltaenergy_multiplier_TMBfix,&
               ratio_deltas,orthonormalization_on,input%lin%extra_states,itout)

           tmb%can_use_transposed=.false. !since basis functions have changed...

           if (input%lin%scf_mode==LINEAR_DIRECT_MINIMIZATION) ldiis_coeff%alpha_coeff=input%lin%alphaSD_coeff !reset to default value

           if (input%inputPsiId==101 .and. info_basis_functions<0 .and. itout==1) then
               ! There seem to be some convergence problems after a restart. Better to quit
               ! and start with a new AO input guess.
               if (iproc==0) write(*,'(1x,a)') 'There are convergence problems after the restart. &
                                                &Start over again with an AO input guess.'
               if (associated(tmb%psit_c)) then
                   iall=-product(shape(tmb%psit_c))*kind(tmb%psit_c)
                   deallocate(tmb%psit_c, stat=istat)
                   call memocc(istat, iall, 'tmb%psit_c', subname)
               end if
               if (associated(tmb%psit_f)) then
                   iall=-product(shape(tmb%psit_f))*kind(tmb%psit_f)
                   deallocate(tmb%psit_f, stat=istat)
                   call memocc(istat, iall, 'tmb%psit_f', subname)
               end if
               infocode=2
               exit outerLoop
           end if
       end if

       ! Check whether we can use the Hamiltonian matrix from the TMB optimization
       ! for the first step of the coefficient optimization
       can_use_ham=.true.
       if(target_function==TARGET_FUNCTION_IS_TRACE) then
           do itype=1,at%astruct%ntypes
               if(input%lin%potentialPrefac_lowaccuracy(itype)/=0.d0) then
                   can_use_ham=.false.
                   exit
               end if
           end do
       else if(target_function==TARGET_FUNCTION_IS_ENERGY) then
           do itype=1,at%astruct%ntypes
               if(input%lin%potentialPrefac_highaccuracy(itype)/=0.d0) then
                   can_use_ham=.false.
                   exit
               end if
           end do
       end if

      if (can_use_ham .and. input%lin%scf_mode==LINEAR_FOE) then ! copy ham to ham_small here already as it won't be changing
        ! NOT ENTIRELY GENERAL HERE - assuming ovrlp is small and ham is large, converting ham to match ovrlp

         call timing(iproc,'FOE_init','ON') !lr408t

         iismall=0
         iseglarge=1
         do isegsmall=1,tmb%linmat%ovrlp%nseg
            do
               is=max(tmb%linmat%ovrlp%keyg(1,isegsmall),tmb%linmat%ham%keyg(1,iseglarge))
               ie=min(tmb%linmat%ovrlp%keyg(2,isegsmall),tmb%linmat%ham%keyg(2,iseglarge))
               iilarge=tmb%linmat%ham%keyv(iseglarge)-tmb%linmat%ham%keyg(1,iseglarge)
               do i=is,ie
                  iismall=iismall+1
                  ham_small%matrix_compr(iismall)=tmb%linmat%ham%matrix_compr(iilarge+i)
               end do
               if (ie>=is) exit
               iseglarge=iseglarge+1
            end do
         end do

         call timing(iproc,'FOE_init','OF') !lr408t

      end if


      if (input%lin%constrained_dft) then
         call DIIS_set(30,valpha,1,1,vdiis)
         call dcopy(tmb%orbs%norb**2,tmb%coeff(1,1),1,coeff_tmp,1)
         vold=cdft%lag_mult
      end if
      ! CDFT: need to pass V*w_ab to get_coeff so that it can be added to H_ab and the correct KS eqn can therefore be solved
      ! CDFT: for the first iteration this will be some initial guess for V (or from the previous outer loop)
      ! CDFT: all this will be in some extra CDFT loop
      cdft_loop : do cdft_it=1,100
         if (input%lin%scf_mode==LINEAR_DIRECT_MINIMIZATION .and. input%lin%constrained_dft) then 
            call DIIS_free(ldiis_coeff)
            if (input%lin%extra_states==0) then
               call DIIS_set(ldiis_coeff_hist,0.1_gp,tmb%orbs%norb*KSwfn%orbs%norbp,1,ldiis_coeff)
            else
               call DIIS_set(ldiis_coeff_hist,0.1_gp,tmb%orbs%norb*tmb%orbs%norbp,1,ldiis_coeff)
            end if
         end if
         ! The self consistency cycle. Here we try to get a self consistent density/potential with the fixed basis.
         kernel_loop : do it_scc=1,nit_scc
             ! If the hamiltonian is available do not recalculate it
             ! also using update_phi for calculate_overlap_matrix and communicate_phi_for_lsumrho
             ! since this is only required if basis changed
             if(update_phi .and. can_use_ham .and. info_basis_functions>=0) then
                if (input%lin%constrained_dft) then
                   call get_coeff(iproc,nproc,input%lin%scf_mode,KSwfn%orbs,at,rxyz,denspot,GPU,&
                        infoCoeff,energs%ebs,nlpspd,proj,input%SIC,tmb,pnrm,update_phi,update_phi,&
                        .false.,ham_small,input%lin%extra_states,convcrit_dmin,nitdmin,&
                        input%lin%curvefit_dmin,ldiis_coeff,cdft)
                else
                   call get_coeff(iproc,nproc,input%lin%scf_mode,KSwfn%orbs,at,rxyz,denspot,GPU,&
                        infoCoeff,energs%ebs,nlpspd,proj,input%SIC,tmb,pnrm,update_phi,update_phi,&
                        .false.,ham_small,input%lin%extra_states,convcrit_dmin,nitdmin,&
                        input%lin%curvefit_dmin,ldiis_coeff)
                end if
             else
                if (input%lin%constrained_dft) then
                   call get_coeff(iproc,nproc,input%lin%scf_mode,KSwfn%orbs,at,rxyz,denspot,GPU,&
                        infoCoeff,energs%ebs,nlpspd,proj,input%SIC,tmb,pnrm,update_phi,update_phi,&
                        .true.,ham_small,input%lin%extra_states,convcrit_dmin,nitdmin,&
                        input%lin%curvefit_dmin,ldiis_coeff,cdft)
                else
                   call get_coeff(iproc,nproc,input%lin%scf_mode,KSwfn%orbs,at,rxyz,denspot,GPU,&
                        infoCoeff,energs%ebs,nlpspd,proj,input%SIC,tmb,pnrm,update_phi,update_phi,&
                        .true.,ham_small,input%lin%extra_states,convcrit_dmin,nitdmin,&
                        input%lin%curvefit_dmin,ldiis_coeff)
                end if
             end if
             ! Since we do not update the basis functions anymore in this loop
             update_phi = .false.

             ! CDFT: this is the real energy here as we subtracted the constraint term from the Hamiltonian before calculating ebs
             ! Calculate the total energy.
             !if(iproc==0) print *,'energs',energs%ebs,energs%eh,energs%exc,energs%evxc,energs%eexctX,energs%eion,energs%edisp
             energy=energs%ebs-energs%eh+energs%exc-energs%evxc-energs%eexctX+energs%eion+energs%edisp
             energyDiff=energy-energyold
             energyold=energy

             ! update alpha_coeff for direct minimization steepest descents
             if(input%lin%scf_mode==LINEAR_DIRECT_MINIMIZATION .and. it_scc>1 .and.&
                  ldiis_coeff%idsx == 0 .and. (.not. input%lin%curvefit_dmin)) then
                ! apply a cap so that alpha_coeff never goes below around 1.d-2 or above 2
                if (energyDiff<0.d0 .and. ldiis_coeff%alpha_coeff < 1.8d0) then
                   ldiis_coeff%alpha_coeff=1.1d0*ldiis_coeff%alpha_coeff
                else if (ldiis_coeff%alpha_coeff > 1.7d-3) then
                   ldiis_coeff%alpha_coeff=0.5d0*ldiis_coeff%alpha_coeff
                end if
                if(iproc==0) write(*,*) ''
                if(iproc==0) write(*,*) 'alpha, energydiff',ldiis_coeff%alpha_coeff,energydiff
             end if

             ! Calculate the charge density.
             call sumrho_for_TMBs(iproc, nproc, KSwfn%Lzd%hgrids(1), KSwfn%Lzd%hgrids(2), KSwfn%Lzd%hgrids(3), &
                  tmb%collcom_sr, tmb%linmat%denskern, KSwfn%Lzd%Glr%d%n1i*KSwfn%Lzd%Glr%d%n2i*denspot%dpbox%n3d, denspot%rhov)

             !!! EXPERIMENTAL ################################
             !!if (iproc==0) then
             !!     write(*,*) 'sum1',sum(tmb%linmat%denskern%matrix_compr)
             !!     write(*,*) 'sum2',sum(denskern_init%matrix_compr)
             !!end if
             !!call sumrho_for_TMBs(iproc, nproc, KSwfn%Lzd%hgrids(1), KSwfn%Lzd%hgrids(2), KSwfn%Lzd%hgrids(3), &
             !!     tmb%collcom_sr, denskern_init, KSwfn%Lzd%Glr%d%n1i*KSwfn%Lzd%Glr%d%n2i*denspot%dpbox%n3d, rho_init)
             !!     !if (iproc==0) then
             !!     !     write(200,*) denspot%rhov
             !!     !     write(201,*) rho_init
             !!     !end if
             !!!call daxpy(size(denspot%rhov), -1.d0, denspot%rhov(1), 1, rho_init(1), 1)
             !!!tt=ddot(size(denspot%rhov), rho_init(1), 1, rho_init(1), 1)
             !!!call mpiallred(tt, 1, mpi_sum, bigdft_mpi%mpi_comm, ierr)
             !!!tt=sqrt(tt)/(KSwfn%Lzd%Glr%d%n1i*KSwfn%Lzd%Glr%d%n2i*KSwfn%Lzd%Glr%d%n3i*input%nspin)
             !!!if (it_scc==1) then
             !!!    if (iproc==0) write(*,*) 'derivative tt', tt-tt_old
             !!!    tt_old=tt
             !!!end if
             !!!if (iproc==0) write(*,*) 'iproc, tt', iproc, tt
             !!tt=0.d0
             !!do i=1,KSwfn%Lzd%Glr%d%n1i*KSwfn%Lzd%Glr%d%n2i*denspot%dpbox%n3p
             !!    tt=tt+(rho_init(i)-rho_init_old(i))**2
             !!end do
             !!call mpiallred(tt, 1, mpi_sum, bigdft_mpi%mpi_comm, ierr)
             !!tt=sqrt(tt)/(KSwfn%Lzd%Glr%d%n1i*KSwfn%Lzd%Glr%d%n2i*KSwfn%Lzd%Glr%d%n3i*input%nspin)
             !!if (it_scc==1) then
             !!    if (iproc==0) write(*,*) 'charge diff:',tt
             !!    rho_init_old=rho_init
             !!    if (tt<1.d-8) then
             !!        idens_cons=idens_cons+1
             !!    else
             !!        idens_cons=0
             !!    end if
             !!    if (idens_cons>=3) then
             !!        fix_supportfunctions=.true.
             !!        if (iproc==0) write(*,*) 'new convergence criterion: will fix support functions'
             !!    end if
             !!end if

             !!! #############################################

             ! Mix the density.
             if (input%lin%scf_mode/=LINEAR_MIXPOT_SIMPLE) then
                call mix_main(iproc, nproc, mix_hist, input, KSwfn%Lzd%Glr, alpha_mix, &
                     denspot, mixdiis, rhopotold, pnrm)
                if ((pnrm<convCritMix .or. it_scc==nit_scc) .and. (.not. input%lin%constrained_dft)) then
                   ! calculate difference in density for convergence criterion of outer loop
                   pnrm_out=0.d0
                   do i=1,KSwfn%Lzd%Glr%d%n1i*KSwfn%Lzd%Glr%d%n2i*denspot%dpbox%n3p
                      pnrm_out=pnrm_out+(denspot%rhov(i)-rhopotOld_out(i))**2
                   end do
                   call mpiallred(pnrm_out, 1, mpi_sum, bigdft_mpi%mpi_comm, ierr)
                   pnrm_out=sqrt(pnrm_out)/(KSwfn%Lzd%Glr%d%n1i*KSwfn%Lzd%Glr%d%n2i*KSwfn%Lzd%Glr%d%n3i*input%nspin)
                      call dcopy(max(KSwfn%Lzd%Glr%d%n1i*KSwfn%Lzd%Glr%d%n2i*denspot%dpbox%n3p,1)*input%nspin, &
                     denspot%rhov(1), 1, rhopotOld_out(1), 1)
                end if
             end if

             ! Calculate the new potential.
             if(iproc==0) write(*,'(1x,a)') '---------------------------------------------------------------- Updating potential.'
             call updatePotential(input%ixc,input%nspin,denspot,energs%eh,energs%exc,energs%evxc)

             ! Mix the potential
             if(input%lin%scf_mode==LINEAR_MIXPOT_SIMPLE) then
                call mix_main(iproc, nproc, mix_hist, input, KSwfn%Lzd%Glr, alpha_mix, &
                     denspot, mixdiis, rhopotold, pnrm)
                if (pnrm<convCritMix .or. it_scc==nit_scc .and. (.not. input%lin%constrained_dft)) then
                   ! calculate difference in density for convergence criterion of outer loop
                   pnrm_out=0.d0
                   do i=1,KSwfn%Lzd%Glr%d%n1i*KSwfn%Lzd%Glr%d%n2i*denspot%dpbox%n3p
                      pnrm_out=pnrm_out+(denspot%rhov(i)-rhopotOld_out(i))**2
                   end do
                   call mpiallred(pnrm_out, 1, mpi_sum, bigdft_mpi%mpi_comm, ierr)
                   pnrm_out=sqrt(pnrm_out)/(KSwfn%Lzd%Glr%d%n1i*KSwfn%Lzd%Glr%d%n2i*KSwfn%Lzd%Glr%d%n3i*input%nspin)
                   call dcopy(max(KSwfn%Lzd%Glr%d%n1i*KSwfn%Lzd%Glr%d%n2i*denspot%dpbox%n3p,1)*input%nspin, &
                        denspot%rhov(1), 1, rhopotOld_out(1), 1) 
                end if
             end if

             ! Keep the support functions fixed if they converged and the density
             ! change is below the tolerance already in the very first iteration
             if(it_scc==1 .and. pnrm<convCritMix .and.  info_basis_functions>0) then
                fix_support_functions=.true.
             end if

             ! Write some informations.
             call printSummary()

             if(pnrm<convCritMix) then
                 info_scf=it_scc
                 exit
             else
                 info_scf=-1
             end if

         end do kernel_loop

         if (input%lin%constrained_dft) then
            call timing(iproc,'constraineddft','ON')
            ! CDFT: see how satisfaction of constraint varies as kernel is updated
            ! CDFT: calculate Tr[Kw]-Nc
            call calculate_kernel_and_energy(iproc,nproc,tmb%linmat%denskern,cdft%weight_matrix,&
                 ebs,tmb%coeff,KSwfn%orbs,tmb%orbs,.false.)
            ! reset rhopotold (to zero) to ensure we don't exit immediately if V only changes a little
            !call razero(max(KSwfn%Lzd%Glr%d%n1i*KSwfn%Lzd%Glr%d%n2i*denspot%dpbox%n3p,1)*input%nspin, rhopotOld(1)) 
            call dcopy(max(KSwfn%Lzd%Glr%d%n1i*KSwfn%Lzd%Glr%d%n2i*denspot%dpbox%n3p,1)*input%nspin, &
                 rhopotOld_out(1), 1, rhopotOld(1), 1) 

            call dcopy(max(KSwfn%Lzd%Glr%d%n1i*KSwfn%Lzd%Glr%d%n2i*denspot%dpbox%n3p,1)*input%nspin, &
                 rhopotOld_out(1), 1, denspot%rhov(1), 1) 
            call updatePotential(input%ixc,input%nspin,denspot,energs%eh,energs%exc,energs%evxc)

            vgrad=ebs-cdft%charge

            ! CDFT: update V (maximizing E wrt V)
            ! CDFT: we updated the kernel in get_coeff so 1st deriv of W wrt V becomes Tr[Kw]-Nc as in CONQUEST
            ! CDFT: 2nd deriv more problematic?
            ! CDFT: use simplest possible scheme for now

            if (iproc==0) write(*,*) ''
            if (iproc==0) write(*,'(a,I4,2x,6(ES16.6e3,2x))') 'itc, Tr(KW), Tr(KW)-N, V*(Tr(KW)-N), V, Vold, EBS',&
                 cdft_it,ebs,vgrad,cdft%lag_mult*vgrad,cdft%lag_mult,vold,energs%ebs

            if (.false.) then ! diis
               vdiis%mids=mod(vdiis%ids,vdiis%idsx)+1
               vdiis%ids=vdiis%ids+1
               vold=cdft%lag_mult
               call diis_opt(0,1,1,0,1,(/0/),(/1/),1,&
                  cdft%lag_mult,-vgrad,vdiis) 
               !call diis_opt(iproc,nproc,1,0,1,(/iproc/),(/1/),1,&
               !   cdft%lag_mult,-vgrad,vdiis) 
            else if (.false.) then !sd
               if (abs(vgrad)<abs(vgrad_old)) then
                  valpha=valpha*1.1d0
               else
                  valpha=valpha*0.6d0
               end if
               vold=cdft%lag_mult
               cdft%lag_mult=cdft%lag_mult+valpha*vgrad
            else if (cdft_it==1) then !first step newton
               vold=cdft%lag_mult
               if (iproc==0) write(*,'(a,I4,2x,6(ES16.6e3,2x))') 'itn, V, Vg',&
                    cdft_it,cdft%lag_mult,vgrad
               cdft%lag_mult=cdft%lag_mult*2.0_gp
            else ! newton
               vgrad2=(vgrad-vgrad_old)/(cdft%lag_mult-vold)
               if (iproc==0) write(*,'(a,I4,2x,6(ES16.6e3,2x))') 'itn, V, Vold, Vg, Vgold, Vg2, Vg/Vg2',&
                    cdft_it,cdft%lag_mult,vold,vgrad,vgrad_old,vgrad2,vgrad/vgrad2
               vold_tmp=cdft%lag_mult
               cdft%lag_mult=vold-vgrad_old/vgrad2
               vold=vold_tmp
            end if

            call dcopy(tmb%orbs%norb**2,coeff_tmp(1,1),1,tmb%coeff(1,1),1)
            !if (abs(abs(vgrad)-abs(vgrad_old))>0.1d0) call dcopy(tmb%orbs%norb**2,coeff_tmp(1,1),1,tmb%coeff(1,1),1)
            vgrad_old=vgrad

            call timing(iproc,'constraineddft','OF')

            ! CDFT: exit when W is converged wrt both V and rho
            if (abs(ebs-cdft%charge) < 1.0e-2) exit

         ! if not constrained DFT exit straight away
         else
            exit
         end if
      end do cdft_loop
      if (input%lin%constrained_dft) call DIIS_free(vdiis)
      ! CDFT: end of CDFT loop to find V which correctly imposes constraint and corresponding density

      if(tmb%can_use_transposed) then
          iall=-product(shape(tmb%psit_c))*kind(tmb%psit_c)
          deallocate(tmb%psit_c, stat=istat)
          call memocc(istat, iall, 'tmb%psit_c', subname)
          iall=-product(shape(tmb%psit_f))*kind(tmb%psit_f)
          deallocate(tmb%psit_f, stat=istat)
          call memocc(istat, iall, 'tmb%psit_f', subname)
      end if

      call print_info(.false.)

      energyoldout=energy

      call check_for_exit()
      if(exit_outer_loop) exit outerLoop

      if(pnrm_out<input%lin%support_functions_converged.and.lowaccur_converged .or. &
         fix_supportfunctions) then
          if(iproc==0) write(*,*) 'fix the support functions from now on'
          fix_support_functions=.true.
      end if

  end do outerLoop


  ! Diagonalize the matrix for the FOE/direct min case to get the coefficients. Only necessary if
  ! the Pulay forces are to be calculated, or if we are printing eigenvalues for restart
  if ((input%lin%scf_mode==LINEAR_FOE.or.input%lin%scf_mode==LINEAR_DIRECT_MINIMIZATION)& 
       .and. (input%lin%pulay_correction.or.input%lin%plotBasisFunctions /= WF_FORMAT_NONE)) then

       call get_coeff(iproc,nproc,LINEAR_MIXDENS_SIMPLE,KSwfn%orbs,at,rxyz,denspot,GPU,&
           infoCoeff,energs%ebs,nlpspd,proj,input%SIC,tmb,pnrm,update_phi,.false.,&
           .true.,ham_small,input%lin%extra_states,convcrit_dmin,nitdmin,input%lin%curvefit_dmin,ldiis_coeff)
  end if

  if (input%lin%scf_mode==LINEAR_FOE) then ! deallocate ham_small
     call deallocate_sparsematrix(ham_small,subname)
  end if

  if (input%lin%constrained_dft) then
     call cdft_data_free(cdft)
     call f_free(coeff_tmp)
  end if


  ! print the final summary
  call print_info(.true.)

  ! Deallocate everything that is not needed any more.
  if (input%lin%scf_mode==LINEAR_DIRECT_MINIMIZATION) call DIIS_free(ldiis_coeff)!call deallocateDIIS(ldiis_coeff)
  call deallocateDIIS(ldiis)
  if(input%lin%mixHist_highaccuracy>0) then
      call deallocateMixrhopotDIIS(mixdiis)
  end if
  !!call wait_p2p_communication(iproc, nproc, tmb%comgp)
  call synchronize_onesided_communication(iproc, nproc, tmb%comgp)
  call deallocateCommunicationsBuffersPotential(tmb%comgp, subname)


  if (input%lin%pulay_correction) then
      if (iproc==0) write(*,'(1x,a)') 'WARNING: commented correction_locrad!'
      !!! Testing energy corrections due to locrad
      !!call correction_locrad(iproc, nproc, tmblarge, KSwfn%orbs,tmb%coeff) 
      ! Calculate Pulay correction to the forces
      call pulay_correction(iproc, nproc, KSwfn%orbs, at, rxyz, nlpspd, proj, input%SIC, denspot, GPU, tmb, fpulay)
  else
      call to_zero(3*at%astruct%nat, fpulay(1,1))
  end if

  if(tmb%ham_descr%can_use_transposed) then
      iall=-product(shape(tmb%ham_descr%psit_c))*kind(tmb%ham_descr%psit_c)
      deallocate(tmb%ham_descr%psit_c, stat=istat)
      call memocc(istat, iall, 'tmb%ham_descr%psit_c', subname)
      iall=-product(shape(tmb%ham_descr%psit_f))*kind(tmb%ham_descr%psit_f)
      deallocate(tmb%ham_descr%psit_f, stat=istat)
      call memocc(istat, iall, 'tmb%ham_descr%psit_f', subname)
      tmb%ham_descr%can_use_transposed=.false.
  end if
  ! here or cluster, not sure which is best
  deallocate(tmb%confdatarr, stat=istat)


  !Write the linear wavefunctions to file if asked, also write Hamiltonian and overlap matrices
  if (input%lin%plotBasisFunctions /= WF_FORMAT_NONE) then
     nelec=0
     do iat=1,at%astruct%nat
        ityp=at%astruct%iatype(iat)
        nelec=nelec+at%nelpsp(ityp)
     enddo
     call writemywaves_linear(iproc,trim(input%dir_output) // 'minBasis',input%lin%plotBasisFunctions,&
          max(tmb%npsidim_orbs,tmb%npsidim_comp),tmb%Lzd,tmb%orbs,nelec,at,rxyz,tmb%psi,tmb%coeff)
     call write_linear_matrices(iproc,nproc,trim(input%dir_output),input%lin%plotBasisFunctions,tmb,at,rxyz)
  end if

  ! not necessarily the best place for it
  !if (input%lin%fragment_calculation) then
  !   !input%lin%plotBasisFunctions
  !   call output_fragment_rotations(iproc,nproc,at%astruct%nat,rxyz,1,trim(input%dir_output),input%frag,ref_frags)
  !end if 

  !DEBUG
  !ind=1
  !do iorb=1,tmb%orbs%norbp
  !   write(orbname,*) iorb
  !   ilr=tmb%orbs%inwhichlocreg(iorb+tmb%orbs%isorb)
  !   call plot_wf(trim(adjustl(orbname)),1,at,1.0_dp,tmb%lzd%llr(ilr),KSwfn%Lzd%hgrids(1),KSwfn%Lzd%hgrids(2),&
  !        KSwfn%Lzd%hgrids(3),rxyz,tmb%psi(ind:ind+tmb%Lzd%Llr(ilr)%wfd%nvctr_c+7*tmb%Lzd%Llr(ilr)%wfd%nvctr_f))
  !   ind=ind+tmb%Lzd%Llr(ilr)%wfd%nvctr_c+7*tmb%Lzd%Llr(ilr)%wfd%nvctr_f
  !end do
  ! END DEBUG

  ! check why this is here!
  call sumrho_for_TMBs(iproc, nproc, KSwfn%Lzd%hgrids(1), KSwfn%Lzd%hgrids(2), KSwfn%Lzd%hgrids(3), &
       tmb%collcom_sr, tmb%linmat%denskern, KSwfn%Lzd%Glr%d%n1i*KSwfn%Lzd%Glr%d%n2i*denspot%dpbox%n3d, denspot%rhov)


  ! Otherwise there are some problems... Check later.
  allocate(KSwfn%psi(1),stat=istat)
  call memocc(istat,KSwfn%psi,'KSwfn%psi',subname)
  nullify(KSwfn%psit)

  nullify(rho,pot)

  call deallocate_local_arrays()
  call f_release_routine()

  call timing(bigdft_mpi%mpi_comm,'WFN_OPT','PR')

  contains

    subroutine allocate_local_arrays()

      allocate(locrad(tmb%lzd%nlr), stat=istat)
      call memocc(istat, locrad, 'locrad', subname)

      ! Allocate the old charge density (used to calculate the variation in the charge density)
      allocate(rhopotold_out(max(denspot%dpbox%ndimrhopot,denspot%dpbox%nrhodim)),stat=istat)
      call memocc(istat, rhopotold_out, 'rhopotold_out', subname)

      allocate(locrad_tmp(tmb%lzd%nlr), stat=istat)
      call memocc(istat, locrad_tmp, 'locrad_tmp', subname)

    end subroutine allocate_local_arrays


    subroutine deallocate_local_arrays()

      iall=-product(shape(locrad))*kind(locrad)
      deallocate(locrad, stat=istat)
      call memocc(istat, iall, 'locrad', subname)

      iall=-product(shape(locrad_tmp))*kind(locrad_tmp)
      deallocate(locrad_tmp, stat=istat)
      call memocc(istat, iall, 'locrad_tmp', subname)

      iall=-product(shape(rhopotold_out))*kind(rhopotold_out)
      deallocate(rhopotold_out, stat=istat)
      call memocc(istat, iall, 'rhopotold_out', subname)

    end subroutine deallocate_local_arrays


    subroutine check_inputguess()
      real(8) :: dnrm2
      if (input%inputPsiId==101) then           !should we put 102 also?

          if (input%lin%pulay_correction) then
             ! Check the input guess by calculation the Pulay forces.

             call to_zero(tmb%ham_descr%npsidim_orbs,tmb%ham_descr%psi(1))
             call small_to_large_locreg(iproc, tmb%npsidim_orbs, tmb%ham_descr%npsidim_orbs, tmb%lzd, tmb%ham_descr%lzd, &
                  tmb%orbs, tmb%psi, tmb%ham_descr%psi)

             ! add get_coeff here
             ! - need some restructuring/reordering though, or addition of lots of extra initializations?!

             ! Calculate Pulay correction to the forces
             call pulay_correction(iproc, nproc, KSwfn%orbs, at, rxyz, nlpspd, proj, input%SIC, denspot, GPU, tmb, fpulay)
             fnrm_pulay=dnrm2(3*at%astruct%nat, fpulay, 1)/sqrt(dble(at%astruct%nat))

             if (iproc==0) write(*,*) 'fnrm_pulay',fnrm_pulay

             if (fnrm_pulay>1.d-1) then !1.d-10
                if (iproc==0) write(*,'(1x,a)') 'The pulay force is too large after the restart. &
                                                   &Start over again with an AO input guess.'
                if (associated(tmb%psit_c)) then
                    iall=-product(shape(tmb%psit_c))*kind(tmb%psit_c)
                    deallocate(tmb%psit_c, stat=istat)
                    call memocc(istat, iall, 'tmb%psit_c', subname)
                end if
                if (associated(tmb%psit_f)) then
                    iall=-product(shape(tmb%psit_f))*kind(tmb%psit_f)
                    deallocate(tmb%psit_f, stat=istat)
                    call memocc(istat, iall, 'tmb%psit_f', subname)
                end if
                tmb%can_use_transposed=.false.
                nit_lowaccuracy=input%lin%nit_lowaccuracy
                nit_highaccuracy=input%lin%nit_highaccuracy
                !!input%lin%highaccuracy_conv_crit=1.d-8
                call inputguessConfinement(iproc, nproc, at, input, &
                     KSwfn%Lzd%hgrids(1), KSwfn%Lzd%hgrids(2), KSwfn%Lzd%hgrids(3), &
                     rxyz, nlpspd, proj, GPU, KSwfn%orbs, tmb, denspot, rhopotold, energs)
                     energs%eexctX=0.0_gp

                !already done in inputguess
                      ! CHEATING here and passing tmb%linmat%denskern instead of tmb%linmat%inv_ovrlp
                !call orthonormalizeLocalized(iproc, nproc, 0, tmb%npsidim_orbs, tmb%orbs, tmb%lzd, tmb%linmat%ovrlp, &
                !     tmb%linmat%denskern, tmb%collcom, tmb%orthpar, tmb%psi, tmb%psit_c, tmb%psit_f, tmb%can_use_transposed)
             else if (fnrm_pulay>1.d-2) then ! 1.d2 1.d-2
                if (iproc==0) write(*,'(1x,a)') 'The pulay forces are rather large, so start with low accuracy.'
                nit_lowaccuracy=input%lin%nit_lowaccuracy
                nit_highaccuracy=input%lin%nit_highaccuracy
             else if (fnrm_pulay>1.d-10) then !1d-10
                if (iproc==0) write(*,'(1x,a)') &
                     'The pulay forces are fairly large, so reoptimising basis with high accuracy only.'
                nit_lowaccuracy=0
                nit_highaccuracy=input%lin%nit_highaccuracy
             else
                if (iproc==0) write(*,'(1x,a)') &
                     'The pulay forces are fairly small, so not reoptimising basis.'
                    nit_lowaccuracy=0
                    nit_highaccuracy=0
                    !!nit_highaccuracy=2
                    !!input%lin%nItBasis_highaccuracy=2
                    !!input%lin%nitSCCWhenFixed_highaccuracy=100
                    !!input%lin%highaccuracy_conv_crit=1.d-8
             end if
          else
              ! Calculation of Pulay forces not possible, so always start with low accuracy
              call to_zero(3*at%astruct%nat, fpulay(1,1))
              if (input%lin%scf_mode==LINEAR_FOE) then
                 nit_lowaccuracy=input%lin%nit_lowaccuracy
              else
                 nit_lowaccuracy=0
              end if
              nit_highaccuracy=input%lin%nit_highaccuracy
          end if
          if (input%lin%scf_mode==LINEAR_FOE .and. nit_lowaccuracy==0) then
              stop 'for FOE and restart, nit_lowaccuracy must not be zero!'
          end if
      else   !if not using restart just do the lowaccuracy like normal
          nit_lowaccuracy=input%lin%nit_lowaccuracy
          nit_highaccuracy=input%lin%nit_highaccuracy
      end if
    end subroutine check_inputguess

    subroutine check_for_exit()
      implicit none

      exit_outer_loop=.false.

      if (input%lin%nlevel_accuracy==2) then
          if(lowaccur_converged) then
              !cur_it_highaccuracy=cur_it_highaccuracy+1
              if(cur_it_highaccuracy==nit_highaccuracy) then
                  exit_outer_loop=.true.
              else if (pnrm_out<input%lin%highaccuracy_conv_crit) then
                  exit_outer_loop=.true.
              end if
          end if
      else if (input%lin%nlevel_accuracy==1) then
          if (itout==nit_lowaccuracy .or. pnrm_out<input%lin%highaccuracy_conv_crit) then
              exit_outer_loop=.true.
          end if
      end if

    end subroutine check_for_exit

    !> Print a short summary of some values calculated during the last iteration in the self
    !! consistency cycle.
    subroutine printSummary()
      implicit none

      if(iproc==0) then
          write(*,'(1x,a)') repeat('+',92 + int(log(real(it_SCC))/log(10.)))
          write(*,'(1x,a,i0,a)') 'at iteration ', it_SCC, ' of the density optimization:'
          !!if(infoCoeff<0) then
          !!    write(*,'(3x,a)') '- WARNING: coefficients not converged!'
          !!else if(infoCoeff>0) then
          !!    write(*,'(3x,a,i0,a)') '- coefficients converged in ', infoCoeff, ' iterations.'
          if(input%lin%scf_mode==LINEAR_DIRECT_MINIMIZATION) then
              write(*,'(3x,a)') 'coefficients / kernel obtained by direct minimization.'
          else if (input%lin%scf_mode==LINEAR_FOE) then
              write(*,'(3x,a)') 'kernel obtained by Fermi Operator Expansion'
          else
              write(*,'(3x,a)') 'coefficients / kernel obtained by diagonalization.'
          end if
          if(input%lin%scf_mode==LINEAR_MIXDENS_SIMPLE .or. input%lin%scf_mode==LINEAR_FOE) then
              write(*,'(3x,a,3x,i0,2x,es13.7,es27.17,es14.4)') 'it, Delta DENS, energy, energyDiff', &
                   it_SCC, pnrm, energy, energyDiff
          else if(input%lin%scf_mode==LINEAR_MIXPOT_SIMPLE) then
              write(*,'(3x,a,3x,i0,2x,es13.7,es27.17,es14.4)') 'it, Delta POT, energy, energyDiff', &
                   it_SCC, pnrm, energy, energyDiff
          else if(input%lin%scf_mode==LINEAR_DIRECT_MINIMIZATION) then
              write(*,'(3x,a,3x,i0,2x,es13.7,es27.17,es14.4)') 'it, Delta DENS, energy, energyDiff', &
                   it_SCC, pnrm, energy, energyDiff
          end if
          write(*,'(1x,a)') repeat('+',92 + int(log(real(it_SCC))/log(10.)))
      end if

    end subroutine printSummary

    !> Print a short summary of some values calculated during the last iteration in the self
    !! consistency cycle.
    subroutine print_info(final)
      implicit none

      real(8) :: energyDiff, mean_conf
      logical, intent(in) :: final

      energyDiff = energy - energyoldout

      if(target_function==TARGET_FUNCTION_IS_HYBRID) then
          mean_conf=0.d0
          do iorb=1,tmb%orbs%norbp
              mean_conf=mean_conf+tmb%confdatarr(iorb)%prefac
          end do
          call mpiallred(mean_conf, 1, mpi_sum, bigdft_mpi%mpi_comm, ierr)
          mean_conf=mean_conf/dble(tmb%orbs%norb)
      end if

      ! Print out values related to two iterations of the outer loop.
      if(iproc==0.and.(.not.final)) then

          !Before convergence
          write(*,'(3x,a,7es20.12)') 'ebs, ehart, eexcu, vexcu, eexctX, eion, edisp', &
              energs%ebs, energs%eh, energs%exc, energs%evxc, energs%eexctX, energs%eion, energs%edisp
          if(input%lin%scf_mode/=LINEAR_MIXPOT_SIMPLE) then
             if (.not. lowaccur_converged) then
                 write(*,'(3x,a,3x,i0,es11.2,es27.17,es14.4)')&
                      'itoutL, Delta DENSOUT, energy, energyDiff', itout, pnrm_out, energy, &
                      energyDiff
             else
                 write(*,'(3x,a,3x,i0,es11.2,es27.17,es14.4)')&
                      'itoutH, Delta DENSOUT, energy, energyDiff', itout, pnrm_out, energy, &
                      energyDiff
             end if
          else if(input%lin%scf_mode==LINEAR_MIXPOT_SIMPLE) then
             if (.not. lowaccur_converged) then
                 write(*,'(3x,a,3x,i0,es11.2,es27.17,es14.4)')&
                      'itoutL, Delta POTOUT, energy energyDiff', itout, pnrm_out, energy, energyDiff
             else
                 write(*,'(3x,a,3x,i0,es11.2,es27.17,es14.4)')&
                      'itoutH, Delta POTOUT, energy energyDiff', itout, pnrm_out, energy, energyDiff
             end if
          end if

          !when convergence is reached, use this block
          write(*,'(1x,a)') repeat('#',92 + int(log(real(itout))/log(10.)))
          write(*,'(1x,a,i0,a)') 'at iteration ', itout, ' of the outer loop:'
          write(*,'(3x,a)') '> basis functions optimization:'
          if(target_function==TARGET_FUNCTION_IS_TRACE) then
              write(*,'(5x,a)') '- target function is trace'
          else if(target_function==TARGET_FUNCTION_IS_ENERGY) then
              write(*,'(5x,a)') '- target function is energy'
          else if(target_function==TARGET_FUNCTION_IS_HYBRID) then
              write(*,'(5x,a,es8.2)') '- target function is hybrid; mean confinement prefactor = ',mean_conf
          end if
          if(info_basis_functions<=0) then
              write(*,'(5x,a)') '- WARNING: basis functions not converged!'
          else
              write(*,'(5x,a,i0,a)') '- basis functions converged in ', info_basis_functions, ' iterations.'
          end if
          write(*,'(5x,a,es15.6,2x,es10.2)') 'Final values: target function, fnrm', trace, fnrm_tmb
          write(*,'(3x,a)') '> density optimization:'
          if(input%lin%scf_mode==LINEAR_DIRECT_MINIMIZATION) then
              write(*,'(5x,a)') '- using direct minimization.'
          else if (input%lin%scf_mode==LINEAR_FOE) then
              write(*,'(5x,a)') '- using Fermi Operator Expansion / mixing.'
          else
              write(*,'(5x,a)') '- using diagonalization / mixing.'
          end if
          if(info_scf<0) then
              write(*,'(5x,a)') '- WARNING: density optimization not converged!'
          else
              write(*,'(5x,a,i0,a)') '- density optimization converged in ', info_scf, ' iterations.'
          end if
          if(input%lin%scf_mode==LINEAR_MIXDENS_SIMPLE .or. input%lin%scf_mode==LINEAR_FOE) then
              write(*,'(5x,a,3x,i0,es12.2,es27.17)') 'FINAL values: it, Delta DENS, energy', itout, pnrm, energy
          else if(input%lin%scf_mode==LINEAR_MIXPOT_SIMPLE) then
              write(*,'(5x,a,3x,i0,es12.2,es27.17)') 'FINAL values: it, Delta POT, energy', itout, pnrm, energy
          else if(input%lin%scf_mode==LINEAR_DIRECT_MINIMIZATION) then
              write(*,'(5x,a,3x,i0,es12.2,es27.17)') 'FINAL values: it, Delta DENS, energy', itout, pnrm, energy
          end if
          write(*,'(3x,a,es14.6)') '> energy difference to last iteration:', energyDiff
          write(*,'(1x,a)') repeat('#',92 + int(log(real(itout))/log(10.)))
      else if (iproc==0.and.final) then
          !Before convergence
          write(*,'(3x,a,7es20.12)') 'ebs, ehart, eexcu, vexcu, eexctX, eion, edisp', &
              energs%ebs, energs%eh, energs%exc, energs%evxc, energs%eexctX, energs%eion, energs%edisp
          if(input%lin%scf_mode/=LINEAR_MIXPOT_SIMPLE) then
             if (.not. lowaccur_converged) then
                 write(*,'(3x,a,3x,i0,es11.2,es27.17,es14.4,3x,a)')&
                      'itoutL, Delta DENSOUT, energy, energyDiff', itout, pnrm_out, energy, &
                      energyDiff,'FINAL'
             else
                 write(*,'(3x,a,3x,i0,es11.2,es27.17,es14.4,3x,a)')&
                      'itoutH, Delta DENSOUT, energy, energyDiff', itout, pnrm_out, energy, &
                      energyDiff,'FINAL'
             end if
          else if(input%lin%scf_mode==LINEAR_MIXPOT_SIMPLE) then
             if (.not. lowaccur_converged) then
                 write(*,'(3x,a,3x,i0,es11.2,es27.17,es14.4,3x,a)')&
                      'itoutL, Delta POTOUT, energy energyDiff', itout, pnrm_out, energy, energyDiff,'FINAL'
             else
                 write(*,'(3x,a,3x,i0,es11.2,es27.17,es14.4,3x,a)')&
                      'itoutH, Delta POTOUT, energy energyDiff', itout, pnrm_out, energy, energyDiff,'FINAL'
             end if
          end if
       end if

    ! WARNING HACK S.M.
    meanconf_array(itout)=mean_conf
    if (itout>=4) then
        meanconf_der = 11.d0/6.d0*meanconf_array(itout-0) &
                      -      3.d0*meanconf_array(itout-1) &
                      + 3.d0/2.d0*meanconf_array(itout-2) &
                      - 1.d0/3.d0*meanconf_array(itout-3)
        if (iproc==0) write(*,'(a,es16.5)') 'meanconf_der',meanconf_der
        if (iproc==0) write(*,'(a,es16.5)') 'abs(meanconf_der)/mean_conf',abs(meanconf_der)/mean_conf
    end if
    !if (mean_conf<1.d-15 .and. .false.) then
    !if (mean_conf<1.d-15) then
    !if (mean_conf<1.d-10 .and. abs(meanconf_der)<1.d-15) then
<<<<<<< HEAD
    if (mean_conf<1.d-10 .and. abs(meanconf_der)/mean_conf>1.d0 .and. .false.) then
    !!if (itout>=40) then
=======
    !if (mean_conf<1.d-10 .and. abs(meanconf_der)/mean_conf>1.d0) then
    if (itout>=38) then
>>>>>>> 31318a18
        !if (iproc==0) write(*,*) 'WARNING MODIFY CONF'
        !tmb%confdatarr(:)%prefac=0.d0
        if (iproc==0) write(*,*) 'WARNING MODIFY nit_basis'
        nit_basis=0
    end if
<<<<<<< HEAD
    if (mean_conf<1.d-4) then
    !!if (itout>=18) then
=======
    !if (mean_conf<1.d-5) then
    if (itout>=13) then
>>>>>>> 31318a18
        if (iproc==0) write(*,*) 'outswitch off ortho'
        orthonormalization_on=.false.
    end if


    end subroutine print_info


end subroutine linearScaling



subroutine set_optimization_variables(input, at, lorbs, nlr, onwhichatom, confdatarr, &
     convCritMix, lowaccur_converged, nit_scc, mix_hist, alpha_mix, locrad, target_function, nit_basis, &
     convcrit_dmin, nitdmin)
  use module_base
  use module_types
  implicit none
  
  ! Calling arguments
  integer,intent(in) :: nlr
  type(orbitals_data),intent(in) :: lorbs
  type(input_variables),intent(in) :: input
  type(atoms_data),intent(in) :: at
  integer,dimension(lorbs%norb),intent(in) :: onwhichatom
  type(confpot_data),dimension(lorbs%norbp),intent(inout) :: confdatarr
  real(kind=8), intent(out) :: convCritMix, alpha_mix, convcrit_dmin
  logical, intent(in) :: lowaccur_converged
  integer, intent(out) :: nit_scc, mix_hist, nitdmin
  real(kind=8), dimension(nlr), intent(out) :: locrad
  integer, intent(out) :: target_function, nit_basis

  ! Local variables
  integer :: iorb, ilr, iiat

  if(lowaccur_converged) then
      do iorb=1,lorbs%norbp
          iiat=onwhichatom(lorbs%isorb+iorb)
          confdatarr(iorb)%prefac=input%lin%potentialPrefac_highaccuracy(at%astruct%iatype(iiat))
      end do
      target_function=TARGET_FUNCTION_IS_ENERGY
      nit_basis=input%lin%nItBasis_highaccuracy
      nit_scc=input%lin%nitSCCWhenFixed_highaccuracy
      mix_hist=input%lin%mixHist_highaccuracy
      do ilr=1,nlr
          locrad(ilr)=input%lin%locrad_highaccuracy(ilr)
      end do
      alpha_mix=input%lin%alpha_mix_highaccuracy
      convCritMix=input%lin%convCritMix_highaccuracy
      convcrit_dmin=input%lin%convCritDmin_highaccuracy
      nitdmin=input%lin%nItdmin_highaccuracy
  else
      do iorb=1,lorbs%norbp
          iiat=onwhichatom(lorbs%isorb+iorb)
          confdatarr(iorb)%prefac=input%lin%potentialPrefac_lowaccuracy(at%astruct%iatype(iiat))
      end do
      target_function=TARGET_FUNCTION_IS_TRACE
      nit_basis=input%lin%nItBasis_lowaccuracy
      nit_scc=input%lin%nitSCCWhenFixed_lowaccuracy
      mix_hist=input%lin%mixHist_lowaccuracy
      do ilr=1,nlr
          locrad(ilr)=input%lin%locrad_lowaccuracy(ilr)
      end do
      alpha_mix=input%lin%alpha_mix_lowaccuracy
      convCritMix=input%lin%convCritMix_lowaccuracy
      convcrit_dmin=input%lin%convCritDmin_lowaccuracy
      nitdmin=input%lin%nItdmin_lowaccuracy
  end if

  !!! new hybrid version... not the best place here
  !!if (input%lin%nit_highaccuracy==-1) then
  !!    do iorb=1,lorbs%norbp
  !!        ilr=lorbs%inwhichlocreg(lorbs%isorb+iorb)
  !!        iiat=onwhichatom(lorbs%isorb+iorb)
  !!        confdatarr(iorb)%prefac=input%lin%potentialPrefac_lowaccuracy(at%astruct%iatype(iiat))
  !!    end do
  !!    wfnmd%bs%target_function=TARGET_FUNCTION_IS_HYBRID
  !!    wfnmd%bs%nit_basis_optimization=input%lin%nItBasis_lowaccuracy
  !!    wfnmd%bs%conv_crit=input%lin%convCrit_lowaccuracy
  !!    nit_scc=input%lin%nitSCCWhenFixed_lowaccuracy
  !!    mix_hist=input%lin%mixHist_lowaccuracy
  !!    do ilr=1,nlr
  !!        locrad(ilr)=input%lin%locrad_lowaccuracy(ilr)
  !!    end do
  !!    alpha_mix=input%lin%alpha_mix_lowaccuracy
  !!end if

end subroutine set_optimization_variables



subroutine adjust_locregs_and_confinement(iproc, nproc, hx, hy, hz, at, input, &
           rxyz, KSwfn, tmb, denspot, ldiis, locreg_increased, lowaccur_converged, locrad)
  use module_base
  use module_types
  use module_interfaces, except_this_one => adjust_locregs_and_confinement
  implicit none
  
  ! Calling argument
  integer,intent(in) :: iproc, nproc
  real(8),intent(in) :: hx, hy, hz
  type(atoms_data),intent(in) :: at
  type(input_variables),intent(in) :: input
  real(8),dimension(3,at%astruct%nat),intent(in):: rxyz
  type(DFT_wavefunction),intent(inout) :: KSwfn, tmb
  type(DFT_local_fields),intent(inout) :: denspot
  type(localizedDIISParameters),intent(inout) :: ldiis
  logical, intent(out) :: locreg_increased
  logical, intent(in) :: lowaccur_converged
  real(8), dimension(tmb%lzd%nlr), intent(inout) :: locrad

  ! Local variables
  integer :: iall, istat, ilr, npsidim_orbs_tmp, npsidim_comp_tmp
  real(kind=8),dimension(:,:),allocatable :: locregCenter
  real(kind=8),dimension(:),allocatable :: lphilarge
  type(local_zone_descriptors) :: lzd_tmp
  character(len=*), parameter :: subname='adjust_locregs_and_confinement'

  locreg_increased=.false.
  if(lowaccur_converged ) then
      do ilr = 1, tmb%lzd%nlr
         if(input%lin%locrad_highaccuracy(ilr) /= input%lin%locrad_lowaccuracy(ilr)) then
             if(iproc==0) write(*,'(1x,a)') 'Increasing the localization radius for the high accuracy part.'
             locreg_increased=.true.
             exit
         end if
      end do
  end if

  if(locreg_increased) then
     !tag=1
     !call wait_p2p_communication(iproc, nproc, tmb%comgp)
     call synchronize_onesided_communication(iproc, nproc, tmb%comgp)
     call deallocate_p2pComms(tmb%comgp, subname)

     call deallocate_collective_comms(tmb%collcom, subname)
     call deallocate_collective_comms(tmb%collcom_sr, subname)

     call nullify_local_zone_descriptors(lzd_tmp)
     call copy_local_zone_descriptors(tmb%lzd, lzd_tmp, subname)
     call deallocate_local_zone_descriptors(tmb%lzd, subname)

     npsidim_orbs_tmp = tmb%npsidim_orbs
     npsidim_comp_tmp = tmb%npsidim_comp

     call deallocate_foe(tmb%foe_obj, subname)

     call deallocate_sparseMatrix(tmb%linmat%denskern, subname)
     call deallocate_sparseMatrix(tmb%linmat%inv_ovrlp, subname)
     call deallocate_sparseMatrix(tmb%linmat%ovrlp, subname)
     call deallocate_sparseMatrix(tmb%linmat%ham, subname)

     allocate(locregCenter(3,lzd_tmp%nlr), stat=istat)
     call memocc(istat, locregCenter, 'locregCenter', subname)
     do ilr=1,lzd_tmp%nlr
        locregCenter(:,ilr)=lzd_tmp%llr(ilr)%locregCenter
     end do

     !temporary,  moved from update_locreg
     tmb%orbs%eval=-0.5_gp
     call update_locreg(iproc, nproc, lzd_tmp%nlr, locrad, locregCenter, lzd_tmp%glr, .false., &
          denspot%dpbox%nscatterarr, hx, hy, hz, at%astruct, input, KSwfn%orbs, tmb%orbs, tmb%lzd, &
          tmb%npsidim_orbs, tmb%npsidim_comp, tmb%comgp, tmb%collcom, tmb%foe_obj, tmb%collcom_sr)

     iall=-product(shape(locregCenter))*kind(locregCenter)
     deallocate(locregCenter, stat=istat)
     call memocc(istat, iall, 'locregCenter', subname)

     ! calculate psi in new locreg
     allocate(lphilarge(tmb%npsidim_orbs), stat=istat)
     call memocc(istat, lphilarge, 'lphilarge', subname)
     call to_zero(tmb%npsidim_orbs, lphilarge(1))
     call small_to_large_locreg(iproc, npsidim_orbs_tmp, tmb%npsidim_orbs, lzd_tmp, tmb%lzd, &
          tmb%orbs, tmb%psi, lphilarge)

     call deallocate_local_zone_descriptors(lzd_tmp, subname)
     iall=-product(shape(tmb%psi))*kind(tmb%psi)
     deallocate(tmb%psi, stat=istat)
     call memocc(istat, iall, 'tmb%psi', subname)
     allocate(tmb%psi(tmb%npsidim_orbs), stat=istat)
     call memocc(istat, tmb%psi, 'tmb%psi', subname)
     call dcopy(tmb%npsidim_orbs, lphilarge(1), 1, tmb%psi(1), 1)
     iall=-product(shape(lphilarge))*kind(lphilarge)
     deallocate(lphilarge, stat=istat)
     call memocc(istat, iall, 'lphilarge', subname) 
     
     call update_ldiis_arrays(tmb, subname, ldiis)

     ! Emit that lzd has been changed.
     if (tmb%c_obj /= 0) then
        call kswfn_emit_lzd(tmb, iproc, nproc)
     end if

     ! Now update hamiltonian descriptors
     !call destroy_new_locregs(iproc, nproc, tmblarge)

     ! to eventually be better sorted - replace with e.g. destroy_hamiltonian_descriptors
     call synchronize_onesided_communication(iproc, nproc, tmb%ham_descr%comgp)
     call deallocate_p2pComms(tmb%ham_descr%comgp, subname)
     call deallocate_local_zone_descriptors(tmb%ham_descr%lzd, subname)
     call deallocate_collective_comms(tmb%ham_descr%collcom, subname)

     call deallocate_auxiliary_basis_function(subname, tmb%ham_descr%psi, tmb%hpsi)
     if(tmb%ham_descr%can_use_transposed) then
        iall=-product(shape(tmb%ham_descr%psit_c))*kind(tmb%ham_descr%psit_c)
        deallocate(tmb%ham_descr%psit_c, stat=istat)
        call memocc(istat, iall, 'tmb%ham_descr%psit_c', subname)
        iall=-product(shape(tmb%ham_descr%psit_f))*kind(tmb%ham_descr%psit_f)
        deallocate(tmb%ham_descr%psit_f, stat=istat)
        call memocc(istat, iall, 'tmb%ham_descr%psit_f', subname)
        tmb%ham_descr%can_use_transposed=.false.
     end if
     
     deallocate(tmb%confdatarr, stat=istat)

     call create_large_tmbs(iproc, nproc, KSwfn, tmb, denspot, input, at, rxyz, lowaccur_converged)

     ! Update sparse matrices
     call initSparseMatrix(iproc, nproc, tmb%ham_descr%lzd, tmb%orbs, input, tmb%linmat%ham)
     call init_matrixindex_in_compressed_fortransposed(iproc, nproc, tmb%orbs, &
          tmb%collcom, tmb%ham_descr%collcom, tmb%collcom_sr, tmb%linmat%ham)
     call initSparseMatrix(iproc, nproc, tmb%lzd, tmb%orbs, input, tmb%linmat%ovrlp)
     call init_matrixindex_in_compressed_fortransposed(iproc, nproc, tmb%orbs, &
          tmb%collcom, tmb%ham_descr%collcom, tmb%collcom_sr, tmb%linmat%ovrlp)
     !call initSparseMatrix(iproc, nproc, tmb%ham_descr%lzd, tmb%orbs, tmb%linmat%inv_ovrlp)
     call initSparseMatrix(iproc, nproc, tmb%ham_descr%lzd, tmb%orbs, input, tmb%linmat%denskern)
     call init_matrixindex_in_compressed_fortransposed(iproc, nproc, tmb%orbs, &
          tmb%collcom, tmb%ham_descr%collcom, tmb%collcom_sr, tmb%linmat%denskern)
     call nullify_sparsematrix(tmb%linmat%inv_ovrlp)
     call sparse_copy_pattern(tmb%linmat%denskern,tmb%linmat%inv_ovrlp,iproc,subname) ! save recalculating
     !call init_matrixindex_in_compressed_fortransposed(iproc, nproc, tmb%orbs, tmb%ham_descr%collcom, tmb%collcom_sr, tmb%linmat%inv_ovrlp)

     allocate(tmb%linmat%denskern%matrix_compr(tmb%linmat%denskern%nvctr), stat=istat)
     call memocc(istat, tmb%linmat%denskern%matrix_compr, 'tmb%linmat%denskern%matrix_compr', subname)
     allocate(tmb%linmat%ham%matrix_compr(tmb%linmat%ham%nvctr), stat=istat)
     call memocc(istat, tmb%linmat%ham%matrix_compr, 'tmb%linmat%ham%matrix_compr', subname)
     allocate(tmb%linmat%ovrlp%matrix_compr(tmb%linmat%ovrlp%nvctr), stat=istat)
     call memocc(istat, tmb%linmat%ovrlp%matrix_compr, 'tmb%linmat%ovrlp%matrix_compr', subname)
     !allocate(tmb%linmat%inv_ovrlp%matrix_compr(tmb%linmat%inv_ovrlp%nvctr), stat=istat)
     !call memocc(istat, tmb%linmat%inv_ovrlp%matrix_compr, 'tmb%linmat%inv_ovrlp%matrix_compr', subname)

  else ! no change in locrad, just confining potential that needs updating

     call define_confinement_data(tmb%confdatarr,tmb%orbs,rxyz,at,&
          tmb%ham_descr%lzd%hgrids(1),tmb%ham_descr%lzd%hgrids(2),tmb%ham_descr%lzd%hgrids(3),&
          4,input%lin%potentialPrefac_highaccuracy,tmb%ham_descr%lzd,tmb%orbs%onwhichatom)

  end if

end subroutine adjust_locregs_and_confinement



subroutine adjust_DIIS_for_high_accuracy(input, denspot, mixdiis, lowaccur_converged, ldiis_coeff_hist, ldiis_coeff_changed)
  use module_base
  use module_types
  use module_interfaces, except_this_one => adjust_DIIS_for_high_accuracy
  implicit none
  
  ! Calling arguments
  type(input_variables),intent(in) :: input
  type(DFT_local_fields),intent(inout) :: denspot
  type(mixrhopotDIISParameters),intent(inout) :: mixdiis
  logical, intent(in) :: lowaccur_converged
  integer, intent(inout) :: ldiis_coeff_hist
  logical, intent(out) :: ldiis_coeff_changed  

  if(lowaccur_converged) then
     if(input%lin%mixHist_lowaccuracy==0 .and. input%lin%mixHist_highaccuracy>0) then
        call initializeMixrhopotDIIS(input%lin%mixHist_highaccuracy, denspot%dpbox%ndimpot, mixdiis)
     else if(input%lin%mixHist_lowaccuracy>0 .and. input%lin%mixHist_highaccuracy==0) then
        call deallocateMixrhopotDIIS(mixdiis)
     end if
     if (input%lin%scf_mode==LINEAR_DIRECT_MINIMIZATION) then
        ! check whether ldiis_coeff_hist arrays will need reallocating due to change in history length
        if (ldiis_coeff_hist /= input%lin%dmin_hist_highaccuracy) then
           ldiis_coeff_changed=.true.
        else
           ldiis_coeff_changed=.false.
        end if
        ldiis_coeff_hist=input%lin%dmin_hist_highaccuracy
     end if
  else
     if (input%lin%scf_mode==LINEAR_DIRECT_MINIMIZATION) then
        ldiis_coeff_changed=.false.
     end if
  end if
  
end subroutine adjust_DIIS_for_high_accuracy


subroutine check_whether_lowaccuracy_converged(itout, nit_lowaccuracy, lowaccuracy_convcrit, &
     lowaccur_converged, pnrm_out)
  use module_base
  use module_types
  implicit none

  ! Calling arguments
  integer,intent(in) :: itout
  integer,intent(in) :: nit_lowaccuracy
  real(8),intent(in) :: lowaccuracy_convcrit
  logical, intent(inout) :: lowaccur_converged
  real(kind=8), intent(in) :: pnrm_out
  
  if(.not.lowaccur_converged .and. &
       (itout>=nit_lowaccuracy+1 .or. pnrm_out<lowaccuracy_convcrit)) then
     lowaccur_converged=.true.
     !cur_it_highaccuracy=0
  end if 

end subroutine check_whether_lowaccuracy_converged

subroutine pulay_correction(iproc, nproc, orbs, at, rxyz, nlpspd, proj, SIC, denspot, GPU, tmb, fpulay)
  use module_base
  use module_types
  use module_interfaces, except_this_one => pulay_correction
  implicit none

  ! Calling arguments
  integer,intent(in) :: iproc, nproc
  type(orbitals_data),intent(in) :: orbs
  type(atoms_data),intent(in) :: at
  real(kind=8),dimension(3,at%astruct%nat),intent(in) :: rxyz
  type(nonlocal_psp_descriptors),intent(in) :: nlpspd
  real(wp),dimension(nlpspd%nprojel),intent(inout) :: proj
  type(SIC_data),intent(in) :: SIC
  type(DFT_local_fields), intent(inout) :: denspot
  type(GPU_pointers),intent(inout) :: GPU
  type(DFT_wavefunction),intent(inout) :: tmb
  real(kind=8),dimension(3,at%astruct%nat),intent(out) :: fpulay

  ! Local variables
  integer:: istat, iall, ierr, iialpha, jorb
  integer:: iorb, ii, iseg, isegstart, isegend
  integer:: jat, jdir, ibeta
  !!integer :: ialpha, iat, iiorb
  real(kind=8) :: kernel, ekernel
  real(kind=8),dimension(:),allocatable :: lhphilarge, psit_c, psit_f, hpsit_c, hpsit_f, lpsit_c, lpsit_f
  type(sparseMatrix) :: dovrlp(3), dham(3)
  type(energy_terms) :: energs
  type(confpot_data),dimension(:),allocatable :: confdatarrtmp
  character(len=*),parameter :: subname='pulay_correction'

  ! Begin by updating the Hpsi
  call local_potential_dimensions(tmb%ham_descr%lzd,tmb%orbs,denspot%dpbox%ngatherarr(0,1))

  allocate(lhphilarge(tmb%ham_descr%npsidim_orbs), stat=istat)
  call memocc(istat, lhphilarge, 'lhphilarge', subname)
  call to_zero(tmb%ham_descr%npsidim_orbs,lhphilarge(1))

  !!call post_p2p_communication(iproc, nproc, denspot%dpbox%ndimpot, denspot%rhov, &
  !!     tmb%ham_descr%comgp%nrecvbuf, tmb%ham_descr%comgp%recvbuf, tmb%ham_descr%comgp, tmb%ham_descr%lzd)
  call start_onesided_communication(iproc, nproc, denspot%dpbox%ndimpot, denspot%rhov, &
       tmb%ham_descr%comgp%nrecvbuf, tmb%ham_descr%comgp%recvbuf, tmb%ham_descr%comgp, tmb%ham_descr%lzd)

  allocate(confdatarrtmp(tmb%orbs%norbp))
  call default_confinement_data(confdatarrtmp,tmb%orbs%norbp)


  call NonLocalHamiltonianApplication(iproc,at,tmb%ham_descr%npsidim_orbs,tmb%orbs,rxyz,&
       proj,tmb%ham_descr%lzd,nlpspd,tmb%ham_descr%psi,lhphilarge,energs%eproj)

  ! only kinetic because waiting for communications
  call LocalHamiltonianApplication(iproc,nproc,at,tmb%ham_descr%npsidim_orbs,tmb%orbs,&
       tmb%ham_descr%lzd,confdatarrtmp,denspot%dpbox%ngatherarr,denspot%pot_work,tmb%ham_descr%psi,lhphilarge,&
       energs,SIC,GPU,3,pkernel=denspot%pkernelseq,dpbox=denspot%dpbox,potential=denspot%rhov,comgp=tmb%ham_descr%comgp)
  call full_local_potential(iproc,nproc,tmb%orbs,tmb%ham_descr%lzd,2,denspot%dpbox,denspot%rhov,denspot%pot_work, &
       tmb%ham_descr%comgp)
  ! only potential
  call LocalHamiltonianApplication(iproc,nproc,at,tmb%ham_descr%npsidim_orbs,tmb%orbs,&
       tmb%ham_descr%lzd,confdatarrtmp,denspot%dpbox%ngatherarr,denspot%pot_work,tmb%ham_descr%psi,lhphilarge,&
       energs,SIC,GPU,2,pkernel=denspot%pkernelseq,dpbox=denspot%dpbox,potential=denspot%rhov,comgp=tmb%ham_descr%comgp)

  call timing(iproc,'glsynchham1','ON') !lr408t
  call SynchronizeHamiltonianApplication(nproc,tmb%ham_descr%npsidim_orbs,tmb%orbs,tmb%ham_descr%lzd,GPU,lhphilarge,&
       energs%ekin,energs%epot,energs%eproj,energs%evsic,energs%eexctX)
  call timing(iproc,'glsynchham1','OF') !lr408t
  deallocate(confdatarrtmp)
  

  ! Now transpose the psi and hpsi
  allocate(lpsit_c(tmb%ham_descr%collcom%ndimind_c))
  call memocc(istat, lpsit_c, 'lpsit_c', subname)
  allocate(lpsit_f(7*tmb%ham_descr%collcom%ndimind_f))
  call memocc(istat, lpsit_f, 'lpsit_f', subname)
  allocate(hpsit_c(tmb%ham_descr%collcom%ndimind_c))
  call memocc(istat, hpsit_c, 'hpsit_c', subname)
  allocate(hpsit_f(7*tmb%ham_descr%collcom%ndimind_f))
  call memocc(istat, hpsit_f, 'hpsit_f', subname)
  allocate(psit_c(tmb%ham_descr%collcom%ndimind_c))
  call memocc(istat, psit_c, 'psit_c', subname)
  allocate(psit_f(7*tmb%ham_descr%collcom%ndimind_f))
  call memocc(istat, psit_f, 'psit_f', subname)

  call transpose_localized(iproc, nproc, tmb%ham_descr%npsidim_orbs, tmb%orbs, tmb%ham_descr%collcom, &
       tmb%ham_descr%psi, lpsit_c, lpsit_f, tmb%ham_descr%lzd)

  call transpose_localized(iproc, nproc, tmb%ham_descr%npsidim_orbs, tmb%orbs, tmb%ham_descr%collcom, &
       lhphilarge, hpsit_c, hpsit_f, tmb%ham_descr%lzd)

  !now build the derivative and related matrices <dPhi_a | H | Phi_b> and <dPhi_a | Phi_b>

  ! DOVRLP AND DHAM SHOULD HAVE DIFFERENT SPARSITIES, BUT TO MAKE LIFE EASIER KEEPING THEM THE SAME FOR NOW
  ! also array of structure a bit inelegant at the moment
  do jdir = 1, 3
    call nullify_sparsematrix(dovrlp(jdir))
    call nullify_sparsematrix(dham(jdir))
    call sparse_copy_pattern(tmb%linmat%ham,dovrlp(jdir),iproc,subname) 
    call sparse_copy_pattern(tmb%linmat%ham,dham(jdir),iproc,subname)
    allocate(dham(jdir)%matrix_compr(dham(jdir)%nvctr), stat=istat)
    call memocc(istat, dham(jdir)%matrix_compr, 'dham%matrix_compr', subname)
    allocate(dovrlp(jdir)%matrix_compr(dovrlp(jdir)%nvctr), stat=istat)
    call memocc(istat, dovrlp(jdir)%matrix_compr, 'dovrlp%matrix_compr', subname)

    call get_derivative(jdir, tmb%ham_descr%npsidim_orbs, tmb%ham_descr%lzd%hgrids(1), tmb%orbs, &
         tmb%ham_descr%lzd, tmb%ham_descr%psi, lhphilarge)

    call transpose_localized(iproc, nproc, tmb%ham_descr%npsidim_orbs, tmb%orbs, tmb%ham_descr%collcom, &
         lhphilarge, psit_c, psit_f, tmb%ham_descr%lzd)

    call calculate_overlap_transposed(iproc, nproc, tmb%orbs, tmb%ham_descr%collcom,&
         psit_c, lpsit_c, psit_f, lpsit_f, dovrlp(jdir))

    call calculate_overlap_transposed(iproc, nproc, tmb%orbs, tmb%ham_descr%collcom,&
         psit_c, hpsit_c, psit_f, hpsit_f, dham(jdir))
  end do


  !DEBUG
  !!print *,'iproc,tmb%orbs%norbp',iproc,tmb%orbs%norbp
  !!if(iproc==0)then
  !!do iorb = 1, tmb%orbs%norb
  !!   do iiorb=1,tmb%orbs%norb
  !!      !print *,'Hamiltonian of derivative: ',iorb, iiorb, (matrix(iorb,iiorb,jdir),jdir=1,3)
  !!      print *,'Overlap of derivative: ',iorb, iiorb, (dovrlp(iorb,iiorb,jdir),jdir=1,3)
  !!   end do
  !!end do
  !!end if
  !!!Check if derivatives are orthogonal to functions
  !!if(iproc==0)then
  !!  do iorb = 1, tmbder%orbs%norb
  !!     !print *,'overlap of derivative: ',iorb, (dovrlp(iorb,iiorb),iiorb=1,tmb%orbs%norb)
  !!     do iiorb=1,tmbder%orbs%norb
  !!         write(*,*) iorb, iiorb, dovrlp(iorb,iiorb)
  !!     end do
  !!  end do
  !!end if
  !END DEBUG

   ! needs generalizing if dovrlp and dham are to have different structures
   call to_zero(3*at%astruct%nat, fpulay(1,1))
   do jdir=1,3
     !do ialpha=1,tmb%orbs%norb
     if (tmb%orbs%norbp>0) then
         isegstart=dham(jdir)%istsegline(tmb%orbs%isorb_par(iproc)+1)
         if (tmb%orbs%isorb+tmb%orbs%norbp<tmb%orbs%norb) then
             isegend=dham(jdir)%istsegline(tmb%orbs%isorb_par(iproc+1)+1)-1
         else
             isegend=dham(jdir)%nseg
         end if
         do iseg=isegstart,isegend
              ii=dham(jdir)%keyv(iseg)-1
              do jorb=dham(jdir)%keyg(1,iseg),dham(jdir)%keyg(2,iseg)
                  ii=ii+1
                  iialpha = (jorb-1)/tmb%orbs%norb + 1
                  ibeta = jorb - (iialpha-1)*tmb%orbs%norb
                  jat=tmb%orbs%onwhichatom(iialpha)
                  kernel = 0.d0
                  ekernel= 0.d0
                  do iorb=1,orbs%norb
                      kernel  = kernel+orbs%occup(iorb)*tmb%coeff(iialpha,iorb)*tmb%coeff(ibeta,iorb)
                      ekernel = ekernel+tmb%orbs%eval(iorb)*orbs%occup(iorb) &
                           *tmb%coeff(iialpha,iorb)*tmb%coeff(ibeta,iorb) 
                  end do
                  fpulay(jdir,jat)=fpulay(jdir,jat)+&
                         2.0_gp*(kernel*dham(jdir)%matrix_compr(ii)-ekernel*dovrlp(jdir)%matrix_compr(ii))
              end do
         end do
     end if
   end do 

   call mpiallred(fpulay(1,1), 3*at%astruct%nat, mpi_sum, bigdft_mpi%mpi_comm, ierr)

  if(iproc==0) then
       do jat=1,at%astruct%nat
           write(*,'(a,i5,3es16.6)') 'iat, fpulay', jat, fpulay(1:3,jat)
       end do
  end if

  iall=-product(shape(psit_c))*kind(psit_c)
  deallocate(psit_c, stat=istat)
  call memocc(istat, iall, 'psit_c', subname)
  iall=-product(shape(psit_f))*kind(psit_f)
  deallocate(psit_f, stat=istat)
  call memocc(istat, iall, 'psit_f', subname)
  iall=-product(shape(hpsit_c))*kind(hpsit_c)
  deallocate(hpsit_c, stat=istat)
  call memocc(istat, iall, 'hpsit_c', subname)
  iall=-product(shape(hpsit_f))*kind(hpsit_f)
  deallocate(hpsit_f, stat=istat)
  call memocc(istat, iall, 'hpsit_f', subname)
  iall=-product(shape(lpsit_c))*kind(lpsit_c)
  deallocate(lpsit_c, stat=istat)
  call memocc(istat, iall, 'lpsit_c', subname)
  iall=-product(shape(lpsit_f))*kind(lpsit_f)
  deallocate(lpsit_f, stat=istat)
  call memocc(istat, iall, 'lpsit_f', subname)

  iall=-product(shape(lhphilarge))*kind(lhphilarge)
  deallocate(lhphilarge, stat=istat)
  call memocc(istat, iall, 'lhphilarge', subname)

  iall=-product(shape(denspot%pot_work))*kind(denspot%pot_work)
  deallocate(denspot%pot_work, stat=istat)
  call memocc(istat, iall, 'denspot%pot_work', subname)

  do jdir=1,3
     call deallocate_sparseMatrix(dovrlp(jdir),subname)
     call deallocate_sparseMatrix(dham(jdir),subname)
  end do

  if(iproc==0) write(*,'(1x,a)') 'done.'

end subroutine pulay_correction



!!subroutine derivative_coeffs_from_standard_coeffs(orbs, tmb, tmbder)
!!  use module_base
!!  use module_types
!!  implicit none
!!
!!  ! Calling arguments
!!  type(orbitals_data),intent(in) :: orbs
!!  type(DFT_wavefunction),intent(in) :: tmb
!!  type(DFT_wavefunction),intent(out) :: tmbder
!!
!!  ! Local variables
!!  integer :: iorb, jorb, jjorb
!!
!!  call to_zero(tmbder%orbs%norb*orbs%norb, tmbder%coeff(1,1))
!!  do iorb=1,orbs%norb
!!      jjorb=0
!!      do jorb=1,tmbder%orbs%norb,4
!!          jjorb=jjorb+1
!!          tmbder%coeff(jorb,iorb)=tmb%coeff(jjorb,iorb)
!!      end do
!!  end do
!!
!!end subroutine derivative_coeffs_from_standard_coeffs



subroutine set_variables_for_hybrid(nlr, input, at, orbs, lowaccur_converged, confdatarr, &
           target_function, nit_basis, nit_scc, mix_hist, locrad, alpha_mix, convCritMix)
  use module_base
  use module_types
  implicit none

  ! Calling arguments
  integer,intent(in) :: nlr
  type(input_variables),intent(in) :: input
  type(atoms_data),intent(in) :: at
  type(orbitals_data),intent(in) :: orbs
  logical,intent(out) :: lowaccur_converged
  type(confpot_data),dimension(orbs%norbp),intent(inout) :: confdatarr
  integer,intent(out) :: target_function, nit_basis, nit_scc, mix_hist
  real(kind=8),dimension(nlr),intent(out) :: locrad
  real(kind=8),intent(out) :: alpha_mix, convCritMix

  ! Local variables
  integer :: iorb, ilr, iiat

  lowaccur_converged=.false.
  do iorb=1,orbs%norbp
      ilr=orbs%inwhichlocreg(orbs%isorb+iorb)
      iiat=orbs%onwhichatom(orbs%isorb+iorb)
      confdatarr(iorb)%prefac=input%lin%potentialPrefac_lowaccuracy(at%astruct%iatype(iiat))
  end do
  target_function=TARGET_FUNCTION_IS_HYBRID
  nit_basis=input%lin%nItBasis_lowaccuracy
  nit_scc=input%lin%nitSCCWhenFixed_lowaccuracy
  mix_hist=input%lin%mixHist_lowaccuracy
  do ilr=1,nlr
      locrad(ilr)=input%lin%locrad_lowaccuracy(ilr)
  end do
  alpha_mix=input%lin%alpha_mix_lowaccuracy
  convCritMix=input%lin%convCritMix_lowaccuracy

end subroutine set_variables_for_hybrid



! calculation of cSc and cHc using original coeffs (HOMO and LUMO only) and new Hamiltonian and overlap matrices
subroutine calc_transfer_integrals_old(iproc,nproc,input_frag,ref_frags,orbs,ham,ovrlp)
  use module_base
  use module_types
  use yaml_output
  use module_fragments
  use internal_io
  use module_interfaces
  implicit none

  integer, intent(in) :: iproc, nproc
  type(fragmentInputParameters), intent(in) :: input_frag
  type(system_fragment), dimension(input_frag%nfrag_ref), intent(in) :: ref_frags
  type(orbitals_data), intent(in) :: orbs
  type(sparseMatrix), intent(inout) :: ham, ovrlp
  !Local variables
  character(len=*), parameter :: subname='calc_transfer_integrals'
  integer :: i_stat, i_all, ifrag, jfrag, ntmb_tot, ind, itmb, ifrag_ref, ierr, ih, jh
  !integer :: jfrag_ref, jtmb
  integer, allocatable, dimension(:) :: homo
  real(gp), allocatable, dimension(:,:) :: homo_coeffs

  allocate(homo(input_frag%nfrag), stat=i_stat)
  call memocc(i_stat, homo, 'homo', subname)

  do ifrag=1,input_frag%nfrag
     ifrag_ref=input_frag%frag_index(ifrag)
     homo(ifrag)=ceiling(ref_frags(ifrag_ref)%nelec/2.0_gp)
  end do

  ntmb_tot=ham%full_dim1!=orbs%norb
  allocate(homo_coeffs(ntmb_tot,input_frag%nfrag), stat=i_stat)
  call memocc(i_stat, homo_coeffs, 'homo_coeffs', subname)

  if (input_frag%nfrag/=2) stop 'Error, only 2 fragments may currently be considered for transfer integral calculation'
  ! activate site energies only in case of more fragments

  if (iproc==0) write(*,*) 'HOMO and LUMO are defined as those of the neutral fragment'

  ! combine individual homo coeffs into a big ntmb_tot x input_frag%nfrag array

  ind=ref_frags(input_frag%frag_index(1))%fbasis%forbs%norb
  do ih=-1,2
     if (homo(input_frag%frag_index(1))+ih>ref_frags(input_frag%frag_index(1))%fbasis%forbs%norb) cycle

     call to_zero(ntmb_tot, homo_coeffs(1,1))

     do itmb=1,ref_frags(input_frag%frag_index(1))%fbasis%forbs%norb
        homo_coeffs(itmb,1)=ref_frags(input_frag%frag_index(1))%coeff(itmb,homo(input_frag%frag_index(1))+ih)
     end do

     do jh=-1,2
        if (homo(input_frag%frag_index(2))+jh>ref_frags(input_frag%frag_index(2))%fbasis%forbs%norb) cycle     

        call to_zero(ntmb_tot, homo_coeffs(1,2))

        do itmb=1,ref_frags(input_frag%frag_index(2))%fbasis%forbs%norb
           homo_coeffs(ind+itmb,2)=ref_frags(input_frag%frag_index(2))%coeff(itmb,homo(input_frag%frag_index(2))+jh)
        end do

        if (iproc==0) then
           if (ih<0) then
              write(*,'(a,I2)',advance='NO') 'Fragment 1 HOMO-',abs(ih)
           else if (ih==0) then
              write(*,'(a)',advance='NO') 'Fragment 1 HOMO'
           else if (ih==1) then
              write(*,'(a)',advance='NO') 'Fragment 1 LUMO'
           else
              write(*,'(a,I2)',advance='NO') 'Fragment 1 LUMO+',ih-1
           end if
        end if

        if (iproc==0) then
           if (jh<0) then
              write(*,'(a,I2,a)') ', fragment 2 HOMO-',abs(jh),'.  '
           else if (jh==0) then
              write(*,'(a)') ', fragment 2 HOMO.  '
           else if (jh==1) then
              write(*,'(a)') ', fragment 2 LUMO.  '
           else
              write(*,'(a,I2)') ', fragment 2 LUMO+',jh-1,'.  '
           end if
        end if

        call calc_transfer_integral_old(iproc,nproc,input_frag,orbs,ham,ovrlp,homo_coeffs)

     end do
  end do

  i_all = -product(shape(homo_coeffs))*kind(homo_coeffs)
  deallocate(homo_coeffs,stat=i_stat)
  call memocc(i_stat,i_all,'homo_coeffs',subname)

  i_all = -product(shape(homo))*kind(homo)
  deallocate(homo,stat=i_stat)
  call memocc(i_stat,i_all,'homo',subname)

end subroutine calc_transfer_integrals_old





! calculation of cSc and cHc using original coeffs (HOMO and LUMO only) and new Hamiltonian and overlap matrices
subroutine calc_transfer_integral_old(iproc,nproc,input_frag,orbs,ham,ovrlp,homo_coeffs)
  use module_base
  use module_types
  use yaml_output
  use module_fragments
  use internal_io
  use module_interfaces
  implicit none

  integer, intent(in) :: iproc, nproc
  type(fragmentInputParameters), intent(in) :: input_frag
  type(orbitals_data), intent(in) :: orbs
  type(sparseMatrix), intent(inout) :: ham, ovrlp
  real(kind=gp), dimension(ovrlp%full_dim1,input_frag%nfrag), intent(in) :: homo_coeffs
  !Local variables
  character(len=*), parameter :: subname='calc_transfer_integral'
  integer :: i_stat, i_all, ifrag, jfrag, ntmb_tot, ind, itmb, ierr, i, j
  !integer :: jfrag_ref, jtmb
  real(gp), allocatable, dimension(:,:) :: homo_ham, homo_ovrlp, coeff_tmp
  real(gp) :: orthog_energy


  ! make the coeff copies more efficient?

  allocate(coeff_tmp(orbs%norbp,input_frag%nfrag), stat=i_stat)
  call memocc(i_stat, coeff_tmp, 'coeff_tmp', subname)

  allocate(homo_ham(input_frag%nfrag,input_frag%nfrag), stat=i_stat)
  call memocc(i_stat, homo_ham, 'homo_ham', subname)
  allocate(homo_ovrlp(input_frag%nfrag,input_frag%nfrag), stat=i_stat)
  call memocc(i_stat, homo_ovrlp, 'homo_ovrlp', subname)

  allocate(ham%matrix(ham%full_dim1,ham%full_dim1), stat=i_stat)
  call memocc(i_stat, ham%matrix, 'ham%matrix', subname)
  call uncompressMatrix(iproc,ham)

  !DGEMM(TRANSA,TRANSB,M,N,K,ALPHA,A,LDA,B,LDB,BETA,C,LDC)
  !rows op(a) and c, cols op(b) and c, cols op(a) and rows op(b)
  call to_zero(input_frag%nfrag**2, homo_ham(1,1))
  if (orbs%norbp>0) then
     call dgemm('n', 'n', orbs%norbp, input_frag%nfrag, orbs%norb, 1.d0, &
          ham%matrix(orbs%isorb+1,1),orbs%norb, &
          homo_coeffs(1,1), orbs%norb, 0.d0, &
          coeff_tmp, orbs%norbp)
     call dgemm('t', 'n', input_frag%nfrag, input_frag%nfrag, orbs%norbp, 1.d0, homo_coeffs(orbs%isorb+1,1), &
          orbs%norb, coeff_tmp, orbs%norbp, 0.d0, homo_ham, input_frag%nfrag)
  end if


  if (nproc>1) then
      call mpiallred(homo_ham(1,1), input_frag%nfrag**2, mpi_sum, bigdft_mpi%mpi_comm, ierr)
  end if

  i_all=-product(shape(ham%matrix))*kind(ham%matrix)
  deallocate(ham%matrix, stat=i_stat)
  call memocc(i_stat, i_all, 'ham%matrix', subname)

  allocate(ovrlp%matrix(ovrlp%full_dim1,ovrlp%full_dim1), stat=i_stat)
  call memocc(i_stat, ovrlp%matrix, 'ovrlp%matrix', subname)
  call uncompressMatrix(iproc,ovrlp)

  call to_zero(input_frag%nfrag**2, homo_ovrlp(1,1))
  if (orbs%norbp>0) then
     call dgemm('n', 'n', orbs%norbp, input_frag%nfrag, orbs%norb, 1.d0, ovrlp%matrix(orbs%isorb+1,1), &
          orbs%norb, homo_coeffs(1,1), orbs%norb, 0.d0, coeff_tmp, orbs%norbp)
     call dgemm('t', 'n', input_frag%nfrag, input_frag%nfrag, orbs%norbp, 1.d0, homo_coeffs(orbs%isorb+1,1), &
          orbs%norb, coeff_tmp, orbs%norbp, 0.d0, homo_ovrlp, input_frag%nfrag)
  end if

  if (nproc>1) then
      call mpiallred(homo_ovrlp(1,1), input_frag%nfrag**2, mpi_sum, bigdft_mpi%mpi_comm, ierr)
  end if

  i_all=-product(shape(ovrlp%matrix))*kind(ovrlp%matrix)
  deallocate(ovrlp%matrix, stat=i_stat)
  call memocc(i_stat, i_all, 'ovrlp%matrix', subname)

  i_all = -product(shape(coeff_tmp))*kind(coeff_tmp)
  deallocate(coeff_tmp,stat=i_stat)
  call memocc(i_stat,i_all,'coeff_tmp',subname)

  ! output results
  if (iproc==0) write(*,'(a)') '-----------------------------------------------------------------------------------------'
  if (input_frag%nfrag/=2) then
     if (iproc==0) write(*,*) 'Transfer integrals and site energies:'
     if (iproc==0) write(*,*) 'frag i, frag j, energy, overlap'
     do jfrag=1,input_frag%nfrag
        do ifrag=1,input_frag%nfrag
           if (iproc==0) write(*,'(2(I5,1x),1x,2(F16.12,1x))') jfrag, ifrag, homo_ham(jfrag,ifrag), homo_ovrlp(jfrag,ifrag)
        end do
     end do
  else ! include orthogonalized results as well
     !if (iproc==0) write(*,*) 'Site energies:'
     !if (iproc==0) write(*,*) 'frag i, energy, overlap, orthog energy'
     !i=1
     !j=2
     !orthog_energy= (0.5_gp/(1.0_gp-homo_ovrlp(i,j)**2)) &
     !             * ( (homo_ham(i,i)+homo_ham(j,j)) - 2.0_gp*homo_ham(i,j)*homo_ovrlp(i,j) &
     !             + (homo_ham(i,i)-homo_ham(j,j))*dsqrt(1.0_gp-homo_ovrlp(i,j)**2) )
     !if (iproc==0) write(*,'((I5,1x),1x,3(F16.12,1x))') 1, homo_ham(1,1), homo_ovrlp(1,1), orthog_energy
     !orthog_energy= (0.5_gp/(1.0_gp-homo_ovrlp(i,j)**2)) &
     !             * ( (homo_ham(i,i)+homo_ham(j,j)) - 2.0_gp*homo_ham(i,j)*homo_ovrlp(i,j) &
     !             - (homo_ham(i,i)-homo_ham(j,j))*dsqrt(1.0_gp-homo_ovrlp(i,j)**2) )
     !if (iproc==0) write(*,'((I5,1x),1x,3(F16.12,1x))') 2, homo_ham(2,2), homo_ovrlp(2,2), orthog_energy

     if (iproc==0) write(*,*) 'Transfer integrals:'
     if (iproc==0) write(*,*) 'frag i, frag j, energy, overlap, orthog energy'
     i=1
     j=2
     orthog_energy=(homo_ham(i,j)-0.5_gp*(homo_ham(i,i)+homo_ham(j,j))*homo_ovrlp(i,j))/(1.0_gp-homo_ovrlp(i,j)**2)
     if (iproc==0) write(*,'(2(I5,1x),1x,3(F16.12,1x))') 1, 2, homo_ham(1,2), homo_ovrlp(1,2),orthog_energy
     i=2
     j=1
     orthog_energy=(homo_ham(i,j)-0.5_gp*(homo_ham(i,i)+homo_ham(j,j))*homo_ovrlp(i,j))/(1.0_gp-homo_ovrlp(i,j)**2)
     if (iproc==0) write(*,'(2(I5,1x),1x,3(F16.12,1x))') 1, 2, homo_ham(2,1), homo_ovrlp(2,1),orthog_energy

  end if
  if (iproc==0) write(*,'(a)') '-----------------------------------------------------------------------------------------'

  i_all = -product(shape(homo_ham))*kind(homo_ham)
  deallocate(homo_ham,stat=i_stat)
  call memocc(i_stat,i_all,'homo_ham',subname)
  i_all = -product(shape(homo_ovrlp))*kind(homo_ovrlp)
  deallocate(homo_ovrlp,stat=i_stat)
  call memocc(i_stat,i_all,'homo_ovrlp',subname)

end subroutine calc_transfer_integral_old


! calculation of cSc and cHc using original coeffs and new Hamiltonian and overlap matrices
! parallelization to be improved
! also have already uncompressed and recompressed ovrlp, so could change this
subroutine calc_transfer_integral(iproc,nproc,nstates,orbs,ham,ovrlp,homo_coeffs1,homo_coeffs2,homo_ham,homo_ovrlp)
  use module_base
  use module_types
  use yaml_output
  use module_fragments
  use internal_io
  use module_interfaces
  implicit none

  integer, intent(in) :: iproc, nproc, nstates
  type(orbitals_data), intent(in) :: orbs
  type(sparseMatrix), intent(inout) :: ham, ovrlp
  real(kind=gp), dimension(ovrlp%full_dim1,nstates), intent(in) :: homo_coeffs1, homo_coeffs2
  real(kind=gp), dimension(nstates), intent(inout) :: homo_ham, homo_ovrlp

  !Local variables
  integer :: i_stat, i_all, ifrag, jfrag, ntmb_tot, ind, itmb, ierr, i, j, istate
  real(gp), allocatable, dimension(:,:) :: coeff_tmp
  real(gp) :: orthog_energy

  coeff_tmp=f_malloc((/orbs%norbp,nstates/), id='coeff_tmp')

  !DGEMM(TRANSA,TRANSB,M,N,K,ALPHA,A,LDA,B,LDB,BETA,C,LDC)
  !rows op(a) and c, cols op(b) and c, cols op(a) and rows op(b)
  !ham%matrix=f_malloc_ptr((/ham%full_dim1,ham%full_dim1/), id='ham%matrix')
  !call uncompressMatrix(iproc,ham)
  if (orbs%norbp>0) then
     do istate=1,nstates
        call dgemm('n', 'n', orbs%norbp, 1, orbs%norb, 1.d0, &
             ham%matrix(orbs%isorb+1,1),orbs%norb, &
             homo_coeffs1(1,istate), orbs%norb, 0.d0, &
             coeff_tmp(1,istate), orbs%norbp)
        call dgemm('t', 'n', 1, 1, orbs%norbp, 1.d0, homo_coeffs2(orbs%isorb+1,istate), &
             orbs%norb, coeff_tmp(1,istate), orbs%norbp, 0.d0, homo_ham(istate), 1)
     end do
  else
     call razero(nstates,homo_ham(1))
  end if

  if (nproc>1) then
      call mpiallred(homo_ham(1), nstates, mpi_sum, bigdft_mpi%mpi_comm, ierr)
  end if

  !call f_free_ptr(ham%matrix)

  !ovrlp%matrix=f_malloc_ptr((/ovrlp%full_dim1,ovrlp%full_dim1/), id='ovrlp%matrix')
  !call uncompressMatrix(iproc,ovrlp)

  if (orbs%norbp>0) then
     do istate=1,nstates
        call dgemm('n', 'n', orbs%norbp, 1, orbs%norb, 1.d0, ovrlp%matrix(orbs%isorb+1,1), &
             orbs%norb, homo_coeffs1(1,istate), orbs%norb, 0.d0, coeff_tmp(1,istate), orbs%norbp)
        call dgemm('t', 'n', 1, 1, orbs%norbp, 1.d0, homo_coeffs2(orbs%isorb+1,istate), &
             orbs%norb, coeff_tmp(1,istate), orbs%norbp, 0.d0, homo_ovrlp(istate), 1)
     end do
  else
     call razero(nstates,homo_ovrlp(1))
  end if

  if (nproc>1) then
      call mpiallred(homo_ovrlp(1), nstates, mpi_sum, bigdft_mpi%mpi_comm, ierr)
  end if

  !call f_free_ptr(ovrlp%matrix)
  call f_free(coeff_tmp)

end subroutine calc_transfer_integral


! calculation of cSc and cHc using original coeffs and new Hamiltonian and overlap matrices
! parallelization to be improved
! only calculates transfer integrals if we have two fragments
! occs are for neutral reference fragments...
subroutine calc_site_energies_transfer_integrals(iproc,nproc,input_frag,ref_frags,orbs,ham,ovrlp)
  use module_base
  use module_types
  use yaml_output
  use module_fragments
  use internal_io
  use module_interfaces
  implicit none

  integer, intent(in) :: iproc, nproc
  type(fragmentInputParameters), intent(in) :: input_frag
  type(orbitals_data), intent(in) :: orbs
  type(sparseMatrix), intent(inout) :: ham, ovrlp
  type(system_fragment), dimension(input_frag%nfrag_ref), intent(in) :: ref_frags
  !Local variables
  integer :: i_stat, i_all, ifrag, jfrag, ntmb_tot, ind, itmb, ierr, i, j, nstates, istate, ih, ifrag_ref
  integer :: ifrag_ref1, ifrag_ref2, homo1, homo2, jh, above_lumo, iind, jind, norb_tmp
  !integer :: jfrag_ref, jtmb
  real(gp), allocatable, dimension(:,:) :: coeffs_tmp, homo_coeffs, coeffs_orthog
  real(gp), allocatable, dimension(:) :: frag_sum, homo_ham, homo_ovrlp
  real(gp), allocatable, dimension(:) :: frag_sum_orthog, homo_ham_orthog, homo_ovrlp_orthog, eval_sum
  real(gp) :: frag_sum_tot, frag_sum_tot_orthog, eval_sum_tot, orthog_energy
  real(gp), dimension(1) :: trans_int_energy, trans_int_energy_orthog, trans_int_ovrlp, trans_int_ovrlp_orthog
  character(len=8) :: str

  call timing(iproc,'transfer_int','ON')
  call f_routine(id='calc_site_energies_transfer_integrals')

  nstates=0
  above_lumo=3
  do ifrag=1,input_frag%nfrag
     ifrag_ref= input_frag%frag_index(ifrag)
     nstates=nstates+min(ceiling((ref_frags(ifrag_ref)%nelec+1)/2.0_gp)+above_lumo,ref_frags(ifrag_ref)%fbasis%forbs%norb)
  end do

  homo_ham=f_malloc(nstates,id='homo_ham')
  homo_ovrlp=f_malloc(nstates,id='homo_ovrlp')
  homo_coeffs=f_malloc0((/ovrlp%full_dim1,nstates/), id='homo_coeffs')
  !coeffs_tmp=f_malloc((/ovrlp%full_dim1,ovrlp%full_dim1/), id='coeffs_tmp')
  ovrlp%matrix=f_malloc_ptr((/ovrlp%full_dim1,ovrlp%full_dim1/), id='ovrlp%matrix')
  call uncompressMatrix(iproc,ovrlp)

  istate=1
  ind=1
  do ifrag=1,input_frag%nfrag
     ifrag_ref=input_frag%frag_index(ifrag)

     norb_tmp=min(ceiling((ref_frags(ifrag_ref)%nelec+1)/2.0_gp)+above_lumo,ref_frags(ifrag_ref)%fbasis%forbs%norb)

     !call razero(ovrlp%full_dim1**2,coeffs_tmp(1,1),1)
     do ih=1,norb_tmp
        call dcopy(ref_frags(ifrag_ref)%fbasis%forbs%norb,ref_frags(ifrag_ref)%coeff(1,ih),1,homo_coeffs(ind,istate+ih-1),1)
        !call dcopy(ref_frags(ifrag_ref)%fbasis%forbs%norb,ref_frags(ifrag_ref)%coeff(1,ih),1,coeffs_tmp(ind,ih),1)
     end do

     !call reorthonormalize_coeff(iproc, nproc, norb_tmp, -8, -8, 0, orbs, ovrlp, coeffs_tmp(1,1))
     !call dcopy(orbs%norb*norb_tmp,coeffs_tmp(1,1),1,homo_coeffs(1,istate),1)

     istate=istate+norb_tmp
     ind=ind+ref_frags(ifrag_ref)%fbasis%forbs%norb
  end do
  !call f_free(coeffs_tmp)

  ham%matrix=f_malloc_ptr((/ham%full_dim1,ham%full_dim1/), id='ham%matrix')
  call uncompressMatrix(iproc,ham)
  call calc_transfer_integral(iproc,nproc,nstates,orbs,ham,ovrlp,homo_coeffs,homo_coeffs,homo_ham,homo_ovrlp)

  ! orthogonalize
  coeffs_tmp=f_malloc0((/orbs%norb,orbs%norb/), id='coeffs_orthog')
  call dcopy(orbs%norb*nstates,homo_coeffs(1,1),1,coeffs_tmp(1,1),1)
  call reorthonormalize_coeff(iproc, nproc, nstates, -8, -8, 0, orbs, ovrlp, coeffs_tmp(1,1))
  coeffs_orthog=f_malloc((/orbs%norb,nstates/), id='coeffs_orthog')
  call dcopy(orbs%norb*nstates,coeffs_tmp(1,1),1,coeffs_orthog(1,1),1)
  call f_free(coeffs_tmp)

  homo_ham_orthog=f_malloc(nstates, id='homo_ham_orthog')
  homo_ovrlp_orthog=f_malloc(nstates, id='homo_ovrlp_orthog')

  call calc_transfer_integral(iproc,nproc,nstates,orbs,ham,ovrlp,coeffs_orthog,coeffs_orthog,&
       homo_ham_orthog,homo_ovrlp_orthog)

  frag_sum=f_malloc0(nstates, id='frag_sum')
  frag_sum_orthog=f_malloc0(nstates, id='frag_sum_orthog')
  eval_sum=f_malloc0(nstates, id='eval_sum')

  if (iproc==0) write(*,'(a)') '-------------------------------------------------------------------------------------------------'
  if (iproc==0) write(*,*) 'Site energies:'

  if (iproc==0) write(*,*) 'state, energy, orthog energy, frag eval, overlap, orthog overlap, occ'
  istate=1
  frag_sum_tot=0
  frag_sum_tot_orthog=0
  eval_sum_tot=0
  do ifrag=1,input_frag%nfrag
     ifrag_ref=input_frag%frag_index(ifrag)
     if (iproc==0) write(*,'(a,i3)') trim(input_frag%label(ifrag_ref)),ifrag
     do ih=1,min(ceiling((ref_frags(ifrag_ref)%nelec+1)/2.0_gp)+above_lumo,ref_frags(ifrag_ref)%fbasis%forbs%norb)
        if (ih<ceiling(ref_frags(ifrag_ref)%nelec/2.0_gp)) then
           write(str,'(I2)') abs(ih-ceiling(ref_frags(ifrag_ref)%nelec/2.0_gp))
           if (iproc==0) write(*,'(a8)',advance='NO') ' HOMO-'//trim(adjustl(str))
        else if (ih==ceiling(ref_frags(ifrag_ref)%nelec/2.0_gp)) then
           if (iproc==0) write(*,'(a8)',advance='NO') ' HOMO'
        else if (ih==ceiling(ref_frags(ifrag_ref)%nelec/2.0_gp)+1) then
           if (iproc==0) write(*,'(a8)',advance='NO') ' LUMO'
        else
           write(str,'(I2)') ih-1-ceiling(ref_frags(ifrag_ref)%nelec/2.0_gp)
           if (iproc==0) write(*,'(a8)',advance='NO') ' LUMO+'//trim(adjustl(str))
        end if
        if (iproc==0) write(*,'(1x,5(F20.12,1x))',advance='NO') homo_ham(istate), homo_ham_orthog(istate), &
             ref_frags(ifrag_ref)%eval(ih), homo_ovrlp(istate), homo_ovrlp_orthog(istate)
        if (ih<ceiling(ref_frags(ifrag_ref)%nelec/2.0_gp)) then
           frag_sum(ifrag)=frag_sum(ifrag)+homo_ham(istate)
           frag_sum_orthog(ifrag)=frag_sum_orthog(ifrag)+homo_ham_orthog(istate)
           eval_sum(ifrag)=eval_sum(ifrag)+ref_frags(ifrag_ref)%eval(ih)
           if (iproc==0) write(*,'(1x,F4.2)') 2.0_gp
        else if (ih==ceiling(ref_frags(ifrag_ref)%nelec/2.0_gp)) then
           if (mod(real(ref_frags(ifrag_ref)%nelec,gp),2.0_gp)/=0.0_gp) then
              frag_sum(ifrag)=frag_sum(ifrag)+0.5_gp*homo_ham(istate)
              frag_sum_orthog(ifrag)=frag_sum_orthog(ifrag)+0.5_gp*homo_ham_orthog(istate)
              eval_sum(ifrag)=eval_sum(ifrag)+0.5_gp*ref_frags(ifrag_ref)%eval(ih)
              if (iproc==0) write(*,'(1x,F4.2)') 1.0_gp
           else
              frag_sum(ifrag)=frag_sum(ifrag)+homo_ham(istate)
              frag_sum_orthog(ifrag)=frag_sum_orthog(ifrag)+homo_ham_orthog(istate)
              eval_sum(ifrag)=eval_sum(ifrag)+ref_frags(ifrag_ref)%eval(ih)
              if (iproc==0) write(*,'(1x,F4.2)') 2.0_gp
           end if
        else
           if (iproc==0) write(*,'(1x,F4.2)') 0.0_gp
        end if
        istate=istate+1
     end do
     if (iproc==0) write(*,'(9x,3(F20.12,1x))') 2.0_gp*frag_sum(ifrag),&
          2.0_gp*frag_sum_orthog(ifrag),2.0_gp*eval_sum(ifrag)
       if (iproc==0) write(*,'(a)') '------------------------------------------------------------------------'//&
            '-------------------------'
     frag_sum_tot=frag_sum_tot+frag_sum(ifrag)
     frag_sum_tot_orthog=frag_sum_tot_orthog+frag_sum_orthog(ifrag)
     eval_sum_tot=eval_sum_tot+eval_sum(ifrag)
  end do

  if (iproc==0) write(*,'(9x,3(F20.12,1x))') 2.0_gp*frag_sum_tot, 2.0_gp*frag_sum_tot_orthog,2.0_gp*eval_sum_tot
  if (iproc==0) write(*,'(a)') '-------------------------------------------------------------------------------------------------'

  call f_free(eval_sum)
  call f_free(frag_sum)
  call f_free(frag_sum_orthog)
  call f_free(homo_ham_orthog)
  call f_free(homo_ovrlp_orthog)

  if (input_frag%nfrag>=2) then
     if (iproc==0) write(*,*) 'Transfer integrals (HOMO and LUMO are defined as those of the neutral fragment):'
     if (iproc==0) write(*,*) 'state1, state2, energy, orthog energy, orthog energy2, overlap, orthog overlap, occ1, occ2'
     iind=0
     do ifrag=1,input_frag%nfrag
        ifrag_ref1=input_frag%frag_index(ifrag)
        homo1=ceiling((ref_frags(ifrag_ref1)%nelec)/2.0_gp)

        jind=0
        do jfrag=1,ifrag
           ifrag_ref2=input_frag%frag_index(jfrag)
           homo2=ceiling((ref_frags(ifrag_ref2)%nelec)/2.0_gp)

           do jh=-above_lumo,1+above_lumo
              if (homo2+jh>ref_frags(ifrag_ref2)%fbasis%forbs%norb) cycle  
              if (homo2+jh<1) cycle  
              do ih=-above_lumo,1+above_lumo
                 if (homo1+ih>ref_frags(ifrag_ref1)%fbasis%forbs%norb) cycle
                 if (homo1+ih<1) cycle  

                 i=homo1+ih+iind
                 j=homo2+jh+jind
                      
                 if (iproc==0) then
                    if (ih<0) then
                       write(str,'(I2)') abs(ih)
                       write(*,'(a,I3,a8)',advance='NO') trim(input_frag%label(ifrag_ref1)),ifrag,' HOMO-'//trim(adjustl(str))
                    else if (ih==0) then
                       write(*,'(a,I3,a8)',advance='NO') trim(input_frag%label(ifrag_ref1)),ifrag,' HOMO  '
                    else if (ih==1) then
                       write(*,'(a,I3,a8)',advance='NO') trim(input_frag%label(ifrag_ref1)),ifrag,' LUMO  '
                    else
                       write(str,'(I2)') ih-1
                       write(*,'(a,I3,a8)',advance='NO') trim(input_frag%label(ifrag_ref1)),ifrag,' LUMO+'//trim(adjustl(str))
                    end if
                 end if

                 if (iproc==0) then
                    if (jh<0) then
                       write(str,'(I2)') abs(jh)
                       write(*,'(3x,a,I3,a8)',advance='NO') trim(input_frag%label(ifrag_ref2)),jfrag,&
                            ' HOMO-'//trim(adjustl(str))
                    else if (jh==0) then
                       write(*,'(3x,a,I3,a8)',advance='NO') trim(input_frag%label(ifrag_ref2)),jfrag,' HOMO  '
                    else if (jh==1) then
                       write(*,'(3x,a,I3,a8)',advance='NO') trim(input_frag%label(ifrag_ref2)),jfrag,' LUMO  '
                    else
                       write(str,'(I2)') jh-1
                       write(*,'(3x,a,I3,a8)',advance='NO') trim(input_frag%label(ifrag_ref2)),jfrag,&
                            ' LUMO+'//trim(adjustl(str))
                    end if
                 end if

                 call calc_transfer_integral(iproc,nproc,1,orbs,ham,ovrlp,homo_coeffs(1,i),homo_coeffs(1,j),&
                      trans_int_energy(1),trans_int_ovrlp(1))
                 call calc_transfer_integral(iproc,nproc,1,orbs,ham,ovrlp,coeffs_orthog(1,i),coeffs_orthog(1,j),&
                      trans_int_energy_orthog(1),trans_int_ovrlp_orthog(1))

                 orthog_energy=(trans_int_energy(1)-0.5_gp*(homo_ham(i)+homo_ham(j))*trans_int_ovrlp(1))&
                      /(1.0_gp-trans_int_ovrlp(1)**2)
      
                 if (iproc==0) write(*,'(2x,5(F16.12,1x))',advance='NO') trans_int_energy(1), &
                      trans_int_energy_orthog(1), orthog_energy, trans_int_ovrlp(1), trans_int_ovrlp_orthog(1)

                 if (homo1+ih<ceiling(ref_frags(ifrag_ref1)%nelec/2.0_gp)) then
                    if (iproc==0) write(*,'(1x,F4.2)',advance='NO') 2.0_gp
                 else if (homo1+ih==ceiling(ref_frags(ifrag_ref1)%nelec/2.0_gp)) then
                    if (mod(real(ref_frags(ifrag_ref1)%nelec,gp),2.0_gp)/=0.0_gp) then
                       if (iproc==0) write(*,'(1x,F4.2)',advance='NO') 1.0_gp
                    else
                       if (iproc==0) write(*,'(1x,F4.2)',advance='NO') 2.0_gp
                    end if
                 else
                    if (iproc==0) write(*,'(1x,F4.2)',advance='NO') 0.0_gp
                 end if

                 if (homo2+jh<ceiling(ref_frags(ifrag_ref2)%nelec/2.0_gp)) then
                    if (iproc==0) write(*,'(1x,F4.2)') 2.0_gp
                 else if (homo2+jh==ceiling(ref_frags(ifrag_ref2)%nelec/2.0_gp)) then
                    if (mod(real(ref_frags(ifrag_ref2)%nelec,gp),2.0_gp)/=0.0_gp) then
                       if (iproc==0) write(*,'(1x,F4.2)') 1.0_gp
                    else
                       if (iproc==0) write(*,'(1x,F4.2)') 2.0_gp
                    end if
                 else
                    if (iproc==0) write(*,'(1x,F4.2)') 0.0_gp
                 end if

              end do
           end do
           if (iproc==0) write(*,'(a)') '------------------------------------------------------------------------'//&
               '-------------------------'
           jind=jind+min(ceiling((ref_frags(ifrag_ref2)%nelec+1)/2.0_gp)+above_lumo,ref_frags(ifrag_ref2)%fbasis%forbs%norb)
        end do
        iind=iind+min(ceiling((ref_frags(ifrag_ref1)%nelec+1)/2.0_gp)+above_lumo,ref_frags(ifrag_ref1)%fbasis%forbs%norb)
     end do
  end if

  call f_free_ptr(ham%matrix)
  call f_free_ptr(ovrlp%matrix)

  call f_free(homo_ham)
  call f_free(homo_ovrlp)
  call f_free(homo_coeffs)
  call f_free(coeffs_orthog)

  call f_release_routine()
  call timing(iproc,'transfer_int','OF')

end subroutine calc_site_energies_transfer_integrals



subroutine output_fragment_rotations(iproc,nproc,nat,rxyz,iformat,filename,input_frag,ref_frags)
  use module_base
  use module_types
  use yaml_output
  use module_fragments
  use internal_io
  use module_interfaces
  implicit none

  integer, intent(in) :: iproc, nproc, iformat, nat
  character(len=*), intent(in) :: filename
  real(gp), dimension(3,nat), intent(in) :: rxyz
  type(fragmentInputParameters), intent(in) :: input_frag
  type(system_fragment), dimension(input_frag%nfrag_ref), intent(in) :: ref_frags
  !Local variables
  integer :: i_stat, i_all, ifrag, jfrag, ifrag_ref, jfrag_ref, iat, isfat, jsfat
  real(kind=gp), dimension(:,:), allocatable :: rxyz_ref, rxyz_new
  real(kind=gp) :: null_axe
  type(fragment_transformation) :: frag_trans
  character(len=*), parameter :: subname='output_fragment_rotations'

  if (iproc==0) then

     null_axe=1.0d0/dsqrt(3.0d0)

     if(iformat == WF_FORMAT_PLAIN) then
        open(99, file=filename//'rotations.bin', status='unknown',form='formatted')
        write(99,'(a)') '#Label, name, label, name, angle, axis'
     else
        open(99, file=filename//'rotations.bin', status='unknown',form='unformatted')
        write(99) '#Label, name, label, name, angle, axis'
     end if

     jsfat=0
     do jfrag=1,input_frag%nfrag
        jfrag_ref=input_frag%frag_index(jfrag)
        isfat=0
        do ifrag=1,input_frag%nfrag
           ifrag_ref=input_frag%frag_index(ifrag)

           ! only calculate rotations if same type of reference fragments
           if (jfrag_ref/=ifrag_ref) then
              if (iformat==WF_FORMAT_PLAIN) then
                 write(99,'(2(a,1x,I5,1x),F12.6,2x,3(F12.6,1x),6(1x,F18.6))')  trim(input_frag%label(ifrag_ref)),ifrag,&
                      trim(input_frag%label(jfrag_ref)),jfrag,-1.0d0,null_axe,null_axe,null_axe,&
                      -1.0d0,-1.0d0,-1.0d0,-1.0d0,-1.0d0,-1.0d0
              else
                 write(99) trim(input_frag%label(ifrag_ref)),ifrag,&
                      trim(input_frag%label(jfrag_ref)),jfrag,-1.0d0,null_axe,null_axe,null_axe,&
                      -1.0d0,-1.0d0,-1.0d0,-1.0d0,-1.0d0,-1.0d0
              end if
              isfat=isfat+ref_frags(ifrag_ref)%astruct_frg%nat
              cycle
           else if (ifrag==jfrag) then
              if (iformat==WF_FORMAT_PLAIN) then
                 write(99,'(2(a,1x,I5,1x),F12.6,2x,3(F12.6,1x),6(1x,F18.6))')  trim(input_frag%label(ifrag_ref)),ifrag,&
                      trim(input_frag%label(jfrag_ref)),jfrag,0.0d0,null_axe,null_axe,null_axe,&
                      0.0d0,0.0d0,0.0d0,0.0d0,0.0d0,0.0d0
              else
                 write(99)  trim(input_frag%label(ifrag_ref)),ifrag,&
                      trim(input_frag%label(jfrag_ref)),jfrag,0.0d0,null_axe,null_axe,null_axe,&
                      0.0d0,0.0d0,0.0d0,0.0d0,0.0d0,0.0d0
              end if
              isfat=isfat+ref_frags(ifrag_ref)%astruct_frg%nat
              cycle
           end if

           allocate(rxyz_ref(3,ref_frags(ifrag_ref)%astruct_frg%nat), stat=i_stat)
           call memocc(i_stat, rxyz_ref, 'rxyz_ref', subname)
           allocate(rxyz_new(3,ref_frags(ifrag_ref)%astruct_frg%nat), stat=i_stat)
           call memocc(i_stat, rxyz_new, 'rxyz_ref', subname)

           do iat=1,ref_frags(ifrag_ref)%astruct_frg%nat
              rxyz_new(:,iat)=rxyz(:,isfat+iat)
              rxyz_ref(:,iat)=rxyz(:,jsfat+iat)
           end do

           ! use center of fragment for now, could later change to center of symmetry
           frag_trans%rot_center=frag_center(ref_frags(jfrag_ref)%astruct_frg%nat,rxyz_ref)
           frag_trans%rot_center_new=frag_center(ref_frags(ifrag_ref)%astruct_frg%nat,rxyz_new)

           ! shift rxyz wrt center of rotation
           do iat=1,ref_frags(ifrag_ref)%astruct_frg%nat
              rxyz_ref(:,iat)=rxyz_ref(:,iat)-frag_trans%rot_center
              rxyz_new(:,iat)=rxyz_new(:,iat)-frag_trans%rot_center_new
           end do

           call find_frag_trans(ref_frags(ifrag_ref)%astruct_frg%nat,rxyz_ref,rxyz_new,frag_trans)

           i_all = -product(shape(rxyz_ref))*kind(rxyz_ref)
           deallocate(rxyz_ref,stat=i_stat)
           call memocc(i_stat,i_all,'rxyz_ref',subname)
           i_all = -product(shape(rxyz_new))*kind(rxyz_new)
           deallocate(rxyz_new,stat=i_stat)
           call memocc(i_stat,i_all,'rxyz_new',subname)

           if (iformat==WF_FORMAT_PLAIN) then
              write(99,'(2(a,1x,I5,1x),F12.6,2x,3(F12.6,1x),6(1x,F18.6))') trim(input_frag%label(ifrag_ref)),ifrag,&
                   trim(input_frag%label(jfrag_ref)),jfrag,frag_trans%theta/(4.0_gp*atan(1.d0)/180.0_gp),frag_trans%rot_axis,&
                   frag_trans%rot_center,frag_trans%rot_center_new
           else
              write(99) trim(input_frag%label(ifrag_ref)),ifrag,&
                   trim(input_frag%label(jfrag_ref)),jfrag,frag_trans%theta/(4.0_gp*atan(1.d0)/180.0_gp),frag_trans%rot_axis,&
                   frag_trans%rot_center,frag_trans%rot_center_new
           end if
           isfat=isfat+ref_frags(ifrag_ref)%astruct_frg%nat
        end do
        jsfat=jsfat+ref_frags(jfrag_ref)%astruct_frg%nat
     end do

     close(99)

   end if

end subroutine output_fragment_rotations<|MERGE_RESOLUTION|>--- conflicted
+++ resolved
@@ -1138,25 +1138,15 @@
     !if (mean_conf<1.d-15 .and. .false.) then
     !if (mean_conf<1.d-15) then
     !if (mean_conf<1.d-10 .and. abs(meanconf_der)<1.d-15) then
-<<<<<<< HEAD
     if (mean_conf<1.d-10 .and. abs(meanconf_der)/mean_conf>1.d0 .and. .false.) then
-    !!if (itout>=40) then
-=======
-    !if (mean_conf<1.d-10 .and. abs(meanconf_der)/mean_conf>1.d0) then
     if (itout>=38) then
->>>>>>> 31318a18
         !if (iproc==0) write(*,*) 'WARNING MODIFY CONF'
         !tmb%confdatarr(:)%prefac=0.d0
         if (iproc==0) write(*,*) 'WARNING MODIFY nit_basis'
         nit_basis=0
     end if
-<<<<<<< HEAD
     if (mean_conf<1.d-4) then
-    !!if (itout>=18) then
-=======
-    !if (mean_conf<1.d-5) then
     if (itout>=13) then
->>>>>>> 31318a18
         if (iproc==0) write(*,*) 'outswitch off ortho'
         orthonormalization_on=.false.
     end if
