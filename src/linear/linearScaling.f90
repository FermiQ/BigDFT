subroutine linearScaling(iproc,nproc,KSwfn,tmb,tmblarge,at,input,&
           rxyz,denspot,rhopotold,nlpspd,proj,GPU,&
           energs,energy,fpulay,infocode)
 
  use module_base
  use module_types
  use module_interfaces, exceptThisOne => linearScaling
  use yaml_output
  implicit none

  ! Calling arguments
  integer,intent(in) :: iproc, nproc
  type(atoms_data),intent(inout) :: at
  type(input_variables),intent(in) :: input
  real(8),dimension(3,at%nat),intent(inout) :: rxyz
  real(8),dimension(3,at%nat),intent(out) :: fpulay
  type(DFT_local_fields), intent(inout) :: denspot
  real(gp), dimension(:), intent(inout) :: rhopotold
  type(nonlocal_psp_descriptors),intent(in) :: nlpspd
  real(wp),dimension(nlpspd%nprojel),intent(inout) :: proj
  type(GPU_pointers),intent(in out) :: GPU
  type(energy_terms),intent(inout) :: energs
  real(gp), dimension(:), pointer :: rho,pot
  real(8),intent(out) :: energy
  type(DFT_wavefunction),intent(inout),target :: tmb, tmblarge
  type(DFT_wavefunction),intent(inout),target :: KSwfn
  integer,intent(out) :: infocode
  
  real(8) :: pnrm,trace,trace_old,fnrm_tmb
  integer :: infoCoeff,istat,iall,it_scc,ilr,itout,info_scf,i,ierr,iiat,it_coeff_opt,iorb
  character(len=*),parameter :: subname='linearScaling'
  real(8),dimension(:),allocatable :: rhopotold_out
  real(8) :: energyold, energyDiff, energyoldout, fnrm_pulay, convCritMix
  type(mixrhopotDIISParameters) :: mixdiis
  type(localizedDIISParameters) :: ldiis, ldiis_coeff
  logical :: can_use_ham, update_phi, locreg_increased, reduce_conf
  logical :: fix_support_functions, check_initialguess, fix_supportfunctions
  integer :: itype, istart, nit_lowaccuracy, nit_highaccuracy
  real(8),dimension(:),allocatable :: locrad_tmp, ham_compr, overlapmatrix_compr
  integer :: ldiis_coeff_hist
  logical :: ldiis_coeff_changed
  integer :: mix_hist, info_basis_functions, nit_scc, cur_it_highaccuracy
  real(8) :: pnrm_out, alpha_mix
  logical :: lowaccur_converged, exit_outer_loop
  real(8),dimension(:),allocatable :: locrad
  integer:: target_function, nit_basis

  call timing(iproc,'linscalinit','ON') !lr408t

  call allocate_local_arrays()

  if(iproc==0) then
      write(*,'(1x,a)') repeat('*',84)
      write(*,'(1x,a)') '****************************** LINEAR SCALING VERSION ******************************'
  end if

  ! Allocate the communications buffers needed for the communications of the potential and
  ! post the messages. This will send to each process the part of the potential that this process
  ! needs for the application of the Hamlitonian to all orbitals on that process.
  call allocateCommunicationsBuffersPotential(tmb%comgp, subname)

  ! Initialize the DIIS mixing of the potential if required.
  if(input%lin%mixHist_lowaccuracy>0 .and. input%lin%scf_mode/=LINEAR_DIRECT_MINIMIZATION) then
      call initializeMixrhopotDIIS(input%lin%mixHist_lowaccuracy, denspot%dpbox%ndimpot, mixdiis)
  end if

  !!!! TEST #######################################
  !!    call init_collective_comms_sumro(iproc, nproc, tmb%lzd, tmb%orbs, collcom_sr)
  !!!! END TEST ###################################

  pnrm=1.d100
  pnrm_out=1.d100
  energyold=0.d0
  energyoldout=0.d0
  target_function=TARGET_FUNCTION_IS_TRACE
  lowaccur_converged=.false.
  info_basis_functions=-1
  fix_support_functions=.false.
  check_initialguess=.true.
  cur_it_highaccuracy=0
  trace_old=0.0d0
  ldiis_coeff_hist=input%lin%mixHist_lowaccuracy
  it_coeff_opt=0

  ! Allocate the communication arrays for the calculation of the charge density.
  !!call allocateCommunicationbufferSumrho(iproc, tmb%comsr, subname)

  ! take the eigenvalues from the input guess for the preconditioning 
  call vcopy(tmb%orbs%norb, tmb%orbs%eval(1), 1, tmblarge%orbs%eval(1), 1)

  call timing(iproc,'linscalinit','OF') !lr408t

  if (input%lin%scf_mode==LINEAR_DIRECT_MINIMIZATION) then  
     call initialize_DIIS_coeff(ldiis_coeff_hist, ldiis_coeff)
     call allocate_DIIS_coeff(tmb, KSwfn%orbs, ldiis_coeff)
  end if

  ! Should be removed by passing tmblarge to restart
  !!if(input%inputPsiId  == INPUT_PSI_MEMORY_LINEAR .or. input%inputPsiId  == INPUT_PSI_DISK_LINEAR) then
  !!   call create_large_tmbs(iproc, nproc, tmb, denspot, input, at, rxyz, lowaccur_converged, &
  !!        tmblarge)

  !!   ! Set to zero the large wavefunction. Later only the inner part will be filled. It must be made sure
  !!   ! that the outer part is not modified!
  !!   if (tmblarge%orbs%npsidim_orbs > 0) call to_zero(tmblarge%orbs%npsidim_orbs,tmblarge%psi(1))
  !!end if

  ! Orthogonalize the input guess minimal basis functions using exact calculation of S^-1/2
  tmb%can_use_transposed=.false.
  nullify(tmb%psit_c)
  nullify(tmb%psit_f)
  if(iproc==0) write(*,*) 'calling orthonormalizeLocalized (exact)'

  ! Give tmblarge%mad since this is the correct matrix description
  call orthonormalizeLocalized(iproc, nproc, -1, tmb%orbs, tmb%lzd, tmblarge%mad, tmb%collcom, &
       tmb%orthpar, tmb%psi, tmb%psit_c, tmb%psit_f, tmb%can_use_transposed)

  ! Check the quality of the input guess
  call check_inputguess()

  if(input%lin%scf_mode/=LINEAR_MIXPOT_SIMPLE) then
      call dcopy(max(denspot%dpbox%ndimrhopot,denspot%dpbox%nrhodim),rhopotold(1),1,rhopotold_out(1),1)
  else
      call dcopy(max(denspot%dpbox%ndimrhopot,denspot%dpbox%nrhodim),denspot%rhov(1),1,rhopotold_out(1),1)
      call dcopy(max(KSwfn%Lzd%Glr%d%n1i*KSwfn%Lzd%Glr%d%n2i*denspot%dpbox%n3p,1) &
            *input%nspin, denspot%rhov(1), 1, rhopotOld(1), 1)
  end if

  if (iproc==0) call yaml_open_map('Checking Communications of Minimal Basis')
  call check_communications_locreg(iproc,nproc,tmb%orbs,tmb%Lzd,tmb%collcom)
  if (iproc==0) call yaml_close_map()

  if (iproc==0) call yaml_open_map('Checking Communications of Enlarged Minimal Basis')
  call check_communications_locreg(iproc,nproc,tmblarge%orbs,&
       tmblarge%Lzd,tmblarge%collcom)
  if (iproc ==0) call yaml_close_map()


  ! Add one iteration if no low accuracy is desired since we need then a first fake iteration, with istart=0
  istart = min(1,nit_lowaccuracy)
  infocode=0 !default value
  ! This is the main outer loop. Each iteration of this loop consists of a first loop in which the basis functions
  ! are optimized and a consecutive loop in which the density is mixed.
  outerLoop: do itout=istart,nit_lowaccuracy+nit_highaccuracy

<<<<<<< HEAD
      ! Check whether the low accuracy part (i.e. with strong confining potential) has converged.
      call check_whether_lowaccuracy_converged(itout, nit_lowaccuracy, input%lin%lowaccuracy_conv_crit, &
           lowaccur_converged, pnrm_out)
      ! Set all remaining variables that we need for the optimizations of the basis functions and the mixing.
      call set_optimization_variables(input, at, tmb%orbs, tmb%lzd%nlr, tmb%orbs%onwhichatom, tmb%confdatarr, &
           convCritMix, lowaccur_converged, nit_scc, mix_hist, alpha_mix, locrad, target_function, nit_basis)
=======
      if (input%lin%nlevel_accuracy==2) then
          ! Check whether the low accuracy part (i.e. with strong confining potential) has converged.
          call check_whether_lowaccuracy_converged(itout, nit_lowaccuracy, input%lin%lowaccuracy_conv_crit, &
               lowaccur_converged, pnrm_out)
          ! Set all remaining variables that we need for the optimizations of the basis functions and the mixing.
          call set_optimization_variables(input, at, tmb%orbs, tmb%lzd%nlr, tmb%orbs%onwhichatom, tmb%confdatarr, &
           tmb%wfnmd, convCritMix, lowaccur_converged, nit_scc, mix_hist, alpha_mix, locrad, target_function, nit_basis)
      else if (input%lin%nlevel_accuracy==1) then
          lowaccur_converged=.false.
          do iorb=1,tmb%orbs%norbp
              ilr=tmb%orbs%inwhichlocreg(tmb%orbs%isorb+iorb)
              iiat=tmb%orbs%onwhichatom(tmb%orbs%isorb+iorb)
              tmb%confdatarr(iorb)%prefac=input%lin%potentialPrefac_lowaccuracy(at%iatype(iiat))
          end do
          target_function=TARGET_FUNCTION_IS_HYBRID
          nit_basis=input%lin%nItBasis_lowaccuracy
          nit_scc=input%lin%nitSCCWhenFixed_lowaccuracy
          mix_hist=input%lin%mixHist_lowaccuracy
          do ilr=1,tmb%lzd%nlr
              locrad(ilr)=input%lin%locrad_lowaccuracy(ilr)
          end do
          alpha_mix=input%lin%alpha_mix_lowaccuracy
          convCritMix=input%lin%convCritMix_lowaccuracy
      end if
>>>>>>> c74d6f0c

      ! Do one fake iteration if no low accuracy is desired.
      if(nit_lowaccuracy==0 .and. itout==0) then
          lowaccur_converged=.false.
          cur_it_highaccuracy=0
      end if

      if(lowaccur_converged) cur_it_highaccuracy=cur_it_highaccuracy+1

      if(cur_it_highaccuracy==1) then
          ! Adjust the confining potential if required.
          call adjust_locregs_and_confinement(iproc, nproc, KSwfn%Lzd%hgrids(1), KSwfn%Lzd%hgrids(2), KSwfn%Lzd%hgrids(3), &
               at, input, tmb, denspot, ldiis, locreg_increased, lowaccur_converged, locrad)
          ! Reajust tmblarge also
          if(locreg_increased) then
             call destroy_new_locregs(iproc, nproc, tmblarge)
             call deallocate_auxiliary_basis_function(subname, tmblarge%psi, tmblarge%hpsi)
             if(tmblarge%can_use_transposed) then
                 iall=-product(shape(tmblarge%psit_c))*kind(tmblarge%psit_c)
                 deallocate(tmblarge%psit_c, stat=istat)
                 call memocc(istat, iall, 'tmblarge%psit_c', subname)
                 iall=-product(shape(tmblarge%psit_f))*kind(tmblarge%psit_f)
                 deallocate(tmblarge%psit_f, stat=istat)
                 call memocc(istat, iall, 'tmblarge%psit_f', subname)
             end if
             deallocate(tmblarge%confdatarr, stat=istat)

             iall=-product(shape(ham_compr))*kind(ham_compr)
             deallocate(ham_compr, stat=istat)
             call memocc(istat, iall, 'ham_compr', subname)
             iall=-product(shape(overlapmatrix_compr))*kind(overlapmatrix_compr)
             deallocate(overlapmatrix_compr, stat=istat)
             call memocc(istat, iall, 'overlapmatrix_compr', subname)

             call create_large_tmbs(iproc, nproc, tmb, denspot, input, at, rxyz, lowaccur_converged, &
                  tmblarge)
             call init_collective_comms(iproc, nproc, tmb%orbs, tmb%lzd, tmblarge%mad, tmb%collcom)
             call init_collective_comms(iproc, nproc, tmblarge%orbs, tmblarge%lzd, tmblarge%mad, tmblarge%collcom)
             call init_collective_comms_sumro(iproc, nproc, tmb%lzd, tmb%orbs, tmblarge%mad, &
                  denspot%dpbox%nscatterarr, tmb%collcom_sr)

             allocate(ham_compr(tmblarge%mad%nvctr), stat=istat)
             call memocc(istat, ham_compr, 'ham_compr', subname)
             allocate(overlapmatrix_compr(tmblarge%mad%nvctr), stat=istat)
             call memocc(istat, overlapmatrix_compr, 'overlapmatrix_compr', subname)

          else
             call define_confinement_data(tmblarge%confdatarr,tmblarge%orbs,rxyz,at,&
                   tmblarge%lzd%hgrids(1),tmblarge%lzd%hgrids(2),tmblarge%lzd%hgrids(3),&
                   4,input%lin%potentialPrefac_highaccuracy,tmblarge%lzd,tmblarge%orbs%onwhichatom)
          end if
<<<<<<< HEAD
          ! Calculate a new kernel since the old compressed one has changed its shape due to the locrads
          ! being different for low and high accuracy.
          update_phi=.true.
          tmb%can_use_transposed=.false.   !check if this is set properly!
          call get_coeff(iproc,nproc,input%lin%scf_mode,KSwfn%orbs,at,rxyz,denspot,GPU,&
               infoCoeff,energs%ebs,nlpspd,proj,input%SIC,tmb,pnrm,update_phi,update_phi,&
               tmblarge,ham_compr,overlapmatrix_compr,.true.,it_coeff_opt,ldiis_coeff=ldiis_coeff)
=======

          if (target_function==TARGET_FUNCTION_IS_HYBRID) then
              if (iproc==0) write(*,*) 'WARNING: COMMENTED THESE LINES'
          else
              ! Calculate a new kernel since the old compressed one has changed its shape due to the locrads
              ! being different for low and high accuracy.
              update_phi=.true.
              tmb%can_use_transposed=.false.   !check if this is set properly!
              call get_coeff(iproc,nproc,input%lin%scf_mode,tmb%lzd,KSwfn%orbs,at,rxyz,denspot,GPU,&
                   infoCoeff,energs%ebs,nlpspd,proj,input%SIC,tmb,pnrm,update_phi,update_phi,&
                   tmblarge,ham_compr,overlapmatrix_compr,.true.,it_coeff_opt,ldiis_coeff=ldiis_coeff)
          end if
>>>>>>> c74d6f0c
      end if

      ! Some special treatement if we are in the high accuracy part
      call adjust_DIIS_for_high_accuracy(input, denspot, mixdiis, lowaccur_converged, &
           ldiis_coeff_hist, ldiis_coeff_changed)

      if (input%lin%scf_mode==LINEAR_DIRECT_MINIMIZATION) then 
         call initialize_DIIS_coeff(ldiis_coeff_hist, ldiis_coeff)
         ! need to reallocate DIIS matrices to adjust for changing history length
         if (ldiis_coeff_changed) then
            call deallocateDIIS(ldiis_coeff)
            call allocate_DIIS_coeff(tmb, KSwfn%orbs, ldiis_coeff)
         end if
      end if

      if(itout>1 .or. (nit_lowaccuracy==0 .and. itout==1)) then
          call deallocateDIIS(ldiis)
      end if
      if (lowaccur_converged) then
          call initializeDIIS(input%lin%DIIS_hist_highaccur, tmb%lzd, tmb%orbs, ldiis)
      else
          call initializeDIIS(input%lin%DIIS_hist_lowaccur, tmb%lzd, tmb%orbs, ldiis)
      end if
      ldiis%DIISHistMin=0
      if (lowaccur_converged) then
          ldiis%DIISHistMax=input%lin%DIIS_hist_highaccur
      else
          ldiis%DIISHistMax=input%lin%DIIS_hist_lowaccur
      end if
      ldiis%switchSD=.false.
      ldiis%trmin=1.d100
      ldiis%trold=1.d100
      ldiis%icountSDSatur=0
      ldiis%icountSwitch=0
      ldiis%icountDIISFailureTot=0
      ldiis%icountDIISFailureCons=0
      ldiis%is=0
      ldiis%switchSD=.false.
      ldiis%trmin=1.d100
      ldiis%trold=1.d100
      if(itout==1) then
          ldiis%alphaSD=input%lin%alphaSD
          ldiis%alphaDIIS=input%lin%alphaDIIS
      end if

      ! Do nothing if no low accuracy is desired.
      if (nit_lowaccuracy==0 .and. itout==0) then
          if (associated(tmb%psit_c)) then
              iall=-product(shape(tmb%psit_c))*kind(tmb%psit_c)
              deallocate(tmb%psit_c, stat=istat)
              call memocc(istat, iall, 'tmb%psit_c', subname)
          end if
          if (associated(tmb%psit_f)) then
              iall=-product(shape(tmb%psit_f))*kind(tmb%psit_f)
              deallocate(tmb%psit_f, stat=istat)
              call memocc(istat, iall, 'tmb%psit_f', subname)
          end if
          tmb%can_use_transposed=.false.
          cycle outerLoop
      end if

      ! The basis functions shall be optimized except if it seems to saturate
      update_phi=.true.
      if(fix_support_functions) then
          update_phi=.false.
          tmb%can_use_transposed=.false.   !check if this is set properly!
      end if

      ! Improve the trace minimizing orbitals.
       if(update_phi) then
           !!call uncompressMatrix(tmb%orbs%norb, tmblarge%mad, tmb%wfnmd%density_kernel_compr, tmb%wfnmd%density_kernel)
           !!do istat=1,tmb%orbs%norb
           !!    do iall=1,tmb%orbs%norb
           !!        !write(200+iproc,*) istat, iall, tmb%wfnmd%density_kernel(iall,istat)
           !!        !read(200+iproc,*) iorb, iiorb, tmb%wfnmd%density_kernel(iall,istat)
           !!    end do
           !!end do 
           call getLocalizedBasis(iproc,nproc,at,KSwfn%orbs,rxyz,denspot,GPU,trace,trace_old,fnrm_tmb,&
               info_basis_functions,nlpspd,input%lin%scf_mode,proj,ldiis,input%SIC,tmb,tmblarge,energs, &
               reduce_conf,fix_supportfunctions,ham_compr,input%lin%nItPrecond,target_function,input%lin%correctionOrthoconstraint,nit_basis,&
               input%lin%deltaenergy_multiplier_TMBexit, input%lin%deltaenergy_multiplier_TMBfix)

           if (target_function==TARGET_FUNCTION_IS_HYBRID .and. reduce_conf) then
               if (iproc==0) write(*,*) 'Multiply the confinement prefactor by 0.5'
               tmblarge%confdatarr(:)%prefac=0.5d0*tmblarge%confdatarr(:)%prefac
               if (iproc==0) write(*,'(a,es18.8)') 'tmblarge%confdatarr(1)%prefac',tmblarge%confdatarr(1)%prefac
               !!if (maxval(tmblarge%confdatarr(:)%prefac)<=1.d-5) then
               !!    if (iproc==0) write(*,*) 'set prefactor to zero'
               !!    tmblarge%confdatarr(:)%prefac=0.d0
               !!end if
           end if
           !!if (itout>=18) then
           !!    if (iproc==0) write(*,*) 'SET THE CONFINEMENT PREFACTOR TO 0!'
           !!    tmblarge%confdatarr%prefac=0.d0
           !!    tmb%confdatarr%prefac=0.d0
           !!end if
           tmb%can_use_transposed=.false. !since basis functions have changed...

           it_coeff_opt=0
           if (input%lin%scf_mode==LINEAR_DIRECT_MINIMIZATION) ldiis_coeff%alpha_coeff=0.2d0 !reset to default value

           if (input%inputPsiId==101 .and. info_basis_functions<0 .and. itout==1) then
               ! There seem to be some convergence problems after a restart. Better to quit
               ! and start with a new AO input guess.
               if (iproc==0) write(*,'(1x,a)') 'There are convergence problems after the restart. &
                                                &Start over again with an AO input guess.'
               if (associated(tmb%psit_c)) then
                   iall=-product(shape(tmb%psit_c))*kind(tmb%psit_c)
                   deallocate(tmb%psit_c, stat=istat)
                   call memocc(istat, iall, 'tmb%psit_c', subname)
               end if
               if (associated(tmb%psit_f)) then
                   iall=-product(shape(tmb%psit_f))*kind(tmb%psit_f)
                   deallocate(tmb%psit_f, stat=istat)
                   call memocc(istat, iall, 'tmb%psit_f', subname)
               end if
               infocode=2
               exit outerLoop
           end if
       end if

       ! Check whether we can use the Hamiltonian matrix from the TMB optimization
       ! for the first step of the coefficient optimization
       can_use_ham=.true.
       if(target_function==TARGET_FUNCTION_IS_TRACE) then
           do itype=1,at%ntypes
               if(input%lin%potentialPrefac_lowaccuracy(itype)/=0.d0) then
                   can_use_ham=.false.
                   exit
               end if
           end do
       else if(target_function==TARGET_FUNCTION_IS_ENERGY) then
           do itype=1,at%ntypes
               if(input%lin%potentialPrefac_highaccuracy(itype)/=0.d0) then
                   can_use_ham=.false.
                   exit
               end if
           end do
       end if
  
       !ADDITIONAL MIXING BEFORE GET_COEFF
       !if (itout>1.and..false.) then
       !   !call reconstruct_kernel(iproc, nproc, 1, tmb%orthpar%blocksize_pdsyev, tmb%orthpar%blocksize_pdgemm, &
       !   !     KSwfn%orbs, tmb, overlapmatrix, overlap_calculated, tmb%wfnmd%density_kernel) 
       !
       !   call sumrho_for_TMBs(iproc, nproc, KSwfn%Lzd%hgrids(1), KSwfn%Lzd%hgrids(2), KSwfn%Lzd%hgrids(3), &
       !        tmb%orbs, tmb%collcom_sr, tmb%wfnmd%density_kernel, &
       !        KSwfn%Lzd%Glr%d%n1i*KSwfn%Lzd%Glr%d%n2i*denspot%dpbox%n3d, denspot%rhov)
       !!if (.false.) then
       !! Mix the density.
       !if(input%lin%scf_mode==LINEAR_MIXDENS_SIMPLE .or. input%lin%scf_mode==LINEAR_FOE) then
       !   lscv%compare_outer_loop = pnrm<input%lin%convCritMix .or. it_scc==nit_scc
       !   call mix_main(iproc, nproc, mix_hist, lscv%compare_outer_loop, input, KSwfn%Lzd%Glr, alpha_mix, &
       !        denspot, mixdiis, rhopotold, rhopotold_out, pnrm, pnrm_out)
       !end if
       !!end if
       !  
       !! Calculate the new potential.
       !if(iproc==0) write(*,'(1x,a)') '---------------------------------------------------------------- Updating potential.'
       !call updatePotential(input%ixc,input%nspin,denspot,energs%eh,energs%exc,energs%evxc)
       !if (.false.) then
       !! Mix the potential
       !if(input%lin%scf_mode==LINEAR_MIXPOT_SIMPLE) then
       !   lscv%compare_outer_loop = pnrm<input%lin%convCritMix .or. it_scc==nit_scc
       !   call mix_main(iproc, nproc, mix_hist, lscv%compare_outer_loop, input, KSwfn%Lzd%Glr, alpha_mix, &
       !        denspot, mixdiis, rhopotold, rhopotold_out, pnrm, pnrm_out)
       !end if 
       !end if
       !end if

      ! The self consistency cycle. Here we try to get a self consistent density/potential with the fixed basis.
      !call init_collective_comms(iproc, nproc, tmb%orbs, tmb%lzd, tmblarge%mad, tmb%collcom)
      kernel_loop : do it_scc=1,nit_scc

          ! If the hamiltonian is available do not recalculate it
          ! also using update_phi for calculate_overlap_matrix and communicate_phi_for_lsumrho
          ! since this is only required if basis changed
          if(update_phi .and. can_use_ham .and. info_basis_functions>=0) then
              call get_coeff(iproc,nproc,input%lin%scf_mode,KSwfn%orbs,at,rxyz,denspot,GPU,&
                   infoCoeff,energs%ebs,nlpspd,proj,input%SIC,tmb,pnrm,update_phi,update_phi,&
                   tmblarge,ham_compr,overlapmatrix_compr,.false.,it_coeff_opt,ldiis_coeff=ldiis_coeff)
          else
              call get_coeff(iproc,nproc,input%lin%scf_mode,KSwfn%orbs,at,rxyz,denspot,GPU,&
                   infoCoeff,energs%ebs,nlpspd,proj,input%SIC,tmb,pnrm,update_phi,update_phi,&
                   tmblarge,ham_compr,overlapmatrix_compr,.true.,it_coeff_opt,ldiis_coeff=ldiis_coeff)
          end if

          ! Since we do not update the basis functions anymore in this loop
          update_phi = .false.

          ! Calculate the total energy.
          !if(iproc==0) print *,'energs',energs%ebs,energs%eh,energs%exc,energs%evxc,energs%eexctX,energs%eion,energs%edisp
          energy=energs%ebs-energs%eh+energs%exc-energs%evxc-energs%eexctX+energs%eion+energs%edisp
          energyDiff=energy-energyold
          energyold=energy

          ! Calculate the charge density.
          !!call sumrhoForLocalizedBasis2(iproc, nproc, &
          !!     tmb%lzd, tmb%orbs, tmb%comsr, &
          !!     tmb%wfnmd%density_kernel, KSwfn%Lzd%Glr%d%n1i*KSwfn%Lzd%Glr%d%n2i*denspot%dpbox%n3d, &
          !!     denspot%rhov, at, denspot%dpbox%nscatterarr)
          !!allocate(rhotest(KSwfn%Lzd%Glr%d%n1i*KSwfn%Lzd%Glr%d%n2i*denspot%dpbox%n3d), stat=istat)
          !!allocate(density_kernel(tmb%orbs%norb,tmb%orbs%norb), stat=istat)
          !!call memocc(istat, density_kernel, 'density_kernel', subname)
          !!call uncompressMatrix(tmb%orbs%norb, tmblarge%mad, tmb%wfnmd%density_kernel_compr, density_kernel)
          call sumrho_for_TMBs(iproc, nproc, KSwfn%Lzd%hgrids(1), KSwfn%Lzd%hgrids(2), KSwfn%Lzd%hgrids(3), &
               tmb%orbs, tmblarge%mad, tmb%collcom_sr, tmb%wfnmd%density_kernel_compr, &
               KSwfn%Lzd%Glr%d%n1i*KSwfn%Lzd%Glr%d%n2i*denspot%dpbox%n3d, denspot%rhov)
          !!iall=-product(shape(density_kernel))*kind(density_kernel)
          !!deallocate(density_kernel, stat=istat)
          !!call memocc(istat, iall, 'density_kernel', subname)

          !!do istat=1,KSwfn%Lzd%Glr%d%n1i*KSwfn%Lzd%Glr%d%n2i*denspot%dpbox%n3d
          !!    write(1000+iproc,*) istat, denspot%rhov(istat)
          !!    write(2000+iproc,*) istat, rhotest(istat)
          !!end do
          !!deallocate(rhotest, stat=istat)

          ! Mix the density.
          if (input%lin%scf_mode==LINEAR_MIXDENS_SIMPLE .or. input%lin%scf_mode==LINEAR_FOE) then
             call mix_main(iproc, nproc, mix_hist, input, KSwfn%Lzd%Glr, alpha_mix, &
                  denspot, mixdiis, rhopotold, pnrm)
          end if
 
          if (input%lin%scf_mode/=LINEAR_MIXPOT_SIMPLE .and.(pnrm<convCritMix .or. it_scc==nit_scc)) then
             ! calculate difference in density for convergence criterion of outer loop
             pnrm_out=0.d0
             do i=1,KSwfn%Lzd%Glr%d%n1i*KSwfn%Lzd%Glr%d%n2i*denspot%dpbox%n3p
                pnrm_out=pnrm_out+(denspot%rhov(i)-rhopotOld_out(i))**2
             end do
             call mpiallred(pnrm_out, 1, mpi_sum, bigdft_mpi%mpi_comm, ierr)
             pnrm_out=sqrt(pnrm_out)/(KSwfn%Lzd%Glr%d%n1i*KSwfn%Lzd%Glr%d%n2i*KSwfn%Lzd%Glr%d%n3i*input%nspin)
             call dcopy(max(KSwfn%Lzd%Glr%d%n1i*KSwfn%Lzd%Glr%d%n2i*denspot%dpbox%n3p,1)*input%nspin, &
                  denspot%rhov(1), 1, rhopotOld_out(1), 1) 
          end if

          ! Calculate the new potential.
          if(iproc==0) write(*,'(1x,a)') '---------------------------------------------------------------- Updating potential.'
          call updatePotential(input%ixc,input%nspin,denspot,energs%eh,energs%exc,energs%evxc)

          ! Mix the potential
          if(input%lin%scf_mode==LINEAR_MIXPOT_SIMPLE) then
             call mix_main(iproc, nproc, mix_hist, input, KSwfn%Lzd%Glr, alpha_mix, &
                  denspot, mixdiis, rhopotold, pnrm)
             if (pnrm<convCritMix .or. it_scc==nit_scc) then
                ! calculate difference in density for convergence criterion of outer loop
                pnrm_out=0.d0
                do i=1,KSwfn%Lzd%Glr%d%n1i*KSwfn%Lzd%Glr%d%n2i*denspot%dpbox%n3p
                   pnrm_out=pnrm_out+(denspot%rhov(i)-rhopotOld_out(i))**2
                end do
                call mpiallred(pnrm_out, 1, mpi_sum, bigdft_mpi%mpi_comm, ierr)
                pnrm_out=sqrt(pnrm_out)/(KSwfn%Lzd%Glr%d%n1i*KSwfn%Lzd%Glr%d%n2i*KSwfn%Lzd%Glr%d%n3i*input%nspin)
                call dcopy(max(KSwfn%Lzd%Glr%d%n1i*KSwfn%Lzd%Glr%d%n2i*denspot%dpbox%n3p,1)*input%nspin, &
                     denspot%rhov(1), 1, rhopotOld_out(1), 1) 
             end if
          end if

          ! Keep the support functions fixed if they converged and the density
          ! change is below the tolerance already in the very first iteration
          if(it_scc==1 .and. pnrm<convCritMix .and.  info_basis_functions>0) then
             fix_support_functions=.true.
          end if

          ! Write some informations.
          call printSummary()

          if(pnrm<convCritMix) then
              info_scf=it_scc
              exit
          else
              info_scf=-1
          end if

      end do kernel_loop

      if(tmb%can_use_transposed) then
          iall=-product(shape(tmb%psit_c))*kind(tmb%psit_c)
          deallocate(tmb%psit_c, stat=istat)
          call memocc(istat, iall, 'tmb%psit_c', subname)
          iall=-product(shape(tmb%psit_f))*kind(tmb%psit_f)
          deallocate(tmb%psit_f, stat=istat)
          call memocc(istat, iall, 'tmb%psit_f', subname)
      end if

      call print_info()

      energyoldout=energy

      call check_for_exit()
      if(exit_outer_loop) exit outerLoop

      if(pnrm_out<input%lin%support_functions_converged.and.lowaccur_converged .or. &
         fix_supportfunctions) then
          if(iproc==0) write(*,*) 'fix the support functions from now on'
          fix_support_functions=.true.
      end if

  end do outerLoop

  ! Diagonalize the matrix for the FOE case to get the coefficients. Only necessary if
  ! the Pulay forces are to be calculated.
  if (input%lin%scf_mode==LINEAR_FOE .and. input%lin%pulay_correction) then
      call get_coeff(iproc,nproc,LINEAR_MIXDENS_SIMPLE,KSwfn%orbs,at,rxyz,denspot,GPU,&
           infoCoeff,energs%ebs,nlpspd,proj,input%SIC,tmb,pnrm,update_phi,.false.,&
           tmblarge,ham_compr,overlapmatrix_compr,.true.,it_coeff_opt,ldiis_coeff=ldiis_coeff)
  end if

  ! Deallocate everything that is not needed any more.
  if (input%lin%scf_mode==LINEAR_DIRECT_MINIMIZATION) call deallocateDIIS(ldiis_coeff)
  call deallocateDIIS(ldiis)
  if(input%lin%mixHist_highaccuracy>0 .and. input%lin%scf_mode/=LINEAR_DIRECT_MINIMIZATION) then
      call deallocateMixrhopotDIIS(mixdiis)
  end if
  !!call wait_p2p_communication(iproc, nproc, tmb%comgp)
  call synchronize_onesided_communication(iproc, nproc, tmb%comgp)
  call deallocateCommunicationsBuffersPotential(tmb%comgp, subname)


  if (input%lin%pulay_correction) then
      if (iproc==0) write(*,'(1x,a)') 'WARNING: commented correction_locrad!'
      !!! Testing energy corrections due to locrad
      !!call correction_locrad(iproc, nproc, tmblarge, KSwfn%orbs,tmb%wfnmd%coeff) 
      ! Calculate Pulay correction to the forces
      call pulay_correction(iproc, nproc, KSwfn%orbs, at, rxyz, nlpspd, proj, input%SIC, denspot, GPU, tmb, &
           tmblarge, fpulay)
  else
      call to_zero(3*at%nat, fpulay(1,1))
  end if

  if(tmblarge%can_use_transposed) then
      iall=-product(shape(tmblarge%psit_c))*kind(tmblarge%psit_c)
      deallocate(tmblarge%psit_c, stat=istat)
      call memocc(istat, iall, 'tmblarge%psit_c', subname)
      iall=-product(shape(tmblarge%psit_f))*kind(tmblarge%psit_f)
      deallocate(tmblarge%psit_f, stat=istat)
      call memocc(istat, iall, 'tmblarge%psit_f', subname)
  end if
  deallocate(tmblarge%confdatarr, stat=istat)


  !Write the linear wavefunctions to file if asked
  if(input%lin%plotBasisFunctions /= WF_FORMAT_NONE) then
    call writemywaves_linear(iproc,trim(input%dir_output) // 'minBasis',input%lin%plotBasisFunctions,tmb%Lzd,&
       tmb%orbs,KSwfn%orbs%norb,at,rxyz,tmb%psi,tmb%wfnmd%coeff,KSwfn%orbs%eval)
  end if

  !DEBUG
  !ind=1
  !do iorb=1,tmb%orbs%norbp
  !   write(orbname,*) iorb
  !   ilr=tmb%orbs%inwhichlocreg(iorb+tmb%orbs%isorb)
  !   call plot_wf(trim(adjustl(orbname)),1,at,1.0_dp,tmb%lzd%llr(ilr),KSwfn%Lzd%hgrids(1),KSwfn%Lzd%hgrids(2),&
  !        KSwfn%Lzd%hgrids(3),rxyz,tmb%psi(ind:ind+tmb%Lzd%Llr(ilr)%wfd%nvctr_c+7*tmb%Lzd%Llr(ilr)%wfd%nvctr_f))
  !   ind=ind+tmb%Lzd%Llr(ilr)%wfd%nvctr_c+7*tmb%Lzd%Llr(ilr)%wfd%nvctr_f
  !end do
  ! END DEBUG

  !!!!!call communicate_basis_for_density(iproc, nproc, tmb%lzd, tmb%orbs, tmb%psi, tmb%comsr)
  !!!call communicate_basis_for_density_collective(iproc, nproc, tmb%lzd, tmb%orbs, tmb%psi, tmb%collcom_sr)
  !!!call calculate_density_kernel(iproc, nproc, .true., tmb%orbs%norb, KSwfn%orbs, tmb%orbs, &
  !!!     tmb%wfnmd%coeff, tmb%wfnmd%density_kernel)
  !!call sumrhoForLocalizedBasis2(iproc, nproc, tmb%lzd, &
  !!     tmb%orbs, tmb%comsr, tmb%wfnmd%density_kernel, KSwfn%Lzd%Glr%d%n1i*KSwfn%Lzd%Glr%d%n2i*denspot%dpbox%n3d, &
  !!     denspot%rhov, at,denspot%dpbox%nscatterarr)
  !!allocate(density_kernel(tmb%orbs%norb,tmb%orbs%norb), stat=istat)
  !!call memocc(istat, density_kernel, 'density_kernel', subname)
  !!call uncompressMatrix(tmb%orbs%norb, tmblarge%mad, tmb%wfnmd%density_kernel_compr, density_kernel)
  call sumrho_for_TMBs(iproc, nproc, KSwfn%Lzd%hgrids(1), KSwfn%Lzd%hgrids(2), KSwfn%Lzd%hgrids(3), &
       tmb%orbs, tmblarge%mad, tmb%collcom_sr, tmb%wfnmd%density_kernel_compr, &
       KSwfn%Lzd%Glr%d%n1i*KSwfn%Lzd%Glr%d%n2i*denspot%dpbox%n3d, denspot%rhov)
  !!iall=-product(shape(density_kernel))*kind(density_kernel)
  !!deallocate(density_kernel, stat=istat)
  !!call memocc(istat, iall, 'density_kernel', subname)

  !!if (iproc==0) then
  !!    do istat=1,size(tmb%wfnmd%density_kernel_compr)
  !!        write(*,'(a,i6,es20.10)') 'istat, tmb%wfnmd%density_kernel_compr(istat)', istat, tmb%wfnmd%density_kernel_compr(istat)
  !!    end do
  !!end if

  !call destroy_new_locregs(iproc, nproc, tmblarge)
  !call deallocate_auxiliary_basis_function(subname, tmblarge%psi, tmblarge%hpsi)

  !!call deallocateCommunicationbufferSumrho(tmb%comsr, subname)

  !!! allocating here instead of input_wf to save memory
  !!allocate(KSwfn%psi(max(KSwfn%orbs%npsidim_comp,KSwfn%orbs%npsidim_orbs)+ndebug),stat=istat)
  !!call memocc(istat,KSwfn%psi,'KSwfn%psi',subname)


  !!! Build global orbitals psi (the physical ones).
  !!if(nproc>1) then
  !!   allocate(KSwfn%psit(max(KSwfn%orbs%npsidim_orbs,KSwfn%orbs%npsidim_comp)), stat=istat)
  !!   call memocc(istat, KSwfn%psit, 'KSwfn%psit', subname)
  !!else
  !!   KSwfn%psit => KSwfn%psi
  !!end if
  !!call transformToGlobal(iproc, nproc, tmb%lzd, tmb%orbs, KSwfn%orbs, KSwfn%comms, input, &
  !!     tmb%wfnmd%coeff, tmb%psi, KSwfn%psi, KSwfn%psit)
  !!if(nproc>1) then
  !!   iall=-product(shape(KSwfn%psit))*kind(KSwfn%psit)
  !!   deallocate(KSwfn%psit, stat=istat)
  !!   call memocc(istat, iall, 'KSwfn%psit', subname)
  !!else
  !!   nullify(KSwfn%psit)
  !!end if


  ! Otherwise there are some problems... Check later.
  allocate(KSwfn%psi(1),stat=istat)
  call memocc(istat,KSwfn%psi,'KSwfn%psi',subname)
  nullify(KSwfn%psit)

  nullify(rho,pot)

  call deallocate_local_arrays()

  call timing(iproc,'WFN_OPT','PR')

  contains

    subroutine allocate_local_arrays()

      allocate(locrad(tmb%lzd%nlr), stat=istat)
      call memocc(istat, locrad, 'locrad', subname)

      ! Allocate the old charge density (used to calculate the variation in the charge density)
      allocate(rhopotold_out(max(denspot%dpbox%ndimrhopot,denspot%dpbox%nrhodim)),stat=istat)
      call memocc(istat, rhopotold_out, 'rhopotold_out', subname)

      allocate(locrad_tmp(tmb%lzd%nlr), stat=istat)
      call memocc(istat, locrad_tmp, 'locrad_tmp', subname)

      allocate(ham_compr(tmblarge%mad%nvctr), stat=istat)
      call memocc(istat, ham_compr, 'ham_compr', subname)

      allocate(overlapmatrix_compr(tmblarge%mad%nvctr), stat=istat)
      call memocc(istat, overlapmatrix_compr, 'overlapmatrix_compr', subname)


    end subroutine allocate_local_arrays


    subroutine deallocate_local_arrays()

      iall=-product(shape(locrad))*kind(locrad)
      deallocate(locrad, stat=istat)
      call memocc(istat, iall, 'locrad', subname)

      iall=-product(shape(locrad_tmp))*kind(locrad_tmp)
      deallocate(locrad_tmp, stat=istat)
      call memocc(istat, iall, 'locrad_tmp', subname)

      iall=-product(shape(rhopotold_out))*kind(rhopotold_out)
      deallocate(rhopotold_out, stat=istat)
      call memocc(istat, iall, 'rhopotold_out', subname)

      iall=-product(shape(ham_compr))*kind(ham_compr)
      deallocate(ham_compr, stat=istat)
      call memocc(istat, iall, 'ham_compr', subname)

      iall=-product(shape(overlapmatrix_compr))*kind(overlapmatrix_compr)
      deallocate(overlapmatrix_compr, stat=istat)
      call memocc(istat, iall, 'overlapmatrix_compr', subname)

    end subroutine deallocate_local_arrays


    subroutine check_inputguess()
      real(8) :: dnrm2
      if (input%inputPsiId==101) then           !should we put 102 also?

          if (input%lin%pulay_correction) then
             ! Check the input guess by calculation the Pulay forces.

             call to_zero(tmblarge%orbs%npsidim_orbs,tmblarge%psi(1))
             call small_to_large_locreg(iproc, nproc, tmb%lzd, tmblarge%lzd, tmb%orbs, tmblarge%orbs, tmb%psi, tmblarge%psi)

             ! add get_coeff here
             ! - need some restructuring/reordering though, or addition of lots of extra initializations?!

             ! Calculate Pulay correction to the forces
             call pulay_correction(iproc, nproc, KSwfn%orbs, at, rxyz, nlpspd, proj, input%SIC, denspot, GPU, tmb, &
                  tmblarge, fpulay)
             fnrm_pulay=dnrm2(3*at%nat, fpulay, 1)/sqrt(dble(at%nat))

             if (iproc==0) write(*,*) 'fnrm_pulay',fnrm_pulay

             if (fnrm_pulay>1.d-1) then !1.d3 1.d-1
                if (iproc==0) write(*,'(1x,a)') 'The pulay force is too large after the restart. &
                                                   &Start over again with an AO input guess.'
                if (associated(tmb%psit_c)) then
                    iall=-product(shape(tmb%psit_c))*kind(tmb%psit_c)
                    deallocate(tmb%psit_c, stat=istat)
                    call memocc(istat, iall, 'tmb%psit_c', subname)
                end if
                if (associated(tmb%psit_f)) then
                    iall=-product(shape(tmb%psit_f))*kind(tmb%psit_f)
                    deallocate(tmb%psit_f, stat=istat)
                    call memocc(istat, iall, 'tmb%psit_f', subname)
                end if
                tmb%can_use_transposed=.false.
                nit_lowaccuracy=input%lin%nit_lowaccuracy
                nit_highaccuracy=input%lin%nit_highaccuracy
                call inputguessConfinement(iproc, nproc, at, input, &
                     KSwfn%Lzd%hgrids(1), KSwfn%Lzd%hgrids(2), KSwfn%Lzd%hgrids(3), &
                     rxyz, nlpspd, proj, GPU, KSwfn%orbs, tmb, tmblarge, denspot, rhopotold, energs)
                     energs%eexctX=0.0_gp
                ! Give tmblarge%mad since this is the correct matrix description
                call orthonormalizeLocalized(iproc, nproc, 0, tmb%orbs, tmb%lzd, tmblarge%mad, tmb%collcom, &
                     tmb%orthpar, tmb%psi, tmb%psit_c, tmb%psit_f, tmb%can_use_transposed)
             else if (fnrm_pulay>1.d-2) then ! 1.d2 1.d-2
                if (iproc==0) write(*,'(1x,a)') 'The pulay forces are rather large, so start with low accuracy.'
                nit_lowaccuracy=input%lin%nit_lowaccuracy
                nit_highaccuracy=input%lin%nit_highaccuracy
             else if (fnrm_pulay>1.d-10) then
                if (iproc==0) write(*,'(1x,a)') &
                     'The pulay forces are fairly large, so reoptimising basis with high accuracy only.'
                nit_lowaccuracy=0
                nit_highaccuracy=input%lin%nit_highaccuracy
             else
                if (iproc==0) write(*,'(1x,a)') &
                     'The pulay forces are fairly small, so not reoptimising basis.'
                    nit_lowaccuracy=0
                    nit_highaccuracy=0
             end if
          else
              ! Calculation of Pulay forces not possible, so always start with low accuracy
              call to_zero(3*at%nat, fpulay(1,1))
              nit_lowaccuracy=input%lin%nit_lowaccuracy!0
              nit_highaccuracy=input%lin%nit_highaccuracy
          end if
          if (input%lin%scf_mode==LINEAR_FOE .and. nit_lowaccuracy==0) then
              stop 'for FOE and restart, nit_lowaccuracy must not be zero!'
          end if
      else   !if not using restart just do the lowaccuracy like normal
          nit_lowaccuracy=input%lin%nit_lowaccuracy
          nit_highaccuracy=input%lin%nit_highaccuracy
      end if
    end subroutine check_inputguess

    subroutine check_for_exit()
      implicit none

      exit_outer_loop=.false.

      if (input%lin%nlevel_accuracy==2) then
          if(lowaccur_converged) then
              !cur_it_highaccuracy=cur_it_highaccuracy+1
              if(cur_it_highaccuracy==nit_highaccuracy) then
                  exit_outer_loop=.true.
              else if (pnrm_out<input%lin%highaccuracy_conv_crit) then
                  exit_outer_loop=.true.
              end if
          end if
      else if (input%lin%nlevel_accuracy==1) then
          if (itout==nit_lowaccuracy .or. pnrm_out<input%lin%highaccuracy_conv_crit) then
              exit_outer_loop=.true.
          end if
      end if

    end subroutine check_for_exit

    !> Print a short summary of some values calculated during the last iteration in the self
    !! consistency cycle.
    subroutine printSummary()
      implicit none

      if(iproc==0) then
          write(*,'(1x,a)') repeat('+',92 + int(log(real(it_SCC))/log(10.)))
          write(*,'(1x,a,i0,a)') 'at iteration ', it_SCC, ' of the density optimization:'
          !!if(infoCoeff<0) then
          !!    write(*,'(3x,a)') '- WARNING: coefficients not converged!'
          !!else if(infoCoeff>0) then
          !!    write(*,'(3x,a,i0,a)') '- coefficients converged in ', infoCoeff, ' iterations.'
          if(input%lin%scf_mode==LINEAR_DIRECT_MINIMIZATION) then
              write(*,'(3x,a)') 'coefficients obtained by direct minimization.'
          else
              write(*,'(3x,a)') 'coefficients obtained by diagonalization.'
          end if
          if(input%lin%scf_mode==LINEAR_MIXDENS_SIMPLE .or. input%lin%scf_mode==LINEAR_FOE) then
              write(*,'(3x,a,3x,i0,2x,es13.7,es27.17,es14.4)') 'it, Delta DENS, energy, energyDiff', &
                   it_SCC, pnrm, energy, energyDiff
          else if(input%lin%scf_mode==LINEAR_MIXPOT_SIMPLE) then
              write(*,'(3x,a,3x,i0,2x,es13.7,es27.17,es14.4)') 'it, Delta POT, energy, energyDiff', &
                   it_SCC, pnrm, energy, energyDiff
          else if(input%lin%scf_mode==LINEAR_DIRECT_MINIMIZATION) then
              write(*,'(3x,a,3x,i0,2x,es13.7,es27.17,es14.4)') 'it, fnrm coeff, energy, energyDiff', &
                   it_SCC, pnrm, energy, energyDiff
          end if
          write(*,'(1x,a)') repeat('+',92 + int(log(real(it_SCC))/log(10.)))
      end if

    end subroutine printSummary

    !> Print a short summary of some values calculated during the last iteration in the self
    !! consistency cycle.
    subroutine print_info()
      implicit none

      real(8) :: energyDiff

      energyDiff = energy - energyoldout

      ! Print out values related to two iterations of the outer loop.
      if(iproc==0) then

          !Before convergence
          write(*,'(3x,a,7es20.12)') 'ebs, ehart, eexcu, vexcu, eexctX, eion, edisp', &
              energs%ebs, energs%eh, energs%exc, energs%evxc, energs%eexctX, energs%eion, energs%edisp
          if(input%lin%scf_mode/=LINEAR_MIXPOT_SIMPLE) then
             if (.not. lowaccur_converged) then
                 write(*,'(3x,a,3x,i0,es11.2,es27.17,es14.4)')&
                      'itoutL, Delta DENSOUT, energy, energyDiff', itout, pnrm_out, energy, &
                      energyDiff
             else
                 write(*,'(3x,a,3x,i0,es11.2,es27.17,es14.4)')&
                      'itoutH, Delta DENSOUT, energy, energyDiff', itout, pnrm_out, energy, &
                      energyDiff
             end if
          else if(input%lin%scf_mode==LINEAR_MIXPOT_SIMPLE) then
             if (.not. lowaccur_converged) then
                 write(*,'(3x,a,3x,i0,es11.2,es27.17,es14.4)')&
                      'itoutL, Delta POTOUT, energy energyDiff', itout, pnrm_out, energy, energyDiff
             else
                 write(*,'(3x,a,3x,i0,es11.2,es27.17,es14.4)')&
                      'itoutH, Delta POTOUT, energy energyDiff', itout, pnrm_out, energy, energyDiff
             end if
          end if

          !when convergence is reached, use this block
          write(*,'(1x,a)') repeat('#',92 + int(log(real(itout))/log(10.)))
          write(*,'(1x,a,i0,a)') 'at iteration ', itout, ' of the outer loop:'
          write(*,'(3x,a)') '> basis functions optimization:'
          if(target_function==TARGET_FUNCTION_IS_TRACE) then
              write(*,'(5x,a)') '- target function is trace'
          else if(target_function==TARGET_FUNCTION_IS_ENERGY) then
              write(*,'(5x,a)') '- target function is energy'
          end if
          if(info_basis_functions<=0) then
              write(*,'(5x,a)') '- WARNING: basis functions not converged!'
          else
              write(*,'(5x,a,i0,a)') '- basis functions converged in ', info_basis_functions, ' iterations.'
          end if
          write(*,'(5x,a,es15.6,2x,es10.2)') 'Final values: target function, fnrm', trace, fnrm_tmb
          write(*,'(3x,a)') '> density optimization:'
          if(input%lin%scf_mode==LINEAR_DIRECT_MINIMIZATION) then
              write(*,'(5x,a)') '- using direct minimization.'
          else
              write(*,'(5x,a)') '- using diagonalization / mixing.'
          end if
          if(info_scf<0) then
              write(*,'(5x,a)') '- WARNING: density optimization not converged!'
          else
              write(*,'(5x,a,i0,a)') '- density optimization converged in ', info_scf, ' iterations.'
          end if
          if(input%lin%scf_mode==LINEAR_MIXDENS_SIMPLE .or. input%lin%scf_mode==LINEAR_FOE) then
              write(*,'(5x,a,3x,i0,es12.2,es27.17)') 'FINAL values: it, Delta DENS, energy', itout, pnrm, energy
          else if(input%lin%scf_mode==LINEAR_MIXPOT_SIMPLE) then
              write(*,'(5x,a,3x,i0,es12.2,es27.17)') 'FINAL values: it, Delta POT, energy', itout, pnrm, energy
          else if(input%lin%scf_mode==LINEAR_DIRECT_MINIMIZATION) then
              write(*,'(5x,a,3x,i0,es12.2,es27.17)') 'FINAL values: it, fnrm coeff, energy', itout, pnrm, energy
          end if
          write(*,'(3x,a,es14.6)') '> energy difference to last iteration:', energyDiff
          write(*,'(1x,a)') repeat('#',92 + int(log(real(itout))/log(10.)))
      end if

    end subroutine print_info

end subroutine linearScaling



subroutine transformToGlobal(iproc,nproc,lzd,lorbs,orbs,comms,input,coeff,lphi,psi,psit)
use module_base
use module_types
use module_interfaces, exceptThisOne => transformToGlobal
implicit none

! Calling arguments
integer,intent(in) :: iproc, nproc
type(local_zone_descriptors),intent(in) :: lzd
type(orbitals_data),intent(in) :: lorbs, orbs
type(communications_arrays) :: comms
type(input_variables),intent(in) :: input
real(8),dimension(lorbs%norb,orbs%norb),intent(in) :: coeff
real(8),dimension(max(lorbs%npsidim_orbs,lorbs%npsidim_comp)),intent(inout) :: lphi
real(8),dimension(max(orbs%npsidim_orbs,orbs%npsidim_comp)),target,intent(out) :: psi
real(8),dimension(:),pointer,intent(inout) :: psit

! Local variables
integer :: ind1, ind2, istat, iall, iorb, ilr, ldim, gdim, nvctrp
real(8),dimension(:),pointer :: phiWork
real(8),dimension(:),allocatable :: phi
character(len=*),parameter :: subname='transformToGlobal'
type(orbitals_data) :: gorbs
type(communications_arrays) :: gcomms

  call nullify_orbitals_data(gorbs)
  call copy_orbitals_data(lorbs, gorbs, subname)
  call orbitals_communicators(iproc,nproc,lzd%glr,gorbs,gcomms)

  allocate(phi(max(gorbs%npsidim_orbs,gorbs%npsidim_comp)+ndebug), stat=istat)
  call memocc(istat, phi, 'phi', subname)
  allocate(phiWork(max(size(phi),size(psi))), stat=istat)
  call memocc(istat, phiWork, 'phiWork', subname)

  ind1=1
  ind2=1
  if (max(gorbs%npsidim_orbs,gorbs%npsidim_comp) > 0) &
       call to_zero(max(gorbs%npsidim_orbs,gorbs%npsidim_comp),phi(1))

  do iorb=1,lorbs%norbp
      ilr = lorbs%inWhichLocreg(lorbs%isorb+iorb)
      ldim=lzd%Llr(ilr)%wfd%nvctr_c+7*lzd%Llr(ilr)%wfd%nvctr_f
      gdim=lzd%Glr%wfd%nvctr_c+7*lzd%Glr%wfd%nvctr_f

      call Lpsi_to_global2(iproc,ldim,gdim,lorbs%norb,lorbs%nspinor,input%nspin,lzd%Glr,&
           lzd%Llr(ilr),lphi(ind2),phi(ind1))
      ind1=ind1+lzd%Glr%wfd%nvctr_c+7*lzd%Glr%wfd%nvctr_f
      ind2=ind2+lzd%Llr(ilr)%wfd%nvctr_c+7*lzd%Llr(ilr)%wfd%nvctr_f

  end do
  call transpose_v(iproc, nproc, gorbs, lzd%Glr%wfd, gcomms, phi, work=phiWork)

  if(iproc==0) then
      write(*,'(1x,a)', advance='no') '------------------------------------- Building linear combinations... '
  end if
  ! Build the extended orbital psi as a linear combination of localized basis functions phi. for real O(N)
  ! this has to replaced, but at the moment it is still needed.
  !call buildWavefunctionModified(iproc, nproc, orbs, gorbs, comms, gcomms, phi, psi, coeff)

  nvctrp=sum(comms%nvctr_par(iproc,1:orbs%nkptsp))*orbs%nspinor
  call dgemm('n', 'n', nvctrp, orbs%norb, lorbs%norb, 1.d0, phi(1), nvctrp, coeff(1,1), &
       lorbs%norb, 0.d0, psi(1), nvctrp)

  ! not used in linearscaling
  !if(nproc>1) then
  !    call dcopy(orbs%npsidim_comp, psi, 1, psit, 1)
  !else
  !    psit => psi
  !end if

  call untranspose_v(iproc, nproc, orbs, lzd%Glr%wfd, comms, psi, work=phiWork)

  if(iproc==0) write(*,'(a)') 'done.'


  iall=-product(shape(phi))*kind(phi)
  deallocate(phi, stat=istat)
  call memocc(istat, iall, 'phi', subname)
  iall=-product(shape(phiWork))*kind(phiWork)
  deallocate(phiWork, stat=istat)
  call memocc(istat, iall, 'phiWork', subname)

  call deallocate_orbitals_data(gorbs, subname)
  call deallocate_communications_arrays(gcomms, subname)


end subroutine transformToGlobal



subroutine set_optimization_variables(input, at, lorbs, nlr, onwhichatom, confdatarr, &
     convCritMix, lowaccur_converged, nit_scc, mix_hist, alpha_mix, locrad, target_function, nit_basis)
  use module_base
  use module_types
  implicit none
  
  ! Calling arguments
  integer,intent(in) :: nlr
  type(orbitals_data),intent(in) :: lorbs
  type(input_variables),intent(in) :: input
  type(atoms_data),intent(in) :: at
  integer,dimension(lorbs%norb),intent(in) :: onwhichatom
  type(confpot_data),dimension(lorbs%norbp),intent(inout) :: confdatarr
  real(kind=8), intent(out) :: convCritMix, alpha_mix
  logical, intent(in) :: lowaccur_converged
  integer, intent(out) :: nit_scc, mix_hist
  real(kind=8), dimension(nlr), intent(out) :: locrad
  integer, intent(out) :: target_function, nit_basis

  ! Local variables
  integer :: iorb, ilr, iiat

  if(lowaccur_converged) then
      do iorb=1,lorbs%norbp
          iiat=onwhichatom(lorbs%isorb+iorb)
          confdatarr(iorb)%prefac=input%lin%potentialPrefac_highaccuracy(at%iatype(iiat))
      end do
      target_function=TARGET_FUNCTION_IS_ENERGY
      nit_basis=input%lin%nItBasis_highaccuracy
      nit_scc=input%lin%nitSCCWhenFixed_highaccuracy
      mix_hist=input%lin%mixHist_highaccuracy
      do ilr=1,nlr
          locrad(ilr)=input%lin%locrad_highaccuracy(ilr)
      end do
      alpha_mix=input%lin%alpha_mix_highaccuracy
      convCritMix=input%lin%convCritMix_highaccuracy
  else
      do iorb=1,lorbs%norbp
          iiat=onwhichatom(lorbs%isorb+iorb)
          confdatarr(iorb)%prefac=input%lin%potentialPrefac_lowaccuracy(at%iatype(iiat))
      end do
      target_function=TARGET_FUNCTION_IS_TRACE
      nit_basis=input%lin%nItBasis_lowaccuracy
      nit_scc=input%lin%nitSCCWhenFixed_lowaccuracy
      mix_hist=input%lin%mixHist_lowaccuracy
      do ilr=1,nlr
          locrad(ilr)=input%lin%locrad_lowaccuracy(ilr)
      end do
      alpha_mix=input%lin%alpha_mix_lowaccuracy
      convCritMix=input%lin%convCritMix_lowaccuracy
  end if

  !!! new hybrid version... not the best place here
  !!if (input%lin%nit_highaccuracy==-1) then
  !!    do iorb=1,lorbs%norbp
  !!        ilr=lorbs%inwhichlocreg(lorbs%isorb+iorb)
  !!        iiat=onwhichatom(lorbs%isorb+iorb)
  !!        confdatarr(iorb)%prefac=input%lin%potentialPrefac_lowaccuracy(at%iatype(iiat))
  !!    end do
  !!    wfnmd%bs%target_function=TARGET_FUNCTION_IS_HYBRID
  !!    wfnmd%bs%nit_basis_optimization=input%lin%nItBasis_lowaccuracy
  !!    wfnmd%bs%conv_crit=input%lin%convCrit_lowaccuracy
  !!    nit_scc=input%lin%nitSCCWhenFixed_lowaccuracy
  !!    mix_hist=input%lin%mixHist_lowaccuracy
  !!    do ilr=1,nlr
  !!        locrad(ilr)=input%lin%locrad_lowaccuracy(ilr)
  !!    end do
  !!    alpha_mix=input%lin%alpha_mix_lowaccuracy
  !!end if

end subroutine set_optimization_variables



subroutine adjust_locregs_and_confinement(iproc, nproc, hx, hy, hz, &
           at, input, tmb, denspot, ldiis, locreg_increased, lowaccur_converged, locrad)
  use module_base
  use module_types
  use module_interfaces, except_this_one => adjust_locregs_and_confinement
  implicit none
  
  ! Calling argument
  integer,intent(in) :: iproc, nproc
  real(8),intent(in) :: hx, hy, hz
  type(atoms_data),intent(in) :: at
  type(input_variables),intent(in) :: input
  type(DFT_wavefunction),intent(inout) :: tmb
  type(DFT_local_fields),intent(inout) :: denspot
  type(localizedDIISParameters),intent(inout) :: ldiis
  logical, intent(out) :: locreg_increased
  logical, intent(in) :: lowaccur_converged
  real(8), dimension(tmb%lzd%nlr), intent(inout) :: locrad

  ! Local variables
  integer :: ilr

  locreg_increased=.false.
  if(lowaccur_converged ) then
      do ilr = 1, tmb%lzd%nlr
         if(input%lin%locrad_highaccuracy(ilr) /= input%lin%locrad_lowaccuracy(ilr)) then
             if(iproc==0) write(*,'(1x,a)') 'Increasing the localization radius for the high accuracy part.'
             locreg_increased=.true.
             exit
         end if
      end do
  end if
  if(locreg_increased) then
      call redefine_locregs_quantities(iproc, nproc, hx, hy, hz, at, input, locrad, .true., tmb%lzd, tmb, denspot, ldiis)
  end if

end subroutine adjust_locregs_and_confinement



subroutine adjust_DIIS_for_high_accuracy(input, denspot, mixdiis, lowaccur_converged, ldiis_coeff_hist, ldiis_coeff_changed)
  use module_base
  use module_types
  use module_interfaces, except_this_one => adjust_DIIS_for_high_accuracy
  implicit none
  
  ! Calling arguments
  type(input_variables),intent(in) :: input
  type(DFT_local_fields),intent(inout) :: denspot
  type(mixrhopotDIISParameters),intent(inout) :: mixdiis
  logical, intent(in) :: lowaccur_converged
  integer, intent(inout) :: ldiis_coeff_hist
  logical, intent(out) :: ldiis_coeff_changed  

  if(lowaccur_converged) then
     if (input%lin%scf_mode/=LINEAR_DIRECT_MINIMIZATION) then
        if(input%lin%mixHist_lowaccuracy==0 .and. input%lin%mixHist_highaccuracy>0) then
           call initializeMixrhopotDIIS(input%lin%mixHist_highaccuracy, denspot%dpbox%ndimpot, mixdiis)
        else if(input%lin%mixHist_lowaccuracy>0 .and. input%lin%mixHist_highaccuracy==0) then
           call deallocateMixrhopotDIIS(mixdiis)
        end if
     else
        ! check whether ldiis_coeff_hist arrays will need reallocating due to change in history length
        if (ldiis_coeff_hist /= input%lin%mixHist_highaccuracy) then
           ldiis_coeff_changed=.true.
        else
           ldiis_coeff_changed=.false.
        end if
        ldiis_coeff_hist=input%lin%mixHist_highaccuracy
     end if
  else
     if (input%lin%scf_mode==LINEAR_DIRECT_MINIMIZATION) then
        ldiis_coeff_changed=.false.
     end if
  end if
  
end subroutine adjust_DIIS_for_high_accuracy


subroutine check_whether_lowaccuracy_converged(itout, nit_lowaccuracy, lowaccuracy_convcrit, &
     lowaccur_converged, pnrm_out)
  use module_base
  use module_types
  implicit none

  ! Calling arguments
  integer,intent(in) :: itout
  integer,intent(in) :: nit_lowaccuracy
  real(8),intent(in) :: lowaccuracy_convcrit
  logical, intent(inout) :: lowaccur_converged
  real(kind=8), intent(in) :: pnrm_out
  
  if(.not.lowaccur_converged .and. &
       (itout>=nit_lowaccuracy+1 .or. pnrm_out<lowaccuracy_convcrit)) then
     lowaccur_converged=.true.
     !cur_it_highaccuracy=0
  end if 

end subroutine check_whether_lowaccuracy_converged

subroutine pulay_correction(iproc, nproc, orbs, at, rxyz, nlpspd, proj, SIC, denspot, GPU, tmb, &
           tmblarge, fpulay)
  use module_base
  use module_types
  use module_interfaces, except_this_one => pulay_correction
  implicit none

  ! Calling arguments
  integer,intent(in) :: iproc, nproc
  type(orbitals_data),intent(in) :: orbs
  type(atoms_data),intent(in) :: at
  real(kind=8),dimension(3,at%nat),intent(in) :: rxyz
  type(nonlocal_psp_descriptors),intent(in) :: nlpspd
  real(wp),dimension(nlpspd%nprojel),intent(inout) :: proj
  type(SIC_data),intent(in) :: SIC
  type(DFT_local_fields), intent(inout) :: denspot
  type(GPU_pointers),intent(inout) :: GPU
  type(DFT_wavefunction),intent(in) :: tmb
  type(DFT_wavefunction),intent(inout) :: tmblarge
  real(kind=8),dimension(3,at%nat),intent(out) :: fpulay

  ! Local variables
  integer:: istat, iall, ierr, iialpha, jorb
  integer:: iorb, ii, iseg, isegstart, isegend
  integer:: jat, jdir, ibeta
  !!integer :: ialpha, iat, iiorb
  real(kind=8) :: kernel, ekernel
  real(kind=8),dimension(:),allocatable :: lhphilarge, psit_c, psit_f, hpsit_c, hpsit_f, lpsit_c, lpsit_f
  real(kind=8),dimension(:,:),allocatable :: matrix_compr, dovrlp_compr
  type(energy_terms) :: energs
  type(confpot_data),dimension(:),allocatable :: confdatarrtmp
  character(len=*),parameter :: subname='pulay_correction'

  ! Begin by updating the Hpsi
  call local_potential_dimensions(tmblarge%lzd,tmblarge%orbs,denspot%dpbox%ngatherarr(0,1))

  allocate(lhphilarge(tmblarge%orbs%npsidim_orbs), stat=istat)
  call memocc(istat, lhphilarge, 'lhphilarge', subname)
  call to_zero(tmblarge%orbs%npsidim_orbs,lhphilarge(1))

  !!call post_p2p_communication(iproc, nproc, denspot%dpbox%ndimpot, denspot%rhov, &
  !!     tmblarge%comgp%nrecvbuf, tmblarge%comgp%recvbuf, tmblarge%comgp, tmblarge%lzd)
  call start_onesided_communication(iproc, nproc, denspot%dpbox%ndimpot, denspot%rhov, &
       tmblarge%comgp%nrecvbuf, tmblarge%comgp%recvbuf, tmblarge%comgp, tmblarge%lzd)

  allocate(confdatarrtmp(tmblarge%orbs%norbp))
  call default_confinement_data(confdatarrtmp,tmblarge%orbs%norbp)

  allocate(tmblarge%lzd%doHamAppl(tmblarge%lzd%nlr), stat=istat)
  call memocc(istat, tmblarge%lzd%doHamAppl, 'tmblarge%lzd%doHamAppl', subname)
  tmblarge%lzd%doHamAppl=.true.

  call NonLocalHamiltonianApplication(iproc,at,tmblarge%orbs,rxyz,&
       proj,tmblarge%lzd,nlpspd,tmblarge%psi,lhphilarge,energs%eproj)

  ! only kinetic because waiting for communications
  call LocalHamiltonianApplication(iproc,nproc,at,tmblarge%orbs,&
       tmblarge%lzd,confdatarrtmp,denspot%dpbox%ngatherarr,denspot%pot_work,tmblarge%psi,lhphilarge,&
       energs,SIC,GPU,3,pkernel=denspot%pkernelseq,dpbox=denspot%dpbox,potential=denspot%rhov,comgp=tmblarge%comgp)
  call full_local_potential(iproc,nproc,tmblarge%orbs,tmblarge%lzd,2,denspot%dpbox,denspot%rhov,denspot%pot_work, &
       tmblarge%comgp)
  ! only potential
  call LocalHamiltonianApplication(iproc,nproc,at,tmblarge%orbs,&
       tmblarge%lzd,confdatarrtmp,denspot%dpbox%ngatherarr,denspot%pot_work,tmblarge%psi,lhphilarge,&
       energs,SIC,GPU,2,pkernel=denspot%pkernelseq,dpbox=denspot%dpbox,potential=denspot%rhov,comgp=tmblarge%comgp)

  call timing(iproc,'glsynchham1','ON') !lr408t
  call SynchronizeHamiltonianApplication(nproc,tmblarge%orbs,tmblarge%lzd,GPU,lhphilarge,&
       energs%ekin,energs%epot,energs%eproj,energs%evsic,energs%eexctX)
  call timing(iproc,'glsynchham1','OF') !lr408t
  deallocate(confdatarrtmp)
  

  ! Now transpose the psi and hpsi
  allocate(lpsit_c(tmblarge%collcom%ndimind_c))
  call memocc(istat, lpsit_c, 'lpsit_c', subname)
  allocate(lpsit_f(7*tmblarge%collcom%ndimind_f))
  call memocc(istat, lpsit_f, 'lpsit_f', subname)
  allocate(hpsit_c(tmblarge%collcom%ndimind_c))
  call memocc(istat, hpsit_c, 'hpsit_c', subname)
  allocate(hpsit_f(7*tmblarge%collcom%ndimind_f))
  call memocc(istat, hpsit_f, 'hpsit_f', subname)
  allocate(psit_c(tmblarge%collcom%ndimind_c))
  call memocc(istat, psit_c, 'psit_c', subname)
  allocate(psit_f(7*tmblarge%collcom%ndimind_f))
  call memocc(istat, psit_f, 'psit_f', subname)

  call transpose_localized(iproc, nproc, tmblarge%orbs,  tmblarge%collcom, &
       tmblarge%psi, lpsit_c, lpsit_f, tmblarge%lzd)

  call transpose_localized(iproc, nproc, tmblarge%orbs,  tmblarge%collcom, &
       lhphilarge, hpsit_c, hpsit_f, tmblarge%lzd)

  !now build the derivative and related matrices <dPhi_a | H | Phi_b> and <dPhi_a | Phi_b>
  allocate(matrix_compr(tmblarge%mad%nvctr,3), stat=istat)
  call memocc(istat, matrix_compr, 'matrix_compr', subname)
  allocate(dovrlp_compr(tmblarge%mad%nvctr,3), stat=istat)
  call memocc(istat, dovrlp_compr, 'dovrlp_compr', subname)
  jdir=1
  do jdir = 1, 3
     call get_derivative(jdir, tmblarge%orbs%npsidim_orbs, tmblarge%lzd%hgrids(1), tmblarge%orbs, &
          tmblarge%lzd, tmblarge%psi, lhphilarge)

     call transpose_localized(iproc, nproc, tmblarge%orbs,  tmblarge%collcom, &
          lhphilarge, psit_c, psit_f, tmblarge%lzd)

     call calculate_overlap_transposed(iproc, nproc, tmblarge%orbs, tmblarge%mad, tmblarge%collcom,&
          psit_c, lpsit_c, psit_f, lpsit_f, dovrlp_compr(1,jdir))

     call calculate_overlap_transposed(iproc, nproc, tmblarge%orbs, tmblarge%mad, tmblarge%collcom,&
          psit_c, hpsit_c, psit_f, hpsit_f, matrix_compr(1,jdir))
  end do


  !DEBUG
  !!print *,'iproc,tmblarge%orbs%norbp',iproc,tmblarge%orbs%norbp
  !!if(iproc==0)then
  !!do iorb = 1, tmblarge%orbs%norb
  !!   do iiorb=1,tmblarge%orbs%norb
  !!      !print *,'Hamiltonian of derivative: ',iorb, iiorb, (matrix(iorb,iiorb,jdir),jdir=1,3)
  !!      print *,'Overlap of derivative: ',iorb, iiorb, (dovrlp(iorb,iiorb,jdir),jdir=1,3)
  !!   end do
  !!end do
  !!end if
  !!!Check if derivatives are orthogonal to functions
  !!if(iproc==0)then
  !!  do iorb = 1, tmbder%orbs%norb
  !!     !print *,'overlap of derivative: ',iorb, (dovrlp(iorb,iiorb),iiorb=1,tmblarge%orbs%norb)
  !!     do iiorb=1,tmbder%orbs%norb
  !!         write(*,*) iorb, iiorb, dovrlp(iorb,iiorb)
  !!     end do
  !!  end do
  !!end if
  !END DEBUG

   call to_zero(3*at%nat, fpulay(1,1))
   do jdir=1,3
     !do ialpha=1,tmblarge%orbs%norb
     if (tmblarge%orbs%norbp>0) then
         isegstart=tmblarge%mad%istsegline(tmblarge%orbs%isorb_par(iproc)+1)
         if (tmblarge%orbs%isorb+tmblarge%orbs%norbp<tmblarge%orbs%norb) then
             isegend=tmblarge%mad%istsegline(tmblarge%orbs%isorb_par(iproc+1)+1)-1
         else
             isegend=tmblarge%mad%nseg
         end if
         do iseg=isegstart,isegend
              ii=tmblarge%mad%keyv(iseg)-1
              do jorb=tmblarge%mad%keyg(1,iseg),tmblarge%mad%keyg(2,iseg)
                  ii=ii+1
                  iialpha = (jorb-1)/tmblarge%orbs%norb + 1
                  ibeta = jorb - (iialpha-1)*tmblarge%orbs%norb
                  jat=tmblarge%orbs%onwhichatom(iialpha)
                  kernel = 0.d0
                  ekernel= 0.d0
                  do iorb=1,orbs%norb
                      kernel  = kernel+orbs%occup(iorb)*tmb%wfnmd%coeff(iialpha,iorb)*tmb%wfnmd%coeff(ibeta,iorb)
                      ekernel = ekernel+orbs%eval(iorb)*orbs%occup(iorb)*tmb%wfnmd%coeff(iialpha,iorb)*tmb%wfnmd%coeff(ibeta,iorb) 
                  end do
                  fpulay(jdir,jat)=fpulay(jdir,jat)+&
                         2.0_gp*(kernel*matrix_compr(ii,jdir)-ekernel*dovrlp_compr(ii,jdir))
              end do
         end do
     end if
     !!do ialpha=1,tmblarge%orbs%norbp
     !!  iialpha=tmblarge%orbs%isorb+ialpha
     !!  jat=tmblarge%orbs%onwhichatom(iialpha)
     !!  do ibeta=1,tmblarge%orbs%norb
     !!     kernel = 0.d0
     !!     ekernel= 0.d0
     !!     do iorb=1,orbs%norb
     !!       kernel  = kernel+orbs%occup(iorb)*tmb%wfnmd%coeff(iialpha,iorb)*tmb%wfnmd%coeff(ibeta,iorb)
     !!       ekernel = ekernel+orbs%eval(iorb)*orbs%occup(iorb)*tmb%wfnmd%coeff(iialpha,iorb)*tmb%wfnmd%coeff(ibeta,iorb) 
     !!     end do
     !!     !do iat=1,at%nat
     !!     !if(jat == iat ) then
     !!     !!fpulay(jdir,jat)=fpulay(jdir,jat)+&
     !!     !!       2.0_gp*(kernel*matrix(ibeta,iialpha,jdir)-ekernel*dovrlp(ibeta,iialpha,jdir))
     !!     fpulay(jdir,jat)=fpulay(jdir,jat)+&
     !!            2.0_gp*(kernel*matrix_compr(ind,jdir)-ekernel*dovrlp_compr(ind,jdir))
     !!     !else
     !!     !fpulay(jdir,iat)=fpulay(jdir,iat)-&
     !!     !       2.0_gp/at%nat*(kernel*matrix(ibeta,ialpha,jdir)-ekernel*dovrlp(ibeta,ialpha,jdir))
     !!     !end if
     !!     !end do
     !!  end do
     !!end do
   end do 

   call mpiallred(fpulay(1,1), 3*at%nat, mpi_sum, bigdft_mpi%mpi_comm, ierr)

  if(iproc==0) then
       do jat=1,at%nat
           write(*,'(a,i5,3es16.6)') 'iat, fpulay', jat, fpulay(1:3,jat)
       end do
  end if

  iall=-product(shape(psit_c))*kind(psit_c)
  deallocate(psit_c, stat=istat)
  call memocc(istat, iall, 'psit_c', subname)
  iall=-product(shape(psit_f))*kind(psit_f)
  deallocate(psit_f, stat=istat)
  call memocc(istat, iall, 'psit_f', subname)
  iall=-product(shape(hpsit_c))*kind(hpsit_c)
  deallocate(hpsit_c, stat=istat)
  call memocc(istat, iall, 'hpsit_c', subname)
  iall=-product(shape(hpsit_f))*kind(hpsit_f)
  deallocate(hpsit_f, stat=istat)
  call memocc(istat, iall, 'hpsit_f', subname)
  iall=-product(shape(lpsit_c))*kind(lpsit_c)
  deallocate(lpsit_c, stat=istat)
  call memocc(istat, iall, 'lpsit_c', subname)
  iall=-product(shape(lpsit_f))*kind(lpsit_f)
  deallocate(lpsit_f, stat=istat)
  call memocc(istat, iall, 'lpsit_f', subname)

  iall=-product(shape(lhphilarge))*kind(lhphilarge)
  deallocate(lhphilarge, stat=istat)
  call memocc(istat, iall, 'lhphilarge', subname)

  iall=-product(shape(tmblarge%lzd%doHamAppl))*kind(tmblarge%lzd%doHamAppl)
  deallocate(tmblarge%lzd%doHamAppl, stat=istat)
  call memocc(istat, iall, 'tmblarge%lzd%doHamAppl', subname)

  iall=-product(shape(denspot%pot_work))*kind(denspot%pot_work)
  deallocate(denspot%pot_work, stat=istat)
  call memocc(istat, iall, 'denspot%pot_work', subname)

  iall=-product(shape(matrix_compr))*kind(matrix_compr)
  deallocate(matrix_compr, stat=istat)
  call memocc(istat, iall, 'matrix_compr', subname)

  iall=-product(shape(dovrlp_compr))*kind(dovrlp_compr)
  deallocate(dovrlp_compr, stat=istat)
  call memocc(istat, iall, 'dovrlp_compr', subname)

  if(iproc==0) write(*,'(1x,a)') 'done.'

end subroutine pulay_correction



subroutine derivative_coeffs_from_standard_coeffs(orbs, tmb, tmbder)
  use module_base
  use module_types
  implicit none

  ! Calling arguments
  type(orbitals_data),intent(in) :: orbs
  type(DFT_wavefunction),intent(in) :: tmb
  type(DFT_wavefunction),intent(out) :: tmbder

  ! Local variables
  integer :: iorb, jorb, jjorb

  call to_zero(tmbder%orbs%norb*orbs%norb, tmbder%wfnmd%coeff(1,1))
  do iorb=1,orbs%norb
      jjorb=0
      do jorb=1,tmbder%orbs%norb,4
          jjorb=jjorb+1
          tmbder%wfnmd%coeff(jorb,iorb)=tmb%wfnmd%coeff(jjorb,iorb)
      end do
  end do

end subroutine derivative_coeffs_from_standard_coeffs



subroutine derivatives_with_orthoconstraint(iproc, nproc, tmb, tmbder)
  use module_base
  use module_types
  use module_interfaces, except_this_one => derivatives_with_orthoconstraint
  implicit none

  ! Calling arguments
  integer,intent(in) :: iproc, nproc
  type(DFT_wavefunction),intent(in) :: tmb
  type(DFT_wavefunction),intent(inout) :: tmbder

  ! Local variables
  integer :: i0, j0, ii, jj, ipt, i, iiorb, jjorb, istat, iall, j
  real(8),dimension(:),allocatable :: psit_c, psit_f, psidert_c, psidert_f
  real(8),dimension(:,:),allocatable :: matrix
  character(len=*),parameter :: subname='derivatives_with_orthoconstraint'


  write(*,*) 'WARNING: in derivatives_with_orthoconstraint'

  allocate(psit_c(tmb%collcom%ndimind_c), stat=istat)
  call memocc(istat, psit_c, 'psit_c', subname)
  allocate(psit_f(7*tmb%collcom%ndimind_f), stat=istat)
  call memocc(istat, psit_f, 'psit_f', subname)

  allocate(psidert_c(tmbder%collcom%ndimind_c), stat=istat)
  call memocc(istat, psidert_c, 'psidert_c', subname)
  allocate(psidert_f(7*tmbder%collcom%ndimind_f), stat=istat)
  call memocc(istat, psidert_f, 'psidert_f', subname)

  do istat=1,size(tmbder%psi)
      write(200,*) istat, tmbder%psi(istat)
  end do

  ! Transpose the support functions
  call transpose_localized(iproc, nproc, tmb%orbs,  tmb%collcom, &
       tmb%psi, psit_c, psit_f, tmb%lzd)
  do istat=1,size(psit_c)
      write(201,*) psit_c(istat)
  end do
  do istat=1,size(psit_f)
      write(201,*) psit_f(istat)
  end do

  ! Transpose the derivatives
  call transpose_localized(iproc, nproc, tmbder%orbs,  tmbder%collcom, &
       tmbder%psi, psidert_c, psidert_f, tmb%lzd)


  allocate(matrix(tmbder%orbs%norb,tmb%orbs%norb), stat=istat)
  call memocc(istat, matrix, 'matrix', subname)

  ! Calculate the matrix <dphi_i|phi_j>
  call calculate_pulay_overlap(iproc, nproc, tmbder%orbs, tmb%orbs, tmbder%collcom, &
       tmb%collcom, psidert_c, psit_c, psidert_f, psit_f, matrix)
  do i=1,tmb%orbs%norb
      do j=1,tmbder%orbs%norb
          if(iproc==0) write(400,*) i,j,matrix(j,i)
      end do
  end do


  i0=0
  j0=0
  do ipt=1,tmb%collcom%nptsp_c 
      ii=tmb%collcom%norb_per_gridpoint_c(ipt) 
      jj=tmbder%collcom%norb_per_gridpoint_c(ipt) 
      do i=1,jj
          jjorb=tmbder%collcom%indexrecvorbital_c(j0+i)
          do j=1,ii
              iiorb=tmb%collcom%indexrecvorbital_c(i0+j)
              write(333,'(3i8,3es15.5)') jjorb, iiorb, ceiling(dble(jjorb)/3.d0), &
                                         5d0*matrix(jjorb,iiorb), psidert_c(j0+i), psit_c(i0+j)
              psidert_c(j0+i)=psidert_c(j0+i)-.5d0*matrix(jjorb,iiorb)*psit_c(i0+j)
              if (iiorb==ceiling(dble(jjorb)/3.d0)) then
                  psidert_c(j0+i)=psidert_c(j0+i)-.5d0*matrix(iiorb,jjorb)*psit_c(i0+j)
              end if
          end do
      end do
      i0=i0+ii
      j0=j0+jj
  end do

  i0=0
  j0=0
  do ipt=1,tmb%collcom%nptsp_f 
      ii=tmb%collcom%norb_per_gridpoint_f(ipt) 
      jj=tmbder%collcom%norb_per_gridpoint_f(ipt) 
      do i=1,jj
          jjorb=tmbder%collcom%indexrecvorbital_f(j0+i)
          do j=1,ii
              iiorb=tmb%collcom%indexrecvorbital_f(i0+j)
              psidert_f(7*(j0+i)-6)=psidert_f(7*(j0+i)-6)-.5d0*matrix(jjorb,iiorb)*psit_f(7*(i0+j)-6)
              psidert_f(7*(j0+i)-5)=psidert_f(7*(j0+i)-5)-.5d0*matrix(jjorb,iiorb)*psit_f(7*(i0+j)-5)
              psidert_f(7*(j0+i)-4)=psidert_f(7*(j0+i)-4)-.5d0*matrix(jjorb,iiorb)*psit_f(7*(i0+j)-4)
              psidert_f(7*(j0+i)-3)=psidert_f(7*(j0+i)-3)-.5d0*matrix(jjorb,iiorb)*psit_f(7*(i0+j)-3)
              psidert_f(7*(j0+i)-2)=psidert_f(7*(j0+i)-2)-.5d0*matrix(jjorb,iiorb)*psit_f(7*(i0+j)-2)
              psidert_f(7*(j0+i)-1)=psidert_f(7*(j0+i)-1)-.5d0*matrix(jjorb,iiorb)*psit_f(7*(i0+j)-1)
              psidert_f(7*(j0+i)-0)=psidert_f(7*(j0+i)-0)-.5d0*matrix(jjorb,iiorb)*psit_f(7*(i0+j)-0)
              if (iiorb==ceiling(dble(jjorb)/3.d0)) then
                  psidert_f(7*(j0+i)-6)=psidert_f(7*(j0+i)-6)-.5d0*matrix(iiorb,jjorb)*psit_f(7*(i0+j)-6)
                  psidert_f(7*(j0+i)-5)=psidert_f(7*(j0+i)-5)-.5d0*matrix(iiorb,jjorb)*psit_f(7*(i0+j)-5)
                  psidert_f(7*(j0+i)-4)=psidert_f(7*(j0+i)-4)-.5d0*matrix(iiorb,jjorb)*psit_f(7*(i0+j)-4)
                  psidert_f(7*(j0+i)-3)=psidert_f(7*(j0+i)-3)-.5d0*matrix(iiorb,jjorb)*psit_f(7*(i0+j)-3)
                  psidert_f(7*(j0+i)-2)=psidert_f(7*(j0+i)-2)-.5d0*matrix(iiorb,jjorb)*psit_f(7*(i0+j)-2)
                  psidert_f(7*(j0+i)-1)=psidert_f(7*(j0+i)-1)-.5d0*matrix(iiorb,jjorb)*psit_f(7*(i0+j)-1)
                  psidert_f(7*(j0+i)-0)=psidert_f(7*(j0+i)-0)-.5d0*matrix(iiorb,jjorb)*psit_f(7*(i0+j)-0)
              end if
          end do
      end do
      i0=i0+ii
      j0=j0+jj
  end do

  !! TEST ONLY
  call calculate_pulay_overlap(iproc, nproc, tmbder%orbs, tmb%orbs, tmbder%collcom, &
       tmb%collcom, psidert_c, psit_c, psidert_f, psit_f, matrix)
  do i=1,tmb%orbs%norb
      do j=1,tmbder%orbs%norb
          if(iproc==0) write(450,*) i,j,matrix(j,i)
      end do
  end do

  !!do istat=1,size(tmbder%psi)
  !!    write(200+iproc,*) istat, tmbder%psi(istat)
  !!end do

  ! Untranpose the derivatives
  call untranspose_localized(iproc, nproc, tmbder%orbs, tmbder%collcom, psidert_c, psidert_f, tmbder%psi, tmb%lzd)
  !!do istat=1,size(tmbder%psi)
  !!    write(300+iproc,*) istat, tmbder%psi(istat)
  !!end do
  do istat=1,size(tmbder%psi)
      write(250,*) istat, tmbder%psi(istat)
  end do

  iall=-product(shape(matrix))*kind(matrix)
  deallocate(matrix,stat=istat)
  call memocc(istat,iall,'matrix',subname)

  iall=-product(shape(psit_c))*kind(psit_c)
  deallocate(psit_c,stat=istat)
  call memocc(istat,iall,'psit_c',subname)

  iall=-product(shape(psit_f))*kind(psit_f)
  deallocate(psit_f,stat=istat)
  call memocc(istat,iall,'psit_f',subname)

  iall=-product(shape(psidert_c))*kind(psidert_c)
  deallocate(psidert_c,stat=istat)
  call memocc(istat,iall,'psidert_c',subname)

  iall=-product(shape(psidert_f))*kind(psidert_f)
  deallocate(psidert_f,stat=istat)
  call memocc(istat,iall,'psidert_f',subname)

end subroutine derivatives_with_orthoconstraint<|MERGE_RESOLUTION|>--- conflicted
+++ resolved
@@ -143,21 +143,13 @@
   ! are optimized and a consecutive loop in which the density is mixed.
   outerLoop: do itout=istart,nit_lowaccuracy+nit_highaccuracy
 
-<<<<<<< HEAD
-      ! Check whether the low accuracy part (i.e. with strong confining potential) has converged.
-      call check_whether_lowaccuracy_converged(itout, nit_lowaccuracy, input%lin%lowaccuracy_conv_crit, &
-           lowaccur_converged, pnrm_out)
-      ! Set all remaining variables that we need for the optimizations of the basis functions and the mixing.
-      call set_optimization_variables(input, at, tmb%orbs, tmb%lzd%nlr, tmb%orbs%onwhichatom, tmb%confdatarr, &
-           convCritMix, lowaccur_converged, nit_scc, mix_hist, alpha_mix, locrad, target_function, nit_basis)
-=======
       if (input%lin%nlevel_accuracy==2) then
           ! Check whether the low accuracy part (i.e. with strong confining potential) has converged.
           call check_whether_lowaccuracy_converged(itout, nit_lowaccuracy, input%lin%lowaccuracy_conv_crit, &
                lowaccur_converged, pnrm_out)
           ! Set all remaining variables that we need for the optimizations of the basis functions and the mixing.
           call set_optimization_variables(input, at, tmb%orbs, tmb%lzd%nlr, tmb%orbs%onwhichatom, tmb%confdatarr, &
-           tmb%wfnmd, convCritMix, lowaccur_converged, nit_scc, mix_hist, alpha_mix, locrad, target_function, nit_basis)
+           convCritMix, lowaccur_converged, nit_scc, mix_hist, alpha_mix, locrad, target_function, nit_basis)
       else if (input%lin%nlevel_accuracy==1) then
           lowaccur_converged=.false.
           do iorb=1,tmb%orbs%norbp
@@ -175,7 +167,6 @@
           alpha_mix=input%lin%alpha_mix_lowaccuracy
           convCritMix=input%lin%convCritMix_lowaccuracy
       end if
->>>>>>> c74d6f0c
 
       ! Do one fake iteration if no low accuracy is desired.
       if(nit_lowaccuracy==0 .and. itout==0) then
@@ -227,15 +218,6 @@
                    tmblarge%lzd%hgrids(1),tmblarge%lzd%hgrids(2),tmblarge%lzd%hgrids(3),&
                    4,input%lin%potentialPrefac_highaccuracy,tmblarge%lzd,tmblarge%orbs%onwhichatom)
           end if
-<<<<<<< HEAD
-          ! Calculate a new kernel since the old compressed one has changed its shape due to the locrads
-          ! being different for low and high accuracy.
-          update_phi=.true.
-          tmb%can_use_transposed=.false.   !check if this is set properly!
-          call get_coeff(iproc,nproc,input%lin%scf_mode,KSwfn%orbs,at,rxyz,denspot,GPU,&
-               infoCoeff,energs%ebs,nlpspd,proj,input%SIC,tmb,pnrm,update_phi,update_phi,&
-               tmblarge,ham_compr,overlapmatrix_compr,.true.,it_coeff_opt,ldiis_coeff=ldiis_coeff)
-=======
 
           if (target_function==TARGET_FUNCTION_IS_HYBRID) then
               if (iproc==0) write(*,*) 'WARNING: COMMENTED THESE LINES'
@@ -244,11 +226,10 @@
               ! being different for low and high accuracy.
               update_phi=.true.
               tmb%can_use_transposed=.false.   !check if this is set properly!
-              call get_coeff(iproc,nproc,input%lin%scf_mode,tmb%lzd,KSwfn%orbs,at,rxyz,denspot,GPU,&
+              call get_coeff(iproc,nproc,input%lin%scf_mode,KSwfn%orbs,at,rxyz,denspot,GPU,&
                    infoCoeff,energs%ebs,nlpspd,proj,input%SIC,tmb,pnrm,update_phi,update_phi,&
                    tmblarge,ham_compr,overlapmatrix_compr,.true.,it_coeff_opt,ldiis_coeff=ldiis_coeff)
           end if
->>>>>>> c74d6f0c
       end if
 
       ! Some special treatement if we are in the high accuracy part
@@ -328,7 +309,8 @@
            !!end do 
            call getLocalizedBasis(iproc,nproc,at,KSwfn%orbs,rxyz,denspot,GPU,trace,trace_old,fnrm_tmb,&
                info_basis_functions,nlpspd,input%lin%scf_mode,proj,ldiis,input%SIC,tmb,tmblarge,energs, &
-               reduce_conf,fix_supportfunctions,ham_compr,input%lin%nItPrecond,target_function,input%lin%correctionOrthoconstraint,nit_basis,&
+               reduce_conf,fix_supportfunctions,ham_compr,input%lin%nItPrecond,target_function,&
+               input%lin%correctionOrthoconstraint,nit_basis,&
                input%lin%deltaenergy_multiplier_TMBexit, input%lin%deltaenergy_multiplier_TMBfix)
 
            if (target_function==TARGET_FUNCTION_IS_HYBRID .and. reduce_conf) then
