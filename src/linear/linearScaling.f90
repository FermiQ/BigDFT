!> @file
!!  Routines used by the linear scaling version
!! @author
!!    Copyright (C) 2012-2013 BigDFT group
!!    This file is distributed under the terms of the
!!    GNU General Public License, see ~/COPYING file
!!    or http://www.gnu.org/copyleft/gpl.txt .
!!    For the list of contributors, see ~/AUTHORS


subroutine linearScaling(iproc,nproc,KSwfn,tmb,at,input,rxyz,denspot,rhopotold,nlpsp,GPU,&
           energs,energy,fpulay,infocode,ref_frags,cdft, &
           fdisp, fion)
 
  use module_base
  use module_types
  use module_interfaces, exceptThisOne => linearScaling
  use yaml_output
  use module_fragments
  use constrained_dft
  use diis_sd_optimization
  use Poisson_Solver, except_dp => dp, except_gp => gp, except_wp => wp
<<<<<<< HEAD
=======
  use communications, only: synchronize_onesided_communication
  use sparsematrix_base, only: sparse_matrix, sparse_matrix_null, deallocate_sparse_matrix
>>>>>>> ffa93dbe
  implicit none

  ! Calling arguments
  integer,intent(in) :: iproc, nproc
  type(atoms_data),intent(inout) :: at
  type(input_variables),intent(in) :: input ! need to hack to be inout for geopt changes
  real(8),dimension(3,at%astruct%nat),intent(inout) :: rxyz
  real(8),dimension(3,at%astruct%nat),intent(out) :: fpulay
  type(DFT_local_fields), intent(inout) :: denspot
  real(gp), dimension(*), intent(inout) :: rhopotold
  type(DFT_PSP_projectors),intent(inout) :: nlpsp
  type(GPU_pointers),intent(inout) :: GPU
  type(energy_terms),intent(inout) :: energs
  real(gp), dimension(:), pointer :: rho,pot
  real(8),intent(out) :: energy
  type(DFT_wavefunction),intent(inout),target :: tmb
  type(DFT_wavefunction),intent(inout),target :: KSwfn
  integer,intent(out) :: infocode
  type(system_fragment), dimension(:), pointer :: ref_frags ! for transfer integrals
  type(cdft_data), intent(inout) :: cdft
  real(kind=8),dimension(3,at%astruct%nat),intent(in) :: fdisp, fion
  
  real(8) :: pnrm,trace,trace_old,fnrm_tmb
  integer :: infoCoeff,istat,iall,it_scc,itout,info_scf,i,ierr,iorb
  character(len=*), parameter :: subname='linearScaling'
  real(8),dimension(:),allocatable :: rhopotold_out
  real(8) :: energyold, energyDiff, energyoldout, fnrm_pulay, convCritMix
  type(mixrhopotDIISParameters) :: mixdiis
  type(localizedDIISParameters) :: ldiis!, ldiis_coeff
  type(DIIS_obj) :: ldiis_coeff, vdiis
  logical :: can_use_ham, update_phi, locreg_increased, reduce_conf, orthonormalization_on
  logical :: fix_support_functions, check_initialguess
  integer :: itype, istart, nit_lowaccuracy, nit_highaccuracy
  real(8),dimension(:),allocatable :: locrad_tmp
  integer :: ldiis_coeff_hist, nitdmin
  logical :: ldiis_coeff_changed
  integer :: mix_hist, info_basis_functions, nit_scc, cur_it_highaccuracy
  real(8) :: pnrm_out, alpha_mix, ratio_deltas, convcrit_dmin
  logical :: lowaccur_converged, exit_outer_loop
  real(8),dimension(:),allocatable :: locrad
  integer:: target_function, nit_basis
  type(sparse_matrix) :: ham_small
  integer :: isegsmall, iseglarge, iismall, iilarge, is, ie
  integer :: matrixindex_in_compressed
  
  real(kind=gp) :: ebs, vgrad_old, vgrad, valpha, vold, vgrad2, vold_tmp, conv_crit_TMB
  real(kind=gp), allocatable, dimension(:,:) :: coeff_tmp
  integer :: ind_denskern, ind_ham, jorb, cdft_it, nelec, iat, ityp, ifrag, ifrag_charged, ifrag_ref, isforb, itmb
  integer :: dmin_diag_it, dmin_diag_freq, ioffset
  logical :: reorder, rho_negative
  real(wp), dimension(:,:,:), pointer :: mom_vec_fake

  !!! EXPERIMENTAL ############################################
  type(sparse_matrix) :: denskern_init
  real(8),dimension(:),allocatable :: rho_init, rho_init_old, philarge
  real(8) :: tt, ddot, tt_old, meanconf_der, weight_boundary, weight_tot
  integer :: idens_cons, ii, sdim, ldim, npsidim_large, ists, istl, nspin, unitname, ilr
  real(8),dimension(10000) :: meanconf_array
  character(len=5) :: num
  character(len=50) :: filename
  real(kind=8),dimension(:,:),allocatable :: phi_delta
  !!! #########################################################

  ! DEBUG - for calculating centres
  type(workarr_sumrho) :: w
  real(gp), allocatable, dimension(:,:,:,:) :: psir
  integer :: ind, i_all, i_stat, nspinor, ix, iy, iz, iix, iiy, iiz
  real(gp) :: psix, psiy, psiz, xcent, ycent, zcent

  character(len=12) :: orbname
  real(gp), allocatable, dimension(:) :: psi2, gpsi, gpsi2
  real(gp), allocatable, dimension(:,:,:,:) :: psir2
  real(gp) :: tmb_diff, max_tmb_diff, cut
  integer :: j, k, n1i, n2i, n3i, i1, i2, i3, num_points, num_points_tot

  integer :: ist, iiorb, ncount
  real(kind=8) :: fnoise, pressure, ehart_fake, dnrm2
  real(kind=8),dimension(:,:),allocatable :: fxyz

  call timing(iproc,'linscalinit','ON') !lr408t

  call f_routine(id='linear_scaling')

  call allocate_local_arrays()

  !!if(iproc==0) then
  !!    write(*,'(1x,a)') repeat('*',84)
  !!    write(*,'(1x,a)') '****************************** LINEAR SCALING VERSION ******************************'
  !!end if

  ! Allocate the communications buffers needed for the communications of the potential and
  ! post the messages. This will send to each process the part of the potential that this process
  ! needs for the application of the Hamlitonian to all orbitals on that process.
  call allocateCommunicationsBuffersPotential(tmb%comgp, subname)

  ! Initialize the DIIS mixing of the potential if required.
  if(input%lin%mixHist_lowaccuracy>0) then
      call initializeMixrhopotDIIS(input%lin%mixHist_lowaccuracy, denspot%dpbox%ndimrhopot, mixdiis)
  end if

  pnrm=1.d100
  pnrm_out=1.d100
  energyold=0.d0
  energyoldout=0.d0
  energy=0.d0
  energs%ebs=0.0d0
  target_function=TARGET_FUNCTION_IS_TRACE
  lowaccur_converged=.false.
  info_basis_functions=-1
  fix_support_functions=.false.
  check_initialguess=.true.
  cur_it_highaccuracy=0
  trace_old=0.0d0
  ldiis_coeff_hist=input%lin%dmin_hist_lowaccuracy
  reduce_conf=.false.
  ldiis_coeff_changed = .false.
  orthonormalization_on=.true.
  dmin_diag_it=0
  dmin_diag_freq=-1
  reorder=.false.
  nullify(mom_vec_fake)

  cut=maxval(tmb%lzd%llr(:)%locrad)

  !call nullify_sparse_matrix(ham_small) ! nullify anyway
  ham_small=sparse_matrix_null()

  if (input%lin%scf_mode==LINEAR_FOE) then ! allocate ham_small
     call sparse_copy_pattern(tmb%linmat%ovrlp,ham_small,iproc,subname)
     !!allocate(ham_small%matrix_compr(ham_small%nvctr), stat=istat)
     !!call memocc(istat, ham_small%matrix_compr, 'ham_small%matrix_compr', subname)
     ham_small%matrix_compr=f_malloc_ptr(ham_small%nvctr,id='ham_small%matrix_compr')
  end if

  ! Allocate the communication arrays for the calculation of the charge density.

  if (input%lin%scf_mode==LINEAR_DIRECT_MINIMIZATION) then  
     ldiis_coeff%alpha_coeff=input%lin%alphaSD_coeff
!!$     call initialize_DIIS_coeff(ldiis_coeff_hist, ldiis_coeff)
!!$     call allocate_DIIS_coeff(tmb, ldiis_coeff)
     if (input%lin%extra_states==0) then
        call DIIS_set(ldiis_coeff_hist,0.1_gp,tmb%orbs%norb*KSwfn%orbs%norbp,1,ldiis_coeff)
     else
        call DIIS_set(ldiis_coeff_hist,0.1_gp,tmb%orbs%norb*tmb%orbs%norbp,1,ldiis_coeff)
     end if
  end if

  tmb%can_use_transposed=.false.
  nullify(tmb%psit_c)
  nullify(tmb%psit_f)

  call timing(iproc,'linscalinit','OF') !lr408t

  ! Check the quality of the input guess
  call check_inputguess()

  call timing(iproc,'linscalinit','ON') !lr408t

  if(input%lin%scf_mode/=LINEAR_MIXPOT_SIMPLE) then
      call vcopy(max(denspot%dpbox%ndimrhopot,denspot%dpbox%nrhodim),rhopotold(1),1,rhopotold_out(1),1)
      !!call mix_rhopot(iproc,nproc,denspot%mix%nfft*denspot%mix%nspden,alpha_mix,denspot%mix,&
      !!     denspot%rhov,1,denspot%dpbox%ndims(1),denspot%dpbox%ndims(2),denspot%dpbox%ndims(3),&
      !!     at%astruct%cell_dim(1)*at%astruct%cell_dim(2)*at%astruct%cell_dim(3),&
      !!     pnrm,denspot%dpbox%nscatterarr)
  else
      call vcopy(max(denspot%dpbox%ndimrhopot,denspot%dpbox%nrhodim),denspot%rhov(1),1,rhopotold_out(1),1)
      call vcopy(max(KSwfn%Lzd%Glr%d%n1i*KSwfn%Lzd%Glr%d%n2i*denspot%dpbox%n3d,1) &
            *input%nspin, denspot%rhov(1), 1, rhopotOld(1), 1)
  end if

  if (iproc==0) call yaml_open_map('Checking Communications of Minimal Basis')
  call check_communications_locreg(iproc,nproc,tmb%orbs,tmb%Lzd,tmb%collcom, &
       tmb%npsidim_orbs,tmb%npsidim_comp)
  if (iproc==0) call yaml_close_map()

  if (iproc==0) call yaml_open_map('Checking Communications of Enlarged Minimal Basis')
  call check_communications_locreg(iproc,nproc,tmb%orbs,tmb%ham_descr%lzd,tmb%ham_descr%collcom, &
       tmb%ham_descr%npsidim_orbs,tmb%ham_descr%npsidim_comp)
  if (iproc ==0) call yaml_close_map()


  ! CDFT: calculate w_ab here given w(r)
  ! CDFT: first check that we aren't updating the basis at any point and we don't have any low acc iterations
  if (input%lin%constrained_dft) then
     if (nit_lowaccuracy>0 .or. input%lin%nItBasis_highaccuracy>1) then
        stop 'Basis cannot be updated for now in constrained DFT calculations and no low accuracy is allowed'
     end if

     call calculate_kernel_and_energy(iproc,nproc,tmb%linmat%denskern_large,cdft%weight_matrix,&
          ebs,tmb%coeff,KSwfn%orbs,tmb%orbs,.false.)
<<<<<<< HEAD
=======
     !call transform_sparse_matrix(tmb%linmat%denskern, tmb%linmat%denskern_large, 'large_to_small')
>>>>>>> ffa93dbe

     call timing(iproc,'constraineddft','ON')
     vgrad_old=ebs-cdft%charge

     !!if (iproc==0) write(*,'(a,4(ES16.6e3,2x))') 'N, Tr(KW), Tr(KW)-N, V*(Tr(KW)-N)',&
     !!     cdft%charge,ebs,vgrad_old,cdft%lag_mult*vgrad_old
     if (iproc==0) then
         call yaml_open_map('CDFT infos')
         call yaml_map('N',cdft%charge,fmt='(es16.6e3)')
         call yaml_map('Tr(KW)',ebs,fmt='(es16.6e3)')
         call yaml_map('Tr(KW)-N',vgrad_old,fmt='(es16.6e3)')
         call yaml_map('V*(Tr(KW)-N)',cdft%lag_mult*vgrad_old,fmt='(es16.6e3)')
         call yaml_close_map()
     end if
     vgrad_old=abs(vgrad_old)
     valpha=0.5_gp

     coeff_tmp=f_malloc((/tmb%orbs%norb,tmb%orbs%norb/),id='coeff_tmp')
     call timing(iproc,'constraineddft','OF')
  end if

  !!! EXPERIMENTAL #######################
  !!denskern_init=tmb%linmat%denskern
  !!nullify(denskern_init%matrix_compr)
  !!!nullify(denskern_init%matrix)
  !!allocate(denskern_init%matrix_compr(size(tmb%linmat%denskern%matrix_compr)))
  !!!allocate(denskern_init%matrix(size(tmb%linmat%denskern%matrix)))
  !!call vcopy(size(tmb%linmat%denskern%matrix_compr), tmb%linmat%denskern%matrix_compr, 1, denskern_init%matrix_compr, 1)
  !!!call vcopy(size(tmb%linmat%denskern%matrix), tmb%linmat%denskern%matrix, 1, denskern_init%matrix, 1)
  !!allocate(rho_init(size(denspot%rhov)))
  !!allocate(rho_init_old(size(denspot%rhov)))
  !!tt_old=1.d100
  !!rho_init=0.d0
  !!rho_init_old=0.d0
  !!idens_cons=0
  !!! ####################################

  ! modify tmb%orbs%occup, as we normally use orbs%occup elsewhere
  if (input%lin%extra_states>0) then
     call to_zero(tmb%orbs%norb,tmb%orbs%occup(1))
     call vcopy(KSwfn%orbs%norb, KSwfn%orbs%occup(1), 1, tmb%orbs%occup(1), 1)
     ! occupy the next few states - don't need to preserve the charge as only using for support function optimization
     do iorb=1,tmb%orbs%norb
        if (tmb%orbs%occup(iorb)==1.0_gp) then
           tmb%orbs%occup(iorb)=2.0_gp
        else if (tmb%orbs%occup(iorb)==0.0_gp) then
           do jorb=iorb,min(iorb+input%lin%extra_states-1,tmb%orbs%norb)
             tmb%orbs%occup(jorb)=2.0_gp
           end do
           exit
        end if
     end do
  else
     ! only use tmb%orbs%occup for calculating energy components, otherwise using KSwfn%orbs%occup
     tmb%orbs%occup=1.0d0
  end if

  ! if we want to ignore read in coeffs and diag at start - EXPERIMENTAL
  if (input%lin%diag_start .and. input%inputPsiId==INPUT_PSI_DISK_LINEAR) then
     ! Calculate the charge density.
     call sumrho_for_TMBs(iproc, nproc, KSwfn%Lzd%hgrids(1), KSwfn%Lzd%hgrids(2), KSwfn%Lzd%hgrids(3), &
          tmb%collcom_sr, tmb%linmat%denskern_large, KSwfn%Lzd%Glr%d%n1i*KSwfn%Lzd%Glr%d%n2i*denspot%dpbox%n3d, &
          denspot%rhov, rho_negative)
     if (rho_negative) then
         call corrections_for_negative_charge(iproc, nproc, KSwfn, at, input, tmb, denspot)
         !!if (iproc==0) call yaml_warning('Charge density contains negative points, need to increase FOE cutoff')
         !!call increase_FOE_cutoff(iproc, nproc, tmb%lzd, at%astruct, input, KSwfn%orbs, tmb%orbs, tmb%foe_obj, init=.false.)
         !!call clean_rho(iproc, KSwfn%Lzd%Glr%d%n1i*KSwfn%Lzd%Glr%d%n2i*denspot%dpbox%n3d, denspot%rhov)
     end if
     ! Calculate the new potential.
     !if(iproc==0) write(*,'(1x,a)') '---------------------------------------------------------------- Updating potential.'
     !if (iproc==0) call yaml_map('update potential',.true.)
     if (iproc==0) call yaml_open_map('update pot',flow=.true.)
     call updatePotential(input%ixc,input%nspin,denspot,energs%eh,energs%exc,energs%evxc)
  end if

  call timing(iproc,'linscalinit','OF') !lr408t

  !! DEBUG - check centres
  !ind=1
  !do iorb=1,tmb%orbs%norbp
  !   iat=tmb%orbs%onwhichatom(iorb+tmb%orbs%isorb)
  !   ilr=tmb%orbs%inwhichlocreg(iorb+tmb%orbs%isorb)
  !
  !   allocate(psir(tmb%lzd%llr(ilr)%d%n1i, tmb%lzd%llr(ilr)%d%n2i, tmb%lzd%llr(ilr)%d%n3i, 1+ndebug),stat=i_stat)
  !   call memocc(i_stat,psir,'psir',subname)
  !   call initialize_work_arrays_sumrho(tmb%lzd%llr(ilr),w)
  !
  !   call daub_to_isf(tmb%lzd%llr(ilr),w,tmb%psi(ind),psir)
  !
  !   xcent=0.0d0
  !   ycent=0.0d0
  !   zcent=0.0d0
  !   do iz=1,tmb%lzd%llr(ilr)%d%n3i
  !      iiz=iz-15+tmb%lzd%llr(ilr)%nsi3
  !      do iy=1,tmb%lzd%llr(ilr)%d%n2i
  !         iiy=iy-15+tmb%lzd%llr(ilr)%nsi2
  !         do ix=1,tmb%lzd%llr(ilr)%d%n1i
  !            iix=ix-15+tmb%lzd%llr(ilr)%nsi1
  !            psix=psir(ix,iy,iz,1)*(iix*tmb%lzd%hgrids(1)*0.5d0)
  !            psiy=psir(ix,iy,iz,1)*(iiy*tmb%lzd%hgrids(2)*0.5d0)
  !            psiz=psir(ix,iy,iz,1)*(iiz*tmb%lzd%hgrids(3)*0.5d0)
  !            xcent=xcent+psir(ix,iy,iz,1)*psix
  !            ycent=ycent+psir(ix,iy,iz,1)*psiy
  !            zcent=zcent+psir(ix,iy,iz,1)*psiz
  !         end do
  !      end do
  !   end do
  !
  !   write(*,'(a,4I4,3(F12.8,x),3(F8.4,x))') 'iproc,iorb,ilr,iat,(xcent,ycent,zcent)-locregcenter,xcent,ycent,zcent',&
  !        iproc,iorb+tmb%orbs%isorb,ilr,iat,xcent-tmb%lzd%llr(ilr)%locregcenter(1),&
  !        ycent-tmb%lzd%llr(ilr)%locregcenter(2),zcent-tmb%lzd%llr(ilr)%locregcenter(3),&
  !        xcent,ycent,zcent
  !
  !   ind=ind+tmb%lzd%llr(ilr)%wfd%nvctr_c+7*tmb%lzd%llr(ilr)%wfd%nvctr_f
  !   call deallocate_work_arrays_sumrho(w)
  !   i_all=-product(shape(psir))*kind(psir)
  !   deallocate(psir,stat=i_stat)
  !   call memocc(i_stat,i_all,'psir',subname)
  !end do
  !! END DEBUG - check centres

  ! Add one iteration if no low accuracy is desired since we need then a first fake iteration, with istart=0
  istart = min(1,nit_lowaccuracy)
  infocode=0 !default value
  ! This is the main outer loop. Each iteration of this loop consists of a first loop in which the basis functions
  ! are optimized and a consecutive loop in which the density is mixed.
  if (iproc==0) then
      call yaml_comment('Self-Consistent Cycle',hfill='-')
      call yaml_open_sequence('Ground State Optimization')
  end if
  outerLoop: do itout=istart,nit_lowaccuracy+nit_highaccuracy

      if (input%lin%nlevel_accuracy==2) then
          ! Check whether the low accuracy part (i.e. with strong confining potential) has converged.
          call check_whether_lowaccuracy_converged(itout, nit_lowaccuracy, input%lin%lowaccuracy_conv_crit, &
               lowaccur_converged, pnrm_out)
          ! Set all remaining variables that we need for the optimizations of the basis functions and the mixing.
          call set_optimization_variables(input, at, tmb%orbs, tmb%lzd%nlr, tmb%orbs%onwhichatom, tmb%confdatarr, &
               convCritMix, lowaccur_converged, nit_scc, mix_hist, alpha_mix, locrad, target_function, nit_basis, &
               convcrit_dmin, nitdmin, conv_crit_TMB)
      else if (input%lin%nlevel_accuracy==1 .and. itout==1) then
          call set_variables_for_hybrid(tmb%lzd%nlr, input, at, tmb%orbs, lowaccur_converged, tmb%confdatarr, &
               target_function, nit_basis, nit_scc, mix_hist, locrad, alpha_mix, convCritMix, conv_crit_TMB)
               convcrit_dmin=input%lin%convCritDmin_highaccuracy
               nitdmin=input%lin%nItdmin_highaccuracy

         !! lowaccur_converged=.false.
         !! do iorb=1,tmb%orbs%norbp
         !!     ilr=tmb%orbs%inwhichlocreg(tmb%orbs%isorb+iorb)
         !!     iiat=tmb%orbs%onwhichatom(tmb%orbs%isorb+iorb)
         !!     tmb%confdatarr(iorb)%prefac=input%lin%potentialPrefac_lowaccuracy(at%astruct%iatype(iiat))
         !! end do
         !! target_function=TARGET_FUNCTION_IS_HYBRID
         !! nit_basis=input%lin%nItBasis_lowaccuracy
         !! nit_scc=input%lin%nitSCCWhenFixed_lowaccuracy
         !! mix_hist=input%lin%mixHist_lowaccuracy
         !! do ilr=1,tmb%lzd%nlr
         !!     locrad(ilr)=input%lin%locrad_lowaccuracy(ilr)
         !! end do
         !! alpha_mix=input%lin%alpha_mix_lowaccuracy
         !! convCritMix=input%lin%convCritMix_lowaccuracy
      end if

      ! Do one fake iteration if no low accuracy is desired.
      if(nit_lowaccuracy==0 .and. itout==0) then
          lowaccur_converged=.false.
          cur_it_highaccuracy=0
      end if

      if(lowaccur_converged) cur_it_highaccuracy=cur_it_highaccuracy+1

      if(cur_it_highaccuracy==1) then
          if (iproc==0) then
              call yaml_comment('Adjustments for high accuracy',hfill='=')
          end if
          ! Adjust the confining potential if required.
          call adjust_locregs_and_confinement(iproc, nproc, KSwfn%Lzd%hgrids(1), KSwfn%Lzd%hgrids(2), KSwfn%Lzd%hgrids(3), &
               at, input, rxyz, KSwfn, tmb, denspot, nlpsp, ldiis, locreg_increased, lowaccur_converged, locrad)
          orthonormalization_on=.true.

          if (locreg_increased .and. input%lin%scf_mode==LINEAR_FOE) then ! deallocate ham_small
             call deallocate_sparse_matrix(ham_small,subname)
             !call nullify_sparse_matrix(ham_small)
             ham_small=sparse_matrix_null()
             call sparse_copy_pattern(tmb%linmat%ovrlp,ham_small,iproc,subname)
             !!allocate(ham_small%matrix_compr(ham_small%nvctr), stat=istat)
             !!call memocc(istat, ham_small%matrix_compr, 'ham_small%matrix_compr', subname)
             ham_small%matrix_compr=f_malloc_ptr(ham_small%nvctr,id='ham_small%matrix_compr')
          end if

          ! is this really necessary if the locrads haven't changed?  we should check this!
          ! for now for CDFT don't do the extra get_coeffs, as don't want to add extra CDFT loop here
          if (target_function==TARGET_FUNCTION_IS_HYBRID) then
              if (iproc==0) write(*,*) 'WARNING: COMMENTED THESE LINES'
          else
             ! Calculate a new kernel since the old compressed one has changed its shape due to the locrads
             ! being different for low and high accuracy.
             update_phi=.true.
             tmb%can_use_transposed=.false.   !check if this is set properly!
             ! NB nothing is written to screen for this get_coeff
             if (.not. input%lin%constrained_dft) then
                call get_coeff(iproc,nproc,input%lin%scf_mode,KSwfn%orbs,at,rxyz,denspot,GPU,&
                     infoCoeff,energs,nlpsp,input%SIC,tmb,pnrm,update_phi,update_phi,&
                     .true.,ham_small,input%lin%extra_states,itout,0,0,input%lin%order_taylor,&
<<<<<<< HEAD
                     input%calculate_KS_residue,&
=======
                     input%purification_quickreturn,input%calculate_KS_residue,&
>>>>>>> ffa93dbe
                     convcrit_dmin,nitdmin,input%lin%curvefit_dmin,ldiis_coeff)
             end if
          end if

          ! Some special treatement if we are in the high accuracy part
          call adjust_DIIS_for_high_accuracy(input, denspot, mixdiis, lowaccur_converged, &
               ldiis_coeff_hist, ldiis_coeff_changed)
      end if


      if (input%lin%scf_mode==LINEAR_DIRECT_MINIMIZATION) then 
         !call initialize_DIIS_coeff(ldiis_coeff_hist, ldiis_coeff)
         call DIIS_free(ldiis_coeff)
         if (input%lin%extra_states==0) then
            call DIIS_set(ldiis_coeff_hist,0.1_gp,tmb%orbs%norb*KSwfn%orbs%norbp,1,ldiis_coeff)
         else
            call DIIS_set(ldiis_coeff_hist,0.1_gp,tmb%orbs%norb*tmb%orbs%norbp,1,ldiis_coeff)
         end if

         ! need to reallocate DIIS matrices to adjust for changing history length
!!$         if (ldiis_coeff_changed) then
!!$            call deallocateDIIS(ldiis_coeff)
!!$            call allocate_DIIS_coeff(tmb, ldiis_coeff)
!!$            ldiis_coeff_changed = .false.
!!$         end if
      end if

      if(itout>1 .or. (nit_lowaccuracy==0 .and. itout==1)) then
          call deallocateDIIS(ldiis)
      end if
      if (lowaccur_converged) then
          call initializeDIIS(input%lin%DIIS_hist_highaccur, tmb%lzd, tmb%orbs, ldiis)
      else
          call initializeDIIS(input%lin%DIIS_hist_lowaccur, tmb%lzd, tmb%orbs, ldiis)
      end if
      if(itout==1) then
          ldiis%alphaSD=input%lin%alphaSD
          ldiis%alphaDIIS=input%lin%alphaDIIS
      end if

      ! Do nothing if no low accuracy is desired.
      if (nit_lowaccuracy==0 .and. itout==0) then
          if (associated(tmb%psit_c)) then
              iall=-product(shape(tmb%psit_c))*kind(tmb%psit_c)
              deallocate(tmb%psit_c, stat=istat)
              call memocc(istat, iall, 'tmb%psit_c', subname)
          end if
          if (associated(tmb%psit_f)) then
              iall=-product(shape(tmb%psit_f))*kind(tmb%psit_f)
              deallocate(tmb%psit_f, stat=istat)
              call memocc(istat, iall, 'tmb%psit_f', subname)
          end if
          tmb%can_use_transposed=.false.
          if (iproc==0) then
              call yaml_sequence(advance='no')
              call yaml_open_sequence('fake iteration',label=&
                                 'it_fake'//trim(adjustl(yaml_toa(0,fmt='(i3.3)'))))
              call yaml_sequence(label='final_fake'//trim(adjustl(yaml_toa(0,fmt='(i3.3)'))),advance='no')
              call yaml_open_map(flow=.true.)
              call yaml_map('fake iteration','bridge low accuracy')
              call yaml_close_map
              call yaml_close_sequence()
          end if
          cycle outerLoop
      end if

      ! The basis functions shall be optimized except if it seems to saturate
      update_phi=.true.
      if(fix_support_functions) then
          update_phi=.false.
          tmb%can_use_transposed=.false.   !check if this is set properly!
      end if

      ! Improve the trace minimizing orbitals.
       if(update_phi) then
           if (target_function==TARGET_FUNCTION_IS_HYBRID .and. reduce_conf) then
               if (input%lin%reduce_confinement_factor>0.d0) then
                   !if (iproc==0) write(*,'(1x,a,es8.1)') 'Multiply the confinement prefactor by',input%lin%reduce_confinement_factor
                   if (iproc==0) call yaml_map('multiplicator for the confinement',input%lin%reduce_confinement_factor)
                   tmb%confdatarr(:)%prefac=input%lin%reduce_confinement_factor*tmb%confdatarr(:)%prefac
               else
                   if (ratio_deltas<=1.d0 .and. ratio_deltas>0.d0) then
                       !if (iproc==0) write(*,'(1x,a,es8.1)') 'Multiply the confinement prefactor by',ratio_deltas
                       if (iproc==0) call yaml_map('multiplicator for the confinement',ratio_deltas)
                       tmb%confdatarr(:)%prefac=ratio_deltas*tmb%confdatarr(:)%prefac
                   else if (ratio_deltas>1.d0) then
                       !if (iproc==0) write(*,*) 'WARNING: ratio_deltas>1!. Using 0.5 instead'
                       !if (iproc==0) write(*,'(1x,a,es8.1)') 'Multiply the confinement prefactor by',0.5d0
                       if (iproc==0) call yaml_warning('ratio_deltas>1, using 1.0 instead')
                       if (iproc==0) call yaml_newline()
                       if (iproc==0) call yaml_map('multiplicator for the confinement',1.0d0)
                       tmb%confdatarr(:)%prefac=1.0d0*tmb%confdatarr(:)%prefac
                   else if (ratio_deltas<=0.d0) then
                       !if (iproc==0) write(*,*) 'WARNING: ratio_deltas<=0.d0!. Using 0.5 instead'
                       !if (iproc==0) write(*,'(1x,a,es8.1)') 'Multiply the confinement prefactor by',0.5d0
                       if (iproc==0) call yaml_warning('ratio_deltas<=0.d0, using 0.5 instead')
                       if (iproc==0) call yaml_newline()
                       if (iproc==0) call yaml_map('multiplicator for the confinement',0.5d0)
                       tmb%confdatarr(:)%prefac=0.5d0*tmb%confdatarr(:)%prefac
                   end if
               end if
               !if (iproc==0) write(*,'(a,es18.8)') 'tmb%confdatarr(1)%prefac',tmb%confdatarr(1)%prefac
               !if (iproc==0) write(*,*) "WARNING: DON'T LET THE PREFACTOR GO BELOW 1.D-5"
               !tmb%confdatarr(:)%prefac=max(tmb%confdatarr(:)%prefac,2.4d-5)
           end if

           !!if (pnrm_out<5.d-9) then
           !!    if (iproc==0) write(*,*) 'outswitch off ortho'
           !!    orthonormalization_on=.false.
           !!end if
           !!if (sum(tmb%confdatarr(:)%prefac)==0.d0) then
           !!    if (iproc==0) write(*,*) 'WARNING: modifi nit_basis'
           !!    nit_basis=100
           !!end if
           !if (iproc==0) write(*,*) 'upper bound for prefac: 1.d-5'
           !tmb%confdatarr(:)%prefac=max(tmb%confdatarr(:)%prefac,1.d-5)

           !if (itout<=20) then
           !    if (iproc==0) write(*,*) 'set ldiis%isx=0)'
           !    ldiis%isx=0
           !end if
           if (input%experimental_mode) then
               if (iproc==0) call yaml_warning('No orthogonalizing of the support functions')
               !if (iproc==0) write(*,*) 'WARNING: set orthonormalization_on to false'
               orthonormalization_on=.false.
           end if
           if (iproc==0) then
               call yaml_comment('support function optimization',hfill='=')
           end if
           if (iproc==0) then
               call yaml_sequence(advance='no')
               call yaml_open_sequence('support function optimization',label=&
                              'it_supfun'//trim(adjustl(yaml_toa(itout,fmt='(i3.3)'))))
           end if
           !!if (itout<=2) then
               call getLocalizedBasis(iproc,nproc,at,KSwfn%orbs,rxyz,denspot,GPU,trace,trace_old,fnrm_tmb,&
                   info_basis_functions,nlpsp,input%lin%scf_mode,ldiis,input%SIC,tmb,energs, &
                   input%lin%nItPrecond,target_function,input%lin%correctionOrthoconstraint,&
                   nit_basis,&
                   ratio_deltas,orthonormalization_on,input%lin%extra_states,itout,conv_crit_TMB,input%experimental_mode,&
<<<<<<< HEAD
                   input%lin%early_stop)
=======
                   input%lin%early_stop, input%lin%gnrm_dynamic, can_use_ham, input%lin%order_taylor, input%kappa_conv,&
                   input%method_updatekernel,input%purification_quickreturn)
>>>>>>> ffa93dbe
               reduce_conf=.true.
           !!else
           !!    cut=cut-0.5d0
           !!    if (iproc==0) write(*,'(a,f7.2)') 'new cutoff:', cut
           !!    call cut_at_boundaries(cut, tmb)
           !!    ist=1
           !!    do iorb=1,tmb%orbs%norbp
           !!        iiorb=tmb%orbs%isorb+iorb
           !!        ilr=tmb%orbs%inwhichlocreg(iiorb)
           !!        ncount=tmb%lzd%llr(ilr)%wfd%nvctr_c+7*tmb%lzd%llr(ilr)%wfd%nvctr_f
           !!        tt=dnrm2(ncount, tmb%psi(ist), 1, tmb)
           !!        tt=1/tt
           !!        !call dscal(ncount, tt, tmb%psi(ist), 1)
           !!        tt=dnrm2(ncount, tmb%psi(ist), 1, tmb)
           !!        write(*,*) 'iiorb, tt', iiorb, tt
           !!        ist=ist+ncount
           !!    end do
           !!end if
           if (iproc==0) then
               call yaml_close_sequence()
           end if

           !!! WRITE SUPPORT FUNCTIONS TO DISK ############################################
           !!npsidim_large=tmb%lzd%glr%wfd%nvctr_c+7*tmb%lzd%glr%wfd%nvctr_f                                                 
           !!allocate(philarge((tmb%lzd%glr%wfd%nvctr_c+7*tmb%lzd%glr%wfd%nvctr_f)*tmb%orbs%norbp))                          
           !!philarge=0.d0
           !!ists=1                                                                                                          
           !!istl=1
           !!do iorb=1,tmb%orbs%norbp
           !!    ilr = tmb%orbs%inWhichLocreg(tmb%orbs%isorb+iorb)                                                           
           !!    sdim=tmb%lzd%llr(ilr)%wfd%nvctr_c+7*tmb%lzd%llr(ilr)%wfd%nvctr_f                                            
           !!    ldim=tmb%lzd%glr%wfd%nvctr_c+7*tmb%lzd%glr%wfd%nvctr_f                                                      
           !!    nspin=1 !this must be modified later
           !!    call Lpsi_to_global2(iproc, sdim, ldim, tmb%orbs%norb, tmb%orbs%nspinor, nspin, tmb%lzd%glr, &              
           !!         tmb%lzd%llr(ilr), tmb%psi(ists), philarge(istl))                                                       
           !!    write(num,'(i5.5)') tmb%orbs%isorb+iorb
           !!    filename='supfun_'//num
           !!    unitname=100*iproc+5
           !!    open(unit=unitname,file=trim(filename))
           !!    do i=1,tmb%lzd%glr%wfd%nvctr_c+7*tmb%lzd%glr%wfd%nvctr_f
           !!        write(unitname,'(es25.17)') philarge(istl+i-1)
           !!    end do
           !!    close(unit=unitname)
           !!    ists=ists+tmb%lzd%llr(ilr)%wfd%nvctr_c+7*tmb%lzd%llr(ilr)%wfd%nvctr_f                                       
           !!    istl=istl+tmb%lzd%glr%wfd%nvctr_c+7*tmb%lzd%glr%wfd%nvctr_f                                                 
           !!end do
           !!deallocate(philarge)
           !!! ############################################################################

           tmb%can_use_transposed=.false. !since basis functions have changed...

           if (input%lin%scf_mode==LINEAR_DIRECT_MINIMIZATION) ldiis_coeff%alpha_coeff=input%lin%alphaSD_coeff !reset to default value

           if (input%inputPsiId==101 .and. info_basis_functions<=-2 .and. itout==1) then
               ! There seem to be some convergence problems after a restart. Better to quit
               ! and start with a new AO input guess.
               if (iproc==0) write(*,'(1x,a)') 'There are convergence problems after the restart. &
                                                &Start over again with an AO input guess.'
               if (associated(tmb%psit_c)) then
                   iall=-product(shape(tmb%psit_c))*kind(tmb%psit_c)
                   deallocate(tmb%psit_c, stat=istat)
                   call memocc(istat, iall, 'tmb%psit_c', subname)
               end if
               if (associated(tmb%psit_f)) then
                   iall=-product(shape(tmb%psit_f))*kind(tmb%psit_f)
                   deallocate(tmb%psit_f, stat=istat)
                   call memocc(istat, iall, 'tmb%psit_f', subname)
               end if
               infocode=2
               exit outerLoop
           end if
       end if

       ! Check whether we can use the Hamiltonian matrix from the TMB optimization
       ! for the first step of the coefficient optimization
       !can_use_ham=.true.
       ! can_use_ham was set in getLocalizedBasis
       if(target_function==TARGET_FUNCTION_IS_TRACE) then
           do itype=1,at%astruct%ntypes
               if(input%lin%potentialPrefac_lowaccuracy(itype)/=0.d0) then
                   can_use_ham=.false.
                   exit
               end if
           end do
       else if(target_function==TARGET_FUNCTION_IS_ENERGY) then
           do itype=1,at%astruct%ntypes
               if(input%lin%potentialPrefac_highaccuracy(itype)/=0.d0) then
                   can_use_ham=.false.
                   exit
               end if
           end do
       !!else if(target_function==TARGET_FUNCTION_IS_HYBRID) then
       !!    do itype=1,at%astruct%ntypes
       !!        if(input%lin%potentialPrefac_lowaccuracy(itype)/=0.d0) then
       !!            can_use_ham=.false.
       !!            exit
       !!        end if
       !!    end do
       end if

      if (can_use_ham .and. input%lin%scf_mode==LINEAR_FOE) then ! copy ham to ham_small here already as it won't be changing
        ! NOT ENTIRELY GENERAL HERE - assuming ovrlp is small and ham is large, converting ham to match ovrlp

         call timing(iproc,'FOE_init','ON') !lr408t

         iismall=0
         iseglarge=1
         do isegsmall=1,tmb%linmat%ovrlp%nseg
            do
               is=max(tmb%linmat%ovrlp%keyg(1,isegsmall),tmb%linmat%ham%keyg(1,iseglarge))
               ie=min(tmb%linmat%ovrlp%keyg(2,isegsmall),tmb%linmat%ham%keyg(2,iseglarge))
               iilarge=tmb%linmat%ham%keyv(iseglarge)-tmb%linmat%ham%keyg(1,iseglarge)
               do i=is,ie
                  iismall=iismall+1
                  ham_small%matrix_compr(iismall)=tmb%linmat%ham%matrix_compr(iilarge+i)
               end do
               if (ie>=is) exit
               iseglarge=iseglarge+1
            end do
         end do

         call timing(iproc,'FOE_init','OF') !lr408t

      end if


      if (input%lin%constrained_dft) then
         call DIIS_set(30,valpha,1,1,vdiis)
         call vcopy(tmb%orbs%norb**2,tmb%coeff(1,1),1,coeff_tmp(1,1),1)
         vold=cdft%lag_mult
      end if
      ! CDFT: need to pass V*w_ab to get_coeff so that it can be added to H_ab and the correct KS eqn can therefore be solved
      ! CDFT: for the first iteration this will be some initial guess for V (or from the previous outer loop)
      ! CDFT: all this will be in some extra CDFT loop
      cdft_loop : do cdft_it=1,100
         if (input%lin%scf_mode==LINEAR_DIRECT_MINIMIZATION .and. input%lin%constrained_dft) then 
            call DIIS_free(ldiis_coeff)
            if (input%lin%extra_states==0) then
               call DIIS_set(ldiis_coeff_hist,0.1_gp,tmb%orbs%norb*KSwfn%orbs%norbp,1,ldiis_coeff)
            else
               call DIIS_set(ldiis_coeff_hist,0.1_gp,tmb%orbs%norb*tmb%orbs%norbp,1,ldiis_coeff)
            end if
         end if
         ! The self consistency cycle. Here we try to get a self consistent density/potential with the fixed basis.
         if (iproc==0) then
             call yaml_comment('kernel optimization',hfill='=')
             !call yaml_sequence(advance='no')
             !if (input%lin%constrained_dft) then
             !    call yaml_open_map('kernel optimization',label=&
             !         'it_kernel'//trim(adjustl(yaml_toa(itout,fmt='(i3.3)')))//&
             !         '_'//trim(adjustl(yaml_toa(cdft_it,fmt='(i3.3)'))))
             !else
             !    call yaml_open_map('kernel optimization',label=&
             !         'it_kernel'//trim(adjustl(yaml_toa(itout,fmt='(i3.3)'))))
             !end if
             call yaml_sequence(advance='no')
             if (input%lin%constrained_dft) then
                 call yaml_open_sequence('kernel optimization',label=&
                      'it_kernel'//trim(adjustl(yaml_toa(itout,fmt='(i3.3)')))//&
                      '_'//trim(adjustl(yaml_toa(cdft_it,fmt='(i3.3)'))))
             else
                 call yaml_open_sequence('kernel optimization',label=&
                      'it_kernel'//trim(adjustl(yaml_toa(itout,fmt='(i3.3)'))))
             end if
         end if
         kernel_loop : do it_scc=1,nit_scc
             dmin_diag_it=dmin_diag_it+1
             ! If the hamiltonian is available do not recalculate it
             ! also using update_phi for calculate_overlap_matrix and communicate_phi_for_lsumrho
             ! since this is only required if basis changed
             if (iproc==0) then
                !if (it_scc==nit_scc) then
                !   call yaml_sequence(label='final_kernel'//trim(adjustl(yaml_toa(itout,fmt='(i3.3)'))),advance='no')
                !else
                   call yaml_sequence(advance='no')
                !end if
                !call yaml_open_map(flow=.false.)
                call yaml_comment('kernel iter:'//yaml_toa(it_scc,fmt='(i6)'),hfill='-')
             end if
             if(update_phi .and. can_use_ham) then! .and. info_basis_functions>=0) then
                !!! TEST ###############################################################
                !!phi_delta=f_malloc0((/tmb%npsidim_orbs,3/),id='phi_delta')
                !!! Get the values of the support functions on the boundary of the localization region
                !!call extract_boundary(tmb, phi_delta, num_points, num_points_tot)
                !!weight_boundary=ddot(3*tmb%npsidim_orbs, phi_delta(1,1), 1, phi_delta(1,1), 1)
                !!call mpiallred(weight_boundary, 1, mpi_sum, bigdft_mpi%mpi_comm, ierr)
                !!weight_boundary=sqrt(weight_boundary/tmb%orbs%norb)
                !!weight_tot=ddot(tmb%npsidim_orbs, tmb%psi(1), 1, tmb%psi(1), 1)
                !!call mpiallred(weight_tot, 1, mpi_sum, bigdft_mpi%mpi_comm, ierr)
                !!weight_tot=sqrt(weight_tot/tmb%orbs%norb)
                !!call mpiallred(num_points, 1, mpi_sum, bigdft_mpi%mpi_comm, ierr)
                !!call mpiallred(num_points_tot, 1, mpi_sum, bigdft_mpi%mpi_comm, ierr)
                !!if (iproc==0) write(*,'(a,3es12.4,2I10)') 'weight boundary, weight tot, ratio, num points', &
                !!    weight_boundary, weight_tot, weight_boundary/weight_tot, num_points, num_points_tot
                !!call f_free(phi_delta)
                !!! END TEST ###########################################################
                if (input%lin%constrained_dft) then
                   call get_coeff(iproc,nproc,input%lin%scf_mode,KSwfn%orbs,at,rxyz,denspot,GPU,&
                        infoCoeff,energs,nlpsp,input%SIC,tmb,pnrm,update_phi,update_phi,&
                        .false.,ham_small,input%lin%extra_states,itout,it_scc,cdft_it,input%lin%order_taylor,&
<<<<<<< HEAD
                        input%calculate_KS_residue,&
=======
                        input%purification_quickreturn,input%calculate_KS_residue,&
>>>>>>> ffa93dbe
                        convcrit_dmin,nitdmin,input%lin%curvefit_dmin,ldiis_coeff,reorder,cdft)
                else
                   call get_coeff(iproc,nproc,input%lin%scf_mode,KSwfn%orbs,at,rxyz,denspot,GPU,&
                        infoCoeff,energs,nlpsp,input%SIC,tmb,pnrm,update_phi,update_phi,&
                        .false.,ham_small,input%lin%extra_states,itout,it_scc,cdft_it,input%lin%order_taylor,&
<<<<<<< HEAD
                        input%calculate_KS_residue,&
=======
                        input%purification_quickreturn,input%calculate_KS_residue,&
>>>>>>> ffa93dbe
                        convcrit_dmin,nitdmin,input%lin%curvefit_dmin,ldiis_coeff,reorder)
                end if
             else
                if (input%lin%constrained_dft) then
                   call get_coeff(iproc,nproc,input%lin%scf_mode,KSwfn%orbs,at,rxyz,denspot,GPU,&
                        infoCoeff,energs,nlpsp,input%SIC,tmb,pnrm,update_phi,update_phi,&
                        .true.,ham_small,input%lin%extra_states,itout,it_scc,cdft_it,input%lin%order_taylor,&
<<<<<<< HEAD
                        input%calculate_KS_residue,&
=======
                        input%purification_quickreturn,input%calculate_KS_residue,&
>>>>>>> ffa93dbe
                        convcrit_dmin,nitdmin,input%lin%curvefit_dmin,ldiis_coeff,reorder,cdft)
                else
                   call get_coeff(iproc,nproc,input%lin%scf_mode,KSwfn%orbs,at,rxyz,denspot,GPU,&
                        infoCoeff,energs,nlpsp,input%SIC,tmb,pnrm,update_phi,update_phi,&
                        .true.,ham_small,input%lin%extra_states,itout,it_scc,cdft_it,input%lin%order_taylor,&
<<<<<<< HEAD
                        input%calculate_KS_residue,&
=======
                        input%purification_quickreturn,input%calculate_KS_residue,&
>>>>>>> ffa93dbe
                        convcrit_dmin,nitdmin,input%lin%curvefit_dmin,ldiis_coeff,reorder)
                end if
             end if


             !!! TEMPORARY ##########################################################################
             !!do ii=1,tmb%linmat%denskern%nvctr
             !!     iorb = tmb%linmat%denskern%orb_from_index(1,ii)
             !!     jorb = tmb%linmat%denskern%orb_from_index(2,ii)
             !!     if (iproc==0) write(*,*) 'iorb, jorb, denskern', iorb, jorb, tmb%linmat%denskern%matrix_compr(ii)
             !!  end do
             !!! END TEMPORARY ######################################################################


             ! Since we do not update the basis functions anymore in this loop
             update_phi = .false.

             !EXPERIMENTAL (currently switched off)
             ! every so often during direct min want to diagonalize - figure out a good way to specify how often...
             if (input%lin%scf_mode==LINEAR_DIRECT_MINIMIZATION.and.iproc==0.and.dmin_diag_freq>=0) &
                  print*,'COUNTDOWN',dmin_diag_freq-dmin_diag_it
             if (input%lin%scf_mode==LINEAR_DIRECT_MINIMIZATION&!.and.(it_scc==nit_scc.or.pnrm<convCritMix)&
                  .and.dmin_diag_it>=dmin_diag_freq.and.dmin_diag_freq/=-1) then
                reorder=.true.
                !call get_coeff(iproc,nproc,LINEAR_MIXDENS_SIMPLE,KSwfn%orbs,at,rxyz,denspot,GPU,&
                !     infoCoeff,energs,nlpsp,input%SIC,tmb,pnrm,update_phi,update_phi,&
                !     .true.,ham_small,input%lin%extra_states)
                ! just diagonalize with optimized states?
                dmin_diag_it=0
             !else if (input%lin%scf_mode==LINEAR_DIRECT_MINIMIZATION.and.it_scc==nit_scc.and.dmin_diag_it>=dmin_diag_freq) then
             !   if (iproc==0) print*,'NOTCOUNTDOWN',pnrm,convcrit_dmin*10.0d0
             else
                reorder=.false.
             end if
             !END EXPERIMENTAL

             ! CDFT: this is the real energy here as we subtracted the constraint term from the Hamiltonian before calculating ebs
             ! Calculate the total energy.
             !if(iproc==0) print *,'energs',energs%ebs,energs%eh,energs%exc,energs%evxc,energs%eexctX,energs%eion,energs%edisp
             energy=energs%ebs-energs%eh+energs%exc-energs%evxc-energs%eexctX+energs%eion+energs%edisp
             energyDiff=energy-energyold
             energyold=energy

             ! update alpha_coeff for direct minimization steepest descents
             if(input%lin%scf_mode==LINEAR_DIRECT_MINIMIZATION .and. it_scc>1 .and.&
                  ldiis_coeff%idsx == 0 .and. (.not. input%lin%curvefit_dmin)) then
                ! apply a cap so that alpha_coeff never goes below around 1.d-2 or above 2
                if (energyDiff<0.d0 .and. ldiis_coeff%alpha_coeff < 1.8d0) then
                   ldiis_coeff%alpha_coeff=1.1d0*ldiis_coeff%alpha_coeff
                else if (ldiis_coeff%alpha_coeff > 1.7d-3) then
                   ldiis_coeff%alpha_coeff=0.5d0*ldiis_coeff%alpha_coeff
                end if
                !!if(iproc==0) write(*,*) ''
                !!if(iproc==0) write(*,*) 'alpha, energydiff',ldiis_coeff%alpha_coeff,energydiff
                if (iproc==0) then
                    call yaml_map('alpha',ldiis_coeff%alpha_coeff)
                    call yaml_map('energydiff',energydiff)
                end if
             end if

             ! Calculate the charge density.
             if (iproc==0) then
                 call yaml_open_map('Hamiltonian update',flow=.true.)
                 ! Use this subroutine to write the energies, with some
                 ! fake number
                 ! to prevent it from writing too much
                 call write_energies(0,0,energs,0.d0,0.d0,'',.true.)
             end if
             call sumrho_for_TMBs(iproc, nproc, KSwfn%Lzd%hgrids(1), KSwfn%Lzd%hgrids(2), KSwfn%Lzd%hgrids(3), &
<<<<<<< HEAD
                  tmb%collcom_sr, tmb%linmat%denskern, KSwfn%Lzd%Glr%d%n1i*KSwfn%Lzd%Glr%d%n2i*denspot%dpbox%n3d, denspot%rhov)
=======
                  tmb%collcom_sr, tmb%linmat%denskern_large, &
                  KSwfn%Lzd%Glr%d%n1i*KSwfn%Lzd%Glr%d%n2i*denspot%dpbox%n3d, &
                  denspot%rhov, rho_negative)
             if (rho_negative) then
                 call corrections_for_negative_charge(iproc, nproc, KSwfn, at, input, tmb, denspot)
                 !!if (iproc==0) call yaml_warning('Charge density contains negative points, need to increase FOE cutoff')
                 !!call increase_FOE_cutoff(iproc, nproc, tmb%lzd, at%astruct, input, KSwfn%orbs, tmb%orbs, tmb%foe_obj, init=.false.)
                 !!call clean_rho(iproc, KSwfn%Lzd%Glr%d%n1i*KSwfn%Lzd%Glr%d%n2i*denspot%dpbox%n3d, denspot%rhov)
             end if
>>>>>>> ffa93dbe


             ! Mix the density.
             if (input%lin%scf_mode/=LINEAR_MIXPOT_SIMPLE) then
                !if (iproc==0) then
                !    call yaml_map('density mixing; history',mix_hist)
                !end if
                !!write(*,'(a,2es16.9)') 'before mix: sum(denspot%rhov), sum(f_fftgr)', &
                !!                                    sum(denspot%rhov), sum(denspot%mix%f_fftgr(:,:,denspot%mix%i_vrespc(1)))
                !!write(*,'(a,2es16.9)') 'before mix: sum(denspot%rhov), sum(rhopotold)', &
                !!                                    sum(denspot%rhov), sum(rhopotold(1:max(denspot%dpbox%ndimrhopot,denspot%dpbox%nrhodim)))
                !!if (it_scc==1) then
                !!    call mix_main(iproc, nproc, input%lin%scf_mode, mix_hist, input, KSwfn%Lzd%Glr, alpha_mix, &
                !!         denspot, mixdiis, rhopotold, pnrm)
                !!else
                    ! use it_scc+1 since we already have the density from the input guess as iteration 1
                    call mix_rhopot(iproc,nproc,denspot%mix%nfft*denspot%mix%nspden,1.d0-alpha_mix,denspot%mix,&
                         denspot%rhov,it_scc+1,denspot%dpbox%ndims(1),denspot%dpbox%ndims(2),denspot%dpbox%ndims(3),&
                         at%astruct%cell_dim(1)*at%astruct%cell_dim(2)*at%astruct%cell_dim(3),&
                         pnrm,denspot%dpbox%nscatterarr)
                !!end if
                !!write(*,'(a,2es16.9)') 'after mix: sum(denspot%rhov), sum(f_fftgr)', &
                !!                                   sum(denspot%rhov), sum(denspot%mix%f_fftgr(:,:,denspot%mix%i_vrespc(1)))
                !!write(*,'(a,2es16.9)') 'after mix: sum(denspot%rhov), sum(rhopotold)', &
                !!                                    sum(denspot%rhov), sum(rhopotold(1:max(denspot%dpbox%ndimrhopot,denspot%dpbox%nrhodim)))

                if ((pnrm<convCritMix .or. it_scc==nit_scc) .and. (.not. input%lin%constrained_dft)) then
                   ! calculate difference in density for convergence criterion of outer loop
                   ! ioffset is the buffer which is present for GGA calculations
                   ioffset=KSwfn%Lzd%Glr%d%n1i*KSwfn%Lzd%Glr%d%n2i*denspot%dpbox%i3xcsh
                   pnrm_out=0.d0
                   do i=1,KSwfn%Lzd%Glr%d%n1i*KSwfn%Lzd%Glr%d%n2i*denspot%dpbox%n3p
                      pnrm_out=pnrm_out+(denspot%rhov(ioffset+i)-rhopotOld_out(ioffset+i))**2
                   end do
                   call mpiallred(pnrm_out, 1, mpi_sum, bigdft_mpi%mpi_comm, ierr)
                   pnrm_out=sqrt(pnrm_out)/(KSwfn%Lzd%Glr%d%n1i*KSwfn%Lzd%Glr%d%n2i*KSwfn%Lzd%Glr%d%n3i*input%nspin)
                   call vcopy(max(KSwfn%Lzd%Glr%d%n1i*KSwfn%Lzd%Glr%d%n2i*denspot%dpbox%n3d,1)*input%nspin, &
                     denspot%rhov(1), 1, rhopotOld_out(1), 1)
                end if
             end if

             ! Calculate the new potential.
             !!if(iproc==0) write(*,'(1x,a)') '---------------------------------------------------------------- Updating potential.'
             if (iproc==0) then
!                 if (iproc==0) call yaml_open_map('pot',flow=.true.)
                 !call yaml_map('update potential',.true.)
             end if
             if (iproc==0) call yaml_newline()
             

             call updatePotential(input%ixc,input%nspin,denspot,energs%eh,energs%exc,energs%evxc)
             if (iproc==0) call yaml_close_map()


             ! update occupations wrt eigenvalues (NB for directmin these aren't guaranteed to be true eigenvalues)
             ! switch off for FOE at the moment
             if (input%lin%scf_mode/=LINEAR_FOE) then
                call vcopy(kswfn%orbs%norb,tmb%orbs%eval(1),1,kswfn%orbs%eval(1),1)
                call evaltoocc(iproc,nproc,.false.,input%tel,kswfn%orbs,input%occopt)
                if (bigdft_mpi%iproc ==0) then 
                   call write_eigenvalues_data(0.1d0,kswfn%orbs,mom_vec_fake)
                end if
             end if

             ! Mix the potential
             if(input%lin%scf_mode==LINEAR_MIXPOT_SIMPLE) then
                !if (iproc==0) then
                !    call yaml_map('potential mixing; history',mix_hist)
                !end if
                !!call mix_main(iproc, nproc, input%lin%scf_mode, mix_hist, input, KSwfn%Lzd%Glr, alpha_mix, &
                !!     denspot, mixdiis, rhopotold, pnrm)
                call mix_rhopot(iproc,nproc,denspot%mix%nfft*denspot%mix%nspden,1.d0-alpha_mix,denspot%mix,&
                     denspot%rhov,it_scc+1,denspot%dpbox%ndims(1),denspot%dpbox%ndims(2),denspot%dpbox%ndims(3),&
                     at%astruct%cell_dim(1)*at%astruct%cell_dim(2)*at%astruct%cell_dim(3),&
                     pnrm,denspot%dpbox%nscatterarr)
                if (pnrm<convCritMix .or. it_scc==nit_scc .and. (.not. input%lin%constrained_dft)) then
                   ! calculate difference in density for convergence criterion of outer loop
                   pnrm_out=0.d0
                   ! for the potential no buffers are present
                   !ioffset=KSwfn%Lzd%Glr%d%n1i*KSwfn%Lzd%Glr%d%n2i*denspot%dpbox%i3xcsh
                   ioffset=0
                   do i=1,KSwfn%Lzd%Glr%d%n1i*KSwfn%Lzd%Glr%d%n2i*denspot%dpbox%n3p
                      pnrm_out=pnrm_out+(denspot%rhov(i+ioffset)-rhopotOld_out(i+ioffset))**2
                   end do
                   call mpiallred(pnrm_out, 1, mpi_sum, bigdft_mpi%mpi_comm, ierr)
                   pnrm_out=sqrt(pnrm_out)/(KSwfn%Lzd%Glr%d%n1i*KSwfn%Lzd%Glr%d%n2i*KSwfn%Lzd%Glr%d%n3i*input%nspin)
                   call vcopy(max(KSwfn%Lzd%Glr%d%n1i*KSwfn%Lzd%Glr%d%n2i*denspot%dpbox%n3d,1)*input%nspin, &
                        denspot%rhov(1), 1, rhopotOld_out(1), 1) 
                end if
             end if

             ! Keep the support functions fixed if they converged and the density
             ! change is below the tolerance already in the very first iteration
             if(it_scc==1 .and. pnrm<convCritMix .and.  info_basis_functions>0) then
                fix_support_functions=.true.
             end if

             if (input%lin%constrained_dft) then
                !call timing(iproc,'constraineddft','ON')
                ! CDFT: see how satisfaction of constraint varies as kernel is updated
                ! CDFT: calculate Tr[Kw]-Nc
                call calculate_kernel_and_energy(iproc,nproc,tmb%linmat%denskern_large,cdft%weight_matrix,&
                     ebs,tmb%coeff,KSwfn%orbs,tmb%orbs,.false.)
                !call timing(iproc,'constraineddft','OF')
             end if

             ! Write some informations.
             call printSummary()

             if (pnrm<convCritMix.and.input%lin%scf_mode/=LINEAR_DIRECT_MINIMIZATION) then
                 info_scf=it_scc
                 if (iproc==0) then
                     !yaml output
                     !call yaml_close_map() !iteration
                     call bigdft_utils_flush(unit=6)
                 end if
                 exit
             else if (pnrm<convCritMix.and.input%lin%scf_mode==LINEAR_DIRECT_MINIMIZATION) then
                 if (iproc==0) then
                     !yaml output
                     !call yaml_close_map() !iteration
                     call bigdft_utils_flush(unit=6)
                 end if
                exit
             !else if (pnrm<convCritMix.and.reorder) then
             !    exit
             !else if (pnrm<convCritMix) then
             !    reorder=.true.
             !    dmin_diag_it=0
             else
                 info_scf=-1
             end if

             if (iproc==0) then
                 !yaml output
                 !call yaml_close_map() !iteration
                 call bigdft_utils_flush(unit=6)
             end if

         end do kernel_loop

         ! Write the final results
         if (iproc==0) then
             if (input%lin%constrained_dft) then
                 call yaml_sequence(label='final_kernel'//trim(adjustl(yaml_toa(itout,fmt='(i3.3)')))//&
                      '_'//trim(adjustl(yaml_toa(cdft_it,fmt='(i3.3)'))),advance='no')
             else
                 call yaml_sequence(label='final_kernel'//trim(adjustl(yaml_toa(itout,fmt='(i3.3)'))),advance='no')
             end if
             call yaml_open_map(flow=.true.)
             call yaml_comment('iter:'//yaml_toa(it_scc,fmt='(i6)'),hfill='-')
             call printSummary()
             call yaml_close_map() !iteration
             call bigdft_utils_flush(unit=6)
         end if

          ! Close sequence for the optimization steps
          if (iproc==0) then
              call yaml_close_sequence()
          end if

         if (input%lin%constrained_dft) then
            call timing(iproc,'constraineddft','ON')
            !! CDFT: see how satisfaction of constraint varies as kernel is updated
            !! CDFT: calculate Tr[Kw]-Nc
            !call calculate_kernel_and_energy(iproc,nproc,tmb%linmat%denskern,cdft%weight_matrix,&
            !     ebs,tmb%coeff,KSwfn%orbs,tmb%orbs,.false.)

            !! CHECK HERE WHETHER n3d is correct!!
            ! reset rhopotold (to zero) to ensure we don't exit immediately if V only changes a little
            !call to_zero(max(KSwfn%Lzd%Glr%d%n1i*KSwfn%Lzd%Glr%d%n2i*denspot%dpbox%n3p,1)*input%nspin, rhopotOld(1)) 
            call vcopy(max(KSwfn%Lzd%Glr%d%n1i*KSwfn%Lzd%Glr%d%n2i*denspot%dpbox%n3d,1)*input%nspin, &
                 rhopotOld_out(1), 1, rhopotOld(1), 1) 

<<<<<<< HEAD
            call dcopy(max(KSwfn%Lzd%Glr%d%n1i*KSwfn%Lzd%Glr%d%n2i*denspot%dpbox%n3p,1)*input%nspin, &
=======
            call vcopy(max(KSwfn%Lzd%Glr%d%n1i*KSwfn%Lzd%Glr%d%n2i*denspot%dpbox%n3d,1)*input%nspin, &
>>>>>>> ffa93dbe
                 rhopotOld_out(1), 1, denspot%rhov(1), 1)
            call timing(iproc,'constraineddft','OF')

            call updatePotential(input%ixc,input%nspin,denspot,energs%eh,energs%exc,energs%evxc)

            call timing(iproc,'constraineddft','ON')
            ! reset coeffs as well
            call vcopy(tmb%orbs%norb**2,coeff_tmp(1,1),1,tmb%coeff(1,1),1)

            vgrad=ebs-cdft%charge

            ! CDFT: update V (maximizing E wrt V)
            ! CDFT: we updated the kernel in get_coeff so 1st deriv of W wrt V becomes Tr[Kw]-Nc as in CONQUEST
            ! CDFT: 2nd deriv more problematic?
            ! CDFT: use simplest possible scheme for now

            if (iproc==0) write(*,*) ''
            if (iproc==0) write(*,'(a,I4,2x,6(ES12.4e2,2x),2(ES16.6e2,2x))') &
                 'itc, N, Tr(KW), Tr(KW)-N, V*(Tr(KW)-N), V, Vold, EBS, energy',&
                 cdft_it,cdft%charge,ebs,vgrad,cdft%lag_mult*vgrad,cdft%lag_mult,vold,energs%ebs,energy

            if (.false.) then ! diis
               vdiis%mids=mod(vdiis%ids,vdiis%idsx)+1
               vdiis%ids=vdiis%ids+1
               vold=cdft%lag_mult
               call diis_opt(0,1,1,0,1,(/0/),(/1/),1,&
                  cdft%lag_mult,-vgrad,vdiis) 
               !call diis_opt(iproc,nproc,1,0,1,(/iproc/),(/1/),1,&
               !   cdft%lag_mult,-vgrad,vdiis) 
            else if (.false.) then !sd
               if (abs(vgrad)<abs(vgrad_old)) then
                  valpha=valpha*1.1d0
               else
                  valpha=valpha*0.6d0
               end if
               vold=cdft%lag_mult
               cdft%lag_mult=cdft%lag_mult+valpha*vgrad
            else if (cdft_it==1) then !first step newton
               vold=cdft%lag_mult
               if (iproc==0) write(*,'(a,I4,2x,6(ES16.6e3,2x))') 'itn, V, Vg',&
                    cdft_it,cdft%lag_mult,vgrad
               cdft%lag_mult=cdft%lag_mult*2.0_gp
            else ! newton
               vgrad2=(vgrad-vgrad_old)/(cdft%lag_mult-vold)
               if (iproc==0) write(*,'(a,I4,2x,6(ES16.6e3,2x))') 'itn, V, Vold, Vg, Vgold, Vg2, Vg/Vg2',&
                    cdft_it,cdft%lag_mult,vold,vgrad,vgrad_old,vgrad2,vgrad/vgrad2
               vold_tmp=cdft%lag_mult
               cdft%lag_mult=vold-vgrad_old/vgrad2
               vold=vold_tmp
            end if

            vgrad_old=vgrad

            call timing(iproc,'constraineddft','OF')

            ! CDFT: exit when W is converged wrt both V and rho
            if (abs(ebs-cdft%charge) < 1.0e-2) exit

         ! if not constrained DFT exit straight away
         else
            exit
         end if
      end do cdft_loop
      if (input%lin%constrained_dft) call DIIS_free(vdiis)
      ! CDFT: end of CDFT loop to find V which correctly imposes constraint and corresponding density

      if(tmb%can_use_transposed) then
          iall=-product(shape(tmb%psit_c))*kind(tmb%psit_c)
          deallocate(tmb%psit_c, stat=istat)
          call memocc(istat, iall, 'tmb%psit_c', subname)
          iall=-product(shape(tmb%psit_f))*kind(tmb%psit_f)
          deallocate(tmb%psit_f, stat=istat)
          call memocc(istat, iall, 'tmb%psit_f', subname)
      end if

      call print_info(.false.)

      energyoldout=energy



      if (input%intermediate_forces) then
          call intermediate_forces()
      end if




      call check_for_exit()
      if(exit_outer_loop) exit outerLoop

      if(pnrm_out<input%lin%support_functions_converged.and.lowaccur_converged) then
          !if(iproc==0) write(*,*) 'fix the support functions from now on'
          if (iproc==0) call yaml_map('fix the support functions from now on',.true.)
          fix_support_functions=.true.
      end if



  end do outerLoop

  if (input%write_orbitals) then
      call build_ks_orbitals(iproc, nproc, tmb, KSwfn, at, rxyz, denspot, GPU, &
               energs, nlpsp, input, &
               energy, energyDiff, energyold)
  end if


  ! Diagonalize the matrix for the FOE/direct min case to get the coefficients. Only necessary if
  ! the Pulay forces are to be calculated, or if we are printing eigenvalues for restart
  if ((input%lin%scf_mode==LINEAR_FOE.or.input%lin%scf_mode==LINEAR_DIRECT_MINIMIZATION)& 
       .and. (input%lin%pulay_correction.or.input%lin%plotBasisFunctions /= WF_FORMAT_NONE&
       .or. input%lin%diag_end)) then

       !!if (input%lin%scf_mode==LINEAR_FOE) then
       !!    tmb%coeff=f_malloc_ptr((/tmb%orbs%norb,tmb%orbs%norb/),id='tmb%coeff')
       !!end if

       call get_coeff(iproc,nproc,LINEAR_MIXDENS_SIMPLE,KSwfn%orbs,at,rxyz,denspot,GPU,&
           infoCoeff,energs,nlpsp,input%SIC,tmb,pnrm,update_phi,.false.,&
           .true.,ham_small,input%lin%extra_states,itout,0,0,input%lin%order_taylor,&
<<<<<<< HEAD
           input%calculate_KS_residue)
=======
           input%purification_quickreturn,input%calculate_KS_residue)

       !!if (input%lin%scf_mode==LINEAR_FOE) then
       !!    call f_free_ptr(tmb%coeff)
       !!end if
>>>>>>> ffa93dbe
  end if

       if (bigdft_mpi%iproc ==0) then 
          call write_eigenvalues_data(0.1d0,tmb%orbs,mom_vec_fake)
       end if


  !! TEST ##########################
  if (input%lin%new_pulay_correction) then
<<<<<<< HEAD
      if (input%lin%scf_mode==LINEAR_FOE) then
          tmb%coeff=f_malloc_ptr((/tmb%orbs%norb,tmb%orbs%norb/),id='tmb%coeff')
      end if
      call get_coeff(iproc,nproc,LINEAR_MIXDENS_SIMPLE,KSwfn%orbs,at,rxyz,denspot,GPU,&
          infoCoeff,energs,nlpsp,input%SIC,tmb,pnrm,update_phi,.false.,&
          .true.,ham_small,input%lin%extra_states,itout,0,0,input%lin%order_taylor,&
           input%calculate_KS_residue)
      !!call scalprod_on_boundary(iproc, nproc, tmb, kswfn%orbs, at, fpulay)
      call pulay_correction_new(iproc, nproc, tmb, kswfn%orbs, at, fpulay)
      if (input%lin%scf_mode==LINEAR_FOE) then
          call f_free_ptr(tmb%coeff)
      end if
=======
      !!if (input%lin%scf_mode==LINEAR_FOE .and. ) then
      !!    tmb%coeff=f_malloc_ptr((/tmb%orbs%norb,tmb%orbs%norb/),id='tmb%coeff')
      !!end if
      call get_coeff(iproc,nproc,LINEAR_MIXDENS_SIMPLE,KSwfn%orbs,at,rxyz,denspot,GPU,&
          infoCoeff,energs,nlpsp,input%SIC,tmb,pnrm,update_phi,.false.,&
          .true.,ham_small,input%lin%extra_states,itout,0,0,input%lin%order_taylor,&
          input%purification_quickreturn,input%calculate_KS_residue)
      !!call scalprod_on_boundary(iproc, nproc, tmb, kswfn%orbs, at, fpulay)
      call pulay_correction_new(iproc, nproc, tmb, kswfn%orbs, at, fpulay)
      !!if (input%lin%scf_mode==LINEAR_FOE) then
      !!    call f_free_ptr(tmb%coeff)
      !!end if
>>>>>>> ffa93dbe
  end if
  !! END TEST ######################


  if (input%lin%fragment_calculation .and. input%frag%nfrag>1) then
     call coeff_weight_analysis(iproc, nproc, input, KSwfn%orbs, tmb, ref_frags)
  end if

  if (input%lin%scf_mode==LINEAR_FOE) then ! deallocate ham_small
     call deallocate_sparse_matrix(ham_small,subname)
  end if

  if (input%lin%constrained_dft) then
     call cdft_data_free(cdft)
     call f_free(coeff_tmp)
  end if


  ! print the final summary
  call print_info(.true.)

  if (iproc==0) call yaml_close_sequence()

  ! Deallocate everything that is not needed any more.
  if (input%lin%scf_mode==LINEAR_DIRECT_MINIMIZATION) call DIIS_free(ldiis_coeff)!call deallocateDIIS(ldiis_coeff)
  call deallocateDIIS(ldiis)
  if(input%lin%mixHist_highaccuracy>0) then
      call deallocateMixrhopotDIIS(mixdiis)
  end if
  !!call wait_p2p_communication(iproc, nproc, tmb%comgp)
  call synchronize_onesided_communication(iproc, nproc, tmb%comgp)
  call deallocateCommunicationsBuffersPotential(tmb%comgp, subname)


  if (input%lin%pulay_correction .and. .not.input%lin%new_pulay_correction) then
      !if (iproc==0) write(*,'(1x,a)') 'WARNING: commented correction_locrad!'
      if (iproc==0) call yaml_warning('commented correction_locrad')
      !!! Testing energy corrections due to locrad
      !!call correction_locrad(iproc, nproc, tmblarge, KSwfn%orbs,tmb%coeff) 
      ! Calculate Pulay correction to the forces
      !!if (input%lin%scf_mode==LINEAR_FOE) then
      !!    tmb%coeff=f_malloc_ptr((/tmb%orbs%norb,tmb%orbs%norb/),id='tmb%coeff')
      !!end if
      call pulay_correction(iproc, nproc, KSwfn%orbs, at, rxyz, nlpsp, input%SIC, denspot, GPU, tmb, fpulay)
      !!if (input%lin%scf_mode==LINEAR_FOE) then
      !!    call f_free_ptr(tmb%coeff)
      !!end if
  else if (.not.input%lin%new_pulay_correction) then
      call to_zero(3*at%astruct%nat, fpulay(1,1))
  end if

  if(tmb%ham_descr%can_use_transposed) then
      iall=-product(shape(tmb%ham_descr%psit_c))*kind(tmb%ham_descr%psit_c)
      deallocate(tmb%ham_descr%psit_c, stat=istat)
      call memocc(istat, iall, 'tmb%ham_descr%psit_c', subname)
      iall=-product(shape(tmb%ham_descr%psit_f))*kind(tmb%ham_descr%psit_f)
      deallocate(tmb%ham_descr%psit_f, stat=istat)
      call memocc(istat, iall, 'tmb%ham_descr%psit_f', subname)
      tmb%ham_descr%can_use_transposed=.false.
  end if
  ! here or cluster, not sure which is best
  deallocate(tmb%confdatarr, stat=istat)


  !Write the linear wavefunctions to file if asked, also write Hamiltonian and overlap matrices
  if (input%lin%plotBasisFunctions /= WF_FORMAT_NONE) then
     nelec=0
     do iat=1,at%astruct%nat
        ityp=at%astruct%iatype(iat)
        nelec=nelec+at%nelpsp(ityp)
     enddo
     call writemywaves_linear(iproc,trim(input%dir_output) // 'minBasis',input%lin%plotBasisFunctions,&
          max(tmb%npsidim_orbs,tmb%npsidim_comp),tmb%Lzd,tmb%orbs,nelec,at,rxyz,tmb%psi,tmb%coeff)
     call write_linear_matrices(iproc,nproc,trim(input%dir_output),input%lin%plotBasisFunctions,tmb,at,rxyz)
  end if

  ! not necessarily the best place for it
  !if (input%lin%fragment_calculation) then
  !   !input%lin%plotBasisFunctions
  !   call output_fragment_rotations(iproc,at%astruct%nat,rxyz,1,trim(input%dir_output),input%frag,ref_frags)
  !end if 

  !DEBUG
  !ind=1
  !do iorb=1,tmb%orbs%norbp
  !   write(orbname,*) iorb
  !   ilr=tmb%orbs%inwhichlocreg(iorb+tmb%orbs%isorb)
  !   call plot_wf(trim(adjustl(orbname)),1,at,1.0_dp,tmb%lzd%llr(ilr),KSwfn%Lzd%hgrids(1),KSwfn%Lzd%hgrids(2),&
  !        KSwfn%Lzd%hgrids(3),rxyz,tmb%psi(ind:ind+tmb%Lzd%Llr(ilr)%wfd%nvctr_c+7*tmb%Lzd%Llr(ilr)%wfd%nvctr_f))
  !   ind=ind+tmb%Lzd%Llr(ilr)%wfd%nvctr_c+7*tmb%Lzd%Llr(ilr)%wfd%nvctr_f
  !end do
  ! END DEBUG

  !!! write tmbs in isf format as well
  !!if (input%lin%plotBasisFunctions /= WF_FORMAT_NONE) then
  !!   ! DEBUG - daub_to_isf, write_cube, read_cube, isf_to_daub check the same as starting psi
  !!   ind=1
  !!   !allocate(psi2(tmb%npsidim_orbs),stat=i_stat)
  !!   !call memocc(i_stat,psi2,'psi2',subname)
  !!   do iorb=1,tmb%orbs%norbp
  !!      iat=tmb%orbs%onwhichatom(iorb+tmb%orbs%isorb)
  !!      ilr=tmb%orbs%inwhichlocreg(iorb+tmb%orbs%isorb)
  !!   
  !!      allocate(psir(tmb%lzd%llr(ilr)%d%n1i, tmb%lzd%llr(ilr)%d%n2i, tmb%lzd%llr(ilr)%d%n3i, 1+ndebug),stat=i_stat)
  !!      call memocc(i_stat,psir,'psir',subname)
  !!      !allocate(psir2(tmb%lzd%llr(ilr)%d%n1i, tmb%lzd%llr(ilr)%d%n2i, tmb%lzd%llr(ilr)%d%n3i, 1+ndebug),stat=i_stat)
  !!      !call memocc(i_stat,psir,'psir2',subname)
  !!      call initialize_work_arrays_sumrho(tmb%lzd%llr(ilr),w)
  !!   
  !!      call daub_to_isf(tmb%lzd%llr(ilr),w,tmb%psi(ind),psir)
  !!   
  !!      write(orbname,*) iorb+tmb%orbs%isorb
  !!      !call write_cube_fields('tmbisf'//trim(adjustl(orbname)),'tmb in isf',at,1.0d0,rxyz,&
  !!      !     tmb%lzd%llr(ilr)%d%n1i,tmb%lzd%llr(ilr)%d%n2i,tmb%lzd%llr(ilr)%d%n3i,&
  !!      !     tmb%lzd%llr(ilr)%nsi1,tmb%lzd%llr(ilr)%nsi2,tmb%lzd%llr(ilr)%nsi3,&
  !!      !     tmb%Lzd%hgrids(1)*0.5d0,tmb%Lzd%hgrids(2)*0.5d0,tmb%Lzd%hgrids(3)*0.5d0,&
  !!      !     1.0_gp,psir,1,0.0_gp,psir)

  !!      open(99,file=trim(input%dir_output)//'tmbisf'//trim(adjustl(orbname))//'.dat',&
  !!                form="unformatted",status='unknown')
  !!      write(99) 'Tmb in isf format, to be used in conjunction with minbasis files'
  !!      write(99) tmb%lzd%llr(ilr)%d%n1i,tmb%lzd%llr(ilr)%d%n2i,tmb%lzd%llr(ilr)%d%n3i
  !!      write(99) tmb%lzd%llr(ilr)%nsi1,tmb%lzd%llr(ilr)%nsi2,tmb%lzd%llr(ilr)%nsi3
  !!      do k=1,tmb%lzd%llr(ilr)%d%n3i
  !!         do j=1,tmb%lzd%llr(ilr)%d%n2i
  !!            do i=1,tmb%lzd%llr(ilr)%d%n1i
  !!                 write(99) psir(i,j,k,1)
  !!            end do
  !!         end do
  !!      end do
  !!      close(99)

  !!      !!call read_cube_field('tmbisf'//trim(adjustl(orbname)),tmb%lzd%llr(ilr)%geocode,&
  !!      !!     tmb%lzd%llr(ilr)%d%n1i,tmb%lzd%llr(ilr)%d%n2i,tmb%lzd%llr(ilr)%d%n3i,psir2)

  !!      !open(370,file='tmbisf'//trim(adjustl(orbname))//'.dat')
  !!      !do i=1,tmb%lzd%llr(ilr)%d%n1i
  !!      !do j=1,tmb%lzd%llr(ilr)%d%n2i
  !!      !do k=1,tmb%lzd%llr(ilr)%d%n3i
  !!      !   read(370,*) psir2(i,j,k,1)
  !!      !end do
  !!      !end do
  !!      !end do
  !!      !close(370)

<<<<<<< HEAD
  !!      !call razero(tmb%npsidim_orbs,psi2)
=======
  !!      !call to_zero(tmb%npsidim_orbs,psi2)
>>>>>>> ffa93dbe
  !!      !call isf_to_daub(tmb%lzd%llr(ilr),w,psir2,psi2(ind))
  !!   
  !!      !!tmb_diff=0.0d0
  !!      !!max_tmb_diff=0.0d0
  !!      !!do i=1,tmb%lzd%llr(ilr)%d%n1i
  !!      !!do j=1,tmb%lzd%llr(ilr)%d%n2i
  !!      !!do k=1,tmb%lzd%llr(ilr)%d%n3i
  !!      !!   tmb_diff=tmb_diff+dabs(psir(i,j,k,1)-psir2(i,j,k,1))
  !!      !!   max_tmb_diff=max(max_tmb_diff,dabs(psir(i,j,k,1)-psir2(i,j,k,1)))
  !!      !!!   write(370+iorb+tmb%orbs%isorb,*) psir(i,j,k,1),psir2(i,j,k,1),dabs(psir(i,j,k,1)-psir2(i,j,k,1))
  !!      !!end do
  !!      !!end do
  !!      !!end do
  !!      !!print*,'tmbr diff',iorb+tmb%orbs%isorb,tmb_diff,max_tmb_diff

  !!      !tmb_diff=0.0d0
  !!      !max_tmb_diff=0.0d0
  !!      !n1i=tmb%lzd%llr(ilr)%d%n1i
  !!      !n2i=tmb%lzd%llr(ilr)%d%n2i
  !!      !n3i=tmb%lzd%llr(ilr)%d%n3i
  !!      !do i=0,tmb%lzd%llr(ilr)%wfd%nvctr_c+7*tmb%lzd%llr(ilr)%wfd%nvctr_f-1
  !!      !   i3=(i/(n1i*n2i))+1
  !!      !   i2=(i-(i3-1)*n1i*n2i)/n1i+1
  !!      !   i1=mod(i,n1i)+1
  !!      !   tmb_diff=tmb_diff+dabs(tmb%psi(ind+i)-psi2(ind+i))
  !!      !   max_tmb_diff=max(max_tmb_diff,dabs(tmb%psi(ind+i)-psi2(ind+i)))
  !!      !   !write(270+iorb+tmb%orbs%isorb,*) tmb%psi(ind+i),psi2(ind+i),dabs(tmb%psi(ind+i)-psi2(ind+i))
  !!      !   !if (dabs(tmb%psi(ind+i)-psi2(ind+i))>1.0d-5) print*,'large error',iorb+tmb%orbs%isorb,&
  !!      !   !     tmb%psi(ind+i),psi2(ind+i),dabs(tmb%psi(ind+i)-psi2(ind+i)),i1,i2,i3,n1i,n2i,n3i
  !!      !end do
  !!      !print*,'tmb diff',iorb+tmb%orbs%isorb,tmb_diff/(tmb%lzd%llr(ilr)%wfd%nvctr_c+7*tmb%lzd%llr(ilr)%wfd%nvctr_f),max_tmb_diff

  !!      ind=ind+tmb%lzd%llr(ilr)%wfd%nvctr_c+7*tmb%lzd%llr(ilr)%wfd%nvctr_f
  !!      call deallocate_work_arrays_sumrho(w)
  !!      i_all=-product(shape(psir))*kind(psir)
  !!      deallocate(psir,stat=i_stat)
  !!      call memocc(i_stat,i_all,'psir',subname)
  !!   end do
  !!end if


  ! check why this is here!
  call sumrho_for_TMBs(iproc, nproc, KSwfn%Lzd%hgrids(1), KSwfn%Lzd%hgrids(2), KSwfn%Lzd%hgrids(3), &
       tmb%collcom_sr, tmb%linmat%denskern_large, KSwfn%Lzd%Glr%d%n1i*KSwfn%Lzd%Glr%d%n2i*denspot%dpbox%n3d, &
       denspot%rhov, rho_negative)
  if (rho_negative) then
      call corrections_for_negative_charge(iproc, nproc, KSwfn, at, input, tmb, denspot)
      !!if (iproc==0) call yaml_warning('Charge density contains negative points, need to increase FOE cutoff')
      !!call increase_FOE_cutoff(iproc, nproc, tmb%lzd, at%astruct, input, KSwfn%orbs, tmb%orbs, tmb%foe_obj, init=.false.)
      !!call clean_rho(iproc, KSwfn%Lzd%Glr%d%n1i*KSwfn%Lzd%Glr%d%n2i*denspot%dpbox%n3d, denspot%rhov)
  end if


  ! Otherwise there are some problems... Check later.
  allocate(KSwfn%psi(1),stat=istat)
  call memocc(istat,KSwfn%psi,'KSwfn%psi',subname)
  nullify(KSwfn%psit)

  nullify(rho,pot)

  call deallocate_local_arrays()
  call f_release_routine()

  call timing(bigdft_mpi%mpi_comm,'WFN_OPT','PR')

  contains

    subroutine allocate_local_arrays()

      allocate(locrad(tmb%lzd%nlr), stat=istat)
      call memocc(istat, locrad, 'locrad', subname)

      ! Allocate the old charge density (used to calculate the variation in the charge density)
      allocate(rhopotold_out(max(denspot%dpbox%ndimrhopot,denspot%dpbox%nrhodim)),stat=istat)
      call memocc(istat, rhopotold_out, 'rhopotold_out', subname)

      allocate(locrad_tmp(tmb%lzd%nlr), stat=istat)
      call memocc(istat, locrad_tmp, 'locrad_tmp', subname)

    end subroutine allocate_local_arrays


    subroutine deallocate_local_arrays()

      iall=-product(shape(locrad))*kind(locrad)
      deallocate(locrad, stat=istat)
      call memocc(istat, iall, 'locrad', subname)

      iall=-product(shape(locrad_tmp))*kind(locrad_tmp)
      deallocate(locrad_tmp, stat=istat)
      call memocc(istat, iall, 'locrad_tmp', subname)

      iall=-product(shape(rhopotold_out))*kind(rhopotold_out)
      deallocate(rhopotold_out, stat=istat)
      call memocc(istat, iall, 'rhopotold_out', subname)

    end subroutine deallocate_local_arrays


    subroutine check_inputguess()
      real(8) :: dnrm2
      if (input%inputPsiId==101) then           !should we put 102 also?

          if (input%lin%pulay_correction) then
             ! Check the input guess by calculation the Pulay forces.

             call to_zero(tmb%ham_descr%npsidim_orbs,tmb%ham_descr%psi(1))
             call small_to_large_locreg(iproc, tmb%npsidim_orbs, tmb%ham_descr%npsidim_orbs, tmb%lzd, tmb%ham_descr%lzd, &
                  tmb%orbs, tmb%psi, tmb%ham_descr%psi)

             ! add get_coeff here
             ! - need some restructuring/reordering though, or addition of lots of extra initializations?!

             ! Calculate Pulay correction to the forces
             call pulay_correction(iproc, nproc, KSwfn%orbs, at, rxyz, nlpsp, input%SIC, denspot, GPU, tmb, fpulay)
             fnrm_pulay=dnrm2(3*at%astruct%nat, fpulay, 1)/sqrt(dble(at%astruct%nat))

             !if (iproc==0) write(*,*) 'fnrm_pulay',fnrm_pulay
             if (iproc==0) call yaml_map('fnrm Pulay',fnrm_pulay)

             if (fnrm_pulay>1.d-1) then !1.d-10
                if (iproc==0) then
                    call yaml_warning('The pulay force is too large after the restart. &
                         &Start over again with an AO input guess.')
                end if
                if (associated(tmb%psit_c)) then
                    iall=-product(shape(tmb%psit_c))*kind(tmb%psit_c)
                    deallocate(tmb%psit_c, stat=istat)
                    call memocc(istat, iall, 'tmb%psit_c', subname)
                end if
                if (associated(tmb%psit_f)) then
                    iall=-product(shape(tmb%psit_f))*kind(tmb%psit_f)
                    deallocate(tmb%psit_f, stat=istat)
                    call memocc(istat, iall, 'tmb%psit_f', subname)
                end if
                tmb%can_use_transposed=.false.
                nit_lowaccuracy=input%lin%nit_lowaccuracy
                nit_highaccuracy=input%lin%nit_highaccuracy
                !!input%lin%highaccuracy_conv_crit=1.d-8
                call inputguessConfinement(iproc, nproc, at, input, &
                     KSwfn%Lzd%hgrids(1), KSwfn%Lzd%hgrids(2), KSwfn%Lzd%hgrids(3), &
                     rxyz, nlpsp, GPU, KSwfn%orbs, KSwfn, tmb, denspot, rhopotold, energs)
                     energs%eexctX=0.0_gp

                !already done in inputguess
                      ! CHEATING here and passing tmb%linmat%denskern instead of tmb%linmat%inv_ovrlp
                !call orthonormalizeLocalized(iproc, nproc, 0, tmb%npsidim_orbs, tmb%orbs, tmb%lzd, tmb%linmat%ovrlp, &
                !     tmb%linmat%denskern, tmb%collcom, tmb%orthpar, tmb%psi, tmb%psit_c, tmb%psit_f, tmb%can_use_transposed)
             else if (fnrm_pulay>1.d-2) then ! 1.d2 1.d-2
                !!if (iproc==0) write(*,'(1x,a)') 'The pulay forces are rather large, so start with low accuracy.'
                if (iproc==0) then
                    call yaml_warning('The pulay forces are rather large, so start with low accuracy.')
                end if
                nit_lowaccuracy=input%lin%nit_lowaccuracy
                nit_highaccuracy=input%lin%nit_highaccuracy
             else if (fnrm_pulay>1.d-10) then !1d-10
                if (iproc==0) then
                    !write(*,'(1x,a)') 'The pulay forces are fairly large, so reoptimising basis with high accuracy only.'
                    call yaml_warning('The pulay forces are fairly large, so reoptimising basis with high accuracy only.')
                end if
                nit_lowaccuracy=0
                nit_highaccuracy=input%lin%nit_highaccuracy
             else
                if (iproc==0) write(*,'(1x,a)') &
                     'The pulay forces are fairly small, so not reoptimising basis.'
                    nit_lowaccuracy=0
                    nit_highaccuracy=0
             end if
          else
              ! Calculation of Pulay forces not possible, so always start with low accuracy
              call to_zero(3*at%astruct%nat, fpulay(1,1))
              if (input%lin%scf_mode==LINEAR_FOE) then
                 nit_lowaccuracy=input%lin%nit_lowaccuracy
              else
                 nit_lowaccuracy=0
              end if
              nit_highaccuracy=input%lin%nit_highaccuracy
          end if
          if (input%lin%scf_mode==LINEAR_FOE .and. nit_lowaccuracy==0) then
              stop 'for FOE and restart, nit_lowaccuracy must not be zero!'
          end if
      else   !if not using restart just do the lowaccuracy like normal
          nit_lowaccuracy=input%lin%nit_lowaccuracy
          nit_highaccuracy=input%lin%nit_highaccuracy
      end if
    end subroutine check_inputguess

    subroutine check_for_exit()
      implicit none

      exit_outer_loop=.false.

      if (input%lin%nlevel_accuracy==2) then
          if(lowaccur_converged) then
              !cur_it_highaccuracy=cur_it_highaccuracy+1
              if(cur_it_highaccuracy==nit_highaccuracy) then
                  exit_outer_loop=.true.
              else if (pnrm_out<input%lin%highaccuracy_conv_crit) then
                  exit_outer_loop=.true.
              end if
          end if
      else if (input%lin%nlevel_accuracy==1) then
          if (itout==nit_lowaccuracy .or. pnrm_out<input%lin%highaccuracy_conv_crit) then
              exit_outer_loop=.true.
          end if
      end if

    end subroutine check_for_exit

    !> Print a short summary of some values calculated during the last iteration in the self
    !! consistency cycle.
    subroutine printSummary()
      implicit none

      if(iproc==0) then
          call yaml_open_sequence('summary',flow=.true.)
          call yaml_open_map()
          if(input%lin%scf_mode==LINEAR_DIRECT_MINIMIZATION) then
              call yaml_map('kernel optimization','DMIN')
          else if (input%lin%scf_mode==LINEAR_FOE) then
              call yaml_map('kernel optimization','FOE')
          else
              call yaml_map('kernel optimization','DIAG')
          end if

          if (input%lin%scf_mode==LINEAR_MIXDENS_SIMPLE .or.  input%lin%scf_mode==LINEAR_FOE &
              .or. input%lin%scf_mode==LINEAR_DIRECT_MINIMIZATION) then
              call yaml_map('mixing quantity','DENS')
          else if (input%lin%scf_mode==LINEAR_MIXPOT_SIMPLE) then
              call yaml_map('mixing quantity','POT')
          end if
          call yaml_map('mix hist',mix_hist)


          if (input%lin%constrained_dft) then
             if (iproc==0) then
                 call yaml_newline()
                 call yaml_map('iter',it_scc,fmt='(i6)')
                 call yaml_map('delta',pnrm,fmt='(es9.2)')
                 call yaml_map('energy',energy,fmt='(es24.17)')
                 call yaml_map('D',energyDiff,fmt='(es10.3)')
                 call yaml_map('Tr(KW)',ebs,fmt='(es14.4)')
                 call yaml_close_map()
             end if
          else
             if (iproc==0) then
                 call yaml_newline()
                 call yaml_map('iter',it_scc,fmt='(i6)')
                 call yaml_map('delta',pnrm,fmt='(es9.2)')
                 call yaml_map('energy',energy,fmt='(es24.17)')
                 call yaml_map('D',energyDiff,fmt='(es10.3)')
                 call yaml_close_map()
             end if
          end if     
          call yaml_close_sequence()
      end if

    end subroutine printSummary

    !> Print a short summary of some values calculated during the last iteration in the self
    !! consistency cycle.
    subroutine print_info(final)
      implicit none

      real(8) :: energyDiff, mean_conf
      logical, intent(in) :: final

      energyDiff = energy - energyoldout

      mean_conf=0.d0
      do iorb=1,tmb%orbs%norbp
          mean_conf=mean_conf+tmb%confdatarr(iorb)%prefac
      end do
      call mpiallred(mean_conf, 1, mpi_sum, bigdft_mpi%mpi_comm, ierr)
      mean_conf=mean_conf/dble(tmb%orbs%norb)

      ! Print out values related to two iterations of the outer loop.
      if(iproc==0.and.(.not.final)) then

          call yaml_comment('Summary of both steps',hfill='=')
          call yaml_open_sequence('self consistency summary',label=&
              'it_sc'//trim(adjustl(yaml_toa(itout,fmt='(i3.3)'))))
          call yaml_sequence(advance='no')
          call yaml_open_map(flow=.true.)
          call yaml_map('iter',itout)
          if(target_function==TARGET_FUNCTION_IS_TRACE) then
              call yaml_map('target function','TRACE')
          else if(target_function==TARGET_FUNCTION_IS_ENERGY) then
              call yaml_map('target function','ENERGY')
          else if(target_function==TARGET_FUNCTION_IS_HYBRID) then
              call yaml_map('target function','HYBRID')
          end if
          if (target_function==TARGET_FUNCTION_IS_HYBRID) then
              call yaml_map('mean conf prefac',mean_conf,fmt='(es9.2)')
          end if
          if(info_basis_functions<=0) then
              call yaml_warning('support function optimization not converged')
              call yaml_newline()
          else
              call yaml_map('iterations to converge support functions',info_basis_functions)
          end if
          if(input%lin%scf_mode==LINEAR_DIRECT_MINIMIZATION) then
              call yaml_map('kernel optimization','DIRMIN')
          else if (input%lin%scf_mode==LINEAR_FOE) then
              call yaml_map('kernel optimization','FOE')
          else
              call yaml_map('kernel optimization','DIAG')
          end if
          if(info_scf<0) then
              call yaml_warning('density optimization not converged')
              call yaml_newline()
          else
              call yaml_map('iterations to converge kernel optimization',info_scf)
              call yaml_newline()
          end if
          if(input%lin%scf_mode/=LINEAR_MIXPOT_SIMPLE) then
             if (.not. lowaccur_converged) then
                 call yaml_map('iter low',itout)
             else
                 call yaml_map('iter high',itout)
             end if
                 call yaml_map('delta out',pnrm_out,fmt='(es10.3)')
                 call yaml_map('energy',energy,fmt='(es27.17)')
                 call yaml_map('D',energyDiff,fmt='(es10.3)')
          else if(input%lin%scf_mode==LINEAR_MIXPOT_SIMPLE) then
             if (.not. lowaccur_converged) then
                 call yaml_map('iter low',itout)
             else
                 call yaml_map('iter high',itout)
             end if
             call yaml_map('delta out',pnrm_out,fmt='(es10.3)')
             call yaml_map('energy',energy,fmt='(es27.17)')
             call yaml_map('D',energyDiff,fmt='(es10.3)')
          end if
          call yaml_close_map()

          !when convergence is reached, use this block
      else if (iproc==0.and.final) then
          call yaml_comment('final results',hfill='=')
          call yaml_open_sequence('self consistency summary')
          call yaml_sequence(advance='no')
          call yaml_open_map(flow=.true.)
          call yaml_map('iter',itout)
          call write_energies(0,0,energs,0.d0,0.d0,'',.true.)
          if (input%lin%scf_mode/=LINEAR_MIXPOT_SIMPLE) then
             if (.not. lowaccur_converged) then
                 call yaml_map('iter low',itout)
                 call yaml_map('delta out',pnrm_out,fmt='(es10.3)')
                 call yaml_map('energy',energy,fmt='(es27.17)')
                 call yaml_map('D',energyDiff,fmt='(es10.3)')
                 call yaml_comment('FINAL')
                 call yaml_close_map()
             else
                 call yaml_map('iter high',itout)
                 call yaml_map('delta out',pnrm_out,fmt='(es10.3)')
                 call yaml_map('energy',energy,fmt='(es27.17)')
                 call yaml_map('D',energyDiff,fmt='(es10.3)')
                 call yaml_comment('FINAL')
                 call yaml_close_map()
             end if
          else if(input%lin%scf_mode==LINEAR_MIXPOT_SIMPLE) then
             if (.not. lowaccur_converged) then
                 call yaml_map('iter low',itout)
                 call yaml_map('delta out',pnrm_out,fmt='(es10.3)')
                 call yaml_map('energy',energy,fmt='(es27.17)')
                 call yaml_map('D',energyDiff,fmt='(es10.3)')
                 call yaml_comment('FINAL')
                 call yaml_close_map()
             else
                 call yaml_map('iter high',itout)
                 call yaml_map('delta out',pnrm_out,fmt='(es10.3)')
                 call yaml_map('energy',energy,fmt='(es27.17)')
                 call yaml_map('D',energyDiff,fmt='(es10.3)')
                 call yaml_comment('FINAL')
                 call yaml_close_map()
             end if
          end if
       end if

    call bigdft_utils_flush(unit=6)
    call yaml_close_sequence()


    end subroutine print_info


    subroutine intermediate_forces()

      ! Local variables
      real(kind=8) :: eh_tmp, exc_tmp, evxc_tmp, eexctX_tmp
      real(kind=8),dimension(6) :: ewaldstr, hstrten, xcstr, strten
      real(kind=8),dimension(:),allocatable :: rhopot_work

      ! TEST: calculate forces here ####################################################
      fxyz=f_malloc((/3,at%astruct%nat/),id='fxyz')
      ewaldstr=1.d100
      hstrten=1.d100
      xcstr=1.d100
      eh_tmp=energs%eh
      exc_tmp=energs%exc
      evxc_tmp=energs%evxc
      eexctX_tmp=energs%eexctX

<<<<<<< HEAD
      if (denspot%dpbox%ndimpot>0) then
          denspot%pot_work=f_malloc_ptr(denspot%dpbox%ndimpot+ndebug,id='denspot%dpbox%ndimpot+ndebug')
          rhopot_work=f_malloc(denspot%dpbox%ndimpot+ndebug,id='rhopot_work')
      else
          denspot%pot_work=f_malloc_ptr(1+ndebug,id='denspot%dpbox%ndimpot+ndebug')
          rhopot_work=f_malloc(1+ndebug,id='rhopot_work')
      end if
      call dcopy(denspot%dpbox%ndimpot,denspot%rhov,1,rhopot_work,1)


      call sumrho_for_TMBs(iproc, nproc, KSwfn%Lzd%hgrids(1), KSwfn%Lzd%hgrids(2), KSwfn%Lzd%hgrids(3), &
           tmb%collcom_sr, tmb%linmat%denskern, KSwfn%Lzd%Glr%d%n1i*KSwfn%Lzd%Glr%d%n2i*denspot%dpbox%n3d, denspot%rhov)
      denspot%rho_work=f_malloc_ptr(max(denspot%dpbox%ndimrhopot,denspot%dpbox%nrhodim),id='denspot%rho_work')
      call vcopy(max(denspot%dpbox%ndimrhopot,denspot%dpbox%nrhodim),&
           denspot%rhov(1),1,denspot%rho_work(1),1)
      call updatePotential(input%ixc,input%nspin,denspot,energs%eh,energs%exc,energs%evxc)

      ! Density already present in denspot%rho_work
      call dcopy(denspot%dpbox%ndimpot,denspot%rho_work,1,denspot%pot_work,1)
=======
      ioffset=kswfn%Lzd%Glr%d%n1i*kswfn%Lzd%Glr%d%n2i*denspot%dpbox%i3xcsh

      if (denspot%dpbox%ndimpot>0) then
          denspot%pot_work=f_malloc_ptr(denspot%dpbox%ndimpot+ndebug,id='denspot%dpbox%ndimpot+ndebug')
      else
          denspot%pot_work=f_malloc_ptr(1+ndebug,id='denspot%dpbox%ndimpot+ndebug')
      end if
      if (denspot%dpbox%ndimrhopot>0) then
          rhopot_work=f_malloc(denspot%dpbox%ndimrhopot+ndebug,id='rhopot_work')
      else
          rhopot_work=f_malloc(1+ndebug,id='rhopot_work')
      end if
      call vcopy(denspot%dpbox%ndimrhopot,denspot%rhov(1),1,rhopot_work(1),1)


      call sumrho_for_TMBs(iproc, nproc, KSwfn%Lzd%hgrids(1), KSwfn%Lzd%hgrids(2), KSwfn%Lzd%hgrids(3), &
           tmb%collcom_sr, tmb%linmat%denskern_large, KSwfn%Lzd%Glr%d%n1i*KSwfn%Lzd%Glr%d%n2i*denspot%dpbox%n3d, &
           denspot%rhov, rho_negative)
      if (rho_negative) then
          call corrections_for_negative_charge(iproc, nproc, KSwfn, at, input, tmb, denspot)
          !!if (iproc==0) call yaml_warning('Charge density contains negative points, need to increase FOE cutoff')
          !!call increase_FOE_cutoff(iproc, nproc, tmb%lzd, at%astruct, input, KSwfn%orbs, tmb%orbs, tmb%foe_obj, init=.false.)
          !!call clean_rho(iproc, KSwfn%Lzd%Glr%d%n1i*KSwfn%Lzd%Glr%d%n2i*denspot%dpbox%n3d, denspot%rhov)
      end if
      !denspot%rho_work=f_malloc_ptr(max(denspot%dpbox%ndimrhopot,denspot%dpbox%nrhodim),id='denspot%rho_work')
      denspot%rho_work=f_malloc_ptr(denspot%dpbox%ndimpot,id='denspot%rho_work')
      !call vcopy(max(denspot%dpbox%ndimrhopot,denspot%dpbox%nrhodim),&
      !     denspot%rhov(1),1,denspot%rho_work(1),1)
      call vcopy(denspot%dpbox%ndimpot,denspot%rhov(ioffset+1),1,denspot%rho_work(1),1)
      call updatePotential(input%ixc,input%nspin,denspot,energs%eh,energs%exc,energs%evxc)

      ! Density already present in denspot%rho_work
      call vcopy(denspot%dpbox%ndimpot,denspot%rho_work(1),1,denspot%pot_work(1),1)
>>>>>>> ffa93dbe
      call H_potential('D',denspot%pkernel,denspot%pot_work,denspot%pot_work,ehart_fake,&
           0.0_dp,.false.,stress_tensor=hstrten)

      
      KSwfn%psi=f_malloc_ptr(1,id='KSwfn%psi')

<<<<<<< HEAD
=======

>>>>>>> ffa93dbe
      fpulay=0.d0
      call calculate_forces(iproc,nproc,denspot%pkernel%mpi_env%nproc,KSwfn%Lzd%Glr,at,KSwfn%orbs,nlpsp,rxyz,& 
           KSwfn%Lzd%hgrids(1),KSwfn%Lzd%hgrids(2),KSwfn%Lzd%hgrids(3),&
           denspot%dpbox%i3s+denspot%dpbox%i3xcsh,denspot%dpbox%n3p,&
           denspot%dpbox%nrhodim,.false.,denspot%dpbox%ngatherarr,denspot%rho_work,&
           denspot%pot_work,denspot%V_XC,size(KSwfn%psi),KSwfn%psi,fion,fdisp,fxyz,&
           ewaldstr,hstrten,xcstr,strten,fnoise,pressure,denspot%psoffset,1,tmb,fpulay)
      call f_free(fxyz)
      call f_free_ptr(KSwfn%psi)

<<<<<<< HEAD
      call dcopy(denspot%dpbox%ndimpot,rhopot_work,1,denspot%rhov,1)
=======
      call vcopy(denspot%dpbox%ndimrhopot,rhopot_work(1),1,denspot%rhov(1),1)
>>>>>>> ffa93dbe
      energs%eh=eh_tmp
      energs%exc=exc_tmp
      energs%evxc=evxc_tmp
      energs%eexctX=eexctX_tmp

      call f_free(rhopot_work)
      call f_free_ptr(denspot%rho_work)
      call f_free_ptr(denspot%pot_work)

    end subroutine intermediate_forces

<<<<<<< HEAD
=======

>>>>>>> ffa93dbe
end subroutine linearScaling




subroutine output_fragment_rotations(iproc,nat,rxyz,iformat,filename,input_frag,ref_frags)
  use module_base
  use module_types
  use yaml_output
  use module_fragments
  use internal_io
  use module_interfaces
  implicit none

  integer, intent(in) :: iproc, iformat, nat
  character(len=*), intent(in) :: filename
  real(gp), dimension(3,nat), intent(in) :: rxyz
  type(fragmentInputParameters), intent(in) :: input_frag
  type(system_fragment), dimension(input_frag%nfrag_ref), intent(in) :: ref_frags
  !Local variables
  integer :: i_stat, i_all, ifrag, jfrag, ifrag_ref, jfrag_ref, iat, isfat, jsfat
  real(kind=gp), dimension(:,:), allocatable :: rxyz_ref, rxyz_new
  real(kind=gp) :: null_axe
  type(fragment_transformation) :: frag_trans
  character(len=*), parameter :: subname='output_fragment_rotations'

  if (iproc==0) then

     null_axe=1.0d0/dsqrt(3.0d0)

     if(iformat == WF_FORMAT_PLAIN) then
        open(99, file=filename//'rotations.bin', status='unknown',form='formatted')
        write(99,'(a)') '#Label, name, label, name, angle, axis'
     else
        open(99, file=filename//'rotations.bin', status='unknown',form='unformatted')
        write(99) '#Label, name, label, name, angle, axis'
     end if

     jsfat=0
     do jfrag=1,input_frag%nfrag
        jfrag_ref=input_frag%frag_index(jfrag)
        isfat=0
        do ifrag=1,input_frag%nfrag
           ifrag_ref=input_frag%frag_index(ifrag)

           ! only calculate rotations if same type of reference fragments
           if (jfrag_ref/=ifrag_ref) then
              if (iformat==WF_FORMAT_PLAIN) then
                 write(99,'(2(a,1x,I5,1x),F12.6,2x,3(F12.6,1x),6(1x,F18.6))')  trim(input_frag%label(ifrag_ref)),ifrag,&
                      trim(input_frag%label(jfrag_ref)),jfrag,-1.0d0,null_axe,null_axe,null_axe,&
                      -1.0d0,-1.0d0,-1.0d0,-1.0d0,-1.0d0,-1.0d0
              else
                 write(99) trim(input_frag%label(ifrag_ref)),ifrag,&
                      trim(input_frag%label(jfrag_ref)),jfrag,-1.0d0,null_axe,null_axe,null_axe,&
                      -1.0d0,-1.0d0,-1.0d0,-1.0d0,-1.0d0,-1.0d0
              end if
              isfat=isfat+ref_frags(ifrag_ref)%astruct_frg%nat
              cycle
           else if (ifrag==jfrag) then
              if (iformat==WF_FORMAT_PLAIN) then
                 write(99,'(2(a,1x,I5,1x),F12.6,2x,3(F12.6,1x),6(1x,F18.6))')  trim(input_frag%label(ifrag_ref)),ifrag,&
                      trim(input_frag%label(jfrag_ref)),jfrag,0.0d0,null_axe,null_axe,null_axe,&
                      0.0d0,0.0d0,0.0d0,0.0d0,0.0d0,0.0d0
              else
                 write(99)  trim(input_frag%label(ifrag_ref)),ifrag,&
                      trim(input_frag%label(jfrag_ref)),jfrag,0.0d0,null_axe,null_axe,null_axe,&
                      0.0d0,0.0d0,0.0d0,0.0d0,0.0d0,0.0d0
              end if
              isfat=isfat+ref_frags(ifrag_ref)%astruct_frg%nat
              cycle
           end if

           allocate(rxyz_ref(3,ref_frags(ifrag_ref)%astruct_frg%nat), stat=i_stat)
           call memocc(i_stat, rxyz_ref, 'rxyz_ref', subname)
           allocate(rxyz_new(3,ref_frags(ifrag_ref)%astruct_frg%nat), stat=i_stat)
           call memocc(i_stat, rxyz_new, 'rxyz_ref', subname)

           do iat=1,ref_frags(ifrag_ref)%astruct_frg%nat
              rxyz_new(:,iat)=rxyz(:,isfat+iat)
              rxyz_ref(:,iat)=rxyz(:,jsfat+iat)
           end do

           ! use center of fragment for now, could later change to center of symmetry
           frag_trans%rot_center=frag_center(ref_frags(jfrag_ref)%astruct_frg%nat,rxyz_ref)
           frag_trans%rot_center_new=frag_center(ref_frags(ifrag_ref)%astruct_frg%nat,rxyz_new)

           ! shift rxyz wrt center of rotation
           do iat=1,ref_frags(ifrag_ref)%astruct_frg%nat
              rxyz_ref(:,iat)=rxyz_ref(:,iat)-frag_trans%rot_center
              rxyz_new(:,iat)=rxyz_new(:,iat)-frag_trans%rot_center_new
           end do

           call find_frag_trans(ref_frags(ifrag_ref)%astruct_frg%nat,rxyz_ref,rxyz_new,frag_trans)

           i_all = -product(shape(rxyz_ref))*kind(rxyz_ref)
           deallocate(rxyz_ref,stat=i_stat)
           call memocc(i_stat,i_all,'rxyz_ref',subname)
           i_all = -product(shape(rxyz_new))*kind(rxyz_new)
           deallocate(rxyz_new,stat=i_stat)
           call memocc(i_stat,i_all,'rxyz_new',subname)

           if (iformat==WF_FORMAT_PLAIN) then
              write(99,'(2(a,1x,I5,1x),F12.6,2x,3(F12.6,1x),6(1x,F18.6))') trim(input_frag%label(ifrag_ref)),ifrag,&
                   trim(input_frag%label(jfrag_ref)),jfrag,frag_trans%theta/(4.0_gp*atan(1.d0)/180.0_gp),frag_trans%rot_axis,&
                   frag_trans%rot_center,frag_trans%rot_center_new
           else
              write(99) trim(input_frag%label(ifrag_ref)),ifrag,&
                   trim(input_frag%label(jfrag_ref)),jfrag,frag_trans%theta/(4.0_gp*atan(1.d0)/180.0_gp),frag_trans%rot_axis,&
                   frag_trans%rot_center,frag_trans%rot_center_new
           end if
           isfat=isfat+ref_frags(ifrag_ref)%astruct_frg%nat
        end do
        jsfat=jsfat+ref_frags(jfrag_ref)%astruct_frg%nat
     end do

     close(99)

   end if

end subroutine output_fragment_rotations<|MERGE_RESOLUTION|>--- conflicted
+++ resolved
@@ -20,11 +20,8 @@
   use constrained_dft
   use diis_sd_optimization
   use Poisson_Solver, except_dp => dp, except_gp => gp, except_wp => wp
-<<<<<<< HEAD
-=======
   use communications, only: synchronize_onesided_communication
   use sparsematrix_base, only: sparse_matrix, sparse_matrix_null, deallocate_sparse_matrix
->>>>>>> ffa93dbe
   implicit none
 
   ! Calling arguments
@@ -215,10 +212,7 @@
 
      call calculate_kernel_and_energy(iproc,nproc,tmb%linmat%denskern_large,cdft%weight_matrix,&
           ebs,tmb%coeff,KSwfn%orbs,tmb%orbs,.false.)
-<<<<<<< HEAD
-=======
      !call transform_sparse_matrix(tmb%linmat%denskern, tmb%linmat%denskern_large, 'large_to_small')
->>>>>>> ffa93dbe
 
      call timing(iproc,'constraineddft','ON')
      vgrad_old=ebs-cdft%charge
@@ -424,11 +418,7 @@
                 call get_coeff(iproc,nproc,input%lin%scf_mode,KSwfn%orbs,at,rxyz,denspot,GPU,&
                      infoCoeff,energs,nlpsp,input%SIC,tmb,pnrm,update_phi,update_phi,&
                      .true.,ham_small,input%lin%extra_states,itout,0,0,input%lin%order_taylor,&
-<<<<<<< HEAD
-                     input%calculate_KS_residue,&
-=======
                      input%purification_quickreturn,input%calculate_KS_residue,&
->>>>>>> ffa93dbe
                      convcrit_dmin,nitdmin,input%lin%curvefit_dmin,ldiis_coeff)
              end if
           end if
@@ -569,12 +559,8 @@
                    input%lin%nItPrecond,target_function,input%lin%correctionOrthoconstraint,&
                    nit_basis,&
                    ratio_deltas,orthonormalization_on,input%lin%extra_states,itout,conv_crit_TMB,input%experimental_mode,&
-<<<<<<< HEAD
-                   input%lin%early_stop)
-=======
                    input%lin%early_stop, input%lin%gnrm_dynamic, can_use_ham, input%lin%order_taylor, input%kappa_conv,&
                    input%method_updatekernel,input%purification_quickreturn)
->>>>>>> ffa93dbe
                reduce_conf=.true.
            !!else
            !!    cut=cut-0.5d0
@@ -775,21 +761,13 @@
                    call get_coeff(iproc,nproc,input%lin%scf_mode,KSwfn%orbs,at,rxyz,denspot,GPU,&
                         infoCoeff,energs,nlpsp,input%SIC,tmb,pnrm,update_phi,update_phi,&
                         .false.,ham_small,input%lin%extra_states,itout,it_scc,cdft_it,input%lin%order_taylor,&
-<<<<<<< HEAD
-                        input%calculate_KS_residue,&
-=======
                         input%purification_quickreturn,input%calculate_KS_residue,&
->>>>>>> ffa93dbe
                         convcrit_dmin,nitdmin,input%lin%curvefit_dmin,ldiis_coeff,reorder,cdft)
                 else
                    call get_coeff(iproc,nproc,input%lin%scf_mode,KSwfn%orbs,at,rxyz,denspot,GPU,&
                         infoCoeff,energs,nlpsp,input%SIC,tmb,pnrm,update_phi,update_phi,&
                         .false.,ham_small,input%lin%extra_states,itout,it_scc,cdft_it,input%lin%order_taylor,&
-<<<<<<< HEAD
-                        input%calculate_KS_residue,&
-=======
                         input%purification_quickreturn,input%calculate_KS_residue,&
->>>>>>> ffa93dbe
                         convcrit_dmin,nitdmin,input%lin%curvefit_dmin,ldiis_coeff,reorder)
                 end if
              else
@@ -797,21 +775,13 @@
                    call get_coeff(iproc,nproc,input%lin%scf_mode,KSwfn%orbs,at,rxyz,denspot,GPU,&
                         infoCoeff,energs,nlpsp,input%SIC,tmb,pnrm,update_phi,update_phi,&
                         .true.,ham_small,input%lin%extra_states,itout,it_scc,cdft_it,input%lin%order_taylor,&
-<<<<<<< HEAD
-                        input%calculate_KS_residue,&
-=======
                         input%purification_quickreturn,input%calculate_KS_residue,&
->>>>>>> ffa93dbe
                         convcrit_dmin,nitdmin,input%lin%curvefit_dmin,ldiis_coeff,reorder,cdft)
                 else
                    call get_coeff(iproc,nproc,input%lin%scf_mode,KSwfn%orbs,at,rxyz,denspot,GPU,&
                         infoCoeff,energs,nlpsp,input%SIC,tmb,pnrm,update_phi,update_phi,&
                         .true.,ham_small,input%lin%extra_states,itout,it_scc,cdft_it,input%lin%order_taylor,&
-<<<<<<< HEAD
-                        input%calculate_KS_residue,&
-=======
                         input%purification_quickreturn,input%calculate_KS_residue,&
->>>>>>> ffa93dbe
                         convcrit_dmin,nitdmin,input%lin%curvefit_dmin,ldiis_coeff,reorder)
                 end if
              end if
@@ -881,9 +851,6 @@
                  call write_energies(0,0,energs,0.d0,0.d0,'',.true.)
              end if
              call sumrho_for_TMBs(iproc, nproc, KSwfn%Lzd%hgrids(1), KSwfn%Lzd%hgrids(2), KSwfn%Lzd%hgrids(3), &
-<<<<<<< HEAD
-                  tmb%collcom_sr, tmb%linmat%denskern, KSwfn%Lzd%Glr%d%n1i*KSwfn%Lzd%Glr%d%n2i*denspot%dpbox%n3d, denspot%rhov)
-=======
                   tmb%collcom_sr, tmb%linmat%denskern_large, &
                   KSwfn%Lzd%Glr%d%n1i*KSwfn%Lzd%Glr%d%n2i*denspot%dpbox%n3d, &
                   denspot%rhov, rho_negative)
@@ -893,7 +860,6 @@
                  !!call increase_FOE_cutoff(iproc, nproc, tmb%lzd, at%astruct, input, KSwfn%orbs, tmb%orbs, tmb%foe_obj, init=.false.)
                  !!call clean_rho(iproc, KSwfn%Lzd%Glr%d%n1i*KSwfn%Lzd%Glr%d%n2i*denspot%dpbox%n3d, denspot%rhov)
              end if
->>>>>>> ffa93dbe
 
 
              ! Mix the density.
@@ -1068,11 +1034,7 @@
             call vcopy(max(KSwfn%Lzd%Glr%d%n1i*KSwfn%Lzd%Glr%d%n2i*denspot%dpbox%n3d,1)*input%nspin, &
                  rhopotOld_out(1), 1, rhopotOld(1), 1) 
 
-<<<<<<< HEAD
-            call dcopy(max(KSwfn%Lzd%Glr%d%n1i*KSwfn%Lzd%Glr%d%n2i*denspot%dpbox%n3p,1)*input%nspin, &
-=======
             call vcopy(max(KSwfn%Lzd%Glr%d%n1i*KSwfn%Lzd%Glr%d%n2i*denspot%dpbox%n3d,1)*input%nspin, &
->>>>>>> ffa93dbe
                  rhopotOld_out(1), 1, denspot%rhov(1), 1)
             call timing(iproc,'constraineddft','OF')
 
@@ -1194,15 +1156,11 @@
        call get_coeff(iproc,nproc,LINEAR_MIXDENS_SIMPLE,KSwfn%orbs,at,rxyz,denspot,GPU,&
            infoCoeff,energs,nlpsp,input%SIC,tmb,pnrm,update_phi,.false.,&
            .true.,ham_small,input%lin%extra_states,itout,0,0,input%lin%order_taylor,&
-<<<<<<< HEAD
-           input%calculate_KS_residue)
-=======
            input%purification_quickreturn,input%calculate_KS_residue)
 
        !!if (input%lin%scf_mode==LINEAR_FOE) then
        !!    call f_free_ptr(tmb%coeff)
        !!end if
->>>>>>> ffa93dbe
   end if
 
        if (bigdft_mpi%iproc ==0) then 
@@ -1212,20 +1170,6 @@
 
   !! TEST ##########################
   if (input%lin%new_pulay_correction) then
-<<<<<<< HEAD
-      if (input%lin%scf_mode==LINEAR_FOE) then
-          tmb%coeff=f_malloc_ptr((/tmb%orbs%norb,tmb%orbs%norb/),id='tmb%coeff')
-      end if
-      call get_coeff(iproc,nproc,LINEAR_MIXDENS_SIMPLE,KSwfn%orbs,at,rxyz,denspot,GPU,&
-          infoCoeff,energs,nlpsp,input%SIC,tmb,pnrm,update_phi,.false.,&
-          .true.,ham_small,input%lin%extra_states,itout,0,0,input%lin%order_taylor,&
-           input%calculate_KS_residue)
-      !!call scalprod_on_boundary(iproc, nproc, tmb, kswfn%orbs, at, fpulay)
-      call pulay_correction_new(iproc, nproc, tmb, kswfn%orbs, at, fpulay)
-      if (input%lin%scf_mode==LINEAR_FOE) then
-          call f_free_ptr(tmb%coeff)
-      end if
-=======
       !!if (input%lin%scf_mode==LINEAR_FOE .and. ) then
       !!    tmb%coeff=f_malloc_ptr((/tmb%orbs%norb,tmb%orbs%norb/),id='tmb%coeff')
       !!end if
@@ -1238,7 +1182,6 @@
       !!if (input%lin%scf_mode==LINEAR_FOE) then
       !!    call f_free_ptr(tmb%coeff)
       !!end if
->>>>>>> ffa93dbe
   end if
   !! END TEST ######################
 
@@ -1384,11 +1327,7 @@
   !!      !end do
   !!      !close(370)
 
-<<<<<<< HEAD
-  !!      !call razero(tmb%npsidim_orbs,psi2)
-=======
   !!      !call to_zero(tmb%npsidim_orbs,psi2)
->>>>>>> ffa93dbe
   !!      !call isf_to_daub(tmb%lzd%llr(ilr),w,psir2,psi2(ind))
   !!   
   !!      !!tmb_diff=0.0d0
@@ -1792,27 +1731,6 @@
       evxc_tmp=energs%evxc
       eexctX_tmp=energs%eexctX
 
-<<<<<<< HEAD
-      if (denspot%dpbox%ndimpot>0) then
-          denspot%pot_work=f_malloc_ptr(denspot%dpbox%ndimpot+ndebug,id='denspot%dpbox%ndimpot+ndebug')
-          rhopot_work=f_malloc(denspot%dpbox%ndimpot+ndebug,id='rhopot_work')
-      else
-          denspot%pot_work=f_malloc_ptr(1+ndebug,id='denspot%dpbox%ndimpot+ndebug')
-          rhopot_work=f_malloc(1+ndebug,id='rhopot_work')
-      end if
-      call dcopy(denspot%dpbox%ndimpot,denspot%rhov,1,rhopot_work,1)
-
-
-      call sumrho_for_TMBs(iproc, nproc, KSwfn%Lzd%hgrids(1), KSwfn%Lzd%hgrids(2), KSwfn%Lzd%hgrids(3), &
-           tmb%collcom_sr, tmb%linmat%denskern, KSwfn%Lzd%Glr%d%n1i*KSwfn%Lzd%Glr%d%n2i*denspot%dpbox%n3d, denspot%rhov)
-      denspot%rho_work=f_malloc_ptr(max(denspot%dpbox%ndimrhopot,denspot%dpbox%nrhodim),id='denspot%rho_work')
-      call vcopy(max(denspot%dpbox%ndimrhopot,denspot%dpbox%nrhodim),&
-           denspot%rhov(1),1,denspot%rho_work(1),1)
-      call updatePotential(input%ixc,input%nspin,denspot,energs%eh,energs%exc,energs%evxc)
-
-      ! Density already present in denspot%rho_work
-      call dcopy(denspot%dpbox%ndimpot,denspot%rho_work,1,denspot%pot_work,1)
-=======
       ioffset=kswfn%Lzd%Glr%d%n1i*kswfn%Lzd%Glr%d%n2i*denspot%dpbox%i3xcsh
 
       if (denspot%dpbox%ndimpot>0) then
@@ -1846,17 +1764,13 @@
 
       ! Density already present in denspot%rho_work
       call vcopy(denspot%dpbox%ndimpot,denspot%rho_work(1),1,denspot%pot_work(1),1)
->>>>>>> ffa93dbe
       call H_potential('D',denspot%pkernel,denspot%pot_work,denspot%pot_work,ehart_fake,&
            0.0_dp,.false.,stress_tensor=hstrten)
 
       
       KSwfn%psi=f_malloc_ptr(1,id='KSwfn%psi')
 
-<<<<<<< HEAD
-=======
-
->>>>>>> ffa93dbe
+
       fpulay=0.d0
       call calculate_forces(iproc,nproc,denspot%pkernel%mpi_env%nproc,KSwfn%Lzd%Glr,at,KSwfn%orbs,nlpsp,rxyz,& 
            KSwfn%Lzd%hgrids(1),KSwfn%Lzd%hgrids(2),KSwfn%Lzd%hgrids(3),&
@@ -1867,11 +1781,7 @@
       call f_free(fxyz)
       call f_free_ptr(KSwfn%psi)
 
-<<<<<<< HEAD
-      call dcopy(denspot%dpbox%ndimpot,rhopot_work,1,denspot%rhov,1)
-=======
       call vcopy(denspot%dpbox%ndimrhopot,rhopot_work(1),1,denspot%rhov(1),1)
->>>>>>> ffa93dbe
       energs%eh=eh_tmp
       energs%exc=exc_tmp
       energs%evxc=evxc_tmp
@@ -1883,10 +1793,6 @@
 
     end subroutine intermediate_forces
 
-<<<<<<< HEAD
-=======
-
->>>>>>> ffa93dbe
 end subroutine linearScaling
 
 
