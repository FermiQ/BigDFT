subroutine linearScaling(iproc,nproc,n3d,n3p,n3pi,i3s,i3xcsh,Glr,orbs,comms,at,input,&
     rhodsc,lin,rxyz,fion,fdisp,nscatterarr,ngatherarr,nlpspd,proj,rhopot,GPU,&
     pkernelseq,pkernel,pot_ion,rhocore,potxc,&
     PSquiet,eion,edisp,eexctX,scpot,psi,psit,energy,fxyz)
!
! Purpose:
! ========
!   Top-level subroutine for the linear scaling version.
!
! Calling arguments:
! ==================
!   Input arguments:
!   ----------------
!     iproc       process ID
!     nproc       total number of processes
!     n3d         ??
!     n3p         ??
!     i3s         ??
!     i3xcsh      ??
!     Glr         type describing the localization region
!     orbs        type describing the physical orbitals psi
!     comms       type containing the communication parameters for the physical orbitals psi
!     at          type containing the parameters for the atoms
!     input       type  containing some very general parameters
!     lin         type containing parameters for the linear version
!     rxyz        atomic positions
!     nscatterarr ??
!     ngatherarr  ??
!     nlpspd      ??
!     proj        ??
!     pkernelseq  ??
!     radii_cf    coarse and fine radii around the atoms
!     irrzon      ??
!     phnons      ??
!     pkernel     ??
!     pot_ion     the ionic potential
!     rhocore     ??
!     potxc       ??
!     PSquiet     flag to control the output from the Poisson solver
!     eion        ionic energy
!     edisp       dispersion energy
!     eexctX      ??
!     scpot       flag indicating whether we have a self consistent calculation
!     fion        ionic forces
!     fdisp       dispersion forces
!   Input / Output arguments
!   ------------------------
!     GPU         parameters for GPUs?
!     rhopot      the charge density
!   Output arguments:
!   -----------------
!     psi         the physical orbitals
!     psit        psi transposed
!     fxyz        the forces acting on the atom
!     energy
!     

use module_base
use module_types
use module_interfaces, exceptThisOne => linearScaling
implicit none

! Calling arguments
integer,intent(in):: iproc, nproc, n3d, n3p, n3pi, i3s, i3xcsh
type(locreg_descriptors),intent(in) :: Glr
type(orbitals_data),intent(inout):: orbs
type(communications_arrays),intent(in) :: comms
type(atoms_data),intent(inout):: at
type(linearParameters),intent(inout):: lin
type(input_variables),intent(in):: input
type(rho_descriptors),intent(inout) :: rhodsc
real(8),dimension(3,at%nat),intent(inout):: rxyz
real(8),dimension(3,at%nat),intent(in):: fion, fdisp
integer,dimension(0:nproc-1,4),intent(inout):: nscatterarr !n3d,n3p,i3s+i3xcsh-1,i3xcsh
!integer,dimension(0:nproc-1,2),intent(in):: ngatherarr
integer,dimension(0:nproc-1,2),intent(inout):: ngatherarr
type(nonlocal_psp_descriptors),intent(in):: nlpspd
real(wp),dimension(nlpspd%nprojel),intent(inout):: proj
real(dp),dimension(max(Glr%d%n1i*Glr%d%n2i*n3p,1)*input%nspin),intent(inout), target :: rhopot
type(GPU_pointers),intent(in out):: GPU
real(dp),dimension(:),pointer,intent(in):: pkernelseq
real(dp), dimension(lin%as%size_pkernel),intent(in):: pkernel
real(wp), dimension(lin%as%size_pot_ion),intent(inout):: pot_ion
!real(wp), dimension(lin%as%size_rhocore):: rhocore 
real(wp), dimension(:,:,:,:),pointer,intent(in):: rhocore                  
real(wp), dimension(lin%as%size_potxc(1),lin%as%size_potxc(2),lin%as%size_potxc(3),lin%as%size_potxc(4)),intent(inout):: potxc
character(len=3),intent(in):: PSquiet
real(gp),intent(in):: eion, edisp, eexctX
logical,intent(in):: scpot
!real(8),dimension(orbs),intent(out):: psi
real(8),dimension(:),pointer,intent(out):: psi, psit
real(gp), dimension(:), pointer :: rho,pot
real(8),intent(out):: energy
real(8),dimension(3,at%nat),intent(out):: fxyz
!real(8),intent(out):: fnoise

! Local variables
integer:: infoBasisFunctions,infoCoeff,istat,iall,itSCC,nitSCC,i,ierr,potshortcut,ndimpot,ist,istr,ilr,tag,itout
integer :: jproc,iat,j, nit_highaccuracy, mixHist, nitSCCWhenOptimizing, nit
real(8),dimension(:,:),pointer:: coeff
real(8):: ebs, ebsMod, pnrm, tt, ehart, eexcu, vexcu, alphaMix
character(len=*),parameter:: subname='linearScaling'
real(8),dimension(:),allocatable:: rhopotOld, rhopotold_out
logical:: updatePhi, reduceConvergenceTolerance, communicate_lphi, with_auxarray, lowaccur_converged, withder
real(8),dimension(:),pointer:: lphi
real(8):: t1, t2, time, t1tot, t2tot, timetot, t1ig, t2ig, timeig, t1init, t2init, timeinit, ddot, dnrm2, pnrm_out
real(8):: t1scc, t2scc, timescc, t1force, t2force, timeforce, energyold, energyDiff, energyoldout, selfConsistent
integer:: iorb, ndimtot
type(mixrhopotDIISParameters):: mixdiis
type(workarr_sumrho):: w
real(8),dimension(:,:),allocatable:: coeff_proj
type(localizedDIISParameters):: ldiis
type(confpot_data), dimension(:),allocatable :: confdatarr
real(8):: fnoise,pressure
real(gp), dimension(6) :: ewaldstr,strten,hstrten,xcstr
type(orthon_data):: orthpar




  if(iproc==0) then
      write(*,'(1x,a)') repeat('*',84)
      write(*,'(1x,a)') '****************************** LINEAR SCALING VERSION ******************************'
  end if
  call mpi_barrier(mpi_comm_world, ierr)
  t1tot=mpi_wtime()

  ! Initialize the parameters for the linear scaling version and allocate all arrays.
  tag=0
  call mpi_barrier(mpi_comm_world, ierr)
  t1init=mpi_wtime()
  call allocateAndInitializeLinear(iproc, nproc, Glr, orbs, at, nlpspd, lin, &
       input, rxyz, nscatterarr, tag, coeff, lphi)
  lin%potentialPrefac=lin%potentialPrefac_lowaccuracy
  allocate(confdatarr(lin%orbs%norbp))
  call define_confinement_data(confdatarr,lin%orbs,rxyz,at,&
       input%hx,input%hy,input%hz,lin,lin%lzd,lin%orbs%inWhichLocreg)


  orthpar%methTransformOverlap = lin%methTransformOverlap
  orthpar%nItOrtho = lin%nItOrtho
  orthpar%blocksize_pdsyev = lin%blocksize_pdsyev
  orthpar%blocksize_pdgemm = lin%blocksize_pdgemm


  call mpi_barrier(mpi_comm_world, ierr)
  t2init=mpi_wtime()
  timeinit=t2init-t1init

  if(.not.lin%transformToGlobal) then
      ! psi and psit will not be calculated, so only allocate them with size 1
      orbs%npsidim_orbs=1
      orbs%npsidim_comp=1
  end if
  allocate(psi(max(orbs%npsidim_orbs,orbs%npsidim_comp)), stat=istat)
  call memocc(istat, psi, 'psi', subname)
  allocate(psit(max(orbs%npsidim_orbs,orbs%npsidim_comp)), stat=istat)
  call memocc(istat, psit, 'psit', subname)
  allocate(rhopotold(max(glr%d%n1i*glr%d%n2i*n3p,1)*input%nspin), stat=istat)
  call memocc(istat, rhopotold, 'rhopotold', subname)
  allocate(rhopotold_out(max(glr%d%n1i*glr%d%n2i*n3p,1)*input%nspin), stat=istat)
  call memocc(istat, rhopotold_out, 'rhopotold_out', subname)
  !rhopotold_out=1.d100

  allocate(coeff_proj(lin%orbs%norb,orbs%norb), stat=istat)
  call memocc(istat, coeff_proj, 'coeff_proj', subname)


  potshortcut=0 ! What is this?
  call mpi_barrier(mpi_comm_world, ierr)
  t1ig=mpi_wtime()
  call inputguessConfinement(iproc, nproc, at, &
       comms, Glr, input, rhodsc, lin, orbs, rxyz, n3p, rhopot, rhopotold, rhocore, pot_ion,&
       nlpspd, proj, pkernel, pkernelseq, &
       nscatterarr, ngatherarr, potshortcut, GPU, &
       tag, lphi, ehart, eexcu, vexcu)
  call mpi_barrier(mpi_comm_world, ierr)
  t2ig=mpi_wtime()
  timeig=t2ig-t1ig
  t1scc=mpi_wtime()

  call initializeDIIS(lin%DIISHistMax, lin%lzd, lin%orbs, lin%orbs%norb, ldiis)
       ldiis%DIISHistMin=lin%DIISHistMin
       ldiis%DIISHistMax=lin%DIISHistMax
       ldiis%alphaSD=lin%alphaSD
       ldiis%alphaDIIS=lin%alphaDIIS

  ! Initialize the DIIS mixing of the potential if required.
  if(lin%mixHist_lowaccuracy>0) then
      ndimpot = lin%lzd%Glr%d%n1i*lin%lzd%Glr%d%n2i*nscatterarr(iproc,2)
      call initializeMixrhopotDIIS(lin%mixHist_lowaccuracy, ndimpot, mixdiis)
  end if

  if(lin%nItInguess>0) then
      ! Post communications for gathering the potential.
      ndimpot = lin%lzd%Glr%d%n1i*lin%lzd%Glr%d%n2i*nscatterarr(iproc,2)
      call allocateCommunicationsBuffersPotential(lin%comgp, subname)
      call postCommunicationsPotential(iproc, nproc, ndimpot, rhopot, lin%comgp)
      if(lin%useDerivativeBasisFunctions) then
          call allocateCommunicationsBuffersPotential(lin%lb%comgp, subname)
          call postCommunicationsPotential(iproc, nproc, ndimpot, rhopot, lin%lb%comgp)
      end if

      ! Calculate the Hamiltonian in the basis of the trace minimizing orbitals. Do not improve
      ! the basis functions (therefore update is set to false).
      ! This subroutine will also post the point to point messages needed for the calculation
      ! of the charge density.
      updatePhi=.false.
      !communicate_lphi=.true.
      communicate_lphi=.true.
      with_auxarray=.false.
      if(lin%mixedmode) then
          call allocateCommunicationbufferSumrho(iproc, with_auxarray, lin%comsr, subname)
          lin%useDerivativeBasisFunctions=.false.
<<<<<<< HEAD
          call getLinearPsi(iproc, nproc, input%nspin, lin%lzd, orbs, lin%orbs, lin%orbs, lin%comsr, &
              lin%mad, lin%mad, lin%op, lin%op, lin%comon, lin%comon, &
              lin%comgp, lin%comgp, comms, at, lin, rxyz, rxyz, &
              nscatterarr, ngatherarr, rhopot, GPU, input, pkernelseq, updatePhi, &
              infoBasisFunctions, infoCoeff, 0, n3p, n3pi, n3d, pkernel, &
              i3s, i3xcsh, ebs, coeff, lphi, nlpspd, proj, communicate_lphi, coeff_proj)
      else
          call allocateCommunicationbufferSumrho(iproc, with_auxarray, lin%lb%comsr, subname)
          call getLinearPsi(iproc, nproc, input%nspin, lin%lzd, orbs, lin%orbs, &
               lin%lb%orbs, lin%lb%comsr, &
              lin%mad, lin%lb%mad, lin%op, lin%lb%op, lin%comon,&
              lin%lb%comon, lin%comgp, lin%lb%comgp, comms, at, lin, rxyz, rxyz, &
              nscatterarr, ngatherarr, rhopot, GPU, input, pkernelseq, updatePhi, &
              infoBasisFunctions, infoCoeff, 0, n3p, n3pi, n3d, pkernel, &
              i3s, i3xcsh, ebs, coeff, lphi, nlpspd, proj, communicate_lphi, coeff_proj)
=======
          call getLinearPsi(iproc, nproc, lin%lzd, orbs, lin%orbs, lin%orbs, lin%comsr, &
              lin%mad, lin%mad, lin%op, lin%op, lin%comon, lin%comon, lin%comgp, lin%comgp, comms, at, lin, rxyz, rxyz, &
              nscatterarr, ngatherarr, rhopot, GPU, input, pkernelseq, updatePhi, &
              infoBasisFunctions, infoCoeff, 0, n3p, n3pi, n3d, pkernel, &
              i3s, i3xcsh, ebs, coeff, lphi, nlpspd, proj, communicate_lphi, coeff_proj, ldiis, nit, lin%nItInnerLoop, &
              lin%newgradient, orthpar, confdatarr, lin%methTransformOverlap, lin%blocksize_pdgemm, &
              lin%convCrit, lin%nItPrecond)
      else
          call allocateCommunicationbufferSumrho(iproc, with_auxarray, lin%lb%comsr, subname)
          call getLinearPsi(iproc, nproc, lin%lzd, orbs, lin%orbs, lin%lb%orbs, lin%lb%comsr, &
              lin%mad, lin%lb%mad, lin%op, lin%lb%op, lin%comon, lin%lb%comon, lin%comgp, lin%lb%comgp, comms, at, lin, rxyz, rxyz, &
              nscatterarr, ngatherarr, rhopot, GPU, input, pkernelseq, updatePhi, &
              infoBasisFunctions, infoCoeff, 0, n3p, n3pi, n3d, pkernel, &
              i3s, i3xcsh, ebs, coeff, lphi, nlpspd, proj, communicate_lphi, &
              coeff_proj, ldiis, nit, lin%nItInnerLoop, lin%newgradient, orthpar, confdatarr, & 
              lin%methTransformOverlap, lin%blocksize_pdgemm, lin%convCrit, lin%nItPrecond)
>>>>>>> 656037ef
      end if
      !!call getLinearPsi(iproc, nproc, input%nspin, lin%lzd, orbs, lin%orbs, lin%lb%orbs, lin%lb%comsr, &
      !!    lin%op, lin%lb%op, lin%comon, lin%lb%comon, comms, at, lin, rxyz, rxyz, &
      !!    nscatterarr, ngatherarr, rhopot, GPU, input, pkernelseq, phi, updatePhi, &
      !!    infoBasisFunctions, infoCoeff, 0, n3p, n3pi, n3d, pkernel, &
      !!    i3s, i3xcsh, ebs, coeff, lphi, radii_cf, nlpspd, proj, communicate_lphi, coeff_proj)

      ! Calculate the charge density.
      call cpu_time(t1)
      if(lin%mixedmode) then
          call deallocateCommunicationbufferSumrho(lin%comsr, subname)
      else
          call deallocateCommunicationbufferSumrho(lin%lb%comsr, subname)
      end if
      call cpu_time(t2)
      time=t2-t1
      call mpiallred(time, 1, mpi_sum, mpi_comm_world, ierr)
      time=time/dble(nproc)
      if(iproc==0) write(*,'(1x,a,es12.4)') 'time for sumrho:',time

      if(trim(lin%mixingMethod)=='dens') then
          !if(lin%mixHist==0) then
          !    !if(n3p>0) call mixPotential(iproc, n3p, Glr, input, lin, rhopotOld, rhopot, pnrm)
          !    call mixPotential(iproc, n3p, Glr, input, lin%alphaMixWhenFixed, rhopotOld, rhopot, pnrm)
          !else 
          !    ndimpot=lin%lzd%Glr%d%n1i*lin%lzd%Glr%d%n2i*nscatterarr(iproc,2)
          !    ndimtot=lin%lzd%Glr%d%n1i*lin%lzd%Glr%d%n2i*lin%lzd%Glr%d%n3i
          !    mixdiis%mis=mod(mixdiis%is,mixdiis%isx)+1
          !    mixdiis%is=mixdiis%is+1
          !    call mixrhopotDIIS(iproc, nproc, ndimpot, rhopot, rhopotold, mixdiis, ndimtot, lin%alphaMixWhenFixed, 1, pnrm)
          !end if
          !rhopotold_out=rhopot
          rhopotold_out=rhopotold
      end if


      if(trim(lin%mixingMethod)=='pot') then
          if(lin%mixHist_lowaccuracy==0) then
              call mixPotential(iproc, n3p, Glr, input, lin%alphaMixWhenFixed_lowaccuracy, rhopotOld, rhopot, pnrm)
          else 
              ndimpot=lin%lzd%Glr%d%n1i*lin%lzd%Glr%d%n2i*nscatterarr(iproc,2)
              ndimtot=lin%lzd%Glr%d%n1i*lin%lzd%Glr%d%n2i*lin%lzd%Glr%d%n3i
              mixdiis%mis=mod(mixdiis%is,mixdiis%isx)+1
              mixdiis%is=mixdiis%is+1
<<<<<<< HEAD
              call mixrhopotDIIS(iproc, nproc, ndimpot, rhopot, &
                   rhopotold, mixdiis, ndimtot, lin%alphaMixWhenFixed, 2, pnrm)
=======
              call mixrhopotDIIS(iproc, nproc, ndimpot, rhopot, rhopotold, mixdiis, ndimtot, &
                   lin%alphaMixWhenFixed_lowaccuracy, 2, pnrm)
>>>>>>> 656037ef
          end if
          rhopotold_out=rhopot
      end if

      ! Copy the current potential
      if(trim(lin%mixingMethod)=='pot') then
           call dcopy(max(Glr%d%n1i*Glr%d%n2i*n3p,1)*input%nspin, rhopot(1), 1, rhopotOld(1), 1)
      end if
  end if

  !!! If we mix the potential, copy the potential.
  !!if(trim(lin%mixingMethod)=='pot') then
  !!    call dcopy(max(Glr%d%n1i*Glr%d%n2i*n3p,1)*input%nspin, rhopot(1), 1, rhopotOld(1), 1)
  !!end if

  ! Allocate the communications buffers needed for the communications of teh potential and
  ! post the messages. This will send to each process the part of the potential that this process
  ! needs for the application of the Hamlitonian to all orbitals on that process.
  ndimpot = lin%lzd%Glr%d%n1i*lin%lzd%Glr%d%n2i*nscatterarr(iproc,2)
  call allocateCommunicationsBuffersPotential(lin%comgp, subname)
  call postCommunicationsPotential(iproc, nproc, ndimpot, rhopot, lin%comgp)
  ! If we also use the derivative of the basis functions, also send the potential in this case. This is
  ! needed since the orbitals may be partitioned in a different way when the derivatives are used.
  if(lin%useDerivativeBasisFunctions) then
      call allocateCommunicationsBuffersPotential(lin%lb%comgp, subname)
      call postCommunicationsPotential(iproc, nproc, ndimpot, rhopot, lin%lb%comgp)
  end if




  !if(nproc==1) allocate(psit(size(psi)))
  nitSCC=lin%nitSCCWhenOptimizing+lin%nitSCCWhenFixed
  ! Flag that indicates that the basis functions shall be improved in the following.
  updatePhi=.true.
  pnrm=1.d100
  pnrm_out=1.d100
  energyold=0.d0
  energyoldout=0.d0
  reduceConvergenceTolerance=.false.
  lin%newgradient=.false.
  lowaccur_converged=.false.

  outerLoop: do itout=1,lin%nit_lowaccuracy+lin%nit_highaccuracy

      updatePhi=.true.
      selfConsistent=lin%convCritMix

      ! Check whether the derivatives shall be used or not.
      if(lin%mixedmode) then
          if( (.not.lowaccur_converged .and. (itout==lin%nit_lowaccuracy+1 .or. pnrm_out<lin%lowaccuray_converged) ) &
              .or. lowaccur_converged ) then
              withder=.true.
          else
              withder=.false.
          end if
      end if

      ! Check whether the low accuracy part (i.e. with strong confining potential) has converged.
      if(.not.lowaccur_converged .and. (itout==lin%nit_lowaccuracy+1 .or. pnrm_out<lin%lowaccuray_converged)) then
          lowaccur_converged=.true.
          nit_highaccuracy=0
      end if 

      ! Choose the correct confining potential and gradient method, depending on whether we are in the low accuracy
      ! or high accuracy part.
      if(lowaccur_converged) then
          !!lin%potentialPrefac = lin%potentialPrefac_highaccuracy
          do iorb=1,lin%orbs%norbp
              ilr=lin%orbs%inwhichlocreg(lin%orbs%isorb+iorb)
              confdatarr(iorb)%prefac=lin%potentialPrefac_highaccuracy(at%iatype(ilr))
          end do
          lin%newgradient=.true.
          nit_highaccuracy=nit_highaccuracy+1
          nit=lin%nItBasis_highaccuracy
          if(nit_highaccuracy==lin%nit_highaccuracy+1) exit outerLoop

      else
          !!lin%potentialPrefac = lin%potentialPrefac_lowaccuracy
          do iorb=1,lin%orbs%norbp
              ilr=lin%orbs%inwhichlocreg(lin%orbs%isorb+iorb)
              confdatarr(iorb)%prefac=lin%potentialPrefac_lowaccuracy(at%iatype(ilr))
          end do
          lin%newgradient=.false.
          nit=lin%nItBasis_lowaccuracy
      end if

      ! Allocate the communication arrays for the calculation of the charge density.
      with_auxarray=.false.
      call allocateCommunicationbufferSumrho(iproc, with_auxarray, lin%comsr, subname)
      call allocateCommunicationbufferSumrho(iproc, with_auxarray, lin%lb%comsr, subname)

      ! Optimize the basis functions and them mix the density / potential to reach self consistency.
      if(lowaccur_converged) then
          nitSCC=lin%nitSCCWhenOptimizing_lowaccuracy+lin%nitSCCWhenFixed_lowaccuracy
          nitSCCWhenOptimizing=lin%nitSCCWhenOptimizing_lowaccuracy
          mixHist=lin%mixHist_lowaccuracy
          if(lin%mixHist_lowaccuracy==0 .and. lin%mixHist_highaccuracy>0) then
              ndimpot = lin%lzd%Glr%d%n1i*lin%lzd%Glr%d%n2i*nscatterarr(iproc,2)
              call initializeMixrhopotDIIS(lin%mixHist_highaccuracy, ndimpot, mixdiis)
          else if(lin%mixHist_lowaccuracy>0 .and. lin%mixHist_highaccuracy==0) then
              call deallocateMixrhopotDIIS(mixdiis)
          end if
      else
          nitSCC=lin%nitSCCWhenOptimizing_highaccuracy+lin%nitSCCWhenFixed_highaccuracy
          nitSCCWhenOptimizing=lin%nitSCCWhenOptimizing_highaccuracy
          mixHist=lin%mixHist_highaccuracy
      end if

      ! The self consistency cycle. Here we try to get a self consistent density/potential.
      ! In the first nitSCCWhenOptimizing iteration, the basis functions are optimized, whereas in the remaining
      ! iteration the basis functions are fixed.
      do itSCC=1,nitSCC
          if(itSCC>nitSCCWhenOptimizing) updatePhi=.false.
          if(itSCC==1) then
              communicate_lphi=.true.
          else
              communicate_lphi=.false.
          end if

          ! Update the basis functions (if updatePhi is true), diagonalize the Hamiltonian in this basis, and diagonalize it.
          if(lin%mixedmode) then
              if(.not.withder) then
                  lin%useDerivativeBasisFunctions=.false.
<<<<<<< HEAD
                  call getLinearPsi(iproc, nproc, input%nspin, lin%lzd, orbs, lin%orbs, lin%orbs, lin%comsr, &
                      lin%mad, lin%mad, lin%op, lin%op, lin%comon,&
                      lin%comon, lin%comgp, lin%comgp, comms, at, lin, rxyz, rxyz, &
                      nscatterarr, ngatherarr, rhopot, GPU, input, pkernelseq, updatePhi, &
                      infoBasisFunctions, infoCoeff, itScc, n3p, n3pi, n3d, pkernel, &
                      i3s, i3xcsh, ebs, coeff, lphi, nlpspd, proj, communicate_lphi, coeff_proj)
              else
                  lin%useDerivativeBasisFunctions=.true.
                  call getLinearPsi(iproc, nproc, input%nspin, lin%lzd, orbs, lin%orbs, lin%lb%orbs, lin%lb%comsr, &
                      lin%mad, lin%lb%mad, lin%op, lin%lb%op, &
                      lin%comon, lin%lb%comon, lin%comgp, lin%lb%comgp, comms, at, lin, rxyz, rxyz, &
                      nscatterarr, ngatherarr, rhopot, GPU, input, pkernelseq, updatePhi, &
                      infoBasisFunctions, infoCoeff, itScc, n3p, n3pi, n3d, pkernel, &
                      i3s, i3xcsh, ebs, coeff, lphi, nlpspd, proj, communicate_lphi, coeff_proj)
              end if
          else
              call getLinearPsi(iproc, nproc, input%nspin, lin%lzd, orbs, lin%orbs, lin%lb%orbs, lin%lb%comsr, &
                  lin%mad, lin%lb%mad, lin%op, lin%lb%op, lin%comon, &
                  lin%lb%comon, lin%comgp, lin%lb%comgp, comms, at, lin, rxyz, rxyz, &
                  nscatterarr, ngatherarr, rhopot, GPU, input, pkernelseq, updatePhi, &
                  infoBasisFunctions, infoCoeff, itScc, n3p, n3pi, n3d, pkernel, &
                  i3s, i3xcsh, ebs, coeff, lphi, nlpspd, proj, communicate_lphi, coeff_proj)
=======
                  call getLinearPsi(iproc, nproc, lin%lzd, orbs, lin%orbs, lin%orbs, lin%comsr, &
                      lin%mad, lin%mad, lin%op, lin%op, lin%comon, lin%comon, lin%comgp, lin%comgp, comms, at, lin, rxyz, rxyz, &
                      nscatterarr, ngatherarr, rhopot, GPU, input, pkernelseq, updatePhi, &
                      infoBasisFunctions, infoCoeff, itScc, n3p, n3pi, n3d, pkernel, &
                      i3s, i3xcsh, ebs, coeff, lphi, nlpspd, proj, communicate_lphi, &
                      coeff_proj, ldiis, nit, lin%nItInnerLoop, lin%newgradient, orthpar, confdatarr, &
                      lin%methTransformOverlap, lin%blocksize_pdgemm, lin%convCrit, lin%nItPrecond)
              else
                  lin%useDerivativeBasisFunctions=.true.
                  call getLinearPsi(iproc, nproc, lin%lzd, orbs, lin%orbs, lin%lb%orbs, lin%lb%comsr, &
                      lin%mad, lin%lb%mad, lin%op, lin%lb%op, lin%comon, lin%lb%comon, lin%comgp, lin%lb%comgp, comms, at, lin, rxyz, rxyz, &
                      nscatterarr, ngatherarr, rhopot, GPU, input, pkernelseq, updatePhi, &
                      infoBasisFunctions, infoCoeff, itScc, n3p, n3pi, n3d, pkernel, &
                      i3s, i3xcsh, ebs, coeff, lphi, nlpspd, proj, communicate_lphi, &
                      coeff_proj, ldiis, nit, lin%nItInnerLoop, lin%newgradient, orthpar, confdatarr, &
                      lin%methTransformOverlap, lin%blocksize_pdgemm, lin%convCrit, lin%nItPrecond)
              end if
          else
              call getLinearPsi(iproc, nproc, lin%lzd, orbs, lin%orbs, lin%lb%orbs, lin%lb%comsr, &
                  lin%mad, lin%lb%mad, lin%op, lin%lb%op, lin%comon, lin%lb%comon, lin%comgp, lin%lb%comgp, comms, at, lin, rxyz, rxyz, &
                  nscatterarr, ngatherarr, rhopot, GPU, input, pkernelseq, updatePhi, &
                  infoBasisFunctions, infoCoeff, itScc, n3p, n3pi, n3d, pkernel, &
                  i3s, i3xcsh, ebs, coeff, lphi, nlpspd, proj, communicate_lphi, &
                  coeff_proj, ldiis, nit, lin%nItInnerLoop, lin%newgradient, orthpar, confdatarr, &
                  lin%methTransformOverlap, lin%blocksize_pdgemm, lin%convCrit, lin%nItPrecond)
>>>>>>> 656037ef
          end if


          ! Potential from electronic charge density
          call mpi_barrier(mpi_comm_world, ierr)
          call cpu_time(t1)
          if(lin%mixedmode) then
              if(.not.withder) then
                  call sumrhoForLocalizedBasis2(iproc, nproc, orbs%norb, lin%lzd, input, lin%orbs, lin%comsr, &
                       coeff, Glr%d%n1i*Glr%d%n2i*n3d, rhopot, at, nscatterarr)
               else
                  call sumrhoForLocalizedBasis2(iproc, nproc, orbs%norb, lin%lzd, input, lin%lb%orbs, lin%lb%comsr, &
                       coeff, Glr%d%n1i*Glr%d%n2i*n3d, rhopot, at, nscatterarr)
               end if
          else
              call sumrhoForLocalizedBasis2(iproc, nproc, orbs%norb, lin%lzd, input, lin%lb%orbs, lin%lb%comsr, &
                   coeff, Glr%d%n1i*Glr%d%n2i*n3d, rhopot, at, nscatterarr)
          end if
          call mpi_barrier(mpi_comm_world, ierr)
          call cpu_time(t2)
          time=t2-t1
          if(iproc==0) write(*,'(1x,a,es10.3)') 'time for sumrho:', time

          ! Mix the density.
          if(trim(lin%mixingMethod)=='dens') then
              if(updatePhi) then
                  if(lowaccur_converged) then
                      alphaMix=lin%alphaMixWhenOptimizing_highaccuracy
                  else
                      alphaMix=lin%alphaMixWhenOptimizing_lowaccuracy
                  end if
              else
                  if(lowaccur_converged) then
                      alphaMix=lin%alphaMixWhenFixed_highaccuracy
                  else
                      alphaMix=lin%alphaMixWhenFixed_lowaccuracy
                  end if
              end if
              if(mixHist==0) then
                  call mixPotential(iproc, n3p, Glr, input, alphaMix, rhopotOld, rhopot, pnrm)
              else 
                  ndimpot=lin%lzd%Glr%d%n1i*lin%lzd%Glr%d%n2i*nscatterarr(iproc,2)
                  ndimtot=lin%lzd%Glr%d%n1i*lin%lzd%Glr%d%n2i*lin%lzd%Glr%d%n3i
                  mixdiis%mis=mod(mixdiis%is,mixdiis%isx)+1
                  mixdiis%is=mixdiis%is+1
                  call mixrhopotDIIS(iproc, nproc, ndimpot, rhopot, rhopotold, mixdiis, ndimtot, alphaMix, 1, pnrm)
              end if
              ! Determine the change in the density between this iteration and the last iteration in the outer loop.
              if(pnrm<selfConsistent .or. itSCC==nitSCC) then
                  pnrm_out=0.d0
                  do i=1,Glr%d%n1i*Glr%d%n2i*n3p
                      pnrm_out=pnrm_out+(rhopot(i)-rhopotOld_out(i))**2
                  end do
                  call mpiallred(pnrm_out, 1, mpi_sum, mpi_comm_world, ierr)
                  pnrm_out=sqrt(pnrm_out)/(Glr%d%n1i*Glr%d%n2i*Glr%d%n3i*input%nspin)
                  call dcopy(max(Glr%d%n1i*Glr%d%n2i*n3p,1)*input%nspin, rhopot(1), 1, rhopotOld_out(1), 1)
              end if
          end if

          ! Copy the current charge density.
          if(trim(lin%mixingMethod)=='dens') then
              call dcopy(max(Glr%d%n1i*Glr%d%n2i*n3p,1)*input%nspin, rhopot(1), 1, rhopotOld(1), 1)
          end if

          ! Calculate the new potential.
          call updatePotential(iproc, nproc, n3d, n3p, Glr, orbs, at, input, lin, &
              rhopot, nscatterarr, pkernel, pot_ion, rhocore, potxc, PSquiet, &
              coeff, ehart, eexcu, vexcu)

          ! Calculate the total energy.
          energy=ebs-ehart+eexcu-vexcu-eexctX+eion+edisp
          energyDiff=energy-energyold
          energyold=energy


          ! Mix the potential
          if(trim(lin%mixingMethod)=='pot') then
              if(updatePhi) then
                  if(lowaccur_converged) then
                      alphaMix=lin%alphaMixWhenOptimizing_highaccuracy
                  else
                      alphaMix=lin%alphaMixWhenOptimizing_lowaccuracy
                  end if
              else
                  if(lowaccur_converged) then
                      alphaMix=lin%alphaMixWhenFixed_highaccuracy
                  else
                      alphaMix=lin%alphaMixWhenFixed_lowaccuracy
                  end if
              end if
              if(mixHist==0) then
                  call mixPotential(iproc, n3p, Glr, input, alphaMix, rhopotOld, rhopot, pnrm)
              else 
                  ndimpot=lin%lzd%Glr%d%n1i*lin%lzd%Glr%d%n2i*nscatterarr(iproc,2)
                  ndimtot=lin%lzd%Glr%d%n1i*lin%lzd%Glr%d%n2i*lin%lzd%Glr%d%n3i
                  mixdiis%mis=mod(mixdiis%is,mixdiis%isx)+1
                  mixdiis%is=mixdiis%is+1
                  call mixrhopotDIIS(iproc, nproc, ndimpot, rhopot, rhopotold, mixdiis, ndimtot, alphaMix, 2, pnrm)
              end if

              ! Determine the change in the density between this iteration and the last iteration 
              ! of the previous iteration in the outer loop.
              if(pnrm<selfConsistent .or. itSCC==nitSCC) then
                  pnrm_out=0.d0
                  do i=1,Glr%d%n1i*Glr%d%n2i*n3p
                      pnrm_out=pnrm_out+(rhopot(i)-rhopotOld_out(i))**2
                  end do
                  call mpiallred(pnrm_out, 1, mpi_sum, mpi_comm_world, ierr)
                  pnrm_out=sqrt(pnrm_out)/(Glr%d%n1i*Glr%d%n2i*Glr%d%n3i*input%nspin)
                  call dcopy(max(Glr%d%n1i*Glr%d%n2i*n3p,1)*input%nspin, rhopot(1), 1, rhopotOld_out(1), 1)
              end if
          end if

          ! Copy the current potential
          if(trim(lin%mixingMethod)=='pot') then
               call dcopy(max(Glr%d%n1i*Glr%d%n2i*n3p,1)*input%nspin, rhopot(1), 1, rhopotOld(1), 1)
          end if

          ! Post communications for gathering the potential
          ndimpot = lin%lzd%Glr%d%n1i*lin%lzd%Glr%d%n2i*nscatterarr(iproc,2)
          call allocateCommunicationsBuffersPotential(lin%comgp, subname)
          call postCommunicationsPotential(iproc, nproc, ndimpot, rhopot, lin%comgp)
          if(lin%useDerivativeBasisFunctions) then
              call allocateCommunicationsBuffersPotential(lin%lb%comgp, subname)
              call postCommunicationsPotential(iproc, nproc, ndimpot, rhopot, lin%lb%comgp)
          end if

          ! Write some informations.
          call printSummary(iproc, itSCC, infoBasisFunctions, infoCoeff, pnrm, energy, energyDiff, lin%mixingMethod)
          if(pnrm<selfConsistent) then
              reduceConvergenceTolerance=.true.
              exit
          else
              reduceConvergenceTolerance=.false.
          end if
      end do

      call deallocateCommunicationbufferSumrho(lin%comsr, subname)
      call deallocateCommunicationbufferSumrho(lin%lb%comsr, subname)

      ! Print out values related to two iterations of the outer loop.
      if(iproc==0) then
          if(trim(lin%mixingMethod)=='dens') then
              write(*,'(3x,a,3x,i0,es11.2,es27.17,es14.4)')&
                   'itout, Delta DENSOUT, energy, energyDiff', itout, pnrm_out, energy, energy-energyoldout
          else if(trim(lin%mixingMethod)=='pot') then
              write(*,'(3x,a,3x,i0,es11.2,es27.17,es14.4)')&
                   'itout, Delta POTOUT, energy energyDiff', itout, pnrm_out, energy, energy-energyoldout
          end if
      end if
      !!if(abs(pnrm_out)<lin%convCritMixOut) exit
      energyoldout=energy

  end do outerLoop


  call cancelCommunicationPotential(iproc, nproc, lin%comgp)
  call deallocateCommunicationsBuffersPotential(lin%comgp, subname)
  if(lin%useDerivativeBasisFunctions) then
      call cancelCommunicationPotential(iproc, nproc, lin%lb%comgp)
      call deallocateCommunicationsBuffersPotential(lin%lb%comgp, subname)
  end if

  iall=-product(shape(rhopotOld))*kind(rhopotOld)
  deallocate(rhopotOld, stat=istat)
  call memocc(istat, iall, 'rhopotOld', subname)
  iall=-product(shape(rhopotold_out))*kind(rhopotold_out)
  deallocate(rhopotold_out, stat=istat)
  call memocc(istat, iall, 'rhopotold_out', subname)

  if(lin%mixHist_highaccuracy>0) then
      call deallocateMixrhopotDIIS(mixdiis)
  end if

  call mpi_barrier(mpi_comm_world, ierr)
  t2scc=mpi_wtime()
  timescc=t2scc-t1scc


  ! Allocate the communication buffers for the calculation of the charge density.
  with_auxarray=.false.
  call allocateCommunicationbufferSumrho(iproc, with_auxarray, lin%lb%comsr, subname)
  ! Transform all orbitals to real space.
  ist=1
  istr=1
  do iorb=1,lin%lb%orbs%norbp
      ilr=lin%lb%orbs%inWhichLocreg(lin%lb%orbs%isorb+iorb)
      call initialize_work_arrays_sumrho(lin%lzd%Llr(ilr), w)
      call daub_to_isf(lin%lzd%Llr(ilr), w, lphi(ist), lin%lb%comsr%sendBuf(istr))
      call deallocate_work_arrays_sumrho(w)
      ist = ist + lin%lzd%Llr(ilr)%wfd%nvctr_c + 7*lin%lzd%Llr(ilr)%wfd%nvctr_f
      istr = istr + lin%lzd%Llr(ilr)%d%n1i*lin%lzd%Llr(ilr)%d%n2i*lin%lzd%Llr(ilr)%d%n3i
  end do
  if(istr/=lin%lb%comsr%nsendBuf+1) then
      write(*,'(a,i0,a)') 'ERROR on process ',iproc,' : istr/=lin%comsr%nsendBuf+1'
      stop
  end if

  ! Post the MPI messages for the communication of sumrho. Since we use non blocking point
  ! to point communication, the program will continue immediately. The messages will be gathered
  ! in the subroutine sumrhoForLocalizedBasis2.
  call postCommunicationSumrho2(iproc, nproc, lin%lb%comsr, lin%lb%comsr%sendBuf, lin%lb%comsr%recvBuf)
  call sumrhoForLocalizedBasis2(iproc, nproc, orbs%norb, lin%lzd, input, lin%lb%orbs, lin%lb%comsr, &
       coeff, Glr%d%n1i*Glr%d%n2i*n3d, rhopot, at, nscatterarr)

  call deallocateCommunicationbufferSumrho(lin%lb%comsr, subname)

  call mpi_barrier(mpi_comm_world, ierr)
  t1force=mpi_wtime()
  ! Build global orbitals psi (the physical ones).
  if(lin%transformToGlobal) then
      call transformToGlobal(iproc, nproc, lin, orbs, comms, input, coeff, lphi, psi, psit)
  end if


  ! Put the timings here since there is a crash in the forces.
  call mpi_barrier(mpi_comm_world, ierr)
  t2tot=mpi_wtime()
  timetot=t2tot-t1tot
  timeforce=0.d0
  if(iproc==0) write(*,'(1x,a)') '================================================'
  if(iproc==0) write(*,'(1x,a,es10.3,a)') 'total time for linear scaling version:',timetot,'s'
  if(iproc==0) write(*,'(3x,a)') 'of which:'
  if(iproc==0) write(*,'(13x,a,es10.3,a,f4.1,a)') '- initialization:',timeinit,'s (',timeinit/timetot*100.d0,'%)'
  if(iproc==0) write(*,'(13x,a,es10.3,a,f4.1,a)') '- input guess:',timeig,'s (',timeig/timetot*100.d0,'%)'
  if(iproc==0) write(*,'(13x,a,es10.3,a,f4.1,a)') '- self consistency cycle:',timescc,'s (',timescc/timetot*100.d0,'%)'
  if(iproc==0) write(*,'(13x,a,es10.3,a,f4.1,a)') '- forces:',timeforce,'s (',timeforce/timetot*100.d0,'%)'
  if(iproc==0) write(*,'(1x,a)') '================================================'


  ! Calculate the forces we get with psi.
  !!call calculateForcesSub(iproc, nproc, n3d, n3p, n3pi, i3s, i3xcsh, Glr, orbs, at, input, comms, lin, nlpspd, &
  !!    proj, ngatherarr, nscatterarr, GPU, irrzon, phnons, pkernel, rxyz, fion, fdisp, lphi, coeff, rhopot, &
  !!    fxyz, fnoise,radii_cf)

  !associate the density
  rho => rhopot

  !add an if statement which says whether the charge density has already been calculated
  call density_and_hpot(iproc,nproc,at%geocode,at%sym,orbs,lin%Lzd,&
       0.5_gp*input%hx,0.5_gp*input%hy,0.5_gp*input%hz,nscatterarr,&
       pkernel,rhodsc,GPU,psi,rho,pot,hstrten)

  !fake ewald stress tensor
  ewaldstr=0.0_gp
  xcstr=0.0_gp
  call calculate_forces(iproc,nproc,Glr,at,orbs,nlpspd,rxyz,&
       input%hx,input%hy,input%hz,proj,i3s+i3xcsh,n3p,&
       input%nspin,.false.,ngatherarr,rho,pot,potxc,psi,fion,fdisp,fxyz,&
       ewaldstr,hstrten,xcstr,strten,fnoise,pressure,0.0_dp)

  iall=-product(shape(pot))*kind(pot)
  deallocate(pot,stat=istat)
  call memocc(istat,iall,'pot',subname)
  !no need of deallocating rho
  nullify(rho,pot)

  if(iproc==0) then
     write(*,'(1x,a)') 'Force values for all atoms in x, y, z direction.'
     do iat=1,at%nat
        write(*,'(3x,i0,1x,a6,1x,3(1x,es17.10))') &
             iat,trim(at%atomnames(at%iatype(iat))),(fxyz(j,iat),j=1,3)
     end do
  end if


!!$  call calculateForcesLinear(iproc, nproc, n3d, n3p, n3pi, i3s, i3xcsh, Glr, orbs, at, input, comms, lin, nlpspd, &
!!$       proj, ngatherarr, nscatterarr, GPU, irrzon, phnons, pkernel, rxyz, fion, fdisp, rhopot, psi, fxyz, fnoise)
  call mpi_barrier(mpi_comm_world, ierr)
  t2force=mpi_wtime()
  timeforce=t2force-t1force



  ! Deallocate all arrays related to the linear scaling version.
  call deallocateLinear(iproc, lin, lphi, coeff)
  call deallocateDIIS(ldiis)
  deallocate(confdatarr)


  iall=-product(shape(coeff_proj))*kind(coeff_proj)
  deallocate(coeff_proj, stat=istat)
  call memocc(istat, iall, 'coeff_proj', subname)



  call mpi_barrier(mpi_comm_world, ierr)
  t2tot=mpi_wtime()
  timetot=t2tot-t1tot
  if(iproc==0) write(*,'(1x,a)') '================================================'
  if(iproc==0) write(*,'(1x,a,es10.3,a)') 'total time for linear scaling version:',timetot,'s'
  if(iproc==0) write(*,'(3x,a)') 'of which:'
  if(iproc==0) write(*,'(13x,a,es10.3,a,f4.1,a)') '- initialization:',timeinit,'s (',timeinit/timetot*100.d0,'%)'
  if(iproc==0) write(*,'(13x,a,es10.3,a,f4.1,a)') '- input guess:',timeig,'s (',timeig/timetot*100.d0,'%)'
  if(iproc==0) write(*,'(13x,a,es10.3,a,f4.1,a)') '- self consistency cycle:',timescc,'s (',timescc/timetot*100.d0,'%)'
  if(iproc==0) write(*,'(13x,a,es10.3,a,f4.1,a)') '- forces:',timeforce,'s (',timeforce/timetot*100.d0,'%)'
  if(iproc==0) write(*,'(1x,a)') '================================================'

end subroutine linearScaling




subroutine mixPotential(iproc, n3p, Glr, input, alphaMix, rhopotOld, rhopot, pnrm)
!
! Purpose:
! ========
!   Mixes the potential in order to get a self consistent potential.
!
! Calling arguments:
! ==================
!   Input arguments
!   ---------------
!
use module_base
use module_types
implicit none

! Calling arguments
integer,intent(in):: iproc, n3p
type(locreg_descriptors),intent(in) :: Glr
type(input_variables),intent(in):: input
real(8),intent(in):: alphaMix
real(dp),dimension(max(Glr%d%n1i*Glr%d%n2i*n3p,1)*input%nspin),intent(in):: rhopotOld
real(dp),dimension(max(Glr%d%n1i*Glr%d%n2i*n3p,1)*input%nspin),intent(in out):: rhopot
real(8),intent(out):: pnrm

! Local variables
integer:: i, ierr
real(8):: tt


  pnrm=0.d0
  tt=1.d0-alphaMix
  !do i=1,max(Glr%d%n1i*Glr%d%n2i*n3p,1)*input%nspin
  !do i=1,max(Glr%d%n1i*Glr%d%n2i*n3p,1)
  do i=1,Glr%d%n1i*Glr%d%n2i*n3p
      pnrm=pnrm+(rhopot(i)-rhopotOld(i))**2
      rhopot(i)=tt*rhopotOld(i)+alphaMix*rhopot(i)
  end do
  call mpiallred(pnrm, 1, mpi_sum, mpi_comm_world, ierr)
  pnrm=sqrt(pnrm)/(Glr%d%n1i*Glr%d%n2i*Glr%d%n3i*input%nspin)

end subroutine mixPotential




subroutine printSummary(iproc, itSCC, infoBasisFunctions, infoCoeff, pnrm, energy, energyDiff, mixingMethod)
!
! Purpose:
! ========
!   Print a short summary of some values calculated during the last iteration in the self
!   consistency cycle.
! 
! Calling arguments:
! ==================
!   Input arguments
!   ---------------
!
implicit none

! Calling arguments
integer,intent(in):: iproc, itSCC, infoBasisFunctions, infoCoeff
real(8),intent(in):: pnrm, energy, energyDiff
character(len=4),intent(in):: mixingMethod

  if(iproc==0) then
      write(*,'(1x,a)') repeat('#',92 + int(log(real(itSCC))/log(10.)))
      write(*,'(1x,a,i0,a)') 'at iteration ', itSCC, ' of the self consistency cycle:'
      if(infoBasisFunctions<0) then
          write(*,'(3x,a)') '- WARNING: basis functions not converged!'
      else
          write(*,'(3x,a,i0,a)') '- basis functions converged in ', infoBasisFunctions, ' iterations.'
      end if
      if(infoCoeff<0) then
          write(*,'(3x,a)') '- WARNING: coefficients not converged!'
      else if(infoCoeff>0) then
          write(*,'(3x,a,i0,a)') '- coefficients converged in ', infoCoeff, ' iterations.'
      else
          write(*,'(3x,a)') '- coefficients obtained by diagonalization.'
      end if
      if(mixingMethod=='dens') then
          write(*,'(3x,a,3x,i0,es11.2,es27.17,es14.4)') 'it, Delta DENS, energy, energyDiff', itSCC, pnrm, energy, energyDiff
      else if(mixingMethod=='pot') then
          write(*,'(3x,a,3x,i0,es11.2,es27.17,es14.4)') 'it, Delta POT, energy energyDiff', itSCC, pnrm, energy, energyDiff
      end if
      write(*,'(1x,a)') repeat('#',92 + int(log(real(itSCC))/log(10.)))
  end if

end subroutine printSummary


subroutine cancelCommunicationPotential(iproc, nproc, comgp)
use module_base
use module_types
implicit none

! Calling arguments
integer,intent(in):: iproc, nproc
type(p2pCommsGatherPot),intent(inout):: comgp

! Local variables
integer:: jproc, kproc, ierr
integer,dimension(mpi_status_size):: stat
logical:: sendComplete, receiveComplete

! Cancel all communications. 
! It gives errors, therefore simply wait for the communications to complete.
do jproc=0,nproc-1
    do kproc=1,comgp%noverlaps(jproc)
        !call mpi_test(comgp%comarr(7,kproc,jproc), sendComplete, stat, ierr)
        !call mpi_test(comgp%comarr(8,kproc,jproc), receiveComplete, stat, ierr)
        !if(sendComplete .and. receiveComplete) cycle
        !call mpi_cancel(comgp%comarr(7,kproc,jproc), ierr)
        !call mpi_cancel(comgp%comarr(8,kproc,jproc), ierr)
        call mpi_wait(comgp%comarr(7,kproc,jproc), stat, ierr)
        call mpi_wait(comgp%comarr(8,kproc,jproc), stat, ierr)
    end do
end do

end subroutine cancelCommunicationPotential


subroutine transformToGlobal(iproc,nproc,lin,orbs,comms,input,coeff,lphi,psi,psit)
use module_base
use module_types
use module_interfaces, exceptThisOne => transformToGlobal
implicit none

! Calling arguments
integer,intent(in):: iproc, nproc
type(linearParameters),intent(in):: lin
type(orbitals_data),intent(in):: orbs
type(communications_arrays):: comms
type(input_variables),intent(in):: input
real(8),dimension(lin%lb%orbs%norb,orbs%norb),intent(in):: coeff
!real(8),dimension(max(lin%orbs%npsidim_orbs,lin%orbs%npsidim_comp)),intent(inout):: lphi
real(8),dimension(*),intent(inout):: lphi
real(8),dimension(max(orbs%npsidim_orbs,orbs%npsidim_comp)),intent(out):: psi, psit

! Local variables
integer:: ind1, ind2, istat, iall, iorb, ilr, ldim, gdim, nvctrp
real(8),dimension(:),pointer:: phiWork
real(8),dimension(:),allocatable:: phi
character(len=*),parameter:: subname='transformToGlobal'

  !do iall=0,nproc-1
  !    write(*,'(a,i5,4i12)') 'START transformToGlobal: iproc, comms%ncntt(iall), comms%ndsplt(iall), comms%ncntd(iall), comms%ndspld(iall)', iproc, comms%ncntt(iall), comms%ndsplt(iall), comms%ncntd(iall), comms%ndspld(iall)  
  !end do

  allocate(phi(max(lin%lb%gorbs%npsidim_orbs,lin%lb%gorbs%npsidim_comp)+ndebug), stat=istat)
  call memocc(istat, phi, 'phi', subname)
  allocate(phiWork(max(size(phi),size(psi))), stat=istat)
  call memocc(istat, phiWork, 'phiWork', subname)

  ind1=1
  ind2=1
!  phi=0.d0
  if (max(lin%lb%gorbs%npsidim_orbs,lin%lb%gorbs%npsidim_comp) > 0) &
       call to_zero(max(lin%lb%gorbs%npsidim_orbs,lin%lb%gorbs%npsidim_comp),phi(1))

  do iorb=1,lin%lb%orbs%norbp
      !ilr = lin%lb%orbs%inWhichLocregp(iorb)
      ilr = lin%lb%orbs%inWhichLocreg(lin%lb%orbs%isorb+iorb)
      ldim=lin%lzd%Llr(ilr)%wfd%nvctr_c+7*lin%lzd%Llr(ilr)%wfd%nvctr_f
      gdim=lin%lzd%Glr%wfd%nvctr_c+7*lin%lzd%Glr%wfd%nvctr_f
      call Lpsi_to_global2(iproc,nproc,ldim,gdim,lin%lb%orbs%norb,lin%lb%orbs%nspinor,input%nspin,lin%lzd%Glr,&
           lin%lzd%Llr(ilr),lphi(ind2),phi(ind1))
      ind1=ind1+lin%lzd%Glr%wfd%nvctr_c+7*lin%lzd%Glr%wfd%nvctr_f
      ind2=ind2+lin%lzd%Llr(ilr)%wfd%nvctr_c+7*lin%lzd%Llr(ilr)%wfd%nvctr_f
  end do
  !if(ind1/=lin%gorbs%npsidim+1) then
  !    write(*,'(a,i0,a,2(2x,i0))') 'ERROR on process ',iproc,': ind1/=lin%gorbs%npsidim',ind1,lin%gorbs%npsidim
  !end if
  !if(ind2/=lin%lb%orbs%npsidim+1) then
  !    write(*,'(a,i0,a,2(2x,i0))') 'ERROR on process ',iproc,': ind1/=lin%lb%orbs%npsidim',ind1,lin%lb%orbs%npsidim
  !end if
  !do iall=0,nproc-1
  !    write(*,'(a,i5,4i12)') 'after loop: iproc, comms%ncntt(iall), comms%ndsplt(iall), comms%ncntd(iall), comms%ndspld(iall)', iproc, comms%ncntt(iall), comms%ndsplt(iall), comms%ncntd(iall), comms%ndspld(iall)  
  !end do
  call transpose_v(iproc, nproc, lin%lb%orbs, lin%lzd%Glr%wfd, lin%lb%comms, phi, work=phiWork)
  !do iall=0,nproc-1
  !    write(*,'(a,i5,4i12)') 'after transpose phi: iproc, comms%ncntt(iall), comms%ndsplt(iall), comms%ncntd(iall), comms%ndspld(iall)', iproc, comms%ncntt(iall), comms%ndsplt(iall), comms%ncntd(iall), comms%ndspld(iall)  
  !end do


  if(iproc==0) then
      write(*,'(1x,a)', advance='no') '------------------------------------- Building linear combinations... '
  end if
  ! Build the extended orbital psi as a linear combination of localized basis functions phi. for real O(N)
  ! this has to replaced, but at the moment it is still needed.
  !call buildWavefunctionModified(iproc, nproc, orbs, lin%lb%gorbs, comms, lin%lb%gcomms, phi, psi, coeff)
  nvctrp=sum(comms%nvctr_par(iproc,1:orbs%nkptsp))*orbs%nspinor
  !write(*,*) 'iproc, nvctrp', iproc, nvctrp
  !write(*,*) 'iproc, orbs%npsidim', iproc, orbs%npsidim
  call dgemm('n', 'n', nvctrp, orbs%norb, lin%lb%orbs%norb, 1.d0, phi(1), nvctrp, coeff(1,1), &
       lin%lb%orbs%norb, 0.d0, psi(1), nvctrp)

  !do iall=0,nproc-1
  !    write(*,'(a,i5,4i12)') 'after buildWavefunctionModified: iproc, comms%ncntt(iall), comms%ndsplt(iall), comms%ncntd(iall), comms%ndspld(iall)', iproc, comms%ncntt(iall), comms%ndsplt(iall), comms%ncntd(iall), comms%ndspld(iall)  
  !end do


  call dcopy(orbs%npsidim_comp, psi, 1, psit, 1)

  call untranspose_v(iproc, nproc, lin%lb%orbs, lin%lzd%Glr%wfd, lin%lb%comms, phi, work=phiWork)
!  do iall=0,nproc-1
!      write(*,'(a,i5,4i12)') 'after untranspose phi: iproc, comms%ncntt(iall), comms%ndsplt(iall), comms%ncntd(iall), comms%ndspld(iall)', iproc, comms%ncntt(iall), comms%ndsplt(iall), comms%ncntd(iall), comms%ndspld(iall)  
!  end do
!
  !do iall=0,nproc-1
  !    write(*,'(a,i5,4i12)') 'iproc, comms%ncntt(iall), comms%ndsplt(iall), comms%ncntd(iall), comms%ndspld(iall)', iproc, comms%ncntt(iall), comms%ndsplt(iall), comms%ncntd(iall), comms%ndspld(iall)  
  !end do
  !call mpi_barrier(mpi_comm_world, iall)
  !flush(6)
  !stop
  call untranspose_v(iproc, nproc, orbs, lin%lzd%Glr%wfd, comms, psi, work=phiWork)

  if(iproc==0) write(*,'(a)') 'done.'


  iall=-product(shape(phi))*kind(phi)
  deallocate(phi, stat=istat)
  call memocc(istat, iall, 'phi', subname)
  iall=-product(shape(phiWork))*kind(phiWork)
  deallocate(phiWork, stat=istat)
  call memocc(istat, iall, 'phiWork', subname)

end subroutine transformToGlobal<|MERGE_RESOLUTION|>--- conflicted
+++ resolved
@@ -212,25 +212,9 @@
       if(lin%mixedmode) then
           call allocateCommunicationbufferSumrho(iproc, with_auxarray, lin%comsr, subname)
           lin%useDerivativeBasisFunctions=.false.
-<<<<<<< HEAD
-          call getLinearPsi(iproc, nproc, input%nspin, lin%lzd, orbs, lin%orbs, lin%orbs, lin%comsr, &
+          call getLinearPsi(iproc, nproc, lin%lzd, orbs, lin%orbs, lin%orbs, lin%comsr, &
               lin%mad, lin%mad, lin%op, lin%op, lin%comon, lin%comon, &
               lin%comgp, lin%comgp, comms, at, lin, rxyz, rxyz, &
-              nscatterarr, ngatherarr, rhopot, GPU, input, pkernelseq, updatePhi, &
-              infoBasisFunctions, infoCoeff, 0, n3p, n3pi, n3d, pkernel, &
-              i3s, i3xcsh, ebs, coeff, lphi, nlpspd, proj, communicate_lphi, coeff_proj)
-      else
-          call allocateCommunicationbufferSumrho(iproc, with_auxarray, lin%lb%comsr, subname)
-          call getLinearPsi(iproc, nproc, input%nspin, lin%lzd, orbs, lin%orbs, &
-               lin%lb%orbs, lin%lb%comsr, &
-              lin%mad, lin%lb%mad, lin%op, lin%lb%op, lin%comon,&
-              lin%lb%comon, lin%comgp, lin%lb%comgp, comms, at, lin, rxyz, rxyz, &
-              nscatterarr, ngatherarr, rhopot, GPU, input, pkernelseq, updatePhi, &
-              infoBasisFunctions, infoCoeff, 0, n3p, n3pi, n3d, pkernel, &
-              i3s, i3xcsh, ebs, coeff, lphi, nlpspd, proj, communicate_lphi, coeff_proj)
-=======
-          call getLinearPsi(iproc, nproc, lin%lzd, orbs, lin%orbs, lin%orbs, lin%comsr, &
-              lin%mad, lin%mad, lin%op, lin%op, lin%comon, lin%comon, lin%comgp, lin%comgp, comms, at, lin, rxyz, rxyz, &
               nscatterarr, ngatherarr, rhopot, GPU, input, pkernelseq, updatePhi, &
               infoBasisFunctions, infoCoeff, 0, n3p, n3pi, n3d, pkernel, &
               i3s, i3xcsh, ebs, coeff, lphi, nlpspd, proj, communicate_lphi, coeff_proj, ldiis, nit, lin%nItInnerLoop, &
@@ -239,13 +223,14 @@
       else
           call allocateCommunicationbufferSumrho(iproc, with_auxarray, lin%lb%comsr, subname)
           call getLinearPsi(iproc, nproc, lin%lzd, orbs, lin%orbs, lin%lb%orbs, lin%lb%comsr, &
-              lin%mad, lin%lb%mad, lin%op, lin%lb%op, lin%comon, lin%lb%comon, lin%comgp, lin%lb%comgp, comms, at, lin, rxyz, rxyz, &
+               lin%lb%orbs, lin%lb%comsr, &
+              lin%mad, lin%lb%mad, lin%op, lin%lb%op, lin%comon,&
+              lin%lb%comon, lin%comgp, lin%lb%comgp, comms, at, lin, rxyz, rxyz, &
               nscatterarr, ngatherarr, rhopot, GPU, input, pkernelseq, updatePhi, &
               infoBasisFunctions, infoCoeff, 0, n3p, n3pi, n3d, pkernel, &
               i3s, i3xcsh, ebs, coeff, lphi, nlpspd, proj, communicate_lphi, &
               coeff_proj, ldiis, nit, lin%nItInnerLoop, lin%newgradient, orthpar, confdatarr, & 
               lin%methTransformOverlap, lin%blocksize_pdgemm, lin%convCrit, lin%nItPrecond)
->>>>>>> 656037ef
       end if
       !!call getLinearPsi(iproc, nproc, input%nspin, lin%lzd, orbs, lin%orbs, lin%lb%orbs, lin%lb%comsr, &
       !!    lin%op, lin%lb%op, lin%comon, lin%lb%comon, comms, at, lin, rxyz, rxyz, &
@@ -290,13 +275,8 @@
               ndimtot=lin%lzd%Glr%d%n1i*lin%lzd%Glr%d%n2i*lin%lzd%Glr%d%n3i
               mixdiis%mis=mod(mixdiis%is,mixdiis%isx)+1
               mixdiis%is=mixdiis%is+1
-<<<<<<< HEAD
-              call mixrhopotDIIS(iproc, nproc, ndimpot, rhopot, &
-                   rhopotold, mixdiis, ndimtot, lin%alphaMixWhenFixed, 2, pnrm)
-=======
               call mixrhopotDIIS(iproc, nproc, ndimpot, rhopot, rhopotold, mixdiis, ndimtot, &
                    lin%alphaMixWhenFixed_lowaccuracy, 2, pnrm)
->>>>>>> 656037ef
           end if
           rhopotold_out=rhopot
       end if
@@ -421,32 +401,9 @@
           if(lin%mixedmode) then
               if(.not.withder) then
                   lin%useDerivativeBasisFunctions=.false.
-<<<<<<< HEAD
-                  call getLinearPsi(iproc, nproc, input%nspin, lin%lzd, orbs, lin%orbs, lin%orbs, lin%comsr, &
+                  call getLinearPsi(iproc, nproc, lin%lzd, orbs, lin%orbs, lin%orbs, lin%comsr, &
                       lin%mad, lin%mad, lin%op, lin%op, lin%comon,&
                       lin%comon, lin%comgp, lin%comgp, comms, at, lin, rxyz, rxyz, &
-                      nscatterarr, ngatherarr, rhopot, GPU, input, pkernelseq, updatePhi, &
-                      infoBasisFunctions, infoCoeff, itScc, n3p, n3pi, n3d, pkernel, &
-                      i3s, i3xcsh, ebs, coeff, lphi, nlpspd, proj, communicate_lphi, coeff_proj)
-              else
-                  lin%useDerivativeBasisFunctions=.true.
-                  call getLinearPsi(iproc, nproc, input%nspin, lin%lzd, orbs, lin%orbs, lin%lb%orbs, lin%lb%comsr, &
-                      lin%mad, lin%lb%mad, lin%op, lin%lb%op, &
-                      lin%comon, lin%lb%comon, lin%comgp, lin%lb%comgp, comms, at, lin, rxyz, rxyz, &
-                      nscatterarr, ngatherarr, rhopot, GPU, input, pkernelseq, updatePhi, &
-                      infoBasisFunctions, infoCoeff, itScc, n3p, n3pi, n3d, pkernel, &
-                      i3s, i3xcsh, ebs, coeff, lphi, nlpspd, proj, communicate_lphi, coeff_proj)
-              end if
-          else
-              call getLinearPsi(iproc, nproc, input%nspin, lin%lzd, orbs, lin%orbs, lin%lb%orbs, lin%lb%comsr, &
-                  lin%mad, lin%lb%mad, lin%op, lin%lb%op, lin%comon, &
-                  lin%lb%comon, lin%comgp, lin%lb%comgp, comms, at, lin, rxyz, rxyz, &
-                  nscatterarr, ngatherarr, rhopot, GPU, input, pkernelseq, updatePhi, &
-                  infoBasisFunctions, infoCoeff, itScc, n3p, n3pi, n3d, pkernel, &
-                  i3s, i3xcsh, ebs, coeff, lphi, nlpspd, proj, communicate_lphi, coeff_proj)
-=======
-                  call getLinearPsi(iproc, nproc, lin%lzd, orbs, lin%orbs, lin%orbs, lin%comsr, &
-                      lin%mad, lin%mad, lin%op, lin%op, lin%comon, lin%comon, lin%comgp, lin%comgp, comms, at, lin, rxyz, rxyz, &
                       nscatterarr, ngatherarr, rhopot, GPU, input, pkernelseq, updatePhi, &
                       infoBasisFunctions, infoCoeff, itScc, n3p, n3pi, n3d, pkernel, &
                       i3s, i3xcsh, ebs, coeff, lphi, nlpspd, proj, communicate_lphi, &
@@ -455,7 +412,8 @@
               else
                   lin%useDerivativeBasisFunctions=.true.
                   call getLinearPsi(iproc, nproc, lin%lzd, orbs, lin%orbs, lin%lb%orbs, lin%lb%comsr, &
-                      lin%mad, lin%lb%mad, lin%op, lin%lb%op, lin%comon, lin%lb%comon, lin%comgp, lin%lb%comgp, comms, at, lin, rxyz, rxyz, &
+                      lin%mad, lin%lb%mad, lin%op, lin%lb%op, &
+                      lin%comon, lin%lb%comon, lin%comgp, lin%lb%comgp, comms, at, lin, rxyz, rxyz, &
                       nscatterarr, ngatherarr, rhopot, GPU, input, pkernelseq, updatePhi, &
                       infoBasisFunctions, infoCoeff, itScc, n3p, n3pi, n3d, pkernel, &
                       i3s, i3xcsh, ebs, coeff, lphi, nlpspd, proj, communicate_lphi, &
@@ -464,13 +422,13 @@
               end if
           else
               call getLinearPsi(iproc, nproc, lin%lzd, orbs, lin%orbs, lin%lb%orbs, lin%lb%comsr, &
-                  lin%mad, lin%lb%mad, lin%op, lin%lb%op, lin%comon, lin%lb%comon, lin%comgp, lin%lb%comgp, comms, at, lin, rxyz, rxyz, &
+                  lin%mad, lin%lb%mad, lin%op, lin%lb%op, lin%comon, &
+                  lin%lb%comon, lin%comgp, lin%lb%comgp, comms, at, lin, rxyz, rxyz, &
                   nscatterarr, ngatherarr, rhopot, GPU, input, pkernelseq, updatePhi, &
                   infoBasisFunctions, infoCoeff, itScc, n3p, n3pi, n3d, pkernel, &
                   i3s, i3xcsh, ebs, coeff, lphi, nlpspd, proj, communicate_lphi, &
                   coeff_proj, ldiis, nit, lin%nItInnerLoop, lin%newgradient, orthpar, confdatarr, &
                   lin%methTransformOverlap, lin%blocksize_pdgemm, lin%convCrit, lin%nItPrecond)
->>>>>>> 656037ef
           end if
 
 
