!> @file
!!  Routines used by the linear scaling version
!! @author
!!    Copyright (C) 2012-2013 BigDFT group
!!    This file is distributed under the terms of the
!!    GNU General Public License, see ~/COPYING file
!!    or http://www.gnu.org/copyleft/gpl.txt .
!!    For the list of contributors, see ~/AUTHORS


subroutine linearScaling(iproc,nproc,KSwfn,tmb,at,input,rxyz,denspot,rhopotold,nlpspd,proj,GPU,&
           energs,energy,fpulay,infocode,ref_frags,cdft, &
           fdisp, fion)
 
  use module_base
  use module_types
  use module_interfaces, exceptThisOne => linearScaling
  use yaml_output
  use module_fragments
  use constrained_dft
  use diis_sd_optimization
  use Poisson_Solver, except_dp => dp, except_gp => gp, except_wp => wp
  implicit none

  ! Calling arguments
  integer,intent(in) :: iproc, nproc
  type(atoms_data),intent(inout) :: at
  type(input_variables),intent(in) :: input ! need to hack to be inout for geopt changes
  real(8),dimension(3,at%astruct%nat),intent(inout) :: rxyz
  real(8),dimension(3,at%astruct%nat),intent(out) :: fpulay
  type(DFT_local_fields), intent(inout) :: denspot
  real(gp), dimension(*), intent(inout) :: rhopotold
  type(nonlocal_psp_descriptors),intent(in) :: nlpspd
  real(wp),dimension(nlpspd%nprojel),intent(inout) :: proj
  type(GPU_pointers),intent(inout) :: GPU
  type(energy_terms),intent(inout) :: energs
  real(gp), dimension(:), pointer :: rho,pot
  real(8),intent(out) :: energy
  type(DFT_wavefunction),intent(inout),target :: tmb
  type(DFT_wavefunction),intent(inout),target :: KSwfn
  integer,intent(out) :: infocode
  type(system_fragment), dimension(:), pointer :: ref_frags ! for transfer integrals
  type(cdft_data), intent(inout) :: cdft
  real(kind=8),dimension(3,at%astruct%nat),intent(in) :: fdisp, fion
  
  real(8) :: pnrm,trace,trace_old,fnrm_tmb
  integer :: infoCoeff,istat,iall,it_scc,itout,info_scf,i,ierr,iorb
  character(len=*), parameter :: subname='linearScaling'
  real(8),dimension(:),allocatable :: rhopotold_out
  real(8) :: energyold, energyDiff, energyoldout, fnrm_pulay, convCritMix
  type(mixrhopotDIISParameters) :: mixdiis
  type(localizedDIISParameters) :: ldiis!, ldiis_coeff
  type(DIIS_obj) :: ldiis_coeff, vdiis
  logical :: can_use_ham, update_phi, locreg_increased, reduce_conf, orthonormalization_on
  logical :: fix_support_functions, check_initialguess, fix_supportfunctions
  integer :: itype, istart, nit_lowaccuracy, nit_highaccuracy
  real(8),dimension(:),allocatable :: locrad_tmp
  integer :: ldiis_coeff_hist, nitdmin
  logical :: ldiis_coeff_changed
  integer :: mix_hist, info_basis_functions, nit_scc, cur_it_highaccuracy
  real(8) :: pnrm_out, alpha_mix, ratio_deltas, convcrit_dmin
  logical :: lowaccur_converged, exit_outer_loop
  real(8),dimension(:),allocatable :: locrad
  integer:: target_function, nit_basis
  type(sparseMatrix) :: ham_small
  integer :: isegsmall, iseglarge, iismall, iilarge, is, ie
  integer :: matrixindex_in_compressed
  
  real(kind=gp) :: ebs, vgrad_old, vgrad, valpha, vold, vgrad2, vold_tmp, conv_crit_TMB
  real(kind=gp), allocatable, dimension(:,:) :: coeff_tmp
  integer :: ind_denskern, ind_ham, jorb, cdft_it, nelec, iat, ityp, ifrag, ifrag_charged, ifrag_ref, isforb, itmb
  integer :: dmin_diag_it, dmin_diag_freq
  logical :: reorder
  real(wp), dimension(:,:,:), pointer :: mom_vec_fake

  !!! EXPERIMENTAL ############################################
  type(sparseMatrix) :: denskern_init
  real(8),dimension(:),allocatable :: rho_init, rho_init_old, philarge
  real(8) :: tt, ddot, tt_old, meanconf_der, weight_boundary, weight_tot
  integer :: idens_cons, ii, sdim, ldim, npsidim_large, ists, istl, nspin, unitname, ilr
  real(8),dimension(10000) :: meanconf_array
  character(len=5) :: num
  character(len=50) :: filename
  real(kind=8),dimension(:,:),allocatable :: phi_delta
  !!! #########################################################

  ! DEBUG - for calculating centres
  type(workarr_sumrho) :: w
  real(gp), allocatable, dimension(:,:,:,:) :: psir
  integer :: ind, i_all, i_stat, nspinor, ix, iy, iz, iix, iiy, iiz
  real(gp) :: psix, psiy, psiz, xcent, ycent, zcent

  character(len=12) :: orbname
  real(gp), allocatable, dimension(:) :: psi2, gpsi, gpsi2
  real(gp), allocatable, dimension(:,:,:,:) :: psir2
<<<<<<< HEAD
  real(gp) :: tmb_diff, max_tmb_diff
  integer :: j, k, n1i, n2i, n3i, i1, i2, i3, num_points
=======
  real(gp) :: tmb_diff, max_tmb_diff, cut
  integer :: j, k, n1i, n2i, n3i, i1, i2, i3
>>>>>>> a71fe112

  integer :: ist, iiorb, ncount
  real(kind=8),dimension(6) :: ewaldstr, hstrten, xcstr, strten
  real(kind=8) :: fnoise, pressure, ehart_fake, dnrm2, eh_tmp, exc_tmp, evxc_tmp, eexctX_tmp
  real(kind=8),dimension(:,:),allocatable :: fxyz
  real(kind=8),dimension(:),allocatable :: rhopot_work

  call timing(iproc,'linscalinit','ON') !lr408t

  call f_routine(id='linear_scaling')

  call allocate_local_arrays()

  !!if(iproc==0) then
  !!    write(*,'(1x,a)') repeat('*',84)
  !!    write(*,'(1x,a)') '****************************** LINEAR SCALING VERSION ******************************'
  !!end if

  ! Allocate the communications buffers needed for the communications of the potential and
  ! post the messages. This will send to each process the part of the potential that this process
  ! needs for the application of the Hamlitonian to all orbitals on that process.
  call allocateCommunicationsBuffersPotential(tmb%comgp, subname)

  ! Initialize the DIIS mixing of the potential if required.
  if(input%lin%mixHist_lowaccuracy>0) then
      call initializeMixrhopotDIIS(input%lin%mixHist_lowaccuracy, denspot%dpbox%ndimpot, mixdiis)
  end if

  pnrm=1.d100
  pnrm_out=1.d100
  energyold=0.d0
  energyoldout=0.d0
  energy=0.d0
  energs%ebs=0.0d0
  target_function=TARGET_FUNCTION_IS_TRACE
  lowaccur_converged=.false.
  info_basis_functions=-1
  fix_support_functions=.false.
  check_initialguess=.true.
  cur_it_highaccuracy=0
  trace_old=0.0d0
  ldiis_coeff_hist=input%lin%dmin_hist_lowaccuracy
  reduce_conf=.false.
  ldiis_coeff_changed = .false.
  orthonormalization_on=.true.
  dmin_diag_it=0
  dmin_diag_freq=-1
  reorder=.false.
  nullify(mom_vec_fake)

  cut=maxval(tmb%lzd%llr(:)%locrad)

  call nullify_sparsematrix(ham_small) ! nullify anyway

  if (input%lin%scf_mode==LINEAR_FOE) then ! allocate ham_small
     call sparse_copy_pattern(tmb%linmat%ovrlp,ham_small,iproc,subname)
     allocate(ham_small%matrix_compr(ham_small%nvctr), stat=istat)
     call memocc(istat, ham_small%matrix_compr, 'ham_small%matrix_compr', subname)
  end if

  ! Allocate the communication arrays for the calculation of the charge density.

  if (input%lin%scf_mode==LINEAR_DIRECT_MINIMIZATION) then  
     ldiis_coeff%alpha_coeff=input%lin%alphaSD_coeff
!!$     call initialize_DIIS_coeff(ldiis_coeff_hist, ldiis_coeff)
!!$     call allocate_DIIS_coeff(tmb, ldiis_coeff)
     if (input%lin%extra_states==0) then
        call DIIS_set(ldiis_coeff_hist,0.1_gp,tmb%orbs%norb*KSwfn%orbs%norbp,1,ldiis_coeff)
     else
        call DIIS_set(ldiis_coeff_hist,0.1_gp,tmb%orbs%norb*tmb%orbs%norbp,1,ldiis_coeff)
     end if
  end if

  tmb%can_use_transposed=.false.
  nullify(tmb%psit_c)
  nullify(tmb%psit_f)

  call timing(iproc,'linscalinit','OF') !lr408t

  ! Check the quality of the input guess
  call check_inputguess()

  call timing(iproc,'linscalinit','ON') !lr408t

  if(input%lin%scf_mode/=LINEAR_MIXPOT_SIMPLE) then
      call dcopy(max(denspot%dpbox%ndimrhopot,denspot%dpbox%nrhodim),rhopotold(1),1,rhopotold_out(1),1)
  else
      call dcopy(max(denspot%dpbox%ndimrhopot,denspot%dpbox%nrhodim),denspot%rhov(1),1,rhopotold_out(1),1)
      call dcopy(max(KSwfn%Lzd%Glr%d%n1i*KSwfn%Lzd%Glr%d%n2i*denspot%dpbox%n3p,1) &
            *input%nspin, denspot%rhov(1), 1, rhopotOld(1), 1)
  end if

  if (iproc==0) call yaml_open_map('Checking Communications of Minimal Basis')
  call check_communications_locreg(iproc,nproc,tmb%orbs,tmb%Lzd,tmb%collcom, &
       tmb%npsidim_orbs,tmb%npsidim_comp)
  if (iproc==0) call yaml_close_map()

  if (iproc==0) call yaml_open_map('Checking Communications of Enlarged Minimal Basis')
  call check_communications_locreg(iproc,nproc,tmb%orbs,tmb%ham_descr%lzd,tmb%ham_descr%collcom, &
       tmb%ham_descr%npsidim_orbs,tmb%ham_descr%npsidim_comp)
  if (iproc ==0) call yaml_close_map()


  ! CDFT: calculate w_ab here given w(r)
  ! CDFT: first check that we aren't updating the basis at any point and we don't have any low acc iterations
  if (input%lin%constrained_dft) then
     if (nit_lowaccuracy>0 .or. input%lin%nItBasis_highaccuracy>1) then
        stop 'Basis cannot be updated for now in constrained DFT calculations and no low accuracy is allowed'
     end if

     call calculate_kernel_and_energy(iproc,nproc,tmb%linmat%denskern,cdft%weight_matrix,&
          ebs,tmb%coeff,KSwfn%orbs,tmb%orbs,.false.)

     call timing(iproc,'constraineddft','ON')
     vgrad_old=ebs-cdft%charge

     !!if (iproc==0) write(*,'(a,4(ES16.6e3,2x))') 'N, Tr(KW), Tr(KW)-N, V*(Tr(KW)-N)',&
     !!     cdft%charge,ebs,vgrad_old,cdft%lag_mult*vgrad_old
     if (iproc==0) then
         call yaml_open_map('CDFT infos')
         call yaml_map('N',cdft%charge,fmt='(es16.6e3)')
         call yaml_map('Tr(KW)',ebs,fmt='(es16.6e3)')
         call yaml_map('Tr(KW)-N',vgrad_old,fmt='(es16.6e3)')
         call yaml_map('V*(Tr(KW)-N)',cdft%lag_mult*vgrad_old,fmt='(es16.6e3)')
         call yaml_close_map()
     end if
     vgrad_old=abs(vgrad_old)
     valpha=0.5_gp

     coeff_tmp=f_malloc((/tmb%orbs%norb,tmb%orbs%norb/),id='coeff_tmp')
     call timing(iproc,'constraineddft','OF')
  end if

  !!! EXPERIMENTAL #######################
  !!denskern_init=tmb%linmat%denskern
  !!nullify(denskern_init%matrix_compr)
  !!!nullify(denskern_init%matrix)
  !!allocate(denskern_init%matrix_compr(size(tmb%linmat%denskern%matrix_compr)))
  !!!allocate(denskern_init%matrix(size(tmb%linmat%denskern%matrix)))
  !!call dcopy(size(tmb%linmat%denskern%matrix_compr), tmb%linmat%denskern%matrix_compr, 1, denskern_init%matrix_compr, 1)
  !!!call dcopy(size(tmb%linmat%denskern%matrix), tmb%linmat%denskern%matrix, 1, denskern_init%matrix, 1)
  !!allocate(rho_init(size(denspot%rhov)))
  !!allocate(rho_init_old(size(denspot%rhov)))
  !!tt_old=1.d100
  !!rho_init=0.d0
  !!rho_init_old=0.d0
  !!idens_cons=0
  !!! ####################################

  ! modify tmb%orbs%occup, as we normally use orbs%occup elsewhere
  if (input%lin%extra_states>0) then
     call razero(tmb%orbs%norb,tmb%orbs%occup(1))
     call vcopy(KSwfn%orbs%norb, KSwfn%orbs%occup(1), 1, tmb%orbs%occup(1), 1)
     ! occupy the next few states - don't need to preserve the charge as only using for support function optimization
     do iorb=1,tmb%orbs%norb
        if (tmb%orbs%occup(iorb)==1.0_gp) then
           tmb%orbs%occup(iorb)=2.0_gp
        else if (tmb%orbs%occup(iorb)==0.0_gp) then
           do jorb=iorb,min(iorb+input%lin%extra_states-1,tmb%orbs%norb)
             tmb%orbs%occup(jorb)=2.0_gp
           end do
           exit
        end if
     end do
  else
     ! only use tmb%orbs%occup for calculating energy components, otherwise using KSwfn%orbs%occup
     tmb%orbs%occup=1.0d0
  end if

  ! if we want to ignore read in coeffs and diag at start - EXPERIMENTAL
  if (input%lin%diag_start .and. input%inputPsiId==INPUT_PSI_DISK_LINEAR) then
     ! Calculate the charge density.
     call sumrho_for_TMBs(iproc, nproc, KSwfn%Lzd%hgrids(1), KSwfn%Lzd%hgrids(2), KSwfn%Lzd%hgrids(3), &
          tmb%collcom_sr, tmb%linmat%denskern, KSwfn%Lzd%Glr%d%n1i*KSwfn%Lzd%Glr%d%n2i*denspot%dpbox%n3d, denspot%rhov)
     ! Calculate the new potential.
     !if(iproc==0) write(*,'(1x,a)') '---------------------------------------------------------------- Updating potential.'
     !if (iproc==0) call yaml_map('update potential',.true.)
     if (iproc==0) call yaml_open_map('update pot',flow=.true.)
     call updatePotential(input%ixc,input%nspin,denspot,energs%eh,energs%exc,energs%evxc)
  end if

  call timing(iproc,'linscalinit','OF') !lr408t

  !! DEBUG - check centres
  !ind=1
  !do iorb=1,tmb%orbs%norbp
  !   iat=tmb%orbs%onwhichatom(iorb+tmb%orbs%isorb)
  !   ilr=tmb%orbs%inwhichlocreg(iorb+tmb%orbs%isorb)
  !
  !   allocate(psir(tmb%lzd%llr(ilr)%d%n1i, tmb%lzd%llr(ilr)%d%n2i, tmb%lzd%llr(ilr)%d%n3i, 1+ndebug),stat=i_stat)
  !   call memocc(i_stat,psir,'psir',subname)
  !   call initialize_work_arrays_sumrho(tmb%lzd%llr(ilr),w)
  !
  !   call daub_to_isf(tmb%lzd%llr(ilr),w,tmb%psi(ind),psir)
  !
  !   xcent=0.0d0
  !   ycent=0.0d0
  !   zcent=0.0d0
  !   do iz=1,tmb%lzd%llr(ilr)%d%n3i
  !      iiz=iz-15+tmb%lzd%llr(ilr)%nsi3
  !      do iy=1,tmb%lzd%llr(ilr)%d%n2i
  !         iiy=iy-15+tmb%lzd%llr(ilr)%nsi2
  !         do ix=1,tmb%lzd%llr(ilr)%d%n1i
  !            iix=ix-15+tmb%lzd%llr(ilr)%nsi1
  !            psix=psir(ix,iy,iz,1)*(iix*tmb%lzd%hgrids(1)*0.5d0)
  !            psiy=psir(ix,iy,iz,1)*(iiy*tmb%lzd%hgrids(2)*0.5d0)
  !            psiz=psir(ix,iy,iz,1)*(iiz*tmb%lzd%hgrids(3)*0.5d0)
  !            xcent=xcent+psir(ix,iy,iz,1)*psix
  !            ycent=ycent+psir(ix,iy,iz,1)*psiy
  !            zcent=zcent+psir(ix,iy,iz,1)*psiz
  !         end do
  !      end do
  !   end do
  !
  !   write(*,'(a,4I4,3(F12.8,x),3(F8.4,x))') 'iproc,iorb,ilr,iat,(xcent,ycent,zcent)-locregcenter,xcent,ycent,zcent',&
  !        iproc,iorb+tmb%orbs%isorb,ilr,iat,xcent-tmb%lzd%llr(ilr)%locregcenter(1),&
  !        ycent-tmb%lzd%llr(ilr)%locregcenter(2),zcent-tmb%lzd%llr(ilr)%locregcenter(3),&
  !        xcent,ycent,zcent
  !
  !   ind=ind+tmb%lzd%llr(ilr)%wfd%nvctr_c+7*tmb%lzd%llr(ilr)%wfd%nvctr_f
  !   call deallocate_work_arrays_sumrho(w)
  !   i_all=-product(shape(psir))*kind(psir)
  !   deallocate(psir,stat=i_stat)
  !   call memocc(i_stat,i_all,'psir',subname)
  !end do
  !! END DEBUG - check centres

  ! Add one iteration if no low accuracy is desired since we need then a first fake iteration, with istart=0
  istart = min(1,nit_lowaccuracy)
  infocode=0 !default value
  ! This is the main outer loop. Each iteration of this loop consists of a first loop in which the basis functions
  ! are optimized and a consecutive loop in which the density is mixed.
  if (iproc==0) then
      call yaml_comment('Self-Consistent Cycle',hfill='-')
      call yaml_open_sequence('Ground State Optimization')
  end if
  outerLoop: do itout=istart,nit_lowaccuracy+nit_highaccuracy

      if (input%lin%nlevel_accuracy==2) then
          ! Check whether the low accuracy part (i.e. with strong confining potential) has converged.
          call check_whether_lowaccuracy_converged(itout, nit_lowaccuracy, input%lin%lowaccuracy_conv_crit, &
               lowaccur_converged, pnrm_out)
          ! Set all remaining variables that we need for the optimizations of the basis functions and the mixing.
          call set_optimization_variables(input, at, tmb%orbs, tmb%lzd%nlr, tmb%orbs%onwhichatom, tmb%confdatarr, &
               convCritMix, lowaccur_converged, nit_scc, mix_hist, alpha_mix, locrad, target_function, nit_basis, &
               convcrit_dmin, nitdmin, conv_crit_TMB)
      else if (input%lin%nlevel_accuracy==1 .and. itout==1) then
          call set_variables_for_hybrid(tmb%lzd%nlr, input, at, tmb%orbs, lowaccur_converged, tmb%confdatarr, &
               target_function, nit_basis, nit_scc, mix_hist, locrad, alpha_mix, convCritMix, conv_crit_TMB)
               convcrit_dmin=input%lin%convCritDmin_highaccuracy
               nitdmin=input%lin%nItdmin_highaccuracy

         !! lowaccur_converged=.false.
         !! do iorb=1,tmb%orbs%norbp
         !!     ilr=tmb%orbs%inwhichlocreg(tmb%orbs%isorb+iorb)
         !!     iiat=tmb%orbs%onwhichatom(tmb%orbs%isorb+iorb)
         !!     tmb%confdatarr(iorb)%prefac=input%lin%potentialPrefac_lowaccuracy(at%astruct%iatype(iiat))
         !! end do
         !! target_function=TARGET_FUNCTION_IS_HYBRID
         !! nit_basis=input%lin%nItBasis_lowaccuracy
         !! nit_scc=input%lin%nitSCCWhenFixed_lowaccuracy
         !! mix_hist=input%lin%mixHist_lowaccuracy
         !! do ilr=1,tmb%lzd%nlr
         !!     locrad(ilr)=input%lin%locrad_lowaccuracy(ilr)
         !! end do
         !! alpha_mix=input%lin%alpha_mix_lowaccuracy
         !! convCritMix=input%lin%convCritMix_lowaccuracy
      end if

      ! Do one fake iteration if no low accuracy is desired.
      if(nit_lowaccuracy==0 .and. itout==0) then
          lowaccur_converged=.false.
          cur_it_highaccuracy=0
      end if

      if(lowaccur_converged) cur_it_highaccuracy=cur_it_highaccuracy+1

      if(cur_it_highaccuracy==1) then
          if (iproc==0) then
              call yaml_comment('Adjustments for high accuracy',hfill='=')
          end if
          ! Adjust the confining potential if required.
          call adjust_locregs_and_confinement(iproc, nproc, KSwfn%Lzd%hgrids(1), KSwfn%Lzd%hgrids(2), KSwfn%Lzd%hgrids(3), &
               at, input, rxyz, KSwfn, tmb, denspot, ldiis, locreg_increased, lowaccur_converged, locrad)
          orthonormalization_on=.true.

          if (locreg_increased .and. input%lin%scf_mode==LINEAR_FOE) then ! deallocate ham_small
             call deallocate_sparsematrix(ham_small,subname)
             call nullify_sparsematrix(ham_small)
             call sparse_copy_pattern(tmb%linmat%ovrlp,ham_small,iproc,subname)
             allocate(ham_small%matrix_compr(ham_small%nvctr), stat=istat)
             call memocc(istat, ham_small%matrix_compr, 'ham_small%matrix_compr', subname)
          end if

          ! is this really necessary if the locrads haven't changed?  we should check this!
          ! for now for CDFT don't do the extra get_coeffs, as don't want to add extra CDFT loop here
          if (target_function==TARGET_FUNCTION_IS_HYBRID) then
              if (iproc==0) write(*,*) 'WARNING: COMMENTED THESE LINES'
          else
             ! Calculate a new kernel since the old compressed one has changed its shape due to the locrads
             ! being different for low and high accuracy.
             update_phi=.true.
             tmb%can_use_transposed=.false.   !check if this is set properly!
             ! NB nothing is written to screen for this get_coeff
             if (.not. input%lin%constrained_dft) then
                call get_coeff(iproc,nproc,input%lin%scf_mode,KSwfn%orbs,at,rxyz,denspot,GPU,&
                     infoCoeff,energs,nlpspd,proj,input%SIC,tmb,pnrm,update_phi,update_phi,&
                     .true.,ham_small,input%lin%extra_states,itout,0,0,input%lin%order_taylor,&
                     input%calculate_KS_residue,&
                     convcrit_dmin,nitdmin,input%lin%curvefit_dmin,ldiis_coeff)
             end if
          end if

          ! Some special treatement if we are in the high accuracy part
          call adjust_DIIS_for_high_accuracy(input, denspot, mixdiis, lowaccur_converged, &
               ldiis_coeff_hist, ldiis_coeff_changed)
      end if


      if (input%lin%scf_mode==LINEAR_DIRECT_MINIMIZATION) then 
         !call initialize_DIIS_coeff(ldiis_coeff_hist, ldiis_coeff)
         call DIIS_free(ldiis_coeff)
         if (input%lin%extra_states==0) then
            call DIIS_set(ldiis_coeff_hist,0.1_gp,tmb%orbs%norb*KSwfn%orbs%norbp,1,ldiis_coeff)
         else
            call DIIS_set(ldiis_coeff_hist,0.1_gp,tmb%orbs%norb*tmb%orbs%norbp,1,ldiis_coeff)
         end if

         ! need to reallocate DIIS matrices to adjust for changing history length
!!$         if (ldiis_coeff_changed) then
!!$            call deallocateDIIS(ldiis_coeff)
!!$            call allocate_DIIS_coeff(tmb, ldiis_coeff)
!!$            ldiis_coeff_changed = .false.
!!$         end if
      end if

      if(itout>1 .or. (nit_lowaccuracy==0 .and. itout==1)) then
          call deallocateDIIS(ldiis)
      end if
      if (lowaccur_converged) then
          call initializeDIIS(input%lin%DIIS_hist_highaccur, tmb%lzd, tmb%orbs, ldiis)
      else
          call initializeDIIS(input%lin%DIIS_hist_lowaccur, tmb%lzd, tmb%orbs, ldiis)
      end if
      if(itout==1) then
          ldiis%alphaSD=input%lin%alphaSD
          ldiis%alphaDIIS=input%lin%alphaDIIS
      end if

      ! Do nothing if no low accuracy is desired.
      if (nit_lowaccuracy==0 .and. itout==0) then
          if (associated(tmb%psit_c)) then
              iall=-product(shape(tmb%psit_c))*kind(tmb%psit_c)
              deallocate(tmb%psit_c, stat=istat)
              call memocc(istat, iall, 'tmb%psit_c', subname)
          end if
          if (associated(tmb%psit_f)) then
              iall=-product(shape(tmb%psit_f))*kind(tmb%psit_f)
              deallocate(tmb%psit_f, stat=istat)
              call memocc(istat, iall, 'tmb%psit_f', subname)
          end if
          tmb%can_use_transposed=.false.
          if (iproc==0) then
              call yaml_sequence(advance='no')
              call yaml_open_sequence('fake iteration',label=&
                                 'it_fake'//trim(adjustl(yaml_toa(0,fmt='(i3.3)'))))
              call yaml_sequence(label='final_fake'//trim(adjustl(yaml_toa(0,fmt='(i3.3)'))),advance='no')
              call yaml_open_map(flow=.true.)
              call yaml_map('fake iteration','bridge low accuracy')
              call yaml_close_map
              call yaml_close_sequence()
          end if
          cycle outerLoop
      end if

      ! The basis functions shall be optimized except if it seems to saturate
      update_phi=.true.
      if(fix_support_functions) then
          update_phi=.false.
          tmb%can_use_transposed=.false.   !check if this is set properly!
      end if

      ! Improve the trace minimizing orbitals.
       if(update_phi) then
           if (target_function==TARGET_FUNCTION_IS_HYBRID .and. reduce_conf) then
               if (input%lin%reduce_confinement_factor>0.d0) then
                   !if (iproc==0) write(*,'(1x,a,es8.1)') 'Multiply the confinement prefactor by',input%lin%reduce_confinement_factor
                   if (iproc==0) call yaml_map('multiplicator for the confinement',input%lin%reduce_confinement_factor)
                   tmb%confdatarr(:)%prefac=input%lin%reduce_confinement_factor*tmb%confdatarr(:)%prefac
               else
                   if (ratio_deltas<=1.d0 .and. ratio_deltas>0.d0) then
                       !if (iproc==0) write(*,'(1x,a,es8.1)') 'Multiply the confinement prefactor by',ratio_deltas
                       if (iproc==0) call yaml_map('multiplicator for the confinement',ratio_deltas)
                       tmb%confdatarr(:)%prefac=ratio_deltas*tmb%confdatarr(:)%prefac
                   else if (ratio_deltas>1.d0) then
                       !if (iproc==0) write(*,*) 'WARNING: ratio_deltas>1!. Using 0.5 instead'
                       !if (iproc==0) write(*,'(1x,a,es8.1)') 'Multiply the confinement prefactor by',0.5d0
                       if (iproc==0) call yaml_warning('ratio_deltas>1, using 0.5 instead')
                       if (iproc==0) call yaml_newline()
                       if (iproc==0) call yaml_map('multiplicator for the confinement',0.5d0)
                       tmb%confdatarr(:)%prefac=0.5d0*tmb%confdatarr(:)%prefac
                   else if (ratio_deltas<=0.d0) then
                       !if (iproc==0) write(*,*) 'WARNING: ratio_deltas<=0.d0!. Using 0.5 instead'
                       !if (iproc==0) write(*,'(1x,a,es8.1)') 'Multiply the confinement prefactor by',0.5d0
                       if (iproc==0) call yaml_warning('ratio_deltas<=0.d0, using 0.5 instead')
                       if (iproc==0) call yaml_newline()
                       if (iproc==0) call yaml_map('multiplicator for the confinement',0.5d0)
                       tmb%confdatarr(:)%prefac=0.5d0*tmb%confdatarr(:)%prefac
                   end if
               end if
               !if (iproc==0) write(*,'(a,es18.8)') 'tmb%confdatarr(1)%prefac',tmb%confdatarr(1)%prefac
               !if (iproc==0) write(*,*) "WARNING: DON'T LET THE PREFACTOR GO BELOW 1.D-5"
               !tmb%confdatarr(:)%prefac=max(tmb%confdatarr(:)%prefac,2.4d-5)
           end if

           !!if (pnrm_out<5.d-9) then
           !!    if (iproc==0) write(*,*) 'outswitch off ortho'
           !!    orthonormalization_on=.false.
           !!end if
           !!if (sum(tmb%confdatarr(:)%prefac)==0.d0) then
           !!    if (iproc==0) write(*,*) 'WARNING: modifi nit_basis'
           !!    nit_basis=100
           !!end if
           !if (iproc==0) write(*,*) 'upper bound for prefac: 1.d-5'
           !tmb%confdatarr(:)%prefac=max(tmb%confdatarr(:)%prefac,1.d-5)

           !if (itout<=20) then
           !    if (iproc==0) write(*,*) 'set ldiis%isx=0)'
           !    ldiis%isx=0
           !end if
           if (input%experimental_mode) then
               if (iproc==0) call yaml_warning('No orthogonalizing of the support functions')
               !if (iproc==0) write(*,*) 'WARNING: set orthonormalization_on to false'
               orthonormalization_on=.false.
           end if
           if (iproc==0) then
               call yaml_comment('support function optimization',hfill='=')
           end if
           if (iproc==0) then
               call yaml_sequence(advance='no')
               call yaml_open_sequence('support function optimization',label=&
                              'it_supfun'//trim(adjustl(yaml_toa(itout,fmt='(i3.3)'))))
           end if
           !!if (itout<=2) then
               call getLocalizedBasis(iproc,nproc,at,KSwfn%orbs,rxyz,denspot,GPU,trace,trace_old,fnrm_tmb,&
                   info_basis_functions,nlpspd,input%lin%scf_mode,proj,ldiis,input%SIC,tmb,energs, &
                   reduce_conf,fix_supportfunctions,input%lin%nItPrecond,target_function,input%lin%correctionOrthoconstraint,&
                   nit_basis,input%lin%deltaenergy_multiplier_TMBexit,input%lin%deltaenergy_multiplier_TMBfix,&
                   ratio_deltas,orthonormalization_on,input%lin%extra_states,itout,conv_crit_TMB,input%experimental_mode,&
                   input%lin%early_stop)
           !!else
           !!    cut=cut-0.5d0
           !!    if (iproc==0) write(*,'(a,f7.2)') 'new cutoff:', cut
           !!    call cut_at_boundaries(cut, tmb)
           !!    ist=1
           !!    do iorb=1,tmb%orbs%norbp
           !!        iiorb=tmb%orbs%isorb+iorb
           !!        ilr=tmb%orbs%inwhichlocreg(iiorb)
           !!        ncount=tmb%lzd%llr(ilr)%wfd%nvctr_c+7*tmb%lzd%llr(ilr)%wfd%nvctr_f
           !!        tt=dnrm2(ncount, tmb%psi(ist), 1, tmb)
           !!        tt=1/tt
           !!        !call dscal(ncount, tt, tmb%psi(ist), 1)
           !!        tt=dnrm2(ncount, tmb%psi(ist), 1, tmb)
           !!        write(*,*) 'iiorb, tt', iiorb, tt
           !!        ist=ist+ncount
           !!    end do
           !!end if
           if (iproc==0) then
               call yaml_close_sequence()
           end if

           !!! WRITE SUPPORT FUNCTIONS TO DISK ############################################
           !!npsidim_large=tmb%lzd%glr%wfd%nvctr_c+7*tmb%lzd%glr%wfd%nvctr_f                                                 
           !!allocate(philarge((tmb%lzd%glr%wfd%nvctr_c+7*tmb%lzd%glr%wfd%nvctr_f)*tmb%orbs%norbp))                          
           !!philarge=0.d0
           !!ists=1                                                                                                          
           !!istl=1
           !!do iorb=1,tmb%orbs%norbp
           !!    ilr = tmb%orbs%inWhichLocreg(tmb%orbs%isorb+iorb)                                                           
           !!    sdim=tmb%lzd%llr(ilr)%wfd%nvctr_c+7*tmb%lzd%llr(ilr)%wfd%nvctr_f                                            
           !!    ldim=tmb%lzd%glr%wfd%nvctr_c+7*tmb%lzd%glr%wfd%nvctr_f                                                      
           !!    nspin=1 !this must be modified later
           !!    call Lpsi_to_global2(iproc, sdim, ldim, tmb%orbs%norb, tmb%orbs%nspinor, nspin, tmb%lzd%glr, &              
           !!         tmb%lzd%llr(ilr), tmb%psi(ists), philarge(istl))                                                       
           !!    write(num,'(i5.5)') tmb%orbs%isorb+iorb
           !!    filename='supfun_'//num
           !!    unitname=100*iproc+5
           !!    open(unit=unitname,file=trim(filename))
           !!    do i=1,tmb%lzd%glr%wfd%nvctr_c+7*tmb%lzd%glr%wfd%nvctr_f
           !!        write(unitname,'(es25.17)') philarge(istl+i-1)
           !!    end do
           !!    close(unit=unitname)
           !!    ists=ists+tmb%lzd%llr(ilr)%wfd%nvctr_c+7*tmb%lzd%llr(ilr)%wfd%nvctr_f                                       
           !!    istl=istl+tmb%lzd%glr%wfd%nvctr_c+7*tmb%lzd%glr%wfd%nvctr_f                                                 
           !!end do
           !!deallocate(philarge)
           !!! ############################################################################

           tmb%can_use_transposed=.false. !since basis functions have changed...

           if (input%lin%scf_mode==LINEAR_DIRECT_MINIMIZATION) ldiis_coeff%alpha_coeff=input%lin%alphaSD_coeff !reset to default value

           if (input%inputPsiId==101 .and. info_basis_functions<0 .and. itout==1) then
               ! There seem to be some convergence problems after a restart. Better to quit
               ! and start with a new AO input guess.
               if (iproc==0) write(*,'(1x,a)') 'There are convergence problems after the restart. &
                                                &Start over again with an AO input guess.'
               if (associated(tmb%psit_c)) then
                   iall=-product(shape(tmb%psit_c))*kind(tmb%psit_c)
                   deallocate(tmb%psit_c, stat=istat)
                   call memocc(istat, iall, 'tmb%psit_c', subname)
               end if
               if (associated(tmb%psit_f)) then
                   iall=-product(shape(tmb%psit_f))*kind(tmb%psit_f)
                   deallocate(tmb%psit_f, stat=istat)
                   call memocc(istat, iall, 'tmb%psit_f', subname)
               end if
               infocode=2
               exit outerLoop
           end if
       end if

       ! Check whether we can use the Hamiltonian matrix from the TMB optimization
       ! for the first step of the coefficient optimization
       can_use_ham=.true.
       if(target_function==TARGET_FUNCTION_IS_TRACE) then
           do itype=1,at%astruct%ntypes
               if(input%lin%potentialPrefac_lowaccuracy(itype)/=0.d0) then
                   can_use_ham=.false.
                   exit
               end if
           end do
       else if(target_function==TARGET_FUNCTION_IS_ENERGY) then
           do itype=1,at%astruct%ntypes
               if(input%lin%potentialPrefac_highaccuracy(itype)/=0.d0) then
                   can_use_ham=.false.
                   exit
               end if
           end do
       end if

      if (can_use_ham .and. input%lin%scf_mode==LINEAR_FOE) then ! copy ham to ham_small here already as it won't be changing
        ! NOT ENTIRELY GENERAL HERE - assuming ovrlp is small and ham is large, converting ham to match ovrlp

         call timing(iproc,'FOE_init','ON') !lr408t

         iismall=0
         iseglarge=1
         do isegsmall=1,tmb%linmat%ovrlp%nseg
            do
               is=max(tmb%linmat%ovrlp%keyg(1,isegsmall),tmb%linmat%ham%keyg(1,iseglarge))
               ie=min(tmb%linmat%ovrlp%keyg(2,isegsmall),tmb%linmat%ham%keyg(2,iseglarge))
               iilarge=tmb%linmat%ham%keyv(iseglarge)-tmb%linmat%ham%keyg(1,iseglarge)
               do i=is,ie
                  iismall=iismall+1
                  ham_small%matrix_compr(iismall)=tmb%linmat%ham%matrix_compr(iilarge+i)
               end do
               if (ie>=is) exit
               iseglarge=iseglarge+1
            end do
         end do

         call timing(iproc,'FOE_init','OF') !lr408t

      end if


      if (input%lin%constrained_dft) then
         call DIIS_set(30,valpha,1,1,vdiis)
         call dcopy(tmb%orbs%norb**2,tmb%coeff(1,1),1,coeff_tmp,1)
         vold=cdft%lag_mult
      end if
      ! CDFT: need to pass V*w_ab to get_coeff so that it can be added to H_ab and the correct KS eqn can therefore be solved
      ! CDFT: for the first iteration this will be some initial guess for V (or from the previous outer loop)
      ! CDFT: all this will be in some extra CDFT loop
      cdft_loop : do cdft_it=1,100
         if (input%lin%scf_mode==LINEAR_DIRECT_MINIMIZATION .and. input%lin%constrained_dft) then 
            call DIIS_free(ldiis_coeff)
            if (input%lin%extra_states==0) then
               call DIIS_set(ldiis_coeff_hist,0.1_gp,tmb%orbs%norb*KSwfn%orbs%norbp,1,ldiis_coeff)
            else
               call DIIS_set(ldiis_coeff_hist,0.1_gp,tmb%orbs%norb*tmb%orbs%norbp,1,ldiis_coeff)
            end if
         end if
         ! The self consistency cycle. Here we try to get a self consistent density/potential with the fixed basis.
         if (iproc==0) then
             call yaml_comment('kernel optimization',hfill='=')
             !call yaml_sequence(advance='no')
             !if (input%lin%constrained_dft) then
             !    call yaml_open_map('kernel optimization',label=&
             !         'it_kernel'//trim(adjustl(yaml_toa(itout,fmt='(i3.3)')))//&
             !         '_'//trim(adjustl(yaml_toa(cdft_it,fmt='(i3.3)'))))
             !else
             !    call yaml_open_map('kernel optimization',label=&
             !         'it_kernel'//trim(adjustl(yaml_toa(itout,fmt='(i3.3)'))))
             !end if
             call yaml_sequence(advance='no')
             if (input%lin%constrained_dft) then
                 call yaml_open_sequence('kernel optimization',label=&
                      'it_kernel'//trim(adjustl(yaml_toa(itout,fmt='(i3.3)')))//&
                      '_'//trim(adjustl(yaml_toa(cdft_it,fmt='(i3.3)'))))
             else
                 call yaml_open_sequence('kernel optimization',label=&
                      'it_kernel'//trim(adjustl(yaml_toa(itout,fmt='(i3.3)'))))
             end if
         end if
         kernel_loop : do it_scc=1,nit_scc
             dmin_diag_it=dmin_diag_it+1
             ! If the hamiltonian is available do not recalculate it
             ! also using update_phi for calculate_overlap_matrix and communicate_phi_for_lsumrho
             ! since this is only required if basis changed
             if (iproc==0) then
                !if (it_scc==nit_scc) then
                !   call yaml_sequence(label='final_kernel'//trim(adjustl(yaml_toa(itout,fmt='(i3.3)'))),advance='no')
                !else
                   call yaml_sequence(advance='no')
                !end if
                call yaml_open_map(flow=.false.)
                call yaml_comment('kernel iter:'//yaml_toa(it_scc,fmt='(i6)'),hfill='-')
             end if
             if(update_phi .and. can_use_ham .and. info_basis_functions>=0) then
                !!! TEST ###############################################################
                !!phi_delta=f_malloc0((/tmb%npsidim_orbs,3/),id='phi_delta')
                !!! Get the values of the support functions on the boundary of the localization region
                !!call extract_boundary(tmb, phi_delta, num_points)
                !!weight_boundary=ddot(3*tmb%npsidim_orbs, phi_delta(1,1), 1, phi_delta(1,1), 1)
                !!call mpiallred(weight_boundary, 1, mpi_sum, bigdft_mpi%mpi_comm, ierr)
                !!weight_boundary=sqrt(weight_boundary/tmb%orbs%norb)
                !!weight_tot=ddot(tmb%npsidim_orbs, tmb%psi(1), 1, tmb%psi(1), 1)
                !!call mpiallred(weight_tot, 1, mpi_sum, bigdft_mpi%mpi_comm, ierr)
                !!weight_tot=sqrt(weight_tot/tmb%orbs%norb)
                !!if (iproc==0) write(*,'(a,3es12.4,I10)') 'weight boundary, weight tot, ratio, num points', &
                !!    weight_boundary, weight_tot, weight_boundary/weight_tot, num_points
                !!call f_free(phi_delta)
                !!! END TEST ###########################################################
                if (input%lin%constrained_dft) then
                   call get_coeff(iproc,nproc,input%lin%scf_mode,KSwfn%orbs,at,rxyz,denspot,GPU,&
                        infoCoeff,energs,nlpspd,proj,input%SIC,tmb,pnrm,update_phi,update_phi,&
                        .false.,ham_small,input%lin%extra_states,itout,it_scc,cdft_it,input%lin%order_taylor,&
                        input%calculate_KS_residue,&
                        convcrit_dmin,nitdmin,input%lin%curvefit_dmin,ldiis_coeff,reorder,cdft)
                else
                   call get_coeff(iproc,nproc,input%lin%scf_mode,KSwfn%orbs,at,rxyz,denspot,GPU,&
                        infoCoeff,energs,nlpspd,proj,input%SIC,tmb,pnrm,update_phi,update_phi,&
                        .false.,ham_small,input%lin%extra_states,itout,it_scc,cdft_it,input%lin%order_taylor,&
                        input%calculate_KS_residue,&
                        convcrit_dmin,nitdmin,input%lin%curvefit_dmin,ldiis_coeff,reorder)
                end if
             else
                if (input%lin%constrained_dft) then
                   call get_coeff(iproc,nproc,input%lin%scf_mode,KSwfn%orbs,at,rxyz,denspot,GPU,&
                        infoCoeff,energs,nlpspd,proj,input%SIC,tmb,pnrm,update_phi,update_phi,&
                        .true.,ham_small,input%lin%extra_states,itout,it_scc,cdft_it,input%lin%order_taylor,&
                        input%calculate_KS_residue,&
                        convcrit_dmin,nitdmin,input%lin%curvefit_dmin,ldiis_coeff,reorder,cdft)
                else
                   call get_coeff(iproc,nproc,input%lin%scf_mode,KSwfn%orbs,at,rxyz,denspot,GPU,&
                        infoCoeff,energs,nlpspd,proj,input%SIC,tmb,pnrm,update_phi,update_phi,&
                        .true.,ham_small,input%lin%extra_states,itout,it_scc,cdft_it,input%lin%order_taylor,&
                        input%calculate_KS_residue,&
                        convcrit_dmin,nitdmin,input%lin%curvefit_dmin,ldiis_coeff,reorder)
                end if
             end if


             !!! TEMPORARY ##########################################################################
             !!do ii=1,tmb%linmat%denskern%nvctr
             !!     iorb = tmb%linmat%denskern%orb_from_index(1,ii)
             !!     jorb = tmb%linmat%denskern%orb_from_index(2,ii)
             !!     if (iproc==0) write(*,*) 'iorb, jorb, denskern', iorb, jorb, tmb%linmat%denskern%matrix_compr(ii)
             !!  end do
             !!! END TEMPORARY ######################################################################


             ! Since we do not update the basis functions anymore in this loop
             update_phi = .false.

             !EXPERIMENTAL (currently switched off)
             ! every so often during direct min want to diagonalize - figure out a good way to specify how often...
             if (input%lin%scf_mode==LINEAR_DIRECT_MINIMIZATION.and.iproc==0.and.dmin_diag_freq>=0) &
                  print*,'COUNTDOWN',dmin_diag_freq-dmin_diag_it
             if (input%lin%scf_mode==LINEAR_DIRECT_MINIMIZATION&!.and.(it_scc==nit_scc.or.pnrm<convCritMix)&
                  .and.dmin_diag_it>=dmin_diag_freq.and.dmin_diag_freq/=-1) then
                reorder=.true.
                !call get_coeff(iproc,nproc,LINEAR_MIXDENS_SIMPLE,KSwfn%orbs,at,rxyz,denspot,GPU,&
                !     infoCoeff,energs,nlpspd,proj,input%SIC,tmb,pnrm,update_phi,update_phi,&
                !     .true.,ham_small,input%lin%extra_states)
                ! just diagonalize with optimized states?
                dmin_diag_it=0
             !else if (input%lin%scf_mode==LINEAR_DIRECT_MINIMIZATION.and.it_scc==nit_scc.and.dmin_diag_it>=dmin_diag_freq) then
             !   if (iproc==0) print*,'NOTCOUNTDOWN',pnrm,convcrit_dmin*10.0d0
             else
                reorder=.false.
             end if
             !END EXPERIMENTAL

             ! CDFT: this is the real energy here as we subtracted the constraint term from the Hamiltonian before calculating ebs
             ! Calculate the total energy.
             !if(iproc==0) print *,'energs',energs%ebs,energs%eh,energs%exc,energs%evxc,energs%eexctX,energs%eion,energs%edisp
             energy=energs%ebs-energs%eh+energs%exc-energs%evxc-energs%eexctX+energs%eion+energs%edisp
             energyDiff=energy-energyold
             energyold=energy

             ! update alpha_coeff for direct minimization steepest descents
             if(input%lin%scf_mode==LINEAR_DIRECT_MINIMIZATION .and. it_scc>1 .and.&
                  ldiis_coeff%idsx == 0 .and. (.not. input%lin%curvefit_dmin)) then
                ! apply a cap so that alpha_coeff never goes below around 1.d-2 or above 2
                if (energyDiff<0.d0 .and. ldiis_coeff%alpha_coeff < 1.8d0) then
                   ldiis_coeff%alpha_coeff=1.1d0*ldiis_coeff%alpha_coeff
                else if (ldiis_coeff%alpha_coeff > 1.7d-3) then
                   ldiis_coeff%alpha_coeff=0.5d0*ldiis_coeff%alpha_coeff
                end if
                !!if(iproc==0) write(*,*) ''
                !!if(iproc==0) write(*,*) 'alpha, energydiff',ldiis_coeff%alpha_coeff,energydiff
                if (iproc==0) then
                    call yaml_map('alpha',ldiis_coeff%alpha_coeff)
                    call yaml_map('energydiff',energydiff)
                end if
             end if

             ! Calculate the charge density.
             if (iproc==0) then
                 call yaml_open_map('Hamiltonian update',flow=.true.)
                 ! Use this subroutine to write the energies, with some
                 ! fake number
                 ! to prevent it from writing too much
                 call write_energies(0,0,energs,0.d0,0.d0,'',.true.)
             end if
             call sumrho_for_TMBs(iproc, nproc, KSwfn%Lzd%hgrids(1), KSwfn%Lzd%hgrids(2), KSwfn%Lzd%hgrids(3), &
                  tmb%collcom_sr, tmb%linmat%denskern, KSwfn%Lzd%Glr%d%n1i*KSwfn%Lzd%Glr%d%n2i*denspot%dpbox%n3d, denspot%rhov)

             !!! EXPERIMENTAL ################################
             !!if (iproc==0) then
             !!     write(*,*) 'sum1',sum(tmb%linmat%denskern%matrix_compr)
             !!     write(*,*) 'sum2',sum(denskern_init%matrix_compr)
             !!end if
             !!call sumrho_for_TMBs(iproc, nproc, KSwfn%Lzd%hgrids(1), KSwfn%Lzd%hgrids(2), KSwfn%Lzd%hgrids(3), &
             !!     tmb%collcom_sr, denskern_init, KSwfn%Lzd%Glr%d%n1i*KSwfn%Lzd%Glr%d%n2i*denspot%dpbox%n3d, rho_init)
             !!     !if (iproc==0) then
             !!     !     write(200,*) denspot%rhov
             !!     !     write(201,*) rho_init
             !!     !end if
             !!!call daxpy(size(denspot%rhov), -1.d0, denspot%rhov(1), 1, rho_init(1), 1)
             !!!tt=ddot(size(denspot%rhov), rho_init(1), 1, rho_init(1), 1)
             !!!call mpiallred(tt, 1, mpi_sum, bigdft_mpi%mpi_comm, ierr)
             !!!tt=sqrt(tt)/(KSwfn%Lzd%Glr%d%n1i*KSwfn%Lzd%Glr%d%n2i*KSwfn%Lzd%Glr%d%n3i*input%nspin)
             !!!if (it_scc==1) then
             !!!    if (iproc==0) write(*,*) 'derivative tt', tt-tt_old
             !!!    tt_old=tt
             !!!end if
             !!!if (iproc==0) write(*,*) 'iproc, tt', iproc, tt
             !!tt=0.d0
             !!do i=1,KSwfn%Lzd%Glr%d%n1i*KSwfn%Lzd%Glr%d%n2i*denspot%dpbox%n3p
             !!    tt=tt+(rho_init(i)-rho_init_old(i))**2
             !!end do
             !!call mpiallred(tt, 1, mpi_sum, bigdft_mpi%mpi_comm, ierr)
             !!tt=sqrt(tt)/(KSwfn%Lzd%Glr%d%n1i*KSwfn%Lzd%Glr%d%n2i*KSwfn%Lzd%Glr%d%n3i*input%nspin)
             !!if (it_scc==1) then
             !!    if (iproc==0) write(*,*) 'charge diff:',tt
             !!    rho_init_old=rho_init
             !!    if (tt<1.d-8) then
             !!        idens_cons=idens_cons+1
             !!    else
             !!        idens_cons=0
             !!    end if
             !!    if (idens_cons>=3) then
             !!        fix_supportfunctions=.true.
             !!        if (iproc==0) write(*,*) 'new convergence criterion: will fix support functions'
             !!    end if
             !!end if

             !!! #############################################

             ! Mix the density.
             if (input%lin%scf_mode/=LINEAR_MIXPOT_SIMPLE) then
                !if (iproc==0) then
                !    call yaml_map('density mixing; history',mix_hist)
                !end if
                call mix_main(iproc, nproc, mix_hist, input, KSwfn%Lzd%Glr, alpha_mix, &
                     denspot, mixdiis, rhopotold, pnrm)
                if ((pnrm<convCritMix .or. it_scc==nit_scc) .and. (.not. input%lin%constrained_dft)) then
                   ! calculate difference in density for convergence criterion of outer loop
                   pnrm_out=0.d0
                   do i=1,KSwfn%Lzd%Glr%d%n1i*KSwfn%Lzd%Glr%d%n2i*denspot%dpbox%n3p
                      pnrm_out=pnrm_out+(denspot%rhov(i)-rhopotOld_out(i))**2
                   end do
                   call mpiallred(pnrm_out, 1, mpi_sum, bigdft_mpi%mpi_comm, ierr)
                   pnrm_out=sqrt(pnrm_out)/(KSwfn%Lzd%Glr%d%n1i*KSwfn%Lzd%Glr%d%n2i*KSwfn%Lzd%Glr%d%n3i*input%nspin)
                   call dcopy(max(KSwfn%Lzd%Glr%d%n1i*KSwfn%Lzd%Glr%d%n2i*denspot%dpbox%n3p,1)*input%nspin, &
                     denspot%rhov(1), 1, rhopotOld_out(1), 1)
                end if
             end if

             ! Calculate the new potential.
             !!if(iproc==0) write(*,'(1x,a)') '---------------------------------------------------------------- Updating potential.'
             if (iproc==0) then
!                 if (iproc==0) call yaml_open_map('pot',flow=.true.)
                 !call yaml_map('update potential',.true.)
             end if
             if (iproc==0) call yaml_newline()
             

             call updatePotential(input%ixc,input%nspin,denspot,energs%eh,energs%exc,energs%evxc)
             if (iproc==0) call yaml_close_map()


             ! update occupations wrt eigenvalues (NB for directmin these aren't guaranteed to be true eigenvalues)
             ! switch off for FOE at the moment
             if (input%lin%scf_mode/=LINEAR_FOE) then
                call dcopy(kswfn%orbs%norb,tmb%orbs%eval(1),1,kswfn%orbs%eval(1),1)
                call evaltoocc(iproc,nproc,.false.,input%tel,kswfn%orbs,input%occopt)
                if (bigdft_mpi%iproc ==0) then 
                   call write_eigenvalues_data(0.1d0,kswfn%orbs,mom_vec_fake)
                end if
             end if

             ! Mix the potential
             if(input%lin%scf_mode==LINEAR_MIXPOT_SIMPLE) then
                !if (iproc==0) then
                !    call yaml_map('potential mixing; history',mix_hist)
                !end if
                call mix_main(iproc, nproc, mix_hist, input, KSwfn%Lzd%Glr, alpha_mix, &
                     denspot, mixdiis, rhopotold, pnrm)
                if (pnrm<convCritMix .or. it_scc==nit_scc .and. (.not. input%lin%constrained_dft)) then
                   ! calculate difference in density for convergence criterion of outer loop
                   pnrm_out=0.d0
                   do i=1,KSwfn%Lzd%Glr%d%n1i*KSwfn%Lzd%Glr%d%n2i*denspot%dpbox%n3p
                      pnrm_out=pnrm_out+(denspot%rhov(i)-rhopotOld_out(i))**2
                   end do
                   call mpiallred(pnrm_out, 1, mpi_sum, bigdft_mpi%mpi_comm, ierr)
                   pnrm_out=sqrt(pnrm_out)/(KSwfn%Lzd%Glr%d%n1i*KSwfn%Lzd%Glr%d%n2i*KSwfn%Lzd%Glr%d%n3i*input%nspin)
                   call dcopy(max(KSwfn%Lzd%Glr%d%n1i*KSwfn%Lzd%Glr%d%n2i*denspot%dpbox%n3p,1)*input%nspin, &
                        denspot%rhov(1), 1, rhopotOld_out(1), 1) 
                end if
             end if

             ! Keep the support functions fixed if they converged and the density
             ! change is below the tolerance already in the very first iteration
             if(it_scc==1 .and. pnrm<convCritMix .and.  info_basis_functions>0) then
                fix_support_functions=.true.
             end if

             if (input%lin%constrained_dft) then
                !call timing(iproc,'constraineddft','ON')
                ! CDFT: see how satisfaction of constraint varies as kernel is updated
                ! CDFT: calculate Tr[Kw]-Nc
                call calculate_kernel_and_energy(iproc,nproc,tmb%linmat%denskern,cdft%weight_matrix,&
                     ebs,tmb%coeff,KSwfn%orbs,tmb%orbs,.false.)
                !call timing(iproc,'constraineddft','OF')
             end if

             ! Write some informations.
             call printSummary()

             if (pnrm<convCritMix.and.input%lin%scf_mode/=LINEAR_DIRECT_MINIMIZATION) then
                 info_scf=it_scc
                 if (iproc==0) then
                     !yaml output
                     call yaml_close_map() !iteration
                     call bigdft_utils_flush(unit=6)
                 end if
                 exit
             else if (pnrm<convCritMix.and.input%lin%scf_mode==LINEAR_DIRECT_MINIMIZATION) then
                 if (iproc==0) then
                     !yaml output
                     call yaml_close_map() !iteration
                     call bigdft_utils_flush(unit=6)
                 end if
                exit
             !else if (pnrm<convCritMix.and.reorder) then
             !    exit
             !else if (pnrm<convCritMix) then
             !    reorder=.true.
             !    dmin_diag_it=0
             else
                 info_scf=-1
             end if

             if (iproc==0) then
                 !yaml output
                 call yaml_close_map() !iteration
                 call bigdft_utils_flush(unit=6)
             end if

         end do kernel_loop

         ! Write the final results
         if (iproc==0) then
             if (input%lin%constrained_dft) then
                 call yaml_sequence(label='final_kernel'//trim(adjustl(yaml_toa(itout,fmt='(i3.3)')))//&
                      '_'//trim(adjustl(yaml_toa(cdft_it,fmt='(i3.3)'))),advance='no')
             else
                 call yaml_sequence(label='final_kernel'//trim(adjustl(yaml_toa(itout,fmt='(i3.3)'))),advance='no')
             end if
             call yaml_open_map(flow=.true.)
             call yaml_comment('iter:'//yaml_toa(it_scc,fmt='(i6)'),hfill='-')
             call printSummary()
             call yaml_close_map() !iteration
             call bigdft_utils_flush(unit=6)
         end if

          ! Close sequence for the optimization steps
          if (iproc==0) then
              call yaml_close_sequence()
          end if

         if (input%lin%constrained_dft) then
            call timing(iproc,'constraineddft','ON')
            !! CDFT: see how satisfaction of constraint varies as kernel is updated
            !! CDFT: calculate Tr[Kw]-Nc
            !call calculate_kernel_and_energy(iproc,nproc,tmb%linmat%denskern,cdft%weight_matrix,&
            !     ebs,tmb%coeff,KSwfn%orbs,tmb%orbs,.false.)

            ! reset rhopotold (to zero) to ensure we don't exit immediately if V only changes a little
            !call razero(max(KSwfn%Lzd%Glr%d%n1i*KSwfn%Lzd%Glr%d%n2i*denspot%dpbox%n3p,1)*input%nspin, rhopotOld(1)) 
            call dcopy(max(KSwfn%Lzd%Glr%d%n1i*KSwfn%Lzd%Glr%d%n2i*denspot%dpbox%n3p,1)*input%nspin, &
                 rhopotOld_out(1), 1, rhopotOld(1), 1) 

            call dcopy(max(KSwfn%Lzd%Glr%d%n1i*KSwfn%Lzd%Glr%d%n2i*denspot%dpbox%n3p,1)*input%nspin, &
                 rhopotOld_out(1), 1, denspot%rhov(1), 1)
            call timing(iproc,'constraineddft','OF')

            call updatePotential(input%ixc,input%nspin,denspot,energs%eh,energs%exc,energs%evxc)

            call timing(iproc,'constraineddft','ON')
            ! reset coeffs as well
            call dcopy(tmb%orbs%norb**2,coeff_tmp(1,1),1,tmb%coeff(1,1),1)

            vgrad=ebs-cdft%charge

            ! CDFT: update V (maximizing E wrt V)
            ! CDFT: we updated the kernel in get_coeff so 1st deriv of W wrt V becomes Tr[Kw]-Nc as in CONQUEST
            ! CDFT: 2nd deriv more problematic?
            ! CDFT: use simplest possible scheme for now

            if (iproc==0) write(*,*) ''
            if (iproc==0) write(*,'(a,I4,2x,6(ES12.4e2,2x),2(ES16.6e2,2x))') &
                 'itc, N, Tr(KW), Tr(KW)-N, V*(Tr(KW)-N), V, Vold, EBS, energy',&
                 cdft_it,cdft%charge,ebs,vgrad,cdft%lag_mult*vgrad,cdft%lag_mult,vold,energs%ebs,energy

            if (.false.) then ! diis
               vdiis%mids=mod(vdiis%ids,vdiis%idsx)+1
               vdiis%ids=vdiis%ids+1
               vold=cdft%lag_mult
               call diis_opt(0,1,1,0,1,(/0/),(/1/),1,&
                  cdft%lag_mult,-vgrad,vdiis) 
               !call diis_opt(iproc,nproc,1,0,1,(/iproc/),(/1/),1,&
               !   cdft%lag_mult,-vgrad,vdiis) 
            else if (.false.) then !sd
               if (abs(vgrad)<abs(vgrad_old)) then
                  valpha=valpha*1.1d0
               else
                  valpha=valpha*0.6d0
               end if
               vold=cdft%lag_mult
               cdft%lag_mult=cdft%lag_mult+valpha*vgrad
            else if (cdft_it==1) then !first step newton
               vold=cdft%lag_mult
               if (iproc==0) write(*,'(a,I4,2x,6(ES16.6e3,2x))') 'itn, V, Vg',&
                    cdft_it,cdft%lag_mult,vgrad
               cdft%lag_mult=cdft%lag_mult*2.0_gp
            else ! newton
               vgrad2=(vgrad-vgrad_old)/(cdft%lag_mult-vold)
               if (iproc==0) write(*,'(a,I4,2x,6(ES16.6e3,2x))') 'itn, V, Vold, Vg, Vgold, Vg2, Vg/Vg2',&
                    cdft_it,cdft%lag_mult,vold,vgrad,vgrad_old,vgrad2,vgrad/vgrad2
               vold_tmp=cdft%lag_mult
               cdft%lag_mult=vold-vgrad_old/vgrad2
               vold=vold_tmp
            end if

            vgrad_old=vgrad

            call timing(iproc,'constraineddft','OF')

            ! CDFT: exit when W is converged wrt both V and rho
            if (abs(ebs-cdft%charge) < 1.0e-2) exit

         ! if not constrained DFT exit straight away
         else
            exit
         end if
      end do cdft_loop
      if (input%lin%constrained_dft) call DIIS_free(vdiis)
      ! CDFT: end of CDFT loop to find V which correctly imposes constraint and corresponding density

      if(tmb%can_use_transposed) then
          iall=-product(shape(tmb%psit_c))*kind(tmb%psit_c)
          deallocate(tmb%psit_c, stat=istat)
          call memocc(istat, iall, 'tmb%psit_c', subname)
          iall=-product(shape(tmb%psit_f))*kind(tmb%psit_f)
          deallocate(tmb%psit_f, stat=istat)
          call memocc(istat, iall, 'tmb%psit_f', subname)
      end if

      call print_info(.false.)

      energyoldout=energy



      !!! TEST: calculate forces here ####################################################
      !!allocate(fxyz(3,at%astruct%nat))
      !!ewaldstr=1.d100
      !!hstrten=1.d100
      !!xcstr=1.d100
      !!eh_tmp=energs%eh
      !!exc_tmp=energs%exc
      !!evxc_tmp=energs%evxc
      !!eexctX_tmp=energs%eexctX

      !!if (denspot%dpbox%ndimpot>0) then
      !!   allocate(denspot%pot_work(denspot%dpbox%ndimpot+ndebug),stat=i_stat)
      !!   call memocc(i_stat,denspot%pot_work,'denspot%pot_work',subname)
      !!   allocate(rhopot_work(denspot%dpbox%ndimpot+ndebug),stat=i_stat)
      !!   call memocc(i_stat,rhopot_work,'rhopot_work',subname)
      !!else
      !!   allocate(denspot%pot_work(1+ndebug),stat=i_stat)
      !!   call memocc(i_stat,denspot%pot_work,'denspot%pot_work',subname)
      !!   allocate(rhopot_work(1+ndebug),stat=i_stat)
      !!   call memocc(i_stat,rhopot_work,'rhopot_work',subname)
      !!end if
      !!call dcopy(denspot%dpbox%ndimpot,denspot%rhov,1,rhopot_work,1)


      !!call sumrho_for_TMBs(iproc, nproc, KSwfn%Lzd%hgrids(1), KSwfn%Lzd%hgrids(2), KSwfn%Lzd%hgrids(3), &
      !!     tmb%collcom_sr, tmb%linmat%denskern, KSwfn%Lzd%Glr%d%n1i*KSwfn%Lzd%Glr%d%n2i*denspot%dpbox%n3d, denspot%rhov)
      !!allocate(denspot%rho_work(max(denspot%dpbox%ndimrhopot,denspot%dpbox%nrhodim)),stat=i_stat)
      !!call memocc(i_stat,denspot%rho_work,'rho',subname)
      !!call vcopy(max(denspot%dpbox%ndimrhopot,denspot%dpbox%nrhodim),&
      !!     denspot%rhov(1),1,denspot%rho_work(1),1)
      !!call updatePotential(input%ixc,input%nspin,denspot,energs%eh,energs%exc,energs%evxc)

      !!! Density already present in denspot%rho_work
      !!call dcopy(denspot%dpbox%ndimpot,denspot%rho_work,1,denspot%pot_work,1)
      !!call H_potential('D',denspot%pkernel,denspot%pot_work,denspot%pot_work,ehart_fake,&
      !!     0.0_dp,.false.,stress_tensor=hstrten)

      !!
      !!allocate(KSwfn%psi(1))

      !!fpulay=0.d0
      !!call calculate_forces(iproc,nproc,denspot%pkernel%mpi_env%nproc,KSwfn%Lzd%Glr,at,KSwfn%orbs,nlpspd,rxyz,& 
      !!     KSwfn%Lzd%hgrids(1),KSwfn%Lzd%hgrids(2),KSwfn%Lzd%hgrids(3),&
      !!     proj,denspot%dpbox%i3s+denspot%dpbox%i3xcsh,denspot%dpbox%n3p,&
      !!     denspot%dpbox%nrhodim,.false.,denspot%dpbox%ngatherarr,denspot%rho_work,&
      !!     denspot%pot_work,denspot%V_XC,size(KSwfn%psi),KSwfn%psi,fion,fdisp,fxyz,&
      !!     ewaldstr,hstrten,xcstr,strten,fnoise,pressure,denspot%psoffset,1,tmb,fpulay)
      !!deallocate(fxyz)
      !!deallocate(KSwfn%psi)

      !!call dcopy(denspot%dpbox%ndimpot,rhopot_work,1,denspot%rhov,1)
      !!energs%eh=eh_tmp
      !!energs%exc=exc_tmp
      !!energs%evxc=evxc_tmp
      !!energs%eexctX=eexctX_tmp

      !!i_all=-product(shape(rhopot_work))*kind(rhopot_work)
      !!deallocate(rhopot_work,stat=i_stat)
      !!call memocc(i_stat,i_all,'denspot%rho',subname)

      !!i_all=-product(shape(denspot%rho_work))*kind(denspot%rho_work)
      !!deallocate(denspot%rho_work,stat=i_stat)
      !!call memocc(i_stat,i_all,'denspot%rho',subname)
      !!i_all=-product(shape(denspot%pot_work))*kind(denspot%pot_work)
      !!deallocate(denspot%pot_work,stat=i_stat)
      !!call memocc(i_stat,i_all,'denspot%pot_work',subname)
      !!nullify(denspot%rho_work,denspot%pot_work)

      !!! TEST: calculate forces here ####################################################




      call check_for_exit()
      if(exit_outer_loop) exit outerLoop

      if(pnrm_out<input%lin%support_functions_converged.and.lowaccur_converged .or. &
         fix_supportfunctions) then
          !if(iproc==0) write(*,*) 'fix the support functions from now on'
          if (iproc==0) call yaml_map('fix the support functions from now on',.true.)
          fix_support_functions=.true.
      end if



  end do outerLoop

  if (input%write_orbitals) then
      call build_ks_orbitals(iproc, nproc, tmb, KSwfn, at, rxyz, denspot, GPU, &
               energs, nlpspd, proj, input, &
               energy, energyDiff, energyold)
  end if


  ! Diagonalize the matrix for the FOE/direct min case to get the coefficients. Only necessary if
  ! the Pulay forces are to be calculated, or if we are printing eigenvalues for restart
  if ((input%lin%scf_mode==LINEAR_FOE.or.input%lin%scf_mode==LINEAR_DIRECT_MINIMIZATION)& 
       .and. (input%lin%pulay_correction.or.input%lin%plotBasisFunctions /= WF_FORMAT_NONE&
       .or. input%lin%diag_end)) then

       call get_coeff(iproc,nproc,LINEAR_MIXDENS_SIMPLE,KSwfn%orbs,at,rxyz,denspot,GPU,&
           infoCoeff,energs,nlpspd,proj,input%SIC,tmb,pnrm,update_phi,.false.,&
           .true.,ham_small,input%lin%extra_states,itout,0,0,input%lin%order_taylor,&
           input%calculate_KS_residue)
  end if

       if (bigdft_mpi%iproc ==0) then 
          call write_eigenvalues_data(0.1d0,tmb%orbs,mom_vec_fake)
       end if


  !! TEST ##########################
  if (input%lin%new_pulay_correction) then
      if (input%lin%scf_mode==LINEAR_FOE) then
          tmb%coeff=f_malloc_ptr((/tmb%orbs%norb,tmb%orbs%norb/),id='tmb%coeff')
      end if
      call get_coeff(iproc,nproc,LINEAR_MIXDENS_SIMPLE,KSwfn%orbs,at,rxyz,denspot,GPU,&
          infoCoeff,energs,nlpspd,proj,input%SIC,tmb,pnrm,update_phi,.false.,&
          .true.,ham_small,input%lin%extra_states,itout,0,0,input%lin%order_taylor,&
           input%calculate_KS_residue)
      !!call scalprod_on_boundary(iproc, nproc, tmb, kswfn%orbs, at, fpulay)
      call pulay_correction_new(iproc, nproc, tmb, kswfn%orbs, at, fpulay)
      if (input%lin%scf_mode==LINEAR_FOE) then
          call f_free_ptr(tmb%coeff)
      end if
  end if
  !! END TEST ######################


  if (input%lin%fragment_calculation .and. input%frag%nfrag>1) then
     call coeff_weight_analysis(iproc, nproc, input, KSwfn%orbs, tmb, ref_frags)
  end if

  if (input%lin%scf_mode==LINEAR_FOE) then ! deallocate ham_small
     call deallocate_sparsematrix(ham_small,subname)
  end if

  if (input%lin%constrained_dft) then
     call cdft_data_free(cdft)
     call f_free(coeff_tmp)
  end if


  ! print the final summary
  call print_info(.true.)

  if (iproc==0) call yaml_close_sequence()

  ! Deallocate everything that is not needed any more.
  if (input%lin%scf_mode==LINEAR_DIRECT_MINIMIZATION) call DIIS_free(ldiis_coeff)!call deallocateDIIS(ldiis_coeff)
  call deallocateDIIS(ldiis)
  if(input%lin%mixHist_highaccuracy>0) then
      call deallocateMixrhopotDIIS(mixdiis)
  end if
  !!call wait_p2p_communication(iproc, nproc, tmb%comgp)
  call synchronize_onesided_communication(iproc, nproc, tmb%comgp)
  call deallocateCommunicationsBuffersPotential(tmb%comgp, subname)


  if (input%lin%pulay_correction .and. .not.input%lin%new_pulay_correction) then
      !if (iproc==0) write(*,'(1x,a)') 'WARNING: commented correction_locrad!'
      if (iproc==0) call yaml_warning('commented correction_locrad')
      !!! Testing energy corrections due to locrad
      !!call correction_locrad(iproc, nproc, tmblarge, KSwfn%orbs,tmb%coeff) 
      ! Calculate Pulay correction to the forces
      call pulay_correction(iproc, nproc, KSwfn%orbs, at, rxyz, nlpspd, proj, input%SIC, denspot, GPU, tmb, fpulay)
  else if (.not.input%lin%new_pulay_correction) then
      call to_zero(3*at%astruct%nat, fpulay(1,1))
  end if

  if(tmb%ham_descr%can_use_transposed) then
      iall=-product(shape(tmb%ham_descr%psit_c))*kind(tmb%ham_descr%psit_c)
      deallocate(tmb%ham_descr%psit_c, stat=istat)
      call memocc(istat, iall, 'tmb%ham_descr%psit_c', subname)
      iall=-product(shape(tmb%ham_descr%psit_f))*kind(tmb%ham_descr%psit_f)
      deallocate(tmb%ham_descr%psit_f, stat=istat)
      call memocc(istat, iall, 'tmb%ham_descr%psit_f', subname)
      tmb%ham_descr%can_use_transposed=.false.
  end if
  ! here or cluster, not sure which is best
  deallocate(tmb%confdatarr, stat=istat)


  !Write the linear wavefunctions to file if asked, also write Hamiltonian and overlap matrices
  if (input%lin%plotBasisFunctions /= WF_FORMAT_NONE) then
     nelec=0
     do iat=1,at%astruct%nat
        ityp=at%astruct%iatype(iat)
        nelec=nelec+at%nelpsp(ityp)
     enddo
     call writemywaves_linear(iproc,trim(input%dir_output) // 'minBasis',input%lin%plotBasisFunctions,&
          max(tmb%npsidim_orbs,tmb%npsidim_comp),tmb%Lzd,tmb%orbs,nelec,at,rxyz,tmb%psi,tmb%coeff)
     call write_linear_matrices(iproc,nproc,trim(input%dir_output),input%lin%plotBasisFunctions,tmb,at,rxyz)
  end if

  ! not necessarily the best place for it
  !if (input%lin%fragment_calculation) then
  !   !input%lin%plotBasisFunctions
  !   call output_fragment_rotations(iproc,nproc,at%astruct%nat,rxyz,1,trim(input%dir_output),input%frag,ref_frags)
  !end if 

  !DEBUG
  !ind=1
  !do iorb=1,tmb%orbs%norbp
  !   write(orbname,*) iorb
  !   ilr=tmb%orbs%inwhichlocreg(iorb+tmb%orbs%isorb)
  !   call plot_wf(trim(adjustl(orbname)),1,at,1.0_dp,tmb%lzd%llr(ilr),KSwfn%Lzd%hgrids(1),KSwfn%Lzd%hgrids(2),&
  !        KSwfn%Lzd%hgrids(3),rxyz,tmb%psi(ind:ind+tmb%Lzd%Llr(ilr)%wfd%nvctr_c+7*tmb%Lzd%Llr(ilr)%wfd%nvctr_f))
  !   ind=ind+tmb%Lzd%Llr(ilr)%wfd%nvctr_c+7*tmb%Lzd%Llr(ilr)%wfd%nvctr_f
  !end do
  ! END DEBUG

  ! write tmbs in isf format as well
  if (input%lin%plotBasisFunctions /= WF_FORMAT_NONE) then
     ! DEBUG - daub_to_isf, write_cube, read_cube, isf_to_daub check the same as starting psi
     ind=1
     !allocate(psi2(tmb%npsidim_orbs),stat=i_stat)
     !call memocc(i_stat,psi2,'psi2',subname)
     do iorb=1,tmb%orbs%norbp
        iat=tmb%orbs%onwhichatom(iorb+tmb%orbs%isorb)
        ilr=tmb%orbs%inwhichlocreg(iorb+tmb%orbs%isorb)
     
        allocate(psir(tmb%lzd%llr(ilr)%d%n1i, tmb%lzd%llr(ilr)%d%n2i, tmb%lzd%llr(ilr)%d%n3i, 1+ndebug),stat=i_stat)
        call memocc(i_stat,psir,'psir',subname)
        !allocate(psir2(tmb%lzd%llr(ilr)%d%n1i, tmb%lzd%llr(ilr)%d%n2i, tmb%lzd%llr(ilr)%d%n3i, 1+ndebug),stat=i_stat)
        !call memocc(i_stat,psir,'psir2',subname)
        call initialize_work_arrays_sumrho(tmb%lzd%llr(ilr),w)
     
        call daub_to_isf(tmb%lzd%llr(ilr),w,tmb%psi(ind),psir)
     
        write(orbname,*) iorb+tmb%orbs%isorb
        !call write_cube_fields('tmbisf'//trim(adjustl(orbname)),'tmb in isf',at,1.0d0,rxyz,&
        !     tmb%lzd%llr(ilr)%d%n1i,tmb%lzd%llr(ilr)%d%n2i,tmb%lzd%llr(ilr)%d%n3i,&
        !     tmb%lzd%llr(ilr)%nsi1,tmb%lzd%llr(ilr)%nsi2,tmb%lzd%llr(ilr)%nsi3,&
        !     tmb%Lzd%hgrids(1)*0.5d0,tmb%Lzd%hgrids(2)*0.5d0,tmb%Lzd%hgrids(3)*0.5d0,&
        !     1.0_gp,psir,1,0.0_gp,psir)

        open(99,file=trim(input%dir_output)//'tmbisf'//trim(adjustl(orbname))//'.dat',&
                  form="unformatted",status='unknown')
        write(99) 'Tmb in isf format, to be used in conjunction with minbasis files'
        write(99) tmb%lzd%llr(ilr)%d%n1i,tmb%lzd%llr(ilr)%d%n2i,tmb%lzd%llr(ilr)%d%n3i
        write(99) tmb%lzd%llr(ilr)%nsi1,tmb%lzd%llr(ilr)%nsi2,tmb%lzd%llr(ilr)%nsi3
        do k=1,tmb%lzd%llr(ilr)%d%n3i
           do j=1,tmb%lzd%llr(ilr)%d%n2i
              do i=1,tmb%lzd%llr(ilr)%d%n1i
                   write(99) psir(i,j,k,1)
              end do
           end do
        end do
        close(99)

        !!call read_cube_field('tmbisf'//trim(adjustl(orbname)),tmb%lzd%llr(ilr)%geocode,&
        !!     tmb%lzd%llr(ilr)%d%n1i,tmb%lzd%llr(ilr)%d%n2i,tmb%lzd%llr(ilr)%d%n3i,psir2)

        !open(370,file='tmbisf'//trim(adjustl(orbname))//'.dat')
        !do i=1,tmb%lzd%llr(ilr)%d%n1i
        !do j=1,tmb%lzd%llr(ilr)%d%n2i
        !do k=1,tmb%lzd%llr(ilr)%d%n3i
        !   read(370,*) psir2(i,j,k,1)
        !end do
        !end do
        !end do
        !close(370)

        !call razero(tmb%npsidim_orbs,psi2)
        !call isf_to_daub(tmb%lzd%llr(ilr),w,psir2,psi2(ind))
     
        !!tmb_diff=0.0d0
        !!max_tmb_diff=0.0d0
        !!do i=1,tmb%lzd%llr(ilr)%d%n1i
        !!do j=1,tmb%lzd%llr(ilr)%d%n2i
        !!do k=1,tmb%lzd%llr(ilr)%d%n3i
        !!   tmb_diff=tmb_diff+dabs(psir(i,j,k,1)-psir2(i,j,k,1))
        !!   max_tmb_diff=max(max_tmb_diff,dabs(psir(i,j,k,1)-psir2(i,j,k,1)))
        !!!   write(370+iorb+tmb%orbs%isorb,*) psir(i,j,k,1),psir2(i,j,k,1),dabs(psir(i,j,k,1)-psir2(i,j,k,1))
        !!end do
        !!end do
        !!end do
        !!print*,'tmbr diff',iorb+tmb%orbs%isorb,tmb_diff,max_tmb_diff

        !tmb_diff=0.0d0
        !max_tmb_diff=0.0d0
        !n1i=tmb%lzd%llr(ilr)%d%n1i
        !n2i=tmb%lzd%llr(ilr)%d%n2i
        !n3i=tmb%lzd%llr(ilr)%d%n3i
        !do i=0,tmb%lzd%llr(ilr)%wfd%nvctr_c+7*tmb%lzd%llr(ilr)%wfd%nvctr_f-1
        !   i3=(i/(n1i*n2i))+1
        !   i2=(i-(i3-1)*n1i*n2i)/n1i+1
        !   i1=mod(i,n1i)+1
        !   tmb_diff=tmb_diff+dabs(tmb%psi(ind+i)-psi2(ind+i))
        !   max_tmb_diff=max(max_tmb_diff,dabs(tmb%psi(ind+i)-psi2(ind+i)))
        !   !write(270+iorb+tmb%orbs%isorb,*) tmb%psi(ind+i),psi2(ind+i),dabs(tmb%psi(ind+i)-psi2(ind+i))
        !   !if (dabs(tmb%psi(ind+i)-psi2(ind+i))>1.0d-5) print*,'large error',iorb+tmb%orbs%isorb,&
        !   !     tmb%psi(ind+i),psi2(ind+i),dabs(tmb%psi(ind+i)-psi2(ind+i)),i1,i2,i3,n1i,n2i,n3i
        !end do
        !print*,'tmb diff',iorb+tmb%orbs%isorb,tmb_diff/(tmb%lzd%llr(ilr)%wfd%nvctr_c+7*tmb%lzd%llr(ilr)%wfd%nvctr_f),max_tmb_diff

        ind=ind+tmb%lzd%llr(ilr)%wfd%nvctr_c+7*tmb%lzd%llr(ilr)%wfd%nvctr_f
        call deallocate_work_arrays_sumrho(w)
        i_all=-product(shape(psir))*kind(psir)
        deallocate(psir,stat=i_stat)
        call memocc(i_stat,i_all,'psir',subname)
        !i_all=-product(shape(psir2))*kind(psir2)
        !deallocate(psir2,stat=i_stat)
        !call memocc(i_stat,i_all,'psir2',subname)
     end do
     !i_all=-product(shape(psi2))*kind(psi2)
     !deallocate(psi2,stat=i_stat)
     !call memocc(i_stat,i_all,'psi2',subname)
  end if

  !!ind=1
  !!allocate (gpsi(tmb%Lzd%glr%wfd%nvctr_c+7*tmb%Lzd%glr%wfd%nvctr_f),stat=i_stat)
  !!call memocc(i_stat,gpsi,'gpsi',subname)

  !!allocate (gpsi2(tmb%Lzd%glr%wfd%nvctr_c+7*tmb%Lzd%glr%wfd%nvctr_f),stat=i_stat)
  !!call memocc(i_stat,gpsi2,'gpsi2',subname)

  !!do iorb=1,tmb%orbs%norbp
  !!   iat=tmb%orbs%onwhichatom(iorb+tmb%orbs%isorb)
  !!   ilr=tmb%orbs%inwhichlocreg(iorb+tmb%orbs%isorb)
  !!
  !!   call to_zero(tmb%Lzd%glr%wfd%nvctr_c+7*tmb%Lzd%glr%wfd%nvctr_f,gpsi)
  !!   call Lpsi_to_global2(iproc, tmb%Lzd%Llr(ilr)%wfd%nvctr_c+7*tmb%Lzd%Llr(ilr)%wfd%nvctr_f, &
  !!        tmb%Lzd%glr%wfd%nvctr_c+7*tmb%Lzd%glr%wfd%nvctr_f, &
  !!        1, 1, 1, tmb%Lzd%glr, tmb%Lzd%Llr(ilr), tmb%psi(ind), gpsi)

  !!   allocate(psir(tmb%lzd%glr%d%n1i, tmb%lzd%glr%d%n2i, tmb%lzd%glr%d%n3i, 1+ndebug),stat=i_stat)
  !!   call memocc(i_stat,psir,'psir',subname)
  !!   allocate(psir2(tmb%lzd%glr%d%n1i, tmb%lzd%glr%d%n2i, tmb%lzd%glr%d%n3i, 1+ndebug),stat=i_stat)
  !!   call memocc(i_stat,psir,'psir2',subname)
  !!   call initialize_work_arrays_sumrho(tmb%lzd%glr,w)
  !!
  !!   call daub_to_isf(tmb%lzd%glr,w,gpsi,psir)
  !!
  !!   write(orbname,*) iorb+tmb%orbs%isorb
  !!   !call write_cube_fields('tmbisf'//trim(adjustl(orbname)),'tmb in isf',at,1.0d0,rxyz,&
  !!   !     tmb%lzd%llr(ilr)%d%n1i,tmb%lzd%llr(ilr)%d%n2i,tmb%lzd%llr(ilr)%d%n3i,&
  !!   !     tmb%lzd%llr(ilr)%nsi1,tmb%lzd%llr(ilr)%nsi2,tmb%lzd%llr(ilr)%nsi3,&
  !!   !     tmb%Lzd%hgrids(1)*0.5d0,tmb%Lzd%hgrids(2)*0.5d0,tmb%Lzd%hgrids(3)*0.5d0,&
  !!   !     1.0_gp,psir,1,0.0_gp,psir)

  !!   open(370,file='tmbisf'//trim(adjustl(orbname))//'.dat')
  !!   do i=1,tmb%lzd%glr%d%n1i
  !!   do j=1,tmb%lzd%glr%d%n2i
  !!   do k=1,tmb%lzd%glr%d%n3i
  !!      write(370,*) psir(i,j,k,1)
  !!   end do
  !!   end do
  !!   end do
  !!   close(370)

  !!   !call read_cube_field('tmbisf'//trim(adjustl(orbname)),tmb%lzd%llr(ilr)%geocode,&
  !!   !     tmb%lzd%llr(ilr)%d%n1i,tmb%lzd%llr(ilr)%d%n2i,tmb%lzd%llr(ilr)%d%n3i,psir2)

  !!   open(370,file='tmbisf'//trim(adjustl(orbname))//'.dat')
  !!   do i=1,tmb%lzd%glr%d%n1i
  !!   do j=1,tmb%lzd%glr%d%n2i
  !!   do k=1,tmb%lzd%glr%d%n3i
  !!      read(370,*) psir2(i,j,k,1)
  !!   end do
  !!   end do
  !!   end do
  !!   close(370)

  !!   call razero(tmb%Lzd%glr%wfd%nvctr_c+7*tmb%Lzd%glr%wfd%nvctr_f,gpsi2)
  !!   call isf_to_daub(tmb%lzd%glr,w,psir2,gpsi2)
  !!
  !!   !tmb_diff=0.0d0
  !!   !max_tmb_diff=0.0d0
  !!   !do i=1,tmb%lzd%llr(ilr)%d%n1i
  !!   !do j=1,tmb%lzd%llr(ilr)%d%n2i
  !!   !do k=1,tmb%lzd%llr(ilr)%d%n3i
  !!   !   tmb_diff=tmb_diff+dabs(psir(i,j,k,1)-psir2(i,j,k,1))
  !!   !   max_tmb_diff=max(max_tmb_diff,dabs(psir(i,j,k,1)-psir2(i,j,k,1)))
  !!   !   write(370+iorb+tmb%orbs%isorb,*) psir(i,j,k,1),psir2(i,j,k,1),dabs(psir(i,j,k,1)-psir2(i,j,k,1))
  !!   !end do
  !!   !end do
  !!   !end do
  !!   !print*,'tmbr diff',iorb+tmb%orbs%isorb,tmb_diff,max_tmb_diff

  !!   tmb_diff=0.0d0
  !!   max_tmb_diff=0.0d0
  !!   n1i=tmb%lzd%glr%d%n1i
  !!   n2i=tmb%lzd%glr%d%n2i
  !!   n3i=tmb%lzd%glr%d%n3i
  !!   do i=1,tmb%lzd%glr%wfd%nvctr_c+7*tmb%lzd%glr%wfd%nvctr_f
  !!      i3=(i/(n1i*n2i))+1
  !!      i2=(i-(i3-1)*n1i*n2i)/n1i+1
  !!      i1=mod(i,n1i)+1
  !!      tmb_diff=tmb_diff+dabs(gpsi(i)-gpsi2(i))
  !!      max_tmb_diff=max(max_tmb_diff,dabs(gpsi(i)-gpsi2(i)))
  !!      !write(370+iorb+tmb%orbs%isorb,*) gpsi(i),gpsi2(i),dabs(gpsi(i)-gpsi2(i))
  !!      !if (dabs(gpsi(i)-gpsi2(i))>1.0d-5) print*,'large error',iorb+tmb%orbs%isorb,&
  !!      !     gpsi(i),psi2(i),dabs(gpsi(i)-gpsi2(i)),i1,i2,i3,n1i,n2i,n3i
  !!   end do
  !!   print*,'gtmb diff',iorb+tmb%orbs%isorb,tmb_diff/(tmb%lzd%glr%wfd%nvctr_c+7*tmb%lzd%glr%wfd%nvctr_f),max_tmb_diff

  !!   ind=ind+tmb%lzd%llr(ilr)%wfd%nvctr_c+7*tmb%lzd%llr(ilr)%wfd%nvctr_f
  !!   call deallocate_work_arrays_sumrho(w)
  !!   i_all=-product(shape(psir))*kind(psir)
  !!   deallocate(psir,stat=i_stat)
  !!   call memocc(i_stat,i_all,'psir',subname)
  !!   i_all=-product(shape(psir2))*kind(psir2)
  !!   deallocate(psir2,stat=i_stat)
  !!   call memocc(i_stat,i_all,'psir2',subname)
  !!end do

  !!i_all=-product(shape(gpsi))*kind(gpsi)
  !!deallocate(gpsi,stat=i_stat)
  !!call memocc(i_stat,i_all,'gpsi',subname)

  !!i_all=-product(shape(gpsi2))*kind(gpsi2)
  !!deallocate(gpsi2,stat=i_stat)
  !!call memocc(i_stat,i_all,'gpsi2',subname)
  !!! END DEBUG

  !!ind=1
  !!allocate (gpsi(tmb%Lzd%glr%wfd%nvctr_c+7*tmb%Lzd%glr%wfd%nvctr_f),stat=i_stat)
  !!call memocc(i_stat,gpsi,'gpsi',subname)

  !!allocate (gpsi2(tmb%Lzd%glr%wfd%nvctr_c+7*tmb%Lzd%glr%wfd%nvctr_f),stat=i_stat)
  !!call memocc(i_stat,gpsi2,'gpsi2',subname)

  !!do iorb=1,tmb%orbs%norbp
  !!   iat=tmb%orbs%onwhichatom(iorb+tmb%orbs%isorb)
  !!   ilr=tmb%orbs%inwhichlocreg(iorb+tmb%orbs%isorb)
  !!
  !!   call to_zero(tmb%Lzd%glr%wfd%nvctr_c+7*tmb%Lzd%glr%wfd%nvctr_f,gpsi)
  !!   call Lpsi_to_global2(iproc, tmb%Lzd%Llr(ilr)%wfd%nvctr_c+7*tmb%Lzd%Llr(ilr)%wfd%nvctr_f, &
  !!        tmb%Lzd%glr%wfd%nvctr_c+7*tmb%Lzd%glr%wfd%nvctr_f, &
  !!        1, 1, 1, tmb%Lzd%glr, tmb%Lzd%Llr(ilr), tmb%psi(ind), gpsi)

  !!   allocate(psir(tmb%lzd%glr%d%n1i, tmb%lzd%glr%d%n2i, tmb%lzd%glr%d%n3i, 1+ndebug),stat=i_stat)
  !!   call memocc(i_stat,psir,'psir',subname)
  !!   allocate(psir2(tmb%lzd%glr%d%n1i, tmb%lzd%glr%d%n2i, tmb%lzd%glr%d%n3i, 1+ndebug),stat=i_stat)
  !!   call memocc(i_stat,psir,'psir2',subname)
  !!   call initialize_work_arrays_sumrho(tmb%lzd%glr,w)
  !!
  !!   call daub_to_isf(tmb%lzd%glr,w,gpsi,psir)

  !!   ! psir is now starting point
  !!   call razero(tmb%Lzd%glr%wfd%nvctr_c+7*tmb%Lzd%glr%wfd%nvctr_f,gpsi)
  !!   call isf_to_daub(tmb%lzd%glr,w,psir,gpsi)
  !!   call daub_to_isf(tmb%lzd%glr,w,gpsi,psir2)
  !!
  !!   tmb_diff=0.0d0
  !!   max_tmb_diff=0.0d0
  !!   do k=1,tmb%lzd%glr%d%n3i
  !!   do j=1,tmb%lzd%glr%d%n2i
  !!   do i=1,tmb%lzd%glr%d%n1i
  !!      tmb_diff=tmb_diff+dabs(psir(i,j,k,1)-psir2(i,j,k,1))
  !!      max_tmb_diff=max(max_tmb_diff,dabs(psir(i,j,k,1)-psir2(i,j,k,1)))
  !!      if (dabs(psir(i,j,k,1)-psir2(i,j,k,1))>1.0d-6) print*,'grlarge error',iorb+tmb%orbs%isorb,&
  !!           psir(i,j,k,1),psir2(i,j,k,1),dabs(psir(i,j,k,1)-psir2(i,j,k,1)),i,j,k,&
  !!           tmb%lzd%glr%d%n1i,tmb%lzd%glr%d%n2i,tmb%lzd%glr%d%n3i
  !!   end do
  !!   end do
  !!   end do
  !!   print*,'gtmbr diff',iorb+tmb%orbs%isorb,tmb_diff/(tmb%lzd%glr%d%n3i*tmb%lzd%glr%d%n2i*tmb%lzd%glr%d%n1i),max_tmb_diff


  !!   ind=ind+tmb%lzd%llr(ilr)%wfd%nvctr_c+7*tmb%lzd%llr(ilr)%wfd%nvctr_f
  !!   call deallocate_work_arrays_sumrho(w)
  !!   i_all=-product(shape(psir))*kind(psir)
  !!   deallocate(psir,stat=i_stat)
  !!   call memocc(i_stat,i_all,'psir',subname)
  !!   i_all=-product(shape(psir2))*kind(psir2)
  !!   deallocate(psir2,stat=i_stat)
  !!   call memocc(i_stat,i_all,'psir2',subname)
  !!end do

  !!i_all=-product(shape(gpsi))*kind(gpsi)
  !!deallocate(gpsi,stat=i_stat)
  !!call memocc(i_stat,i_all,'gpsi',subname)

  !!i_all=-product(shape(gpsi2))*kind(gpsi2)
  !!deallocate(gpsi2,stat=i_stat)
  !!call memocc(i_stat,i_all,'gpsi2',subname)
  !!! END DEBUG


  ! check why this is here!
  call sumrho_for_TMBs(iproc, nproc, KSwfn%Lzd%hgrids(1), KSwfn%Lzd%hgrids(2), KSwfn%Lzd%hgrids(3), &
       tmb%collcom_sr, tmb%linmat%denskern, KSwfn%Lzd%Glr%d%n1i*KSwfn%Lzd%Glr%d%n2i*denspot%dpbox%n3d, denspot%rhov)


  ! Otherwise there are some problems... Check later.
  allocate(KSwfn%psi(1),stat=istat)
  call memocc(istat,KSwfn%psi,'KSwfn%psi',subname)
  nullify(KSwfn%psit)

  nullify(rho,pot)

  call deallocate_local_arrays()
  call f_release_routine()

  call timing(bigdft_mpi%mpi_comm,'WFN_OPT','PR')

  contains

    subroutine allocate_local_arrays()

      allocate(locrad(tmb%lzd%nlr), stat=istat)
      call memocc(istat, locrad, 'locrad', subname)

      ! Allocate the old charge density (used to calculate the variation in the charge density)
      allocate(rhopotold_out(max(denspot%dpbox%ndimrhopot,denspot%dpbox%nrhodim)),stat=istat)
      call memocc(istat, rhopotold_out, 'rhopotold_out', subname)

      allocate(locrad_tmp(tmb%lzd%nlr), stat=istat)
      call memocc(istat, locrad_tmp, 'locrad_tmp', subname)

    end subroutine allocate_local_arrays


    subroutine deallocate_local_arrays()

      iall=-product(shape(locrad))*kind(locrad)
      deallocate(locrad, stat=istat)
      call memocc(istat, iall, 'locrad', subname)

      iall=-product(shape(locrad_tmp))*kind(locrad_tmp)
      deallocate(locrad_tmp, stat=istat)
      call memocc(istat, iall, 'locrad_tmp', subname)

      iall=-product(shape(rhopotold_out))*kind(rhopotold_out)
      deallocate(rhopotold_out, stat=istat)
      call memocc(istat, iall, 'rhopotold_out', subname)

    end subroutine deallocate_local_arrays


    subroutine check_inputguess()
      real(8) :: dnrm2
      if (input%inputPsiId==101) then           !should we put 102 also?

          if (input%lin%pulay_correction) then
             ! Check the input guess by calculation the Pulay forces.

             call to_zero(tmb%ham_descr%npsidim_orbs,tmb%ham_descr%psi(1))
             call small_to_large_locreg(iproc, tmb%npsidim_orbs, tmb%ham_descr%npsidim_orbs, tmb%lzd, tmb%ham_descr%lzd, &
                  tmb%orbs, tmb%psi, tmb%ham_descr%psi)

             ! add get_coeff here
             ! - need some restructuring/reordering though, or addition of lots of extra initializations?!

             ! Calculate Pulay correction to the forces
             call pulay_correction(iproc, nproc, KSwfn%orbs, at, rxyz, nlpspd, proj, input%SIC, denspot, GPU, tmb, fpulay)
             fnrm_pulay=dnrm2(3*at%astruct%nat, fpulay, 1)/sqrt(dble(at%astruct%nat))

             !if (iproc==0) write(*,*) 'fnrm_pulay',fnrm_pulay
             if (iproc==0) call yaml_map('fnrm Pulay',fnrm_pulay)

             if (fnrm_pulay>1.d-1) then !1.d-10
                !!if (iproc==0) write(*,'(1x,a)') 'The pulay force is too large after the restart. &
                !!                                   &Start over again with an AO input guess.'
                if (iproc==0) then
                    call yaml_warning('The pulay force is too large after the restart. &
                         &Start over again with an AO input guess.')
                end if
                if (associated(tmb%psit_c)) then
                    iall=-product(shape(tmb%psit_c))*kind(tmb%psit_c)
                    deallocate(tmb%psit_c, stat=istat)
                    call memocc(istat, iall, 'tmb%psit_c', subname)
                end if
                if (associated(tmb%psit_f)) then
                    iall=-product(shape(tmb%psit_f))*kind(tmb%psit_f)
                    deallocate(tmb%psit_f, stat=istat)
                    call memocc(istat, iall, 'tmb%psit_f', subname)
                end if
                tmb%can_use_transposed=.false.
                nit_lowaccuracy=input%lin%nit_lowaccuracy
                nit_highaccuracy=input%lin%nit_highaccuracy
                !!input%lin%highaccuracy_conv_crit=1.d-8
                call inputguessConfinement(iproc, nproc, at, input, &
                     KSwfn%Lzd%hgrids(1), KSwfn%Lzd%hgrids(2), KSwfn%Lzd%hgrids(3), &
                     rxyz, nlpspd, proj, GPU, KSwfn%orbs, KSwfn, tmb, denspot, rhopotold, energs)
                     energs%eexctX=0.0_gp

                !already done in inputguess
                      ! CHEATING here and passing tmb%linmat%denskern instead of tmb%linmat%inv_ovrlp
                !call orthonormalizeLocalized(iproc, nproc, 0, tmb%npsidim_orbs, tmb%orbs, tmb%lzd, tmb%linmat%ovrlp, &
                !     tmb%linmat%denskern, tmb%collcom, tmb%orthpar, tmb%psi, tmb%psit_c, tmb%psit_f, tmb%can_use_transposed)
             else if (fnrm_pulay>1.d-2) then ! 1.d2 1.d-2
                !!if (iproc==0) write(*,'(1x,a)') 'The pulay forces are rather large, so start with low accuracy.'
                if (iproc==0) then
                    call yaml_warning('The pulay forces are rather large, so start with low accuracy.')
                end if
                nit_lowaccuracy=input%lin%nit_lowaccuracy
                nit_highaccuracy=input%lin%nit_highaccuracy
             else if (fnrm_pulay>1.d-10) then !1d-10
                if (iproc==0) then
                    !write(*,'(1x,a)') 'The pulay forces are fairly large, so reoptimising basis with high accuracy only.'
                    call yaml_warning('The pulay forces are fairly large, so reoptimising basis with high accuracy only.')
                end if
                nit_lowaccuracy=0
                nit_highaccuracy=input%lin%nit_highaccuracy
             else
                if (iproc==0) write(*,'(1x,a)') &
                     'The pulay forces are fairly small, so not reoptimising basis.'
                    nit_lowaccuracy=0
                    nit_highaccuracy=0
                    !!nit_highaccuracy=2
                    !!input%lin%nItBasis_highaccuracy=2
                    !!input%lin%nitSCCWhenFixed_highaccuracy=100
                    !!input%lin%highaccuracy_conv_crit=1.d-8
             end if
          else
              ! Calculation of Pulay forces not possible, so always start with low accuracy
              call to_zero(3*at%astruct%nat, fpulay(1,1))
              if (input%lin%scf_mode==LINEAR_FOE) then
                 nit_lowaccuracy=input%lin%nit_lowaccuracy
              else
                 nit_lowaccuracy=0
              end if
              nit_highaccuracy=input%lin%nit_highaccuracy
          end if
          if (input%lin%scf_mode==LINEAR_FOE .and. nit_lowaccuracy==0) then
              stop 'for FOE and restart, nit_lowaccuracy must not be zero!'
          end if
      else   !if not using restart just do the lowaccuracy like normal
          nit_lowaccuracy=input%lin%nit_lowaccuracy
          nit_highaccuracy=input%lin%nit_highaccuracy
      end if
    end subroutine check_inputguess

    subroutine check_for_exit()
      implicit none

      exit_outer_loop=.false.

      if (input%lin%nlevel_accuracy==2) then
          if(lowaccur_converged) then
              !cur_it_highaccuracy=cur_it_highaccuracy+1
              if(cur_it_highaccuracy==nit_highaccuracy) then
                  exit_outer_loop=.true.
              else if (pnrm_out<input%lin%highaccuracy_conv_crit) then
                  exit_outer_loop=.true.
              end if
          end if
      else if (input%lin%nlevel_accuracy==1) then
          if (itout==nit_lowaccuracy .or. pnrm_out<input%lin%highaccuracy_conv_crit) then
              exit_outer_loop=.true.
          end if
      end if

    end subroutine check_for_exit

    !> Print a short summary of some values calculated during the last iteration in the self
    !! consistency cycle.
    subroutine printSummary()
      implicit none

      if(iproc==0) then
          !write(*,'(1x,a)') repeat('+',92 + int(log(real(it_SCC))/log(10.)))
          !write(*,'(1x,a,i0,a)') 'at iteration ', it_SCC, ' of the density optimization:'
          !!if(infoCoeff<0) then
          !!    write(*,'(3x,a)') '- WARNING: coefficients not converged!'
          !!else if(infoCoeff>0) then
          !!    write(*,'(3x,a,i0,a)') '- coefficients converged in ', infoCoeff, ' iterations.'
          call yaml_open_sequence('summary',flow=.true.)
          call yaml_open_map()
          if(input%lin%scf_mode==LINEAR_DIRECT_MINIMIZATION) then
              !!write(*,'(3x,a)') 'coefficients / kernel obtained by direct minimization.'
              call yaml_map('kernel optimization','DMIN')
          else if (input%lin%scf_mode==LINEAR_FOE) then
              !!write(*,'(3x,a)') 'kernel obtained by Fermi Operator Expansion'
              call yaml_map('kernel optimization','FOE')
          else
              !!write(*,'(3x,a)') 'coefficients / kernel obtained by diagonalization.'
              call yaml_map('kernel optimization','DIAG')
          end if

          if (input%lin%scf_mode==LINEAR_MIXDENS_SIMPLE .or.  input%lin%scf_mode==LINEAR_FOE &
              .or. input%lin%scf_mode==LINEAR_DIRECT_MINIMIZATION) then
              call yaml_map('mixing quantity','DENS')
          else if (input%lin%scf_mode==LINEAR_MIXPOT_SIMPLE) then
              call yaml_map('mixing quantity','POT')
          end if
          call yaml_map('mix hist',mix_hist)


          if (input%lin%constrained_dft) then
             !!if(input%lin%scf_mode==LINEAR_MIXDENS_SIMPLE .or. input%lin%scf_mode==LINEAR_FOE) then
             !!    write(*,'(3x,a,3x,i0,2x,es13.7,es27.17,es14.4,es14.4)') 'it, Delta DENS, energy, energyDiff, Tr[KW]', &
             !!         it_SCC, pnrm, energy, energyDiff, ebs
             !!else if(input%lin%scf_mode==LINEAR_MIXPOT_SIMPLE) then
             !!    write(*,'(3x,a,3x,i0,2x,es13.7,es27.17,es14.4,es14.4)') 'it, Delta POT, energy, energyDiff, Tr[KW]', &
             !!         it_SCC, pnrm, energy, energyDiff, ebs
             !!else if(input%lin%scf_mode==LINEAR_DIRECT_MINIMIZATION) then
             !!    write(*,'(3x,a,3x,i0,2x,es13.7,es27.17,es14.4,es14.4)') 'it, Delta DENS, energy, energyDiff, Tr[KW]', &
             !!         it_SCC, pnrm, energy, energyDiff, ebs
             !!end if
             if (iproc==0) then
                 call yaml_newline()
                 call yaml_map('iter',it_scc,fmt='(i6)')
                 call yaml_map('delta',pnrm,fmt='(es9.2)')
                 call yaml_map('energy',energy,fmt='(es24.17)')
                 call yaml_map('D',energyDiff,fmt='(es10.3)')
                 !call yaml_map('Tr[KW]',ebs,fmt='(es14.4)')
                 call yaml_map('Tr(KW)',ebs,fmt='(es14.4)')
                 call yaml_close_map()
             end if
          else
             !!if(input%lin%scf_mode==LINEAR_MIXDENS_SIMPLE .or. input%lin%scf_mode==LINEAR_FOE) then
             !!    write(*,'(3x,a,3x,i0,2x,es13.7,es27.17,es14.4)') 'it, Delta DENS, energy, energyDiff', &
             !!         it_SCC, pnrm, energy, energyDiff
             !!else if(input%lin%scf_mode==LINEAR_MIXPOT_SIMPLE) then
             !!    write(*,'(3x,a,3x,i0,2x,es13.7,es27.17,es14.4)') 'it, Delta POT, energy, energyDiff', &
             !!         it_SCC, pnrm, energy, energyDiff
             !!else if(input%lin%scf_mode==LINEAR_DIRECT_MINIMIZATION) then
             !!    write(*,'(3x,a,3x,i0,2x,es13.7,es27.17,es14.4)') 'it, Delta DENS, energy, energyDiff', &
             !!         it_SCC, pnrm, energy, energyDiff
             !!end if
             if (iproc==0) then
                 call yaml_newline()
                 call yaml_map('iter',it_scc,fmt='(i6)')
                 call yaml_map('delta',pnrm,fmt='(es9.2)')
                 call yaml_map('energy',energy,fmt='(es24.17)')
                 call yaml_map('D',energyDiff,fmt='(es10.3)')
                 call yaml_close_map()
             end if
          end if     
          !write(*,'(1x,a)') repeat('+',92 + int(log(real(it_SCC))/log(10.)))
          call yaml_close_sequence()
      end if

    end subroutine printSummary

    !> Print a short summary of some values calculated during the last iteration in the self
    !! consistency cycle.
    subroutine print_info(final)
      implicit none

      real(8) :: energyDiff, mean_conf
      logical, intent(in) :: final

      energyDiff = energy - energyoldout

      !if(target_function==TARGET_FUNCTION_IS_HYBRID) then
          mean_conf=0.d0
          do iorb=1,tmb%orbs%norbp
              mean_conf=mean_conf+tmb%confdatarr(iorb)%prefac
          end do
          call mpiallred(mean_conf, 1, mpi_sum, bigdft_mpi%mpi_comm, ierr)
          mean_conf=mean_conf/dble(tmb%orbs%norb)
      !end if

      ! Print out values related to two iterations of the outer loop.
      if(iproc==0.and.(.not.final)) then

          call yaml_comment('Summary of both steps',hfill='=')
          !call yaml_sequence(advance='no')
          !call yaml_open_map(flow=.true.)
          !call yaml_open_map('self consistency summary',label=&
          !    'it_sc'//trim(adjustl(yaml_toa(itout,fmt='(i3.3)'))))
          call yaml_open_sequence('self consistency summary',label=&
              'it_sc'//trim(adjustl(yaml_toa(itout,fmt='(i3.3)'))))
          call yaml_sequence(advance='no')
          call yaml_open_map(flow=.true.)
          call yaml_map('iter',itout)
          if(target_function==TARGET_FUNCTION_IS_TRACE) then
              call yaml_map('target function','TRACE')
          else if(target_function==TARGET_FUNCTION_IS_ENERGY) then
              call yaml_map('target function','ENERGY')
          else if(target_function==TARGET_FUNCTION_IS_HYBRID) then
              call yaml_map('target function','HYBRID')
              !write(*,'(5x,a,es8.2)') '- target function is hybrid; mean confinement prefactor = ',mean_conf
          end if
          if (target_function==TARGET_FUNCTION_IS_HYBRID) then
              call yaml_map('mean conf prefac',mean_conf,fmt='(es9.2)')
          end if
          if(info_basis_functions<=0) then
              call yaml_warning('support function optimization not converged')
              call yaml_newline()
          else
              call yaml_map('iterations to converge support functions',info_basis_functions)
          end if
          if(input%lin%scf_mode==LINEAR_DIRECT_MINIMIZATION) then
              call yaml_map('kernel optimization','DIRMIN')
          else if (input%lin%scf_mode==LINEAR_FOE) then
              call yaml_map('kernel optimization','FOE')
          else
              call yaml_map('kernel optimization','DIAG')
          end if
          if(info_scf<0) then
              call yaml_warning('density optimization not converged')
              call yaml_newline()
          else
              call yaml_map('iterations to converge kernel optimization',info_scf)
              call yaml_newline()
          end if
          !!if(input%lin%scf_mode==LINEAR_MIXDENS_SIMPLE .or. input%lin%scf_mode==LINEAR_FOE) then
          !!    write(*,'(5x,a,3x,i0,es12.2,es27.17)') 'FINAL values: it, Delta DENS, energy', itout, pnrm, energy
          !!else if(input%lin%scf_mode==LINEAR_MIXPOT_SIMPLE) then
          !!    write(*,'(5x,a,3x,i0,es12.2,es27.17)') 'FINAL values: it, Delta POT, energy', itout, pnrm, energy
          !!else if(input%lin%scf_mode==LINEAR_DIRECT_MINIMIZATION) then
          !!    write(*,'(5x,a,3x,i0,es12.2,es27.17)') 'FINAL values: it, Delta DENS, energy', itout, pnrm, energy
          !!end if
          !!! Use this subroutine to write the energies, with some fake
          !!! number to prevent it from writing too much
          !!call write_energies(0,0,energs,0.d0,0.d0,'',.true.)
          !!call yaml_map('final target function',trace)
          !!call yaml_map('final fnrm',fnrm_tmb)

          !Before convergence
          !!write(*,'(3x,a,7es20.12)') 'ebs, ehart, eexcu, vexcu, eexctX, eion, edisp', &
          !!    energs%ebs, energs%eh, energs%exc, energs%evxc, energs%eexctX, energs%eion, energs%edisp
          if(input%lin%scf_mode/=LINEAR_MIXPOT_SIMPLE) then
             if (.not. lowaccur_converged) then
                 !!write(*,'(3x,a,3x,i0,es11.2,es27.17,es14.4)')&
                 !!     'itoutL, Delta DENSOUT, energy, energyDiff', itout, pnrm_out, energy, &
                 !!     energyDiff
                 call yaml_map('iter low',itout)
             else
                 !!write(*,'(3x,a,3x,i0,es11.2,es27.17,es14.4)')&
                 !!     'itoutH, Delta DENSOUT, energy, energyDiff', itout, pnrm_out, energy, &
                 !!     energyDiff
                 call yaml_map('iter high',itout)
             end if
                 call yaml_map('delta out',pnrm_out,fmt='(es10.3)')
                 call yaml_map('energy',energy,fmt='(es27.17)')
                 call yaml_map('D',energyDiff,fmt='(es10.3)')
          else if(input%lin%scf_mode==LINEAR_MIXPOT_SIMPLE) then
             if (.not. lowaccur_converged) then
                 !!write(*,'(3x,a,3x,i0,es11.2,es27.17,es14.4)')&
                 !!     'itoutL, Delta POTOUT, energy energyDiff', itout, pnrm_out, energy, energyDiff
                 call yaml_map('iter low',itout)
             else
                 !!write(*,'(3x,a,3x,i0,es11.2,es27.17,es14.4)')&
                 !!     'itoutH, Delta POTOUT, energy energyDiff', itout, pnrm_out, energy, energyDiff
                 call yaml_map('iter high',itout)
             end if
             call yaml_map('delta out',pnrm_out,fmt='(es10.3)')
             call yaml_map('energy',energy,fmt='(es27.17)')
             call yaml_map('D',energyDiff,fmt='(es10.3)')
          end if
          call yaml_close_map()

          !!!when convergence is reached, use this block
          !!write(*,'(1x,a)') repeat('#',92 + int(log(real(itout))/log(10.)))
          !!write(*,'(1x,a,i0,a)') 'at iteration ', itout, ' of the outer loop:'
          !!write(*,'(3x,a)') '> basis functions optimization:'
          !!if(target_function==TARGET_FUNCTION_IS_TRACE) then
          !!    write(*,'(5x,a)') '- target function is trace'
          !!else if(target_function==TARGET_FUNCTION_IS_ENERGY) then
          !!    write(*,'(5x,a)') '- target function is energy'
          !!else if(target_function==TARGET_FUNCTION_IS_HYBRID) then
          !!    write(*,'(5x,a,es8.2)') '- target function is hybrid; mean confinement prefactor = ',mean_conf
          !!end if
          !!if(info_basis_functions<=0) then
          !!    write(*,'(5x,a)') '- WARNING: basis functions not converged!'
          !!else
          !!    write(*,'(5x,a,i0,a)') '- basis functions converged in ', info_basis_functions, ' iterations.'
          !!end if
          !!write(*,'(5x,a,es15.6,2x,es10.2)') 'Final values: target function, fnrm', trace, fnrm_tmb
          !!write(*,'(3x,a)') '> density optimization:'
          !!if(input%lin%scf_mode==LINEAR_DIRECT_MINIMIZATION) then
          !!    write(*,'(5x,a)') '- using direct minimization.'
          !!else if (input%lin%scf_mode==LINEAR_FOE) then
          !!    write(*,'(5x,a)') '- using Fermi Operator Expansion / mixing.'
          !!else
          !!    write(*,'(5x,a)') '- using diagonalization / mixing.'
          !!end if
          !!if(info_scf<0) then
          !!    write(*,'(5x,a)') '- WARNING: density optimization not converged!'
          !!else
          !!    write(*,'(5x,a,i0,a)') '- density optimization converged in ', info_scf, ' iterations.'
          !!end if
          !!if(input%lin%scf_mode==LINEAR_MIXDENS_SIMPLE .or. input%lin%scf_mode==LINEAR_FOE) then
          !!    write(*,'(5x,a,3x,i0,es12.2,es27.17)') 'FINAL values: it, Delta DENS, energy', itout, pnrm, energy
          !!else if(input%lin%scf_mode==LINEAR_MIXPOT_SIMPLE) then
          !!    write(*,'(5x,a,3x,i0,es12.2,es27.17)') 'FINAL values: it, Delta POT, energy', itout, pnrm, energy
          !!else if(input%lin%scf_mode==LINEAR_DIRECT_MINIMIZATION) then
          !!    write(*,'(5x,a,3x,i0,es12.2,es27.17)') 'FINAL values: it, Delta DENS, energy', itout, pnrm, energy
          !!end if
          !!write(*,'(3x,a,es14.6)') '> energy difference to last iteration:', energyDiff
          !!write(*,'(1x,a)') repeat('#',92 + int(log(real(itout))/log(10.)))
      else if (iproc==0.and.final) then
          call yaml_comment('final results',hfill='=')
          !call yaml_sequence(advance='no')
          !call yaml_open_map(flow=.true.)
          !at convergence
          !call yaml_open_map('self consistency summary',label=&
          !    'it_sc'//trim(adjustl(yaml_toa(itout,fmt='(i3.3)'))))
          !call yaml_open_map('self consistency summary')
          call yaml_open_sequence('self consistency summary')
          call yaml_sequence(advance='no')
          call yaml_open_map(flow=.true.)
          call yaml_map('iter',itout)
          call write_energies(0,0,energs,0.d0,0.d0,'',.true.)
          !!write(*,'(3x,a,7es20.12)') 'ebs, ehart, eexcu, vexcu, eexctX, eion, edisp', &
          !!    energs%ebs, energs%eh, energs%exc, energs%evxc, energs%eexctX, energs%eion, energs%edisp
          if (input%lin%scf_mode/=LINEAR_MIXPOT_SIMPLE) then
             if (.not. lowaccur_converged) then
                 !!write(*,'(3x,a,3x,i0,es11.2,es27.17,es14.4,3x,a)')&
                 !!     'itoutL, Delta DENSOUT, energy, energyDiff', itout, pnrm_out, energy, &
                 !!     energyDiff,'FINAL'
                 call yaml_map('iter low',itout)
                 call yaml_map('delta out',pnrm_out,fmt='(es10.3)')
                 call yaml_map('energy',energy,fmt='(es27.17)')
                 call yaml_map('D',energyDiff,fmt='(es10.3)')
                 call yaml_comment('FINAL')
                 call yaml_close_map()
             else
                 !!write(*,'(3x,a,3x,i0,es11.2,es27.17,es14.4,3x,a)')&
                 !!     'itoutH, Delta DENSOUT, energy, energyDiff', itout, pnrm_out, energy, &
                 !!     energyDiff,'FINAL'
                 call yaml_map('iter high',itout)
                 call yaml_map('delta out',pnrm_out,fmt='(es10.3)')
                 call yaml_map('energy',energy,fmt='(es27.17)')
                 call yaml_map('D',energyDiff,fmt='(es10.3)')
                 call yaml_comment('FINAL')
                 call yaml_close_map()
             end if
          else if(input%lin%scf_mode==LINEAR_MIXPOT_SIMPLE) then
             if (.not. lowaccur_converged) then
                 !!write(*,'(3x,a,3x,i0,es11.2,es27.17,es14.4,3x,a)')&
                 !!     'itoutL, Delta POTOUT, energy energyDiff', itout, pnrm_out, energy, energyDiff,'FINAL'
                 call yaml_map('iter low',itout)
                 call yaml_map('delta out',pnrm_out,fmt='(es10.3)')
                 call yaml_map('energy',energy,fmt='(es27.17)')
                 call yaml_map('D',energyDiff,fmt='(es10.3)')
                 call yaml_comment('FINAL')
                 call yaml_close_map()
             else
                 !!write(*,'(3x,a,3x,i0,es11.2,es27.17,es14.4,3x,a)')&
                 !!     'itoutH, Delta POTOUT, energy energyDiff', itout, pnrm_out, energy, energyDiff,'FINAL'
                 call yaml_map('iter high',itout)
                 call yaml_map('delta out',pnrm_out,fmt='(es10.3)')
                 call yaml_map('energy',energy,fmt='(es27.17)')
                 call yaml_map('D',energyDiff,fmt='(es10.3)')
                 call yaml_comment('FINAL')
                 call yaml_close_map()
             end if
          end if
       end if

    call bigdft_utils_flush(unit=6)
    call yaml_close_sequence()


    end subroutine print_info


end subroutine linearScaling




subroutine output_fragment_rotations(iproc,nproc,nat,rxyz,iformat,filename,input_frag,ref_frags)
  use module_base
  use module_types
  use yaml_output
  use module_fragments
  use internal_io
  use module_interfaces
  implicit none

  integer, intent(in) :: iproc, nproc, iformat, nat
  character(len=*), intent(in) :: filename
  real(gp), dimension(3,nat), intent(in) :: rxyz
  type(fragmentInputParameters), intent(in) :: input_frag
  type(system_fragment), dimension(input_frag%nfrag_ref), intent(in) :: ref_frags
  !Local variables
  integer :: i_stat, i_all, ifrag, jfrag, ifrag_ref, jfrag_ref, iat, isfat, jsfat
  real(kind=gp), dimension(:,:), allocatable :: rxyz_ref, rxyz_new
  real(kind=gp) :: null_axe
  type(fragment_transformation) :: frag_trans
  character(len=*), parameter :: subname='output_fragment_rotations'

  if (iproc==0) then

     null_axe=1.0d0/dsqrt(3.0d0)

     if(iformat == WF_FORMAT_PLAIN) then
        open(99, file=filename//'rotations.bin', status='unknown',form='formatted')
        write(99,'(a)') '#Label, name, label, name, angle, axis'
     else
        open(99, file=filename//'rotations.bin', status='unknown',form='unformatted')
        write(99) '#Label, name, label, name, angle, axis'
     end if

     jsfat=0
     do jfrag=1,input_frag%nfrag
        jfrag_ref=input_frag%frag_index(jfrag)
        isfat=0
        do ifrag=1,input_frag%nfrag
           ifrag_ref=input_frag%frag_index(ifrag)

           ! only calculate rotations if same type of reference fragments
           if (jfrag_ref/=ifrag_ref) then
              if (iformat==WF_FORMAT_PLAIN) then
                 write(99,'(2(a,1x,I5,1x),F12.6,2x,3(F12.6,1x),6(1x,F18.6))')  trim(input_frag%label(ifrag_ref)),ifrag,&
                      trim(input_frag%label(jfrag_ref)),jfrag,-1.0d0,null_axe,null_axe,null_axe,&
                      -1.0d0,-1.0d0,-1.0d0,-1.0d0,-1.0d0,-1.0d0
              else
                 write(99) trim(input_frag%label(ifrag_ref)),ifrag,&
                      trim(input_frag%label(jfrag_ref)),jfrag,-1.0d0,null_axe,null_axe,null_axe,&
                      -1.0d0,-1.0d0,-1.0d0,-1.0d0,-1.0d0,-1.0d0
              end if
              isfat=isfat+ref_frags(ifrag_ref)%astruct_frg%nat
              cycle
           else if (ifrag==jfrag) then
              if (iformat==WF_FORMAT_PLAIN) then
                 write(99,'(2(a,1x,I5,1x),F12.6,2x,3(F12.6,1x),6(1x,F18.6))')  trim(input_frag%label(ifrag_ref)),ifrag,&
                      trim(input_frag%label(jfrag_ref)),jfrag,0.0d0,null_axe,null_axe,null_axe,&
                      0.0d0,0.0d0,0.0d0,0.0d0,0.0d0,0.0d0
              else
                 write(99)  trim(input_frag%label(ifrag_ref)),ifrag,&
                      trim(input_frag%label(jfrag_ref)),jfrag,0.0d0,null_axe,null_axe,null_axe,&
                      0.0d0,0.0d0,0.0d0,0.0d0,0.0d0,0.0d0
              end if
              isfat=isfat+ref_frags(ifrag_ref)%astruct_frg%nat
              cycle
           end if

           allocate(rxyz_ref(3,ref_frags(ifrag_ref)%astruct_frg%nat), stat=i_stat)
           call memocc(i_stat, rxyz_ref, 'rxyz_ref', subname)
           allocate(rxyz_new(3,ref_frags(ifrag_ref)%astruct_frg%nat), stat=i_stat)
           call memocc(i_stat, rxyz_new, 'rxyz_ref', subname)

           do iat=1,ref_frags(ifrag_ref)%astruct_frg%nat
              rxyz_new(:,iat)=rxyz(:,isfat+iat)
              rxyz_ref(:,iat)=rxyz(:,jsfat+iat)
           end do

           ! use center of fragment for now, could later change to center of symmetry
           frag_trans%rot_center=frag_center(ref_frags(jfrag_ref)%astruct_frg%nat,rxyz_ref)
           frag_trans%rot_center_new=frag_center(ref_frags(ifrag_ref)%astruct_frg%nat,rxyz_new)

           ! shift rxyz wrt center of rotation
           do iat=1,ref_frags(ifrag_ref)%astruct_frg%nat
              rxyz_ref(:,iat)=rxyz_ref(:,iat)-frag_trans%rot_center
              rxyz_new(:,iat)=rxyz_new(:,iat)-frag_trans%rot_center_new
           end do

           call find_frag_trans(ref_frags(ifrag_ref)%astruct_frg%nat,rxyz_ref,rxyz_new,frag_trans)

           i_all = -product(shape(rxyz_ref))*kind(rxyz_ref)
           deallocate(rxyz_ref,stat=i_stat)
           call memocc(i_stat,i_all,'rxyz_ref',subname)
           i_all = -product(shape(rxyz_new))*kind(rxyz_new)
           deallocate(rxyz_new,stat=i_stat)
           call memocc(i_stat,i_all,'rxyz_new',subname)

           if (iformat==WF_FORMAT_PLAIN) then
              write(99,'(2(a,1x,I5,1x),F12.6,2x,3(F12.6,1x),6(1x,F18.6))') trim(input_frag%label(ifrag_ref)),ifrag,&
                   trim(input_frag%label(jfrag_ref)),jfrag,frag_trans%theta/(4.0_gp*atan(1.d0)/180.0_gp),frag_trans%rot_axis,&
                   frag_trans%rot_center,frag_trans%rot_center_new
           else
              write(99) trim(input_frag%label(ifrag_ref)),ifrag,&
                   trim(input_frag%label(jfrag_ref)),jfrag,frag_trans%theta/(4.0_gp*atan(1.d0)/180.0_gp),frag_trans%rot_axis,&
                   frag_trans%rot_center,frag_trans%rot_center_new
           end if
           isfat=isfat+ref_frags(ifrag_ref)%astruct_frg%nat
        end do
        jsfat=jsfat+ref_frags(jfrag_ref)%astruct_frg%nat
     end do

     close(99)

   end if

end subroutine output_fragment_rotations


subroutine cut_at_boundaries(cut, tmb)
  use module_base
  use module_types
  implicit none

  ! Calling arguments
  real(kind=8),intent(in)  :: cut
  type(DFT_wavefunction),intent(inout) :: tmb

  ! Local variables
  integer :: iorb, iiorb, ilr, icount, iseg, jj, j0, j1, ii, i3, i2, i0, i1, i, ishift, istart, iend
  real(kind=8) :: dist, cut2

  ! square of the cutoff radius
  cut2=cut**2

  ishift=0
  do iorb=1,tmb%orbs%norbp
      iiorb=tmb%orbs%isorb+iorb
      ilr=tmb%orbs%inwhichlocreg(iiorb)

      icount=0
      do iseg=1,tmb%lzd%llr(ilr)%wfd%nseg_c
         jj=tmb%lzd%llr(ilr)%wfd%keyvloc(iseg)
         j0=tmb%lzd%llr(ilr)%wfd%keygloc(1,iseg)
         j1=tmb%lzd%llr(ilr)%wfd%keygloc(2,iseg)
         ii=j0-1
         i3=ii/((tmb%lzd%llr(ilr)%d%n1+1)*(tmb%lzd%llr(ilr)%d%n2+1))
         ii=ii-i3*(tmb%lzd%llr(ilr)%d%n1+1)*(tmb%lzd%llr(ilr)%d%n2+1)
         i2=ii/(tmb%lzd%llr(ilr)%d%n1+1)
         i0=ii-i2*(tmb%lzd%llr(ilr)%d%n1+1)
         i1=i0+j1-j0
         do i=i0,i1
            dist = ((tmb%lzd%llr(ilr)%ns1+i )*tmb%lzd%hgrids(1)-tmb%lzd%llr(ilr)%locregcenter(1))**2 &
                 + ((tmb%lzd%llr(ilr)%ns2+i2)*tmb%lzd%hgrids(2)-tmb%lzd%llr(ilr)%locregcenter(2))**2 &
                 + ((tmb%lzd%llr(ilr)%ns3+i3)*tmb%lzd%hgrids(3)-tmb%lzd%llr(ilr)%locregcenter(3))**2
            if (dist>=cut2) then
                !tmb%psi(ishift+i-i0+jj)=0.d0
                icount=icount+1
                tmb%psi(ishift+icount)=0.d0
            else
                icount=icount+1
            end if
            !psig(i,1,i2,1,i3,1)=psi_c(i-i0+jj)
         end do
      end do
      if (icount/=tmb%lzd%llr(ilr)%wfd%nvctr_c) then
          write(*,*) 'ERROR: icount /= tmb%lzd%llr(ilr)%wfd%nvctr_c', icount, tmb%lzd%llr(ilr)%wfd%nvctr_c
          stop
      end if
      ishift=ishift+tmb%lzd%llr(ilr)%wfd%nvctr_c

      ! fine part
      istart=tmb%lzd%llr(ilr)%wfd%nseg_c+(min(1,tmb%lzd%llr(ilr)%wfd%nseg_f))
      iend=tmb%lzd%llr(ilr)%wfd%nseg_c+tmb%lzd%llr(ilr)%wfd%nseg_f
      icount=0
      do iseg=istart,iend
         jj=tmb%lzd%llr(ilr)%wfd%keyvloc(iseg)
         j0=tmb%lzd%llr(ilr)%wfd%keygloc(1,iseg)
         j1=tmb%lzd%llr(ilr)%wfd%keygloc(2,iseg)
         ii=j0-1
         i3=ii/((tmb%lzd%llr(ilr)%d%n1+1)*(tmb%lzd%llr(ilr)%d%n2+1))
         ii=ii-i3*(tmb%lzd%llr(ilr)%d%n1+1)*(tmb%lzd%llr(ilr)%d%n2+1)
         i2=ii/(tmb%lzd%llr(ilr)%d%n1+1)
         i0=ii-i2*(tmb%lzd%llr(ilr)%d%n1+1)
         i1=i0+j1-j0
         do i=i0,i1
            dist = ((tmb%lzd%llr(ilr)%ns1+i )*tmb%lzd%hgrids(1)-tmb%lzd%llr(ilr)%locregcenter(1))**2 &
                 + ((tmb%lzd%llr(ilr)%ns2+i2)*tmb%lzd%hgrids(2)-tmb%lzd%llr(ilr)%locregcenter(2))**2 &
                 + ((tmb%lzd%llr(ilr)%ns3+i3)*tmb%lzd%hgrids(3)-tmb%lzd%llr(ilr)%locregcenter(3))**2
            if (dist>=cut2) then
                !tmb%psi(ishift+(i-i0+jj-1)*7+1)=0.d0
                !tmb%psi(ishift+(i-i0+jj-1)*7+2)=0.d0
                !tmb%psi(ishift+(i-i0+jj-1)*7+3)=0.d0
                !tmb%psi(ishift+(i-i0+jj-1)*7+4)=0.d0
                !tmb%psi(ishift+(i-i0+jj-1)*7+5)=0.d0
                !tmb%psi(ishift+(i-i0+jj-1)*7+6)=0.d0
                !tmb%psi(ishift+(i-i0+jj-1)*7+7)=0.d0
                !icount=icount+7
                icount=icount+1 ; tmb%psi(ishift+icount)=0.d0
                icount=icount+1 ; tmb%psi(ishift+icount)=0.d0
                icount=icount+1 ; tmb%psi(ishift+icount)=0.d0
                icount=icount+1 ; tmb%psi(ishift+icount)=0.d0
                icount=icount+1 ; tmb%psi(ishift+icount)=0.d0
                icount=icount+1 ; tmb%psi(ishift+icount)=0.d0
                icount=icount+1 ; tmb%psi(ishift+icount)=0.d0
            else
                icount=icount+7
            end if
            !psig(i,2,i2,1,i3,1)=psi_f(1,i-i0+jj)
            !psig(i,1,i2,2,i3,1)=psi_f(2,i-i0+jj)
            !psig(i,2,i2,2,i3,1)=psi_f(3,i-i0+jj)
            !psig(i,1,i2,1,i3,2)=psi_f(4,i-i0+jj)
            !psig(i,2,i2,1,i3,2)=psi_f(5,i-i0+jj)
            !psig(i,1,i2,2,i3,2)=psi_f(6,i-i0+jj)
            !psig(i,2,i2,2,i3,2)=psi_f(7,i-i0+jj)
         end do
      end do
      if (icount/=7*tmb%lzd%llr(ilr)%wfd%nvctr_f) then
          write(*,*) 'ERROR: icount /= 7*tmb%lzd%llr(ilr)%wfd%nvctr_f', icount, 7*tmb%lzd%llr(ilr)%wfd%nvctr_f
          stop
      end if
      ishift=ishift+7*tmb%lzd%llr(ilr)%wfd%nvctr_f

  end do

  if (ishift/=tmb%npsidim_orbs) then
      write(*,*) 'ERROR: ishift /= tmb%npsidim_orbs', ishift, tmb%npsidim_orbs
      stop
  end if

end subroutine cut_at_boundaries<|MERGE_RESOLUTION|>--- conflicted
+++ resolved
@@ -93,13 +93,8 @@
   character(len=12) :: orbname
   real(gp), allocatable, dimension(:) :: psi2, gpsi, gpsi2
   real(gp), allocatable, dimension(:,:,:,:) :: psir2
-<<<<<<< HEAD
-  real(gp) :: tmb_diff, max_tmb_diff
+  real(gp) :: tmb_diff, max_tmb_diff, cut
   integer :: j, k, n1i, n2i, n3i, i1, i2, i3, num_points
-=======
-  real(gp) :: tmb_diff, max_tmb_diff, cut
-  integer :: j, k, n1i, n2i, n3i, i1, i2, i3
->>>>>>> a71fe112
 
   integer :: ist, iiorb, ncount
   real(kind=8),dimension(6) :: ewaldstr, hstrten, xcstr, strten
