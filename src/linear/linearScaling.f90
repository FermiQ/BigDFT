subroutine linearScaling(iproc,nproc,Glr,orbs,comms,at,input,hx,hy,hz,&
     rxyz,fion,fdisp,denspot,nlpspd,proj,GPU,&
     eion,edisp,eexctX,scpot,psi,psit,energy)
use module_base
use module_types
use module_interfaces, exceptThisOne => linearScaling
implicit none

! Calling arguments
integer,intent(in):: iproc, nproc
type(locreg_descriptors),intent(in) :: Glr
type(orbitals_data),intent(inout):: orbs
type(communications_arrays),intent(in) :: comms
type(atoms_data),intent(inout):: at
type(input_variables),intent(in):: input
real(8),dimension(3,at%nat),intent(inout):: rxyz
real(8),dimension(3,at%nat),intent(in):: fion, fdisp
type(DFT_local_fields), intent(inout) :: denspot
type(nonlocal_psp_descriptors),intent(in):: nlpspd
real(wp),dimension(nlpspd%nprojel),intent(inout):: proj
type(GPU_pointers),intent(in out):: GPU
real(gp),intent(in):: eion, edisp, eexctX,hx,hy,hz
logical,intent(in):: scpot
real(8),dimension(:),pointer,intent(out):: psi, psit
real(gp), dimension(:), pointer :: rho,pot
real(8),intent(out):: energy

type(linear_scaling_control_variables):: lscv
integer:: infoCoeff,istat,iall,it_scc,ilr,tag,itout,iorb,ist,iiorb,ncnt,p2p_tag
real(8):: ebs,pnrm,ehart,eexcu,vexcu,trace
character(len=*),parameter:: subname='linearScaling'
real(8),dimension(:),allocatable:: rhopotOld, rhopotold_out
real(8):: energyold, energyDiff, energyoldout
type(mixrhopotDIISParameters):: mixdiis
type(localizedDIISParameters):: ldiis
type(DFT_wavefunction),target:: tmb
type(DFT_wavefunction),target:: tmbder
type(DFT_wavefunction),pointer:: tmbmix
logical:: check_whether_derivatives_to_be_used,onefile
real(8),dimension(:),allocatable:: psit_c, psit_f, philarge, lphiovrlp, psittemp_c, psittemp_f
real(8),dimension(:,:),allocatable:: ovrlp, philarge_root,rxyz_old
integer:: jorb, ldim, sdim, ists, istl, nspin, ierr,inputpsi,input_wf_format
real(8):: ddot, tt1, tt2, tt3
!FOR DEBUG ONLY
integer,dimension(:),allocatable:: debugarr
integer :: ind1, ind2
real(gp):: hamil,overlap
type(confpot_data), dimension(:), allocatable :: confdatarr
real(8),dimension(:),allocatable::  lhchi
type(energy_terms) :: energs

  if(iproc==0) then
      write(*,'(1x,a)') repeat('*',84)
      write(*,'(1x,a)') '****************************** LINEAR SCALING VERSION ******************************'
  end if



  ! Initialize everything related to the linear scaling version ###########################################################
  call lin_input_variables_new(iproc,trim(input%file_lin),input,at)

  ! Initialize the tags for the p2p communication
  !!tag=p2p_tag(.true.)
  call init_p2p_tags(nproc)

  tmbder%wfnmd%bs%use_derivative_basis=input%lin%useDerivativeBasisFunctions
  tmb%wfnmd%bs%use_derivative_basis=.false.


  call init_orbitals_data_for_linear(iproc, nproc, orbs%nspinor, input, at, glr, tmb%wfnmd%bs%use_derivative_basis, rxyz, &
       tmb%orbs)
  call orbitals_communicators(iproc, nproc, glr, tmb%orbs, tmb%comms)


  call init_orbitals_data_for_linear(iproc, nproc, orbs%nspinor, input, at, glr, tmbder%wfnmd%bs%use_derivative_basis, rxyz, &
       tmbder%orbs)
  call orbitals_communicators(iproc, nproc, glr, tmbder%orbs, tmbder%comms)

  if(iproc==0) call print_orbital_distribution(iproc, nproc, tmb%orbs, tmbder%orbs)

  ! Test if the files are there for initialization via reading files
  inputpsi=input%inputPsiId
  if (input%inputPsiId == INPUT_PSI_MEMORY_LINEAR) then
     inputpsi=INPUT_PSI_MEMORY_LINEAR
     input_wf_format = WF_FORMAT_NONE
     ! Test ETSF file.
     inquire(file=trim(input%dir_output)//"minBasis.etsf",exist=onefile)
     if (onefile) then
        input_wf_format= WF_FORMAT_ETSF
     else
        call verify_file_presence(trim(input%dir_output)//"minBasis",tmb%orbs,input_wf_format)
     end if
     if (input_wf_format == WF_FORMAT_NONE) then
        if (iproc==0) write(*,*)' WARNING: Missing wavefunction files, switch to normal input guess'
        inputpsi=INPUT_PSI_LINEAR
     end if
  end if

  if(inputpsi == INPUT_PSI_LINEAR) then
      call init_local_zone_descriptors(iproc, nproc, input, hx, hy, hz, glr, at, rxyz, tmb%orbs, tmbder%orbs, tmb%lzd)
  else if(inputpsi == INPUT_PSI_MEMORY_LINEAR) then
      call nullify_local_zone_descriptors(tmb%lzd)
      call copy_locreg_descriptors(glr, tmb%lzd%glr, subname)
      tmb%lzd%hgrids(1)=hx
      tmb%lzd%hgrids(2)=hy
      tmb%lzd%hgrids(3)=hz
      ! for this routine, Lzd must already have Glr and hgrids
      call initialize_linear_from_file(iproc,nproc,trim(input%dir_output)//'minBasis',input_wf_format,tmb%lzd,tmb%orbs,at,rxyz)
      !what to do with derivatives?
  end if
  call update_wavefunctions_size(tmb%lzd,tmb%orbs)
  call update_wavefunctions_size(tmb%lzd,tmbder%orbs)

  call create_wfn_metadata('l', max(tmb%orbs%npsidim_orbs,tmb%orbs%npsidim_comp), tmb%orbs%norb, &
       tmb%orbs%norb, orbs%norb, input, tmb%wfnmd)
  allocate(tmb%psi(tmb%wfnmd%nphi), stat=istat)
  call memocc(istat, tmb%psi, 'tmb%psi', subname)

  call create_wfn_metadata('l', max(tmbder%orbs%npsidim_orbs,tmbder%orbs%npsidim_comp), tmbder%orbs%norb, &
       tmbder%orbs%norb, orbs%norb, input, tmbder%wfnmd)
  allocate(tmbder%psi(tmbder%wfnmd%nphi), stat=istat)
  call memocc(istat, tmbder%psi, 'tmbder%psi', subname)

  tmbder%wfnmd%bs%use_derivative_basis=input%lin%useDerivativeBasisFunctions
  tmb%wfnmd%bs%use_derivative_basis=.false.


  tag=0
  call initCommsOrtho(iproc, nproc, input%nspin, hx, hy, hz, tmb%lzd, tmb%lzd, &
       tmb%orbs,  tmb%orbs, tmb%orbs%inWhichLocreg,&
       input%lin%locregShape, tmb%op, tmb%comon)
  call initCommsOrtho(iproc, nproc, input%nspin, hx, hy, hz, tmb%lzd, tmb%lzd, &
       tmbder%orbs, tmbder%orbs, tmbder%orbs%inWhichLocreg, &
       input%lin%locregShape, tmbder%op, tmbder%comon)
  
<<<<<<< HEAD
  call initializeCommunicationPotential(iproc, nproc, denspot%dpbox%nscatterarr, &
       tmb%orbs, tmb%lzd, tmb%comgp, tmb%orbs%inWhichLocreg, tag)
  call initializeCommunicationPotential(iproc, nproc, denspot%dpbox%nscatterarr, &
       tmbder%orbs, tmb%lzd, tmbder%comgp, tmbder%orbs%inWhichLocreg, tag)
=======
  call initialize_communication_potential(iproc, nproc, denspot%dpcom%nscatterarr, tmb%orbs, tmb%lzd, tmb%comgp)
  call initialize_communication_potential(iproc, nproc, denspot%dpcom%nscatterarr, tmbder%orbs, tmb%lzd, tmbder%comgp)
>>>>>>> f87616bd

  if(input%lin%useDerivativeBasisFunctions) then
      call initializeRepartitionOrbitals(iproc, nproc, tag, tmb%orbs, tmbder%orbs, tmb%lzd, tmbder%comrp)
      call initializeRepartitionOrbitals(iproc, nproc, tag, tmb%orbs, tmbder%orbs, tmb%lzd, tmb%comrp)
  else
      call nullify_p2pComms(tmbder%comrp)
      call nullify_p2pComms(tmb%comrp)
  end if


  call nullify_p2pcomms(tmb%comsr)
<<<<<<< HEAD
  call initializeCommsSumrho(iproc, nproc, denspot%dpbox%nscatterarr, tmb%lzd, tmb%orbs, tag, tmb%comsr)
  call nullify_p2pcomms(tmbder%comsr)
  call initializeCommsSumrho(iproc, nproc, denspot%dpbox%nscatterarr, tmb%lzd, tmbder%orbs, tag, tmbder%comsr)
=======
  call initialize_comms_sumrho(iproc, nproc, denspot%dpcom%nscatterarr, tmb%lzd, tmb%orbs, tmb%comsr)
  call nullify_p2pcomms(tmbder%comsr)
  call initialize_comms_sumrho(iproc, nproc, denspot%dpcom%nscatterarr, tmb%lzd, tmbder%orbs, tmbder%comsr)
>>>>>>> f87616bd

  call initMatrixCompression(iproc, nproc, tmb%lzd%nlr, tmb%orbs, tmb%op%noverlaps, tmb%op%overlaps, tmb%mad)
  call initCompressedMatmul3(tmb%orbs%norb, tmb%mad)
  call initMatrixCompression(iproc, nproc, tmb%lzd%nlr, tmbder%orbs, &
       tmbder%op%noverlaps, tmbder%op%overlaps, tmbder%mad)
  call initCompressedMatmul3(tmbder%orbs%norb, tmbder%mad)

  allocate(tmb%confdatarr(tmb%orbs%norbp))
  call define_confinement_data(tmb%confdatarr,tmb%orbs,rxyz,at,&
       input%hx,input%hy,input%hz,input%lin%confpotorder,input%lin%potentialprefac_lowaccuracy,tmb%lzd,tmb%orbs%onwhichatom)

  allocate(tmbder%confdatarr(tmbder%orbs%norbp))
  call define_confinement_data(tmbder%confdatarr,tmbder%orbs,rxyz,at,&
       input%hx,input%hy,input%hz,input%lin%confpotorder,&
       input%lin%potentialprefac_lowaccuracy,tmb%lzd,tmbder%orbs%onwhichatom)

  call nullify_collective_comms(tmb%collcom)
  call nullify_collective_comms(tmbder%collcom)
  call init_collective_comms(iproc, nproc, tmb%orbs, tmb%lzd, tmb%collcom)
  call init_collective_comms(iproc, nproc, tmbder%orbs, tmb%lzd, tmbder%collcom)

  ! Now all initializations are done ######################################################################################




  ! Assign some values to orthpar
  tmb%orthpar%methTransformOverlap = tmb%wfnmd%bs%meth_transform_overlap
  tmb%orthpar%nItOrtho = input%lin%nItOrtho
  tmb%orthpar%blocksize_pdsyev = tmb%wfnmd%bpo%blocksize_pdsyev
  tmb%orthpar%blocksize_pdgemm = tmb%wfnmd%bpo%blocksize_pdgemm

  tmbder%orthpar%methTransformOverlap = tmb%wfnmd%bs%meth_transform_overlap
  tmbder%orthpar%nItOrtho = input%lin%nItOrtho
  tmbder%orthpar%blocksize_pdsyev = tmb%wfnmd%bpo%blocksize_pdsyev
  tmbder%orthpar%blocksize_pdgemm = tmb%wfnmd%bpo%blocksize_pdgemm


  ! Allocate the global orbitals psi and psit
  if(.not.input%lin%transformToGlobal) then
      ! psi and psit will not be calculated, so only allocate them with size 1
      orbs%npsidim_orbs=1
      orbs%npsidim_comp=1
  end if
  allocate(psi(max(orbs%npsidim_orbs,orbs%npsidim_comp)), stat=istat)
  call memocc(istat, psi, 'psi', subname)
  if(nproc>1) then
      allocate(psit(max(orbs%npsidim_orbs,orbs%npsidim_comp)), stat=istat)
      call memocc(istat, psit, 'psit', subname)
  else
      psit => psi
  end if

  ! Allocate the old charge density (used to calculate the variation in the charge density)
  allocate(rhopotold(max(glr%d%n1i*glr%d%n2i*denspot%dpbox%n3p,1)*input%nspin), stat=istat)
  call memocc(istat, rhopotold, 'rhopotold', subname)
  allocate(rhopotold_out(max(glr%d%n1i*glr%d%n2i*denspot%dpbox%n3p,1)*input%nspin), stat=istat)
  call memocc(istat, rhopotold_out, 'rhopotold_out', subname)

  ! Generate the input guess for the TMB
  tmb%wfnmd%bs%update_phi=.false.
  if(inputpsi == INPUT_PSI_LINEAR) then
     ! By doing an LCAO input guess
     call inputguessConfinement(iproc, nproc, at, input, hx, hy, hz, tmb%lzd, tmb%orbs, rxyz, denspot ,rhopotold, &
          nlpspd, proj, GPU,  tmb%psi, orbs, tmb)
  else if(inputpsi == INPUT_PSI_MEMORY_LINEAR) then
     ! By reading the basis functions and coefficients from file
     allocate(rxyz_old(3,at%nat),stat=istat)
     call memocc(istat,rxyz_old,'rxyz_old',subname)
     call readmywaves_linear(iproc,trim(input%dir_output)//'minBasis',input_wf_format,orbs%norb,tmb%lzd,tmb%orbs, &
         at,rxyz_old,rxyz,tmb%psi,tmb%wfnmd%coeff)
     !TO DO: COEFF PROJ
!     tmb%orbs%occup = (/2.0_gp,2.0_gp,1.0_gp,2.0_gp,2.0_gp,1.0_gp,2.0_gp,2.0_gp,1.0_gp,2.0_gp,&
!                      2.0_gp,1.0_gp,2.0_gp,2.0_gp,1.0_gp,2.0_gp,2.0_gp,1.0_gp/)
!      tmb%orbs%occup = 2.0_gp
     iall = -product(shape(rxyz_old))*kind(rxyz_old)
     deallocate(rxyz_old,stat=istat)
     call memocc(istat,iall,'rxyz_old',subname)
     ! Now need to calculate the charge density and the potential related to this inputguess
     call allocateCommunicationbufferSumrho(iproc, tmb%comsr, subname)
     call communicate_basis_for_density(iproc, nproc, tmb%lzd, tmb%orbs, tmb%psi, tmb%comsr)
     call sumrhoForLocalizedBasis2(iproc, nproc, orbs%norb,&
          tmb%lzd, input, hx, hy ,hz, tmb%orbs, tmb%comsr, &
          tmb%wfnmd%ld_coeff, tmb%wfnmd%coeff, Glr%d%n1i*Glr%d%n2i*denspot%dpcom%n3d, &
          denspot%rhov, at, denspot%dpcom%nscatterarr)
     ! Must initialize rhopotold (FOR NOW... use the trivial one)
     call dcopy(max(Glr%d%n1i*Glr%d%n2i*denspot%dpcom%n3p,1)*input%nspin, denspot%rhov(1), 1, rhopotOld(1), 1)
     call deallocateCommunicationbufferSumrho(tmb%comsr, subname)
     call updatePotential(iproc,nproc,at%geocode,input%ixc,input%nspin,0.5_gp*tmb%lzd%hgrids(1),&
          0.5_gp*tmb%lzd%hgrids(2),0.5_gp*tmb%lzd%hgrids(3),tmb%lzd%glr,denspot,energs%eh,energs%exc,energs%evxc)
     call local_potential_dimensions(tmb%lzd,tmb%orbs,denspot%dpcom%ngatherarr(0,1))
! DEBUG (SEE IF HAMILTONIAN IS GOOD)
!!     call allocateCommunicationsBuffersPotential(tmb%comgp, subname)
!!     call post_p2p_communication(iproc, nproc, denspot%dpcom%ndimpot, denspot%rhov, &
!!          tmb%comgp%nrecvbuf, tmb%comgp%recvbuf, tmb%comgp)
!!     call full_local_potential(iproc,nproc,tmb%orbs,tmb%lzd,2,&
!!          denspot%dpcom,denspot%rhov,denspot%pot_work,tmb%comgp)
!!     call deallocateCommunicationsBuffersPotential(tmb%comgp, subname)
!!     allocate(confdatarr(tmb%orbs%norbp))
!!     call define_confinement_data(confdatarr,tmb%orbs,rxyz,at,hx,hy,hz,input%lin%confpotorder,&
!!          input%lin%potentialprefac_lowaccuracy,tmb%lzd,tmb%orbs%onwhichatom)
!!     allocate(lhchi(max(tmb%orbs%npsidim_orbs,tmb%orbs%npsidim_comp)),stat=istat)
!!     call memocc(istat, lhchi, 'lhchi', subname)
!!     call to_zero(max(tmb%orbs%npsidim_orbs,tmb%orbs%npsidim_comp),lhchi(1))
!!     allocate(tmb%lzd%doHamAppl(tmb%lzd%nlr))
!!     tmb%lzd%doHamAppl = .true.
!!     call LocalHamiltonianApplication(iproc,nproc,at,tmb%orbs,&
!!          tmb%lzd,confdatarr,denspot%dpcom%ngatherarr,denspot%pot_work,tmb%psi,lhchi(1),&
!!          energs,input%SIC,GPU,.false.,&
!!          pkernel=denspot%pkernelseq)
!!     call NonLocalHamiltonianApplication(iproc,at,tmb%orbs,&
!!          rxyz,proj,tmb%lzd,nlpspd,tmb%psi,lhchi(1),energs%eproj)
!!    call total_energies(energs,1)
!!    print *,'ebs,ekin,epot,eproj',energs%ebs,energs%ekin,energs%epot,energs%eproj
!!    print *,'eKS,ehart,exc,evxc',energs%ebs-energs%eh+energs%exc-energs%evxc-eexctX+eion+edisp,energs%eh,energs%exc,energs%evxc
!!    print *,'Wavefunction coefficients:'
!!    do iall = 1, orbs%norb
!!       do istat = 1, tmb%orbs%norb
!!          print *,iall,istat,tmb%wfnmd%coeff(istat,iall)
!!       end do
!!    end do
!!    ind1 = 1
!!    print *,'Hamiltonian matrix:'
!!    do iall = 1, tmb%lzd%nlr
!!       ind2 = 1
!!       do istat = 1, tmb%lzd%nlr
!!          call wpdot_wrap(1,tmb%lzd%Llr(iall)%wfd%nvctr_c,tmb%Lzd%Llr(iall)%wfd%nvctr_f,tmb%Lzd%Llr(iall)%wfd%nseg_c,&
!!               tmb%Lzd%Llr(iall)%wfd%nseg_f,tmb%Lzd%Llr(iall)%wfd%keyvglob,tmb%Lzd%Llr(iall)%wfd%keyglob,tmb%psi(ind1),&
!!               tmb%Lzd%Llr(istat)%wfd%nvctr_c,tmb%Lzd%Llr(istat)%wfd%nvctr_f,tmb%Lzd%Llr(istat)%wfd%nseg_c,&
!!               tmb%Lzd%Llr(istat)%wfd%nseg_f,tmb%Lzd%Llr(istat)%wfd%keyvglob,tmb%Lzd%Llr(istat)%wfd%keyglob,tmb%psi(ind2),overlap)
!!          call wpdot_wrap(1,tmb%lzd%Llr(iall)%wfd%nvctr_c,tmb%Lzd%Llr(iall)%wfd%nvctr_f,tmb%Lzd%Llr(iall)%wfd%nseg_c,&
!!               tmb%Lzd%Llr(iall)%wfd%nseg_f,tmb%Lzd%Llr(iall)%wfd%keyvglob,tmb%Lzd%Llr(iall)%wfd%keyglob,tmb%psi(ind1),&
!!               tmb%Lzd%Llr(istat)%wfd%nvctr_c,tmb%Lzd%Llr(istat)%wfd%nvctr_f,tmb%Lzd%Llr(istat)%wfd%nseg_c,&
!!               tmb%Lzd%Llr(istat)%wfd%nseg_f,tmb%Lzd%Llr(istat)%wfd%keyvglob,tmb%Lzd%Llr(istat)%wfd%keyglob,lhchi(ind2),hamil)
!!          ind2 = ind2 + tmb%Lzd%Llr(istat)%wfd%nvctr_c + 7*tmb%Lzd%Llr(istat)%wfd%nvctr_f
!!          print *,iall,istat,overlap,hamil
!!       end do
!!       ind1 = ind1+tmb%lzd%Llr(iall)%wfd%nvctr_c+7*tmb%Lzd%Llr(iall)%wfd%nvctr_f
!!    end do
!!stop
!END DEBUG
  end if
  !! Now one could calculate the charge density like this. It is not done since we would in this way overwrite
  !! the potential from the input guess.     
  !call allocateCommunicationbufferSumrho(iproc, with_auxarray, tmb%comsr, subname)
  !call communicate_basis_for_density(iproc, nproc, tmb%lzd, tmb%orbs, tmb%psi, tmb%comsr)
  !call sumrhoForLocalizedBasis2(iproc, nproc, orbs%norb, tmb%lzd, input, hx, hy, hz, tmb%orbs, tmb%comsr, &
  !     tmb%wfnmd%ld_coeff, tmb%wfnmd%coeff, Glr%d%n1i*Glr%d%n2i*denspot%dpbox%n3d, denspot%rhov, at,denspot%dpbox%nscatterarr)
  !call deallocateCommunicationbufferSumrho(tmb%comsr, subname)


  ! Initialize the DIIS mixing of the potential if required.
  if(input%lin%mixHist_lowaccuracy>0) then
      call initializeMixrhopotDIIS(input%lin%mixHist_lowaccuracy, denspot%dpbox%ndimpot, mixdiis)
  end if

  !end of the initialization part, will later be moved to cluster
  call timing(iproc,'INIT','PR')

  allocate(lscv%locrad(tmb%lzd%nlr), stat=istat)
  call memocc(istat, lscv%locrad, 'lscv%locrad', subname)


  if(input%lin%nItInguess>0) then
      tmb%wfnmd%bs%communicate_phi_for_lsumrho=.true.
      tmb%wfnmd%bs%target_function=TARGET_FUNCTION_IS_TRACE

      do ilr=1,tmb%lzd%nlr
          lscv%locrad(ilr)=max(input%lin%locrad_lowaccuracy(ilr),tmb%lzd%llr(ilr)%locrad)
      end do

      if(trim(input%lin%mixingMethod)=='dens') then
          rhopotold_out=rhopotold
      end if

      if(trim(input%lin%mixingMethod)=='pot') then
          rhopotold_out=denspot%rhov
      end if

      ! Copy the current potential
      if(trim(input%lin%mixingMethod)=='pot') then
           call dcopy(max(Glr%d%n1i*Glr%d%n2i*denspot%dpbox%n3p,1)*input%nspin, denspot%rhov(1), 1, rhopotOld(1), 1)
      end if
  end if



  ! Allocate the communications buffers needed for the communications of teh potential and
  ! post the messages. This will send to each process the part of the potential that this process
  ! needs for the application of the Hamlitonian to all orbitals on that process.
  call allocateCommunicationsBuffersPotential(tmb%comgp, subname)
<<<<<<< HEAD
  call postCommunicationsPotential(iproc, nproc, denspot%dpbox%ndimpot, denspot%rhov, tmb%comgp)
  ! If we also use the derivative of the basis functions, also send the potential in this case. This is
  ! needed since the orbitals may be partitioned in a different way when the derivatives are used.
  if(tmbder%wfnmd%bs%use_derivative_basis .and. .not.input%lin%mixedMode) then
      call allocateCommunicationsBuffersPotential(tmbder%comgp, subname)
      call postCommunicationsPotential(iproc, nproc, denspot%dpbox%ndimpot, denspot%rhov, tmbder%comgp)
  end if


=======
  call allocateCommunicationsBuffersPotential(tmbder%comgp, subname)
>>>>>>> f87616bd


  ! Flag that indicates that the basis functions shall be improved in the following.
  tmb%wfnmd%bs%update_phi=.true.
  pnrm=1.d100
  lscv%pnrm_out=1.d100
  energyold=0.d0
  energyoldout=0.d0
  lscv%reduce_convergence_tolerance=.false.
  tmb%wfnmd%bs%target_function=TARGET_FUNCTION_IS_TRACE
  lscv%lowaccur_converged=.false.
  lscv%info_basis_functions=-1
  lscv%idecrease=0
  lscv%increase_locreg=0.d0
  lscv%decrease_factor_total=1.d10 !initialize to some large value
  lscv%ifail=0

  ! tmbmix is the types we use for the mixing. It will point to either tmb if we don't use the derivatives
  ! or to tmbder if we use the derivatives.
  if(input%lin%useDerivativeBasisFunctions) then
      tmbmix => tmbder
  else
      tmbmix => tmb
  end if

  ! Check whether it is possible to have variable localization regions or not.
  if(tmb%wfnmd%bs%nit_unitary_loop==-1 .and. tmb%wfnmd%bs%locreg_enlargement==1.d0) then
      lscv%variable_locregs=.false.
  else
      lscv%variable_locregs=.true.
  end if


  !!! Allocate the communication arrays for the calculation of the charge density.
  call allocateCommunicationbufferSumrho(iproc, tmb%comsr, subname)
  call allocateCommunicationbufferSumrho(iproc, tmbder%comsr, subname)


  ! This is the main outer loop. Each iteration of this loop consists of a first loop in which the basis functions
  ! are optimized and a consecutive loop in which the density is mixed.
  outerLoop: do itout=1,input%lin%nit_lowaccuracy+input%lin%nit_highaccuracy


      ! First to some initialization and determine the value of some control parameters.

      ! Initialize DIIS...
      call initializeDIIS(input%lin%DIISHistMax, tmb%lzd, tmb%orbs, tmb%orbs%norb, ldiis)
      ldiis%DIISHistMin=input%lin%DIISHistMin
      ldiis%DIISHistMax=input%lin%DIISHistMax
      ldiis%alphaSD=input%lin%alphaSD
      ldiis%alphaDIIS=input%lin%alphaDIIS

      ! The basis functions shall be optimized
      tmb%wfnmd%bs%update_phi=.true.

      ! Convergence criterion for the self consistency loop
      lscv%self_consistent=input%lin%convCritMix


      ! Check whether the low accuracy part (i.e. with strong confining potential) has converged.
      call check_whether_lowaccuracy_converged(itout, input, lscv)

      ! Check whether the derivatives shall be used or not.
      lscv%withder=check_whether_derivatives_to_be_used(input, itout, lscv)


      ! Set all remaining variables that we need for the optimizations of the basis functions and the mixing.
      call set_optimization_variables(input, at, tmb%orbs, tmb%lzd%nlr, tmb%orbs%onwhichatom, &
           tmb%confdatarr, tmb%wfnmd, lscv)
      call set_optimization_variables(input, at, tmbder%orbs, tmb%lzd%nlr, tmbder%orbs%onwhichatom, &
           tmbder%confdatarr, tmbder%wfnmd, lscv)


      ! Adjust the confining potential if required.
      call adjust_locregs_and_confinement(iproc, nproc, hx, hy, hz, &
           input, tmb, tmbder, denspot, ldiis, lscv)

      ! Somce special treatement if we are in the high accuracy part
      call adjust_DIIS_for_high_accuracy(input, tmb, denspot, ldiis, mixdiis, lscv)
      !!if(lscv%exit_outer_loop) exit outerLoop

      ! Now all initializations are done...



      ! The self consistency cycle. Here we try to get a self consistent density/potential.
      ! In the first lscv%nit_scc_when_optimizing iteration, the basis functions are optimized, whereas in the remaining
      ! iteration the basis functions are fixed.
      do it_scc=1,lscv%nit_scc


          call post_p2p_communication(iproc, nproc, denspot%dpcom%ndimpot, denspot%rhov, &
               tmb%comgp%nrecvbuf, tmb%comgp%recvbuf, tmb%comgp)
          if(lscv%withder) then
              call post_p2p_communication(iproc, nproc, denspot%dpcom%ndimpot, denspot%rhov, &
                   tmbder%comgp%nrecvbuf, tmbder%comgp%recvbuf, tmbder%comgp)
          end if

          ! Do not update the TMB if it_scc>lscv%nit_scc_when_optimizing
          if(it_scc>lscv%nit_scc_when_optimizing) tmb%wfnmd%bs%update_phi=.false.


         ! Improve the trace minimizing orbitals.
          if(tmb%wfnmd%bs%update_phi) then
              if(tmb%wfnmd%bs%target_function==TARGET_FUNCTION_IS_ENERGY) then
                  do iorb=1,orbs%norb
                      call dcopy(tmb%orbs%norb, tmb%wfnmd%coeff_proj(1,iorb), 1, tmb%wfnmd%coeff(1,iorb), 1)
                  end do
              end if
              call getLocalizedBasis(iproc,nproc,at,orbs,rxyz,denspot,GPU,trace, lscv%info_basis_functions,&
                  nlpspd,proj,ldiis,input%SIC,lscv%locrad,tmb)
              tmb%wfnmd%nphi=tmb%orbs%npsidim_orbs
          end if

<<<<<<< HEAD
          ! Decide whether we have to use the derivatives or not.
          if(input%lin%mixedmode) then
              if(.not.lscv%withder) then
                  tmbmix => tmb
              else
                  ! We have to communicate the potential in the first iteration
                  if(it_scc==1) then
                      call allocateCommunicationsBuffersPotential(tmbder%comgp, subname)
                      call postCommunicationsPotential(iproc, nproc, denspot%dpbox%ndimpot, denspot%rhov, tmbder%comgp)
                  end if
                  tmbmix => tmbder
              end if
          end if
          if(tmbmix%wfnmd%bs%use_derivative_basis) then
              ! Cancel the communication of the potential for the TMB, since we need in the following
              ! only the potential for the TMB including the derivatives.
              call cancelCommunicationPotential(iproc, nproc, tmb%comgp)
              call deallocateCommunicationsBuffersPotential(tmb%comgp, subname)
          end if
=======
>>>>>>> f87616bd
          if((lscv%locreg_increased .or. (lscv%variable_locregs .and. tmb%wfnmd%bs%target_function==TARGET_FUNCTION_IS_ENERGY)) &
              .and. tmb%wfnmd%bs%update_phi) then
              ! Redefine some quantities if the localization region has changed.
              if(lscv%withder) then
                  call redefine_locregs_quantities(iproc, nproc, hx, hy, hz, tmb%lzd%llr(:)%locrad, &
                       .false., tmb%lzd, tmb, tmbder, denspot)
              end if
          end if

          ! Decide whether we have to use the derivatives or not.
          if(lscv%withder) then
              tmbmix => tmbder
          else
              tmbmix => tmb
          end if


          ! Build the derivatives if required.
          if(tmb%wfnmd%bs%update_phi .or. it_scc==0) then
              if(tmbmix%wfnmd%bs%use_derivative_basis) then
                  if((lscv%locreg_increased .or. &
                      (lscv%variable_locregs .and. tmb%wfnmd%bs%target_function==TARGET_FUNCTION_IS_ENERGY)) &
                      .and. tmb%wfnmd%bs%update_phi) then
                      call deallocate_p2pComms(tmbder%comrp, subname)
                      call initializeRepartitionOrbitals(iproc, nproc, tag, tmb%orbs, tmbder%orbs, tmb%lzd, tmbder%comrp)
                      tmbmix => tmbder
                  end if
                  if(iproc==0) write(*,'(1x,a)',advance='no') 'calculating derivative basis functions...'
                  call getDerivativeBasisFunctions(iproc,nproc,hx,tmb%lzd,tmb%orbs,tmbmix%orbs,tmbmix%comrp,&
                       max(tmb%orbs%npsidim_orbs,tmb%orbs%npsidim_comp),tmb%psi,tmbmix%psi)
                  if(iproc==0) write(*,'(a)') 'done.'
              else
                  call dcopy(tmb%wfnmd%nphi, tmb%psi(1), 1, tmbmix%psi(1), 1)
              end if
          end if

          ! Only communicate the TMB for sumrho if required (i.e. only if the TMB were optimized).
          if(it_scc<=lscv%nit_scc_when_optimizing) then
              tmbmix%wfnmd%bs%communicate_phi_for_lsumrho=.true.
          else
              tmbmix%wfnmd%bs%communicate_phi_for_lsumrho=.false.
          end if
          ! Calculate the coefficients
          call get_coeff(iproc,nproc,tmb%lzd,orbs,at,rxyz,denspot,GPU,infoCoeff,ebs,nlpspd,proj,&
               tmbmix%wfnmd%bpo%blocksize_pdsyev,tmbder%wfnmd%bpo%nproc_pdsyev,&
               hx,hy,hz,input%SIC,tmbmix,tmb)


          ! Calculate the charge density.
          call sumrhoForLocalizedBasis2(iproc, nproc, orbs%norb,&
               tmb%lzd, input, hx, hy ,hz, tmbmix%orbs, tmbmix%comsr, &
               tmbmix%wfnmd%ld_coeff, tmbmix%wfnmd%coeff, Glr%d%n1i*Glr%d%n2i*denspot%dpbox%n3d, &
               denspot%rhov, at, denspot%dpbox%nscatterarr)

          ! Mix the density.
          if(trim(input%lin%mixingMethod)=='dens') then
           lscv%compare_outer_loop = pnrm<lscv%self_consistent .or. it_scc==lscv%nit_scc
           call mix_main(iproc, nproc, lscv%mix_hist, lscv%compare_outer_loop, input, glr, lscv%alpha_mix, &
                denspot, mixdiis, rhopotold, rhopotold_out, pnrm, lscv%pnrm_out)
          end if


          ! Calculate the new potential.
          if(iproc==0) write(*,'(1x,a)') '---------------------------------------------------------------- Updating potential.'
          call updatePotential(iproc,nproc,at%geocode,input%ixc,input%nspin,&
               0.5_gp*hx,0.5_gp*hy,0.5_gp*hz,Glr,denspot,ehart,eexcu,vexcu)

          ! Calculate the total energy.
          energy=ebs-ehart+eexcu-vexcu-eexctX+eion+edisp
          energyDiff=energy-energyold
          energyold=energy


          ! Mix the potential
          if(trim(input%lin%mixingMethod)=='pot') then
           lscv%compare_outer_loop = pnrm<lscv%self_consistent .or. it_scc==lscv%nit_scc
           call mix_main(iproc, nproc, lscv%mix_hist, lscv%compare_outer_loop, input, glr, lscv%alpha_mix, &
                denspot, mixdiis, rhopotold, rhopotold_out, pnrm, lscv%pnrm_out)
          end if


<<<<<<< HEAD
          ! Post communications for gathering the potential
          call allocateCommunicationsBuffersPotential(tmb%comgp, subname)
          call postCommunicationsPotential(iproc, nproc, denspot%dpbox%ndimpot, denspot%rhov, tmb%comgp)
          if(tmbmix%wfnmd%bs%use_derivative_basis) then
              call allocateCommunicationsBuffersPotential(tmbmix%comgp, subname)
              call postCommunicationsPotential(iproc, nproc, denspot%dpbox%ndimpot, denspot%rhov, tmbmix%comgp)
=======
          ! Make sure that the previous communication is complete (only do that if this check
          ! for completeness has not been done in get_coeff)
          if(tmbmix%wfnmd%bs%use_derivative_basis .and. .not.tmb%wfnmd%bs%update_phi) then
              call wait_p2p_communication(iproc, nproc, tmb%comgp)
          end if
          if(lscv%withder) then
              call wait_p2p_communication(iproc, nproc, tmbder%comgp)
>>>>>>> f87616bd
          end if

          ! Write some informations.
          call printSummary(iproc, it_scc, lscv%info_basis_functions, &
               infoCoeff, pnrm, energy, energyDiff, input%lin%mixingMethod)
          if(pnrm<lscv%self_consistent) then
              lscv%reduce_convergence_tolerance=.true.
              exit
          else
              lscv%reduce_convergence_tolerance=.false.
          end if

      end do


      ! Print out values related to two iterations of the outer loop.
      if(iproc==0) then
          write(*,'(3x,a,7es18.10)') 'ebs, ehart, eexcu, vexcu, eexctX, eion, edisp', &
              ebs, ehart, eexcu, vexcu, eexctX, eion, edisp
          if(trim(input%lin%mixingMethod)=='dens') then
              write(*,'(3x,a,3x,i0,es11.2,es27.17,es14.4)')&
                   'itout, Delta DENSOUT, energy, energyDiff', itout, lscv%pnrm_out, energy, energy-energyoldout
          else if(trim(input%lin%mixingMethod)=='pot') then
              write(*,'(3x,a,3x,i0,es11.2,es27.17,es14.4)')&
                   'itout, Delta POTOUT, energy energyDiff', itout, lscv%pnrm_out, energy, energy-energyoldout
          end if
      end if
      energyoldout=energy

      ! Deallocate DIIS structures.
      call deallocateDIIS(ldiis)

      call check_for_exit(input, lscv)
      if(lscv%exit_outer_loop) exit outerLoop


  end do outerLoop

  call deallocateCommunicationbufferSumrho(tmb%comsr, subname)
  call deallocateCommunicationbufferSumrho(tmbder%comsr, subname)


  !!call cancelCommunicationPotential(iproc, nproc, tmb%comgp)
  call wait_p2p_communication(iproc, nproc, tmb%comgp)
  call deallocateCommunicationsBuffersPotential(tmb%comgp, subname)
  if(tmbder%wfnmd%bs%use_derivative_basis) then
      call wait_p2p_communication(iproc, nproc, tmbder%comgp)
      call deallocateCommunicationsBuffersPotential(tmbder%comgp, subname)
  end if

  iall=-product(shape(rhopotOld))*kind(rhopotOld)
  deallocate(rhopotOld, stat=istat)
  call memocc(istat, iall, 'rhopotold', subname)
  iall=-product(shape(rhopotold_out))*kind(rhopotold_out)
  deallocate(rhopotold_out, stat=istat)
  call memocc(istat, iall, 'rhopotold_out', subname)

  if(input%lin%mixHist_highaccuracy>0) then
      call deallocateMixrhopotDIIS(mixdiis)
  end if

  !Write the linear wavefunctions to file if asked
  if(input%lin%plotBasisFunctions /= WF_FORMAT_NONE) then
    call writemywaves_linear(iproc,trim(input%dir_output) // 'minBasis',input%lin%plotBasisFunctions,tmb%Lzd,&
       tmbmix%orbs,orbs%norb,hx,hy,hz,at,rxyz,tmbmix%psi,tmbmix%wfnmd%coeff)
   end if

  ! Allocate the communication buffers for the calculation of the charge density.
  call allocateCommunicationbufferSumrho(iproc, tmbmix%comsr, subname)
  call communicate_basis_for_density(iproc, nproc, tmb%lzd, tmbmix%orbs, tmbmix%psi, tmbmix%comsr)
  call sumrhoForLocalizedBasis2(iproc, nproc, orbs%norb, tmb%lzd, input, hx, hy, hz, tmbmix%orbs, tmbmix%comsr, &
       tmbmix%wfnmd%ld_coeff, tmbmix%wfnmd%coeff, Glr%d%n1i*Glr%d%n2i*denspot%dpbox%n3d, denspot%rhov, at,denspot%dpbox%nscatterarr)

  call deallocateCommunicationbufferSumrho(tmbmix%comsr, subname)

  ! Build global orbitals psi (the physical ones).
  if(input%lin%transformToGlobal) then
      call transformToGlobal(iproc, nproc, tmb%lzd, tmbmix%orbs, orbs, comms, input, tmbmix%wfnmd%ld_coeff, &
           tmbmix%wfnmd%coeff, tmbmix%psi, psi, psit)
  end if


  nullify(rho,pot)
  call destroy_DFT_wavefunction(tmb)
  call destroy_DFT_wavefunction(tmbder)
  call deallocate_local_zone_descriptors(tmb%lzd, subname)
  call deallocateBasicArraysInput(input%lin)
  deallocate(tmb%confdatarr)
  deallocate(tmbder%confdatarr)

  iall=-product(shape(lscv%locrad))*kind(lscv%locrad)
  deallocate(lscv%locrad, stat=istat)
  call memocc(istat, iall, 'lscv%locrad', subname)

  call timing(iproc,'WFN_OPT','PR')


  call finalize_p2p_tags()

end subroutine linearScaling





subroutine printSummary(iproc, itSCC, infoBasisFunctions, infoCoeff, pnrm, energy, energyDiff, mixingMethod)
!
! Purpose:
! ========
!   Print a short summary of some values calculated during the last iteration in the self
!   consistency cycle.
! 
! Calling arguments:
! ==================
!   Input arguments
!   ---------------
!
implicit none

! Calling arguments
integer,intent(in):: iproc, itSCC, infoBasisFunctions, infoCoeff
real(8),intent(in):: pnrm, energy, energyDiff
character(len=4),intent(in):: mixingMethod

  if(iproc==0) then
      write(*,'(1x,a)') repeat('#',92 + int(log(real(itSCC))/log(10.)))
      write(*,'(1x,a,i0,a)') 'at iteration ', itSCC, ' of the self consistency cycle:'
      if(infoBasisFunctions<0) then
          write(*,'(3x,a)') '- WARNING: basis functions not converged!'
      else
          write(*,'(3x,a,i0,a)') '- basis functions converged in ', infoBasisFunctions, ' iterations.'
      end if
      if(infoCoeff<0) then
          write(*,'(3x,a)') '- WARNING: coefficients not converged!'
      else if(infoCoeff>0) then
          write(*,'(3x,a,i0,a)') '- coefficients converged in ', infoCoeff, ' iterations.'
      else
          write(*,'(3x,a)') '- coefficients obtained by diagonalization.'
      end if
      if(mixingMethod=='dens') then
          write(*,'(3x,a,3x,i0,es11.2,es27.17,es14.4)') 'it, Delta DENS, energy, energyDiff', itSCC, pnrm, energy, energyDiff
      else if(mixingMethod=='pot') then
          write(*,'(3x,a,3x,i0,es11.2,es27.17,es14.4)') 'it, Delta POT, energy energyDiff', itSCC, pnrm, energy, energyDiff
      end if
      write(*,'(1x,a)') repeat('#',92 + int(log(real(itSCC))/log(10.)))
  end if

end subroutine printSummary



subroutine transformToGlobal(iproc,nproc,lzd,lorbs,orbs,comms,input,ld_coeff,coeff,lphi,psi,psit)
use module_base
use module_types
use module_interfaces, exceptThisOne => transformToGlobal
implicit none

! Calling arguments
integer,intent(in):: iproc, nproc, ld_coeff
type(local_zone_descriptors),intent(in):: lzd
type(orbitals_data),intent(in):: lorbs, orbs
type(communications_arrays):: comms
type(input_variables),intent(in):: input
real(8),dimension(ld_coeff,orbs%norb),intent(in):: coeff
real(8),dimension(lorbs%npsidim_orbs),intent(inout):: lphi
real(8),dimension(max(orbs%npsidim_orbs,orbs%npsidim_comp)),target,intent(out):: psi
real(8),dimension(:),pointer,intent(out):: psit

! Local variables
integer:: ind1, ind2, istat, iall, iorb, ilr, ldim, gdim, nvctrp
real(8),dimension(:),pointer:: phiWork
real(8),dimension(:),allocatable:: phi
character(len=*),parameter:: subname='transformToGlobal'
type(orbitals_data):: gorbs
type(communications_arrays):: gcomms


  call nullify_orbitals_data(gorbs)
  call copy_orbitals_data(lorbs, gorbs, subname)
  call orbitals_communicators(iproc,nproc,lzd%glr,gorbs,gcomms)

  allocate(phi(max(gorbs%npsidim_orbs,gorbs%npsidim_comp)+ndebug), stat=istat)
  call memocc(istat, phi, 'phi', subname)
  allocate(phiWork(max(size(phi),size(psi))), stat=istat)
  call memocc(istat, phiWork, 'phiWork', subname)

  ind1=1
  ind2=1
  if (max(gorbs%npsidim_orbs,gorbs%npsidim_comp) > 0) &
       call to_zero(max(gorbs%npsidim_orbs,gorbs%npsidim_comp),phi(1))

  do iorb=1,lorbs%norbp
      ilr = lorbs%inWhichLocreg(lorbs%isorb+iorb)
      ldim=lzd%Llr(ilr)%wfd%nvctr_c+7*lzd%Llr(ilr)%wfd%nvctr_f
      gdim=lzd%Glr%wfd%nvctr_c+7*lzd%Glr%wfd%nvctr_f
      call Lpsi_to_global2(iproc,nproc,ldim,gdim,lorbs%norb,lorbs%nspinor,input%nspin,lzd%Glr,&
           lzd%Llr(ilr),lphi(ind2),phi(ind1))
      ind1=ind1+lzd%Glr%wfd%nvctr_c+7*lzd%Glr%wfd%nvctr_f
      ind2=ind2+lzd%Llr(ilr)%wfd%nvctr_c+7*lzd%Llr(ilr)%wfd%nvctr_f
  end do
  call transpose_v(iproc, nproc, lorbs, lzd%Glr%wfd, gcomms, phi, work=phiWork)


  if(iproc==0) then
      write(*,'(1x,a)', advance='no') '------------------------------------- Building linear combinations... '
  end if
  ! Build the extended orbital psi as a linear combination of localized basis functions phi. for real O(N)
  ! this has to replaced, but at the moment it is still needed.
  !call buildWavefunctionModified(iproc, nproc, orbs, gorbs, comms, gcomms, phi, psi, coeff)
  nvctrp=sum(comms%nvctr_par(iproc,1:orbs%nkptsp))*orbs%nspinor
  call dgemm('n', 'n', nvctrp, orbs%norb, lorbs%norb, 1.d0, phi(1), nvctrp, coeff(1,1), &
       lorbs%norb, 0.d0, psi(1), nvctrp)


  if(nproc>1) then
      call dcopy(orbs%npsidim_comp, psi, 1, psit, 1)
  else
      psit => psi
  end if

  call untranspose_v(iproc, nproc, orbs, lzd%Glr%wfd, comms, psi, work=phiWork)

  if(iproc==0) write(*,'(a)') 'done.'


  iall=-product(shape(phi))*kind(phi)
  deallocate(phi, stat=istat)
  call memocc(istat, iall, 'phi', subname)
  iall=-product(shape(phiWork))*kind(phiWork)
  deallocate(phiWork, stat=istat)
  call memocc(istat, iall, 'phiWork', subname)

  call deallocate_orbitals_data(gorbs, subname)
  call deallocate_communications_arrays(gcomms, subname)

end subroutine transformToGlobal



subroutine set_optimization_variables(input, at, lorbs, nlr, onwhichatom, confdatarr, wfnmd, lscv)
  use module_base
  use module_types
  implicit none
  
  ! Calling arguments
  integer,intent(in):: nlr
  type(orbitals_data),intent(in):: lorbs
  type(input_variables),intent(in):: input
  type(atoms_data),intent(in):: at
  integer,dimension(lorbs%norb),intent(in):: onwhichatom
  type(confpot_data),dimension(lorbs%norbp),intent(inout):: confdatarr
  type(wfn_metadata),intent(inout):: wfnmd
  type(linear_scaling_control_variables),intent(inout):: lscv

  ! Local variables
  integer:: iorb, ilr, iiat

  if(lscv%lowaccur_converged) then

      do iorb=1,lorbs%norbp
          ilr=lorbs%inwhichlocreg(lorbs%isorb+iorb)
          iiat=onwhichatom(lorbs%isorb+iorb)
          confdatarr(iorb)%prefac=input%lin%potentialPrefac_highaccuracy(at%iatype(iiat))
      end do
      wfnmd%bs%target_function=TARGET_FUNCTION_IS_ENERGY
      wfnmd%bs%nit_basis_optimization=input%lin%nItBasis_highaccuracy
      wfnmd%bs%conv_crit=input%lin%convCrit_highaccuracy
      lscv%nit_scc=input%lin%nitSCCWhenOptimizing_highaccuracy+input%lin%nitSCCWhenFixed_highaccuracy
      lscv%nit_scc_when_optimizing=input%lin%nitSCCWhenOptimizing_highaccuracy
      lscv%mix_hist=input%lin%mixHist_highaccuracy
      do ilr=1,nlr
          lscv%locrad(ilr)=input%lin%locrad_highaccuracy(ilr)
      end do
      if(wfnmd%bs%update_phi) then
          lscv%alpha_mix=input%lin%alphaMixWhenOptimizing_highaccuracy
      else
          lscv%alpha_mix=input%lin%alphaMixWhenFixed_highaccuracy
      end if

  else

      do iorb=1,lorbs%norbp
          ilr=lorbs%inwhichlocreg(lorbs%isorb+iorb)
          iiat=onwhichatom(lorbs%isorb+iorb)
          confdatarr(iorb)%prefac=input%lin%potentialPrefac_lowaccuracy(at%iatype(iiat))
      end do
      wfnmd%bs%target_function=TARGET_FUNCTION_IS_TRACE
      wfnmd%bs%nit_basis_optimization=input%lin%nItBasis_lowaccuracy
      wfnmd%bs%conv_crit=input%lin%convCrit_lowaccuracy
      lscv%nit_scc=input%lin%nitSCCWhenOptimizing_lowaccuracy+input%lin%nitSCCWhenFixed_lowaccuracy
      lscv%nit_scc_when_optimizing=input%lin%nitSCCWhenOptimizing_lowaccuracy
      lscv%mix_hist=input%lin%mixHist_lowaccuracy
      do ilr=1,nlr
          lscv%locrad(ilr)=input%lin%locrad_lowaccuracy(ilr)
      end do
      if(wfnmd%bs%update_phi) then
          lscv%alpha_mix=input%lin%alphaMixWhenOptimizing_lowaccuracy
      else
          lscv%alpha_mix=input%lin%alphaMixWhenFixed_lowaccuracy
      end if

  end if

end subroutine set_optimization_variables



subroutine adjust_locregs_and_confinement(iproc, nproc, hx, hy, hz, &
           input, tmb, tmbder, denspot, ldiis, lscv)
  use module_base
  use module_types
  use module_interfaces, except_this_one => adjust_locregs_and_confinement
  implicit none
  
  ! Calling argument
  integer,intent(in):: iproc, nproc
  real(8),intent(in):: hx, hy, hz
  type(input_variables),intent(in):: input
  type(DFT_wavefunction),intent(inout):: tmb, tmbder
  type(DFT_local_fields),intent(inout) :: denspot
  type(localizedDIISParameters),intent(inout):: ldiis
  type(linear_scaling_control_variables),intent(inout):: lscv

  ! Local variables
  integer:: istat, iall
  logical:: redefine_derivatives
  character(len=*),parameter:: subname='adjust_locregs_and_confinement'

  if(tmb%wfnmd%bs%confinement_decrease_mode==DECREASE_ABRUPT) then
      lscv%decrease_factor_total=1.d0
  else if(tmb%wfnmd%bs%confinement_decrease_mode==DECREASE_LINEAR) then
      if(lscv%info_basis_functions>0) then
          lscv%idecrease=lscv%idecrease+1
          lscv%ifail=0
      else
          lscv%ifail=lscv%ifail+1
      end if
      lscv%decrease_factor_total=1.d0-dble(lscv%idecrease)*input%lin%decrease_step
  end if
  if(tmbder%wfnmd%bs%target_function==TARGET_FUNCTION_IS_ENERGY) lscv%decrease_factor_total=1.d0
  if(iproc==0) write(*,'(1x,a,f6.2,a)') 'Reduce the confining potential to ', &
      100.d0*lscv%decrease_factor_total,'% of its initial value.'
  tmb%confdatarr(:)%prefac=lscv%decrease_factor_total*tmb%confdatarr(:)%prefac


  lscv%locreg_increased=.false.
  redefine_derivatives=.false.
  if(lscv%ifail>=input%lin%increase_locrad_after .and. .not.lscv%lowaccur_converged) then
      lscv%increase_locreg=lscv%increase_locreg+input%lin%locrad_increase_amount
      !lscv%increase_locreg=lscv%increase_locreg+0.d0
      if(iproc==0) then
          write(*,'(1x,a)') 'It seems that the convergence criterion can not be reached with this localization radius.'
          write(*,'(1x,a,f6.2)') 'The localization radius is increased by totally',lscv%increase_locreg
      end if
      lscv%ifail=0
      lscv%locrad=lscv%locrad+lscv%increase_locreg
      if(lscv%withder) then
          redefine_derivatives=.true.
      end if
      lscv%locreg_increased=.true.
  end if

  redefine_derivatives=.false.
  if(lscv%lowaccur_converged) then
      if(iproc==0) then
          write(*,'(1x,a)') 'Increasing the localization radius for the high accuracy part.'
      end if
      lscv%locreg_increased=.true.
  end if
  if(lscv%locreg_increased) then
      call redefine_locregs_quantities(iproc, nproc, hx, hy, hz, lscv%locrad, .true., tmb%lzd, tmb, tmb, denspot, ldiis)
  end if
  if(redefine_derivatives) then
      call redefine_locregs_quantities(iproc, nproc, hx, hy, hz, tmb%lzd%llr(:)%locrad, .false., tmb%lzd, tmb, tmbder, denspot)
  end if

end subroutine adjust_locregs_and_confinement



subroutine adjust_DIIS_for_high_accuracy(input, tmb, denspot, ldiis, mixdiis, lscv)
  use module_base
  use module_types
  use module_interfaces, except_this_one => adjust_DIIS_for_high_accuracy
  implicit none
  
  ! Calling arguments
  type(input_variables),intent(in):: input
  type(DFT_wavefunction),intent(in):: tmb
  type(DFT_local_fields),intent(inout) :: denspot
  type(localizedDIISParameters),intent(inout):: ldiis
  type(mixrhopotDIISParameters),intent(inout):: mixdiis
  type(linear_scaling_control_variables),intent(inout):: lscv
  
  !!lscv%exit_outer_loop=.false.
  
  if(lscv%lowaccur_converged) then
      !!lscv%nit_highaccuracy=lscv%nit_highaccuracy+1
      if(lscv%nit_highaccuracy==input%lin%nit_highaccuracy+1) then
          ! Deallocate DIIS structures.
          !!call deallocateDIIS(ldiis)
          !!lscv%exit_outer_loop=.true.
      end if
      ! only use steepest descent if the localization regions may change
      if(input%lin%nItInnerLoop/=-1 .or. tmb%wfnmd%bs%locreg_enlargement/=1.d0) then
          ldiis%isx=0
      end if
  
      if(input%lin%mixHist_lowaccuracy==0 .and. input%lin%mixHist_highaccuracy>0) then
          call initializeMixrhopotDIIS(input%lin%mixHist_highaccuracy, denspot%dpbox%ndimpot, mixdiis)
      else if(input%lin%mixHist_lowaccuracy>0 .and. input%lin%mixHist_highaccuracy==0) then
          call deallocateMixrhopotDIIS(mixdiis)
      end if
  end if
  
end subroutine adjust_DIIS_for_high_accuracy


subroutine check_for_exit(input, lscv)
  use module_base
  use module_types
  implicit none

  ! Calling arguments
  type(input_variables),intent(in):: input
  type(linear_scaling_control_variables),intent(inout):: lscv

  lscv%exit_outer_loop=.false.
  
  if(lscv%lowaccur_converged) then
      lscv%nit_highaccuracy=lscv%nit_highaccuracy+1
      if(lscv%nit_highaccuracy==input%lin%nit_highaccuracy) then
          lscv%exit_outer_loop=.true.
      end if
  end if

end subroutine check_for_exit


function check_whether_derivatives_to_be_used(input, itout, lscv)
  use module_base
  use module_types
  implicit none
  
  ! Calling arguments
  type(input_variables),intent(in):: input
  integer,intent(in):: itout
  type(linear_scaling_control_variables),intent(in):: lscv
  logical:: check_whether_derivatives_to_be_used

  ! Local variables
  logical:: withder

  if(input%lin%mixedmode) then
      if( (.not.lscv%lowaccur_converged .and. &
           (itout==input%lin%nit_lowaccuracy+1 .or. lscv%pnrm_out<input%lin%lowaccuray_converged) ) &
          .or. lscv%lowaccur_converged ) then
          withder=.true.
      else
          withder=.false.
      end if
  else
      if(input%lin%useDerivativeBasisFunctions) then
          withder=.true.
      else
          withder=.false.
      end if
  end if
  check_whether_derivatives_to_be_used=withder

end function check_whether_derivatives_to_be_used



subroutine check_whether_lowaccuracy_converged(itout, input, lscv)
  use module_base
  use module_types
  implicit none

  ! Calling arguments
  integer,intent(in):: itout
  type(input_variables),intent(in):: input
  type(linear_scaling_control_variables),intent(inout):: lscv
  
  if(.not.lscv%lowaccur_converged .and. &
     (itout==input%lin%nit_lowaccuracy+1 .or. lscv%pnrm_out<input%lin%lowaccuray_converged .or. &
      lscv%decrease_factor_total<1.d0-input%lin%decrease_amount)) then
      lscv%lowaccur_converged=.true.
      lscv%nit_highaccuracy=0
  end if 

end subroutine check_whether_lowaccuracy_converged<|MERGE_RESOLUTION|>--- conflicted
+++ resolved
@@ -133,15 +133,8 @@
        tmbder%orbs, tmbder%orbs, tmbder%orbs%inWhichLocreg, &
        input%lin%locregShape, tmbder%op, tmbder%comon)
   
-<<<<<<< HEAD
-  call initializeCommunicationPotential(iproc, nproc, denspot%dpbox%nscatterarr, &
-       tmb%orbs, tmb%lzd, tmb%comgp, tmb%orbs%inWhichLocreg, tag)
-  call initializeCommunicationPotential(iproc, nproc, denspot%dpbox%nscatterarr, &
-       tmbder%orbs, tmb%lzd, tmbder%comgp, tmbder%orbs%inWhichLocreg, tag)
-=======
-  call initialize_communication_potential(iproc, nproc, denspot%dpcom%nscatterarr, tmb%orbs, tmb%lzd, tmb%comgp)
-  call initialize_communication_potential(iproc, nproc, denspot%dpcom%nscatterarr, tmbder%orbs, tmb%lzd, tmbder%comgp)
->>>>>>> f87616bd
+  call initialize_communication_potential(iproc, nproc, denspot%dpbox%nscatterarr, tmb%orbs, tmb%lzd, tmb%comgp)
+  call initialize_communication_potential(iproc, nproc, denspot%dpbox%nscatterarr, tmbder%orbs, tmb%lzd, tmbder%comgp)
 
   if(input%lin%useDerivativeBasisFunctions) then
       call initializeRepartitionOrbitals(iproc, nproc, tag, tmb%orbs, tmbder%orbs, tmb%lzd, tmbder%comrp)
@@ -153,15 +146,9 @@
 
 
   call nullify_p2pcomms(tmb%comsr)
-<<<<<<< HEAD
-  call initializeCommsSumrho(iproc, nproc, denspot%dpbox%nscatterarr, tmb%lzd, tmb%orbs, tag, tmb%comsr)
+  call initialize_comms_sumrho(iproc, nproc, denspot%dpbox%nscatterarr, tmb%lzd, tmb%orbs, tmb%comsr)
   call nullify_p2pcomms(tmbder%comsr)
-  call initializeCommsSumrho(iproc, nproc, denspot%dpbox%nscatterarr, tmb%lzd, tmbder%orbs, tag, tmbder%comsr)
-=======
-  call initialize_comms_sumrho(iproc, nproc, denspot%dpcom%nscatterarr, tmb%lzd, tmb%orbs, tmb%comsr)
-  call nullify_p2pcomms(tmbder%comsr)
-  call initialize_comms_sumrho(iproc, nproc, denspot%dpcom%nscatterarr, tmb%lzd, tmbder%orbs, tmbder%comsr)
->>>>>>> f87616bd
+  call initialize_comms_sumrho(iproc, nproc, denspot%dpbox%nscatterarr, tmb%lzd, tmbder%orbs, tmbder%comsr)
 
   call initMatrixCompression(iproc, nproc, tmb%lzd%nlr, tmb%orbs, tmb%op%noverlaps, tmb%op%overlaps, tmb%mad)
   call initCompressedMatmul3(tmb%orbs%norb, tmb%mad)
@@ -245,20 +232,20 @@
      call communicate_basis_for_density(iproc, nproc, tmb%lzd, tmb%orbs, tmb%psi, tmb%comsr)
      call sumrhoForLocalizedBasis2(iproc, nproc, orbs%norb,&
           tmb%lzd, input, hx, hy ,hz, tmb%orbs, tmb%comsr, &
-          tmb%wfnmd%ld_coeff, tmb%wfnmd%coeff, Glr%d%n1i*Glr%d%n2i*denspot%dpcom%n3d, &
-          denspot%rhov, at, denspot%dpcom%nscatterarr)
+          tmb%wfnmd%ld_coeff, tmb%wfnmd%coeff, Glr%d%n1i*Glr%d%n2i*denspot%dpbox%n3d, &
+          denspot%rhov, at, denspot%dpbox%nscatterarr)
      ! Must initialize rhopotold (FOR NOW... use the trivial one)
-     call dcopy(max(Glr%d%n1i*Glr%d%n2i*denspot%dpcom%n3p,1)*input%nspin, denspot%rhov(1), 1, rhopotOld(1), 1)
+     call dcopy(max(Glr%d%n1i*Glr%d%n2i*denspot%dpbox%n3p,1)*input%nspin, denspot%rhov(1), 1, rhopotOld(1), 1)
      call deallocateCommunicationbufferSumrho(tmb%comsr, subname)
      call updatePotential(iproc,nproc,at%geocode,input%ixc,input%nspin,0.5_gp*tmb%lzd%hgrids(1),&
           0.5_gp*tmb%lzd%hgrids(2),0.5_gp*tmb%lzd%hgrids(3),tmb%lzd%glr,denspot,energs%eh,energs%exc,energs%evxc)
-     call local_potential_dimensions(tmb%lzd,tmb%orbs,denspot%dpcom%ngatherarr(0,1))
+     call local_potential_dimensions(tmb%lzd,tmb%orbs,denspot%dpbox%ngatherarr(0,1))
 ! DEBUG (SEE IF HAMILTONIAN IS GOOD)
 !!     call allocateCommunicationsBuffersPotential(tmb%comgp, subname)
-!!     call post_p2p_communication(iproc, nproc, denspot%dpcom%ndimpot, denspot%rhov, &
+!!     call post_p2p_communication(iproc, nproc, denspot%dpbox%ndimpot, denspot%rhov, &
 !!          tmb%comgp%nrecvbuf, tmb%comgp%recvbuf, tmb%comgp)
 !!     call full_local_potential(iproc,nproc,tmb%orbs,tmb%lzd,2,&
-!!          denspot%dpcom,denspot%rhov,denspot%pot_work,tmb%comgp)
+!!          denspot%dpbox,denspot%rhov,denspot%pot_work,tmb%comgp)
 !!     call deallocateCommunicationsBuffersPotential(tmb%comgp, subname)
 !!     allocate(confdatarr(tmb%orbs%norbp))
 !!     call define_confinement_data(confdatarr,tmb%orbs,rxyz,at,hx,hy,hz,input%lin%confpotorder,&
@@ -269,7 +256,7 @@
 !!     allocate(tmb%lzd%doHamAppl(tmb%lzd%nlr))
 !!     tmb%lzd%doHamAppl = .true.
 !!     call LocalHamiltonianApplication(iproc,nproc,at,tmb%orbs,&
-!!          tmb%lzd,confdatarr,denspot%dpcom%ngatherarr,denspot%pot_work,tmb%psi,lhchi(1),&
+!!          tmb%lzd,confdatarr,denspot%dpbox%ngatherarr,denspot%pot_work,tmb%psi,lhchi(1),&
 !!          energs,input%SIC,GPU,.false.,&
 !!          pkernel=denspot%pkernelseq)
 !!     call NonLocalHamiltonianApplication(iproc,at,tmb%orbs,&
@@ -353,19 +340,7 @@
   ! post the messages. This will send to each process the part of the potential that this process
   ! needs for the application of the Hamlitonian to all orbitals on that process.
   call allocateCommunicationsBuffersPotential(tmb%comgp, subname)
-<<<<<<< HEAD
-  call postCommunicationsPotential(iproc, nproc, denspot%dpbox%ndimpot, denspot%rhov, tmb%comgp)
-  ! If we also use the derivative of the basis functions, also send the potential in this case. This is
-  ! needed since the orbitals may be partitioned in a different way when the derivatives are used.
-  if(tmbder%wfnmd%bs%use_derivative_basis .and. .not.input%lin%mixedMode) then
-      call allocateCommunicationsBuffersPotential(tmbder%comgp, subname)
-      call postCommunicationsPotential(iproc, nproc, denspot%dpbox%ndimpot, denspot%rhov, tmbder%comgp)
-  end if
-
-
-=======
   call allocateCommunicationsBuffersPotential(tmbder%comgp, subname)
->>>>>>> f87616bd
 
 
   ! Flag that indicates that the basis functions shall be improved in the following.
@@ -457,10 +432,10 @@
       do it_scc=1,lscv%nit_scc
 
 
-          call post_p2p_communication(iproc, nproc, denspot%dpcom%ndimpot, denspot%rhov, &
+          call post_p2p_communication(iproc, nproc, denspot%dpbox%ndimpot, denspot%rhov, &
                tmb%comgp%nrecvbuf, tmb%comgp%recvbuf, tmb%comgp)
           if(lscv%withder) then
-              call post_p2p_communication(iproc, nproc, denspot%dpcom%ndimpot, denspot%rhov, &
+              call post_p2p_communication(iproc, nproc, denspot%dpbox%ndimpot, denspot%rhov, &
                    tmbder%comgp%nrecvbuf, tmbder%comgp%recvbuf, tmbder%comgp)
           end if
 
@@ -480,28 +455,6 @@
               tmb%wfnmd%nphi=tmb%orbs%npsidim_orbs
           end if
 
-<<<<<<< HEAD
-          ! Decide whether we have to use the derivatives or not.
-          if(input%lin%mixedmode) then
-              if(.not.lscv%withder) then
-                  tmbmix => tmb
-              else
-                  ! We have to communicate the potential in the first iteration
-                  if(it_scc==1) then
-                      call allocateCommunicationsBuffersPotential(tmbder%comgp, subname)
-                      call postCommunicationsPotential(iproc, nproc, denspot%dpbox%ndimpot, denspot%rhov, tmbder%comgp)
-                  end if
-                  tmbmix => tmbder
-              end if
-          end if
-          if(tmbmix%wfnmd%bs%use_derivative_basis) then
-              ! Cancel the communication of the potential for the TMB, since we need in the following
-              ! only the potential for the TMB including the derivatives.
-              call cancelCommunicationPotential(iproc, nproc, tmb%comgp)
-              call deallocateCommunicationsBuffersPotential(tmb%comgp, subname)
-          end if
-=======
->>>>>>> f87616bd
           if((lscv%locreg_increased .or. (lscv%variable_locregs .and. tmb%wfnmd%bs%target_function==TARGET_FUNCTION_IS_ENERGY)) &
               .and. tmb%wfnmd%bs%update_phi) then
               ! Redefine some quantities if the localization region has changed.
@@ -583,14 +536,6 @@
           end if
 
 
-<<<<<<< HEAD
-          ! Post communications for gathering the potential
-          call allocateCommunicationsBuffersPotential(tmb%comgp, subname)
-          call postCommunicationsPotential(iproc, nproc, denspot%dpbox%ndimpot, denspot%rhov, tmb%comgp)
-          if(tmbmix%wfnmd%bs%use_derivative_basis) then
-              call allocateCommunicationsBuffersPotential(tmbmix%comgp, subname)
-              call postCommunicationsPotential(iproc, nproc, denspot%dpbox%ndimpot, denspot%rhov, tmbmix%comgp)
-=======
           ! Make sure that the previous communication is complete (only do that if this check
           ! for completeness has not been done in get_coeff)
           if(tmbmix%wfnmd%bs%use_derivative_basis .and. .not.tmb%wfnmd%bs%update_phi) then
@@ -598,7 +543,6 @@
           end if
           if(lscv%withder) then
               call wait_p2p_communication(iproc, nproc, tmbder%comgp)
->>>>>>> f87616bd
           end if
 
           ! Write some informations.
