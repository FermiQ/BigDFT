--- conflicted
+++ resolved
@@ -643,66 +643,14 @@
       real(8) :: dnrm2
       if (input%inputPsiId==101) then           !should we put 102 also?
 
-<<<<<<< HEAD
-          call to_zero(tmblarge%orbs%npsidim_orbs,tmblarge%psi(1))
-          call small_to_large_locreg(iproc, nproc, tmb%lzd, tmblarge%lzd, tmb%orbs, tmblarge%orbs, tmb%psi, tmblarge%psi)
+          if (input%lin%pulay_correction) then
+              ! Check the input guess by calculation the Pulay forces.
+
+              call to_zero(tmblarge%orbs%npsidim_orbs,tmblarge%psi(1))
+              call small_to_large_locreg(iproc, nproc, tmb%lzd, tmblarge%lzd, tmb%orbs, tmblarge%orbs, tmb%psi, tmblarge%psi)
 
           ! add get_coeff here
           ! - need some restructuring/reordering though, or addition of lots of extra initializations?!
-
-          ! Calculate Pulay correction to the forces
-          call pulay_correction(iproc, nproc, input, KSwfn%orbs, at, rxyz, nlpspd, proj, input%SIC, denspot, GPU, tmb, &
-               tmblarge, fpulay)
-          fnrm_pulay=dnrm2(3*at%nat, fpulay, 1)/sqrt(dble(at%nat))
-
-          if (iproc==0) write(*,*) 'fnrm_pulay',fnrm_pulay
-
-          if (fnrm_pulay>1.d-1) then !1.d2
-              if (iproc==0) write(*,'(1x,a)') 'The pulay force is too large after the restart. &
-                                               &Start over again with an AO input guess.'
-              if (associated(tmb%psit_c)) then
-                  iall=-product(shape(tmb%psit_c))*kind(tmb%psit_c)
-                  deallocate(tmb%psit_c, stat=istat)
-                  call memocc(istat, iall, 'tmb%psit_c', subname)
-              end if
-              if (associated(tmb%psit_f)) then
-                  iall=-product(shape(tmb%psit_f))*kind(tmb%psit_f)
-                  deallocate(tmb%psit_f, stat=istat)
-                  call memocc(istat, iall, 'tmb%psit_f', subname)
-              end if
-              tmb%can_use_transposed=.false.
-              nit_lowaccuracy=input%lin%nit_lowaccuracy
-              nit_highaccuracy=input%lin%nit_highaccuracy
-              call inputguessConfinement(iproc, nproc, INPUT_PSI_LINEAR_AO, at, &
-                   input, KSwfn%Lzd%hgrids(1), KSwfn%Lzd%hgrids(2), KSwfn%Lzd%hgrids(3), &
-                   tmb%lzd, tmb%orbs, rxyz, denspot, rhopotold,&
-                   nlpspd, proj, GPU, tmb%psi, KSwfn%orbs, tmb, tmblarge, energs)
-                   energs%eexctX=0.0_gp
-              ! Give tmblarge%mad since this is the correct matrix description
-              call orthonormalizeLocalized(iproc, nproc, 0, tmb%orthpar%nItOrtho, &
-                   tmb%orbs, tmb%op, tmb%comon, tmb%lzd, &
-                   tmblarge%mad, tmb%collcom, tmb%orthpar, tmb%wfnmd%bpo, tmb%psi, tmb%psit_c, tmb%psit_f, &
-                   tmb%can_use_transposed)
-          else if (fnrm_pulay>1.d-2) then !1.d2
-              if (iproc==0) write(*,'(1x,a)') 'The pulay forces are rather large, so start with low accuracy.'
-              nit_lowaccuracy=input%lin%nit_lowaccuracy
-              nit_highaccuracy=input%lin%nit_highaccuracy
-          else if (fnrm_pulay>1.d-10) then
-              if (iproc==0) write(*,'(1x,a)') &
-                   'The pulay forces are fairly large, so reoptimising basis with high accuracy only.'
-              nit_lowaccuracy=0
-              nit_highaccuracy=input%lin%nit_highaccuracy
-          else
-              if (iproc==0) write(*,'(1x,a)') &
-                   'The pulay forces are fairly small, so not reoptimising basis.'
-              nit_lowaccuracy=0
-              nit_highaccuracy=0
-=======
-          if (input%lin%pulay_correction) then
-              ! Check the input guess by calculation the Pulay forces.
-
-              call to_zero(tmblarge%orbs%npsidim_orbs,tmblarge%psi(1))
-              call small_to_large_locreg(iproc, nproc, tmb%lzd, tmblarge%lzd, tmb%orbs, tmblarge%orbs, tmb%psi, tmblarge%psi)
 
               ! Calculate Pulay correction to the forces
               call pulay_correction(iproc, nproc, input, KSwfn%orbs, at, rxyz, nlpspd, proj, input%SIC, denspot, GPU, tmb, &
@@ -711,7 +659,7 @@
 
               if (iproc==0) write(*,*) 'fnrm_pulay',fnrm_pulay
 
-              if (fnrm_pulay>1.d-1) then
+              if (fnrm_pulay>1.d-1) then !1.d2
                   if (iproc==0) write(*,'(1x,a)') 'The pulay force is too large after the restart. &
                                                    &Start over again with an AO input guess.'
                   if (associated(tmb%psit_c)) then
@@ -726,6 +674,7 @@
                   end if
                   tmb%can_use_transposed=.false.
                   nit_lowaccuracy=input%lin%nit_lowaccuracy
+                  nit_highaccuracy=input%lin%nit_highaccuracy
                   call inputguessConfinement(iproc, nproc, at, &
                        input, KSwfn%Lzd%hgrids(1), KSwfn%Lzd%hgrids(2), KSwfn%Lzd%hgrids(3), &
                        tmb%lzd, tmb%orbs, rxyz, denspot, rhopotold,&
@@ -736,20 +685,29 @@
                        tmb%orbs, tmb%op, tmb%comon, tmb%lzd, &
                        tmblarge%mad, tmb%collcom, tmb%orthpar, tmb%wfnmd%bpo, tmb%psi, tmb%psit_c, tmb%psit_f, &
                        tmb%can_use_transposed)
-              else if (fnrm_pulay>1.d-2) then
+              else if (fnrm_pulay>1.d-2) then ! 1.d2
                   if (iproc==0) write(*,'(1x,a)') 'The pulay forces are rather large, so start with low accuracy.'
                   nit_lowaccuracy=input%lin%nit_lowaccuracy
+                  nit_highaccuracy=input%lin%nit_highaccuracy
+          else if (fnrm_pulay>1.d-10) then
+              if (iproc==0) write(*,'(1x,a)') &
+                   'The pulay forces are fairly large, so reoptimising basis with high accuracy only.'
+              nit_lowaccuracy=0
+              nit_highaccuracy=input%lin%nit_highaccuracy
               else
+              if (iproc==0) write(*,'(1x,a)') &
+                   'The pulay forces are fairly small, so not reoptimising basis.'
                   nit_lowaccuracy=0
+                  nit_highaccuracy=0
               end if
           else
               ! Calculation of Pulay forces not possible, so always start with low accuracy
               call to_zero(3*at%nat, fpulay(1,1))
               nit_lowaccuracy=input%lin%nit_lowaccuracy
+              nit_highaccuracy=input%lin%nit_highaccuracy
           end if
           if (input%lin%scf_mode==LINEAR_FOE .and. nit_lowaccuracy==0) then
               stop 'for FOE and restart, nit_lowaccuracy must not be zero!'
->>>>>>> d4d86bea
           end if
       else   !if not using restart just do the lowaccuracy like normal
           nit_lowaccuracy=input%lin%nit_lowaccuracy
@@ -1310,22 +1268,6 @@
    call to_zero(3*at%nat, fpulay(1,1))
    do jdir=1,3
      !do ialpha=1,tmblarge%orbs%norb
-<<<<<<< HEAD
-     do ialpha=1,tmblarge%orbs%norbp
-       iialpha=tmblarge%orbs%isorb+ialpha
-       jat=tmblarge%orbs%onwhichatom(iialpha)
-       do ibeta=1,tmblarge%orbs%norb
-          kernel = 0.d0
-          ekernel= 0.d0
-          do iorb=1,orbs%norb
-            kernel  = kernel+orbs%occup(iorb)*tmb%wfnmd%coeff(iialpha,iorb)*tmb%wfnmd%coeff(ibeta,iorb)
-            ekernel = ekernel+orbs%eval(iorb)*orbs%occup(iorb)*tmb%wfnmd%coeff(iialpha,iorb)*tmb%wfnmd%coeff(ibeta,iorb) 
-          end do
-          fpulay(jdir,jat)=fpulay(jdir,jat)+&
-                 2.0_gp*(kernel*matrix(ibeta,iialpha,jdir)-ekernel*dovrlp(ibeta,iialpha,jdir))
-       end do
-     end do
-=======
      if (tmblarge%orbs%norbp>0) then
          isegstart=tmblarge%mad%istsegline(tmblarge%orbs%isorb_par(iproc)+1)
          if (tmblarge%orbs%isorb+tmblarge%orbs%norbp<tmblarge%orbs%norb) then
@@ -1374,7 +1316,6 @@
      !!     !end do
      !!  end do
      !!end do
->>>>>>> d4d86bea
    end do 
 
    call mpiallred(fpulay(1,1), 3*at%nat, mpi_sum, bigdft_mpi%mpi_comm, ierr)
