!> @file
!!  Routines used by the linear scaling version
!! @author
!!    Copyright (C) 2012-2013 BigDFT group
!!    This file is distributed under the terms of the
!!    GNU General Public License, see ~/COPYING file
!!    or http://www.gnu.org/copyleft/gpl.txt .
!!    For the list of contributors, see ~/AUTHORS


subroutine linearScaling(iproc,nproc,KSwfn,tmb,at,input,rxyz,denspot,rhopotold,nlpsp,GPU,&
           energs,energy,fpulay,infocode,ref_frags,cdft, &
           fdisp, fion)
 
  use module_base
  use module_types
  use module_interfaces, exceptThisOne => linearScaling
  use yaml_output
  use module_fragments
  use constrained_dft
  use diis_sd_optimization
  use Poisson_Solver, except_dp => dp, except_gp => gp, except_wp => wp
  use communications_base, only: work_transpose, allocate_p2pComms_buffer, &
                                 deallocate_p2pComms_buffer, &
                                 work_transpose_null, allocate_work_transpose, deallocate_work_transpose
  use communications, only: synchronize_onesided_communication, transpose_localized, untranspose_localized
  !use communications_init, only: orbitals_communicators
  use sparsematrix_base, only: sparse_matrix, sparse_matrix_null, deallocate_sparse_matrix, &
                               matrices_null, allocate_matrices, deallocate_matrices, &
                               sparsematrix_malloc, sparsematrix_malloc_ptr, assignment(=), SPARSE_FULL, DENSE_FULL
  use sparsematrix, only: gather_matrix_from_taskgroups_inplace, extract_taskgroup_inplace, uncompress_matrix2
  use io, only: writemywaves_linear, writemywaves_linear_fragments, write_linear_matrices, write_linear_coefficients
  use postprocessing_linear, only: loewdin_charge_analysis, support_function_multipoles, build_ks_orbitals
  use rhopotential, only: updatePotential, sumrho_for_TMBs, corrections_for_negative_charge
  use locreg_operations, only: get_boundary_weight
<<<<<<< HEAD
  use multipole, only: multipoles_from_density
=======
  use public_enums
>>>>>>> 3a2db98e
  implicit none

  ! Calling arguments
  integer,intent(in) :: iproc, nproc
  type(atoms_data),intent(inout) :: at
  type(input_variables),intent(in) :: input ! need to hack to be inout for geopt changes
  real(kind=8),dimension(3,at%astruct%nat),intent(inout) :: rxyz
  real(kind=8),dimension(3,at%astruct%nat),intent(out) :: fpulay
  type(DFT_local_fields), intent(inout) :: denspot
  real(gp), dimension(*), intent(inout) :: rhopotold
  type(DFT_PSP_projectors),intent(inout) :: nlpsp
  type(GPU_pointers),intent(inout) :: GPU
  type(energy_terms),intent(inout) :: energs
  real(gp), dimension(:), pointer :: rho,pot
  real(kind=8),intent(out) :: energy
  type(DFT_wavefunction),intent(inout),target :: tmb
  type(DFT_wavefunction),intent(inout),target :: KSwfn
  integer,intent(out) :: infocode
  type(system_fragment), dimension(:), pointer :: ref_frags ! for transfer integrals
  type(cdft_data), intent(inout) :: cdft
  real(kind=8),dimension(3,at%astruct%nat),intent(in) :: fdisp, fion

  !Local variables
  real(kind=8) :: pnrm,trace,trace_old,fnrm_tmb
  integer :: infoCoeff,istat,it_scc,itout,info_scf,i,iorb
  character(len=*), parameter :: subname='linearScaling'
  real(kind=8),dimension(:),allocatable :: rhopotold_out
  real(kind=8) :: energyold, energyDiff, energyoldout, fnrm_pulay, convCritMix, convCritMix_init
  type(localizedDIISParameters) :: ldiis
  type(DIIS_obj) :: ldiis_coeff, vdiis
  logical :: can_use_ham, update_phi, locreg_increased, reduce_conf, orthonormalization_on
  logical :: fix_support_functions
  integer :: itype, istart, nit_lowaccuracy, nit_highaccuracy
  integer :: ldiis_coeff_hist, nitdmin
  logical :: ldiis_coeff_changed
  integer :: mix_hist, info_basis_functions, nit_scc, cur_it_highaccuracy, nit_scc_changed
  real(kind=8) :: pnrm_out, alpha_mix, ratio_deltas, convcrit_dmin, tt1, tt2, ehart_ps
  logical :: lowaccur_converged, exit_outer_loop, calculate_overlap, invert_overlap_matrix
  real(kind=8),dimension(:),allocatable :: locrad
  integer:: target_function, nit_basis
  logical :: keep_value
  type(workarrays_quartic_convolutions),dimension(:),pointer :: precond_convol_workarrays
  type(workarr_precond),dimension(:),pointer :: precond_workarrays
  type(work_transpose) :: wt_philarge, wt_hpsinoprecond, wt_hphi, wt_phi
  integer,dimension(:,:),allocatable :: ioffset_isf
  integer :: is1, is2, is3, ie1, ie2, ie3, i1, i2, i3, ii
  
  real(kind=gp) :: ebs, vgrad_old, vgrad, valpha, vold, vgrad2, vold_tmp, conv_crit_TMB, best_charge_diff, cdft_charge_thresh
  real(kind=gp), allocatable, dimension(:,:) :: coeff_tmp
  integer :: jorb, cdft_it, nelec, iat, ityp, norder_taylor, ispin, ishift
  integer :: dmin_diag_it, dmin_diag_freq, ioffset, nl1, nl2, nl3
  logical :: reorder, rho_negative
  real(wp), dimension(:,:,:), pointer :: mom_vec_fake
  type(matrices) :: weight_matrix_
  real(kind=8) :: sign_of_energy_change
  integer :: nit_energyoscillation
  integer(kind=8) :: nsize
  type(work_mpiaccumulate) :: fnrm_work, energs_work
  integer :: ilr, iiorb

  real(8),dimension(:),allocatable :: rho_tmp, tmparr
  real(8) :: tt, ddot

  !better names/input variables
  logical, parameter :: write_fragments=.true.
  logical, parameter :: write_full_system=.true.


  !integer :: ind, ilr, iorbp, iiorb, indg, npsidim_global
  !real(kind=gp), allocatable, dimension(:) :: gpsi, psit_large_c, psit_large_f, kpsit_c, kpsit_f, kpsi, kpsi_small
  !real(kind=gp), pointer, dimension(:) :: gpsi_all, gpsi_virt
  !type(orbitals_data) :: fakeorbs
  !type(comms_cubic) :: comms


  !!rho_tmp = f_malloc(size(denspot%rhov),id='rho_tmp')

  call timing(iproc,'linscalinit','ON')

  call f_routine(id='linear_scaling')

  call allocate_local_arrays()



  ! Allocate the communications buffers needed for the communications of the potential and
  ! post the messages. This will send to each process the part of the potential that this process
  ! needs for the application of the Hamlitonian to all orbitals on that process.
  call allocate_p2pComms_buffer(tmb%comgp)

  pnrm=1.d100
  pnrm_out=1.d100
  energyold=0.d0
  energyoldout=0.d0
  energy=0.d0
  energs%ebs=0.0d0
  target_function=TARGET_FUNCTION_IS_TRACE
  lowaccur_converged=.false.
  info_basis_functions=-1
  fix_support_functions=.false.
  cur_it_highaccuracy=0
  trace_old=0.0d0
  ldiis_coeff_hist=input%lin%dmin_hist_lowaccuracy
  reduce_conf=.false.
  ldiis_coeff_changed = .false.
  orthonormalization_on=.true.
  dmin_diag_it=0
  dmin_diag_freq=-1
  reorder=.false.
  nullify(mom_vec_fake)
  norder_taylor=input%lin%order_taylor
  sign_of_energy_change = -1.d0
  nit_energyoscillation = 0
  keep_value = .false.



  ! Allocate the communication arrays for the calculation of the charge density.

  if (input%lin%scf_mode==LINEAR_DIRECT_MINIMIZATION) then  
     ldiis_coeff%alpha_coeff=input%lin%alphaSD_coeff
!!$     call initialize_DIIS_coeff(ldiis_coeff_hist, ldiis_coeff)
!!$     call allocate_DIIS_coeff(tmb, ldiis_coeff)
     if (input%lin%extra_states==0) then
        call DIIS_set(ldiis_coeff_hist,0.1_gp,tmb%orbs%norb*KSwfn%orbs%norbp,1,ldiis_coeff)
     else
        call DIIS_set(ldiis_coeff_hist,0.1_gp,tmb%orbs%norb*tmb%orbs%norbp,1,ldiis_coeff)
     end if
  end if

  tmb%can_use_transposed=.false.
  !nullify(tmb%psit_c)
  !nullify(tmb%psit_f)

  call timing(iproc,'linscalinit','OF')

  ! Check the quality of the input guess
  call check_inputguess()

  call timing(iproc,'linscalinit','ON')

  if(input%lin%scf_mode/=LINEAR_MIXPOT_SIMPLE) then
      call vcopy(max(denspot%dpbox%ndimrhopot,denspot%dpbox%nrhodim),rhopotold(1),1,rhopotold_out(1),1)
      !!call mix_rhopot(iproc,nproc,denspot%mix%nfft*denspot%mix%nspden,alpha_mix,denspot%mix,&
      !!     denspot%rhov,1,denspot%dpbox%ndims(1),denspot%dpbox%ndims(2),denspot%dpbox%ndims(3),&
      !!     at%astruct%cell_dim(1)*at%astruct%cell_dim(2)*at%astruct%cell_dim(3),&
      !!     pnrm,denspot%dpbox%nscatterarr)
  else
      call vcopy(max(denspot%dpbox%ndimrhopot,denspot%dpbox%nrhodim),denspot%rhov(1),1,rhopotold_out(1),1)
      call vcopy(max(KSwfn%Lzd%Glr%d%n1i*KSwfn%Lzd%Glr%d%n2i*denspot%dpbox%n3d,1) &
            *input%nspin, denspot%rhov(1), 1, rhopotOld(1), 1)
  end if


  !!!! These tests are already done in cluster, keep them for consitency with the test references
  !!!if (iproc==0) call yaml_mapping_open('Checking Communications of Minimal Basis')
  !!!call check_communications_locreg(iproc,nproc,tmb%orbs,input%nspin,tmb%lzd, &
  !!!     tmb%collcom,tmb%linmat%s,tmb%linmat%ovrlp_, &
  !!!     tmb%npsidim_orbs,tmb%npsidim_comp)
  !!!if (iproc==0) call yaml_mapping_close()
  !!!write(*,*) 'after 1st check, sums', sum(tmb%linmat%ovrlp_%matrix_compr), sum(tmb%linmat%kernel_%matrix_compr)

  !!!if (iproc==0) call yaml_mapping_open('Checking Communications of Enlarged Minimal Basis')
  !!!call check_communications_locreg(iproc,nproc,tmb%orbs,input%nspin,tmb%ham_descr%lzd, &
  !!!     tmb%ham_descr%collcom,tmb%linmat%m,tmb%linmat%ham_, &
  !!!     tmb%ham_descr%npsidim_orbs,tmb%ham_descr%npsidim_comp)
  !!!if (iproc ==0) call yaml_mapping_close()
  !!!write(*,*) 'after 2nd check, sums', sum(tmb%linmat%ovrlp_%matrix_compr), sum(tmb%linmat%kernel_%matrix_compr)


  ! CDFT: calculate w_ab here given w(r)
  ! CDFT: first check that we aren't updating the basis at any point and we don't have any low acc iterations
  if (input%lin%constrained_dft) then
     !if (nit_lowaccuracy>0 .or. input%lin%nItBasis_highaccuracy>1) then
     !   stop 'Basis cannot be updated for now in constrained DFT calculations and no low accuracy is allowed'
     !end if

     weight_matrix_ = matrices_null()
     call allocate_matrices(tmb%linmat%m, allocate_full=.false., matname='weight_matrix_', mat=weight_matrix_)
     weight_matrix_%matrix_compr=cdft%weight_matrix_%matrix_compr

     !!call extract_taskgroup_inplace(tmb%linmat%l, tmb%linmat%kernel_)
     !!call extract_taskgroup_inplace(tmb%linmat%m, weight_matrix_)
     call calculate_kernel_and_energy(iproc,nproc,tmb%linmat%l,tmb%linmat%m, &
          tmb%linmat%kernel_,weight_matrix_,&
          ebs,tmb%coeff,KSwfn%orbs,tmb%orbs,.false.)
     !!call gather_matrix_from_taskgroups_inplace(iproc, nproc, tmb%linmat%l, tmb%linmat%kernel_)
     !!call gather_matrix_from_taskgroups_inplace(iproc, nproc, tmb%linmat%m, weight_matrix_)

     !tmb%linmat%denskern_large%matrix_compr = tmb%linmat%kernel_%matrix_compr
     call deallocate_matrices(weight_matrix_)

     call timing(iproc,'linscalinit','OF')
     call timing(iproc,'constraineddft','ON')
     vgrad_old=ebs-cdft%charge

     !!if (iproc==0) write(*,'(a,4(ES16.6e3,2x))') 'N, Tr(KW), Tr(KW)-N, V*(Tr(KW)-N)',&
     !!     cdft%charge,ebs,vgrad_old,cdft%lag_mult*vgrad_old
     if (iproc==0) then
         call yaml_mapping_open('CDFT infos')
         call yaml_map('N',cdft%charge,fmt='(es16.6e3)')
         call yaml_map('Tr(KW)',ebs,fmt='(es16.6e3)')
         call yaml_map('Tr(KW)-N',vgrad_old,fmt='(es16.6e3)')
         call yaml_map('V*(Tr(KW)-N)',cdft%lag_mult*vgrad_old,fmt='(es16.6e3)')
         call yaml_mapping_close()
     end if
     vgrad_old=abs(vgrad_old)
     valpha=0.5_gp
     !best_charge_diff=vgrad_old
     coeff_tmp=f_malloc((/tmb%orbs%norb,tmb%orbs%norb/),id='coeff_tmp')
     cdft_charge_thresh=1.e-2
     call timing(iproc,'constraineddft','OF')
     call timing(iproc,'linscalinit','ON')
  end if


  ! modify tmb%orbs%occup, as we normally use orbs%occup elsewhere
  if (input%lin%extra_states>0) then
     call f_zero(tmb%orbs%norb,tmb%orbs%occup(1))
     call vcopy(KSwfn%orbs%norb, KSwfn%orbs%occup(1), 1, tmb%orbs%occup(1), 1)
     ! occupy the next few states - don't need to preserve the charge as only using for support function optimization
     do iorb=1,tmb%orbs%norb
        if (tmb%orbs%occup(iorb)==1.0_gp) then
           tmb%orbs%occup(iorb)=2.0_gp
        else if (tmb%orbs%occup(iorb)==0.0_gp) then
           do jorb=iorb,min(iorb+input%lin%extra_states-1,tmb%orbs%norb)
             tmb%orbs%occup(jorb)=2.0_gp
           end do
           exit
        end if
     end do
  else
     ! only use tmb%orbs%occup for calculating energy components, otherwise using KSwfn%orbs%occup
     !SM: This is just to make sure that the value of a open shell calculation is equivalent to a closed shell calculations.
     ! Maybe one should change this to 2 and 1...
     if (input%nspin==1) then
         tmb%orbs%occup=1.0d0
     else
         tmb%orbs%occup=0.5d0
     end if
  end if

  ! if we want to ignore read in coeffs and diag at start - EXPERIMENTAL
  if (input%lin%diag_start .and. (input%inputPsiId .hasattr. 'FILE')) then !==INPUT_PSI_DISK_LINEAR) then
     ! Calculate the charge density.
     !!tmparr = sparsematrix_malloc(tmb%linmat%l,iaction=SPARSE_FULL,id='tmparr')
     !!call vcopy(tmb%linmat%l%nvctr, tmb%linmat%kernel_%matrix_compr(1), 1, tmparr(1), 1)
     !!call gather_matrix_from_taskgroups_inplace(iproc, nproc, tmb%linmat%l, tmb%linmat%kernel_)
     call sumrho_for_TMBs(iproc, nproc, KSwfn%Lzd%hgrids(1), KSwfn%Lzd%hgrids(2), KSwfn%Lzd%hgrids(3), &
          tmb%collcom_sr, tmb%linmat%l, tmb%linmat%kernel_, denspot%dpbox%ndimrhopot, &
          denspot%rhov, rho_negative)
     !!call vcopy(tmb%linmat%l%nvctr, tmparr(1), 1, tmb%linmat%kernel_%matrix_compr(1), 1)
     !!call f_free(tmparr)

     if (rho_negative) then
         call corrections_for_negative_charge(iproc, nproc, KSwfn, at, input, tmb, denspot)
         !!if (iproc==0) call yaml_warning('Charge density contains negative points, need to increase FOE cutoff')
         !!call increase_FOE_cutoff(iproc, nproc, tmb%lzd, at%astruct, input, KSwfn%orbs, tmb%orbs, tmb%foe_obj, init=.false.)
         !!call clean_rho(iproc, KSwfn%Lzd%Glr%d%n1i*KSwfn%Lzd%Glr%d%n2i*denspot%dpbox%n3d, denspot%rhov)
     end if
     ! Calculate the new potential.
     !if(iproc==0) write(*,'(1x,a)') '---------------------------------------------------------------- Updating potential.'
     !if (iproc==0) call yaml_map('update potential',.true.)
     if (iproc==0) call yaml_mapping_open('update pot',flow=.true.)
     call updatePotential(input%nspin,denspot,energs)!%eh,energs%exc,energs%evxc)
  end if

  call timing(iproc,'linscalinit','OF')


  ! Add one iteration if no low accuracy is desired since we need then a first fake iteration, with istart=0
  istart = min(1,nit_lowaccuracy)
  infocode=0 !default value
  ! This is the main outer loop. Each iteration of this loop consists of a first loop in which the basis functions
  ! are optimized and a consecutive loop in which the density is mixed.
  if (iproc==0) then
      call yaml_comment('Self-Consistent Cycle',hfill='-')
      call yaml_sequence_open('Ground State Optimization')
  end if
  outerLoop: do itout=istart,nit_lowaccuracy+nit_highaccuracy

      call timing(iproc,'linscalinit','ON')
      if (input%lin%nlevel_accuracy==2) then
          ! Check whether the low accuracy part (i.e. with strong confining potential) has converged.
          call check_whether_lowaccuracy_converged(itout, nit_lowaccuracy, input%lin%lowaccuracy_conv_crit, &
               lowaccur_converged, pnrm_out)
          !!if (iproc==0) write(*,*) 'lowaccur_converged,associated(precond_workarrays)',lowaccur_converged,associated(precond_workarrays)
          !!if (lowaccur_converged) then
          !!    call deallocate_precond_arrays(tmb%orbs, tmb%lzd, precond_convol_workarrays, precond_workarrays)
          !!end if
          ! Set all remaining variables that we need for the optimizations of the basis functions and the mixing.
          call set_optimization_variables(input, at, tmb%orbs, tmb%lzd%nlr, tmb%orbs%onwhichatom, tmb%confdatarr, &
               convCritMix_init, lowaccur_converged, nit_scc, mix_hist, alpha_mix, locrad, target_function, nit_basis, &
               convcrit_dmin, nitdmin, conv_crit_TMB)
          if (itout==1) then
              call allocate_precond_arrays(tmb%orbs, tmb%lzd, tmb%confdatarr, precond_convol_workarrays, precond_workarrays)
              wt_philarge = work_transpose_null()
              wt_hpsinoprecond = work_transpose_null()
              wt_hphi = work_transpose_null()
              wt_phi = work_transpose_null()
              call allocate_work_transpose(nproc, tmb%ham_descr%collcom, wt_philarge)
              call allocate_work_transpose(nproc, tmb%ham_descr%collcom, wt_hpsinoprecond)
              call allocate_work_transpose(nproc, tmb%ham_descr%collcom, wt_hphi)
              call allocate_work_transpose(nproc, tmb%collcom, wt_phi)
          end if
          !!if (iproc==0) write(*,*) 'AFTER: lowaccur_converged,associated(precond_workarrays)',lowaccur_converged,associated(precond_workarrays)
          if (keep_value) then
              nit_scc = nit_scc_changed
          end if
      else if (input%lin%nlevel_accuracy==1 .and. itout==1) then
          call set_variables_for_hybrid(iproc, tmb%lzd%nlr, input, at, tmb%orbs, &
               lowaccur_converged, tmb%damping_factor_confinement, tmb%confdatarr, &
               target_function, nit_basis, nit_scc, mix_hist, locrad, alpha_mix, convCritMix_init, conv_crit_TMB)
               convcrit_dmin=input%lin%convCritDmin_highaccuracy
               nitdmin=input%lin%nItdmin_highaccuracy
          call allocate_precond_arrays(tmb%orbs, tmb%lzd, tmb%confdatarr, precond_convol_workarrays, precond_workarrays)
          wt_philarge = work_transpose_null()
          wt_hpsinoprecond = work_transpose_null()
          wt_hphi = work_transpose_null()
          wt_phi = work_transpose_null()
          call allocate_work_transpose(nproc, tmb%ham_descr%collcom, wt_philarge)
          call allocate_work_transpose(nproc, tmb%ham_descr%collcom, wt_hpsinoprecond)
          call allocate_work_transpose(nproc, tmb%ham_descr%collcom, wt_hphi)
          call allocate_work_transpose(nproc, tmb%collcom, wt_phi)
      end if
      call timing(iproc,'linscalinit','OF')

      ! Do one fake iteration if no low accuracy is desired.
      if(nit_lowaccuracy==0 .and. itout==0) then
          lowaccur_converged=.false.
          cur_it_highaccuracy=0
      end if

      if(lowaccur_converged) cur_it_highaccuracy=cur_it_highaccuracy+1

      if(cur_it_highaccuracy==1) then
          if (iproc==0) then
              call yaml_comment('Adjustments for high accuracy',hfill='=')
          end if
          ! nit_scc might have been overwritten, so recalculate it and set the ! flag to false
          if (input%lin%nlevel_accuracy==2) then
              ! Set all remaining variables that we need for the optimizations of the basis functions and the mixing.
              call set_optimization_variables(input, at, tmb%orbs, tmb%lzd%nlr, tmb%orbs%onwhichatom, tmb%confdatarr, &
                   convCritMix_init, lowaccur_converged, nit_scc, mix_hist, alpha_mix, locrad, target_function, nit_basis, &
                   convcrit_dmin, nitdmin, conv_crit_TMB)
              keep_value = .false.
          end if
          ! Adjust the confining potential if required.
          call adjust_locregs_and_confinement(iproc, nproc, KSwfn%Lzd%hgrids(1), KSwfn%Lzd%hgrids(2), KSwfn%Lzd%hgrids(3), &
               at, input, rxyz, KSwfn, tmb, denspot, nlpsp, ldiis, locreg_increased, lowaccur_converged, locrad)
          orthonormalization_on=.true.

          call deallocate_precond_arrays(tmb%orbs, tmb%lzd, precond_convol_workarrays, precond_workarrays)
          call deallocate_work_transpose(wt_philarge)
          call deallocate_work_transpose(wt_hpsinoprecond)
          call deallocate_work_transpose(wt_hphi)
          call deallocate_work_transpose(wt_phi)

          call allocate_precond_arrays(tmb%orbs, tmb%lzd, tmb%confdatarr, precond_convol_workarrays, precond_workarrays)
          wt_philarge = work_transpose_null()
          wt_hpsinoprecond = work_transpose_null()
          wt_hphi = work_transpose_null()
          wt_phi = work_transpose_null()
          call allocate_work_transpose(nproc, tmb%ham_descr%collcom, wt_philarge)
          call allocate_work_transpose(nproc, tmb%ham_descr%collcom, wt_hpsinoprecond)
          call allocate_work_transpose(nproc, tmb%ham_descr%collcom, wt_hphi)
          call allocate_work_transpose(nproc, tmb%collcom, wt_phi)

          ! is this really necessary if the locrads haven't changed?  we should check this!
          ! for now for CDFT don't do the extra get_coeffs, as don't want to add extra CDFT loop here
          if (target_function==TARGET_FUNCTION_IS_HYBRID) then
              if (iproc==0) write(*,*) 'WARNING: COMMENTED THESE LINES'
          else
             ! Calculate a new kernel since the old compressed one has changed its shape due to the locrads
             ! being different for low and high accuracy.
             update_phi=.true.
             tmb%can_use_transposed=.false.   !check if this is set properly!
             ! NB nothing is written to screen for this get_coeff
             if (.not. input%lin%constrained_dft) then
                ! Check whether the overlap matrix must be calculated and inverted (otherwise it has already been done)
                !!calculate_overlap = ((update_phi .and. .not.input%correction_co_contra) .or. cur_it_highaccuracy==1)
                !!invert_overlap_matrix = ((input%method_updatekernel/=UPDATE_BY_FOE .and. &
                !!                         input%method_updatekernel/=UPDATE_BY_RENORMALIZATION) .or. &
                !!                         cur_it_highaccuracy==1)
                calculate_overlap = ((update_phi .and. .not.input%correction_co_contra) .or. cur_it_highaccuracy==1)
                invert_overlap_matrix = calculate_overlap
                !invert_overlap_matrix = (.not.(target_function==TARGET_FUNCTION_IS_HYBRID .and. &
                !                          (input%method_updatekernel==UPDATE_BY_FOE .or. &
                !                         input%method_updatekernel==UPDATE_BY_RENORMALIZATION)))
                !!call extract_taskgroup_inplace(tmb%linmat%l, tmb%linmat%kernel_)
                call get_coeff(iproc,nproc,input%lin%scf_mode,KSwfn%orbs,at,rxyz,denspot,GPU,&
                     infoCoeff,energs,nlpsp,input%SIC,tmb,pnrm,calculate_overlap,invert_overlap_matrix,update_phi,&
                     .true.,input%lin%extra_states,itout,0,0,norder_taylor,input%lin%max_inversion_error,&
                     input%purification_quickreturn,&
                     input%calculate_KS_residue,input%calculate_gap,energs_work,&
                     convcrit_dmin,nitdmin,input%lin%curvefit_dmin,ldiis_coeff)
                !!call gather_matrix_from_taskgroups_inplace(iproc, nproc, tmb%linmat%l, tmb%linmat%kernel_)
             end if
          end if

          ! Some special treatement if we are in the high accuracy part
          call adjust_DIIS_for_high_accuracy(input, denspot, lowaccur_converged, &
               ldiis_coeff_hist, ldiis_coeff_changed)
      end if


      if (input%lin%scf_mode==LINEAR_DIRECT_MINIMIZATION) then 
         !call initialize_DIIS_coeff(ldiis_coeff_hist, ldiis_coeff)
         call DIIS_free(ldiis_coeff)
         if (input%lin%extra_states==0) then
            call DIIS_set(ldiis_coeff_hist,0.1_gp,tmb%orbs%norb*KSwfn%orbs%norbp,1,ldiis_coeff)
         else
            call DIIS_set(ldiis_coeff_hist,0.1_gp,tmb%orbs%norb*tmb%orbs%norbp,1,ldiis_coeff)
         end if

         ! need to reallocate DIIS matrices to adjust for changing history length
!!$         if (ldiis_coeff_changed) then
!!$            call deallocateDIIS(ldiis_coeff)
!!$            call allocate_DIIS_coeff(tmb, ldiis_coeff)
!!$            ldiis_coeff_changed = .false.
!!$         end if
      end if

      if(itout>1 .or. (nit_lowaccuracy==0 .and. itout==1)) then
          call deallocateDIIS(ldiis)
      end if
      if (lowaccur_converged) then
          call initializeDIIS(input%lin%DIIS_hist_highaccur, tmb%lzd, tmb%orbs, ldiis)
      else
          call initializeDIIS(input%lin%DIIS_hist_lowaccur, tmb%lzd, tmb%orbs, ldiis)
      end if
      if(itout==1) then
          ldiis%alphaSD=input%lin%alphaSD
          ldiis%alphaDIIS=input%lin%alphaDIIS
      end if

      ! Do nothing if no low accuracy is desired.
      if (nit_lowaccuracy==0 .and. itout==0) then
          !!if (associated(tmb%psit_c)) then
          !!    call f_free_ptr(tmb%psit_c)
          !!end if
          !!if (associated(tmb%psit_f)) then
          !!    call f_free_ptr(tmb%psit_f)
          !!end if
          tmb%can_use_transposed=.false.
          if (iproc==0) then
              call yaml_sequence(advance='no')
              call yaml_sequence_open('fake iteration',label=&
                                 'it_fake'//trim(adjustl(yaml_toa(0,fmt='(i3.3)'))))
              call yaml_sequence(label='final_fake'//trim(adjustl(yaml_toa(0,fmt='(i3.3)'))),advance='no')
              call yaml_mapping_open(flow=.true.)
              call yaml_map('fake iteration','bridge low accuracy')
              call yaml_mapping_close
              call yaml_sequence_close()
          end if
          cycle outerLoop
      end if

      ! The basis functions shall be optimized except if it seems to saturate
      update_phi=.true.
      if(fix_support_functions) then
          update_phi=.false.
          tmb%can_use_transposed=.false.   !check if this is set properly!
      end if

      ! Improve the trace minimizing orbitals.
       if(update_phi) then
           if (target_function==TARGET_FUNCTION_IS_HYBRID .and. reduce_conf) then
               if (input%lin%reduce_confinement_factor>0.d0) then
                   !if (iproc==0) write(*,'(1x,a,es8.1)') 'Multiply the confinement prefactor by',input%lin%reduce_confinement_factor
                   if (iproc==0) call yaml_map('multiplicator for the confinement',input%lin%reduce_confinement_factor)
                   tmb%confdatarr(:)%prefac=input%lin%reduce_confinement_factor*tmb%confdatarr(:)%prefac
               else
                   if (ratio_deltas<=1.d0 .and. ratio_deltas>0.d0) then
                       !if (iproc==0) write(*,'(1x,a,es8.1)') 'Multiply the confinement prefactor by',ratio_deltas
                       !if (iproc==0) call yaml_map('multiplicator for the confinement',ratio_deltas)
                       if (iproc==0) call yaml_map('multiplicator for the confinement',ratio_deltas**2)
                       tmb%confdatarr(:)%prefac=(ratio_deltas**2)*tmb%confdatarr(:)%prefac
                   else if (ratio_deltas>1.d0) then
                       !if (iproc==0) write(*,*) 'WARNING: ratio_deltas>1!. Using 0.5 instead'
                       !if (iproc==0) write(*,'(1x,a,es8.1)') 'Multiply the confinement prefactor by',0.5d0
                       if (iproc==0) call yaml_warning('ratio_deltas>1, using 1.0 instead')
                       if (iproc==0) call yaml_newline()
                       if (iproc==0) call yaml_map('multiplicator for the confinement',1.0d0)
                       tmb%confdatarr(:)%prefac=1.0d0*tmb%confdatarr(:)%prefac
                   else if (ratio_deltas<=0.d0) then
                       !if (iproc==0) write(*,*) 'WARNING: ratio_deltas<=0.d0!. Using 0.5 instead'
                       !if (iproc==0) write(*,'(1x,a,es8.1)') 'Multiply the confinement prefactor by',0.5d0
                       if (iproc==0) call yaml_warning('ratio_deltas<=0.d0, using 0.5 instead')
                       if (iproc==0) call yaml_newline()
                       if (iproc==0) call yaml_map('multiplicator for the confinement',0.5d0)
                       tmb%confdatarr(:)%prefac=0.5d0*tmb%confdatarr(:)%prefac
                   end if
               end if
               !if (iproc==0) write(*,'(a,es18.8)') 'tmb%confdatarr(1)%prefac',tmb%confdatarr(1)%prefac
               !if (iproc==0) write(*,*) "WARNING: DON'T LET THE PREFACTOR GO BELOW 1.D-5"
               !tmb%confdatarr(:)%prefac=max(tmb%confdatarr(:)%prefac,2.4d-5)
           end if

           !!if (pnrm_out<5.d-9) then
           !!    if (iproc==0) write(*,*) 'outswitch off ortho'
           !!    orthonormalization_on=.false.
           !!end if
           !!if (sum(tmb%confdatarr(:)%prefac)==0.d0) then
           !!    if (iproc==0) write(*,*) 'WARNING: modifi nit_basis'
           !!    nit_basis=100
           !!end if
           !if (iproc==0) write(*,*) 'upper bound for prefac: 1.d-5'
           !tmb%confdatarr(:)%prefac=max(tmb%confdatarr(:)%prefac,1.d-5)

           !if (itout<=20) then
           !    if (iproc==0) write(*,*) 'set ldiis%isx=0)'
           !    ldiis%isx=0
           !end if
           if (input%experimental_mode) then
               if (iproc==0) call yaml_warning('No orthogonalizing of the support functions')
               !if (iproc==0) write(*,*) 'WARNING: set orthonormalization_on to false'
               orthonormalization_on=.false.
           end if
           if (iproc==0) then
               call yaml_comment('support function optimization',hfill='=')
           end if
           if (iproc==0) then
               call yaml_sequence(advance='no')
               call yaml_sequence_open('support function optimization',label=&
                              'it_supfun'//trim(adjustl(yaml_toa(itout,fmt='(i3.3)'))))
           end if
           !!call extract_taskgroup_inplace(tmb%linmat%l, tmb%linmat%kernel_)
           if (input%lin%constrained_dft) then
              call getLocalizedBasis(iproc,nproc,at,KSwfn%orbs,rxyz,denspot,GPU,trace,trace_old,fnrm_tmb,&
                  info_basis_functions,nlpsp,input%lin%scf_mode,ldiis,input%SIC,tmb,energs, &
                  input%lin%nItPrecond,target_function,input%lin%correctionOrthoconstraint,&
                  nit_basis,&
                  ratio_deltas,orthonormalization_on,input%lin%extra_states,itout,conv_crit_TMB,input%experimental_mode,&
                  input%lin%early_stop, input%lin%gnrm_dynamic, input%lin%min_gnrm_for_dynamic, &
                  can_use_ham, norder_taylor, input%lin%max_inversion_error, input%kappa_conv,&
                  input%method_updatekernel,input%purification_quickreturn, &
                  input%correction_co_contra, &
                  precond_convol_workarrays, precond_workarrays, &
                  wt_philarge, wt_hpsinoprecond, wt_hphi, wt_phi, fnrm_work, energs_work, input%lin%fragment_calculation, &
                  cdft, input%frag, ref_frags)
           else
              call getLocalizedBasis(iproc,nproc,at,KSwfn%orbs,rxyz,denspot,GPU,trace,trace_old,fnrm_tmb,&
                  info_basis_functions,nlpsp,input%lin%scf_mode,ldiis,input%SIC,tmb,energs, &
                  input%lin%nItPrecond,target_function,input%lin%correctionOrthoconstraint,&
                  nit_basis,&
                  ratio_deltas,orthonormalization_on,input%lin%extra_states,itout,conv_crit_TMB,input%experimental_mode,&
                  input%lin%early_stop, input%lin%gnrm_dynamic, input%lin%min_gnrm_for_dynamic, &
                  can_use_ham, norder_taylor, input%lin%max_inversion_error, input%kappa_conv,&
                  input%method_updatekernel,input%purification_quickreturn, &
                  input%correction_co_contra, precond_convol_workarrays, precond_workarrays, &
                  wt_philarge, wt_hpsinoprecond, wt_hphi, wt_phi, fnrm_work, energs_work, input%lin%fragment_calculation)
              !if (iproc==0) call yaml_scalar('call boundary analysis')
              call get_boundary_weight(iproc, nproc, tmb%orbs, tmb%lzd, at, &
                   input%crmult, tmb%npsidim_orbs, tmb%psi, 1.d-2)
           end if
           !!call gather_matrix_from_taskgroups_inplace(iproc, nproc, tmb%linmat%l, tmb%linmat%kernel_)
           reduce_conf=.true.
           if (iproc==0) then
               call yaml_sequence_close()
           end if

    !       !update weight matrix following basis optimization (could add check to ensure this is really necessary)
    !       if (input%lin%constrained_dft) then
    !          if (trim(cdft%method)=='fragment_density') then ! fragment density approach
    !             if (input%lin%diag_start) stop 'fragment_density not allowed'
    !          else if (trim(cdft%method)=='lowdin') then ! direct weight matrix approach
    !             !should already have overlap matrix so no need to recalculate
    !             call calculate_weight_matrix_lowdin_wrapper(cdft,tmb,input,ref_frags,.false.,input%lin%order_taylor)
    !          else 
    !             stop 'Error invalid method for calculating CDFT weight matrix'
    !          end if
    !       end if

           tmb%can_use_transposed=.false. !since basis functions have changed...

           if (input%lin%scf_mode==LINEAR_DIRECT_MINIMIZATION) ldiis_coeff%alpha_coeff=input%lin%alphaSD_coeff !reset to default value

           ! I think this is causing a memory leak somehow in certain cases (possibly only with fragment calculations?)
           if ((input%inputPsiId .hasattr. 'MEMORY') &!input%inputPsiId==101 
                .and. info_basis_functions<=-2 .and. itout==1 .and. (.not.input%lin%fragment_calculation)) then
               ! There seem to be some convergence problems after a restart. Better to quit
               ! and start with a new AO input guess.
               if (iproc==0) write(*,'(1x,a)') 'There are convergence problems after the restart. &
                                                &Start over again with an AO input guess.'
               !!if (associated(tmb%psit_c)) then
               !!    call f_free_ptr(tmb%psit_c)
               !!end if
               !!if (associated(tmb%psit_f)) then
               !!    call f_free_ptr(tmb%psit_f)
               !!end if
               infocode=2
               exit outerLoop
           end if
       end if

       ! Check whether we can use the Hamiltonian matrix from the TMB optimization
       ! for the first step of the coefficient optimization
       !can_use_ham=.true.
       ! can_use_ham was set in getLocalizedBasis
       if(target_function==TARGET_FUNCTION_IS_TRACE) then
           do itype=1,at%astruct%ntypes
               if(input%lin%potentialPrefac_lowaccuracy(itype)/=0.d0) then
                   can_use_ham=.false.
                   exit
               end if
           end do
       else if(target_function==TARGET_FUNCTION_IS_ENERGY) then
           do itype=1,at%astruct%ntypes
               if(input%lin%potentialPrefac_highaccuracy(itype)/=0.d0) then
                   can_use_ham=.false.
                   exit
               end if
           end do
       !!else if(target_function==TARGET_FUNCTION_IS_HYBRID) then
       !!    do itype=1,at%astruct%ntypes
       !!        if(input%lin%potentialPrefac_lowaccuracy(itype)/=0.d0) then
       !!            can_use_ham=.false.
       !!            exit
       !!        end if
       !!    end do
       end if



      if (input%lin%constrained_dft) then
         call DIIS_set(30,valpha,1,1,vdiis)
         call vcopy(tmb%orbs%norb**2,tmb%coeff(1,1),1,coeff_tmp(1,1),1)
         vold=cdft%lag_mult
      end if
      ! CDFT: need to pass V*w_ab to get_coeff so that it can be added to H_ab and the correct KS eqn can therefore be solved
      ! CDFT: for the first iteration this will be some initial guess for V (or from the previous outer loop)
      ! CDFT: all this will be in some extra CDFT loop
      cdft_loop : do cdft_it=1,100
         if (input%lin%scf_mode==LINEAR_DIRECT_MINIMIZATION .and. input%lin%constrained_dft) then 
            call DIIS_free(ldiis_coeff)
            if (input%lin%extra_states==0) then
               call DIIS_set(ldiis_coeff_hist,0.1_gp,tmb%orbs%norb*KSwfn%orbs%norbp,1,ldiis_coeff)
            else
               call DIIS_set(ldiis_coeff_hist,0.1_gp,tmb%orbs%norb*tmb%orbs%norbp,1,ldiis_coeff)
            end if
         end if
         ! The self consistency cycle. Here we try to get a self consistent density/potential with the fixed basis.
         if (iproc==0) then
             call yaml_comment('kernel optimization',hfill='=')
             !call yaml_sequence(advance='no')
             !if (input%lin%constrained_dft) then
             !    call yaml_mapping_open('kernel optimization',label=&
             !         'it_kernel'//trim(adjustl(yaml_toa(itout,fmt='(i3.3)')))//&
             !         '_'//trim(adjustl(yaml_toa(cdft_it,fmt='(i3.3)'))))
             !else
             !    call yaml_mapping_open('kernel optimization',label=&
             !         'it_kernel'//trim(adjustl(yaml_toa(itout,fmt='(i3.3)'))))
             !end if
             call yaml_sequence(advance='no')
             if (input%lin%constrained_dft) then
                 call yaml_sequence_open('kernel optimization',label=&
                      'it_kernel'//trim(adjustl(yaml_toa(itout,fmt='(i3.3)')))//&
                      '_'//trim(adjustl(yaml_toa(cdft_it,fmt='(i3.3)'))))
             else
                 call yaml_sequence_open('kernel optimization',label=&
                      'it_kernel'//trim(adjustl(yaml_toa(itout,fmt='(i3.3)'))))
             end if
         end if
         ! @NEW: adjust the convergence criterion for the kernel optimization
         ! The better the support functions are converged, the better the kernel sould be converged
         convCritMix = convCritMix_init*fnrm_tmb
         kernel_loop : do it_scc=1,nit_scc
             dmin_diag_it=dmin_diag_it+1
             ! If the hamiltonian is available do not recalculate it
             ! also using update_phi for calculate_overlap_matrix and communicate_phi_for_lsumrho
             ! since this is only required if basis changed
             if (iproc==0) then
                !if (it_scc==nit_scc) then
                !   call yaml_sequence(label='final_kernel'//trim(adjustl(yaml_toa(itout,fmt='(i3.3)'))),advance='no')
                !else
                   call yaml_sequence(advance='no')
                !end if
                !call yaml_mapping_open(flow=.false.)
                call yaml_comment('kernel iter:'//yaml_toa(it_scc,fmt='(i6)'),hfill='-')
             end if
             ! Check whether the overlap matrix must be calculated and inverted (otherwise it has already been done)
             calculate_overlap = ((update_phi .and. .not.input%correction_co_contra))! .or. cur_it_highaccuracy==1)
             invert_overlap_matrix = (.not.(target_function==TARGET_FUNCTION_IS_HYBRID .and. &
                                       (input%method_updatekernel==UPDATE_BY_FOE .or. &
                                      input%method_updatekernel==UPDATE_BY_RENORMALIZATION)) .and. &
                                      it_scc==1)
                                      !cur_it_highaccuracy==1)
             !!call extract_taskgroup_inplace(tmb%linmat%l, tmb%linmat%kernel_)
             if(update_phi .and. can_use_ham) then! .and. info_basis_functions>=0) then
                if (input%lin%constrained_dft) then
                   call get_coeff(iproc,nproc,input%lin%scf_mode,KSwfn%orbs,at,rxyz,denspot,GPU,&
                        infoCoeff,energs,nlpsp,input%SIC,tmb,pnrm,calculate_overlap,invert_overlap_matrix,update_phi,&
                        .false.,input%lin%extra_states,itout,it_scc,cdft_it,norder_taylor,input%lin%max_inversion_error,&
                        input%purification_quickreturn,&
                        input%calculate_KS_residue,input%calculate_gap,energs_work,&
                        convcrit_dmin,nitdmin,input%lin%curvefit_dmin,ldiis_coeff,reorder,cdft)
                else
                   call get_coeff(iproc,nproc,input%lin%scf_mode,KSwfn%orbs,at,rxyz,denspot,GPU,&
                        infoCoeff,energs,nlpsp,input%SIC,tmb,pnrm,calculate_overlap,invert_overlap_matrix,update_phi,&
                        .false.,input%lin%extra_states,itout,it_scc,cdft_it,norder_taylor,input%lin%max_inversion_error,&
                        input%purification_quickreturn,&
                        input%calculate_KS_residue,input%calculate_gap,energs_work,&
                        convcrit_dmin,nitdmin,input%lin%curvefit_dmin,ldiis_coeff,reorder)
                end if
             else
                if (input%lin%constrained_dft) then
                   call get_coeff(iproc,nproc,input%lin%scf_mode,KSwfn%orbs,at,rxyz,denspot,GPU,&
                        infoCoeff,energs,nlpsp,input%SIC,tmb,pnrm,calculate_overlap,invert_overlap_matrix,update_phi,&
                        .true.,input%lin%extra_states,itout,it_scc,cdft_it,norder_taylor,input%lin%max_inversion_error,&
                        input%purification_quickreturn,&
                        input%calculate_KS_residue,input%calculate_gap,energs_work,&
                        convcrit_dmin,nitdmin,input%lin%curvefit_dmin,ldiis_coeff,reorder,cdft)
                else
                   call get_coeff(iproc,nproc,input%lin%scf_mode,KSwfn%orbs,at,rxyz,denspot,GPU,&
                        infoCoeff,energs,nlpsp,input%SIC,tmb,pnrm,calculate_overlap,invert_overlap_matrix,update_phi,&
                        .true.,input%lin%extra_states,itout,it_scc,cdft_it,norder_taylor,input%lin%max_inversion_error,&
                        input%purification_quickreturn,&
                        input%calculate_KS_residue,input%calculate_gap,energs_work,&
                        convcrit_dmin,nitdmin,input%lin%curvefit_dmin,ldiis_coeff,reorder)
                end if
             end if
             !!call gather_matrix_from_taskgroups_inplace(iproc, nproc, tmb%linmat%l, tmb%linmat%kernel_)



             ! Since we do not update the basis functions anymore in this loop
             update_phi = .false.

             !EXPERIMENTAL (currently switched off)
             ! every so often during direct min want to diagonalize - figure out a good way to specify how often...
             if (input%lin%scf_mode==LINEAR_DIRECT_MINIMIZATION.and.iproc==0.and.dmin_diag_freq>=0) &
                  print*,'COUNTDOWN',dmin_diag_freq-dmin_diag_it
             if (input%lin%scf_mode==LINEAR_DIRECT_MINIMIZATION&!.and.(it_scc==nit_scc.or.pnrm<convCritMix)&
                  .and.dmin_diag_it>=dmin_diag_freq.and.dmin_diag_freq/=-1) then
                reorder=.true.
                !call get_coeff(iproc,nproc,LINEAR_MIXDENS_SIMPLE,KSwfn%orbs,at,rxyz,denspot,GPU,&
                !     infoCoeff,energs,nlpsp,input%SIC,tmb,pnrm,update_phi,update_phi,&
                !     .true.,ham_small,input%lin%extra_states)
                ! just diagonalize with optimized states?
                dmin_diag_it=0
             !else if (input%lin%scf_mode==LINEAR_DIRECT_MINIMIZATION.and.it_scc==nit_scc.and.dmin_diag_it>=dmin_diag_freq) then
             !   if (iproc==0) print*,'NOTCOUNTDOWN',pnrm,convcrit_dmin*10.0d0
             else
                reorder=.false.
             end if
             !END EXPERIMENTAL

             ! CDFT: this is the real energy here as we subtracted the constraint term from the Hamiltonian before calculating ebs
             ! Calculate the total energy.
             !if(iproc==0) write(*,'(a,7es14.6)') 'energs', &
             !    energs%ebs,energs%eh,energs%exc,energs%evxc,energs%eexctX,energs%eion,energs%edisp
             energy=energs%ebs-energs%eh+energs%exc-energs%evxc-energs%eexctX+energs%eion+energs%edisp
             energyDiff=energy-energyold
             energyold=energy

             ! update alpha_coeff for direct minimization steepest descents
             if(input%lin%scf_mode==LINEAR_DIRECT_MINIMIZATION .and. it_scc>1 .and.&
                  ldiis_coeff%idsx == 0 .and. (.not. input%lin%curvefit_dmin)) then
                ! apply a cap so that alpha_coeff never goes below around 1.d-2 or above 2
                !SM <=1.d-10 due to the tests...
                if (energyDiff<=1.d-10 .and. ldiis_coeff%alpha_coeff < 1.8d0) then
                   ldiis_coeff%alpha_coeff=1.1d0*ldiis_coeff%alpha_coeff
                else if (ldiis_coeff%alpha_coeff > 1.7d-3) then
                   ldiis_coeff%alpha_coeff=0.5d0*ldiis_coeff%alpha_coeff
                end if
                !!if(iproc==0) write(*,*) ''
                !!if(iproc==0) write(*,*) 'alpha, energydiff',ldiis_coeff%alpha_coeff,energydiff
                if (iproc==0) then
                    call yaml_map('alpha',ldiis_coeff%alpha_coeff)
                    call yaml_map('energydiff',energydiff)
                end if
             end if

             ! Calculate the charge density.
             if (iproc==0) then
                 call yaml_mapping_open('Hamiltonian update',flow=.true.)
                 ! Use this subroutine to write the energies, with some
                 ! fake number
                 ! to prevent it from writing too much
                 call write_energies(0,0,energs,0.d0,0.d0,'',.true.)
             end if
             !!tmparr = sparsematrix_malloc(tmb%linmat%l,iaction=SPARSE_FULL,id='tmparr')
             !!call vcopy(tmb%linmat%l%nvctr, tmb%linmat%kernel_%matrix_compr(1), 1, tmparr(1), 1)
             !!call gather_matrix_from_taskgroups_inplace(iproc, nproc, tmb%linmat%l, tmb%linmat%kernel_)
             call sumrho_for_TMBs(iproc, nproc, KSwfn%Lzd%hgrids(1), KSwfn%Lzd%hgrids(2), KSwfn%Lzd%hgrids(3), &
                  tmb%collcom_sr, tmb%linmat%l, tmb%linmat%kernel_, &
                  denspot%dpbox%ndimrhopot, &
                  denspot%rhov, rho_negative)
             !!call vcopy(tmb%linmat%l%nvctr, tmparr(1), 1, tmb%linmat%kernel_%matrix_compr(1), 1)
             !!call f_free(tmparr)
             if (rho_negative) then
                 call corrections_for_negative_charge(iproc, nproc, KSwfn, at, input, tmb, denspot)
                 !!if (iproc==0) call yaml_warning('Charge density contains negative points, need to increase FOE cutoff')
                 !!call increase_FOE_cutoff(iproc, nproc, tmb%lzd, at%astruct, input, KSwfn%orbs, tmb%orbs, tmb%foe_obj, init=.false.)
                 !!call clean_rho(iproc, KSwfn%Lzd%Glr%d%n1i*KSwfn%Lzd%Glr%d%n2i*denspot%dpbox%n3d, denspot%rhov)
             end if

             if (input%lin%constrained_dft) then
                !call timing(iproc,'constraineddft','ON')
                ! CDFT: see how satisfaction of constraint varies as kernel is updated
                ! CDFT: calculate Tr[Kw]-Nc
                weight_matrix_ = matrices_null()
                call allocate_matrices(tmb%linmat%m, allocate_full=.false., matname='weight_matrix_', mat=weight_matrix_)
                weight_matrix_%matrix_compr=cdft%weight_matrix_%matrix_compr

                !!call extract_taskgroup_inplace(tmb%linmat%l, tmb%linmat%kernel_)
                call extract_taskgroup_inplace(tmb%linmat%m, weight_matrix_)
                call calculate_kernel_and_energy(iproc,nproc,tmb%linmat%l,tmb%linmat%m, &
                     tmb%linmat%kernel_,weight_matrix_,&
                     ebs,tmb%coeff,KSwfn%orbs,tmb%orbs,.false.)
                !!call gather_matrix_from_taskgroups_inplace(iproc, nproc, tmb%linmat%l, tmb%linmat%kernel_)
                call gather_matrix_from_taskgroups_inplace(iproc, nproc, tmb%linmat%m, weight_matrix_)

                !tmb%linmat%denskern_large%matrix_compr = tmb%linmat%kernel_%matrix_compr
                call deallocate_matrices(weight_matrix_)
                !call timing(iproc,'constraineddft','OF')
             end if

             ! Mix the density.
             if (input%lin%scf_mode/=LINEAR_MIXPOT_SIMPLE) then
                ! use it_scc+1 since we already have the density from the input guess as iteration 1
                !!rho_tmp=denspot%rhov
                call mix_rhopot(iproc,nproc,denspot%mix%nfft*denspot%mix%nspden,1.d0-alpha_mix,denspot%mix,&
                     denspot%rhov,it_scc+1,denspot%dpbox%ndims(1),denspot%dpbox%ndims(2),denspot%dpbox%ndims(3),&
                     at%astruct%cell_dim(1)*at%astruct%cell_dim(2)*at%astruct%cell_dim(3),&
                     pnrm,denspot%dpbox%nscatterarr)
                 !!rho_tmp=rho_tmp-denspot%rhov
                 !!tt=ddot(size(rho_tmp),rho_tmp,1,rho_tmp,1)
                 !!call mpiallred(tt,1,mpi_sum,bigdft_mpi%mpi_comm)
                 !!tt=tt/dble(denspot%dpbox%ndims(1)*denspot%dpbox%ndims(2)*denspot%dpbox%ndims(3))
                 !!if (iproc==0) write(*,*) 'delta rho',tt
                     !!write(*,*) 'after mix_rhopot 1.1: pnrm', pnrm
                !SM: to make sure that the result is analogous for polarized and non-polarized calculations, to be checked...
                !write(*,*) 'old pnrm',pnrm
                !!tt1=sum(denspot%dpbox%nscatterarr(:,1))
                !!tt2=sum(denspot%dpbox%nscatterarr(:,2))
                !!pnrm = pnrm*sqrt(tt2/tt1)
                pnrm=pnrm*sqrt(real(denspot%mix%nspden,kind=8))
                     !!write(*,*) 'after mix_rhopot 1.2: pnrm', pnrm
                !write(*,*) 'new pnrm',pnrm
                call check_negative_rho(input%nspin, KSwfn%Lzd%Glr%d%n1i*KSwfn%Lzd%Glr%d%n2i*denspot%dpbox%n3d, &
                     denspot%rhov, rho_negative)
                if (rho_negative) then
                    call corrections_for_negative_charge(iproc, nproc, KSwfn, at, input, tmb, denspot)
                end if

                if ((pnrm<convCritMix .or. it_scc==nit_scc)) then
                   ! calculate difference in density for convergence criterion of outer loop
                   ! ioffset is the buffer which is present for GGA calculations
                   ioffset=KSwfn%Lzd%Glr%d%n1i*KSwfn%Lzd%Glr%d%n2i*denspot%dpbox%i3xcsh
                   pnrm_out=0.d0
                   do ispin=1,input%nspin
                       ! ishift gives the start of the spin down component
                       ishift=(ispin-1)*KSwfn%Lzd%Glr%d%n1i*KSwfn%Lzd%Glr%d%n2i*denspot%dpbox%n3d 
                       do i=1,KSwfn%Lzd%Glr%d%n1i*KSwfn%Lzd%Glr%d%n2i*denspot%dpbox%n3p
                          pnrm_out=pnrm_out+(denspot%rhov(ishift+ioffset+i)-rhopotOld_out(ishift+ioffset+i))**2
                       end do
                   end do
                   ! To make the residue for the polarized and non-polarized case analogous
                   if (input%nspin==2) then
                       pnrm_out = pnrm_out*2.d0
                   end if

                   if (nproc > 1) then
                      call mpiallred(pnrm_out, 1, mpi_sum, comm=bigdft_mpi%mpi_comm)
                   end if
                   !pnrm_out = pnrm_out/dble(input%nspin)

                   nsize = int(KSwfn%Lzd%Glr%d%n1i,kind=8)*int(KSwfn%Lzd%Glr%d%n2i,kind=8)*int(KSwfn%Lzd%Glr%d%n3i,kind=8)
                   pnrm_out=sqrt(pnrm_out)/real(nsize,kind=8)
                   !only want to copy across when CDFT loop has also converged
                   if (.not. input%lin%constrained_dft .or. (ebs-cdft%charge < cdft_charge_thresh) &
                        .or. target_function==TARGET_FUNCTION_IS_TRACE) then
                      call vcopy(max(KSwfn%Lzd%Glr%d%n1i*KSwfn%Lzd%Glr%d%n2i*denspot%dpbox%n3d,1)*input%nspin, &
                        denspot%rhov(1), 1, rhopotOld_out(1), 1)
                   end if
                end if

             end if

             ! Calculate the new potential.
             !!if(iproc==0) write(*,'(1x,a)') '---------------------------------------------------------------- Updating potential.'
             if (iproc==0) then
!                 if (iproc==0) call yaml_mapping_open('pot',flow=.true.)
                 !call yaml_map('update potential',.true.)
             end if
             if (iproc==0) call yaml_newline()
             

             call updatePotential(input%nspin,denspot,energs)!%eh,energs%exc,energs%evxc)
             if (iproc==0) call yaml_mapping_close()


             ! update occupations wrt eigenvalues (NB for directmin these aren't guaranteed to be true eigenvalues)
             ! switch off for FOE at the moment
             ! switch off for directmin too, unless we decide to reactivate calculating the expectation values the output is meaningless
             if (input%lin%scf_mode/=LINEAR_FOE .and. input%lin%scf_mode/=LINEAR_DIRECT_MINIMIZATION) then
                 !call vcopy(kswfn%orbs%norb,tmb%orbs%eval(1),1,kswfn%orbs%eval(1),1)
                 ! Copy the spin up eigenvalues (or all in the case of a non-polarized calculation)
                 call vcopy(kswfn%orbs%norbu,tmb%orbs%eval(1),1,kswfn%orbs%eval(1),1)
                 if (input%nspin==2) then
                     ! Copy the spin down eigenvalues
                     call vcopy(kswfn%orbs%norbd,tmb%orbs%eval(tmb%linmat%l%nfvctr+1),1,kswfn%orbs%eval(kswfn%orbs%norbu+1),1)
                 end if
                 ! Keep the ocupations for the moment.. maybe to be activated later (with a better if statement)
                 if (input%Tel > 0.0_gp) then
                     call evaltoocc(iproc,nproc,.false.,input%tel,kswfn%orbs,input%occopt)
                 end if
                if (bigdft_mpi%iproc ==0) then 
                   call write_eigenvalues_data(0.1d0,kswfn%orbs,mom_vec_fake)
                end if
             end if

             ! Mix the potential
             if(input%lin%scf_mode==LINEAR_MIXPOT_SIMPLE) then
                call mix_rhopot(iproc,nproc,denspot%mix%nfft*denspot%mix%nspden,1.d0-alpha_mix,denspot%mix,&
                     denspot%rhov,it_scc+1,denspot%dpbox%ndims(1),denspot%dpbox%ndims(2),denspot%dpbox%ndims(3),&
                     at%astruct%cell_dim(1)*at%astruct%cell_dim(2)*at%astruct%cell_dim(3),&
                     pnrm,denspot%dpbox%nscatterarr)
                    !write(*,*) 'after mix_rhopot 1.1: pnrm', pnrm

                !SM: to make sure that the result is analogous for polarized and non-polarized calculations, to be checked...
                pnrm=pnrm*sqrt(real(denspot%mix%nspden,kind=8))
                    !write(*,*) 'after mix_rhopot 1.2: pnrm', pnrm
                if (pnrm<convCritMix .or. it_scc==nit_scc) then
                   ! calculate difference in density for convergence criterion of outer loop
                   ! There is no ioffset (unlike to the case of density mixing)
                   ! since also for GGA calculations there is no offset for the potential
                   pnrm_out=0.d0
                   do ispin=1,input%nspin
                       ! ishift gives the start of the spin down component
                       ishift=(ispin-1)*KSwfn%Lzd%Glr%d%n1i*KSwfn%Lzd%Glr%d%n2i*denspot%dpbox%n3p 
                       do i=1,KSwfn%Lzd%Glr%d%n1i*KSwfn%Lzd%Glr%d%n2i*denspot%dpbox%n3p
                          pnrm_out=pnrm_out+(denspot%rhov(ishift+i)-rhopotOld_out(ishift+i))**2
                       end do
                   end do
                   ! To make the residue for the polarized and non-polarized case analogous
                   if (input%nspin==2) then
                       pnrm_out = pnrm_out*2.d0
                   end if

                   if (nproc > 1) then
                      call mpiallred(pnrm_out, 1, mpi_sum, comm=bigdft_mpi%mpi_comm)
                   end if

                   pnrm_out=sqrt(pnrm_out)/(KSwfn%Lzd%Glr%d%n1i*KSwfn%Lzd%Glr%d%n2i*KSwfn%Lzd%Glr%d%n3i)!)*input%nspin)
                   !only want to copy across when CDFT loop has also converged
                   if (.not. input%lin%constrained_dft .or. (ebs-cdft%charge < cdft_charge_thresh) &
                        .or. target_function==TARGET_FUNCTION_IS_TRACE) then
                      call vcopy(max(KSwfn%Lzd%Glr%d%n1i*KSwfn%Lzd%Glr%d%n2i*denspot%dpbox%n3d,1)*input%nspin, &
                           denspot%rhov(1), 1, rhopotOld_out(1), 1) 
                   end if
                end if
             end if

             ! Keep the support functions fixed if they converged and the density
             ! change is below the tolerance already in the very first iteration
             if(it_scc==1 .and. pnrm<convCritMix .and.  info_basis_functions>0) then
                fix_support_functions=.true.
             end if

             ! Write some informations.
             call printSummary()

             if (pnrm<convCritMix.and.input%lin%scf_mode/=LINEAR_DIRECT_MINIMIZATION) then
                 info_scf=it_scc
                 if (iproc==0) then
                     !yaml output
                     !call yaml_mapping_close() !iteration
                    call yaml_flush_document()
                    !call bigdft_utils_flush(unit=6)
                 end if
                 exit
             else if (pnrm<convCritMix.and.input%lin%scf_mode==LINEAR_DIRECT_MINIMIZATION) then
                 if (iproc==0) then
                     !yaml output
                     !call yaml_mapping_close() !iteration
                    call yaml_flush_document()
                    !call bigdft_utils_flush(unit=6)
                 end if
                exit
             !else if (pnrm<convCritMix.and.reorder) then
             !    exit
             !else if (pnrm<convCritMix) then
             !    reorder=.true.
             !    dmin_diag_it=0
             else
                 info_scf=-1
             end if

             if (iproc==0) then
                 !yaml output
                 !call yaml_mapping_close() !iteration
                call yaml_flush_document()
                ! call bigdft_utils_flush(unit=6)
             end if

         end do kernel_loop

         ! Write the final results
         if (iproc==0) then
             if (input%lin%constrained_dft) then
                 call yaml_sequence(label='final_kernel'//trim(adjustl(yaml_toa(itout,fmt='(i3.3)')))//&
                      '_'//trim(adjustl(yaml_toa(cdft_it,fmt='(i3.3)'))),advance='no')
             else
                 call yaml_sequence(label='final_kernel'//trim(adjustl(yaml_toa(itout,fmt='(i3.3)'))),advance='no')
             end if
             call yaml_mapping_open(flow=.true.)
             call yaml_comment('iter:'//yaml_toa(it_scc,fmt='(i6)'),hfill='-')
             call printSummary()
             call yaml_mapping_close() !iteration
             call yaml_flush_document()
             !call bigdft_utils_flush(unit=6)
         end if

          ! Close sequence for the optimization steps
          if (iproc==0) then
              call yaml_sequence_close()
          end if

         if (input%lin%constrained_dft) then

            !! CDFT: see how satisfaction of constraint varies as kernel is updated
            !! CDFT: calculate Tr[Kw]-Nc
            !call calculate_kernel_and_energy(iproc,nproc,tmb%linmat%denskern,cdft%weight_matrix,&
            !     ebs,tmb%coeff,KSwfn%orbs,tmb%orbs,.false.)

            vgrad=ebs-cdft%charge

            ! CDFT: update V (maximizing E wrt V)
            ! CDFT: we updated the kernel in get_coeff so 1st deriv of W wrt V becomes Tr[Kw]-Nc as in CONQUEST
            ! CDFT: 2nd deriv more problematic?
            ! CDFT: use simplest possible scheme for now

            !if (iproc==0) write(*,*) ''
            !if (iproc==0) write(*,'(a,I4,2x,6(ES12.4e2,2x),2(ES16.6e2,2x))') &
            !     'itc, N, Tr(KW), Tr(KW)-N, V*(Tr(KW)-N), V, Vold, EBS, energy',&
            !     cdft_it,cdft%charge,ebs,vgrad,cdft%lag_mult*vgrad,cdft%lag_mult,vold,energs%ebs,energy
            if (iproc==0) then
               call yaml_sequence_open('CDFT',flow=.true.)
               call yaml_map('itc',cdft_it)
               call yaml_map('N',cdft%charge,fmt='(es12.2)')
               call yaml_map('Tr(KW)',ebs,fmt='(es14.4)')
               !call yaml_map('Tr(KW)-N',vgrad)
               call yaml_map('Vc',cdft%lag_mult,fmt='(es12.2)')
               call yaml_map('energy',energy,fmt='(es14.4)')
               call yaml_sequence_close()
            end if

            ! CDFT: exit when W is converged wrt both V and rho
            if (abs(vgrad) < cdft_charge_thresh .or. target_function==TARGET_FUNCTION_IS_TRACE) then
               !call vcopy(max(KSwfn%Lzd%Glr%d%n1i*KSwfn%Lzd%Glr%d%n2i*denspot%dpbox%n3d,1)*input%nspin, &
               !     denspot%rhov(1), 1, rhopotOld_out(1), 1) 
               exit
            end if
            !reset to best previous coeffs, not necessarily original coeffs
            !if (abs(vgrad) < best_charge_diff) call vcopy(tmb%orbs%norb**2,tmb%coeff(1,1),1,coeff_tmp(1,1),1)
            !best_charge_diff=min(best_charge_diff,abs(vgrad))

            call timing(iproc,'constraineddft','ON')
            !! CHECK HERE WHETHER n3d is correct!!
            ! reset rhopotold (to zero) to ensure we don't exit immediately if V only changes a little
            !call f_zero(max(KSwfn%Lzd%Glr%d%n1i*KSwfn%Lzd%Glr%d%n2i*denspot%dpbox%n3p,1)*input%nspin, rhopotOld(1)) 

            ! assuming density mixing/no mixing not potential mixing
            call vcopy(max(KSwfn%Lzd%Glr%d%n1i*KSwfn%Lzd%Glr%d%n2i*denspot%dpbox%n3d,1)*input%nspin, &
                 rhopotOld_out(1), 1, rhopotOld(1), 1) 

            call vcopy(max(KSwfn%Lzd%Glr%d%n1i*KSwfn%Lzd%Glr%d%n2i*denspot%dpbox%n3d,1)*input%nspin, &
                 rhopotOld_out(1), 1, denspot%rhov(1), 1)
            call timing(iproc,'constraineddft','OF')

            call updatePotential(input%nspin,denspot,energs)!%eh,energs%exc,energs%evxc)

            call timing(iproc,'constraineddft','ON')
            ! reset coeffs as well
            call vcopy(tmb%orbs%norb**2,coeff_tmp(1,1),1,tmb%coeff(1,1),1)

            if (.false.) then ! diis
               vdiis%mids=mod(vdiis%ids,vdiis%idsx)+1
               vdiis%ids=vdiis%ids+1
               vold=cdft%lag_mult
               call diis_opt(0,1,1,0,1,(/0/),(/1/),1,&
                  cdft%lag_mult,-vgrad,vdiis) 
               !call diis_opt(iproc,nproc,1,0,1,(/iproc/),(/1/),1,&
               !   cdft%lag_mult,-vgrad,vdiis) 
            else if (.false.) then !sd
               if (abs(vgrad)<abs(vgrad_old)) then
                  valpha=valpha*1.1d0
               else
                  valpha=valpha*0.6d0
               end if
               vold=cdft%lag_mult
               cdft%lag_mult=cdft%lag_mult+valpha*vgrad
            else if (cdft_it==1) then !first step newton
               vold=cdft%lag_mult
               !debug:
               !if (iproc==0) write(*,'(a,I4,2x,6(ES16.6e3,2x))') 'itn, V, Vg',&
               !     cdft_it,cdft%lag_mult,vgrad
               cdft%lag_mult=cdft%lag_mult*2.0_gp
            else ! newton
               vgrad2=(vgrad-vgrad_old)/(cdft%lag_mult-vold)
               !debug:
               !if (iproc==0) write(*,'(a,I4,2x,6(ES16.6e3,2x))') 'itn, V, Vold, Vg, Vgold, Vg2, Vg/Vg2',&
               !     cdft_it,cdft%lag_mult,vold,vgrad,vgrad_old,vgrad2,vgrad/vgrad2
               vold_tmp=cdft%lag_mult
               cdft%lag_mult=vold-vgrad_old/vgrad2
               vold=vold_tmp
            end if

            vgrad_old=vgrad
            call timing(iproc,'constraineddft','OF')

         ! if not constrained DFT exit straight away
         else
            exit
         end if
      end do cdft_loop
      if (input%lin%constrained_dft) call DIIS_free(vdiis)
      ! CDFT: end of CDFT loop to find V which correctly imposes constraint and corresponding density

      if(tmb%can_use_transposed) then
          !!call f_free_ptr(tmb%psit_c)
          !!call f_free_ptr(tmb%psit_f)
          tmb%can_use_transposed=.false.
      end if

      call print_info(.false.)

      energyoldout=energy



      if (input%intermediate_forces) then
          call intermediate_forces()
      end if




      call check_for_exit()
      if(exit_outer_loop) exit outerLoop

      if(pnrm_out<input%lin%support_functions_converged.and.lowaccur_converged) then
          !if(iproc==0) write(*,*) 'fix the support functions from now on'
          if (iproc==0) call yaml_map('fix the support functions from now on',.true.)
          fix_support_functions=.true.
      end if



  end do outerLoop


  
  call deallocate_precond_arrays(tmb%orbs, tmb%lzd, precond_convol_workarrays, precond_workarrays)
  call deallocate_work_transpose(wt_philarge)
  call deallocate_work_transpose(wt_hpsinoprecond)
  call deallocate_work_transpose(wt_hphi)
  call deallocate_work_transpose(wt_phi)


  if (input%wf_extent_analysis) then
      ioffset_isf = f_malloc((/3,tmb%orbs%norbp/),id='ioffset_isf')
      do iorb=1,tmb%orbs%norbp
          iiorb = tmb%orbs%isorb + iorb
          ilr = tmb%orbs%inwhichlocreg(iiorb)
          call geocode_buffers(tmb%lzd%Llr(ilr)%geocode, tmb%lzd%glr%geocode, nl1, nl2, nl3)
          ioffset_isf(1,iorb) = tmb%lzd%llr(ilr)%nsi1 - nl1 - 1
          ioffset_isf(2,iorb) = tmb%lzd%llr(ilr)%nsi2 - nl2 - 1
          ioffset_isf(3,iorb) = tmb%lzd%llr(ilr)%nsi3 - nl3 - 1
          !write(*,'(a,i8,2es16.8)') 'iorb, rxyzConf(3), locregcenter(3)', iorb, tmb%confdatarr(iorb)%rxyzConf(3), tmb%lzd%llr(ilr)%locregcenter(3)
      end do
      call analyze_wavefunctions('Support functions extent analysis', 'local', &
           tmb%lzd, tmb%orbs, tmb%npsidim_orbs, tmb%psi, ioffset_isf)
      call f_free(ioffset_isf)
  end if


  if (input%write_orbitals>0) then
      call build_ks_orbitals(iproc, nproc, tmb, KSwfn, at, rxyz, denspot, GPU, &
               energs, nlpsp, input, norder_taylor,&
               energy, energyDiff, energyold)
      !call write_orbital_density(iproc, .false., input%lin%plotBasisFunctions, 'KS', &
      !     KSwfn%orbs%npsidim_orbs, KSwfn%psi, KSwfn%orbs, KSwfn%lzd, at)

      !ioffset_isf = f_malloc((/3,orbs%norbp/),id='ioffset_isf')
      !do iorb=1,orbs%norbp
      !    !iiorb = tmb%orbs%isorb + iorb
      !    !ilr = tmb%orbs%inwhichlocreg(iiorb)
      !    !call geocode_buffers(tmb%lzd%Llr(ilr)%geocode, tmb%lzd%glr%geocode, nl1, nl2, nl3)
      !    ioffset_isf(1,iorb) = 0 !tmb%lzd%llr(ilr)%nsi1 - nl1 - 1
      !    ioffset_isf(2,iorb) = 0 !tmb%lzd%llr(ilr)%nsi2 - nl2 - 1
      !    ioffset_isf(3,iorb) = 0 !tmb%lzd%llr(ilr)%nsi3 - nl3 - 1
      !    !write(*,'(a,3es16.8)') 'iorb, rxyzConf(3), locregcenter(3)', iorb, tmb%confdatarr(iorb)%rxyzConf(3), tmb%lzd%llr(ilr)%locregcenter(3)
      !end do
      !call analyze_wavefunctions('global', tmb%lzd, orbs, KSwfn%orbs%npsidim_orbs, %psi, ioffset_isf)
      !call f_free(ioffset_isf)
  end if




  !TEMPORARY, to be cleaned/removed
  !!!missing occs but otherwise ok? (at least doesn't crash, add occs and recheck by comparing with lowdin/do linear to cubic
  !!!!!!!!!!!!!!!!!!!!!!!!!!!!!!!! here as I guess we're deallocating something we need later
  !call nullify_orbitals_data(fakeorbs)
  !call copy_orbitals_data(tmb%orbs, fakeorbs, subname)
  !call orbitals_communicators(iproc, nproc, tmb%lzd%glr, fakeorbs, comms)
  !
  !npsidim_global=max(tmb%orbs%norbp*(tmb%lzd%glr%wfd%nvctr_c+7*tmb%lzd%glr%wfd%nvctr_f), &
  !                   tmb%orbs%norb*comms%nvctr_par(iproc,0)*fakeorbs%nspinor)
  !gpsi_all=f_malloc_ptr(npsidim_global,id='gpsi_all')
  !call build_ks_orbitals_laura_tmp(iproc, nproc, tmb, KSwfn, at, rxyz, denspot, GPU, &
  !         energs, nlpsp, input, norder_taylor, &
  !         energy, energyDiff, energyold, npsidim_global, gpsi_all)
  !!!!!!!!!!!!!!!!!!!!!!!!!!!!!!!!


  ! Diagonalize the matrix for the FOE/direct min case to get the coefficients. Only necessary if
  ! the Pulay forces are to be calculated, or if we are printing eigenvalues for restart
  if ((input%lin%scf_mode==LINEAR_FOE.or.input%lin%scf_mode==LINEAR_DIRECT_MINIMIZATION)& 
       .and. (input%lin%pulay_correction.or.mod(input%lin%plotBasisFunctions,10) /= WF_FORMAT_NONE&
       .or. input%lin%diag_end .or. mod(input%lin%output_coeff_format,10) /= WF_FORMAT_NONE)) then

       !!if (input%lin%scf_mode==LINEAR_FOE) then
       !!    tmb%coeff=f_malloc_ptr((/tmb%orbs%norb,tmb%orbs%norb/),id='tmb%coeff')
       !!end if

       !!call extract_taskgroup_inplace(tmb%linmat%l, tmb%linmat%kernel_)
       call get_coeff(iproc,nproc,LINEAR_MIXDENS_SIMPLE,KSwfn%orbs,at,rxyz,denspot,GPU,&
           infoCoeff,energs,nlpsp,input%SIC,tmb,pnrm,update_phi,.true.,.false.,&
           .true.,input%lin%extra_states,itout,0,0,norder_taylor,input%lin%max_inversion_error,&
           input%purification_quickreturn,&
           input%calculate_KS_residue,input%calculate_gap,energs_work)
       !!call gather_matrix_from_taskgroups_inplace(iproc, nproc, tmb%linmat%l, tmb%linmat%kernel_)

       !!if (input%lin%scf_mode==LINEAR_FOE) then
       !!    call f_free_ptr(tmb%coeff)
       !!end if

       if (bigdft_mpi%iproc ==0) then 
          call write_eigenvalues_data(0.1d0,tmb%orbs,mom_vec_fake)
       end if
  end if

  !!if (input%kernel_analysis) then
  !!    call analyze_kernel(iproc, nproc, KSwfn, tmb)
  !!end if

  ! only print eigenvalues if they have meaning, i.e. diag or the case above
  if (input%lin%scf_mode==LINEAR_MIXPOT_SIMPLE.or.input%lin%scf_mode==LINEAR_MIXDENS_SIMPLE) then
     if (bigdft_mpi%iproc ==0) then 
        call write_eigenvalues_data(0.1d0,tmb%orbs,mom_vec_fake)
     end if
  end if


  !! TEST ##########################
  if (input%lin%new_pulay_correction) then
      !!if (input%lin%scf_mode==LINEAR_FOE .and. ) then
      !!    tmb%coeff=f_malloc_ptr((/tmb%orbs%norb,tmb%orbs%norb/),id='tmb%coeff')
      !!end if
      !!call extract_taskgroup_inplace(tmb%linmat%l, tmb%linmat%kernel_)
      call get_coeff(iproc,nproc,LINEAR_MIXDENS_SIMPLE,KSwfn%orbs,at,rxyz,denspot,GPU,&
           infoCoeff,energs,nlpsp,input%SIC,tmb,pnrm,update_phi,.true.,.false.,&
           .true.,input%lin%extra_states,itout,0,0,norder_taylor,input%lin%max_inversion_error,&
           input%purification_quickreturn,&
           input%calculate_KS_residue,input%calculate_gap,energs_work)
      !!call gather_matrix_from_taskgroups_inplace(iproc, nproc, tmb%linmat%l, tmb%linmat%kernel_)
      !!call scalprod_on_boundary(iproc, nproc, tmb, kswfn%orbs, at, fpulay)
      call pulay_correction_new(iproc, nproc, tmb, kswfn%orbs, at, fpulay)
      !!if (input%lin%scf_mode==LINEAR_FOE) then
      !!    call f_free_ptr(tmb%coeff)
      !!end if
  end if
  !! END TEST ######################


  if (input%lin%fragment_calculation .and. input%frag%nfrag>1) then
     call coeff_weight_analysis(iproc, nproc, input, KSwfn%orbs, tmb, ref_frags)
  end if


  if (input%lin%constrained_dft) then
     call cdft_data_free(cdft)
     call f_free(coeff_tmp)
  end if


  ! print the final summary
  call print_info(.true.)



  if (iproc==0) call yaml_sequence_close()

  if (input%foe_gap) then
      call calculate_gap_FOE(iproc, nproc, input, KSwfn%orbs, tmb)
  end if

  if (input%loewdin_charge_analysis) then
      !call loewdin_charge_analysis(iproc, tmb, at, denspot, calculate_overlap_matrix=.true., &
      !     calculate_ovrlp_half=.true., meth_overlap=0)
      call loewdin_charge_analysis(iproc, tmb, at, denspot, calculate_overlap_matrix=.true., &
           calculate_ovrlp_half=.true., meth_overlap=norder_taylor)
      call support_function_multipoles(iproc, tmb, at, denspot)
  end if

  if (input%lin%charge_multipoles) then
      !!write(200+iproc,*) tmb%linmat%ovrlp_%matrix_compr
      !!write(210+iproc,*) tmb%linmat%kernel_%matrix_compr

      !!! TEST ################################################
      !!call sumrho_for_TMBs(iproc, nproc, KSwfn%Lzd%hgrids(1), KSwfn%Lzd%hgrids(2), KSwfn%Lzd%hgrids(3), &
      !!     tmb%collcom_sr, tmb%linmat%l, tmb%linmat%kernel_, &
      !!     denspot%dpbox%ndimrhopot, &
      !!     denspot%rhov, rho_negative)
      !!if (rho_negative) then
      !!    call corrections_for_negative_charge(iproc, nproc, KSwfn, at, input, tmb, denspot)
      !!end if
      !!is3 = denspot%dpbox%nscatterarr(denspot%dpbox%mpi_env%iproc,3)+1
      !!ie3 = denspot%dpbox%nscatterarr(denspot%dpbox%mpi_env%iproc,3)+denspot%dpbox%nscatterarr(denspot%dpbox%mpi_env%iproc,2)
      !!is2 = 1
      !!ie2 = denspot%dpbox%ndims(2)
      !!is1 = 1
      !!ie1 = denspot%dpbox%ndims(1)
      !!ii = 0
      !!do i3=is3,ie3
      !!    do i2=is2,ie2
      !!        do i1=is1,ie1
      !!            ii = ii + 1
      !!            write(190+iproc,*) 'i1, i2, i3, val', i1, i2, i3, denspot%rhov(ii)
      !!        end do
      !!    end do
      !!end do
      !!call H_potential('D',denspot%pkernel,denspot%rhov,denspot%V_ext,ehart_ps,0.0_dp,.false.,&
      !!     quiet=denspot%PSquiet,rho_ion=denspot%rho_ion)
      !!is3 = denspot%dpbox%nscatterarr(denspot%dpbox%mpi_env%iproc,3)+1
      !!ie3 = denspot%dpbox%nscatterarr(denspot%dpbox%mpi_env%iproc,3)+denspot%dpbox%nscatterarr(denspot%dpbox%mpi_env%iproc,2)
      !!is2 = 1
      !!ie2 = denspot%dpbox%ndims(2)
      !!is1 = 1
      !!ie1 = denspot%dpbox%ndims(1)
      !!ii = 0
      !!do i3=is3,ie3
      !!    do i2=is2,ie2
      !!        do i1=is1,ie1
      !!            ii = ii + 1
      !!            write(200+iproc,*) 'i1, i2, i3, val', i1, i2, i3, denspot%rhov(ii)
      !!        end do
      !!    end do
      !!end do


      call multipoles_from_density(iproc, nproc, at, tmb%lzd, tmb%linmat%s, tmb%linmat%l, tmb%orbs, &
           tmb%npsidim_orbs, tmb%psi, input%lin%norbsPerType, tmb%collcom, tmb%collcom_sr, tmb%orthpar, &
           tmb%linmat%ovrlp_, tmb%linmat%kernel_, meth_overlap=norder_taylor)
      !!write(300+iproc,*) tmb%linmat%ovrlp_%matrix_compr
      !!write(310+iproc,*) tmb%linmat%kernel_%matrix_compr
  end if


  ! Deallocate everything that is not needed any more.
  if (input%lin%scf_mode==LINEAR_DIRECT_MINIMIZATION) call DIIS_free(ldiis_coeff)!call deallocateDIIS(ldiis_coeff)
  call deallocateDIIS(ldiis)
  !!call wait_p2p_communication(iproc, nproc, tmb%comgp)
  call synchronize_onesided_communication(iproc, nproc, tmb%comgp)
  call deallocate_p2pComms_buffer(tmb%comgp)


  if (input%lin%pulay_correction .and. .not.input%lin%new_pulay_correction) then
      !if (iproc==0) write(*,'(1x,a)') 'WARNING: commented correction_locrad!'
      if (iproc==0) call yaml_warning('commented correction_locrad')
      !!! Testing energy corrections due to locrad
      !!call correction_locrad(iproc, nproc, tmblarge, KSwfn%orbs,tmb%coeff) 
      ! Calculate Pulay correction to the forces
      !!if (input%lin%scf_mode==LINEAR_FOE) then
      !!    tmb%coeff=f_malloc_ptr((/tmb%orbs%norb,tmb%orbs%norb/),id='tmb%coeff')
      !!end if
      call pulay_correction(iproc, nproc, KSwfn%orbs, at, rxyz, nlpsp, input%SIC, denspot, GPU, tmb, fpulay)
      !!if (input%lin%scf_mode==LINEAR_FOE) then
      !!    call f_free_ptr(tmb%coeff)
      !!end if
  else if (.not.input%lin%new_pulay_correction) then
      call f_zero(fpulay)
  end if

  if(tmb%ham_descr%can_use_transposed) then
      call f_free_ptr(tmb%ham_descr%psit_c)
      call f_free_ptr(tmb%ham_descr%psit_f)
      tmb%ham_descr%can_use_transposed=.false.
  end if
  ! here or cluster, not sure which is best
  deallocate(tmb%confdatarr, stat=istat)


  !Write the linear wavefunctions to file if asked
  if (mod(input%lin%plotBasisFunctions,10) /= WF_FORMAT_NONE) then
     nelec=0
     do iat=1,at%astruct%nat
        ityp=at%astruct%iatype(iat)
        nelec=nelec+at%nelpsp(ityp)
     enddo
     if (write_full_system) then
        call writemywaves_linear(iproc,trim(input%dir_output) // 'minBasis',mod(input%lin%plotBasisFunctions,10),&
             max(tmb%npsidim_orbs,tmb%npsidim_comp),tmb%Lzd,tmb%orbs,nelec,at,rxyz,tmb%psi,tmb%linmat%l%nfvctr,tmb%coeff)
        !!call write_linear_matrices(iproc,nproc,input%imethod_overlap,trim(input%dir_output),&
        !!     mod(input%lin%plotBasisFunctions,10),tmb,at,rxyz,input%lin%calculate_onsite_overlap)
        !!call write_linear_coefficients(0, trim(input%dir_output)//'KS_coeffs.bin', at, rxyz, &
        !!     tmb%linmat%l%nfvctr, tmb%orbs%norb, tmb%linmat%l%nspin, tmb%coeff, tmb%orbs%eval)
        if (input%lin%plotBasisFunctions>10) then
            call write_orbital_density(iproc, .true., mod(input%lin%plotBasisFunctions,10), 'SupFunDens', &
                 tmb%npsidim_orbs, tmb%psi, input, tmb%orbs, KSwfn%lzd, at, rxyz, tmb%lzd)
        end if
     end if
     !write as fragments - for now don't write matrices, think later if this is useful/worth the effort
     if (write_fragments .and. input%lin%fragment_calculation) then
        call writemywaves_linear_fragments(iproc,'minBasis',mod(input%lin%plotBasisFunctions,10),&
             max(tmb%npsidim_orbs,tmb%npsidim_comp),tmb%Lzd,tmb%orbs,nelec,at,rxyz,tmb%psi,tmb%coeff, &
             trim(input%dir_output),input%frag,ref_frags)
     end if
  end if
  ! Write the sparse matrices
  if (mod(input%lin%output_mat_format,10) /= WF_FORMAT_NONE) then
      call timing(iproc,'write_matrices','ON')
      call write_linear_matrices(iproc,nproc,input%imethod_overlap,trim(input%dir_output),&
           input%lin%output_mat_format,tmb,at,rxyz,input%lin%calculate_onsite_overlap)
      call timing(iproc,'write_matrices','OF')
  end if
  ! Write the KS coefficients
  if (mod(input%lin%output_coeff_format,10) /= WF_FORMAT_NONE) then
      call write_linear_coefficients(0, trim(input%dir_output)//'KS_coeffs.bin', at, rxyz, &
           tmb%linmat%l%nfvctr, tmb%orbs%norb, tmb%linmat%l%nspin, tmb%coeff, tmb%orbs%eval)
  end if


       ! debug
       !tmb%linmat%kernel_%matrix = sparsematrix_malloc_ptr(tmb%linmat%l, DENSE_FULL, id='tmb%linmat%kernel__%matrix')
       !!call uncompress_matrix(bigdft_mpi%iproc,tmb%linmat%kernel_)
       !call uncompress_matrix2(iproc, nproc, tmb%linmat%l, tmb%linmat%kernel_%matrix_compr, tmb%linmat%kernel_%matrix)
       !if (iproc==0) then
       !   do iorb=1,tmb%orbs%norb
       !      do jorb=1,tmb%orbs%norb
       !         write(33,*) iorb,jorb,tmb%coeff(iorb,jorb),tmb%linmat%kernel_%matrix(iorb,jorb,1)
       !      end do
       !   end do
       !   write(33,*) ''
       !end if 
       !call f_free_ptr(tmb%linmat%kernel_%matrix) 
       !! end debug

  ! TEMPORARY DEBUG - plot in global box - CHECK WITH REFORMAT ETC IN LRs
  !nullify(gpsi_virt)
  !if (.false.) then
  !   gpsi_all=f_malloc_ptr(tmb%orbs%norbp*(tmb%Lzd%glr%wfd%nvctr_c+7*tmb%Lzd%glr%wfd%nvctr_f),id='gpsi_all')
  !   call to_zero(tmb%orbs%norbp*(tmb%Lzd%glr%wfd%nvctr_c+7*tmb%Lzd%glr%wfd%nvctr_f),gpsi_all)
  !   psit_large_c=f_malloc(tmb%ham_descr%collcom%ndimind_c,id='psit_large_c')
  !   psit_large_f=f_malloc(7*tmb%ham_descr%collcom%ndimind_f,id='psit_large_f')
  !   kpsit_c=f_malloc(tmb%ham_descr%collcom%ndimind_c,id='psit_large_c')
  !   kpsit_f=f_malloc(7*tmb%ham_descr%collcom%ndimind_f,id='psit_large_f')
  !   kpsi=f_malloc(tmb%ham_descr%npsidim_orbs,id='kpsi')
  !   kpsi_small=f_malloc(tmb%npsidim_orbs,id='kpsi_small')
  !   !NB might need kernel without occs to avoid including occs twice, unless tmb%occs are all 1...
  !   call small_to_large_locreg(iproc, tmb%npsidim_orbs, tmb%ham_descr%npsidim_orbs, tmb%lzd, tmb%ham_descr%lzd, &
  !        tmb%orbs, tmb%psi, tmb%ham_descr%psi)
  !   call transpose_localized(iproc, nproc, tmb%ham_descr%npsidim_orbs, tmb%orbs, tmb%ham_descr%collcom, &
  !        tmb%ham_descr%psi, psit_large_c, psit_large_f, tmb%ham_descr%lzd)
  !   call build_linear_combination_transposed(tmb%ham_descr%collcom, &
  !        tmb%linmat%l, tmb%linmat%kernel_, psit_large_c, psit_large_f, .true., kpsit_c, kpsit_f, iproc)
  !   call untranspose_localized(iproc, nproc, tmb%ham_descr%npsidim_orbs, tmb%orbs, tmb%ham_descr%collcom, &
  !        kpsit_c, kpsit_f, kpsi, tmb%ham_descr%lzd)
  !   call large_to_small_locreg(iproc, tmb%npsidim_orbs, tmb%ham_descr%npsidim_orbs, tmb%lzd, tmb%ham_descr%lzd, &
  !        tmb%orbs, kpsi, kpsi_small)
  !   call f_free(psit_large_c)
  !   call f_free(psit_large_f)
  !   call f_free(kpsit_c)
  !   call f_free(kpsit_f)
  !   call f_free(kpsi)
  !end if

  !ind=1
  !!indg=1
  !gpsi=f_malloc((tmb%Lzd%glr%wfd%nvctr_c+7*tmb%Lzd%glr%wfd%nvctr_f),id='gpsi')
  !do iorbp=1,tmb%orbs%norbp
  !   iiorb=iorbp+tmb%orbs%isorb
  !   ilr = tmb%orbs%inwhichlocreg(iiorb)
  !
  !   call to_zero(tmb%Lzd%glr%wfd%nvctr_c+7*tmb%Lzd%glr%wfd%nvctr_f,gpsi)
  !   !call to_zero(tmb%Lzd%glr%wfd%nvctr_c+7*tmb%Lzd%glr%wfd%nvctr_f,gpsi_all(indg))
  !
  !!call vcopy(tmb%Lzd%glr%wfd%nvctr_c+7*tmb%Lzd%glr%wfd%nvctr_f,gpsi(1),1,gpsi_all(indg),1)
  !
  !   !call Lpsi_to_global2(iproc, tmb%Lzd%Llr(ilr)%wfd%nvctr_c+7*tmb%Lzd%Llr(ilr)%wfd%nvctr_f, &
  !   !     tmb%Lzd%glr%wfd%nvctr_c+7*tmb%Lzd%glr%wfd%nvctr_f, &
  !   !     1, 1, 1, tmb%Lzd%glr, tmb%Lzd%Llr(ilr), kpsi_small(ind), gpsi_all(indg))
  !
  !   call Lpsi_to_global2(iproc, tmb%Lzd%Llr(ilr)%wfd%nvctr_c+7*tmb%Lzd%Llr(ilr)%wfd%nvctr_f, &
  !        tmb%Lzd%glr%wfd%nvctr_c+7*tmb%Lzd%glr%wfd%nvctr_f, &
  !        1, 1, 1, tmb%Lzd%glr, tmb%Lzd%Llr(ilr), tmb%psi(ind), gpsi)
  ! 
  !   call plot_wf(trim(input%dir_output)//trim(adjustl(yaml_toa(iiorb))),1,at,1.0_dp,tmb%Lzd%glr,&
  !        tmb%Lzd%hgrids(1),tmb%Lzd%hgrids(2),tmb%Lzd%hgrids(3),rxyz,gpsi)
  !   !call plot_wf(trim(adjustl(orbname)),1,at,1.0_dp,tmb%Lzd%Llr(ilr),&
  !   !     tmb%Lzd%hgrids(1),tmb%Lzd%hgrids(2),tmb%Lzd%hgrids(3),rxyz,tmb%psi)
  ! 
  !   ind = ind + tmb%Lzd%Llr(ilr)%wfd%nvctr_c+7*tmb%Lzd%Llr(ilr)%wfd%nvctr_f
  !   !indg = indg + tmb%Lzd%glr%wfd%nvctr_c+7*tmb%Lzd%glr%wfd%nvctr_f
  !end do
  !call f_free(gpsi)
  !!call f_free(kpsi_small)

  !fakeorbs%norb=0
  !call local_analysis(iproc,nproc,KSwfn%Lzd%hgrids(1),KSwfn%Lzd%hgrids(2),KSwfn%Lzd%hgrids(3),at,rxyz,tmb%lzd%glr,&
  !     tmb%orbs,fakeorbs,gpsi_all,gpsi_virt)
  !call f_free_ptr(gpsi_all)
  ! END DEBUG 


  ! check why this is here!
  !!tmparr = sparsematrix_malloc(tmb%linmat%l,iaction=SPARSE_FULL,id='tmparr')
  !!call vcopy(tmb%linmat%l%nvctr, tmb%linmat%kernel_%matrix_compr(1), 1, tmparr(1), 1)
  !!call gather_matrix_from_taskgroups_inplace(iproc, nproc, tmb%linmat%l, tmb%linmat%kernel_)
  call sumrho_for_TMBs(iproc, nproc, KSwfn%Lzd%hgrids(1), KSwfn%Lzd%hgrids(2), KSwfn%Lzd%hgrids(3), &
       tmb%collcom_sr, tmb%linmat%l, tmb%linmat%kernel_, denspot%dpbox%ndimrhopot, &
       denspot%rhov, rho_negative)
  !!call vcopy(tmb%linmat%l%nvctr, tmparr(1), 1, tmb%linmat%kernel_%matrix_compr(1), 1)
  !!call f_free(tmparr)
  if (rho_negative) then
      call corrections_for_negative_charge(iproc, nproc, KSwfn, at, input, tmb, denspot)
      !!if (iproc==0) call yaml_warning('Charge density contains negative points, need to increase FOE cutoff')
      !!call increase_FOE_cutoff(iproc, nproc, tmb%lzd, at%astruct, input, KSwfn%orbs, tmb%orbs, tmb%foe_obj, init=.false.)
      !!call clean_rho(iproc, KSwfn%Lzd%Glr%d%n1i*KSwfn%Lzd%Glr%d%n2i*denspot%dpbox%n3d, denspot%rhov)
  end if


  ! Otherwise there are some problems... Check later.
  KSwfn%psi = f_malloc_ptr(1,id='KSwfn%psi')
  nullify(KSwfn%psit)

  nullify(rho,pot)

  call deallocate_local_arrays()
  call f_release_routine()

  call timing(bigdft_mpi%mpi_comm,'WFN_OPT','PR')

  contains

    subroutine allocate_local_arrays()

      locrad = f_malloc(tmb%lzd%nlr,id='locrad')
      ! Allocate the old charge density (used to calculate the variation in the charge density)
      rhopotold_out = f_malloc(max(denspot%dpbox%ndimrhopot,denspot%dpbox%nrhodim),id='rhopotold_out')

      fnrm_work = work_mpiaccumulate_null()
      fnrm_work%ncount = 1
      call allocate_work_mpiaccumulate(fnrm_work)
      energs_work = work_mpiaccumulate_null()
      energs_work%ncount = 4
      call allocate_work_mpiaccumulate(energs_work)

    end subroutine allocate_local_arrays


    subroutine deallocate_local_arrays()

      call f_free(locrad)
      call f_free(rhopotold_out)
      call deallocate_work_mpiaccumulate(energs_work)
      call deallocate_work_mpiaccumulate(fnrm_work)

    end subroutine deallocate_local_arrays


    subroutine check_inputguess()
      real(kind=8) :: dnrm2
      if (input%inputPsiId .hasattr. 'MEMORY') then !==101) then           !should we put 102 also?

          if (input%lin%pulay_correction) then
             ! Check the input guess by calculation the Pulay forces.

             call f_zero(tmb%ham_descr%npsidim_orbs,tmb%ham_descr%psi(1))
             call small_to_large_locreg(iproc, tmb%npsidim_orbs, tmb%ham_descr%npsidim_orbs, tmb%lzd, tmb%ham_descr%lzd, &
                  tmb%orbs, tmb%psi, tmb%ham_descr%psi)

             ! add get_coeff here
             ! - need some restructuring/reordering though, or addition of lots of extra initializations?!

             ! Calculate Pulay correction to the forces
             call pulay_correction(iproc, nproc, KSwfn%orbs, at, rxyz, nlpsp, input%SIC, denspot, GPU, tmb, fpulay)
             fnrm_pulay=dnrm2(3*at%astruct%nat, fpulay, 1)/sqrt(dble(at%astruct%nat))

             !if (iproc==0) write(*,*) 'fnrm_pulay',fnrm_pulay
             if (iproc==0) call yaml_map('fnrm Pulay',fnrm_pulay)

             if (fnrm_pulay>1.d-1) then !1.d-10
                if (iproc==0) then
                    call yaml_warning('The pulay force is too large after the restart. &
                         &Start over again with an AO input guess.')
                end if
                !!if (associated(tmb%psit_c)) then
                !!    call f_free_ptr(tmb%psit_c)
                !!end if
                !!if (associated(tmb%psit_f)) then
                !!    call f_free_ptr(tmb%psit_f)
                !!end if
                tmb%can_use_transposed=.false.
                nit_lowaccuracy=input%lin%nit_lowaccuracy
                nit_highaccuracy=input%lin%nit_highaccuracy
                !!input%lin%highaccuracy_conv_crit=1.d-8
                call inputguessConfinement(iproc, nproc, at, input, &
                     KSwfn%Lzd%hgrids(1), KSwfn%Lzd%hgrids(2), KSwfn%Lzd%hgrids(3), &
                     rxyz, nlpsp, GPU, KSwfn%orbs, KSwfn, tmb, denspot, rhopotold, energs)
                     energs%eexctX=0.0_gp

                !already done in inputguess
                      ! CHEATING here and passing tmb%linmat%denskern instead of tmb%linmat%inv_ovrlp
                !call orthonormalizeLocalized(iproc, nproc, 0, tmb%npsidim_orbs, tmb%orbs, tmb%lzd, tmb%linmat%ovrlp, &
                !     tmb%linmat%denskern, tmb%collcom, tmb%orthpar, tmb%psi, tmb%psit_c, tmb%psit_f, tmb%can_use_transposed)
             else if (fnrm_pulay>1.d-2) then ! 1.d2 1.d-2
                !!if (iproc==0) write(*,'(1x,a)') 'The pulay forces are rather large, so start with low accuracy.'
                if (iproc==0) then
                    call yaml_warning('The pulay forces are rather large, so start with low accuracy.')
                end if
                nit_lowaccuracy=input%lin%nit_lowaccuracy
                nit_highaccuracy=input%lin%nit_highaccuracy
             else if (fnrm_pulay>1.d-10) then !1d-10
                if (iproc==0) then
                    !write(*,'(1x,a)') 'The pulay forces are fairly large, so reoptimising basis with high accuracy only.'
                    call yaml_warning('The pulay forces are fairly large, so reoptimising basis with high accuracy only.')
                end if
                nit_lowaccuracy=0
                nit_highaccuracy=input%lin%nit_highaccuracy
             else
                if (iproc==0) write(*,'(1x,a)') &
                     'The pulay forces are fairly small, so not reoptimising basis.'
                    nit_lowaccuracy=0
                    nit_highaccuracy=0
             end if
          else
              ! Calculation of Pulay forces not possible, so always start with low accuracy
              call f_zero(fpulay)
              if (input%lin%scf_mode==LINEAR_FOE) then
                 nit_lowaccuracy=input%lin%nit_lowaccuracy
              else
                 nit_lowaccuracy=0
              end if
              nit_highaccuracy=input%lin%nit_highaccuracy
          end if
          if (input%lin%scf_mode==LINEAR_FOE .and. nit_lowaccuracy==0) then
              stop 'for FOE and restart, nit_lowaccuracy must not be zero!'
          end if
      else   !if not using restart just do the lowaccuracy like normal
          nit_lowaccuracy=input%lin%nit_lowaccuracy
          nit_highaccuracy=input%lin%nit_highaccuracy
      end if
    end subroutine check_inputguess

    subroutine check_for_exit()
      implicit none

      exit_outer_loop=.false.

      if (input%lin%nlevel_accuracy==2) then
          if(lowaccur_converged) then
              !cur_it_highaccuracy=cur_it_highaccuracy+1
              if(cur_it_highaccuracy==nit_highaccuracy) then
                  exit_outer_loop=.true.
              else if (pnrm_out<input%lin%highaccuracy_conv_crit) then
                  exit_outer_loop=.true.
              end if
          end if
      else if (input%lin%nlevel_accuracy==1) then
          if (itout==nit_lowaccuracy .or. pnrm_out<input%lin%highaccuracy_conv_crit) then
              exit_outer_loop=.true.
          end if
      end if

    end subroutine check_for_exit

    !> Print a short summary of some values calculated during the last iteration in the self
    !! consistency cycle.
    subroutine printSummary()
      implicit none

      if(iproc==0) then
          call yaml_sequence_open('summary',flow=.true.)
          call yaml_mapping_open()
          if(input%lin%scf_mode==LINEAR_DIRECT_MINIMIZATION) then
              call yaml_map('kernel method','DMIN')
          else if (input%lin%scf_mode==LINEAR_FOE) then
              call yaml_map('kernel method','FOE')
          else
              call yaml_map('kernel method','DIAG')
          end if

          if (input%lin%scf_mode==LINEAR_MIXDENS_SIMPLE .or.  input%lin%scf_mode==LINEAR_FOE &
              .or. input%lin%scf_mode==LINEAR_DIRECT_MINIMIZATION) then
              call yaml_map('mix entity','DENS')
          else if (input%lin%scf_mode==LINEAR_MIXPOT_SIMPLE) then
              call yaml_map('mix entity','POT')
          end if
          call yaml_map('mix hist',mix_hist)
          call yaml_map('conv crit',convCritMix,fmt='(es8.2)')


          if (input%lin%constrained_dft) then
             if (iproc==0) then
                 call yaml_newline()
                 call yaml_map('iter',it_scc,fmt='(i6)')
                 call yaml_map('delta',pnrm,fmt='(es9.2)')
                 call yaml_map('energy',energy,fmt='(es24.17)')
                 call yaml_map('D',energyDiff,fmt='(es10.3)')
                 call yaml_map('Tr(KW)',ebs,fmt='(es14.4)')
                 call yaml_mapping_close()
             end if
          else
             if (iproc==0) then
                 call yaml_newline()
                 call yaml_map('iter',it_scc,fmt='(i6)')
                 call yaml_map('delta',pnrm,fmt='(es9.2)')
                 call yaml_map('energy',energy,fmt='(es24.17)')
                 call yaml_map('D',energyDiff,fmt='(es10.3)')
                 call yaml_mapping_close()
             end if
          end if     
          call yaml_sequence_close()
      end if




    end subroutine printSummary

    !> Print a short summary of some values calculated during the last iteration in the self
    !! consistency cycle.
    subroutine print_info(final)
      implicit none

      real(kind=8) :: energyDiff, mean_conf
      logical, intent(in) :: final
      integer :: ii

      energyDiff = energy - energyoldout

      mean_conf=0.d0
      do iorb=1,tmb%orbs%norbp
          mean_conf=mean_conf+tmb%confdatarr(iorb)%prefac
      end do

      if (nproc > 1) then
         call mpiallred(mean_conf, 1, mpi_sum, comm=bigdft_mpi%mpi_comm)
      end if
      mean_conf=mean_conf/dble(tmb%orbs%norb)

      ! Print out values related to two iterations of the outer loop.
      if(iproc==0.and.(.not.final)) then

          call yaml_comment('Summary of both steps',hfill='=')
          call yaml_sequence_open('self consistency summary',label=&
              'it_sc'//trim(adjustl(yaml_toa(itout,fmt='(i3.3)'))))
          call yaml_sequence(advance='no')
          call yaml_mapping_open(flow=.true.)
          call yaml_map('iter',itout)
          if(target_function==TARGET_FUNCTION_IS_TRACE) then
              call yaml_map('Omega','TRACE')
          else if(target_function==TARGET_FUNCTION_IS_ENERGY) then
              call yaml_map('Omega','ENERGY')
          else if(target_function==TARGET_FUNCTION_IS_HYBRID) then
              call yaml_map('Omega','HYBRID')
          end if
          if (target_function==TARGET_FUNCTION_IS_HYBRID) then
              call yaml_map('mean conf prefac',mean_conf,fmt='(es8.2)')
              call yaml_map('damping',tmb%damping_factor_confinement,fmt='(es8.2)')
          end if
          if(info_basis_functions<=0) then
              call yaml_warning('support function optimization not converged')
              call yaml_newline()
          else
              call yaml_map('iterations to converge support functions',info_basis_functions)
          end if
          if(input%lin%scf_mode==LINEAR_DIRECT_MINIMIZATION) then
              call yaml_map('kernel optimization','DIRMIN')
          else if (input%lin%scf_mode==LINEAR_FOE) then
              call yaml_map('kernel optimization','FOE')
          else
              call yaml_map('kernel optimization','DIAG')
          end if
          if(info_scf<0) then
              call yaml_warning('density optimization not converged')
              call yaml_newline()
          else
              call yaml_map('iterations to converge kernel optimization',info_scf)
              call yaml_newline()
          end if
          if(input%lin%scf_mode/=LINEAR_MIXPOT_SIMPLE) then
             if (.not. lowaccur_converged) then
                 call yaml_map('iter low',itout)
             else
                 call yaml_map('iter high',itout)
             end if
                 call yaml_map('delta out',pnrm_out,fmt='(es10.3)')
                 call yaml_map('energy',energy,fmt='(es27.17)')
                 call yaml_map('D',energyDiff,fmt='(es10.3)')
          else if(input%lin%scf_mode==LINEAR_MIXPOT_SIMPLE) then
             if (.not. lowaccur_converged) then
                 call yaml_map('iter low',itout)
             else
                 call yaml_map('iter high',itout)
             end if
             call yaml_map('delta out',pnrm_out,fmt='(es10.3)')
             call yaml_map('energy',energy,fmt='(es27.17)')
             call yaml_map('D',energyDiff,fmt='(es10.3)')
          end if
          call yaml_mapping_close()

          !when convergence is reached, use this block
      else if (iproc==0.and.final) then
          call yaml_comment('final results',hfill='=')
          call yaml_sequence_open('self consistency summary')
          call yaml_sequence(advance='no')
          call yaml_mapping_open(flow=.true.)
          call yaml_map('iter',itout)
          call write_energies(0,0,energs,0.d0,0.d0,'',.true.)
          if (input%lin%scf_mode/=LINEAR_MIXPOT_SIMPLE) then
             if (.not. lowaccur_converged) then
                 call yaml_map('iter low',itout)
                 call yaml_map('delta out',pnrm_out,fmt='(es10.3)')
                 call yaml_map('energy',energy,fmt='(es27.17)')
                 call yaml_map('D',energyDiff,fmt='(es10.3)')
                 call yaml_comment('FINAL')
                 call yaml_mapping_close()
             else
                 call yaml_map('iter high',itout)
                 call yaml_map('delta out',pnrm_out,fmt='(es10.3)')
                 call yaml_map('energy',energy,fmt='(es27.17)')
                 call yaml_map('D',energyDiff,fmt='(es10.3)')
                 call yaml_comment('FINAL')
                 call yaml_mapping_close()
             end if
          else if(input%lin%scf_mode==LINEAR_MIXPOT_SIMPLE) then
             if (.not. lowaccur_converged) then
                 call yaml_map('iter low',itout)
                 call yaml_map('delta out',pnrm_out,fmt='(es10.3)')
                 call yaml_map('energy',energy,fmt='(es27.17)')
                 call yaml_map('D',energyDiff,fmt='(es10.3)')
                 call yaml_comment('FINAL')
                 call yaml_mapping_close()
             else
                 call yaml_map('iter high',itout)
                 call yaml_map('delta out',pnrm_out,fmt='(es10.3)')
                 call yaml_map('energy',energy,fmt='(es27.17)')
                 call yaml_map('D',energyDiff,fmt='(es10.3)')
                 call yaml_comment('FINAL')
                 call yaml_mapping_close()
             end if
          end if
       end if

       call yaml_flush_document()
       !call bigdft_utils_flush(unit=6)
    call yaml_sequence_close()

    if (.not.final .and. input%adjust_kernel_iterations) then
        ! Determine whether the sign of the energy change is the same as in the previous iteration
        ! (i.e. whether the energy continues to increase or decrease)
        tt = sign(energyDiff,sign_of_energy_change)
        if (energyDiff/=0.d0) then
            if (tt/energyDiff>0.d0) then
                ! same sign, everything ok
            else if (abs(energyDiff/energy)>1.d-7) then
                nit_energyoscillation = nit_energyoscillation + 1
                if (iproc==0) then
                    call yaml_warning('oscillation of the energy, increase counter')
                    call yaml_map('energy_scillation_counter',nit_energyoscillation)
                end if
            end if
        end if
        if (nit_energyoscillation>1) then
            nit_scc = nit_scc + 1
            ii = 3*max(input%lin%nitSCCWhenFixed_lowaccuracy,input%lin%nitSCCWhenFixed_highaccuracy)
            if (nit_scc>ii) then
                if (iproc==0) call yaml_map('nit_scc reached maximum, reset to',ii)
                nit_scc = ii
            end if
            nit_energyoscillation = 0
            if (iproc==0) call yaml_map('new nit_scc',nit_scc)
            ! Needed for low/high accuracy... maybe to be cleaned
            nit_scc_changed = nit_scc
            keep_value = .true.
        end if
    end if


    ! Determine the sign of the energy change
    sign_of_energy_change = sign(1.d0,energyDiff)


    end subroutine print_info


    subroutine intermediate_forces()
      use module_forces, only: clean_forces
      implicit none
      ! Local variables
      real(kind=8) :: eh_tmp, exc_tmp, evxc_tmp, eexctX_tmp
      real(kind=8) :: fnoise, pressure, ehart_fake
      real(kind=8),dimension(6) :: ewaldstr, hstrten, xcstr, strten
      real(kind=8),dimension(:),allocatable :: rhopot_work
          real(kind=8),dimension(:,:),allocatable :: fxyz

      ! TEST: calculate forces here ####################################################
      fxyz=f_malloc((/3,at%astruct%nat/),id='fxyz')
      ewaldstr=1.d100
      hstrten=1.d100
      xcstr=1.d100
      eh_tmp=energs%eh
      exc_tmp=energs%exc
      evxc_tmp=energs%evxc
      eexctX_tmp=energs%eexctX

      ioffset=kswfn%Lzd%Glr%d%n1i*kswfn%Lzd%Glr%d%n2i*denspot%dpbox%i3xcsh

      if (denspot%dpbox%ndimpot>0) then
          denspot%pot_work=f_malloc_ptr(denspot%dpbox%ndimpot,id='denspot%dpbox%ndimpot')

      else
          denspot%pot_work=f_malloc_ptr(1,id='denspot%dpbox%ndimpot')
      end if
      if (denspot%dpbox%ndimrhopot>0) then
          rhopot_work=f_malloc(denspot%dpbox%ndimrhopot,id='rhopot_work')
      else
          rhopot_work=f_malloc(1,id='rhopot_work')
      end if
      call vcopy(denspot%dpbox%ndimrhopot,denspot%rhov(1),1,rhopot_work(1),1)


      !!tmparr = sparsematrix_malloc(tmb%linmat%l,iaction=SPARSE_FULL,id='tmparr')
      !!call vcopy(tmb%linmat%l%nvctr, tmb%linmat%kernel_%matrix_compr(1), 1, tmparr(1), 1)
      !!call gather_matrix_from_taskgroups_inplace(iproc, nproc, tmb%linmat%l, tmb%linmat%kernel_)
      call sumrho_for_TMBs(iproc, nproc, KSwfn%Lzd%hgrids(1), KSwfn%Lzd%hgrids(2), KSwfn%Lzd%hgrids(3), &
           tmb%collcom_sr, tmb%linmat%l, tmb%linmat%kernel_, denspot%dpbox%ndimrhopot, &
           denspot%rhov, rho_negative)
      !!call vcopy(tmb%linmat%l%nvctr, tmparr(1), 1, tmb%linmat%kernel_%matrix_compr(1), 1)
      !!call f_free(tmparr)
      if (rho_negative) then
          call corrections_for_negative_charge(iproc, nproc, KSwfn, at, input, tmb, denspot)
          !!if (iproc==0) call yaml_warning('Charge density contains negative points, need to increase FOE cutoff')
          !!call increase_FOE_cutoff(iproc, nproc, tmb%lzd, at%astruct, input, KSwfn%orbs, tmb%orbs, tmb%foe_obj, init=.false.)
          !!call clean_rho(iproc, KSwfn%Lzd%Glr%d%n1i*KSwfn%Lzd%Glr%d%n2i*denspot%dpbox%n3d, denspot%rhov)
      end if
      !denspot%rho_work=f_malloc_ptr(max(denspot%dpbox%ndimrhopot,denspot%dpbox%nrhodim),id='denspot%rho_work')
      denspot%rho_work=f_malloc_ptr(denspot%dpbox%ndimpot,id='denspot%rho_work')
      !call vcopy(max(denspot%dpbox%ndimrhopot,denspot%dpbox%nrhodim),&
      !     denspot%rhov(1),1,denspot%rho_work(1),1)
      call vcopy(denspot%dpbox%ndimpot,denspot%rhov(ioffset+1),1,denspot%rho_work(1),1)
      if (denspot%dpbox%nrhodim==2) then
          call axpy(denspot%dpbox%ndimpot,1.d0,denspot%rhov(ioffset+denspot%dpbox%ndimpot+1),1,denspot%rho_work(1),1)
      end if

      call updatePotential(input%nspin,denspot,energs)!%eh,energs%exc,energs%evxc)

      ! Density already present in denspot%rho_work
      call vcopy(denspot%dpbox%ndimpot,denspot%rho_work(1),1,denspot%pot_work(1),1)
      call H_potential('D',denspot%pkernel,denspot%pot_work,denspot%pot_work,ehart_fake,&
           0.0_dp,.false.,stress_tensor=hstrten)

      
      KSwfn%psi=f_malloc_ptr(1,id='KSwfn%psi')


      fpulay=0.d0
      call calculate_forces(iproc,nproc,denspot%pkernel%mpi_env%nproc,KSwfn%Lzd%Glr,at,KSwfn%orbs,nlpsp,rxyz,& 
           KSwfn%Lzd%hgrids(1),KSwfn%Lzd%hgrids(2),KSwfn%Lzd%hgrids(3),&
           denspot%dpbox%i3s+denspot%dpbox%i3xcsh,denspot%dpbox%n3p,&
           denspot%dpbox%nrhodim,.false.,denspot%dpbox%ngatherarr,denspot%rho_work,&
           denspot%pot_work,denspot%V_XC,size(KSwfn%psi),KSwfn%psi,fion,fdisp,fxyz,&
           ewaldstr,hstrten,xcstr,strten,fnoise,pressure,denspot%psoffset,1,tmb,fpulay)
      call clean_forces(iproc,at%astruct,rxyz,fxyz,fnoise)
      if (iproc == 0) call write_forces(at%astruct,fxyz)

      call f_free(fxyz)
      call f_free_ptr(KSwfn%psi)

      call vcopy(denspot%dpbox%ndimrhopot,rhopot_work(1),1,denspot%rhov(1),1)
      energs%eh=eh_tmp
      energs%exc=exc_tmp
      energs%evxc=evxc_tmp
      energs%eexctX=eexctX_tmp

      call f_free(rhopot_work)
      call f_free_ptr(denspot%rho_work)
      call f_free_ptr(denspot%pot_work)


    end subroutine intermediate_forces

end subroutine linearScaling




subroutine output_fragment_rotations(iproc,nat,rxyz,iformat,filename,input_frag,ref_frags)
  use module_base
  use module_types
  use yaml_output
  use module_fragments
  !use internal_io
  use module_interfaces
  use public_enums
  implicit none

  integer, intent(in) :: iproc, iformat, nat
  character(len=*), intent(in) :: filename
  real(gp), dimension(3,nat), intent(in) :: rxyz
  type(fragmentInputParameters), intent(in) :: input_frag
  type(system_fragment), dimension(input_frag%nfrag_ref), intent(in) :: ref_frags
  !Local variables
  integer :: ifrag, jfrag, ifrag_ref, jfrag_ref, iat, isfat, jsfat
  real(kind=gp), dimension(:,:), allocatable :: rxyz_ref, rxyz_new
  real(kind=gp) :: null_axe
  type(fragment_transformation) :: frag_trans
  character(len=*), parameter :: subname='output_fragment_rotations'

  if (iproc==0) then

     null_axe=1.0d0/dsqrt(3.0d0)

     if(iformat == WF_FORMAT_PLAIN) then
        open(99, file=filename//'rotations.bin', status='unknown',form='formatted')
        write(99,'(a)') '#Label, name, label, name, angle, axis'
     else
        open(99, file=filename//'rotations.bin', status='unknown',form='unformatted')
        write(99) '#Label, name, label, name, angle, axis'
     end if

     jsfat=0
     do jfrag=1,input_frag%nfrag
        jfrag_ref=input_frag%frag_index(jfrag)
        isfat=0
        do ifrag=1,input_frag%nfrag
           ifrag_ref=input_frag%frag_index(ifrag)

           ! only calculate rotations if same type of reference fragments
           if (jfrag_ref/=ifrag_ref) then
              if (iformat==WF_FORMAT_PLAIN) then
                 write(99,'(2(a,1x,I5,1x),F12.6,2x,3(F12.6,1x),6(1x,F18.6))')  trim(input_frag%label(ifrag_ref)),ifrag,&
                      trim(input_frag%label(jfrag_ref)),jfrag,-1.0d0,null_axe,null_axe,null_axe,&
                      -1.0d0,-1.0d0,-1.0d0,-1.0d0,-1.0d0,-1.0d0
              else
                 write(99) trim(input_frag%label(ifrag_ref)),ifrag,&
                      trim(input_frag%label(jfrag_ref)),jfrag,-1.0d0,null_axe,null_axe,null_axe,&
                      -1.0d0,-1.0d0,-1.0d0,-1.0d0,-1.0d0,-1.0d0
              end if
              isfat=isfat+ref_frags(ifrag_ref)%astruct_frg%nat
              cycle
           else if (ifrag==jfrag) then
              if (iformat==WF_FORMAT_PLAIN) then
                 write(99,'(2(a,1x,I5,1x),F12.6,2x,3(F12.6,1x),6(1x,F18.6))')  trim(input_frag%label(ifrag_ref)),ifrag,&
                      trim(input_frag%label(jfrag_ref)),jfrag,0.0d0,null_axe,null_axe,null_axe,&
                      0.0d0,0.0d0,0.0d0,0.0d0,0.0d0,0.0d0
              else
                 write(99)  trim(input_frag%label(ifrag_ref)),ifrag,&
                      trim(input_frag%label(jfrag_ref)),jfrag,0.0d0,null_axe,null_axe,null_axe,&
                      0.0d0,0.0d0,0.0d0,0.0d0,0.0d0,0.0d0
              end if
              isfat=isfat+ref_frags(ifrag_ref)%astruct_frg%nat
              cycle
           end if

           rxyz_ref = f_malloc((/3,ref_frags(ifrag_ref)%astruct_frg%nat/),id='rxyz_ref')
           rxyz_new = f_malloc((/3,ref_frags(ifrag_ref)%astruct_frg%nat/),id='rxyz_new')

           do iat=1,ref_frags(ifrag_ref)%astruct_frg%nat
              rxyz_new(:,iat)=rxyz(:,isfat+iat)
              rxyz_ref(:,iat)=rxyz(:,jsfat+iat)
           end do

           ! use center of fragment for now, could later change to center of symmetry
           frag_trans%rot_center=frag_center(ref_frags(jfrag_ref)%astruct_frg%nat,rxyz_ref)
           frag_trans%rot_center_new=frag_center(ref_frags(ifrag_ref)%astruct_frg%nat,rxyz_new)

           ! shift rxyz wrt center of rotation
           do iat=1,ref_frags(ifrag_ref)%astruct_frg%nat
              rxyz_ref(:,iat)=rxyz_ref(:,iat)-frag_trans%rot_center
              rxyz_new(:,iat)=rxyz_new(:,iat)-frag_trans%rot_center_new
           end do

           call find_frag_trans(ref_frags(ifrag_ref)%astruct_frg%nat,rxyz_ref,rxyz_new,frag_trans)

           call f_free(rxyz_ref)
           call f_free(rxyz_new)

           if (iformat==WF_FORMAT_PLAIN) then
              write(99,'(2(a,1x,I5,1x),F12.6,2x,3(F12.6,1x),6(1x,F18.6))') trim(input_frag%label(ifrag_ref)),ifrag,&
                   trim(input_frag%label(jfrag_ref)),jfrag,frag_trans%theta/(4.0_gp*atan(1.d0)/180.0_gp),frag_trans%rot_axis,&
                   frag_trans%rot_center,frag_trans%rot_center_new
           else
              write(99) trim(input_frag%label(ifrag_ref)),ifrag,&
                   trim(input_frag%label(jfrag_ref)),jfrag,frag_trans%theta/(4.0_gp*atan(1.d0)/180.0_gp),frag_trans%rot_axis,&
                   frag_trans%rot_center,frag_trans%rot_center_new
           end if
           isfat=isfat+ref_frags(ifrag_ref)%astruct_frg%nat
        end do
        jsfat=jsfat+ref_frags(jfrag_ref)%astruct_frg%nat
     end do

     close(99)

   end if

end subroutine output_fragment_rotations<|MERGE_RESOLUTION|>--- conflicted
+++ resolved
@@ -33,11 +33,8 @@
   use postprocessing_linear, only: loewdin_charge_analysis, support_function_multipoles, build_ks_orbitals
   use rhopotential, only: updatePotential, sumrho_for_TMBs, corrections_for_negative_charge
   use locreg_operations, only: get_boundary_weight
-<<<<<<< HEAD
+  use public_enums
   use multipole, only: multipoles_from_density
-=======
-  use public_enums
->>>>>>> 3a2db98e
   implicit none
 
   ! Calling arguments
