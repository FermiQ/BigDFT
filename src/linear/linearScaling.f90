--- conflicted
+++ resolved
@@ -25,11 +25,7 @@
   type(DFT_wavefunction),intent(inout),target :: tmb
   type(DFT_wavefunction),intent(inout),target :: KSwfn
   integer,intent(out) :: infocode
-<<<<<<< HEAD
-  type(system_fragment), dimension(input%frag%nfrag_ref), intent(in) :: ref_frags ! for transfer integrals
-=======
   type(system_fragment), dimension(:), pointer :: ref_frags ! for transfer integrals
->>>>>>> d4f50f90
   
   real(8) :: pnrm,trace,trace_old,fnrm_tmb
   integer :: infoCoeff,istat,iall,it_scc,itout,info_scf,i,ierr,iorb
@@ -1574,20 +1570,12 @@
 
   ! output results
   if (iproc==0) write(*,*) 'Transfer integrals and site energies:'
-<<<<<<< HEAD
-  if (iproc==0) write(*,*) 'frag i, frag j, HOMO energy, LUMO energy, HOMO overlap , LUMO overlap'
-=======
   if (iproc==0) write(*,*) 'frag i, frag j, HOMO energy, LUMO energy, HOMO overlap, LUMO overlap'
->>>>>>> d4f50f90
   do jfrag=1,input_frag%nfrag
      !ifrag_ref=input_frag%frag_index(ifrag)
      do ifrag=1,input_frag%nfrag
         !jfrag_ref=input_frag%frag_index(jfrag)
-<<<<<<< HEAD
-        if (iproc==0) write(*,'(2(I5,x),x,2(2(F16.12,x),x))') jfrag, ifrag, homo_ham(jfrag,ifrag), lumo_ham(jfrag,ifrag), &
-=======
         if (iproc==0) write(*,'(2(I5,1x),1x,2(2(F16.12,1x),1x))') jfrag, ifrag, homo_ham(jfrag,ifrag), lumo_ham(jfrag,ifrag), &
->>>>>>> d4f50f90
              homo_ovrlp(jfrag,ifrag), lumo_ovrlp(jfrag,ifrag)
      end do
   end do
