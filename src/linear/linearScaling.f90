subroutine linearScaling(iproc,nproc,KSwfn,tmb,at,input,rxyz,denspot,rhopotold,nlpspd,proj,GPU,&
           energs,energy,fpulay,infocode,ref_frags,cdft)
 
  use module_base
  use module_types
  use module_interfaces, exceptThisOne => linearScaling
  use yaml_output
  use module_fragments
<<<<<<< HEAD
  use constrained_dft
=======
  use diis_sd_optimization
>>>>>>> ef815aa6
  implicit none

  ! Calling arguments
  integer,intent(in) :: iproc, nproc
  type(atoms_data),intent(inout) :: at
  type(input_variables),intent(in) :: input ! need to hack to be inout for geopt changes
  real(8),dimension(3,at%astruct%nat),intent(inout) :: rxyz
  real(8),dimension(3,at%astruct%nat),intent(out) :: fpulay
  type(DFT_local_fields), intent(inout) :: denspot
  real(gp), dimension(*), intent(inout) :: rhopotold
  type(nonlocal_psp_descriptors),intent(in) :: nlpspd
  real(wp),dimension(nlpspd%nprojel),intent(inout) :: proj
  type(GPU_pointers),intent(inout) :: GPU
  type(energy_terms),intent(inout) :: energs
  real(gp), dimension(:), pointer :: rho,pot
  real(8),intent(out) :: energy
  type(DFT_wavefunction),intent(inout),target :: tmb
  type(DFT_wavefunction),intent(inout),target :: KSwfn
  integer,intent(out) :: infocode
  type(system_fragment), dimension(:), pointer :: ref_frags ! for transfer integrals
  type(cdft_data), intent(inout) :: cdft
  
  real(8) :: pnrm,trace,trace_old,fnrm_tmb
  integer :: infoCoeff,istat,iall,it_scc,itout,info_scf,i,ierr,iorb
  character(len=*),parameter :: subname='linearScaling'
  real(8),dimension(:),allocatable :: rhopotold_out
  real(8) :: energyold, energyDiff, energyoldout, fnrm_pulay, convCritMix
  type(mixrhopotDIISParameters) :: mixdiis
  type(localizedDIISParameters) :: ldiis!, ldiis_coeff
  type(DIIS_obj) :: ldiis_coeff
  logical :: can_use_ham, update_phi, locreg_increased, reduce_conf, orthonormalization_on
  logical :: fix_support_functions, check_initialguess, fix_supportfunctions
  integer :: itype, istart, nit_lowaccuracy, nit_highaccuracy
  real(8),dimension(:),allocatable :: locrad_tmp
  integer :: ldiis_coeff_hist
  logical :: ldiis_coeff_changed
  integer :: mix_hist, info_basis_functions, nit_scc, cur_it_highaccuracy
  real(8) :: pnrm_out, alpha_mix, ratio_deltas
  logical :: lowaccur_converged, exit_outer_loop
  real(8),dimension(:),allocatable :: locrad
  integer:: target_function, nit_basis
  type(sparseMatrix) :: ham_small
  integer :: isegsmall, iseglarge, iismall, iilarge, is, ie
  

  real(kind=gp) :: ebs
  integer :: ind_denskern, ind_ham, jorb, cdft_it, nelec, iat, ityp, ifrag, ifrag_charged, ifrag_ref, isforb, itmb


  call timing(iproc,'linscalinit','ON') !lr408t

  call allocate_local_arrays()

  if(iproc==0) then
      write(*,'(1x,a)') repeat('*',84)
      write(*,'(1x,a)') '****************************** LINEAR SCALING VERSION ******************************'
  end if

  ! Allocate the communications buffers needed for the communications of the potential and
  ! post the messages. This will send to each process the part of the potential that this process
  ! needs for the application of the Hamlitonian to all orbitals on that process.
  call allocateCommunicationsBuffersPotential(tmb%comgp, subname)

  ! Initialize the DIIS mixing of the potential if required.
  if(input%lin%mixHist_lowaccuracy>0 .and. input%lin%scf_mode/=LINEAR_DIRECT_MINIMIZATION) then
      call initializeMixrhopotDIIS(input%lin%mixHist_lowaccuracy, denspot%dpbox%ndimpot, mixdiis)
  end if

  pnrm=1.d100
  pnrm_out=1.d100
  energyold=0.d0
  energyoldout=0.d0
  target_function=TARGET_FUNCTION_IS_TRACE
  lowaccur_converged=.false.
  info_basis_functions=-1
  fix_support_functions=.false.
  check_initialguess=.true.
  cur_it_highaccuracy=0
  trace_old=0.0d0
  ldiis_coeff_hist=input%lin%mixHist_lowaccuracy
  reduce_conf=.false.
  ldiis_coeff_changed = .false.
  orthonormalization_on=.true.

  call nullify_sparsematrix(ham_small) ! nullify anyway

  if (input%lin%scf_mode==LINEAR_FOE) then ! allocate ham_small
     call sparse_copy_pattern(tmb%linmat%ovrlp,ham_small,iproc,subname)
     allocate(ham_small%matrix_compr(ham_small%nvctr), stat=istat)
     call memocc(istat, ham_small%matrix_compr, 'ham_small%matrix_compr', subname)
  end if

  ! Allocate the communication arrays for the calculation of the charge density.

  if (input%lin%scf_mode==LINEAR_DIRECT_MINIMIZATION) then  
!!$     call initialize_DIIS_coeff(ldiis_coeff_hist, ldiis_coeff)
!!$     call allocate_DIIS_coeff(tmb, ldiis_coeff)
     call DIIS_set(ldiis_coeff_hist,0.1_gp,tmb%orbs%norb*KSwfn%orbs%norbp,1,ldiis_coeff)
  end if

  tmb%can_use_transposed=.false.
  nullify(tmb%psit_c)
  nullify(tmb%psit_f)

  call timing(iproc,'linscalinit','OF') !lr408t

  ! Check the quality of the input guess
  call check_inputguess()

  call timing(iproc,'linscalinit','ON') !lr408t

  if(input%lin%scf_mode/=LINEAR_MIXPOT_SIMPLE) then
      call dcopy(max(denspot%dpbox%ndimrhopot,denspot%dpbox%nrhodim),rhopotold(1),1,rhopotold_out(1),1)
  else
      call dcopy(max(denspot%dpbox%ndimrhopot,denspot%dpbox%nrhodim),denspot%rhov(1),1,rhopotold_out(1),1)
      call dcopy(max(KSwfn%Lzd%Glr%d%n1i*KSwfn%Lzd%Glr%d%n2i*denspot%dpbox%n3p,1) &
            *input%nspin, denspot%rhov(1), 1, rhopotOld(1), 1)
  end if

  if (iproc==0) call yaml_open_map('Checking Communications of Minimal Basis')
  call check_communications_locreg(iproc,nproc,tmb%orbs,tmb%Lzd,tmb%collcom, &
       tmb%npsidim_orbs,tmb%npsidim_comp)
  if (iproc==0) call yaml_close_map()

  if (iproc==0) call yaml_open_map('Checking Communications of Enlarged Minimal Basis')
  call check_communications_locreg(iproc,nproc,tmb%orbs,tmb%ham_descr%lzd,tmb%ham_descr%collcom, &
       tmb%ham_descr%npsidim_orbs,tmb%ham_descr%npsidim_comp)
  if (iproc ==0) call yaml_close_map()

  ! CDFT: calculate w_ab here given w(r)
  ! CDFT: first check that we aren't updating the basis at any point and we don't have any low acc iterations
  if (input%lin%constrained_dft) then
     call timing(iproc,'constraineddft','ON')
     if (nit_lowaccuracy>0 .or. input%lin%nItBasis_highaccuracy>1) then
        stop 'Basis cannot be updated for now in constrained DFT calculations and no low accuracy is allowed'
     end if

     if (trim(cdft%method)=='fragment_density') then ! fragment density approach
        call calculate_weight_matrix_using_density(cdft,tmb,at,input,GPU,denspot)
     else if (trim(cdft%method)=='lowdin') then ! direct weight matrix approach
        call calculate_weight_matrix_lowdin(cdft,tmb,input,ref_frags,.true.)
        ! debug
        call plot_density(iproc,nproc,'initial_density.cube', &
             at,rxyz,denspot%dpbox,1,rhopotold)
        ! debug
     else 
        stop 'Error invalid method for calculating CDFT weight matrix'
     end if

     ! as a first check
     ! needs updating for Stephan's sparse matrix changes
     ! calculate (w_abK^ba-Nc)*V
     ebs=0.d0
     do iorb=1,tmb%orbs%norb
        do jorb=1,tmb%orbs%norb
           ind_ham = cdft%weight_matrix%matrixindex_in_compressed(iorb,jorb)
           ind_denskern = tmb%linmat%denskern%matrixindex_in_compressed(jorb,iorb)
           if (ind_ham==0.or.ind_denskern==0) cycle
           ebs = ebs + tmb%linmat%denskern%matrix_compr(ind_denskern)*cdft%weight_matrix%matrix_compr(ind_ham)
        end do
     end do

     if (iproc==0) print*,'Tr(KW), Tr(KW)-N, V*(Tr(KW)-N)',ebs,ebs-cdft%charge,cdft%lag_mult*(ebs-cdft%charge)
     call timing(iproc,'constraineddft','OF')
  end if


  call timing(iproc,'linscalinit','OF') !lr408t

  ! Add one iteration if no low accuracy is desired since we need then a first fake iteration, with istart=0
  istart = min(1,nit_lowaccuracy)
  infocode=0 !default value
  ! This is the main outer loop. Each iteration of this loop consists of a first loop in which the basis functions
  ! are optimized and a consecutive loop in which the density is mixed.
  outerLoop: do itout=istart,nit_lowaccuracy+nit_highaccuracy

      if (input%lin%nlevel_accuracy==2) then
          ! Check whether the low accuracy part (i.e. with strong confining potential) has converged.
          call check_whether_lowaccuracy_converged(itout, nit_lowaccuracy, input%lin%lowaccuracy_conv_crit, &
               lowaccur_converged, pnrm_out)
          ! Set all remaining variables that we need for the optimizations of the basis functions and the mixing.
          call set_optimization_variables(input, at, tmb%orbs, tmb%lzd%nlr, tmb%orbs%onwhichatom, tmb%confdatarr, &
               convCritMix, lowaccur_converged, nit_scc, mix_hist, alpha_mix, locrad, target_function, nit_basis)
      else if (input%lin%nlevel_accuracy==1 .and. itout==1) then
          call set_variables_for_hybrid(tmb%lzd%nlr, input, at, tmb%orbs, lowaccur_converged, tmb%confdatarr, &
               target_function, nit_basis, nit_scc, mix_hist, locrad, alpha_mix, convCritMix)
         !! lowaccur_converged=.false.
         !! do iorb=1,tmb%orbs%norbp
         !!     ilr=tmb%orbs%inwhichlocreg(tmb%orbs%isorb+iorb)
         !!     iiat=tmb%orbs%onwhichatom(tmb%orbs%isorb+iorb)
         !!     tmb%confdatarr(iorb)%prefac=input%lin%potentialPrefac_lowaccuracy(at%astruct%iatype(iiat))
         !! end do
         !! target_function=TARGET_FUNCTION_IS_HYBRID
         !! nit_basis=input%lin%nItBasis_lowaccuracy
         !! nit_scc=input%lin%nitSCCWhenFixed_lowaccuracy
         !! mix_hist=input%lin%mixHist_lowaccuracy
         !! do ilr=1,tmb%lzd%nlr
         !!     locrad(ilr)=input%lin%locrad_lowaccuracy(ilr)
         !! end do
         !! alpha_mix=input%lin%alpha_mix_lowaccuracy
         !! convCritMix=input%lin%convCritMix_lowaccuracy
      end if

      ! Do one fake iteration if no low accuracy is desired.
      if(nit_lowaccuracy==0 .and. itout==0) then
          lowaccur_converged=.false.
          cur_it_highaccuracy=0
      end if

      if(lowaccur_converged) cur_it_highaccuracy=cur_it_highaccuracy+1

      if(cur_it_highaccuracy==1) then
          ! Adjust the confining potential if required.
          call adjust_locregs_and_confinement(iproc, nproc, KSwfn%Lzd%hgrids(1), KSwfn%Lzd%hgrids(2), KSwfn%Lzd%hgrids(3), &
               at, input, rxyz, KSwfn, tmb, denspot, ldiis, locreg_increased, lowaccur_converged, locrad)
          orthonormalization_on=.true.

          if (locreg_increased .and. input%lin%scf_mode==LINEAR_FOE) then ! deallocate ham_small
             call deallocate_sparsematrix(ham_small,subname)
             call nullify_sparsematrix(ham_small)
             call sparse_copy_pattern(tmb%linmat%ovrlp,ham_small,iproc,subname)
             allocate(ham_small%matrix_compr(ham_small%nvctr), stat=istat)
             call memocc(istat, ham_small%matrix_compr, 'ham_small%matrix_compr', subname)
          end if

          ! is this really necessary if the locrads haven't changed?  we should check this!
          ! for now for CDFT don't do the extra get_coeffs, as don't want to add extra CDFT loop here
          if (target_function==TARGET_FUNCTION_IS_HYBRID) then
              if (iproc==0) write(*,*) 'WARNING: COMMENTED THESE LINES'
          else
             ! Calculate a new kernel since the old compressed one has changed its shape due to the locrads
             ! being different for low and high accuracy.
             update_phi=.true.
             tmb%can_use_transposed=.false.   !check if this is set properly!
             ! NB nothing is written to screen for this get_coeff
             if (.not. input%lin%constrained_dft) then
                call get_coeff(iproc,nproc,input%lin%scf_mode,KSwfn%orbs,at,rxyz,denspot,GPU,&
                     infoCoeff,energs%ebs,nlpspd,proj,input%SIC,tmb,pnrm,update_phi,update_phi,&
                     .true.,ham_small,ldiis_coeff=ldiis_coeff)
             end if
          end if

          ! Some special treatement if we are in the high accuracy part
          call adjust_DIIS_for_high_accuracy(input, denspot, mixdiis, lowaccur_converged, &
               ldiis_coeff_hist, ldiis_coeff_changed)
      end if


      if (input%lin%scf_mode==LINEAR_DIRECT_MINIMIZATION) then 
         !call initialize_DIIS_coeff(ldiis_coeff_hist, ldiis_coeff)
         call DIIS_free(ldiis_coeff)
         call DIIS_set(ldiis_coeff_hist,0.1_gp,tmb%orbs%norb*KSwfn%orbs%norbp,1,ldiis_coeff)
         ! need to reallocate DIIS matrices to adjust for changing history length
!!$         if (ldiis_coeff_changed) then
!!$            call deallocateDIIS(ldiis_coeff)
!!$            call allocate_DIIS_coeff(tmb, ldiis_coeff)
!!$            ldiis_coeff_changed = .false.
!!$         end if
      end if

      if(itout>1 .or. (nit_lowaccuracy==0 .and. itout==1)) then
          call deallocateDIIS(ldiis)
      end if
      if (lowaccur_converged) then
          call initializeDIIS(input%lin%DIIS_hist_highaccur, tmb%lzd, tmb%orbs, ldiis)
      else
          call initializeDIIS(input%lin%DIIS_hist_lowaccur, tmb%lzd, tmb%orbs, ldiis)
      end if
      if(itout==1) then
          ldiis%alphaSD=input%lin%alphaSD
          ldiis%alphaDIIS=input%lin%alphaDIIS
      end if

      ! Do nothing if no low accuracy is desired.
      if (nit_lowaccuracy==0 .and. itout==0) then
          if (associated(tmb%psit_c)) then
              iall=-product(shape(tmb%psit_c))*kind(tmb%psit_c)
              deallocate(tmb%psit_c, stat=istat)
              call memocc(istat, iall, 'tmb%psit_c', subname)
          end if
          if (associated(tmb%psit_f)) then
              iall=-product(shape(tmb%psit_f))*kind(tmb%psit_f)
              deallocate(tmb%psit_f, stat=istat)
              call memocc(istat, iall, 'tmb%psit_f', subname)
          end if
          tmb%can_use_transposed=.false.
          cycle outerLoop
      end if

      ! The basis functions shall be optimized except if it seems to saturate
      update_phi=.true.
      if(fix_support_functions) then
          update_phi=.false.
          tmb%can_use_transposed=.false.   !check if this is set properly!
      end if

      ! Improve the trace minimizing orbitals.
       if(update_phi) then
           if (target_function==TARGET_FUNCTION_IS_HYBRID .and. reduce_conf) then
               if (input%lin%reduce_confinement_factor>0.d0) then
                   if (iproc==0) write(*,'(1x,a,es8.1)') 'Multiply the confinement prefactor by',input%lin%reduce_confinement_factor
                   tmb%confdatarr(:)%prefac=input%lin%reduce_confinement_factor*tmb%confdatarr(:)%prefac
               else
                   if (ratio_deltas<=1.d0) then
                       if (iproc==0) write(*,'(1x,a,es8.1)') 'Multiply the confinement prefactor by',ratio_deltas
                       tmb%confdatarr(:)%prefac=ratio_deltas*tmb%confdatarr(:)%prefac
                   else
                       if (iproc==0) write(*,*) 'WARNING: ratio_deltas>1!. Using 0.5 instead'
                       if (iproc==0) write(*,'(1x,a,es8.1)') 'Multiply the confinement prefactor by',0.5d0
                       tmb%confdatarr(:)%prefac=0.5d0*tmb%confdatarr(:)%prefac
                   end if
               end if
               !if (iproc==0) write(*,'(a,es18.8)') 'tmb%confdatarr(1)%prefac',tmb%confdatarr(1)%prefac
           end if

           call getLocalizedBasis(iproc,nproc,at,KSwfn%orbs,rxyz,denspot,GPU,trace,trace_old,fnrm_tmb,&
               info_basis_functions,nlpspd,input%lin%scf_mode,proj,ldiis,input%SIC,tmb,energs, &
               reduce_conf,fix_supportfunctions,input%lin%nItPrecond,target_function,input%lin%correctionOrthoconstraint,&
               nit_basis,input%lin%deltaenergy_multiplier_TMBexit,input%lin%deltaenergy_multiplier_TMBfix,&
               ratio_deltas,orthonormalization_on)

           tmb%can_use_transposed=.false. !since basis functions have changed...

           if (input%lin%scf_mode==LINEAR_DIRECT_MINIMIZATION) ldiis_coeff%alpha_coeff=0.2d0 !reset to default value

           if (input%inputPsiId==101 .and. info_basis_functions<0 .and. itout==1) then
               ! There seem to be some convergence problems after a restart. Better to quit
               ! and start with a new AO input guess.
               if (iproc==0) write(*,'(1x,a)') 'There are convergence problems after the restart. &
                                                &Start over again with an AO input guess.'
               if (associated(tmb%psit_c)) then
                   iall=-product(shape(tmb%psit_c))*kind(tmb%psit_c)
                   deallocate(tmb%psit_c, stat=istat)
                   call memocc(istat, iall, 'tmb%psit_c', subname)
               end if
               if (associated(tmb%psit_f)) then
                   iall=-product(shape(tmb%psit_f))*kind(tmb%psit_f)
                   deallocate(tmb%psit_f, stat=istat)
                   call memocc(istat, iall, 'tmb%psit_f', subname)
               end if
               infocode=2
               exit outerLoop
           end if
       end if

       ! Check whether we can use the Hamiltonian matrix from the TMB optimization
       ! for the first step of the coefficient optimization
       can_use_ham=.true.
       if(target_function==TARGET_FUNCTION_IS_TRACE) then
           do itype=1,at%astruct%ntypes
               if(input%lin%potentialPrefac_lowaccuracy(itype)/=0.d0) then
                   can_use_ham=.false.
                   exit
               end if
           end do
       else if(target_function==TARGET_FUNCTION_IS_ENERGY) then
           do itype=1,at%astruct%ntypes
               if(input%lin%potentialPrefac_highaccuracy(itype)/=0.d0) then
                   can_use_ham=.false.
                   exit
               end if
           end do
       end if

      if (can_use_ham .and. input%lin%scf_mode==LINEAR_FOE) then ! copy ham to ham_small here already as it won't be changing
        ! NOT ENTIRELY GENERAL HERE - assuming ovrlp is small and ham is large, converting ham to match ovrlp

         call timing(iproc,'FOE_init','ON') !lr408t

         iismall=0
         iseglarge=1
         do isegsmall=1,tmb%linmat%ovrlp%nseg
            do
               is=max(tmb%linmat%ovrlp%keyg(1,isegsmall),tmb%linmat%ham%keyg(1,iseglarge))
               ie=min(tmb%linmat%ovrlp%keyg(2,isegsmall),tmb%linmat%ham%keyg(2,iseglarge))
               iilarge=tmb%linmat%ham%keyv(iseglarge)-tmb%linmat%ham%keyg(1,iseglarge)
               do i=is,ie
                  iismall=iismall+1
                  ham_small%matrix_compr(iismall)=tmb%linmat%ham%matrix_compr(iilarge+i)
               end do
               if (ie>=is) exit
               iseglarge=iseglarge+1
            end do
         end do

         call timing(iproc,'FOE_init','OF') !lr408t

      end if


      ! The self consistency cycle. Here we try to get a self consistent density/potential with the fixed basis.
      kernel_loop : do it_scc=1,nit_scc

          ! CDFT: need to pass V*w_ab to get_coeff so that it can be added to H_ab and the correct KS eqn can therefore be solved
          ! CDFT: for the first iteration this will be some initial guess for V (or from the previous outer loop)
          ! CDFT: all this will be in some extra CDFT loop
          cdft_loop : do cdft_it=1,2!00
             ! If the hamiltonian is available do not recalculate it
             ! also using update_phi for calculate_overlap_matrix and communicate_phi_for_lsumrho
             ! since this is only required if basis changed
             if(update_phi .and. can_use_ham .and. info_basis_functions>=0) then
                if (input%lin%constrained_dft) then
                   call get_coeff(iproc,nproc,input%lin%scf_mode,KSwfn%orbs,at,rxyz,denspot,GPU,&
                        infoCoeff,energs%ebs,nlpspd,proj,input%SIC,tmb,pnrm,update_phi,update_phi,&
                        .false.,ham_small,ldiis_coeff=ldiis_coeff,cdft=cdft)
                else
                   call get_coeff(iproc,nproc,input%lin%scf_mode,KSwfn%orbs,at,rxyz,denspot,GPU,&
                        infoCoeff,energs%ebs,nlpspd,proj,input%SIC,tmb,pnrm,update_phi,update_phi,&
                        .false.,ham_small,ldiis_coeff=ldiis_coeff)
                end if
             else
                if (input%lin%constrained_dft) then
                   call get_coeff(iproc,nproc,input%lin%scf_mode,KSwfn%orbs,at,rxyz,denspot,GPU,&
                        infoCoeff,energs%ebs,nlpspd,proj,input%SIC,tmb,pnrm,update_phi,update_phi,&
                        .true.,ham_small,ldiis_coeff=ldiis_coeff,cdft=cdft)
                else
                   call get_coeff(iproc,nproc,input%lin%scf_mode,KSwfn%orbs,at,rxyz,denspot,GPU,&
                        infoCoeff,energs%ebs,nlpspd,proj,input%SIC,tmb,pnrm,update_phi,update_phi,&
                        .true.,ham_small,ldiis_coeff=ldiis_coeff)
                end if
             end if
!if (iproc==0) print*,'EBS',energs%ebs
             ! Since we do not update the basis functions anymore in this loop
             update_phi = .false.

             if (input%lin%constrained_dft) then
                call timing(iproc,'constraineddft','ON')
                ! CDFT: see how satisfaction of constraint varies as kernel is updated
                ! CDFT: calculate Tr[Kw]-Nc
                ebs=0.d0
                do iorb=1,tmb%orbs%norb
                   do jorb=1,tmb%orbs%norb
                      ind_ham = cdft%weight_matrix%matrixindex_in_compressed(iorb,jorb)
                      ind_denskern = tmb%linmat%denskern%matrixindex_in_compressed(jorb,iorb)
                      if (ind_ham==0.or.ind_denskern==0) cycle
                      ebs = ebs + tmb%linmat%denskern%matrix_compr(ind_denskern)*cdft%weight_matrix%matrix_compr(ind_ham)
                   end do
                end do

                !if (iproc==0) print*,''
                if (iproc==0) write(*,'(a,I4,2x,5(ES16.6e3,2x))') 'itc, Tr(KW), Tr(KW)-N, V*(Tr(KW)-N), V, EBS',&
                     cdft_it,ebs,ebs-cdft%charge,cdft%lag_mult*(ebs-cdft%charge),cdft%lag_mult,energs%ebs

                ! CDFT: update V (maximizing E wrt V)
                ! CDFT: we updated the kernel in get_coeff so 1st deriv of W wrt V becomes Tr[Kw]-Nc as in CONQUEST
                ! CDFT: 2nd deriv more problematic?
                ! CDFT: use simplest possible scheme for now
                cdft%lag_mult=cdft%lag_mult+0.5_gp*(ebs-cdft%charge)

                call timing(iproc,'constraineddft','OF')

                ! CDFT: exit when W is converged wrt both V and rho
                if (abs(ebs-cdft%charge) < 1.0e-3) exit

             ! if not constrained DFT exit straight away
             else
                exit
             end if
          end do cdft_loop
          ! CDFT: end of CDFT loop to find V which correctly imposes constraint and corresponding density


          ! CDFT: this is the real energy here as we subtracted the constraint term from the Hamiltonian before calculating ebs
          ! Calculate the total energy.
          !if(iproc==0) print *,'energs',energs%ebs,energs%eh,energs%exc,energs%evxc,energs%eexctX,energs%eion,energs%edisp
          energy=energs%ebs-energs%eh+energs%exc-energs%evxc-energs%eexctX+energs%eion+energs%edisp
          energyDiff=energy-energyold
          energyold=energy

          ! update alpha_coeff for direct minimization steepest descents
<<<<<<< HEAD
          if(input%lin%scf_mode==LINEAR_DIRECT_MINIMIZATION .and. it_scc>1 .and. ldiis_coeff%isx == 0) then
             ! apply a cap so that alpha_coeff never goes below around 1.d-2 or above 2
             if (energyDiff<0.d0 .and. ldiis_coeff%alpha_coeff < 1.8d0) then
=======
          if(input%lin%scf_mode==LINEAR_DIRECT_MINIMIZATION .and. it_scc>1 .and.&
               ldiis_coeff%idsx == 0) then
             if(energyDiff<0.d0) then
>>>>>>> ef815aa6
                ldiis_coeff%alpha_coeff=1.1d0*ldiis_coeff%alpha_coeff
             else if (ldiis_coeff%alpha_coeff > 1.7d-3) then
                ldiis_coeff%alpha_coeff=0.5d0*ldiis_coeff%alpha_coeff
             end if
             if(iproc==0) write(*,*) ''
             if(iproc==0) write(*,*) 'alpha, energydiff',ldiis_coeff%alpha_coeff,energydiff
          end if


          ! Calculate the charge density.
          call sumrho_for_TMBs(iproc, nproc, KSwfn%Lzd%hgrids(1), KSwfn%Lzd%hgrids(2), KSwfn%Lzd%hgrids(3), &
               tmb%collcom_sr, tmb%linmat%denskern, KSwfn%Lzd%Glr%d%n1i*KSwfn%Lzd%Glr%d%n2i*denspot%dpbox%n3d, denspot%rhov)

          ! Mix the density.
          if (input%lin%scf_mode==LINEAR_MIXDENS_SIMPLE .or. input%lin%scf_mode==LINEAR_FOE) then!.or. &
             !input%lin%scf_mode==LINEAR_DIRECT_MINIMIZATION) then
             call mix_main(iproc, nproc, mix_hist, input, KSwfn%Lzd%Glr, alpha_mix, &
                  denspot, mixdiis, rhopotold, pnrm)
          else if (input%lin%scf_mode==LINEAR_DIRECT_MINIMIZATION .and. .false.) then
             pnrm=0.d0
             do i=1,KSwfn%Lzd%Glr%d%n1i*KSwfn%Lzd%Glr%d%n2i*denspot%dpbox%n3p
                pnrm=pnrm+(denspot%rhov(i)-rhopotOld(i))**2
             end do
             call mpiallred(pnrm, 1, mpi_sum, bigdft_mpi%mpi_comm, ierr)
             pnrm=sqrt(pnrm)/(KSwfn%Lzd%Glr%d%n1i*KSwfn%Lzd%Glr%d%n2i*KSwfn%Lzd%Glr%d%n3i*input%nspin)
             call dcopy(max(KSwfn%Lzd%Glr%d%n1i*KSwfn%Lzd%Glr%d%n2i*denspot%dpbox%n3p,1)*input%nspin, &
                  denspot%rhov(1), 1, rhopotOld(1), 1) 
          end if
 
          if (input%lin%scf_mode/=LINEAR_MIXPOT_SIMPLE .and.(pnrm<convCritMix .or. it_scc==nit_scc)) then
             ! calculate difference in density for convergence criterion of outer loop
             pnrm_out=0.d0
             do i=1,KSwfn%Lzd%Glr%d%n1i*KSwfn%Lzd%Glr%d%n2i*denspot%dpbox%n3p
                pnrm_out=pnrm_out+(denspot%rhov(i)-rhopotOld_out(i))**2
             end do
             call mpiallred(pnrm_out, 1, mpi_sum, bigdft_mpi%mpi_comm, ierr)
             pnrm_out=sqrt(pnrm_out)/(KSwfn%Lzd%Glr%d%n1i*KSwfn%Lzd%Glr%d%n2i*KSwfn%Lzd%Glr%d%n3i*input%nspin)
             call dcopy(max(KSwfn%Lzd%Glr%d%n1i*KSwfn%Lzd%Glr%d%n2i*denspot%dpbox%n3p,1)*input%nspin, &
                  denspot%rhov(1), 1, rhopotOld_out(1), 1) 
          end if

          ! Calculate the new potential.
          if(iproc==0) write(*,'(1x,a)') '---------------------------------------------------------------- Updating potential.'
          call updatePotential(input%ixc,input%nspin,denspot,energs%eh,energs%exc,energs%evxc)

          ! Mix the potential
          if(input%lin%scf_mode==LINEAR_MIXPOT_SIMPLE) then
             call mix_main(iproc, nproc, mix_hist, input, KSwfn%Lzd%Glr, alpha_mix, &
                  denspot, mixdiis, rhopotold, pnrm)
             if (pnrm<convCritMix .or. it_scc==nit_scc) then
                ! calculate difference in density for convergence criterion of outer loop
                pnrm_out=0.d0
                do i=1,KSwfn%Lzd%Glr%d%n1i*KSwfn%Lzd%Glr%d%n2i*denspot%dpbox%n3p
                   pnrm_out=pnrm_out+(denspot%rhov(i)-rhopotOld_out(i))**2
                end do
                call mpiallred(pnrm_out, 1, mpi_sum, bigdft_mpi%mpi_comm, ierr)
                pnrm_out=sqrt(pnrm_out)/(KSwfn%Lzd%Glr%d%n1i*KSwfn%Lzd%Glr%d%n2i*KSwfn%Lzd%Glr%d%n3i*input%nspin)
                call dcopy(max(KSwfn%Lzd%Glr%d%n1i*KSwfn%Lzd%Glr%d%n2i*denspot%dpbox%n3p,1)*input%nspin, &
                     denspot%rhov(1), 1, rhopotOld_out(1), 1) 
             end if
          end if

          ! Keep the support functions fixed if they converged and the density
          ! change is below the tolerance already in the very first iteration
          if(it_scc==1 .and. pnrm<convCritMix .and.  info_basis_functions>0) then
             fix_support_functions=.true.
          end if

          ! Write some informations.
          call printSummary()

          if(pnrm<convCritMix) then
              info_scf=it_scc
              exit
          else
              info_scf=-1
          end if

      end do kernel_loop

      if(tmb%can_use_transposed) then
          iall=-product(shape(tmb%psit_c))*kind(tmb%psit_c)
          deallocate(tmb%psit_c, stat=istat)
          call memocc(istat, iall, 'tmb%psit_c', subname)
          iall=-product(shape(tmb%psit_f))*kind(tmb%psit_f)
          deallocate(tmb%psit_f, stat=istat)
          call memocc(istat, iall, 'tmb%psit_f', subname)
      end if

      call print_info(.false.)

      energyoldout=energy

      call check_for_exit()
      if(exit_outer_loop) exit outerLoop

      if(pnrm_out<input%lin%support_functions_converged.and.lowaccur_converged .or. &
         fix_supportfunctions) then
          if(iproc==0) write(*,*) 'fix the support functions from now on'
          fix_support_functions=.true.
      end if

  end do outerLoop


  ! Diagonalize the matrix for the FOE/direct min case to get the coefficients. Only necessary if
  ! the Pulay forces are to be calculated, or if we are printing eigenvalues for restart
  if ((input%lin%scf_mode==LINEAR_FOE.or.input%lin%scf_mode==LINEAR_DIRECT_MINIMIZATION)& 
       .and. (input%lin%pulay_correction.or.input%lin%plotBasisFunctions /= WF_FORMAT_NONE)) then

       call get_coeff(iproc,nproc,LINEAR_MIXDENS_SIMPLE,KSwfn%orbs,at,rxyz,denspot,GPU,&
           infoCoeff,energs%ebs,nlpspd,proj,input%SIC,tmb,pnrm,update_phi,.false.,&
           .true.,ham_small,ldiis_coeff=ldiis_coeff)
  end if

  if (input%lin%scf_mode==LINEAR_FOE) then ! deallocate ham_small
     call deallocate_sparsematrix(ham_small,subname)
  end if

  if (input%lin%constrained_dft) call cdft_data_free(cdft)


  ! print the final summary
  call print_info(.true.)

  ! Deallocate everything that is not needed any more.
  if (input%lin%scf_mode==LINEAR_DIRECT_MINIMIZATION) call DIIS_free(ldiis_coeff)!call deallocateDIIS(ldiis_coeff)
  call deallocateDIIS(ldiis)
  if(input%lin%mixHist_highaccuracy>0 .and. input%lin%scf_mode/=LINEAR_DIRECT_MINIMIZATION) then
      call deallocateMixrhopotDIIS(mixdiis)
  end if
  !!call wait_p2p_communication(iproc, nproc, tmb%comgp)
  call synchronize_onesided_communication(iproc, nproc, tmb%comgp)
  call deallocateCommunicationsBuffersPotential(tmb%comgp, subname)


  if (input%lin%pulay_correction) then
      if (iproc==0) write(*,'(1x,a)') 'WARNING: commented correction_locrad!'
      !!! Testing energy corrections due to locrad
      !!call correction_locrad(iproc, nproc, tmblarge, KSwfn%orbs,tmb%coeff) 
      ! Calculate Pulay correction to the forces
      call pulay_correction(iproc, nproc, KSwfn%orbs, at, rxyz, nlpspd, proj, input%SIC, denspot, GPU, tmb, fpulay)
  else
      call to_zero(3*at%astruct%nat, fpulay(1,1))
  end if

  if(tmb%ham_descr%can_use_transposed) then
      iall=-product(shape(tmb%ham_descr%psit_c))*kind(tmb%ham_descr%psit_c)
      deallocate(tmb%ham_descr%psit_c, stat=istat)
      call memocc(istat, iall, 'tmb%ham_descr%psit_c', subname)
      iall=-product(shape(tmb%ham_descr%psit_f))*kind(tmb%ham_descr%psit_f)
      deallocate(tmb%ham_descr%psit_f, stat=istat)
      call memocc(istat, iall, 'tmb%ham_descr%psit_f', subname)
      tmb%ham_descr%can_use_transposed=.false.
  end if
  ! here or cluster, not sure which is best
  deallocate(tmb%confdatarr, stat=istat)


  !Write the linear wavefunctions to file if asked, also write Hamiltonian and overlap matrices
  if (input%lin%plotBasisFunctions /= WF_FORMAT_NONE) then
     nelec=0
     do iat=1,at%astruct%nat
        ityp=at%astruct%iatype(iat)
        nelec=nelec+at%nelpsp(ityp)
     enddo
     call writemywaves_linear(iproc,trim(input%dir_output) // 'minBasis',input%lin%plotBasisFunctions,&
          max(tmb%npsidim_orbs,tmb%npsidim_comp),tmb%Lzd,tmb%orbs,nelec,at,rxyz,tmb%psi,tmb%coeff)
     call write_linear_matrices(iproc,nproc,trim(input%dir_output),input%lin%plotBasisFunctions,tmb,at,rxyz)
  end if
 
  ! maybe not the best place to keep it - think about it!
  if (input%lin%calc_transfer_integrals) then
     if (.not. input%lin%fragment_calculation) stop 'Error, fragment calculation needed for transfer integral calculation'
     call calc_transfer_integrals(iproc,nproc,input%frag,ref_frags,tmb%orbs,tmb%linmat%ham,tmb%linmat%ovrlp)
  end if

  !DEBUG
  !ind=1
  !do iorb=1,tmb%orbs%norbp
  !   write(orbname,*) iorb
  !   ilr=tmb%orbs%inwhichlocreg(iorb+tmb%orbs%isorb)
  !   call plot_wf(trim(adjustl(orbname)),1,at,1.0_dp,tmb%lzd%llr(ilr),KSwfn%Lzd%hgrids(1),KSwfn%Lzd%hgrids(2),&
  !        KSwfn%Lzd%hgrids(3),rxyz,tmb%psi(ind:ind+tmb%Lzd%Llr(ilr)%wfd%nvctr_c+7*tmb%Lzd%Llr(ilr)%wfd%nvctr_f))
  !   ind=ind+tmb%Lzd%Llr(ilr)%wfd%nvctr_c+7*tmb%Lzd%Llr(ilr)%wfd%nvctr_f
  !end do
  ! END DEBUG

  call sumrho_for_TMBs(iproc, nproc, KSwfn%Lzd%hgrids(1), KSwfn%Lzd%hgrids(2), KSwfn%Lzd%hgrids(3), &
       tmb%collcom_sr, tmb%linmat%denskern, KSwfn%Lzd%Glr%d%n1i*KSwfn%Lzd%Glr%d%n2i*denspot%dpbox%n3d, denspot%rhov)


  ! Otherwise there are some problems... Check later.
  allocate(KSwfn%psi(1),stat=istat)
  call memocc(istat,KSwfn%psi,'KSwfn%psi',subname)
  nullify(KSwfn%psit)

  nullify(rho,pot)

  call deallocate_local_arrays()

  call timing(bigdft_mpi%mpi_comm,'WFN_OPT','PR')

  contains

    subroutine allocate_local_arrays()

      allocate(locrad(tmb%lzd%nlr), stat=istat)
      call memocc(istat, locrad, 'locrad', subname)

      ! Allocate the old charge density (used to calculate the variation in the charge density)
      allocate(rhopotold_out(max(denspot%dpbox%ndimrhopot,denspot%dpbox%nrhodim)),stat=istat)
      call memocc(istat, rhopotold_out, 'rhopotold_out', subname)

      allocate(locrad_tmp(tmb%lzd%nlr), stat=istat)
      call memocc(istat, locrad_tmp, 'locrad_tmp', subname)

    end subroutine allocate_local_arrays


    subroutine deallocate_local_arrays()

      iall=-product(shape(locrad))*kind(locrad)
      deallocate(locrad, stat=istat)
      call memocc(istat, iall, 'locrad', subname)

      iall=-product(shape(locrad_tmp))*kind(locrad_tmp)
      deallocate(locrad_tmp, stat=istat)
      call memocc(istat, iall, 'locrad_tmp', subname)

      iall=-product(shape(rhopotold_out))*kind(rhopotold_out)
      deallocate(rhopotold_out, stat=istat)
      call memocc(istat, iall, 'rhopotold_out', subname)

    end subroutine deallocate_local_arrays


    subroutine check_inputguess()
      real(8) :: dnrm2
      if (input%inputPsiId==101) then           !should we put 102 also?

          if (input%lin%pulay_correction) then
             ! Check the input guess by calculation the Pulay forces.

             call to_zero(tmb%ham_descr%npsidim_orbs,tmb%ham_descr%psi(1))
             call small_to_large_locreg(iproc, tmb%npsidim_orbs, tmb%ham_descr%npsidim_orbs, tmb%lzd, tmb%ham_descr%lzd, &
                  tmb%orbs, tmb%psi, tmb%ham_descr%psi)

             ! add get_coeff here
             ! - need some restructuring/reordering though, or addition of lots of extra initializations?!

             ! Calculate Pulay correction to the forces
             call pulay_correction(iproc, nproc, KSwfn%orbs, at, rxyz, nlpspd, proj, input%SIC, denspot, GPU, tmb, fpulay)
             fnrm_pulay=dnrm2(3*at%astruct%nat, fpulay, 1)/sqrt(dble(at%astruct%nat))

             if (iproc==0) write(*,*) 'fnrm_pulay',fnrm_pulay

             if (fnrm_pulay>1.d-1) then !1.d-10
                if (iproc==0) write(*,'(1x,a)') 'The pulay force is too large after the restart. &
                                                   &Start over again with an AO input guess.'
                if (associated(tmb%psit_c)) then
                    iall=-product(shape(tmb%psit_c))*kind(tmb%psit_c)
                    deallocate(tmb%psit_c, stat=istat)
                    call memocc(istat, iall, 'tmb%psit_c', subname)
                end if
                if (associated(tmb%psit_f)) then
                    iall=-product(shape(tmb%psit_f))*kind(tmb%psit_f)
                    deallocate(tmb%psit_f, stat=istat)
                    call memocc(istat, iall, 'tmb%psit_f', subname)
                end if
                tmb%can_use_transposed=.false.
                nit_lowaccuracy=input%lin%nit_lowaccuracy
                nit_highaccuracy=input%lin%nit_highaccuracy
                !!input%lin%highaccuracy_conv_crit=1.d-8
                call inputguessConfinement(iproc, nproc, at, input, &
                     KSwfn%Lzd%hgrids(1), KSwfn%Lzd%hgrids(2), KSwfn%Lzd%hgrids(3), &
                     rxyz, nlpspd, proj, GPU, KSwfn%orbs, tmb, denspot, rhopotold, energs)
                     energs%eexctX=0.0_gp

                !already done in inputguess
                      ! CHEATING here and passing tmb%linmat%denskern instead of tmb%linmat%inv_ovrlp
                !call orthonormalizeLocalized(iproc, nproc, 0, tmb%npsidim_orbs, tmb%orbs, tmb%lzd, tmb%linmat%ovrlp, &
                !     tmb%linmat%denskern, tmb%collcom, tmb%orthpar, tmb%psi, tmb%psit_c, tmb%psit_f, tmb%can_use_transposed)
             else if (fnrm_pulay>1.d-2) then ! 1.d2 1.d-2
                if (iproc==0) write(*,'(1x,a)') 'The pulay forces are rather large, so start with low accuracy.'
                nit_lowaccuracy=input%lin%nit_lowaccuracy
                nit_highaccuracy=input%lin%nit_highaccuracy
             else if (fnrm_pulay>1.d-10) then !1d-10
                if (iproc==0) write(*,'(1x,a)') &
                     'The pulay forces are fairly large, so reoptimising basis with high accuracy only.'
                nit_lowaccuracy=0
                nit_highaccuracy=input%lin%nit_highaccuracy
             else
                if (iproc==0) write(*,'(1x,a)') &
                     'The pulay forces are fairly small, so not reoptimising basis.'
                    nit_lowaccuracy=0
                    nit_highaccuracy=0
                    !!nit_highaccuracy=2
                    !!input%lin%nItBasis_highaccuracy=2
                    !!input%lin%nitSCCWhenFixed_highaccuracy=100
                    !!input%lin%highaccuracy_conv_crit=1.d-8
             end if
          else
              ! Calculation of Pulay forces not possible, so always start with low accuracy
              call to_zero(3*at%astruct%nat, fpulay(1,1))
              if (input%lin%scf_mode==LINEAR_FOE) then
                 nit_lowaccuracy=input%lin%nit_lowaccuracy
              else
                 nit_lowaccuracy=0
              end if
              nit_highaccuracy=input%lin%nit_highaccuracy
          end if
          if (input%lin%scf_mode==LINEAR_FOE .and. nit_lowaccuracy==0) then
              stop 'for FOE and restart, nit_lowaccuracy must not be zero!'
          end if
      else   !if not using restart just do the lowaccuracy like normal
          nit_lowaccuracy=input%lin%nit_lowaccuracy
          nit_highaccuracy=input%lin%nit_highaccuracy
      end if
    end subroutine check_inputguess

    subroutine check_for_exit()
      implicit none

      exit_outer_loop=.false.

      if (input%lin%nlevel_accuracy==2) then
          if(lowaccur_converged) then
              !cur_it_highaccuracy=cur_it_highaccuracy+1
              if(cur_it_highaccuracy==nit_highaccuracy) then
                  exit_outer_loop=.true.
              else if (pnrm_out<input%lin%highaccuracy_conv_crit) then
                  exit_outer_loop=.true.
              end if
          end if
      else if (input%lin%nlevel_accuracy==1) then
          if (itout==nit_lowaccuracy .or. pnrm_out<input%lin%highaccuracy_conv_crit) then
              exit_outer_loop=.true.
          end if
      end if

    end subroutine check_for_exit

    !> Print a short summary of some values calculated during the last iteration in the self
    !! consistency cycle.
    subroutine printSummary()
      implicit none

      if(iproc==0) then
          write(*,'(1x,a)') repeat('+',92 + int(log(real(it_SCC))/log(10.)))
          write(*,'(1x,a,i0,a)') 'at iteration ', it_SCC, ' of the density optimization:'
          !!if(infoCoeff<0) then
          !!    write(*,'(3x,a)') '- WARNING: coefficients not converged!'
          !!else if(infoCoeff>0) then
          !!    write(*,'(3x,a,i0,a)') '- coefficients converged in ', infoCoeff, ' iterations.'
          if(input%lin%scf_mode==LINEAR_DIRECT_MINIMIZATION) then
              write(*,'(3x,a)') 'coefficients / kernel obtained by direct minimization.'
          else if (input%lin%scf_mode==LINEAR_FOE) then
              write(*,'(3x,a)') 'kernel obtained by Fermi Operator Expansion'
          else
              write(*,'(3x,a)') 'coefficients / kernel obtained by diagonalization.'
          end if
          if(input%lin%scf_mode==LINEAR_MIXDENS_SIMPLE .or. input%lin%scf_mode==LINEAR_FOE) then
              write(*,'(3x,a,3x,i0,2x,es13.7,es27.17,es14.4)') 'it, Delta DENS, energy, energyDiff', &
                   it_SCC, pnrm, energy, energyDiff
          else if(input%lin%scf_mode==LINEAR_MIXPOT_SIMPLE) then
              write(*,'(3x,a,3x,i0,2x,es13.7,es27.17,es14.4)') 'it, Delta POT, energy, energyDiff', &
                   it_SCC, pnrm, energy, energyDiff
          else if(input%lin%scf_mode==LINEAR_DIRECT_MINIMIZATION) then
              write(*,'(3x,a,3x,i0,2x,es13.7,es27.17,es14.4)') 'it, Delta DENS, energy, energyDiff', &
                   it_SCC, pnrm, energy, energyDiff
          end if
          write(*,'(1x,a)') repeat('+',92 + int(log(real(it_SCC))/log(10.)))
      end if

    end subroutine printSummary

    !> Print a short summary of some values calculated during the last iteration in the self
    !! consistency cycle.
    subroutine print_info(final)
      implicit none

      real(8) :: energyDiff, mean_conf
      logical, intent(in) :: final

      energyDiff = energy - energyoldout

      if(target_function==TARGET_FUNCTION_IS_HYBRID) then
          mean_conf=0.d0
          do iorb=1,tmb%orbs%norbp
              mean_conf=mean_conf+tmb%confdatarr(iorb)%prefac
          end do
          call mpiallred(mean_conf, 1, mpi_sum, bigdft_mpi%mpi_comm, ierr)
          mean_conf=mean_conf/dble(tmb%orbs%norb)
      end if

      ! Print out values related to two iterations of the outer loop.
      if(iproc==0.and.(.not.final)) then

          !Before convergence
          write(*,'(3x,a,7es20.12)') 'ebs, ehart, eexcu, vexcu, eexctX, eion, edisp', &
              energs%ebs, energs%eh, energs%exc, energs%evxc, energs%eexctX, energs%eion, energs%edisp
          if(input%lin%scf_mode/=LINEAR_MIXPOT_SIMPLE) then
             if (.not. lowaccur_converged) then
                 write(*,'(3x,a,3x,i0,es11.2,es27.17,es14.4)')&
                      'itoutL, Delta DENSOUT, energy, energyDiff', itout, pnrm_out, energy, &
                      energyDiff
             else
                 write(*,'(3x,a,3x,i0,es11.2,es27.17,es14.4)')&
                      'itoutH, Delta DENSOUT, energy, energyDiff', itout, pnrm_out, energy, &
                      energyDiff
             end if
          else if(input%lin%scf_mode==LINEAR_MIXPOT_SIMPLE) then
             if (.not. lowaccur_converged) then
                 write(*,'(3x,a,3x,i0,es11.2,es27.17,es14.4)')&
                      'itoutL, Delta POTOUT, energy energyDiff', itout, pnrm_out, energy, energyDiff
             else
                 write(*,'(3x,a,3x,i0,es11.2,es27.17,es14.4)')&
                      'itoutH, Delta POTOUT, energy energyDiff', itout, pnrm_out, energy, energyDiff
             end if
          end if

          !when convergence is reached, use this block
          write(*,'(1x,a)') repeat('#',92 + int(log(real(itout))/log(10.)))
          write(*,'(1x,a,i0,a)') 'at iteration ', itout, ' of the outer loop:'
          write(*,'(3x,a)') '> basis functions optimization:'
          if(target_function==TARGET_FUNCTION_IS_TRACE) then
              write(*,'(5x,a)') '- target function is trace'
          else if(target_function==TARGET_FUNCTION_IS_ENERGY) then
              write(*,'(5x,a)') '- target function is energy'
          else if(target_function==TARGET_FUNCTION_IS_HYBRID) then
              write(*,'(5x,a,es8.2)') '- target function is hybrid; mean confinement prefactor = ',mean_conf
          end if
          if(info_basis_functions<=0) then
              write(*,'(5x,a)') '- WARNING: basis functions not converged!'
          else
              write(*,'(5x,a,i0,a)') '- basis functions converged in ', info_basis_functions, ' iterations.'
          end if
          write(*,'(5x,a,es15.6,2x,es10.2)') 'Final values: target function, fnrm', trace, fnrm_tmb
          write(*,'(3x,a)') '> density optimization:'
          if(input%lin%scf_mode==LINEAR_DIRECT_MINIMIZATION) then
              write(*,'(5x,a)') '- using direct minimization.'
          else if (input%lin%scf_mode==LINEAR_FOE) then
              write(*,'(5x,a)') '- using Fermi Operator Expansion / mixing.'
          else
              write(*,'(5x,a)') '- using diagonalization / mixing.'
          end if
          if(info_scf<0) then
              write(*,'(5x,a)') '- WARNING: density optimization not converged!'
          else
              write(*,'(5x,a,i0,a)') '- density optimization converged in ', info_scf, ' iterations.'
          end if
          if(input%lin%scf_mode==LINEAR_MIXDENS_SIMPLE .or. input%lin%scf_mode==LINEAR_FOE) then
              write(*,'(5x,a,3x,i0,es12.2,es27.17)') 'FINAL values: it, Delta DENS, energy', itout, pnrm, energy
          else if(input%lin%scf_mode==LINEAR_MIXPOT_SIMPLE) then
              write(*,'(5x,a,3x,i0,es12.2,es27.17)') 'FINAL values: it, Delta POT, energy', itout, pnrm, energy
          else if(input%lin%scf_mode==LINEAR_DIRECT_MINIMIZATION) then
              write(*,'(5x,a,3x,i0,es12.2,es27.17)') 'FINAL values: it, Delta DENS, energy', itout, pnrm, energy
          end if
          write(*,'(3x,a,es14.6)') '> energy difference to last iteration:', energyDiff
          write(*,'(1x,a)') repeat('#',92 + int(log(real(itout))/log(10.)))
      else if (iproc==0.and.final) then
          !Before convergence
          write(*,'(3x,a,7es20.12)') 'ebs, ehart, eexcu, vexcu, eexctX, eion, edisp', &
              energs%ebs, energs%eh, energs%exc, energs%evxc, energs%eexctX, energs%eion, energs%edisp
          if(input%lin%scf_mode/=LINEAR_MIXPOT_SIMPLE) then
             if (.not. lowaccur_converged) then
                 write(*,'(3x,a,3x,i0,es11.2,es27.17,es14.4,3x,a)')&
                      'itoutL, Delta DENSOUT, energy, energyDiff', itout, pnrm_out, energy, &
                      energyDiff,'FINAL'
             else
                 write(*,'(3x,a,3x,i0,es11.2,es27.17,es14.4,3x,a)')&
                      'itoutH, Delta DENSOUT, energy, energyDiff', itout, pnrm_out, energy, &
                      energyDiff,'FINAL'
             end if
          else if(input%lin%scf_mode==LINEAR_MIXPOT_SIMPLE) then
             if (.not. lowaccur_converged) then
                 write(*,'(3x,a,3x,i0,es11.2,es27.17,es14.4,3x,a)')&
                      'itoutL, Delta POTOUT, energy energyDiff', itout, pnrm_out, energy, energyDiff,'FINAL'
             else
                 write(*,'(3x,a,3x,i0,es11.2,es27.17,es14.4,3x,a)')&
                      'itoutH, Delta POTOUT, energy energyDiff', itout, pnrm_out, energy, energyDiff,'FINAL'
             end if
          end if
       end if

    end subroutine print_info

end subroutine linearScaling



subroutine set_optimization_variables(input, at, lorbs, nlr, onwhichatom, confdatarr, &
     convCritMix, lowaccur_converged, nit_scc, mix_hist, alpha_mix, locrad, target_function, nit_basis)
  use module_base
  use module_types
  implicit none
  
  ! Calling arguments
  integer,intent(in) :: nlr
  type(orbitals_data),intent(in) :: lorbs
  type(input_variables),intent(in) :: input
  type(atoms_data),intent(in) :: at
  integer,dimension(lorbs%norb),intent(in) :: onwhichatom
  type(confpot_data),dimension(lorbs%norbp),intent(inout) :: confdatarr
  real(kind=8), intent(out) :: convCritMix, alpha_mix
  logical, intent(in) :: lowaccur_converged
  integer, intent(out) :: nit_scc, mix_hist
  real(kind=8), dimension(nlr), intent(out) :: locrad
  integer, intent(out) :: target_function, nit_basis

  ! Local variables
  integer :: iorb, ilr, iiat

  if(lowaccur_converged) then
      do iorb=1,lorbs%norbp
          iiat=onwhichatom(lorbs%isorb+iorb)
          confdatarr(iorb)%prefac=input%lin%potentialPrefac_highaccuracy(at%astruct%iatype(iiat))
      end do
      target_function=TARGET_FUNCTION_IS_ENERGY
      nit_basis=input%lin%nItBasis_highaccuracy
      nit_scc=input%lin%nitSCCWhenFixed_highaccuracy
      mix_hist=input%lin%mixHist_highaccuracy
      do ilr=1,nlr
          locrad(ilr)=input%lin%locrad_highaccuracy(ilr)
      end do
      alpha_mix=input%lin%alpha_mix_highaccuracy
      convCritMix=input%lin%convCritMix_highaccuracy
  else
      do iorb=1,lorbs%norbp
          iiat=onwhichatom(lorbs%isorb+iorb)
          confdatarr(iorb)%prefac=input%lin%potentialPrefac_lowaccuracy(at%astruct%iatype(iiat))
      end do
      target_function=TARGET_FUNCTION_IS_TRACE
      nit_basis=input%lin%nItBasis_lowaccuracy
      nit_scc=input%lin%nitSCCWhenFixed_lowaccuracy
      mix_hist=input%lin%mixHist_lowaccuracy
      do ilr=1,nlr
          locrad(ilr)=input%lin%locrad_lowaccuracy(ilr)
      end do
      alpha_mix=input%lin%alpha_mix_lowaccuracy
      convCritMix=input%lin%convCritMix_lowaccuracy
  end if

  !!! new hybrid version... not the best place here
  !!if (input%lin%nit_highaccuracy==-1) then
  !!    do iorb=1,lorbs%norbp
  !!        ilr=lorbs%inwhichlocreg(lorbs%isorb+iorb)
  !!        iiat=onwhichatom(lorbs%isorb+iorb)
  !!        confdatarr(iorb)%prefac=input%lin%potentialPrefac_lowaccuracy(at%astruct%iatype(iiat))
  !!    end do
  !!    wfnmd%bs%target_function=TARGET_FUNCTION_IS_HYBRID
  !!    wfnmd%bs%nit_basis_optimization=input%lin%nItBasis_lowaccuracy
  !!    wfnmd%bs%conv_crit=input%lin%convCrit_lowaccuracy
  !!    nit_scc=input%lin%nitSCCWhenFixed_lowaccuracy
  !!    mix_hist=input%lin%mixHist_lowaccuracy
  !!    do ilr=1,nlr
  !!        locrad(ilr)=input%lin%locrad_lowaccuracy(ilr)
  !!    end do
  !!    alpha_mix=input%lin%alpha_mix_lowaccuracy
  !!end if

end subroutine set_optimization_variables



subroutine adjust_locregs_and_confinement(iproc, nproc, hx, hy, hz, at, input, &
           rxyz, KSwfn, tmb, denspot, ldiis, locreg_increased, lowaccur_converged, locrad)
  use module_base
  use module_types
  use module_interfaces, except_this_one => adjust_locregs_and_confinement
  implicit none
  
  ! Calling argument
  integer,intent(in) :: iproc, nproc
  real(8),intent(in) :: hx, hy, hz
  type(atoms_data),intent(in) :: at
  type(input_variables),intent(in) :: input
  real(8),dimension(3,at%astruct%nat),intent(in):: rxyz
  type(DFT_wavefunction),intent(inout) :: KSwfn, tmb
  type(DFT_local_fields),intent(inout) :: denspot
  type(localizedDIISParameters),intent(inout) :: ldiis
  logical, intent(out) :: locreg_increased
  logical, intent(in) :: lowaccur_converged
  real(8), dimension(tmb%lzd%nlr), intent(inout) :: locrad

  ! Local variables
  integer :: iall, istat, ilr, npsidim_orbs_tmp, npsidim_comp_tmp
  real(kind=8),dimension(:,:),allocatable :: locregCenter
  real(kind=8),dimension(:),allocatable :: lphilarge
  type(local_zone_descriptors) :: lzd_tmp
  character(len=*),parameter :: subname='adjust_locregs_and_confinement'

  locreg_increased=.false.
  if(lowaccur_converged ) then
      do ilr = 1, tmb%lzd%nlr
         if(input%lin%locrad_highaccuracy(ilr) /= input%lin%locrad_lowaccuracy(ilr)) then
             if(iproc==0) write(*,'(1x,a)') 'Increasing the localization radius for the high accuracy part.'
             locreg_increased=.true.
             exit
         end if
      end do
  end if

  if(locreg_increased) then
     !tag=1
     !call wait_p2p_communication(iproc, nproc, tmb%comgp)
     call synchronize_onesided_communication(iproc, nproc, tmb%comgp)
     call deallocate_p2pComms(tmb%comgp, subname)

     call deallocate_collective_comms(tmb%collcom, subname)
     call deallocate_collective_comms(tmb%collcom_sr, subname)

     call nullify_local_zone_descriptors(lzd_tmp)
     call copy_local_zone_descriptors(tmb%lzd, lzd_tmp, subname)
     call deallocate_local_zone_descriptors(tmb%lzd, subname)

     npsidim_orbs_tmp = tmb%npsidim_orbs
     npsidim_comp_tmp = tmb%npsidim_comp

     call deallocate_foe(tmb%foe_obj, subname)

     call deallocate_sparseMatrix(tmb%linmat%denskern, subname)
     call deallocate_sparseMatrix(tmb%linmat%inv_ovrlp, subname)
     call deallocate_sparseMatrix(tmb%linmat%ovrlp, subname)
     call deallocate_sparseMatrix(tmb%linmat%ham, subname)

     allocate(locregCenter(3,lzd_tmp%nlr), stat=istat)
     call memocc(istat, locregCenter, 'locregCenter', subname)
     do ilr=1,lzd_tmp%nlr
        locregCenter(:,ilr)=lzd_tmp%llr(ilr)%locregCenter
     end do

     !temporary,  moved from update_locreg
     tmb%orbs%eval=-0.5_gp
     call update_locreg(iproc, nproc, lzd_tmp%nlr, locrad, locregCenter, lzd_tmp%glr, .false., &
          denspot%dpbox%nscatterarr, hx, hy, hz, at%astruct, input, KSwfn%orbs, tmb%orbs, tmb%lzd, &
          tmb%npsidim_orbs, tmb%npsidim_comp, tmb%comgp, tmb%collcom, tmb%foe_obj, tmb%collcom_sr)

     iall=-product(shape(locregCenter))*kind(locregCenter)
     deallocate(locregCenter, stat=istat)
     call memocc(istat, iall, 'locregCenter', subname)

     ! calculate psi in new locreg
     allocate(lphilarge(tmb%npsidim_orbs), stat=istat)
     call memocc(istat, lphilarge, 'lphilarge', subname)
     call to_zero(tmb%npsidim_orbs, lphilarge(1))
     call small_to_large_locreg(iproc, npsidim_orbs_tmp, tmb%npsidim_orbs, lzd_tmp, tmb%lzd, &
          tmb%orbs, tmb%psi, lphilarge)

     call deallocate_local_zone_descriptors(lzd_tmp, subname)
     iall=-product(shape(tmb%psi))*kind(tmb%psi)
     deallocate(tmb%psi, stat=istat)
     call memocc(istat, iall, 'tmb%psi', subname)
     allocate(tmb%psi(tmb%npsidim_orbs), stat=istat)
     call memocc(istat, tmb%psi, 'tmb%psi', subname)
     call dcopy(tmb%npsidim_orbs, lphilarge(1), 1, tmb%psi(1), 1)
     iall=-product(shape(lphilarge))*kind(lphilarge)
     deallocate(lphilarge, stat=istat)
     call memocc(istat, iall, 'lphilarge', subname) 
     
     call update_ldiis_arrays(tmb, subname, ldiis)

     ! Emit that lzd has been changed.
     if (tmb%c_obj /= 0) then
        call kswfn_emit_lzd(tmb, iproc, nproc)
     end if

     ! Now update hamiltonian descriptors
     !call destroy_new_locregs(iproc, nproc, tmblarge)

     ! to eventually be better sorted - replace with e.g. destroy_hamiltonian_descriptors
     call synchronize_onesided_communication(iproc, nproc, tmb%ham_descr%comgp)
     call deallocate_p2pComms(tmb%ham_descr%comgp, subname)
     call deallocate_local_zone_descriptors(tmb%ham_descr%lzd, subname)
     call deallocate_collective_comms(tmb%ham_descr%collcom, subname)

     call deallocate_auxiliary_basis_function(subname, tmb%ham_descr%psi, tmb%hpsi)
     if(tmb%ham_descr%can_use_transposed) then
        iall=-product(shape(tmb%ham_descr%psit_c))*kind(tmb%ham_descr%psit_c)
        deallocate(tmb%ham_descr%psit_c, stat=istat)
        call memocc(istat, iall, 'tmb%ham_descr%psit_c', subname)
        iall=-product(shape(tmb%ham_descr%psit_f))*kind(tmb%ham_descr%psit_f)
        deallocate(tmb%ham_descr%psit_f, stat=istat)
        call memocc(istat, iall, 'tmb%ham_descr%psit_f', subname)
        tmb%ham_descr%can_use_transposed=.false.
     end if
     
     deallocate(tmb%confdatarr, stat=istat)

     call create_large_tmbs(iproc, nproc, KSwfn, tmb, denspot, input, at, rxyz, lowaccur_converged)

     ! Update sparse matrices
     call initSparseMatrix(iproc, nproc, tmb%ham_descr%lzd, tmb%orbs, input, tmb%linmat%ham)
     call init_matrixindex_in_compressed_fortransposed(iproc, nproc, tmb%orbs, &
          tmb%collcom, tmb%ham_descr%collcom, tmb%collcom_sr, tmb%linmat%ham)
     call initSparseMatrix(iproc, nproc, tmb%lzd, tmb%orbs, input, tmb%linmat%ovrlp)
     call init_matrixindex_in_compressed_fortransposed(iproc, nproc, tmb%orbs, &
          tmb%collcom, tmb%ham_descr%collcom, tmb%collcom_sr, tmb%linmat%ovrlp)
     !call initSparseMatrix(iproc, nproc, tmb%ham_descr%lzd, tmb%orbs, tmb%linmat%inv_ovrlp)
     call initSparseMatrix(iproc, nproc, tmb%ham_descr%lzd, tmb%orbs, input, tmb%linmat%denskern)
     call init_matrixindex_in_compressed_fortransposed(iproc, nproc, tmb%orbs, &
          tmb%collcom, tmb%ham_descr%collcom, tmb%collcom_sr, tmb%linmat%denskern)
     call nullify_sparsematrix(tmb%linmat%inv_ovrlp)
     call sparse_copy_pattern(tmb%linmat%denskern,tmb%linmat%inv_ovrlp,iproc,subname) ! save recalculating
     !call init_matrixindex_in_compressed_fortransposed(iproc, nproc, tmb%orbs, tmb%ham_descr%collcom, tmb%collcom_sr, tmb%linmat%inv_ovrlp)

     allocate(tmb%linmat%denskern%matrix_compr(tmb%linmat%denskern%nvctr), stat=istat)
     call memocc(istat, tmb%linmat%denskern%matrix_compr, 'tmb%linmat%denskern%matrix_compr', subname)
     allocate(tmb%linmat%ham%matrix_compr(tmb%linmat%ham%nvctr), stat=istat)
     call memocc(istat, tmb%linmat%ham%matrix_compr, 'tmb%linmat%ham%matrix_compr', subname)
     allocate(tmb%linmat%ovrlp%matrix_compr(tmb%linmat%ovrlp%nvctr), stat=istat)
     call memocc(istat, tmb%linmat%ovrlp%matrix_compr, 'tmb%linmat%ovrlp%matrix_compr', subname)
     !allocate(tmb%linmat%inv_ovrlp%matrix_compr(tmb%linmat%inv_ovrlp%nvctr), stat=istat)
     !call memocc(istat, tmb%linmat%inv_ovrlp%matrix_compr, 'tmb%linmat%inv_ovrlp%matrix_compr', subname)

  else ! no change in locrad, just confining potential that needs updating

     call define_confinement_data(tmb%confdatarr,tmb%orbs,rxyz,at,&
          tmb%ham_descr%lzd%hgrids(1),tmb%ham_descr%lzd%hgrids(2),tmb%ham_descr%lzd%hgrids(3),&
          4,input%lin%potentialPrefac_highaccuracy,tmb%ham_descr%lzd,tmb%orbs%onwhichatom)

  end if

end subroutine adjust_locregs_and_confinement



subroutine adjust_DIIS_for_high_accuracy(input, denspot, mixdiis, lowaccur_converged, ldiis_coeff_hist, ldiis_coeff_changed)
  use module_base
  use module_types
  use module_interfaces, except_this_one => adjust_DIIS_for_high_accuracy
  implicit none
  
  ! Calling arguments
  type(input_variables),intent(in) :: input
  type(DFT_local_fields),intent(inout) :: denspot
  type(mixrhopotDIISParameters),intent(inout) :: mixdiis
  logical, intent(in) :: lowaccur_converged
  integer, intent(inout) :: ldiis_coeff_hist
  logical, intent(out) :: ldiis_coeff_changed  

  if(lowaccur_converged) then
     if (input%lin%scf_mode/=LINEAR_DIRECT_MINIMIZATION) then
        if(input%lin%mixHist_lowaccuracy==0 .and. input%lin%mixHist_highaccuracy>0) then
           call initializeMixrhopotDIIS(input%lin%mixHist_highaccuracy, denspot%dpbox%ndimpot, mixdiis)
        else if(input%lin%mixHist_lowaccuracy>0 .and. input%lin%mixHist_highaccuracy==0) then
           call deallocateMixrhopotDIIS(mixdiis)
        end if
     else
        ! check whether ldiis_coeff_hist arrays will need reallocating due to change in history length
        if (ldiis_coeff_hist /= input%lin%mixHist_highaccuracy) then
           ldiis_coeff_changed=.true.
        else
           ldiis_coeff_changed=.false.
        end if
        ldiis_coeff_hist=input%lin%mixHist_highaccuracy
     end if
  else
     if (input%lin%scf_mode==LINEAR_DIRECT_MINIMIZATION) then
        ldiis_coeff_changed=.false.
     end if
  end if
  
end subroutine adjust_DIIS_for_high_accuracy


subroutine check_whether_lowaccuracy_converged(itout, nit_lowaccuracy, lowaccuracy_convcrit, &
     lowaccur_converged, pnrm_out)
  use module_base
  use module_types
  implicit none

  ! Calling arguments
  integer,intent(in) :: itout
  integer,intent(in) :: nit_lowaccuracy
  real(8),intent(in) :: lowaccuracy_convcrit
  logical, intent(inout) :: lowaccur_converged
  real(kind=8), intent(in) :: pnrm_out
  
  if(.not.lowaccur_converged .and. &
       (itout>=nit_lowaccuracy+1 .or. pnrm_out<lowaccuracy_convcrit)) then
     lowaccur_converged=.true.
     !cur_it_highaccuracy=0
  end if 

end subroutine check_whether_lowaccuracy_converged

subroutine pulay_correction(iproc, nproc, orbs, at, rxyz, nlpspd, proj, SIC, denspot, GPU, tmb, fpulay)
  use module_base
  use module_types
  use module_interfaces, except_this_one => pulay_correction
  implicit none

  ! Calling arguments
  integer,intent(in) :: iproc, nproc
  type(orbitals_data),intent(in) :: orbs
  type(atoms_data),intent(in) :: at
  real(kind=8),dimension(3,at%astruct%nat),intent(in) :: rxyz
  type(nonlocal_psp_descriptors),intent(in) :: nlpspd
  real(wp),dimension(nlpspd%nprojel),intent(inout) :: proj
  type(SIC_data),intent(in) :: SIC
  type(DFT_local_fields), intent(inout) :: denspot
  type(GPU_pointers),intent(inout) :: GPU
  type(DFT_wavefunction),intent(inout) :: tmb
  real(kind=8),dimension(3,at%astruct%nat),intent(out) :: fpulay

  ! Local variables
  integer:: istat, iall, ierr, iialpha, jorb
  integer:: iorb, ii, iseg, isegstart, isegend
  integer:: jat, jdir, ibeta
  !!integer :: ialpha, iat, iiorb
  real(kind=8) :: kernel, ekernel
  real(kind=8),dimension(:),allocatable :: lhphilarge, psit_c, psit_f, hpsit_c, hpsit_f, lpsit_c, lpsit_f
  type(sparseMatrix) :: dovrlp(3), dham(3)
  type(energy_terms) :: energs
  type(confpot_data),dimension(:),allocatable :: confdatarrtmp
  character(len=*),parameter :: subname='pulay_correction'

  ! Begin by updating the Hpsi
  call local_potential_dimensions(tmb%ham_descr%lzd,tmb%orbs,denspot%dpbox%ngatherarr(0,1))

  allocate(lhphilarge(tmb%ham_descr%npsidim_orbs), stat=istat)
  call memocc(istat, lhphilarge, 'lhphilarge', subname)
  call to_zero(tmb%ham_descr%npsidim_orbs,lhphilarge(1))

  !!call post_p2p_communication(iproc, nproc, denspot%dpbox%ndimpot, denspot%rhov, &
  !!     tmb%ham_descr%comgp%nrecvbuf, tmb%ham_descr%comgp%recvbuf, tmb%ham_descr%comgp, tmb%ham_descr%lzd)
  call start_onesided_communication(iproc, nproc, denspot%dpbox%ndimpot, denspot%rhov, &
       tmb%ham_descr%comgp%nrecvbuf, tmb%ham_descr%comgp%recvbuf, tmb%ham_descr%comgp, tmb%ham_descr%lzd)

  allocate(confdatarrtmp(tmb%orbs%norbp))
  call default_confinement_data(confdatarrtmp,tmb%orbs%norbp)


  call NonLocalHamiltonianApplication(iproc,at,tmb%ham_descr%npsidim_orbs,tmb%orbs,rxyz,&
       proj,tmb%ham_descr%lzd,nlpspd,tmb%ham_descr%psi,lhphilarge,energs%eproj)

  ! only kinetic because waiting for communications
  call LocalHamiltonianApplication(iproc,nproc,at,tmb%ham_descr%npsidim_orbs,tmb%orbs,&
       tmb%ham_descr%lzd,confdatarrtmp,denspot%dpbox%ngatherarr,denspot%pot_work,tmb%ham_descr%psi,lhphilarge,&
       energs,SIC,GPU,3,pkernel=denspot%pkernelseq,dpbox=denspot%dpbox,potential=denspot%rhov,comgp=tmb%ham_descr%comgp)
  call full_local_potential(iproc,nproc,tmb%orbs,tmb%ham_descr%lzd,2,denspot%dpbox,denspot%rhov,denspot%pot_work, &
       tmb%ham_descr%comgp)
  ! only potential
  call LocalHamiltonianApplication(iproc,nproc,at,tmb%ham_descr%npsidim_orbs,tmb%orbs,&
       tmb%ham_descr%lzd,confdatarrtmp,denspot%dpbox%ngatherarr,denspot%pot_work,tmb%ham_descr%psi,lhphilarge,&
       energs,SIC,GPU,2,pkernel=denspot%pkernelseq,dpbox=denspot%dpbox,potential=denspot%rhov,comgp=tmb%ham_descr%comgp)

  call timing(iproc,'glsynchham1','ON') !lr408t
  call SynchronizeHamiltonianApplication(nproc,tmb%ham_descr%npsidim_orbs,tmb%orbs,tmb%ham_descr%lzd,GPU,lhphilarge,&
       energs%ekin,energs%epot,energs%eproj,energs%evsic,energs%eexctX)
  call timing(iproc,'glsynchham1','OF') !lr408t
  deallocate(confdatarrtmp)
  

  ! Now transpose the psi and hpsi
  allocate(lpsit_c(tmb%ham_descr%collcom%ndimind_c))
  call memocc(istat, lpsit_c, 'lpsit_c', subname)
  allocate(lpsit_f(7*tmb%ham_descr%collcom%ndimind_f))
  call memocc(istat, lpsit_f, 'lpsit_f', subname)
  allocate(hpsit_c(tmb%ham_descr%collcom%ndimind_c))
  call memocc(istat, hpsit_c, 'hpsit_c', subname)
  allocate(hpsit_f(7*tmb%ham_descr%collcom%ndimind_f))
  call memocc(istat, hpsit_f, 'hpsit_f', subname)
  allocate(psit_c(tmb%ham_descr%collcom%ndimind_c))
  call memocc(istat, psit_c, 'psit_c', subname)
  allocate(psit_f(7*tmb%ham_descr%collcom%ndimind_f))
  call memocc(istat, psit_f, 'psit_f', subname)

  call transpose_localized(iproc, nproc, tmb%ham_descr%npsidim_orbs, tmb%orbs, tmb%ham_descr%collcom, &
       tmb%ham_descr%psi, lpsit_c, lpsit_f, tmb%ham_descr%lzd)

  call transpose_localized(iproc, nproc, tmb%ham_descr%npsidim_orbs, tmb%orbs, tmb%ham_descr%collcom, &
       lhphilarge, hpsit_c, hpsit_f, tmb%ham_descr%lzd)

  !now build the derivative and related matrices <dPhi_a | H | Phi_b> and <dPhi_a | Phi_b>

  ! DOVRLP AND DHAM SHOULD HAVE DIFFERENT SPARSITIES, BUT TO MAKE LIFE EASIER KEEPING THEM THE SAME FOR NOW
  ! also array of structure a bit inelegant at the moment
  do jdir = 1, 3
    call nullify_sparsematrix(dovrlp(jdir))
    call nullify_sparsematrix(dham(jdir))
    call sparse_copy_pattern(tmb%linmat%ham,dovrlp(jdir),iproc,subname) 
    call sparse_copy_pattern(tmb%linmat%ham,dham(jdir),iproc,subname)
    allocate(dham(jdir)%matrix_compr(dham(jdir)%nvctr), stat=istat)
    call memocc(istat, dham(jdir)%matrix_compr, 'dham%matrix_compr', subname)
    allocate(dovrlp(jdir)%matrix_compr(dovrlp(jdir)%nvctr), stat=istat)
    call memocc(istat, dovrlp(jdir)%matrix_compr, 'dovrlp%matrix_compr', subname)

    call get_derivative(jdir, tmb%ham_descr%npsidim_orbs, tmb%ham_descr%lzd%hgrids(1), tmb%orbs, &
         tmb%ham_descr%lzd, tmb%ham_descr%psi, lhphilarge)

    call transpose_localized(iproc, nproc, tmb%ham_descr%npsidim_orbs, tmb%orbs, tmb%ham_descr%collcom, &
         lhphilarge, psit_c, psit_f, tmb%ham_descr%lzd)

    call calculate_overlap_transposed(iproc, nproc, tmb%orbs, tmb%ham_descr%collcom,&
         psit_c, lpsit_c, psit_f, lpsit_f, dovrlp(jdir))

    call calculate_overlap_transposed(iproc, nproc, tmb%orbs, tmb%ham_descr%collcom,&
         psit_c, hpsit_c, psit_f, hpsit_f, dham(jdir))
  end do


  !DEBUG
  !!print *,'iproc,tmb%orbs%norbp',iproc,tmb%orbs%norbp
  !!if(iproc==0)then
  !!do iorb = 1, tmb%orbs%norb
  !!   do iiorb=1,tmb%orbs%norb
  !!      !print *,'Hamiltonian of derivative: ',iorb, iiorb, (matrix(iorb,iiorb,jdir),jdir=1,3)
  !!      print *,'Overlap of derivative: ',iorb, iiorb, (dovrlp(iorb,iiorb,jdir),jdir=1,3)
  !!   end do
  !!end do
  !!end if
  !!!Check if derivatives are orthogonal to functions
  !!if(iproc==0)then
  !!  do iorb = 1, tmbder%orbs%norb
  !!     !print *,'overlap of derivative: ',iorb, (dovrlp(iorb,iiorb),iiorb=1,tmb%orbs%norb)
  !!     do iiorb=1,tmbder%orbs%norb
  !!         write(*,*) iorb, iiorb, dovrlp(iorb,iiorb)
  !!     end do
  !!  end do
  !!end if
  !END DEBUG

   ! needs generalizing if dovrlp and dham are to have different structures
   call to_zero(3*at%astruct%nat, fpulay(1,1))
   do jdir=1,3
     !do ialpha=1,tmb%orbs%norb
     if (tmb%orbs%norbp>0) then
         isegstart=dham(jdir)%istsegline(tmb%orbs%isorb_par(iproc)+1)
         if (tmb%orbs%isorb+tmb%orbs%norbp<tmb%orbs%norb) then
             isegend=dham(jdir)%istsegline(tmb%orbs%isorb_par(iproc+1)+1)-1
         else
             isegend=dham(jdir)%nseg
         end if
         do iseg=isegstart,isegend
              ii=dham(jdir)%keyv(iseg)-1
              do jorb=dham(jdir)%keyg(1,iseg),dham(jdir)%keyg(2,iseg)
                  ii=ii+1
                  iialpha = (jorb-1)/tmb%orbs%norb + 1
                  ibeta = jorb - (iialpha-1)*tmb%orbs%norb
                  jat=tmb%orbs%onwhichatom(iialpha)
                  kernel = 0.d0
                  ekernel= 0.d0
                  do iorb=1,orbs%norb
                      kernel  = kernel+orbs%occup(iorb)*tmb%coeff(iialpha,iorb)*tmb%coeff(ibeta,iorb)
                      ekernel = ekernel+tmb%orbs%eval(iorb)*orbs%occup(iorb) &
                           *tmb%coeff(iialpha,iorb)*tmb%coeff(ibeta,iorb) 
                  end do
                  fpulay(jdir,jat)=fpulay(jdir,jat)+&
                         2.0_gp*(kernel*dham(jdir)%matrix_compr(ii)-ekernel*dovrlp(jdir)%matrix_compr(ii))
              end do
         end do
     end if
   end do 

   call mpiallred(fpulay(1,1), 3*at%astruct%nat, mpi_sum, bigdft_mpi%mpi_comm, ierr)

  if(iproc==0) then
       do jat=1,at%astruct%nat
           write(*,'(a,i5,3es16.6)') 'iat, fpulay', jat, fpulay(1:3,jat)
       end do
  end if

  iall=-product(shape(psit_c))*kind(psit_c)
  deallocate(psit_c, stat=istat)
  call memocc(istat, iall, 'psit_c', subname)
  iall=-product(shape(psit_f))*kind(psit_f)
  deallocate(psit_f, stat=istat)
  call memocc(istat, iall, 'psit_f', subname)
  iall=-product(shape(hpsit_c))*kind(hpsit_c)
  deallocate(hpsit_c, stat=istat)
  call memocc(istat, iall, 'hpsit_c', subname)
  iall=-product(shape(hpsit_f))*kind(hpsit_f)
  deallocate(hpsit_f, stat=istat)
  call memocc(istat, iall, 'hpsit_f', subname)
  iall=-product(shape(lpsit_c))*kind(lpsit_c)
  deallocate(lpsit_c, stat=istat)
  call memocc(istat, iall, 'lpsit_c', subname)
  iall=-product(shape(lpsit_f))*kind(lpsit_f)
  deallocate(lpsit_f, stat=istat)
  call memocc(istat, iall, 'lpsit_f', subname)

  iall=-product(shape(lhphilarge))*kind(lhphilarge)
  deallocate(lhphilarge, stat=istat)
  call memocc(istat, iall, 'lhphilarge', subname)

  iall=-product(shape(denspot%pot_work))*kind(denspot%pot_work)
  deallocate(denspot%pot_work, stat=istat)
  call memocc(istat, iall, 'denspot%pot_work', subname)

  do jdir=1,3
     call deallocate_sparseMatrix(dovrlp(jdir),subname)
     call deallocate_sparseMatrix(dham(jdir),subname)
  end do

  if(iproc==0) write(*,'(1x,a)') 'done.'

end subroutine pulay_correction



!!subroutine derivative_coeffs_from_standard_coeffs(orbs, tmb, tmbder)
!!  use module_base
!!  use module_types
!!  implicit none
!!
!!  ! Calling arguments
!!  type(orbitals_data),intent(in) :: orbs
!!  type(DFT_wavefunction),intent(in) :: tmb
!!  type(DFT_wavefunction),intent(out) :: tmbder
!!
!!  ! Local variables
!!  integer :: iorb, jorb, jjorb
!!
!!  call to_zero(tmbder%orbs%norb*orbs%norb, tmbder%coeff(1,1))
!!  do iorb=1,orbs%norb
!!      jjorb=0
!!      do jorb=1,tmbder%orbs%norb,4
!!          jjorb=jjorb+1
!!          tmbder%coeff(jorb,iorb)=tmb%coeff(jjorb,iorb)
!!      end do
!!  end do
!!
!!end subroutine derivative_coeffs_from_standard_coeffs



subroutine set_variables_for_hybrid(nlr, input, at, orbs, lowaccur_converged, confdatarr, &
           target_function, nit_basis, nit_scc, mix_hist, locrad, alpha_mix, convCritMix)
  use module_base
  use module_types
  implicit none

  ! Calling arguments
  integer,intent(in) :: nlr
  type(input_variables),intent(in) :: input
  type(atoms_data),intent(in) :: at
  type(orbitals_data),intent(in) :: orbs
  logical,intent(out) :: lowaccur_converged
  type(confpot_data),dimension(orbs%norbp),intent(inout) :: confdatarr
  integer,intent(out) :: target_function, nit_basis, nit_scc, mix_hist
  real(kind=8),dimension(nlr),intent(out) :: locrad
  real(kind=8),intent(out) :: alpha_mix, convCritMix

  ! Local variables
  integer :: iorb, ilr, iiat

  lowaccur_converged=.false.
  do iorb=1,orbs%norbp
      ilr=orbs%inwhichlocreg(orbs%isorb+iorb)
      iiat=orbs%onwhichatom(orbs%isorb+iorb)
      confdatarr(iorb)%prefac=input%lin%potentialPrefac_lowaccuracy(at%astruct%iatype(iiat))
  end do
  target_function=TARGET_FUNCTION_IS_HYBRID
  nit_basis=input%lin%nItBasis_lowaccuracy
  nit_scc=input%lin%nitSCCWhenFixed_lowaccuracy
  mix_hist=input%lin%mixHist_lowaccuracy
  do ilr=1,nlr
      locrad(ilr)=input%lin%locrad_lowaccuracy(ilr)
  end do
  alpha_mix=input%lin%alpha_mix_lowaccuracy
  convCritMix=input%lin%convCritMix_lowaccuracy

end subroutine set_variables_for_hybrid


! calculation of cSc and cHc using original coeffs (HOMO and LUMO only) and new Hamiltonian and overlap matrices
subroutine calc_transfer_integrals(iproc,nproc,input_frag,ref_frags,orbs,ham,ovrlp)
  use module_base
  use module_types
  use yaml_output
  use module_fragments
  use internal_io
  use module_interfaces
  implicit none

  integer, intent(in) :: iproc, nproc
  type(fragmentInputParameters), intent(in) :: input_frag
  type(system_fragment), dimension(input_frag%nfrag_ref), intent(in) :: ref_frags
  type(orbitals_data), intent(in) :: orbs
  type(sparseMatrix), intent(inout) :: ham, ovrlp

  integer :: i_stat, i_all, ifrag, jfrag, ntmb_tot, ind, itmb, ifrag_ref, jfrag_ref, ierr, jtmb
  real(gp), allocatable, dimension(:,:) :: homo_coeffs, lumo_coeffs, homo_ham, lumo_ham, homo_ovrlp, lumo_ovrlp, coeff_tmp
  character(len=200) :: subname

  subname='calc_transfer_integrals'

  ! make the coeff copies more efficient?

  allocate(coeff_tmp(orbs%norbp,input_frag%nfrag), stat=i_stat)
  call memocc(i_stat, coeff_tmp, 'coeff_tmp', subname)

  ntmb_tot=ham%full_dim1!=orbs%norb
  allocate(homo_coeffs(ntmb_tot,input_frag%nfrag), stat=i_stat)
  call memocc(i_stat, homo_coeffs, 'homo_coeffs', subname)

  allocate(lumo_coeffs(ntmb_tot,input_frag%nfrag), stat=i_stat)
  call memocc(i_stat, lumo_coeffs, 'lumo_coeffs', subname)

  ! combine individual homo and lumo coeffs into a big ntmb_tot x input_frag%nfrag  array
  call to_zero(ntmb_tot*input_frag%nfrag, homo_coeffs(1,1))
  call to_zero(ntmb_tot*input_frag%nfrag, lumo_coeffs(1,1))
  ind=0
  do ifrag=1,input_frag%nfrag
     ! find reference fragment this corresponds to
     ifrag_ref=input_frag%frag_index(ifrag)
     do itmb=1,ref_frags(ifrag_ref)%fbasis%forbs%norb
        homo_coeffs(ind+itmb,ifrag)=ref_frags(ifrag_ref)%coeff(itmb,ceiling(ref_frags(ifrag_ref)%nelec/2.0_gp))
        lumo_coeffs(ind+itmb,ifrag)=ref_frags(ifrag_ref)%coeff(itmb,ceiling(ref_frags(ifrag_ref)%nelec/2.0_gp)+1)
     end do
     ind=ind+ref_frags(ifrag_ref)%fbasis%forbs%norb
  end do

  allocate(homo_ham(input_frag%nfrag,input_frag%nfrag), stat=i_stat)
  call memocc(i_stat, homo_ham, 'homo_ham', subname)

  allocate(lumo_ham(input_frag%nfrag,input_frag%nfrag), stat=i_stat)
  call memocc(i_stat, lumo_ham, 'lumo_ham', subname)

  allocate(homo_ovrlp(input_frag%nfrag,input_frag%nfrag), stat=i_stat)
  call memocc(i_stat, homo_ovrlp, 'homo_ovrlp', subname)

  allocate(lumo_ovrlp(input_frag%nfrag,input_frag%nfrag), stat=i_stat)
  call memocc(i_stat, lumo_ovrlp, 'lumo_ovrlp', subname)

  allocate(ham%matrix(ham%full_dim1,ham%full_dim1), stat=i_stat)
  call memocc(i_stat, ham%matrix, 'ham%matrix', subname)
  call uncompressMatrix(iproc,ham)

  !DGEMM(TRANSA,TRANSB,M,N,K,ALPHA,A,LDA,B,LDB,BETA,C,LDC)
  !rows op(a) and c, cols op(b) and c, cols op(a) and rows op(b)
  call to_zero(input_frag%nfrag**2, homo_ham(1,1))
  if (orbs%norbp>0) then
     call dgemm('n', 'n', orbs%norbp, input_frag%nfrag, orbs%norb, 1.d0, &
	       ham%matrix(orbs%isorb+1,1),orbs%norb, &
          homo_coeffs(1,1), orbs%norb, 0.d0, &
          coeff_tmp, orbs%norbp)
     call dgemm('t', 'n', input_frag%nfrag, input_frag%nfrag, orbs%norbp, 1.d0, homo_coeffs(orbs%isorb+1,1), &
          orbs%norb, coeff_tmp, orbs%norbp, 0.d0, homo_ham, input_frag%nfrag)
  end if

  call to_zero(input_frag%nfrag**2, lumo_ham(1,1))
  if (orbs%norbp>0) then
     call dgemm('n', 'n', orbs%norbp, input_frag%nfrag, orbs%norb, 1.d0, ham%matrix(orbs%isorb+1,1), &
          orbs%norb, lumo_coeffs(1,1), orbs%norb, 0.d0, coeff_tmp, orbs%norbp)
     call dgemm('t', 'n', input_frag%nfrag, input_frag%nfrag, orbs%norbp, 1.d0, lumo_coeffs(orbs%isorb+1,1), &
          orbs%norb, coeff_tmp, orbs%norbp, 0.d0, lumo_ham, input_frag%nfrag)
  end if

  if (nproc>1) then
      call mpiallred(homo_ham(1,1), input_frag%nfrag**2, mpi_sum, bigdft_mpi%mpi_comm, ierr)
      call mpiallred(lumo_ham(1,1), input_frag%nfrag**2, mpi_sum, bigdft_mpi%mpi_comm, ierr)
  end if

  i_all=-product(shape(ham%matrix))*kind(ham%matrix)
  deallocate(ham%matrix, stat=i_stat)
  call memocc(i_stat, i_all, 'ham%matrix', subname)

  allocate(ovrlp%matrix(ovrlp%full_dim1,ovrlp%full_dim1), stat=i_stat)
  call memocc(i_stat, ovrlp%matrix, 'ovrlp%matrix', subname)
  call uncompressMatrix(iproc,ovrlp)

  call to_zero(input_frag%nfrag**2, homo_ovrlp(1,1))
  if (orbs%norbp>0) then
     call dgemm('n', 'n', orbs%norbp, input_frag%nfrag, orbs%norb, 1.d0, ovrlp%matrix(orbs%isorb+1,1), &
          orbs%norb, homo_coeffs(1,1), orbs%norb, 0.d0, coeff_tmp, orbs%norbp)
     call dgemm('t', 'n', input_frag%nfrag, input_frag%nfrag, orbs%norbp, 1.d0, homo_coeffs(orbs%isorb+1,1), &
          orbs%norb, coeff_tmp, orbs%norbp, 0.d0, homo_ovrlp, input_frag%nfrag)
  end if

  call to_zero(input_frag%nfrag**2, lumo_ovrlp(1,1))
  if (orbs%norbp>0) then
     call dgemm('n', 'n', orbs%norbp, input_frag%nfrag, orbs%norb, 1.d0, ovrlp%matrix(orbs%isorb+1,1), &
          orbs%norb, lumo_coeffs(1,1), orbs%norb, 0.d0, coeff_tmp, orbs%norbp)
     call dgemm('t', 'n', input_frag%nfrag, input_frag%nfrag, orbs%norbp, 1.d0, lumo_coeffs(orbs%isorb+1,1), &
          orbs%norb, coeff_tmp, orbs%norbp, 0.d0, lumo_ovrlp, input_frag%nfrag)
  end if

  if (nproc>1) then
      call mpiallred(homo_ovrlp(1,1), input_frag%nfrag**2, mpi_sum, bigdft_mpi%mpi_comm, ierr)
      call mpiallred(lumo_ovrlp(1,1), input_frag%nfrag**2, mpi_sum, bigdft_mpi%mpi_comm, ierr)
  end if

  i_all=-product(shape(ovrlp%matrix))*kind(ovrlp%matrix)
  deallocate(ovrlp%matrix, stat=i_stat)
  call memocc(i_stat, i_all, 'ovrlp%matrix', subname)

  i_all = -product(shape(coeff_tmp))*kind(coeff_tmp)
  deallocate(coeff_tmp,stat=i_stat)
  call memocc(i_stat,i_all,'coeff_tmp',subname)

  i_all = -product(shape(homo_coeffs))*kind(homo_coeffs)
  deallocate(homo_coeffs,stat=i_stat)
  call memocc(i_stat,i_all,'homo_coeffs',subname)

  i_all = -product(shape(lumo_coeffs))*kind(lumo_coeffs)
  deallocate(lumo_coeffs,stat=i_stat)
  call memocc(i_stat,i_all,'lumo_coeffs',subname)

  ! output results
  if (iproc==0) write(*,*) 'Transfer integrals and site energies:'
  if (iproc==0) write(*,*) 'frag i, frag j, HOMO energy, LUMO energy, HOMO overlap, LUMO overlap'
  do jfrag=1,input_frag%nfrag
     !ifrag_ref=input_frag%frag_index(ifrag)
     do ifrag=1,input_frag%nfrag
        !jfrag_ref=input_frag%frag_index(jfrag)
        if (iproc==0) write(*,'(2(I5,1x),1x,2(2(F16.12,1x),1x))') jfrag, ifrag, homo_ham(jfrag,ifrag), lumo_ham(jfrag,ifrag), &
             homo_ovrlp(jfrag,ifrag), lumo_ovrlp(jfrag,ifrag)
     end do
  end do

  i_all = -product(shape(homo_ham))*kind(homo_ham)
  deallocate(homo_ham,stat=i_stat)
  call memocc(i_stat,i_all,'homo_ham',subname)

  i_all = -product(shape(lumo_ham))*kind(lumo_ham)
  deallocate(lumo_ham,stat=i_stat)
  call memocc(i_stat,i_all,'lumo_ham',subname)

  i_all = -product(shape(homo_ovrlp))*kind(homo_ovrlp)
  deallocate(homo_ovrlp,stat=i_stat)
  call memocc(i_stat,i_all,'homo_ovrlp',subname)

  i_all = -product(shape(lumo_ovrlp))*kind(lumo_ovrlp)
  deallocate(lumo_ovrlp,stat=i_stat)
  call memocc(i_stat,i_all,'lumo_ovrlp',subname)

end subroutine calc_transfer_integrals



<|MERGE_RESOLUTION|>--- conflicted
+++ resolved
@@ -6,11 +6,8 @@
   use module_interfaces, exceptThisOne => linearScaling
   use yaml_output
   use module_fragments
-<<<<<<< HEAD
   use constrained_dft
-=======
   use diis_sd_optimization
->>>>>>> ef815aa6
   implicit none
 
   ! Calling arguments
@@ -54,11 +51,10 @@
   integer:: target_function, nit_basis
   type(sparseMatrix) :: ham_small
   integer :: isegsmall, iseglarge, iismall, iilarge, is, ie
+  integer :: matrixindex_in_compressed
   
-
   real(kind=gp) :: ebs
   integer :: ind_denskern, ind_ham, jorb, cdft_it, nelec, iat, ityp, ifrag, ifrag_charged, ifrag_ref, isforb, itmb
-
 
   call timing(iproc,'linscalinit','ON') !lr408t
 
@@ -161,13 +157,12 @@
      end if
 
      ! as a first check
-     ! needs updating for Stephan's sparse matrix changes
      ! calculate (w_abK^ba-Nc)*V
      ebs=0.d0
      do iorb=1,tmb%orbs%norb
         do jorb=1,tmb%orbs%norb
-           ind_ham = cdft%weight_matrix%matrixindex_in_compressed(iorb,jorb)
-           ind_denskern = tmb%linmat%denskern%matrixindex_in_compressed(jorb,iorb)
+           ind_ham = matrixindex_in_compressed(cdft%weight_matrix,iorb,jorb)
+           ind_denskern = matrixindex_in_compressed(tmb%linmat%denskern,jorb,iorb)
            if (ind_ham==0.or.ind_denskern==0) cycle
            ebs = ebs + tmb%linmat%denskern%matrix_compr(ind_denskern)*cdft%weight_matrix%matrix_compr(ind_ham)
         end do
@@ -443,8 +438,8 @@
                 ebs=0.d0
                 do iorb=1,tmb%orbs%norb
                    do jorb=1,tmb%orbs%norb
-                      ind_ham = cdft%weight_matrix%matrixindex_in_compressed(iorb,jorb)
-                      ind_denskern = tmb%linmat%denskern%matrixindex_in_compressed(jorb,iorb)
+                      ind_ham = matrixindex_in_compressed(cdft%weight_matrix,iorb,jorb)
+                      ind_denskern = matrixindex_in_compressed(tmb%linmat%denskern,jorb,iorb)
                       if (ind_ham==0.or.ind_denskern==0) cycle
                       ebs = ebs + tmb%linmat%denskern%matrix_compr(ind_denskern)*cdft%weight_matrix%matrix_compr(ind_ham)
                    end do
@@ -481,15 +476,10 @@
           energyold=energy
 
           ! update alpha_coeff for direct minimization steepest descents
-<<<<<<< HEAD
-          if(input%lin%scf_mode==LINEAR_DIRECT_MINIMIZATION .and. it_scc>1 .and. ldiis_coeff%isx == 0) then
+          if(input%lin%scf_mode==LINEAR_DIRECT_MINIMIZATION .and. it_scc>1 .and.&
+               ldiis_coeff%idsx == 0) then
              ! apply a cap so that alpha_coeff never goes below around 1.d-2 or above 2
              if (energyDiff<0.d0 .and. ldiis_coeff%alpha_coeff < 1.8d0) then
-=======
-          if(input%lin%scf_mode==LINEAR_DIRECT_MINIMIZATION .and. it_scc>1 .and.&
-               ldiis_coeff%idsx == 0) then
-             if(energyDiff<0.d0) then
->>>>>>> ef815aa6
                 ldiis_coeff%alpha_coeff=1.1d0*ldiis_coeff%alpha_coeff
              else if (ldiis_coeff%alpha_coeff > 1.7d-3) then
                 ldiis_coeff%alpha_coeff=0.5d0*ldiis_coeff%alpha_coeff
