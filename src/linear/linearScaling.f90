--- conflicted
+++ resolved
@@ -3540,11 +3540,7 @@
            denspot%dpbox%i3s+denspot%dpbox%i3xcsh,denspot%dpbox%n3p,denspot%dpbox%nrhodim,&
            .false.,denspot%dpbox%ngatherarr,denspot%rho_work,&
            denspot%pot_work,denspot%V_XC,size(KSwfn%psi),KSwfn%psi,fion,fdisp,fxyz,&
-<<<<<<< HEAD
-           input%calculate_strten,ewaldstr,hstrten,xcstr,strten,fnoise,pressure,denspot%psoffset,1,tmb,fpulay)
-=======
-           ewaldstr,hstrten,xcstr,strten,pressure,denspot%psoffset,1,tmb,fpulay)
->>>>>>> be3b50c0
+           input%calculate_strten,ewaldstr,hstrten,xcstr,strten,pressure,denspot%psoffset,1,tmb,fpulay)
       call clean_forces(iproc,at%astruct,rxyz,fxyz,fnoise)
       if (iproc == 0) call write_forces(at%astruct,fxyz)
 
