--- conflicted
+++ resolved
@@ -1922,1294 +1922,6 @@
 end subroutine linearScaling
 
 
-<<<<<<< HEAD
-subroutine set_optimization_variables(input, at, lorbs, nlr, onwhichatom, confdatarr, &
-     convCritMix, lowaccur_converged, nit_scc, mix_hist, alpha_mix, locrad, target_function, nit_basis, &
-     convcrit_dmin, nitdmin, conv_crit_TMB)
-  use module_base
-  use module_types
-  implicit none
-  
-  ! Calling arguments
-  integer,intent(in) :: nlr
-  type(orbitals_data),intent(in) :: lorbs
-  type(input_variables),intent(in) :: input
-  type(atoms_data),intent(in) :: at
-  integer,dimension(lorbs%norb),intent(in) :: onwhichatom
-  type(confpot_data),dimension(lorbs%norbp),intent(inout) :: confdatarr
-  real(kind=8), intent(out) :: convCritMix, alpha_mix, convcrit_dmin, conv_crit_TMB
-  logical, intent(in) :: lowaccur_converged
-  integer, intent(out) :: nit_scc, mix_hist, nitdmin
-  real(kind=8), dimension(nlr), intent(out) :: locrad
-  integer, intent(out) :: target_function, nit_basis
-
-  ! Local variables
-  integer :: iorb, ilr, iiat
-
-  if(lowaccur_converged) then
-      do iorb=1,lorbs%norbp
-          iiat=onwhichatom(lorbs%isorb+iorb)
-          confdatarr(iorb)%prefac=input%lin%potentialPrefac_highaccuracy(at%astruct%iatype(iiat))
-      end do
-      target_function=TARGET_FUNCTION_IS_ENERGY
-      nit_basis=input%lin%nItBasis_highaccuracy
-      nit_scc=input%lin%nitSCCWhenFixed_highaccuracy
-      mix_hist=input%lin%mixHist_highaccuracy
-      do ilr=1,nlr
-          locrad(ilr)=input%lin%locrad_highaccuracy(ilr)
-      end do
-      alpha_mix=input%lin%alpha_mix_highaccuracy
-      convCritMix=input%lin%convCritMix_highaccuracy
-      convcrit_dmin=input%lin%convCritDmin_highaccuracy
-      nitdmin=input%lin%nItdmin_highaccuracy
-      conv_crit_TMB=input%lin%convCrit_lowaccuracy
-  else
-      do iorb=1,lorbs%norbp
-          iiat=onwhichatom(lorbs%isorb+iorb)
-          confdatarr(iorb)%prefac=input%lin%potentialPrefac_lowaccuracy(at%astruct%iatype(iiat))
-      end do
-      target_function=TARGET_FUNCTION_IS_TRACE
-      nit_basis=input%lin%nItBasis_lowaccuracy
-      nit_scc=input%lin%nitSCCWhenFixed_lowaccuracy
-      mix_hist=input%lin%mixHist_lowaccuracy
-      do ilr=1,nlr
-          locrad(ilr)=input%lin%locrad_lowaccuracy(ilr)
-      end do
-      alpha_mix=input%lin%alpha_mix_lowaccuracy
-      convCritMix=input%lin%convCritMix_lowaccuracy
-      convcrit_dmin=input%lin%convCritDmin_lowaccuracy
-      nitdmin=input%lin%nItdmin_lowaccuracy
-      conv_crit_TMB=input%lin%convCrit_highaccuracy
-  end if
-
-  !!! new hybrid version... not the best place here
-  !!if (input%lin%nit_highaccuracy==-1) then
-  !!    do iorb=1,lorbs%norbp
-  !!        ilr=lorbs%inwhichlocreg(lorbs%isorb+iorb)
-  !!        iiat=onwhichatom(lorbs%isorb+iorb)
-  !!        confdatarr(iorb)%prefac=input%lin%potentialPrefac_lowaccuracy(at%astruct%iatype(iiat))
-  !!    end do
-  !!    wfnmd%bs%target_function=TARGET_FUNCTION_IS_HYBRID
-  !!    wfnmd%bs%nit_basis_optimization=input%lin%nItBasis_lowaccuracy
-  !!    wfnmd%bs%conv_crit=input%lin%convCrit_lowaccuracy
-  !!    nit_scc=input%lin%nitSCCWhenFixed_lowaccuracy
-  !!    mix_hist=input%lin%mixHist_lowaccuracy
-  !!    do ilr=1,nlr
-  !!        locrad(ilr)=input%lin%locrad_lowaccuracy(ilr)
-  !!    end do
-  !!    alpha_mix=input%lin%alpha_mix_lowaccuracy
-  !!end if
-
-end subroutine set_optimization_variables
-
-
-
-subroutine adjust_locregs_and_confinement(iproc, nproc, hx, hy, hz, at, input, &
-           rxyz, KSwfn, tmb, denspot, ldiis, locreg_increased, lowaccur_converged, locrad)
-  use module_base
-  use module_types
-  use module_interfaces, except_this_one => adjust_locregs_and_confinement
-  use yaml_output
-  implicit none
-  
-  ! Calling argument
-  integer,intent(in) :: iproc, nproc
-  real(8),intent(in) :: hx, hy, hz
-  type(atoms_data),intent(in) :: at
-  type(input_variables),intent(in) :: input
-  real(8),dimension(3,at%astruct%nat),intent(in):: rxyz
-  type(DFT_wavefunction),intent(inout) :: KSwfn, tmb
-  type(DFT_local_fields),intent(inout) :: denspot
-  type(localizedDIISParameters),intent(inout) :: ldiis
-  logical, intent(out) :: locreg_increased
-  logical, intent(in) :: lowaccur_converged
-  real(8), dimension(tmb%lzd%nlr), intent(inout) :: locrad
-
-  ! Local variables
-  integer :: iall, istat, ilr, npsidim_orbs_tmp, npsidim_comp_tmp
-  real(kind=8),dimension(:,:),allocatable :: locregCenter
-  real(kind=8),dimension(:),allocatable :: lphilarge
-  type(local_zone_descriptors) :: lzd_tmp
-  character(len=*), parameter :: subname='adjust_locregs_and_confinement'
-
-  locreg_increased=.false.
-  if(lowaccur_converged ) then
-      do ilr = 1, tmb%lzd%nlr
-         if(input%lin%locrad_highaccuracy(ilr) /= input%lin%locrad_lowaccuracy(ilr)) then
-             !!if(iproc==0) write(*,'(1x,a)') 'Increasing the localization radius for the high accuracy part.'
-             if (iproc==0) call yaml_map('Increasing the localization radius for the high accuracy part',.true.)
-             locreg_increased=.true.
-             exit
-         end if
-      end do
-  end if
-  if (iproc==0) then
-      if (locreg_increased) then
-          call yaml_map('Locreg increased',.true.)
-      else
-          call yaml_map('Locreg increased',.false.)
-      end if
-  end if
-
-  if(locreg_increased) then
-     !tag=1
-     !call wait_p2p_communication(iproc, nproc, tmb%comgp)
-     call synchronize_onesided_communication(iproc, nproc, tmb%comgp)
-     call deallocate_p2pComms(tmb%comgp, subname)
-
-     call deallocate_collective_comms(tmb%collcom, subname)
-     call deallocate_collective_comms(tmb%collcom_sr, subname)
-
-     call nullify_local_zone_descriptors(lzd_tmp)
-     call copy_local_zone_descriptors(tmb%lzd, lzd_tmp, subname)
-     call deallocate_local_zone_descriptors(tmb%lzd, subname)
-
-     npsidim_orbs_tmp = tmb%npsidim_orbs
-     npsidim_comp_tmp = tmb%npsidim_comp
-
-     call deallocate_foe(tmb%foe_obj, subname)
-
-     call deallocate_sparseMatrix(tmb%linmat%denskern, subname)
-     call deallocate_sparseMatrix(tmb%linmat%inv_ovrlp, subname)
-     call deallocate_sparseMatrix(tmb%linmat%ovrlp, subname)
-     call deallocate_sparseMatrix(tmb%linmat%ham, subname)
-
-     allocate(locregCenter(3,lzd_tmp%nlr), stat=istat)
-     call memocc(istat, locregCenter, 'locregCenter', subname)
-     do ilr=1,lzd_tmp%nlr
-        locregCenter(:,ilr)=lzd_tmp%llr(ilr)%locregCenter
-     end do
-
-     !temporary,  moved from update_locreg
-     tmb%orbs%eval=-0.5_gp
-     call update_locreg(iproc, nproc, lzd_tmp%nlr, locrad, locregCenter, lzd_tmp%glr, .false., &
-          denspot%dpbox%nscatterarr, hx, hy, hz, at%astruct, input, KSwfn%orbs, tmb%orbs, tmb%lzd, &
-          tmb%npsidim_orbs, tmb%npsidim_comp, tmb%comgp, tmb%collcom, tmb%foe_obj, tmb%collcom_sr)
-
-     iall=-product(shape(locregCenter))*kind(locregCenter)
-     deallocate(locregCenter, stat=istat)
-     call memocc(istat, iall, 'locregCenter', subname)
-
-     ! calculate psi in new locreg
-     allocate(lphilarge(tmb%npsidim_orbs), stat=istat)
-     call memocc(istat, lphilarge, 'lphilarge', subname)
-     call to_zero(tmb%npsidim_orbs, lphilarge(1))
-     call small_to_large_locreg(iproc, npsidim_orbs_tmp, tmb%npsidim_orbs, lzd_tmp, tmb%lzd, &
-          tmb%orbs, tmb%psi, lphilarge)
-
-     call deallocate_local_zone_descriptors(lzd_tmp, subname)
-     iall=-product(shape(tmb%psi))*kind(tmb%psi)
-     deallocate(tmb%psi, stat=istat)
-     call memocc(istat, iall, 'tmb%psi', subname)
-     allocate(tmb%psi(tmb%npsidim_orbs), stat=istat)
-     call memocc(istat, tmb%psi, 'tmb%psi', subname)
-     call dcopy(tmb%npsidim_orbs, lphilarge(1), 1, tmb%psi(1), 1)
-     iall=-product(shape(lphilarge))*kind(lphilarge)
-     deallocate(lphilarge, stat=istat)
-     call memocc(istat, iall, 'lphilarge', subname) 
-     
-     call update_ldiis_arrays(tmb, subname, ldiis)
-
-     ! Emit that lzd has been changed.
-     if (tmb%c_obj /= 0) then
-        call kswfn_emit_lzd(tmb, iproc, nproc)
-     end if
-
-     ! Now update hamiltonian descriptors
-     !call destroy_new_locregs(iproc, nproc, tmblarge)
-
-     ! to eventually be better sorted - replace with e.g. destroy_hamiltonian_descriptors
-     call synchronize_onesided_communication(iproc, nproc, tmb%ham_descr%comgp)
-     call deallocate_p2pComms(tmb%ham_descr%comgp, subname)
-     call deallocate_local_zone_descriptors(tmb%ham_descr%lzd, subname)
-     call deallocate_collective_comms(tmb%ham_descr%collcom, subname)
-
-     call deallocate_auxiliary_basis_function(subname, tmb%ham_descr%psi, tmb%hpsi)
-     if(tmb%ham_descr%can_use_transposed) then
-        iall=-product(shape(tmb%ham_descr%psit_c))*kind(tmb%ham_descr%psit_c)
-        deallocate(tmb%ham_descr%psit_c, stat=istat)
-        call memocc(istat, iall, 'tmb%ham_descr%psit_c', subname)
-        iall=-product(shape(tmb%ham_descr%psit_f))*kind(tmb%ham_descr%psit_f)
-        deallocate(tmb%ham_descr%psit_f, stat=istat)
-        call memocc(istat, iall, 'tmb%ham_descr%psit_f', subname)
-        tmb%ham_descr%can_use_transposed=.false.
-     end if
-     
-     deallocate(tmb%confdatarr, stat=istat)
-
-     call create_large_tmbs(iproc, nproc, KSwfn, tmb, denspot, input, at, rxyz, lowaccur_converged)
-
-     ! Update sparse matrices
-     call initSparseMatrix(iproc, nproc, tmb%ham_descr%lzd, tmb%orbs, input, tmb%linmat%ham)
-     call init_matrixindex_in_compressed_fortransposed(iproc, nproc, tmb%orbs, &
-          tmb%collcom, tmb%ham_descr%collcom, tmb%collcom_sr, tmb%linmat%ham)
-     call initSparseMatrix(iproc, nproc, tmb%lzd, tmb%orbs, input, tmb%linmat%ovrlp)
-     call init_matrixindex_in_compressed_fortransposed(iproc, nproc, tmb%orbs, &
-          tmb%collcom, tmb%ham_descr%collcom, tmb%collcom_sr, tmb%linmat%ovrlp)
-     !call initSparseMatrix(iproc, nproc, tmb%ham_descr%lzd, tmb%orbs, tmb%linmat%inv_ovrlp)
-     call initSparseMatrix(iproc, nproc, tmb%ham_descr%lzd, tmb%orbs, input, tmb%linmat%denskern)
-     call init_matrixindex_in_compressed_fortransposed(iproc, nproc, tmb%orbs, &
-          tmb%collcom, tmb%ham_descr%collcom, tmb%collcom_sr, tmb%linmat%denskern)
-     call nullify_sparsematrix(tmb%linmat%inv_ovrlp)
-     call sparse_copy_pattern(tmb%linmat%denskern,tmb%linmat%inv_ovrlp,iproc,subname) ! save recalculating
-     !call init_matrixindex_in_compressed_fortransposed(iproc, nproc, tmb%orbs, tmb%ham_descr%collcom, tmb%collcom_sr, tmb%linmat%inv_ovrlp)
-
-     allocate(tmb%linmat%denskern%matrix_compr(tmb%linmat%denskern%nvctr), stat=istat)
-     call memocc(istat, tmb%linmat%denskern%matrix_compr, 'tmb%linmat%denskern%matrix_compr', subname)
-     allocate(tmb%linmat%ham%matrix_compr(tmb%linmat%ham%nvctr), stat=istat)
-     call memocc(istat, tmb%linmat%ham%matrix_compr, 'tmb%linmat%ham%matrix_compr', subname)
-     allocate(tmb%linmat%ovrlp%matrix_compr(tmb%linmat%ovrlp%nvctr), stat=istat)
-     call memocc(istat, tmb%linmat%ovrlp%matrix_compr, 'tmb%linmat%ovrlp%matrix_compr', subname)
-     !allocate(tmb%linmat%inv_ovrlp%matrix_compr(tmb%linmat%inv_ovrlp%nvctr), stat=istat)
-     !call memocc(istat, tmb%linmat%inv_ovrlp%matrix_compr, 'tmb%linmat%inv_ovrlp%matrix_compr', subname)
-
-  else ! no change in locrad, just confining potential that needs updating
-
-     call define_confinement_data(tmb%confdatarr,tmb%orbs,rxyz,at,&
-          tmb%ham_descr%lzd%hgrids(1),tmb%ham_descr%lzd%hgrids(2),tmb%ham_descr%lzd%hgrids(3),&
-          4,input%lin%potentialPrefac_highaccuracy,tmb%ham_descr%lzd,tmb%orbs%onwhichatom)
-
-  end if
-
-end subroutine adjust_locregs_and_confinement
-
-
-
-subroutine adjust_DIIS_for_high_accuracy(input, denspot, mixdiis, lowaccur_converged, ldiis_coeff_hist, ldiis_coeff_changed)
-  use module_base
-  use module_types
-  use module_interfaces, except_this_one => adjust_DIIS_for_high_accuracy
-  implicit none
-  
-  ! Calling arguments
-  type(input_variables),intent(in) :: input
-  type(DFT_local_fields),intent(inout) :: denspot
-  type(mixrhopotDIISParameters),intent(inout) :: mixdiis
-  logical, intent(in) :: lowaccur_converged
-  integer, intent(inout) :: ldiis_coeff_hist
-  logical, intent(out) :: ldiis_coeff_changed  
-
-  if(lowaccur_converged) then
-     if(input%lin%mixHist_lowaccuracy==0 .and. input%lin%mixHist_highaccuracy>0) then
-        call initializeMixrhopotDIIS(input%lin%mixHist_highaccuracy, denspot%dpbox%ndimpot, mixdiis)
-     else if(input%lin%mixHist_lowaccuracy>0 .and. input%lin%mixHist_highaccuracy==0) then
-        call deallocateMixrhopotDIIS(mixdiis)
-     end if
-     if (input%lin%scf_mode==LINEAR_DIRECT_MINIMIZATION) then
-        ! check whether ldiis_coeff_hist arrays will need reallocating due to change in history length
-        if (ldiis_coeff_hist /= input%lin%dmin_hist_highaccuracy) then
-           ldiis_coeff_changed=.true.
-        else
-           ldiis_coeff_changed=.false.
-        end if
-        ldiis_coeff_hist=input%lin%dmin_hist_highaccuracy
-     end if
-  else
-     if (input%lin%scf_mode==LINEAR_DIRECT_MINIMIZATION) then
-        ldiis_coeff_changed=.false.
-     end if
-  end if
-  
-end subroutine adjust_DIIS_for_high_accuracy
-
-
-subroutine check_whether_lowaccuracy_converged(itout, nit_lowaccuracy, lowaccuracy_convcrit, &
-     lowaccur_converged, pnrm_out)
-  use module_base
-  use module_types
-  implicit none
-
-  ! Calling arguments
-  integer,intent(in) :: itout
-  integer,intent(in) :: nit_lowaccuracy
-  real(8),intent(in) :: lowaccuracy_convcrit
-  logical, intent(inout) :: lowaccur_converged
-  real(kind=8), intent(in) :: pnrm_out
-  
-  if(.not.lowaccur_converged .and. &
-       (itout>=nit_lowaccuracy+1 .or. pnrm_out<lowaccuracy_convcrit)) then
-     lowaccur_converged=.true.
-     !cur_it_highaccuracy=0
-  end if 
-
-end subroutine check_whether_lowaccuracy_converged
-
-
-subroutine pulay_correction(iproc, nproc, orbs, at, rxyz, nlpspd, proj, SIC, denspot, GPU, tmb, fpulay)
-  use module_base
-  use module_types
-  use module_interfaces, except_this_one => pulay_correction
-  use yaml_output
-  implicit none
-
-  ! Calling arguments
-  integer,intent(in) :: iproc, nproc
-  type(orbitals_data),intent(in) :: orbs
-  type(atoms_data),intent(in) :: at
-  real(kind=8),dimension(3,at%astruct%nat),intent(in) :: rxyz
-  type(nonlocal_psp_descriptors),intent(in) :: nlpspd
-  real(wp),dimension(nlpspd%nprojel),intent(inout) :: proj
-  type(SIC_data),intent(in) :: SIC
-  type(DFT_local_fields), intent(inout) :: denspot
-  type(GPU_pointers),intent(inout) :: GPU
-  type(DFT_wavefunction),intent(inout) :: tmb
-  real(kind=8),dimension(3,at%astruct%nat),intent(out) :: fpulay
-
-  ! Local variables
-  integer:: istat, iall, ierr, iialpha, jorb
-  integer:: iorb, ii, iseg, isegstart, isegend
-  integer:: jat, jdir, ibeta
-  !!integer :: ialpha, iat, iiorb
-  real(kind=8) :: kernel, ekernel
-  real(kind=8),dimension(:),allocatable :: lhphilarge, psit_c, psit_f, hpsit_c, hpsit_f, lpsit_c, lpsit_f
-  type(sparseMatrix) :: dovrlp(3), dham(3)
-  type(energy_terms) :: energs
-  type(confpot_data),dimension(:),allocatable :: confdatarrtmp
-  character(len=*),parameter :: subname='pulay_correction'
-
-  ! Begin by updating the Hpsi
-  call local_potential_dimensions(tmb%ham_descr%lzd,tmb%orbs,denspot%dpbox%ngatherarr(0,1))
-
-  allocate(lhphilarge(tmb%ham_descr%npsidim_orbs), stat=istat)
-  call memocc(istat, lhphilarge, 'lhphilarge', subname)
-  call to_zero(tmb%ham_descr%npsidim_orbs,lhphilarge(1))
-
-  !!call post_p2p_communication(iproc, nproc, denspot%dpbox%ndimpot, denspot%rhov, &
-  !!     tmb%ham_descr%comgp%nrecvbuf, tmb%ham_descr%comgp%recvbuf, tmb%ham_descr%comgp, tmb%ham_descr%lzd)
-  call start_onesided_communication(iproc, nproc, denspot%dpbox%ndimpot, denspot%rhov, &
-       tmb%ham_descr%comgp%nrecvbuf, tmb%ham_descr%comgp%recvbuf, tmb%ham_descr%comgp, tmb%ham_descr%lzd)
-
-  allocate(confdatarrtmp(tmb%orbs%norbp))
-  call default_confinement_data(confdatarrtmp,tmb%orbs%norbp)
-
-
-  call NonLocalHamiltonianApplication(iproc,at,tmb%ham_descr%npsidim_orbs,tmb%orbs,rxyz,&
-       proj,tmb%ham_descr%lzd,nlpspd,tmb%ham_descr%psi,lhphilarge,energs%eproj)
-
-  ! only kinetic because waiting for communications
-  call LocalHamiltonianApplication(iproc,nproc,at,tmb%ham_descr%npsidim_orbs,tmb%orbs,&
-       tmb%ham_descr%lzd,confdatarrtmp,denspot%dpbox%ngatherarr,denspot%pot_work,tmb%ham_descr%psi,lhphilarge,&
-       energs,SIC,GPU,3,pkernel=denspot%pkernelseq,dpbox=denspot%dpbox,potential=denspot%rhov,comgp=tmb%ham_descr%comgp)
-  call full_local_potential(iproc,nproc,tmb%orbs,tmb%ham_descr%lzd,2,denspot%dpbox,denspot%rhov,denspot%pot_work, &
-       tmb%ham_descr%comgp)
-  ! only potential
-  call LocalHamiltonianApplication(iproc,nproc,at,tmb%ham_descr%npsidim_orbs,tmb%orbs,&
-       tmb%ham_descr%lzd,confdatarrtmp,denspot%dpbox%ngatherarr,denspot%pot_work,tmb%ham_descr%psi,lhphilarge,&
-       energs,SIC,GPU,2,pkernel=denspot%pkernelseq,dpbox=denspot%dpbox,potential=denspot%rhov,comgp=tmb%ham_descr%comgp)
-
-  call timing(iproc,'glsynchham1','ON') !lr408t
-  call SynchronizeHamiltonianApplication(nproc,tmb%ham_descr%npsidim_orbs,tmb%orbs,tmb%ham_descr%lzd,GPU,lhphilarge,&
-       energs%ekin,energs%epot,energs%eproj,energs%evsic,energs%eexctX)
-  call timing(iproc,'glsynchham1','OF') !lr408t
-  deallocate(confdatarrtmp)
-  
-
-  ! Now transpose the psi and hpsi
-  allocate(lpsit_c(tmb%ham_descr%collcom%ndimind_c))
-  call memocc(istat, lpsit_c, 'lpsit_c', subname)
-  allocate(lpsit_f(7*tmb%ham_descr%collcom%ndimind_f))
-  call memocc(istat, lpsit_f, 'lpsit_f', subname)
-  allocate(hpsit_c(tmb%ham_descr%collcom%ndimind_c))
-  call memocc(istat, hpsit_c, 'hpsit_c', subname)
-  allocate(hpsit_f(7*tmb%ham_descr%collcom%ndimind_f))
-  call memocc(istat, hpsit_f, 'hpsit_f', subname)
-  allocate(psit_c(tmb%ham_descr%collcom%ndimind_c))
-  call memocc(istat, psit_c, 'psit_c', subname)
-  allocate(psit_f(7*tmb%ham_descr%collcom%ndimind_f))
-  call memocc(istat, psit_f, 'psit_f', subname)
-
-  call transpose_localized(iproc, nproc, tmb%ham_descr%npsidim_orbs, tmb%orbs, tmb%ham_descr%collcom, &
-       tmb%ham_descr%psi, lpsit_c, lpsit_f, tmb%ham_descr%lzd)
-
-  call transpose_localized(iproc, nproc, tmb%ham_descr%npsidim_orbs, tmb%orbs, tmb%ham_descr%collcom, &
-       lhphilarge, hpsit_c, hpsit_f, tmb%ham_descr%lzd)
-
-  !now build the derivative and related matrices <dPhi_a | H | Phi_b> and <dPhi_a | Phi_b>
-
-  ! DOVRLP AND DHAM SHOULD HAVE DIFFERENT SPARSITIES, BUT TO MAKE LIFE EASIER KEEPING THEM THE SAME FOR NOW
-  ! also array of structure a bit inelegant at the moment
-  do jdir = 1, 3
-    call nullify_sparsematrix(dovrlp(jdir))
-    call nullify_sparsematrix(dham(jdir))
-    call sparse_copy_pattern(tmb%linmat%ham,dovrlp(jdir),iproc,subname) 
-    call sparse_copy_pattern(tmb%linmat%ham,dham(jdir),iproc,subname)
-    allocate(dham(jdir)%matrix_compr(dham(jdir)%nvctr), stat=istat)
-    call memocc(istat, dham(jdir)%matrix_compr, 'dham%matrix_compr', subname)
-    allocate(dovrlp(jdir)%matrix_compr(dovrlp(jdir)%nvctr), stat=istat)
-    call memocc(istat, dovrlp(jdir)%matrix_compr, 'dovrlp%matrix_compr', subname)
-
-    call get_derivative(jdir, tmb%ham_descr%npsidim_orbs, tmb%ham_descr%lzd%hgrids(1), tmb%orbs, &
-         tmb%ham_descr%lzd, tmb%ham_descr%psi, lhphilarge)
-
-    call transpose_localized(iproc, nproc, tmb%ham_descr%npsidim_orbs, tmb%orbs, tmb%ham_descr%collcom, &
-         lhphilarge, psit_c, psit_f, tmb%ham_descr%lzd)
-
-    call calculate_overlap_transposed(iproc, nproc, tmb%orbs, tmb%ham_descr%collcom,&
-         psit_c, lpsit_c, psit_f, lpsit_f, dovrlp(jdir))
-
-    call calculate_overlap_transposed(iproc, nproc, tmb%orbs, tmb%ham_descr%collcom,&
-         psit_c, hpsit_c, psit_f, hpsit_f, dham(jdir))
-  end do
-
-
-  !DEBUG
-  !!print *,'iproc,tmb%orbs%norbp',iproc,tmb%orbs%norbp
-  !!if(iproc==0)then
-  !!do iorb = 1, tmb%orbs%norb
-  !!   do iiorb=1,tmb%orbs%norb
-  !!      !print *,'Hamiltonian of derivative: ',iorb, iiorb, (matrix(iorb,iiorb,jdir),jdir=1,3)
-  !!      print *,'Overlap of derivative: ',iorb, iiorb, (dovrlp(iorb,iiorb,jdir),jdir=1,3)
-  !!   end do
-  !!end do
-  !!end if
-  !!!Check if derivatives are orthogonal to functions
-  !!if(iproc==0)then
-  !!  do iorb = 1, tmbder%orbs%norb
-  !!     !print *,'overlap of derivative: ',iorb, (dovrlp(iorb,iiorb),iiorb=1,tmb%orbs%norb)
-  !!     do iiorb=1,tmbder%orbs%norb
-  !!         write(*,*) iorb, iiorb, dovrlp(iorb,iiorb)
-  !!     end do
-  !!  end do
-  !!end if
-  !END DEBUG
-
-   ! needs generalizing if dovrlp and dham are to have different structures
-   call to_zero(3*at%astruct%nat, fpulay(1,1))
-   do jdir=1,3
-     !do ialpha=1,tmb%orbs%norb
-     if (tmb%orbs%norbp>0) then
-         isegstart=dham(jdir)%istsegline(tmb%orbs%isorb_par(iproc)+1)
-         if (tmb%orbs%isorb+tmb%orbs%norbp<tmb%orbs%norb) then
-             isegend=dham(jdir)%istsegline(tmb%orbs%isorb_par(iproc+1)+1)-1
-         else
-             isegend=dham(jdir)%nseg
-         end if
-         do iseg=isegstart,isegend
-              ii=dham(jdir)%keyv(iseg)-1
-              do jorb=dham(jdir)%keyg(1,iseg),dham(jdir)%keyg(2,iseg)
-                  ii=ii+1
-                  iialpha = (jorb-1)/tmb%orbs%norb + 1
-                  ibeta = jorb - (iialpha-1)*tmb%orbs%norb
-                  jat=tmb%orbs%onwhichatom(iialpha)
-                  kernel = 0.d0
-                  ekernel= 0.d0
-                  do iorb=1,orbs%norb
-                      kernel  = kernel+orbs%occup(iorb)*tmb%coeff(iialpha,iorb)*tmb%coeff(ibeta,iorb)
-                      ekernel = ekernel+tmb%orbs%eval(iorb)*orbs%occup(iorb) &
-                           *tmb%coeff(iialpha,iorb)*tmb%coeff(ibeta,iorb) 
-                  end do
-                  fpulay(jdir,jat)=fpulay(jdir,jat)+&
-                         2.0_gp*(kernel*dham(jdir)%matrix_compr(ii)-ekernel*dovrlp(jdir)%matrix_compr(ii))
-              end do
-         end do
-     end if
-   end do 
-
-   call mpiallred(fpulay(1,1), 3*at%astruct%nat, mpi_sum, bigdft_mpi%mpi_comm, ierr)
-
-  if(iproc==0) then
-       !!do jat=1,at%astruct%nat
-       !!    write(*,'(a,i5,3es16.6)') 'iat, fpulay', jat, fpulay(1:3,jat)
-       !!end do
-       call yaml_comment('Pulay Correction',hfill='-')
-       call yaml_open_sequence('Pulay Forces (Ha/Bohr)')
-          do jat=1,at%astruct%nat
-             call yaml_sequence(advance='no')
-             call yaml_open_map(flow=.true.)
-             call yaml_map(trim(at%astruct%atomnames(at%astruct%iatype(jat))),fpulay(1:3,jat),fmt='(1es20.12)')
-             call yaml_close_map(advance='no')
-             call yaml_comment(trim(yaml_toa(jat,fmt='(i4.4)')))
-          end do
-          call yaml_close_sequence()
-  end if
-
-  iall=-product(shape(psit_c))*kind(psit_c)
-  deallocate(psit_c, stat=istat)
-  call memocc(istat, iall, 'psit_c', subname)
-  iall=-product(shape(psit_f))*kind(psit_f)
-  deallocate(psit_f, stat=istat)
-  call memocc(istat, iall, 'psit_f', subname)
-  iall=-product(shape(hpsit_c))*kind(hpsit_c)
-  deallocate(hpsit_c, stat=istat)
-  call memocc(istat, iall, 'hpsit_c', subname)
-  iall=-product(shape(hpsit_f))*kind(hpsit_f)
-  deallocate(hpsit_f, stat=istat)
-  call memocc(istat, iall, 'hpsit_f', subname)
-  iall=-product(shape(lpsit_c))*kind(lpsit_c)
-  deallocate(lpsit_c, stat=istat)
-  call memocc(istat, iall, 'lpsit_c', subname)
-  iall=-product(shape(lpsit_f))*kind(lpsit_f)
-  deallocate(lpsit_f, stat=istat)
-  call memocc(istat, iall, 'lpsit_f', subname)
-
-  iall=-product(shape(lhphilarge))*kind(lhphilarge)
-  deallocate(lhphilarge, stat=istat)
-  call memocc(istat, iall, 'lhphilarge', subname)
-
-  iall=-product(shape(denspot%pot_work))*kind(denspot%pot_work)
-  deallocate(denspot%pot_work, stat=istat)
-  call memocc(istat, iall, 'denspot%pot_work', subname)
-
-  do jdir=1,3
-     call deallocate_sparseMatrix(dovrlp(jdir),subname)
-     call deallocate_sparseMatrix(dham(jdir),subname)
-  end do
-
-  !!if(iproc==0) write(*,'(1x,a)') 'done.'
-
-end subroutine pulay_correction
-
-
-
-!!subroutine derivative_coeffs_from_standard_coeffs(orbs, tmb, tmbder)
-!!  use module_base
-!!  use module_types
-!!  implicit none
-!!
-!!  ! Calling arguments
-!!  type(orbitals_data),intent(in) :: orbs
-!!  type(DFT_wavefunction),intent(in) :: tmb
-!!  type(DFT_wavefunction),intent(out) :: tmbder
-!!
-!!  ! Local variables
-!!  integer :: iorb, jorb, jjorb
-!!
-!!  call to_zero(tmbder%orbs%norb*orbs%norb, tmbder%coeff(1,1))
-!!  do iorb=1,orbs%norb
-!!      jjorb=0
-!!      do jorb=1,tmbder%orbs%norb,4
-!!          jjorb=jjorb+1
-!!          tmbder%coeff(jorb,iorb)=tmb%coeff(jjorb,iorb)
-!!      end do
-!!  end do
-!!
-!!end subroutine derivative_coeffs_from_standard_coeffs
-
-
-
-subroutine set_variables_for_hybrid(nlr, input, at, orbs, lowaccur_converged, confdatarr, &
-           target_function, nit_basis, nit_scc, mix_hist, locrad, alpha_mix, convCritMix, &
-           conv_crit_TMB)
-  use module_base
-  use module_types
-  implicit none
-
-  ! Calling arguments
-  integer,intent(in) :: nlr
-  type(input_variables),intent(in) :: input
-  type(atoms_data),intent(in) :: at
-  type(orbitals_data),intent(in) :: orbs
-  logical,intent(out) :: lowaccur_converged
-  type(confpot_data),dimension(orbs%norbp),intent(inout) :: confdatarr
-  integer,intent(out) :: target_function, nit_basis, nit_scc, mix_hist
-  real(kind=8),dimension(nlr),intent(out) :: locrad
-  real(kind=8),intent(out) :: alpha_mix, convCritMix, conv_crit_TMB
-
-  ! Local variables
-  integer :: iorb, ilr, iiat
-
-  lowaccur_converged=.false.
-  do iorb=1,orbs%norbp
-      ilr=orbs%inwhichlocreg(orbs%isorb+iorb)
-      iiat=orbs%onwhichatom(orbs%isorb+iorb)
-      confdatarr(iorb)%prefac=input%lin%potentialPrefac_lowaccuracy(at%astruct%iatype(iiat))
-  end do
-  target_function=TARGET_FUNCTION_IS_HYBRID
-  nit_basis=input%lin%nItBasis_lowaccuracy
-  nit_scc=input%lin%nitSCCWhenFixed_lowaccuracy
-  mix_hist=input%lin%mixHist_lowaccuracy
-  do ilr=1,nlr
-      locrad(ilr)=input%lin%locrad_lowaccuracy(ilr)
-  end do
-  alpha_mix=input%lin%alpha_mix_lowaccuracy
-  convCritMix=input%lin%convCritMix_lowaccuracy
-  conv_crit_TMB=input%lin%convCrit_lowaccuracy
-
-end subroutine set_variables_for_hybrid
-
-
-
-!> calculation of cSc and cHc using original coeffs (HOMO and LUMO only) and new Hamiltonian and overlap matrices
-subroutine calc_transfer_integrals_old(iproc,nproc,input_frag,ref_frags,orbs,ham,ovrlp)
-  use module_base
-  use module_types
-  use yaml_output
-  use module_fragments
-  use internal_io
-  use module_interfaces
-  implicit none
-
-  integer, intent(in) :: iproc, nproc
-  type(fragmentInputParameters), intent(in) :: input_frag
-  type(system_fragment), dimension(input_frag%nfrag_ref), intent(in) :: ref_frags
-  type(orbitals_data), intent(in) :: orbs
-  type(sparseMatrix), intent(inout) :: ham, ovrlp
-  !Local variables
-  character(len=*), parameter :: subname='calc_transfer_integrals'
-  integer :: i_stat, i_all, ifrag, ntmb_tot, ind, itmb, ifrag_ref, ih, jh
-  !integer :: jfrag_ref, jtmb
-  integer, allocatable, dimension(:) :: homo
-  real(gp), allocatable, dimension(:,:) :: homo_coeffs
-
-  allocate(homo(input_frag%nfrag), stat=i_stat)
-  call memocc(i_stat, homo, 'homo', subname)
-
-  do ifrag=1,input_frag%nfrag
-     ifrag_ref=input_frag%frag_index(ifrag)
-     homo(ifrag)=ceiling(ref_frags(ifrag_ref)%nelec/2.0_gp)
-  end do
-
-  ntmb_tot=ham%full_dim1!=orbs%norb
-  allocate(homo_coeffs(ntmb_tot,input_frag%nfrag), stat=i_stat)
-  call memocc(i_stat, homo_coeffs, 'homo_coeffs', subname)
-
-  if (input_frag%nfrag/=2) stop 'Error, only 2 fragments may currently be considered for transfer integral calculation'
-  ! activate site energies only in case of more fragments
-
-  if (iproc==0) write(*,*) 'HOMO and LUMO are defined as those of the neutral fragment'
-
-  ! combine individual homo coeffs into a big ntmb_tot x input_frag%nfrag array
-
-  ind=ref_frags(input_frag%frag_index(1))%fbasis%forbs%norb
-  do ih=-1,2
-     if (homo(input_frag%frag_index(1))+ih>ref_frags(input_frag%frag_index(1))%fbasis%forbs%norb) cycle
-
-     call to_zero(ntmb_tot, homo_coeffs(1,1))
-
-     do itmb=1,ref_frags(input_frag%frag_index(1))%fbasis%forbs%norb
-        homo_coeffs(itmb,1)=ref_frags(input_frag%frag_index(1))%coeff(itmb,homo(input_frag%frag_index(1))+ih)
-     end do
-
-     do jh=-1,2
-        if (homo(input_frag%frag_index(2))+jh>ref_frags(input_frag%frag_index(2))%fbasis%forbs%norb) cycle     
-
-        call to_zero(ntmb_tot, homo_coeffs(1,2))
-
-        do itmb=1,ref_frags(input_frag%frag_index(2))%fbasis%forbs%norb
-           homo_coeffs(ind+itmb,2)=ref_frags(input_frag%frag_index(2))%coeff(itmb,homo(input_frag%frag_index(2))+jh)
-        end do
-
-        if (iproc==0) then
-           if (ih<0) then
-              write(*,'(a,I2)',advance='NO') 'Fragment 1 HOMO-',abs(ih)
-           else if (ih==0) then
-              write(*,'(a)',advance='NO') 'Fragment 1 HOMO'
-           else if (ih==1) then
-              write(*,'(a)',advance='NO') 'Fragment 1 LUMO'
-           else
-              write(*,'(a,I2)',advance='NO') 'Fragment 1 LUMO+',ih-1
-           end if
-        end if
-
-        if (iproc==0) then
-           if (jh<0) then
-              write(*,'(a,I2,a)') ', fragment 2 HOMO-',abs(jh),'.  '
-           else if (jh==0) then
-              write(*,'(a)') ', fragment 2 HOMO.  '
-           else if (jh==1) then
-              write(*,'(a)') ', fragment 2 LUMO.  '
-           else
-              write(*,'(a,I2)') ', fragment 2 LUMO+',jh-1,'.  '
-           end if
-        end if
-
-        call calc_transfer_integral_old(iproc,nproc,input_frag,orbs,ham,ovrlp,homo_coeffs)
-
-     end do
-  end do
-
-  i_all = -product(shape(homo_coeffs))*kind(homo_coeffs)
-  deallocate(homo_coeffs,stat=i_stat)
-  call memocc(i_stat,i_all,'homo_coeffs',subname)
-
-  i_all = -product(shape(homo))*kind(homo)
-  deallocate(homo,stat=i_stat)
-  call memocc(i_stat,i_all,'homo',subname)
-
-end subroutine calc_transfer_integrals_old
-
-
-!> calculation of cSc and cHc using original coeffs (HOMO and LUMO only) and new Hamiltonian and overlap matrices
-subroutine calc_transfer_integral_old(iproc,nproc,input_frag,orbs,ham,ovrlp,homo_coeffs)
-  use module_base
-  use module_types
-  use yaml_output
-  use module_fragments
-  use internal_io
-  use module_interfaces
-  implicit none
-
-  integer, intent(in) :: iproc, nproc
-  type(fragmentInputParameters), intent(in) :: input_frag
-  type(orbitals_data), intent(in) :: orbs
-  type(sparseMatrix), intent(inout) :: ham, ovrlp
-  real(kind=gp), dimension(ovrlp%full_dim1,input_frag%nfrag), intent(in) :: homo_coeffs
-  !Local variables
-  character(len=*), parameter :: subname='calc_transfer_integral_old'
-  integer :: i_stat, i_all, ifrag, jfrag, ierr, i, j
-  !integer :: jfrag_ref, jtmb
-  real(gp), allocatable, dimension(:,:) :: homo_ham, homo_ovrlp, coeff_tmp
-  real(gp) :: orthog_energy
-
-
-  ! make the coeff copies more efficient?
-
-  allocate(coeff_tmp(orbs%norbp,input_frag%nfrag), stat=i_stat)
-  call memocc(i_stat, coeff_tmp, 'coeff_tmp', subname)
-
-  allocate(homo_ham(input_frag%nfrag,input_frag%nfrag), stat=i_stat)
-  call memocc(i_stat, homo_ham, 'homo_ham', subname)
-  allocate(homo_ovrlp(input_frag%nfrag,input_frag%nfrag), stat=i_stat)
-  call memocc(i_stat, homo_ovrlp, 'homo_ovrlp', subname)
-
-  allocate(ham%matrix(ham%full_dim1,ham%full_dim1), stat=i_stat)
-  call memocc(i_stat, ham%matrix, 'ham%matrix', subname)
-  call uncompressMatrix(iproc,ham)
-
-  !DGEMM(TRANSA,TRANSB,M,N,K,ALPHA,A,LDA,B,LDB,BETA,C,LDC)
-  !rows op(a) and c, cols op(b) and c, cols op(a) and rows op(b)
-  call to_zero(input_frag%nfrag**2, homo_ham(1,1))
-  if (orbs%norbp>0) then
-     call dgemm('n', 'n', orbs%norbp, input_frag%nfrag, orbs%norb, 1.d0, &
-          ham%matrix(orbs%isorb+1,1),orbs%norb, &
-          homo_coeffs(1,1), orbs%norb, 0.d0, &
-          coeff_tmp, orbs%norbp)
-     call dgemm('t', 'n', input_frag%nfrag, input_frag%nfrag, orbs%norbp, 1.d0, homo_coeffs(orbs%isorb+1,1), &
-          orbs%norb, coeff_tmp, orbs%norbp, 0.d0, homo_ham, input_frag%nfrag)
-  end if
-
-
-  if (nproc>1) then
-      call mpiallred(homo_ham(1,1), input_frag%nfrag**2, mpi_sum, bigdft_mpi%mpi_comm, ierr)
-  end if
-
-  i_all=-product(shape(ham%matrix))*kind(ham%matrix)
-  deallocate(ham%matrix, stat=i_stat)
-  call memocc(i_stat, i_all, 'ham%matrix', subname)
-
-  allocate(ovrlp%matrix(ovrlp%full_dim1,ovrlp%full_dim1), stat=i_stat)
-  call memocc(i_stat, ovrlp%matrix, 'ovrlp%matrix', subname)
-  call uncompressMatrix(iproc,ovrlp)
-
-  call to_zero(input_frag%nfrag**2, homo_ovrlp(1,1))
-  if (orbs%norbp>0) then
-     call dgemm('n', 'n', orbs%norbp, input_frag%nfrag, orbs%norb, 1.d0, ovrlp%matrix(orbs%isorb+1,1), &
-          orbs%norb, homo_coeffs(1,1), orbs%norb, 0.d0, coeff_tmp, orbs%norbp)
-     call dgemm('t', 'n', input_frag%nfrag, input_frag%nfrag, orbs%norbp, 1.d0, homo_coeffs(orbs%isorb+1,1), &
-          orbs%norb, coeff_tmp, orbs%norbp, 0.d0, homo_ovrlp, input_frag%nfrag)
-  end if
-
-  if (nproc>1) then
-      call mpiallred(homo_ovrlp(1,1), input_frag%nfrag**2, mpi_sum, bigdft_mpi%mpi_comm, ierr)
-  end if
-
-  i_all=-product(shape(ovrlp%matrix))*kind(ovrlp%matrix)
-  deallocate(ovrlp%matrix, stat=i_stat)
-  call memocc(i_stat, i_all, 'ovrlp%matrix', subname)
-
-  i_all = -product(shape(coeff_tmp))*kind(coeff_tmp)
-  deallocate(coeff_tmp,stat=i_stat)
-  call memocc(i_stat,i_all,'coeff_tmp',subname)
-
-  ! output results
-  !if (iproc==0) write(*,'(a)') '-----------------------------------------------------------------------------------------'
-  if (input_frag%nfrag/=2) then
-     !!if (iproc==0) write(*,*) 'Transfer integrals and site energies:'
-     !!if (iproc==0) write(*,*) 'frag i, frag j, energy, overlap'
-     if (iproc==0) then
-         call yaml_open_map('Transfer integrals and site energies')
-     end if
-     do jfrag=1,input_frag%nfrag
-        do ifrag=1,input_frag%nfrag
-           !!if (iproc==0) write(*,'(2(I5,1x),1x,2(F16.12,1x))') jfrag, ifrag, homo_ham(jfrag,ifrag), homo_ovrlp(jfrag,ifrag)
-           if (iproc==0) then
-               call yaml_map('frag j',jfrag)
-               call yaml_map('frag i',ifrag)
-               call yaml_map('energy',homo_ham(jfrag,ifrag),fmt='(f16.12)')
-               call yaml_map('overlap',homo_ovrlp(jfrag,ifrag),fmt='(f16.12)')
-           end if
-        end do
-     end do
-     call yaml_close_map()
-  else ! include orthogonalized results as well
-     !if (iproc==0) write(*,*) 'Site energies:'
-     !if (iproc==0) write(*,*) 'frag i, energy, overlap, orthog energy'
-     !i=1
-     !j=2
-     !orthog_energy= (0.5_gp/(1.0_gp-homo_ovrlp(i,j)**2)) &
-     !             * ( (homo_ham(i,i)+homo_ham(j,j)) - 2.0_gp*homo_ham(i,j)*homo_ovrlp(i,j) &
-     !             + (homo_ham(i,i)-homo_ham(j,j))*dsqrt(1.0_gp-homo_ovrlp(i,j)**2) )
-     !if (iproc==0) write(*,'((I5,1x),1x,3(F16.12,1x))') 1, homo_ham(1,1), homo_ovrlp(1,1), orthog_energy
-     !orthog_energy= (0.5_gp/(1.0_gp-homo_ovrlp(i,j)**2)) &
-     !             * ( (homo_ham(i,i)+homo_ham(j,j)) - 2.0_gp*homo_ham(i,j)*homo_ovrlp(i,j) &
-     !             - (homo_ham(i,i)-homo_ham(j,j))*dsqrt(1.0_gp-homo_ovrlp(i,j)**2) )
-     !if (iproc==0) write(*,'((I5,1x),1x,3(F16.12,1x))') 2, homo_ham(2,2), homo_ovrlp(2,2), orthog_energy
-
-     !!if (iproc==0) write(*,*) 'Transfer integrals:'
-     !!if (iproc==0) write(*,*) 'frag i, frag j, energy, overlap, orthog energy'
-     i=1
-     j=2
-     orthog_energy=(homo_ham(i,j)-0.5_gp*(homo_ham(i,i)+homo_ham(j,j))*homo_ovrlp(i,j))/(1.0_gp-homo_ovrlp(i,j)**2)
-     !!if (iproc==0) write(*,'(2(I5,1x),1x,3(F16.12,1x))') 1, 2, homo_ham(1,2), homo_ovrlp(1,2),orthog_energy
-     i=2
-     j=1
-     orthog_energy=(homo_ham(i,j)-0.5_gp*(homo_ham(i,i)+homo_ham(j,j))*homo_ovrlp(i,j))/(1.0_gp-homo_ovrlp(i,j)**2)
-     !!if (iproc==0) write(*,'(2(I5,1x),1x,3(F16.12,1x))') 1, 2, homo_ham(2,1), homo_ovrlp(2,1),orthog_energy
-     if (iproc==0) then
-         call yamL_open_map('Transfer integrals')
-         call yaml_map('frag i',1)
-         call yaml_map('frag j',2)
-         call yaml_map('energy',homo_ham(1,2))
-         call yaml_map('overlap',homo_ovrlp(1,2))
-         call yaml_map('orthog energy',orthog_energy)
-         call yaml_map('frag i',1)
-         call yaml_map('frag j',2)
-         call yaml_map('energy',homo_ham(2,1))
-         call yaml_map('overlap',homo_ovrlp(2,1))
-         call yaml_map('orthog energy',orthog_energy)
-         call yaml_close_map()
-     end if
-
-  end if
-  !!if (iproc==0) write(*,'(a)') '-----------------------------------------------------------------------------------------'
-
-  i_all = -product(shape(homo_ham))*kind(homo_ham)
-  deallocate(homo_ham,stat=i_stat)
-  call memocc(i_stat,i_all,'homo_ham',subname)
-  i_all = -product(shape(homo_ovrlp))*kind(homo_ovrlp)
-  deallocate(homo_ovrlp,stat=i_stat)
-  call memocc(i_stat,i_all,'homo_ovrlp',subname)
-
-end subroutine calc_transfer_integral_old
-
-
-!> calculation of cSc and cHc using original coeffs and new Hamiltonian and overlap matrices
-!! parallelization to be improved
-!! also have already uncompressed and recompressed ovrlp, so could change this
-subroutine calc_transfer_integral(nproc,nstates,orbs,ham,ovrlp,homo_coeffs1,homo_coeffs2,homo_ham,homo_ovrlp)
-  use module_base
-  use module_types
-  use yaml_output
-  use module_fragments
-  use internal_io
-  use module_interfaces
-  implicit none
-
-  integer, intent(in) :: nproc,nstates
-  type(orbitals_data), intent(in) :: orbs
-  type(sparseMatrix), intent(inout) :: ham, ovrlp
-  real(kind=gp), dimension(ovrlp%full_dim1,nstates), intent(in) :: homo_coeffs1, homo_coeffs2
-  real(kind=gp), dimension(nstates), intent(inout) :: homo_ham, homo_ovrlp
-
-  !Local variables
-  integer :: ierr, istate
-  real(gp), allocatable, dimension(:,:) :: coeff_tmp
-
-  coeff_tmp=f_malloc((/orbs%norbp,nstates/), id='coeff_tmp')
-
-  !DGEMM(TRANSA,TRANSB,M,N,K,ALPHA,A,LDA,B,LDB,BETA,C,LDC)
-  !rows op(a) and c, cols op(b) and c, cols op(a) and rows op(b)
-  !ham%matrix=f_malloc_ptr((/ham%full_dim1,ham%full_dim1/), id='ham%matrix')
-  !call uncompressMatrix(iproc,ham)
-  if (orbs%norbp>0) then
-     do istate=1,nstates
-        call dgemm('n', 'n', orbs%norbp, 1, orbs%norb, 1.d0, &
-             ham%matrix(orbs%isorb+1,1),orbs%norb, &
-             homo_coeffs1(1,istate), orbs%norb, 0.d0, &
-             coeff_tmp(1,istate), orbs%norbp)
-        call dgemm('t', 'n', 1, 1, orbs%norbp, 1.d0, homo_coeffs2(orbs%isorb+1,istate), &
-             orbs%norb, coeff_tmp(1,istate), orbs%norbp, 0.d0, homo_ham(istate), 1)
-     end do
-  else
-     call razero(nstates,homo_ham(1))
-  end if
-
-  if (nproc>1) then
-      call mpiallred(homo_ham(1), nstates, mpi_sum, bigdft_mpi%mpi_comm, ierr)
-  end if
-
-  !call f_free_ptr(ham%matrix)
-
-  !ovrlp%matrix=f_malloc_ptr((/ovrlp%full_dim1,ovrlp%full_dim1/), id='ovrlp%matrix')
-  !call uncompressMatrix(iproc,ovrlp)
-
-  if (orbs%norbp>0) then
-     do istate=1,nstates
-        call dgemm('n', 'n', orbs%norbp, 1, orbs%norb, 1.d0, ovrlp%matrix(orbs%isorb+1,1), &
-             orbs%norb, homo_coeffs1(1,istate), orbs%norb, 0.d0, coeff_tmp(1,istate), orbs%norbp)
-        call dgemm('t', 'n', 1, 1, orbs%norbp, 1.d0, homo_coeffs2(orbs%isorb+1,istate), &
-             orbs%norb, coeff_tmp(1,istate), orbs%norbp, 0.d0, homo_ovrlp(istate), 1)
-     end do
-  else
-     call razero(nstates,homo_ovrlp(1))
-  end if
-
-  if (nproc>1) then
-      call mpiallred(homo_ovrlp(1), nstates, mpi_sum, bigdft_mpi%mpi_comm, ierr)
-  end if
-
-  !call f_free_ptr(ovrlp%matrix)
-  call f_free(coeff_tmp)
-
-end subroutine calc_transfer_integral
-
-
-!> calculation of cSc and cHc using original coeffs and new Hamiltonian and overlap matrices
-!! parallelization to be improved
-!! only calculates transfer integrals if we have two fragments
-!! occs are for neutral reference fragments...
-subroutine calc_site_energies_transfer_integrals(iproc,nproc,input_frag,ref_frags,orbs,ham,ovrlp)
-  use module_base
-  use module_types
-  use yaml_output
-  use module_fragments
-  use internal_io
-  use module_interfaces
-  implicit none
-
-  integer, intent(in) :: iproc, nproc
-  type(fragmentInputParameters), intent(in) :: input_frag
-  type(orbitals_data), intent(in) :: orbs
-  type(sparseMatrix), intent(inout) :: ham, ovrlp
-  type(system_fragment), dimension(input_frag%nfrag_ref), intent(in) :: ref_frags
-  !Local variables
-  integer :: ifrag, jfrag, ind, i, j, nstates, istate, ih, ifrag_ref
-  integer :: ifrag_ref1, ifrag_ref2, homo1, homo2, jh, above_lumo, iind, jind, norb_tmp
-  !integer :: jfrag_ref, jtmb
-  real(gp), allocatable, dimension(:,:) :: coeffs_tmp, homo_coeffs, coeffs_orthog
-  real(gp), allocatable, dimension(:) :: frag_sum, homo_ham, homo_ovrlp
-  real(gp), allocatable, dimension(:) :: frag_sum_orthog, homo_ham_orthog, homo_ovrlp_orthog, eval_sum
-  real(gp) :: frag_sum_tot, frag_sum_tot_orthog, eval_sum_tot, orthog_energy
-  real(gp), dimension(1) :: trans_int_energy, trans_int_energy_orthog, trans_int_ovrlp, trans_int_ovrlp_orthog
-  character(len=8) :: str
-
-  call timing(iproc,'transfer_int','ON')
-  call f_routine(id='calc_site_energies_transfer_integrals')
-
-  nstates=0
-  above_lumo=3
-  do ifrag=1,input_frag%nfrag
-     ifrag_ref= input_frag%frag_index(ifrag)
-     nstates=nstates+min(ceiling((ref_frags(ifrag_ref)%nelec+1)/2.0_gp)+above_lumo,ref_frags(ifrag_ref)%fbasis%forbs%norb)
-  end do
-
-  homo_ham=f_malloc(nstates,id='homo_ham')
-  homo_ovrlp=f_malloc(nstates,id='homo_ovrlp')
-  homo_coeffs=f_malloc0((/ovrlp%full_dim1,nstates/), id='homo_coeffs')
-  !coeffs_tmp=f_malloc((/ovrlp%full_dim1,ovrlp%full_dim1/), id='coeffs_tmp')
-  ovrlp%matrix=f_malloc_ptr((/ovrlp%full_dim1,ovrlp%full_dim1/), id='ovrlp%matrix')
-  call uncompressMatrix(iproc,ovrlp)
-
-  istate=1
-  ind=1
-  do ifrag=1,input_frag%nfrag
-     ifrag_ref=input_frag%frag_index(ifrag)
-
-     norb_tmp=min(ceiling((ref_frags(ifrag_ref)%nelec+1)/2.0_gp)+above_lumo,ref_frags(ifrag_ref)%fbasis%forbs%norb)
-
-     !call razero(ovrlp%full_dim1**2,coeffs_tmp(1,1),1)
-     do ih=1,norb_tmp
-        call dcopy(ref_frags(ifrag_ref)%fbasis%forbs%norb,ref_frags(ifrag_ref)%coeff(1,ih),1,homo_coeffs(ind,istate+ih-1),1)
-        !call dcopy(ref_frags(ifrag_ref)%fbasis%forbs%norb,ref_frags(ifrag_ref)%coeff(1,ih),1,coeffs_tmp(ind,ih),1)
-     end do
-
-     !call reorthonormalize_coeff(iproc, nproc, norb_tmp, -8, -8, 0, orbs, ovrlp, coeffs_tmp(1,1))
-     !call dcopy(orbs%norb*norb_tmp,coeffs_tmp(1,1),1,homo_coeffs(1,istate),1)
-
-     istate=istate+norb_tmp
-     ind=ind+ref_frags(ifrag_ref)%fbasis%forbs%norb
-  end do
-  !call f_free(coeffs_tmp)
-
-  ham%matrix=f_malloc_ptr((/ham%full_dim1,ham%full_dim1/), id='ham%matrix')
-  call uncompressMatrix(iproc,ham)
-  call calc_transfer_integral(nproc,nstates,orbs,ham,ovrlp,homo_coeffs,homo_coeffs,homo_ham,homo_ovrlp)
-
-  ! orthogonalize
-  coeffs_tmp=f_malloc0((/orbs%norb,orbs%norb/), id='coeffs_tmp')
-  call dcopy(orbs%norb*nstates,homo_coeffs(1,1),1,coeffs_tmp(1,1),1)
-  call reorthonormalize_coeff(iproc, nproc, nstates, -8, -8, 0, orbs, ovrlp, coeffs_tmp(1,1))
-  coeffs_orthog=f_malloc((/orbs%norb,nstates/), id='coeffs_orthog')
-  call dcopy(orbs%norb*nstates,coeffs_tmp(1,1),1,coeffs_orthog(1,1),1)
-  call f_free(coeffs_tmp)
-
-  homo_ham_orthog=f_malloc(nstates, id='homo_ham_orthog')
-  homo_ovrlp_orthog=f_malloc(nstates, id='homo_ovrlp_orthog')
-
-  call calc_transfer_integral(nproc,nstates,orbs,ham,ovrlp,coeffs_orthog,coeffs_orthog,&
-       homo_ham_orthog,homo_ovrlp_orthog)
-
-  frag_sum=f_malloc0(nstates, id='frag_sum')
-  frag_sum_orthog=f_malloc0(nstates, id='frag_sum_orthog')
-  eval_sum=f_malloc0(nstates, id='eval_sum')
-
-  !if (iproc==0) write(*,'(a)') '-------------------------------------------------------------------------------------------------'
-  !if (iproc==0) write(*,*) 'Site energies:'
-  if (iproc==0) call yaml_open_sequence('Site energies',flow=.true.)
-
-  !!if (iproc==0) write(*,*) 'state, energy, orthog energy, frag eval, overlap, orthog overlap, occ'
-  if (iproc==0) call yaml_comment('state, energy, orthog energy, frag eval, overlap, orthog overlap, occ')
-
-  istate=1
-  frag_sum_tot=0
-  frag_sum_tot_orthog=0
-  eval_sum_tot=0
-  do ifrag=1,input_frag%nfrag
-     ifrag_ref=input_frag%frag_index(ifrag)
-     !if (iproc==0) write(*,'(a,i3)') trim(input_frag%label(ifrag_ref)),ifrag
-     if (iproc==0) call yaml_open_map(flow=.true.)
-     if (iproc==0) call yaml_map('label',trim(input_frag%label(ifrag_ref)))
-     do ih=1,min(ceiling((ref_frags(ifrag_ref)%nelec+1)/2.0_gp)+above_lumo,ref_frags(ifrag_ref)%fbasis%forbs%norb)
-        !!if (iproc==0) call yaml_open_map(flow=.true.)
-        if (iproc==0) call yaml_newline()
-        if (ih<ceiling(ref_frags(ifrag_ref)%nelec/2.0_gp)) then
-           write(str,'(I2)') abs(ih-ceiling(ref_frags(ifrag_ref)%nelec/2.0_gp))
-           !if (iproc==0) write(*,'(a8)',advance='NO') ' HOMO-'//trim(adjustl(str))
-           if (iproc==0) call yaml_map('state','HOMO-'//trim(adjustl(str)))
-        else if (ih==ceiling(ref_frags(ifrag_ref)%nelec/2.0_gp)) then
-           !if (iproc==0) write(*,'(a8)',advance='NO') ' HOMO'
-           if (iproc==0) call yaml_map('state','HOMO')
-        else if (ih==ceiling(ref_frags(ifrag_ref)%nelec/2.0_gp)+1) then
-           !if (iproc==0) write(*,'(a8)',advance='NO') ' LUMO'
-           if (iproc==0) call yaml_map('state','LUMO')
-        else
-           write(str,'(I2)') ih-1-ceiling(ref_frags(ifrag_ref)%nelec/2.0_gp)
-           !if (iproc==0) write(*,'(a8)',advance='NO') ' LUMO+'//trim(adjustl(str))
-           if (iproc==0) call yaml_map('state','LUMO+'//trim(adjustl(str)))
-        end if
-        !if (iproc==0) write(*,'(1x,5(F20.12,1x))',advance='NO') homo_ham(istate), homo_ham_orthog(istate), &
-        !     ref_frags(ifrag_ref)%eval(ih), homo_ovrlp(istate), homo_ovrlp_orthog(istate)
-        if (iproc==0) then
-            call yaml_map('energy',homo_ham(istate),fmt='(es16.8)')
-            call yaml_map('orthog energy',homo_ham_orthog(istate),fmt='(es16.8)')
-            call yaml_map('frag eval',ref_frags(ifrag_ref)%eval(ih),fmt='(es16.8)')
-            call yaml_map('overlap',homo_ovrlp(istate),fmt='(es14.6)')
-            !call yaml_map('orthog overlap',homo_ovrlp_orthog(istate))
-        end if     
-        if (ih<ceiling(ref_frags(ifrag_ref)%nelec/2.0_gp)) then
-           frag_sum(ifrag)=frag_sum(ifrag)+homo_ham(istate)
-           frag_sum_orthog(ifrag)=frag_sum_orthog(ifrag)+homo_ham_orthog(istate)
-           eval_sum(ifrag)=eval_sum(ifrag)+ref_frags(ifrag_ref)%eval(ih)
-           !if (iproc==0) write(*,'(1x,F4.2)') 2.0_gp
-           if (iproc==0) call yaml_map('occ',2.0_gp,fmt='(f5.2)')
-        else if (ih==ceiling(ref_frags(ifrag_ref)%nelec/2.0_gp)) then
-           if (mod(real(ref_frags(ifrag_ref)%nelec,gp),2.0_gp)/=0.0_gp) then
-              frag_sum(ifrag)=frag_sum(ifrag)+0.5_gp*homo_ham(istate)
-              frag_sum_orthog(ifrag)=frag_sum_orthog(ifrag)+0.5_gp*homo_ham_orthog(istate)
-              eval_sum(ifrag)=eval_sum(ifrag)+0.5_gp*ref_frags(ifrag_ref)%eval(ih)
-              !if (iproc==0) write(*,'(1x,F4.2)') 1.0_gp
-              if (iproc==0) call yaml_map('occ',1.0_gp,fmt='(f5.2)')
-           else
-              frag_sum(ifrag)=frag_sum(ifrag)+homo_ham(istate)
-              frag_sum_orthog(ifrag)=frag_sum_orthog(ifrag)+homo_ham_orthog(istate)
-              eval_sum(ifrag)=eval_sum(ifrag)+ref_frags(ifrag_ref)%eval(ih)
-              !if (iproc==0) write(*,'(1x,F4.2)') 2.0_gp
-              if (iproc==0) call yaml_map('occ',2.0_gp,fmt='(f5.2)')
-           end if
-        else
-           !if (iproc==0) write(*,'(1x,F4.2)') 0.0_gp
-           if (iproc==0) call yaml_map('occ',0.0_gp,fmt='(f5.2)')
-        end if
-        istate=istate+1
-        !!if (iproc==0) call yaml_close_map()
-     end do
-     !if (iproc==0) write(*,'(9x,3(F20.12,1x))') 2.0_gp*frag_sum(ifrag),&
-     !     2.0_gp*frag_sum_orthog(ifrag),2.0_gp*eval_sum(ifrag)
-       !if (iproc==0) write(*,'(a)') '------------------------------------------------------------------------'//&
-       !     '-------------------------'
-     if(iproc==0) then
-         call yaml_newline
-         call yaml_map('2*frag sum',2.0_gp*frag_sum(ifrag))
-         call yaml_map('2*frag sum orthog',2.0_gp*frag_sum_orthog(ifrag))
-         call yaml_map('2*eval sum',2.0_gp*eval_sum(ifrag))
-         call yaml_close_map()
-         call yaml_newline()
-     end if
-     frag_sum_tot=frag_sum_tot+frag_sum(ifrag)
-     frag_sum_tot_orthog=frag_sum_tot_orthog+frag_sum_orthog(ifrag)
-     eval_sum_tot=eval_sum_tot+eval_sum(ifrag)
-  end do
-  if (iproc==0) call yaml_close_sequence()
-
-  if (iproc==0) then
-      call yaml_map('2.0_gp*frag_sum_tot',2.0_gp*frag_sum_tot)
-      call yaml_map('2.0_gp*frag_sum_tot_orthog',2.0_gp*frag_sum_tot_orthog)
-      call yaml_map('2.0_gp*eval_sum_tot',2.0_gp*eval_sum_tot)
-  end if
-
-  !if (iproc==0) write(*,'(9x,3(F20.12,1x))') 2.0_gp*frag_sum_tot, 2.0_gp*frag_sum_tot_orthog,2.0_gp*eval_sum_tot
-  !if (iproc==0) write(*,'(a)') '-------------------------------------------------------------------------------------------------'
-
-  call f_free(eval_sum)
-  call f_free(frag_sum)
-  call f_free(frag_sum_orthog)
-  call f_free(homo_ham_orthog)
-  call f_free(homo_ovrlp_orthog)
-
-  if (input_frag%nfrag>=2) then
-     !if (iproc==0) write(*,*) 'Transfer integrals (HOMO and LUMO are defined as those of the neutral fragment):'
-     if (iproc==0) call yaml_open_sequence('Transfer integrals &
-         &(HOMO and LUMO are defined as those of the neutral fragment)',flow=.true.)
-     if (iproc==0) call yaml_newline()
-     !if (iproc==0) write(*,*) 'state1, state2, energy, orthog energy, orthog energy2, overlap, orthog overlap, occ1, occ2'
-     if (iproc==0) call yaml_comment('state1, state2, energy, orthog energy, &
-         &orthog energy2, overlap, orthog overlap, occ1, occ2')
-     iind=0
-     do ifrag=1,input_frag%nfrag
-        ifrag_ref1=input_frag%frag_index(ifrag)
-        homo1=ceiling((ref_frags(ifrag_ref1)%nelec)/2.0_gp)
-
-        jind=0
-        do jfrag=1,ifrag
-           ifrag_ref2=input_frag%frag_index(jfrag)
-           homo2=ceiling((ref_frags(ifrag_ref2)%nelec)/2.0_gp)
-
-           do jh=-above_lumo,1+above_lumo
-              if (homo2+jh>ref_frags(ifrag_ref2)%fbasis%forbs%norb) cycle  
-              if (homo2+jh<1) cycle  
-              do ih=-above_lumo,1+above_lumo
-                 if (homo1+ih>ref_frags(ifrag_ref1)%fbasis%forbs%norb) cycle
-                 if (homo1+ih<1) cycle  
-
-                 i=homo1+ih+iind
-                 j=homo2+jh+jind
-                      
-                 if (iproc==0) then
-                    call yaml_open_map()!flow=.true.)
-                    if (iproc==0) call yaml_newline()
-                    if (ih<0) then
-                       write(str,'(I2)') abs(ih)
-                       !write(*,'(a,I3,a8)',advance='NO') trim(input_frag%label(ifrag_ref1)),ifrag,' HOMO-'//trim(adjustl(str))
-                       call yaml_map('label',trim(input_frag%label(ifrag_ref1)))
-                       call yaml_map('i',ifrag)
-                       call yaml_map('s1','HOMO-'//trim(adjustl(str)))
-                    else if (ih==0) then
-                       !write(*,'(a,I3,a8)',advance='NO') trim(input_frag%label(ifrag_ref1)),ifrag,' HOMO  '
-                       call yaml_map('label',trim(input_frag%label(ifrag_ref1)))
-                       call yaml_map('i',ifrag)
-                       call yaml_map('s1','HOMO')
-                    else if (ih==1) then
-                       !write(*,'(a,I3,a8)',advance='NO') trim(input_frag%label(ifrag_ref1)),ifrag,' LUMO  '
-                       call yaml_map('label',trim(input_frag%label(ifrag_ref1)))
-                       call yaml_map('i',ifrag)
-                       call yaml_map('s1','LUMO')
-                    else
-                       write(str,'(I2)') ih-1
-                       !write(*,'(a,I3,a8)',advance='NO') trim(input_frag%label(ifrag_ref1)),ifrag,' LUMO+'//trim(adjustl(str))
-                       call yaml_map('label',trim(input_frag%label(ifrag_ref1)))
-                       call yaml_map('i',ifrag)
-                       call yaml_map('s1','LUMO+'//trim(adjustl(str)))
-                    end if
-                 end if
-
-                 if (iproc==0) then
-                    if (jh<0) then
-                       write(str,'(I2)') abs(jh)
-                       !write(*,'(3x,a,I3,a8)',advance='NO') trim(input_frag%label(ifrag_ref2)),jfrag,&
-                       !     ' HOMO-'//trim(adjustl(str))
-                       call yaml_map('label',trim(input_frag%label(ifrag_ref2)))
-                       call yaml_map('j',jfrag)
-                       call yaml_map('s1','HOMO-'//trim(adjustl(str)))
-                    else if (jh==0) then
-                       !write(*,'(3x,a,I3,a8)',advance='NO') trim(input_frag%label(ifrag_ref2)),jfrag,' HOMO  '
-                       call yaml_map('label',trim(input_frag%label(ifrag_ref2)))
-                       call yaml_map('j',jfrag)
-                       call yaml_map('s1','HOMO')
-                    else if (jh==1) then
-                       !write(*,'(3x,a,I3,a8)',advance='NO') trim(input_frag%label(ifrag_ref2)),jfrag,' LUMO  '
-                       call yaml_map('label',trim(input_frag%label(ifrag_ref2)))
-                       call yaml_map('j',jfrag)
-                       call yaml_map('s1','LUMO')
-                    else
-                       !write(str,'(I2)') jh-1
-                       !write(*,'(3x,a,I3,a8)',advance='NO') trim(input_frag%label(ifrag_ref2)),jfrag,&
-                       !     ' LUMO+'//trim(adjustl(str))
-                       call yaml_map('label',trim(input_frag%label(ifrag_ref2)))
-                       call yaml_map('j',jfrag)
-                       call yaml_map('s1','LUMO+'//trim(adjustl(str)))
-                    end if
-                 end if
-
-                 call calc_transfer_integral(nproc,1,orbs,ham,ovrlp,homo_coeffs(1,i),homo_coeffs(1,j),&
-                      trans_int_energy(1),trans_int_ovrlp(1))
-                 call calc_transfer_integral(nproc,1,orbs,ham,ovrlp,coeffs_orthog(1,i),coeffs_orthog(1,j),&
-                      trans_int_energy_orthog(1),trans_int_ovrlp_orthog(1))
-
-                 orthog_energy=(trans_int_energy(1)-0.5_gp*(homo_ham(i)+homo_ham(j))*trans_int_ovrlp(1))&
-                      /(1.0_gp-trans_int_ovrlp(1)**2)
-      
-                 !if (iproc==0) write(*,'(2x,5(F16.12,1x))',advance='NO') trans_int_energy(1), &
-                 !     trans_int_energy_orthog(1), orthog_energy, trans_int_ovrlp(1), trans_int_ovrlp_orthog(1)
-                 if (iproc==0) then
-                     call yaml_map('trans_int_energy',trans_int_energy(1),fmt='(f16.12)')
-                     call yaml_map('trans_int_energy_orthog',trans_int_energy_orthog(1),fmt='(f16.12)')
-                     call yamL_map('orthog_energy',orthog_energy,fmt='(f16.12)')
-                     call yaml_map('trans_int_ovrlp',trans_int_ovrlp(1),fmt='(f16.12)')
-                     call yaml_map('trans_int_ovrlp_orthog',trans_int_ovrlp_orthog(1),fmt='(f16.12)')
-                 end if
-
-                 if (homo1+ih<ceiling(ref_frags(ifrag_ref1)%nelec/2.0_gp)) then
-                    !if (iproc==0) write(*,'(1x,F4.2)',advance='NO') 2.0_gp
-                    if (iproc==0) call yaml_map('occ1',2.0_gp,fmt='(f4.2)')
-                 else if (homo1+ih==ceiling(ref_frags(ifrag_ref1)%nelec/2.0_gp)) then
-                    if (mod(real(ref_frags(ifrag_ref1)%nelec,gp),2.0_gp)/=0.0_gp) then
-                       !if (iproc==0) write(*,'(1x,F4.2)',advance='NO') 1.0_gp
-                       if (iproc==0) call yaml_map('occ1',1.0_gp,fmt='(f4.2)')
-                    else
-                       !if (iproc==0) write(*,'(1x,F4.2)',advance='NO') 2.0_gp
-                       if (iproc==0) call yaml_map('occ1',2.0_gp,fmt='(f4.2)')
-                    end if
-                 else
-                    !if (iproc==0) write(*,'(1x,F4.2)',advance='NO') 0.0_gp
-                    if (iproc==0) call yaml_map('occ1',0.0_gp,fmt='(f4.2)')
-                 end if
-
-                 if (homo2+jh<ceiling(ref_frags(ifrag_ref2)%nelec/2.0_gp)) then
-                    !if (iproc==0) write(*,'(1x,F4.2)') 2.0_gp
-                    if (iproc==0) call yaml_map('occ2',2.0_gp,fmt='(f4.2)')
-                 else if (homo2+jh==ceiling(ref_frags(ifrag_ref2)%nelec/2.0_gp)) then
-                    if (mod(real(ref_frags(ifrag_ref2)%nelec,gp),2.0_gp)/=0.0_gp) then
-                       !if (iproc==0) write(*,'(1x,F4.2)') 1.0_gp
-                       if (iproc==0) call yaml_map('occ2',1.0_gp,fmt='(f4.2)')
-                    else
-                       !if (iproc==0) write(*,'(1x,F4.2)') 2.0_gp
-                       if (iproc==0) call yaml_map('occ2',2.0_gp,fmt='(f4.2)')
-                    end if
-                 else
-                    !if (iproc==0) write(*,'(1x,F4.2)') 0.0_gp
-                    if (iproc==0) call yaml_map('occ2',0.0_gp,fmt='(f4.2)')
-                 end if
-
-                 if (iproc==0) call yaml_close_map()
-                 if (iproc==0) call yaml_newline()
-
-              end do
-           end do
-           !if (iproc==0) write(*,'(a)') '------------------------------------------------------------------------'//&
-           !    '-------------------------'
-           jind=jind+min(ceiling((ref_frags(ifrag_ref2)%nelec+1)/2.0_gp)+above_lumo,ref_frags(ifrag_ref2)%fbasis%forbs%norb)
-        end do
-        iind=iind+min(ceiling((ref_frags(ifrag_ref1)%nelec+1)/2.0_gp)+above_lumo,ref_frags(ifrag_ref1)%fbasis%forbs%norb)
-     end do
-
-     if (iproc==0) call yaml_close_sequence()
-  end if
-
-  call f_free_ptr(ham%matrix)
-  call f_free_ptr(ovrlp%matrix)
-
-  call f_free(homo_ham)
-  call f_free(homo_ovrlp)
-  call f_free(homo_coeffs)
-  call f_free(coeffs_orthog)
-
-  call f_release_routine()
-  call timing(iproc,'transfer_int','OF')
-
-end subroutine calc_site_energies_transfer_integrals
-
-=======
->>>>>>> 1e43bccf
 
 
 subroutine output_fragment_rotations(iproc,nat,rxyz,iformat,filename,input_frag,ref_frags)
