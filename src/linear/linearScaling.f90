--- conflicted
+++ resolved
@@ -1630,8 +1630,6 @@
 
     end subroutine print_info
 
-<<<<<<< HEAD
-=======
 
     subroutine intermediate_forces()
 
@@ -1697,8 +1695,6 @@
 
     end subroutine intermediate_forces
 
-
->>>>>>> 73844872
 end subroutine linearScaling
 
 
