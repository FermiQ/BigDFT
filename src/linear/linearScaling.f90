--- conflicted
+++ resolved
@@ -1163,16 +1163,7 @@
             ekernel = ekernel+orbs%eval(iorb)*orbs%occup(iorb)*tmb%wfnmd%coeff(iialpha,iorb)*tmb%wfnmd%coeff(ibeta,iorb) 
           end do
           fpulay(jdir,jat)=fpulay(jdir,jat)+&
-<<<<<<< HEAD
-                 2.0_gp*(kernel*matrix(ibeta,ialpha,jdir)-ekernel*dovrlp(ibeta,ialpha,jdir))
-=======
                  2.0_gp*(kernel*matrix(ibeta,iialpha,jdir)-ekernel*dovrlp(ibeta,iialpha,jdir))
-          !else
-          !fpulay(jdir,iat)=fpulay(jdir,iat)-&
-          !       2.0_gp/at%nat*(kernel*matrix(ibeta,ialpha,jdir)-ekernel*dovrlp(ibeta,ialpha,jdir))
-          !end if
-          !end do
->>>>>>> 7162784e
        end do
      end do
    end do 
