subroutine linearScaling(iproc,nproc,Glr,orbs,comms,at,input,hx,hy,hz,&
     rxyz,fion,fdisp,denspot,nlpspd,proj,GPU,&
     eion,edisp,eexctX,scpot,psi,psit,energy)
use module_base
use module_types
use module_interfaces, exceptThisOne => linearScaling
implicit none

! Calling arguments
integer,intent(in):: iproc, nproc
type(locreg_descriptors),intent(in) :: Glr
type(orbitals_data),intent(inout):: orbs
type(communications_arrays),intent(in) :: comms
type(atoms_data),intent(inout):: at
type(input_variables),intent(in):: input
real(8),dimension(3,at%nat),intent(inout):: rxyz
real(8),dimension(3,at%nat),intent(in):: fion, fdisp
type(DFT_local_fields), intent(inout) :: denspot
type(nonlocal_psp_descriptors),intent(in):: nlpspd
real(wp),dimension(nlpspd%nprojel),intent(inout):: proj
type(GPU_pointers),intent(in out):: GPU
real(gp),intent(in):: eion, edisp, eexctX,hx,hy,hz
logical,intent(in):: scpot
real(8),dimension(:),pointer,intent(out):: psi, psit
real(gp), dimension(:), pointer :: rho,pot
real(8),intent(out):: energy

type(linear_scaling_control_variables):: lscv
integer:: infoCoeff,istat,iall,it_scc,ilr,tag,itout,iorb,ist,iiorb,ncnt,p2p_tag,scf_mode
real(8):: ebs,pnrm,ehart,eexcu,vexcu,trace
character(len=*),parameter:: subname='linearScaling'
real(8),dimension(:),allocatable:: rhopotOld, rhopotold_out
real(8):: energyold, energyDiff, energyoldout
type(mixrhopotDIISParameters):: mixdiis
type(localizedDIISParameters):: ldiis, ldiis_coeff
type(DFT_wavefunction),target:: tmb
type(DFT_wavefunction),target:: tmbder
type(DFT_wavefunction),pointer:: tmbmix
logical:: check_whether_derivatives_to_be_used,onefile, coeffs_copied, first_time_with_der
real(8),dimension(:),allocatable:: psit_c, psit_f, philarge, lphiovrlp, psittemp_c, psittemp_f
real(8),dimension(:,:),allocatable:: ovrlp, philarge_root,rxyz_old
integer:: jorb, ldim, sdim, ists, istl, nspin, ierr,inputpsi,input_wf_format, ndim, jjorb
!FOR DEBUG ONLY
integer,dimension(:),allocatable:: debugarr
integer :: ind1, ind2
real(gp):: hamil,overlap
type(confpot_data), dimension(:), allocatable :: confdatarr
real(8),dimension(:),allocatable::  lhchi
type(energy_terms) :: energs

  if(iproc==0) then
      write(*,'(1x,a)') repeat('*',84)
      write(*,'(1x,a)') '****************************** LINEAR SCALING VERSION ******************************'
  end if



  ! Initialize everything related to the linear scaling version ###########################################################
  call lin_input_variables_new(iproc,trim(input%file_lin),input,at)

  ! Initialize the tags for the p2p communication
  call init_p2p_tags(nproc)

  tmbder%wfnmd%bs%use_derivative_basis=input%lin%useDerivativeBasisFunctions
  tmb%wfnmd%bs%use_derivative_basis=.false.

  call init_orbitals_data_for_linear(iproc, nproc, orbs%nspinor, input, at, glr, tmb%wfnmd%bs%use_derivative_basis, rxyz, &
       tmb%orbs)
  call orbitals_communicators(iproc, nproc, glr, tmb%orbs, tmb%comms)


  call init_orbitals_data_for_linear(iproc, nproc, orbs%nspinor, input, at, glr, tmbder%wfnmd%bs%use_derivative_basis, rxyz, &
       tmbder%orbs)
  call orbitals_communicators(iproc, nproc, glr, tmbder%orbs, tmbder%comms)

  if(iproc==0) call print_orbital_distribution(iproc, nproc, tmb%orbs, tmbder%orbs)

  ! Test if the files are there for initialization via reading files
  inputpsi=input%inputPsiId
  if (input%inputPsiId == INPUT_PSI_MEMORY_LINEAR) then
     inputpsi=INPUT_PSI_MEMORY_LINEAR
     input_wf_format = WF_FORMAT_NONE
     ! Test ETSF file.
     inquire(file=trim(input%dir_output)//"minBasis.etsf",exist=onefile)
     if (onefile) then
        input_wf_format= WF_FORMAT_ETSF
     else
        call verify_file_presence(trim(input%dir_output)//"minBasis",tmb%orbs,input_wf_format)
     end if
     if (input_wf_format == WF_FORMAT_NONE) then
        if (iproc==0) write(*,*)' WARNING: Missing wavefunction files, switch to normal input guess'
        inputpsi=INPUT_PSI_LINEAR
     end if
  end if

  if(inputpsi == INPUT_PSI_LINEAR) then
      call init_local_zone_descriptors(iproc, nproc, input, hx, hy, hz, glr, at, rxyz, tmb%orbs, tmbder%orbs, tmb%lzd)
  else if(inputpsi == INPUT_PSI_MEMORY_LINEAR) then
      call nullify_local_zone_descriptors(tmb%lzd)
      call copy_locreg_descriptors(glr, tmb%lzd%glr, subname)
      tmb%lzd%hgrids(1)=hx
      tmb%lzd%hgrids(2)=hy
      tmb%lzd%hgrids(3)=hz
      ! for this routine, Lzd must already have Glr and hgrids
      call initialize_linear_from_file(iproc,nproc,trim(input%dir_output)//'minBasis',input_wf_format,tmb%lzd,tmb%orbs,at,rxyz)
      !what to do with derivatives?
  end if
  call update_wavefunctions_size(tmb%lzd,tmb%orbs)
  call update_wavefunctions_size(tmb%lzd,tmbder%orbs)

  call create_wfn_metadata('l', max(tmb%orbs%npsidim_orbs,tmb%orbs%npsidim_comp), tmb%orbs%norb, &
       tmb%orbs%norb, orbs%norb, input, tmb%wfnmd)
  allocate(tmb%psi(tmb%wfnmd%nphi), stat=istat)
  call memocc(istat, tmb%psi, 'tmb%psi', subname)

  call create_wfn_metadata('l', max(tmbder%orbs%npsidim_orbs,tmbder%orbs%npsidim_comp), tmbder%orbs%norb, &
       tmbder%orbs%norb, orbs%norb, input, tmbder%wfnmd)
  allocate(tmbder%psi(tmbder%wfnmd%nphi), stat=istat)
  call memocc(istat, tmbder%psi, 'tmbder%psi', subname)

  tmbder%wfnmd%bs%use_derivative_basis=input%lin%useDerivativeBasisFunctions
  tmb%wfnmd%bs%use_derivative_basis=.false.


  tag=0
  call initCommsOrtho(iproc, nproc, input%nspin, hx, hy, hz, tmb%lzd, tmb%lzd, &
       tmb%orbs, input%lin%locregShape, tmb%op, tmb%comon)
  call initCommsOrtho(iproc, nproc, input%nspin, hx, hy, hz, tmb%lzd, tmb%lzd, &
       tmbder%orbs, input%lin%locregShape, tmbder%op, tmbder%comon)
  
  call initialize_communication_potential(iproc, nproc, denspot%dpbox%nscatterarr, tmb%orbs, tmb%lzd, tmb%comgp)
  call initialize_communication_potential(iproc, nproc, denspot%dpbox%nscatterarr, tmbder%orbs, tmb%lzd, tmbder%comgp)

  if(input%lin%useDerivativeBasisFunctions) then
      call initializeRepartitionOrbitals(iproc, nproc, tag, tmb%orbs, tmbder%orbs, tmb%lzd, tmbder%comrp)
      call initializeRepartitionOrbitals(iproc, nproc, tag, tmb%orbs, tmbder%orbs, tmb%lzd, tmb%comrp)
  else
      call nullify_p2pComms(tmbder%comrp)
      call nullify_p2pComms(tmb%comrp)
  end if


  call nullify_p2pcomms(tmb%comsr)
  call initialize_comms_sumrho(iproc, nproc, denspot%dpbox%nscatterarr, tmb%lzd, tmb%orbs, tmb%comsr)
  call nullify_p2pcomms(tmbder%comsr)
  call initialize_comms_sumrho(iproc, nproc, denspot%dpbox%nscatterarr, tmb%lzd, tmbder%orbs, tmbder%comsr)

  ndim = maxval(tmb%op%noverlaps)
  call initMatrixCompression(iproc, nproc, tmb%lzd%nlr, ndim, tmb%orbs, tmb%op%noverlaps, tmb%op%overlaps, tmb%mad)
  call initCompressedMatmul3(iproc, tmb%orbs%norb, tmb%mad)
  ndim = maxval(tmbder%op%noverlaps)
  call initMatrixCompression(iproc, nproc, tmb%lzd%nlr, ndim, tmbder%orbs, &
       tmbder%op%noverlaps, tmbder%op%overlaps, tmbder%mad)
  call initCompressedMatmul3(iproc, tmbder%orbs%norb, tmbder%mad)

  allocate(tmb%confdatarr(tmb%orbs%norbp))
  call define_confinement_data(tmb%confdatarr,tmb%orbs,rxyz,at,&
       input%hx,input%hy,input%hz,input%lin%confpotorder,input%lin%potentialprefac_lowaccuracy,tmb%lzd,tmb%orbs%onwhichatom)

  allocate(tmbder%confdatarr(tmbder%orbs%norbp))
  call define_confinement_data(tmbder%confdatarr,tmbder%orbs,rxyz,at,&
       input%hx,input%hy,input%hz,input%lin%confpotorder,&
       input%lin%potentialprefac_lowaccuracy,tmb%lzd,tmbder%orbs%onwhichatom)

  call nullify_collective_comms(tmb%collcom)
  call nullify_collective_comms(tmbder%collcom)
  call init_collective_comms(iproc, nproc, tmb%orbs, tmb%lzd, tmb%collcom)
  call init_collective_comms(iproc, nproc, tmbder%orbs, tmb%lzd, tmbder%collcom)

  ! Now all initializations are done ######################################################################################




  ! Assign some values to orthpar
  tmb%orthpar%methTransformOverlap = tmb%wfnmd%bs%meth_transform_overlap
  tmb%orthpar%nItOrtho = input%lin%nItOrtho
  tmb%orthpar%blocksize_pdsyev = tmb%wfnmd%bpo%blocksize_pdsyev
  tmb%orthpar%blocksize_pdgemm = tmb%wfnmd%bpo%blocksize_pdgemm

  tmbder%orthpar%methTransformOverlap = tmb%wfnmd%bs%meth_transform_overlap
  tmbder%orthpar%nItOrtho = input%lin%nItOrtho
  tmbder%orthpar%blocksize_pdsyev = tmb%wfnmd%bpo%blocksize_pdsyev
  tmbder%orthpar%blocksize_pdgemm = tmb%wfnmd%bpo%blocksize_pdgemm


  ! Allocate the global orbitals psi and psit
  if(.not.input%lin%transformToGlobal) then
      ! psi and psit will not be calculated, so only allocate them with size 1
      orbs%npsidim_orbs=1
      orbs%npsidim_comp=1
  end if
  allocate(psi(max(orbs%npsidim_orbs,orbs%npsidim_comp)), stat=istat)
  call memocc(istat, psi, 'psi', subname)
  if(nproc>1) then
      allocate(psit(max(orbs%npsidim_orbs,orbs%npsidim_comp)), stat=istat)
      call memocc(istat, psit, 'psit', subname)
  else
      psit => psi
  end if

  ! Allocate the old charge density (used to calculate the variation in the charge density)
  allocate(rhopotold(max(glr%d%n1i*glr%d%n2i*denspot%dpbox%n3p,1)*input%nspin), stat=istat)
  call memocc(istat, rhopotold, 'rhopotold', subname)
  allocate(rhopotold_out(max(glr%d%n1i*glr%d%n2i*denspot%dpbox%n3p,1)*input%nspin), stat=istat)
  call memocc(istat, rhopotold_out, 'rhopotold_out', subname)

  ! Generate the input guess for the TMB
  tmb%wfnmd%bs%update_phi=.false.
  if(inputpsi == INPUT_PSI_LINEAR) then
     ! By doing an LCAO input guess
     call inputguessConfinement(iproc, nproc, at, input, hx, hy, hz, tmb%lzd, tmb%orbs, rxyz, denspot ,rhopotold, &
          nlpspd, proj, GPU,  tmb%psi, orbs, tmb)
  else if(inputpsi == INPUT_PSI_MEMORY_LINEAR) then
     ! By reading the basis functions and coefficients from file
     allocate(rxyz_old(3,at%nat),stat=istat)
     call memocc(istat,rxyz_old,'rxyz_old',subname)
     call readmywaves_linear(iproc,trim(input%dir_output)//'minBasis',input_wf_format,orbs%norb,tmb%lzd,tmb%orbs, &
         at,rxyz_old,rxyz,tmb%psi,tmb%wfnmd%coeff)
     !TO DO: COEFF PROJ
!     tmb%orbs%occup = (/2.0_gp,2.0_gp,1.0_gp,2.0_gp,2.0_gp,1.0_gp,2.0_gp,2.0_gp,1.0_gp,2.0_gp,&
!                      2.0_gp,1.0_gp,2.0_gp,2.0_gp,1.0_gp,2.0_gp,2.0_gp,1.0_gp/)
!      tmb%orbs%occup = 2.0_gp
     iall = -product(shape(rxyz_old))*kind(rxyz_old)
     deallocate(rxyz_old,stat=istat)
     call memocc(istat,iall,'rxyz_old',subname)
     ! Now need to calculate the charge density and the potential related to this inputguess
     call allocateCommunicationbufferSumrho(iproc, tmb%comsr, subname)
     call communicate_basis_for_density(iproc, nproc, tmb%lzd, tmb%orbs, tmb%psi, tmb%comsr)
     call sumrhoForLocalizedBasis2(iproc, nproc, orbs%norb,&
          tmb%lzd, input, hx, hy ,hz, tmb%orbs, tmb%comsr, &
          tmb%wfnmd%ld_coeff, tmb%wfnmd%coeff, Glr%d%n1i*Glr%d%n2i*denspot%dpbox%n3d, &
          denspot%rhov, at, denspot%dpbox%nscatterarr)
     ! Must initialize rhopotold (FOR NOW... use the trivial one)
     call dcopy(max(Glr%d%n1i*Glr%d%n2i*denspot%dpbox%n3p,1)*input%nspin, denspot%rhov(1), 1, rhopotOld(1), 1)
     call deallocateCommunicationbufferSumrho(tmb%comsr, subname)
     call updatePotential(iproc,nproc,at%geocode,input%ixc,input%nspin,0.5_gp*tmb%lzd%hgrids(1),&
          0.5_gp*tmb%lzd%hgrids(2),0.5_gp*tmb%lzd%hgrids(3),tmb%lzd%glr,denspot,energs%eh,energs%exc,energs%evxc)
     call local_potential_dimensions(tmb%lzd,tmb%orbs,denspot%dpbox%ngatherarr(0,1))
! DEBUG (SEE IF HAMILTONIAN IS GOOD)
!!     call allocateCommunicationsBuffersPotential(tmb%comgp, subname)
!!     call post_p2p_communication(iproc, nproc, denspot%dpbox%ndimpot, denspot%rhov, &
!!          tmb%comgp%nrecvbuf, tmb%comgp%recvbuf, tmb%comgp)
!!     call full_local_potential(iproc,nproc,tmb%orbs,tmb%lzd,2,&
!!          denspot%dpbox,denspot%rhov,denspot%pot_work,tmb%comgp)
!!     call deallocateCommunicationsBuffersPotential(tmb%comgp, subname)
!!     allocate(confdatarr(tmb%orbs%norbp))
!!     call define_confinement_data(confdatarr,tmb%orbs,rxyz,at,hx,hy,hz,input%lin%confpotorder,&
!!          input%lin%potentialprefac_lowaccuracy,tmb%lzd,tmb%orbs%onwhichatom)
!!     allocate(lhchi(max(tmb%orbs%npsidim_orbs,tmb%orbs%npsidim_comp)),stat=istat)
!!     call memocc(istat, lhchi, 'lhchi', subname)
!!     call to_zero(max(tmb%orbs%npsidim_orbs,tmb%orbs%npsidim_comp),lhchi(1))
!!     allocate(tmb%lzd%doHamAppl(tmb%lzd%nlr))
!!     tmb%lzd%doHamAppl = .true.
!!     call LocalHamiltonianApplication(iproc,nproc,at,tmb%orbs,&
!!          tmb%lzd,confdatarr,denspot%dpbox%ngatherarr,denspot%pot_work,tmb%psi,lhchi(1),&
!!          energs,input%SIC,GPU,.false.,&
!!          pkernel=denspot%pkernelseq)
!!     call NonLocalHamiltonianApplication(iproc,at,tmb%orbs,&
!!          rxyz,proj,tmb%lzd,nlpspd,tmb%psi,lhchi(1),energs%eproj)
!!    call total_energies(energs,1)
!!    print *,'ebs,ekin,epot,eproj',energs%ebs,energs%ekin,energs%epot,energs%eproj
!!    print *,'eKS,ehart,exc,evxc',energs%ebs-energs%eh+energs%exc-energs%evxc-eexctX+eion+edisp,energs%eh,energs%exc,energs%evxc
!!    print *,'Wavefunction coefficients:'
!!    do iall = 1, orbs%norb
!!       do istat = 1, tmb%orbs%norb
!!          print *,iall,istat,tmb%wfnmd%coeff(istat,iall)
!!       end do
!!    end do
!!    ind1 = 1
!!    print *,'Hamiltonian matrix:'
!!    do iall = 1, tmb%lzd%nlr
!!       ind2 = 1
!!       do istat = 1, tmb%lzd%nlr
!!          call wpdot_wrap(1,tmb%lzd%Llr(iall)%wfd%nvctr_c,tmb%Lzd%Llr(iall)%wfd%nvctr_f,tmb%Lzd%Llr(iall)%wfd%nseg_c,&
!!               tmb%Lzd%Llr(iall)%wfd%nseg_f,tmb%Lzd%Llr(iall)%wfd%keyvglob,tmb%Lzd%Llr(iall)%wfd%keyglob,tmb%psi(ind1),&
!!               tmb%Lzd%Llr(istat)%wfd%nvctr_c,tmb%Lzd%Llr(istat)%wfd%nvctr_f,tmb%Lzd%Llr(istat)%wfd%nseg_c,&
!!               tmb%Lzd%Llr(istat)%wfd%nseg_f,tmb%Lzd%Llr(istat)%wfd%keyvglob,tmb%Lzd%Llr(istat)%wfd%keyglob,tmb%psi(ind2),overlap)
!!          call wpdot_wrap(1,tmb%lzd%Llr(iall)%wfd%nvctr_c,tmb%Lzd%Llr(iall)%wfd%nvctr_f,tmb%Lzd%Llr(iall)%wfd%nseg_c,&
!!               tmb%Lzd%Llr(iall)%wfd%nseg_f,tmb%Lzd%Llr(iall)%wfd%keyvglob,tmb%Lzd%Llr(iall)%wfd%keyglob,tmb%psi(ind1),&
!!               tmb%Lzd%Llr(istat)%wfd%nvctr_c,tmb%Lzd%Llr(istat)%wfd%nvctr_f,tmb%Lzd%Llr(istat)%wfd%nseg_c,&
!!               tmb%Lzd%Llr(istat)%wfd%nseg_f,tmb%Lzd%Llr(istat)%wfd%keyvglob,tmb%Lzd%Llr(istat)%wfd%keyglob,lhchi(ind2),hamil)
!!          ind2 = ind2 + tmb%Lzd%Llr(istat)%wfd%nvctr_c + 7*tmb%Lzd%Llr(istat)%wfd%nvctr_f
!!          print *,iall,istat,overlap,hamil
!!       end do
!!       ind1 = ind1+tmb%lzd%Llr(iall)%wfd%nvctr_c+7*tmb%Lzd%Llr(iall)%wfd%nvctr_f
!!    end do
!!stop
!END DEBUG
  end if
  !! Now one could calculate the charge density like this. It is not done since we would in this way overwrite
  !! the potential from the input guess.     
  !call allocateCommunicationbufferSumrho(iproc, with_auxarray, tmb%comsr, subname)
  !call communicate_basis_for_density(iproc, nproc, tmb%lzd, tmb%orbs, tmb%psi, tmb%comsr)
  !call sumrhoForLocalizedBasis2(iproc, nproc, orbs%norb, tmb%lzd, input, hx, hy, hz, tmb%orbs, tmb%comsr, &
  !     tmb%wfnmd%ld_coeff, tmb%wfnmd%coeff, Glr%d%n1i*Glr%d%n2i*denspot%dpbox%n3d, denspot%rhov, at,denspot%dpbox%nscatterarr)
  !call deallocateCommunicationbufferSumrho(tmb%comsr, subname)


  ! Initialize the DIIS mixing of the potential if required.
  if(input%lin%mixHist_lowaccuracy>0) then
      call initializeMixrhopotDIIS(input%lin%mixHist_lowaccuracy, denspot%dpbox%ndimpot, mixdiis)
  end if

  !end of the initialization part, will later be moved to cluster
  call timing(iproc,'INIT','PR')

  allocate(lscv%locrad(tmb%lzd%nlr), stat=istat)
  call memocc(istat, lscv%locrad, 'lscv%locrad', subname)


  if(input%lin%nItInguess>0) then
      tmb%wfnmd%bs%communicate_phi_for_lsumrho=.true.
      tmb%wfnmd%bs%target_function=TARGET_FUNCTION_IS_TRACE

      do ilr=1,tmb%lzd%nlr
          lscv%locrad(ilr)=max(input%lin%locrad_lowaccuracy(ilr),tmb%lzd%llr(ilr)%locrad)
      end do

      !if(trim(input%lin%mixingMethod)=='dens') then
      if(input%lin%scf_mode==LINEAR_MIXDENS_SIMPLE) then
          rhopotold_out=rhopotold
      end if

      !if(trim(input%lin%mixingMethod)=='pot') then
      if(input%lin%scf_mode==LINEAR_MIXPOT_SIMPLE) then
          rhopotold_out=denspot%rhov
      end if

      ! Copy the current potential
<<<<<<< HEAD
      if(trim(input%lin%mixingMethod)=='pot') then
           call dcopy(max(Glr%d%n1i*Glr%d%n2i*denspot%dpbox%n3p,1)*input%nspin, denspot%rhov(1), 1, rhopotOld(1), 1)
=======
      !if(trim(input%lin%mixingMethod)=='pot') then
      if(input%lin%scf_mode==LINEAR_MIXPOT_SIMPLE) then
           call dcopy(max(Glr%d%n1i*Glr%d%n2i*denspot%dpcom%n3p,1)*input%nspin, denspot%rhov(1), 1, rhopotOld(1), 1)
>>>>>>> 3b5b65d4
      end if
  end if



  ! Allocate the communications buffers needed for the communications of teh potential and
  ! post the messages. This will send to each process the part of the potential that this process
  ! needs for the application of the Hamlitonian to all orbitals on that process.
  call allocateCommunicationsBuffersPotential(tmb%comgp, subname)
  call allocateCommunicationsBuffersPotential(tmbder%comgp, subname)


  ! Flag that indicates that the basis functions shall be improved in the following.
  tmb%wfnmd%bs%update_phi=.true.
  pnrm=1.d100
  lscv%pnrm_out=1.d100
  energyold=0.d0
  energyoldout=0.d0
  lscv%reduce_convergence_tolerance=.false.
  tmb%wfnmd%bs%target_function=TARGET_FUNCTION_IS_TRACE
  lscv%lowaccur_converged=.false.
  lscv%info_basis_functions=-1
  lscv%idecrease=0
  lscv%increase_locreg=0.d0
  lscv%decrease_factor_total=1.d10 !initialize to some large value
  lscv%ifail=0

  ! tmbmix is the types we use for the mixing. It will point to either tmb if we don't use the derivatives
  ! or to tmbder if we use the derivatives.
  if(input%lin%useDerivativeBasisFunctions) then
      tmbmix => tmbder
  else
      tmbmix => tmb
  end if

  ! Check whether it is possible to have variable localization regions or not.
  if(tmb%wfnmd%bs%nit_unitary_loop==-1 .and. tmb%wfnmd%bs%locreg_enlargement==1.d0) then
      lscv%variable_locregs=.false.
  else
      lscv%variable_locregs=.true.
  end if


  !!! Allocate the communication arrays for the calculation of the charge density.
  call allocateCommunicationbufferSumrho(iproc, tmb%comsr, subname)
  call allocateCommunicationbufferSumrho(iproc, tmbder%comsr, subname)


  ! This is the main outer loop. Each iteration of this loop consists of a first loop in which the basis functions
  ! are optimized and a consecutive loop in which the density is mixed.
  coeffs_copied=.false.
  first_time_with_der=.false.
  outerLoop: do itout=1,input%lin%nit_lowaccuracy+input%lin%nit_highaccuracy


      ! First to some initialization and determine the value of some control parameters.

      ! Initialize DIIS...
      call initializeDIIS(input%lin%DIISHistMax, tmb%lzd, tmb%orbs, tmb%orbs%norb, ldiis)
      ldiis%DIISHistMin=input%lin%DIISHistMin
      ldiis%DIISHistMax=input%lin%DIISHistMax
      ldiis%alphaSD=input%lin%alphaSD
      ldiis%alphaDIIS=input%lin%alphaDIIS

      ! The basis functions shall be optimized
      tmb%wfnmd%bs%update_phi=.true.

      ! Convergence criterion for the self consistency loop
      lscv%self_consistent=input%lin%convCritMix


      ! Check whether the low accuracy part (i.e. with strong confining potential) has converged.
      call check_whether_lowaccuracy_converged(itout, input, lscv)

      ! Check whether the derivatives shall be used or not.
      lscv%withder=check_whether_derivatives_to_be_used(input, itout, lscv)

      if(lscv%withder .and. lscv%lowaccur_converged .and. .not.coeffs_copied) then
          tmbder%wfnmd%coeff=0.d0
          do iorb=1,orbs%norb
              jjorb=0
              do jorb=1,tmbder%orbs%norb,4
                  jjorb=jjorb+1
                  tmbder%wfnmd%coeff(jorb,iorb)=tmb%wfnmd%coeff(jjorb,iorb)
              end do
          end do
          coeffs_copied=.true.
      end if


      ! Set all remaining variables that we need for the optimizations of the basis functions and the mixing.
      call set_optimization_variables(input, at, tmb%orbs, tmb%lzd%nlr, tmb%orbs%onwhichatom, &
           tmb%confdatarr, tmb%wfnmd, lscv)
      call set_optimization_variables(input, at, tmbder%orbs, tmb%lzd%nlr, tmbder%orbs%onwhichatom, &
           tmbder%confdatarr, tmbder%wfnmd, lscv)


      ! Adjust the confining potential if required.
      call adjust_locregs_and_confinement(iproc, nproc, hx, hy, hz, &
           input, tmb, tmbder, denspot, ldiis, lscv)

      ! Somce special treatement if we are in the high accuracy part
      call adjust_DIIS_for_high_accuracy(input, tmb, denspot, ldiis, mixdiis, lscv)
      !!if(lscv%exit_outer_loop) exit outerLoop

      if(lscv%withder) then
          call initialize_DIIS_coeff(3, tmbder, orbs, ldiis_coeff)
      else
          call initialize_DIIS_coeff(3, tmb, orbs, ldiis_coeff)
      end if

      ! Now all initializations are done...



      ! The self consistency cycle. Here we try to get a self consistent density/potential.
      ! In the first lscv%nit_scc_when_optimizing iteration, the basis functions are optimized, whereas in the remaining
      ! iteration the basis functions are fixed.
      do it_scc=1,lscv%nit_scc

          if(lscv%withder .and. .not.first_time_with_der) then
              first_time_with_der=.true.
              scf_mode=LINEAR_MIXDENS_SIMPLE
          else
              scf_mode=input%lin%scf_mode
          end if

          call post_p2p_communication(iproc, nproc, denspot%dpbox%ndimpot, denspot%rhov, &
               tmb%comgp%nrecvbuf, tmb%comgp%recvbuf, tmb%comgp)
          if(lscv%withder) then
              call post_p2p_communication(iproc, nproc, denspot%dpbox%ndimpot, denspot%rhov, &
                   tmbder%comgp%nrecvbuf, tmbder%comgp%recvbuf, tmbder%comgp)
          end if

          ! Do not update the TMB if it_scc>lscv%nit_scc_when_optimizing
          if(it_scc>lscv%nit_scc_when_optimizing) tmb%wfnmd%bs%update_phi=.false.


         ! Improve the trace minimizing orbitals.
          if(tmb%wfnmd%bs%update_phi) then
              if(tmb%wfnmd%bs%target_function==TARGET_FUNCTION_IS_ENERGY) then
                  do iorb=1,orbs%norb
                      call dcopy(tmb%orbs%norb, tmb%wfnmd%coeff_proj(1,iorb), 1, tmb%wfnmd%coeff(1,iorb), 1)
                  end do
              end if
              call getLocalizedBasis(iproc,nproc,at,orbs,rxyz,denspot,GPU,trace, lscv%info_basis_functions,&
                  nlpspd,proj,ldiis,input%SIC,lscv%locrad,tmb)
              tmb%wfnmd%nphi=tmb%orbs%npsidim_orbs
              !reset counter for optimization of coefficients (otherwise step size will be decreases...)
              tmb%wfnmd%it_coeff_opt=0
              tmbder%wfnmd%it_coeff_opt=0
              tmb%wfnmd%alpha_coeff=.2d0 !reset to default value
              tmbder%wfnmd%alpha_coeff=.2d0 !reset to default value
          end if

          if((lscv%locreg_increased .or. (lscv%variable_locregs .and. tmb%wfnmd%bs%target_function==TARGET_FUNCTION_IS_ENERGY)) &
              .and. tmb%wfnmd%bs%update_phi) then
              ! Redefine some quantities if the localization region has changed.
              if(lscv%withder) then
                  call redefine_locregs_quantities(iproc, nproc, hx, hy, hz, tmb%lzd%llr(:)%locrad, &
                       .false., tmb%lzd, tmb, tmbder, denspot)
                  call post_p2p_communication(iproc, nproc, denspot%dpbox%ndimpot, denspot%rhov, &
                       tmbder%comgp%nrecvbuf, tmbder%comgp%recvbuf, tmbder%comgp)
              end if
          end if

          ! Decide whether we have to use the derivatives or not.
          if(lscv%withder) then
              tmbmix => tmbder
          else
              tmbmix => tmb
          end if


          ! Build the derivatives if required.
          if(tmb%wfnmd%bs%update_phi .or. it_scc==0) then
              if(tmbmix%wfnmd%bs%use_derivative_basis) then
                  if((lscv%locreg_increased .or. &
                      (lscv%variable_locregs .and. tmb%wfnmd%bs%target_function==TARGET_FUNCTION_IS_ENERGY)) &
                      .and. tmb%wfnmd%bs%update_phi) then
                      call deallocate_p2pComms(tmbder%comrp, subname)
                      call initializeRepartitionOrbitals(iproc, nproc, tag, tmb%orbs, tmbder%orbs, tmb%lzd, tmbder%comrp)
                      tmbmix => tmbder
                  end if
                  if(iproc==0) write(*,'(1x,a)',advance='no') 'calculating derivative basis functions...'
                  call getDerivativeBasisFunctions(iproc,nproc,hx,tmb%lzd,tmb%orbs,tmbmix%orbs,tmbmix%comrp,&
                       max(tmb%orbs%npsidim_orbs,tmb%orbs%npsidim_comp),tmb%psi,tmbmix%psi)
                  if(iproc==0) write(*,'(a)') 'done.'
              else
                  call dcopy(tmb%wfnmd%nphi, tmb%psi(1), 1, tmbmix%psi(1), 1)
              end if
          end if

          ! Only communicate the TMB for sumrho if required (i.e. only if the TMB were optimized).
          if(it_scc<=lscv%nit_scc_when_optimizing) then
              tmbmix%wfnmd%bs%communicate_phi_for_lsumrho=.true.
          else
              tmbmix%wfnmd%bs%communicate_phi_for_lsumrho=.false.
          end if
          ! Calculate the coefficients
          call get_coeff(iproc,nproc,scf_mode,tmb%lzd,orbs,at,rxyz,denspot,GPU,infoCoeff,ebs,nlpspd,proj,&
               tmbmix%wfnmd%bpo%blocksize_pdsyev,tmbder%wfnmd%bpo%nproc_pdsyev,&
               hx,hy,hz,input%SIC,tmbmix,tmb,pnrm,ldiis_coeff)


          ! Calculate the charge density.
          call sumrhoForLocalizedBasis2(iproc, nproc, orbs%norb,&
               tmb%lzd, input, hx, hy ,hz, tmbmix%orbs, tmbmix%comsr, &
               tmbmix%wfnmd%ld_coeff, tmbmix%wfnmd%coeff, Glr%d%n1i*Glr%d%n2i*denspot%dpbox%n3d, &
               denspot%rhov, at, denspot%dpbox%nscatterarr)

          ! Mix the density.
          !if(trim(input%lin%mixingMethod)=='dens') then
          if(input%lin%scf_mode==LINEAR_MIXDENS_SIMPLE) then
           lscv%compare_outer_loop = pnrm<lscv%self_consistent .or. it_scc==lscv%nit_scc
           call mix_main(iproc, nproc, lscv%mix_hist, lscv%compare_outer_loop, input, glr, lscv%alpha_mix, &
                denspot, mixdiis, rhopotold, rhopotold_out, pnrm, lscv%pnrm_out)
          end if


          ! Calculate the new potential.
          if(iproc==0) write(*,'(1x,a)') '---------------------------------------------------------------- Updating potential.'
          call updatePotential(iproc,nproc,at%geocode,input%ixc,input%nspin,&
               0.5_gp*hx,0.5_gp*hy,0.5_gp*hz,Glr,denspot,ehart,eexcu,vexcu)

          ! Calculate the total energy.
          energy=ebs-ehart+eexcu-vexcu-eexctX+eion+edisp
          energyDiff=energy-energyold
          energyold=energy


          ! Mix the potential
          !if(trim(input%lin%mixingMethod)=='pot') then
          if(input%lin%scf_mode==LINEAR_MIXPOT_SIMPLE) then
           lscv%compare_outer_loop = pnrm<lscv%self_consistent .or. it_scc==lscv%nit_scc
           call mix_main(iproc, nproc, lscv%mix_hist, lscv%compare_outer_loop, input, glr, lscv%alpha_mix, &
                denspot, mixdiis, rhopotold, rhopotold_out, pnrm, lscv%pnrm_out)
          end if


          ! Make sure that the previous communication is complete (only do that if this check
          ! for completeness has not been done in get_coeff)
          if(tmbmix%wfnmd%bs%use_derivative_basis .and. .not.tmb%wfnmd%bs%update_phi) then
              call wait_p2p_communication(iproc, nproc, tmb%comgp)
          end if
          if(lscv%withder) then
              call wait_p2p_communication(iproc, nproc, tmbder%comgp)
          end if

          ! Write some informations.
          call printSummary(iproc, it_scc, lscv%info_basis_functions, &
               infoCoeff, pnrm, energy, energyDiff, input%lin%scf_mode)
          if(pnrm<lscv%self_consistent) then
              lscv%reduce_convergence_tolerance=.true.
              exit
          else
              lscv%reduce_convergence_tolerance=.false.
          end if

      end do

      call deallocateDIIS(ldiis_coeff)

      ! Print out values related to two iterations of the outer loop.
      if(iproc==0) then
          write(*,'(3x,a,7es18.10)') 'ebs, ehart, eexcu, vexcu, eexctX, eion, edisp', &
              ebs, ehart, eexcu, vexcu, eexctX, eion, edisp
          !if(trim(input%lin%mixingMethod)=='dens') then
          if(input%lin%scf_mode==LINEAR_MIXDENS_SIMPLE) then
              write(*,'(3x,a,3x,i0,es11.2,es27.17,es14.4)')&
                   'itout, Delta DENSOUT, energy, energyDiff', itout, lscv%pnrm_out, energy, energy-energyoldout
          !else if(trim(input%lin%mixingMethod)=='pot') then
          else if(input%lin%scf_mode==LINEAR_MIXPOT_SIMPLE) then
              write(*,'(3x,a,3x,i0,es11.2,es27.17,es14.4)')&
                   'itout, Delta POTOUT, energy energyDiff', itout, lscv%pnrm_out, energy, energy-energyoldout
          end if
      end if
      energyoldout=energy

      ! Deallocate DIIS structures.
      call deallocateDIIS(ldiis)

      call check_for_exit(input, lscv)
      if(lscv%exit_outer_loop) exit outerLoop


  end do outerLoop

  call deallocateCommunicationbufferSumrho(tmb%comsr, subname)
  call deallocateCommunicationbufferSumrho(tmbder%comsr, subname)


  call wait_p2p_communication(iproc, nproc, tmb%comgp)
  call deallocateCommunicationsBuffersPotential(tmb%comgp, subname)
  if(tmbder%wfnmd%bs%use_derivative_basis) then
      call wait_p2p_communication(iproc, nproc, tmbder%comgp)
      call deallocateCommunicationsBuffersPotential(tmbder%comgp, subname)
  end if

  iall=-product(shape(rhopotOld))*kind(rhopotOld)
  deallocate(rhopotOld, stat=istat)
  call memocc(istat, iall, 'rhopotold', subname)
  iall=-product(shape(rhopotold_out))*kind(rhopotold_out)
  deallocate(rhopotold_out, stat=istat)
  call memocc(istat, iall, 'rhopotold_out', subname)

  if(input%lin%mixHist_highaccuracy>0) then
      call deallocateMixrhopotDIIS(mixdiis)
  end if

  !Write the linear wavefunctions to file if asked
  if(input%lin%plotBasisFunctions /= WF_FORMAT_NONE) then
    call writemywaves_linear(iproc,trim(input%dir_output) // 'minBasis',input%lin%plotBasisFunctions,tmbmix%Lzd,&
       tmbmix%orbs,orbs%norb,hx,hy,hz,at,rxyz,tmbmix%psi,tmbmix%wfnmd%coeff)
   end if

  ! Allocate the communication buffers for the calculation of the charge density.
  call allocateCommunicationbufferSumrho(iproc, tmbmix%comsr, subname)
  call communicate_basis_for_density(iproc, nproc, tmb%lzd, tmbmix%orbs, tmbmix%psi, tmbmix%comsr)
  call sumrhoForLocalizedBasis2(iproc, nproc, orbs%norb, tmb%lzd, input, hx, hy, hz, tmbmix%orbs, tmbmix%comsr, &
       tmbmix%wfnmd%ld_coeff, tmbmix%wfnmd%coeff, Glr%d%n1i*Glr%d%n2i*denspot%dpbox%n3d, denspot%rhov, at,denspot%dpbox%nscatterarr)

  call deallocateCommunicationbufferSumrho(tmbmix%comsr, subname)

  ! Build global orbitals psi (the physical ones).
  if(input%lin%transformToGlobal) then
      call transformToGlobal(iproc, nproc, tmb%lzd, tmbmix%orbs, orbs, comms, input, tmbmix%wfnmd%ld_coeff, &
           tmbmix%wfnmd%coeff, tmbmix%psi, psi, psit)
  end if


  nullify(rho,pot)
  call destroy_DFT_wavefunction(tmb)
  call destroy_DFT_wavefunction(tmbder)
  call deallocate_local_zone_descriptors(tmb%lzd, subname)
  call deallocateBasicArraysInput(input%lin)
  deallocate(tmb%confdatarr)
  deallocate(tmbder%confdatarr)

  iall=-product(shape(lscv%locrad))*kind(lscv%locrad)
  deallocate(lscv%locrad, stat=istat)
  call memocc(istat, iall, 'lscv%locrad', subname)

  call timing(iproc,'WFN_OPT','PR')


  call finalize_p2p_tags()

end subroutine linearScaling





subroutine printSummary(iproc, itSCC, infoBasisFunctions, infoCoeff, pnrm, energy, energyDiff, scf_mode)
use module_base
use module_types
!
! Purpose:
! ========
!   Print a short summary of some values calculated during the last iteration in the self
!   consistency cycle.
! 
! Calling arguments:
! ==================
!   Input arguments
!   ---------------
!
implicit none

! Calling arguments
integer,intent(in):: iproc, itSCC, infoBasisFunctions, infoCoeff, scf_mode
real(8),intent(in):: pnrm, energy, energyDiff

  if(iproc==0) then
      write(*,'(1x,a)') repeat('#',92 + int(log(real(itSCC))/log(10.)))
      write(*,'(1x,a,i0,a)') 'at iteration ', itSCC, ' of the self consistency cycle:'
      if(infoBasisFunctions<0) then
          write(*,'(3x,a)') '- WARNING: basis functions not converged!'
      else
          write(*,'(3x,a,i0,a)') '- basis functions converged in ', infoBasisFunctions, ' iterations.'
      end if
      !!if(infoCoeff<0) then
      !!    write(*,'(3x,a)') '- WARNING: coefficients not converged!'
      !!else if(infoCoeff>0) then
      !!    write(*,'(3x,a,i0,a)') '- coefficients converged in ', infoCoeff, ' iterations.'
      if(scf_mode==LINEAR_DIRECT_MINIMIZATION) then
          write(*,'(3x,a)') '- coefficients obtained by direct minimization.'
      else
          write(*,'(3x,a)') '- coefficients obtained by diagonalization.'
      end if
      !!end if
      !if(mixingMethod=='dens') then
      if(scf_mode==LINEAR_MIXDENS_SIMPLE) then
          write(*,'(3x,a,3x,i0,es11.2,es27.17,es14.4)') 'it, Delta DENS, energy, energyDiff', itSCC, pnrm, energy, energyDiff
      !else if(mixingMethod=='pot') then
      else if(scf_mode==LINEAR_MIXPOT_SIMPLE) then
          write(*,'(3x,a,3x,i0,es11.2,es27.17,es14.4)') 'it, Delta POT, energy energyDiff', itSCC, pnrm, energy, energyDiff
      else if(scf_mode==LINEAR_DIRECT_MINIMIZATION) then
          write(*,'(3x,a,3x,i0,es11.2,es27.17,es14.4)') 'it, fnrm coeff, energy energyDiff', itSCC, pnrm, energy, energyDiff
      end if
      write(*,'(1x,a)') repeat('#',92 + int(log(real(itSCC))/log(10.)))
  end if

end subroutine printSummary



subroutine transformToGlobal(iproc,nproc,lzd,lorbs,orbs,comms,input,ld_coeff,coeff,lphi,psi,psit)
use module_base
use module_types
use module_interfaces, exceptThisOne => transformToGlobal
implicit none

! Calling arguments
integer,intent(in):: iproc, nproc, ld_coeff
type(local_zone_descriptors),intent(in):: lzd
type(orbitals_data),intent(in):: lorbs, orbs
type(communications_arrays):: comms
type(input_variables),intent(in):: input
real(8),dimension(ld_coeff,orbs%norb),intent(in):: coeff
real(8),dimension(lorbs%npsidim_orbs),intent(inout):: lphi
real(8),dimension(max(orbs%npsidim_orbs,orbs%npsidim_comp)),target,intent(out):: psi
real(8),dimension(:),pointer,intent(out):: psit

! Local variables
integer:: ind1, ind2, istat, iall, iorb, ilr, ldim, gdim, nvctrp
real(8),dimension(:),pointer:: phiWork
real(8),dimension(:),allocatable:: phi
character(len=*),parameter:: subname='transformToGlobal'
type(orbitals_data):: gorbs
type(communications_arrays):: gcomms


  call nullify_orbitals_data(gorbs)
  call copy_orbitals_data(lorbs, gorbs, subname)
  call orbitals_communicators(iproc,nproc,lzd%glr,gorbs,gcomms)

  allocate(phi(max(gorbs%npsidim_orbs,gorbs%npsidim_comp)+ndebug), stat=istat)
  call memocc(istat, phi, 'phi', subname)
  allocate(phiWork(max(size(phi),size(psi))), stat=istat)
  call memocc(istat, phiWork, 'phiWork', subname)

  ind1=1
  ind2=1
  if (max(gorbs%npsidim_orbs,gorbs%npsidim_comp) > 0) &
       call to_zero(max(gorbs%npsidim_orbs,gorbs%npsidim_comp),phi(1))

  do iorb=1,lorbs%norbp
      ilr = lorbs%inWhichLocreg(lorbs%isorb+iorb)
      ldim=lzd%Llr(ilr)%wfd%nvctr_c+7*lzd%Llr(ilr)%wfd%nvctr_f
      gdim=lzd%Glr%wfd%nvctr_c+7*lzd%Glr%wfd%nvctr_f
      call Lpsi_to_global2(iproc,nproc,ldim,gdim,lorbs%norb,lorbs%nspinor,input%nspin,lzd%Glr,&
           lzd%Llr(ilr),lphi(ind2),phi(ind1))
      ind1=ind1+lzd%Glr%wfd%nvctr_c+7*lzd%Glr%wfd%nvctr_f
      ind2=ind2+lzd%Llr(ilr)%wfd%nvctr_c+7*lzd%Llr(ilr)%wfd%nvctr_f
  end do
  call transpose_v(iproc, nproc, lorbs, lzd%Glr%wfd, gcomms, phi, work=phiWork)


  if(iproc==0) then
      write(*,'(1x,a)', advance='no') '------------------------------------- Building linear combinations... '
  end if
  ! Build the extended orbital psi as a linear combination of localized basis functions phi. for real O(N)
  ! this has to replaced, but at the moment it is still needed.
  !call buildWavefunctionModified(iproc, nproc, orbs, gorbs, comms, gcomms, phi, psi, coeff)
  nvctrp=sum(comms%nvctr_par(iproc,1:orbs%nkptsp))*orbs%nspinor
  call dgemm('n', 'n', nvctrp, orbs%norb, lorbs%norb, 1.d0, phi(1), nvctrp, coeff(1,1), &
       lorbs%norb, 0.d0, psi(1), nvctrp)


  if(nproc>1) then
      call dcopy(orbs%npsidim_comp, psi, 1, psit, 1)
  else
      psit => psi
  end if

  call untranspose_v(iproc, nproc, orbs, lzd%Glr%wfd, comms, psi, work=phiWork)

  if(iproc==0) write(*,'(a)') 'done.'


  iall=-product(shape(phi))*kind(phi)
  deallocate(phi, stat=istat)
  call memocc(istat, iall, 'phi', subname)
  iall=-product(shape(phiWork))*kind(phiWork)
  deallocate(phiWork, stat=istat)
  call memocc(istat, iall, 'phiWork', subname)

  call deallocate_orbitals_data(gorbs, subname)
  call deallocate_communications_arrays(gcomms, subname)

end subroutine transformToGlobal



subroutine set_optimization_variables(input, at, lorbs, nlr, onwhichatom, confdatarr, wfnmd, lscv)
  use module_base
  use module_types
  implicit none
  
  ! Calling arguments
  integer,intent(in):: nlr
  type(orbitals_data),intent(in):: lorbs
  type(input_variables),intent(in):: input
  type(atoms_data),intent(in):: at
  integer,dimension(lorbs%norb),intent(in):: onwhichatom
  type(confpot_data),dimension(lorbs%norbp),intent(inout):: confdatarr
  type(wfn_metadata),intent(inout):: wfnmd
  type(linear_scaling_control_variables),intent(inout):: lscv

  ! Local variables
  integer:: iorb, ilr, iiat

  if(lscv%lowaccur_converged) then

      do iorb=1,lorbs%norbp
          ilr=lorbs%inwhichlocreg(lorbs%isorb+iorb)
          iiat=onwhichatom(lorbs%isorb+iorb)
          confdatarr(iorb)%prefac=input%lin%potentialPrefac_highaccuracy(at%iatype(iiat))
      end do
      wfnmd%bs%target_function=TARGET_FUNCTION_IS_ENERGY
      wfnmd%bs%nit_basis_optimization=input%lin%nItBasis_highaccuracy
      wfnmd%bs%conv_crit=input%lin%convCrit_highaccuracy
      lscv%nit_scc=input%lin%nitSCCWhenOptimizing_highaccuracy+input%lin%nitSCCWhenFixed_highaccuracy
      lscv%nit_scc_when_optimizing=input%lin%nitSCCWhenOptimizing_highaccuracy
      lscv%mix_hist=input%lin%mixHist_highaccuracy
      do ilr=1,nlr
          lscv%locrad(ilr)=input%lin%locrad_highaccuracy(ilr)
      end do
      if(wfnmd%bs%update_phi) then
          lscv%alpha_mix=input%lin%alphaMixWhenOptimizing_highaccuracy
      else
          lscv%alpha_mix=input%lin%alphaMixWhenFixed_highaccuracy
      end if

  else

      do iorb=1,lorbs%norbp
          ilr=lorbs%inwhichlocreg(lorbs%isorb+iorb)
          iiat=onwhichatom(lorbs%isorb+iorb)
          confdatarr(iorb)%prefac=input%lin%potentialPrefac_lowaccuracy(at%iatype(iiat))
      end do
      wfnmd%bs%target_function=TARGET_FUNCTION_IS_TRACE
      wfnmd%bs%nit_basis_optimization=input%lin%nItBasis_lowaccuracy
      wfnmd%bs%conv_crit=input%lin%convCrit_lowaccuracy
      lscv%nit_scc=input%lin%nitSCCWhenOptimizing_lowaccuracy+input%lin%nitSCCWhenFixed_lowaccuracy
      lscv%nit_scc_when_optimizing=input%lin%nitSCCWhenOptimizing_lowaccuracy
      lscv%mix_hist=input%lin%mixHist_lowaccuracy
      do ilr=1,nlr
          lscv%locrad(ilr)=input%lin%locrad_lowaccuracy(ilr)
      end do
      if(wfnmd%bs%update_phi) then
          lscv%alpha_mix=input%lin%alphaMixWhenOptimizing_lowaccuracy
      else
          lscv%alpha_mix=input%lin%alphaMixWhenFixed_lowaccuracy
      end if

  end if

end subroutine set_optimization_variables



subroutine adjust_locregs_and_confinement(iproc, nproc, hx, hy, hz, &
           input, tmb, tmbder, denspot, ldiis, lscv)
  use module_base
  use module_types
  use module_interfaces, except_this_one => adjust_locregs_and_confinement
  implicit none
  
  ! Calling argument
  integer,intent(in):: iproc, nproc
  real(8),intent(in):: hx, hy, hz
  type(input_variables),intent(in):: input
  type(DFT_wavefunction),intent(inout):: tmb, tmbder
  type(DFT_local_fields),intent(inout) :: denspot
  type(localizedDIISParameters),intent(inout):: ldiis
  type(linear_scaling_control_variables),intent(inout):: lscv

  ! Local variables
  integer:: istat, iall
  logical:: redefine_derivatives
  character(len=*),parameter:: subname='adjust_locregs_and_confinement'

  if(tmb%wfnmd%bs%confinement_decrease_mode==DECREASE_ABRUPT) then
      lscv%decrease_factor_total=1.d0
  else if(tmb%wfnmd%bs%confinement_decrease_mode==DECREASE_LINEAR) then
      if(lscv%info_basis_functions>0) then
          lscv%idecrease=lscv%idecrease+1
          lscv%ifail=0
      else
          lscv%ifail=lscv%ifail+1
      end if
      lscv%decrease_factor_total=1.d0-dble(lscv%idecrease)*input%lin%decrease_step
  end if
  if(tmbder%wfnmd%bs%target_function==TARGET_FUNCTION_IS_ENERGY) lscv%decrease_factor_total=1.d0
  if(iproc==0) write(*,'(1x,a,f6.2,a)') 'Reduce the confining potential to ', &
      100.d0*lscv%decrease_factor_total,'% of its initial value.'
  tmb%confdatarr(:)%prefac=lscv%decrease_factor_total*tmb%confdatarr(:)%prefac


  lscv%locreg_increased=.false.
  redefine_derivatives=.false.
  if(lscv%ifail>=input%lin%increase_locrad_after .and. .not.lscv%lowaccur_converged) then
      lscv%increase_locreg=lscv%increase_locreg+input%lin%locrad_increase_amount
      !lscv%increase_locreg=lscv%increase_locreg+0.d0
      if(iproc==0) then
          write(*,'(1x,a)') 'It seems that the convergence criterion can not be reached with this localization radius.'
          write(*,'(1x,a,f6.2)') 'The localization radius is increased by totally',lscv%increase_locreg
      end if
      lscv%ifail=0
      lscv%locrad=lscv%locrad+lscv%increase_locreg
      if(lscv%withder) then
          redefine_derivatives=.true.
      end if
      lscv%locreg_increased=.true.
  end if

  redefine_derivatives=.false.
  if(lscv%lowaccur_converged) then
      if(iproc==0) then
          write(*,'(1x,a)') 'Increasing the localization radius for the high accuracy part.'
      end if
      lscv%locreg_increased=.true.
  end if
  if(lscv%locreg_increased) then
      call redefine_locregs_quantities(iproc, nproc, hx, hy, hz, lscv%locrad, .true., tmb%lzd, tmb, tmb, denspot, ldiis)
  end if
  if(redefine_derivatives) then
      call redefine_locregs_quantities(iproc, nproc, hx, hy, hz, tmb%lzd%llr(:)%locrad, .false., tmb%lzd, tmb, tmbder, denspot)
  end if

end subroutine adjust_locregs_and_confinement



subroutine adjust_DIIS_for_high_accuracy(input, tmb, denspot, ldiis, mixdiis, lscv)
  use module_base
  use module_types
  use module_interfaces, except_this_one => adjust_DIIS_for_high_accuracy
  implicit none
  
  ! Calling arguments
  type(input_variables),intent(in):: input
  type(DFT_wavefunction),intent(in):: tmb
  type(DFT_local_fields),intent(inout) :: denspot
  type(localizedDIISParameters),intent(inout):: ldiis
  type(mixrhopotDIISParameters),intent(inout):: mixdiis
  type(linear_scaling_control_variables),intent(inout):: lscv
  
  !!lscv%exit_outer_loop=.false.
  
  if(lscv%lowaccur_converged) then
      !!lscv%nit_highaccuracy=lscv%nit_highaccuracy+1
      if(lscv%nit_highaccuracy==input%lin%nit_highaccuracy+1) then
          ! Deallocate DIIS structures.
          !!call deallocateDIIS(ldiis)
          !!lscv%exit_outer_loop=.true.
      end if
      ! only use steepest descent if the localization regions may change
      if(input%lin%nItInnerLoop/=-1 .or. tmb%wfnmd%bs%locreg_enlargement/=1.d0) then
          ldiis%isx=0
      end if
  
      if(input%lin%mixHist_lowaccuracy==0 .and. input%lin%mixHist_highaccuracy>0) then
          call initializeMixrhopotDIIS(input%lin%mixHist_highaccuracy, denspot%dpbox%ndimpot, mixdiis)
      else if(input%lin%mixHist_lowaccuracy>0 .and. input%lin%mixHist_highaccuracy==0) then
          call deallocateMixrhopotDIIS(mixdiis)
      end if
  end if
  
end subroutine adjust_DIIS_for_high_accuracy


subroutine check_for_exit(input, lscv)
  use module_base
  use module_types
  implicit none

  ! Calling arguments
  type(input_variables),intent(in):: input
  type(linear_scaling_control_variables),intent(inout):: lscv

  lscv%exit_outer_loop=.false.
  
  if(lscv%lowaccur_converged) then
      lscv%nit_highaccuracy=lscv%nit_highaccuracy+1
      if(lscv%nit_highaccuracy==input%lin%nit_highaccuracy) then
          lscv%exit_outer_loop=.true.
      end if
  end if

end subroutine check_for_exit


function check_whether_derivatives_to_be_used(input, itout, lscv)
  use module_base
  use module_types
  implicit none
  
  ! Calling arguments
  type(input_variables),intent(in):: input
  integer,intent(in):: itout
  type(linear_scaling_control_variables),intent(in):: lscv
  logical:: check_whether_derivatives_to_be_used

  ! Local variables
  logical:: withder

  if(input%lin%mixedmode) then
      if( (.not.lscv%lowaccur_converged .and. &
           (itout==input%lin%nit_lowaccuracy+1 .or. lscv%pnrm_out<input%lin%lowaccuray_converged) ) &
          .or. lscv%lowaccur_converged ) then
          withder=.true.
      else
          withder=.false.
      end if
  else
      if(input%lin%useDerivativeBasisFunctions) then
          withder=.true.
      else
          withder=.false.
      end if
  end if
  check_whether_derivatives_to_be_used=withder

end function check_whether_derivatives_to_be_used



subroutine check_whether_lowaccuracy_converged(itout, input, lscv)
  use module_base
  use module_types
  implicit none

  ! Calling arguments
  integer,intent(in):: itout
  type(input_variables),intent(in):: input
  type(linear_scaling_control_variables),intent(inout):: lscv
  
  if(.not.lscv%lowaccur_converged .and. &
     (itout==input%lin%nit_lowaccuracy+1 .or. lscv%pnrm_out<input%lin%lowaccuray_converged .or. &
      lscv%decrease_factor_total<1.d0-input%lin%decrease_amount)) then
      lscv%lowaccur_converged=.true.
      lscv%nit_highaccuracy=0
  end if 

end subroutine check_whether_lowaccuracy_converged<|MERGE_RESOLUTION|>--- conflicted
+++ resolved
@@ -328,14 +328,9 @@
       end if
 
       ! Copy the current potential
-<<<<<<< HEAD
-      if(trim(input%lin%mixingMethod)=='pot') then
-           call dcopy(max(Glr%d%n1i*Glr%d%n2i*denspot%dpbox%n3p,1)*input%nspin, denspot%rhov(1), 1, rhopotOld(1), 1)
-=======
       !if(trim(input%lin%mixingMethod)=='pot') then
       if(input%lin%scf_mode==LINEAR_MIXPOT_SIMPLE) then
-           call dcopy(max(Glr%d%n1i*Glr%d%n2i*denspot%dpcom%n3p,1)*input%nspin, denspot%rhov(1), 1, rhopotOld(1), 1)
->>>>>>> 3b5b65d4
+           call dcopy(max(Glr%d%n1i*Glr%d%n2i*denspot%dpbox%n3p,1)*input%nspin, denspot%rhov(1), 1, rhopotOld(1), 1)
       end if
   end if
 
@@ -648,7 +643,7 @@
 
   !Write the linear wavefunctions to file if asked
   if(input%lin%plotBasisFunctions /= WF_FORMAT_NONE) then
-    call writemywaves_linear(iproc,trim(input%dir_output) // 'minBasis',input%lin%plotBasisFunctions,tmbmix%Lzd,&
+    call writemywaves_linear(iproc,trim(input%dir_output) // 'minBasis',input%lin%plotBasisFunctions,tmb%Lzd,&
        tmbmix%orbs,orbs%norb,hx,hy,hz,at,rxyz,tmbmix%psi,tmbmix%wfnmd%coeff)
    end if
 
