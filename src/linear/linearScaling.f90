--- conflicted
+++ resolved
@@ -501,6 +501,7 @@
           allocate(tmblarge%confdatarr(tmblarge%orbs%norbp), stat=istat)
           !call memocc(istat, tmblarge%confdatarr, 'tmblarge%confdatarr', subname)
           ! copy onwhichatom... maybe to be done somewhere else
+
           call vcopy(tmb%orbs%norb, tmb%orbs%onwhichatom(1), 1, tmblarge%orbs%onwhichatom(1), 1)
           if(.not.lscv%lowaccur_converged) then
               call define_confinement_data(tmblarge%confdatarr,tmblarge%orbs,rxyz,at,&
@@ -516,34 +517,6 @@
           ! take the eigenvalues from the input guess for the preconditioning
           call vcopy(tmb%orbs%norb, eval(1), 1, tmblarge%orbs%eval(1), 1)
 
-<<<<<<< HEAD
-=======
-      call update_locreg(iproc, nproc, tmb%lzd%nlr, locrad_tmp, tmb%orbs%inwhichlocreg, locregCenter, tmb%lzd%glr, &
-           .false., denspot%dpbox%nscatterarr, tmb%lzd%hgrids(1), tmb%lzd%hgrids(2), tmb%lzd%hgrids(3), &
-           tmb%orbs, tmblarge%lzd, tmblarge%orbs, tmblarge%op, tmblarge%comon, &
-           tmblarge%comgp, tmblarge%comsr, tmblarge%mad, tmblarge%collcom)
-      call allocate_auxiliary_basis_function(max(tmblarge%orbs%npsidim_comp,tmblarge%orbs%npsidim_orbs), subname, &
-           tmblarge%psi, lhphilarge, lhphilargeold, lphilargeold)
-      call copy_basis_performance_options(tmb%wfnmd%bpo, tmblarge%wfnmd%bpo, subname)
-      call copy_orthon_data(tmb%orthpar, tmblarge%orthpar, subname)
-      tmblarge%wfnmd%nphi=tmblarge%orbs%npsidim_orbs
-      tmblarge%can_use_transposed=.false.
-      nullify(tmblarge%psit_c)
-      nullify(tmblarge%psit_f)
-      allocate(tmblarge%confdatarr(tmblarge%orbs%norbp), stat=istat)
-      !call memocc(istat, tmblarge%confdatarr, 'tmblarge%confdatarr', subname)
-      ! copy onwhichatom... maybe to be done somewhere else
-
-      call vcopy(tmb%orbs%norb, tmb%orbs%onwhichatom(1), 1, tmblarge%orbs%onwhichatom(1), 1)
-      if(.not.lscv%lowaccur_converged) then
-          call define_confinement_data(tmblarge%confdatarr,tmblarge%orbs,rxyz,at,&
-               tmblarge%lzd%hgrids(1),tmblarge%lzd%hgrids(2),tmblarge%lzd%hgrids(3),&
-               input%lin%ConfPotOrder,input%lin%potentialPrefac_lowaccuracy,tmblarge%lzd,tmblarge%orbs%onwhichatom)
-      else
-          call define_confinement_data(tmblarge%confdatarr,tmblarge%orbs,rxyz,at,&
-               tmblarge%lzd%hgrids(1),tmblarge%lzd%hgrids(2),tmblarge%lzd%hgrids(3),&
-               input%lin%ConfPotOrder,input%lin%potentialPrefac_highaccuracy,tmblarge%lzd,tmblarge%orbs%onwhichatom)
->>>>>>> 3581de09
       end if
 
 
@@ -576,7 +549,6 @@
           end if
       end if
 
-<<<<<<< HEAD
       !if(itout==1 .or. nit_highaccur==1) then
       if(itout==1) then
           ! Orthonormalize the TMBs
@@ -597,9 +569,6 @@
 !!    tmb%confdatarr(:)%prefac=0.d0
 !!    tmblarge%confdatarr(:)%prefac=0.d0
 !!end if
-
-=======
->>>>>>> 3581de09
       ! The self consistency cycle. Here we try to get a self consistent density/potential.
       ! In the first lscv%nit_scc_when_optimizing iteration, the basis functions are optimized, whereas in the remaining
       ! iteration the basis functions are fixed.
@@ -860,22 +829,6 @@
 
       end do
 
-<<<<<<< HEAD
-
-
-=======
-    call destroy_new_locregs(iproc, nproc, tmblarge)
-    call deallocate_auxiliary_basis_function(subname, tmblarge%psi, lhphilarge, lhphilargeold, lphilargeold)
-    if(tmblarge%can_use_transposed) then
-        iall=-product(shape(tmblarge%psit_c))*kind(tmblarge%psit_c)
-        deallocate(tmblarge%psit_c, stat=istat)
-        call memocc(istat, iall, 'tmblarge%psit_c', subname)
-        iall=-product(shape(tmblarge%psit_f))*kind(tmblarge%psit_f)
-        deallocate(tmblarge%psit_f, stat=istat)
-        call memocc(istat, iall, 'tmblarge%psit_f', subname)
-    end if
-    deallocate(tmblarge%confdatarr, stat=istat)
->>>>>>> 3581de09
 
     if(lscv%withder) then
         call destroy_new_locregs(iproc, nproc, tmblargeder)
@@ -1008,7 +961,6 @@
       if(lscv%exit_outer_loop) exit outerLoop
 
   end do outerLoop
-<<<<<<< HEAD
 
 
 
@@ -1023,9 +975,6 @@
       call memocc(istat, iall, 'tmblarge%psit_f', subname)
   end if
   deallocate(tmblarge%confdatarr, stat=istat)
-
-=======
->>>>>>> 3581de09
   ! Deallocate DIIS structures.
   call deallocateDIIS(ldiis)
 
