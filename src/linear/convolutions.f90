!> @file 
!!   Routines to do special convolution of linear toolbox
!! @author
!!   Copyright (C) 2011-2012 BigDFT group 
!!   This file is distributed under the terms of the
!!   GNU General Public License, see ~/COPYING file
!!   or http://www.gnu.org/copyleft/gpl.txt .
!!   For the list of contributors, see ~/AUTHORS 
 

subroutine ConvolQuartic4(iproc, nproc, n1, n2, n3, nfl1, nfu1, nfl2, nfu2, nfl3, nfu3,  &
           hgrid, offsetx, offsety, offsetz, ibyz_c, ibxz_c, ibxy_c, ibyz_f, ibxz_f, ibxy_f, &
           rxyzConf, potentialPrefac, with_kinetic, cprecr, &
           xx_c, xx_f1, xx_f, xy_c, xy_f2, xy_f,  xz_c, xz_f4, xz_f, &
           y_c, y_f)

  use module_base
  use module_types
  implicit none

  ! Calling arguments
  integer,intent(in) :: iproc, nproc, n1, n2, n3, nfl1, nfu1, nfl2, nfu2, nfl3, nfu3, offsetx, offsety, offsetz
  real(gp),intent(in) :: hgrid, potentialPrefac, cprecr
  logical,intent(in) :: with_kinetic
  real(8),dimension(3) :: rxyzConf
  integer,dimension(2,0:n2,0:n3), intent(in) :: ibyz_c,ibyz_f
  integer,dimension(2,0:n1,0:n3), intent(in) :: ibxz_c,ibxz_f
  integer,dimension(2,0:n1,0:n2), intent(in) :: ibxy_c,ibxy_f
  real(wp),dimension(0:n1,0:n2,0:n3),intent(in) :: xx_c
  real(wp),dimension(nfl1:nfu1,nfl2:nfu2,nfl3:nfu3),intent(in) :: xx_f1
  real(wp),dimension(7,nfl1:nfu1,nfl2:nfu2,nfl3:nfu3),intent(in) :: xx_f
  real(wp),dimension(0:n2,0:n1,0:n3),intent(in) :: xy_c
  real(wp),dimension(nfl2:nfu2,nfl1:nfu1,nfl3:nfu3),intent(in) :: xy_f2
  real(wp),dimension(7,nfl2:nfu2,nfl1:nfu1,nfl3:nfu3),intent(in) :: xy_f
  real(wp),dimension(0:n3,0:n1,0:n2),intent(in) :: xz_c
  real(wp),dimension(nfl3:nfu3,nfl1:nfu1,nfl2:nfu2),intent(in) :: xz_f4
  real(wp),dimension(7,nfl3:nfu3,nfl1:nfu1,nfl2:nfu2),intent(in) :: xz_f
  real(wp), dimension(0:n1,0:n2,0:n3), intent(out) :: y_c
  real(wp), dimension(7,nfl1:nfu1,nfl2:nfu2,nfl3:nfu3), intent(out) :: y_f

  ! Local variables
  integer,parameter :: lowfil=-14,lupfil=14
  integer :: i,t,i1,i2,i3, icur,istart,iend,l, istat, iall
  real(wp) :: dyi,dyi0,dyi1,dyi2,dyi3,t112,t121,t122,t212,t221,t222,t211
  real(wp) :: tt112, tt121, tt122, tt212, tt221, tt222, tt211, tt0
  real(wp),dimension(-3+lowfil:lupfil+3) :: aeff0, aeff1, aeff2, aeff3
  real(wp),dimension(-3+lowfil:lupfil+3) :: beff0, beff1, beff2, beff3
  real(wp),dimension(-3+lowfil:lupfil+3) :: ceff0, ceff1, ceff2, ceff3
  real(wp),dimension(lowfil:lupfil) :: eeff0, eeff1, eeff2, eeff3
  real(wp),dimension(-3+lowfil:lupfil+3) :: aeff0_2, aeff1_2, aeff2_2, aeff3_2
  real(wp),dimension(-3+lowfil:lupfil+3) :: beff0_2, beff1_2, beff2_2, beff3_2
  real(wp),dimension(-3+lowfil:lupfil+3) :: ceff0_2, ceff1_2, ceff2_2, ceff3_2
  real(wp),dimension(lowfil:lupfil) :: eeff0_2, eeff1_2, eeff2_2, eeff3_2
  real(wp),dimension(:,:),allocatable :: aeff0array, beff0array, ceff0array, eeff0array
  real(wp),dimension(:,:),allocatable :: aeff0_2array, beff0_2array, ceff0_2array, eeff0_2array
  real(wp),dimension(:,:),allocatable :: aeff0_2auxarray, beff0_2auxarray, ceff0_2auxarray, eeff0_2auxarray
  real(wp),dimension(:,:,:),allocatable :: xya_c, xyb_c, xyc_c, xye_c, xza_c, xzb_c, xzc_c, xze_c, yza_c, yzb_c, yzc_c, yze_c
  real(wp),dimension(:,:,:,:),allocatable :: xya_f, xyb_f, xyc_f, xye_f
  real(wp),dimension(:,:,:,:),allocatable :: xza_f, xzb_f, xzc_f, xze_f
  real(wp),dimension(:,:,:,:),allocatable :: yza_f, yzb_f, yzc_f, yze_f
  real(kind=8) :: x0, y0, z0
  real(kind=8) :: tt10, tt11, tt12, tt13
  real(kind=8) :: tt20, tt21, tt22, tt23
  real(kind=8) :: tt30, tt31, tt32, tt33
  real(kind=8) :: tt40, tt41, tt42, tt43
  real(kind=8) :: tt50, tt51, tt52, tt53
  real(kind=8) :: tt60, tt61, tt62, tt63
  real(kind=8) :: tt70
  real(kind=8) :: tt0a0, tt0a1, tt0a2, tt0a3
  real(kind=8) :: tt0b0, tt0b1, tt0b2, tt0b3
  real(kind=8) :: tt0c0, tt0c1, tt0c2, tt0c3
  real(kind=8) :: tt0e0, tt0e1, tt0e2, tt0e3
  real(kind=8) :: tt1a0                     
  real(kind=8) :: tt1b0                     
  real(kind=8) :: tt1c0                     
  real(kind=8) :: tt1e0                     
  real(kind=8) :: tt2a0                     
  real(kind=8) :: tt2b0                     
  real(kind=8) :: tt2c0                     
  real(kind=8) :: tt2e0                     
  real(kind=8) :: tt3a0                     
  real(kind=8) :: tt3b0                     
  real(kind=8) :: tt3c0                     
  real(kind=8) :: tt3e0                     
  real(kind=8) :: tt4a0                     
  real(kind=8) :: tt4b0                     
  real(kind=8) :: tt4c0                     
  real(kind=8) :: tt4e0                     
  real(kind=8) :: tt5a0                     
  real(kind=8) :: tt5b0                     
  real(kind=8) :: tt5c0                     
  real(kind=8) :: tt5e0                     
  real(kind=8) :: tt6a0                     
  real(kind=8) :: tt6b0                     
  real(kind=8) :: tt6c0                     
  real(kind=8) :: tt6e0                     
  real(kind=8) :: tt7a0                     
  real(kind=8) :: tt7b0                     
  real(kind=8) :: tt7c0                     
  real(kind=8) :: tt7e0                     
  logical:: with_confpot
  character(len=*),parameter :: subname='ConvolQuartic4'


  call timing(iproc,'convolQuartic ','ON')


  ! Flag indicating whether a confing quartic potential is used
  with_confpot=(potentialPrefac/=0.d0)

  ! Allocate all arrays
  call init_local_arrays()


  !!$!$omp parallel default(private) &
  !!$!$omp shared(n1,n2,n3,nfl1,nfu1,nfl2,nfu2,nfl3,nfu3) &
  !!$!$omp shared(cprecr,ibyz_c,ibxz_c,ibxy_c,ibyz_f,ibxz_f,ibxy_f,x_c,x_f,y_c,y_f)& 
  !!$!$omp shared(x_f1,x_f2,x_f3,a,b,c,e)
    !!!$omp do  

    do i1=0,n1
        x0=hgrid*(i1+offsetx)-rxyzConf(1)
        if(.not. with_kinetic) then
            call getFilterQuartic(potentialPrefac, hgrid, x0, aeff0array(lowfil,i1), 'a')
            call getFilterQuartic(potentialPrefac, hgrid, x0, beff0array(lowfil,i1), 'b')
            call getFilterQuartic(potentialPrefac, hgrid, x0, ceff0array(lowfil,i1), 'c')
            call getFilterQuartic(potentialPrefac, hgrid, x0, eeff0array(lowfil,i1), 'e')
        else
            call getEffectiveFilterQuartic(potentialPrefac, hgrid, x0, aeff0array(lowfil,i1), 'a')
            call getEffectiveFilterQuartic(potentialPrefac, hgrid, x0, beff0array(lowfil,i1), 'b')
            call getEffectiveFilterQuartic(potentialPrefac, hgrid, x0, ceff0array(lowfil,i1), 'c')
            call getEffectiveFilterQuartic(potentialPrefac, hgrid, x0, eeff0array(lowfil,i1), 'e')
        end if

        call getFilterQuadratic(1.d0, hgrid, x0, aeff0_2auxarray(lowfil,i1), 'a')
        call getFilterQuadratic(1.d0, hgrid, x0, beff0_2auxarray(lowfil,i1), 'b')
        call getFilterQuadratic(1.d0, hgrid, x0, ceff0_2auxarray(lowfil,i1), 'c')
        call getFilterQuadratic(1.d0, hgrid, x0, eeff0_2auxarray(lowfil,i1), 'e')
    end do
    do i3=0,n3
       do i2=0,n2
          if (ibyz_c(2,i2,i3)-ibyz_c(1,i2,i3).ge.4) then
             do i1=ibyz_c(1,i2,i3),ibyz_c(2,i2,i3)-4,4
                dyi0=0.0_wp 
                dyi1=0.0_wp 
                dyi2=0.0_wp 
                dyi3=0.0_wp 

                tt0a0=0.d0
                tt0a1=0.d0
                tt0a2=0.d0
                tt0a3=0.d0

                tt0b0=0.d0
                tt0b1=0.d0
                tt0b2=0.d0
                tt0b3=0.d0

                tt0c0=0.d0
                tt0c1=0.d0
                tt0c2=0.d0
                tt0c3=0.d0

                tt0e0=0.d0
                tt0e1=0.d0
                tt0e2=0.d0
                tt0e3=0.d0
  
                do t=max(ibyz_c(1,i2,i3),lowfil+i1),min(lupfil+i1+3,ibyz_c(2,i2,i3))
                   dyi0=dyi0 + xx_c(t,i2,i3)*aeff0array(t-i1-0,i1+0)
                   dyi1=dyi1 + xx_c(t,i2,i3)*aeff0array(t-i1-1,i1+1)
                   dyi2=dyi2 + xx_c(t,i2,i3)*aeff0array(t-i1-2,i1+2)
                   dyi3=dyi3 + xx_c(t,i2,i3)*aeff0array(t-i1-3,i1+3)
                end do
                y_c(i1+0,i2,i3)=dyi0+cprecr*xx_c(i1+0,i2,i3)
                y_c(i1+1,i2,i3)=dyi1+cprecr*xx_c(i1+1,i2,i3)
                y_c(i1+2,i2,i3)=dyi2+cprecr*xx_c(i1+2,i2,i3)
                y_c(i1+3,i2,i3)=dyi3+cprecr*xx_c(i1+3,i2,i3)

                ! sss coefficients
                if(with_confpot) then
                   do t=max(ibyz_c(1,i2,i3),lowfil+i1),min(lupfil+i1+3,ibyz_c(2,i2,i3))
                      tt0a0=tt0a0 + xx_c(t,i2,i3)*aeff0_2auxarray(t-i1-0,i1+0)
                      tt0a1=tt0a1 + xx_c(t,i2,i3)*aeff0_2auxarray(t-i1-1,i1+1)
                      tt0a2=tt0a2 + xx_c(t,i2,i3)*aeff0_2auxarray(t-i1-2,i1+2)
                      tt0a3=tt0a3 + xx_c(t,i2,i3)*aeff0_2auxarray(t-i1-3,i1+3)

                      tt0b0=tt0b0 + xx_c(t,i2,i3)*beff0_2auxarray(t-i1-0,i1+0)
                      tt0b1=tt0b1 + xx_c(t,i2,i3)*beff0_2auxarray(t-i1-1,i1+1)
                      tt0b2=tt0b2 + xx_c(t,i2,i3)*beff0_2auxarray(t-i1-2,i1+2)
                      tt0b3=tt0b3 + xx_c(t,i2,i3)*beff0_2auxarray(t-i1-3,i1+3)

                      tt0c0=tt0c0 + xx_c(t,i2,i3)*ceff0_2auxarray(t-i1-0,i1+0)
                      tt0c1=tt0c1 + xx_c(t,i2,i3)*ceff0_2auxarray(t-i1-1,i1+1)
                      tt0c2=tt0c2 + xx_c(t,i2,i3)*ceff0_2auxarray(t-i1-2,i1+2)
                      tt0c3=tt0c3 + xx_c(t,i2,i3)*ceff0_2auxarray(t-i1-3,i1+3)

                      tt0e0=tt0e0 + xx_c(t,i2,i3)*eeff0_2auxarray(t-i1-0,i1+0)
                      tt0e1=tt0e1 + xx_c(t,i2,i3)*eeff0_2auxarray(t-i1-1,i1+1)
                      tt0e2=tt0e2 + xx_c(t,i2,i3)*eeff0_2auxarray(t-i1-2,i1+2)
                      tt0e3=tt0e3 + xx_c(t,i2,i3)*eeff0_2auxarray(t-i1-3,i1+3)
                   end do

                   xya_c(i2,i1+0,i3)=tt0a0
                   xya_c(i2,i1+1,i3)=tt0a1
                   xya_c(i2,i1+2,i3)=tt0a2
                   xya_c(i2,i1+3,i3)=tt0a3
                   xza_c(i3,i1+0,i2)=tt0a0
                   xza_c(i3,i1+1,i2)=tt0a1
                   xza_c(i3,i1+2,i2)=tt0a2
                   xza_c(i3,i1+3,i2)=tt0a3

                   xyb_c(i2,i1+0,i3)=tt0b0
                   xyb_c(i2,i1+1,i3)=tt0b1
                   xyb_c(i2,i1+2,i3)=tt0b2
                   xyb_c(i2,i1+3,i3)=tt0b3
                   xzb_c(i3,i1+0,i2)=tt0b0
                   xzb_c(i3,i1+1,i2)=tt0b1
                   xzb_c(i3,i1+2,i2)=tt0b2
                   xzb_c(i3,i1+3,i2)=tt0b3

                   xyc_c(i2,i1+0,i3)=tt0c0
                   xyc_c(i2,i1+1,i3)=tt0c1
                   xyc_c(i2,i1+2,i3)=tt0c2
                   xyc_c(i2,i1+3,i3)=tt0c3
                   xzc_c(i3,i1+0,i2)=tt0c0
                   xzc_c(i3,i1+1,i2)=tt0c1
                   xzc_c(i3,i1+2,i2)=tt0c2
                   xzc_c(i3,i1+3,i2)=tt0c3

                   xye_c(i2,i1+0,i3)=tt0e0
                   xye_c(i2,i1+1,i3)=tt0e1
                   xye_c(i2,i1+2,i3)=tt0e2
                   xye_c(i2,i1+3,i3)=tt0e3
                   xze_c(i3,i1+0,i2)=tt0e0
                   xze_c(i3,i1+1,i2)=tt0e1
                   xze_c(i3,i1+2,i2)=tt0e2
                   xze_c(i3,i1+3,i2)=tt0e3
               end if

             enddo
             icur=i1
          else
             icur=ibyz_c(1,i2,i3)
          endif
  
          do i1=icur,ibyz_c(2,i2,i3)
             dyi=0.0_wp 
             tt0a0=0.d0
             tt0b0=0.d0
             tt0c0=0.d0
             tt0e0=0.d0
             do t=max(ibyz_c(1,i2,i3),lowfil+i1),min(lupfil+i1,ibyz_c(2,i2,i3))
                dyi=dyi + xx_c(t,i2,i3)*aeff0array(t-i1,i1)
             end do
             y_c(i1,i2,i3)=dyi+cprecr*xx_c(i1,i2,i3)

             if(with_confpot) then
                ! sss coefficients
                do t=max(ibyz_c(1,i2,i3),lowfil+i1),min(lupfil+i1,ibyz_c(2,i2,i3))
                   tt0a0=tt0a0 + xx_c(t,i2,i3)*aeff0_2auxarray(t-i1,i1)
                   tt0b0=tt0b0 + xx_c(t,i2,i3)*beff0_2auxarray(t-i1,i1)
                   tt0c0=tt0c0 + xx_c(t,i2,i3)*ceff0_2auxarray(t-i1,i1)
                   tt0e0=tt0e0 + xx_c(t,i2,i3)*eeff0_2auxarray(t-i1,i1)

                   xya_c(i2,i1,i3)=tt0a0
                   xza_c(i3,i1,i2)=tt0a0

                   xyb_c(i2,i1,i3)=tt0b0
                   xzb_c(i3,i1,i2)=tt0b0

                   xyc_c(i2,i1,i3)=tt0c0
                   xzc_c(i3,i1,i2)=tt0c0

                   xyc_c(i2,i1,i3)=tt0c0
                   xzc_c(i3,i1,i2)=tt0c0
                enddo
            end if

          enddo
  
          istart=max(ibyz_c(1,i2,i3),ibyz_f(1,i2,i3)-lupfil)
          iend=min(ibyz_c(2,i2,i3),ibyz_f(2,i2,i3)-lowfil)
  
          if (istart-iend.ge.4) then
             do i1=istart,iend-4,4
                dyi0=0.0_wp
                dyi1=0.0_wp
                dyi2=0.0_wp
                dyi3=0.0_wp
                do t=max(ibyz_f(1,i2,i3),lowfil+i1),min(lupfil+i1+3,ibyz_f(2,i2,i3))
                   dyi0=dyi0 + xx_f1(t,i2,i3)*beff0array(t-i1-0,i1+0)
                   dyi1=dyi1 + xx_f1(t,i2,i3)*beff0array(t-i1-1,i1+1)
                   dyi2=dyi2 + xx_f1(t,i2,i3)*beff0array(t-i1-2,i1+2)
                   dyi3=dyi3 + xx_f1(t,i2,i3)*beff0array(t-i1-3,i1+3)
                enddo
                y_c(i1+0,i2,i3)=y_c(i1+0,i2,i3)+dyi0
                y_c(i1+1,i2,i3)=y_c(i1+1,i2,i3)+dyi1
                y_c(i1+2,i2,i3)=y_c(i1+2,i2,i3)+dyi2
                y_c(i1+3,i2,i3)=y_c(i1+3,i2,i3)+dyi3
             enddo
             istart=i1
          endif
  
          do i1=istart,iend
             dyi=0.0_wp
             tt0=0.0_wp
             do t=max(ibyz_f(1,i2,i3),lowfil+i1),min(lupfil+i1,ibyz_f(2,i2,i3))
                dyi=dyi + xx_f1(t,i2,i3)*beff0array(t-i1,i1)
             enddo
             y_c(i1,i2,i3)=y_c(i1,i2,i3)+dyi
          enddo
  
           if (ibyz_c(2,i2,i3)-ibyz_c(1,i2,i3).ge.4) then
             do i1=ibyz_f(1,i2,i3),ibyz_f(2,i2,i3)-4,4
                dyi0=0.0_wp 
                dyi1=0.0_wp 
                dyi2=0.0_wp 
                dyi3=0.0_wp 
                do t=max(ibyz_c(1,i2,i3),lowfil+i1),min(lupfil+i1+3,ibyz_c(2,i2,i3))
                   dyi0=dyi0 + xx_c(t,i2,i3)*ceff0array(t-i1-0,i1+0)
                   dyi1=dyi1 + xx_c(t,i2,i3)*ceff0array(t-i1-1,i1+1)
                   dyi2=dyi2 + xx_c(t,i2,i3)*ceff0array(t-i1-2,i1+2)
                   dyi3=dyi3 + xx_c(t,i2,i3)*ceff0array(t-i1-3,i1+3)
                enddo
                y_f(1,i1+0,i2,i3)=dyi0
                y_f(1,i1+1,i2,i3)=dyi1
                y_f(1,i1+2,i2,i3)=dyi2
                y_f(1,i1+3,i2,i3)=dyi3
             enddo
             icur=i1
          else
             icur=ibyz_f(1,i2,i3)
          endif
          do i1=icur,ibyz_f(2,i2,i3)
             dyi=0.0_wp 
             tt0=0.0_wp 
             do t=max(ibyz_c(1,i2,i3),lowfil+i1),min(lupfil+i1,ibyz_c(2,i2,i3))
                dyi=dyi + xx_c(t,i2,i3)*ceff0array(t-i1,i1)
             enddo
             y_f(1,i1,i2,i3)=dyi
          enddo
       enddo
    enddo
    !!!$omp enddo
  
  
  
  
    ! wavelet part
  
    !!!$omp do
    do i3=nfl3,nfu3
       do i2=nfl2,nfu2
          do i1=ibyz_f(1,i2,i3),ibyz_f(2,i2,i3)
             t112=0.0_wp;t121=0.0_wp;t122=0.0_wp;t212=0.0_wp;t221=0.0_wp;t222=0.0_wp;t211=0.0_wp 
             tt112=0.0_wp;tt121=0.0_wp;tt122=0.0_wp;tt212=0.0_wp;tt221=0.0_wp;tt222=0.0_wp;tt211=0.0_wp 
             tt1a0=0.d0
             tt1b0=0.d0
             tt1c0=0.d0
             tt1e0=0.d0

             tt2a0=0.d0
             tt2b0=0.d0
             tt2c0=0.d0
             tt2e0=0.d0

             tt3a0=0.d0
             tt3b0=0.d0
             tt3c0=0.d0
             tt3e0=0.d0

             tt4a0=0.d0
             tt4b0=0.d0
             tt4c0=0.d0
             tt4e0=0.d0

             tt5a0=0.d0
             tt5b0=0.d0
             tt5c0=0.d0
             tt5e0=0.d0

             tt6a0=0.d0
             tt6b0=0.d0
             tt6c0=0.d0
             tt6e0=0.d0

             tt7a0=0.d0
             tt7b0=0.d0
             tt7c0=0.d0
             tt7e0=0.d0
             do l=max(nfl1-i1,lowfil),min(lupfil,nfu1-i1)
                t112=t112 + xx_f(4,i1+l,i2,i3)*aeff0array(l,i1) + xx_f(5,i1+l,i2,i3)*beff0array(l,i1)
                t121=t121 + xx_f(2,i1+l,i2,i3)*aeff0array(l,i1) + xx_f(3,i1+l,i2,i3)*beff0array(l,i1)
                t122=t122 + xx_f(6,i1+l,i2,i3)*aeff0array(l,i1) + xx_f(7,i1+l,i2,i3)*beff0array(l,i1)
                t212=t212 + xx_f(4,i1+l,i2,i3)*ceff0array(l,i1) + xx_f(5,i1+l,i2,i3)*eeff0array(l,i1)
                t221=t221 + xx_f(2,i1+l,i2,i3)*ceff0array(l,i1) + xx_f(3,i1+l,i2,i3)*eeff0array(l,i1)
                t222=t222 + xx_f(6,i1+l,i2,i3)*ceff0array(l,i1) + xx_f(7,i1+l,i2,i3)*eeff0array(l,i1)
                t211=t211 + xx_f(1,i1+l,i2,i3)*eeff0array(l,i1)
             end do

             y_f(4,i1,i2,i3)=t112+cprecr*xx_f(4,i1,i2,i3)
             y_f(2,i1,i2,i3)=t121+cprecr*xx_f(2,i1,i2,i3)
             y_f(1,i1,i2,i3)=y_f(1,i1,i2,i3)+t211+cprecr*xx_f(1,i1,i2,i3)
             y_f(6,i1,i2,i3)=t122+cprecr*xx_f(6,i1,i2,i3)
             y_f(5,i1,i2,i3)=t212+cprecr*xx_f(5,i1,i2,i3)
             y_f(3,i1,i2,i3)=t221+cprecr*xx_f(3,i1,i2,i3)
             y_f(7,i1,i2,i3)=t222+cprecr*xx_f(7,i1,i2,i3)

             if(with_confpot) then
                do l=max(nfl1-i1,lowfil),min(lupfil,nfu1-i1)
                   ! dss coefficients
                   tt1b0=tt1b0 + xx_f(1,i1+l,i2,i3)*beff0_2auxarray(l,i1)
                   tt1e0=tt1e0 + xx_f(1,i1+l,i2,i3)*eeff0_2auxarray(l,i1)
                   ! sds coefficients
                   tt2a0=tt2a0 + xx_f(2,i1+l,i2,i3)*aeff0_2auxarray(l,i1)
                   tt2c0=tt2c0 + xx_f(2,i1+l,i2,i3)*ceff0_2auxarray(l,i1)
                   ! dds coefficients
                   tt3b0=tt3b0 + xx_f(3,i1+l,i2,i3)*beff0_2auxarray(l,i1)
                   tt3e0=tt3e0 + xx_f(3,i1+l,i2,i3)*eeff0_2auxarray(l,i1)
                   ! ssd coefficients
                   tt4a0=tt4a0 + xx_f(4,i1+l,i2,i3)*aeff0_2auxarray(l,i1)
                   tt4c0=tt4c0 + xx_f(4,i1+l,i2,i3)*ceff0_2auxarray(l,i1)
                   ! dsd coefficients
                   tt5b0=tt5b0 + xx_f(5,i1+l,i2,i3)*beff0_2auxarray(l,i1)
                   tt5e0=tt5e0 + xx_f(5,i1+l,i2,i3)*eeff0_2auxarray(l,i1)
                   ! sdd coefficients
                   tt6a0=tt6a0 + xx_f(6,i1+l,i2,i3)*aeff0_2auxarray(l,i1)
                   tt6c0=tt6c0 + xx_f(6,i1+l,i2,i3)*ceff0_2auxarray(l,i1)
                   ! ddd coefficients
                   tt7b0=tt7b0 + xx_f(7,i1+l,i2,i3)*beff0_2auxarray(l,i1)
                   tt7e0=tt7e0 + xx_f(7,i1+l,i2,i3)*eeff0_2auxarray(l,i1)
                enddo

                ! dss coefficients
                xyb_f(1,i2,i1,i3)=tt1b0
                xye_f(1,i2,i1,i3)=tt1e0
                xzb_f(1,i3,i1,i2)=tt1b0
                xze_f(1,i3,i1,i2)=tt1e0
                ! sds coefficients
                xya_f(1,i2,i1,i3)=tt2a0
                xyc_f(1,i2,i1,i3)=tt2c0
                xza_f(1,i3,i1,i2)=tt2a0
                xzc_f(1,i3,i1,i2)=tt2c0
                ! dds coefficients
                !xyb_f3(i2,i1,i3)=tt3b0
                xyb_f(2,i2,i1,i3)=tt3b0
                xye_f(2,i2,i1,i3)=tt3e0
                xzb_f(2,i3,i1,i2)=tt3b0
                xze_f(2,i3,i1,i2)=tt3e0
                ! ssd coefficients
                xya_f(2,i2,i1,i3)=tt4a0
                xyc_f(2,i2,i1,i3)=tt4c0
                xza_f(2,i3,i1,i2)=tt4a0
                xzc_f(2,i3,i1,i2)=tt4c0
                ! dsd coefficients
                xyb_f(3,i2,i1,i3)=tt5b0
                xye_f(3,i2,i1,i3)=tt5e0
                xzb_f(3,i3,i1,i2)=tt5b0
                xze_f(3,i3,i1,i2)=tt5e0
                ! sdd coefficients
                xya_f(3,i2,i1,i3)=tt6a0
                xyc_f(3,i2,i1,i3)=tt6c0
                xza_f(3,i3,i1,i2)=tt6a0
                xzc_f(3,i3,i1,i2)=tt6c0
                ! sdd coefficients
                xyb_f(4,i2,i1,i3)=tt7b0
                xye_f(4,i2,i1,i3)=tt7e0
                xzb_f(4,i3,i1,i2)=tt7b0
                xze_f(4,i3,i1,i2)=tt7e0
             end if
          enddo
       enddo
    enddo
    !!!$omp enddo


  
  

  
    do i2=0,n2
        y0=hgrid*(i2+offsety)-rxyzConf(2)
        if(.not. with_kinetic) then
            call getFilterQuartic(potentialPrefac, hgrid, y0, aeff0array(lowfil,i2), 'a')
            call getFilterQuartic(potentialPrefac, hgrid, y0, beff0array(lowfil,i2), 'b')
            call getFilterQuartic(potentialPrefac, hgrid, y0, ceff0array(lowfil,i2), 'c')
            call getFilterQuartic(potentialPrefac, hgrid, y0, eeff0array(lowfil,i2), 'e')
        else
            call getEffectiveFilterQuartic(potentialPrefac, hgrid, y0, aeff0array(lowfil,i2), 'a')
            call getEffectiveFilterQuartic(potentialPrefac, hgrid, y0, beff0array(lowfil,i2), 'b')
            call getEffectiveFilterQuartic(potentialPrefac, hgrid, y0, ceff0array(lowfil,i2), 'c')
            call getEffectiveFilterQuartic(potentialPrefac, hgrid, y0, eeff0array(lowfil,i2), 'e')
        end if

        call getFilterQuadratic(potentialPrefac, hgrid, y0, aeff0_2array(lowfil,i2), 'a')
        call getFilterQuadratic(potentialPrefac, hgrid, y0, beff0_2array(lowfil,i2), 'b')
        call getFilterQuadratic(potentialPrefac, hgrid, y0, ceff0_2array(lowfil,i2), 'c')
        call getFilterQuadratic(potentialPrefac, hgrid, y0, eeff0_2array(lowfil,i2), 'e')

        call getFilterQuadratic(1.d0, hgrid, y0, aeff0_2auxarray(lowfil,i2), 'a')
        call getFilterQuadratic(1.d0, hgrid, y0, beff0_2auxarray(lowfil,i2), 'b')
        call getFilterQuadratic(1.d0, hgrid, y0, ceff0_2auxarray(lowfil,i2), 'c')
        call getFilterQuadratic(1.d0, hgrid, y0, eeff0_2auxarray(lowfil,i2), 'e')
    end do
  
  
    ! + (1/2) d^2/dy^2
    !!!$omp do
    do i3=0,n3
       do i1=0,n1
          if (ibxz_c(2,i1,i3)-ibxz_c(1,i1,i3).ge.4) then
             do i2=ibxz_c(1,i1,i3),ibxz_c(2,i1,i3)-4,4
                dyi0=0.0_wp 
                dyi1=0.0_wp 
                dyi2=0.0_wp 
                dyi3=0.0_wp 

                tt0a0=0.d0
                tt0a1=0.d0
                tt0a2=0.d0
                tt0a3=0.d0

                tt0b0=0.d0
                tt0b1=0.d0
                tt0b2=0.d0
                tt0b3=0.d0

                tt0c0=0.d0
                tt0c1=0.d0
                tt0c2=0.d0
                tt0c3=0.d0

                tt0e0=0.d0
                tt0e1=0.d0
                tt0e2=0.d0
                tt0e3=0.d0
                if(with_confpot) then
                   do t=max(ibxz_c(1,i1,i3),lowfil+i2),min(lupfil+i2+3,ibxz_c(2,i1,i3))
                      dyi0=dyi0 + xy_c(t,i1,i3)*aeff0array(t-i2-0,i2+0) + 2.d0*xya_c(t,i1,i3)*aeff0_2array(t-i2-0,i2+0)
                      dyi1=dyi1 + xy_c(t,i1,i3)*aeff0array(t-i2-1,i2+1) + 2.d0*xya_c(t,i1,i3)*aeff0_2array(t-i2-1,i2+1)
                      dyi2=dyi2 + xy_c(t,i1,i3)*aeff0array(t-i2-2,i2+2) + 2.d0*xya_c(t,i1,i3)*aeff0_2array(t-i2-2,i2+2)
                      dyi3=dyi3 + xy_c(t,i1,i3)*aeff0array(t-i2-3,i2+3) + 2.d0*xya_c(t,i1,i3)*aeff0_2array(t-i2-3,i2+3)
                   end do
                else
                   do t=max(ibxz_c(1,i1,i3),lowfil+i2),min(lupfil+i2+3,ibxz_c(2,i1,i3))
                      dyi0=dyi0 + xy_c(t,i1,i3)*aeff0array(t-i2-0,i2+0)
                      dyi1=dyi1 + xy_c(t,i1,i3)*aeff0array(t-i2-1,i2+1)
                      dyi2=dyi2 + xy_c(t,i1,i3)*aeff0array(t-i2-2,i2+2)
                      dyi3=dyi3 + xy_c(t,i1,i3)*aeff0array(t-i2-3,i2+3)
                   end do
                end if
                y_c(i1,i2+0,i3)=y_c(i1,i2+0,i3)+dyi0
                y_c(i1,i2+1,i3)=y_c(i1,i2+1,i3)+dyi1
                y_c(i1,i2+2,i3)=y_c(i1,i2+2,i3)+dyi2
                y_c(i1,i2+3,i3)=y_c(i1,i2+3,i3)+dyi3

                if(with_confpot) then
                   do t=max(ibxz_c(1,i1,i3),lowfil+i2),min(lupfil+i2+3,ibxz_c(2,i1,i3))
                      ! sss coefficients
                      tt0a0=tt0a0 + xy_c(t,i1,i3)*aeff0_2auxarray(t-i2-0,i2+0)
                      tt0a1=tt0a1 + xy_c(t,i1,i3)*aeff0_2auxarray(t-i2-1,i2+1)
                      tt0a2=tt0a2 + xy_c(t,i1,i3)*aeff0_2auxarray(t-i2-2,i2+2)
                      tt0a3=tt0a3 + xy_c(t,i1,i3)*aeff0_2auxarray(t-i2-3,i2+3)

                      tt0b0=tt0b0 + xy_c(t,i1,i3)*beff0_2auxarray(t-i2-0,i2+0)
                      tt0b1=tt0b1 + xy_c(t,i1,i3)*beff0_2auxarray(t-i2-1,i2+1)
                      tt0b2=tt0b2 + xy_c(t,i1,i3)*beff0_2auxarray(t-i2-2,i2+2)
                      tt0b3=tt0b3 + xy_c(t,i1,i3)*beff0_2auxarray(t-i2-3,i2+3)

                      tt0c0=tt0c0 + xy_c(t,i1,i3)*ceff0_2auxarray(t-i2-0,i2+0)
                      tt0c1=tt0c1 + xy_c(t,i1,i3)*ceff0_2auxarray(t-i2-1,i2+1)
                      tt0c2=tt0c2 + xy_c(t,i1,i3)*ceff0_2auxarray(t-i2-2,i2+2)
                      tt0c3=tt0c3 + xy_c(t,i1,i3)*ceff0_2auxarray(t-i2-3,i2+3)

                      tt0e0=tt0e0 + xy_c(t,i1,i3)*eeff0_2auxarray(t-i2-0,i2+0)
                      tt0e1=tt0e1 + xy_c(t,i1,i3)*eeff0_2auxarray(t-i2-1,i2+1)
                      tt0e2=tt0e2 + xy_c(t,i1,i3)*eeff0_2auxarray(t-i2-2,i2+2)
                      tt0e3=tt0e3 + xy_c(t,i1,i3)*eeff0_2auxarray(t-i2-3,i2+3)
                   enddo

                   yza_c(i3,i1,i2+0)=tt0a0
                   yza_c(i3,i1,i2+1)=tt0a1
                   yza_c(i3,i1,i2+2)=tt0a2
                   yza_c(i3,i1,i2+3)=tt0a3
                             
                   yzb_c(i3,i1,i2+0)=tt0b0
                   yzb_c(i3,i1,i2+1)=tt0b1
                   yzb_c(i3,i1,i2+2)=tt0b2
                   yzb_c(i3,i1,i2+3)=tt0b3
                             
                   yzc_c(i3,i1,i2+0)=tt0c0
                   yzc_c(i3,i1,i2+1)=tt0c1
                   yzc_c(i3,i1,i2+2)=tt0c2
                   yzc_c(i3,i1,i2+3)=tt0c3
                             
                   yze_c(i3,i1,i2+0)=tt0e0
                   yze_c(i3,i1,i2+1)=tt0e1
                   yze_c(i3,i1,i2+2)=tt0e2
                   yze_c(i3,i1,i2+3)=tt0e3
                end if
             enddo
             icur=i2
          else
             icur=ibxz_c(1,i1,i3)
          endif
  
          do i2=icur,ibxz_c(2,i1,i3)
             dyi=0.0_wp 
             tt0a0=0.d0
             tt0b0=0.d0
             tt0c0=0.d0
             tt0e0=0.d0
             if(with_confpot) then
                do t=max(ibxz_c(1,i1,i3),lowfil+i2),min(lupfil+i2,ibxz_c(2,i1,i3))
                   dyi=dyi + xy_c(t,i1,i3)*aeff0array(t-i2,i2) + 2.d0*xya_c(t,i1,i3)*aeff0_2array(t-i2,i2)
                end do
             else
                do t=max(ibxz_c(1,i1,i3),lowfil+i2),min(lupfil+i2,ibxz_c(2,i1,i3))
                   dyi=dyi + xy_c(t,i1,i3)*aeff0array(t-i2,i2)
                end do
             end if
             y_c(i1,i2,i3)=y_c(i1,i2,i3)+dyi

             if(with_confpot) then
                do t=max(ibxz_c(1,i1,i3),lowfil+i2),min(lupfil+i2,ibxz_c(2,i1,i3))
                   tt0a0=tt0a0 + xy_c(t,i1,i3)*aeff0_2auxarray(t-i2-0,i2)

                   tt0b0=tt0b0 + xy_c(t,i1,i3)*beff0_2auxarray(t-i2-0,i2)

                   tt0c0=tt0c0 + xy_c(t,i1,i3)*ceff0_2auxarray(t-i2-0,i2)

                   tt0e0=tt0e0 + xy_c(t,i1,i3)*eeff0_2auxarray(t-i2-0,i2)
                enddo

                yza_c(i3,i1,i2)=tt0a0

                yzb_c(i3,i1,i2)=tt0b0

                yzc_c(i3,i1,i2)=tt0c0

                yze_c(i3,i1,i2)=tt0e0
             end if
          enddo
          istart=max(ibxz_c(1,i1,i3),ibxz_f(1,i1,i3)-lupfil)
          iend= min(ibxz_c(2,i1,i3),ibxz_f(2,i1,i3)-lowfil)
  
          if (istart-iend.ge.4) then
             do i2=istart,iend-4,4
                dyi0=0.0_wp
                dyi1=0.0_wp
                dyi2=0.0_wp
                dyi3=0.0_wp
                if(with_confpot) then
                   do t=max(ibxz_f(1,i1,i3),lowfil+i2),min(lupfil+i2+3,ibxz_f(2,i1,i3))
                      dyi0=dyi0 + xy_f2(t,i1,i3)*beff0array(t-i2-0,i2+0) + 2.d0*xyb_f(1,t,i1,i3)*aeff0_2array(t-i2-0,i2+0) + &
                                  2.d0*(xya_f(1,t,i1,i3)+xyb_f(2,t,i1,i3))*beff0_2array(t-i2-0,i2+0)
                      dyi1=dyi1 + xy_f2(t,i1,i3)*beff0array(t-i2-1,i2+1) + 2.d0*xyb_f(1,t,i1,i3)*aeff0_2array(t-i2-1,i2+1) + &
                                  2.d0*(xya_f(1,t,i1,i3)+xyb_f(2,t,i1,i3))*beff0_2array(t-i2-1,i2+1)
                      dyi2=dyi2 + xy_f2(t,i1,i3)*beff0array(t-i2-2,i2+2) + 2.d0*xyb_f(1,t,i1,i3)*aeff0_2array(t-i2-2,i2+2) + &
                                  2.d0*(xya_f(1,t,i1,i3)+xyb_f(2,t,i1,i3))*beff0_2array(t-i2-2,i2+2)
                      dyi3=dyi3 + xy_f2(t,i1,i3)*beff0array(t-i2-3,i2+3) + 2.d0*xyb_f(1,t,i1,i3)*aeff0_2array(t-i2-3,i2+3) + &
                                  2.d0*(xya_f(1,t,i1,i3)+xyb_f(2,t,i1,i3))*beff0_2array(t-i2-3,i2+3)
                   enddo
                else
                   do t=max(ibxz_f(1,i1,i3),lowfil+i2),min(lupfil+i2+3,ibxz_f(2,i1,i3))
                      dyi0=dyi0 + xy_f2(t,i1,i3)*beff0array(t-i2-0,i2+0)
                      dyi1=dyi1 + xy_f2(t,i1,i3)*beff0array(t-i2-1,i2+1)
                      dyi2=dyi2 + xy_f2(t,i1,i3)*beff0array(t-i2-2,i2+2)
                      dyi3=dyi3 + xy_f2(t,i1,i3)*beff0array(t-i2-3,i2+3)
                   enddo
                end if
                y_c(i1,i2+0,i3)=y_c(i1,i2+0,i3)+dyi0
                y_c(i1,i2+1,i3)=y_c(i1,i2+1,i3)+dyi1
                y_c(i1,i2+2,i3)=y_c(i1,i2+2,i3)+dyi2
                y_c(i1,i2+3,i3)=y_c(i1,i2+3,i3)+dyi3
             enddo
             istart=i2
          endif
  
          do i2=istart,iend
             dyi0=0.0_wp
             if(with_confpot) then
                do t=max(ibxz_f(1,i1,i3),lowfil+i2),min(lupfil+i2,ibxz_f(2,i1,i3))
                   dyi0=dyi0 + xy_f2(t,i1,i3)*beff0array(t-i2-0,i2) + 2.d0*xyb_f(1,t,i1,i3)*aeff0_2array(t-i2-0,i2) + &
                               2.d0*(xya_f(1,t,i1,i3)+xyb_f(2,t,i1,i3))*beff0_2array(t-i2-0,i2)
                enddo
             else
                do t=max(ibxz_f(1,i1,i3),lowfil+i2),min(lupfil+i2,ibxz_f(2,i1,i3))
                   dyi0=dyi0 + xy_f2(t,i1,i3)*beff0array(t-i2-0,i2)
                enddo
             end if
             y_c(i1,i2+0,i3)=y_c(i1,i2+0,i3)+dyi0
          enddo
  
           if (ibxz_f(2,i1,i3)-ibxz_f(1,i1,i3).ge.4) then
             do i2=ibxz_f(1,i1,i3),ibxz_f(2,i1,i3)-4,4
                dyi0=0.0_wp 
                dyi1=0.0_wp 
                dyi2=0.0_wp 
                dyi3=0.0_wp 
                tt10=0.0_wp 
                tt11=0.0_wp 
                tt12=0.0_wp 
                tt13=0.0_wp 
                tt20=0.0_wp 
                tt21=0.0_wp 
                tt22=0.0_wp 
                tt23=0.0_wp 
                tt30=0.0_wp 
                tt31=0.0_wp 
                tt32=0.0_wp 
                tt33=0.0_wp 
                do t=max(ibxz_c(1,i1,i3),lowfil+i2),min(lupfil+i2+3,ibxz_c(2,i1,i3))
                   dyi0=dyi0 + xy_c(t,i1,i3)*ceff0array(t-i2-0,i2+0)
                   dyi1=dyi1 + xy_c(t,i1,i3)*ceff0array(t-i2-1,i2+1)
                   dyi2=dyi2 + xy_c(t,i1,i3)*ceff0array(t-i2-2,i2+2)
                   dyi3=dyi3 + xy_c(t,i1,i3)*ceff0array(t-i2-3,i2+3)
                end do
                y_f(2,i1,i2+0,i3)=y_f(2,i1,i2+0,i3)+dyi0
                y_f(2,i1,i2+1,i3)=y_f(2,i1,i2+1,i3)+dyi1
                y_f(2,i1,i2+2,i3)=y_f(2,i1,i2+2,i3)+dyi2
                y_f(2,i1,i2+3,i3)=y_f(2,i1,i2+3,i3)+dyi3
  
                if(with_confpot) then
                   do t=max(ibxz_c(1,i1,i3),lowfil+i2),min(lupfil+i2+3,ibxz_c(2,i1,i3))
                      tt10=tt10 + 2.d0*xyc_c(t,i1,i3)*aeff0_2array(t-i2-0,i2+0)
                      tt11=tt11 + 2.d0*xyc_c(t,i1,i3)*aeff0_2array(t-i2-1,i2+1)
                      tt12=tt12 + 2.d0*xyc_c(t,i1,i3)*aeff0_2array(t-i2-2,i2+2)
                      tt13=tt13 + 2.d0*xyc_c(t,i1,i3)*aeff0_2array(t-i2-3,i2+3)
  
                      tt20=tt20 + 2.d0*xya_c(t,i1,i3)*ceff0_2array(t-i2-0,i2+0)
                      tt21=tt21 + 2.d0*xya_c(t,i1,i3)*ceff0_2array(t-i2-1,i2+1)
                      tt22=tt22 + 2.d0*xya_c(t,i1,i3)*ceff0_2array(t-i2-2,i2+2)
                      tt23=tt23 + 2.d0*xya_c(t,i1,i3)*ceff0_2array(t-i2-3,i2+3)
  
                      tt30=tt30 + 2.d0*xyc_c(t,i1,i3)*ceff0_2array(t-i2-0,i2+0)
                      tt31=tt31 + 2.d0*xyc_c(t,i1,i3)*ceff0_2array(t-i2-1,i2+1)
                      tt32=tt32 + 2.d0*xyc_c(t,i1,i3)*ceff0_2array(t-i2-2,i2+2)
                      tt33=tt33 + 2.d0*xyc_c(t,i1,i3)*ceff0_2array(t-i2-3,i2+3)
                   enddo
  
                   y_f(1,i1,i2+0,i3)=y_f(1,i1,i2+0,i3)+tt10
                   y_f(1,i1,i2+1,i3)=y_f(1,i1,i2+1,i3)+tt11
                   y_f(1,i1,i2+2,i3)=y_f(1,i1,i2+2,i3)+tt12
                   y_f(1,i1,i2+3,i3)=y_f(1,i1,i2+3,i3)+tt13
  
                   y_f(2,i1,i2+0,i3)=y_f(2,i1,i2+0,i3)+tt20
                   y_f(2,i1,i2+1,i3)=y_f(2,i1,i2+1,i3)+tt21
                   y_f(2,i1,i2+2,i3)=y_f(2,i1,i2+2,i3)+tt22
                   y_f(2,i1,i2+3,i3)=y_f(2,i1,i2+3,i3)+tt23
  
                   y_f(3,i1,i2+0,i3)=y_f(3,i1,i2+0,i3)+tt30
                   y_f(3,i1,i2+1,i3)=y_f(3,i1,i2+1,i3)+tt31
                   y_f(3,i1,i2+2,i3)=y_f(3,i1,i2+2,i3)+tt32
                   y_f(3,i1,i2+3,i3)=y_f(3,i1,i2+3,i3)+tt33
                end if
             enddo
             icur=i2
          else
             icur=ibxz_f(1,i1,i3)
          endif
  
          do i2=icur,ibxz_f(2,i1,i3)
             dyi0=0.0_wp 
             tt10=0.0_wp 
             tt20=0.0_wp 
             tt30=0.0_wp 
             do t=max(ibxz_c(1,i1,i3),lowfil+i2),min(lupfil+i2,ibxz_c(2,i1,i3))
                dyi0=dyi0 + xy_c(t,i1,i3)*ceff0array(t-i2-0,i2)
             end do
             y_f(2,i1,i2+0,i3)=y_f(2,i1,i2+0,i3)+dyi0

             if(with_confpot) then
                do t=max(ibxz_c(1,i1,i3),lowfil+i2),min(lupfil+i2,ibxz_c(2,i1,i3))
                   tt10=tt10 + 2.d0*xyc_c(t,i1,i3)*aeff0_2array(t-i2-0,i2)

                   tt20=tt20 + 2.d0*xya_c(t,i1,i3)*ceff0_2array(t-i2-0,i2)

                   tt30=tt30 + 2.d0*xyc_c(t,i1,i3)*ceff0_2array(t-i2-0,i2)
                enddo
                y_f(1,i1,i2+0,i3)=y_f(1,i1,i2+0,i3)+tt10
                y_f(2,i1,i2+0,i3)=y_f(2,i1,i2+0,i3)+tt20
                y_f(3,i1,i2+0,i3)=y_f(3,i1,i2+0,i3)+tt30
             end if
          enddo
       enddo
    enddo
    !!!$omp enddo
  
  
    ! wavelet part
  
    !!!$omp do
    do i3=nfl3,nfu3
       do i1=nfl1,nfu1
          do i2=ibxz_f(1,i1,i3),ibxz_f(2,i1,i3)
             ! Get the effective filters for the y dimension
             tt10 = 0.d0
             tt20 = 0.d0
             tt30 = 0.d0
             tt40 = 0.d0
             tt50 = 0.d0
             tt60 = 0.d0
             tt70 = 0.d0

             tt1a0=0.d0
             tt1b0=0.d0
             tt1c0=0.d0
             tt1e0=0.d0

             tt2a0=0.d0
             tt2b0=0.d0
             tt2c0=0.d0
             tt2e0=0.d0

             tt3a0=0.d0
             tt3b0=0.d0
             tt3c0=0.d0
             tt3e0=0.d0

             tt4a0=0.d0
             tt4b0=0.d0
             tt4c0=0.d0
             tt4e0=0.d0

             tt5a0=0.d0
             tt5b0=0.d0
             tt5c0=0.d0
             tt5e0=0.d0

             tt6a0=0.d0
             tt6b0=0.d0
             tt6c0=0.d0
             tt6e0=0.d0

             tt7a0=0.d0
             tt7b0=0.d0
             tt7c0=0.d0
             tt7e0=0.d0
             if(with_confpot) then
                do l=max(nfl2-i2,lowfil),min(lupfil,nfu2-i2)
                   tt10 = tt10 + xy_f(1,i2+l,i1,i3)*aeff0array(l,i2) + xy_f(3,i2+l,i1,i3)*beff0array(l,i2) + &
                                 2.d0*xye_f(1,i2+l,i1,i3)*aeff0_2array(l,i2) + &
                                 2.d0*(xyc_f(1,i2+l,i1,i3)+xye_f(2,i2+l,i1,i3))*beff0_2array(l,i2)
  
                   tt20 = tt20 + xy_f(2,i2+l,i1,i3)*eeff0array(l,i2) +                                      &
                                 2.d0*xyb_f(1,i2+l,i1,i3)*ceff0_2array(l,i2) + &
                                 2.d0*(xya_f(1,i2+l,i1,i3)+xyb_f(2,i2+l,i1,i3))*eeff0_2array(l,i2)
  
                   tt30 = tt30 + xy_f(1,i2+l,i1,i3)*ceff0array(l,i2) + xy_f(3,i2+l,i1,i3)*eeff0array(l,i2) + &
                                 2.d0*xye_f(1,i2+l,i1,i3)*ceff0_2array(l,i2) + &
                                 2.d0*(xyc_f(1,i2+l,i1,i3)+xye_f(2,i2+l,i1,i3))*eeff0_2array(l,i2)
  
                   tt40 = tt40 + xy_f(4,i2+l,i1,i3)*aeff0array(l,i2) + xy_f(6,i2+l,i1,i3)*beff0array(l,i2) + &
                                 2.d0*(xya_f(2,i2+l,i1,i3)+xyb_f(3,i2+l,i1,i3))*aeff0_2array(l,i2) + &
                                 2.d0*(xya_f(3,i2+l,i1,i3)+xyb_f(4,i2+l,i1,i3))*beff0_2array(l,i2)
  
                   tt50 = tt50 + xy_f(5,i2+l,i1,i3)*aeff0array(l,i2) + xy_f(7,i2+l,i1,i3)*beff0array(l,i2) + &
                                 2.d0*(xyc_f(2,i2+l,i1,i3)+xye_f(3,i2+l,i1,i3))*aeff0_2array(l,i2) + &
                                 2.d0*(xyc_f(3,i2+l,i1,i3)+xye_f(4,i2+l,i1,i3))*beff0_2array(l,i2)
                   
                   tt60 = tt60 + xy_f(4,i2+l,i1,i3)*ceff0array(l,i2) + xy_f(6,i2+l,i1,i3)*eeff0array(l,i2) + &
                                 2.d0*(xya_f(2,i2+l,i1,i3)+xyb_f(3,i2+l,i1,i3))*ceff0_2array(l,i2) + &
                                 2.d0*(xya_f(3,i2+l,i1,i3)+xyb_f(4,i2+l,i1,i3))*eeff0_2array(l,i2)
  
                   tt70 = tt70 + xy_f(5,i2+l,i1,i3)*ceff0array(l,i2) + xy_f(7,i2+l,i1,i3)*eeff0array(l,i2) + &
                                 2.d0*(xyc_f(2,i2+l,i1,i3)+xye_f(3,i2+l,i1,i3))*ceff0_2array(l,i2) + &
                                 2.d0*(xyc_f(3,i2+l,i1,i3)+xye_f(4,i2+l,i1,i3))*eeff0_2array(l,i2)
                end do
             else
                do l=max(nfl2-i2,lowfil),min(lupfil,nfu2-i2)
                   tt10 = tt10 + xy_f(1,i2+l,i1,i3)*aeff0array(l,i2) + xy_f(3,i2+l,i1,i3)*beff0array(l,i2)
  
                   tt20 = tt20 + xy_f(2,i2+l,i1,i3)*eeff0array(l,i2)
  
                   tt30 = tt30 + xy_f(1,i2+l,i1,i3)*ceff0array(l,i2) + xy_f(3,i2+l,i1,i3)*eeff0array(l,i2)
  
                   tt40 = tt40 + xy_f(4,i2+l,i1,i3)*aeff0array(l,i2) + xy_f(6,i2+l,i1,i3)*beff0array(l,i2)
  
                   tt50 = tt50 + xy_f(5,i2+l,i1,i3)*aeff0array(l,i2) + xy_f(7,i2+l,i1,i3)*beff0array(l,i2)
                   
                   tt60 = tt60 + xy_f(4,i2+l,i1,i3)*ceff0array(l,i2) + xy_f(6,i2+l,i1,i3)*eeff0array(l,i2)
  
                   tt70 = tt70 + xy_f(5,i2+l,i1,i3)*ceff0array(l,i2) + xy_f(7,i2+l,i1,i3)*eeff0array(l,i2)
                end do
             end if
             y_f(4,i1,i2,i3)=y_f(4,i1,i2,i3)+tt40
             y_f(2,i1,i2,i3)=y_f(2,i1,i2,i3)+tt20
             y_f(1,i1,i2,i3)=y_f(1,i1,i2,i3)+tt10
             y_f(6,i1,i2,i3)=y_f(6,i1,i2,i3)+tt60
             y_f(5,i1,i2,i3)=y_f(5,i1,i2,i3)+tt50
             y_f(3,i1,i2,i3)=y_f(3,i1,i2,i3)+tt30
             y_f(7,i1,i2,i3)=y_f(7,i1,i2,i3)+tt70

             if(with_confpot) then
                do l=max(nfl2-i2,lowfil),min(lupfil,nfu2-i2)
                   ! dss coefficients
                   tt1a0=tt1a0 + xy_f(1,i2+l,i1,i3)*aeff0_2auxarray(l,i2)
                   tt1c0=tt1c0 + xy_f(1,i2+l,i1,i3)*ceff0_2auxarray(l,i2)
                   ! sds coefficients
                   tt2b0=tt2b0 + xy_f(2,i2+l,i1,i3)*beff0_2auxarray(l,i2)
                   tt2e0=tt2e0 + xy_f(2,i2+l,i1,i3)*eeff0_2auxarray(l,i2)
                   ! dds coefficients
                   tt3b0=tt3b0 + xy_f(3,i2+l,i1,i3)*beff0_2auxarray(l,i2)
                   tt3e0=tt3e0 + xy_f(3,i2+l,i1,i3)*eeff0_2auxarray(l,i2)
                   ! ssd coefficients
                   tt4a0=tt4a0 + xy_f(4,i2+l,i1,i3)*aeff0_2auxarray(l,i2)
                   tt4c0=tt4c0 + xy_f(4,i2+l,i1,i3)*ceff0_2auxarray(l,i2)
                   ! dsd coefficients
                   tt5a0=tt5a0 + xy_f(5,i2+l,i1,i3)*aeff0_2auxarray(l,i2)
                   tt5c0=tt5c0 + xy_f(5,i2+l,i1,i3)*ceff0_2auxarray(l,i2)
                   ! sdd coefficients
                   tt6b0=tt6b0 + xy_f(6,i2+l,i1,i3)*beff0_2auxarray(l,i2)
                   tt6e0=tt6e0 + xy_f(6,i2+l,i1,i3)*eeff0_2auxarray(l,i2)
                   ! ddd coefficients
                   tt7b0=tt7b0 + xy_f(7,i2+l,i1,i3)*beff0_2auxarray(l,i2)
                   tt7e0=tt7e0 + xy_f(7,i2+l,i1,i3)*eeff0_2auxarray(l,i2)
                enddo

                ! dss coefficients
                yza_f(1,i3,i1,i2)=tt1a0
                yzc_f(1,i3,i1,i2)=tt1c0
                ! sds coefficients
                yzb_f(1,i3,i1,i2)=tt2b0
                yze_f(1,i3,i1,i2)=tt2e0
                ! dds coefficients
                yzb_f(2,i3,i1,i2)=tt3b0
                yze_f(2,i3,i1,i2)=tt3e0
                ! ssd coefficients
                yza_f(2,i3,i1,i2)=tt4a0
                yzc_f(2,i3,i1,i2)=tt4c0
                ! dsd coefficients
                yza_f(3,i3,i1,i2)=tt5a0
                yzc_f(3,i3,i1,i2)=tt5c0
                ! sdd coefficients
                yzb_f(3,i3,i1,i2)=tt6b0
                yze_f(3,i3,i1,i2)=tt6e0
                ! sdd coefficients
                yzb_f(4,i3,i1,i2)=tt7b0
                yze_f(4,i3,i1,i2)=tt7e0
            end if
          enddo
       enddo
    enddo
    !!!$omp enddo




    do i3=0,n3
        z0=hgrid*(i3+offsetz)-rxyzConf(3)
        if(.not. with_kinetic) then
            call getFilterQuartic(potentialPrefac, hgrid, z0, aeff0array(lowfil,i3), 'a')
            call getFilterQuartic(potentialPrefac, hgrid, z0, beff0array(lowfil,i3), 'b')
            call getFilterQuartic(potentialPrefac, hgrid, z0, ceff0array(lowfil,i3), 'c')
            call getFilterQuartic(potentialPrefac, hgrid, z0, eeff0array(lowfil,i3), 'e')
        else
            call getEffectiveFilterQuartic(potentialPrefac, hgrid, z0, aeff0array(lowfil,i3), 'a')
            call getEffectiveFilterQuartic(potentialPrefac, hgrid, z0, beff0array(lowfil,i3), 'b')
            call getEffectiveFilterQuartic(potentialPrefac, hgrid, z0, ceff0array(lowfil,i3), 'c')
            call getEffectiveFilterQuartic(potentialPrefac, hgrid, z0, eeff0array(lowfil,i3), 'e')
        end if

        call getFilterQuadratic(potentialPrefac, hgrid, z0, aeff0_2array(lowfil,i3), 'a')
        call getFilterQuadratic(potentialPrefac, hgrid, z0, beff0_2array(lowfil,i3), 'b')
        call getFilterQuadratic(potentialPrefac, hgrid, z0, ceff0_2array(lowfil,i3), 'c')
        call getFilterQuadratic(potentialPrefac, hgrid, z0, eeff0_2array(lowfil,i3), 'e')
    end do


  ! + (1/2) d^2/dz^2

  !!!$omp do
  do i2=0,n2
     do i1=0,n1
        if (ibxy_c(2,i1,i2)-ibxy_c(1,i1,i2).ge.4) then
           do i3=ibxy_c(1,i1,i2),ibxy_c(2,i1,i2)-4,4
              dyi0=0.0_wp 
              dyi1=0.0_wp 
              dyi2=0.0_wp 
              dyi3=0.0_wp 
              if(with_confpot) then
                 do t=max(ibxy_c(1,i1,i2),lowfil+i3),min(lupfil+i3+3,ibxy_c(2,i1,i2))
                    dyi0=dyi0 + xz_c(t,i1,i2)*aeff0array(t-i3-0,i3+0) + &
                                2.d0*(xza_c(t,i1,i2)+yza_c(t,i1,i2))*aeff0_2array(t-i3-0,i3+0)
                    dyi1=dyi1 + xz_c(t,i1,i2)*aeff0array(t-i3-1,i3+1) + &
                                2.d0*(xza_c(t,i1,i2)+yza_c(t,i1,i2))*aeff0_2array(t-i3-1,i3+1)
                    dyi2=dyi2 + xz_c(t,i1,i2)*aeff0array(t-i3-2,i3+2) + &
                                2.d0*(xza_c(t,i1,i2)+yza_c(t,i1,i2))*aeff0_2array(t-i3-2,i3+2)
                    dyi3=dyi3 + xz_c(t,i1,i2)*aeff0array(t-i3-3,i3+3) + &
                                2.d0*(xza_c(t,i1,i2)+yza_c(t,i1,i2))*aeff0_2array(t-i3-3,i3+3)
                 enddo
              else
                 do t=max(ibxy_c(1,i1,i2),lowfil+i3),min(lupfil+i3+3,ibxy_c(2,i1,i2))
                    dyi0=dyi0 + xz_c(t,i1,i2)*aeff0array(t-i3-0,i3+0)
                    dyi1=dyi1 + xz_c(t,i1,i2)*aeff0array(t-i3-1,i3+1)
                    dyi2=dyi2 + xz_c(t,i1,i2)*aeff0array(t-i3-2,i3+2)
                    dyi3=dyi3 + xz_c(t,i1,i2)*aeff0array(t-i3-3,i3+3)
                 enddo
              end if
              y_c(i1,i2,i3+0)=y_c(i1,i2,i3+0)+dyi0
              y_c(i1,i2,i3+1)=y_c(i1,i2,i3+1)+dyi1
              y_c(i1,i2,i3+2)=y_c(i1,i2,i3+2)+dyi2
              y_c(i1,i2,i3+3)=y_c(i1,i2,i3+3)+dyi3
           enddo
           icur=i3
        else
           icur=ibxy_c(1,i1,i2)
        endif

        do i3=icur,ibxy_c(2,i1,i2)
           dyi0=0.0_wp
           if(with_confpot) then
              do t=max(ibxy_c(1,i1,i2),lowfil+i3),min(lupfil+i3,ibxy_c(2,i1,i2))
                 dyi0=dyi0 + xz_c(t,i1,i2)*aeff0array(t-i3-0,i3) + &
                             2.d0*(xza_c(t,i1,i2)+yza_c(t,i1,i2))*aeff0_2array(t-i3-0,i3+0)
              enddo
           else
              do t=max(ibxy_c(1,i1,i2),lowfil+i3),min(lupfil+i3,ibxy_c(2,i1,i2))
                 dyi0=dyi0 + xz_c(t,i1,i2)*aeff0array(t-i3-0,i3)
              enddo
           end if
           y_c(i1,i2,i3)=y_c(i1,i2,i3)+dyi0
        enddo

        istart=max(ibxy_c(1,i1,i2),ibxy_f(1,i1,i2)-lupfil)
        iend=min(ibxy_c(2,i1,i2),ibxy_f(2,i1,i2)-lowfil)

        if (istart-iend.ge.4) then
           do i3=istart,iend-4,4
              dyi0=0.0_wp
              dyi1=0.0_wp
              dyi2=0.0_wp
              dyi3=0.0_wp
              if(with_confpot) then
                 do t=max(ibxy_f(1,i1,i2),lowfil+i3),min(lupfil+i3+3,ibxy_f(2,i1,i2))
                    dyi0 = dyi0 + xz_f4(t,i1,i2)*beff0array(t-i3-0,i3+0) + &
                                  2.d0*(xzb_f(1,t,i1,i2)+yzb_f(1,t,i1,i2))*aeff0_2array(t-i3-0,i3+0) + &
                                  2.d0*(xza_f(2,t,i1,i2)+xzb_f(3,t,i1,i2)+yza_f(2,t,i1,i2)+yzb_f(3,t,i1,i2))&
                                      *beff0_2array(t-i3-0,i3+0)
                    dyi1 = dyi1 + xz_f4(t,i1,i2)*beff0array(t-i3-1,i3+1) + &
                                  2.d0*(xzb_f(1,t,i1,i2)+yzb_f(1,t,i1,i2))*aeff0_2array(t-i3-1,i3+1) + &
                                  2.d0*(xza_f(2,t,i1,i2)+xzb_f(3,t,i1,i2)+yza_f(2,t,i1,i2)+yzb_f(3,t,i1,i2))&
                                      *beff0_2array(t-i3-1,i3+1)
                    dyi2 = dyi2 + xz_f4(t,i1,i2)*beff0array(t-i3-2,i3+2) + &
                                  2.d0*(xzb_f(1,t,i1,i2)+yzb_f(1,t,i1,i2))*aeff0_2array(t-i3-2,i3+2) + &
                                  2.d0*(xza_f(2,t,i1,i2)+xzb_f(3,t,i1,i2)+yza_f(2,t,i1,i2)+yzb_f(3,t,i1,i2))&
                                      *beff0_2array(t-i3-2,i3+2)
                    dyi3 = dyi3 + xz_f4(t,i1,i2)*beff0array(t-i3-3,i3+3) + &
                                  2.d0*(xzb_f(1,t,i1,i2)+yzb_f(1,t,i1,i2))*aeff0_2array(t-i3-3,i3+3) + &
                                  2.d0*(xza_f(2,t,i1,i2)+xzb_f(3,t,i1,i2)+yza_f(2,t,i1,i2)+yzb_f(3,t,i1,i2))&
                                      *beff0_2array(t-i3-3,i3+3)
                 enddo
              else
                 do t=max(ibxy_f(1,i1,i2),lowfil+i3),min(lupfil+i3+3,ibxy_f(2,i1,i2))
                    dyi0 = dyi0 + xz_f4(t,i1,i2)*beff0array(t-i3-0,i3+0)
                    dyi1 = dyi1 + xz_f4(t,i1,i2)*beff0array(t-i3-1,i3+1)
                    dyi2 = dyi2 + xz_f4(t,i1,i2)*beff0array(t-i3-2,i3+2)
                    dyi3 = dyi3 + xz_f4(t,i1,i2)*beff0array(t-i3-3,i3+3)
                 enddo
              end if
              y_c(i1,i2,i3+0)=y_c(i1,i2,i3+0)+dyi0
              y_c(i1,i2,i3+1)=y_c(i1,i2,i3+1)+dyi1
              y_c(i1,i2,i3+2)=y_c(i1,i2,i3+2)+dyi2
              y_c(i1,i2,i3+3)=y_c(i1,i2,i3+3)+dyi3
           enddo
           istart=i2
        endif

        do i3=istart,iend
           dyi0=0.0_wp
           tt0=0.0_wp
           if(with_confpot) then
              do t=max(ibxy_f(1,i1,i2),lowfil+i3),min(lupfil+i3,ibxy_f(2,i1,i2))
                 dyi0=dyi0 + xz_f4(t,i1,i2)*beff0array(t-i3-0,i3) + &
                             2.d0*(xzb_f(1,t,i1,i2)+yzb_f(1,t,i1,i2))*aeff0_2array(t-i3-0,i3) + &
                             2.d0*(xza_f(2,t,i1,i2)+xzb_f(3,t,i1,i2)+yza_f(2,t,i1,i2)+yzb_f(3,t,i1,i2))&
                                 *beff0_2array(t-i3-0,i3)
              enddo
           else
              do t=max(ibxy_f(1,i1,i2),lowfil+i3),min(lupfil+i3,ibxy_f(2,i1,i2))
                 dyi0=dyi0 + xz_f4(t,i1,i2)*beff0array(t-i3-0,i3)
              enddo
           end if
           y_c(i1,i2,i3)=y_c(i1,i2,i3)+dyi0
        enddo

         if (ibxy_f(2,i1,i2)-ibxy_f(1,i1,i2).ge.4) then
           do i3=ibxy_f(1,i1,i2),ibxy_f(2,i1,i2)-4,4
              dyi0=0.0_wp 
              dyi1=0.0_wp 
              dyi2=0.0_wp 
              dyi3=0.0_wp 
              tt10 = 0.d0
              tt11 = 0.d0
              tt12 = 0.d0
              tt13 = 0.d0
              tt40 = 0.d0
              tt41 = 0.d0
              tt42 = 0.d0
              tt43 = 0.d0
              tt50 = 0.d0
              tt51 = 0.d0
              tt52 = 0.d0
              tt53 = 0.d0
              tt20 = 0.d0
              tt21 = 0.d0
              tt22 = 0.d0
              tt23 = 0.d0
              tt60 = 0.d0
              tt61 = 0.d0
              tt62 = 0.d0
              tt63 = 0.d0
              do t=max(ibxy_c(1,i1,i2),lowfil+i3),min(lupfil+i3+3,ibxy_c(2,i1,i2))
                 dyi0=dyi0 + xz_c(t,i1,i2)*ceff0array(t-i3-0,i3+0)
                 dyi1=dyi1 + xz_c(t,i1,i2)*ceff0array(t-i3-1,i3+1)
                 dyi2=dyi2 + xz_c(t,i1,i2)*ceff0array(t-i3-2,i3+2)
                 dyi3=dyi3 + xz_c(t,i1,i2)*ceff0array(t-i3-3,i3+3)
              end do

              if(with_confpot) then
                 do t=max(ibxy_c(1,i1,i2),lowfil+i3),min(lupfil+i3+3,ibxy_c(2,i1,i2))
                    tt10 = tt10 + 2.d0*xzc_c(t,i1,i2)*aeff0_2array(t-i3-0,i3+0)
                    tt11 = tt11 + 2.d0*xzc_c(t,i1,i2)*aeff0_2array(t-i3-1,i3+1)
                    tt12 = tt12 + 2.d0*xzc_c(t,i1,i2)*aeff0_2array(t-i3-2,i3+2)
                    tt13 = tt13 + 2.d0*xzc_c(t,i1,i2)*aeff0_2array(t-i3-3,i3+3)

                    tt40 = tt40 + 2.d0*xza_c(t,i1,i2)*ceff0_2array(t-i3-0,i3+0)
                    tt41 = tt41 + 2.d0*xza_c(t,i1,i2)*ceff0_2array(t-i3-1,i3+1)
                    tt42 = tt42 + 2.d0*xza_c(t,i1,i2)*ceff0_2array(t-i3-2,i3+2)
                    tt43 = tt43 + 2.d0*xza_c(t,i1,i2)*ceff0_2array(t-i3-3,i3+3)

                    tt50 = tt50 + 2.d0*xzc_c(t,i1,i2)*ceff0_2array(t-i3-0,i3+0)
                    tt51 = tt51 + 2.d0*xzc_c(t,i1,i2)*ceff0_2array(t-i3-1,i3+1)
                    tt52 = tt52 + 2.d0*xzc_c(t,i1,i2)*ceff0_2array(t-i3-2,i3+2)
                    tt53 = tt53 + 2.d0*xzc_c(t,i1,i2)*ceff0_2array(t-i3-3,i3+3)

                    tt20 = tt20 + 2.d0*yzc_c(t,i1,i2)*aeff0_2array(t-i3-0,i3+0)
                    tt21 = tt21 + 2.d0*yzc_c(t,i1,i2)*aeff0_2array(t-i3-1,i3+1)
                    tt22 = tt22 + 2.d0*yzc_c(t,i1,i2)*aeff0_2array(t-i3-2,i3+2)
                    tt23 = tt23 + 2.d0*yzc_c(t,i1,i2)*aeff0_2array(t-i3-3,i3+3)

                    tt40 = tt40 + 2.d0*yza_c(t,i1,i2)*ceff0_2array(t-i3-0,i3+0)
                    tt41 = tt41 + 2.d0*yza_c(t,i1,i2)*ceff0_2array(t-i3-1,i3+1)
                    tt42 = tt42 + 2.d0*yza_c(t,i1,i2)*ceff0_2array(t-i3-2,i3+2)
                    tt43 = tt43 + 2.d0*yza_c(t,i1,i2)*ceff0_2array(t-i3-3,i3+3)

                    tt60 = tt60 + 2.d0*yzc_c(t,i1,i2)*ceff0_2array(t-i3-0,i3+0)
                    tt61 = tt61 + 2.d0*yzc_c(t,i1,i2)*ceff0_2array(t-i3-1,i3+1)
                    tt62 = tt62 + 2.d0*yzc_c(t,i1,i2)*ceff0_2array(t-i3-2,i3+2)
                    tt63 = tt63 + 2.d0*yzc_c(t,i1,i2)*ceff0_2array(t-i3-3,i3+3)
                 enddo
                 y_f(1,i1,i2,i3+0) = y_f(1,i1,i2,i3+0) + tt10
                 y_f(1,i1,i2,i3+1) = y_f(1,i1,i2,i3+1) + tt11
                 y_f(1,i1,i2,i3+2) = y_f(1,i1,i2,i3+2) + tt12
                 y_f(1,i1,i2,i3+3) = y_f(1,i1,i2,i3+3) + tt13

                 y_f(5,i1,i2,i3+0) = y_f(5,i1,i2,i3+0) + tt50
                 y_f(5,i1,i2,i3+1) = y_f(5,i1,i2,i3+1) + tt51
                 y_f(5,i1,i2,i3+2) = y_f(5,i1,i2,i3+2) + tt52
                 y_f(5,i1,i2,i3+3) = y_f(5,i1,i2,i3+3) + tt53

                 y_f(2,i1,i2,i3+0) = y_f(2,i1,i2,i3+0) + tt20
                 y_f(2,i1,i2,i3+1) = y_f(2,i1,i2,i3+1) + tt21
                 y_f(2,i1,i2,i3+2) = y_f(2,i1,i2,i3+2) + tt22
                 y_f(2,i1,i2,i3+3) = y_f(2,i1,i2,i3+3) + tt23

                 y_f(6,i1,i2,i3+0) = y_f(6,i1,i2,i3+0) + tt60
                 y_f(6,i1,i2,i3+1) = y_f(6,i1,i2,i3+1) + tt61
                 y_f(6,i1,i2,i3+2) = y_f(6,i1,i2,i3+2) + tt62
                 y_f(6,i1,i2,i3+3) = y_f(6,i1,i2,i3+3) + tt63
                 end if
                 y_f(4,i1,i2,i3+0) = y_f(4,i1,i2,i3+0) + dyi0 + tt40
                 y_f(4,i1,i2,i3+1) = y_f(4,i1,i2,i3+1) + dyi1 + tt41
                 y_f(4,i1,i2,i3+2) = y_f(4,i1,i2,i3+2) + dyi2 + tt42
                 y_f(4,i1,i2,i3+3) = y_f(4,i1,i2,i3+3) + dyi3 + tt43
           enddo
           icur=i3
        else
           icur=ibxy_f(1,i1,i2)
        endif

        do i3=icur,ibxy_f(2,i1,i2)
           dyi0=0.0_wp 
           tt10 = 0.d0
           tt40 = 0.d0
           tt50 = 0.d0
           tt20 = 0.d0
           tt60 = 0.d0
           do t=max(ibxy_c(1,i1,i2),lowfil+i3),min(lupfil+i3,ibxy_c(2,i1,i2))
              dyi0=dyi0 + xz_c(t,i1,i2)*ceff0array(t-i3-0,i3)
           end do

           if(with_confpot) then
              do t=max(ibxy_c(1,i1,i2),lowfil+i3),min(lupfil+i3,ibxy_c(2,i1,i2))
                 tt10 = tt10 + 2.d0*xzc_c(t,i1,i2)*aeff0_2array(t-i3-0,i3)

                 tt40 = tt40 + 2.d0*xza_c(t,i1,i2)*ceff0_2array(t-i3-0,i3)

                 tt50 = tt50 + 2.d0*xzc_c(t,i1,i2)*ceff0_2array(t-i3-0,i3)

                 tt20 = tt20 + 2.d0*yzc_c(t,i1,i2)*aeff0_2array(t-i3-0,i3)

                 tt40 = tt40 + 2.d0*yza_c(t,i1,i2)*ceff0_2array(t-i3-0,i3)

                 tt60 = tt60 + 2.d0*yzc_c(t,i1,i2)*ceff0_2array(t-i3-0,i3)
              enddo
           end if
           y_f(4,i1,i2,i3+0) = y_f(4,i1,i2,i3+0) + dyi0 + tt40
           y_f(1,i1,i2,i3+0) = y_f(1,i1,i2,i3+0) + tt10
           y_f(5,i1,i2,i3+0) = y_f(5,i1,i2,i3+0) + tt50
           y_f(2,i1,i2,i3+0) = y_f(2,i1,i2,i3+0) + tt20
           y_f(6,i1,i2,i3+0) = y_f(6,i1,i2,i3+0) + tt60
        enddo
     enddo
  enddo
  !!!$omp enddo


  ! wavelet part

  !!!$omp do
  do i2=nfl2,nfu2
     do i1=nfl1,nfu1
        do i3=ibxy_f(1,i1,i2),ibxy_f(2,i1,i2)
           tt10 = 0.d0
           tt20 = 0.d0
           tt30 = 0.d0
           tt40 = 0.d0
           tt50 = 0.d0
           tt60 = 0.d0
           tt70 = 0.d0

           if(with_confpot) then
              do l=max(nfl3-i3,lowfil),min(lupfil,nfu3-i3)
                 tt10 = tt10 + xz_f(1,i3+l,i1,i2)*aeff0array(l,i3) + xz_f(5,i3+l,i1,i2)*beff0array(l,i3) + &
                               2.d0*                    xze_f(1,i3+l,i1,i2) *aeff0_2array(l,i3) + &
                               2.d0*(xzc_f(2,i3+l,i1,i2)+xze_f(3,i3+l,i1,i2))*beff0_2array(l,i3) + &
                               2.d0*(yza_f(1,i3+l,i1,i2)+yzb_f(2,i3+l,i1,i2))*aeff0_2array(l,i3) + &
                               2.d0*(yza_f(3,i3+l,i1,i2)+yzb_f(4,i3+l,i1,i2))*beff0_2array(l,i3)

                 tt20 = tt20 + xz_f(2,i3+l,i1,i2)*aeff0array(l,i3) + xz_f(6,i3+l,i1,i2)*beff0array(l,i3) + &
                               2.d0*(xza_f(1,i3+l,i1,i2)+xzb_f(2,i3+l,i1,i2))*aeff0_2array(l,i3) + &
                               2.d0*(xza_f(3,i3+l,i1,i2)+xzb_f(4,i3+l,i1,i2))*beff0_2array(l,i3) + &
                               2.d0*                    yze_f(1,i3+l,i1,i2) *aeff0_2array(l,i3) + &
                               2.d0*(yzc_f(2,i3+l,i1,i2)+yze_f(3,i3+l,i1,i2))*beff0_2array(l,i3)

                 tt30 = tt30 + xz_f(3,i3+l,i1,i2)*aeff0array(l,i3) + xz_f(7,i3+l,i1,i2)*beff0array(l,i3) + &
                               2.d0*(xzc_f(1,i3+l,i1,i2)+xze_f(2,i3+l,i1,i2))*aeff0_2array(l,i3) + &
                               2.d0*(xzc_f(3,i3+l,i1,i2)+xze_f(4,i3+l,i1,i2))*beff0_2array(l,i3) + &
                               2.d0*(yzc_f(1,i3+l,i1,i2)+yze_f(2,i3+l,i1,i2))*aeff0_2array(l,i3) + &
                               2.d0*(yzc_f(3,i3+l,i1,i2)+yze_f(4,i3+l,i1,i2))*beff0_2array(l,i3)

                 tt40 = tt40 + xz_f(4,i3+l,i1,i2)*eeff0array(l,i3)                                      + &
                               2.d0*                    xzb_f(1,i3+l,i1,i2) *ceff0_2array(l,i3) + &
                               2.d0*(xza_f(2,i3+l,i1,i2)+xzb_f(3,i3+l,i1,i2))*eeff0_2array(l,i3) + &
                               2.d0*                    yzb_f(1,i3+l,i1,i2) *ceff0_2array(l,i3) + &
                               2.d0*(yza_f(2,i3+l,i1,i2)+yzb_f(3,i3+l,i1,i2))*eeff0_2array(l,i3)

                 tt50 = tt50 + xz_f(1,i3+l,i1,i2)*ceff0array(l,i3) + xz_f(5,i3+l,i1,i2)*eeff0array(l,i3) + &
                               2.d0*                    xze_f(1,i3+l,i1,i2) *ceff0_2array(l,i3) + &
                               2.d0*(xzc_f(2,i3+l,i1,i2)+xze_f(3,i3+l,i1,i2))*eeff0_2array(l,i3) + &
                               2.d0*(yza_f(1,i3+l,i1,i2)+yzb_f(2,i3+l,i1,i2))*ceff0_2array(l,i3) + &
                               2.d0*(yza_f(3,i3+l,i1,i2)+yzb_f(4,i3+l,i1,i2))*eeff0_2array(l,i3)

                 tt60 = tt60 + xz_f(2,i3+l,i1,i2)*ceff0array(l,i3) + xz_f(6,i3+l,i1,i2)*eeff0array(l,i3) + &
                               2.d0*(xza_f(1,i3+l,i1,i2)+xzb_f(2,i3+l,i1,i2))*ceff0_2array(l,i3) + &
                               2.d0*(xza_f(3,i3+l,i1,i2)+xzb_f(4,i3+l,i1,i2))*eeff0_2array(l,i3) + &
                               2.d0*                    yze_f(1,i3+l,i1,i2) *ceff0_2array(l,i3) + &
                               2.d0*(yzc_f(2,i3+l,i1,i2)+yze_f(3,i3+l,i1,i2))*eeff0_2array(l,i3)

                 tt70 = tt70 + xz_f(3,i3+l,i1,i2)*ceff0array(l,i3) + xz_f(7,i3+l,i1,i2)*eeff0array(l,i3) + &
                               2.d0*(xzc_f(1,i3+l,i1,i2)+xze_f(2,i3+l,i1,i2))*ceff0_2array(l,i3) + &
                               2.d0*(xzc_f(3,i3+l,i1,i2)+xze_f(4,i3+l,i1,i2))*eeff0_2array(l,i3) + &
                               2.d0*(yzc_f(1,i3+l,i1,i2)+yze_f(2,i3+l,i1,i2))*ceff0_2array(l,i3) + &
                               2.d0*(yzc_f(3,i3+l,i1,i2)+yze_f(4,i3+l,i1,i2))*eeff0_2array(l,i3)
              enddo
           else
              do l=max(nfl3-i3,lowfil),min(lupfil,nfu3-i3)
                 tt10 = tt10 + xz_f(1,i3+l,i1,i2)*aeff0array(l,i3) + xz_f(5,i3+l,i1,i2)*beff0array(l,i3)

                 tt20 = tt20 + xz_f(2,i3+l,i1,i2)*aeff0array(l,i3) + xz_f(6,i3+l,i1,i2)*beff0array(l,i3)

                 tt30 = tt30 + xz_f(3,i3+l,i1,i2)*aeff0array(l,i3) + xz_f(7,i3+l,i1,i2)*beff0array(l,i3)

                 tt40 = tt40 + xz_f(4,i3+l,i1,i2)*eeff0array(l,i3) 

                 tt50 = tt50 + xz_f(1,i3+l,i1,i2)*ceff0array(l,i3) + xz_f(5,i3+l,i1,i2)*eeff0array(l,i3)

                 tt60 = tt60 + xz_f(2,i3+l,i1,i2)*ceff0array(l,i3) + xz_f(6,i3+l,i1,i2)*eeff0array(l,i3)

                 tt70 = tt70 + xz_f(3,i3+l,i1,i2)*ceff0array(l,i3) + xz_f(7,i3+l,i1,i2)*eeff0array(l,i3)
              enddo
           end if
           y_f(4,i1,i2,i3)=y_f(4,i1,i2,i3)+tt40
           y_f(2,i1,i2,i3)=y_f(2,i1,i2,i3)+tt20
           y_f(1,i1,i2,i3)=y_f(1,i1,i2,i3)+tt10
           y_f(6,i1,i2,i3)=y_f(6,i1,i2,i3)+tt60
           y_f(5,i1,i2,i3)=y_f(5,i1,i2,i3)+tt50
           y_f(3,i1,i2,i3)=y_f(3,i1,i2,i3)+tt30
           y_f(7,i1,i2,i3)=y_f(7,i1,i2,i3)+tt70
        enddo
     enddo
  enddo
  !!!$omp enddo

  ! Deallocate all local arrays
  call deallocate_local_arrays()

  call timing(iproc,'convolQuartic ','OF')


  contains

    subroutine init_local_arrays()

      i=max(n1,n2,n3)
      allocate(aeff0array(-3+lowfil:lupfil+3,0:i), stat=istat)
      call memocc(istat, aeff0array, 'aeff0array', subname)
      allocate(beff0array(-3+lowfil:lupfil+3,0:i), stat=istat)
      call memocc(istat, beff0array, 'beff0array', subname)
      allocate(ceff0array(-3+lowfil:lupfil+3,0:i), stat=istat)
      call memocc(istat, ceff0array, 'ceff0array', subname)
      allocate(eeff0array(lowfil:lupfil,0:i), stat=istat)
      call memocc(istat, eeff0array, 'eeff0array', subname)
      call to_zero((i+1)*(lupfil-lowfil+7), aeff0array(-3+lowfil,0))
      call to_zero((i+1)*(lupfil-lowfil+7), beff0array(-3+lowfil,0))
      call to_zero((i+1)*(lupfil-lowfil+7), ceff0array(-3+lowfil,0))
      call to_zero((i+1)*(lupfil-lowfil+1), eeff0array(lowfil,0))
      
      allocate(aeff0_2array(-3+lowfil:lupfil+3,0:i), stat=istat)
      call memocc(istat, aeff0_2array, 'aeff0_2array', subname)
      allocate(beff0_2array(-3+lowfil:lupfil+3,0:i), stat=istat)
      call memocc(istat, beff0_2array, 'beff0_2array', subname)
      allocate(ceff0_2array(-3+lowfil:lupfil+3,0:i), stat=istat)
      call memocc(istat, ceff0_2array, 'ceff0_2array', subname)
      allocate(eeff0_2array(lowfil:lupfil,0:i), stat=istat)
      call memocc(istat, eeff0_2array, 'eeff0_2array', subname)
      call to_zero((i+1)*(lupfil-lowfil+7), aeff0_2array(-3+lowfil,0))
      call to_zero((i+1)*(lupfil-lowfil+7), beff0_2array(-3+lowfil,0))
      call to_zero((i+1)*(lupfil-lowfil+7), ceff0_2array(-3+lowfil,0))
      call to_zero((i+1)*(lupfil-lowfil+1), eeff0_2array(lowfil,0))
      
      allocate(aeff0_2auxarray(-3+lowfil:lupfil+3,0:i), stat=istat)
      call memocc(istat, aeff0_2auxarray, 'aeff0_2auxarray', subname)
      allocate(beff0_2auxarray(-3+lowfil:lupfil+3,0:i), stat=istat)
      call memocc(istat, beff0_2auxarray, 'beff0_2auxarray', subname)
      allocate(ceff0_2auxarray(-3+lowfil:lupfil+3,0:i), stat=istat)
      call memocc(istat, ceff0_2auxarray, 'ceff0_2auxarray', subname)
      allocate(eeff0_2auxarray(-3+lowfil:lupfil+3,0:i), stat=istat)
      call memocc(istat, eeff0_2auxarray, 'eeff0_2auxarray', subname)
      call to_zero((i+1)*(lupfil-lowfil+7), aeff0_2auxarray(-3+lowfil,0))
      call to_zero((i+1)*(lupfil-lowfil+7), beff0_2auxarray(-3+lowfil,0))
      call to_zero((i+1)*(lupfil-lowfil+7), ceff0_2auxarray(-3+lowfil,0))
      call to_zero((i+1)*(lupfil-lowfil+7), eeff0_2auxarray(-3+lowfil,0))
      
      allocate(xya_c(0:n2,0:n1,0:n3), stat=istat)
      call memocc(istat, xya_c, 'xya_c', subname)
      allocate(xyb_c(0:n2,0:n1,0:n3), stat=istat)
      call memocc(istat, xyb_c, 'xyb_c', subname)
      allocate(xyc_c(0:n2,0:n1,0:n3), stat=istat)
      call memocc(istat, xyc_c, 'xyc_c', subname)
      allocate(xye_c(0:n2,0:n1,0:n3), stat=istat)
      call memocc(istat, xye_c, 'xye_c', subname)
      if(with_confpot) then
         call to_zero((n1+1)*(n2+1)*(n3+1), xya_c(0,0,0))
         call to_zero((n1+1)*(n2+1)*(n3+1), xyb_c(0,0,0))
         call to_zero((n1+1)*(n2+1)*(n3+1), xyc_c(0,0,0))
         call to_zero((n1+1)*(n2+1)*(n3+1), xye_c(0,0,0))
      end if
      
      allocate(xza_c(0:n3,0:n1,0:n2), stat=istat)
      call memocc(istat, xza_c, 'xza_c', subname)
      allocate(xzb_c(0:n3,0:n1,0:n2), stat=istat)
      call memocc(istat, xzb_c, 'xzb_c', subname)
      allocate(xzc_c(0:n3,0:n1,0:n2), stat=istat)
      call memocc(istat, xzc_c, 'xzc_c', subname)
      allocate(xze_c(0:n3,0:n1,0:n2), stat=istat)
      call memocc(istat, xze_c, 'xze_c', subname)
      if(with_confpot) then
         call to_zero((n1+1)*(n2+1)*(n3+1), xza_c(0,0,0))
         call to_zero((n1+1)*(n2+1)*(n3+1), xzb_c(0,0,0))
         call to_zero((n1+1)*(n2+1)*(n3+1), xzc_c(0,0,0))
         call to_zero((n1+1)*(n2+1)*(n3+1), xze_c(0,0,0))
      end if
      
      allocate(yza_c(0:n3,0:n1,0:n2), stat=istat)
      call memocc(istat, yza_c, 'yza_c', subname)
      allocate(yzb_c(0:n3,0:n1,0:n2), stat=istat)
      call memocc(istat, yzb_c, 'yzb_c', subname)
      allocate(yzc_c(0:n3,0:n1,0:n2), stat=istat)
      call memocc(istat, yzc_c, 'yzc_c', subname)
      allocate(yze_c(0:n3,0:n1,0:n2), stat=istat)
      call memocc(istat, yze_c, 'yze_c', subname)
      if(with_confpot) then
         call to_zero((n1+1)*(n2+1)*(n3+1), yza_c(0,0,0))
         call to_zero((n1+1)*(n2+1)*(n3+1), yzb_c(0,0,0))
         call to_zero((n1+1)*(n2+1)*(n3+1), yzc_c(0,0,0))
         call to_zero((n1+1)*(n2+1)*(n3+1), yze_c(0,0,0))
      end if
      
      allocate(xya_f(3,nfl2:nfu2,nfl1:nfu1,nfl3:nfu3), stat=istat)
      call memocc(istat, xya_f, 'xya_f', subname)
      allocate(xyb_f(4,nfl2:nfu2,nfl1:nfu1,nfl3:nfu3), stat=istat)
      call memocc(istat, xyb_f, 'xyb_f', subname)
      allocate(xyc_f(3,nfl2:nfu2,nfl1:nfu1,nfl3:nfu3), stat=istat)
      call memocc(istat, xyc_f, 'xyc_f', subname)
      allocate(xye_f(4,nfl2:nfu2,nfl1:nfu1,nfl3:nfu3), stat=istat)
      call memocc(istat, xye_f, 'xye_f', subname)
      if(with_confpot) then
         call to_zero((nfu1-nfl1+1)*(nfu2-nfl2+1)*(nfu3-nfl3+1)*3, xya_f(1,nfl2,nfl1,nfl3))
         call to_zero((nfu1-nfl1+1)*(nfu2-nfl2+1)*(nfu3-nfl3+1)*4, xyb_f(1,nfl2,nfl1,nfl3))
         call to_zero((nfu1-nfl1+1)*(nfu2-nfl2+1)*(nfu3-nfl3+1)*3, xyc_f(1,nfl2,nfl1,nfl3))
         call to_zero((nfu1-nfl1+1)*(nfu2-nfl2+1)*(nfu3-nfl3+1)*4, xye_f(1,nfl2,nfl1,nfl3))
      end if
      
      allocate(xza_f(3,nfl3:nfu3,nfl1:nfu1,nfl2:nfu2), stat=istat)
      call memocc(istat, xza_f, 'xza_f', subname)
      allocate(xzb_f(4,nfl3:nfu3,nfl1:nfu1,nfl2:nfu2), stat=istat)
      call memocc(istat, xzb_f, 'xzb_f', subname)
      allocate(xzc_f(3,nfl3:nfu3,nfl1:nfu1,nfl2:nfu2), stat=istat)
      call memocc(istat, xzc_f, 'xzc_f', subname)
      allocate(xze_f(4,nfl3:nfu3,nfl1:nfu1,nfl2:nfu2), stat=istat)
      call memocc(istat, xze_f, 'xze_f', subname)
      if(with_confpot) then
         call to_zero((nfu1-nfl1+1)*(nfu2-nfl2+1)*(nfu3-nfl3+1)*3, xza_f(1,nfl3,nfl1,nfl2))
         call to_zero((nfu1-nfl1+1)*(nfu2-nfl2+1)*(nfu3-nfl3+1)*4, xzb_f(1,nfl3,nfl1,nfl2))
         call to_zero((nfu1-nfl1+1)*(nfu2-nfl2+1)*(nfu3-nfl3+1)*3, xzc_f(1,nfl3,nfl1,nfl2))
         call to_zero((nfu1-nfl1+1)*(nfu2-nfl2+1)*(nfu3-nfl3+1)*4, xze_f(1,nfl3,nfl1,nfl2))
      end if
      
      allocate(yza_f(3,nfl3:nfu3,nfl1:nfu1,nfl2:nfu2), stat=istat)
      call memocc(istat, yza_f, 'yza_f', subname)
      allocate(yzb_f(4,nfl3:nfu3,nfl1:nfu1,nfl2:nfu2), stat=istat)
      call memocc(istat, yzb_f, 'yzb_f', subname)
      allocate(yzc_f(3,nfl3:nfu3,nfl1:nfu1,nfl2:nfu2), stat=istat)
      call memocc(istat, yzc_f, 'yzc_f', subname)
      allocate(yze_f(4,nfl3:nfu3,nfl1:nfu1,nfl2:nfu2), stat=istat)
      call memocc(istat, yze_f, 'yze_f', subname)
      if(with_confpot) then
         call to_zero((nfu1-nfl1+1)*(nfu2-nfl2+1)*(nfu3-nfl3+1)*3, yza_f(1,nfl3,nfl1,nfl2))
         call to_zero((nfu1-nfl1+1)*(nfu2-nfl2+1)*(nfu3-nfl3+1)*4, yzb_f(1,nfl3,nfl1,nfl2))
         call to_zero((nfu1-nfl1+1)*(nfu2-nfl2+1)*(nfu3-nfl3+1)*3, yzc_f(1,nfl3,nfl1,nfl2))
         call to_zero((nfu1-nfl1+1)*(nfu2-nfl2+1)*(nfu3-nfl3+1)*4, yze_f(1,nfl3,nfl1,nfl2))
      end if
      
      
      call to_zero(lupfil-lowfil+7, aeff0(-3+lowfil))
      call to_zero(lupfil-lowfil+7, aeff1(-3+lowfil))
      call to_zero(lupfil-lowfil+7, aeff2(-3+lowfil))
      call to_zero(lupfil-lowfil+7, aeff3(-3+lowfil))
      
      call to_zero(lupfil-lowfil+7, beff0(-3+lowfil))
      call to_zero(lupfil-lowfil+7, beff1(-3+lowfil))
      call to_zero(lupfil-lowfil+7, beff2(-3+lowfil))
      call to_zero(lupfil-lowfil+7, beff3(-3+lowfil))
      
      call to_zero(lupfil-lowfil+7, ceff0(-3+lowfil))
      call to_zero(lupfil-lowfil+7, ceff1(-3+lowfil))
      call to_zero(lupfil-lowfil+7, ceff2(-3+lowfil))
      call to_zero(lupfil-lowfil+7, ceff3(-3+lowfil))
      
      call to_zero(lupfil-lowfil+1, eeff0(lowfil))
      call to_zero(lupfil-lowfil+1, eeff1(lowfil))
      call to_zero(lupfil-lowfil+1, eeff2(lowfil))
      call to_zero(lupfil-lowfil+1, eeff3(lowfil))
      
      
      call to_zero(lupfil-lowfil+7, aeff0_2(-3+lowfil))
      call to_zero(lupfil-lowfil+7, aeff1_2(-3+lowfil))
      call to_zero(lupfil-lowfil+7, aeff2_2(-3+lowfil))
      call to_zero(lupfil-lowfil+7, aeff3_2(-3+lowfil))
      
      call to_zero(lupfil-lowfil+7, beff0_2(-3+lowfil))
      call to_zero(lupfil-lowfil+7, beff1_2(-3+lowfil))
      call to_zero(lupfil-lowfil+7, beff2_2(-3+lowfil))
      call to_zero(lupfil-lowfil+7, beff3_2(-3+lowfil))
      
      call to_zero(lupfil-lowfil+7, ceff0_2(-3+lowfil))
      call to_zero(lupfil-lowfil+7, ceff1_2(-3+lowfil))
      call to_zero(lupfil-lowfil+7, ceff2_2(-3+lowfil))
      call to_zero(lupfil-lowfil+7, ceff3_2(-3+lowfil))
      
      call to_zero(lupfil-lowfil+1, eeff0_2(lowfil))
      call to_zero(lupfil-lowfil+1, eeff1_2(lowfil))
      call to_zero(lupfil-lowfil+1, eeff2_2(lowfil))
      call to_zero(lupfil-lowfil+1, eeff3_2(lowfil))

    end subroutine init_local_arrays


    subroutine deallocate_local_arrays
      iall=-product(shape(aeff0array))*kind(aeff0array)
      deallocate(aeff0array, stat=istat)
      call memocc(istat, iall, 'aeff0array', subname)

      iall=-product(shape(beff0array))*kind(beff0array)
      deallocate(beff0array, stat=istat)
      call memocc(istat, iall, 'beff0array', subname)

      iall=-product(shape(ceff0array))*kind(ceff0array)
      deallocate(ceff0array, stat=istat)
      call memocc(istat, iall, 'ceff0array', subname)

      iall=-product(shape(eeff0array))*kind(eeff0array)
      deallocate(eeff0array, stat=istat)
      call memocc(istat, iall, 'eeff0array', subname)


      iall=-product(shape(aeff0_2array))*kind(aeff0_2array)
      deallocate(aeff0_2array, stat=istat)
      call memocc(istat, iall, 'aeff0_2array', subname)

      iall=-product(shape(beff0_2array))*kind(beff0_2array)
      deallocate(beff0_2array, stat=istat)
      call memocc(istat, iall, 'beff0_2array', subname)

      iall=-product(shape(ceff0_2array))*kind(ceff0_2array)
      deallocate(ceff0_2array, stat=istat)
      call memocc(istat, iall, 'ceff0_2array', subname)

      iall=-product(shape(eeff0_2array))*kind(eeff0_2array)
      deallocate(eeff0_2array, stat=istat)
      call memocc(istat, iall, 'eeff0_2array', subname)


      iall=-product(shape(aeff0_2auxarray))*kind(aeff0_2auxarray)
      deallocate(aeff0_2auxarray, stat=istat)
      call memocc(istat, iall, 'aeff0_2auxarray', subname)

      iall=-product(shape(beff0_2auxarray))*kind(beff0_2auxarray)
      deallocate(beff0_2auxarray, stat=istat)
      call memocc(istat, iall, 'beff0_2auxarray', subname)

      iall=-product(shape(ceff0_2auxarray))*kind(ceff0_2auxarray)
      deallocate(ceff0_2auxarray, stat=istat)
      call memocc(istat, iall, 'ceff0_2auxarray', subname)

      iall=-product(shape(eeff0_2auxarray))*kind(eeff0_2auxarray)
      deallocate(eeff0_2auxarray, stat=istat)
      call memocc(istat, iall, 'eeff0_2auxarray', subname)


      iall=-product(shape(xya_c))*kind(xya_c)
      deallocate(xya_c, stat=istat)
      call memocc(istat, iall, 'xya_c', subname)

      iall=-product(shape(xyb_c))*kind(xyb_c)
      deallocate(xyb_c, stat=istat)
      call memocc(istat, iall, 'xyb_c', subname)

      iall=-product(shape(xyc_c))*kind(xyc_c)
      deallocate(xyc_c, stat=istat)
      call memocc(istat, iall, 'xyc_c', subname)

      iall=-product(shape(xye_c))*kind(xye_c)
      deallocate(xye_c, stat=istat)
      call memocc(istat, iall, 'xye_c', subname)



      iall=-product(shape(xza_c))*kind(xza_c)
      deallocate(xza_c, stat=istat)
      call memocc(istat, iall, 'xza_c', subname)

      iall=-product(shape(xzb_c))*kind(xzb_c)
      deallocate(xzb_c, stat=istat)
      call memocc(istat, iall, 'xzb_c', subname)

      iall=-product(shape(xzc_c))*kind(xzc_c)
      deallocate(xzc_c, stat=istat)
      call memocc(istat, iall, 'xzc_c', subname)

      iall=-product(shape(xze_c))*kind(xze_c)
      deallocate(xze_c, stat=istat)
      call memocc(istat, iall, 'xze_c', subname)



      iall=-product(shape(yza_c))*kind(yza_c)
      deallocate(yza_c, stat=istat)
      call memocc(istat, iall, 'yza_c', subname)

      iall=-product(shape(yzb_c))*kind(yzb_c)
      deallocate(yzb_c, stat=istat)
      call memocc(istat, iall, 'yzb_c', subname)

      iall=-product(shape(yzc_c))*kind(yzc_c)
      deallocate(yzc_c, stat=istat)
      call memocc(istat, iall, 'yzc_c', subname)

      iall=-product(shape(yze_c))*kind(yze_c)
      deallocate(yze_c, stat=istat)
      call memocc(istat, iall, 'yze_c', subname)


      iall=-product(shape(xya_f))*kind(xya_f)
      deallocate(xya_f, stat=istat)
      call memocc(istat, iall, 'xya_f', subname)
      iall=-product(shape(xyb_f))*kind(xyb_f)
      deallocate(xyb_f, stat=istat)
      call memocc(istat, iall, 'xyb_f', subname)
      iall=-product(shape(xyc_f))*kind(xyc_f)
      deallocate(xyc_f, stat=istat)
      call memocc(istat, iall, 'xyc_f', subname)
      iall=-product(shape(xye_f))*kind(xye_f)
      deallocate(xye_f, stat=istat)
      call memocc(istat, iall, 'yze_f7', subname)

      iall=-product(shape(xza_f))*kind(xza_f)
      deallocate(xza_f, stat=istat)
      call memocc(istat, iall, 'xza_f', subname)
      iall=-product(shape(xzb_f))*kind(xzb_f)
      deallocate(xzb_f, stat=istat)
      call memocc(istat, iall, 'xzb_f', subname)
      iall=-product(shape(xzc_f))*kind(xzc_f)
      deallocate(xzc_f, stat=istat)
      call memocc(istat, iall, 'xzc_f', subname)
      iall=-product(shape(xze_f))*kind(xze_f)
      deallocate(xze_f, stat=istat)
      call memocc(istat, iall, 'zze_f7', subname)

      iall=-product(shape(yza_f))*kind(yza_f)
      deallocate(yza_f, stat=istat)
      call memocc(istat, iall, 'yza_f', subname)
      iall=-product(shape(yzb_f))*kind(yzb_f)
      deallocate(yzb_f, stat=istat)
      call memocc(istat, iall, 'yzb_f', subname)
      iall=-product(shape(yzc_f))*kind(yzc_f)
      deallocate(yzc_f, stat=istat)
      call memocc(istat, iall, 'yzc_f', subname)
      iall=-product(shape(yze_f))*kind(yze_f)
      deallocate(yze_f, stat=istat)
      call memocc(istat, iall, 'zze_f7', subname)

    end subroutine deallocate_local_arrays

END SUBROUTINE ConvolQuartic4




<<<<<<< HEAD


!>  Applies the following operation: 
!!  y = [((r-r0)^6)]*x
!!! WARNING: MIGHT CONTAIN A BUG!
subroutine ConvolSextic(n1, n2, n3, &
     nfl1, nfu1, nfl2, nfu2, nfl3, nfu3,  &
     hgrid, offsetx, offsety, offsetz, &
     ibyz_c, ibxz_c, ibxy_c, ibyz_f, ibxz_f, ibxy_f, &
     rxyzConf, potentialPrefac, withKinetic, cprecr, &
     xx_c, xx_f1, xx_f, &
     xy_c, xy_f2, xy_f, &
     xz_c, xz_f4, xz_f, &
     y_c, y_f)

  use module_base
  use module_types
  implicit none

  ! Calling arguments
  integer, intent(in) :: n1,n2,n3,nfl1,nfu1,nfl2,nfu2,nfl3,nfu3, offsetx, offsety, offsetz
  real(gp), intent(in) :: hgrid, potentialPrefac, cprecr
  logical,intent(in) :: withKinetic
  real(8),dimension(3) :: rxyzConf
  integer, dimension(2,0:n2,0:n3), intent(in) :: ibyz_c,ibyz_f
  integer, dimension(2,0:n1,0:n3), intent(in) :: ibxz_c,ibxz_f
  integer, dimension(2,0:n1,0:n2), intent(in) :: ibxy_c,ibxy_f
  real(wp),dimension(0:n1,0:n2,0:n3),intent(in) :: xx_c
  real(wp),dimension(nfl1:nfu1,nfl2:nfu2,nfl3:nfu3),intent(in) :: xx_f1
  real(wp),dimension(7,nfl1:nfu1,nfl2:nfu2,nfl3:nfu3),intent(in) :: xx_f
  real(wp),dimension(0:n2,0:n1,0:n3),intent(in) :: xy_c
  real(wp),dimension(nfl2:nfu2,nfl1:nfu1,nfl3:nfu3),intent(in) :: xy_f2
  real(wp),dimension(7,nfl2:nfu2,nfl1:nfu1,nfl3:nfu3),intent(in) :: xy_f
  real(wp),dimension(0:n3,0:n1,0:n2),intent(in) :: xz_c
  real(wp),dimension(nfl3:nfu3,nfl1:nfu1,nfl2:nfu2),intent(in) :: xz_f4
  real(wp),dimension(7,nfl3:nfu3,nfl1:nfu1,nfl2:nfu2),intent(in) :: xz_f
  real(wp), dimension(0:n1,0:n2,0:n3), intent(out) :: y_c
  real(wp), dimension(7,nfl1:nfu1,nfl2:nfu2,nfl3:nfu3), intent(out) :: y_f
  !local variables
  integer, parameter :: lowfil=-14,lupfil=14
  !logical :: firstcall=.true. 
  !integer, save :: mflop1,mflop2,mflop3,nflop1,nflop2,nflop3
  !integer :: ncount1,ncount_rate,ncount_max,ncount2,ncount3,ncount4,ncount5,ncount6
  integer :: i,t,i1,i2,i3
  integer :: icur,istart,iend,l
  real(wp) :: scale,dyi,dyi0,dyi1,dyi2,dyi3,t112,t121,t122,t212,t221,t222,t211
  real(wp) :: tt112, tt121, tt122, tt212, tt221, tt222, tt211
  real(wp) :: tt0
  real(wp), dimension(-3+lowfil:lupfil+3) :: a, aeff0, aeff1, aeff2, aeff3
  real(wp), dimension(-3+lowfil:lupfil+3) :: b, beff0, beff1, beff2, beff3
  real(wp), dimension(-3+lowfil:lupfil+3) :: c, ceff0, ceff1, ceff2, ceff3
  real(wp), dimension(lowfil:lupfil) :: e, eeff0, eeff1, eeff2, eeff3
  real(wp), dimension(-3+lowfil:lupfil+3) :: aeff0_2, aeff1_2, aeff2_2, aeff3_2
  real(wp), dimension(-3+lowfil:lupfil+3) :: beff0_2, beff1_2, beff2_2, beff3_2
  real(wp), dimension(-3+lowfil:lupfil+3) :: ceff0_2, ceff1_2, ceff2_2, ceff3_2
  real(wp),dimension(:,:),allocatable :: aeff0array, beff0array, ceff0array, eeff0array
  real(wp),dimension(:,:),allocatable :: aeff0_2array, beff0_2array, ceff0_2array, eeff0_2array
  real(wp),dimension(:,:),allocatable :: aeff0_4array, beff0_4array, ceff0_4array, eeff0_4array
  real(wp),dimension(:,:),allocatable :: aeff0_2auxarray, beff0_2auxarray, ceff0_2auxarray, eeff0_2auxarray
  real(wp),dimension(:,:),allocatable :: aeff0_4auxarray, beff0_4auxarray, ceff0_4auxarray, eeff0_4auxarray
  real(wp), dimension(lowfil:lupfil) :: eeff0_2, eeff1_2, eeff2_2, eeff3_2
  real(wp),dimension(:,:,:),allocatable :: x2ya_c, x2yb_c, x2yc_c, x2ye_c, x2za_c, x2zb_c, x2zc_c, x2ze_c, &
                                          y2za_c, y2zb_c, y2zc_c, y2ze_c
  real(wp),dimension(:,:,:),allocatable :: x4ya_c, x4yb_c, x4yc_c, x4ye_c, x4za_c, x4zb_c, x4zc_c, x4ze_c, &
                                          y4za_c, y4zb_c, y4zc_c, y4ze_c
  real(wp),dimension(:,:,:,:),allocatable :: x2ya_f, x2yb_f, x2yc_f, x2ye_f, x2za_f, x2zb_f, x2zc_f, x2ze_f, &
                                            y2za_f, y2zb_f, y2zc_f, y2ze_f
  real(wp),dimension(:,:,:,:),allocatable :: x4ya_f, x4yb_f, x4yc_f, x4ye_f, x4za_f, x4zb_f, x4zc_f, x4ze_f, &
                                            y4za_f, y4zb_f, y4zc_f, y4ze_f
  real(wp),dimension(:,:,:,:),allocatable :: x2ya_f2, x2yb_f2, x2yc_f2, x2ye_f2
  real(wp),dimension(:,:,:),allocatable :: x2y2aa_c, x2y2ab_c, x2y2ac_c, x2y2ae_c
  real(wp),dimension(:,:,:),allocatable :: x2y2ba_c, x2y2bb_c, x2y2bc_c, x2y2be_c
  real(wp),dimension(:,:,:),allocatable :: x2y2ca_c, x2y2cb_c, x2y2cc_c, x2y2ce_c
  real(wp),dimension(:,:,:),allocatable :: x2y2ea_c, x2y2eb_c, x2y2ec_c, x2y2ee_c
  real(wp),dimension(:,:,:,:),allocatable :: x2y2aa_f, x2y2ab_f, x2y2ac_f, x2y2ae_f
  real(wp),dimension(:,:,:,:),allocatable :: x2y2ba_f, x2y2bb_f, x2y2bc_f, x2y2be_f
  real(wp),dimension(:,:,:,:),allocatable :: x2y2ca_f, x2y2cb_f, x2y2cc_f, x2y2ce_f
  real(wp),dimension(:,:,:,:),allocatable :: x2y2ea_f, x2y2eb_f, x2y2ec_f, x2y2ee_f

  !!real(wp),dimension(:,:,:),allocatable :: xy_c, xz_c
  !!real(wp),dimension(:,:,:),allocatable :: xy_f1, xy_f2, xy_f3, xy_f4, xy_f5, xy_f6, xy_f7
  !!real(wp),dimension(:,:,:),allocatable :: xz_f1, xz_f2, xz_f3, xz_f4, xz_f5, xz_f6, xz_f7
  real(kind=8) :: x0, y0, z0
  integer :: istat, iall
  character(len=*),parameter :: subname='ConvolSextic'
  real(kind=8) :: tt10, tt11, tt12, tt13
  real(kind=8) :: tt20, tt21, tt22, tt23
  real(kind=8) :: tt30, tt31, tt32, tt33
  real(kind=8) :: tt40, tt41, tt42, tt43
  real(kind=8) :: tt50, tt51, tt52, tt53
  real(kind=8) :: tt60, tt61, tt62, tt63
  real(kind=8) :: tt70, tt71, tt72, tt73
  real(kind=8) :: tt0a0_2, tt0a1_2, tt0a2_2, tt0a3_2, tt0a0_4, tt0a1_4, tt0a2_4, tt0a3_4
  real(kind=8) :: tt0b0_2, tt0b1_2, tt0b2_2, tt0b3_2, tt0b0_4, tt0b1_4, tt0b2_4, tt0b3_4
  real(kind=8) :: tt0c0_2, tt0c1_2, tt0c2_2, tt0c3_2, tt0c0_4, tt0c1_4, tt0c2_4, tt0c3_4
  real(kind=8) :: tt0e0_2, tt0e1_2, tt0e2_2, tt0e3_2, tt0e0_4, tt0e1_4, tt0e2_4, tt0e3_4
  real(kind=8) :: tt1a0_2,                            tt1a0_4                           
  real(kind=8) :: tt1b0_2,                            tt1b0_4                           
  real(kind=8) :: tt1c0_2,                            tt1c0_4                           
  real(kind=8) :: tt1e0_2,                            tt1e0_4                           
  real(kind=8) :: tt2a0_2,                            tt2a0_4                           
  real(kind=8) :: tt2b0_2,                            tt2b0_4                           
  real(kind=8) :: tt2c0_2,                            tt2c0_4                           
  real(kind=8) :: tt2e0_2,                            tt2e0_4                           
  real(kind=8) :: tt3a0_2,                            tt3a0_4                           
  real(kind=8) :: tt3b0_2,                            tt3b0_4                           
  real(kind=8) :: tt3c0_2,                            tt3c0_4                           
  real(kind=8) :: tt3e0_2,                            tt3e0_4                           
  real(kind=8) :: tt4a0_2,                            tt4a0_4                           
  real(kind=8) :: tt4b0_2,                            tt4b0_4                           
  real(kind=8) :: tt4c0_2,                            tt4c0_4                           
  real(kind=8) :: tt4e0_2,                            tt4e0_4                           
  real(kind=8) :: tt5a0_2,                            tt5a0_4                           
  real(kind=8) :: tt5b0_2,                            tt5b0_4                           
  real(kind=8) :: tt5c0_2,                            tt5c0_4                           
  real(kind=8) :: tt5e0_2,                            tt5e0_4                           
  real(kind=8) :: tt6a0_2,                            tt6a0_4                           
  real(kind=8) :: tt6b0_2,                            tt6b0_4                           
  real(kind=8) :: tt6c0_2,                            tt6c0_4                           
  real(kind=8) :: tt6e0_2,                            tt6e0_4                           
  real(kind=8) :: tt7a0_2,                            tt7a0_4                           
  real(kind=8) :: tt7b0_2,                            tt7b0_4
  real(kind=8) :: tt7c0_2,                            tt7c0_4
  real(kind=8) :: tt7e0_2,                            tt7e0_4
  real(kind=8) :: ttaa0, ttab0, ttac0, ttae0
  real(kind=8) :: ttaa1, ttab1, ttac1, ttae1
  real(kind=8) :: ttaa2, ttab2, ttac2, ttae2
  real(kind=8) :: ttaa3, ttab3, ttac3, ttae3
  real(kind=8) :: ttaa4, ttab4, ttac4, ttae4
  real(kind=8) :: ttaa5, ttab5, ttac5, ttae5
  real(kind=8) :: ttaa6, ttab6, ttac6, ttae6
  real(kind=8) :: ttaa7, ttab7, ttac7, ttae7
  real(kind=8) :: ttba0, ttbb0, ttbc0, ttbe0
  real(kind=8) :: ttba1, ttbb1, ttbc1, ttbe1
  real(kind=8) :: ttba2, ttbb2, ttbc2, ttbe2
  real(kind=8) :: ttba3, ttbb3, ttbc3, ttbe3
  real(kind=8) :: ttba4, ttbb4, ttbc4, ttbe4
  real(kind=8) :: ttba5, ttbb5, ttbc5, ttbe5
  real(kind=8) :: ttba6, ttbb6, ttbc6, ttbe6
  real(kind=8) :: ttba7, ttbb7, ttbc7, ttbe7
  real(kind=8) :: ttca0, ttcb0, ttcc0, ttce0
  real(kind=8) :: ttca1, ttcb1, ttcc1, ttce1
  real(kind=8) :: ttca2, ttcb2, ttcc2, ttce2
  real(kind=8) :: ttca3, ttcb3, ttcc3, ttce3
  real(kind=8) :: ttca4, ttcb4, ttcc4, ttce4
  real(kind=8) :: ttca5, ttcb5, ttcc5, ttce5
  real(kind=8) :: ttca6, ttcb6, ttcc6, ttce6
  real(kind=8) :: ttca7, ttcb7, ttcc7, ttce7
  real(kind=8) :: ttea0, tteb0, ttec0, ttee0
  real(kind=8) :: ttea1, tteb1, ttec1, ttee1
  real(kind=8) :: ttea2, tteb2, ttec2, ttee2
  real(kind=8) :: ttea3, tteb3, ttec3, ttee3
  real(kind=8) :: ttea4, tteb4, ttec4, ttee4
  real(kind=8) :: ttea5, tteb5, ttec5, ttee5
  real(kind=8) :: ttea6, tteb6, ttec6, ttee6
  real(kind=8) :: ttea7, tteb7, ttec7, ttee7
  real(kind=8) :: tt1a0
  real(kind=8) :: tt1b0
  real(kind=8) :: tt1c0
  real(kind=8) :: tt1e0
  real(kind=8) :: tt2a0
  real(kind=8) :: tt2b0
  real(kind=8) :: tt2c0
  real(kind=8) :: tt2e0
  real(kind=8) :: tt3a0
  real(kind=8) :: tt3b0
  real(kind=8) :: tt3c0
  real(kind=8) :: tt3e0
  real(kind=8) :: tt4a0
  real(kind=8) :: tt4b0
  real(kind=8) :: tt4c0
  real(kind=8) :: tt4e0
  real(kind=8) :: tt5a0
  real(kind=8) :: tt5b0
  real(kind=8) :: tt5c0
  real(kind=8) :: tt5e0
  real(kind=8) :: tt6a0
  real(kind=8) :: tt6b0
  real(kind=8) :: tt6c0
  real(kind=8) :: tt6e0
  real(kind=8) :: tt7a0
  real(kind=8) :: tt7b0
  real(kind=8) :: tt7c0
  real(kind=8) :: tt7e0

  integer :: it=1!debug


  scale=-.5_wp/real(hgrid**2,wp)

  !---------------------------------------------------------------------------
  ! second derivative filters for Daubechies 16
  !  <phi|D^2|phi_i>
  a(0)=   -3.5536922899131901941296809374_wp*scale
  a(1)=    2.2191465938911163898794546405_wp*scale
  a(2)=   -0.6156141465570069496314853949_wp*scale
  a(3)=    0.2371780582153805636239247476_wp*scale
  a(4)=   -0.0822663999742123340987663521_wp*scale
  a(5)=    0.02207029188482255523789911295638968409_wp*scale
  a(6)=   -0.409765689342633823899327051188315485e-2_wp*scale
  a(7)=    0.45167920287502235349480037639758496e-3_wp*scale
  a(8)=   -0.2398228524507599670405555359023135e-4_wp*scale
  a(9)=    2.0904234952920365957922889447361e-6_wp*scale
  a(10)=  -3.7230763047369275848791496973044e-7_wp*scale
  a(11)=  -1.05857055496741470373494132287e-8_wp*scale
  a(12)=  -5.813879830282540547959250667e-11_wp*scale
  a(13)=   2.70800493626319438269856689037647576e-13_wp*scale
  a(14)=  -6.924474940639200152025730585882e-18_wp*scale

  a(15)=0.0_wp
  a(16)=0.0_wp 
  a(17)=0.0_wp
  
  do i=1,14+3
     a(-i)=a(i)
  enddo
  !  <phi|D^2|psi_i>
  c(-17)=0.0_wp
  c(-16)=0.0_wp
  c(-15)=0.0_wp
  
  c(-14)=     -3.869102413147656535541850057188e-18_wp*scale
  c(-13)=      1.5130616560866154733900029272077362e-13_wp*scale
  c(-12)=     -3.2264702314010525539061647271983988409e-11_wp*scale
  c(-11)=     -5.96264938781402337319841002642e-9_wp*scale
  c(-10)=     -2.1656830629214041470164889350342e-7_wp*scale
  c(-9 )=      8.7969704055286288323596890609625e-7_wp*scale
  c(-8 )=     -0.00001133456724516819987751818232711775_wp*scale
  c(-7 )=      0.00021710795484646138591610188464622454_wp*scale
  c(-6 )=     -0.0021356291838797986414312219042358542_wp*scale
  c(-5 )=      0.00713761218453631422925717625758502986_wp*scale
  c(-4 )=     -0.0284696165863973422636410524436931061_wp*scale
  c(-3 )=      0.14327329352510759457155821037742893841_wp*scale
  c(-2 )=     -0.42498050943780130143385739554118569733_wp*scale
  c(-1 )=      0.65703074007121357894896358254040272157_wp*scale
  c( 0 )=     -0.42081655293724308770919536332797729898_wp*scale
  c( 1 )=     -0.21716117505137104371463587747283267899_wp*scale
  c( 2 )=      0.63457035267892488185929915286969303251_wp*scale
  c( 3 )=     -0.53298223962800395684936080758073568406_wp*scale
  c( 4 )=      0.23370490631751294307619384973520033236_wp*scale
  c( 5 )=     -0.05657736973328755112051544344507997075_wp*scale
  c( 6 )=      0.0080872029411844780634067667008050127_wp*scale
  c( 7 )=     -0.00093423623304808664741804536808932984_wp*scale
  c( 8 )=      0.00005075807947289728306309081261461095_wp*scale
  c( 9 )=     -4.62561497463184262755416490048242e-6_wp*scale
  c( 10)=      6.3919128513793415587294752371778e-7_wp*scale
  c( 11)=      1.87909235155149902916133888931e-8_wp*scale
  c( 12)=      1.04757345962781829480207861447155543883e-10_wp*scale
  c( 13)=     -4.84665690596158959648731537084025836e-13_wp*scale
  c( 14)=      1.2392629629188986192855777620877e-17_wp*scale

  c(15)=0.0_wp
  c(16)=0.0_wp
  c(17)=0.0_wp
  !  <psi|D^2|phi_i>
  do i=-14-3,14+3
     b(i)=c(-i)
  enddo
  !<psi|D^2|psi_i>
  e(0)=   -24.875846029392331358907766562_wp*scale
  e(1)=   -7.1440597663471719869313377994_wp*scale
  e(2)=   -0.04251705323669172315864542163525830944_wp*scale
  e(3)=   -0.26995931336279126953587091167128839196_wp*scale
  e(4)=    0.08207454169225172612513390763444496516_wp*scale
  e(5)=   -0.02207327034586634477996701627614752761_wp*scale
  e(6)=    0.00409765642831595181639002667514310145_wp*scale
  e(7)=   -0.00045167920287507774929432548999880117_wp*scale
  e(8)=    0.00002398228524507599670405555359023135_wp*scale
  e(9)=   -2.0904234952920365957922889447361e-6_wp*scale
  e(10)=   3.7230763047369275848791496973044e-7_wp*scale
  e(11)=   1.05857055496741470373494132287e-8_wp*scale
  e(12)=   5.8138798302825405479592506674648873655e-11_wp*scale
  e(13)=  -2.70800493626319438269856689037647576e-13_wp*scale
  e(14)=   6.924474940639200152025730585882e-18_wp*scale
  do i=1,14
     e(-i)=e(i)
  enddo



! Allocate all arrays

i=max(n1,n2,n3)
allocate(aeff0array(-3+lowfil:lupfil+3,0:i), stat=istat)
call memocc(istat, aeff0array, 'aeff0array', subname)
allocate(beff0array(-3+lowfil:lupfil+3,0:i), stat=istat)
call memocc(istat, beff0array, 'beff0array', subname)
allocate(ceff0array(-3+lowfil:lupfil+3,0:i), stat=istat)
call memocc(istat, ceff0array, 'ceff0array', subname)
allocate(eeff0array(lowfil:lupfil,0:i), stat=istat)
call memocc(istat, eeff0array, 'eeff0array', subname)
aeff0array=0.d0
beff0array=0.d0
ceff0array=0.d0
eeff0array=0.d0

allocate(aeff0_2array(-3+lowfil:lupfil+3,0:i), stat=istat)
call memocc(istat, aeff0_2array, 'aeff0_2array', subname)
allocate(beff0_2array(-3+lowfil:lupfil+3,0:i), stat=istat)
call memocc(istat, beff0_2array, 'beff0_2array', subname)
allocate(ceff0_2array(-3+lowfil:lupfil+3,0:i), stat=istat)
call memocc(istat, ceff0_2array, 'ceff0_2array', subname)
allocate(eeff0_2array(lowfil:lupfil,0:i), stat=istat)
call memocc(istat, eeff0_2array, 'eeff0_2array', subname)
aeff0_2array=0.d0
beff0_2array=0.d0
ceff0_2array=0.d0
eeff0_2array=0.d0


allocate(aeff0_4array(-3+lowfil:lupfil+3,0:i), stat=istat)
call memocc(istat, aeff0_4array, 'aeff0_4array', subname)
allocate(beff0_4array(-3+lowfil:lupfil+3,0:i), stat=istat)
call memocc(istat, beff0_4array, 'beff0_4array', subname)
allocate(ceff0_4array(-3+lowfil:lupfil+3,0:i), stat=istat)
call memocc(istat, ceff0_4array, 'ceff0_4array', subname)
allocate(eeff0_4array(lowfil:lupfil,0:i), stat=istat)
call memocc(istat, eeff0_4array, 'eeff0_4array', subname)
aeff0_4array=0.d0
beff0_4array=0.d0
ceff0_4array=0.d0
eeff0_4array=0.d0


allocate(aeff0_2auxarray(-3+lowfil:lupfil+3,0:i), stat=istat)
call memocc(istat, aeff0_2auxarray, 'aeff0_2auxarray', subname)
allocate(beff0_2auxarray(-3+lowfil:lupfil+3,0:i), stat=istat)
call memocc(istat, beff0_2auxarray, 'beff0_2auxarray', subname)
allocate(ceff0_2auxarray(-3+lowfil:lupfil+3,0:i), stat=istat)
call memocc(istat, ceff0_2auxarray, 'ceff0_2auxarray', subname)
allocate(eeff0_2auxarray(-3+lowfil:lupfil+3,0:i), stat=istat)
call memocc(istat, eeff0_2auxarray, 'eeff0_2auxarray', subname)
aeff0_2auxarray=0.d0
beff0_2auxarray=0.d0
ceff0_2auxarray=0.d0
eeff0_2auxarray=0.d0


allocate(aeff0_4auxarray(-3+lowfil:lupfil+3,0:i), stat=istat)
call memocc(istat, aeff0_4auxarray, 'aeff0_4auxarray', subname)
allocate(beff0_4auxarray(-3+lowfil:lupfil+3,0:i), stat=istat)
call memocc(istat, beff0_4auxarray, 'beff0_4auxarray', subname)
allocate(ceff0_4auxarray(-3+lowfil:lupfil+3,0:i), stat=istat)
call memocc(istat, ceff0_4auxarray, 'ceff0_4auxarray', subname)
allocate(eeff0_4auxarray(-3+lowfil:lupfil+3,0:i), stat=istat)
call memocc(istat, eeff0_4auxarray, 'eeff0_4auxarray', subname)
aeff0_4auxarray=0.d0
beff0_4auxarray=0.d0
ceff0_4auxarray=0.d0
eeff0_4auxarray=0.d0


allocate(x2ya_c(0:n2,0:n1,0:n3), stat=istat)
call memocc(istat, x2ya_c, 'x2ya_c', subname)
allocate(x2yb_c(0:n2,0:n1,0:n3), stat=istat)
call memocc(istat, x2yb_c, 'x2yb_c', subname)
allocate(x2yc_c(0:n2,0:n1,0:n3), stat=istat)
call memocc(istat, x2yc_c, 'x2yc_c', subname)
allocate(x2ye_c(0:n2,0:n1,0:n3), stat=istat)
call memocc(istat, x2ye_c, 'x2ye_c', subname)
x2ya_c=0.d0
x2yb_c=0.d0
x2yc_c=0.d0
x2ye_c=0.d0







allocate(x2za_c(0:n3,0:n1,0:n2), stat=istat)
call memocc(istat, x2za_c, 'x2za_c', subname)
allocate(x2zb_c(0:n3,0:n1,0:n2), stat=istat)
call memocc(istat, x2zb_c, 'x2zb_c', subname)
allocate(x2zc_c(0:n3,0:n1,0:n2), stat=istat)
call memocc(istat, x2zc_c, 'x2zc_c', subname)
allocate(x2ze_c(0:n3,0:n1,0:n2), stat=istat)
call memocc(istat, x2ze_c, 'x2ze_c', subname)
x2za_c=0.d0
x2zb_c=0.d0
x2zc_c=0.d0
x2ze_c=0.d0





allocate(y2za_c(0:n3,0:n1,0:n2), stat=istat)
call memocc(istat, y2za_c, 'y2za_c', subname)
allocate(y2zb_c(0:n3,0:n1,0:n2), stat=istat)
call memocc(istat, y2zb_c, 'y2zb_c', subname)
allocate(y2zc_c(0:n3,0:n1,0:n2), stat=istat)
call memocc(istat, y2zc_c, 'y2zc_c', subname)
allocate(y2ze_c(0:n3,0:n1,0:n2), stat=istat)
call memocc(istat, y2ze_c, 'y2ze_c', subname)
y2za_c=0.d0
y2zb_c=0.d0
y2zc_c=0.d0
y2ze_c=0.d0





allocate(x4ya_c(0:n2,0:n1,0:n3), stat=istat)
call memocc(istat, x4ya_c, 'x4ya_c', subname)
allocate(x4yb_c(0:n2,0:n1,0:n3), stat=istat)
call memocc(istat, x4yb_c, 'x4yb_c', subname)
allocate(x4yc_c(0:n2,0:n1,0:n3), stat=istat)
call memocc(istat, x4yc_c, 'x4yc_c', subname)
allocate(x4ye_c(0:n2,0:n1,0:n3), stat=istat)
call memocc(istat, x4ye_c, 'x4ye_c', subname)
x4ya_c=0.d0
x4yb_c=0.d0
x4yc_c=0.d0
x4ye_c=0.d0

allocate(x4za_c(0:n3,0:n1,0:n2), stat=istat)
call memocc(istat, x4za_c, 'x4za_c', subname)
allocate(x4zb_c(0:n3,0:n1,0:n2), stat=istat)
call memocc(istat, x4zb_c, 'x4zb_c', subname)
allocate(x4zc_c(0:n3,0:n1,0:n2), stat=istat)
call memocc(istat, x4zc_c, 'x4zc_c', subname)
allocate(x4ze_c(0:n3,0:n1,0:n2), stat=istat)
call memocc(istat, x4ze_c, 'x4ze_c', subname)
x4za_c=0.d0
x4zb_c=0.d0
x4zc_c=0.d0
x4ze_c=0.d0

allocate(y4za_c(0:n3,0:n1,0:n2), stat=istat)
call memocc(istat, y4za_c, 'y4za_c', subname)
allocate(y4zb_c(0:n3,0:n1,0:n2), stat=istat)
call memocc(istat, y4zb_c, 'y4zb_c', subname)
allocate(y4zc_c(0:n3,0:n1,0:n2), stat=istat)
call memocc(istat, y4zc_c, 'y4zc_c', subname)
allocate(y4ze_c(0:n3,0:n1,0:n2), stat=istat)
call memocc(istat, y4ze_c, 'y4ze_c', subname)
y4za_c=0.d0
y4zb_c=0.d0
y4zc_c=0.d0
y4ze_c=0.d0



allocate(x2y2aa_c(0:n3,0:n1,0:n2), stat=istat)
call memocc(istat, x2y2aa_c, 'x2y2aa_c', subname)
allocate(x2y2ab_c(0:n3,0:n1,0:n2), stat=istat)
call memocc(istat, x2y2ab_c, 'x2y2ab_c', subname)
allocate(x2y2ac_c(0:n3,0:n1,0:n2), stat=istat)
call memocc(istat, x2y2ac_c, 'x2y2ac_c', subname)
allocate(x2y2ae_c(0:n3,0:n1,0:n2), stat=istat)
call memocc(istat, x2y2ae_c, 'x2y2ae_c', subname)
x2y2aa_c=0.d0
x2y2ab_c=0.d0
x2y2ac_c=0.d0
x2y2ae_c=0.d0

allocate(x2y2ba_c(0:n3,0:n1,0:n2), stat=istat)
call memocc(istat, x2y2ba_c, 'x2y2ba_c', subname)
allocate(x2y2bb_c(0:n3,0:n1,0:n2), stat=istat)
call memocc(istat, x2y2bb_c, 'x2y2bb_c', subname)
allocate(x2y2bc_c(0:n3,0:n1,0:n2), stat=istat)
call memocc(istat, x2y2bc_c, 'x2y2bc_c', subname)
allocate(x2y2be_c(0:n3,0:n1,0:n2), stat=istat)
call memocc(istat, x2y2be_c, 'x2y2be_c', subname)
x2y2ba_c=0.d0
x2y2bb_c=0.d0
x2y2bc_c=0.d0
x2y2be_c=0.d0

allocate(x2y2ca_c(0:n3,0:n1,0:n2), stat=istat)
call memocc(istat, x2y2ca_c, 'x2y2ca_c', subname)
allocate(x2y2cb_c(0:n3,0:n1,0:n2), stat=istat)
call memocc(istat, x2y2cb_c, 'x2y2cb_c', subname)
allocate(x2y2cc_c(0:n3,0:n1,0:n2), stat=istat)
call memocc(istat, x2y2cc_c, 'x2y2cc_c', subname)
allocate(x2y2ce_c(0:n3,0:n1,0:n2), stat=istat)
call memocc(istat, x2y2ce_c, 'x2y2ce_c', subname)
x2y2ca_c=0.d0
x2y2cb_c=0.d0
x2y2cc_c=0.d0
x2y2ce_c=0.d0

allocate(x2y2ea_c(0:n3,0:n1,0:n2), stat=istat)
call memocc(istat, x2y2ea_c, 'x2y2ea_c', subname)
allocate(x2y2eb_c(0:n3,0:n1,0:n2), stat=istat)
call memocc(istat, x2y2eb_c, 'x2y2eb_c', subname)
allocate(x2y2ec_c(0:n3,0:n1,0:n2), stat=istat)
call memocc(istat, x2y2ec_c, 'x2y2ec_c', subname)
allocate(x2y2ee_c(0:n3,0:n1,0:n2), stat=istat)
call memocc(istat, x2y2ee_c, 'x2y2ee_c', subname)
x2y2ea_c=0.d0
x2y2eb_c=0.d0
x2y2ec_c=0.d0
x2y2ee_c=0.d0



allocate(x2y2aa_f(7,nfl3:nfu3,nfl1:nfu1,nfl2:nfu2), stat=istat)
call memocc(istat, x2y2aa_f, 'x2y2aa_f', subname)
allocate(x2y2ab_f(7,nfl3:nfu3,nfl1:nfu1,nfl2:nfu2), stat=istat)
call memocc(istat, x2y2ab_f, 'x2y2ab_f', subname)
allocate(x2y2ac_f(7,nfl3:nfu3,nfl1:nfu1,nfl2:nfu2), stat=istat)
call memocc(istat, x2y2ac_f, 'x2y2ac_f', subname)
allocate(x2y2ae_f(7,nfl3:nfu3,nfl1:nfu1,nfl2:nfu2), stat=istat)
call memocc(istat, x2y2ae_f, 'x2y2ae_f', subname)
x2y2aa_f=0.d0
x2y2ab_f=0.d0
x2y2ac_f=0.d0
x2y2ae_f=0.d0

allocate(x2y2ba_f(7,nfl3:nfu3,nfl1:nfu1,nfl2:nfu2), stat=istat)
call memocc(istat, x2y2ba_f, 'x2y2ba_f', subname)
allocate(x2y2bb_f(7,nfl3:nfu3,nfl1:nfu1,nfl2:nfu2), stat=istat)
call memocc(istat, x2y2bb_f, 'x2y2bb_f', subname)
allocate(x2y2bc_f(7,nfl3:nfu3,nfl1:nfu1,nfl2:nfu2), stat=istat)
call memocc(istat, x2y2bc_f, 'x2y2bc_f', subname)
allocate(x2y2be_f(7,nfl3:nfu3,nfl1:nfu1,nfl2:nfu2), stat=istat)
call memocc(istat, x2y2be_f, 'x2y2be_f', subname)
x2y2ba_f=0.d0
x2y2bb_f=0.d0
x2y2bc_f=0.d0
x2y2be_f=0.d0

allocate(x2y2ca_f(7,nfl3:nfu3,nfl1:nfu1,nfl2:nfu2), stat=istat)
call memocc(istat, x2y2ca_f, 'x2y2ca_f', subname)
allocate(x2y2cb_f(7,nfl3:nfu3,nfl1:nfu1,nfl2:nfu2), stat=istat)
call memocc(istat, x2y2cb_f, 'x2y2cb_f', subname)
allocate(x2y2cc_f(7,nfl3:nfu3,nfl1:nfu1,nfl2:nfu2), stat=istat)
call memocc(istat, x2y2cc_f, 'x2y2cc_f', subname)
allocate(x2y2ce_f(7,nfl3:nfu3,nfl1:nfu1,nfl2:nfu2), stat=istat)
call memocc(istat, x2y2ce_f, 'x2y2ce_f', subname)
x2y2ca_f=0.d0
x2y2cb_f=0.d0
x2y2cc_f=0.d0
x2y2ce_f=0.d0


allocate(x2y2ea_f(7,nfl3:nfu3,nfl1:nfu1,nfl2:nfu2), stat=istat)
call memocc(istat, x2y2ea_f, 'x2y2ea_f', subname)
allocate(x2y2eb_f(7,nfl3:nfu3,nfl1:nfu1,nfl2:nfu2), stat=istat)
call memocc(istat, x2y2eb_f, 'x2y2eb_f', subname)
allocate(x2y2ec_f(7,nfl3:nfu3,nfl1:nfu1,nfl2:nfu2), stat=istat)
call memocc(istat, x2y2ec_f, 'x2y2ec_f', subname)
allocate(x2y2ee_f(7,nfl3:nfu3,nfl1:nfu1,nfl2:nfu2), stat=istat)
call memocc(istat, x2y2ee_f, 'x2y2ee_f', subname)
x2y2ea_f=0.d0
x2y2eb_f=0.d0
x2y2ec_f=0.d0
x2y2ee_f=0.d0



allocate(x2ya_f(3,nfl2:nfu2,nfl1:nfu1,nfl3:nfu3), stat=istat)
call memocc(istat, x2ya_f, 'x2ya_f', subname)
allocate(x2yb_f(4,nfl2:nfu2,nfl1:nfu1,nfl3:nfu3), stat=istat)
call memocc(istat, x2yb_f, 'x2yb_f', subname)
allocate(x2yc_f(3,nfl2:nfu2,nfl1:nfu1,nfl3:nfu3), stat=istat)
call memocc(istat, x2yc_f, 'x2yc_f', subname)
allocate(x2ye_f(4,nfl2:nfu2,nfl1:nfu1,nfl3:nfu3), stat=istat)
call memocc(istat, x2ye_f, 'x2ye_f', subname)
x2ya_f=0.d0
x2yb_f=0.d0
x2yc_f=0.d0
x2ye_f=0.d0


allocate(x2za_f(3,nfl3:nfu3,nfl1:nfu1,nfl2:nfu2), stat=istat)
call memocc(istat, x2za_f, 'x2za_f', subname)
allocate(x2zb_f(4,nfl3:nfu3,nfl1:nfu1,nfl2:nfu2), stat=istat)
call memocc(istat, x2zb_f, 'x2zb_f', subname)
allocate(x2zc_f(3,nfl3:nfu3,nfl1:nfu1,nfl2:nfu2), stat=istat)
call memocc(istat, x2zc_f, 'x2zc_f', subname)
allocate(x2ze_f(4,nfl3:nfu3,nfl1:nfu1,nfl2:nfu2), stat=istat)
call memocc(istat, x2ze_f, 'x2ze_f', subname)
x2za_f=0.d0
x2zb_f=0.d0
x2zc_f=0.d0
x2ze_f=0.d0


allocate(y2za_f(3,nfl3:nfu3,nfl1:nfu1,nfl2:nfu2), stat=istat)
call memocc(istat, y2za_f, 'y2za_f', subname)
allocate(y2zb_f(4,nfl3:nfu3,nfl1:nfu1,nfl2:nfu2), stat=istat)
call memocc(istat, y2zb_f, 'y2zb_f', subname)
allocate(y2zc_f(3,nfl3:nfu3,nfl1:nfu1,nfl2:nfu2), stat=istat)
call memocc(istat, y2zc_f, 'y2zc_f', subname)
allocate(y2ze_f(4,nfl3:nfu3,nfl1:nfu1,nfl2:nfu2), stat=istat)
call memocc(istat, y2ze_f, 'y2ze_f', subname)
y2za_f=0.d0
y2zb_f=0.d0
y2zc_f=0.d0
y2ze_f=0.d0



allocate(x2ya_f2(7,nfl2:nfu2,nfl1:nfu1,nfl3:nfu3), stat=istat)
call memocc(istat, x2ya_f2, 'x2ya_f2', subname)
allocate(x2yb_f2(7,nfl2:nfu2,nfl1:nfu1,nfl3:nfu3), stat=istat)
call memocc(istat, x2yb_f2, 'x2yb_f2', subname)
allocate(x2yc_f2(7,nfl2:nfu2,nfl1:nfu1,nfl3:nfu3), stat=istat)
call memocc(istat, x2yc_f2, 'x2yc_f2', subname)
allocate(x2ye_f2(7,nfl2:nfu2,nfl1:nfu1,nfl3:nfu3), stat=istat)
call memocc(istat, x2ye_f2, 'x2ye_f2', subname)
x2ya_f2=0.d0
x2yb_f2=0.d0
x2yc_f2=0.d0
x2ye_f2=0.d0




allocate(x4ya_f(3,nfl2:nfu2,nfl1:nfu1,nfl3:nfu3), stat=istat)
call memocc(istat, x4ya_f, 'x4ya_f', subname)
allocate(x4yb_f(4,nfl2:nfu2,nfl1:nfu1,nfl3:nfu3), stat=istat)
call memocc(istat, x4yb_f, 'x4yb_f', subname)
allocate(x4yc_f(3,nfl2:nfu2,nfl1:nfu1,nfl3:nfu3), stat=istat)
call memocc(istat, x4yc_f, 'x4yc_f', subname)
allocate(x4ye_f(4,nfl2:nfu2,nfl1:nfu1,nfl3:nfu3), stat=istat)
call memocc(istat, x4ye_f, 'x4ye_f', subname)
x4ya_f=0.d0
x4yb_f=0.d0
x4yc_f=0.d0
x4ye_f=0.d0


allocate(x4za_f(3,nfl3:nfu3,nfl1:nfu1,nfl2:nfu2), stat=istat)
call memocc(istat, x4za_f, 'x4za_f', subname)
allocate(x4zb_f(4,nfl3:nfu3,nfl1:nfu1,nfl2:nfu2), stat=istat)
call memocc(istat, x4zb_f, 'x4zb_f', subname)
allocate(x4zc_f(3,nfl3:nfu3,nfl1:nfu1,nfl2:nfu2), stat=istat)
call memocc(istat, x4zc_f, 'x4zc_f', subname)
allocate(x4ze_f(4,nfl3:nfu3,nfl1:nfu1,nfl2:nfu2), stat=istat)
call memocc(istat, x4ze_f, 'x4ze_f', subname)
x4za_f=0.d0
x4zb_f=0.d0
x4zc_f=0.d0
x4ze_f=0.d0


allocate(y4za_f(3,nfl3:nfu3,nfl1:nfu1,nfl2:nfu2), stat=istat)
call memocc(istat, y4za_f, 'y4za_f', subname)
allocate(y4zb_f(4,nfl3:nfu3,nfl1:nfu1,nfl2:nfu2), stat=istat)
call memocc(istat, y4zb_f, 'y4zb_f', subname)
allocate(y4zc_f(3,nfl3:nfu3,nfl1:nfu1,nfl2:nfu2), stat=istat)
call memocc(istat, y4zc_f, 'y4zc_f', subname)
allocate(y4ze_f(4,nfl3:nfu3,nfl1:nfu1,nfl2:nfu2), stat=istat)
call memocc(istat, y4ze_f, 'y4ze_f', subname)
y4za_f=0.d0
y4zb_f=0.d0
y4zc_f=0.d0
y4ze_f=0.d0








aeff0=0.d0 ; beff0=0.d0 ; ceff0=0.d0 ; eeff0=0.0
aeff1=0.d0 ; beff1=0.d0 ; ceff1=0.d0 ; eeff1=0.0
aeff2=0.d0 ; beff2=0.d0 ; ceff2=0.d0 ; eeff2=0.0
aeff3=0.d0 ; beff3=0.d0 ; ceff3=0.d0 ; eeff3=0.0

aeff0_2=0.d0 ; beff0_2=0.d0 ; ceff0_2=0.d0 ; eeff0_2=0.0
aeff1_2=0.d0 ; beff1_2=0.d0 ; ceff1_2=0.d0 ; eeff1_2=0.0
aeff2_2=0.d0 ; beff2_2=0.d0 ; ceff2_2=0.d0 ; eeff2_2=0.0
aeff3_2=0.d0 ; beff3_2=0.d0 ; ceff3_2=0.d0 ; eeff3_2=0.0


  !!$!$omp parallel default(private) &
  !!$!$omp shared(n1,n2,n3,nfl1,nfu1,nfl2,nfu2,nfl3,nfu3) &
  !!$!$omp shared(cprecr,ibyz_c,ibxz_c,ibxy_c,ibyz_f,ibxz_f,ibxy_f,x_c,x_f,y_c,y_f)& 
  !!$!$omp shared(x_f1,x_f2,x_f3,a,b,c,e)
    !!!$omp do  

    do i1=0,n1
        x0=hgrid*(i1+offsetx)-rxyzConf(1)
        if(.not. WithKinetic) then
            call getFilterSextic(it, potentialPrefac, hgrid, x0, aeff0array(lowfil,i1), 'a')
            call getFilterSextic(it, potentialPrefac, hgrid, x0, beff0array(lowfil,i1), 'b')
            call getFilterSextic(it, potentialPrefac, hgrid, x0, ceff0array(lowfil,i1), 'c')
            call getFilterSextic(it, potentialPrefac, hgrid, x0, eeff0array(lowfil,i1), 'e')
        else
            call getEffectiveFilterSextic(it, potentialPrefac, hgrid, x0, aeff0array(lowfil,i1), 'a')
            call getEffectiveFilterSextic(it, potentialPrefac, hgrid, x0, beff0array(lowfil,i1), 'b')
            call getEffectiveFilterSextic(it, potentialPrefac, hgrid, x0, ceff0array(lowfil,i1), 'c')
            call getEffectiveFilterSextic(it, potentialPrefac, hgrid, x0, eeff0array(lowfil,i1), 'e')
        end if

        call getFilterQuartic(1.d0, hgrid, x0, aeff0_4auxarray(lowfil,i1), 'a')
        call getFilterQuartic(1.d0, hgrid, x0, beff0_4auxarray(lowfil,i1), 'b')
        call getFilterQuartic(1.d0, hgrid, x0, ceff0_4auxarray(lowfil,i1), 'c')
        call getFilterQuartic(1.d0, hgrid, x0, eeff0_4auxarray(lowfil,i1), 'e')

        call getFilterQuadratic(1.d0, hgrid, x0, aeff0_2auxarray(lowfil,i1), 'a')
        call getFilterQuadratic(1.d0, hgrid, x0, beff0_2auxarray(lowfil,i1), 'b')
        call getFilterQuadratic(1.d0, hgrid, x0, ceff0_2auxarray(lowfil,i1), 'c')
        call getFilterQuadratic(1.d0, hgrid, x0, eeff0_2auxarray(lowfil,i1), 'e')
    end do
!t1=mpi_wtime()
    do i3=0,n3
       do i2=0,n2
          if (ibyz_c(2,i2,i3)-ibyz_c(1,i2,i3).ge.4) then
             do i1=ibyz_c(1,i2,i3),ibyz_c(2,i2,i3)-4,4
                dyi0=0.0_wp 
                dyi1=0.0_wp 
                dyi2=0.0_wp 
                dyi3=0.0_wp 

                tt0a0_2=0.d0  ; tt0a0_4=0.d0
                tt0a1_2=0.d0  ; tt0a1_4=0.d0
                tt0a2_2=0.d0  ; tt0a2_4=0.d0
                tt0a3_2=0.d0  ; tt0a3_4=0.d0

                tt0b0_2=0.d0  ; tt0b0_4=0.d0
                tt0b1_2=0.d0  ; tt0b1_4=0.d0
                tt0b2_2=0.d0  ; tt0b2_4=0.d0
                tt0b3_2=0.d0  ; tt0b3_4=0.d0

                tt0c0_2=0.d0  ; tt0c0_4=0.d0
                tt0c1_2=0.d0  ; tt0c1_4=0.d0
                tt0c2_2=0.d0  ; tt0c2_4=0.d0
                tt0c3_2=0.d0  ; tt0c3_4=0.d0

                tt0e0_2=0.d0  ; tt0e0_4=0.d0
                tt0e1_2=0.d0  ; tt0e1_4=0.d0
                tt0e2_2=0.d0  ; tt0e2_4=0.d0
                tt0e3_2=0.d0  ; tt0e3_4=0.d0
  
                do t=max(ibyz_c(1,i2,i3),lowfil+i1),min(lupfil+i1+3,ibyz_c(2,i2,i3))
                   dyi0=dyi0 + xx_c(t,i2,i3)*aeff0array(t-i1-0,i1+0)
                   dyi1=dyi1 + xx_c(t,i2,i3)*aeff0array(t-i1-1,i1+1)
                   dyi2=dyi2 + xx_c(t,i2,i3)*aeff0array(t-i1-2,i1+2)
                   dyi3=dyi3 + xx_c(t,i2,i3)*aeff0array(t-i1-3,i1+3)

                   ! sss coefficients
                   tt0a0_2=tt0a0_2 + xx_c(t,i2,i3)*aeff0_2auxarray(t-i1-0,i1+0)
                   tt0a1_2=tt0a1_2 + xx_c(t,i2,i3)*aeff0_2auxarray(t-i1-1,i1+1)
                   tt0a2_2=tt0a2_2 + xx_c(t,i2,i3)*aeff0_2auxarray(t-i1-2,i1+2)
                   tt0a3_2=tt0a3_2 + xx_c(t,i2,i3)*aeff0_2auxarray(t-i1-3,i1+3)

                   tt0b0_2=tt0b0_2 + xx_c(t,i2,i3)*beff0_2auxarray(t-i1-0,i1+0)
                   tt0b1_2=tt0b1_2 + xx_c(t,i2,i3)*beff0_2auxarray(t-i1-1,i1+1)
                   tt0b2_2=tt0b2_2 + xx_c(t,i2,i3)*beff0_2auxarray(t-i1-2,i1+2)
                   tt0b3_2=tt0b3_2 + xx_c(t,i2,i3)*beff0_2auxarray(t-i1-3,i1+3)

                   tt0c0_2=tt0c0_2 + xx_c(t,i2,i3)*ceff0_2auxarray(t-i1-0,i1+0)
                   tt0c1_2=tt0c1_2 + xx_c(t,i2,i3)*ceff0_2auxarray(t-i1-1,i1+1)
                   tt0c2_2=tt0c2_2 + xx_c(t,i2,i3)*ceff0_2auxarray(t-i1-2,i1+2)
                   tt0c3_2=tt0c3_2 + xx_c(t,i2,i3)*ceff0_2auxarray(t-i1-3,i1+3)

                   tt0e0_2=tt0e0_2 + xx_c(t,i2,i3)*eeff0_2auxarray(t-i1-0,i1+0)
                   tt0e1_2=tt0e1_2 + xx_c(t,i2,i3)*eeff0_2auxarray(t-i1-1,i1+1)
                   tt0e2_2=tt0e2_2 + xx_c(t,i2,i3)*eeff0_2auxarray(t-i1-2,i1+2)
                   tt0e3_2=tt0e3_2 + xx_c(t,i2,i3)*eeff0_2auxarray(t-i1-3,i1+3)

                   tt0a0_4=tt0a0_4 + xx_c(t,i2,i3)*aeff0_4auxarray(t-i1-0,i1+0)
                   tt0a1_4=tt0a1_4 + xx_c(t,i2,i3)*aeff0_4auxarray(t-i1-1,i1+1)
                   tt0a2_4=tt0a2_4 + xx_c(t,i2,i3)*aeff0_4auxarray(t-i1-2,i1+2)
                   tt0a3_4=tt0a3_4 + xx_c(t,i2,i3)*aeff0_4auxarray(t-i1-3,i1+3)

                   tt0b0_4=tt0b0_4 + xx_c(t,i2,i3)*beff0_4auxarray(t-i1-0,i1+0)
                   tt0b1_4=tt0b1_4 + xx_c(t,i2,i3)*beff0_4auxarray(t-i1-1,i1+1)
                   tt0b2_4=tt0b2_4 + xx_c(t,i2,i3)*beff0_4auxarray(t-i1-2,i1+2)
                   tt0b3_4=tt0b3_4 + xx_c(t,i2,i3)*beff0_4auxarray(t-i1-3,i1+3)

                   tt0c0_4=tt0c0_4 + xx_c(t,i2,i3)*ceff0_4auxarray(t-i1-0,i1+0)
                   tt0c1_4=tt0c1_4 + xx_c(t,i2,i3)*ceff0_4auxarray(t-i1-1,i1+1)
                   tt0c2_4=tt0c2_4 + xx_c(t,i2,i3)*ceff0_4auxarray(t-i1-2,i1+2)
                   tt0c3_4=tt0c3_4 + xx_c(t,i2,i3)*ceff0_4auxarray(t-i1-3,i1+3)

                   tt0e0_4=tt0e0_4 + xx_c(t,i2,i3)*eeff0_4auxarray(t-i1-0,i1+0)
                   tt0e1_4=tt0e1_4 + xx_c(t,i2,i3)*eeff0_4auxarray(t-i1-1,i1+1)
                   tt0e2_4=tt0e2_4 + xx_c(t,i2,i3)*eeff0_4auxarray(t-i1-2,i1+2)
                   tt0e3_4=tt0e3_4 + xx_c(t,i2,i3)*eeff0_4auxarray(t-i1-3,i1+3)
                enddo
                y_c(i1+0,i2,i3)=dyi0+cprecr*xx_c(i1+0,i2,i3)
                y_c(i1+1,i2,i3)=dyi1+cprecr*xx_c(i1+1,i2,i3)
                y_c(i1+2,i2,i3)=dyi2+cprecr*xx_c(i1+2,i2,i3)
                y_c(i1+3,i2,i3)=dyi3+cprecr*xx_c(i1+3,i2,i3)

                x2ya_c(i2,i1+0,i3)=tt0a0_2
                x2ya_c(i2,i1+1,i3)=tt0a1_2
                x2ya_c(i2,i1+2,i3)=tt0a2_2
                x2ya_c(i2,i1+3,i3)=tt0a3_2
                x2za_c(i3,i1+0,i2)=tt0a0_2
                x2za_c(i3,i1+1,i2)=tt0a1_2
                x2za_c(i3,i1+2,i2)=tt0a2_2
                x2za_c(i3,i1+3,i2)=tt0a3_2

                x2yb_c(i2,i1+0,i3)=tt0b0_2
                x2yb_c(i2,i1+1,i3)=tt0b1_2
                x2yb_c(i2,i1+2,i3)=tt0b2_2
                x2yb_c(i2,i1+3,i3)=tt0b3_2
                x2zb_c(i3,i1+0,i2)=tt0b0_2
                x2zb_c(i3,i1+1,i2)=tt0b1_2
                x2zb_c(i3,i1+2,i2)=tt0b2_2
                x2zb_c(i3,i1+3,i2)=tt0b3_2

                x2yc_c(i2,i1+0,i3)=tt0c0_2
                x2yc_c(i2,i1+1,i3)=tt0c1_2
                x2yc_c(i2,i1+2,i3)=tt0c2_2
                x2yc_c(i2,i1+3,i3)=tt0c3_2
                x2zc_c(i3,i1+0,i2)=tt0c0_2
                x2zc_c(i3,i1+1,i2)=tt0c1_2
                x2zc_c(i3,i1+2,i2)=tt0c2_2
                x2zc_c(i3,i1+3,i2)=tt0c3_2

                x2ye_c(i2,i1+0,i3)=tt0e0_2
                x2ye_c(i2,i1+1,i3)=tt0e1_2
                x2ye_c(i2,i1+2,i3)=tt0e2_2
                x2ye_c(i2,i1+3,i3)=tt0e3_2
                x2ze_c(i3,i1+0,i2)=tt0e0_2
                x2ze_c(i3,i1+1,i2)=tt0e1_2
                x2ze_c(i3,i1+2,i2)=tt0e2_2
                x2ze_c(i3,i1+3,i2)=tt0e3_2

                x4ya_c(i2,i1+0,i3)=tt0a0_4
                x4ya_c(i2,i1+1,i3)=tt0a1_4
                x4ya_c(i2,i1+2,i3)=tt0a2_4
                x4ya_c(i2,i1+3,i3)=tt0a3_4
                x4za_c(i3,i1+0,i2)=tt0a0_4
                x4za_c(i3,i1+1,i2)=tt0a1_4
                x4za_c(i3,i1+2,i2)=tt0a2_4
                x4za_c(i3,i1+3,i2)=tt0a3_4

                x4yb_c(i2,i1+0,i3)=tt0b0_4
                x4yb_c(i2,i1+1,i3)=tt0b1_4
                x4yb_c(i2,i1+2,i3)=tt0b2_4
                x4yb_c(i2,i1+3,i3)=tt0b3_4
                x4zb_c(i3,i1+0,i2)=tt0b0_4
                x4zb_c(i3,i1+1,i2)=tt0b1_4
                x4zb_c(i3,i1+2,i2)=tt0b2_4
                x4zb_c(i3,i1+3,i2)=tt0b3_4

                x4yc_c(i2,i1+0,i3)=tt0c0_4
                x4yc_c(i2,i1+1,i3)=tt0c1_4
                x4yc_c(i2,i1+2,i3)=tt0c2_4
                x4yc_c(i2,i1+3,i3)=tt0c3_4
                x4zc_c(i3,i1+0,i2)=tt0c0_4
                x4zc_c(i3,i1+1,i2)=tt0c1_4
                x4zc_c(i3,i1+2,i2)=tt0c2_4
                x4zc_c(i3,i1+3,i2)=tt0c3_4

                x4ye_c(i2,i1+0,i3)=tt0e0_4
                x4ye_c(i2,i1+1,i3)=tt0e1_4
                x4ye_c(i2,i1+2,i3)=tt0e2_4
                x4ye_c(i2,i1+3,i3)=tt0e3_4
                x4ze_c(i3,i1+0,i2)=tt0e0_4
                x4ze_c(i3,i1+1,i2)=tt0e1_4
                x4ze_c(i3,i1+2,i2)=tt0e2_4
                x4ze_c(i3,i1+3,i2)=tt0e3_4
             enddo
             icur=i1
          else
             icur=ibyz_c(1,i2,i3)
          endif
  
          do i1=icur,ibyz_c(2,i2,i3)
             dyi=0.0_wp 
             tt0a0_2=0.d0 ; tt0a0_4=0.d0
             tt0b0_2=0.d0 ; tt0b0_4=0.d0
             tt0c0_2=0.d0 ; tt0c0_4=0.d0
             tt0e0_2=0.d0 ; tt0e0_4=0.d0
             ! Get the effective a-filters for the x dimension
             do t=max(ibyz_c(1,i2,i3),lowfil+i1),min(lupfil+i1,ibyz_c(2,i2,i3))
                dyi=dyi + xx_c(t,i2,i3)*aeff0array(t-i1,i1)
                ! sss coefficients
                tt0a0_2=tt0a0_2 + xx_c(t,i2,i3)*aeff0_2auxarray(t-i1,i1)
                tt0b0_2=tt0b0_2 + xx_c(t,i2,i3)*beff0_2auxarray(t-i1,i1)
                tt0c0_2=tt0c0_2 + xx_c(t,i2,i3)*ceff0_2auxarray(t-i1,i1)
                tt0e0_2=tt0e0_2 + xx_c(t,i2,i3)*eeff0_2auxarray(t-i1,i1)
                tt0a0_4=tt0a0_4 + xx_c(t,i2,i3)*aeff0_4auxarray(t-i1,i1)
                tt0b0_4=tt0b0_4 + xx_c(t,i2,i3)*beff0_4auxarray(t-i1,i1)
                tt0c0_4=tt0c0_4 + xx_c(t,i2,i3)*ceff0_4auxarray(t-i1,i1)
                tt0e0_4=tt0e0_4 + xx_c(t,i2,i3)*eeff0_4auxarray(t-i1,i1)
             enddo
             y_c(i1,i2,i3)=dyi+cprecr*xx_c(i1,i2,i3)

             x2ya_c(i2,i1,i3)=tt0a0_2
             x2za_c(i3,i1,i2)=tt0a0_2

             x2yb_c(i2,i1,i3)=tt0b0_2
             x2zb_c(i3,i1,i2)=tt0b0_2

             x2yc_c(i2,i1,i3)=tt0c0_2
             x2zc_c(i3,i1,i2)=tt0c0_2

             x2yc_c(i2,i1,i3)=tt0c0_2
             x2zc_c(i3,i1,i2)=tt0c0_2

             x4ya_c(i2,i1,i3)=tt0a0_4
             x4za_c(i3,i1,i2)=tt0a0_4

             x4yb_c(i2,i1,i3)=tt0b0_4
             x4zb_c(i3,i1,i2)=tt0b0_4

             x4yc_c(i2,i1,i3)=tt0c0_4
             x4zc_c(i3,i1,i2)=tt0c0_4

             x4yc_c(i2,i1,i3)=tt0c0_4
             x4zc_c(i3,i1,i2)=tt0c0_4
          enddo
  
          istart=max(ibyz_c(1,i2,i3),ibyz_f(1,i2,i3)-lupfil)
          iend=min(ibyz_c(2,i2,i3),ibyz_f(2,i2,i3)-lowfil)
  
          if (istart-iend.ge.4) then
             do i1=istart,iend-4,4
                dyi0=0.0_wp
                dyi1=0.0_wp
                dyi2=0.0_wp
                dyi3=0.0_wp
                do t=max(ibyz_f(1,i2,i3),lowfil+i1),min(lupfil+i1+3,ibyz_f(2,i2,i3))
                   dyi0=dyi0 + xx_f1(t,i2,i3)*beff0array(t-i1-0,i1+0)
                   dyi1=dyi1 + xx_f1(t,i2,i3)*beff0array(t-i1-1,i1+1)
                   dyi2=dyi2 + xx_f1(t,i2,i3)*beff0array(t-i1-2,i1+2)
                   dyi3=dyi3 + xx_f1(t,i2,i3)*beff0array(t-i1-3,i1+3)
                enddo
                y_c(i1+0,i2,i3)=y_c(i1+0,i2,i3)+dyi0
                y_c(i1+1,i2,i3)=y_c(i1+1,i2,i3)+dyi1
                y_c(i1+2,i2,i3)=y_c(i1+2,i2,i3)+dyi2
                y_c(i1+3,i2,i3)=y_c(i1+3,i2,i3)+dyi3
             enddo
             istart=i1
          endif
  
          do i1=istart,iend
             dyi=0.0_wp
             tt0=0.0_wp
             do t=max(ibyz_f(1,i2,i3),lowfil+i1),min(lupfil+i1,ibyz_f(2,i2,i3))
                dyi=dyi + xx_f1(t,i2,i3)*beff0array(t-i1,i1)
             enddo
             y_c(i1,i2,i3)=y_c(i1,i2,i3)+dyi
          enddo
  
           if (ibyz_c(2,i2,i3)-ibyz_c(1,i2,i3).ge.4) then
             do i1=ibyz_f(1,i2,i3),ibyz_f(2,i2,i3)-4,4
                dyi0=0.0_wp 
                dyi1=0.0_wp 
                dyi2=0.0_wp 
                dyi3=0.0_wp 
                do t=max(ibyz_c(1,i2,i3),lowfil+i1),min(lupfil+i1+3,ibyz_c(2,i2,i3))
                   dyi0=dyi0 + xx_c(t,i2,i3)*ceff0array(t-i1-0,i1+0)
                   dyi1=dyi1 + xx_c(t,i2,i3)*ceff0array(t-i1-1,i1+1)
                   dyi2=dyi2 + xx_c(t,i2,i3)*ceff0array(t-i1-2,i1+2)
                   dyi3=dyi3 + xx_c(t,i2,i3)*ceff0array(t-i1-3,i1+3)
                enddo
                y_f(1,i1+0,i2,i3)=dyi0
                y_f(1,i1+1,i2,i3)=dyi1
                y_f(1,i1+2,i2,i3)=dyi2
                y_f(1,i1+3,i2,i3)=dyi3
             enddo
             icur=i1
          else
             icur=ibyz_f(1,i2,i3)
          endif
          do i1=icur,ibyz_f(2,i2,i3)
             dyi=0.0_wp 
             tt0=0.0_wp 
             do t=max(ibyz_c(1,i2,i3),lowfil+i1),min(lupfil+i1,ibyz_c(2,i2,i3))
                dyi=dyi + xx_c(t,i2,i3)*ceff0array(t-i1,i1)
             enddo
             y_f(1,i1,i2,i3)=dyi
          enddo
       enddo
    enddo
    !!!$omp enddo
  
  
  
  
    ! wavelet part
  
    !!!$omp do
    do i3=nfl3,nfu3
       do i2=nfl2,nfu2
          do i1=ibyz_f(1,i2,i3),ibyz_f(2,i2,i3)
             t112=0.0_wp;t121=0.0_wp;t122=0.0_wp;t212=0.0_wp;t221=0.0_wp;t222=0.0_wp;t211=0.0_wp 
             tt112=0.0_wp;tt121=0.0_wp;tt122=0.0_wp;tt212=0.0_wp;tt221=0.0_wp;tt222=0.0_wp;tt211=0.0_wp 
             tt1a0_2=0.d0 ; tt1a0_4=0.d0
             tt1b0_2=0.d0 ; tt1b0_4=0.d0
             tt1c0_2=0.d0 ; tt1c0_4=0.d0
             tt1e0_2=0.d0 ; tt1e0_4=0.d0

             tt2a0_2=0.d0 ; tt2a0_4=0.d0
             tt2b0_2=0.d0 ; tt2b0_4=0.d0
             tt2c0_2=0.d0 ; tt2c0_4=0.d0
             tt2e0_2=0.d0 ; tt2e0_4=0.d0

             tt3a0_2=0.d0 ; tt3a0_4=0.d0
             tt3b0_2=0.d0 ; tt3b0_4=0.d0
             tt3c0_2=0.d0 ; tt3c0_4=0.d0
             tt3e0_2=0.d0 ; tt3e0_4=0.d0

             tt4a0_2=0.d0 ; tt4a0_4=0.d0
             tt4b0_2=0.d0 ; tt4b0_4=0.d0
             tt4c0_2=0.d0 ; tt4c0_4=0.d0
             tt4e0_2=0.d0 ; tt4e0_4=0.d0

             tt5a0_2=0.d0 ; tt5a0_4=0.d0
             tt5b0_2=0.d0 ; tt5b0_4=0.d0
             tt5c0_2=0.d0 ; tt5c0_4=0.d0
             tt5e0_2=0.d0 ; tt5e0_4=0.d0

             tt6a0_2=0.d0 ; tt6a0_4=0.d0
             tt6b0_2=0.d0 ; tt6b0_4=0.d0
             tt6c0_2=0.d0 ; tt6c0_4=0.d0
             tt6e0_2=0.d0 ; tt6e0_4=0.d0

             tt7a0_2=0.d0 ; tt7a0_4=0.d0
             tt7b0_2=0.d0 ; tt7b0_4=0.d0
             tt7c0_2=0.d0 ; tt7c0_4=0.d0
             tt7e0_2=0.d0 ; tt7e0_4=0.d0
             do l=max(nfl1-i1,lowfil),min(lupfil,nfu1-i1)
                t112=t112 + xx_f(4,i1+l,i2,i3)*aeff0array(l,i1) + xx_f(5,i1+l,i2,i3)*beff0array(l,i1)
                t121=t121 + xx_f(2,i1+l,i2,i3)*aeff0array(l,i1) + xx_f(3,i1+l,i2,i3)*beff0array(l,i1)
                t122=t122 + xx_f(6,i1+l,i2,i3)*aeff0array(l,i1) + xx_f(7,i1+l,i2,i3)*beff0array(l,i1)
                t212=t212 + xx_f(4,i1+l,i2,i3)*ceff0array(l,i1) + xx_f(5,i1+l,i2,i3)*eeff0array(l,i1)
                t221=t221 + xx_f(2,i1+l,i2,i3)*ceff0array(l,i1) + xx_f(3,i1+l,i2,i3)*eeff0array(l,i1)
                t222=t222 + xx_f(6,i1+l,i2,i3)*ceff0array(l,i1) + xx_f(7,i1+l,i2,i3)*eeff0array(l,i1)
                t211=t211 + xx_f(1,i1+l,i2,i3)*eeff0array(l,i1)
                ! dss coefficients
                tt1b0_2=tt1b0_2 + xx_f(1,i1+l,i2,i3)*beff0_2auxarray(l,i1)
                tt1e0_2=tt1e0_2 + xx_f(1,i1+l,i2,i3)*eeff0_2auxarray(l,i1)
                tt1b0_4=tt1b0_4 + xx_f(1,i1+l,i2,i3)*beff0_4auxarray(l,i1)
                tt1e0_4=tt1e0_4 + xx_f(1,i1+l,i2,i3)*eeff0_4auxarray(l,i1)
                ! sds coefficients
                tt2a0_2=tt2a0_2 + xx_f(2,i1+l,i2,i3)*aeff0_2auxarray(l,i1)
                tt2c0_2=tt2c0_2 + xx_f(2,i1+l,i2,i3)*ceff0_2auxarray(l,i1)
                tt2a0_4=tt2a0_4 + xx_f(2,i1+l,i2,i3)*aeff0_4auxarray(l,i1)
                tt2c0_4=tt2c0_4 + xx_f(2,i1+l,i2,i3)*ceff0_4auxarray(l,i1)
                ! dds coefficients
                tt3b0_2=tt3b0_2 + xx_f(3,i1+l,i2,i3)*beff0_2auxarray(l,i1)
                tt3e0_2=tt3e0_2 + xx_f(3,i1+l,i2,i3)*eeff0_2auxarray(l,i1)
                tt3b0_4=tt3b0_4 + xx_f(3,i1+l,i2,i3)*beff0_4auxarray(l,i1)
                tt3e0_4=tt3e0_4 + xx_f(3,i1+l,i2,i3)*eeff0_4auxarray(l,i1)
                ! ssd coefficients
                tt4a0_2=tt4a0_2 + xx_f(4,i1+l,i2,i3)*aeff0_2auxarray(l,i1)
                tt4c0_2=tt4c0_2 + xx_f(4,i1+l,i2,i3)*ceff0_2auxarray(l,i1)
                tt4a0_4=tt4a0_4 + xx_f(4,i1+l,i2,i3)*aeff0_4auxarray(l,i1)
                tt4c0_4=tt4c0_4 + xx_f(4,i1+l,i2,i3)*ceff0_4auxarray(l,i1)
                ! dsd coefficients
                tt5b0_2=tt5b0_2 + xx_f(5,i1+l,i2,i3)*beff0_2auxarray(l,i1)
                tt5e0_2=tt5e0_2 + xx_f(5,i1+l,i2,i3)*eeff0_2auxarray(l,i1)
                tt5b0_4=tt5b0_4 + xx_f(5,i1+l,i2,i3)*beff0_4auxarray(l,i1)
                tt5e0_4=tt5e0_4 + xx_f(5,i1+l,i2,i3)*eeff0_4auxarray(l,i1)
                ! sdd coefficients
                tt6a0_2=tt6a0_2 + xx_f(6,i1+l,i2,i3)*aeff0_2auxarray(l,i1)
                tt6c0_2=tt6c0_2 + xx_f(6,i1+l,i2,i3)*ceff0_2auxarray(l,i1)
                tt6a0_4=tt6a0_4 + xx_f(6,i1+l,i2,i3)*aeff0_4auxarray(l,i1)
                tt6c0_4=tt6c0_4 + xx_f(6,i1+l,i2,i3)*ceff0_4auxarray(l,i1)
                ! ddd coefficients
                tt7b0_2=tt7b0_2 + xx_f(7,i1+l,i2,i3)*beff0_2auxarray(l,i1)
                tt7e0_2=tt7e0_2 + xx_f(7,i1+l,i2,i3)*eeff0_2auxarray(l,i1)
                tt7b0_4=tt7b0_4 + xx_f(7,i1+l,i2,i3)*beff0_4auxarray(l,i1)
                tt7e0_4=tt7e0_4 + xx_f(7,i1+l,i2,i3)*eeff0_4auxarray(l,i1)
             enddo
             y_f(4,i1,i2,i3)=t112+cprecr*xx_f(4,i1,i2,i3)
             y_f(2,i1,i2,i3)=t121+cprecr*xx_f(2,i1,i2,i3)
             y_f(1,i1,i2,i3)=y_f(1,i1,i2,i3)+t211+cprecr*xx_f(1,i1,i2,i3)
             y_f(6,i1,i2,i3)=t122+cprecr*xx_f(6,i1,i2,i3)
             y_f(5,i1,i2,i3)=t212+cprecr*xx_f(5,i1,i2,i3)
             y_f(3,i1,i2,i3)=t221+cprecr*xx_f(3,i1,i2,i3)
             y_f(7,i1,i2,i3)=t222+cprecr*xx_f(7,i1,i2,i3)
             ! dss coefficients
             x2ya_f2(1,i2,i1,i3)=tt1a0_2
             x2yb_f2(1,i2,i1,i3)=tt1b0_2
             x2yc_f2(1,i2,i1,i3)=tt1c0_2
             x2ye_f2(1,i2,i1,i3)=tt1e0_2
             x2yb_f(1,i2,i1,i3)=tt1b0_2
             x2ye_f(1,i2,i1,i3)=tt1e0_2
             x2zb_f(1,i3,i1,i2)=tt1b0_2
             x2ze_f(1,i3,i1,i2)=tt1e0_2
             x4yb_f(1,i2,i1,i3)=tt1b0_4
             x4ye_f(1,i2,i1,i3)=tt1e0_4
             x4zb_f(1,i3,i1,i2)=tt1b0_4
             x4ze_f(1,i3,i1,i2)=tt1e0_4
             ! sds coefficients
             x2ya_f2(2,i2,i1,i3)=tt2a0_2
             x2yb_f2(2,i2,i1,i3)=tt2b0_2
             x2yc_f2(2,i2,i1,i3)=tt2c0_2
             x2ye_f2(2,i2,i1,i3)=tt2e0_2
             x2ya_f(1,i2,i1,i3)=tt2a0_2
             x2yc_f(1,i2,i1,i3)=tt2c0_2
             x2za_f(1,i3,i1,i2)=tt2a0_2
             x2zc_f(1,i3,i1,i2)=tt2c0_2
             x4ya_f(1,i2,i1,i3)=tt2a0_4
             x4yc_f(1,i2,i1,i3)=tt2c0_4
             x4za_f(1,i3,i1,i2)=tt2a0_4
             x4zc_f(1,i3,i1,i2)=tt2c0_4
             ! dds coefficients
             x2ya_f2(3,i2,i1,i3)=tt3a0_2
             x2yb_f2(3,i2,i1,i3)=tt3b0_2
             x2yc_f2(3,i2,i1,i3)=tt3c0_2
             x2ye_f2(3,i2,i1,i3)=tt3e0_2
             x2yb_f(2,i2,i1,i3)=tt3b0_2
             x2ye_f(2,i2,i1,i3)=tt3e0_2
             x2zb_f(2,i3,i1,i2)=tt3b0_2
             x2ze_f(2,i3,i1,i2)=tt3e0_2
             x4yb_f(2,i2,i1,i3)=tt3b0_4
             x4ye_f(2,i2,i1,i3)=tt3e0_4
             x4zb_f(2,i3,i1,i2)=tt3b0_4
             x4ze_f(2,i3,i1,i2)=tt3e0_4
             ! ssd coefficients
             x2ya_f2(4,i2,i1,i3)=tt4a0_2
             x2yb_f2(4,i2,i1,i3)=tt4b0_2
             x2yc_f2(4,i2,i1,i3)=tt4c0_2
             x2ye_f2(4,i2,i1,i3)=tt4e0_2
             x2ya_f(2,i2,i1,i3)=tt4a0_2
             x2yc_f(2,i2,i1,i3)=tt4c0_2
             x2za_f(2,i3,i1,i2)=tt4a0_2
             x2zc_f(2,i3,i1,i2)=tt4c0_2
             x4ya_f(2,i2,i1,i3)=tt4a0_4
             x4yc_f(2,i2,i1,i3)=tt4c0_4
             x4za_f(2,i3,i1,i2)=tt4a0_4
             x4zc_f(2,i3,i1,i2)=tt4c0_4
             ! dsd coefficients
             x2ya_f2(5,i2,i1,i3)=tt5a0_2
             x2yb_f2(5,i2,i1,i3)=tt5b0_2
             x2yc_f2(5,i2,i1,i3)=tt5c0_2
             x2ye_f2(5,i2,i1,i3)=tt5e0_2
             x2yb_f(3,i2,i1,i3)=tt5b0_2
             x2ye_f(3,i2,i1,i3)=tt5e0_2
             x2zb_f(3,i3,i1,i2)=tt5b0_2
             x2ze_f(3,i3,i1,i2)=tt5e0_2
             x4yb_f(3,i2,i1,i3)=tt5b0_4
             x4ye_f(3,i2,i1,i3)=tt5e0_4
             x4zb_f(3,i3,i1,i2)=tt5b0_4
             x4ze_f(3,i3,i1,i2)=tt5e0_4
             ! sdd coefficients
             x2ya_f2(6,i2,i1,i3)=tt6a0_2
             x2yb_f2(6,i2,i1,i3)=tt6b0_2
             x2yc_f2(6,i2,i1,i3)=tt6c0_2
             x2ye_f2(6,i2,i1,i3)=tt6e0_2
             x2ya_f(3,i2,i1,i3)=tt6a0_2
             x2yc_f(3,i2,i1,i3)=tt6c0_2
             x2za_f(3,i3,i1,i2)=tt6a0_2
             x2zc_f(3,i3,i1,i2)=tt6c0_2
             x4ya_f(3,i2,i1,i3)=tt6a0_4
             x4yc_f(3,i2,i1,i3)=tt6c0_4
             x4za_f(3,i3,i1,i2)=tt6a0_4
             x4zc_f(3,i3,i1,i2)=tt6c0_4
             ! sdd coefficients
             x2ya_f2(7,i2,i1,i3)=tt7a0_2
             x2yb_f2(7,i2,i1,i3)=tt7b0_2
             x2yc_f2(7,i2,i1,i3)=tt7c0_2
             x2ye_f2(7,i2,i1,i3)=tt7e0_2
             x2yb_f(4,i2,i1,i3)=tt7b0_2
             x2ye_f(4,i2,i1,i3)=tt7e0_2
             x2zb_f(4,i3,i1,i2)=tt7b0_2
             x2ze_f(4,i3,i1,i2)=tt7e0_2
             x4yb_f(4,i2,i1,i3)=tt7b0_4
             x4ye_f(4,i2,i1,i3)=tt7e0_4
             x4zb_f(4,i3,i1,i2)=tt7b0_4
             x4ze_f(4,i3,i1,i2)=tt7e0_4
          enddo
       enddo
    enddo
    !!!$omp enddo


  
  

  
    do i2=0,n2
        y0=hgrid*(i2+offsety)-rxyzConf(2)
        if(.not. withKinetic) then
            call getFilterSextic(it, potentialPrefac, hgrid, y0, aeff0array(lowfil,i2), 'a')
            call getFilterSextic(it, potentialPrefac, hgrid, y0, beff0array(lowfil,i2), 'b')
            call getFilterSextic(it, potentialPrefac, hgrid, y0, ceff0array(lowfil,i2), 'c')
            call getFilterSextic(it, potentialPrefac, hgrid, y0, eeff0array(lowfil,i2), 'e')
        else
            call getEffectiveFilterSextic(it, potentialPrefac, hgrid, y0, aeff0array(lowfil,i2), 'a')
            call getEffectiveFilterSextic(it, potentialPrefac, hgrid, y0, beff0array(lowfil,i2), 'b')
            call getEffectiveFilterSextic(it, potentialPrefac, hgrid, y0, ceff0array(lowfil,i2), 'c')
            call getEffectiveFilterSextic(it, potentialPrefac, hgrid, y0, eeff0array(lowfil,i2), 'e')
        end if

        call getFilterQuartic(potentialPrefac, hgrid, y0, aeff0_4array(lowfil,i2), 'a')
        call getFilterQuartic(potentialPrefac, hgrid, y0, beff0_4array(lowfil,i2), 'b')
        call getFilterQuartic(potentialPrefac, hgrid, y0, ceff0_4array(lowfil,i2), 'c')
        call getFilterQuartic(potentialPrefac, hgrid, y0, eeff0_4array(lowfil,i2), 'e')

        call getFilterQuadratic(potentialPrefac, hgrid, y0, aeff0_2array(lowfil,i2), 'a')
        call getFilterQuadratic(potentialPrefac, hgrid, y0, beff0_2array(lowfil,i2), 'b')
        call getFilterQuadratic(potentialPrefac, hgrid, y0, ceff0_2array(lowfil,i2), 'c')
        call getFilterQuadratic(potentialPrefac, hgrid, y0, eeff0_2array(lowfil,i2), 'e')

        call getFilterQuartic(1.d0, hgrid, y0, aeff0_4auxarray(lowfil,i2), 'a')
        call getFilterQuartic(1.d0, hgrid, y0, beff0_4auxarray(lowfil,i2), 'b')
        call getFilterQuartic(1.d0, hgrid, y0, ceff0_4auxarray(lowfil,i2), 'c')
        call getFilterQuartic(1.d0, hgrid, y0, eeff0_4auxarray(lowfil,i2), 'e')

        call getFilterQuadratic(1.d0, hgrid, y0, aeff0_2auxarray(lowfil,i2), 'a')
        call getFilterQuadratic(1.d0, hgrid, y0, beff0_2auxarray(lowfil,i2), 'b')
        call getFilterQuadratic(1.d0, hgrid, y0, ceff0_2auxarray(lowfil,i2), 'c')
        call getFilterQuadratic(1.d0, hgrid, y0, eeff0_2auxarray(lowfil,i2), 'e')
    end do
  
  
    ! + (1/2) d^2/dy^2
    !!!$omp do
    do i3=0,n3
       do i1=0,n1
          if (ibxz_c(2,i1,i3)-ibxz_c(1,i1,i3).ge.4) then
             do i2=ibxz_c(1,i1,i3),ibxz_c(2,i1,i3)-4,4
                dyi0=0.0_wp 
                dyi1=0.0_wp 
                dyi2=0.0_wp 
                dyi3=0.0_wp 

                tt0a0_2=0.d0 ; tt0a0_4=0.d0
                tt0a1_2=0.d0 ; tt0a1_4=0.d0
                tt0a2_2=0.d0 ; tt0a2_4=0.d0
                tt0a3_2=0.d0 ; tt0a3_4=0.d0

                tt0b0_2=0.d0 ; tt0b0_4=0.d0
                tt0b1_2=0.d0 ; tt0b1_4=0.d0
                tt0b2_2=0.d0 ; tt0b2_4=0.d0
                tt0b3_2=0.d0 ; tt0b3_4=0.d0

                tt0c0_2=0.d0 ; tt0c0_4=0.d0
                tt0c1_2=0.d0 ; tt0c1_4=0.d0
                tt0c2_2=0.d0 ; tt0c2_4=0.d0
                tt0c3_2=0.d0 ; tt0c3_4=0.d0

                tt0e0_2=0.d0 ; tt0e0_4=0.d0
                tt0e1_2=0.d0 ; tt0e1_4=0.d0
                tt0e2_2=0.d0 ; tt0e2_4=0.d0
                tt0e3_2=0.d0 ; tt0e3_4=0.d0

                ttaa0=0.d0 ; ttba0=0.d0 ; ttca0=0.d0 ; ttea0=0.d0
                ttaa1=0.d0 ; ttba1=0.d0 ; ttca1=0.d0 ; ttea1=0.d0
                ttaa2=0.d0 ; ttba2=0.d0 ; ttca2=0.d0 ; ttea2=0.d0
                ttaa3=0.d0 ; ttba3=0.d0 ; ttca3=0.d0 ; ttea3=0.d0

                ttab0=0.d0 ; ttbb0=0.d0 ; ttcb0=0.d0 ; tteb0=0.d0
                ttab1=0.d0 ; ttbb1=0.d0 ; ttcb1=0.d0 ; tteb1=0.d0
                ttab2=0.d0 ; ttbb2=0.d0 ; ttcb2=0.d0 ; tteb2=0.d0
                ttab3=0.d0 ; ttbb3=0.d0 ; ttcb3=0.d0 ; tteb3=0.d0

                ttac0=0.d0 ; ttbc0=0.d0 ; ttcc0=0.d0 ; ttec0=0.d0
                ttac1=0.d0 ; ttbc1=0.d0 ; ttcc1=0.d0 ; ttec1=0.d0
                ttac2=0.d0 ; ttbc2=0.d0 ; ttcc2=0.d0 ; ttec2=0.d0
                ttac3=0.d0 ; ttbc3=0.d0 ; ttcc3=0.d0 ; ttec3=0.d0

                ttae0=0.d0 ; ttbe0=0.d0 ; ttce0=0.d0 ; ttee0=0.d0
                ttae1=0.d0 ; ttbe1=0.d0 ; ttce1=0.d0 ; ttee1=0.d0
                ttae2=0.d0 ; ttbe2=0.d0 ; ttce2=0.d0 ; ttee2=0.d0
                ttae3=0.d0 ; ttbe3=0.d0 ; ttce3=0.d0 ; ttee3=0.d0

                   
                do t=max(ibxz_c(1,i1,i3),lowfil+i2),min(lupfil+i2+3,ibxz_c(2,i1,i3))
                   dyi0=dyi0 + xy_c(t,i1,i3)*aeff0array(t-i2-0,i2+0) + 3.d0*x4ya_c(t,i1,i3)*aeff0_2array(t-i2-0,i2+0) + &
                               3.d0*x2ya_c(t,i1,i3)*aeff0_4array(t-i2-0,i2+0)
                   dyi1=dyi1 + xy_c(t,i1,i3)*aeff0array(t-i2-1,i2+1) + 3.d0*x4ya_c(t,i1,i3)*aeff0_2array(t-i2-1,i2+1) + &
                               3.d0*x2ya_c(t,i1,i3)*aeff0_4array(t-i2-1,i2+1)
                   dyi2=dyi2 + xy_c(t,i1,i3)*aeff0array(t-i2-2,i2+2) + 3.d0*x4ya_c(t,i1,i3)*aeff0_2array(t-i2-2,i2+2) + &
                               3.d0*x2ya_c(t,i1,i3)*aeff0_4array(t-i2-2,i2+2)
                   dyi3=dyi3 + xy_c(t,i1,i3)*aeff0array(t-i2-3,i2+3) + 3.d0*x4ya_c(t,i1,i3)*aeff0_2array(t-i2-3,i2+3) + &
                               3.d0*x2ya_c(t,i1,i3)*aeff0_4array(t-i2-3,i2+3)

                   ! sss coefficients
                   tt0a0_2=tt0a0_2 + xy_c(t,i1,i3)*aeff0_2auxarray(t-i2-0,i2+0)
                   tt0a1_2=tt0a1_2 + xy_c(t,i1,i3)*aeff0_2auxarray(t-i2-1,i2+1)
                   tt0a2_2=tt0a2_2 + xy_c(t,i1,i3)*aeff0_2auxarray(t-i2-2,i2+2)
                   tt0a3_2=tt0a3_2 + xy_c(t,i1,i3)*aeff0_2auxarray(t-i2-3,i2+3)

                   tt0b0_2=tt0b0_2 + xy_c(t,i1,i3)*beff0_2auxarray(t-i2-0,i2+0)
                   tt0b1_2=tt0b1_2 + xy_c(t,i1,i3)*beff0_2auxarray(t-i2-1,i2+1)
                   tt0b2_2=tt0b2_2 + xy_c(t,i1,i3)*beff0_2auxarray(t-i2-2,i2+2)
                   tt0b3_2=tt0b3_2 + xy_c(t,i1,i3)*beff0_2auxarray(t-i2-3,i2+3)

                   tt0c0_2=tt0c0_2 + xy_c(t,i1,i3)*ceff0_2auxarray(t-i2-0,i2+0)
                   tt0c1_2=tt0c1_2 + xy_c(t,i1,i3)*ceff0_2auxarray(t-i2-1,i2+1)
                   tt0c2_2=tt0c2_2 + xy_c(t,i1,i3)*ceff0_2auxarray(t-i2-2,i2+2)
                   tt0c3_2=tt0c3_2 + xy_c(t,i1,i3)*ceff0_2auxarray(t-i2-3,i2+3)

                   tt0e0_2=tt0e0_2 + xy_c(t,i1,i3)*eeff0_2auxarray(t-i2-0,i2+0)
                   tt0e1_2=tt0e1_2 + xy_c(t,i1,i3)*eeff0_2auxarray(t-i2-1,i2+1)
                   tt0e2_2=tt0e2_2 + xy_c(t,i1,i3)*eeff0_2auxarray(t-i2-2,i2+2)
                   tt0e3_2=tt0e3_2 + xy_c(t,i1,i3)*eeff0_2auxarray(t-i2-3,i2+3)

                   tt0a0_4=tt0a0_4 + xy_c(t,i1,i3)*aeff0_4auxarray(t-i2-0,i2+0)
                   tt0a1_4=tt0a1_4 + xy_c(t,i1,i3)*aeff0_4auxarray(t-i2-1,i2+1)
                   tt0a2_4=tt0a2_4 + xy_c(t,i1,i3)*aeff0_4auxarray(t-i2-2,i2+2)
                   tt0a3_4=tt0a3_4 + xy_c(t,i1,i3)*aeff0_4auxarray(t-i2-3,i2+3)

                   tt0b0_4=tt0b0_4 + xy_c(t,i1,i3)*beff0_4auxarray(t-i2-0,i2+0)
                   tt0b1_4=tt0b1_4 + xy_c(t,i1,i3)*beff0_4auxarray(t-i2-1,i2+1)
                   tt0b2_4=tt0b2_4 + xy_c(t,i1,i3)*beff0_4auxarray(t-i2-2,i2+2)
                   tt0b3_4=tt0b3_4 + xy_c(t,i1,i3)*beff0_4auxarray(t-i2-3,i2+3)

                   tt0c0_4=tt0c0_4 + xy_c(t,i1,i3)*ceff0_4auxarray(t-i2-0,i2+0)
                   tt0c1_4=tt0c1_4 + xy_c(t,i1,i3)*ceff0_4auxarray(t-i2-1,i2+1)
                   tt0c2_4=tt0c2_4 + xy_c(t,i1,i3)*ceff0_4auxarray(t-i2-2,i2+2)
                   tt0c3_4=tt0c3_4 + xy_c(t,i1,i3)*ceff0_4auxarray(t-i2-3,i2+3)

                   tt0e0_4=tt0e0_4 + xy_c(t,i1,i3)*eeff0_4auxarray(t-i2-0,i2+0)
                   tt0e1_4=tt0e1_4 + xy_c(t,i1,i3)*eeff0_4auxarray(t-i2-1,i2+1)
                   tt0e2_4=tt0e2_4 + xy_c(t,i1,i3)*eeff0_4auxarray(t-i2-2,i2+2)
                   tt0e3_4=tt0e3_4 + xy_c(t,i1,i3)*eeff0_4auxarray(t-i2-3,i2+3)

                   ! x^2y^2, a coefficients
                   ttaa0=ttaa0 + x2ya_c(t,i1,i3)*aeff0_2auxarray(t-i2-0,i2+0)
                   ttaa1=ttaa1 + x2ya_c(t,i1,i3)*aeff0_2auxarray(t-i2-1,i2+1)
                   ttaa2=ttaa2 + x2ya_c(t,i1,i3)*aeff0_2auxarray(t-i2-2,i2+2)
                   ttaa3=ttaa3 + x2ya_c(t,i1,i3)*aeff0_2auxarray(t-i2-3,i2+3)

                   ttab0=ttab0 + x2yb_c(t,i1,i3)*aeff0_2auxarray(t-i2-0,i2+0)
                   ttab1=ttab1 + x2yb_c(t,i1,i3)*aeff0_2auxarray(t-i2-1,i2+1)
                   ttab2=ttab2 + x2yb_c(t,i1,i3)*aeff0_2auxarray(t-i2-2,i2+2)
                   ttab3=ttab3 + x2yb_c(t,i1,i3)*aeff0_2auxarray(t-i2-3,i2+3)

                   ttac0=ttac0 + x2yc_c(t,i1,i3)*aeff0_2auxarray(t-i2-0,i2+0)
                   ttac1=ttac1 + x2yc_c(t,i1,i3)*aeff0_2auxarray(t-i2-1,i2+1)
                   ttac2=ttac2 + x2yc_c(t,i1,i3)*aeff0_2auxarray(t-i2-2,i2+2)
                   ttac3=ttac3 + x2yc_c(t,i1,i3)*aeff0_2auxarray(t-i2-3,i2+3)

                   ttae0=ttae0 + x2ye_c(t,i1,i3)*aeff0_2auxarray(t-i2-0,i2+0)
                   ttae1=ttae1 + x2ye_c(t,i1,i3)*aeff0_2auxarray(t-i2-1,i2+1)
                   ttae2=ttae2 + x2ye_c(t,i1,i3)*aeff0_2auxarray(t-i2-2,i2+2)
                   ttae3=ttae3 + x2ye_c(t,i1,i3)*aeff0_2auxarray(t-i2-3,i2+3)

                   ! x^2y^2, b coefficients
                   ttba0=ttba0 + x2ya_c(t,i1,i3)*beff0_2auxarray(t-i2-0,i2+0)
                   ttba1=ttba1 + x2ya_c(t,i1,i3)*beff0_2auxarray(t-i2-1,i2+1)
                   ttba2=ttba2 + x2ya_c(t,i1,i3)*beff0_2auxarray(t-i2-2,i2+2)
                   ttba3=ttba3 + x2ya_c(t,i1,i3)*beff0_2auxarray(t-i2-3,i2+3)

                   ttbb0=ttbb0 + x2yb_c(t,i1,i3)*beff0_2auxarray(t-i2-0,i2+0)
                   ttbb1=ttbb1 + x2yb_c(t,i1,i3)*beff0_2auxarray(t-i2-1,i2+1)
                   ttbb2=ttbb2 + x2yb_c(t,i1,i3)*beff0_2auxarray(t-i2-2,i2+2)
                   ttbb3=ttbb3 + x2yb_c(t,i1,i3)*beff0_2auxarray(t-i2-3,i2+3)

                   ttbc0=ttbc0 + x2yc_c(t,i1,i3)*beff0_2auxarray(t-i2-0,i2+0)
                   ttbc1=ttbc1 + x2yc_c(t,i1,i3)*beff0_2auxarray(t-i2-1,i2+1)
                   ttbc2=ttbc2 + x2yc_c(t,i1,i3)*beff0_2auxarray(t-i2-2,i2+2)
                   ttbc3=ttbc3 + x2yc_c(t,i1,i3)*beff0_2auxarray(t-i2-3,i2+3)

                   ttbe0=ttbe0 + x2ye_c(t,i1,i3)*beff0_2auxarray(t-i2-0,i2+0)
                   ttbe1=ttbe1 + x2ye_c(t,i1,i3)*beff0_2auxarray(t-i2-1,i2+1)
                   ttbe2=ttbe2 + x2ye_c(t,i1,i3)*beff0_2auxarray(t-i2-2,i2+2)
                   ttbe3=ttbe3 + x2ye_c(t,i1,i3)*beff0_2auxarray(t-i2-3,i2+3)

                   ! x^2y^2, c coefficients
                   ttca0=ttca0 + x2ya_c(t,i1,i3)*ceff0_2auxarray(t-i2-0,i2+0)
                   ttca1=ttca1 + x2ya_c(t,i1,i3)*ceff0_2auxarray(t-i2-1,i2+1)
                   ttca2=ttca2 + x2ya_c(t,i1,i3)*ceff0_2auxarray(t-i2-2,i2+2)
                   ttca3=ttca3 + x2ya_c(t,i1,i3)*ceff0_2auxarray(t-i2-3,i2+3)

                   ttcb0=ttcb0 + x2yb_c(t,i1,i3)*ceff0_2auxarray(t-i2-0,i2+0)
                   ttcb1=ttcb1 + x2yb_c(t,i1,i3)*ceff0_2auxarray(t-i2-1,i2+1)
                   ttcb2=ttcb2 + x2yb_c(t,i1,i3)*ceff0_2auxarray(t-i2-2,i2+2)
                   ttcb3=ttcb3 + x2yb_c(t,i1,i3)*ceff0_2auxarray(t-i2-3,i2+3)

                   ttcc0=ttcc0 + x2yc_c(t,i1,i3)*ceff0_2auxarray(t-i2-0,i2+0)
                   ttcc1=ttcc1 + x2yc_c(t,i1,i3)*ceff0_2auxarray(t-i2-1,i2+1)
                   ttcc2=ttcc2 + x2yc_c(t,i1,i3)*ceff0_2auxarray(t-i2-2,i2+2)
                   ttcc3=ttcc3 + x2yc_c(t,i1,i3)*ceff0_2auxarray(t-i2-3,i2+3)

                   ttce0=ttce0 + x2ye_c(t,i1,i3)*ceff0_2auxarray(t-i2-0,i2+0)
                   ttce1=ttce1 + x2ye_c(t,i1,i3)*ceff0_2auxarray(t-i2-1,i2+1)
                   ttce2=ttce2 + x2ye_c(t,i1,i3)*ceff0_2auxarray(t-i2-2,i2+2)
                   ttce3=ttce3 + x2ye_c(t,i1,i3)*ceff0_2auxarray(t-i2-3,i2+3)

                   ! x^2y^2, e coefficients
                   ttea0=ttea0 + x2ya_c(t,i1,i3)*eeff0_2auxarray(t-i2-0,i2+0)
                   ttea1=ttea1 + x2ya_c(t,i1,i3)*eeff0_2auxarray(t-i2-1,i2+1)
                   ttea2=ttea2 + x2ya_c(t,i1,i3)*eeff0_2auxarray(t-i2-2,i2+2)
                   ttea3=ttea3 + x2ya_c(t,i1,i3)*eeff0_2auxarray(t-i2-3,i2+3)

                   tteb0=tteb0 + x2yb_c(t,i1,i3)*eeff0_2auxarray(t-i2-0,i2+0)
                   tteb1=tteb1 + x2yb_c(t,i1,i3)*eeff0_2auxarray(t-i2-1,i2+1)
                   tteb2=tteb2 + x2yb_c(t,i1,i3)*eeff0_2auxarray(t-i2-2,i2+2)
                   tteb3=tteb3 + x2yb_c(t,i1,i3)*eeff0_2auxarray(t-i2-3,i2+3)

                   ttec0=ttec0 + x2yc_c(t,i1,i3)*eeff0_2auxarray(t-i2-0,i2+0)
                   ttec1=ttec1 + x2yc_c(t,i1,i3)*eeff0_2auxarray(t-i2-1,i2+1)
                   ttec2=ttec2 + x2yc_c(t,i1,i3)*eeff0_2auxarray(t-i2-2,i2+2)
                   ttec3=ttec3 + x2yc_c(t,i1,i3)*eeff0_2auxarray(t-i2-3,i2+3)

                   ttee0=ttee0 + x2ye_c(t,i1,i3)*eeff0_2auxarray(t-i2-0,i2+0)
                   ttee1=ttee1 + x2ye_c(t,i1,i3)*eeff0_2auxarray(t-i2-1,i2+1)
                   ttee2=ttee2 + x2ye_c(t,i1,i3)*eeff0_2auxarray(t-i2-2,i2+2)
                   ttee3=ttee3 + x2ye_c(t,i1,i3)*eeff0_2auxarray(t-i2-3,i2+3)
                enddo
                y_c(i1,i2+0,i3)=y_c(i1,i2+0,i3)+dyi0
                y_c(i1,i2+1,i3)=y_c(i1,i2+1,i3)+dyi1
                y_c(i1,i2+2,i3)=y_c(i1,i2+2,i3)+dyi2
                y_c(i1,i2+3,i3)=y_c(i1,i2+3,i3)+dyi3

                y2za_c(i3,i1,i2+0)=tt0a0_2
                y2za_c(i3,i1,i2+1)=tt0a1_2
                y2za_c(i3,i1,i2+2)=tt0a2_2
                y2za_c(i3,i1,i2+3)=tt0a3_2
                          
                y2zb_c(i3,i1,i2+0)=tt0b0_2
                y2zb_c(i3,i1,i2+1)=tt0b1_2
                y2zb_c(i3,i1,i2+2)=tt0b2_2
                y2zb_c(i3,i1,i2+3)=tt0b3_2
                          
                y2zc_c(i3,i1,i2+0)=tt0c0_2
                y2zc_c(i3,i1,i2+1)=tt0c1_2
                y2zc_c(i3,i1,i2+2)=tt0c2_2
                y2zc_c(i3,i1,i2+3)=tt0c3_2
                          
                y2ze_c(i3,i1,i2+0)=tt0e0_2
                y2ze_c(i3,i1,i2+1)=tt0e1_2
                y2ze_c(i3,i1,i2+2)=tt0e2_2
                y2ze_c(i3,i1,i2+3)=tt0e3_2

                y4za_c(i3,i1,i2+0)=tt0a0_4
                y4za_c(i3,i1,i2+1)=tt0a1_4
                y4za_c(i3,i1,i2+2)=tt0a2_4
                y4za_c(i3,i1,i2+3)=tt0a3_4
                          
                y4zb_c(i3,i1,i2+0)=tt0b0_4
                y4zb_c(i3,i1,i2+1)=tt0b1_4
                y4zb_c(i3,i1,i2+2)=tt0b2_4
                y4zb_c(i3,i1,i2+3)=tt0b3_4
                          
                y4zc_c(i3,i1,i2+0)=tt0c0_4
                y4zc_c(i3,i1,i2+1)=tt0c1_4
                y4zc_c(i3,i1,i2+2)=tt0c2_4
                y4zc_c(i3,i1,i2+3)=tt0c3_4
                          
                y4ze_c(i3,i1,i2+0)=tt0e0_4
                y4ze_c(i3,i1,i2+1)=tt0e1_4
                y4ze_c(i3,i1,i2+2)=tt0e2_4
                y4ze_c(i3,i1,i2+3)=tt0e3_4

                ! x^2y^2, a coefficients
                x2y2aa_c(i3,i1,i2+0)=ttaa0
                x2y2aa_c(i3,i1,i2+1)=ttaa1
                x2y2aa_c(i3,i1,i2+2)=ttaa2
                x2y2aa_c(i3,i1,i2+3)=ttaa3

                x2y2ab_c(i3,i1,i2+0)=ttab0
                x2y2ab_c(i3,i1,i2+1)=ttab1
                x2y2ab_c(i3,i1,i2+2)=ttab2
                x2y2ab_c(i3,i1,i2+3)=ttab3

                x2y2ac_c(i3,i1,i2+0)=ttac0
                x2y2ac_c(i3,i1,i2+1)=ttac1
                x2y2ac_c(i3,i1,i2+2)=ttac2
                x2y2ac_c(i3,i1,i2+3)=ttac3

                x2y2ae_c(i3,i1,i2+0)=ttae0
                x2y2ae_c(i3,i1,i2+1)=ttae1
                x2y2ae_c(i3,i1,i2+2)=ttae2
                x2y2ae_c(i3,i1,i2+3)=ttae3

                ! x^2y^2, b coefficients
                x2y2ba_c(i3,i1,i2+0)=ttba0
                x2y2ba_c(i3,i1,i2+1)=ttba1
                x2y2ba_c(i3,i1,i2+2)=ttba2
                x2y2ba_c(i3,i1,i2+3)=ttba3

                x2y2bb_c(i3,i1,i2+0)=ttbb0
                x2y2bb_c(i3,i1,i2+1)=ttbb1
                x2y2bb_c(i3,i1,i2+2)=ttbb2
                x2y2bb_c(i3,i1,i2+3)=ttbb3

                x2y2bc_c(i3,i1,i2+0)=ttbc0
                x2y2bc_c(i3,i1,i2+1)=ttbc1
                x2y2bc_c(i3,i1,i2+2)=ttbc2
                x2y2bc_c(i3,i1,i2+3)=ttbc3

                x2y2be_c(i3,i1,i2+0)=ttbe0
                x2y2be_c(i3,i1,i2+1)=ttbe1
                x2y2be_c(i3,i1,i2+2)=ttbe2
                x2y2be_c(i3,i1,i2+3)=ttbe3

                ! x^2y^2, c coefficients
                x2y2ca_c(i3,i1,i2+0)=ttca0
                x2y2ca_c(i3,i1,i2+1)=ttca1
                x2y2ca_c(i3,i1,i2+2)=ttca2
                x2y2ca_c(i3,i1,i2+3)=ttca3

                x2y2cb_c(i3,i1,i2+0)=ttcb0
                x2y2cb_c(i3,i1,i2+1)=ttcb1
                x2y2cb_c(i3,i1,i2+2)=ttcb2
                x2y2cb_c(i3,i1,i2+3)=ttcb3

                x2y2cc_c(i3,i1,i2+0)=ttcc0
                x2y2cc_c(i3,i1,i2+1)=ttcc1
                x2y2cc_c(i3,i1,i2+2)=ttcc2
                x2y2cc_c(i3,i1,i2+3)=ttcc3

                x2y2ce_c(i3,i1,i2+0)=ttce0
                x2y2ce_c(i3,i1,i2+1)=ttce1
                x2y2ce_c(i3,i1,i2+2)=ttce2
                x2y2ce_c(i3,i1,i2+3)=ttce3

                ! x^2y^2, e coefficients
                x2y2ea_c(i3,i1,i2+0)=ttea0
                x2y2ea_c(i3,i1,i2+1)=ttea1
                x2y2ea_c(i3,i1,i2+2)=ttea2
                x2y2ea_c(i3,i1,i2+3)=ttea3

                x2y2eb_c(i3,i1,i2+0)=tteb0
                x2y2eb_c(i3,i1,i2+1)=tteb1
                x2y2eb_c(i3,i1,i2+2)=tteb2
                x2y2eb_c(i3,i1,i2+3)=tteb3

                x2y2ec_c(i3,i1,i2+0)=ttec0
                x2y2ec_c(i3,i1,i2+1)=ttec1
                x2y2ec_c(i3,i1,i2+2)=ttec2
                x2y2ec_c(i3,i1,i2+3)=ttec3

                x2y2ee_c(i3,i1,i2+0)=ttee0
                x2y2ee_c(i3,i1,i2+1)=ttee1
                x2y2ee_c(i3,i1,i2+2)=ttee2
                x2y2ee_c(i3,i1,i2+3)=ttee3
             enddo
             icur=i2
          else
             icur=ibxz_c(1,i1,i3)
          endif
  
          do i2=icur,ibxz_c(2,i1,i3)
             dyi=0.0_wp 

             tt0a0_2=0.d0 ; tt0a0_4=0.d0

             tt0b0_2=0.d0 ; tt0b0_4=0.d0

             tt0c0_2=0.d0 ; tt0c0_4=0.d0

             tt0e0_2=0.d0 ; tt0e0_4=0.d0

             ttaa0=0.d0 ; ttba0=0.d0 ; ttca0=0.d0 ; ttea0=0.d0

             ttab0=0.d0 ; ttbb0=0.d0 ; ttcb0=0.d0 ; tteb0=0.d0

             ttac0=0.d0 ; ttbc0=0.d0 ; ttcc0=0.d0 ; ttec0=0.d0

             ttae0=0.d0 ; ttbe0=0.d0 ; ttce0=0.d0 ; ttee0=0.d0
             do t=max(ibxz_c(1,i1,i3),lowfil+i2),min(lupfil+i2,ibxz_c(2,i1,i3))
                dyi=dyi + xy_c(t,i1,i3)*aeff0array(t-i2-0,i2+0) + 3.d0*x4ya_c(t,i1,i3)*aeff0_2array(t-i2-0,i2+0) + &
                          3.d0*x2ya_c(t,i1,i3)*aeff0_4array(t-i2-0,i2+0)

                ! sss coefficients
                tt0a0_2=tt0a0_2 + xy_c(t,i1,i3)*aeff0_2auxarray(t-i2-0,i2+0)

                tt0b0_2=tt0b0_2 + xy_c(t,i1,i3)*beff0_2auxarray(t-i2-0,i2+0)

                tt0c0_2=tt0c0_2 + xy_c(t,i1,i3)*ceff0_2auxarray(t-i2-0,i2+0)

                tt0e0_2=tt0e0_2 + xy_c(t,i1,i3)*eeff0_2auxarray(t-i2-0,i2+0)

                tt0a0_4=tt0a0_4 + xy_c(t,i1,i3)*aeff0_4auxarray(t-i2-0,i2+0)

                tt0b0_4=tt0b0_4 + xy_c(t,i1,i3)*beff0_4auxarray(t-i2-0,i2+0)

                tt0c0_4=tt0c0_4 + xy_c(t,i1,i3)*ceff0_4auxarray(t-i2-0,i2+0)

                tt0e0_4=tt0e0_4 + xy_c(t,i1,i3)*eeff0_4auxarray(t-i2-0,i2+0)

                ! x^2y^2, a coefficients
                ttaa0=ttaa0 + x2ya_c(t,i1,i3)*aeff0_2auxarray(t-i2-0,i2+0)

                ttab0=ttab0 + x2yb_c(t,i1,i3)*aeff0_2auxarray(t-i2-0,i2+0)

                ttac0=ttac0 + x2yc_c(t,i1,i3)*aeff0_2auxarray(t-i2-0,i2+0)

                ttae0=ttae0 + x2ye_c(t,i1,i3)*aeff0_2auxarray(t-i2-0,i2+0)

                ! x^2y^2, b coefficients
                ttba0=ttba0 + x2ya_c(t,i1,i3)*beff0_2auxarray(t-i2-0,i2+0)

                ttbb0=ttbb0 + x2yb_c(t,i1,i3)*beff0_2auxarray(t-i2-0,i2+0)

                ttbc0=ttbc0 + x2yc_c(t,i1,i3)*beff0_2auxarray(t-i2-0,i2+0)

                ttbe0=ttbe0 + x2ye_c(t,i1,i3)*beff0_2auxarray(t-i2-0,i2+0)

                ! x^2y^2, c coefficients
                ttca0=ttca0 + x2ya_c(t,i1,i3)*ceff0_2auxarray(t-i2-0,i2+0)

                ttcb0=ttcb0 + x2yb_c(t,i1,i3)*ceff0_2auxarray(t-i2-0,i2+0)

                ttcc0=ttcc0 + x2yc_c(t,i1,i3)*ceff0_2auxarray(t-i2-0,i2+0)

                ttce0=ttce0 + x2ye_c(t,i1,i3)*ceff0_2auxarray(t-i2-0,i2+0)

                ! x^2y^2, e coefficients
                ttea0=ttea0 + x2ya_c(t,i1,i3)*eeff0_2auxarray(t-i2-0,i2+0)

                tteb0=tteb0 + x2yb_c(t,i1,i3)*eeff0_2auxarray(t-i2-0,i2+0)

                ttec0=ttec0 + x2yc_c(t,i1,i3)*eeff0_2auxarray(t-i2-0,i2+0)

                ttee0=ttee0 + x2ye_c(t,i1,i3)*eeff0_2auxarray(t-i2-0,i2+0)


             enddo
             y_c(i1,i2,i3)=y_c(i1,i2,i3)+dyi


             y2za_c(i3,i1,i2+0)=tt0a0_2
                       
             y2zb_c(i3,i1,i2+0)=tt0b0_2
                       
             y2zc_c(i3,i1,i2+0)=tt0c0_2
                       
             y2ze_c(i3,i1,i2+0)=tt0e0_2

             y4za_c(i3,i1,i2+0)=tt0a0_4
                       
             y4zb_c(i3,i1,i2+0)=tt0b0_4
                       
             y4zc_c(i3,i1,i2+0)=tt0c0_4
                       
             y4ze_c(i3,i1,i2+0)=tt0e0_4

             ! x^2y^2, a coefficients
             x2y2aa_c(i3,i1,i2+0)=ttaa0

             x2y2ab_c(i3,i1,i2+0)=ttab0

             x2y2ac_c(i3,i1,i2+0)=ttac0

             x2y2ae_c(i3,i1,i2+0)=ttae0

             ! x^2y^2, b coefficients
             x2y2ba_c(i3,i1,i2+0)=ttba0

             x2y2bb_c(i3,i1,i2+0)=ttbb0

             x2y2bc_c(i3,i1,i2+0)=ttbc0

             x2y2be_c(i3,i1,i2+0)=ttbe0

             ! x^2y^2, c coefficients
             x2y2ca_c(i3,i1,i2+0)=ttca0

             x2y2cb_c(i3,i1,i2+0)=ttcb0

             x2y2cc_c(i3,i1,i2+0)=ttcc0

             x2y2ce_c(i3,i1,i2+0)=ttce0

             ! x^2y^2, e coefficients
             x2y2ea_c(i3,i1,i2+0)=ttea0

             x2y2eb_c(i3,i1,i2+0)=tteb0

             x2y2ec_c(i3,i1,i2+0)=ttec0

             x2y2ee_c(i3,i1,i2+0)=ttee0
          enddo
          istart=max(ibxz_c(1,i1,i3),ibxz_f(1,i1,i3)-lupfil)
          iend= min(ibxz_c(2,i1,i3),ibxz_f(2,i1,i3)-lowfil)
  
          if (istart-iend.ge.4) then
             do i2=istart,iend-4,4
                dyi0=0.0_wp
                dyi1=0.0_wp
                dyi2=0.0_wp
                dyi3=0.0_wp
                do t=max(ibxz_f(1,i1,i3),lowfil+i2),min(lupfil+i2+3,ibxz_f(2,i1,i3))
                   dyi0=dyi0 + xy_f2(t,i1,i3)*beff0array(t-i2-0,i2+0) + &
                               3.d0*x4yb_f(1,t,i1,i3)*aeff0_2array(t-i2-0,i2+0) + &
                               3.d0*(x4ya_f(1,t,i1,i3)+x4yb_f(2,t,i1,i3))*beff0_2array(t-i2-0,i2+0) + &
                               3.d0*x2yb_f(1,t,i1,i3)*aeff0_4array(t-i2-0,i2+0) + &
                               3.d0*(x2ya_f(1,t,i1,i3)+x2yb_f(2,t,i1,i3))*beff0_4array(t-i2-0,i2+0)
                   dyi1=dyi1 + xy_f2(t,i1,i3)*beff0array(t-i2-1,i2+1) + &
                               3.d0*x4yb_f(1,t,i1,i3)*aeff0_2array(t-i2-1,i2+1) + &
                               3.d0*(x4ya_f(1,t,i1,i3)+x4yb_f(2,t,i1,i3))*beff0_2array(t-i2-1,i2+1) + &
                               3.d0*x2yb_f(1,t,i1,i3)*aeff0_4array(t-i2-1,i2+1) + &
                               3.d0*(x2ya_f(1,t,i1,i3)+x2yb_f(2,t,i1,i3))*beff0_4array(t-i2-1,i2+1)
                   dyi2=dyi2 + xy_f2(t,i1,i3)*beff0array(t-i2-2,i2+2) + &
                               3.d0*x4yb_f(1,t,i1,i3)*aeff0_2array(t-i2-2,i2+2) + &
                               3.d0*(x4ya_f(1,t,i1,i3)+x4yb_f(2,t,i1,i3))*beff0_2array(t-i2-2,i2+2) + &
                               3.d0*x2yb_f(1,t,i1,i3)*aeff0_4array(t-i2-2,i2+2) + &
                               3.d0*(x2ya_f(1,t,i1,i3)+x2yb_f(2,t,i1,i3))*beff0_4array(t-i2-2,i2+2)
                   dyi3=dyi3 + xy_f2(t,i1,i3)*beff0array(t-i2-3,i2+3) + &
                               3.d0*x4yb_f(1,t,i1,i3)*aeff0_2array(t-i2-3,i2+3) + &
                               3.d0*(x4ya_f(1,t,i1,i3)+x4yb_f(2,t,i1,i3))*beff0_2array(t-i2-3,i2+3) + &
                               3.d0*x2yb_f(1,t,i1,i3)*aeff0_4array(t-i2-3,i2+3) + &
                               3.d0*(x2ya_f(1,t,i1,i3)+x2yb_f(2,t,i1,i3))*beff0_4array(t-i2-3,i2+3)
                enddo
                y_c(i1,i2+0,i3)=y_c(i1,i2+0,i3)+dyi0
                y_c(i1,i2+1,i3)=y_c(i1,i2+1,i3)+dyi1
                y_c(i1,i2+2,i3)=y_c(i1,i2+2,i3)+dyi2
                y_c(i1,i2+3,i3)=y_c(i1,i2+3,i3)+dyi3
             enddo
             istart=i2
          endif
  
          do i2=istart,iend
             dyi0=0.0_wp
             do t=max(ibxz_f(1,i1,i3),lowfil+i2),min(lupfil+i2,ibxz_f(2,i1,i3))
                dyi0=dyi0 + xy_f2(t,i1,i3)*beff0array(t-i2-0,i2+0) + &
                            3.d0*x4yb_f(1,t,i1,i3)*aeff0_2array(t-i2-0,i2+0) + &
                            3.d0*(x4ya_f(1,t,i1,i3)+x4yb_f(2,t,i1,i3))*beff0_2array(t-i2-0,i2+0) + &
                            3.d0*x2yb_f(1,t,i1,i3)*aeff0_4array(t-i2-0,i2+0) + &
                            3.d0*(x2ya_f(1,t,i1,i3)+x2yb_f(2,t,i1,i3))*beff0_4array(t-i2-0,i2+0)
             enddo
             y_c(i1,i2+0,i3)=y_c(i1,i2+0,i3)+dyi0
          enddo
  
           if (ibxz_f(2,i1,i3)-ibxz_f(1,i1,i3).ge.4) then
             do i2=ibxz_f(1,i1,i3),ibxz_f(2,i1,i3)-4,4
                dyi0=0.0_wp 
                dyi1=0.0_wp 
                dyi2=0.0_wp 
                dyi3=0.0_wp 
                tt10=0.0_wp 
                tt11=0.0_wp 
                tt12=0.0_wp 
                tt13=0.0_wp 
                tt20=0.0_wp 
                tt21=0.0_wp 
                tt22=0.0_wp 
                tt23=0.0_wp 
                tt30=0.0_wp 
                tt31=0.0_wp 
                tt32=0.0_wp 
                tt33=0.0_wp 
                do t=max(ibxz_c(1,i1,i3),lowfil+i2),min(lupfil+i2+3,ibxz_c(2,i1,i3))
                   dyi0=dyi0 + xy_c(t,i1,i3)*ceff0array(t-i2-0,i2+0)
                   dyi1=dyi1 + xy_c(t,i1,i3)*ceff0array(t-i2-1,i2+1)
                   dyi2=dyi2 + xy_c(t,i1,i3)*ceff0array(t-i2-2,i2+2)
                   dyi3=dyi3 + xy_c(t,i1,i3)*ceff0array(t-i2-3,i2+3)
  
                   tt10=tt10 + 3.d0*( x4yc_c(t,i1,i3)*aeff0_2array(t-i2-0,i2+0) + x2yc_c(t,i1,i3)*aeff0_4array(t-i2-0,i2+0) )
                   tt11=tt11 + 3.d0*( x4yc_c(t,i1,i3)*aeff0_2array(t-i2-1,i2+1) + x2yc_c(t,i1,i3)*aeff0_4array(t-i2-1,i2+1) )
                   tt12=tt12 + 3.d0*( x4yc_c(t,i1,i3)*aeff0_2array(t-i2-2,i2+2) + x2yc_c(t,i1,i3)*aeff0_4array(t-i2-2,i2+2) )
                   tt13=tt13 + 3.d0*( x4yc_c(t,i1,i3)*aeff0_2array(t-i2-3,i2+3) + x2yc_c(t,i1,i3)*aeff0_4array(t-i2-3,i2+3) )

                   tt20=tt20 + 3.d0*( x4ya_c(t,i1,i3)*ceff0_2array(t-i2-0,i2+0) + x2ya_c(t,i1,i3)*ceff0_4array(t-i2-0,i2+0) )
                   tt21=tt21 + 3.d0*( x4ya_c(t,i1,i3)*ceff0_2array(t-i2-1,i2+1) + x2ya_c(t,i1,i3)*ceff0_4array(t-i2-1,i2+1) )
                   tt22=tt22 + 3.d0*( x4ya_c(t,i1,i3)*ceff0_2array(t-i2-2,i2+2) + x2ya_c(t,i1,i3)*ceff0_4array(t-i2-2,i2+2) )
                   tt23=tt23 + 3.d0*( x4ya_c(t,i1,i3)*ceff0_2array(t-i2-3,i2+3) + x2ya_c(t,i1,i3)*ceff0_4array(t-i2-3,i2+3) )

                   tt30=tt30 + 3.d0*( x4yc_c(t,i1,i3)*ceff0_2array(t-i2-0,i2+0) + x2yc_c(t,i1,i3)*ceff0_4array(t-i2-0,i2+0) )
                   tt31=tt31 + 3.d0*( x4yc_c(t,i1,i3)*ceff0_2array(t-i2-1,i2+1) + x2yc_c(t,i1,i3)*ceff0_4array(t-i2-1,i2+1) )
                   tt32=tt32 + 3.d0*( x4yc_c(t,i1,i3)*ceff0_2array(t-i2-2,i2+2) + x2yc_c(t,i1,i3)*ceff0_4array(t-i2-2,i2+2) )
                   tt33=tt33 + 3.d0*( x4yc_c(t,i1,i3)*ceff0_2array(t-i2-3,i2+3) + x2yc_c(t,i1,i3)*ceff0_4array(t-i2-3,i2+3) )
                enddo
                y_f(2,i1,i2+0,i3)=y_f(2,i1,i2+0,i3)+dyi0
                y_f(2,i1,i2+1,i3)=y_f(2,i1,i2+1,i3)+dyi1
                y_f(2,i1,i2+2,i3)=y_f(2,i1,i2+2,i3)+dyi2
                y_f(2,i1,i2+3,i3)=y_f(2,i1,i2+3,i3)+dyi3
  
                y_f(1,i1,i2+0,i3)=y_f(1,i1,i2+0,i3)+tt10
                y_f(1,i1,i2+1,i3)=y_f(1,i1,i2+1,i3)+tt11
                y_f(1,i1,i2+2,i3)=y_f(1,i1,i2+2,i3)+tt12
                y_f(1,i1,i2+3,i3)=y_f(1,i1,i2+3,i3)+tt13
  
                y_f(2,i1,i2+0,i3)=y_f(2,i1,i2+0,i3)+tt20
                y_f(2,i1,i2+1,i3)=y_f(2,i1,i2+1,i3)+tt21
                y_f(2,i1,i2+2,i3)=y_f(2,i1,i2+2,i3)+tt22
                y_f(2,i1,i2+3,i3)=y_f(2,i1,i2+3,i3)+tt23
  
                y_f(3,i1,i2+0,i3)=y_f(3,i1,i2+0,i3)+tt30
                y_f(3,i1,i2+1,i3)=y_f(3,i1,i2+1,i3)+tt31
                y_f(3,i1,i2+2,i3)=y_f(3,i1,i2+2,i3)+tt32
                y_f(3,i1,i2+3,i3)=y_f(3,i1,i2+3,i3)+tt33
             enddo
             icur=i2
          else
             icur=ibxz_f(1,i1,i3)
          endif
  
          do i2=icur,ibxz_f(2,i1,i3)
             dyi0=0.0_wp 
             tt10=0.0_wp 
             tt20=0.0_wp 
             tt30=0.0_wp 
             do t=max(ibxz_c(1,i1,i3),lowfil+i2),min(lupfil+i2,ibxz_c(2,i1,i3))
                dyi0=dyi0 + xy_c(t,i1,i3)*ceff0array(t-i2-0,i2)

                tt10=tt10 + 3.d0*( x4yc_c(t,i1,i3)*aeff0_2array(t-i2-0,i2+0) + x2yc_c(t,i1,i3)*aeff0_4array(t-i2-0,i2+0) )

                tt20=tt20 + 3.d0*( x4ya_c(t,i1,i3)*ceff0_2array(t-i2-0,i2+0) + x2ya_c(t,i1,i3)*ceff0_4array(t-i2-0,i2+0) )

                tt30=tt30 + 3.d0*( x4yc_c(t,i1,i3)*ceff0_2array(t-i2-0,i2+0) + x2yc_c(t,i1,i3)*ceff0_4array(t-i2-0,i2+0) )
             enddo
             y_f(2,i1,i2+0,i3)=y_f(2,i1,i2+0,i3)+dyi0
             y_f(1,i1,i2+0,i3)=y_f(1,i1,i2+0,i3)+tt10
             y_f(2,i1,i2+0,i3)=y_f(2,i1,i2+0,i3)+tt20
             y_f(3,i1,i2+0,i3)=y_f(3,i1,i2+0,i3)+tt30
          enddo
       enddo
    enddo
    !!!$omp enddo
  
  
    ! wavelet part
  
    !!!$omp do
    do i3=nfl3,nfu3
       do i1=nfl1,nfu1
          do i2=ibxz_f(1,i1,i3),ibxz_f(2,i1,i3)
             ! Get the effective filters for the y dimension
             tt10 = 0.d0
             tt20 = 0.d0
             tt30 = 0.d0
             tt40 = 0.d0
             tt50 = 0.d0
             tt60 = 0.d0
             tt70 = 0.d0

             tt1a0=0.d0
             tt1b0=0.d0
             tt1c0=0.d0
             tt1e0=0.d0

             tt2a0=0.d0
             tt2b0=0.d0
             tt2c0=0.d0
             tt2e0=0.d0

             tt3a0=0.d0
             tt3b0=0.d0
             tt3c0=0.d0
             tt3e0=0.d0

             tt4a0=0.d0
             tt4b0=0.d0
             tt4c0=0.d0
             tt4e0=0.d0

             tt5a0=0.d0
             tt5b0=0.d0
             tt5c0=0.d0
             tt5e0=0.d0

             tt6a0=0.d0
             tt6b0=0.d0
             tt6c0=0.d0
             tt6e0=0.d0

             tt7a0=0.d0
             tt7b0=0.d0
             tt7c0=0.d0
             tt7e0=0.d0

                ttaa1=0.d0 ; ttab1=0.d0 ; ttac1=0.d0 ; ttae1=0.d0
                ttaa2=0.d0 ; ttab2=0.d0 ; ttac2=0.d0 ; ttae2=0.d0
                ttaa3=0.d0 ; ttab3=0.d0 ; ttac3=0.d0 ; ttae3=0.d0
                ttaa4=0.d0 ; ttab4=0.d0 ; ttac4=0.d0 ; ttae4=0.d0
                ttaa5=0.d0 ; ttab5=0.d0 ; ttac5=0.d0 ; ttae5=0.d0
                ttaa6=0.d0 ; ttab6=0.d0 ; ttac6=0.d0 ; ttae6=0.d0
                ttaa7=0.d0 ; ttab7=0.d0 ; ttac7=0.d0 ; ttae7=0.d0

                ttba1=0.d0 ; ttbb1=0.d0 ; ttbc1=0.d0 ; ttbe1=0.d0
                ttba2=0.d0 ; ttbb2=0.d0 ; ttbc2=0.d0 ; ttbe2=0.d0
                ttba3=0.d0 ; ttbb3=0.d0 ; ttbc3=0.d0 ; ttbe3=0.d0
                ttba4=0.d0 ; ttbb4=0.d0 ; ttbc4=0.d0 ; ttbe4=0.d0
                ttba5=0.d0 ; ttbb5=0.d0 ; ttbc5=0.d0 ; ttbe5=0.d0
                ttba6=0.d0 ; ttbb6=0.d0 ; ttbc6=0.d0 ; ttbe6=0.d0
                ttba7=0.d0 ; ttbb7=0.d0 ; ttbc7=0.d0 ; ttbe7=0.d0

                ttca1=0.d0 ; ttcb1=0.d0 ; ttcc1=0.d0 ; ttce1=0.d0
                ttca2=0.d0 ; ttcb2=0.d0 ; ttcc2=0.d0 ; ttce2=0.d0
                ttca3=0.d0 ; ttcb3=0.d0 ; ttcc3=0.d0 ; ttce3=0.d0
                ttca4=0.d0 ; ttcb4=0.d0 ; ttcc4=0.d0 ; ttce4=0.d0
                ttca5=0.d0 ; ttcb5=0.d0 ; ttcc5=0.d0 ; ttce5=0.d0
                ttca6=0.d0 ; ttcb6=0.d0 ; ttcc6=0.d0 ; ttce6=0.d0
                ttca7=0.d0 ; ttcb7=0.d0 ; ttcc7=0.d0 ; ttce7=0.d0

                ttea1=0.d0 ; tteb1=0.d0 ; ttec1=0.d0 ; ttee1=0.d0
                ttea2=0.d0 ; tteb2=0.d0 ; ttec2=0.d0 ; ttee2=0.d0
                ttea3=0.d0 ; tteb3=0.d0 ; ttec3=0.d0 ; ttee3=0.d0
                ttea4=0.d0 ; tteb4=0.d0 ; ttec4=0.d0 ; ttee4=0.d0
                ttea5=0.d0 ; tteb5=0.d0 ; ttec5=0.d0 ; ttee5=0.d0
                ttea6=0.d0 ; tteb6=0.d0 ; ttec6=0.d0 ; ttee6=0.d0
                ttea7=0.d0 ; tteb7=0.d0 ; ttec7=0.d0 ; ttee7=0.d0
                
                
             do l=max(nfl2-i2,lowfil),min(lupfil,nfu2-i2)
                tt10 = tt10 + xy_f(1,i2+l,i1,i3)*aeff0array(l,i2) + xy_f(3,i2+l,i1,i3)*beff0array(l,i2) + &
                              3.d0* x4ye_f(1,i2+l,i1,i3)*                      aeff0_2array(l,i2) + &
                              3.d0*(x4yc_f(1,i2+l,i1,i3)+x4ye_f(2,i2+l,i1,i3))*beff0_2array(l,i2) + &
                              3.d0* x2ye_f(1,i2+l,i1,i3)*                      aeff0_4array(l,i2) + &
                              3.d0*(x2yc_f(1,i2+l,i1,i3)+x2ye_f(2,i2+l,i1,i3))*beff0_4array(l,i2)
  
                tt20 = tt20 + xy_f(2,i2+l,i1,i3)*eeff0array(l,i2) +                                      &
                              3.d0* x4yb_f(1,i2+l,i1,i3)*                      ceff0_2array(l,i2) + &
                              3.d0*(x4ya_f(1,i2+l,i1,i3)+x4yb_f(2,i2+l,i1,i3))*eeff0_2array(l,i2) + &
                              3.d0* x2yb_f(1,i2+l,i1,i3)*                      ceff0_4array(l,i2) + &
                              3.d0*(x2ya_f(1,i2+l,i1,i3)+x2yb_f(2,i2+l,i1,i3))*eeff0_4array(l,i2)
  
                tt30 = tt30 + xy_f(1,i2+l,i1,i3)*ceff0array(l,i2) + xy_f(3,i2+l,i1,i3)*eeff0array(l,i2) + &
                              3.d0* x4ye_f(1,i2+l,i1,i3)*                      ceff0_2array(l,i2) + &
                              3.d0*(x4yc_f(1,i2+l,i1,i3)+x4ye_f(2,i2+l,i1,i3))*eeff0_2array(l,i2) + &
                              3.d0* x2ye_f(1,i2+l,i1,i3)*                      ceff0_4array(l,i2) + &
                              3.d0*(x2yc_f(1,i2+l,i1,i3)+x2ye_f(2,i2+l,i1,i3))*eeff0_4array(l,i2)
  
                tt40 = tt40 + xy_f(4,i2+l,i1,i3)*aeff0array(l,i2) + xy_f(6,i2+l,i1,i3)*beff0array(l,i2) + &
                              3.d0*(x4ya_f(2,i2+l,i1,i3)+x4yb_f(3,i2+l,i1,i3))*aeff0_2array(l,i2) + &
                              3.d0*(x4ya_f(3,i2+l,i1,i3)+x4yb_f(4,i2+l,i1,i3))*beff0_2array(l,i2) + &
                              3.d0*(x2ya_f(2,i2+l,i1,i3)+x2yb_f(3,i2+l,i1,i3))*aeff0_4array(l,i2) + &
                              3.d0*(x2ya_f(3,i2+l,i1,i3)+x2yb_f(4,i2+l,i1,i3))*beff0_4array(l,i2)
  
                tt50 = tt50 + xy_f(5,i2+l,i1,i3)*aeff0array(l,i2) + xy_f(7,i2+l,i1,i3)*beff0array(l,i2) + &
                              3.d0*(x4yc_f(2,i2+l,i1,i3)+x4ye_f(3,i2+l,i1,i3))*aeff0_2array(l,i2) + &
                              3.d0*(x4yc_f(3,i2+l,i1,i3)+x4ye_f(4,i2+l,i1,i3))*beff0_2array(l,i2) + &
                              3.d0*(x2yc_f(2,i2+l,i1,i3)+x2ye_f(3,i2+l,i1,i3))*aeff0_4array(l,i2) + &
                              3.d0*(x2yc_f(3,i2+l,i1,i3)+x2ye_f(4,i2+l,i1,i3))*beff0_4array(l,i2)
                
                tt60 = tt60 + xy_f(4,i2+l,i1,i3)*ceff0array(l,i2) + xy_f(6,i2+l,i1,i3)*eeff0array(l,i2) + &
                              3.d0*(x4ya_f(2,i2+l,i1,i3)+x4yb_f(3,i2+l,i1,i3))*ceff0_2array(l,i2) + &
                              3.d0*(x4ya_f(3,i2+l,i1,i3)+x4yb_f(4,i2+l,i1,i3))*eeff0_2array(l,i2) + &
                              3.d0*(x2ya_f(2,i2+l,i1,i3)+x2yb_f(3,i2+l,i1,i3))*ceff0_4array(l,i2) + &
                              3.d0*(x2ya_f(3,i2+l,i1,i3)+x2yb_f(4,i2+l,i1,i3))*eeff0_4array(l,i2)
  
                tt70 = tt70 + xy_f(5,i2+l,i1,i3)*ceff0array(l,i2) + xy_f(7,i2+l,i1,i3)*eeff0array(l,i2) + &
                              3.d0*(x4yc_f(2,i2+l,i1,i3)+x4ye_f(3,i2+l,i1,i3))*ceff0_2array(l,i2) + &
                              3.d0*(x4yc_f(3,i2+l,i1,i3)+x4ye_f(4,i2+l,i1,i3))*eeff0_2array(l,i2) + &
                              3.d0*(x2yc_f(2,i2+l,i1,i3)+x2ye_f(3,i2+l,i1,i3))*ceff0_4array(l,i2) + &
                              3.d0*(x2yc_f(3,i2+l,i1,i3)+x2ye_f(4,i2+l,i1,i3))*eeff0_4array(l,i2)

                ! dss coefficients
                tt1a0_2=tt1a0_2 + xy_f(1,i2+l,i1,i3)*aeff0_2auxarray(l,i2)
                tt1c0_2=tt1c0_2 + xy_f(1,i2+l,i1,i3)*ceff0_2auxarray(l,i2)
                tt1a0_4=tt1a0_4 + xy_f(1,i2+l,i1,i3)*aeff0_4auxarray(l,i2)
                tt1c0_4=tt1c0_4 + xy_f(1,i2+l,i1,i3)*ceff0_4auxarray(l,i2)
                ! sds coefficients
                tt2b0_2=tt2b0_2 + xy_f(2,i2+l,i1,i3)*beff0_2auxarray(l,i2)
                tt2e0_2=tt2e0_2 + xy_f(2,i2+l,i1,i3)*eeff0_2auxarray(l,i2)
                tt2b0_4=tt2b0_4 + xy_f(2,i2+l,i1,i3)*beff0_4auxarray(l,i2)
                tt2e0_4=tt2e0_4 + xy_f(2,i2+l,i1,i3)*eeff0_4auxarray(l,i2)
                ! dds coefficients
                tt3b0_2=tt3b0_2 + xy_f(3,i2+l,i1,i3)*beff0_2auxarray(l,i2)
                tt3e0_2=tt3e0_2 + xy_f(3,i2+l,i1,i3)*eeff0_2auxarray(l,i2)
                tt3b0_4=tt3b0_4 + xy_f(3,i2+l,i1,i3)*beff0_4auxarray(l,i2)
                tt3e0_4=tt3e0_4 + xy_f(3,i2+l,i1,i3)*eeff0_4auxarray(l,i2)
                ! ssd coefficients
                tt4a0_2=tt4a0_2 + xy_f(4,i2+l,i1,i3)*aeff0_2auxarray(l,i2)
                tt4c0_2=tt4c0_2 + xy_f(4,i2+l,i1,i3)*ceff0_2auxarray(l,i2)
                tt4a0_4=tt4a0_4 + xy_f(4,i2+l,i1,i3)*aeff0_4auxarray(l,i2)
                tt4c0_4=tt4c0_4 + xy_f(4,i2+l,i1,i3)*ceff0_4auxarray(l,i2)
                ! dsd coefficients
                tt5a0_2=tt5a0_2 + xy_f(5,i2+l,i1,i3)*aeff0_2auxarray(l,i2)
                tt5c0_2=tt5c0_2 + xy_f(5,i2+l,i1,i3)*ceff0_2auxarray(l,i2)
                tt5a0_4=tt5a0_4 + xy_f(5,i2+l,i1,i3)*aeff0_4auxarray(l,i2)
                tt5c0_4=tt5c0_4 + xy_f(5,i2+l,i1,i3)*ceff0_4auxarray(l,i2)
                ! sdd coefficients
                tt6b0_2=tt6b0_2 + xy_f(6,i2+l,i1,i3)*beff0_2auxarray(l,i2)
                tt6e0_2=tt6e0_2 + xy_f(6,i2+l,i1,i3)*eeff0_2auxarray(l,i2)
                tt6b0_4=tt6b0_4 + xy_f(6,i2+l,i1,i3)*beff0_4auxarray(l,i2)
                tt6e0_4=tt6e0_4 + xy_f(6,i2+l,i1,i3)*eeff0_4auxarray(l,i2)
                ! ddd coefficients
                tt7b0_2=tt7b0_2 + xy_f(7,i2+l,i1,i3)*beff0_2auxarray(l,i2)
                tt7b0_2=tt7b0_2 + xy_f(7,i2+l,i1,i3)*beff0_2auxarray(l,i2)
                tt7e0_4=tt7e0_4 + xy_f(7,i2+l,i1,i3)*eeff0_4auxarray(l,i2)
                tt7e0_4=tt7e0_4 + xy_f(7,i2+l,i1,i3)*eeff0_4auxarray(l,i2)


                ! x^2y^2, a coefficients
                ttaa1=ttaa1 + x2ya_f2(1,t,i1,i3)*aeff0_2auxarray(t-i2-0,i2+0)
                ttaa2=ttaa2 + x2ya_f2(2,t,i1,i3)*aeff0_2auxarray(t-i2-0,i2+0)
                ttaa3=ttaa3 + x2ya_f2(3,t,i1,i3)*aeff0_2auxarray(t-i2-0,i2+0)
                ttaa4=ttaa4 + x2ya_f2(4,t,i1,i3)*aeff0_2auxarray(t-i2-0,i2+0)
                ttaa5=ttaa5 + x2ya_f2(5,t,i1,i3)*aeff0_2auxarray(t-i2-0,i2+0)
                ttaa6=ttaa6 + x2ya_f2(6,t,i1,i3)*aeff0_2auxarray(t-i2-0,i2+0)
                ttaa7=ttaa7 + x2ya_f2(7,t,i1,i3)*aeff0_2auxarray(t-i2-0,i2+0)

                ttab1=ttab1 + x2yb_f2(1,t,i1,i3)*aeff0_2auxarray(t-i2-0,i2+0)
                ttab2=ttab2 + x2yb_f2(2,t,i1,i3)*aeff0_2auxarray(t-i2-0,i2+0)
                ttab3=ttab3 + x2yb_f2(3,t,i1,i3)*aeff0_2auxarray(t-i2-0,i2+0)
                ttab4=ttab4 + x2yb_f2(4,t,i1,i3)*aeff0_2auxarray(t-i2-0,i2+0)
                ttab5=ttab5 + x2yb_f2(5,t,i1,i3)*aeff0_2auxarray(t-i2-0,i2+0)
                ttab6=ttab6 + x2yb_f2(6,t,i1,i3)*aeff0_2auxarray(t-i2-0,i2+0)
                ttab7=ttab7 + x2yb_f2(7,t,i1,i3)*aeff0_2auxarray(t-i2-0,i2+0)

                ttac1=ttac1 + x2yc_f2(1,t,i1,i3)*aeff0_2auxarray(t-i2-0,i2+0)
                ttac2=ttac2 + x2yc_f2(2,t,i1,i3)*aeff0_2auxarray(t-i2-0,i2+0)
                ttac3=ttac3 + x2yc_f2(3,t,i1,i3)*aeff0_2auxarray(t-i2-0,i2+0)
                ttac4=ttac4 + x2yc_f2(4,t,i1,i3)*aeff0_2auxarray(t-i2-0,i2+0)
                ttac5=ttac5 + x2yc_f2(5,t,i1,i3)*aeff0_2auxarray(t-i2-0,i2+0)
                ttac6=ttac6 + x2yc_f2(6,t,i1,i3)*aeff0_2auxarray(t-i2-0,i2+0)
                ttac7=ttac7 + x2yc_f2(7,t,i1,i3)*aeff0_2auxarray(t-i2-0,i2+0)

                ttae1=ttae1 + x2ye_f2(1,t,i1,i3)*aeff0_2auxarray(t-i2-0,i2+0)
                ttae2=ttae2 + x2ye_f2(2,t,i1,i3)*aeff0_2auxarray(t-i2-0,i2+0)
                ttae3=ttae3 + x2ye_f2(3,t,i1,i3)*aeff0_2auxarray(t-i2-0,i2+0)
                ttae4=ttae4 + x2ye_f2(4,t,i1,i3)*aeff0_2auxarray(t-i2-0,i2+0)
                ttae5=ttae5 + x2ye_f2(5,t,i1,i3)*aeff0_2auxarray(t-i2-0,i2+0)
                ttae6=ttae6 + x2ye_f2(6,t,i1,i3)*aeff0_2auxarray(t-i2-0,i2+0)
                ttae7=ttae7 + x2ye_f2(7,t,i1,i3)*aeff0_2auxarray(t-i2-0,i2+0)

                ! x^2y^2, b coefficients
                ttba1=ttba1 + x2ya_f2(1,t,i1,i3)*beff0_2auxarray(t-i2-0,i2+0)
                ttba2=ttba2 + x2ya_f2(2,t,i1,i3)*beff0_2auxarray(t-i2-0,i2+0)
                ttba3=ttba3 + x2ya_f2(3,t,i1,i3)*beff0_2auxarray(t-i2-0,i2+0)
                ttba4=ttba4 + x2ya_f2(4,t,i1,i3)*beff0_2auxarray(t-i2-0,i2+0)
                ttba5=ttba5 + x2ya_f2(5,t,i1,i3)*beff0_2auxarray(t-i2-0,i2+0)
                ttba6=ttba6 + x2ya_f2(6,t,i1,i3)*beff0_2auxarray(t-i2-0,i2+0)
                ttba7=ttba7 + x2ya_f2(7,t,i1,i3)*beff0_2auxarray(t-i2-0,i2+0)

                ttbb1=ttbb1 + x2yb_f2(1,t,i1,i3)*beff0_2auxarray(t-i2-0,i2+0)
                ttbb2=ttbb2 + x2yb_f2(2,t,i1,i3)*beff0_2auxarray(t-i2-0,i2+0)
                ttbb3=ttbb3 + x2yb_f2(3,t,i1,i3)*beff0_2auxarray(t-i2-0,i2+0)
                ttbb4=ttbb4 + x2yb_f2(4,t,i1,i3)*beff0_2auxarray(t-i2-0,i2+0)
                ttbb5=ttbb5 + x2yb_f2(5,t,i1,i3)*beff0_2auxarray(t-i2-0,i2+0)
                ttbb6=ttbb6 + x2yb_f2(6,t,i1,i3)*beff0_2auxarray(t-i2-0,i2+0)
                ttbb7=ttbb7 + x2yb_f2(7,t,i1,i3)*beff0_2auxarray(t-i2-0,i2+0)

                ttbc1=ttbc1 + x2yc_f2(1,t,i1,i3)*beff0_2auxarray(t-i2-0,i2+0)
                ttbc2=ttbc2 + x2yc_f2(2,t,i1,i3)*beff0_2auxarray(t-i2-0,i2+0)
                ttbc3=ttbc3 + x2yc_f2(3,t,i1,i3)*beff0_2auxarray(t-i2-0,i2+0)
                ttbc4=ttbc4 + x2yc_f2(4,t,i1,i3)*beff0_2auxarray(t-i2-0,i2+0)
                ttbc5=ttbc5 + x2yc_f2(5,t,i1,i3)*beff0_2auxarray(t-i2-0,i2+0)
                ttbc6=ttbc6 + x2yc_f2(6,t,i1,i3)*beff0_2auxarray(t-i2-0,i2+0)
                ttbc7=ttbc7 + x2yc_f2(7,t,i1,i3)*beff0_2auxarray(t-i2-0,i2+0)

                ttbe1=ttbe1 + x2ye_f2(1,t,i1,i3)*beff0_2auxarray(t-i2-0,i2+0)
                ttbe2=ttbe2 + x2ye_f2(2,t,i1,i3)*beff0_2auxarray(t-i2-0,i2+0)
                ttbe3=ttbe3 + x2ye_f2(3,t,i1,i3)*beff0_2auxarray(t-i2-0,i2+0)
                ttbe4=ttbe4 + x2ye_f2(4,t,i1,i3)*beff0_2auxarray(t-i2-0,i2+0)
                ttbe5=ttbe5 + x2ye_f2(5,t,i1,i3)*beff0_2auxarray(t-i2-0,i2+0)
                ttbe6=ttbe6 + x2ye_f2(6,t,i1,i3)*beff0_2auxarray(t-i2-0,i2+0)
                ttbe7=ttbe7 + x2ye_f2(7,t,i1,i3)*beff0_2auxarray(t-i2-0,i2+0)

                ! x^2y^2, c coefficients
                ttca1=ttca1 + x2ya_f2(1,t,i1,i3)*ceff0_2auxarray(t-i2-0,i2+0)
                ttca2=ttca2 + x2ya_f2(2,t,i1,i3)*ceff0_2auxarray(t-i2-0,i2+0)
                ttca3=ttca3 + x2ya_f2(3,t,i1,i3)*ceff0_2auxarray(t-i2-0,i2+0)
                ttca4=ttca4 + x2ya_f2(4,t,i1,i3)*ceff0_2auxarray(t-i2-0,i2+0)
                ttca5=ttca5 + x2ya_f2(5,t,i1,i3)*ceff0_2auxarray(t-i2-0,i2+0)
                ttca6=ttca6 + x2ya_f2(6,t,i1,i3)*ceff0_2auxarray(t-i2-0,i2+0)
                ttca7=ttca7 + x2ya_f2(7,t,i1,i3)*ceff0_2auxarray(t-i2-0,i2+0)

                ttcb1=ttcb1 + x2yb_f2(1,t,i1,i3)*ceff0_2auxarray(t-i2-0,i2+0)
                ttcb2=ttcb2 + x2yb_f2(2,t,i1,i3)*ceff0_2auxarray(t-i2-0,i2+0)
                ttcb3=ttcb3 + x2yb_f2(3,t,i1,i3)*ceff0_2auxarray(t-i2-0,i2+0)
                ttcb4=ttcb4 + x2yb_f2(4,t,i1,i3)*ceff0_2auxarray(t-i2-0,i2+0)
                ttcb5=ttcb5 + x2yb_f2(5,t,i1,i3)*ceff0_2auxarray(t-i2-0,i2+0)
                ttcb6=ttcb6 + x2yb_f2(6,t,i1,i3)*ceff0_2auxarray(t-i2-0,i2+0)
                ttcb7=ttcb7 + x2yb_f2(7,t,i1,i3)*ceff0_2auxarray(t-i2-0,i2+0)

                ttcc1=ttcc1 + x2yc_f2(1,t,i1,i3)*ceff0_2auxarray(t-i2-0,i2+0)
                ttcc2=ttcc2 + x2yc_f2(2,t,i1,i3)*ceff0_2auxarray(t-i2-0,i2+0)
                ttcc3=ttcc3 + x2yc_f2(3,t,i1,i3)*ceff0_2auxarray(t-i2-0,i2+0)
                ttcc4=ttcc4 + x2yc_f2(4,t,i1,i3)*ceff0_2auxarray(t-i2-0,i2+0)
                ttcc5=ttcc5 + x2yc_f2(5,t,i1,i3)*ceff0_2auxarray(t-i2-0,i2+0)
                ttcc6=ttcc6 + x2yc_f2(6,t,i1,i3)*ceff0_2auxarray(t-i2-0,i2+0)
                ttcc7=ttcc7 + x2yc_f2(7,t,i1,i3)*ceff0_2auxarray(t-i2-0,i2+0)

                ttce1=ttce1 + x2ye_f2(1,t,i1,i3)*ceff0_2auxarray(t-i2-0,i2+0)
                ttce2=ttce2 + x2ye_f2(2,t,i1,i3)*ceff0_2auxarray(t-i2-0,i2+0)
                ttce3=ttce3 + x2ye_f2(3,t,i1,i3)*ceff0_2auxarray(t-i2-0,i2+0)
                ttce4=ttce4 + x2ye_f2(4,t,i1,i3)*ceff0_2auxarray(t-i2-0,i2+0)
                ttce5=ttce5 + x2ye_f2(5,t,i1,i3)*ceff0_2auxarray(t-i2-0,i2+0)
                ttce6=ttce6 + x2ye_f2(6,t,i1,i3)*ceff0_2auxarray(t-i2-0,i2+0)
                ttce7=ttce7 + x2ye_f2(7,t,i1,i3)*ceff0_2auxarray(t-i2-0,i2+0)

                ! x^2y^2, e coefficients
                ttea1=ttea1 + x2ya_f2(1,t,i1,i3)*eeff0_2auxarray(t-i2-0,i2+0)
                ttea2=ttea2 + x2ya_f2(2,t,i1,i3)*eeff0_2auxarray(t-i2-0,i2+0)
                ttea3=ttea3 + x2ya_f2(3,t,i1,i3)*eeff0_2auxarray(t-i2-0,i2+0)
                ttea4=ttea4 + x2ya_f2(4,t,i1,i3)*eeff0_2auxarray(t-i2-0,i2+0)
                ttea5=ttea5 + x2ya_f2(5,t,i1,i3)*eeff0_2auxarray(t-i2-0,i2+0)
                ttea6=ttea6 + x2ya_f2(6,t,i1,i3)*eeff0_2auxarray(t-i2-0,i2+0)
                ttea7=ttea7 + x2ya_f2(7,t,i1,i3)*eeff0_2auxarray(t-i2-0,i2+0)

                tteb1=tteb1 + x2yb_f2(1,t,i1,i3)*eeff0_2auxarray(t-i2-0,i2+0)
                tteb2=tteb2 + x2yb_f2(2,t,i1,i3)*eeff0_2auxarray(t-i2-0,i2+0)
                tteb3=tteb3 + x2yb_f2(3,t,i1,i3)*eeff0_2auxarray(t-i2-0,i2+0)
                tteb4=tteb4 + x2yb_f2(4,t,i1,i3)*eeff0_2auxarray(t-i2-0,i2+0)
                tteb5=tteb5 + x2yb_f2(5,t,i1,i3)*eeff0_2auxarray(t-i2-0,i2+0)
                tteb6=tteb6 + x2yb_f2(6,t,i1,i3)*eeff0_2auxarray(t-i2-0,i2+0)
                tteb7=tteb7 + x2yb_f2(7,t,i1,i3)*eeff0_2auxarray(t-i2-0,i2+0)

                ttec1=ttec1 + x2yc_f2(1,t,i1,i3)*eeff0_2auxarray(t-i2-0,i2+0)
                ttec2=ttec2 + x2yc_f2(2,t,i1,i3)*eeff0_2auxarray(t-i2-0,i2+0)
                ttec3=ttec3 + x2yc_f2(3,t,i1,i3)*eeff0_2auxarray(t-i2-0,i2+0)
                ttec4=ttec4 + x2yc_f2(4,t,i1,i3)*eeff0_2auxarray(t-i2-0,i2+0)
                ttec5=ttec5 + x2yc_f2(5,t,i1,i3)*eeff0_2auxarray(t-i2-0,i2+0)
                ttec6=ttec6 + x2yc_f2(6,t,i1,i3)*eeff0_2auxarray(t-i2-0,i2+0)
                ttec7=ttec7 + x2yc_f2(7,t,i1,i3)*eeff0_2auxarray(t-i2-0,i2+0)

                ttee1=ttee1 + x2ye_f2(1,t,i1,i3)*eeff0_2auxarray(t-i2-0,i2+0)
                ttee2=ttee2 + x2ye_f2(2,t,i1,i3)*eeff0_2auxarray(t-i2-0,i2+0)
                ttee3=ttee3 + x2ye_f2(3,t,i1,i3)*eeff0_2auxarray(t-i2-0,i2+0)
                ttee4=ttee4 + x2ye_f2(4,t,i1,i3)*eeff0_2auxarray(t-i2-0,i2+0)
                ttee5=ttee5 + x2ye_f2(5,t,i1,i3)*eeff0_2auxarray(t-i2-0,i2+0)
                ttee6=ttee6 + x2ye_f2(6,t,i1,i3)*eeff0_2auxarray(t-i2-0,i2+0)
                ttee7=ttee7 + x2ye_f2(7,t,i1,i3)*eeff0_2auxarray(t-i2-0,i2+0)
             enddo
             y_f(4,i1,i2,i3)=y_f(4,i1,i2,i3)+tt40
             y_f(2,i1,i2,i3)=y_f(2,i1,i2,i3)+tt20
             y_f(1,i1,i2,i3)=y_f(1,i1,i2,i3)+tt10
             y_f(6,i1,i2,i3)=y_f(6,i1,i2,i3)+tt60
             y_f(5,i1,i2,i3)=y_f(5,i1,i2,i3)+tt50
             y_f(3,i1,i2,i3)=y_f(3,i1,i2,i3)+tt30
             y_f(7,i1,i2,i3)=y_f(7,i1,i2,i3)+tt70

             ! dss coefficients
             y4za_f(1,i3,i1,i2)=tt1a0_4
             y4zc_f(1,i3,i1,i2)=tt1c0_4
             y2za_f(1,i3,i1,i2)=tt1a0_2
             y2zc_f(1,i3,i1,i2)=tt1c0_2
             ! sds coefficients
             y4zb_f(1,i3,i1,i2)=tt2b0_4
             y4ze_f(1,i3,i1,i2)=tt2e0_4
             y2zb_f(1,i3,i1,i2)=tt2b0_2
             y2ze_f(1,i3,i1,i2)=tt2e0_2
             ! dds coefficients
             y4zb_f(2,i3,i1,i2)=tt3b0_4
             y4ze_f(2,i3,i1,i2)=tt3e0_4
             y2zb_f(2,i3,i1,i2)=tt3b0_2
             y2ze_f(2,i3,i1,i2)=tt3e0_2
             ! ssd coefficients
             y4za_f(2,i3,i1,i2)=tt4a0_4
             y4zc_f(2,i3,i1,i2)=tt4c0_4
             y2za_f(2,i3,i1,i2)=tt4a0_2
             y2zc_f(2,i3,i1,i2)=tt4c0_2
             ! dsd coefficients
             y4za_f(3,i3,i1,i2)=tt5a0_4
             y4zc_f(3,i3,i1,i2)=tt5c0_4
             y2za_f(3,i3,i1,i2)=tt5a0_2
             y2zc_f(3,i3,i1,i2)=tt5c0_2
             ! sdd coefficients
             y4zb_f(3,i3,i1,i2)=tt6b0_4
             y4ze_f(3,i3,i1,i2)=tt6e0_4
             y2zb_f(3,i3,i1,i2)=tt6b0_2
             y2ze_f(3,i3,i1,i2)=tt6e0_2
             ! sdd coefficients
             y4zb_f(4,i3,i1,i2)=tt7b0_4
             y4ze_f(4,i3,i1,i2)=tt7e0_4
             y2zb_f(4,i3,i1,i2)=tt7b0_2
             y2ze_f(4,i3,i1,i2)=tt7e0_2




                ! x^2y^2, a coefficients
                x2y2aa_f(1,i3,i1,i2)=ttaa1
                x2y2aa_f(2,i3,i1,i2)=ttaa2
                x2y2aa_f(3,i3,i1,i2)=ttaa3
                x2y2aa_f(4,i3,i1,i2)=ttaa4
                x2y2aa_f(5,i3,i1,i2)=ttaa5
                x2y2aa_f(6,i3,i1,i2)=ttaa6
                x2y2aa_f(7,i3,i1,i2)=ttaa7

                x2y2ab_f(1,i3,i1,i2)=ttab1
                x2y2ab_f(2,i3,i1,i2)=ttab2
                x2y2ab_f(3,i3,i1,i2)=ttab3
                x2y2ab_f(4,i3,i1,i2)=ttab4
                x2y2ab_f(5,i3,i1,i2)=ttab5
                x2y2ab_f(6,i3,i1,i2)=ttab6
                x2y2ab_f(7,i3,i1,i2)=ttab7

                x2y2ac_f(1,i3,i1,i2)=ttac1
                x2y2ac_f(2,i3,i1,i2)=ttac2
                x2y2ac_f(3,i3,i1,i2)=ttac3
                x2y2ac_f(4,i3,i1,i2)=ttac4
                x2y2ac_f(5,i3,i1,i2)=ttac5
                x2y2ac_f(6,i3,i1,i2)=ttac6
                x2y2ac_f(7,i3,i1,i2)=ttac7

                x2y2ae_f(1,i3,i1,i2)=ttae1
                x2y2ae_f(2,i3,i1,i2)=ttae2
                x2y2ae_f(3,i3,i1,i2)=ttae3
                x2y2ae_f(4,i3,i1,i2)=ttae4
                x2y2ae_f(5,i3,i1,i2)=ttae5
                x2y2ae_f(6,i3,i1,i2)=ttae6
                x2y2ae_f(7,i3,i1,i2)=ttae7

                x2y2ba_f(2,i3,i1,i2)=ttba1
                x2y2ba_f(3,i3,i1,i2)=ttba2
                x2y2ba_f(4,i3,i1,i2)=ttba3
                x2y2ba_f(5,i3,i1,i2)=ttba4
                x2y2ba_f(6,i3,i1,i2)=ttba5
                x2y2ba_f(7,i3,i1,i2)=ttba6
                x2y2ba_f(7,i3,i1,i2)=ttba7

                x2y2bb_f(1,i3,i1,i2)=ttbb1
                x2y2bb_f(2,i3,i1,i2)=ttbb2
                x2y2bb_f(3,i3,i1,i2)=ttbb3
                x2y2bb_f(4,i3,i1,i2)=ttbb4
                x2y2bb_f(5,i3,i1,i2)=ttbb5
                x2y2bb_f(6,i3,i1,i2)=ttbb6
                x2y2bb_f(7,i3,i1,i2)=ttbb7

                x2y2bc_f(1,i3,i1,i2)=ttbc1
                x2y2bc_f(2,i3,i1,i2)=ttbc2
                x2y2bc_f(3,i3,i1,i2)=ttbc3
                x2y2bc_f(4,i3,i1,i2)=ttbc4
                x2y2bc_f(5,i3,i1,i2)=ttbc5
                x2y2bc_f(6,i3,i1,i2)=ttbc6
                x2y2bc_f(7,i3,i1,i2)=ttbc7

                x2y2be_f(1,i3,i1,i2)=ttbe1
                x2y2be_f(2,i3,i1,i2)=ttbe2
                x2y2be_f(3,i3,i1,i2)=ttbe3
                x2y2be_f(4,i3,i1,i2)=ttbe4
                x2y2be_f(5,i3,i1,i2)=ttbe5
                x2y2be_f(6,i3,i1,i2)=ttbe6
                x2y2be_f(7,i3,i1,i2)=ttbe7

                x2y2ca_f(1,i3,i1,i2)=ttca1
                x2y2ca_f(2,i3,i1,i2)=ttca2
                x2y2ca_f(3,i3,i1,i2)=ttca3
                x2y2ca_f(4,i3,i1,i2)=ttca4
                x2y2ca_f(5,i3,i1,i2)=ttca5
                x2y2ca_f(6,i3,i1,i2)=ttca6
                x2y2ca_f(7,i3,i1,i2)=ttca7

                x2y2cb_f(1,i3,i1,i2)=ttcb1
                x2y2cb_f(2,i3,i1,i2)=ttcb2
                x2y2cb_f(3,i3,i1,i2)=ttcb3
                x2y2cb_f(4,i3,i1,i2)=ttcb4
                x2y2cb_f(5,i3,i1,i2)=ttcb5
                x2y2cb_f(6,i3,i1,i2)=ttcb6
                x2y2cb_f(7,i3,i1,i2)=ttcb7

                x2y2cc_f(1,i3,i1,i2)=ttcc1
                x2y2cc_f(2,i3,i1,i2)=ttcc2
                x2y2cc_f(3,i3,i1,i2)=ttcc3
                x2y2cc_f(4,i3,i1,i2)=ttcc4
                x2y2cc_f(5,i3,i1,i2)=ttcc5
                x2y2cc_f(6,i3,i1,i2)=ttcc6
                x2y2cc_f(7,i3,i1,i2)=ttcc7

                x2y2ce_f(1,i3,i1,i2)=ttce1
                x2y2ce_f(2,i3,i1,i2)=ttce2
                x2y2ce_f(3,i3,i1,i2)=ttce3
                x2y2ce_f(4,i3,i1,i2)=ttce4
                x2y2ce_f(5,i3,i1,i2)=ttce5
                x2y2ce_f(6,i3,i1,i2)=ttce6
                x2y2ce_f(7,i3,i1,i2)=ttce7

                x2y2ea_f(1,i3,i1,i2)=ttea1
                x2y2ea_f(2,i3,i1,i2)=ttea2
                x2y2ea_f(3,i3,i1,i2)=ttea3
                x2y2ea_f(4,i3,i1,i2)=ttea4
                x2y2ea_f(5,i3,i1,i2)=ttea5
                x2y2ea_f(6,i3,i1,i2)=ttea6
                x2y2ea_f(7,i3,i1,i2)=ttea7

                x2y2eb_f(1,i3,i1,i2)=tteb1
                x2y2eb_f(2,i3,i1,i2)=tteb2
                x2y2eb_f(3,i3,i1,i2)=tteb3
                x2y2eb_f(4,i3,i1,i2)=tteb4
                x2y2eb_f(5,i3,i1,i2)=tteb5
                x2y2eb_f(6,i3,i1,i2)=tteb6
                x2y2eb_f(7,i3,i1,i2)=tteb7

                x2y2ec_f(1,i3,i1,i2)=ttec1
                x2y2ec_f(2,i3,i1,i2)=ttec2
                x2y2ec_f(3,i3,i1,i2)=ttec3
                x2y2ec_f(4,i3,i1,i2)=ttec4
                x2y2ec_f(5,i3,i1,i2)=ttec5
                x2y2ec_f(6,i3,i1,i2)=ttec6
                x2y2ec_f(7,i3,i1,i2)=ttec7

                x2y2ee_f(1,i3,i1,i2)=ttee1
                x2y2ee_f(2,i3,i1,i2)=ttee2
                x2y2ee_f(3,i3,i1,i2)=ttee3
                x2y2ee_f(4,i3,i1,i2)=ttee4
                x2y2ee_f(5,i3,i1,i2)=ttee5
                x2y2ee_f(6,i3,i1,i2)=ttee6
                x2y2ee_f(7,i3,i1,i2)=ttee7
          enddo
       enddo
    enddo
    !!!$omp enddo




    do i3=0,n3
        z0=hgrid*(i3+offsetz)-rxyzConf(3)
        if(.not. withKinetic) then
            call getFilterSextic(it, potentialPrefac, hgrid, z0, aeff0array(lowfil,i3), 'a')
            call getFilterSextic(it, potentialPrefac, hgrid, z0, beff0array(lowfil,i3), 'b')
            call getFilterSextic(it, potentialPrefac, hgrid, z0, ceff0array(lowfil,i3), 'c')
            call getFilterSextic(it, potentialPrefac, hgrid, z0, eeff0array(lowfil,i3), 'e')
        else
            call getEffectiveFilterSextic(it, potentialPrefac, hgrid, z0, aeff0array(lowfil,i3), 'a')
            call getEffectiveFilterSextic(it, potentialPrefac, hgrid, z0, beff0array(lowfil,i3), 'b')
            call getEffectiveFilterSextic(it, potentialPrefac, hgrid, z0, ceff0array(lowfil,i3), 'c')
            call getEffectiveFilterSextic(it, potentialPrefac, hgrid, z0, eeff0array(lowfil,i3), 'e')
        end if

        call getFilterQuartic(potentialPrefac, hgrid, z0, aeff0_4array(lowfil,i3), 'a')
        call getFilterQuartic(potentialPrefac, hgrid, z0, beff0_4array(lowfil,i3), 'b')
        call getFilterQuartic(potentialPrefac, hgrid, z0, ceff0_4array(lowfil,i3), 'c')
        call getFilterQuartic(potentialPrefac, hgrid, z0, eeff0_4array(lowfil,i3), 'e')

        call getFilterQuadratic(potentialPrefac, hgrid, z0, aeff0_2array(lowfil,i3), 'a')
        call getFilterQuadratic(potentialPrefac, hgrid, z0, beff0_2array(lowfil,i3), 'b')
        call getFilterQuadratic(potentialPrefac, hgrid, z0, ceff0_2array(lowfil,i3), 'c')
        call getFilterQuadratic(potentialPrefac, hgrid, z0, eeff0_2array(lowfil,i3), 'e')
    end do


  ! + (1/2) d^2/dz^2

  !!!$omp do
  do i2=0,n2
     do i1=0,n1
        if (ibxy_c(2,i1,i2)-ibxy_c(1,i1,i2).ge.4) then
           do i3=ibxy_c(1,i1,i2),ibxy_c(2,i1,i2)-4,4
              dyi0=0.0_wp 
              dyi1=0.0_wp 
              dyi2=0.0_wp 
              dyi3=0.0_wp 
              do t=max(ibxy_c(1,i1,i2),lowfil+i3),min(lupfil+i3+3,ibxy_c(2,i1,i2))
                 dyi0=dyi0 + xz_c(t,i1,i2)*aeff0array(t-i3-0,i3+0) + &
                             3.d0*( (x4za_c(t,i1,i2)+y4za_c(t,i1,i2))*aeff0_2array(t-i3-0,i3+0) + &
                             (x2za_c(t,i1,i2)+y2za_c(t,i1,i2))*aeff0_4array(t-i3-0,i3+0) ) + &
                             6.d0*x2y2aa_c(t,i1,i2)*aeff0_2array(t-i3-0,i3+0)
                 dyi1=dyi1 + xz_c(t,i1,i2)*aeff0array(t-i3-1,i3+1) + &
                             3.d0*( (x4za_c(t,i1,i2)+y4za_c(t,i1,i2))*aeff0_2array(t-i3-1,i3+1) + &
                             (x2za_c(t,i1,i2)+y2za_c(t,i1,i2))*aeff0_4array(t-i3-1,i3+1) ) + &
                             6.d0*x2y2aa_c(t,i1,i2)*aeff0_2array(t-i3-1,i3+1)
                 dyi2=dyi2 + xz_c(t,i1,i2)*aeff0array(t-i3-2,i3+2) + &
                             3.d0*( (x4za_c(t,i1,i2)+y4za_c(t,i1,i2))*aeff0_2array(t-i3-2,i3+2) + &
                             (x2za_c(t,i1,i2)+y2za_c(t,i1,i2))*aeff0_4array(t-i3-2,i3+2) ) + &
                             6.d0*x2y2aa_c(t,i1,i2)*aeff0_2array(t-i3-2,i3+2)
                 dyi3=dyi3 + xz_c(t,i1,i2)*aeff0array(t-i3-3,i3+3) + &
                             3.d0*( (x4za_c(t,i1,i2)+y4za_c(t,i1,i2))*aeff0_2array(t-i3-3,i3+3) + &
                             (x2za_c(t,i1,i2)+y2za_c(t,i1,i2))*aeff0_4array(t-i3-3,i3+3) ) + &
                             6.d0*x2y2aa_c(t,i1,i2)*aeff0_2array(t-i3-3,i3+3)
              enddo
              y_c(i1,i2,i3+0)=y_c(i1,i2,i3+0)+dyi0
              y_c(i1,i2,i3+1)=y_c(i1,i2,i3+1)+dyi1
              y_c(i1,i2,i3+2)=y_c(i1,i2,i3+2)+dyi2
              y_c(i1,i2,i3+3)=y_c(i1,i2,i3+3)+dyi3
           enddo
           icur=i3
        else
           icur=ibxy_c(1,i1,i2)
        endif

        do i3=icur,ibxy_c(2,i1,i2)
           dyi0=0.0_wp
           do t=max(ibxy_c(1,i1,i2),lowfil+i3),min(lupfil+i3,ibxy_c(2,i1,i2))
              dyi0=dyi0 + xz_c(t,i1,i2)*aeff0array(t-i3-0,i3+0) + &
                          3.d0*( (x4za_c(t,i1,i2)+y4za_c(t,i1,i2))*aeff0_2array(t-i3-0,i3+0) + &
                          (x2za_c(t,i1,i2)+y2za_c(t,i1,i2))*aeff0_4array(t-i3-0,i3+0) ) + & 
                          6.d0*x2y2aa_c(t,i1,i2)*aeff0_2array(t-i3-0,i3+0)
           enddo
           y_c(i1,i2,i3)=y_c(i1,i2,i3)+dyi0
        enddo

        istart=max(ibxy_c(1,i1,i2),ibxy_f(1,i1,i2)-lupfil)
        iend=min(ibxy_c(2,i1,i2),ibxy_f(2,i1,i2)-lowfil)

        if (istart-iend.ge.4) then
           do i3=istart,iend-4,4
              dyi0=0.0_wp
              dyi1=0.0_wp
              dyi2=0.0_wp
              dyi3=0.0_wp
              do t=max(ibxy_f(1,i1,i2),lowfil+i3),min(lupfil+i3+3,ibxy_f(2,i1,i2))
                 dyi0 = dyi0 + xz_f4(t,i1,i2)*beff0array(t-i3-0,i3+0) + &
                               3.d0*(x4zb_f(1,t,i1,i2)+y4zb_f(1,t,i1,i2)                                    )* &
                                 aeff0_2array(t-i3-0,i3+0) + &
                               3.d0*(x4za_f(2,t,i1,i2)+x4zb_f(3,t,i1,i2)+y4za_f(2,t,i1,i2)+y4zb_f(3,t,i1,i2))* &
                                 beff0_2array(t-i3-0,i3+0) + &
                               3.d0*(x2zb_f(1,t,i1,i2)+y2zb_f(1,t,i1,i2)                                    )* &
                                 aeff0_4array(t-i3-0,i3+0) + &
                               3.d0*(x2za_f(2,t,i1,i2)+x2zb_f(3,t,i1,i2)+y2za_f(2,t,i1,i2)+y2zb_f(3,t,i1,i2))* &
                                 beff0_4array(t-i3-0,i3+0) + &
                               6.d0*(                    x2y2ba_f(1,t,i1,i2)+x2y2ab_f(2,t,i1,i2)+x2y2bb_f(3,t,i1,i2))* &
                                 aeff0_2array(t-i3-0,i3+0) + &
                               6.d0*(x2y2aa_f(4,t,i1,i2)+x2y2ba_f(5,t,i1,i2)+x2y2ab_f(6,t,i1,i2)+x2y2bb_f(7,t,i1,i2))* &
                                 beff0_2array(t-i3-0,i3+0)
                 dyi1 = dyi1 + xz_f4(t,i1,i2)*beff0array(t-i3-1,i3+1) + &
                               3.d0*(x4zb_f(1,t,i1,i2)+y4zb_f(1,t,i1,i2)                                    )* &
                                 aeff0_2array(t-i3-1,i3+1) + &
                               3.d0*(x4za_f(2,t,i1,i2)+x4zb_f(3,t,i1,i2)+y4za_f(2,t,i1,i2)+y4zb_f(3,t,i1,i2))* &
                                 beff0_2array(t-i3-1,i3+1) + &
                               3.d0*(x2zb_f(1,t,i1,i2)+y2zb_f(1,t,i1,i2)                                    )* &
                                 aeff0_4array(t-i3-1,i3+1) + &
                               3.d0*(x2za_f(2,t,i1,i2)+x2zb_f(3,t,i1,i2)+y2za_f(2,t,i1,i2)+y2zb_f(3,t,i1,i2))* &
                                 beff0_4array(t-i3-1,i3+1) + &
                               6.d0*(                    x2y2ba_f(1,t,i1,i2)+x2y2ab_f(2,t,i1,i2)+x2y2bb_f(3,t,i1,i2))* &
                                 aeff0_2array(t-i3-1,i3+1) + &
                               6.d0*(x2y2aa_f(4,t,i1,i2)+x2y2ba_f(5,t,i1,i2)+x2y2ab_f(6,t,i1,i2)+x2y2bb_f(7,t,i1,i2))* &
                                 beff0_2array(t-i3-1,i3+1)
                 dyi2 = dyi2 + xz_f4(t,i1,i2)*beff0array(t-i3-2,i3+2) + &
                               3.d0*(x4zb_f(1,t,i1,i2)+y4zb_f(1,t,i1,i2)                                    )* &
                                 aeff0_2array(t-i3-2,i3+2) + &
                               3.d0*(x4za_f(2,t,i1,i2)+x4zb_f(3,t,i1,i2)+y4za_f(2,t,i1,i2)+y4zb_f(3,t,i1,i2))* &
                                 beff0_2array(t-i3-2,i3+2) + &
                               3.d0*(x2zb_f(1,t,i1,i2)+y2zb_f(1,t,i1,i2)                                    )* &
                                 aeff0_4array(t-i3-2,i3+2) + &
                               3.d0*(x2za_f(2,t,i1,i2)+x2zb_f(3,t,i1,i2)+y2za_f(2,t,i1,i2)+y2zb_f(3,t,i1,i2))* &
                                 beff0_4array(t-i3-2,i3+2) + &
                               6.d0*(                    x2y2ba_f(1,t,i1,i2)+x2y2ab_f(2,t,i1,i2)+x2y2bb_f(3,t,i1,i2))* &
                                 aeff0_2array(t-i3-2,i3+2) + &
                               6.d0*(x2y2aa_f(4,t,i1,i2)+x2y2ba_f(5,t,i1,i2)+x2y2ab_f(6,t,i1,i2)+x2y2bb_f(7,t,i1,i2))* &
                                 beff0_2array(t-i3-2,i3+2)
                 dyi3 = dyi3 + xz_f4(t,i1,i2)*beff0array(t-i3-3,i3+3) + &
                               3.d0*(x4zb_f(1,t,i1,i2)+y4zb_f(1,t,i1,i2)                                    )* &
                                 aeff0_2array(t-i3-3,i3+3) + &
                               3.d0*(x4za_f(2,t,i1,i2)+x4zb_f(3,t,i1,i2)+y4za_f(2,t,i1,i2)+y4zb_f(3,t,i1,i2))* &
                                 beff0_2array(t-i3-3,i3+3) + &
                               3.d0*(x2zb_f(1,t,i1,i2)+y2zb_f(1,t,i1,i2)                                    )* &
                                 aeff0_4array(t-i3-3,i3+3) + &
                               3.d0*(x2za_f(2,t,i1,i2)+x2zb_f(3,t,i1,i2)+y2za_f(2,t,i1,i2)+y2zb_f(3,t,i1,i2))* &
                                 beff0_4array(t-i3-3,i3+3) + &
                               6.d0*(                    x2y2ba_f(1,t,i1,i2)+x2y2ab_f(2,t,i1,i2)+x2y2bb_f(3,t,i1,i2))* &
                                 aeff0_2array(t-i3-3,i3+3) + &
                               6.d0*(x2y2aa_f(4,t,i1,i2)+x2y2ba_f(5,t,i1,i2)+x2y2ab_f(6,t,i1,i2)+x2y2bb_f(7,t,i1,i2))* &
                                 beff0_2array(t-i3-3,i3+3)
              enddo
              y_c(i1,i2,i3+0)=y_c(i1,i2,i3+0)+dyi0
              y_c(i1,i2,i3+1)=y_c(i1,i2,i3+1)+dyi1
              y_c(i1,i2,i3+2)=y_c(i1,i2,i3+2)+dyi2
              y_c(i1,i2,i3+3)=y_c(i1,i2,i3+3)+dyi3
           enddo
           istart=i2
        endif

        do i3=istart,iend
           dyi0=0.0_wp
           tt0=0.0_wp
           do t=max(ibxy_f(1,i1,i2),lowfil+i3),min(lupfil+i3,ibxy_f(2,i1,i2))
              dyi0 = dyi0 + xz_f4(t,i1,i2)*beff0array(t-i3-0,i3+0) + &
                            3.d0*(x4zb_f(1,t,i1,i2)+y4zb_f(1,t,i1,i2)                                    )* &
                              aeff0_2array(t-i3-0,i3+0) + &
                            3.d0*(x4za_f(2,t,i1,i2)+x4zb_f(3,t,i1,i2)+y4za_f(2,t,i1,i2)+y4zb_f(3,t,i1,i2))* &
                              beff0_2array(t-i3-0,i3+0) + &
                            3.d0*(x2zb_f(1,t,i1,i2)+y2zb_f(1,t,i1,i2)                                    )* &
                              aeff0_4array(t-i3-0,i3+0) + &
                            3.d0*(x2za_f(2,t,i1,i2)+x2zb_f(3,t,i1,i2)+y2za_f(2,t,i1,i2)+y2zb_f(3,t,i1,i2))* &
                              beff0_4array(t-i3-0,i3+0) + &
                            6.d0*(                    x2y2ba_f(1,t,i1,i2)+x2y2ab_f(2,t,i1,i2)+x2y2bb_f(3,t,i1,i2))* &
                              aeff0_2array(t-i3-0,i3+0) + &
                            6.d0*(x2y2aa_f(4,t,i1,i2)+x2y2ba_f(5,t,i1,i2)+x2y2ab_f(6,t,i1,i2)+x2y2bb_f(7,t,i1,i2))* &
                              beff0_2array(t-i3-0,i3+0)
           enddo
           y_c(i1,i2,i3)=y_c(i1,i2,i3)+dyi0
        enddo

         if (ibxy_f(2,i1,i2)-ibxy_f(1,i1,i2).ge.4) then
           do i3=ibxy_f(1,i1,i2),ibxy_f(2,i1,i2)-4,4
              dyi0=0.0_wp 
              dyi1=0.0_wp 
              dyi2=0.0_wp 
              dyi3=0.0_wp 
              tt10 = 0.d0
              tt11 = 0.d0
              tt12 = 0.d0
              tt13 = 0.d0
              tt40 = 0.d0
              tt41 = 0.d0
              tt42 = 0.d0
              tt43 = 0.d0
              tt50 = 0.d0
              tt51 = 0.d0
              tt52 = 0.d0
              tt53 = 0.d0
              tt20 = 0.d0
              tt21 = 0.d0
              tt22 = 0.d0
              tt23 = 0.d0
              tt60 = 0.d0
              tt61 = 0.d0
              tt62 = 0.d0
              tt63 = 0.d0
              tt30 = 0.d0
              tt31 = 0.d0
              tt32 = 0.d0
              tt33 = 0.d0
              tt70 = 0.d0
              tt71 = 0.d0
              tt72 = 0.d0
              tt73 = 0.d0
              do t=max(ibxy_c(1,i1,i2),lowfil+i3),min(lupfil+i3+3,ibxy_c(2,i1,i2))
                 dyi0=dyi0 + xz_c(t,i1,i2)*ceff0array(t-i3-0,i3+0)
                 dyi1=dyi1 + xz_c(t,i1,i2)*ceff0array(t-i3-1,i3+1)
                 dyi2=dyi2 + xz_c(t,i1,i2)*ceff0array(t-i3-2,i3+2)
                 dyi3=dyi3 + xz_c(t,i1,i2)*ceff0array(t-i3-3,i3+3)

                 tt10 = tt10 + 3.d0*( x4zc_c(t,i1,i2)*aeff0_2array(t-i3-0,i3+0) + x2zc_c(t,i1,i2)*aeff0_4array(t-i3-0,i3+0) ) + &
                   6.d0*x2y2ca_c(t,i1,i2)*aeff0_2array(t-i3-0,i3+0)
                 tt11 = tt11 + 3.d0*( x4zc_c(t,i1,i2)*aeff0_2array(t-i3-1,i3+1) + x2zc_c(t,i1,i2)*aeff0_4array(t-i3-1,i3+1) ) + &
                   6.d0*x2y2ca_c(t,i1,i2)*aeff0_2array(t-i3-1,i3+1)
                 tt12 = tt12 + 3.d0*( x4zc_c(t,i1,i2)*aeff0_2array(t-i3-2,i3+2) + x2zc_c(t,i1,i2)*aeff0_4array(t-i3-2,i3+2) ) + &
                   6.d0*x2y2ca_c(t,i1,i2)*aeff0_2array(t-i3-2,i3+2)
                 tt13 = tt13 + 3.d0*( x4zc_c(t,i1,i2)*aeff0_2array(t-i3-3,i3+3) + x2zc_c(t,i1,i2)*aeff0_4array(t-i3-3,i3+3) ) + &
                   6.d0*x2y2ca_c(t,i1,i2)*aeff0_2array(t-i3-3,i3+3)

                 tt40 = tt40 + 3.d0*( x4za_c(t,i1,i2)*ceff0_2array(t-i3-0,i3+0) + x2za_c(t,i1,i2)*ceff0_4array(t-i3-0,i3+0) ) + &
                   6.d0*x2y2aa_c(t,i1,i2)*ceff0_2array(t-i3-0,i3+0)
                 tt41 = tt41 + 3.d0*( x4za_c(t,i1,i2)*ceff0_2array(t-i3-1,i3+1) + x2za_c(t,i1,i2)*ceff0_4array(t-i3-1,i3+1) ) + &
                   6.d0*x2y2aa_c(t,i1,i2)*ceff0_2array(t-i3-1,i3+1)
                 tt42 = tt42 + 3.d0*( x4za_c(t,i1,i2)*ceff0_2array(t-i3-2,i3+2) + x2za_c(t,i1,i2)*ceff0_4array(t-i3-2,i3+2) ) + &
                   6.d0*x2y2aa_c(t,i1,i2)*ceff0_2array(t-i3-2,i3+2)
                 tt43 = tt43 + 3.d0*( x4za_c(t,i1,i2)*ceff0_2array(t-i3-3,i3+3) + x2za_c(t,i1,i2)*ceff0_4array(t-i3-3,i3+3) ) + &
                   6.d0*x2y2aa_c(t,i1,i2)*ceff0_2array(t-i3-3,i3+3)

                 tt50 = tt50 + 3.d0*( x4zc_c(t,i1,i2)*ceff0_2array(t-i3-0,i3+0) + x2zc_c(t,i1,i2)*ceff0_4array(t-i3-0,i3+0) ) + &
                   6.d0*x2y2ca_c(t,i1,i2)*ceff0_2array(t-i3-0,i3+0)
                 tt51 = tt51 + 3.d0*( x4zc_c(t,i1,i2)*ceff0_2array(t-i3-1,i3+1) + x2zc_c(t,i1,i2)*ceff0_4array(t-i3-1,i3+1) ) + &
                   6.d0*x2y2ca_c(t,i1,i2)*ceff0_2array(t-i3-1,i3+1)
                 tt52 = tt52 + 3.d0*( x4zc_c(t,i1,i2)*ceff0_2array(t-i3-2,i3+2) + x2zc_c(t,i1,i2)*ceff0_4array(t-i3-2,i3+2) ) + &
                   6.d0*x2y2ca_c(t,i1,i2)*ceff0_2array(t-i3-2,i3+2)
                 tt53 = tt53 + 3.d0*( x4zc_c(t,i1,i2)*ceff0_2array(t-i3-3,i3+3) + x2zc_c(t,i1,i2)*ceff0_4array(t-i3-3,i3+3) ) + &
                   6.d0*x2y2ca_c(t,i1,i2)*ceff0_2array(t-i3-3,i3+3)

                 tt20 = tt20 + 3.d0*( y4zc_c(t,i1,i2)*aeff0_2array(t-i3-0,i3+0) + y2zc_c(t,i1,i2)*aeff0_4array(t-i3-0,i3+0) ) + &
                   6.d0*x2y2ac_c(t,i1,i2)*aeff0_2array(t-i3-0,i3+0)
                 tt21 = tt21 + 3.d0*( y4zc_c(t,i1,i2)*aeff0_2array(t-i3-1,i3+1) + y2zc_c(t,i1,i2)*aeff0_4array(t-i3-1,i3+1) ) + &
                   6.d0*x2y2ac_c(t,i1,i2)*aeff0_2array(t-i3-1,i3+1)
                 tt22 = tt22 + 3.d0*( y4zc_c(t,i1,i2)*aeff0_2array(t-i3-2,i3+2) + y2zc_c(t,i1,i2)*aeff0_4array(t-i3-2,i3+2) ) + &
                   6.d0*x2y2ac_c(t,i1,i2)*aeff0_2array(t-i3-2,i3+2)
                 tt23 = tt23 + 3.d0*( y4zc_c(t,i1,i2)*aeff0_2array(t-i3-3,i3+3) + y2zc_c(t,i1,i2)*aeff0_4array(t-i3-3,i3+3) ) + &
                   6.d0*x2y2ac_c(t,i1,i2)*aeff0_2array(t-i3-3,i3+3)

                 tt40 = tt40 + 3.d0*( y4za_c(t,i1,i2)*ceff0_2array(t-i3-0,i3+0) + y2za_c(t,i1,i2)*ceff0_4array(t-i3-0,i3+0) )
                 tt41 = tt41 + 3.d0*( y4za_c(t,i1,i2)*ceff0_2array(t-i3-1,i3+1) + y2za_c(t,i1,i2)*ceff0_4array(t-i3-1,i3+1) )
                 tt42 = tt42 + 3.d0*( y4za_c(t,i1,i2)*ceff0_2array(t-i3-2,i3+2) + y2za_c(t,i1,i2)*ceff0_4array(t-i3-2,i3+2) )
                 tt43 = tt43 + 3.d0*( y4za_c(t,i1,i2)*ceff0_2array(t-i3-3,i3+3) + y2za_c(t,i1,i2)*ceff0_4array(t-i3-3,i3+3) )

                 tt60 = tt60 + 3.d0*( y4zc_c(t,i1,i2)*ceff0_2array(t-i3-0,i3+0) + y2zc_c(t,i1,i2)*ceff0_4array(t-i3-0,i3+0) ) + &
                   6.d0*x2y2ac_c(t,i1,i2)*ceff0_2array(t-i3-0,i3+0)
                 tt61 = tt61 + 3.d0*( y4zc_c(t,i1,i2)*ceff0_2array(t-i3-1,i3+1) + y2zc_c(t,i1,i2)*ceff0_4array(t-i3-1,i3+1) ) + &
                   6.d0*x2y2ac_c(t,i1,i2)*ceff0_2array(t-i3-1,i3+1)
                 tt62 = tt62 + 3.d0*( y4zc_c(t,i1,i2)*ceff0_2array(t-i3-2,i3+2) + y2zc_c(t,i1,i2)*ceff0_4array(t-i3-2,i3+2) ) + &
                   6.d0*x2y2ac_c(t,i1,i2)*ceff0_2array(t-i3-2,i3+2)
                 tt63 = tt63 + 3.d0*( y4zc_c(t,i1,i2)*ceff0_2array(t-i3-3,i3+3) + y2zc_c(t,i1,i2)*ceff0_4array(t-i3-3,i3+3) ) + &
                   6.d0*x2y2ac_c(t,i1,i2)*ceff0_2array(t-i3-3,i3+3)

                 tt30 = tt30 + 6.d0*x2y2cc_c(t,i1,i2)*aeff0_2array(t-i3-0,i3+0)
                 tt31 = tt31 + 6.d0*x2y2cc_c(t,i1,i2)*aeff0_2array(t-i3-1,i3+1)
                 tt32 = tt32 + 6.d0*x2y2cc_c(t,i1,i2)*aeff0_2array(t-i3-2,i3+2)
                 tt33 = tt33 + 6.d0*x2y2cc_c(t,i1,i2)*aeff0_2array(t-i3-3,i3+3)

                 tt70 = tt70 + 6.d0*x2y2cc_c(t,i1,i2)*ceff0_2array(t-i3-0,i3+0)
                 tt71 = tt71 + 6.d0*x2y2cc_c(t,i1,i2)*ceff0_2array(t-i3-1,i3+1)
                 tt72 = tt72 + 6.d0*x2y2cc_c(t,i1,i2)*ceff0_2array(t-i3-2,i3+2)
                 tt73 = tt73 + 6.d0*x2y2cc_c(t,i1,i2)*ceff0_2array(t-i3-3,i3+3)

              enddo
              y_f(4,i1,i2,i3+0) = y_f(4,i1,i2,i3+0) + dyi0 + tt40
              y_f(4,i1,i2,i3+1) = y_f(4,i1,i2,i3+1) + dyi1 + tt41
              y_f(4,i1,i2,i3+2) = y_f(4,i1,i2,i3+2) + dyi2 + tt42
              y_f(4,i1,i2,i3+3) = y_f(4,i1,i2,i3+3) + dyi3 + tt43

              y_f(1,i1,i2,i3+0) = y_f(1,i1,i2,i3+0) + tt10
              y_f(1,i1,i2,i3+1) = y_f(1,i1,i2,i3+1) + tt11
              y_f(1,i1,i2,i3+2) = y_f(1,i1,i2,i3+2) + tt12
              y_f(1,i1,i2,i3+3) = y_f(1,i1,i2,i3+3) + tt13

              y_f(5,i1,i2,i3+0) = y_f(5,i1,i2,i3+0) + tt50
              y_f(5,i1,i2,i3+1) = y_f(5,i1,i2,i3+1) + tt51
              y_f(5,i1,i2,i3+2) = y_f(5,i1,i2,i3+2) + tt52
              y_f(5,i1,i2,i3+3) = y_f(5,i1,i2,i3+3) + tt53

              y_f(2,i1,i2,i3+0) = y_f(2,i1,i2,i3+0) + tt20
              y_f(2,i1,i2,i3+1) = y_f(2,i1,i2,i3+1) + tt21
              y_f(2,i1,i2,i3+2) = y_f(2,i1,i2,i3+2) + tt22
              y_f(2,i1,i2,i3+3) = y_f(2,i1,i2,i3+3) + tt23

              y_f(6,i1,i2,i3+0) = y_f(6,i1,i2,i3+0) + tt60
              y_f(6,i1,i2,i3+1) = y_f(6,i1,i2,i3+1) + tt61
              y_f(6,i1,i2,i3+2) = y_f(6,i1,i2,i3+2) + tt62
              y_f(6,i1,i2,i3+3) = y_f(6,i1,i2,i3+3) + tt63

              y_f(3,i1,i2,i3+0) = y_f(3,i1,i2,i3+0) + tt30
              y_f(3,i1,i2,i3+1) = y_f(3,i1,i2,i3+1) + tt31
              y_f(3,i1,i2,i3+2) = y_f(3,i1,i2,i3+2) + tt32
              y_f(3,i1,i2,i3+3) = y_f(3,i1,i2,i3+3) + tt33

              y_f(7,i1,i2,i3+0) = y_f(7,i1,i2,i3+0) + tt70
              y_f(7,i1,i2,i3+1) = y_f(7,i1,i2,i3+1) + tt71
              y_f(7,i1,i2,i3+2) = y_f(7,i1,i2,i3+2) + tt72
              y_f(7,i1,i2,i3+3) = y_f(7,i1,i2,i3+3) + tt73
           enddo
           icur=i3
        else
           icur=ibxy_f(1,i1,i2)
        endif

        do i3=icur,ibxy_f(2,i1,i2)
           dyi0=0.0_wp 
           tt10 = 0.d0
           tt40 = 0.d0
           tt50 = 0.d0
           tt20 = 0.d0
           tt60 = 0.d0
           do t=max(ibxy_c(1,i1,i2),lowfil+i3),min(lupfil+i3,ibxy_c(2,i1,i2))
              dyi0=dyi0 + xz_c(t,i1,i2)*ceff0array(t-i3-0,i3)

              tt10 = tt10 + 3.d0*( x4zc_c(t,i1,i2)*aeff0_2array(t-i3-0,i3+0) + x2zc_c(t,i1,i2)*aeff0_4array(t-i3-0,i3+0) ) + &
                6.d0*x2y2ca_c(t,i1,i2)*aeff0_2array(t-i3-0,i3+0)

              tt40 = tt40 + 3.d0*( x4za_c(t,i1,i2)*ceff0_2array(t-i3-0,i3+0) + x2za_c(t,i1,i2)*ceff0_4array(t-i3-0,i3+0) ) + &
                6.d0*x2y2aa_c(t,i1,i2)*ceff0_2array(t-i3-0,i3+0)

              tt50 = tt50 + 3.d0*( x4zc_c(t,i1,i2)*ceff0_2array(t-i3-0,i3+0) + x2zc_c(t,i1,i2)*ceff0_4array(t-i3-0,i3+0) ) + &
                6.d0*x2y2ca_c(t,i1,i2)*ceff0_2array(t-i3-0,i3+0)

              tt20 = tt20 + 3.d0*( y4zc_c(t,i1,i2)*aeff0_2array(t-i3-0,i3+0) + y2zc_c(t,i1,i2)*aeff0_4array(t-i3-0,i3+0) ) + &
                6.d0*x2y2ac_c(t,i1,i2)*aeff0_2array(t-i3-0,i3+0)

              tt40 = tt40 + 3.d0*( y4za_c(t,i1,i2)*ceff0_2array(t-i3-0,i3+0) + y2za_c(t,i1,i2)*ceff0_4array(t-i3-0,i3+0) )

              tt60 = tt60 + 3.d0*( y4zc_c(t,i1,i2)*ceff0_2array(t-i3-0,i3+0) + y2zc_c(t,i1,i2)*ceff0_4array(t-i3-0,i3+0) ) + &
                6.d0*x2y2ac_c(t,i1,i2)*ceff0_2array(t-i3-0,i3+0)

              tt30 = tt30 + 6.d0*x2y2cc_c(t,i1,i2)*aeff0_2array(t-i3-0,i3+0)

              tt70 = tt70 + 6.d0*x2y2cc_c(t,i1,i2)*ceff0_2array(t-i3-0,i3+0)

           enddo
           y_f(4,i1,i2,i3+0) = y_f(4,i1,i2,i3+0) + dyi0 + tt40
           y_f(1,i1,i2,i3+0) = y_f(1,i1,i2,i3+0) + tt10
           y_f(5,i1,i2,i3+0) = y_f(5,i1,i2,i3+0) + tt50
           y_f(2,i1,i2,i3+0) = y_f(2,i1,i2,i3+0) + tt20
           y_f(6,i1,i2,i3+0) = y_f(6,i1,i2,i3+0) + tt60
           y_f(3,i1,i2,i3+0) = y_f(3,i1,i2,i3+0) + tt30
           y_f(7,i1,i2,i3+0) = y_f(7,i1,i2,i3+0) + tt70
        enddo
     enddo
  enddo
  !!!$omp enddo


  ! wavelet part

  !!!$omp do
  do i2=nfl2,nfu2
     do i1=nfl1,nfu1
        do i3=ibxy_f(1,i1,i2),ibxy_f(2,i1,i2)
           tt10 = 0.d0
           tt20 = 0.d0
           tt30 = 0.d0
           tt40 = 0.d0
           tt50 = 0.d0
           tt60 = 0.d0
           tt70 = 0.d0
           do l=max(nfl3-i3,lowfil),min(lupfil,nfu3-i3)

              tt10 = tt10 + xz_f(1,i3+l,i1,i2)*aeff0array(l,i3) + xz_f(5,i3+l,i1,i2)*beff0array(l,i3) + &
                            3.d0*                      x4ze_f(1,i3+l,i1,i2) *aeff0_2array(l,i3) + &
                            3.d0*                      x2ze_f(1,i3+l,i1,i2) *aeff0_4array(l,i3) + &
                            3.d0*(x4zc_f(2,i3+l,i1,i2)+x4ze_f(3,i3+l,i1,i2))*beff0_2array(l,i3) + &
                            3.d0*(x2zc_f(2,i3+l,i1,i2)+x4ze_f(3,i3+l,i1,i2))*beff0_4array(l,i3) + &
                            3.d0*(y4za_f(1,i3+l,i1,i2)+y4zb_f(2,i3+l,i1,i2))*aeff0_2array(l,i3) + &
                            3.d0*(y2za_f(1,i3+l,i1,i2)+y2zb_f(2,i3+l,i1,i2))*aeff0_4array(l,i3) + &
                            3.d0*(y4za_f(3,i3+l,i1,i2)+y4zb_f(4,i3+l,i1,i2))*beff0_2array(l,i3) + &
                            3.d0*(y2za_f(3,i3+l,i1,i2)+y2zb_f(4,i3+l,i1,i2))*beff0_4array(l,i3) + &
                            6.d0*(                       x2y2ea_f(1,i3+l,i1,i2)+x2y2cb_f(1,i3+l,i1,i2)+x2y2eb_f(1,i3+l,i1,i2))* &
                              aeff0_2array(l,i3) + &
                            6.d0*(x2y2ca_f(4,i3+l,i1,i2)+x2y2ea_f(5,i3+l,i1,i2)+x2y2cb_f(6,i3+l,i1,i2)+x2y2eb_f(7,i3+l,i1,i2))* &
                              beff0_2array(l,i3) 

              tt20 = tt20 + xz_f(2,i3+l,i1,i2)*aeff0array(l,i3) + xz_f(6,i3+l,i1,i2)*beff0array(l,i3) + &
                            3.d0*(x4za_f(1,i3+l,i1,i2)+x4zb_f(2,i3+l,i1,i2))*aeff0_2array(l,i3) + &
                            3.d0*(x2za_f(1,i3+l,i1,i2)+x2zb_f(2,i3+l,i1,i2))*aeff0_4array(l,i3) + &
                            3.d0*(x4za_f(3,i3+l,i1,i2)+x4zb_f(4,i3+l,i1,i2))*beff0_2array(l,i3) + &
                            3.d0*(x2za_f(3,i3+l,i1,i2)+x2zb_f(4,i3+l,i1,i2))*beff0_4array(l,i3) + &
                            3.d0*                      y4ze_f(1,i3+l,i1,i2) *aeff0_2array(l,i3) + &
                            3.d0*                      y2ze_f(1,i3+l,i1,i2) *aeff0_4array(l,i3) + &
                            3.d0*(y4zc_f(2,i3+l,i1,i2)+y4ze_f(3,i3+l,i1,i2))*beff0_2array(l,i3) + &
                            3.d0*(y2zc_f(2,i3+l,i1,i2)+y2ze_f(3,i3+l,i1,i2))*beff0_4array(l,i3) + &
                            6.d0*(                       x2y2bc_f(1,i3+l,i1,i2)+x2y2ae_f(1,i3+l,i1,i2)+x2y2be_f(1,i3+l,i1,i2))* &
                              aeff0_2array(l,i3) + &
                            6.d0*(x2y2ac_f(4,i3+l,i1,i2)+x2y2bc_f(5,i3+l,i1,i2)+x2y2ae_f(6,i3+l,i1,i2)+x2y2be_f(7,i3+l,i1,i2))* &
                              beff0_2array(l,i3) 

              tt30 = tt30 + xz_f(3,i3+l,i1,i2)*aeff0array(l,i3) + xz_f(7,i3+l,i1,i2)*beff0array(l,i3) + &
                            3.d0*(x4zc_f(1,i3+l,i1,i2)+x4ze_f(2,i3+l,i1,i2))*aeff0_2array(l,i3) + &
                            3.d0*(x2zc_f(1,i3+l,i1,i2)+x2ze_f(2,i3+l,i1,i2))*aeff0_4array(l,i3) + &
                            3.d0*(x4zc_f(3,i3+l,i1,i2)+x4ze_f(4,i3+l,i1,i2))*beff0_2array(l,i3) + &
                            3.d0*(x2zc_f(3,i3+l,i1,i2)+x2ze_f(4,i3+l,i1,i2))*beff0_4array(l,i3) + &
                            3.d0*(y4zc_f(1,i3+l,i1,i2)+y4ze_f(2,i3+l,i1,i2))*aeff0_2array(l,i3) + &
                            3.d0*(y2zc_f(1,i3+l,i1,i2)+y2ze_f(2,i3+l,i1,i2))*aeff0_4array(l,i3) + &
                            3.d0*(y4zc_f(3,i3+l,i1,i2)+y4ze_f(4,i3+l,i1,i2))*beff0_2array(l,i3) + &
                            3.d0*(y2zc_f(3,i3+l,i1,i2)+y2ze_f(4,i3+l,i1,i2))*beff0_4array(l,i3) + &
                            6.d0*(                       x2y2ec_f(1,i3+l,i1,i2)+x2y2ce_f(1,i3+l,i1,i2)+x2y2ee_f(1,i3+l,i1,i2))* &
                              aeff0_2array(l,i3) + &
                            6.d0*(x2y2cc_f(4,i3+l,i1,i2)+x2y2ec_f(5,i3+l,i1,i2)+x2y2ce_f(6,i3+l,i1,i2)+x2y2ee_f(7,i3+l,i1,i2))* &
                              beff0_2array(l,i3) 

              tt40 = tt40 + xz_f(4,i3+l,i1,i2)*eeff0array(l,i3)                                      + &
                            3.d0*                      x4zb_f(1,i3+l,i1,i2) *ceff0_2array(l,i3) + &
                            3.d0*                      x2zb_f(1,i3+l,i1,i2) *ceff0_4array(l,i3) + &
                            3.d0*(x4za_f(2,i3+l,i1,i2)+x4zb_f(3,i3+l,i1,i2))*eeff0_2array(l,i3) + &
                            3.d0*(x2za_f(2,i3+l,i1,i2)+x2zb_f(3,i3+l,i1,i2))*eeff0_4array(l,i3) + &
                            3.d0*                      y4zb_f(1,i3+l,i1,i2) *ceff0_2array(l,i3) + &
                            3.d0*                      y2zb_f(1,i3+l,i1,i2) *ceff0_4array(l,i3) + &
                            3.d0*(y4za_f(2,i3+l,i1,i2)+y4zb_f(3,i3+l,i1,i2))*eeff0_2array(l,i3) + &
                            3.d0*(y2za_f(2,i3+l,i1,i2)+y2zb_f(3,i3+l,i1,i2))*eeff0_4array(l,i3) + &
                            6.d0*(                       x2y2ba_f(1,i3+l,i1,i2)+x2y2ab_f(1,i3+l,i1,i2)+x2y2bb_f(1,i3+l,i1,i2))* &
                              ceff0_2array(l,i3) + &
                            6.d0*(x2y2aa_f(4,i3+l,i1,i2)+x2y2ba_f(5,i3+l,i1,i2)+x2y2ab_f(6,i3+l,i1,i2)+x2y2bb_f(7,i3+l,i1,i2))* &
                              eeff0_2array(l,i3) 

              tt50 = tt50 + xz_f(1,i3+l,i1,i2)*ceff0array(l,i3) + xz_f(5,i3+l,i1,i2)*eeff0array(l,i3) + &
                            3.d0*                      x4ze_f(1,i3+l,i1,i2) *ceff0_2array(l,i3) + &
                            3.d0*                      x2ze_f(1,i3+l,i1,i2) *ceff0_4array(l,i3) + &
                            3.d0*(x4zc_f(2,i3+l,i1,i2)+x4ze_f(3,i3+l,i1,i2))*eeff0_2array(l,i3) + &
                            3.d0*(x2zc_f(2,i3+l,i1,i2)+x2ze_f(3,i3+l,i1,i2))*eeff0_4array(l,i3) + &
                            3.d0*(y4za_f(1,i3+l,i1,i2)+y4zb_f(2,i3+l,i1,i2))*ceff0_2array(l,i3) + &
                            3.d0*(y2za_f(1,i3+l,i1,i2)+y2zb_f(2,i3+l,i1,i2))*ceff0_4array(l,i3) + &
                            3.d0*(y4za_f(3,i3+l,i1,i2)+y4zb_f(4,i3+l,i1,i2))*eeff0_2array(l,i3) + &
                            3.d0*(y2za_f(3,i3+l,i1,i2)+y2zb_f(4,i3+l,i1,i2))*eeff0_4array(l,i3) + &
                            6.d0*(                       x2y2ea_f(1,i3+l,i1,i2)+x2y2cb_f(1,i3+l,i1,i2)+x2y2eb_f(1,i3+l,i1,i2))* &
                              ceff0_2array(l,i3) + &
                            6.d0*(x2y2ca_f(4,i3+l,i1,i2)+x2y2ea_f(5,i3+l,i1,i2)+x2y2cb_f(6,i3+l,i1,i2)+x2y2eb_f(7,i3+l,i1,i2))* &
                              eeff0_2array(l,i3) 

              tt60 = tt60 + xz_f(2,i3+l,i1,i2)*ceff0array(l,i3) + xz_f(6,i3+l,i1,i2)*eeff0array(l,i3) + &
                            3.d0*(x4za_f(1,i3+l,i1,i2)+x4zb_f(2,i3+l,i1,i2))*ceff0_2array(l,i3) + &
                            3.d0*(x2za_f(1,i3+l,i1,i2)+x2zb_f(2,i3+l,i1,i2))*ceff0_4array(l,i3) + &
                            3.d0*(x4za_f(3,i3+l,i1,i2)+x4zb_f(4,i3+l,i1,i2))*eeff0_2array(l,i3) + &
                            3.d0*(x2za_f(3,i3+l,i1,i2)+x2zb_f(4,i3+l,i1,i2))*eeff0_4array(l,i3) + &
                            3.d0*                      y4ze_f(1,i3+l,i1,i2) *ceff0_2array(l,i3) + &
                            3.d0*                      y2ze_f(1,i3+l,i1,i2) *ceff0_4array(l,i3) + &
                            3.d0*(y4zc_f(2,i3+l,i1,i2)+y4ze_f(3,i3+l,i1,i2))*eeff0_2array(l,i3) + &
                            3.d0*(y2zc_f(2,i3+l,i1,i2)+y2ze_f(3,i3+l,i1,i2))*eeff0_4array(l,i3) + &
                            6.d0*(                       x2y2bc_f(1,i3+l,i1,i2)+x2y2ae_f(1,i3+l,i1,i2)+x2y2be_f(1,i3+l,i1,i2))* &
                              ceff0_2array(l,i3) + &
                            6.d0*(x2y2ac_f(4,i3+l,i1,i2)+x2y2bc_f(5,i3+l,i1,i2)+x2y2ae_f(6,i3+l,i1,i2)+x2y2be_f(7,i3+l,i1,i2))* &
                              eeff0_2array(l,i3) 

              tt70 = tt70 + xz_f(3,i3+l,i1,i2)*ceff0array(l,i3) + xz_f(7,i3+l,i1,i2)*eeff0array(l,i3) + &
                            3.d0*(x4zc_f(1,i3+l,i1,i2)+x4ze_f(2,i3+l,i1,i2))*ceff0_2array(l,i3) + &
                            3.d0*(x2zc_f(1,i3+l,i1,i2)+x2ze_f(2,i3+l,i1,i2))*ceff0_4array(l,i3) + &
                            3.d0*(x4zc_f(3,i3+l,i1,i2)+x4ze_f(4,i3+l,i1,i2))*eeff0_2array(l,i3) + &
                            3.d0*(x2zc_f(3,i3+l,i1,i2)+x2ze_f(4,i3+l,i1,i2))*eeff0_4array(l,i3) + &
                            3.d0*(y4zc_f(1,i3+l,i1,i2)+y4ze_f(2,i3+l,i1,i2))*ceff0_2array(l,i3) + &
                            3.d0*(y2zc_f(1,i3+l,i1,i2)+y2ze_f(2,i3+l,i1,i2))*ceff0_4array(l,i3) + &
                            3.d0*(y4zc_f(3,i3+l,i1,i2)+y4ze_f(4,i3+l,i1,i2))*eeff0_2array(l,i3) + &
                            3.d0*(y2zc_f(3,i3+l,i1,i2)+y2ze_f(4,i3+l,i1,i2))*eeff0_4array(l,i3) + &
                            6.d0*(                       x2y2ec_f(1,i3+l,i1,i2)+x2y2ce_f(1,i3+l,i1,i2)+x2y2ee_f(1,i3+l,i1,i2))* &
                              ceff0_2array(l,i3) + &
                            6.d0*(x2y2cc_f(4,i3+l,i1,i2)+x2y2ec_f(5,i3+l,i1,i2)+x2y2ce_f(6,i3+l,i1,i2)+x2y2ee_f(7,i3+l,i1,i2))* &
                              eeff0_2array(l,i3) 
           enddo
           y_f(4,i1,i2,i3)=y_f(4,i1,i2,i3)+tt40
           y_f(2,i1,i2,i3)=y_f(2,i1,i2,i3)+tt20
           y_f(1,i1,i2,i3)=y_f(1,i1,i2,i3)+tt10
           y_f(6,i1,i2,i3)=y_f(6,i1,i2,i3)+tt60
           y_f(5,i1,i2,i3)=y_f(5,i1,i2,i3)+tt50
           y_f(3,i1,i2,i3)=y_f(3,i1,i2,i3)+tt30
           y_f(7,i1,i2,i3)=y_f(7,i1,i2,i3)+tt70
        enddo
     enddo
  enddo
  !!!$omp enddo






  iall=-product(shape(aeff0array))*kind(aeff0array)
  deallocate(aeff0array, stat=istat)
  call memocc(istat, iall, 'aeff0array', subname)

  iall=-product(shape(beff0array))*kind(beff0array)
  deallocate(beff0array, stat=istat)
  call memocc(istat, iall, 'beff0array', subname)

  iall=-product(shape(ceff0array))*kind(ceff0array)
  deallocate(ceff0array, stat=istat)
  call memocc(istat, iall, 'ceff0array', subname)

  iall=-product(shape(eeff0array))*kind(eeff0array)
  deallocate(eeff0array, stat=istat)
  call memocc(istat, iall, 'eeff0array', subname)


  iall=-product(shape(aeff0_2array))*kind(aeff0_2array)
  deallocate(aeff0_2array, stat=istat)
  call memocc(istat, iall, 'aeff0_2array', subname)

  iall=-product(shape(beff0_2array))*kind(beff0_2array)
  deallocate(beff0_2array, stat=istat)
  call memocc(istat, iall, 'beff0_2array', subname)

  iall=-product(shape(ceff0_2array))*kind(ceff0_2array)
  deallocate(ceff0_2array, stat=istat)
  call memocc(istat, iall, 'ceff0_2array', subname)

  iall=-product(shape(eeff0_2array))*kind(eeff0_2array)
  deallocate(eeff0_2array, stat=istat)
  call memocc(istat, iall, 'eeff0_2array', subname)


  iall=-product(shape(aeff0_4array))*kind(aeff0_4array)
  deallocate(aeff0_4array, stat=istat)
  call memocc(istat, iall, 'aeff0_4array', subname)

  iall=-product(shape(beff0_4array))*kind(beff0_4array)
  deallocate(beff0_4array, stat=istat)
  call memocc(istat, iall, 'beff0_4array', subname)

  iall=-product(shape(ceff0_4array))*kind(ceff0_4array)
  deallocate(ceff0_4array, stat=istat)
  call memocc(istat, iall, 'ceff0_4array', subname)

  iall=-product(shape(eeff0_4array))*kind(eeff0_4array)
  deallocate(eeff0_4array, stat=istat)
  call memocc(istat, iall, 'eeff0_4array', subname)


  iall=-product(shape(aeff0_2auxarray))*kind(aeff0_2auxarray)
  deallocate(aeff0_2auxarray, stat=istat)
  call memocc(istat, iall, 'aeff0_2auxarray', subname)

  iall=-product(shape(beff0_2auxarray))*kind(beff0_2auxarray)
  deallocate(beff0_2auxarray, stat=istat)
  call memocc(istat, iall, 'beff0_2auxarray', subname)

  iall=-product(shape(ceff0_2auxarray))*kind(ceff0_2auxarray)
  deallocate(ceff0_2auxarray, stat=istat)
  call memocc(istat, iall, 'ceff0_2auxarray', subname)

  iall=-product(shape(eeff0_2auxarray))*kind(eeff0_2auxarray)
  deallocate(eeff0_2auxarray, stat=istat)
  call memocc(istat, iall, 'eeff0_2auxarray', subname)


  iall=-product(shape(aeff0_4auxarray))*kind(aeff0_4auxarray)
  deallocate(aeff0_4auxarray, stat=istat)
  call memocc(istat, iall, 'aeff0_4auxarray', subname)

  iall=-product(shape(beff0_4auxarray))*kind(beff0_4auxarray)
  deallocate(beff0_4auxarray, stat=istat)
  call memocc(istat, iall, 'beff0_4auxarray', subname)

  iall=-product(shape(ceff0_4auxarray))*kind(ceff0_4auxarray)
  deallocate(ceff0_4auxarray, stat=istat)
  call memocc(istat, iall, 'ceff0_4auxarray', subname)

  iall=-product(shape(eeff0_4auxarray))*kind(eeff0_4auxarray)
  deallocate(eeff0_4auxarray, stat=istat)
  call memocc(istat, iall, 'eeff0_4auxarray', subname)


  iall=-product(shape(x2ya_c))*kind(x2ya_c)
  deallocate(x2ya_c, stat=istat)
  call memocc(istat, iall, 'x2ya_c', subname)

  iall=-product(shape(x2yb_c))*kind(x2yb_c)
  deallocate(x2yb_c, stat=istat)
  call memocc(istat, iall, 'x2yb_c', subname)

  iall=-product(shape(x2yc_c))*kind(x2yc_c)
  deallocate(x2yc_c, stat=istat)
  call memocc(istat, iall, 'x2yc_c', subname)

  iall=-product(shape(x2ye_c))*kind(x2ye_c)
  deallocate(x2ye_c, stat=istat)
  call memocc(istat, iall, 'x2ye_c', subname)



  iall=-product(shape(x2za_c))*kind(x2za_c)
  deallocate(x2za_c, stat=istat)
  call memocc(istat, iall, 'x2za_c', subname)

  iall=-product(shape(x2zb_c))*kind(x2zb_c)
  deallocate(x2zb_c, stat=istat)
  call memocc(istat, iall, 'x2zb_c', subname)

  iall=-product(shape(x2zc_c))*kind(x2zc_c)
  deallocate(x2zc_c, stat=istat)
  call memocc(istat, iall, 'x2zc_c', subname)

  iall=-product(shape(x2ze_c))*kind(x2ze_c)
  deallocate(x2ze_c, stat=istat)
  call memocc(istat, iall, 'x2ze_c', subname)



  iall=-product(shape(y2za_c))*kind(y2za_c)
  deallocate(y2za_c, stat=istat)
  call memocc(istat, iall, 'y2za_c', subname)

  iall=-product(shape(y2zb_c))*kind(y2zb_c)
  deallocate(y2zb_c, stat=istat)
  call memocc(istat, iall, 'y2zb_c', subname)

  iall=-product(shape(y2zc_c))*kind(y2zc_c)
  deallocate(y2zc_c, stat=istat)
  call memocc(istat, iall, 'y2zc_c', subname)

  iall=-product(shape(y2ze_c))*kind(y2ze_c)
  deallocate(y2ze_c, stat=istat)
  call memocc(istat, iall, 'y2ze_c', subname)



  iall=-product(shape(x4ya_c))*kind(x4ya_c)
  deallocate(x4ya_c, stat=istat)
  call memocc(istat, iall, 'x4ya_c', subname)

  iall=-product(shape(x4yb_c))*kind(x4yb_c)
  deallocate(x4yb_c, stat=istat)
  call memocc(istat, iall, 'x4yb_c', subname)

  iall=-product(shape(x4yc_c))*kind(x4yc_c)
  deallocate(x4yc_c, stat=istat)
  call memocc(istat, iall, 'x4yc_c', subname)

  iall=-product(shape(x4ye_c))*kind(x4ye_c)
  deallocate(x4ye_c, stat=istat)
  call memocc(istat, iall, 'x4ye_c', subname)



  iall=-product(shape(x4za_c))*kind(x4za_c)
  deallocate(x4za_c, stat=istat)
  call memocc(istat, iall, 'x4za_c', subname)

  iall=-product(shape(x4zb_c))*kind(x4zb_c)
  deallocate(x4zb_c, stat=istat)
  call memocc(istat, iall, 'x4zb_c', subname)

  iall=-product(shape(x4zc_c))*kind(x4zc_c)
  deallocate(x4zc_c, stat=istat)
  call memocc(istat, iall, 'x4zc_c', subname)

  iall=-product(shape(x4ze_c))*kind(x4ze_c)
  deallocate(x4ze_c, stat=istat)
  call memocc(istat, iall, 'x4ze_c', subname)



  iall=-product(shape(y4za_c))*kind(y4za_c)
  deallocate(y4za_c, stat=istat)
  call memocc(istat, iall, 'y4za_c', subname)

  iall=-product(shape(y4zb_c))*kind(y4zb_c)
  deallocate(y4zb_c, stat=istat)
  call memocc(istat, iall, 'y4zb_c', subname)

  iall=-product(shape(y4zc_c))*kind(y4zc_c)
  deallocate(y4zc_c, stat=istat)
  call memocc(istat, iall, 'y4zc_c', subname)

  iall=-product(shape(y4ze_c))*kind(y4ze_c)
  deallocate(y4ze_c, stat=istat)
  call memocc(istat, iall, 'y4ze_c', subname)



  iall=-product(shape(x2y2aa_c))*kind(x2y2aa_c)
  deallocate(x2y2aa_c, stat=istat)
  call memocc(istat, iall, 'x2y2aa_c', subname)

  iall=-product(shape(x2y2ab_c))*kind(x2y2ab_c)
  deallocate(x2y2ab_c, stat=istat)
  call memocc(istat, iall, 'x2y2ab_c', subname)

  iall=-product(shape(x2y2ac_c))*kind(x2y2ac_c)
  deallocate(x2y2ac_c, stat=istat)
  call memocc(istat, iall, 'x2y2ac_c', subname)

  iall=-product(shape(x2y2ae_c))*kind(x2y2ae_c)
  deallocate(x2y2ae_c, stat=istat)
  call memocc(istat, iall, 'x2y2ae_c', subname)


  iall=-product(shape(x2y2ba_c))*kind(x2y2ba_c)
  deallocate(x2y2ba_c, stat=istat)
  call memocc(istat, iall, 'x2y2ba_c', subname)

  iall=-product(shape(x2y2bb_c))*kind(x2y2bb_c)
  deallocate(x2y2bb_c, stat=istat)
  call memocc(istat, iall, 'x2y2bb_c', subname)

  iall=-product(shape(x2y2bc_c))*kind(x2y2bc_c)
  deallocate(x2y2bc_c, stat=istat)
  call memocc(istat, iall, 'x2y2bc_c', subname)

  iall=-product(shape(x2y2be_c))*kind(x2y2be_c)
  deallocate(x2y2be_c, stat=istat)
  call memocc(istat, iall, 'x2y2be_c', subname)


  iall=-product(shape(x2y2ca_c))*kind(x2y2ca_c)
  deallocate(x2y2ca_c, stat=istat)
  call memocc(istat, iall, 'x2y2ca_c', subname)

  iall=-product(shape(x2y2cb_c))*kind(x2y2cb_c)
  deallocate(x2y2cb_c, stat=istat)
  call memocc(istat, iall, 'x2y2cb_c', subname)

  iall=-product(shape(x2y2cc_c))*kind(x2y2cc_c)
  deallocate(x2y2cc_c, stat=istat)
  call memocc(istat, iall, 'x2y2cc_c', subname)

  iall=-product(shape(x2y2ce_c))*kind(x2y2ce_c)
  deallocate(x2y2ce_c, stat=istat)
  call memocc(istat, iall, 'x2y2ce_c', subname)


  iall=-product(shape(x2y2ea_c))*kind(x2y2ea_c)
  deallocate(x2y2ea_c, stat=istat)
  call memocc(istat, iall, 'x2y2ea_c', subname)

  iall=-product(shape(x2y2eb_c))*kind(x2y2eb_c)
  deallocate(x2y2eb_c, stat=istat)
  call memocc(istat, iall, 'x2y2eb_c', subname)

  iall=-product(shape(x2y2ec_c))*kind(x2y2ec_c)
  deallocate(x2y2ec_c, stat=istat)
  call memocc(istat, iall, 'x2y2ec_c', subname)

  iall=-product(shape(x2y2ee_c))*kind(x2y2ee_c)
  deallocate(x2y2ee_c, stat=istat)
  call memocc(istat, iall, 'x2y2ee_c', subname)




  iall=-product(shape(x2y2aa_f))*kind(x2y2aa_f)
  deallocate(x2y2aa_f, stat=istat)
  call memocc(istat, iall, 'x2y2aa_f', subname)

  iall=-product(shape(x2y2ab_f))*kind(x2y2ab_f)
  deallocate(x2y2ab_f, stat=istat)
  call memocc(istat, iall, 'x2y2ab_f', subname)

  iall=-product(shape(x2y2ac_f))*kind(x2y2ac_f)
  deallocate(x2y2ac_f, stat=istat)
  call memocc(istat, iall, 'x2y2ac_f', subname)

  iall=-product(shape(x2y2ae_f))*kind(x2y2ae_f)
  deallocate(x2y2ae_f, stat=istat)
  call memocc(istat, iall, 'x2y2ae_f', subname)


  iall=-product(shape(x2y2ba_f))*kind(x2y2ba_f)
  deallocate(x2y2ba_f, stat=istat)
  call memocc(istat, iall, 'x2y2ba_f', subname)

  iall=-product(shape(x2y2bb_f))*kind(x2y2bb_f)
  deallocate(x2y2bb_f, stat=istat)
  call memocc(istat, iall, 'x2y2bb_f', subname)

  iall=-product(shape(x2y2bc_f))*kind(x2y2bc_f)
  deallocate(x2y2bc_f, stat=istat)
  call memocc(istat, iall, 'x2y2bc_f', subname)

  iall=-product(shape(x2y2be_f))*kind(x2y2be_f)
  deallocate(x2y2be_f, stat=istat)
  call memocc(istat, iall, 'x2y2be_f', subname)


  iall=-product(shape(x2y2ca_f))*kind(x2y2ca_f)
  deallocate(x2y2ca_f, stat=istat)
  call memocc(istat, iall, 'x2y2ca_f', subname)

  iall=-product(shape(x2y2cb_f))*kind(x2y2cb_f)
  deallocate(x2y2cb_f, stat=istat)
  call memocc(istat, iall, 'x2y2cb_f', subname)

  iall=-product(shape(x2y2cc_f))*kind(x2y2cc_f)
  deallocate(x2y2cc_f, stat=istat)
  call memocc(istat, iall, 'x2y2cc_f', subname)

  iall=-product(shape(x2y2ce_f))*kind(x2y2ce_f)
  deallocate(x2y2ce_f, stat=istat)
  call memocc(istat, iall, 'x2y2ce_f', subname)


  iall=-product(shape(x2y2ea_f))*kind(x2y2ea_f)
  deallocate(x2y2ea_f, stat=istat)
  call memocc(istat, iall, 'x2y2ea_f', subname)

  iall=-product(shape(x2y2eb_f))*kind(x2y2eb_f)
  deallocate(x2y2eb_f, stat=istat)
  call memocc(istat, iall, 'x2y2eb_f', subname)

  iall=-product(shape(x2y2ec_f))*kind(x2y2ec_f)
  deallocate(x2y2ec_f, stat=istat)
  call memocc(istat, iall, 'x2y2ec_f', subname)

  iall=-product(shape(x2y2ee_f))*kind(x2y2ee_f)
  deallocate(x2y2ee_f, stat=istat)
  call memocc(istat, iall, 'x2y2ee_f', subname)










  iall=-product(shape(x2ya_f))*kind(x2ya_f)
  deallocate(x2ya_f, stat=istat)
  call memocc(istat, iall, 'x2ya_f', subname)
  iall=-product(shape(x2yb_f))*kind(x2yb_f)
  deallocate(x2yb_f, stat=istat)
  call memocc(istat, iall, 'x2yb_f', subname)
  iall=-product(shape(x2yc_f))*kind(x2yc_f)
  deallocate(x2yc_f, stat=istat)
  call memocc(istat, iall, 'x2yc_f', subname)
  iall=-product(shape(x2ye_f))*kind(x2ye_f)
  deallocate(x2ye_f, stat=istat)
  call memocc(istat, iall, 'yze_f7', subname)

  iall=-product(shape(x2za_f))*kind(x2za_f)
  deallocate(x2za_f, stat=istat)
  call memocc(istat, iall, 'x2za_f', subname)
  iall=-product(shape(x2zb_f))*kind(x2zb_f)
  deallocate(x2zb_f, stat=istat)
  call memocc(istat, iall, 'x2zb_f', subname)
  iall=-product(shape(x2zc_f))*kind(x2zc_f)
  deallocate(x2zc_f, stat=istat)
  call memocc(istat, iall, 'x2zc_f', subname)
  iall=-product(shape(x2ze_f))*kind(x2ze_f)
  deallocate(x2ze_f, stat=istat)
  call memocc(istat, iall, 'zze_f7', subname)

  iall=-product(shape(y2za_f))*kind(y2za_f)
  deallocate(y2za_f, stat=istat)
  call memocc(istat, iall, 'y2za_f', subname)
  iall=-product(shape(y2zb_f))*kind(y2zb_f)
  deallocate(y2zb_f, stat=istat)
  call memocc(istat, iall, 'y2zb_f', subname)
  iall=-product(shape(y2zc_f))*kind(y2zc_f)
  deallocate(y2zc_f, stat=istat)
  call memocc(istat, iall, 'y2zc_f', subname)
  iall=-product(shape(y2ze_f))*kind(y2ze_f)
  deallocate(y2ze_f, stat=istat)
  call memocc(istat, iall, 'zze_f7', subname)



  iall=-product(shape(x2ya_f2))*kind(x2ya_f2)
  deallocate(x2ya_f2, stat=istat)
  call memocc(istat, iall, 'x2ya_f2', subname)
  iall=-product(shape(x2yb_f2))*kind(x2yb_f2)
  deallocate(x2yb_f2, stat=istat)
  call memocc(istat, iall, 'x2yb_f2', subname)
  iall=-product(shape(x2yc_f2))*kind(x2yc_f2)
  deallocate(x2yc_f2, stat=istat)
  call memocc(istat, iall, 'x2yc_f2', subname)
  iall=-product(shape(x2ye_f2))*kind(x2ye_f2)
  deallocate(x2ye_f2, stat=istat)
  call memocc(istat, iall, 'yze_f27', subname)





  iall=-product(shape(x4ya_f))*kind(x4ya_f)
  deallocate(x4ya_f, stat=istat)
  call memocc(istat, iall, 'x4ya_f', subname)
  iall=-product(shape(x4yb_f))*kind(x4yb_f)
  deallocate(x4yb_f, stat=istat)
  call memocc(istat, iall, 'x4yb_f', subname)
  iall=-product(shape(x4yc_f))*kind(x4yc_f)
  deallocate(x4yc_f, stat=istat)
  call memocc(istat, iall, 'x4yc_f', subname)
  iall=-product(shape(x4ye_f))*kind(x4ye_f)
  deallocate(x4ye_f, stat=istat)
  call memocc(istat, iall, 'yze_f7', subname)

  iall=-product(shape(x4za_f))*kind(x4za_f)
  deallocate(x4za_f, stat=istat)
  call memocc(istat, iall, 'x4za_f', subname)
  iall=-product(shape(x4zb_f))*kind(x4zb_f)
  deallocate(x4zb_f, stat=istat)
  call memocc(istat, iall, 'x4zb_f', subname)
  iall=-product(shape(x4zc_f))*kind(x4zc_f)
  deallocate(x4zc_f, stat=istat)
  call memocc(istat, iall, 'x4zc_f', subname)
  iall=-product(shape(x4ze_f))*kind(x4ze_f)
  deallocate(x4ze_f, stat=istat)
  call memocc(istat, iall, 'zze_f7', subname)

  iall=-product(shape(y4za_f))*kind(y4za_f)
  deallocate(y4za_f, stat=istat)
  call memocc(istat, iall, 'y4za_f', subname)
  iall=-product(shape(y4zb_f))*kind(y4zb_f)
  deallocate(y4zb_f, stat=istat)
  call memocc(istat, iall, 'y4zb_f', subname)
  iall=-product(shape(y4zc_f))*kind(y4zc_f)
  deallocate(y4zc_f, stat=istat)
  call memocc(istat, iall, 'y4zc_f', subname)
  iall=-product(shape(y4ze_f))*kind(y4ze_f)
  deallocate(y4ze_f, stat=istat)
  call memocc(istat, iall, 'zze_f7', subname)




END SUBROUTINE ConvolSextic













=======
>>>>>>> 8d9ebb56
subroutine createDerivativeBasis(n1,n2,n3, &
     nfl1,nfu1,nfl2,nfu2,nfl3,nfu3,  &
     hgrid,ibyz_c,ibxz_c,ibxy_c,ibyz_f,ibxz_f,ibxy_f,&
     w_c, w_f, w_f1, w_f2, w_f3, x_c, x_f, y_c, y_f, z_c, z_f)
     
  use module_base
  use filterModule
  implicit none

  ! Calling arguments
  integer, intent(in) :: n1,n2,n3,nfl1,nfu1,nfl2,nfu2,nfl3,nfu3
  real(gp), intent(in) :: hgrid
  integer, dimension(2,0:n2,0:n3), intent(in) :: ibyz_c,ibyz_f
  integer, dimension(2,0:n1,0:n3), intent(in) :: ibxz_c,ibxz_f
  integer, dimension(2,0:n1,0:n2), intent(in) :: ibxy_c,ibxy_f
  real(wp), dimension(0:n1,0:n2,0:n3), intent(in) :: w_c
  real(wp), dimension(7,nfl1:nfu1,nfl2:nfu2,nfl3:nfu3), intent(in) :: w_f
  real(wp), dimension(nfl1:nfu1,nfl2:nfu2,nfl3:nfu3), intent(in) :: w_f1
  real(wp), dimension(nfl2:nfu2,nfl1:nfu1,nfl3:nfu3), intent(in) :: w_f2
  real(wp), dimension(nfl3:nfu3,nfl1:nfu1,nfl2:nfu2), intent(in) :: w_f3
  real(wp), dimension(0:n1,0:n2,0:n3), intent(out) :: x_c
  real(wp), dimension(7,nfl1:nfu1,nfl2:nfu2,nfl3:nfu3), intent(out) :: x_f
  real(wp), dimension(0:n1,0:n2,0:n3), intent(out) :: y_c
  real(wp), dimension(7,nfl1:nfu1,nfl2:nfu2,nfl3:nfu3), intent(out) :: y_f
  real(wp), dimension(0:n1,0:n2,0:n3), intent(out) :: z_c
  real(wp), dimension(7,nfl1:nfu1,nfl2:nfu2,nfl3:nfu3), intent(out) :: z_f
  !local variables
  integer, parameter :: lowfil=-14,lupfil=14
  integer :: i,t,i1,i2,i3
  integer :: icur,istart,iend,l
  real(wp) :: dyi,dyi0,dyi1,dyi2,dyi3,t112,t121,t122,t212,t221,t222,t211
  real(wp), dimension(-3+lowfil:lupfil+3) :: ad1_ext
  real(wp), dimension(-3+lowfil:lupfil+3) :: bd1_ext
  real(wp), dimension(-3+lowfil:lupfil+3) :: cd1_ext



! Copy the filters to the 'extended filters', i.e. add some zeros.
! This seems to be required since we use loop unrolling.
ad1_ext=0.d0
bd1_ext=0.d0
cd1_ext=0.d0
do i=lowfil,lupfil
    ad1_ext(i)=ad1(i)
    bd1_ext(i)=bd1(i)
    cd1_ext(i)=cd1(i)
end do


!!!$omp parallel default(private) &
!!!$omp shared(n1,n2,n3,nfl1,nfu1,nfl2,nfu2,nfl3,nfu3) &
!!!$omp shared(ibyz_c,ibxz_c,ibxy_c,ibyz_f,ibxz_f,ibxy_f,w_c,w_f,y_c,y_f)& 
!!!$omp shared(w_f1,w_f2,w_f3,ad1_ext,bd1_ext,cd1_ext)

  ! x direction
  !!!$omp do  
  do i3=0,n3
     do i2=0,n2
        if (ibyz_c(2,i2,i3)-ibyz_c(1,i2,i3).ge.4) then
           do i1=ibyz_c(1,i2,i3),ibyz_c(2,i2,i3)-4,4
              dyi0=0.0_wp 
              dyi1=0.0_wp 
              dyi2=0.0_wp 
              dyi3=0.0_wp 
              do t=max(ibyz_c(1,i2,i3),lowfil+i1),min(lupfil+i1+3,ibyz_c(2,i2,i3))
                 dyi0=dyi0 + w_c(t,i2,i3)*ad1_ext(t-i1-0)
                 dyi1=dyi1 + w_c(t,i2,i3)*ad1_ext(t-i1-1)
                 dyi2=dyi2 + w_c(t,i2,i3)*ad1_ext(t-i1-2)
                 dyi3=dyi3 + w_c(t,i2,i3)*ad1_ext(t-i1-3)
              enddo
              x_c(i1+0,i2,i3)=dyi0
              x_c(i1+1,i2,i3)=dyi1
              x_c(i1+2,i2,i3)=dyi2
              x_c(i1+3,i2,i3)=dyi3
           enddo
           icur=i1
        else
           icur=ibyz_c(1,i2,i3)
        endif

        do i1=icur,ibyz_c(2,i2,i3)
           dyi=0.0_wp 
           !! Get the effective a-filters for the x dimension
           do t=max(ibyz_c(1,i2,i3),lowfil+i1),min(lupfil+i1,ibyz_c(2,i2,i3))
              dyi=dyi + w_c(t,i2,i3)*ad1_ext(t-i1)
           enddo
           x_c(i1,i2,i3)=dyi
        enddo

        istart=max(ibyz_c(1,i2,i3),ibyz_f(1,i2,i3)-lupfil)
        iend=min(ibyz_c(2,i2,i3),ibyz_f(2,i2,i3)-lowfil)

        if (istart-iend.ge.4) then
           do i1=istart,iend-4,4
              dyi0=0.0_wp
              dyi1=0.0_wp
              dyi2=0.0_wp
              dyi3=0.0_wp
              do t=max(ibyz_f(1,i2,i3),lowfil+i1),min(lupfil+i1+3,ibyz_f(2,i2,i3))
                 dyi0=dyi0 + w_f1(t,i2,i3)*bd1_ext(t-i1-0)
                 dyi1=dyi1 + w_f1(t,i2,i3)*bd1_ext(t-i1-1)
                 dyi2=dyi2 + w_f1(t,i2,i3)*bd1_ext(t-i1-2)
                 dyi3=dyi3 + w_f1(t,i2,i3)*bd1_ext(t-i1-3)
              enddo
              x_c(i1+0,i2,i3)=x_c(i1+0,i2,i3)+dyi0
              x_c(i1+1,i2,i3)=x_c(i1+1,i2,i3)+dyi1
              x_c(i1+2,i2,i3)=x_c(i1+2,i2,i3)+dyi2
              x_c(i1+3,i2,i3)=x_c(i1+3,i2,i3)+dyi3
           enddo
           istart=i1
        endif

        do i1=istart,iend
           dyi=0.0_wp
           do t=max(ibyz_f(1,i2,i3),lowfil+i1),min(lupfil+i1,ibyz_f(2,i2,i3))
              dyi=dyi + w_f1(t,i2,i3)*bd1_ext(t-i1)
           enddo
           x_c(i1,i2,i3)=x_c(i1,i2,i3)+dyi
        enddo

         if (ibyz_c(2,i2,i3)-ibyz_c(1,i2,i3).ge.4) then
           do i1=ibyz_f(1,i2,i3),ibyz_f(2,i2,i3)-4,4
              dyi0=0.0_wp 
              dyi1=0.0_wp 
              dyi2=0.0_wp 
              dyi3=0.0_wp 
              do t=max(ibyz_c(1,i2,i3),lowfil+i1),min(lupfil+i1+3,ibyz_c(2,i2,i3))
                 dyi0=dyi0 + w_c(t,i2,i3)*cd1_ext(t-i1-0)
                 dyi1=dyi1 + w_c(t,i2,i3)*cd1_ext(t-i1-1)
                 dyi2=dyi2 + w_c(t,i2,i3)*cd1_ext(t-i1-2)
                 dyi3=dyi3 + w_c(t,i2,i3)*cd1_ext(t-i1-3)
              enddo
              x_f(1,i1+0,i2,i3)=dyi0
              x_f(1,i1+1,i2,i3)=dyi1
              x_f(1,i1+2,i2,i3)=dyi2
              x_f(1,i1+3,i2,i3)=dyi3
           enddo
           icur=i1
        else
           icur=ibyz_f(1,i2,i3)
        endif
        do i1=icur,ibyz_f(2,i2,i3)
           dyi=0.0_wp 
           do t=max(ibyz_c(1,i2,i3),lowfil+i1),min(lupfil+i1,ibyz_c(2,i2,i3))
              dyi=dyi + w_c(t,i2,i3)*cd1_ext(t-i1)
           enddo
           x_f(1,i1,i2,i3)=dyi
        enddo
     enddo
  enddo
  !!!$omp enddo
  

  ! y direction
  !!!$omp do
  do i3=0,n3
     do i1=0,n1
        if (ibxz_c(2,i1,i3)-ibxz_c(1,i1,i3).ge.4) then
           do i2=ibxz_c(1,i1,i3),ibxz_c(2,i1,i3)-4,4
              dyi0=0.0_wp 
              dyi1=0.0_wp 
              dyi2=0.0_wp 
              dyi3=0.0_wp 
              do t=max(ibxz_c(1,i1,i3),lowfil+i2),min(lupfil+i2+3,ibxz_c(2,i1,i3))
                 dyi0=dyi0 + w_c(i1,t,i3)*ad1_ext(t-i2-0)
                 dyi1=dyi1 + w_c(i1,t,i3)*ad1_ext(t-i2-1)
                 dyi2=dyi2 + w_c(i1,t,i3)*ad1_ext(t-i2-2)
                 dyi3=dyi3 + w_c(i1,t,i3)*ad1_ext(t-i2-3)
              enddo
              y_c(i1,i2+0,i3)=dyi0
              y_c(i1,i2+1,i3)=dyi1
              y_c(i1,i2+2,i3)=dyi2
              y_c(i1,i2+3,i3)=dyi3
           enddo
           icur=i2
        else
           icur=ibxz_c(1,i1,i3)
        endif

        do i2=icur,ibxz_c(2,i1,i3)
           dyi=0.0_wp 
           do t=max(ibxz_c(1,i1,i3),lowfil+i2),min(lupfil+i2,ibxz_c(2,i1,i3))
              dyi=dyi + w_c(i1,t,i3)*ad1_ext(t-i2)
           enddo
           y_c(i1,i2,i3)=dyi
        enddo
        istart=max(ibxz_c(1,i1,i3),ibxz_f(1,i1,i3)-lupfil)
        iend= min(ibxz_c(2,i1,i3),ibxz_f(2,i1,i3)-lowfil)

        if (istart-iend.ge.4) then
           do i2=istart,iend-4,4
              dyi0=0.0_wp
              dyi1=0.0_wp
              dyi2=0.0_wp
              dyi3=0.0_wp
              do t=max(ibxz_f(1,i1,i3),lowfil+i2),min(lupfil+i2+3,ibxz_f(2,i1,i3))
                 dyi0=dyi0 + w_f2(t,i1,i3)*bd1_ext(t-i2-0)
                 dyi1=dyi1 + w_f2(t,i1,i3)*bd1_ext(t-i2-1)
                 dyi2=dyi2 + w_f2(t,i1,i3)*bd1_ext(t-i2-2)
                 dyi3=dyi3 + w_f2(t,i1,i3)*bd1_ext(t-i2-3)
              enddo
              y_c(i1,i2+0,i3)=y_c(i1,i2+0,i3)+dyi0
              y_c(i1,i2+1,i3)=y_c(i1,i2+1,i3)+dyi1
              y_c(i1,i2+2,i3)=y_c(i1,i2+2,i3)+dyi2
              y_c(i1,i2+3,i3)=y_c(i1,i2+3,i3)+dyi3
           enddo
           istart=i2
        endif

        do i2=istart,iend
           dyi=0.0_wp
           do t=max(ibxz_f(1,i1,i3),lowfil+i2),min(lupfil+i2,ibxz_f(2,i1,i3))
              dyi=dyi + w_f2(t,i1,i3)*bd1_ext(t-i2)
           enddo
           y_c(i1,i2,i3)=y_c(i1,i2,i3)+dyi
        enddo

         if (ibxz_f(2,i1,i3)-ibxz_f(1,i1,i3).ge.4) then
           do i2=ibxz_f(1,i1,i3),ibxz_f(2,i1,i3)-4,4
              dyi0=0.0_wp 
              dyi1=0.0_wp 
              dyi2=0.0_wp 
              dyi3=0.0_wp 
              do t=max(ibxz_c(1,i1,i3),lowfil+i2),min(lupfil+i2+3,ibxz_c(2,i1,i3))
                 dyi0=dyi0 + w_c(i1,t,i3)*cd1_ext(t-i2-0)
                 dyi1=dyi1 + w_c(i1,t,i3)*cd1_ext(t-i2-1)
                 dyi2=dyi2 + w_c(i1,t,i3)*cd1_ext(t-i2-2)
                 dyi3=dyi3 + w_c(i1,t,i3)*cd1_ext(t-i2-3)
              enddo
              y_f(2,i1,i2+0,i3)=dyi0
              y_f(2,i1,i2+1,i3)=dyi1
              y_f(2,i1,i2+2,i3)=dyi2
              y_f(2,i1,i2+3,i3)=dyi3
           enddo
           icur=i2
        else
           icur=ibxz_f(1,i1,i3)
        endif

        do i2=icur,ibxz_f(2,i1,i3)
           dyi=0.0_wp 
           do t=max(ibxz_c(1,i1,i3),lowfil+i2),min(lupfil+i2,ibxz_c(2,i1,i3))
              dyi=dyi + w_c(i1,t,i3)*cd1_ext(t-i2)
           enddo
           y_f(2,i1,i2,i3)=dyi
        enddo
     enddo
  enddo
  !!!$omp enddo


  ! z direction
  !!!$omp do
  do i2=0,n2
     do i1=0,n1
        if (ibxy_c(2,i1,i2)-ibxy_c(1,i1,i2).ge.4) then
           do i3=ibxy_c(1,i1,i2),ibxy_c(2,i1,i2)-4,4
              dyi0=0.0_wp 
              dyi1=0.0_wp 
              dyi2=0.0_wp 
              dyi3=0.0_wp 
              do t=max(ibxy_c(1,i1,i2),lowfil+i3),min(lupfil+i3+3,ibxy_c(2,i1,i2))
                 dyi0=dyi0 + w_c(i1,i2,t)*ad1_ext(t-i3-0)
                 dyi1=dyi1 + w_c(i1,i2,t)*ad1_ext(t-i3-1)
                 dyi2=dyi2 + w_c(i1,i2,t)*ad1_ext(t-i3-2)
                 dyi3=dyi3 + w_c(i1,i2,t)*ad1_ext(t-i3-3)
              enddo
              z_c(i1,i2,i3+0)=dyi0
              z_c(i1,i2,i3+1)=dyi1
              z_c(i1,i2,i3+2)=dyi2
              z_c(i1,i2,i3+3)=dyi3
           enddo
           icur=i3
        else
           icur=ibxy_c(1,i1,i2)
        endif

        do i3=icur,ibxy_c(2,i1,i2)
           dyi=0.0_wp
           do t=max(ibxy_c(1,i1,i2),lowfil+i3),min(lupfil+i3,ibxy_c(2,i1,i2))
              dyi=dyi + w_c(i1,i2,t)*ad1_ext(t-i3)
           enddo
           z_c(i1,i2,i3)=dyi
        enddo
        istart=max(ibxy_c(1,i1,i2),ibxy_f(1,i1,i2)-lupfil)
        iend=min(ibxy_c(2,i1,i2),ibxy_f(2,i1,i2)-lowfil)

        if (istart-iend.ge.4) then
           do i3=istart,iend-4,4
              dyi0=0.0_wp
              dyi1=0.0_wp
              dyi2=0.0_wp
              dyi3=0.0_wp
              do t=max(ibxy_f(1,i1,i2),lowfil+i3),min(lupfil+i3+3,ibxy_f(2,i1,i2))
                 dyi0=dyi0 + w_f3(t,i1,i2)*bd1_ext(t-i3-0)
                 dyi1=dyi1 + w_f3(t,i1,i2)*bd1_ext(t-i3-1)
                 dyi2=dyi2 + w_f3(t,i1,i2)*bd1_ext(t-i3-2)
                 dyi3=dyi3 + w_f3(t,i1,i2)*bd1_ext(t-i3-3)
              enddo
              z_c(i1,i2,i3+0)=z_c(i1,i2,i3+0)+dyi0
              z_c(i1,i2,i3+1)=z_c(i1,i2,i3+1)+dyi1
              z_c(i1,i2,i3+2)=z_c(i1,i2,i3+2)+dyi2
              z_c(i1,i2,i3+3)=z_c(i1,i2,i3+3)+dyi3
           enddo
           istart=i2
        endif

        do i3=istart,iend
           dyi=0.0_wp
           do t=max(ibxy_f(1,i1,i2),lowfil+i3),min(lupfil+i3,ibxy_f(2,i1,i2))
              dyi=dyi + w_f3(t,i1,i2)*bd1_ext(t-i3)
           enddo
           z_c(i1,i2,i3)=z_c(i1,i2,i3)+dyi
        enddo

         if (ibxy_f(2,i1,i2)-ibxy_f(1,i1,i2).ge.4) then
           do i3=ibxy_f(1,i1,i2),ibxy_f(2,i1,i2)-4,4
              dyi0=0.0_wp 
              dyi1=0.0_wp 
              dyi2=0.0_wp 
              dyi3=0.0_wp 
              do t=max(ibxy_c(1,i1,i2),lowfil+i3),min(lupfil+i3+3,ibxy_c(2,i1,i2))
                 dyi0=dyi0 + w_c(i1,i2,t)*cd1_ext(t-i3-0)
                 dyi1=dyi1 + w_c(i1,i2,t)*cd1_ext(t-i3-1)
                 dyi2=dyi2 + w_c(i1,i2,t)*cd1_ext(t-i3-2)
                 dyi3=dyi3 + w_c(i1,i2,t)*cd1_ext(t-i3-3)
              enddo
              z_f(4,i1,i2,i3+0)=dyi0
              z_f(4,i1,i2,i3+1)=dyi1
              z_f(4,i1,i2,i3+2)=dyi2
              z_f(4,i1,i2,i3+3)=dyi3
           enddo
           icur=i3
        else
           icur=ibxy_f(1,i1,i2)
        endif

        do i3=icur,ibxy_f(2,i1,i2)
           dyi=0.0_wp 
           do t=max(ibxy_c(1,i1,i2),lowfil+i3),min(lupfil+i3,ibxy_c(2,i1,i2))
              dyi=dyi + w_c(i1,i2,t)*cd1_ext(t-i3)
           enddo
           z_f(4,i1,i2,i3)=dyi
        enddo
     enddo
  enddo
  !!!$omp enddo


  

  ! wavelet part

  ! x direction
  !!!$omp do
  do i3=nfl3,nfu3
     do i2=nfl2,nfu2
        do i1=ibyz_f(1,i2,i3),ibyz_f(2,i2,i3)
           t112=0.0_wp;t121=0.0_wp;t122=0.0_wp;t212=0.0_wp;t221=0.0_wp;t222=0.0_wp;t211=0.0_wp 
           do l=max(nfl1-i1,lowfil),min(lupfil,nfu1-i1)
              t121=t121 + w_f(2,i1+l,i2,i3)*ad1_ext(l) + w_f(3,i1+l,i2,i3)*bd1_ext(l)
              t221=t221 + w_f(2,i1+l,i2,i3)*cd1_ext(l) + w_f(3,i1+l,i2,i3)*ed1(l)
           enddo
           x_f(4,i1,i2,i3)=t112
           x_f(2,i1,i2,i3)=t121
           x_f(1,i1,i2,i3)=x_f(1,i1,i2,i3)+t211
           x_f(6,i1,i2,i3)=t122
           x_f(5,i1,i2,i3)=t212
           x_f(3,i1,i2,i3)=t221
           x_f(7,i1,i2,i3)=t222
        enddo
     enddo
  enddo
  !!!$omp enddo


  ! y direction
  !!!$omp do
  do i3=nfl3,nfu3
     do i1=nfl1,nfu1
        do i2=ibxz_f(1,i1,i3),ibxz_f(2,i1,i3)
           t112=0.0_wp;t121=0.0_wp;t122=0.0_wp;t212=0.0_wp;t221=0.0_wp;t222=0.0_wp;t211=0.0_wp 
           do l=max(nfl2-i2,lowfil),min(lupfil,nfu2-i2)
              t112=t112 + w_f(4,i1,i2+l,i3)*ad1_ext(l) + w_f(6,i1,i2+l,i3)*bd1_ext(l)
              t211=t211 + w_f(1,i1,i2+l,i3)*ad1_ext(l) + w_f(3,i1,i2+l,i3)*bd1_ext(l)
              t122=t122 + w_f(4,i1,i2+l,i3)*cd1_ext(l) + w_f(6,i1,i2+l,i3)*ed1(l)
              t212=t212 + w_f(5,i1,i2+l,i3)*ad1_ext(l) + w_f(7,i1,i2+l,i3)*bd1_ext(l)
              t221=t221 + w_f(1,i1,i2+l,i3)*cd1_ext(l) + w_f(3,i1,i2+l,i3)*ed1(l)
              t222=t222 + w_f(5,i1,i2+l,i3)*cd1_ext(l) + w_f(7,i1,i2+l,i3)*ed1(l)
              t121=t121 + w_f(2,i1,i2+l,i3)*ed1(l)
           enddo
           y_f(4,i1,i2,i3)=t112
           y_f(2,i1,i2,i3)=y_f(2,i1,i2,i3)+t121
           y_f(1,i1,i2,i3)=t211
           y_f(6,i1,i2,i3)=t122
           y_f(5,i1,i2,i3)=t212
           y_f(3,i1,i2,i3)=t221
           y_f(7,i1,i2,i3)=t222
        enddo
     enddo
  enddo
  !!!$omp enddo


  ! z direction
  !!!$omp do
  do i2=nfl2,nfu2
     do i1=nfl1,nfu1
        do i3=ibxy_f(1,i1,i2),ibxy_f(2,i1,i2)
           t112=0.0_wp;t121=0.0_wp;t122=0.0_wp;t212=0.0_wp;t221=0.0_wp;t222=0.0_wp;t211=0.0_wp 
           do l=max(nfl3-i3,lowfil),min(lupfil,nfu3-i3)
              t121=t121 + w_f(2,i1,i2,i3+l)*ad1_ext(l) + w_f(6,i1,i2,i3+l)*bd1_ext(l)
              t211=t211 + w_f(1,i1,i2,i3+l)*ad1_ext(l) + w_f(5,i1,i2,i3+l)*bd1_ext(l)
              t122=t122 + w_f(2,i1,i2,i3+l)*cd1_ext(l) + w_f(6,i1,i2,i3+l)*ed1(l)
              t212=t212 + w_f(1,i1,i2,i3+l)*cd1_ext(l) + w_f(5,i1,i2,i3+l)*ed1(l)
              t221=t221 + w_f(3,i1,i2,i3+l)*ad1_ext(l) + w_f(7,i1,i2,i3+l)*bd1_ext(l)
              t222=t222 + w_f(3,i1,i2,i3+l)*cd1_ext(l) + w_f(7,i1,i2,i3+l)*ed1(l)
              t112=t112 + w_f(4,i1,i2,i3+l)*ed1(l)
           enddo
           z_f(4,i1,i2,i3)=z_f(4,i1,i2,i3)+t112
           z_f(2,i1,i2,i3)=t121
           z_f(1,i1,i2,i3)=t211
           z_f(6,i1,i2,i3)=t122
           z_f(5,i1,i2,i3)=t212
           z_f(3,i1,i2,i3)=t221
           z_f(7,i1,i2,i3)=t222

        enddo
     enddo
  enddo
  !!!$omp enddo

  !!!$omp end parallel


END SUBROUTINE createDerivativeBasis




<|MERGE_RESOLUTION|>--- conflicted
+++ resolved
@@ -1641,3222 +1641,6 @@
 
 
 
-<<<<<<< HEAD
-
-
-!>  Applies the following operation: 
-!!  y = [((r-r0)^6)]*x
-!!! WARNING: MIGHT CONTAIN A BUG!
-subroutine ConvolSextic(n1, n2, n3, &
-     nfl1, nfu1, nfl2, nfu2, nfl3, nfu3,  &
-     hgrid, offsetx, offsety, offsetz, &
-     ibyz_c, ibxz_c, ibxy_c, ibyz_f, ibxz_f, ibxy_f, &
-     rxyzConf, potentialPrefac, withKinetic, cprecr, &
-     xx_c, xx_f1, xx_f, &
-     xy_c, xy_f2, xy_f, &
-     xz_c, xz_f4, xz_f, &
-     y_c, y_f)
-
-  use module_base
-  use module_types
-  implicit none
-
-  ! Calling arguments
-  integer, intent(in) :: n1,n2,n3,nfl1,nfu1,nfl2,nfu2,nfl3,nfu3, offsetx, offsety, offsetz
-  real(gp), intent(in) :: hgrid, potentialPrefac, cprecr
-  logical,intent(in) :: withKinetic
-  real(8),dimension(3) :: rxyzConf
-  integer, dimension(2,0:n2,0:n3), intent(in) :: ibyz_c,ibyz_f
-  integer, dimension(2,0:n1,0:n3), intent(in) :: ibxz_c,ibxz_f
-  integer, dimension(2,0:n1,0:n2), intent(in) :: ibxy_c,ibxy_f
-  real(wp),dimension(0:n1,0:n2,0:n3),intent(in) :: xx_c
-  real(wp),dimension(nfl1:nfu1,nfl2:nfu2,nfl3:nfu3),intent(in) :: xx_f1
-  real(wp),dimension(7,nfl1:nfu1,nfl2:nfu2,nfl3:nfu3),intent(in) :: xx_f
-  real(wp),dimension(0:n2,0:n1,0:n3),intent(in) :: xy_c
-  real(wp),dimension(nfl2:nfu2,nfl1:nfu1,nfl3:nfu3),intent(in) :: xy_f2
-  real(wp),dimension(7,nfl2:nfu2,nfl1:nfu1,nfl3:nfu3),intent(in) :: xy_f
-  real(wp),dimension(0:n3,0:n1,0:n2),intent(in) :: xz_c
-  real(wp),dimension(nfl3:nfu3,nfl1:nfu1,nfl2:nfu2),intent(in) :: xz_f4
-  real(wp),dimension(7,nfl3:nfu3,nfl1:nfu1,nfl2:nfu2),intent(in) :: xz_f
-  real(wp), dimension(0:n1,0:n2,0:n3), intent(out) :: y_c
-  real(wp), dimension(7,nfl1:nfu1,nfl2:nfu2,nfl3:nfu3), intent(out) :: y_f
-  !local variables
-  integer, parameter :: lowfil=-14,lupfil=14
-  !logical :: firstcall=.true. 
-  !integer, save :: mflop1,mflop2,mflop3,nflop1,nflop2,nflop3
-  !integer :: ncount1,ncount_rate,ncount_max,ncount2,ncount3,ncount4,ncount5,ncount6
-  integer :: i,t,i1,i2,i3
-  integer :: icur,istart,iend,l
-  real(wp) :: scale,dyi,dyi0,dyi1,dyi2,dyi3,t112,t121,t122,t212,t221,t222,t211
-  real(wp) :: tt112, tt121, tt122, tt212, tt221, tt222, tt211
-  real(wp) :: tt0
-  real(wp), dimension(-3+lowfil:lupfil+3) :: a, aeff0, aeff1, aeff2, aeff3
-  real(wp), dimension(-3+lowfil:lupfil+3) :: b, beff0, beff1, beff2, beff3
-  real(wp), dimension(-3+lowfil:lupfil+3) :: c, ceff0, ceff1, ceff2, ceff3
-  real(wp), dimension(lowfil:lupfil) :: e, eeff0, eeff1, eeff2, eeff3
-  real(wp), dimension(-3+lowfil:lupfil+3) :: aeff0_2, aeff1_2, aeff2_2, aeff3_2
-  real(wp), dimension(-3+lowfil:lupfil+3) :: beff0_2, beff1_2, beff2_2, beff3_2
-  real(wp), dimension(-3+lowfil:lupfil+3) :: ceff0_2, ceff1_2, ceff2_2, ceff3_2
-  real(wp),dimension(:,:),allocatable :: aeff0array, beff0array, ceff0array, eeff0array
-  real(wp),dimension(:,:),allocatable :: aeff0_2array, beff0_2array, ceff0_2array, eeff0_2array
-  real(wp),dimension(:,:),allocatable :: aeff0_4array, beff0_4array, ceff0_4array, eeff0_4array
-  real(wp),dimension(:,:),allocatable :: aeff0_2auxarray, beff0_2auxarray, ceff0_2auxarray, eeff0_2auxarray
-  real(wp),dimension(:,:),allocatable :: aeff0_4auxarray, beff0_4auxarray, ceff0_4auxarray, eeff0_4auxarray
-  real(wp), dimension(lowfil:lupfil) :: eeff0_2, eeff1_2, eeff2_2, eeff3_2
-  real(wp),dimension(:,:,:),allocatable :: x2ya_c, x2yb_c, x2yc_c, x2ye_c, x2za_c, x2zb_c, x2zc_c, x2ze_c, &
-                                          y2za_c, y2zb_c, y2zc_c, y2ze_c
-  real(wp),dimension(:,:,:),allocatable :: x4ya_c, x4yb_c, x4yc_c, x4ye_c, x4za_c, x4zb_c, x4zc_c, x4ze_c, &
-                                          y4za_c, y4zb_c, y4zc_c, y4ze_c
-  real(wp),dimension(:,:,:,:),allocatable :: x2ya_f, x2yb_f, x2yc_f, x2ye_f, x2za_f, x2zb_f, x2zc_f, x2ze_f, &
-                                            y2za_f, y2zb_f, y2zc_f, y2ze_f
-  real(wp),dimension(:,:,:,:),allocatable :: x4ya_f, x4yb_f, x4yc_f, x4ye_f, x4za_f, x4zb_f, x4zc_f, x4ze_f, &
-                                            y4za_f, y4zb_f, y4zc_f, y4ze_f
-  real(wp),dimension(:,:,:,:),allocatable :: x2ya_f2, x2yb_f2, x2yc_f2, x2ye_f2
-  real(wp),dimension(:,:,:),allocatable :: x2y2aa_c, x2y2ab_c, x2y2ac_c, x2y2ae_c
-  real(wp),dimension(:,:,:),allocatable :: x2y2ba_c, x2y2bb_c, x2y2bc_c, x2y2be_c
-  real(wp),dimension(:,:,:),allocatable :: x2y2ca_c, x2y2cb_c, x2y2cc_c, x2y2ce_c
-  real(wp),dimension(:,:,:),allocatable :: x2y2ea_c, x2y2eb_c, x2y2ec_c, x2y2ee_c
-  real(wp),dimension(:,:,:,:),allocatable :: x2y2aa_f, x2y2ab_f, x2y2ac_f, x2y2ae_f
-  real(wp),dimension(:,:,:,:),allocatable :: x2y2ba_f, x2y2bb_f, x2y2bc_f, x2y2be_f
-  real(wp),dimension(:,:,:,:),allocatable :: x2y2ca_f, x2y2cb_f, x2y2cc_f, x2y2ce_f
-  real(wp),dimension(:,:,:,:),allocatable :: x2y2ea_f, x2y2eb_f, x2y2ec_f, x2y2ee_f
-
-  !!real(wp),dimension(:,:,:),allocatable :: xy_c, xz_c
-  !!real(wp),dimension(:,:,:),allocatable :: xy_f1, xy_f2, xy_f3, xy_f4, xy_f5, xy_f6, xy_f7
-  !!real(wp),dimension(:,:,:),allocatable :: xz_f1, xz_f2, xz_f3, xz_f4, xz_f5, xz_f6, xz_f7
-  real(kind=8) :: x0, y0, z0
-  integer :: istat, iall
-  character(len=*),parameter :: subname='ConvolSextic'
-  real(kind=8) :: tt10, tt11, tt12, tt13
-  real(kind=8) :: tt20, tt21, tt22, tt23
-  real(kind=8) :: tt30, tt31, tt32, tt33
-  real(kind=8) :: tt40, tt41, tt42, tt43
-  real(kind=8) :: tt50, tt51, tt52, tt53
-  real(kind=8) :: tt60, tt61, tt62, tt63
-  real(kind=8) :: tt70, tt71, tt72, tt73
-  real(kind=8) :: tt0a0_2, tt0a1_2, tt0a2_2, tt0a3_2, tt0a0_4, tt0a1_4, tt0a2_4, tt0a3_4
-  real(kind=8) :: tt0b0_2, tt0b1_2, tt0b2_2, tt0b3_2, tt0b0_4, tt0b1_4, tt0b2_4, tt0b3_4
-  real(kind=8) :: tt0c0_2, tt0c1_2, tt0c2_2, tt0c3_2, tt0c0_4, tt0c1_4, tt0c2_4, tt0c3_4
-  real(kind=8) :: tt0e0_2, tt0e1_2, tt0e2_2, tt0e3_2, tt0e0_4, tt0e1_4, tt0e2_4, tt0e3_4
-  real(kind=8) :: tt1a0_2,                            tt1a0_4                           
-  real(kind=8) :: tt1b0_2,                            tt1b0_4                           
-  real(kind=8) :: tt1c0_2,                            tt1c0_4                           
-  real(kind=8) :: tt1e0_2,                            tt1e0_4                           
-  real(kind=8) :: tt2a0_2,                            tt2a0_4                           
-  real(kind=8) :: tt2b0_2,                            tt2b0_4                           
-  real(kind=8) :: tt2c0_2,                            tt2c0_4                           
-  real(kind=8) :: tt2e0_2,                            tt2e0_4                           
-  real(kind=8) :: tt3a0_2,                            tt3a0_4                           
-  real(kind=8) :: tt3b0_2,                            tt3b0_4                           
-  real(kind=8) :: tt3c0_2,                            tt3c0_4                           
-  real(kind=8) :: tt3e0_2,                            tt3e0_4                           
-  real(kind=8) :: tt4a0_2,                            tt4a0_4                           
-  real(kind=8) :: tt4b0_2,                            tt4b0_4                           
-  real(kind=8) :: tt4c0_2,                            tt4c0_4                           
-  real(kind=8) :: tt4e0_2,                            tt4e0_4                           
-  real(kind=8) :: tt5a0_2,                            tt5a0_4                           
-  real(kind=8) :: tt5b0_2,                            tt5b0_4                           
-  real(kind=8) :: tt5c0_2,                            tt5c0_4                           
-  real(kind=8) :: tt5e0_2,                            tt5e0_4                           
-  real(kind=8) :: tt6a0_2,                            tt6a0_4                           
-  real(kind=8) :: tt6b0_2,                            tt6b0_4                           
-  real(kind=8) :: tt6c0_2,                            tt6c0_4                           
-  real(kind=8) :: tt6e0_2,                            tt6e0_4                           
-  real(kind=8) :: tt7a0_2,                            tt7a0_4                           
-  real(kind=8) :: tt7b0_2,                            tt7b0_4
-  real(kind=8) :: tt7c0_2,                            tt7c0_4
-  real(kind=8) :: tt7e0_2,                            tt7e0_4
-  real(kind=8) :: ttaa0, ttab0, ttac0, ttae0
-  real(kind=8) :: ttaa1, ttab1, ttac1, ttae1
-  real(kind=8) :: ttaa2, ttab2, ttac2, ttae2
-  real(kind=8) :: ttaa3, ttab3, ttac3, ttae3
-  real(kind=8) :: ttaa4, ttab4, ttac4, ttae4
-  real(kind=8) :: ttaa5, ttab5, ttac5, ttae5
-  real(kind=8) :: ttaa6, ttab6, ttac6, ttae6
-  real(kind=8) :: ttaa7, ttab7, ttac7, ttae7
-  real(kind=8) :: ttba0, ttbb0, ttbc0, ttbe0
-  real(kind=8) :: ttba1, ttbb1, ttbc1, ttbe1
-  real(kind=8) :: ttba2, ttbb2, ttbc2, ttbe2
-  real(kind=8) :: ttba3, ttbb3, ttbc3, ttbe3
-  real(kind=8) :: ttba4, ttbb4, ttbc4, ttbe4
-  real(kind=8) :: ttba5, ttbb5, ttbc5, ttbe5
-  real(kind=8) :: ttba6, ttbb6, ttbc6, ttbe6
-  real(kind=8) :: ttba7, ttbb7, ttbc7, ttbe7
-  real(kind=8) :: ttca0, ttcb0, ttcc0, ttce0
-  real(kind=8) :: ttca1, ttcb1, ttcc1, ttce1
-  real(kind=8) :: ttca2, ttcb2, ttcc2, ttce2
-  real(kind=8) :: ttca3, ttcb3, ttcc3, ttce3
-  real(kind=8) :: ttca4, ttcb4, ttcc4, ttce4
-  real(kind=8) :: ttca5, ttcb5, ttcc5, ttce5
-  real(kind=8) :: ttca6, ttcb6, ttcc6, ttce6
-  real(kind=8) :: ttca7, ttcb7, ttcc7, ttce7
-  real(kind=8) :: ttea0, tteb0, ttec0, ttee0
-  real(kind=8) :: ttea1, tteb1, ttec1, ttee1
-  real(kind=8) :: ttea2, tteb2, ttec2, ttee2
-  real(kind=8) :: ttea3, tteb3, ttec3, ttee3
-  real(kind=8) :: ttea4, tteb4, ttec4, ttee4
-  real(kind=8) :: ttea5, tteb5, ttec5, ttee5
-  real(kind=8) :: ttea6, tteb6, ttec6, ttee6
-  real(kind=8) :: ttea7, tteb7, ttec7, ttee7
-  real(kind=8) :: tt1a0
-  real(kind=8) :: tt1b0
-  real(kind=8) :: tt1c0
-  real(kind=8) :: tt1e0
-  real(kind=8) :: tt2a0
-  real(kind=8) :: tt2b0
-  real(kind=8) :: tt2c0
-  real(kind=8) :: tt2e0
-  real(kind=8) :: tt3a0
-  real(kind=8) :: tt3b0
-  real(kind=8) :: tt3c0
-  real(kind=8) :: tt3e0
-  real(kind=8) :: tt4a0
-  real(kind=8) :: tt4b0
-  real(kind=8) :: tt4c0
-  real(kind=8) :: tt4e0
-  real(kind=8) :: tt5a0
-  real(kind=8) :: tt5b0
-  real(kind=8) :: tt5c0
-  real(kind=8) :: tt5e0
-  real(kind=8) :: tt6a0
-  real(kind=8) :: tt6b0
-  real(kind=8) :: tt6c0
-  real(kind=8) :: tt6e0
-  real(kind=8) :: tt7a0
-  real(kind=8) :: tt7b0
-  real(kind=8) :: tt7c0
-  real(kind=8) :: tt7e0
-
-  integer :: it=1!debug
-
-
-  scale=-.5_wp/real(hgrid**2,wp)
-
-  !---------------------------------------------------------------------------
-  ! second derivative filters for Daubechies 16
-  !  <phi|D^2|phi_i>
-  a(0)=   -3.5536922899131901941296809374_wp*scale
-  a(1)=    2.2191465938911163898794546405_wp*scale
-  a(2)=   -0.6156141465570069496314853949_wp*scale
-  a(3)=    0.2371780582153805636239247476_wp*scale
-  a(4)=   -0.0822663999742123340987663521_wp*scale
-  a(5)=    0.02207029188482255523789911295638968409_wp*scale
-  a(6)=   -0.409765689342633823899327051188315485e-2_wp*scale
-  a(7)=    0.45167920287502235349480037639758496e-3_wp*scale
-  a(8)=   -0.2398228524507599670405555359023135e-4_wp*scale
-  a(9)=    2.0904234952920365957922889447361e-6_wp*scale
-  a(10)=  -3.7230763047369275848791496973044e-7_wp*scale
-  a(11)=  -1.05857055496741470373494132287e-8_wp*scale
-  a(12)=  -5.813879830282540547959250667e-11_wp*scale
-  a(13)=   2.70800493626319438269856689037647576e-13_wp*scale
-  a(14)=  -6.924474940639200152025730585882e-18_wp*scale
-
-  a(15)=0.0_wp
-  a(16)=0.0_wp 
-  a(17)=0.0_wp
-  
-  do i=1,14+3
-     a(-i)=a(i)
-  enddo
-  !  <phi|D^2|psi_i>
-  c(-17)=0.0_wp
-  c(-16)=0.0_wp
-  c(-15)=0.0_wp
-  
-  c(-14)=     -3.869102413147656535541850057188e-18_wp*scale
-  c(-13)=      1.5130616560866154733900029272077362e-13_wp*scale
-  c(-12)=     -3.2264702314010525539061647271983988409e-11_wp*scale
-  c(-11)=     -5.96264938781402337319841002642e-9_wp*scale
-  c(-10)=     -2.1656830629214041470164889350342e-7_wp*scale
-  c(-9 )=      8.7969704055286288323596890609625e-7_wp*scale
-  c(-8 )=     -0.00001133456724516819987751818232711775_wp*scale
-  c(-7 )=      0.00021710795484646138591610188464622454_wp*scale
-  c(-6 )=     -0.0021356291838797986414312219042358542_wp*scale
-  c(-5 )=      0.00713761218453631422925717625758502986_wp*scale
-  c(-4 )=     -0.0284696165863973422636410524436931061_wp*scale
-  c(-3 )=      0.14327329352510759457155821037742893841_wp*scale
-  c(-2 )=     -0.42498050943780130143385739554118569733_wp*scale
-  c(-1 )=      0.65703074007121357894896358254040272157_wp*scale
-  c( 0 )=     -0.42081655293724308770919536332797729898_wp*scale
-  c( 1 )=     -0.21716117505137104371463587747283267899_wp*scale
-  c( 2 )=      0.63457035267892488185929915286969303251_wp*scale
-  c( 3 )=     -0.53298223962800395684936080758073568406_wp*scale
-  c( 4 )=      0.23370490631751294307619384973520033236_wp*scale
-  c( 5 )=     -0.05657736973328755112051544344507997075_wp*scale
-  c( 6 )=      0.0080872029411844780634067667008050127_wp*scale
-  c( 7 )=     -0.00093423623304808664741804536808932984_wp*scale
-  c( 8 )=      0.00005075807947289728306309081261461095_wp*scale
-  c( 9 )=     -4.62561497463184262755416490048242e-6_wp*scale
-  c( 10)=      6.3919128513793415587294752371778e-7_wp*scale
-  c( 11)=      1.87909235155149902916133888931e-8_wp*scale
-  c( 12)=      1.04757345962781829480207861447155543883e-10_wp*scale
-  c( 13)=     -4.84665690596158959648731537084025836e-13_wp*scale
-  c( 14)=      1.2392629629188986192855777620877e-17_wp*scale
-
-  c(15)=0.0_wp
-  c(16)=0.0_wp
-  c(17)=0.0_wp
-  !  <psi|D^2|phi_i>
-  do i=-14-3,14+3
-     b(i)=c(-i)
-  enddo
-  !<psi|D^2|psi_i>
-  e(0)=   -24.875846029392331358907766562_wp*scale
-  e(1)=   -7.1440597663471719869313377994_wp*scale
-  e(2)=   -0.04251705323669172315864542163525830944_wp*scale
-  e(3)=   -0.26995931336279126953587091167128839196_wp*scale
-  e(4)=    0.08207454169225172612513390763444496516_wp*scale
-  e(5)=   -0.02207327034586634477996701627614752761_wp*scale
-  e(6)=    0.00409765642831595181639002667514310145_wp*scale
-  e(7)=   -0.00045167920287507774929432548999880117_wp*scale
-  e(8)=    0.00002398228524507599670405555359023135_wp*scale
-  e(9)=   -2.0904234952920365957922889447361e-6_wp*scale
-  e(10)=   3.7230763047369275848791496973044e-7_wp*scale
-  e(11)=   1.05857055496741470373494132287e-8_wp*scale
-  e(12)=   5.8138798302825405479592506674648873655e-11_wp*scale
-  e(13)=  -2.70800493626319438269856689037647576e-13_wp*scale
-  e(14)=   6.924474940639200152025730585882e-18_wp*scale
-  do i=1,14
-     e(-i)=e(i)
-  enddo
-
-
-
-! Allocate all arrays
-
-i=max(n1,n2,n3)
-allocate(aeff0array(-3+lowfil:lupfil+3,0:i), stat=istat)
-call memocc(istat, aeff0array, 'aeff0array', subname)
-allocate(beff0array(-3+lowfil:lupfil+3,0:i), stat=istat)
-call memocc(istat, beff0array, 'beff0array', subname)
-allocate(ceff0array(-3+lowfil:lupfil+3,0:i), stat=istat)
-call memocc(istat, ceff0array, 'ceff0array', subname)
-allocate(eeff0array(lowfil:lupfil,0:i), stat=istat)
-call memocc(istat, eeff0array, 'eeff0array', subname)
-aeff0array=0.d0
-beff0array=0.d0
-ceff0array=0.d0
-eeff0array=0.d0
-
-allocate(aeff0_2array(-3+lowfil:lupfil+3,0:i), stat=istat)
-call memocc(istat, aeff0_2array, 'aeff0_2array', subname)
-allocate(beff0_2array(-3+lowfil:lupfil+3,0:i), stat=istat)
-call memocc(istat, beff0_2array, 'beff0_2array', subname)
-allocate(ceff0_2array(-3+lowfil:lupfil+3,0:i), stat=istat)
-call memocc(istat, ceff0_2array, 'ceff0_2array', subname)
-allocate(eeff0_2array(lowfil:lupfil,0:i), stat=istat)
-call memocc(istat, eeff0_2array, 'eeff0_2array', subname)
-aeff0_2array=0.d0
-beff0_2array=0.d0
-ceff0_2array=0.d0
-eeff0_2array=0.d0
-
-
-allocate(aeff0_4array(-3+lowfil:lupfil+3,0:i), stat=istat)
-call memocc(istat, aeff0_4array, 'aeff0_4array', subname)
-allocate(beff0_4array(-3+lowfil:lupfil+3,0:i), stat=istat)
-call memocc(istat, beff0_4array, 'beff0_4array', subname)
-allocate(ceff0_4array(-3+lowfil:lupfil+3,0:i), stat=istat)
-call memocc(istat, ceff0_4array, 'ceff0_4array', subname)
-allocate(eeff0_4array(lowfil:lupfil,0:i), stat=istat)
-call memocc(istat, eeff0_4array, 'eeff0_4array', subname)
-aeff0_4array=0.d0
-beff0_4array=0.d0
-ceff0_4array=0.d0
-eeff0_4array=0.d0
-
-
-allocate(aeff0_2auxarray(-3+lowfil:lupfil+3,0:i), stat=istat)
-call memocc(istat, aeff0_2auxarray, 'aeff0_2auxarray', subname)
-allocate(beff0_2auxarray(-3+lowfil:lupfil+3,0:i), stat=istat)
-call memocc(istat, beff0_2auxarray, 'beff0_2auxarray', subname)
-allocate(ceff0_2auxarray(-3+lowfil:lupfil+3,0:i), stat=istat)
-call memocc(istat, ceff0_2auxarray, 'ceff0_2auxarray', subname)
-allocate(eeff0_2auxarray(-3+lowfil:lupfil+3,0:i), stat=istat)
-call memocc(istat, eeff0_2auxarray, 'eeff0_2auxarray', subname)
-aeff0_2auxarray=0.d0
-beff0_2auxarray=0.d0
-ceff0_2auxarray=0.d0
-eeff0_2auxarray=0.d0
-
-
-allocate(aeff0_4auxarray(-3+lowfil:lupfil+3,0:i), stat=istat)
-call memocc(istat, aeff0_4auxarray, 'aeff0_4auxarray', subname)
-allocate(beff0_4auxarray(-3+lowfil:lupfil+3,0:i), stat=istat)
-call memocc(istat, beff0_4auxarray, 'beff0_4auxarray', subname)
-allocate(ceff0_4auxarray(-3+lowfil:lupfil+3,0:i), stat=istat)
-call memocc(istat, ceff0_4auxarray, 'ceff0_4auxarray', subname)
-allocate(eeff0_4auxarray(-3+lowfil:lupfil+3,0:i), stat=istat)
-call memocc(istat, eeff0_4auxarray, 'eeff0_4auxarray', subname)
-aeff0_4auxarray=0.d0
-beff0_4auxarray=0.d0
-ceff0_4auxarray=0.d0
-eeff0_4auxarray=0.d0
-
-
-allocate(x2ya_c(0:n2,0:n1,0:n3), stat=istat)
-call memocc(istat, x2ya_c, 'x2ya_c', subname)
-allocate(x2yb_c(0:n2,0:n1,0:n3), stat=istat)
-call memocc(istat, x2yb_c, 'x2yb_c', subname)
-allocate(x2yc_c(0:n2,0:n1,0:n3), stat=istat)
-call memocc(istat, x2yc_c, 'x2yc_c', subname)
-allocate(x2ye_c(0:n2,0:n1,0:n3), stat=istat)
-call memocc(istat, x2ye_c, 'x2ye_c', subname)
-x2ya_c=0.d0
-x2yb_c=0.d0
-x2yc_c=0.d0
-x2ye_c=0.d0
-
-
-
-
-
-
-
-allocate(x2za_c(0:n3,0:n1,0:n2), stat=istat)
-call memocc(istat, x2za_c, 'x2za_c', subname)
-allocate(x2zb_c(0:n3,0:n1,0:n2), stat=istat)
-call memocc(istat, x2zb_c, 'x2zb_c', subname)
-allocate(x2zc_c(0:n3,0:n1,0:n2), stat=istat)
-call memocc(istat, x2zc_c, 'x2zc_c', subname)
-allocate(x2ze_c(0:n3,0:n1,0:n2), stat=istat)
-call memocc(istat, x2ze_c, 'x2ze_c', subname)
-x2za_c=0.d0
-x2zb_c=0.d0
-x2zc_c=0.d0
-x2ze_c=0.d0
-
-
-
-
-
-allocate(y2za_c(0:n3,0:n1,0:n2), stat=istat)
-call memocc(istat, y2za_c, 'y2za_c', subname)
-allocate(y2zb_c(0:n3,0:n1,0:n2), stat=istat)
-call memocc(istat, y2zb_c, 'y2zb_c', subname)
-allocate(y2zc_c(0:n3,0:n1,0:n2), stat=istat)
-call memocc(istat, y2zc_c, 'y2zc_c', subname)
-allocate(y2ze_c(0:n3,0:n1,0:n2), stat=istat)
-call memocc(istat, y2ze_c, 'y2ze_c', subname)
-y2za_c=0.d0
-y2zb_c=0.d0
-y2zc_c=0.d0
-y2ze_c=0.d0
-
-
-
-
-
-allocate(x4ya_c(0:n2,0:n1,0:n3), stat=istat)
-call memocc(istat, x4ya_c, 'x4ya_c', subname)
-allocate(x4yb_c(0:n2,0:n1,0:n3), stat=istat)
-call memocc(istat, x4yb_c, 'x4yb_c', subname)
-allocate(x4yc_c(0:n2,0:n1,0:n3), stat=istat)
-call memocc(istat, x4yc_c, 'x4yc_c', subname)
-allocate(x4ye_c(0:n2,0:n1,0:n3), stat=istat)
-call memocc(istat, x4ye_c, 'x4ye_c', subname)
-x4ya_c=0.d0
-x4yb_c=0.d0
-x4yc_c=0.d0
-x4ye_c=0.d0
-
-allocate(x4za_c(0:n3,0:n1,0:n2), stat=istat)
-call memocc(istat, x4za_c, 'x4za_c', subname)
-allocate(x4zb_c(0:n3,0:n1,0:n2), stat=istat)
-call memocc(istat, x4zb_c, 'x4zb_c', subname)
-allocate(x4zc_c(0:n3,0:n1,0:n2), stat=istat)
-call memocc(istat, x4zc_c, 'x4zc_c', subname)
-allocate(x4ze_c(0:n3,0:n1,0:n2), stat=istat)
-call memocc(istat, x4ze_c, 'x4ze_c', subname)
-x4za_c=0.d0
-x4zb_c=0.d0
-x4zc_c=0.d0
-x4ze_c=0.d0
-
-allocate(y4za_c(0:n3,0:n1,0:n2), stat=istat)
-call memocc(istat, y4za_c, 'y4za_c', subname)
-allocate(y4zb_c(0:n3,0:n1,0:n2), stat=istat)
-call memocc(istat, y4zb_c, 'y4zb_c', subname)
-allocate(y4zc_c(0:n3,0:n1,0:n2), stat=istat)
-call memocc(istat, y4zc_c, 'y4zc_c', subname)
-allocate(y4ze_c(0:n3,0:n1,0:n2), stat=istat)
-call memocc(istat, y4ze_c, 'y4ze_c', subname)
-y4za_c=0.d0
-y4zb_c=0.d0
-y4zc_c=0.d0
-y4ze_c=0.d0
-
-
-
-allocate(x2y2aa_c(0:n3,0:n1,0:n2), stat=istat)
-call memocc(istat, x2y2aa_c, 'x2y2aa_c', subname)
-allocate(x2y2ab_c(0:n3,0:n1,0:n2), stat=istat)
-call memocc(istat, x2y2ab_c, 'x2y2ab_c', subname)
-allocate(x2y2ac_c(0:n3,0:n1,0:n2), stat=istat)
-call memocc(istat, x2y2ac_c, 'x2y2ac_c', subname)
-allocate(x2y2ae_c(0:n3,0:n1,0:n2), stat=istat)
-call memocc(istat, x2y2ae_c, 'x2y2ae_c', subname)
-x2y2aa_c=0.d0
-x2y2ab_c=0.d0
-x2y2ac_c=0.d0
-x2y2ae_c=0.d0
-
-allocate(x2y2ba_c(0:n3,0:n1,0:n2), stat=istat)
-call memocc(istat, x2y2ba_c, 'x2y2ba_c', subname)
-allocate(x2y2bb_c(0:n3,0:n1,0:n2), stat=istat)
-call memocc(istat, x2y2bb_c, 'x2y2bb_c', subname)
-allocate(x2y2bc_c(0:n3,0:n1,0:n2), stat=istat)
-call memocc(istat, x2y2bc_c, 'x2y2bc_c', subname)
-allocate(x2y2be_c(0:n3,0:n1,0:n2), stat=istat)
-call memocc(istat, x2y2be_c, 'x2y2be_c', subname)
-x2y2ba_c=0.d0
-x2y2bb_c=0.d0
-x2y2bc_c=0.d0
-x2y2be_c=0.d0
-
-allocate(x2y2ca_c(0:n3,0:n1,0:n2), stat=istat)
-call memocc(istat, x2y2ca_c, 'x2y2ca_c', subname)
-allocate(x2y2cb_c(0:n3,0:n1,0:n2), stat=istat)
-call memocc(istat, x2y2cb_c, 'x2y2cb_c', subname)
-allocate(x2y2cc_c(0:n3,0:n1,0:n2), stat=istat)
-call memocc(istat, x2y2cc_c, 'x2y2cc_c', subname)
-allocate(x2y2ce_c(0:n3,0:n1,0:n2), stat=istat)
-call memocc(istat, x2y2ce_c, 'x2y2ce_c', subname)
-x2y2ca_c=0.d0
-x2y2cb_c=0.d0
-x2y2cc_c=0.d0
-x2y2ce_c=0.d0
-
-allocate(x2y2ea_c(0:n3,0:n1,0:n2), stat=istat)
-call memocc(istat, x2y2ea_c, 'x2y2ea_c', subname)
-allocate(x2y2eb_c(0:n3,0:n1,0:n2), stat=istat)
-call memocc(istat, x2y2eb_c, 'x2y2eb_c', subname)
-allocate(x2y2ec_c(0:n3,0:n1,0:n2), stat=istat)
-call memocc(istat, x2y2ec_c, 'x2y2ec_c', subname)
-allocate(x2y2ee_c(0:n3,0:n1,0:n2), stat=istat)
-call memocc(istat, x2y2ee_c, 'x2y2ee_c', subname)
-x2y2ea_c=0.d0
-x2y2eb_c=0.d0
-x2y2ec_c=0.d0
-x2y2ee_c=0.d0
-
-
-
-allocate(x2y2aa_f(7,nfl3:nfu3,nfl1:nfu1,nfl2:nfu2), stat=istat)
-call memocc(istat, x2y2aa_f, 'x2y2aa_f', subname)
-allocate(x2y2ab_f(7,nfl3:nfu3,nfl1:nfu1,nfl2:nfu2), stat=istat)
-call memocc(istat, x2y2ab_f, 'x2y2ab_f', subname)
-allocate(x2y2ac_f(7,nfl3:nfu3,nfl1:nfu1,nfl2:nfu2), stat=istat)
-call memocc(istat, x2y2ac_f, 'x2y2ac_f', subname)
-allocate(x2y2ae_f(7,nfl3:nfu3,nfl1:nfu1,nfl2:nfu2), stat=istat)
-call memocc(istat, x2y2ae_f, 'x2y2ae_f', subname)
-x2y2aa_f=0.d0
-x2y2ab_f=0.d0
-x2y2ac_f=0.d0
-x2y2ae_f=0.d0
-
-allocate(x2y2ba_f(7,nfl3:nfu3,nfl1:nfu1,nfl2:nfu2), stat=istat)
-call memocc(istat, x2y2ba_f, 'x2y2ba_f', subname)
-allocate(x2y2bb_f(7,nfl3:nfu3,nfl1:nfu1,nfl2:nfu2), stat=istat)
-call memocc(istat, x2y2bb_f, 'x2y2bb_f', subname)
-allocate(x2y2bc_f(7,nfl3:nfu3,nfl1:nfu1,nfl2:nfu2), stat=istat)
-call memocc(istat, x2y2bc_f, 'x2y2bc_f', subname)
-allocate(x2y2be_f(7,nfl3:nfu3,nfl1:nfu1,nfl2:nfu2), stat=istat)
-call memocc(istat, x2y2be_f, 'x2y2be_f', subname)
-x2y2ba_f=0.d0
-x2y2bb_f=0.d0
-x2y2bc_f=0.d0
-x2y2be_f=0.d0
-
-allocate(x2y2ca_f(7,nfl3:nfu3,nfl1:nfu1,nfl2:nfu2), stat=istat)
-call memocc(istat, x2y2ca_f, 'x2y2ca_f', subname)
-allocate(x2y2cb_f(7,nfl3:nfu3,nfl1:nfu1,nfl2:nfu2), stat=istat)
-call memocc(istat, x2y2cb_f, 'x2y2cb_f', subname)
-allocate(x2y2cc_f(7,nfl3:nfu3,nfl1:nfu1,nfl2:nfu2), stat=istat)
-call memocc(istat, x2y2cc_f, 'x2y2cc_f', subname)
-allocate(x2y2ce_f(7,nfl3:nfu3,nfl1:nfu1,nfl2:nfu2), stat=istat)
-call memocc(istat, x2y2ce_f, 'x2y2ce_f', subname)
-x2y2ca_f=0.d0
-x2y2cb_f=0.d0
-x2y2cc_f=0.d0
-x2y2ce_f=0.d0
-
-
-allocate(x2y2ea_f(7,nfl3:nfu3,nfl1:nfu1,nfl2:nfu2), stat=istat)
-call memocc(istat, x2y2ea_f, 'x2y2ea_f', subname)
-allocate(x2y2eb_f(7,nfl3:nfu3,nfl1:nfu1,nfl2:nfu2), stat=istat)
-call memocc(istat, x2y2eb_f, 'x2y2eb_f', subname)
-allocate(x2y2ec_f(7,nfl3:nfu3,nfl1:nfu1,nfl2:nfu2), stat=istat)
-call memocc(istat, x2y2ec_f, 'x2y2ec_f', subname)
-allocate(x2y2ee_f(7,nfl3:nfu3,nfl1:nfu1,nfl2:nfu2), stat=istat)
-call memocc(istat, x2y2ee_f, 'x2y2ee_f', subname)
-x2y2ea_f=0.d0
-x2y2eb_f=0.d0
-x2y2ec_f=0.d0
-x2y2ee_f=0.d0
-
-
-
-allocate(x2ya_f(3,nfl2:nfu2,nfl1:nfu1,nfl3:nfu3), stat=istat)
-call memocc(istat, x2ya_f, 'x2ya_f', subname)
-allocate(x2yb_f(4,nfl2:nfu2,nfl1:nfu1,nfl3:nfu3), stat=istat)
-call memocc(istat, x2yb_f, 'x2yb_f', subname)
-allocate(x2yc_f(3,nfl2:nfu2,nfl1:nfu1,nfl3:nfu3), stat=istat)
-call memocc(istat, x2yc_f, 'x2yc_f', subname)
-allocate(x2ye_f(4,nfl2:nfu2,nfl1:nfu1,nfl3:nfu3), stat=istat)
-call memocc(istat, x2ye_f, 'x2ye_f', subname)
-x2ya_f=0.d0
-x2yb_f=0.d0
-x2yc_f=0.d0
-x2ye_f=0.d0
-
-
-allocate(x2za_f(3,nfl3:nfu3,nfl1:nfu1,nfl2:nfu2), stat=istat)
-call memocc(istat, x2za_f, 'x2za_f', subname)
-allocate(x2zb_f(4,nfl3:nfu3,nfl1:nfu1,nfl2:nfu2), stat=istat)
-call memocc(istat, x2zb_f, 'x2zb_f', subname)
-allocate(x2zc_f(3,nfl3:nfu3,nfl1:nfu1,nfl2:nfu2), stat=istat)
-call memocc(istat, x2zc_f, 'x2zc_f', subname)
-allocate(x2ze_f(4,nfl3:nfu3,nfl1:nfu1,nfl2:nfu2), stat=istat)
-call memocc(istat, x2ze_f, 'x2ze_f', subname)
-x2za_f=0.d0
-x2zb_f=0.d0
-x2zc_f=0.d0
-x2ze_f=0.d0
-
-
-allocate(y2za_f(3,nfl3:nfu3,nfl1:nfu1,nfl2:nfu2), stat=istat)
-call memocc(istat, y2za_f, 'y2za_f', subname)
-allocate(y2zb_f(4,nfl3:nfu3,nfl1:nfu1,nfl2:nfu2), stat=istat)
-call memocc(istat, y2zb_f, 'y2zb_f', subname)
-allocate(y2zc_f(3,nfl3:nfu3,nfl1:nfu1,nfl2:nfu2), stat=istat)
-call memocc(istat, y2zc_f, 'y2zc_f', subname)
-allocate(y2ze_f(4,nfl3:nfu3,nfl1:nfu1,nfl2:nfu2), stat=istat)
-call memocc(istat, y2ze_f, 'y2ze_f', subname)
-y2za_f=0.d0
-y2zb_f=0.d0
-y2zc_f=0.d0
-y2ze_f=0.d0
-
-
-
-allocate(x2ya_f2(7,nfl2:nfu2,nfl1:nfu1,nfl3:nfu3), stat=istat)
-call memocc(istat, x2ya_f2, 'x2ya_f2', subname)
-allocate(x2yb_f2(7,nfl2:nfu2,nfl1:nfu1,nfl3:nfu3), stat=istat)
-call memocc(istat, x2yb_f2, 'x2yb_f2', subname)
-allocate(x2yc_f2(7,nfl2:nfu2,nfl1:nfu1,nfl3:nfu3), stat=istat)
-call memocc(istat, x2yc_f2, 'x2yc_f2', subname)
-allocate(x2ye_f2(7,nfl2:nfu2,nfl1:nfu1,nfl3:nfu3), stat=istat)
-call memocc(istat, x2ye_f2, 'x2ye_f2', subname)
-x2ya_f2=0.d0
-x2yb_f2=0.d0
-x2yc_f2=0.d0
-x2ye_f2=0.d0
-
-
-
-
-allocate(x4ya_f(3,nfl2:nfu2,nfl1:nfu1,nfl3:nfu3), stat=istat)
-call memocc(istat, x4ya_f, 'x4ya_f', subname)
-allocate(x4yb_f(4,nfl2:nfu2,nfl1:nfu1,nfl3:nfu3), stat=istat)
-call memocc(istat, x4yb_f, 'x4yb_f', subname)
-allocate(x4yc_f(3,nfl2:nfu2,nfl1:nfu1,nfl3:nfu3), stat=istat)
-call memocc(istat, x4yc_f, 'x4yc_f', subname)
-allocate(x4ye_f(4,nfl2:nfu2,nfl1:nfu1,nfl3:nfu3), stat=istat)
-call memocc(istat, x4ye_f, 'x4ye_f', subname)
-x4ya_f=0.d0
-x4yb_f=0.d0
-x4yc_f=0.d0
-x4ye_f=0.d0
-
-
-allocate(x4za_f(3,nfl3:nfu3,nfl1:nfu1,nfl2:nfu2), stat=istat)
-call memocc(istat, x4za_f, 'x4za_f', subname)
-allocate(x4zb_f(4,nfl3:nfu3,nfl1:nfu1,nfl2:nfu2), stat=istat)
-call memocc(istat, x4zb_f, 'x4zb_f', subname)
-allocate(x4zc_f(3,nfl3:nfu3,nfl1:nfu1,nfl2:nfu2), stat=istat)
-call memocc(istat, x4zc_f, 'x4zc_f', subname)
-allocate(x4ze_f(4,nfl3:nfu3,nfl1:nfu1,nfl2:nfu2), stat=istat)
-call memocc(istat, x4ze_f, 'x4ze_f', subname)
-x4za_f=0.d0
-x4zb_f=0.d0
-x4zc_f=0.d0
-x4ze_f=0.d0
-
-
-allocate(y4za_f(3,nfl3:nfu3,nfl1:nfu1,nfl2:nfu2), stat=istat)
-call memocc(istat, y4za_f, 'y4za_f', subname)
-allocate(y4zb_f(4,nfl3:nfu3,nfl1:nfu1,nfl2:nfu2), stat=istat)
-call memocc(istat, y4zb_f, 'y4zb_f', subname)
-allocate(y4zc_f(3,nfl3:nfu3,nfl1:nfu1,nfl2:nfu2), stat=istat)
-call memocc(istat, y4zc_f, 'y4zc_f', subname)
-allocate(y4ze_f(4,nfl3:nfu3,nfl1:nfu1,nfl2:nfu2), stat=istat)
-call memocc(istat, y4ze_f, 'y4ze_f', subname)
-y4za_f=0.d0
-y4zb_f=0.d0
-y4zc_f=0.d0
-y4ze_f=0.d0
-
-
-
-
-
-
-
-
-aeff0=0.d0 ; beff0=0.d0 ; ceff0=0.d0 ; eeff0=0.0
-aeff1=0.d0 ; beff1=0.d0 ; ceff1=0.d0 ; eeff1=0.0
-aeff2=0.d0 ; beff2=0.d0 ; ceff2=0.d0 ; eeff2=0.0
-aeff3=0.d0 ; beff3=0.d0 ; ceff3=0.d0 ; eeff3=0.0
-
-aeff0_2=0.d0 ; beff0_2=0.d0 ; ceff0_2=0.d0 ; eeff0_2=0.0
-aeff1_2=0.d0 ; beff1_2=0.d0 ; ceff1_2=0.d0 ; eeff1_2=0.0
-aeff2_2=0.d0 ; beff2_2=0.d0 ; ceff2_2=0.d0 ; eeff2_2=0.0
-aeff3_2=0.d0 ; beff3_2=0.d0 ; ceff3_2=0.d0 ; eeff3_2=0.0
-
-
-  !!$!$omp parallel default(private) &
-  !!$!$omp shared(n1,n2,n3,nfl1,nfu1,nfl2,nfu2,nfl3,nfu3) &
-  !!$!$omp shared(cprecr,ibyz_c,ibxz_c,ibxy_c,ibyz_f,ibxz_f,ibxy_f,x_c,x_f,y_c,y_f)& 
-  !!$!$omp shared(x_f1,x_f2,x_f3,a,b,c,e)
-    !!!$omp do  
-
-    do i1=0,n1
-        x0=hgrid*(i1+offsetx)-rxyzConf(1)
-        if(.not. WithKinetic) then
-            call getFilterSextic(it, potentialPrefac, hgrid, x0, aeff0array(lowfil,i1), 'a')
-            call getFilterSextic(it, potentialPrefac, hgrid, x0, beff0array(lowfil,i1), 'b')
-            call getFilterSextic(it, potentialPrefac, hgrid, x0, ceff0array(lowfil,i1), 'c')
-            call getFilterSextic(it, potentialPrefac, hgrid, x0, eeff0array(lowfil,i1), 'e')
-        else
-            call getEffectiveFilterSextic(it, potentialPrefac, hgrid, x0, aeff0array(lowfil,i1), 'a')
-            call getEffectiveFilterSextic(it, potentialPrefac, hgrid, x0, beff0array(lowfil,i1), 'b')
-            call getEffectiveFilterSextic(it, potentialPrefac, hgrid, x0, ceff0array(lowfil,i1), 'c')
-            call getEffectiveFilterSextic(it, potentialPrefac, hgrid, x0, eeff0array(lowfil,i1), 'e')
-        end if
-
-        call getFilterQuartic(1.d0, hgrid, x0, aeff0_4auxarray(lowfil,i1), 'a')
-        call getFilterQuartic(1.d0, hgrid, x0, beff0_4auxarray(lowfil,i1), 'b')
-        call getFilterQuartic(1.d0, hgrid, x0, ceff0_4auxarray(lowfil,i1), 'c')
-        call getFilterQuartic(1.d0, hgrid, x0, eeff0_4auxarray(lowfil,i1), 'e')
-
-        call getFilterQuadratic(1.d0, hgrid, x0, aeff0_2auxarray(lowfil,i1), 'a')
-        call getFilterQuadratic(1.d0, hgrid, x0, beff0_2auxarray(lowfil,i1), 'b')
-        call getFilterQuadratic(1.d0, hgrid, x0, ceff0_2auxarray(lowfil,i1), 'c')
-        call getFilterQuadratic(1.d0, hgrid, x0, eeff0_2auxarray(lowfil,i1), 'e')
-    end do
-!t1=mpi_wtime()
-    do i3=0,n3
-       do i2=0,n2
-          if (ibyz_c(2,i2,i3)-ibyz_c(1,i2,i3).ge.4) then
-             do i1=ibyz_c(1,i2,i3),ibyz_c(2,i2,i3)-4,4
-                dyi0=0.0_wp 
-                dyi1=0.0_wp 
-                dyi2=0.0_wp 
-                dyi3=0.0_wp 
-
-                tt0a0_2=0.d0  ; tt0a0_4=0.d0
-                tt0a1_2=0.d0  ; tt0a1_4=0.d0
-                tt0a2_2=0.d0  ; tt0a2_4=0.d0
-                tt0a3_2=0.d0  ; tt0a3_4=0.d0
-
-                tt0b0_2=0.d0  ; tt0b0_4=0.d0
-                tt0b1_2=0.d0  ; tt0b1_4=0.d0
-                tt0b2_2=0.d0  ; tt0b2_4=0.d0
-                tt0b3_2=0.d0  ; tt0b3_4=0.d0
-
-                tt0c0_2=0.d0  ; tt0c0_4=0.d0
-                tt0c1_2=0.d0  ; tt0c1_4=0.d0
-                tt0c2_2=0.d0  ; tt0c2_4=0.d0
-                tt0c3_2=0.d0  ; tt0c3_4=0.d0
-
-                tt0e0_2=0.d0  ; tt0e0_4=0.d0
-                tt0e1_2=0.d0  ; tt0e1_4=0.d0
-                tt0e2_2=0.d0  ; tt0e2_4=0.d0
-                tt0e3_2=0.d0  ; tt0e3_4=0.d0
-  
-                do t=max(ibyz_c(1,i2,i3),lowfil+i1),min(lupfil+i1+3,ibyz_c(2,i2,i3))
-                   dyi0=dyi0 + xx_c(t,i2,i3)*aeff0array(t-i1-0,i1+0)
-                   dyi1=dyi1 + xx_c(t,i2,i3)*aeff0array(t-i1-1,i1+1)
-                   dyi2=dyi2 + xx_c(t,i2,i3)*aeff0array(t-i1-2,i1+2)
-                   dyi3=dyi3 + xx_c(t,i2,i3)*aeff0array(t-i1-3,i1+3)
-
-                   ! sss coefficients
-                   tt0a0_2=tt0a0_2 + xx_c(t,i2,i3)*aeff0_2auxarray(t-i1-0,i1+0)
-                   tt0a1_2=tt0a1_2 + xx_c(t,i2,i3)*aeff0_2auxarray(t-i1-1,i1+1)
-                   tt0a2_2=tt0a2_2 + xx_c(t,i2,i3)*aeff0_2auxarray(t-i1-2,i1+2)
-                   tt0a3_2=tt0a3_2 + xx_c(t,i2,i3)*aeff0_2auxarray(t-i1-3,i1+3)
-
-                   tt0b0_2=tt0b0_2 + xx_c(t,i2,i3)*beff0_2auxarray(t-i1-0,i1+0)
-                   tt0b1_2=tt0b1_2 + xx_c(t,i2,i3)*beff0_2auxarray(t-i1-1,i1+1)
-                   tt0b2_2=tt0b2_2 + xx_c(t,i2,i3)*beff0_2auxarray(t-i1-2,i1+2)
-                   tt0b3_2=tt0b3_2 + xx_c(t,i2,i3)*beff0_2auxarray(t-i1-3,i1+3)
-
-                   tt0c0_2=tt0c0_2 + xx_c(t,i2,i3)*ceff0_2auxarray(t-i1-0,i1+0)
-                   tt0c1_2=tt0c1_2 + xx_c(t,i2,i3)*ceff0_2auxarray(t-i1-1,i1+1)
-                   tt0c2_2=tt0c2_2 + xx_c(t,i2,i3)*ceff0_2auxarray(t-i1-2,i1+2)
-                   tt0c3_2=tt0c3_2 + xx_c(t,i2,i3)*ceff0_2auxarray(t-i1-3,i1+3)
-
-                   tt0e0_2=tt0e0_2 + xx_c(t,i2,i3)*eeff0_2auxarray(t-i1-0,i1+0)
-                   tt0e1_2=tt0e1_2 + xx_c(t,i2,i3)*eeff0_2auxarray(t-i1-1,i1+1)
-                   tt0e2_2=tt0e2_2 + xx_c(t,i2,i3)*eeff0_2auxarray(t-i1-2,i1+2)
-                   tt0e3_2=tt0e3_2 + xx_c(t,i2,i3)*eeff0_2auxarray(t-i1-3,i1+3)
-
-                   tt0a0_4=tt0a0_4 + xx_c(t,i2,i3)*aeff0_4auxarray(t-i1-0,i1+0)
-                   tt0a1_4=tt0a1_4 + xx_c(t,i2,i3)*aeff0_4auxarray(t-i1-1,i1+1)
-                   tt0a2_4=tt0a2_4 + xx_c(t,i2,i3)*aeff0_4auxarray(t-i1-2,i1+2)
-                   tt0a3_4=tt0a3_4 + xx_c(t,i2,i3)*aeff0_4auxarray(t-i1-3,i1+3)
-
-                   tt0b0_4=tt0b0_4 + xx_c(t,i2,i3)*beff0_4auxarray(t-i1-0,i1+0)
-                   tt0b1_4=tt0b1_4 + xx_c(t,i2,i3)*beff0_4auxarray(t-i1-1,i1+1)
-                   tt0b2_4=tt0b2_4 + xx_c(t,i2,i3)*beff0_4auxarray(t-i1-2,i1+2)
-                   tt0b3_4=tt0b3_4 + xx_c(t,i2,i3)*beff0_4auxarray(t-i1-3,i1+3)
-
-                   tt0c0_4=tt0c0_4 + xx_c(t,i2,i3)*ceff0_4auxarray(t-i1-0,i1+0)
-                   tt0c1_4=tt0c1_4 + xx_c(t,i2,i3)*ceff0_4auxarray(t-i1-1,i1+1)
-                   tt0c2_4=tt0c2_4 + xx_c(t,i2,i3)*ceff0_4auxarray(t-i1-2,i1+2)
-                   tt0c3_4=tt0c3_4 + xx_c(t,i2,i3)*ceff0_4auxarray(t-i1-3,i1+3)
-
-                   tt0e0_4=tt0e0_4 + xx_c(t,i2,i3)*eeff0_4auxarray(t-i1-0,i1+0)
-                   tt0e1_4=tt0e1_4 + xx_c(t,i2,i3)*eeff0_4auxarray(t-i1-1,i1+1)
-                   tt0e2_4=tt0e2_4 + xx_c(t,i2,i3)*eeff0_4auxarray(t-i1-2,i1+2)
-                   tt0e3_4=tt0e3_4 + xx_c(t,i2,i3)*eeff0_4auxarray(t-i1-3,i1+3)
-                enddo
-                y_c(i1+0,i2,i3)=dyi0+cprecr*xx_c(i1+0,i2,i3)
-                y_c(i1+1,i2,i3)=dyi1+cprecr*xx_c(i1+1,i2,i3)
-                y_c(i1+2,i2,i3)=dyi2+cprecr*xx_c(i1+2,i2,i3)
-                y_c(i1+3,i2,i3)=dyi3+cprecr*xx_c(i1+3,i2,i3)
-
-                x2ya_c(i2,i1+0,i3)=tt0a0_2
-                x2ya_c(i2,i1+1,i3)=tt0a1_2
-                x2ya_c(i2,i1+2,i3)=tt0a2_2
-                x2ya_c(i2,i1+3,i3)=tt0a3_2
-                x2za_c(i3,i1+0,i2)=tt0a0_2
-                x2za_c(i3,i1+1,i2)=tt0a1_2
-                x2za_c(i3,i1+2,i2)=tt0a2_2
-                x2za_c(i3,i1+3,i2)=tt0a3_2
-
-                x2yb_c(i2,i1+0,i3)=tt0b0_2
-                x2yb_c(i2,i1+1,i3)=tt0b1_2
-                x2yb_c(i2,i1+2,i3)=tt0b2_2
-                x2yb_c(i2,i1+3,i3)=tt0b3_2
-                x2zb_c(i3,i1+0,i2)=tt0b0_2
-                x2zb_c(i3,i1+1,i2)=tt0b1_2
-                x2zb_c(i3,i1+2,i2)=tt0b2_2
-                x2zb_c(i3,i1+3,i2)=tt0b3_2
-
-                x2yc_c(i2,i1+0,i3)=tt0c0_2
-                x2yc_c(i2,i1+1,i3)=tt0c1_2
-                x2yc_c(i2,i1+2,i3)=tt0c2_2
-                x2yc_c(i2,i1+3,i3)=tt0c3_2
-                x2zc_c(i3,i1+0,i2)=tt0c0_2
-                x2zc_c(i3,i1+1,i2)=tt0c1_2
-                x2zc_c(i3,i1+2,i2)=tt0c2_2
-                x2zc_c(i3,i1+3,i2)=tt0c3_2
-
-                x2ye_c(i2,i1+0,i3)=tt0e0_2
-                x2ye_c(i2,i1+1,i3)=tt0e1_2
-                x2ye_c(i2,i1+2,i3)=tt0e2_2
-                x2ye_c(i2,i1+3,i3)=tt0e3_2
-                x2ze_c(i3,i1+0,i2)=tt0e0_2
-                x2ze_c(i3,i1+1,i2)=tt0e1_2
-                x2ze_c(i3,i1+2,i2)=tt0e2_2
-                x2ze_c(i3,i1+3,i2)=tt0e3_2
-
-                x4ya_c(i2,i1+0,i3)=tt0a0_4
-                x4ya_c(i2,i1+1,i3)=tt0a1_4
-                x4ya_c(i2,i1+2,i3)=tt0a2_4
-                x4ya_c(i2,i1+3,i3)=tt0a3_4
-                x4za_c(i3,i1+0,i2)=tt0a0_4
-                x4za_c(i3,i1+1,i2)=tt0a1_4
-                x4za_c(i3,i1+2,i2)=tt0a2_4
-                x4za_c(i3,i1+3,i2)=tt0a3_4
-
-                x4yb_c(i2,i1+0,i3)=tt0b0_4
-                x4yb_c(i2,i1+1,i3)=tt0b1_4
-                x4yb_c(i2,i1+2,i3)=tt0b2_4
-                x4yb_c(i2,i1+3,i3)=tt0b3_4
-                x4zb_c(i3,i1+0,i2)=tt0b0_4
-                x4zb_c(i3,i1+1,i2)=tt0b1_4
-                x4zb_c(i3,i1+2,i2)=tt0b2_4
-                x4zb_c(i3,i1+3,i2)=tt0b3_4
-
-                x4yc_c(i2,i1+0,i3)=tt0c0_4
-                x4yc_c(i2,i1+1,i3)=tt0c1_4
-                x4yc_c(i2,i1+2,i3)=tt0c2_4
-                x4yc_c(i2,i1+3,i3)=tt0c3_4
-                x4zc_c(i3,i1+0,i2)=tt0c0_4
-                x4zc_c(i3,i1+1,i2)=tt0c1_4
-                x4zc_c(i3,i1+2,i2)=tt0c2_4
-                x4zc_c(i3,i1+3,i2)=tt0c3_4
-
-                x4ye_c(i2,i1+0,i3)=tt0e0_4
-                x4ye_c(i2,i1+1,i3)=tt0e1_4
-                x4ye_c(i2,i1+2,i3)=tt0e2_4
-                x4ye_c(i2,i1+3,i3)=tt0e3_4
-                x4ze_c(i3,i1+0,i2)=tt0e0_4
-                x4ze_c(i3,i1+1,i2)=tt0e1_4
-                x4ze_c(i3,i1+2,i2)=tt0e2_4
-                x4ze_c(i3,i1+3,i2)=tt0e3_4
-             enddo
-             icur=i1
-          else
-             icur=ibyz_c(1,i2,i3)
-          endif
-  
-          do i1=icur,ibyz_c(2,i2,i3)
-             dyi=0.0_wp 
-             tt0a0_2=0.d0 ; tt0a0_4=0.d0
-             tt0b0_2=0.d0 ; tt0b0_4=0.d0
-             tt0c0_2=0.d0 ; tt0c0_4=0.d0
-             tt0e0_2=0.d0 ; tt0e0_4=0.d0
-             ! Get the effective a-filters for the x dimension
-             do t=max(ibyz_c(1,i2,i3),lowfil+i1),min(lupfil+i1,ibyz_c(2,i2,i3))
-                dyi=dyi + xx_c(t,i2,i3)*aeff0array(t-i1,i1)
-                ! sss coefficients
-                tt0a0_2=tt0a0_2 + xx_c(t,i2,i3)*aeff0_2auxarray(t-i1,i1)
-                tt0b0_2=tt0b0_2 + xx_c(t,i2,i3)*beff0_2auxarray(t-i1,i1)
-                tt0c0_2=tt0c0_2 + xx_c(t,i2,i3)*ceff0_2auxarray(t-i1,i1)
-                tt0e0_2=tt0e0_2 + xx_c(t,i2,i3)*eeff0_2auxarray(t-i1,i1)
-                tt0a0_4=tt0a0_4 + xx_c(t,i2,i3)*aeff0_4auxarray(t-i1,i1)
-                tt0b0_4=tt0b0_4 + xx_c(t,i2,i3)*beff0_4auxarray(t-i1,i1)
-                tt0c0_4=tt0c0_4 + xx_c(t,i2,i3)*ceff0_4auxarray(t-i1,i1)
-                tt0e0_4=tt0e0_4 + xx_c(t,i2,i3)*eeff0_4auxarray(t-i1,i1)
-             enddo
-             y_c(i1,i2,i3)=dyi+cprecr*xx_c(i1,i2,i3)
-
-             x2ya_c(i2,i1,i3)=tt0a0_2
-             x2za_c(i3,i1,i2)=tt0a0_2
-
-             x2yb_c(i2,i1,i3)=tt0b0_2
-             x2zb_c(i3,i1,i2)=tt0b0_2
-
-             x2yc_c(i2,i1,i3)=tt0c0_2
-             x2zc_c(i3,i1,i2)=tt0c0_2
-
-             x2yc_c(i2,i1,i3)=tt0c0_2
-             x2zc_c(i3,i1,i2)=tt0c0_2
-
-             x4ya_c(i2,i1,i3)=tt0a0_4
-             x4za_c(i3,i1,i2)=tt0a0_4
-
-             x4yb_c(i2,i1,i3)=tt0b0_4
-             x4zb_c(i3,i1,i2)=tt0b0_4
-
-             x4yc_c(i2,i1,i3)=tt0c0_4
-             x4zc_c(i3,i1,i2)=tt0c0_4
-
-             x4yc_c(i2,i1,i3)=tt0c0_4
-             x4zc_c(i3,i1,i2)=tt0c0_4
-          enddo
-  
-          istart=max(ibyz_c(1,i2,i3),ibyz_f(1,i2,i3)-lupfil)
-          iend=min(ibyz_c(2,i2,i3),ibyz_f(2,i2,i3)-lowfil)
-  
-          if (istart-iend.ge.4) then
-             do i1=istart,iend-4,4
-                dyi0=0.0_wp
-                dyi1=0.0_wp
-                dyi2=0.0_wp
-                dyi3=0.0_wp
-                do t=max(ibyz_f(1,i2,i3),lowfil+i1),min(lupfil+i1+3,ibyz_f(2,i2,i3))
-                   dyi0=dyi0 + xx_f1(t,i2,i3)*beff0array(t-i1-0,i1+0)
-                   dyi1=dyi1 + xx_f1(t,i2,i3)*beff0array(t-i1-1,i1+1)
-                   dyi2=dyi2 + xx_f1(t,i2,i3)*beff0array(t-i1-2,i1+2)
-                   dyi3=dyi3 + xx_f1(t,i2,i3)*beff0array(t-i1-3,i1+3)
-                enddo
-                y_c(i1+0,i2,i3)=y_c(i1+0,i2,i3)+dyi0
-                y_c(i1+1,i2,i3)=y_c(i1+1,i2,i3)+dyi1
-                y_c(i1+2,i2,i3)=y_c(i1+2,i2,i3)+dyi2
-                y_c(i1+3,i2,i3)=y_c(i1+3,i2,i3)+dyi3
-             enddo
-             istart=i1
-          endif
-  
-          do i1=istart,iend
-             dyi=0.0_wp
-             tt0=0.0_wp
-             do t=max(ibyz_f(1,i2,i3),lowfil+i1),min(lupfil+i1,ibyz_f(2,i2,i3))
-                dyi=dyi + xx_f1(t,i2,i3)*beff0array(t-i1,i1)
-             enddo
-             y_c(i1,i2,i3)=y_c(i1,i2,i3)+dyi
-          enddo
-  
-           if (ibyz_c(2,i2,i3)-ibyz_c(1,i2,i3).ge.4) then
-             do i1=ibyz_f(1,i2,i3),ibyz_f(2,i2,i3)-4,4
-                dyi0=0.0_wp 
-                dyi1=0.0_wp 
-                dyi2=0.0_wp 
-                dyi3=0.0_wp 
-                do t=max(ibyz_c(1,i2,i3),lowfil+i1),min(lupfil+i1+3,ibyz_c(2,i2,i3))
-                   dyi0=dyi0 + xx_c(t,i2,i3)*ceff0array(t-i1-0,i1+0)
-                   dyi1=dyi1 + xx_c(t,i2,i3)*ceff0array(t-i1-1,i1+1)
-                   dyi2=dyi2 + xx_c(t,i2,i3)*ceff0array(t-i1-2,i1+2)
-                   dyi3=dyi3 + xx_c(t,i2,i3)*ceff0array(t-i1-3,i1+3)
-                enddo
-                y_f(1,i1+0,i2,i3)=dyi0
-                y_f(1,i1+1,i2,i3)=dyi1
-                y_f(1,i1+2,i2,i3)=dyi2
-                y_f(1,i1+3,i2,i3)=dyi3
-             enddo
-             icur=i1
-          else
-             icur=ibyz_f(1,i2,i3)
-          endif
-          do i1=icur,ibyz_f(2,i2,i3)
-             dyi=0.0_wp 
-             tt0=0.0_wp 
-             do t=max(ibyz_c(1,i2,i3),lowfil+i1),min(lupfil+i1,ibyz_c(2,i2,i3))
-                dyi=dyi + xx_c(t,i2,i3)*ceff0array(t-i1,i1)
-             enddo
-             y_f(1,i1,i2,i3)=dyi
-          enddo
-       enddo
-    enddo
-    !!!$omp enddo
-  
-  
-  
-  
-    ! wavelet part
-  
-    !!!$omp do
-    do i3=nfl3,nfu3
-       do i2=nfl2,nfu2
-          do i1=ibyz_f(1,i2,i3),ibyz_f(2,i2,i3)
-             t112=0.0_wp;t121=0.0_wp;t122=0.0_wp;t212=0.0_wp;t221=0.0_wp;t222=0.0_wp;t211=0.0_wp 
-             tt112=0.0_wp;tt121=0.0_wp;tt122=0.0_wp;tt212=0.0_wp;tt221=0.0_wp;tt222=0.0_wp;tt211=0.0_wp 
-             tt1a0_2=0.d0 ; tt1a0_4=0.d0
-             tt1b0_2=0.d0 ; tt1b0_4=0.d0
-             tt1c0_2=0.d0 ; tt1c0_4=0.d0
-             tt1e0_2=0.d0 ; tt1e0_4=0.d0
-
-             tt2a0_2=0.d0 ; tt2a0_4=0.d0
-             tt2b0_2=0.d0 ; tt2b0_4=0.d0
-             tt2c0_2=0.d0 ; tt2c0_4=0.d0
-             tt2e0_2=0.d0 ; tt2e0_4=0.d0
-
-             tt3a0_2=0.d0 ; tt3a0_4=0.d0
-             tt3b0_2=0.d0 ; tt3b0_4=0.d0
-             tt3c0_2=0.d0 ; tt3c0_4=0.d0
-             tt3e0_2=0.d0 ; tt3e0_4=0.d0
-
-             tt4a0_2=0.d0 ; tt4a0_4=0.d0
-             tt4b0_2=0.d0 ; tt4b0_4=0.d0
-             tt4c0_2=0.d0 ; tt4c0_4=0.d0
-             tt4e0_2=0.d0 ; tt4e0_4=0.d0
-
-             tt5a0_2=0.d0 ; tt5a0_4=0.d0
-             tt5b0_2=0.d0 ; tt5b0_4=0.d0
-             tt5c0_2=0.d0 ; tt5c0_4=0.d0
-             tt5e0_2=0.d0 ; tt5e0_4=0.d0
-
-             tt6a0_2=0.d0 ; tt6a0_4=0.d0
-             tt6b0_2=0.d0 ; tt6b0_4=0.d0
-             tt6c0_2=0.d0 ; tt6c0_4=0.d0
-             tt6e0_2=0.d0 ; tt6e0_4=0.d0
-
-             tt7a0_2=0.d0 ; tt7a0_4=0.d0
-             tt7b0_2=0.d0 ; tt7b0_4=0.d0
-             tt7c0_2=0.d0 ; tt7c0_4=0.d0
-             tt7e0_2=0.d0 ; tt7e0_4=0.d0
-             do l=max(nfl1-i1,lowfil),min(lupfil,nfu1-i1)
-                t112=t112 + xx_f(4,i1+l,i2,i3)*aeff0array(l,i1) + xx_f(5,i1+l,i2,i3)*beff0array(l,i1)
-                t121=t121 + xx_f(2,i1+l,i2,i3)*aeff0array(l,i1) + xx_f(3,i1+l,i2,i3)*beff0array(l,i1)
-                t122=t122 + xx_f(6,i1+l,i2,i3)*aeff0array(l,i1) + xx_f(7,i1+l,i2,i3)*beff0array(l,i1)
-                t212=t212 + xx_f(4,i1+l,i2,i3)*ceff0array(l,i1) + xx_f(5,i1+l,i2,i3)*eeff0array(l,i1)
-                t221=t221 + xx_f(2,i1+l,i2,i3)*ceff0array(l,i1) + xx_f(3,i1+l,i2,i3)*eeff0array(l,i1)
-                t222=t222 + xx_f(6,i1+l,i2,i3)*ceff0array(l,i1) + xx_f(7,i1+l,i2,i3)*eeff0array(l,i1)
-                t211=t211 + xx_f(1,i1+l,i2,i3)*eeff0array(l,i1)
-                ! dss coefficients
-                tt1b0_2=tt1b0_2 + xx_f(1,i1+l,i2,i3)*beff0_2auxarray(l,i1)
-                tt1e0_2=tt1e0_2 + xx_f(1,i1+l,i2,i3)*eeff0_2auxarray(l,i1)
-                tt1b0_4=tt1b0_4 + xx_f(1,i1+l,i2,i3)*beff0_4auxarray(l,i1)
-                tt1e0_4=tt1e0_4 + xx_f(1,i1+l,i2,i3)*eeff0_4auxarray(l,i1)
-                ! sds coefficients
-                tt2a0_2=tt2a0_2 + xx_f(2,i1+l,i2,i3)*aeff0_2auxarray(l,i1)
-                tt2c0_2=tt2c0_2 + xx_f(2,i1+l,i2,i3)*ceff0_2auxarray(l,i1)
-                tt2a0_4=tt2a0_4 + xx_f(2,i1+l,i2,i3)*aeff0_4auxarray(l,i1)
-                tt2c0_4=tt2c0_4 + xx_f(2,i1+l,i2,i3)*ceff0_4auxarray(l,i1)
-                ! dds coefficients
-                tt3b0_2=tt3b0_2 + xx_f(3,i1+l,i2,i3)*beff0_2auxarray(l,i1)
-                tt3e0_2=tt3e0_2 + xx_f(3,i1+l,i2,i3)*eeff0_2auxarray(l,i1)
-                tt3b0_4=tt3b0_4 + xx_f(3,i1+l,i2,i3)*beff0_4auxarray(l,i1)
-                tt3e0_4=tt3e0_4 + xx_f(3,i1+l,i2,i3)*eeff0_4auxarray(l,i1)
-                ! ssd coefficients
-                tt4a0_2=tt4a0_2 + xx_f(4,i1+l,i2,i3)*aeff0_2auxarray(l,i1)
-                tt4c0_2=tt4c0_2 + xx_f(4,i1+l,i2,i3)*ceff0_2auxarray(l,i1)
-                tt4a0_4=tt4a0_4 + xx_f(4,i1+l,i2,i3)*aeff0_4auxarray(l,i1)
-                tt4c0_4=tt4c0_4 + xx_f(4,i1+l,i2,i3)*ceff0_4auxarray(l,i1)
-                ! dsd coefficients
-                tt5b0_2=tt5b0_2 + xx_f(5,i1+l,i2,i3)*beff0_2auxarray(l,i1)
-                tt5e0_2=tt5e0_2 + xx_f(5,i1+l,i2,i3)*eeff0_2auxarray(l,i1)
-                tt5b0_4=tt5b0_4 + xx_f(5,i1+l,i2,i3)*beff0_4auxarray(l,i1)
-                tt5e0_4=tt5e0_4 + xx_f(5,i1+l,i2,i3)*eeff0_4auxarray(l,i1)
-                ! sdd coefficients
-                tt6a0_2=tt6a0_2 + xx_f(6,i1+l,i2,i3)*aeff0_2auxarray(l,i1)
-                tt6c0_2=tt6c0_2 + xx_f(6,i1+l,i2,i3)*ceff0_2auxarray(l,i1)
-                tt6a0_4=tt6a0_4 + xx_f(6,i1+l,i2,i3)*aeff0_4auxarray(l,i1)
-                tt6c0_4=tt6c0_4 + xx_f(6,i1+l,i2,i3)*ceff0_4auxarray(l,i1)
-                ! ddd coefficients
-                tt7b0_2=tt7b0_2 + xx_f(7,i1+l,i2,i3)*beff0_2auxarray(l,i1)
-                tt7e0_2=tt7e0_2 + xx_f(7,i1+l,i2,i3)*eeff0_2auxarray(l,i1)
-                tt7b0_4=tt7b0_4 + xx_f(7,i1+l,i2,i3)*beff0_4auxarray(l,i1)
-                tt7e0_4=tt7e0_4 + xx_f(7,i1+l,i2,i3)*eeff0_4auxarray(l,i1)
-             enddo
-             y_f(4,i1,i2,i3)=t112+cprecr*xx_f(4,i1,i2,i3)
-             y_f(2,i1,i2,i3)=t121+cprecr*xx_f(2,i1,i2,i3)
-             y_f(1,i1,i2,i3)=y_f(1,i1,i2,i3)+t211+cprecr*xx_f(1,i1,i2,i3)
-             y_f(6,i1,i2,i3)=t122+cprecr*xx_f(6,i1,i2,i3)
-             y_f(5,i1,i2,i3)=t212+cprecr*xx_f(5,i1,i2,i3)
-             y_f(3,i1,i2,i3)=t221+cprecr*xx_f(3,i1,i2,i3)
-             y_f(7,i1,i2,i3)=t222+cprecr*xx_f(7,i1,i2,i3)
-             ! dss coefficients
-             x2ya_f2(1,i2,i1,i3)=tt1a0_2
-             x2yb_f2(1,i2,i1,i3)=tt1b0_2
-             x2yc_f2(1,i2,i1,i3)=tt1c0_2
-             x2ye_f2(1,i2,i1,i3)=tt1e0_2
-             x2yb_f(1,i2,i1,i3)=tt1b0_2
-             x2ye_f(1,i2,i1,i3)=tt1e0_2
-             x2zb_f(1,i3,i1,i2)=tt1b0_2
-             x2ze_f(1,i3,i1,i2)=tt1e0_2
-             x4yb_f(1,i2,i1,i3)=tt1b0_4
-             x4ye_f(1,i2,i1,i3)=tt1e0_4
-             x4zb_f(1,i3,i1,i2)=tt1b0_4
-             x4ze_f(1,i3,i1,i2)=tt1e0_4
-             ! sds coefficients
-             x2ya_f2(2,i2,i1,i3)=tt2a0_2
-             x2yb_f2(2,i2,i1,i3)=tt2b0_2
-             x2yc_f2(2,i2,i1,i3)=tt2c0_2
-             x2ye_f2(2,i2,i1,i3)=tt2e0_2
-             x2ya_f(1,i2,i1,i3)=tt2a0_2
-             x2yc_f(1,i2,i1,i3)=tt2c0_2
-             x2za_f(1,i3,i1,i2)=tt2a0_2
-             x2zc_f(1,i3,i1,i2)=tt2c0_2
-             x4ya_f(1,i2,i1,i3)=tt2a0_4
-             x4yc_f(1,i2,i1,i3)=tt2c0_4
-             x4za_f(1,i3,i1,i2)=tt2a0_4
-             x4zc_f(1,i3,i1,i2)=tt2c0_4
-             ! dds coefficients
-             x2ya_f2(3,i2,i1,i3)=tt3a0_2
-             x2yb_f2(3,i2,i1,i3)=tt3b0_2
-             x2yc_f2(3,i2,i1,i3)=tt3c0_2
-             x2ye_f2(3,i2,i1,i3)=tt3e0_2
-             x2yb_f(2,i2,i1,i3)=tt3b0_2
-             x2ye_f(2,i2,i1,i3)=tt3e0_2
-             x2zb_f(2,i3,i1,i2)=tt3b0_2
-             x2ze_f(2,i3,i1,i2)=tt3e0_2
-             x4yb_f(2,i2,i1,i3)=tt3b0_4
-             x4ye_f(2,i2,i1,i3)=tt3e0_4
-             x4zb_f(2,i3,i1,i2)=tt3b0_4
-             x4ze_f(2,i3,i1,i2)=tt3e0_4
-             ! ssd coefficients
-             x2ya_f2(4,i2,i1,i3)=tt4a0_2
-             x2yb_f2(4,i2,i1,i3)=tt4b0_2
-             x2yc_f2(4,i2,i1,i3)=tt4c0_2
-             x2ye_f2(4,i2,i1,i3)=tt4e0_2
-             x2ya_f(2,i2,i1,i3)=tt4a0_2
-             x2yc_f(2,i2,i1,i3)=tt4c0_2
-             x2za_f(2,i3,i1,i2)=tt4a0_2
-             x2zc_f(2,i3,i1,i2)=tt4c0_2
-             x4ya_f(2,i2,i1,i3)=tt4a0_4
-             x4yc_f(2,i2,i1,i3)=tt4c0_4
-             x4za_f(2,i3,i1,i2)=tt4a0_4
-             x4zc_f(2,i3,i1,i2)=tt4c0_4
-             ! dsd coefficients
-             x2ya_f2(5,i2,i1,i3)=tt5a0_2
-             x2yb_f2(5,i2,i1,i3)=tt5b0_2
-             x2yc_f2(5,i2,i1,i3)=tt5c0_2
-             x2ye_f2(5,i2,i1,i3)=tt5e0_2
-             x2yb_f(3,i2,i1,i3)=tt5b0_2
-             x2ye_f(3,i2,i1,i3)=tt5e0_2
-             x2zb_f(3,i3,i1,i2)=tt5b0_2
-             x2ze_f(3,i3,i1,i2)=tt5e0_2
-             x4yb_f(3,i2,i1,i3)=tt5b0_4
-             x4ye_f(3,i2,i1,i3)=tt5e0_4
-             x4zb_f(3,i3,i1,i2)=tt5b0_4
-             x4ze_f(3,i3,i1,i2)=tt5e0_4
-             ! sdd coefficients
-             x2ya_f2(6,i2,i1,i3)=tt6a0_2
-             x2yb_f2(6,i2,i1,i3)=tt6b0_2
-             x2yc_f2(6,i2,i1,i3)=tt6c0_2
-             x2ye_f2(6,i2,i1,i3)=tt6e0_2
-             x2ya_f(3,i2,i1,i3)=tt6a0_2
-             x2yc_f(3,i2,i1,i3)=tt6c0_2
-             x2za_f(3,i3,i1,i2)=tt6a0_2
-             x2zc_f(3,i3,i1,i2)=tt6c0_2
-             x4ya_f(3,i2,i1,i3)=tt6a0_4
-             x4yc_f(3,i2,i1,i3)=tt6c0_4
-             x4za_f(3,i3,i1,i2)=tt6a0_4
-             x4zc_f(3,i3,i1,i2)=tt6c0_4
-             ! sdd coefficients
-             x2ya_f2(7,i2,i1,i3)=tt7a0_2
-             x2yb_f2(7,i2,i1,i3)=tt7b0_2
-             x2yc_f2(7,i2,i1,i3)=tt7c0_2
-             x2ye_f2(7,i2,i1,i3)=tt7e0_2
-             x2yb_f(4,i2,i1,i3)=tt7b0_2
-             x2ye_f(4,i2,i1,i3)=tt7e0_2
-             x2zb_f(4,i3,i1,i2)=tt7b0_2
-             x2ze_f(4,i3,i1,i2)=tt7e0_2
-             x4yb_f(4,i2,i1,i3)=tt7b0_4
-             x4ye_f(4,i2,i1,i3)=tt7e0_4
-             x4zb_f(4,i3,i1,i2)=tt7b0_4
-             x4ze_f(4,i3,i1,i2)=tt7e0_4
-          enddo
-       enddo
-    enddo
-    !!!$omp enddo
-
-
-  
-  
-
-  
-    do i2=0,n2
-        y0=hgrid*(i2+offsety)-rxyzConf(2)
-        if(.not. withKinetic) then
-            call getFilterSextic(it, potentialPrefac, hgrid, y0, aeff0array(lowfil,i2), 'a')
-            call getFilterSextic(it, potentialPrefac, hgrid, y0, beff0array(lowfil,i2), 'b')
-            call getFilterSextic(it, potentialPrefac, hgrid, y0, ceff0array(lowfil,i2), 'c')
-            call getFilterSextic(it, potentialPrefac, hgrid, y0, eeff0array(lowfil,i2), 'e')
-        else
-            call getEffectiveFilterSextic(it, potentialPrefac, hgrid, y0, aeff0array(lowfil,i2), 'a')
-            call getEffectiveFilterSextic(it, potentialPrefac, hgrid, y0, beff0array(lowfil,i2), 'b')
-            call getEffectiveFilterSextic(it, potentialPrefac, hgrid, y0, ceff0array(lowfil,i2), 'c')
-            call getEffectiveFilterSextic(it, potentialPrefac, hgrid, y0, eeff0array(lowfil,i2), 'e')
-        end if
-
-        call getFilterQuartic(potentialPrefac, hgrid, y0, aeff0_4array(lowfil,i2), 'a')
-        call getFilterQuartic(potentialPrefac, hgrid, y0, beff0_4array(lowfil,i2), 'b')
-        call getFilterQuartic(potentialPrefac, hgrid, y0, ceff0_4array(lowfil,i2), 'c')
-        call getFilterQuartic(potentialPrefac, hgrid, y0, eeff0_4array(lowfil,i2), 'e')
-
-        call getFilterQuadratic(potentialPrefac, hgrid, y0, aeff0_2array(lowfil,i2), 'a')
-        call getFilterQuadratic(potentialPrefac, hgrid, y0, beff0_2array(lowfil,i2), 'b')
-        call getFilterQuadratic(potentialPrefac, hgrid, y0, ceff0_2array(lowfil,i2), 'c')
-        call getFilterQuadratic(potentialPrefac, hgrid, y0, eeff0_2array(lowfil,i2), 'e')
-
-        call getFilterQuartic(1.d0, hgrid, y0, aeff0_4auxarray(lowfil,i2), 'a')
-        call getFilterQuartic(1.d0, hgrid, y0, beff0_4auxarray(lowfil,i2), 'b')
-        call getFilterQuartic(1.d0, hgrid, y0, ceff0_4auxarray(lowfil,i2), 'c')
-        call getFilterQuartic(1.d0, hgrid, y0, eeff0_4auxarray(lowfil,i2), 'e')
-
-        call getFilterQuadratic(1.d0, hgrid, y0, aeff0_2auxarray(lowfil,i2), 'a')
-        call getFilterQuadratic(1.d0, hgrid, y0, beff0_2auxarray(lowfil,i2), 'b')
-        call getFilterQuadratic(1.d0, hgrid, y0, ceff0_2auxarray(lowfil,i2), 'c')
-        call getFilterQuadratic(1.d0, hgrid, y0, eeff0_2auxarray(lowfil,i2), 'e')
-    end do
-  
-  
-    ! + (1/2) d^2/dy^2
-    !!!$omp do
-    do i3=0,n3
-       do i1=0,n1
-          if (ibxz_c(2,i1,i3)-ibxz_c(1,i1,i3).ge.4) then
-             do i2=ibxz_c(1,i1,i3),ibxz_c(2,i1,i3)-4,4
-                dyi0=0.0_wp 
-                dyi1=0.0_wp 
-                dyi2=0.0_wp 
-                dyi3=0.0_wp 
-
-                tt0a0_2=0.d0 ; tt0a0_4=0.d0
-                tt0a1_2=0.d0 ; tt0a1_4=0.d0
-                tt0a2_2=0.d0 ; tt0a2_4=0.d0
-                tt0a3_2=0.d0 ; tt0a3_4=0.d0
-
-                tt0b0_2=0.d0 ; tt0b0_4=0.d0
-                tt0b1_2=0.d0 ; tt0b1_4=0.d0
-                tt0b2_2=0.d0 ; tt0b2_4=0.d0
-                tt0b3_2=0.d0 ; tt0b3_4=0.d0
-
-                tt0c0_2=0.d0 ; tt0c0_4=0.d0
-                tt0c1_2=0.d0 ; tt0c1_4=0.d0
-                tt0c2_2=0.d0 ; tt0c2_4=0.d0
-                tt0c3_2=0.d0 ; tt0c3_4=0.d0
-
-                tt0e0_2=0.d0 ; tt0e0_4=0.d0
-                tt0e1_2=0.d0 ; tt0e1_4=0.d0
-                tt0e2_2=0.d0 ; tt0e2_4=0.d0
-                tt0e3_2=0.d0 ; tt0e3_4=0.d0
-
-                ttaa0=0.d0 ; ttba0=0.d0 ; ttca0=0.d0 ; ttea0=0.d0
-                ttaa1=0.d0 ; ttba1=0.d0 ; ttca1=0.d0 ; ttea1=0.d0
-                ttaa2=0.d0 ; ttba2=0.d0 ; ttca2=0.d0 ; ttea2=0.d0
-                ttaa3=0.d0 ; ttba3=0.d0 ; ttca3=0.d0 ; ttea3=0.d0
-
-                ttab0=0.d0 ; ttbb0=0.d0 ; ttcb0=0.d0 ; tteb0=0.d0
-                ttab1=0.d0 ; ttbb1=0.d0 ; ttcb1=0.d0 ; tteb1=0.d0
-                ttab2=0.d0 ; ttbb2=0.d0 ; ttcb2=0.d0 ; tteb2=0.d0
-                ttab3=0.d0 ; ttbb3=0.d0 ; ttcb3=0.d0 ; tteb3=0.d0
-
-                ttac0=0.d0 ; ttbc0=0.d0 ; ttcc0=0.d0 ; ttec0=0.d0
-                ttac1=0.d0 ; ttbc1=0.d0 ; ttcc1=0.d0 ; ttec1=0.d0
-                ttac2=0.d0 ; ttbc2=0.d0 ; ttcc2=0.d0 ; ttec2=0.d0
-                ttac3=0.d0 ; ttbc3=0.d0 ; ttcc3=0.d0 ; ttec3=0.d0
-
-                ttae0=0.d0 ; ttbe0=0.d0 ; ttce0=0.d0 ; ttee0=0.d0
-                ttae1=0.d0 ; ttbe1=0.d0 ; ttce1=0.d0 ; ttee1=0.d0
-                ttae2=0.d0 ; ttbe2=0.d0 ; ttce2=0.d0 ; ttee2=0.d0
-                ttae3=0.d0 ; ttbe3=0.d0 ; ttce3=0.d0 ; ttee3=0.d0
-
-                   
-                do t=max(ibxz_c(1,i1,i3),lowfil+i2),min(lupfil+i2+3,ibxz_c(2,i1,i3))
-                   dyi0=dyi0 + xy_c(t,i1,i3)*aeff0array(t-i2-0,i2+0) + 3.d0*x4ya_c(t,i1,i3)*aeff0_2array(t-i2-0,i2+0) + &
-                               3.d0*x2ya_c(t,i1,i3)*aeff0_4array(t-i2-0,i2+0)
-                   dyi1=dyi1 + xy_c(t,i1,i3)*aeff0array(t-i2-1,i2+1) + 3.d0*x4ya_c(t,i1,i3)*aeff0_2array(t-i2-1,i2+1) + &
-                               3.d0*x2ya_c(t,i1,i3)*aeff0_4array(t-i2-1,i2+1)
-                   dyi2=dyi2 + xy_c(t,i1,i3)*aeff0array(t-i2-2,i2+2) + 3.d0*x4ya_c(t,i1,i3)*aeff0_2array(t-i2-2,i2+2) + &
-                               3.d0*x2ya_c(t,i1,i3)*aeff0_4array(t-i2-2,i2+2)
-                   dyi3=dyi3 + xy_c(t,i1,i3)*aeff0array(t-i2-3,i2+3) + 3.d0*x4ya_c(t,i1,i3)*aeff0_2array(t-i2-3,i2+3) + &
-                               3.d0*x2ya_c(t,i1,i3)*aeff0_4array(t-i2-3,i2+3)
-
-                   ! sss coefficients
-                   tt0a0_2=tt0a0_2 + xy_c(t,i1,i3)*aeff0_2auxarray(t-i2-0,i2+0)
-                   tt0a1_2=tt0a1_2 + xy_c(t,i1,i3)*aeff0_2auxarray(t-i2-1,i2+1)
-                   tt0a2_2=tt0a2_2 + xy_c(t,i1,i3)*aeff0_2auxarray(t-i2-2,i2+2)
-                   tt0a3_2=tt0a3_2 + xy_c(t,i1,i3)*aeff0_2auxarray(t-i2-3,i2+3)
-
-                   tt0b0_2=tt0b0_2 + xy_c(t,i1,i3)*beff0_2auxarray(t-i2-0,i2+0)
-                   tt0b1_2=tt0b1_2 + xy_c(t,i1,i3)*beff0_2auxarray(t-i2-1,i2+1)
-                   tt0b2_2=tt0b2_2 + xy_c(t,i1,i3)*beff0_2auxarray(t-i2-2,i2+2)
-                   tt0b3_2=tt0b3_2 + xy_c(t,i1,i3)*beff0_2auxarray(t-i2-3,i2+3)
-
-                   tt0c0_2=tt0c0_2 + xy_c(t,i1,i3)*ceff0_2auxarray(t-i2-0,i2+0)
-                   tt0c1_2=tt0c1_2 + xy_c(t,i1,i3)*ceff0_2auxarray(t-i2-1,i2+1)
-                   tt0c2_2=tt0c2_2 + xy_c(t,i1,i3)*ceff0_2auxarray(t-i2-2,i2+2)
-                   tt0c3_2=tt0c3_2 + xy_c(t,i1,i3)*ceff0_2auxarray(t-i2-3,i2+3)
-
-                   tt0e0_2=tt0e0_2 + xy_c(t,i1,i3)*eeff0_2auxarray(t-i2-0,i2+0)
-                   tt0e1_2=tt0e1_2 + xy_c(t,i1,i3)*eeff0_2auxarray(t-i2-1,i2+1)
-                   tt0e2_2=tt0e2_2 + xy_c(t,i1,i3)*eeff0_2auxarray(t-i2-2,i2+2)
-                   tt0e3_2=tt0e3_2 + xy_c(t,i1,i3)*eeff0_2auxarray(t-i2-3,i2+3)
-
-                   tt0a0_4=tt0a0_4 + xy_c(t,i1,i3)*aeff0_4auxarray(t-i2-0,i2+0)
-                   tt0a1_4=tt0a1_4 + xy_c(t,i1,i3)*aeff0_4auxarray(t-i2-1,i2+1)
-                   tt0a2_4=tt0a2_4 + xy_c(t,i1,i3)*aeff0_4auxarray(t-i2-2,i2+2)
-                   tt0a3_4=tt0a3_4 + xy_c(t,i1,i3)*aeff0_4auxarray(t-i2-3,i2+3)
-
-                   tt0b0_4=tt0b0_4 + xy_c(t,i1,i3)*beff0_4auxarray(t-i2-0,i2+0)
-                   tt0b1_4=tt0b1_4 + xy_c(t,i1,i3)*beff0_4auxarray(t-i2-1,i2+1)
-                   tt0b2_4=tt0b2_4 + xy_c(t,i1,i3)*beff0_4auxarray(t-i2-2,i2+2)
-                   tt0b3_4=tt0b3_4 + xy_c(t,i1,i3)*beff0_4auxarray(t-i2-3,i2+3)
-
-                   tt0c0_4=tt0c0_4 + xy_c(t,i1,i3)*ceff0_4auxarray(t-i2-0,i2+0)
-                   tt0c1_4=tt0c1_4 + xy_c(t,i1,i3)*ceff0_4auxarray(t-i2-1,i2+1)
-                   tt0c2_4=tt0c2_4 + xy_c(t,i1,i3)*ceff0_4auxarray(t-i2-2,i2+2)
-                   tt0c3_4=tt0c3_4 + xy_c(t,i1,i3)*ceff0_4auxarray(t-i2-3,i2+3)
-
-                   tt0e0_4=tt0e0_4 + xy_c(t,i1,i3)*eeff0_4auxarray(t-i2-0,i2+0)
-                   tt0e1_4=tt0e1_4 + xy_c(t,i1,i3)*eeff0_4auxarray(t-i2-1,i2+1)
-                   tt0e2_4=tt0e2_4 + xy_c(t,i1,i3)*eeff0_4auxarray(t-i2-2,i2+2)
-                   tt0e3_4=tt0e3_4 + xy_c(t,i1,i3)*eeff0_4auxarray(t-i2-3,i2+3)
-
-                   ! x^2y^2, a coefficients
-                   ttaa0=ttaa0 + x2ya_c(t,i1,i3)*aeff0_2auxarray(t-i2-0,i2+0)
-                   ttaa1=ttaa1 + x2ya_c(t,i1,i3)*aeff0_2auxarray(t-i2-1,i2+1)
-                   ttaa2=ttaa2 + x2ya_c(t,i1,i3)*aeff0_2auxarray(t-i2-2,i2+2)
-                   ttaa3=ttaa3 + x2ya_c(t,i1,i3)*aeff0_2auxarray(t-i2-3,i2+3)
-
-                   ttab0=ttab0 + x2yb_c(t,i1,i3)*aeff0_2auxarray(t-i2-0,i2+0)
-                   ttab1=ttab1 + x2yb_c(t,i1,i3)*aeff0_2auxarray(t-i2-1,i2+1)
-                   ttab2=ttab2 + x2yb_c(t,i1,i3)*aeff0_2auxarray(t-i2-2,i2+2)
-                   ttab3=ttab3 + x2yb_c(t,i1,i3)*aeff0_2auxarray(t-i2-3,i2+3)
-
-                   ttac0=ttac0 + x2yc_c(t,i1,i3)*aeff0_2auxarray(t-i2-0,i2+0)
-                   ttac1=ttac1 + x2yc_c(t,i1,i3)*aeff0_2auxarray(t-i2-1,i2+1)
-                   ttac2=ttac2 + x2yc_c(t,i1,i3)*aeff0_2auxarray(t-i2-2,i2+2)
-                   ttac3=ttac3 + x2yc_c(t,i1,i3)*aeff0_2auxarray(t-i2-3,i2+3)
-
-                   ttae0=ttae0 + x2ye_c(t,i1,i3)*aeff0_2auxarray(t-i2-0,i2+0)
-                   ttae1=ttae1 + x2ye_c(t,i1,i3)*aeff0_2auxarray(t-i2-1,i2+1)
-                   ttae2=ttae2 + x2ye_c(t,i1,i3)*aeff0_2auxarray(t-i2-2,i2+2)
-                   ttae3=ttae3 + x2ye_c(t,i1,i3)*aeff0_2auxarray(t-i2-3,i2+3)
-
-                   ! x^2y^2, b coefficients
-                   ttba0=ttba0 + x2ya_c(t,i1,i3)*beff0_2auxarray(t-i2-0,i2+0)
-                   ttba1=ttba1 + x2ya_c(t,i1,i3)*beff0_2auxarray(t-i2-1,i2+1)
-                   ttba2=ttba2 + x2ya_c(t,i1,i3)*beff0_2auxarray(t-i2-2,i2+2)
-                   ttba3=ttba3 + x2ya_c(t,i1,i3)*beff0_2auxarray(t-i2-3,i2+3)
-
-                   ttbb0=ttbb0 + x2yb_c(t,i1,i3)*beff0_2auxarray(t-i2-0,i2+0)
-                   ttbb1=ttbb1 + x2yb_c(t,i1,i3)*beff0_2auxarray(t-i2-1,i2+1)
-                   ttbb2=ttbb2 + x2yb_c(t,i1,i3)*beff0_2auxarray(t-i2-2,i2+2)
-                   ttbb3=ttbb3 + x2yb_c(t,i1,i3)*beff0_2auxarray(t-i2-3,i2+3)
-
-                   ttbc0=ttbc0 + x2yc_c(t,i1,i3)*beff0_2auxarray(t-i2-0,i2+0)
-                   ttbc1=ttbc1 + x2yc_c(t,i1,i3)*beff0_2auxarray(t-i2-1,i2+1)
-                   ttbc2=ttbc2 + x2yc_c(t,i1,i3)*beff0_2auxarray(t-i2-2,i2+2)
-                   ttbc3=ttbc3 + x2yc_c(t,i1,i3)*beff0_2auxarray(t-i2-3,i2+3)
-
-                   ttbe0=ttbe0 + x2ye_c(t,i1,i3)*beff0_2auxarray(t-i2-0,i2+0)
-                   ttbe1=ttbe1 + x2ye_c(t,i1,i3)*beff0_2auxarray(t-i2-1,i2+1)
-                   ttbe2=ttbe2 + x2ye_c(t,i1,i3)*beff0_2auxarray(t-i2-2,i2+2)
-                   ttbe3=ttbe3 + x2ye_c(t,i1,i3)*beff0_2auxarray(t-i2-3,i2+3)
-
-                   ! x^2y^2, c coefficients
-                   ttca0=ttca0 + x2ya_c(t,i1,i3)*ceff0_2auxarray(t-i2-0,i2+0)
-                   ttca1=ttca1 + x2ya_c(t,i1,i3)*ceff0_2auxarray(t-i2-1,i2+1)
-                   ttca2=ttca2 + x2ya_c(t,i1,i3)*ceff0_2auxarray(t-i2-2,i2+2)
-                   ttca3=ttca3 + x2ya_c(t,i1,i3)*ceff0_2auxarray(t-i2-3,i2+3)
-
-                   ttcb0=ttcb0 + x2yb_c(t,i1,i3)*ceff0_2auxarray(t-i2-0,i2+0)
-                   ttcb1=ttcb1 + x2yb_c(t,i1,i3)*ceff0_2auxarray(t-i2-1,i2+1)
-                   ttcb2=ttcb2 + x2yb_c(t,i1,i3)*ceff0_2auxarray(t-i2-2,i2+2)
-                   ttcb3=ttcb3 + x2yb_c(t,i1,i3)*ceff0_2auxarray(t-i2-3,i2+3)
-
-                   ttcc0=ttcc0 + x2yc_c(t,i1,i3)*ceff0_2auxarray(t-i2-0,i2+0)
-                   ttcc1=ttcc1 + x2yc_c(t,i1,i3)*ceff0_2auxarray(t-i2-1,i2+1)
-                   ttcc2=ttcc2 + x2yc_c(t,i1,i3)*ceff0_2auxarray(t-i2-2,i2+2)
-                   ttcc3=ttcc3 + x2yc_c(t,i1,i3)*ceff0_2auxarray(t-i2-3,i2+3)
-
-                   ttce0=ttce0 + x2ye_c(t,i1,i3)*ceff0_2auxarray(t-i2-0,i2+0)
-                   ttce1=ttce1 + x2ye_c(t,i1,i3)*ceff0_2auxarray(t-i2-1,i2+1)
-                   ttce2=ttce2 + x2ye_c(t,i1,i3)*ceff0_2auxarray(t-i2-2,i2+2)
-                   ttce3=ttce3 + x2ye_c(t,i1,i3)*ceff0_2auxarray(t-i2-3,i2+3)
-
-                   ! x^2y^2, e coefficients
-                   ttea0=ttea0 + x2ya_c(t,i1,i3)*eeff0_2auxarray(t-i2-0,i2+0)
-                   ttea1=ttea1 + x2ya_c(t,i1,i3)*eeff0_2auxarray(t-i2-1,i2+1)
-                   ttea2=ttea2 + x2ya_c(t,i1,i3)*eeff0_2auxarray(t-i2-2,i2+2)
-                   ttea3=ttea3 + x2ya_c(t,i1,i3)*eeff0_2auxarray(t-i2-3,i2+3)
-
-                   tteb0=tteb0 + x2yb_c(t,i1,i3)*eeff0_2auxarray(t-i2-0,i2+0)
-                   tteb1=tteb1 + x2yb_c(t,i1,i3)*eeff0_2auxarray(t-i2-1,i2+1)
-                   tteb2=tteb2 + x2yb_c(t,i1,i3)*eeff0_2auxarray(t-i2-2,i2+2)
-                   tteb3=tteb3 + x2yb_c(t,i1,i3)*eeff0_2auxarray(t-i2-3,i2+3)
-
-                   ttec0=ttec0 + x2yc_c(t,i1,i3)*eeff0_2auxarray(t-i2-0,i2+0)
-                   ttec1=ttec1 + x2yc_c(t,i1,i3)*eeff0_2auxarray(t-i2-1,i2+1)
-                   ttec2=ttec2 + x2yc_c(t,i1,i3)*eeff0_2auxarray(t-i2-2,i2+2)
-                   ttec3=ttec3 + x2yc_c(t,i1,i3)*eeff0_2auxarray(t-i2-3,i2+3)
-
-                   ttee0=ttee0 + x2ye_c(t,i1,i3)*eeff0_2auxarray(t-i2-0,i2+0)
-                   ttee1=ttee1 + x2ye_c(t,i1,i3)*eeff0_2auxarray(t-i2-1,i2+1)
-                   ttee2=ttee2 + x2ye_c(t,i1,i3)*eeff0_2auxarray(t-i2-2,i2+2)
-                   ttee3=ttee3 + x2ye_c(t,i1,i3)*eeff0_2auxarray(t-i2-3,i2+3)
-                enddo
-                y_c(i1,i2+0,i3)=y_c(i1,i2+0,i3)+dyi0
-                y_c(i1,i2+1,i3)=y_c(i1,i2+1,i3)+dyi1
-                y_c(i1,i2+2,i3)=y_c(i1,i2+2,i3)+dyi2
-                y_c(i1,i2+3,i3)=y_c(i1,i2+3,i3)+dyi3
-
-                y2za_c(i3,i1,i2+0)=tt0a0_2
-                y2za_c(i3,i1,i2+1)=tt0a1_2
-                y2za_c(i3,i1,i2+2)=tt0a2_2
-                y2za_c(i3,i1,i2+3)=tt0a3_2
-                          
-                y2zb_c(i3,i1,i2+0)=tt0b0_2
-                y2zb_c(i3,i1,i2+1)=tt0b1_2
-                y2zb_c(i3,i1,i2+2)=tt0b2_2
-                y2zb_c(i3,i1,i2+3)=tt0b3_2
-                          
-                y2zc_c(i3,i1,i2+0)=tt0c0_2
-                y2zc_c(i3,i1,i2+1)=tt0c1_2
-                y2zc_c(i3,i1,i2+2)=tt0c2_2
-                y2zc_c(i3,i1,i2+3)=tt0c3_2
-                          
-                y2ze_c(i3,i1,i2+0)=tt0e0_2
-                y2ze_c(i3,i1,i2+1)=tt0e1_2
-                y2ze_c(i3,i1,i2+2)=tt0e2_2
-                y2ze_c(i3,i1,i2+3)=tt0e3_2
-
-                y4za_c(i3,i1,i2+0)=tt0a0_4
-                y4za_c(i3,i1,i2+1)=tt0a1_4
-                y4za_c(i3,i1,i2+2)=tt0a2_4
-                y4za_c(i3,i1,i2+3)=tt0a3_4
-                          
-                y4zb_c(i3,i1,i2+0)=tt0b0_4
-                y4zb_c(i3,i1,i2+1)=tt0b1_4
-                y4zb_c(i3,i1,i2+2)=tt0b2_4
-                y4zb_c(i3,i1,i2+3)=tt0b3_4
-                          
-                y4zc_c(i3,i1,i2+0)=tt0c0_4
-                y4zc_c(i3,i1,i2+1)=tt0c1_4
-                y4zc_c(i3,i1,i2+2)=tt0c2_4
-                y4zc_c(i3,i1,i2+3)=tt0c3_4
-                          
-                y4ze_c(i3,i1,i2+0)=tt0e0_4
-                y4ze_c(i3,i1,i2+1)=tt0e1_4
-                y4ze_c(i3,i1,i2+2)=tt0e2_4
-                y4ze_c(i3,i1,i2+3)=tt0e3_4
-
-                ! x^2y^2, a coefficients
-                x2y2aa_c(i3,i1,i2+0)=ttaa0
-                x2y2aa_c(i3,i1,i2+1)=ttaa1
-                x2y2aa_c(i3,i1,i2+2)=ttaa2
-                x2y2aa_c(i3,i1,i2+3)=ttaa3
-
-                x2y2ab_c(i3,i1,i2+0)=ttab0
-                x2y2ab_c(i3,i1,i2+1)=ttab1
-                x2y2ab_c(i3,i1,i2+2)=ttab2
-                x2y2ab_c(i3,i1,i2+3)=ttab3
-
-                x2y2ac_c(i3,i1,i2+0)=ttac0
-                x2y2ac_c(i3,i1,i2+1)=ttac1
-                x2y2ac_c(i3,i1,i2+2)=ttac2
-                x2y2ac_c(i3,i1,i2+3)=ttac3
-
-                x2y2ae_c(i3,i1,i2+0)=ttae0
-                x2y2ae_c(i3,i1,i2+1)=ttae1
-                x2y2ae_c(i3,i1,i2+2)=ttae2
-                x2y2ae_c(i3,i1,i2+3)=ttae3
-
-                ! x^2y^2, b coefficients
-                x2y2ba_c(i3,i1,i2+0)=ttba0
-                x2y2ba_c(i3,i1,i2+1)=ttba1
-                x2y2ba_c(i3,i1,i2+2)=ttba2
-                x2y2ba_c(i3,i1,i2+3)=ttba3
-
-                x2y2bb_c(i3,i1,i2+0)=ttbb0
-                x2y2bb_c(i3,i1,i2+1)=ttbb1
-                x2y2bb_c(i3,i1,i2+2)=ttbb2
-                x2y2bb_c(i3,i1,i2+3)=ttbb3
-
-                x2y2bc_c(i3,i1,i2+0)=ttbc0
-                x2y2bc_c(i3,i1,i2+1)=ttbc1
-                x2y2bc_c(i3,i1,i2+2)=ttbc2
-                x2y2bc_c(i3,i1,i2+3)=ttbc3
-
-                x2y2be_c(i3,i1,i2+0)=ttbe0
-                x2y2be_c(i3,i1,i2+1)=ttbe1
-                x2y2be_c(i3,i1,i2+2)=ttbe2
-                x2y2be_c(i3,i1,i2+3)=ttbe3
-
-                ! x^2y^2, c coefficients
-                x2y2ca_c(i3,i1,i2+0)=ttca0
-                x2y2ca_c(i3,i1,i2+1)=ttca1
-                x2y2ca_c(i3,i1,i2+2)=ttca2
-                x2y2ca_c(i3,i1,i2+3)=ttca3
-
-                x2y2cb_c(i3,i1,i2+0)=ttcb0
-                x2y2cb_c(i3,i1,i2+1)=ttcb1
-                x2y2cb_c(i3,i1,i2+2)=ttcb2
-                x2y2cb_c(i3,i1,i2+3)=ttcb3
-
-                x2y2cc_c(i3,i1,i2+0)=ttcc0
-                x2y2cc_c(i3,i1,i2+1)=ttcc1
-                x2y2cc_c(i3,i1,i2+2)=ttcc2
-                x2y2cc_c(i3,i1,i2+3)=ttcc3
-
-                x2y2ce_c(i3,i1,i2+0)=ttce0
-                x2y2ce_c(i3,i1,i2+1)=ttce1
-                x2y2ce_c(i3,i1,i2+2)=ttce2
-                x2y2ce_c(i3,i1,i2+3)=ttce3
-
-                ! x^2y^2, e coefficients
-                x2y2ea_c(i3,i1,i2+0)=ttea0
-                x2y2ea_c(i3,i1,i2+1)=ttea1
-                x2y2ea_c(i3,i1,i2+2)=ttea2
-                x2y2ea_c(i3,i1,i2+3)=ttea3
-
-                x2y2eb_c(i3,i1,i2+0)=tteb0
-                x2y2eb_c(i3,i1,i2+1)=tteb1
-                x2y2eb_c(i3,i1,i2+2)=tteb2
-                x2y2eb_c(i3,i1,i2+3)=tteb3
-
-                x2y2ec_c(i3,i1,i2+0)=ttec0
-                x2y2ec_c(i3,i1,i2+1)=ttec1
-                x2y2ec_c(i3,i1,i2+2)=ttec2
-                x2y2ec_c(i3,i1,i2+3)=ttec3
-
-                x2y2ee_c(i3,i1,i2+0)=ttee0
-                x2y2ee_c(i3,i1,i2+1)=ttee1
-                x2y2ee_c(i3,i1,i2+2)=ttee2
-                x2y2ee_c(i3,i1,i2+3)=ttee3
-             enddo
-             icur=i2
-          else
-             icur=ibxz_c(1,i1,i3)
-          endif
-  
-          do i2=icur,ibxz_c(2,i1,i3)
-             dyi=0.0_wp 
-
-             tt0a0_2=0.d0 ; tt0a0_4=0.d0
-
-             tt0b0_2=0.d0 ; tt0b0_4=0.d0
-
-             tt0c0_2=0.d0 ; tt0c0_4=0.d0
-
-             tt0e0_2=0.d0 ; tt0e0_4=0.d0
-
-             ttaa0=0.d0 ; ttba0=0.d0 ; ttca0=0.d0 ; ttea0=0.d0
-
-             ttab0=0.d0 ; ttbb0=0.d0 ; ttcb0=0.d0 ; tteb0=0.d0
-
-             ttac0=0.d0 ; ttbc0=0.d0 ; ttcc0=0.d0 ; ttec0=0.d0
-
-             ttae0=0.d0 ; ttbe0=0.d0 ; ttce0=0.d0 ; ttee0=0.d0
-             do t=max(ibxz_c(1,i1,i3),lowfil+i2),min(lupfil+i2,ibxz_c(2,i1,i3))
-                dyi=dyi + xy_c(t,i1,i3)*aeff0array(t-i2-0,i2+0) + 3.d0*x4ya_c(t,i1,i3)*aeff0_2array(t-i2-0,i2+0) + &
-                          3.d0*x2ya_c(t,i1,i3)*aeff0_4array(t-i2-0,i2+0)
-
-                ! sss coefficients
-                tt0a0_2=tt0a0_2 + xy_c(t,i1,i3)*aeff0_2auxarray(t-i2-0,i2+0)
-
-                tt0b0_2=tt0b0_2 + xy_c(t,i1,i3)*beff0_2auxarray(t-i2-0,i2+0)
-
-                tt0c0_2=tt0c0_2 + xy_c(t,i1,i3)*ceff0_2auxarray(t-i2-0,i2+0)
-
-                tt0e0_2=tt0e0_2 + xy_c(t,i1,i3)*eeff0_2auxarray(t-i2-0,i2+0)
-
-                tt0a0_4=tt0a0_4 + xy_c(t,i1,i3)*aeff0_4auxarray(t-i2-0,i2+0)
-
-                tt0b0_4=tt0b0_4 + xy_c(t,i1,i3)*beff0_4auxarray(t-i2-0,i2+0)
-
-                tt0c0_4=tt0c0_4 + xy_c(t,i1,i3)*ceff0_4auxarray(t-i2-0,i2+0)
-
-                tt0e0_4=tt0e0_4 + xy_c(t,i1,i3)*eeff0_4auxarray(t-i2-0,i2+0)
-
-                ! x^2y^2, a coefficients
-                ttaa0=ttaa0 + x2ya_c(t,i1,i3)*aeff0_2auxarray(t-i2-0,i2+0)
-
-                ttab0=ttab0 + x2yb_c(t,i1,i3)*aeff0_2auxarray(t-i2-0,i2+0)
-
-                ttac0=ttac0 + x2yc_c(t,i1,i3)*aeff0_2auxarray(t-i2-0,i2+0)
-
-                ttae0=ttae0 + x2ye_c(t,i1,i3)*aeff0_2auxarray(t-i2-0,i2+0)
-
-                ! x^2y^2, b coefficients
-                ttba0=ttba0 + x2ya_c(t,i1,i3)*beff0_2auxarray(t-i2-0,i2+0)
-
-                ttbb0=ttbb0 + x2yb_c(t,i1,i3)*beff0_2auxarray(t-i2-0,i2+0)
-
-                ttbc0=ttbc0 + x2yc_c(t,i1,i3)*beff0_2auxarray(t-i2-0,i2+0)
-
-                ttbe0=ttbe0 + x2ye_c(t,i1,i3)*beff0_2auxarray(t-i2-0,i2+0)
-
-                ! x^2y^2, c coefficients
-                ttca0=ttca0 + x2ya_c(t,i1,i3)*ceff0_2auxarray(t-i2-0,i2+0)
-
-                ttcb0=ttcb0 + x2yb_c(t,i1,i3)*ceff0_2auxarray(t-i2-0,i2+0)
-
-                ttcc0=ttcc0 + x2yc_c(t,i1,i3)*ceff0_2auxarray(t-i2-0,i2+0)
-
-                ttce0=ttce0 + x2ye_c(t,i1,i3)*ceff0_2auxarray(t-i2-0,i2+0)
-
-                ! x^2y^2, e coefficients
-                ttea0=ttea0 + x2ya_c(t,i1,i3)*eeff0_2auxarray(t-i2-0,i2+0)
-
-                tteb0=tteb0 + x2yb_c(t,i1,i3)*eeff0_2auxarray(t-i2-0,i2+0)
-
-                ttec0=ttec0 + x2yc_c(t,i1,i3)*eeff0_2auxarray(t-i2-0,i2+0)
-
-                ttee0=ttee0 + x2ye_c(t,i1,i3)*eeff0_2auxarray(t-i2-0,i2+0)
-
-
-             enddo
-             y_c(i1,i2,i3)=y_c(i1,i2,i3)+dyi
-
-
-             y2za_c(i3,i1,i2+0)=tt0a0_2
-                       
-             y2zb_c(i3,i1,i2+0)=tt0b0_2
-                       
-             y2zc_c(i3,i1,i2+0)=tt0c0_2
-                       
-             y2ze_c(i3,i1,i2+0)=tt0e0_2
-
-             y4za_c(i3,i1,i2+0)=tt0a0_4
-                       
-             y4zb_c(i3,i1,i2+0)=tt0b0_4
-                       
-             y4zc_c(i3,i1,i2+0)=tt0c0_4
-                       
-             y4ze_c(i3,i1,i2+0)=tt0e0_4
-
-             ! x^2y^2, a coefficients
-             x2y2aa_c(i3,i1,i2+0)=ttaa0
-
-             x2y2ab_c(i3,i1,i2+0)=ttab0
-
-             x2y2ac_c(i3,i1,i2+0)=ttac0
-
-             x2y2ae_c(i3,i1,i2+0)=ttae0
-
-             ! x^2y^2, b coefficients
-             x2y2ba_c(i3,i1,i2+0)=ttba0
-
-             x2y2bb_c(i3,i1,i2+0)=ttbb0
-
-             x2y2bc_c(i3,i1,i2+0)=ttbc0
-
-             x2y2be_c(i3,i1,i2+0)=ttbe0
-
-             ! x^2y^2, c coefficients
-             x2y2ca_c(i3,i1,i2+0)=ttca0
-
-             x2y2cb_c(i3,i1,i2+0)=ttcb0
-
-             x2y2cc_c(i3,i1,i2+0)=ttcc0
-
-             x2y2ce_c(i3,i1,i2+0)=ttce0
-
-             ! x^2y^2, e coefficients
-             x2y2ea_c(i3,i1,i2+0)=ttea0
-
-             x2y2eb_c(i3,i1,i2+0)=tteb0
-
-             x2y2ec_c(i3,i1,i2+0)=ttec0
-
-             x2y2ee_c(i3,i1,i2+0)=ttee0
-          enddo
-          istart=max(ibxz_c(1,i1,i3),ibxz_f(1,i1,i3)-lupfil)
-          iend= min(ibxz_c(2,i1,i3),ibxz_f(2,i1,i3)-lowfil)
-  
-          if (istart-iend.ge.4) then
-             do i2=istart,iend-4,4
-                dyi0=0.0_wp
-                dyi1=0.0_wp
-                dyi2=0.0_wp
-                dyi3=0.0_wp
-                do t=max(ibxz_f(1,i1,i3),lowfil+i2),min(lupfil+i2+3,ibxz_f(2,i1,i3))
-                   dyi0=dyi0 + xy_f2(t,i1,i3)*beff0array(t-i2-0,i2+0) + &
-                               3.d0*x4yb_f(1,t,i1,i3)*aeff0_2array(t-i2-0,i2+0) + &
-                               3.d0*(x4ya_f(1,t,i1,i3)+x4yb_f(2,t,i1,i3))*beff0_2array(t-i2-0,i2+0) + &
-                               3.d0*x2yb_f(1,t,i1,i3)*aeff0_4array(t-i2-0,i2+0) + &
-                               3.d0*(x2ya_f(1,t,i1,i3)+x2yb_f(2,t,i1,i3))*beff0_4array(t-i2-0,i2+0)
-                   dyi1=dyi1 + xy_f2(t,i1,i3)*beff0array(t-i2-1,i2+1) + &
-                               3.d0*x4yb_f(1,t,i1,i3)*aeff0_2array(t-i2-1,i2+1) + &
-                               3.d0*(x4ya_f(1,t,i1,i3)+x4yb_f(2,t,i1,i3))*beff0_2array(t-i2-1,i2+1) + &
-                               3.d0*x2yb_f(1,t,i1,i3)*aeff0_4array(t-i2-1,i2+1) + &
-                               3.d0*(x2ya_f(1,t,i1,i3)+x2yb_f(2,t,i1,i3))*beff0_4array(t-i2-1,i2+1)
-                   dyi2=dyi2 + xy_f2(t,i1,i3)*beff0array(t-i2-2,i2+2) + &
-                               3.d0*x4yb_f(1,t,i1,i3)*aeff0_2array(t-i2-2,i2+2) + &
-                               3.d0*(x4ya_f(1,t,i1,i3)+x4yb_f(2,t,i1,i3))*beff0_2array(t-i2-2,i2+2) + &
-                               3.d0*x2yb_f(1,t,i1,i3)*aeff0_4array(t-i2-2,i2+2) + &
-                               3.d0*(x2ya_f(1,t,i1,i3)+x2yb_f(2,t,i1,i3))*beff0_4array(t-i2-2,i2+2)
-                   dyi3=dyi3 + xy_f2(t,i1,i3)*beff0array(t-i2-3,i2+3) + &
-                               3.d0*x4yb_f(1,t,i1,i3)*aeff0_2array(t-i2-3,i2+3) + &
-                               3.d0*(x4ya_f(1,t,i1,i3)+x4yb_f(2,t,i1,i3))*beff0_2array(t-i2-3,i2+3) + &
-                               3.d0*x2yb_f(1,t,i1,i3)*aeff0_4array(t-i2-3,i2+3) + &
-                               3.d0*(x2ya_f(1,t,i1,i3)+x2yb_f(2,t,i1,i3))*beff0_4array(t-i2-3,i2+3)
-                enddo
-                y_c(i1,i2+0,i3)=y_c(i1,i2+0,i3)+dyi0
-                y_c(i1,i2+1,i3)=y_c(i1,i2+1,i3)+dyi1
-                y_c(i1,i2+2,i3)=y_c(i1,i2+2,i3)+dyi2
-                y_c(i1,i2+3,i3)=y_c(i1,i2+3,i3)+dyi3
-             enddo
-             istart=i2
-          endif
-  
-          do i2=istart,iend
-             dyi0=0.0_wp
-             do t=max(ibxz_f(1,i1,i3),lowfil+i2),min(lupfil+i2,ibxz_f(2,i1,i3))
-                dyi0=dyi0 + xy_f2(t,i1,i3)*beff0array(t-i2-0,i2+0) + &
-                            3.d0*x4yb_f(1,t,i1,i3)*aeff0_2array(t-i2-0,i2+0) + &
-                            3.d0*(x4ya_f(1,t,i1,i3)+x4yb_f(2,t,i1,i3))*beff0_2array(t-i2-0,i2+0) + &
-                            3.d0*x2yb_f(1,t,i1,i3)*aeff0_4array(t-i2-0,i2+0) + &
-                            3.d0*(x2ya_f(1,t,i1,i3)+x2yb_f(2,t,i1,i3))*beff0_4array(t-i2-0,i2+0)
-             enddo
-             y_c(i1,i2+0,i3)=y_c(i1,i2+0,i3)+dyi0
-          enddo
-  
-           if (ibxz_f(2,i1,i3)-ibxz_f(1,i1,i3).ge.4) then
-             do i2=ibxz_f(1,i1,i3),ibxz_f(2,i1,i3)-4,4
-                dyi0=0.0_wp 
-                dyi1=0.0_wp 
-                dyi2=0.0_wp 
-                dyi3=0.0_wp 
-                tt10=0.0_wp 
-                tt11=0.0_wp 
-                tt12=0.0_wp 
-                tt13=0.0_wp 
-                tt20=0.0_wp 
-                tt21=0.0_wp 
-                tt22=0.0_wp 
-                tt23=0.0_wp 
-                tt30=0.0_wp 
-                tt31=0.0_wp 
-                tt32=0.0_wp 
-                tt33=0.0_wp 
-                do t=max(ibxz_c(1,i1,i3),lowfil+i2),min(lupfil+i2+3,ibxz_c(2,i1,i3))
-                   dyi0=dyi0 + xy_c(t,i1,i3)*ceff0array(t-i2-0,i2+0)
-                   dyi1=dyi1 + xy_c(t,i1,i3)*ceff0array(t-i2-1,i2+1)
-                   dyi2=dyi2 + xy_c(t,i1,i3)*ceff0array(t-i2-2,i2+2)
-                   dyi3=dyi3 + xy_c(t,i1,i3)*ceff0array(t-i2-3,i2+3)
-  
-                   tt10=tt10 + 3.d0*( x4yc_c(t,i1,i3)*aeff0_2array(t-i2-0,i2+0) + x2yc_c(t,i1,i3)*aeff0_4array(t-i2-0,i2+0) )
-                   tt11=tt11 + 3.d0*( x4yc_c(t,i1,i3)*aeff0_2array(t-i2-1,i2+1) + x2yc_c(t,i1,i3)*aeff0_4array(t-i2-1,i2+1) )
-                   tt12=tt12 + 3.d0*( x4yc_c(t,i1,i3)*aeff0_2array(t-i2-2,i2+2) + x2yc_c(t,i1,i3)*aeff0_4array(t-i2-2,i2+2) )
-                   tt13=tt13 + 3.d0*( x4yc_c(t,i1,i3)*aeff0_2array(t-i2-3,i2+3) + x2yc_c(t,i1,i3)*aeff0_4array(t-i2-3,i2+3) )
-
-                   tt20=tt20 + 3.d0*( x4ya_c(t,i1,i3)*ceff0_2array(t-i2-0,i2+0) + x2ya_c(t,i1,i3)*ceff0_4array(t-i2-0,i2+0) )
-                   tt21=tt21 + 3.d0*( x4ya_c(t,i1,i3)*ceff0_2array(t-i2-1,i2+1) + x2ya_c(t,i1,i3)*ceff0_4array(t-i2-1,i2+1) )
-                   tt22=tt22 + 3.d0*( x4ya_c(t,i1,i3)*ceff0_2array(t-i2-2,i2+2) + x2ya_c(t,i1,i3)*ceff0_4array(t-i2-2,i2+2) )
-                   tt23=tt23 + 3.d0*( x4ya_c(t,i1,i3)*ceff0_2array(t-i2-3,i2+3) + x2ya_c(t,i1,i3)*ceff0_4array(t-i2-3,i2+3) )
-
-                   tt30=tt30 + 3.d0*( x4yc_c(t,i1,i3)*ceff0_2array(t-i2-0,i2+0) + x2yc_c(t,i1,i3)*ceff0_4array(t-i2-0,i2+0) )
-                   tt31=tt31 + 3.d0*( x4yc_c(t,i1,i3)*ceff0_2array(t-i2-1,i2+1) + x2yc_c(t,i1,i3)*ceff0_4array(t-i2-1,i2+1) )
-                   tt32=tt32 + 3.d0*( x4yc_c(t,i1,i3)*ceff0_2array(t-i2-2,i2+2) + x2yc_c(t,i1,i3)*ceff0_4array(t-i2-2,i2+2) )
-                   tt33=tt33 + 3.d0*( x4yc_c(t,i1,i3)*ceff0_2array(t-i2-3,i2+3) + x2yc_c(t,i1,i3)*ceff0_4array(t-i2-3,i2+3) )
-                enddo
-                y_f(2,i1,i2+0,i3)=y_f(2,i1,i2+0,i3)+dyi0
-                y_f(2,i1,i2+1,i3)=y_f(2,i1,i2+1,i3)+dyi1
-                y_f(2,i1,i2+2,i3)=y_f(2,i1,i2+2,i3)+dyi2
-                y_f(2,i1,i2+3,i3)=y_f(2,i1,i2+3,i3)+dyi3
-  
-                y_f(1,i1,i2+0,i3)=y_f(1,i1,i2+0,i3)+tt10
-                y_f(1,i1,i2+1,i3)=y_f(1,i1,i2+1,i3)+tt11
-                y_f(1,i1,i2+2,i3)=y_f(1,i1,i2+2,i3)+tt12
-                y_f(1,i1,i2+3,i3)=y_f(1,i1,i2+3,i3)+tt13
-  
-                y_f(2,i1,i2+0,i3)=y_f(2,i1,i2+0,i3)+tt20
-                y_f(2,i1,i2+1,i3)=y_f(2,i1,i2+1,i3)+tt21
-                y_f(2,i1,i2+2,i3)=y_f(2,i1,i2+2,i3)+tt22
-                y_f(2,i1,i2+3,i3)=y_f(2,i1,i2+3,i3)+tt23
-  
-                y_f(3,i1,i2+0,i3)=y_f(3,i1,i2+0,i3)+tt30
-                y_f(3,i1,i2+1,i3)=y_f(3,i1,i2+1,i3)+tt31
-                y_f(3,i1,i2+2,i3)=y_f(3,i1,i2+2,i3)+tt32
-                y_f(3,i1,i2+3,i3)=y_f(3,i1,i2+3,i3)+tt33
-             enddo
-             icur=i2
-          else
-             icur=ibxz_f(1,i1,i3)
-          endif
-  
-          do i2=icur,ibxz_f(2,i1,i3)
-             dyi0=0.0_wp 
-             tt10=0.0_wp 
-             tt20=0.0_wp 
-             tt30=0.0_wp 
-             do t=max(ibxz_c(1,i1,i3),lowfil+i2),min(lupfil+i2,ibxz_c(2,i1,i3))
-                dyi0=dyi0 + xy_c(t,i1,i3)*ceff0array(t-i2-0,i2)
-
-                tt10=tt10 + 3.d0*( x4yc_c(t,i1,i3)*aeff0_2array(t-i2-0,i2+0) + x2yc_c(t,i1,i3)*aeff0_4array(t-i2-0,i2+0) )
-
-                tt20=tt20 + 3.d0*( x4ya_c(t,i1,i3)*ceff0_2array(t-i2-0,i2+0) + x2ya_c(t,i1,i3)*ceff0_4array(t-i2-0,i2+0) )
-
-                tt30=tt30 + 3.d0*( x4yc_c(t,i1,i3)*ceff0_2array(t-i2-0,i2+0) + x2yc_c(t,i1,i3)*ceff0_4array(t-i2-0,i2+0) )
-             enddo
-             y_f(2,i1,i2+0,i3)=y_f(2,i1,i2+0,i3)+dyi0
-             y_f(1,i1,i2+0,i3)=y_f(1,i1,i2+0,i3)+tt10
-             y_f(2,i1,i2+0,i3)=y_f(2,i1,i2+0,i3)+tt20
-             y_f(3,i1,i2+0,i3)=y_f(3,i1,i2+0,i3)+tt30
-          enddo
-       enddo
-    enddo
-    !!!$omp enddo
-  
-  
-    ! wavelet part
-  
-    !!!$omp do
-    do i3=nfl3,nfu3
-       do i1=nfl1,nfu1
-          do i2=ibxz_f(1,i1,i3),ibxz_f(2,i1,i3)
-             ! Get the effective filters for the y dimension
-             tt10 = 0.d0
-             tt20 = 0.d0
-             tt30 = 0.d0
-             tt40 = 0.d0
-             tt50 = 0.d0
-             tt60 = 0.d0
-             tt70 = 0.d0
-
-             tt1a0=0.d0
-             tt1b0=0.d0
-             tt1c0=0.d0
-             tt1e0=0.d0
-
-             tt2a0=0.d0
-             tt2b0=0.d0
-             tt2c0=0.d0
-             tt2e0=0.d0
-
-             tt3a0=0.d0
-             tt3b0=0.d0
-             tt3c0=0.d0
-             tt3e0=0.d0
-
-             tt4a0=0.d0
-             tt4b0=0.d0
-             tt4c0=0.d0
-             tt4e0=0.d0
-
-             tt5a0=0.d0
-             tt5b0=0.d0
-             tt5c0=0.d0
-             tt5e0=0.d0
-
-             tt6a0=0.d0
-             tt6b0=0.d0
-             tt6c0=0.d0
-             tt6e0=0.d0
-
-             tt7a0=0.d0
-             tt7b0=0.d0
-             tt7c0=0.d0
-             tt7e0=0.d0
-
-                ttaa1=0.d0 ; ttab1=0.d0 ; ttac1=0.d0 ; ttae1=0.d0
-                ttaa2=0.d0 ; ttab2=0.d0 ; ttac2=0.d0 ; ttae2=0.d0
-                ttaa3=0.d0 ; ttab3=0.d0 ; ttac3=0.d0 ; ttae3=0.d0
-                ttaa4=0.d0 ; ttab4=0.d0 ; ttac4=0.d0 ; ttae4=0.d0
-                ttaa5=0.d0 ; ttab5=0.d0 ; ttac5=0.d0 ; ttae5=0.d0
-                ttaa6=0.d0 ; ttab6=0.d0 ; ttac6=0.d0 ; ttae6=0.d0
-                ttaa7=0.d0 ; ttab7=0.d0 ; ttac7=0.d0 ; ttae7=0.d0
-
-                ttba1=0.d0 ; ttbb1=0.d0 ; ttbc1=0.d0 ; ttbe1=0.d0
-                ttba2=0.d0 ; ttbb2=0.d0 ; ttbc2=0.d0 ; ttbe2=0.d0
-                ttba3=0.d0 ; ttbb3=0.d0 ; ttbc3=0.d0 ; ttbe3=0.d0
-                ttba4=0.d0 ; ttbb4=0.d0 ; ttbc4=0.d0 ; ttbe4=0.d0
-                ttba5=0.d0 ; ttbb5=0.d0 ; ttbc5=0.d0 ; ttbe5=0.d0
-                ttba6=0.d0 ; ttbb6=0.d0 ; ttbc6=0.d0 ; ttbe6=0.d0
-                ttba7=0.d0 ; ttbb7=0.d0 ; ttbc7=0.d0 ; ttbe7=0.d0
-
-                ttca1=0.d0 ; ttcb1=0.d0 ; ttcc1=0.d0 ; ttce1=0.d0
-                ttca2=0.d0 ; ttcb2=0.d0 ; ttcc2=0.d0 ; ttce2=0.d0
-                ttca3=0.d0 ; ttcb3=0.d0 ; ttcc3=0.d0 ; ttce3=0.d0
-                ttca4=0.d0 ; ttcb4=0.d0 ; ttcc4=0.d0 ; ttce4=0.d0
-                ttca5=0.d0 ; ttcb5=0.d0 ; ttcc5=0.d0 ; ttce5=0.d0
-                ttca6=0.d0 ; ttcb6=0.d0 ; ttcc6=0.d0 ; ttce6=0.d0
-                ttca7=0.d0 ; ttcb7=0.d0 ; ttcc7=0.d0 ; ttce7=0.d0
-
-                ttea1=0.d0 ; tteb1=0.d0 ; ttec1=0.d0 ; ttee1=0.d0
-                ttea2=0.d0 ; tteb2=0.d0 ; ttec2=0.d0 ; ttee2=0.d0
-                ttea3=0.d0 ; tteb3=0.d0 ; ttec3=0.d0 ; ttee3=0.d0
-                ttea4=0.d0 ; tteb4=0.d0 ; ttec4=0.d0 ; ttee4=0.d0
-                ttea5=0.d0 ; tteb5=0.d0 ; ttec5=0.d0 ; ttee5=0.d0
-                ttea6=0.d0 ; tteb6=0.d0 ; ttec6=0.d0 ; ttee6=0.d0
-                ttea7=0.d0 ; tteb7=0.d0 ; ttec7=0.d0 ; ttee7=0.d0
-                
-                
-             do l=max(nfl2-i2,lowfil),min(lupfil,nfu2-i2)
-                tt10 = tt10 + xy_f(1,i2+l,i1,i3)*aeff0array(l,i2) + xy_f(3,i2+l,i1,i3)*beff0array(l,i2) + &
-                              3.d0* x4ye_f(1,i2+l,i1,i3)*                      aeff0_2array(l,i2) + &
-                              3.d0*(x4yc_f(1,i2+l,i1,i3)+x4ye_f(2,i2+l,i1,i3))*beff0_2array(l,i2) + &
-                              3.d0* x2ye_f(1,i2+l,i1,i3)*                      aeff0_4array(l,i2) + &
-                              3.d0*(x2yc_f(1,i2+l,i1,i3)+x2ye_f(2,i2+l,i1,i3))*beff0_4array(l,i2)
-  
-                tt20 = tt20 + xy_f(2,i2+l,i1,i3)*eeff0array(l,i2) +                                      &
-                              3.d0* x4yb_f(1,i2+l,i1,i3)*                      ceff0_2array(l,i2) + &
-                              3.d0*(x4ya_f(1,i2+l,i1,i3)+x4yb_f(2,i2+l,i1,i3))*eeff0_2array(l,i2) + &
-                              3.d0* x2yb_f(1,i2+l,i1,i3)*                      ceff0_4array(l,i2) + &
-                              3.d0*(x2ya_f(1,i2+l,i1,i3)+x2yb_f(2,i2+l,i1,i3))*eeff0_4array(l,i2)
-  
-                tt30 = tt30 + xy_f(1,i2+l,i1,i3)*ceff0array(l,i2) + xy_f(3,i2+l,i1,i3)*eeff0array(l,i2) + &
-                              3.d0* x4ye_f(1,i2+l,i1,i3)*                      ceff0_2array(l,i2) + &
-                              3.d0*(x4yc_f(1,i2+l,i1,i3)+x4ye_f(2,i2+l,i1,i3))*eeff0_2array(l,i2) + &
-                              3.d0* x2ye_f(1,i2+l,i1,i3)*                      ceff0_4array(l,i2) + &
-                              3.d0*(x2yc_f(1,i2+l,i1,i3)+x2ye_f(2,i2+l,i1,i3))*eeff0_4array(l,i2)
-  
-                tt40 = tt40 + xy_f(4,i2+l,i1,i3)*aeff0array(l,i2) + xy_f(6,i2+l,i1,i3)*beff0array(l,i2) + &
-                              3.d0*(x4ya_f(2,i2+l,i1,i3)+x4yb_f(3,i2+l,i1,i3))*aeff0_2array(l,i2) + &
-                              3.d0*(x4ya_f(3,i2+l,i1,i3)+x4yb_f(4,i2+l,i1,i3))*beff0_2array(l,i2) + &
-                              3.d0*(x2ya_f(2,i2+l,i1,i3)+x2yb_f(3,i2+l,i1,i3))*aeff0_4array(l,i2) + &
-                              3.d0*(x2ya_f(3,i2+l,i1,i3)+x2yb_f(4,i2+l,i1,i3))*beff0_4array(l,i2)
-  
-                tt50 = tt50 + xy_f(5,i2+l,i1,i3)*aeff0array(l,i2) + xy_f(7,i2+l,i1,i3)*beff0array(l,i2) + &
-                              3.d0*(x4yc_f(2,i2+l,i1,i3)+x4ye_f(3,i2+l,i1,i3))*aeff0_2array(l,i2) + &
-                              3.d0*(x4yc_f(3,i2+l,i1,i3)+x4ye_f(4,i2+l,i1,i3))*beff0_2array(l,i2) + &
-                              3.d0*(x2yc_f(2,i2+l,i1,i3)+x2ye_f(3,i2+l,i1,i3))*aeff0_4array(l,i2) + &
-                              3.d0*(x2yc_f(3,i2+l,i1,i3)+x2ye_f(4,i2+l,i1,i3))*beff0_4array(l,i2)
-                
-                tt60 = tt60 + xy_f(4,i2+l,i1,i3)*ceff0array(l,i2) + xy_f(6,i2+l,i1,i3)*eeff0array(l,i2) + &
-                              3.d0*(x4ya_f(2,i2+l,i1,i3)+x4yb_f(3,i2+l,i1,i3))*ceff0_2array(l,i2) + &
-                              3.d0*(x4ya_f(3,i2+l,i1,i3)+x4yb_f(4,i2+l,i1,i3))*eeff0_2array(l,i2) + &
-                              3.d0*(x2ya_f(2,i2+l,i1,i3)+x2yb_f(3,i2+l,i1,i3))*ceff0_4array(l,i2) + &
-                              3.d0*(x2ya_f(3,i2+l,i1,i3)+x2yb_f(4,i2+l,i1,i3))*eeff0_4array(l,i2)
-  
-                tt70 = tt70 + xy_f(5,i2+l,i1,i3)*ceff0array(l,i2) + xy_f(7,i2+l,i1,i3)*eeff0array(l,i2) + &
-                              3.d0*(x4yc_f(2,i2+l,i1,i3)+x4ye_f(3,i2+l,i1,i3))*ceff0_2array(l,i2) + &
-                              3.d0*(x4yc_f(3,i2+l,i1,i3)+x4ye_f(4,i2+l,i1,i3))*eeff0_2array(l,i2) + &
-                              3.d0*(x2yc_f(2,i2+l,i1,i3)+x2ye_f(3,i2+l,i1,i3))*ceff0_4array(l,i2) + &
-                              3.d0*(x2yc_f(3,i2+l,i1,i3)+x2ye_f(4,i2+l,i1,i3))*eeff0_4array(l,i2)
-
-                ! dss coefficients
-                tt1a0_2=tt1a0_2 + xy_f(1,i2+l,i1,i3)*aeff0_2auxarray(l,i2)
-                tt1c0_2=tt1c0_2 + xy_f(1,i2+l,i1,i3)*ceff0_2auxarray(l,i2)
-                tt1a0_4=tt1a0_4 + xy_f(1,i2+l,i1,i3)*aeff0_4auxarray(l,i2)
-                tt1c0_4=tt1c0_4 + xy_f(1,i2+l,i1,i3)*ceff0_4auxarray(l,i2)
-                ! sds coefficients
-                tt2b0_2=tt2b0_2 + xy_f(2,i2+l,i1,i3)*beff0_2auxarray(l,i2)
-                tt2e0_2=tt2e0_2 + xy_f(2,i2+l,i1,i3)*eeff0_2auxarray(l,i2)
-                tt2b0_4=tt2b0_4 + xy_f(2,i2+l,i1,i3)*beff0_4auxarray(l,i2)
-                tt2e0_4=tt2e0_4 + xy_f(2,i2+l,i1,i3)*eeff0_4auxarray(l,i2)
-                ! dds coefficients
-                tt3b0_2=tt3b0_2 + xy_f(3,i2+l,i1,i3)*beff0_2auxarray(l,i2)
-                tt3e0_2=tt3e0_2 + xy_f(3,i2+l,i1,i3)*eeff0_2auxarray(l,i2)
-                tt3b0_4=tt3b0_4 + xy_f(3,i2+l,i1,i3)*beff0_4auxarray(l,i2)
-                tt3e0_4=tt3e0_4 + xy_f(3,i2+l,i1,i3)*eeff0_4auxarray(l,i2)
-                ! ssd coefficients
-                tt4a0_2=tt4a0_2 + xy_f(4,i2+l,i1,i3)*aeff0_2auxarray(l,i2)
-                tt4c0_2=tt4c0_2 + xy_f(4,i2+l,i1,i3)*ceff0_2auxarray(l,i2)
-                tt4a0_4=tt4a0_4 + xy_f(4,i2+l,i1,i3)*aeff0_4auxarray(l,i2)
-                tt4c0_4=tt4c0_4 + xy_f(4,i2+l,i1,i3)*ceff0_4auxarray(l,i2)
-                ! dsd coefficients
-                tt5a0_2=tt5a0_2 + xy_f(5,i2+l,i1,i3)*aeff0_2auxarray(l,i2)
-                tt5c0_2=tt5c0_2 + xy_f(5,i2+l,i1,i3)*ceff0_2auxarray(l,i2)
-                tt5a0_4=tt5a0_4 + xy_f(5,i2+l,i1,i3)*aeff0_4auxarray(l,i2)
-                tt5c0_4=tt5c0_4 + xy_f(5,i2+l,i1,i3)*ceff0_4auxarray(l,i2)
-                ! sdd coefficients
-                tt6b0_2=tt6b0_2 + xy_f(6,i2+l,i1,i3)*beff0_2auxarray(l,i2)
-                tt6e0_2=tt6e0_2 + xy_f(6,i2+l,i1,i3)*eeff0_2auxarray(l,i2)
-                tt6b0_4=tt6b0_4 + xy_f(6,i2+l,i1,i3)*beff0_4auxarray(l,i2)
-                tt6e0_4=tt6e0_4 + xy_f(6,i2+l,i1,i3)*eeff0_4auxarray(l,i2)
-                ! ddd coefficients
-                tt7b0_2=tt7b0_2 + xy_f(7,i2+l,i1,i3)*beff0_2auxarray(l,i2)
-                tt7b0_2=tt7b0_2 + xy_f(7,i2+l,i1,i3)*beff0_2auxarray(l,i2)
-                tt7e0_4=tt7e0_4 + xy_f(7,i2+l,i1,i3)*eeff0_4auxarray(l,i2)
-                tt7e0_4=tt7e0_4 + xy_f(7,i2+l,i1,i3)*eeff0_4auxarray(l,i2)
-
-
-                ! x^2y^2, a coefficients
-                ttaa1=ttaa1 + x2ya_f2(1,t,i1,i3)*aeff0_2auxarray(t-i2-0,i2+0)
-                ttaa2=ttaa2 + x2ya_f2(2,t,i1,i3)*aeff0_2auxarray(t-i2-0,i2+0)
-                ttaa3=ttaa3 + x2ya_f2(3,t,i1,i3)*aeff0_2auxarray(t-i2-0,i2+0)
-                ttaa4=ttaa4 + x2ya_f2(4,t,i1,i3)*aeff0_2auxarray(t-i2-0,i2+0)
-                ttaa5=ttaa5 + x2ya_f2(5,t,i1,i3)*aeff0_2auxarray(t-i2-0,i2+0)
-                ttaa6=ttaa6 + x2ya_f2(6,t,i1,i3)*aeff0_2auxarray(t-i2-0,i2+0)
-                ttaa7=ttaa7 + x2ya_f2(7,t,i1,i3)*aeff0_2auxarray(t-i2-0,i2+0)
-
-                ttab1=ttab1 + x2yb_f2(1,t,i1,i3)*aeff0_2auxarray(t-i2-0,i2+0)
-                ttab2=ttab2 + x2yb_f2(2,t,i1,i3)*aeff0_2auxarray(t-i2-0,i2+0)
-                ttab3=ttab3 + x2yb_f2(3,t,i1,i3)*aeff0_2auxarray(t-i2-0,i2+0)
-                ttab4=ttab4 + x2yb_f2(4,t,i1,i3)*aeff0_2auxarray(t-i2-0,i2+0)
-                ttab5=ttab5 + x2yb_f2(5,t,i1,i3)*aeff0_2auxarray(t-i2-0,i2+0)
-                ttab6=ttab6 + x2yb_f2(6,t,i1,i3)*aeff0_2auxarray(t-i2-0,i2+0)
-                ttab7=ttab7 + x2yb_f2(7,t,i1,i3)*aeff0_2auxarray(t-i2-0,i2+0)
-
-                ttac1=ttac1 + x2yc_f2(1,t,i1,i3)*aeff0_2auxarray(t-i2-0,i2+0)
-                ttac2=ttac2 + x2yc_f2(2,t,i1,i3)*aeff0_2auxarray(t-i2-0,i2+0)
-                ttac3=ttac3 + x2yc_f2(3,t,i1,i3)*aeff0_2auxarray(t-i2-0,i2+0)
-                ttac4=ttac4 + x2yc_f2(4,t,i1,i3)*aeff0_2auxarray(t-i2-0,i2+0)
-                ttac5=ttac5 + x2yc_f2(5,t,i1,i3)*aeff0_2auxarray(t-i2-0,i2+0)
-                ttac6=ttac6 + x2yc_f2(6,t,i1,i3)*aeff0_2auxarray(t-i2-0,i2+0)
-                ttac7=ttac7 + x2yc_f2(7,t,i1,i3)*aeff0_2auxarray(t-i2-0,i2+0)
-
-                ttae1=ttae1 + x2ye_f2(1,t,i1,i3)*aeff0_2auxarray(t-i2-0,i2+0)
-                ttae2=ttae2 + x2ye_f2(2,t,i1,i3)*aeff0_2auxarray(t-i2-0,i2+0)
-                ttae3=ttae3 + x2ye_f2(3,t,i1,i3)*aeff0_2auxarray(t-i2-0,i2+0)
-                ttae4=ttae4 + x2ye_f2(4,t,i1,i3)*aeff0_2auxarray(t-i2-0,i2+0)
-                ttae5=ttae5 + x2ye_f2(5,t,i1,i3)*aeff0_2auxarray(t-i2-0,i2+0)
-                ttae6=ttae6 + x2ye_f2(6,t,i1,i3)*aeff0_2auxarray(t-i2-0,i2+0)
-                ttae7=ttae7 + x2ye_f2(7,t,i1,i3)*aeff0_2auxarray(t-i2-0,i2+0)
-
-                ! x^2y^2, b coefficients
-                ttba1=ttba1 + x2ya_f2(1,t,i1,i3)*beff0_2auxarray(t-i2-0,i2+0)
-                ttba2=ttba2 + x2ya_f2(2,t,i1,i3)*beff0_2auxarray(t-i2-0,i2+0)
-                ttba3=ttba3 + x2ya_f2(3,t,i1,i3)*beff0_2auxarray(t-i2-0,i2+0)
-                ttba4=ttba4 + x2ya_f2(4,t,i1,i3)*beff0_2auxarray(t-i2-0,i2+0)
-                ttba5=ttba5 + x2ya_f2(5,t,i1,i3)*beff0_2auxarray(t-i2-0,i2+0)
-                ttba6=ttba6 + x2ya_f2(6,t,i1,i3)*beff0_2auxarray(t-i2-0,i2+0)
-                ttba7=ttba7 + x2ya_f2(7,t,i1,i3)*beff0_2auxarray(t-i2-0,i2+0)
-
-                ttbb1=ttbb1 + x2yb_f2(1,t,i1,i3)*beff0_2auxarray(t-i2-0,i2+0)
-                ttbb2=ttbb2 + x2yb_f2(2,t,i1,i3)*beff0_2auxarray(t-i2-0,i2+0)
-                ttbb3=ttbb3 + x2yb_f2(3,t,i1,i3)*beff0_2auxarray(t-i2-0,i2+0)
-                ttbb4=ttbb4 + x2yb_f2(4,t,i1,i3)*beff0_2auxarray(t-i2-0,i2+0)
-                ttbb5=ttbb5 + x2yb_f2(5,t,i1,i3)*beff0_2auxarray(t-i2-0,i2+0)
-                ttbb6=ttbb6 + x2yb_f2(6,t,i1,i3)*beff0_2auxarray(t-i2-0,i2+0)
-                ttbb7=ttbb7 + x2yb_f2(7,t,i1,i3)*beff0_2auxarray(t-i2-0,i2+0)
-
-                ttbc1=ttbc1 + x2yc_f2(1,t,i1,i3)*beff0_2auxarray(t-i2-0,i2+0)
-                ttbc2=ttbc2 + x2yc_f2(2,t,i1,i3)*beff0_2auxarray(t-i2-0,i2+0)
-                ttbc3=ttbc3 + x2yc_f2(3,t,i1,i3)*beff0_2auxarray(t-i2-0,i2+0)
-                ttbc4=ttbc4 + x2yc_f2(4,t,i1,i3)*beff0_2auxarray(t-i2-0,i2+0)
-                ttbc5=ttbc5 + x2yc_f2(5,t,i1,i3)*beff0_2auxarray(t-i2-0,i2+0)
-                ttbc6=ttbc6 + x2yc_f2(6,t,i1,i3)*beff0_2auxarray(t-i2-0,i2+0)
-                ttbc7=ttbc7 + x2yc_f2(7,t,i1,i3)*beff0_2auxarray(t-i2-0,i2+0)
-
-                ttbe1=ttbe1 + x2ye_f2(1,t,i1,i3)*beff0_2auxarray(t-i2-0,i2+0)
-                ttbe2=ttbe2 + x2ye_f2(2,t,i1,i3)*beff0_2auxarray(t-i2-0,i2+0)
-                ttbe3=ttbe3 + x2ye_f2(3,t,i1,i3)*beff0_2auxarray(t-i2-0,i2+0)
-                ttbe4=ttbe4 + x2ye_f2(4,t,i1,i3)*beff0_2auxarray(t-i2-0,i2+0)
-                ttbe5=ttbe5 + x2ye_f2(5,t,i1,i3)*beff0_2auxarray(t-i2-0,i2+0)
-                ttbe6=ttbe6 + x2ye_f2(6,t,i1,i3)*beff0_2auxarray(t-i2-0,i2+0)
-                ttbe7=ttbe7 + x2ye_f2(7,t,i1,i3)*beff0_2auxarray(t-i2-0,i2+0)
-
-                ! x^2y^2, c coefficients
-                ttca1=ttca1 + x2ya_f2(1,t,i1,i3)*ceff0_2auxarray(t-i2-0,i2+0)
-                ttca2=ttca2 + x2ya_f2(2,t,i1,i3)*ceff0_2auxarray(t-i2-0,i2+0)
-                ttca3=ttca3 + x2ya_f2(3,t,i1,i3)*ceff0_2auxarray(t-i2-0,i2+0)
-                ttca4=ttca4 + x2ya_f2(4,t,i1,i3)*ceff0_2auxarray(t-i2-0,i2+0)
-                ttca5=ttca5 + x2ya_f2(5,t,i1,i3)*ceff0_2auxarray(t-i2-0,i2+0)
-                ttca6=ttca6 + x2ya_f2(6,t,i1,i3)*ceff0_2auxarray(t-i2-0,i2+0)
-                ttca7=ttca7 + x2ya_f2(7,t,i1,i3)*ceff0_2auxarray(t-i2-0,i2+0)
-
-                ttcb1=ttcb1 + x2yb_f2(1,t,i1,i3)*ceff0_2auxarray(t-i2-0,i2+0)
-                ttcb2=ttcb2 + x2yb_f2(2,t,i1,i3)*ceff0_2auxarray(t-i2-0,i2+0)
-                ttcb3=ttcb3 + x2yb_f2(3,t,i1,i3)*ceff0_2auxarray(t-i2-0,i2+0)
-                ttcb4=ttcb4 + x2yb_f2(4,t,i1,i3)*ceff0_2auxarray(t-i2-0,i2+0)
-                ttcb5=ttcb5 + x2yb_f2(5,t,i1,i3)*ceff0_2auxarray(t-i2-0,i2+0)
-                ttcb6=ttcb6 + x2yb_f2(6,t,i1,i3)*ceff0_2auxarray(t-i2-0,i2+0)
-                ttcb7=ttcb7 + x2yb_f2(7,t,i1,i3)*ceff0_2auxarray(t-i2-0,i2+0)
-
-                ttcc1=ttcc1 + x2yc_f2(1,t,i1,i3)*ceff0_2auxarray(t-i2-0,i2+0)
-                ttcc2=ttcc2 + x2yc_f2(2,t,i1,i3)*ceff0_2auxarray(t-i2-0,i2+0)
-                ttcc3=ttcc3 + x2yc_f2(3,t,i1,i3)*ceff0_2auxarray(t-i2-0,i2+0)
-                ttcc4=ttcc4 + x2yc_f2(4,t,i1,i3)*ceff0_2auxarray(t-i2-0,i2+0)
-                ttcc5=ttcc5 + x2yc_f2(5,t,i1,i3)*ceff0_2auxarray(t-i2-0,i2+0)
-                ttcc6=ttcc6 + x2yc_f2(6,t,i1,i3)*ceff0_2auxarray(t-i2-0,i2+0)
-                ttcc7=ttcc7 + x2yc_f2(7,t,i1,i3)*ceff0_2auxarray(t-i2-0,i2+0)
-
-                ttce1=ttce1 + x2ye_f2(1,t,i1,i3)*ceff0_2auxarray(t-i2-0,i2+0)
-                ttce2=ttce2 + x2ye_f2(2,t,i1,i3)*ceff0_2auxarray(t-i2-0,i2+0)
-                ttce3=ttce3 + x2ye_f2(3,t,i1,i3)*ceff0_2auxarray(t-i2-0,i2+0)
-                ttce4=ttce4 + x2ye_f2(4,t,i1,i3)*ceff0_2auxarray(t-i2-0,i2+0)
-                ttce5=ttce5 + x2ye_f2(5,t,i1,i3)*ceff0_2auxarray(t-i2-0,i2+0)
-                ttce6=ttce6 + x2ye_f2(6,t,i1,i3)*ceff0_2auxarray(t-i2-0,i2+0)
-                ttce7=ttce7 + x2ye_f2(7,t,i1,i3)*ceff0_2auxarray(t-i2-0,i2+0)
-
-                ! x^2y^2, e coefficients
-                ttea1=ttea1 + x2ya_f2(1,t,i1,i3)*eeff0_2auxarray(t-i2-0,i2+0)
-                ttea2=ttea2 + x2ya_f2(2,t,i1,i3)*eeff0_2auxarray(t-i2-0,i2+0)
-                ttea3=ttea3 + x2ya_f2(3,t,i1,i3)*eeff0_2auxarray(t-i2-0,i2+0)
-                ttea4=ttea4 + x2ya_f2(4,t,i1,i3)*eeff0_2auxarray(t-i2-0,i2+0)
-                ttea5=ttea5 + x2ya_f2(5,t,i1,i3)*eeff0_2auxarray(t-i2-0,i2+0)
-                ttea6=ttea6 + x2ya_f2(6,t,i1,i3)*eeff0_2auxarray(t-i2-0,i2+0)
-                ttea7=ttea7 + x2ya_f2(7,t,i1,i3)*eeff0_2auxarray(t-i2-0,i2+0)
-
-                tteb1=tteb1 + x2yb_f2(1,t,i1,i3)*eeff0_2auxarray(t-i2-0,i2+0)
-                tteb2=tteb2 + x2yb_f2(2,t,i1,i3)*eeff0_2auxarray(t-i2-0,i2+0)
-                tteb3=tteb3 + x2yb_f2(3,t,i1,i3)*eeff0_2auxarray(t-i2-0,i2+0)
-                tteb4=tteb4 + x2yb_f2(4,t,i1,i3)*eeff0_2auxarray(t-i2-0,i2+0)
-                tteb5=tteb5 + x2yb_f2(5,t,i1,i3)*eeff0_2auxarray(t-i2-0,i2+0)
-                tteb6=tteb6 + x2yb_f2(6,t,i1,i3)*eeff0_2auxarray(t-i2-0,i2+0)
-                tteb7=tteb7 + x2yb_f2(7,t,i1,i3)*eeff0_2auxarray(t-i2-0,i2+0)
-
-                ttec1=ttec1 + x2yc_f2(1,t,i1,i3)*eeff0_2auxarray(t-i2-0,i2+0)
-                ttec2=ttec2 + x2yc_f2(2,t,i1,i3)*eeff0_2auxarray(t-i2-0,i2+0)
-                ttec3=ttec3 + x2yc_f2(3,t,i1,i3)*eeff0_2auxarray(t-i2-0,i2+0)
-                ttec4=ttec4 + x2yc_f2(4,t,i1,i3)*eeff0_2auxarray(t-i2-0,i2+0)
-                ttec5=ttec5 + x2yc_f2(5,t,i1,i3)*eeff0_2auxarray(t-i2-0,i2+0)
-                ttec6=ttec6 + x2yc_f2(6,t,i1,i3)*eeff0_2auxarray(t-i2-0,i2+0)
-                ttec7=ttec7 + x2yc_f2(7,t,i1,i3)*eeff0_2auxarray(t-i2-0,i2+0)
-
-                ttee1=ttee1 + x2ye_f2(1,t,i1,i3)*eeff0_2auxarray(t-i2-0,i2+0)
-                ttee2=ttee2 + x2ye_f2(2,t,i1,i3)*eeff0_2auxarray(t-i2-0,i2+0)
-                ttee3=ttee3 + x2ye_f2(3,t,i1,i3)*eeff0_2auxarray(t-i2-0,i2+0)
-                ttee4=ttee4 + x2ye_f2(4,t,i1,i3)*eeff0_2auxarray(t-i2-0,i2+0)
-                ttee5=ttee5 + x2ye_f2(5,t,i1,i3)*eeff0_2auxarray(t-i2-0,i2+0)
-                ttee6=ttee6 + x2ye_f2(6,t,i1,i3)*eeff0_2auxarray(t-i2-0,i2+0)
-                ttee7=ttee7 + x2ye_f2(7,t,i1,i3)*eeff0_2auxarray(t-i2-0,i2+0)
-             enddo
-             y_f(4,i1,i2,i3)=y_f(4,i1,i2,i3)+tt40
-             y_f(2,i1,i2,i3)=y_f(2,i1,i2,i3)+tt20
-             y_f(1,i1,i2,i3)=y_f(1,i1,i2,i3)+tt10
-             y_f(6,i1,i2,i3)=y_f(6,i1,i2,i3)+tt60
-             y_f(5,i1,i2,i3)=y_f(5,i1,i2,i3)+tt50
-             y_f(3,i1,i2,i3)=y_f(3,i1,i2,i3)+tt30
-             y_f(7,i1,i2,i3)=y_f(7,i1,i2,i3)+tt70
-
-             ! dss coefficients
-             y4za_f(1,i3,i1,i2)=tt1a0_4
-             y4zc_f(1,i3,i1,i2)=tt1c0_4
-             y2za_f(1,i3,i1,i2)=tt1a0_2
-             y2zc_f(1,i3,i1,i2)=tt1c0_2
-             ! sds coefficients
-             y4zb_f(1,i3,i1,i2)=tt2b0_4
-             y4ze_f(1,i3,i1,i2)=tt2e0_4
-             y2zb_f(1,i3,i1,i2)=tt2b0_2
-             y2ze_f(1,i3,i1,i2)=tt2e0_2
-             ! dds coefficients
-             y4zb_f(2,i3,i1,i2)=tt3b0_4
-             y4ze_f(2,i3,i1,i2)=tt3e0_4
-             y2zb_f(2,i3,i1,i2)=tt3b0_2
-             y2ze_f(2,i3,i1,i2)=tt3e0_2
-             ! ssd coefficients
-             y4za_f(2,i3,i1,i2)=tt4a0_4
-             y4zc_f(2,i3,i1,i2)=tt4c0_4
-             y2za_f(2,i3,i1,i2)=tt4a0_2
-             y2zc_f(2,i3,i1,i2)=tt4c0_2
-             ! dsd coefficients
-             y4za_f(3,i3,i1,i2)=tt5a0_4
-             y4zc_f(3,i3,i1,i2)=tt5c0_4
-             y2za_f(3,i3,i1,i2)=tt5a0_2
-             y2zc_f(3,i3,i1,i2)=tt5c0_2
-             ! sdd coefficients
-             y4zb_f(3,i3,i1,i2)=tt6b0_4
-             y4ze_f(3,i3,i1,i2)=tt6e0_4
-             y2zb_f(3,i3,i1,i2)=tt6b0_2
-             y2ze_f(3,i3,i1,i2)=tt6e0_2
-             ! sdd coefficients
-             y4zb_f(4,i3,i1,i2)=tt7b0_4
-             y4ze_f(4,i3,i1,i2)=tt7e0_4
-             y2zb_f(4,i3,i1,i2)=tt7b0_2
-             y2ze_f(4,i3,i1,i2)=tt7e0_2
-
-
-
-
-                ! x^2y^2, a coefficients
-                x2y2aa_f(1,i3,i1,i2)=ttaa1
-                x2y2aa_f(2,i3,i1,i2)=ttaa2
-                x2y2aa_f(3,i3,i1,i2)=ttaa3
-                x2y2aa_f(4,i3,i1,i2)=ttaa4
-                x2y2aa_f(5,i3,i1,i2)=ttaa5
-                x2y2aa_f(6,i3,i1,i2)=ttaa6
-                x2y2aa_f(7,i3,i1,i2)=ttaa7
-
-                x2y2ab_f(1,i3,i1,i2)=ttab1
-                x2y2ab_f(2,i3,i1,i2)=ttab2
-                x2y2ab_f(3,i3,i1,i2)=ttab3
-                x2y2ab_f(4,i3,i1,i2)=ttab4
-                x2y2ab_f(5,i3,i1,i2)=ttab5
-                x2y2ab_f(6,i3,i1,i2)=ttab6
-                x2y2ab_f(7,i3,i1,i2)=ttab7
-
-                x2y2ac_f(1,i3,i1,i2)=ttac1
-                x2y2ac_f(2,i3,i1,i2)=ttac2
-                x2y2ac_f(3,i3,i1,i2)=ttac3
-                x2y2ac_f(4,i3,i1,i2)=ttac4
-                x2y2ac_f(5,i3,i1,i2)=ttac5
-                x2y2ac_f(6,i3,i1,i2)=ttac6
-                x2y2ac_f(7,i3,i1,i2)=ttac7
-
-                x2y2ae_f(1,i3,i1,i2)=ttae1
-                x2y2ae_f(2,i3,i1,i2)=ttae2
-                x2y2ae_f(3,i3,i1,i2)=ttae3
-                x2y2ae_f(4,i3,i1,i2)=ttae4
-                x2y2ae_f(5,i3,i1,i2)=ttae5
-                x2y2ae_f(6,i3,i1,i2)=ttae6
-                x2y2ae_f(7,i3,i1,i2)=ttae7
-
-                x2y2ba_f(2,i3,i1,i2)=ttba1
-                x2y2ba_f(3,i3,i1,i2)=ttba2
-                x2y2ba_f(4,i3,i1,i2)=ttba3
-                x2y2ba_f(5,i3,i1,i2)=ttba4
-                x2y2ba_f(6,i3,i1,i2)=ttba5
-                x2y2ba_f(7,i3,i1,i2)=ttba6
-                x2y2ba_f(7,i3,i1,i2)=ttba7
-
-                x2y2bb_f(1,i3,i1,i2)=ttbb1
-                x2y2bb_f(2,i3,i1,i2)=ttbb2
-                x2y2bb_f(3,i3,i1,i2)=ttbb3
-                x2y2bb_f(4,i3,i1,i2)=ttbb4
-                x2y2bb_f(5,i3,i1,i2)=ttbb5
-                x2y2bb_f(6,i3,i1,i2)=ttbb6
-                x2y2bb_f(7,i3,i1,i2)=ttbb7
-
-                x2y2bc_f(1,i3,i1,i2)=ttbc1
-                x2y2bc_f(2,i3,i1,i2)=ttbc2
-                x2y2bc_f(3,i3,i1,i2)=ttbc3
-                x2y2bc_f(4,i3,i1,i2)=ttbc4
-                x2y2bc_f(5,i3,i1,i2)=ttbc5
-                x2y2bc_f(6,i3,i1,i2)=ttbc6
-                x2y2bc_f(7,i3,i1,i2)=ttbc7
-
-                x2y2be_f(1,i3,i1,i2)=ttbe1
-                x2y2be_f(2,i3,i1,i2)=ttbe2
-                x2y2be_f(3,i3,i1,i2)=ttbe3
-                x2y2be_f(4,i3,i1,i2)=ttbe4
-                x2y2be_f(5,i3,i1,i2)=ttbe5
-                x2y2be_f(6,i3,i1,i2)=ttbe6
-                x2y2be_f(7,i3,i1,i2)=ttbe7
-
-                x2y2ca_f(1,i3,i1,i2)=ttca1
-                x2y2ca_f(2,i3,i1,i2)=ttca2
-                x2y2ca_f(3,i3,i1,i2)=ttca3
-                x2y2ca_f(4,i3,i1,i2)=ttca4
-                x2y2ca_f(5,i3,i1,i2)=ttca5
-                x2y2ca_f(6,i3,i1,i2)=ttca6
-                x2y2ca_f(7,i3,i1,i2)=ttca7
-
-                x2y2cb_f(1,i3,i1,i2)=ttcb1
-                x2y2cb_f(2,i3,i1,i2)=ttcb2
-                x2y2cb_f(3,i3,i1,i2)=ttcb3
-                x2y2cb_f(4,i3,i1,i2)=ttcb4
-                x2y2cb_f(5,i3,i1,i2)=ttcb5
-                x2y2cb_f(6,i3,i1,i2)=ttcb6
-                x2y2cb_f(7,i3,i1,i2)=ttcb7
-
-                x2y2cc_f(1,i3,i1,i2)=ttcc1
-                x2y2cc_f(2,i3,i1,i2)=ttcc2
-                x2y2cc_f(3,i3,i1,i2)=ttcc3
-                x2y2cc_f(4,i3,i1,i2)=ttcc4
-                x2y2cc_f(5,i3,i1,i2)=ttcc5
-                x2y2cc_f(6,i3,i1,i2)=ttcc6
-                x2y2cc_f(7,i3,i1,i2)=ttcc7
-
-                x2y2ce_f(1,i3,i1,i2)=ttce1
-                x2y2ce_f(2,i3,i1,i2)=ttce2
-                x2y2ce_f(3,i3,i1,i2)=ttce3
-                x2y2ce_f(4,i3,i1,i2)=ttce4
-                x2y2ce_f(5,i3,i1,i2)=ttce5
-                x2y2ce_f(6,i3,i1,i2)=ttce6
-                x2y2ce_f(7,i3,i1,i2)=ttce7
-
-                x2y2ea_f(1,i3,i1,i2)=ttea1
-                x2y2ea_f(2,i3,i1,i2)=ttea2
-                x2y2ea_f(3,i3,i1,i2)=ttea3
-                x2y2ea_f(4,i3,i1,i2)=ttea4
-                x2y2ea_f(5,i3,i1,i2)=ttea5
-                x2y2ea_f(6,i3,i1,i2)=ttea6
-                x2y2ea_f(7,i3,i1,i2)=ttea7
-
-                x2y2eb_f(1,i3,i1,i2)=tteb1
-                x2y2eb_f(2,i3,i1,i2)=tteb2
-                x2y2eb_f(3,i3,i1,i2)=tteb3
-                x2y2eb_f(4,i3,i1,i2)=tteb4
-                x2y2eb_f(5,i3,i1,i2)=tteb5
-                x2y2eb_f(6,i3,i1,i2)=tteb6
-                x2y2eb_f(7,i3,i1,i2)=tteb7
-
-                x2y2ec_f(1,i3,i1,i2)=ttec1
-                x2y2ec_f(2,i3,i1,i2)=ttec2
-                x2y2ec_f(3,i3,i1,i2)=ttec3
-                x2y2ec_f(4,i3,i1,i2)=ttec4
-                x2y2ec_f(5,i3,i1,i2)=ttec5
-                x2y2ec_f(6,i3,i1,i2)=ttec6
-                x2y2ec_f(7,i3,i1,i2)=ttec7
-
-                x2y2ee_f(1,i3,i1,i2)=ttee1
-                x2y2ee_f(2,i3,i1,i2)=ttee2
-                x2y2ee_f(3,i3,i1,i2)=ttee3
-                x2y2ee_f(4,i3,i1,i2)=ttee4
-                x2y2ee_f(5,i3,i1,i2)=ttee5
-                x2y2ee_f(6,i3,i1,i2)=ttee6
-                x2y2ee_f(7,i3,i1,i2)=ttee7
-          enddo
-       enddo
-    enddo
-    !!!$omp enddo
-
-
-
-
-    do i3=0,n3
-        z0=hgrid*(i3+offsetz)-rxyzConf(3)
-        if(.not. withKinetic) then
-            call getFilterSextic(it, potentialPrefac, hgrid, z0, aeff0array(lowfil,i3), 'a')
-            call getFilterSextic(it, potentialPrefac, hgrid, z0, beff0array(lowfil,i3), 'b')
-            call getFilterSextic(it, potentialPrefac, hgrid, z0, ceff0array(lowfil,i3), 'c')
-            call getFilterSextic(it, potentialPrefac, hgrid, z0, eeff0array(lowfil,i3), 'e')
-        else
-            call getEffectiveFilterSextic(it, potentialPrefac, hgrid, z0, aeff0array(lowfil,i3), 'a')
-            call getEffectiveFilterSextic(it, potentialPrefac, hgrid, z0, beff0array(lowfil,i3), 'b')
-            call getEffectiveFilterSextic(it, potentialPrefac, hgrid, z0, ceff0array(lowfil,i3), 'c')
-            call getEffectiveFilterSextic(it, potentialPrefac, hgrid, z0, eeff0array(lowfil,i3), 'e')
-        end if
-
-        call getFilterQuartic(potentialPrefac, hgrid, z0, aeff0_4array(lowfil,i3), 'a')
-        call getFilterQuartic(potentialPrefac, hgrid, z0, beff0_4array(lowfil,i3), 'b')
-        call getFilterQuartic(potentialPrefac, hgrid, z0, ceff0_4array(lowfil,i3), 'c')
-        call getFilterQuartic(potentialPrefac, hgrid, z0, eeff0_4array(lowfil,i3), 'e')
-
-        call getFilterQuadratic(potentialPrefac, hgrid, z0, aeff0_2array(lowfil,i3), 'a')
-        call getFilterQuadratic(potentialPrefac, hgrid, z0, beff0_2array(lowfil,i3), 'b')
-        call getFilterQuadratic(potentialPrefac, hgrid, z0, ceff0_2array(lowfil,i3), 'c')
-        call getFilterQuadratic(potentialPrefac, hgrid, z0, eeff0_2array(lowfil,i3), 'e')
-    end do
-
-
-  ! + (1/2) d^2/dz^2
-
-  !!!$omp do
-  do i2=0,n2
-     do i1=0,n1
-        if (ibxy_c(2,i1,i2)-ibxy_c(1,i1,i2).ge.4) then
-           do i3=ibxy_c(1,i1,i2),ibxy_c(2,i1,i2)-4,4
-              dyi0=0.0_wp 
-              dyi1=0.0_wp 
-              dyi2=0.0_wp 
-              dyi3=0.0_wp 
-              do t=max(ibxy_c(1,i1,i2),lowfil+i3),min(lupfil+i3+3,ibxy_c(2,i1,i2))
-                 dyi0=dyi0 + xz_c(t,i1,i2)*aeff0array(t-i3-0,i3+0) + &
-                             3.d0*( (x4za_c(t,i1,i2)+y4za_c(t,i1,i2))*aeff0_2array(t-i3-0,i3+0) + &
-                             (x2za_c(t,i1,i2)+y2za_c(t,i1,i2))*aeff0_4array(t-i3-0,i3+0) ) + &
-                             6.d0*x2y2aa_c(t,i1,i2)*aeff0_2array(t-i3-0,i3+0)
-                 dyi1=dyi1 + xz_c(t,i1,i2)*aeff0array(t-i3-1,i3+1) + &
-                             3.d0*( (x4za_c(t,i1,i2)+y4za_c(t,i1,i2))*aeff0_2array(t-i3-1,i3+1) + &
-                             (x2za_c(t,i1,i2)+y2za_c(t,i1,i2))*aeff0_4array(t-i3-1,i3+1) ) + &
-                             6.d0*x2y2aa_c(t,i1,i2)*aeff0_2array(t-i3-1,i3+1)
-                 dyi2=dyi2 + xz_c(t,i1,i2)*aeff0array(t-i3-2,i3+2) + &
-                             3.d0*( (x4za_c(t,i1,i2)+y4za_c(t,i1,i2))*aeff0_2array(t-i3-2,i3+2) + &
-                             (x2za_c(t,i1,i2)+y2za_c(t,i1,i2))*aeff0_4array(t-i3-2,i3+2) ) + &
-                             6.d0*x2y2aa_c(t,i1,i2)*aeff0_2array(t-i3-2,i3+2)
-                 dyi3=dyi3 + xz_c(t,i1,i2)*aeff0array(t-i3-3,i3+3) + &
-                             3.d0*( (x4za_c(t,i1,i2)+y4za_c(t,i1,i2))*aeff0_2array(t-i3-3,i3+3) + &
-                             (x2za_c(t,i1,i2)+y2za_c(t,i1,i2))*aeff0_4array(t-i3-3,i3+3) ) + &
-                             6.d0*x2y2aa_c(t,i1,i2)*aeff0_2array(t-i3-3,i3+3)
-              enddo
-              y_c(i1,i2,i3+0)=y_c(i1,i2,i3+0)+dyi0
-              y_c(i1,i2,i3+1)=y_c(i1,i2,i3+1)+dyi1
-              y_c(i1,i2,i3+2)=y_c(i1,i2,i3+2)+dyi2
-              y_c(i1,i2,i3+3)=y_c(i1,i2,i3+3)+dyi3
-           enddo
-           icur=i3
-        else
-           icur=ibxy_c(1,i1,i2)
-        endif
-
-        do i3=icur,ibxy_c(2,i1,i2)
-           dyi0=0.0_wp
-           do t=max(ibxy_c(1,i1,i2),lowfil+i3),min(lupfil+i3,ibxy_c(2,i1,i2))
-              dyi0=dyi0 + xz_c(t,i1,i2)*aeff0array(t-i3-0,i3+0) + &
-                          3.d0*( (x4za_c(t,i1,i2)+y4za_c(t,i1,i2))*aeff0_2array(t-i3-0,i3+0) + &
-                          (x2za_c(t,i1,i2)+y2za_c(t,i1,i2))*aeff0_4array(t-i3-0,i3+0) ) + & 
-                          6.d0*x2y2aa_c(t,i1,i2)*aeff0_2array(t-i3-0,i3+0)
-           enddo
-           y_c(i1,i2,i3)=y_c(i1,i2,i3)+dyi0
-        enddo
-
-        istart=max(ibxy_c(1,i1,i2),ibxy_f(1,i1,i2)-lupfil)
-        iend=min(ibxy_c(2,i1,i2),ibxy_f(2,i1,i2)-lowfil)
-
-        if (istart-iend.ge.4) then
-           do i3=istart,iend-4,4
-              dyi0=0.0_wp
-              dyi1=0.0_wp
-              dyi2=0.0_wp
-              dyi3=0.0_wp
-              do t=max(ibxy_f(1,i1,i2),lowfil+i3),min(lupfil+i3+3,ibxy_f(2,i1,i2))
-                 dyi0 = dyi0 + xz_f4(t,i1,i2)*beff0array(t-i3-0,i3+0) + &
-                               3.d0*(x4zb_f(1,t,i1,i2)+y4zb_f(1,t,i1,i2)                                    )* &
-                                 aeff0_2array(t-i3-0,i3+0) + &
-                               3.d0*(x4za_f(2,t,i1,i2)+x4zb_f(3,t,i1,i2)+y4za_f(2,t,i1,i2)+y4zb_f(3,t,i1,i2))* &
-                                 beff0_2array(t-i3-0,i3+0) + &
-                               3.d0*(x2zb_f(1,t,i1,i2)+y2zb_f(1,t,i1,i2)                                    )* &
-                                 aeff0_4array(t-i3-0,i3+0) + &
-                               3.d0*(x2za_f(2,t,i1,i2)+x2zb_f(3,t,i1,i2)+y2za_f(2,t,i1,i2)+y2zb_f(3,t,i1,i2))* &
-                                 beff0_4array(t-i3-0,i3+0) + &
-                               6.d0*(                    x2y2ba_f(1,t,i1,i2)+x2y2ab_f(2,t,i1,i2)+x2y2bb_f(3,t,i1,i2))* &
-                                 aeff0_2array(t-i3-0,i3+0) + &
-                               6.d0*(x2y2aa_f(4,t,i1,i2)+x2y2ba_f(5,t,i1,i2)+x2y2ab_f(6,t,i1,i2)+x2y2bb_f(7,t,i1,i2))* &
-                                 beff0_2array(t-i3-0,i3+0)
-                 dyi1 = dyi1 + xz_f4(t,i1,i2)*beff0array(t-i3-1,i3+1) + &
-                               3.d0*(x4zb_f(1,t,i1,i2)+y4zb_f(1,t,i1,i2)                                    )* &
-                                 aeff0_2array(t-i3-1,i3+1) + &
-                               3.d0*(x4za_f(2,t,i1,i2)+x4zb_f(3,t,i1,i2)+y4za_f(2,t,i1,i2)+y4zb_f(3,t,i1,i2))* &
-                                 beff0_2array(t-i3-1,i3+1) + &
-                               3.d0*(x2zb_f(1,t,i1,i2)+y2zb_f(1,t,i1,i2)                                    )* &
-                                 aeff0_4array(t-i3-1,i3+1) + &
-                               3.d0*(x2za_f(2,t,i1,i2)+x2zb_f(3,t,i1,i2)+y2za_f(2,t,i1,i2)+y2zb_f(3,t,i1,i2))* &
-                                 beff0_4array(t-i3-1,i3+1) + &
-                               6.d0*(                    x2y2ba_f(1,t,i1,i2)+x2y2ab_f(2,t,i1,i2)+x2y2bb_f(3,t,i1,i2))* &
-                                 aeff0_2array(t-i3-1,i3+1) + &
-                               6.d0*(x2y2aa_f(4,t,i1,i2)+x2y2ba_f(5,t,i1,i2)+x2y2ab_f(6,t,i1,i2)+x2y2bb_f(7,t,i1,i2))* &
-                                 beff0_2array(t-i3-1,i3+1)
-                 dyi2 = dyi2 + xz_f4(t,i1,i2)*beff0array(t-i3-2,i3+2) + &
-                               3.d0*(x4zb_f(1,t,i1,i2)+y4zb_f(1,t,i1,i2)                                    )* &
-                                 aeff0_2array(t-i3-2,i3+2) + &
-                               3.d0*(x4za_f(2,t,i1,i2)+x4zb_f(3,t,i1,i2)+y4za_f(2,t,i1,i2)+y4zb_f(3,t,i1,i2))* &
-                                 beff0_2array(t-i3-2,i3+2) + &
-                               3.d0*(x2zb_f(1,t,i1,i2)+y2zb_f(1,t,i1,i2)                                    )* &
-                                 aeff0_4array(t-i3-2,i3+2) + &
-                               3.d0*(x2za_f(2,t,i1,i2)+x2zb_f(3,t,i1,i2)+y2za_f(2,t,i1,i2)+y2zb_f(3,t,i1,i2))* &
-                                 beff0_4array(t-i3-2,i3+2) + &
-                               6.d0*(                    x2y2ba_f(1,t,i1,i2)+x2y2ab_f(2,t,i1,i2)+x2y2bb_f(3,t,i1,i2))* &
-                                 aeff0_2array(t-i3-2,i3+2) + &
-                               6.d0*(x2y2aa_f(4,t,i1,i2)+x2y2ba_f(5,t,i1,i2)+x2y2ab_f(6,t,i1,i2)+x2y2bb_f(7,t,i1,i2))* &
-                                 beff0_2array(t-i3-2,i3+2)
-                 dyi3 = dyi3 + xz_f4(t,i1,i2)*beff0array(t-i3-3,i3+3) + &
-                               3.d0*(x4zb_f(1,t,i1,i2)+y4zb_f(1,t,i1,i2)                                    )* &
-                                 aeff0_2array(t-i3-3,i3+3) + &
-                               3.d0*(x4za_f(2,t,i1,i2)+x4zb_f(3,t,i1,i2)+y4za_f(2,t,i1,i2)+y4zb_f(3,t,i1,i2))* &
-                                 beff0_2array(t-i3-3,i3+3) + &
-                               3.d0*(x2zb_f(1,t,i1,i2)+y2zb_f(1,t,i1,i2)                                    )* &
-                                 aeff0_4array(t-i3-3,i3+3) + &
-                               3.d0*(x2za_f(2,t,i1,i2)+x2zb_f(3,t,i1,i2)+y2za_f(2,t,i1,i2)+y2zb_f(3,t,i1,i2))* &
-                                 beff0_4array(t-i3-3,i3+3) + &
-                               6.d0*(                    x2y2ba_f(1,t,i1,i2)+x2y2ab_f(2,t,i1,i2)+x2y2bb_f(3,t,i1,i2))* &
-                                 aeff0_2array(t-i3-3,i3+3) + &
-                               6.d0*(x2y2aa_f(4,t,i1,i2)+x2y2ba_f(5,t,i1,i2)+x2y2ab_f(6,t,i1,i2)+x2y2bb_f(7,t,i1,i2))* &
-                                 beff0_2array(t-i3-3,i3+3)
-              enddo
-              y_c(i1,i2,i3+0)=y_c(i1,i2,i3+0)+dyi0
-              y_c(i1,i2,i3+1)=y_c(i1,i2,i3+1)+dyi1
-              y_c(i1,i2,i3+2)=y_c(i1,i2,i3+2)+dyi2
-              y_c(i1,i2,i3+3)=y_c(i1,i2,i3+3)+dyi3
-           enddo
-           istart=i2
-        endif
-
-        do i3=istart,iend
-           dyi0=0.0_wp
-           tt0=0.0_wp
-           do t=max(ibxy_f(1,i1,i2),lowfil+i3),min(lupfil+i3,ibxy_f(2,i1,i2))
-              dyi0 = dyi0 + xz_f4(t,i1,i2)*beff0array(t-i3-0,i3+0) + &
-                            3.d0*(x4zb_f(1,t,i1,i2)+y4zb_f(1,t,i1,i2)                                    )* &
-                              aeff0_2array(t-i3-0,i3+0) + &
-                            3.d0*(x4za_f(2,t,i1,i2)+x4zb_f(3,t,i1,i2)+y4za_f(2,t,i1,i2)+y4zb_f(3,t,i1,i2))* &
-                              beff0_2array(t-i3-0,i3+0) + &
-                            3.d0*(x2zb_f(1,t,i1,i2)+y2zb_f(1,t,i1,i2)                                    )* &
-                              aeff0_4array(t-i3-0,i3+0) + &
-                            3.d0*(x2za_f(2,t,i1,i2)+x2zb_f(3,t,i1,i2)+y2za_f(2,t,i1,i2)+y2zb_f(3,t,i1,i2))* &
-                              beff0_4array(t-i3-0,i3+0) + &
-                            6.d0*(                    x2y2ba_f(1,t,i1,i2)+x2y2ab_f(2,t,i1,i2)+x2y2bb_f(3,t,i1,i2))* &
-                              aeff0_2array(t-i3-0,i3+0) + &
-                            6.d0*(x2y2aa_f(4,t,i1,i2)+x2y2ba_f(5,t,i1,i2)+x2y2ab_f(6,t,i1,i2)+x2y2bb_f(7,t,i1,i2))* &
-                              beff0_2array(t-i3-0,i3+0)
-           enddo
-           y_c(i1,i2,i3)=y_c(i1,i2,i3)+dyi0
-        enddo
-
-         if (ibxy_f(2,i1,i2)-ibxy_f(1,i1,i2).ge.4) then
-           do i3=ibxy_f(1,i1,i2),ibxy_f(2,i1,i2)-4,4
-              dyi0=0.0_wp 
-              dyi1=0.0_wp 
-              dyi2=0.0_wp 
-              dyi3=0.0_wp 
-              tt10 = 0.d0
-              tt11 = 0.d0
-              tt12 = 0.d0
-              tt13 = 0.d0
-              tt40 = 0.d0
-              tt41 = 0.d0
-              tt42 = 0.d0
-              tt43 = 0.d0
-              tt50 = 0.d0
-              tt51 = 0.d0
-              tt52 = 0.d0
-              tt53 = 0.d0
-              tt20 = 0.d0
-              tt21 = 0.d0
-              tt22 = 0.d0
-              tt23 = 0.d0
-              tt60 = 0.d0
-              tt61 = 0.d0
-              tt62 = 0.d0
-              tt63 = 0.d0
-              tt30 = 0.d0
-              tt31 = 0.d0
-              tt32 = 0.d0
-              tt33 = 0.d0
-              tt70 = 0.d0
-              tt71 = 0.d0
-              tt72 = 0.d0
-              tt73 = 0.d0
-              do t=max(ibxy_c(1,i1,i2),lowfil+i3),min(lupfil+i3+3,ibxy_c(2,i1,i2))
-                 dyi0=dyi0 + xz_c(t,i1,i2)*ceff0array(t-i3-0,i3+0)
-                 dyi1=dyi1 + xz_c(t,i1,i2)*ceff0array(t-i3-1,i3+1)
-                 dyi2=dyi2 + xz_c(t,i1,i2)*ceff0array(t-i3-2,i3+2)
-                 dyi3=dyi3 + xz_c(t,i1,i2)*ceff0array(t-i3-3,i3+3)
-
-                 tt10 = tt10 + 3.d0*( x4zc_c(t,i1,i2)*aeff0_2array(t-i3-0,i3+0) + x2zc_c(t,i1,i2)*aeff0_4array(t-i3-0,i3+0) ) + &
-                   6.d0*x2y2ca_c(t,i1,i2)*aeff0_2array(t-i3-0,i3+0)
-                 tt11 = tt11 + 3.d0*( x4zc_c(t,i1,i2)*aeff0_2array(t-i3-1,i3+1) + x2zc_c(t,i1,i2)*aeff0_4array(t-i3-1,i3+1) ) + &
-                   6.d0*x2y2ca_c(t,i1,i2)*aeff0_2array(t-i3-1,i3+1)
-                 tt12 = tt12 + 3.d0*( x4zc_c(t,i1,i2)*aeff0_2array(t-i3-2,i3+2) + x2zc_c(t,i1,i2)*aeff0_4array(t-i3-2,i3+2) ) + &
-                   6.d0*x2y2ca_c(t,i1,i2)*aeff0_2array(t-i3-2,i3+2)
-                 tt13 = tt13 + 3.d0*( x4zc_c(t,i1,i2)*aeff0_2array(t-i3-3,i3+3) + x2zc_c(t,i1,i2)*aeff0_4array(t-i3-3,i3+3) ) + &
-                   6.d0*x2y2ca_c(t,i1,i2)*aeff0_2array(t-i3-3,i3+3)
-
-                 tt40 = tt40 + 3.d0*( x4za_c(t,i1,i2)*ceff0_2array(t-i3-0,i3+0) + x2za_c(t,i1,i2)*ceff0_4array(t-i3-0,i3+0) ) + &
-                   6.d0*x2y2aa_c(t,i1,i2)*ceff0_2array(t-i3-0,i3+0)
-                 tt41 = tt41 + 3.d0*( x4za_c(t,i1,i2)*ceff0_2array(t-i3-1,i3+1) + x2za_c(t,i1,i2)*ceff0_4array(t-i3-1,i3+1) ) + &
-                   6.d0*x2y2aa_c(t,i1,i2)*ceff0_2array(t-i3-1,i3+1)
-                 tt42 = tt42 + 3.d0*( x4za_c(t,i1,i2)*ceff0_2array(t-i3-2,i3+2) + x2za_c(t,i1,i2)*ceff0_4array(t-i3-2,i3+2) ) + &
-                   6.d0*x2y2aa_c(t,i1,i2)*ceff0_2array(t-i3-2,i3+2)
-                 tt43 = tt43 + 3.d0*( x4za_c(t,i1,i2)*ceff0_2array(t-i3-3,i3+3) + x2za_c(t,i1,i2)*ceff0_4array(t-i3-3,i3+3) ) + &
-                   6.d0*x2y2aa_c(t,i1,i2)*ceff0_2array(t-i3-3,i3+3)
-
-                 tt50 = tt50 + 3.d0*( x4zc_c(t,i1,i2)*ceff0_2array(t-i3-0,i3+0) + x2zc_c(t,i1,i2)*ceff0_4array(t-i3-0,i3+0) ) + &
-                   6.d0*x2y2ca_c(t,i1,i2)*ceff0_2array(t-i3-0,i3+0)
-                 tt51 = tt51 + 3.d0*( x4zc_c(t,i1,i2)*ceff0_2array(t-i3-1,i3+1) + x2zc_c(t,i1,i2)*ceff0_4array(t-i3-1,i3+1) ) + &
-                   6.d0*x2y2ca_c(t,i1,i2)*ceff0_2array(t-i3-1,i3+1)
-                 tt52 = tt52 + 3.d0*( x4zc_c(t,i1,i2)*ceff0_2array(t-i3-2,i3+2) + x2zc_c(t,i1,i2)*ceff0_4array(t-i3-2,i3+2) ) + &
-                   6.d0*x2y2ca_c(t,i1,i2)*ceff0_2array(t-i3-2,i3+2)
-                 tt53 = tt53 + 3.d0*( x4zc_c(t,i1,i2)*ceff0_2array(t-i3-3,i3+3) + x2zc_c(t,i1,i2)*ceff0_4array(t-i3-3,i3+3) ) + &
-                   6.d0*x2y2ca_c(t,i1,i2)*ceff0_2array(t-i3-3,i3+3)
-
-                 tt20 = tt20 + 3.d0*( y4zc_c(t,i1,i2)*aeff0_2array(t-i3-0,i3+0) + y2zc_c(t,i1,i2)*aeff0_4array(t-i3-0,i3+0) ) + &
-                   6.d0*x2y2ac_c(t,i1,i2)*aeff0_2array(t-i3-0,i3+0)
-                 tt21 = tt21 + 3.d0*( y4zc_c(t,i1,i2)*aeff0_2array(t-i3-1,i3+1) + y2zc_c(t,i1,i2)*aeff0_4array(t-i3-1,i3+1) ) + &
-                   6.d0*x2y2ac_c(t,i1,i2)*aeff0_2array(t-i3-1,i3+1)
-                 tt22 = tt22 + 3.d0*( y4zc_c(t,i1,i2)*aeff0_2array(t-i3-2,i3+2) + y2zc_c(t,i1,i2)*aeff0_4array(t-i3-2,i3+2) ) + &
-                   6.d0*x2y2ac_c(t,i1,i2)*aeff0_2array(t-i3-2,i3+2)
-                 tt23 = tt23 + 3.d0*( y4zc_c(t,i1,i2)*aeff0_2array(t-i3-3,i3+3) + y2zc_c(t,i1,i2)*aeff0_4array(t-i3-3,i3+3) ) + &
-                   6.d0*x2y2ac_c(t,i1,i2)*aeff0_2array(t-i3-3,i3+3)
-
-                 tt40 = tt40 + 3.d0*( y4za_c(t,i1,i2)*ceff0_2array(t-i3-0,i3+0) + y2za_c(t,i1,i2)*ceff0_4array(t-i3-0,i3+0) )
-                 tt41 = tt41 + 3.d0*( y4za_c(t,i1,i2)*ceff0_2array(t-i3-1,i3+1) + y2za_c(t,i1,i2)*ceff0_4array(t-i3-1,i3+1) )
-                 tt42 = tt42 + 3.d0*( y4za_c(t,i1,i2)*ceff0_2array(t-i3-2,i3+2) + y2za_c(t,i1,i2)*ceff0_4array(t-i3-2,i3+2) )
-                 tt43 = tt43 + 3.d0*( y4za_c(t,i1,i2)*ceff0_2array(t-i3-3,i3+3) + y2za_c(t,i1,i2)*ceff0_4array(t-i3-3,i3+3) )
-
-                 tt60 = tt60 + 3.d0*( y4zc_c(t,i1,i2)*ceff0_2array(t-i3-0,i3+0) + y2zc_c(t,i1,i2)*ceff0_4array(t-i3-0,i3+0) ) + &
-                   6.d0*x2y2ac_c(t,i1,i2)*ceff0_2array(t-i3-0,i3+0)
-                 tt61 = tt61 + 3.d0*( y4zc_c(t,i1,i2)*ceff0_2array(t-i3-1,i3+1) + y2zc_c(t,i1,i2)*ceff0_4array(t-i3-1,i3+1) ) + &
-                   6.d0*x2y2ac_c(t,i1,i2)*ceff0_2array(t-i3-1,i3+1)
-                 tt62 = tt62 + 3.d0*( y4zc_c(t,i1,i2)*ceff0_2array(t-i3-2,i3+2) + y2zc_c(t,i1,i2)*ceff0_4array(t-i3-2,i3+2) ) + &
-                   6.d0*x2y2ac_c(t,i1,i2)*ceff0_2array(t-i3-2,i3+2)
-                 tt63 = tt63 + 3.d0*( y4zc_c(t,i1,i2)*ceff0_2array(t-i3-3,i3+3) + y2zc_c(t,i1,i2)*ceff0_4array(t-i3-3,i3+3) ) + &
-                   6.d0*x2y2ac_c(t,i1,i2)*ceff0_2array(t-i3-3,i3+3)
-
-                 tt30 = tt30 + 6.d0*x2y2cc_c(t,i1,i2)*aeff0_2array(t-i3-0,i3+0)
-                 tt31 = tt31 + 6.d0*x2y2cc_c(t,i1,i2)*aeff0_2array(t-i3-1,i3+1)
-                 tt32 = tt32 + 6.d0*x2y2cc_c(t,i1,i2)*aeff0_2array(t-i3-2,i3+2)
-                 tt33 = tt33 + 6.d0*x2y2cc_c(t,i1,i2)*aeff0_2array(t-i3-3,i3+3)
-
-                 tt70 = tt70 + 6.d0*x2y2cc_c(t,i1,i2)*ceff0_2array(t-i3-0,i3+0)
-                 tt71 = tt71 + 6.d0*x2y2cc_c(t,i1,i2)*ceff0_2array(t-i3-1,i3+1)
-                 tt72 = tt72 + 6.d0*x2y2cc_c(t,i1,i2)*ceff0_2array(t-i3-2,i3+2)
-                 tt73 = tt73 + 6.d0*x2y2cc_c(t,i1,i2)*ceff0_2array(t-i3-3,i3+3)
-
-              enddo
-              y_f(4,i1,i2,i3+0) = y_f(4,i1,i2,i3+0) + dyi0 + tt40
-              y_f(4,i1,i2,i3+1) = y_f(4,i1,i2,i3+1) + dyi1 + tt41
-              y_f(4,i1,i2,i3+2) = y_f(4,i1,i2,i3+2) + dyi2 + tt42
-              y_f(4,i1,i2,i3+3) = y_f(4,i1,i2,i3+3) + dyi3 + tt43
-
-              y_f(1,i1,i2,i3+0) = y_f(1,i1,i2,i3+0) + tt10
-              y_f(1,i1,i2,i3+1) = y_f(1,i1,i2,i3+1) + tt11
-              y_f(1,i1,i2,i3+2) = y_f(1,i1,i2,i3+2) + tt12
-              y_f(1,i1,i2,i3+3) = y_f(1,i1,i2,i3+3) + tt13
-
-              y_f(5,i1,i2,i3+0) = y_f(5,i1,i2,i3+0) + tt50
-              y_f(5,i1,i2,i3+1) = y_f(5,i1,i2,i3+1) + tt51
-              y_f(5,i1,i2,i3+2) = y_f(5,i1,i2,i3+2) + tt52
-              y_f(5,i1,i2,i3+3) = y_f(5,i1,i2,i3+3) + tt53
-
-              y_f(2,i1,i2,i3+0) = y_f(2,i1,i2,i3+0) + tt20
-              y_f(2,i1,i2,i3+1) = y_f(2,i1,i2,i3+1) + tt21
-              y_f(2,i1,i2,i3+2) = y_f(2,i1,i2,i3+2) + tt22
-              y_f(2,i1,i2,i3+3) = y_f(2,i1,i2,i3+3) + tt23
-
-              y_f(6,i1,i2,i3+0) = y_f(6,i1,i2,i3+0) + tt60
-              y_f(6,i1,i2,i3+1) = y_f(6,i1,i2,i3+1) + tt61
-              y_f(6,i1,i2,i3+2) = y_f(6,i1,i2,i3+2) + tt62
-              y_f(6,i1,i2,i3+3) = y_f(6,i1,i2,i3+3) + tt63
-
-              y_f(3,i1,i2,i3+0) = y_f(3,i1,i2,i3+0) + tt30
-              y_f(3,i1,i2,i3+1) = y_f(3,i1,i2,i3+1) + tt31
-              y_f(3,i1,i2,i3+2) = y_f(3,i1,i2,i3+2) + tt32
-              y_f(3,i1,i2,i3+3) = y_f(3,i1,i2,i3+3) + tt33
-
-              y_f(7,i1,i2,i3+0) = y_f(7,i1,i2,i3+0) + tt70
-              y_f(7,i1,i2,i3+1) = y_f(7,i1,i2,i3+1) + tt71
-              y_f(7,i1,i2,i3+2) = y_f(7,i1,i2,i3+2) + tt72
-              y_f(7,i1,i2,i3+3) = y_f(7,i1,i2,i3+3) + tt73
-           enddo
-           icur=i3
-        else
-           icur=ibxy_f(1,i1,i2)
-        endif
-
-        do i3=icur,ibxy_f(2,i1,i2)
-           dyi0=0.0_wp 
-           tt10 = 0.d0
-           tt40 = 0.d0
-           tt50 = 0.d0
-           tt20 = 0.d0
-           tt60 = 0.d0
-           do t=max(ibxy_c(1,i1,i2),lowfil+i3),min(lupfil+i3,ibxy_c(2,i1,i2))
-              dyi0=dyi0 + xz_c(t,i1,i2)*ceff0array(t-i3-0,i3)
-
-              tt10 = tt10 + 3.d0*( x4zc_c(t,i1,i2)*aeff0_2array(t-i3-0,i3+0) + x2zc_c(t,i1,i2)*aeff0_4array(t-i3-0,i3+0) ) + &
-                6.d0*x2y2ca_c(t,i1,i2)*aeff0_2array(t-i3-0,i3+0)
-
-              tt40 = tt40 + 3.d0*( x4za_c(t,i1,i2)*ceff0_2array(t-i3-0,i3+0) + x2za_c(t,i1,i2)*ceff0_4array(t-i3-0,i3+0) ) + &
-                6.d0*x2y2aa_c(t,i1,i2)*ceff0_2array(t-i3-0,i3+0)
-
-              tt50 = tt50 + 3.d0*( x4zc_c(t,i1,i2)*ceff0_2array(t-i3-0,i3+0) + x2zc_c(t,i1,i2)*ceff0_4array(t-i3-0,i3+0) ) + &
-                6.d0*x2y2ca_c(t,i1,i2)*ceff0_2array(t-i3-0,i3+0)
-
-              tt20 = tt20 + 3.d0*( y4zc_c(t,i1,i2)*aeff0_2array(t-i3-0,i3+0) + y2zc_c(t,i1,i2)*aeff0_4array(t-i3-0,i3+0) ) + &
-                6.d0*x2y2ac_c(t,i1,i2)*aeff0_2array(t-i3-0,i3+0)
-
-              tt40 = tt40 + 3.d0*( y4za_c(t,i1,i2)*ceff0_2array(t-i3-0,i3+0) + y2za_c(t,i1,i2)*ceff0_4array(t-i3-0,i3+0) )
-
-              tt60 = tt60 + 3.d0*( y4zc_c(t,i1,i2)*ceff0_2array(t-i3-0,i3+0) + y2zc_c(t,i1,i2)*ceff0_4array(t-i3-0,i3+0) ) + &
-                6.d0*x2y2ac_c(t,i1,i2)*ceff0_2array(t-i3-0,i3+0)
-
-              tt30 = tt30 + 6.d0*x2y2cc_c(t,i1,i2)*aeff0_2array(t-i3-0,i3+0)
-
-              tt70 = tt70 + 6.d0*x2y2cc_c(t,i1,i2)*ceff0_2array(t-i3-0,i3+0)
-
-           enddo
-           y_f(4,i1,i2,i3+0) = y_f(4,i1,i2,i3+0) + dyi0 + tt40
-           y_f(1,i1,i2,i3+0) = y_f(1,i1,i2,i3+0) + tt10
-           y_f(5,i1,i2,i3+0) = y_f(5,i1,i2,i3+0) + tt50
-           y_f(2,i1,i2,i3+0) = y_f(2,i1,i2,i3+0) + tt20
-           y_f(6,i1,i2,i3+0) = y_f(6,i1,i2,i3+0) + tt60
-           y_f(3,i1,i2,i3+0) = y_f(3,i1,i2,i3+0) + tt30
-           y_f(7,i1,i2,i3+0) = y_f(7,i1,i2,i3+0) + tt70
-        enddo
-     enddo
-  enddo
-  !!!$omp enddo
-
-
-  ! wavelet part
-
-  !!!$omp do
-  do i2=nfl2,nfu2
-     do i1=nfl1,nfu1
-        do i3=ibxy_f(1,i1,i2),ibxy_f(2,i1,i2)
-           tt10 = 0.d0
-           tt20 = 0.d0
-           tt30 = 0.d0
-           tt40 = 0.d0
-           tt50 = 0.d0
-           tt60 = 0.d0
-           tt70 = 0.d0
-           do l=max(nfl3-i3,lowfil),min(lupfil,nfu3-i3)
-
-              tt10 = tt10 + xz_f(1,i3+l,i1,i2)*aeff0array(l,i3) + xz_f(5,i3+l,i1,i2)*beff0array(l,i3) + &
-                            3.d0*                      x4ze_f(1,i3+l,i1,i2) *aeff0_2array(l,i3) + &
-                            3.d0*                      x2ze_f(1,i3+l,i1,i2) *aeff0_4array(l,i3) + &
-                            3.d0*(x4zc_f(2,i3+l,i1,i2)+x4ze_f(3,i3+l,i1,i2))*beff0_2array(l,i3) + &
-                            3.d0*(x2zc_f(2,i3+l,i1,i2)+x4ze_f(3,i3+l,i1,i2))*beff0_4array(l,i3) + &
-                            3.d0*(y4za_f(1,i3+l,i1,i2)+y4zb_f(2,i3+l,i1,i2))*aeff0_2array(l,i3) + &
-                            3.d0*(y2za_f(1,i3+l,i1,i2)+y2zb_f(2,i3+l,i1,i2))*aeff0_4array(l,i3) + &
-                            3.d0*(y4za_f(3,i3+l,i1,i2)+y4zb_f(4,i3+l,i1,i2))*beff0_2array(l,i3) + &
-                            3.d0*(y2za_f(3,i3+l,i1,i2)+y2zb_f(4,i3+l,i1,i2))*beff0_4array(l,i3) + &
-                            6.d0*(                       x2y2ea_f(1,i3+l,i1,i2)+x2y2cb_f(1,i3+l,i1,i2)+x2y2eb_f(1,i3+l,i1,i2))* &
-                              aeff0_2array(l,i3) + &
-                            6.d0*(x2y2ca_f(4,i3+l,i1,i2)+x2y2ea_f(5,i3+l,i1,i2)+x2y2cb_f(6,i3+l,i1,i2)+x2y2eb_f(7,i3+l,i1,i2))* &
-                              beff0_2array(l,i3) 
-
-              tt20 = tt20 + xz_f(2,i3+l,i1,i2)*aeff0array(l,i3) + xz_f(6,i3+l,i1,i2)*beff0array(l,i3) + &
-                            3.d0*(x4za_f(1,i3+l,i1,i2)+x4zb_f(2,i3+l,i1,i2))*aeff0_2array(l,i3) + &
-                            3.d0*(x2za_f(1,i3+l,i1,i2)+x2zb_f(2,i3+l,i1,i2))*aeff0_4array(l,i3) + &
-                            3.d0*(x4za_f(3,i3+l,i1,i2)+x4zb_f(4,i3+l,i1,i2))*beff0_2array(l,i3) + &
-                            3.d0*(x2za_f(3,i3+l,i1,i2)+x2zb_f(4,i3+l,i1,i2))*beff0_4array(l,i3) + &
-                            3.d0*                      y4ze_f(1,i3+l,i1,i2) *aeff0_2array(l,i3) + &
-                            3.d0*                      y2ze_f(1,i3+l,i1,i2) *aeff0_4array(l,i3) + &
-                            3.d0*(y4zc_f(2,i3+l,i1,i2)+y4ze_f(3,i3+l,i1,i2))*beff0_2array(l,i3) + &
-                            3.d0*(y2zc_f(2,i3+l,i1,i2)+y2ze_f(3,i3+l,i1,i2))*beff0_4array(l,i3) + &
-                            6.d0*(                       x2y2bc_f(1,i3+l,i1,i2)+x2y2ae_f(1,i3+l,i1,i2)+x2y2be_f(1,i3+l,i1,i2))* &
-                              aeff0_2array(l,i3) + &
-                            6.d0*(x2y2ac_f(4,i3+l,i1,i2)+x2y2bc_f(5,i3+l,i1,i2)+x2y2ae_f(6,i3+l,i1,i2)+x2y2be_f(7,i3+l,i1,i2))* &
-                              beff0_2array(l,i3) 
-
-              tt30 = tt30 + xz_f(3,i3+l,i1,i2)*aeff0array(l,i3) + xz_f(7,i3+l,i1,i2)*beff0array(l,i3) + &
-                            3.d0*(x4zc_f(1,i3+l,i1,i2)+x4ze_f(2,i3+l,i1,i2))*aeff0_2array(l,i3) + &
-                            3.d0*(x2zc_f(1,i3+l,i1,i2)+x2ze_f(2,i3+l,i1,i2))*aeff0_4array(l,i3) + &
-                            3.d0*(x4zc_f(3,i3+l,i1,i2)+x4ze_f(4,i3+l,i1,i2))*beff0_2array(l,i3) + &
-                            3.d0*(x2zc_f(3,i3+l,i1,i2)+x2ze_f(4,i3+l,i1,i2))*beff0_4array(l,i3) + &
-                            3.d0*(y4zc_f(1,i3+l,i1,i2)+y4ze_f(2,i3+l,i1,i2))*aeff0_2array(l,i3) + &
-                            3.d0*(y2zc_f(1,i3+l,i1,i2)+y2ze_f(2,i3+l,i1,i2))*aeff0_4array(l,i3) + &
-                            3.d0*(y4zc_f(3,i3+l,i1,i2)+y4ze_f(4,i3+l,i1,i2))*beff0_2array(l,i3) + &
-                            3.d0*(y2zc_f(3,i3+l,i1,i2)+y2ze_f(4,i3+l,i1,i2))*beff0_4array(l,i3) + &
-                            6.d0*(                       x2y2ec_f(1,i3+l,i1,i2)+x2y2ce_f(1,i3+l,i1,i2)+x2y2ee_f(1,i3+l,i1,i2))* &
-                              aeff0_2array(l,i3) + &
-                            6.d0*(x2y2cc_f(4,i3+l,i1,i2)+x2y2ec_f(5,i3+l,i1,i2)+x2y2ce_f(6,i3+l,i1,i2)+x2y2ee_f(7,i3+l,i1,i2))* &
-                              beff0_2array(l,i3) 
-
-              tt40 = tt40 + xz_f(4,i3+l,i1,i2)*eeff0array(l,i3)                                      + &
-                            3.d0*                      x4zb_f(1,i3+l,i1,i2) *ceff0_2array(l,i3) + &
-                            3.d0*                      x2zb_f(1,i3+l,i1,i2) *ceff0_4array(l,i3) + &
-                            3.d0*(x4za_f(2,i3+l,i1,i2)+x4zb_f(3,i3+l,i1,i2))*eeff0_2array(l,i3) + &
-                            3.d0*(x2za_f(2,i3+l,i1,i2)+x2zb_f(3,i3+l,i1,i2))*eeff0_4array(l,i3) + &
-                            3.d0*                      y4zb_f(1,i3+l,i1,i2) *ceff0_2array(l,i3) + &
-                            3.d0*                      y2zb_f(1,i3+l,i1,i2) *ceff0_4array(l,i3) + &
-                            3.d0*(y4za_f(2,i3+l,i1,i2)+y4zb_f(3,i3+l,i1,i2))*eeff0_2array(l,i3) + &
-                            3.d0*(y2za_f(2,i3+l,i1,i2)+y2zb_f(3,i3+l,i1,i2))*eeff0_4array(l,i3) + &
-                            6.d0*(                       x2y2ba_f(1,i3+l,i1,i2)+x2y2ab_f(1,i3+l,i1,i2)+x2y2bb_f(1,i3+l,i1,i2))* &
-                              ceff0_2array(l,i3) + &
-                            6.d0*(x2y2aa_f(4,i3+l,i1,i2)+x2y2ba_f(5,i3+l,i1,i2)+x2y2ab_f(6,i3+l,i1,i2)+x2y2bb_f(7,i3+l,i1,i2))* &
-                              eeff0_2array(l,i3) 
-
-              tt50 = tt50 + xz_f(1,i3+l,i1,i2)*ceff0array(l,i3) + xz_f(5,i3+l,i1,i2)*eeff0array(l,i3) + &
-                            3.d0*                      x4ze_f(1,i3+l,i1,i2) *ceff0_2array(l,i3) + &
-                            3.d0*                      x2ze_f(1,i3+l,i1,i2) *ceff0_4array(l,i3) + &
-                            3.d0*(x4zc_f(2,i3+l,i1,i2)+x4ze_f(3,i3+l,i1,i2))*eeff0_2array(l,i3) + &
-                            3.d0*(x2zc_f(2,i3+l,i1,i2)+x2ze_f(3,i3+l,i1,i2))*eeff0_4array(l,i3) + &
-                            3.d0*(y4za_f(1,i3+l,i1,i2)+y4zb_f(2,i3+l,i1,i2))*ceff0_2array(l,i3) + &
-                            3.d0*(y2za_f(1,i3+l,i1,i2)+y2zb_f(2,i3+l,i1,i2))*ceff0_4array(l,i3) + &
-                            3.d0*(y4za_f(3,i3+l,i1,i2)+y4zb_f(4,i3+l,i1,i2))*eeff0_2array(l,i3) + &
-                            3.d0*(y2za_f(3,i3+l,i1,i2)+y2zb_f(4,i3+l,i1,i2))*eeff0_4array(l,i3) + &
-                            6.d0*(                       x2y2ea_f(1,i3+l,i1,i2)+x2y2cb_f(1,i3+l,i1,i2)+x2y2eb_f(1,i3+l,i1,i2))* &
-                              ceff0_2array(l,i3) + &
-                            6.d0*(x2y2ca_f(4,i3+l,i1,i2)+x2y2ea_f(5,i3+l,i1,i2)+x2y2cb_f(6,i3+l,i1,i2)+x2y2eb_f(7,i3+l,i1,i2))* &
-                              eeff0_2array(l,i3) 
-
-              tt60 = tt60 + xz_f(2,i3+l,i1,i2)*ceff0array(l,i3) + xz_f(6,i3+l,i1,i2)*eeff0array(l,i3) + &
-                            3.d0*(x4za_f(1,i3+l,i1,i2)+x4zb_f(2,i3+l,i1,i2))*ceff0_2array(l,i3) + &
-                            3.d0*(x2za_f(1,i3+l,i1,i2)+x2zb_f(2,i3+l,i1,i2))*ceff0_4array(l,i3) + &
-                            3.d0*(x4za_f(3,i3+l,i1,i2)+x4zb_f(4,i3+l,i1,i2))*eeff0_2array(l,i3) + &
-                            3.d0*(x2za_f(3,i3+l,i1,i2)+x2zb_f(4,i3+l,i1,i2))*eeff0_4array(l,i3) + &
-                            3.d0*                      y4ze_f(1,i3+l,i1,i2) *ceff0_2array(l,i3) + &
-                            3.d0*                      y2ze_f(1,i3+l,i1,i2) *ceff0_4array(l,i3) + &
-                            3.d0*(y4zc_f(2,i3+l,i1,i2)+y4ze_f(3,i3+l,i1,i2))*eeff0_2array(l,i3) + &
-                            3.d0*(y2zc_f(2,i3+l,i1,i2)+y2ze_f(3,i3+l,i1,i2))*eeff0_4array(l,i3) + &
-                            6.d0*(                       x2y2bc_f(1,i3+l,i1,i2)+x2y2ae_f(1,i3+l,i1,i2)+x2y2be_f(1,i3+l,i1,i2))* &
-                              ceff0_2array(l,i3) + &
-                            6.d0*(x2y2ac_f(4,i3+l,i1,i2)+x2y2bc_f(5,i3+l,i1,i2)+x2y2ae_f(6,i3+l,i1,i2)+x2y2be_f(7,i3+l,i1,i2))* &
-                              eeff0_2array(l,i3) 
-
-              tt70 = tt70 + xz_f(3,i3+l,i1,i2)*ceff0array(l,i3) + xz_f(7,i3+l,i1,i2)*eeff0array(l,i3) + &
-                            3.d0*(x4zc_f(1,i3+l,i1,i2)+x4ze_f(2,i3+l,i1,i2))*ceff0_2array(l,i3) + &
-                            3.d0*(x2zc_f(1,i3+l,i1,i2)+x2ze_f(2,i3+l,i1,i2))*ceff0_4array(l,i3) + &
-                            3.d0*(x4zc_f(3,i3+l,i1,i2)+x4ze_f(4,i3+l,i1,i2))*eeff0_2array(l,i3) + &
-                            3.d0*(x2zc_f(3,i3+l,i1,i2)+x2ze_f(4,i3+l,i1,i2))*eeff0_4array(l,i3) + &
-                            3.d0*(y4zc_f(1,i3+l,i1,i2)+y4ze_f(2,i3+l,i1,i2))*ceff0_2array(l,i3) + &
-                            3.d0*(y2zc_f(1,i3+l,i1,i2)+y2ze_f(2,i3+l,i1,i2))*ceff0_4array(l,i3) + &
-                            3.d0*(y4zc_f(3,i3+l,i1,i2)+y4ze_f(4,i3+l,i1,i2))*eeff0_2array(l,i3) + &
-                            3.d0*(y2zc_f(3,i3+l,i1,i2)+y2ze_f(4,i3+l,i1,i2))*eeff0_4array(l,i3) + &
-                            6.d0*(                       x2y2ec_f(1,i3+l,i1,i2)+x2y2ce_f(1,i3+l,i1,i2)+x2y2ee_f(1,i3+l,i1,i2))* &
-                              ceff0_2array(l,i3) + &
-                            6.d0*(x2y2cc_f(4,i3+l,i1,i2)+x2y2ec_f(5,i3+l,i1,i2)+x2y2ce_f(6,i3+l,i1,i2)+x2y2ee_f(7,i3+l,i1,i2))* &
-                              eeff0_2array(l,i3) 
-           enddo
-           y_f(4,i1,i2,i3)=y_f(4,i1,i2,i3)+tt40
-           y_f(2,i1,i2,i3)=y_f(2,i1,i2,i3)+tt20
-           y_f(1,i1,i2,i3)=y_f(1,i1,i2,i3)+tt10
-           y_f(6,i1,i2,i3)=y_f(6,i1,i2,i3)+tt60
-           y_f(5,i1,i2,i3)=y_f(5,i1,i2,i3)+tt50
-           y_f(3,i1,i2,i3)=y_f(3,i1,i2,i3)+tt30
-           y_f(7,i1,i2,i3)=y_f(7,i1,i2,i3)+tt70
-        enddo
-     enddo
-  enddo
-  !!!$omp enddo
-
-
-
-
-
-
-  iall=-product(shape(aeff0array))*kind(aeff0array)
-  deallocate(aeff0array, stat=istat)
-  call memocc(istat, iall, 'aeff0array', subname)
-
-  iall=-product(shape(beff0array))*kind(beff0array)
-  deallocate(beff0array, stat=istat)
-  call memocc(istat, iall, 'beff0array', subname)
-
-  iall=-product(shape(ceff0array))*kind(ceff0array)
-  deallocate(ceff0array, stat=istat)
-  call memocc(istat, iall, 'ceff0array', subname)
-
-  iall=-product(shape(eeff0array))*kind(eeff0array)
-  deallocate(eeff0array, stat=istat)
-  call memocc(istat, iall, 'eeff0array', subname)
-
-
-  iall=-product(shape(aeff0_2array))*kind(aeff0_2array)
-  deallocate(aeff0_2array, stat=istat)
-  call memocc(istat, iall, 'aeff0_2array', subname)
-
-  iall=-product(shape(beff0_2array))*kind(beff0_2array)
-  deallocate(beff0_2array, stat=istat)
-  call memocc(istat, iall, 'beff0_2array', subname)
-
-  iall=-product(shape(ceff0_2array))*kind(ceff0_2array)
-  deallocate(ceff0_2array, stat=istat)
-  call memocc(istat, iall, 'ceff0_2array', subname)
-
-  iall=-product(shape(eeff0_2array))*kind(eeff0_2array)
-  deallocate(eeff0_2array, stat=istat)
-  call memocc(istat, iall, 'eeff0_2array', subname)
-
-
-  iall=-product(shape(aeff0_4array))*kind(aeff0_4array)
-  deallocate(aeff0_4array, stat=istat)
-  call memocc(istat, iall, 'aeff0_4array', subname)
-
-  iall=-product(shape(beff0_4array))*kind(beff0_4array)
-  deallocate(beff0_4array, stat=istat)
-  call memocc(istat, iall, 'beff0_4array', subname)
-
-  iall=-product(shape(ceff0_4array))*kind(ceff0_4array)
-  deallocate(ceff0_4array, stat=istat)
-  call memocc(istat, iall, 'ceff0_4array', subname)
-
-  iall=-product(shape(eeff0_4array))*kind(eeff0_4array)
-  deallocate(eeff0_4array, stat=istat)
-  call memocc(istat, iall, 'eeff0_4array', subname)
-
-
-  iall=-product(shape(aeff0_2auxarray))*kind(aeff0_2auxarray)
-  deallocate(aeff0_2auxarray, stat=istat)
-  call memocc(istat, iall, 'aeff0_2auxarray', subname)
-
-  iall=-product(shape(beff0_2auxarray))*kind(beff0_2auxarray)
-  deallocate(beff0_2auxarray, stat=istat)
-  call memocc(istat, iall, 'beff0_2auxarray', subname)
-
-  iall=-product(shape(ceff0_2auxarray))*kind(ceff0_2auxarray)
-  deallocate(ceff0_2auxarray, stat=istat)
-  call memocc(istat, iall, 'ceff0_2auxarray', subname)
-
-  iall=-product(shape(eeff0_2auxarray))*kind(eeff0_2auxarray)
-  deallocate(eeff0_2auxarray, stat=istat)
-  call memocc(istat, iall, 'eeff0_2auxarray', subname)
-
-
-  iall=-product(shape(aeff0_4auxarray))*kind(aeff0_4auxarray)
-  deallocate(aeff0_4auxarray, stat=istat)
-  call memocc(istat, iall, 'aeff0_4auxarray', subname)
-
-  iall=-product(shape(beff0_4auxarray))*kind(beff0_4auxarray)
-  deallocate(beff0_4auxarray, stat=istat)
-  call memocc(istat, iall, 'beff0_4auxarray', subname)
-
-  iall=-product(shape(ceff0_4auxarray))*kind(ceff0_4auxarray)
-  deallocate(ceff0_4auxarray, stat=istat)
-  call memocc(istat, iall, 'ceff0_4auxarray', subname)
-
-  iall=-product(shape(eeff0_4auxarray))*kind(eeff0_4auxarray)
-  deallocate(eeff0_4auxarray, stat=istat)
-  call memocc(istat, iall, 'eeff0_4auxarray', subname)
-
-
-  iall=-product(shape(x2ya_c))*kind(x2ya_c)
-  deallocate(x2ya_c, stat=istat)
-  call memocc(istat, iall, 'x2ya_c', subname)
-
-  iall=-product(shape(x2yb_c))*kind(x2yb_c)
-  deallocate(x2yb_c, stat=istat)
-  call memocc(istat, iall, 'x2yb_c', subname)
-
-  iall=-product(shape(x2yc_c))*kind(x2yc_c)
-  deallocate(x2yc_c, stat=istat)
-  call memocc(istat, iall, 'x2yc_c', subname)
-
-  iall=-product(shape(x2ye_c))*kind(x2ye_c)
-  deallocate(x2ye_c, stat=istat)
-  call memocc(istat, iall, 'x2ye_c', subname)
-
-
-
-  iall=-product(shape(x2za_c))*kind(x2za_c)
-  deallocate(x2za_c, stat=istat)
-  call memocc(istat, iall, 'x2za_c', subname)
-
-  iall=-product(shape(x2zb_c))*kind(x2zb_c)
-  deallocate(x2zb_c, stat=istat)
-  call memocc(istat, iall, 'x2zb_c', subname)
-
-  iall=-product(shape(x2zc_c))*kind(x2zc_c)
-  deallocate(x2zc_c, stat=istat)
-  call memocc(istat, iall, 'x2zc_c', subname)
-
-  iall=-product(shape(x2ze_c))*kind(x2ze_c)
-  deallocate(x2ze_c, stat=istat)
-  call memocc(istat, iall, 'x2ze_c', subname)
-
-
-
-  iall=-product(shape(y2za_c))*kind(y2za_c)
-  deallocate(y2za_c, stat=istat)
-  call memocc(istat, iall, 'y2za_c', subname)
-
-  iall=-product(shape(y2zb_c))*kind(y2zb_c)
-  deallocate(y2zb_c, stat=istat)
-  call memocc(istat, iall, 'y2zb_c', subname)
-
-  iall=-product(shape(y2zc_c))*kind(y2zc_c)
-  deallocate(y2zc_c, stat=istat)
-  call memocc(istat, iall, 'y2zc_c', subname)
-
-  iall=-product(shape(y2ze_c))*kind(y2ze_c)
-  deallocate(y2ze_c, stat=istat)
-  call memocc(istat, iall, 'y2ze_c', subname)
-
-
-
-  iall=-product(shape(x4ya_c))*kind(x4ya_c)
-  deallocate(x4ya_c, stat=istat)
-  call memocc(istat, iall, 'x4ya_c', subname)
-
-  iall=-product(shape(x4yb_c))*kind(x4yb_c)
-  deallocate(x4yb_c, stat=istat)
-  call memocc(istat, iall, 'x4yb_c', subname)
-
-  iall=-product(shape(x4yc_c))*kind(x4yc_c)
-  deallocate(x4yc_c, stat=istat)
-  call memocc(istat, iall, 'x4yc_c', subname)
-
-  iall=-product(shape(x4ye_c))*kind(x4ye_c)
-  deallocate(x4ye_c, stat=istat)
-  call memocc(istat, iall, 'x4ye_c', subname)
-
-
-
-  iall=-product(shape(x4za_c))*kind(x4za_c)
-  deallocate(x4za_c, stat=istat)
-  call memocc(istat, iall, 'x4za_c', subname)
-
-  iall=-product(shape(x4zb_c))*kind(x4zb_c)
-  deallocate(x4zb_c, stat=istat)
-  call memocc(istat, iall, 'x4zb_c', subname)
-
-  iall=-product(shape(x4zc_c))*kind(x4zc_c)
-  deallocate(x4zc_c, stat=istat)
-  call memocc(istat, iall, 'x4zc_c', subname)
-
-  iall=-product(shape(x4ze_c))*kind(x4ze_c)
-  deallocate(x4ze_c, stat=istat)
-  call memocc(istat, iall, 'x4ze_c', subname)
-
-
-
-  iall=-product(shape(y4za_c))*kind(y4za_c)
-  deallocate(y4za_c, stat=istat)
-  call memocc(istat, iall, 'y4za_c', subname)
-
-  iall=-product(shape(y4zb_c))*kind(y4zb_c)
-  deallocate(y4zb_c, stat=istat)
-  call memocc(istat, iall, 'y4zb_c', subname)
-
-  iall=-product(shape(y4zc_c))*kind(y4zc_c)
-  deallocate(y4zc_c, stat=istat)
-  call memocc(istat, iall, 'y4zc_c', subname)
-
-  iall=-product(shape(y4ze_c))*kind(y4ze_c)
-  deallocate(y4ze_c, stat=istat)
-  call memocc(istat, iall, 'y4ze_c', subname)
-
-
-
-  iall=-product(shape(x2y2aa_c))*kind(x2y2aa_c)
-  deallocate(x2y2aa_c, stat=istat)
-  call memocc(istat, iall, 'x2y2aa_c', subname)
-
-  iall=-product(shape(x2y2ab_c))*kind(x2y2ab_c)
-  deallocate(x2y2ab_c, stat=istat)
-  call memocc(istat, iall, 'x2y2ab_c', subname)
-
-  iall=-product(shape(x2y2ac_c))*kind(x2y2ac_c)
-  deallocate(x2y2ac_c, stat=istat)
-  call memocc(istat, iall, 'x2y2ac_c', subname)
-
-  iall=-product(shape(x2y2ae_c))*kind(x2y2ae_c)
-  deallocate(x2y2ae_c, stat=istat)
-  call memocc(istat, iall, 'x2y2ae_c', subname)
-
-
-  iall=-product(shape(x2y2ba_c))*kind(x2y2ba_c)
-  deallocate(x2y2ba_c, stat=istat)
-  call memocc(istat, iall, 'x2y2ba_c', subname)
-
-  iall=-product(shape(x2y2bb_c))*kind(x2y2bb_c)
-  deallocate(x2y2bb_c, stat=istat)
-  call memocc(istat, iall, 'x2y2bb_c', subname)
-
-  iall=-product(shape(x2y2bc_c))*kind(x2y2bc_c)
-  deallocate(x2y2bc_c, stat=istat)
-  call memocc(istat, iall, 'x2y2bc_c', subname)
-
-  iall=-product(shape(x2y2be_c))*kind(x2y2be_c)
-  deallocate(x2y2be_c, stat=istat)
-  call memocc(istat, iall, 'x2y2be_c', subname)
-
-
-  iall=-product(shape(x2y2ca_c))*kind(x2y2ca_c)
-  deallocate(x2y2ca_c, stat=istat)
-  call memocc(istat, iall, 'x2y2ca_c', subname)
-
-  iall=-product(shape(x2y2cb_c))*kind(x2y2cb_c)
-  deallocate(x2y2cb_c, stat=istat)
-  call memocc(istat, iall, 'x2y2cb_c', subname)
-
-  iall=-product(shape(x2y2cc_c))*kind(x2y2cc_c)
-  deallocate(x2y2cc_c, stat=istat)
-  call memocc(istat, iall, 'x2y2cc_c', subname)
-
-  iall=-product(shape(x2y2ce_c))*kind(x2y2ce_c)
-  deallocate(x2y2ce_c, stat=istat)
-  call memocc(istat, iall, 'x2y2ce_c', subname)
-
-
-  iall=-product(shape(x2y2ea_c))*kind(x2y2ea_c)
-  deallocate(x2y2ea_c, stat=istat)
-  call memocc(istat, iall, 'x2y2ea_c', subname)
-
-  iall=-product(shape(x2y2eb_c))*kind(x2y2eb_c)
-  deallocate(x2y2eb_c, stat=istat)
-  call memocc(istat, iall, 'x2y2eb_c', subname)
-
-  iall=-product(shape(x2y2ec_c))*kind(x2y2ec_c)
-  deallocate(x2y2ec_c, stat=istat)
-  call memocc(istat, iall, 'x2y2ec_c', subname)
-
-  iall=-product(shape(x2y2ee_c))*kind(x2y2ee_c)
-  deallocate(x2y2ee_c, stat=istat)
-  call memocc(istat, iall, 'x2y2ee_c', subname)
-
-
-
-
-  iall=-product(shape(x2y2aa_f))*kind(x2y2aa_f)
-  deallocate(x2y2aa_f, stat=istat)
-  call memocc(istat, iall, 'x2y2aa_f', subname)
-
-  iall=-product(shape(x2y2ab_f))*kind(x2y2ab_f)
-  deallocate(x2y2ab_f, stat=istat)
-  call memocc(istat, iall, 'x2y2ab_f', subname)
-
-  iall=-product(shape(x2y2ac_f))*kind(x2y2ac_f)
-  deallocate(x2y2ac_f, stat=istat)
-  call memocc(istat, iall, 'x2y2ac_f', subname)
-
-  iall=-product(shape(x2y2ae_f))*kind(x2y2ae_f)
-  deallocate(x2y2ae_f, stat=istat)
-  call memocc(istat, iall, 'x2y2ae_f', subname)
-
-
-  iall=-product(shape(x2y2ba_f))*kind(x2y2ba_f)
-  deallocate(x2y2ba_f, stat=istat)
-  call memocc(istat, iall, 'x2y2ba_f', subname)
-
-  iall=-product(shape(x2y2bb_f))*kind(x2y2bb_f)
-  deallocate(x2y2bb_f, stat=istat)
-  call memocc(istat, iall, 'x2y2bb_f', subname)
-
-  iall=-product(shape(x2y2bc_f))*kind(x2y2bc_f)
-  deallocate(x2y2bc_f, stat=istat)
-  call memocc(istat, iall, 'x2y2bc_f', subname)
-
-  iall=-product(shape(x2y2be_f))*kind(x2y2be_f)
-  deallocate(x2y2be_f, stat=istat)
-  call memocc(istat, iall, 'x2y2be_f', subname)
-
-
-  iall=-product(shape(x2y2ca_f))*kind(x2y2ca_f)
-  deallocate(x2y2ca_f, stat=istat)
-  call memocc(istat, iall, 'x2y2ca_f', subname)
-
-  iall=-product(shape(x2y2cb_f))*kind(x2y2cb_f)
-  deallocate(x2y2cb_f, stat=istat)
-  call memocc(istat, iall, 'x2y2cb_f', subname)
-
-  iall=-product(shape(x2y2cc_f))*kind(x2y2cc_f)
-  deallocate(x2y2cc_f, stat=istat)
-  call memocc(istat, iall, 'x2y2cc_f', subname)
-
-  iall=-product(shape(x2y2ce_f))*kind(x2y2ce_f)
-  deallocate(x2y2ce_f, stat=istat)
-  call memocc(istat, iall, 'x2y2ce_f', subname)
-
-
-  iall=-product(shape(x2y2ea_f))*kind(x2y2ea_f)
-  deallocate(x2y2ea_f, stat=istat)
-  call memocc(istat, iall, 'x2y2ea_f', subname)
-
-  iall=-product(shape(x2y2eb_f))*kind(x2y2eb_f)
-  deallocate(x2y2eb_f, stat=istat)
-  call memocc(istat, iall, 'x2y2eb_f', subname)
-
-  iall=-product(shape(x2y2ec_f))*kind(x2y2ec_f)
-  deallocate(x2y2ec_f, stat=istat)
-  call memocc(istat, iall, 'x2y2ec_f', subname)
-
-  iall=-product(shape(x2y2ee_f))*kind(x2y2ee_f)
-  deallocate(x2y2ee_f, stat=istat)
-  call memocc(istat, iall, 'x2y2ee_f', subname)
-
-
-
-
-
-
-
-
-
-
-  iall=-product(shape(x2ya_f))*kind(x2ya_f)
-  deallocate(x2ya_f, stat=istat)
-  call memocc(istat, iall, 'x2ya_f', subname)
-  iall=-product(shape(x2yb_f))*kind(x2yb_f)
-  deallocate(x2yb_f, stat=istat)
-  call memocc(istat, iall, 'x2yb_f', subname)
-  iall=-product(shape(x2yc_f))*kind(x2yc_f)
-  deallocate(x2yc_f, stat=istat)
-  call memocc(istat, iall, 'x2yc_f', subname)
-  iall=-product(shape(x2ye_f))*kind(x2ye_f)
-  deallocate(x2ye_f, stat=istat)
-  call memocc(istat, iall, 'yze_f7', subname)
-
-  iall=-product(shape(x2za_f))*kind(x2za_f)
-  deallocate(x2za_f, stat=istat)
-  call memocc(istat, iall, 'x2za_f', subname)
-  iall=-product(shape(x2zb_f))*kind(x2zb_f)
-  deallocate(x2zb_f, stat=istat)
-  call memocc(istat, iall, 'x2zb_f', subname)
-  iall=-product(shape(x2zc_f))*kind(x2zc_f)
-  deallocate(x2zc_f, stat=istat)
-  call memocc(istat, iall, 'x2zc_f', subname)
-  iall=-product(shape(x2ze_f))*kind(x2ze_f)
-  deallocate(x2ze_f, stat=istat)
-  call memocc(istat, iall, 'zze_f7', subname)
-
-  iall=-product(shape(y2za_f))*kind(y2za_f)
-  deallocate(y2za_f, stat=istat)
-  call memocc(istat, iall, 'y2za_f', subname)
-  iall=-product(shape(y2zb_f))*kind(y2zb_f)
-  deallocate(y2zb_f, stat=istat)
-  call memocc(istat, iall, 'y2zb_f', subname)
-  iall=-product(shape(y2zc_f))*kind(y2zc_f)
-  deallocate(y2zc_f, stat=istat)
-  call memocc(istat, iall, 'y2zc_f', subname)
-  iall=-product(shape(y2ze_f))*kind(y2ze_f)
-  deallocate(y2ze_f, stat=istat)
-  call memocc(istat, iall, 'zze_f7', subname)
-
-
-
-  iall=-product(shape(x2ya_f2))*kind(x2ya_f2)
-  deallocate(x2ya_f2, stat=istat)
-  call memocc(istat, iall, 'x2ya_f2', subname)
-  iall=-product(shape(x2yb_f2))*kind(x2yb_f2)
-  deallocate(x2yb_f2, stat=istat)
-  call memocc(istat, iall, 'x2yb_f2', subname)
-  iall=-product(shape(x2yc_f2))*kind(x2yc_f2)
-  deallocate(x2yc_f2, stat=istat)
-  call memocc(istat, iall, 'x2yc_f2', subname)
-  iall=-product(shape(x2ye_f2))*kind(x2ye_f2)
-  deallocate(x2ye_f2, stat=istat)
-  call memocc(istat, iall, 'yze_f27', subname)
-
-
-
-
-
-  iall=-product(shape(x4ya_f))*kind(x4ya_f)
-  deallocate(x4ya_f, stat=istat)
-  call memocc(istat, iall, 'x4ya_f', subname)
-  iall=-product(shape(x4yb_f))*kind(x4yb_f)
-  deallocate(x4yb_f, stat=istat)
-  call memocc(istat, iall, 'x4yb_f', subname)
-  iall=-product(shape(x4yc_f))*kind(x4yc_f)
-  deallocate(x4yc_f, stat=istat)
-  call memocc(istat, iall, 'x4yc_f', subname)
-  iall=-product(shape(x4ye_f))*kind(x4ye_f)
-  deallocate(x4ye_f, stat=istat)
-  call memocc(istat, iall, 'yze_f7', subname)
-
-  iall=-product(shape(x4za_f))*kind(x4za_f)
-  deallocate(x4za_f, stat=istat)
-  call memocc(istat, iall, 'x4za_f', subname)
-  iall=-product(shape(x4zb_f))*kind(x4zb_f)
-  deallocate(x4zb_f, stat=istat)
-  call memocc(istat, iall, 'x4zb_f', subname)
-  iall=-product(shape(x4zc_f))*kind(x4zc_f)
-  deallocate(x4zc_f, stat=istat)
-  call memocc(istat, iall, 'x4zc_f', subname)
-  iall=-product(shape(x4ze_f))*kind(x4ze_f)
-  deallocate(x4ze_f, stat=istat)
-  call memocc(istat, iall, 'zze_f7', subname)
-
-  iall=-product(shape(y4za_f))*kind(y4za_f)
-  deallocate(y4za_f, stat=istat)
-  call memocc(istat, iall, 'y4za_f', subname)
-  iall=-product(shape(y4zb_f))*kind(y4zb_f)
-  deallocate(y4zb_f, stat=istat)
-  call memocc(istat, iall, 'y4zb_f', subname)
-  iall=-product(shape(y4zc_f))*kind(y4zc_f)
-  deallocate(y4zc_f, stat=istat)
-  call memocc(istat, iall, 'y4zc_f', subname)
-  iall=-product(shape(y4ze_f))*kind(y4ze_f)
-  deallocate(y4ze_f, stat=istat)
-  call memocc(istat, iall, 'zze_f7', subname)
-
-
-
-
-END SUBROUTINE ConvolSextic
-
-
-
-
-
-
-
-
-
-
-
-
-
-=======
->>>>>>> 8d9ebb56
 subroutine createDerivativeBasis(n1,n2,n3, &
      nfl1,nfu1,nfl2,nfu2,nfl3,nfu3,  &
      hgrid,ibyz_c,ibxz_c,ibxy_c,ibyz_f,ibxz_f,ibxy_f,&
