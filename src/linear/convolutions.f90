--- conflicted
+++ resolved
@@ -39,73 +39,6 @@
   real(wp), dimension(7,nfl1:nfu1,nfl2:nfu2,nfl3:nfu3), intent(out) :: y_f
 
   ! Local variables
-<<<<<<< HEAD
-  integer,parameter:: lowfil=-14,lupfil=14
-  integer:: i,t,i1,i2,i3, icur,istart,iend,l, istat, iall
-  real(wp):: dyi,dyi0,dyi1,dyi2,dyi3,t112,t121,t122,t212,t221,t222,t211
-  real(wp):: tt112, tt121, tt122, tt212, tt221, tt222, tt211, tt0
-  real(wp),dimension(-3+lowfil:lupfil+3):: a, aeff0, aeff1, aeff2, aeff3
-  real(wp),dimension(-3+lowfil:lupfil+3):: b, beff0, beff1, beff2, beff3
-  real(wp),dimension(-3+lowfil:lupfil+3):: c, ceff0, ceff1, ceff2, ceff3
-  real(wp),dimension(lowfil:lupfil):: e, eeff0, eeff1, eeff2, eeff3
-  real(wp),dimension(-3+lowfil:lupfil+3):: aeff0_2, aeff1_2, aeff2_2, aeff3_2
-  real(wp),dimension(-3+lowfil:lupfil+3):: beff0_2, beff1_2, beff2_2, beff3_2
-  real(wp),dimension(-3+lowfil:lupfil+3):: ceff0_2, ceff1_2, ceff2_2, ceff3_2
-  real(wp),dimension(lowfil:lupfil):: eeff0_2, eeff1_2, eeff2_2, eeff3_2
-  real(wp),dimension(:,:),allocatable:: aeff0array, beff0array, ceff0array, eeff0array
-  real(wp),dimension(:,:),allocatable:: aeff0_2array, beff0_2array, ceff0_2array, eeff0_2array
-  real(wp),dimension(:,:),allocatable:: aeff0_2auxarray, beff0_2auxarray, ceff0_2auxarray, eeff0_2auxarray
-  real(wp),dimension(:,:,:),allocatable:: xya_c, xyb_c, xyc_c, xye_c, xza_c, xzb_c, xzc_c, xze_c, yza_c, yzb_c, yzc_c, yze_c
-  real(wp),dimension(:,:,:,:),allocatable:: xya_f, xyb_f, xyc_f, xye_f
-  real(wp),dimension(:,:,:,:),allocatable:: xza_f, xzb_f, xzc_f, xze_f
-  real(wp),dimension(:,:,:,:),allocatable:: yza_f, yzb_f, yzc_f, yze_f
-  real(8):: x0, y0, z0
-  real(8):: x1, y1, z1
-  real(8):: x2, y2, z2
-  real(8):: x3, y3, z3
-  real(8):: tt00, tt01, tt02, tt03
-  real(8):: tt10, tt11, tt12, tt13
-  real(8):: tt20, tt21, tt22, tt23
-  real(8):: tt30, tt31, tt32, tt33
-  real(8):: tt40, tt41, tt42, tt43
-  real(8):: tt50, tt51, tt52, tt53
-  real(8):: tt60, tt61, tt62, tt63
-  real(8):: tt70, tt71, tt72, tt73
-  real(8):: tt0a0, tt0a1, tt0a2, tt0a3
-  real(8):: tt0b0, tt0b1, tt0b2, tt0b3
-  real(8):: tt0c0, tt0c1, tt0c2, tt0c3
-  real(8):: tt0e0, tt0e1, tt0e2, tt0e3
-  real(8):: tt1a0, tt1a1, tt1a2, tt1a3
-  real(8):: tt1b0, tt1b1, tt1b2, tt1b3
-  real(8):: tt1c0, tt1c1, tt1c2, tt1c3
-  real(8):: tt1e0, tt1e1, tt1e2, tt1e3
-  real(8):: tt2a0, tt2a1, tt2a2, tt2a3
-  real(8):: tt2b0, tt2b1, tt2b2, tt2b3
-  real(8):: tt2c0, tt2c1, tt2c2, tt2c3
-  real(8):: tt2e0, tt2e1, tt2e2, tt2e3
-  real(8):: tt3a0, tt3a1, tt3a2, tt3a3
-  real(8):: tt3b0, tt3b1, tt3b2, tt3b3
-  real(8):: tt3c0, tt3c1, tt3c2, tt3c3
-  real(8):: tt3e0, tt3e1, tt3e2, tt3e3
-  real(8):: tt4a0, tt4a1, tt4a2, tt4a3
-  real(8):: tt4b0, tt4b1, tt4b2, tt4b3
-  real(8):: tt4c0, tt4c1, tt4c2, tt4c3
-  real(8):: tt4e0, tt4e1, tt4e2, tt4e3
-  real(8):: tt5a0, tt5a1, tt5a2, tt5a3
-  real(8):: tt5b0, tt5b1, tt5b2, tt5b3
-  real(8):: tt5c0, tt5c1, tt5c2, tt5c3
-  real(8):: tt5e0, tt5e1, tt5e2, tt5e3
-  real(8):: tt6a0, tt6a1, tt6a2, tt6a3
-  real(8):: tt6b0, tt6b1, tt6b2, tt6b3
-  real(8):: tt6c0, tt6c1, tt6c2, tt6c3
-  real(8):: tt6e0, tt6e1, tt6e2, tt6e3
-  real(8):: tt7a0, tt7a1, tt7a2, tt7a3
-  real(8):: tt7b0, tt7b1, tt7b2, tt7b3
-  real(8):: tt7c0, tt7c1, tt7c2, tt7c3
-  real(8):: tt7e0, tt7e1, tt7e2, tt7e3
-  logical:: with_confpot
-  character(len=*),parameter:: subname='ConvolQuartic4'
-=======
   integer,parameter :: lowfil=-14,lupfil=14
   integer :: i,t,i1,i2,i3, icur,istart,iend,l, istat, iall
   real(wp) :: dyi,dyi0,dyi1,dyi2,dyi3,t112,t121,t122,t212,t221,t222,t211
@@ -165,8 +98,8 @@
   real(kind=8) :: tt7b0                     
   real(kind=8) :: tt7c0                     
   real(kind=8) :: tt7e0                     
+  logical:: with_confpot
   character(len=*),parameter :: subname='ConvolQuartic4'
->>>>>>> 7c7a339c
 
 
   call timing(iproc,'convolQuartic ','ON')
