!> @file 
!!   Routines to do special convolution of linear toolbox
!! @author
!!   Copyright (C) 2011-2012 BigDFT group 
!!   This file is distributed under the terms of the
!!   GNU General Public License, see ~/COPYING file
!!   or http://www.gnu.org/copyleft/gpl.txt .
!!   For the list of contributors, see ~/AUTHORS

subroutine ConvolQuartic4(iproc, nproc, n1, n2, n3, nfl1, nfu1, nfl2, nfu2, nfl3, nfu3,  &
           hgrid, offsetx, offsety, offsetz, ibyz_c, ibxz_c, ibxy_c, ibyz_f, ibxz_f, ibxy_f, &
           rxyzConf, potentialPrefac, with_kinetic, cprecr, maxdim, &
           xx_c, xx_f1, xx_f, xy_c, xy_f2, xy_f,  xz_c, xz_f4, xz_f, &
           aeff0array, beff0array, ceff0array, eeff0array, &
           aeff0_2array, beff0_2array, ceff0_2array, eeff0_2array, &
           aeff0_2auxarray, beff0_2auxarray, ceff0_2auxarray, eeff0_2auxarray, &
           xya_c, xyc_c, xza_c, xzc_c, &
           yza_c, yzc_c, xya_f, xyb_f, xyc_f, xye_f, &
           xza_f, xzb_f, xzc_f, xze_f, yza_f, yzb_f, yzc_f, yze_f, &
!           aeff0, aeff1, aeff2, aeff3, beff0, beff1, beff2, beff3, &
!           ceff0, ceff1, ceff2, ceff3, eeff0, eeff1, eeff2, eeff3, &
!           aeff0_2, aeff1_2, aeff2_2, aeff3_2, beff0_2, beff1_2, beff2_2, beff3_2, &
!           ceff0_2, ceff1_2, ceff2_2, ceff3_2, eeff0_2, eeff1_2, eeff2_2, eeff3_2, & 
           y_c, y_f)

  use module_base, only: wp,gp,to_zero
  implicit none
  
  integer,parameter:: lb=-14 !< The lower bound for the filters.
  integer,parameter:: ub=14  !< The upper bound for the filters.

  real(8),dimension(lb:ub),parameter:: a = [ -6.92447490505951028E-18, &
       2.70800498995346639E-13, -5.81387993303650319E-11, -1.05857056453828591E-08, &
       -3.72307624729728559E-07, 2.09042354981647804E-06, -2.39822857110993937E-05, &
       4.51679195975884795E-04, -4.09765681251883507E-03,  2.20702923834323883E-02, &
       -8.22663977742195129E-02, 2.37178057432174683E-01, -6.15614175796508789E-01, &
       2.21914649009704590E+00, -3.55369234085083008E+00,  2.21914649009704590E+00, &
       -6.15614175796508789E-01, 2.37178057432174683E-01, -8.22663977742195129E-02, &
       2.20702923834323883E-02, -4.09765681251883507E-03,  4.51679195975884795E-04, &
       -2.39822857110993937E-05, 2.09042354981647804E-06, -3.72307624729728559E-07, &
       -1.05857056453828591E-08,-5.81387993303650319E-11,  2.70800498995346639E-13, &
       -6.92447490505951028E-18  ]

  real(8),dimension(lb:ub),parameter:: b = [  1.23926298748915144E-17, &
       -4.84665694980683149E-13, &
       1.04757348540220618E-10, &
       1.87909231522041173E-08, &
       6.39191314318015945E-07, &
       -4.62561549613067677E-06, &
       5.07580797039626444E-05, &
       -9.34236181144083580E-04, &
       8.08720235045630956E-03, &
       -5.65773658045679495E-02, &
       2.33704891436108609E-01, &
       -5.32982207596253462E-01, &
       6.34570315769713792E-01, &
       -2.17161162613989146E-01, &
       -4.20816528718038670E-01, &
       6.57030701554058305E-01, &
       -4.24980483446119562E-01, &
       1.43273284054659191E-01, &
       -2.84696145431842073E-02, &
       7.13761173990859820E-03, &
       -2.13562905732165138E-03, &
       2.17107937709352954E-04, &
       -1.13345668089136977E-05, &
       8.79697176379788384E-07, &
       -2.16568315068759430E-07, &
       -5.96264927673747788E-09, &
       -3.22647031147176524E-11, &
       1.51306166977329773E-13, &
       -3.86910248985843272E-18  ]

  real(8),dimension(lb:ub),parameter:: c = [ -3.86910248985843272E-18, &
       1.51306166977329773E-13, &
       -3.22647031147176524E-11, &
       -5.96264927673747788E-09, &
       -2.16568315068759430E-07, &
       8.79697176379788384E-07, &
       -1.13345668089136977E-05, &
       2.17107937709352954E-04, &
       -2.13562905732165138E-03, &
       7.13761173990859820E-03, &
       -2.84696145431842073E-02, &
       1.43273284054659191E-01, &
       -4.24980483446119562E-01, &
       6.57030701554058305E-01, &
       -4.20816528718038670E-01, &
       -2.17161162613989146E-01, &
       6.34570315769713792E-01, &
       -5.32982207596253462E-01, &
       2.33704891436108609E-01, &
       -5.65773658045679495E-02, &
       8.08720235045630956E-03, &
       -9.34236181144083580E-04, &
       5.07580797039626444E-05, &
       -4.62561549613067677E-06, &
       6.39191314318015945E-07, &
       1.87909231522041173E-08, &
       1.04757348540220618E-10, &
       -4.84665694980683149E-13, &
       1.23926298748915144E-17  ]

  real(8),dimension(lb:ub),parameter:: e = [  6.92447507792733360E-18, &
       -2.70800496076004922E-13, &
       5.81387997394137139E-11, &
       1.05857053487793953E-08, &
       3.72307646478137234E-07, &
       -2.09042376230958760E-06, &
       2.39822849010384008E-05, &
       -4.51679172658164203E-04, &
       4.09765614832326392E-03, &
       -2.20732688908272731E-02, &
       8.20745364532223690E-02, &
       -2.69959298589643554E-01, &
       -4.25170863143320842E-02, &
       -7.14405969106863975E+00, &
       -2.48758457220106488E+01, &
       -7.14405969106863975E+00, &
       -4.25170863143320842E-02, &
       -2.69959298589643554E-01, &
       8.20745364532223690E-02, &
       -2.20732688908272731E-02, &
       4.09765614832326392E-03, &
       -4.51679172658164203E-04, &
       2.39822849010384008E-05, &
       -2.09042376230958760E-06, &
       3.72307646478137234E-07, &
       1.05857053487793953E-08, &
       5.81387997394137139E-11, &
       -2.70800496076004922E-13, &
       6.92447507792733360E-18  ]

  real(8),dimension(lb:ub),parameter:: a1 = [ -4.27782380967095731E-22, &
       1.33836790789675412E-16, &
       -2.23077388809486687E-13, &
       -4.18701080751038290E-11, &
       3.84061421554449112E-10, &
       6.90677026682351425E-08, &
       -1.50667722209618660E-06, &
       1.43009565363172442E-05, &
       -7.38484450266696513E-05, &
       1.17437397420872003E-04, &
       4.36133099719882011E-03, &
       -2.15712171047925949E-02, &
       2.26678475737571716E-02, &
       9.18613970279693604E-02, &
       -3.43336127698421478E-02, &
       9.18613970279693604E-02, &
       2.26678475737571716E-02, &
       -2.15712171047925949E-02, &
       4.36133099719882011E-03, &
       1.17437397420872003E-04, &
       -7.38484450266696513E-05, &
       1.43009565363172442E-05, &
       -1.50667722209618660E-06, &
       6.90677026682351425E-08, &
       3.84061421554449112E-10, &
       -4.18701080751038290E-11, &
       -2.23077388809486687E-13, &
       1.33836790789675412E-16, &
       -4.27782380967095731E-22  ]

  real(8),dimension(lb:ub),parameter:: b1 = [  7.65595806716108416E-22, &
       -2.39526829029937495E-16, &
       3.99587744885038026E-13, &
       7.43506281339207227E-11, &
       -7.94750732307692066E-10, &
       -1.22260456570109001E-07, &
       2.87022347262966861E-06, &
       -3.01746671145040958E-05, &
       1.87517678388117517E-04, &
       -5.06159000963081146E-04, &
       -7.78069985307987407E-03, &
       5.60208708828413971E-02, &
       -1.59595684240634494E-01, &
       2.45149541954812523E-01, &
       -2.14819128613303770E-01, &
       9.90323037445533675E-02, &
       -1.30155486978821159E-02, &
       -6.91564874276195792E-03, &
       2.28647192633767860E-03, &
       3.94195663735359520E-06, &
       -2.62413561954799163E-05, &
       6.63758559364207982E-06, &
       -7.86922176158694678E-07, &
       3.89648346451391969E-08, &
       1.80799149218002746E-10, &
       -2.35773089429422988E-11, &
       -1.24537043995966775E-13, &
       7.47819644251633595E-17, &
       -2.39026636952344337E-22  ]

  real(8),dimension(lb:ub),parameter:: c1 = [ -2.39026636952344337E-22, &
       7.47819644251633595E-17, &
       -1.24537043995966775E-13, &
       -2.35773089429422988E-11, &
       1.80799149218002746E-10, &
       3.89648346451391969E-08, &
       -7.86922176158694678E-07, &
       6.63758559364207982E-06, &
       -2.62413561954799146E-05, &
       3.94195663735364602E-06, &
       2.28647192633767859E-03, &
       -6.91564874276195653E-03, &
       -1.30155486978821149E-02, &
       9.90323037445533658E-02, &
       -2.14819128613303770E-01, &
       2.45149541954812528E-01, &
       -1.59595684240634471E-01, &
       5.60208708828414089E-02, &
       -7.78069985307987367E-03, &
       -5.06159000963081133E-04, &
       1.87517678388117524E-04, &
       -3.01746671145040958E-05, &
       2.87022347262966861E-06, &
       -1.22260456570109001E-07, &
       -7.94750732307692066E-10, &
       7.43506281339207227E-11, &
       3.99587744885038026E-13, &
       -2.39526829029937495E-16, &
       7.65595806716108416E-22  ]

  real(8),dimension(lb:ub),parameter:: e1 = [  4.27782410746594903E-22, &
       -1.33836791682177454E-16, &
       2.23077373341138633E-13, &
       4.18701078507265792E-11, &
       -3.84061437780811023E-10, &
       -6.90677057885295201E-08, &
       1.50667719157836429E-06, &
       -1.43009565685797134E-05, &
       7.38484438588798723E-05, &
       -1.17437022042463083E-04, &
       -4.36283743232178177E-03, &
       2.14973685507261842E-02, &
       -1.83065170245152523E-02, &
       -6.91935470160085394E-02, &
       -1.11786975230691315E-09, &
       -6.91935470160085264E-02, &
       -1.83065170245152626E-02, &
       2.14973685507261885E-02, &
       -4.36283743232178238E-03, &
       -1.17437022042463063E-04, &
       7.38484438588798689E-05, &
       -1.43009565685797134E-05, &
       1.50667719157836429E-06, &
       -6.90677057885295201E-08, &
       -3.84061437780811023E-10, &
       4.18701078507265792E-11, &
       2.23077373341138633E-13, &
       -1.33836791682177454E-16, &
       4.27782410746594903E-22  ]

  real(8),dimension(lb:ub),parameter:: a2 = [  5.57613113797079647E-21, &
       -1.61540205057621221E-15, &
       2.44941827237665777E-12, &
       4.24629970074974494E-10, &
       -3.50622375577813727E-09, &
       -5.49912783753825352E-07, &
       1.07758069134433754E-05, &
       -8.87797723407857120E-05, &
       3.82019672542810440E-04, &
       -4.44838660769164562E-04, &
       -1.42199024558067322E-02, &
       3.99360917508602142E-02, &
       3.36528867483139038E-02, &
       -2.19314932823181152E-01, &
       1.65585339069366455E-01, &
       -3.55921462178230286E-02, &
       1.24324277043342590E-01, &
       -8.94912108778953552E-02, &
       2.06707436591386795E-02, &
       7.29535357095301151E-04, &
       -5.04161638673394918E-04, &
       1.11433619167655706E-04, &
       -1.33310277306009084E-05, &
       6.93305878485261928E-07, &
       4.17500478633314742E-09, &
       -4.96512386760628033E-10, &
       -2.90443884221058823E-12, &
       1.86435445701578929E-15, &
       -6.40177613495305920E-21  ]

  real(8),dimension(lb:ub),parameter:: b2 = [ -1.07451146172287577E-20, &
       3.13060246628943970E-15, &
       -4.78749340108647095E-12, &
       -8.27894411800580670E-10, &
       8.15738084296199976E-09, &
       1.09377804413390625E-06, &
       -2.35274921407857363E-05, &
       2.22483374802824865E-04, &
       -1.23566737058074802E-03, &
       2.81931962789967665E-03, &
       3.56570274706771702E-02, &
       -1.99870719176705833E-01, &
       4.09070789978144124E-01, &
       -3.83487854930014397E-01, &
       1.22706132164835730E-01, &
       4.07716120232467710E-02, &
       -1.73643908349863515E-02, &
       -1.68596657049951048E-02, &
       7.63552926096439174E-03, &
       5.38805252160585462E-05, &
       -1.33751751720543844E-04, &
       4.34601260064193826E-05, &
       -6.11241925587226617E-06, &
       3.52531960342273632E-07, &
       1.75161930985329523E-09, &
       -2.56223460315090577E-10, &
       -1.49681996733928602E-12, &
       9.66934874772265558E-16, &
       -3.33801397186598040E-21  ]

  real(8),dimension(lb:ub),parameter:: c2 = [  3.11570517857345129E-21, &
       -9.02614217267229018E-16, &
       1.36753205696331864E-12, &
       2.38900027287721328E-10, &
       -1.68356448485162769E-09, &
       -3.09870229248918553E-07, &
       5.69141338437313638E-06, &
       -4.28284866174613940E-05, &
       1.54903165637988905E-04, &
       1.84029190592224884E-05, &
       -8.36977423915950192E-03, &
       1.77185780796068396E-02, &
       2.16822550214745961E-02, &
       -5.82606911845323180E-02, &
       -9.21129972751010266E-02, &
       3.51960771815418264E-01, &
       -3.88907631878252118E-01, &
       1.92275377336910452E-01, &
       -3.43692713216321939E-02, &
       -2.74842935720907677E-03, &
       1.20206244492311618E-03, &
       -2.30136631629999615E-04, &
       2.52663068944202945E-05, &
       -1.22917063308546998E-06, &
       -8.53238440365876605E-09, &
       8.82170034527123439E-10, &
       5.20220026056775308E-12, &
       -3.33662185797648242E-15, &
       1.14571636261214844E-20  ]

  real(8),dimension(lb:ub),parameter:: e2 = [ -6.00391354600385591E-21, &
       1.74924014379757951E-15, &
       -2.67288615604453156E-12, &
       -4.65847082273536233E-10, &
       4.00909115868514137E-09, &
       6.17273186723220065E-07, &
       -1.24681741129386372E-05, &
       1.08808259548054617E-04, &
       -5.33848387091264561E-04, &
       6.96357808776253802E-04, &
       2.17704467254226292E-02, &
       -9.27586349639902768E-02, &
       1.17357770175067983E-01, &
       -1.44609721723709135E-02, &
       2.28332297558082387E-01, &
       -1.52848064755532954E-01, &
       4.41317011994163056E-02, &
       3.62255764829988165E-02, &
       -1.31322527750372515E-02, &
       -4.78012401544689226E-04, &
       3.52332937508960380E-04, &
       -9.14051322471805596E-05, &
       1.16386609504637462E-05, &
       -6.25945518694966712E-07, &
       -3.67213752393608442E-09, &
       4.55295290054135748E-10, &
       2.68097082627805916E-12, &
       -1.73051640666939972E-15, &
       5.97399387029546928E-21  ]

  real(8),dimension(lb:ub),parameter:: a3 = [ -5.45235389905989279E-20, &
       1.46358789074752665E-14, &
       -2.01811241329341584E-11, &
       -3.24547011487652526E-09, &
       2.42857414178843101E-08, &
       3.29380782204680145E-06, &
       -5.91745010751765221E-05, &
       4.36957285273820162E-04, &
       -1.67352124117314816E-03, &
       1.98640045709908009E-03, &
       4.50586304068565369E-02, &
       -6.27721697092056274E-02, &
       -1.87771692872047424E-01, &
       3.47782939672470093E-01, &
       -7.22572430968284607E-02, &
       -3.45776788890361786E-02, &
       2.86159813404083252E-01, &
       -2.85770207643508911E-01, &
       8.37636739015579224E-02, &
       4.12162579596042633E-03, &
       -2.77279899455606937E-03, &
       6.74822716973721981E-04, &
       -8.98371581570245326E-05, &
       5.22961454407777637E-06, &
       3.43174519912281539E-08, &
       -4.43153069795698684E-09, &
       -2.83714943899449068E-11, &
       1.94904500389536314E-14, &
       -7.18620847350200121E-20  ]

  real(8),dimension(lb:ub),parameter:: b3 = [  1.13123436610365484E-19, &
       -3.07100166700629325E-14, &
       4.30376242080603376E-11, &
       6.94162274675861743E-09, &
       -6.34036165941134668E-08, &
       -7.35379995218091881E-06, &
       1.47173214489243831E-04, &
       -1.28034683673851311E-03, &
       6.59497106305552553E-03, &
       -1.36921541340832689E-02, &
       -1.46897049595819335E-01, &
       6.37478980242085363E-01, &
       -9.30556215252272467E-01, &
       5.59458823389911942E-01, &
       -1.72942680845484709E-01, &
       1.62694799746086264E-01, &
       -1.03342326611766857E-01, &
       -2.08251898321085647E-02, &
       2.27089101547702390E-02, &
       8.34163098143173926E-04, &
       -5.63993287410049933E-04, &
       2.23449248084776174E-04, &
       -3.63125559271239384E-05, &
       2.39828253857973364E-06, &
       1.28421664625344509E-08, &
       -2.09729277533997787E-09, &
       -1.34982620213705742E-11, &
       9.38388852480617887E-15, &
       -3.49671886957245740E-20  ]

  real(8),dimension(lb:ub),parameter:: c3 = [ -3.04654359861049767E-20, &
       8.17787588062863309E-15, &
       -1.12680455877343732E-11, &
       -1.82444868673102661E-09, &
       1.18723849727281025E-08, &
       1.85434546705993772E-06, &
       -3.15762398492331581E-05, &
       2.17290763713708732E-04, &
       -7.38492447647641646E-04, &
       3.46249835019798076E-04, &
       2.65636962851717066E-02, &
       -2.40461111279288945E-02, &
       -1.13057521285956212E-01, &
       1.75811609409945607E-01, &
       -1.49997829824147128E-01, &
       4.88522886262723873E-01, &
       -8.54944372023607445E-01, &
       5.97603435176744222E-01, &
       -1.38204695319924360E-01, &
       -1.31073095034589249E-02, &
       6.26732305736694859E-03, &
       -1.36644597735980215E-03, &
       1.69343102660099443E-04, &
       -9.28314434210991049E-06, &
       -6.93099235960035602E-08, &
       7.87787729799378351E-09, &
       5.08133777611095321E-11, &
       -3.48819103637274518E-14, &
       1.28610501418155119E-19  ]

  real(8),dimension(lb:ub),parameter:: e3 = [  6.32085703717368256E-20, &
       -1.71593847930409723E-14, &
       2.40296297678319361E-11, &
       3.90306169567011521E-09, &
       -3.16398262659731984E-08, &
       -4.14682388687797182E-06, &
       7.86772014015926421E-05, &
       -6.42360316804161536E-04, &
       3.03629694962606823E-03, &
       -4.23534856061406406E-03, &
       -9.01621008293589939E-02, &
       3.08186486078434389E-01, &
       -3.02648997344974718E-01, &
       -1.63291833641518359E-03, &
       2.40612326154245674E-02, &
       -2.52596470969653632E-01, &
       1.81819415713290495E-01, &
       5.37877230562302454E-02, &
       -3.83329370344230677E-02, &
       -2.59775806368091250E-03, &
       1.40265791479232433E-03, &
       -4.59627480916031660E-04, &
       6.87230434889209774E-05, &
       -4.26390036678194569E-06, &
       -2.65855222668025459E-08, &
       3.72895715741983696E-09, &
       2.41751537799131406E-11, &
       -1.67942725094584736E-14, &
       6.25802566107744820E-20  ]

  real(8),dimension(lb:ub),parameter:: a4 = [  4.73982297509915827E-19, &
       -1.17970778003122223E-13, &
       1.47867218469599493E-10, &
       2.21538325462233843E-08, &
       -1.50909258422871062E-07, &
       -1.75753048097249120E-05, &
       2.94731522444635630E-04, &
       -2.00139172375202179E-03, &
       7.15284887701272964E-03, &
       -9.75563097745180130E-03, &
       -1.39017373323440552E-01, &
       3.75488102436065674E-02, &
       6.29527032375335693E-01, &
       -6.22455954551696777E-01, &
       2.39198490977287292E-01, &
       -1.79768219590187073E-01, &
       6.60393893718719482E-01, &
       -8.88859748840332031E-01, &
       3.33310693502426147E-01, &
       2.19652801752090454E-02, &
       -1.43004665151238441E-02, &
       3.75307234935462475E-03, &
       -5.46617549844086170E-04, &
       3.51455855707172304E-05, &
       2.53031799957170733E-07, &
       -3.52819533588899503E-08, &
       -2.46440173823359032E-10, &
       1.81234964102133800E-13, &
       -7.17145273459679160E-19  ]

  real(8),dimension(lb:ub),parameter:: b4 = [ -1.05879107559698705E-18, &
       2.67975668991362477E-13, &
       -3.44037604990392807E-10, &
       -5.19398195117999355E-08, &
       4.41615034358723889E-07, &
       4.40071230383561964E-05, &
       -8.30762190462945196E-04, &
       6.77564167923146284E-03, &
       -3.32405637216197889E-02, &
       6.54637771233801294E-02, &
       5.95097451648797403E-01, &
       -2.00500735905367301E+00, &
       2.09342664719743266E+00, &
       -8.21319709469621505E-01, &
       1.49823989402031084E-01, &
       1.42193968646241480E-01, &
       -2.58174510470954888E-01, &
       -6.34201291534517743E-03, &
       6.66580611749571090E-02, &
       6.79364923822744610E-03, &
       -2.24574587498619634E-03, &
       1.06412843446368771E-03, &
       -1.95665138116746604E-04, &
       1.45486779922684776E-05, &
       8.45902475713471526E-08, &
       -1.53245377007307429E-08, &
       -1.08248520437343012E-10, &
       8.10102415572423511E-14, &
       -3.25649385965431673E-19  ]

  real(8),dimension(lb:ub),parameter:: c4 = [  2.64841177354852000E-19, &
       -6.59168226006457738E-14, &
       8.25659985103387980E-11, &
       1.24446685547390328E-08, &
       -7.49608949097184224E-08, &
       -9.88743988180540206E-06, &
       1.58701212643154945E-04, &
       -1.01979783801389721E-03, &
       3.34978597853062363E-03, &
       -3.11164570844213000E-03, &
       -8.21852160064285005E-02, &
       1.90046894767111568E-03, &
       3.03170077824383044E-01, &
       -1.71554362097906985E-01, &
       -1.19411738947435464E-01, &
       6.67866005617359376E-01, &
       -1.84671114749237439E+00, &
       1.83677986289889223E+00, &
       -5.52785700365708630E-01, &
       -6.09059165980459183E-02, &
       3.09751752376641818E-02, &
       -7.46637518078680060E-03, &
       1.02466322093907858E-03, &
       -6.24487003129975085E-05, &
       -5.05322701667792061E-07, &
       6.27526586982342632E-08, &
       4.41347806410255367E-10, &
       -3.24354727486844695E-13, &
       1.28346416737257737E-18  ]

  real(8),dimension(lb:ub),parameter:: e4 = [ -5.91607470707858413E-19, &
       1.49732874622216788E-13, &
       -1.92100738129978935E-10, &
       -2.91841511215122459E-08, &
       2.23394316572768974E-07, &
       2.48001476795504746E-05, &
       -4.47594374637332827E-04, &
       3.47128223750824498E-03, &
       -1.60161771714504936E-02, &
       2.38282684039843004E-02, &
       3.61599000680735382E-01, &
       -9.82482562143621237E-01, &
       7.52753810635772963E-01, &
       -1.14204696883252737E-01, &
       2.51501726273655956E-01, &
       -4.84276384425144080E-01, &
       5.62339757401709483E-01, &
       2.85047897727701947E-02, &
       -1.07918110020031040E-01, &
       -1.51435426900326290E-02, &
       5.34875354394726576E-03, &
       -2.14609073676606404E-03, &
       3.67972099703273657E-04, &
       -2.58921736961675653E-05, &
       -1.72989790542752860E-07, &
       2.72620366731214978E-08, &
       1.93858659954877273E-10, &
       -1.44983357227351254E-13, &
       5.82809854008927484E-19  ]


  ! Calling arguments
  integer,intent(in) :: iproc, nproc, n1, n2, n3, nfl1, nfu1, nfl2, nfu2, nfl3, nfu3, offsetx, offsety, offsetz, maxdim
  real(gp),intent(in) :: hgrid, potentialPrefac, cprecr
  logical,intent(in) :: with_kinetic
  real(8),dimension(3) :: rxyzConf
  integer,dimension(2,0:n2,0:n3), intent(in) :: ibyz_c,ibyz_f
  integer,dimension(2,0:n1,0:n3), intent(in) :: ibxz_c,ibxz_f
  integer,dimension(2,0:n1,0:n2), intent(in) :: ibxy_c,ibxy_f
  real(wp),dimension(0:n1,0:n2,0:n3),intent(in) :: xx_c
  real(wp),dimension(nfl1:nfu1,nfl2:nfu2,nfl3:nfu3),intent(in) :: xx_f1
  real(wp),dimension(7,nfl1:nfu1,nfl2:nfu2,nfl3:nfu3),intent(in) :: xx_f
  real(wp),dimension(0:n2,0:n1,0:n3),intent(in) :: xy_c
  real(wp),dimension(nfl2:nfu2,nfl1:nfu1,nfl3:nfu3),intent(in) :: xy_f2
  real(wp),dimension(7,nfl2:nfu2,nfl1:nfu1,nfl3:nfu3),intent(in) :: xy_f
  real(wp),dimension(0:n3,0:n1,0:n2),intent(in) :: xz_c
  real(wp),dimension(nfl3:nfu3,nfl1:nfu1,nfl2:nfu2),intent(in) :: xz_f4
  real(wp),dimension(7,nfl3:nfu3,nfl1:nfu1,nfl2:nfu2),intent(in) :: xz_f
  real(wp),dimension(-17:17,0:maxdim),intent(inout):: aeff0array
  real(wp),dimension(-17:17,0:maxdim),intent(inout):: beff0array
  real(wp),dimension(-17:17,0:maxdim),intent(inout):: ceff0array
  real(wp),dimension(-14:14,0:maxdim),intent(inout):: eeff0array
  real(wp),dimension(-17:17,0:maxdim),intent(inout):: aeff0_2array
  real(wp),dimension(-17:17,0:maxdim),intent(inout):: beff0_2array
  real(wp),dimension(-17:17,0:maxdim),intent(inout):: ceff0_2array
  real(wp),dimension(-14:14,0:maxdim),intent(inout):: eeff0_2array
  real(wp),dimension(-17:17,0:maxdim),intent(inout):: aeff0_2auxarray
  real(wp),dimension(-17:17,0:maxdim),intent(inout):: beff0_2auxarray
  real(wp),dimension(-17:17,0:maxdim),intent(inout):: ceff0_2auxarray
  real(wp),dimension(-17:17,0:maxdim),intent(inout):: eeff0_2auxarray
  real(wp),dimension(0:n2,0:n1,0:n3):: xya_c, xyc_c
  real(wp),dimension(0:n3,0:n1,0:n2):: xza_c, xzc_c, yza_c, yzc_c
  real(wp),dimension(3,nfl2:nfu2,nfl1:nfu1,nfl3:nfu3):: xya_f
  real(wp),dimension(4,nfl2:nfu2,nfl1:nfu1,nfl3:nfu3):: xyb_f
  real(wp),dimension(3,nfl2:nfu2,nfl1:nfu1,nfl3:nfu3):: xyc_f
  real(wp),dimension(4,nfl2:nfu2,nfl1:nfu1,nfl3:nfu3):: xye_f
  real(wp),dimension(3,nfl3:nfu3,nfl1:nfu1,nfl2:nfu2):: xza_f
  real(wp),dimension(4,nfl3:nfu3,nfl1:nfu1,nfl2:nfu2):: xzb_f
  real(wp),dimension(3,nfl3:nfu3,nfl1:nfu1,nfl2:nfu2):: xzc_f
  real(wp),dimension(4,nfl3:nfu3,nfl1:nfu1,nfl2:nfu2):: xze_f
  real(wp),dimension(3,nfl3:nfu3,nfl1:nfu1,nfl2:nfu2):: yza_f
  real(wp),dimension(4,nfl3:nfu3,nfl1:nfu1,nfl2:nfu2):: yzb_f
  real(wp),dimension(3,nfl3:nfu3,nfl1:nfu1,nfl2:nfu2):: yzc_f
  real(wp),dimension(4,nfl3:nfu3,nfl1:nfu1,nfl2:nfu2):: yze_f
!  real(wp),dimension(35):: aeff0, aeff1, aeff2, aeff3, beff0, beff1, beff2, beff3, ceff0, ceff1, ceff2, ceff3
!  real(wp),dimension(29):: eeff0, eeff1, eeff2, eeff3
!  real(wp),dimension(35):: aeff0_2, aeff1_2, aeff2_2, aeff3_2, beff0_2, beff1_2, beff2_2, beff3_2
!  real(wp),dimension(35):: ceff0_2, ceff1_2, ceff2_2, ceff3_2
!  real(wp),dimension(29):: eeff0_2, eeff1_2, eeff2_2, eeff3_2
  real(wp), dimension(0:n1,0:n2,0:n3), intent(out) :: y_c
  real(wp), dimension(7,nfl1:nfu1,nfl2:nfu2,nfl3:nfu3), intent(out) :: y_f

  ! Local variables
  !character(len=*),parameter :: subname='ConvolQuartic4'
  integer,parameter :: lowfil=-14,lupfil=14
  integer :: t,i1,i2,i3, icur,istart,iend,l
  real(wp) :: dyi,dyi0,dyi1,dyi2,dyi3,t112,t121,t122,t212,t221,t222,t211
  real(wp) :: tt112, tt121, tt122, tt212, tt221, tt222, tt211
  real(kind=8) :: x0, y0, z0
  real(kind=8) :: tt10, tt11, tt12, tt13
  real(kind=8) :: tt20, tt21, tt22, tt23
  real(kind=8) :: tt30, tt31, tt32, tt33
  real(kind=8) :: tt40, tt41, tt42, tt43
  real(kind=8) :: tt50, tt51, tt52, tt53
  real(kind=8) :: tt60, tt61, tt62, tt63
  real(kind=8) :: tt70
  real(kind=8) :: tt0a0, tt0a1, tt0a2, tt0a3
  real(kind=8) :: tt0b0, tt0b1, tt0b2, tt0b3
  real(kind=8) :: tt0c0, tt0c1, tt0c2, tt0c3
  real(kind=8) :: tt0e0, tt0e1, tt0e2, tt0e3
  real(kind=8) :: tt1a0, tt1b0, tt1c0, tt1e0                     
  real(kind=8) :: tt2a0, tt2b0, tt2c0, tt2e0                     
  real(kind=8) :: tt3a0, tt3b0, tt3c0, tt3e0                     
  real(kind=8) :: tt4a0, tt4b0, tt4c0, tt4e0                     
  real(kind=8) :: tt5a0, tt5b0, tt5c0, tt5e0                     
  real(kind=8) :: tt6a0, tt6b0, tt6c0, tt6e0                     
  real(kind=8) :: tt7a0, tt7b0, tt7c0, tt7e0                     
  logical:: with_confpot
<<<<<<< HEAD
  !real(kind=8) :: ddot


  call timing(iproc,'convolQuartic ','ON')
=======
  real(kind=8) :: ddot,prefac1,hgrid2,hgrid3
>>>>>>> 1e43bccf


  ! Flag indicating whether a confining quartic potential is used
  with_confpot=(potentialPrefac/=0.d0)


  prefac1=-.5d0/hgrid**2
  hgrid2=hgrid**2
  hgrid3=hgrid**3


  !initialize the arrays to zero.
  !This is important since the  bounding region can be concave
  call to_zero((n1+1)*(n2+1)*(n3+1),y_c(0,0,0))
  call to_zero(7*(nfu1-nfl1+1)*(nfu2-nfl2+1)*(nfu3-nfl3+1),y_f(1,nfl1,nfl2,nfl3))

  !write(*,*) 'before: ddot',ddot((n1+1)*(n2+1)*(n3+1), y_c, 1, y_c, 1)

  !$omp parallel default(shared) &
  !$omp private(i1,i2,i3,x0,y0,z0,dyi,dyi0,dyi1,dyi2,dyi3,icur,istart,iend) &
  !$omp private(tt0a0,tt0a1,tt0a2,tt0a3,tt0b0,tt0b1,tt0b2,tt0b3) &
  !$omp private(tt0c0,tt0c1,tt0c2,tt0c3,tt0e0,tt0e1,tt0e2,tt0e3) &
  !$omp private(tt1a0,tt1b0,tt1c0,tt1e0,tt2a0,tt2b0,tt2c0,tt2e0,tt7a0,tt7b0) &                   
  !$omp private(tt3a0,tt3b0,tt3c0,tt3e0,tt4a0,tt4b0,tt4c0,tt4e0,tt7c0,tt7e0) & 
  !$omp private(tt5a0,tt5b0,tt5c0,tt5e0,tt6a0,tt6b0,tt6c0,tt6e0) &
  !$omp private(t112,t121,t122,t212,t221,t222,t211,tt112,tt121,tt122,tt212,tt221,tt222,tt211) &
  !$omp private(tt10,tt11,tt12,tt13,tt20,tt21,tt22,tt23,tt30,tt31,tt32,tt33,tt40,tt41,tt42,tt43) &
  !$omp private(tt50,tt51,tt52,tt53,tt60,tt61,tt62,tt63,tt70,t,l) !&
  !!$omp shared(hgrid,prefac1,hgrid2,hgrid3,offsetx,offsety,offsetz,rxyzConf) &
  !!$omp shared(with_kinetic,potentialPrefac,with_confpot,cprecr) &
  !!$omp shared(nfu1,nfu2,nfu3,n1,n2,n3,nfl1,nfl2,nfl3)&
  !!$omp shared(ibxy_c,ibxy_f,ibxz_c,ibyz_c,ibxz_f,ibyz_f,xx_c,xx_f,xx_f1,xy_c,xy_f,xz_f,xy_f2,xz_f4,xz_c)&
  !!$omp shared(y_c,y_f)&
  !!$omp shared(aeff0_2auxarray,beff0_2auxarray,ceff0_2auxarray,eeff0_2auxarray,aeff0array,beff0array,ceff0array,eeff0array)&
  !!$omp shared(aeff0_2array,beff0_2array,ceff0_2array,eeff0_2array)&
  !!$omp shared(xya_c,xyc_c,xza_c,xzc_c,yza_c,yzc_c)&
  !!$omp shared(xya_f,xyb_f,xyc_f,xye_f,xza_f,xzb_f,xzc_f,xze_f,yza_f,yzb_f,yzc_f,yze_f)
 
  !$omp do
  do i1=0,n1
     x0=hgrid*(i1+offsetx)-rxyzConf(1)
     if(.not. with_kinetic) then
        call position_dependent_filters(potentialPrefac, x0, aeff0array(lowfil,i1), 'a')
        call position_dependent_filters(potentialPrefac, x0, beff0array(lowfil,i1), 'b')
        call position_dependent_filters(potentialPrefac, x0, ceff0array(lowfil,i1), 'c')
        call position_dependent_filters(potentialPrefac, x0, eeff0array(lowfil,i1), 'e')
     else
        call position_dependent_filters(potentialPrefac,x0, aeff0array(lowfil,i1), 'aeff')
        call position_dependent_filters(potentialPrefac,x0, beff0array(lowfil,i1), 'beff')
        call position_dependent_filters(potentialPrefac,x0, ceff0array(lowfil,i1), 'ceff')
        call position_dependent_filters(potentialPrefac,x0, eeff0array(lowfil,i1), 'eeff')
     end if
     if(with_confpot) then
        call position_dependent_filters(1.d0,x0, aeff0_2auxarray(lowfil,i1), 'a2')
        call position_dependent_filters(1.d0,x0, beff0_2auxarray(lowfil,i1), 'b2')
        call position_dependent_filters(1.d0,x0, ceff0_2auxarray(lowfil,i1), 'c2')
        call position_dependent_filters(1.d0,x0, eeff0_2auxarray(lowfil,i1), 'e2')
     end if
  end do
  !$omp end do
  
  !$omp do schedule(static,1)
  do i3=0,n3
     do i2=0,n2
        if (ibyz_c(2,i2,i3)-ibyz_c(1,i2,i3).ge.4) then
           do i1=ibyz_c(1,i2,i3),ibyz_c(2,i2,i3)-4,4
              dyi0=0.0_wp ; dyi1=0.0_wp ; dyi2=0.0_wp ; dyi3=0.0_wp 

              do t=max(ibyz_c(1,i2,i3),lowfil+i1),min(lupfil+i1+3,ibyz_c(2,i2,i3))
                 dyi0=dyi0 + xx_c(t,i2,i3)*aeff0array(t-i1-0,i1+0)
                 dyi1=dyi1 + xx_c(t,i2,i3)*aeff0array(t-i1-1,i1+1)
                 dyi2=dyi2 + xx_c(t,i2,i3)*aeff0array(t-i1-2,i1+2)
                 dyi3=dyi3 + xx_c(t,i2,i3)*aeff0array(t-i1-3,i1+3)
              end do

              y_c(i1+0,i2,i3)=dyi0+cprecr*xx_c(i1+0,i2,i3)
              y_c(i1+1,i2,i3)=dyi1+cprecr*xx_c(i1+1,i2,i3)
              y_c(i1+2,i2,i3)=dyi2+cprecr*xx_c(i1+2,i2,i3)
              y_c(i1+3,i2,i3)=dyi3+cprecr*xx_c(i1+3,i2,i3)

              ! sss coefficients
              if(with_confpot) then

                 tt0a0=0.d0 ; tt0a1=0.d0 ; tt0a2=0.d0 ; tt0a3=0.d0
                 tt0b0=0.d0 ; tt0b1=0.d0 ; tt0b2=0.d0 ; tt0b3=0.d0
                 tt0c0=0.d0 ; tt0c1=0.d0 ; tt0c2=0.d0 ; tt0c3=0.d0
                 tt0e0=0.d0 ; tt0e1=0.d0 ; tt0e2=0.d0 ; tt0e3=0.d0

                 do t=max(ibyz_c(1,i2,i3),lowfil+i1),min(lupfil+i1+3,ibyz_c(2,i2,i3))
                    tt0a0=tt0a0 + xx_c(t,i2,i3)*aeff0_2auxarray(t-i1-0,i1+0)
                    tt0a1=tt0a1 + xx_c(t,i2,i3)*aeff0_2auxarray(t-i1-1,i1+1)
                    tt0a2=tt0a2 + xx_c(t,i2,i3)*aeff0_2auxarray(t-i1-2,i1+2)
                    tt0a3=tt0a3 + xx_c(t,i2,i3)*aeff0_2auxarray(t-i1-3,i1+3)

                    tt0b0=tt0b0 + xx_c(t,i2,i3)*beff0_2auxarray(t-i1-0,i1+0)
                    tt0b1=tt0b1 + xx_c(t,i2,i3)*beff0_2auxarray(t-i1-1,i1+1)
                    tt0b2=tt0b2 + xx_c(t,i2,i3)*beff0_2auxarray(t-i1-2,i1+2)
                    tt0b3=tt0b3 + xx_c(t,i2,i3)*beff0_2auxarray(t-i1-3,i1+3)

                    tt0c0=tt0c0 + xx_c(t,i2,i3)*ceff0_2auxarray(t-i1-0,i1+0)
                    tt0c1=tt0c1 + xx_c(t,i2,i3)*ceff0_2auxarray(t-i1-1,i1+1)
                    tt0c2=tt0c2 + xx_c(t,i2,i3)*ceff0_2auxarray(t-i1-2,i1+2)
                    tt0c3=tt0c3 + xx_c(t,i2,i3)*ceff0_2auxarray(t-i1-3,i1+3)

                    tt0e0=tt0e0 + xx_c(t,i2,i3)*eeff0_2auxarray(t-i1-0,i1+0)
                    tt0e1=tt0e1 + xx_c(t,i2,i3)*eeff0_2auxarray(t-i1-1,i1+1)
                    tt0e2=tt0e2 + xx_c(t,i2,i3)*eeff0_2auxarray(t-i1-2,i1+2)
                    tt0e3=tt0e3 + xx_c(t,i2,i3)*eeff0_2auxarray(t-i1-3,i1+3)
                 end do


                 xya_c(i2,i1+0,i3)=tt0a0
                 xya_c(i2,i1+1,i3)=tt0a1
                 xya_c(i2,i1+2,i3)=tt0a2
                 xya_c(i2,i1+3,i3)=tt0a3
                 xza_c(i3,i1+0,i2)=tt0a0
                 xza_c(i3,i1+1,i2)=tt0a1
                 xza_c(i3,i1+2,i2)=tt0a2
                 xza_c(i3,i1+3,i2)=tt0a3

                 xyc_c(i2,i1+0,i3)=tt0c0
                 xyc_c(i2,i1+1,i3)=tt0c1
                 xyc_c(i2,i1+2,i3)=tt0c2
                 xyc_c(i2,i1+3,i3)=tt0c3
                 xzc_c(i3,i1+0,i2)=tt0c0
                 xzc_c(i3,i1+1,i2)=tt0c1
                 xzc_c(i3,i1+2,i2)=tt0c2
                 xzc_c(i3,i1+3,i2)=tt0c3
              end if

           enddo
           icur=i1
        else
           icur=ibyz_c(1,i2,i3)
        endif

        do i1=icur,ibyz_c(2,i2,i3)
           dyi=0.0_wp ; tt0a0=0.d0 ; tt0b0=0.d0 ; tt0c0=0.d0 ; tt0e0=0.d0

           do t=max(ibyz_c(1,i2,i3),lowfil+i1),min(lupfil+i1,ibyz_c(2,i2,i3))
              dyi=dyi + xx_c(t,i2,i3)*aeff0array(t-i1,i1)
           end do

           y_c(i1,i2,i3)=dyi+cprecr*xx_c(i1,i2,i3)


           if(with_confpot) then
              ! sss coefficients
              do t=max(ibyz_c(1,i2,i3),lowfil+i1),min(lupfil+i1,ibyz_c(2,i2,i3))
                 tt0a0=tt0a0 + xx_c(t,i2,i3)*aeff0_2auxarray(t-i1,i1)
                 tt0b0=tt0b0 + xx_c(t,i2,i3)*beff0_2auxarray(t-i1,i1)
                 tt0c0=tt0c0 + xx_c(t,i2,i3)*ceff0_2auxarray(t-i1,i1)
                 tt0e0=tt0e0 + xx_c(t,i2,i3)*eeff0_2auxarray(t-i1,i1)

                 xya_c(i2,i1,i3)=tt0a0
                 xza_c(i3,i1,i2)=tt0a0

                 xyc_c(i2,i1,i3)=tt0c0
                 xzc_c(i3,i1,i2)=tt0c0

              enddo
           end if

        enddo

        istart=max(ibyz_c(1,i2,i3),ibyz_f(1,i2,i3)-lupfil)
        iend=min(ibyz_c(2,i2,i3),ibyz_f(2,i2,i3)-lowfil)

        if (iend-istart.ge.4) then
           do i1=istart,iend-4,4
              dyi0=0.0_wp ; dyi1=0.0_wp ; dyi2=0.0_wp ; dyi3=0.0_wp

              do t=max(ibyz_f(1,i2,i3),lowfil+i1),min(lupfil+i1+3,ibyz_f(2,i2,i3))
                 dyi0=dyi0 + xx_f1(t,i2,i3)*beff0array(t-i1-0,i1+0)
                 dyi1=dyi1 + xx_f1(t,i2,i3)*beff0array(t-i1-1,i1+1)
                 dyi2=dyi2 + xx_f1(t,i2,i3)*beff0array(t-i1-2,i1+2)
                 dyi3=dyi3 + xx_f1(t,i2,i3)*beff0array(t-i1-3,i1+3)
              enddo

              y_c(i1+0,i2,i3)=y_c(i1+0,i2,i3)+dyi0
              y_c(i1+1,i2,i3)=y_c(i1+1,i2,i3)+dyi1
              y_c(i1+2,i2,i3)=y_c(i1+2,i2,i3)+dyi2
              y_c(i1+3,i2,i3)=y_c(i1+3,i2,i3)+dyi3

           enddo
           istart=i1
        endif

        do i1=istart,iend
           dyi=0.0_wp

           do t=max(ibyz_f(1,i2,i3),lowfil+i1),min(lupfil+i1,ibyz_f(2,i2,i3))
              dyi=dyi + xx_f1(t,i2,i3)*beff0array(t-i1,i1)
           enddo

           y_c(i1,i2,i3)=y_c(i1,i2,i3)+dyi

        enddo

        if (ibyz_c(2,i2,i3)-ibyz_c(1,i2,i3).ge.4) then
           do i1=ibyz_f(1,i2,i3),ibyz_f(2,i2,i3)-4,4
              dyi0=0.0_wp ; dyi1=0.0_wp ; dyi2=0.0_wp ; dyi3=0.0_wp 

              do t=max(ibyz_c(1,i2,i3),lowfil+i1),min(lupfil+i1+3,ibyz_c(2,i2,i3))
                 dyi0=dyi0 + xx_c(t,i2,i3)*ceff0array(t-i1-0,i1+0)
                 dyi1=dyi1 + xx_c(t,i2,i3)*ceff0array(t-i1-1,i1+1)
                 dyi2=dyi2 + xx_c(t,i2,i3)*ceff0array(t-i1-2,i1+2)
                 dyi3=dyi3 + xx_c(t,i2,i3)*ceff0array(t-i1-3,i1+3)
              enddo

              y_f(1,i1+0,i2,i3)=dyi0
              y_f(1,i1+1,i2,i3)=dyi1
              y_f(1,i1+2,i2,i3)=dyi2
              y_f(1,i1+3,i2,i3)=dyi3

           enddo
           icur=i1
        else
           icur=ibyz_f(1,i2,i3)
        endif
        do i1=icur,ibyz_f(2,i2,i3)
           dyi=0.0_wp
           do t=max(ibyz_c(1,i2,i3),lowfil+i1),min(lupfil+i1,ibyz_c(2,i2,i3))
              dyi=dyi + xx_c(t,i2,i3)*ceff0array(t-i1,i1)
           enddo

           y_f(1,i1,i2,i3)=dyi

        enddo
     enddo
  enddo
  !$omp end do

  ! wavelet part
  !$omp do schedule(static,1) 
  do i3=nfl3,nfu3
     do i2=nfl2,nfu2
        do i1=ibyz_f(1,i2,i3),ibyz_f(2,i2,i3)
           t112=0.0_wp;t121=0.0_wp;t122=0.0_wp;t212=0.0_wp;t221=0.0_wp;t222=0.0_wp;t211=0.0_wp 
           tt112=0.0_wp;tt121=0.0_wp;tt122=0.0_wp;tt212=0.0_wp;tt221=0.0_wp;tt222=0.0_wp;tt211=0.0_wp 

           do l=max(nfl1-i1,lowfil),min(lupfil,nfu1-i1)
              t112=t112 + xx_f(4,i1+l,i2,i3)*aeff0array(l,i1) + xx_f(5,i1+l,i2,i3)*beff0array(l,i1)
              t121=t121 + xx_f(2,i1+l,i2,i3)*aeff0array(l,i1) + xx_f(3,i1+l,i2,i3)*beff0array(l,i1)
              t122=t122 + xx_f(6,i1+l,i2,i3)*aeff0array(l,i1) + xx_f(7,i1+l,i2,i3)*beff0array(l,i1)
              t212=t212 + xx_f(4,i1+l,i2,i3)*ceff0array(l,i1) + xx_f(5,i1+l,i2,i3)*eeff0array(l,i1)
              t221=t221 + xx_f(2,i1+l,i2,i3)*ceff0array(l,i1) + xx_f(3,i1+l,i2,i3)*eeff0array(l,i1)
              t222=t222 + xx_f(6,i1+l,i2,i3)*ceff0array(l,i1) + xx_f(7,i1+l,i2,i3)*eeff0array(l,i1)
              t211=t211 + xx_f(1,i1+l,i2,i3)*eeff0array(l,i1)
           end do


           y_f(1,i1,i2,i3)=y_f(1,i1,i2,i3)+t211+cprecr*xx_f(1,i1,i2,i3)
           y_f(2,i1,i2,i3)=t121+cprecr*xx_f(2,i1,i2,i3)
           y_f(3,i1,i2,i3)=t221+cprecr*xx_f(3,i1,i2,i3)
           y_f(4,i1,i2,i3)=t112+cprecr*xx_f(4,i1,i2,i3)   
           y_f(5,i1,i2,i3)=t212+cprecr*xx_f(5,i1,i2,i3)   
           y_f(6,i1,i2,i3)=t122+cprecr*xx_f(6,i1,i2,i3)
           y_f(7,i1,i2,i3)=t222+cprecr*xx_f(7,i1,i2,i3)

           if(with_confpot) then


              tt1a0=0.d0 ; tt1b0=0.d0 ; tt1c0=0.d0 ; tt1e0=0.d0
              tt2a0=0.d0 ; tt2b0=0.d0 ; tt2c0=0.d0 ; tt2e0=0.d0
              tt3a0=0.d0 ; tt3b0=0.d0 ; tt3c0=0.d0 ; tt3e0=0.d0
              tt4a0=0.d0 ; tt4b0=0.d0 ; tt4c0=0.d0 ; tt4e0=0.d0
              tt5a0=0.d0 ; tt5b0=0.d0 ; tt5c0=0.d0 ; tt5e0=0.d0
              tt6a0=0.d0 ; tt6b0=0.d0 ; tt6c0=0.d0 ; tt6e0=0.d0
              tt7a0=0.d0 ; tt7b0=0.d0 ; tt7c0=0.d0 ; tt7e0=0.d0

              do l=max(nfl1-i1,lowfil),min(lupfil,nfu1-i1)
                 ! dss coefficients
                 tt1b0=tt1b0 + xx_f(1,i1+l,i2,i3)*beff0_2auxarray(l,i1)
                 tt1e0=tt1e0 + xx_f(1,i1+l,i2,i3)*eeff0_2auxarray(l,i1)
                 ! sds coefficients
                 tt2a0=tt2a0 + xx_f(2,i1+l,i2,i3)*aeff0_2auxarray(l,i1)
                 tt2c0=tt2c0 + xx_f(2,i1+l,i2,i3)*ceff0_2auxarray(l,i1)
                 ! dds coefficients
                 tt3b0=tt3b0 + xx_f(3,i1+l,i2,i3)*beff0_2auxarray(l,i1)
                 tt3e0=tt3e0 + xx_f(3,i1+l,i2,i3)*eeff0_2auxarray(l,i1)
                 ! ssd coefficients
                 tt4a0=tt4a0 + xx_f(4,i1+l,i2,i3)*aeff0_2auxarray(l,i1)
                 tt4c0=tt4c0 + xx_f(4,i1+l,i2,i3)*ceff0_2auxarray(l,i1)
                 ! dsd coefficients
                 tt5b0=tt5b0 + xx_f(5,i1+l,i2,i3)*beff0_2auxarray(l,i1)
                 tt5e0=tt5e0 + xx_f(5,i1+l,i2,i3)*eeff0_2auxarray(l,i1)
                 ! sdd coefficients
                 tt6a0=tt6a0 + xx_f(6,i1+l,i2,i3)*aeff0_2auxarray(l,i1)
                 tt6c0=tt6c0 + xx_f(6,i1+l,i2,i3)*ceff0_2auxarray(l,i1)
                 ! ddd coefficients
                 tt7b0=tt7b0 + xx_f(7,i1+l,i2,i3)*beff0_2auxarray(l,i1)
                 tt7e0=tt7e0 + xx_f(7,i1+l,i2,i3)*eeff0_2auxarray(l,i1)
              enddo

              ! dss coefficients
              xyb_f(1,i2,i1,i3)=tt1b0
              xye_f(1,i2,i1,i3)=tt1e0
              xzb_f(1,i3,i1,i2)=tt1b0
              xze_f(1,i3,i1,i2)=tt1e0
              ! sds coefficients
              xya_f(1,i2,i1,i3)=tt2a0
              xyc_f(1,i2,i1,i3)=tt2c0
              xza_f(1,i3,i1,i2)=tt2a0
              xzc_f(1,i3,i1,i2)=tt2c0
              ! dds coefficients
              !xyb_f3(i2,i1,i3)=tt3b0
              xyb_f(2,i2,i1,i3)=tt3b0
              xye_f(2,i2,i1,i3)=tt3e0
              xzb_f(2,i3,i1,i2)=tt3b0
              xze_f(2,i3,i1,i2)=tt3e0
              ! ssd coefficients
              xya_f(2,i2,i1,i3)=tt4a0
              xyc_f(2,i2,i1,i3)=tt4c0
              xza_f(2,i3,i1,i2)=tt4a0
              xzc_f(2,i3,i1,i2)=tt4c0
              ! dsd coefficients
              xyb_f(3,i2,i1,i3)=tt5b0
              xye_f(3,i2,i1,i3)=tt5e0
              xzb_f(3,i3,i1,i2)=tt5b0
              xze_f(3,i3,i1,i2)=tt5e0
              ! sdd coefficients
              xya_f(3,i2,i1,i3)=tt6a0
              xyc_f(3,i2,i1,i3)=tt6c0
              xza_f(3,i3,i1,i2)=tt6a0
              xzc_f(3,i3,i1,i2)=tt6c0
              ! sdd coefficients
              xyb_f(4,i2,i1,i3)=tt7b0
              xye_f(4,i2,i1,i3)=tt7e0
              xzb_f(4,i3,i1,i2)=tt7b0
              xze_f(4,i3,i1,i2)=tt7e0
           end if
        enddo
     enddo
  enddo
  !$omp enddo

 
  !$omp do 
  do i2=0,n2

     y0=hgrid*(i2+offsety)-rxyzConf(2)
     if(.not. with_kinetic) then
        call position_dependent_filters(potentialPrefac,y0, aeff0array(lowfil,i2), 'a')
        call position_dependent_filters(potentialPrefac,y0, beff0array(lowfil,i2), 'b')
        call position_dependent_filters(potentialPrefac,y0, ceff0array(lowfil,i2), 'c')
        call position_dependent_filters(potentialPrefac,y0, eeff0array(lowfil,i2), 'e')
     else
        call position_dependent_filters(potentialPrefac,y0, aeff0array(lowfil,i2), 'aeff')
        call position_dependent_filters(potentialPrefac,y0, beff0array(lowfil,i2), 'beff')
        call position_dependent_filters(potentialPrefac,y0, ceff0array(lowfil,i2), 'ceff')
        call position_dependent_filters(potentialPrefac,y0, eeff0array(lowfil,i2), 'eeff')
     end if

     if(with_confpot) then
        call position_dependent_filters(potentialPrefac,y0, aeff0_2array(lowfil,i2), 'a2')
        call position_dependent_filters(potentialPrefac,y0, beff0_2array(lowfil,i2), 'b2')
        call position_dependent_filters(potentialPrefac,y0, ceff0_2array(lowfil,i2), 'c2')
        call position_dependent_filters(potentialPrefac,y0, eeff0_2array(lowfil,i2), 'e2')

        call position_dependent_filters(1.d0,y0, aeff0_2auxarray(lowfil,i2), 'a2')
        call position_dependent_filters(1.d0,y0, beff0_2auxarray(lowfil,i2), 'b2')
        call position_dependent_filters(1.d0,y0, ceff0_2auxarray(lowfil,i2), 'c2')
        call position_dependent_filters(1.d0,y0, eeff0_2auxarray(lowfil,i2), 'e2')
     end if

  end do
  !$omp end do

  !$omp do schedule(static,1) 
  do i3=0,n3
     do i1=0,n1
        if (ibxz_c(2,i1,i3)-ibxz_c(1,i1,i3).ge.4) then
           do i2=ibxz_c(1,i1,i3),ibxz_c(2,i1,i3)-4,4
              dyi0=0.0_wp ;  dyi1=0.0_wp ;  dyi2=0.0_wp ;  dyi3=0.0_wp 

              if(with_confpot) then

                 tt0a0=0.d0 ; tt0a1=0.d0 ; tt0a2=0.d0 ; tt0a3=0.d0
                 tt0b0=0.d0 ; tt0b1=0.d0 ; tt0b2=0.d0 ; tt0b3=0.d0
                 tt0c0=0.d0 ; tt0c1=0.d0 ; tt0c2=0.d0 ; tt0c3=0.d0
                 tt0e0=0.d0 ; tt0e1=0.d0 ; tt0e2=0.d0 ; tt0e3=0.d0

                 do t=max(ibxz_c(1,i1,i3),lowfil+i2),min(lupfil+i2+3,ibxz_c(2,i1,i3))
                    dyi0=dyi0 + xy_c(t,i1,i3)*aeff0array(t-i2-0,i2+0) + 2.d0*xya_c(t,i1,i3)*aeff0_2array(t-i2-0,i2+0)
                    dyi1=dyi1 + xy_c(t,i1,i3)*aeff0array(t-i2-1,i2+1) + 2.d0*xya_c(t,i1,i3)*aeff0_2array(t-i2-1,i2+1)
                    dyi2=dyi2 + xy_c(t,i1,i3)*aeff0array(t-i2-2,i2+2) + 2.d0*xya_c(t,i1,i3)*aeff0_2array(t-i2-2,i2+2)
                    dyi3=dyi3 + xy_c(t,i1,i3)*aeff0array(t-i2-3,i2+3) + 2.d0*xya_c(t,i1,i3)*aeff0_2array(t-i2-3,i2+3)

                    tt0a0=tt0a0 + xy_c(t,i1,i3)*aeff0_2auxarray(t-i2-0,i2+0)
                    tt0a1=tt0a1 + xy_c(t,i1,i3)*aeff0_2auxarray(t-i2-1,i2+1)
                    tt0a2=tt0a2 + xy_c(t,i1,i3)*aeff0_2auxarray(t-i2-2,i2+2)
                    tt0a3=tt0a3 + xy_c(t,i1,i3)*aeff0_2auxarray(t-i2-3,i2+3)

                    tt0b0=tt0b0 + xy_c(t,i1,i3)*beff0_2auxarray(t-i2-0,i2+0)
                    tt0b1=tt0b1 + xy_c(t,i1,i3)*beff0_2auxarray(t-i2-1,i2+1)
                    tt0b2=tt0b2 + xy_c(t,i1,i3)*beff0_2auxarray(t-i2-2,i2+2)
                    tt0b3=tt0b3 + xy_c(t,i1,i3)*beff0_2auxarray(t-i2-3,i2+3)

                    tt0c0=tt0c0 + xy_c(t,i1,i3)*ceff0_2auxarray(t-i2-0,i2+0)
                    tt0c1=tt0c1 + xy_c(t,i1,i3)*ceff0_2auxarray(t-i2-1,i2+1)
                    tt0c2=tt0c2 + xy_c(t,i1,i3)*ceff0_2auxarray(t-i2-2,i2+2)
                    tt0c3=tt0c3 + xy_c(t,i1,i3)*ceff0_2auxarray(t-i2-3,i2+3)

                    tt0e0=tt0e0 + xy_c(t,i1,i3)*eeff0_2auxarray(t-i2-0,i2+0)
                    tt0e1=tt0e1 + xy_c(t,i1,i3)*eeff0_2auxarray(t-i2-1,i2+1)
                    tt0e2=tt0e2 + xy_c(t,i1,i3)*eeff0_2auxarray(t-i2-2,i2+2)
                    tt0e3=tt0e3 + xy_c(t,i1,i3)*eeff0_2auxarray(t-i2-3,i2+3)

                 end do

                 yza_c(i3,i1,i2+0)=tt0a0
                 yza_c(i3,i1,i2+1)=tt0a1
                 yza_c(i3,i1,i2+2)=tt0a2
                 yza_c(i3,i1,i2+3)=tt0a3

                 !!yzb_c(i3,i1,i2+0)=tt0b0
                 !!yzb_c(i3,i1,i2+1)=tt0b1
                 !!yzb_c(i3,i1,i2+2)=tt0b2
                 !!yzb_c(i3,i1,i2+3)=tt0b3

                 yzc_c(i3,i1,i2+0)=tt0c0
                 yzc_c(i3,i1,i2+1)=tt0c1
                 yzc_c(i3,i1,i2+2)=tt0c2
                 yzc_c(i3,i1,i2+3)=tt0c3

                 !!yze_c(i3,i1,i2+0)=tt0e0
                 !!yze_c(i3,i1,i2+1)=tt0e1
                 !!yze_c(i3,i1,i2+2)=tt0e2
                 !!yze_c(i3,i1,i2+3)=tt0e3
              else
                 do t=max(ibxz_c(1,i1,i3),lowfil+i2),min(lupfil+i2+3,ibxz_c(2,i1,i3))
                    dyi0=dyi0 + xy_c(t,i1,i3)*aeff0array(t-i2-0,i2+0)
                    dyi1=dyi1 + xy_c(t,i1,i3)*aeff0array(t-i2-1,i2+1)
                    dyi2=dyi2 + xy_c(t,i1,i3)*aeff0array(t-i2-2,i2+2)
                    dyi3=dyi3 + xy_c(t,i1,i3)*aeff0array(t-i2-3,i2+3)
                 end do
              end if

              y_c(i1,i2+0,i3)=y_c(i1,i2+0,i3)+dyi0
              y_c(i1,i2+1,i3)=y_c(i1,i2+1,i3)+dyi1
              y_c(i1,i2+2,i3)=y_c(i1,i2+2,i3)+dyi2
              y_c(i1,i2+3,i3)=y_c(i1,i2+3,i3)+dyi3

           enddo
           icur=i2
        else
           icur=ibxz_c(1,i1,i3)
        endif

        do i2=icur,ibxz_c(2,i1,i3)
           dyi=0.0_wp
           if(with_confpot) then
              tt0a0=0.d0 ; tt0b0=0.d0 ; tt0c0=0.d0 ; tt0e0=0.d0
              do t=max(ibxz_c(1,i1,i3),lowfil+i2),min(lupfil+i2,ibxz_c(2,i1,i3))
                 dyi=dyi + xy_c(t,i1,i3)*aeff0array(t-i2,i2) + 2.d0*xya_c(t,i1,i3)*aeff0_2array(t-i2,i2)

                 tt0a0=tt0a0 + xy_c(t,i1,i3)*aeff0_2auxarray(t-i2-0,i2)

                 tt0b0=tt0b0 + xy_c(t,i1,i3)*beff0_2auxarray(t-i2-0,i2)

                 tt0c0=tt0c0 + xy_c(t,i1,i3)*ceff0_2auxarray(t-i2-0,i2)

                 tt0e0=tt0e0 + xy_c(t,i1,i3)*eeff0_2auxarray(t-i2-0,i2)
              end do
              yza_c(i3,i1,i2)=tt0a0

              !!yzb_c(i3,i1,i2)=tt0b0

              yzc_c(i3,i1,i2)=tt0c0

              !!yze_c(i3,i1,i2)=tt0e0
           else
              do t=max(ibxz_c(1,i1,i3),lowfil+i2),min(lupfil+i2,ibxz_c(2,i1,i3))
                 dyi=dyi + xy_c(t,i1,i3)*aeff0array(t-i2,i2)
              end do
           end if
           y_c(i1,i2,i3)=y_c(i1,i2,i3)+dyi

        enddo
        istart=max(ibxz_c(1,i1,i3),ibxz_f(1,i1,i3)-lupfil)
        iend= min(ibxz_c(2,i1,i3),ibxz_f(2,i1,i3)-lowfil)

        if (iend-istart.ge.4) then
           do i2=istart,iend-4,4
              dyi0=0.0_wp ; dyi1=0.0_wp ; dyi2=0.0_wp ; dyi3=0.0_wp
              if(with_confpot) then
                 do t=max(ibxz_f(1,i1,i3),lowfil+i2),min(lupfil+i2+3,ibxz_f(2,i1,i3))
                    dyi0=dyi0 + xy_f2(t,i1,i3)*beff0array(t-i2-0,i2+0) + 2.d0*xyb_f(1,t,i1,i3)*aeff0_2array(t-i2-0,i2+0) + &
                         2.d0*(xya_f(1,t,i1,i3)+xyb_f(2,t,i1,i3))*beff0_2array(t-i2-0,i2+0)
                    dyi1=dyi1 + xy_f2(t,i1,i3)*beff0array(t-i2-1,i2+1) + 2.d0*xyb_f(1,t,i1,i3)*aeff0_2array(t-i2-1,i2+1) + &
                         2.d0*(xya_f(1,t,i1,i3)+xyb_f(2,t,i1,i3))*beff0_2array(t-i2-1,i2+1)
                    dyi2=dyi2 + xy_f2(t,i1,i3)*beff0array(t-i2-2,i2+2) + 2.d0*xyb_f(1,t,i1,i3)*aeff0_2array(t-i2-2,i2+2) + &
                         2.d0*(xya_f(1,t,i1,i3)+xyb_f(2,t,i1,i3))*beff0_2array(t-i2-2,i2+2)
                    dyi3=dyi3 + xy_f2(t,i1,i3)*beff0array(t-i2-3,i2+3) + 2.d0*xyb_f(1,t,i1,i3)*aeff0_2array(t-i2-3,i2+3) + &
                         2.d0*(xya_f(1,t,i1,i3)+xyb_f(2,t,i1,i3))*beff0_2array(t-i2-3,i2+3)
                 enddo
              else
                 do t=max(ibxz_f(1,i1,i3),lowfil+i2),min(lupfil+i2+3,ibxz_f(2,i1,i3))
                    dyi0=dyi0 + xy_f2(t,i1,i3)*beff0array(t-i2-0,i2+0)
                    dyi1=dyi1 + xy_f2(t,i1,i3)*beff0array(t-i2-1,i2+1)
                    dyi2=dyi2 + xy_f2(t,i1,i3)*beff0array(t-i2-2,i2+2)
                    dyi3=dyi3 + xy_f2(t,i1,i3)*beff0array(t-i2-3,i2+3)
                 enddo
              end if
              y_c(i1,i2+0,i3)=y_c(i1,i2+0,i3)+dyi0
              y_c(i1,i2+1,i3)=y_c(i1,i2+1,i3)+dyi1
              y_c(i1,i2+2,i3)=y_c(i1,i2+2,i3)+dyi2
              y_c(i1,i2+3,i3)=y_c(i1,i2+3,i3)+dyi3
           enddo
           istart=i2
        endif

        do i2=istart,iend
           dyi0=0.0_wp
           if(with_confpot) then
              do t=max(ibxz_f(1,i1,i3),lowfil+i2),min(lupfil+i2,ibxz_f(2,i1,i3))
                 dyi0=dyi0 + xy_f2(t,i1,i3)*beff0array(t-i2-0,i2) + 2.d0*xyb_f(1,t,i1,i3)*aeff0_2array(t-i2-0,i2) + &
                      2.d0*(xya_f(1,t,i1,i3)+xyb_f(2,t,i1,i3))*beff0_2array(t-i2-0,i2)
              enddo
           else
              do t=max(ibxz_f(1,i1,i3),lowfil+i2),min(lupfil+i2,ibxz_f(2,i1,i3))
                 dyi0=dyi0 + xy_f2(t,i1,i3)*beff0array(t-i2-0,i2)
              enddo
           end if
           y_c(i1,i2+0,i3)=y_c(i1,i2+0,i3)+dyi0
        enddo

        if (ibxz_f(2,i1,i3)-ibxz_f(1,i1,i3).ge.4) then
           do i2=ibxz_f(1,i1,i3),ibxz_f(2,i1,i3)-4,4
              dyi0=0.0_wp ; dyi1=0.0_wp ; dyi2=0.0_wp ; dyi3=0.0_wp 
              tt10=0.0_wp ; tt11=0.0_wp ; tt12=0.0_wp ; tt13=0.0_wp 
              tt20=0.0_wp ; tt21=0.0_wp ; tt22=0.0_wp ; tt23=0.0_wp 
              tt30=0.0_wp ; tt31=0.0_wp ; tt32=0.0_wp ; tt33=0.0_wp 
              do t=max(ibxz_c(1,i1,i3),lowfil+i2),min(lupfil+i2+3,ibxz_c(2,i1,i3))
                 dyi0=dyi0 + xy_c(t,i1,i3)*ceff0array(t-i2-0,i2+0)
                 dyi1=dyi1 + xy_c(t,i1,i3)*ceff0array(t-i2-1,i2+1)
                 dyi2=dyi2 + xy_c(t,i1,i3)*ceff0array(t-i2-2,i2+2)
                 dyi3=dyi3 + xy_c(t,i1,i3)*ceff0array(t-i2-3,i2+3)
              end do
              y_f(2,i1,i2+0,i3)=y_f(2,i1,i2+0,i3)+dyi0
              y_f(2,i1,i2+1,i3)=y_f(2,i1,i2+1,i3)+dyi1
              y_f(2,i1,i2+2,i3)=y_f(2,i1,i2+2,i3)+dyi2
              y_f(2,i1,i2+3,i3)=y_f(2,i1,i2+3,i3)+dyi3

              if(with_confpot) then
                 do t=max(ibxz_c(1,i1,i3),lowfil+i2),min(lupfil+i2+3,ibxz_c(2,i1,i3))
                    tt10=tt10 + 2.d0*xyc_c(t,i1,i3)*aeff0_2array(t-i2-0,i2+0)
                    tt11=tt11 + 2.d0*xyc_c(t,i1,i3)*aeff0_2array(t-i2-1,i2+1)
                    tt12=tt12 + 2.d0*xyc_c(t,i1,i3)*aeff0_2array(t-i2-2,i2+2)
                    tt13=tt13 + 2.d0*xyc_c(t,i1,i3)*aeff0_2array(t-i2-3,i2+3)

                    tt20=tt20 + 2.d0*xya_c(t,i1,i3)*ceff0_2array(t-i2-0,i2+0)
                    tt21=tt21 + 2.d0*xya_c(t,i1,i3)*ceff0_2array(t-i2-1,i2+1)
                    tt22=tt22 + 2.d0*xya_c(t,i1,i3)*ceff0_2array(t-i2-2,i2+2)
                    tt23=tt23 + 2.d0*xya_c(t,i1,i3)*ceff0_2array(t-i2-3,i2+3)

                    tt30=tt30 + 2.d0*xyc_c(t,i1,i3)*ceff0_2array(t-i2-0,i2+0)
                    tt31=tt31 + 2.d0*xyc_c(t,i1,i3)*ceff0_2array(t-i2-1,i2+1)
                    tt32=tt32 + 2.d0*xyc_c(t,i1,i3)*ceff0_2array(t-i2-2,i2+2)
                    tt33=tt33 + 2.d0*xyc_c(t,i1,i3)*ceff0_2array(t-i2-3,i2+3)
                 enddo

                 y_f(1,i1,i2+0,i3)=y_f(1,i1,i2+0,i3)+tt10
                 y_f(1,i1,i2+1,i3)=y_f(1,i1,i2+1,i3)+tt11
                 y_f(1,i1,i2+2,i3)=y_f(1,i1,i2+2,i3)+tt12
                 y_f(1,i1,i2+3,i3)=y_f(1,i1,i2+3,i3)+tt13

                 y_f(2,i1,i2+0,i3)=y_f(2,i1,i2+0,i3)+tt20
                 y_f(2,i1,i2+1,i3)=y_f(2,i1,i2+1,i3)+tt21
                 y_f(2,i1,i2+2,i3)=y_f(2,i1,i2+2,i3)+tt22
                 y_f(2,i1,i2+3,i3)=y_f(2,i1,i2+3,i3)+tt23

                 y_f(3,i1,i2+0,i3)=y_f(3,i1,i2+0,i3)+tt30
                 y_f(3,i1,i2+1,i3)=y_f(3,i1,i2+1,i3)+tt31
                 y_f(3,i1,i2+2,i3)=y_f(3,i1,i2+2,i3)+tt32
                 y_f(3,i1,i2+3,i3)=y_f(3,i1,i2+3,i3)+tt33
              end if
           enddo
           icur=i2
        else
           icur=ibxz_f(1,i1,i3)
        endif

        do i2=icur,ibxz_f(2,i1,i3)
           dyi0=0.0_wp ; tt10=0.0_wp ; tt20=0.0_wp ; tt30=0.0_wp 
           do t=max(ibxz_c(1,i1,i3),lowfil+i2),min(lupfil+i2,ibxz_c(2,i1,i3))
              dyi0=dyi0 + xy_c(t,i1,i3)*ceff0array(t-i2-0,i2)
           end do
           y_f(2,i1,i2+0,i3)=y_f(2,i1,i2+0,i3)+dyi0

           if(with_confpot) then
              do t=max(ibxz_c(1,i1,i3),lowfil+i2),min(lupfil+i2,ibxz_c(2,i1,i3))
                 tt10=tt10 + 2.d0*xyc_c(t,i1,i3)*aeff0_2array(t-i2-0,i2)

                 tt20=tt20 + 2.d0*xya_c(t,i1,i3)*ceff0_2array(t-i2-0,i2)

                 tt30=tt30 + 2.d0*xyc_c(t,i1,i3)*ceff0_2array(t-i2-0,i2)
              enddo
              y_f(1,i1,i2+0,i3)=y_f(1,i1,i2+0,i3)+tt10
              y_f(2,i1,i2+0,i3)=y_f(2,i1,i2+0,i3)+tt20
              y_f(3,i1,i2+0,i3)=y_f(3,i1,i2+0,i3)+tt30
           end if
        enddo
     enddo
  enddo
  !$omp end do 



  ! wavelet part

  !$omp do schedule(static,1) 
  do i3=nfl3,nfu3
     do i1=nfl1,nfu1
        do i2=ibxz_f(1,i1,i3),ibxz_f(2,i1,i3)
           ! Get the effective filters for the y dimension
           tt10 = 0.d0 ; tt20 = 0.d0 ; tt30 = 0.d0 ; tt40 = 0.d0 ; tt50 = 0.d0 ; tt60 = 0.d0 ; tt70 = 0.d0

           if(with_confpot) then

              tt1a0=0.d0 ; tt1b0=0.d0 ; tt1c0=0.d0 ; tt1e0=0.d0
              tt2a0=0.d0 ; tt2b0=0.d0 ; tt2c0=0.d0 ; tt2e0=0.d0
              tt3a0=0.d0 ; tt3b0=0.d0 ; tt3c0=0.d0 ; tt3e0=0.d0
              tt4a0=0.d0 ; tt4b0=0.d0 ; tt4c0=0.d0 ; tt4e0=0.d0
              tt5a0=0.d0 ; tt5b0=0.d0 ; tt5c0=0.d0 ; tt5e0=0.d0
              tt6a0=0.d0 ; tt6b0=0.d0 ; tt6c0=0.d0 ; tt6e0=0.d0
              tt7a0=0.d0 ; tt7b0=0.d0 ; tt7c0=0.d0 ; tt7e0=0.d0

              do l=max(nfl2-i2,lowfil),min(lupfil,nfu2-i2)
                 tt10 = tt10 + xy_f(1,i2+l,i1,i3)*aeff0array(l,i2) + xy_f(3,i2+l,i1,i3)*beff0array(l,i2) + &
                      2.d0*xye_f(1,i2+l,i1,i3)*aeff0_2array(l,i2) + &
                      2.d0*(xyc_f(1,i2+l,i1,i3)+xye_f(2,i2+l,i1,i3))*beff0_2array(l,i2)

                 tt20 = tt20 + xy_f(2,i2+l,i1,i3)*eeff0array(l,i2) +                                      &
                      2.d0*xyb_f(1,i2+l,i1,i3)*ceff0_2array(l,i2) + &
                      2.d0*(xya_f(1,i2+l,i1,i3)+xyb_f(2,i2+l,i1,i3))*eeff0_2array(l,i2)

                 tt30 = tt30 + xy_f(1,i2+l,i1,i3)*ceff0array(l,i2) + xy_f(3,i2+l,i1,i3)*eeff0array(l,i2) + &
                      2.d0*xye_f(1,i2+l,i1,i3)*ceff0_2array(l,i2) + &
                      2.d0*(xyc_f(1,i2+l,i1,i3)+xye_f(2,i2+l,i1,i3))*eeff0_2array(l,i2)

                 tt40 = tt40 + xy_f(4,i2+l,i1,i3)*aeff0array(l,i2) + xy_f(6,i2+l,i1,i3)*beff0array(l,i2) + &
                      2.d0*(xya_f(2,i2+l,i1,i3)+xyb_f(3,i2+l,i1,i3))*aeff0_2array(l,i2) + &
                      2.d0*(xya_f(3,i2+l,i1,i3)+xyb_f(4,i2+l,i1,i3))*beff0_2array(l,i2)

                 tt50 = tt50 + xy_f(5,i2+l,i1,i3)*aeff0array(l,i2) + xy_f(7,i2+l,i1,i3)*beff0array(l,i2) + &
                      2.d0*(xyc_f(2,i2+l,i1,i3)+xye_f(3,i2+l,i1,i3))*aeff0_2array(l,i2) + &
                      2.d0*(xyc_f(3,i2+l,i1,i3)+xye_f(4,i2+l,i1,i3))*beff0_2array(l,i2)

                 tt60 = tt60 + xy_f(4,i2+l,i1,i3)*ceff0array(l,i2) + xy_f(6,i2+l,i1,i3)*eeff0array(l,i2) + &
                      2.d0*(xya_f(2,i2+l,i1,i3)+xyb_f(3,i2+l,i1,i3))*ceff0_2array(l,i2) + &
                      2.d0*(xya_f(3,i2+l,i1,i3)+xyb_f(4,i2+l,i1,i3))*eeff0_2array(l,i2)

                 tt70 = tt70 + xy_f(5,i2+l,i1,i3)*ceff0array(l,i2) + xy_f(7,i2+l,i1,i3)*eeff0array(l,i2) + &
                      2.d0*(xyc_f(2,i2+l,i1,i3)+xye_f(3,i2+l,i1,i3))*ceff0_2array(l,i2) + &
                      2.d0*(xyc_f(3,i2+l,i1,i3)+xye_f(4,i2+l,i1,i3))*eeff0_2array(l,i2)

                 ! dss coefficients
                 tt1a0=tt1a0 + xy_f(1,i2+l,i1,i3)*aeff0_2auxarray(l,i2)
                 tt1c0=tt1c0 + xy_f(1,i2+l,i1,i3)*ceff0_2auxarray(l,i2)
                 ! sds coefficients
                 tt2b0=tt2b0 + xy_f(2,i2+l,i1,i3)*beff0_2auxarray(l,i2)
                 tt2e0=tt2e0 + xy_f(2,i2+l,i1,i3)*eeff0_2auxarray(l,i2)
                 ! dds coefficients
                 tt3b0=tt3b0 + xy_f(3,i2+l,i1,i3)*beff0_2auxarray(l,i2)
                 tt3e0=tt3e0 + xy_f(3,i2+l,i1,i3)*eeff0_2auxarray(l,i2)
                 ! ssd coefficients
                 tt4a0=tt4a0 + xy_f(4,i2+l,i1,i3)*aeff0_2auxarray(l,i2)
                 tt4c0=tt4c0 + xy_f(4,i2+l,i1,i3)*ceff0_2auxarray(l,i2)
                 ! dsd coefficients
                 tt5a0=tt5a0 + xy_f(5,i2+l,i1,i3)*aeff0_2auxarray(l,i2)
                 tt5c0=tt5c0 + xy_f(5,i2+l,i1,i3)*ceff0_2auxarray(l,i2)
                 ! sdd coefficients
                 tt6b0=tt6b0 + xy_f(6,i2+l,i1,i3)*beff0_2auxarray(l,i2)
                 tt6e0=tt6e0 + xy_f(6,i2+l,i1,i3)*eeff0_2auxarray(l,i2)
                 ! ddd coefficients
                 tt7b0=tt7b0 + xy_f(7,i2+l,i1,i3)*beff0_2auxarray(l,i2)
                 tt7e0=tt7e0 + xy_f(7,i2+l,i1,i3)*eeff0_2auxarray(l,i2)

              end do
              ! dss coefficients
              yza_f(1,i3,i1,i2)=tt1a0
              yzc_f(1,i3,i1,i2)=tt1c0
              ! sds coefficients
              yzb_f(1,i3,i1,i2)=tt2b0
              yze_f(1,i3,i1,i2)=tt2e0
              ! dds coefficients
              yzb_f(2,i3,i1,i2)=tt3b0
              yze_f(2,i3,i1,i2)=tt3e0
              ! ssd coefficients
              yza_f(2,i3,i1,i2)=tt4a0
              yzc_f(2,i3,i1,i2)=tt4c0
              ! dsd coefficients
              yza_f(3,i3,i1,i2)=tt5a0
              yzc_f(3,i3,i1,i2)=tt5c0
              ! sdd coefficients
              yzb_f(3,i3,i1,i2)=tt6b0
              yze_f(3,i3,i1,i2)=tt6e0
              ! sdd coefficients
              yzb_f(4,i3,i1,i2)=tt7b0
              yze_f(4,i3,i1,i2)=tt7e0

           else
              do l=max(nfl2-i2,lowfil),min(lupfil,nfu2-i2)
                 tt10 = tt10 + xy_f(1,i2+l,i1,i3)*aeff0array(l,i2) + xy_f(3,i2+l,i1,i3)*beff0array(l,i2)

                 tt20 = tt20 + xy_f(2,i2+l,i1,i3)*eeff0array(l,i2)

                 tt30 = tt30 + xy_f(1,i2+l,i1,i3)*ceff0array(l,i2) + xy_f(3,i2+l,i1,i3)*eeff0array(l,i2)

                 tt40 = tt40 + xy_f(4,i2+l,i1,i3)*aeff0array(l,i2) + xy_f(6,i2+l,i1,i3)*beff0array(l,i2)

                 tt50 = tt50 + xy_f(5,i2+l,i1,i3)*aeff0array(l,i2) + xy_f(7,i2+l,i1,i3)*beff0array(l,i2)

                 tt60 = tt60 + xy_f(4,i2+l,i1,i3)*ceff0array(l,i2) + xy_f(6,i2+l,i1,i3)*eeff0array(l,i2)

                 tt70 = tt70 + xy_f(5,i2+l,i1,i3)*ceff0array(l,i2) + xy_f(7,i2+l,i1,i3)*eeff0array(l,i2)
              end do
           end if
           y_f(4,i1,i2,i3)=y_f(4,i1,i2,i3)+tt40
           y_f(2,i1,i2,i3)=y_f(2,i1,i2,i3)+tt20
           y_f(1,i1,i2,i3)=y_f(1,i1,i2,i3)+tt10
           y_f(6,i1,i2,i3)=y_f(6,i1,i2,i3)+tt60
           y_f(5,i1,i2,i3)=y_f(5,i1,i2,i3)+tt50
           y_f(3,i1,i2,i3)=y_f(3,i1,i2,i3)+tt30
           y_f(7,i1,i2,i3)=y_f(7,i1,i2,i3)+tt70

        enddo
     enddo
  enddo
  !$omp enddo 


  !$omp do 
  do i3=0,n3
     z0=hgrid*(i3+offsetz)-rxyzConf(3)
     if(.not. with_kinetic) then
        call position_dependent_filters(potentialPrefac,z0, aeff0array(lowfil,i3), 'a')
        call position_dependent_filters(potentialPrefac,z0, beff0array(lowfil,i3), 'b')
        call position_dependent_filters(potentialPrefac,z0, ceff0array(lowfil,i3), 'c')
        call position_dependent_filters(potentialPrefac,z0, eeff0array(lowfil,i3), 'e')
     else
        call position_dependent_filters(potentialPrefac, z0, aeff0array(lowfil,i3), 'aeff')
        call position_dependent_filters(potentialPrefac, z0, beff0array(lowfil,i3), 'beff')
        call position_dependent_filters(potentialPrefac, z0, ceff0array(lowfil,i3), 'ceff')
        call position_dependent_filters(potentialPrefac, z0, eeff0array(lowfil,i3), 'eeff')
     end if
     if(with_confpot) then
        call position_dependent_filters(potentialPrefac,z0, aeff0_2array(lowfil,i3), 'a2')
        call position_dependent_filters(potentialPrefac,z0, beff0_2array(lowfil,i3), 'b2')
        call position_dependent_filters(potentialPrefac,z0, ceff0_2array(lowfil,i3), 'c2')
        call position_dependent_filters(potentialPrefac,z0, eeff0_2array(lowfil,i3), 'e2')
     end if
  end do
  !$omp end do

  !!!in this last section a bug of ifort with fpe0 is found with OpenMP
  
  ! + (1/2) d^2/dz^2
  !$omp do schedule(static,1) 
  do i2=0,n2
     do i1=0,n1
        if (ibxy_c(2,i1,i2)-ibxy_c(1,i1,i2).ge.4) then
           do i3=ibxy_c(1,i1,i2),ibxy_c(2,i1,i2)-4,4
              dyi0=0.0_wp ; dyi1=0.0_wp ; dyi2=0.0_wp ; dyi3=0.0_wp 
              if(with_confpot) then
                 do t=max(ibxy_c(1,i1,i2),lowfil+i3),min(lupfil+i3+3,ibxy_c(2,i1,i2))
                    dyi0=dyi0 + xz_c(t,i1,i2)*aeff0array(t-i3-0,i3+0) + &
                         2.d0*(xza_c(t,i1,i2)+yza_c(t,i1,i2))*aeff0_2array(t-i3-0,i3+0)
                    dyi1=dyi1 + xz_c(t,i1,i2)*aeff0array(t-i3-1,i3+1) + &
                         2.d0*(xza_c(t,i1,i2)+yza_c(t,i1,i2))*aeff0_2array(t-i3-1,i3+1)
                    dyi2=dyi2 + xz_c(t,i1,i2)*aeff0array(t-i3-2,i3+2) + &
                         2.d0*(xza_c(t,i1,i2)+yza_c(t,i1,i2))*aeff0_2array(t-i3-2,i3+2)
                    dyi3=dyi3 + xz_c(t,i1,i2)*aeff0array(t-i3-3,i3+3) + &
                         2.d0*(xza_c(t,i1,i2)+yza_c(t,i1,i2))*aeff0_2array(t-i3-3,i3+3)
                 enddo
              else
                 do t=max(ibxy_c(1,i1,i2),lowfil+i3),min(lupfil+i3+3,ibxy_c(2,i1,i2))
                    dyi0=dyi0 + xz_c(t,i1,i2)*aeff0array(t-i3-0,i3+0)
                    dyi1=dyi1 + xz_c(t,i1,i2)*aeff0array(t-i3-1,i3+1)
                    dyi2=dyi2 + xz_c(t,i1,i2)*aeff0array(t-i3-2,i3+2)
                    dyi3=dyi3 + xz_c(t,i1,i2)*aeff0array(t-i3-3,i3+3)
                 enddo
              end if
              y_c(i1,i2,i3+0)=y_c(i1,i2,i3+0)+dyi0
              y_c(i1,i2,i3+1)=y_c(i1,i2,i3+1)+dyi1
              y_c(i1,i2,i3+2)=y_c(i1,i2,i3+2)+dyi2
              y_c(i1,i2,i3+3)=y_c(i1,i2,i3+3)+dyi3
           enddo
           icur=i3
        else
           icur=ibxy_c(1,i1,i2)
        endif

        do i3=icur,ibxy_c(2,i1,i2)
           dyi=0.0_wp
           if(with_confpot) then
              do t=max(ibxy_c(1,i1,i2),lowfil+i3),min(lupfil+i3,ibxy_c(2,i1,i2))
                 dyi=dyi + xz_c(t,i1,i2)*aeff0array(t-i3-0,i3) + &
                      2.d0*(xza_c(t,i1,i2)+yza_c(t,i1,i2))*aeff0_2array(t-i3-0,i3+0)
              enddo
           else
              do t=max(ibxy_c(1,i1,i2),lowfil+i3),min(lupfil+i3,ibxy_c(2,i1,i2))
                 dyi=dyi + xz_c(t,i1,i2)*aeff0array(t-i3-0,i3)
              enddo
           end if
           y_c(i1,i2,i3)=y_c(i1,i2,i3)+dyi
        enddo

        istart=max(ibxy_c(1,i1,i2),ibxy_f(1,i1,i2)-lupfil)
        iend=min(ibxy_c(2,i1,i2),ibxy_f(2,i1,i2)-lowfil)

        !the openMP problem is between here ....
        if (iend-istart.ge.4) then
           do i3=istart,iend-4,4
              dyi0=0.0_wp ; dyi1=0.0_wp ; dyi2=0.0_wp ; dyi3=0.0_wp
              if(with_confpot) then
                 do t=max(ibxy_f(1,i1,i2),lowfil+i3),min(lupfil+i3+3,ibxy_f(2,i1,i2))
                    dyi0 = dyi0 + xz_f4(t,i1,i2)*beff0array(t-i3-0,i3+0) + &
                         2.d0*(xzb_f(1,t,i1,i2)+yzb_f(1,t,i1,i2))*aeff0_2array(t-i3-0,i3+0) + &
                         2.d0*(xza_f(2,t,i1,i2)+xzb_f(3,t,i1,i2)+yza_f(2,t,i1,i2)+yzb_f(3,t,i1,i2))&
                         *beff0_2array(t-i3-0,i3+0)
                    dyi1 = dyi1 + xz_f4(t,i1,i2)*beff0array(t-i3-1,i3+1) + &
                         2.d0*(xzb_f(1,t,i1,i2)+yzb_f(1,t,i1,i2))*aeff0_2array(t-i3-1,i3+1) + &
                         2.d0*(xza_f(2,t,i1,i2)+xzb_f(3,t,i1,i2)+yza_f(2,t,i1,i2)+yzb_f(3,t,i1,i2))&
                         *beff0_2array(t-i3-1,i3+1)
                    dyi2 = dyi2 + xz_f4(t,i1,i2)*beff0array(t-i3-2,i3+2) + &
                         2.d0*(xzb_f(1,t,i1,i2)+yzb_f(1,t,i1,i2))*aeff0_2array(t-i3-2,i3+2) + &
                         2.d0*(xza_f(2,t,i1,i2)+xzb_f(3,t,i1,i2)+yza_f(2,t,i1,i2)+yzb_f(3,t,i1,i2))&
                         *beff0_2array(t-i3-2,i3+2)
                    dyi3 = dyi3 + xz_f4(t,i1,i2)*beff0array(t-i3-3,i3+3) + &
                         2.d0*(xzb_f(1,t,i1,i2)+yzb_f(1,t,i1,i2))*aeff0_2array(t-i3-3,i3+3) + &
                         2.d0*(xza_f(2,t,i1,i2)+xzb_f(3,t,i1,i2)+yza_f(2,t,i1,i2)+yzb_f(3,t,i1,i2))&
                         *beff0_2array(t-i3-3,i3+3)
                 enddo
              else
                 do t=max(ibxy_f(1,i1,i2),lowfil+i3),min(lupfil+i3+3,ibxy_f(2,i1,i2))
                    dyi0 = dyi0 + xz_f4(t,i1,i2)*beff0array(t-i3-0,i3+0)
                    dyi1 = dyi1 + xz_f4(t,i1,i2)*beff0array(t-i3-1,i3+1)
                    dyi2 = dyi2 + xz_f4(t,i1,i2)*beff0array(t-i3-2,i3+2)
                    dyi3 = dyi3 + xz_f4(t,i1,i2)*beff0array(t-i3-3,i3+3)
                 enddo
              end if
              y_c(i1,i2,i3+0)=y_c(i1,i2,i3+0)+dyi0
              y_c(i1,i2,i3+1)=y_c(i1,i2,i3+1)+dyi1
              y_c(i1,i2,i3+2)=y_c(i1,i2,i3+2)+dyi2
              y_c(i1,i2,i3+3)=y_c(i1,i2,i3+3)+dyi3
           enddo
           istart=i3
        endif

        do i3=istart,iend
           dyi=0.0_wp
           if(with_confpot) then
              do t=max(ibxy_f(1,i1,i2),lowfil+i3),min(lupfil+i3,ibxy_f(2,i1,i2))
                 dyi=dyi + xz_f4(t,i1,i2)*beff0array(t-i3-0,i3) + &
                      2.d0*(xzb_f(1,t,i1,i2)+yzb_f(1,t,i1,i2))*aeff0_2array(t-i3-0,i3) + &
                      2.d0*(xza_f(2,t,i1,i2)+xzb_f(3,t,i1,i2)+yza_f(2,t,i1,i2)+yzb_f(3,t,i1,i2))&
                      *beff0_2array(t-i3-0,i3)
              enddo
           else
              do t=max(ibxy_f(1,i1,i2),lowfil+i3),min(lupfil+i3,ibxy_f(2,i1,i2))
                 dyi=dyi + xz_f4(t,i1,i2)*beff0array(t-i3-0,i3)
              enddo
           end if
           y_c(i1,i2,i3)=y_c(i1,i2,i3)+dyi
        enddo
        !...and here


        if (ibxy_f(2,i1,i2)-ibxy_f(1,i1,i2).ge.4) then
           do i3=ibxy_f(1,i1,i2),ibxy_f(2,i1,i2)-4,4
              dyi0=0.0_wp ; dyi1=0.0_wp ; dyi2=0.0_wp ; dyi3=0.0_wp 

              tt10 = 0.d0 ; tt11 = 0.d0 ; tt12 = 0.d0 ; tt13 = 0.d0
              tt40 = 0.d0 ; tt41 = 0.d0 ; tt42 = 0.d0 ; tt43 = 0.d0
              tt50 = 0.d0 ; tt51 = 0.d0 ; tt52 = 0.d0 ; tt53 = 0.d0
              tt20 = 0.d0 ; tt21 = 0.d0 ; tt22 = 0.d0 ; tt23 = 0.d0
              tt60 = 0.d0 ; tt61 = 0.d0 ; tt62 = 0.d0 ; tt63 = 0.d0
              do t=max(ibxy_c(1,i1,i2),lowfil+i3),min(lupfil+i3+3,ibxy_c(2,i1,i2))
                 dyi0=dyi0 + xz_c(t,i1,i2)*ceff0array(t-i3-0,i3+0)
                 dyi1=dyi1 + xz_c(t,i1,i2)*ceff0array(t-i3-1,i3+1)
                 dyi2=dyi2 + xz_c(t,i1,i2)*ceff0array(t-i3-2,i3+2)
                 dyi3=dyi3 + xz_c(t,i1,i2)*ceff0array(t-i3-3,i3+3)
              end do

              if(with_confpot) then


                 do t=max(ibxy_c(1,i1,i2),lowfil+i3),min(lupfil+i3+3,ibxy_c(2,i1,i2))
                    tt10 = tt10 + 2.d0*xzc_c(t,i1,i2)*aeff0_2array(t-i3-0,i3+0)
                    tt11 = tt11 + 2.d0*xzc_c(t,i1,i2)*aeff0_2array(t-i3-1,i3+1)
                    tt12 = tt12 + 2.d0*xzc_c(t,i1,i2)*aeff0_2array(t-i3-2,i3+2)
                    tt13 = tt13 + 2.d0*xzc_c(t,i1,i2)*aeff0_2array(t-i3-3,i3+3)

                    tt40 = tt40 + 2.d0*xza_c(t,i1,i2)*ceff0_2array(t-i3-0,i3+0)
                    tt41 = tt41 + 2.d0*xza_c(t,i1,i2)*ceff0_2array(t-i3-1,i3+1)
                    tt42 = tt42 + 2.d0*xza_c(t,i1,i2)*ceff0_2array(t-i3-2,i3+2)
                    tt43 = tt43 + 2.d0*xza_c(t,i1,i2)*ceff0_2array(t-i3-3,i3+3)

                    tt50 = tt50 + 2.d0*xzc_c(t,i1,i2)*ceff0_2array(t-i3-0,i3+0)
                    tt51 = tt51 + 2.d0*xzc_c(t,i1,i2)*ceff0_2array(t-i3-1,i3+1)
                    tt52 = tt52 + 2.d0*xzc_c(t,i1,i2)*ceff0_2array(t-i3-2,i3+2)
                    tt53 = tt53 + 2.d0*xzc_c(t,i1,i2)*ceff0_2array(t-i3-3,i3+3)

                    tt20 = tt20 + 2.d0*yzc_c(t,i1,i2)*aeff0_2array(t-i3-0,i3+0)
                    tt21 = tt21 + 2.d0*yzc_c(t,i1,i2)*aeff0_2array(t-i3-1,i3+1)
                    tt22 = tt22 + 2.d0*yzc_c(t,i1,i2)*aeff0_2array(t-i3-2,i3+2)
                    tt23 = tt23 + 2.d0*yzc_c(t,i1,i2)*aeff0_2array(t-i3-3,i3+3)

                    tt40 = tt40 + 2.d0*yza_c(t,i1,i2)*ceff0_2array(t-i3-0,i3+0)
                    tt41 = tt41 + 2.d0*yza_c(t,i1,i2)*ceff0_2array(t-i3-1,i3+1)
                    tt42 = tt42 + 2.d0*yza_c(t,i1,i2)*ceff0_2array(t-i3-2,i3+2)
                    tt43 = tt43 + 2.d0*yza_c(t,i1,i2)*ceff0_2array(t-i3-3,i3+3)

                    tt60 = tt60 + 2.d0*yzc_c(t,i1,i2)*ceff0_2array(t-i3-0,i3+0)
                    tt61 = tt61 + 2.d0*yzc_c(t,i1,i2)*ceff0_2array(t-i3-1,i3+1)
                    tt62 = tt62 + 2.d0*yzc_c(t,i1,i2)*ceff0_2array(t-i3-2,i3+2)
                    tt63 = tt63 + 2.d0*yzc_c(t,i1,i2)*ceff0_2array(t-i3-3,i3+3)
                 enddo
                 y_f(1,i1,i2,i3+0) = y_f(1,i1,i2,i3+0) + tt10
                 y_f(1,i1,i2,i3+1) = y_f(1,i1,i2,i3+1) + tt11
                 y_f(1,i1,i2,i3+2) = y_f(1,i1,i2,i3+2) + tt12
                 y_f(1,i1,i2,i3+3) = y_f(1,i1,i2,i3+3) + tt13

                 y_f(5,i1,i2,i3+0) = y_f(5,i1,i2,i3+0) + tt50
                 y_f(5,i1,i2,i3+1) = y_f(5,i1,i2,i3+1) + tt51
                 y_f(5,i1,i2,i3+2) = y_f(5,i1,i2,i3+2) + tt52
                 y_f(5,i1,i2,i3+3) = y_f(5,i1,i2,i3+3) + tt53

                 y_f(2,i1,i2,i3+0) = y_f(2,i1,i2,i3+0) + tt20
                 y_f(2,i1,i2,i3+1) = y_f(2,i1,i2,i3+1) + tt21
                 y_f(2,i1,i2,i3+2) = y_f(2,i1,i2,i3+2) + tt22
                 y_f(2,i1,i2,i3+3) = y_f(2,i1,i2,i3+3) + tt23

                 y_f(6,i1,i2,i3+0) = y_f(6,i1,i2,i3+0) + tt60
                 y_f(6,i1,i2,i3+1) = y_f(6,i1,i2,i3+1) + tt61
                 y_f(6,i1,i2,i3+2) = y_f(6,i1,i2,i3+2) + tt62
                 y_f(6,i1,i2,i3+3) = y_f(6,i1,i2,i3+3) + tt63
              end if
              y_f(4,i1,i2,i3+0) = y_f(4,i1,i2,i3+0) + dyi0 + tt40
              y_f(4,i1,i2,i3+1) = y_f(4,i1,i2,i3+1) + dyi1 + tt41
              y_f(4,i1,i2,i3+2) = y_f(4,i1,i2,i3+2) + dyi2 + tt42
              y_f(4,i1,i2,i3+3) = y_f(4,i1,i2,i3+3) + dyi3 + tt43
           enddo
           icur=i3
        else
           icur=ibxy_f(1,i1,i2)
        endif

        do i3=icur,ibxy_f(2,i1,i2)
           dyi0=0.0_wp ;  tt10 = 0.d0 ; tt40 = 0.d0 ; tt50 = 0.d0 ; tt20 = 0.d0 ; tt60 = 0.d0
           do t=max(ibxy_c(1,i1,i2),lowfil+i3),min(lupfil+i3,ibxy_c(2,i1,i2))
              dyi0=dyi0 + xz_c(t,i1,i2)*ceff0array(t-i3-0,i3)
           end do

           if(with_confpot) then

              do t=max(ibxy_c(1,i1,i2),lowfil+i3),min(lupfil+i3,ibxy_c(2,i1,i2))
                 tt10 = tt10 + 2.d0*xzc_c(t,i1,i2)*aeff0_2array(t-i3-0,i3)
                 tt40 = tt40 + 2.d0*xza_c(t,i1,i2)*ceff0_2array(t-i3-0,i3)
                 tt50 = tt50 + 2.d0*xzc_c(t,i1,i2)*ceff0_2array(t-i3-0,i3)
                 tt20 = tt20 + 2.d0*yzc_c(t,i1,i2)*aeff0_2array(t-i3-0,i3)
                 tt40 = tt40 + 2.d0*yza_c(t,i1,i2)*ceff0_2array(t-i3-0,i3)
                 tt60 = tt60 + 2.d0*yzc_c(t,i1,i2)*ceff0_2array(t-i3-0,i3)
              enddo
           end if
           y_f(4,i1,i2,i3+0) = y_f(4,i1,i2,i3+0) + dyi0 + tt40
           y_f(1,i1,i2,i3+0) = y_f(1,i1,i2,i3+0) + tt10
           y_f(5,i1,i2,i3+0) = y_f(5,i1,i2,i3+0) + tt50
           y_f(2,i1,i2,i3+0) = y_f(2,i1,i2,i3+0) + tt20
           y_f(6,i1,i2,i3+0) = y_f(6,i1,i2,i3+0) + tt60
        enddo
     enddo
  enddo
  !$omp enddo


  ! wavelet part

  !$omp do schedule(static,1) 
  do i2=nfl2,nfu2
     do i1=nfl1,nfu1
        do i3=ibxy_f(1,i1,i2),ibxy_f(2,i1,i2)
           tt10 = 0.d0 ; tt20 = 0.d0 ; tt30 = 0.d0 ; tt40 = 0.d0 ; tt50 = 0.d0 ; tt60 = 0.d0 ; tt70 = 0.d0

           if(with_confpot) then
              do l=max(nfl3-i3,lowfil),min(lupfil,nfu3-i3)
                 tt10 = tt10 + xz_f(1,i3+l,i1,i2)*aeff0array(l,i3) + xz_f(5,i3+l,i1,i2)*beff0array(l,i3) + &
                      2.d0*                    xze_f(1,i3+l,i1,i2) *aeff0_2array(l,i3) + &
                      2.d0*(xzc_f(2,i3+l,i1,i2)+xze_f(3,i3+l,i1,i2))*beff0_2array(l,i3) + &
                      2.d0*(yza_f(1,i3+l,i1,i2)+yzb_f(2,i3+l,i1,i2))*aeff0_2array(l,i3) + &
                      2.d0*(yza_f(3,i3+l,i1,i2)+yzb_f(4,i3+l,i1,i2))*beff0_2array(l,i3)

                 tt20 = tt20 + xz_f(2,i3+l,i1,i2)*aeff0array(l,i3) + xz_f(6,i3+l,i1,i2)*beff0array(l,i3) + &
                      2.d0*(xza_f(1,i3+l,i1,i2)+xzb_f(2,i3+l,i1,i2))*aeff0_2array(l,i3) + &
                      2.d0*(xza_f(3,i3+l,i1,i2)+xzb_f(4,i3+l,i1,i2))*beff0_2array(l,i3) + &
                      2.d0*                    yze_f(1,i3+l,i1,i2) *aeff0_2array(l,i3) + &
                      2.d0*(yzc_f(2,i3+l,i1,i2)+yze_f(3,i3+l,i1,i2))*beff0_2array(l,i3)

                 tt30 = tt30 + xz_f(3,i3+l,i1,i2)*aeff0array(l,i3) + xz_f(7,i3+l,i1,i2)*beff0array(l,i3) + &
                      2.d0*(xzc_f(1,i3+l,i1,i2)+xze_f(2,i3+l,i1,i2))*aeff0_2array(l,i3) + &
                      2.d0*(xzc_f(3,i3+l,i1,i2)+xze_f(4,i3+l,i1,i2))*beff0_2array(l,i3) + &
                      2.d0*(yzc_f(1,i3+l,i1,i2)+yze_f(2,i3+l,i1,i2))*aeff0_2array(l,i3) + &
                      2.d0*(yzc_f(3,i3+l,i1,i2)+yze_f(4,i3+l,i1,i2))*beff0_2array(l,i3)

                 tt40 = tt40 + xz_f(4,i3+l,i1,i2)*eeff0array(l,i3)                                      + &
                      2.d0*                    xzb_f(1,i3+l,i1,i2) *ceff0_2array(l,i3) + &
                      2.d0*(xza_f(2,i3+l,i1,i2)+xzb_f(3,i3+l,i1,i2))*eeff0_2array(l,i3) + &
                      2.d0*                    yzb_f(1,i3+l,i1,i2) *ceff0_2array(l,i3) + &
                      2.d0*(yza_f(2,i3+l,i1,i2)+yzb_f(3,i3+l,i1,i2))*eeff0_2array(l,i3)

                 tt50 = tt50 + xz_f(1,i3+l,i1,i2)*ceff0array(l,i3) + xz_f(5,i3+l,i1,i2)*eeff0array(l,i3) + &
                      2.d0*                    xze_f(1,i3+l,i1,i2) *ceff0_2array(l,i3) + &
                      2.d0*(xzc_f(2,i3+l,i1,i2)+xze_f(3,i3+l,i1,i2))*eeff0_2array(l,i3) + &
                      2.d0*(yza_f(1,i3+l,i1,i2)+yzb_f(2,i3+l,i1,i2))*ceff0_2array(l,i3) + &
                      2.d0*(yza_f(3,i3+l,i1,i2)+yzb_f(4,i3+l,i1,i2))*eeff0_2array(l,i3)

                 tt60 = tt60 + xz_f(2,i3+l,i1,i2)*ceff0array(l,i3) + xz_f(6,i3+l,i1,i2)*eeff0array(l,i3) + &
                      2.d0*(xza_f(1,i3+l,i1,i2)+xzb_f(2,i3+l,i1,i2))*ceff0_2array(l,i3) + &
                      2.d0*(xza_f(3,i3+l,i1,i2)+xzb_f(4,i3+l,i1,i2))*eeff0_2array(l,i3) + &
                      2.d0*                    yze_f(1,i3+l,i1,i2) *ceff0_2array(l,i3) + &
                      2.d0*(yzc_f(2,i3+l,i1,i2)+yze_f(3,i3+l,i1,i2))*eeff0_2array(l,i3)

                 tt70 = tt70 + xz_f(3,i3+l,i1,i2)*ceff0array(l,i3) + xz_f(7,i3+l,i1,i2)*eeff0array(l,i3) + &
                      2.d0*(xzc_f(1,i3+l,i1,i2)+xze_f(2,i3+l,i1,i2))*ceff0_2array(l,i3) + &
                      2.d0*(xzc_f(3,i3+l,i1,i2)+xze_f(4,i3+l,i1,i2))*eeff0_2array(l,i3) + &
                      2.d0*(yzc_f(1,i3+l,i1,i2)+yze_f(2,i3+l,i1,i2))*ceff0_2array(l,i3) + &
                      2.d0*(yzc_f(3,i3+l,i1,i2)+yze_f(4,i3+l,i1,i2))*eeff0_2array(l,i3)
              enddo
           else
              do l=max(nfl3-i3,lowfil),min(lupfil,nfu3-i3)
                 tt10 = tt10 + xz_f(1,i3+l,i1,i2)*aeff0array(l,i3) + xz_f(5,i3+l,i1,i2)*beff0array(l,i3)
                 tt20 = tt20 + xz_f(2,i3+l,i1,i2)*aeff0array(l,i3) + xz_f(6,i3+l,i1,i2)*beff0array(l,i3)
                 tt30 = tt30 + xz_f(3,i3+l,i1,i2)*aeff0array(l,i3) + xz_f(7,i3+l,i1,i2)*beff0array(l,i3)
                 tt40 = tt40 + xz_f(4,i3+l,i1,i2)*eeff0array(l,i3) 
                 tt50 = tt50 + xz_f(1,i3+l,i1,i2)*ceff0array(l,i3) + xz_f(5,i3+l,i1,i2)*eeff0array(l,i3)
                 tt60 = tt60 + xz_f(2,i3+l,i1,i2)*ceff0array(l,i3) + xz_f(6,i3+l,i1,i2)*eeff0array(l,i3)
                 tt70 = tt70 + xz_f(3,i3+l,i1,i2)*ceff0array(l,i3) + xz_f(7,i3+l,i1,i2)*eeff0array(l,i3)
              enddo
           end if
           y_f(4,i1,i2,i3)=y_f(4,i1,i2,i3)+tt40
           y_f(2,i1,i2,i3)=y_f(2,i1,i2,i3)+tt20
           y_f(1,i1,i2,i3)=y_f(1,i1,i2,i3)+tt10
           y_f(6,i1,i2,i3)=y_f(6,i1,i2,i3)+tt60
           y_f(5,i1,i2,i3)=y_f(5,i1,i2,i3)+tt50
           y_f(3,i1,i2,i3)=y_f(3,i1,i2,i3)+tt30
           y_f(7,i1,i2,i3)=y_f(7,i1,i2,i3)+tt70
        enddo
     enddo
  enddo
  !$omp enddo

  !$omp end parallel

!  write(*,*) 'after: ddot',ddot((n1+1)*(n2+1)*(n3+1), y_c, 1, y_c, 1),&
!       ddot(7*(nfu1-nfl1+1)*(nfu2-nfl2+1)*(nfu3-nfl3+1),y_f,1,y_f,1)


  contains
    !> identify and evaluate filters associated to the position
    pure subroutine position_dependent_filters(parabPrefac, x0, eff, filterCode)
!      use filterModule, only:lb,ub,a,b,c,e,a1,a2,a3,a4,b1,b2,b3,b4,c1,c2,c3,c4,e1,e2,e3,e4
      implicit none
      ! Calling arguments
      real(kind=8),intent(in) :: parabPrefac !<prefactor of the potential
      real(kind=8),intent(in) :: x0          !< Center of the parabolic potential (x-x0)^2
      real(kind=8),dimension(lb:ub),intent(out) :: eff  !< The effective filter
      character(len=*), intent(in) :: filterCode
      ! Local variables
      integer :: i
      real(kind=8) :: fac, fac2, x02, x03

      fac=parabPrefac
      fac2=parabPrefac*hgrid
      x02=x0**2
      x03=x0**3

      ! Determine which filter we have to calculate
      select case(filterCode)
      case('aeff')
         do i=lb,ub
            eff(i)=prefac1*a(i) + fac2*( hgrid3*a4(i) + 4*hgrid2*x0*a3(i) + 6*hgrid*x02*a2(i) + 4*x03*a1(i))
         end do
         eff(0)=eff(0)+fac*x0**4
      case('beff')
         do i=lb,ub
            eff(i)=prefac1*b(i) + fac2*( hgrid3*b4(i) + 4*hgrid2*x0*b3(i) + 6*hgrid*x02*b2(i) + 4*x03*b1(i))
         end do
      case('ceff')
         do i=lb,ub
            eff(i)=prefac1*c(i) + fac2*( hgrid3*c4(i) + 4*hgrid2*x0*c3(i) + 6*hgrid*x02*c2(i) + 4*x03*c1(i))
         end do
      case('eeff')
         do i=lb,ub
            eff(i)=prefac1*e(i) + fac2*( hgrid3*e4(i) + 4*hgrid2*x0*e3(i) + 6*hgrid*x02*e2(i) + 4*x03*e1(i))
         end do
         eff(0)=eff(0)+fac*x0**4
      case('a')
         do i=lb,ub
            eff(i) = fac2*( hgrid3*a4(i) + 4*hgrid2*x0*a3(i) + 6*hgrid*x02*a2(i) + 4*x03*a1(i))
         end do
         eff(0)=eff(0)+fac*x0**4
      case('b')
         do i=lb,ub
            eff(i) = fac2*( hgrid3*b4(i) + 4*hgrid2*x0*b3(i) + 6*hgrid*x02*b2(i) + 4*x03*b1(i))
         end do
      case('c')
         do i=lb,ub
            eff(i) = fac2*( hgrid3*c4(i) + 4*hgrid2*x0*c3(i) + 6*hgrid*x02*c2(i) + 4*x03*c1(i))
         end do
      case('e')
         do i=lb,ub
            eff(i) = fac2*( hgrid3*e4(i) + 4*hgrid2*x0*e3(i) + 6*hgrid*x02*e2(i) + 4*x03*e1(i))
         end do
         eff(0)=eff(0)+fac*x0**4
      case('a2')
         do i=lb,ub
            eff(i) = fac2*( hgrid*a2(i) + 2.d0*x0*a1(i) )
         end do
         eff(0)=eff(0)+fac*x0**2
      case('b2')
         do i=lb,ub
            eff(i) = fac2*( hgrid*b2(i) + 2.d0*x0*b1(i) )
         end do
      case('c2')
         do i=lb,ub
            eff(i) = fac2*( hgrid*c2(i) + 2.d0*x0*c1(i) )
         end do
      case('e2')
         do i=lb,ub
            eff(i) = fac2*( hgrid*e2(i) + 2.d0*x0*e1(i) )
         end do
         eff(0)=eff(0)+fac*x0**2
      end select

    end subroutine position_dependent_filters


END SUBROUTINE ConvolQuartic4
<|MERGE_RESOLUTION|>--- conflicted
+++ resolved
@@ -689,14 +689,7 @@
   real(kind=8) :: tt6a0, tt6b0, tt6c0, tt6e0                     
   real(kind=8) :: tt7a0, tt7b0, tt7c0, tt7e0                     
   logical:: with_confpot
-<<<<<<< HEAD
-  !real(kind=8) :: ddot
-
-
-  call timing(iproc,'convolQuartic ','ON')
-=======
   real(kind=8) :: ddot,prefac1,hgrid2,hgrid3
->>>>>>> 1e43bccf
 
 
   ! Flag indicating whether a confining quartic potential is used
