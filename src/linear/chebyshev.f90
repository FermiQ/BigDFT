!> @file
!!  Linear version: Define Chebyshev polynomials
!! @author
!!    Copyright (C) 2012-2013 BigDFT group
!!    This file is distributed under the terms of the
!!    GNU General Public License, see ~/COPYING file
!!    or http://www.gnu.org/copyleft/gpl.txt .
!!    For the list of contributors, see ~/AUTHORS 

 
!> Again assuming all matrices have same sparsity, still some tidying to be done
subroutine chebyshev_clean(iproc, nproc, npl, cc, orbs, foe_obj, kernel, ham_compr, &
           ovrlp_compr, calculate_SHS, nsize_polynomial, SHS, fermi, penalty_ev, chebyshev_polynomials, &
           emergency_stop)
  use module_base
  use module_types
  use module_interfaces, except_this_one => chebyshev_clean
  use sparsematrix_base, only: sparse_matrix
  implicit none

  ! Calling arguments
  integer,intent(in) :: iproc, nproc, npl, nsize_polynomial
  real(8),dimension(npl,3),intent(in) :: cc
  type(orbitals_data),intent(in) :: orbs
  type(foe_data),intent(in) :: foe_obj
  type(sparse_matrix), intent(in) :: kernel
  real(kind=8),dimension(kernel%nvctr),intent(in) :: ham_compr, ovrlp_compr
  logical,intent(in) :: calculate_SHS
  real(kind=8),dimension(kernel%nvctr),intent(inout) :: SHS
  real(kind=8),dimension(orbs%norb,orbs%norbp),intent(out) :: fermi
  real(kind=8),dimension(orbs%norb,orbs%norbp,2),intent(out) :: penalty_ev
  real(kind=8),dimension(nsize_polynomial,npl),intent(out) :: chebyshev_polynomials
  logical,intent(out) :: emergency_stop
  ! Local variables
  integer :: iorb,iiorb, jorb, ipl,norb,norbp,isorb, ierr, nseq, nmaxsegk, nmaxvalk
  integer :: isegstart, isegend, iseg, ii, jjorb, nout
  character(len=*),parameter :: subname='chebyshev_clean'
  real(8), dimension(:,:,:), allocatable :: vectors
  real(kind=8),dimension(:),allocatable :: ham_compr_seq, ovrlp_compr_seq, SHS_seq
  real(kind=8),dimension(:,:),allocatable :: matrix
  real(kind=8) :: tt, ddot
  integer,dimension(:,:,:),allocatable :: istindexarr
  integer,dimension(:),allocatable :: ivectorindex
  integer,parameter :: one=1, three=3
  integer,parameter :: number_of_matmuls=one
  integer,dimension(:,:),pointer :: onedimindices

  call timing(iproc, 'chebyshev_comp', 'ON')

  norb = orbs%norb
  norbp = orbs%norbp
  isorb = orbs%isorb

  if (norbp>0) then

      call init_onedimindices(norb, norbp, isorb, foe_obj%nseg, &
           foe_obj%kernel_nsegline, foe_obj%istsegline, foe_obj%keyg, &
           kernel, nout, onedimindices)
    
      call determine_sequential_length(norb, norbp, isorb, foe_obj%nseg, &
           foe_obj%kernel_nsegline, foe_obj%istsegline, foe_obj%keyg, &
           kernel, nseq, nmaxsegk, nmaxvalk)
    
    
      ham_compr_seq = f_malloc(nseq,id='ham_compr_seq')
      ovrlp_compr_seq = f_malloc(nseq,id='ovrlp_compr_seq')
      istindexarr = f_malloc((/ nmaxvalk, nmaxsegk, norbp /),id='istindexarr')
      ivectorindex = f_malloc(nseq,id='ivectorindex')
    
      call get_arrays_for_sequential_acces(norb, norbp, isorb, foe_obj%nseg, &
           foe_obj%kernel_nsegline, foe_obj%istsegline, foe_obj%keyg, kernel, nseq, nmaxsegk, nmaxvalk, &
           istindexarr, ivectorindex)
    
    
      if (number_of_matmuls==one) then
          matrix = f_malloc((/ orbs%norb, orbs%norbp /),id='matrix')
          SHS_seq = f_malloc(nseq,id='SHS_seq')
    
          if (norbp>0) then
              call to_zero(norb*norbp, matrix(1,1))
          end if
          !write(*,*) 'WARNING CHEBYSHEV: MODIFYING MATRIX MULTIPLICATION'
          if (orbs%norbp>0) then
              isegstart=kernel%istsegline(orbs%isorb_par(iproc)+1)
              if (orbs%isorb+orbs%norbp<orbs%norb) then
                  isegend=kernel%istsegline(orbs%isorb_par(iproc+1)+1)-1
              else
                  isegend=kernel%nseg
              end if
              do iseg=isegstart,isegend
                  ii=kernel%keyv(iseg)-1
                  do jorb=kernel%keyg(1,iseg),kernel%keyg(2,iseg)
                      ii=ii+1
                      iiorb = (jorb-1)/orbs%norb + 1
                      jjorb = jorb - (iiorb-1)*orbs%norb
                      matrix(jjorb,iiorb-orbs%isorb)=ovrlp_compr(ii)
                      !if (jjorb==iiorb) then
                      !    matrix(jjorb,iiorb-orbs%isorb)=1.d0
                      !else
                      !    matrix(jjorb,iiorb-orbs%isorb)=0.d0
                      !end if
                  end do
              end do
          end if
      end if
    
      call sequential_acces_matrix(norb, norbp, isorb, foe_obj%nseg, &
           foe_obj%kernel_nsegline, foe_obj%istsegline, foe_obj%keyg, &
           kernel, ham_compr, nseq, nmaxsegk, nmaxvalk, &
           ham_compr_seq)
    
    
      call sequential_acces_matrix(norb, norbp, isorb, foe_obj%nseg, &
           foe_obj%kernel_nsegline, foe_obj%istsegline, foe_obj%keyg, &
           kernel, ovrlp_compr, nseq, nmaxsegk, nmaxvalk, &
           ovrlp_compr_seq)

    
      vectors = f_malloc((/ norb, norbp, 4 /),id='vectors')
      if (norbp>0) then
          call to_zero(norb*norbp, vectors(1,1,1))
      end if
    
  end if
    
  if (number_of_matmuls==one) then
  
      if (calculate_SHS) then
  
          if (norbp>0) then
              call sparsemm(nseq, ham_compr_seq, matrix(1,1), vectors(1,1,1), &
                   norb, norbp, ivectorindex, nout, onedimindices)
              call to_zero(norbp*norb, matrix(1,1))
              call sparsemm(nseq, ovrlp_compr_seq, vectors(1,1,1), matrix(1,1), &
                   norb, norbp, ivectorindex, nout, onedimindices)
              !call to_zero(kernel%nvctr, SHS(1))
          end if
          call to_zero(kernel%nvctr, SHS(1))
          
          if (orbs%norbp>0) then
              isegstart=kernel%istsegline(orbs%isorb_par(iproc)+1)
              if (orbs%isorb+orbs%norbp<orbs%norb) then
                  isegend=kernel%istsegline(orbs%isorb_par(iproc+1)+1)-1
              else
                  isegend=kernel%nseg
              end if
              do iseg=isegstart,isegend
                  ii=kernel%keyv(iseg)-1
                  do jorb=kernel%keyg(1,iseg),kernel%keyg(2,iseg)
                      ii=ii+1
                      iiorb = (jorb-1)/orbs%norb + 1
                      jjorb = jorb - (iiorb-1)*orbs%norb
                      SHS(ii)=matrix(jjorb,iiorb-orbs%isorb)
                  end do
              end do
          end if
  
          call mpiallred(SHS(1), kernel%nvctr, mpi_sum, bigdft_mpi%mpi_comm, ierr)
  
      end if
  
      if (orbs%norbp>0) then
          call sequential_acces_matrix(norb, norbp, isorb, foe_obj%nseg, &
               foe_obj%kernel_nsegline, foe_obj%istsegline, foe_obj%keyg, &
               kernel, SHS, nseq, nmaxsegk, &
               nmaxvalk, SHS_seq)
      end if
  
  end if

  !!if (iproc==0) then
  !!    do istat=1,kernel%nvctr
  !!        write(300,*) ham_compr(istat), SHS(istat)
  !!    end do
  !!end if
    
  if (norbp>0) then
    
      ! No need to set to zero the 3rd and 4th entry since they will be overwritten
      ! by copies of the 1st entry.
      if (norbp>0) then
          call to_zero(2*norb*norbp, vectors(1,1,1))
      end if
      do iorb=1,norbp
          iiorb=isorb+iorb
          vectors(iiorb,iorb,1)=1.d0
      end do
    
      if (norbp>0) then
    
          call vcopy(norb*norbp, vectors(1,1,1), 1, vectors(1,1,3), 1)
          call vcopy(norb*norbp, vectors(1,1,1), 1, vectors(1,1,4), 1)
        
          ! apply(3/2 - 1/2 S) H (3/2 - 1/2 S)
          if (number_of_matmuls==three) then
              call sparsemm(nseq, ovrlp_compr_seq, vectors(1,1,3), vectors(1,1,1), &
                   norb, norbp, ivectorindex, nout, onedimindices)
              call sparsemm(nseq, ham_compr_seq, vectors(1,1,1), vectors(1,1,3), &
                   norb, norbp, ivectorindex, nout, onedimindices)
              call sparsemm(nseq, ovrlp_compr_seq, vectors(1,1,3), vectors(1,1,1), &
                   norb, norbp, ivectorindex, nout, onedimindices)
          else if (number_of_matmuls==one) then
              call sparsemm(nseq, SHS_seq, vectors(1,1,3), vectors(1,1,1), &
                   norb, norbp, ivectorindex, nout, onedimindices)
          end if
        
        
          call vcopy(norb*norbp, vectors(1,1,1), 1, vectors(1,1,2), 1)
        
          !initialize fermi
          call to_zero(norbp*norb, fermi(1,1))
          call to_zero(2*norb*norbp, penalty_ev(1,1,1))
          call compress_polynomial_vector(iproc, nsize_polynomial, orbs, kernel, vectors(1,1,4), chebyshev_polynomials(1,1))
          call axpy_kernel_vectors(norbp, norb, nout, onedimindices, 0.5d0*cc(1,1), vectors(1,1,4), fermi(:,1))
          call axpy_kernel_vectors(norbp, norb, nout, onedimindices, 0.5d0*cc(1,3), vectors(1,1,4), penalty_ev(:,1,1))
          call axpy_kernel_vectors(norbp, norb, nout, onedimindices, 0.5d0*cc(1,3), vectors(1,1,4), penalty_ev(:,1,2))
          call compress_polynomial_vector(iproc, nsize_polynomial, orbs, kernel, vectors(1,1,2), chebyshev_polynomials(1,2))
          call axpy_kernel_vectors(norbp, norb, nout, onedimindices, cc(2,1), vectors(1,1,2), fermi(:,1))
          call axpy_kernel_vectors(norbp, norb, nout, onedimindices, cc(2,3), vectors(1,1,2), penalty_ev(:,1,1))
          call axpy_kernel_vectors(norbp, norb, nout, onedimindices, -cc(2,3), vectors(1,1,2), penalty_ev(:,1,2))
        
        
          emergency_stop=.false.
          main_loop: do ipl=3,npl
              ! apply (3/2 - 1/2 S) H (3/2 - 1/2 S)
              if (number_of_matmuls==three) then
                  call sparsemm(nseq, ovrlp_compr_seq, vectors(1,1,1), vectors(1,1,2), &
                       norb, norbp, ivectorindex, nout, onedimindices)
                  call sparsemm(nseq, ham_compr_seq, vectors(1,1,2), vectors(1,1,3), &
                       norb, norbp, ivectorindex, nout, onedimindices)
                  call sparsemm(nseq, ovrlp_compr_seq, vectors(1,1,3), vectors(1,1,2), &
                       norb, norbp, ivectorindex, nout, onedimindices)
              else if (number_of_matmuls==one) then
                  call sparsemm(nseq, SHS_seq, vectors(1,1,1), vectors(1,1,2), &
                       norb, norbp, ivectorindex, nout, onedimindices)
              end if
              call axbyz_kernel_vectors(norbp, norb, nout, onedimindices, 2.d0, vectors(1,1,2), &
                   -1.d0, vectors(1,1,4), vectors(1,1,3))
              call compress_polynomial_vector(iproc, nsize_polynomial, orbs, kernel, vectors(1,1,3), chebyshev_polynomials(1,ipl))
              call axpy_kernel_vectors(norbp, norb, nout, onedimindices, cc(ipl,1), vectors(1,1,3), fermi(:,1))
              call axpy_kernel_vectors(norbp, norb, nout, onedimindices, cc(ipl,3), vectors(1,1,3), penalty_ev(:,1,1))
         
              if (mod(ipl,2)==1) then
                  tt=cc(ipl,3)
              else
                  tt=-cc(ipl,3)
              end if
              call axpy_kernel_vectors(norbp, norb, nout, onedimindices, tt, vectors(1,1,3), penalty_ev(:,1,2))
         
              call copy_kernel_vectors(norbp, norb, nout, onedimindices, vectors(1,1,1), vectors(1,1,4))
              call copy_kernel_vectors(norbp, norb, nout, onedimindices, vectors(1,1,3), vectors(1,1,1))

              ! Check the norm of the columns of the kernel and set a flag if it explodes, which might
              ! be a consequence of the eigenvalue bounds being to small.
              do iorb=1,norbp
                  tt=ddot(norb, fermi(1,iorb), 1, fermi(1,iorb), 1)
                  if (abs(tt)>1.d3) then
                      emergency_stop=.true.
                      exit main_loop
                  end if
              end do
          end do main_loop
    
      end if

 
    
      call f_free(vectors)
      call f_free(ham_compr_seq)
      call f_free(ovrlp_compr_seq)
      call f_free(istindexarr)
      call f_free(ivectorindex)
      call f_free_ptr(onedimindices)
    
      if (number_of_matmuls==one) then
          call f_free(matrix)
          call f_free(SHS_seq)
      end if

  end if

  call timing(iproc, 'chebyshev_comp', 'OF')

end subroutine chebyshev_clean



! Performs z = a*x + b*y
subroutine axbyz_kernel_vectors(norbp, norb, nout, onedimindices, a, x, b, y, z)
  use module_base
  use module_types
  implicit none

  ! Calling arguments
  integer,intent(in) :: norbp, norb, nout
  integer,dimension(4,nout),intent(in) :: onedimindices
  real(8),intent(in) :: a, b
  real(kind=8),dimension(norb,norbp),intent(in) :: x, y
  real(kind=8),dimension(norb,norbp),intent(out) :: z

  ! Local variables
  integer :: i, jorb, iorb

  !$omp parallel default(private) shared(nout, onedimindices,a, b, x, y, z)
  !$omp do
  do i=1,nout
      iorb=onedimindices(1,i)
      jorb=onedimindices(2,i)
      z(jorb,iorb)=a*x(jorb,iorb)+b*y(jorb,iorb)
  end do
  !$omp end do
  !$omp end parallel

end subroutine axbyz_kernel_vectors



subroutine sparsemm(nseq, a_seq, b, c, norb, norbp, ivectorindex, nout, onedimindices)
  use module_base
  use module_types

  implicit none

  !Calling Arguments
  integer, intent(in) :: norb,norbp,nseq
  real(kind=8), dimension(norb,norbp),intent(in) :: b
  real(kind=8), dimension(nseq),intent(in) :: a_seq
  real(kind=8), dimension(norb,norbp), intent(out) :: c
  integer,dimension(nseq),intent(in) :: ivectorindex
  integer,intent(in) :: nout
  integer,dimension(4,nout) :: onedimindices

  !Local variables
  !character(len=*), parameter :: subname='sparsemm'
  integer :: i,jorb,jjorb,m,mp1
  integer :: iorb, ii0, ii2, ilen, jjorb0, jjorb1, jjorb2, jjorb3, jjorb4, jjorb5, jjorb6, iout
  real(kind=8) :: tt


  !$omp parallel default(private) shared(ivectorindex, a_seq, b, c, onedimindices, nout)
  !$omp do
  do iout=1,nout
      i=onedimindices(1,iout)
      iorb=onedimindices(2,iout)
      ilen=onedimindices(3,iout)
      ii0=onedimindices(4,iout)
      ii2=0
      tt=0.d0

      m=mod(ilen,7)
      if (m/=0) then
          do jorb=1,m
             jjorb=ivectorindex(ii0+ii2)
             tt = tt + b(jjorb,i)*a_seq(ii0+ii2)
             ii2=ii2+1
          end do
      end if
      mp1=m+1
      do jorb=mp1,ilen,7

         jjorb0=ivectorindex(ii0+ii2+0)
         tt = tt + b(jjorb0,i)*a_seq(ii0+ii2+0)

         jjorb1=ivectorindex(ii0+ii2+1)
         tt = tt + b(jjorb1,i)*a_seq(ii0+ii2+1)

         jjorb2=ivectorindex(ii0+ii2+2)
         tt = tt + b(jjorb2,i)*a_seq(ii0+ii2+2)

         jjorb3=ivectorindex(ii0+ii2+3)
         tt = tt + b(jjorb3,i)*a_seq(ii0+ii2+3)

         jjorb4=ivectorindex(ii0+ii2+4)
         tt = tt + b(jjorb4,i)*a_seq(ii0+ii2+4)

         jjorb5=ivectorindex(ii0+ii2+5)
         tt = tt + b(jjorb5,i)*a_seq(ii0+ii2+5)

         jjorb6=ivectorindex(ii0+ii2+6)
         tt = tt + b(jjorb6,i)*a_seq(ii0+ii2+6)

         ii2=ii2+7
      end do
      c(iorb,i)=tt
  end do 
  !$omp end do
  !$omp end parallel

    
end subroutine sparsemm



subroutine copy_kernel_vectors(norbp, norb, nout, onedimindices, a, b)
  use module_base
  use module_types
  implicit none

  ! Calling arguments
  integer,intent(in) :: norbp, norb, nout
  integer,dimension(4,nout),intent(in) :: onedimindices
  real(kind=8),dimension(norb,norbp),intent(in) :: a
  real(kind=8),dimension(norb,norbp),intent(out) :: b

  ! Local variables
  integer :: i, jorb, iorb


  !$omp parallel default(private) shared(nout, onedimindices,a, b)
  !$omp do
  do i=1,nout
      iorb=onedimindices(1,i)
      jorb=onedimindices(2,i)
      b(jorb,iorb)=a(jorb,iorb)
  end do
  !$omp end do
  !$omp end parallel


end subroutine copy_kernel_vectors




subroutine axpy_kernel_vectors(norbp, norb, nout, onedimindices, a, x, y)
  use module_base
  use module_types
  implicit none

  ! Calling arguments
  integer,intent(in) :: norbp, norb, nout
  integer,dimension(4,nout),intent(in) :: onedimindices
  real(kind=8),intent(in) :: a
  real(kind=8),dimension(norb,norbp),intent(in) :: x
  real(kind=8),dimension(norb,norbp),intent(inout) :: y

  ! Local variables
  integer :: i, jorb, iorb

  !$omp parallel default(private) shared(nout, onedimindices, y, x, a)
  !$omp do
  do i=1,nout
      iorb=onedimindices(1,i)
      jorb=onedimindices(2,i)
      y(jorb,iorb)=y(jorb,iorb)+a*x(jorb,iorb)
  end do
  !$omp end do
  !$omp end parallel


end subroutine axpy_kernel_vectors




subroutine determine_sequential_length(norb, norbp, isorb, nseg, nsegline, istsegline, keyg, &
           sparsemat, nseq, nmaxsegk, nmaxvalk)
  use module_base
  use module_types
  use sparsematrix_base, only: sparse_matrix
  implicit none

  ! Calling arguments
  integer,intent(in) :: norb, norbp, isorb, nseg
  integer,dimension(norb),intent(in) :: nsegline, istsegline
  integer,dimension(2,nseg),intent(in) :: keyg
  type(sparse_matrix),intent(in) :: sparsemat
  integer,intent(out) :: nseq, nmaxsegk, nmaxvalk

  ! Local variables
  integer :: i,iseg,jorb,iorb,jseg,ii
  integer :: isegoffset, istart, iend

  nseq=0
  nmaxsegk=0
  nmaxvalk=0
  do i = 1,norbp
     ii=isorb+i
     nmaxsegk=max(nmaxsegk,nsegline(ii))
     isegoffset=istsegline(ii)-1
     do iseg=1,nsegline(ii)
          !nmaxvalk=max(nmaxvalk,foe_obj%kernel_segkeyg(2,iseg,ii)-foe_obj%kernel_segkeyg(1,iseg,ii)+1)
          istart=keyg(1,isegoffset+iseg)
          iend=keyg(2,isegoffset+iseg)
          nmaxvalk=max(nmaxvalk,iend-istart+1)
          !do iorb=foe_obj%kernel_segkeyg(1,iseg,ii),foe_obj%kernel_segkeyg(2,iseg,ii)
          do iorb=istart,iend
              do jseg=sparsemat%istsegline(iorb),sparsemat%istsegline(iorb)+sparsemat%nsegline(iorb)-1
                  do jorb = sparsemat%keyg(1,jseg),sparsemat%keyg(2,jseg)
                      nseq=nseq+1
                  end do
              end do
          end do
     end do
  end do 

end subroutine determine_sequential_length




subroutine init_onedimindices(norb, norbp, isorb, nseg, nsegline, istsegline, keyg, sparsemat, nout, onedimindices)
  use module_base
  use module_types
  use sparsematrix_base, only: sparse_matrix
  implicit none

  ! Calling arguments
  integer,intent(in) :: norb, norbp, isorb, nseg
  integer,dimension(norb),intent(in) :: nsegline, istsegline
  integer,dimension(2,nseg),intent(in) :: keyg
  type(sparse_matrix),intent(in) :: sparsemat
  integer,intent(out) :: nout
  integer,dimension(:,:),pointer :: onedimindices

  ! Local variables
<<<<<<< HEAD
  integer :: i, iii, iseg, iorb, ii, jseg, ilen, itot
=======
  integer :: i, iii, iseg, iorb, istat, ii, jseg, ilen, itot
  integer :: isegoffset, istart, iend
>>>>>>> 00db4d89
  character(len=*),parameter :: subname='init_onedimindices'


  nout=0
  do i = 1,norbp
     iii=isorb+i
     isegoffset=istsegline(iii)-1
     do iseg=1,nsegline(iii)
          !do iorb=foe_obj%kernel_segkeyg(1,iseg,iii),foe_obj%kernel_segkeyg(2,iseg,iii)
          istart=keyg(1,isegoffset+iseg)
          iend=keyg(2,isegoffset+iseg)
          do iorb=istart,iend
              nout=nout+1
          end do
      end do
  end do

! allocate(onedimindices(4,nout), stat=istat)
  onedimindices = f_malloc_ptr((/ 4, nout /),id='onedimindices')

  ii=0
  itot=1
  do i = 1,norbp
     iii=isorb+i
     isegoffset=istsegline(iii)-1
     do iseg=1,nsegline(iii)
          !do iorb=foe_obj%kernel_segkeyg(1,iseg,iii),foe_obj%kernel_segkeyg(2,iseg,iii)
          istart=keyg(1,isegoffset+iseg)
          iend=keyg(2,isegoffset+iseg)
          do iorb=istart,iend
              ii=ii+1
              onedimindices(1,ii)=i
              onedimindices(2,ii)=iorb
              ilen=0
              do jseg=sparsemat%istsegline(iorb),sparsemat%istsegline(iorb)+sparsemat%nsegline(iorb)-1
                  ilen=ilen+sparsemat%keyg(2,jseg)-sparsemat%keyg(1,jseg)+1
              end do
              onedimindices(3,ii)=ilen
              onedimindices(4,ii)=itot
              itot=itot+ilen
          end do
      end do
  end do

end subroutine init_onedimindices



subroutine get_arrays_for_sequential_acces(norb, norbp, isorb, nseg, &
           nsegline, istsegline, keyg, sparsemat, nseq, nmaxsegk, nmaxvalk, &
           istindexarr, ivectorindex)
  use module_base
  use module_types
  use sparsematrix_base, only: sparse_matrix
  implicit none

  ! Calling arguments
  integer,intent(in) :: norb, norbp, isorb, nseg, nseq, nmaxsegk, nmaxvalk
  integer,dimension(norb),intent(in) :: nsegline, istsegline
  integer,dimension(2,nseg),intent(in) :: keyg
  type(sparse_matrix),intent(in) :: sparsemat
  integer,dimension(nmaxvalk,nmaxsegk,norbp),intent(out) :: istindexarr
  integer,dimension(nseq),intent(out) :: ivectorindex

  ! Local variables
  integer :: i,iseg,jorb,jjorb,iorb,jseg,ii,iii
  integer :: isegoffset, istart, iend


  ii=1
  do i = 1,norbp
     iii=isorb+i
     isegoffset=istsegline(iii)-1
     do iseg=1,nsegline(iii)
          !do iorb=foe_obj%kernel_segkeyg(1,iseg,iii),foe_obj%kernel_segkeyg(2,iseg,iii)
          istart=keyg(1,isegoffset+iseg)
          iend=keyg(2,isegoffset+iseg)
          do iorb=istart,iend
              !istindexarr(iorb-foe_obj%kernel_segkeyg(1,iseg,iii)+1,iseg,i)=ii
              istindexarr(iorb-istart+1,iseg,i)=ii
              do jseg=sparsemat%istsegline(iorb),sparsemat%istsegline(iorb)+sparsemat%nsegline(iorb)-1
                  do jorb = sparsemat%keyg(1,jseg),sparsemat%keyg(2,jseg)
                      jjorb = jorb - (iorb-1)*norb
                      ivectorindex(ii)=jjorb
                      ii = ii+1
                  end do
              end do
          end do
     end do
  end do 

end subroutine get_arrays_for_sequential_acces




subroutine sequential_acces_matrix(norb, norbp, isorb, nseg, &
           nsegline, istsegline, keyg, sparsemat, a, nseq, nmaxsegk, nmaxvalk, &
           a_seq)
  use module_base
  use module_types
  use sparsematrix_base, only: sparse_matrix
  implicit none

  ! Calling arguments
  integer,intent(in) :: norb, norbp, isorb, nseg, nseq, nmaxsegk, nmaxvalk
  integer,dimension(norb),intent(in) :: nsegline, istsegline
  integer,dimension(2,nseg),intent(in) :: keyg
  type(sparse_matrix),intent(in) :: sparsemat
  real(kind=8),dimension(sparsemat%nvctr),intent(in) :: a
  real(kind=8),dimension(nseq),intent(out) :: a_seq

  ! Local variables
  integer :: i,iseg,jorb,jj,iorb,jseg,ii,iii
  integer :: isegoffset, istart, iend


  ii=1
  do i = 1,norbp
     iii=isorb+i
     isegoffset=istsegline(iii)-1
     do iseg=1,nsegline(iii)
          !do iorb=foe_obj%kernel_segkeyg(1,iseg,iii),foe_obj%kernel_segkeyg(2,iseg,iii)
          istart=keyg(1,isegoffset+iseg)
          iend=keyg(2,isegoffset+iseg)
          do iorb=istart,iend
              do jseg=sparsemat%istsegline(iorb),sparsemat%istsegline(iorb)+sparsemat%nsegline(iorb)-1
                  jj=1
                  do jorb = sparsemat%keyg(1,jseg),sparsemat%keyg(2,jseg)
                      a_seq(ii)=a(sparsemat%keyv(jseg)+jj-1)
                      jj = jj+1
                      ii = ii+1
                  end do
              end do
          end do
     end do
  end do 

end subroutine sequential_acces_matrix


subroutine chebyshev_fast(iproc, nsize_polynomial, npl, orbs, fermi, chebyshev_polynomials, cc, kernelp)
  use module_base
  use module_types
  use sparsematrix_base, only: sparse_matrix
  implicit none

  ! Calling arguments
  integer,intent(in) :: iproc, nsize_polynomial, npl
  type(orbitals_data),intent(in) :: orbs
  type(sparse_matrix),intent(in) :: fermi
  real(kind=8),dimension(nsize_polynomial,npl),intent(in) :: chebyshev_polynomials
  real(kind=8),dimension(npl),intent(in) :: cc
  real(kind=8),dimension(orbs%norb,orbs%norbp),intent(out) :: kernelp

  ! Local variables
  integer :: ipl, iall
  real(kind=8),dimension(:),allocatable :: kernel_compressed
  character(len=*),parameter :: subname='chebyshev_fast'


  if (nsize_polynomial>0) then
!     allocate(kernel_compressed(nsize_polynomial),stat=istat)
      kernel_compressed = f_malloc(nsize_polynomial,id='kernel_compressed')

      call to_zero(nsize_polynomial,kernel_compressed(1))
      !write(*,*) 'ipl, first element', 1, chebyshev_polynomials(1,1)
      call daxpy(nsize_polynomial, 0.5d0*cc(1), chebyshev_polynomials(1,1), 1, kernel_compressed(1), 1)
      do ipl=2,npl
      !write(*,*) 'ipl, first element', ipl, chebyshev_polynomials(1,ipl)
          call daxpy(nsize_polynomial, cc(ipl), chebyshev_polynomials(1,ipl), 1, kernel_compressed(1), 1)
      end do

      call uncompress_polynomial_vector(iproc, nsize_polynomial, orbs, fermi, kernel_compressed, kernelp)

      call f_free(kernel_compressed)
  end if

end subroutine chebyshev_fast<|MERGE_RESOLUTION|>--- conflicted
+++ resolved
@@ -514,12 +514,8 @@
   integer,dimension(:,:),pointer :: onedimindices
 
   ! Local variables
-<<<<<<< HEAD
   integer :: i, iii, iseg, iorb, ii, jseg, ilen, itot
-=======
-  integer :: i, iii, iseg, iorb, istat, ii, jseg, ilen, itot
   integer :: isegoffset, istart, iend
->>>>>>> 00db4d89
   character(len=*),parameter :: subname='init_onedimindices'
 
 
