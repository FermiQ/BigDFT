subroutine chebyshev(iproc, nproc, npl, cc, tmb, ham, ovrlp, fermi, penalty_ev)
  use module_base
  use module_types
  implicit none

  ! Calling arguments
  integer,intent(in) :: iproc, nproc, npl
  real(8),dimension(npl,3),intent(in) :: cc
  type(DFT_wavefunction),intent(in) :: tmb 
  real(kind=8),dimension(tmb%orbs%norb,tmb%orbs%norb),intent(in) :: ham, ovrlp
  real(kind=8),dimension(tmb%orbs%norb,tmb%orbs%norb),intent(out) :: fermi
  real(kind=8),dimension(tmb%orbs%norb,tmb%orbs%norbp,2),intent(out) :: penalty_ev
  ! Local variables
  integer :: istat, iorb,iiorb, jorb, iall,ipl,norb,norbp,isorb, ierr,i,j
  character(len=*),parameter :: subname='chebyshev'
  real(8), dimension(:,:), allocatable :: column,column_tmp, t,t1,t2,t1_tmp, t1_tmp2, ts
  real(kind=8), dimension(tmb%orbs%norb,tmb%orbs%norb) :: ovrlp_tmp,ham_eff
  real(kind=8),dimension(:),allocatable :: ovrlp_compr, ham_compr
  real(kind=8) :: time1,time2 , tt
  norb = tmb%orbs%norb
  norbp = tmb%orbs%norbp
  isorb = tmb%orbs%isorb


  allocate(column(norb,norbp), stat=istat)
  call memocc(istat, column, 'column', subname)
  allocate(column_tmp(norb,norbp), stat=istat)
  call memocc(istat, column_tmp, 'column_tmp', subname)
  allocate(t(norb,norbp), stat=istat)
  call memocc(istat, t, 't', subname)
  allocate(t1(norb,norbp), stat=istat)
  call memocc(istat, t1, 't1', subname)
  allocate(t1_tmp(norb,norbp), stat=istat)
  call memocc(istat, t1_tmp, 't1_tmp', subname)
  allocate(t1_tmp2(norb,norbp), stat=istat)
  call memocc(istat, t1_tmp2, 't1_tmp2', subname)
  allocate(t2(norb,norbp), stat=istat)
  call memocc(istat, t2, 't2', subname)
  allocate(ts(norb,norbp), stat=istat)
  call memocc(istat, ts, 'ts', subname)
  allocate(ovrlp_compr(tmb%mad%nvctr), stat=istat)
  call memocc(istat, ovrlp_compr, 'ovrlp_compr', subname)
  allocate(ham_compr(tmb%mad%nvctr), stat=istat)
  call memocc(istat, ham_compr, 'ham_compr', subname)
 

  call timing(iproc, 'chebyshev_comp', 'ON')

 
  call to_zero(norb*norbp, column(1,1))
  call to_zero(norb*norbp, column_tmp(1,1))
  do iorb=1,norbp
      iiorb=isorb+iorb
      column(iiorb,iorb)=1.d0
  end do

  call vcopy(norb*norbp, column(1,1), 1, column_tmp(1,1), 1)
  !column_tmp = column

  do iorb=1,norb
      do jorb=1,norb
          if (iorb==jorb) then
              ovrlp_tmp(jorb,iorb)=1.5d0-.5d0*ovrlp(jorb,iorb)
          else
              ovrlp_tmp(jorb,iorb)=-.5d0*ovrlp(jorb,iorb)
          end if
          !!write(3000+iproc,'(2i7,2es18.7)') iorb,jorb,ovrlp_tmp(jorb,iorb), ham(jorb,iorb)
      end do
  end do


  call compress_matrix_for_allreduce(norb, tmb%mad, ovrlp_tmp, ovrlp_compr)
  call compress_matrix_for_allreduce(norb, tmb%mad, ham, ham_compr)
  ! t0
  !t = column
  call vcopy(norb*norbp, column(1,1), 1, t(1,1), 1)

  !calculate (3/2 - 1/2 S) H (3/2 - 1/2 S) column
  !call dsymm('L', 'U', norb, norbp,1.d0,ovrlp_tmp,norb,column_tmp,norb,0.d0,column,norb)
  !call dsymm('L', 'U', norb, norbp,1.d0,ham,norb,column,norb,0.d0,column_tmp,norb)
  !call dsymm('L', 'U', norb, norbp,1.d0,ovrlp_tmp,norb,column_tmp,norb,0.d0,column,norb)
  call sparsemm(ovrlp_compr, column_tmp, column, norb, norbp, tmb%mad)
  call sparsemm(ham_compr, column, column_tmp, norb, norbp, tmb%mad)
  call sparsemm(ovrlp_compr, column_tmp, column, norb, norbp, tmb%mad)


  !t1 = column
  call vcopy(norb*norbp, column(1,1), 1, t1(1,1), 1)
  !t1_tmp = t1
  call vcopy(norb*norbp, t1(1,1), 1, t1_tmp(1,1), 1)

  !!if (iproc==0) write(*,'(a,2es18.7)') 't(1,1), t1(1,1)', t(1,1), t1(1,1)
  !initialize fermi
  call to_zero(norb*norb, fermi(1,1))
  !!call to_zero(norb*norb, fermider(1,1))
  call to_zero(2*norb*norbp, penalty_ev(1,1,1))
  !do iorb = 1,norbp
     !!iiorb = isorb + iorb
     !!fermi(:,isorb+iorb) = cc(1,1)*0.5d0*t(:,iorb) + cc(2,1)*t1(:,iorb)
     !!fermider(:,isorb+iorb) = cc(1,2)*0.5d0*t(:,iorb) + cc(2,2)*t1(:,iorb)
     !!penalty_ev(:,isorb+iorb,1) = cc(1,3)*0.5d0*t(:,iorb) + cc(2,3)*t1(:,iorb)
     !!penalty_ev(:,isorb+iorb,2) = cc(1,3)*0.5d0*t(:,iorb) - cc(2,3)*t1(:,iorb)
     call daxpy(norb*norbp, 0.5d0*cc(1,1), t(1,1), 1, fermi(:,isorb+1), 1)
     !!call daxpy(norb*norbp, 0.5d0*cc(1,2), t(1,1), 1, fermider(:,isorb+1), 1)
     call daxpy(norb*norbp, 0.5d0*cc(1,3), t(1,1), 1, penalty_ev(:,1,1), 1)
     call daxpy(norb*norbp, 0.5d0*cc(1,3), t(1,1), 1, penalty_ev(:,1,2), 1)
     call daxpy(norb*norbp, cc(2,1), t1(1,1), 1, fermi(:,isorb+1), 1)
     !!call daxpy(norb*norbp, cc(2,2), t1(1,1), 1, fermider(:,isorb+1), 1)
     call daxpy(norb*norbp, cc(2,3), t1(1,1), 1, penalty_ev(:,1,1), 1)
     call daxpy(norb*norbp, -cc(2,3), t1(1,1), 1, penalty_ev(:,1,2), 1)
  !end do

  !!time1 = MPI_WTIME() 
  !!call dsymm('L', 'U', norb, norbp,1.d0,ovrlp_tmp,norb,t1_tmp,norb,0.d0,t1,norb)
  !!time2 = MPI_WTIME()
  !!write(100,*) time2 - time1  
  !!time1= MPI_WTIME()
  call sparsemm(ovrlp_compr, t1_tmp, t1, norb, norbp, tmb%mad)
  !!time2 = MPI_WTIME()
  !!write(200,*) time2 -time1

  !!do i = 1,norb
  !!  do j=1,norbp
  !!     write(315+iproc,*) i,j,t1(i,j)
  !!     write(400+iproc,*) i,j,ts(i,j)
  !!  end do
  !!end do

  do ipl=3,npl
     !calculate (3/2 - 1/2 S) H (3/2 - 1/2 S) t
     !!call dsymm('L', 'U', norb, norbp,1.d0,ovrlp_tmp,norb,t1_tmp,norb,0.d0,t1,norb)
     !!call dsymm('L', 'U', norb, norbp,1.d0,ham,norb,t1,norb,0.d0,t1_tmp2,norb)
     !!call dsymm('L', 'U', norb, norbp,1.d0,ovrlp_tmp,norb,t1_tmp2,norb,0.d0,t1,norb)
     call sparsemm(ovrlp_compr, t1_tmp, t1, norb, norbp, tmb%mad)
     call sparsemm(ham_compr, t1, t1_tmp2, norb, norbp, tmb%mad)
     call sparsemm(ovrlp_compr, t1_tmp2, t1, norb, norbp, tmb%mad)
     !calculate t2 = 2 * (3/2 - 1/2 S) H (3/2 - 1/2 S) t1 - t
     !t2 = 2*t1 - t
     call daxbyz(norb*norbp, 2.d0, t1(1,1), -1.d0, t(1,1), t2(1,1))
     !call daxpy(norb*norbp, 2.d0, t1(1,1), 1, t2(1,1), 1)
     !call daxpy(norb*norbp, -1.d0, t(1,1), 1, t2(1,1), 1)
     !update fermi-matrix
     !!fermi(:,isorb+1:isorb+norbp)=fermi(:,isorb+1:isorb+norbp) + cc(ipl,1)*t2   
     !!fermider(:,isorb+1:isorb+norbp)=fermider(:,isorb+1:isorb+norbp) + cc(ipl,2)*t2   
     !!penalty_ev(:,isorb+1:isorb+norbp,1)=penalty_ev(:,isorb+1:isorb+norbp,1) + cc(ipl,3)*t2   
     call daxpy(norb*norbp, cc(ipl,1), t2(1,1), 1, fermi(:,isorb+1), 1)
     !!call daxpy(norb*norbp, cc(ipl,2), t2(1,1), 1, fermider(:,isorb+1), 1)
     call daxpy(norb*norbp, cc(ipl,3), t2(1,1), 1, penalty_ev(:,1,1), 1)
     if (mod(ipl,2)==1) then
         tt=cc(ipl,3)
     else
         tt=-cc(ipl,3)
     end if
     !penalty_ev(:,isorb+1:isorb+norbp,2)=penalty_ev(:,isorb+1:isorb+norbp,2) + tt*t2   
     call daxpy(norb*norbp, tt, t2(1,1), 1, penalty_ev(:,1,2), 1)

     !update t's
     !t = t1_tmp
     call vcopy(norb*norbp, t1_tmp(1,1), 1, t(1,1), 1)
     !t1_tmp = t2
     call vcopy(norb*norbp, t2(1,1), 1, t1_tmp(1,1), 1)

 end do
 
  call timing(iproc, 'chebyshev_comp', 'OF')
 !! call timing(iproc, 'chebyshev_comm', 'ON')

 !!call mpiallred(fermi(1,1), norb**2, mpi_sum, bigdft_mpi%mpi_comm, ierr)
 !!call mpiallred(fermider(1,1), norb**2, mpi_sum, bigdft_mpi%mpi_comm, ierr)
 !!call mpiallred(penalty_ev(1,1,1), 2*norb**2, mpi_sum, bigdft_mpi%mpi_comm, ierr)

 !! call timing(iproc, 'chebyshev_comm', 'OF')


  iall=-product(shape(column))*kind(column)
  deallocate(column, stat=istat)
  call memocc(istat, iall, 'column', subname)
  iall=-product(shape(column_tmp))*kind(column_tmp)
  deallocate(column_tmp, stat=istat)
  call memocc(istat, iall, 'column_tmp', subname)
  iall=-product(shape(t))*kind(t)
  deallocate(t, stat=istat)
  call memocc(istat, iall, 't', subname)
  iall=-product(shape(t1))*kind(t1)
  deallocate(t1, stat=istat)
  call memocc(istat, iall, 't1', subname)
  iall=-product(shape(t1_tmp))*kind(t1_tmp)
  deallocate(t1_tmp, stat=istat)
  call memocc(istat, iall, 't1_tmp', subname)
  iall=-product(shape(t1_tmp2))*kind(t1_tmp)
  deallocate(t1_tmp2, stat=istat)
  call memocc(istat, iall, 't1_tmp2', subname)
  iall=-product(shape(t2))*kind(t2)
  deallocate(t2, stat=istat)
  call memocc(istat, iall, 't2', subname)
  iall=-product(shape(ts))*kind(ts)
  deallocate(ts, stat=istat)
  call memocc(istat, iall, 'ts', subname)
  iall=-product(shape(ovrlp_compr))*kind(ovrlp_compr)
  deallocate(ovrlp_compr, stat=istat)
  call memocc(istat, iall, 'ovrlp_compr', subname)
  iall=-product(shape(ham_compr))*kind(ham_compr)
  deallocate(ham_compr, stat=istat)
  call memocc(istat, iall, 'ham_compr', subname)

end subroutine chebyshev


! Performs z = a*x + b*y
subroutine daxbyz(n, a, x, b, y, z)
  implicit none

  ! Calling arguments
  integer,intent(in) :: n
  real(8),intent(in) :: a, b
  real(kind=8),dimension(n),intent(in) :: x, y
  real(kind=8),dimension(n),intent(out) :: z

  ! Local variables
  integer :: i, m, mp1

  m=mod(n,7)

  if (m/=7) then
      do i=1,m
          z(i) = a*x(i) + b*y(i)
      end do
  end if
  
  mp1=m+1
  do i=mp1,n,7
      z(i+0) = a*x(i+0) + b*y(i+0)
      z(i+1) = a*x(i+1) + b*y(i+1)
      z(i+2) = a*x(i+2) + b*y(i+2)
      z(i+3) = a*x(i+3) + b*y(i+3)
      z(i+4) = a*x(i+4) + b*y(i+4)
      z(i+5) = a*x(i+5) + b*y(i+5)
      z(i+6) = a*x(i+6) + b*y(i+6)
  end do


end subroutine daxbyz





subroutine sparsemm(a,b,c,norb,norbp,mad)

use module_base
use module_types

  implicit none

  !Calling Arguments
  type(matrixDescriptors),intent(in) :: mad
  integer, intent(in) :: norb,norbp
  real(kind=8), dimension(norb,norbp),intent(in) :: b
  real(kind=8), dimension(mad%nvctr),intent(in) :: a
  real(kind=8), dimension(norb,norbp), intent(out) :: c

  !Local variables
  integer :: i,j,iseg,jorb,iiorb,jjorb,jj,m,istat,iall,nthreads,norbthrd,orb_rest,tid,istart,iend
  integer,dimension(:), allocatable :: n
  character(len=*),parameter :: subname='sparsemm'
  !$ integer :: OMP_GET_MAX_THREADS, OMP_GET_THREAD_NUM
  nthreads = 1
  !$ nthreads = OMP_GET_MAX_THREADS()

  allocate(n(nthreads),stat=istat)
  call memocc(istat, n, 'n', subname)

  norbthrd = norb/nthreads

<<<<<<< HEAD
  !write(*,*) 'mad%nseg',mad%nseg
=======
  orb_rest = norb - norbthrd*nthreads
>>>>>>> bd25e262

  n = norbthrd

  do i = 1,orb_rest
     n(i) = n(i) + 1
  end do

  call to_zero(norb*norbp,c(1,1))
  do i = 1,norbp

     !$OMP parallel default(private) shared(mad,norb,a,b,c) firstprivate(i)
     tid = 0
     !$ tid = OMP_GET_THREAD_NUM()
     istart = 1
     iend = 0

     do j = 0,tid-1
        istart = istart + n(j+1)
     end do
     do j = 0,tid
        iend = iend + n(j+1)
     end do

     !$OMP DO
     do iseg = 1,mad%nseg
          jj = 1
          m = mod(mad%keyg(2,iseg)-mad%keyg(1,iseg)+1,4)
          iiorb = mad%keyg(1,iseg)/norb + 1
<<<<<<< HEAD
          if (mad%kernel_locreg(iiorb,i)) then
              if(m.ne.0) then
                do jorb = mad%keyg(1,iseg),mad%keyg(1,iseg)+m-1 
                  jjorb = jorb - (iiorb-1)*norb
                  c(iiorb,i) = c(iiorb,i) + b(jjorb,i)*a(mad%keyv(iseg)+jj-1)
                  jj = jj+1
                 end do
              end if

     

              do jorb = mad%keyg(1,iseg)+m, mad%keyg(2,iseg),4
                jjorb = jorb - (iiorb - 1)*norb
                c(iiorb,i) = c(iiorb,i) + b(jjorb,i)*a(mad%keyv(iseg)+jj-1)
                c(iiorb,i) = c(iiorb,i) + b(jjorb+1,i)*a(mad%keyv(iseg)+jj+1-1)
                c(iiorb,i) = c(iiorb,i) + b(jjorb+2,i)*a(mad%keyv(iseg)+jj+2-1)
                c(iiorb,i) = c(iiorb,i) + b(jjorb+3,i)*a(mad%keyv(iseg)+jj+3-1)
                jj = jj + 4
              end do
          end if
=======
          if(iiorb < istart .or. iiorb>iend) cycle
          if(m.ne.0) then
            do jorb = mad%keyg(1,iseg),mad%keyg(1,iseg)+m-1 
              jjorb = jorb - (iiorb-1)*norb
              c(iiorb,i) = c(iiorb,i) + b(jjorb,i)*a(mad%keyv(iseg)+jj-1)
              jj = jj+1
             end do
          end if

          do jorb = mad%keyg(1,iseg)+m, mad%keyg(2,iseg),4
            jjorb = jorb - (iiorb - 1)*norb
            c(iiorb,i) = c(iiorb,i) + b(jjorb,i)*a(mad%keyv(iseg)+jj-1)
            c(iiorb,i) = c(iiorb,i) + b(jjorb+1,i)*a(mad%keyv(iseg)+jj+1-1)
            c(iiorb,i) = c(iiorb,i) + b(jjorb+2,i)*a(mad%keyv(iseg)+jj+2-1)
            c(iiorb,i) = c(iiorb,i) + b(jjorb+3,i)*a(mad%keyv(iseg)+jj+3-1)
            jj = jj + 4
          end do
>>>>>>> bd25e262
     end do
     !$OMP end do
     !$OMP end parallel
  end do 

<<<<<<< HEAD
  
=======
  iall=-product(shape(n))*kind(n)
  deallocate(n, stat=istat)
  call memocc(istat, iall, 'n', subname)
>>>>>>> bd25e262
    
end subroutine sparsemm<|MERGE_RESOLUTION|>--- conflicted
+++ resolved
@@ -13,7 +13,7 @@
   ! Local variables
   integer :: istat, iorb,iiorb, jorb, iall,ipl,norb,norbp,isorb, ierr,i,j
   character(len=*),parameter :: subname='chebyshev'
-  real(8), dimension(:,:), allocatable :: column,column_tmp, t,t1,t2,t1_tmp, t1_tmp2, ts
+  real(8), dimension(:,:), allocatable :: column,column_tmp, t,t1,t2,t1_tmp, t1_tmp2
   real(kind=8), dimension(tmb%orbs%norb,tmb%orbs%norb) :: ovrlp_tmp,ham_eff
   real(kind=8),dimension(:),allocatable :: ovrlp_compr, ham_compr
   real(kind=8) :: time1,time2 , tt
@@ -36,8 +36,6 @@
   call memocc(istat, t1_tmp2, 't1_tmp2', subname)
   allocate(t2(norb,norbp), stat=istat)
   call memocc(istat, t2, 't2', subname)
-  allocate(ts(norb,norbp), stat=istat)
-  call memocc(istat, ts, 'ts', subname)
   allocate(ovrlp_compr(tmb%mad%nvctr), stat=istat)
   call memocc(istat, ovrlp_compr, 'ovrlp_compr', subname)
   allocate(ham_compr(tmb%mad%nvctr), stat=istat)
@@ -53,6 +51,9 @@
       iiorb=isorb+iorb
       column(iiorb,iorb)=1.d0
   end do
+
+
+  call to_zero(norb*norbp, t1_tmp2(1,1))
 
   call vcopy(norb*norbp, column(1,1), 1, column_tmp(1,1), 1)
   !column_tmp = column
@@ -119,12 +120,6 @@
   !!time2 = MPI_WTIME()
   !!write(200,*) time2 -time1
 
-  !!do i = 1,norb
-  !!  do j=1,norbp
-  !!     write(315+iproc,*) i,j,t1(i,j)
-  !!     write(400+iproc,*) i,j,ts(i,j)
-  !!  end do
-  !!end do
 
   do ipl=3,npl
      !calculate (3/2 - 1/2 S) H (3/2 - 1/2 S) t
@@ -193,9 +188,6 @@
   iall=-product(shape(t2))*kind(t2)
   deallocate(t2, stat=istat)
   call memocc(istat, iall, 't2', subname)
-  iall=-product(shape(ts))*kind(ts)
-  deallocate(ts, stat=istat)
-  call memocc(istat, iall, 'ts', subname)
   iall=-product(shape(ovrlp_compr))*kind(ovrlp_compr)
   deallocate(ovrlp_compr, stat=istat)
   call memocc(istat, iall, 'ovrlp_compr', subname)
@@ -272,11 +264,7 @@
 
   norbthrd = norb/nthreads
 
-<<<<<<< HEAD
-  !write(*,*) 'mad%nseg',mad%nseg
-=======
   orb_rest = norb - norbthrd*nthreads
->>>>>>> bd25e262
 
   n = norbthrd
 
@@ -284,10 +272,18 @@
      n(i) = n(i) + 1
   end do
 
-  call to_zero(norb*norbp,c(1,1))
+  !!call to_zero(norb*norbp,c(1,1))
+  do i=1,norbp
+      do jorb=1,norb
+          if (mad%kernel_locreg(jorb,i)) then
+              c(jorb,i)=0.d0
+          end if
+      end do
+  end do
+
   do i = 1,norbp
 
-     !$OMP parallel default(private) shared(mad,norb,a,b,c) firstprivate(i)
+     !$OMP parallel default(private) shared(mad,n,norb,a,b,c) firstprivate(i)
      tid = 0
      !$ tid = OMP_GET_THREAD_NUM()
      istart = 1
@@ -300,12 +296,11 @@
         iend = iend + n(j+1)
      end do
 
-     !$OMP DO
      do iseg = 1,mad%nseg
           jj = 1
           m = mod(mad%keyg(2,iseg)-mad%keyg(1,iseg)+1,4)
           iiorb = mad%keyg(1,iseg)/norb + 1
-<<<<<<< HEAD
+          if(iiorb < istart .or. iiorb>iend) cycle
           if (mad%kernel_locreg(iiorb,i)) then
               if(m.ne.0) then
                 do jorb = mad%keyg(1,iseg),mad%keyg(1,iseg)+m-1 
@@ -314,8 +309,6 @@
                   jj = jj+1
                  end do
               end if
-
-     
 
               do jorb = mad%keyg(1,iseg)+m, mad%keyg(2,iseg),4
                 jjorb = jorb - (iiorb - 1)*norb
@@ -326,36 +319,13 @@
                 jj = jj + 4
               end do
           end if
-=======
-          if(iiorb < istart .or. iiorb>iend) cycle
-          if(m.ne.0) then
-            do jorb = mad%keyg(1,iseg),mad%keyg(1,iseg)+m-1 
-              jjorb = jorb - (iiorb-1)*norb
-              c(iiorb,i) = c(iiorb,i) + b(jjorb,i)*a(mad%keyv(iseg)+jj-1)
-              jj = jj+1
-             end do
-          end if
-
-          do jorb = mad%keyg(1,iseg)+m, mad%keyg(2,iseg),4
-            jjorb = jorb - (iiorb - 1)*norb
-            c(iiorb,i) = c(iiorb,i) + b(jjorb,i)*a(mad%keyv(iseg)+jj-1)
-            c(iiorb,i) = c(iiorb,i) + b(jjorb+1,i)*a(mad%keyv(iseg)+jj+1-1)
-            c(iiorb,i) = c(iiorb,i) + b(jjorb+2,i)*a(mad%keyv(iseg)+jj+2-1)
-            c(iiorb,i) = c(iiorb,i) + b(jjorb+3,i)*a(mad%keyv(iseg)+jj+3-1)
-            jj = jj + 4
-          end do
->>>>>>> bd25e262
      end do
-     !$OMP end do
      !$OMP end parallel
   end do 
 
-<<<<<<< HEAD
-  
-=======
+
   iall=-product(shape(n))*kind(n)
   deallocate(n, stat=istat)
   call memocc(istat, iall, 'n', subname)
->>>>>>> bd25e262
     
 end subroutine sparsemm