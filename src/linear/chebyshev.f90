--- conflicted
+++ resolved
@@ -61,11 +61,7 @@
       mat_seq = sparsematrix_malloc(kernel, iaction=SPARSEMM_SEQ, id='mat_seq')
     
       if (calculate_SHS) then
-<<<<<<< HEAD
-          matrix = sparsematrix_malloc0(kernel, iaction=DENSE_MATMUL, id='matrix')
-=======
           !!matrix = sparsematrix_malloc(kernel, iaction=DENSE_MATMUL, id='matrix')
->>>>>>> a7b335d2
     
           !if (kernel%smmm%nfvctrp>0) then
           !    call f_zero(kernel%nfvctr*kernel%smmm%nfvctrp, matrix(1,1))
