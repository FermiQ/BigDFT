--- conflicted
+++ resolved
@@ -2,13 +2,9 @@
     mad, lbmad, op, lbop, comon, lbcomon, comgp, lbcomgp, comms, at, lin, rxyz, rxyzParab, &
     nscatterarr, ngatherarr, rhopot, GPU, input, pkernelseq, updatePhi, &
     infoBasisFunctions, infoCoeff, itSCC, n3p, n3pi, n3d, pkernel, &
-<<<<<<< HEAD
-    i3s, i3xcsh, ebs, coeff, lphi, nlpspd, proj, communicate_lphi, coeff_proj)
-=======
     i3s, i3xcsh, ebs, coeff, lphi, nlpspd, proj, communicate_lphi, coeff_proj, &
     ldiis, nit, nItInnerLoop, newgradient, orthpar, confdatarr, &
     methTransformOverlap, blocksize_pdgemm, convCrit, nItPrecond)
->>>>>>> 656037ef
 !
 ! Purpose:
 ! ========
@@ -3256,280 +3252,6 @@
 
 end function dfactorial
 
-<<<<<<< HEAD
-subroutine minimize_in_subspace(iproc, nproc, lin, at, input, lpot, GPU, ngatherarr, proj, rxyz, pkernelseq, nlpspd, lphi)
-  use module_base
-  use module_types
-  use module_interfaces, exceptThisOne => minimize_in_subspace
-  implicit none
-  ! Calling arguments
-  integer,intent(in):: iproc, nproc
-  type(linearParameters),intent(inout):: lin
-  type(atoms_data),intent(in):: at
-  type(input_variables),intent(in):: input
-  real(8),dimension(lin%lzd%ndimpotisf),intent(in):: lpot
-  type(GPU_pointers),intent(inout):: GPU
-  integer, dimension(0:nproc-1,2), intent(in) :: ngatherarr
-  type(nonlocal_psp_descriptors),intent(in):: nlpspd
-  real(wp),dimension(nlpspd%nprojel),intent(inout):: proj
-  real(8),dimension(3,at%nat),intent(in):: rxyz
-  real(dp), dimension(:), pointer :: pkernelseq
-  real(8),dimension(max(lin%orbs%npsidim_orbs,lin%orbs%npsidim_comp)),intent(inout):: lphi
-
-  ! Local variables
-  integer:: ndim_lhchi,jorb,jjorb,jlr,ii,istat,iall,jproc,iiorb,kk,iorb,norbTarget,nprocTemp
-  integer:: is1,ie1,is2,ie2,is3,ie3,js1,je1,js2,je2,js3,je3,iat,ilr,ierr,tag,jlrold,nlocregPerMPI
-  integer,dimension(:),allocatable:: onWhichAtomTemp,norb_parTemp,onWhichMPITemp
-  logical,dimension(:),allocatable:: skip,doNotCalculate
-  logical:: ovrlpx,ovrlpy,ovrlpz,check_whether_locregs_overlap,withConfinement
-  real(8),dimension(:),allocatable:: lchi
-  real(8),dimension(:,:),allocatable:: lhchi
-  real(8):: ekin_sum,epot_sum,eexctX,eproj_sum,eSIC_DC,t1,t2,time,tt,tt1,tt2,tt3
-  real(8),dimension(:,:,:),allocatable:: ham3
-  character(len=*),parameter:: subname='minimize_in_subspace'
-  type(confpot_data),dimension(:),allocatable :: confdatarr
-
-  !resetDIIS=.true.
-  ! Apply the Hamiltonian for each atom.
-  ! onWhichAtomTemp indicates that all orbitals feel the confining potential
-  ! centered on atom iat.
-  allocate(onWhichAtomTemp(lin%orbs%norb),stat=istat)
-  call memocc(istat,onWhichAtomTemp,'onWhichAtomTemp',subname)
-  allocate(doNotCalculate(lin%lzd%nlr),stat=istat)
-  call memocc(istat,doNotCalculate,'doNotCalculate',subname)
-  allocate(skip(lin%lzd%nlr), stat=istat)
-  call memocc(istat, skip, 'skip', subname)
-  !allocate(skipGlobal(lin%lig%lzdig%nlr,0:nproc-1), stat=istat)
-  !call memocc(istat, skipGlobal, 'skipGlobal', subname)
-
-
-  ! Determine for how many localization regions we need a Hamiltonian application.
-  ndim_lhchi=0
-  do iat=1,at%nat
-     call getIndices(lin%lzd%llr(iat), is1, ie1, is2, ie2, is3, ie3)
-     skip(iat)=.true.
-     do jorb=1,lin%orbs%norbp
-        jjorb=jorb+lin%orbs%isorb
-        !onWhichAtomTemp(jorb)=iat
-        onWhichAtomTemp(jjorb)=iat
-        jlr=lin%orbs%inWhichLocreg(jjorb)
-        if(lin%orbs%inWhichlocreg(jorb+lin%orbs%isorb)/=jlr) stop 'this should not happen'
-        call getIndices(lin%lzd%llr(jlr), js1, je1, js2, je2, js3, je3)
-        ovrlpx = ( is1<=je1 .and. ie1>=js1 )
-        ovrlpy = ( is2<=je2 .and. ie2>=js2 )
-        ovrlpz = ( is3<=je3 .and. ie3>=js3 )
-        if(ovrlpx .and. ovrlpy .and. ovrlpz) then
-           if(check_whether_locregs_overlap(lin%lzd%llr(iat), lin%lzd%llr(jlr), lin%lzd%glr)) then
-              skip(iat)=.false.
-           end if
-        end if
-     end do
-     if(.not.skip(iat)) then
-        ndim_lhchi=ndim_lhchi+1
-     end if
-  end do
-
-  allocate(lhchi(max(lin%orbs%npsidim_orbs,lin%orbs%npsidim_comp),ndim_lhchi),stat=istat)
-  call memocc(istat, lhchi, 'lhchi', subname)
-  lhchi=0.d0
-
-  if(iproc==0) write(*,'(1x,a)') 'Hamiltonian application for all atoms. This may take some time.'
-  call mpi_barrier(mpi_comm_world, ierr)
-  call cpu_time(t1)
-
-  allocate(lin%lzd%doHamAppl(lin%lzd%nlr), stat=istat)
-  call memocc(istat, lin%lzd%doHamAppl, 'lin%lzd%doHamAppl', subname)
-  withConfinement=.true.
-  ii=0
-  allocate(lchi(size(lphi)), stat=istat)
-  call memocc(istat, lchi, 'lchi', subname)
-  lchi=lphi
-  do iat=1,at%nat
-     doNotCalculate=.true.
-     lin%lzd%doHamAppl=.false.
-     !!call mpi_barrier(mpi_comm_world, ierr)
-     call getIndices(lin%lzd%llr(iat), is1, ie1, is2, ie2, is3, ie3)
-     skip(iat)=.true.
-     do jorb=1,lin%orbs%norbp
-        !onWhichAtomTemp(jorb)=iat
-        onWhichAtomTemp(lin%orbs%isorb+jorb)=iat
-        !jlr=onWhichAtomp(jorb)
-        !jlr=lin%orbs%inWhichLocregp(jorb)
-        jjorb=lin%orbs%isorb+jorb
-        jlr=lin%orbs%inWhichLocreg(jjorb)
-        call getIndices(lin%lzd%llr(jlr), js1, je1, js2, je2, js3, je3)
-        ovrlpx = ( is1<=je1 .and. ie1>=js1 )
-        ovrlpy = ( is2<=je2 .and. ie2>=js2 )
-        ovrlpz = ( is3<=je3 .and. ie3>=js3 )
-        if(ovrlpx .and. ovrlpy .and. ovrlpz) then
-           doNotCalculate(jlr)=.false.
-           lin%lzd%doHamAppl(jlr)=.true.
-           skip(iat)=.false.
-        else
-           doNotCalculate(jlr)=.true.
-           lin%lzd%doHamAppl(jlr)=.false.
-        end if
-     end do
-     !write(*,'(a,2i4,4x,100l4)') 'iat, iproc, doNotCalculate', iat, iproc, doNotCalculate
-     if(iproc==0) write(*,'(3x,a,i0,a)', advance='no') 'Hamiltonian application for atom ', iat, '... '
-     if(.not.skip(iat)) then
-        ii=ii+1
-        if(lin%nItInguess>0) then
-!!$           call HamiltonianApplication3(iproc, nproc, at, lin%orbs, input%hx, input%hy, input%hz, rxyz, &
-!!$                proj, lin%lzd, ngatherarr, lpot, lchi, lhchi(1,ii), &
-!!$                ekin_sum, epot_sum, eexctX, eproj_sum, input%nspin, GPU, withConfinement, .false., &
-!!$                pkernel=pkernelseq, lin=lin, confinementCenter=onWhichAtomTemp)
-        
-           !confdatarr to be initialized
-           allocate(confdatarr(lin%orbs%norbp))
-           call define_confinement_data(confdatarr,lin%orbs,rxyz,at,&
-                input%hx,input%hy,input%hz,lin,lin%Lzd,onWhichAtomTemp)
-
-           call LocalHamiltonianApplication(iproc,nproc,at,lin%orbs,&
-                input%hx,input%hy,input%hz,&
-                lin%lzd,confdatarr,ngatherarr,Lpot,lchi,lhchi(1,ii),&
-                ekin_sum,epot_sum,eexctX,eSIC_DC,input%SIC,GPU,&
-                pkernel=pkernelseq)
-
-           call NonLocalHamiltonianApplication(iproc,at,lin%orbs,&
-                input%hx,input%hy,input%hz,rxyz,&
-                proj,lin%lzd,nlpspd,lchi,lhchi(1,ii),eproj_sum)
-           deallocate(confdatarr)
-           print *,'iproc,energies',ekin_sum,epot_sum,eproj_sum 
-        end if
-
-     else
-     end if
-
-
-     if(iproc==0) write(*,'(a)') 'done.'
-  end do
-
-
-  !!iall=-product(shape(lpot))*kind(lpot)
-  !!deallocate(lpot, stat=istat)
-  !!call memocc(istat, iall, 'lpot', subname)
-  if(ii/=ndim_lhchi) then
-     write(*,'(a,i0,a,2(a2,i0))') 'ERROR on process ',iproc,': ii/=ndim_lhchi',ii,ndim_lhchi
-     stop
-  end if
-  call mpi_barrier(mpi_comm_world, ierr)
-  call cpu_time(t2)
-  time=t2-t1
-  if(iproc==0) write(*,'(1x,a,es10.3)') 'time for applying potential:', time
-
-
-
-  ! The input guess is possibly performed only with a subset of all processes.
-  if(lin%norbsPerProcIG>lin%orbs%norb) then
-     norbTarget=lin%orbs%norb
-  else
-     norbTarget=lin%norbsperProcIG
-  end if
-  nprocTemp=ceiling(dble(lin%orbs%norb)/dble(norbTarget))
-  nprocTemp=min(nprocTemp,nproc)
-  if(iproc==0) write(*,'(a,i0,a)') 'The minimization is performed using ', nprocTemp, ' processes.'
-
-  ! Create temporary norb_parTemp, onWhichMPITemp
-  allocate(norb_parTemp(0:nprocTemp-1), stat=istat)
-  call memocc(istat, norb_parTemp, 'norb_parTemp', subname)
-  norb_parTemp=0
-  tt=dble(lin%orbs%norb)/dble(nprocTemp)
-  ii=floor(tt)
-  ! ii is now the number of orbitals that every process has. Distribute the remaining ones.
-  norb_parTemp(0:nprocTemp-1)=ii
-  kk=lin%orbs%norb-nprocTemp*ii
-  norb_parTemp(0:kk-1)=ii+1
-
-  allocate(onWhichMPITemp(lin%orbs%norb), stat=istat)
-  call memocc(istat, onWhichMPITemp, 'onWhichMPITemp', subname)
-  iiorb=0
-  do jproc=0,nprocTemp-1
-     do iorb=1,norb_parTemp(jproc)
-        iiorb=iiorb+1
-        onWhichMPITemp(iiorb)=jproc
-     end do
-  end do
-
-  ! Calculate the number of different matrices that have to be stored on a given MPI process.
-  jlrold=0
-  nlocregPerMPI=0
-  do jorb=1,lin%orbs%norb
-     jlr=lin%orbs%inWhichLocreg(jorb)
-     !jproc=lin%orbs%onWhichMPI(jorb)
-     jproc=onWhichMPITemp(jorb)
-     !if(iproc==0) write(*,'(a,5i7)') 'jorb, jlr, jlrold, jproc, nlocregPerMPI', jorb, jlr, jlrold, jproc, nlocregPerMPI
-     if(iproc==jproc) then
-        if(jlr/=jlrold) then
-           nlocregPerMPI=nlocregPerMPI+1
-           jlrold=jlr
-        end if
-     end if
-  end do
-
-
-
-  ! Calculate the Hamiltonian matrix.
-  call cpu_time(t1)
-  allocate(ham3(lin%orbs%norb,lin%orbs%norb,nlocregPerMPI), stat=istat)
-  call memocc(istat,ham3,'ham3',subname)
-  if(lin%nItInguess>0) then
-     if(iproc==0) write(*,*) 'calling getHamiltonianMatrix6'
-     call getHamiltonianMatrix6(iproc, nproc, nprocTemp, lin%lzd, lin%orbs, lin%orbs, &
-          onWhichMPITemp, input, lin%orbs%inWhichLocreg, ndim_lhchi, &
-          nlocregPerMPI, lchi, lhchi, skip, lin%mad, &
-          lin%memoryForCommunOverlapIG, lin%locregShape, tag, ham3)
-  end if
-
-  iall=-product(shape(lhchi))*kind(lhchi)
-  deallocate(lhchi, stat=istat)
-  call memocc(istat, iall, 'lhchi',subname)
-
-
-  ! Build the orbitals phi as linear combinations of the atomic orbitals.
-  if(iproc==0) write(*,*) 'calling buildLinearCombinationsLocalized3'
-  call buildLinearCombinationsLocalized3(iproc, nproc, lin%orbs, lin%orbs, lin%comms,&
-       at, lin%lzd%Glr, input, lin%norbsPerType, &
-       lin%orbs%inWhichLocreg, lchi, lphi, rxyz, lin%orbs%inWhichLocreg, &
-       lin, lin%lzd, nlocregPerMPI, tag, ham3)
-
-  iall=-product(shape(lchi))*kind(lchi)
-  deallocate(lchi, stat=istat)
-  call memocc(istat, iall, 'lchi',subname)
-
-  iall=-product(shape(lin%lzd%doHamAppl))*kind(lin%lzd%doHamAppl)
-  deallocate(lin%lzd%doHamAppl, stat=istat)
-  call memocc(istat, iall, 'lin%lzd%doHamAppl',subname)
-
-  iall=-product(shape(norb_parTemp))*kind(norb_parTemp)
-  deallocate(norb_parTemp, stat=istat)
-  call memocc(istat, iall, 'norb_parTemp',subname)
-
-  iall=-product(shape(ham3))*kind(ham3)
-  deallocate(ham3, stat=istat)
-  call memocc(istat, iall, 'ham3',subname)
-
-  ! Deallocate all remaining local arrays.
-  iall=-product(shape(onWhichAtomTemp))*kind(onWhichAtomTemp)
-  deallocate(onWhichAtomTemp, stat=istat)
-  call memocc(istat, iall, 'onWhichAtomTemp',subname)
-
-  iall=-product(shape(doNotCalculate))*kind(doNotCalculate)
-  deallocate(doNotCalculate, stat=istat)
-  call memocc(istat, iall, 'doNotCalculate',subname)
-
-  iall=-product(shape(skip))*kind(skip)
-  deallocate(skip, stat=istat)
-  call memocc(istat, iall, 'skip',subname)
-
-  iall=-product(shape(onWhichMPITemp))*kind(onWhichMPITemp)
-  deallocate(onWhichMPITemp, stat=istat)
-  call memocc(istat, iall, 'onWhichMPITemp',subname)
-
-
-end subroutine minimize_in_subspace
-
-=======
 !!!!subroutine minimize_in_subspace(iproc, nproc, lin, at, input, lpot, GPU, ngatherarr, proj, rxyz, pkernelseq, nlpspd, lphi)
 !!!!  use module_base
 !!!!  use module_types
@@ -3609,11 +3331,6 @@
 !!!!  if(iproc==0) write(*,'(1x,a)') 'Hamiltonian application for all atoms. This may take some time.'
 !!!!  call mpi_barrier(mpi_comm_world, ierr)
 !!!!  call cpu_time(t1)
-!!!!  !!call prepare_lnlpspd(iproc, at, input, lin%lig%orbsig, rxyz, radii_cf, lin%locregShape, lin%lig%lzdig)
-!!!!  !!call full_local_potential2(iproc, nproc, lin%lig%lzdig%glr%d%n1i*lin%lig%lzdig%glr%d%n2i*nscatterarr(iproc,2), &
-!!!!  !!     lin%lig%lzdig%glr%d%n1i*lin%lig%lzdig%glr%d%n2i*lin%lig%lzdig%glr%d%n3i,&
-!!!!  !!     lin%lig%lzdig%glr%d%n1i*lin%lig%lzdig%glr%d%n2i*nscatterarr(iproc,1)*input%nspin, input%nspin, lin%lig%orbsig,&
-!!!!  !!     lin%lig%lzdig, ngatherarr, rhopot, lpot, 2, lin%lig%comgp)
 !!!!
 !!!!  allocate(lin%lzd%doHamAppl(lin%lzd%nlr), stat=istat)
 !!!!  call memocc(istat, lin%lzd%doHamAppl, 'lin%lzd%doHamAppl', subname)
@@ -3806,7 +3523,6 @@
 !!!!
 !!!!
 !!!!end subroutine minimize_in_subspace
->>>>>>> 656037ef
 
 
 
