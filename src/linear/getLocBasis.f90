--- conflicted
+++ resolved
@@ -2450,17 +2450,9 @@
   call uncompressMatrix(iproc,gradmat)
   call uncompressMatrix(iproc,tmb%linmat%ham)
   call uncompressMatrix(iproc,tmb%linmat%denskern)
-<<<<<<< HEAD
-
-
-  KH=f_malloc((/tmb%orbs%norb,tmb%orbs%norb/),id='KH')
-  KHKH=f_malloc((/tmb%orbs%norb,tmb%orbs%norb/),id='KHKH')
-  Kgrad=f_malloc((/tmb%orbs%norb,tmb%orbs%norb/),id='Kgrad')
-=======
   KH=f_malloc0((/tmb%orbs%norb,tmb%orbs%norb/),id='KH')
   KHKH=f_malloc0((/tmb%orbs%norb,tmb%orbs%norb/),id='KHKH')
   Kgrad=f_malloc0((/tmb%orbs%norb,tmb%orbs%norb/),id='Kgrad')
->>>>>>> 38284817
 
 
   ! scale_factor takes into account the occupancies which are present in the kernel
@@ -2479,16 +2471,7 @@
   !!call mpiallred(KHKH(1,1), tmb%orbs%norb, mpi_sum, bigdft_mpi%mpi_comm, ierr)
   !!call dgemm('n', 'n', tmb%orbs%norb, tmb%orbs%norb, tmb%orbs%norb, 1.0d0, tmb%linmat%denskern%matrix, &
   !!     tmb%orbs%norb, gradmat%matrix, tmb%orbs%norb, 0.d0, Kgrad, tmb%orbs%norb)
-<<<<<<< HEAD
   call timing(iproc,'ks_residue','ON')
-  call dgemm('n', 'n', tmb%orbs%norb, tmb%orbs%norb, tmb%orbs%norb, 1.0d0, tmb%linmat%denskern%matrix, &
-       tmb%orbs%norb, tmb%linmat%ham%matrix, tmb%orbs%norb, 0.d0, KH, tmb%orbs%norb)
-  call dgemm('n', 'n', tmb%orbs%norb, tmb%orbs%norb, tmb%orbs%norb, scale_factor, KH, &
-       tmb%orbs%norb, KH, tmb%orbs%norb, 0.d0, KHKH, tmb%orbs%norb)
-  call dgemm('n', 'n', tmb%orbs%norb, tmb%orbs%norb, tmb%orbs%norb, 1.0d0, tmb%linmat%denskern%matrix, &
-       tmb%orbs%norb, gradmat%matrix, tmb%orbs%norb, 0.d0, Kgrad, tmb%orbs%norb)
-=======
-
   ! Parallelized version
   if (tmb%orbs%norbp>0) then
       call dgemm('n', 'n', tmb%orbs%norb, tmb%orbs%norbp, tmb%orbs%norb, 1.0d0, tmb%linmat%denskern%matrix, &
@@ -2531,7 +2514,6 @@
   !!  end do
   !!end if
 
->>>>>>> 38284817
 
   norbtot=0.d0
   do iorb=1,KSorbs%norb
