--- conflicted
+++ resolved
@@ -105,7 +105,6 @@
   lzd%doHamAppl=.true.
   allocate(confdatarrtmp(tmbmix%orbs%norbp))
   call default_confinement_data(confdatarrtmp,tmbmix%orbs%norbp)
-<<<<<<< HEAD
   !!call FullHamiltonianApplication(iproc,nproc,at,tmbmix%orbs,rxyz,&
   !!     proj,lzd,nlpspd,confdatarrtmp,denspot%dpbox%ngatherarr,denspot%pot_work,tmbmix%psi,lhphi,&
   !!     energs,SIC,GPU,&
@@ -121,7 +120,7 @@
   call SynchronizeHamiltonianApplication(nproc,tmbmix%orbs,lzd,GPU,lhphi,&
        energs%ekin,energs%epot,energs%eproj,energs%evsic,energs%eexctX)
 
-=======
+
 
   allocate(lhphi1(max(tmbmix%orbs%npsidim_orbs,tmbmix%orbs%npsidim_comp)), stat=istat) ! lr408 hc
   allocate(lhphi2(max(tmbmix%orbs%npsidim_orbs,tmbmix%orbs%npsidim_comp)), stat=istat) ! lr408 hc
@@ -141,11 +140,6 @@
        energs,SIC,GPU,&
        pkernel=denspot%pkernelseq,hamcomp=3) !nonlocpot ! lr408 hc
        av_h_sym_diff3=energs%eproj
-  call FullHamiltonianApplication(iproc,nproc,at,tmbmix%orbs,rxyz,&
-       proj,lzd,nlpspd,confdatarrtmp,denspot%dpbox%ngatherarr,denspot%pot_work,tmbmix%psi,lhphi,&
-       energs,SIC,GPU,&
-       pkernel=denspot%pkernelseq)
->>>>>>> 6f33d6bc
 
   deallocate(confdatarrtmp)
 !DEBUG
