--- conflicted
+++ resolved
@@ -897,12 +897,8 @@
   call dsygv(1, 'v', 'l', orbs%norb, HamSmall(1,1), orbs%norb, ovrlp(1,1), orbs%norb, eval(1), work(1), lwork, info) 
   lwork=int(work(1))
 
-<<<<<<< HEAD
-
-  ! Deallocate the work array and reallocate it with the optimal size
-=======
+
  ! Deallocate the work array and reallocate it with the optimal size
->>>>>>> 46d4aef8
   iall=-product(shape(work))*kind(work)
   deallocate(work, stat=istat) ; if(istat/=0) stop 'ERROR in deallocating work' 
   call memocc(istat, iall, 'work', subname)
