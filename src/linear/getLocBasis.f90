--- conflicted
+++ resolved
@@ -2174,8 +2174,8 @@
            call to_zero(basis_orbs%norb*orbs%norb, coeff_tmp(1,1))
         end if
 
-        if (nproc>1) then
-            call mpiallred(coeff_tmp(1,1), basis_orbs%norb*orbs%norb, mpi_sum, bigdft_mpi%mpi_comm, ierr)
+        if (nproc > 1) then
+           call mpiallred(coeff_tmp(1,1), basis_orbs%norb*orbs%norb, mpi_sum, bigdft_mpi%mpi_comm)
         end if
         call vcopy(basis_orbs%norb*orbs%norb,coeff_tmp(1,1),1,coeff(1,1),1)
      else
@@ -2213,16 +2213,11 @@
         call f_free(coefftrans)
      end if
 
-<<<<<<< HEAD
      call timing(iproc,'renormCoefCom2','OF')
 
      call deallocate_matrices(inv_ovrlp_)
      if (norb/=orbs%norb) then
          call f_free_ptr(inv_ovrlp_matrix)
-=======
-     if (nproc > 1) then
-         call mpiallred(coeff_tmp(1,1), basis_orbs%norb*orbs%norb, mpi_sum, bigdft_mpi%mpi_comm)
->>>>>>> 0415b9c9
      end if
 
      call f_free(coeff_tmp)
