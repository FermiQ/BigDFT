!> @file
!! Linear version: Handle local basis set
!! @author
!!    Copyright (C) 2011-2013 BigDFT group
!!    This file is distributed under the terms of the
!!    GNU General Public License, see ~/COPYING file
!!    or http://www.gnu.org/copyleft/gpl.txt .
!!    For the list of contributors, see ~/AUTHORS


subroutine get_coeff(iproc,nproc,scf_mode,orbs,at,rxyz,denspot,GPU,infoCoeff,&
    energs,nlpsp,SIC,tmb,fnrm,calculate_overlap_matrix,invert_overlap_matrix,communicate_phi_for_lsumrho,&
    calculate_ham,extra_states,itout,it_scc,it_cdft,order_taylor,max_inversion_error,purification_quickreturn, &
    calculate_KS_residue,calculate_gap,&
    convcrit_dmin,nitdmin,curvefit_dmin,ldiis_coeff,reorder,cdft, updatekernel)
  use module_base
  use module_types
  use module_interfaces, exceptThisOne => get_coeff
  use Poisson_Solver, except_dp => dp, except_gp => gp, except_wp => wp
  use constrained_dft
  use diis_sd_optimization
  use yaml_output
  use communications_base, only: TRANSPOSE_FULL
  use communications, only: transpose_localized, start_onesided_communication
  use sparsematrix_base, only: sparse_matrix, sparsematrix_malloc_ptr, sparsematrix_malloc, &
                               DENSE_FULL, DENSE_PARALLEL, DENSE_MATMUL, assignment(=), SPARSE_FULL
  use sparsematrix, only: uncompress_matrix, uncompress_matrix_distributed, gather_matrix_from_taskgroups_inplace, &
                          extract_taskgroup_inplace, uncompress_matrix_distributed2, gather_matrix_from_taskgroups, &
                          extract_taskgroup, uncompress_matrix2
  implicit none

  ! Calling arguments
  integer,intent(in) :: iproc, nproc, scf_mode, itout, it_scc, it_cdft
  integer,intent(inout) :: order_taylor
  real(kind=8),intent(in) :: max_inversion_error
  type(orbitals_data),intent(inout) :: orbs
  type(atoms_data),intent(in) :: at
  real(kind=8),dimension(3,at%astruct%nat),intent(in) :: rxyz
  type(DFT_local_fields), intent(inout) :: denspot
  type(GPU_pointers),intent(inout) :: GPU
  integer,intent(out) :: infoCoeff
  type(energy_terms),intent(inout) :: energs
  real(kind=8),intent(inout) :: fnrm
  type(DFT_PSP_projectors),intent(inout) :: nlpsp
  type(SIC_data),intent(in) :: SIC
  type(DFT_wavefunction),intent(inout) :: tmb
  logical,intent(in):: calculate_overlap_matrix, invert_overlap_matrix
  logical,intent(in):: communicate_phi_for_lsumrho, purification_quickreturn
  logical,intent(in) :: calculate_ham, calculate_KS_residue, calculate_gap
  type(DIIS_obj),intent(inout),optional :: ldiis_coeff ! for dmin only
  integer, intent(in), optional :: nitdmin ! for dmin only
  real(kind=gp), intent(in), optional :: convcrit_dmin ! for dmin only
  logical, intent(in), optional :: curvefit_dmin ! for dmin only
  type(cdft_data),intent(inout),optional :: cdft
  integer, intent(in) :: extra_states
  logical, optional, intent(in) :: reorder
  logical, optional, intent(in) :: updatekernel

  ! Local variables 
  integer :: iorb, info, ishift, ispin, ii, jorb, i, ishifts, ishiftm
  real(kind=8),dimension(:),allocatable :: hpsit_c, hpsit_f, eval, tmparr1, tmparr2, tmparr
  real(kind=8),dimension(:,:),allocatable :: ovrlp_fullp, tempmat
  real(kind=8),dimension(:,:,:),allocatable :: matrixElements
  type(confpot_data),dimension(:),allocatable :: confdatarrtmp
  logical :: update_kernel
  character(len=*),parameter :: subname='get_coeff'
  real(kind=gp) :: tmprtr, factor
  real(kind=8) :: max_deviation, mean_deviation, KSres, max_deviation_p,  mean_deviation_p

  call f_routine(id='get_coeff')

  if(calculate_ham) then
      call local_potential_dimensions(iproc,tmb%ham_descr%lzd,tmb%orbs,denspot%xc,denspot%dpbox%ngatherarr(0,1))
      call start_onesided_communication(iproc, nproc, denspot%dpbox%ndims(1), denspot%dpbox%ndims(2), &
           max(denspot%dpbox%nscatterarr(:,2),1), denspot%rhov, &
           tmb%ham_descr%comgp%nrecvbuf*tmb%ham_descr%comgp%nspin, tmb%ham_descr%comgp%recvbuf, tmb%ham_descr%comgp, &
           tmb%ham_descr%lzd)
  end if

  ! Option to only calculate the energy without updating the kernel
  if (present(updatekernel)) then
      update_kernel=updatekernel
  else
      update_kernel=.true.
  end if

  ! This is simply not yet implemented
  if (.not.update_kernel .and. scf_mode==LINEAR_FOE) then
      stop 'ERROR: for the moment, update_kernel must be true for FOE'
  end if

   if (iproc==0) call yaml_mapping_open('Kernel update')
  ! should eventually make this an input variable
  if (scf_mode==LINEAR_DIRECT_MINIMIZATION) then
      ! maybe need this for fragment calculations also, or make it an input?
     if (present(cdft)) then
        ! factor for scaling gradient
        factor=0.1d0
     else
        factor=1.0d0
     end if
  end if





  ! Calculate the Hamiltonian matrix if it is not already present.
  if(calculate_ham) then

      !!call local_potential_dimensions(iproc,tmb%ham_descr%lzd,tmb%orbs,denspot%xc,denspot%dpbox%ngatherarr(0,1))
      !!call start_onesided_communication(iproc, nproc, max(denspot%dpbox%ndimpot,1), denspot%rhov, &
      !!     tmb%ham_descr%comgp%nrecvbuf, tmb%ham_descr%comgp%recvbuf, tmb%ham_descr%comgp, tmb%ham_descr%lzd)

      if (iproc==0) then
          call yaml_map('Hamiltonian application required',.true.)
      end if

      allocate(confdatarrtmp(tmb%orbs%norbp))
      call default_confinement_data(confdatarrtmp,tmb%orbs%norbp)

      call small_to_large_locreg(iproc, tmb%npsidim_orbs, tmb%ham_descr%npsidim_orbs, tmb%lzd, tmb%ham_descr%lzd, &
           tmb%orbs, tmb%psi, tmb%ham_descr%psi)

      if (tmb%ham_descr%npsidim_orbs > 0) call f_zero(tmb%ham_descr%npsidim_orbs,tmb%hpsi(1))

      call NonLocalHamiltonianApplication(iproc,at,tmb%ham_descr%npsidim_orbs,tmb%orbs,&
           tmb%ham_descr%lzd,nlpsp,tmb%ham_descr%psi,tmb%hpsi,energs%eproj,tmb%paw)
      ! only kinetic as waiting for communications
      call LocalHamiltonianApplication(iproc,nproc,at,tmb%ham_descr%npsidim_orbs,tmb%orbs,&
           tmb%ham_descr%lzd,confdatarrtmp,denspot%dpbox%ngatherarr,denspot%pot_work,&
           & tmb%ham_descr%psi,tmb%hpsi,energs,SIC,GPU,3,denspot%xc,&
           & pkernel=denspot%pkernelseq,dpbox=denspot%dpbox,&
           & potential=denspot%rhov,comgp=tmb%ham_descr%comgp)
      call full_local_potential(iproc,nproc,tmb%orbs,tmb%ham_descr%lzd,2,denspot%dpbox,&
           & denspot%xc,denspot%rhov,denspot%pot_work,tmb%ham_descr%comgp)
      !!do i=1,tmb%ham_descr%comgp%nrecvbuf
      !!    write(8000+iproc,'(a,i8,es16.6)') 'i, recvbuf(i)', i, tmb%ham_descr%comgp%recvbuf(i)
      !!end do
      !call wait_p2p_communication(iproc, nproc, tmb%ham_descr%comgp)
      ! only potential
      call LocalHamiltonianApplication(iproc,nproc,at,tmb%ham_descr%npsidim_orbs,tmb%orbs,&
           tmb%ham_descr%lzd,confdatarrtmp,denspot%dpbox%ngatherarr,denspot%pot_work,&
           & tmb%ham_descr%psi,tmb%hpsi,energs,SIC,GPU,2,denspot%xc,&
           & pkernel=denspot%pkernelseq,dpbox=denspot%dpbox,&
           & potential=denspot%rhov,comgp=tmb%ham_descr%comgp)
      call timing(iproc,'glsynchham1','ON')
      call SynchronizeHamiltonianApplication(nproc,tmb%ham_descr%npsidim_orbs,&
           & tmb%orbs,tmb%ham_descr%lzd,GPU,denspot%xc,tmb%hpsi,&
           energs%ekin,energs%epot,energs%eproj,energs%evsic,energs%eexctX)
      call timing(iproc,'glsynchham1','OF')
      deallocate(confdatarrtmp)



      !!if (iproc==0) write(*,'(a,5es20.12)') 'ekin, eh, epot, eproj, eex', &
      !!              energs%ekin, energs%eh, energs%epot, energs%eproj, energs%exc

      !DEBUG
      !if(iproc==0) then
      !  print *,'Ekin,Epot,Eproj,Eh,Exc,Evxc',energs%ekin,energs%epot,energs%eproj,energs%eh,energs%exc,energs%evxc
      !end if
      !END DEBUG

      call f_free_ptr(denspot%pot_work)

      ! Calculate the matrix elements <phi|H|phi>.
      if(.not.tmb%ham_descr%can_use_transposed) then
          call transpose_localized(iproc, nproc, tmb%ham_descr%npsidim_orbs, tmb%orbs, tmb%ham_descr%collcom, &
               TRANSPOSE_FULL, tmb%ham_descr%psi, tmb%ham_descr%psit_c, tmb%ham_descr%psit_f, tmb%ham_descr%lzd)
          tmb%ham_descr%can_use_transposed=.true.
      end if

      hpsit_c = f_malloc(tmb%ham_descr%collcom%ndimind_c,id='hpsit_c')
      hpsit_f = f_malloc(7*tmb%ham_descr%collcom%ndimind_f,id='hpsit_f')
      call transpose_localized(iproc, nproc, tmb%ham_descr%npsidim_orbs, tmb%orbs, tmb%ham_descr%collcom, &
           TRANSPOSE_FULL, tmb%hpsi, hpsit_c, hpsit_f, tmb%ham_descr%lzd)


      call calculate_overlap_transposed(iproc, nproc, tmb%orbs, tmb%ham_descr%collcom, &
           tmb%ham_descr%psit_c, hpsit_c, tmb%ham_descr%psit_f, hpsit_f, tmb%linmat%m, tmb%linmat%ham_)
      !!call gather_matrix_from_taskgroups_inplace(iproc, nproc, tmb%linmat%m, tmb%linmat%ham_)


!!  call diagonalize_subset(iproc, nproc, tmb%orbs, tmb%linmat%s, tmb%linmat%ovrlp_, tmb%linmat%m, tmb%linmat%ham_)
!!  if (iproc==0) then
!!      do iorb=1,tmb%orbs%norb
!!          write(*,*) 'iorb, tmb%orbs%eval(iorb)',iorb,tmb%orbs%eval(iorb)
!!      end do
!!  end if

  else
      !!if(iproc==0) write(*,*) 'No Hamiltonian application required.'
      if (iproc==0) then
          call yaml_map('Hamiltonian application required',.false.)
      end if
  end if


  ! Calculate the overlap matrix if required.
  if(calculate_overlap_matrix) then
      if(.not.tmb%can_use_transposed) then
          call transpose_localized(iproc, nproc, tmb%npsidim_orbs, tmb%orbs, tmb%collcom, &
               TRANSPOSE_FULL, tmb%psi, tmb%psit_c, tmb%psit_f, tmb%lzd)
          tmb%can_use_transposed=.true.
      end if

      if (iproc==0) call yaml_map('calculate overlap matrix',.true.)
      call calculate_overlap_transposed(iproc, nproc, tmb%orbs, tmb%collcom, tmb%psit_c, &
           tmb%psit_c, tmb%psit_f, tmb%psit_f, tmb%linmat%s, tmb%linmat%ovrlp_)
      !call gather_matrix_from_taskgroups_inplace(iproc, nproc, tmb%linmat%s, tmb%linmat%ovrlp_)
  end if

  ovrlp_fullp = sparsematrix_malloc(tmb%linmat%l,iaction=DENSE_PARALLEL,id='ovrlp_fullp')
  max_deviation=0.d0
  mean_deviation=0.d0
  do ispin=1,tmb%linmat%s%nspin
      ishift=(ispin-1)*tmb%linmat%s%nvctrp_tg
      call uncompress_matrix_distributed2(iproc, tmb%linmat%s, DENSE_PARALLEL, &
           tmb%linmat%ovrlp_%matrix_compr(ishift+1:), ovrlp_fullp)
      call deviation_from_unity_parallel(iproc, nproc, tmb%linmat%s%nfvctr, tmb%linmat%s%nfvctrp, &
           tmb%linmat%s%isfvctr, ovrlp_fullp, &
           tmb%linmat%s, max_deviation_p, mean_deviation_p)
      max_deviation = max_deviation + max_deviation_p/real(tmb%linmat%s%nspin,kind=8)
      mean_deviation = mean_deviation + mean_deviation_p/real(tmb%linmat%s%nspin,kind=8)
  end do
  call f_free(ovrlp_fullp)
  if (iproc==0) then
      call yaml_map('max dev from unity',max_deviation,fmt='(es9.2)')
      call yaml_map('mean dev from unity',mean_deviation,fmt='(es9.2)')
  end if

  ! Post the p2p communications for the density. (must not be done in inputguess)
  if(communicate_phi_for_lsumrho) then
      call communicate_basis_for_density_collective(iproc, nproc, tmb%lzd, max(tmb%npsidim_orbs,tmb%npsidim_comp), &
           tmb%orbs, tmb%psi, tmb%collcom_sr)
  end if

  ! CDFT: add V*w_ab to Hamiltonian here - assuming ham and weight matrix have the same sparsity...
  if (present(cdft)) then
     call timing(iproc,'constraineddft','ON')
     call daxpy(tmb%linmat%m%nvctr,cdft%lag_mult,cdft%weight_matrix_%matrix_compr,1,tmb%linmat%ham_%matrix_compr,1)
     call timing(iproc,'constraineddft','OF') 
  end if

  if (scf_mode/=LINEAR_FOE) then
      tmb%linmat%ham_%matrix = sparsematrix_malloc_ptr(tmb%linmat%m, iaction=DENSE_FULL, id='tmb%linmat%ham_%matrix')
      !call yaml_map('Ham1com',tmb%linmat%ham_%matrix_compr)
      !call yaml_map('ovrlpcom',tmb%linmat%ovrlp_%matrix_compr)

      tmb%linmat%ovrlp_%matrix = sparsematrix_malloc_ptr(tmb%linmat%s, iaction=DENSE_FULL, id='tmb%linmat%ovrlp_%matrix')
      !call uncompress_matrix(iproc, tmb%linmat%m, &
      !     inmat=tmb%linmat%ham_%matrix_compr, outmat=tmb%linmat%ham_%matrix)
      !call uncompress_matrix(iproc, tmb%linmat%s, &
      !     inmat=tmb%linmat%ovrlp_%matrix_compr, outmat=tmb%linmat%ovrlp_%matrix)
      do ispin=1,tmb%linmat%m%nspin
<<<<<<< HEAD
          ishifts = (ispin-1)*tmb%linmat%s%nvctr
          ishiftm = (ispin-1)*tmb%linmat%m%nvctr
          call f_zero(tmb%linmat%m%nfvctr**2, tmb%linmat%ham_%matrix(1,1,ispin))
=======
          ishifts = (ispin-1)*tmb%linmat%s%nvctrp_tg
          ishiftm = (ispin-1)*tmb%linmat%m%nvctrp_tg
          call to_zero(tmb%linmat%m%nfvctr**2, tmb%linmat%ham_%matrix(1,1,ispin))
>>>>>>> a7b335d2
          tempmat = sparsematrix_malloc(tmb%linmat%m, iaction=DENSE_MATMUL, id='tempmat')
          call uncompress_matrix_distributed2(iproc, tmb%linmat%m, DENSE_MATMUL, &
               tmb%linmat%ham_%matrix_compr(ishiftm+1:ishiftm+tmb%linmat%m%nvctrp_tg), tempmat)
          if (tmb%linmat%m%smmm%nfvctrp>0) then
              call vcopy(tmb%linmat%m%nfvctr*tmb%linmat%m%smmm%nfvctrp, tempmat(1,1), 1, &
                   tmb%linmat%ham_%matrix(1,tmb%linmat%m%smmm%isfvctr+1,ispin), 1)
          end if
          call f_free(tempmat)
          if (nproc>1) then
              call mpiallred(tmb%linmat%ham_%matrix(1,1,ispin), tmb%linmat%m%nfvctr**2, &
                   mpi_sum, bigdft_mpi%mpi_comm)
          end if

          call f_zero(tmb%linmat%s%nfvctr**2, tmb%linmat%ovrlp_%matrix(1,1,ispin))
          tempmat = sparsematrix_malloc(tmb%linmat%s, iaction=DENSE_MATMUL, id='tempmat')
          call uncompress_matrix_distributed2(iproc, tmb%linmat%s, DENSE_MATMUL, &
               tmb%linmat%ovrlp_%matrix_compr(ishifts+1:), tempmat)
          if (tmb%linmat%m%smmm%nfvctrp>0) then
              call vcopy(tmb%linmat%s%nfvctr*tmb%linmat%s%smmm%nfvctrp, tempmat(1,1), 1, &
                   tmb%linmat%ovrlp_%matrix(1,tmb%linmat%s%smmm%isfvctr+1,ispin), 1)
          end if
          call f_free(tempmat)
          if (nproc>1) then
              call mpiallred(tmb%linmat%ovrlp_%matrix(1,1,ispin), tmb%linmat%s%nfvctr**2, &
                   mpi_sum, bigdft_mpi%mpi_comm)
          end if
      end do
  end if

  ! Diagonalize the Hamiltonian.
!  if (iproc==0) call yaml_sequence_open('kernel method')
  if(scf_mode==LINEAR_MIXPOT_SIMPLE .or. scf_mode==LINEAR_MIXDENS_SIMPLE) then
      ! Keep the Hamiltonian and the overlap since they will be overwritten by the diagonalization.
      matrixElements = f_malloc((/ tmb%linmat%m%nfvctr,tmb%linmat%m%nfvctr,2 /),id='matrixElements')
      eval = f_malloc(tmb%linmat%l%nfvctr,id='eval')

      do ispin=1,tmb%linmat%s%nspin
          !if (ispin==1) then
          !    ishift=0
          !    !ii=orbs%norbu
          !    tmb%linmat%
          !else
          !    ishift=orbs%norbu
          !    ii=orbs%norbd
          !end if
          !ishift=(ispin-1)*tmb%linmat%s%nfvctr
          call vcopy(tmb%linmat%m%nfvctr**2, tmb%linmat%ham_%matrix(1,1,ispin), 1, matrixElements(1,1,1), 1)
          call vcopy(tmb%linmat%m%nfvctr**2, tmb%linmat%ovrlp_%matrix(1,1,ispin), 1, matrixElements(1,1,2), 1)
          if (iproc==0) call yaml_map('method','diagonalization')
          if(tmb%orthpar%blocksize_pdsyev<0) then
              if (iproc==0) call yaml_map('mode','sequential')
              !!if (iproc==0) then
              !!    do iorb=1,tmb%linmat%m%nfvctr
              !!        do jorb=1,tmb%linmat%m%nfvctr
              !!            write(690+ispin,'(a,2i8,2f15.8)') 'iorb, jorb, vals', iorb, jorb, matrixElements(jorb,iorb,:)
              !!        end do
              !!    end do
              !!end if
              call diagonalizeHamiltonian2(iproc, tmb%linmat%m%nfvctr, &
                   matrixElements(1,1,1), matrixElements(1,1,2), eval)
          else
              if (iproc==0) call yaml_map('mode','parallel')
              call dsygv_parallel(iproc, nproc, tmb%orthpar%blocksize_pdsyev, tmb%orthpar%nproc_pdsyev, &
                   bigdft_mpi%mpi_comm, 1, 'v', 'l', tmb%linmat%m%nfvctr, &
                   matrixElements(1,1,1), tmb%linmat%m%nfvctr, matrixElements(1,1,2), tmb%linmat%m%nfvctr, &
                   eval, info)
          end if
          !if (iproc==0) write(*,'(a,3i6,100f9.2)') 'ispin, ishift+1, ishift+ii, evals', ispin, ishift+1, ishift+ii, tmb%orbs%eval(ishift+1:ishift+ii)

          ! copy all the eigenvalues
          !tmb%orbs%eval(ishift+1:ishift+ii) = eval(1:ii-ishift)
          call vcopy(tmb%linmat%m%nfvctr, eval(1), 1, tmb%orbs%eval((ispin-1)*tmb%linmat%m%nfvctr+1), 1)
          ! copy the eigenvalues of the occupied states
          if (ispin==1) then
              call vcopy(orbs%norbu, eval(1), 1, orbs%eval(1), 1)
          else
              call vcopy(orbs%norbd, eval(1), 1, orbs%eval(orbs%norbu+1), 1)
          end if

          ! Make sure that the eigenvectors have the same sign on all MPI tasks.
          ! To do so, ensure that the first entry is always positive.
          do iorb=1,tmb%linmat%m%nfvctr
              if (matrixElements(1,iorb,1)<0.d0) then
                  call dscal(tmb%orbs%norb, -1.d0, matrixElements(1,iorb,1), 1)
              end if
          end do

          ! Copy the diagonalized matrix to the coeff array.
          ! In principle I would prefer to copy orbs%norbu/orbs%norbd states.
          ! However this is not possible since the extra states are not included in there (WHY?!)
          ! Therefore as a workaround I use the following dirty solution with different cases.
          if (tmb%linmat%l%nspin/=1) then
              if (extra_states>0) stop 'extra states and spin polarization not possible at the moment'
              ! Only copy the occupied states
              if (ispin==1) then
                  call vcopy(orbs%norbu*tmb%linmat%m%nfvctr, matrixElements(1,1,1), 1, tmb%coeff(1,1), 1)
              else if (ispin==2) then
                  call vcopy(orbs%norbd*tmb%linmat%m%nfvctr, matrixElements(1,1,1), 1, tmb%coeff(1,orbs%norbu+1), 1)
              end if
          else
              ! Copy all states
              call vcopy(tmb%orbs%norb*tmb%linmat%m%nfvctr, matrixElements(1,1,1), 1, tmb%coeff(1,1), 1)
          end if
          infoCoeff=0


          ! keep the eigenvalues for the preconditioning - instead should take h_alpha,alpha for both cases
          ! instead just use -0.5 everywhere
          !tmb%orbs%eval(:) = -0.5_dp
      end do

      call f_free(eval)

      !!if (iproc==0) then
      !!    do iorb=1,orbs%norb
      !!        do jorb=1,tmb%linmat%m%nfvctr
      !!            if (orbs%spinsgn(iorb)>0.d0) then
      !!                write(620,*) 'iorb, jorb, val', iorb, jorb, tmb%coeff(jorb,iorb)
      !!            else
      !!                write(621,*) 'iorb, jorb, val', iorb, jorb, tmb%coeff(jorb,iorb)
      !!            end if
      !!        end do
      !!    end do
      !!end if

      call f_free(matrixElements)
  else if (scf_mode==LINEAR_DIRECT_MINIMIZATION) then
     if(.not.present(ldiis_coeff)) &
          call f_err_throw('ldiis_coeff must be present for scf_mode==LINEAR_DIRECT_MINIMIZATION',&
          err_name='BIGDFT_RUNTIME_ERROR')
     ! call routine which updates coeffs for tmb%orbs%norb or orbs%norb depending on whether or not extra states are required
     if (iproc==0) call yaml_map('method','directmin')
     if (extra_states>0) then
        call optimize_coeffs(iproc, nproc, orbs, tmb, ldiis_coeff, fnrm, convcrit_dmin, nitdmin, energs%ebs, &
             curvefit_dmin, factor, itout, it_scc, it_cdft, order_taylor, max_inversion_error, reorder, extra_states)
     else
        call optimize_coeffs(iproc, nproc, orbs, tmb, ldiis_coeff, fnrm, convcrit_dmin, nitdmin, energs%ebs, &
             curvefit_dmin, factor, itout, it_scc, it_cdft, order_taylor, max_inversion_error, reorder)
     end if
  end if

  ! CDFT: subtract V*w_ab from Hamiltonian so that we are calculating the correct energy
  if (present(cdft)) then
     call timing(iproc,'constraineddft','ON')
     tmparr = sparsematrix_malloc(tmb%linmat%m,iaction=SPARSE_FULL,id='tmparr')
     call gather_matrix_from_taskgroups(iproc, nproc, tmb%linmat%m, tmb%linmat%ham_%matrix_compr, tmparr)
     call daxpy(tmb%linmat%m%nvctr*tmb%linmat%m%nspin,-cdft%lag_mult,cdft%weight_matrix_%matrix_compr,1,tmparr,1)
     call extract_taskgroup(tmb%linmat%m, tmparr, tmb%linmat%ham_%matrix_compr)
     call f_free(tmparr)
     call timing(iproc,'constraineddft','OF') 
  end if

  if (scf_mode/=LINEAR_FOE) then
      ! Calculate the band structure energy and update kernel
      if (scf_mode/=LINEAR_DIRECT_MINIMIZATION) then
         !!call extract_taskgroup_inplace(tmb%linmat%l, tmb%linmat%kernel_)
         !!call extract_taskgroup_inplace(tmb%linmat%m, tmb%linmat%ham_)
         call calculate_kernel_and_energy(iproc,nproc,tmb%linmat%l,tmb%linmat%m, &
              tmb%linmat%kernel_, tmb%linmat%ham_, energs%ebs,&
              tmb%coeff,orbs,tmb%orbs,update_kernel)
         !!call gather_matrix_from_taskgroups_inplace(iproc, nproc, tmb%linmat%l, tmb%linmat%kernel_)
         !!call gather_matrix_from_taskgroups_inplace(iproc, nproc, tmb%linmat%m, tmb%linmat%ham_)
      else if (present(cdft)) then
         ! for directmin we have the kernel already, but only the CDFT function not actual energy for CDFT
         !!call extract_taskgroup_inplace(tmb%linmat%l, tmb%linmat%kernel_)
         !!call extract_taskgroup_inplace(tmb%linmat%m, tmb%linmat%ham_)
         call calculate_kernel_and_energy(iproc,nproc,tmb%linmat%l,tmb%linmat%m, &
              tmb%linmat%kernel_, tmb%linmat%ham_, energs%ebs,&
              tmb%coeff,orbs,tmb%orbs,.false.)
         !!call gather_matrix_from_taskgroups_inplace(iproc, nproc, tmb%linmat%l, tmb%linmat%kernel_)
         !!call gather_matrix_from_taskgroups_inplace(iproc, nproc, tmb%linmat%m, tmb%linmat%ham_)
      end if
      call f_free_ptr(tmb%linmat%ham_%matrix)
      call f_free_ptr(tmb%linmat%ovrlp_%matrix)

      !!if (iproc==0) then
      !!    ii=0
      !!    do ispin=1,tmb%linmat%l%nspin
      !!        do iorb=1,tmb%linmat%l%nvctr
      !!            ii=ii+1
      !!            if (ispin==1) then
      !!                write(630,'(a,2i8,f14.7)') 'ispin, iorb, val', ispin, iorb, tmb%linmat%kernel_%matrix_compr(ii)
      !!            else
      !!                write(631,'(a,2i8,f14.7)') 'ispin, iorb, val', ispin, iorb, tmb%linmat%kernel_%matrix_compr(ii)
      !!            end if
      !!        end do
      !!    end do
      !!end if

  else ! foe


      ! TEMPORARY #################################################
      if (calculate_gap) then
          tmb%linmat%ham_%matrix = sparsematrix_malloc_ptr(tmb%linmat%m, iaction=DENSE_FULL, id='tmb%linmat%ham_%matrix')
          !!tmparr = sparsematrix_malloc(tmb%linmat%m,iaction=SPARSE_FULL,id='tmparr')
          !!call gather_matrix_from_taskgroups(iproc, nproc, tmb%linmat%m, tmb%linmat%ham_%matrix_compr, tmparr)
          call uncompress_matrix2(iproc, nproc, tmb%linmat%m, tmb%linmat%ham_%matrix_compr, tmb%linmat%ham_%matrix)
          !!call f_free(tmparr)
          tmb%linmat%ovrlp_%matrix = sparsematrix_malloc_ptr(tmb%linmat%s, iaction=DENSE_FULL, id='tmb%linmat%ovrlp_%matrix')
          call uncompress_matrix2(iproc, nproc, tmb%linmat%s, &
               tmb%linmat%ovrlp_%matrix_compr, tmb%linmat%ovrlp_%matrix)
          ! Keep the Hamiltonian and the overlap since they will be overwritten by the diagonalization.
          matrixElements=f_malloc((/tmb%orbs%norb,tmb%orbs%norb,2/),id='matrixElements')
          !SM: need to fix the spin here
          call vcopy(tmb%orbs%norb**2, tmb%linmat%ham_%matrix(1,1,1), 1, matrixElements(1,1,1), 1)
          call vcopy(tmb%orbs%norb**2, tmb%linmat%ovrlp_%matrix(1,1,1), 1, matrixElements(1,1,2), 1)
          call diagonalizeHamiltonian2(iproc, tmb%orbs%norb, matrixElements(1,1,1), matrixElements(1,1,2), tmb%orbs%eval)
          if (iproc==0) call yaml_map('gap',tmb%orbs%eval(orbs%norb+1)-tmb%orbs%eval(orbs%norb))
          if (iproc==0) call yaml_map('lowest eigenvalue',tmb%orbs%eval(1))
          if (iproc==0) call yaml_map('highest eigenvalue',tmb%orbs%eval(tmb%orbs%norb))
          call f_free(matrixElements)
          call f_free_ptr(tmb%linmat%ham_%matrix)
          call f_free_ptr(tmb%linmat%ovrlp_%matrix)
      end if
      ! END TEMPORARY #############################################

      if (iproc==0) call yaml_map('method','FOE')
      tmprtr=0.d0
      !!tmparr1 = sparsematrix_malloc(tmb%linmat%s,iaction=SPARSE_FULL,id='tmparr1')
      !!call vcopy(tmb%linmat%s%nvctr*tmb%linmat%s%nspin, tmb%linmat%ovrlp_%matrix_compr(1), 1, tmparr1(1), 1)
      !!call extract_taskgroup_inplace(tmb%linmat%s, tmb%linmat%ovrlp_)
      !!tmparr2 = sparsematrix_malloc(tmb%linmat%m,iaction=SPARSE_FULL,id='tmparr2')
      !!call vcopy(tmb%linmat%m%nvctr*tmb%linmat%m%nspin, tmb%linmat%ham_%matrix_compr(1), 1, tmparr2(1), 1)
      !!call extract_taskgroup_inplace(tmb%linmat%m, tmb%linmat%ham_)
      call foe(iproc, nproc, tmprtr, &
           energs%ebs, itout,it_scc, order_taylor, max_inversion_error, purification_quickreturn, &
           invert_overlap_matrix, 1, FOE_ACCURATE, tmb, tmb%foe_obj)
      !!call vcopy(tmb%linmat%s%nvctr*tmb%linmat%s%nspin, tmparr1(1), 1, tmb%linmat%ovrlp_%matrix_compr(1), 1)
      !!call f_free(tmparr1)
      !!call vcopy(tmb%linmat%m%nvctr*tmb%linmat%m%nspin, tmparr2(1), 1, tmb%linmat%ham_%matrix_compr(1), 1)
      !!call f_free(tmparr2)

      ! Eigenvalues not available, therefore take -.5d0
      tmb%orbs%eval=-.5d0

  end if




  if (calculate_ham) then
      if (calculate_KS_residue) then
          call get_KS_residue(iproc, nproc, tmb, orbs, hpsit_c, hpsit_f, KSres)
          if (iproc==0) call yaml_map('Kohn-Sham residue',KSres,fmt='(es10.3)')
      else
          if (iproc==0) call yaml_map('Kohn-Sham residue','not calculated')
      end if
      call f_free(hpsit_c)
      call f_free(hpsit_f)
  end if
  if (iproc==0) call yaml_map('Coefficients available',scf_mode /= LINEAR_FOE)


  if (iproc==0) call yaml_mapping_close() !close kernel update

  call f_release_routine()

end subroutine get_coeff



subroutine getLocalizedBasis(iproc,nproc,at,orbs,rxyz,denspot,GPU,trH,trH_old,&
    fnrm,infoBasisFunctions,nlpsp,scf_mode,ldiis,SIC,tmb,energs_base,&
    nit_precond,target_function,&
    correction_orthoconstraint,nit_basis,&
    ratio_deltas,ortho_on,extra_states,itout,conv_crit,experimental_mode,early_stop,&
    gnrm_dynamic, min_gnrm_for_dynamic, can_use_ham, order_taylor, max_inversion_error, kappa_conv, method_updatekernel,&
    purification_quickreturn, correction_co_contra, cdft, input_frag, ref_frags)
  !
  ! Purpose:
  ! ========
  !   Calculates the localized basis functions phi. These basis functions are obtained by adding a
  !   quartic potential centered on the atoms to the ordinary Hamiltonian. The eigenfunctions are then
  !   determined by minimizing the trace until the gradient norm is below the convergence criterion.
  use module_base
  use module_types
  use yaml_output
  use module_interfaces, except_this_one => getLocalizedBasis, except_this_one_A => writeonewave
  use communications_base, only: work_transpose, TRANSPOSE_FULL, TRANSPOSE_POST, TRANSPOSE_GATHER
  use communications, only: transpose_localized, untranspose_localized, start_onesided_communication, &
                            synchronize_onesided_communication
  use sparsematrix_base, only: assignment(=), sparsematrix_malloc, sparsematrix_malloc_ptr, SPARSE_FULL, &
                               SPARSE_TASKGROUP
  use constrained_dft, only: cdft_data
  use module_fragments, only: system_fragment
  use sparsematrix,only: gather_matrix_from_taskgroups_inplace, extract_taskgroup_inplace
  !  use Poisson_Solver
  !use allocModule
  implicit none

  ! Calling arguments
  integer,intent(in) :: iproc, nproc
  integer,intent(inout) :: order_taylor
  real(kind=8),intent(in) :: max_inversion_error
  integer,intent(out) :: infoBasisFunctions
  type(atoms_data), intent(in) :: at
  type(orbitals_data) :: orbs
  real(kind=8),dimension(3,at%astruct%nat) :: rxyz
  type(DFT_local_fields), intent(inout) :: denspot
  type(GPU_pointers), intent(inout) :: GPU
  real(kind=8),intent(out) :: trH, fnrm
  real(kind=8),intent(inout) :: trH_old
  type(DFT_PSP_projectors),intent(inout) :: nlpsp
  integer,intent(in) :: scf_mode
  type(localizedDIISParameters),intent(inout) :: ldiis
  type(DFT_wavefunction),target,intent(inout) :: tmb
  type(SIC_data) :: SIC !<parameters for the SIC methods
  type(energy_terms),intent(in) :: energs_base
  integer, intent(in) :: nit_precond, target_function, correction_orthoconstraint, nit_basis
  real(kind=8),intent(out) :: ratio_deltas
  logical, intent(inout) :: ortho_on
  integer, intent(in) :: extra_states
  integer,intent(in) :: itout
  real(kind=8),intent(in) :: conv_crit, early_stop, gnrm_dynamic, min_gnrm_for_dynamic, kappa_conv
  logical,intent(in) :: experimental_mode, purification_quickreturn
  logical,intent(out) :: can_use_ham
  integer,intent(in) :: method_updatekernel
  logical,intent(in) :: correction_co_contra
  !these must all be present together
  type(cdft_data),intent(inout),optional :: cdft
  type(fragmentInputParameters),optional,intent(in) :: input_frag
  type(system_fragment), dimension(:), optional, intent(in) :: ref_frags
 
  ! Local variables
  integer :: iorb, it, it_tot, ncount, ncharge, ii, kappa_satur, nit_exit, ispin
  !integer :: jorb, nspin
  !real(kind=8),dimension(:),allocatable :: occup_tmp
  real(kind=8) :: fnrmMax, meanAlpha, ediff_best, alpha_max, delta_energy, delta_energy_prev, ediff
  real(kind=8),dimension(:),allocatable :: alpha,fnrmOldArr,alphaDIIS
  real(kind=8),dimension(:),allocatable :: hpsit_c_tmp, hpsit_f_tmp, hpsi_tmp, psidiff, tmparr1, tmparr2
  real(kind=8),dimension(:),allocatable :: delta_energy_arr, hpsi_noprecond, kernel_compr_tmp, kernel_best, hphi_nococontra
  logical :: energy_increased, overlap_calculated, energy_diff, energy_increased_previous, complete_reset, even
  logical :: calculate_inverse
  real(kind=8),dimension(:),pointer :: lhphiold, lphiold, hpsit_c, hpsit_f, hpsi_small
  type(energy_terms) :: energs
  real(kind=8), dimension(2):: reducearr
  real(gp) :: econf, dynamic_convcrit, kappa_mean
  real(kind=8) :: energy_first, trH_ref, charge, fnrm_old
  real(kind=8),dimension(3),save :: kappa_history
  integer,save :: nkappa_history
  logical,save :: has_already_converged
  logical,dimension(7) :: exit_loop
  type(matrices) :: ovrlp_old
  type(workarrays_quartic_convolutions),dimension(:),allocatable :: precond_convol_workarrays
  type(workarr_precond),dimension(:),allocatable :: precond_workarrays
  integer :: iiorb, ilr, i, ist
  real(kind=8) :: max_error, mean_error
  type(work_transpose) :: wt_philarge, wt_hpsinoprecond, wt_hphi, wt_phi

  call f_routine(id='getLocalizedBasis')

  energs = energy_terms_null()
  delta_energy_arr=f_malloc(nit_basis+6,id='delta_energy_arr')
  kernel_best=sparsematrix_malloc(tmb%linmat%l,iaction=SPARSE_TASKGROUP,id='kernel_best')
  energy_diff=.false.

  ovrlp_old%matrix_compr = sparsematrix_malloc_ptr(tmb%linmat%l, &
                           iaction=SPARSE_FULL, id='ovrlp_old%matrix_compr')

  ! Allocate all local arrays.
  call allocateLocalArrays()


  call timing(iproc,'getlocbasinit','ON')
  tmb%can_use_transposed=.false.

  alpha=ldiis%alphaSD
  alphaDIIS=ldiis%alphaDIIS
  ldiis%resetDIIS=.false.
  ldiis%immediateSwitchToSD=.false.
 
  call timing(iproc,'getlocbasinit','OF')

  overlap_calculated=.false.
  it=0
  it_tot=0
  !ortho=.true.
  call local_potential_dimensions(iproc,tmb%ham_descr%lzd,tmb%orbs,denspot%xc,denspot%dpbox%ngatherarr(0,1))
  call start_onesided_communication(iproc, nproc, denspot%dpbox%ndims(1), denspot%dpbox%ndims(2), &
       max(denspot%dpbox%nscatterarr(:,2),1), denspot%rhov, &
       tmb%ham_descr%comgp%nrecvbuf*tmb%ham_descr%comgp%nspin, tmb%ham_descr%comgp%recvbuf, tmb%ham_descr%comgp, &
       tmb%ham_descr%lzd)

  delta_energy_prev=1.d100

  energy_increased_previous=.false.
  ratio_deltas=1.d0
  ediff_best=1.d0
  ediff=1.d0
  delta_energy_prev=1.d0
  delta_energy_arr=1.d0
  trH_ref=trH_old
  dynamic_convcrit=1.d-100
  kappa_satur=0
  fnrm_old = 0.d0


  ! Count whether there is an even or an odd number of electrons
  charge=0.d0
  do iorb=1,orbs%norb
      charge=charge+orbs%occup(iorb)
  end do
  ncharge=nint(charge)
  even=(mod(ncharge,2)==0)

  ! Purify the initial kernel (only when necessary and if there is an even number of electrons)
  if (target_function/=TARGET_FUNCTION_IS_TRACE .and. even .and. scf_mode==LINEAR_FOE) then
      if (iproc==0) then
          call yaml_sequence(advance='no')
          call yaml_mapping_open(flow=.true.)
          call yaml_map('Initial kernel purification',.true.)
      end if
      overlap_calculated=.true.
      do ispin=1,tmb%linmat%l%nspin
          call purify_kernel(iproc, nproc, tmb, overlap_calculated, 1, 30, order_taylor, &
               max_inversion_error, purification_quickreturn, ispin)
      end do
      if (iproc==0) call yaml_mapping_close()
  end if

  if (itout==0) then
      nkappa_history=0
      kappa_history=0.d0
      has_already_converged=.false.
  end if

  iterLoop: do


      it=it+1
      it=max(it,1) !since it could become negative (2 is subtracted if the loop cycles)
      it_tot=it_tot+1

      fnrmMax=0.d0
      fnrm=0.d0
  
      if (iproc==0) then
          call yaml_sequence(advance='no')
          call yaml_mapping_open(flow=.true.)
          call yaml_comment('iter:'//yaml_toa(it,fmt='(i6)'),hfill='-')
          if (target_function==TARGET_FUNCTION_IS_TRACE) then
              call yaml_map('target function','TRACE')
          else if (target_function==TARGET_FUNCTION_IS_ENERGY) then
              call yaml_map('target function','ENERGY')
          else if (target_function==TARGET_FUNCTION_IS_HYBRID) then
              call yaml_map('target function','HYBRID')
          end if
      end if

      ! Synchronize the mpi_get before starting a new communication
      call synchronize_onesided_communication(iproc, nproc, tmb%ham_descr%comgp)

      ! Start the communication
      call transpose_localized(iproc, nproc, tmb%npsidim_orbs, tmb%orbs, tmb%collcom, &
           TRANSPOSE_POST, tmb%psi, tmb%psit_c, tmb%psit_f, tmb%lzd, wt_phi)

      ! Calculate the unconstrained gradient by applying the Hamiltonian.
      if (tmb%ham_descr%npsidim_orbs > 0)  call f_zero(tmb%ham_descr%npsidim_orbs,tmb%hpsi(1))
      call small_to_large_locreg(iproc, tmb%npsidim_orbs, tmb%ham_descr%npsidim_orbs, tmb%lzd, tmb%ham_descr%lzd, &
           tmb%orbs, tmb%psi, tmb%ham_descr%psi)

      ! Start the nonblocking transposition (the results will be gathered in
      ! orthoconstraintNonorthogonal)
      call transpose_localized(iproc, nproc, tmb%ham_descr%npsidim_orbs, tmb%orbs, tmb%ham_descr%collcom, &
           TRANSPOSE_POST, tmb%ham_descr%psi, tmb%ham_descr%psit_c, tmb%ham_descr%psit_f, tmb%ham_descr%lzd, &
           wt_philarge)

      call NonLocalHamiltonianApplication(iproc,at,tmb%ham_descr%npsidim_orbs,tmb%orbs,&
           tmb%ham_descr%lzd,nlpsp,tmb%ham_descr%psi,tmb%hpsi,energs%eproj,tmb%paw)
      ! only kinetic because waiting for communications
      call LocalHamiltonianApplication(iproc,nproc,at,tmb%ham_descr%npsidim_orbs,tmb%orbs,&
           tmb%ham_descr%lzd,tmb%confdatarr,denspot%dpbox%ngatherarr,denspot%pot_work,&
           & tmb%ham_descr%psi,tmb%hpsi,energs,SIC,GPU,3,denspot%xc,&
           & pkernel=denspot%pkernelseq,dpbox=denspot%dpbox,&
           & potential=denspot%rhov,comgp=tmb%ham_descr%comgp)
      call full_local_potential(iproc,nproc,tmb%orbs,tmb%ham_descr%lzd,2,denspot%dpbox,&
           & denspot%xc,denspot%rhov,denspot%pot_work,tmb%ham_descr%comgp)
      ! only potential
      if (target_function==TARGET_FUNCTION_IS_HYBRID) then
          call vcopy(tmb%ham_descr%npsidim_orbs, tmb%hpsi(1), 1, hpsi_tmp(1), 1)
          call LocalHamiltonianApplication(iproc,nproc,at,tmb%ham_descr%npsidim_orbs,tmb%orbs,&
               tmb%ham_descr%lzd,tmb%confdatarr,denspot%dpbox%ngatherarr,denspot%pot_work,&
               & tmb%ham_descr%psi,tmb%hpsi,energs,SIC,GPU,2,denspot%xc,&
               & pkernel=denspot%pkernelseq,dpbox=denspot%dpbox,&
               & potential=denspot%rhov,comgp=tmb%ham_descr%comgp,&
               hpsi_noconf=hpsi_tmp,econf=econf)

          !!if (nproc>1) then
          !!    call mpiallred(econf, 1, mpi_sum, bigdft_mpi%mpi_comm)
          !!end if

      else
          call LocalHamiltonianApplication(iproc,nproc,at,tmb%ham_descr%npsidim_orbs,tmb%orbs,&
               tmb%ham_descr%lzd,tmb%confdatarr,denspot%dpbox%ngatherarr,&
               & denspot%pot_work,tmb%ham_descr%psi,tmb%hpsi,energs,SIC,GPU,2,denspot%xc,&
               & pkernel=denspot%pkernelseq,dpbox=denspot%dpbox,&
               & potential=denspot%rhov,comgp=tmb%ham_descr%comgp)
      end if


      !!if (target_function==TARGET_FUNCTION_IS_HYBRID .and. iproc==0) then
      !!    write(*,*) 'econf, econf/tmb%orbs%norb',econf, econf/tmb%orbs%norb
      !!end if

      call timing(iproc,'glsynchham2','ON')
      call SynchronizeHamiltonianApplication(nproc,tmb%ham_descr%npsidim_orbs,tmb%orbs,tmb%ham_descr%lzd,GPU,denspot%xc,tmb%hpsi,&
           energs%ekin,energs%epot,energs%eproj,energs%evsic,energs%eexctX)
      call timing(iproc,'glsynchham2','OF')

      if (iproc==0) then
          call yaml_map('Hamiltonian Applied',.true.)
      end if

      ! Use this subroutine to write the energies, with some fake number
      ! to prevent it from writing too much
      if (iproc==0) then
          call write_energies(0,0,energs,0.d0,0.d0,'',.true.)
      end if

      !if (iproc==0) write(*,'(a,5es16.6)') 'ekin, eh, epot, eproj, eex', &
      !              energs%ekin, energs%eh, energs%epot, energs%eproj, energs%exc

      if (iproc==0) then
          call yaml_map('Orthoconstraint',.true.)
      end if

      ! Start the communication
      if (target_function==TARGET_FUNCTION_IS_HYBRID) then
          call transpose_localized(iproc, nproc, tmb%ham_descr%npsidim_orbs, tmb%orbs, tmb%ham_descr%collcom, &
               TRANSPOSE_POST, hpsi_tmp, hpsit_c, hpsit_f, tmb%ham_descr%lzd, wt_hphi)
      else
          call transpose_localized(iproc, nproc, tmb%ham_descr%npsidim_orbs, tmb%orbs, tmb%ham_descr%collcom, &
               TRANSPOSE_POST, tmb%hpsi, hpsit_c, hpsit_f, tmb%ham_descr%lzd, wt_hphi)
      end if

      ! Gather the data
      call transpose_localized(iproc, nproc, tmb%npsidim_orbs, tmb%orbs, tmb%collcom, &
           TRANSPOSE_GATHER, tmb%psi, tmb%psit_c, tmb%psit_f, tmb%lzd, wt_phi)

      if (target_function==TARGET_FUNCTION_IS_HYBRID) then
          if (method_updatekernel==UPDATE_BY_FOE .or. method_updatekernel==UPDATE_BY_RENORMALIZATION) then
              if (method_updatekernel==UPDATE_BY_FOE) then
                  call transpose_localized(iproc, nproc, tmb%ham_descr%npsidim_orbs, tmb%orbs, tmb%ham_descr%collcom, &
                       TRANSPOSE_FULL, tmb%ham_descr%psi, tmb%ham_descr%psit_c, tmb%ham_descr%psit_f, tmb%ham_descr%lzd)
                  call transpose_localized(iproc, nproc, tmb%ham_descr%npsidim_orbs, tmb%orbs, tmb%ham_descr%collcom, &
                       TRANSPOSE_GATHER, hpsi_tmp, hpsit_c, hpsit_f, tmb%ham_descr%lzd, wt_hphi)
                  call calculate_overlap_transposed(iproc, nproc, tmb%orbs, tmb%ham_descr%collcom, &
                       tmb%ham_descr%psit_c, hpsit_c, tmb%ham_descr%psit_f, hpsit_f, tmb%linmat%m, tmb%linmat%ham_)
                  !!call gather_matrix_from_taskgroups_inplace(iproc, nproc, tmb%linmat%m, tmb%linmat%ham_)
                  tmb%ham_descr%can_use_transposed=.true.
              else
                  tmb%ham_descr%can_use_transposed=.false.
              end if
              do ispin=1,tmb%linmat%s%nspin
                  call vcopy(tmb%linmat%s%nvctrp_tg, &
                       tmb%linmat%ovrlp_%matrix_compr((ispin-1)*tmb%linmat%s%isvctrp_tg+1), 1, &
                       ovrlp_old%matrix_compr((ispin-1)*tmb%linmat%s%nvctrp_tg+1), 1)
              end do
              call calculate_overlap_transposed(iproc, nproc, tmb%orbs, tmb%collcom, &
                   tmb%psit_c, tmb%psit_c, tmb%psit_f, tmb%psit_f, tmb%linmat%s, tmb%linmat%ovrlp_)
              !!write(*,*) 'calling FOE: sums(ovrlp)', &
              !!    sum(tmb%linmat%ovrlp_%matrix_compr(1:tmb%linmat%s%nvctr)), sum(tmb%linmat%ovrlp_%matrix_compr(tmb%linmat%s%nvctr+1:2*tmb%linmat%s%nvctr))
              if (iproc==0) call yaml_newline()
              if (iproc==0) call yaml_sequence_open('kernel update by FOE')
              if (method_updatekernel==UPDATE_BY_RENORMALIZATION) then
                  if (it==1 .or. energy_increased .or. .not.experimental_mode) then
                      ! Calculate S^1/2, as it can not be taken from memory
                      call overlapPowerGeneral(iproc, nproc, order_taylor, 1, (/2/), -1, &
                           imode=1, ovrlp_smat=tmb%linmat%s, inv_ovrlp_smat=tmb%linmat%l, &
                           ovrlp_mat=ovrlp_old, inv_ovrlp_mat=tmb%linmat%ovrlppowers_(1), &
                           check_accur=.true., max_error=max_error, mean_error=mean_error)
                      call check_taylor_order(mean_error, max_inversion_error, order_taylor)
                  end if
                  !!call extract_taskgroup_inplace(tmb%linmat%l, tmb%linmat%kernel_)
                  call renormalize_kernel(iproc, nproc, order_taylor, max_inversion_error, tmb, tmb%linmat%ovrlp_, ovrlp_old)
                  !!call gather_matrix_from_taskgroups_inplace(iproc, nproc, tmb%linmat%l, tmb%linmat%kernel_)
                  !!call gather_matrix_from_taskgroups_inplace(iproc, nproc, tmb%linmat%s, tmb%linmat%ovrlp_)
              else if (method_updatekernel==UPDATE_BY_FOE) then
                  !call gather_matrix_from_taskgroups_inplace(iproc, nproc, tmb%linmat%s, tmb%linmat%ovrlp_)
                  !tmparr1 = sparsematrix_malloc(tmb%linmat%s,iaction=SPARSE_FULL,id='tmparr1')
                  !call vcopy(tmb%linmat%s%nvctr*tmb%linmat%s%nspin, tmb%linmat%ovrlp_%matrix_compr(1), 1, tmparr1(1), 1)
                  !!call extract_taskgroup_inplace(tmb%linmat%s, tmb%linmat%ovrlp_)
                  !!tmparr2 = sparsematrix_malloc(tmb%linmat%m,iaction=SPARSE_FULL,id='tmparr2')
                  !!call vcopy(tmb%linmat%m%nvctr*tmb%linmat%m%nspin, tmb%linmat%ham_%matrix_compr(1), 1, tmparr2(1), 1)
                  !!call extract_taskgroup_inplace(tmb%linmat%m, tmb%linmat%ham_)
                  call foe(iproc, nproc, 0.d0, &
                       energs%ebs, -1, -10, order_taylor, max_inversion_error, purification_quickreturn, &
                       .true., 0, &
                       FOE_FAST, tmb, tmb%foe_obj)
                  !!call vcopy(tmb%linmat%s%nvctr*tmb%linmat%s%nspin, tmparr1(1), 1, tmb%linmat%ham_%matrix_compr(1), 1)
                  !!call f_free(tmparr1)
                  !!call vcopy(tmb%linmat%m%nvctr*tmb%linmat%m%nspin, tmparr2(1), 1, tmb%linmat%ham_%matrix_compr(1), 1)
                  !!call f_free(tmparr2)
              end if
              if (iproc==0) call yaml_sequence_close()
          end if
      else
          !!if (target_function==TARGET_FUNCTION_IS_ENERGY .and. iproc==0) then
          !!    ist=0
          !!    do iorb=1,tmb%orbs%norbp
          !!        iiorb=tmb%orbs%isorb+iorb
          !!        ilr=tmb%orbs%inwhichlocreg(iiorb)
          !!        ncount=tmb%ham_descr%lzd%llr(ilr)%wfd%nvctr_c+7*tmb%ham_descr%lzd%llr(ilr)%wfd%nvctr_f
          !!        do i=1,ncount
          !!            ist=ist+1
          !!            if (tmb%orbs%spinsgn(iiorb)>0.d0) then
          !!                write(4101,'(a,2i10,f8.1,es16.7)') 'iiorb, ist, spin, vals', iiorb, ist, tmb%orbs%spinsgn(iiorb), tmb%hpsi(ist)
          !!            else
          !!                write(4102,'(a,2i10,f8.1,es16.7)') 'iiorb, ist, spin, val', iiorb, ist, tmb%orbs%spinsgn(iiorb), tmb%hpsi(ist)
          !!            end if
          !!        end do
          !!    end do
          !!end if
          call transpose_localized(iproc, nproc, tmb%ham_descr%npsidim_orbs, tmb%orbs, tmb%ham_descr%collcom, &
               TRANSPOSE_GATHER, tmb%hpsi, hpsit_c, hpsit_f, tmb%ham_descr%lzd, wt_hphi)
      end if

      ! Gather the data in case it has not been done before
      if (target_function==TARGET_FUNCTION_IS_HYBRID .and. method_updatekernel/=UPDATE_BY_FOE) then
          call transpose_localized(iproc, nproc, tmb%ham_descr%npsidim_orbs, tmb%orbs, tmb%ham_descr%collcom, &
               TRANSPOSE_GATHER, hpsi_tmp, hpsit_c, hpsit_f, tmb%ham_descr%lzd, wt_hphi)
      end if
      ncount=tmb%ham_descr%collcom%ndimind_c
      if(ncount>0) call vcopy(ncount, hpsit_c(1), 1, hpsit_c_tmp(1), 1)
      ncount=7*tmb%ham_descr%collcom%ndimind_f
      if(ncount>0) call vcopy(ncount, hpsit_f(1), 1, hpsit_f_tmp(1), 1)

      ! optimize the tmbs for a few extra states
      if (target_function==TARGET_FUNCTION_IS_ENERGY.and.extra_states>0) then
          kernel_compr_tmp = sparsematrix_malloc(tmb%linmat%l, iaction=SPARSE_TASKGROUP, id='kernel_compr_tmp')
          !call gather_matrix_from_taskgroups_inplace(iproc, nproc, tmb%linmat%l, tmb%linmat%kernel_)
          call vcopy(tmb%linmat%l%nvctrp_tg*tmb%linmat%l%nspin, &
               tmb%linmat%kernel_%matrix_compr(1), 1, kernel_compr_tmp(1), 1)
          !allocate(occup_tmp(tmb%orbs%norb), stat=istat)
          !call memocc(istat, occup_tmp, 'occup_tmp', subname)
          !call vcopy(tmb%orbs%norb, tmb%orbs%occup(1), 1, occup_tmp(1), 1)
          !call f_zero(tmb%orbs%norb,tmb%orbs%occup(1))
          !call vcopy(orbs%norb, orbs%occup(1), 1, tmb%orbs%occup(1), 1)
          !! occupy the next few states - don't need to preserve the charge as only using for support function optimization
          !do iorb=1,tmb%orbs%norb
          !   if (tmb%orbs%occup(iorb)==1.0_gp) then
          !      tmb%orbs%occup(iorb)=2.0_gp
          !   else if (tmb%orbs%occup(iorb)==0.0_gp) then
          !      do jorb=iorb,min(iorb+extra_states-1,tmb%orbs%norb)
          !         tmb%orbs%occup(jorb)=2.0_gp
          !      end do
          !      exit
          !   end if
          !end do
          call calculate_density_kernel(iproc, nproc, .true., tmb%orbs, tmb%orbs, tmb%coeff, &
               tmb%linmat%l, tmb%linmat%kernel_)
          !call extract_taskgroup_inplace(tmb%linmat%l, tmb%linmat%kernel_)
          !call transform_sparse_matrix(tmb%linmat%denskern, tmb%linmat%denskern_large, 'large_to_small')
      end if



      ! use hpsi_tmp as temporary array for hpsi_noprecond, even if it is allocated with a larger size
      !write(*,*) 'calling calc_energy_and.., correction_co_contra',correction_co_contra
      calculate_inverse = (target_function/=TARGET_FUNCTION_IS_HYBRID .or. method_updatekernel/=UPDATE_BY_RENORMALIZATION)
      !!call extract_taskgroup_inplace(tmb%linmat%l, tmb%linmat%kernel_)
      call calculate_energy_and_gradient_linear(iproc, nproc, it, ldiis, fnrmOldArr, &
           fnrm_old, alpha, trH, trH_old, fnrm, fnrmMax, &
           meanAlpha, alpha_max, energy_increased, tmb, lhphiold, overlap_calculated, energs_base, &
           hpsit_c, hpsit_f, nit_precond, target_function, correction_orthoconstraint, hpsi_small, &
           experimental_mode, calculate_inverse, &
           correction_co_contra, hpsi_noprecond=hpsi_tmp, norder_taylor=order_taylor, &
           max_inversion_error=max_inversion_error, method_updatekernel=method_updatekernel, &
           precond_convol_workarrays=precond_convol_workarrays, precond_workarrays=precond_workarrays, &
<<<<<<< HEAD
           wt_philarge=wt_philarge, wt_hpsinoprecond=wt_hpsinoprecond,&
           cdft=cdft, input_frag=input_frag, ref_frags=ref_frags)
=======
           wt_philarge=wt_philarge, wt_hpsinoprecond=wt_hpsinoprecond) !, &
           !!cdft=cdft, input_frag=input_frag, ref_frags=ref_frags)
      !!call gather_matrix_from_taskgroups_inplace(iproc, nproc, tmb%linmat%l, tmb%linmat%kernel_)
>>>>>>> a7b335d2
      !fnrm_old=fnrm


      if (experimental_mode) then
          if (it_tot==1) then
              energy_first=trH
          end if
          if (iproc==0) call yaml_map('rel D',(trH-energy_first)/energy_first,fmt='(es9.2)')
          if ((trH-energy_first)/energy_first>early_stop .and. itout>0) then
              energy_diff=.true.
          end if
      end if

      if (target_function==TARGET_FUNCTION_IS_ENERGY.and.extra_states>0) then
          if (tmb%linmat%l%nspin>1) stop 'THIS IS NOT TESTED FOR SPIN POLARIZED SYSTEMS!'
          call vcopy(tmb%linmat%l%nvctrp_tg*tmb%linmat%l%nspin, kernel_compr_tmp(1), 1, &
               tmb%linmat%kernel_%matrix_compr(1), 1)
          call f_free(kernel_compr_tmp)
      end if

      ediff=trH-trH_old
      ediff_best=trH-trH_ref

      if (it>1 .and. (target_function==TARGET_FUNCTION_IS_HYBRID .or. experimental_mode)) then
          if (.not.energy_increased .and. .not.energy_increased_previous) then
              if (.not.ldiis%switchSD) then
                  ratio_deltas=ediff_best/delta_energy_prev
              else
                  ratio_deltas=ediff_best/delta_energy_arr(ldiis%itBest)
              end if
          else
              ! use a default value
              if (iproc==0) then
                  call yaml_warning('use a fake value for kappa')
                  call yaml_newline()
              end if
              ratio_deltas=0.5d0
          end if
          if (ldiis%switchSD) then
              !!ratio_deltas=0.5d0
              !!if (iproc==0) write(*,*) 'WARNING: TEMPORARY FIX for ratio_deltas!'
          end if
          if (iproc==0) call yaml_map('kappa',ratio_deltas,fmt='(es10.3)')
          if (target_function==TARGET_FUNCTION_IS_HYBRID) then
              !if (ratio_deltas>0.d0) then
              !if (ratio_deltas>1.d-12) then
              if (.not.energy_increased .and. .not.energy_increased_previous) then
                  if (iproc==0) call yaml_map('kappa to history',.true.)
                  nkappa_history=nkappa_history+1
                  ii=mod(nkappa_history-1,3)+1
                  kappa_history(ii)=ratio_deltas
              else
                  if (iproc==0) call yaml_map('kappa to history',.false.)
              end if
              !!if (nkappa_history>=3) then
              !!    kappa_mean=sum(kappa_history)/3.d0
              !!    if (iproc==0) call yaml_map('mean kappa',kappa_mean,fmt='(es10.3)')
              !!    dynamic_convcrit=conv_crit/kappa_mean
              !!    if (iproc==0) call yaml_map('dynamic conv crit',dynamic_convcrit,fmt='(es9.2)')
              !!end if
          end if
      end if
      if (target_function==TARGET_FUNCTION_IS_HYBRID) then
          if (nkappa_history>=3) then
              kappa_mean=sum(kappa_history)/3.d0
              if (iproc==0) call yaml_map('mean kappa',kappa_mean,fmt='(es10.3)')
              !dynamic_convcrit=conv_crit/kappa_mean
              dynamic_convcrit=gnrm_dynamic/kappa_mean
              if (iproc==0) call yaml_map('dynamic conv crit',dynamic_convcrit,fmt='(es9.2)')
          end if
      end if

      if (energy_increased) then
          energy_increased_previous=.true.
      else
          energy_increased_previous=.false.
      end if



      !!delta_energy_prev=delta_energy

      if (energy_increased .and. ldiis%isx==0) then
          !if (iproc==0) write(*,*) 'WARNING: ENERGY INCREASED'
          !if (iproc==0) call yaml_warning('The target function increased, D='&
          !              //trim(adjustl(yaml_toa(trH-ldiis%trmin,fmt='(es10.3)'))))
          if (iproc==0) then
              call yaml_newline()
              call yaml_map('iter',it,fmt='(i5)')
              call yaml_map('fnrm',fnrm,fmt='(es9.2)')
              call yaml_map('Omega',trH,fmt='(es22.15)')
              call yaml_map('D',ediff,fmt='(es9.2)')
              call yaml_map('D best',ediff_best,fmt='(es9.2)')
          end if
          tmb%ham_descr%can_use_transposed=.false.
          call vcopy(tmb%npsidim_orbs, lphiold(1), 1, tmb%psi(1), 1)
          can_use_ham=.false.
          call vcopy(tmb%linmat%l%nvctrp_tg*tmb%linmat%l%nspin, kernel_best(1), 1, &
               tmb%linmat%kernel_%matrix_compr(1), 1)
          trH_old=0.d0
          it=it-2 !go back one iteration (minus 2 since the counter was increased)
          overlap_calculated=.false.
          ! print info here anyway for debugging
          if (it_tot<2*nit_basis) then ! just in case the step size is the problem
              call yaml_mapping_close()
              call yaml_flush_document()
              !call bigdft_utils_flush(unit=6)
              ! This is to avoid memory leaks
              call untranspose_localized(iproc, nproc, tmb%ham_descr%npsidim_orbs, tmb%orbs, tmb%ham_descr%collcom, &
                   TRANSPOSE_GATHER, hpsit_c, hpsit_f, hpsi_tmp, tmb%ham_descr%lzd, wt_hpsinoprecond)
             cycle
          else if(it_tot<3*nit_basis) then ! stop orthonormalizing the tmbs
             if (iproc==0) call yaml_newline()
             if (iproc==0) call yaml_warning('Energy increasing, switching off orthonormalization of tmbs')
             ortho_on=.false.
             alpha=alpha*5.0d0/3.0d0 ! increase alpha to make up for decrease from previous iteration
          end if
      else
          can_use_ham=.true.
      end if 


      ! information on the progress of the optimization
      if (iproc==0) then
          call yaml_newline()
          call yaml_map('iter',it,fmt='(i5)')
          call yaml_map('fnrm',fnrm,fmt='(es9.2)')
          call yaml_map('Omega',trH,fmt='(es22.15)')
          call yaml_map('D',ediff,fmt='(es9.2)')
          call yaml_map('D best',ediff_best,fmt='(es9.2)')
      end if

      ! Add some extra iterations if DIIS failed (max 6 failures are allowed before switching to SD)
      nit_exit=min(nit_basis+ldiis%icountDIISFailureTot,nit_basis+6)

      ! Determine whether the loop should be exited
      exit_loop(1) = (it>=nit_exit)
      exit_loop(2) = (it_tot>=3*nit_basis)
      exit_loop(3) = energy_diff
      exit_loop(4) = (fnrm<conv_crit .and. experimental_mode)
      exit_loop(5) = (experimental_mode .and. fnrm<dynamic_convcrit .and. fnrm<min_gnrm_for_dynamic &
                     .and. (it>1 .or. has_already_converged)) ! first overall convergence not allowed in a first iteration
      exit_loop(6) = (itout==0 .and. it>1 .and. ratio_deltas<kappa_conv .and.  ratio_deltas>0.d0)
      if (ratio_deltas>0.d0 .and. ratio_deltas<1.d-1) then
          kappa_satur=kappa_satur+1
      else
          kappa_satur=0
      end if
      exit_loop(7) = (.false. .and. itout>0 .and. kappa_satur>=2)

      if(any(exit_loop)) then
          if(exit_loop(1)) then
              infoBasisFunctions=-1
              if(iproc==0) call yaml_map('exit criterion','net number of iterations')
          end if
          if (exit_loop(2)) then
              infoBasisFunctions=-2
              if (iproc==0) call yaml_map('exit criterion','total number of iterations')
          end if
          if (exit_loop(3)) then
              infoBasisFunctions=it
              if (iproc==0) call yaml_map('exit criterion','energy difference')
          end if
          if (exit_loop(4)) then
              if (iproc==0) call yaml_map('exit criterion','gradient')
              infoBasisFunctions=it
          end if
          if (exit_loop(5)) then
              if (iproc==0) call yaml_map('exit criterion','dynamic gradient')
              infoBasisFunctions=it
              has_already_converged=.true.
          end if
          if (exit_loop(6)) then
              infoBasisFunctions=it
              if (iproc==0) call yaml_map('exit criterion','extended input guess')
          end if
          if (exit_loop(7)) then
              infoBasisFunctions=it
              if (iproc==0) call yaml_map('exit criterion','kappa')
          end if
          if (can_use_ham) then
              ! Calculate the Hamiltonian matrix, since we have all quantities ready. This matrix can then be used in the first
              ! iteration of get_coeff.
              call calculate_overlap_transposed(iproc, nproc, tmb%orbs, tmb%ham_descr%collcom, &
                   tmb%ham_descr%psit_c, hpsit_c_tmp, tmb%ham_descr%psit_f, hpsit_f_tmp, tmb%linmat%m, tmb%linmat%ham_)
              !!call gather_matrix_from_taskgroups_inplace(iproc, nproc, tmb%linmat%m, tmb%linmat%ham_)
          end if

          if (iproc==0) then
              !yaml output
              call yaml_mapping_close() !iteration
              call yaml_flush_document()
              !call bigdft_utils_flush(unit=6)
          end if

          ! This is to avoid memory leaks
          ! Gather together the data (was posted in orthoconstraintNonorthogonal)
          ! Give hpsit_c and hpsit_f, this should not matter if GATHER is specified.
          ! To be modified later
          call untranspose_localized(iproc, nproc, tmb%ham_descr%npsidim_orbs, tmb%orbs, tmb%ham_descr%collcom, &
               TRANSPOSE_GATHER, hpsit_c, hpsit_f, hpsi_tmp, tmb%ham_descr%lzd, wt_hpsinoprecond)

          exit iterLoop
      end if
      trH_old=trH

      if (ldiis%isx>0) then
          ldiis%mis=mod(ldiis%is,ldiis%isx)+1 !to store the energy at the correct location in the history
      end if
      call hpsitopsi_linear(iproc, nproc, it, ldiis, tmb, &
           lphiold, alpha, trH, meanAlpha, alpha_max, alphaDIIS, hpsi_small, ortho_on, psidiff, &
           experimental_mode, order_taylor, max_inversion_error, trH_ref, kernel_best, complete_reset)


      overlap_calculated=.false.
      ! It is now not possible to use the transposed quantities, since they have changed.
      if(tmb%ham_descr%can_use_transposed) then
          tmb%ham_descr%can_use_transposed=.false.
      end if

      ! Gather together the data (was posted in orthoconstraintNonorthogonal)
      ! Give hpsit_c and hpsit_f, this should not matter if GATHER is specified.
      ! To be modified later
      hphi_nococontra = f_malloc(tmb%ham_descr%npsidim_orbs,id='hphi_nococontra')
      call untranspose_localized(iproc, nproc, tmb%ham_descr%npsidim_orbs, tmb%orbs, tmb%ham_descr%collcom, &
           TRANSPOSE_GATHER, hpsit_c, hpsit_f, hphi_nococontra, tmb%ham_descr%lzd, wt_hpsinoprecond)
      call large_to_small_locreg(iproc, tmb%npsidim_orbs, tmb%ham_descr%npsidim_orbs, tmb%lzd, tmb%ham_descr%lzd, &
           tmb%orbs, hphi_nococontra, hpsi_tmp)
      call f_free(hphi_nococontra)


      ! Estimate the energy change, that is to be expected in the next optimization
      ! step, given by the product of the force and the "displacement" .
      if (target_function==TARGET_FUNCTION_IS_HYBRID .or. experimental_mode) then
          call estimate_energy_change(tmb%npsidim_orbs, tmb%orbs, tmb%lzd, tmb%linmat%l%nspin, psidiff, &
               hpsi_noprecond=hpsi_tmp, delta_energy=delta_energy)
          ! This is a hack...
          if (energy_increased) then
              delta_energy=1.d100
              !ratio_deltas=1.d100
          end if
          !if (iproc==0) write(*,*) 'delta_energy', delta_energy
          delta_energy_prev=delta_energy
          delta_energy_arr(max(it,1))=delta_energy !max since the counter was decreased if there are problems, might lead to wrong results otherwise
      end if


      ! Only need to reconstruct the kernel if it is actually used.
      if ((target_function/=TARGET_FUNCTION_IS_TRACE .or. scf_mode==LINEAR_DIRECT_MINIMIZATION) &
           .and. .not.complete_reset ) then
          if(scf_mode/=LINEAR_FOE) then
              call reconstruct_kernel(iproc, nproc, order_taylor, tmb%orthpar%blocksize_pdsyev, &
                   tmb%orthpar%blocksize_pdgemm, orbs, tmb, overlap_calculated)
              if (iproc==0) call yaml_map('reconstruct kernel',.true.)
          else if (experimental_mode .and. .not.complete_reset) then
              if (method_updatekernel==UPDATE_BY_PURIFICATION) then
                  if (iproc==0) then
                      call yaml_map('purify kernel',.true.)
                      call yaml_newline()
                  end if
                  do ispin=1,tmb%linmat%l%nspin
                      call purify_kernel(iproc, nproc, tmb, overlap_calculated, 1, 30, &
                           order_taylor, max_inversion_error, purification_quickreturn, ispin)
                  end do
              else if (method_updatekernel==UPDATE_BY_FOE) then
                  if (iproc==0) then
                      call yaml_map('purify kernel',.false.)
                  end if
              end if
          end if
      end if

      if (iproc==0) then
          call yaml_mapping_close() !iteration
          call yaml_flush_document()
          !call bigdft_utils_flush(unit=6)
      end if


  end do iterLoop

  ! Write the final results
  if (iproc==0) then
      call yaml_sequence(label='final_supfun'//trim(adjustl(yaml_toa(itout,fmt='(i3.3)'))),advance='no')
      call yaml_mapping_open(flow=.true.)
      call yaml_comment('iter:'//yaml_toa(it,fmt='(i6)'),hfill='-')
      if (target_function==TARGET_FUNCTION_IS_TRACE) then
          call yaml_map('target function','TRACE')
      else if (target_function==TARGET_FUNCTION_IS_ENERGY) then
          call yaml_map('target function','ENERGY')
      else if (target_function==TARGET_FUNCTION_IS_HYBRID) then
          call yaml_map('target function','HYBRID')
      end if
      call write_energies(0,0,energs,0.d0,0.d0,'',.true.)
      call yaml_newline()
      call yaml_map('iter',it,fmt='(i5)')
      call yaml_map('fnrm',fnrm,fmt='(es9.2)')
      call yaml_map('Omega',trH,fmt='(es22.15)')
      call yaml_map('D',ediff,fmt='(es9.2)')
      call yaml_map('D best',ediff_best,fmt='(es9.2)')
      call yaml_mapping_close() !iteration
      call yaml_flush_document()
      !call bigdft_utils_flush(unit=6)
  end if


  if (iproc==0) then
      call yaml_comment('Support functions created')
  end if


  ! Deallocate potential
  call f_free_ptr(denspot%pot_work)


  ! Keep the values for the next iteration
  reducearr(1)=0.d0
  reducearr(2)=0.d0
  do iorb=1,tmb%orbs%norbp
      reducearr(1)=reducearr(1)+alpha(iorb)
      reducearr(2)=reducearr(2)+alphaDIIS(iorb)
  end do

  if (nproc > 1) then
      call mpiallred(reducearr(1), 2, mpi_sum, bigdft_mpi%mpi_comm)
  end if

  reducearr(1)=reducearr(1)/dble(tmb%orbs%norb)
  reducearr(2)=reducearr(2)/dble(tmb%orbs%norb)

  ldiis%alphaSD=reducearr(1)
  ldiis%alphaDIIS=reducearr(2)


  ! Deallocate all local arrays.
  call deallocateLocalArrays()
  call f_free(delta_energy_arr)
  call f_free(kernel_best)
  call f_free_ptr(ovrlp_old%matrix_compr)

  call f_release_routine()

contains


    subroutine allocateLocalArrays()
    !
    ! Purpose:
    ! ========
    !   This subroutine allocates all local arrays.
    !
    logical :: with_confpot
    integer :: iiorb, ilr, ncplx
    real(gp) :: kx, ky, kz

      alpha = f_malloc(tmb%orbs%norbp,id='alpha')
      alphaDIIS = f_malloc(tmb%orbs%norbp,id='alphaDIIS')
      fnrmOldArr = f_malloc(tmb%orbs%norbp,id='fnrmOldArr')
      hpsi_small = f_malloc_ptr(max(tmb%npsidim_orbs, tmb%npsidim_comp),id='hpsi_small')
      lhphiold = f_malloc_ptr(max(tmb%npsidim_orbs, tmb%npsidim_comp),id='lhphiold')
      lphiold = f_malloc_ptr(size(tmb%psi),id='lphiold')
      hpsit_c = f_malloc_ptr(tmb%ham_descr%collcom%ndimind_c,id='hpsit_c')
      hpsit_f = f_malloc_ptr(7*tmb%ham_descr%collcom%ndimind_f,id='hpsit_f')
      hpsit_c_tmp = f_malloc(tmb%ham_descr%collcom%ndimind_c,id='hpsit_c_tmp')
      hpsit_f_tmp = f_malloc(7*tmb%ham_descr%collcom%ndimind_f,id='hpsit_f_tmp')
      hpsi_tmp = f_malloc(tmb%ham_descr%npsidim_orbs,id='hpsi_tmp')
      psidiff = f_malloc(tmb%npsidim_orbs,id='psidiff')
      !hpsi_noprecond = f_malloc(tmb%npsidim_orbs,id='hpsi_noprecond')


      allocate(precond_convol_workarrays(tmb%orbs%norbp))
      allocate(precond_workarrays(tmb%orbs%norbp))
      do iorb=1,tmb%orbs%norbp
          iiorb=tmb%orbs%isorb+iorb
          ilr=tmb%orbs%inwhichlocreg(iiorb)
          with_confpot = (tmb%confdatarr(iorb)%prefac/=0.d0)
          call init_local_work_arrays(tmb%lzd%llr(ilr)%d%n1, tmb%lzd%llr(ilr)%d%n2, tmb%lzd%llr(ilr)%d%n3, &
               tmb%lzd%llr(ilr)%d%nfl1, tmb%lzd%llr(ilr)%d%nfu1, &
               tmb%lzd%llr(ilr)%d%nfl2, tmb%lzd%llr(ilr)%d%nfu2, &
               tmb%lzd%llr(ilr)%d%nfl3, tmb%lzd%llr(ilr)%d%nfu3, &
               with_confpot, precond_convol_workarrays(iorb))
          kx=tmb%orbs%kpts(1,tmb%orbs%iokpt(iorb))
          ky=tmb%orbs%kpts(2,tmb%orbs%iokpt(iorb))
          kz=tmb%orbs%kpts(3,tmb%orbs%iokpt(iorb))
          if (kx**2+ky**2+kz**2 > 0.0_gp .or. tmb%orbs%nspinor==2 ) then
             ncplx=2
          else
             ncplx=1
          end if
          call allocate_work_arrays(tmb%lzd%llr(ilr)%geocode, tmb%lzd%llr(ilr)%hybrid_on, &
               ncplx, tmb%lzd%llr(ilr)%d, precond_workarrays(iorb))
      end do


    end subroutine allocateLocalArrays


    subroutine deallocateLocalArrays()
    !
    ! Purpose:
    ! ========
    !   This subroutine deallocates all local arrays.
    !
    integer :: iiorb, ilr, ncplx
    real(gp) :: kx, ky, kz

    call f_free(alpha)
    call f_free(alphaDIIS)
    call f_free(fnrmOldArr)
    call f_free_ptr(hpsi_small)
    call f_free_ptr(lhphiold)
    call f_free_ptr(lphiold)
    call f_free_ptr(hpsit_c)
    call f_free_ptr(hpsit_f)
    call f_free(hpsit_c_tmp)
    call f_free(hpsit_f_tmp)
    call f_free(hpsi_tmp)
    call f_free(psidiff)
    !call f_free(hpsi_noprecond)
    do iorb=1,tmb%orbs%norbp
        iiorb=tmb%orbs%isorb+iorb
        ilr=tmb%orbs%inwhichlocreg(iiorb)
        call deallocate_workarrays_quartic_convolutions(precond_convol_workarrays(iorb))
        kx=tmb%orbs%kpts(1,tmb%orbs%iokpt(iorb))
        ky=tmb%orbs%kpts(2,tmb%orbs%iokpt(iorb))
        kz=tmb%orbs%kpts(3,tmb%orbs%iokpt(iorb))
        if (kx**2+ky**2+kz**2 > 0.0_gp .or. tmb%orbs%nspinor==2 ) then
           ncplx=2
        else
           ncplx=1
        end if
        call deallocate_work_arrays(tmb%lzd%llr(ilr)%geocode, tmb%lzd%llr(ilr)%hybrid_on, &
             ncplx, precond_workarrays(iorb))
    end do
    deallocate(precond_convol_workarrays)
    deallocate(precond_workarrays)

    end subroutine deallocateLocalArrays


end subroutine getLocalizedBasis



subroutine improveOrbitals(iproc, nproc, tmb, nspin, ldiis, alpha, gradient, experimental_mode)
  use module_base
  use module_types
  use module_interfaces, except_this_one => improveOrbitals
  implicit none
  
  ! Calling arguments
  integer,intent(in) :: iproc, nproc, nspin
  type(DFT_wavefunction),intent(inout) :: tmb
  type(localizedDIISParameters),intent(inout) :: ldiis
  real(kind=8),dimension(tmb%orbs%norbp),intent(in) :: alpha
  real(kind=wp),dimension(max(tmb%npsidim_orbs,tmb%npsidim_comp)),intent(inout) :: gradient
  logical,intent(in) :: experimental_mode
  
  ! Local variables
  integer :: istart, iorb, iiorb, ilr, ncount

  call f_routine(id='improveOrbitals')

  if(ldiis%isx==0) then ! steepest descents
      call timing(iproc,'optimize_SD   ','ON')
      istart=1
      do iorb=1,tmb%orbs%norbp
          iiorb=tmb%orbs%isorb+iorb
          ilr=tmb%orbs%inwhichlocreg(iiorb)
          ncount=tmb%lzd%llr(ilr)%wfd%nvctr_c+7*tmb%lzd%llr(ilr)%wfd%nvctr_f
          call daxpy(ncount, -alpha(iorb), gradient(istart), 1, tmb%psi(istart), 1)
          istart=istart+ncount
      end do
      call timing(iproc,'optimize_SD   ','OF')
  else! DIIS
      ldiis%mis=mod(ldiis%is,ldiis%isx)+1
      ldiis%is=ldiis%is+1
      if(ldiis%alphaDIIS/=1.d0) then
          call dscal(max(tmb%npsidim_orbs,tmb%npsidim_comp), ldiis%alphaDIIS, gradient, 1)
      end if
      call optimizeDIIS(iproc, nproc, max(tmb%npsidim_orbs,tmb%npsidim_comp), tmb%orbs, nspin, tmb%lzd, gradient, tmb%psi, ldiis, &
           experimental_mode)
  end if

  call f_release_routine()

end subroutine improveOrbitals



subroutine diagonalizeHamiltonian2(iproc, norb, HamSmall, ovrlp, eval)
  !
  ! Purpose:
  ! ========
  !   Diagonalizes the Hamiltonian HamSmall and makes sure that all MPI processes give
  !   the same result. This is done by requiring that the first entry of each vector
  !   is positive.
  !
  ! Calling arguments:
  ! ==================
  !   Input arguments:
  !   ----------------
  !     iproc     process ID
  !     nproc     number of MPI processes
  !     orbs      type describing the physical orbitals psi
  !   Input / Putput arguments
  !     HamSmall  on input: the Hamiltonian
  !               on exit: the eigenvectors
  !   Output arguments
  !     eval      the associated eigenvalues 
  !
  use module_base
  use module_types
  use module_interfaces
  use yaml_output, only: yaml_map
  implicit none

  ! Calling arguments
  integer, intent(in) :: iproc, norb
  real(kind=8),dimension(norb, norb),intent(inout) :: HamSmall
  real(kind=8),dimension(norb, norb),intent(inout) :: ovrlp
  real(kind=8),dimension(norb),intent(out) :: eval

  ! Local variables
  integer :: lwork, info
  real(kind=8),dimension(:),allocatable :: work
  character(len=*),parameter :: subname='diagonalizeHamiltonian'
  !!real(8),dimension(:,:),pointer :: hamtmp, ovrlptmp, invovrlp, tmpmat, tmpmat2
  !!real(8) :: tt, tt2
  !!integer :: nproc
  !!real(8),dimension(norb,norb) :: kernel

  !!allocate(hamtmp(norb,norb))
  !!allocate(ovrlptmp(norb,norb))
  !!allocate(invovrlp(norb,norb))
  !!allocate(tmpmat(norb,norb))
  !!allocate(tmpmat2(norb,norb))

  !!call mpi_comm_size(mpi_comm_world,nproc,istat)

  !!hamtmp=HamSmall
  !!ovrlptmp=ovrlp
  !!call overlapPowerGeneral(iproc, nproc, 100, -2, -1, norb, ovrlptmp, invovrlp, tt)

  !!call dgemm('n', 'n', norb, norb, norb, 1.d0, invovrlp, norb, hamtmp, norb, 0.d0, tmpmat, norb)
  !!call dgemm('n', 'n', norb, norb, norb, 1.d0, tmpmat, norb, invovrlp, norb, 0.d0, tmpmat2, norb)

  !!lwork=10000
  !!allocate(work(lwork))
  !!call dsyev('v', 'l', norb, tmpmat2, norb, eval, work, lwork, info)
  !!deallocate(work)

  !!ovrlptmp=ovrlp
  !!tmpmat=tmpmat2
  !!call overlapPowerGeneral(iproc, nproc, 100, -2, -1, norb, ovrlptmp, invovrlp, tt)
  !!!call dgemm('n', 'n', norb, norb, norb, 1.d0, invovrlp, norb, tmpmat, norb, 0.d0, tmpmat2, norb)
  !!!if (iproc==0) then
  !!!    do istat=1,norb
  !!!        do iall=1,norb
  !!!            write(200,*) tmpmat2(iall,istat)
  !!!        end do
  !!!    end do
  !!!end if

  !!call dgemm('n', 't', norb, norb, 28, 1.d0, tmpmat2, norb, tmpmat2, norb, 0.d0, kernel, norb)
  !!if (iproc==0) then
  !!    tt=0.d0
  !!    tt2=0.d0
  !!    do istat=1,norb
  !!        do iall=1,norb
  !!            write(300,*) kernel(iall,istat)
  !!            if (istat==iall) tt=tt+kernel(iall,istat)
  !!            tt2=tt2+kernel(iall,istat)*ovrlp(iall,istat)
  !!        end do
  !!    end do
  !!    write(*,*) 'Before: trace(K)',tt
  !!    write(*,*) 'Before: trace(KS)',tt2
  !!end if

  !!call dgemm('n', 'n', norb, norb, norb, 1.d0, invovrlp, norb, kernel, norb, 0.d0, tmpmat, norb)
  !!call dgemm('n', 'n', norb, norb, norb, 1.d0, tmpmat, norb, invovrlp, norb, 0.d0, kernel, norb)
  !!if (iproc==0) then
  !!    tt=0.d0
  !!    tt2=0.d0
  !!    do istat=1,norb
  !!        do iall=1,norb
  !!            write(305,*) kernel(iall,istat)
  !!            if (istat==iall) tt=tt+kernel(iall,istat)
  !!            tt2=tt2+kernel(iall,istat)*ovrlp(iall,istat)
  !!        end do
  !!    end do
  !!    write(*,*) 'After: trace(K)',tt
  !!    write(*,*) 'After: trace(KS)',tt2
  !!end if


  call timing(iproc,'diagonal_seq  ','ON')
  call f_routine(id='diagonalizeHamiltonian2')

  ! DEBUG: print hamiltonian and overlap matrices
  !if (iproc==0) then
  !   open(10)
  !   open(11)
  !   do iorb=1,orbs%norb
  !      do jorb=1,orbs%norb
  !         write(10,*) iorb,jorb,HamSmall(iorb,jorb)
  !         write(11,*) iorb,jorb,ovrlp(iorb,jorb)
  !      end do
  !      write(10,*) ''
  !      write(11,*) ''
  !   end do
  !   close(10)
  !   close(11)
  !end if
  ! DEBUG: print hamiltonian and overlap matrices

  !call yaml_map('Hamiltonian before',HamSmall)
  ! Get the optimal work array size
  lwork=-1 
  work = f_malloc(100,id='work')
  call dsygv(1, 'v', 'l', norb, HamSmall(1,1), norb, ovrlp(1,1), norb, eval(1), work(1), lwork, info) 
  lwork=int(work(1))

  ! Deallocate the work array and reallocate it with the optimal size
  call f_free(work)
  work = f_malloc(lwork,id='work')

  ! Diagonalize the Hamiltonian
  call dsygv(1, 'v', 'l', norb, HamSmall(1,1), norb, ovrlp(1,1), norb, eval(1), work(1), lwork, info) 
  if(info/=0)then
    write(*,*) 'ERROR: dsygv in diagonalizeHamiltonian2, info=',info,'N=',norb
  end if
  !!if (iproc==0) then
  !!    do istat=1,norb
  !!        do iall=1,norb
  !!            write(201,*) hamsmall(iall,istat)
  !!        end do
  !!    end do
  !!end if

  call f_free(work)

  call f_release_routine()
  call timing(iproc,'diagonal_seq  ','OF')

end subroutine diagonalizeHamiltonian2

subroutine small_to_large_locreg(iproc, npsidim_orbs_small, npsidim_orbs_large, lzdsmall, lzdlarge, &
       orbs, phismall, philarge, to_global)
  use module_base
  use module_types
  implicit none
  
  ! Calling arguments
  integer,intent(in) :: iproc, npsidim_orbs_small, npsidim_orbs_large
  type(local_zone_descriptors),intent(in) :: lzdsmall, lzdlarge
  type(orbitals_data),intent(in) :: orbs
  real(kind=8),dimension(npsidim_orbs_small),intent(in) :: phismall
  real(kind=8),dimension(npsidim_orbs_large),intent(out) :: philarge
  logical,intent(in),optional :: to_global
  
  ! Local variables
  integer :: ists, istl, iorb, ilr, sdim, ldim, nspin
  logical :: global

  call f_routine(id='small_to_large_locreg')

  if (present(to_global)) then
      global=to_global
  else
      global=.false.
  end if

  call timing(iproc,'small2large','ON') ! lr408t 
  ! No need to put arrays to zero, Lpsi_to_global2 will handle this.
  call f_zero(philarge)
  ists=1
  istl=1
  do iorb=1,orbs%norbp
      ilr = orbs%inWhichLocreg(orbs%isorb+iorb)
      sdim=lzdsmall%llr(ilr)%wfd%nvctr_c+7*lzdsmall%llr(ilr)%wfd%nvctr_f
      if (global) then
          ldim=lzdsmall%glr%wfd%nvctr_c+7*lzdsmall%glr%wfd%nvctr_f
      else
          ldim=lzdlarge%llr(ilr)%wfd%nvctr_c+7*lzdlarge%llr(ilr)%wfd%nvctr_f
      end if
      nspin=1 !this must be modified later
      if (global) then
          call Lpsi_to_global2(iproc, sdim, ldim, orbs%norb, orbs%nspinor, nspin, lzdsmall%glr, &
               lzdsmall%llr(ilr), phismall(ists), philarge(istl))
      else
          call Lpsi_to_global2(iproc, sdim, ldim, orbs%norb, orbs%nspinor, nspin, lzdlarge%llr(ilr), &
               lzdsmall%llr(ilr), phismall(ists), philarge(istl))
      end if
      ists=ists+sdim
      istl=istl+ldim
  end do
  if(orbs%norbp>0 .and. ists/=npsidim_orbs_small+1) then
      write(*,'(3(a,i0))') 'ERROR on process ',iproc,': ',ists,'=ists /= npsidim_orbs_small+1=',npsidim_orbs_small+1
      stop
  end if
  if(orbs%norbp>0 .and. istl/=npsidim_orbs_large+1) then
      write(*,'(3(a,i0))') 'ERROR on process ',iproc,': ',istl,'=istl /= npsidim_orbs_large+1=',npsidim_orbs_large+1
      stop
  end if
       call timing(iproc,'small2large','OF') ! lr408t 
  call f_release_routine()
end subroutine small_to_large_locreg


subroutine large_to_small_locreg(iproc, npsidim_orbs_small, npsidim_orbs_large, lzdsmall, lzdlarge, &
       orbs, philarge, phismall)
  use module_base
  use module_types
  implicit none
  
  ! Calling arguments
  integer,intent(in) :: iproc, npsidim_orbs_small, npsidim_orbs_large
  type(local_zone_descriptors),intent(in) :: lzdsmall, lzdlarge
  type(orbitals_data),intent(in) :: orbs
  real(kind=8),dimension(npsidim_orbs_large),intent(in) :: philarge
  real(kind=8),dimension(npsidim_orbs_small),intent(out) :: phismall
  
  ! Local variables
  integer :: istl, ists, ilr, ldim, gdim, iorb
       call timing(iproc,'large2small','ON') ! lr408t   
  ! Transform back to small locreg
  ! No need to this array to zero, since all values will be filled with a value during the copy.
  !!call f_zero(npsidim_orbs_small, phismall(1))
  ists=1
  istl=1
  do iorb=1,orbs%norbp
      ilr = orbs%inWhichLocreg(orbs%isorb+iorb)
      ldim=lzdsmall%llr(ilr)%wfd%nvctr_c+7*lzdsmall%llr(ilr)%wfd%nvctr_f
      gdim=lzdlarge%llr(ilr)%wfd%nvctr_c+7*lzdlarge%llr(ilr)%wfd%nvctr_f
      call psi_to_locreg2(iproc, ldim, gdim, lzdsmall%llr(ilr), lzdlarge%llr(ilr), &
           philarge(istl:istl+gdim-1), phismall(ists:ists+ldim-1))
      ists=ists+lzdsmall%llr(ilr)%wfd%nvctr_c+7*lzdsmall%llr(ilr)%wfd%nvctr_f
      istl=istl+lzdlarge%llr(ilr)%wfd%nvctr_c+7*lzdlarge%llr(ilr)%wfd%nvctr_f
  end do

  if(orbs%norbp>0 .and. ists/=npsidim_orbs_small+1) stop 'ists/=npsidim_orbs_small+1'
  if(orbs%norbp>0 .and. istl/=npsidim_orbs_large+1) stop 'istl/=npsidim_orbs_large+1'
       call timing(iproc,'large2small','OF') ! lr408t 
end subroutine large_to_small_locreg







subroutine communicate_basis_for_density_collective(iproc, nproc, lzd, npsidim, orbs, lphi, collcom_sr)
  use module_base
  use module_types
  use module_interfaces, except_this_one => communicate_basis_for_density_collective
  use communications, only: transpose_switch_psir, transpose_communicate_psir, transpose_unswitch_psirt
  implicit none
  
  ! Calling arguments
  integer,intent(in) :: iproc, nproc, npsidim
  type(local_zone_descriptors),intent(in) :: lzd
  type(orbitals_data),intent(in) :: orbs
  real(kind=8),dimension(npsidim),intent(in) :: lphi
  type(comms_linear),intent(inout) :: collcom_sr
  
  ! Local variables
  integer :: ist, istr, iorb, iiorb, ilr
  real(kind=8),dimension(:),allocatable :: psir, psirwork, psirtwork
  type(workarr_sumrho) :: w
  character(len=*),parameter :: subname='comm_basis_for_dens_coll'

  call timing(iproc,'commbasis4dens','ON')
  call f_routine(id='communicate_basis_for_density_collective')

  psir = f_malloc(collcom_sr%ndimpsi_c,id='psir')

  ! Allocate the communication buffers for the calculation of the charge density.
  !call allocateCommunicationbufferSumrho(iproc, comsr, subname)
  ! Transform all orbitals to real space.
  ist=1
  istr=1
  do iorb=1,orbs%norbp
      iiorb=orbs%isorb+iorb
      ilr=orbs%inWhichLocreg(iiorb)
      call initialize_work_arrays_sumrho(1,lzd%Llr(ilr),.true.,w)
      call daub_to_isf(lzd%Llr(ilr), w, lphi(ist), psir(istr))
      call deallocate_work_arrays_sumrho(w)
      ist = ist + lzd%Llr(ilr)%wfd%nvctr_c + 7*lzd%Llr(ilr)%wfd%nvctr_f
      istr = istr + lzd%Llr(ilr)%d%n1i*lzd%Llr(ilr)%d%n2i*lzd%Llr(ilr)%d%n3i
  end do
  if(istr/=collcom_sr%ndimpsi_c+1) then
      write(*,'(a,i0,a)') 'ERROR on process ',iproc,' : istr/=collcom_sr%ndimpsi_c+1'
      stop
  end if

  psirwork = f_malloc(collcom_sr%ndimpsi_c,id='psirwork')

  call transpose_switch_psir(collcom_sr, psir, psirwork)

  call f_free(psir)

  psirtwork = f_malloc(collcom_sr%ndimind_c,id='psirtwork')

  call transpose_communicate_psir(iproc, nproc, collcom_sr, psirwork, psirtwork)

  call f_free(psirwork)

  call transpose_unswitch_psirt(collcom_sr, psirtwork, collcom_sr%psit_c)

  call f_free(psirtwork)

  call f_release_routine()
  call timing(iproc,'commbasis4dens','OF')

end subroutine communicate_basis_for_density_collective




subroutine DIISorSD(iproc, it, trH, tmbopt, ldiis, alpha, alphaDIIS, lphioldopt, trH_ref, kernel_best, complete_reset)
  use module_base
  use module_types
  use yaml_output
  implicit none
  
  ! Calling arguments
  integer,intent(in) :: iproc, it
  real(kind=8),intent(in) :: trH
  type(DFT_wavefunction),intent(inout) :: tmbopt
  type(localizedDIISParameters),intent(inout) :: ldiis
  real(kind=8),dimension(tmbopt%orbs%norbp),intent(inout) :: alpha, alphaDIIS
  real(kind=8),dimension(max(tmbopt%npsidim_orbs,tmbopt%npsidim_comp)),intent(out):: lphioldopt
  real(kind=8),intent(out) :: trH_ref
  real(kind=8),dimension(tmbopt%linmat%l%nvctrp_tg*tmbopt%linmat%l%nspin),intent(inout) :: kernel_best
  logical,intent(out) :: complete_reset
  
  ! Local variables
  integer :: idsx, ii, offset, istdest, iorb, iiorb, ilr, ncount, istsource
  character(len=2) :: numfail_char
  character(len=10) :: stepsize_char
  

  ! Purpose:
  ! ========
  !   This subroutine decides whether one should use DIIS or variable step size
  !   steepest descent to improve the orbitals. In the beginning we start with DIIS
  !   with history length lin%DIISHistMax. If DIIS becomes unstable, we switch to
  !   steepest descent. If the steepest descent iterations are successful, we switch
  !   back to DIIS, but decrease the DIIS history length by one. However the DIIS
  !   history length is limited to be larger or equal than lin%DIISHistMin.

  ! indicates whether both the support functions and the kernel have been reset
  complete_reset=.false.

  ! history of the energy
  if (ldiis%isx>0) then
      ldiis%energy_hist(ldiis%mis)=trH
  end if
  !!write(*,'(a,10es14.6)') 'ldiis%energy_hist', ldiis%energy_hist

  ! If we swicthed to SD in the previous iteration, reset this flag.
  if(ldiis%switchSD) ldiis%switchSD=.false.
  !if(iproc==0) write(*,'(a,2es15.6,l5)') 'trH, ldiis%trmin, ldiis%resetDIIS', trH, ldiis%trmin, ldiis%resetDIIS

  ! Now come some checks whether the trace is descreasing or not. This further decides
  ! whether we should use DIIS or SD.

  ! Determine wheter the trace is decreasing (as it should) or increasing.
  ! This is done by comparing the current value with diisLIN%energy_min, which is
  ! the minimal value of the trace so far.
  !if(iproc==0) write(*,*) 'trH, ldiis%trmin', trH, ldiis%trmin
  if(trH<=ldiis%trmin+1.d-12*abs(ldiis%trmin) .and. .not.ldiis%resetDIIS) then !1.d-12 is here to tolerate some noise...
      ! Everything ok
      ldiis%trmin=trH
      ldiis%switchSD=.false.
      ldiis%itBest=it
      ldiis%icountSDSatur=ldiis%icountSDSatur+1
      ldiis%icountDIISFailureCons=0
      trH_ref=trH
      call vcopy(tmbopt%linmat%l%nvctrp_tg*tmbopt%linmat%l%nspin, &
           tmbopt%linmat%kernel_%matrix_compr(1), 1, kernel_best(1), 1)
      !if(iproc==0) write(*,*) 'everything ok, copy last psi...'
      call vcopy(size(tmbopt%psi), tmbopt%psi(1), 1, lphioldopt(1), 1)

      ! If we are using SD (i.e. diisLIN%idsx==0) and the trace has been decreasing
      ! for at least 10 iterations, switch to DIIS. However the history length is decreased.
      if(ldiis%icountSDSatur>=10 .and. ldiis%isx==0 .or. ldiis%immediateSwitchToSD) then
          ldiis%icountSwitch=ldiis%icountSwitch+1
          idsx=max(ldiis%DIISHistMin,ldiis%DIISHistMax-ldiis%icountSwitch)
          if(idsx>0) then
              if(iproc==0) write(*,'(1x,a,i0)') 'switch to DIIS with new history length ', idsx
              ldiis%icountSDSatur=0
              ldiis%icountSwitch=0
              ldiis%icountDIISFailureTot=0
              ldiis%icountDIISFailureCons=0
              ldiis%is=0
              ldiis%switchSD=.false.
              ldiis%trmin=1.d100
              ldiis%trold=1.d100
              alpha=ldiis%alphaSD
              alphaDIIS=ldiis%alphaDIIS
              ldiis%icountDIISFailureTot=0
              ldiis%icountDIISFailureCons=0
              ldiis%immediateSwitchToSD=.false.
          end if
      end if
  else
      ! The trace is growing.
      ! Count how many times this occurs and (if we are using DIIS) switch to SD after 3 
      ! total failures or after 2 consecutive failures.
      if (ldiis%isx>0) then
          ldiis%icountDIISFailureCons=ldiis%icountDIISFailureCons+1
          ldiis%icountDIISFailureTot=ldiis%icountDIISFailureTot+1
      end if
      ldiis%icountSDSatur=0
      if((ldiis%icountDIISFailureCons>=4 .or. ldiis%icountDIISFailureTot>=6 .or. ldiis%resetDIIS) .and. ldiis%isx>0) then
          ! Switch back to SD.
          alpha=ldiis%alphaSD
          if(iproc==0) then
              !if(ldiis%icountDIISFailureCons>=4) write(*,'(1x,a,i0,a,es10.3)') 'DIIS failed ', &
              !    ldiis%icountDIISFailureCons, ' times consecutively. Switch to SD with stepsize', alpha(1)
              write(numfail_char,'(i2.2)') ldiis%icountDIISFailureCons
              write(stepsize_char,'(es10.3)') alpha(1)
              if(ldiis%icountDIISFailureCons>=4) then
                  call yaml_warning('DIIS failed '//numfail_char//' times consecutively. &
                       &Switch to SD with stepsize'//stepsize_char//'.')
                  call yaml_newline()
                  !!write(*,'(1x,a,i0,a,es10.3)') 'DIIS failed ', &
                  !!ldiis%icountDIISFailureCons, ' times consecutively. Switch to SD with stepsize', alpha(1)
              end if
              !!if(ldiis%icountDIISFailureTot>=6) write(*,'(1x,a,i0,a,es10.3)') 'DIIS failed ', &
              !!    ldiis%icountDIISFailureTot, ' times in total. Switch to SD with stepsize', alpha(1)
              if(ldiis%icountDIISFailureTot>=6) then
                  call yaml_warning('DIIS failed '//numfail_char//' times in total. &
                       &Switch to SD with stepsize'//stepsize_char//'.' )
                  call yaml_newline()
              end if
              if(ldiis%resetDIIS) then
                  call yaml_warning('reset DIIS due to flag')
                  call yaml_newline()
                  !write(*,'(1x,a)') 'reset DIIS due to flag'
              end if
              
          end if
          if(ldiis%resetDIIS) then
              ldiis%resetDIIS=.false.
              ldiis%immediateSwitchToSD=.true.
              ldiis%trmin=1.d100
          end if
          ! Otherwise there could be problems due to the orthonormalization (which sligtly increases 
          ! value of the target function)
          ldiis%trmin=1.d100
          ! Try to get back the orbitals of the best iteration. This is possible if
          ! these orbitals are still present in the DIIS history.
          if(it-ldiis%itBest<ldiis%isx) then
              if(iproc==0) then
                  !!if(iproc==0) write(*,'(1x,a,i0,a)')  'Recover the orbitals from iteration ', &
                  !!    ldiis%itBest, ' which are the best so far.'
                  if (iproc==0) then
                      call yaml_map('Take best TMBs from history',ldiis%itBest)
                  end if
              end if
              ii=modulo(ldiis%mis-(it-ldiis%itBest)-1,ldiis%isx)+1
              !if (iproc==0) write(*,*) 'ii',ii
              offset=0
              istdest=1
              !if(iproc==0) write(*,*) 'copy DIIS history psi...'
              do iorb=1,tmbopt%orbs%norbp
                  iiorb=tmbopt%orbs%isorb+iorb
                  ilr=tmbopt%orbs%inWhichLocreg(iiorb)
                  ncount=tmbopt%lzd%llr(ilr)%wfd%nvctr_c+7*tmbopt%lzd%llr(ilr)%wfd%nvctr_f
                  istsource=offset+(ii-1)*ncount+1
                  call vcopy(ncount, ldiis%phiHist(istsource), 1, tmbopt%psi(istdest), 1)
                  call vcopy(ncount, ldiis%phiHist(istsource), 1, lphioldopt(istdest), 1)
                  !if (iproc==0 .and. iorb==1) write(*,*) 'istsource, istdest, val', istsource, istdest, tmbopt%psi(istdest)
                  offset=offset+ldiis%isx*ncount
                  istdest=istdest+ncount
              end do
              trH_ref=ldiis%energy_hist(ii)
              !!if (iproc==0) write(*,*) 'take energy from entry',ii
              call vcopy(tmbopt%linmat%l%nvctrp_tg*tmbopt%linmat%l%nspin, &
                   kernel_best(1), 1, tmbopt%linmat%kernel_%matrix_compr(1), 1)
              !!call vcopy(tmbopt%linmat%l%nvctr, kernel_best(1), 1, tmbopt%linmat%denskern_large%matrix_compr(1), 1)
              complete_reset=.true.
          else
              !if(iproc==0) write(*,*) 'copy last psi...'
              call vcopy(size(tmbopt%psi), tmbopt%psi(1), 1, lphioldopt(1), 1)
              trH_ref=trH
          end if
          ldiis%isx=0
          ldiis%switchSD=.true.
      end if
      ! to indicate that no orthonormalization is required... (CHECK THIS!)
      if(ldiis%isx==0) ldiis%switchSD=.true. 
  end if

end subroutine DIISorSD

subroutine reconstruct_kernel(iproc, nproc, inversion_method, blocksize_dsyev, blocksize_pdgemm, &
           orbs, tmb, overlap_calculated)
  use module_base
  use module_types
  use module_interfaces, except_this_one => reconstruct_kernel
  use communications_base, only: TRANSPOSE_FULL
  use communications, only: transpose_localized
  use sparsematrix_base, only: sparsematrix_malloc_ptr, DENSE_FULL, assignment(=)
  use sparsematrix, only: uncompress_matrix, gather_matrix_from_taskgroups_inplace, uncompress_matrix2
  implicit none

  ! Calling arguments
  integer,intent(in):: iproc, nproc, inversion_method, blocksize_dsyev, blocksize_pdgemm
  type(orbitals_data),intent(in):: orbs
  type(DFT_wavefunction),intent(inout):: tmb
  logical,intent(inout):: overlap_calculated

  ! Local variables
  !integer:: istat, iall
  character(len=*),parameter:: subname='reconstruct_kernel'
  integer :: i, j, ispin

  !call timing(iproc,'renormCoefComp','ON')

  ! Calculate the overlap matrix between the TMBs.
  if(.not. overlap_calculated) then
     if(.not.tmb%can_use_transposed) then
         !!if(associated(tmb%psit_c)) then
         !!    call f_free_ptr(tmb%psit_c)
         !!end if
         !!if(associated(tmb%psit_f)) then
         !!    call f_free_ptr(tmb%psit_f)
         !!end if
         !!tmb%psit_c = f_malloc_ptr(sum(tmb%collcom%nrecvcounts_c),id='tmb%psit_c')
         !!tmb%psit_f = f_malloc_ptr(7*sum(tmb%collcom%nrecvcounts_f),id='tmb%psit_f')
         call transpose_localized(iproc, nproc, tmb%npsidim_orbs, tmb%orbs, tmb%collcom, &
              TRANSPOSE_FULL, tmb%psi, tmb%psit_c, tmb%psit_f, tmb%lzd)
         tmb%can_use_transposed=.true.
     end if
     !call timing(iproc,'renormCoefComp','OF')

     call calculate_overlap_transposed(iproc, nproc, tmb%orbs, tmb%collcom, &
          tmb%psit_c, tmb%psit_c, tmb%psit_f, tmb%psit_f, tmb%linmat%s, tmb%linmat%ovrlp_)
     !!call gather_matrix_from_taskgroups_inplace(iproc, nproc, tmb%linmat%s, tmb%linmat%ovrlp_)
     ! This can then be deleted if the transition to the new type has been completed.
     !tmb%linmat%ovrlp%matrix_compr=tmb%linmat%ovrlp_%matrix_compr

     !call timing(iproc,'renormCoefComp','ON')
     overlap_calculated=.true.
  end if

  tmb%linmat%ovrlp_%matrix = sparsematrix_malloc_ptr(tmb%linmat%s, iaction=DENSE_FULL, id='tmb%linmat%ovrlp_%matrix')
  !!do i=1,tmb%linmat%s%nspin*tmb%linmat%s%nvctr
  !!    write(2500,'(a,i8,es16.5)') 'i, tmb%linmat%ovrlp_%matrix_compr(i)', i, tmb%linmat%ovrlp_%matrix_compr(i)
  !!end do
  call uncompress_matrix2(iproc, nproc, tmb%linmat%s, &
       tmb%linmat%ovrlp_%matrix_compr, tmb%linmat%ovrlp_%matrix)
  !!do ispin=1,tmb%linmat%s%nspin
  !!    do i=1,tmb%linmat%s%nfvctr
  !!        do j=1,tmb%linmat%s%nfvctr
  !!            write(2600,'(a,3i8,es16.5)') 'ispin, i, j, tmb%linmat%ovrlp_%matrix(j,i,ispin)', ispin, i, j, tmb%linmat%ovrlp_%matrix(j,i,ispin)
  !!        end do
  !!    end do
  !!end do
  call reorthonormalize_coeff(iproc, nproc, orbs%norb, blocksize_dsyev, blocksize_pdgemm, inversion_method, &
       tmb%orbs, tmb%linmat%s, tmb%linmat%ks, tmb%linmat%ovrlp_, tmb%coeff, orbs)

  call f_free_ptr(tmb%linmat%ovrlp_%matrix)


  ! Recalculate the kernel
  call calculate_density_kernel(iproc, nproc, .true., orbs, tmb%orbs, tmb%coeff, tmb%linmat%l, tmb%linmat%kernel_)
  !call transform_sparse_matrix(tmb%linmat%denskern, tmb%linmat%denskern_large, 'large_to_small')

end subroutine reconstruct_kernel

!> Passing sparse ovrlp, but for now assuming ovrlp%matrix will be allocated and filled if using dense
subroutine reorthonormalize_coeff(iproc, nproc, norb, blocksize_dsyev, blocksize_pdgemm, inversion_method, basis_orbs, &
           basis_overlap, KS_overlap, basis_overlap_mat, coeff, orbs)
  use module_base
  use module_types
  use module_interfaces, except_this_one => reorthonormalize_coeff
  use sparsematrix_base, only: sparse_matrix, matrices, matrices_null, &
       allocate_matrices, deallocate_matrices
  use sparsematrix, only: orb_from_index
  use yaml_output, only: yaml_newline, yaml_map
  implicit none

  ! Calling arguments
  integer, intent(in) :: iproc, nproc, norb
  integer, intent(in) :: blocksize_dsyev, blocksize_pdgemm, inversion_method
  type(orbitals_data), intent(in) :: basis_orbs   !number of basis functions
  type(sparse_matrix),intent(inout) :: basis_overlap
  type(sparse_matrix),dimension(basis_overlap%nspin),intent(inout) :: KS_overlap
  type(matrices),intent(inout) :: basis_overlap_mat
  real(kind=8),dimension(basis_overlap%nfvctr,norb),intent(inout) :: coeff
  type(orbitals_data), intent(in) :: orbs   !Kohn-Sham orbitals that will be orthonormalized and their parallel distribution
  ! Local variables
  integer :: ierr, ind, iorb, korb, llorb, jorb, ist
  integer :: npts_per_proc, ind_start, ind_end, indc, ispin, norbx, iseg, i
  real(kind=8), dimension(:,:), allocatable :: coeff_tmp, coefftrans
  real(kind=8), dimension(:,:), pointer :: ovrlp_coeff
  real(kind=8),dimension(:,:),pointer :: ovrlp_matrix, inv_ovrlp_matrix
  character(len=*),parameter:: subname='reorthonormalize_coeff'
  type(matrices) :: KS_ovrlp_
  type(matrices),dimension(1) :: inv_ovrlp_
  integer,dimension(2) :: irowcol
  !integer :: iorb, jorb !DEBUG
  real(kind=8) :: tt, max_error, mean_error!, tt2, tt3, ddot   !DEBUG
  !logical :: dense
  integer,parameter :: ALLGATHERV=1, ALLREDUCE=2
  integer, parameter :: communication_strategy=ALLGATHERV
  logical,parameter :: dense=.true.
  logical,parameter :: check_accuracy=.false.

  call mpi_barrier(bigdft_mpi%mpi_comm, ierr) ! to check timings
  call timing(iproc,'renormCoefCom1','ON')

  ! For a spin polarized calculation, the specified value of norb must be
  ! consistent with orbs%norb (not sure whether everything will work otherwise)
  if (basis_overlap%nspin==2 .and. norb/=orbs%norb) then
      stop 'ERROR: for spin polarized systems, norb must be the same as orbs%norb'
  end if


  !if (present(orbs)) then
  !   communication_strategy=ALLREDUCE
  !else
  !   communication_strategy=ALLGATHERV
  !end if

  spin_loop: do ispin=1,basis_overlap%nspin

      ! choose the correct number of KS orbitals. A bit ugly, maybe this routine
      ! should not be used with norb not conform with orbs%norb...
      if (orbs%norb/=norb) then
          norbx=norb
          ist=1
      else
          if (ispin==1) then
              norbx=orbs%norbu
              ist=1
          else
              norbx=orbs%norbd
              ist=orbs%norbu+1
          end if
      end if

      ovrlp_coeff=f_malloc_ptr((/norbx,norbx/), id='ovrlp_coeff')

      !!if(iproc==0) then
      !!    write(*,'(a)',advance='no') 'coeff renormalization...'
      !!end if

      !dense=.true.

      KS_ovrlp_ = matrices_null()
      ! can not use the wrapper since it cannot distinguish between up and down spin
      !call allocate_matrices(KS_overlap, allocate_full=.true., matname='KS_ovrlp_', mat=KS_ovrlp_)
      KS_ovrlp_%matrix = f_malloc_ptr((/norbx,norbx,1/))

      if (dense) then
         coeff_tmp=f_malloc((/basis_overlap%nfvctrp,max(norbx,1)/), id='coeff_tmp')

         ! Calculate the overlap matrix among the coefficients with respect to basis_overlap.
         if (basis_overlap%nfvctrp>0) then
             !coeff_tmp=0.d0
             !!do iorb=1,basis_overlap%nfvctr
             !!    do jorb=1,basis_overlap%nfvctr
             !!        write(2300+iproc,'(a,2i9,es13.5)') 'iorb, jorb, basis_overlap_mat%matrix(jorb,iorb,ispin)', iorb, jorb, basis_overlap_mat%matrix(jorb,iorb,ispin)
             !!    end do
             !!end do
             !!do iorb=1,norb
             !!    do jorb=1,basis_overlap%nfvctr
             !!        write(2400+iproc,'(a,2i9,es13.5)') 'iorb, jorb, coeff(jorb,iorb)', iorb, jorb, coeff(jorb,iorb)
             !!    end do
             !!end do
             !!call dgemm('n', 'n', basis_orbs%norbp, norb, basis_orbs%norb, 1.d0, basis_overlap_mat%matrix(basis_orbs%isorb+1,1,1), &
             !!     basis_orbs%norb, coeff(1,1), basis_orbs%norb, 0.d0, coeff_tmp, basis_orbs%norbp)
             call dgemm('n', 'n', basis_overlap%nfvctrp, norbx, basis_overlap%nfvctr, &
                  1.d0, basis_overlap_mat%matrix(basis_overlap%isfvctr+1,1,ispin), &
                  basis_overlap%nfvctr, coeff(1,ist), basis_overlap%nfvctr, 0.d0, coeff_tmp, basis_overlap%nfvctrp)
             !!do iorb=1,norbx
             !!    do jorb=1,basis_overlap%nfvctrp
             !!        write(2100+iproc,'(a,2i9,es13.5)') 'iorb, jorb, coeff_tmp(jorb,iorb)', iorb, jorb, coeff_tmp(jorb,iorb)
             !!    end do
             !!end do
             !!call dgemm('t', 'n', norb, norb, basis_orbs%norbp, 1.d0, coeff(basis_orbs%isorb+1,1), &
             !!     basis_orbs%norb, coeff_tmp, basis_orbs%norbp, 0.d0, ovrlp_coeff, norb)
             call dgemm('t', 'n', norbx, norbx, basis_overlap%nfvctrp, 1.d0, coeff(basis_overlap%isfvctr+1,ist), &
                  basis_overlap%nfvctr, coeff_tmp, basis_overlap%nfvctrp, 0.d0, ovrlp_coeff, norbx)
             !!do iorb=1,norbx
             !!    do jorb=1,norbx
             !!        write(2200+iproc,'(a,2i9,es13.5)') 'iorb, jorb, ovrlp_coeff(jorb,iorb)', iorb, jorb, ovrlp_coeff(jorb,iorb)
             !!    end do
             !!end do
          else
             call f_zero(ovrlp_coeff)
          end if

          call f_free(coeff_tmp)
      else ! sparse - still less efficient than dense, also needs moving to a subroutine

         stop 'reorthonormalize_coeff: sparse version needs reworking'
         !also a problem with sparse at the moment - result not stored in correct arrays/allreduce etc

         !SM: need to fix the spin here
         call f_zero(KS_ovrlp_%matrix)
         npts_per_proc = nint(real(basis_overlap%nvctr + basis_overlap%nfvctr,dp) / real(nproc*2,dp))
         ind_start = 1+iproc*npts_per_proc
         ind_end = (iproc+1)*npts_per_proc
         if (iproc==nproc-1) ind_end = basis_overlap%nvctr!ceiling(0.5d0*real(basis_overlap%nvctr + basis_overlap%nfvctr,dp))

         indc=0
         do iseg=1,basis_overlap%nseg
             ind=basis_overlap%keyv(iseg)
             ! A segment is always on one line, therefore no double loop
             do i = basis_overlap%keyg(1,1,iseg),basis_overlap%keyg(2,1,iseg)
                !korb = basis_overlap%orb_from_index(1,ind)
                !llorb = basis_overlap%orb_from_index(2,ind)
                if (i<basis_overlap%keyg(1,2,iseg)) cycle ! so still only doing half
                indc = indc + 1
                if (indc < ind_start .or. indc > ind_end) cycle

                do iorb=1,norb
                     if (basis_overlap%keyg(1,2,iseg)==i) then
                        tt=basis_overlap_mat%matrix_compr(ind)*coeff(i,iorb)
                        do jorb=iorb,norb
                            !SM: need to fix the spin here
                            KS_ovrlp_%matrix(jorb,iorb,1)=KS_ovrlp_%matrix(jorb,iorb,1) &
                                 +coeff(basis_overlap%keyg(1,2,iseg),jorb)*tt
                        end do
                     else
                        do jorb=iorb,norb
                            !SM: need to fix the spin here
                            KS_ovrlp_%matrix(jorb,iorb,1)=KS_ovrlp_%matrix(jorb,iorb,1) &
                                 +(coeff(basis_overlap%keyg(1,2,iseg),iorb)*coeff(i,jorb) &
                                 + coeff(basis_overlap%keyg(1,2,iseg),jorb)*coeff(i,iorb))&
                                 *basis_overlap_mat%matrix_compr(ind)
                        end do
                     end if
                 end do
                 ind=ind+1
             end do
         end do

         ! use symmetry to calculate other half
         do iorb=1,norb
            do jorb=iorb+1,norb
               KS_ovrlp_%matrix(iorb,jorb,1) = KS_ovrlp_%matrix(jorb,iorb,1)
            end do
         end do

      end if !sparse/dense


      if (nproc > 1) then
          call timing(iproc,'renormCoefCom1','OF')
          call timing(iproc,'renormCoefComm','ON')
          call mpiallred(ovrlp_coeff(1,1), norbx**2, mpi_sum, bigdft_mpi%mpi_comm)
          call timing(iproc,'renormCoefComm','OF')
          call timing(iproc,'renormCoefCom1','ON')
      end if

      !if (iproc==0) call yaml_map('ovrlp_coeff',ovrlp_coeff)
      !!do iorb=1,norbx
      !!    do jorb=1,norbx
      !!        write(8000+10*iproc+ispin,'(a,2i8,es16.6)') 'iorb, jorb, ovrlp_coeff(jorb,iorb)',iorb, jorb, ovrlp_coeff(jorb,iorb)
      !!    end do
      !!end do

      ! Recalculate the coefficients
      call timing(iproc,'renormCoefCom1','OF')

      ! check whether this routine will be stable. Parallelization for nspin/=1 not done
      ! SM: I think one should rather pass KS_overlap instead of basis_overlap...
      if (norb==orbs%norb .and. basis_overlap%nspin==1) then
          if (orbs%norbp>0) then
             call deviation_from_unity_parallel(iproc, nproc, norbx, orbs%norbp, orbs%isorb, &
                  ovrlp_coeff(1:orbs%norb,orbs%isorb+1:orbs%isorb+orbs%norbp), &
                  basis_overlap, max_error, mean_error)
             !!call deviation_from_unity_parallel(iproc, nproc, norbx, orbs%norbp, orbs%isorb, &
             !!     ovrlp_coeff, &
             !!     basis_overlap, max_error, mean_error)
          else
             ! It is necessary to call the routine since it has a built-in mpiallred.
             ! Use the first element of ovrlp_coeff; thanks to orbs%norbp==0 this should be safe
             call deviation_from_unity_parallel(iproc, nproc, orbs%norb, orbs%norbp, orbs%isorb, &
                  ovrlp_coeff(1:orbs%norb,1:orbs%norb), &
                  basis_overlap, max_error, mean_error)
          end if
      else
         call deviation_from_unity_parallel(iproc, 1, norbx, norbx, 0, ovrlp_coeff(1:norbx,1:norbx), &
              basis_overlap, max_error, mean_error)    
      end if

      ! should convert this to yaml (LG: easily done)
      if (iproc==0) call yaml_newline()
      if (basis_overlap%nspin==1) then
          if (iproc==0) call yaml_map('Max deviation from unity in reorthonormalize_coeff',max_error,fmt='(es8.2)')
          if (iproc==0) call yaml_map('Mean deviation from unity in reorthonormalize_coeff',mean_error,fmt='(es8.2)')
      else
          if (ispin==1) then
              if (iproc==0) call yaml_map('spin up, Max deviation from unity in reorthonormalize_coeff',max_error,fmt='(es8.2)')
              if (iproc==0) call yaml_map('spin up, Mean deviation from unity in reorthonormalize_coeff',mean_error,fmt='(es8.2)')
          else if (ispin==2) then
              if (iproc==0) call yaml_map('spin down, Max deviation from unity in reorthonormalize_coeff',max_error,fmt='(es8.2)')
              if (iproc==0) call yaml_map('spin down, Mean deviation from unity in reorthonormalize_coeff',mean_error,fmt='(es8.2)')
          end if
      end if

      if (max_error>5.0d0.and.orbs%norb==norb) then
         if (iproc==0) print*,'Error in reorthonormalize_coeff too large, reverting to gram-schmidt orthonormalization'
         ! gram-schmidt as too far from orthonormality to use iterative schemes for S^-1/2
         call f_free_ptr(ovrlp_coeff)
         call timing(iproc,'renormCoefCom2','ON')
         call gramschmidt_coeff_trans(iproc,nproc,orbs%norb,basis_orbs,basis_overlap,basis_overlap_mat,coeff)
         call timing(iproc,'renormCoefCom2','OF')
      else
         ! standard lowdin
         ! Not clean to use twice basis_overlap, but it should not matter as everything
         ! is done using the dense version

         inv_ovrlp_(1) = matrices_null()
         ! can not use the wrapper since it cannot distinguish between up and down spin
         !call allocate_matrices(KS_overlap, allocate_full=.true., matname='inv_ovrlp_', mat=inv_ovrlp_)
         inv_ovrlp_(1)%matrix = f_malloc_ptr((/norbx,norbx,1/),id='inv_ovrlp_%matrix')
         

         if (norb==orbs%norb) then
             !SM: need to fix the spin here
             if (dense) call vcopy(norbx**2, ovrlp_coeff(1,1), 1, KS_ovrlp_%matrix(1,1,1), 1)
             !!do iorb=1,norbx
             !!    do jorb=1,norbx
             !!        write(2000+iproc,'(a,2i9,es13.5)') 'iorb, jorb, KS_ovrlp_%matrix(jorb,iorb,1)', iorb, jorb, KS_ovrlp_%matrix(jorb,iorb,1)
             !!    end do
             !!end do
             call overlapPowerGeneral(iproc, nproc, inversion_method, 1, (/-2/), &
                  blocksize_dsyev, imode=2, ovrlp_smat=KS_overlap(ispin), inv_ovrlp_smat=KS_overlap(ispin), &
                  ovrlp_mat=KS_ovrlp_, inv_ovrlp_mat=inv_ovrlp_, &
                  check_accur=.false., nspinx=1)
             !!do iorb=1,norbx
             !!    do jorb=1,norbx
             !!        write(8100+10*iproc+ispin,'(a,2i8,es16.6)') 'iorb, jorb, inv_ovrlp_%matrix(jorb,iorb,1)',iorb, jorb, inv_ovrlp_%matrix(jorb,iorb,1)
             !!    end do
             !!end do
         else
             ! It is not possible to use the standard parallelization scheme, so do serial
             ovrlp_matrix = f_malloc_ptr((/norbx,norbx/), id='ovrlp_matrix')
             inv_ovrlp_matrix = f_malloc_ptr((/norbx,norbx/), id='inv_ovrlp_matrix')
             call vcopy(norbx**2, ovrlp_coeff(1,1), 1, ovrlp_matrix(1,1), 1)
             call overlap_minus_one_half_serial(iproc, 1, inversion_method, -2, blocksize_dsyev, &       
                  norbx, ovrlp_matrix, inv_ovrlp_matrix, check_accur=.false., smat=basis_overlap)
             call f_free_ptr(ovrlp_matrix)
         !    call overlapPowerGeneral(iproc, 1, inversion_method, -2, &
         !         blocksize_dsyev, norb, orbs, imode=2, ovrlp_smat=basis_overlap, inv_ovrlp_smat=basis_overlap, &
         !         ovrlp_mat=basis_overlap_mat, inv_ovrlp_mat=inv_ovrlp, &
         !         check_accur=.false., ovrlp=ovrlp_coeff, inv_ovrlp=ovrlp_coeff2)
         end if

         call timing(iproc,'renormCoefCom2','ON')

         call f_free_ptr(ovrlp_coeff)

         ! Build the new linear combinations
         if (communication_strategy==ALLREDUCE) then
            if (basis_overlap%nspin/=1) then
                stop 'reorthonormalize_coeff: for nspin/=1, the ALLREDUCE option is not implemented!'
            end if
            coeff_tmp=f_malloc0((/basis_overlap%nfvctr,norbx/), id='coeff_tmp')

            if (orbs%norbp>0) then
                if (norb==orbs%norb) then
                    !SM: need to fix the spin here
                    call dgemm('n', 't', basis_orbs%norb, orbs%norb, orbs%norbp, 1.d0, coeff(1,orbs%isorb+1), basis_orbs%norb, &
                         inv_ovrlp_(1)%matrix(1,orbs%isorb+1,1), orbs%norb, 0.d0, coeff_tmp(1,1), basis_orbs%norb)
                    !@WARNING: THE FOLLOWING CALL IS NOT TESTED AND MIGHT BE WRONG!!
                    !!call dgemm('n', 't', basis_overlap%nfvctrp, norbx, norbx, 1.d0, coeff(basis_overlap%isfvctr,1), basis_overlap%nfvctr, &
                    !!     inv_ovrlp_%matrix(1,1,1), norbx, 0.d0, coeff_tmp(basis_overlap%isfvctr,1), basis_overlap%nfvctr)
                else !surely this isn't correct??
                    call dgemm('n', 't', basis_orbs%norb, orbs%norb, orbs%norbp, 1.d0, coeff(1,orbs%isorb+1), basis_orbs%norb, &
                         inv_ovrlp_matrix(1,orbs%isorb+1), orbs%norb, 0.d0, coeff_tmp(1,1), basis_orbs%norb)
                end if
            else
               call f_zero(coeff_tmp)
            end if

            if (nproc > 1) then
               call mpiallred(coeff_tmp, mpi_sum, bigdft_mpi%mpi_comm)
            end if
            call vcopy(basis_overlap%nfvctr*norbx,coeff_tmp(1,1),1,coeff(1,1),1)
         else
            coeff_tmp=f_malloc((/norbx,max(1,basis_overlap%nfvctrp)/), id='coeff_tmp')
            ! need to transpose so we can allgather - NOT VERY ELEGANT
            if (basis_orbs%norbp>0) then
                if (norb==orbs%norb) then
                    !SM: need to fix the spin here
                    !!call dgemm('n', 't', norb, basis_orbs%norbp, norb, 1.d0, inv_ovrlp_%matrix(1,1,1), norb, &
                    !!    coeff(1+basis_orbs%isorb,1), basis_orbs%norb, 0.d0, coeff_tmp(1,1), norb)
                    call dgemm('n', 't', norbx, basis_overlap%nfvctrp, norbx, 1.d0, inv_ovrlp_(1)%matrix(1,1,1), norbx, &
                        coeff(1+basis_overlap%isfvctr,ist), basis_overlap%nfvctr, 0.d0, coeff_tmp(1,1), norbx)
                else
                    call dgemm('n', 't', norb, basis_orbs%norbp, norb, 1.d0, inv_ovrlp_matrix(1,1), norb, &
                        coeff(1+basis_orbs%isorb,1), basis_orbs%norb, 0.d0, coeff_tmp(1,1), norb)
                end if
            end if
             !!do iorb=1,basis_overlap%nfvctrp
             !!    do jorb=1,norbx
             !!        write(8200+10*iproc+ispin,'(a,2i8,es16.6)') 'iorb, jorb, coeff_tmp(jorb,iorb)',iorb, jorb, coeff_tmp(jorb,iorb)
             !!    end do
             !!end do

            coefftrans=f_malloc((/norbx,basis_overlap%nfvctr/), id='coefftrans')

            ! gather together
            if(nproc > 1) then
               call mpi_allgatherv(coeff_tmp(1,1), basis_overlap%nfvctrp*norbx, &
                    mpi_double_precision, coefftrans(1,1), &
                    norbx*basis_overlap%nfvctr_par(:), norbx*basis_overlap%isfvctr_par, &
                    mpi_double_precision, bigdft_mpi%mpi_comm, ierr)
            else
               call vcopy(basis_overlap%nfvctrp*norbx,coeff_tmp(1,1),1,coefftrans(1,1),1)
            end if
             !!do iorb=1,basis_overlap%nfvctr
             !!    do jorb=1,norbx
             !!        write(8300+10*iproc+ispin,'(a,2i8,es16.6)') 'iorb, jorb, coefftrans(jorb,iorb)',iorb, jorb, coefftrans(jorb,iorb)
             !!    end do
             !!end do

            ! untranspose coeff
            !$omp parallel do default(private) shared(coeff,coefftrans,norbx,basis_overlap,ist)
            do iorb=1,norbx
               do jorb=1,basis_overlap%nfvctr
                  coeff(jorb,ist+iorb-1) = coefftrans(iorb,jorb)
               end do
            end do
            !$omp end parallel do

             !!do iorb=1,norbx
             !!    do jorb=1,basis_overlap%nfvctr
             !!        write(8400+10*iproc+ispin,'(a,3i8,es16.6)') 'iorb, jorb, ist, coeff(jorb,ist+iorb-1)',iorb, jorb, ist, coeff(jorb,ist+iorb-1)
             !!    end do
             !!end do

            call f_free(coefftrans)
         end if

         call timing(iproc,'renormCoefCom2','OF')

         call deallocate_matrices(inv_ovrlp_(1))
         if (norb/=orbs%norb) then
             call f_free_ptr(inv_ovrlp_matrix)
         end if

         call f_free(coeff_tmp)
      end if

      if (check_accuracy) then
         ovrlp_coeff=f_malloc_ptr((/norbx,norbx/), id='ovrlp_coeff')
         coeff_tmp=f_malloc((/basis_overlap%nfvctrp,max(norbx,1)/), id='coeff_tmp')
         ! Calculate the overlap matrix among the coefficients with respect to basis_overlap.
         if (basis_overlap%nfvctrp>0) then
            coeff_tmp=0.d0
            !!call dgemm('n', 'n', basis_orbs%norbp, norb, basis_orbs%norb, 1.d0, basis_overlap_mat%matrix(basis_orbs%isorb+1,1,1), &
            !!     basis_orbs%norb, coeff(1,1), basis_orbs%norb, 0.d0, coeff_tmp, basis_orbs%norbp)
            call dgemm('n', 'n', basis_overlap%nfvctrp, norbx, basis_overlap%nfvctr, &
                 1.d0, basis_overlap_mat%matrix(basis_overlap%isfvctr+1,1,1), &
                 basis_overlap%nfvctr, coeff(1,1), basis_overlap%nfvctr, 0.d0, coeff_tmp, basis_overlap%nfvctrp)
            !!call dgemm('t', 'n', norb, norb, basis_orbs%norbp, 1.d0, coeff(basis_orbs%isorb+1,1), &
            !!     basis_orbs%norb, coeff_tmp, basis_orbs%norbp, 0.d0, ovrlp_coeff, norb)
            call dgemm('t', 'n', norbx, norbx, basis_overlap%nfvctrp, 1.d0, coeff(basis_overlap%isfvctr+1,1), &
                 basis_overlap%nfvctr, coeff_tmp, basis_overlap%nfvctrp, 0.d0, ovrlp_coeff, norbx)
         else
            call f_zero(ovrlp_coeff)
         end if

         call f_free(coeff_tmp)

         if (nproc>1) then
            call mpiallred(ovrlp_coeff, MPI_SUM, bigdft_mpi%mpi_comm)
         end if

         if (norb==orbs%norb) then
            ! Parallelization for nspin/=1 not done
            if (orbs%norbp>0) then
               call deviation_from_unity_parallel(iproc, nproc, orbs%norb, orbs%norbp, orbs%isorb, &
                    ovrlp_coeff(1:orbs%norb,orbs%isorb+1:orbs%isorb+orbs%norbp), &
                    basis_overlap, max_error, mean_error)
            else
               ! It is necessary to call the routine since it has a built-in mpiallred.
               ! Use the first element of ovrlp_coeff; thanks to orbs%norbp==0 this should be safe
               call deviation_from_unity_parallel(iproc, nproc, orbs%norb, orbs%norbp, &
                    orbs%isorb, ovrlp_coeff(1:orbs%norb,1:orbs%norb), &
                    basis_overlap, max_error, mean_error)
            end if
         else
            call deviation_from_unity_parallel(iproc, 1, norbx, norbx, 0, &
                 ovrlp_coeff(1:norbx,1:norbx), basis_overlap, max_error, mean_error)    
         end if

         if (iproc==0) print*,'Max deviation from unity following reorthonormalize_coeff',max_error
         if (iproc==0) print*,'Mean deviation from unity following reorthonormalize_coeff',mean_error

         !do iorb=1,norb
         !   do jorb=1,norb
         !      if (iproc==0) print*,jorb,iorb,ovrlp_coeff(jorb,iorb)
         !   end do
         !end do

         call f_free_ptr(ovrlp_coeff)
      end if

      call deallocate_matrices(KS_ovrlp_)

  end do spin_loop

  !!do iorb=1,norb
  !!    do jorb=1,basis_overlap%nfvctr
  !!        write(8500+10*iproc,'(a,2i8,es16.6)') 'iorb, jorb, coeff(jorb,iorb)',iorb, jorb, coeff(jorb,iorb)
  !!    end do
  !!end do


end subroutine reorthonormalize_coeff


!> Estimate the energy change, given by the product of the force and the "displacement" .
subroutine estimate_energy_change(npsidim_orbs, orbs, lzd, nspin, psidiff, hpsi_noprecond, delta_energy)
  use module_base
  use module_types
  implicit none

  ! Calling arguments
  integer, intent(in) :: npsidim_orbs, nspin
  type(orbitals_data),intent(in) :: orbs
  type(local_zone_descriptors),intent(in) :: lzd
  real(kind=8),dimension(npsidim_orbs),intent(in) :: psidiff, hpsi_noprecond
  real(kind=8),intent(out) :: delta_energy

  ! Local variables
  integer :: ist, iorb, iiorb, ilr, ncount
  real(kind=8) :: tt, ddot

  call f_routine(id='estimate_energy_change')

  ist=1
  delta_energy=0.d0
  do iorb=1,orbs%norbp
      iiorb=orbs%isorb+iorb
      ilr=orbs%inwhichlocreg(iiorb)
      ncount=lzd%llr(ilr)%wfd%nvctr_c+7*lzd%llr(ilr)%wfd%nvctr_f
      tt=ddot(ncount, psidiff(ist), 1, hpsi_noprecond(ist), 1)
      delta_energy=delta_energy+2.0d0*tt
      ist=ist+ncount
  end do

  if (nspin==1) then
      delta_energy = 2.d0*delta_energy
  end if

  if (bigdft_mpi%nproc > 1) then
      call mpiallred(delta_energy, 1, mpi_sum, bigdft_mpi%mpi_comm)
  end if

  call f_release_routine()

end subroutine estimate_energy_change



subroutine purify_kernel(iproc, nproc, tmb, overlap_calculated, it_shift, it_opt, order_taylor, &
           max_inversion_error, purification_quickreturn, ispin)
  use module_base
  use module_types
  use yaml_output
  use module_interfaces, except_this_one => purify_kernel
  use communications_base, only: TRANSPOSE_FULL
  use communications, only: transpose_localized
  use sparsematrix_base, only: sparsematrix_malloc_ptr, DENSE_FULL, assignment(=), matrices, &
                               matrices_null, allocate_matrices, deallocate_matrices
  use sparsematrix, only: uncompress_matrix, gather_matrix_from_taskgroups_inplace, &
                          uncompress_matrix2, compress_matrix2
  use foe_base, only: foe_data_get_real
  implicit none

  ! Calling arguments
  integer,intent(in) :: iproc, nproc
  integer,intent(inout) :: order_taylor
  real(kind=8),intent(in) :: max_inversion_error
  type(DFT_wavefunction),intent(inout):: tmb
  logical,intent(inout):: overlap_calculated
  integer,intent(in) :: it_shift, it_opt
  logical,intent(in) :: purification_quickreturn
  integer,intent(in) :: ispin

  ! Local variables
  integer :: it, iorb, jorb, jsegstart, jsegend, jseg, jjorb, iiorb !info, lwork, 
  integer :: ishift, isshift, ilshift
  real(kind=8) :: trace_sparse, alpha, shift
  real(kind=8),dimension(:,:),allocatable :: ks, ksk, ksksk, kernel_prime
  !real(kind=8),dimension(:),allocatable :: eval, work
  character(len=*),parameter :: subname='purify_kernel'
  real(kind=8) :: diff, tr_KS, chargediff, max_error, mean_error
  !logical :: overlap_associated, inv_ovrlp_associated
  real(kind=8),dimension(2) :: bisec_bounds
  logical,dimension(2) :: bisec_bounds_ok
  !real(kind=8),dimension(:,:),pointer :: ovrlp_onehalf, ovrlp_minusonehalf
  type(matrices),dimension(1) :: ovrlppowers_
  type(matrices),dimension(1) :: ovrlp_onehalf_



  if (purification_quickreturn) then
      if (iproc==0) call yaml_warning('quick return in purification')
      if (iproc==0) call yaml_newline()
      return
  end if

  call f_routine(id='purify_kernel')

  isshift=(ispin-1)*tmb%linmat%s%nvctrp_tg
  ilshift=(ispin-1)*tmb%linmat%l%nvctrp_tg

  ovrlp_onehalf_(1) = matrices_null()
  call allocate_matrices(tmb%linmat%l, allocate_full=.true., matname='ovrlp_onehalf_', mat=ovrlp_onehalf_(1))
  ovrlppowers_(1) = matrices_null()
  call allocate_matrices(tmb%linmat%l, allocate_full=.true., matname='ovrlppowers_', mat=ovrlppowers_(1))


  ! Calculate the overlap matrix between the TMBs.
  if(.not. overlap_calculated) then
     if(.not.tmb%can_use_transposed) then
         !!if(associated(tmb%psit_c)) then
         !!    call f_free_ptr(tmb%psit_c)
         !!end if
         !!if(associated(tmb%psit_f)) then
         !!    call f_free_ptr(tmb%psit_f)
         !!end if
         !!tmb%psit_c = f_malloc_ptr(sum(tmb%collcom%nrecvcounts_c),id='tmb%psit_c')
         !!tmb%psit_f = f_malloc_ptr(7*sum(tmb%collcom%nrecvcounts_f),id='tmb%psit_f')
         call transpose_localized(iproc, nproc, tmb%npsidim_orbs, tmb%orbs, tmb%collcom, &
              TRANSPOSE_FULL, tmb%psi, tmb%psit_c, tmb%psit_f, tmb%lzd)
         tmb%can_use_transposed=.true.
     end if
     !call timing(iproc,'renormCoefComp','OF')

     call calculate_overlap_transposed(iproc, nproc, tmb%orbs, tmb%collcom, &
          tmb%psit_c, tmb%psit_c, tmb%psit_f, tmb%psit_f, tmb%linmat%s, tmb%linmat%ovrlp_)
     !!call gather_matrix_from_taskgroups_inplace(iproc, nproc, tmb%linmat%s, tmb%linmat%ovrlp_)

     !call timing(iproc,'renormCoefComp','ON')
     overlap_calculated=.true.
  end if


  tmb%linmat%ovrlp_%matrix = sparsematrix_malloc_ptr(tmb%linmat%s, iaction=DENSE_FULL, id='tmb%linmat%ovrlp_%matrix')
  tmb%linmat%kernel_%matrix = sparsematrix_malloc_ptr(tmb%linmat%l,iaction=DENSE_FULL,id='tmb%linmat%kernel_%matrix')
  call uncompress_matrix2(iproc, nproc, tmb%linmat%s, &
       tmb%linmat%ovrlp_%matrix_compr, tmb%linmat%ovrlp_%matrix)
  call uncompress_matrix2(iproc, nproc, tmb%linmat%l, &
       tmb%linmat%kernel_%matrix_compr, tmb%linmat%kernel_%matrix)

  ks=f_malloc((/tmb%linmat%l%nfvctr,tmb%linmat%l%nfvctr/),id='ks')
  ksk=f_malloc((/tmb%linmat%l%nfvctr,tmb%linmat%l%nfvctrp/),id='ksk')
  ksksk=f_malloc((/tmb%linmat%l%nfvctr,tmb%linmat%l%nfvctr/),id='ksksk')
  kernel_prime=f_malloc([tmb%linmat%l%nfvctr,tmb%linmat%l%nfvctr],id='kernel_prime')

  !ovrlp_onehalf=f_malloc_ptr((/tmb%linmat%l%nfvctr,tmb%linmat%l%nfvctr/),id='ovrlp_onehalf')
  !ovrlp_minusonehalf=f_malloc_ptr((/tmb%linmat%l%nfvctr,tmb%linmat%l%nfvctr/),id='ovrlp_minusonehalf')




  call timing(iproc,'purify_kernel ','ON') 

  if (tmb%linmat%l%nspin==1) then
      call dscal(tmb%linmat%l%nfvctr**2, 0.5d0, tmb%linmat%kernel_%matrix, 1)
  end if



  !!tmb%linmat%ovrlp_%matrix_compr = tmb%linmat%ovrlp%matrix_compr
  tr_KS=trace_sparse(iproc, nproc, tmb%orbs, tmb%linmat%s, tmb%linmat%l, &
        tmb%linmat%ovrlp_%matrix_compr(isshift+1:), &
        tmb%linmat%kernel_%matrix_compr(ilshift+1:), ispin)
  if (iproc==0) then
      call yaml_map('tr(KS) before purification',tr_KS)
      call yaml_newline
  end if


  alpha=1.d-4
  chargediff=0.d0
  
  !!if (.not.associated(tmb%linmat%inv_ovrlp_large%matrix_compr)) then
  !!    inv_ovrlp_associated=.false.
  !!    !!allocate(tmb%linmat%inv_ovrlp_large%matrix_compr(tmb%linmat%inv_ovrlp_large%nvctr),stat=istat)
  !!    !!call memocc(istat,tmb%linmat%inv_ovrlp_large%matrix_compr,'tmb%linmat%inv_ovrlp_large%matrix_compr',subname)
  !!    tmb%linmat%inv_ovrlp_large%matrix_compr=f_malloc_ptr(tmb%linmat%inv_ovrlp_large%nvctr,&
  !!        id='tmb%linmat%inv_ovrlp_large%matrix_compr')
  !!else
  !!    inv_ovrlp_associated=.true.
  !!end if

  if (it_shift>1) then
      call calculate_overlap_onehalf()
      call f_zero(kernel_prime)
      if (tmb%linmat%l%nfvctrp>0) then
          !SM: need to fix the spin here
          call dgemm('n', 'n', tmb%linmat%l%nfvctr, tmb%linmat%l%nfvctrp, tmb%linmat%l%nfvctr, &
                     1.d0, tmb%linmat%kernel_%matrix, tmb%linmat%l%nfvctr, &
                     ovrlp_onehalf_(1)%matrix(1,tmb%linmat%l%isfvctr+1,1), tmb%linmat%l%nfvctr, &
                     0.d0, ksksk, tmb%linmat%l%nfvctr) 
          call dgemm('n', 'n', tmb%linmat%l%nfvctr, tmb%linmat%l%nfvctrp, tmb%linmat%l%nfvctr, &
                     1.d0, ovrlp_onehalf_(1)%matrix, tmb%linmat%l%nfvctr, &
                     ksksk, tmb%linmat%l%nfvctr, &
                     0.d0, kernel_prime(1,tmb%linmat%l%isfvctr+1), tmb%linmat%l%nfvctr) 
      end if

      if (nproc > 1) then
          call mpiallred(kernel_prime, mpi_sum, bigdft_mpi%mpi_comm)
      end if
  end if


  shift=0.d0
  bisec_bounds=0.d0
  bisec_bounds_ok=.false.


  shift_loop: do ishift=1,it_shift

  if (iproc==0) call yaml_newline()
  if (iproc==0) call yaml_map('shift of eigenvalues',shift,fmt='(es10.3)')

  if (iproc==0) call yaml_sequence_open('purification process')

      ! shift the eigenvalues of the density kernel, using ks as temporary variable
      if (shift/=0.d0) then
          if (ishift==1) stop 'eigenvalue shift not allowed for first iteration'
          do iorb=1,tmb%linmat%l%nfvctr
              do jorb=1,tmb%linmat%l%nfvctr
                  if (jorb==iorb) then
                      ks(jorb,iorb)=kernel_prime(jorb,iorb)+shift
                  else
                      ks(jorb,iorb)=kernel_prime(jorb,iorb)
                  end if
              end do
          end do
          !SM: need to fix the spin here
          call f_zero(tmb%linmat%l%nfvctr**2, tmb%linmat%kernel_%matrix(1,1,1))
          if (tmb%linmat%l%nfvctrp>0) then
              call dgemm('n', 'n', tmb%linmat%l%nfvctr, tmb%linmat%l%nfvctrp, tmb%linmat%l%nfvctr, &
                         1.d0, ks, tmb%linmat%l%nfvctr, &
                         ovrlppowers_(1)%matrix(1,tmb%linmat%l%isfvctr+1,1), tmb%linmat%l%nfvctr, &
                         0.d0, ksksk, tmb%linmat%l%nfvctr) 
              call dgemm('n', 'n', tmb%linmat%l%nfvctr, tmb%linmat%l%nfvctrp, tmb%linmat%l%nfvctr, &
                         1.d0, ovrlppowers_(1)%matrix, tmb%linmat%l%nfvctr, &
                         ksksk, tmb%linmat%l%nfvctr, &
                         0.d0, tmb%linmat%kernel_%matrix(1,tmb%linmat%l%isfvctr+1,1), tmb%linmat%l%nfvctr) 
          end if
    

          if (nproc > 1) then
             !SM: need to fix the spin here
             call mpiallred(tmb%linmat%kernel_%matrix(1,1,1), tmb%linmat%l%nfvctr**2, mpi_sum, bigdft_mpi%mpi_comm)
          end if
      end if


      do it=1,it_opt

          call f_zero(tmb%linmat%l%nfvctr**2, ks(1,1))
          if (tmb%linmat%l%nfvctrp>0) then
              call dgemm('n', 'n', tmb%linmat%l%nfvctr, tmb%linmat%l%nfvctrp, tmb%linmat%l%nfvctr, &
                         1.d0, tmb%linmat%kernel_%matrix(1,1,1), tmb%linmat%l%nfvctr, &
                         tmb%linmat%ovrlp_%matrix(1,tmb%linmat%l%isfvctr+1,1), tmb%linmat%l%nfvctr, &
                         0.d0, ks(1,tmb%linmat%l%isfvctr+1), tmb%linmat%l%nfvctr) 
          end if

          if (nproc > 1) then
              call mpiallred(ks(1,1), tmb%linmat%l%nfvctr**2, mpi_sum, bigdft_mpi%mpi_comm)
          end if

          if (tmb%linmat%l%nfvctrp>0) then
              call dgemm('n', 'n', tmb%linmat%l%nfvctr, tmb%linmat%l%nfvctrp, tmb%linmat%l%nfvctr, &
                         1.d0, ks(1,1), tmb%linmat%l%nfvctr, &
                         tmb%linmat%kernel_%matrix(1,tmb%linmat%l%isfvctr+1,1), tmb%linmat%l%nfvctr, &
                         0.d0, ksk(1,1), tmb%linmat%l%nfvctr)
          end if
          if (tmb%linmat%l%nfvctrp>0) then
              call dgemm('n', 'n', tmb%linmat%l%nfvctr, tmb%linmat%l%nfvctrp, tmb%linmat%l%nfvctr, &
                         1.d0, ks(1,1), tmb%linmat%l%nfvctr, &
                         ksk(1,1), tmb%linmat%l%nfvctr, 0.d0, ksksk(1,1), tmb%linmat%l%nfvctr)
          end if


          diff=0.d0
          do iorb=tmb%linmat%l%isfvctr+1,tmb%linmat%l%isfvctr+tmb%linmat%l%nfvctrp
              iiorb=iorb-tmb%linmat%l%isfvctr
              jsegstart=tmb%linmat%l%istsegline(iorb)
              if (iorb<tmb%linmat%l%nfvctr) then
                  jsegend=tmb%linmat%l%istsegline(iorb+1)-1
              else
                  jsegend=tmb%linmat%l%nseg
              end if
              do jseg=jsegstart,jsegend
                  ! A segment is always on one line, therefore no double loop
                  do jorb=tmb%linmat%l%keyg(1,1,jseg),tmb%linmat%l%keyg(2,1,jseg)
                      jjorb=jorb
                      diff = diff + (ksk(jjorb,iiorb)-tmb%linmat%kernel_%matrix(jjorb,iorb,1))**2
                  end do
              end do
          end do

          call compress_matrix2(iproc,tmb%linmat%l, &
               inmat=tmb%linmat%kernel_%matrix, outmat=tmb%linmat%kernel_%matrix_compr)
          !!tmb%linmat%ovrlp_%matrix_compr = tmb%linmat%ovrlp%matrix_compr
          tr_KS=trace_sparse(iproc, nproc, tmb%orbs, tmb%linmat%s, tmb%linmat%l, &
                tmb%linmat%ovrlp_%matrix_compr(isshift+1:), &
                tmb%linmat%kernel_%matrix_compr(ilshift+1:), ispin)
          if (tmb%linmat%l%nspin==2) then
              chargediff=tr_KS-foe_data_get_real(tmb%foe_obj,"charge",ispin)
          else if (tmb%linmat%l%nspin==1) then
              chargediff=2.d0*tr_KS-foe_data_get_real(tmb%foe_obj,"charge",ispin)
          end if

          if (nproc > 1) then
              call mpiallred(diff, 1, mpi_sum, bigdft_mpi%mpi_comm)
          end if

          diff=sqrt(diff)
          if (iproc==0) then
              call yaml_newline()
              call yaml_sequence(advance='no')
              call yaml_mapping_open(flow=.true.)
              call yaml_map('iter',it)
              call yaml_map('diff from idempotency',diff,fmt='(es9.3)')
              call yaml_map('charge diff',chargediff,fmt='(es10.3)')
              !call yaml_map('alpha',alpha,fmt='(es8.2)')
              call yaml_mapping_close()
          end if

          call f_zero(tmb%linmat%l%nfvctr**2, tmb%linmat%kernel_%matrix(1,1,1))
          do iorb=1,tmb%linmat%l%nfvctrp
              iiorb=iorb+tmb%linmat%l%isfvctr
              do jorb=1,tmb%linmat%l%nfvctr
                  tmb%linmat%kernel_%matrix(jorb,iiorb,1) = 3.d0*ksk(jorb,iorb) - 2.d0*ksksk(jorb,iorb)
              end do
          end do

          if (nproc > 1) then
              call mpiallred(tmb%linmat%kernel_%matrix(1,1,1), tmb%linmat%l%nfvctr**2, mpi_sum, bigdft_mpi%mpi_comm)
          end if

          if (diff<1.d-10) exit

      end do

      call compress_matrix2(iproc,tmb%linmat%l, &
           inmat=tmb%linmat%kernel_%matrix, outmat=tmb%linmat%kernel_%matrix_compr)
      !!tmb%linmat%ovrlp_%matrix_compr = tmb%linmat%ovrlp%matrix_compr
      tr_KS=trace_sparse(iproc, nproc, tmb%orbs, tmb%linmat%s, tmb%linmat%l, &
            tmb%linmat%ovrlp_%matrix_compr(isshift+1:), &
            tmb%linmat%kernel_%matrix_compr(ilshift+1:), ispin)
      if (tmb%linmat%l%nspin==2) then
          chargediff=tr_KS-foe_data_get_real(tmb%foe_obj,"charge",ispin)
      else if (tmb%linmat%l%nspin==1) then
          chargediff=2.d0*tr_KS-foe_data_get_real(tmb%foe_obj,"charge",ispin)
      end if

      if (iproc==0) call yaml_sequence_close

      if (abs(chargediff)<1.d-6) exit shift_loop

      if (chargediff>0) then
          ! make this the new upper bound for the bisection
          bisec_bounds(2)=shift
          ! choose new shift, based on whether the lower bound is known or not
          if (bisec_bounds_ok(1)) then
              shift=0.5d0*(bisec_bounds(1)+bisec_bounds(2))
          else
              shift=bisec_bounds(2)-0.01d0
          end if
          bisec_bounds_ok(2)=.true.
      end if
      if (chargediff<0) then
          ! make this the new lower bound for the bisection
          bisec_bounds(1)=shift
          ! choose new shift, based on whether the upper bound is known or not
          if (bisec_bounds_ok(2)) then
              shift=0.5d0*(bisec_bounds(1)+bisec_bounds(2))
          else
              shift=bisec_bounds(1)+0.01d0
          end if
          bisec_bounds_ok(1)=.true.
      end if



  end do shift_loop


  !if (iproc==0) call yaml_sequence_close

  if (tmb%linmat%l%nspin==1) then
      call dscal(tmb%linmat%l%nfvctr**2, 2.0d0, tmb%linmat%kernel_%matrix, 1)
  end if

  call timing(iproc,'purify_kernel ','OF') 

  call f_free(ks)
  call f_free(ksk)
  call f_free(ksksk)
  call f_free(kernel_prime)

  !call f_free_ptr(ovrlp_onehalf)
  !call f_free_ptr(ovrlp_minusonehalf)

  !if (.not.inv_ovrlp_associated) then
  !    call f_free_ptr(tmb%linmat%inv_ovrlp_large%matrix_compr)
  !end if


  call compress_matrix2(iproc, tmb%linmat%l, inmat=tmb%linmat%kernel_%matrix, outmat=tmb%linmat%kernel_%matrix_compr)

  !!tmb%linmat%ovrlp_%matrix_compr = tmb%linmat%ovrlp%matrix_compr
  tr_KS=trace_sparse(iproc, nproc, tmb%orbs, tmb%linmat%s, tmb%linmat%l, &
        tmb%linmat%ovrlp_%matrix_compr(isshift+1:), &
        tmb%linmat%kernel_%matrix_compr(ilshift+1:), ispin)
  if (iproc==0) then
      call yaml_newline()
      call yaml_map('tr(KS) after purification',tr_KS)
  end if


  call f_free_ptr(tmb%linmat%ovrlp_%matrix)
  call f_free_ptr(tmb%linmat%kernel_%matrix)

  call deallocate_matrices(ovrlp_onehalf_(1))
  call deallocate_matrices(ovrlppowers_(1))

  call f_release_routine()



      contains

        subroutine calculate_overlap_onehalf()
          ! Taylor approximation of S^1/2 and S^-1/2 up to higher order

          call overlapPowerGeneral(iproc, nproc, order_taylor, 1, (/2/), -1, &
               imode=2, ovrlp_smat=tmb%linmat%s, inv_ovrlp_smat=tmb%linmat%l, &
               ovrlp_mat=tmb%linmat%ovrlp_, inv_ovrlp_mat=ovrlp_onehalf_, check_accur=.true., &
               max_error=max_error, mean_error=mean_error)
          call check_taylor_order(mean_error, max_inversion_error, order_taylor)
          call overlapPowerGeneral(iproc, nproc, order_taylor, 1, (/-2/), -1, &
               imode=2, ovrlp_smat=tmb%linmat%s, inv_ovrlp_smat=tmb%linmat%l, &
               ovrlp_mat=tmb%linmat%ovrlp_, inv_ovrlp_mat=ovrlppowers_, check_accur=.true., &
               max_error=max_error, mean_error=mean_error)
          call check_taylor_order(mean_error, max_inversion_error, order_taylor)
          !if (iproc==0) then
          !    call yaml_map('max error of S^-1/2',max_error,fmt='(es9.2)')
          !    call yaml_map('mean error of S^-1/2',mean_error,fmt='(es9.2)')
          !end if
      end subroutine calculate_overlap_onehalf

end subroutine purify_kernel



subroutine get_KS_residue(iproc, nproc, tmb, KSorbs, hpsit_c, hpsit_f, KSres)
  use module_base
  use module_types
  use module_interfaces, except_this_one => get_KS_residue
  use sparsematrix_base, only: sparse_matrix, sparse_matrix_null, deallocate_sparse_matrix, &
                               matrices_null, allocate_matrices, deallocate_matrices, &
                               sparsematrix_malloc_ptr, DENSE_FULL, assignment(=)
  use sparsematrix, only: uncompress_matrix, gather_matrix_from_taskgroups_inplace, uncompress_matrix2
  implicit none

  ! Calling arguments
  integer,intent(in) :: iproc, nproc
  type(DFT_wavefunction) :: tmb
  type(orbitals_data),intent(in) :: KSorbs
  real(kind=8),dimension(tmb%ham_descr%collcom%ndimind_c),intent(in) :: hpsit_c
  real(kind=8),dimension(7*tmb%ham_descr%collcom%ndimind_f),intent(in) :: hpsit_f
  real(kind=8),intent(out) :: KSres

  ! Local variables
  integer :: iorb, iiorb, ii, ispin!, ierr,  jorb
  real(kind=8) :: norbtot, scale_factor
  type(matrices) :: gradmat 
  real(kind=8),dimension(:,:,:),allocatable ::KH, KHKH, Kgrad
  character(len=*),parameter :: subname='get_KS_residue'

  call f_routine(id='get_KS_residue')
 
  !call nullify_sparse_matrix(gradmat)
  gradmat=matrices_null()
  call allocate_matrices(tmb%linmat%m, allocate_full=.true., &
       matname='gradmat', mat=gradmat)

  call calculate_overlap_transposed(iproc, nproc, tmb%orbs, tmb%ham_descr%collcom, &
       hpsit_c, hpsit_c, hpsit_f, hpsit_f, tmb%linmat%m, gradmat)
  !!call gather_matrix_from_taskgroups_inplace(iproc, nproc, tmb%linmat%m, gradmat)


  !gradmat%matrix=f_malloc_ptr((/tmb%orbs%norb,tmb%orbs%norb/),id='gradmat%matrix')
  tmb%linmat%ham_%matrix = sparsematrix_malloc_ptr(tmb%linmat%m, iaction=DENSE_FULL, id='tmb%linmat%ham_%matrix')
  tmb%linmat%kernel_%matrix = sparsematrix_malloc_ptr(tmb%linmat%l, iaction=DENSE_FULL, id='tmb%linmat%kernel_%matrix')
  call uncompress_matrix2(iproc, nproc, tmb%linmat%m, gradmat%matrix_compr, gradmat%matrix)
  call uncompress_matrix2(iproc, nproc, tmb%linmat%m, &
       tmb%linmat%ham_%matrix_compr, tmb%linmat%ham_%matrix)
  call uncompress_matrix2(iproc, nproc, tmb%linmat%l, tmb%linmat%kernel_%matrix_compr, tmb%linmat%kernel_%matrix)
  KH=f_malloc0((/tmb%linmat%l%nfvctr,tmb%linmat%l%nfvctr,tmb%linmat%l%nspin/),id='KH')
  KHKH=f_malloc0((/tmb%linmat%l%nfvctr,tmb%linmat%l%nfvctr,tmb%linmat%l%nspin/),id='KHKH')

  ! scale_factor takes into account the occupancies which are present in the kernel
  if (KSorbs%nspin==1) then
      ! closed shell, i.e. factor 2 is included in the kernel
      scale_factor=0.5d0
  else
      scale_factor=1.0d0
  end if

  !!KHKH=0.d0
  !!call dgemm('n', 'n', tmb%orbs%norbp, tmb%orbs%norb, tmb%orbs%norb, 1.0d0, tmb%linmat%denskern%matrix, &
  !!     tmb%orbs%norb, tmb%linmat%ham%matrix, tmb%orbs%norb, 0.d0, KH, tmb%orbs%norb)
  !!call dgemm('n', 't', tmb%orbs%norbp, tmb%orbs%norbp, tmb%orbs%norb, scale_factor, KH, &
  !!     tmb%orbs%norb, KH, tmb%orbs%norb, 0.d0, KHKH, tmb%orbs%norb)
  !!call mpiallred(KHKH(1,1), tmb%orbs%norb, mpi_sum, bigdft_mpi%mpi_comm, ierr)
  !!call dgemm('n', 'n', tmb%orbs%norb, tmb%orbs%norb, tmb%orbs%norb, 1.0d0, tmb%linmat%denskern%matrix, &
  !!     tmb%orbs%norb, gradmat%matrix, tmb%orbs%norb, 0.d0, Kgrad, tmb%orbs%norb)

  call timing(iproc,'ks_residue','ON')
  ! Parallelized version
  if (tmb%orbs%norbp>0) then
      !call dgemm('n', 'n', tmb%orbs%norb, tmb%orbs%norbp, tmb%orbs%norb, 1.0d0, tmb%linmat%kernel_%matrix, &
      !     tmb%orbs%norb, tmb%linmat%ham_%matrix(1,tmb%orbs%isorb+1,1), tmb%orbs%norb, &
      !     0.d0, KH(1,tmb%orbs%isorb+1), tmb%orbs%norb)
      do iorb=1,tmb%orbs%norbp
          iiorb=tmb%orbs%isorb+iorb
          if (tmb%orbs%spinsgn(iiorb)>0.d0) then
              ispin=1
          else
              ispin=2
          end if
          ii=mod(iiorb-1,tmb%linmat%l%nfvctr)+1
          call dgemm('n', 'n', tmb%linmat%l%nfvctr, 1, tmb%linmat%l%nfvctr, 1.0d0, tmb%linmat%kernel_%matrix(1,1,ispin), &
               tmb%linmat%l%nfvctr, tmb%linmat%ham_%matrix(1,ii,ispin), tmb%linmat%l%nfvctr, &
               0.d0, KH(1,ii,ispin), tmb%linmat%l%nfvctr)
      end do
  end if

  if (nproc > 1) then
      call mpiallred(KH(1,1,1), tmb%linmat%l%nspin*tmb%linmat%l%nfvctr**2, mpi_sum, bigdft_mpi%mpi_comm)
  end if

  if (tmb%orbs%norbp>0) then
      !!call dgemm('n', 'n', tmb%orbs%norb, tmb%orbs%norbp, tmb%orbs%norb, scale_factor, KH, &
      !!     tmb%orbs%norb, KH(1,tmb%orbs%isorb+1), tmb%orbs%norb, &
      !!     0.d0, KHKH(1,tmb%orbs%isorb+1), tmb%orbs%norb)
      do iorb=1,tmb%orbs%norbp
          iiorb=tmb%orbs%isorb+iorb
          if (tmb%orbs%spinsgn(iiorb)>0.d0) then
              ispin=1
          else
              ispin=2
          end if
          ii=mod(iiorb-1,tmb%linmat%l%nfvctr)+1
          call dgemm('n', 'n', tmb%linmat%l%nfvctr, 1, tmb%linmat%l%nfvctr, scale_factor, KH(1,1,ispin), &
               tmb%linmat%l%nfvctr, KH(1,ii,ispin), tmb%linmat%l%nfvctr, &
               0.d0, KHKH(1,ii,ispin), tmb%linmat%l%nfvctr)
      end do
  end if

  if (nproc > 1) then
      call mpiallred(KHKH(1,1,1), tmb%linmat%l%nspin*tmb%linmat%l%nfvctr**2, mpi_sum, bigdft_mpi%mpi_comm)
  end if
  call f_free(KH)
  Kgrad=f_malloc0((/tmb%linmat%l%nfvctr,tmb%linmat%l%nfvctr,tmb%linmat%l%nspin/),id='Kgrad')
  if (tmb%orbs%norbp>0) then
      !!call dgemm('n', 'n', tmb%orbs%norb, tmb%orbs%norbp, tmb%orbs%norb, 1.0d0, tmb%linmat%kernel_%matrix, &
      !!     tmb%orbs%norb, gradmat%matrix(1,tmb%orbs%isorb+1,1), tmb%orbs%norb, &
      !!     0.d0, Kgrad(1,tmb%orbs%isorb+1), tmb%orbs%norb)
      do iorb=1,tmb%orbs%norbp
          iiorb=tmb%orbs%isorb+iorb
          if (tmb%orbs%spinsgn(iiorb)>0.d0) then
              ispin=1
          else
              ispin=2
          end if
          ii=mod(iiorb-1,tmb%linmat%l%nfvctr)+1
          call dgemm('n', 'n', tmb%linmat%l%nfvctr, 1, tmb%linmat%l%nfvctr, 1.0d0, tmb%linmat%kernel_%matrix(1,1,ispin), &
               tmb%linmat%l%nfvctr, gradmat%matrix(1,ii,ispin), tmb%linmat%l%nfvctr, &
               0.d0, Kgrad(1,ii,ispin), tmb%linmat%l%nfvctr)
      end do
  end if

  if (nproc > 1) then
      call mpiallred(Kgrad(1,1,1), tmb%linmat%l%nspin*tmb%linmat%l%nfvctr**2, mpi_sum, bigdft_mpi%mpi_comm)
  end if

  !!if (iproc==0) then
  !!  do iorb=1,tmb%orbs%norb
  !!    do jorb=1,tmb%orbs%norb
  !!      write(200,*) iorb, jorb, KHKH(jorb,iorb), Kgrad(jorb,iorb)
  !!    end do
  !!  end do
  !!end if

  !!! Sequential version
  !!call dgemm('n', 'n', tmb%orbs%norb, tmb%orbs%norb, tmb%orbs%norb, 1.0d0, tmb%linmat%denskern%matrix, &
  !!     tmb%orbs%norb, tmb%linmat%ham%matrix(1,1), tmb%orbs%norb, 0.d0, KH, tmb%orbs%norb)
  !!call dgemm('n', 'n', tmb%orbs%norb, tmb%orbs%norb, tmb%orbs%norb, scale_factor, KH, &
  !!     tmb%orbs%norb, KH(1,1), tmb%orbs%norb, 0.d0, KHKH, tmb%orbs%norb)
  !!call dgemm('n', 'n', tmb%orbs%norb, tmb%orbs%norb, tmb%orbs%norb, 1.0d0, tmb%linmat%denskern%matrix, &
  !!     tmb%orbs%norb, gradmat%matrix(1,1), tmb%orbs%norb, 0.d0, Kgrad, tmb%orbs%norb)
  !!if (iproc==0) then
  !!  do iorb=1,tmb%orbs%norb
  !!    do jorb=1,tmb%orbs%norb
  !!      write(201,*) iorb, jorb, KHKH(jorb,iorb), Kgrad(jorb,iorb)
  !!    end do
  !!  end do
  !!end if


  norbtot=0.d0
  do iorb=1,KSorbs%norb
      norbtot=norbtot+KSorbs%occup(iorb)
  end do

  KSres=0.d0
  do ispin=1,tmb%linmat%l%nspin
      do iorb=1,tmb%linmat%l%nfvctr
          KSres=KSres+Kgrad(iorb,iorb,ispin)-KHKH(iorb,iorb,ispin)
      end do
  end do
  KSres=sqrt(KSres/norbtot)
  !!if (iproc==0) write(*,*) 'KSgrad',sqrt(KSgrad/norbtot)
  call timing(iproc,'ks_residue','OF')

  !call f_free_ptr(gradmat%matrix)
  call f_free_ptr(tmb%linmat%ham_%matrix)
  call f_free_ptr(tmb%linmat%kernel_%matrix)
  !call f_free_ptr(gradmat%matrix_compr)
  call deallocate_matrices(gradmat)


  call f_free(KHKH)
  call f_free(Kgrad)

  call f_release_routine()

end subroutine get_KS_residue



subroutine renormalize_kernel(iproc, nproc, order_taylor, max_inversion_error, tmb, ovrlp, ovrlp_old)
  use module_base
  use module_types
  use module_interfaces, only: overlapPowerGeneral
  use sparsematrix_base, only: sparsematrix_malloc_ptr, sparsematrix_malloc, assignment(=), &
                               SPARSE_FULL, DENSE_FULL, DENSE_MATMUL, SPARSEMM_SEQ, &
                               matrices
  use sparsematrix_init, only: matrixindex_in_compressed
  use sparsematrix, only: uncompress_matrix, compress_matrix_distributed, &
                          uncompress_matrix_distributed

  implicit none

  ! Calling arguments
  integer,intent(in) :: iproc, nproc
  integer,intent(inout) :: order_taylor
  real(kind=8),intent(in) :: max_inversion_error
  type(DFT_wavefunction),intent(inout) :: tmb
  type(matrices),intent(inout) :: ovrlp, ovrlp_old

  ! Local variables
  real(kind=8) :: max_error, mean_error
  type(matrices) :: inv_ovrlp
  real(kind=8),dimension(:,:),pointer :: inv_ovrlpp, tempp
  real(kind=8),dimension(:),allocatable :: inv_ovrlp_compr_seq, kernel_compr_seq
  !!real(8) :: tr
  !!integer :: ind, iorb

  call f_routine(id='renormalize_kernel')

  !!inv_ovrlp%matrix_compr = sparsematrix_malloc_ptr(tmb%linmat%l, &
  !!                         iaction=SPARSE_FULL, id='inv_ovrlp%matrix_compr')
  inv_ovrlpp = sparsematrix_malloc_ptr(tmb%linmat%l, iaction=DENSE_MATMUL, id='inv_ovrlpp')
  tempp = sparsematrix_malloc_ptr(tmb%linmat%l, iaction=DENSE_MATMUL, id='inv_ovrlpp')
  inv_ovrlp_compr_seq = sparsematrix_malloc(tmb%linmat%l, iaction=SPARSEMM_SEQ, id='inv_ovrlp_compr_seq')
  kernel_compr_seq = sparsematrix_malloc(tmb%linmat%l, iaction=SPARSEMM_SEQ, id='inv_ovrlp_compr_seq')




  ! Calculate S^1/2 * K * S^1/2. Take the value of S^1/2 from memory (was
  ! calculated in the last call to this routine or (it it is the first call)
  ! just before the call.
  call retransform_local(tmb%linmat%ovrlppowers_(1))

  ! Calculate S^1/2 for the overlap matrix
  call overlapPowerGeneral(iproc, nproc, order_taylor, 3, (/2,-2,1/), -1, &
       imode=1, ovrlp_smat=tmb%linmat%s, inv_ovrlp_smat=tmb%linmat%l, &
       ovrlp_mat=ovrlp, inv_ovrlp_mat=tmb%linmat%ovrlppowers_, &
       check_accur=.true., max_error=max_error, mean_error=mean_error)
  call check_taylor_order(mean_error, max_inversion_error, order_taylor)


  !!tr=0.d0
  !!do iorb=1,tmb%orbs%norb
  !!    ind=tmb%linmat%l%matrixindex_in_compressed_fortransposed(iorb,iorb)
  !!    tr = tr + tmb%linmat%kernel_%matrix_compr(ind)
  !!end do
  !!write(*,*) 'trace',tr

  !!! Calculate S^-1/2 for the new overlap matrix
  !!call overlapPowerGeneral(iproc, nproc, order_taylor, 1, (/-2/), -1, &
  !!     imode=1, ovrlp_smat=tmb%linmat%s, inv_ovrlp_smat=tmb%linmat%l, &
  !!     ovrlp_mat=ovrlp, inv_ovrlp_mat=tmb%linmat%ovrlppowers_, &
  !!     check_accur=.true., max_error=max_error, mean_error=mean_error)
  !!call check_taylor_order(mean_error, max_inversion_error, order_taylor)

  ! Calculate S^-1/2 * K * S^-1/2
  call retransform_local(tmb%linmat%ovrlppowers_(2))


  call f_free_ptr(inv_ovrlpp)
  call f_free_ptr(tempp)
  call f_free(inv_ovrlp_compr_seq)
  call f_free(kernel_compr_seq)
  !!call f_free_ptr(inv_ovrlp%matrix_compr)

  call f_release_routine()

  contains

      subroutine retransform_local(mat)
          use sparsematrix, only: sequential_acces_matrix_fast2, sparsemm, &
               uncompress_matrix_distributed2, compress_matrix_distributed, &
               sequential_acces_matrix_fast
          type(matrices),intent(in) :: mat
          integer :: ncount

          call f_routine(id='retransform_local')

          call sequential_acces_matrix_fast2(tmb%linmat%l, tmb%linmat%kernel_%matrix_compr, kernel_compr_seq)
          call sequential_acces_matrix_fast2(tmb%linmat%l, &
               mat%matrix_compr, inv_ovrlp_compr_seq)
          call uncompress_matrix_distributed2(iproc, tmb%linmat%l, DENSE_MATMUL, &
               mat%matrix_compr, inv_ovrlpp)

          ncount=tmb%linmat%l%nfvctr*tmb%linmat%l%smmm%nfvctrp
          if (ncount>0) then
              call f_zero(ncount, tempp(1,1))
          end if
          call sparsemm(tmb%linmat%l, kernel_compr_seq, inv_ovrlpp, tempp)
          if (ncount>0) then
              call f_zero(ncount, inv_ovrlpp(1,1))
          end if
          call sparsemm(tmb%linmat%l, inv_ovrlp_compr_seq, tempp, inv_ovrlpp)

          !call f_zero(tmb%linmat%l%nvctr, tmb%linmat%kernel_%matrix_compr(1))
          call compress_matrix_distributed(iproc, nproc, tmb%linmat%l, DENSE_MATMUL, &
               inv_ovrlpp, tmb%linmat%kernel_%matrix_compr)

          call f_release_routine()

      end subroutine retransform_local

end subroutine renormalize_kernel<|MERGE_RESOLUTION|>--- conflicted
+++ resolved
@@ -254,15 +254,9 @@
       !call uncompress_matrix(iproc, tmb%linmat%s, &
       !     inmat=tmb%linmat%ovrlp_%matrix_compr, outmat=tmb%linmat%ovrlp_%matrix)
       do ispin=1,tmb%linmat%m%nspin
-<<<<<<< HEAD
-          ishifts = (ispin-1)*tmb%linmat%s%nvctr
-          ishiftm = (ispin-1)*tmb%linmat%m%nvctr
-          call f_zero(tmb%linmat%m%nfvctr**2, tmb%linmat%ham_%matrix(1,1,ispin))
-=======
           ishifts = (ispin-1)*tmb%linmat%s%nvctrp_tg
           ishiftm = (ispin-1)*tmb%linmat%m%nvctrp_tg
-          call to_zero(tmb%linmat%m%nfvctr**2, tmb%linmat%ham_%matrix(1,1,ispin))
->>>>>>> a7b335d2
+          call f_zero(tmb%linmat%m%nfvctr**2, tmb%linmat%ham_%matrix(1,1,ispin))
           tempmat = sparsematrix_malloc(tmb%linmat%m, iaction=DENSE_MATMUL, id='tempmat')
           call uncompress_matrix_distributed2(iproc, tmb%linmat%m, DENSE_MATMUL, &
                tmb%linmat%ham_%matrix_compr(ishiftm+1:ishiftm+tmb%linmat%m%nvctrp_tg), tempmat)
@@ -933,14 +927,9 @@
            correction_co_contra, hpsi_noprecond=hpsi_tmp, norder_taylor=order_taylor, &
            max_inversion_error=max_inversion_error, method_updatekernel=method_updatekernel, &
            precond_convol_workarrays=precond_convol_workarrays, precond_workarrays=precond_workarrays, &
-<<<<<<< HEAD
            wt_philarge=wt_philarge, wt_hpsinoprecond=wt_hpsinoprecond,&
            cdft=cdft, input_frag=input_frag, ref_frags=ref_frags)
-=======
-           wt_philarge=wt_philarge, wt_hpsinoprecond=wt_hpsinoprecond) !, &
-           !!cdft=cdft, input_frag=input_frag, ref_frags=ref_frags)
       !!call gather_matrix_from_taskgroups_inplace(iproc, nproc, tmb%linmat%l, tmb%linmat%kernel_)
->>>>>>> a7b335d2
       !fnrm_old=fnrm
 
 
