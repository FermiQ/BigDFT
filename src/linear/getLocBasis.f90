!> @file
!! @author
!!    Copyright (C) 2011-2012 BigDFT group
!!    This file is distributed under the terms of the
!!    GNU General Public License, see ~/COPYING file
!!    or http://www.gnu.org/copyleft/gpl.txt .
!!    For the list of contributors, see ~/AUTHORS

subroutine get_coeff(iproc,nproc,scf_mode,orbs,at,rxyz,denspot,GPU,infoCoeff,&
    ebs,nlpspd,proj,SIC,tmb,fnrm,calculate_overlap_matrix,communicate_phi_for_lsumrho,&
    tmblarge,calculate_ham,ldiis_coeff)
  use module_base
  use module_types
  use module_interfaces, exceptThisOne => get_coeff, exceptThisOneA => writeonewave
  use Poisson_Solver
  implicit none

  ! Calling arguments
  integer,intent(in) :: iproc, nproc, scf_mode
   type(orbitals_data),intent(inout) :: orbs
  type(atoms_data),intent(in) :: at
  real(kind=8),dimension(3,at%nat),intent(in) :: rxyz
  type(DFT_local_fields), intent(inout) :: denspot
  type(GPU_pointers),intent(inout) :: GPU
  integer,intent(out) :: infoCoeff
  real(kind=8),intent(out) :: ebs
  real(kind=8),intent(inout) :: fnrm
  type(nonlocal_psp_descriptors),intent(in) :: nlpspd
  real(wp),dimension(nlpspd%nprojel),intent(inout) :: proj
  type(SIC_data),intent(in) :: SIC
  type(DFT_wavefunction),intent(inout) :: tmb
  logical,intent(in):: calculate_overlap_matrix, communicate_phi_for_lsumrho
  type(DFT_wavefunction),intent(inout) :: tmblarge
  logical,intent(in) :: calculate_ham
  type(localizedDIISParameters),intent(inout),optional :: ldiis_coeff

  ! Local variables 
  integer :: istat, iall, iorb, jorb, korb, info, iiorb, ierr, ii, iseg, ind_ham, ind_denskern
  integer :: isegsmall, iseglarge, iismall, iilarge, i, is, ie
  real(kind=8),dimension(:),allocatable :: hpsit_c, hpsit_f, ovrlp_compr_small, ham_compr_small
  real(kind=8),dimension(:,:,:),allocatable :: matrixElements
  type(confpot_data),dimension(:),allocatable :: confdatarrtmp
  type(energy_terms) :: energs
  character(len=*),parameter :: subname='get_coeff'
  real(kind=8) :: tmprtr
logical :: overlap_calculated


  if(calculate_ham) then
      call local_potential_dimensions(tmblarge%lzd,tmblarge%orbs,denspot%dpbox%ngatherarr(0,1))
      call start_onesided_communication(iproc, nproc, max(denspot%dpbox%ndimpot,1), denspot%rhov, &
           tmblarge%comgp%nrecvbuf, tmblarge%comgp%recvbuf, tmblarge%comgp, tmblarge%lzd)
  end if

  ! Calculate the overlap matrix if required.
  if(calculate_overlap_matrix) then
      if(.not.tmb%can_use_transposed) then
          if(.not.associated(tmb%psit_c)) then
              allocate(tmb%psit_c(sum(tmb%collcom%nrecvcounts_c)), stat=istat)
              call memocc(istat, tmb%psit_c, 'tmb%psit_c', subname)
          end if
          if(.not.associated(tmb%psit_f)) then
              allocate(tmb%psit_f(7*sum(tmb%collcom%nrecvcounts_f)), stat=istat)
              call memocc(istat, tmb%psit_f, 'tmb%psit_f', subname)
          end if
          call transpose_localized(iproc, nproc, tmb%orbs, tmb%collcom, tmb%psi, tmb%psit_c, tmb%psit_f, tmb%lzd)
          tmb%can_use_transposed=.true.
      end if

      call calculate_overlap_transposed(iproc, nproc, tmb%orbs, tmb%collcom, tmb%psit_c, &
           tmb%psit_c, tmb%psit_f, tmb%psit_f, tmb%linmat%ovrlp)
  end if

  ! Post the p2p communications for the density. (must not be done in inputguess)
  if(communicate_phi_for_lsumrho) then
      call communicate_basis_for_density_collective(iproc, nproc, tmb%lzd, tmb%orbs, tmb%psi, tmb%collcom_sr)
  end if

  if(iproc==0) write(*,'(1x,a)') '----------------------------------- Determination of the orbitals in this new basis.'

  ! Calculate the Hamiltonian matrix if it is not already present.
  if(calculate_ham) then

      allocate(confdatarrtmp(tmb%orbs%norbp))
      call default_confinement_data(confdatarrtmp,tmb%orbs%norbp)

      call small_to_large_locreg(iproc, nproc, tmb%lzd, tmblarge%lzd, tmb%orbs, tmblarge%orbs, tmb%psi, tmblarge%psi)

      if (tmblarge%orbs%npsidim_orbs > 0) call to_zero(tmblarge%orbs%npsidim_orbs,tmblarge%hpsi(1))

      call NonLocalHamiltonianApplication(iproc,at,tmblarge%orbs,rxyz,&
           proj,tmblarge%lzd,nlpspd,tmblarge%psi,tmblarge%hpsi,energs%eproj)
      ! only kinetic as waiting for communications
      call LocalHamiltonianApplication(iproc,nproc,at,tmblarge%orbs,&
           tmblarge%lzd,confdatarrtmp,denspot%dpbox%ngatherarr,denspot%pot_work,tmblarge%psi,tmblarge%hpsi,&
           energs,SIC,GPU,3,pkernel=denspot%pkernelseq,dpbox=denspot%dpbox,potential=denspot%rhov,comgp=tmblarge%comgp)
      call full_local_potential(iproc,nproc,tmblarge%orbs,tmblarge%lzd,2,denspot%dpbox,denspot%rhov,denspot%pot_work, &
           tmblarge%comgp)
      !call wait_p2p_communication(iproc, nproc, tmblarge%comgp)
      ! only potential
      call LocalHamiltonianApplication(iproc,nproc,at,tmblarge%orbs,&
           tmblarge%lzd,confdatarrtmp,denspot%dpbox%ngatherarr,denspot%pot_work,tmblarge%psi,tmblarge%hpsi,&
           energs,SIC,GPU,2,pkernel=denspot%pkernelseq,dpbox=denspot%dpbox,potential=denspot%rhov,comgp=tmblarge%comgp)
      call timing(iproc,'glsynchham1','ON') !lr408t
      call SynchronizeHamiltonianApplication(nproc,tmblarge%orbs,tmblarge%lzd,GPU,tmblarge%hpsi,&
           energs%ekin,energs%epot,energs%eproj,energs%evsic,energs%eexctX)
      call timing(iproc,'glsynchham1','OF') !lr408t
      deallocate(confdatarrtmp)

      !DEBUG
      !!if(iproc==0) then
      !! print *,'Ekin,Epot,Eproj,Eh,Exc,Evxc',energs%ekin,energs%epot,energs%eproj,energs%eh,energs%exc,energs%evxc
      !!end if
      !END DEBUG

      iall=-product(shape(denspot%pot_work))*kind(denspot%pot_work)
      deallocate(denspot%pot_work, stat=istat)
      call memocc(istat, iall, 'denspot%pot_work', subname)

      if(iproc==0) write(*,'(1x,a)') 'Hamiltonian application done.'


      ! Calculate the matrix elements <phi|H|phi>.
      if(.not.tmblarge%can_use_transposed) then
          if(associated(tmblarge%psit_c)) then
              iall=-product(shape(tmblarge%psit_c))*kind(tmblarge%psit_c)
              deallocate(tmblarge%psit_c, stat=istat)
              call memocc(istat, iall, 'tmblarge%psit_c', subname)
          end if
          if(associated(tmblarge%psit_f)) then
              iall=-product(shape(tmblarge%psit_f))*kind(tmblarge%psit_f)
              deallocate(tmblarge%psit_f, stat=istat)
              call memocc(istat, iall, 'tmblarge%psit_f', subname)
          end if

          allocate(tmblarge%psit_c(tmblarge%collcom%ndimind_c), stat=istat)
          call memocc(istat, tmblarge%psit_c, 'tmblarge%psit_c', subname)
          allocate(tmblarge%psit_f(7*tmblarge%collcom%ndimind_f), stat=istat)
          call memocc(istat, tmblarge%psit_f, 'tmblarge%psit_f', subname)
          call transpose_localized(iproc, nproc, tmblarge%orbs,  tmblarge%collcom, &
               tmblarge%psi, tmblarge%psit_c, tmblarge%psit_f, tmblarge%lzd)
          tmblarge%can_use_transposed=.true.
      end if

      allocate(hpsit_c(tmblarge%collcom%ndimind_c))
      call memocc(istat, hpsit_c, 'hpsit_c', subname)
      allocate(hpsit_f(7*tmblarge%collcom%ndimind_f))
      call memocc(istat, hpsit_f, 'hpsit_f', subname)
      call transpose_localized(iproc, nproc, tmblarge%orbs,  tmblarge%collcom, &
           tmblarge%hpsi, hpsit_c, hpsit_f, tmblarge%lzd)
      call calculate_overlap_transposed(iproc, nproc, tmblarge%orbs,tmblarge%collcom, &
           tmblarge%psit_c, hpsit_c, tmblarge%psit_f, hpsit_f, tmb%linmat%ham)
      iall=-product(shape(hpsit_c))*kind(hpsit_c)
      deallocate(hpsit_c, stat=istat)
      call memocc(istat, iall, 'hpsit_c', subname)
      iall=-product(shape(hpsit_f))*kind(hpsit_f)
      deallocate(hpsit_f, stat=istat)
      call memocc(istat, iall, 'hpsit_f', subname)

  else
      if(iproc==0) write(*,*) 'No Hamiltonian application required.'
  end if


  if (scf_mode/=LINEAR_FOE) then
      allocate(tmb%linmat%ham%matrix(tmblarge%orbs%norb,tmblarge%orbs%norb), stat=istat)
      call memocc(istat, tmb%linmat%ham%matrix, 'tmb%linmat%ham%matrix', subname)
      call uncompressMatrix(tmb%linmat%ham)
      allocate(tmb%linmat%ovrlp%matrix(tmb%orbs%norb,tmb%orbs%norb), stat=istat)
      call memocc(istat, tmb%linmat%ovrlp%matrix, 'tmb%linmat%ovrlp%matrix', subname)
      call uncompressMatrix(tmb%linmat%ovrlp)
  end if

  ! DEBUG LR
  !!if (iproc==0) then
  !!   open(11)
  !!   open(12)
  !!   do iorb=1,tmb%orbs%norb
  !!      do jorb=1,tmb%orbs%norb
  !!          write(11+iproc,*) iorb,jorb,tmb%linmat%ham%matrix(jorb,iorb)
  !!          write(12+iproc,*) iorb,jorb,tmb%linmat%ovrlp%matrix(jorb,iorb)
  !!      end do
  !!   end do
  !!   close(11)
  !!   close(12)
  !!end if
  ! END DEBUG LR

  ! Diagonalize the Hamiltonian.
  if(scf_mode==LINEAR_MIXPOT_SIMPLE .or. scf_mode==LINEAR_MIXDENS_SIMPLE) then
      ! Keep the Hamiltonian and the overlap since they will be overwritten by the diagonalization.
      allocate(matrixElements(tmb%orbs%norb,tmb%orbs%norb,2), stat=istat)
      call memocc(istat, matrixElements, 'matrixElements', subname)
      call dcopy(tmb%orbs%norb**2, tmb%linmat%ham%matrix(1,1), 1, matrixElements(1,1,1), 1)
      call dcopy(tmb%orbs%norb**2, tmb%linmat%ovrlp%matrix(1,1), 1, matrixElements(1,1,2), 1)
      if(tmb%orthpar%blocksize_pdsyev<0) then
          if(iproc==0) write(*,'(1x,a)',advance='no') 'Diagonalizing the Hamiltonian, sequential version... '
          call diagonalizeHamiltonian2(iproc, tmb%orbs, matrixElements(1,1,1), matrixElements(1,1,2), tmb%orbs%eval)
      else
          if(iproc==0) write(*,'(1x,a)',advance='no') 'Diagonalizing the Hamiltonian, parallel version... '
          call dsygv_parallel(iproc, nproc, tmb%orthpar%blocksize_pdsyev, tmb%orthpar%nproc_pdsyev, &
               bigdft_mpi%mpi_comm, 1, 'v', 'l',tmb%orbs%norb, &
               matrixElements(1,1,1), tmb%orbs%norb, matrixElements(1,1,2), tmb%orbs%norb, tmb%orbs%eval, info)
      end if
      if(iproc==0) write(*,'(a)') 'done.'

      call dcopy(tmb%orbs%norb*tmb%orbs%norb, matrixElements(1,1,1), 1, tmb%wfnmd%coeff(1,1), 1)
      infoCoeff=0

      ! Write some eigenvalues. Don't write all, but only a few around the last occupied orbital.
      if(iproc==0) then
          write(*,'(1x,a)') '-------------------------------------------------'
          write(*,'(1x,a)') 'some selected eigenvalues:'
          do iorb=max(orbs%norb-8,1),min(orbs%norb+8,tmb%orbs%norb)
              if(iorb==orbs%norb) then
                  write(*,'(3x,a,i0,a,es20.12,a)') 'eval(',iorb,')= ',tmb%orbs%eval(iorb),'  <-- last occupied orbital'
              else if(iorb==orbs%norb+1) then
                  write(*,'(3x,a,i0,a,es20.12,a)') 'eval(',iorb,')= ',tmb%orbs%eval(iorb),'  <-- first virtual orbital'
              else
                  write(*,'(3x,a,i0,a,es20.12)') 'eval(',iorb,')= ',tmb%orbs%eval(iorb)
              end if
          end do
          write(*,'(1x,a)') '-------------------------------------------------'
          write(*,'(1x,a,2es24.16)') 'lowest, highest ev:',tmb%orbs%eval(1),tmb%orbs%eval(tmb%orbs%norb)
      end if

      ! keep the eigenvalues for the preconditioning - instead should take h_alpha,alpha for both cases
      call vcopy(tmb%orbs%norb, tmb%orbs%eval(1), 1, tmblarge%orbs%eval(1), 1)
      ! instead just use -0.5 everywhere
      !tmb%orbs%eval(:) = -0.5_dp
      !tmblarge%orbs%eval(:) = -0.5_dp

      iall=-product(shape(matrixElements))*kind(matrixElements)
      deallocate(matrixElements, stat=istat)
      call memocc(istat, iall, 'matrixElements', subname)
  else if (scf_mode==LINEAR_DIRECT_MINIMIZATION) then
      if(.not.present(ldiis_coeff)) stop 'ldiis_coeff must be present for scf_mode==LINEAR_DIRECT_MINIMIZATION'
      call optimize_coeffs(iproc, nproc, orbs, tmb%linmat%ham%matrix, tmb%linmat%ovrlp%matrix, tmb, ldiis_coeff, fnrm)
  end if

  if (scf_mode/=LINEAR_FOE) then

      allocate(tmb%linmat%denskern%matrix(tmb%orbs%norb,tmb%orbs%norb), stat=istat)
      call memocc(istat, tmb%linmat%denskern%matrix, 'tmb%linmat%denskern%matrix', subname)
      call calculate_density_kernel(iproc, nproc, .true., orbs, tmb%orbs, tmb%wfnmd%coeff, tmb%linmat%denskern%matrix)
      call compress_matrix_for_allreduce(tmb%linmat%denskern)
      iall=-product(shape(tmb%linmat%denskern%matrix))*kind(tmb%linmat%denskern%matrix)
      deallocate(tmb%linmat%denskern%matrix, stat=istat)
      call memocc(istat, iall, 'tmb%linmat%denskern%matrix', subname)


      ! Calculate the band structure energy 
      ebs=0.d0
      do iorb=1,tmb%orbs%norb
         do jorb=1,tmb%orbs%norb
            ind_ham = tmb%linmat%ham%matrixindex_in_compressed(iorb,jorb)
            ind_denskern = tmb%linmat%denskern%matrixindex_in_compressed(jorb,iorb)
            if (ind_ham==0.or.ind_denskern==0) cycle
            ebs = ebs + tmb%linmat%denskern%matrix_compr(ind_denskern)*tmb%linmat%ham%matrix_compr(ind_ham)
         end do
      end do

      ! Calculate the KS eigenvalues - needed for Pulay - could take advantage of compression here as above?
      call to_zero(orbs%norb, orbs%eval(1))
      do iorb=1,orbs%norbp
          iiorb=orbs%isorb+iorb
          do jorb=1,tmb%orbs%norb
              do korb=1,tmb%orbs%norb
                  orbs%eval(iiorb) = orbs%eval(iiorb) + &
                                     tmb%wfnmd%coeff(jorb,iiorb)*tmb%wfnmd%coeff(korb,iiorb)*tmb%linmat%ham%matrix(jorb,korb)
              end do
          end do
      end do
      call mpiallred(orbs%eval(1), orbs%norb, mpi_sum, bigdft_mpi%mpi_comm, ierr)

      iall=-product(shape(tmb%linmat%ham%matrix))*kind(tmb%linmat%ham%matrix)
      deallocate(tmb%linmat%ham%matrix, stat=istat)
      call memocc(istat, iall, 'tmb%linmat%ham%matrix', subname)
      iall=-product(shape(tmb%linmat%ovrlp%matrix))*kind(tmb%linmat%ovrlp%matrix)
      deallocate(tmb%linmat%ovrlp%matrix, stat=istat)
      call memocc(istat, iall, 'tmb%linmat%ovrlp%matrix', subname)

  else ! foe

      ! NOT GENERAL HERE - assuming overlap conforms to small - check what foe does with compression
      !allocate(ovrlp_compr_small(tmb%sparsemat%nvctr), stat=istat)
      !call memocc(istat, ovrlp_compr_small, 'ovrlp_compr_small', subname)
      allocate(ham_compr_small(tmb%sparsemat%nvctr), stat=istat)
      call memocc(istat, ham_compr_small, 'ham_compr_small', subname)

      iismall=0
      iseglarge=1
      do isegsmall=1,tmb%sparsemat%nseg
          do
              is=max(tmb%sparsemat%keyg(1,isegsmall),tmb%linmat%ham%keyg(1,iseglarge))
              ie=min(tmb%sparsemat%keyg(2,isegsmall),tmb%linmat%ham%keyg(2,iseglarge))
              iilarge=tmb%linmat%ham%keyv(iseglarge)-tmb%linmat%ham%keyg(1,iseglarge)
              do i=is,ie
                  iismall=iismall+1
                  !ovrlp_compr_small(iismall)=tmb%linmat%ovrlp%matrix_compr(iilarge+i)
                  ham_compr_small(iismall)=tmb%linmat%ham%matrix_compr(iilarge+i)
              end do
              if (ie>=is) exit
              iseglarge=iseglarge+1
          end do
      end do

      tmprtr=0.d0
      call foe(iproc, nproc, tmb, tmblarge, orbs, tmb%wfnmd%evlow, tmb%wfnmd%evhigh, &
           tmb%wfnmd%fscale, tmb%wfnmd%ef, tmprtr, 2, &
           ham_compr_small, tmb%linmat%ovrlp%matrix_compr, tmb%wfnmd%bisection_shift, tmb%linmat%denskern%matrix_compr, ebs)
      ! Eigenvalues not available, therefore take -.5d0
      tmb%orbs%eval=-.5d0
      tmblarge%orbs%eval=-.5d0

      !iall=-product(shape(ovrlp_compr_small))*kind(ovrlp_compr_small)
      !deallocate(ovrlp_compr_small, stat=istat)
      !call memocc(istat, iall, 'ovrlp_compr_small', subname)
      iall=-product(shape(ham_compr_small))*kind(ham_compr_small)
      deallocate(ham_compr_small, stat=istat)
      call memocc(istat, iall, 'ham_compr_small', subname)

  end if


end subroutine get_coeff



subroutine getLocalizedBasis(iproc,nproc,at,orbs,rxyz,denspot,GPU,trH,trH_old,&
    fnrm,infoBasisFunctions,nlpspd,scf_mode, proj,ldiis,SIC,tmb,tmblarge,energs_base,&
    reduce_conf,fix_supportfunctions,nit_precond,target_function,&
    correction_orthoconstraint,nit_basis,deltaenergy_multiplier_TMBexit,deltaenergy_multiplier_TMBfix,&
    ratio_deltas)
  !
  ! Purpose:
  ! ========
  !   Calculates the localized basis functions phi. These basis functions are obtained by adding a
  !   quartic potential centered on the atoms to the ordinary Hamiltonian. The eigenfunctions are then
  !   determined by minimizing the trace until the gradient norm is below the convergence criterion.
  use module_base
  use module_types
  use module_interfaces, except_this_one => getLocalizedBasis, except_this_one_A => writeonewave
  !  use Poisson_Solver
  !use allocModule
  implicit none

  ! Calling arguments
  integer,intent(in) :: iproc, nproc
  integer,intent(out) :: infoBasisFunctions
  type(atoms_data), intent(in) :: at
  type(orbitals_data) :: orbs
  real(kind=8),dimension(3,at%nat) :: rxyz
  type(DFT_local_fields), intent(inout) :: denspot
  type(GPU_pointers), intent(inout) :: GPU
  real(kind=8),intent(out) :: trH, fnrm
  real(kind=8),intent(inout) :: trH_old
  type(nonlocal_psp_descriptors),intent(in) :: nlpspd
  integer,intent(in) :: scf_mode
  real(wp),dimension(nlpspd%nprojel),intent(inout) :: proj
  type(localizedDIISParameters),intent(inout) :: ldiis
  type(DFT_wavefunction),target,intent(inout) :: tmb
  type(SIC_data) :: SIC !<parameters for the SIC methods
  type(DFT_wavefunction),target,intent(inout) :: tmblarge
  type(energy_terms),intent(in) :: energs_base
  logical,intent(out) :: reduce_conf, fix_supportfunctions
  integer, intent(in) :: nit_precond, target_function, correction_orthoconstraint, nit_basis
  real(kind=8),intent(in) :: deltaenergy_multiplier_TMBexit, deltaenergy_multiplier_TMBfix
  real(kind=8),intent(out) :: ratio_deltas
 
  ! Local variables
  real(kind=8) :: fnrmMax, meanAlpha, ediff, noise, alpha_max, delta_energy, delta_energy_prev
  integer :: iorb, istat,ierr,it,iall,it_tot, ncount
  real(kind=8),dimension(:),allocatable :: alpha,fnrmOldArr,alphaDIIS, hpsit_c_tmp, hpsit_f_tmp, hpsi_noconf, psidiff
  real(kind=8),dimension(:),allocatable :: hpsi_noprecond
  real(kind=8),dimension(:,:),allocatable :: coeff_old
  logical :: energy_increased, overlap_calculated
  character(len=*),parameter :: subname='getLocalizedBasis'
  real(kind=8),dimension(:),pointer :: lhphiold, lphiold, hpsit_c, hpsit_f
  type(energy_terms) :: energs
  real(8),dimension(2):: reducearr
  real(gp) :: econf


  ! Allocate all local arrays.
  call allocateLocalArrays()

  ! setting lhphiold to zero for calculate_energy_and_gradient_linear - why is this needed?
  call to_zero(max(tmb%orbs%npsidim_orbs,tmb%orbs%npsidim_comp),lhphiold(1))

  call timing(iproc,'getlocbasinit','ON')
  tmb%can_use_transposed=.false.
  if(iproc==0) write(*,'(1x,a)') '======================== Creation of the basis functions... ========================'

  alpha=ldiis%alphaSD
  alphaDIIS=ldiis%alphaDIIS
  ldiis%resetDIIS=.false.
  ldiis%immediateSwitchToSD=.false.
  noise=0.d0
 
  call timing(iproc,'getlocbasinit','OF')

  overlap_calculated=.false.
  it=0
  it_tot=0
  call local_potential_dimensions(tmblarge%lzd,tmblarge%orbs,denspot%dpbox%ngatherarr(0,1))
  call start_onesided_communication(iproc, nproc, max(denspot%dpbox%ndimpot,1), denspot%rhov, &
       tmblarge%comgp%nrecvbuf, tmblarge%comgp%recvbuf, tmblarge%comgp, tmblarge%lzd)

  reduce_conf=.false.
  fix_supportfunctions=.false.
  delta_energy_prev=1.d100

  iterLoop: do
      it=it+1
      it=max(it,1) !since it could become negative (2 is subtracted if the loop cycles)
      it_tot=it_tot+1

      fnrmMax=0.d0
      fnrm=0.d0
  
      if (iproc==0) then
          write( *,'(1x,a,i0)') repeat('-',77 - int(log(real(it))/log(10.))) // ' iter=', it
      endif

      ! Calculate the unconstrained gradient by applying the Hamiltonian.
      if (tmblarge%orbs%npsidim_orbs > 0)  call to_zero(tmblarge%orbs%npsidim_orbs,tmblarge%hpsi(1))
      call small_to_large_locreg(iproc, nproc, tmb%lzd, tmblarge%lzd, tmb%orbs, tmblarge%orbs, &
           tmb%psi, tmblarge%psi)

      call NonLocalHamiltonianApplication(iproc,at,tmblarge%orbs,rxyz,&
           proj,tmblarge%lzd,nlpspd,tmblarge%psi,tmblarge%hpsi,energs%eproj)
      ! only kinetic because waiting for communications
      call LocalHamiltonianApplication(iproc,nproc,at,tmblarge%orbs,&
           tmblarge%lzd,tmblarge%confdatarr,denspot%dpbox%ngatherarr,denspot%pot_work,tmblarge%psi,tmblarge%hpsi,&
           energs,SIC,GPU,3,pkernel=denspot%pkernelseq,dpbox=denspot%dpbox,potential=denspot%rhov,comgp=tmblarge%comgp)
      call full_local_potential(iproc,nproc,tmblarge%orbs,tmblarge%lzd,2,denspot%dpbox,denspot%rhov,denspot%pot_work, &
           tmblarge%comgp)
      ! only potential
      if (target_function==TARGET_FUNCTION_IS_HYBRID) then
          call vcopy(tmblarge%orbs%npsidim_orbs, tmblarge%hpsi(1), 1, hpsi_noconf(1), 1)
          call LocalHamiltonianApplication(iproc,nproc,at,tmblarge%orbs,&
               tmblarge%lzd,tmblarge%confdatarr,denspot%dpbox%ngatherarr,denspot%pot_work,tmblarge%psi,tmblarge%hpsi,&
               energs,SIC,GPU,2,pkernel=denspot%pkernelseq,dpbox=denspot%dpbox,potential=denspot%rhov,comgp=tmblarge%comgp,&
               hpsi_noconf=hpsi_noconf,econf=econf)
          if (nproc>1) then
              call mpiallred(econf, 1, mpi_sum, bigdft_mpi%mpi_comm, ierr)
          end if
      else
          call LocalHamiltonianApplication(iproc,nproc,at,tmblarge%orbs,&
               tmblarge%lzd,tmblarge%confdatarr,denspot%dpbox%ngatherarr,denspot%pot_work,tmblarge%psi,tmblarge%hpsi,&
               energs,SIC,GPU,2,pkernel=denspot%pkernelseq,dpbox=denspot%dpbox,potential=denspot%rhov,comgp=tmblarge%comgp)
      end if


      if (target_function==TARGET_FUNCTION_IS_HYBRID .and. iproc==0) then
          write(*,*) 'econf, econf/tmb%orbs%norb',econf, econf/tmb%orbs%norb
      end if

      call timing(iproc,'glsynchham2','ON')
      call SynchronizeHamiltonianApplication(nproc,tmblarge%orbs,tmblarge%lzd,GPU,tmblarge%hpsi,&
           energs%ekin,energs%epot,energs%eproj,energs%evsic,energs%eexctX)
      call timing(iproc,'glsynchham2','OF')



      ! Apply the orthoconstraint to the gradient. This subroutine also calculates the trace trH.
      if(iproc==0) then
          write(*,'(a)', advance='no') ' Orthoconstraint... '
      end if

      call copy_orthon_data(tmb%orthpar, tmblarge%orthpar, subname)


      if (target_function==TARGET_FUNCTION_IS_HYBRID) then
          call transpose_localized(iproc, nproc, tmblarge%orbs, tmblarge%collcom, hpsi_noconf, hpsit_c, hpsit_f, tmblarge%lzd)
      else
          call transpose_localized(iproc, nproc, tmblarge%orbs, tmblarge%collcom, tmblarge%hpsi, hpsit_c, hpsit_f, tmblarge%lzd)
      end if

      ncount=sum(tmblarge%collcom%nrecvcounts_c)
      if(ncount>0) call dcopy(ncount, hpsit_c(1), 1, hpsit_c_tmp(1), 1)
      ncount=7*sum(tmblarge%collcom%nrecvcounts_f)
      if(ncount>0) call dcopy(ncount, hpsit_f(1), 1, hpsit_f_tmp(1), 1)

      if (target_function==TARGET_FUNCTION_IS_HYBRID) then
         call calculate_energy_and_gradient_linear(iproc, nproc, it, ldiis, fnrmOldArr, alpha, trH, trH_old, &
              fnrm, fnrmMax, meanAlpha, alpha_max, energy_increased, tmb, lhphiold, tmblarge, overlap_calculated, &
              energs_base, hpsit_c, hpsit_f, nit_precond, target_function, correction_orthoconstraint, hpsi_noprecond)
      else
         call calculate_energy_and_gradient_linear(iproc, nproc, it, ldiis, fnrmOldArr, alpha, trH, trH_old, &
              fnrm, fnrmMax, meanAlpha, alpha_max, energy_increased, tmb, lhphiold, tmblarge, overlap_calculated, &
              energs_base, hpsit_c, hpsit_f, nit_precond, target_function, correction_orthoconstraint)
      end if


      ediff=trH-trH_old

      if (target_function==TARGET_FUNCTION_IS_HYBRID) then
          ratio_deltas=ediff/delta_energy_prev
          if (iproc==0) write(*,*) 'ediff, delta_energy_prev', ediff, delta_energy_prev
          if (iproc==0) write(*,*) 'ratio_deltas',ratio_deltas
          if ((ediff>deltaenergy_multiplier_TMBexit*delta_energy_prev .or. energy_increased) .and. it>1) then
              if (iproc==0) write(*,*) 'reduce the confinement'
              reduce_conf=.true.
          end if
      end if


      if ((ediff>deltaenergy_multiplier_TMBfix*delta_energy_prev .and. .not.energy_increased) .and. it>1 .and. &
          target_function==TARGET_FUNCTION_IS_HYBRID) then
          if (iproc==0) write(*,*) 'Will fix the support functions'
          fix_supportfunctions=.true.
      end if

      !!delta_energy_prev=delta_energy

      if (energy_increased) then
          if (iproc==0) write(*,*) 'WARNING: ENERGY INCREASED'
          tmblarge%can_use_transposed=.false.
          call dcopy(tmb%orbs%npsidim_orbs, lphiold(1), 1, tmb%psi(1), 1)
          if (scf_mode/=LINEAR_FOE) then
              ! Recalculate the kernel with the old coefficients
<<<<<<< HEAD
              call dcopy(orbs%norb*tmb%orbs%norb, coeff_old(1,1), 1, tmb%wfnmd%coeff(1,1), 1)
              allocate(tmb%linmat%denskern%matrix(tmb%orbs%norb,tmb%orbs%norb), stat=istat)
              call memocc(istat, tmb%linmat%denskern%matrix, 'tmb%linmat%denskern%matrix', subname)
=======
              call dcopy(tmb%orbs%norb*tmb%orbs%norb, coeff_old(1,1), 1, tmb%wfnmd%coeff(1,1), 1)
              allocate(kernel(tmb%orbs%norb,tmb%orbs%norb), stat=istat)
              call memocc(istat, kernel, 'kernel', subname)
>>>>>>> 4ecf559f
              call calculate_density_kernel(iproc, nproc, .true., orbs, tmb%orbs, &
                   tmb%wfnmd%coeff, tmb%linmat%denskern%matrix)
              call compress_matrix_for_allreduce(tmb%linmat%denskern)
              iall=-product(shape(tmb%linmat%denskern%matrix))*kind(tmb%linmat%denskern%matrix)
              deallocate(tmb%linmat%denskern%matrix, stat=istat)
              call memocc(istat, iall, 'tmb%linmat%denskern%matrix', subname)
          end if
          trH_old=0.d0
          it=it-2 !go back one iteration (minus 2 since the counter was increased)
          if(associated(tmblarge%psit_c)) then
              iall=-product(shape(tmblarge%psit_c))*kind(tmblarge%psit_c)
              deallocate(tmblarge%psit_c, stat=istat)
              call memocc(istat, iall, 'tmblarge%psit_c', subname)
          end if
          if(associated(tmblarge%psit_f)) then
              iall=-product(shape(tmblarge%psit_f))*kind(tmblarge%psit_f)
              deallocate(tmblarge%psit_f, stat=istat)
              call memocc(istat, iall, 'tmblarge%psit_f', subname)
              tmblarge%can_use_transposed=.false.
          end if
          if(iproc==0) write(*,*) 'it_tot',it_tot
          overlap_calculated=.false.
          ! print info here anyway for debugging
          if (iproc==0) write(*,'(1x,a,i6,2es15.7,f17.10,2es13.4)') 'iter, fnrm, fnrmMax, ebs, diff, noise level', &
          it, fnrm, fnrmMax, trH, ediff,noise
          if(it_tot<3*nit_basis) cycle
      end if 


      ! Write some information to the screen.
      if(iproc==0 .and. target_function==TARGET_FUNCTION_IS_TRACE) &
          write(*,'(1x,a,i6,2es15.7,f17.10,es13.4)') 'iter, fnrm, fnrmMax, trace, diff', &
          it, fnrm, fnrmMax, trH, ediff
      if(iproc==0 .and. target_function==TARGET_FUNCTION_IS_ENERGY) &
          write(*,'(1x,a,i6,2es15.7,f17.10,es13.4)') 'iter, fnrm, fnrmMax, ebs, diff', &
          it, fnrm, fnrmMax, trH, ediff
      if(iproc==0 .and. target_function==TARGET_FUNCTION_IS_HYBRID) &
          write(*,'(1x,a,i6,2es15.7,f17.10,es13.4)') 'iter, fnrm, fnrmMax, hybrid, diff', &
          it, fnrm, fnrmMax, trH, ediff
      if(it>=nit_basis .or. it_tot>=3*nit_basis .or. reduce_conf) then
          if(it>=nit_basis .and. .not.energy_increased) then
              if(iproc==0) write(*,'(1x,a,i0,a)') 'WARNING: not converged within ', it, &
                  ' iterations! Exiting loop due to limitations of iterations.'
              if(iproc==0 .and. target_function==TARGET_FUNCTION_IS_TRACE) &
                  write(*,'(1x,a,2es15.7,f15.7)') 'Final values for fnrm, fnrmMax, trace: ', fnrm, fnrmMax, trH
              if(iproc==0 .and. target_function==TARGET_FUNCTION_IS_ENERGY) &
                  write(*,'(1x,a,2es15.7,f15.7)') 'Final values for fnrm, fnrmMax, ebs: ', fnrm, fnrmMax, trH
              infoBasisFunctions=0
          else if(it_tot>=3*nit_basis) then
              if(iproc==0) write(*,'(1x,a,i0,a)') 'WARNING: there seem to be some problems, exiting now...'
              if(iproc==0 .and. target_function==TARGET_FUNCTION_IS_TRACE) &
                  write(*,'(1x,a,2es15.7,f15.7)') 'Final values for fnrm, fnrmMax, trace: ', fnrm, fnrmMax, trH
              if(iproc==0 .and. target_function==TARGET_FUNCTION_IS_ENERGY) &
                  write(*,'(1x,a,2es15.7,f15.7)') 'Final values for fnrm, fnrmMax, ebs: ', fnrm, fnrmMax, trH
              infoBasisFunctions=-1
          else if (reduce_conf) then
              if (iproc==0) then
                  write(*,'(1x,a,2es15.7,f15.7)') 'Final values for fnrm, fnrmMax, hybrid: ', fnrm, fnrmMax, trH
              end if
              infoBasisFunctions=0
          end if
          if(iproc==0) write(*,'(1x,a)') '============================= Basis functions created. ============================='
          if (infoBasisFunctions>=0) then
              ! Calculate the Hamiltonian matrix, since we have all quantities ready. This matrix can then be used in the first
              ! iteration of get_coeff.
              call calculate_overlap_transposed(iproc, nproc, tmblarge%orbs, tmblarge%collcom, &
                   tmblarge%psit_c, hpsit_c_tmp, tmblarge%psit_f, hpsit_f_tmp, tmb%linmat%ham)
          end if

          exit iterLoop
      end if
      trH_old=trH

      if (target_function==TARGET_FUNCTION_IS_HYBRID) then
         call hpsitopsi_linear(iproc, nproc, it, ldiis, tmb, tmblarge, &
              lphiold, alpha, trH, meanAlpha, alpha_max, alphaDIIS, psidiff)
      else
         call hpsitopsi_linear(iproc, nproc, it, ldiis, tmb, tmblarge, &
              lphiold, alpha, trH, meanAlpha, alpha_max, alphaDIIS)
      end if


      overlap_calculated=.false.
      ! It is now not possible to use the transposed quantities, since they have changed.
      if(tmblarge%can_use_transposed) then
          iall=-product(shape(tmblarge%psit_c))*kind(tmblarge%psit_c)
          deallocate(tmblarge%psit_c, stat=istat)
          call memocc(istat, iall, 'tmblarge%psit_c', subname)
          iall=-product(shape(tmblarge%psit_f))*kind(tmblarge%psit_f)
          deallocate(tmblarge%psit_f, stat=istat)
          call memocc(istat, iall, 'tmblarge%psit_f', subname)
          tmblarge%can_use_transposed=.false.
      end if


      ! Estimate the energy change, that is to be expected in the next optimization
      ! step, given by the product of the force and the "displacement" .
      if (target_function==TARGET_FUNCTION_IS_HYBRID) then
          call estimate_energy_change(tmb%orbs, tmb%lzd, psidiff, hpsi_noprecond, delta_energy)
          if (iproc==0) write(*,*) 'delta_energy', delta_energy
          delta_energy_prev=delta_energy
      end if


      ! Copy the coefficients to coeff_old. The coefficients will be modified in reconstruct_kernel.
      if (scf_mode/=LINEAR_FOE) then
          call dcopy(tmb%orbs%norb*tmb%orbs%norb, tmb%wfnmd%coeff(1,1), 1, coeff_old(1,1), 1)
      end if

      if(scf_mode/=LINEAR_FOE) then
          allocate(tmb%linmat%ovrlp%matrix(tmb%orbs%norb,tmb%orbs%norb), stat=istat)
          call memocc(istat, tmb%linmat%ovrlp%matrix, 'tmb%linmat%ovrlp%matrix', subname)
          call reconstruct_kernel(iproc, nproc, 1, tmb%orthpar%blocksize_pdsyev, tmb%orthpar%blocksize_pdgemm, &
               orbs, tmb, tmblarge, tmb%linmat%ovrlp, overlap_calculated, tmb%linmat%denskern)
          iall=-product(shape(tmb%linmat%ovrlp%matrix))*kind(tmb%linmat%ovrlp%matrix)
          deallocate(tmb%linmat%ovrlp%matrix, stat=istat)
          call memocc(istat, iall, 'tmb%linmat%ovrlp%matrix', subname)
      end if
      if(iproc==0) then
          write(*,'(a)') 'done.'
      end if

  end do iterLoop

  ! Deallocate potential
  iall=-product(shape(denspot%pot_work))*kind(denspot%pot_work)
  deallocate(denspot%pot_work, stat=istat)
  call memocc(istat, iall, 'denspot%pot_work', subname)


  ! Keep the values for the next iteration
  reducearr(1)=0.d0
  reducearr(2)=0.d0
  do iorb=1,tmb%orbs%norbp
      reducearr(1)=reducearr(1)+alpha(iorb)
      reducearr(2)=reducearr(2)+alphaDIIS(iorb)
  end do
  call mpiallred(reducearr(1), 2, mpi_sum, bigdft_mpi%mpi_comm, ierr)
  reducearr(1)=reducearr(1)/dble(tmb%orbs%norb)
  reducearr(2)=reducearr(2)/dble(tmb%orbs%norb)

  ldiis%alphaSD=reducearr(1)
  ldiis%alphaDIIS=reducearr(2)


  ! Deallocate all local arrays.
  call deallocateLocalArrays()

contains



    subroutine allocateLocalArrays()
    !
    ! Purpose:
    ! ========
    !   This subroutine allocates all local arrays.
    !
      allocate(alpha(tmb%orbs%norbp), stat=istat)
      call memocc(istat, alpha, 'alpha', subname)

      allocate(alphaDIIS(tmb%orbs%norbp), stat=istat)
      call memocc(istat, alphaDIIS, 'alphaDIIS', subname)

      allocate(fnrmOldArr(tmb%orbs%norb), stat=istat)
      call memocc(istat, fnrmOldArr, 'fnrmOldArr', subname)

      allocate(tmb%hpsi(max(tmb%orbs%npsidim_orbs,tmb%orbs%npsidim_comp)), stat=istat)
      call memocc(istat, tmb%hpsi, 'tmb%hpsi', subname)
    
      allocate(lhphiold(max(tmb%orbs%npsidim_orbs,tmb%orbs%npsidim_comp)), stat=istat)
      call memocc(istat, lhphiold, 'lhphiold', subname)

      allocate(lphiold(size(tmb%psi)), stat=istat)
      call memocc(istat, lphiold, 'lphiold', subname)

      allocate(hpsit_c(sum(tmblarge%collcom%nrecvcounts_c)), stat=istat)
      call memocc(istat, hpsit_c, 'hpsit_c', subname)

      allocate(hpsit_f(7*sum(tmblarge%collcom%nrecvcounts_f)), stat=istat)
      call memocc(istat, hpsit_f, 'hpsit_f', subname)

      allocate(hpsit_c_tmp(sum(tmblarge%collcom%nrecvcounts_c)), stat=istat)
      call memocc(istat, hpsit_c_tmp, 'hpsit_c_tmp', subname)

      allocate(hpsit_f_tmp(7*sum(tmblarge%collcom%nrecvcounts_f)), stat=istat)
      call memocc(istat, hpsit_f_tmp, 'hpsit_f_tmp', subname)

      if (target_function==TARGET_FUNCTION_IS_HYBRID) then
         allocate(hpsi_noconf(tmblarge%orbs%npsidim_orbs), stat=istat)
         call memocc(istat, hpsi_noconf, 'hpsi_noconf', subname)

         allocate(psidiff(tmb%orbs%npsidim_orbs), stat=istat)
         call memocc(istat, psidiff, 'psidiff', subname)

         allocate(hpsi_noprecond(tmb%orbs%npsidim_orbs), stat=istat)
         call memocc(istat, hpsi_noprecond, 'hpsi_noprecond', subname)
      end if

      if (scf_mode/=LINEAR_FOE) then
          allocate(coeff_old(tmb%orbs%norb,tmb%orbs%norb), stat=istat)
          call memocc(istat, coeff_old, 'coeff_old', subname)
      end if


    end subroutine allocateLocalArrays


    subroutine deallocateLocalArrays()
    !
    ! Purpose:
    ! ========
    !   This subroutine deallocates all local arrays.
    !
      iall=-product(shape(alpha))*kind(alpha)
      deallocate(alpha, stat=istat)
      call memocc(istat, iall, 'alpha', subname)

      iall=-product(shape(alphaDIIS))*kind(alphaDIIS)
      deallocate(alphaDIIS, stat=istat)
      call memocc(istat, iall, 'alphaDIIS', subname)

      iall=-product(shape(fnrmOldArr))*kind(fnrmOldArr)
      deallocate(fnrmOldArr, stat=istat)
      call memocc(istat, iall, 'fnrmOldArr', subname)

      iall=-product(shape(tmb%hpsi))*kind(tmb%hpsi)
      deallocate(tmb%hpsi, stat=istat)
      call memocc(istat, iall, 'tmb%hpsi', subname)

      iall=-product(shape(lhphiold))*kind(lhphiold)
      deallocate(lhphiold, stat=istat)
      call memocc(istat, iall, 'lhphiold', subname)

      iall=-product(shape(lphiold))*kind(lphiold)
      deallocate(lphiold, stat=istat)
      call memocc(istat, iall, 'lphiold', subname)

      iall=-product(shape(hpsit_c))*kind(hpsit_c)
      deallocate(hpsit_c, stat=istat)
      call memocc(istat, iall, 'hpsit_c', subname)

      iall=-product(shape(hpsit_f))*kind(hpsit_f)
      deallocate(hpsit_f, stat=istat)
      call memocc(istat, iall, 'hpsit_f', subname)

      iall=-product(shape(hpsit_c_tmp))*kind(hpsit_c_tmp)
      deallocate(hpsit_c_tmp, stat=istat)
      call memocc(istat, iall, 'hpsit_c_tmp', subname)

      iall=-product(shape(hpsit_f_tmp))*kind(hpsit_f_tmp)
      deallocate(hpsit_f_tmp, stat=istat)
      call memocc(istat, iall, 'hpsit_f_tmp', subname)

      if (target_function==TARGET_FUNCTION_IS_HYBRID) then
         iall=-product(shape(hpsi_noconf))*kind(hpsi_noconf)
         deallocate(hpsi_noconf, stat=istat)
         call memocc(istat, iall, 'hpsi_noconf', subname)

         iall=-product(shape(psidiff))*kind(psidiff)
         deallocate(psidiff, stat=istat)
         call memocc(istat, iall, 'psidiff', subname)

         iall=-product(shape(hpsi_noprecond))*kind(hpsi_noprecond)
         deallocate(hpsi_noprecond, stat=istat)
         call memocc(istat, iall, 'hpsi_noprecond', subname)
      end if

      if (scf_mode/=LINEAR_FOE) then
          iall=-product(shape(coeff_old))*kind(coeff_old)
          deallocate(coeff_old, stat=istat)
          call memocc(istat, iall, 'coeff_old', subname)
      end if

    end subroutine deallocateLocalArrays


end subroutine getLocalizedBasis



subroutine improveOrbitals(iproc, tmb, ldiis, alpha)
  use module_base
  use module_types
  use module_interfaces, except_this_one => improveOrbitals
  implicit none
  
  ! Calling arguments
  integer,intent(in) :: iproc
  type(DFT_wavefunction),intent(inout) :: tmb
  type(localizedDIISParameters),intent(inout) :: ldiis
  real(kind=8),dimension(tmb%orbs%norbp),intent(in) :: alpha
  
  ! Local variables
  integer :: istart, iorb, iiorb, ilr, ncount
  

  if(ldiis%isx==0) then ! steepest descents
      call timing(iproc,'optimize_SD   ','ON')
      istart=1
      do iorb=1,tmb%orbs%norbp
          iiorb=tmb%orbs%isorb+iorb
          ilr=tmb%orbs%inwhichlocreg(iiorb)
          ncount=tmb%lzd%llr(ilr)%wfd%nvctr_c+7*tmb%lzd%llr(ilr)%wfd%nvctr_f
          call daxpy(ncount, -alpha(iorb), tmb%hpsi(istart), 1, tmb%psi(istart), 1)
          istart=istart+ncount
      end do
      call timing(iproc,'optimize_SD   ','OF')
  else! DIIS
      ldiis%mis=mod(ldiis%is,ldiis%isx)+1
      ldiis%is=ldiis%is+1
      if(ldiis%alphaDIIS/=1.d0) then
          call dscal(max(tmb%orbs%npsidim_orbs,tmb%orbs%npsidim_comp), ldiis%alphaDIIS, tmb%hpsi, 1)
      end if
      call optimizeDIIS(iproc, tmb%orbs, tmb%orbs, tmb%lzd, tmb%hpsi, tmb%psi, ldiis)
  end if

end subroutine improveOrbitals


subroutine my_geocode_buffers(geocode,nl1,nl2,nl3)
  implicit none
  integer, intent(out) :: nl1,nl2,nl3
  character(len=1), intent(in) :: geocode
  !local variables
  logical :: perx,pery,perz
  integer :: nr1,nr2,nr3

  !conditions for periodicity in the three directions
  perx=(geocode /= 'F')
  pery=(geocode == 'P')
  perz=(geocode /= 'F')

  call ext_buffers(perx,nl1,nr1)
  call ext_buffers(pery,nl2,nr2)
  call ext_buffers(perz,nl3,nr3)

end subroutine my_geocode_buffers



subroutine diagonalizeHamiltonian2(iproc, orbs, HamSmall, ovrlp, eval)
  !
  ! Purpose:
  ! ========
  !   Diagonalizes the Hamiltonian HamSmall and makes sure that all MPI processes give
  !   the same result. This is done by requiring that the first entry of each vector
  !   is positive.
  !
  ! Calling arguments:
  ! ==================
  !   Input arguments:
  !   ----------------
  !     iproc     process ID
  !     nproc     number of MPI processes
  !     orbs      type describing the physical orbitals psi
  !   Input / Putput arguments
  !     HamSmall  on input: the Hamiltonian
  !               on exit: the eigenvectors
  !   Output arguments
  !     eval      the associated eigenvalues 
  !
  use module_base
  use module_types
  implicit none

  ! Calling arguments
  integer, intent(in) :: iproc
  type(orbitals_data), intent(inout) :: orbs
  real(kind=8),dimension(orbs%norb, orbs%norb),intent(inout) :: HamSmall
  real(kind=8),dimension(orbs%norb, orbs%norb),intent(in) :: ovrlp
  real(kind=8),dimension(orbs%norb),intent(out) :: eval

  ! Local variables
  integer :: lwork, info, istat, iall
  real(kind=8),dimension(:),allocatable :: work
  character(len=*),parameter :: subname='diagonalizeHamiltonian'

  call timing(iproc,'diagonal_seq  ','ON')

  ! DEBUG: print hamiltonian and overlap matrices
  !if (iproc==0) then
  !   open(10)
  !   open(11)
  !   do iorb=1,orbs%norb
  !      do jorb=1,orbs%norb
  !         write(10,*) iorb,jorb,HamSmall(iorb,jorb)
  !         write(11,*) iorb,jorb,ovrlp(iorb,jorb)
  !      end do
  !      write(10,*) ''
  !      write(11,*) ''
  !   end do
  !   close(10)
  !   close(11)
  !end if
  ! DEBUG: print hamiltonian and overlap matrices

  ! Get the optimal work array size
  lwork=-1 
  allocate(work(100), stat=istat)
  call memocc(istat, work, 'work', subname)
  call dsygv(1, 'v', 'l', orbs%norb, HamSmall(1,1), orbs%norb, ovrlp(1,1), orbs%norb, eval(1), work(1), lwork, info) 
  lwork=int(work(1))

  ! Deallocate the work array and reallocate it with the optimal size
  iall=-product(shape(work))*kind(work)
  deallocate(work, stat=istat) ; if(istat/=0) stop 'ERROR in deallocating work' 
  call memocc(istat, iall, 'work', subname)
  allocate(work(lwork), stat=istat) ; if(istat/=0) stop 'ERROR in allocating work' 
  call memocc(istat, work, 'work', subname)

  ! Diagonalize the Hamiltonian
  call dsygv(1, 'v', 'l', orbs%norb, HamSmall(1,1), orbs%norb, ovrlp(1,1), orbs%norb, eval(1), work(1), lwork, info) 

  if(info/=0)then
    write(*,*) 'ERROR: dsygv in diagonalizeHamiltonian2, info=',info
  end if

  iall=-product(shape(work))*kind(work)
  deallocate(work, stat=istat) ; if(istat/=0) stop 'ERROR in deallocating work' 
  call memocc(istat, iall, 'work', subname)

  call timing(iproc,'diagonal_seq  ','OF')

end subroutine diagonalizeHamiltonian2

subroutine small_to_large_locreg(iproc, nproc, lzdsmall, lzdlarge, orbssmall, orbslarge, phismall, philarge)
  use module_base
  use module_types
  implicit none
  
  ! Calling arguments
  integer,intent(in) :: iproc, nproc
  type(local_zone_descriptors),intent(in) :: lzdsmall, lzdlarge
  type(orbitals_data),intent(in) :: orbssmall, orbslarge
  real(kind=8),dimension(orbssmall%npsidim_orbs),intent(in) :: phismall
  real(kind=8),dimension(orbslarge%npsidim_orbs),intent(out) :: philarge
  
  ! Local variables
  integer :: ists, istl, iorb, ilr, ilrlarge, sdim, ldim, nspin
       call timing(iproc,'small2large','ON') ! lr408t 
  ! No need to put arrays to zero, Lpsi_to_global2 will handle this.
  call to_zero(orbslarge%npsidim_orbs, philarge(1))
  ists=1
  istl=1
  do iorb=1,orbslarge%norbp
      ilr = orbssmall%inWhichLocreg(orbssmall%isorb+iorb)
      ilrlarge = orbslarge%inWhichLocreg(orbslarge%isorb+iorb)
      sdim=lzdsmall%llr(ilr)%wfd%nvctr_c+7*lzdsmall%llr(ilr)%wfd%nvctr_f
      ldim=lzdlarge%llr(ilrlarge)%wfd%nvctr_c+7*lzdlarge%llr(ilrlarge)%wfd%nvctr_f
      nspin=1 !this must be modified later
      call Lpsi_to_global2(iproc, sdim, ldim, orbssmall%norb, orbssmall%nspinor, nspin, lzdlarge%llr(ilrlarge), &
           lzdsmall%llr(ilr), phismall(ists), philarge(istl))
      ists=ists+lzdsmall%llr(ilr)%wfd%nvctr_c+7*lzdsmall%llr(ilr)%wfd%nvctr_f
      istl=istl+lzdlarge%llr(ilrlarge)%wfd%nvctr_c+7*lzdlarge%llr(ilrlarge)%wfd%nvctr_f
  end do
  if(orbssmall%norbp>0 .and. ists/=orbssmall%npsidim_orbs+1) then
      write(*,'(3(a,i0))') 'ERROR on process ',iproc,': ',ists,'=ists /= orbssmall%npsidim_orbs+1=',orbssmall%npsidim_orbs+1
      stop
  end if
  if(orbslarge%norbp>0 .and. istl/=orbslarge%npsidim_orbs+1) then
      write(*,'(3(a,i0))') 'ERROR on process ',iproc,': ',istl,'=istk /= orbslarge%npsidim_orbs+1=',orbslarge%npsidim_orbs+1
      stop
  end if
       call timing(iproc,'small2large','OF') ! lr408t 
end subroutine small_to_large_locreg


subroutine large_to_small_locreg(iproc, nproc, lzdsmall, lzdlarge, orbssmall, orbslarge, philarge, phismall)
  use module_base
  use module_types
  implicit none
  
  ! Calling arguments
  integer,intent(in) :: iproc, nproc
  type(local_zone_descriptors),intent(in) :: lzdsmall, lzdlarge
  type(orbitals_data),intent(in) :: orbssmall, orbslarge
  real(kind=8),dimension(orbslarge%npsidim_orbs),intent(in) :: philarge
  real(kind=8),dimension(orbssmall%npsidim_orbs),intent(out) :: phismall
  
  ! Local variables
  integer :: istl, ists, ilr, ilrlarge, ldim, gdim, iorb
       call timing(iproc,'large2small','ON') ! lr408t   
  ! Transform back to small locreg
  ! No need to this array to zero, since all values will be filled with a value during the copy.
  !!call to_zero(orbssmall%npsidim_orbs, phismall(1))
  ists=1
  istl=1
  do iorb=1,orbssmall%norbp
      ilr = orbssmall%inWhichLocreg(orbssmall%isorb+iorb)
      ilrlarge = orbslarge%inWhichLocreg(orbslarge%isorb+iorb)
      ldim=lzdsmall%llr(ilr)%wfd%nvctr_c+7*lzdsmall%llr(ilr)%wfd%nvctr_f
      gdim=lzdlarge%llr(ilrlarge)%wfd%nvctr_c+7*lzdlarge%llr(ilrlarge)%wfd%nvctr_f
      call psi_to_locreg2(iproc, ldim, gdim, lzdsmall%llr(ilr), lzdlarge%llr(ilrlarge), &
           philarge(istl:istl+gdim-1), phismall(ists:ists+ldim-1))
      ists=ists+lzdsmall%llr(ilr)%wfd%nvctr_c+7*lzdsmall%llr(ilr)%wfd%nvctr_f
      istl=istl+lzdlarge%llr(ilrlarge)%wfd%nvctr_c+7*lzdlarge%llr(ilrlarge)%wfd%nvctr_f
  end do

  if(orbssmall%norbp>0 .and. ists/=orbssmall%npsidim_orbs+1) stop 'ists/=orbssmall%npsidim_orbs+1'
  if(orbslarge%norbp>0 .and. istl/=orbslarge%npsidim_orbs+1) stop 'istl/=orbslarge%npsidim_orbs+1'
       call timing(iproc,'large2small','OF') ! lr408t 
end subroutine large_to_small_locreg







subroutine communicate_basis_for_density_collective(iproc, nproc, lzd, orbs, lphi, collcom_sr)
  use module_base
  use module_types
  use module_interfaces, except_this_one => communicate_basis_for_density_collective
  implicit none
  
  ! Calling arguments
  integer,intent(in) :: iproc, nproc
  type(local_zone_descriptors),intent(in) :: lzd
  type(orbitals_data),intent(in) :: orbs
  real(kind=8),dimension(max(orbs%npsidim_orbs,orbs%npsidim_comp)),intent(in) :: lphi
  type(collective_comms),intent(inout) :: collcom_sr
  
  ! Local variables
  integer :: ist, istr, iorb, iiorb, ilr, istat, iall
  real(kind=8),dimension(:),allocatable :: psir, psirwork, psirtwork
  type(workarr_sumrho) :: w
  character(len=*),parameter :: subname='communicate_basis_for_density_collective'

  call timing(iproc,'commbasis4dens','ON')

  allocate(psir(collcom_sr%ndimpsi_c), stat=istat)
  call memocc(istat, psir, 'psir', subname)

  ! Allocate the communication buffers for the calculation of the charge density.
  !call allocateCommunicationbufferSumrho(iproc, comsr, subname)
  ! Transform all orbitals to real space.
  ist=1
  istr=1
  do iorb=1,orbs%norbp
      iiorb=orbs%isorb+iorb
      ilr=orbs%inWhichLocreg(iiorb)
      call initialize_work_arrays_sumrho(lzd%Llr(ilr), w)
      call daub_to_isf(lzd%Llr(ilr), w, lphi(ist), psir(istr))
      call deallocate_work_arrays_sumrho(w)
      ist = ist + lzd%Llr(ilr)%wfd%nvctr_c + 7*lzd%Llr(ilr)%wfd%nvctr_f
      istr = istr + lzd%Llr(ilr)%d%n1i*lzd%Llr(ilr)%d%n2i*lzd%Llr(ilr)%d%n3i
  end do
  if(istr/=collcom_sr%ndimpsi_c+1) then
      write(*,'(a,i0,a)') 'ERROR on process ',iproc,' : istr/=collcom_sr%ndimpsi_c+1'
      stop
  end if

  allocate(psirwork(collcom_sr%ndimpsi_c), stat=istat)
  call memocc(istat, psirwork, 'psirwork', subname)

  call transpose_switch_psir(orbs, collcom_sr, psir, psirwork)

  iall=-product(shape(psir))*kind(psir)
  deallocate(psir, stat=istat)
  call memocc(istat, iall, 'psir', subname)

  allocate(psirtwork(collcom_sr%ndimind_c), stat=istat)
  call memocc(istat, psirtwork, 'psirtwork', subname)

  call transpose_communicate_psir(iproc, nproc, collcom_sr, psirwork, psirtwork)

  iall=-product(shape(psirwork))*kind(psirwork)
  deallocate(psirwork, stat=istat)
  call memocc(istat, iall, 'psirwork', subname)

  call transpose_unswitch_psirt(collcom_sr, psirtwork, collcom_sr%psit_c)

  iall=-product(shape(psirtwork))*kind(psirtwork)
  deallocate(psirtwork, stat=istat)
  call memocc(istat, iall, 'psirtwork', subname)

  call timing(iproc,'commbasis4dens','OF')

end subroutine communicate_basis_for_density_collective





subroutine DIISorSD(iproc, it, trH, tmbopt, ldiis, alpha, alphaDIIS, lphioldopt)
  use module_base
  use module_types
  implicit none
  
  ! Calling arguments
  integer,intent(in) :: iproc, it
  real(kind=8),intent(in) :: trH
  type(DFT_wavefunction),intent(inout) :: tmbopt
  type(localizedDIISParameters),intent(inout) :: ldiis
  real(kind=8),dimension(tmbopt%orbs%norbp),intent(inout) :: alpha, alphaDIIS
  real(kind=8),dimension(max(tmbopt%orbs%npsidim_comp,tmbopt%orbs%npsidim_orbs)),intent(out) :: lphioldopt
  
  ! Local variables
  integer :: idsx, ii, offset, istdest, iorb, iiorb, ilr, ncount, istsource
  

  ! Purpose:
  ! ========
  !   This subroutine decides whether one should use DIIS or variable step size
  !   steepest descent to improve the orbitals. In the beginning we start with DIIS
  !   with history length lin%DIISHistMax. If DIIS becomes unstable, we switch to
  !   steepest descent. If the steepest descent iterations are successful, we switch
  !   back to DIIS, but decrease the DIIS history length by one. However the DIIS
  !   history length is limited to be larger or equal than lin%DIISHistMin.


  ! If we swicthed to SD in the previous iteration, reset this flag.
  if(ldiis%switchSD) ldiis%switchSD=.false.
  !if(iproc==0) write(*,'(a,2es15.6,l5)') 'trH, ldiis%trmin, ldiis%resetDIIS', trH, ldiis%trmin, ldiis%resetDIIS

  ! Now come some checks whether the trace is descreasing or not. This further decides
  ! whether we should use DIIS or SD.

  ! Determine wheter the trace is decreasing (as it should) or increasing.
  ! This is done by comparing the current value with diisLIN%energy_min, which is
  ! the minimal value of the trace so far.
  !if(iproc==0) write(*,*) 'trH, ldiis%trmin', trH, ldiis%trmin
  if(trH<=ldiis%trmin .and. .not.ldiis%resetDIIS) then
      ! Everything ok
      ldiis%trmin=trH
      ldiis%switchSD=.false.
      ldiis%itBest=it
      ldiis%icountSDSatur=ldiis%icountSDSatur+1
      ldiis%icountDIISFailureCons=0
      !if(iproc==0) write(*,*) 'everything ok, copy last psi...'
      call dcopy(size(tmbopt%psi), tmbopt%psi(1), 1, lphioldopt(1), 1)

      ! If we are using SD (i.e. diisLIN%idsx==0) and the trace has been decreasing
      ! for at least 10 iterations, switch to DIIS. However the history length is decreased.
      if(ldiis%icountSDSatur>=10 .and. ldiis%isx==0 .or. ldiis%immediateSwitchToSD) then
          ldiis%icountSwitch=ldiis%icountSwitch+1
          idsx=max(ldiis%DIISHistMin,ldiis%DIISHistMax-ldiis%icountSwitch)
          if(idsx>0) then
              if(iproc==0) write(*,'(1x,a,i0)') 'switch to DIIS with new history length ', idsx
              ldiis%icountSDSatur=0
              ldiis%icountSwitch=0
              ldiis%icountDIISFailureTot=0
              ldiis%icountDIISFailureCons=0
              ldiis%is=0
              ldiis%switchSD=.false.
              ldiis%trmin=1.d100
              ldiis%trold=1.d100
              alpha=ldiis%alphaSD
              alphaDIIS=ldiis%alphaDIIS
              ldiis%icountDIISFailureTot=0
              ldiis%icountDIISFailureCons=0
              ldiis%immediateSwitchToSD=.false.
          end if
      end if
  else
      ! The trace is growing.
      ! Count how many times this occurs and (if we are using DIIS) switch to SD after 3 
      ! total failures or after 2 consecutive failures.
      ldiis%icountDIISFailureCons=ldiis%icountDIISFailureCons+1
      ldiis%icountDIISFailureTot=ldiis%icountDIISFailureTot+1
      ldiis%icountSDSatur=0
      if((ldiis%icountDIISFailureCons>=2 .or. ldiis%icountDIISFailureTot>=3 .or. ldiis%resetDIIS) .and. ldiis%isx>0) then
          ! Switch back to SD.
          alpha=ldiis%alphaSD
          if(iproc==0) then
              if(ldiis%icountDIISFailureCons>=2) write(*,'(1x,a,i0,a,es10.3)') 'DIIS failed ', &
                  ldiis%icountDIISFailureCons, ' times consecutively. Switch to SD with stepsize', alpha(1)
              if(ldiis%icountDIISFailureTot>=3) write(*,'(1x,a,i0,a,es10.3)') 'DIIS failed ', &
                  ldiis%icountDIISFailureTot, ' times in total. Switch to SD with stepsize', alpha(1)
              if(ldiis%resetDIIS) write(*,'(1x,a)') 'reset DIIS due to flag'
          end if
          if(ldiis%resetDIIS) then
              ldiis%resetDIIS=.false.
              ldiis%immediateSwitchToSD=.true.
              ldiis%trmin=1.d100
          end if
          ! Otherwise there could be problems due to the orthonormalization (which sligtly increases 
          ! value of the target function)
          ldiis%trmin=1.d100
          ! Try to get back the orbitals of the best iteration. This is possible if
          ! these orbitals are still present in the DIIS history.
          if(it-ldiis%itBest<ldiis%isx) then
             if(iproc==0) then
                 if(iproc==0) write(*,'(1x,a,i0,a)')  'Recover the orbitals from iteration ', &
                     ldiis%itBest, ' which are the best so far.'
             end if
             ii=modulo(ldiis%mis-(it-ldiis%itBest),ldiis%mis)
             offset=0
             istdest=1
             !if(iproc==0) write(*,*) 'copy DIIS history psi...'
             do iorb=1,tmbopt%orbs%norbp
                 iiorb=tmbopt%orbs%isorb+iorb
                 ilr=tmbopt%orbs%inWhichLocreg(iiorb)
                 ncount=tmbopt%lzd%llr(ilr)%wfd%nvctr_c+7*tmbopt%lzd%llr(ilr)%wfd%nvctr_f
                 istsource=offset+ii*ncount+1
                 call dcopy(ncount, ldiis%phiHist(istsource), 1, tmbopt%psi(istdest), 1)
                 call dcopy(ncount, ldiis%phiHist(istsource), 1, lphioldopt(istdest), 1)
                 offset=offset+ldiis%isx*ncount
                 istdest=istdest+ncount
             end do
         else
             !if(iproc==0) write(*,*) 'copy last psi...'
             call dcopy(size(tmbopt%psi), tmbopt%psi(1), 1, lphioldopt(1), 1)
         end if
         ldiis%isx=0
         ldiis%switchSD=.true.
      end if
      ! to indicate that no orthonormalization is required... (CHECK THIS!)
      if(ldiis%isx==0) ldiis%switchSD=.true. 
  end if

end subroutine DIISorSD

<<<<<<< HEAD


subroutine reconstruct_kernel(iproc, nproc, iorder, blocksize_dsyev, blocksize_pdgemm, orbs, tmb, &
           tmblarge, ovrlp_tmb, overlap_calculated, kernel)
=======
subroutine reconstruct_kernel(iproc, nproc, inversion_method, blocksize_dsyev, blocksize_pdgemm, &
           orbs, tmb, tmblarge, ovrlp_tmb, overlap_calculated, kernel_compr)
>>>>>>> 4ecf559f
  use module_base
  use module_types
  use module_interfaces, except_this_one => reconstruct_kernel
  implicit none

  ! Calling arguments
  integer,intent(in):: iproc, nproc, inversion_method, blocksize_dsyev, blocksize_pdgemm
  type(orbitals_data),intent(in):: orbs
  type(DFT_wavefunction),intent(inout):: tmb, tmblarge
<<<<<<< HEAD
  type(sparseMatrix),intent(inout):: ovrlp_tmb
  logical,intent(out):: overlap_calculated
  type(sparseMatrix),intent(inout):: kernel

  ! Local variables
  integer:: istat, ierr, iall
  real(8),dimension(:,:),allocatable:: coeff_tmp, ovrlp_tmp, ovrlp_coeff, ovrlp_coeff2
=======
  real(8),dimension(tmb%orbs%norb,tmb%orbs%norb),intent(inout):: ovrlp_tmb
  logical,intent(inout):: overlap_calculated
  real(8),dimension(tmblarge%mad%nvctr),intent(out):: kernel_compr

  ! Local variables
  integer:: istat, iall
  real(8),dimension(:,:),allocatable:: kernel
  real(8),dimension(:),allocatable :: ovrlp_compr
>>>>>>> 4ecf559f
  character(len=*),parameter:: subname='reconstruct_kernel'
  integer,parameter :: ALLGATHERV=1, ALLREDUCE=2
  integer,parameter:: communication_strategy=ALLREDUCE
  !!integer :: iorb,jorb

  call timing(iproc,'renormCoefComp','ON')

  ! Calculate the overlap matrix between the TMBs.
  if(.not. overlap_calculated) then
     if(.not.tmb%can_use_transposed) then
         if(associated(tmb%psit_c)) then
             iall=-product(shape(tmb%psit_c))*kind(tmb%psit_c)
             deallocate(tmb%psit_c, stat=istat)
             call memocc(istat, iall, 'tmb%psit_c', subname)
         end if
         if(associated(tmb%psit_f)) then
             iall=-product(shape(tmb%psit_f))*kind(tmb%psit_f)
             deallocate(tmb%psit_f, stat=istat)
             call memocc(istat, iall, 'tmb%psit_f', subname)
         end if
         allocate(tmb%psit_c(sum(tmb%collcom%nrecvcounts_c)), stat=istat)
         call memocc(istat, tmb%psit_c, 'tmb%psit_c', subname)
         allocate(tmb%psit_f(7*sum(tmb%collcom%nrecvcounts_f)), stat=istat)
         call memocc(istat, tmb%psit_f, 'tmb%psit_f', subname)
         call transpose_localized(iproc, nproc, tmb%orbs, tmb%collcom, tmb%psi, tmb%psit_c, tmb%psit_f, tmb%lzd)
         tmb%can_use_transposed=.true.
     end if
     call timing(iproc,'renormCoefComp','OF')
     allocate(ovrlp_compr(tmblarge%mad%nvctr))
     call calculate_overlap_transposed(iproc, nproc, tmb%orbs, tmblarge%mad, tmb%collcom, &
          tmb%psit_c, tmb%psit_c, tmb%psit_f, tmb%psit_f, ovrlp_compr)
     call uncompressMatrix(tmb%orbs%norb, tmblarge%mad, ovrlp_compr, ovrlp_tmb)
     deallocate(ovrlp_compr)
     call timing(iproc,'renormCoefComp','ON')
     overlap_calculated=.true.
  end if

  call reorthonormalize_coeff(iproc, nproc, orbs%norb, blocksize_dsyev, blocksize_pdgemm, inversion_method, &
       tmb%orbs, ovrlp_tmb, tmb%wfnmd%coeff)

  ! Recalculate the kernel
  allocate(kernel(tmb%orbs%norb,tmb%orbs%norb), stat=istat)
  call memocc(istat, kernel, 'kernel', subname)

  call calculate_density_kernel(iproc, nproc, .true., orbs, tmb%orbs, &
       tmb%wfnmd%coeff, kernel)

  call compress_matrix_for_allreduce(tmblarge%orbs%norb, tmblarge%mad, &
       kernel, kernel_compr)

  iall=-product(shape(kernel))*kind(kernel)
  deallocate(kernel,stat=istat)
  call memocc(istat,iall,'kernel',subname)

end subroutine reconstruct_kernel

subroutine reorthonormalize_coeff(iproc, nproc, norb, blocksize_dsyev, blocksize_pdgemm, inversion_method, basis_orbs, &
           basis_overlap, coeff)
  use module_base
  use module_types
  use module_interfaces
  implicit none

  ! Calling arguments
  integer, intent(in) :: iproc, nproc
  integer, intent(in) :: norb    !number of Kohn-Sham orbitals that will be orthonormalized and their parallel distribution
  integer, intent(in) :: blocksize_dsyev, blocksize_pdgemm, inversion_method 
  type(orbitals_data), intent(in) :: basis_orbs   !number of basis functions
  real(kind=8),dimension(basis_orbs%norb,basis_orbs%norb),intent(in) :: basis_overlap
  real(kind=8),dimension(basis_orbs%norb,basis_orbs%norb),intent(inout) :: coeff
  ! Local variables
  integer :: ierr, istat, iall
  real(kind=8), dimension(:,:), allocatable :: coeff_tmp, ovrlp_tmp, ovrlp_coeff
  character(len=*),parameter:: subname='reorthonormalize_coeff'
  !integer :: iorb, jorb !DEBUG
  !real(kind=8) :: tt, tt2, tt3, ddot   !DEBUG
 
  allocate(coeff_tmp(basis_orbs%norb,max(norb,1)), stat=istat)
  call memocc(istat, coeff_tmp, 'coeff_tmp', subname)
  allocate(ovrlp_tmp(norb,max(norb,1)), stat=istat)
  call memocc(istat, ovrlp_tmp, 'ovrlp_tmp', subname)
  allocate(ovrlp_coeff(norb,norb), stat=istat)
  call memocc(istat, ovrlp_coeff, 'ovrlp_coeff', subname)

  if(iproc==0) then
      write(*,'(a)',advance='no') 'coeff renormalization...'
  end if

  ! Calculate the overlap matrix among the coefficients with resct to basis_overlap.
  if (basis_orbs%norbp>0) then
      call dgemm('n', 'n', basis_orbs%norbp, norb, basis_orbs%norb, 1.d0, basis_overlap(basis_orbs%isorb+1,1), &
           basis_orbs%norb, coeff(1,1), basis_orbs%norb, 0.d0, coeff_tmp, basis_orbs%norbp)
      call dgemm('t', 'n', norb, norb, basis_orbs%norbp, 1.d0, coeff(basis_orbs%isorb+1,1), &
           basis_orbs%norb, coeff_tmp, basis_orbs%norbp, 0.d0, ovrlp_coeff, norb)
  else
      call to_zero(norb**2, ovrlp_coeff(1,1))
  end if
<<<<<<< HEAD
  call timing(iproc,'renormCoefComp','OF')

  call calculate_overlap_transposed(iproc, nproc, tmb%orbs, tmb%collcom, &
       tmb%psit_c, tmb%psit_c, tmb%psit_f, tmb%psit_f, ovrlp_tmb)
  call uncompressMatrix(ovrlp_tmb)

  call timing(iproc,'renormCoefComp','ON')
  overlap_calculated=.true.

  !write(*,*) 'iproc, orbs%isorb', iproc, orbs%isorb
  ! Calculate the overlap matrix among the coefficients with resct to ovrlp_tmb.
  if (communication_strategy==ALLGATHERV) then
      if (orbs%norbp>0 )then
          call dgemm('n', 'n', tmb%orbs%norb, orbs%norbp, tmb%orbs%norb, 1.d0, ovrlp_tmb%matrix(1,1), tmb%orbs%norb, &
               tmb%wfnmd%coeff(1,orbs%isorb+1), tmb%orbs%norb, 0.d0, coeff_tmp(1,1), tmb%orbs%norb)
      end if
      if (orbs%norbp>0 )then
          call dgemm('t', 'n', orbs%norb, orbs%norbp, tmb%orbs%norb, 1.d0,  tmb%wfnmd%coeff(1,1), tmb%orbs%norb, &
               coeff_tmp(1,1), tmb%orbs%norb, 0.d0, ovrlp_tmp(1,1), orbs%norb)
      end if
=======

  if (nproc>1) then
>>>>>>> 4ecf559f
      call timing(iproc,'renormCoefComp','OF')
      call timing(iproc,'renormCoefComm','ON')
      call mpiallred(ovrlp_coeff(1,1), norb**2, mpi_sum, bigdft_mpi%mpi_comm, ierr)
      call timing(iproc,'renormCoefComm','OF')
      call timing(iproc,'renormCoefComp','ON')
  end if

<<<<<<< HEAD
  if (communication_strategy==ALLREDUCE) then
      if (tmb%orbs%norbp>0) then
          call dgemm('n', 'n', tmb%orbs%norbp, orbs%norb, tmb%orbs%norb, 1.d0, ovrlp_tmb%matrix(tmb%orbs%isorb+1,1), &
               tmb%orbs%norb, tmb%wfnmd%coeff(1,1), tmb%orbs%norb, 0.d0, coeff_tmp, tmb%orbs%norbp)
          call dgemm('t', 'n', orbs%norb, orbs%norb, tmb%orbs%norbp, 1.d0, tmb%wfnmd%coeff(tmb%orbs%isorb+1,1), &
               tmb%orbs%norb, coeff_tmp, tmb%orbs%norbp, 0.d0, ovrlp_coeff, orbs%norb)
      else
          call to_zero(orbs%norb**2, ovrlp_coeff(1,1))
      end if
      if (nproc>1) then
          call timing(iproc,'renormCoefComp','OF')
          call timing(iproc,'renormCoefComm','ON')
          call mpiallred(ovrlp_coeff(1,1), orbs%norb**2, mpi_sum, bigdft_mpi%mpi_comm, ierr)
          call timing(iproc,'renormCoefComm','OF')
          call timing(iproc,'renormCoefComp','ON')
      end if
  end if


  ! Recalculate the kernel.
  allocate(ovrlp_coeff2(orbs%norb,orbs%norb), stat=istat)
  call memocc(istat, ovrlp_coeff2, 'ovrlp_coeff2', subname)
  call vcopy(orbs%norb*orbs%norb,ovrlp_coeff(1,1),1,ovrlp_coeff2(1,1),1)
  call overlapPowerMinusOneHalf_old(iproc, nproc, bigdft_mpi%mpi_comm, iorder, &
       blocksize_dsyev, blocksize_pdgemm, orbs%norb, orbs%norbp, orbs%isorb, ovrlp_coeff2, ovrlp_coeff)
  iall=-product(shape(ovrlp_coeff2))*kind(ovrlp_coeff2)
  deallocate(ovrlp_coeff2,stat=istat)
  call memocc(istat,iall,'ovrlp_coeff2',subname)
=======
  ! Recalculate the kernel.
  call overlapPowerMinusOneHalf_old(iproc, nproc, bigdft_mpi%mpi_comm, inversion_method, &
       blocksize_dsyev, blocksize_pdgemm, norb, ovrlp_coeff)
>>>>>>> 4ecf559f

  ! Build the new linear combinations
  call dgemm('n', 'n', basis_orbs%norb, norb, norb, 1.d0, coeff(1,1), basis_orbs%norb, &
       ovrlp_coeff(1,1), norb, 0.d0, coeff_tmp(1,1), basis_orbs%norb)

  call dcopy(basis_orbs%norb*norb,coeff_tmp(1,1),1,coeff(1,1),1)
  call timing(iproc,'renormCoefComp','OF')

  !!!DEBUG
  !!! Check normalization
  !!iall=-product(shape(coeff_tmp))*kind(coeff_tmp)
  !!deallocate(coeff_tmp,stat=istat)
  !!call memocc(istat,iall,'coeff_tmp',subname)
  !!allocate(coeff_tmp(basis_orbs%norb,basis_orbs%norb),stat=istat)
  !!call memocc(istat,coeff_tmp,'coeff_tmp',subname)
  !!call dgemm('n', 'n', basis_orbs%norb, basis_orbs%norb, basis_orbs%norb, 1.d0, basis_overlap(1,1), basis_orbs%norb, &
  !!     coeff(1,1), basis_orbs%norb, 0.d0, coeff_tmp(1,1), basis_orbs%norb)
  !!do iorb=1,basis_orbs%norb
  !!    do jorb=1,basis_orbs%norb
  !!        tt=ddot(basis_orbs%norb, coeff(1,iorb), 1, coeff_tmp(1,jorb), 1)
  !!        tt2=ddot(basis_orbs%norb, coeff_tmp(1,iorb), 1, coeff(1,jorb), 1)
  !!        tt3=ddot(basis_orbs%norb, coeff(1,iorb), 1, coeff(1,jorb), 1)
  !!        if(iproc==0) write(200,'(2i6,3es15.5)') iorb, jorb, tt, tt2, tt3
  !!    end do
  !!end do
<<<<<<< HEAD


  ! Recalculate the kernel
  allocate(kernel%matrix(tmb%orbs%norb,tmb%orbs%norb), stat=istat)
  call memocc(istat, kernel%matrix, 'kernel%matrix', subname)
  call calculate_density_kernel(iproc, nproc, .true., orbs, tmb%orbs, &
       tmb%wfnmd%coeff, kernel%matrix)

  !DEBUG LR
  !!if (iproc==0) then
  !!   open(10)
  !!   do iorb=1,tmb%orbs%norb
  !!      do jorb=1,tmb%orbs%norb
  !!         write(10,*) iorb,jorb,kernel(iorb,jorb)
  !!      end do
  !!   end do
  !!   close(10)
  !!end if
  !END DEBUG LR

  call compress_matrix_for_allreduce(kernel)
  iall=-product(shape(kernel%matrix))*kind(kernel%matrix)
  deallocate(kernel%matrix,stat=istat)
  call memocc(istat,iall,'kernel%matrix',subname)
=======
  !!! END DEBUG
>>>>>>> 4ecf559f

  iall=-product(shape(coeff_tmp))*kind(coeff_tmp)
  deallocate(coeff_tmp,stat=istat)
  call memocc(istat,iall,'coeff_tmp',subname)

  iall=-product(shape(ovrlp_tmp))*kind(ovrlp_tmp)
  deallocate(ovrlp_tmp,stat=istat)
  call memocc(istat,iall,'ovrlp_tmp',subname)

  iall=-product(shape(ovrlp_coeff))*kind(ovrlp_coeff)
  deallocate(ovrlp_coeff,stat=istat)
  call memocc(istat,iall,'ovrlp_coeff',subname)

end subroutine reorthonormalize_coeff


!> Estimate the energy change, given by the product of the force and the "displacement" .
subroutine estimate_energy_change(orbs, lzd, psidiff, hpsi_noprecond, delta_energy)
  use module_base
  use module_types
  implicit none

  ! Calling arguments
  type(orbitals_data),intent(in) :: orbs
  type(local_zone_descriptors),intent(in) :: lzd
  real(kind=8),dimension(orbs%npsidim_orbs),intent(in) :: psidiff, hpsi_noprecond
  real(kind=8),intent(out) :: delta_energy

  ! Local variables
  integer :: ist, iorb, iiorb, ilr, ncount, ierr
  real(kind=8) :: tt, ddot

  ist=1
  delta_energy=0.d0
  do iorb=1,orbs%norbp
      iiorb=orbs%isorb+iorb
      ilr=orbs%inwhichlocreg(iiorb)
      ncount=lzd%llr(ilr)%wfd%nvctr_c+7*lzd%llr(ilr)%wfd%nvctr_f
      tt=ddot(ncount, psidiff(ist), 1, hpsi_noprecond(ist), 1)
      delta_energy=delta_energy+4.0d0*tt
      ist=ist+ncount
  end do
  call mpiallred(delta_energy, 1, mpi_sum, bigdft_mpi%mpi_comm, ierr)

end subroutine estimate_energy_change<|MERGE_RESOLUTION|>--- conflicted
+++ resolved
@@ -521,15 +521,9 @@
           call dcopy(tmb%orbs%npsidim_orbs, lphiold(1), 1, tmb%psi(1), 1)
           if (scf_mode/=LINEAR_FOE) then
               ! Recalculate the kernel with the old coefficients
-<<<<<<< HEAD
-              call dcopy(orbs%norb*tmb%orbs%norb, coeff_old(1,1), 1, tmb%wfnmd%coeff(1,1), 1)
+              call dcopy(tmb%orbs%norb*tmb%orbs%norb, coeff_old(1,1), 1, tmb%wfnmd%coeff(1,1), 1)
               allocate(tmb%linmat%denskern%matrix(tmb%orbs%norb,tmb%orbs%norb), stat=istat)
               call memocc(istat, tmb%linmat%denskern%matrix, 'tmb%linmat%denskern%matrix', subname)
-=======
-              call dcopy(tmb%orbs%norb*tmb%orbs%norb, coeff_old(1,1), 1, tmb%wfnmd%coeff(1,1), 1)
-              allocate(kernel(tmb%orbs%norb,tmb%orbs%norb), stat=istat)
-              call memocc(istat, kernel, 'kernel', subname)
->>>>>>> 4ecf559f
               call calculate_density_kernel(iproc, nproc, .true., orbs, tmb%orbs, &
                    tmb%wfnmd%coeff, tmb%linmat%denskern%matrix)
               call compress_matrix_for_allreduce(tmb%linmat%denskern)
@@ -1244,15 +1238,8 @@
 
 end subroutine DIISorSD
 
-<<<<<<< HEAD
-
-
-subroutine reconstruct_kernel(iproc, nproc, iorder, blocksize_dsyev, blocksize_pdgemm, orbs, tmb, &
-           tmblarge, ovrlp_tmb, overlap_calculated, kernel)
-=======
 subroutine reconstruct_kernel(iproc, nproc, inversion_method, blocksize_dsyev, blocksize_pdgemm, &
-           orbs, tmb, tmblarge, ovrlp_tmb, overlap_calculated, kernel_compr)
->>>>>>> 4ecf559f
+           orbs, tmb, tmblarge, ovrlp_tmb, overlap_calculated, kernel)
   use module_base
   use module_types
   use module_interfaces, except_this_one => reconstruct_kernel
@@ -1262,24 +1249,13 @@
   integer,intent(in):: iproc, nproc, inversion_method, blocksize_dsyev, blocksize_pdgemm
   type(orbitals_data),intent(in):: orbs
   type(DFT_wavefunction),intent(inout):: tmb, tmblarge
-<<<<<<< HEAD
   type(sparseMatrix),intent(inout):: ovrlp_tmb
-  logical,intent(out):: overlap_calculated
+  logical,intent(inout):: overlap_calculated
   type(sparseMatrix),intent(inout):: kernel
-
-  ! Local variables
-  integer:: istat, ierr, iall
-  real(8),dimension(:,:),allocatable:: coeff_tmp, ovrlp_tmp, ovrlp_coeff, ovrlp_coeff2
-=======
-  real(8),dimension(tmb%orbs%norb,tmb%orbs%norb),intent(inout):: ovrlp_tmb
-  logical,intent(inout):: overlap_calculated
-  real(8),dimension(tmblarge%mad%nvctr),intent(out):: kernel_compr
 
   ! Local variables
   integer:: istat, iall
-  real(8),dimension(:,:),allocatable:: kernel
-  real(8),dimension(:),allocatable :: ovrlp_compr
->>>>>>> 4ecf559f
+  real(8),dimension(:,:),allocatable:: coeff_tmp, ovrlp_tmp, ovrlp_coeff
   character(len=*),parameter:: subname='reconstruct_kernel'
   integer,parameter :: ALLGATHERV=1, ALLREDUCE=2
   integer,parameter:: communication_strategy=ALLREDUCE
@@ -1308,31 +1284,30 @@
          tmb%can_use_transposed=.true.
      end if
      call timing(iproc,'renormCoefComp','OF')
-     allocate(ovrlp_compr(tmblarge%mad%nvctr))
-     call calculate_overlap_transposed(iproc, nproc, tmb%orbs, tmblarge%mad, tmb%collcom, &
-          tmb%psit_c, tmb%psit_c, tmb%psit_f, tmb%psit_f, ovrlp_compr)
-     call uncompressMatrix(tmb%orbs%norb, tmblarge%mad, ovrlp_compr, ovrlp_tmb)
-     deallocate(ovrlp_compr)
+
+  call calculate_overlap_transposed(iproc, nproc, tmb%orbs, tmb%collcom, &
+       tmb%psit_c, tmb%psit_c, tmb%psit_f, tmb%psit_f, ovrlp_tmb)
+  call uncompressMatrix(ovrlp_tmb)
+
      call timing(iproc,'renormCoefComp','ON')
      overlap_calculated=.true.
   end if
 
   call reorthonormalize_coeff(iproc, nproc, orbs%norb, blocksize_dsyev, blocksize_pdgemm, inversion_method, &
-       tmb%orbs, ovrlp_tmb, tmb%wfnmd%coeff)
+       tmb%orbs, ovrlp_tmb%matrix, tmb%wfnmd%coeff)
 
   ! Recalculate the kernel
-  allocate(kernel(tmb%orbs%norb,tmb%orbs%norb), stat=istat)
-  call memocc(istat, kernel, 'kernel', subname)
+  allocate(kernel%matrix(tmb%orbs%norb,tmb%orbs%norb), stat=istat)
+  call memocc(istat, kernel%matrix, 'kernel%matrix', subname)
 
   call calculate_density_kernel(iproc, nproc, .true., orbs, tmb%orbs, &
-       tmb%wfnmd%coeff, kernel)
-
-  call compress_matrix_for_allreduce(tmblarge%orbs%norb, tmblarge%mad, &
-       kernel, kernel_compr)
-
-  iall=-product(shape(kernel))*kind(kernel)
-  deallocate(kernel,stat=istat)
-  call memocc(istat,iall,'kernel',subname)
+       tmb%wfnmd%coeff, kernel%matrix)
+
+  call compress_matrix_for_allreduce(kernel)
+
+  iall=-product(shape(kernel%matrix))*kind(kernel%matrix)
+  deallocate(kernel%matrix,stat=istat)
+  call memocc(istat,iall,'kernel%matrix',subname)
 
 end subroutine reconstruct_kernel
 
@@ -1352,7 +1327,7 @@
   real(kind=8),dimension(basis_orbs%norb,basis_orbs%norb),intent(inout) :: coeff
   ! Local variables
   integer :: ierr, istat, iall
-  real(kind=8), dimension(:,:), allocatable :: coeff_tmp, ovrlp_tmp, ovrlp_coeff
+  real(kind=8), dimension(:,:), allocatable :: coeff_tmp, ovrlp_tmp, ovrlp_coeff, ovrlp_coeff2
   character(len=*),parameter:: subname='reorthonormalize_coeff'
   !integer :: iorb, jorb !DEBUG
   !real(kind=8) :: tt, tt2, tt3, ddot   !DEBUG
@@ -1377,72 +1352,23 @@
   else
       call to_zero(norb**2, ovrlp_coeff(1,1))
   end if
-<<<<<<< HEAD
-  call timing(iproc,'renormCoefComp','OF')
-
-  call calculate_overlap_transposed(iproc, nproc, tmb%orbs, tmb%collcom, &
-       tmb%psit_c, tmb%psit_c, tmb%psit_f, tmb%psit_f, ovrlp_tmb)
-  call uncompressMatrix(ovrlp_tmb)
-
-  call timing(iproc,'renormCoefComp','ON')
-  overlap_calculated=.true.
-
-  !write(*,*) 'iproc, orbs%isorb', iproc, orbs%isorb
-  ! Calculate the overlap matrix among the coefficients with resct to ovrlp_tmb.
-  if (communication_strategy==ALLGATHERV) then
-      if (orbs%norbp>0 )then
-          call dgemm('n', 'n', tmb%orbs%norb, orbs%norbp, tmb%orbs%norb, 1.d0, ovrlp_tmb%matrix(1,1), tmb%orbs%norb, &
-               tmb%wfnmd%coeff(1,orbs%isorb+1), tmb%orbs%norb, 0.d0, coeff_tmp(1,1), tmb%orbs%norb)
-      end if
-      if (orbs%norbp>0 )then
-          call dgemm('t', 'n', orbs%norb, orbs%norbp, tmb%orbs%norb, 1.d0,  tmb%wfnmd%coeff(1,1), tmb%orbs%norb, &
-               coeff_tmp(1,1), tmb%orbs%norb, 0.d0, ovrlp_tmp(1,1), orbs%norb)
-      end if
-=======
 
   if (nproc>1) then
->>>>>>> 4ecf559f
       call timing(iproc,'renormCoefComp','OF')
       call timing(iproc,'renormCoefComm','ON')
       call mpiallred(ovrlp_coeff(1,1), norb**2, mpi_sum, bigdft_mpi%mpi_comm, ierr)
       call timing(iproc,'renormCoefComm','OF')
       call timing(iproc,'renormCoefComp','ON')
   end if
-
-<<<<<<< HEAD
-  if (communication_strategy==ALLREDUCE) then
-      if (tmb%orbs%norbp>0) then
-          call dgemm('n', 'n', tmb%orbs%norbp, orbs%norb, tmb%orbs%norb, 1.d0, ovrlp_tmb%matrix(tmb%orbs%isorb+1,1), &
-               tmb%orbs%norb, tmb%wfnmd%coeff(1,1), tmb%orbs%norb, 0.d0, coeff_tmp, tmb%orbs%norbp)
-          call dgemm('t', 'n', orbs%norb, orbs%norb, tmb%orbs%norbp, 1.d0, tmb%wfnmd%coeff(tmb%orbs%isorb+1,1), &
-               tmb%orbs%norb, coeff_tmp, tmb%orbs%norbp, 0.d0, ovrlp_coeff, orbs%norb)
-      else
-          call to_zero(orbs%norb**2, ovrlp_coeff(1,1))
-      end if
-      if (nproc>1) then
-          call timing(iproc,'renormCoefComp','OF')
-          call timing(iproc,'renormCoefComm','ON')
-          call mpiallred(ovrlp_coeff(1,1), orbs%norb**2, mpi_sum, bigdft_mpi%mpi_comm, ierr)
-          call timing(iproc,'renormCoefComm','OF')
-          call timing(iproc,'renormCoefComp','ON')
-      end if
-  end if
-
-
   ! Recalculate the kernel.
-  allocate(ovrlp_coeff2(orbs%norb,orbs%norb), stat=istat)
+  allocate(ovrlp_coeff2(norb,norb), stat=istat)
   call memocc(istat, ovrlp_coeff2, 'ovrlp_coeff2', subname)
-  call vcopy(orbs%norb*orbs%norb,ovrlp_coeff(1,1),1,ovrlp_coeff2(1,1),1)
-  call overlapPowerMinusOneHalf_old(iproc, nproc, bigdft_mpi%mpi_comm, iorder, &
-       blocksize_dsyev, blocksize_pdgemm, orbs%norb, orbs%norbp, orbs%isorb, ovrlp_coeff2, ovrlp_coeff)
+  call vcopy(norb*norb,ovrlp_coeff(1,1),1,ovrlp_coeff2(1,1),1)
+call overlapPowerMinusOneHalf_old(iproc, nproc, bigdft_mpi%mpi_comm, inversion_method, &
+       blocksize_dsyev, blocksize_pdgemm, norb, ovrlp_coeff2, ovrlp_coeff)
   iall=-product(shape(ovrlp_coeff2))*kind(ovrlp_coeff2)
   deallocate(ovrlp_coeff2,stat=istat)
   call memocc(istat,iall,'ovrlp_coeff2',subname)
-=======
-  ! Recalculate the kernel.
-  call overlapPowerMinusOneHalf_old(iproc, nproc, bigdft_mpi%mpi_comm, inversion_method, &
-       blocksize_dsyev, blocksize_pdgemm, norb, ovrlp_coeff)
->>>>>>> 4ecf559f
 
   ! Build the new linear combinations
   call dgemm('n', 'n', basis_orbs%norb, norb, norb, 1.d0, coeff(1,1), basis_orbs%norb, &
@@ -1468,34 +1394,7 @@
   !!        if(iproc==0) write(200,'(2i6,3es15.5)') iorb, jorb, tt, tt2, tt3
   !!    end do
   !!end do
-<<<<<<< HEAD
-
-
-  ! Recalculate the kernel
-  allocate(kernel%matrix(tmb%orbs%norb,tmb%orbs%norb), stat=istat)
-  call memocc(istat, kernel%matrix, 'kernel%matrix', subname)
-  call calculate_density_kernel(iproc, nproc, .true., orbs, tmb%orbs, &
-       tmb%wfnmd%coeff, kernel%matrix)
-
-  !DEBUG LR
-  !!if (iproc==0) then
-  !!   open(10)
-  !!   do iorb=1,tmb%orbs%norb
-  !!      do jorb=1,tmb%orbs%norb
-  !!         write(10,*) iorb,jorb,kernel(iorb,jorb)
-  !!      end do
-  !!   end do
-  !!   close(10)
-  !!end if
-  !END DEBUG LR
-
-  call compress_matrix_for_allreduce(kernel)
-  iall=-product(shape(kernel%matrix))*kind(kernel%matrix)
-  deallocate(kernel%matrix,stat=istat)
-  call memocc(istat,iall,'kernel%matrix',subname)
-=======
   !!! END DEBUG
->>>>>>> 4ecf559f
 
   iall=-product(shape(coeff_tmp))*kind(coeff_tmp)
   deallocate(coeff_tmp,stat=istat)
