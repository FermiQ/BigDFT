--- conflicted
+++ resolved
@@ -30,11 +30,7 @@
 type(nonlocal_psp_descriptors),intent(in) :: nlpspd
 real(wp),dimension(nlpspd%nprojel),intent(inout) :: proj
 type(SIC_data),intent(in) :: SIC
-<<<<<<< HEAD
 type(DFT_wavefunction),intent(inout) :: tmb
-=======
-type(DFT_wavefunction),intent(inout):: tmb
->>>>>>> c29737a0
 real(8),dimension(tmb%orbs%norb,tmb%orbs%norb),intent(inout):: overlapmatrix
 logical,intent(in):: calculate_overlap_matrix
 type(DFT_wavefunction),intent(inout):: tmblarge
@@ -244,6 +240,7 @@
 
       ! keep the eigeanvalues for the preconditioning
       call vcopy(tmb%orbs%norb, eval(1), 1, tmb%orbs%eval(1), 1)
+      call vcopy(tmb%orbs%norb, eval(1), 1, tmblarge%orbs%eval(1), 1)
   end if
 
   ! TEST
@@ -271,23 +268,6 @@
   if(orbs%nspin==1) ebs=2.d0*ebs
 
 
-<<<<<<< HEAD
-  ! Project the lb coefficients on the smaller subset
-  if(tmb%wfnmd%bs%use_derivative_basis) then
-      inc=4
-      do iorb=1,orbs%norb
-          jjorb=1
-          do jorb=1,tmb%orbs%norb,inc
-              tt=0.d0
-              do korb=1,tmb%orbs%norb
-                  tt = tt + tmb%wfnmd%coeff(korb,iorb)*overlapmatrix(korb,jorb)
-              end do
-              tmb%wfnmd%coeff_proj(jjorb,iorb)=tt
-              jjorb=jjorb+1
-          end do
-      end do
-  else
-=======
   !!! Project the lb coefficients on the smaller subset
   !!if(tmb%wfnmd%bs%use_derivative_basis) then
   !!    inc=4
@@ -303,7 +283,6 @@
   !!        end do
   !!    end do
   !!else
->>>>>>> c29737a0
       do iorb=1,orbs%norb
           do jorb=1,tmb%orbs%norb
               tmb%wfnmd%coeff_proj(jorb,iorb)=tmb%wfnmd%coeff(jorb,iorb)
