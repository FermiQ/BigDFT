--- conflicted
+++ resolved
@@ -231,20 +231,14 @@
   call memocc(istat, lhphi, 'lhphi', subname)
   withConfinement=.false.
   if(.not.lin%useDerivativeBasisFunctions) then
-      call HamiltonianApplicationConfinement2(input, iproc, nproc, at, lin%lzd, orbs, lin, input%hx, input%hy, input%hz, rxyz,&
+      call HamiltonianApplicationConfinement2(input, iproc, nproc, at, lin%lzd, lin, input%hx, input%hy, input%hz, rxyz,&
            proj, ngatherarr, lin%comgp%nrecvBuf, lin%comgp%recvBuf, lphi, lhphi, &
            ekin_sum, epot_sum, eexctX, eproj_sum, nspin, GPU, radii_cf, lin%comgp, lin%lzd%orbs%inWhichLocregp, withConfinement, &
            pkernel=pkernelseq)
   else
-<<<<<<< HEAD
-      call HamiltonianApplicationConfinement2(input, iproc, nproc, at, lin%lb%lzd, orbs, lin, input%hx, input%hy, input%hz, rxyz,&
-           proj, ngatherarr, lin%comgp_lb%nrecvBuf, lin%comgp_lb%recvBuf, lphi, lhphi, &
-           ekin_sum, epot_sum, eexctX, eproj_sum, nspin, GPU, radii_cf, lin%comgp_lb, lin%lb%onWhichAtom, withConfinement, &
-=======
       call HamiltonianApplicationConfinement2(input, iproc, nproc, at, lin%lb%lzd, lin, input%hx, input%hy, input%hz, rxyz,&
            proj, ngatherarr, lin%lb%comgp%nrecvBuf, lin%lb%comgp%recvBuf, lphi, lhphi, &
-           ekin_sum, epot_sum, eexctX, eproj_sum, nspin, GPU, radii_cf, lin%lb%comgp, lin%lzd%orbs%inWhichLocregp, withConfinement, &
->>>>>>> 7572f4db
+           ekin_sum,epot_sum,eexctX,eproj_sum,nspin,GPU,radii_cf,lin%lb%comgp,lin%lzd%orbs%inWhichLocregp,withConfinement,&
            pkernel=pkernelseq)
   end if
 
@@ -290,12 +284,8 @@
       ilr = lin%lb%lzd%orbs%inWhichLocregp(iorb)
       ldim=lin%lzd%Llr(ilr)%wfd%nvctr_c+7*lin%lzd%Llr(ilr)%wfd%nvctr_f
       gdim=Glr%wfd%nvctr_c+7*Glr%wfd%nvctr_f
-<<<<<<< HEAD
       call Lpsi_to_global2(iproc, nproc, ldim, gdim, lin%lb%orbs%norb, lin%lb%orbs%nspinor, input%nspin, Glr,&
-           lin%Llr(ilr), lphi(ind2), phi(ind1))
-=======
-      call Lpsi_to_global2(iproc, nproc, ldim, gdim, lin%lb%orbs%norb, lin%lb%orbs%nspinor, input%nspin, Glr, lin%lzd%Llr(ilr), lphi(ind2), phi(ind1))
->>>>>>> 7572f4db
+           lin%lzd%Llr(ilr), lphi(ind2), phi(ind1))
       ind1=ind1+Glr%wfd%nvctr_c+7*Glr%wfd%nvctr_f
       ind2=ind2+lin%lzd%Llr(ilr)%wfd%nvctr_c+7*lin%lzd%Llr(ilr)%wfd%nvctr_f
   end do
@@ -529,7 +519,8 @@
       end if
       call cpu_time(t1)
       !call orthonormalizeLocalized(iproc, nproc, lin, input, lphi, ovrlp)
-      call orthonormalizeLocalized(iproc, nproc, lin%nItOrtho, lin%orbs, lin%op, lin%comon, lin%lzd, lin%lzd%orbs%inWhichLocreg, lin%convCritOrtho, input, lphi, ovrlp)
+      call orthonormalizeLocalized(iproc, nproc, lin%nItOrtho, lin%orbs, lin%op, lin%comon, lin%lzd, lin%lzd%orbs%inWhichLocreg,&
+           lin%convCritOrtho, input, lphi, ovrlp)
       call cpu_time(t2)
       time(1)=time(1)+t2-t1
   
@@ -539,15 +530,9 @@
       end if
       call cpu_time(t1)
       withConfinement=.true.
-<<<<<<< HEAD
-      call HamiltonianApplicationConfinement2(input, iproc, nproc, at, lin%lzd, lin%orbs, lin, input%hx, input%hy,&
-           input%hz, rxyz, proj, ngatherarr, lin%comgp%nrecvBuf, lin%comgp%recvBuf, lphi, lhphi, &
-           ekin_sum, epot_sum, eexctX, eproj_sum, nspin, GPU, radii_cf, lin%comgp, lin%onWhichAtom, withConfinement, &
-=======
       call HamiltonianApplicationConfinement2(input, iproc, nproc, at, lin%lzd, lin, input%hx, input%hy, input%hz, rxyz,&
            proj, ngatherarr, lin%comgp%nrecvBuf, lin%comgp%recvBuf, lphi, lhphi, &
            ekin_sum, epot_sum, eexctX, eproj_sum, nspin, GPU, radii_cf, lin%comgp, lin%lzd%orbs%inWhichLocregp, withConfinement, &
->>>>>>> 7572f4db
            pkernel=pkernelseq)
       call cpu_time(t2)
       time(2)=time(2)+t2-t1
@@ -2751,34 +2736,20 @@
       istz_f=istz_c+lin%lzd%llr(ilr)%wfd%nvctr_c
 
       ! Uncompress the wavefunction.
-<<<<<<< HEAD
-      call uncompress_forstandard(lin%llr(ilr)%d%n1, lin%llr(ilr)%d%n2, lin%llr(ilr)%d%n3, lin%llr(ilr)%d%nfl1,&
-           lin%llr(ilr)%d%nfu1,lin%llr(ilr)%d%nfl2, lin%llr(ilr)%d%nfu2, lin%llr(ilr)%d%nfl3, lin%llr(ilr)%d%nfu3,&
-           lin%llr(ilr)%wfd%nseg_c, lin%llr(ilr)%wfd%nvctr_c, lin%llr(ilr)%wfd%keyg, lin%llr(ilr)%wfd%keyv,  &
-           lin%llr(ilr)%wfd%nseg_f, lin%llr(ilr)%wfd%nvctr_f,&
-           lin%llr(ilr)%wfd%keyg(1,lin%llr(ilr)%wfd%nseg_c+min(1,lin%llr(ilr)%wfd%nseg_f)), &
-           lin%llr(ilr)%wfd%keyv(lin%llr(ilr)%wfd%nseg_c+min(1,lin%llr(ilr)%wfd%nseg_f)),  &
-           scal, phi(ist1_c), phi(ist1_f), w_c, w_f, w_f1, w_f2, w_f3)
-
-
-      call createDerivativeBasis(lin%llr(ilr)%d%n1, lin%llr(ilr)%d%n2, lin%llr(ilr)%d%n3, &
-           lin%llr(ilr)%d%nfl1, lin%llr(ilr)%d%nfu1, lin%llr(ilr)%d%nfl2, lin%llr(ilr)%d%nfu2, lin%llr(ilr)%d%nfl3,&
-           lin%llr(ilr)%d%nfu3,hgrid,lin%llr(ilr)%bounds%kb%ibyz_c,lin%llr(ilr)%bounds%kb%ibxz_c,lin%llr(ilr)%bounds%kb%ibxy_c, &
-           lin%llr(ilr)%bounds%kb%ibyz_f, lin%llr(ilr)%bounds%kb%ibxz_f, lin%llr(ilr)%bounds%kb%ibxy_f, &
-=======
-      call uncompress_forstandard(lin%lzd%llr(ilr)%d%n1, lin%lzd%llr(ilr)%d%n2, lin%lzd%llr(ilr)%d%n3, lin%lzd%llr(ilr)%d%nfl1, lin%lzd%llr(ilr)%d%nfu1, & 
-           lin%lzd%llr(ilr)%d%nfl2, lin%lzd%llr(ilr)%d%nfu2, lin%lzd%llr(ilr)%d%nfl3, lin%lzd%llr(ilr)%d%nfu3,  &
-           lin%lzd%llr(ilr)%wfd%nseg_c, lin%lzd%llr(ilr)%wfd%nvctr_c, lin%lzd%llr(ilr)%wfd%keyg, lin%lzd%llr(ilr)%wfd%keyv,  &
-           lin%lzd%llr(ilr)%wfd%nseg_f, lin%lzd%llr(ilr)%wfd%nvctr_f, lin%lzd%llr(ilr)%wfd%keyg(1,lin%lzd%llr(ilr)%wfd%nseg_c+min(1,lin%lzd%llr(ilr)%wfd%nseg_f)), &
+      call uncompress_forstandard(lin%lzd%llr(ilr)%d%n1, lin%lzd%llr(ilr)%d%n2, lin%lzd%llr(ilr)%d%n3, lin%lzd%llr(ilr)%d%nfl1,&
+           lin%lzd%llr(ilr)%d%nfu1, lin%lzd%llr(ilr)%d%nfl2, lin%lzd%llr(ilr)%d%nfu2, lin%lzd%llr(ilr)%d%nfl3,&
+           lin%lzd%llr(ilr)%d%nfu3, lin%lzd%llr(ilr)%wfd%nseg_c, lin%lzd%llr(ilr)%wfd%nvctr_c, lin%lzd%llr(ilr)%wfd%keyg,&
+           lin%lzd%llr(ilr)%wfd%keyv,  lin%lzd%llr(ilr)%wfd%nseg_f, lin%lzd%llr(ilr)%wfd%nvctr_f,&
+           lin%lzd%llr(ilr)%wfd%keyg(1,lin%lzd%llr(ilr)%wfd%nseg_c+min(1,lin%lzd%llr(ilr)%wfd%nseg_f)), &
            lin%lzd%llr(ilr)%wfd%keyv(lin%lzd%llr(ilr)%wfd%nseg_c+min(1,lin%lzd%llr(ilr)%wfd%nseg_f)),  &
            scal, phi(ist1_c), phi(ist1_f), w_c, w_f, w_f1, w_f2, w_f3)
 
 
       call createDerivativeBasis(lin%lzd%llr(ilr)%d%n1, lin%lzd%llr(ilr)%d%n2, lin%lzd%llr(ilr)%d%n3, &
-           lin%lzd%llr(ilr)%d%nfl1, lin%lzd%llr(ilr)%d%nfu1, lin%lzd%llr(ilr)%d%nfl2, lin%lzd%llr(ilr)%d%nfu2, lin%lzd%llr(ilr)%d%nfl3, lin%lzd%llr(ilr)%d%nfu3,  &
+           lin%lzd%llr(ilr)%d%nfl1, lin%lzd%llr(ilr)%d%nfu1, lin%lzd%llr(ilr)%d%nfl2, lin%lzd%llr(ilr)%d%nfu2,&
+           lin%lzd%llr(ilr)%d%nfl3, lin%lzd%llr(ilr)%d%nfu3,  &
            hgrid, lin%lzd%llr(ilr)%bounds%kb%ibyz_c, lin%lzd%llr(ilr)%bounds%kb%ibxz_c, lin%lzd%llr(ilr)%bounds%kb%ibxy_c, &
            lin%lzd%llr(ilr)%bounds%kb%ibyz_f, lin%lzd%llr(ilr)%bounds%kb%ibxz_f, lin%lzd%llr(ilr)%bounds%kb%ibxy_f, &
->>>>>>> 7572f4db
            w_c, w_f, w_f1, w_f2, w_f3, phix_c, phix_f, phiy_c, phiy_f, phiz_c, phiz_f)
 
       ! Copy phi to phiLoc
@@ -2787,80 +2758,45 @@
       ist1_c = ist1_c + lin%lzd%llr(ilr)%wfd%nvctr_c + 7*lin%lzd%llr(ilr)%wfd%nvctr_f
 
       ! Compress the x wavefunction.
-<<<<<<< HEAD
-      call compress_forstandard(lin%llr(ilr)%d%n1, lin%llr(ilr)%d%n2, lin%llr(ilr)%d%n3, lin%llr(ilr)%d%nfl1, lin%llr(ilr)%d%nfu1,&
-           lin%llr(ilr)%d%nfl2, lin%llr(ilr)%d%nfu2, lin%llr(ilr)%d%nfl3, lin%llr(ilr)%d%nfu3, &
-           lin%llr(ilr)%wfd%nseg_c, lin%llr(ilr)%wfd%nvctr_c, lin%llr(ilr)%wfd%keyg, lin%llr(ilr)%wfd%keyv, &
-           lin%llr(ilr)%wfd%nseg_f, lin%llr(ilr)%wfd%nvctr_f,&
-           lin%llr(ilr)%wfd%keyg(1,lin%llr(ilr)%wfd%nseg_c+min(1,lin%llr(ilr)%wfd%nseg_f)), &
-           lin%llr(ilr)%wfd%keyv(lin%llr(ilr)%wfd%nseg_c+min(1,lin%llr(ilr)%wfd%nseg_f)),  &
-           scal, phix_c, phix_f, phiLoc(istx_c), phiLoc(istx_f))
-      if(iorb<lin%orbs%norbp) then
-          jlr=lin%onWhichAtom(iorb+1)
-          istx_c=istx_c+3*(lin%llr(ilr)%wfd%nvctr_c+7*lin%llr(ilr)%wfd%nvctr_f)+lin%llr(jlr)%wfd%nvctr_c+7*lin%llr(jlr)%wfd%nvctr_f
-      end if
-
-      ! Compress the y wavefunction.
-      call compress_forstandard(lin%llr(ilr)%d%n1, lin%llr(ilr)%d%n2, lin%llr(ilr)%d%n3, lin%llr(ilr)%d%nfl1, lin%llr(ilr)%d%nfu1, &
-           lin%llr(ilr)%d%nfl2, lin%llr(ilr)%d%nfu2, lin%llr(ilr)%d%nfl3, lin%llr(ilr)%d%nfu3, &
-           lin%llr(ilr)%wfd%nseg_c, lin%llr(ilr)%wfd%nvctr_c, lin%llr(ilr)%wfd%keyg, lin%llr(ilr)%wfd%keyv, &
-           lin%llr(ilr)%wfd%nseg_f, lin%llr(ilr)%wfd%nvctr_f,&
-           lin%llr(ilr)%wfd%keyg(1,lin%llr(ilr)%wfd%nseg_c+min(1,lin%llr(ilr)%wfd%nseg_f)), &
-           lin%llr(ilr)%wfd%keyv(lin%llr(ilr)%wfd%nseg_c+min(1,lin%llr(ilr)%wfd%nseg_f)),  &
-           scal, phiy_c, phiy_f, phiLoc(isty_c), phiLoc(isty_f))
-      if(iorb<lin%orbs%norbp) then
-          jlr=lin%onWhichAtom(iorb+1)
-          isty_c = isty_c + 2*(lin%llr(ilr)%wfd%nvctr_c + 7*lin%llr(ilr)%wfd%nvctr_f) +&
-                   2*(lin%llr(jlr)%wfd%nvctr_c + 7*lin%llr(jlr)%wfd%nvctr_f)
-      end if
-
-      ! Compress the z wavefunction.
-      call compress_forstandard(lin%llr(ilr)%d%n1, lin%llr(ilr)%d%n2, lin%llr(ilr)%d%n3, lin%llr(ilr)%d%nfl1, lin%llr(ilr)%d%nfu1, &
-           lin%llr(ilr)%d%nfl2, lin%llr(ilr)%d%nfu2, lin%llr(ilr)%d%nfl3, lin%llr(ilr)%d%nfu3, &
-           lin%llr(ilr)%wfd%nseg_c, lin%llr(ilr)%wfd%nvctr_c, lin%llr(ilr)%wfd%keyg, lin%llr(ilr)%wfd%keyv, &
-           lin%llr(ilr)%wfd%nseg_f, lin%llr(ilr)%wfd%nvctr_f,&
-           lin%llr(ilr)%wfd%keyg(1,lin%llr(ilr)%wfd%nseg_c+min(1,lin%llr(ilr)%wfd%nseg_f)), &
-           lin%llr(ilr)%wfd%keyv(lin%llr(ilr)%wfd%nseg_c+min(1,lin%llr(ilr)%wfd%nseg_f)),  &
-           scal, phiz_c, phiz_f, phiLoc(istz_c), phiLoc(istz_f))
-      if(iorb<lin%orbs%norbp) then
-          jlr=lin%onWhichAtom(iorb+1)
-          istz_c = istz_c + lin%llr(ilr)%wfd%nvctr_c + 7*lin%llr(ilr)%wfd%nvctr_f +&
-                   3*(lin%llr(jlr)%wfd%nvctr_c + 7*lin%llr(jlr)%wfd%nvctr_f)
-=======
-      call compress_forstandard(lin%lzd%llr(ilr)%d%n1, lin%lzd%llr(ilr)%d%n2, lin%lzd%llr(ilr)%d%n3, lin%lzd%llr(ilr)%d%nfl1, lin%lzd%llr(ilr)%d%nfu1, &
-           lin%lzd%llr(ilr)%d%nfl2, lin%lzd%llr(ilr)%d%nfu2, lin%lzd%llr(ilr)%d%nfl3, lin%lzd%llr(ilr)%d%nfu3, &
-           lin%lzd%llr(ilr)%wfd%nseg_c, lin%lzd%llr(ilr)%wfd%nvctr_c, lin%lzd%llr(ilr)%wfd%keyg, lin%lzd%llr(ilr)%wfd%keyv, &
-           lin%lzd%llr(ilr)%wfd%nseg_f, lin%lzd%llr(ilr)%wfd%nvctr_f, lin%lzd%llr(ilr)%wfd%keyg(1,lin%lzd%llr(ilr)%wfd%nseg_c+min(1,lin%lzd%llr(ilr)%wfd%nseg_f)), &
+      call compress_forstandard(lin%lzd%llr(ilr)%d%n1, lin%lzd%llr(ilr)%d%n2, lin%lzd%llr(ilr)%d%n3, lin%lzd%llr(ilr)%d%nfl1,&
+           lin%lzd%llr(ilr)%d%nfu1, lin%lzd%llr(ilr)%d%nfl2, lin%lzd%llr(ilr)%d%nfu2, lin%lzd%llr(ilr)%d%nfl3,&
+           lin%lzd%llr(ilr)%d%nfu3, lin%lzd%llr(ilr)%wfd%nseg_c, lin%lzd%llr(ilr)%wfd%nvctr_c, lin%lzd%llr(ilr)%wfd%keyg,&
+           lin%lzd%llr(ilr)%wfd%keyv, lin%lzd%llr(ilr)%wfd%nseg_f, lin%lzd%llr(ilr)%wfd%nvctr_f,&
+           lin%lzd%llr(ilr)%wfd%keyg(1,lin%lzd%llr(ilr)%wfd%nseg_c+min(1,lin%lzd%llr(ilr)%wfd%nseg_f)), &
            lin%lzd%llr(ilr)%wfd%keyv(lin%lzd%llr(ilr)%wfd%nseg_c+min(1,lin%lzd%llr(ilr)%wfd%nseg_f)),  &
            scal, phix_c, phix_f, phiLoc(istx_c), phiLoc(istx_f))
       if(iorb<lin%orbs%norbp) then
           jlr=lin%lzd%orbs%inWhichLocregp(iorb+1)
-          istx_c = istx_c + 3*(lin%lzd%llr(ilr)%wfd%nvctr_c + 7*lin%lzd%llr(ilr)%wfd%nvctr_f) + lin%lzd%llr(jlr)%wfd%nvctr_c + 7*lin%lzd%llr(jlr)%wfd%nvctr_f
+          istx_c = istx_c + 3*(lin%lzd%llr(ilr)%wfd%nvctr_c + 7*lin%lzd%llr(ilr)%wfd%nvctr_f) + lin%lzd%llr(jlr)%wfd%nvctr_c +&
+                   7*lin%lzd%llr(jlr)%wfd%nvctr_f
       end if
 
       ! Compress the y wavefunction.
-      call compress_forstandard(lin%lzd%llr(ilr)%d%n1, lin%lzd%llr(ilr)%d%n2, lin%lzd%llr(ilr)%d%n3, lin%lzd%llr(ilr)%d%nfl1, lin%lzd%llr(ilr)%d%nfu1, &
-           lin%lzd%llr(ilr)%d%nfl2, lin%lzd%llr(ilr)%d%nfu2, lin%lzd%llr(ilr)%d%nfl3, lin%lzd%llr(ilr)%d%nfu3, &
-           lin%lzd%llr(ilr)%wfd%nseg_c, lin%lzd%llr(ilr)%wfd%nvctr_c, lin%lzd%llr(ilr)%wfd%keyg, lin%lzd%llr(ilr)%wfd%keyv, &
-           lin%lzd%llr(ilr)%wfd%nseg_f, lin%lzd%llr(ilr)%wfd%nvctr_f, lin%lzd%llr(ilr)%wfd%keyg(1,lin%lzd%llr(ilr)%wfd%nseg_c+min(1,lin%lzd%llr(ilr)%wfd%nseg_f)), &
+      call compress_forstandard(lin%lzd%llr(ilr)%d%n1, lin%lzd%llr(ilr)%d%n2, lin%lzd%llr(ilr)%d%n3, lin%lzd%llr(ilr)%d%nfl1,&
+           lin%lzd%llr(ilr)%d%nfu1, lin%lzd%llr(ilr)%d%nfl2, lin%lzd%llr(ilr)%d%nfu2, lin%lzd%llr(ilr)%d%nfl3, &
+           lin%lzd%llr(ilr)%d%nfu3, lin%lzd%llr(ilr)%wfd%nseg_c, lin%lzd%llr(ilr)%wfd%nvctr_c, lin%lzd%llr(ilr)%wfd%keyg,&
+           lin%lzd%llr(ilr)%wfd%keyv, lin%lzd%llr(ilr)%wfd%nseg_f, lin%lzd%llr(ilr)%wfd%nvctr_f,&
+           lin%lzd%llr(ilr)%wfd%keyg(1,lin%lzd%llr(ilr)%wfd%nseg_c+min(1,lin%lzd%llr(ilr)%wfd%nseg_f)), &
            lin%lzd%llr(ilr)%wfd%keyv(lin%lzd%llr(ilr)%wfd%nseg_c+min(1,lin%lzd%llr(ilr)%wfd%nseg_f)),  &
            scal, phiy_c, phiy_f, phiLoc(isty_c), phiLoc(isty_f))
       if(iorb<lin%orbs%norbp) then
           jlr=lin%lzd%orbs%inWhichLocregp(iorb+1)
-          isty_c = isty_c + 2*(lin%lzd%llr(ilr)%wfd%nvctr_c + 7*lin%lzd%llr(ilr)%wfd%nvctr_f) + 2*(lin%lzd%llr(jlr)%wfd%nvctr_c + 7*lin%lzd%llr(jlr)%wfd%nvctr_f)
+          isty_c = isty_c + 2*(lin%lzd%llr(ilr)%wfd%nvctr_c + 7*lin%lzd%llr(ilr)%wfd%nvctr_f) + 2*(lin%lzd%llr(jlr)%wfd%nvctr_c +&
+                   7*lin%lzd%llr(jlr)%wfd%nvctr_f)
       end if
 
       ! Compress the z wavefunction.
-      call compress_forstandard(lin%lzd%llr(ilr)%d%n1, lin%lzd%llr(ilr)%d%n2, lin%lzd%llr(ilr)%d%n3, lin%lzd%llr(ilr)%d%nfl1, lin%lzd%llr(ilr)%d%nfu1, &
-           lin%lzd%llr(ilr)%d%nfl2, lin%lzd%llr(ilr)%d%nfu2, lin%lzd%llr(ilr)%d%nfl3, lin%lzd%llr(ilr)%d%nfu3, &
-           lin%lzd%llr(ilr)%wfd%nseg_c, lin%lzd%llr(ilr)%wfd%nvctr_c, lin%lzd%llr(ilr)%wfd%keyg, lin%lzd%llr(ilr)%wfd%keyv, &
-           lin%lzd%llr(ilr)%wfd%nseg_f, lin%lzd%llr(ilr)%wfd%nvctr_f, lin%lzd%llr(ilr)%wfd%keyg(1,lin%lzd%llr(ilr)%wfd%nseg_c+min(1,lin%lzd%llr(ilr)%wfd%nseg_f)), &
+      call compress_forstandard(lin%lzd%llr(ilr)%d%n1, lin%lzd%llr(ilr)%d%n2, lin%lzd%llr(ilr)%d%n3, lin%lzd%llr(ilr)%d%nfl1,&
+           lin%lzd%llr(ilr)%d%nfu1, lin%lzd%llr(ilr)%d%nfl2, lin%lzd%llr(ilr)%d%nfu2, lin%lzd%llr(ilr)%d%nfl3,&
+           lin%lzd%llr(ilr)%d%nfu3, lin%lzd%llr(ilr)%wfd%nseg_c, lin%lzd%llr(ilr)%wfd%nvctr_c, lin%lzd%llr(ilr)%wfd%keyg,&
+           lin%lzd%llr(ilr)%wfd%keyv, lin%lzd%llr(ilr)%wfd%nseg_f, lin%lzd%llr(ilr)%wfd%nvctr_f,&
+           lin%lzd%llr(ilr)%wfd%keyg(1,lin%lzd%llr(ilr)%wfd%nseg_c+min(1,lin%lzd%llr(ilr)%wfd%nseg_f)), &
            lin%lzd%llr(ilr)%wfd%keyv(lin%lzd%llr(ilr)%wfd%nseg_c+min(1,lin%lzd%llr(ilr)%wfd%nseg_f)),  &
            scal, phiz_c, phiz_f, phiLoc(istz_c), phiLoc(istz_f))
       if(iorb<lin%orbs%norbp) then
           jlr=lin%lzd%orbs%inWhichLocregp(iorb+1)
-          istz_c = istz_c + lin%lzd%llr(ilr)%wfd%nvctr_c + 7*lin%lzd%llr(ilr)%wfd%nvctr_f + 3*(lin%lzd%llr(jlr)%wfd%nvctr_c + 7*lin%lzd%llr(jlr)%wfd%nvctr_f)
->>>>>>> 7572f4db
+          istz_c = istz_c + lin%lzd%llr(ilr)%wfd%nvctr_c + 7*lin%lzd%llr(ilr)%wfd%nvctr_f + 3*(lin%lzd%llr(jlr)%wfd%nvctr_c +&
+                   7*lin%lzd%llr(jlr)%wfd%nvctr_f)
       end if
 
       call deallocateWorkarrays()
