--- conflicted
+++ resolved
@@ -377,17 +377,7 @@
           write( *,'(1x,a,i0)') repeat('-',77 - int(log(real(it))/log(10.))) // ' iter=', it
       endif
 
-<<<<<<< HEAD
-=======
-
-
-      ! Orthonormalize the orbitals. If the localization regions are smaller that the global box (which
-      ! will be the usual case), the orthogonalization can not be done exactly, but only approximately.
-      if(iproc==0) then
-          write(*,'(1x,a)',advance='no') 'Orthonormalization...'
-      end if
-
->>>>>>> ac2e1ebf
+
       ! Calculate the unconstrained gradient by applying the Hamiltonian.
       if (tmblarge%orbs%npsidim_orbs > 0) call to_zero(tmblarge%orbs%npsidim_orbs,lhphilarge2(1))
       call small_to_large_locreg(iproc, nproc, tmb%lzd, tmblarge%lzd, tmb%orbs, tmblarge%orbs, &
