!> @file
!! Linear version: Handle local basis set
!! @author
!!    Copyright (C) 2011-2013 BigDFT group
!!    This file is distributed under the terms of the
!!    GNU General Public License, see ~/COPYING file
!!    or http://www.gnu.org/copyleft/gpl.txt .
!!    For the list of contributors, see ~/AUTHORS


subroutine get_coeff(iproc,nproc,scf_mode,orbs,at,rxyz,denspot,GPU,infoCoeff,&
    energs,nlpsp,SIC,tmb,fnrm,calculate_overlap_matrix,invert_overlap_matrix,communicate_phi_for_lsumrho,&
    calculate_ham,extra_states,itout,it_scc,it_cdft,order_taylor,max_inversion_error,&
    calculate_KS_residue,calculate_gap,energs_work,remove_coupling_terms,factor,&
    pexsi_npoles,pexsi_mumin,pexsi_mumax,pexsi_mu,pexsi_temperature, pexsi_tol_charge,&
    convcrit_dmin,nitdmin,curvefit_dmin,ldiis_coeff,reorder,cdft,updatekernel)
  use module_base
  use module_types
  use module_interfaces, only: LocalHamiltonianApplication, SynchronizeHamiltonianApplication, optimize_coeffs
  use Poisson_Solver, except_dp => dp, except_gp => gp
  use constrained_dft
  use diis_sd_optimization
  use yaml_output
  use communications_base, only: TRANSPOSE_FULL
  use communications, only: transpose_localized, start_onesided_communication
  use rhopotential, only: full_local_potential
  use sparsematrix_base, only: sparse_matrix, sparsematrix_malloc_ptr, sparsematrix_malloc, &
                               DENSE_FULL, DENSE_PARALLEL, DENSE_MATMUL, assignment(=), SPARSE_FULL
  use sparsematrix, only: uncompress_matrix, gather_matrix_from_taskgroups_inplace, &
                          extract_taskgroup_inplace, uncompress_matrix_distributed2, gather_matrix_from_taskgroups, &
                          extract_taskgroup, uncompress_matrix2, &
                          write_sparsematrix, delete_coupling_terms, transform_sparse_matrix
  use sparsematrix_init, only: sparsebigdft_to_ccs
  use transposed_operations, only: calculate_overlap_transposed
  use parallel_linalg, only: dsygv_parallel
  use matrix_operations, only: deviation_from_unity_parallel
  !use foe, only: fermi_operator_expansion_new
  use sparsematrix_highlevel, only: matrix_fermi_operator_expansion
  use public_enums
  use locregs_init, only: small_to_large_locreg
  use locreg_operations, only: confpot_data
  use foe_base, only: foe_data_get_real
  use pexsi, only: pexsi_driver
  implicit none

  ! Calling arguments
  integer,intent(in) :: iproc, nproc, scf_mode, itout, it_scc, it_cdft
  integer,intent(inout) :: order_taylor
  real(kind=8),intent(in) :: max_inversion_error
  type(orbitals_data),intent(inout) :: orbs
  type(atoms_data),intent(in) :: at
  real(kind=8),dimension(3,at%astruct%nat),intent(in) :: rxyz
  type(DFT_local_fields), intent(inout) :: denspot
  type(GPU_pointers),intent(inout) :: GPU
  integer,intent(out) :: infoCoeff
  type(energy_terms),intent(inout) :: energs
  real(kind=8),intent(inout) :: fnrm
  type(DFT_PSP_projectors),intent(inout) :: nlpsp
  type(SIC_data),intent(in) :: SIC
  type(DFT_wavefunction),intent(inout) :: tmb
  logical,intent(in):: calculate_overlap_matrix, invert_overlap_matrix
  logical,intent(in):: communicate_phi_for_lsumrho
  logical,intent(in) :: calculate_ham, calculate_KS_residue, calculate_gap
  type(work_mpiaccumulate),intent(inout) :: energs_work
  logical,intent(in) :: remove_coupling_terms
  real(kind=8), intent(in) :: factor
  integer,intent(in) :: pexsi_npoles
  real(kind=8),intent(in) :: pexsi_mumin,pexsi_mumax,pexsi_mu,pexsi_temperature, pexsi_tol_charge
  type(DIIS_obj),intent(inout),optional :: ldiis_coeff ! for dmin only
  integer, intent(in), optional :: nitdmin ! for dmin only
  real(kind=gp), intent(in), optional :: convcrit_dmin ! for dmin only
  logical, intent(in), optional :: curvefit_dmin ! for dmin only
  type(cdft_data),intent(inout),optional :: cdft
  integer, intent(in) :: extra_states
  logical, optional, intent(in) :: reorder
  logical, optional, intent(in) :: updatekernel

  ! Local variables 
  integer :: iorb, info, ishift, ispin, ii, jorb, i, ishifts, ishiftm, jproc
  real(kind=8),dimension(:),allocatable :: hpsit_c, hpsit_f, eval, tmparr1, tmparr2, tmparr, ovrlp_large, ham_large
  real(kind=8),dimension(:,:),allocatable :: ovrlp_fullp, tempmat
  real(kind=8),dimension(:,:,:),allocatable :: matrixElements
  type(confpot_data),dimension(:),allocatable :: confdatarrtmp
  logical :: update_kernel
  character(len=*),parameter :: subname='get_coeff'
  real(kind=gp) :: tmprtr
  real(kind=8) :: max_deviation, mean_deviation, KSres, max_deviation_p,  mean_deviation_p, maxdiff
  integer,dimension(:),allocatable :: row_ind, col_ptr, n3p

  call f_routine(id='get_coeff')


  if(calculate_ham) then
      !!energs_work = work_mpiaccumulate_null()
      !!energs_work%ncount = 4
      !!call allocate_work_mpiaccumulate(energs_work)

      call local_potential_dimensions(iproc,tmb%ham_descr%lzd,tmb%orbs,denspot%xc,denspot%dpbox%ngatherarr(0,1))
      n3p = f_malloc(0.to.nproc-1,id='n3p')
      do jproc=0,nproc-1
          n3p(jproc) = max(denspot%dpbox%nscatterarr(jproc,2),1)
      end do
      call start_onesided_communication(iproc, nproc, denspot%dpbox%ndims(1), denspot%dpbox%ndims(2), &
           n3p, denspot%rhov, &
           tmb%ham_descr%comgp%nrecvbuf*tmb%ham_descr%comgp%nspin, tmb%ham_descr%comgp%recvbuf, tmb%ham_descr%comgp, &
           tmb%ham_descr%lzd)
      call f_free(n3p)
  end if

  ! Option to only calculate the energy without updating the kernel
  if (present(updatekernel)) then
      update_kernel=updatekernel
  else
      update_kernel=.true.
  end if

  ! This is simply not yet implemented
  if (.not.update_kernel .and. scf_mode==LINEAR_FOE) then
      stop 'ERROR: for the moment, update_kernel must be true for FOE'
  end if

   if (iproc==0) call yaml_mapping_open('Kernel update')


  ! Calculate the Hamiltonian matrix if it is not already present.
  if(calculate_ham) then

      !!call local_potential_dimensions(iproc,tmb%ham_descr%lzd,tmb%orbs,denspot%xc,denspot%dpbox%ngatherarr(0,1))
      !!call start_onesided_communication(iproc, nproc, max(denspot%dpbox%ndimpot,1), denspot%rhov, &
      !!     tmb%ham_descr%comgp%nrecvbuf, tmb%ham_descr%comgp%recvbuf, tmb%ham_descr%comgp, tmb%ham_descr%lzd)

      if (iproc==0) then
          call yaml_map('Hamiltonian application required',.true.)
      end if

      allocate(confdatarrtmp(tmb%orbs%norbp))
      call default_confinement_data(confdatarrtmp,tmb%orbs%norbp)

      call small_to_large_locreg(iproc, tmb%npsidim_orbs, tmb%ham_descr%npsidim_orbs, tmb%lzd, tmb%ham_descr%lzd, &
           tmb%orbs, tmb%psi, tmb%ham_descr%psi)

      if (tmb%ham_descr%npsidim_orbs > 0) call f_zero(tmb%ham_descr%npsidim_orbs,tmb%hpsi(1))

      call NonLocalHamiltonianApplication(iproc,at,tmb%ham_descr%npsidim_orbs,tmb%orbs,&
           tmb%ham_descr%lzd,nlpsp,tmb%ham_descr%psi,tmb%hpsi,energs%eproj,tmb%paw)
      ! only kinetic as waiting for communications
      call LocalHamiltonianApplication(iproc,nproc,at,tmb%ham_descr%npsidim_orbs,tmb%orbs,&
           tmb%ham_descr%lzd,confdatarrtmp,denspot%dpbox%ngatherarr,denspot%pot_work,&
           & tmb%ham_descr%psi,tmb%hpsi,energs,SIC,GPU,3,denspot%xc,&
           & pkernel=denspot%pkernelseq,dpbox=denspot%dpbox,&
           & potential=denspot%rhov,comgp=tmb%ham_descr%comgp)
      call full_local_potential(iproc,nproc,tmb%orbs,tmb%ham_descr%lzd,2,denspot%dpbox,&
           & denspot%xc,denspot%rhov,denspot%pot_work,tmb%ham_descr%comgp)
      !!do i=1,tmb%ham_descr%comgp%nrecvbuf
      !!    write(8000+iproc,'(a,i8,es16.6)') 'i, recvbuf(i)', i, tmb%ham_descr%comgp%recvbuf(i)
      !!end do
      !call wait_p2p_communication(iproc, nproc, tmb%ham_descr%comgp)
      ! only potential
      call LocalHamiltonianApplication(iproc,nproc,at,tmb%ham_descr%npsidim_orbs,tmb%orbs,&
           tmb%ham_descr%lzd,confdatarrtmp,denspot%dpbox%ngatherarr,denspot%pot_work,&
           & tmb%ham_descr%psi,tmb%hpsi,energs,SIC,GPU,2,denspot%xc,&
           & pkernel=denspot%pkernelseq,dpbox=denspot%dpbox,&
           & potential=denspot%rhov,comgp=tmb%ham_descr%comgp)
      call timing(iproc,'glsynchham1','ON')
      call SynchronizeHamiltonianApplication(nproc,tmb%ham_descr%npsidim_orbs,&
           & tmb%orbs,tmb%ham_descr%lzd,GPU,denspot%xc,tmb%hpsi,&
           energs, energs_work)
      call timing(iproc,'glsynchham1','OF')
      deallocate(confdatarrtmp)



      !!if (iproc==0) write(*,'(a,5es20.12)') 'ekin, eh, epot, eproj, eex', &
      !!              energs%ekin, energs%eh, energs%epot, energs%eproj, energs%exc

      !DEBUG
      !if(iproc==0) then
      !  print *,'Ekin,Epot,Eproj,Eh,Exc,Evxc',energs%ekin,energs%epot,energs%eproj,energs%eh,energs%exc,energs%evxc
      !end if
      !END DEBUG

      call f_free_ptr(denspot%pot_work)

      ! Calculate the matrix elements <phi|H|phi>.
      if(.not.tmb%ham_descr%can_use_transposed) then
          call transpose_localized(iproc, nproc, tmb%ham_descr%npsidim_orbs, tmb%orbs, tmb%ham_descr%collcom, &
               TRANSPOSE_FULL, tmb%ham_descr%psi, tmb%ham_descr%psit_c, tmb%ham_descr%psit_f, tmb%ham_descr%lzd)
          tmb%ham_descr%can_use_transposed=.true.
      end if

      hpsit_c = f_malloc(tmb%ham_descr%collcom%ndimind_c,id='hpsit_c')
      hpsit_f = f_malloc(7*tmb%ham_descr%collcom%ndimind_f,id='hpsit_f')
      call transpose_localized(iproc, nproc, tmb%ham_descr%npsidim_orbs, tmb%orbs, tmb%ham_descr%collcom, &
           TRANSPOSE_FULL, tmb%hpsi, hpsit_c, hpsit_f, tmb%ham_descr%lzd)


      call calculate_overlap_transposed(iproc, nproc, tmb%orbs, tmb%ham_descr%collcom, &
           tmb%ham_descr%psit_c, hpsit_c, tmb%ham_descr%psit_f, hpsit_f, tmb%linmat%m, tmb%linmat%ham_)
      !!call gather_matrix_from_taskgroups_inplace(iproc, nproc, tmb%linmat%m, tmb%linmat%ham_)


!!  call diagonalize_subset(iproc, nproc, tmb%orbs, tmb%linmat%s, tmb%linmat%ovrlp_, tmb%linmat%m, tmb%linmat%ham_)
!!  if (iproc==0) then
!!      do iorb=1,tmb%orbs%norb
!!          write(*,*) 'iorb, tmb%orbs%eval(iorb)',iorb,tmb%orbs%eval(iorb)
!!      end do
!!  end if

  else
      !!if(iproc==0) write(*,*) 'No Hamiltonian application required.'
      if (iproc==0) then
          call yaml_map('Hamiltonian application required',.false.)
      end if
  end if


  ! Calculate the overlap matrix if required.
  if(calculate_overlap_matrix) then
      if(.not.tmb%can_use_transposed) then
          call transpose_localized(iproc, nproc, tmb%npsidim_orbs, tmb%orbs, tmb%collcom, &
               TRANSPOSE_FULL, tmb%psi, tmb%psit_c, tmb%psit_f, tmb%lzd)
          tmb%can_use_transposed=.true.
      end if

      if (iproc==0) call yaml_map('calculate overlap matrix',.true.)
      call calculate_overlap_transposed(iproc, nproc, tmb%orbs, tmb%collcom, tmb%psit_c, &
           tmb%psit_c, tmb%psit_f, tmb%psit_f, tmb%linmat%s, tmb%linmat%ovrlp_)
      !call gather_matrix_from_taskgroups_inplace(iproc, nproc, tmb%linmat%s, tmb%linmat%ovrlp_)
  end if

  ovrlp_fullp = sparsematrix_malloc(tmb%linmat%l,iaction=DENSE_PARALLEL,id='ovrlp_fullp')
  max_deviation=0.d0
  mean_deviation=0.d0
  do ispin=1,tmb%linmat%s%nspin
      ishift=(ispin-1)*tmb%linmat%s%nvctrp_tg
      call uncompress_matrix_distributed2(iproc, tmb%linmat%s, DENSE_PARALLEL, &
           tmb%linmat%ovrlp_%matrix_compr(ishift+1:), ovrlp_fullp)
      call deviation_from_unity_parallel(iproc, nproc, bigdft_mpi%mpi_comm, &
           tmb%linmat%s%nfvctr, tmb%linmat%s%nfvctrp, &
           tmb%linmat%s%isfvctr, ovrlp_fullp, &
           tmb%linmat%s, max_deviation_p, mean_deviation_p)
      max_deviation = max_deviation + max_deviation_p/real(tmb%linmat%s%nspin,kind=8)
      mean_deviation = mean_deviation + mean_deviation_p/real(tmb%linmat%s%nspin,kind=8)
  end do
  call f_free(ovrlp_fullp)
  if (iproc==0) then
      call yaml_map('max dev from unity',max_deviation,fmt='(es9.2)')
      call yaml_map('mean dev from unity',mean_deviation,fmt='(es9.2)')
  end if

  ! Post the p2p communications for the density. (must not be done in inputguess)
  if(communicate_phi_for_lsumrho) then
      call communicate_basis_for_density_collective(iproc, nproc, tmb%lzd, max(tmb%npsidim_orbs,tmb%npsidim_comp), &
           tmb%orbs, tmb%psi, tmb%collcom_sr)
  end if

  ! CDFT: add V*w_ab to Hamiltonian here - assuming ham and weight matrix have the same sparsity...
  if (present(cdft)) then
     call timing(iproc,'constraineddft','ON')
     call daxpy(tmb%linmat%m%nvctr,cdft%lag_mult,cdft%weight_matrix_%matrix_compr,1,tmb%linmat%ham_%matrix_compr,1)
     call timing(iproc,'constraineddft','OF') 
  end if

  if (remove_coupling_terms) then
      call delete_coupling_terms(iproc, nproc, bigdft_mpi%mpi_comm, &
           tmb%linmat%smmd, tmb%linmat%s, tmb%linmat%ovrlp_%matrix_compr)
      call delete_coupling_terms(iproc, nproc, bigdft_mpi%mpi_comm, &
           tmb%linmat%smmd, tmb%linmat%m, tmb%linmat%ham_%matrix_compr)
      call delete_coupling_terms(iproc, nproc, bigdft_mpi%mpi_comm, &
           tmb%linmat%smmd, tmb%linmat%l, tmb%linmat%kernel_%matrix_compr)
  end if

  if (scf_mode/=LINEAR_FOE .and. scf_mode/=LINEAR_PEXSI) then
      tmb%linmat%ham_%matrix = sparsematrix_malloc_ptr(tmb%linmat%m, iaction=DENSE_FULL, id='tmb%linmat%ham_%matrix')
      !call yaml_map('Ham1com',tmb%linmat%ham_%matrix_compr)
      !call yaml_map('ovrlpcom',tmb%linmat%ovrlp_%matrix_compr)

      tmb%linmat%ovrlp_%matrix = sparsematrix_malloc_ptr(tmb%linmat%s, iaction=DENSE_FULL, id='tmb%linmat%ovrlp_%matrix')
      !call uncompress_matrix(iproc, tmb%linmat%m, &
      !     inmat=tmb%linmat%ham_%matrix_compr, outmat=tmb%linmat%ham_%matrix)
      !call uncompress_matrix(iproc, tmb%linmat%s, &
      !     inmat=tmb%linmat%ovrlp_%matrix_compr, outmat=tmb%linmat%ovrlp_%matrix)
      do ispin=1,tmb%linmat%m%nspin
          ishifts = (ispin-1)*tmb%linmat%s%nvctrp_tg
          ishiftm = (ispin-1)*tmb%linmat%m%nvctrp_tg
          call f_zero(tmb%linmat%m%nfvctr**2, tmb%linmat%ham_%matrix(1,1,ispin))
          tempmat = sparsematrix_malloc(tmb%linmat%m, iaction=DENSE_PARALLEL, id='tempmat')
          call uncompress_matrix_distributed2(iproc, tmb%linmat%m, DENSE_PARALLEL, &
               tmb%linmat%ham_%matrix_compr(ishiftm+1:ishiftm+tmb%linmat%m%nvctrp_tg), tempmat)
          if (tmb%linmat%m%nfvctrp>0) then
              call vcopy(tmb%linmat%m%nfvctr*tmb%linmat%m%nfvctrp, tempmat(1,1), 1, &
                   tmb%linmat%ham_%matrix(1,tmb%linmat%m%isfvctr+1,ispin), 1)
          end if
          call f_free(tempmat)
          if (nproc>1) then
              call mpiallred(tmb%linmat%ham_%matrix(1,1,ispin), tmb%linmat%m%nfvctr**2, &
                   mpi_sum, comm=bigdft_mpi%mpi_comm)
          end if

          call f_zero(tmb%linmat%s%nfvctr**2, tmb%linmat%ovrlp_%matrix(1,1,ispin))
          tempmat = sparsematrix_malloc(tmb%linmat%s, iaction=DENSE_PARALLEL, id='tempmat')
          call uncompress_matrix_distributed2(iproc, tmb%linmat%s, DENSE_PARALLEL, &
               tmb%linmat%ovrlp_%matrix_compr(ishifts+1:), tempmat)
          if (tmb%linmat%m%nfvctrp>0) then
              call vcopy(tmb%linmat%s%nfvctr*tmb%linmat%s%nfvctrp, tempmat(1,1), 1, &
                   tmb%linmat%ovrlp_%matrix(1,tmb%linmat%s%isfvctr+1,ispin), 1)
          end if
          call f_free(tempmat)
          if (nproc>1) then
              call mpiallred(tmb%linmat%ovrlp_%matrix(1,1,ispin), tmb%linmat%s%nfvctr**2, &
                   mpi_sum, comm=bigdft_mpi%mpi_comm)
          end if
      end do
  end if

  ! Diagonalize the Hamiltonian.
!  if (iproc==0) call yaml_sequence_open('kernel method')
  if(scf_mode==LINEAR_MIXPOT_SIMPLE .or. scf_mode==LINEAR_MIXDENS_SIMPLE) then
      ! Keep the Hamiltonian and the overlap since they will be overwritten by the diagonalization.
      matrixElements = f_malloc((/ tmb%linmat%m%nfvctr,tmb%linmat%m%nfvctr,2 /),id='matrixElements')
      eval = f_malloc(tmb%linmat%l%nfvctr,id='eval')

      do ispin=1,tmb%linmat%s%nspin
          !if (ispin==1) then
          !    ishift=0
          !    !ii=orbs%norbu
          !    tmb%linmat%
          !else
          !    ishift=orbs%norbu
          !    ii=orbs%norbd
          !end if
          !ishift=(ispin-1)*tmb%linmat%s%nfvctr
          call vcopy(tmb%linmat%m%nfvctr**2, tmb%linmat%ham_%matrix(1,1,ispin), 1, matrixElements(1,1,1), 1)
          call vcopy(tmb%linmat%m%nfvctr**2, tmb%linmat%ovrlp_%matrix(1,1,ispin), 1, matrixElements(1,1,2), 1)
          if (iproc==0) call yaml_map('method','diagonalization')
          if(tmb%orthpar%blocksize_pdsyev<0) then
              if (iproc==0) call yaml_map('mode','sequential')
              !!if (iproc==0) then
              !!    do iorb=1,tmb%linmat%m%nfvctr
              !!        do jorb=1,tmb%linmat%m%nfvctr
              !!            write(690+ispin,'(a,2i8,2f15.8)') 'iorb, jorb, vals', iorb, jorb, matrixElements(jorb,iorb,:)
              !!        end do
              !!    end do
              !!end if
              call diagonalizeHamiltonian2(iproc, tmb%linmat%m%nfvctr, &
                   matrixElements(1,1,1), matrixElements(1,1,2), eval)
          else
              if (iproc==0) call yaml_map('mode','parallel')
              call dsygv_parallel(iproc, nproc, bigdft_mpi%mpi_comm, tmb%orthpar%blocksize_pdsyev, tmb%orthpar%nproc_pdsyev, &
                   1, 'v', 'l', tmb%linmat%m%nfvctr, &
                   matrixElements(1,1,1), tmb%linmat%m%nfvctr, matrixElements(1,1,2), tmb%linmat%m%nfvctr, &
                   eval, info)
          end if

          ! Broadcast the results (eigenvectors and eigenvalues) from task 0 to
          ! all other tasks (in this way avoiding that different MPI tasks have different values)
          if (nproc>1) then
              if (iproc==0) call yaml_mapping_open('Cross-check among MPI tasks')
              call mpibcast(matrixElements(:,:,1), comm=bigdft_mpi%mpi_comm, maxdiff=maxdiff)
              if (iproc==0) call yaml_map('max diff of eigenvectors',maxdiff,fmt='(es8.2)')
              call mpibcast(eval, comm=bigdft_mpi%mpi_comm, maxdiff=maxdiff)
              if (iproc==0) call yaml_map('max diff of eigenvalues',maxdiff,fmt='(es8.2)')
              if (iproc==0) call yaml_mapping_close()
          end if
          !!if (iproc==0) then
          !!    do iorb=1,tmb%orbs%norb
          !!        write(*,*) 'ind, val', iorb, matrixElements(iorb,orbs%norb+1,1)
          !!    end do
          !!end if
          !if (iproc==0) write(*,'(a,3i6,100f9.2)') 'ispin, ishift+1, ishift+ii, evals', ispin, ishift+1, ishift+ii, tmb%orbs%eval(ishift+1:ishift+ii)

          ! copy all the eigenvalues
          !tmb%orbs%eval(ishift+1:ishift+ii) = eval(1:ii-ishift)
          call vcopy(tmb%linmat%m%nfvctr, eval(1), 1, tmb%orbs%eval((ispin-1)*tmb%linmat%m%nfvctr+1), 1)
          ! copy the eigenvalues of the occupied states
          if (ispin==1) then
              call vcopy(orbs%norbu, eval(1), 1, orbs%eval(1), 1)
          else
              call vcopy(orbs%norbd, eval(1), 1, orbs%eval(orbs%norbu+1), 1)
          end if

          ! Make sure that the eigenvectors have the same sign on all MPI tasks.
          ! To do so, ensure that the first entry is always positive.
          do iorb=1,tmb%linmat%m%nfvctr
              if (matrixElements(1,iorb,1)<0.d0) then
                  call dscal(tmb%linmat%m%nfvctr, -1.d0, matrixElements(1,iorb,1), 1)
              end if
          end do

          ! Copy the diagonalized matrix to the coeff array.
          ! In principle I would prefer to copy orbs%norbu/orbs%norbd states.
          ! However this is not possible since the extra states are not included in there (WHY?!)
          ! Therefore as a workaround I use the following dirty solution with different cases.
          if (tmb%linmat%l%nspin/=1) then
              if (extra_states>0) stop 'extra states and spin polarization not possible at the moment'
              ! Only copy the occupied states
              if (ispin==1) then
                  call vcopy(orbs%norbu*tmb%linmat%m%nfvctr, matrixElements(1,1,1), 1, tmb%coeff(1,1), 1)
              else if (ispin==2) then
                  call vcopy(orbs%norbd*tmb%linmat%m%nfvctr, matrixElements(1,1,1), 1, tmb%coeff(1,orbs%norbu+1), 1)
              end if
          else
              ! Copy all states
              call vcopy(tmb%orbs%norb*tmb%linmat%m%nfvctr, matrixElements(1,1,1), 1, tmb%coeff(1,1), 1)
          end if
          infoCoeff=0


          ! keep the eigenvalues for the preconditioning - instead should take h_alpha,alpha for both cases
          ! instead just use -0.5 everywhere
          !tmb%orbs%eval(:) = -0.5_dp
      end do

      call f_free(eval)

      !!if (iproc==0) then
      !!    do iorb=1,orbs%norb
      !!        do jorb=1,tmb%linmat%m%nfvctr
      !!            if (orbs%spinsgn(iorb)>0.d0) then
      !!                write(620,*) 'iorb, jorb, val', iorb, jorb, tmb%coeff(jorb,iorb)
      !!            else
      !!                write(621,*) 'iorb, jorb, val', iorb, jorb, tmb%coeff(jorb,iorb)
      !!            end if
      !!        end do
      !!    end do
      !!end if

      call f_free(matrixElements)
  else if (scf_mode==LINEAR_DIRECT_MINIMIZATION) then
     if(.not.present(ldiis_coeff)) &
          call f_err_throw('ldiis_coeff must be present for scf_mode==LINEAR_DIRECT_MINIMIZATION',&
          err_name='BIGDFT_RUNTIME_ERROR')
     ! call routine which updates coeffs for tmb%orbs%norb or orbs%norb depending on whether or not extra states are required
     if (iproc==0) call yaml_map('method','directmin')
     if (extra_states>0) then
        call optimize_coeffs(iproc, nproc, orbs, tmb, ldiis_coeff, fnrm, convcrit_dmin, nitdmin, energs%ebs, &
             curvefit_dmin, factor, itout, it_scc, it_cdft, order_taylor, max_inversion_error, reorder, extra_states)
     else
        call optimize_coeffs(iproc, nproc, orbs, tmb, ldiis_coeff, fnrm, convcrit_dmin, nitdmin, energs%ebs, &
             curvefit_dmin, factor, itout, it_scc, it_cdft, order_taylor, max_inversion_error, reorder)
     end if
  end if

  ! CDFT: subtract V*w_ab from Hamiltonian so that we are calculating the correct energy
  if (present(cdft)) then
     call timing(iproc,'constraineddft','ON')
     tmparr = sparsematrix_malloc(tmb%linmat%m,iaction=SPARSE_FULL,id='tmparr')
     call gather_matrix_from_taskgroups(iproc, nproc, bigdft_mpi%mpi_comm, &
          tmb%linmat%m, tmb%linmat%ham_%matrix_compr, tmparr)
     call daxpy(tmb%linmat%m%nvctr*tmb%linmat%m%nspin,-cdft%lag_mult,cdft%weight_matrix_%matrix_compr,1,tmparr,1)
     call extract_taskgroup(tmb%linmat%m, tmparr, tmb%linmat%ham_%matrix_compr)
     call f_free(tmparr)
     call timing(iproc,'constraineddft','OF') 
  end if

  if (scf_mode/=LINEAR_FOE .and. scf_mode/=LINEAR_PEXSI) then
      ! Calculate the band structure energy and update kernel
      if (scf_mode/=LINEAR_DIRECT_MINIMIZATION) then
         !!call extract_taskgroup_inplace(tmb%linmat%l, tmb%linmat%kernel_)
         !!call extract_taskgroup_inplace(tmb%linmat%m, tmb%linmat%ham_)
         call calculate_kernel_and_energy(iproc,nproc,tmb%linmat%l,tmb%linmat%m, &
              tmb%linmat%kernel_, tmb%linmat%ham_, energs%ebs,&
              tmb%coeff,orbs,tmb%orbs,update_kernel)
         !!call gather_matrix_from_taskgroups_inplace(iproc, nproc, tmb%linmat%l, tmb%linmat%kernel_)
         !!call gather_matrix_from_taskgroups_inplace(iproc, nproc, tmb%linmat%m, tmb%linmat%ham_)
      else if (present(cdft)) then
         ! for directmin we have the kernel already, but only the CDFT function not actual energy for CDFT
         !!call extract_taskgroup_inplace(tmb%linmat%l, tmb%linmat%kernel_)
         !!call extract_taskgroup_inplace(tmb%linmat%m, tmb%linmat%ham_)
         call calculate_kernel_and_energy(iproc,nproc,tmb%linmat%l,tmb%linmat%m, &
              tmb%linmat%kernel_, tmb%linmat%ham_, energs%ebs,&
              tmb%coeff,orbs,tmb%orbs,.false.)
         !!call gather_matrix_from_taskgroups_inplace(iproc, nproc, tmb%linmat%l, tmb%linmat%kernel_)
         !!call gather_matrix_from_taskgroups_inplace(iproc, nproc, tmb%linmat%m, tmb%linmat%ham_)
      end if
      call f_free_ptr(tmb%linmat%ham_%matrix)
      call f_free_ptr(tmb%linmat%ovrlp_%matrix)

      !!if (iproc==0) then
      !!    ii=0
      !!    do ispin=1,tmb%linmat%l%nspin
      !!        do iorb=1,tmb%linmat%l%nvctr
      !!            ii=ii+1
      !!            if (ispin==1) then
      !!                write(630,'(a,2i8,f14.7)') 'ispin, iorb, val', ispin, iorb, tmb%linmat%kernel_%matrix_compr(ii)
      !!            else
      !!                write(631,'(a,2i8,f14.7)') 'ispin, iorb, val', ispin, iorb, tmb%linmat%kernel_%matrix_compr(ii)
      !!            end if
      !!        end do
      !!    end do
      !!end if

  else ! foe or pexsi

      !same as for directmin/diag
      ! CDFT: add V*w_ab to Hamiltonian here - assuming ham and weight matrix have the same sparsity...
      if (present(cdft)) then
         call timing(iproc,'constraineddft','ON')
         call daxpy(tmb%linmat%m%nvctr,cdft%lag_mult,cdft%weight_matrix_%matrix_compr,1,tmb%linmat%ham_%matrix_compr,1)
         call timing(iproc,'constraineddft','OF') 
      end if

      ! TEMPORARY #################################################
      if (calculate_gap) then
          tmb%linmat%ham_%matrix = sparsematrix_malloc_ptr(tmb%linmat%m, iaction=DENSE_FULL, id='tmb%linmat%ham_%matrix')
          !!tmparr = sparsematrix_malloc(tmb%linmat%m,iaction=SPARSE_FULL,id='tmparr')
          !!call gather_matrix_from_taskgroups(iproc, nproc, tmb%linmat%m, tmb%linmat%ham_%matrix_compr, tmparr)
          call uncompress_matrix2(iproc, nproc, bigdft_mpi%mpi_comm, &
               tmb%linmat%m, tmb%linmat%ham_%matrix_compr, tmb%linmat%ham_%matrix)
          !!call f_free(tmparr)
          tmb%linmat%ovrlp_%matrix = sparsematrix_malloc_ptr(tmb%linmat%s, iaction=DENSE_FULL, id='tmb%linmat%ovrlp_%matrix')
          call uncompress_matrix2(iproc, nproc, bigdft_mpi%mpi_comm, &
               tmb%linmat%s, tmb%linmat%ovrlp_%matrix_compr, tmb%linmat%ovrlp_%matrix)
          ! Keep the Hamiltonian and the overlap since they will be overwritten by the diagonalization.
          matrixElements=f_malloc((/tmb%orbs%norb,tmb%orbs%norb,2/),id='matrixElements')
          !SM: need to fix the spin here
          call vcopy(tmb%orbs%norb**2, tmb%linmat%ham_%matrix(1,1,1), 1, matrixElements(1,1,1), 1)
          call vcopy(tmb%orbs%norb**2, tmb%linmat%ovrlp_%matrix(1,1,1), 1, matrixElements(1,1,2), 1)
          call diagonalizeHamiltonian2(iproc, tmb%orbs%norb, matrixElements(1,1,1), matrixElements(1,1,2), tmb%orbs%eval)
          if (iproc==0) call yaml_map('gap',tmb%orbs%eval(orbs%norb+1)-tmb%orbs%eval(orbs%norb))
          if (iproc==0) call yaml_map('lowest eigenvalue',tmb%orbs%eval(1))
          if (iproc==0) call yaml_map('highest eigenvalue',tmb%orbs%eval(tmb%orbs%norb))
          call f_free(matrixElements)
          call f_free_ptr(tmb%linmat%ham_%matrix)
          call f_free_ptr(tmb%linmat%ovrlp_%matrix)
      end if
      ! END TEMPORARY #############################################

      tmprtr=0.d0

      !!if (iproc==0) then
      !!    call yaml_map('write overlap matrix',.true.)
      !!    call write_sparsematrix('overlap.dat', tmb%linmat%s, tmb%linmat%ovrlp_)
      !!end if
      if (scf_mode==LINEAR_PEXSI) then
          if (iproc==0) call yaml_map('method','PEXSI')
          !call write_pexsi_matrices(iproc, nproc, tmb%linmat%m, tmb%linmat%s, tmb%linmat%ham_%matrix_compr, tmb%linmat%ovrlp_%matrix_compr)
          row_ind = f_malloc(tmb%linmat%l%nvctr,id='row_ind')
          col_ptr = f_malloc(tmb%linmat%l%nfvctr,id='col_ptr')
          call sparsebigdft_to_ccs(tmb%linmat%l%nfvctr, tmb%linmat%l%nvctr, tmb%linmat%l%nseg, tmb%linmat%l%keyg, row_ind, col_ptr)
          ! AT the moment not working for nspin>1
          ovrlp_large = sparsematrix_malloc(tmb%linmat%l, iaction=SPARSE_FULL, id='ovrlp_large')
          ham_large = sparsematrix_malloc(tmb%linmat%l, iaction=SPARSE_FULL, id='ham_large')
          !!call transform_sparsity_pattern(tmb%linmat%l%nfvctr, tmb%linmat%s%nvctr, 0, &
          !!     tmb%linmat%s%nseg, tmb%linmat%s%keyv, tmb%linmat%s%keyg, tmb%linmat%s%smmm%line_and_column_mm, &
          !!     tmb%linmat%l%nvctr, 0, tmb%linmat%l%smmm%nseg, &
          !!     tmb%linmat%l%smmm%keyv, tmb%linmat%l%smmm%keyg, &
          !!     tmb%linmat%l%smmm%istsegline, 'small_to_large', tmb%linmat%ovrlp_%matrix_compr, ovrlp_large)
          !!call transform_sparsity_pattern(tmb%linmat%l%nfvctr, tmb%linmat%m%smmm%nvctrp_mm, tmb%linmat%m%smmm%isvctr_mm, &
          !!     tmb%linmat%m%nseg, tmb%linmat%m%keyv, tmb%linmat%m%keyg, tmb%linmat%m%smmm%line_and_column_mm, &
          !!     tmb%linmat%l%smmm%nvctrp, tmb%linmat%l%smmm%isvctr, tmb%linmat%l%smmm%nseg, &
          !!     tmb%linmat%l%smmm%keyv, tmb%linmat%l%smmm%keyg, &
          !!     tmb%linmat%l%smmm%istsegline, 'small_to_large', tmb%linmat%ham_%matrix_compr, ham_large)
          if (tmb%linmat%s%ntaskgroup/=1 .or. tmb%linmat%m%ntaskgroup/=1 .or. tmb%linmat%l%ntaskgroup/=1) then
              call f_err_throw('PEXSI is not yet tested with matrix taskgroups', err_name='BIGDFT_RUNTIME_ERROR')
          end if
          call transform_sparse_matrix(iproc, tmb%linmat%s, tmb%linmat%l, 'small_to_large', &
               smat_in=tmb%linmat%ovrlp_%matrix_compr, lmat_out=ovrlp_large)
          call transform_sparse_matrix(iproc, tmb%linmat%m, tmb%linmat%l, 'small_to_large', &
               smat_in=tmb%linmat%ham_%matrix_compr, lmat_out=ham_large)
          !write(*,*) 'iproc, ham_large', iproc, ham_large
          call pexsi_driver(iproc, nproc, tmb%linmat%l%nfvctr, tmb%linmat%l%nvctr, row_ind, col_ptr, &
               ham_large, ovrlp_large, foe_data_get_real(tmb%foe_obj,"charge",1), pexsi_npoles, &
               pexsi_mumin, pexsi_mumax, pexsi_mu, pexsi_temperature, pexsi_tol_charge, &
               tmb%linmat%kernel_%matrix_compr, energs%ebs)

          call f_free(ovrlp_large)
          call f_free(ham_large)
          call f_free(row_ind)
          call f_free(col_ptr)
      else if (scf_mode==LINEAR_FOE) then
          if (iproc==0) call yaml_map('method','FOE')
          !call fermi_operator_expansion_new(iproc, nproc, &
          !     energs%ebs, &
          !     invert_overlap_matrix, 2, &
          !     tmb%linmat%s, tmb%linmat%m, tmb%linmat%l, tmb%linmat%ham_, &
          !     tmb%linmat%ovrlp_, tmb%linmat%ovrlppowers_(2), tmb%linmat%kernel_, tmb%foe_obj)
          call matrix_fermi_operator_expansion(iproc, nproc, bigdft_mpi%mpi_comm, &
               tmb%foe_obj, tmb%linmat%s, tmb%linmat%m, tmb%linmat%l, &
               tmb%linmat%ovrlp_, tmb%linmat%ham_, tmb%linmat%ovrlppowers_(2), tmb%linmat%kernel_, &
               energs%ebs, invert_overlap_matrix, 2)

          !!call fermi_operator_expansion(iproc, nproc, &
          !!     energs%ebs, order_taylor, max_inversion_error, &
          !!     invert_overlap_matrix, 2, &
          !!     trim(adjustl(yaml_toa(itout,fmt='(i3.3)')))//'-'//trim(adjustl(yaml_toa(it_cdft,fmt='(i3.3)')))&
          !!     //'-'//trim(adjustl(yaml_toa(it_scc,fmt='(i3.3)'))), &
          !!     tmb%linmat%s, tmb%linmat%m, tmb%linmat%l, tmb%linmat%ham_, &
          !!     tmb%linmat%ovrlp_, tmb%linmat%ovrlppowers_(2), tmb%linmat%kernel_, tmb%foe_obj)
      end if

      ! Eigenvalues not available, therefore take -.5d0
      tmb%orbs%eval=-.5d0

      !same as for directmin/diag
      ! CDFT: subtract V*w_ab from Hamiltonian so that we are calculating the correct energy
      if (present(cdft)) then
         call timing(iproc,'constraineddft','ON')
         tmparr = sparsematrix_malloc(tmb%linmat%m,iaction=SPARSE_FULL,id='tmparr')
         call gather_matrix_from_taskgroups(iproc, nproc, bigdft_mpi%mpi_comm, &
              tmb%linmat%m, tmb%linmat%ham_%matrix_compr, tmparr)
         call daxpy(tmb%linmat%m%nvctr*tmb%linmat%m%nspin,-cdft%lag_mult,cdft%weight_matrix_%matrix_compr,1,tmparr,1)
         call extract_taskgroup(tmb%linmat%m, tmparr, tmb%linmat%ham_%matrix_compr)
         call f_free(tmparr)
         call timing(iproc,'constraineddft','OF') 

         ! we have ebs and the kernel already, but only the CDFT function not actual energy for CDFT
         ! maybe pass both Hamiltonians to FOE to save calculation ebs twice?
         !!call extract_taskgroup_inplace(tmb%linmat%l, tmb%linmat%kernel_)
         !!call extract_taskgroup_inplace(tmb%linmat%m, tmb%linmat%ham_)
         call calculate_kernel_and_energy(iproc,nproc,tmb%linmat%l,tmb%linmat%m, &
              tmb%linmat%kernel_, tmb%linmat%ham_, energs%ebs,&
              tmb%coeff,orbs,tmb%orbs,.false.)
         !!call gather_matrix_from_taskgroups_inplace(iproc, nproc, tmb%linmat%l, tmb%linmat%kernel_)
         !!call gather_matrix_from_taskgroups_inplace(iproc, nproc, tmb%linmat%m, tmb%linmat%ham_)

      end if

  end if


  if (calculate_ham) then
      if (calculate_KS_residue) then
          call get_KS_residue(iproc, nproc, tmb, orbs, hpsit_c, hpsit_f, KSres)
          if (iproc==0) call yaml_map('Kohn-Sham residue',KSres,fmt='(es10.3)')
      else
          if (iproc==0) call yaml_map('Kohn-Sham residue','not calculated')
      end if
      call f_free(hpsit_c)
      call f_free(hpsit_f)
  end if
  if (iproc==0) call yaml_map('Coefficients available',(scf_mode /= LINEAR_FOE .and. scf_mode /= LINEAR_PEXSI))

  if (calculate_ham) then
      if (nproc>1) then
          ! Wait for the communication of energs_work on root
          call mpi_fenceandfree(energs_work%window)
      end if

      ! Copy the value, only necessary on root
      if (iproc==0) then
          energs%ekin = energs_work%receivebuf(1)
          energs%epot = energs_work%receivebuf(2)
          energs%eproj = energs_work%receivebuf(3)
          energs%evsic = energs_work%receivebuf(4)
      end if

      !!call deallocate_work_mpiaccumulate(energs_work)
  end if

  if (iproc==0) call yaml_mapping_close() !close kernel update


  call f_release_routine()

end subroutine get_coeff



subroutine getLocalizedBasis(iproc,nproc,at,orbs,rxyz,denspot,GPU,trH,trH_old,&
        fnrm_tmb,infoBasisFunctions,nlpsp,scf_mode,ldiis,SIC,tmb,energs_base,do_iterative_orthogonalization,sf_per_type,&
    nit_precond,target_function,&
    correction_orthoconstraint,nit_basis,&
    ratio_deltas,ortho_on,extra_states,itout,conv_crit,experimental_mode,early_stop,&
    gnrm_dynamic, min_gnrm_for_dynamic, can_use_ham, order_taylor, max_inversion_error, kappa_conv, &
    correction_co_contra, &
    precond_convol_workarrays, precond_workarrays, &
    wt_philarge, wt_hpsinoprecond, wt_hphi, wt_phi, fnrm, energs_work, frag_calc, &
    cdft, input_frag, ref_frags)
  !
  ! Purpose:
  ! ========
  !   Calculates the localized basis functions phi. These basis functions are obtained by adding a
  !   quartic potential centered on the atoms to the ordinary Hamiltonian. The eigenfunctions are then
  !   determined by minimizing the trace until the gradient norm is below the convergence criterion.
  use module_base
  use module_types
  use yaml_output
  use module_interfaces, only: LocalHamiltonianApplication, SynchronizeHamiltonianApplication, &
       & calculate_density_kernel, hpsitopsi, write_energies
  use communications_base, only: work_transpose, TRANSPOSE_FULL, TRANSPOSE_POST, TRANSPOSE_GATHER
  use communications, only: transpose_localized, untranspose_localized, start_onesided_communication, &
                            synchronize_onesided_communication
  use rhopotential, only: full_local_potential
  use sparsematrix_base, only: assignment(=), sparsematrix_malloc, sparsematrix_malloc_ptr, SPARSE_FULL, &
                               SPARSE_TASKGROUP
  use constrained_dft, only: cdft_data
  use fragment_base, only: fragmentInputParameters
  use module_fragments, only: system_fragment
  use sparsematrix,only: gather_matrix_from_taskgroups_inplace, extract_taskgroup_inplace
  use transposed_operations, only: calculate_overlap_transposed
  use matrix_operations, only: overlapPowerGeneral, check_taylor_order
  use public_enums
  use locreg_operations
  use locregs_init, only: small_to_large_locreg
  !  use Poisson_Solver
  !use allocModule
  implicit none

  ! Calling arguments
  integer,intent(in) :: iproc, nproc
  integer,intent(inout) :: order_taylor
  real(kind=8),intent(in) :: max_inversion_error
  integer,intent(out) :: infoBasisFunctions
  type(atoms_data), intent(in) :: at
  type(orbitals_data) :: orbs
  real(kind=8),dimension(3,at%astruct%nat) :: rxyz
  type(DFT_local_fields), intent(inout) :: denspot
  type(GPU_pointers), intent(inout) :: GPU
  real(kind=8),intent(out) :: trH, fnrm_tmb
  real(kind=8),intent(inout) :: trH_old
  type(DFT_PSP_projectors),intent(inout) :: nlpsp
  integer,intent(in) :: scf_mode
  type(localizedDIISParameters),intent(inout) :: ldiis
  type(DFT_wavefunction),target,intent(inout) :: tmb
  type(SIC_data) :: SIC !<parameters for the SIC methods
  type(energy_terms),intent(in) :: energs_base
  logical,intent(in) :: do_iterative_orthogonalization
  integer,dimension(at%astruct%ntypes),intent(in) :: sf_per_type
  integer, intent(in) :: nit_precond, target_function, correction_orthoconstraint, nit_basis
  real(kind=8),intent(out) :: ratio_deltas
  logical, intent(inout) :: ortho_on
  integer, intent(in) :: extra_states
  integer,intent(in) :: itout
  real(kind=8),intent(in) :: conv_crit, early_stop, gnrm_dynamic, min_gnrm_for_dynamic, kappa_conv
  logical,intent(in) :: experimental_mode
  logical,intent(out) :: can_use_ham
  logical,intent(in) :: correction_co_contra
  type(workarrays_quartic_convolutions),dimension(tmb%orbs%norbp),intent(inout) :: precond_convol_workarrays
  type(workarr_precond),dimension(tmb%orbs%norbp),intent(inout) :: precond_workarrays
  type(work_transpose),intent(inout) :: wt_philarge, wt_hpsinoprecond, wt_hphi, wt_phi
  type(work_mpiaccumulate),intent(inout) :: fnrm, energs_work
  logical, intent(in) :: frag_calc
  !these must all be present together
  type(cdft_data),intent(inout),optional :: cdft
  type(fragmentInputParameters),optional,intent(in) :: input_frag
  type(system_fragment), dimension(:), optional, intent(in) :: ref_frags
 
  ! Local variables
  integer :: iorb, it, it_tot, ncount, ncharge, ii, kappa_satur, nit_exit, ispin, jproc
  !integer :: jorb, nspin
  !real(kind=8),dimension(:),allocatable :: occup_tmp
  real(kind=8) :: meanAlpha, ediff_best, alpha_max, delta_energy, delta_energy_prev, ediff
  real(kind=8),dimension(:),allocatable :: alpha,fnrmOldArr,alphaDIIS
  real(kind=8),dimension(:),allocatable :: hpsit_c_tmp, hpsit_f_tmp, hpsi_tmp, psidiff, tmparr1, tmparr2
  real(kind=8),dimension(:),allocatable :: delta_energy_arr, hpsi_noprecond, kernel_compr_tmp, kernel_best, hphi_nococontra
  logical :: energy_increased, overlap_calculated, energy_diff, energy_increased_previous, complete_reset, even
  logical :: calculate_inverse, allow_increase
  real(kind=8),dimension(:),pointer :: lhphiold, lphiold, hpsit_c, hpsit_f, hpsi_small
  type(energy_terms) :: energs
  real(kind=8), dimension(2):: reducearr
  real(gp) :: econf, dynamic_convcrit, kappa_mean
  real(kind=8) :: energy_first, trH_ref, charge, fnrm_old
  real(kind=8),dimension(3),save :: kappa_history
  integer,save :: nkappa_history
  logical,save :: has_already_converged
  logical,dimension(7) :: exit_loop
  type(matrices) :: ovrlp_old
  integer :: iiorb, ilr, i, ist
  real(kind=8) :: max_error, mean_error
  integer,dimension(1) :: power
  integer,dimension(:),allocatable :: n3p
  interface
     subroutine calculate_energy_and_gradient_linear(iproc, nproc, it, &
          ldiis, fnrmOldArr, fnrm_old, alpha, trH, trHold, fnrm, alpha_mean, alpha_max, &
          energy_increased, tmb, lhphiold, overlap_calculated, &
          energs, hpsit_c, hpsit_f, nit_precond, target_function, correction_orthoconstraint, &
          hpsi_small, experimental_mode, calculate_inverse, correction_co_contra, hpsi_noprecond, &
          norder_taylor, max_inversion_error, precond_convol_workarrays, precond_workarrays,&
          wt_hphi, wt_philarge, wt_hpsinoprecond, &
          cdft, input_frag, ref_frags)
       use module_defs, only: gp,dp,wp
       use module_types
       use locreg_operations, only: workarrays_quartic_convolutions,workarr_precond
       use communications_base, only: work_transpose
       use sparsematrix_base, only: matrices
       use constrained_dft, only: cdft_data
       use module_fragments, only: system_fragment,fragmentInputParameters
       implicit none
       integer, intent(in) :: iproc, nproc, it
       integer,intent(inout) :: norder_taylor
       real(kind=8),intent(in) :: max_inversion_error
       type(DFT_wavefunction), target, intent(inout):: tmb
       type(localizedDIISParameters), intent(inout) :: ldiis
       real(kind=8), dimension(tmb%orbs%norbp), intent(inout) :: fnrmOldArr
       real(kind=8),intent(inout) :: fnrm_old
       real(kind=8), dimension(tmb%orbs%norbp), intent(inout) :: alpha
       real(kind=8), intent(out):: trH, alpha_mean, alpha_max
       type(work_mpiaccumulate), intent(inout):: fnrm
       real(kind=8), intent(in):: trHold
       logical,intent(out) :: energy_increased
       real(kind=8), dimension(tmb%npsidim_orbs), intent(inout):: lhphiold
       logical, intent(inout):: overlap_calculated
       type(energy_terms), intent(in) :: energs
       real(kind=8),dimension(tmb%ham_descr%collcom%ndimind_c) :: hpsit_c
       real(kind=8),dimension(7*tmb%ham_descr%collcom%ndimind_f) :: hpsit_f
       integer, intent(in) :: nit_precond, target_function, correction_orthoconstraint
       logical, intent(in) :: experimental_mode, calculate_inverse, correction_co_contra
       real(kind=8), dimension(tmb%npsidim_orbs), intent(out) :: hpsi_small
       real(kind=8), dimension(tmb%npsidim_orbs),intent(out) :: hpsi_noprecond
       type(workarrays_quartic_convolutions),dimension(tmb%orbs%norbp),intent(inout) :: precond_convol_workarrays
       type(workarr_precond),dimension(tmb%orbs%norbp),intent(inout) :: precond_workarrays
       type(work_transpose),intent(inout) :: wt_hphi
       type(work_transpose),intent(inout) :: wt_philarge
       type(work_transpose),intent(out) :: wt_hpsinoprecond
       type(cdft_data),intent(inout),optional :: cdft
       type(fragmentInputParameters), optional, intent(in) :: input_frag
       type(system_fragment), dimension(:), optional, intent(in) :: ref_frags
     END SUBROUTINE calculate_energy_and_gradient_linear
  end interface
  interface
     subroutine hpsitopsi_linear(iproc, nproc, it, ldiis, tmb, at, do_iterative_orthonormalization, sf_per_type, &
          lphiold, alpha, trH, meanAlpha, alpha_max, alphaDIIS, hpsi_small, ortho, psidiff, &
          experimental_mode, order_taylor, max_inversion_error, trH_ref, kernel_best, complete_reset)
       use module_defs, only: gp,dp,wp
       use module_types
       implicit none
       integer,intent(in) :: iproc, nproc, it
       integer,intent(inout) :: order_taylor
       real(kind=8),intent(in) :: max_inversion_error
       type(localizedDIISParameters),intent(inout):: ldiis
       type(DFT_wavefunction),target,intent(inout):: tmb
       type(atoms_data),intent(in) :: at
       logical,intent(in) :: do_iterative_orthonormalization
       integer,dimension(at%astruct%ntypes),intent(in) :: sf_per_type 
       real(8),dimension(tmb%orbs%npsidim_orbs),intent(inout):: lphiold
       real(8),intent(in):: trH, meanAlpha, alpha_max
       real(8),dimension(tmb%orbs%norbp),intent(inout):: alpha, alphaDIIS
       real(kind=8),dimension(tmb%orbs%npsidim_orbs),intent(inout) :: hpsi_small
       real(kind=8),dimension(tmb%orbs%npsidim_orbs),optional,intent(out) :: psidiff
       logical, intent(in) :: ortho, experimental_mode
       real(kind=8),intent(out) :: trH_ref
       real(kind=8),dimension(tmb%linmat%l%nvctrp_tg*tmb%linmat%l%nspin),intent(inout) :: kernel_best
       logical,intent(out) :: complete_reset
     END SUBROUTINE hpsitopsi_linear
  end interface



  call f_routine(id='getLocalizedBasis')

  !!fnrm = work_mpiaccumulate_null()
  !!fnrm%ncount = 1
  !!call allocate_work_mpiaccumulate(fnrm)

  !!energs_work = work_mpiaccumulate_null()
  !!energs_work%ncount = 4
  !!call allocate_work_mpiaccumulate(energs_work)

  energs = energy_terms_null()
  delta_energy_arr=f_malloc(nit_basis+6,id='delta_energy_arr')
  kernel_best=sparsematrix_malloc(tmb%linmat%l,iaction=SPARSE_TASKGROUP,id='kernel_best')
  energy_diff=.false.

  ovrlp_old%matrix_compr = sparsematrix_malloc_ptr(tmb%linmat%s, &
                           iaction=SPARSE_TASKGROUP, id='ovrlp_old%matrix_compr')

  ! Allocate all local arrays.
  call allocateLocalArrays()


  call timing(iproc,'getlocbasinit','ON')
  tmb%can_use_transposed=.false.

  alpha=ldiis%alphaSD
  alphaDIIS=ldiis%alphaDIIS
  ldiis%resetDIIS=.false.
  ldiis%immediateSwitchToSD=.false.
  allow_increase=.false.
 
  call timing(iproc,'getlocbasinit','OF')

  overlap_calculated=.false.
  it=0
  it_tot=0
  !ortho=.true.
  call local_potential_dimensions(iproc,tmb%ham_descr%lzd,tmb%orbs,denspot%xc,denspot%dpbox%ngatherarr(0,1))
  n3p = f_malloc(0.to.nproc-1,id='n3p')
  do jproc=0,nproc-1
      n3p(jproc) = max(denspot%dpbox%nscatterarr(jproc,2),1)
  end do
  call start_onesided_communication(iproc, nproc, denspot%dpbox%ndims(1), denspot%dpbox%ndims(2), &
       n3p, denspot%rhov, &
       tmb%ham_descr%comgp%nrecvbuf*tmb%ham_descr%comgp%nspin, tmb%ham_descr%comgp%recvbuf, tmb%ham_descr%comgp, &
       tmb%ham_descr%lzd)
  call f_free(n3p)

  delta_energy_prev=1.d100

  energy_increased_previous=.false.
  ratio_deltas=1.d0
  ediff_best=1.d0
  ediff=1.d0
  delta_energy_prev=1.d0
  delta_energy_arr=1.d0
  trH_ref=trH_old
  dynamic_convcrit=1.d-100
  kappa_satur=0
  fnrm_old = 0.d0


  ! Count whether there is an even or an odd number of electrons
  charge=0.d0
  do iorb=1,orbs%norb
      charge=charge+orbs%occup(iorb)
  end do
  ncharge=nint(charge)
  even=(mod(ncharge,2)==0)

  !!! Purify the initial kernel (only when necessary and if there is an even number of electrons)
  !!if (target_function/=TARGET_FUNCTION_IS_TRACE .and. even .and. &
  !!    (scf_mode==LINEAR_FOE .or. scf_mode==LINEAR_PEXSI)) then
  !!    if (iproc==0) then
  !!        call yaml_sequence(advance='no')
  !!        call yaml_mapping_open(flow=.true.)
  !!        call yaml_map('Initial kernel purification',.true.)
  !!    end if
  !!    overlap_calculated=.true.
  !!    do ispin=1,tmb%linmat%l%nspin
  !!        call purify_kernel(iproc, nproc, tmb, overlap_calculated, 1, 30, order_taylor, &
  !!             max_inversion_error, purification_quickreturn, ispin)
  !!    end do
  !!    if (iproc==0) call yaml_mapping_close()
  !!end if

  if (itout==0) then
      nkappa_history=0
      kappa_history=0.d0
      has_already_converged=.false.
  end if

  iterLoop: do


      it=it+1
      it=max(it,1) !since it could become negative (2 is subtracted if the loop cycles)
      it_tot=it_tot+1

      fnrm%sendbuf(1)=0.d0
      fnrm%receivebuf(1)=0.d0
  
      if (iproc==0) then
          call yaml_sequence(advance='no')
          call yaml_mapping_open(flow=.true.)
          call yaml_comment('iter:'//yaml_toa(it,fmt='(i6)'),hfill='-')
          if (target_function==TARGET_FUNCTION_IS_TRACE) then
              call yaml_map('target function','TRACE')
          else if (target_function==TARGET_FUNCTION_IS_ENERGY) then
              call yaml_map('target function','ENERGY')
          else if (target_function==TARGET_FUNCTION_IS_HYBRID) then
              call yaml_map('target function','HYBRID')
          end if
      end if

      ! Synchronize the mpi_get before starting a new communication
      call synchronize_onesided_communication(iproc, nproc, tmb%ham_descr%comgp)

      ! Start the communication
      call transpose_localized(iproc, nproc, tmb%npsidim_orbs, tmb%orbs, tmb%collcom, &
           TRANSPOSE_POST, tmb%psi, tmb%psit_c, tmb%psit_f, tmb%lzd, wt_phi)

      ! Calculate the unconstrained gradient by applying the Hamiltonian.
      if (tmb%ham_descr%npsidim_orbs > 0)  call f_zero(tmb%ham_descr%npsidim_orbs,tmb%hpsi(1))
      call small_to_large_locreg(iproc, tmb%npsidim_orbs, tmb%ham_descr%npsidim_orbs, tmb%lzd, tmb%ham_descr%lzd, &
           tmb%orbs, tmb%psi, tmb%ham_descr%psi)

      ! Start the nonblocking transposition (the results will be gathered in
      ! orthoconstraintNonorthogonal)
      call transpose_localized(iproc, nproc, tmb%ham_descr%npsidim_orbs, tmb%orbs, tmb%ham_descr%collcom, &
           TRANSPOSE_POST, tmb%ham_descr%psi, tmb%ham_descr%psit_c, tmb%ham_descr%psit_f, tmb%ham_descr%lzd, &
           wt_philarge)

      call NonLocalHamiltonianApplication(iproc,at,tmb%ham_descr%npsidim_orbs,tmb%orbs,&
           tmb%ham_descr%lzd,nlpsp,tmb%ham_descr%psi,tmb%hpsi,energs%eproj,tmb%paw)
      ! only kinetic because waiting for communications
      call LocalHamiltonianApplication(iproc,nproc,at,tmb%ham_descr%npsidim_orbs,tmb%orbs,&
           tmb%ham_descr%lzd,tmb%confdatarr,denspot%dpbox%ngatherarr,denspot%pot_work,&
           & tmb%ham_descr%psi,tmb%hpsi,energs,SIC,GPU,3,denspot%xc,&
           & pkernel=denspot%pkernelseq,dpbox=denspot%dpbox,&
           & potential=denspot%rhov,comgp=tmb%ham_descr%comgp)
      call full_local_potential(iproc,nproc,tmb%orbs,tmb%ham_descr%lzd,2,denspot%dpbox,&
           & denspot%xc,denspot%rhov,denspot%pot_work,tmb%ham_descr%comgp)
      ! only potential
      if (target_function==TARGET_FUNCTION_IS_HYBRID) then
          call vcopy(tmb%ham_descr%npsidim_orbs, tmb%hpsi(1), 1, hpsi_tmp(1), 1)
          call LocalHamiltonianApplication(iproc,nproc,at,tmb%ham_descr%npsidim_orbs,tmb%orbs,&
               tmb%ham_descr%lzd,tmb%confdatarr,denspot%dpbox%ngatherarr,denspot%pot_work,&
               & tmb%ham_descr%psi,tmb%hpsi,energs,SIC,GPU,2,denspot%xc,&
               & pkernel=denspot%pkernelseq,dpbox=denspot%dpbox,&
               & potential=denspot%rhov,comgp=tmb%ham_descr%comgp,&
               hpsi_noconf=hpsi_tmp,econf=econf)

          !!if (nproc>1) then
          !!    call mpiallred(econf, 1, mpi_sum, bigdft_mpi%mpi_comm)
          !!end if

      else
          call LocalHamiltonianApplication(iproc,nproc,at,tmb%ham_descr%npsidim_orbs,tmb%orbs,&
               tmb%ham_descr%lzd,tmb%confdatarr,denspot%dpbox%ngatherarr,&
               & denspot%pot_work,tmb%ham_descr%psi,tmb%hpsi,energs,SIC,GPU,2,denspot%xc,&
               & pkernel=denspot%pkernelseq,dpbox=denspot%dpbox,&
               & potential=denspot%rhov,comgp=tmb%ham_descr%comgp)
      end if


      !!if (target_function==TARGET_FUNCTION_IS_HYBRID .and. iproc==0) then
      !!    write(*,*) 'econf, econf/tmb%orbs%norb',econf, econf/tmb%orbs%norb
      !!end if

      call timing(iproc,'glsynchham2','ON')
      call SynchronizeHamiltonianApplication(nproc,tmb%ham_descr%npsidim_orbs,tmb%orbs,tmb%ham_descr%lzd,GPU,denspot%xc,tmb%hpsi,&
           energs,energs_work)
      call timing(iproc,'glsynchham2','OF')

      if (iproc==0) then
          call yaml_map('Hamiltonian Applied',.true.)
      end if

      !if (iproc==0) write(*,'(a,5es16.6)') 'ekin, eh, epot, eproj, eex', &
      !              energs%ekin, energs%eh, energs%epot, energs%eproj, energs%exc


      ! Start the communication
      if (target_function==TARGET_FUNCTION_IS_HYBRID) then
          call transpose_localized(iproc, nproc, tmb%ham_descr%npsidim_orbs, tmb%orbs, tmb%ham_descr%collcom, &
               TRANSPOSE_POST, hpsi_tmp, hpsit_c, hpsit_f, tmb%ham_descr%lzd, wt_hphi)
      else
          call transpose_localized(iproc, nproc, tmb%ham_descr%npsidim_orbs, tmb%orbs, tmb%ham_descr%collcom, &
               TRANSPOSE_POST, tmb%hpsi, hpsit_c, hpsit_f, tmb%ham_descr%lzd, wt_hphi)
      end if

      ! Gather the data
      call transpose_localized(iproc, nproc, tmb%npsidim_orbs, tmb%orbs, tmb%collcom, &
           TRANSPOSE_GATHER, tmb%psi, tmb%psit_c, tmb%psit_f, tmb%lzd, wt_phi)

      if (nproc>1) then
          ! Wait for the communication of energs_work on root
          call mpi_fenceandfree(energs_work%window)
      end if

      ! Copy the value, only necessary on root
      if (iproc==0) then
          energs%ekin = energs_work%receivebuf(1)
          energs%epot = energs_work%receivebuf(2)
          energs%eproj = energs_work%receivebuf(3)
          energs%evsic = energs_work%receivebuf(4)
      end if

      ! Use this subroutine to write the energies, with some fake number
      ! to prevent it from writing too much
      if (iproc==0) then
          call write_energies(0,energs,0.d0,0.d0,'',only_energies=.true.)
      end if
      if (iproc==0) then
          call yaml_map('Orthoconstraint',.true.)
      end if

      if (target_function==TARGET_FUNCTION_IS_HYBRID) then
          tmb%ham_descr%can_use_transposed=.false.
          do ispin=1,tmb%linmat%s%nspin
              call vcopy(tmb%linmat%s%nvctrp_tg, &
                   tmb%linmat%ovrlp_%matrix_compr((ispin-1)*tmb%linmat%s%isvctrp_tg+1), 1, &
                   ovrlp_old%matrix_compr((ispin-1)*tmb%linmat%s%nvctrp_tg+1), 1)
          end do
          call calculate_overlap_transposed(iproc, nproc, tmb%orbs, tmb%collcom, &
               tmb%psit_c, tmb%psit_c, tmb%psit_f, tmb%psit_f, tmb%linmat%s, tmb%linmat%ovrlp_)
          !if (iproc==0) call yaml_newline()
          !if (iproc==0) call yaml_sequence_open('kernel update by renormalization')
          if (it==1 .or. energy_increased .or. .not.experimental_mode) then
              ! Calculate S^1/2, as it can not be taken from memory
<<<<<<< HEAD
              power(1)=2
              call overlapPowerGeneral(iproc, nproc, order_taylor, 1, power, -1, &
=======
              call overlapPowerGeneral(iproc, nproc, bigdft_mpi%mpi_comm, order_taylor, 1, (/2/), -1, &
>>>>>>> e4616cb5
                   imode=1, ovrlp_smat=tmb%linmat%s, inv_ovrlp_smat=tmb%linmat%l, &
                   ovrlp_mat=ovrlp_old, inv_ovrlp_mat=tmb%linmat%ovrlppowers_(1), &
                   verbosity=0, &
                   check_accur=.true., max_error=max_error, mean_error=mean_error)
              call check_taylor_order(iproc, mean_error, max_inversion_error, order_taylor)
          end if
          call renormalize_kernel(iproc, nproc, order_taylor, max_inversion_error, tmb, tmb%linmat%ovrlp_, ovrlp_old)
          !if (iproc==0) call yaml_sequence_close()
      else
          call transpose_localized(iproc, nproc, tmb%ham_descr%npsidim_orbs, tmb%orbs, tmb%ham_descr%collcom, &
               TRANSPOSE_GATHER, tmb%hpsi, hpsit_c, hpsit_f, tmb%ham_descr%lzd, wt_hphi)
      end if

      ! Gather the data in case it has not been done before
      if (target_function==TARGET_FUNCTION_IS_HYBRID) then
          call transpose_localized(iproc, nproc, tmb%ham_descr%npsidim_orbs, tmb%orbs, tmb%ham_descr%collcom, &
               TRANSPOSE_GATHER, hpsi_tmp, hpsit_c, hpsit_f, tmb%ham_descr%lzd, wt_hphi)
      end if
      ncount=tmb%ham_descr%collcom%ndimind_c
      if(ncount>0) call vcopy(ncount, hpsit_c(1), 1, hpsit_c_tmp(1), 1)
      ncount=7*tmb%ham_descr%collcom%ndimind_f
      if(ncount>0) call vcopy(ncount, hpsit_f(1), 1, hpsit_f_tmp(1), 1)

      ! optimize the tmbs for a few extra states
      if (target_function==TARGET_FUNCTION_IS_ENERGY.and.extra_states>0) then
          kernel_compr_tmp = sparsematrix_malloc(tmb%linmat%l, iaction=SPARSE_TASKGROUP, id='kernel_compr_tmp')
          !call gather_matrix_from_taskgroups_inplace(iproc, nproc, tmb%linmat%l, tmb%linmat%kernel_)
          call vcopy(tmb%linmat%l%nvctrp_tg*tmb%linmat%l%nspin, &
               tmb%linmat%kernel_%matrix_compr(1), 1, kernel_compr_tmp(1), 1)
          !allocate(occup_tmp(tmb%orbs%norb), stat=istat)
          !call memocc(istat, occup_tmp, 'occup_tmp', subname)
          !call vcopy(tmb%orbs%norb, tmb%orbs%occup(1), 1, occup_tmp(1), 1)
          !call f_zero(tmb%orbs%norb,tmb%orbs%occup(1))
          !call vcopy(orbs%norb, orbs%occup(1), 1, tmb%orbs%occup(1), 1)
          !! occupy the next few states - don't need to preserve the charge as only using for support function optimization
          !do iorb=1,tmb%orbs%norb
          !   if (tmb%orbs%occup(iorb)==1.0_gp) then
          !      tmb%orbs%occup(iorb)=2.0_gp
          !   else if (tmb%orbs%occup(iorb)==0.0_gp) then
          !      do jorb=iorb,min(iorb+extra_states-1,tmb%orbs%norb)
          !         tmb%orbs%occup(jorb)=2.0_gp
          !      end do
          !      exit
          !   end if
          !end do
          call calculate_density_kernel(iproc, nproc, .true., tmb%orbs, tmb%orbs, tmb%coeff, &
               tmb%linmat%l, tmb%linmat%kernel_)
          !call extract_taskgroup_inplace(tmb%linmat%l, tmb%linmat%kernel_)
          !call transform_sparse_matrix(tmb%linmat%denskern, tmb%linmat%denskern_large, 'large_to_small')
      end if

      ! use hpsi_tmp as temporary array for hpsi_noprecond, even if it is allocated with a larger size
      !write(*,*) 'calling calc_energy_and.., correction_co_contra',correction_co_contra
      calculate_inverse = (target_function/=TARGET_FUNCTION_IS_HYBRID)
      !!call extract_taskgroup_inplace(tmb%linmat%l, tmb%linmat%kernel_)
      call calculate_energy_and_gradient_linear(iproc, nproc, it, ldiis, fnrmOldArr, &
           fnrm_old, alpha, trH, trH_old, fnrm, &
           meanAlpha, alpha_max, energy_increased, tmb, lhphiold, overlap_calculated, energs_base, &
           hpsit_c, hpsit_f, nit_precond, target_function, correction_orthoconstraint, hpsi_small, &
           experimental_mode, calculate_inverse, &
           correction_co_contra, hpsi_noprecond=hpsi_tmp, norder_taylor=order_taylor, &
           max_inversion_error=max_inversion_error, &
           precond_convol_workarrays=precond_convol_workarrays, precond_workarrays=precond_workarrays, &
           wt_hphi=wt_hphi, wt_philarge=wt_philarge, wt_hpsinoprecond=wt_hpsinoprecond,&
           cdft=cdft, input_frag=input_frag, ref_frags=ref_frags)
      !!call gather_matrix_from_taskgroups_inplace(iproc, nproc, tmb%linmat%l, tmb%linmat%kernel_)
      !fnrm_old=fnrm


      if (experimental_mode) then
          if (it_tot==1) then
              energy_first=trH
          end if
          if (iproc==0) call yaml_map('rel D',(trH-energy_first)/energy_first,fmt='(es9.2)')
          if ((trH-energy_first)<0.d0 .and. abs((trH-energy_first)/energy_first)>early_stop .and. itout>0) then
              energy_diff=.true.
          end if
      end if

      if (target_function==TARGET_FUNCTION_IS_ENERGY.and.extra_states>0) then
          if (tmb%linmat%l%nspin>1) stop 'THIS IS NOT TESTED FOR SPIN POLARIZED SYSTEMS!'
          call vcopy(tmb%linmat%l%nvctrp_tg*tmb%linmat%l%nspin, kernel_compr_tmp(1), 1, &
               tmb%linmat%kernel_%matrix_compr(1), 1)
          call f_free(kernel_compr_tmp)
      end if

      ediff=trH-trH_old
      ediff_best=trH-trH_ref

      if (it>1 .and. (target_function==TARGET_FUNCTION_IS_HYBRID .or. experimental_mode)) then
          if (.not.energy_increased .and. .not.energy_increased_previous) then
              if (.not.ldiis%switchSD) then
                  ratio_deltas=ediff_best/delta_energy_prev
              else
                  ratio_deltas=ediff_best/delta_energy_arr(ldiis%itBest)
              end if
          else
              ! use a default value
              if (iproc==0) then
                  call yaml_warning('use a fake value for kappa')
                  call yaml_newline()
              end if
              ratio_deltas=0.5d0
          end if
          if (ldiis%switchSD) then
              !!ratio_deltas=0.5d0
              !!if (iproc==0) write(*,*) 'WARNING: TEMPORARY FIX for ratio_deltas!'
          end if
          if (iproc==0) call yaml_map('kappa',ratio_deltas,fmt='(es10.3)')
          if (target_function==TARGET_FUNCTION_IS_HYBRID) then
              !if (ratio_deltas>0.d0) then
              !if (ratio_deltas>1.d-12) then
              if (.not.energy_increased .and. .not.energy_increased_previous) then
                  if (iproc==0) call yaml_map('kappa to history',.true.)
                  nkappa_history=nkappa_history+1
                  ii=mod(nkappa_history-1,3)+1
                  kappa_history(ii)=ratio_deltas
              else
                  if (iproc==0) call yaml_map('kappa to history',.false.)
              end if
              !!if (nkappa_history>=3) then
              !!    kappa_mean=sum(kappa_history)/3.d0
              !!    if (iproc==0) call yaml_map('mean kappa',kappa_mean,fmt='(es10.3)')
              !!    dynamic_convcrit=conv_crit/kappa_mean
              !!    if (iproc==0) call yaml_map('dynamic conv crit',dynamic_convcrit,fmt='(es9.2)')
              !!end if
          end if
      end if
      if (target_function==TARGET_FUNCTION_IS_HYBRID) then
          if (nkappa_history>=3) then
              kappa_mean=sum(kappa_history)/3.d0
              if (iproc==0) call yaml_map('mean kappa',kappa_mean,fmt='(es10.3)')
              !dynamic_convcrit=conv_crit/kappa_mean
              dynamic_convcrit=gnrm_dynamic/kappa_mean
              if (iproc==0) call yaml_map('dynamic conv crit',dynamic_convcrit,fmt='(es9.2)')
          end if
      end if

      if (energy_increased) then
          energy_increased_previous=.true.
      else
          energy_increased_previous=.false.
      end if



      !!delta_energy_prev=delta_energy

      ! Wait for the communication of fnrm on root
      if (nproc>1) then
          call mpi_fenceandfree(fnrm%window)
      end if
      fnrm%receivebuf(1)=sqrt(fnrm%receivebuf(1)/dble(tmb%orbs%norb))

      ! The other processes need to get fnrm as well. The fence will be later as only iproc=0 has to write.
      if (nproc>1) then
          if (iproc==0) fnrm%sendbuf(1) = fnrm%receivebuf(1)
          fnrm%window = mpiwindow(1, fnrm%sendbuf(1), bigdft_mpi%mpi_comm)
          if (iproc/=0) then
              call mpiget(fnrm%receivebuf(1), 1, 0, int(0,kind=mpi_address_kind), fnrm%window)
          end if
      end if

      if (energy_increased .and. ldiis%isx==0 .and. (.not. allow_increase)) then
          !if (iproc==0) write(*,*) 'WARNING: ENERGY INCREASED'
          !if (iproc==0) call yaml_warning('The target function increased, D='&
          !              //trim(adjustl(yaml_toa(trH-ldiis%trmin,fmt='(es10.3)'))))
          if (nproc>1) then
              call mpi_fenceandfree(fnrm%window)
          end if
          fnrm_old=fnrm%receivebuf(1)
          if (iproc==0) then
              call yaml_newline()
              call yaml_map('iter',it,fmt='(i5)')
              call yaml_map('fnrm',fnrm%receivebuf(1),fmt='(es9.2)')
              call yaml_map('Omega',trH,fmt='(es22.15)')
              call yaml_map('D',ediff,fmt='(es9.2)')
              call yaml_map('D best',ediff_best,fmt='(es9.2)')
          end if
          tmb%ham_descr%can_use_transposed=.false.
          call vcopy(tmb%npsidim_orbs, lphiold(1), 1, tmb%psi(1), 1)
          can_use_ham=.false.
          call vcopy(tmb%linmat%l%nvctrp_tg*tmb%linmat%l%nspin, kernel_best(1), 1, &
               tmb%linmat%kernel_%matrix_compr(1), 1)
          trH_old=0.d0
          it=it-2 !go back one iteration (minus 2 since the counter was increased)
          overlap_calculated=.false.
          ! print info here anyway for debugging
          if (it_tot<2*nit_basis) then ! just in case the step size is the problem
              call yaml_mapping_close()
              call yaml_flush_document()
              !call bigdft_utils_flush(unit=6)
              ! This is to avoid memory leaks
              call untranspose_localized(iproc, nproc, tmb%ham_descr%npsidim_orbs, tmb%orbs, tmb%ham_descr%collcom, &
                   TRANSPOSE_GATHER, hpsit_c, hpsit_f, hpsi_tmp, tmb%ham_descr%lzd, wt_hpsinoprecond)

              ! for fragment calculations tmbs may be far from orthonormality so allow an increase in energy for a few iterations
              if (frag_calc .and. itout<4) then
                 allow_increase=.true.
              end if
              cycle
          else if(it_tot<3*nit_basis) then ! stop orthonormalizing the tmbs
             if (iproc==0) call yaml_newline()
             if (iproc==0) call yaml_warning('Energy increasing, switching off orthonormalization of tmbs')
             ortho_on=.false.
             alpha=alpha*5.0d0/3.0d0 ! increase alpha to make up for decrease from previous iteration
          end if
      else
          can_use_ham=.true.
      end if 


      ! information on the progress of the optimization
      if (iproc==0) then
          call yaml_newline()
          call yaml_map('iter',it,fmt='(i5)')
          call yaml_map('fnrm',fnrm%receivebuf(1),fmt='(es9.2)')
          call yaml_map('Omega',trH,fmt='(es22.15)')
          call yaml_map('D',ediff,fmt='(es9.2)')
          call yaml_map('D best',ediff_best,fmt='(es9.2)')
      end if

      ! Add some extra iterations if DIIS failed (max 6 failures are allowed before switching to SD)
      nit_exit=min(nit_basis+ldiis%icountDIISFailureTot,nit_basis+6)

      ! Normal case
      if (.not.energy_increased .or. ldiis%isx/=0) then
          if (nproc>1) then
              call mpi_fenceandfree(fnrm%window)
          end if
          fnrm_old=fnrm%receivebuf(1)
      end if

      ! Determine whether the loop should be exited
      exit_loop(1) = (it>=nit_exit)
      exit_loop(2) = (it_tot>=3*nit_basis)
      exit_loop(3) = energy_diff
      exit_loop(4) = (fnrm%receivebuf(1)<conv_crit .and. experimental_mode)
      exit_loop(5) = (experimental_mode .and. fnrm%receivebuf(1)<dynamic_convcrit .and. fnrm%receivebuf(1)<min_gnrm_for_dynamic &
                     .and. (it>1 .or. has_already_converged)) ! first overall convergence not allowed in a first iteration
      exit_loop(6) = (itout==0 .and. it>1 .and. ratio_deltas<kappa_conv .and.  ratio_deltas>0.d0)
      if (ratio_deltas>0.d0 .and. ratio_deltas<1.d-1) then
          kappa_satur=kappa_satur+1
      else
          kappa_satur=0
      end if
      exit_loop(7) = (.false. .and. itout>0 .and. kappa_satur>=2)

      if(any(exit_loop)) then
          if(exit_loop(1)) then
              infoBasisFunctions=-1
              if(iproc==0) call yaml_map('exit criterion','net number of iterations')
          end if
          if (exit_loop(2)) then
              infoBasisFunctions=-2
              if (iproc==0) call yaml_map('exit criterion','total number of iterations')
          end if
          if (exit_loop(3)) then
              infoBasisFunctions=it
              if (iproc==0) call yaml_map('exit criterion','energy difference')
          end if
          if (exit_loop(4)) then
              if (iproc==0) call yaml_map('exit criterion','gradient')
              infoBasisFunctions=it
          end if
          if (exit_loop(5)) then
              if (iproc==0) call yaml_map('exit criterion','dynamic gradient')
              infoBasisFunctions=it
              has_already_converged=.true.
          end if
          if (exit_loop(6)) then
              infoBasisFunctions=it
              if (iproc==0) call yaml_map('exit criterion','extended input guess')
          end if
          if (exit_loop(7)) then
              infoBasisFunctions=it
              if (iproc==0) call yaml_map('exit criterion','kappa')
          end if
          if (can_use_ham) then
              ! Calculate the Hamiltonian matrix, since we have all quantities ready. This matrix can then be used in the first
              ! iteration of get_coeff.
              call calculate_overlap_transposed(iproc, nproc, tmb%orbs, tmb%ham_descr%collcom, &
                   tmb%ham_descr%psit_c, hpsit_c_tmp, tmb%ham_descr%psit_f, hpsit_f_tmp, tmb%linmat%m, tmb%linmat%ham_)
              !!call gather_matrix_from_taskgroups_inplace(iproc, nproc, tmb%linmat%m, tmb%linmat%ham_)
          end if

          if (iproc==0) then
              !yaml output
              call yaml_mapping_close() !iteration
              call yaml_flush_document()
              !call bigdft_utils_flush(unit=6)
          end if

          ! This is to avoid memory leaks
          ! Gather together the data (was posted in orthoconstraintNonorthogonal)
          ! Give hpsit_c and hpsit_f, this should not matter if GATHER is specified.
          ! To be modified later
          call untranspose_localized(iproc, nproc, tmb%ham_descr%npsidim_orbs, tmb%orbs, tmb%ham_descr%collcom, &
               TRANSPOSE_GATHER, hpsit_c, hpsit_f, hpsi_tmp, tmb%ham_descr%lzd, wt_hpsinoprecond)

          exit iterLoop
      end if
      trH_old=trH

      if (ldiis%isx>0) then
          ldiis%mis=mod(ldiis%is,ldiis%isx)+1 !to store the energy at the correct location in the history
      end if
      call hpsitopsi_linear(iproc, nproc, it, ldiis, tmb, at, do_iterative_orthogonalization, sf_per_type, &
           lphiold, alpha, trH, meanAlpha, alpha_max, alphaDIIS, hpsi_small, ortho_on, psidiff, &
           experimental_mode, order_taylor, max_inversion_error, trH_ref, kernel_best, complete_reset)


      overlap_calculated=.false.
      ! It is now not possible to use the transposed quantities, since they have changed.
      if(tmb%ham_descr%can_use_transposed) then
          tmb%ham_descr%can_use_transposed=.false.
      end if

      ! Gather together the data (was posted in orthoconstraintNonorthogonal)
      ! Give hpsit_c and hpsit_f, this should not matter if GATHER is specified.
      ! To be modified later
      hphi_nococontra = f_malloc(tmb%ham_descr%npsidim_orbs,id='hphi_nococontra')
      call untranspose_localized(iproc, nproc, tmb%ham_descr%npsidim_orbs, tmb%orbs, tmb%ham_descr%collcom, &
           TRANSPOSE_GATHER, hpsit_c, hpsit_f, hphi_nococontra, tmb%ham_descr%lzd, wt_hpsinoprecond)
      call large_to_small_locreg(iproc, tmb%npsidim_orbs, tmb%ham_descr%npsidim_orbs, tmb%lzd, tmb%ham_descr%lzd, &
           tmb%orbs, hphi_nococontra, hpsi_tmp)
      call f_free(hphi_nococontra)


      ! Estimate the energy change, that is to be expected in the next optimization
      ! step, given by the product of the force and the "displacement" .
      if (target_function==TARGET_FUNCTION_IS_HYBRID .or. experimental_mode) then
          call estimate_energy_change(tmb%npsidim_orbs, tmb%orbs, tmb%lzd, tmb%linmat%l%nspin, psidiff, &
               hpsi_tmp,delta_energy)
          ! This is a hack...
          if (energy_increased) then
              delta_energy=1.d100
              !ratio_deltas=1.d100
          end if
          !if (iproc==0) write(*,*) 'delta_energy', delta_energy
          delta_energy_prev=delta_energy
          delta_energy_arr(max(it,1))=delta_energy !max since the counter was decreased if there are problems, might lead to wrong results otherwise
      end if


      ! Only need to reconstruct the kernel if it is actually used.
      if ((target_function/=TARGET_FUNCTION_IS_TRACE .or. scf_mode==LINEAR_DIRECT_MINIMIZATION) &
           .and. .not.complete_reset ) then
          if(scf_mode/=LINEAR_FOE .and. scf_mode/=LINEAR_PEXSI) then
              call reconstruct_kernel(iproc, nproc, order_taylor, tmb%orthpar%blocksize_pdsyev, &
                   tmb%orthpar%blocksize_pdgemm, orbs, tmb, overlap_calculated)
              if (iproc==0) call yaml_map('reconstruct kernel',.true.)
          else if (experimental_mode .and. .not.complete_reset) then
          end if
      end if

      if (iproc==0) then
          call yaml_mapping_close() !iteration
          call yaml_flush_document()
          !call bigdft_utils_flush(unit=6)
      end if


  end do iterLoop

  ! Write the final results
  if (iproc==0) then
      call yaml_sequence(label='final_supfun'//trim(adjustl(yaml_toa(itout,fmt='(i3.3)'))),advance='no')
      call yaml_mapping_open(flow=.true.)
      call yaml_comment('iter:'//yaml_toa(it,fmt='(i6)'),hfill='-')
      if (target_function==TARGET_FUNCTION_IS_TRACE) then
          call yaml_map('target function','TRACE')
      else if (target_function==TARGET_FUNCTION_IS_ENERGY) then
          call yaml_map('target function','ENERGY')
      else if (target_function==TARGET_FUNCTION_IS_HYBRID) then
          call yaml_map('target function','HYBRID')
      end if
      call write_energies(0,energs,0.d0,0.d0,'',only_energies=.true.)
      call yaml_newline()
      call yaml_map('iter',it,fmt='(i5)')
      call yaml_map('fnrm',fnrm%receivebuf(1),fmt='(es9.2)')
      call yaml_map('Omega',trH,fmt='(es22.15)')
      call yaml_map('D',ediff,fmt='(es9.2)')
      call yaml_map('D best',ediff_best,fmt='(es9.2)')
      call yaml_mapping_close() !iteration
      call yaml_flush_document()
      !call bigdft_utils_flush(unit=6)
  end if


  if (iproc==0) then
      call yaml_comment('Support functions created')
  end if


  ! Deallocate potential
  call f_free_ptr(denspot%pot_work)


  ! Keep the values for the next iteration
  reducearr(1)=0.d0
  reducearr(2)=0.d0
  do iorb=1,tmb%orbs%norbp
      reducearr(1)=reducearr(1)+alpha(iorb)
      reducearr(2)=reducearr(2)+alphaDIIS(iorb)
  end do

  if (nproc > 1) then
      call mpiallred(reducearr, mpi_sum, comm=bigdft_mpi%mpi_comm)
  end if

  reducearr(1)=reducearr(1)/dble(tmb%orbs%norb)
  reducearr(2)=reducearr(2)/dble(tmb%orbs%norb)

  ldiis%alphaSD=reducearr(1)
  ldiis%alphaDIIS=reducearr(2)


  ! Deallocate all local arrays.
  call deallocateLocalArrays()
  call f_free(delta_energy_arr)
  call f_free(kernel_best)
  call f_free_ptr(ovrlp_old%matrix_compr)

  fnrm_tmb = fnrm%receivebuf(1)
  !!call deallocate_work_mpiaccumulate(fnrm)
  !!call deallocate_work_mpiaccumulate(energs_work)

  call f_release_routine()

contains


    subroutine allocateLocalArrays()
    !
    ! Purpose:
    ! ========
    !   This subroutine allocates all local arrays.
    !
    logical :: with_confpot
    integer :: iiorb, ilr, ncplx
    real(gp) :: kx, ky, kz

      alpha = f_malloc(tmb%orbs%norbp,id='alpha')
      alphaDIIS = f_malloc(tmb%orbs%norbp,id='alphaDIIS')
      fnrmOldArr = f_malloc(tmb%orbs%norbp,id='fnrmOldArr')
      hpsi_small = f_malloc_ptr(max(tmb%npsidim_orbs, tmb%npsidim_comp),id='hpsi_small')
      lhphiold = f_malloc_ptr(max(tmb%npsidim_orbs, tmb%npsidim_comp),id='lhphiold')
      lphiold = f_malloc_ptr(size(tmb%psi),id='lphiold')
      hpsit_c = f_malloc_ptr(tmb%ham_descr%collcom%ndimind_c,id='hpsit_c')
      hpsit_f = f_malloc_ptr(7*tmb%ham_descr%collcom%ndimind_f,id='hpsit_f')
      hpsit_c_tmp = f_malloc(tmb%ham_descr%collcom%ndimind_c,id='hpsit_c_tmp')
      hpsit_f_tmp = f_malloc(7*tmb%ham_descr%collcom%ndimind_f,id='hpsit_f_tmp')
      hpsi_tmp = f_malloc(tmb%ham_descr%npsidim_orbs,id='hpsi_tmp')
      psidiff = f_malloc(tmb%npsidim_orbs,id='psidiff')
      !hpsi_noprecond = f_malloc(tmb%npsidim_orbs,id='hpsi_noprecond')


      !!allocate(precond_convol_workarrays(tmb%orbs%norbp))
      !!allocate(precond_workarrays(tmb%orbs%norbp))
      !!do iorb=1,tmb%orbs%norbp
      !!    iiorb=tmb%orbs%isorb+iorb
      !!    ilr=tmb%orbs%inwhichlocreg(iiorb)
      !!    with_confpot = (tmb%confdatarr(iorb)%prefac/=0.d0)
      !!    call init_local_work_arrays(tmb%lzd%llr(ilr)%d%n1, tmb%lzd%llr(ilr)%d%n2, tmb%lzd%llr(ilr)%d%n3, &
      !!         tmb%lzd%llr(ilr)%d%nfl1, tmb%lzd%llr(ilr)%d%nfu1, &
      !!         tmb%lzd%llr(ilr)%d%nfl2, tmb%lzd%llr(ilr)%d%nfu2, &
      !!         tmb%lzd%llr(ilr)%d%nfl3, tmb%lzd%llr(ilr)%d%nfu3, &
      !!         with_confpot, precond_convol_workarrays(iorb))
      !!    kx=tmb%orbs%kpts(1,tmb%orbs%iokpt(iorb))
      !!    ky=tmb%orbs%kpts(2,tmb%orbs%iokpt(iorb))
      !!    kz=tmb%orbs%kpts(3,tmb%orbs%iokpt(iorb))
      !!    if (kx**2+ky**2+kz**2 > 0.0_gp .or. tmb%orbs%nspinor==2 ) then
      !!       ncplx=2
      !!    else
      !!       ncplx=1
      !!    end if
      !!    call allocate_work_arrays(tmb%lzd%llr(ilr)%geocode, tmb%lzd%llr(ilr)%hybrid_on, &
      !!         ncplx, tmb%lzd%llr(ilr)%d, precond_workarrays(iorb))
      !!end do


    end subroutine allocateLocalArrays


    subroutine deallocateLocalArrays()
    !
    ! Purpose:
    ! ========
    !   This subroutine deallocates all local arrays.
    !
    integer :: iiorb, ilr, ncplx
    real(gp) :: kx, ky, kz

    call f_free(alpha)
    call f_free(alphaDIIS)
    call f_free(fnrmOldArr)
    call f_free_ptr(hpsi_small)
    call f_free_ptr(lhphiold)
    call f_free_ptr(lphiold)
    call f_free_ptr(hpsit_c)
    call f_free_ptr(hpsit_f)
    call f_free(hpsit_c_tmp)
    call f_free(hpsit_f_tmp)
    call f_free(hpsi_tmp)
    call f_free(psidiff)
    !call f_free(hpsi_noprecond)
    !!do iorb=1,tmb%orbs%norbp
    !!    iiorb=tmb%orbs%isorb+iorb
    !!    ilr=tmb%orbs%inwhichlocreg(iiorb)
    !!    call deallocate_workarrays_quartic_convolutions(precond_convol_workarrays(iorb))
    !!    kx=tmb%orbs%kpts(1,tmb%orbs%iokpt(iorb))
    !!    ky=tmb%orbs%kpts(2,tmb%orbs%iokpt(iorb))
    !!    kz=tmb%orbs%kpts(3,tmb%orbs%iokpt(iorb))
    !!    if (kx**2+ky**2+kz**2 > 0.0_gp .or. tmb%orbs%nspinor==2 ) then
    !!       ncplx=2
    !!    else
    !!       ncplx=1
    !!    end if
    !!    call deallocate_work_arrays(tmb%lzd%llr(ilr)%geocode, tmb%lzd%llr(ilr)%hybrid_on, &
    !!         ncplx, precond_workarrays(iorb))
    !!end do
    !!deallocate(precond_convol_workarrays)
    !!deallocate(precond_workarrays)

    end subroutine deallocateLocalArrays


end subroutine getLocalizedBasis



subroutine improveOrbitals(iproc, nproc, tmb, nspin, ldiis, alpha, gradient, experimental_mode)
  use module_base
  use module_types
  implicit none
  
  ! Calling arguments
  integer,intent(in) :: iproc, nproc, nspin
  type(DFT_wavefunction),intent(inout) :: tmb
  type(localizedDIISParameters),intent(inout) :: ldiis
  real(kind=8),dimension(tmb%orbs%norbp),intent(in) :: alpha
  real(kind=wp),dimension(tmb%npsidim_orbs),intent(inout) :: gradient
  logical,intent(in) :: experimental_mode
  
  ! Local variables
  integer :: istart, iorb, iiorb, ilr, ncount

  call f_routine(id='improveOrbitals')

  if(ldiis%isx==0) then ! steepest descents
      call timing(iproc,'optimize_SD   ','ON')
      istart=1
      do iorb=1,tmb%orbs%norbp
          iiorb=tmb%orbs%isorb+iorb
          ilr=tmb%orbs%inwhichlocreg(iiorb)
          ncount=tmb%lzd%llr(ilr)%wfd%nvctr_c+7*tmb%lzd%llr(ilr)%wfd%nvctr_f
          call daxpy(ncount, -alpha(iorb), gradient(istart), 1, tmb%psi(istart), 1)
          istart=istart+ncount
      end do
      call timing(iproc,'optimize_SD   ','OF')
  else! DIIS
      ldiis%mis=mod(ldiis%is,ldiis%isx)+1
      ldiis%is=ldiis%is+1
      if(ldiis%alphaDIIS/=1.d0) then
          if (tmb%orbs%norbp>0) call dscal(tmb%npsidim_orbs, ldiis%alphaDIIS, gradient, 1)
      end if
      call optimizeDIIS(iproc, nproc, max(tmb%npsidim_orbs,tmb%npsidim_comp), tmb%orbs, nspin, tmb%lzd, gradient, tmb%psi, ldiis, &
           experimental_mode)
  end if

  call f_release_routine()

end subroutine improveOrbitals



subroutine diagonalizeHamiltonian2(iproc, norb, HamSmall, ovrlp, eval)
  !
  ! Purpose:
  ! ========
  !   Diagonalizes the Hamiltonian HamSmall and makes sure that all MPI processes give
  !   the same result. This is done by requiring that the first entry of each vector
  !   is positive.
  !
  ! Calling arguments:
  ! ==================
  !   Input arguments:
  !   ----------------
  !     iproc     process ID
  !     nproc     number of MPI processes
  !     orbs      type describing the physical orbitals psi
  !   Input / Putput arguments
  !     HamSmall  on input: the Hamiltonian
  !               on exit: the eigenvectors
  !   Output arguments
  !     eval      the associated eigenvalues 
  !
  use module_base
  use module_types
  use yaml_output, only: yaml_map
  implicit none

  ! Calling arguments
  integer, intent(in) :: iproc, norb
  real(kind=8),dimension(norb, norb),intent(inout) :: HamSmall
  real(kind=8),dimension(norb, norb),intent(inout) :: ovrlp
  real(kind=8),dimension(norb),intent(out) :: eval

  ! Local variables
  integer :: lwork, info
  real(kind=8),dimension(:),allocatable :: work
  character(len=*),parameter :: subname='diagonalizeHamiltonian'
  !!real(8),dimension(:,:),pointer :: hamtmp, ovrlptmp, invovrlp, tmpmat, tmpmat2
  !!real(8) :: tt, tt2
  !!integer :: nproc
  !!real(8),dimension(norb,norb) :: kernel

  !!allocate(hamtmp(norb,norb))
  !!allocate(ovrlptmp(norb,norb))
  !!allocate(invovrlp(norb,norb))
  !!allocate(tmpmat(norb,norb))
  !!allocate(tmpmat2(norb,norb))

  !!call mpi_comm_size(mpi_comm_world,nproc,istat)

  !!hamtmp=HamSmall
  !!ovrlptmp=ovrlp
  !!call overlapPowerGeneral(iproc, nproc, 100, -2, -1, norb, ovrlptmp, invovrlp, tt)

  !!call dgemm('n', 'n', norb, norb, norb, 1.d0, invovrlp, norb, hamtmp, norb, 0.d0, tmpmat, norb)
  !!call dgemm('n', 'n', norb, norb, norb, 1.d0, tmpmat, norb, invovrlp, norb, 0.d0, tmpmat2, norb)

  !!lwork=10000
  !!allocate(work(lwork))
  !!call dsyev('v', 'l', norb, tmpmat2, norb, eval, work, lwork, info)
  !!deallocate(work)

  !!ovrlptmp=ovrlp
  !!tmpmat=tmpmat2
  !!call overlapPowerGeneral(iproc, nproc, 100, -2, -1, norb, ovrlptmp, invovrlp, tt)
  !!!call dgemm('n', 'n', norb, norb, norb, 1.d0, invovrlp, norb, tmpmat, norb, 0.d0, tmpmat2, norb)
  !!!if (iproc==0) then
  !!!    do istat=1,norb
  !!!        do iall=1,norb
  !!!            write(200,*) tmpmat2(iall,istat)
  !!!        end do
  !!!    end do
  !!!end if

  !!call dgemm('n', 't', norb, norb, 28, 1.d0, tmpmat2, norb, tmpmat2, norb, 0.d0, kernel, norb)
  !!if (iproc==0) then
  !!    tt=0.d0
  !!    tt2=0.d0
  !!    do istat=1,norb
  !!        do iall=1,norb
  !!            write(300,*) kernel(iall,istat)
  !!            if (istat==iall) tt=tt+kernel(iall,istat)
  !!            tt2=tt2+kernel(iall,istat)*ovrlp(iall,istat)
  !!        end do
  !!    end do
  !!    write(*,*) 'Before: trace(K)',tt
  !!    write(*,*) 'Before: trace(KS)',tt2
  !!end if

  !!call dgemm('n', 'n', norb, norb, norb, 1.d0, invovrlp, norb, kernel, norb, 0.d0, tmpmat, norb)
  !!call dgemm('n', 'n', norb, norb, norb, 1.d0, tmpmat, norb, invovrlp, norb, 0.d0, kernel, norb)
  !!if (iproc==0) then
  !!    tt=0.d0
  !!    tt2=0.d0
  !!    do istat=1,norb
  !!        do iall=1,norb
  !!            write(305,*) kernel(iall,istat)
  !!            if (istat==iall) tt=tt+kernel(iall,istat)
  !!            tt2=tt2+kernel(iall,istat)*ovrlp(iall,istat)
  !!        end do
  !!    end do
  !!    write(*,*) 'After: trace(K)',tt
  !!    write(*,*) 'After: trace(KS)',tt2
  !!end if


  call timing(iproc,'diagonal_seq  ','ON')
  call f_routine(id='diagonalizeHamiltonian2')

  ! DEBUG: print hamiltonian and overlap matrices
  !if (iproc==0) then
  !   open(10)
  !   open(11)
  !   do iorb=1,orbs%norb
  !      do jorb=1,orbs%norb
  !         write(10,*) iorb,jorb,HamSmall(iorb,jorb)
  !         write(11,*) iorb,jorb,ovrlp(iorb,jorb)
  !      end do
  !      write(10,*) ''
  !      write(11,*) ''
  !   end do
  !   close(10)
  !   close(11)
  !end if
  ! DEBUG: print hamiltonian and overlap matrices

  !call yaml_map('Hamiltonian before',HamSmall)
  ! Get the optimal work array size
  lwork=-1 
  work = f_malloc(100,id='work')
  call dsygv(1, 'v', 'l', norb, HamSmall(1,1), norb, ovrlp(1,1), norb, eval(1), work(1), lwork, info) 
  lwork=int(work(1))

  ! Deallocate the work array and reallocate it with the optimal size
  call f_free(work)
  work = f_malloc(lwork,id='work')

  ! Diagonalize the Hamiltonian
  call dsygv(1, 'v', 'l', norb, HamSmall(1,1), norb, ovrlp(1,1), norb, eval(1), work(1), lwork, info) 
  if(info/=0)then
    write(*,*) 'ERROR: dsygv in diagonalizeHamiltonian2, info=',info,'N=',norb
  end if
  !!if (iproc==0) then
  !!    do istat=1,norb
  !!        do iall=1,norb
  !!            write(201,*) hamsmall(iall,istat)
  !!        end do
  !!    end do
  !!end if

  call f_free(work)

  call f_release_routine()
  call timing(iproc,'diagonal_seq  ','OF')

end subroutine diagonalizeHamiltonian2



subroutine large_to_small_locreg(iproc, npsidim_orbs_small, npsidim_orbs_large, lzdsmall, lzdlarge, &
       orbs, philarge, phismall)
  use module_base
  use module_types
  use locreg_operations, only: psi_to_locreg2
  implicit none
  
  ! Calling arguments
  integer,intent(in) :: iproc, npsidim_orbs_small, npsidim_orbs_large
  type(local_zone_descriptors),intent(in) :: lzdsmall, lzdlarge
  type(orbitals_data),intent(in) :: orbs
  real(kind=8),dimension(npsidim_orbs_large),intent(in) :: philarge
  real(kind=8),dimension(npsidim_orbs_small),intent(out) :: phismall
  
  ! Local variables
  integer :: istl, ists, ilr, ldim, gdim, iorb
       call timing(iproc,'large2small','ON') ! lr408t   
  ! Transform back to small locreg
  ! No need to this array to zero, since all values will be filled with a value during the copy.
  !!call f_zero(npsidim_orbs_small, phismall(1))
  ists=1
  istl=1
  do iorb=1,orbs%norbp
      ilr = orbs%inWhichLocreg(orbs%isorb+iorb)
      ldim=lzdsmall%llr(ilr)%wfd%nvctr_c+7*lzdsmall%llr(ilr)%wfd%nvctr_f
      gdim=lzdlarge%llr(ilr)%wfd%nvctr_c+7*lzdlarge%llr(ilr)%wfd%nvctr_f
      call psi_to_locreg2(iproc, ldim, gdim, lzdsmall%llr(ilr), lzdlarge%llr(ilr), &
           philarge(istl:istl+gdim-1), phismall(ists:ists+ldim-1))
      ists=ists+lzdsmall%llr(ilr)%wfd%nvctr_c+7*lzdsmall%llr(ilr)%wfd%nvctr_f
      istl=istl+lzdlarge%llr(ilr)%wfd%nvctr_c+7*lzdlarge%llr(ilr)%wfd%nvctr_f
  end do

  if(orbs%norbp>0 .and. ists/=npsidim_orbs_small+1) stop 'ists/=npsidim_orbs_small+1'
  if(orbs%norbp>0 .and. istl/=npsidim_orbs_large+1) stop 'istl/=npsidim_orbs_large+1'
       call timing(iproc,'large2small','OF') ! lr408t 
end subroutine large_to_small_locreg







subroutine communicate_basis_for_density_collective(iproc, nproc, lzd, npsidim, orbs, lphi, collcom_sr)
  use module_base
  use module_types
  !use module_interfaces, except_this_one => communicate_basis_for_density_collective
  use communications, only: transpose_switch_psir, transpose_communicate_psir, transpose_unswitch_psirt
  use locreg_operations
  implicit none
  
  ! Calling arguments
  integer,intent(in) :: iproc, nproc, npsidim
  type(local_zone_descriptors),intent(in) :: lzd
  type(orbitals_data),intent(in) :: orbs
  real(kind=8),dimension(npsidim),intent(in) :: lphi
  type(comms_linear),intent(inout) :: collcom_sr
  
  ! Local variables
  integer :: ist, istr, iorb, iiorb, ilr
  real(kind=8),dimension(:),allocatable :: psir, psirwork, psirtwork
  type(workarr_sumrho) :: w
  character(len=*),parameter :: subname='comm_basis_for_dens_coll'

  call timing(iproc,'commbasis4dens','ON')
  call f_routine(id='communicate_basis_for_density_collective')

  psir = f_malloc(collcom_sr%ndimpsi_c,id='psir')

  ! Allocate the communication buffers for the calculation of the charge density.
  !call allocateCommunicationbufferSumrho(iproc, comsr, subname)
  ! Transform all orbitals to real space.
  ist=1
  istr=1
  do iorb=1,orbs%norbp
      iiorb=orbs%isorb+iorb
      ilr=orbs%inWhichLocreg(iiorb)
      call initialize_work_arrays_sumrho(lzd%Llr(ilr),.true.,w)
      call daub_to_isf(lzd%Llr(ilr), w, lphi(ist), psir(istr))
      call deallocate_work_arrays_sumrho(w)
      ist = ist + lzd%Llr(ilr)%wfd%nvctr_c + 7*lzd%Llr(ilr)%wfd%nvctr_f
      istr = istr + lzd%Llr(ilr)%d%n1i*lzd%Llr(ilr)%d%n2i*lzd%Llr(ilr)%d%n3i
  end do
  if(istr/=collcom_sr%ndimpsi_c+1) then
      write(*,'(a,i0,a)') 'ERROR on process ',iproc,' : istr/=collcom_sr%ndimpsi_c+1'
      stop
  end if

  psirwork = f_malloc(collcom_sr%ndimpsi_c,id='psirwork')

  call transpose_switch_psir(collcom_sr, psir, psirwork)

  call f_free(psir)

  psirtwork = f_malloc(collcom_sr%ndimind_c,id='psirtwork')

  call transpose_communicate_psir(iproc, nproc, collcom_sr, psirwork, psirtwork)

  call f_free(psirwork)

  call transpose_unswitch_psirt(collcom_sr, psirtwork, collcom_sr%psit_c)

  call f_free(psirtwork)

  call f_release_routine()
  call timing(iproc,'commbasis4dens','OF')

end subroutine communicate_basis_for_density_collective




subroutine DIISorSD(iproc, it, trH, tmbopt, ldiis, alpha, alphaDIIS, lphioldopt, trH_ref, kernel_best, complete_reset)
  use module_base
  use module_types
  use yaml_output
  implicit none
  
  ! Calling arguments
  integer,intent(in) :: iproc, it
  real(kind=8),intent(in) :: trH
  type(DFT_wavefunction),intent(inout) :: tmbopt
  type(localizedDIISParameters),intent(inout) :: ldiis
  real(kind=8),dimension(tmbopt%orbs%norbp),intent(inout) :: alpha, alphaDIIS
  real(kind=8),dimension(max(tmbopt%npsidim_orbs,tmbopt%npsidim_comp)),intent(out):: lphioldopt
  real(kind=8),intent(out) :: trH_ref
  real(kind=8),dimension(tmbopt%linmat%l%nvctrp_tg*tmbopt%linmat%l%nspin),intent(inout) :: kernel_best
  logical,intent(out) :: complete_reset
  
  ! Local variables
  integer :: idsx, ii, offset, istdest, iorb, iiorb, ilr, ncount, istsource
  character(len=2) :: numfail_char
  character(len=10) :: stepsize_char
  

  ! Purpose:
  ! ========
  !   This subroutine decides whether one should use DIIS or variable step size
  !   steepest descent to improve the orbitals. In the beginning we start with DIIS
  !   with history length lin%DIISHistMax. If DIIS becomes unstable, we switch to
  !   steepest descent. If the steepest descent iterations are successful, we switch
  !   back to DIIS, but decrease the DIIS history length by one. However the DIIS
  !   history length is limited to be larger or equal than lin%DIISHistMin.

  ! indicates whether both the support functions and the kernel have been reset
  complete_reset=.false.

  ! history of the energy
  if (ldiis%isx>0) then
      ldiis%energy_hist(ldiis%mis)=trH
  end if
  !!write(*,'(a,10es14.6)') 'ldiis%energy_hist', ldiis%energy_hist

  ! If we swicthed to SD in the previous iteration, reset this flag.
  if(ldiis%switchSD) ldiis%switchSD=.false.
  !if(iproc==0) write(*,'(a,2es15.6,l5)') 'trH, ldiis%trmin, ldiis%resetDIIS', trH, ldiis%trmin, ldiis%resetDIIS

  ! Now come some checks whether the trace is descreasing or not. This further decides
  ! whether we should use DIIS or SD.

  ! Determine wheter the trace is decreasing (as it should) or increasing.
  ! This is done by comparing the current value with diisLIN%energy_min, which is
  ! the minimal value of the trace so far.
  !if(iproc==0) write(*,*) 'trH, ldiis%trmin', trH, ldiis%trmin
  if(trH<=ldiis%trmin+1.d-12*abs(ldiis%trmin) .and. .not.ldiis%resetDIIS) then !1.d-12 is here to tolerate some noise...
      ! Everything ok
      ldiis%trmin=trH
      ldiis%switchSD=.false.
      ldiis%itBest=it
      ldiis%icountSDSatur=ldiis%icountSDSatur+1
      ldiis%icountDIISFailureCons=0
      trH_ref=trH
      call vcopy(tmbopt%linmat%l%nvctrp_tg*tmbopt%linmat%l%nspin, &
           tmbopt%linmat%kernel_%matrix_compr(1), 1, kernel_best(1), 1)
      !if(iproc==0) write(*,*) 'everything ok, copy last psi...'
      call vcopy(size(tmbopt%psi), tmbopt%psi(1), 1, lphioldopt(1), 1)

      ! If we are using SD (i.e. diisLIN%idsx==0) and the trace has been decreasing
      ! for at least 10 iterations, switch to DIIS. However the history length is decreased.
      if(ldiis%icountSDSatur>=10 .and. ldiis%isx==0 .or. ldiis%immediateSwitchToSD) then
          ldiis%icountSwitch=ldiis%icountSwitch+1
          idsx=max(ldiis%DIISHistMin,ldiis%DIISHistMax-ldiis%icountSwitch)
          if(idsx>0) then
              if(iproc==0) call yaml_map('Switch to DIIS with new history length',idsx)
              !write(*,'(1x,a,i0)') 'switch to DIIS with new history length ', idsx
              ldiis%icountSDSatur=0
              ldiis%icountSwitch=0
              ldiis%icountDIISFailureTot=0
              ldiis%icountDIISFailureCons=0
              ldiis%is=0
              ldiis%switchSD=.false.
              ldiis%trmin=1.d100
              ldiis%trold=1.d100
              alpha=ldiis%alphaSD
              alphaDIIS=ldiis%alphaDIIS
              ldiis%icountDIISFailureTot=0
              ldiis%icountDIISFailureCons=0
              ldiis%immediateSwitchToSD=.false.
          end if
      end if
  else
      ! The trace is growing.
      ! Count how many times this occurs and (if we are using DIIS) switch to SD after 3 
      ! total failures or after 2 consecutive failures.
      if (ldiis%isx>0) then
          ldiis%icountDIISFailureCons=ldiis%icountDIISFailureCons+1
          ldiis%icountDIISFailureTot=ldiis%icountDIISFailureTot+1
      end if
      ldiis%icountSDSatur=0
      if((ldiis%icountDIISFailureCons>=4 .or. ldiis%icountDIISFailureTot>=6 .or. ldiis%resetDIIS) .and. ldiis%isx>0) then
          ! Switch back to SD.
          alpha=ldiis%alphaSD
          if(iproc==0) then
              !if(ldiis%icountDIISFailureCons>=4) write(*,'(1x,a,i0,a,es10.3)') 'DIIS failed ', &
              !    ldiis%icountDIISFailureCons, ' times consecutively. Switch to SD with stepsize', alpha(1)
              write(numfail_char,'(i2.2)') ldiis%icountDIISFailureCons
              write(stepsize_char,'(es10.3)') alpha(1)
              if(ldiis%icountDIISFailureCons>=4) then
                  call yaml_warning('DIIS failed '//numfail_char//' times consecutively. &
                       &Switch to SD with stepsize'//stepsize_char//'.')
                  call yaml_newline()
                  !!write(*,'(1x,a,i0,a,es10.3)') 'DIIS failed ', &
                  !!ldiis%icountDIISFailureCons, ' times consecutively. Switch to SD with stepsize', alpha(1)
              end if
              !!if(ldiis%icountDIISFailureTot>=6) write(*,'(1x,a,i0,a,es10.3)') 'DIIS failed ', &
              !!    ldiis%icountDIISFailureTot, ' times in total. Switch to SD with stepsize', alpha(1)
              if(ldiis%icountDIISFailureTot>=6) then
                  call yaml_warning('DIIS failed '//numfail_char//' times in total. &
                       &Switch to SD with stepsize'//stepsize_char//'.' )
                  call yaml_newline()
              end if
              if(ldiis%resetDIIS) then
                  call yaml_warning('reset DIIS due to flag')
                  call yaml_newline()
                  !write(*,'(1x,a)') 'reset DIIS due to flag'
              end if
              
          end if
          if(ldiis%resetDIIS) then
              ldiis%resetDIIS=.false.
              ldiis%immediateSwitchToSD=.true.
              ldiis%trmin=1.d100
          end if
          ! Otherwise there could be problems due to the orthonormalization (which sligtly increases 
          ! value of the target function)
          ldiis%trmin=1.d100
          ! Try to get back the orbitals of the best iteration. This is possible if
          ! these orbitals are still present in the DIIS history.
          if(it-ldiis%itBest<ldiis%isx) then
              if(iproc==0) then
                  !!if(iproc==0) write(*,'(1x,a,i0,a)')  'Recover the orbitals from iteration ', &
                  !!    ldiis%itBest, ' which are the best so far.'
                  if (iproc==0) then
                      call yaml_map('Take best TMBs from history',ldiis%itBest)
                  end if
              end if
              ii=modulo(ldiis%mis-(it-ldiis%itBest)-1,ldiis%isx)+1
              !if (iproc==0) write(*,*) 'ii',ii
              offset=0
              istdest=1
              !if(iproc==0) write(*,*) 'copy DIIS history psi...'
              do iorb=1,tmbopt%orbs%norbp
                  iiorb=tmbopt%orbs%isorb+iorb
                  ilr=tmbopt%orbs%inWhichLocreg(iiorb)
                  ncount=tmbopt%lzd%llr(ilr)%wfd%nvctr_c+7*tmbopt%lzd%llr(ilr)%wfd%nvctr_f
                  istsource=offset+(ii-1)*ncount+1
                  call vcopy(ncount, ldiis%phiHist(istsource), 1, tmbopt%psi(istdest), 1)
                  call vcopy(ncount, ldiis%phiHist(istsource), 1, lphioldopt(istdest), 1)
                  !if (iproc==0 .and. iorb==1) write(*,*) 'istsource, istdest, val', istsource, istdest, tmbopt%psi(istdest)
                  offset=offset+ldiis%isx*ncount
                  istdest=istdest+ncount
              end do
              trH_ref=ldiis%energy_hist(ii)
              !!if (iproc==0) write(*,*) 'take energy from entry',ii
              call vcopy(tmbopt%linmat%l%nvctrp_tg*tmbopt%linmat%l%nspin, &
                   kernel_best(1), 1, tmbopt%linmat%kernel_%matrix_compr(1), 1)
              !!call vcopy(tmbopt%linmat%l%nvctr, kernel_best(1), 1, tmbopt%linmat%denskern_large%matrix_compr(1), 1)
              complete_reset=.true.
          else
              !if(iproc==0) write(*,*) 'copy last psi...'
              call vcopy(size(tmbopt%psi), tmbopt%psi(1), 1, lphioldopt(1), 1)
              trH_ref=trH
          end if
          ldiis%isx=0
          ldiis%switchSD=.true.
      end if
      ! to indicate that no orthonormalization is required... (CHECK THIS!)
      if(ldiis%isx==0) ldiis%switchSD=.true. 
  end if

end subroutine DIISorSD

subroutine reconstruct_kernel(iproc, nproc, inversion_method, blocksize_dsyev, blocksize_pdgemm, &
           orbs, tmb, overlap_calculated)
  use module_base
  use module_types
  use module_interfaces, only: calculate_density_kernel
  use communications_base, only: TRANSPOSE_FULL
  use communications, only: transpose_localized
  use sparsematrix_base, only: sparsematrix_malloc_ptr, DENSE_FULL, assignment(=)
  use sparsematrix, only: uncompress_matrix, gather_matrix_from_taskgroups_inplace, uncompress_matrix2
  use transposed_operations, only: calculate_overlap_transposed
  implicit none

  ! Calling arguments
  integer,intent(in):: iproc, nproc, inversion_method, blocksize_dsyev, blocksize_pdgemm
  type(orbitals_data),intent(in):: orbs
  type(DFT_wavefunction),intent(inout):: tmb
  logical,intent(inout):: overlap_calculated

  ! Local variables
  !integer:: istat, iall
  character(len=*),parameter:: subname='reconstruct_kernel'
  integer :: i, j, ispin

  !call timing(iproc,'renormCoefComp','ON')

  ! Calculate the overlap matrix between the TMBs.
  if(.not. overlap_calculated) then
     if(.not.tmb%can_use_transposed) then
         !!if(associated(tmb%psit_c)) then
         !!    call f_free_ptr(tmb%psit_c)
         !!end if
         !!if(associated(tmb%psit_f)) then
         !!    call f_free_ptr(tmb%psit_f)
         !!end if
         !!tmb%psit_c = f_malloc_ptr(sum(tmb%collcom%nrecvcounts_c),id='tmb%psit_c')
         !!tmb%psit_f = f_malloc_ptr(7*sum(tmb%collcom%nrecvcounts_f),id='tmb%psit_f')
         call transpose_localized(iproc, nproc, tmb%npsidim_orbs, tmb%orbs, tmb%collcom, &
              TRANSPOSE_FULL, tmb%psi, tmb%psit_c, tmb%psit_f, tmb%lzd)
         tmb%can_use_transposed=.true.
     end if
     !call timing(iproc,'renormCoefComp','OF')

     call calculate_overlap_transposed(iproc, nproc, tmb%orbs, tmb%collcom, &
          tmb%psit_c, tmb%psit_c, tmb%psit_f, tmb%psit_f, tmb%linmat%s, tmb%linmat%ovrlp_)
     !!call gather_matrix_from_taskgroups_inplace(iproc, nproc, tmb%linmat%s, tmb%linmat%ovrlp_)
     ! This can then be deleted if the transition to the new type has been completed.
     !tmb%linmat%ovrlp%matrix_compr=tmb%linmat%ovrlp_%matrix_compr

     !call timing(iproc,'renormCoefComp','ON')
     overlap_calculated=.true.
  end if

  tmb%linmat%ovrlp_%matrix = sparsematrix_malloc_ptr(tmb%linmat%s, iaction=DENSE_FULL, id='tmb%linmat%ovrlp_%matrix')
  !!do i=1,tmb%linmat%s%nspin*tmb%linmat%s%nvctr
  !!    write(2500,'(a,i8,es16.5)') 'i, tmb%linmat%ovrlp_%matrix_compr(i)', i, tmb%linmat%ovrlp_%matrix_compr(i)
  !!end do
  call uncompress_matrix2(iproc, nproc, bigdft_mpi%mpi_comm, &
       tmb%linmat%s, tmb%linmat%ovrlp_%matrix_compr, tmb%linmat%ovrlp_%matrix)
  !!do ispin=1,tmb%linmat%s%nspin
  !!    do i=1,tmb%linmat%s%nfvctr
  !!        do j=1,tmb%linmat%s%nfvctr
  !!            write(2600,'(a,3i8,es16.5)') 'ispin, i, j, tmb%linmat%ovrlp_%matrix(j,i,ispin)', ispin, i, j, tmb%linmat%ovrlp_%matrix(j,i,ispin)
  !!        end do
  !!    end do
  !!end do
  call reorthonormalize_coeff(iproc, nproc, orbs%norb, blocksize_dsyev, blocksize_pdgemm, inversion_method, &
       tmb%orbs, tmb%linmat%s, tmb%linmat%ks, tmb%linmat%ovrlp_, tmb%coeff, orbs)

  call f_free_ptr(tmb%linmat%ovrlp_%matrix)


  ! Recalculate the kernel
  call calculate_density_kernel(iproc, nproc, .true., orbs, tmb%orbs, tmb%coeff, tmb%linmat%l, tmb%linmat%kernel_)
  !call transform_sparse_matrix(tmb%linmat%denskern, tmb%linmat%denskern_large, 'large_to_small')

end subroutine reconstruct_kernel

!> Passing sparse ovrlp, but for now assuming ovrlp%matrix will be allocated and filled if using dense
subroutine reorthonormalize_coeff(iproc, nproc, norb, blocksize_dsyev, blocksize_pdgemm, inversion_method, basis_orbs, &
           basis_overlap, KS_overlap, basis_overlap_mat, coeff, orbs)
  use module_base
  use module_types
  use sparsematrix_base, only: sparse_matrix, matrices, matrices_null, &
       allocate_matrices, deallocate_matrices
  use yaml_output, only: yaml_newline, yaml_map
  use matrix_operations, only: overlapPowerGeneral, overlap_minus_one_half_serial, deviation_from_unity_parallel
  use orthonormalization, only: gramschmidt_coeff_trans
  implicit none

  ! Calling arguments
  integer, intent(in) :: iproc, nproc, norb
  integer, intent(in) :: blocksize_dsyev, blocksize_pdgemm, inversion_method
  type(orbitals_data), intent(in) :: basis_orbs   !number of basis functions
  type(sparse_matrix),intent(in) :: basis_overlap
  type(sparse_matrix),dimension(basis_overlap%nspin),intent(in) :: KS_overlap
  type(matrices),intent(inout) :: basis_overlap_mat
  real(kind=8),dimension(basis_overlap%nfvctr,norb),intent(inout) :: coeff
  type(orbitals_data), intent(in) :: orbs   !Kohn-Sham orbitals that will be orthonormalized and their parallel distribution
  ! Local variables
  integer :: ierr, ind, iorb, korb, llorb, jorb, ist
  integer :: npts_per_proc, ind_start, ind_end, indc, ispin, norbx, iseg, i
  real(kind=8), dimension(:,:), allocatable :: coeff_tmp, coefftrans
  real(kind=8), dimension(:,:), allocatable :: ovrlp_coeff
  real(kind=8),dimension(:,:),pointer :: ovrlp_matrix, inv_ovrlp_matrix
  character(len=*),parameter:: subname='reorthonormalize_coeff'
  type(matrices) :: KS_ovrlp_
  type(matrices),dimension(1) :: inv_ovrlp_
  integer,dimension(2) :: irowcol
  integer,dimension(1) :: power
  !integer :: iorb, jorb !DEBUG
  real(kind=8) :: tt, max_error, mean_error!, tt2, tt3, ddot   !DEBUG
  !logical :: dense
  integer,parameter :: ALLGATHERV=1, ALLREDUCE=2
  integer, parameter :: communication_strategy=ALLGATHERV
  logical,parameter :: dense=.true.
  logical,parameter :: check_accuracy=.false.

  call mpi_barrier(bigdft_mpi%mpi_comm, ierr) ! to check timings
  call timing(iproc,'renormCoefCom1','ON')

  ! For a spin polarized calculation, the specified value of norb must be
  ! consistent with orbs%norb (not sure whether everything will work otherwise)
  if (basis_overlap%nspin==2 .and. norb/=orbs%norb) then
      stop 'ERROR: for spin polarized systems, norb must be the same as orbs%norb'
  end if


  !if (present(orbs)) then
  !   communication_strategy=ALLREDUCE
  !else
  !   communication_strategy=ALLGATHERV
  !end if

  spin_loop: do ispin=1,basis_overlap%nspin

      ! choose the correct number of KS orbitals. A bit ugly, maybe this routine
      ! should not be used with norb not conform with orbs%norb...
      if (orbs%norb/=norb) then
          norbx=norb
          ist=1
      else
          if (ispin==1) then
              norbx=orbs%norbu
              ist=1
          else
              norbx=orbs%norbd
              ist=orbs%norbu+1
          end if
      end if

      ovrlp_coeff=f_malloc((/norbx,norbx/), id='ovrlp_coeff')

      !!if(iproc==0) then
      !!    write(*,'(a)',advance='no') 'coeff renormalization...'
      !!end if

      !dense=.true.

      KS_ovrlp_ = matrices_null()
      ! can not use the wrapper since it cannot distinguish between up and down spin
      !call allocate_matrices(KS_overlap, allocate_full=.true., matname='KS_ovrlp_', mat=KS_ovrlp_)
      KS_ovrlp_%matrix = f_malloc_ptr((/norbx,norbx,1/))

      if (dense) then
         coeff_tmp=f_malloc((/basis_overlap%nfvctrp,max(norbx,1)/), id='coeff_tmp')

         ! Calculate the overlap matrix among the coefficients with respect to basis_overlap.
         if (basis_overlap%nfvctrp>0) then
             !coeff_tmp=0.d0
             !!do iorb=1,basis_overlap%nfvctr
             !!    do jorb=1,basis_overlap%nfvctr
             !!        write(2300+iproc,'(a,2i9,es13.5)') 'iorb, jorb, basis_overlap_mat%matrix(jorb,iorb,ispin)', iorb, jorb, basis_overlap_mat%matrix(jorb,iorb,ispin)
             !!    end do
             !!end do
             !!do iorb=1,norb
             !!    do jorb=1,basis_overlap%nfvctr
             !!        write(2400+iproc,'(a,2i9,es13.5)') 'iorb, jorb, coeff(jorb,iorb)', iorb, jorb, coeff(jorb,iorb)
             !!    end do
             !!end do
             !!call dgemm('n', 'n', basis_orbs%norbp, norb, basis_orbs%norb, 1.d0, basis_overlap_mat%matrix(basis_orbs%isorb+1,1,1), &
             !!     basis_orbs%norb, coeff(1,1), basis_orbs%norb, 0.d0, coeff_tmp, basis_orbs%norbp)
             call dgemm('n', 'n', basis_overlap%nfvctrp, norbx, basis_overlap%nfvctr, &
                  1.d0, basis_overlap_mat%matrix(basis_overlap%isfvctr+1,1,ispin), &
                  basis_overlap%nfvctr, coeff(1,ist), basis_overlap%nfvctr, 0.d0, coeff_tmp, basis_overlap%nfvctrp)
             !!do iorb=1,norbx
             !!    do jorb=1,basis_overlap%nfvctrp
             !!        write(2100+iproc,'(a,2i9,es13.5)') 'iorb, jorb, coeff_tmp(jorb,iorb)', iorb, jorb, coeff_tmp(jorb,iorb)
             !!    end do
             !!end do
             !!call dgemm('t', 'n', norb, norb, basis_orbs%norbp, 1.d0, coeff(basis_orbs%isorb+1,1), &
             !!     basis_orbs%norb, coeff_tmp, basis_orbs%norbp, 0.d0, ovrlp_coeff, norb)
             call dgemm('t', 'n', norbx, norbx, basis_overlap%nfvctrp, 1.d0, coeff(basis_overlap%isfvctr+1,ist), &
                  basis_overlap%nfvctr, coeff_tmp, basis_overlap%nfvctrp, 0.d0, ovrlp_coeff, norbx)
             !!do iorb=1,norbx
             !!    do jorb=1,norbx
             !!        write(2200+iproc,'(a,2i9,es13.5)') 'iorb, jorb, ovrlp_coeff(jorb,iorb)', iorb, jorb, ovrlp_coeff(jorb,iorb)
             !!    end do
             !!end do
          else
             call f_zero(ovrlp_coeff)
          end if

          call f_free(coeff_tmp)
      else ! sparse - still less efficient than dense, also needs moving to a subroutine

         stop 'reorthonormalize_coeff: sparse version needs reworking'
         !also a problem with sparse at the moment - result not stored in correct arrays/allreduce etc

         !SM: need to fix the spin here
         call f_zero(KS_ovrlp_%matrix)
         npts_per_proc = nint(real(basis_overlap%nvctr + basis_overlap%nfvctr,dp) / real(nproc*2,dp))
         ind_start = 1+iproc*npts_per_proc
         ind_end = (iproc+1)*npts_per_proc
         if (iproc==nproc-1) ind_end = basis_overlap%nvctr!ceiling(0.5d0*real(basis_overlap%nvctr + basis_overlap%nfvctr,dp))

         indc=0
         do iseg=1,basis_overlap%nseg
             ind=basis_overlap%keyv(iseg)
             ! A segment is always on one line, therefore no double loop
             do i = basis_overlap%keyg(1,1,iseg),basis_overlap%keyg(2,1,iseg)
                !korb = basis_overlap%orb_from_index(1,ind)
                !llorb = basis_overlap%orb_from_index(2,ind)
                if (i<basis_overlap%keyg(1,2,iseg)) cycle ! so still only doing half
                indc = indc + 1
                if (indc < ind_start .or. indc > ind_end) cycle

                do iorb=1,norb
                     if (basis_overlap%keyg(1,2,iseg)==i) then
                        tt=basis_overlap_mat%matrix_compr(ind)*coeff(i,iorb)
                        do jorb=iorb,norb
                            !SM: need to fix the spin here
                            KS_ovrlp_%matrix(jorb,iorb,1)=KS_ovrlp_%matrix(jorb,iorb,1) &
                                 +coeff(basis_overlap%keyg(1,2,iseg),jorb)*tt
                        end do
                     else
                        do jorb=iorb,norb
                            !SM: need to fix the spin here
                            KS_ovrlp_%matrix(jorb,iorb,1)=KS_ovrlp_%matrix(jorb,iorb,1) &
                                 +(coeff(basis_overlap%keyg(1,2,iseg),iorb)*coeff(i,jorb) &
                                 + coeff(basis_overlap%keyg(1,2,iseg),jorb)*coeff(i,iorb))&
                                 *basis_overlap_mat%matrix_compr(ind)
                        end do
                     end if
                 end do
                 ind=ind+1
             end do
         end do

         ! use symmetry to calculate other half
         do iorb=1,norb
            do jorb=iorb+1,norb
               KS_ovrlp_%matrix(iorb,jorb,1) = KS_ovrlp_%matrix(jorb,iorb,1)
            end do
         end do

      end if !sparse/dense


      if (nproc > 1) then
          call timing(iproc,'renormCoefCom1','OF')
          call timing(iproc,'renormCoefComm','ON')
          call mpiallred(ovrlp_coeff, mpi_sum, comm=bigdft_mpi%mpi_comm)
          call timing(iproc,'renormCoefComm','OF')
          call timing(iproc,'renormCoefCom1','ON')
      end if

      !!if (iproc==0) call yaml_map('ovrlp_coeff',ovrlp_coeff)
      !!do iorb=1,norbx
      !!    do jorb=1,norbx
      !!        write(8000+10*iproc+ispin,'(a,2i8,es16.6)') 'iorb, jorb, ovrlp_coeff(jorb,iorb)',iorb, jorb, ovrlp_coeff(jorb,iorb)
      !!    end do
      !!end do

      ! Recalculate the coefficients
      call timing(iproc,'renormCoefCom1','OF')

      ! check whether this routine will be stable. Parallelization for nspin/=1 not done
      ! SM: I think one should rather pass KS_overlap instead of basis_overlap...
      if (norb==orbs%norb .and. basis_overlap%nspin==1) then
          if (orbs%norbp>0) then
             call deviation_from_unity_parallel(iproc, nproc, bigdft_mpi%mpi_comm, &
                  norbx, orbs%norbp, orbs%isorb, &
                  ovrlp_coeff(1:orbs%norb,orbs%isorb+1:orbs%isorb+orbs%norbp), &
                  basis_overlap, max_error, mean_error)
             !!call deviation_from_unity_parallel(iproc, nproc, norbx, orbs%norbp, orbs%isorb, &
             !!     ovrlp_coeff, &
             !!     basis_overlap, max_error, mean_error)
          else
             ! It is necessary to call the routine since it has a built-in mpiallred.
             ! Use the first element of ovrlp_coeff; thanks to orbs%norbp==0 this should be safe
             call deviation_from_unity_parallel(iproc, nproc, bigdft_mpi%mpi_comm, &
                  orbs%norb, orbs%norbp, orbs%isorb, &
                  ovrlp_coeff(1:orbs%norb,1:orbs%norb), &
                  basis_overlap, max_error, mean_error)
          end if
      else
<<<<<<< HEAD
         call deviation_from_unity_parallel(iproc, 1, norbx, norbx, 0, ovrlp_coeff(1,1), &
=======
         ! SM: I think it's not good to call with iproc but 1 instead of nproc
         call deviation_from_unity_parallel(iproc, 1, bigdft_mpi%mpi_comm, &
              norbx, norbx, 0, ovrlp_coeff(1:norbx,1:norbx), &
>>>>>>> e4616cb5
              basis_overlap, max_error, mean_error)    
      end if

      ! should convert this to yaml (LG: easily done)
      if (iproc==0) call yaml_newline()
      if (basis_overlap%nspin==1) then
          if (iproc==0) call yaml_map('Max deviation from unity in reorthonormalize_coeff',max_error,fmt='(es8.2)')
          if (iproc==0) call yaml_map('Mean deviation from unity in reorthonormalize_coeff',mean_error,fmt='(es8.2)')
      else
          if (ispin==1) then
              if (iproc==0) call yaml_map('spin up, Max deviation from unity in reorthonormalize_coeff',max_error,fmt='(es8.2)')
              if (iproc==0) call yaml_map('spin up, Mean deviation from unity in reorthonormalize_coeff',mean_error,fmt='(es8.2)')
          else if (ispin==2) then
              if (iproc==0) call yaml_map('spin down, Max deviation from unity in reorthonormalize_coeff',max_error,fmt='(es8.2)')
              if (iproc==0) call yaml_map('spin down, Mean deviation from unity in reorthonormalize_coeff',mean_error,fmt='(es8.2)')
          end if
      end if

      if (max_error>5.0d0.and.orbs%norb==norb) then
         if (iproc==0) print*,'Error in reorthonormalize_coeff too large, reverting to gram-schmidt orthonormalization'
         ! gram-schmidt as too far from orthonormality to use iterative schemes for S^-1/2
         call f_free(ovrlp_coeff)
         call timing(iproc,'renormCoefCom2','ON')
         call gramschmidt_coeff_trans(iproc,nproc,orbs%norbu,orbs%norb,basis_orbs,basis_overlap,basis_overlap_mat,coeff)
         call timing(iproc,'renormCoefCom2','OF')
      else
         ! standard lowdin
         ! Not clean to use twice basis_overlap, but it should not matter as everything
         ! is done using the dense version

         inv_ovrlp_(1) = matrices_null()
         ! can not use the wrapper since it cannot distinguish between up and down spin
         !call allocate_matrices(KS_overlap, allocate_full=.true., matname='inv_ovrlp_', mat=inv_ovrlp_)
         inv_ovrlp_(1)%matrix = f_malloc_ptr((/norbx,norbx,1/),id='inv_ovrlp_%matrix')
         

         if (norb==orbs%norb) then
             !SM: need to fix the spin here
             if (dense) call vcopy(norbx**2, ovrlp_coeff(1,1), 1, KS_ovrlp_%matrix(1,1,1), 1)
             !!do iorb=1,norbx
             !!    do jorb=1,norbx
             !!        write(2000+iproc,'(a,2i9,es13.5)') 'iorb, jorb, KS_ovrlp_%matrix(jorb,iorb,1)', iorb, jorb, KS_ovrlp_%matrix(jorb,iorb,1)
             !!    end do
             !!end do
<<<<<<< HEAD
             power(1)=-2
             call overlapPowerGeneral(iproc, nproc, inversion_method, 1, power, &
=======
             call overlapPowerGeneral(iproc, nproc, bigdft_mpi%mpi_comm, inversion_method, 1, (/-2/), &
>>>>>>> e4616cb5
                  blocksize_dsyev, imode=2, ovrlp_smat=KS_overlap(ispin), inv_ovrlp_smat=KS_overlap(ispin), &
                  ovrlp_mat=KS_ovrlp_, inv_ovrlp_mat=inv_ovrlp_, &
                  check_accur=.false., nspinx=1)
             !!do iorb=1,norbx
             !!    do jorb=1,norbx
             !!        write(8100+10*iproc+ispin,'(a,2i8,es16.6)') 'iorb, jorb, inv_ovrlp_%matrix(jorb,iorb,1)',iorb, jorb, inv_ovrlp_%matrix(jorb,iorb,1)
             !!    end do
             !!end do

         else
             ! It is not possible to use the standard parallelization scheme, so do serial
             ovrlp_matrix = f_malloc_ptr((/norbx,norbx/), id='ovrlp_matrix')
             inv_ovrlp_matrix = f_malloc_ptr((/norbx,norbx/), id='inv_ovrlp_matrix')
             call vcopy(norbx**2, ovrlp_coeff(1,1), 1, ovrlp_matrix(1,1), 1)
             ! SM: I think it's not good to call with iproc but 1 instead of nproc
             call overlap_minus_one_half_serial(iproc, 1, bigdft_mpi%mpi_comm, inversion_method, -2, blocksize_dsyev, &       
                  norbx, ovrlp_matrix, inv_ovrlp_matrix, check_accur=.false., smat=basis_overlap)
             call f_free_ptr(ovrlp_matrix)
         !    call overlapPowerGeneral(iproc, 1, inversion_method, -2, &
         !         blocksize_dsyev, norb, orbs, imode=2, ovrlp_smat=basis_overlap, inv_ovrlp_smat=basis_overlap, &
         !         ovrlp_mat=basis_overlap_mat, inv_ovrlp_mat=inv_ovrlp, &
         !         check_accur=.false., ovrlp=ovrlp_coeff, inv_ovrlp=ovrlp_coeff2)
         end if

         call timing(iproc,'renormCoefCom2','ON')

         call f_free(ovrlp_coeff)

         ! Build the new linear combinations
         if (communication_strategy==ALLREDUCE) then
            if (basis_overlap%nspin/=1) then
                stop 'reorthonormalize_coeff: for nspin/=1, the ALLREDUCE option is not implemented!'
            end if
            coeff_tmp=f_malloc0((/basis_overlap%nfvctr,norbx/), id='coeff_tmp')

            if (orbs%norbp>0) then
                if (norb==orbs%norb) then
                    !SM: need to fix the spin here
                    call dgemm('n', 't', basis_orbs%norb, orbs%norb, orbs%norbp, 1.d0, coeff(1,orbs%isorb+1), basis_orbs%norb, &
                         inv_ovrlp_(1)%matrix(1,orbs%isorb+1,1), orbs%norb, 0.d0, coeff_tmp(1,1), basis_orbs%norb)
                    !@WARNING: THE FOLLOWING CALL IS NOT TESTED AND MIGHT BE WRONG!!
                    !!call dgemm('n', 't', basis_overlap%nfvctrp, norbx, norbx, 1.d0, coeff(basis_overlap%isfvctr,1), basis_overlap%nfvctr, &
                    !!     inv_ovrlp_%matrix(1,1,1), norbx, 0.d0, coeff_tmp(basis_overlap%isfvctr,1), basis_overlap%nfvctr)
                else !surely this isn't correct??
                    call dgemm('n', 't', basis_orbs%norb, orbs%norb, orbs%norbp, 1.d0, coeff(1,orbs%isorb+1), basis_orbs%norb, &
                         inv_ovrlp_matrix(1,orbs%isorb+1), orbs%norb, 0.d0, coeff_tmp(1,1), basis_orbs%norb)
                end if
            else
               call f_zero(coeff_tmp)
            end if

            if (nproc > 1) then
               call mpiallred(coeff_tmp, mpi_sum, comm=bigdft_mpi%mpi_comm)
            end if
            call vcopy(basis_overlap%nfvctr*norbx,coeff_tmp(1,1),1,coeff(1,1),1)
         else
            coeff_tmp=f_malloc((/norbx,max(1,basis_overlap%nfvctrp)/), id='coeff_tmp')
            ! need to transpose so we can allgather - NOT VERY ELEGANT
            if (basis_orbs%norbp>0) then
                if (norb==orbs%norb) then
                    !SM: need to fix the spin here
                    !!call dgemm('n', 't', norb, basis_orbs%norbp, norb, 1.d0, inv_ovrlp_%matrix(1,1,1), norb, &
                    !!    coeff(1+basis_orbs%isorb,1), basis_orbs%norb, 0.d0, coeff_tmp(1,1), norb)
                    call dgemm('n', 't', norbx, basis_overlap%nfvctrp, norbx, 1.d0, inv_ovrlp_(1)%matrix(1,1,1), norbx, &
                        coeff(1+basis_overlap%isfvctr,ist), basis_overlap%nfvctr, 0.d0, coeff_tmp(1,1), norbx)
                else
                    call dgemm('n', 't', norb, basis_orbs%norbp, norb, 1.d0, inv_ovrlp_matrix(1,1), norb, &
                        coeff(1+basis_orbs%isorb,1), basis_orbs%norb, 0.d0, coeff_tmp(1,1), norb)
                end if
            end if
             !!do iorb=1,basis_overlap%nfvctrp
             !!    do jorb=1,norbx
             !!        write(8200+10*iproc+ispin,'(a,2i8,es16.6)') 'iorb, jorb, coeff_tmp(jorb,iorb)',iorb, jorb, coeff_tmp(jorb,iorb)
             !!    end do
             !!end do

            coefftrans=f_malloc((/norbx,basis_overlap%nfvctr/), id='coefftrans')

            ! gather together
            if(nproc > 1) then
               call mpi_allgatherv(coeff_tmp(1,1), basis_overlap%nfvctrp*norbx, &
                    mpi_double_precision, coefftrans(1,1), &
                    norbx*basis_overlap%nfvctr_par(:), norbx*basis_overlap%isfvctr_par, &
                    mpi_double_precision, bigdft_mpi%mpi_comm, ierr)
            else
               call vcopy(basis_overlap%nfvctrp*norbx,coeff_tmp(1,1),1,coefftrans(1,1),1)
            end if
             !!do iorb=1,basis_overlap%nfvctr
             !!    do jorb=1,norbx
             !!        write(8300+10*iproc+ispin,'(a,2i8,es16.6)') 'iorb, jorb, coefftrans(jorb,iorb)',iorb, jorb, coefftrans(jorb,iorb)
             !!    end do
             !!end do

            ! untranspose coeff
            !$omp parallel do default(private) shared(coeff,coefftrans,norbx,basis_overlap,ist)
            do iorb=1,norbx
               do jorb=1,basis_overlap%nfvctr
                  coeff(jorb,ist+iorb-1) = coefftrans(iorb,jorb)
               end do
            end do
            !$omp end parallel do

             !!do iorb=1,norbx
             !!    do jorb=1,basis_overlap%nfvctr
             !!        write(8400+10*iproc+ispin,'(a,3i8,es16.6)') 'iorb, jorb, ist, coeff(jorb,ist+iorb-1)',iorb, jorb, ist, coeff(jorb,ist+iorb-1)
             !!    end do
             !!end do

            call f_free(coefftrans)
         end if

         call timing(iproc,'renormCoefCom2','OF')

         call deallocate_matrices(inv_ovrlp_(1))
         if (norb/=orbs%norb) then
             call f_free_ptr(inv_ovrlp_matrix)
         end if

         call f_free(coeff_tmp)
      end if

      if (check_accuracy) then
         ovrlp_coeff=f_malloc((/norbx,norbx/), id='ovrlp_coeff')
         coeff_tmp=f_malloc((/basis_overlap%nfvctrp,max(norbx,1)/), id='coeff_tmp')
         ! Calculate the overlap matrix among the coefficients with respect to basis_overlap.
         if (basis_overlap%nfvctrp>0) then
            coeff_tmp=0.d0
            !!call dgemm('n', 'n', basis_orbs%norbp, norb, basis_orbs%norb, 1.d0, basis_overlap_mat%matrix(basis_orbs%isorb+1,1,1), &
            !!     basis_orbs%norb, coeff(1,1), basis_orbs%norb, 0.d0, coeff_tmp, basis_orbs%norbp)
            call dgemm('n', 'n', basis_overlap%nfvctrp, norbx, basis_overlap%nfvctr, &
                 1.d0, basis_overlap_mat%matrix(basis_overlap%isfvctr+1,1,1), &
                 basis_overlap%nfvctr, coeff(1,1), basis_overlap%nfvctr, 0.d0, coeff_tmp, basis_overlap%nfvctrp)
            !!call dgemm('t', 'n', norb, norb, basis_orbs%norbp, 1.d0, coeff(basis_orbs%isorb+1,1), &
            !!     basis_orbs%norb, coeff_tmp, basis_orbs%norbp, 0.d0, ovrlp_coeff, norb)
            call dgemm('t', 'n', norbx, norbx, basis_overlap%nfvctrp, 1.d0, coeff(basis_overlap%isfvctr+1,1), &
                 basis_overlap%nfvctr, coeff_tmp, basis_overlap%nfvctrp, 0.d0, ovrlp_coeff, norbx)
         else
            call f_zero(ovrlp_coeff)
         end if

         call f_free(coeff_tmp)

         if (nproc>1) then
            call mpiallred(ovrlp_coeff, MPI_SUM, comm=bigdft_mpi%mpi_comm)
         end if

         if (norb==orbs%norb .and. basis_overlap%nspin==1) then
            ! Parallelization for nspin/=1 not done
            if (orbs%norbp>0) then
               call deviation_from_unity_parallel(iproc, nproc, bigdft_mpi%mpi_comm, &
                    orbs%norb, orbs%norbp, orbs%isorb, &
                    ovrlp_coeff(1:orbs%norb,orbs%isorb+1:orbs%isorb+orbs%norbp), &
                    basis_overlap, max_error, mean_error)
            else
               ! It is necessary to call the routine since it has a built-in mpiallred.
               ! Use the first element of ovrlp_coeff; thanks to orbs%norbp==0 this should be safe
               call deviation_from_unity_parallel(iproc, nproc, bigdft_mpi%mpi_comm, &
                    orbs%norb, orbs%norbp, &
                    orbs%isorb, ovrlp_coeff(1:orbs%norb,1:orbs%norb), &
                    basis_overlap, max_error, mean_error)
            end if
         else
<<<<<<< HEAD
            call deviation_from_unity_parallel(iproc, 1, norbx, norbx, 0, &
                 ovrlp_coeff(1,1), basis_overlap, max_error, mean_error)    
=======
            ! SM: I think it's not good to call with iproc but 1 instead of nproc
            call deviation_from_unity_parallel(iproc, 1, bigdft_mpi%mpi_comm, &
                 norbx, norbx, 0, &
                 ovrlp_coeff(1:norbx,1:norbx), basis_overlap, max_error, mean_error)    
>>>>>>> e4616cb5
         end if

         if (iproc==0) print*,'Max deviation from unity following reorthonormalize_coeff',max_error
         if (iproc==0) print*,'Mean deviation from unity following reorthonormalize_coeff',mean_error

         !do iorb=1,norb
         !   do jorb=1,norb
         !      if (iproc==0) print*,jorb,iorb,ovrlp_coeff(jorb,iorb)
         !   end do
         !end do

         call f_free(ovrlp_coeff)
      end if

      call deallocate_matrices(KS_ovrlp_)

  end do spin_loop

  !!do iorb=1,norb
  !!    do jorb=1,basis_overlap%nfvctr
  !!        write(8500+10*iproc,'(a,2i8,es16.6)') 'iorb, jorb, coeff(jorb,iorb)',iorb, jorb, coeff(jorb,iorb)
  !!    end do
  !!end do


end subroutine reorthonormalize_coeff


!> Estimate the energy change, given by the product of the force and the "displacement" .
subroutine estimate_energy_change(npsidim_orbs, orbs, lzd, nspin, psidiff, hpsi_noprecond, delta_energy)
  use module_base
  use module_types
  implicit none

  ! Calling arguments
  integer, intent(in) :: npsidim_orbs, nspin
  type(orbitals_data),intent(in) :: orbs
  type(local_zone_descriptors),intent(in) :: lzd
  real(kind=8),dimension(npsidim_orbs),intent(in) :: psidiff, hpsi_noprecond
  real(kind=8),intent(out) :: delta_energy

  ! Local variables
  integer :: ist, iorb, iiorb, ilr, ncount
  real(kind=8) :: tt, ddot

  call f_routine(id='estimate_energy_change')

  ist=1
  delta_energy=0.d0
  do iorb=1,orbs%norbp
      iiorb=orbs%isorb+iorb
      ilr=orbs%inwhichlocreg(iiorb)
      ncount=lzd%llr(ilr)%wfd%nvctr_c+7*lzd%llr(ilr)%wfd%nvctr_f
      tt=ddot(ncount, psidiff(ist), 1, hpsi_noprecond(ist), 1)
      delta_energy=delta_energy+2.0d0*tt
      ist=ist+ncount
  end do

  if (nspin==1) then
      delta_energy = 2.d0*delta_energy
  end if

  if (bigdft_mpi%nproc > 1) then
      call mpiallred(delta_energy, 1, mpi_sum, comm=bigdft_mpi%mpi_comm)
  end if

  call f_release_routine()

end subroutine estimate_energy_change




subroutine get_KS_residue(iproc, nproc, tmb, KSorbs, hpsit_c, hpsit_f, KSres)
  use module_base
  use module_types
  use sparsematrix_base, only: sparse_matrix, sparse_matrix_null, deallocate_sparse_matrix, &
                               matrices_null, allocate_matrices, deallocate_matrices, &
                               sparsematrix_malloc_ptr, DENSE_FULL, assignment(=)
  use sparsematrix, only: uncompress_matrix, gather_matrix_from_taskgroups_inplace, uncompress_matrix2
  use transposed_operations, only: calculate_overlap_transposed
  implicit none

  ! Calling arguments
  integer,intent(in) :: iproc, nproc
  type(DFT_wavefunction) :: tmb
  type(orbitals_data),intent(in) :: KSorbs
  real(kind=8),dimension(tmb%ham_descr%collcom%ndimind_c),intent(in) :: hpsit_c
  real(kind=8),dimension(7*tmb%ham_descr%collcom%ndimind_f),intent(in) :: hpsit_f
  real(kind=8),intent(out) :: KSres

  ! Local variables
  integer :: iorb, iiorb, ii, ispin!, ierr,  jorb
  real(kind=8) :: norbtot, scale_factor
  type(matrices) :: gradmat 
  real(kind=8),dimension(:,:,:),allocatable ::KH, KHKH, Kgrad
  character(len=*),parameter :: subname='get_KS_residue'

  call f_routine(id='get_KS_residue')
 
  !call nullify_sparse_matrix(gradmat)
  gradmat=matrices_null()
  call allocate_matrices(tmb%linmat%m, allocate_full=.true., &
       matname='gradmat', mat=gradmat)

  call calculate_overlap_transposed(iproc, nproc, tmb%orbs, tmb%ham_descr%collcom, &
       hpsit_c, hpsit_c, hpsit_f, hpsit_f, tmb%linmat%m, gradmat)
  !!call gather_matrix_from_taskgroups_inplace(iproc, nproc, tmb%linmat%m, gradmat)


  !gradmat%matrix=f_malloc_ptr((/tmb%orbs%norb,tmb%orbs%norb/),id='gradmat%matrix')
  tmb%linmat%ham_%matrix = sparsematrix_malloc_ptr(tmb%linmat%m, iaction=DENSE_FULL, id='tmb%linmat%ham_%matrix')
  tmb%linmat%kernel_%matrix = sparsematrix_malloc_ptr(tmb%linmat%l, iaction=DENSE_FULL, id='tmb%linmat%kernel_%matrix')
  call uncompress_matrix2(iproc, nproc, bigdft_mpi%mpi_comm, &
       tmb%linmat%m, gradmat%matrix_compr, gradmat%matrix)
  call uncompress_matrix2(iproc, nproc, bigdft_mpi%mpi_comm, &
       tmb%linmat%m, tmb%linmat%ham_%matrix_compr, tmb%linmat%ham_%matrix)
  call uncompress_matrix2(iproc, nproc, bigdft_mpi%mpi_comm, &
       tmb%linmat%l, tmb%linmat%kernel_%matrix_compr, tmb%linmat%kernel_%matrix)
  KH=f_malloc0((/tmb%linmat%l%nfvctr,tmb%linmat%l%nfvctr,tmb%linmat%l%nspin/),id='KH')
  KHKH=f_malloc0((/tmb%linmat%l%nfvctr,tmb%linmat%l%nfvctr,tmb%linmat%l%nspin/),id='KHKH')

  ! scale_factor takes into account the occupancies which are present in the kernel
  if (KSorbs%nspin==1) then
      ! closed shell, i.e. factor 2 is included in the kernel
      scale_factor=0.5d0
  else
      scale_factor=1.0d0
  end if

  !!KHKH=0.d0
  !!call dgemm('n', 'n', tmb%orbs%norbp, tmb%orbs%norb, tmb%orbs%norb, 1.0d0, tmb%linmat%denskern%matrix, &
  !!     tmb%orbs%norb, tmb%linmat%ham%matrix, tmb%orbs%norb, 0.d0, KH, tmb%orbs%norb)
  !!call dgemm('n', 't', tmb%orbs%norbp, tmb%orbs%norbp, tmb%orbs%norb, scale_factor, KH, &
  !!     tmb%orbs%norb, KH, tmb%orbs%norb, 0.d0, KHKH, tmb%orbs%norb)
  !!call mpiallred(KHKH(1,1), tmb%orbs%norb, mpi_sum, bigdft_mpi%mpi_comm, ierr)
  !!call dgemm('n', 'n', tmb%orbs%norb, tmb%orbs%norb, tmb%orbs%norb, 1.0d0, tmb%linmat%denskern%matrix, &
  !!     tmb%orbs%norb, gradmat%matrix, tmb%orbs%norb, 0.d0, Kgrad, tmb%orbs%norb)

  call timing(iproc,'ks_residue','ON')
  ! Parallelized version
  if (tmb%orbs%norbp>0) then
      !call dgemm('n', 'n', tmb%orbs%norb, tmb%orbs%norbp, tmb%orbs%norb, 1.0d0, tmb%linmat%kernel_%matrix, &
      !     tmb%orbs%norb, tmb%linmat%ham_%matrix(1,tmb%orbs%isorb+1,1), tmb%orbs%norb, &
      !     0.d0, KH(1,tmb%orbs%isorb+1), tmb%orbs%norb)
      do iorb=1,tmb%orbs%norbp
          iiorb=tmb%orbs%isorb+iorb
          if (tmb%orbs%spinsgn(iiorb)>0.d0) then
              ispin=1
          else
              ispin=2
          end if
          ii=mod(iiorb-1,tmb%linmat%l%nfvctr)+1
          call dgemm('n', 'n', tmb%linmat%l%nfvctr, 1, tmb%linmat%l%nfvctr, 1.0d0, tmb%linmat%kernel_%matrix(1,1,ispin), &
               tmb%linmat%l%nfvctr, tmb%linmat%ham_%matrix(1,ii,ispin), tmb%linmat%l%nfvctr, &
               0.d0, KH(1,ii,ispin), tmb%linmat%l%nfvctr)
      end do
  end if

  if (nproc > 1) then
      call mpiallred(KH, mpi_sum, comm=bigdft_mpi%mpi_comm)
  end if

  if (tmb%orbs%norbp>0) then
      !!call dgemm('n', 'n', tmb%orbs%norb, tmb%orbs%norbp, tmb%orbs%norb, scale_factor, KH, &
      !!     tmb%orbs%norb, KH(1,tmb%orbs%isorb+1), tmb%orbs%norb, &
      !!     0.d0, KHKH(1,tmb%orbs%isorb+1), tmb%orbs%norb)
      do iorb=1,tmb%orbs%norbp
          iiorb=tmb%orbs%isorb+iorb
          if (tmb%orbs%spinsgn(iiorb)>0.d0) then
              ispin=1
          else
              ispin=2
          end if
          ii=mod(iiorb-1,tmb%linmat%l%nfvctr)+1
          call dgemm('n', 'n', tmb%linmat%l%nfvctr, 1, tmb%linmat%l%nfvctr, scale_factor, KH(1,1,ispin), &
               tmb%linmat%l%nfvctr, KH(1,ii,ispin), tmb%linmat%l%nfvctr, &
               0.d0, KHKH(1,ii,ispin), tmb%linmat%l%nfvctr)
      end do
  end if

  if (nproc > 1) then
      call mpiallred(KHKH, mpi_sum, comm=bigdft_mpi%mpi_comm)
  end if
  call f_free(KH)
  Kgrad=f_malloc0((/tmb%linmat%l%nfvctr,tmb%linmat%l%nfvctr,tmb%linmat%l%nspin/),id='Kgrad')
  if (tmb%orbs%norbp>0) then
      !!call dgemm('n', 'n', tmb%orbs%norb, tmb%orbs%norbp, tmb%orbs%norb, 1.0d0, tmb%linmat%kernel_%matrix, &
      !!     tmb%orbs%norb, gradmat%matrix(1,tmb%orbs%isorb+1,1), tmb%orbs%norb, &
      !!     0.d0, Kgrad(1,tmb%orbs%isorb+1), tmb%orbs%norb)
      do iorb=1,tmb%orbs%norbp
          iiorb=tmb%orbs%isorb+iorb
          if (tmb%orbs%spinsgn(iiorb)>0.d0) then
              ispin=1
          else
              ispin=2
          end if
          ii=mod(iiorb-1,tmb%linmat%l%nfvctr)+1
          call dgemm('n', 'n', tmb%linmat%l%nfvctr, 1, tmb%linmat%l%nfvctr, 1.0d0, tmb%linmat%kernel_%matrix(1,1,ispin), &
               tmb%linmat%l%nfvctr, gradmat%matrix(1,ii,ispin), tmb%linmat%l%nfvctr, &
               0.d0, Kgrad(1,ii,ispin), tmb%linmat%l%nfvctr)
      end do
  end if

  if (nproc > 1) then
      call mpiallred(Kgrad, mpi_sum, comm=bigdft_mpi%mpi_comm)
  end if

  !!if (iproc==0) then
  !!  do iorb=1,tmb%orbs%norb
  !!    do jorb=1,tmb%orbs%norb
  !!      write(200,*) iorb, jorb, KHKH(jorb,iorb), Kgrad(jorb,iorb)
  !!    end do
  !!  end do
  !!end if

  !!! Sequential version
  !!call dgemm('n', 'n', tmb%orbs%norb, tmb%orbs%norb, tmb%orbs%norb, 1.0d0, tmb%linmat%denskern%matrix, &
  !!     tmb%orbs%norb, tmb%linmat%ham%matrix(1,1), tmb%orbs%norb, 0.d0, KH, tmb%orbs%norb)
  !!call dgemm('n', 'n', tmb%orbs%norb, tmb%orbs%norb, tmb%orbs%norb, scale_factor, KH, &
  !!     tmb%orbs%norb, KH(1,1), tmb%orbs%norb, 0.d0, KHKH, tmb%orbs%norb)
  !!call dgemm('n', 'n', tmb%orbs%norb, tmb%orbs%norb, tmb%orbs%norb, 1.0d0, tmb%linmat%denskern%matrix, &
  !!     tmb%orbs%norb, gradmat%matrix(1,1), tmb%orbs%norb, 0.d0, Kgrad, tmb%orbs%norb)
  !!if (iproc==0) then
  !!  do iorb=1,tmb%orbs%norb
  !!    do jorb=1,tmb%orbs%norb
  !!      write(201,*) iorb, jorb, KHKH(jorb,iorb), Kgrad(jorb,iorb)
  !!    end do
  !!  end do
  !!end if


  norbtot=0.d0
  do iorb=1,KSorbs%norb
      norbtot=norbtot+KSorbs%occup(iorb)
  end do

  KSres=0.d0
  do ispin=1,tmb%linmat%l%nspin
      do iorb=1,tmb%linmat%l%nfvctr
          KSres=KSres+Kgrad(iorb,iorb,ispin)-KHKH(iorb,iorb,ispin)
      end do
  end do
  KSres=sqrt(KSres/norbtot)
  !!if (iproc==0) write(*,*) 'KSgrad',sqrt(KSgrad/norbtot)
  call timing(iproc,'ks_residue','OF')

  !call f_free_ptr(gradmat%matrix)
  call f_free_ptr(tmb%linmat%ham_%matrix)
  call f_free_ptr(tmb%linmat%kernel_%matrix)
  !call f_free_ptr(gradmat%matrix_compr)
  call deallocate_matrices(gradmat)


  call f_free(KHKH)
  call f_free(Kgrad)

  call f_release_routine()

end subroutine get_KS_residue



subroutine renormalize_kernel(iproc, nproc, order_taylor, max_inversion_error, tmb, ovrlp, ovrlp_old)
  use module_base
  use module_types
  use sparsematrix_base, only: sparsematrix_malloc_ptr, sparsematrix_malloc, assignment(=), &
                               SPARSE_FULL, DENSE_FULL, DENSE_MATMUL, SPARSEMM_SEQ, &
                               matrices
  use sparsematrix_init, only: matrixindex_in_compressed
  use sparsematrix, only: uncompress_matrix
  use matrix_operations, only: overlapPowerGeneral, check_taylor_order
  use foe_common, only: retransform_ext
  implicit none

  ! Calling arguments
  integer,intent(in) :: iproc, nproc
  integer,intent(inout) :: order_taylor
  real(kind=8),intent(in) :: max_inversion_error
  type(DFT_wavefunction),intent(inout) :: tmb
  type(matrices),intent(inout) :: ovrlp, ovrlp_old

  ! Local variables
  real(kind=8) :: max_error, mean_error
  type(matrices) :: inv_ovrlp
  real(kind=8),dimension(:,:),pointer :: inv_ovrlpp, tempp
  real(kind=8),dimension(:),allocatable :: inv_ovrlp_compr_seq, kernel_compr_seq
  integer,dimension(3) :: power
  !!real(8) :: tr
  !!integer :: ind, iorb


  call f_routine(id='renormalize_kernel')

  !!inv_ovrlp%matrix_compr = sparsematrix_malloc_ptr(tmb%linmat%l, &
  !!                         iaction=SPARSE_FULL, id='inv_ovrlp%matrix_compr')
  inv_ovrlpp = sparsematrix_malloc_ptr(tmb%linmat%l, iaction=DENSE_MATMUL, id='inv_ovrlpp')
  tempp = sparsematrix_malloc_ptr(tmb%linmat%l, iaction=DENSE_MATMUL, id='inv_ovrlpp')
  inv_ovrlp_compr_seq = sparsematrix_malloc(tmb%linmat%l, iaction=SPARSEMM_SEQ, id='inv_ovrlp_compr_seq')
  kernel_compr_seq = sparsematrix_malloc(tmb%linmat%l, iaction=SPARSEMM_SEQ, id='inv_ovrlp_compr_seq')




  ! Calculate S^1/2 * K * S^1/2. Take the value of S^1/2 from memory (was
  ! calculated in the last call to this routine or (it it is the first call)
  ! just before the call.
  !!call retransform_local(tmb%linmat%ovrlppowers_(1))
  !!call retransform_ext(iproc, nproc, tmb%linmat%l, &
  !!     tmb%linmat%kernel_%matrix_compr, tmb%linmat%ovrlppowers_(1)%matrix_compr)
  call retransform_ext(iproc, nproc, tmb%linmat%l, &
       tmb%linmat%ovrlppowers_(1)%matrix_compr, tmb%linmat%kernel_%matrix_compr)


  ! Calculate S^1/2 for the overlap matrix
<<<<<<< HEAD
  power=(/2,-2,1/)
  call overlapPowerGeneral(iproc, nproc, order_taylor, 3, power, -1, &
=======
  call overlapPowerGeneral(iproc, nproc, bigdft_mpi%mpi_comm, order_taylor, 3, (/2,-2,1/), -1, &
>>>>>>> e4616cb5
       imode=1, ovrlp_smat=tmb%linmat%s, inv_ovrlp_smat=tmb%linmat%l, &
       ovrlp_mat=ovrlp, inv_ovrlp_mat=tmb%linmat%ovrlppowers_, &
       verbosity=0, &
       check_accur=.true., max_error=max_error, mean_error=mean_error)
  call check_taylor_order(iproc, mean_error, max_inversion_error, order_taylor)


  !!tr=0.d0
  !!do iorb=1,tmb%orbs%norb
  !!    ind=tmb%linmat%l%matrixindex_in_compressed_fortransposed(iorb,iorb)
  !!    tr = tr + tmb%linmat%kernel_%matrix_compr(ind)
  !!end do
  !!write(*,*) 'trace',tr

  !!! Calculate S^-1/2 for the new overlap matrix
  !!call overlapPowerGeneral(iproc, nproc, order_taylor, 1, (/-2/), -1, &
  !!     imode=1, ovrlp_smat=tmb%linmat%s, inv_ovrlp_smat=tmb%linmat%l, &
  !!     ovrlp_mat=ovrlp, inv_ovrlp_mat=tmb%linmat%ovrlppowers_, &
  !!     check_accur=.true., max_error=max_error, mean_error=mean_error)
  !!call check_taylor_order(mean_error, max_inversion_error, order_taylor)

  ! Calculate S^-1/2 * K * S^-1/2
  !!call retransform_local(tmb%linmat%ovrlppowers_(2))
  !!call retransform_ext(iproc, nproc, tmb%linmat%l, &
  !!     tmb%linmat%kernel_%matrix_compr, tmb%linmat%ovrlppowers_(2)%matrix_compr)
  call retransform_ext(iproc, nproc, tmb%linmat%l, &
       tmb%linmat%ovrlppowers_(2)%matrix_compr, tmb%linmat%kernel_%matrix_compr)


  call f_free_ptr(inv_ovrlpp)
  call f_free_ptr(tempp)
  call f_free(inv_ovrlp_compr_seq)
  call f_free(kernel_compr_seq)
  !!call f_free_ptr(inv_ovrlp%matrix_compr)

  call f_release_routine()

  !!contains

  !!    subroutine retransform_local(mat)
  !!        use sparsematrix, only: sequential_acces_matrix_fast2, sparsemm, &
  !!             uncompress_matrix_distributed2, compress_matrix_distributed, &
  !!             sequential_acces_matrix_fast
  !!        type(matrices),intent(in) :: mat
  !!        integer :: ncount

  !!        call f_routine(id='retransform_local')

  !!        call sequential_acces_matrix_fast2(tmb%linmat%l, tmb%linmat%kernel_%matrix_compr, kernel_compr_seq)
  !!        call sequential_acces_matrix_fast2(tmb%linmat%l, &
  !!             mat%matrix_compr, inv_ovrlp_compr_seq)
  !!        call uncompress_matrix_distributed2(iproc, tmb%linmat%l, DENSE_MATMUL, &
  !!             mat%matrix_compr, inv_ovrlpp)

  !!        ncount=tmb%linmat%l%nfvctr*tmb%linmat%l%smmm%nfvctrp
  !!        if (ncount>0) then
  !!            call f_zero(ncount, tempp(1,1))
  !!        end if
  !!        call sparsemm(tmb%linmat%l, kernel_compr_seq, inv_ovrlpp, tempp)
  !!        if (ncount>0) then
  !!            call f_zero(ncount, inv_ovrlpp(1,1))
  !!        end if
  !!        call sparsemm(tmb%linmat%l, inv_ovrlp_compr_seq, tempp, inv_ovrlpp)

  !!        !call f_zero(tmb%linmat%l%nvctr, tmb%linmat%kernel_%matrix_compr(1))
  !!        call compress_matrix_distributed(iproc, nproc, tmb%linmat%l, DENSE_MATMUL, &
  !!             inv_ovrlpp, tmb%linmat%kernel_%matrix_compr)

  !!        call f_release_routine()

  !!    end subroutine retransform_local

end subroutine renormalize_kernel


subroutine allocate_precond_arrays(orbs, lzd, confdatarr, precond_convol_workarrays, precond_workarrays)
  use module_base, only: gp
  use module_types
  use locreg_operations
  implicit none
  ! Calling arguments
  type(orbitals_data),intent(in) :: orbs
  type(local_zone_descriptors),intent(in) :: lzd
  type(confpot_data),dimension(orbs%norbp),intent(in) ::  confdatarr
  type(workarrays_quartic_convolutions),dimension(:),pointer,intent(inout) :: precond_convol_workarrays
  type(workarr_precond),dimension(:),pointer,intent(inout) :: precond_workarrays

  ! Local variables
  integer :: iorb, iiorb, ilr, ncplx
  real(kind=8) :: kx, ky, kz
  logical :: with_confpot

  allocate(precond_convol_workarrays(orbs%norbp))
  allocate(precond_workarrays(orbs%norbp))
  do iorb=1,orbs%norbp
      iiorb=orbs%isorb+iorb
      ilr=orbs%inwhichlocreg(iiorb)
      with_confpot = (confdatarr(iorb)%prefac/=0.d0)
      call init_local_work_arrays(lzd%llr(ilr)%d%n1, lzd%llr(ilr)%d%n2, lzd%llr(ilr)%d%n3, &
           lzd%llr(ilr)%d%nfl1, lzd%llr(ilr)%d%nfu1, &
           lzd%llr(ilr)%d%nfl2, lzd%llr(ilr)%d%nfu2, &
           lzd%llr(ilr)%d%nfl3, lzd%llr(ilr)%d%nfu3, &
           with_confpot, precond_convol_workarrays(iorb))
      kx=orbs%kpts(1,orbs%iokpt(iorb))
      ky=orbs%kpts(2,orbs%iokpt(iorb))
      kz=orbs%kpts(3,orbs%iokpt(iorb))
      if (kx**2+ky**2+kz**2 > 0.0_gp .or. orbs%nspinor==2 ) then
         ncplx=2
      else
         ncplx=1
      end if
      call allocate_work_arrays(lzd%llr(ilr)%geocode, lzd%llr(ilr)%hybrid_on, &
           ncplx, lzd%llr(ilr)%d, precond_workarrays(iorb))
  end do

end subroutine allocate_precond_arrays


subroutine deallocate_precond_arrays(orbs, lzd, precond_convol_workarrays, precond_workarrays)
  use module_base, only: gp
  use module_types
  use locreg_operations
  implicit none
  ! Calling arguments
  type(orbitals_data),intent(in) :: orbs
  type(local_zone_descriptors),intent(in) :: lzd
  type(workarrays_quartic_convolutions),dimension(:),pointer,intent(inout) :: precond_convol_workarrays
  type(workarr_precond),dimension(:),pointer,intent(inout) :: precond_workarrays

  ! Local variables
  integer :: iorb, iiorb, ilr, ncplx
  real(kind=8) :: kx, ky, kz

  do iorb=1,orbs%norbp
      iiorb=orbs%isorb+iorb
      ilr=orbs%inwhichlocreg(iiorb)
      call deallocate_workarrays_quartic_convolutions(precond_convol_workarrays(iorb))
      kx=orbs%kpts(1,orbs%iokpt(iorb))
      ky=orbs%kpts(2,orbs%iokpt(iorb))
      kz=orbs%kpts(3,orbs%iokpt(iorb))
      if (kx**2+ky**2+kz**2 > 0.0_gp .or. orbs%nspinor==2 ) then
         ncplx=2
      else
         ncplx=1
      end if
      call deallocate_work_arrays(lzd%llr(ilr)%geocode, lzd%llr(ilr)%hybrid_on, &
           ncplx, precond_workarrays(iorb))
  end do
  deallocate(precond_convol_workarrays)
  deallocate(precond_workarrays)

end subroutine deallocate_precond_arrays



subroutine calculate_gap_FOE(iproc, nproc, input, orbs_KS, tmb)
  use module_base
  use module_types    
  use foe_base, only: foe_data, foe_data_null, foe_data_get_real, foe_data_set_real, foe_data_deallocate
  !use foe, only:  fermi_operator_expansion_new
  use sparsematrix_highlevel, only: matrix_fermi_operator_expansion
  use sparsematrix_base, only: matrices_null, sparsematrix_malloc_ptr, deallocate_matrices, &
                               SPARSE_TASKGROUP, assignment(=)
  use yaml_output
  use public_enums
  implicit none

  ! Calling arguments
  integer,intent(in) :: iproc, nproc
  type(input_variables),intent(in) :: input
  type(orbitals_data),intent(in) :: orbs_KS
  type(DFT_wavefunction),intent(inout) :: tmb
  
  ! Local variables
  type(foe_data) :: foe_obj
  real(kind=8) :: dq, ebs, tt
  real(kind=8),dimension(input%nspin) :: e_homo, e_lumo
  integer :: ispin, norder_taylor, ind, iorb, norb, ntmb
  type(matrices),dimension(2) :: kernel
  logical,dimension(input%nspin) :: calculation_possible

  if (iproc==0) call yaml_comment('FOE calculation for HOMO-LUMO analysis',hfill='=')

  ! Check whether the gap calculation is possible.
  ! This is the case if there are more support functions than occupied orbitals.
  if (iproc==0) call yaml_mapping_open('Check possibility to calculate the gap')
  calculation_possible(1:input%nspin) = .true.
  do ispin=1,input%nspin
      if (ispin==1) then
          norb = orbs_KS%norbu
          ntmb = tmb%orbs%norbu
      else if (ispin==2) then
          norb = orbs_KS%norbd
          ntmb = tmb%orbs%norbd
      end if
      if (ntmb<=norb) then
          calculation_possible(ispin) = .false.
      end if
      if (iproc==0) then
          call yaml_mapping_open('Checking individual spin component')
          call yaml_map('ispin',ispin)
          call yaml_map('norb',norb)
          call yaml_map('ntmb',ntmb)
          call yaml_map('Calculation possible',calculation_possible(ispin))
          call yaml_mapping_close()
      end if
  end do
  if (iproc==0) then
      call yaml_map('Calculation possible',all(calculation_possible))
      call yaml_mapping_close()
  end if
                      
  if (all(calculation_possible)) then

      ! To determine the HOMO/LUMO, subtract/add one electrom for closed shell
      ! systems of one half electron for open shell systems.
      if (input%nspin==1) then
          dq = 1.d0
      else if (input%nspin==2) then
          dq = 0.5d0
      end if

      ! determine the HOMO
      if (iproc==0) call yaml_mapping_open('calculate HOMO kernel')
      kernel(1) = matrices_null()
      kernel(1)%matrix_compr = sparsematrix_malloc_ptr(tmb%linmat%l, iaction=SPARSE_TASKGROUP, id='kernel%matrix_compr')
      foe_obj = foe_data_null()
      call init_foe_wrapper(iproc, nproc, input, orbs_KS, 0.d0, foe_obj)
      do ispin=1,input%nspin
          call foe_data_set_real(foe_obj,"charge",foe_data_get_real(foe_obj,"charge",ispin)-dq,ispin)
      end do
      call foe_data_set_real(foe_obj,"fscale",1.d-2)
      norder_taylor = input%lin%order_taylor
      !call fermi_operator_expansion_new(iproc, nproc, &
      !     ebs, &
      !     .true., 2, &
      !     tmb%linmat%s, tmb%linmat%m, tmb%linmat%l, &
      !     tmb%linmat%ham_, tmb%linmat%ovrlp_, tmb%linmat%ovrlppowers_(2), kernel(1), foe_obj)
      call matrix_fermi_operator_expansion(iproc, nproc, bigdft_mpi%mpi_comm, &
           foe_obj, tmb%linmat%s, tmb%linmat%m, tmb%linmat%l, &
           tmb%linmat%ovrlp_, tmb%linmat%ham_, tmb%linmat%ovrlppowers_(2), kernel(1), &
           ebs, .true., 2)
      !call fermi_operator_expansion(iproc, nproc, &
      !     ebs, norder_taylor, input%lin%max_inversion_error, &
      !     .true., 2, &
      !     'HOMO', tmb%linmat%s, tmb%linmat%m, tmb%linmat%l, &
      !     tmb%linmat%ham_, tmb%linmat%ovrlp_, tmb%linmat%ovrlppowers_(2), kernel(1), foe_obj)
      do ispin=1,input%nspin
          e_homo(ispin) = foe_data_get_real(foe_obj,"ef",ispin)
      end do
      call foe_data_deallocate(foe_obj)
      if (iproc==0) call yaml_mapping_close()

      ! determine the LUMO
      if (iproc==0) call yaml_mapping_open('calculate LUMO kernel')
      kernel(2) = matrices_null()
      kernel(2)%matrix_compr = sparsematrix_malloc_ptr(tmb%linmat%l, iaction=SPARSE_TASKGROUP, id='kernel%matrix_compr')
      foe_obj = foe_data_null()
      call init_foe_wrapper(iproc, nproc, input, orbs_KS, 0.d0, foe_obj)
      do ispin=1,input%nspin
          call foe_data_set_real(foe_obj,"charge",foe_data_get_real(foe_obj,"charge",ispin)+dq,ispin)
      end do
      call foe_data_set_real(foe_obj,"fscale",1.d-2)
      norder_taylor = input%lin%order_taylor
      !call fermi_operator_expansion_new(iproc, nproc, &
      !     ebs, &
      !     .true., 2, &
      !     tmb%linmat%s, tmb%linmat%m, tmb%linmat%l, &
      !     tmb%linmat%ham_, tmb%linmat%ovrlp_, tmb%linmat%ovrlppowers_(2), kernel(2), foe_obj)
      call matrix_fermi_operator_expansion(iproc, nproc, bigdft_mpi%mpi_comm, &
           foe_obj, tmb%linmat%s, tmb%linmat%m, tmb%linmat%l, &
           tmb%linmat%ovrlp_, tmb%linmat%ham_, tmb%linmat%ovrlppowers_(2), kernel(1), &
           ebs, .true., 2)
      !call fermi_operator_expansion(iproc, nproc, &
      !     ebs, norder_taylor, input%lin%max_inversion_error, &
      !     .true., 2, &
      !     'LUMO', tmb%linmat%s, tmb%linmat%m, tmb%linmat%l, &
      !     tmb%linmat%ham_, tmb%linmat%ovrlp_, tmb%linmat%ovrlppowers_(2), kernel(2), foe_obj)
      do ispin=1,input%nspin
          e_lumo(ispin) = foe_data_get_real(foe_obj,"ef",ispin)
      end do
      call foe_data_deallocate(foe_obj)
      if (iproc==0) call yaml_mapping_close()

      if (iproc==0) then
          call yaml_mapping_open('HOMO-LUMO analysis')
          call yaml_map('HOMO energy',e_homo)
          call yaml_map('LUMO energy',e_lumo)
          call yaml_map('HOMO-LUMO gap (Ha)',e_lumo-e_homo)
          call yaml_map('HOMO-LUMO gap (eV)',(e_lumo-e_homo)*Ha_eV)
          call yaml_mapping_close()
      end if

      !!if (iproc==0) then
      !!    tt = sqrt(kernel(2)%matrix_compr(1)-kernel(1)%matrix_compr(1))
      !!    do iorb=1,tmb%orbs%norb
      !!        write(*,*) 'iorb, val', iorb, (kernel(2)%matrix_compr(iorb)-kernel(1)%matrix_compr(iorb))/tt
      !!    end do
      !!end if

      call deallocate_matrices(kernel(1))
      call deallocate_matrices(kernel(2))

  end if

end subroutine calculate_gap_FOE


! WARNING: WILL MOST PROBABLY NOT WORK IN PARALLEL!!!!!!!!!!!
subroutine write_pexsi_matrices(iproc, nproc, smat_h, smat_s, matrix_compr_h, matrix_compr_s)
  use module_base
  use sparsematrix_init, only: sparsebigdft_to_ccs
  use sparsematrix_io, only:  write_ccs_matrix
  use sparsematrix_base, only: sparse_matrix, sparsematrix_malloc_ptr, &
                               assignment(=), SPARSE_FULL
  use sparsematrix, only: transform_sparsity_pattern
  use yaml_output
  implicit none

  ! Calling arguments
  integer,intent(in) :: iproc, nproc
  type(sparse_matrix),intent(in) :: smat_h, smat_s
  real(kind=8),dimension(smat_h%smmm%nvctrp),intent(inout) :: matrix_compr_h
  real(kind=8),dimension(smat_s%smmm%nvctrp),intent(inout) :: matrix_compr_s

  ! Local variables
  real(kind=8),dimension(:),pointer :: matrix_compr_sl
  integer,dimension(:),pointer :: row_ind, col_ptr

  call f_routine(id='write_pexsi_matrices')

  stop 'not correct'

  if (nproc/=1) then
      !call f_err_throw('not yet tested in parallel')
      call yaml_warning('not yet tested in parallel')
  end if

  matrix_compr_sl = sparsematrix_malloc_ptr(smat_h, iaction=SPARSE_FULL, id='matrix_compr_sl')
  call transform_sparsity_pattern(iproc, smat_h%nfvctr, smat_s%smmm%nvctrp_mm, smat_s%smmm%isvctr_mm, &
       smat_s%nseg, smat_s%keyv, smat_s%keyg, smat_s%smmm%line_and_column_mm, &
       smat_h%smmm%nvctrp, smat_h%smmm%isvctr, smat_h%smmm%nseg, smat_h%smmm%keyv, smat_h%smmm%keyg, &
       smat_h%smmm%istsegline, 'small_to_large', matrix_compr_s, matrix_compr_sl)

  row_ind = f_malloc_ptr(smat_h%nvctr,id='row_ind')
  col_ptr = f_malloc_ptr(smat_h%nfvctr,id='col_ptr')

  call sparsebigdft_to_ccs(smat_h%nfvctr, smat_h%nvctr, smat_h%nseg, smat_h%keyg, row_ind, col_ptr)

  call write_ccs_matrix('overlap_sparse_PEXSI.bin', smat_h%nfvctr, smat_h%nvctr, row_ind, col_ptr, matrix_compr_sl)
  call write_ccs_matrix('hamiltonian_sparse_PEXSI.bin', smat_h%nfvctr, smat_h%nvctr, row_ind, col_ptr, matrix_compr_h)

  call f_free_ptr(matrix_compr_sl)
  call f_free_ptr(row_ind)
  call f_free_ptr(col_ptr)

  call f_release_routine()

end subroutine write_pexsi_matrices<|MERGE_RESOLUTION|>--- conflicted
+++ resolved
@@ -1068,12 +1068,9 @@
           !if (iproc==0) call yaml_sequence_open('kernel update by renormalization')
           if (it==1 .or. energy_increased .or. .not.experimental_mode) then
               ! Calculate S^1/2, as it can not be taken from memory
-<<<<<<< HEAD
               power(1)=2
-              call overlapPowerGeneral(iproc, nproc, order_taylor, 1, power, -1, &
-=======
-              call overlapPowerGeneral(iproc, nproc, bigdft_mpi%mpi_comm, order_taylor, 1, (/2/), -1, &
->>>>>>> e4616cb5
+              call overlapPowerGeneral(iproc, nproc,bigdft_mpi%mpi_comm,&
+                   order_taylor, 1, power, -1, &
                    imode=1, ovrlp_smat=tmb%linmat%s, inv_ovrlp_smat=tmb%linmat%l, &
                    ovrlp_mat=ovrlp_old, inv_ovrlp_mat=tmb%linmat%ovrlppowers_(1), &
                    verbosity=0, &
@@ -2397,13 +2394,9 @@
                   basis_overlap, max_error, mean_error)
           end if
       else
-<<<<<<< HEAD
-         call deviation_from_unity_parallel(iproc, 1, norbx, norbx, 0, ovrlp_coeff(1,1), &
-=======
          ! SM: I think it's not good to call with iproc but 1 instead of nproc
          call deviation_from_unity_parallel(iproc, 1, bigdft_mpi%mpi_comm, &
-              norbx, norbx, 0, ovrlp_coeff(1:norbx,1:norbx), &
->>>>>>> e4616cb5
+              norbx, norbx, 0, ovrlp_coeff(1,1), &
               basis_overlap, max_error, mean_error)    
       end if
 
@@ -2448,12 +2441,9 @@
              !!        write(2000+iproc,'(a,2i9,es13.5)') 'iorb, jorb, KS_ovrlp_%matrix(jorb,iorb,1)', iorb, jorb, KS_ovrlp_%matrix(jorb,iorb,1)
              !!    end do
              !!end do
-<<<<<<< HEAD
              power(1)=-2
-             call overlapPowerGeneral(iproc, nproc, inversion_method, 1, power, &
-=======
-             call overlapPowerGeneral(iproc, nproc, bigdft_mpi%mpi_comm, inversion_method, 1, (/-2/), &
->>>>>>> e4616cb5
+             call overlapPowerGeneral(iproc, nproc, bigdft_mpi%mpi_comm, &
+                  inversion_method, 1, power, &
                   blocksize_dsyev, imode=2, ovrlp_smat=KS_overlap(ispin), inv_ovrlp_smat=KS_overlap(ispin), &
                   ovrlp_mat=KS_ovrlp_, inv_ovrlp_mat=inv_ovrlp_, &
                   check_accur=.false., nspinx=1)
@@ -2616,15 +2606,10 @@
                     basis_overlap, max_error, mean_error)
             end if
          else
-<<<<<<< HEAD
-            call deviation_from_unity_parallel(iproc, 1, norbx, norbx, 0, &
-                 ovrlp_coeff(1,1), basis_overlap, max_error, mean_error)    
-=======
             ! SM: I think it's not good to call with iproc but 1 instead of nproc
             call deviation_from_unity_parallel(iproc, 1, bigdft_mpi%mpi_comm, &
                  norbx, norbx, 0, &
-                 ovrlp_coeff(1:norbx,1:norbx), basis_overlap, max_error, mean_error)    
->>>>>>> e4616cb5
+                 ovrlp_coeff(1,1), basis_overlap, max_error, mean_error)
          end if
 
          if (iproc==0) print*,'Max deviation from unity following reorthonormalize_coeff',max_error
@@ -2940,12 +2925,9 @@
 
 
   ! Calculate S^1/2 for the overlap matrix
-<<<<<<< HEAD
   power=(/2,-2,1/)
-  call overlapPowerGeneral(iproc, nproc, order_taylor, 3, power, -1, &
-=======
-  call overlapPowerGeneral(iproc, nproc, bigdft_mpi%mpi_comm, order_taylor, 3, (/2,-2,1/), -1, &
->>>>>>> e4616cb5
+  call overlapPowerGeneral(iproc, nproc, bigdft_mpi%mpi_comm, &
+       order_taylor, 3, power, -1, &
        imode=1, ovrlp_smat=tmb%linmat%s, inv_ovrlp_smat=tmb%linmat%l, &
        ovrlp_mat=ovrlp, inv_ovrlp_mat=tmb%linmat%ovrlppowers_, &
        verbosity=0, &
