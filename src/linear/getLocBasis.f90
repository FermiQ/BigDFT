--- conflicted
+++ resolved
@@ -53,14 +53,6 @@
   ! Allocate the local arrays.  
   allocate(eval(tmb%orbs%norb), stat=istat)
   call memocc(istat, eval, 'eval', subname)
-<<<<<<< HEAD
-
-  if (scf_mode==LINEAR_MIXPOT_SIMPLE .or. scf_mode==LINEAR_MIXDENS_SIMPLE .or. scf_mode==LINEAR_DIRECT_MINIMIZATION) then
-      allocate(matrixElements(tmb%orbs%norb,tmb%orbs%norb,2), stat=istat)
-      call memocc(istat, matrixElements, 'matrixElements', subname)
-  end if
-=======
->>>>>>> 5cd64055
 
   if(calculate_ham) then
       call local_potential_dimensions(tmblarge%lzd,tmblarge%orbs,denspot%dpbox%ngatherarr(0,1))
@@ -196,30 +188,12 @@
       allocate(ham(tmblarge%orbs%norb,tmblarge%orbs%norb), stat=istat)
       call memocc(istat, ham, 'ham', subname)
       call uncompressMatrix(tmblarge%orbs%norb, tmblarge%mad, ham_compr, ham)
-<<<<<<< HEAD
-      call dcopy(tmb%orbs%norb**2, ham(1,1), 1, matrixElements(1,1,1), 1)
-=======
->>>>>>> 5cd64055
       allocate(overlapmatrix(tmblarge%orbs%norb,tmblarge%orbs%norb), stat=istat)
       call memocc(istat, overlapmatrix, 'overlapmatrix', subname)
       call uncompressMatrix(tmblarge%orbs%norb, tmblarge%mad, ovrlp_compr, overlapmatrix)
   end if
 
   ! DEBUG LR
-<<<<<<< HEAD
-  !if (iproc==0) then
-  !   open(11)
-  !   open(12)
-  !   do iorb=1,tmb%orbs%norb
-  !      do jorb=1,tmb%orbs%norb
-  !          write(11+iproc,*) iorb,jorb,ham(jorb,iorb)
-  !          write(12+iproc,*) iorb,jorb,overlapmatrix(jorb,iorb)
-  !      end do
-  !   end do
-  !   close(11)
-  !   close(12)
-  !end if
-=======
   !!if (iproc==0) then
   !!   open(11)
   !!   open(12)
@@ -232,17 +206,13 @@
   !!   close(11)
   !!   close(12)
   !!end if
->>>>>>> 5cd64055
   ! END DEBUG LR
 
   ! Diagonalize the Hamiltonian.
   if(scf_mode==LINEAR_MIXPOT_SIMPLE .or. scf_mode==LINEAR_MIXDENS_SIMPLE) then
       ! Keep the Hamiltonian and the overlap since they will be overwritten by the diagonalization.
-<<<<<<< HEAD
-=======
       allocate(matrixElements(tmb%orbs%norb,tmb%orbs%norb,2), stat=istat)
       call memocc(istat, matrixElements, 'matrixElements', subname)
->>>>>>> 5cd64055
       call dcopy(tmb%orbs%norb**2, ham(1,1), 1, matrixElements(1,1,1), 1)
       call dcopy(tmb%orbs%norb**2, overlapmatrix(1,1), 1, matrixElements(1,1,2), 1)
       if(tmb%wfnmd%bpo%blocksize_pdsyev<0) then
@@ -267,11 +237,11 @@
           write(*,'(1x,a)') 'some selected eigenvalues:'
           do iorb=max(orbs%norb-8,1),min(orbs%norb+8,tmb%orbs%norb)
               if(iorb==orbs%norb) then
-                  write(*,'(3x,a,i0,a,es24.16,a)') 'eval(',iorb,')= ',eval(iorb),'  <-- last occupied orbital'
+                  write(*,'(3x,a,i0,a,es20.12,a)') 'eval(',iorb,')= ',eval(iorb),'  <-- last occupied orbital'
               else if(iorb==orbs%norb+1) then
-                  write(*,'(3x,a,i0,a,es24.16,a)') 'eval(',iorb,')= ',eval(iorb),'  <-- first virtual orbital'
+                  write(*,'(3x,a,i0,a,es20.12,a)') 'eval(',iorb,')= ',eval(iorb),'  <-- first virtual orbital'
               else
-                  write(*,'(3x,a,i0,a,es24.16)') 'eval(',iorb,')= ',eval(iorb)
+                  write(*,'(3x,a,i0,a,es20.12)') 'eval(',iorb,')= ',eval(iorb)
               end if
           end do
           write(*,'(1x,a)') '-------------------------------------------------'
@@ -387,10 +357,6 @@
   deallocate(eval, stat=istat)
   call memocc(istat, iall, 'eval', subname)
 
-<<<<<<< HEAD
-
-=======
->>>>>>> 5cd64055
 
 end subroutine get_coeff
 
