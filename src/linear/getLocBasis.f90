!> @file
!! Linear version: Handle local basis set
!! @author
!!    Copyright (C) 2011-2013 BigDFT group
!!    This file is distributed under the terms of the
!!    GNU General Public License, see ~/COPYING file
!!    or http://www.gnu.org/copyleft/gpl.txt .
!!    For the list of contributors, see ~/AUTHORS


subroutine get_coeff(iproc,nproc,scf_mode,orbs,at,rxyz,denspot,GPU,infoCoeff,&
    energs,nlpsp,SIC,tmb,fnrm,calculate_overlap_matrix,communicate_phi_for_lsumrho,&
    calculate_ham,ham_small,extra_states,itout,it_scc,it_cdft,order_taylor,purification_quickreturn, &
    adjust_FOE_temperature,calculate_KS_residue,calculate_gap,&
    convcrit_dmin,nitdmin,curvefit_dmin,ldiis_coeff,reorder,cdft, updatekernel)
  use module_base
  use module_types
  use module_interfaces, exceptThisOne => get_coeff
  use Poisson_Solver, except_dp => dp, except_gp => gp, except_wp => wp
  use constrained_dft
  use diis_sd_optimization
  use yaml_output
  use communications, only: transpose_localized, start_onesided_communication
  use sparsematrix_base, only: sparse_matrix, sparsematrix_malloc_ptr, &
                               DENSE_FULL, assignment(=)
  use sparsematrix, only: uncompress_matrix, uncompress_matrix_distributed
  implicit none

  ! Calling arguments
  integer,intent(in) :: iproc, nproc, scf_mode, itout, it_scc, it_cdft, order_taylor
  type(orbitals_data),intent(inout) :: orbs
  type(atoms_data),intent(in) :: at
  real(kind=8),dimension(3,at%astruct%nat),intent(in) :: rxyz
  type(DFT_local_fields), intent(inout) :: denspot
  type(GPU_pointers),intent(inout) :: GPU
  integer,intent(out) :: infoCoeff
  type(energy_terms),intent(inout) :: energs
  real(kind=8),intent(inout) :: fnrm
  type(DFT_PSP_projectors),intent(inout) :: nlpsp
  type(SIC_data),intent(in) :: SIC
  type(DFT_wavefunction),intent(inout) :: tmb
  logical,intent(in):: calculate_overlap_matrix, communicate_phi_for_lsumrho, purification_quickreturn
  logical,intent(in) :: calculate_ham, calculate_KS_residue, calculate_gap, adjust_FOE_temperature
  type(sparse_matrix), intent(inout) :: ham_small ! for foe only
  type(DIIS_obj),intent(inout),optional :: ldiis_coeff ! for dmin only
  integer, intent(in), optional :: nitdmin ! for dmin only
  real(kind=gp), intent(in), optional :: convcrit_dmin ! for dmin only
  logical, intent(in), optional :: curvefit_dmin ! for dmin only
  type(cdft_data),intent(inout),optional :: cdft
  integer, intent(in) :: extra_states
  logical, optional, intent(in) :: reorder
  logical, optional, intent(in) :: updatekernel

  ! Local variables 
  integer :: istat, iall, iorb, info
  integer :: isegsmall, iseglarge, iismall, iilarge, i, is, ie
  real(kind=8),dimension(:),allocatable :: hpsit_c, hpsit_f, evalsmall, work
  real(kind=8),dimension(:,:,:),allocatable :: matrixElements, smallmat
  real(kind=8),dimension(:,:),allocatable ::KH, KHKH, Kgrad, ovrlp_fullp
  type(confpot_data),dimension(:),allocatable :: confdatarrtmp
  type(sparse_matrix) :: gradmat 
  logical :: update_kernel, overlap_calculated

  character(len=*),parameter :: subname='get_coeff'
  real(kind=gp) :: tmprtr, factor
  real(kind=8) :: deviation, KSres, sumn
  integer :: iat, iiorb, jjorb, lwork,jorb, ii, irow, icol

  ! Option to only calculate the energy without updating the kernel
  if (present(updatekernel)) then
      update_kernel=updatekernel
  else
      update_kernel=.true.
  end if

  ! This is simply not yet implemented
  if (.not.update_kernel .and. scf_mode==LINEAR_FOE) then
      stop 'ERROR: for the moment, update_kernel must be true for FOE'
  end if

   if (iproc==0) call yaml_open_map('Kernel update')
  ! should eventually make this an input variable
  if (scf_mode==LINEAR_DIRECT_MINIMIZATION) then
     if (present(cdft)) then
        ! factor for scaling gradient
        factor=0.1d0
     else
        factor=1.0d0
     end if
  end if


  ! Calculate the overlap matrix if required.
  if(calculate_overlap_matrix) then
      if(.not.tmb%can_use_transposed) then
          if(.not.associated(tmb%psit_c)) then
              tmb%psit_c = f_malloc_ptr(sum(tmb%collcom%nrecvcounts_c),id='tmb%psit_c')
          end if
          if(.not.associated(tmb%psit_f)) then
              tmb%psit_f = f_malloc_ptr(7*sum(tmb%collcom%nrecvcounts_f),id='tmb%psit_f')
          end if
          call transpose_localized(iproc, nproc, tmb%npsidim_orbs, tmb%orbs, tmb%collcom, &
               tmb%psi, tmb%psit_c, tmb%psit_f, tmb%lzd)
          tmb%can_use_transposed=.true.
      end if

      call calculate_overlap_transposed(iproc, nproc, tmb%orbs, tmb%collcom, tmb%psit_c, &
           tmb%psit_c, tmb%psit_f, tmb%psit_f, tmb%linmat%s, tmb%linmat%ovrlp_)
      ! This can then be deleted if the transition to the new type has been completed.
      !tmb%linmat%ovrlp%matrix_compr=tmb%linmat%ovrlp_%matrix_compr

    
  end if

  ! Temporaray: check deviation from unity
  !!tmb%linmat%ovrlp%matrix=f_malloc_ptr((/tmb%orbs%norb,tmb%orbs%norb/),id='tmb%linmat%ovrlp%matrix')
  !!call uncompress_matrix(iproc,tmb%linmat%ovrlp)
  !!call deviation_from_unity(iproc, tmb%orbs%norb, tmb%linmat%ovrlp%matrix, deviation)
  !!if (iproc==0) then
  !!    !!write(*,'(a,es16.6)') 'max dev from unity', deviation
  !!    call yaml_map('max dev from unity',deviation,fmt='(es9.2)')
  !!end if
  !!call f_free_ptr(tmb%linmat%ovrlp%matrix)
  !!! ##########
  ovrlp_fullp=f_malloc((/tmb%orbs%norb,tmb%orbs%norbp/),id='ovrlp_fullp')
  call uncompress_matrix_distributed(iproc, tmb%linmat%s, tmb%linmat%ovrlp_%matrix_compr, ovrlp_fullp)
  call deviation_from_unity_parallel(iproc, nproc, tmb%orbs%norb, tmb%orbs%norbp, tmb%orbs%isorb, ovrlp_fullp, deviation)
  call f_free(ovrlp_fullp)
  if (iproc==0) then
      call yaml_map('max dev from unity',deviation,fmt='(es9.2)')
  end if



  ! Calculate the Hamiltonian matrix if it is not already present.
  if(calculate_ham) then

      call local_potential_dimensions(iproc,tmb%ham_descr%lzd,tmb%orbs,denspot%xc,denspot%dpbox%ngatherarr(0,1))
      call start_onesided_communication(iproc, nproc, max(denspot%dpbox%ndimpot,1), denspot%rhov, &
           tmb%ham_descr%comgp%nrecvbuf, tmb%ham_descr%comgp%recvbuf, tmb%ham_descr%comgp, tmb%ham_descr%lzd)

      if (iproc==0) then
          call yaml_map('Hamiltonian application required',.true.)
      end if

      allocate(confdatarrtmp(tmb%orbs%norbp))
      call default_confinement_data(confdatarrtmp,tmb%orbs%norbp)

      call small_to_large_locreg(iproc, tmb%npsidim_orbs, tmb%ham_descr%npsidim_orbs, tmb%lzd, tmb%ham_descr%lzd, &
           tmb%orbs, tmb%psi, tmb%ham_descr%psi)

      if (tmb%ham_descr%npsidim_orbs > 0) call to_zero(tmb%ham_descr%npsidim_orbs,tmb%hpsi(1))

      call NonLocalHamiltonianApplication(iproc,at,tmb%ham_descr%npsidim_orbs,tmb%orbs,rxyz,&
           tmb%ham_descr%lzd,nlpsp,tmb%ham_descr%psi,tmb%hpsi,energs%eproj)
      ! only kinetic as waiting for communications
      call LocalHamiltonianApplication(iproc,nproc,at,tmb%ham_descr%npsidim_orbs,tmb%orbs,&
           tmb%ham_descr%lzd,confdatarrtmp,denspot%dpbox%ngatherarr,denspot%pot_work,&
           & tmb%ham_descr%psi,tmb%hpsi,energs,SIC,GPU,3,denspot%xc,&
           & pkernel=denspot%pkernelseq,dpbox=denspot%dpbox,&
           & potential=denspot%rhov,comgp=tmb%ham_descr%comgp)
      call full_local_potential(iproc,nproc,tmb%orbs,tmb%ham_descr%lzd,2,denspot%dpbox,&
           & denspot%xc,denspot%rhov,denspot%pot_work,tmb%ham_descr%comgp)
      !call wait_p2p_communication(iproc, nproc, tmb%ham_descr%comgp)
      ! only potential
      call LocalHamiltonianApplication(iproc,nproc,at,tmb%ham_descr%npsidim_orbs,tmb%orbs,&
           tmb%ham_descr%lzd,confdatarrtmp,denspot%dpbox%ngatherarr,denspot%pot_work,&
           & tmb%ham_descr%psi,tmb%hpsi,energs,SIC,GPU,2,denspot%xc,&
           & pkernel=denspot%pkernelseq,dpbox=denspot%dpbox,&
           & potential=denspot%rhov,comgp=tmb%ham_descr%comgp)
      call timing(iproc,'glsynchham1','ON')
      call SynchronizeHamiltonianApplication(nproc,tmb%ham_descr%npsidim_orbs,&
           & tmb%orbs,tmb%ham_descr%lzd,GPU,denspot%xc,tmb%hpsi,&
           energs%ekin,energs%epot,energs%eproj,energs%evsic,energs%eexctX)
      call timing(iproc,'glsynchham1','OF')
      deallocate(confdatarrtmp)



      !!if (iproc==0) write(*,'(a,5es20.12)') 'ekin, eh, epot, eproj, eex', &
      !!              energs%ekin, energs%eh, energs%epot, energs%eproj, energs%exc

      !DEBUG
      !if(iproc==0) then
      !  print *,'Ekin,Epot,Eproj,Eh,Exc,Evxc',energs%ekin,energs%epot,energs%eproj,energs%eh,energs%exc,energs%evxc
      !end if
      !END DEBUG

      call f_free_ptr(denspot%pot_work)
      !call f_free_ptr(denspot%pot_work)

      !!if(iproc==0) write(*,'(1x,a)') 'Hamiltonian application done.'

      ! Calculate the matrix elements <phi|H|phi>.
      if(.not.tmb%ham_descr%can_use_transposed) then
          if(associated(tmb%ham_descr%psit_c)) then
              call f_free_ptr(tmb%ham_descr%psit_c)
          end if
          if(associated(tmb%ham_descr%psit_f)) then
              call f_free_ptr(tmb%ham_descr%psit_f)
          end if

          tmb%ham_descr%psit_c = f_malloc_ptr(tmb%ham_descr%collcom%ndimind_c,id='tmb%ham_descr%psit_c')
          tmb%ham_descr%psit_f = f_malloc_ptr(7*tmb%ham_descr%collcom%ndimind_f,id='tmb%ham_descr%psit_f')
          call transpose_localized(iproc, nproc, tmb%ham_descr%npsidim_orbs, tmb%orbs, tmb%ham_descr%collcom, &
               tmb%ham_descr%psi, tmb%ham_descr%psit_c, tmb%ham_descr%psit_f, tmb%ham_descr%lzd)
          tmb%ham_descr%can_use_transposed=.true.
      end if

      hpsit_c = f_malloc(tmb%ham_descr%collcom%ndimind_c,id='hpsit_c')
      hpsit_f = f_malloc(7*tmb%ham_descr%collcom%ndimind_f,id='hpsit_f')
      call transpose_localized(iproc, nproc, tmb%ham_descr%npsidim_orbs, tmb%orbs, tmb%ham_descr%collcom, &
           tmb%hpsi, hpsit_c, hpsit_f, tmb%ham_descr%lzd)


      call calculate_overlap_transposed(iproc, nproc, tmb%orbs, tmb%ham_descr%collcom, &
           tmb%ham_descr%psit_c, hpsit_c, tmb%ham_descr%psit_f, hpsit_f, tmb%linmat%m, tmb%linmat%ham_)
      ! This can then be deleted if the transition to the new type has been completed.
      !tmb%linmat%ham%matrix_compr=tmb%linmat%ham_%matrix_compr


      if (scf_mode==LINEAR_FOE) then
         ! NOT ENTIRELY GENERAL HERE - assuming ovrlp is small and ham is large, converting ham to match ovrlp
         call timing(iproc,'FOE_init','ON') !lr408t
         iismall=0
         iseglarge=1
         do isegsmall=1,tmb%linmat%s%nseg
            do
               is=max(tmb%linmat%s%keyg(1,isegsmall),tmb%linmat%m%keyg(1,iseglarge))
               ie=min(tmb%linmat%s%keyg(2,isegsmall),tmb%linmat%m%keyg(2,iseglarge))
               iilarge=tmb%linmat%m%keyv(iseglarge)-tmb%linmat%m%keyg(1,iseglarge)
               do i=is,ie
                  iismall=iismall+1
                  ham_small%matrix_compr(iismall)=tmb%linmat%ham_%matrix_compr(iilarge+i)
               end do
               if (ie>=is) exit
               iseglarge=iseglarge+1
            end do
         end do
         call timing(iproc,'FOE_init','OF') !lr408t
      end if

  else
      !!if(iproc==0) write(*,*) 'No Hamiltonian application required.'
      if (iproc==0) then
          call yaml_map('Hamiltonian application required',.false.)
      end if
  end if

  ! Post the p2p communications for the density. (must not be done in inputguess)
  if(communicate_phi_for_lsumrho) then
      call communicate_basis_for_density_collective(iproc, nproc, tmb%lzd, max(tmb%npsidim_orbs,tmb%npsidim_comp), &
           tmb%orbs, tmb%psi, tmb%collcom_sr)
  end if

  ! CDFT: add V*w_ab to Hamiltonian here - assuming ham and weight matrix have the same sparsity...
  if (present(cdft)) then
     call timing(iproc,'constraineddft','ON')
     call daxpy(tmb%linmat%m%nvctr,cdft%lag_mult,cdft%weight_matrix%matrix_compr,1,tmb%linmat%ham_%matrix_compr,1)
     call timing(iproc,'constraineddft','OF') 
  end if

  if (scf_mode/=LINEAR_FOE) then
      tmb%linmat%ham_%matrix = sparsematrix_malloc_ptr(tmb%linmat%m, iaction=DENSE_FULL, id='tmb%linmat%ham_%matrix')
      call uncompress_matrix(iproc, tmb%linmat%m, &
           inmat=tmb%linmat%ham_%matrix_compr, outmat=tmb%linmat%ham_%matrix)
      tmb%linmat%ovrlp_%matrix = sparsematrix_malloc_ptr(tmb%linmat%s, iaction=DENSE_FULL, id='tmb%linmat%ovrlp_%matrix')
      call uncompress_matrix(iproc, tmb%linmat%s, &
           inmat=tmb%linmat%ovrlp_%matrix_compr, outmat=tmb%linmat%ovrlp_%matrix)
  end if

  ! Diagonalize the Hamiltonian.
!  if (iproc==0) call yaml_open_sequence('kernel method')
  if(scf_mode==LINEAR_MIXPOT_SIMPLE .or. scf_mode==LINEAR_MIXDENS_SIMPLE) then
      ! Keep the Hamiltonian and the overlap since they will be overwritten by the diagonalization.
      matrixElements = f_malloc((/ tmb%orbs%norb, tmb%orbs%norb, 2 /),id='matrixElements')
      call vcopy(tmb%orbs%norb**2, tmb%linmat%ham_%matrix(1,1), 1, matrixElements(1,1,1), 1)
      call vcopy(tmb%orbs%norb**2, tmb%linmat%ovrlp_%matrix(1,1), 1, matrixElements(1,1,2), 1)
      if (iproc==0) call yaml_map('method','diagonalization')
      if(tmb%orthpar%blocksize_pdsyev<0) then
          if (iproc==0) call yaml_map('mode','sequential')
          !if(iproc==0) write(*,'(1x,a)',advance='no') 'Diagonalizing the Hamiltonian, sequential version... '
          call diagonalizeHamiltonian2(iproc, tmb%orbs%norb, matrixElements(1,1,1), matrixElements(1,1,2), tmb%orbs%eval)
      else
          !!if(iproc==0) write(*,'(1x,a)',advance='no') 'Diagonalizing the Hamiltonian, parallel version... '
          if (iproc==0) call yaml_map('mode','parallel')
          call dsygv_parallel(iproc, nproc, tmb%orthpar%blocksize_pdsyev, tmb%orthpar%nproc_pdsyev, &
               bigdft_mpi%mpi_comm, 1, 'v', 'l',tmb%orbs%norb, &
               matrixElements(1,1,1), tmb%orbs%norb, matrixElements(1,1,2), tmb%orbs%norb, tmb%orbs%eval, info)
      end if

      ! Make sure that the eigenvectors have the same sign on all MPI tasks.
      ! To do so, ensure that the first entry is always positive.
      do iorb=1,tmb%orbs%norb
          if (matrixElements(1,iorb,1)<0.d0) then
              call dscal(tmb%orbs%norb, -1.d0, matrixElements(1,iorb,1), 1)
          end if
      end do

      call vcopy(tmb%orbs%norb*tmb%orbs%norb, matrixElements(1,1,1), 1, tmb%coeff(1,1), 1)
      infoCoeff=0


      ! keep the eigenvalues for the preconditioning - instead should take h_alpha,alpha for both cases
      ! instead just use -0.5 everywhere
      !tmb%orbs%eval(:) = -0.5_dp

      call f_free(matrixElements)
  else if (scf_mode==LINEAR_DIRECT_MINIMIZATION) then
     if(.not.present(ldiis_coeff)) stop 'ldiis_coeff must be present for scf_mode==LINEAR_DIRECT_MINIMIZATION'
     ! call routine which updates coeffs for tmb%orbs%norb or orbs%norb depending on whether or not extra states are required
     if (iproc==0) call yaml_map('method','directmin')
     if (extra_states>0) then
        call optimize_coeffs(iproc, nproc, orbs, tmb, ldiis_coeff, fnrm, convcrit_dmin, nitdmin, energs%ebs, &
             curvefit_dmin, factor, itout, it_scc, it_cdft, order_taylor, reorder, extra_states)
     else
        call optimize_coeffs(iproc, nproc, orbs, tmb, ldiis_coeff, fnrm, convcrit_dmin, nitdmin, energs%ebs, &
             curvefit_dmin, factor, itout, it_scc, it_cdft, order_taylor, reorder)
     end if
  end if

  ! CDFT: subtract V*w_ab from Hamiltonian so that we are calculating the correct energy
  if (present(cdft)) then
     call timing(iproc,'constraineddft','ON')
     call daxpy(tmb%linmat%m%nvctr,-cdft%lag_mult,cdft%weight_matrix%matrix_compr,1,tmb%linmat%ham_%matrix_compr,1)
     call timing(iproc,'constraineddft','OF') 
  end if

  if (scf_mode/=LINEAR_FOE) then
      ! Calculate the band structure energy and update kernel
      if (scf_mode/=LINEAR_DIRECT_MINIMIZATION) then
         call calculate_kernel_and_energy(iproc,nproc,tmb%linmat%l,tmb%linmat%m, &
              tmb%linmat%kernel_, tmb%linmat%ham_, energs%ebs,&
              tmb%coeff,orbs,tmb%orbs,update_kernel)
         !tmb%linmat%denskern_large%matrix_compr = tmb%linmat%kernel_%matrix_compr
      else if (present(cdft)) then
         ! for directmin we have the kernel already, but only the CDFT function not actual energy for CDFT
         call calculate_kernel_and_energy(iproc,nproc,tmb%linmat%l,tmb%linmat%m, &
              tmb%linmat%kernel_, tmb%linmat%ham_, energs%ebs,&
              tmb%coeff,orbs,tmb%orbs,.false.)
         !tmb%linmat%denskern_large%matrix_compr = tmb%linmat%kernel_%matrix_compr
      end if
      call f_free_ptr(tmb%linmat%ham_%matrix)
      call f_free_ptr(tmb%linmat%ovrlp_%matrix)

  else ! foe


      ! TEMPORARY #################################################
      if (calculate_gap) then
          tmb%linmat%ham_%matrix = sparsematrix_malloc_ptr(tmb%linmat%m, iaction=DENSE_FULL, id='tmb%linmat%ham_%matrix')
          call uncompress_matrix(iproc, tmb%linmat%m, &
               inmat=tmb%linmat%ham_%matrix_compr, outmat=tmb%linmat%ham_%matrix)
          tmb%linmat%ovrlp_%matrix = sparsematrix_malloc_ptr(tmb%linmat%s, iaction=DENSE_FULL, id='tmb%linmat%ovrlp_%matrix')
          call uncompress_matrix(iproc, tmb%linmat%s, &
               inmat=tmb%linmat%ovrlp_%matrix_compr, outmat=tmb%linmat%ovrlp_%matrix)
          ! Keep the Hamiltonian and the overlap since they will be overwritten by the diagonalization.
          matrixElements=f_malloc((/tmb%orbs%norb,tmb%orbs%norb,2/),id='matrixElements')
          call vcopy(tmb%orbs%norb**2, tmb%linmat%ham_%matrix(1,1), 1, matrixElements(1,1,1), 1)
          call vcopy(tmb%orbs%norb**2, tmb%linmat%ovrlp_%matrix(1,1), 1, matrixElements(1,1,2), 1)
          call diagonalizeHamiltonian2(iproc, tmb%orbs%norb, matrixElements(1,1,1), matrixElements(1,1,2), tmb%orbs%eval)
          if (iproc==0) call yaml_map('gap',tmb%orbs%eval(orbs%norb+1)-tmb%orbs%eval(orbs%norb))
          call f_free(matrixElements)
          call f_free_ptr(tmb%linmat%ham_%matrix)
          call f_free_ptr(tmb%linmat%ovrlp_%matrix)
      end if
      ! END TEMPORARY #############################################

      if (iproc==0) call yaml_map('method','FOE')
      tmprtr=0.d0
      call foe(iproc, nproc, tmprtr, &
           energs%ebs, itout,it_scc, order_taylor, purification_quickreturn, adjust_FOE_temperature, &
           1, FOE_ACCURATE, tmb, tmb%foe_obj)
      !tmb%linmat%denskern_large%matrix_compr = tmb%linmat%kernel_%matrix_compr
      ! Eigenvalues not available, therefore take -.5d0
      tmb%orbs%eval=-.5d0

  end if




  if (calculate_ham) then
      if (calculate_KS_residue) then
          call get_KS_residue(iproc, nproc, tmb, orbs, hpsit_c, hpsit_f, KSres)
      end if
      if (iproc==0) call yaml_map('Kohn-Sham residue',KSres,fmt='(es10.3)')
      call f_free(hpsit_c)
      call f_free(hpsit_f)
  end if
  if (iproc==0) call yaml_map('Coefficients available',scf_mode /= LINEAR_FOE)


  if (iproc==0) call yaml_close_map() !close kernel update

end subroutine get_coeff



subroutine getLocalizedBasis(iproc,nproc,at,orbs,rxyz,denspot,GPU,trH,trH_old,&
    fnrm,infoBasisFunctions,nlpsp,scf_mode,ldiis,SIC,tmb,energs_base,&
    nit_precond,target_function,&
    correction_orthoconstraint,nit_basis,&
    ratio_deltas,ortho_on,extra_states,itout,conv_crit,experimental_mode,early_stop,&
    gnrm_dynamic, min_gnrm_for_dynamic, can_use_ham, order_taylor, kappa_conv, method_updatekernel,&
    purification_quickreturn, adjust_FOE_temperature, correction_co_contra)
  !
  ! Purpose:
  ! ========
  !   Calculates the localized basis functions phi. These basis functions are obtained by adding a
  !   quartic potential centered on the atoms to the ordinary Hamiltonian. The eigenfunctions are then
  !   determined by minimizing the trace until the gradient norm is below the convergence criterion.
  use module_base
  use module_types
  use yaml_output
  use module_interfaces, except_this_one => getLocalizedBasis, except_this_one_A => writeonewave
  use communications, only: transpose_localized, start_onesided_communication
  use sparsematrix_base, only: assignment(=), sparsematrix_malloc, SPARSE_FULL
  !  use Poisson_Solver
  !use allocModule
  implicit none

  ! Calling arguments
  integer,intent(in) :: iproc, nproc, order_taylor
  integer,intent(out) :: infoBasisFunctions
  type(atoms_data), intent(in) :: at
  type(orbitals_data) :: orbs
  real(kind=8),dimension(3,at%astruct%nat) :: rxyz
  type(DFT_local_fields), intent(inout) :: denspot
  type(GPU_pointers), intent(inout) :: GPU
  real(kind=8),intent(out) :: trH, fnrm
  real(kind=8),intent(inout) :: trH_old
  type(DFT_PSP_projectors),intent(inout) :: nlpsp
  integer,intent(in) :: scf_mode
  type(localizedDIISParameters),intent(inout) :: ldiis
  type(DFT_wavefunction),target,intent(inout) :: tmb
  type(SIC_data) :: SIC !<parameters for the SIC methods
  type(energy_terms),intent(in) :: energs_base
  integer, intent(in) :: nit_precond, target_function, correction_orthoconstraint, nit_basis
  real(kind=8),intent(out) :: ratio_deltas
  logical, intent(inout) :: ortho_on
  integer, intent(in) :: extra_states
  integer,intent(in) :: itout
  real(kind=8),intent(in) :: conv_crit, early_stop, gnrm_dynamic, min_gnrm_for_dynamic, kappa_conv
  logical,intent(in) :: experimental_mode, purification_quickreturn, adjust_FOE_temperature
  logical,intent(out) :: can_use_ham
  integer,intent(in) :: method_updatekernel
  logical,intent(in) :: correction_co_contra
 
  ! Local variables
  real(kind=8) :: fnrmMax, meanAlpha, ediff_best, alpha_max, delta_energy, delta_energy_prev, ediff
  integer :: iorb, istat, ierr, it, iall, it_tot, ncount, jorb, ncharge
  real(kind=8),dimension(:),allocatable :: alpha,fnrmOldArr,alphaDIIS, hpsit_c_tmp, hpsit_f_tmp, hpsi_noconf, psidiff
  real(kind=8),dimension(:),allocatable :: delta_energy_arr
  real(kind=8),dimension(:),allocatable :: hpsi_noprecond, occup_tmp, kernel_compr_tmp, philarge
  real(kind=8),dimension(:,:),allocatable :: coeff_old
  logical :: energy_increased, overlap_calculated
  character(len=*),parameter :: subname='getLocalizedBasis'
  real(kind=8),dimension(:),pointer :: lhphiold, lphiold, hpsit_c, hpsit_f, hpsi_small
  type(energy_terms) :: energs
  real(kind=8), dimension(2):: reducearr
  real(gp) :: econf, dynamic_convcrit, kappa_mean
  integer :: i, ist, iiorb, ilr, ii, kappa_satur
  real(kind=8) :: energy_first, hxh, hyh, hzh, trH_ref, charge
  real(kind=8),dimension(:),allocatable :: kernel_best
  integer ::  correction_orthoconstraint_local, npsidim_small, npsidim_large, ists, istl, sdim, ldim, nspin, nit_exit
  logical :: energy_diff, energy_increased_previous, complete_reset, even
  real(kind=8),dimension(3),save :: kappa_history
  integer,save :: nkappa_history
  logical,save :: has_already_converged
  logical,dimension(7) :: exit_loop
  logical :: associated_psit_c, associated_psit_f
  logical :: associated_psitlarge_c, associated_psitlarge_f

  call f_routine(id='getLocalizedBasis')

  delta_energy_arr=f_malloc(nit_basis+6,id='delta_energy_arr')
  kernel_best=f_malloc(tmb%linmat%l%nvctr,id='kernel_best')
  energy_diff=.false.


  ! Allocate all local arrays.
  call allocateLocalArrays()


  call timing(iproc,'getlocbasinit','ON')
  tmb%can_use_transposed=.false.
  !!if(iproc==0) write(*,'(1x,a)') '======================== Creation of the basis functions... ========================'

  alpha=ldiis%alphaSD
  alphaDIIS=ldiis%alphaDIIS
  ldiis%resetDIIS=.false.
  ldiis%immediateSwitchToSD=.false.
 
  call timing(iproc,'getlocbasinit','OF')

  overlap_calculated=.false.
  it=0
  it_tot=0
  !ortho=.true.
  call local_potential_dimensions(iproc,tmb%ham_descr%lzd,tmb%orbs,denspot%xc,denspot%dpbox%ngatherarr(0,1))
  call start_onesided_communication(iproc, nproc, max(denspot%dpbox%ndimpot,1), denspot%rhov, &
       tmb%ham_descr%comgp%nrecvbuf, tmb%ham_descr%comgp%recvbuf, tmb%ham_descr%comgp, tmb%ham_descr%lzd)

  delta_energy_prev=1.d100

  energy_increased_previous=.false.
  ratio_deltas=1.d0
  ediff_best=1.d0
  ediff=1.d0
  delta_energy_prev=1.d0
  delta_energy_arr=1.d0
  trH_ref=trH_old
  dynamic_convcrit=1.d-100
  kappa_satur=0


  ! Count whether there is an even or an odd number of electrons
  charge=0.d0
  do iorb=1,orbs%norb
      charge=charge+orbs%occup(iorb)
  end do
  ncharge=nint(charge)
  even=(mod(ncharge,2)==0)

  ! Purify the initial kernel (only when necessary and if there is an even number of electrons)
  if (target_function/=TARGET_FUNCTION_IS_TRACE .and. even .and. scf_mode==LINEAR_FOE) then
      if (iproc==0) then
          call yaml_sequence(advance='no')
          call yaml_open_map(flow=.true.)
          call yaml_map('Initial kernel purification',.true.)
      end if
      overlap_calculated=.true.
      !tmb%can_use_transposed=.false.
      call purify_kernel(iproc, nproc, tmb, overlap_calculated, 1, 30, order_taylor, purification_quickreturn)
      !tmb%linmat%denskern_large%matrix_compr = tmb%linmat%kernel_%matrix_compr
      if (iproc==0) call yaml_close_map()
  end if

  if (itout==0) then
      nkappa_history=0
      kappa_history=0.d0
      has_already_converged=.false.
  end if

  iterLoop: do
      it=it+1
      it=max(it,1) !since it could become negative (2 is subtracted if the loop cycles)
      it_tot=it_tot+1

      fnrmMax=0.d0
      fnrm=0.d0
  
      if (iproc==0) then
          call yaml_sequence(advance='no')
          call yaml_open_map(flow=.true.)
          call yaml_comment('iter:'//yaml_toa(it,fmt='(i6)'),hfill='-')
          if (target_function==TARGET_FUNCTION_IS_TRACE) then
              call yaml_map('target function','TRACE')
          else if (target_function==TARGET_FUNCTION_IS_ENERGY) then
              call yaml_map('target function','ENERGY')
          else if (target_function==TARGET_FUNCTION_IS_HYBRID) then
              call yaml_map('target function','HYBRID')
          end if
      end if


      ! Calculate the unconstrained gradient by applying the Hamiltonian.
      !!if (iproc==0) write(*,*) 'tmb%psi(1)',tmb%psi(1)
      if (tmb%ham_descr%npsidim_orbs > 0)  call to_zero(tmb%ham_descr%npsidim_orbs,tmb%hpsi(1))
      call small_to_large_locreg(iproc, tmb%npsidim_orbs, tmb%ham_descr%npsidim_orbs, tmb%lzd, tmb%ham_descr%lzd, &
           tmb%orbs, tmb%psi, tmb%ham_descr%psi)

      call NonLocalHamiltonianApplication(iproc,at,tmb%ham_descr%npsidim_orbs,tmb%orbs,rxyz,&
           tmb%ham_descr%lzd,nlpsp,tmb%ham_descr%psi,tmb%hpsi,energs%eproj)
      ! only kinetic because waiting for communications
      call LocalHamiltonianApplication(iproc,nproc,at,tmb%ham_descr%npsidim_orbs,tmb%orbs,&
           tmb%ham_descr%lzd,tmb%confdatarr,denspot%dpbox%ngatherarr,denspot%pot_work,&
           & tmb%ham_descr%psi,tmb%hpsi,energs,SIC,GPU,3,denspot%xc,&
           & pkernel=denspot%pkernelseq,dpbox=denspot%dpbox,&
           & potential=denspot%rhov,comgp=tmb%ham_descr%comgp)
      call full_local_potential(iproc,nproc,tmb%orbs,tmb%ham_descr%lzd,2,denspot%dpbox,&
           & denspot%xc,denspot%rhov,denspot%pot_work,tmb%ham_descr%comgp)
      ! only potential
      if (target_function==TARGET_FUNCTION_IS_HYBRID) then
          call vcopy(tmb%ham_descr%npsidim_orbs, tmb%hpsi(1), 1, hpsi_noconf(1), 1)
          call LocalHamiltonianApplication(iproc,nproc,at,tmb%ham_descr%npsidim_orbs,tmb%orbs,&
               tmb%ham_descr%lzd,tmb%confdatarr,denspot%dpbox%ngatherarr,denspot%pot_work,&
               & tmb%ham_descr%psi,tmb%hpsi,energs,SIC,GPU,2,denspot%xc,&
               & pkernel=denspot%pkernelseq,dpbox=denspot%dpbox,&
               & potential=denspot%rhov,comgp=tmb%ham_descr%comgp,&
               hpsi_noconf=hpsi_noconf,econf=econf)

          if (nproc>1) then
              call mpiallred(econf, 1, mpi_sum, bigdft_mpi%mpi_comm)
          end if

      else
          call LocalHamiltonianApplication(iproc,nproc,at,tmb%ham_descr%npsidim_orbs,tmb%orbs,&
               tmb%ham_descr%lzd,tmb%confdatarr,denspot%dpbox%ngatherarr,&
               & denspot%pot_work,tmb%ham_descr%psi,tmb%hpsi,energs,SIC,GPU,2,denspot%xc,&
               & pkernel=denspot%pkernelseq,dpbox=denspot%dpbox,&
               & potential=denspot%rhov,comgp=tmb%ham_descr%comgp)
      end if


      !!if (target_function==TARGET_FUNCTION_IS_HYBRID .and. iproc==0) then
      !!    write(*,*) 'econf, econf/tmb%orbs%norb',econf, econf/tmb%orbs%norb
      !!end if

      call timing(iproc,'glsynchham2','ON')
      call SynchronizeHamiltonianApplication(nproc,tmb%ham_descr%npsidim_orbs,tmb%orbs,tmb%ham_descr%lzd,GPU,denspot%xc,tmb%hpsi,&
           energs%ekin,energs%epot,energs%eproj,energs%evsic,energs%eexctX)
      call timing(iproc,'glsynchham2','OF')

      if (iproc==0) then
          call yaml_map('Hamiltonian Applied',.true.)
      end if

      ! Use this subroutine to write the energies, with some fake number
      ! to prevent it from writing too much
      if (iproc==0) then
          call write_energies(0,0,energs,0.d0,0.d0,'',.true.)
      end if

      !if (iproc==0) write(*,'(a,5es16.6)') 'ekin, eh, epot, eproj, eex', &
      !              energs%ekin, energs%eh, energs%epot, energs%eproj, energs%exc

      if (iproc==0) then
          call yaml_map('Orthoconstraint',.true.)
      end if


      if (target_function==TARGET_FUNCTION_IS_HYBRID) then
          call transpose_localized(iproc, nproc, tmb%ham_descr%npsidim_orbs, tmb%orbs, tmb%ham_descr%collcom, &
               hpsi_noconf, hpsit_c, hpsit_f, tmb%ham_descr%lzd)
          if (method_updatekernel==UPDATE_BY_FOE) then
              !@NEW
              if(associated(tmb%ham_descr%psit_c)) then
                  call f_free_ptr(tmb%ham_descr%psit_c)
                  associated_psitlarge_c=.true.
              else
                  associated_psitlarge_c=.false.
              end if
              if(associated(tmb%ham_descr%psit_f)) then
                  call f_free_ptr(tmb%ham_descr%psit_f)
                  associated_psitlarge_f=.true.
              else
                  associated_psitlarge_f=.false.
              end if

              tmb%ham_descr%psit_c = f_malloc_ptr(tmb%ham_descr%collcom%ndimind_c,id='tmb%ham_descr%psit_c')
              tmb%ham_descr%psit_f = f_malloc_ptr(7*tmb%ham_descr%collcom%ndimind_f,id='tmb%ham_descr%psit_f')
              call transpose_localized(iproc, nproc, tmb%ham_descr%npsidim_orbs, tmb%orbs, tmb%ham_descr%collcom, &
                   tmb%ham_descr%psi, tmb%ham_descr%psit_c, tmb%ham_descr%psit_f, tmb%ham_descr%lzd)
              call calculate_overlap_transposed(iproc, nproc, tmb%orbs, tmb%ham_descr%collcom, &
                   tmb%ham_descr%psit_c, hpsit_c, tmb%ham_descr%psit_f, hpsit_f, tmb%linmat%m, tmb%linmat%ham_)
              ! This can then be deleted if the transition to the new type has been completed.
              !tmb%linmat%ham%matrix_compr=tmb%linmat%ham_%matrix_compr

              if(associated(tmb%psit_c)) then
                  call f_free_ptr(tmb%psit_c)
                  associated_psit_c=.true.
              else
                  associated_psit_c=.false.
              end if
              if(associated(tmb%psit_f)) then
                  call f_free_ptr(tmb%psit_f)
                  associated_psit_f=.true.
              else
                  associated_psit_f=.false.
              end if
              tmb%psit_c = f_malloc_ptr(tmb%collcom%ndimind_c,id='tmb%psit_c')
              tmb%psit_f = f_malloc_ptr(7*tmb%collcom%ndimind_f,id='tmb%psit_f')
              call transpose_localized(iproc, nproc, tmb%npsidim_orbs, tmb%orbs, tmb%collcom, &
                   tmb%psi, tmb%psit_c, tmb%psit_f, tmb%lzd)
              call calculate_overlap_transposed(iproc, nproc, tmb%orbs, tmb%collcom, &
                   tmb%psit_c, tmb%psit_c, tmb%psit_f, tmb%psit_f, tmb%linmat%s, tmb%linmat%ovrlp_)
              ! This can then be deleted if the transition to the new type has been completed.
              !tmb%linmat%ovrlp%matrix_compr=tmb%linmat%ovrlp_%matrix_compr
              if (iproc==0) call yaml_newline()
              !if (iproc==0) call yaml_open_map(flow=.true.)
              if (iproc==0) call yaml_open_sequence('kernel update by FOE')
              call foe(iproc, nproc, 0.d0, &
                   energs%ebs, -1, -10, order_taylor, purification_quickreturn, adjust_FOE_temperature, 0, &
                   FOE_FAST, tmb, tmb%foe_obj)
              !tmb%linmat%denskern_large%matrix_compr = tmb%linmat%kernel_%matrix_compr
              !if (iproc==0) call yaml_close_map()
              if (iproc==0) call yaml_close_sequence()
              if (.not.associated_psit_c) then
                  call f_free_ptr(tmb%psit_c)
              end if
              if (.not.associated_psit_f) then
                  call f_free_ptr(tmb%psit_f)
              end if
              if (associated_psit_c .and. associated_psit_f) then
                  tmb%can_use_transposed=.true.
              end if
              if (.not.associated_psitlarge_c) then
                  call f_free_ptr(tmb%ham_descr%psit_c)
              end if
              if (.not.associated_psitlarge_f) then
                  call f_free_ptr(tmb%ham_descr%psit_f)
              end if
              if (associated_psitlarge_c .and. associated_psitlarge_f) then
                  tmb%ham_descr%can_use_transposed=.true.
              end if
              !@ENDNEW
          end if
      else
          call transpose_localized(iproc, nproc, tmb%ham_descr%npsidim_orbs, tmb%orbs, tmb%ham_descr%collcom, &
               tmb%hpsi, hpsit_c, hpsit_f, tmb%ham_descr%lzd)
      end if

      ncount=sum(tmb%ham_descr%collcom%nrecvcounts_c)
      if(ncount>0) call vcopy(ncount, hpsit_c(1), 1, hpsit_c_tmp(1), 1)
      ncount=7*sum(tmb%ham_descr%collcom%nrecvcounts_f)
      if(ncount>0) call vcopy(ncount, hpsit_f(1), 1, hpsit_f_tmp(1), 1)

      ! optimize the tmbs for a few extra states
      if (target_function==TARGET_FUNCTION_IS_ENERGY.and.extra_states>0) then
          kernel_compr_tmp = sparsematrix_malloc(tmb%linmat%l, iaction=SPARSE_FULL, id='kernel_compr_tmp')
          call vcopy(tmb%linmat%l%nvctr, tmb%linmat%kernel_%matrix_compr(1), 1, kernel_compr_tmp(1), 1)
          !allocate(occup_tmp(tmb%orbs%norb), stat=istat)
          !call memocc(istat, occup_tmp, 'occup_tmp', subname)
          !call vcopy(tmb%orbs%norb, tmb%orbs%occup(1), 1, occup_tmp(1), 1)
          !call to_zero(tmb%orbs%norb,tmb%orbs%occup(1))
          !call vcopy(orbs%norb, orbs%occup(1), 1, tmb%orbs%occup(1), 1)
          !! occupy the next few states - don't need to preserve the charge as only using for support function optimization
          !do iorb=1,tmb%orbs%norb
          !   if (tmb%orbs%occup(iorb)==1.0_gp) then
          !      tmb%orbs%occup(iorb)=2.0_gp
          !   else if (tmb%orbs%occup(iorb)==0.0_gp) then
          !      do jorb=iorb,min(iorb+extra_states-1,tmb%orbs%norb)
          !         tmb%orbs%occup(jorb)=2.0_gp
          !      end do
          !      exit
          !   end if
          !end do
          call calculate_density_kernel(iproc, nproc, .true., tmb%orbs, tmb%orbs, tmb%coeff, &
               tmb%linmat%l, tmb%linmat%kernel_)
          !tmb%linmat%denskern_large%matrix_compr = tmb%linmat%kernel_%matrix_compr
          !call transform_sparse_matrix(tmb%linmat%denskern, tmb%linmat%denskern_large, 'large_to_small')
      end if

      correction_orthoconstraint_local=correction_orthoconstraint
      !if(.not.ortho_on) then
      !    correction_orthoconstraint_local=2
      !end if
      !write(*,*) 'correction_orthoconstraint, correction_orthoconstraint_local',correction_orthoconstraint, correction_orthoconstraint_local


      !!! PLOT ###########################################################################
      !!hxh=0.5d0*tmb%lzd%hgrids(1)      
      !!hyh=0.5d0*tmb%lzd%hgrids(2)      
      !!hzh=0.5d0*tmb%lzd%hgrids(3)      
      !!npsidim_large=tmb%lzd%glr%wfd%nvctr_c+7*tmb%lzd%glr%wfd%nvctr_f
      !!allocate(philarge((tmb%lzd%glr%wfd%nvctr_c+7*tmb%lzd%glr%wfd%nvctr_f)*tmb%orbs%norbp))
      !!philarge=0.d0
      !!ists=1
      !!istl=1
      !!do iorb=1,tmb%orbs%norbp
      !!    ilr = tmb%orbs%inWhichLocreg(tmb%orbs%isorb+iorb)
      !!    sdim=tmb%lzd%llr(ilr)%wfd%nvctr_c+7*tmb%lzd%llr(ilr)%wfd%nvctr_f
      !!    ldim=tmb%lzd%glr%wfd%nvctr_c+7*tmb%lzd%glr%wfd%nvctr_f
      !!    nspin=1 !this must be modified later
      !!    call Lpsi_to_global2(iproc, sdim, ldim, tmb%orbs%norb, tmb%orbs%nspinor, nspin, tmb%lzd%glr, &
      !!         tmb%lzd%llr(ilr), tmb%psi(ists), philarge(istl))
      !!    ists=ists+tmb%lzd%llr(ilr)%wfd%nvctr_c+7*tmb%lzd%llr(ilr)%wfd%nvctr_f
      !!    istl=istl+tmb%lzd%glr%wfd%nvctr_c+7*tmb%lzd%glr%wfd%nvctr_f
      !!end do
      !!call plotOrbitals(iproc, tmb, philarge, at%astruct%nat, rxyz, hxh, hyh, hzh, 100*itout+it, 'orbs')
      !!deallocate(philarge)
      !!! END PLOT #######################################################################


      !if (iproc==0) write(*,*) 'tmb%linmat%denskern%matrix_compr(1)',tmb%linmat%denskern%matrix_compr(1)
      call calculate_energy_and_gradient_linear(iproc, nproc, it, ldiis, fnrmOldArr, alpha, trH, trH_old, fnrm, fnrmMax, &
           meanAlpha, alpha_max, energy_increased, tmb, lhphiold, overlap_calculated, energs_base, &
           hpsit_c, hpsit_f, nit_precond, target_function, correction_orthoconstraint_local, .false., hpsi_small, &
           experimental_mode, correction_co_contra, orbs, hpsi_noprecond, order_taylor)


      !!! PLOT ###########################################################################
      !!hxh=0.5d0*tmb%lzd%hgrids(1)      
      !!hyh=0.5d0*tmb%lzd%hgrids(2)      
      !!hzh=0.5d0*tmb%lzd%hgrids(3)      
      !!npsidim_large=tmb%lzd%glr%wfd%nvctr_c+7*tmb%lzd%glr%wfd%nvctr_f
      !!allocate(philarge((tmb%lzd%glr%wfd%nvctr_c+7*tmb%lzd%glr%wfd%nvctr_f)*tmb%orbs%norbp))
      !!philarge=0.d0
      !!ists=1
      !!istl=1
      !!do iorb=1,tmb%orbs%norbp
      !!    ilr = tmb%orbs%inWhichLocreg(tmb%orbs%isorb+iorb)
      !!    sdim=tmb%lzd%llr(ilr)%wfd%nvctr_c+7*tmb%lzd%llr(ilr)%wfd%nvctr_f
      !!    ldim=tmb%lzd%glr%wfd%nvctr_c+7*tmb%lzd%glr%wfd%nvctr_f
      !!    nspin=1 !this must be modified later
      !!    !call Lpsi_to_global2(iproc, sdim, ldim, tmb%orbs%norb, tmb%orbs%nspinor, nspin, tmb%lzd%glr, &
      !!    !      tmb%lzd%llr(ilr), hpsi_small(ists), philarge(istl))
      !!    call Lpsi_to_global2(iproc, sdim, ldim, tmb%orbs%norb, tmb%orbs%nspinor, nspin, tmb%lzd%glr, &
      !!          tmb%lzd%llr(ilr), tmb%psi(ists), philarge(istl))
      !!    ists=ists+tmb%lzd%llr(ilr)%wfd%nvctr_c+7*tmb%lzd%llr(ilr)%wfd%nvctr_f
      !!    istl=istl+tmb%lzd%glr%wfd%nvctr_c+7*tmb%lzd%glr%wfd%nvctr_f
      !!end do
      !!!call plotOrbitals(iproc, tmb, philarge, at%astruct%nat, rxyz, hxh, hyh, hzh, 100*itout+it, 'grad')
      !!call plotOrbitals(iproc, tmb, philarge, at%astruct%nat, rxyz, hxh, hyh, hzh, 100*itout+it, 'tmbs')
      !!deallocate(philarge)
      !!! END PLOT #######################################################################



      if (experimental_mode) then
          if (it_tot==1) then
              energy_first=trH
          end if
          !!if (iproc==0) write(*,'(a,3es16.7)') 'trH, energy_first, (trH-energy_first)/energy_first', &
          !!                                      trH, energy_first, (trH-energy_first)/energy_first
          if (iproc==0) call yaml_map('rel D',(trH-energy_first)/energy_first,fmt='(es9.2)')
          if ((trH-energy_first)/energy_first>early_stop .and. itout>0) then
              energy_diff=.true.
              !!if (iproc==0) write(*,'(a,3es16.7)') 'new stopping crit: trH, energy_first, (trH-energy_first)/energy_first', &
              !!                                      trH, energy_first, (trH-energy_first)/energy_first
          end if
      end if

      if (target_function==TARGET_FUNCTION_IS_ENERGY.and.extra_states>0) then
          call vcopy(tmb%linmat%l%nvctr, kernel_compr_tmp(1), 1, tmb%linmat%kernel_%matrix_compr(1), 1)
          call f_free(kernel_compr_tmp)
      end if

      ediff=trH-trH_old
      ediff_best=trH-trH_ref
      !!if (iproc==0) write(*,*) 'trH, trH_ref', trH, trH_ref

      if (it>1 .and. (target_function==TARGET_FUNCTION_IS_HYBRID .or. experimental_mode)) then
          if (.not.energy_increased .and. .not.energy_increased_previous) then
              if (.not.ldiis%switchSD) then
                  ratio_deltas=ediff_best/delta_energy_prev
              else
                  ratio_deltas=ediff_best/delta_energy_arr(ldiis%itBest)
              end if
          else
              ! use a default value
              if (iproc==0) then
                  call yaml_warning('use a fake value for kappa')
                  call yaml_newline()
              end if
              ratio_deltas=0.5d0
          end if
          if (ldiis%switchSD) then
              !!ratio_deltas=0.5d0
              !!if (iproc==0) write(*,*) 'WARNING: TEMPORARY FIX for ratio_deltas!'
          end if
          if (iproc==0) call yaml_map('kappa',ratio_deltas,fmt='(es10.3)')
          if (target_function==TARGET_FUNCTION_IS_HYBRID) then
              !if (ratio_deltas>0.d0) then
              if (ratio_deltas>1.d-12) then
                  if (iproc==0) call yaml_map('kappa to history',.true.)
                  nkappa_history=nkappa_history+1
                  ii=mod(nkappa_history-1,3)+1
                  kappa_history(ii)=ratio_deltas
              end if
              !!if (nkappa_history>=3) then
              !!    kappa_mean=sum(kappa_history)/3.d0
              !!    if (iproc==0) call yaml_map('mean kappa',kappa_mean,fmt='(es10.3)')
              !!    dynamic_convcrit=conv_crit/kappa_mean
              !!    if (iproc==0) call yaml_map('dynamic conv crit',dynamic_convcrit,fmt='(es9.2)')
              !!end if
          end if
      end if
      if (target_function==TARGET_FUNCTION_IS_HYBRID) then
          if (nkappa_history>=3) then
              kappa_mean=sum(kappa_history)/3.d0
              if (iproc==0) call yaml_map('mean kappa',kappa_mean,fmt='(es10.3)')
              !dynamic_convcrit=conv_crit/kappa_mean
              dynamic_convcrit=gnrm_dynamic/kappa_mean
              if (iproc==0) call yaml_map('dynamic conv crit',dynamic_convcrit,fmt='(es9.2)')
          end if
      end if

      if (energy_increased) then
          energy_increased_previous=.true.
      else
          energy_increased_previous=.false.
      end if



      !!delta_energy_prev=delta_energy

      if (energy_increased) then
          !if (iproc==0) write(*,*) 'WARNING: ENERGY INCREASED'
          !if (iproc==0) call yaml_warning('The target function increased, D='&
          !              //trim(adjustl(yaml_toa(trH-ldiis%trmin,fmt='(es10.3)'))))
          if (iproc==0) then
              call yaml_newline()
              call yaml_map('iter',it,fmt='(i5)')
              call yaml_map('fnrm',fnrm,fmt='(es9.2)')
              call yaml_map('Omega',trH,fmt='(es22.15)')
              call yaml_map('D',ediff,fmt='(es9.2)')
              call yaml_map('D best',ediff_best,fmt='(es9.2)')
          end if
          tmb%ham_descr%can_use_transposed=.false.
          call vcopy(tmb%npsidim_orbs, lphiold(1), 1, tmb%psi(1), 1)
          can_use_ham=.false.
          !!if (scf_mode/=LINEAR_FOE) then
          !!    ! Recalculate the kernel with the old coefficients
          !!    call vcopy(tmb%orbs%norb*tmb%orbs%norb, coeff_old(1,1), 1, tmb%coeff(1,1), 1)
          !!    call calculate_density_kernel(iproc, nproc, .true., orbs, tmb%orbs, &
          !!         tmb%coeff, tmb%linmat%denskern)
          !!else
          !call vcopy(tmb%linmat%denskern%nvctr, kernel_best(1), 1, tmb%linmat%denskern%matrix_compr(1), 1)
          !call vcopy(tmb%linmat%l%nvctr, kernel_best(1), 1, tmb%linmat%denskern_large%matrix_compr(1), 1)
          call vcopy(tmb%linmat%l%nvctr, kernel_best(1), 1, tmb%linmat%kernel_%matrix_compr(1), 1)
          !!end if
          trH_old=0.d0
          it=it-2 !go back one iteration (minus 2 since the counter was increased)
          if(associated(tmb%ham_descr%psit_c)) then
              call f_free_ptr(tmb%ham_descr%psit_c)
          end if
          if(associated(tmb%ham_descr%psit_f)) then
              call f_free_ptr(tmb%ham_descr%psit_f)
          end if
          !!if(iproc==0) write(*,*) 'it_tot',it_tot
          overlap_calculated=.false.
          ! print info here anyway for debugging
          if (it_tot<2*nit_basis) then ! just in case the step size is the problem
              call yaml_close_map()
              call bigdft_utils_flush(unit=6)
             cycle
          else if(it_tot<3*nit_basis) then ! stop orthonormalizing the tmbs
             !if (iproc==0) write(*,*) 'WARNING: SWITCHING OFF ORTHO COMMENTED'
             !if (iproc==0) write(*,'(a)') 'Energy increasing, switching off orthonormalization of tmbs'
             if (iproc==0) call yaml_newline()
             if (iproc==0) call yaml_warning('Energy increasing, switching off orthonormalization of tmbs')
             ortho_on=.false.
             alpha=alpha*5.0d0/3.0d0 ! increase alpha to make up for decrease from previous iteration
          end if
      else
          can_use_ham=.true.
      end if 


      ! information on the progress of the optimization
      if (iproc==0) then
          call yaml_newline()
          call yaml_map('iter',it,fmt='(i5)')
          call yaml_map('fnrm',fnrm,fmt='(es9.2)')
          call yaml_map('Omega',trH,fmt='(es22.15)')
          call yaml_map('D',ediff,fmt='(es9.2)')
          call yaml_map('D best',ediff_best,fmt='(es9.2)')
      end if

      ! Add some extra iterations if DIIS failed (max 6 failures are allowed before switching to SD)
      nit_exit=min(nit_basis+ldiis%icountDIISFailureTot,nit_basis+6)

      ! Determine whether the loop should be exited
      exit_loop(1) = (it>=nit_exit)
      exit_loop(2) = (it_tot>=3*nit_basis)
      exit_loop(3) = energy_diff
      exit_loop(4) = (fnrm<conv_crit .and. experimental_mode)
      exit_loop(5) = (experimental_mode .and. fnrm<dynamic_convcrit .and. fnrm<min_gnrm_for_dynamic &
                     .and. (it>1 .or. has_already_converged)) ! first overall convergence not allowed in a first iteration
      exit_loop(6) = (itout==0 .and. it>1 .and. ratio_deltas<kappa_conv .and.  ratio_deltas>0.d0)
      if (ratio_deltas>0.d0 .and. ratio_deltas<1.d-1) then
          kappa_satur=kappa_satur+1
      else
          kappa_satur=0
      end if
      exit_loop(7) = (itout>0 .and. kappa_satur>=2)

      if(any(exit_loop)) then
          if(exit_loop(1)) then
              infoBasisFunctions=-1
              if(iproc==0) call yaml_map('exit criterion','net number of iterations')
          end if
          if (exit_loop(2)) then
              infoBasisFunctions=-2
              if (iproc==0) call yaml_map('exit criterion','total number of iterations')
          end if
          if (exit_loop(3)) then
              infoBasisFunctions=it
              if (iproc==0) call yaml_map('exit criterion','energy difference')
          end if
          if (exit_loop(4)) then
              if (iproc==0) call yaml_map('exit criterion','gradient')
              infoBasisFunctions=it
          end if
          if (exit_loop(5)) then
              if (iproc==0) call yaml_map('exit criterion','dynamic gradient')
              infoBasisFunctions=it
              has_already_converged=.true.
          end if
          if (exit_loop(6)) then
              infoBasisFunctions=it
              if (iproc==0) call yaml_map('exit criterion','extended input guess')
          end if
          if (exit_loop(7)) then
              infoBasisFunctions=it
              if (iproc==0) call yaml_map('exit criterion','kappa')
          end if
          if (can_use_ham) then
              ! Calculate the Hamiltonian matrix, since we have all quantities ready. This matrix can then be used in the first
              ! iteration of get_coeff.
              call calculate_overlap_transposed(iproc, nproc, tmb%orbs, tmb%ham_descr%collcom, &
                   tmb%ham_descr%psit_c, hpsit_c_tmp, tmb%ham_descr%psit_f, hpsit_f_tmp, tmb%linmat%m, tmb%linmat%ham_)
              ! This can then be deleted if the transition to the new type has been completed.
              !tmb%linmat%ham%matrix_compr=tmb%linmat%ham_%matrix_compr
          end if

          if (iproc==0) then
              !yaml output
              call yaml_close_map() !iteration
              call bigdft_utils_flush(unit=6)
          end if

          exit iterLoop
      end if
      trH_old=trH

      if (ldiis%isx>0) then
          ldiis%mis=mod(ldiis%is,ldiis%isx)+1 !to store the energy at the correct location in the history
      end if
      call hpsitopsi_linear(iproc, nproc, it, ldiis, tmb, &
           lphiold, alpha, trH, meanAlpha, alpha_max, alphaDIIS, hpsi_small, ortho_on, psidiff, &
           experimental_mode, order_taylor, trH_ref, kernel_best, complete_reset)
      !if (iproc==0) write(*,*) 'kernel_best(1)',kernel_best(1)
      !if (iproc==0) write(*,*) 'tmb%linmat%denskern%matrix_compr(1)',tmb%linmat%denskern%matrix_compr(1)


      overlap_calculated=.false.
      ! It is now not possible to use the transposed quantities, since they have changed.
      if(tmb%ham_descr%can_use_transposed) then
          call f_free_ptr(tmb%ham_descr%psit_c)
          call f_free_ptr(tmb%ham_descr%psit_f)
          tmb%ham_descr%can_use_transposed=.false.
      end if

      ! Estimate the energy change, that is to be expected in the next optimization
      ! step, given by the product of the force and the "displacement" .
      if (target_function==TARGET_FUNCTION_IS_HYBRID .or. experimental_mode) then
          call estimate_energy_change(tmb%npsidim_orbs, tmb%orbs, tmb%lzd, psidiff, hpsi_noprecond, delta_energy)
          ! This is a hack...
          if (energy_increased) then
              delta_energy=1.d100
              !ratio_deltas=1.d100
          end if
          !if (iproc==0) write(*,*) 'delta_energy', delta_energy
          delta_energy_prev=delta_energy
          delta_energy_arr(max(it,1))=delta_energy !max since the counter was decreased if there are problems, might lead to wrong results otherwise
      end if

      ! Copy the coefficients to coeff_old. The coefficients will be modified in reconstruct_kernel.
      if (scf_mode/=LINEAR_FOE) then
          call vcopy(tmb%orbs%norb*tmb%orbs%norb, tmb%coeff(1,1), 1, coeff_old(1,1), 1)
      end if


      ! Only need to reconstruct the kernel if it is actually used.
      if ((target_function/=TARGET_FUNCTION_IS_TRACE .or. scf_mode==LINEAR_DIRECT_MINIMIZATION) &
           .and. .not.complete_reset ) then
          if(scf_mode/=LINEAR_FOE) then
              call reconstruct_kernel(iproc, nproc, order_taylor, tmb%orthpar%blocksize_pdsyev, &
                   tmb%orthpar%blocksize_pdgemm, orbs, tmb, overlap_calculated)
              if (iproc==0) call yaml_map('reconstruct kernel',.true.)
          else if (experimental_mode .and. .not.complete_reset) then
              if (method_updatekernel==UPDATE_BY_PURIFICATION) then
                  if (iproc==0) then
                      call yaml_map('purify kernel',.true.)
                      call yaml_newline()
                  end if
                  call purify_kernel(iproc, nproc, tmb, overlap_calculated, 1, 30, order_taylor, purification_quickreturn)
                  !tmb%linmat%denskern_large%matrix_compr = tmb%linmat%kernel_%matrix_compr
              else if (method_updatekernel==UPDATE_BY_FOE) then
                  if (iproc==0) then
                      call yaml_map('purify kernel',.false.)
                  end if
              end if
          end if
      end if

      if (iproc==0) then
          !yaml output
          call yaml_close_map() !iteration
          call bigdft_utils_flush(unit=6)
      end if


  end do iterLoop

  ! Write the final results
  if (iproc==0) then
      call yaml_sequence(label='final_supfun'//trim(adjustl(yaml_toa(itout,fmt='(i3.3)'))),advance='no')
      call yaml_open_map(flow=.true.)
      call yaml_comment('iter:'//yaml_toa(it,fmt='(i6)'),hfill='-')
      if (target_function==TARGET_FUNCTION_IS_TRACE) then
          call yaml_map('target function','TRACE')
      else if (target_function==TARGET_FUNCTION_IS_ENERGY) then
          call yaml_map('target function','ENERGY')
      else if (target_function==TARGET_FUNCTION_IS_HYBRID) then
          call yaml_map('target function','HYBRID')
      end if
      call write_energies(0,0,energs,0.d0,0.d0,'',.true.)
      call yaml_newline()
      call yaml_map('iter',it,fmt='(i5)')
      call yaml_map('fnrm',fnrm,fmt='(es9.2)')
      call yaml_map('Omega',trH,fmt='(es22.15)')
      call yaml_map('D',ediff,fmt='(es9.2)')
      call yaml_map('D best',ediff_best,fmt='(es9.2)')
      call yaml_close_map() !iteration
      call bigdft_utils_flush(unit=6)
  end if


  if (iproc==0) then
      call yaml_comment('Support functions created')
  end if


  ! Deallocate potential
  !call f_free_ptr(denspot%pot_work)
  call f_free_ptr(denspot%pot_work)


  ! Keep the values for the next iteration
  reducearr(1)=0.d0
  reducearr(2)=0.d0
  do iorb=1,tmb%orbs%norbp
      reducearr(1)=reducearr(1)+alpha(iorb)
      reducearr(2)=reducearr(2)+alphaDIIS(iorb)
  end do

  if (nproc > 1) then
      call mpiallred(reducearr(1), 2, mpi_sum, bigdft_mpi%mpi_comm)
  end if

  reducearr(1)=reducearr(1)/dble(tmb%orbs%norb)
  reducearr(2)=reducearr(2)/dble(tmb%orbs%norb)

  ldiis%alphaSD=reducearr(1)
  ldiis%alphaDIIS=reducearr(2)


  ! Deallocate all local arrays.
  call deallocateLocalArrays()
  call f_free(delta_energy_arr)
  call f_free(kernel_best)

  call f_release_routine()

contains


    subroutine allocateLocalArrays()
    !
    ! Purpose:
    ! ========
    !   This subroutine allocates all local arrays.
    !
      alpha = f_malloc(tmb%orbs%norbp,id='alpha')
      alphaDIIS = f_malloc(tmb%orbs%norbp,id='alphaDIIS')
      fnrmOldArr = f_malloc(tmb%orbs%norb,id='fnrmOldArr')
      hpsi_small = f_malloc_ptr(max(tmb%npsidim_orbs, tmb%npsidim_comp),id='hpsi_small')
      lhphiold = f_malloc_ptr(max(tmb%npsidim_orbs, tmb%npsidim_comp),id='lhphiold')
      lphiold = f_malloc_ptr(size(tmb%psi),id='lphiold')
      hpsit_c = f_malloc_ptr(sum(tmb%ham_descr%collcom%nrecvcounts_c),id='hpsit_c')
      hpsit_f = f_malloc_ptr(7*sum(tmb%ham_descr%collcom%nrecvcounts_f),id='hpsit_f')
      hpsit_c_tmp = f_malloc(sum(tmb%ham_descr%collcom%nrecvcounts_c),id='hpsit_c_tmp')
      hpsit_f_tmp = f_malloc(7*sum(tmb%ham_descr%collcom%nrecvcounts_f),id='hpsit_f_tmp')
      hpsi_noconf = f_malloc(tmb%ham_descr%npsidim_orbs,id='hpsi_noconf')
      psidiff = f_malloc(tmb%npsidim_orbs,id='psidiff')
      hpsi_noprecond = f_malloc(tmb%npsidim_orbs,id='hpsi_noprecond')

      if (scf_mode/=LINEAR_FOE) then
          coeff_old = f_malloc((/tmb%orbs%norb,tmb%orbs%norb/),id='coeff_old')
      end if


    end subroutine allocateLocalArrays


    subroutine deallocateLocalArrays()
    !
    ! Purpose:
    ! ========
    !   This subroutine deallocates all local arrays.
    !
    call f_free(alpha)
    call f_free(alphaDIIS)
    call f_free(fnrmOldArr)
    call f_free_ptr(hpsi_small)
    call f_free_ptr(lhphiold)
    call f_free_ptr(lphiold)
    call f_free_ptr(hpsit_c)
    call f_free_ptr(hpsit_f)
    call f_free(hpsit_c_tmp)
    call f_free(hpsit_f_tmp)
    call f_free(hpsi_noconf)
    call f_free(psidiff)
    call f_free(hpsi_noprecond)

    if (scf_mode/=LINEAR_FOE) then
        call f_free(coeff_old)
    end if

    end subroutine deallocateLocalArrays


end subroutine getLocalizedBasis



subroutine improveOrbitals(iproc, nproc, tmb, ldiis, alpha, gradient, experimental_mode)
  use module_base
  use module_types
  use module_interfaces, except_this_one => improveOrbitals
  implicit none
  
  ! Calling arguments
  integer,intent(in) :: iproc, nproc
  type(DFT_wavefunction),intent(inout) :: tmb
  type(localizedDIISParameters),intent(inout) :: ldiis
  real(kind=8),dimension(tmb%orbs%norbp),intent(in) :: alpha
  real(kind=wp),dimension(max(tmb%npsidim_orbs,tmb%npsidim_comp)),intent(inout) :: gradient
  logical,intent(in) :: experimental_mode
  
  ! Local variables
  integer :: istart, iorb, iiorb, ilr, ncount

  if(ldiis%isx==0) then ! steepest descents
      call timing(iproc,'optimize_SD   ','ON')
      istart=1
      do iorb=1,tmb%orbs%norbp
          iiorb=tmb%orbs%isorb+iorb
          ilr=tmb%orbs%inwhichlocreg(iiorb)
          ncount=tmb%lzd%llr(ilr)%wfd%nvctr_c+7*tmb%lzd%llr(ilr)%wfd%nvctr_f
          call daxpy(ncount, -alpha(iorb), gradient(istart), 1, tmb%psi(istart), 1)
          istart=istart+ncount
      end do
      call timing(iproc,'optimize_SD   ','OF')
  else! DIIS
      ldiis%mis=mod(ldiis%is,ldiis%isx)+1
      ldiis%is=ldiis%is+1
      if(ldiis%alphaDIIS/=1.d0) then
          call dscal(max(tmb%npsidim_orbs,tmb%npsidim_comp), ldiis%alphaDIIS, gradient, 1)
      end if
      call optimizeDIIS(iproc, nproc, max(tmb%npsidim_orbs,tmb%npsidim_comp), tmb%orbs, tmb%lzd, gradient, tmb%psi, ldiis, &
           experimental_mode)
  end if

end subroutine improveOrbitals



subroutine diagonalizeHamiltonian2(iproc, norb, HamSmall, ovrlp, eval)
  !
  ! Purpose:
  ! ========
  !   Diagonalizes the Hamiltonian HamSmall and makes sure that all MPI processes give
  !   the same result. This is done by requiring that the first entry of each vector
  !   is positive.
  !
  ! Calling arguments:
  ! ==================
  !   Input arguments:
  !   ----------------
  !     iproc     process ID
  !     nproc     number of MPI processes
  !     orbs      type describing the physical orbitals psi
  !   Input / Putput arguments
  !     HamSmall  on input: the Hamiltonian
  !               on exit: the eigenvectors
  !   Output arguments
  !     eval      the associated eigenvalues 
  !
  use module_base
  use module_types
  use module_interfaces
  implicit none

  ! Calling arguments
  integer, intent(in) :: iproc, norb
  real(kind=8),dimension(norb, norb),intent(inout) :: HamSmall
  real(kind=8),dimension(norb, norb),intent(in) :: ovrlp
  real(kind=8),dimension(norb),intent(out) :: eval

  ! Local variables
  integer :: lwork, info, istat, iall
  real(kind=8),dimension(:),allocatable :: work
  character(len=*),parameter :: subname='diagonalizeHamiltonian'
  !!real(8),dimension(:,:),pointer :: hamtmp, ovrlptmp, invovrlp, tmpmat, tmpmat2
  !!real(8) :: tt, tt2
  !!integer :: nproc
  !!real(8),dimension(norb,norb) :: kernel

  !!allocate(hamtmp(norb,norb))
  !!allocate(ovrlptmp(norb,norb))
  !!allocate(invovrlp(norb,norb))
  !!allocate(tmpmat(norb,norb))
  !!allocate(tmpmat2(norb,norb))

  !!call mpi_comm_size(mpi_comm_world,nproc,istat)

  !!hamtmp=HamSmall
  !!ovrlptmp=ovrlp
  !!call overlapPowerGeneral(iproc, nproc, 100, -2, -1, norb, ovrlptmp, invovrlp, tt)

  !!call dgemm('n', 'n', norb, norb, norb, 1.d0, invovrlp, norb, hamtmp, norb, 0.d0, tmpmat, norb)
  !!call dgemm('n', 'n', norb, norb, norb, 1.d0, tmpmat, norb, invovrlp, norb, 0.d0, tmpmat2, norb)

  !!lwork=10000
  !!allocate(work(lwork))
  !!call dsyev('v', 'l', norb, tmpmat2, norb, eval, work, lwork, info)
  !!deallocate(work)

  !!ovrlptmp=ovrlp
  !!tmpmat=tmpmat2
  !!call overlapPowerGeneral(iproc, nproc, 100, -2, -1, norb, ovrlptmp, invovrlp, tt)
  !!!call dgemm('n', 'n', norb, norb, norb, 1.d0, invovrlp, norb, tmpmat, norb, 0.d0, tmpmat2, norb)
  !!!if (iproc==0) then
  !!!    do istat=1,norb
  !!!        do iall=1,norb
  !!!            write(200,*) tmpmat2(iall,istat)
  !!!        end do
  !!!    end do
  !!!end if

  !!call dgemm('n', 't', norb, norb, 28, 1.d0, tmpmat2, norb, tmpmat2, norb, 0.d0, kernel, norb)
  !!if (iproc==0) then
  !!    tt=0.d0
  !!    tt2=0.d0
  !!    do istat=1,norb
  !!        do iall=1,norb
  !!            write(300,*) kernel(iall,istat)
  !!            if (istat==iall) tt=tt+kernel(iall,istat)
  !!            tt2=tt2+kernel(iall,istat)*ovrlp(iall,istat)
  !!        end do
  !!    end do
  !!    write(*,*) 'Before: trace(K)',tt
  !!    write(*,*) 'Before: trace(KS)',tt2
  !!end if

  !!call dgemm('n', 'n', norb, norb, norb, 1.d0, invovrlp, norb, kernel, norb, 0.d0, tmpmat, norb)
  !!call dgemm('n', 'n', norb, norb, norb, 1.d0, tmpmat, norb, invovrlp, norb, 0.d0, kernel, norb)
  !!if (iproc==0) then
  !!    tt=0.d0
  !!    tt2=0.d0
  !!    do istat=1,norb
  !!        do iall=1,norb
  !!            write(305,*) kernel(iall,istat)
  !!            if (istat==iall) tt=tt+kernel(iall,istat)
  !!            tt2=tt2+kernel(iall,istat)*ovrlp(iall,istat)
  !!        end do
  !!    end do
  !!    write(*,*) 'After: trace(K)',tt
  !!    write(*,*) 'After: trace(KS)',tt2
  !!end if


  call timing(iproc,'diagonal_seq  ','ON')

  ! DEBUG: print hamiltonian and overlap matrices
  !if (iproc==0) then
  !   open(10)
  !   open(11)
  !   do iorb=1,orbs%norb
  !      do jorb=1,orbs%norb
  !         write(10,*) iorb,jorb,HamSmall(iorb,jorb)
  !         write(11,*) iorb,jorb,ovrlp(iorb,jorb)
  !      end do
  !      write(10,*) ''
  !      write(11,*) ''
  !   end do
  !   close(10)
  !   close(11)
  !end if
  ! DEBUG: print hamiltonian and overlap matrices

  ! Get the optimal work array size
  lwork=-1 
  work = f_malloc(100,id='work')
  call dsygv(1, 'v', 'l', norb, HamSmall(1,1), norb, ovrlp(1,1), norb, eval(1), work(1), lwork, info) 
  lwork=int(work(1))

  ! Deallocate the work array and reallocate it with the optimal size
  call f_free(work)
  work = f_malloc(lwork,id='work')

  ! Diagonalize the Hamiltonian
  call dsygv(1, 'v', 'l', norb, HamSmall(1,1), norb, ovrlp(1,1), norb, eval(1), work(1), lwork, info) 
  if(info/=0)then
    write(*,*) 'ERROR: dsygv in diagonalizeHamiltonian2, info=',info,'N=',norb
  end if
  !!if (iproc==0) then
  !!    do istat=1,norb
  !!        do iall=1,norb
  !!            write(201,*) hamsmall(iall,istat)
  !!        end do
  !!    end do
  !!end if

  call f_free(work)

  call timing(iproc,'diagonal_seq  ','OF')

end subroutine diagonalizeHamiltonian2

subroutine small_to_large_locreg(iproc, npsidim_orbs_small, npsidim_orbs_large, lzdsmall, lzdlarge, &
       orbs, phismall, philarge, to_global)
  use module_base
  use module_types
  implicit none
  
  ! Calling arguments
  integer,intent(in) :: iproc, npsidim_orbs_small, npsidim_orbs_large
  type(local_zone_descriptors),intent(in) :: lzdsmall, lzdlarge
  type(orbitals_data),intent(in) :: orbs
  real(kind=8),dimension(npsidim_orbs_small),intent(in) :: phismall
  real(kind=8),dimension(npsidim_orbs_large),intent(out) :: philarge
  logical,intent(in),optional :: to_global
  
  ! Local variables
  integer :: ists, istl, iorb, ilr, sdim, ldim, nspin
  logical :: global

  if (present(to_global)) then
      global=to_global
  else
      global=.false.
  end if

  call timing(iproc,'small2large','ON') ! lr408t 
  ! No need to put arrays to zero, Lpsi_to_global2 will handle this.
  call to_zero(npsidim_orbs_large, philarge(1))
  ists=1
  istl=1
  do iorb=1,orbs%norbp
      ilr = orbs%inWhichLocreg(orbs%isorb+iorb)
      sdim=lzdsmall%llr(ilr)%wfd%nvctr_c+7*lzdsmall%llr(ilr)%wfd%nvctr_f
      if (global) then
          ldim=lzdsmall%glr%wfd%nvctr_c+7*lzdsmall%glr%wfd%nvctr_f
      else
          ldim=lzdlarge%llr(ilr)%wfd%nvctr_c+7*lzdlarge%llr(ilr)%wfd%nvctr_f
      end if
      nspin=1 !this must be modified later
      if (global) then
          call Lpsi_to_global2(iproc, sdim, ldim, orbs%norb, orbs%nspinor, nspin, lzdsmall%glr, &
               lzdsmall%llr(ilr), phismall(ists), philarge(istl))
      else
          call Lpsi_to_global2(iproc, sdim, ldim, orbs%norb, orbs%nspinor, nspin, lzdlarge%llr(ilr), &
               lzdsmall%llr(ilr), phismall(ists), philarge(istl))
      end if
      !!ists=ists+lzdsmall%llr(ilr)%wfd%nvctr_c+7*lzdsmall%llr(ilr)%wfd%nvctr_f
      !!istl=istl+lzdlarge%llr(ilr)%wfd%nvctr_c+7*lzdlarge%llr(ilr)%wfd%nvctr_f
      ists=ists+sdim
      istl=istl+ldim
  end do
  if(orbs%norbp>0 .and. ists/=npsidim_orbs_small+1) then
      write(*,'(3(a,i0))') 'ERROR on process ',iproc,': ',ists,'=ists /= npsidim_orbs_small+1=',npsidim_orbs_small+1
      stop
  end if
  if(orbs%norbp>0 .and. istl/=npsidim_orbs_large+1) then
      write(*,'(3(a,i0))') 'ERROR on process ',iproc,': ',istl,'=istl /= npsidim_orbs_large+1=',npsidim_orbs_large+1
      stop
  end if
       call timing(iproc,'small2large','OF') ! lr408t 
end subroutine small_to_large_locreg


subroutine large_to_small_locreg(iproc, npsidim_orbs_small, npsidim_orbs_large, lzdsmall, lzdlarge, &
       orbs, philarge, phismall)
  use module_base
  use module_types
  implicit none
  
  ! Calling arguments
  integer,intent(in) :: iproc, npsidim_orbs_small, npsidim_orbs_large
  type(local_zone_descriptors),intent(in) :: lzdsmall, lzdlarge
  type(orbitals_data),intent(in) :: orbs
  real(kind=8),dimension(npsidim_orbs_large),intent(in) :: philarge
  real(kind=8),dimension(npsidim_orbs_small),intent(out) :: phismall
  
  ! Local variables
  integer :: istl, ists, ilr, ldim, gdim, iorb
       call timing(iproc,'large2small','ON') ! lr408t   
  ! Transform back to small locreg
  ! No need to this array to zero, since all values will be filled with a value during the copy.
  !!call to_zero(npsidim_orbs_small, phismall(1))
  ists=1
  istl=1
  do iorb=1,orbs%norbp
      ilr = orbs%inWhichLocreg(orbs%isorb+iorb)
      ldim=lzdsmall%llr(ilr)%wfd%nvctr_c+7*lzdsmall%llr(ilr)%wfd%nvctr_f
      gdim=lzdlarge%llr(ilr)%wfd%nvctr_c+7*lzdlarge%llr(ilr)%wfd%nvctr_f
      call psi_to_locreg2(iproc, ldim, gdim, lzdsmall%llr(ilr), lzdlarge%llr(ilr), &
           philarge(istl:istl+gdim-1), phismall(ists:ists+ldim-1))
      ists=ists+lzdsmall%llr(ilr)%wfd%nvctr_c+7*lzdsmall%llr(ilr)%wfd%nvctr_f
      istl=istl+lzdlarge%llr(ilr)%wfd%nvctr_c+7*lzdlarge%llr(ilr)%wfd%nvctr_f
  end do

  if(orbs%norbp>0 .and. ists/=npsidim_orbs_small+1) stop 'ists/=npsidim_orbs_small+1'
  if(orbs%norbp>0 .and. istl/=npsidim_orbs_large+1) stop 'istl/=npsidim_orbs_large+1'
       call timing(iproc,'large2small','OF') ! lr408t 
end subroutine large_to_small_locreg







subroutine communicate_basis_for_density_collective(iproc, nproc, lzd, npsidim, orbs, lphi, collcom_sr)
  use module_base
  use module_types
  use module_interfaces, except_this_one => communicate_basis_for_density_collective
  use communications, only: transpose_switch_psir, transpose_communicate_psir, transpose_unswitch_psirt
  implicit none
  
  ! Calling arguments
  integer,intent(in) :: iproc, nproc, npsidim
  type(local_zone_descriptors),intent(in) :: lzd
  type(orbitals_data),intent(in) :: orbs
  real(kind=8),dimension(npsidim),intent(in) :: lphi
  type(comms_linear),intent(inout) :: collcom_sr
  
  ! Local variables
  integer :: ist, istr, iorb, iiorb, ilr, istat, iall
  real(kind=8),dimension(:),allocatable :: psir, psirwork, psirtwork
  type(workarr_sumrho) :: w
  character(len=*),parameter :: subname='comm_basis_for_dens_coll'

  call timing(iproc,'commbasis4dens','ON')

  psir = f_malloc(collcom_sr%ndimpsi_c,id='psir')

  ! Allocate the communication buffers for the calculation of the charge density.
  !call allocateCommunicationbufferSumrho(iproc, comsr, subname)
  ! Transform all orbitals to real space.
  ist=1
  istr=1
  do iorb=1,orbs%norbp
      iiorb=orbs%isorb+iorb
      ilr=orbs%inWhichLocreg(iiorb)
      call initialize_work_arrays_sumrho(lzd%Llr(ilr), w)
      call daub_to_isf(lzd%Llr(ilr), w, lphi(ist), psir(istr))
      call deallocate_work_arrays_sumrho(w)
      ist = ist + lzd%Llr(ilr)%wfd%nvctr_c + 7*lzd%Llr(ilr)%wfd%nvctr_f
      istr = istr + lzd%Llr(ilr)%d%n1i*lzd%Llr(ilr)%d%n2i*lzd%Llr(ilr)%d%n3i
  end do
  if(istr/=collcom_sr%ndimpsi_c+1) then
      write(*,'(a,i0,a)') 'ERROR on process ',iproc,' : istr/=collcom_sr%ndimpsi_c+1'
      stop
  end if

  psirwork = f_malloc(collcom_sr%ndimpsi_c,id='psirwork')

  call transpose_switch_psir(collcom_sr, psir, psirwork)

  call f_free(psir)

  psirtwork = f_malloc(collcom_sr%ndimind_c,id='psirtwork')

  call transpose_communicate_psir(iproc, nproc, collcom_sr, psirwork, psirtwork)

  call f_free(psirwork)

  call transpose_unswitch_psirt(collcom_sr, psirtwork, collcom_sr%psit_c)

  call f_free(psirtwork)

  call timing(iproc,'commbasis4dens','OF')

end subroutine communicate_basis_for_density_collective




subroutine DIISorSD(iproc, it, trH, tmbopt, ldiis, alpha, alphaDIIS, lphioldopt, trH_ref, kernel_best, complete_reset)
  use module_base
  use module_types
  use yaml_output
  implicit none
  
  ! Calling arguments
  integer,intent(in) :: iproc, it
  real(kind=8),intent(in) :: trH
  type(DFT_wavefunction),intent(inout) :: tmbopt
  type(localizedDIISParameters),intent(inout) :: ldiis
  real(kind=8),dimension(tmbopt%orbs%norbp),intent(inout) :: alpha, alphaDIIS
  real(kind=8),dimension(max(tmbopt%npsidim_orbs,tmbopt%npsidim_comp)),intent(out):: lphioldopt
  real(kind=8),intent(out) :: trH_ref
  real(kind=8),dimension(tmbopt%linmat%l%nvctr),intent(out) :: kernel_best
  logical,intent(out) :: complete_reset
  
  ! Local variables
  integer :: idsx, ii, offset, istdest, iorb, iiorb, ilr, ncount, istsource
  character(len=2) :: numfail_char
  character(len=10) :: stepsize_char
  

  ! Purpose:
  ! ========
  !   This subroutine decides whether one should use DIIS or variable step size
  !   steepest descent to improve the orbitals. In the beginning we start with DIIS
  !   with history length lin%DIISHistMax. If DIIS becomes unstable, we switch to
  !   steepest descent. If the steepest descent iterations are successful, we switch
  !   back to DIIS, but decrease the DIIS history length by one. However the DIIS
  !   history length is limited to be larger or equal than lin%DIISHistMin.

  ! indicates whether both the support functions and the kernel have been reset
  complete_reset=.false.

  ! history of the energy
  if (ldiis%isx>0) then
      ldiis%energy_hist(ldiis%mis)=trH
  end if
  !!write(*,'(a,10es14.6)') 'ldiis%energy_hist', ldiis%energy_hist

  ! If we swicthed to SD in the previous iteration, reset this flag.
  if(ldiis%switchSD) ldiis%switchSD=.false.
  !if(iproc==0) write(*,'(a,2es15.6,l5)') 'trH, ldiis%trmin, ldiis%resetDIIS', trH, ldiis%trmin, ldiis%resetDIIS

  ! Now come some checks whether the trace is descreasing or not. This further decides
  ! whether we should use DIIS or SD.

  ! Determine wheter the trace is decreasing (as it should) or increasing.
  ! This is done by comparing the current value with diisLIN%energy_min, which is
  ! the minimal value of the trace so far.
  !if(iproc==0) write(*,*) 'trH, ldiis%trmin', trH, ldiis%trmin
  if(trH<=ldiis%trmin+1.d-12*abs(ldiis%trmin) .and. .not.ldiis%resetDIIS) then !1.d-12 is here to tolerate some noise...
      ! Everything ok
      ldiis%trmin=trH
      ldiis%switchSD=.false.
      ldiis%itBest=it
      ldiis%icountSDSatur=ldiis%icountSDSatur+1
      ldiis%icountDIISFailureCons=0
      trH_ref=trH
      call vcopy(tmbopt%linmat%l%nvctr, tmbopt%linmat%kernel_%matrix_compr(1), 1, kernel_best(1), 1)
      !if(iproc==0) write(*,*) 'everything ok, copy last psi...'
      call vcopy(size(tmbopt%psi), tmbopt%psi(1), 1, lphioldopt(1), 1)

      ! If we are using SD (i.e. diisLIN%idsx==0) and the trace has been decreasing
      ! for at least 10 iterations, switch to DIIS. However the history length is decreased.
      if(ldiis%icountSDSatur>=10 .and. ldiis%isx==0 .or. ldiis%immediateSwitchToSD) then
          ldiis%icountSwitch=ldiis%icountSwitch+1
          idsx=max(ldiis%DIISHistMin,ldiis%DIISHistMax-ldiis%icountSwitch)
          if(idsx>0) then
              if(iproc==0) write(*,'(1x,a,i0)') 'switch to DIIS with new history length ', idsx
              ldiis%icountSDSatur=0
              ldiis%icountSwitch=0
              ldiis%icountDIISFailureTot=0
              ldiis%icountDIISFailureCons=0
              ldiis%is=0
              ldiis%switchSD=.false.
              ldiis%trmin=1.d100
              ldiis%trold=1.d100
              alpha=ldiis%alphaSD
              alphaDIIS=ldiis%alphaDIIS
              ldiis%icountDIISFailureTot=0
              ldiis%icountDIISFailureCons=0
              ldiis%immediateSwitchToSD=.false.
          end if
      end if
  else
      ! The trace is growing.
      ! Count how many times this occurs and (if we are using DIIS) switch to SD after 3 
      ! total failures or after 2 consecutive failures.
      if (ldiis%isx>0) then
          ldiis%icountDIISFailureCons=ldiis%icountDIISFailureCons+1
          ldiis%icountDIISFailureTot=ldiis%icountDIISFailureTot+1
      end if
      ldiis%icountSDSatur=0
      if((ldiis%icountDIISFailureCons>=4 .or. ldiis%icountDIISFailureTot>=6 .or. ldiis%resetDIIS) .and. ldiis%isx>0) then
          ! Switch back to SD.
          alpha=ldiis%alphaSD
          if(iproc==0) then
              !if(ldiis%icountDIISFailureCons>=4) write(*,'(1x,a,i0,a,es10.3)') 'DIIS failed ', &
              !    ldiis%icountDIISFailureCons, ' times consecutively. Switch to SD with stepsize', alpha(1)
              write(numfail_char,'(i2.2)') ldiis%icountDIISFailureCons
              write(stepsize_char,'(es10.3)') alpha(1)
              if(ldiis%icountDIISFailureCons>=4) then
                  call yaml_warning('DIIS failed '//numfail_char//' times consecutively. &
                       &Switch to SD with stepsize'//stepsize_char//'.')
                  call yaml_newline()
                  !!write(*,'(1x,a,i0,a,es10.3)') 'DIIS failed ', &
                  !!ldiis%icountDIISFailureCons, ' times consecutively. Switch to SD with stepsize', alpha(1)
              end if
              !!if(ldiis%icountDIISFailureTot>=6) write(*,'(1x,a,i0,a,es10.3)') 'DIIS failed ', &
              !!    ldiis%icountDIISFailureTot, ' times in total. Switch to SD with stepsize', alpha(1)
              if(ldiis%icountDIISFailureTot>=6) then
                  call yaml_warning('DIIS failed '//numfail_char//' times in total. &
                       &Switch to SD with stepsize'//stepsize_char//'.' )
                  call yaml_newline()
              end if
              if(ldiis%resetDIIS) then
                  call yaml_warning('reset DIIS due to flag')
                  call yaml_newline()
                  !write(*,'(1x,a)') 'reset DIIS due to flag'
              end if
              
          end if
          if(ldiis%resetDIIS) then
              ldiis%resetDIIS=.false.
              ldiis%immediateSwitchToSD=.true.
              ldiis%trmin=1.d100
          end if
          ! Otherwise there could be problems due to the orthonormalization (which sligtly increases 
          ! value of the target function)
          ldiis%trmin=1.d100
          ! Try to get back the orbitals of the best iteration. This is possible if
          ! these orbitals are still present in the DIIS history.
          if(it-ldiis%itBest<ldiis%isx) then
              if(iproc==0) then
                  !!if(iproc==0) write(*,'(1x,a,i0,a)')  'Recover the orbitals from iteration ', &
                  !!    ldiis%itBest, ' which are the best so far.'
                  if (iproc==0) then
                      call yaml_map('Take best TMBs from history',ldiis%itBest)
                  end if
              end if
              ii=modulo(ldiis%mis-(it-ldiis%itBest)-1,ldiis%isx)+1
              !if (iproc==0) write(*,*) 'ii',ii
              offset=0
              istdest=1
              !if(iproc==0) write(*,*) 'copy DIIS history psi...'
              do iorb=1,tmbopt%orbs%norbp
                  iiorb=tmbopt%orbs%isorb+iorb
                  ilr=tmbopt%orbs%inWhichLocreg(iiorb)
                  ncount=tmbopt%lzd%llr(ilr)%wfd%nvctr_c+7*tmbopt%lzd%llr(ilr)%wfd%nvctr_f
                  istsource=offset+(ii-1)*ncount+1
                  call vcopy(ncount, ldiis%phiHist(istsource), 1, tmbopt%psi(istdest), 1)
                  call vcopy(ncount, ldiis%phiHist(istsource), 1, lphioldopt(istdest), 1)
                  !if (iproc==0 .and. iorb==1) write(*,*) 'istsource, istdest, val', istsource, istdest, tmbopt%psi(istdest)
                  offset=offset+ldiis%isx*ncount
                  istdest=istdest+ncount
              end do
              trH_ref=ldiis%energy_hist(ii)
              !!if (iproc==0) write(*,*) 'take energy from entry',ii
              call vcopy(tmbopt%linmat%l%nvctr, kernel_best(1), 1, tmbopt%linmat%kernel_%matrix_compr(1), 1)
              !!call vcopy(tmbopt%linmat%l%nvctr, kernel_best(1), 1, tmbopt%linmat%denskern_large%matrix_compr(1), 1)
              complete_reset=.true.
          else
              !if(iproc==0) write(*,*) 'copy last psi...'
              call vcopy(size(tmbopt%psi), tmbopt%psi(1), 1, lphioldopt(1), 1)
              trH_ref=trH
          end if
          ldiis%isx=0
          ldiis%switchSD=.true.
      end if
      ! to indicate that no orthonormalization is required... (CHECK THIS!)
      if(ldiis%isx==0) ldiis%switchSD=.true. 
  end if

end subroutine DIISorSD

subroutine reconstruct_kernel(iproc, nproc, inversion_method, blocksize_dsyev, blocksize_pdgemm, &
           orbs, tmb, overlap_calculated)
  use module_base
  use module_types
  use module_interfaces, except_this_one => reconstruct_kernel
  use communications, only: transpose_localized
  use sparsematrix_base, only: sparsematrix_malloc_ptr, DENSE_FULL, assignment(=)
  use sparsematrix, only: uncompress_matrix
  implicit none

  ! Calling arguments
  integer,intent(in):: iproc, nproc, inversion_method, blocksize_dsyev, blocksize_pdgemm
  type(orbitals_data),intent(in):: orbs
  type(DFT_wavefunction),intent(inout):: tmb
  logical,intent(inout):: overlap_calculated

  ! Local variables
  integer:: istat, iall
  character(len=*),parameter:: subname='reconstruct_kernel'

  !call timing(iproc,'renormCoefComp','ON')

  ! Calculate the overlap matrix between the TMBs.
  if(.not. overlap_calculated) then
     if(.not.tmb%can_use_transposed) then
         if(associated(tmb%psit_c)) then
             call f_free_ptr(tmb%psit_c)
         end if
         if(associated(tmb%psit_f)) then
             call f_free_ptr(tmb%psit_f)
         end if
         tmb%psit_c = f_malloc_ptr(sum(tmb%collcom%nrecvcounts_c),id='tmb%psit_c')
         tmb%psit_f = f_malloc_ptr(7*sum(tmb%collcom%nrecvcounts_f),id='tmb%psit_f')
         call transpose_localized(iproc, nproc, tmb%npsidim_orbs, tmb%orbs, tmb%collcom, &
              tmb%psi, tmb%psit_c, tmb%psit_f, tmb%lzd)
         tmb%can_use_transposed=.true.
     end if
     !call timing(iproc,'renormCoefComp','OF')

     call calculate_overlap_transposed(iproc, nproc, tmb%orbs, tmb%collcom, &
          tmb%psit_c, tmb%psit_c, tmb%psit_f, tmb%psit_f, tmb%linmat%s, tmb%linmat%ovrlp_)
     ! This can then be deleted if the transition to the new type has been completed.
     !tmb%linmat%ovrlp%matrix_compr=tmb%linmat%ovrlp_%matrix_compr

     !call timing(iproc,'renormCoefComp','ON')
     overlap_calculated=.true.
  end if

  tmb%linmat%ovrlp_%matrix = sparsematrix_malloc_ptr(tmb%linmat%s, iaction=DENSE_FULL, id='tmb%linmat%ovrlp_%matrix')
  call uncompress_matrix(iproc, tmb%linmat%s, &
       inmat=tmb%linmat%ovrlp_%matrix_compr, outmat=tmb%linmat%ovrlp_%matrix)
  call reorthonormalize_coeff(iproc, nproc, orbs%norb, blocksize_dsyev, blocksize_pdgemm, inversion_method, &
       tmb%orbs, tmb%linmat%s, tmb%linmat%ks, tmb%linmat%ovrlp_, tmb%coeff, orbs)

  call f_free_ptr(tmb%linmat%ovrlp_%matrix)


  ! Recalculate the kernel
  call calculate_density_kernel(iproc, nproc, .true., orbs, tmb%orbs, tmb%coeff, tmb%linmat%l, tmb%linmat%kernel_)
  !tmb%linmat%denskern_large%matrix_compr = tmb%linmat%kernel_%matrix_compr
  !call transform_sparse_matrix(tmb%linmat%denskern, tmb%linmat%denskern_large, 'large_to_small')

end subroutine reconstruct_kernel

!> Passing sparse ovrlp, but for now assuming ovrlp%matrix will be allocated and filled if using dense
subroutine reorthonormalize_coeff(iproc, nproc, norb, blocksize_dsyev, blocksize_pdgemm, inversion_method, basis_orbs, &
           basis_overlap, KS_overlap, basis_overlap_mat, coeff, orbs)
  use module_base
  use module_types
  use module_interfaces, except_this_one => reorthonormalize_coeff
  use sparsematrix_base, only: sparse_matrix, matrices, matrices_null, &
                         allocate_matrices, deallocate_matrices
  implicit none

  ! Calling arguments
  integer, intent(in) :: iproc, nproc, norb
  integer, intent(in) :: blocksize_dsyev, blocksize_pdgemm, inversion_method
  type(orbitals_data), intent(in) :: basis_orbs   !number of basis functions
  type(sparse_matrix),intent(inout) :: basis_overlap, KS_overlap
  type(matrices),intent(inout) :: basis_overlap_mat
  real(kind=8),dimension(basis_orbs%norb,basis_orbs%norb),intent(inout) :: coeff
  type(orbitals_data), intent(in) :: orbs   !Kohn-Sham orbitals that will be orthonormalized and their parallel distribution
  ! Local variables
  integer :: ierr, istat, iall, ind, iorb, korb, llorb, jorb
  integer :: npts_per_proc, ind_start, ind_end, indc
  real(kind=8), dimension(:,:), allocatable :: coeff_tmp, coefftrans
  real(kind=8), dimension(:,:), pointer :: ovrlp_coeff
  real(kind=8),dimension(:,:),pointer :: ovrlp_matrix, inv_ovrlp_matrix
  character(len=*),parameter:: subname='reorthonormalize_coeff'
  type(matrices) :: KS_ovrlp_, inv_ovrlp_
  !integer :: iorb, jorb !DEBUG
  real(kind=8) :: tt, error!, tt2, tt3, ddot   !DEBUG
  !logical :: dense
  integer,parameter :: ALLGATHERV=1, ALLREDUCE=2
  integer, parameter :: communication_strategy=ALLGATHERV
  logical,parameter :: dense=.true.
  logical,parameter :: check_accuracy=.false.

  call mpi_barrier(bigdft_mpi%mpi_comm, ierr) ! to check timings
  call timing(iproc,'renormCoefCom1','ON')


  !if (present(orbs)) then
  !   communication_strategy=ALLREDUCE
  !else
  !   communication_strategy=ALLGATHERV
  !end if

<<<<<<< HEAD
  ovrlp_coeff=f_malloc_ptr((/norb,norb/), id='ovrlp_coeff')
=======
  ovrlp_coeff = f_malloc_ptr((/ norb, norb /),id='ovrlp_coeff')

  coeff_tmp = f_malloc((/ basis_orbs%norbp, max(norb, 1) /),id='coeff_tmp')
>>>>>>> e07894b4

  !!if(iproc==0) then
  !!    write(*,'(a)',advance='no') 'coeff renormalization...'
  !!end if

  !dense=.true.

  KS_ovrlp_ = matrices_null()
  call allocate_matrices(KS_overlap, allocate_full=.true., matname='KS_ovrlp_', mat=KS_ovrlp_)

  if (dense) then
     coeff_tmp=f_malloc((/basis_orbs%norbp,max(norb,1)/), id='coeff_tmp')

     ! Calculate the overlap matrix among the coefficients with respect to basis_overlap.
     if (basis_orbs%norbp>0) then
         !coeff_tmp=0.d0
         call dgemm('n', 'n', basis_orbs%norbp, norb, basis_orbs%norb, 1.d0, basis_overlap_mat%matrix(basis_orbs%isorb+1,1), &
              basis_orbs%norb, coeff(1,1), basis_orbs%norb, 0.d0, coeff_tmp, basis_orbs%norbp)
         call dgemm('t', 'n', norb, norb, basis_orbs%norbp, 1.d0, coeff(basis_orbs%isorb+1,1), &
              basis_orbs%norb, coeff_tmp, basis_orbs%norbp, 0.d0, ovrlp_coeff, norb)
      else
         call to_zero(norb**2,ovrlp_coeff(1,1))
      end if

      call f_free(coeff_tmp)
  else ! sparse - still less efficient than dense, also needs moving to a subroutine
     !also a problem with sparse at the moment - result not stored in correct arrays/allreduce etc

     call to_zero(norb**2, KS_ovrlp_%matrix(1,1))
     npts_per_proc = nint(real(basis_overlap%nvctr + basis_overlap%nfvctr,dp) / real(nproc*2,dp))
     ind_start = 1+iproc*npts_per_proc
     ind_end = (iproc+1)*npts_per_proc
     if (iproc==nproc-1) ind_end = basis_overlap%nvctr!ceiling(0.5d0*real(basis_overlap%nvctr + basis_overlap%nfvctr,dp))

     indc=0
     do ind = 1, basis_overlap%nvctr
        korb = basis_overlap%orb_from_index(1,ind)
        llorb = basis_overlap%orb_from_index(2,ind)
        if (korb<llorb) cycle ! so still only doing half
        indc = indc + 1
        if (indc < ind_start .or. indc > ind_end) cycle

        do iorb=1,norb
             if (llorb==korb) then
                tt=basis_overlap_mat%matrix_compr(ind)*coeff(korb,iorb)
                do jorb=iorb,norb
                    KS_ovrlp_%matrix(jorb,iorb)=KS_ovrlp_%matrix(jorb,iorb) &
                         +coeff(llorb,jorb)*tt
                end do
             else
                do jorb=iorb,norb
                    KS_ovrlp_%matrix(jorb,iorb)=KS_ovrlp_%matrix(jorb,iorb) &
                         +(coeff(llorb,iorb)*coeff(korb,jorb)+coeff(llorb,jorb)*coeff(korb,iorb))&
                         *basis_overlap_mat%matrix_compr(ind)
                end do
             end if
         end do
     end do

     ! use symmetry to calculate other half
     do iorb=1,norb
        do jorb=iorb+1,norb
           KS_ovrlp_%matrix(iorb,jorb) = KS_ovrlp_%matrix(jorb,iorb)
        end do
     end do

  end if !sparse/dense

  if (nproc > 1) then
      call timing(iproc,'renormCoefCom1','OF')
      call timing(iproc,'renormCoefComm','ON')
      call mpiallred(ovrlp_coeff(1,1), norb**2, mpi_sum, bigdft_mpi%mpi_comm)
      call timing(iproc,'renormCoefComm','OF')
      call timing(iproc,'renormCoefCom1','ON')
  end if

  ! Recalculate the coefficients
  call timing(iproc,'renormCoefCom1','OF')

  ! check whether this routine will be stable
  if (norb==orbs%norb) then
     call deviation_from_unity_parallel(iproc, nproc, orbs%norb, orbs%norbp, orbs%isorb, ovrlp_coeff(1,orbs%isorb+1), error)
  else
     call deviation_from_unity_parallel(iproc, 1, norb, norb, 0, ovrlp_coeff(1,1), error)    
  end if

  ! should convert this to yaml
  if (iproc==0) print*,'Deviation from unity in reorthonormalize_coeff',error

<<<<<<< HEAD
  if (error>0.5d0.and.orbs%norb==norb) then
     if (iproc==0) print*,'Error in reorthonormalize_coeff too large, reverting to gram-schmidt orthonormalization'
     ! gram-schmidt as too far from orthonormality to use iterative schemes for S^-1/2
     call f_free_ptr(ovrlp_coeff)
     call timing(iproc,'renormCoefCom2','ON')
     call gramschmidt_coeff_trans(iproc,nproc,orbs%norb,basis_orbs,basis_overlap,basis_overlap_mat,coeff)
     call timing(iproc,'renormCoefCom2','OF')
  else
     ! standard lowdin
     ! Not clean to use twice basis_overlap, but it should not matter as everything
     ! is done using the dense version

     inv_ovrlp_ = matrices_null()
     call allocate_matrices(KS_overlap, allocate_full=.true., matname='inv_ovrlp_', mat=inv_ovrlp_)

     if (norb==orbs%norb) then
         if (dense) call vcopy(norb**2, ovrlp_coeff(1,1), 1, KS_ovrlp_%matrix(1,1), 1)
         call overlapPowerGeneral(iproc, nproc, inversion_method, -2, &
              blocksize_dsyev, imode=2, ovrlp_smat=KS_overlap, inv_ovrlp_smat=KS_overlap, &
              ovrlp_mat=KS_ovrlp_, inv_ovrlp_mat=inv_ovrlp_, &
              check_accur=.false.)
     else
         ! It is not possible to use the standard parallelization scheme, so do serial
         ovrlp_matrix = f_malloc_ptr((/norb,norb/), id='ovrlp_matrix')
         inv_ovrlp_matrix = f_malloc_ptr((/norb,norb/), id='inv_ovrlp_matrix')
         call vcopy(norb**2, ovrlp_coeff(1,1), 1, ovrlp_matrix(1,1), 1)
         call overlap_minus_one_half_serial(iproc, 1, inversion_method, -2, blocksize_dsyev, &       
              norb, ovrlp_matrix, inv_ovrlp_matrix, check_accur=.false.)
         call f_free_ptr(ovrlp_matrix)
     !    call overlapPowerGeneral(iproc, 1, inversion_method, -2, &
     !         blocksize_dsyev, norb, orbs, imode=2, ovrlp_smat=basis_overlap, inv_ovrlp_smat=basis_overlap, &
     !         ovrlp_mat=basis_overlap_mat, inv_ovrlp_mat=inv_ovrlp, &
     !         check_accur=.false., ovrlp=ovrlp_coeff, inv_ovrlp=ovrlp_coeff2)
     end if
=======
  call f_free_ptr(ovrlp_coeff)

  ! Build the new linear combinations
  !call dgemm('n', 'n', basis_orbs%norb, orbs%norb, orbs%norb, 1.d0, coeff(1,1), basis_orbs%norb, &
  !     ovrlp_coeff2(1,1), orbs%norb, 0.d0, coeff_tmp(1,1), basis_orbs%norb)
  !call vcopy(basis_orbs%norb*orbs%norb,coeff_tmp(1,1),1,coeff(1,1),1)
>>>>>>> e07894b4

     call timing(iproc,'renormCoefCom2','ON')

     call f_free_ptr(ovrlp_coeff)

     ! Build the new linear combinations
     if (communication_strategy==ALLREDUCE) then
        coeff_tmp=f_malloc((/basis_orbs%norb,orbs%norb/), id='coeff_tmp')

        if (orbs%norbp>0) then
            if (norb==orbs%norb) then
                call dgemm('n', 't', basis_orbs%norb, orbs%norb, orbs%norbp, 1.d0, coeff(1,orbs%isorb+1), basis_orbs%norb, &
                     inv_ovrlp_%matrix(1,orbs%isorb+1), orbs%norb, 0.d0, coeff_tmp(1,1), basis_orbs%norb)
            else !surely this isn't correct??
                call dgemm('n', 't', basis_orbs%norb, orbs%norb, orbs%norbp, 1.d0, coeff(1,orbs%isorb+1), basis_orbs%norb, &
                     inv_ovrlp_matrix(1,orbs%isorb+1), orbs%norb, 0.d0, coeff_tmp(1,1), basis_orbs%norb)
            end if
        else
           call to_zero(basis_orbs%norb*orbs%norb, coeff_tmp(1,1))
        end if

        if (nproc > 1) then
           call mpiallred(coeff_tmp(1,1), basis_orbs%norb*orbs%norb, mpi_sum, bigdft_mpi%mpi_comm)
        end if
        call vcopy(basis_orbs%norb*orbs%norb,coeff_tmp(1,1),1,coeff(1,1),1)
     else
        coeff_tmp=f_malloc((/norb,max(1,basis_orbs%norbp)/), id='coeff_tmp')
        ! need to transpose so we can allgather - NOT VERY ELEGANT
        if (basis_orbs%norbp>0) then
            if (norb==orbs%norb) then
                call dgemm('n', 't', norb, basis_orbs%norbp, norb, 1.d0, inv_ovrlp_%matrix(1,1), norb, &
                    coeff(1+basis_orbs%isorb,1), basis_orbs%norb, 0.d0, coeff_tmp(1,1), norb)
            else
                call dgemm('n', 't', norb, basis_orbs%norbp, norb, 1.d0, inv_ovrlp_matrix(1,1), norb, &
                    coeff(1+basis_orbs%isorb,1), basis_orbs%norb, 0.d0, coeff_tmp(1,1), norb)
            end if
        end if

        coefftrans=f_malloc((/norb,basis_orbs%norb/), id='coefftrans')

        ! gather together
        if(nproc > 1) then
           call mpi_allgatherv(coeff_tmp(1,1), basis_orbs%norbp*norb, mpi_double_precision, coefftrans(1,1), &
              norb*basis_orbs%norb_par(:,0), norb*basis_orbs%isorb_par, mpi_double_precision, bigdft_mpi%mpi_comm, ierr)
        else
           call vcopy(basis_orbs%norbp*norb,coeff_tmp(1,1),1,coefftrans(1,1),1)
        end if

        ! untranspose coeff
        !$omp parallel do default(private) shared(coeff,coefftrans,norb,basis_orbs)
        do iorb=1,norb
           do jorb=1,basis_orbs%norb
              coeff(jorb,iorb) = coefftrans(iorb,jorb)
           end do
        end do
        !$omp end parallel do

<<<<<<< HEAD
        call f_free(coefftrans)
     end if

     call timing(iproc,'renormCoefCom2','OF')
=======
  call f_free(coeff_tmp)

  if (communication_strategy==ALLREDUCE) then
     coeff_tmp = f_malloc((/ basis_orbs%norb, orbs%norb /),id='coeff_tmp')
>>>>>>> e07894b4

     call deallocate_matrices(inv_ovrlp_)
     if (norb/=orbs%norb) then
         call f_free_ptr(inv_ovrlp_matrix)
     end if

<<<<<<< HEAD
     call f_free(coeff_tmp)
  end if

  if (check_accuracy) then
     ovrlp_coeff=f_malloc_ptr((/norb,norb/), id='ovrlp_coeff')
     coeff_tmp=f_malloc((/basis_orbs%norbp,max(norb,1)/), id='coeff_tmp')
     ! Calculate the overlap matrix among the coefficients with respect to basis_overlap.
=======
     if (nproc > 1) then
         call mpiallred(coeff_tmp(1,1), basis_orbs%norb*orbs%norb, mpi_sum, bigdft_mpi%mpi_comm)
     end if
     call vcopy(basis_orbs%norb*orbs%norb,coeff_tmp(1,1),1,coeff(1,1),1)
  else
     coeff_tmp = f_malloc((/ norb, max(1, basis_orbs%norbp) /),id='coeff_tmp')
     ! need to transpose so we can allgather - NOT VERY ELEGANT
>>>>>>> e07894b4
     if (basis_orbs%norbp>0) then
        coeff_tmp=0.d0
        call dgemm('n', 'n', basis_orbs%norbp, norb, basis_orbs%norb, 1.d0, basis_overlap_mat%matrix(basis_orbs%isorb+1,1), &
             basis_orbs%norb, coeff(1,1), basis_orbs%norb, 0.d0, coeff_tmp, basis_orbs%norbp)
        call dgemm('t', 'n', norb, norb, basis_orbs%norbp, 1.d0, coeff(basis_orbs%isorb+1,1), &
             basis_orbs%norb, coeff_tmp, basis_orbs%norbp, 0.d0, ovrlp_coeff, norb)
     else
        call to_zero(norb**2,ovrlp_coeff(1,1))
     end if

<<<<<<< HEAD
     call f_free(coeff_tmp)

     if (nproc>1) then
        call mpiallred(ovrlp_coeff(1,1), norb**2, mpi_sum, bigdft_mpi%mpi_comm)
     end if
=======
     coefftrans = f_malloc((/ norb, basis_orbs%norb /),id='coefftrans')
>>>>>>> e07894b4

     if (norb==orbs%norb) then
        call deviation_from_unity_parallel(iproc, nproc, orbs%norb, orbs%norbp, orbs%isorb, ovrlp_coeff(1,orbs%isorb+1), error)
     else
        call deviation_from_unity_parallel(iproc, 1, norb, norb, 0, ovrlp_coeff(1,1), error)    
     end if

<<<<<<< HEAD
     if (iproc==0) print*,'Deviation from unity following reorthonormalize_coeff',error
=======
     ! untranspose coeff
     do iorb=1,norb
        do jorb=1,basis_orbs%norb
           coeff(jorb,iorb) = coefftrans(iorb,jorb)
        end do
     end do
     call f_free(coefftrans)
  end if
>>>>>>> e07894b4

     !do iorb=1,norb
     !   do jorb=1,norb
     !      if (iproc==0) print*,jorb,iorb,ovrlp_coeff(jorb,iorb)
     !   end do
     !end do

     call f_free_ptr(ovrlp_coeff)
  end if

  call deallocate_matrices(KS_ovrlp_)

<<<<<<< HEAD
=======
  !iall=-product(shape(ovrlp_coeff2))*kind(ovrlp_coeff2)
  !deallocate(ovrlp_coeff2,stat=istat)
  !call memocc(istat,iall,'ovrlp_coeff2',subname)

  call f_free(coeff_tmp)
>>>>>>> e07894b4

end subroutine reorthonormalize_coeff


!> Estimate the energy change, given by the product of the force and the "displacement" .
subroutine estimate_energy_change(npsidim_orbs, orbs, lzd, psidiff, hpsi_noprecond, delta_energy)
  use module_base
  use module_types
  implicit none

  ! Calling arguments
  integer, intent(in) :: npsidim_orbs
  type(orbitals_data),intent(in) :: orbs
  type(local_zone_descriptors),intent(in) :: lzd
  real(kind=8),dimension(npsidim_orbs),intent(in) :: psidiff, hpsi_noprecond
  real(kind=8),intent(out) :: delta_energy

  ! Local variables
  integer :: ist, iorb, iiorb, ilr, ncount, ierr
  real(kind=8) :: tt, ddot

  ist=1
  delta_energy=0.d0
  do iorb=1,orbs%norbp
      iiorb=orbs%isorb+iorb
      ilr=orbs%inwhichlocreg(iiorb)
      ncount=lzd%llr(ilr)%wfd%nvctr_c+7*lzd%llr(ilr)%wfd%nvctr_f
      tt=ddot(ncount, psidiff(ist), 1, hpsi_noprecond(ist), 1)
      delta_energy=delta_energy+4.0d0*tt
      ist=ist+ncount
  end do

  if (bigdft_mpi%nproc > 1) then
      call mpiallred(delta_energy, 1, mpi_sum, bigdft_mpi%mpi_comm)
  end if

end subroutine estimate_energy_change



subroutine purify_kernel(iproc, nproc, tmb, overlap_calculated, it_shift, it_opt, order_taylor, purification_quickreturn)
  use module_base
  use module_types
  use yaml_output
  use module_interfaces, except_this_one => purify_kernel
  use communications, only: transpose_localized
  use sparsematrix_base, only: sparsematrix_malloc_ptr, DENSE_FULL, assignment(=), matrices, &
                               matrices_null, allocate_matrices, deallocate_matrices
  use sparsematrix, only: compress_matrix, uncompress_matrix
  use foe_base, only: foe_data_get_real
  implicit none

  ! Calling arguments
  integer,intent(in) :: iproc, nproc, order_taylor
  type(DFT_wavefunction),intent(inout):: tmb
  logical,intent(inout):: overlap_calculated
  integer,intent(in) :: it_shift, it_opt
  logical,intent(in) :: purification_quickreturn

  ! Local variables
  integer :: istat, iall, it, lwork, info, iorb, jorb, ierr, jsegstart, jsegend, jseg, jjorb, iiorb
  integer :: ishift
  real(kind=8) :: trace_sparse, alpha, shift
  real(kind=8),dimension(:,:),allocatable :: k, ks, ksk, ksksk, kernel, overlap, kernel_prime
  real(kind=8),dimension(:),allocatable :: eval, work
  character(len=*),parameter :: subname='purify_kernel'
  real(kind=8) :: dnrm2, diff, ddot, tr_KS, chargediff, chargediff_old, error
  logical :: overlap_associated, inv_ovrlp_associated
  real(kind=8),dimension(2) :: bisec_bounds
  logical,dimension(2) :: bisec_bounds_ok
  real(kind=8),dimension(:,:),pointer :: ovrlp_onehalf, ovrlp_minusonehalf
  type(matrices) :: ovrlp_onehalf_, ovrlp_minusonehalf_

  if (purification_quickreturn) then
      if (iproc==0) call yaml_warning('quick return in purification')
      if (iproc==0) call yaml_newline()
      return
  end if

  call f_routine(id='purify_kernel')

  ovrlp_onehalf_ = matrices_null()
  call allocate_matrices(tmb%linmat%l, allocate_full=.true., matname='ovrlp_onehalf_', mat=ovrlp_onehalf_)
  ovrlp_minusonehalf_ = matrices_null()
  call allocate_matrices(tmb%linmat%l, allocate_full=.true., matname='ovrlp_minusonehalf_', mat=ovrlp_minusonehalf_)


  ! Calculate the overlap matrix between the TMBs.
  if(.not. overlap_calculated) then
     if(.not.tmb%can_use_transposed) then
         if(associated(tmb%psit_c)) then
             call f_free_ptr(tmb%psit_c)
         end if
         if(associated(tmb%psit_f)) then
             call f_free_ptr(tmb%psit_f)
         end if
         tmb%psit_c = f_malloc_ptr(sum(tmb%collcom%nrecvcounts_c),id='tmb%psit_c')
         tmb%psit_f = f_malloc_ptr(7*sum(tmb%collcom%nrecvcounts_f),id='tmb%psit_f')
         call transpose_localized(iproc, nproc, tmb%npsidim_orbs, tmb%orbs, tmb%collcom, &
              tmb%psi, tmb%psit_c, tmb%psit_f, tmb%lzd)
         tmb%can_use_transposed=.true.
     end if
     !call timing(iproc,'renormCoefComp','OF')

     call calculate_overlap_transposed(iproc, nproc, tmb%orbs, tmb%collcom, &
          tmb%psit_c, tmb%psit_c, tmb%psit_f, tmb%psit_f, tmb%linmat%s, tmb%linmat%ovrlp_)
     ! This can then be deleted if the transition to the new type has been completed.
     !!tmb%linmat%ovrlp%matrix_compr=tmb%linmat%ovrlp_%matrix_compr

     !call timing(iproc,'renormCoefComp','ON')
     overlap_calculated=.true.
  end if


  tmb%linmat%ovrlp_%matrix = sparsematrix_malloc_ptr(tmb%linmat%s, iaction=DENSE_FULL, id='tmb%linmat%ovrlp_%matrix')
  tmb%linmat%kernel_%matrix=f_malloc_ptr((/tmb%orbs%norb,tmb%orbs%norb/),id='tmb%linmat%kernel_%matrix')
  call uncompress_matrix(iproc,tmb%linmat%s, &
       inmat=tmb%linmat%ovrlp_%matrix_compr, outmat=tmb%linmat%ovrlp_%matrix)
  call uncompress_matrix(iproc, tmb%linmat%l, &
       inmat=tmb%linmat%kernel_%matrix_compr, outmat=tmb%linmat%kernel_%matrix)

  ks=f_malloc((/tmb%orbs%norb,tmb%orbs%norb/))
  ksk=f_malloc((/tmb%orbs%norb,tmb%orbs%norbp/))
  ksksk=f_malloc((/tmb%orbs%norb,tmb%orbs%norb/))
  kernel_prime=f_malloc((/tmb%orbs%norb,tmb%orbs%norb/))

  !ovrlp_onehalf=f_malloc_ptr((/tmb%orbs%norb,tmb%orbs%norb/),id='ovrlp_onehalf')
  !ovrlp_minusonehalf=f_malloc_ptr((/tmb%orbs%norb,tmb%orbs%norb/),id='ovrlp_minusonehalf')




  call timing(iproc,'purify_kernel ','ON') 

  call dscal(tmb%orbs%norb**2, 0.5d0, tmb%linmat%kernel_%matrix, 1)



  !!tmb%linmat%ovrlp_%matrix_compr = tmb%linmat%ovrlp%matrix_compr
  tr_KS=trace_sparse(iproc, nproc, tmb%orbs, tmb%linmat%s, tmb%linmat%l, &
        tmb%linmat%ovrlp_, tmb%linmat%kernel_)
  if (iproc==0) then
      call yaml_map('tr(KS) before purification',tr_KS)
      call yaml_newline
  end if


  alpha=1.d-4
  chargediff=0.d0
  
  !!if (.not.associated(tmb%linmat%inv_ovrlp_large%matrix_compr)) then
  !!    inv_ovrlp_associated=.false.
  !!    !!allocate(tmb%linmat%inv_ovrlp_large%matrix_compr(tmb%linmat%inv_ovrlp_large%nvctr),stat=istat)
  !!    !!call memocc(istat,tmb%linmat%inv_ovrlp_large%matrix_compr,'tmb%linmat%inv_ovrlp_large%matrix_compr',subname)
  !!    tmb%linmat%inv_ovrlp_large%matrix_compr=f_malloc_ptr(tmb%linmat%inv_ovrlp_large%nvctr,&
  !!        id='tmb%linmat%inv_ovrlp_large%matrix_compr')
  !!else
  !!    inv_ovrlp_associated=.true.
  !!end if

  if (it_shift>1) then
      call calculate_overlap_onehalf()
      call to_zero(tmb%orbs%norb**2, kernel_prime(1,1))
      if (tmb%orbs%norbp>0) then
          call dgemm('n', 'n', tmb%orbs%norb, tmb%orbs%norbp, tmb%orbs%norb, &
                     1.d0, tmb%linmat%kernel_%matrix, tmb%orbs%norb, &
                     ovrlp_onehalf_%matrix(1,tmb%orbs%isorb+1), tmb%orbs%norb, &
                     0.d0, ksksk, tmb%orbs%norb) 
          call dgemm('n', 'n', tmb%orbs%norb, tmb%orbs%norbp, tmb%orbs%norb, &
                     1.d0, ovrlp_onehalf_%matrix, tmb%orbs%norb, &
                     ksksk, tmb%orbs%norb, &
                     0.d0, kernel_prime(1,tmb%orbs%isorb+1), tmb%orbs%norb) 
      end if

      if (nproc > 1) then
          call mpiallred(kernel_prime(1,1), tmb%orbs%norb**2, mpi_sum, bigdft_mpi%mpi_comm)
      end if
  end if


  shift=0.d0
  bisec_bounds=0.d0
  bisec_bounds_ok=.false.

  shift_loop: do ishift=1,it_shift

  if (iproc==0) call yaml_newline()
  if (iproc==0) call yaml_map('shift of eigenvalues',shift,fmt='(es10.3)')

  if (iproc==0) call yaml_open_sequence('purification process')

      ! shift the eigenvalues of the density kernel, using ks as temporary variable
      if (shift/=0.d0) then
          if (ishift==1) stop 'eigenvalue shift not allowed for first iteration'
          do iorb=1,tmb%orbs%norb
              do jorb=1,tmb%orbs%norb
                  if (jorb==iorb) then
                      ks(jorb,iorb)=kernel_prime(jorb,iorb)+shift
                  else
                      ks(jorb,iorb)=kernel_prime(jorb,iorb)
                  end if
              end do
          end do
          call to_zero(tmb%orbs%norb**2, tmb%linmat%kernel_%matrix(1,1))
          if (tmb%orbs%norbp>0) then
              call dgemm('n', 'n', tmb%orbs%norb, tmb%orbs%norbp, tmb%orbs%norb, &
                         1.d0, ks, tmb%orbs%norb, &
                         ovrlp_minusonehalf_%matrix(1,tmb%orbs%isorb+1), tmb%orbs%norb, &
                         0.d0, ksksk, tmb%orbs%norb) 
              call dgemm('n', 'n', tmb%orbs%norb, tmb%orbs%norbp, tmb%orbs%norb, &
                         1.d0, ovrlp_minusonehalf_%matrix, tmb%orbs%norb, &
                         ksksk, tmb%orbs%norb, &
                         0.d0, tmb%linmat%kernel_%matrix(1,tmb%orbs%isorb+1), tmb%orbs%norb) 
          end if
    

          if (nproc > 1) then
             call mpiallred(tmb%linmat%kernel_%matrix(1,1), tmb%orbs%norb**2, mpi_sum, bigdft_mpi%mpi_comm)
          end if
      end if


      do it=1,it_opt

          call to_zero(tmb%orbs%norb**2, ks(1,1))
          if (tmb%orbs%norbp>0) then
              call dgemm('n', 'n', tmb%orbs%norb, tmb%orbs%norbp, tmb%orbs%norb, &
                         1.d0, tmb%linmat%kernel_%matrix(1,1), tmb%orbs%norb, &
                         tmb%linmat%ovrlp_%matrix(1,tmb%orbs%isorb+1), tmb%orbs%norb, &
                         0.d0, ks(1,tmb%orbs%isorb+1), tmb%orbs%norb) 
          end if

          if (nproc > 1) then
              call mpiallred(ks(1,1), tmb%orbs%norb**2, mpi_sum, bigdft_mpi%mpi_comm)
          end if

          if (tmb%orbs%norbp>0) then
              call dgemm('n', 'n', tmb%orbs%norb, tmb%orbs%norbp, tmb%orbs%norb, &
                         1.d0, ks(1,1), tmb%orbs%norb, &
                         tmb%linmat%kernel_%matrix(1,tmb%orbs%isorb+1), tmb%orbs%norb, &
                         0.d0, ksk(1,1), tmb%orbs%norb)
          end if
          if (tmb%orbs%norbp>0) then
              call dgemm('n', 'n', tmb%orbs%norb, tmb%orbs%norbp, tmb%orbs%norb, 1.d0, ks(1,1), tmb%orbs%norb, &
                         ksk(1,1), tmb%orbs%norb, 0.d0, ksksk(1,1), tmb%orbs%norb)
          end if


          diff=0.d0
          do iorb=tmb%orbs%isorb+1,tmb%orbs%isorb+tmb%orbs%norbp
              iiorb=iorb-tmb%orbs%isorb
              jsegstart=tmb%linmat%l%istsegline(iorb)
              if (iorb<tmb%orbs%norb) then
                  jsegend=tmb%linmat%l%istsegline(iorb+1)-1
              else
                  jsegend=tmb%linmat%l%nseg
              end if
              do jseg=jsegstart,jsegend
                  do jorb=tmb%linmat%l%keyg(1,jseg),tmb%linmat%l%keyg(2,jseg)
                      jjorb=jorb-(iorb-1)*tmb%orbs%norb
                      diff = diff + (ksk(jjorb,iiorb)-tmb%linmat%kernel_%matrix(jjorb,iorb))**2
                  end do
              end do
          end do

          call compress_matrix(iproc,tmb%linmat%l, &
               inmat=tmb%linmat%kernel_%matrix, outmat=tmb%linmat%kernel_%matrix_compr)
          !!tmb%linmat%ovrlp_%matrix_compr = tmb%linmat%ovrlp%matrix_compr
          tr_KS=trace_sparse(iproc, nproc, tmb%orbs, tmb%linmat%s, tmb%linmat%l, &
                tmb%linmat%ovrlp_, tmb%linmat%kernel_)
          chargediff=2.d0*tr_KS-foe_data_get_real(tmb%foe_obj,"charge")

          if (nproc > 1) then
              call mpiallred(diff, 1, mpi_sum, bigdft_mpi%mpi_comm)
          end if

          diff=sqrt(diff)
          if (iproc==0) then
              call yaml_newline()
              call yaml_sequence(advance='no')
              call yaml_open_map(flow=.true.)
              call yaml_map('iter',it)
              call yaml_map('diff from idempotency',diff,fmt='(es9.3)')
              call yaml_map('charge diff',chargediff,fmt='(es10.3)')
              !call yaml_map('alpha',alpha,fmt='(es8.2)')
              call yaml_close_map()
          end if

          call to_zero(tmb%orbs%norb**2, tmb%linmat%kernel_%matrix(1,1))
          do iorb=1,tmb%orbs%norbp
              iiorb=iorb+tmb%orbs%isorb
              do jorb=1,tmb%orbs%norb
                  tmb%linmat%kernel_%matrix(jorb,iiorb) = 3.d0*ksk(jorb,iorb) - 2.d0*ksksk(jorb,iorb)
              end do
          end do

          if (nproc > 1) then
              call mpiallred(tmb%linmat%kernel_%matrix(1,1), tmb%orbs%norb**2, mpi_sum, bigdft_mpi%mpi_comm)
          end if

          if (diff<1.d-10) exit

      end do

      call compress_matrix(iproc,tmb%linmat%l, &
           inmat=tmb%linmat%kernel_%matrix, outmat=tmb%linmat%kernel_%matrix_compr)
      !!tmb%linmat%ovrlp_%matrix_compr = tmb%linmat%ovrlp%matrix_compr
      tr_KS=trace_sparse(iproc, nproc, tmb%orbs, tmb%linmat%s, tmb%linmat%l, &
            tmb%linmat%ovrlp_, tmb%linmat%kernel_)
      chargediff=2.d0*tr_KS-foe_data_get_real(tmb%foe_obj,"charge")

      if (iproc==0) call yaml_close_sequence

      if (abs(chargediff)<1.d-6) exit shift_loop

      if (chargediff>0) then
          ! make this the new upper bound for the bisection
          bisec_bounds(2)=shift
          ! choose new shift, based on whether the lower bound is known or not
          if (bisec_bounds_ok(1)) then
              shift=0.5d0*(bisec_bounds(1)+bisec_bounds(2))
          else
              shift=bisec_bounds(2)-0.01d0
          end if
          bisec_bounds_ok(2)=.true.
      end if
      if (chargediff<0) then
          ! make this the new lower bound for the bisection
          bisec_bounds(1)=shift
          ! choose new shift, based on whether the upper bound is known or not
          if (bisec_bounds_ok(2)) then
              shift=0.5d0*(bisec_bounds(1)+bisec_bounds(2))
          else
              shift=bisec_bounds(1)+0.01d0
          end if
          bisec_bounds_ok(1)=.true.
      end if



  end do shift_loop

  !if (iproc==0) call yaml_close_sequence

  call dscal(tmb%orbs%norb**2, 2.0d0, tmb%linmat%kernel_%matrix, 1)

  call timing(iproc,'purify_kernel ','OF') 

  !call f_free(k)
  call f_free(ks)
  call f_free(ksk)
  call f_free(ksksk)
  call f_free(kernel_prime)

  !call f_free_ptr(ovrlp_onehalf)
  !call f_free_ptr(ovrlp_minusonehalf)

  !if (.not.inv_ovrlp_associated) then
  !    call f_free_ptr(tmb%linmat%inv_ovrlp_large%matrix_compr)
  !end if


  call compress_matrix(iproc, tmb%linmat%l, inmat=tmb%linmat%kernel_%matrix, outmat=tmb%linmat%kernel_%matrix_compr)

  !!tmb%linmat%ovrlp_%matrix_compr = tmb%linmat%ovrlp%matrix_compr
  tr_KS=trace_sparse(iproc, nproc, tmb%orbs, tmb%linmat%s, tmb%linmat%l, &
        tmb%linmat%ovrlp_, tmb%linmat%kernel_)
  if (iproc==0) then
      call yaml_newline()
      call yaml_map('tr(KS) after purification',tr_KS)
  end if


  call f_free_ptr(tmb%linmat%ovrlp_%matrix)
  call f_free_ptr(tmb%linmat%kernel_%matrix)

  call deallocate_matrices(ovrlp_onehalf_)
  call deallocate_matrices(ovrlp_minusonehalf_)

  call f_release_routine()



      contains

        subroutine calculate_overlap_onehalf()
          ! Taylor approximation of S^1/2 and S^-1/2 up to higher order

          call overlapPowerGeneral(iproc, nproc, order_taylor, 2, -1, &
               imode=2, ovrlp_smat=tmb%linmat%s, inv_ovrlp_smat=tmb%linmat%l, &
               ovrlp_mat=tmb%linmat%ovrlp_, inv_ovrlp_mat=ovrlp_onehalf_, check_accur=.true., &
               error=error)
          call overlapPowerGeneral(iproc, nproc, order_taylor, -2, -1, &
               imode=2, ovrlp_smat=tmb%linmat%s, inv_ovrlp_smat=tmb%linmat%l, &
               ovrlp_mat=tmb%linmat%ovrlp_, inv_ovrlp_mat=ovrlp_minusonehalf_, check_accur=.true., &
               error=error)
          if (iproc==0) then
              call yaml_map('error of S^-1/2',error,fmt='(es9.2)')
          end if
      end subroutine calculate_overlap_onehalf

end subroutine purify_kernel



subroutine get_KS_residue(iproc, nproc, tmb, KSorbs, hpsit_c, hpsit_f, KSres)
  use module_base
  use module_types
  use module_interfaces, except_this_one => get_KS_residue
  use sparsematrix_base, only: sparse_matrix, sparse_matrix_null, deallocate_sparse_matrix, &
                               matrices_null, allocate_matrices, deallocate_matrices, &
                               sparsematrix_malloc_ptr, DENSE_FULL, assignment(=)
  use sparsematrix, only: uncompress_matrix
  implicit none

  ! Calling arguments
  integer,intent(in) :: iproc, nproc
  type(DFT_wavefunction) :: tmb
  type(orbitals_data),intent(in) :: KSorbs
  real(kind=8),dimension(tmb%ham_descr%collcom%ndimind_c),intent(in) :: hpsit_c
  real(kind=8),dimension(7*tmb%ham_descr%collcom%ndimind_f),intent(in) :: hpsit_f
  real(kind=8),intent(out) :: KSres

  ! Local variables
  integer :: iorb, istat, ierr,  jorb
  real(kind=8) :: norbtot, scale_factor
  type(matrices) :: gradmat 
  real(kind=8),dimension(:,:),allocatable ::KH, KHKH, Kgrad
  character(len=*),parameter :: subname='get_KS_residue'

  call f_routine(id='get_KS_residue')
 
  !call nullify_sparse_matrix(gradmat)
  gradmat=matrices_null()
  call allocate_matrices(tmb%linmat%m, allocate_full=.true., &
       matname='gradmat', mat=gradmat)

  call calculate_overlap_transposed(iproc, nproc, tmb%orbs, tmb%ham_descr%collcom, &
       hpsit_c, hpsit_c, hpsit_f, hpsit_f, tmb%linmat%m, gradmat)


  !gradmat%matrix=f_malloc_ptr((/tmb%orbs%norb,tmb%orbs%norb/),id='gradmat%matrix')
  tmb%linmat%ham_%matrix = sparsematrix_malloc_ptr(tmb%linmat%m, iaction=DENSE_FULL, id='tmb%linmat%ham_%matrix')
  tmb%linmat%kernel_%matrix = sparsematrix_malloc_ptr(tmb%linmat%l, iaction=DENSE_FULL, id='tmb%linmat%kernel_%matrix')
  call uncompress_matrix(iproc, tmb%linmat%m, inmat=gradmat%matrix_compr, outmat=gradmat%matrix)
  call uncompress_matrix(iproc, tmb%linmat%m, &
       inmat=tmb%linmat%ham_%matrix_compr, outmat=tmb%linmat%ham_%matrix)
  call uncompress_matrix(iproc, tmb%linmat%l, inmat=tmb%linmat%kernel_%matrix_compr, outmat=tmb%linmat%kernel_%matrix)
  KH=f_malloc0((/tmb%orbs%norb,tmb%orbs%norb/),id='KH')
  KHKH=f_malloc0((/tmb%orbs%norb,tmb%orbs%norb/),id='KHKH')

  ! scale_factor takes into account the occupancies which are present in the kernel
  if (KSorbs%nspin==1) then
      ! closed shell, i.e. factor 2 is included in the kernel
      scale_factor=0.5d0
  else
      scale_factor=1.0d0
  end if

  !!KHKH=0.d0
  !!call dgemm('n', 'n', tmb%orbs%norbp, tmb%orbs%norb, tmb%orbs%norb, 1.0d0, tmb%linmat%denskern%matrix, &
  !!     tmb%orbs%norb, tmb%linmat%ham%matrix, tmb%orbs%norb, 0.d0, KH, tmb%orbs%norb)
  !!call dgemm('n', 't', tmb%orbs%norbp, tmb%orbs%norbp, tmb%orbs%norb, scale_factor, KH, &
  !!     tmb%orbs%norb, KH, tmb%orbs%norb, 0.d0, KHKH, tmb%orbs%norb)
  !!call mpiallred(KHKH(1,1), tmb%orbs%norb, mpi_sum, bigdft_mpi%mpi_comm, ierr)
  !!call dgemm('n', 'n', tmb%orbs%norb, tmb%orbs%norb, tmb%orbs%norb, 1.0d0, tmb%linmat%denskern%matrix, &
  !!     tmb%orbs%norb, gradmat%matrix, tmb%orbs%norb, 0.d0, Kgrad, tmb%orbs%norb)

  call timing(iproc,'ks_residue','ON')
  ! Parallelized version
  if (tmb%orbs%norbp>0) then
      call dgemm('n', 'n', tmb%orbs%norb, tmb%orbs%norbp, tmb%orbs%norb, 1.0d0, tmb%linmat%kernel_%matrix, &
           tmb%orbs%norb, tmb%linmat%ham_%matrix(1,tmb%orbs%isorb+1), tmb%orbs%norb, &
           0.d0, KH(1,tmb%orbs%isorb+1), tmb%orbs%norb)
  end if

  if (nproc > 1) then
      call mpiallred(KH(1,1), tmb%orbs%norb**2, mpi_sum, bigdft_mpi%mpi_comm)
  end if

  if (tmb%orbs%norbp>0) then
      call dgemm('n', 'n', tmb%orbs%norb, tmb%orbs%norbp, tmb%orbs%norb, scale_factor, KH, &
           tmb%orbs%norb, KH(1,tmb%orbs%isorb+1), tmb%orbs%norb, &
           0.d0, KHKH(1,tmb%orbs%isorb+1), tmb%orbs%norb)
  end if

  if (nproc > 1) then
      call mpiallred(KHKH(1,1), tmb%orbs%norb**2, mpi_sum, bigdft_mpi%mpi_comm)
  end if
  call f_free(KH)
  Kgrad=f_malloc0((/tmb%orbs%norb,tmb%orbs%norb/),id='Kgrad')
  if (tmb%orbs%norbp>0) then
      call dgemm('n', 'n', tmb%orbs%norb, tmb%orbs%norbp, tmb%orbs%norb, 1.0d0, tmb%linmat%kernel_%matrix, &
           tmb%orbs%norb, gradmat%matrix(1,tmb%orbs%isorb+1), tmb%orbs%norb, &
           0.d0, Kgrad(1,tmb%orbs%isorb+1), tmb%orbs%norb)
  end if

  if (nproc > 1) then
      call mpiallred(Kgrad(1,1), tmb%orbs%norb**2, mpi_sum, bigdft_mpi%mpi_comm)
  end if

  !!if (iproc==0) then
  !!  do iorb=1,tmb%orbs%norb
  !!    do jorb=1,tmb%orbs%norb
  !!      write(200,*) iorb, jorb, KHKH(jorb,iorb), Kgrad(jorb,iorb)
  !!    end do
  !!  end do
  !!end if

  !!! Sequential version
  !!call dgemm('n', 'n', tmb%orbs%norb, tmb%orbs%norb, tmb%orbs%norb, 1.0d0, tmb%linmat%denskern%matrix, &
  !!     tmb%orbs%norb, tmb%linmat%ham%matrix(1,1), tmb%orbs%norb, 0.d0, KH, tmb%orbs%norb)
  !!call dgemm('n', 'n', tmb%orbs%norb, tmb%orbs%norb, tmb%orbs%norb, scale_factor, KH, &
  !!     tmb%orbs%norb, KH(1,1), tmb%orbs%norb, 0.d0, KHKH, tmb%orbs%norb)
  !!call dgemm('n', 'n', tmb%orbs%norb, tmb%orbs%norb, tmb%orbs%norb, 1.0d0, tmb%linmat%denskern%matrix, &
  !!     tmb%orbs%norb, gradmat%matrix(1,1), tmb%orbs%norb, 0.d0, Kgrad, tmb%orbs%norb)
  !!if (iproc==0) then
  !!  do iorb=1,tmb%orbs%norb
  !!    do jorb=1,tmb%orbs%norb
  !!      write(201,*) iorb, jorb, KHKH(jorb,iorb), Kgrad(jorb,iorb)
  !!    end do
  !!  end do
  !!end if


  norbtot=0.d0
  do iorb=1,KSorbs%norb
      norbtot=norbtot+KSorbs%occup(iorb)
  end do

  KSres=0.d0
  do iorb=1,tmb%orbs%norb
      KSres=KSres+Kgrad(iorb,iorb)-KHKH(iorb,iorb)
  end do
  KSres=sqrt(KSres/norbtot)
  !!if (iproc==0) write(*,*) 'KSgrad',sqrt(KSgrad/norbtot)
  call timing(iproc,'ks_residue','OF')

  !call f_free_ptr(gradmat%matrix)
  call f_free_ptr(tmb%linmat%ham_%matrix)
  call f_free_ptr(tmb%linmat%kernel_%matrix)
  !call f_free_ptr(gradmat%matrix_compr)
  call deallocate_matrices(gradmat)


  call f_free(KHKH)
  call f_free(Kgrad)

  call f_release_routine()

end subroutine get_KS_residue
<|MERGE_RESOLUTION|>--- conflicted
+++ resolved
@@ -1860,13 +1860,7 @@
   !   communication_strategy=ALLGATHERV
   !end if
 
-<<<<<<< HEAD
   ovrlp_coeff=f_malloc_ptr((/norb,norb/), id='ovrlp_coeff')
-=======
-  ovrlp_coeff = f_malloc_ptr((/ norb, norb /),id='ovrlp_coeff')
-
-  coeff_tmp = f_malloc((/ basis_orbs%norbp, max(norb, 1) /),id='coeff_tmp')
->>>>>>> e07894b4
 
   !!if(iproc==0) then
   !!    write(*,'(a)',advance='no') 'coeff renormalization...'
@@ -1956,7 +1950,6 @@
   ! should convert this to yaml
   if (iproc==0) print*,'Deviation from unity in reorthonormalize_coeff',error
 
-<<<<<<< HEAD
   if (error>0.5d0.and.orbs%norb==norb) then
      if (iproc==0) print*,'Error in reorthonormalize_coeff too large, reverting to gram-schmidt orthonormalization'
      ! gram-schmidt as too far from orthonormality to use iterative schemes for S^-1/2
@@ -1991,14 +1984,6 @@
      !         ovrlp_mat=basis_overlap_mat, inv_ovrlp_mat=inv_ovrlp, &
      !         check_accur=.false., ovrlp=ovrlp_coeff, inv_ovrlp=ovrlp_coeff2)
      end if
-=======
-  call f_free_ptr(ovrlp_coeff)
-
-  ! Build the new linear combinations
-  !call dgemm('n', 'n', basis_orbs%norb, orbs%norb, orbs%norb, 1.d0, coeff(1,1), basis_orbs%norb, &
-  !     ovrlp_coeff2(1,1), orbs%norb, 0.d0, coeff_tmp(1,1), basis_orbs%norb)
-  !call vcopy(basis_orbs%norb*orbs%norb,coeff_tmp(1,1),1,coeff(1,1),1)
->>>>>>> e07894b4
 
      call timing(iproc,'renormCoefCom2','ON')
 
@@ -2056,24 +2041,16 @@
         end do
         !$omp end parallel do
 
-<<<<<<< HEAD
         call f_free(coefftrans)
      end if
 
      call timing(iproc,'renormCoefCom2','OF')
-=======
-  call f_free(coeff_tmp)
-
-  if (communication_strategy==ALLREDUCE) then
-     coeff_tmp = f_malloc((/ basis_orbs%norb, orbs%norb /),id='coeff_tmp')
->>>>>>> e07894b4
 
      call deallocate_matrices(inv_ovrlp_)
      if (norb/=orbs%norb) then
          call f_free_ptr(inv_ovrlp_matrix)
      end if
 
-<<<<<<< HEAD
      call f_free(coeff_tmp)
   end if
 
@@ -2081,15 +2058,6 @@
      ovrlp_coeff=f_malloc_ptr((/norb,norb/), id='ovrlp_coeff')
      coeff_tmp=f_malloc((/basis_orbs%norbp,max(norb,1)/), id='coeff_tmp')
      ! Calculate the overlap matrix among the coefficients with respect to basis_overlap.
-=======
-     if (nproc > 1) then
-         call mpiallred(coeff_tmp(1,1), basis_orbs%norb*orbs%norb, mpi_sum, bigdft_mpi%mpi_comm)
-     end if
-     call vcopy(basis_orbs%norb*orbs%norb,coeff_tmp(1,1),1,coeff(1,1),1)
-  else
-     coeff_tmp = f_malloc((/ norb, max(1, basis_orbs%norbp) /),id='coeff_tmp')
-     ! need to transpose so we can allgather - NOT VERY ELEGANT
->>>>>>> e07894b4
      if (basis_orbs%norbp>0) then
         coeff_tmp=0.d0
         call dgemm('n', 'n', basis_orbs%norbp, norb, basis_orbs%norb, 1.d0, basis_overlap_mat%matrix(basis_orbs%isorb+1,1), &
@@ -2100,15 +2068,11 @@
         call to_zero(norb**2,ovrlp_coeff(1,1))
      end if
 
-<<<<<<< HEAD
      call f_free(coeff_tmp)
 
      if (nproc>1) then
         call mpiallred(ovrlp_coeff(1,1), norb**2, mpi_sum, bigdft_mpi%mpi_comm)
      end if
-=======
-     coefftrans = f_malloc((/ norb, basis_orbs%norb /),id='coefftrans')
->>>>>>> e07894b4
 
      if (norb==orbs%norb) then
         call deviation_from_unity_parallel(iproc, nproc, orbs%norb, orbs%norbp, orbs%isorb, ovrlp_coeff(1,orbs%isorb+1), error)
@@ -2116,18 +2080,7 @@
         call deviation_from_unity_parallel(iproc, 1, norb, norb, 0, ovrlp_coeff(1,1), error)    
      end if
 
-<<<<<<< HEAD
      if (iproc==0) print*,'Deviation from unity following reorthonormalize_coeff',error
-=======
-     ! untranspose coeff
-     do iorb=1,norb
-        do jorb=1,basis_orbs%norb
-           coeff(jorb,iorb) = coefftrans(iorb,jorb)
-        end do
-     end do
-     call f_free(coefftrans)
-  end if
->>>>>>> e07894b4
 
      !do iorb=1,norb
      !   do jorb=1,norb
@@ -2140,14 +2093,6 @@
 
   call deallocate_matrices(KS_ovrlp_)
 
-<<<<<<< HEAD
-=======
-  !iall=-product(shape(ovrlp_coeff2))*kind(ovrlp_coeff2)
-  !deallocate(ovrlp_coeff2,stat=istat)
-  !call memocc(istat,iall,'ovrlp_coeff2',subname)
-
-  call f_free(coeff_tmp)
->>>>>>> e07894b4
 
 end subroutine reorthonormalize_coeff
 
