subroutine get_coeff(iproc,nproc,scf_mode,lzd,orbs,at,rxyz,denspot,&
    GPU, infoCoeff,ebs,nlpspd,proj,blocksize_pdsyev,nproc_pdsyev,&
    hx,hy,hz,SIC,tmbmix,tmb,fnrm,density_kernel,overlapmatrix,calculate_overlap_matrix,ldiis_coeff)
use module_base
use module_types
use module_interfaces, exceptThisOne => get_coeff, exceptThisOneA => writeonewave
use Poisson_Solver
implicit none

! Calling arguments
integer,intent(in):: iproc, nproc, scf_mode
integer,intent(in):: blocksize_pdsyev, nproc_pdsyev
type(local_zone_descriptors),intent(inout):: lzd
type(orbitals_data),intent(in) :: orbs
type(atoms_data),intent(in):: at
real(8),dimension(3,at%nat),intent(in):: rxyz
type(DFT_local_fields), intent(inout) :: denspot
type(GPU_pointers),intent(inout):: GPU
integer,intent(out):: infoCoeff
real(8),intent(out):: ebs, fnrm
real(8),intent(in):: hx, hy, hz
type(nonlocal_psp_descriptors),intent(in):: nlpspd
real(wp),dimension(nlpspd%nprojel),intent(inout):: proj
type(SIC_data),intent(in):: SIC
type(DFT_wavefunction),intent(inout):: tmbmix, tmb
real(8),dimension(tmbmix%orbs%norb,tmbmix%orbs%norb),intent(out):: density_kernel
real(8),dimension(tmbmix%orbs%norb,tmbmix%orbs%norb),intent(inout):: overlapmatrix
logical,intent(in):: calculate_overlap_matrix
type(localizedDIISParameters),intent(inout),optional:: ldiis_coeff

! Local variables 
integer:: istat, iall, iorb, jorb, korb, info, inc, jjorb,borb
real(8),dimension(:),allocatable:: eval, lhphi, psit_c, psit_f, hpsit_c, hpsit_f
real(8),dimension(:,:),allocatable:: ovrlp,test,ovrlp_cpy
real(8),dimension(:,:,:),allocatable:: matrixElements
real(8):: tt
logical:: withConfinement
type(confpot_data),dimension(:),allocatable :: confdatarrtmp
type(energy_terms) :: energs
character(len=*),parameter:: subname='get_coeff'
!For debug
integer :: ldim,istart,lwork,iiorb,ilr,ind2,ncnt
character(len=1) :: num
<<<<<<< HEAD
real(8),dimension(:),allocatable :: Gphi, Ghphi, work, locrad_tmp
type(DFT_wavefunction):: tmblarge
real(8),dimension(:,:),allocatable:: locregCenter
real(8),dimension(:),pointer:: lhphilarge, lhphilargeold, lphilargeold

=======
real(8),dimension(:),allocatable :: Gphi, Ghphi, work
real(8) :: av_h_sym_diff, diff_frm_ortho, diff_frm_sym
real(8) :: av_h_sym_diff1,av_h_sym_diff2,av_h_sym_diff3 ! lr408 hc
real(8) :: ekin,epot,enl !lr408 hc
real(8),dimension(:,:,:),allocatable:: matrixElements1,matrixElements2,matrixElements3 ! lr408 hc
real(8),dimension(:),allocatable:: lhphi1,lhphi2,lhphi3
>>>>>>> 3396f922

  ! Allocate the local arrays.  
  allocate(matrixElements(tmbmix%orbs%norb,tmbmix%orbs%norb,2), stat=istat)
  call memocc(istat, matrixElements, 'matrixElements', subname)
  allocate(eval(tmbmix%orbs%norb), stat=istat)
  call memocc(istat, eval, 'eval', subname)
  allocate(ovrlp(tmbmix%orbs%norb,tmbmix%orbs%norb), stat=istat)
  call memocc(istat, ovrlp, 'ovrlp', subname)
  allocate(ovrlp_cpy(tmbmix%orbs%norb,tmbmix%orbs%norb), stat=istat)
  call memocc(istat, ovrlp_cpy, 'ovrlp_cpy', subname)

  if(calculate_overlap_matrix) then
      if(tmbmix%wfnmd%bpo%communication_strategy_overlap==COMMUNICATION_COLLECTIVE) then
          !!allocate(psit_c(tmbmix%collcom%ndimind_c))
          !!call memocc(istat, psit_c, 'psit_c', subname)
          !!allocate(psit_f(7*tmbmix%collcom%ndimind_f))
          !!call memocc(istat, psit_f, 'psit_f', subname)
          call transpose_localized(iproc, nproc, tmbmix%orbs, tmbmix%collcom, tmbmix%psi, tmbmix%psit_c, tmbmix%psit_f, lzd)
          call calculate_overlap_transposed(iproc, nproc, tmbmix%orbs, tmbmix%mad, tmbmix%collcom, tmbmix%psit_c, &
               tmbmix%psit_c, tmbmix%psit_f, tmbmix%psit_f, overlapmatrix)
          !!call untranspose_localized(iproc, nproc, tmbmix%orbs, tmbmix%collcom, psit_c, psit_f, tmbmix%psi, lzd)
          !!iall=-product(shape(psit_c))*kind(psit_c)
          !!deallocate(psit_c, stat=istat)
          !!call memocc(istat, iall, 'psit_c', subname)
          !!iall=-product(shape(psit_f))*kind(psit_f)
          !!deallocate(psit_f, stat=istat)
          !!call memocc(istat, iall, 'psit_f', subname)
      else if(tmbmix%wfnmd%bpo%communication_strategy_overlap==COMMUNICATION_P2P) then
          call getOverlapMatrix2(iproc, nproc, lzd, tmbmix%orbs, tmbmix%comon, tmbmix%op, tmbmix%psi, tmbmix%mad, overlapmatrix)
      else
          stop 'wrong communication_strategy_overlap'
      end if
  end if


  if(tmbmix%wfnmd%bs%communicate_phi_for_lsumrho) then
      call communicate_basis_for_density(iproc, nproc, lzd, tmbmix%orbs, tmbmix%psi, tmbmix%comsr)
  end if
  

  if(iproc==0) write(*,'(1x,a)') '----------------------------------- Determination of the orbitals in this new basis.'

  !!!! Gather the potential (it has been posted in the subroutine linearScaling) if the basis functions
  !!!! have not been updated (in that case it was gathered there). If newgradient is true, it has to be
  !!!! gathered as well since the locregs changed.
  !!!call local_potential_dimensions(lzd,tmbmix%orbs,denspot%dpbox%ngatherarr(0,1))
  !!!call full_local_potential(iproc,nproc,tmbmix%orbs,Lzd,2,denspot%dpbox,denspot%rhov,denspot%pot_work,tmbmix%comgp)

  ! Apply the Hamitonian to the orbitals. The flag withConfinement=.false. indicates that there is no
  ! confining potential added to the Hamiltonian.
  allocate(lhphi(max(tmbmix%orbs%npsidim_orbs,tmbmix%orbs%npsidim_comp)), stat=istat)
  call memocc(istat, lhphi, 'lhphi', subname)
  withConfinement=.false.
  allocate(lzd%doHamAppl(lzd%nlr), stat=istat)
  call memocc(istat, lzd%doHamAppl, 'lzd%doHamAppl', subname)
  lzd%doHamAppl=.true.
  allocate(confdatarrtmp(tmbmix%orbs%norbp))
  call default_confinement_data(confdatarrtmp,tmbmix%orbs%norbp)
  !!call FullHamiltonianApplication(iproc,nproc,at,tmbmix%orbs,rxyz,&
  !!     proj,lzd,nlpspd,confdatarrtmp,denspot%dpbox%ngatherarr,denspot%pot_work,tmbmix%psi,lhphi,&
  !!     energs,SIC,GPU,&
  !!     pkernel=denspot%pkernelseq)
  if (tmbmix%orbs%npsidim_orbs > 0) call to_zero(tmbmix%orbs%npsidim_orbs,lhphi(1))
  call NonLocalHamiltonianApplication(iproc,at,tmbmix%orbs,rxyz,&
       proj,lzd,nlpspd,tmbmix%psi,lhphi,energs%eproj)
  call local_potential_dimensions(lzd,tmbmix%orbs,denspot%dpbox%ngatherarr(0,1))
  !!call full_local_potential(iproc,nproc,tmbmix%orbs,Lzd,2,denspot%dpbox,denspot%rhov,denspot%pot_work,tmbmix%comgp)

      allocate(locregCenter(3,tmb%lzd%nlr), stat=istat)
      allocate(locrad_tmp(tmb%lzd%nlr), stat=istat)
      do iorb=1,tmb%orbs%norb
          ilr=tmb%orbs%inwhichlocreg(iorb)
          locregCenter(:,ilr)=tmb%lzd%llr(ilr)%locregCenter
      end do
      do ilr=1,tmb%lzd%nlr
          locrad_tmp(ilr)=tmb%lzd%llr(ilr)%locrad+8.d0*tmb%lzd%hgrids(1)
      end do
      call update_locreg(iproc, nproc, tmb%lzd%nlr, locrad_tmp, tmb%orbs%inwhichlocreg, locregCenter, tmb%lzd%glr, &
           .false., denspot%dpbox%nscatterarr, tmb%lzd%hgrids(1), tmb%lzd%hgrids(2), tmb%lzd%hgrids(3), &
           tmb%orbs, tmblarge%lzd, tmblarge%orbs, tmblarge%op, tmblarge%comon, &
           tmblarge%comgp, tmblarge%comsr, tmblarge%mad, tmblarge%collcom)
      call allocate_auxiliary_basis_function(tmblarge%orbs%npsidim_orbs, subname, tmblarge%psi, &
           lhphilarge, lhphilargeold, lphilargeold)
      call copy_basis_performance_options(tmb%wfnmd%bpo, tmblarge%wfnmd%bpo, subname)
      call copy_orthon_data(tmb%orthpar, tmblarge%orthpar, subname)
      tmblarge%wfnmd%nphi=tmblarge%orbs%npsidim_orbs
      call local_potential_dimensions(tmblarge%lzd,tmblarge%orbs,denspot%dpbox%ngatherarr(0,1))


      ! Go to large localization region and do the orthonormalization there.
      tmblarge%psi=0.d0
      lhphilarge=0.d0
      call small_to_large_locreg(iproc, nproc, tmb%lzd, tmblarge%lzd, tmb%orbs, tmblarge%orbs, tmb%psi, tmblarge%psi)
      call small_to_large_locreg(iproc, nproc, tmb%lzd, tmblarge%lzd, tmb%orbs, tmblarge%orbs, lhphi, lhphilarge)

      call allocateCommunicationsBuffersPotential(tmblarge%comgp, subname)
      call post_p2p_communication(iproc, nproc, denspot%dpbox%ndimpot, denspot%rhov, &
           tmblarge%comgp%nrecvbuf, tmblarge%comgp%recvbuf, tmblarge%comgp)

  allocate(tmblarge%lzd%doHamAppl(tmblarge%lzd%nlr), stat=istat)
  call memocc(istat, tmblarge%lzd%doHamAppl, 'tmblarge%lzd%doHamAppl', subname)
  tmblarge%lzd%doHamAppl=.true.

  call wait_p2p_communication(iproc, nproc, tmbmix%comgp)


  !!call LocalHamiltonianApplication(iproc,nproc,at,tmbmix%orbs,&
  !!     lzd,confdatarrtmp,denspot%dpbox%ngatherarr,denspot%pot_work,tmbmix%psi,lhphi,&
  !!     energs,SIC,GPU,.false.,pkernel=denspot%pkernelseq,dpbox=denspot%dpbox,potential=denspot%rhov,comgp=tmbmix%comgp)
  call LocalHamiltonianApplication(iproc,nproc,at,tmblarge%orbs,&
       tmblarge%lzd,confdatarrtmp,denspot%dpbox%ngatherarr,denspot%pot_work,tmblarge%psi,lhphilarge,&
       energs,SIC,GPU,.false.,pkernel=denspot%pkernelseq,dpbox=denspot%dpbox,potential=denspot%rhov,comgp=tmblarge%comgp)
  !!call SynchronizeHamiltonianApplication(nproc,tmbmix%orbs,lzd,GPU,lhphi,&
  !!     energs%ekin,energs%epot,energs%eproj,energs%evsic,energs%eexctX)
  call SynchronizeHamiltonianApplication(nproc,tmblarge%orbs,tmblarge%lzd,GPU,lhphi,&
       energs%ekin,energs%epot,energs%eproj,energs%evsic,energs%eexctX)



<<<<<<< HEAD
=======
  allocate(lhphi1(max(tmbmix%orbs%npsidim_orbs,tmbmix%orbs%npsidim_comp)), stat=istat) ! lr408 hc
  allocate(lhphi2(max(tmbmix%orbs%npsidim_orbs,tmbmix%orbs%npsidim_comp)), stat=istat) ! lr408 hc
  allocate(lhphi3(max(tmbmix%orbs%npsidim_orbs,tmbmix%orbs%npsidim_comp)), stat=istat) ! lr408 hc
  call FullHamiltonianApplication(iproc,nproc,at,tmbmix%orbs,rxyz,&
       proj,lzd,nlpspd,confdatarrtmp,denspot%dpbox%ngatherarr,denspot%pot_work,tmbmix%psi,lhphi1,&
       energs,SIC,GPU,&
       pkernel=denspot%pkernelseq,hamcomp=1) !kinetic ! lr408 hc
       av_h_sym_diff1=energs%ekin
  call FullHamiltonianApplication(iproc,nproc,at,tmbmix%orbs,rxyz,&
       proj,lzd,nlpspd,confdatarrtmp,denspot%dpbox%ngatherarr,denspot%pot_work,tmbmix%psi,lhphi2,&
       energs,SIC,GPU,&
       pkernel=denspot%pkernelseq,hamcomp=2) !locpot ! lr408 hc
       av_h_sym_diff2=energs%epot
  call FullHamiltonianApplication(iproc,nproc,at,tmbmix%orbs,rxyz,&
       proj,lzd,nlpspd,confdatarrtmp,denspot%dpbox%ngatherarr,denspot%pot_work,tmbmix%psi,lhphi3,&
       energs,SIC,GPU,&
       pkernel=denspot%pkernelseq,hamcomp=3) !nonlocpot ! lr408 hc
       av_h_sym_diff3=energs%eproj

>>>>>>> 3396f922
  deallocate(confdatarrtmp)
!DEBUG
if (iproc==0) then
   write(*,'(1x,a,4(1x,1pe18.11))') 'ekin_sum,epot_sum,eproj_sum',  & 
   2*energs%ekin,2*energs%epot,2*energs%eproj,2*energs%ekin+2*energs%epot+2*energs%eproj
   write(*,'(1x,a,4(1x,1pe18.11))') 'ekin_sum,epot_sum,eproj_sum',  & 
   2*av_h_sym_diff1,2*av_h_sym_diff2,2*av_h_sym_diff3,2*av_h_sym_diff1+2*av_h_sym_diff2+2*av_h_sym_diff3
endif                                                                                                                                                                       
!END DEBUG

!! TEST: precond
  !!if(scf_mode==LINEAR_DIRECT_MINIMIZATION) then
  !!    ind2=1
  !!    do iorb=1,tmbmix%orbs%norbp
  !!        iiorb=tmbmix%orbs%isorb+iorb
  !!        ilr = tmbmix%orbs%inWhichLocreg(iiorb)
  !!        ncnt=tmb%lzd%llr(ilr)%wfd%nvctr_c+7*tmb%lzd%llr(ilr)%wfd%nvctr_f
  !!        call choosePreconditioner2(iproc, nproc, tmbmix%orbs, tmb%lzd%llr(ilr), &
  !!             tmb%lzd%hgrids(1), tmb%lzd%hgrids(2), tmb%lzd%hgrids(3), &
  !!             tmbmix%wfnmd%bs%nit_precond, lhphi(ind2:ind2+ncnt-1), tmbmix%confdatarr(iorb)%potorder, &
  !!             0.d0, 1, iorb, tt)
  !!        ind2=ind2+ncnt
  !!    end do
  !!end if

  iall=-product(shape(lzd%doHamAppl))*kind(lzd%doHamAppl)
  deallocate(lzd%doHamAppl, stat=istat)
  call memocc(istat, iall, 'lzd%doHamAppl', subname)

  iall=-product(shape(tmblarge%lzd%doHamAppl))*kind(tmblarge%lzd%doHamAppl)
  deallocate(tmblarge%lzd%doHamAppl, stat=istat)
  call memocc(istat, iall, 'tmblarge%lzd%doHamAppl', subname)



  iall=-product(shape(denspot%pot_work))*kind(denspot%pot_work)
  deallocate(denspot%pot_work, stat=istat)
  call memocc(istat, iall, 'denspot%pot_work', subname)

  if(iproc==0) write(*,'(1x,a)') 'done.'

  !!! Deallocate the buffers needed for the communication of the potential.
  !!call deallocateCommunicationsBuffersPotential(tmbmix%comgp, subname)


  ! Calculate the matrix elements <phi|H|phi>.
  if(tmbmix%wfnmd%bpo%communication_strategy_overlap==COMMUNICATION_COLLECTIVE) then

      allocate(tmblarge%psit_c(tmblarge%collcom%ndimind_c), stat=istat)
      call memocc(istat, tmblarge%psit_c, 'tmblarge%psit_c', subname)
      allocate(tmblarge%psit_f(7*tmblarge%collcom%ndimind_f), stat=istat)
      call memocc(istat, tmblarge%psit_f, 'tmblarge%psit_f', subname)

      !!allocate(psit_c(tmbmix%collcom%ndimind_c))
      !!call memocc(istat, psit_c, 'psit_c', subname)
      !!allocate(psit_f(7*tmbmix%collcom%ndimind_f))
      !!call memocc(istat, psit_f, 'psit_f', subname)
      allocate(hpsit_c(tmblarge%collcom%ndimind_c))
      call memocc(istat, hpsit_c, 'hpsit_c', subname)
      allocate(hpsit_f(7*tmblarge%collcom%ndimind_f))
      call memocc(istat, hpsit_f, 'hpsit_f', subname)
<<<<<<< HEAD
      !!call transpose_localized(iproc, nproc, tmblarge%orbs, tmblarge%collcom, tmblarge%psi, psit_c, psit_f, lzd)
      call transpose_localized(iproc, nproc, tmblarge%orbs,  tmblarge%collcom, &
           lhphilarge, hpsit_c, hpsit_f, tmblarge%lzd)
      call transpose_localized(iproc, nproc, tmblarge%orbs,  tmblarge%collcom, &
           tmblarge%psi, tmblarge%psit_c, tmblarge%psit_f, tmblarge%lzd)
      call calculate_overlap_transposed(iproc, nproc, tmblarge%orbs, tmblarge%mad, tmblarge%collcom, &
           tmblarge%psit_c, hpsit_c, tmblarge%psit_f, hpsit_f, matrixElements)
      !!call untranspose_localized(iproc, nproc, tmblarge%orbs, tmblarge%collcom, psit_c, psit_f, tmblarge%psi, lzd)
=======
      !!call transpose_localized(iproc, nproc, tmbmix%orbs, tmbmix%collcom, tmbmix%psi, psit_c, psit_f, lzd)
      allocate(matrixElements1(tmbmix%orbs%norb,tmbmix%orbs%norb,2), stat=istat) !lr408 hc
      allocate(matrixElements2(tmbmix%orbs%norb,tmbmix%orbs%norb,2), stat=istat) !lr408 hc
      allocate(matrixElements3(tmbmix%orbs%norb,tmbmix%orbs%norb,2), stat=istat) !lr408 hc
      call transpose_localized(iproc, nproc, tmbmix%orbs,  tmbmix%collcom, & !lr408 hc
           lhphi1, hpsit_c, hpsit_f, lzd)
      call calculate_overlap_transposed(iproc, nproc, tmbmix%orbs, tmbmix%mad, tmbmix%collcom, &
           tmbmix%psit_c, hpsit_c, tmbmix%psit_f, hpsit_f, matrixElements1)
      call transpose_localized(iproc, nproc, tmbmix%orbs,  tmbmix%collcom, & !lr408 hc
           lhphi2, hpsit_c, hpsit_f, lzd)
      call calculate_overlap_transposed(iproc, nproc, tmbmix%orbs, tmbmix%mad, tmbmix%collcom, &
           tmbmix%psit_c, hpsit_c, tmbmix%psit_f, hpsit_f, matrixElements2)
      call transpose_localized(iproc, nproc, tmbmix%orbs,  tmbmix%collcom, & !lr408 hc
           lhphi3, hpsit_c, hpsit_f, lzd)
      call calculate_overlap_transposed(iproc, nproc, tmbmix%orbs, tmbmix%mad, tmbmix%collcom, &
           tmbmix%psit_c, hpsit_c, tmbmix%psit_f, hpsit_f, matrixElements3)
      call transpose_localized(iproc, nproc, tmbmix%orbs,  tmbmix%collcom, &
           lhphi, hpsit_c, hpsit_f, lzd)
      call calculate_overlap_transposed(iproc, nproc, tmbmix%orbs, tmbmix%mad, tmbmix%collcom, &
           tmbmix%psit_c, hpsit_c, tmbmix%psit_f, hpsit_f, matrixElements)
      !!call untranspose_localized(iproc, nproc, tmbmix%orbs, tmbmix%collcom, psit_c, psit_f, tmbmix%psi, lzd)
>>>>>>> 3396f922
      !!iall=-product(shape(psit_c))*kind(psit_c)
      !!deallocate(psit_c, stat=istat)
      !!call memocc(istat, iall, 'psit_c', subname)
      !!iall=-product(shape(psit_f))*kind(psit_f)
      !!deallocate(psit_f, stat=istat)
      !!call memocc(istat, iall, 'psit_f', subname)
      iall=-product(shape(hpsit_c))*kind(hpsit_c)
      deallocate(hpsit_c, stat=istat)
      call memocc(istat, iall, 'hpsit_c', subname)
      iall=-product(shape(hpsit_f))*kind(hpsit_f)
      deallocate(hpsit_f, stat=istat)
      call memocc(istat, iall, 'hpsit_f', subname)
<<<<<<< HEAD

     iall=-product(shape(tmblarge%psit_c))*kind(tmblarge%psit_c)
     deallocate(tmblarge%psit_c, stat=istat)
     call memocc(istat, iall, 'tmblarge%psit_c', subname)
     iall=-product(shape(tmblarge%psit_f))*kind(tmblarge%psit_f)
     deallocate(tmblarge%psit_f, stat=istat)
     call memocc(istat, iall, 'tmblarge%psit_f', subname)


  else if(tmblarge%wfnmd%bpo%communication_strategy_overlap==COMMUNICATION_P2P) then
      call allocateCommuncationBuffersOrtho(tmblarge%comon, subname)
      call getMatrixElements2(iproc, nproc, tmblarge%lzd, tmblarge%orbs, tmblarge%op, tmblarge%comon, tmblarge%psi, &
           lhphilarge, tmblarge%mad, matrixElements)
      call deallocateCommuncationBuffersOrtho(tmblarge%comon, subname)
=======
  else if(tmbmix%wfnmd%bpo%communication_strategy_overlap==COMMUNICATION_P2P) then
      call allocateCommuncationBuffersOrtho(tmbmix%comon, subname)
      allocate(matrixElements1(tmbmix%orbs%norb,tmbmix%orbs%norb,2), stat=istat) !lr408 hc
      allocate(matrixElements2(tmbmix%orbs%norb,tmbmix%orbs%norb,2), stat=istat) !lr408 hc
      allocate(matrixElements3(tmbmix%orbs%norb,tmbmix%orbs%norb,2), stat=istat) !lr408 hc
      call getMatrixElements2(iproc, nproc, lzd, tmbmix%orbs, tmbmix%op, tmbmix%comon, tmbmix%psi, &
           lhphi1, tmbmix%mad, matrixElements1) !lr408 hc
      call getMatrixElements2(iproc, nproc, lzd, tmbmix%orbs, tmbmix%op, tmbmix%comon, tmbmix%psi, &
           lhphi2, tmbmix%mad, matrixElements2) !lr408 hc
      call getMatrixElements2(iproc, nproc, lzd, tmbmix%orbs, tmbmix%op, tmbmix%comon, tmbmix%psi, &
           lhphi3, tmbmix%mad, matrixElements3) !lr408 hc
      call getMatrixElements2(iproc, nproc, lzd, tmbmix%orbs, tmbmix%op, tmbmix%comon, tmbmix%psi, &
           lhphi, tmbmix%mad, matrixElements)
      call deallocateCommuncationBuffersOrtho(tmbmix%comon, subname)
>>>>>>> 3396f922
  else
      stop 'wrong communication_strategy_overlap'
  end if

  call deallocateCommunicationsBuffersPotential(tmblarge%comgp, subname)
  call destroy_new_locregs(iproc, nproc, tmblarge)

  ! Symmetrize the Hamiltonian
  call dcopy(tmbmix%orbs%norb**2, matrixElements(1,1,1), 1, matrixElements(1,1,2), 1)
  av_h_sym_diff = 0.0_dp
  av_h_sym_diff1 = 0.0_dp ! lr408 hc
  av_h_sym_diff2 = 0.0_dp ! lr408 hc
  av_h_sym_diff3 = 0.0_dp ! lr408 hc
  open(46)
  open(52)
  open(53)
  open(54)
  open(55)
  do iorb=1,tmbmix%orbs%norb
      do jorb=1,tmbmix%orbs%norb
          matrixElements(jorb,iorb,1) = .5d0*(matrixElements(jorb,iorb,2)+matrixElements(iorb,jorb,2))
          av_h_sym_diff = av_h_sym_diff + abs(matrixElements(jorb,iorb,2)-matrixElements(iorb,jorb,2))
          av_h_sym_diff1 = av_h_sym_diff1 + abs(matrixElements1(jorb,iorb,1)-matrixElements1(iorb,jorb,1)) !lr408 hc
          av_h_sym_diff2 = av_h_sym_diff2 + abs(matrixElements2(jorb,iorb,1)-matrixElements2(iorb,jorb,1)) !lr408 hc
          av_h_sym_diff3 = av_h_sym_diff3 + abs(matrixElements3(jorb,iorb,1)-matrixElements3(iorb,jorb,1)) !lr408 hc
          if (abs(matrixElements(jorb,iorb,2)-matrixElements(iorb,jorb,2)) > 1.0d-5) then !lr408 debug
             write(46,*) 'H not symmetric',iorb,jorb,matrixElements(jorb,iorb,2),&
                  matrixElements(iorb,jorb,2),matrixElements(jorb,iorb,2)-matrixElements(iorb,jorb,2),&
                  (matrixElements(jorb,iorb,2)-matrixElements(iorb,jorb,2))/matrixElements(jorb,iorb,2)
             write(53,*) 'Hk not symmetric',iorb,jorb,matrixElements1(jorb,iorb,1),&
                  matrixElements1(iorb,jorb,1),matrixElements1(jorb,iorb,1)-matrixElements1(iorb,jorb,1),&
                  (matrixElements1(jorb,iorb,1)-matrixElements1(iorb,jorb,1))/matrixElements1(jorb,iorb,1)
             write(54,*) 'Hl not symmetric',iorb,jorb,matrixElements2(jorb,iorb,1),&
                  matrixElements2(iorb,jorb,1),matrixElements2(jorb,iorb,1)-matrixElements2(iorb,jorb,1),&
                  (matrixElements2(jorb,iorb,1)-matrixElements2(iorb,jorb,1))/matrixElements2(jorb,iorb,1)
             write(55,*) 'Hnl not symmetric',iorb,jorb,matrixElements3(jorb,iorb,1),&
                  matrixElements3(iorb,jorb,1),matrixElements3(jorb,iorb,1)-matrixElements3(iorb,jorb,1),&
                  (matrixElements3(jorb,iorb,1)-matrixElements3(iorb,jorb,1))/matrixElements3(jorb,iorb,1)
          end if
          if (abs(matrixElements(jorb,iorb,2) - matrixElements1(jorb,iorb,1)- matrixElements2(jorb,iorb,1) &
               - matrixElements3(jorb,iorb,1)) > 1.0d-8) then
             write(52,*) 'H comp wrong',iorb,jorb,abs(matrixElements(jorb,iorb,2)-matrixElements1(jorb,iorb,1)-&
                  matrixElements2(jorb,iorb,1)-matrixElements3(jorb,iorb,1)),&
                  matrixElements(jorb,iorb,2),matrixElements1(jorb,iorb,1),&
                  matrixElements2(jorb,iorb,1),matrixElements3(jorb,iorb,1)
          end if
      end do
  end do
  close(52)
  close(53)
  close(54)
  close(55)
  close(46)
  write(50,*) 'av_h_sym_diff',av_h_sym_diff / (tmbmix%orbs%norb**2),&
       av_h_sym_diff1 / (tmbmix%orbs%norb**2),& !lr408 hc
       av_h_sym_diff2 / (tmbmix%orbs%norb**2),& !lr408 hc
       av_h_sym_diff3 / (tmbmix%orbs%norb**2) !lr408 hc kin,loc,nonloc

  deallocate(lhphi3) !lr408 hc
  deallocate(lhphi2) !lr408 hc
  deallocate(lhphi1) !lr408 hc

  !!allocate(overlapmatrix(tmbmix%orbs%norb,tmbmix%orbs%norb), stat=istat)
  !!call memocc(istat, overlapmatrix, 'overlapmatrix', subname)
  !!overlapmatrix=ovrlp
  call dcopy(tmbmix%orbs%norb**2, overlapmatrix(1,1),1 , ovrlp(1,1), 1)

  call dcopy(tmbmix%orbs%norb**2, ovrlp(1,1), 1, ovrlp_cpy(1,1), 1)
  open(30,file='ovrlp.dat',status='replace')
  diff_frm_ortho = 0.0_dp
  diff_frm_sym = 0.0_dp
  do iorb=1,tmbmix%orbs%norb
     do jorb=1,tmbmix%orbs%norb
        ovrlp(jorb,iorb) = .5d0*(ovrlp_cpy(jorb,iorb)+ovrlp_cpy(iorb,jorb))
        if (iorb==jorb) then
           diff_frm_ortho = diff_frm_ortho + abs(1.0_dp - ovrlp_cpy(iorb,jorb))
        else
           diff_frm_ortho = diff_frm_ortho + abs(ovrlp_cpy(iorb,jorb))
        end if
        diff_frm_sym = diff_frm_sym + abs(ovrlp_cpy(iorb,jorb) - ovrlp_cpy(jorb,iorb))
        if (iproc == 0) write(30,*) iorb,jorb,ovrlp(iorb,jorb)
     end do
     if (iproc == 0) write(30,*) ''
   end do
   if (iproc == 0) write(51,*) 'diff from ortho',diff_frm_ortho / (orbs%norb **2),&
        diff_frm_sym / (orbs%norb **2)
   close(30)  

  ! Diagonalize the Hamiltonian, either iteratively or with lapack.
  ! Make a copy of the matrix elements since dsyev overwrites the matrix and the matrix elements
  ! are still needed later.
  if(scf_mode/=LINEAR_DIRECT_MINIMIZATION) then
      call dcopy(tmbmix%orbs%norb**2, matrixElements(1,1,1), 1, matrixElements(1,1,2), 1)
      if(blocksize_pdsyev<0) then
          if(iproc==0) write(*,'(1x,a)',advance='no') 'Diagonalizing the Hamiltonian, sequential version... '
          call diagonalizeHamiltonian2(iproc, nproc, tmbmix%orbs, tmbmix%op%nsubmax, matrixElements(1,1,2), ovrlp, eval)
      else
          if(iproc==0) write(*,'(1x,a)',advance='no') 'Diagonalizing the Hamiltonian, parallel version... '
          call dsygv_parallel(iproc, nproc, blocksize_pdsyev, nproc_pdsyev, mpi_comm_world, 1, 'v', 'l',tmbmix%orbs%norb,&
               matrixElements(1,1,2), tmbmix%orbs%norb, ovrlp, tmbmix%orbs%norb, eval, info)
      end if
      if(iproc==0) write(*,'(a)') 'done.'

      ! DEBUG
      !do iorb=1,orbs%norb
      !   do jorb=1,tmbmix%orbs%norb
      !      matrixElements(jorb,iorb,2) = 0.5_dp * (matrixElements(jorb,iorb,2) + matrixElements(iorb,jorb,2))
      !   end do
      !end do

      ! END DEBUG

      do iorb=1,orbs%norb
          call dcopy(tmbmix%orbs%norb, matrixElements(1,iorb,2), 1, tmbmix%wfnmd%coeff(1,iorb), 1)
      end do
      infoCoeff=0
 

      ! Write some eigenvalues. Don't write all, but only a few around the last occupied orbital.
      if(iproc==0) then
          write(*,'(1x,a)') '-------------------------------------------------'
          write(*,'(1x,a)') 'some selected eigenvalues:'
          do iorb=max(orbs%norb-8,1),min(orbs%norb+8,tmbmix%orbs%norb)
              if(iorb==orbs%norb) then
                  write(*,'(3x,a,i0,a,es12.5,a)') 'eval(',iorb,')= ',eval(iorb),'  <-- last occupied orbital'
              else if(iorb==orbs%norb+1) then
                  write(*,'(3x,a,i0,a,es12.5,a)') 'eval(',iorb,')= ',eval(iorb),'  <-- first virtual orbital'
              else
                  write(*,'(3x,a,i0,a,es12.5)') 'eval(',iorb,')= ',eval(iorb)
              end if
          end do
          write(*,'(1x,a)') '-------------------------------------------------'
      end if

      !!call dcopy(orbs%norb, eval(1), 1, orbs%eval(1), 1)
      !!call dcopy(tmbmix%orbs%norb, eval(1), 1, tmbmix%orbs%eval(1), 1)
  end if

  ! TEST
  if(scf_mode==LINEAR_DIRECT_MINIMIZATION) then
      if(.not.present(ldiis_coeff)) stop 'ldiis_coeff must be present for scf_mode==LINEAR_DIRECT_MINIMIZATION'
      !call dcopy(tmbmix%orbs%norb**2, matrixElements(1,1,1), 1, matrixElements(1,1,2), 1)
      call optimize_coeffs(iproc, nproc, orbs, matrixElements(1,1,1), overlapmatrix, tmbmix, ldiis_coeff, fnrm)
  end if

  call calculate_density_kernel(iproc, nproc, tmbmix%orbs%norb, orbs%norb, orbs%norbp, orbs%isorb, &
       tmbmix%wfnmd%ld_coeff, tmbmix%wfnmd%coeff, density_kernel, ovrlp)


  ! Calculate the band structure energy with matrixElements instead of wfnmd%coeff sue to the problem mentioned
  ! above (wrong size of wfnmd%coeff)
  ebs=0.d0
  do jorb=1,tmbmix%orbs%norb
      do korb=1,jorb
          tt = density_kernel(korb,jorb)*matrixElements(korb,jorb,1)
          if(korb/=jorb) tt=2.d0*tt
          ebs = ebs + tt
      end do
  end do

  ekin=0.d0 !lr408 hc
  epot=0.d0
  enl=0.d0
  ! NB symmetrised total Ham but not individual components, so energies won't agree
  ! if calculated in the same way as above
  do jorb=1,tmbmix%orbs%norb
      do korb=1,tmbmix%orbs%norb!jorb
          tt = density_kernel(korb,jorb)*matrixElements1(korb,jorb,1)
          !if(korb/=jorb) tt=2.d0*tt
          ekin = ekin + tt
          tt = density_kernel(korb,jorb)*matrixElements2(korb,jorb,1)
          !if(korb/=jorb) tt=2.d0*tt
          epot = epot + tt
          tt = density_kernel(korb,jorb)*matrixElements3(korb,jorb,1)
          !if(korb/=jorb) tt=2.d0*tt
          enl = enl + tt
      end do
  end do
  if (iproc == 0) print *,'ebs,ekin,epot,enl',2.0_dp*ebs,2.0_dp*ekin,2.0_dp*epot,&
       2.0_dp*enl,2.0_dp*ekin+2.0_dp*epot+2.0_dp*enl !lr408 hc

  deallocate(matrixElements3) !lr408 hc
  deallocate(matrixElements2) !lr408 hc
  deallocate(matrixElements1) !lr408 hc

  !DEBUG
  ! Check Hamiltonian
!  allocate(test(orbs%norb,orbs%norb)) !deallocate?!
!  test=0.d0
!  do iorb=1,orbs%norb
!      do jorb=1,orbs%norb
!          do korb=1,tmbmix%orbs%norb
!            do borb = 1, tmbmix%orbs%norb
!              test(iorb,jorb) = test(iorb,jorb) + tmbmix%wfnmd%coeff(korb,iorb)*tmbmix%wfnmd%coeff(borb,jorb)*&
!              matrixElements(korb,borb,1)
!            end do
!          end do
!      end do
!  end do
!if (iproc==0) then
!  open(28,file='ham_test.dat',status='replace')
!  do iorb=1,tmbmix%orbs%norb
!      do jorb=1,tmbmix%orbs%norb
!         !write(28,*) iorb,jorb,matrixElements(iorb,jorb,1)
!         write(28,*)matrixElements(iorb,jorb,1)
!      end do
!      !write(28,*) ''
!  end do 
!  do iorb=1,orbs%norb
!     jorb = iorb
!     write(29,*) test(iorb,iorb),eval(iorb),test(iorb,iorb)-eval(iorb)
!  end do 
!  write(29,*) ''
!  close(28)
!  print *,'ebs',2.0_dp*ebs
!end if
  !END DEBUG

  ! If closed shell multiply by two.
  if(orbs%nspin==1) ebs=2.d0*ebs


  ! Project the lb coefficients on the smaller subset
  if(tmbmix%wfnmd%bs%use_derivative_basis) then
      inc=4
      do iorb=1,orbs%norb
          jjorb=1
          do jorb=1,tmbmix%orbs%norb,inc
              tt=0.d0
              do korb=1,tmbmix%orbs%norb
                  tt = tt + tmbmix%wfnmd%coeff(korb,iorb)*overlapmatrix(korb,jorb)
              end do
              tmb%wfnmd%coeff_proj(jjorb,iorb)=tt
              jjorb=jjorb+1
          end do
      end do
  else
      do iorb=1,orbs%norb
          do jorb=1,tmbmix%orbs%norb
              tmb%wfnmd%coeff_proj(jorb,iorb)=tmbmix%wfnmd%coeff(jorb,iorb)
          end do
      end do
  end if


  !!! test: diagnoalize overlapmatrix
  !!call dcopy(tmbmix%orbs%norb**2, overlapmatrix, 1, matrixElements(1,1,1), 1)
  !!lwork=100*tmbmix%orbs%norb
  !!allocate(work(lwork))
  !!deallocate(eval)
  !!allocate(eval(tmbmix%orbs%norb))
  !!call dsyev('n', 'l', tmbmix%orbs%norb, matrixElements(1,1,1), tmbmix%orbs%norb, eval, work, lwork, info)
  !!do iorb=1,tmbmix%orbs%norb
  !!    if(iproc==0) write(330,*) iorb, eval(iorb)
  !!end do
  !!if(minval(eval)<0.d0) stop ' not positive definite'
  !!deallocate(work)
  !!do iorb=1,tmbmix%orbs%norb
  !!  do jorb=1,tmbmix%orbs%norb
  !!    if(iproc==0) write(*,'(a,2i8,es13.5)') 'overlapmatrix: iorb, jorb, overlapmatrix(jorb,iorb)', iorb, jorb, overlapmatrix(jorb,iorb)
  !!    !if(ovrlp(iorb,jorb)/=ovrlp(jorb,iorb)) stop 'not symmetric'
  !!  end do
  !!end do

  iall=-product(shape(lhphi))*kind(lhphi)
  deallocate(lhphi, stat=istat)
  call memocc(istat, iall, 'lhphi', subname)

  iall=-product(shape(matrixElements))*kind(matrixElements)
  deallocate(matrixElements, stat=istat)
  call memocc(istat, iall, 'matrixElements', subname)
  
  iall=-product(shape(eval))*kind(eval)
  deallocate(eval, stat=istat)
  call memocc(istat, iall, 'eval', subname)

  iall=-product(shape(ovrlp))*kind(ovrlp)
  deallocate(ovrlp, stat=istat)
  call memocc(istat, iall, 'ovrlp', subname)

  iall=-product(shape(ovrlp_cpy))*kind(ovrlp_cpy)
  deallocate(ovrlp_cpy, stat=istat)
  call memocc(istat, iall, 'ovrlp_cpy', subname)

  !!iall=-product(shape(overlapmatrix))*kind(overlapmatrix)
  !!deallocate(overlapmatrix, stat=istat)
  !!call memocc(istat, iall, 'overlapmatrix', subname)

end subroutine get_coeff



subroutine getLocalizedBasis(iproc,nproc,at,orbs,rxyz,&
    denspot,GPU,trH,fnrm,&
    infoBasisFunctions,nlpspd,proj,ldiis,&
    SIC, &
    locrad,tmb)
!
! Purpose:
! ========
!   Calculates the localized basis functions phi. These basis functions are obtained by adding a
!   quartic potential centered on the atoms to the ordinary Hamiltonian. The eigenfunctions are then
!   determined by minimizing the trace until the gradient norm is below the convergence criterion.
use module_base
use module_types
use module_interfaces, except_this_one => getLocalizedBasis, except_this_one_A => writeonewave
!  use Poisson_Solver
!use allocModule
implicit none

! Calling arguments
integer,intent(in):: iproc, nproc
integer,intent(out):: infoBasisFunctions
type(atoms_data), intent(in) :: at
type(orbitals_data):: orbs
real(8),dimension(3,at%nat):: rxyz
type(DFT_local_fields), intent(inout) :: denspot
type(GPU_pointers), intent(inout) :: GPU
real(8),intent(out):: trH, fnrm
type(nonlocal_psp_descriptors),intent(in):: nlpspd
real(wp),dimension(nlpspd%nprojel),intent(inout):: proj
type(localizedDIISParameters),intent(inout):: ldiis
type(DFT_wavefunction),target,intent(inout):: tmb
type(SIC_data) :: SIC !<parameters for the SIC methods
real(8),dimension(tmb%lzd%nlr),intent(in):: locrad

! Local variables
!real(8):: epot_sum,ekin_sum,eexctX,eproj_sum,eval_zero,eSIC_DC
real(8):: timecommunp2p, timeextract, timecommuncoll, timecompress
real(8):: trHold, factor, fnrmMax, meanAlpha
integer:: iorb, consecutive_rejections,istat,istart,ierr,it,iall,ilr,jorb
integer,dimension(:),allocatable:: inwhichlocreg_reference, onwhichatom_reference
real(8),dimension(:),allocatable:: alpha,fnrmOldArr,alphaDIIS
real(8),dimension(:,:),allocatable:: fnrmArr, fnrmOvrlpArr, Umat, locregCenterTemp
real(8),dimension(:,:),allocatable:: kernel, locregCenter, ovrlp
logical:: withConfinement, variable_locregs, emergency_exit
character(len=*),parameter:: subname='getLocalizedBasis'
real(8),dimension(:),allocatable:: locrad_tmp
real(8),dimension(:),pointer:: lphilarge, lhphilarge, lhphilargeold, lphilargeold, lhphi, lhphiold, lphiold, lphioldopt
real(8),dimension(:),pointer:: lhphiopt,lhphioldopt
type(local_zone_descriptors):: lzdlarge
type(DFT_wavefunction),target:: tmblarge
type(DFT_wavefunction),pointer:: tmbopt
type(energy_terms) :: energs

integer :: i,j , k
real(8),dimension(:,:), allocatable :: ks, ksk, ksksk


  ! Allocate all local arrays.
  call allocateLocalArrays()

  ! Calculate the kernel
  call dgemm('n', 't', tmb%orbs%norb, tmb%orbs%norb, orbs%norb, 1.d0, tmb%wfnmd%coeff(1,1), tmb%orbs%norb, &
       tmb%wfnmd%coeff(1,1), tmb%orbs%norb, 0.d0, kernel(1,1), tmb%orbs%norb)
  
  !write(*,*) 'DEBUG KERNEL'
  !do iorb=1,tmb%orbs%norb
  !    do jorb=1,tmb%orbs%norb
  !        if(jorb==iorb) then
  !            kernel(jorb,iorb)=1.d0
  !        else
  !            kernel(jorb,iorb)=0.d0
  !        end if
  !    end do
  !end do


  ! purification

  !allocate(ks(1:tmb%orbs%norb,1:tmb%orbs%norb))
  !allocate(ksk(1:tmb%orbs%norb,1:tmb%orbs%norb))
  !allocate(ksksk(1:tmb%orbs%norb,1:tmb%orbs%norb))
  do k=1,0
  !call dgemm('n','t', norb_tmb,norb_tmb,norb_tmb,1.d0,kernel(1,1),norb_tmb,&
  !     ovrlp(1,1),norb_tmb,0.d0,ks(1,1),norb_tmb)
  call dcopy(tmb%orbs%norb*tmb%orbs%norb,kernel(1,1),1,ks(1,1),1)

  call dgemm('n','t', tmb%orbs%norb,tmb%orbs%norb,tmb%orbs%norb,1.d0,ks(1,1),tmb%orbs%norb,&
       kernel(1,1),tmb%orbs%norb,0.d0,ksk(1,1),tmb%orbs%norb)

  call dgemm('n','t', tmb%orbs%norb,tmb%orbs%norb,tmb%orbs%norb,1.d0,ks(1,1),tmb%orbs%norb,&
       ksk(1,1),tmb%orbs%norb,0.d0,ksksk(1,1),tmb%orbs%norb)

  kernel = 3.0_dp * ksk - 2.0_dp * ksksk

  do i=1,tmb%orbs%norb
  do j=i,tmb%orbs%norb
    kernel(i,j) = 0.5_dp * (kernel(j,i) + kernel(i,j))
    kernel(j,i) = 0.5_dp * (kernel(j,i) + kernel(i,j))
  end do
  end do

  end do
  !deallocate(ksksk)
  !deallocate(ksk)
  !deallocate(ks)


  tmb%can_use_transposed=.false.
  tmblarge%can_use_transposed=.false.
  if(iproc==0) write(*,'(1x,a)') '======================== Creation of the basis functions... ========================'

  ! Decide whether we can have variable localization regions.
  if(tmb%wfnmd%bs%nit_unitary_loop==-1 .and. tmb%wfnmd%bs%locreg_enlargement==1.d0) then
      variable_locregs=.false.
  else
      variable_locregs=.true.
  end if

  ! Initialize the arrays and variable needed for DIIS.
  !if(newgradient .and. ldiis%isx>0) then
  if(tmb%wfnmd%bs%target_function==TARGET_FUNCTION_IS_ENERGY .and. ldiis%isx>0) then
      if(variable_locregs) then
          if(iproc==0) write(*,'(1x,a)') 'ERROR: if the target function is the energy, only steepest descent is &
                                          &allowed since the locreg shapes may change!'
          call mpi_barrier(mpi_comm_world, ierr)
          stop
      end if
  end if
  !!ldiis%icountSDSatur=0
  !!ldiis%icountSwitch=0
  !!ldiis%icountDIISFailureTot=0
  !!ldiis%icountDIISFailureCons=0
  !!ldiis%is=0
  !!ldiis%switchSD=.false.
  !!ldiis%trmin=1.d100
  !!ldiis%trold=1.d100
  alpha=ldiis%alphaSD
  alphaDIIS=ldiis%alphaDIIS
  !!write(*,*) 'ldiis%is',ldiis%is

  !print *,'TEST2'
  !print *,iproc,(.not.variable_locregs .or. tmb%wfnmd%bs%target_function==TARGET_FUNCTION_IS_TRACE),&
  !   variable_locregs,tmb%wfnmd%bs%target_function,TARGET_FUNCTION_IS_TRACE

  if(.not.variable_locregs .or. tmb%wfnmd%bs%target_function==TARGET_FUNCTION_IS_TRACE) then
      ! Gather the potential that each process needs for the Hamiltonian application for all its orbitals.
      ! The messages for this point ', to point communication have been posted in the subroutine linearScaling.
      !!call gatherPotential(iproc, nproc, tmb%comgp)

      ! Build the required potential
      call local_potential_dimensions(tmb%lzd,tmb%orbs,denspot%dpbox%ngatherarr(0,1))
      !!call full_local_potential(iproc,nproc,tmb%orbs,tmb%lzd,2,denspot%dpbox,denspot%rhov,denspot%pot_work,tmb%comgp)
  end if



  ldiis%resetDIIS=.false.
  ldiis%immediateSwitchToSD=.false.
  consecutive_rejections=0
  trHold=1.d100
 

  ! ratio of large locreg and standard locreg
  factor=tmb%wfnmd%bs%locreg_enlargement

  ! always use the same inwhichlocreg
  call vcopy(tmb%orbs%norb, tmb%orbs%inwhichlocreg(1), 1, inwhichlocreg_reference(1), 1)


  ! Initialize largestructures if required
  if(variable_locregs .and. tmb%wfnmd%bs%target_function==TARGET_FUNCTION_IS_ENERGY) then
      do iorb=1,tmb%orbs%norb
          ilr=tmb%orbs%inwhichlocreg(iorb)
          locregCenter(:,ilr)=tmb%lzd%llr(ilr)%locregCenter
      end do
      locregCenterTemp=locregCenter
      locrad_tmp=factor*locrad
      call update_locreg(iproc, nproc, tmb%lzd%nlr, locrad_tmp, inwhichlocreg_reference, locregCenter, tmb%lzd%glr, &
           .false., denspot%dpbox%nscatterarr, tmb%lzd%hgrids(1), tmb%lzd%hgrids(2), tmb%lzd%hgrids(3), &
           tmb%orbs, tmblarge%lzd, tmblarge%orbs, tmblarge%op, tmblarge%comon, &
           tmblarge%comgp, tmblarge%comsr, tmblarge%mad, tmblarge%collcom)
      call update_ldiis_arrays(tmblarge, subname, ldiis)
      call allocate_auxiliary_basis_function(tmblarge%orbs%npsidim_orbs, subname, tmblarge%psi, &
           lhphilarge, lhphilargeold, lphilargeold)
      call copy_basis_performance_options(tmb%wfnmd%bpo, tmblarge%wfnmd%bpo, subname)
      call copy_orthon_data(tmb%orthpar, tmblarge%orthpar, subname)
      tmblarge%wfnmd%nphi=tmblarge%orbs%npsidim_orbs
      call vcopy(tmb%orbs%norb, onwhichatom_reference(1), 1, tmblarge%orbs%onwhichatom(1), 1)
  end if


  ! Do a first orthonormalization
  if(.not.variable_locregs .or. tmb%wfnmd%bs%target_function==TARGET_FUNCTION_IS_TRACE) then
      ! Do a standard orthonormalization
      tmbopt => tmb
  else
      ! Go to large localization region and do the orthonormalization there.
      call small_to_large_locreg(iproc, nproc, tmb%lzd, tmblarge%lzd, tmb%orbs, tmblarge%orbs, tmb%psi, tmblarge%psi)
      tmbopt => tmblarge
  end if

  call orthonormalizeLocalized(iproc, nproc, tmb%orthpar%methTransformOverlap, tmb%orthpar%nItOrtho, &
       tmbopt%orbs, tmbopt%op, tmbopt%comon, tmbopt%lzd, &
       tmbopt%mad, tmbopt%collcom, tmbopt%orthpar, tmbopt%wfnmd%bpo, tmbopt%psi, tmbopt%psit_c, tmbopt%psit_f, &
       tmbopt%can_use_transposed)
       !!write(*,*) 'after first ortho: tmbopt%can_use_transposed',tmbopt%can_use_transposed

  if(variable_locregs .and. tmb%wfnmd%bs%target_function==TARGET_FUNCTION_IS_ENERGY) then
      ! This is not the ideal place for this...
      if(tmbopt%can_use_transposed) then
          tmbopt%can_use_transposed=.false.
          iall = -product(shape(tmbopt%psit_c))*kind(tmbopt%psit_c)
          deallocate(tmbopt%psit_c,stat=istat)
          call memocc(istat,iall,'tmbopt%psit_c',subname)
          iall = -product(shape(tmbopt%psit_f))*kind(tmbopt%psit_f)
          deallocate(tmbopt%psit_f,stat=istat)
          call memocc(istat,iall,'tmbopt%psit_f',subname)
      end if
      ! Optimize the locreg centers and potentially the shape of the basis functions.
      call update_confdatarr(tmblarge%lzd, tmblarge%orbs, locregCenterTemp, tmb%confdatarr)
      call MLWFnew(iproc, nproc, tmblarge%lzd, tmblarge%orbs, at, tmblarge%op, &
           tmblarge%comon, tmblarge%mad, rxyz, tmb%wfnmd%bs%nit_unitary_loop, kernel, &
           tmb%confdatarr, tmb%lzd%hgrids(1), locregCenterTemp, 3.d0, tmblarge%psi, Umat, locregCenter)

      ! Check whether the new locreg centers are ok.
      call check_locregCenters(iproc, tmb%lzd, locregCenter, tmb%lzd%hgrids(1), tmb%lzd%hgrids(2), tmb%lzd%hgrids(3))

      ! Update the kernel if required.
      if(tmb%wfnmd%bs%nit_unitary_loop>0) then                          
          !call update_kernel(tmb%orbs%norb, Umat, kernel)
      end if

      if(variable_locregs) then
          call vcopy(tmb%orbs%norb, tmb%orbs%onwhichatom(1), 1, onwhichatom_reference(1), 1)
          call destroy_new_locregs(iproc, nproc, tmb)
          call update_locreg(iproc, nproc, tmb%lzd%nlr, locrad, inwhichlocreg_reference, locregCenter, tmblarge%lzd%glr, &
               .false., denspot%dpbox%nscatterarr, tmb%lzd%hgrids(1), tmb%lzd%hgrids(2), tmb%lzd%hgrids(3), &
               tmblarge%orbs, tmb%lzd, tmb%orbs, tmb%op, tmb%comon, &
               tmb%comgp, tmb%comsr, tmb%mad, tmb%collcom)
          call update_ldiis_arrays(tmb, subname, ldiis)
          call update_auxiliary_basis_function(subname, tmb%orbs%npsidim_orbs, tmb%psi, lhphi, lhphiold, lphiold)
          call copy_basis_performance_options(tmblarge%wfnmd%bpo, tmb%wfnmd%bpo, subname)
          call copy_orthon_data(tmblarge%orthpar, tmb%orthpar, subname)
          call vcopy(tmb%orbs%norb, onwhichatom_reference(1), 1, tmb%orbs%onwhichatom(1), 1)
          tmb%wfnmd%nphi=tmb%orbs%npsidim_orbs
      end if


      !!call postCommunicationsPotential(iproc, nproc, denspot%dpbox%ndimpot, denspot%rhov, tmb%comgp)
      call post_p2p_communication(iproc, nproc, denspot%dpbox%ndimpot, denspot%rhov, &
           tmb%comgp%nrecvbuf, tmb%comgp%recvbuf, tmb%comgp)

      ! Transform back to small locreg
      call large_to_small_locreg(iproc, nproc, tmb%lzd, tmblarge%lzd, tmb%orbs, tmblarge%orbs, tmblarge%psi, tmb%psi)

      ! Update tmb%confdatarr...
      call update_confdatarr(tmblarge%lzd, tmblarge%orbs, locregCenter, tmb%confdatarr)
 
      ! Update the localization region if required.
      if(variable_locregs) then
          call vcopy(tmb%orbs%norb, tmblarge%orbs%onwhichatom(1), 1, onwhichatom_reference(1), 1)
          ! this communication is useless, but otherwise the wait in destroy_new_locregs makes problems... to be solved
          call post_p2p_communication(iproc, nproc, denspot%dpbox%ndimpot, denspot%rhov, &
               tmblarge%comgp%nrecvbuf, tmblarge%comgp%recvbuf, tmblarge%comgp)
          call destroy_new_locregs(iproc, nproc, tmblarge)
          locrad_tmp=factor*locrad
          call update_locreg(iproc, nproc, tmb%lzd%nlr, locrad_tmp, inwhichlocreg_reference, locregCenter, tmb%lzd%glr, &
               .false., denspot%dpbox%nscatterarr, tmb%lzd%hgrids(1), tmb%lzd%hgrids(2), tmb%lzd%hgrids(3), &
               tmb%orbs, tmblarge%lzd, tmblarge%orbs, tmblarge%op, tmblarge%comon, &
               tmblarge%comgp, tmblarge%comsr, tmblarge%mad, tmblarge%collcom)
          call update_ldiis_arrays(tmblarge, subname, ldiis)
          call update_auxiliary_basis_function(subname, tmblarge%orbs%npsidim_orbs, tmblarge%psi, &
               lhphilarge, lhphilargeold, lphilargeold)
          call copy_basis_performance_options(tmb%wfnmd%bpo, tmblarge%wfnmd%bpo, subname)
          call copy_orthon_data(tmb%orthpar, tmblarge%orthpar, subname)
          tmblarge%wfnmd%nphi=tmblarge%orbs%npsidim_orbs
          call vcopy(tmb%orbs%norb, onwhichatom_reference(1), 1, tmblarge%orbs%onwhichatom(1), 1)
          locregCenterTemp=locregCenter
          tmbopt => tmblarge
      end if

  end if


  iterLoop: do it=1,tmb%wfnmd%bs%nit_basis_optimization

      fnrmMax=0.d0
      fnrm=0.d0
  
      if (iproc==0) then
          write( *,'(1x,a,i0)') repeat('-',77 - int(log(real(it))/log(10.))) // ' iter=', it
      endif


      ! Orthonormalize the orbitals. If the localization regions are smaller that the global box (which
      ! will be the usual case), the orthogonalization can not be done exactly, but only approximately.
      if(iproc==0) then
          write(*,'(1x,a)',advance='no') 'Orthonormalization...'
      end if

      ! Calculate the unconstrained gradient by applying the Hamiltonian.
      withConfinement=.true.
      allocate(tmb%lzd%doHamAppl(tmb%orbs%norb), stat=istat)
      call memocc(istat, tmb%lzd%doHamAppl, 'tmb%lzd%doHamAppl', subname)
      tmb%lzd%doHamAppl=.true.

      !!if(variable_locregs .and. tmb%wfnmd%bs%target_function==TARGET_FUNCTION_IS_ENERGY) then
      !!    ! Gather the potential that each process needs for the Hamiltonian application for all its orbitals.
      !!    ! The messages for this point to point communication have been posted in the subroutine linearScaling.
      !!    !!call gatherPotential(iproc, nproc, tmb%comgp)

      !!    ! Build the required potential
      !!    !!tmb%comgp%communication_complete=.false.
      !!   call local_potential_dimensions(tmb%lzd,tmb%orbs,denspot%dpbox%ngatherarr(0,1))
      !!   call full_local_potential(iproc,nproc,tmb%orbs,tmb%lzd,2,denspot%dpbox,denspot%rhov,denspot%pot_work,tmb%comgp)
      !!end if

      !!call FullHamiltonianApplication(iproc,nproc,at,tmb%orbs,rxyz,&
      !!     proj,tmb%lzd,nlpspd,tmb%confdatarr,denspot%dpbox%ngatherarr,denspot%pot_work,tmb%psi,lhphi,&
      !!     energs,SIC,GPU,&
      !!     pkernel=denspot%pkernelseq)
      if (tmb%orbs%npsidim_orbs > 0) call to_zero(tmb%orbs%npsidim_orbs,lhphi(1))
      call NonLocalHamiltonianApplication(iproc,at,tmb%orbs,rxyz,&
           proj,tmb%lzd,nlpspd,tmb%psi,lhphi,energs%eproj)
      if(variable_locregs .and. tmb%wfnmd%bs%target_function==TARGET_FUNCTION_IS_ENERGY) then
          call local_potential_dimensions(tmb%lzd,tmb%orbs,denspot%dpbox%ngatherarr(0,1))
          !!call full_local_potential(iproc,nproc,tmb%orbs,tmb%lzd,2,denspot%dpbox,denspot%rhov,denspot%pot_work,tmb%comgp)
      end if
      call LocalHamiltonianApplication(iproc,nproc,at,tmb%orbs,&
           tmb%lzd,tmb%confdatarr,denspot%dpbox%ngatherarr,denspot%pot_work,tmb%psi,lhphi,&
           energs,SIC,GPU,.false.,&
           pkernel=denspot%pkernelseq,dpbox=denspot%dpbox,potential=denspot%rhov,comgp=tmb%comgp)
      call SynchronizeHamiltonianApplication(nproc,tmb%orbs,tmb%lzd,GPU,lhphi,&
           energs%ekin,energs%epot,energs%eproj,energs%evsic,energs%eexctX)

      iall=-product(shape(tmb%lzd%doHamAppl))*kind(tmb%lzd%doHamAppl)
      deallocate(tmb%lzd%doHamAppl,stat=istat)
      call memocc(istat,iall,'tmb%lzd%doHamAppl',subname)

   
      if(variable_locregs .and. tmb%wfnmd%bs%target_function==TARGET_FUNCTION_IS_ENERGY) then
          ! Deallocate potential
          iall=-product(shape(denspot%pot_work))*kind(denspot%pot_work)
          deallocate(denspot%pot_work, stat=istat)
          call memocc(istat, iall, 'denspot%pot_work', subname)
      end if

  
      ! Apply the orthoconstraint to the gradient. This subroutine also calculates the trace trH.
      if(iproc==0) then
          write(*,'(a)', advance='no') ' Orthoconstraint... '
      end if


      if(.not.variable_locregs .or. tmb%wfnmd%bs%target_function==TARGET_FUNCTION_IS_TRACE) then
          tmbopt => tmb
          lhphiopt => lhphi
          lphioldopt => lphiold
          lhphioldopt => lhphiold
      else
          tmbopt => tmblarge
          call small_to_large_locreg(iproc, nproc, tmb%lzd, tmblarge%lzd, tmb%orbs, tmblarge%orbs, tmb%psi, tmblarge%psi)
          call small_to_large_locreg(iproc, nproc, tmb%lzd, tmblarge%lzd, tmb%orbs, tmblarge%orbs, lhphi, lhphilarge)
          lhphiopt => lhphilarge
          lphioldopt => lphilargeold
          lhphioldopt => lhphilargeold
      end if
      tmbopt%confdatarr => tmb%confdatarr

      call copy_basis_specifications(tmb%wfnmd%bs, tmblarge%wfnmd%bs, subname)
      call copy_orthon_data(tmb%orthpar, tmblarge%orthpar, subname)
      call calculate_energy_and_gradient_linear(iproc, nproc, it, &
           variable_locregs, tmbopt, kernel, &
           ldiis, lhphiopt, lphioldopt, lhphioldopt, consecutive_rejections, fnrmArr, &
           fnrmOvrlpArr, fnrmOldArr, alpha, trH, trHold, fnrm, fnrmMax, meanAlpha, emergency_exit)
  
  
      ! Write some informations to the screen.
      if(iproc==0) write(*,'(1x,a,i6,2es15.7,f17.10)') 'iter, fnrm, fnrmMax, trace', it, fnrm, fnrmMax, trH
      !if(iproc==0) write(*,*) 'tmb%wfnmd%bs%conv_crit', tmb%wfnmd%bs%conv_crit
      if(fnrm<tmb%wfnmd%bs%conv_crit .or. it>=tmb%wfnmd%bs%nit_basis_optimization .or. emergency_exit) then
          if(fnrm<tmb%wfnmd%bs%conv_crit) then
              if(iproc==0) then
                  write(*,'(1x,a,i0,a,2es15.7,f12.7)') 'converged in ', it, ' iterations.'
                  write (*,'(1x,a,2es15.7,f12.7)') 'Final values for fnrm, fnrmMax, trace: ', fnrm, fnrmMax, trH
              end if
              infoBasisFunctions=it
          else if(it>=tmb%wfnmd%bs%nit_basis_optimization) then
              if(iproc==0) write(*,'(1x,a,i0,a)') 'WARNING: not converged within ', it, &
                  ' iterations! Exiting loop due to limitations of iterations.'
              if(iproc==0) write(*,'(1x,a,2es15.7,f12.7)') 'Final values for fnrm, fnrmMax, trace: ', fnrm, fnrmMax, trH
              infoBasisFunctions=-1
          else if(emergency_exit) then
              if(iproc==0) then
                  write(*,'(1x,a,i0,a)') 'WARNING: emergency exit after ',it, &
                      ' iterations to keep presumably good TMBs before they deteriorate too much.'
                  write (*,'(1x,a,2es15.7,f12.7)') '>>WRONG OUTPUT<< Final values for fnrm, fnrmMax, trace: ', fnrm, fnrmMax, trH
              end if
              infoBasisFunctions=-1
          end if
          if(iproc==0) write(*,'(1x,a)') '============================= Basis functions created. ============================='
          exit iterLoop
      end if
  

      if(.not.variable_locregs .or. tmb%wfnmd%bs%target_function==TARGET_FUNCTION_IS_TRACE) then
          tmbopt => tmb
          lhphiopt => lhphi
          lphioldopt => lphiold
          lhphioldopt => lhphiold
      else
          tmbopt => tmblarge
          lhphiopt => lhphilarge
          lphioldopt => lphilargeold
          lhphioldopt => lhphilargeold
      end if
      tmbopt%confdatarr => tmb%confdatarr

      call hpsitopsi_linear(iproc, nproc, it, variable_locregs, ldiis, tmblarge, tmb, tmbopt, at, rxyz, kernel, &
           lhphilarge, lphilargeold, lhphilargeold, lhphi, lphiold, lhphiold, lhphiopt, lphioldopt, &
           alpha, locregCenter, locregCenterTemp, &
           denspot, locrad, inwhichlocreg_reference, factor, trH, meanAlpha, alphaDIIS)
      if(.not.variable_locregs .or. tmb%wfnmd%bs%target_function==TARGET_FUNCTION_IS_TRACE) then
          tmbopt => tmb
          lhphiopt => lhphi
          lphioldopt => lphiold
          lhphioldopt => lhphiold
      else
          tmbopt => tmblarge
          lhphiopt => lhphilarge
          lphioldopt => lphilargeold
          lhphioldopt => lhphilargeold
      end if
      tmbopt%confdatarr => tmb%confdatarr


     ! Flush the standard output
     !flush(unit=6) 

  end do iterLoop




  if(variable_locregs .and. tmb%wfnmd%bs%target_function==TARGET_FUNCTION_IS_ENERGY) then
      call vcopy(tmb%orbs%norb, tmblarge%orbs%onwhichatom(1), 1, onwhichatom_reference(1), 1)
      call destroy_new_locregs(iproc, nproc, tmblarge)
      call deallocate_auxiliary_basis_function(subname, tmblarge%psi, lhphilarge, lhphilargeold, lphilargeold)

      ! Write the locreg centers
      if(iproc==0) then
          write(*,'(1x,a)') 'the new centers of the localization regions:'
          do ilr=1,tmb%lzd%nlr
              write(*,'(3x,i7,3es24.12)') ilr, tmb%lzd%llr(ilr)%locregCenter(1:3)
          end do
      end if
  end if




  if(.not.variable_locregs .or. tmb%wfnmd%bs%target_function==TARGET_FUNCTION_IS_TRACE) then
      ! Deallocate potential
      iall=-product(shape(denspot%pot_work))*kind(denspot%pot_work)
      deallocate(denspot%pot_work, stat=istat)
      call memocc(istat, iall, 'denspot%pot_work', subname)
  end if


  ! Deallocate all local arrays.
  call deallocateLocalArrays()


contains





    subroutine allocateLocalArrays()
    !
    ! Purpose:
    ! ========
    !   This subroutine allocates all local arrays.
    !
      allocate(alpha(tmb%orbs%norbp), stat=istat)
      call memocc(istat, alpha, 'alpha', subname)

      allocate(alphaDIIS(tmb%orbs%norbp), stat=istat)
      call memocc(istat, alphaDIIS, 'alphaDIIS', subname)

      allocate(fnrmArr(tmb%orbs%norb,2), stat=istat)
      call memocc(istat, fnrmArr, 'fnrmArr', subname)

      allocate(fnrmOldArr(tmb%orbs%norb), stat=istat)
      call memocc(istat, fnrmOldArr, 'fnrmOldArr', subname)

      allocate(fnrmOvrlpArr(tmb%orbs%norb,2), stat=istat)
      call memocc(istat, fnrmOvrlpArr, 'fnrmOvrlpArr', subname)

      allocate(lhphi(max(tmb%orbs%npsidim_orbs,tmb%orbs%npsidim_comp)), stat=istat)
      call memocc(istat, lhphi, 'lhphi', subname)
    
      allocate(lhphiold(max(tmb%orbs%npsidim_orbs,tmb%orbs%npsidim_comp)), stat=istat)
      call memocc(istat, lhphiold, 'lhphiold', subname)

      allocate(onwhichatom_reference(tmb%orbs%norb), stat=istat)
      call memocc(istat, onwhichatom_reference, 'onwhichatom_reference', subname)

      allocate(ovrlp(tmb%orbs%norb,tmb%orbs%norb), stat=istat)
      call memocc(istat, ovrlp, 'ovrlp', subname)

      allocate(locregCenterTemp(3,tmb%lzd%nlr), stat=istat)
      call memocc(istat, locregCenterTemp, 'locregCenterTemp', subname)

      allocate(kernel(tmb%orbs%norb,tmb%orbs%norb), stat=istat)
      call memocc(istat, kernel, 'kernel', subname)

      allocate(lphiold(size(tmb%psi)), stat=istat)
      call memocc(istat, lphiold, 'lphiold', subname)

      allocate(Umat(tmb%orbs%norb,tmb%orbs%norb), stat=istat)
      call memocc(istat, Umat, 'Umat', subname)

      allocate(locregCenter(3,tmb%lzd%nlr), stat=istat)
      call memocc(istat, locregCenter, 'locregCenter', subname)

      allocate(locrad_tmp(tmb%lzd%nlr), stat=istat)
      call memocc(istat, locrad_tmp, 'locrad_tmp', subname)

      allocate(inwhichlocreg_reference(tmb%orbs%norb), stat=istat)
      call memocc(istat, inwhichlocreg_reference, 'inwhichlocreg_reference', subname)

    end subroutine allocateLocalArrays


    subroutine deallocateLocalArrays()
    !
    ! Purpose:
    ! ========
    !   This subroutine deallocates all local arrays.
    !
      iall=-product(shape(alpha))*kind(alpha)
      deallocate(alpha, stat=istat)
      call memocc(istat, iall, 'alpha', subname)

      iall=-product(shape(alphaDIIS))*kind(alphaDIIS)
      deallocate(alphaDIIS, stat=istat)
      call memocc(istat, iall, 'alphaDIIS', subname)

      iall=-product(shape(fnrmArr))*kind(fnrmArr)
      deallocate(fnrmArr, stat=istat)
      call memocc(istat, iall, 'fnrmArr', subname)

      iall=-product(shape(fnrmOldArr))*kind(fnrmOldArr)
      deallocate(fnrmOldArr, stat=istat)
      call memocc(istat, iall, 'fnrmOldArr', subname)

      iall=-product(shape(fnrmOvrlpArr))*kind(fnrmOvrlpArr)
      deallocate(fnrmOvrlpArr, stat=istat)
      call memocc(istat, iall, 'fnrmOvrlpArr', subname)

      iall=-product(shape(lhphi))*kind(lhphi)
      deallocate(lhphi, stat=istat)
      call memocc(istat, iall, 'lhphi', subname)

      iall=-product(shape(lhphiold))*kind(lhphiold)
      deallocate(lhphiold, stat=istat)
      call memocc(istat, iall, 'lhphiold', subname)

      iall=-product(shape(lphiold))*kind(lphiold)
      deallocate(lphiold, stat=istat)
      call memocc(istat, iall, 'lphiold', subname)

      iall=-product(shape(Umat))*kind(Umat)
      deallocate(Umat, stat=istat)
      call memocc(istat, iall, 'Umat', subname)

      iall=-product(shape(locregCenter))*kind(locregCenter)
      deallocate(locregCenter, stat=istat)
      call memocc(istat, iall, 'locregCenter', subname)

      iall=-product(shape(locrad_tmp))*kind(locrad_tmp)
      deallocate(locrad_tmp, stat=istat)
      call memocc(istat, iall, 'locrad_tmp', subname)

      iall=-product(shape(inwhichlocreg_reference))*kind(inwhichlocreg_reference)
      deallocate(inwhichlocreg_reference, stat=istat)
      call memocc(istat, iall, 'inwhichlocreg_reference', subname)

      iall=-product(shape(onwhichatom_reference))*kind(onwhichatom_reference)
      deallocate(onwhichatom_reference, stat=istat)
      call memocc(istat, iall, 'onwhichatom_reference', subname)

      iall=-product(shape(ovrlp))*kind(ovrlp)
      deallocate(ovrlp, stat=istat)
      call memocc(istat, iall, 'ovrlp', subname)

      iall=-product(shape(locregCenterTemp))*kind(locregCenterTemp)
      deallocate(locregCenterTemp, stat=istat)
      call memocc(istat, iall, 'locregCenterTemp', subname)

      iall=-product(shape(kernel))*kind(kernel)
      deallocate(kernel, stat=istat)
      call memocc(istat, iall, 'kernel', subname)


    end subroutine deallocateLocalArrays


end subroutine getLocalizedBasis



subroutine improveOrbitals(iproc, nproc, it, variable_locregs, tmb, ldiis, lhphi, alpha)
use module_base
use module_types
use module_interfaces, except_this_one => improveOrbitals
implicit none

! Calling arguments
integer,intent(in):: iproc, nproc, it
logical,intent(in):: variable_locregs
type(DFT_wavefunction),intent(inout):: tmb
type(localizedDIISParameters),intent(inout):: ldiis
real(8),dimension(tmb%wfnmd%nphi),intent(in):: lhphi
real(8),dimension(tmb%orbs%norbp),intent(in):: alpha

! Local variables
integer:: istart, iorb, iiorb, ilr, ncount

if (ldiis%isx > 0) then
    ldiis%mis=mod(ldiis%is,ldiis%isx)+1
    ldiis%is=ldiis%is+1
end if


! steepest descent
if(ldiis%isx==0) then
    call timing(iproc,'optimize_SD   ','ON')
    istart=1
    do iorb=1,tmb%orbs%norbp
        iiorb=tmb%orbs%isorb+iorb
        ilr=tmb%orbs%inWhichLocreg(iiorb)
        ncount=tmb%lzd%llr(ilr)%wfd%nvctr_c+7*tmb%lzd%llr(ilr)%wfd%nvctr_f
        call daxpy(ncount, -alpha(iorb), lhphi(istart), 1, tmb%psi(istart), 1)
        istart=istart+ncount
    end do
    call timing(iproc,'optimize_SD   ','OF')
else
    ! DIIS
    if(ldiis%alphaDIIS/=1.d0) then
        call dscal(max(tmb%orbs%npsidim_orbs,tmb%orbs%npsidim_comp), ldiis%alphaDIIS, lhphi, 1)
    end if
    call optimizeDIIS(iproc, nproc, tmb%orbs, tmb%orbs, tmb%lzd, lhphi, tmb%psi, ldiis, it)
end if
end subroutine improveOrbitals



subroutine my_geocode_buffers(geocode,nl1,nl2,nl3)
  implicit none
  integer, intent(out) :: nl1,nl2,nl3
  character(len=1), intent(in) :: geocode
  !local variables
  logical :: perx,pery,perz
  integer :: nr1,nr2,nr3

  !conditions for periodicity in the three directions
  perx=(geocode /= 'F')
  pery=(geocode == 'P')
  perz=(geocode /= 'F')

  call ext_buffers(perx,nl1,nr1)
  call ext_buffers(pery,nl2,nr2)
  call ext_buffers(perz,nl3,nr3)

end subroutine my_geocode_buffers








!!$subroutine transformHam(iproc, nproc, orbs, comms, phi, hphi, HamSmall)
!!$!
!!$! Purpose:
!!$! =======
!!$!   Builds the Hamiltonian in the basis of the localized basis functions phi. To do so, it gets all basis
!!$!   functions |phi_i> and H|phi_i> and then calculates H_{ij}=<phi_i|H|phi_j>. The basis functions phi are
!!$!   provided in the transposed form.
!!$!
!!$! Calling arguments:
!!$! ==================
!!$!   Input arguments:
!!$!   ----------------
!!$!     iproc      process ID
!!$!     nproc      total number of processes
!!$!     orbs       type describing the basis functions psi
!!$!     comms      type containing the communication parameters for the physical orbitals phi
!!$!     phi        basis functions 
!!$!     hphi       the Hamiltonian applied to the basis functions 
!!$!   Output arguments:
!!$!   -----------------
!!$!     HamSmall   Hamiltonian in small basis
!!$!
!!$use module_base
!!$use module_types
!!$implicit none
!!$
!!$! Calling arguments
!!$integer,intent(in):: iproc, nproc
!!$type(orbitals_data), intent(in) :: orbs
!!$type(communications_arrays), intent(in) :: comms
!!$real(8),dimension(sum(comms%nvctr_par(iproc,1:orbs%nkptsp))*orbs%nspinor,orbs%norb), intent(in) :: phi, hphi
!!$real(8),dimension(orbs%norb,orbs%norb),intent(out):: HamSmall
!!$
!!$! Local variables
!!$integer:: istat, ierr, nvctrp, iall
!!$real(8),dimension(:,:),allocatable:: HamTemp
!!$character(len=*),parameter:: subname='transformHam'
!!$
!!$
!!$
!!$  ! Allocate a temporary array if there are several MPI processes
!!$  if(nproc>1) then
!!$      allocate(HamTemp(orbs%norb,orbs%norb), stat=istat)
!!$      call memocc(istat, HamTemp, 'HamTemp', subname)
!!$  end if
!!$  
!!$  ! nvctrp is the amount of each phi hold by the current process
!!$  nvctrp=sum(comms%nvctr_par(iproc,1:orbs%nkptsp))*orbs%nspinor
!!$  
!!$  ! Build the Hamiltonian. In the parallel case, each process writes its Hamiltonian in HamTemp
!!$  ! and a mpi_allreduce sums up the contribution from all processes.
!!$  if(nproc==1) then
!!$      call dgemm('t', 'n', orbs%norb, orbs%norb, nvctrp, 1.d0, phi(1,1), nvctrp, &
!!$                 hphi(1,1), nvctrp, 0.d0, HamSmall(1,1), orbs%norb)
!!$  else
!!$      call dgemm('t', 'n', orbs%norb, orbs%norb, nvctrp, 1.d0, phi(1,1), nvctrp, &
!!$                 hphi(1,1), nvctrp, 0.d0, HamTemp(1,1), orbs%norb)
!!$  end if
!!$  if(nproc>1) then
!!$      call mpi_allreduce(HamTemp(1,1), HamSmall(1,1), orbs%norb**2, mpi_double_precision, mpi_sum, mpi_comm_world, ierr)
!!$  end if
!!$  
!!$  if(nproc>1) then
!!$     iall=-product(shape(HamTemp))*kind(HamTemp)
!!$     deallocate(HamTemp,stat=istat)
!!$     call memocc(istat, iall, 'HamTemp', subname)
!!$  end if
!!$
!!$end subroutine transformHam




!!!subroutine diagonalizeHamiltonian(iproc, nproc, orbs, HamSmall, eval)
!!!!
!!!! Purpose:
!!!! ========
!!!!   Diagonalizes the Hamiltonian HamSmall and makes sure that all MPI processes give
!!!!   the same result. This is done by requiring that the first entry of each vector
!!!!   is positive.
!!!!
!!!! Calling arguments:
!!!! ==================
!!!!   Input arguments:
!!!!   ----------------
!!!!     iproc     process ID
!!!!     nproc     number of MPI processes
!!!!     orbs      type describing the physical orbitals psi
!!!!   Input / Putput arguments
!!!!     HamSmall  on input: the Hamiltonian
!!!!               on exit: the eigenvectors
!!!!   Output arguments
!!!!     eval      the associated eigenvalues 
!!!!
!!!use module_base
!!!use module_types
!!!implicit none
!!!
!!!! Calling arguments
!!!integer:: iproc, nproc
!!!type(orbitals_data), intent(inout) :: orbs
!!!real(8),dimension(orbs%norb, orbs%norb):: HamSmall
!!!real(8),dimension(orbs%norb):: eval
!!!
!!!! Local variables
!!!integer:: lwork, info, istat, iall, i, iorb, jorb
!!!real(8),dimension(:),allocatable:: work
!!!character(len=*),parameter:: subname='diagonalizeHamiltonian'
!!!
!!!  ! Get the optimal work array size
!!!  lwork=-1 
!!!  allocate(work(1), stat=istat)
!!!  call memocc(istat, work, 'work', subname)
!!!  call dsyev('v', 'l', orbs%norb, HamSmall(1,1), orbs%norb, eval(1), work(1), lwork, info) 
!!!  lwork=work(1) 
!!!
!!!  ! Deallocate the work array ane reallocate it with the optimal size
!!!  iall=-product(shape(work))*kind(work)
!!!  deallocate(work, stat=istat) ; if(istat/=0) stop 'ERROR in deallocating work' 
!!!  call memocc(istat, iall, 'work', subname)
!!!  allocate(work(lwork), stat=istat) ; if(istat/=0) stop 'ERROR in allocating work' 
!!!  call memocc(istat, work, 'work', subname)
!!!
!!!  ! Diagonalize the Hamiltonian
!!!  call dsyev('v', 'l', orbs%norb, HamSmall(1,1), orbs%norb, eval(1), work(1), lwork, info) 
!!!
!!!  ! Deallocate the work array.
!!!  iall=-product(shape(work))*kind(work)
!!!  deallocate(work, stat=istat) ; if(istat/=0) stop 'ERROR in deallocating work' 
!!!  call memocc(istat, iall, 'work', subname)
!!!  
!!!  ! Make sure that the eigenvectors are the same for all MPI processes. To do so, require that 
!!!  ! the first entry of each vector is positive.
!!!  do iorb=1,orbs%norb
!!!      if(HamSmall(1,iorb)<0.d0) then
!!!          do jorb=1,orbs%norb
!!!              HamSmall(jorb,iorb)=-HamSmall(jorb,iorb)
!!!          end do
!!!      end if
!!!  end do
!!!
!!!
!!!end subroutine diagonalizeHamiltonian



subroutine diagonalizeHamiltonian2(iproc, nproc, orbs, nsubmax, HamSmall, ovrlp, eval)
!
! Purpose:
! ========
!   Diagonalizes the Hamiltonian HamSmall and makes sure that all MPI processes give
!   the same result. This is done by requiring that the first entry of each vector
!   is positive.
!
! Calling arguments:
! ==================
!   Input arguments:
!   ----------------
!     iproc     process ID
!     nproc     number of MPI processes
!     orbs      type describing the physical orbitals psi
!   Input / Putput arguments
!     HamSmall  on input: the Hamiltonian
!               on exit: the eigenvectors
!   Output arguments
!     eval      the associated eigenvalues 
!
use module_base
use module_types
implicit none

! Calling arguments
integer:: iproc, nproc, nsubmax
type(orbitals_data), intent(inout) :: orbs
real(8),dimension(orbs%norb, orbs%norb),intent(inout) :: HamSmall
real(8),dimension(orbs%norb, orbs%norb),intent(in) :: ovrlp
real(8),dimension(orbs%norb),intent(out) :: eval

! Local variables
integer:: lwork, info, istat, iall, i, iorb, jorb, nsub
real(8),dimension(:),allocatable:: work
real(8),dimension(:,:),allocatable:: ham_band, ovrlp_band
character(len=*),parameter:: subname='diagonalizeHamiltonian'

  ! temp change
  real(8),dimension(:),allocatable:: eval1,beta,eval2
  real(8),dimension(:,:), allocatable :: vr,vl,ks,inv_ovrlp
real(8),dimension(1:orbs%norb) :: temp_vec
  integer :: ierr
real(8) :: temp
  call timing(iproc,'diagonal_seq  ','ON')

  !! OLD VERSION #####################################################################################################
  ! Get the optimal work array size
  lwork=-1 
  allocate(work(1), stat=istat)
  call memocc(istat, work, 'work', subname)
  !call dsygv(1, 'v', 'l', orbs%norb, HamSmall(1,1), orbs%norb, ovrlp(1,1), orbs%norb, eval(1), work(1), lwork, info) 
  !lwork=work(1) 

  ! find inverse overlap and premultiply Hamiltonian
  allocate(inv_ovrlp(1:orbs%norb,1:orbs%norb))
  call dcopy(orbs%norb**2,ovrlp(1,1),1,inv_ovrlp(1,1),1)
  ! Exact inversion
  call dpotrf('l', orbs%norb, inv_ovrlp(1,1), orbs%norb, info)
  if(info/=0) then
     write(*,'(1x,a,i0)') 'ERROR in dpotrf, info=',info
     stop
  end if
  call dpotri('l', orbs%norb, inv_ovrlp(1,1), orbs%norb, info)
  if(info/=0) then
     write(*,'(1x,a,i0)') 'ERROR in dpotri, info=',info
     stop
  end if

  ! fill the upper triangle
  do iorb=1,orbs%norb
     do jorb=1,iorb-1
        inv_ovrlp(jorb,iorb)=inv_ovrlp(iorb,jorb)
     end do
  end do

  allocate(ks(1:orbs%norb,1:orbs%norb))
  call dgemm('n','n', orbs%norb,orbs%norb,orbs%norb,1.d0,inv_ovrlp(1,1),orbs%norb,&
       HamSmall(1,1),orbs%norb,0.d0,ks(1,1),orbs%norb)
  call dcopy(orbs%norb**2,ks(1,1),1,HamSmall(1,1),1)
  deallocate(ks)
  deallocate(inv_ovrlp)
  !!!!!!!!!

  allocate(vl(1:orbs%norb,1:orbs%norb))
  allocate(vr(1:orbs%norb,1:orbs%norb))
  allocate(eval1(1:orbs%norb))
  !allocate(beta(1:orbs%norb))
  !call dggev('v', 'v',orbs%norb,&
  !      HamSmall(1,1), orbs%norb, ovrlp(1,1), orbs%norb, eval, eval1, beta, &
  !      vl,orbs%norb,vr,orbs%norb,work, lwork, ierr)
  call DGEEV( 'v','v', orbs%norb, HamSmall(1,1), orbs%norb, eval, eval1, VL, orbs%norb, VR,&
       orbs%norb, WORK, LWORK, ierr )
  lwork=work(1) 

  ! Deallocate the work array and reallocate it with the optimal size
  iall=-product(shape(work))*kind(work)
  deallocate(work, stat=istat) ; if(istat/=0) stop 'ERROR in deallocating work' 
  call memocc(istat, iall, 'work', subname)
  allocate(work(lwork), stat=istat) ; if(istat/=0) stop 'ERROR in allocating work' 
  call memocc(istat, work, 'work', subname)

  ! Diagonalize the Hamiltonian
  !call dsygv(1, 'v', 'l', orbs%norb, HamSmall(1,1), orbs%norb, ovrlp(1,1), orbs%norb, eval(1), work(1), lwork, info) 
  !call dggev('v', 'v',orbs%norb,&
  !      HamSmall(1,1), orbs%norb, ovrlp(1,1), orbs%norb, eval, eval1, beta, &
  !      vl,orbs%norb,vr,orbs%norb,work, lwork, ierr)

  call DGEEV( 'v','v', orbs%norb, HamSmall(1,1), orbs%norb, eval, eval1, VL, orbs%norb, VR,&
       orbs%norb, WORK, LWORK, ierr )

  lwork=work(1) 
  HamSmall=vl

  do iorb=1,orbs%norb
     do jorb=iorb,orbs%norb
        if (eval(jorb) < eval(iorb)) then
           temp = eval(iorb)
           temp_vec = HamSmall(:,iorb)
           eval(iorb) = eval(jorb)
           eval(jorb) = temp
           HamSmall(:,iorb) = HamSmall(:,jorb)
           HamSmall(:,jorb) = temp_vec
        end if
     end do
  end do

!  do iorb=1,orbs%norb
!    write(36,*) vl(:,iorb)
!    write(37,*) vr(:,iorb)
!  end do
!  write(36,*) ''
!  write(37,*) ''
!  write(38,*) 'eval',eval
!  write(38,*) 'eval1',eval1
!  !write(38,*) 'beta',beta

  ! Deallocate the work array.
  iall=-product(shape(work))*kind(work)
  deallocate(work, stat=istat) ; if(istat/=0) stop 'ERROR in deallocating work' 
  call memocc(istat, iall, 'work', subname)
  
  ! Make sure that the eigenvectors are the same for all MPI processes. To do so, require that 
  ! the first entry of each vector is positive.
  do iorb=1,orbs%norb
      if(HamSmall(1,iorb)<0.d0) then
          do jorb=1,orbs%norb
              HamSmall(jorb,iorb)=-HamSmall(jorb,iorb)
          end do
      end if
  end do
  !! #################################################################################################################

  deallocate(vl)
  deallocate(vr)
  deallocate(eval1)
  !deallocate(beta)

if (.false.) then
  allocate(vl(1:orbs%norb,1:orbs%norb))
  allocate(vr(1:orbs%norb,1:orbs%norb))
  allocate(eval1(1:orbs%norb))
  allocate(eval2(1:orbs%norb))


  allocate(work(lwork), stat=istat) ; if(istat/=0) stop 'ERROR in allocating work' 
  ! check eigenvalues of overlap matrix
      call DGEEV( 'v','v', orbs%norb, ovrlp(1,1), orbs%norb, eval2, eval1, VL, orbs%norb, VR,&
                  orbs%norb, WORK, LWORK, ierr )
!  write(40,*) 'eval',eval2
!  write(40,*) 'eval1',eval1
!  write(40,*) 'sum',sum(eval2)

!  do iorb=1,orbs%norb
!    write(44,*) vl(:,iorb)
!    write(45,*) vr(:,iorb)
!  end do
!  write(44,*) ''
!  write(45,*) ''

  write(41,*) 'sum olap eigs',sum(eval2)

  deallocate(work)
  deallocate(vl)
  deallocate(vr)
  deallocate(eval1)
  deallocate(eval2)
end if

  !!!! NEW VERSION #####################################################################################################
  !!! Determine the maximal number of non-zero subdiagonals
  !!!!nsubmax=0
  !!!!do iorb=1,orbs%norb
  !!!!    nsub=0
  !!!!    do jorb=orbs%norb,iorb+1,-1
  !!!!        if(Hamsmall(jorb,iorb)/=0.d0) then
  !!!!            nsub=jorb-iorb
  !!!!            exit
  !!!!        end if
  !!!!    end do
  !!!!    if(iproc==0) write(*,*) 'iorb,nsub',iorb,nsub
  !!!!    nsubmax=max(nsub,nsubmax)
  !!!!end do
  !!!!if(iproc==0) write(*,*) 'nsubmax',nsubmax
  !!!!if(iproc==0) then
  !!!!      do iorb=1,orbs%norb
  !!!!           write(*,'(14es10.3)') (hamsmall(iorb,jorb), jorb=1,orbs%norb)
  !!!!      end do
  !!!!end if

  !!! Copy to banded format
  !!allocate(ham_band(nsubmax+1,orbs%norb), stat=istat)
  !!call memocc(istat, ham_band, 'ham_band', subname)
  !!allocate(ovrlp_band(nsubmax+1,orbs%norb), stat=istat)
  !!call memocc(istat, ovrlp_band, 'ovrlp_band', subname)
  !!do iorb=1,orbs%norb
  !!    do jorb=iorb,min(iorb+nsubmax,orbs%norb)
  !!        ham_band(1+jorb-iorb,iorb)=HamSmall(jorb,iorb)
  !!        ovrlp_band(1+jorb-iorb,iorb)=ovrlp(jorb,iorb)
  !!    end do
  !!end do
  !!!!if(iproc==0) then
  !!!!      write(*,*) '+++++++++++++++++++++++++++++'
  !!!!      do iorb=1,nsubmax+1
  !!!!           write(*,'(14es10.3)') (ham_band(iorb,jorb), jorb=1,orbs%norb)
  !!!!      end do
  !!!!end if



  !!!!! Get the optimal work array size
  !!!!lwork=-1 
  !!!!allocate(work(1), stat=istat)
  !!!!call memocc(istat, work, 'work', subname)
  !!!!call dsygv(1, 'v', 'l', orbs%norb, HamSmall(1,1), orbs%norb, ovrlp(1,1), orbs%norb, eval(1), work(1), lwork, info) 
  !!!!lwork=work(1) 

  !!!!! Deallocate the work array ane reallocate it with the optimal size
  !!!!iall=-product(shape(work))*kind(work)
  !!!!deallocate(work, stat=istat) ; if(istat/=0) stop 'ERROR in deallocating work' 
  !!!!call memocc(istat, iall, 'work', subname)
  !!allocate(work(3*orbs%norb), stat=istat) ; if(istat/=0) stop 'ERROR in allocating work' 
  !!call memocc(istat, work, 'work', subname)

  !!! Diagonalize the Hamiltonian
  !!!call dsygv(1, 'v', 'l', orbs%norb, HamSmall(1,1), orbs%norb, ovrlp(1,1), orbs%norb, eval(1), work(1), lwork, info) 
  !!call dsbgv('v', 'l', orbs%norb, nsubmax, nsubmax, ham_band(1,1), nsubmax+1, ovrlp_band(1,1), nsubmax+1, &
  !!     eval(1), HamSmall(1,1), orbs%norb, work, info)

  !!! Deallocate the work array.
  !!iall=-product(shape(work))*kind(work)
  !!deallocate(work, stat=istat) ; if(istat/=0) stop 'ERROR in deallocating work' 
  !!call memocc(istat, iall, 'work', subname)
  !!
  !!! Make sure that the eigenvectors are the same for all MPI processes. To do so, require that 
  !!! the first entry of each vector is positive.
  !!do iorb=1,orbs%norb
  !!    if(HamSmall(1,iorb)<0.d0) then
  !!        do jorb=1,orbs%norb
  !!            HamSmall(jorb,iorb)=-HamSmall(jorb,iorb)
  !!        end do
  !!    end if
  !!end do


  !!iall=-product(shape(ham_band))*kind(ham_band)
  !!deallocate(ham_band, stat=istat) ; if(istat/=0) stop 'ERROR in deallocating ham_band' 
  !!call memocc(istat, iall, 'ham_band', subname)

  !!iall=-product(shape(ovrlp_band))*kind(ovrlp_band)
  !!deallocate(ovrlp_band, stat=istat) ; if(istat/=0) stop 'ERROR in deallocating ovrlp_band' 
  !!call memocc(istat, iall, 'ovrlp_band', subname)

  call timing(iproc,'diagonal_seq  ','OF')

end subroutine diagonalizeHamiltonian2




!!!subroutine buildWavefunction(iproc, nproc, orbs, orbsLIN, comms, commsLIN, phi, psi, HamSmall)
!!!!
!!!! Purpose:
!!!! =======
!!!!   Builds the physical orbitals psi as a linear combination of the basis functions phi. The coefficients
!!!!   for this linear combination are obtained by diagonalizing the Hamiltonian matrix HamSmall.
!!!!
!!!! Calling arguments:
!!!! ==================
!!!!   Input arguments:
!!!!   ----------------
!!!!     iproc      process ID
!!!!     nproc      total number of processes
!!!!     orbs       type describing the physical orbitals psi
!!!!     orbsLIN    type describing the basis functions phi
!!!!     comms      type containing the communication parameters for the physical orbitals psi
!!!!     commsLIN   type containing the communication parameters for the basis functions phi
!!!!     phi        the basis functions 
!!!!     HamSmall   the  Hamiltonian matrix
!!!!   Output arguments:
!!!!   -----------------
!!!!     psi        the physical orbitals 
!!!!
!!!
!!!use module_base
!!!use module_types
!!!implicit none
!!!
!!!! Calling arguments
!!!integer:: iproc, nproc
!!!type(orbitals_data), intent(in) :: orbs
!!!type(orbitals_data), intent(in) :: orbsLIN
!!!type(communications_arrays), intent(in) :: comms
!!!type(communications_arrays), intent(in) :: commsLIN
!!!real(8),dimension(sum(commsLIN%nvctr_par(iproc,1:orbsLIN%nkptsp))*orbsLIN%nspinor,orbsLIN%norb) :: phi
!!!real(8),dimension(sum(comms%nvctr_par(iproc,1:orbs%nkptsp))*orbs%nspinor,orbs%norb) :: psi
!!!real(8),dimension(orbsLIN%norb,orbsLIN%norb):: HamSmall
!!!
!!!! Local variables
!!!integer:: nvctrp
!!!
!!!
!!!  nvctrp=sum(comms%nvctr_par(iproc,1:orbs%nkptsp))*orbs%nspinor
!!!  call dgemm('n', 'n', nvctrp, orbs%norb, orbsLIN%norb, 1.d0, phi(1,1), nvctrp, HamSmall(1,1), &
!!!             orbsLIN%norb, 0.d0, psi(1,1), nvctrp)
!!!  
!!!
!!!end subroutine buildWavefunction
!!
!!
!!

!!
!!!subroutine buildWavefunctionModified(iproc, nproc, orbs, orbsLIN, comms, commsLIN, phi, psi, coeff)
!!!
!!!!
!!!! Purpose:
!!!! =======
!!!!   Builds the physical orbitals psi as a linear combination of the basis functions phi. The coefficients
!!!!   for this linear combination are obtained by diagonalizing the Hamiltonian matrix HamSmall.
!!!!
!!!! Calling arguments:
!!!! ==================
!!!!   Input arguments:
!!!!   ----------------
!!!!     iproc      process ID
!!!!     nproc      total number of processes
!!!!     orbs       type describing the physical orbitals psi
!!!!     orbsLIN    type describing the basis functions phi
!!!!     comms      type containing the communication parameters for the physical orbitals psi
!!!!     commsLIN   type containing the communication parameters for the basis functions phi
!!!!     phi        the basis functions 
!!!!     coeff      the coefficients for the linear combination
!!!!   Output arguments:
!!!!   -----------------
!!!!     psi        the physical orbitals 
!!!!
!!!
!!!use module_base
!!!use module_types
!!!implicit none
!!!
!!!! Calling arguments
!!!integer:: iproc, nproc
!!!type(orbitals_data), intent(in) :: orbs
!!!type(orbitals_data), intent(in) :: orbsLIN
!!!type(communications_arrays), intent(in) :: comms
!!!type(communications_arrays), intent(in) :: commsLIN
!!!real(8),dimension(sum(commsLIN%nvctr_par(iproc,1:orbsLIN%nkptsp))*orbsLIN%nspinor,orbsLIN%norb) :: phi
!!!real(8),dimension(sum(comms%nvctr_par(iproc,1:orbs%nkptsp))*orbs%nspinor,orbs%norb) :: psi
!!!real(8),dimension(orbsLIN%norb,orbs%norb):: coeff
!!!
!!!! Local variables
!!!integer:: nvctrp
!!!
!!!
!!!  nvctrp=sum(comms%nvctr_par(iproc,1:orbs%nkptsp))*orbs%nspinor
!!!  call dgemm('n', 'n', nvctrp, orbs%norb, orbsLIN%norb, 1.d0, phi(1,1), nvctrp, coeff(1,1), &
!!!             orbsLIN%norb, 0.d0, psi(1,1), nvctrp)
!!!  
!!!
!!!end subroutine buildWavefunctionModified






subroutine apply_orbitaldependent_potential(iproc, nproc, at, orbs, lzd, rxyz, confdatarr, hx, &
           psi, centralLocreg, vpsi)
use module_base
use module_types
use module_interfaces, except_this_one => apply_orbitaldependent_potential
implicit none

! Calling arguments
integer,intent(in):: iproc, nproc, centralLocreg
type(atoms_data),intent(in):: at
type(orbitals_data),intent(in):: orbs
type(local_zone_descriptors),intent(in):: lzd
real(8),dimension(3,at%nat),intent(in):: rxyz
type(confpot_data),dimension(orbs%norbp),intent(in):: confdatarr
real(8),intent(in):: hx
!real(8),dimension(lzd%lpsidimtot),intent(in):: psi  !!!! ATENTION, intent should be in !
!real(8),dimension(lzd%lpsidimtot),intent(inout):: psi
real(8),dimension(max(orbs%npsidim_orbs,orbs%npsidim_comp)),intent(inout):: psi
real(8),dimension(max(orbs%npsidim_orbs,orbs%npsidim_comp)),intent(out):: vpsi

! Local variables
integer:: oidx, iorb, ilr, npot, icenter, i_stat, i_all, ist_c, ist_f, ist, iiorb, iall, ierr
real(8):: hxh, hyh, hzh, ddot, tt, t1, t2, time
real(8),dimension(:,:),allocatable:: psir, vpsir
type(workarr_precond) :: work
type(workarrays_quartic_convolutions):: work_conv
real(8),dimension(0:3),parameter:: scal=1.d0
real(8),dimension(:,:,:),allocatable:: ypsitemp_c
real(8),dimension(:,:,:,:),allocatable:: ypsitemp_f
character(len=*),parameter:: subname='apply_orbitaldependent_potential'



  call to_zero(max(orbs%npsidim_orbs,orbs%npsidim_comp), vpsi(1))
  ist_c=1
  ist_f=1
  do iorb=1,orbs%norbp
      iiorb=iorb+orbs%isorb
      ilr = orbs%inwhichlocreg(iiorb)
      if(centralLocreg<0) then
          !icenter=lin%orbs%inWhichLocregp(iorb)
          icenter=orbs%inWhichLocreg(iiorb)
      else
          icenter=centralLocreg
      end if
      !components of the potential
      npot=orbs%nspinor
      if (orbs%nspinor == 2) npot=1
      ist_f=ist_f+lzd%llr(ilr)%wfd%nvctr_c
      call allocate_workarrays_quartic_convolutions(lzd%llr(ilr), subname, work_conv)

      call uncompress_for_quartic_convolutions(lzd%llr(ilr)%d%n1, lzd%llr(ilr)%d%n2, lzd%llr(ilr)%d%n3, &
           lzd%llr(ilr)%d%nfl1, lzd%llr(ilr)%d%nfu1, &
           lzd%llr(ilr)%d%nfl2, lzd%llr(ilr)%d%nfu2, &
           lzd%llr(ilr)%d%nfl3, lzd%llr(ilr)%d%nfu3, &
           lzd%llr(ilr)%wfd%nseg_c, lzd%llr(ilr)%wfd%nvctr_c, &
           lzd%llr(ilr)%wfd%keygloc, lzd%llr(ilr)%wfd%keyvloc,  & 
           lzd%llr(ilr)%wfd%nseg_f, lzd%llr(ilr)%wfd%nvctr_f, &
           lzd%llr(ilr)%wfd%keygloc(1,lzd%llr(ilr)%wfd%nseg_c+min(1,lzd%llr(ilr)%wfd%nseg_f)), &
           lzd%llr(ilr)%wfd%keyvloc(lzd%llr(ilr)%wfd%nseg_c+min(1,lzd%llr(ilr)%wfd%nseg_f)),  & 
           scal, psi(ist_c), psi(ist_f), &
           work_conv)

      if(confdatarr(iorb)%potorder==4) then
          call ConvolQuartic4(iproc,nproc,lzd%llr(ilr)%d%n1, lzd%llr(ilr)%d%n2, lzd%llr(ilr)%d%n3, &
               lzd%llr(ilr)%d%nfl1, lzd%llr(ilr)%d%nfu1, &
               lzd%llr(ilr)%d%nfl2, lzd%llr(ilr)%d%nfu2, &
               lzd%llr(ilr)%d%nfl3, lzd%llr(ilr)%d%nfu3, & 
               hx, lzd%llr(ilr)%ns1, lzd%llr(ilr)%ns2, lzd%llr(ilr)%ns3, &
               lzd%llr(ilr)%bounds%kb%ibyz_c, lzd%llr(ilr)%bounds%kb%ibxz_c, lzd%llr(ilr)%bounds%kb%ibxy_c, &
               lzd%llr(ilr)%bounds%kb%ibyz_f, lzd%llr(ilr)%bounds%kb%ibxz_f, lzd%llr(ilr)%bounds%kb%ibxy_f, &
               rxyz(1,ilr), confdatarr(iorb)%prefac, .false., 0.d0, &
               work_conv%xx_c, work_conv%xx_f1, work_conv%xx_f, &
               work_conv%xy_c, work_conv%xy_f2, work_conv%xy_f, &
               work_conv%xz_c, work_conv%xz_f4, work_conv%xz_f, &
               work_conv%y_c, work_conv%y_f)
      else if(confdatarr(iorb)%potorder==6) then
          call ConvolSextic(lzd%llr(ilr)%d%n1, lzd%llr(ilr)%d%n2, lzd%llr(ilr)%d%n3, &
               lzd%llr(ilr)%d%nfl1, lzd%llr(ilr)%d%nfu1, &
               lzd%llr(ilr)%d%nfl2, lzd%llr(ilr)%d%nfu2, &
               lzd%llr(ilr)%d%nfl3, lzd%llr(ilr)%d%nfu3, & 
               hx, lzd%llr(ilr)%ns1, lzd%llr(ilr)%ns2, lzd%llr(ilr)%ns3, &
               lzd%llr(ilr)%bounds%kb%ibyz_c, lzd%llr(ilr)%bounds%kb%ibxz_c, lzd%llr(ilr)%bounds%kb%ibxy_c, &
               lzd%llr(ilr)%bounds%kb%ibyz_f, lzd%llr(ilr)%bounds%kb%ibxz_f, lzd%llr(ilr)%bounds%kb%ibxy_f, &
               rxyz(1,ilr), confdatarr(iorb)%prefac, .false., 0.d0, &
               work_conv%xx_c, work_conv%xx_f1, work_conv%xx_f, &
               work_conv%xy_c, work_conv%xy_f2, work_conv%xy_f, &
               work_conv%xz_c, work_conv%xz_f4, work_conv%xz_f, &
               work_conv%y_c, work_conv%y_f)
      else
          stop 'wronf conf pot'
      end if

      call compress_forstandard(lzd%llr(ilr)%d%n1, lzd%llr(ilr)%d%n2, lzd%llr(ilr)%d%n3, &
           lzd%llr(ilr)%d%nfl1, lzd%llr(ilr)%d%nfu1, &
           lzd%llr(ilr)%d%nfl2, lzd%llr(ilr)%d%nfu2, &
           lzd%llr(Ilr)%d%nfl3, lzd%llr(ilr)%d%nfu3, &
           lzd%llr(ilr)%wfd%nseg_c, lzd%llr(ilr)%wfd%nvctr_c, &
           lzd%llr(ilr)%wfd%keygloc, lzd%llr(ilr)%wfd%keyvloc,  & 
           lzd%llr(ilr)%wfd%nseg_f, lzd%llr(ilr)%wfd%nvctr_f, &
           lzd%llr(ilr)%wfd%keygloc(1,lzd%llr(ilr)%wfd%nseg_c+min(1,lzd%llr(ilr)%wfd%nseg_f)), &
           lzd%llr(ilr)%wfd%keyvloc(lzd%llr(ilr)%wfd%nseg_c+min(1,lzd%llr(ilr)%wfd%nseg_f)),  & 
           scal, work_conv%y_c, work_conv%y_f, vpsi(ist_c), vpsi(ist_f))

      call deallocate_workarrays_quartic_convolutions(lzd%llr(ilr), subname, work_conv)

      ist_f = ist_f + 7*lzd%llr(ilr)%wfd%nvctr_f
      ist_c = ist_c + lzd%llr(ilr)%wfd%nvctr_c + 7*lzd%llr(ilr)%wfd%nvctr_f

  end do



end subroutine apply_orbitaldependent_potential




!> Expands the compressed wavefunction in vector form (psi_c,psi_f) into the psig format
subroutine uncompress_for_quartic_convolutions(n1, n2, n3, nfl1, nfu1, nfl2, nfu2, nfl3, nfu3,  & 
     mseg_c, mvctr_c, keyg_c, keyv_c,  & 
     mseg_f, mvctr_f, keyg_f, keyv_f,  & 
     scal, psi_c, psi_f, &
     work)
  use module_base
  use module_types
  implicit none
  integer,intent(in):: n1, n2, n3, nfl1, nfu1, nfl2, nfu2, nfl3, nfu3, mseg_c, mvctr_c, mseg_f, mvctr_f
  integer,dimension(mseg_c),intent(in):: keyv_c
  integer,dimension(mseg_f),intent(in):: keyv_f
  integer,dimension(2,mseg_c),intent(in):: keyg_c
  integer,dimension(2,mseg_f),intent(in):: keyg_f
  real(wp),dimension(0:3),intent(in):: scal
  real(wp),dimension(mvctr_c),intent(in):: psi_c
  real(wp),dimension(7,mvctr_f),intent(in):: psi_f
  type(workarrays_quartic_convolutions),intent(out):: work
  !local variables
  integer :: iseg,jj,j0,j1,ii,i1,i2,i3,i0,i

  !!!$omp parallel default(private) &
  !!!$omp shared(scal,psig_c,psig_f,x_f1,x_f2,x_f3) &
  !!!$omp shared(psi_c,psi_f,keyv_c,keyg_c,keyv_f,keyg_f,n1,n2,n3,mseg_c,mseg_f)
  !!! coarse part
  !!!$omp do
  do iseg=1,mseg_c
     jj=keyv_c(iseg)
     j0=keyg_c(1,iseg)
     j1=keyg_c(2,iseg)
     ii=j0-1
     i3=ii/((n1+1)*(n2+1))
     ii=ii-i3*(n1+1)*(n2+1)
     i2=ii/(n1+1)
     i0=ii-i2*(n1+1)
     i1=i0+j1-j0
     do i=i0,i1
        work%xx_c(i,i2,i3)=psi_c(i-i0+jj)*scal(0)
        work%xy_c(i2,i,i3)=psi_c(i-i0+jj)*scal(0)
        work%xz_c(i3,i,i2)=psi_c(i-i0+jj)*scal(0)
     enddo
  enddo
  !!!$omp enddo
  !!! fine part
  !!!$omp do
  do iseg=1,mseg_f
     jj=keyv_f(iseg)
     j0=keyg_f(1,iseg)
     j1=keyg_f(2,iseg)
     ii=j0-1
     i3=ii/((n1+1)*(n2+1))
     ii=ii-i3*(n1+1)*(n2+1)
     i2=ii/(n1+1)
     i0=ii-i2*(n1+1)
     i1=i0+j1-j0
     do i=i0,i1
        work%xx_f1(i,i2,i3)=psi_f(1,i-i0+jj)*scal(1)
        work%xx_f(1,i,i2,i3)=psi_f(1,i-i0+jj)*scal(1)
        work%xy_f(1,i2,i,i3)=psi_f(1,i-i0+jj)*scal(1)
        work%xz_f(1,i3,i,i2)=psi_f(1,i-i0+jj)*scal(1)

        work%xy_f2(i2,i,i3)=psi_f(2,i-i0+jj)*scal(1)
        work%xx_f(2,i,i2,i3)=psi_f(2,i-i0+jj)*scal(1)
        work%xy_f(2,i2,i,i3)=psi_f(2,i-i0+jj)*scal(1)
        work%xz_f(2,i3,i,i2)=psi_f(2,i-i0+jj)*scal(1)

        work%xx_f(3,i,i2,i3)=psi_f(3,i-i0+jj)*scal(2)
        work%xy_f(3,i2,i,i3)=psi_f(3,i-i0+jj)*scal(2)
        work%xz_f(3,i3,i,i2)=psi_f(3,i-i0+jj)*scal(2)

        work%xz_f4(i3,i,i2)=psi_f(4,i-i0+jj)*scal(1)
        work%xx_f(4,i,i2,i3)=psi_f(4,i-i0+jj)*scal(1)
        work%xy_f(4,i2,i,i3)=psi_f(4,i-i0+jj)*scal(1)
        work%xz_f(4,i3,i,i2)=psi_f(4,i-i0+jj)*scal(1)

        work%xx_f(5,i,i2,i3)=psi_f(5,i-i0+jj)*scal(2)
        work%xy_f(5,i2,i,i3)=psi_f(5,i-i0+jj)*scal(2)
        work%xz_f(5,i3,i,i2)=psi_f(5,i-i0+jj)*scal(2)

        work%xx_f(6,i,i2,i3)=psi_f(6,i-i0+jj)*scal(2)
        work%xy_f(6,i2,i,i3)=psi_f(6,i-i0+jj)*scal(2)
        work%xz_f(6,i3,i,i2)=psi_f(6,i-i0+jj)*scal(2)

        work%xx_f(7,i,i2,i3)=psi_f(7,i-i0+jj)*scal(3)
        work%xy_f(7,i2,i,i3)=psi_f(7,i-i0+jj)*scal(3)
        work%xz_f(7,i3,i,i2)=psi_f(7,i-i0+jj)*scal(3)
     enddo
  enddo
 !!!$omp enddo
 !!!$omp end parallel

END SUBROUTINE uncompress_for_quartic_convolutions





function dfactorial(n)
implicit none

! Calling arguments
integer,intent(in):: n
real(8):: dfactorial

! Local variables
integer:: i

  dfactorial=1.d0
  do i=1,n
      dfactorial=dfactorial*dble(i)
  end do

end function dfactorial




subroutine build_new_linear_combinations(iproc, nproc, lzd, orbs, op, nrecvbuf, recvbuf, omat, reset, lphi)
use module_base
use module_types
implicit none

!Calling arguments
integer,intent(in):: iproc, nproc
type(local_zone_descriptors),intent(in):: lzd
type(orbitals_data),intent(in):: orbs
type(overlapParameters),intent(in):: op
integer,intent(in):: nrecvbuf
real(8),dimension(nrecvbuf),intent(in):: recvbuf
real(8),dimension(orbs%norb,orbs%norb),intent(in):: omat
logical,intent(in):: reset
real(8),dimension(max(orbs%npsidim_orbs,orbs%npsidim_comp)),intent(out):: lphi

! Local variables
integer:: ist, jst, ilrold, iorb, iiorb, ilr, ncount, jorb, jjorb, i, ldim, ind, indout, gdim, iorbref, m, ii
integer:: istart, iend, iseg, start, ifine, igrid, irecv, kseg, kold, kstart, kend 
real(8):: tt

   call timing(iproc,'build_lincomb ','ON')

      ! Build new lphi
      if(reset) then
          !!lphi=0.d0
          call to_zero(max(orbs%npsidim_orbs,orbs%npsidim_comp), lphi(1))
      end if

      indout=1
      ilrold=-1
      do iorb=1,orbs%norbp
          iiorb=orbs%isorb+iorb
          ilr=orbs%inwhichlocreg(iiorb)
          !if(ilr>ilrold) then
          if(ilr/=ilrold) then
              iorbref=iorb
          end if
          gdim=lzd%llr(ilr)%wfd%nvctr_c+7*lzd%llr(ilr)%wfd%nvctr_f
          do jorb=1,op%noverlaps(iiorb)
              jjorb=op%overlaps(jorb,iiorb)
              !jjorb=op%overlaps(jorb,ilr)
              jst=op%indexInRecvBuf(iorbref,jjorb)
              ldim=op%wfd_overlap(jorb,iorbref)%nvctr_c+7*op%wfd_overlap(jorb,iorbref)%nvctr_f
              tt=omat(jjorb,iiorb)
              !!tt=tt*lzd%cutoffweight(jjorb,iiorb)
              !Coarse part
              kold=1
              do iseg=1,op%wfd_overlap(jorb,iorbref)%nseg_c
                  istart=op%wfd_overlap(jorb,iorbref)%keyglob(1,iseg)
                  iend=op%wfd_overlap(jorb,iorbref)%keyglob(2,iseg)
                  ncount=iend-istart+1
                  inner_loop: do kseg=kold,lzd%llr(ilr)%wfd%nseg_c
                     kstart = lzd%llr(ilr)%wfd%keyglob(1,kseg)
                     kend   = lzd%llr(ilr)%wfd%keyglob(2,kseg)
                     if(kstart <= iend .and. kend >= istart) then 
                        kold = kseg + 1
                        start = lzd%llr(ilr)%wfd%keyvglob(kseg) + max(0,istart-kstart)
                        call daxpy(ncount, tt, recvBuf(jst), 1, lphi(indout+start-1), 1)
                        jst=jst+ncount
                        exit inner_loop
                     end if
                  end do inner_loop
              end do
              ! Fine part
              kold = 1
              jst=op%indexInRecvBuf(iorbref,jjorb)              
              do iseg=1,op%wfd_overlap(jorb,iorbref)%nseg_f
                 istart=op%wfd_overlap(jorb,iorbref)%keyglob(1,iseg+op%wfd_overlap(jorb,iorbref)%nseg_c)
                 iend=op%wfd_overlap(jorb,iorbref)%keyglob(2,iseg+op%wfd_overlap(jorb,iorbref)%nseg_c)
                 start = op%wfd_overlap(jorb,iorbref)%keyvglob(iseg+op%wfd_overlap(jorb,iorbref)%nseg_c)
                 ncount=7*(iend-istart+1)
                 inner_loop2: do kseg=kold,lzd%llr(ilr)%wfd%nseg_f
                    kstart = lzd%llr(ilr)%wfd%keyglob(1,kseg+lzd%llr(ilr)%wfd%nseg_c)
                    kend   = lzd%llr(ilr)%wfd%keyglob(2,kseg+lzd%llr(ilr)%wfd%nseg_c)
                    if(kstart <= iend .and. kend >= istart) then 
                       kold = kseg + 1
                       start = lzd%llr(ilr)%wfd%nvctr_c+(lzd%llr(ilr)%wfd%keyvglob(kseg+lzd%llr(ilr)%wfd%nseg_c) +&
                              max(0,istart-kstart)-1)*7
                       call daxpy(ncount, tt, recvBuf(jst+op%wfd_overlap(jorb,iorbref)%nvctr_c), 1,&
                               lphi(indout+start), 1)
                       jst=jst+ncount
                       exit inner_loop2
                    end if
                  end do inner_loop2
              end do
          end do
          indout=indout+gdim
          ilrold=ilr

      end do

   call timing(iproc,'build_lincomb ','OF')
          

end subroutine build_new_linear_combinations



!!!subroutine get_potential_matrices(iproc, nproc, at, orbs, lzd, op, comon, mad, rxyz, &
!!!           confdatarr, hx, psi, potmat)
!!!use module_base
!!!use module_types
!!!use module_interfaces, eccept_this_one => get_potential_matrices
!!!implicit none
!!!
!!!! Calling arguments
!!!integer,intent(in):: iproc, nproc
!!!type(atoms_data),intent(in):: at
!!!type(orbitals_data),intent(in):: orbs
!!!type(local_zone_descriptors),intent(in):: lzd
!!!type(overlapParameters),intent(inout):: op
!!!type(p2pComms),intent(inout):: comon
!!!type(matrixDescriptors),intent(in):: mad
!!!real(8),dimension(3,at%nat),intent(in):: rxyz
!!!real(8),intent(in):: hx
!!!type(confpot_data),dimension(orbs%norbp),intent(in):: confdatarr
!!!real(8),dimension(max(orbs%npsidim_orbs,orbs%npsidim_comp)),intent(inout):: psi
!!!real(8),dimension(orbs%norb,orbs%norb,at%nat),intent(out):: potmat
!!!
!!!! Local variables
!!!integer:: iorb, ilr, ilrold, istat, iall
!!!real(8),dimension(:,:),allocatable:: ttmat
!!!real(8):: tt1, tt2, tt3, tt4, tt5
!!!real(8),dimension(:),allocatable:: vpsi
!!!character(len=*),parameter:: subname='get_potential_matrices'
!!!
!!!allocate(vpsi(max(orbs%npsidim_orbs,orbs%npsidim_comp)), stat=istat)
!!!call memocc(istat, vpsi, 'vpsi', subname)
!!!
!!!
!!!ilrold=-1
!!!do iorb=1,orbs%norb
!!!    ilr=orbs%inwhichlocreg(iorb)
!!!    if(ilr==ilrold) cycle
!!!    call apply_orbitaldependent_potential(iproc, nproc, at, orbs, lzd, rxyz, &
!!!         confdatarr, hx, psi, ilr, vpsi)
!!!
!!!    !call extractOrbital3(iproc, nproc, orbs, orbs%npsidim, orbs%inWhichLocreg, lzd, op, vpsi, comon%nsendBuf, comon%sendBuf)
!!!    !call postCommsOverlapNew(iproc, nproc, orbs, op, lzd, vpsi, comon, tt1, tt2)
!!!    !allocate(ttmat(lin%orbs%norb,lin%orbs%norb))
!!!    !call collectnew(iproc, nproc, comon, lin%mad,lin%op, lin%orbs, input, lin%lzd, comon%nsendbuf, &
!!!    !     comon%sendbuf, comon%nrecvbuf, comon%recvbuf, ttmat, tt3, tt4, tt5)
!!!    !deallocate(ttmat)
!!!    call getMatrixElements2(iproc, nproc, lzd, orbs, op, comon, psi, vpsi, mad, potmat(1,1,ilr))
!!!    ilrold=ilr
!!!    
!!!end do
!!!
!!!iall=-product(shape(vpsi))*kind(vpsi)
!!!deallocate(vpsi, stat=istat)
!!!call memocc(istat, iall, 'vpsi', subname)
!!!
!!!
!!!
!!!end subroutine get_potential_matrices





subroutine apply_position_operators(iproc, nproc, orbs, lzd, hx, hy, hz, confdatarr, psi, order, xpsi, ypsi, zpsi)
use module_base
use module_types
use module_interfaces, except_this_one => apply_position_operators
implicit none

! Calling arguments
integer,intent(in):: iproc, nproc, order
type(orbitals_data),intent(in):: orbs
type(local_zone_descriptors),intent(in):: lzd
real(8),intent(in):: hx, hy, hz
type(confpot_data),dimension(orbs%norbp),intent(in):: confdatarr
real(8),dimension(max(orbs%npsidim_orbs,orbs%npsidim_comp)),intent(in):: psi
real(8),dimension(max(orbs%npsidim_orbs,orbs%npsidim_comp)),intent(out):: xpsi, ypsi, zpsi

! Local variables
integer:: oidx, iorb, ilr, npot, icenter, i_stat, i_all, ist_c, ist_f, ist, iiorb, iall, ierr
real(8):: hxh, hyh, hzh, ddot, tt, t1, t2, time
real(8),dimension(:,:),allocatable:: psir, psirx, psiry, psirz
type(workarr_sumrho):: work_sr
real(8),dimension(0:3),parameter:: scal=1.d0
real(8),dimension(:,:,:),allocatable:: ypsitemp_c
real(8),dimension(:,:,:,:),allocatable:: ypsitemp_f
character(len=*),parameter:: subname='apply_position_operators'
integer, dimension(3) :: ishift !temporary variable in view of wavefunction creation
!!interface
!!subroutine position_operator(iproc, n1, n2, n3, nl1, nl2, nl3, nbuf, nspinor, psir, &
!!     hxh, hyh, hzh, dir, &
!!     ibyyzz_r) !optional
!!use module_base
!!implicit none
!!integer, intent(in) :: iproc, n1,n2,n3,nl1,nl2,nl3,nbuf,nspinor
!!real(wp), dimension(-14*nl1:2*n1+1+15*nl1,-14*nl2:2*n2+1+15*nl2,-14*nl3:2*n3+1+15*nl3,nspinor), intent(inout) :: psir
!!real(8),intent(in):: hxh, hyh, hzh
!!character(len=1),intent(in):: dir
!!integer, dimension(2,-14:2*n2+16,-14:2*n3+16), intent(in), optional :: ibyyzz_r
!!end subroutine
!!end interface

  ishift=(/0,0,0/)

  call to_zero(max(orbs%npsidim_orbs,orbs%npsidim_comp), xpsi(1))
  call to_zero(max(orbs%npsidim_orbs,orbs%npsidim_comp), ypsi(1))
  call to_zero(max(orbs%npsidim_orbs,orbs%npsidim_comp), zpsi(1))
  oidx = 0
  do iorb=1,orbs%norbp
     ilr = orbs%inwhichlocreg(iorb+orbs%isorb)

     iiorb=orbs%isorb+iorb
     !!write(*,'(a,4i8,4x,3i6)') 'iproc, iorb, iiorb, ilr, confdatarr(iorb)%ioffset(:)', &
     !!    iproc, iorb, iiorb, ilr, confdatarr(iorb)%ioffset(:)
     !!write(*,'(a,3i8,6i6)') 'iproc, iiorb, ilr, is1, ie1, is2, ie2, is3, ie3', &
     !!    1, lzd%llr(ilr)%d%n1i, 1, lzd%llr(ilr)%d%n2i, 1, lzd%llr(ilr)%d%n3i
  
     !initialise the work arrays
     call initialize_work_arrays_sumrho(lzd%llr(ilr), work_sr)

     ! Wavefunction in real space
     allocate(psir(Lzd%Llr(ilr)%d%n1i*Lzd%Llr(ilr)%d%n2i*Lzd%Llr(ilr)%d%n3i,orbs%nspinor+ndebug),stat=i_stat)
     call memocc(i_stat,psir,'psir',subname)
     call razero(Lzd%Llr(ilr)%d%n1i*Lzd%Llr(ilr)%d%n2i*Lzd%Llr(ilr)%d%n3i*orbs%nspinor,psir)

     allocate(psirx(Lzd%Llr(ilr)%d%n1i*Lzd%Llr(ilr)%d%n2i*Lzd%Llr(ilr)%d%n3i,orbs%nspinor+ndebug),stat=i_stat)
     call memocc(i_stat,psirx,'psirx',subname)
     call razero(Lzd%Llr(ilr)%d%n1i*Lzd%Llr(ilr)%d%n2i*Lzd%Llr(ilr)%d%n3i*orbs%nspinor,psirx)

     allocate(psiry(Lzd%Llr(ilr)%d%n1i*Lzd%Llr(ilr)%d%n2i*Lzd%Llr(ilr)%d%n3i,orbs%nspinor+ndebug),stat=i_stat)
     call memocc(i_stat,psiry,'psiry',subname)
     call razero(Lzd%Llr(ilr)%d%n1i*Lzd%Llr(ilr)%d%n2i*Lzd%Llr(ilr)%d%n3i*orbs%nspinor,psiry)

     allocate(psirz(Lzd%Llr(ilr)%d%n1i*Lzd%Llr(ilr)%d%n2i*Lzd%Llr(ilr)%d%n3i,orbs%nspinor+ndebug),stat=i_stat)
     call memocc(i_stat,psirz,'psirz',subname)
     call razero(Lzd%Llr(ilr)%d%n1i*Lzd%Llr(ilr)%d%n2i*Lzd%Llr(ilr)%d%n3i*orbs%nspinor,psirz)

     !transform the wavefunction in Daubechies basis to the wavefunction in ISF basis
     !the psir wavefunction is given in the spinorial form

     !psi(1+oidx+lzd%llr(ilr)%wfd%nvctr_c:1+oidx+lzd%llr(ilr)%wfd%nvctr_c+7*lzd%llr(ilr)%wfd%nvctr_f-1)=0.d0

     call daub_to_isf(lzd%llr(ilr), work_sr, psi(1+oidx), psir)

     !!do i_stat=1,Lzd%Llr(ilr)%d%n1i*Lzd%Llr(ilr)%d%n2i*Lzd%Llr(ilr)%d%n3i
     !!    write(1000+iproc,'(i9,es18.7,i9)') i_stat, psir(i_stat,1), Lzd%Llr(ilr)%d%n1i*Lzd%Llr(ilr)%d%n2i*Lzd%Llr(ilr)%d%n3i
     !!end do
     !apply the potential to the psir wavefunction and calculate potential energy
     hxh=.5d0*hx
     hyh=.5d0*hy
     hzh=.5d0*hz
     !icenter=confinementCenter(iorb)
     !components of the potential
     npot=orbs%nspinor
     if (orbs%nspinor == 2) npot=1

     !!call apply_confinement(iproc, lzd%llr(ilr)%d%n1,lzd%llr(ilr)%d%n2,lzd%llr(ilr)%d%n3,1,1,1,0,orbs%nspinor, psir, &
     !!     rxyz(1,icenter), hxh, hyh, hzh, lin%potentialprefac(at%iatype(icenter)), lin%confpotorder, &
     !!     lzd%llr(ilr)%nsi1, lzd%llr(ilr)%nsi2, lzd%llr(ilr)%nsi3,  &
     !!     lzd%llr(ilr)%bounds%ibyyzz_r) !optional
     if(lzd%llr(ilr)%geocode == 'F')then
        call position_operators(lzd%Glr%d%n1i,lzd%Glr%d%n2i,lzd%Glr%d%n3i, &
                             lzd%llr(ilr)%d%n1i, lzd%llr(ilr)%d%n2i, lzd%llr(ilr)%d%n3i, &
                             lzd%llr(ilr)%d%n1i, lzd%llr(ilr)%d%n2i, lzd%llr(ilr)%d%n3i, &
                             ishift, lzd%llr(ilr)%d%n2, lzd%llr(ilr)%d%n3, orbs%nspinor, &
                             psir, order, psirx, psiry, psirz, &
                             confdatarr(iorb), lzd%llr(ilr)%bounds%ibyyzz_r) !optional
     else
        call position_operators(lzd%Glr%d%n1i,lzd%Glr%d%n2i,lzd%Glr%d%n3i, &
                             lzd%llr(ilr)%d%n1i, lzd%llr(ilr)%d%n2i, lzd%llr(ilr)%d%n3i, &
                             lzd%llr(ilr)%d%n1i, lzd%llr(ilr)%d%n2i, lzd%llr(ilr)%d%n3i, &
                             ishift, lzd%llr(ilr)%d%n2, lzd%llr(ilr)%d%n3, orbs%nspinor, &
                             psir, order, psirx, psiry, psirz, &
                             confdatarr(iorb)) !optional
     end if

     call isf_to_daub(lzd%llr(ilr), work_sr, psirx, xpsi(1+oidx))
     call isf_to_daub(lzd%llr(ilr), work_sr, psiry, ypsi(1+oidx))
     call isf_to_daub(lzd%llr(ilr), work_sr, psirz, zpsi(1+oidx))

     !!call dcopy(Lzd%Llr(ilr)%d%n1i*Lzd%Llr(ilr)%d%n2i*Lzd%Llr(ilr)%d%n3i*orbs%nspinor, psir(1,1), 1, vpsir(1,1), 1)
     !!call position_operator(iproc, lzd%llr(ilr)%d%n1,lzd%llr(ilr)%d%n2,lzd%llr(ilr)%d%n3,1,1,1,0,orbs%nspinor, vpsir, &
     !!     hxh, hyh, hzh, confdatarr(iorb)%ioffset, 'x', &
     !!     lzd%llr(ilr)%bounds%ibyyzz_r) !optional
     !!call isf_to_daub(lzd%llr(ilr), work_sr, vpsir, xpsi(1+oidx))

     !!call dcopy(Lzd%Llr(ilr)%d%n1i*Lzd%Llr(ilr)%d%n2i*Lzd%Llr(ilr)%d%n3i*orbs%nspinor, psir(1,1), 1, vpsir(1,1), 1)
     !!call position_operator(iproc, lzd%llr(ilr)%d%n1,lzd%llr(ilr)%d%n2,lzd%llr(ilr)%d%n3,1,1,1,0,orbs%nspinor, vpsir, &
     !!     hxh, hyh, hzh, confdatarr(iorb)%ioffset, 'y', &
     !!     lzd%llr(ilr)%bounds%ibyyzz_r) !optional
     !!call isf_to_daub(lzd%llr(ilr), work_sr, vpsir, ypsi(1+oidx))

     !!call dcopy(Lzd%Llr(ilr)%d%n1i*Lzd%Llr(ilr)%d%n2i*Lzd%Llr(ilr)%d%n3i*orbs%nspinor, psir(1,1), 1, vpsir(1,1), 1)
     !!call position_operator(iproc, lzd%llr(ilr)%d%n1,lzd%llr(ilr)%d%n2,lzd%llr(ilr)%d%n3,1,1,1,0,orbs%nspinor, vpsir, &
     !!     hxh, hyh, hzh, confdatarr(iorb)%ioffset, 'z', &
     !!     lzd%llr(ilr)%bounds%ibyyzz_r) !optional
     !!call isf_to_daub(lzd%llr(ilr), work_sr, vpsir, zpsi(1+oidx))

     !!iall=(Lzd%Llr(ilr)%wfd%nvctr_c+7*Lzd%Llr(ilr)%wfd%nvctr_f)*orbs%nspinor
     !!write(*,'(a,i5,es16.4)') 'iorb, ddot x', iorb, ddot(iall, xpsi(1+oidx), 1, psi(1+oidx), 1)
     !!write(*,'(a,i5,es16.4)') 'iorb, ddot y', iorb, ddot(iall, ypsi(1+oidx), 1, psi(1+oidx), 1)
     !!write(*,'(a,i5,es16.4)') 'iorb, ddot z', iorb, ddot(iall, zpsi(1+oidx), 1, psi(1+oidx), 1)


     i_all=-product(shape(psir))*kind(psir)
     deallocate(psir,stat=i_stat)
     call memocc(i_stat,i_all,'psir',subname)

     i_all=-product(shape(psirx))*kind(psirx)
     deallocate(psirx,stat=i_stat)
     call memocc(i_stat,i_all,'psirx',subname)

     i_all=-product(shape(psiry))*kind(psiry)
     deallocate(psiry,stat=i_stat)
     call memocc(i_stat,i_all,'psiry',subname)

     i_all=-product(shape(psirz))*kind(psirz)
     deallocate(psirz,stat=i_stat)
     call memocc(i_stat,i_all,'psirz',subname)

     call deallocate_work_arrays_sumrho(work_sr)

     oidx = oidx + (Lzd%Llr(ilr)%wfd%nvctr_c+7*Lzd%Llr(ilr)%wfd%nvctr_f)*orbs%nspinor

  enddo


end subroutine apply_position_operators





subroutine position_operators(Gn1i,Gn2i,Gn3i,n1i,n2i,n3i,n1ip,n2ip,n3ip,ishift,n2,n3,nspinor,psir,order,&
     psirx, psiry, psirz, &
     confdata,ibyyzz_r) !optional
  use module_base
  use module_types
  implicit none
  integer, intent(in) :: Gn1i,Gn2i,Gn3i,n1i,n2i,n3i,n1ip,n2ip,n3ip,n2,n3,nspinor,order
  integer, dimension(3), intent(in) :: ishift !<offset of potential box in wfn box coords.
  real(wp), dimension(n1i,n2i,n3i,nspinor), intent(in) :: psir !< real-space wfn in lr
  real(wp), dimension(n1i,n2i,n3i,nspinor), intent(out) :: psirx, psiry, psirz !< x,y,z operator applied to real-space wfn in lr
  type(confpot_data), intent(in), optional :: confdata !< data for the confining potential
  integer, dimension(2,-14:2*n2+16,-14:2*n3+16), intent(in), optional :: ibyyzz_r !< bounds in lr
  !local variables
  integer :: ii1,ii2,ii3,i1,i2,i3,ispinor,i1s,i1e,i2s,i2e,i3s,i3e,i1st,i1et
  real(wp) :: tt11,tt22,tt33,tt44,tt13,tt14,tt23,tt24,tt31,tt32,tt41,tt42,tt
  real(wp) :: psir1,psir2,psir3,psir4,pot1,pot2,pot3,pot4
  real(wp):: ttx, tty, ttz, potx, poty, potz


  !loop on wavefunction
  !calculate the limits in all the directions
  !regions in which both the potential and wavefunctions are defined
  i3s=max(1,ishift(3)+1)
  i3e=min(n3i,n3ip+ishift(3))
  i2s=max(1,ishift(2)+1)
  i2e=min(n2i,n2ip+ishift(2))
  i1s=max(1,ishift(1)+1)
  i1e=min(n1i,n1ip+ishift(1))


  !$omp parallel default(none)&
  !$omp shared(psir,psirx,psiry,psirz,n1i,n2i,n3i,n1ip,n2ip,n3ip,n2,n3,ibyyzz_r,nspinor)&
  !$omp shared(i1s,i1e,i2s,i2e,i3s,i3e,ishift,confdata,order,Gn1i,Gn2i,Gn3i)&
  !$omp private(ispinor,i1,i2,i3,i1st,i1et)&
  !$omp private(tt11,tt22,tt33,tt44,tt13,tt14,tt23,tt24,tt31,tt32,tt41,tt42,tt)&
  !$omp private(psir1,psir2,psir3,psir4,pot1,pot2,pot3,pot4,ttx,tty,ttz,potx,poty,potz)

!!$  !$omp parallel default(private)&
!!$  !$omp shared(pot,psir,n1i,n2i,n3i,n1ip,n2ip,n3ip,n2,n3,ibyyzz_r,nspinor)&
!!$  !$omp shared(i1s,i1e,i2s,i2e,i3s,i3e,ishift)
  !case without bounds


  !put to zero the external part of psir if the potential is more little than the wavefunction
  !first part of the array
  do ispinor=1,nspinor
     !$omp do 
     do i3=1,i3s-1
        do i2=1,n2i
           do i1=1,n1i
             psirx(i1,i2,i3,ispinor)=0.0_wp 
             psiry(i1,i2,i3,ispinor)=0.0_wp 
             psirz(i1,i2,i3,ispinor)=0.0_wp 
           end do
        end do
     end do
     !$omp end do
  end do

  !central part of the array
  do ispinor=1,nspinor
     !$omp do 
     do i3=i3s,i3e

        !first part
        do i2=1,i2s-1
           do i1=1,n1i
              psirx(i1,i2,i3,ispinor)=0.0_wp 
              psiry(i1,i2,i3,ispinor)=0.0_wp 
              psirz(i1,i2,i3,ispinor)=0.0_wp 
           end do
        end do
        !central part
        do i2=i2s,i2e
           do i1=1,i1s-1
              psirx(i1,i2,i3,ispinor)=0.0_wp 
              psiry(i1,i2,i3,ispinor)=0.0_wp 
              psirz(i1,i2,i3,ispinor)=0.0_wp 
           end do
           do i1=i1e+1,n1i
              psirx(i1,i2,i3,ispinor)=0.0_wp 
              psiry(i1,i2,i3,ispinor)=0.0_wp 
              psirz(i1,i2,i3,ispinor)=0.0_wp 
           end do
        end do
        !last part
        do i2=i2e+1,n2i
           do i1=1,n1i
              psirx(i1,i2,i3,ispinor)=0.0_wp 
              psiry(i1,i2,i3,ispinor)=0.0_wp 
              psirz(i1,i2,i3,ispinor)=0.0_wp 
           end do
        end do

     end do
     !$omp end do
  end do


  !last part of the array
  do ispinor=1,nspinor
     !$omp do 
     do i3=i3e+1,n3i
        do i2=1,n2i
           do i1=1,n1i
              psirx(i1,i2,i3,ispinor)=0.0_wp 
              psiry(i1,i2,i3,ispinor)=0.0_wp 
              psirz(i1,i2,i3,ispinor)=0.0_wp 
           end do
        end do
     end do
     !$omp end do
  end do


  !important part of the array
  if (nspinor==4) then
      stop 'not yet implemented for nspinor==4!'
     !!!$omp do
     !!do i3=i3s,i3e
     !!   do i2=i2s,i2e
     !!      !thanks to the optional argument the conditional is done at compile time
     !!      if (present(ibyyzz_r)) then
     !!         i1st=max(i1s,ibyyzz_r(1,i2-15,i3-15)+1) !in bounds coordinates
     !!         i1et=min(i1e,ibyyzz_r(2,i2-15,i3-15)+1) !in bounds coordinates
     !!      else
     !!         i1st=i1s
     !!         i1et=i1e
     !!      end if
     !!      !no need of setting up to zero values outside wavefunction bounds
     !!      do i1=i1st,i1et
     !!         !wavefunctions
     !!         psir1=psir(i1,i2,i3,1)
     !!         psir2=psir(i1,i2,i3,2)
     !!         psir3=psir(i1,i2,i3,3)
     !!         psir4=psir(i1,i2,i3,4)
     !!         !potentials + confining term
     !!         pot1=pot(i1-ishift(1),i2-ishift(2),i3-ishift(3),1)+cp(i1,i2,i3)
     !!         pot2=pot(i1-ishift(1),i2-ishift(2),i3-ishift(3),2)+cp(i1,i2,i3)
     !!         pot3=pot(i1-ishift(1),i2-ishift(2),i3-ishift(3),3)+cp(i1,i2,i3)
     !!         pot4=pot(i1-ishift(1),i2-ishift(2),i3-ishift(3),4)+cp(i1,i2,i3)

     !!         !diagonal terms
     !!         tt11=pot1*psir1 !p1
     !!         tt22=pot1*psir2 !p2
     !!         tt33=pot4*psir3 !p3
     !!         tt44=pot4*psir4 !p4
     !!         !Rab*Rb
     !!         tt13=pot2*psir3 !p1
     !!         !Iab*Ib
     !!         tt14=pot3*psir4 !p1
     !!         !Rab*Ib
     !!         tt23=pot2*psir4 !p2
     !!         !Iab*Rb
     !!         tt24=pot3*psir3 !p2
     !!         !Rab*Ra
     !!         tt31=pot2*psir1 !p3
     !!         !Iab*Ia
     !!         tt32=pot3*psir2 !p3
     !!         !Rab*Ia
     !!         tt41=pot2*psir2 !p4
     !!         !Iab*Ra
     !!         tt42=pot3*psir1 !p4

     !!         !value of the potential energy
     !!         epot_p=epot_p+tt11*psir1+tt22*psir2+tt33*psir3+tt44*psir4+&
     !!              2.0_gp*tt31*psir3-2.0_gp*tt42*psir4+2.0_gp*tt41*psir4+2.0_gp*tt32*psir3

     !!         !wavefunction update
     !!         !p1=h1p1+h2p3-h3p4
     !!         !p2=h1p2+h2p4+h3p3
     !!         !p3=h2p1+h3p2+h4p3
     !!         !p4=h2p2-h3p1+h4p4
     !!         psir(i1,i2,i3,1)=tt11+tt13-tt14
     !!         psir(i1,i2,i3,2)=tt22+tt23+tt24
     !!         psir(i1,i2,i3,3)=tt33+tt31+tt32
     !!         psir(i1,i2,i3,4)=tt44+tt41-tt42
     !!      end do
     !!   end do
     !!end do
     !!!$omp end do

  else !case with nspinor /=4
     do ispinor=1,nspinor
        !$omp do
        do ii3=i3s,i3e
           i3=mod(ii3+confdata%ioffset(3)-1,Gn3i)+1
           do ii2=i2s,i2e
              i2=mod(ii2+confdata%ioffset(2)-1,Gn2i)+1
              !thanks to the optional argument the conditional is done at compile time
              if (present(ibyyzz_r)) then
                 i1st=max(i1s,ibyyzz_r(1,ii2-15,ii3-15)+1) !in bounds coordinates
                 i1et=min(i1e,ibyyzz_r(2,ii2-15,ii3-15)+1) !in bounds coordinates
              else
                 i1st=i1s
                 i1et=i1e
              end if
              !no need of setting up to zero values outside wavefunction bounds
              do ii1=i1st,i1et
                 i1=mod(ii1+confdata%ioffset(1)-1,Gn1i)+1
                 psir1=psir(ii1,ii2,ii3,ispinor)
                 !the local potential is always real (npot=1) + confining term
                 !!pot1=pot(i1-ishift(1),i2-ishift(2),i3-ishift(3),1)+cp(i1,i2,i3)
                 potx=(confdata%hh(1)*real(i1,wp))**order
                 poty=(confdata%hh(2)*real(i2,wp))**order
                 potz=(confdata%hh(3)*real(i3,wp))**order

                 ttx=potx*psir1
                 tty=poty*psir1
                 ttz=potz*psir1

                 psirx(ii1,ii2,ii3,ispinor)=ttx
                 psiry(ii1,ii2,ii3,ispinor)=tty
                 psirz(ii1,ii2,ii3,ispinor)=ttz
              end do
           end do
        end do
        !$omp end do
     end do
  end if
  
  
  !$omp end parallel


END SUBROUTINE position_operators







subroutine commutator(norb, A, B, res)
implicit none

! Calling arguments
integer,intent(in):: norb
real(8),dimension(norb,norb),intent(in):: A, B
real(8),dimension(norb,norb),intent(out):: res

! Local variables
real(8),dimension(norb,norb):: AB, BA

call dgemm('n', 'n', norb, norb, norb, 1.d0, A, norb, B, norb, 0.d0, AB, norb)
call dgemm('n', 'n', norb, norb, norb, 1.d0, B, norb, A, norb, 0.d0, BA, norb)
res=AB-BA

end subroutine commutator


subroutine apply_r_operators(iproc, nproc, orbs, lzd, hx, hy, hz, confdatarr, psi, order, vpsi)
use module_base
use module_types
use module_interfaces, except_this_one => apply_r_operators
implicit none

! Calling arguments
integer,intent(in):: iproc, nproc, order
type(orbitals_data),intent(in):: orbs
type(local_zone_descriptors),intent(in):: lzd
real(8),intent(in):: hx, hy, hz
type(confpot_data),dimension(orbs%norbp),intent(in):: confdatarr
real(8),dimension(max(orbs%npsidim_orbs,orbs%npsidim_comp)),intent(in):: psi
real(8),dimension(max(orbs%npsidim_orbs,orbs%npsidim_comp)),intent(out):: vpsi

! Local variables
integer:: oidx, iorb, ilr, npot, icenter, i_stat, i_all, ist_c, ist_f, ist, iiorb, iall, ierr
real(8):: hxh, hyh, hzh, ddot, tt, t1, t2, time
real(8),dimension(:,:),allocatable:: psir, psirx, psiry, psirz
type(workarr_sumrho):: work_sr
real(8),dimension(0:3),parameter:: scal=1.d0
real(8),dimension(:,:,:),allocatable:: ypsitemp_c
real(8),dimension(:,:,:,:),allocatable:: ypsitemp_f
character(len=*),parameter:: subname='apply_orbitaldependent_potential'
integer, dimension(3) :: ishift !temporary variable in view of wavefunction creation

  ishift=(/0,0,0/)

  !xpsi=0.d0
  !ypsi=0.d0
  call to_zero(max(orbs%npsidim_orbs,orbs%npsidim_comp), vpsi(1))
  oidx = 0
  do iorb=1,orbs%norbp
     ilr = orbs%inwhichlocreg(iorb+orbs%isorb)

     iiorb=orbs%isorb+iorb
     !!write(*,'(a,4i8,4x,3i6)') 'iproc, iorb, iiorb, ilr, confdatarr(iorb)%ioffset(:)', &
     !!    iproc, iorb, iiorb, ilr, confdatarr(iorb)%ioffset(:)
     !!write(*,'(a,3i8,6i6)') 'iproc, iiorb, ilr, is1, ie1, is2, ie2, is3, ie3', &
     !!    1, lzd%llr(ilr)%d%n1i, 1, lzd%llr(ilr)%d%n2i, 1, lzd%llr(ilr)%d%n3i
  
     !initialise the work arrays
     call initialize_work_arrays_sumrho(lzd%llr(ilr), work_sr)

     ! Wavefunction in real space
     allocate(psir(Lzd%Llr(ilr)%d%n1i*Lzd%Llr(ilr)%d%n2i*Lzd%Llr(ilr)%d%n3i,orbs%nspinor+ndebug),stat=i_stat)
     call memocc(i_stat,psir,'psir',subname)
     call razero(Lzd%Llr(ilr)%d%n1i*Lzd%Llr(ilr)%d%n2i*Lzd%Llr(ilr)%d%n3i*orbs%nspinor,psir)

     !!allocate(psirx(Lzd%Llr(ilr)%d%n1i*Lzd%Llr(ilr)%d%n2i*Lzd%Llr(ilr)%d%n3i,orbs%nspinor+ndebug),stat=i_stat)
     !!call memocc(i_stat,psirx,'psirx',subname)
     !!call razero(Lzd%Llr(ilr)%d%n1i*Lzd%Llr(ilr)%d%n2i*Lzd%Llr(ilr)%d%n3i*orbs%nspinor,psirx)

     !!allocate(psiry(Lzd%Llr(ilr)%d%n1i*Lzd%Llr(ilr)%d%n2i*Lzd%Llr(ilr)%d%n3i,orbs%nspinor+ndebug),stat=i_stat)
     !!call memocc(i_stat,psiry,'psiry',subname)
     !!call razero(Lzd%Llr(ilr)%d%n1i*Lzd%Llr(ilr)%d%n2i*Lzd%Llr(ilr)%d%n3i*orbs%nspinor,psiry)

     !!allocate(psirz(Lzd%Llr(ilr)%d%n1i*Lzd%Llr(ilr)%d%n2i*Lzd%Llr(ilr)%d%n3i,orbs%nspinor+ndebug),stat=i_stat)
     !!call memocc(i_stat,psirz,'psirz',subname)
     !!call razero(Lzd%Llr(ilr)%d%n1i*Lzd%Llr(ilr)%d%n2i*Lzd%Llr(ilr)%d%n3i*orbs%nspinor,psirz)

     !transform the wavefunction in Daubechies basis to the wavefunction in ISF basis
     !the psir wavefunction is given in the spinorial form

     !psi(1+oidx+lzd%llr(ilr)%wfd%nvctr_c:1+oidx+lzd%llr(ilr)%wfd%nvctr_c+7*lzd%llr(ilr)%wfd%nvctr_f-1)=0.d0

     call daub_to_isf(lzd%llr(ilr), work_sr, psi(1+oidx), psir)
     !!!write(*,*) 'WARNING DEBUG in r_operator'
     !!!psir=1.d0/sqrt(dble(Lzd%Llr(ilr)%d%n1i*Lzd%Llr(ilr)%d%n2i*Lzd%Llr(ilr)%d%n3i))
     !apply the potential to the psir wavefunction and calculate potential energy
     hxh=.5d0*hx
     hyh=.5d0*hy
     hzh=.5d0*hz
     !icenter=confinementCenter(iorb)
     !components of the potential
     npot=orbs%nspinor
     if (orbs%nspinor == 2) npot=1

     !!call apply_confinement(iproc, lzd%llr(ilr)%d%n1,lzd%llr(ilr)%d%n2,lzd%llr(ilr)%d%n3,1,1,1,0,orbs%nspinor, psir, &
     !!     rxyz(1,icenter), hxh, hyh, hzh, lin%potentialprefac(at%iatype(icenter)), lin%confpotorder, &
     !!     lzd%llr(ilr)%nsi1, lzd%llr(ilr)%nsi2, lzd%llr(ilr)%nsi3,  &
     !!     lzd%llr(ilr)%bounds%ibyyzz_r) !optional
     if(lzd%llr(ilr)%geocode == 'F') then
        call r_operator(lzd%Glr%d%n1i, lzd%Glr%d%n2i, lzd%Glr%d%n3i, &
                        lzd%llr(ilr)%d%n1i, lzd%llr(ilr)%d%n2i, lzd%llr(ilr)%d%n3i, &
                        lzd%llr(ilr)%d%n1i, lzd%llr(ilr)%d%n2i, lzd%llr(ilr)%d%n3i, &
                        ishift, lzd%llr(ilr)%d%n2, lzd%llr(ilr)%d%n3, orbs%nspinor, &
                        psir, order, &
                        confdatarr(iorb), lzd%llr(ilr)%bounds%ibyyzz_r) !optional
     else
        call r_operator(lzd%Glr%d%n1i, lzd%Glr%d%n2i, lzd%Glr%d%n3i, &
                        lzd%llr(ilr)%d%n1i, lzd%llr(ilr)%d%n2i, lzd%llr(ilr)%d%n3i, &
                        lzd%llr(ilr)%d%n1i, lzd%llr(ilr)%d%n2i, lzd%llr(ilr)%d%n3i, &
                        ishift, lzd%llr(ilr)%d%n2, lzd%llr(ilr)%d%n3, orbs%nspinor, &
                        psir, order, &
                        confdatarr(iorb)) !optional
     end if

     call isf_to_daub(lzd%llr(ilr), work_sr, psir, vpsi(1+oidx))
     !!call isf_to_daub(lzd%llr(ilr), work_sr, psiry, ypsi(1+oidx))
     !!call isf_to_daub(lzd%llr(ilr), work_sr, psirz, zpsi(1+oidx))

     !!call dcopy(Lzd%Llr(ilr)%d%n1i*Lzd%Llr(ilr)%d%n2i*Lzd%Llr(ilr)%d%n3i*orbs%nspinor, psir(1,1), 1, vpsir(1,1), 1)
     !!call position_operator(iproc, lzd%llr(ilr)%d%n1,lzd%llr(ilr)%d%n2,lzd%llr(ilr)%d%n3,1,1,1,0,orbs%nspinor, vpsir, &
     !!     hxh, hyh, hzh, confdatarr(iorb)%ioffset, 'x', &
     !!     lzd%llr(ilr)%bounds%ibyyzz_r) !optional
     !!call isf_to_daub(lzd%llr(ilr), work_sr, vpsir, xpsi(1+oidx))

     !!call dcopy(Lzd%Llr(ilr)%d%n1i*Lzd%Llr(ilr)%d%n2i*Lzd%Llr(ilr)%d%n3i*orbs%nspinor, psir(1,1), 1, vpsir(1,1), 1)
     !!call position_operator(iproc, lzd%llr(ilr)%d%n1,lzd%llr(ilr)%d%n2,lzd%llr(ilr)%d%n3,1,1,1,0,orbs%nspinor, vpsir, &
     !!     hxh, hyh, hzh, confdatarr(iorb)%ioffset, 'y', &
     !!     lzd%llr(ilr)%bounds%ibyyzz_r) !optional
     !!call isf_to_daub(lzd%llr(ilr), work_sr, vpsir, ypsi(1+oidx))

     !!call dcopy(Lzd%Llr(ilr)%d%n1i*Lzd%Llr(ilr)%d%n2i*Lzd%Llr(ilr)%d%n3i*orbs%nspinor, psir(1,1), 1, vpsir(1,1), 1)
     !!call position_operator(iproc, lzd%llr(ilr)%d%n1,lzd%llr(ilr)%d%n2,lzd%llr(ilr)%d%n3,1,1,1,0,orbs%nspinor, vpsir, &
     !!     hxh, hyh, hzh, confdatarr(iorb)%ioffset, 'z', &
     !!     lzd%llr(ilr)%bounds%ibyyzz_r) !optional
     !!call isf_to_daub(lzd%llr(ilr), work_sr, vpsir, zpsi(1+oidx))

     !!iall=(Lzd%Llr(ilr)%wfd%nvctr_c+7*Lzd%Llr(ilr)%wfd%nvctr_f)*orbs%nspinor
     !!write(*,'(a,i5,es16.4)') 'iorb, ddot x', iorb, ddot(iall, xpsi(1+oidx), 1, psi(1+oidx), 1)
     !!write(*,'(a,i5,es16.4)') 'iorb, ddot y', iorb, ddot(iall, ypsi(1+oidx), 1, psi(1+oidx), 1)
     !!write(*,'(a,i5,es16.4)') 'iorb, ddot z', iorb, ddot(iall, zpsi(1+oidx), 1, psi(1+oidx), 1)


     i_all=-product(shape(psir))*kind(psir)
     deallocate(psir,stat=i_stat)
     call memocc(i_stat,i_all,'psir',subname)

     !!i_all=-product(shape(psirx))*kind(psirx)
     !!deallocate(psirx,stat=i_stat)
     !!call memocc(i_stat,i_all,'psirx',subname)

     !!i_all=-product(shape(psiry))*kind(psiry)
     !!deallocate(psiry,stat=i_stat)
     !!call memocc(i_stat,i_all,'psiry',subname)

     !!i_all=-product(shape(psirz))*kind(psirz)
     !!deallocate(psirz,stat=i_stat)
     !!call memocc(i_stat,i_all,'psirz',subname)

     call deallocate_work_arrays_sumrho(work_sr)

     oidx = oidx + (Lzd%Llr(ilr)%wfd%nvctr_c+7*Lzd%Llr(ilr)%wfd%nvctr_f)*orbs%nspinor

  enddo


end subroutine apply_r_operators








subroutine r_operator(Gn1i,Gn2i,Gn3i,n1i,n2i,n3i,n1ip,n2ip,n3ip,ishift,n2,n3,nspinor,psir,order,&
     confdata,ibyyzz_r) !optional
  use module_base
  use module_types
  implicit none
  integer, intent(in) :: Gn1i,Gn2i,Gn3i,n1i,n2i,n3i,n1ip,n2ip,n3ip,n2,n3,nspinor,order
  integer, dimension(3), intent(in) :: ishift !<offset of potential box in wfn box coords.
  real(wp), dimension(n1i,n2i,n3i,nspinor), intent(inout) :: psir !< real-space wfn in lr
  type(confpot_data), intent(in), optional :: confdata !< data for the confining potential
  integer, dimension(2,-14:2*n2+16,-14:2*n3+16), intent(in), optional :: ibyyzz_r !< bounds in lr
  !local variables
  integer :: i1,i2,i3,ii1,ii2,ii3,ispinor,i1s,i1e,i2s,i2e,i3s,i3e,i1st,i1et
  real(wp) :: tt11,tt22,tt33,tt44,tt13,tt14,tt23,tt24,tt31,tt32,tt41,tt42,tt
  real(wp) :: psir1,psir2,psir3,psir4,pot1,pot2,pot3,pot4
  real(wp):: ttx, tty, ttz, potx, poty, potz

  if(order/=1 .and. order/=2) stop 'wrong order'

  !loop on wavefunction
  !calculate the limits in all the directions
  !regions in which both the potential and wavefunctions are defined
  i3s=max(1,ishift(3)+1)
  i3e=min(n3i,n3ip+ishift(3))
  i2s=max(1,ishift(2)+1)
  i2e=min(n2i,n2ip+ishift(2))
  i1s=max(1,ishift(1)+1)
  i1e=min(n1i,n1ip+ishift(1))


  !$omp parallel default(none)&
  !$omp shared(psir,n1i,n2i,n3i,n1ip,n2ip,n3ip,n2,n3,ibyyzz_r,nspinor)&
  !$omp shared(i1s,i1e,i2s,i2e,i3s,i3e,ishift,confdata,order,Gn1i,Gn2i,Gn3i)&
  !$omp private(ispinor,i1,i2,i3,i1st,i1et)&
  !$omp private(tt11,tt22,tt33,tt44,tt13,tt14,tt23,tt24,tt31,tt32,tt41,tt42,tt)&
  !$omp private(psir1,psir2,psir3,psir4,pot1,pot2,pot3,pot4,ttx,tty,ttz,potx,poty,potz)

!!$  !$omp parallel default(private)&
!!$  !$omp shared(pot,psir,n1i,n2i,n3i,n1ip,n2ip,n3ip,n2,n3,ibyyzz_r,nspinor)&
!!$  !$omp shared(i1s,i1e,i2s,i2e,i3s,i3e,ishift)
  !case without bounds


  !put to zero the external part of psir if the potential is more little than the wavefunction
  !first part of the array
  do ispinor=1,nspinor
     !$omp do 
     do i3=1,i3s-1
        do i2=1,n2i
           do i1=1,n1i
             psir(i1,i2,i3,ispinor)=0.0_wp 
             !!psiry(i1,i2,i3,ispinor)=0.0_wp 
             !!psirz(i1,i2,i3,ispinor)=0.0_wp 
           end do
        end do
     end do
     !$omp end do
  end do

  !central part of the array
  do ispinor=1,nspinor
     !$omp do 
     do i3=i3s,i3e

        !first part
        do i2=1,i2s-1
           do i1=1,n1i
              psir(i1,i2,i3,ispinor)=0.0_wp 
              !!psiry(i1,i2,i3,ispinor)=0.0_wp 
              !!psirz(i1,i2,i3,ispinor)=0.0_wp 
           end do
        end do
        !central part
        do i2=i2s,i2e
           do i1=1,i1s-1
              psir(i1,i2,i3,ispinor)=0.0_wp 
              !!psiry(i1,i2,i3,ispinor)=0.0_wp 
              !!psirz(i1,i2,i3,ispinor)=0.0_wp 
           end do
           do i1=i1e+1,n1i
              psir(i1,i2,i3,ispinor)=0.0_wp 
              !!psiry(i1,i2,i3,ispinor)=0.0_wp 
              !!psirz(i1,i2,i3,ispinor)=0.0_wp 
           end do
        end do
        !last part
        do i2=i2e+1,n2i
           do i1=1,n1i
              psir(i1,i2,i3,ispinor)=0.0_wp 
              !!psiry(i1,i2,i3,ispinor)=0.0_wp 
              !!psirz(i1,i2,i3,ispinor)=0.0_wp 
           end do
        end do

     end do
     !$omp end do
  end do


  !last part of the array
  do ispinor=1,nspinor
     !$omp do 
     do i3=i3e+1,n3i
        do i2=1,n2i
           do i1=1,n1i
              psir(i1,i2,i3,ispinor)=0.0_wp 
              !!psiry(i1,i2,i3,ispinor)=0.0_wp 
              !!psirz(i1,i2,i3,ispinor)=0.0_wp 
           end do
        end do
     end do
     !$omp end do
  end do


  !important part of the array
  if (nspinor==4) then
      stop 'not yet implemented for nspinor==4!'
     !!!$omp do
     !!do i3=i3s,i3e
     !!   do i2=i2s,i2e
     !!      !thanks to the optional argument the conditional is done at compile time
     !!      if (present(ibyyzz_r)) then
     !!         i1st=max(i1s,ibyyzz_r(1,i2-15,i3-15)+1) !in bounds coordinates
     !!         i1et=min(i1e,ibyyzz_r(2,i2-15,i3-15)+1) !in bounds coordinates
     !!      else
     !!         i1st=i1s
     !!         i1et=i1e
     !!      end if
     !!      !no need of setting up to zero values outside wavefunction bounds
     !!      do i1=i1st,i1et
     !!         !wavefunctions
     !!         psir1=psir(i1,i2,i3,1)
     !!         psir2=psir(i1,i2,i3,2)
     !!         psir3=psir(i1,i2,i3,3)
     !!         psir4=psir(i1,i2,i3,4)
     !!         !potentials + confining term
     !!         pot1=pot(i1-ishift(1),i2-ishift(2),i3-ishift(3),1)+cp(i1,i2,i3)
     !!         pot2=pot(i1-ishift(1),i2-ishift(2),i3-ishift(3),2)+cp(i1,i2,i3)
     !!         pot3=pot(i1-ishift(1),i2-ishift(2),i3-ishift(3),3)+cp(i1,i2,i3)
     !!         pot4=pot(i1-ishift(1),i2-ishift(2),i3-ishift(3),4)+cp(i1,i2,i3)

     !!         !diagonal terms
     !!         tt11=pot1*psir1 !p1
     !!         tt22=pot1*psir2 !p2
     !!         tt33=pot4*psir3 !p3
     !!         tt44=pot4*psir4 !p4
     !!         !Rab*Rb
     !!         tt13=pot2*psir3 !p1
     !!         !Iab*Ib
     !!         tt14=pot3*psir4 !p1
     !!         !Rab*Ib
     !!         tt23=pot2*psir4 !p2
     !!         !Iab*Rb
     !!         tt24=pot3*psir3 !p2
     !!         !Rab*Ra
     !!         tt31=pot2*psir1 !p3
     !!         !Iab*Ia
     !!         tt32=pot3*psir2 !p3
     !!         !Rab*Ia
     !!         tt41=pot2*psir2 !p4
     !!         !Iab*Ra
     !!         tt42=pot3*psir1 !p4

     !!         !value of the potential energy
     !!         epot_p=epot_p+tt11*psir1+tt22*psir2+tt33*psir3+tt44*psir4+&
     !!              2.0_gp*tt31*psir3-2.0_gp*tt42*psir4+2.0_gp*tt41*psir4+2.0_gp*tt32*psir3

     !!         !wavefunction update
     !!         !p1=h1p1+h2p3-h3p4
     !!         !p2=h1p2+h2p4+h3p3
     !!         !p3=h2p1+h3p2+h4p3
     !!         !p4=h2p2-h3p1+h4p4
     !!         psir(i1,i2,i3,1)=tt11+tt13-tt14
     !!         psir(i1,i2,i3,2)=tt22+tt23+tt24
     !!         psir(i1,i2,i3,3)=tt33+tt31+tt32
     !!         psir(i1,i2,i3,4)=tt44+tt41-tt42
     !!      end do
     !!   end do
     !!end do
     !!!$omp end do

  else !case with nspinor /=4
     do ispinor=1,nspinor
        !$omp do
        do ii3=i3s,i3e
           i3=mod(ii3+confdata%ioffset(3)-1,Gn3i)+1
           do ii2=i2s,i2e
              i2=mod(ii2+confdata%ioffset(2)-1,Gn2i)+1
              !thanks to the optional argument the conditional is done at compile time
              if (present(ibyyzz_r)) then
                 i1st=max(i1s,ibyyzz_r(1,ii2-15,ii3-15)+1) !in bounds coordinates
                 i1et=min(i1e,ibyyzz_r(2,ii2-15,ii3-15)+1) !in bounds coordinates
              else
                 i1st=i1s
                 i1et=i1e
              end if
              !no need of setting up to zero values outside wavefunction bounds
              do ii1=i1st,i1et
                 i1=mod(ii1+confdata%ioffset(1)-1,Gn1i)+1
                 psir1=psir(ii1,ii2,ii3,ispinor)
                 !the local potential is always real (npot=1) + confining term
                 !!pot1=pot(i1-ishift(1),i2-ishift(2),i3-ishift(3),1)+cp(i1,i2,i3)
                 ttx=(confdata%hh(1)*real(i1,wp))**2
                 tty=(confdata%hh(2)*real(i2,wp))**2
                 ttz=(confdata%hh(3)*real(i3,wp))**2

                 tt = ttx+tty+ttz

                 if(order==1) then
                     tt=sqrt(tt)
                 end if

                 psir(ii1,ii2,ii3,ispinor)=tt*psir1
              end do
           end do
        end do
        !$omp end do
     end do
  end if
  
  
  !$omp end parallel


END SUBROUTINE r_operator




subroutine update_confdatarr(lzd, orbs, locregCenter, confdatarr)
  use module_base
  use module_types
  implicit none
  
  ! Calling arguments
  type(local_zone_descriptors),intent(in):: lzd
  type(orbitals_data),intent(in):: orbs
  real(8),dimension(3,lzd%nlr),intent(in):: locregCenter
  type(confpot_data),dimension(orbs%norbp),intent(inout):: confdatarr
  
  ! Local variables
  integer:: iorb, iiorb, ilr, icenter, nl1, nl2, nl3
  
  ! Update confdatarr...
  do iorb=1,orbs%norbp
     iiorb=orbs%isorb+iorb
     ilr=orbs%inWhichlocreg(iiorb)
     icenter=orbs%inwhichlocreg(iiorb)
     !confdatarr(iorb)%potorder=lin%confpotorder
     !confdatarr(iorb)%prefac=lin%potentialprefac(at%iatype(icenter))
     !confdatarr(iorb)%hh(1)=.5_gp*hx
     !confdatarr(iorb)%hh(2)=.5_gp*hy
     !confdatarr(iorb)%hh(3)=.5_gp*hz
     confdatarr(iorb)%rxyzConf(1:3)=locregCenter(1:3,icenter)
     call my_geocode_buffers(lzd%Llr(ilr)%geocode,nl1,nl2,nl3)
     confdatarr(iorb)%ioffset(1)=lzd%llr(ilr)%nsi1-nl1-1
     confdatarr(iorb)%ioffset(2)=lzd%llr(ilr)%nsi2-nl2-1
     confdatarr(iorb)%ioffset(3)=lzd%llr(ilr)%nsi3-nl3-1
  end do

end subroutine update_confdatarr



subroutine small_to_large_locreg(iproc, nproc, lzdsmall, lzdlarge, orbssmall, orbslarge, phismall, philarge)
  use module_base
  use module_types
  implicit none
  
  ! Calling arguments
  integer,intent(in):: iproc, nproc
  type(local_zone_descriptors),intent(in):: lzdsmall, lzdlarge
  type(orbitals_data),intent(in):: orbssmall, orbslarge
  real(8),dimension(orbssmall%npsidim_orbs),intent(in):: phismall
  real(8),dimension(orbslarge%npsidim_orbs),intent(out):: philarge
  
  ! Local variables
  integer:: ists, istl, iorb, ilr, ilrlarge, sdim, ldim, nspin
  
  call to_zero(orbslarge%npsidim_orbs, philarge(1))
  ists=1
  istl=1
  do iorb=1,orbslarge%norbp
      ilr = orbssmall%inWhichLocreg(orbssmall%isorb+iorb)
      ilrlarge = orbslarge%inWhichLocreg(orbslarge%isorb+iorb)
      sdim=lzdsmall%llr(ilr)%wfd%nvctr_c+7*lzdsmall%llr(ilr)%wfd%nvctr_f
      ldim=lzdlarge%llr(ilrlarge)%wfd%nvctr_c+7*lzdlarge%llr(ilrlarge)%wfd%nvctr_f
      nspin=1 !this must be modified later
      call Lpsi_to_global2(iproc, nproc, sdim, ldim, orbssmall%norb, orbssmall%nspinor, nspin, lzdlarge%llr(ilrlarge), &
           lzdsmall%llr(ilr), phismall(ists), philarge(istl))
      ists=ists+lzdsmall%llr(ilr)%wfd%nvctr_c+7*lzdsmall%llr(ilr)%wfd%nvctr_f
      istl=istl+lzdlarge%llr(ilrlarge)%wfd%nvctr_c+7*lzdlarge%llr(ilrlarge)%wfd%nvctr_f
  end do
  if(orbssmall%norbp>0 .and. ists/=orbssmall%npsidim_orbs+1) then
      write(*,'(3(a,i0))') 'ERROR on process ',iproc,': ',ists,'=ists /= orbssmall%npsidim_orbs+1=',orbssmall%npsidim_orbs+1
      stop
  end if
  if(orbslarge%norbp>0 .and. istl/=orbslarge%npsidim_orbs+1) then
      write(*,'(3(a,i0))') 'ERROR on process ',iproc,': ',istl,'=istk /= orbslarge%npsidim_orbs+1=',orbslarge%npsidim_orbs+1
      stop
  end if

end subroutine small_to_large_locreg


subroutine large_to_small_locreg(iproc, nproc, lzdsmall, lzdlarge, orbssmall, orbslarge, philarge, phismall)
  use module_base
  use module_types
  implicit none
  
  ! Calling arguments
  integer,intent(in):: iproc, nproc
  type(local_zone_descriptors),intent(in):: lzdsmall, lzdlarge
  type(orbitals_data),intent(in):: orbssmall, orbslarge
  real(8),dimension(orbslarge%npsidim_orbs),intent(in):: philarge
  real(8),dimension(orbssmall%npsidim_orbs),intent(out):: phismall
  
  ! Local variables
  integer:: istl, ists, ilr, ilrlarge, ldim, gdim, iorb
  
  ! Transform back to small locreg
  call to_zero(orbssmall%npsidim_orbs, phismall(1))
  ists=1
  istl=1
  do iorb=1,orbssmall%norbp
      ilr = orbssmall%inWhichLocreg(orbssmall%isorb+iorb)
      ilrlarge = orbslarge%inWhichLocreg(orbslarge%isorb+iorb)
      ldim=lzdsmall%llr(ilr)%wfd%nvctr_c+7*lzdsmall%llr(ilr)%wfd%nvctr_f
      gdim=lzdlarge%llr(ilrlarge)%wfd%nvctr_c+7*lzdlarge%llr(ilrlarge)%wfd%nvctr_f
      call psi_to_locreg2(iproc, nproc, ldim, gdim, lzdsmall%llr(ilr), lzdlarge%llr(ilrlarge), &
           philarge(istl:istl+gdim-1), phismall(ists:ists+ldim-1))
      ists=ists+lzdsmall%llr(ilr)%wfd%nvctr_c+7*lzdsmall%llr(ilr)%wfd%nvctr_f
      istl=istl+lzdlarge%llr(ilrlarge)%wfd%nvctr_c+7*lzdlarge%llr(ilrlarge)%wfd%nvctr_f
  end do

  if(orbssmall%norbp>0 .and. ists/=orbssmall%npsidim_orbs+1) stop 'ists/=orbssmall%npsidim_orbs+1'
  if(orbslarge%norbp>0 .and. istl/=orbslarge%npsidim_orbs+1) stop 'istl/=orbslarge%npsidim_orbs+1'

end subroutine large_to_small_locreg



subroutine check_locregCenters(iproc, lzd, locregCenter, hx, hy, hz)
  use module_base
  use module_types
  implicit none
  
  ! Calling arguments
  integer,intent(in):: iproc
  type(local_zone_descriptors),intent(in):: lzd
  real(8),dimension(3,lzd%nlr),intent(in):: locregCenter
  real(8),intent(in):: hx, hy, hz
  
  ! Local variables
  integer:: ilr, ierr
  
  do ilr=1,lzd%nlr
      if( floor(locregCenter(1,ilr)/hx) < 0 .or. ceiling(locregCenter(1,ilr)/hx) > lzd%glr%d%n1 ) then
          if(iproc==0) then
              write(*,'(1x,a,i0,a,i0,1x,i0,a,i0,1x,i0)') 'ERROR: new center for locreg ',ilr,&
                  ' is outside of box in x direction! Box limits=',0,lzd%glr%d%n1,&
                  ', center=',floor(locregCenter(1,ilr)/hx),ceiling(locregCenter(1,ilr)/hx)
          end if
          call mpi_barrier(mpi_comm_world, ierr)
          stop
      end if
      if( floor(locregCenter(2,ilr)/hy) < 0 .or. ceiling(locregCenter(2,ilr)/hy) > lzd%glr%d%n2 ) then
          if(iproc==0) then
              write(*,'(1x,a,i0,a,i0,1x,i0,a,i0,1x,i0)') 'ERROR: new center for locreg ',ilr,&
                  'is outside of box in y direction! Box limits=',0,lzd%glr%d%n2,&
                  ', center=',floor(locregCenter(2,ilr)/hy),ceiling(locregCenter(2,ilr)/hy)
          end if
          call mpi_barrier(mpi_comm_world, ierr)
          stop
      end if
      if( floor(locregCenter(3,ilr)/hz) < 0 .or. ceiling(locregCenter(3,ilr)/hz) > lzd%glr%d%n3 ) then
          if(iproc==0) then
              write(*,'(1x,a,i0,a,i0,1x,i0,a,i0,1x,i0)') 'ERROR: new center for locreg ',ilr,&
                  'is outside of box in z direction! Box limits=',0,lzd%glr%d%n3,&
                  ', center=',floor(locregCenter(3,ilr)/hz),ceiling(locregCenter(3,ilr)/hz)
          end if
          call mpi_barrier(mpi_comm_world, ierr)
          stop
      end if
  end do

end subroutine check_locregCenters           







subroutine communicate_basis_for_density(iproc, nproc, lzd, llborbs, lphi, comsr)
  use module_base
  use module_types
  use module_interfaces, except_this_one => communicate_basis_for_density
  implicit none
  
  ! Calling arguments
  integer,intent(in):: iproc, nproc
  type(local_zone_descriptors),intent(in):: lzd
  type(orbitals_data),intent(in):: llborbs
  real(8),dimension(llborbs%npsidim_orbs),intent(in):: lphi
  type(p2pComms),intent(inout):: comsr
  
  ! Local variables
  integer:: ist, istr, iorb, iiorb, ilr, ierr
  type(workarr_sumrho):: w

  ! Allocate the communication buffers for the calculation of the charge density.
  !call allocateCommunicationbufferSumrho(iproc, comsr, subname)
  ! Transform all orbitals to real space.
  ist=1
  istr=1
  do iorb=1,llborbs%norbp
      iiorb=llborbs%isorb+iorb
      ilr=llborbs%inWhichLocreg(iiorb)
      call initialize_work_arrays_sumrho(lzd%Llr(ilr), w)
      call daub_to_isf(lzd%Llr(ilr), w, lphi(ist), comsr%sendBuf(istr))
      call deallocate_work_arrays_sumrho(w)
      ist = ist + lzd%Llr(ilr)%wfd%nvctr_c + 7*lzd%Llr(ilr)%wfd%nvctr_f
      istr = istr + lzd%Llr(ilr)%d%n1i*lzd%Llr(ilr)%d%n2i*lzd%Llr(ilr)%d%n3i
  end do
  if(istr/=comsr%nsendBuf+1) then
      write(*,'(a,i0,a)') 'ERROR on process ',iproc,' : istr/=comsr%nsendBuf+1'
      stop
  end if
  
  ! Post the MPI messages for the communication of sumrho. Since we use non blocking point
  ! to point communication, the program will continue immediately. The messages will be gathered
  ! in the subroutine sumrhoForLocalizedBasis2.
  !!call postCommunicationSumrho2(iproc, nproc, comsr, comsr%sendBuf, comsr%recvBuf)
  call post_p2p_communication(iproc, nproc, comsr%nsendbuf, comsr%sendbuf, comsr%nrecvbuf, comsr%recvbuf, comsr)
end subroutine communicate_basis_for_density



subroutine update_kernel(norb, Umat, kernel)
  use module_base
  use module_types
  implicit none
  
  ! Calling arguments
  integer,intent(in):: norb
  real(8),dimension(norb,norb),intent(in):: Umat
  real(8),dimension(norb,norb),intent(inout):: kernel
  
  ! Local variables
  integer:: iorb, jorb, korb, lorb, istat, iall
  real(8):: tt
  real(8),dimension(:,:),allocatable:: kernelold
  character(len=*),parameter:: subname='update_kernel'
  
  allocate(kernelold(norb,norb), stat=istat)
  call memocc(istat, kernelold, 'kernelold', subname)
  
  call dcopy(norb**2, kernel(1,1), 1, kernelold(1,1), 1)
  do iorb=1,norb
      do jorb=1,norb
          tt=0.d0
          do korb=1,norb
              do lorb=1,norb
                  tt=tt+kernelold(korb,lorb)*Umat(korb,iorb)*Umat(lorb,jorb)
                  !tt=tt+kernelold(korb,lorb)*Umat(iorb,korb)*Umat(jorb,lorb)
              end do
          end do
          kernel(jorb,iorb)=tt
      end do
  end do
  
  iall=-product(shape(kernelold))*kind(kernelold)
  deallocate(kernelold, stat=istat)
  call memocc(istat, iall, 'kernelold', subname)

end subroutine update_kernel



subroutine DIISorSD(iproc, nproc, it, trH, tmbopt, ldiis, alpha, alphaDIIS, lphioldopt)
  use module_base
  use module_types
  implicit none
  
  ! Calling arguments
  integer,intent(in):: iproc, nproc, it
  real(8),intent(in):: trH
  type(DFT_wavefunction),intent(inout):: tmbopt
  type(localizedDIISParameters),intent(inout):: ldiis
  real(8),dimension(tmbopt%orbs%norbp),intent(out):: alpha, alphaDIIS
  real(8),dimension(tmbopt%wfnmd%nphi),intent(out):: lphioldopt
  
  ! Local variables
  integer:: idsx, ii, offset, istdest, iorb, iiorb, ilr, ncount, istsource
  
  !
  ! Purpose:
  ! ========
  !   This subroutine decides whether one should use DIIS or variable step size
  !   steepest descent to improve the orbitals. In the beginning we start with DIIS
  !   with history length lin%DIISHistMax. If DIIS becomes unstable, we switch to
  !   steepest descent. If the steepest descent iterations are successful, we switch
  !   back to DIIS, but decrease the DIIS history length by one. However the DIIS
  !   history length is limited to be larger or equal than lin%DIISHistMin.
  !



  ! If we swicthed to SD in the previous iteration, reset this flag.
  if(ldiis%switchSD) ldiis%switchSD=.false.
  !if(iproc==0) write(*,'(a,2es15.6,l5)') 'trH, ldiis%trmin, ldiis%resetDIIS', trH, ldiis%trmin, ldiis%resetDIIS

  ! Now come some checks whether the trace is descreasing or not. This further decides
  ! whether we should use DIIS or SD.

  ! Determine wheter the trace is decreasing (as it should) or increasing.
  ! This is done by comparing the current value with diisLIN%energy_min, which is
  ! the minimal value of the trace so far.
  if(trH<=ldiis%trmin .and. .not.ldiis%resetDIIS) then
      ! Everything ok
      ldiis%trmin=trH
      ldiis%switchSD=.false.
      ldiis%itBest=it
      ldiis%icountSDSatur=ldiis%icountSDSatur+1
      ldiis%icountDIISFailureCons=0
      !if(iproc==0) write(*,*) 'everything ok, copy last psi...'
      call dcopy(size(tmbopt%psi), tmbopt%psi(1), 1, lphioldopt(1), 1)

      ! If we are using SD (i.e. diisLIN%idsx==0) and the trace has been decreasing
      ! for at least 10 iterations, switch to DIIS. However the history length is decreased.
      if(ldiis%icountSDSatur>=10 .and. ldiis%isx==0 .or. ldiis%immediateSwitchToSD) then
          ldiis%icountSwitch=ldiis%icountSwitch+1
          idsx=max(ldiis%DIISHistMin,ldiis%DIISHistMax-ldiis%icountSwitch)
          if(idsx>0) then
              if(iproc==0) write(*,'(1x,a,i0)') 'switch to DIIS with new history length ', idsx
              ldiis%icountSDSatur=0
              ldiis%icountSwitch=0
              ldiis%icountDIISFailureTot=0
              ldiis%icountDIISFailureCons=0
              ldiis%is=0
              ldiis%switchSD=.false.
              ldiis%trmin=1.d100
              ldiis%trold=1.d100
              alpha=ldiis%alphaSD
              alphaDIIS=ldiis%alphaDIIS
              ldiis%icountDIISFailureTot=0
              ldiis%icountDIISFailureCons=0
              ldiis%immediateSwitchToSD=.false.
          end if
      end if
  else
      ! The trace is growing.
      ! Count how many times this occurs and (if we are using DIIS) switch to SD after 3 
      ! total failures or after 2 consecutive failures.
      ldiis%icountDIISFailureCons=ldiis%icountDIISFailureCons+1
      ldiis%icountDIISFailureTot=ldiis%icountDIISFailureTot+1
      ldiis%icountSDSatur=0
      if((ldiis%icountDIISFailureCons>=2 .or. ldiis%icountDIISFailureTot>=3 .or. ldiis%resetDIIS) .and. ldiis%isx>0) then
          ! Switch back to SD.
          alpha=ldiis%alphaSD
          if(iproc==0) then
              if(ldiis%icountDIISFailureCons>=2) write(*,'(1x,a,i0,a,es10.3)') 'DIIS failed ', &
                  ldiis%icountDIISFailureCons, ' times consecutively. Switch to SD with stepsize', alpha(1)
              if(ldiis%icountDIISFailureTot>=3) write(*,'(1x,a,i0,a,es10.3)') 'DIIS failed ', &
                  ldiis%icountDIISFailureTot, ' times in total. Switch to SD with stepsize', alpha(1)
              if(ldiis%resetDIIS) write(*,'(1x,a)') 'reset DIIS due to flag'
          end if
          if(ldiis%resetDIIS) then
              ldiis%resetDIIS=.false.
              ldiis%immediateSwitchToSD=.true.
              ldiis%trmin=1.d100
          end if
          ! Try to get back the orbitals of the best iteration. This is possible if
          ! these orbitals are still present in the DIIS history.
          if(it-ldiis%itBest<ldiis%isx) then
             if(iproc==0) then
                 if(iproc==0) write(*,'(1x,a,i0,a)')  'Recover the orbitals from iteration ', &
                     ldiis%itBest, ' which are the best so far.'
             end if
             ii=modulo(ldiis%mis-(it-ldiis%itBest),ldiis%mis)
             offset=0
             istdest=1
             !if(iproc==0) write(*,*) 'copy DIIS history psi...'
             do iorb=1,tmbopt%orbs%norbp
                 iiorb=tmbopt%orbs%isorb+iorb
                 ilr=tmbopt%orbs%inWhichLocreg(iiorb)
                 ncount=tmbopt%lzd%llr(ilr)%wfd%nvctr_c+7*tmbopt%lzd%llr(ilr)%wfd%nvctr_f
                 istsource=offset+ii*ncount+1
                 call dcopy(ncount, ldiis%phiHist(istsource), 1, tmbopt%psi(istdest), 1)
                 call dcopy(ncount, ldiis%phiHist(istsource), 1, lphioldopt(istdest), 1)
                 offset=offset+ldiis%isx*ncount
                 istdest=istdest+ncount
             end do
         else
             !if(iproc==0) write(*,*) 'copy last psi...'
             call dcopy(size(tmbopt%psi), tmbopt%psi(1), 1, lphioldopt(1), 1)
         end if
         ldiis%isx=0
         ldiis%switchSD=.true.
      end if
      ! to indicate that no orthonormalization is required... (CHECK THIS!)
      if(ldiis%isx==0) ldiis%switchSD=.true. 
  end if

end subroutine DIISorSD<|MERGE_RESOLUTION|>--- conflicted
+++ resolved
@@ -36,25 +36,20 @@
 real(8):: tt
 logical:: withConfinement
 type(confpot_data),dimension(:),allocatable :: confdatarrtmp
-type(energy_terms) :: energs
+type(energy_terms) :: energs, energs2
 character(len=*),parameter:: subname='get_coeff'
 !For debug
 integer :: ldim,istart,lwork,iiorb,ilr,ind2,ncnt
 character(len=1) :: num
-<<<<<<< HEAD
 real(8),dimension(:),allocatable :: Gphi, Ghphi, work, locrad_tmp
 type(DFT_wavefunction):: tmblarge
 real(8),dimension(:,:),allocatable:: locregCenter
 real(8),dimension(:),pointer:: lhphilarge, lhphilargeold, lphilargeold
-
-=======
-real(8),dimension(:),allocatable :: Gphi, Ghphi, work
 real(8) :: av_h_sym_diff, diff_frm_ortho, diff_frm_sym
 real(8) :: av_h_sym_diff1,av_h_sym_diff2,av_h_sym_diff3 ! lr408 hc
 real(8) :: ekin,epot,enl !lr408 hc
 real(8),dimension(:,:,:),allocatable:: matrixElements1,matrixElements2,matrixElements3 ! lr408 hc
 real(8),dimension(:),allocatable:: lhphi1,lhphi2,lhphi3
->>>>>>> 3396f922
 
   ! Allocate the local arrays.  
   allocate(matrixElements(tmbmix%orbs%norb,tmbmix%orbs%norb,2), stat=istat)
@@ -117,10 +112,13 @@
   !!     proj,lzd,nlpspd,confdatarrtmp,denspot%dpbox%ngatherarr,denspot%pot_work,tmbmix%psi,lhphi,&
   !!     energs,SIC,GPU,&
   !!     pkernel=denspot%pkernelseq)
+
+
+
   if (tmbmix%orbs%npsidim_orbs > 0) call to_zero(tmbmix%orbs%npsidim_orbs,lhphi(1))
-  call NonLocalHamiltonianApplication(iproc,at,tmbmix%orbs,rxyz,&
-       proj,lzd,nlpspd,tmbmix%psi,lhphi,energs%eproj)
-  call local_potential_dimensions(lzd,tmbmix%orbs,denspot%dpbox%ngatherarr(0,1))
+  !!call NonLocalHamiltonianApplication(iproc,at,tmbmix%orbs,rxyz,&
+  !!     proj,lzd,nlpspd,tmbmix%psi,lhphi,energs%eproj)
+  !!call local_potential_dimensions(lzd,tmbmix%orbs,denspot%dpbox%ngatherarr(0,1))
   !!call full_local_potential(iproc,nproc,tmbmix%orbs,Lzd,2,denspot%dpbox,denspot%rhov,denspot%pot_work,tmbmix%comgp)
 
       allocate(locregCenter(3,tmb%lzd%nlr), stat=istat)
@@ -143,20 +141,24 @@
       tmblarge%wfnmd%nphi=tmblarge%orbs%npsidim_orbs
       call local_potential_dimensions(tmblarge%lzd,tmblarge%orbs,denspot%dpbox%ngatherarr(0,1))
 
+  !!call local_potential_dimensions(tmblarge%lzd,tmblarge%orbs,denspot%dpbox%ngatherarr(0,1))
 
       ! Go to large localization region and do the orthonormalization there.
       tmblarge%psi=0.d0
-      lhphilarge=0.d0
+      if (tmblarge%orbs%npsidim_orbs > 0) call to_zero(tmblarge%orbs%npsidim_orbs,lhphilarge(1))
       call small_to_large_locreg(iproc, nproc, tmb%lzd, tmblarge%lzd, tmb%orbs, tmblarge%orbs, tmb%psi, tmblarge%psi)
-      call small_to_large_locreg(iproc, nproc, tmb%lzd, tmblarge%lzd, tmb%orbs, tmblarge%orbs, lhphi, lhphilarge)
+      !!call small_to_large_locreg(iproc, nproc, tmb%lzd, tmblarge%lzd, tmb%orbs, tmblarge%orbs, lhphi, lhphilarge)
 
       call allocateCommunicationsBuffersPotential(tmblarge%comgp, subname)
       call post_p2p_communication(iproc, nproc, denspot%dpbox%ndimpot, denspot%rhov, &
            tmblarge%comgp%nrecvbuf, tmblarge%comgp%recvbuf, tmblarge%comgp)
-
   allocate(tmblarge%lzd%doHamAppl(tmblarge%lzd%nlr), stat=istat)
   call memocc(istat, tmblarge%lzd%doHamAppl, 'tmblarge%lzd%doHamAppl', subname)
   tmblarge%lzd%doHamAppl=.true.
+  call NonLocalHamiltonianApplication(iproc,at,tmblarge%orbs,rxyz,&
+       proj,tmblarge%lzd,nlpspd,tmblarge%psi,lhphilarge,energs%eproj)
+  call full_local_potential(iproc,nproc,tmblarge%orbs,tmblarge%Lzd,2,denspot%dpbox,denspot%rhov,denspot%pot_work,tmblarge%comgp)
+
 
   call wait_p2p_communication(iproc, nproc, tmbmix%comgp)
 
@@ -172,30 +174,32 @@
   call SynchronizeHamiltonianApplication(nproc,tmblarge%orbs,tmblarge%lzd,GPU,lhphi,&
        energs%ekin,energs%epot,energs%eproj,energs%evsic,energs%eexctX)
 
-
-
-<<<<<<< HEAD
-=======
-  allocate(lhphi1(max(tmbmix%orbs%npsidim_orbs,tmbmix%orbs%npsidim_comp)), stat=istat) ! lr408 hc
-  allocate(lhphi2(max(tmbmix%orbs%npsidim_orbs,tmbmix%orbs%npsidim_comp)), stat=istat) ! lr408 hc
-  allocate(lhphi3(max(tmbmix%orbs%npsidim_orbs,tmbmix%orbs%npsidim_comp)), stat=istat) ! lr408 hc
-  call FullHamiltonianApplication(iproc,nproc,at,tmbmix%orbs,rxyz,&
-       proj,lzd,nlpspd,confdatarrtmp,denspot%dpbox%ngatherarr,denspot%pot_work,tmbmix%psi,lhphi1,&
-       energs,SIC,GPU,&
+  !!call FullHamiltonianApplication(iproc,nproc,at,tmblarge%orbs,rxyz,&
+  !!     proj,tmblarge%lzd,nlpspd,confdatarrtmp,denspot%dpbox%ngatherarr,denspot%pot_work,tmblarge%psi,lhphilarge,&
+  !!     energs,SIC,GPU,&
+  !!     pkernel=denspot%pkernelseq)
+
+
+
+  allocate(lhphi1(max(tmblarge%orbs%npsidim_orbs,tmblarge%orbs%npsidim_comp)), stat=istat) ! lr408 hc
+  allocate(lhphi2(max(tmblarge%orbs%npsidim_orbs,tmblarge%orbs%npsidim_comp)), stat=istat) ! lr408 hc
+  allocate(lhphi3(max(tmblarge%orbs%npsidim_orbs,tmblarge%orbs%npsidim_comp)), stat=istat) ! lr408 hc
+  call FullHamiltonianApplication(iproc,nproc,at,tmblarge%orbs,rxyz,&
+       proj,tmblarge%lzd,nlpspd,confdatarrtmp,denspot%dpbox%ngatherarr,denspot%pot_work,tmblarge%psi,lhphi1,&
+       energs2,SIC,GPU,&
        pkernel=denspot%pkernelseq,hamcomp=1) !kinetic ! lr408 hc
-       av_h_sym_diff1=energs%ekin
-  call FullHamiltonianApplication(iproc,nproc,at,tmbmix%orbs,rxyz,&
-       proj,lzd,nlpspd,confdatarrtmp,denspot%dpbox%ngatherarr,denspot%pot_work,tmbmix%psi,lhphi2,&
-       energs,SIC,GPU,&
+       av_h_sym_diff1=energs2%ekin
+  call FullHamiltonianApplication(iproc,nproc,at,tmblarge%orbs,rxyz,&
+       proj,tmblarge%lzd,nlpspd,confdatarrtmp,denspot%dpbox%ngatherarr,denspot%pot_work,tmblarge%psi,lhphi2,&
+       energs2,SIC,GPU,&
        pkernel=denspot%pkernelseq,hamcomp=2) !locpot ! lr408 hc
-       av_h_sym_diff2=energs%epot
-  call FullHamiltonianApplication(iproc,nproc,at,tmbmix%orbs,rxyz,&
-       proj,lzd,nlpspd,confdatarrtmp,denspot%dpbox%ngatherarr,denspot%pot_work,tmbmix%psi,lhphi3,&
-       energs,SIC,GPU,&
+       av_h_sym_diff2=energs2%epot
+  call FullHamiltonianApplication(iproc,nproc,at,tmblarge%orbs,rxyz,&
+       proj,tmblarge%lzd,nlpspd,confdatarrtmp,denspot%dpbox%ngatherarr,denspot%pot_work,tmblarge%psi,lhphi3,&
+       energs2,SIC,GPU,&
        pkernel=denspot%pkernelseq,hamcomp=3) !nonlocpot ! lr408 hc
-       av_h_sym_diff3=energs%eproj
-
->>>>>>> 3396f922
+       av_h_sym_diff3=energs2%eproj
+
   deallocate(confdatarrtmp)
 !DEBUG
 if (iproc==0) then
@@ -257,7 +261,6 @@
       call memocc(istat, hpsit_c, 'hpsit_c', subname)
       allocate(hpsit_f(7*tmblarge%collcom%ndimind_f))
       call memocc(istat, hpsit_f, 'hpsit_f', subname)
-<<<<<<< HEAD
       !!call transpose_localized(iproc, nproc, tmblarge%orbs, tmblarge%collcom, tmblarge%psi, psit_c, psit_f, lzd)
       call transpose_localized(iproc, nproc, tmblarge%orbs,  tmblarge%collcom, &
            lhphilarge, hpsit_c, hpsit_f, tmblarge%lzd)
@@ -266,29 +269,27 @@
       call calculate_overlap_transposed(iproc, nproc, tmblarge%orbs, tmblarge%mad, tmblarge%collcom, &
            tmblarge%psit_c, hpsit_c, tmblarge%psit_f, hpsit_f, matrixElements)
       !!call untranspose_localized(iproc, nproc, tmblarge%orbs, tmblarge%collcom, psit_c, psit_f, tmblarge%psi, lzd)
-=======
       !!call transpose_localized(iproc, nproc, tmbmix%orbs, tmbmix%collcom, tmbmix%psi, psit_c, psit_f, lzd)
-      allocate(matrixElements1(tmbmix%orbs%norb,tmbmix%orbs%norb,2), stat=istat) !lr408 hc
-      allocate(matrixElements2(tmbmix%orbs%norb,tmbmix%orbs%norb,2), stat=istat) !lr408 hc
-      allocate(matrixElements3(tmbmix%orbs%norb,tmbmix%orbs%norb,2), stat=istat) !lr408 hc
-      call transpose_localized(iproc, nproc, tmbmix%orbs,  tmbmix%collcom, & !lr408 hc
-           lhphi1, hpsit_c, hpsit_f, lzd)
-      call calculate_overlap_transposed(iproc, nproc, tmbmix%orbs, tmbmix%mad, tmbmix%collcom, &
-           tmbmix%psit_c, hpsit_c, tmbmix%psit_f, hpsit_f, matrixElements1)
-      call transpose_localized(iproc, nproc, tmbmix%orbs,  tmbmix%collcom, & !lr408 hc
-           lhphi2, hpsit_c, hpsit_f, lzd)
-      call calculate_overlap_transposed(iproc, nproc, tmbmix%orbs, tmbmix%mad, tmbmix%collcom, &
-           tmbmix%psit_c, hpsit_c, tmbmix%psit_f, hpsit_f, matrixElements2)
-      call transpose_localized(iproc, nproc, tmbmix%orbs,  tmbmix%collcom, & !lr408 hc
-           lhphi3, hpsit_c, hpsit_f, lzd)
-      call calculate_overlap_transposed(iproc, nproc, tmbmix%orbs, tmbmix%mad, tmbmix%collcom, &
-           tmbmix%psit_c, hpsit_c, tmbmix%psit_f, hpsit_f, matrixElements3)
-      call transpose_localized(iproc, nproc, tmbmix%orbs,  tmbmix%collcom, &
-           lhphi, hpsit_c, hpsit_f, lzd)
-      call calculate_overlap_transposed(iproc, nproc, tmbmix%orbs, tmbmix%mad, tmbmix%collcom, &
-           tmbmix%psit_c, hpsit_c, tmbmix%psit_f, hpsit_f, matrixElements)
+      allocate(matrixElements1(tmblarge%orbs%norb,tmblarge%orbs%norb,2), stat=istat) !lr408 hc
+      allocate(matrixElements2(tmblarge%orbs%norb,tmblarge%orbs%norb,2), stat=istat) !lr408 hc
+      allocate(matrixElements3(tmblarge%orbs%norb,tmblarge%orbs%norb,2), stat=istat) !lr408 hc
+      call transpose_localized(iproc, nproc, tmblarge%orbs,  tmblarge%collcom, & !lr408 hc
+           lhphi1, hpsit_c, hpsit_f, tmblarge%lzd)
+      call calculate_overlap_transposed(iproc, nproc, tmblarge%orbs, tmblarge%mad, tmblarge%collcom, &
+           tmblarge%psit_c, hpsit_c, tmblarge%psit_f, hpsit_f, matrixElements1)
+      call transpose_localized(iproc, nproc, tmblarge%orbs,  tmblarge%collcom, & !lr408 hc
+           lhphi2, hpsit_c, hpsit_f, tmblarge%lzd)
+      call calculate_overlap_transposed(iproc, nproc, tmblarge%orbs, tmblarge%mad, tmblarge%collcom, &
+           tmblarge%psit_c, hpsit_c, tmblarge%psit_f, hpsit_f, matrixElements2)
+      call transpose_localized(iproc, nproc, tmblarge%orbs,  tmblarge%collcom, & !lr408 hc
+           lhphi3, hpsit_c, hpsit_f, tmblarge%lzd)
+      call calculate_overlap_transposed(iproc, nproc, tmblarge%orbs, tmblarge%mad, tmblarge%collcom, &
+           tmblarge%psit_c, hpsit_c, tmblarge%psit_f, hpsit_f, matrixElements3)
+      !!call transpose_localized(iproc, nproc, tmblarge%orbs,  tmblarge%collcom, &
+      !!     lhphi, hpsit_c, hpsit_f, lzd)
+      !!call calculate_overlap_transposed(iproc, nproc, tmblarge%orbs, tmblarge%mad, tmblarge%collcom, &
+      !!     tmblarge%psit_c, hpsit_c, tmblarge%psit_f, hpsit_f, matrixElements)
       !!call untranspose_localized(iproc, nproc, tmbmix%orbs, tmbmix%collcom, psit_c, psit_f, tmbmix%psi, lzd)
->>>>>>> 3396f922
       !!iall=-product(shape(psit_c))*kind(psit_c)
       !!deallocate(psit_c, stat=istat)
       !!call memocc(istat, iall, 'psit_c', subname)
@@ -301,7 +302,6 @@
       iall=-product(shape(hpsit_f))*kind(hpsit_f)
       deallocate(hpsit_f, stat=istat)
       call memocc(istat, iall, 'hpsit_f', subname)
-<<<<<<< HEAD
 
      iall=-product(shape(tmblarge%psit_c))*kind(tmblarge%psit_c)
      deallocate(tmblarge%psit_c, stat=istat)
@@ -316,22 +316,19 @@
       call getMatrixElements2(iproc, nproc, tmblarge%lzd, tmblarge%orbs, tmblarge%op, tmblarge%comon, tmblarge%psi, &
            lhphilarge, tmblarge%mad, matrixElements)
       call deallocateCommuncationBuffersOrtho(tmblarge%comon, subname)
-=======
-  else if(tmbmix%wfnmd%bpo%communication_strategy_overlap==COMMUNICATION_P2P) then
-      call allocateCommuncationBuffersOrtho(tmbmix%comon, subname)
-      allocate(matrixElements1(tmbmix%orbs%norb,tmbmix%orbs%norb,2), stat=istat) !lr408 hc
-      allocate(matrixElements2(tmbmix%orbs%norb,tmbmix%orbs%norb,2), stat=istat) !lr408 hc
-      allocate(matrixElements3(tmbmix%orbs%norb,tmbmix%orbs%norb,2), stat=istat) !lr408 hc
-      call getMatrixElements2(iproc, nproc, lzd, tmbmix%orbs, tmbmix%op, tmbmix%comon, tmbmix%psi, &
-           lhphi1, tmbmix%mad, matrixElements1) !lr408 hc
-      call getMatrixElements2(iproc, nproc, lzd, tmbmix%orbs, tmbmix%op, tmbmix%comon, tmbmix%psi, &
-           lhphi2, tmbmix%mad, matrixElements2) !lr408 hc
-      call getMatrixElements2(iproc, nproc, lzd, tmbmix%orbs, tmbmix%op, tmbmix%comon, tmbmix%psi, &
-           lhphi3, tmbmix%mad, matrixElements3) !lr408 hc
-      call getMatrixElements2(iproc, nproc, lzd, tmbmix%orbs, tmbmix%op, tmbmix%comon, tmbmix%psi, &
-           lhphi, tmbmix%mad, matrixElements)
-      call deallocateCommuncationBuffersOrtho(tmbmix%comon, subname)
->>>>>>> 3396f922
+      !!call allocateCommuncationBuffersOrtho(tmbmix%comon, subname)
+      !!allocate(matrixElements1(tmbmix%orbs%norb,tmbmix%orbs%norb,2), stat=istat) !lr408 hc
+      !!allocate(matrixElements2(tmbmix%orbs%norb,tmbmix%orbs%norb,2), stat=istat) !lr408 hc
+      !!allocate(matrixElements3(tmbmix%orbs%norb,tmbmix%orbs%norb,2), stat=istat) !lr408 hc
+      !!call getMatrixElements2(iproc, nproc, lzd, tmbmix%orbs, tmbmix%op, tmbmix%comon, tmbmix%psi, &
+      !!     lhphi1, tmbmix%mad, matrixElements1) !lr408 hc
+      !!call getMatrixElements2(iproc, nproc, lzd, tmbmix%orbs, tmbmix%op, tmbmix%comon, tmbmix%psi, &
+      !!     lhphi2, tmbmix%mad, matrixElements2) !lr408 hc
+      !!call getMatrixElements2(iproc, nproc, lzd, tmbmix%orbs, tmbmix%op, tmbmix%comon, tmbmix%psi, &
+      !!     lhphi3, tmbmix%mad, matrixElements3) !lr408 hc
+      !!call getMatrixElements2(iproc, nproc, lzd, tmbmix%orbs, tmbmix%op, tmbmix%comon, tmbmix%psi, &
+      !!     lhphi, tmbmix%mad, matrixElements)
+      !!call deallocateCommuncationBuffersOrtho(tmbmix%comon, subname)
   else
       stop 'wrong communication_strategy_overlap'
   end if
@@ -352,6 +349,7 @@
   open(55)
   do iorb=1,tmbmix%orbs%norb
       do jorb=1,tmbmix%orbs%norb
+          write(100,'(4es25.17)') matrixElements(jorb,iorb,2), matrixElements1(jorb,iorb,1), matrixElements2(jorb,iorb,1), matrixElements3(jorb,iorb,1)
           matrixElements(jorb,iorb,1) = .5d0*(matrixElements(jorb,iorb,2)+matrixElements(iorb,jorb,2))
           av_h_sym_diff = av_h_sym_diff + abs(matrixElements(jorb,iorb,2)-matrixElements(iorb,jorb,2))
           av_h_sym_diff1 = av_h_sym_diff1 + abs(matrixElements1(jorb,iorb,1)-matrixElements1(iorb,jorb,1)) !lr408 hc
@@ -359,25 +357,25 @@
           av_h_sym_diff3 = av_h_sym_diff3 + abs(matrixElements3(jorb,iorb,1)-matrixElements3(iorb,jorb,1)) !lr408 hc
           if (abs(matrixElements(jorb,iorb,2)-matrixElements(iorb,jorb,2)) > 1.0d-5) then !lr408 debug
              write(46,*) 'H not symmetric',iorb,jorb,matrixElements(jorb,iorb,2),&
-                  matrixElements(iorb,jorb,2),matrixElements(jorb,iorb,2)-matrixElements(iorb,jorb,2),&
-                  (matrixElements(jorb,iorb,2)-matrixElements(iorb,jorb,2))/matrixElements(jorb,iorb,2)
+                  matrixElements(iorb,jorb,2),matrixElements(jorb,iorb,2)-matrixElements(iorb,jorb,2)!,&
+                  !(matrixElements(jorb,iorb,2)-matrixElements(iorb,jorb,2))/matrixElements(jorb,iorb,2)
              write(53,*) 'Hk not symmetric',iorb,jorb,matrixElements1(jorb,iorb,1),&
-                  matrixElements1(iorb,jorb,1),matrixElements1(jorb,iorb,1)-matrixElements1(iorb,jorb,1),&
-                  (matrixElements1(jorb,iorb,1)-matrixElements1(iorb,jorb,1))/matrixElements1(jorb,iorb,1)
+                  matrixElements1(iorb,jorb,1),matrixElements1(jorb,iorb,1)-matrixElements1(iorb,jorb,1)!,&
+                  !(matrixElements1(jorb,iorb,1)-matrixElements1(iorb,jorb,1))/matrixElements1(jorb,iorb,1)
              write(54,*) 'Hl not symmetric',iorb,jorb,matrixElements2(jorb,iorb,1),&
-                  matrixElements2(iorb,jorb,1),matrixElements2(jorb,iorb,1)-matrixElements2(iorb,jorb,1),&
-                  (matrixElements2(jorb,iorb,1)-matrixElements2(iorb,jorb,1))/matrixElements2(jorb,iorb,1)
+                  matrixElements2(iorb,jorb,1),matrixElements2(jorb,iorb,1)-matrixElements2(iorb,jorb,1)!,&
+                  !(matrixElements2(jorb,iorb,1)-matrixElements2(iorb,jorb,1))/matrixElements2(jorb,iorb,1)
              write(55,*) 'Hnl not symmetric',iorb,jorb,matrixElements3(jorb,iorb,1),&
-                  matrixElements3(iorb,jorb,1),matrixElements3(jorb,iorb,1)-matrixElements3(iorb,jorb,1),&
-                  (matrixElements3(jorb,iorb,1)-matrixElements3(iorb,jorb,1))/matrixElements3(jorb,iorb,1)
+                  matrixElements3(iorb,jorb,1),matrixElements3(jorb,iorb,1)-matrixElements3(iorb,jorb,1)!,&
+                  !(matrixElements3(jorb,iorb,1)-matrixElements3(iorb,jorb,1))/matrixElements3(jorb,iorb,1)
           end if
-          if (abs(matrixElements(jorb,iorb,2) - matrixElements1(jorb,iorb,1)- matrixElements2(jorb,iorb,1) &
-               - matrixElements3(jorb,iorb,1)) > 1.0d-8) then
+          !if (abs(matrixElements(jorb,iorb,2) - matrixElements1(jorb,iorb,1)- matrixElements2(jorb,iorb,1) &
+          !     - matrixElements3(jorb,iorb,1)) > 1.0d-8) then
              write(52,*) 'H comp wrong',iorb,jorb,abs(matrixElements(jorb,iorb,2)-matrixElements1(jorb,iorb,1)-&
                   matrixElements2(jorb,iorb,1)-matrixElements3(jorb,iorb,1)),&
                   matrixElements(jorb,iorb,2),matrixElements1(jorb,iorb,1),&
                   matrixElements2(jorb,iorb,1),matrixElements3(jorb,iorb,1)
-          end if
+          !end if
       end do
   end do
   close(52)
@@ -1507,49 +1505,49 @@
   lwork=-1 
   allocate(work(1), stat=istat)
   call memocc(istat, work, 'work', subname)
-  !call dsygv(1, 'v', 'l', orbs%norb, HamSmall(1,1), orbs%norb, ovrlp(1,1), orbs%norb, eval(1), work(1), lwork, info) 
-  !lwork=work(1) 
-
-  ! find inverse overlap and premultiply Hamiltonian
-  allocate(inv_ovrlp(1:orbs%norb,1:orbs%norb))
-  call dcopy(orbs%norb**2,ovrlp(1,1),1,inv_ovrlp(1,1),1)
-  ! Exact inversion
-  call dpotrf('l', orbs%norb, inv_ovrlp(1,1), orbs%norb, info)
-  if(info/=0) then
-     write(*,'(1x,a,i0)') 'ERROR in dpotrf, info=',info
-     stop
-  end if
-  call dpotri('l', orbs%norb, inv_ovrlp(1,1), orbs%norb, info)
-  if(info/=0) then
-     write(*,'(1x,a,i0)') 'ERROR in dpotri, info=',info
-     stop
-  end if
-
-  ! fill the upper triangle
-  do iorb=1,orbs%norb
-     do jorb=1,iorb-1
-        inv_ovrlp(jorb,iorb)=inv_ovrlp(iorb,jorb)
-     end do
-  end do
-
-  allocate(ks(1:orbs%norb,1:orbs%norb))
-  call dgemm('n','n', orbs%norb,orbs%norb,orbs%norb,1.d0,inv_ovrlp(1,1),orbs%norb,&
-       HamSmall(1,1),orbs%norb,0.d0,ks(1,1),orbs%norb)
-  call dcopy(orbs%norb**2,ks(1,1),1,HamSmall(1,1),1)
-  deallocate(ks)
-  deallocate(inv_ovrlp)
-  !!!!!!!!!
+  call dsygv(1, 'v', 'l', orbs%norb, HamSmall(1,1), orbs%norb, ovrlp(1,1), orbs%norb, eval(1), work(1), lwork, info) 
+  lwork=work(1) 
+
+  !!! find inverse overlap and premultiply Hamiltonian
+  !!allocate(inv_ovrlp(1:orbs%norb,1:orbs%norb))
+  !!call dcopy(orbs%norb**2,ovrlp(1,1),1,inv_ovrlp(1,1),1)
+  !!! Exact inversion
+  !!call dpotrf('l', orbs%norb, inv_ovrlp(1,1), orbs%norb, info)
+  !!if(info/=0) then
+  !!   write(*,'(1x,a,i0)') 'ERROR in dpotrf, info=',info
+  !!   stop
+  !!end if
+  !!call dpotri('l', orbs%norb, inv_ovrlp(1,1), orbs%norb, info)
+  !!if(info/=0) then
+  !!   write(*,'(1x,a,i0)') 'ERROR in dpotri, info=',info
+  !!   stop
+  !!end if
+
+  !!! fill the upper triangle
+  !!do iorb=1,orbs%norb
+  !!   do jorb=1,iorb-1
+  !!      inv_ovrlp(jorb,iorb)=inv_ovrlp(iorb,jorb)
+  !!   end do
+  !!end do
+
+  !!allocate(ks(1:orbs%norb,1:orbs%norb))
+  !!call dgemm('n','n', orbs%norb,orbs%norb,orbs%norb,1.d0,inv_ovrlp(1,1),orbs%norb,&
+  !!     HamSmall(1,1),orbs%norb,0.d0,ks(1,1),orbs%norb)
+  !!call dcopy(orbs%norb**2,ks(1,1),1,HamSmall(1,1),1)
+  !!deallocate(ks)
+  !!deallocate(inv_ovrlp)
+  !!!!!!!!!!!
 
   allocate(vl(1:orbs%norb,1:orbs%norb))
   allocate(vr(1:orbs%norb,1:orbs%norb))
   allocate(eval1(1:orbs%norb))
-  !allocate(beta(1:orbs%norb))
-  !call dggev('v', 'v',orbs%norb,&
-  !      HamSmall(1,1), orbs%norb, ovrlp(1,1), orbs%norb, eval, eval1, beta, &
-  !      vl,orbs%norb,vr,orbs%norb,work, lwork, ierr)
-  call DGEEV( 'v','v', orbs%norb, HamSmall(1,1), orbs%norb, eval, eval1, VL, orbs%norb, VR,&
-       orbs%norb, WORK, LWORK, ierr )
-  lwork=work(1) 
+  allocate(beta(1:orbs%norb))
+  !!$call dggev('v', 'v',orbs%norb,&
+  !!$      HamSmall(1,1), orbs%norb, ovrlp(1,1), orbs%norb, eval, eval1, beta, &
+  !!$      vl,orbs%norb,vr,orbs%norb,work, lwork, ierr)
+  !!call DGEEV( 'v','v', orbs%norb, HamSmall(1,1), orbs%norb, eval, eval1, VL, orbs%norb, VR,&
+  !!     orbs%norb, WORK, LWORK, ierr )
+  !!$lwork=work(1) 
 
   ! Deallocate the work array and reallocate it with the optimal size
   iall=-product(shape(work))*kind(work)
@@ -1559,29 +1557,29 @@
   call memocc(istat, work, 'work', subname)
 
   ! Diagonalize the Hamiltonian
-  !call dsygv(1, 'v', 'l', orbs%norb, HamSmall(1,1), orbs%norb, ovrlp(1,1), orbs%norb, eval(1), work(1), lwork, info) 
-  !call dggev('v', 'v',orbs%norb,&
-  !      HamSmall(1,1), orbs%norb, ovrlp(1,1), orbs%norb, eval, eval1, beta, &
-  !      vl,orbs%norb,vr,orbs%norb,work, lwork, ierr)
-
-  call DGEEV( 'v','v', orbs%norb, HamSmall(1,1), orbs%norb, eval, eval1, VL, orbs%norb, VR,&
-       orbs%norb, WORK, LWORK, ierr )
-
-  lwork=work(1) 
-  HamSmall=vl
-
-  do iorb=1,orbs%norb
-     do jorb=iorb,orbs%norb
-        if (eval(jorb) < eval(iorb)) then
-           temp = eval(iorb)
-           temp_vec = HamSmall(:,iorb)
-           eval(iorb) = eval(jorb)
-           eval(jorb) = temp
-           HamSmall(:,iorb) = HamSmall(:,jorb)
-           HamSmall(:,jorb) = temp_vec
-        end if
-     end do
-  end do
+  call dsygv(1, 'v', 'l', orbs%norb, HamSmall(1,1), orbs%norb, ovrlp(1,1), orbs%norb, eval(1), work(1), lwork, info) 
+  !!$call dggev('v', 'v',orbs%norb,&
+  !!$      HamSmall(1,1), orbs%norb, ovrlp(1,1), orbs%norb, eval, eval1, beta, &
+  !!$      vl,orbs%norb,vr,orbs%norb,work, lwork, ierr)
+
+  !!$!!call DGEEV( 'v','v', orbs%norb, HamSmall(1,1), orbs%norb, eval, eval1, VL, orbs%norb, VR,&
+  !!$!!     orbs%norb, WORK, LWORK, ierr )
+
+  !!$lwork=work(1) 
+  !!$HamSmall=vl
+
+  !!$do iorb=1,orbs%norb
+  !!$   do jorb=iorb,orbs%norb
+  !!$      if (eval(jorb) < eval(iorb)) then
+  !!$         temp = eval(iorb)
+  !!$         temp_vec = HamSmall(:,iorb)
+  !!$         eval(iorb) = eval(jorb)
+  !!$         eval(jorb) = temp
+  !!$         HamSmall(:,iorb) = HamSmall(:,jorb)
+  !!$         HamSmall(:,jorb) = temp_vec
+  !!$      end if
+  !!$   end do
+  !!$end do
 
 !  do iorb=1,orbs%norb
 !    write(36,*) vl(:,iorb)
@@ -1612,7 +1610,7 @@
   deallocate(vl)
   deallocate(vr)
   deallocate(eval1)
-  !deallocate(beta)
+  deallocate(beta)
 
 if (.false.) then
   allocate(vl(1:orbs%norb,1:orbs%norb))
