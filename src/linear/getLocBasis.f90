--- conflicted
+++ resolved
@@ -206,19 +206,11 @@
 
   if(.not.lin%useDerivativeBasisFunctions) then
       call full_local_potential2(iproc, nproc, lin%lzd%glr%d%n1i*lin%lzd%glr%d%n2i*nscatterarr(iproc,2), &
-<<<<<<< HEAD
-           lin%lzd%glr%d%n1i*lin%lzd%glr%d%n2i*lin%lzd%glr%d%n3i, lin%orbs%nspin, lin%orbs,lin%lzd, &
-           ngatherarr, rhopot, lpot, 2, lin%comgp)
-  else
-      call full_local_potential2(iproc, nproc, lin%lzd%glr%d%n1i*lin%lzd%glr%d%n2i*nscatterarr(iproc,2), &
-           lin%lzd%glr%d%n1i*lin%lzd%glr%d%n2i*lin%lzd%glr%d%n3i, lin%orbs%nspin, lin%lb%orbs,lin%lzd, &
-=======
            lin%lzd%glr%d%n1i*lin%lzd%glr%d%n2i*lin%lzd%glr%d%n3i, input%nspin, lin%orbs,lin%lzd, &
            ngatherarr, rhopot, lpot, 2, lin%comgp)
   else
       call full_local_potential2(iproc, nproc, lin%lzd%glr%d%n1i*lin%lzd%glr%d%n2i*nscatterarr(iproc,2), &
            lin%lzd%glr%d%n1i*lin%lzd%glr%d%n2i*lin%lzd%glr%d%n3i, input%nspin, lin%lb%orbs,lin%lzd, &
->>>>>>> b82c00a6
            ngatherarr, rhopot, lpot, 2, lin%lb%comgp)
   end if
 
@@ -558,11 +550,7 @@
 
   ! Build the required potential
   call full_local_potential2(iproc, nproc, lin%lzd%glr%d%n1i*lin%lzd%glr%d%n2i*nscatterarr(iproc,2), &
-<<<<<<< HEAD
-       lin%lzd%glr%d%n1i*lin%lzd%glr%d%n2i*lin%lzd%glr%d%n3i, lin%orbs%nspin, lin%orbs,lin%lzd, &
-=======
        lin%lzd%glr%d%n1i*lin%lzd%glr%d%n2i*lin%lzd%glr%d%n3i, input%nspin, lin%orbs,lin%lzd, &
->>>>>>> b82c00a6
        ngatherarr, rhopot, lpot, 2, lin%comgp)
   ! Prepare PSP
   !call prepare_lnlpspd(iproc, at, input, lin%orbs, rxyz, radii_cf, lin%lzd)
