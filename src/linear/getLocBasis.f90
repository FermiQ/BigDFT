subroutine get_coeff(iproc,nproc,scf_mode,lzd,orbs,at,rxyz,denspot,&
    GPU, infoCoeff,ebs,nlpspd,proj,blocksize_pdsyev,nproc_pdsyev,&
    hx,hy,hz,SIC,tmbmix,tmb,fnrm,density_kernel,overlapmatrix,calculate_overlap_matrix,ldiis_coeff)
use module_base
use module_types
use module_interfaces, exceptThisOne => get_coeff, exceptThisOneA => writeonewave
use Poisson_Solver
implicit none

! Calling arguments
integer,intent(in):: iproc, nproc, scf_mode
integer,intent(in):: blocksize_pdsyev, nproc_pdsyev
type(local_zone_descriptors),intent(inout):: lzd
type(orbitals_data),intent(in) :: orbs
type(atoms_data),intent(in):: at
real(8),dimension(3,at%nat),intent(in):: rxyz
type(DFT_local_fields), intent(inout) :: denspot
type(GPU_pointers),intent(inout):: GPU
integer,intent(out):: infoCoeff
real(8),intent(out):: ebs, fnrm
real(8),intent(in):: hx, hy, hz
type(nonlocal_psp_descriptors),intent(in):: nlpspd
real(wp),dimension(nlpspd%nprojel),intent(inout):: proj
type(SIC_data),intent(in):: SIC
type(DFT_wavefunction),intent(inout):: tmbmix, tmb
real(8),dimension(tmbmix%orbs%norb,tmbmix%orbs%norb),intent(out):: density_kernel
real(8),dimension(tmbmix%orbs%norb,tmbmix%orbs%norb),intent(inout):: overlapmatrix
logical,intent(in):: calculate_overlap_matrix
type(localizedDIISParameters),intent(inout),optional:: ldiis_coeff

! Local variables 
integer:: istat, iall, iorb, jorb, korb, info, inc, jjorb,borb
real(8),dimension(:),allocatable:: eval, lhphi, psit_c, psit_f, hpsit_c, hpsit_f
<<<<<<< HEAD
real(8),dimension(:,:),allocatable:: ovrlp
=======
real(8),dimension(:,:),allocatable:: ovrlp, overlapmatrix,test
>>>>>>> 92a401f1
real(8),dimension(:,:,:),allocatable:: matrixElements
real(8):: tt
logical:: withConfinement
type(confpot_data),dimension(:),allocatable :: confdatarrtmp
type(energy_terms) :: energs
character(len=*),parameter:: subname='get_coeff'
!For debug
integer :: ldim,istart,lwork,iiorb,ilr,ind2,ncnt
character(len=1) :: num
real(8),dimension(:),allocatable :: Gphi, Ghphi, work


  ! Allocate the local arrays.  
  allocate(matrixElements(tmbmix%orbs%norb,tmbmix%orbs%norb,2), stat=istat)
  call memocc(istat, matrixElements, 'matrixElements', subname)
  allocate(eval(tmbmix%orbs%norb), stat=istat)
  call memocc(istat, eval, 'eval', subname)
  allocate(ovrlp(tmbmix%orbs%norb,tmbmix%orbs%norb), stat=istat)
  call memocc(istat, ovrlp, 'ovrlp', subname)


  if(calculate_overlap_matrix) then
      if(tmbmix%wfnmd%bpo%communication_strategy_overlap==COMMUNICATION_COLLECTIVE) then
          !!allocate(psit_c(tmbmix%collcom%ndimind_c))
          !!call memocc(istat, psit_c, 'psit_c', subname)
          !!allocate(psit_f(7*tmbmix%collcom%ndimind_f))
          !!call memocc(istat, psit_f, 'psit_f', subname)
          call transpose_localized(iproc, nproc, tmbmix%orbs, tmbmix%collcom, tmbmix%psi, tmbmix%psit_c, tmbmix%psit_f, lzd)
          call calculate_overlap_transposed(iproc, nproc, tmbmix%orbs, tmbmix%mad, tmbmix%collcom, tmbmix%psit_c, &
               tmbmix%psit_c, tmbmix%psit_f, tmbmix%psit_f, overlapmatrix)
          !!call untranspose_localized(iproc, nproc, tmbmix%orbs, tmbmix%collcom, psit_c, psit_f, tmbmix%psi, lzd)
          !!iall=-product(shape(psit_c))*kind(psit_c)
          !!deallocate(psit_c, stat=istat)
          !!call memocc(istat, iall, 'psit_c', subname)
          !!iall=-product(shape(psit_f))*kind(psit_f)
          !!deallocate(psit_f, stat=istat)
          !!call memocc(istat, iall, 'psit_f', subname)
      else if(tmbmix%wfnmd%bpo%communication_strategy_overlap==COMMUNICATION_P2P) then
          call getOverlapMatrix2(iproc, nproc, lzd, tmbmix%orbs, tmbmix%comon, tmbmix%op, tmbmix%psi, tmbmix%mad, overlapmatrix)
      else
          stop 'wrong communication_strategy_overlap'
      end if
  end if


  if(tmbmix%wfnmd%bs%communicate_phi_for_lsumrho) then
      call communicate_basis_for_density(iproc, nproc, lzd, tmbmix%orbs, tmbmix%psi, tmbmix%comsr)
  end if
  

  if(iproc==0) write(*,'(1x,a)') '----------------------------------- Determination of the orbitals in this new basis.'

  ! Gather the potential (it has been posted in the subroutine linearScaling) if the basis functions
  ! have not been updated (in that case it was gathered there). If newgradient is true, it has to be
  ! gathered as well since the locregs changed.

  call local_potential_dimensions(lzd,tmbmix%orbs,denspot%dpbox%ngatherarr(0,1))
  call full_local_potential(iproc,nproc,tmbmix%orbs,Lzd,2,denspot%dpbox,denspot%rhov,denspot%pot_work,tmbmix%comgp)

  ! Apply the Hamitonian to the orbitals. The flag withConfinement=.false. indicates that there is no
  ! confining potential added to the Hamiltonian.
  allocate(lhphi(max(tmbmix%orbs%npsidim_orbs,tmbmix%orbs%npsidim_comp)), stat=istat)
  call memocc(istat, lhphi, 'lhphi', subname)
  withConfinement=.false.
  allocate(lzd%doHamAppl(lzd%nlr), stat=istat)
  call memocc(istat, lzd%doHamAppl, 'lzd%doHamAppl', subname)
  lzd%doHamAppl=.true.
  allocate(confdatarrtmp(tmbmix%orbs%norbp))
  call default_confinement_data(confdatarrtmp,tmbmix%orbs%norbp)
  call FullHamiltonianApplication(iproc,nproc,at,tmbmix%orbs,rxyz,&
       proj,lzd,nlpspd,confdatarrtmp,denspot%dpbox%ngatherarr,denspot%pot_work,tmbmix%psi,lhphi,&
       energs,SIC,GPU,&
       pkernel=denspot%pkernelseq)
  deallocate(confdatarrtmp)
!DEBUG
!if (iproc==0) then
!   write(*,'(1x,a,3(1x,1pe18.11))') 'ekin_sum,epot_sum,eproj_sum',  & 
!   2*energs%ekin,2*energs%epot,2*energs%eproj,2*energs%ekin+2*energs%epot+2*energs%eproj
!endif                                                                                                                                                                       
!END DEBUG

!! TEST: precond
  !!if(scf_mode==LINEAR_DIRECT_MINIMIZATION) then
  !!    ind2=1
  !!    do iorb=1,tmbmix%orbs%norbp
  !!        iiorb=tmbmix%orbs%isorb+iorb
  !!        ilr = tmbmix%orbs%inWhichLocreg(iiorb)
  !!        ncnt=tmb%lzd%llr(ilr)%wfd%nvctr_c+7*tmb%lzd%llr(ilr)%wfd%nvctr_f
  !!        call choosePreconditioner2(iproc, nproc, tmbmix%orbs, tmb%lzd%llr(ilr), &
  !!             tmb%lzd%hgrids(1), tmb%lzd%hgrids(2), tmb%lzd%hgrids(3), &
  !!             tmbmix%wfnmd%bs%nit_precond, lhphi(ind2:ind2+ncnt-1), tmbmix%confdatarr(iorb)%potorder, &
  !!             0.d0, 1, iorb, tt)
  !!        ind2=ind2+ncnt
  !!    end do
  !!end if


  iall=-product(shape(lzd%doHamAppl))*kind(lzd%doHamAppl)
  deallocate(lzd%doHamAppl, stat=istat)
  call memocc(istat, iall, 'lzd%doHamAppl', subname)



  iall=-product(shape(denspot%pot_work))*kind(denspot%pot_work)
  deallocate(denspot%pot_work, stat=istat)
  call memocc(istat, iall, 'denspot%pot_work', subname)

  if(iproc==0) write(*,'(1x,a)') 'done.'

  !!! Deallocate the buffers needed for the communication of the potential.
  !!call deallocateCommunicationsBuffersPotential(tmbmix%comgp, subname)


  ! Calculate the matrix elements <phi|H|phi>.
  if(tmbmix%wfnmd%bpo%communication_strategy_overlap==COMMUNICATION_COLLECTIVE) then
      !!allocate(psit_c(tmbmix%collcom%ndimind_c))
      !!call memocc(istat, psit_c, 'psit_c', subname)
      !!allocate(psit_f(7*tmbmix%collcom%ndimind_f))
      !!call memocc(istat, psit_f, 'psit_f', subname)
      allocate(hpsit_c(tmbmix%collcom%ndimind_c))
      call memocc(istat, hpsit_c, 'hpsit_c', subname)
      allocate(hpsit_f(7*tmbmix%collcom%ndimind_f))
      call memocc(istat, hpsit_f, 'hpsit_f', subname)
      !!call transpose_localized(iproc, nproc, tmbmix%orbs, tmbmix%collcom, tmbmix%psi, psit_c, psit_f, lzd)
      call transpose_localized(iproc, nproc, tmbmix%orbs,  tmbmix%collcom, &
           lhphi, hpsit_c, hpsit_f, lzd)
      call calculate_overlap_transposed(iproc, nproc, tmbmix%orbs, tmbmix%mad, tmbmix%collcom, &
           tmbmix%psit_c, hpsit_c, tmbmix%psit_f, hpsit_f, matrixElements)
      !!call untranspose_localized(iproc, nproc, tmbmix%orbs, tmbmix%collcom, psit_c, psit_f, tmbmix%psi, lzd)
      !!iall=-product(shape(psit_c))*kind(psit_c)
      !!deallocate(psit_c, stat=istat)
      !!call memocc(istat, iall, 'psit_c', subname)
      !!iall=-product(shape(psit_f))*kind(psit_f)
      !!deallocate(psit_f, stat=istat)
      !!call memocc(istat, iall, 'psit_f', subname)
      iall=-product(shape(hpsit_c))*kind(hpsit_c)
      deallocate(hpsit_c, stat=istat)
      call memocc(istat, iall, 'hpsit_c', subname)
      iall=-product(shape(hpsit_f))*kind(hpsit_f)
      deallocate(hpsit_f, stat=istat)
      call memocc(istat, iall, 'hpsit_f', subname)
  else if(tmbmix%wfnmd%bpo%communication_strategy_overlap==COMMUNICATION_P2P) then
      call allocateCommuncationBuffersOrtho(tmbmix%comon, subname)
      call getMatrixElements2(iproc, nproc, lzd, tmbmix%orbs, tmbmix%op, tmbmix%comon, tmbmix%psi, &
           lhphi, tmbmix%mad, matrixElements)
      call deallocateCommuncationBuffersOrtho(tmbmix%comon, subname)
  else
      stop 'wrong communication_strategy_overlap'
  end if

  ! Symmetrize the Hamiltonian
  call dcopy(tmbmix%orbs%norb**2, matrixElements(1,1,1), 1, matrixElements(1,1,2), 1)
  do iorb=1,tmbmix%orbs%norb
      do jorb=1,tmbmix%orbs%norb
          matrixElements(jorb,iorb,1) = .5d0*(matrixElements(jorb,iorb,2)+matrixElements(iorb,jorb,2))
      end do
  end do


  !!allocate(overlapmatrix(tmbmix%orbs%norb,tmbmix%orbs%norb), stat=istat)
  !!call memocc(istat, overlapmatrix, 'overlapmatrix', subname)
  !!overlapmatrix=ovrlp
  call dcopy(tmbmix%orbs%norb**2, overlapmatrix(1,1),1 , ovrlp(1,1), 1)
  

  ! Diagonalize the Hamiltonian, either iteratively or with lapack.
  ! Make a copy of the matrix elements since dsyev overwrites the matrix and the matrix elements
  ! are still needed later.
  if(scf_mode/=LINEAR_DIRECT_MINIMIZATION) then
      call dcopy(tmbmix%orbs%norb**2, matrixElements(1,1,1), 1, matrixElements(1,1,2), 1)
      if(blocksize_pdsyev<0) then
          if(iproc==0) write(*,'(1x,a)',advance='no') 'Diagonalizing the Hamiltonian, sequential version... '
          call diagonalizeHamiltonian2(iproc, nproc, tmbmix%orbs, tmbmix%op%nsubmax, matrixElements(1,1,2), ovrlp, eval)
      else
          if(iproc==0) write(*,'(1x,a)',advance='no') 'Diagonalizing the Hamiltonian, parallel version... '
          call dsygv_parallel(iproc, nproc, blocksize_pdsyev, nproc_pdsyev, mpi_comm_world, 1, 'v', 'l',tmbmix%orbs%norb,&
               matrixElements(1,1,2), tmbmix%orbs%norb, ovrlp, tmbmix%orbs%norb, eval, info)
      end if
      if(iproc==0) write(*,'(a)') 'done.'
      do iorb=1,orbs%norb
          call dcopy(tmbmix%orbs%norb, matrixElements(1,iorb,2), 1, tmbmix%wfnmd%coeff(1,iorb), 1)
      end do
      infoCoeff=0


      ! Write some eigenvalues. Don't write all, but only a few around the last occupied orbital.
      if(iproc==0) then
          write(*,'(1x,a)') '-------------------------------------------------'
          write(*,'(1x,a)') 'some selected eigenvalues:'
          do iorb=max(orbs%norb-8,1),min(orbs%norb+8,tmbmix%orbs%norb)
              if(iorb==orbs%norb) then
                  write(*,'(3x,a,i0,a,es12.5,a)') 'eval(',iorb,')=',eval(iorb),'  <-- last occupied orbital'
              else if(iorb==orbs%norb+1) then
                  write(*,'(3x,a,i0,a,es12.5,a)') 'eval(',iorb,')=',eval(iorb),'  <-- first virtual orbital'
              else
                  write(*,'(3x,a,i0,a,es12.5)') 'eval(',iorb,')=',eval(iorb)
              end if
          end do
          write(*,'(1x,a)') '-------------------------------------------------'
      end if

      !!call dcopy(orbs%norb, eval(1), 1, orbs%eval(1), 1)
      !!call dcopy(tmbmix%orbs%norb, eval(1), 1, tmbmix%orbs%eval(1), 1)
  end if

  ! TEST
  if(scf_mode==LINEAR_DIRECT_MINIMIZATION) then
      if(.not.present(ldiis_coeff)) stop 'ldiis_coeff must be present for scf_mode==LINEAR_DIRECT_MINIMIZATION'
      !call dcopy(tmbmix%orbs%norb**2, matrixElements(1,1,1), 1, matrixElements(1,1,2), 1)
      call optimize_coeffs(iproc, nproc, orbs, matrixElements(1,1,1), overlapmatrix, tmbmix, ldiis_coeff, fnrm)
  end if

  call calculate_density_kernel(iproc, nproc, tmbmix%orbs%norb, orbs%norb, orbs%norbp, orbs%isorb, &
       tmbmix%wfnmd%ld_coeff, tmbmix%wfnmd%coeff, density_kernel)


  ! Calculate the band structure energy with matrixElements instead of wfnmd%coeff sue to the problem mentioned
  ! above (wrong size of wfnmd%coeff)
  ebs=0.d0
  do jorb=1,tmbmix%orbs%norb
      do korb=1,jorb
          tt = density_kernel(korb,jorb)*matrixElements(korb,jorb,1)
          if(korb/=jorb) tt=2.d0*tt
          ebs = ebs + tt
      end do
  end do
<<<<<<< HEAD
  !!do iorb=1,orbs%norb
  !!    do jorb=1,tmbmix%orbs%norb
  !!        do korb=1,tmbmix%orbs%norb
  !!            ebs = ebs + tmbmix%wfnmd%coeff(jorb,iorb)*tmbmix%wfnmd%coeff(korb,iorb)*matrixElements(korb,jorb,1)
  !!        end do
  !!    end do
  !!end do
=======

  !DEBUG
  ! Check Hamiltonian
  !!allocate(test(orbs%norb,orbs%norb))
  !!test=0.d0
  !!do iorb=1,orbs%norb
  !!    do jorb=1,orbs%norb
  !!        do korb=1,tmbmix%orbs%norb
  !!          do borb = 1, tmbmix%orbs%norb
  !!            test(iorb,jorb) = test(iorb,jorb) + tmbmix%wfnmd%coeff(korb,iorb)*tmbmix%wfnmd%coeff(borb,jorb)*&
  !!            matrixElements(korb,borb,1)
  !!          end do
  !!        end do
  !!    end do
  !!end do
  !!do iorb=1,orbs%norb
  !!    do jorb=1,orbs%norb
  !!       if(iproc==0)print *,'test:',test(iorb,jorb)
  !!    end do
  !!end do 
  !!print *,'ebs',2.0_dp*ebs
  !END DEBUG

>>>>>>> 92a401f1
  ! If closed shell multiply by two.
  if(orbs%nspin==1) ebs=2.d0*ebs


  ! Project the lb coefficients on the smaller subset
  if(tmbmix%wfnmd%bs%use_derivative_basis) then
      inc=4
      do iorb=1,orbs%norb
          jjorb=1
          do jorb=1,tmbmix%orbs%norb,inc
              tt=0.d0
              do korb=1,tmbmix%orbs%norb
                  tt = tt + tmbmix%wfnmd%coeff(korb,iorb)*overlapmatrix(korb,jorb)
              end do
              tmb%wfnmd%coeff_proj(jjorb,iorb)=tt
              jjorb=jjorb+1
          end do
      end do
  else
      do iorb=1,orbs%norb
          do jorb=1,tmbmix%orbs%norb
              tmb%wfnmd%coeff_proj(jorb,iorb)=tmbmix%wfnmd%coeff(jorb,iorb)
          end do
      end do
  end if


  !!! test: diagnoalize overlapmatrix
  !!call dcopy(tmbmix%orbs%norb**2, overlapmatrix, 1, matrixElements(1,1,1), 1)
  !!lwork=100*tmbmix%orbs%norb
  !!allocate(work(lwork))
  !!deallocate(eval)
  !!allocate(eval(tmbmix%orbs%norb))
  !!call dsyev('n', 'l', tmbmix%orbs%norb, matrixElements(1,1,1), tmbmix%orbs%norb, eval, work, lwork, info)
  !!do iorb=1,tmbmix%orbs%norb
  !!    if(iproc==0) write(330,*) iorb, eval(iorb)
  !!end do
  !!if(minval(eval)<0.d0) stop ' not positive definite'
  !!deallocate(work)
  !!do iorb=1,tmbmix%orbs%norb
  !!  do jorb=1,tmbmix%orbs%norb
  !!    if(iproc==0) write(*,'(a,2i8,es13.5)') 'overlapmatrix: iorb, jorb, overlapmatrix(jorb,iorb)', iorb, jorb, overlapmatrix(jorb,iorb)
  !!    !if(ovrlp(iorb,jorb)/=ovrlp(jorb,iorb)) stop 'not symmetric'
  !!  end do
  !!end do

  iall=-product(shape(lhphi))*kind(lhphi)
  deallocate(lhphi, stat=istat)
  call memocc(istat, iall, 'lhphi', subname)

  iall=-product(shape(matrixElements))*kind(matrixElements)
  deallocate(matrixElements, stat=istat)
  call memocc(istat, iall, 'matrixElements', subname)
  
  iall=-product(shape(eval))*kind(eval)
  deallocate(eval, stat=istat)
  call memocc(istat, iall, 'eval', subname)

  iall=-product(shape(ovrlp))*kind(ovrlp)
  deallocate(ovrlp, stat=istat)
  call memocc(istat, iall, 'ovrlp', subname)

  !!iall=-product(shape(overlapmatrix))*kind(overlapmatrix)
  !!deallocate(overlapmatrix, stat=istat)
  !!call memocc(istat, iall, 'overlapmatrix', subname)

end subroutine get_coeff



subroutine getLocalizedBasis(iproc,nproc,at,orbs,rxyz,&
    denspot,GPU,trH,fnrm,&
    infoBasisFunctions,nlpspd,proj,ldiis,&
    SIC, &
    locrad,tmb)
!
! Purpose:
! ========
!   Calculates the localized basis functions phi. These basis functions are obtained by adding a
!   quartic potential centered on the atoms to the ordinary Hamiltonian. The eigenfunctions are then
!   determined by minimizing the trace until the gradient norm is below the convergence criterion.
use module_base
use module_types
use module_interfaces, except_this_one => getLocalizedBasis, except_this_one_A => writeonewave
!  use Poisson_Solver
!use allocModule
implicit none

! Calling arguments
integer,intent(in):: iproc, nproc
integer,intent(out):: infoBasisFunctions
type(atoms_data), intent(in) :: at
type(orbitals_data):: orbs
real(8),dimension(3,at%nat):: rxyz
type(DFT_local_fields), intent(inout) :: denspot
type(GPU_pointers), intent(inout) :: GPU
real(8),intent(out):: trH, fnrm
type(nonlocal_psp_descriptors),intent(in):: nlpspd
real(wp),dimension(nlpspd%nprojel),intent(inout):: proj
type(localizedDIISParameters),intent(inout):: ldiis
type(DFT_wavefunction),target,intent(inout):: tmb
type(SIC_data) :: SIC !<parameters for the SIC methods
real(8),dimension(tmb%lzd%nlr),intent(in):: locrad

! Local variables
!real(8):: epot_sum,ekin_sum,eexctX,eproj_sum,eval_zero,eSIC_DC
real(8):: timecommunp2p, timeextract, timecommuncoll, timecompress
real(8):: trHold, factor, fnrmMax, meanAlpha
integer:: iorb, consecutive_rejections,istat,istart,ierr,it,iall,ilr,jorb
integer,dimension(:),allocatable:: inwhichlocreg_reference, onwhichatom_reference
real(8),dimension(:),allocatable:: alpha,fnrmOldArr,alphaDIIS
real(8),dimension(:,:),allocatable:: fnrmArr, fnrmOvrlpArr, Umat, locregCenterTemp
real(8),dimension(:,:),allocatable:: kernel, locregCenter, ovrlp
logical:: withConfinement, variable_locregs, emergency_exit
character(len=*),parameter:: subname='getLocalizedBasis'
real(8),dimension(:),allocatable:: locrad_tmp
real(8),dimension(:),pointer:: lphilarge, lhphilarge, lhphilargeold, lphilargeold, lhphi, lhphiold, lphiold, lphioldopt
real(8),dimension(:),pointer:: lhphiopt,lhphioldopt
type(local_zone_descriptors):: lzdlarge
type(DFT_wavefunction),target:: tmblarge
type(DFT_wavefunction),pointer:: tmbopt
type(energy_terms) :: energs




  ! Allocate all local arrays.
  call allocateLocalArrays()

  ! Calculate the kernel
  call dgemm('n', 't', tmb%orbs%norb, tmb%orbs%norb, orbs%norb, 1.d0, tmb%wfnmd%coeff(1,1), tmb%orbs%norb, &
       tmb%wfnmd%coeff(1,1), tmb%orbs%norb, 0.d0, kernel(1,1), tmb%orbs%norb)

  !!write(*,*) 'DEBUG KERNEL'
  !!do iorb=1,tmb%orbs%norb
  !!    do jorb=1,tmb%orbs%norb
  !!        if(jorb==iorb) then
  !!            kernel(jorb,iorb)=1.d0
  !!        else
  !!            kernel(jorb,iorb)=0.d0
  !!        end if
  !!    end do
  !!end do

  tmb%can_use_transposed=.false.
  tmblarge%can_use_transposed=.false.

  
  if(iproc==0) write(*,'(1x,a)') '======================== Creation of the basis functions... ========================'

  ! Decide whether we can have variable localization regions.
  if(tmb%wfnmd%bs%nit_unitary_loop==-1 .and. tmb%wfnmd%bs%locreg_enlargement==1.d0) then
      variable_locregs=.false.
  else
      variable_locregs=.true.
  end if

  ! Initialize the arrays and variable needed for DIIS.
  !if(newgradient .and. ldiis%isx>0) then
  if(tmb%wfnmd%bs%target_function==TARGET_FUNCTION_IS_ENERGY .and. ldiis%isx>0) then
      if(variable_locregs) then
          if(iproc==0) write(*,'(1x,a)') 'ERROR: if the target function is the energy, only steepest descent is &
                                          &allowed since the locreg shapes may change!'
          call mpi_barrier(mpi_comm_world, ierr)
          stop
      end if
  end if
  ldiis%icountSDSatur=0
  ldiis%icountSwitch=0
  ldiis%icountDIISFailureTot=0
  ldiis%icountDIISFailureCons=0
  ldiis%is=0
  ldiis%switchSD=.false.
  ldiis%trmin=1.d100
  ldiis%trold=1.d100
  alpha=ldiis%alphaSD
  alphaDIIS=ldiis%alphaDIIS

  !print *,'TEST2'
  !print *,iproc,(.not.variable_locregs .or. tmb%wfnmd%bs%target_function==TARGET_FUNCTION_IS_TRACE),&
  !   variable_locregs,tmb%wfnmd%bs%target_function,TARGET_FUNCTION_IS_TRACE

  if(.not.variable_locregs .or. tmb%wfnmd%bs%target_function==TARGET_FUNCTION_IS_TRACE) then
      ! Gather the potential that each process needs for the Hamiltonian application for all its orbitals.
      ! The messages for this point ', to point communication have been posted in the subroutine linearScaling.
      !!call gatherPotential(iproc, nproc, tmb%comgp)

      ! Build the required potential
      call local_potential_dimensions(tmb%lzd,tmb%orbs,denspot%dpbox%ngatherarr(0,1))
      call full_local_potential(iproc,nproc,tmb%orbs,tmb%lzd,2,denspot%dpbox,denspot%rhov,denspot%pot_work,tmb%comgp)
  end if



  ldiis%resetDIIS=.false.
  ldiis%immediateSwitchToSD=.false.
  consecutive_rejections=0
  trHold=1.d100
 

  ! ratio of large locreg and standard locreg
  factor=tmb%wfnmd%bs%locreg_enlargement

  ! always use the same inwhichlocreg
  call vcopy(tmb%orbs%norb, tmb%orbs%inwhichlocreg(1), 1, inwhichlocreg_reference(1), 1)


  ! Initialize largestructures if required
  if(variable_locregs .and. tmb%wfnmd%bs%target_function==TARGET_FUNCTION_IS_ENERGY) then
      do iorb=1,tmb%orbs%norb
          ilr=tmb%orbs%inwhichlocreg(iorb)
          locregCenter(:,ilr)=tmb%lzd%llr(ilr)%locregCenter
      end do
      locregCenterTemp=locregCenter
      locrad_tmp=factor*locrad
      call update_locreg(iproc, nproc, tmb%lzd%nlr, locrad_tmp, inwhichlocreg_reference, locregCenter, tmb%lzd%glr, &
           .false., denspot%dpbox%nscatterarr, tmb%lzd%hgrids(1), tmb%lzd%hgrids(2), tmb%lzd%hgrids(3), &
           tmb%orbs, tmblarge%lzd, tmblarge%orbs, tmblarge%op, tmblarge%comon, &
           tmblarge%comgp, tmblarge%comsr, tmblarge%mad, tmblarge%collcom)
      call update_ldiis_arrays(tmblarge, subname, ldiis)
      call allocate_auxiliary_basis_function(tmblarge%orbs%npsidim_orbs, subname, tmblarge%psi, &
           lhphilarge, lhphilargeold, lphilargeold)
      call copy_basis_performance_options(tmb%wfnmd%bpo, tmblarge%wfnmd%bpo, subname)
      call copy_orthon_data(tmb%orthpar, tmblarge%orthpar, subname)
      tmblarge%wfnmd%nphi=tmblarge%orbs%npsidim_orbs
      call vcopy(tmb%orbs%norb, onwhichatom_reference(1), 1, tmblarge%orbs%onwhichatom(1), 1)
  end if


  ! Do a first orthonormalization
  if(.not.variable_locregs .or. tmb%wfnmd%bs%target_function==TARGET_FUNCTION_IS_TRACE) then
      ! Do a standard orthonormalization
      tmbopt => tmb
  else
      ! Go to large localization region and do the orthonormalization there.
      call small_to_large_locreg(iproc, nproc, tmb%lzd, tmblarge%lzd, tmb%orbs, tmblarge%orbs, tmb%psi, tmblarge%psi)
      tmbopt => tmblarge
  end if

  call orthonormalizeLocalized(iproc, nproc, tmb%orthpar%methTransformOverlap, tmb%orthpar%nItOrtho, &
       tmbopt%orbs, tmbopt%op, tmbopt%comon, tmbopt%lzd, &
       tmbopt%mad, tmbopt%collcom, tmbopt%orthpar, tmbopt%wfnmd%bpo, tmbopt%psi, tmbopt%psit_c, tmbopt%psit_f, &
       tmbopt%can_use_transposed)
       !!write(*,*) 'after first ortho: tmbopt%can_use_transposed',tmbopt%can_use_transposed

  if(variable_locregs .and. tmb%wfnmd%bs%target_function==TARGET_FUNCTION_IS_ENERGY) then
      ! This is not the ideal place for this...
      if(tmbopt%can_use_transposed) then
          tmbopt%can_use_transposed=.false.
          iall = -product(shape(tmbopt%psit_c))*kind(tmbopt%psit_c)
          deallocate(tmbopt%psit_c,stat=istat)
          call memocc(istat,iall,'tmbopt%psit_c',subname)
          iall = -product(shape(tmbopt%psit_f))*kind(tmbopt%psit_f)
          deallocate(tmbopt%psit_f,stat=istat)
          call memocc(istat,iall,'tmbopt%psit_f',subname)
      end if
      ! Optimize the locreg centers and potentially the shape of the basis functions.
      call update_confdatarr(tmblarge%lzd, tmblarge%orbs, locregCenterTemp, tmb%confdatarr)
      call MLWFnew(iproc, nproc, tmblarge%lzd, tmblarge%orbs, at, tmblarge%op, &
           tmblarge%comon, tmblarge%mad, rxyz, tmb%wfnmd%bs%nit_unitary_loop, kernel, &
           tmb%confdatarr, tmb%lzd%hgrids(1), locregCenterTemp, 3.d0, tmblarge%psi, Umat, locregCenter)

      ! Check whether the new locreg centers are ok.
      call check_locregCenters(iproc, tmb%lzd, locregCenter, tmb%lzd%hgrids(1), tmb%lzd%hgrids(2), tmb%lzd%hgrids(3))

      ! Update the kernel if required.
      if(tmb%wfnmd%bs%nit_unitary_loop>0) then                          
          call update_kernel(tmb%orbs%norb, Umat, kernel)
      end if

      if(variable_locregs) then
          call vcopy(tmb%orbs%norb, tmb%orbs%onwhichatom(1), 1, onwhichatom_reference(1), 1)
          call destroy_new_locregs(iproc, nproc, tmb)
          call update_locreg(iproc, nproc, tmb%lzd%nlr, locrad, inwhichlocreg_reference, locregCenter, tmblarge%lzd%glr, &
               .false., denspot%dpbox%nscatterarr, tmb%lzd%hgrids(1), tmb%lzd%hgrids(2), tmb%lzd%hgrids(3), &
               tmblarge%orbs, tmb%lzd, tmb%orbs, tmb%op, tmb%comon, &
               tmb%comgp, tmb%comsr, tmb%mad, tmb%collcom)
          call update_ldiis_arrays(tmb, subname, ldiis)
          call update_auxiliary_basis_function(subname, tmb%orbs%npsidim_orbs, tmb%psi, lhphi, lhphiold, lphiold)
          call copy_basis_performance_options(tmblarge%wfnmd%bpo, tmb%wfnmd%bpo, subname)
          call copy_orthon_data(tmblarge%orthpar, tmb%orthpar, subname)
          call vcopy(tmb%orbs%norb, onwhichatom_reference(1), 1, tmb%orbs%onwhichatom(1), 1)
          tmb%wfnmd%nphi=tmb%orbs%npsidim_orbs
      end if


      !!call postCommunicationsPotential(iproc, nproc, denspot%dpbox%ndimpot, denspot%rhov, tmb%comgp)
      call post_p2p_communication(iproc, nproc, denspot%dpbox%ndimpot, denspot%rhov, &
           tmb%comgp%nrecvbuf, tmb%comgp%recvbuf, tmb%comgp)

      ! Transform back to small locreg
      call large_to_small_locreg(iproc, nproc, tmb%lzd, tmblarge%lzd, tmb%orbs, tmblarge%orbs, tmblarge%psi, tmb%psi)

      ! Update tmb%confdatarr...
      call update_confdatarr(tmblarge%lzd, tmblarge%orbs, locregCenter, tmb%confdatarr)
 
      ! Update the localization region if required.
      if(variable_locregs) then
          call vcopy(tmb%orbs%norb, tmblarge%orbs%onwhichatom(1), 1, onwhichatom_reference(1), 1)
          ! this communication is useless, but otherwise the wait in destroy_new_locregs makes problems... to be solved
          call post_p2p_communication(iproc, nproc, denspot%dpbox%ndimpot, denspot%rhov, &
               tmblarge%comgp%nrecvbuf, tmblarge%comgp%recvbuf, tmblarge%comgp)
          call destroy_new_locregs(iproc, nproc, tmblarge)
          locrad_tmp=factor*locrad
          call update_locreg(iproc, nproc, tmb%lzd%nlr, locrad_tmp, inwhichlocreg_reference, locregCenter, tmb%lzd%glr, &
               .false., denspot%dpbox%nscatterarr, tmb%lzd%hgrids(1), tmb%lzd%hgrids(2), tmb%lzd%hgrids(3), &
               tmb%orbs, tmblarge%lzd, tmblarge%orbs, tmblarge%op, tmblarge%comon, &
               tmblarge%comgp, tmblarge%comsr, tmblarge%mad, tmblarge%collcom)
          call update_ldiis_arrays(tmblarge, subname, ldiis)
          call update_auxiliary_basis_function(subname, tmblarge%orbs%npsidim_orbs, tmblarge%psi, &
               lhphilarge, lhphilargeold, lphilargeold)
          call copy_basis_performance_options(tmb%wfnmd%bpo, tmblarge%wfnmd%bpo, subname)
          call copy_orthon_data(tmb%orthpar, tmblarge%orthpar, subname)
          tmblarge%wfnmd%nphi=tmblarge%orbs%npsidim_orbs
          call vcopy(tmb%orbs%norb, onwhichatom_reference(1), 1, tmblarge%orbs%onwhichatom(1), 1)
          locregCenterTemp=locregCenter
          tmbopt => tmblarge
      end if

  end if


  iterLoop: do it=1,tmb%wfnmd%bs%nit_basis_optimization

      fnrmMax=0.d0
      fnrm=0.d0
  
      if (iproc==0) then
          write( *,'(1x,a,i0)') repeat('-',77 - int(log(real(it))/log(10.))) // ' iter=', it
      endif


      ! Orthonormalize the orbitals. If the localization regions are smaller that the global box (which
      ! will be the usual case), the orthogonalization can not be done exactly, but only approximately.
      if(iproc==0) then
          write(*,'(1x,a)',advance='no') 'Orthonormalization...'
      end if

      ! Calculate the unconstrained gradient by applying the Hamiltonian.
      withConfinement=.true.
      allocate(tmb%lzd%doHamAppl(tmb%orbs%norb), stat=istat)
      call memocc(istat, tmb%lzd%doHamAppl, 'tmb%lzd%doHamAppl', subname)
      tmb%lzd%doHamAppl=.true.

      if(variable_locregs .and. tmb%wfnmd%bs%target_function==TARGET_FUNCTION_IS_ENERGY) then
          ! Gather the potential that each process needs for the Hamiltonian application for all its orbitals.
          ! The messages for this point to point communication have been posted in the subroutine linearScaling.
          !!call gatherPotential(iproc, nproc, tmb%comgp)

          ! Build the required potential
          !!tmb%comgp%communication_complete=.false.
         call local_potential_dimensions(tmb%lzd,tmb%orbs,denspot%dpbox%ngatherarr(0,1))
         call full_local_potential(iproc,nproc,tmb%orbs,tmb%lzd,2,denspot%dpbox,denspot%rhov,denspot%pot_work,tmb%comgp)
      end if

      call FullHamiltonianApplication(iproc,nproc,at,tmb%orbs,rxyz,&
           proj,tmb%lzd,nlpspd,tmb%confdatarr,denspot%dpbox%ngatherarr,denspot%pot_work,tmb%psi,lhphi,&
           energs,SIC,GPU,&
           pkernel=denspot%pkernelseq)

      iall=-product(shape(tmb%lzd%doHamAppl))*kind(tmb%lzd%doHamAppl)
      deallocate(tmb%lzd%doHamAppl,stat=istat)
      call memocc(istat,iall,'tmb%lzd%doHamAppl',subname)

   
      if(variable_locregs .and. tmb%wfnmd%bs%target_function==TARGET_FUNCTION_IS_ENERGY) then
          ! Deallocate potential
          iall=-product(shape(denspot%pot_work))*kind(denspot%pot_work)
          deallocate(denspot%pot_work, stat=istat)
          call memocc(istat, iall, 'denspot%pot_work', subname)
      end if

  
      ! Apply the orthoconstraint to the gradient. This subroutine also calculates the trace trH.
      if(iproc==0) then
          write(*,'(a)', advance='no') ' Orthoconstraint... '
      end if


      if(.not.variable_locregs .or. tmb%wfnmd%bs%target_function==TARGET_FUNCTION_IS_TRACE) then
          tmbopt => tmb
          lhphiopt => lhphi
          lphioldopt => lphiold
          lhphioldopt => lhphiold
      else
          tmbopt => tmblarge
          call small_to_large_locreg(iproc, nproc, tmb%lzd, tmblarge%lzd, tmb%orbs, tmblarge%orbs, tmb%psi, tmblarge%psi)
          call small_to_large_locreg(iproc, nproc, tmb%lzd, tmblarge%lzd, tmb%orbs, tmblarge%orbs, lhphi, lhphilarge)
          lhphiopt => lhphilarge
          lphioldopt => lphilargeold
          lhphioldopt => lhphilargeold
      end if
      tmbopt%confdatarr => tmb%confdatarr

      call copy_basis_specifications(tmb%wfnmd%bs, tmblarge%wfnmd%bs, subname)
      call copy_orthon_data(tmb%orthpar, tmblarge%orthpar, subname)
      call calculate_energy_and_gradient_linear(iproc, nproc, it, &
           variable_locregs, tmbopt, kernel, &
           ldiis, lhphiopt, lphioldopt, lhphioldopt, consecutive_rejections, fnrmArr, &
           fnrmOvrlpArr, fnrmOldArr, alpha, trH, trHold, fnrm, fnrmMax, meanAlpha, emergency_exit)
  
  
      ! Write some informations to the screen.
      if(iproc==0) write(*,'(1x,a,i6,2es15.7,f17.10)') 'iter, fnrm, fnrmMax, trace', it, fnrm, fnrmMax, trH
      !if(iproc==0) write(*,*) 'tmb%wfnmd%bs%conv_crit', tmb%wfnmd%bs%conv_crit
      if(fnrm<tmb%wfnmd%bs%conv_crit .or. it>=tmb%wfnmd%bs%nit_basis_optimization .or. emergency_exit) then
          if(it>=tmb%wfnmd%bs%nit_basis_optimization) then
              if(iproc==0) write(*,'(1x,a,i0,a)') 'WARNING: not converged within ', it, &
                  ' iterations! Exiting loop due to limitations of iterations.'
              if(iproc==0) write(*,'(1x,a,2es15.7,f12.7)') 'Final values for fnrm, fnrmMax, trace: ', fnrm, fnrmMax, trH
              infoBasisFunctions=-1
          else if(fnrm<tmb%wfnmd%bs%conv_crit) then
              if(iproc==0) then
                  write(*,'(1x,a,i0,a,2es15.7,f12.7)') 'converged in ', it, ' iterations.'
                  write (*,'(1x,a,2es15.7,f12.7)') 'Final values for fnrm, fnrmMax, trace: ', fnrm, fnrmMax, trH
              end if
              infoBasisFunctions=it
          else if(emergency_exit) then
              if(iproc==0) then
                  write(*,'(1x,a,i0,a)') 'WARNING: emergency exit after ',it, &
                      ' iterations to keep presumably good TMBs before they deteriorate too much.'
                  write (*,'(1x,a,2es15.7,f12.7)') '>>WRONG OUTPUT<< Final values for fnrm, fnrmMax, trace: ', fnrm, fnrmMax, trH
              end if
              infoBasisFunctions=-1
          end if
          if(iproc==0) write(*,'(1x,a)') '============================= Basis functions created. ============================='
          exit iterLoop
      end if
  

      if(.not.variable_locregs .or. tmb%wfnmd%bs%target_function==TARGET_FUNCTION_IS_TRACE) then
          tmbopt => tmb
          lhphiopt => lhphi
          lphioldopt => lphiold
          lhphioldopt => lhphiold
      else
          tmbopt => tmblarge
          lhphiopt => lhphilarge
          lphioldopt => lphilargeold
          lhphioldopt => lhphilargeold
      end if
      tmbopt%confdatarr => tmb%confdatarr

      call hpsitopsi_linear(iproc, nproc, it, variable_locregs, ldiis, tmblarge, tmb, tmbopt, at, rxyz, kernel, &
           lhphilarge, lphilargeold, lhphilargeold, lhphi, lphiold, lhphiold, lhphiopt, lphioldopt, &
           alpha, locregCenter, locregCenterTemp, &
           denspot, locrad, inwhichlocreg_reference, factor, trH, meanAlpha, alphaDIIS)
      if(.not.variable_locregs .or. tmb%wfnmd%bs%target_function==TARGET_FUNCTION_IS_TRACE) then
          tmbopt => tmb
          lhphiopt => lhphi
          lphioldopt => lphiold
          lhphioldopt => lhphiold
      else
          tmbopt => tmblarge
          lhphiopt => lhphilarge
          lphioldopt => lphilargeold
          lhphioldopt => lhphilargeold
      end if
      tmbopt%confdatarr => tmb%confdatarr


     ! Flush the standard output
     !flush(unit=6) 

  end do iterLoop




  if(variable_locregs .and. tmb%wfnmd%bs%target_function==TARGET_FUNCTION_IS_ENERGY) then
      call vcopy(tmb%orbs%norb, tmblarge%orbs%onwhichatom(1), 1, onwhichatom_reference(1), 1)
      call destroy_new_locregs(iproc, nproc, tmblarge)
      call deallocate_auxiliary_basis_function(subname, tmblarge%psi, lhphilarge, lhphilargeold, lphilargeold)

      ! Write the locreg centers
      if(iproc==0) then
          write(*,'(1x,a)') 'the new centers of the localization regions:'
          do ilr=1,tmb%lzd%nlr
              write(*,'(3x,i7,3es24.12)') ilr, tmb%lzd%llr(ilr)%locregCenter(1:3)
          end do
      end if
  end if




  if(.not.variable_locregs .or. tmb%wfnmd%bs%target_function==TARGET_FUNCTION_IS_TRACE) then
      ! Deallocate potential
      iall=-product(shape(denspot%pot_work))*kind(denspot%pot_work)
      deallocate(denspot%pot_work, stat=istat)
      call memocc(istat, iall, 'denspot%pot_work', subname)
  end if


  ! Deallocate all local arrays.
  call deallocateLocalArrays()



contains





    subroutine allocateLocalArrays()
    !
    ! Purpose:
    ! ========
    !   This subroutine allocates all local arrays.
    !
      allocate(alpha(tmb%orbs%norbp), stat=istat)
      call memocc(istat, alpha, 'alpha', subname)

      allocate(alphaDIIS(tmb%orbs%norbp), stat=istat)
      call memocc(istat, alphaDIIS, 'alphaDIIS', subname)

      allocate(fnrmArr(tmb%orbs%norb,2), stat=istat)
      call memocc(istat, fnrmArr, 'fnrmArr', subname)

      allocate(fnrmOldArr(tmb%orbs%norb), stat=istat)
      call memocc(istat, fnrmOldArr, 'fnrmOldArr', subname)

      allocate(fnrmOvrlpArr(tmb%orbs%norb,2), stat=istat)
      call memocc(istat, fnrmOvrlpArr, 'fnrmOvrlpArr', subname)

      allocate(lhphi(max(tmb%orbs%npsidim_orbs,tmb%orbs%npsidim_comp)), stat=istat)
      call memocc(istat, lhphi, 'lhphi', subname)
    
      allocate(lhphiold(max(tmb%orbs%npsidim_orbs,tmb%orbs%npsidim_comp)), stat=istat)
      call memocc(istat, lhphiold, 'lhphiold', subname)

      allocate(onwhichatom_reference(tmb%orbs%norb), stat=istat)
      call memocc(istat, onwhichatom_reference, 'onwhichatom_reference', subname)

      allocate(ovrlp(tmb%orbs%norb,tmb%orbs%norb), stat=istat)
      call memocc(istat, ovrlp, 'ovrlp', subname)

      allocate(locregCenterTemp(3,tmb%lzd%nlr), stat=istat)
      call memocc(istat, locregCenterTemp, 'locregCenterTemp', subname)

      allocate(kernel(tmb%orbs%norb,tmb%orbs%norb), stat=istat)
      call memocc(istat, kernel, 'kernel', subname)

      allocate(lphiold(size(tmb%psi)), stat=istat)
      call memocc(istat, lphiold, 'lphiold', subname)

      allocate(Umat(tmb%orbs%norb,tmb%orbs%norb), stat=istat)
      call memocc(istat, Umat, 'Umat', subname)

      allocate(locregCenter(3,tmb%lzd%nlr), stat=istat)
      call memocc(istat, locregCenter, 'locregCenter', subname)

      allocate(locrad_tmp(tmb%lzd%nlr), stat=istat)
      call memocc(istat, locrad_tmp, 'locrad_tmp', subname)

      allocate(inwhichlocreg_reference(tmb%orbs%norb), stat=istat)
      call memocc(istat, inwhichlocreg_reference, 'inwhichlocreg_reference', subname)

    end subroutine allocateLocalArrays


    subroutine deallocateLocalArrays()
    !
    ! Purpose:
    ! ========
    !   This subroutine deallocates all local arrays.
    !
      iall=-product(shape(alpha))*kind(alpha)
      deallocate(alpha, stat=istat)
      call memocc(istat, iall, 'alpha', subname)

      iall=-product(shape(alphaDIIS))*kind(alphaDIIS)
      deallocate(alphaDIIS, stat=istat)
      call memocc(istat, iall, 'alphaDIIS', subname)

      iall=-product(shape(fnrmArr))*kind(fnrmArr)
      deallocate(fnrmArr, stat=istat)
      call memocc(istat, iall, 'fnrmArr', subname)

      iall=-product(shape(fnrmOldArr))*kind(fnrmOldArr)
      deallocate(fnrmOldArr, stat=istat)
      call memocc(istat, iall, 'fnrmOldArr', subname)

      iall=-product(shape(fnrmOvrlpArr))*kind(fnrmOvrlpArr)
      deallocate(fnrmOvrlpArr, stat=istat)
      call memocc(istat, iall, 'fnrmOvrlpArr', subname)

      iall=-product(shape(lhphi))*kind(lhphi)
      deallocate(lhphi, stat=istat)
      call memocc(istat, iall, 'lhphi', subname)

      iall=-product(shape(lhphiold))*kind(lhphiold)
      deallocate(lhphiold, stat=istat)
      call memocc(istat, iall, 'lhphiold', subname)

      iall=-product(shape(lphiold))*kind(lphiold)
      deallocate(lphiold, stat=istat)
      call memocc(istat, iall, 'lphiold', subname)

      iall=-product(shape(Umat))*kind(Umat)
      deallocate(Umat, stat=istat)
      call memocc(istat, iall, 'Umat', subname)

      iall=-product(shape(locregCenter))*kind(locregCenter)
      deallocate(locregCenter, stat=istat)
      call memocc(istat, iall, 'locregCenter', subname)

      iall=-product(shape(locrad_tmp))*kind(locrad_tmp)
      deallocate(locrad_tmp, stat=istat)
      call memocc(istat, iall, 'locrad_tmp', subname)

      iall=-product(shape(inwhichlocreg_reference))*kind(inwhichlocreg_reference)
      deallocate(inwhichlocreg_reference, stat=istat)
      call memocc(istat, iall, 'inwhichlocreg_reference', subname)

      iall=-product(shape(onwhichatom_reference))*kind(onwhichatom_reference)
      deallocate(onwhichatom_reference, stat=istat)
      call memocc(istat, iall, 'onwhichatom_reference', subname)

      iall=-product(shape(ovrlp))*kind(ovrlp)
      deallocate(ovrlp, stat=istat)
      call memocc(istat, iall, 'ovrlp', subname)

      iall=-product(shape(locregCenterTemp))*kind(locregCenterTemp)
      deallocate(locregCenterTemp, stat=istat)
      call memocc(istat, iall, 'locregCenterTemp', subname)

      iall=-product(shape(kernel))*kind(kernel)
      deallocate(kernel, stat=istat)
      call memocc(istat, iall, 'kernel', subname)


    end subroutine deallocateLocalArrays


end subroutine getLocalizedBasis



subroutine improveOrbitals(iproc, nproc, it, variable_locregs, tmb, ldiis, lhphi, alpha)
use module_base
use module_types
use module_interfaces, except_this_one => improveOrbitals
implicit none

! Calling arguments
integer,intent(in):: iproc, nproc, it
logical,intent(in):: variable_locregs
type(DFT_wavefunction),intent(inout):: tmb
type(localizedDIISParameters),intent(inout):: ldiis
real(8),dimension(tmb%wfnmd%nphi),intent(in):: lhphi
real(8),dimension(tmb%orbs%norbp),intent(in):: alpha

! Local variables
integer:: istart, iorb, iiorb, ilr, ncount

if (ldiis%isx > 0) then
    ldiis%mis=mod(ldiis%is,ldiis%isx)+1
    ldiis%is=ldiis%is+1
end if


! steepest descent
if(ldiis%isx==0) then
    call timing(iproc,'optimize_SD   ','ON')
    istart=1
    do iorb=1,tmb%orbs%norbp
        iiorb=tmb%orbs%isorb+iorb
        ilr=tmb%orbs%inWhichLocreg(iiorb)
        ncount=tmb%lzd%llr(ilr)%wfd%nvctr_c+7*tmb%lzd%llr(ilr)%wfd%nvctr_f
        call daxpy(ncount, -alpha(iorb), lhphi(istart), 1, tmb%psi(istart), 1)
        istart=istart+ncount
    end do
    call timing(iproc,'optimize_SD   ','OF')
else
    ! DIIS
    if(ldiis%alphaDIIS/=1.d0) then
        call dscal(max(tmb%orbs%npsidim_orbs,tmb%orbs%npsidim_comp), ldiis%alphaDIIS, lhphi, 1)
    end if
    call optimizeDIIS(iproc, nproc, tmb%orbs, tmb%orbs, tmb%lzd, lhphi, tmb%psi, ldiis, it)
end if
end subroutine improveOrbitals



subroutine my_geocode_buffers(geocode,nl1,nl2,nl3)
  implicit none
  integer, intent(out) :: nl1,nl2,nl3
  character(len=1), intent(in) :: geocode
  !local variables
  logical :: perx,pery,perz
  integer :: nr1,nr2,nr3

  !conditions for periodicity in the three directions
  perx=(geocode /= 'F')
  pery=(geocode == 'P')
  perz=(geocode /= 'F')

  call ext_buffers(perx,nl1,nr1)
  call ext_buffers(pery,nl2,nr2)
  call ext_buffers(perz,nl3,nr3)

end subroutine my_geocode_buffers








!!$subroutine transformHam(iproc, nproc, orbs, comms, phi, hphi, HamSmall)
!!$!
!!$! Purpose:
!!$! =======
!!$!   Builds the Hamiltonian in the basis of the localized basis functions phi. To do so, it gets all basis
!!$!   functions |phi_i> and H|phi_i> and then calculates H_{ij}=<phi_i|H|phi_j>. The basis functions phi are
!!$!   provided in the transposed form.
!!$!
!!$! Calling arguments:
!!$! ==================
!!$!   Input arguments:
!!$!   ----------------
!!$!     iproc      process ID
!!$!     nproc      total number of processes
!!$!     orbs       type describing the basis functions psi
!!$!     comms      type containing the communication parameters for the physical orbitals phi
!!$!     phi        basis functions 
!!$!     hphi       the Hamiltonian applied to the basis functions 
!!$!   Output arguments:
!!$!   -----------------
!!$!     HamSmall   Hamiltonian in small basis
!!$!
!!$use module_base
!!$use module_types
!!$implicit none
!!$
!!$! Calling arguments
!!$integer,intent(in):: iproc, nproc
!!$type(orbitals_data), intent(in) :: orbs
!!$type(communications_arrays), intent(in) :: comms
!!$real(8),dimension(sum(comms%nvctr_par(iproc,1:orbs%nkptsp))*orbs%nspinor,orbs%norb), intent(in) :: phi, hphi
!!$real(8),dimension(orbs%norb,orbs%norb),intent(out):: HamSmall
!!$
!!$! Local variables
!!$integer:: istat, ierr, nvctrp, iall
!!$real(8),dimension(:,:),allocatable:: HamTemp
!!$character(len=*),parameter:: subname='transformHam'
!!$
!!$
!!$
!!$  ! Allocate a temporary array if there are several MPI processes
!!$  if(nproc>1) then
!!$      allocate(HamTemp(orbs%norb,orbs%norb), stat=istat)
!!$      call memocc(istat, HamTemp, 'HamTemp', subname)
!!$  end if
!!$  
!!$  ! nvctrp is the amount of each phi hold by the current process
!!$  nvctrp=sum(comms%nvctr_par(iproc,1:orbs%nkptsp))*orbs%nspinor
!!$  
!!$  ! Build the Hamiltonian. In the parallel case, each process writes its Hamiltonian in HamTemp
!!$  ! and a mpi_allreduce sums up the contribution from all processes.
!!$  if(nproc==1) then
!!$      call dgemm('t', 'n', orbs%norb, orbs%norb, nvctrp, 1.d0, phi(1,1), nvctrp, &
!!$                 hphi(1,1), nvctrp, 0.d0, HamSmall(1,1), orbs%norb)
!!$  else
!!$      call dgemm('t', 'n', orbs%norb, orbs%norb, nvctrp, 1.d0, phi(1,1), nvctrp, &
!!$                 hphi(1,1), nvctrp, 0.d0, HamTemp(1,1), orbs%norb)
!!$  end if
!!$  if(nproc>1) then
!!$      call mpi_allreduce(HamTemp(1,1), HamSmall(1,1), orbs%norb**2, mpi_double_precision, mpi_sum, mpi_comm_world, ierr)
!!$  end if
!!$  
!!$  if(nproc>1) then
!!$     iall=-product(shape(HamTemp))*kind(HamTemp)
!!$     deallocate(HamTemp,stat=istat)
!!$     call memocc(istat, iall, 'HamTemp', subname)
!!$  end if
!!$
!!$end subroutine transformHam




!!!subroutine diagonalizeHamiltonian(iproc, nproc, orbs, HamSmall, eval)
!!!!
!!!! Purpose:
!!!! ========
!!!!   Diagonalizes the Hamiltonian HamSmall and makes sure that all MPI processes give
!!!!   the same result. This is done by requiring that the first entry of each vector
!!!!   is positive.
!!!!
!!!! Calling arguments:
!!!! ==================
!!!!   Input arguments:
!!!!   ----------------
!!!!     iproc     process ID
!!!!     nproc     number of MPI processes
!!!!     orbs      type describing the physical orbitals psi
!!!!   Input / Putput arguments
!!!!     HamSmall  on input: the Hamiltonian
!!!!               on exit: the eigenvectors
!!!!   Output arguments
!!!!     eval      the associated eigenvalues 
!!!!
!!!use module_base
!!!use module_types
!!!implicit none
!!!
!!!! Calling arguments
!!!integer:: iproc, nproc
!!!type(orbitals_data), intent(inout) :: orbs
!!!real(8),dimension(orbs%norb, orbs%norb):: HamSmall
!!!real(8),dimension(orbs%norb):: eval
!!!
!!!! Local variables
!!!integer:: lwork, info, istat, iall, i, iorb, jorb
!!!real(8),dimension(:),allocatable:: work
!!!character(len=*),parameter:: subname='diagonalizeHamiltonian'
!!!
!!!  ! Get the optimal work array size
!!!  lwork=-1 
!!!  allocate(work(1), stat=istat)
!!!  call memocc(istat, work, 'work', subname)
!!!  call dsyev('v', 'l', orbs%norb, HamSmall(1,1), orbs%norb, eval(1), work(1), lwork, info) 
!!!  lwork=work(1) 
!!!
!!!  ! Deallocate the work array ane reallocate it with the optimal size
!!!  iall=-product(shape(work))*kind(work)
!!!  deallocate(work, stat=istat) ; if(istat/=0) stop 'ERROR in deallocating work' 
!!!  call memocc(istat, iall, 'work', subname)
!!!  allocate(work(lwork), stat=istat) ; if(istat/=0) stop 'ERROR in allocating work' 
!!!  call memocc(istat, work, 'work', subname)
!!!
!!!  ! Diagonalize the Hamiltonian
!!!  call dsyev('v', 'l', orbs%norb, HamSmall(1,1), orbs%norb, eval(1), work(1), lwork, info) 
!!!
!!!  ! Deallocate the work array.
!!!  iall=-product(shape(work))*kind(work)
!!!  deallocate(work, stat=istat) ; if(istat/=0) stop 'ERROR in deallocating work' 
!!!  call memocc(istat, iall, 'work', subname)
!!!  
!!!  ! Make sure that the eigenvectors are the same for all MPI processes. To do so, require that 
!!!  ! the first entry of each vector is positive.
!!!  do iorb=1,orbs%norb
!!!      if(HamSmall(1,iorb)<0.d0) then
!!!          do jorb=1,orbs%norb
!!!              HamSmall(jorb,iorb)=-HamSmall(jorb,iorb)
!!!          end do
!!!      end if
!!!  end do
!!!
!!!
!!!end subroutine diagonalizeHamiltonian



subroutine diagonalizeHamiltonian2(iproc, nproc, orbs, nsubmax, HamSmall, ovrlp, eval)
!
! Purpose:
! ========
!   Diagonalizes the Hamiltonian HamSmall and makes sure that all MPI processes give
!   the same result. This is done by requiring that the first entry of each vector
!   is positive.
!
! Calling arguments:
! ==================
!   Input arguments:
!   ----------------
!     iproc     process ID
!     nproc     number of MPI processes
!     orbs      type describing the physical orbitals psi
!   Input / Putput arguments
!     HamSmall  on input: the Hamiltonian
!               on exit: the eigenvectors
!   Output arguments
!     eval      the associated eigenvalues 
!
use module_base
use module_types
implicit none

! Calling arguments
integer:: iproc, nproc, nsubmax
type(orbitals_data), intent(inout) :: orbs
real(8),dimension(orbs%norb, orbs%norb):: HamSmall, ovrlp
real(8),dimension(orbs%norb):: eval

! Local variables
integer:: lwork, info, istat, iall, i, iorb, jorb, nsub
real(8),dimension(:),allocatable:: work
real(8),dimension(:,:),allocatable:: ham_band, ovrlp_band
character(len=*),parameter:: subname='diagonalizeHamiltonian'

  call timing(iproc,'diagonal_seq  ','ON')

  !! OLD VERSION #####################################################################################################
  ! Get the optimal work array size
  lwork=-1 
  allocate(work(1), stat=istat)
  call memocc(istat, work, 'work', subname)
  call dsygv(1, 'v', 'l', orbs%norb, HamSmall(1,1), orbs%norb, ovrlp(1,1), orbs%norb, eval(1), work(1), lwork, info) 
  lwork=work(1) 

  ! Deallocate the work array ane reallocate it with the optimal size
  iall=-product(shape(work))*kind(work)
  deallocate(work, stat=istat) ; if(istat/=0) stop 'ERROR in deallocating work' 
  call memocc(istat, iall, 'work', subname)
  allocate(work(lwork), stat=istat) ; if(istat/=0) stop 'ERROR in allocating work' 
  call memocc(istat, work, 'work', subname)

  ! Diagonalize the Hamiltonian
  call dsygv(1, 'v', 'l', orbs%norb, HamSmall(1,1), orbs%norb, ovrlp(1,1), orbs%norb, eval(1), work(1), lwork, info) 

  ! Deallocate the work array.
  iall=-product(shape(work))*kind(work)
  deallocate(work, stat=istat) ; if(istat/=0) stop 'ERROR in deallocating work' 
  call memocc(istat, iall, 'work', subname)
  
  ! Make sure that the eigenvectors are the same for all MPI processes. To do so, require that 
  ! the first entry of each vector is positive.
  do iorb=1,orbs%norb
      if(HamSmall(1,iorb)<0.d0) then
          do jorb=1,orbs%norb
              HamSmall(jorb,iorb)=-HamSmall(jorb,iorb)
          end do
      end if
  end do
  !! #################################################################################################################

  !!!! NEW VERSION #####################################################################################################
  !!! Determine the maximal number of non-zero subdiagonals
  !!!!nsubmax=0
  !!!!do iorb=1,orbs%norb
  !!!!    nsub=0
  !!!!    do jorb=orbs%norb,iorb+1,-1
  !!!!        if(Hamsmall(jorb,iorb)/=0.d0) then
  !!!!            nsub=jorb-iorb
  !!!!            exit
  !!!!        end if
  !!!!    end do
  !!!!    if(iproc==0) write(*,*) 'iorb,nsub',iorb,nsub
  !!!!    nsubmax=max(nsub,nsubmax)
  !!!!end do
  !!!!if(iproc==0) write(*,*) 'nsubmax',nsubmax
  !!!!if(iproc==0) then
  !!!!      do iorb=1,orbs%norb
  !!!!           write(*,'(14es10.3)') (hamsmall(iorb,jorb), jorb=1,orbs%norb)
  !!!!      end do
  !!!!end if

  !!! Copy to banded format
  !!allocate(ham_band(nsubmax+1,orbs%norb), stat=istat)
  !!call memocc(istat, ham_band, 'ham_band', subname)
  !!allocate(ovrlp_band(nsubmax+1,orbs%norb), stat=istat)
  !!call memocc(istat, ovrlp_band, 'ovrlp_band', subname)
  !!do iorb=1,orbs%norb
  !!    do jorb=iorb,min(iorb+nsubmax,orbs%norb)
  !!        ham_band(1+jorb-iorb,iorb)=HamSmall(jorb,iorb)
  !!        ovrlp_band(1+jorb-iorb,iorb)=ovrlp(jorb,iorb)
  !!    end do
  !!end do
  !!!!if(iproc==0) then
  !!!!      write(*,*) '+++++++++++++++++++++++++++++'
  !!!!      do iorb=1,nsubmax+1
  !!!!           write(*,'(14es10.3)') (ham_band(iorb,jorb), jorb=1,orbs%norb)
  !!!!      end do
  !!!!end if



  !!!!! Get the optimal work array size
  !!!!lwork=-1 
  !!!!allocate(work(1), stat=istat)
  !!!!call memocc(istat, work, 'work', subname)
  !!!!call dsygv(1, 'v', 'l', orbs%norb, HamSmall(1,1), orbs%norb, ovrlp(1,1), orbs%norb, eval(1), work(1), lwork, info) 
  !!!!lwork=work(1) 

  !!!!! Deallocate the work array ane reallocate it with the optimal size
  !!!!iall=-product(shape(work))*kind(work)
  !!!!deallocate(work, stat=istat) ; if(istat/=0) stop 'ERROR in deallocating work' 
  !!!!call memocc(istat, iall, 'work', subname)
  !!allocate(work(3*orbs%norb), stat=istat) ; if(istat/=0) stop 'ERROR in allocating work' 
  !!call memocc(istat, work, 'work', subname)

  !!! Diagonalize the Hamiltonian
  !!!call dsygv(1, 'v', 'l', orbs%norb, HamSmall(1,1), orbs%norb, ovrlp(1,1), orbs%norb, eval(1), work(1), lwork, info) 
  !!call dsbgv('v', 'l', orbs%norb, nsubmax, nsubmax, ham_band(1,1), nsubmax+1, ovrlp_band(1,1), nsubmax+1, &
  !!     eval(1), HamSmall(1,1), orbs%norb, work, info)

  !!! Deallocate the work array.
  !!iall=-product(shape(work))*kind(work)
  !!deallocate(work, stat=istat) ; if(istat/=0) stop 'ERROR in deallocating work' 
  !!call memocc(istat, iall, 'work', subname)
  !!
  !!! Make sure that the eigenvectors are the same for all MPI processes. To do so, require that 
  !!! the first entry of each vector is positive.
  !!do iorb=1,orbs%norb
  !!    if(HamSmall(1,iorb)<0.d0) then
  !!        do jorb=1,orbs%norb
  !!            HamSmall(jorb,iorb)=-HamSmall(jorb,iorb)
  !!        end do
  !!    end if
  !!end do


  !!iall=-product(shape(ham_band))*kind(ham_band)
  !!deallocate(ham_band, stat=istat) ; if(istat/=0) stop 'ERROR in deallocating ham_band' 
  !!call memocc(istat, iall, 'ham_band', subname)

  !!iall=-product(shape(ovrlp_band))*kind(ovrlp_band)
  !!deallocate(ovrlp_band, stat=istat) ; if(istat/=0) stop 'ERROR in deallocating ovrlp_band' 
  !!call memocc(istat, iall, 'ovrlp_band', subname)

  call timing(iproc,'diagonal_seq  ','OF')

end subroutine diagonalizeHamiltonian2




!!!subroutine buildWavefunction(iproc, nproc, orbs, orbsLIN, comms, commsLIN, phi, psi, HamSmall)
!!!!
!!!! Purpose:
!!!! =======
!!!!   Builds the physical orbitals psi as a linear combination of the basis functions phi. The coefficients
!!!!   for this linear combination are obtained by diagonalizing the Hamiltonian matrix HamSmall.
!!!!
!!!! Calling arguments:
!!!! ==================
!!!!   Input arguments:
!!!!   ----------------
!!!!     iproc      process ID
!!!!     nproc      total number of processes
!!!!     orbs       type describing the physical orbitals psi
!!!!     orbsLIN    type describing the basis functions phi
!!!!     comms      type containing the communication parameters for the physical orbitals psi
!!!!     commsLIN   type containing the communication parameters for the basis functions phi
!!!!     phi        the basis functions 
!!!!     HamSmall   the  Hamiltonian matrix
!!!!   Output arguments:
!!!!   -----------------
!!!!     psi        the physical orbitals 
!!!!
!!!
!!!use module_base
!!!use module_types
!!!implicit none
!!!
!!!! Calling arguments
!!!integer:: iproc, nproc
!!!type(orbitals_data), intent(in) :: orbs
!!!type(orbitals_data), intent(in) :: orbsLIN
!!!type(communications_arrays), intent(in) :: comms
!!!type(communications_arrays), intent(in) :: commsLIN
!!!real(8),dimension(sum(commsLIN%nvctr_par(iproc,1:orbsLIN%nkptsp))*orbsLIN%nspinor,orbsLIN%norb) :: phi
!!!real(8),dimension(sum(comms%nvctr_par(iproc,1:orbs%nkptsp))*orbs%nspinor,orbs%norb) :: psi
!!!real(8),dimension(orbsLIN%norb,orbsLIN%norb):: HamSmall
!!!
!!!! Local variables
!!!integer:: nvctrp
!!!
!!!
!!!  nvctrp=sum(comms%nvctr_par(iproc,1:orbs%nkptsp))*orbs%nspinor
!!!  call dgemm('n', 'n', nvctrp, orbs%norb, orbsLIN%norb, 1.d0, phi(1,1), nvctrp, HamSmall(1,1), &
!!!             orbsLIN%norb, 0.d0, psi(1,1), nvctrp)
!!!  
!!!
!!!end subroutine buildWavefunction
!!
!!
!!

!!
!!!subroutine buildWavefunctionModified(iproc, nproc, orbs, orbsLIN, comms, commsLIN, phi, psi, coeff)
!!!
!!!!
!!!! Purpose:
!!!! =======
!!!!   Builds the physical orbitals psi as a linear combination of the basis functions phi. The coefficients
!!!!   for this linear combination are obtained by diagonalizing the Hamiltonian matrix HamSmall.
!!!!
!!!! Calling arguments:
!!!! ==================
!!!!   Input arguments:
!!!!   ----------------
!!!!     iproc      process ID
!!!!     nproc      total number of processes
!!!!     orbs       type describing the physical orbitals psi
!!!!     orbsLIN    type describing the basis functions phi
!!!!     comms      type containing the communication parameters for the physical orbitals psi
!!!!     commsLIN   type containing the communication parameters for the basis functions phi
!!!!     phi        the basis functions 
!!!!     coeff      the coefficients for the linear combination
!!!!   Output arguments:
!!!!   -----------------
!!!!     psi        the physical orbitals 
!!!!
!!!
!!!use module_base
!!!use module_types
!!!implicit none
!!!
!!!! Calling arguments
!!!integer:: iproc, nproc
!!!type(orbitals_data), intent(in) :: orbs
!!!type(orbitals_data), intent(in) :: orbsLIN
!!!type(communications_arrays), intent(in) :: comms
!!!type(communications_arrays), intent(in) :: commsLIN
!!!real(8),dimension(sum(commsLIN%nvctr_par(iproc,1:orbsLIN%nkptsp))*orbsLIN%nspinor,orbsLIN%norb) :: phi
!!!real(8),dimension(sum(comms%nvctr_par(iproc,1:orbs%nkptsp))*orbs%nspinor,orbs%norb) :: psi
!!!real(8),dimension(orbsLIN%norb,orbs%norb):: coeff
!!!
!!!! Local variables
!!!integer:: nvctrp
!!!
!!!
!!!  nvctrp=sum(comms%nvctr_par(iproc,1:orbs%nkptsp))*orbs%nspinor
!!!  call dgemm('n', 'n', nvctrp, orbs%norb, orbsLIN%norb, 1.d0, phi(1,1), nvctrp, coeff(1,1), &
!!!             orbsLIN%norb, 0.d0, psi(1,1), nvctrp)
!!!  
!!!
!!!end subroutine buildWavefunctionModified






subroutine apply_orbitaldependent_potential(iproc, nproc, at, orbs, lzd, rxyz, confdatarr, hx, &
           psi, centralLocreg, vpsi)
use module_base
use module_types
use module_interfaces, except_this_one => apply_orbitaldependent_potential
implicit none

! Calling arguments
integer,intent(in):: iproc, nproc, centralLocreg
type(atoms_data),intent(in):: at
type(orbitals_data),intent(in):: orbs
type(local_zone_descriptors),intent(in):: lzd
real(8),dimension(3,at%nat),intent(in):: rxyz
type(confpot_data),dimension(orbs%norbp),intent(in):: confdatarr
real(8),intent(in):: hx
!real(8),dimension(lzd%lpsidimtot),intent(in):: psi  !!!! ATENTION, intent should be in !
!real(8),dimension(lzd%lpsidimtot),intent(inout):: psi
real(8),dimension(max(orbs%npsidim_orbs,orbs%npsidim_comp)),intent(inout):: psi
real(8),dimension(max(orbs%npsidim_orbs,orbs%npsidim_comp)),intent(out):: vpsi

! Local variables
integer:: oidx, iorb, ilr, npot, icenter, i_stat, i_all, ist_c, ist_f, ist, iiorb, iall, ierr
real(8):: hxh, hyh, hzh, ddot, tt, t1, t2, time
real(8),dimension(:,:),allocatable:: psir, vpsir
type(workarr_precond) :: work
type(workarrays_quartic_convolutions):: work_conv
real(8),dimension(0:3),parameter:: scal=1.d0
real(8),dimension(:,:,:),allocatable:: ypsitemp_c
real(8),dimension(:,:,:,:),allocatable:: ypsitemp_f
character(len=*),parameter:: subname='apply_orbitaldependent_potential'



  vpsi=0.d0
  ist_c=1
  ist_f=1
  do iorb=1,orbs%norbp
      iiorb=iorb+orbs%isorb
      ilr = orbs%inwhichlocreg(iiorb)
      if(centralLocreg<0) then
          !icenter=lin%orbs%inWhichLocregp(iorb)
          icenter=orbs%inWhichLocreg(iiorb)
      else
          icenter=centralLocreg
      end if
      !components of the potential
      npot=orbs%nspinor
      if (orbs%nspinor == 2) npot=1
      ist_f=ist_f+lzd%llr(ilr)%wfd%nvctr_c
      call allocate_workarrays_quartic_convolutions(lzd%llr(ilr), subname, work_conv)

      call uncompress_for_quartic_convolutions(lzd%llr(ilr)%d%n1, lzd%llr(ilr)%d%n2, lzd%llr(ilr)%d%n3, &
           lzd%llr(ilr)%d%nfl1, lzd%llr(ilr)%d%nfu1, &
           lzd%llr(ilr)%d%nfl2, lzd%llr(ilr)%d%nfu2, &
           lzd%llr(ilr)%d%nfl3, lzd%llr(ilr)%d%nfu3, &
           lzd%llr(ilr)%wfd%nseg_c, lzd%llr(ilr)%wfd%nvctr_c, &
           lzd%llr(ilr)%wfd%keygloc, lzd%llr(ilr)%wfd%keyvloc,  & 
           lzd%llr(ilr)%wfd%nseg_f, lzd%llr(ilr)%wfd%nvctr_f, &
           lzd%llr(ilr)%wfd%keygloc(1,lzd%llr(ilr)%wfd%nseg_c+min(1,lzd%llr(ilr)%wfd%nseg_f)), &
           lzd%llr(ilr)%wfd%keyvloc(lzd%llr(ilr)%wfd%nseg_c+min(1,lzd%llr(ilr)%wfd%nseg_f)),  & 
           scal, psi(ist_c), psi(ist_f), &
           work_conv)

      if(confdatarr(iorb)%potorder==4) then
          call ConvolQuartic4(iproc,nproc,lzd%llr(ilr)%d%n1, lzd%llr(ilr)%d%n2, lzd%llr(ilr)%d%n3, &
               lzd%llr(ilr)%d%nfl1, lzd%llr(ilr)%d%nfu1, &
               lzd%llr(ilr)%d%nfl2, lzd%llr(ilr)%d%nfu2, &
               lzd%llr(ilr)%d%nfl3, lzd%llr(ilr)%d%nfu3, & 
               hx, lzd%llr(ilr)%ns1, lzd%llr(ilr)%ns2, lzd%llr(ilr)%ns3, &
               lzd%llr(ilr)%bounds%kb%ibyz_c, lzd%llr(ilr)%bounds%kb%ibxz_c, lzd%llr(ilr)%bounds%kb%ibxy_c, &
               lzd%llr(ilr)%bounds%kb%ibyz_f, lzd%llr(ilr)%bounds%kb%ibxz_f, lzd%llr(ilr)%bounds%kb%ibxy_f, &
               rxyz(1,ilr), confdatarr(iorb)%prefac, .false., 0.d0, &
               work_conv%xx_c, work_conv%xx_f1, work_conv%xx_f, &
               work_conv%xy_c, work_conv%xy_f2, work_conv%xy_f, &
               work_conv%xz_c, work_conv%xz_f4, work_conv%xz_f, &
               work_conv%y_c, work_conv%y_f)
      else if(confdatarr(iorb)%potorder==6) then
          call ConvolSextic(lzd%llr(ilr)%d%n1, lzd%llr(ilr)%d%n2, lzd%llr(ilr)%d%n3, &
               lzd%llr(ilr)%d%nfl1, lzd%llr(ilr)%d%nfu1, &
               lzd%llr(ilr)%d%nfl2, lzd%llr(ilr)%d%nfu2, &
               lzd%llr(ilr)%d%nfl3, lzd%llr(ilr)%d%nfu3, & 
               hx, lzd%llr(ilr)%ns1, lzd%llr(ilr)%ns2, lzd%llr(ilr)%ns3, &
               lzd%llr(ilr)%bounds%kb%ibyz_c, lzd%llr(ilr)%bounds%kb%ibxz_c, lzd%llr(ilr)%bounds%kb%ibxy_c, &
               lzd%llr(ilr)%bounds%kb%ibyz_f, lzd%llr(ilr)%bounds%kb%ibxz_f, lzd%llr(ilr)%bounds%kb%ibxy_f, &
               rxyz(1,ilr), confdatarr(iorb)%prefac, .false., 0.d0, &
               work_conv%xx_c, work_conv%xx_f1, work_conv%xx_f, &
               work_conv%xy_c, work_conv%xy_f2, work_conv%xy_f, &
               work_conv%xz_c, work_conv%xz_f4, work_conv%xz_f, &
               work_conv%y_c, work_conv%y_f)
      else
          stop 'wronf conf pot'
      end if

      call compress_forstandard(lzd%llr(ilr)%d%n1, lzd%llr(ilr)%d%n2, lzd%llr(ilr)%d%n3, &
           lzd%llr(ilr)%d%nfl1, lzd%llr(ilr)%d%nfu1, &
           lzd%llr(ilr)%d%nfl2, lzd%llr(ilr)%d%nfu2, &
           lzd%llr(Ilr)%d%nfl3, lzd%llr(ilr)%d%nfu3, &
           lzd%llr(ilr)%wfd%nseg_c, lzd%llr(ilr)%wfd%nvctr_c, &
           lzd%llr(ilr)%wfd%keygloc, lzd%llr(ilr)%wfd%keyvloc,  & 
           lzd%llr(ilr)%wfd%nseg_f, lzd%llr(ilr)%wfd%nvctr_f, &
           lzd%llr(ilr)%wfd%keygloc(1,lzd%llr(ilr)%wfd%nseg_c+min(1,lzd%llr(ilr)%wfd%nseg_f)), &
           lzd%llr(ilr)%wfd%keyvloc(lzd%llr(ilr)%wfd%nseg_c+min(1,lzd%llr(ilr)%wfd%nseg_f)),  & 
           scal, work_conv%y_c, work_conv%y_f, vpsi(ist_c), vpsi(ist_f))

      call deallocate_workarrays_quartic_convolutions(lzd%llr(ilr), subname, work_conv)

      ist_f = ist_f + 7*lzd%llr(ilr)%wfd%nvctr_f
      ist_c = ist_c + lzd%llr(ilr)%wfd%nvctr_c + 7*lzd%llr(ilr)%wfd%nvctr_f

  end do



end subroutine apply_orbitaldependent_potential




!> Expands the compressed wavefunction in vector form (psi_c,psi_f) into the psig format
subroutine uncompress_for_quartic_convolutions(n1, n2, n3, nfl1, nfu1, nfl2, nfu2, nfl3, nfu3,  & 
     mseg_c, mvctr_c, keyg_c, keyv_c,  & 
     mseg_f, mvctr_f, keyg_f, keyv_f,  & 
     scal, psi_c, psi_f, &
     work)
  use module_base
  use module_types
  implicit none
  integer,intent(in):: n1, n2, n3, nfl1, nfu1, nfl2, nfu2, nfl3, nfu3, mseg_c, mvctr_c, mseg_f, mvctr_f
  integer,dimension(mseg_c),intent(in):: keyv_c
  integer,dimension(mseg_f),intent(in):: keyv_f
  integer,dimension(2,mseg_c),intent(in):: keyg_c
  integer,dimension(2,mseg_f),intent(in):: keyg_f
  real(wp),dimension(0:3),intent(in):: scal
  real(wp),dimension(mvctr_c),intent(in):: psi_c
  real(wp),dimension(7,mvctr_f),intent(in):: psi_f
  type(workarrays_quartic_convolutions),intent(out):: work
  !local variables
  integer :: iseg,jj,j0,j1,ii,i1,i2,i3,i0,i

  !!!$omp parallel default(private) &
  !!!$omp shared(scal,psig_c,psig_f,x_f1,x_f2,x_f3) &
  !!!$omp shared(psi_c,psi_f,keyv_c,keyg_c,keyv_f,keyg_f,n1,n2,n3,mseg_c,mseg_f)
  !!! coarse part
  !!!$omp do
  do iseg=1,mseg_c
     jj=keyv_c(iseg)
     j0=keyg_c(1,iseg)
     j1=keyg_c(2,iseg)
     ii=j0-1
     i3=ii/((n1+1)*(n2+1))
     ii=ii-i3*(n1+1)*(n2+1)
     i2=ii/(n1+1)
     i0=ii-i2*(n1+1)
     i1=i0+j1-j0
     do i=i0,i1
        work%xx_c(i,i2,i3)=psi_c(i-i0+jj)*scal(0)
        work%xy_c(i2,i,i3)=psi_c(i-i0+jj)*scal(0)
        work%xz_c(i3,i,i2)=psi_c(i-i0+jj)*scal(0)
     enddo
  enddo
  !!!$omp enddo
  !!! fine part
  !!!$omp do
  do iseg=1,mseg_f
     jj=keyv_f(iseg)
     j0=keyg_f(1,iseg)
     j1=keyg_f(2,iseg)
     ii=j0-1
     i3=ii/((n1+1)*(n2+1))
     ii=ii-i3*(n1+1)*(n2+1)
     i2=ii/(n1+1)
     i0=ii-i2*(n1+1)
     i1=i0+j1-j0
     do i=i0,i1
        work%xx_f1(i,i2,i3)=psi_f(1,i-i0+jj)*scal(1)
        work%xx_f(1,i,i2,i3)=psi_f(1,i-i0+jj)*scal(1)
        work%xy_f(1,i2,i,i3)=psi_f(1,i-i0+jj)*scal(1)
        work%xz_f(1,i3,i,i2)=psi_f(1,i-i0+jj)*scal(1)

        work%xy_f2(i2,i,i3)=psi_f(2,i-i0+jj)*scal(1)
        work%xx_f(2,i,i2,i3)=psi_f(2,i-i0+jj)*scal(1)
        work%xy_f(2,i2,i,i3)=psi_f(2,i-i0+jj)*scal(1)
        work%xz_f(2,i3,i,i2)=psi_f(2,i-i0+jj)*scal(1)

        work%xx_f(3,i,i2,i3)=psi_f(3,i-i0+jj)*scal(2)
        work%xy_f(3,i2,i,i3)=psi_f(3,i-i0+jj)*scal(2)
        work%xz_f(3,i3,i,i2)=psi_f(3,i-i0+jj)*scal(2)

        work%xz_f4(i3,i,i2)=psi_f(4,i-i0+jj)*scal(1)
        work%xx_f(4,i,i2,i3)=psi_f(4,i-i0+jj)*scal(1)
        work%xy_f(4,i2,i,i3)=psi_f(4,i-i0+jj)*scal(1)
        work%xz_f(4,i3,i,i2)=psi_f(4,i-i0+jj)*scal(1)

        work%xx_f(5,i,i2,i3)=psi_f(5,i-i0+jj)*scal(2)
        work%xy_f(5,i2,i,i3)=psi_f(5,i-i0+jj)*scal(2)
        work%xz_f(5,i3,i,i2)=psi_f(5,i-i0+jj)*scal(2)

        work%xx_f(6,i,i2,i3)=psi_f(6,i-i0+jj)*scal(2)
        work%xy_f(6,i2,i,i3)=psi_f(6,i-i0+jj)*scal(2)
        work%xz_f(6,i3,i,i2)=psi_f(6,i-i0+jj)*scal(2)

        work%xx_f(7,i,i2,i3)=psi_f(7,i-i0+jj)*scal(3)
        work%xy_f(7,i2,i,i3)=psi_f(7,i-i0+jj)*scal(3)
        work%xz_f(7,i3,i,i2)=psi_f(7,i-i0+jj)*scal(3)
     enddo
  enddo
 !!!$omp enddo
 !!!$omp end parallel

END SUBROUTINE uncompress_for_quartic_convolutions





function dfactorial(n)
implicit none

! Calling arguments
integer,intent(in):: n
real(8):: dfactorial

! Local variables
integer:: i

  dfactorial=1.d0
  do i=1,n
      dfactorial=dfactorial*dble(i)
  end do

end function dfactorial




subroutine build_new_linear_combinations(iproc, nproc, lzd, orbs, op, nrecvbuf, recvbuf, omat, reset, lphi)
use module_base
use module_types
implicit none

!Calling arguments
integer,intent(in):: iproc, nproc
type(local_zone_descriptors),intent(in):: lzd
type(orbitals_data),intent(in):: orbs
type(overlapParameters),intent(in):: op
integer,intent(in):: nrecvbuf
real(8),dimension(nrecvbuf),intent(in):: recvbuf
real(8),dimension(orbs%norb,orbs%norb),intent(in):: omat
logical,intent(in):: reset
real(8),dimension(max(orbs%npsidim_orbs,orbs%npsidim_comp)),intent(out):: lphi

! Local variables
integer:: ist, jst, ilrold, iorb, iiorb, ilr, ncount, jorb, jjorb, i, ldim, ind, indout, gdim, iorbref, m, ii
integer:: istart, iend, iseg, start, ifine, igrid, irecv, kseg, kold, kstart, kend 
real(8):: tt

   call timing(iproc,'build_lincomb ','ON')

      ! Build new lphi
      if(reset) then
          lphi=0.d0
      end if

      indout=1
      ilrold=-1
      do iorb=1,orbs%norbp
          iiorb=orbs%isorb+iorb
          ilr=orbs%inwhichlocreg(iiorb)
          !if(ilr>ilrold) then
          if(ilr/=ilrold) then
              iorbref=iorb
          end if
          gdim=lzd%llr(ilr)%wfd%nvctr_c+7*lzd%llr(ilr)%wfd%nvctr_f
          do jorb=1,op%noverlaps(iiorb)
              jjorb=op%overlaps(jorb,iiorb)
              !jjorb=op%overlaps(jorb,ilr)
              jst=op%indexInRecvBuf(iorbref,jjorb)
              ldim=op%wfd_overlap(jorb,iorbref)%nvctr_c+7*op%wfd_overlap(jorb,iorbref)%nvctr_f
              tt=omat(jjorb,iiorb)
              !!tt=tt*lzd%cutoffweight(jjorb,iiorb)
              !Coarse part
              kold=1
              do iseg=1,op%wfd_overlap(jorb,iorbref)%nseg_c
                  istart=op%wfd_overlap(jorb,iorbref)%keyglob(1,iseg)
                  iend=op%wfd_overlap(jorb,iorbref)%keyglob(2,iseg)
                  ncount=iend-istart+1
                  inner_loop: do kseg=kold,lzd%llr(ilr)%wfd%nseg_c
                     kstart = lzd%llr(ilr)%wfd%keyglob(1,kseg)
                     kend   = lzd%llr(ilr)%wfd%keyglob(2,kseg)
                     if(kstart <= iend .and. kend >= istart) then 
                        kold = kseg + 1
                        start = lzd%llr(ilr)%wfd%keyvglob(kseg) + max(0,istart-kstart)
                        call daxpy(ncount, tt, recvBuf(jst), 1, lphi(indout+start-1), 1)
                        jst=jst+ncount
                        exit inner_loop
                     end if
                  end do inner_loop
              end do
              ! Fine part
              kold = 1
              jst=op%indexInRecvBuf(iorbref,jjorb)              
              do iseg=1,op%wfd_overlap(jorb,iorbref)%nseg_f
                 istart=op%wfd_overlap(jorb,iorbref)%keyglob(1,iseg+op%wfd_overlap(jorb,iorbref)%nseg_c)
                 iend=op%wfd_overlap(jorb,iorbref)%keyglob(2,iseg+op%wfd_overlap(jorb,iorbref)%nseg_c)
                 start = op%wfd_overlap(jorb,iorbref)%keyvglob(iseg+op%wfd_overlap(jorb,iorbref)%nseg_c)
                 ncount=7*(iend-istart+1)
                 inner_loop2: do kseg=kold,lzd%llr(ilr)%wfd%nseg_f
                    kstart = lzd%llr(ilr)%wfd%keyglob(1,kseg+lzd%llr(ilr)%wfd%nseg_c)
                    kend   = lzd%llr(ilr)%wfd%keyglob(2,kseg+lzd%llr(ilr)%wfd%nseg_c)
                    if(kstart <= iend .and. kend >= istart) then 
                       kold = kseg + 1
                       start = lzd%llr(ilr)%wfd%nvctr_c+(lzd%llr(ilr)%wfd%keyvglob(kseg+lzd%llr(ilr)%wfd%nseg_c) +&
                              max(0,istart-kstart)-1)*7
                       call daxpy(ncount, tt, recvBuf(jst+op%wfd_overlap(jorb,iorbref)%nvctr_c), 1,&
                               lphi(indout+start), 1)
                       jst=jst+ncount
                       exit inner_loop2
                    end if
                  end do inner_loop2
              end do
          end do
          indout=indout+gdim
          ilrold=ilr

      end do

   call timing(iproc,'build_lincomb ','OF')
          

end subroutine build_new_linear_combinations



!!!subroutine get_potential_matrices(iproc, nproc, at, orbs, lzd, op, comon, mad, rxyz, &
!!!           confdatarr, hx, psi, potmat)
!!!use module_base
!!!use module_types
!!!use module_interfaces, eccept_this_one => get_potential_matrices
!!!implicit none
!!!
!!!! Calling arguments
!!!integer,intent(in):: iproc, nproc
!!!type(atoms_data),intent(in):: at
!!!type(orbitals_data),intent(in):: orbs
!!!type(local_zone_descriptors),intent(in):: lzd
!!!type(overlapParameters),intent(inout):: op
!!!type(p2pComms),intent(inout):: comon
!!!type(matrixDescriptors),intent(in):: mad
!!!real(8),dimension(3,at%nat),intent(in):: rxyz
!!!real(8),intent(in):: hx
!!!type(confpot_data),dimension(orbs%norbp),intent(in):: confdatarr
!!!real(8),dimension(max(orbs%npsidim_orbs,orbs%npsidim_comp)),intent(inout):: psi
!!!real(8),dimension(orbs%norb,orbs%norb,at%nat),intent(out):: potmat
!!!
!!!! Local variables
!!!integer:: iorb, ilr, ilrold, istat, iall
!!!real(8),dimension(:,:),allocatable:: ttmat
!!!real(8):: tt1, tt2, tt3, tt4, tt5
!!!real(8),dimension(:),allocatable:: vpsi
!!!character(len=*),parameter:: subname='get_potential_matrices'
!!!
!!!allocate(vpsi(max(orbs%npsidim_orbs,orbs%npsidim_comp)), stat=istat)
!!!call memocc(istat, vpsi, 'vpsi', subname)
!!!
!!!
!!!ilrold=-1
!!!do iorb=1,orbs%norb
!!!    ilr=orbs%inwhichlocreg(iorb)
!!!    if(ilr==ilrold) cycle
!!!    call apply_orbitaldependent_potential(iproc, nproc, at, orbs, lzd, rxyz, &
!!!         confdatarr, hx, psi, ilr, vpsi)
!!!
!!!    !call extractOrbital3(iproc, nproc, orbs, orbs%npsidim, orbs%inWhichLocreg, lzd, op, vpsi, comon%nsendBuf, comon%sendBuf)
!!!    !call postCommsOverlapNew(iproc, nproc, orbs, op, lzd, vpsi, comon, tt1, tt2)
!!!    !allocate(ttmat(lin%orbs%norb,lin%orbs%norb))
!!!    !call collectnew(iproc, nproc, comon, lin%mad,lin%op, lin%orbs, input, lin%lzd, comon%nsendbuf, &
!!!    !     comon%sendbuf, comon%nrecvbuf, comon%recvbuf, ttmat, tt3, tt4, tt5)
!!!    !deallocate(ttmat)
!!!    call getMatrixElements2(iproc, nproc, lzd, orbs, op, comon, psi, vpsi, mad, potmat(1,1,ilr))
!!!    ilrold=ilr
!!!    
!!!end do
!!!
!!!iall=-product(shape(vpsi))*kind(vpsi)
!!!deallocate(vpsi, stat=istat)
!!!call memocc(istat, iall, 'vpsi', subname)
!!!
!!!
!!!
!!!end subroutine get_potential_matrices





subroutine apply_position_operators(iproc, nproc, orbs, lzd, hx, hy, hz, confdatarr, psi, order, xpsi, ypsi, zpsi)
use module_base
use module_types
use module_interfaces, except_this_one => apply_position_operators
implicit none

! Calling arguments
integer,intent(in):: iproc, nproc, order
type(orbitals_data),intent(in):: orbs
type(local_zone_descriptors),intent(in):: lzd
real(8),intent(in):: hx, hy, hz
type(confpot_data),dimension(orbs%norbp),intent(in):: confdatarr
real(8),dimension(max(orbs%npsidim_orbs,orbs%npsidim_comp)),intent(in):: psi
real(8),dimension(max(orbs%npsidim_orbs,orbs%npsidim_comp)),intent(out):: xpsi, ypsi, zpsi

! Local variables
integer:: oidx, iorb, ilr, npot, icenter, i_stat, i_all, ist_c, ist_f, ist, iiorb, iall, ierr
real(8):: hxh, hyh, hzh, ddot, tt, t1, t2, time
real(8),dimension(:,:),allocatable:: psir, psirx, psiry, psirz
type(workarr_sumrho):: work_sr
real(8),dimension(0:3),parameter:: scal=1.d0
real(8),dimension(:,:,:),allocatable:: ypsitemp_c
real(8),dimension(:,:,:,:),allocatable:: ypsitemp_f
character(len=*),parameter:: subname='apply_position_operators'
integer, dimension(3) :: ishift !temporary variable in view of wavefunction creation
!!interface
!!subroutine position_operator(iproc, n1, n2, n3, nl1, nl2, nl3, nbuf, nspinor, psir, &
!!     hxh, hyh, hzh, dir, &
!!     ibyyzz_r) !optional
!!use module_base
!!implicit none
!!integer, intent(in) :: iproc, n1,n2,n3,nl1,nl2,nl3,nbuf,nspinor
!!real(wp), dimension(-14*nl1:2*n1+1+15*nl1,-14*nl2:2*n2+1+15*nl2,-14*nl3:2*n3+1+15*nl3,nspinor), intent(inout) :: psir
!!real(8),intent(in):: hxh, hyh, hzh
!!character(len=1),intent(in):: dir
!!integer, dimension(2,-14:2*n2+16,-14:2*n3+16), intent(in), optional :: ibyyzz_r
!!end subroutine
!!end interface

  ishift=(/0,0,0/)

  xpsi=0.d0
  ypsi=0.d0
  zpsi=0.d0
  oidx = 0
  do iorb=1,orbs%norbp
     ilr = orbs%inwhichlocreg(iorb+orbs%isorb)

     iiorb=orbs%isorb+iorb
     !!write(*,'(a,4i8,4x,3i6)') 'iproc, iorb, iiorb, ilr, confdatarr(iorb)%ioffset(:)', &
     !!    iproc, iorb, iiorb, ilr, confdatarr(iorb)%ioffset(:)
     !!write(*,'(a,3i8,6i6)') 'iproc, iiorb, ilr, is1, ie1, is2, ie2, is3, ie3', &
     !!    1, lzd%llr(ilr)%d%n1i, 1, lzd%llr(ilr)%d%n2i, 1, lzd%llr(ilr)%d%n3i
  
     !initialise the work arrays
     call initialize_work_arrays_sumrho(lzd%llr(ilr), work_sr)

     ! Wavefunction in real space
     allocate(psir(Lzd%Llr(ilr)%d%n1i*Lzd%Llr(ilr)%d%n2i*Lzd%Llr(ilr)%d%n3i,orbs%nspinor+ndebug),stat=i_stat)
     call memocc(i_stat,psir,'psir',subname)
     call razero(Lzd%Llr(ilr)%d%n1i*Lzd%Llr(ilr)%d%n2i*Lzd%Llr(ilr)%d%n3i*orbs%nspinor,psir)

     allocate(psirx(Lzd%Llr(ilr)%d%n1i*Lzd%Llr(ilr)%d%n2i*Lzd%Llr(ilr)%d%n3i,orbs%nspinor+ndebug),stat=i_stat)
     call memocc(i_stat,psirx,'psirx',subname)
     call razero(Lzd%Llr(ilr)%d%n1i*Lzd%Llr(ilr)%d%n2i*Lzd%Llr(ilr)%d%n3i*orbs%nspinor,psirx)

     allocate(psiry(Lzd%Llr(ilr)%d%n1i*Lzd%Llr(ilr)%d%n2i*Lzd%Llr(ilr)%d%n3i,orbs%nspinor+ndebug),stat=i_stat)
     call memocc(i_stat,psiry,'psiry',subname)
     call razero(Lzd%Llr(ilr)%d%n1i*Lzd%Llr(ilr)%d%n2i*Lzd%Llr(ilr)%d%n3i*orbs%nspinor,psiry)

     allocate(psirz(Lzd%Llr(ilr)%d%n1i*Lzd%Llr(ilr)%d%n2i*Lzd%Llr(ilr)%d%n3i,orbs%nspinor+ndebug),stat=i_stat)
     call memocc(i_stat,psirz,'psirz',subname)
     call razero(Lzd%Llr(ilr)%d%n1i*Lzd%Llr(ilr)%d%n2i*Lzd%Llr(ilr)%d%n3i*orbs%nspinor,psirz)

     !transform the wavefunction in Daubechies basis to the wavefunction in ISF basis
     !the psir wavefunction is given in the spinorial form

     !psi(1+oidx+lzd%llr(ilr)%wfd%nvctr_c:1+oidx+lzd%llr(ilr)%wfd%nvctr_c+7*lzd%llr(ilr)%wfd%nvctr_f-1)=0.d0

     call daub_to_isf(lzd%llr(ilr), work_sr, psi(1+oidx), psir)

     !!do i_stat=1,Lzd%Llr(ilr)%d%n1i*Lzd%Llr(ilr)%d%n2i*Lzd%Llr(ilr)%d%n3i
     !!    write(1000+iproc,'(i9,es18.7,i9)') i_stat, psir(i_stat,1), Lzd%Llr(ilr)%d%n1i*Lzd%Llr(ilr)%d%n2i*Lzd%Llr(ilr)%d%n3i
     !!end do
     !apply the potential to the psir wavefunction and calculate potential energy
     hxh=.5d0*hx
     hyh=.5d0*hy
     hzh=.5d0*hz
     !icenter=confinementCenter(iorb)
     !components of the potential
     npot=orbs%nspinor
     if (orbs%nspinor == 2) npot=1

     !!call apply_confinement(iproc, lzd%llr(ilr)%d%n1,lzd%llr(ilr)%d%n2,lzd%llr(ilr)%d%n3,1,1,1,0,orbs%nspinor, psir, &
     !!     rxyz(1,icenter), hxh, hyh, hzh, lin%potentialprefac(at%iatype(icenter)), lin%confpotorder, &
     !!     lzd%llr(ilr)%nsi1, lzd%llr(ilr)%nsi2, lzd%llr(ilr)%nsi3,  &
     !!     lzd%llr(ilr)%bounds%ibyyzz_r) !optional
     if(lzd%llr(ilr)%geocode == 'F')then
        call position_operators(lzd%Glr%d%n1i,lzd%Glr%d%n2i,lzd%Glr%d%n3i, &
                             lzd%llr(ilr)%d%n1i, lzd%llr(ilr)%d%n2i, lzd%llr(ilr)%d%n3i, &
                             lzd%llr(ilr)%d%n1i, lzd%llr(ilr)%d%n2i, lzd%llr(ilr)%d%n3i, &
                             ishift, lzd%llr(ilr)%d%n2, lzd%llr(ilr)%d%n3, orbs%nspinor, &
                             psir, order, psirx, psiry, psirz, &
                             confdatarr(iorb), lzd%llr(ilr)%bounds%ibyyzz_r) !optional
     else
        call position_operators(lzd%Glr%d%n1i,lzd%Glr%d%n2i,lzd%Glr%d%n3i, &
                             lzd%llr(ilr)%d%n1i, lzd%llr(ilr)%d%n2i, lzd%llr(ilr)%d%n3i, &
                             lzd%llr(ilr)%d%n1i, lzd%llr(ilr)%d%n2i, lzd%llr(ilr)%d%n3i, &
                             ishift, lzd%llr(ilr)%d%n2, lzd%llr(ilr)%d%n3, orbs%nspinor, &
                             psir, order, psirx, psiry, psirz, &
                             confdatarr(iorb)) !optional
     end if

     call isf_to_daub(lzd%llr(ilr), work_sr, psirx, xpsi(1+oidx))
     call isf_to_daub(lzd%llr(ilr), work_sr, psiry, ypsi(1+oidx))
     call isf_to_daub(lzd%llr(ilr), work_sr, psirz, zpsi(1+oidx))

     !!call dcopy(Lzd%Llr(ilr)%d%n1i*Lzd%Llr(ilr)%d%n2i*Lzd%Llr(ilr)%d%n3i*orbs%nspinor, psir(1,1), 1, vpsir(1,1), 1)
     !!call position_operator(iproc, lzd%llr(ilr)%d%n1,lzd%llr(ilr)%d%n2,lzd%llr(ilr)%d%n3,1,1,1,0,orbs%nspinor, vpsir, &
     !!     hxh, hyh, hzh, confdatarr(iorb)%ioffset, 'x', &
     !!     lzd%llr(ilr)%bounds%ibyyzz_r) !optional
     !!call isf_to_daub(lzd%llr(ilr), work_sr, vpsir, xpsi(1+oidx))

     !!call dcopy(Lzd%Llr(ilr)%d%n1i*Lzd%Llr(ilr)%d%n2i*Lzd%Llr(ilr)%d%n3i*orbs%nspinor, psir(1,1), 1, vpsir(1,1), 1)
     !!call position_operator(iproc, lzd%llr(ilr)%d%n1,lzd%llr(ilr)%d%n2,lzd%llr(ilr)%d%n3,1,1,1,0,orbs%nspinor, vpsir, &
     !!     hxh, hyh, hzh, confdatarr(iorb)%ioffset, 'y', &
     !!     lzd%llr(ilr)%bounds%ibyyzz_r) !optional
     !!call isf_to_daub(lzd%llr(ilr), work_sr, vpsir, ypsi(1+oidx))

     !!call dcopy(Lzd%Llr(ilr)%d%n1i*Lzd%Llr(ilr)%d%n2i*Lzd%Llr(ilr)%d%n3i*orbs%nspinor, psir(1,1), 1, vpsir(1,1), 1)
     !!call position_operator(iproc, lzd%llr(ilr)%d%n1,lzd%llr(ilr)%d%n2,lzd%llr(ilr)%d%n3,1,1,1,0,orbs%nspinor, vpsir, &
     !!     hxh, hyh, hzh, confdatarr(iorb)%ioffset, 'z', &
     !!     lzd%llr(ilr)%bounds%ibyyzz_r) !optional
     !!call isf_to_daub(lzd%llr(ilr), work_sr, vpsir, zpsi(1+oidx))

     !!iall=(Lzd%Llr(ilr)%wfd%nvctr_c+7*Lzd%Llr(ilr)%wfd%nvctr_f)*orbs%nspinor
     !!write(*,'(a,i5,es16.4)') 'iorb, ddot x', iorb, ddot(iall, xpsi(1+oidx), 1, psi(1+oidx), 1)
     !!write(*,'(a,i5,es16.4)') 'iorb, ddot y', iorb, ddot(iall, ypsi(1+oidx), 1, psi(1+oidx), 1)
     !!write(*,'(a,i5,es16.4)') 'iorb, ddot z', iorb, ddot(iall, zpsi(1+oidx), 1, psi(1+oidx), 1)


     i_all=-product(shape(psir))*kind(psir)
     deallocate(psir,stat=i_stat)
     call memocc(i_stat,i_all,'psir',subname)

     i_all=-product(shape(psirx))*kind(psirx)
     deallocate(psirx,stat=i_stat)
     call memocc(i_stat,i_all,'psirx',subname)

     i_all=-product(shape(psiry))*kind(psiry)
     deallocate(psiry,stat=i_stat)
     call memocc(i_stat,i_all,'psiry',subname)

     i_all=-product(shape(psirz))*kind(psirz)
     deallocate(psirz,stat=i_stat)
     call memocc(i_stat,i_all,'psirz',subname)

     call deallocate_work_arrays_sumrho(work_sr)

     oidx = oidx + (Lzd%Llr(ilr)%wfd%nvctr_c+7*Lzd%Llr(ilr)%wfd%nvctr_f)*orbs%nspinor

  enddo


end subroutine apply_position_operators





subroutine position_operators(Gn1i,Gn2i,Gn3i,n1i,n2i,n3i,n1ip,n2ip,n3ip,ishift,n2,n3,nspinor,psir,order,&
     psirx, psiry, psirz, &
     confdata,ibyyzz_r) !optional
  use module_base
  use module_types
  implicit none
  integer, intent(in) :: Gn1i,Gn2i,Gn3i,n1i,n2i,n3i,n1ip,n2ip,n3ip,n2,n3,nspinor,order
  integer, dimension(3), intent(in) :: ishift !<offset of potential box in wfn box coords.
  real(wp), dimension(n1i,n2i,n3i,nspinor), intent(in) :: psir !< real-space wfn in lr
  real(wp), dimension(n1i,n2i,n3i,nspinor), intent(out) :: psirx, psiry, psirz !< x,y,z operator applied to real-space wfn in lr
  type(confpot_data), intent(in), optional :: confdata !< data for the confining potential
  integer, dimension(2,-14:2*n2+16,-14:2*n3+16), intent(in), optional :: ibyyzz_r !< bounds in lr
  !local variables
  integer :: ii1,ii2,ii3,i1,i2,i3,ispinor,i1s,i1e,i2s,i2e,i3s,i3e,i1st,i1et
  real(wp) :: tt11,tt22,tt33,tt44,tt13,tt14,tt23,tt24,tt31,tt32,tt41,tt42,tt
  real(wp) :: psir1,psir2,psir3,psir4,pot1,pot2,pot3,pot4
  real(wp):: ttx, tty, ttz, potx, poty, potz


  !loop on wavefunction
  !calculate the limits in all the directions
  !regions in which both the potential and wavefunctions are defined
  i3s=max(1,ishift(3)+1)
  i3e=min(n3i,n3ip+ishift(3))
  i2s=max(1,ishift(2)+1)
  i2e=min(n2i,n2ip+ishift(2))
  i1s=max(1,ishift(1)+1)
  i1e=min(n1i,n1ip+ishift(1))


  !$omp parallel default(none)&
  !$omp shared(psir,psirx,psiry,psirz,n1i,n2i,n3i,n1ip,n2ip,n3ip,n2,n3,ibyyzz_r,nspinor)&
  !$omp shared(i1s,i1e,i2s,i2e,i3s,i3e,ishift,confdata,order,Gn1i,Gn2i,Gn3i)&
  !$omp private(ispinor,i1,i2,i3,i1st,i1et)&
  !$omp private(tt11,tt22,tt33,tt44,tt13,tt14,tt23,tt24,tt31,tt32,tt41,tt42,tt)&
  !$omp private(psir1,psir2,psir3,psir4,pot1,pot2,pot3,pot4,ttx,tty,ttz,potx,poty,potz)

!!$  !$omp parallel default(private)&
!!$  !$omp shared(pot,psir,n1i,n2i,n3i,n1ip,n2ip,n3ip,n2,n3,ibyyzz_r,nspinor)&
!!$  !$omp shared(i1s,i1e,i2s,i2e,i3s,i3e,ishift)
  !case without bounds


  !put to zero the external part of psir if the potential is more little than the wavefunction
  !first part of the array
  do ispinor=1,nspinor
     !$omp do 
     do i3=1,i3s-1
        do i2=1,n2i
           do i1=1,n1i
             psirx(i1,i2,i3,ispinor)=0.0_wp 
             psiry(i1,i2,i3,ispinor)=0.0_wp 
             psirz(i1,i2,i3,ispinor)=0.0_wp 
           end do
        end do
     end do
     !$omp end do
  end do

  !central part of the array
  do ispinor=1,nspinor
     !$omp do 
     do i3=i3s,i3e

        !first part
        do i2=1,i2s-1
           do i1=1,n1i
              psirx(i1,i2,i3,ispinor)=0.0_wp 
              psiry(i1,i2,i3,ispinor)=0.0_wp 
              psirz(i1,i2,i3,ispinor)=0.0_wp 
           end do
        end do
        !central part
        do i2=i2s,i2e
           do i1=1,i1s-1
              psirx(i1,i2,i3,ispinor)=0.0_wp 
              psiry(i1,i2,i3,ispinor)=0.0_wp 
              psirz(i1,i2,i3,ispinor)=0.0_wp 
           end do
           do i1=i1e+1,n1i
              psirx(i1,i2,i3,ispinor)=0.0_wp 
              psiry(i1,i2,i3,ispinor)=0.0_wp 
              psirz(i1,i2,i3,ispinor)=0.0_wp 
           end do
        end do
        !last part
        do i2=i2e+1,n2i
           do i1=1,n1i
              psirx(i1,i2,i3,ispinor)=0.0_wp 
              psiry(i1,i2,i3,ispinor)=0.0_wp 
              psirz(i1,i2,i3,ispinor)=0.0_wp 
           end do
        end do

     end do
     !$omp end do
  end do


  !last part of the array
  do ispinor=1,nspinor
     !$omp do 
     do i3=i3e+1,n3i
        do i2=1,n2i
           do i1=1,n1i
              psirx(i1,i2,i3,ispinor)=0.0_wp 
              psiry(i1,i2,i3,ispinor)=0.0_wp 
              psirz(i1,i2,i3,ispinor)=0.0_wp 
           end do
        end do
     end do
     !$omp end do
  end do


  !important part of the array
  if (nspinor==4) then
      stop 'not yet implemented for nspinor==4!'
     !!!$omp do
     !!do i3=i3s,i3e
     !!   do i2=i2s,i2e
     !!      !thanks to the optional argument the conditional is done at compile time
     !!      if (present(ibyyzz_r)) then
     !!         i1st=max(i1s,ibyyzz_r(1,i2-15,i3-15)+1) !in bounds coordinates
     !!         i1et=min(i1e,ibyyzz_r(2,i2-15,i3-15)+1) !in bounds coordinates
     !!      else
     !!         i1st=i1s
     !!         i1et=i1e
     !!      end if
     !!      !no need of setting up to zero values outside wavefunction bounds
     !!      do i1=i1st,i1et
     !!         !wavefunctions
     !!         psir1=psir(i1,i2,i3,1)
     !!         psir2=psir(i1,i2,i3,2)
     !!         psir3=psir(i1,i2,i3,3)
     !!         psir4=psir(i1,i2,i3,4)
     !!         !potentials + confining term
     !!         pot1=pot(i1-ishift(1),i2-ishift(2),i3-ishift(3),1)+cp(i1,i2,i3)
     !!         pot2=pot(i1-ishift(1),i2-ishift(2),i3-ishift(3),2)+cp(i1,i2,i3)
     !!         pot3=pot(i1-ishift(1),i2-ishift(2),i3-ishift(3),3)+cp(i1,i2,i3)
     !!         pot4=pot(i1-ishift(1),i2-ishift(2),i3-ishift(3),4)+cp(i1,i2,i3)

     !!         !diagonal terms
     !!         tt11=pot1*psir1 !p1
     !!         tt22=pot1*psir2 !p2
     !!         tt33=pot4*psir3 !p3
     !!         tt44=pot4*psir4 !p4
     !!         !Rab*Rb
     !!         tt13=pot2*psir3 !p1
     !!         !Iab*Ib
     !!         tt14=pot3*psir4 !p1
     !!         !Rab*Ib
     !!         tt23=pot2*psir4 !p2
     !!         !Iab*Rb
     !!         tt24=pot3*psir3 !p2
     !!         !Rab*Ra
     !!         tt31=pot2*psir1 !p3
     !!         !Iab*Ia
     !!         tt32=pot3*psir2 !p3
     !!         !Rab*Ia
     !!         tt41=pot2*psir2 !p4
     !!         !Iab*Ra
     !!         tt42=pot3*psir1 !p4

     !!         !value of the potential energy
     !!         epot_p=epot_p+tt11*psir1+tt22*psir2+tt33*psir3+tt44*psir4+&
     !!              2.0_gp*tt31*psir3-2.0_gp*tt42*psir4+2.0_gp*tt41*psir4+2.0_gp*tt32*psir3

     !!         !wavefunction update
     !!         !p1=h1p1+h2p3-h3p4
     !!         !p2=h1p2+h2p4+h3p3
     !!         !p3=h2p1+h3p2+h4p3
     !!         !p4=h2p2-h3p1+h4p4
     !!         psir(i1,i2,i3,1)=tt11+tt13-tt14
     !!         psir(i1,i2,i3,2)=tt22+tt23+tt24
     !!         psir(i1,i2,i3,3)=tt33+tt31+tt32
     !!         psir(i1,i2,i3,4)=tt44+tt41-tt42
     !!      end do
     !!   end do
     !!end do
     !!!$omp end do

  else !case with nspinor /=4
     do ispinor=1,nspinor
        !$omp do
        do ii3=i3s,i3e
           i3=mod(ii3+confdata%ioffset(3)-1,Gn3i)+1
           do ii2=i2s,i2e
              i2=mod(ii2+confdata%ioffset(2)-1,Gn2i)+1
              !thanks to the optional argument the conditional is done at compile time
              if (present(ibyyzz_r)) then
                 i1st=max(i1s,ibyyzz_r(1,ii2-15,ii3-15)+1) !in bounds coordinates
                 i1et=min(i1e,ibyyzz_r(2,ii2-15,ii3-15)+1) !in bounds coordinates
              else
                 i1st=i1s
                 i1et=i1e
              end if
              !no need of setting up to zero values outside wavefunction bounds
              do ii1=i1st,i1et
                 i1=mod(ii1+confdata%ioffset(1)-1,Gn1i)+1
                 psir1=psir(ii1,ii2,ii3,ispinor)
                 !the local potential is always real (npot=1) + confining term
                 !!pot1=pot(i1-ishift(1),i2-ishift(2),i3-ishift(3),1)+cp(i1,i2,i3)
                 potx=(confdata%hh(1)*real(i1,wp))**order
                 poty=(confdata%hh(2)*real(i2,wp))**order
                 potz=(confdata%hh(3)*real(i3,wp))**order

                 ttx=potx*psir1
                 tty=poty*psir1
                 ttz=potz*psir1

                 psirx(ii1,ii2,ii3,ispinor)=ttx
                 psiry(ii1,ii2,ii3,ispinor)=tty
                 psirz(ii1,ii2,ii3,ispinor)=ttz
              end do
           end do
        end do
        !$omp end do
     end do
  end if
  
  
  !$omp end parallel


END SUBROUTINE position_operators







subroutine commutator(norb, A, B, res)
implicit none

! Calling arguments
integer,intent(in):: norb
real(8),dimension(norb,norb),intent(in):: A, B
real(8),dimension(norb,norb),intent(out):: res

! Local variables
real(8),dimension(norb,norb):: AB, BA

call dgemm('n', 'n', norb, norb, norb, 1.d0, A, norb, B, norb, 0.d0, AB, norb)
call dgemm('n', 'n', norb, norb, norb, 1.d0, B, norb, A, norb, 0.d0, BA, norb)
res=AB-BA

end subroutine commutator


subroutine apply_r_operators(iproc, nproc, orbs, lzd, hx, hy, hz, confdatarr, psi, order, vpsi)
use module_base
use module_types
use module_interfaces, except_this_one => apply_r_operators
implicit none

! Calling arguments
integer,intent(in):: iproc, nproc, order
type(orbitals_data),intent(in):: orbs
type(local_zone_descriptors),intent(in):: lzd
real(8),intent(in):: hx, hy, hz
type(confpot_data),dimension(orbs%norbp),intent(in):: confdatarr
real(8),dimension(max(orbs%npsidim_orbs,orbs%npsidim_comp)),intent(in):: psi
real(8),dimension(max(orbs%npsidim_orbs,orbs%npsidim_comp)),intent(out):: vpsi

! Local variables
integer:: oidx, iorb, ilr, npot, icenter, i_stat, i_all, ist_c, ist_f, ist, iiorb, iall, ierr
real(8):: hxh, hyh, hzh, ddot, tt, t1, t2, time
real(8),dimension(:,:),allocatable:: psir, psirx, psiry, psirz
type(workarr_sumrho):: work_sr
real(8),dimension(0:3),parameter:: scal=1.d0
real(8),dimension(:,:,:),allocatable:: ypsitemp_c
real(8),dimension(:,:,:,:),allocatable:: ypsitemp_f
character(len=*),parameter:: subname='apply_orbitaldependent_potential'
integer, dimension(3) :: ishift !temporary variable in view of wavefunction creation

  ishift=(/0,0,0/)

  !xpsi=0.d0
  !ypsi=0.d0
  vpsi=0.d0
  oidx = 0
  do iorb=1,orbs%norbp
     ilr = orbs%inwhichlocreg(iorb+orbs%isorb)

     iiorb=orbs%isorb+iorb
     !!write(*,'(a,4i8,4x,3i6)') 'iproc, iorb, iiorb, ilr, confdatarr(iorb)%ioffset(:)', &
     !!    iproc, iorb, iiorb, ilr, confdatarr(iorb)%ioffset(:)
     !!write(*,'(a,3i8,6i6)') 'iproc, iiorb, ilr, is1, ie1, is2, ie2, is3, ie3', &
     !!    1, lzd%llr(ilr)%d%n1i, 1, lzd%llr(ilr)%d%n2i, 1, lzd%llr(ilr)%d%n3i
  
     !initialise the work arrays
     call initialize_work_arrays_sumrho(lzd%llr(ilr), work_sr)

     ! Wavefunction in real space
     allocate(psir(Lzd%Llr(ilr)%d%n1i*Lzd%Llr(ilr)%d%n2i*Lzd%Llr(ilr)%d%n3i,orbs%nspinor+ndebug),stat=i_stat)
     call memocc(i_stat,psir,'psir',subname)
     call razero(Lzd%Llr(ilr)%d%n1i*Lzd%Llr(ilr)%d%n2i*Lzd%Llr(ilr)%d%n3i*orbs%nspinor,psir)

     !!allocate(psirx(Lzd%Llr(ilr)%d%n1i*Lzd%Llr(ilr)%d%n2i*Lzd%Llr(ilr)%d%n3i,orbs%nspinor+ndebug),stat=i_stat)
     !!call memocc(i_stat,psirx,'psirx',subname)
     !!call razero(Lzd%Llr(ilr)%d%n1i*Lzd%Llr(ilr)%d%n2i*Lzd%Llr(ilr)%d%n3i*orbs%nspinor,psirx)

     !!allocate(psiry(Lzd%Llr(ilr)%d%n1i*Lzd%Llr(ilr)%d%n2i*Lzd%Llr(ilr)%d%n3i,orbs%nspinor+ndebug),stat=i_stat)
     !!call memocc(i_stat,psiry,'psiry',subname)
     !!call razero(Lzd%Llr(ilr)%d%n1i*Lzd%Llr(ilr)%d%n2i*Lzd%Llr(ilr)%d%n3i*orbs%nspinor,psiry)

     !!allocate(psirz(Lzd%Llr(ilr)%d%n1i*Lzd%Llr(ilr)%d%n2i*Lzd%Llr(ilr)%d%n3i,orbs%nspinor+ndebug),stat=i_stat)
     !!call memocc(i_stat,psirz,'psirz',subname)
     !!call razero(Lzd%Llr(ilr)%d%n1i*Lzd%Llr(ilr)%d%n2i*Lzd%Llr(ilr)%d%n3i*orbs%nspinor,psirz)

     !transform the wavefunction in Daubechies basis to the wavefunction in ISF basis
     !the psir wavefunction is given in the spinorial form

     !psi(1+oidx+lzd%llr(ilr)%wfd%nvctr_c:1+oidx+lzd%llr(ilr)%wfd%nvctr_c+7*lzd%llr(ilr)%wfd%nvctr_f-1)=0.d0

     call daub_to_isf(lzd%llr(ilr), work_sr, psi(1+oidx), psir)
     !!!write(*,*) 'WARNING DEBUG in r_operator'
     !!!psir=1.d0/sqrt(dble(Lzd%Llr(ilr)%d%n1i*Lzd%Llr(ilr)%d%n2i*Lzd%Llr(ilr)%d%n3i))
     !apply the potential to the psir wavefunction and calculate potential energy
     hxh=.5d0*hx
     hyh=.5d0*hy
     hzh=.5d0*hz
     !icenter=confinementCenter(iorb)
     !components of the potential
     npot=orbs%nspinor
     if (orbs%nspinor == 2) npot=1

     !!call apply_confinement(iproc, lzd%llr(ilr)%d%n1,lzd%llr(ilr)%d%n2,lzd%llr(ilr)%d%n3,1,1,1,0,orbs%nspinor, psir, &
     !!     rxyz(1,icenter), hxh, hyh, hzh, lin%potentialprefac(at%iatype(icenter)), lin%confpotorder, &
     !!     lzd%llr(ilr)%nsi1, lzd%llr(ilr)%nsi2, lzd%llr(ilr)%nsi3,  &
     !!     lzd%llr(ilr)%bounds%ibyyzz_r) !optional
     if(lzd%llr(ilr)%geocode == 'F') then
        call r_operator(lzd%Glr%d%n1i, lzd%Glr%d%n2i, lzd%Glr%d%n3i, &
                        lzd%llr(ilr)%d%n1i, lzd%llr(ilr)%d%n2i, lzd%llr(ilr)%d%n3i, &
                        lzd%llr(ilr)%d%n1i, lzd%llr(ilr)%d%n2i, lzd%llr(ilr)%d%n3i, &
                        ishift, lzd%llr(ilr)%d%n2, lzd%llr(ilr)%d%n3, orbs%nspinor, &
                        psir, order, &
                        confdatarr(iorb), lzd%llr(ilr)%bounds%ibyyzz_r) !optional
     else
        call r_operator(lzd%Glr%d%n1i, lzd%Glr%d%n2i, lzd%Glr%d%n3i, &
                        lzd%llr(ilr)%d%n1i, lzd%llr(ilr)%d%n2i, lzd%llr(ilr)%d%n3i, &
                        lzd%llr(ilr)%d%n1i, lzd%llr(ilr)%d%n2i, lzd%llr(ilr)%d%n3i, &
                        ishift, lzd%llr(ilr)%d%n2, lzd%llr(ilr)%d%n3, orbs%nspinor, &
                        psir, order, &
                        confdatarr(iorb)) !optional
     end if

     call isf_to_daub(lzd%llr(ilr), work_sr, psir, vpsi(1+oidx))
     !!call isf_to_daub(lzd%llr(ilr), work_sr, psiry, ypsi(1+oidx))
     !!call isf_to_daub(lzd%llr(ilr), work_sr, psirz, zpsi(1+oidx))

     !!call dcopy(Lzd%Llr(ilr)%d%n1i*Lzd%Llr(ilr)%d%n2i*Lzd%Llr(ilr)%d%n3i*orbs%nspinor, psir(1,1), 1, vpsir(1,1), 1)
     !!call position_operator(iproc, lzd%llr(ilr)%d%n1,lzd%llr(ilr)%d%n2,lzd%llr(ilr)%d%n3,1,1,1,0,orbs%nspinor, vpsir, &
     !!     hxh, hyh, hzh, confdatarr(iorb)%ioffset, 'x', &
     !!     lzd%llr(ilr)%bounds%ibyyzz_r) !optional
     !!call isf_to_daub(lzd%llr(ilr), work_sr, vpsir, xpsi(1+oidx))

     !!call dcopy(Lzd%Llr(ilr)%d%n1i*Lzd%Llr(ilr)%d%n2i*Lzd%Llr(ilr)%d%n3i*orbs%nspinor, psir(1,1), 1, vpsir(1,1), 1)
     !!call position_operator(iproc, lzd%llr(ilr)%d%n1,lzd%llr(ilr)%d%n2,lzd%llr(ilr)%d%n3,1,1,1,0,orbs%nspinor, vpsir, &
     !!     hxh, hyh, hzh, confdatarr(iorb)%ioffset, 'y', &
     !!     lzd%llr(ilr)%bounds%ibyyzz_r) !optional
     !!call isf_to_daub(lzd%llr(ilr), work_sr, vpsir, ypsi(1+oidx))

     !!call dcopy(Lzd%Llr(ilr)%d%n1i*Lzd%Llr(ilr)%d%n2i*Lzd%Llr(ilr)%d%n3i*orbs%nspinor, psir(1,1), 1, vpsir(1,1), 1)
     !!call position_operator(iproc, lzd%llr(ilr)%d%n1,lzd%llr(ilr)%d%n2,lzd%llr(ilr)%d%n3,1,1,1,0,orbs%nspinor, vpsir, &
     !!     hxh, hyh, hzh, confdatarr(iorb)%ioffset, 'z', &
     !!     lzd%llr(ilr)%bounds%ibyyzz_r) !optional
     !!call isf_to_daub(lzd%llr(ilr), work_sr, vpsir, zpsi(1+oidx))

     !!iall=(Lzd%Llr(ilr)%wfd%nvctr_c+7*Lzd%Llr(ilr)%wfd%nvctr_f)*orbs%nspinor
     !!write(*,'(a,i5,es16.4)') 'iorb, ddot x', iorb, ddot(iall, xpsi(1+oidx), 1, psi(1+oidx), 1)
     !!write(*,'(a,i5,es16.4)') 'iorb, ddot y', iorb, ddot(iall, ypsi(1+oidx), 1, psi(1+oidx), 1)
     !!write(*,'(a,i5,es16.4)') 'iorb, ddot z', iorb, ddot(iall, zpsi(1+oidx), 1, psi(1+oidx), 1)


     i_all=-product(shape(psir))*kind(psir)
     deallocate(psir,stat=i_stat)
     call memocc(i_stat,i_all,'psir',subname)

     !!i_all=-product(shape(psirx))*kind(psirx)
     !!deallocate(psirx,stat=i_stat)
     !!call memocc(i_stat,i_all,'psirx',subname)

     !!i_all=-product(shape(psiry))*kind(psiry)
     !!deallocate(psiry,stat=i_stat)
     !!call memocc(i_stat,i_all,'psiry',subname)

     !!i_all=-product(shape(psirz))*kind(psirz)
     !!deallocate(psirz,stat=i_stat)
     !!call memocc(i_stat,i_all,'psirz',subname)

     call deallocate_work_arrays_sumrho(work_sr)

     oidx = oidx + (Lzd%Llr(ilr)%wfd%nvctr_c+7*Lzd%Llr(ilr)%wfd%nvctr_f)*orbs%nspinor

  enddo


end subroutine apply_r_operators








subroutine r_operator(Gn1i,Gn2i,Gn3i,n1i,n2i,n3i,n1ip,n2ip,n3ip,ishift,n2,n3,nspinor,psir,order,&
     confdata,ibyyzz_r) !optional
  use module_base
  use module_types
  implicit none
  integer, intent(in) :: Gn1i,Gn2i,Gn3i,n1i,n2i,n3i,n1ip,n2ip,n3ip,n2,n3,nspinor,order
  integer, dimension(3), intent(in) :: ishift !<offset of potential box in wfn box coords.
  real(wp), dimension(n1i,n2i,n3i,nspinor), intent(inout) :: psir !< real-space wfn in lr
  type(confpot_data), intent(in), optional :: confdata !< data for the confining potential
  integer, dimension(2,-14:2*n2+16,-14:2*n3+16), intent(in), optional :: ibyyzz_r !< bounds in lr
  !local variables
  integer :: i1,i2,i3,ii1,ii2,ii3,ispinor,i1s,i1e,i2s,i2e,i3s,i3e,i1st,i1et
  real(wp) :: tt11,tt22,tt33,tt44,tt13,tt14,tt23,tt24,tt31,tt32,tt41,tt42,tt
  real(wp) :: psir1,psir2,psir3,psir4,pot1,pot2,pot3,pot4
  real(wp):: ttx, tty, ttz, potx, poty, potz

  if(order/=1 .and. order/=2) stop 'wrong order'

  !loop on wavefunction
  !calculate the limits in all the directions
  !regions in which both the potential and wavefunctions are defined
  i3s=max(1,ishift(3)+1)
  i3e=min(n3i,n3ip+ishift(3))
  i2s=max(1,ishift(2)+1)
  i2e=min(n2i,n2ip+ishift(2))
  i1s=max(1,ishift(1)+1)
  i1e=min(n1i,n1ip+ishift(1))


  !$omp parallel default(none)&
  !$omp shared(psir,n1i,n2i,n3i,n1ip,n2ip,n3ip,n2,n3,ibyyzz_r,nspinor)&
  !$omp shared(i1s,i1e,i2s,i2e,i3s,i3e,ishift,confdata,order,Gn1i,Gn2i,Gn3i)&
  !$omp private(ispinor,i1,i2,i3,i1st,i1et)&
  !$omp private(tt11,tt22,tt33,tt44,tt13,tt14,tt23,tt24,tt31,tt32,tt41,tt42,tt)&
  !$omp private(psir1,psir2,psir3,psir4,pot1,pot2,pot3,pot4,ttx,tty,ttz,potx,poty,potz)

!!$  !$omp parallel default(private)&
!!$  !$omp shared(pot,psir,n1i,n2i,n3i,n1ip,n2ip,n3ip,n2,n3,ibyyzz_r,nspinor)&
!!$  !$omp shared(i1s,i1e,i2s,i2e,i3s,i3e,ishift)
  !case without bounds


  !put to zero the external part of psir if the potential is more little than the wavefunction
  !first part of the array
  do ispinor=1,nspinor
     !$omp do 
     do i3=1,i3s-1
        do i2=1,n2i
           do i1=1,n1i
             psir(i1,i2,i3,ispinor)=0.0_wp 
             !!psiry(i1,i2,i3,ispinor)=0.0_wp 
             !!psirz(i1,i2,i3,ispinor)=0.0_wp 
           end do
        end do
     end do
     !$omp end do
  end do

  !central part of the array
  do ispinor=1,nspinor
     !$omp do 
     do i3=i3s,i3e

        !first part
        do i2=1,i2s-1
           do i1=1,n1i
              psir(i1,i2,i3,ispinor)=0.0_wp 
              !!psiry(i1,i2,i3,ispinor)=0.0_wp 
              !!psirz(i1,i2,i3,ispinor)=0.0_wp 
           end do
        end do
        !central part
        do i2=i2s,i2e
           do i1=1,i1s-1
              psir(i1,i2,i3,ispinor)=0.0_wp 
              !!psiry(i1,i2,i3,ispinor)=0.0_wp 
              !!psirz(i1,i2,i3,ispinor)=0.0_wp 
           end do
           do i1=i1e+1,n1i
              psir(i1,i2,i3,ispinor)=0.0_wp 
              !!psiry(i1,i2,i3,ispinor)=0.0_wp 
              !!psirz(i1,i2,i3,ispinor)=0.0_wp 
           end do
        end do
        !last part
        do i2=i2e+1,n2i
           do i1=1,n1i
              psir(i1,i2,i3,ispinor)=0.0_wp 
              !!psiry(i1,i2,i3,ispinor)=0.0_wp 
              !!psirz(i1,i2,i3,ispinor)=0.0_wp 
           end do
        end do

     end do
     !$omp end do
  end do


  !last part of the array
  do ispinor=1,nspinor
     !$omp do 
     do i3=i3e+1,n3i
        do i2=1,n2i
           do i1=1,n1i
              psir(i1,i2,i3,ispinor)=0.0_wp 
              !!psiry(i1,i2,i3,ispinor)=0.0_wp 
              !!psirz(i1,i2,i3,ispinor)=0.0_wp 
           end do
        end do
     end do
     !$omp end do
  end do


  !important part of the array
  if (nspinor==4) then
      stop 'not yet implemented for nspinor==4!'
     !!!$omp do
     !!do i3=i3s,i3e
     !!   do i2=i2s,i2e
     !!      !thanks to the optional argument the conditional is done at compile time
     !!      if (present(ibyyzz_r)) then
     !!         i1st=max(i1s,ibyyzz_r(1,i2-15,i3-15)+1) !in bounds coordinates
     !!         i1et=min(i1e,ibyyzz_r(2,i2-15,i3-15)+1) !in bounds coordinates
     !!      else
     !!         i1st=i1s
     !!         i1et=i1e
     !!      end if
     !!      !no need of setting up to zero values outside wavefunction bounds
     !!      do i1=i1st,i1et
     !!         !wavefunctions
     !!         psir1=psir(i1,i2,i3,1)
     !!         psir2=psir(i1,i2,i3,2)
     !!         psir3=psir(i1,i2,i3,3)
     !!         psir4=psir(i1,i2,i3,4)
     !!         !potentials + confining term
     !!         pot1=pot(i1-ishift(1),i2-ishift(2),i3-ishift(3),1)+cp(i1,i2,i3)
     !!         pot2=pot(i1-ishift(1),i2-ishift(2),i3-ishift(3),2)+cp(i1,i2,i3)
     !!         pot3=pot(i1-ishift(1),i2-ishift(2),i3-ishift(3),3)+cp(i1,i2,i3)
     !!         pot4=pot(i1-ishift(1),i2-ishift(2),i3-ishift(3),4)+cp(i1,i2,i3)

     !!         !diagonal terms
     !!         tt11=pot1*psir1 !p1
     !!         tt22=pot1*psir2 !p2
     !!         tt33=pot4*psir3 !p3
     !!         tt44=pot4*psir4 !p4
     !!         !Rab*Rb
     !!         tt13=pot2*psir3 !p1
     !!         !Iab*Ib
     !!         tt14=pot3*psir4 !p1
     !!         !Rab*Ib
     !!         tt23=pot2*psir4 !p2
     !!         !Iab*Rb
     !!         tt24=pot3*psir3 !p2
     !!         !Rab*Ra
     !!         tt31=pot2*psir1 !p3
     !!         !Iab*Ia
     !!         tt32=pot3*psir2 !p3
     !!         !Rab*Ia
     !!         tt41=pot2*psir2 !p4
     !!         !Iab*Ra
     !!         tt42=pot3*psir1 !p4

     !!         !value of the potential energy
     !!         epot_p=epot_p+tt11*psir1+tt22*psir2+tt33*psir3+tt44*psir4+&
     !!              2.0_gp*tt31*psir3-2.0_gp*tt42*psir4+2.0_gp*tt41*psir4+2.0_gp*tt32*psir3

     !!         !wavefunction update
     !!         !p1=h1p1+h2p3-h3p4
     !!         !p2=h1p2+h2p4+h3p3
     !!         !p3=h2p1+h3p2+h4p3
     !!         !p4=h2p2-h3p1+h4p4
     !!         psir(i1,i2,i3,1)=tt11+tt13-tt14
     !!         psir(i1,i2,i3,2)=tt22+tt23+tt24
     !!         psir(i1,i2,i3,3)=tt33+tt31+tt32
     !!         psir(i1,i2,i3,4)=tt44+tt41-tt42
     !!      end do
     !!   end do
     !!end do
     !!!$omp end do

  else !case with nspinor /=4
     do ispinor=1,nspinor
        !$omp do
        do ii3=i3s,i3e
           i3=mod(ii3+confdata%ioffset(3)-1,Gn3i)+1
           do ii2=i2s,i2e
              i2=mod(ii2+confdata%ioffset(2)-1,Gn2i)+1
              !thanks to the optional argument the conditional is done at compile time
              if (present(ibyyzz_r)) then
                 i1st=max(i1s,ibyyzz_r(1,ii2-15,ii3-15)+1) !in bounds coordinates
                 i1et=min(i1e,ibyyzz_r(2,ii2-15,ii3-15)+1) !in bounds coordinates
              else
                 i1st=i1s
                 i1et=i1e
              end if
              !no need of setting up to zero values outside wavefunction bounds
              do ii1=i1st,i1et
                 i1=mod(ii1+confdata%ioffset(1)-1,Gn1i)+1
                 psir1=psir(ii1,ii2,ii3,ispinor)
                 !the local potential is always real (npot=1) + confining term
                 !!pot1=pot(i1-ishift(1),i2-ishift(2),i3-ishift(3),1)+cp(i1,i2,i3)
                 ttx=(confdata%hh(1)*real(i1,wp))**2
                 tty=(confdata%hh(2)*real(i2,wp))**2
                 ttz=(confdata%hh(3)*real(i3,wp))**2

                 tt = ttx+tty+ttz

                 if(order==1) then
                     tt=sqrt(tt)
                 end if

                 psir(ii1,ii2,ii3,ispinor)=tt*psir1
              end do
           end do
        end do
        !$omp end do
     end do
  end if
  
  
  !$omp end parallel


END SUBROUTINE r_operator




subroutine update_confdatarr(lzd, orbs, locregCenter, confdatarr)
  use module_base
  use module_types
  implicit none
  
  ! Calling arguments
  type(local_zone_descriptors),intent(in):: lzd
  type(orbitals_data),intent(in):: orbs
  real(8),dimension(3,lzd%nlr),intent(in):: locregCenter
  type(confpot_data),dimension(orbs%norbp),intent(inout):: confdatarr
  
  ! Local variables
  integer:: iorb, iiorb, ilr, icenter, nl1, nl2, nl3
  
  ! Update confdatarr...
  do iorb=1,orbs%norbp
     iiorb=orbs%isorb+iorb
     ilr=orbs%inWhichlocreg(iiorb)
     icenter=orbs%inwhichlocreg(iiorb)
     !confdatarr(iorb)%potorder=lin%confpotorder
     !confdatarr(iorb)%prefac=lin%potentialprefac(at%iatype(icenter))
     !confdatarr(iorb)%hh(1)=.5_gp*hx
     !confdatarr(iorb)%hh(2)=.5_gp*hy
     !confdatarr(iorb)%hh(3)=.5_gp*hz
     confdatarr(iorb)%rxyzConf(1:3)=locregCenter(1:3,icenter)
     call my_geocode_buffers(lzd%Llr(ilr)%geocode,nl1,nl2,nl3)
     confdatarr(iorb)%ioffset(1)=lzd%llr(ilr)%nsi1-nl1-1
     confdatarr(iorb)%ioffset(2)=lzd%llr(ilr)%nsi2-nl2-1
     confdatarr(iorb)%ioffset(3)=lzd%llr(ilr)%nsi3-nl3-1
  end do

end subroutine update_confdatarr



subroutine small_to_large_locreg(iproc, nproc, lzdsmall, lzdlarge, orbssmall, orbslarge, phismall, philarge)
  use module_base
  use module_types
  implicit none
  
  ! Calling arguments
  integer,intent(in):: iproc, nproc
  type(local_zone_descriptors),intent(in):: lzdsmall, lzdlarge
  type(orbitals_data),intent(in):: orbssmall, orbslarge
  real(8),dimension(orbssmall%npsidim_orbs),intent(in):: phismall
  real(8),dimension(orbslarge%npsidim_orbs),intent(out):: philarge
  
  ! Local variables
  integer:: ists, istl, iorb, ilr, ilrlarge, sdim, ldim, nspin
  
  philarge=0.d0
  ists=1
  istl=1
  do iorb=1,orbslarge%norbp
      ilr = orbssmall%inWhichLocreg(orbssmall%isorb+iorb)
      ilrlarge = orbslarge%inWhichLocreg(orbslarge%isorb+iorb)
      sdim=lzdsmall%llr(ilr)%wfd%nvctr_c+7*lzdsmall%llr(ilr)%wfd%nvctr_f
      ldim=lzdlarge%llr(ilrlarge)%wfd%nvctr_c+7*lzdlarge%llr(ilrlarge)%wfd%nvctr_f
      nspin=1 !this must be modified later
      call Lpsi_to_global2(iproc, nproc, sdim, ldim, orbssmall%norb, orbssmall%nspinor, nspin, lzdlarge%llr(ilrlarge), &
           lzdsmall%llr(ilr), phismall(ists), philarge(istl))
      ists=ists+lzdsmall%llr(ilr)%wfd%nvctr_c+7*lzdsmall%llr(ilr)%wfd%nvctr_f
      istl=istl+lzdlarge%llr(ilrlarge)%wfd%nvctr_c+7*lzdlarge%llr(ilrlarge)%wfd%nvctr_f
  end do
  if(orbssmall%norbp>0 .and. ists/=orbssmall%npsidim_orbs+1) then
      write(*,'(3(a,i0))') 'ERROR on process ',iproc,': ',ists,'=ists /= orbssmall%npsidim_orbs+1=',orbssmall%npsidim_orbs+1
      stop
  end if
  if(orbslarge%norbp>0 .and. istl/=orbslarge%npsidim_orbs+1) then
      write(*,'(3(a,i0))') 'ERROR on process ',iproc,': ',istl,'=istk /= orbslarge%npsidim_orbs+1=',orbslarge%npsidim_orbs+1
      stop
  end if

end subroutine small_to_large_locreg


subroutine large_to_small_locreg(iproc, nproc, lzdsmall, lzdlarge, orbssmall, orbslarge, philarge, phismall)
  use module_base
  use module_types
  implicit none
  
  ! Calling arguments
  integer,intent(in):: iproc, nproc
  type(local_zone_descriptors),intent(in):: lzdsmall, lzdlarge
  type(orbitals_data),intent(in):: orbssmall, orbslarge
  real(8),dimension(orbslarge%npsidim_orbs),intent(in):: philarge
  real(8),dimension(orbssmall%npsidim_orbs),intent(out):: phismall
  
  ! Local variables
  integer:: istl, ists, ilr, ilrlarge, ldim, gdim, iorb
  
  ! Transform back to small locreg
  phismall=0.d0
  ists=1
  istl=1
  do iorb=1,orbssmall%norbp
      ilr = orbssmall%inWhichLocreg(orbssmall%isorb+iorb)
      ilrlarge = orbslarge%inWhichLocreg(orbslarge%isorb+iorb)
      ldim=lzdsmall%llr(ilr)%wfd%nvctr_c+7*lzdsmall%llr(ilr)%wfd%nvctr_f
      gdim=lzdlarge%llr(ilrlarge)%wfd%nvctr_c+7*lzdlarge%llr(ilrlarge)%wfd%nvctr_f
      call psi_to_locreg2(iproc, nproc, ldim, gdim, lzdsmall%llr(ilr), lzdlarge%llr(ilrlarge), &
           philarge(istl:istl+gdim-1), phismall(ists:ists+ldim-1))
      ists=ists+lzdsmall%llr(ilr)%wfd%nvctr_c+7*lzdsmall%llr(ilr)%wfd%nvctr_f
      istl=istl+lzdlarge%llr(ilrlarge)%wfd%nvctr_c+7*lzdlarge%llr(ilrlarge)%wfd%nvctr_f
  end do

  if(orbssmall%norbp>0 .and. ists/=orbssmall%npsidim_orbs+1) stop 'ists/=orbssmall%npsidim_orbs+1'
  if(orbslarge%norbp>0 .and. istl/=orbslarge%npsidim_orbs+1) stop 'istl/=orbslarge%npsidim_orbs+1'

end subroutine large_to_small_locreg



subroutine check_locregCenters(iproc, lzd, locregCenter, hx, hy, hz)
  use module_base
  use module_types
  implicit none
  
  ! Calling arguments
  integer,intent(in):: iproc
  type(local_zone_descriptors),intent(in):: lzd
  real(8),dimension(3,lzd%nlr),intent(in):: locregCenter
  real(8),intent(in):: hx, hy, hz
  
  ! Local variables
  integer:: ilr, ierr
  
  do ilr=1,lzd%nlr
      if( floor(locregCenter(1,ilr)/hx) < 0 .or. ceiling(locregCenter(1,ilr)/hx) > lzd%glr%d%n1 ) then
          if(iproc==0) then
              write(*,'(1x,a,i0,a,i0,1x,i0,a,i0,1x,i0)') 'ERROR: new center for locreg ',ilr,&
                  ' is outside of box in x direction! Box limits=',0,lzd%glr%d%n1,&
                  ', center=',floor(locregCenter(1,ilr)/hx),ceiling(locregCenter(1,ilr)/hx)
          end if
          call mpi_barrier(mpi_comm_world, ierr)
          stop
      end if
      if( floor(locregCenter(2,ilr)/hy) < 0 .or. ceiling(locregCenter(2,ilr)/hy) > lzd%glr%d%n2 ) then
          if(iproc==0) then
              write(*,'(1x,a,i0,a,i0,1x,i0,a,i0,1x,i0)') 'ERROR: new center for locreg ',ilr,&
                  'is outside of box in y direction! Box limits=',0,lzd%glr%d%n2,&
                  ', center=',floor(locregCenter(2,ilr)/hy),ceiling(locregCenter(2,ilr)/hy)
          end if
          call mpi_barrier(mpi_comm_world, ierr)
          stop
      end if
      if( floor(locregCenter(3,ilr)/hz) < 0 .or. ceiling(locregCenter(3,ilr)/hz) > lzd%glr%d%n3 ) then
          if(iproc==0) then
              write(*,'(1x,a,i0,a,i0,1x,i0,a,i0,1x,i0)') 'ERROR: new center for locreg ',ilr,&
                  'is outside of box in z direction! Box limits=',0,lzd%glr%d%n3,&
                  ', center=',floor(locregCenter(3,ilr)/hz),ceiling(locregCenter(3,ilr)/hz)
          end if
          call mpi_barrier(mpi_comm_world, ierr)
          stop
      end if
  end do

end subroutine check_locregCenters           







subroutine communicate_basis_for_density(iproc, nproc, lzd, llborbs, lphi, comsr)
  use module_base
  use module_types
  use module_interfaces, except_this_one => communicate_basis_for_density
  implicit none
  
  ! Calling arguments
  integer,intent(in):: iproc, nproc
  type(local_zone_descriptors),intent(in):: lzd
  type(orbitals_data),intent(in):: llborbs
  real(8),dimension(llborbs%npsidim_orbs),intent(in):: lphi
  type(p2pComms),intent(inout):: comsr
  
  ! Local variables
  integer:: ist, istr, iorb, iiorb, ilr, ierr
  type(workarr_sumrho):: w

  ! Allocate the communication buffers for the calculation of the charge density.
  !call allocateCommunicationbufferSumrho(iproc, comsr, subname)
  ! Transform all orbitals to real space.
  ist=1
  istr=1
  do iorb=1,llborbs%norbp
      iiorb=llborbs%isorb+iorb
      ilr=llborbs%inWhichLocreg(iiorb)
      call initialize_work_arrays_sumrho(lzd%Llr(ilr), w)
      call daub_to_isf(lzd%Llr(ilr), w, lphi(ist), comsr%sendBuf(istr))
      call deallocate_work_arrays_sumrho(w)
      ist = ist + lzd%Llr(ilr)%wfd%nvctr_c + 7*lzd%Llr(ilr)%wfd%nvctr_f
      istr = istr + lzd%Llr(ilr)%d%n1i*lzd%Llr(ilr)%d%n2i*lzd%Llr(ilr)%d%n3i
  end do
  if(istr/=comsr%nsendBuf+1) then
      write(*,'(a,i0,a)') 'ERROR on process ',iproc,' : istr/=comsr%nsendBuf+1'
      stop
  end if
  
  ! Post the MPI messages for the communication of sumrho. Since we use non blocking point
  ! to point communication, the program will continue immediately. The messages will be gathered
  ! in the subroutine sumrhoForLocalizedBasis2.
  !!call postCommunicationSumrho2(iproc, nproc, comsr, comsr%sendBuf, comsr%recvBuf)
  call post_p2p_communication(iproc, nproc, comsr%nsendbuf, comsr%sendbuf, comsr%nrecvbuf, comsr%recvbuf, comsr)
end subroutine communicate_basis_for_density



subroutine update_kernel(norb, Umat, kernel)
  use module_base
  use module_types
  implicit none
  
  ! Calling arguments
  integer,intent(in):: norb
  real(8),dimension(norb,norb),intent(in):: Umat
  real(8),dimension(norb,norb),intent(inout):: kernel
  
  ! Local variables
  integer:: iorb, jorb, korb, lorb, istat, iall
  real(8):: tt
  real(8),dimension(:,:),allocatable:: kernelold
  character(len=*),parameter:: subname='update_kernel'
  
  allocate(kernelold(norb,norb), stat=istat)
  call memocc(istat, kernelold, 'kernelold', subname)
  
  call dcopy(norb**2, kernel(1,1), 1, kernelold(1,1), 1)
  do iorb=1,norb
      do jorb=1,norb
          tt=0.d0
          do korb=1,norb
              do lorb=1,norb
                  tt=tt+kernelold(korb,lorb)*Umat(korb,iorb)*Umat(lorb,jorb)
                  !tt=tt+kernelold(korb,lorb)*Umat(iorb,korb)*Umat(jorb,lorb)
              end do
          end do
          kernel(jorb,iorb)=tt
      end do
  end do
  
  iall=-product(shape(kernelold))*kind(kernelold)
  deallocate(kernelold, stat=istat)
  call memocc(istat, iall, 'kernelold', subname)

end subroutine update_kernel



subroutine DIISorSD(iproc, nproc, it, trH, tmbopt, ldiis, alpha, alphaDIIS, lphioldopt)
  use module_base
  use module_types
  implicit none
  
  ! Calling arguments
  integer,intent(in):: iproc, nproc, it
  real(8),intent(in):: trH
  type(DFT_wavefunction),intent(inout):: tmbopt
  type(localizedDIISParameters),intent(inout):: ldiis
  real(8),dimension(tmbopt%orbs%norbp),intent(out):: alpha, alphaDIIS
  real(8),dimension(tmbopt%wfnmd%nphi),intent(out):: lphioldopt
  
  ! Local variables
  integer:: idsx, ii, offset, istdest, iorb, iiorb, ilr, ncount, istsource
  
  !
  ! Purpose:
  ! ========
  !   This subroutine decides whether one should use DIIS or variable step size
  !   steepest descent to improve the orbitals. In the beginning we start with DIIS
  !   with history length lin%DIISHistMax. If DIIS becomes unstable, we switch to
  !   steepest descent. If the steepest descent iterations are successful, we switch
  !   back to DIIS, but decrease the DIIS history length by one. However the DIIS
  !   history length is limited to be larger or equal than lin%DIISHistMin.
  !



  ! If we swicthed to SD in the previous iteration, reset this flag.
  if(ldiis%switchSD) ldiis%switchSD=.false.
  !if(iproc==0) write(*,'(a,2es15.6,l5)') 'trH, ldiis%trmin, ldiis%resetDIIS', trH, ldiis%trmin, ldiis%resetDIIS

  ! Now come some checks whether the trace is descreasing or not. This further decides
  ! whether we should use DIIS or SD.

  ! Determine wheter the trace is decreasing (as it should) or increasing.
  ! This is done by comparing the current value with diisLIN%energy_min, which is
  ! the minimal value of the trace so far.
  if(trH<=ldiis%trmin .and. .not.ldiis%resetDIIS) then
      ! Everything ok
      ldiis%trmin=trH
      ldiis%switchSD=.false.
      ldiis%itBest=it
      ldiis%icountSDSatur=ldiis%icountSDSatur+1
      ldiis%icountDIISFailureCons=0
      !if(iproc==0) write(*,*) 'everything ok, copy last psi...'
      call dcopy(size(tmbopt%psi), tmbopt%psi(1), 1, lphioldopt(1), 1)

      ! If we are using SD (i.e. diisLIN%idsx==0) and the trace has been decreasing
      ! for at least 10 iterations, switch to DIIS. However the history length is decreased.
      if(ldiis%icountSDSatur>=10 .and. ldiis%isx==0 .or. ldiis%immediateSwitchToSD) then
          ldiis%icountSwitch=ldiis%icountSwitch+1
          idsx=max(ldiis%DIISHistMin,ldiis%DIISHistMax-ldiis%icountSwitch)
          if(idsx>0) then
              if(iproc==0) write(*,'(1x,a,i0)') 'switch to DIIS with new history length ', idsx
              ldiis%icountSDSatur=0
              ldiis%icountSwitch=0
              ldiis%icountDIISFailureTot=0
              ldiis%icountDIISFailureCons=0
              ldiis%is=0
              ldiis%switchSD=.false.
              ldiis%trmin=1.d100
              ldiis%trold=1.d100
              alpha=ldiis%alphaSD
              alphaDIIS=ldiis%alphaDIIS
              ldiis%icountDIISFailureTot=0
              ldiis%icountDIISFailureCons=0
              ldiis%immediateSwitchToSD=.false.
          end if
      end if
  else
      ! The trace is growing.
      ! Count how many times this occurs and (if we are using DIIS) switch to SD after 3 
      ! total failures or after 2 consecutive failures.
      ldiis%icountDIISFailureCons=ldiis%icountDIISFailureCons+1
      ldiis%icountDIISFailureTot=ldiis%icountDIISFailureTot+1
      ldiis%icountSDSatur=0
      if((ldiis%icountDIISFailureCons>=2 .or. ldiis%icountDIISFailureTot>=3 .or. ldiis%resetDIIS) .and. ldiis%isx>0) then
          ! Switch back to SD.
          alpha=ldiis%alphaSD
          if(iproc==0) then
              if(ldiis%icountDIISFailureCons>=2) write(*,'(1x,a,i0,a,es10.3)') 'DIIS failed ', &
                  ldiis%icountDIISFailureCons, ' times consecutively. Switch to SD with stepsize', alpha(1)
              if(ldiis%icountDIISFailureTot>=3) write(*,'(1x,a,i0,a,es10.3)') 'DIIS failed ', &
                  ldiis%icountDIISFailureTot, ' times in total. Switch to SD with stepsize', alpha(1)
              if(ldiis%resetDIIS) write(*,'(1x,a)') 'reset DIIS due to flag'
          end if
          if(ldiis%resetDIIS) then
              ldiis%resetDIIS=.false.
              ldiis%immediateSwitchToSD=.true.
              ldiis%trmin=1.d100
          end if
          ! Try to get back the orbitals of the best iteration. This is possible if
          ! these orbitals are still present in the DIIS history.
          if(it-ldiis%itBest<ldiis%isx) then
             if(iproc==0) then
                 if(iproc==0) write(*,'(1x,a,i0,a)')  'Recover the orbitals from iteration ', &
                     ldiis%itBest, ' which are the best so far.'
             end if
             ii=modulo(ldiis%mis-(it-ldiis%itBest),ldiis%mis)
             offset=0
             istdest=1
             !if(iproc==0) write(*,*) 'copy DIIS history psi...'
             do iorb=1,tmbopt%orbs%norbp
                 iiorb=tmbopt%orbs%isorb+iorb
                 ilr=tmbopt%orbs%inWhichLocreg(iiorb)
                 ncount=tmbopt%lzd%llr(ilr)%wfd%nvctr_c+7*tmbopt%lzd%llr(ilr)%wfd%nvctr_f
                 istsource=offset+ii*ncount+1
                 call dcopy(ncount, ldiis%phiHist(istsource), 1, tmbopt%psi(istdest), 1)
                 call dcopy(ncount, ldiis%phiHist(istsource), 1, lphioldopt(istdest), 1)
                 offset=offset+ldiis%isx*ncount
                 istdest=istdest+ncount
             end do
         else
             !if(iproc==0) write(*,*) 'copy last psi...'
             call dcopy(size(tmbopt%psi), tmbopt%psi(1), 1, lphioldopt(1), 1)
         end if
         ldiis%isx=0
         ldiis%switchSD=.true.
      end if
      ! to indicate that no orthonormalization is required... (CHECK THIS!)
      if(ldiis%isx==0) ldiis%switchSD=.true. 
  end if

end subroutine DIISorSD<|MERGE_RESOLUTION|>--- conflicted
+++ resolved
@@ -31,11 +31,7 @@
 ! Local variables 
 integer:: istat, iall, iorb, jorb, korb, info, inc, jjorb,borb
 real(8),dimension(:),allocatable:: eval, lhphi, psit_c, psit_f, hpsit_c, hpsit_f
-<<<<<<< HEAD
-real(8),dimension(:,:),allocatable:: ovrlp
-=======
-real(8),dimension(:,:),allocatable:: ovrlp, overlapmatrix,test
->>>>>>> 92a401f1
+real(8),dimension(:,:),allocatable:: ovrlp,test
 real(8),dimension(:,:,:),allocatable:: matrixElements
 real(8):: tt
 logical:: withConfinement
@@ -262,15 +258,6 @@
           ebs = ebs + tt
       end do
   end do
-<<<<<<< HEAD
-  !!do iorb=1,orbs%norb
-  !!    do jorb=1,tmbmix%orbs%norb
-  !!        do korb=1,tmbmix%orbs%norb
-  !!            ebs = ebs + tmbmix%wfnmd%coeff(jorb,iorb)*tmbmix%wfnmd%coeff(korb,iorb)*matrixElements(korb,jorb,1)
-  !!        end do
-  !!    end do
-  !!end do
-=======
 
   !DEBUG
   ! Check Hamiltonian
@@ -294,7 +281,6 @@
   !!print *,'ebs',2.0_dp*ebs
   !END DEBUG
 
->>>>>>> 92a401f1
   ! If closed shell multiply by two.
   if(orbs%nspin==1) ebs=2.d0*ebs
 
