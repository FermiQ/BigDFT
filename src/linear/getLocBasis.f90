--- conflicted
+++ resolved
@@ -350,15 +350,9 @@
 real(8),dimension(tmb%lzd%nlr),intent(in):: locrad
 
 ! Local variables
-<<<<<<< HEAD
-real(8):: epot_sum,ekin_sum,eexctX,eproj_sum,eval_zero,eSIC_DC,fnrm,fnrmMax,meanAlpha
-=======
 !real(8):: epot_sum,ekin_sum,eexctX,eproj_sum,eval_zero,eSIC_DC
-real(8):: tt1,tt2,tt3,tt4,tt5
-real(8):: tt,ddot,fnrm,fnrmMax,meanAlpha,dnrm2
->>>>>>> d7c54edc
 real(8):: timecommunp2p, timeextract, timecommuncoll, timecompress
-real(8):: trHold, factor
+real(8):: trHold, factor, fnrmMax, fnrm, meanAlpha
 integer:: iorb, consecutive_rejections,istat,istart,ierr,it,iall,ilr
 integer,dimension(:),allocatable:: inwhichlocreg_reference, onwhichatom_reference
 real(8),dimension(:),allocatable:: alpha,fnrmOldArr,alphaDIIS
@@ -372,11 +366,7 @@
 type(local_zone_descriptors):: lzdlarge
 type(DFT_wavefunction),target:: tmblarge
 type(DFT_wavefunction),pointer:: tmbopt
-<<<<<<< HEAD
-=======
 type(energy_terms) :: energs
-logical,parameter:: secondLocreg=.false.
->>>>>>> d7c54edc
 
 
 
@@ -498,13 +488,16 @@
 
   ! Do a first orthonormalization
   if(.not.variable_locregs .or. tmb%wfnmd%bs%target_function==TARGET_FUNCTION_IS_TRACE) then
+print *,'ENTERING Small ortho'
       ! Do a standard orthonormalization
       tmbopt => tmb
   else
+print *,'ENTERING Large ortho'
       ! Go to large localization region and do the orthonormalization there.
       call small_to_large_locreg(iproc, nproc, tmb%lzd, tmblarge%lzd, tmb%orbs, tmblarge%orbs, tmb%psi, tmblarge%psi)
       tmbopt => tmblarge
   end if
+
   call orthonormalizeLocalized(iproc, nproc, tmb%orthpar%methTransformOverlap, tmb%orthpar%nItOrtho, &
        tmbopt%orbs, tmbopt%op, tmbopt%comon, tmbopt%lzd, &
        tmbopt%mad, tmbopt%collcom, tmbopt%orthpar, tmbopt%wfnmd%bpo, tmbopt%psi, ovrlp)
@@ -583,95 +576,6 @@
           write(*,'(1x,a)',advance='no') 'Orthonormalization...'
       end if
 
-<<<<<<< HEAD
-=======
-      do_ortho_if: if(.not.ldiis%switchSD .and. it==1) then
-
-          !newgradient_if_1: if(.not.newgradient) then
-          if(.not.variable_locregs .or. tmb%wfnmd%bs%target_function==TARGET_FUNCTION_IS_TRACE) then
-print *,'ENTERING Small ortho'
-              ! Do a standard orthonormalization
-              tmbopt => tmb
-          else
-print *,'ENTERING Large ortho'
-              ! Go to large localization region and do the orthonormalization there.
-              call small_to_large_locreg(iproc, nproc, tmb%lzd, tmblarge%lzd, tmb%orbs, tmblarge%orbs, tmb%psi, tmblarge%psi)
-              tmbopt => tmblarge
-          end if
-
-          call orthonormalizeLocalized(iproc, nproc, tmb%orthpar%methTransformOverlap, tmb%orthpar%nItOrtho, &
-               tmb%orthpar%blocksize_pdsyev, tmb%orthpar%blocksize_pdgemm, tmbopt%orbs, tmbopt%op, tmbopt%comon, tmbopt%lzd, &
-               tmbopt%mad, tmbopt%psi, ovrlp)
-
-          if(variable_locregs .and. tmb%wfnmd%bs%target_function==TARGET_FUNCTION_IS_ENERGY) then
-              ! Optimize the locreg centers and potentially the shape of the basis functions.
-              call update_confdatarr(tmblarge%lzd, tmblarge%orbs, locregCenterTemp, tmb%confdatarr)
-              call MLWFnew(iproc, nproc, tmblarge%lzd, tmblarge%orbs, at, tmblarge%op, &
-                   tmblarge%comon, tmblarge%mad, rxyz, tmb%wfnmd%bs%nit_unitary_loop, kernel, &
-                   tmb%confdatarr, tmb%lzd%hgrids(1), locregCenterTemp, 3.d0, tmblarge%psi, Umat, locregCenter)
-
-              ! Check whether the new locreg centers are ok.
-              call check_locregCenters(iproc, tmb%lzd, locregCenter, tmb%lzd%hgrids(1), tmb%lzd%hgrids(2), tmb%lzd%hgrids(3))
-
-              ! Update the kernel if required.
-              if(tmb%wfnmd%bs%nit_unitary_loop>0) then                          
-                  call update_kernel(tmb%orbs%norb, Umat, kernel)
-              end if
-
-              if(variable_locregs) then
-                  call vcopy(tmb%orbs%norb, tmb%orbs%onwhichatom(1), 1, onwhichatom_reference(1), 1)
-                  call destroy_new_locregs(tmb%lzd, tmb%orbs, tmb%op, tmb%comon, tmb%mad, tmb%comgp, &
-                       tmb%psi, lhphi, lhphiold, lphiold)
-                  call create_new_locregs(iproc, nproc, tmblarge%lzd%nlr, &
-                       tmb%lzd%hgrids(1), tmb%lzd%hgrids(2), tmb%lzd%hgrids(3), tmblarge%orbs, tmblarge%lzd%glr, locregCenter, &
-                       locrad, denspot%dpcom%nscatterarr, .false., inwhichlocreg_reference, ldiis, &
-                       tmb%lzd, tmb%orbs, tmb%op, tmb%comon, tmb%mad, tmb%comgp, &
-                       tmb%psi, lhphi, lhphiold, lphiold)
-                  allocate(tmb%orbs%onwhichatom(tmb%orbs%norb), stat=istat)
-                  call memocc(istat, tmb%orbs%onwhichatom, 'tmb%orbs%onwhichatom', subname)
-                  call vcopy(tmb%orbs%norb, onwhichatom_reference(1), 1, tmb%orbs%onwhichatom(1), 1)
-                  tmb%wfnmd%nphi=tmb%orbs%npsidim_orbs
-                  call allocateCommunicationsBuffersPotential(tmb%comgp, subname)
-              end if
-
-
-              call postCommunicationsPotential(iproc, nproc, denspot%dpcom%ndimpot, denspot%rhov, tmb%comgp)
-
-              ! Transform back to small locreg
-              call large_to_small_locreg(iproc, nproc, tmb%lzd, tmblarge%lzd, tmb%orbs, tmblarge%orbs, tmblarge%psi, tmb%psi)
-
-              ! Update tmb%confdatarr...
-              call update_confdatarr(tmblarge%lzd, tmblarge%orbs, locregCenter, tmb%confdatarr)
- 
-              ! Update the localization region if required.
-              if(variable_locregs) then
-                  call vcopy(tmb%orbs%norb, tmblarge%orbs%onwhichatom(1), 1, onwhichatom_reference(1), 1)
-                  call destroy_new_locregs(tmblarge%lzd, tmblarge%orbs, tmblarge%op, tmblarge%comon, tmblarge%mad, tmblarge%comgp, &
-                       tmblarge%psi, lhphilarge, lhphilargeold, lphilargeold)
-                  locrad_tmp=factor*locrad
-                  call create_new_locregs(iproc, nproc, tmb%lzd%nlr, &
-                       tmb%lzd%hgrids(1), tmb%lzd%hgrids(2), tmb%lzd%hgrids(3), tmb%orbs, tmb%lzd%glr, locregCenter, &
-                       locrad_tmp, denspot%dpcom%nscatterarr, .false., inwhichlocreg_reference, ldiis, &
-                       tmblarge%lzd, tmblarge%orbs, tmblarge%op, tmblarge%comon, tmblarge%mad, tmblarge%comgp, &
-                       tmblarge%psi, lhphilarge, lhphilargeold, lphilargeold)
-                  tmblarge%wfnmd%nphi=tmblarge%orbs%npsidim_orbs
-                  allocate(tmblarge%orbs%onwhichatom(tmb%orbs%norb), stat=istat)
-                  call memocc(istat, tmblarge%orbs%onwhichatom, 'tmblarge%orbs%onwhichatom', subname)
-                  call vcopy(tmb%orbs%norb, onwhichatom_reference(1), 1, tmblarge%orbs%onwhichatom(1), 1)
-                  locregCenterTemp=locregCenter
-                  tmbopt => tmblarge
-              end if
-
-          end if
-
-      end if do_ortho_if
-
-
-
-
-
-  
->>>>>>> d7c54edc
       ! Calculate the unconstrained gradient by applying the Hamiltonian.
       withConfinement=.true.
       allocate(tmb%lzd%doHamAppl(tmb%orbs%norb), stat=istat)
@@ -743,19 +647,10 @@
            variable_locregs, tmbopt, kernel, &
            ldiis, lhphiopt, lphioldopt, lhphioldopt, consecutive_rejections, fnrmArr, &
            fnrmOvrlpArr, fnrmOldArr, alpha, trH, trHold, fnrm, fnrmMax, meanAlpha, ovrlp)
-<<<<<<< HEAD
-
-  
-      ! Write some informations to the screen.
-      if(iproc==0) write(*,'(1x,a,i6,2es15.7,f17.10)') 'iter, fnrm, fnrmMax, trace', it, fnrm, fnrmMax, trH
-      if(iproc==0) write(*,*) 'tmb%wfnmd%bs%conv_crit', tmb%wfnmd%bs%conv_crit
-=======
   
       ! Write some informations to the screen.
       if(iproc==0) write(*,'(1x,a,i6,2es15.7,f17.10)') 'iter, fnrm, fnrmMax, trace', it, fnrm, fnrmMax, trH
       !if(iproc==0) write(*,*) 'tmb%wfnmd%bs%conv_crit', tmb%wfnmd%bs%conv_crit
-      !if(fnrmMax<tmb%wfnmd%bs%conv_crit .or. it>=tmb%wfnmd%bs%nit_basis_optimization) then
->>>>>>> d7c54edc
       if(fnrm<tmb%wfnmd%bs%conv_crit .or. it>=tmb%wfnmd%bs%nit_basis_optimization) then
           if(it>=tmb%wfnmd%bs%nit_basis_optimization) then
               if(iproc==0) write(*,'(1x,a,i0,a)') 'WARNING: not converged within ', it, &
