--- conflicted
+++ resolved
@@ -411,7 +411,9 @@
   alpha=ldiis%alphaSD
   alphaDIIS=ldiis%alphaDIIS
 
-
+  !print *,'TEST2'
+  !print *,iproc,(.not.variable_locregs .or. tmb%wfnmd%bs%target_function==TARGET_FUNCTION_IS_TRACE),&
+  !   variable_locregs,tmb%wfnmd%bs%target_function,TARGET_FUNCTION_IS_TRACE
 
   if(.not.variable_locregs .or. tmb%wfnmd%bs%target_function==TARGET_FUNCTION_IS_TRACE) then
       ! Gather the potential that each process needs for the Hamiltonian application for all its orbitals.
@@ -445,48 +447,14 @@
           locregCenter(:,ilr)=tmb%lzd%llr(ilr)%locregCenter
       end do
       locregCenterTemp=locregCenter
-<<<<<<< HEAD
-      ! Go from the small locregs to the new larger locregs. Use tmblarge%lzd etc as temporary variables.
-      call create_new_locregs(iproc, nproc, tmb%lzd%nlr, &
-           tmb%lzd%hgrids(1), tmb%lzd%hgrids(2), tmb%lzd%hgrids(3), tmb%orbs, tmb%lzd%glr, locregCenter, &
-           locrad, denspot%dpbox%nscatterarr, .false., inwhichlocreg_reference, ldiis, &
-           tmblarge%psi, lhphilarge, lhphilargeold, lphilargeold, tmblarge)
-      call copy_basis_performance_options(tmb%wfnmd%bpo, tmblarge%wfnmd%bpo, subname)
-      call copy_orthon_data(tmb%orthpar, tmblarge%orthpar, subname)
-      call small_to_large_locreg(iproc, nproc, tmb%lzd, tmblarge%lzd, tmb%orbs, tmblarge%orbs, tmb%psi, tmblarge%psi)
-      call vcopy(tmb%orbs%norb, tmb%orbs%onwhichatom(1), 1, onwhichatom_reference(1), 1)
-      call destroy_new_locregs(tmb, tmb%psi, lhphi, lhphiold, lphiold)
-      call create_new_locregs(iproc, nproc, tmb%lzd%nlr, &
-           tmb%lzd%hgrids(1), tmb%lzd%hgrids(2), tmb%lzd%hgrids(3), tmblarge%orbs, tmblarge%lzd%glr, locregCenter, &
-           locrad, denspot%dpbox%nscatterarr, .false., inwhichlocreg_reference, ldiis, &
-           tmb%psi, lhphi, lhphiold, lphiold, tmb)
-      call copy_basis_performance_options(tmblarge%wfnmd%bpo, tmb%wfnmd%bpo, subname)
-      call copy_orthon_data(tmblarge%orthpar, tmb%orthpar, subname)
-      call vcopy(tmb%orbs%norb, onwhichatom_reference(1), 1, tmb%orbs%onwhichatom(1), 1)
-      tmb%wfnmd%nphi=tmb%orbs%npsidim_orbs
-      call dcopy(tmblarge%orbs%npsidim_orbs, tmblarge%psi(1), 1, tmb%psi(1), 1)
-      call vcopy(tmb%orbs%norb, tmblarge%orbs%onwhichatom(1), 1, onwhichatom_reference(1), 1)
-      call destroy_new_locregs(tmblarge, tmblarge%psi, lhphilarge, lhphilargeold, lphilargeold)
-
-      ! PB: This if seems to be never reachable since variable_locregs must be true for outer if
-      if(.not.variable_locregs) call allocateCommunicationsBuffersPotential(tmb%comgp, subname)
-
-
-      locrad_tmp=factor*locrad
-      call create_new_locregs(iproc, nproc, tmb%lzd%nlr, &
-           tmb%lzd%hgrids(1), tmb%lzd%hgrids(2), tmb%lzd%hgrids(3), tmb%orbs, tmb%lzd%glr, locregCenter, &
-           locrad_tmp, denspot%dpbox%nscatterarr, .false., inwhichlocreg_reference, ldiis, &
-           tmblarge%psi, lhphilarge, lhphilargeold, lphilargeold, tmblarge)
-=======
       locrad_tmp=factor*locrad
       call update_locreg(iproc, nproc, tmb%lzd%nlr, locrad_tmp, inwhichlocreg_reference, locregCenter, tmb%lzd%glr, &
-           .false., denspot%dpcom%nscatterarr, tmb%lzd%hgrids(1), tmb%lzd%hgrids(2), tmb%lzd%hgrids(3), &
+           .false., denspot%dpbox%nscatterarr, tmb%lzd%hgrids(1), tmb%lzd%hgrids(2), tmb%lzd%hgrids(3), &
            tmb%orbs, tmblarge%lzd, tmblarge%orbs, tmblarge%op, tmblarge%comon, &
            tmblarge%comgp, tmblarge%comsr, tmblarge%mad, tmblarge%collcom)
       call update_ldiis_arrays(tmblarge, subname, ldiis)
       call allocate_auxiliary_basis_function(tmblarge%orbs%npsidim_orbs, subname, tmblarge%psi, &
            lhphilarge, lhphilargeold, lphilargeold)
->>>>>>> f87616bd
       call copy_basis_performance_options(tmb%wfnmd%bpo, tmblarge%wfnmd%bpo, subname)
       call copy_orthon_data(tmb%orthpar, tmblarge%orthpar, subname)
       tmblarge%wfnmd%nphi=tmblarge%orbs%npsidim_orbs
@@ -525,21 +493,13 @@
 
       if(variable_locregs) then
           call vcopy(tmb%orbs%norb, tmb%orbs%onwhichatom(1), 1, onwhichatom_reference(1), 1)
-<<<<<<< HEAD
-          call destroy_new_locregs(tmb, tmb%psi, lhphi, lhphiold, lphiold)
-          call create_new_locregs(iproc, nproc, tmblarge%lzd%nlr, &
-               tmb%lzd%hgrids(1), tmb%lzd%hgrids(2), tmb%lzd%hgrids(3), tmblarge%orbs, tmblarge%lzd%glr, locregCenter, &
-               locrad, denspot%dpbox%nscatterarr, .false., inwhichlocreg_reference, ldiis, &
-               tmb%psi, lhphi, lhphiold, lphiold, tmb)
-=======
           call destroy_new_locregs(iproc, nproc, tmb)
           call update_locreg(iproc, nproc, tmb%lzd%nlr, locrad, inwhichlocreg_reference, locregCenter, tmblarge%lzd%glr, &
-               .false., denspot%dpcom%nscatterarr, tmb%lzd%hgrids(1), tmb%lzd%hgrids(2), tmb%lzd%hgrids(3), &
+               .false., denspot%dpbox%nscatterarr, tmb%lzd%hgrids(1), tmb%lzd%hgrids(2), tmb%lzd%hgrids(3), &
                tmblarge%orbs, tmb%lzd, tmb%orbs, tmb%op, tmb%comon, &
                tmb%comgp, tmb%comsr, tmb%mad, tmb%collcom)
           call update_ldiis_arrays(tmb, subname, ldiis)
           call update_auxiliary_basis_function(subname, tmb%orbs%npsidim_orbs, tmb%psi, lhphi, lhphiold, lphiold)
->>>>>>> f87616bd
           call copy_basis_performance_options(tmblarge%wfnmd%bpo, tmb%wfnmd%bpo, subname)
           call copy_orthon_data(tmblarge%orthpar, tmb%orthpar, subname)
           call vcopy(tmb%orbs%norb, onwhichatom_reference(1), 1, tmb%orbs%onwhichatom(1), 1)
@@ -547,13 +507,9 @@
       end if
 
 
-<<<<<<< HEAD
-      call postCommunicationsPotential(iproc, nproc, denspot%dpbox%ndimpot, denspot%rhov, tmb%comgp)
-=======
-      !!call postCommunicationsPotential(iproc, nproc, denspot%dpcom%ndimpot, denspot%rhov, tmb%comgp)
-      call post_p2p_communication(iproc, nproc, denspot%dpcom%ndimpot, denspot%rhov, &
+      !!call postCommunicationsPotential(iproc, nproc, denspot%dpbox%ndimpot, denspot%rhov, tmb%comgp)
+      call post_p2p_communication(iproc, nproc, denspot%dpbox%ndimpot, denspot%rhov, &
            tmb%comgp%nrecvbuf, tmb%comgp%recvbuf, tmb%comgp)
->>>>>>> f87616bd
 
       ! Transform back to small locreg
       call large_to_small_locreg(iproc, nproc, tmb%lzd, tmblarge%lzd, tmb%orbs, tmblarge%orbs, tmblarge%psi, tmb%psi)
@@ -566,20 +522,13 @@
           call vcopy(tmb%orbs%norb, tmblarge%orbs%onwhichatom(1), 1, onwhichatom_reference(1), 1)
           call destroy_new_locregs(iproc, nproc, tmblarge)
           locrad_tmp=factor*locrad
-<<<<<<< HEAD
-          call create_new_locregs(iproc, nproc, tmb%lzd%nlr, &
-               tmb%lzd%hgrids(1), tmb%lzd%hgrids(2), tmb%lzd%hgrids(3), tmb%orbs, tmb%lzd%glr, locregCenter, &
-               locrad_tmp, denspot%dpbox%nscatterarr, .false., inwhichlocreg_reference, ldiis, &
-               tmblarge%psi, lhphilarge, lhphilargeold, lphilargeold, tmblarge)
-=======
           call update_locreg(iproc, nproc, tmb%lzd%nlr, locrad_tmp, inwhichlocreg_reference, locregCenter, tmb%lzd%glr, &
-               .false., denspot%dpcom%nscatterarr, tmb%lzd%hgrids(1), tmb%lzd%hgrids(2), tmb%lzd%hgrids(3), &
+               .false., denspot%dpbox%nscatterarr, tmb%lzd%hgrids(1), tmb%lzd%hgrids(2), tmb%lzd%hgrids(3), &
                tmb%orbs, tmblarge%lzd, tmblarge%orbs, tmblarge%op, tmblarge%comon, &
                tmblarge%comgp, tmblarge%comsr, tmblarge%mad, tmblarge%collcom)
           call update_ldiis_arrays(tmblarge, subname, ldiis)
           call update_auxiliary_basis_function(subname, tmblarge%orbs%npsidim_orbs, tmblarge%psi, &
                lhphilarge, lhphilargeold, lphilargeold)
->>>>>>> f87616bd
           call copy_basis_performance_options(tmb%wfnmd%bpo, tmblarge%wfnmd%bpo, subname)
           call copy_orthon_data(tmb%orthpar, tmblarge%orthpar, subname)
           tmblarge%wfnmd%nphi=tmblarge%orbs%npsidim_orbs
@@ -619,14 +568,9 @@
           !!call gatherPotential(iproc, nproc, tmb%comgp)
 
           ! Build the required potential
-<<<<<<< HEAD
-          call local_potential_dimensions(tmb%lzd,tmb%orbs,denspot%dpbox%ngatherarr(0,1))
-          call full_local_potential(iproc,nproc,tmb%orbs,tmb%lzd,2,denspot%dpbox,denspot%rhov,denspot%pot_work,tmb%comgp)
-=======
           !!tmb%comgp%communication_complete=.false.
-          call local_potential_dimensions(tmb%lzd,tmb%orbs,denspot%dpcom%ngatherarr(0,1))
-          call full_local_potential(iproc,nproc,tmb%orbs,tmb%lzd,2,denspot%dpcom,denspot%rhov,denspot%pot_work,tmb%comgp)
->>>>>>> f87616bd
+         call local_potential_dimensions(tmb%lzd,tmb%orbs,denspot%dpbox%ngatherarr(0,1))
+         call full_local_potential(iproc,nproc,tmb%orbs,tmb%lzd,2,denspot%dpbox,denspot%rhov,denspot%pot_work,tmb%comgp)
       end if
 
       call FullHamiltonianApplication(iproc,nproc,at,tmb%orbs,rxyz,&
