!> @file
!! Linear version: Handle local basis set
!! @author
!!    Copyright (C) 2011-2013 BigDFT group
!!    This file is distributed under the terms of the
!!    GNU General Public License, see ~/COPYING file
!!    or http://www.gnu.org/copyleft/gpl.txt .
!!    For the list of contributors, see ~/AUTHORS


subroutine get_coeff(iproc,nproc,scf_mode,orbs,at,rxyz,denspot,GPU,infoCoeff,&
    energs,nlpsp,SIC,tmb,fnrm,calculate_overlap_matrix,communicate_phi_for_lsumrho,&
    calculate_ham,ham_small,extra_states,itout,it_scc,it_cdft,order_taylor,purification_quickreturn, &
    adjust_FOE_temperature,calculate_KS_residue,calculate_gap,&
    convcrit_dmin,nitdmin,curvefit_dmin,ldiis_coeff,reorder,cdft, updatekernel)
  use module_base
  use module_types
  use module_interfaces, exceptThisOne => get_coeff
  use Poisson_Solver, except_dp => dp, except_gp => gp, except_wp => wp
  use constrained_dft
  use diis_sd_optimization
  use yaml_output
  use communications, only: transpose_localized, start_onesided_communication
  use sparsematrix_base, only: sparse_matrix, sparsematrix_malloc_ptr, &
                               DENSE_FULL, assignment(=)
  use sparsematrix, only: uncompress_matrix, uncompress_matrix_distributed
  implicit none

  ! Calling arguments
  integer,intent(in) :: iproc, nproc, scf_mode, itout, it_scc, it_cdft, order_taylor
  type(orbitals_data),intent(inout) :: orbs
  type(atoms_data),intent(in) :: at
  real(kind=8),dimension(3,at%astruct%nat),intent(in) :: rxyz
  type(DFT_local_fields), intent(inout) :: denspot
  type(GPU_pointers),intent(inout) :: GPU
  integer,intent(out) :: infoCoeff
  type(energy_terms),intent(inout) :: energs
  real(kind=8),intent(inout) :: fnrm
  type(DFT_PSP_projectors),intent(inout) :: nlpsp
  type(SIC_data),intent(in) :: SIC
  type(DFT_wavefunction),intent(inout) :: tmb
  logical,intent(in):: calculate_overlap_matrix, communicate_phi_for_lsumrho, purification_quickreturn
  logical,intent(in) :: calculate_ham, calculate_KS_residue, calculate_gap, adjust_FOE_temperature
  type(sparse_matrix), intent(inout) :: ham_small ! for foe only
  type(DIIS_obj),intent(inout),optional :: ldiis_coeff ! for dmin only
  integer, intent(in), optional :: nitdmin ! for dmin only
  real(kind=gp), intent(in), optional :: convcrit_dmin ! for dmin only
  logical, intent(in), optional :: curvefit_dmin ! for dmin only
  type(cdft_data),intent(inout),optional :: cdft
  integer, intent(in) :: extra_states
  logical, optional, intent(in) :: reorder
  logical, optional, intent(in) :: updatekernel

  ! Local variables 
  integer :: istat, iall, iorb, info
  integer :: isegsmall, iseglarge, iismall, iilarge, i, is, ie
  real(kind=8),dimension(:),allocatable :: hpsit_c, hpsit_f, evalsmall, work
  real(kind=8),dimension(:,:,:),allocatable :: matrixElements, smallmat
  real(kind=8),dimension(:,:),allocatable ::KH, KHKH, Kgrad, ovrlp_fullp
  type(confpot_data),dimension(:),allocatable :: confdatarrtmp
  type(sparse_matrix) :: gradmat 
  logical :: update_kernel, overlap_calculated

  character(len=*),parameter :: subname='get_coeff'
  real(kind=gp) :: tmprtr, factor
  real(kind=8) :: deviation, KSres, sumn
  integer :: iat, iiorb, jjorb, lwork,jorb, ii, irow, icol

  ! Option to only calculate the energy without updating the kernel
  if (present(updatekernel)) then
      update_kernel=updatekernel
  else
      update_kernel=.true.
  end if

  ! This is simply not yet implemented
  if (.not.update_kernel .and. scf_mode==LINEAR_FOE) then
      stop 'ERROR: for the moment, update_kernel must be true for FOE'
  end if

   if (iproc==0) call yaml_open_map('Kernel update')
  ! should eventually make this an input variable
  if (scf_mode==LINEAR_DIRECT_MINIMIZATION) then
     if (present(cdft)) then
        ! factor for scaling gradient
        factor=0.1d0
     else
        factor=1.0d0
     end if
  end if


  ! Calculate the overlap matrix if required.
  if(calculate_overlap_matrix) then
      if(.not.tmb%can_use_transposed) then
          if(.not.associated(tmb%psit_c)) then
              tmb%psit_c = f_malloc_ptr(sum(tmb%collcom%nrecvcounts_c),id='tmb%psit_c')
          end if
          if(.not.associated(tmb%psit_f)) then
              tmb%psit_f = f_malloc_ptr(7*sum(tmb%collcom%nrecvcounts_f),id='tmb%psit_f')
          end if
          call transpose_localized(iproc, nproc, tmb%npsidim_orbs, tmb%orbs, tmb%collcom, &
               tmb%psi, tmb%psit_c, tmb%psit_f, tmb%lzd)
          tmb%can_use_transposed=.true.
      end if

      call calculate_overlap_transposed(iproc, nproc, tmb%orbs, tmb%collcom, tmb%psit_c, &
           tmb%psit_c, tmb%psit_f, tmb%psit_f, tmb%linmat%s, tmb%linmat%ovrlp_)
      ! This can then be deleted if the transition to the new type has been completed.
      !tmb%linmat%ovrlp%matrix_compr=tmb%linmat%ovrlp_%matrix_compr

    
  end if

  ! Temporaray: check deviation from unity
  !!tmb%linmat%ovrlp%matrix=f_malloc_ptr((/tmb%orbs%norb,tmb%orbs%norb/),id='tmb%linmat%ovrlp%matrix')
  !!call uncompress_matrix(iproc,tmb%linmat%ovrlp)
  !!call deviation_from_unity(iproc, tmb%orbs%norb, tmb%linmat%ovrlp%matrix, deviation)
  !!if (iproc==0) then
  !!    !!write(*,'(a,es16.6)') 'max dev from unity', deviation
  !!    call yaml_map('max dev from unity',deviation,fmt='(es9.2)')
  !!end if
  !!call f_free_ptr(tmb%linmat%ovrlp%matrix)
  !!! ##########
  ovrlp_fullp=f_malloc((/tmb%orbs%norb,tmb%orbs%norbp/),id='ovrlp_fullp')
  call uncompress_matrix_distributed(iproc, tmb%linmat%s, tmb%linmat%ovrlp_%matrix_compr, ovrlp_fullp)
  call deviation_from_unity_parallel(iproc, nproc, tmb%orbs%norb, tmb%orbs%norbp, tmb%orbs%isorb, ovrlp_fullp, deviation)
  call f_free(ovrlp_fullp)
  if (iproc==0) then
      call yaml_map('max dev from unity',deviation,fmt='(es9.2)')
  end if



  ! Calculate the Hamiltonian matrix if it is not already present.
  if(calculate_ham) then

      call local_potential_dimensions(iproc,tmb%ham_descr%lzd,tmb%orbs,denspot%xc,denspot%dpbox%ngatherarr(0,1))
      call start_onesided_communication(iproc, nproc, max(denspot%dpbox%ndimpot,1), denspot%rhov, &
           tmb%ham_descr%comgp%nrecvbuf, tmb%ham_descr%comgp%recvbuf, tmb%ham_descr%comgp, tmb%ham_descr%lzd)

      if (iproc==0) then
          call yaml_map('Hamiltonian application required',.true.)
      end if

      allocate(confdatarrtmp(tmb%orbs%norbp))
      call default_confinement_data(confdatarrtmp,tmb%orbs%norbp)

      call small_to_large_locreg(iproc, tmb%npsidim_orbs, tmb%ham_descr%npsidim_orbs, tmb%lzd, tmb%ham_descr%lzd, &
           tmb%orbs, tmb%psi, tmb%ham_descr%psi)

      if (tmb%ham_descr%npsidim_orbs > 0) call to_zero(tmb%ham_descr%npsidim_orbs,tmb%hpsi(1))

      call NonLocalHamiltonianApplication(iproc,at,tmb%ham_descr%npsidim_orbs,tmb%orbs,rxyz,&
           tmb%ham_descr%lzd,nlpsp,tmb%ham_descr%psi,tmb%hpsi,energs%eproj)
      ! only kinetic as waiting for communications
      call LocalHamiltonianApplication(iproc,nproc,at,tmb%ham_descr%npsidim_orbs,tmb%orbs,&
           tmb%ham_descr%lzd,confdatarrtmp,denspot%dpbox%ngatherarr,denspot%pot_work,&
           & tmb%ham_descr%psi,tmb%hpsi,energs,SIC,GPU,3,denspot%xc,&
           & pkernel=denspot%pkernelseq,dpbox=denspot%dpbox,&
           & potential=denspot%rhov,comgp=tmb%ham_descr%comgp)
      call full_local_potential(iproc,nproc,tmb%orbs,tmb%ham_descr%lzd,2,denspot%dpbox,&
           & denspot%xc,denspot%rhov,denspot%pot_work,tmb%ham_descr%comgp)
      !call wait_p2p_communication(iproc, nproc, tmb%ham_descr%comgp)
      ! only potential
      call LocalHamiltonianApplication(iproc,nproc,at,tmb%ham_descr%npsidim_orbs,tmb%orbs,&
           tmb%ham_descr%lzd,confdatarrtmp,denspot%dpbox%ngatherarr,denspot%pot_work,&
           & tmb%ham_descr%psi,tmb%hpsi,energs,SIC,GPU,2,denspot%xc,&
           & pkernel=denspot%pkernelseq,dpbox=denspot%dpbox,&
           & potential=denspot%rhov,comgp=tmb%ham_descr%comgp)
      call timing(iproc,'glsynchham1','ON')
      call SynchronizeHamiltonianApplication(nproc,tmb%ham_descr%npsidim_orbs,&
           & tmb%orbs,tmb%ham_descr%lzd,GPU,denspot%xc,tmb%hpsi,&
           energs%ekin,energs%epot,energs%eproj,energs%evsic,energs%eexctX)
      call timing(iproc,'glsynchham1','OF')
      deallocate(confdatarrtmp)



      !!if (iproc==0) write(*,'(a,5es20.12)') 'ekin, eh, epot, eproj, eex', &
      !!              energs%ekin, energs%eh, energs%epot, energs%eproj, energs%exc

      !DEBUG
      !if(iproc==0) then
      !  print *,'Ekin,Epot,Eproj,Eh,Exc,Evxc',energs%ekin,energs%epot,energs%eproj,energs%eh,energs%exc,energs%evxc
      !end if
      !END DEBUG

      !call f_free_ptr(denspot%pot_work)
      iall=-product(shape(denspot%pot_work))*kind(denspot%pot_work)
      deallocate(denspot%pot_work,stat=istat)
      call memocc(istat,iall,'denspot%pot_work',subname)

      !!if(iproc==0) write(*,'(1x,a)') 'Hamiltonian application done.'

      ! Calculate the matrix elements <phi|H|phi>.
      if(.not.tmb%ham_descr%can_use_transposed) then
          if(associated(tmb%ham_descr%psit_c)) then
              call f_free_ptr(tmb%ham_descr%psit_c)
          end if
          if(associated(tmb%ham_descr%psit_f)) then
              call f_free_ptr(tmb%ham_descr%psit_f)
          end if

          tmb%ham_descr%psit_c = f_malloc_ptr(tmb%ham_descr%collcom%ndimind_c,id='tmb%ham_descr%psit_c')
          tmb%ham_descr%psit_f = f_malloc_ptr(7*tmb%ham_descr%collcom%ndimind_f,id='tmb%ham_descr%psit_f')
          call transpose_localized(iproc, nproc, tmb%ham_descr%npsidim_orbs, tmb%orbs, tmb%ham_descr%collcom, &
               tmb%ham_descr%psi, tmb%ham_descr%psit_c, tmb%ham_descr%psit_f, tmb%ham_descr%lzd)
          tmb%ham_descr%can_use_transposed=.true.
      end if

      hpsit_c = f_malloc(tmb%ham_descr%collcom%ndimind_c,id='hpsit_c')
      hpsit_f = f_malloc(7*tmb%ham_descr%collcom%ndimind_f,id='hpsit_f')
      call transpose_localized(iproc, nproc, tmb%ham_descr%npsidim_orbs, tmb%orbs, tmb%ham_descr%collcom, &
           tmb%hpsi, hpsit_c, hpsit_f, tmb%ham_descr%lzd)


      call calculate_overlap_transposed(iproc, nproc, tmb%orbs, tmb%ham_descr%collcom, &
           tmb%ham_descr%psit_c, hpsit_c, tmb%ham_descr%psit_f, hpsit_f, tmb%linmat%m, tmb%linmat%ham_)
      ! This can then be deleted if the transition to the new type has been completed.
      !tmb%linmat%ham%matrix_compr=tmb%linmat%ham_%matrix_compr


      if (scf_mode==LINEAR_FOE) then
         ! NOT ENTIRELY GENERAL HERE - assuming ovrlp is small and ham is large, converting ham to match ovrlp
         call timing(iproc,'FOE_init','ON') !lr408t
         iismall=0
         iseglarge=1
         do isegsmall=1,tmb%linmat%s%nseg
            do
               is=max(tmb%linmat%s%keyg(1,isegsmall),tmb%linmat%m%keyg(1,iseglarge))
               ie=min(tmb%linmat%s%keyg(2,isegsmall),tmb%linmat%m%keyg(2,iseglarge))
               iilarge=tmb%linmat%m%keyv(iseglarge)-tmb%linmat%m%keyg(1,iseglarge)
               do i=is,ie
                  iismall=iismall+1
                  ham_small%matrix_compr(iismall)=tmb%linmat%ham_%matrix_compr(iilarge+i)
               end do
               if (ie>=is) exit
               iseglarge=iseglarge+1
            end do
         end do
         call timing(iproc,'FOE_init','OF') !lr408t
      end if

  else
      !!if(iproc==0) write(*,*) 'No Hamiltonian application required.'
      if (iproc==0) then
          call yaml_map('Hamiltonian application required',.false.)
      end if
  end if

  ! Post the p2p communications for the density. (must not be done in inputguess)
  if(communicate_phi_for_lsumrho) then
      call communicate_basis_for_density_collective(iproc, nproc, tmb%lzd, max(tmb%npsidim_orbs,tmb%npsidim_comp), &
           tmb%orbs, tmb%psi, tmb%collcom_sr)
  end if

  ! CDFT: add V*w_ab to Hamiltonian here - assuming ham and weight matrix have the same sparsity...
  if (present(cdft)) then
     call timing(iproc,'constraineddft','ON')
     call daxpy(tmb%linmat%m%nvctr,cdft%lag_mult,cdft%weight_matrix%matrix_compr,1,tmb%linmat%ham_%matrix_compr,1)
     call timing(iproc,'constraineddft','OF') 
  end if

  if (scf_mode/=LINEAR_FOE) then
      tmb%linmat%ham_%matrix = sparsematrix_malloc_ptr(tmb%linmat%m, iaction=DENSE_FULL, id='tmb%linmat%ham_%matrix')
      call uncompress_matrix(iproc, tmb%linmat%m, &
           inmat=tmb%linmat%ham_%matrix_compr, outmat=tmb%linmat%ham_%matrix)
      tmb%linmat%ovrlp_%matrix = sparsematrix_malloc_ptr(tmb%linmat%s, iaction=DENSE_FULL, id='tmb%linmat%ovrlp_%matrix')
      call uncompress_matrix(iproc, tmb%linmat%s, &
           inmat=tmb%linmat%ovrlp_%matrix_compr, outmat=tmb%linmat%ovrlp_%matrix)
  end if

  ! Diagonalize the Hamiltonian.
!  if (iproc==0) call yaml_open_sequence('kernel method')
  if(scf_mode==LINEAR_MIXPOT_SIMPLE .or. scf_mode==LINEAR_MIXDENS_SIMPLE) then
      ! Keep the Hamiltonian and the overlap since they will be overwritten by the diagonalization.
      matrixElements = f_malloc((/ tmb%orbs%norb, tmb%orbs%norb, 2 /),id='matrixElements')
      call vcopy(tmb%orbs%norb**2, tmb%linmat%ham_%matrix(1,1), 1, matrixElements(1,1,1), 1)
      call vcopy(tmb%orbs%norb**2, tmb%linmat%ovrlp_%matrix(1,1), 1, matrixElements(1,1,2), 1)
      if (iproc==0) call yaml_map('method','diagonalization')
      if(tmb%orthpar%blocksize_pdsyev<0) then
          if (iproc==0) call yaml_map('mode','sequential')
          !if(iproc==0) write(*,'(1x,a)',advance='no') 'Diagonalizing the Hamiltonian, sequential version... '
          call diagonalizeHamiltonian2(iproc, tmb%orbs%norb, matrixElements(1,1,1), matrixElements(1,1,2), tmb%orbs%eval)
      else
          !!if(iproc==0) write(*,'(1x,a)',advance='no') 'Diagonalizing the Hamiltonian, parallel version... '
          if (iproc==0) call yaml_map('mode','parallel')
          call dsygv_parallel(iproc, nproc, tmb%orthpar%blocksize_pdsyev, tmb%orthpar%nproc_pdsyev, &
               bigdft_mpi%mpi_comm, 1, 'v', 'l',tmb%orbs%norb, &
               matrixElements(1,1,1), tmb%orbs%norb, matrixElements(1,1,2), tmb%orbs%norb, tmb%orbs%eval, info)
      end if

      ! Make sure that the eigenvectors have the same sign on all MPI tasks.
      ! To do so, ensure that the first entry is always positive.
      do iorb=1,tmb%orbs%norb
          if (matrixElements(1,iorb,1)<0.d0) then
              call dscal(tmb%orbs%norb, -1.d0, matrixElements(1,iorb,1), 1)
          end if
      end do

      call vcopy(tmb%orbs%norb*tmb%orbs%norb, matrixElements(1,1,1), 1, tmb%coeff(1,1), 1)
      infoCoeff=0


      ! keep the eigenvalues for the preconditioning - instead should take h_alpha,alpha for both cases
      ! instead just use -0.5 everywhere
      !tmb%orbs%eval(:) = -0.5_dp

      call f_free(matrixElements)
  else if (scf_mode==LINEAR_DIRECT_MINIMIZATION) then
     if(.not.present(ldiis_coeff)) stop 'ldiis_coeff must be present for scf_mode==LINEAR_DIRECT_MINIMIZATION'
     ! call routine which updates coeffs for tmb%orbs%norb or orbs%norb depending on whether or not extra states are required
     if (iproc==0) call yaml_map('method','directmin')
     if (extra_states>0) then
        call optimize_coeffs(iproc, nproc, orbs, tmb, ldiis_coeff, fnrm, convcrit_dmin, nitdmin, energs%ebs, &
             curvefit_dmin, factor, itout, it_scc, it_cdft, order_taylor, reorder, extra_states)
     else
        call optimize_coeffs(iproc, nproc, orbs, tmb, ldiis_coeff, fnrm, convcrit_dmin, nitdmin, energs%ebs, &
             curvefit_dmin, factor, itout, it_scc, it_cdft, order_taylor, reorder)
     end if
  end if

  ! CDFT: subtract V*w_ab from Hamiltonian so that we are calculating the correct energy
  if (present(cdft)) then
     call timing(iproc,'constraineddft','ON')
     call daxpy(tmb%linmat%m%nvctr,-cdft%lag_mult,cdft%weight_matrix%matrix_compr,1,tmb%linmat%ham_%matrix_compr,1)
     call timing(iproc,'constraineddft','OF') 
  end if

  if (scf_mode/=LINEAR_FOE) then
      ! Calculate the band structure energy and update kernel
      if (scf_mode/=LINEAR_DIRECT_MINIMIZATION) then
         call calculate_kernel_and_energy(iproc,nproc,tmb%linmat%l,tmb%linmat%m, &
              tmb%linmat%kernel_, tmb%linmat%ham_, energs%ebs,&
              tmb%coeff,orbs,tmb%orbs,update_kernel)
         !tmb%linmat%denskern_large%matrix_compr = tmb%linmat%kernel_%matrix_compr
      else if (present(cdft)) then
         ! for directmin we have the kernel already, but only the CDFT function not actual energy for CDFT
         call calculate_kernel_and_energy(iproc,nproc,tmb%linmat%l,tmb%linmat%m, &
              tmb%linmat%kernel_, tmb%linmat%ham_, energs%ebs,&
              tmb%coeff,orbs,tmb%orbs,.false.)
         !tmb%linmat%denskern_large%matrix_compr = tmb%linmat%kernel_%matrix_compr
      end if
      call f_free_ptr(tmb%linmat%ham_%matrix)
      call f_free_ptr(tmb%linmat%ovrlp_%matrix)

  else ! foe


      ! TEMPORARY #################################################
      if (calculate_gap) then
          tmb%linmat%ham_%matrix = sparsematrix_malloc_ptr(tmb%linmat%m, iaction=DENSE_FULL, id='tmb%linmat%ham_%matrix')
          call uncompress_matrix(iproc, tmb%linmat%m, &
               inmat=tmb%linmat%ham_%matrix_compr, outmat=tmb%linmat%ham_%matrix)
          tmb%linmat%ovrlp_%matrix = sparsematrix_malloc_ptr(tmb%linmat%s, iaction=DENSE_FULL, id='tmb%linmat%ovrlp_%matrix')
          call uncompress_matrix(iproc, tmb%linmat%s, &
               inmat=tmb%linmat%ovrlp_%matrix_compr, outmat=tmb%linmat%ovrlp_%matrix)
          ! Keep the Hamiltonian and the overlap since they will be overwritten by the diagonalization.
          matrixElements=f_malloc((/tmb%orbs%norb,tmb%orbs%norb,2/),id='matrixElements')
          call vcopy(tmb%orbs%norb**2, tmb%linmat%ham_%matrix(1,1), 1, matrixElements(1,1,1), 1)
          call vcopy(tmb%orbs%norb**2, tmb%linmat%ovrlp_%matrix(1,1), 1, matrixElements(1,1,2), 1)
          call diagonalizeHamiltonian2(iproc, tmb%orbs%norb, matrixElements(1,1,1), matrixElements(1,1,2), tmb%orbs%eval)
          if (iproc==0) call yaml_map('gap',tmb%orbs%eval(orbs%norb+1)-tmb%orbs%eval(orbs%norb))
          call f_free(matrixElements)
          call f_free_ptr(tmb%linmat%ham_%matrix)
          call f_free_ptr(tmb%linmat%ovrlp_%matrix)
      end if
      ! END TEMPORARY #############################################

      if (iproc==0) call yaml_map('method','FOE')
      tmprtr=0.d0
      call foe(iproc, nproc, tmprtr, &
           energs%ebs, itout,it_scc, order_taylor, purification_quickreturn, adjust_FOE_temperature, &
           1, FOE_ACCURATE, tmb, tmb%foe_obj)
      !tmb%linmat%denskern_large%matrix_compr = tmb%linmat%kernel_%matrix_compr
      ! Eigenvalues not available, therefore take -.5d0
      tmb%orbs%eval=-.5d0

  end if




  if (calculate_ham) then
      if (calculate_KS_residue) then
          call get_KS_residue(iproc, nproc, tmb, orbs, hpsit_c, hpsit_f, KSres)
      end if
      if (iproc==0) call yaml_map('Kohn-Sham residue',KSres,fmt='(es10.3)')
      call f_free(hpsit_c)
      call f_free(hpsit_f)
  end if
  if (iproc==0) call yaml_map('Coefficients available',scf_mode /= LINEAR_FOE)


  if (iproc==0) call yaml_close_map() !close kernel update

end subroutine get_coeff



subroutine getLocalizedBasis(iproc,nproc,at,orbs,rxyz,denspot,GPU,trH,trH_old,&
    fnrm,infoBasisFunctions,nlpsp,scf_mode,ldiis,SIC,tmb,energs_base,&
    nit_precond,target_function,&
    correction_orthoconstraint,nit_basis,&
    ratio_deltas,ortho_on,extra_states,itout,conv_crit,experimental_mode,early_stop,&
    gnrm_dynamic, min_gnrm_for_dynamic, can_use_ham, order_taylor, kappa_conv, method_updatekernel,&
    purification_quickreturn, adjust_FOE_temperature, correction_co_contra)
  !
  ! Purpose:
  ! ========
  !   Calculates the localized basis functions phi. These basis functions are obtained by adding a
  !   quartic potential centered on the atoms to the ordinary Hamiltonian. The eigenfunctions are then
  !   determined by minimizing the trace until the gradient norm is below the convergence criterion.
  use module_base
  use module_types
  use yaml_output
  use module_interfaces, except_this_one => getLocalizedBasis, except_this_one_A => writeonewave
  use communications, only: transpose_localized, start_onesided_communication
  use sparsematrix_base, only: assignment(=), sparsematrix_malloc, SPARSE_FULL
  !  use Poisson_Solver
  !use allocModule
  implicit none

  ! Calling arguments
  integer,intent(in) :: iproc, nproc, order_taylor
  integer,intent(out) :: infoBasisFunctions
  type(atoms_data), intent(in) :: at
  type(orbitals_data) :: orbs
  real(kind=8),dimension(3,at%astruct%nat) :: rxyz
  type(DFT_local_fields), intent(inout) :: denspot
  type(GPU_pointers), intent(inout) :: GPU
  real(kind=8),intent(out) :: trH, fnrm
  real(kind=8),intent(inout) :: trH_old
  type(DFT_PSP_projectors),intent(inout) :: nlpsp
  integer,intent(in) :: scf_mode
  type(localizedDIISParameters),intent(inout) :: ldiis
  type(DFT_wavefunction),target,intent(inout) :: tmb
  type(SIC_data) :: SIC !<parameters for the SIC methods
  type(energy_terms),intent(in) :: energs_base
  integer, intent(in) :: nit_precond, target_function, correction_orthoconstraint, nit_basis
  real(kind=8),intent(out) :: ratio_deltas
  logical, intent(inout) :: ortho_on
  integer, intent(in) :: extra_states
  integer,intent(in) :: itout
  real(kind=8),intent(in) :: conv_crit, early_stop, gnrm_dynamic, min_gnrm_for_dynamic, kappa_conv
  logical,intent(in) :: experimental_mode, purification_quickreturn, adjust_FOE_temperature
  logical,intent(out) :: can_use_ham
  integer,intent(in) :: method_updatekernel
  logical,intent(in) :: correction_co_contra
 
  ! Local variables
  real(kind=8) :: fnrmMax, meanAlpha, ediff_best, alpha_max, delta_energy, delta_energy_prev, ediff
  integer :: iorb, istat, ierr, it, iall, it_tot, ncount, jorb, ncharge
  real(kind=8),dimension(:),allocatable :: alpha,fnrmOldArr,alphaDIIS, hpsit_c_tmp, hpsit_f_tmp, hpsi_noconf, psidiff
  real(kind=8),dimension(:),allocatable :: delta_energy_arr
  real(kind=8),dimension(:),allocatable :: hpsi_noprecond, occup_tmp, kernel_compr_tmp, philarge
  real(kind=8),dimension(:,:),allocatable :: coeff_old
  logical :: energy_increased, overlap_calculated
  character(len=*),parameter :: subname='getLocalizedBasis'
  real(kind=8),dimension(:),pointer :: lhphiold, lphiold, hpsit_c, hpsit_f, hpsi_small
  type(energy_terms) :: energs
  real(kind=8), dimension(2):: reducearr
  real(gp) :: econf, dynamic_convcrit, kappa_mean
  integer :: i, ist, iiorb, ilr, ii, kappa_satur
  real(kind=8) :: energy_first, hxh, hyh, hzh, trH_ref, charge
  real(kind=8),dimension(:),allocatable :: kernel_best
  integer ::  correction_orthoconstraint_local, npsidim_small, npsidim_large, ists, istl, sdim, ldim, nspin, nit_exit
  logical :: energy_diff, energy_increased_previous, complete_reset, even
  real(kind=8),dimension(3),save :: kappa_history
  integer,save :: nkappa_history
  logical,save :: has_already_converged
  logical,dimension(7) :: exit_loop
  logical :: associated_psit_c, associated_psit_f
  logical :: associated_psitlarge_c, associated_psitlarge_f

  call f_routine(id='getLocalizedBasis')

  delta_energy_arr=f_malloc(nit_basis+6,id='delta_energy_arr')
  kernel_best=f_malloc(tmb%linmat%l%nvctr,id='kernel_best')
  energy_diff=.false.


  ! Allocate all local arrays.
  call allocateLocalArrays()


  call timing(iproc,'getlocbasinit','ON')
  tmb%can_use_transposed=.false.
  !!if(iproc==0) write(*,'(1x,a)') '======================== Creation of the basis functions... ========================'

  alpha=ldiis%alphaSD
  alphaDIIS=ldiis%alphaDIIS
  ldiis%resetDIIS=.false.
  ldiis%immediateSwitchToSD=.false.
 
  call timing(iproc,'getlocbasinit','OF')

  overlap_calculated=.false.
  it=0
  it_tot=0
  !ortho=.true.
  call local_potential_dimensions(iproc,tmb%ham_descr%lzd,tmb%orbs,denspot%xc,denspot%dpbox%ngatherarr(0,1))
  call start_onesided_communication(iproc, nproc, max(denspot%dpbox%ndimpot,1), denspot%rhov, &
       tmb%ham_descr%comgp%nrecvbuf, tmb%ham_descr%comgp%recvbuf, tmb%ham_descr%comgp, tmb%ham_descr%lzd)

  delta_energy_prev=1.d100

  energy_increased_previous=.false.
  ratio_deltas=1.d0
  ediff_best=1.d0
  ediff=1.d0
  delta_energy_prev=1.d0
  delta_energy_arr=1.d0
  trH_ref=trH_old
  dynamic_convcrit=1.d-100
  kappa_satur=0


  ! Count whether there is an even or an odd number of electrons
  charge=0.d0
  do iorb=1,orbs%norb
      charge=charge+orbs%occup(iorb)
  end do
  ncharge=nint(charge)
  even=(mod(ncharge,2)==0)

  ! Purify the initial kernel (only when necessary and if there is an even number of electrons)
  if (target_function/=TARGET_FUNCTION_IS_TRACE .and. even .and. scf_mode==LINEAR_FOE) then
      if (iproc==0) then
          call yaml_sequence(advance='no')
          call yaml_open_map(flow=.true.)
          call yaml_map('Initial kernel purification',.true.)
      end if
      overlap_calculated=.true.
      !tmb%can_use_transposed=.false.
      call purify_kernel(iproc, nproc, tmb, overlap_calculated, 1, 30, order_taylor, purification_quickreturn)
      !tmb%linmat%denskern_large%matrix_compr = tmb%linmat%kernel_%matrix_compr
      if (iproc==0) call yaml_close_map()
  end if

  if (itout==0) then
      nkappa_history=0
      kappa_history=0.d0
      has_already_converged=.false.
  end if

  iterLoop: do
      it=it+1
      it=max(it,1) !since it could become negative (2 is subtracted if the loop cycles)
      it_tot=it_tot+1

      fnrmMax=0.d0
      fnrm=0.d0
  
      if (iproc==0) then
          call yaml_sequence(advance='no')
          call yaml_open_map(flow=.true.)
          call yaml_comment('iter:'//yaml_toa(it,fmt='(i6)'),hfill='-')
          if (target_function==TARGET_FUNCTION_IS_TRACE) then
              call yaml_map('target function','TRACE')
          else if (target_function==TARGET_FUNCTION_IS_ENERGY) then
              call yaml_map('target function','ENERGY')
          else if (target_function==TARGET_FUNCTION_IS_HYBRID) then
              call yaml_map('target function','HYBRID')
          end if
      end if


      ! Calculate the unconstrained gradient by applying the Hamiltonian.
      !!if (iproc==0) write(*,*) 'tmb%psi(1)',tmb%psi(1)
      if (tmb%ham_descr%npsidim_orbs > 0)  call to_zero(tmb%ham_descr%npsidim_orbs,tmb%hpsi(1))
      call small_to_large_locreg(iproc, tmb%npsidim_orbs, tmb%ham_descr%npsidim_orbs, tmb%lzd, tmb%ham_descr%lzd, &
           tmb%orbs, tmb%psi, tmb%ham_descr%psi)

      call NonLocalHamiltonianApplication(iproc,at,tmb%ham_descr%npsidim_orbs,tmb%orbs,rxyz,&
           tmb%ham_descr%lzd,nlpsp,tmb%ham_descr%psi,tmb%hpsi,energs%eproj)
      ! only kinetic because waiting for communications
      call LocalHamiltonianApplication(iproc,nproc,at,tmb%ham_descr%npsidim_orbs,tmb%orbs,&
           tmb%ham_descr%lzd,tmb%confdatarr,denspot%dpbox%ngatherarr,denspot%pot_work,&
           & tmb%ham_descr%psi,tmb%hpsi,energs,SIC,GPU,3,denspot%xc,&
           & pkernel=denspot%pkernelseq,dpbox=denspot%dpbox,&
           & potential=denspot%rhov,comgp=tmb%ham_descr%comgp)
      call full_local_potential(iproc,nproc,tmb%orbs,tmb%ham_descr%lzd,2,denspot%dpbox,&
           & denspot%xc,denspot%rhov,denspot%pot_work,tmb%ham_descr%comgp)
      ! only potential
      if (target_function==TARGET_FUNCTION_IS_HYBRID) then
          call vcopy(tmb%ham_descr%npsidim_orbs, tmb%hpsi(1), 1, hpsi_noconf(1), 1)
          call LocalHamiltonianApplication(iproc,nproc,at,tmb%ham_descr%npsidim_orbs,tmb%orbs,&
               tmb%ham_descr%lzd,tmb%confdatarr,denspot%dpbox%ngatherarr,denspot%pot_work,&
               & tmb%ham_descr%psi,tmb%hpsi,energs,SIC,GPU,2,denspot%xc,&
               & pkernel=denspot%pkernelseq,dpbox=denspot%dpbox,&
               & potential=denspot%rhov,comgp=tmb%ham_descr%comgp,&
               hpsi_noconf=hpsi_noconf,econf=econf)

          if (nproc>1) then
              call mpiallred(econf, 1, mpi_sum, bigdft_mpi%mpi_comm)
          end if

      else
          call LocalHamiltonianApplication(iproc,nproc,at,tmb%ham_descr%npsidim_orbs,tmb%orbs,&
               tmb%ham_descr%lzd,tmb%confdatarr,denspot%dpbox%ngatherarr,&
               & denspot%pot_work,tmb%ham_descr%psi,tmb%hpsi,energs,SIC,GPU,2,denspot%xc,&
               & pkernel=denspot%pkernelseq,dpbox=denspot%dpbox,&
               & potential=denspot%rhov,comgp=tmb%ham_descr%comgp)
      end if


      !!if (target_function==TARGET_FUNCTION_IS_HYBRID .and. iproc==0) then
      !!    write(*,*) 'econf, econf/tmb%orbs%norb',econf, econf/tmb%orbs%norb
      !!end if

      call timing(iproc,'glsynchham2','ON')
      call SynchronizeHamiltonianApplication(nproc,tmb%ham_descr%npsidim_orbs,tmb%orbs,tmb%ham_descr%lzd,GPU,denspot%xc,tmb%hpsi,&
           energs%ekin,energs%epot,energs%eproj,energs%evsic,energs%eexctX)
      call timing(iproc,'glsynchham2','OF')

      if (iproc==0) then
          call yaml_map('Hamiltonian Applied',.true.)
      end if

      ! Use this subroutine to write the energies, with some fake number
      ! to prevent it from writing too much
      if (iproc==0) then
          call write_energies(0,0,energs,0.d0,0.d0,'',.true.)
      end if

      !if (iproc==0) write(*,'(a,5es16.6)') 'ekin, eh, epot, eproj, eex', &
      !              energs%ekin, energs%eh, energs%epot, energs%eproj, energs%exc

      if (iproc==0) then
          call yaml_map('Orthoconstraint',.true.)
      end if


      if (target_function==TARGET_FUNCTION_IS_HYBRID) then
          call transpose_localized(iproc, nproc, tmb%ham_descr%npsidim_orbs, tmb%orbs, tmb%ham_descr%collcom, &
               hpsi_noconf, hpsit_c, hpsit_f, tmb%ham_descr%lzd)
          if (method_updatekernel==UPDATE_BY_FOE) then
              !@NEW
              if(associated(tmb%ham_descr%psit_c)) then
                  call f_free_ptr(tmb%ham_descr%psit_c)
                  associated_psitlarge_c=.true.
              else
                  associated_psitlarge_c=.false.
              end if
              if(associated(tmb%ham_descr%psit_f)) then
                  call f_free_ptr(tmb%ham_descr%psit_f)
                  associated_psitlarge_f=.true.
              else
                  associated_psitlarge_f=.false.
              end if

              tmb%ham_descr%psit_c = f_malloc_ptr(tmb%ham_descr%collcom%ndimind_c,id='tmb%ham_descr%psit_c')
              tmb%ham_descr%psit_f = f_malloc_ptr(7*tmb%ham_descr%collcom%ndimind_f,id='tmb%ham_descr%psit_f')
              call transpose_localized(iproc, nproc, tmb%ham_descr%npsidim_orbs, tmb%orbs, tmb%ham_descr%collcom, &
                   tmb%ham_descr%psi, tmb%ham_descr%psit_c, tmb%ham_descr%psit_f, tmb%ham_descr%lzd)
              call calculate_overlap_transposed(iproc, nproc, tmb%orbs, tmb%ham_descr%collcom, &
                   tmb%ham_descr%psit_c, hpsit_c, tmb%ham_descr%psit_f, hpsit_f, tmb%linmat%m, tmb%linmat%ham_)
              ! This can then be deleted if the transition to the new type has been completed.
              !tmb%linmat%ham%matrix_compr=tmb%linmat%ham_%matrix_compr

              if(associated(tmb%psit_c)) then
                  call f_free_ptr(tmb%psit_c)
                  associated_psit_c=.true.
              else
                  associated_psit_c=.false.
              end if
              if(associated(tmb%psit_f)) then
                  call f_free_ptr(tmb%psit_f)
                  associated_psit_f=.true.
              else
                  associated_psit_f=.false.
              end if
              tmb%psit_c = f_malloc_ptr(tmb%collcom%ndimind_c,id='tmb%psit_c')
              tmb%psit_f = f_malloc_ptr(7*tmb%collcom%ndimind_f,id='tmb%psit_f')
              call transpose_localized(iproc, nproc, tmb%npsidim_orbs, tmb%orbs, tmb%collcom, &
                   tmb%psi, tmb%psit_c, tmb%psit_f, tmb%lzd)
              call calculate_overlap_transposed(iproc, nproc, tmb%orbs, tmb%collcom, &
                   tmb%psit_c, tmb%psit_c, tmb%psit_f, tmb%psit_f, tmb%linmat%s, tmb%linmat%ovrlp_)
              ! This can then be deleted if the transition to the new type has been completed.
              !tmb%linmat%ovrlp%matrix_compr=tmb%linmat%ovrlp_%matrix_compr
              if (iproc==0) call yaml_newline()
              !if (iproc==0) call yaml_open_map(flow=.true.)
              if (iproc==0) call yaml_open_sequence('kernel update by FOE')
              call foe(iproc, nproc, 0.d0, &
                   energs%ebs, -1, -10, order_taylor, purification_quickreturn, adjust_FOE_temperature, 0, &
                   FOE_FAST, tmb, tmb%foe_obj)
              !tmb%linmat%denskern_large%matrix_compr = tmb%linmat%kernel_%matrix_compr
              !if (iproc==0) call yaml_close_map()
              if (iproc==0) call yaml_close_sequence()
              if (.not.associated_psit_c) then
                  call f_free_ptr(tmb%psit_c)
              end if
              if (.not.associated_psit_f) then
                  call f_free_ptr(tmb%psit_f)
              end if
              if (associated_psit_c .and. associated_psit_f) then
                  tmb%can_use_transposed=.true.
              end if
              if (.not.associated_psitlarge_c) then
                  call f_free_ptr(tmb%ham_descr%psit_c)
              end if
              if (.not.associated_psitlarge_f) then
                  call f_free_ptr(tmb%ham_descr%psit_f)
              end if
              if (associated_psitlarge_c .and. associated_psitlarge_f) then
                  tmb%ham_descr%can_use_transposed=.true.
              end if
              !@ENDNEW
          end if
      else
          call transpose_localized(iproc, nproc, tmb%ham_descr%npsidim_orbs, tmb%orbs, tmb%ham_descr%collcom, &
               tmb%hpsi, hpsit_c, hpsit_f, tmb%ham_descr%lzd)
      end if

      ncount=sum(tmb%ham_descr%collcom%nrecvcounts_c)
      if(ncount>0) call vcopy(ncount, hpsit_c(1), 1, hpsit_c_tmp(1), 1)
      ncount=7*sum(tmb%ham_descr%collcom%nrecvcounts_f)
      if(ncount>0) call vcopy(ncount, hpsit_f(1), 1, hpsit_f_tmp(1), 1)

      ! optimize the tmbs for a few extra states
      if (target_function==TARGET_FUNCTION_IS_ENERGY.and.extra_states>0) then
          kernel_compr_tmp = sparsematrix_malloc(tmb%linmat%l, iaction=SPARSE_FULL, id='kernel_compr_tmp')
          call vcopy(tmb%linmat%l%nvctr, tmb%linmat%kernel_%matrix_compr(1), 1, kernel_compr_tmp(1), 1)
          !allocate(occup_tmp(tmb%orbs%norb), stat=istat)
          !call memocc(istat, occup_tmp, 'occup_tmp', subname)
          !call vcopy(tmb%orbs%norb, tmb%orbs%occup(1), 1, occup_tmp(1), 1)
          !call to_zero(tmb%orbs%norb,tmb%orbs%occup(1))
          !call vcopy(orbs%norb, orbs%occup(1), 1, tmb%orbs%occup(1), 1)
          !! occupy the next few states - don't need to preserve the charge as only using for support function optimization
          !do iorb=1,tmb%orbs%norb
          !   if (tmb%orbs%occup(iorb)==1.0_gp) then
          !      tmb%orbs%occup(iorb)=2.0_gp
          !   else if (tmb%orbs%occup(iorb)==0.0_gp) then
          !      do jorb=iorb,min(iorb+extra_states-1,tmb%orbs%norb)
          !         tmb%orbs%occup(jorb)=2.0_gp
          !      end do
          !      exit
          !   end if
          !end do
          call calculate_density_kernel(iproc, nproc, .true., tmb%orbs, tmb%orbs, tmb%coeff, &
               tmb%linmat%l, tmb%linmat%kernel_)
          !tmb%linmat%denskern_large%matrix_compr = tmb%linmat%kernel_%matrix_compr
          !call transform_sparse_matrix(tmb%linmat%denskern, tmb%linmat%denskern_large, 'large_to_small')
      end if

      correction_orthoconstraint_local=correction_orthoconstraint
      !if(.not.ortho_on) then
      !    correction_orthoconstraint_local=2
      !end if
      !write(*,*) 'correction_orthoconstraint, correction_orthoconstraint_local',correction_orthoconstraint, correction_orthoconstraint_local


      !!! PLOT ###########################################################################
      !!hxh=0.5d0*tmb%lzd%hgrids(1)      
      !!hyh=0.5d0*tmb%lzd%hgrids(2)      
      !!hzh=0.5d0*tmb%lzd%hgrids(3)      
      !!npsidim_large=tmb%lzd%glr%wfd%nvctr_c+7*tmb%lzd%glr%wfd%nvctr_f
      !!allocate(philarge((tmb%lzd%glr%wfd%nvctr_c+7*tmb%lzd%glr%wfd%nvctr_f)*tmb%orbs%norbp))
      !!philarge=0.d0
      !!ists=1
      !!istl=1
      !!do iorb=1,tmb%orbs%norbp
      !!    ilr = tmb%orbs%inWhichLocreg(tmb%orbs%isorb+iorb)
      !!    sdim=tmb%lzd%llr(ilr)%wfd%nvctr_c+7*tmb%lzd%llr(ilr)%wfd%nvctr_f
      !!    ldim=tmb%lzd%glr%wfd%nvctr_c+7*tmb%lzd%glr%wfd%nvctr_f
      !!    nspin=1 !this must be modified later
      !!    call Lpsi_to_global2(iproc, sdim, ldim, tmb%orbs%norb, tmb%orbs%nspinor, nspin, tmb%lzd%glr, &
      !!         tmb%lzd%llr(ilr), tmb%psi(ists), philarge(istl))
      !!    ists=ists+tmb%lzd%llr(ilr)%wfd%nvctr_c+7*tmb%lzd%llr(ilr)%wfd%nvctr_f
      !!    istl=istl+tmb%lzd%glr%wfd%nvctr_c+7*tmb%lzd%glr%wfd%nvctr_f
      !!end do
      !!call plotOrbitals(iproc, tmb, philarge, at%astruct%nat, rxyz, hxh, hyh, hzh, 100*itout+it, 'orbs')
      !!deallocate(philarge)
      !!! END PLOT #######################################################################


      !if (iproc==0) write(*,*) 'tmb%linmat%denskern%matrix_compr(1)',tmb%linmat%denskern%matrix_compr(1)
      call calculate_energy_and_gradient_linear(iproc, nproc, it, ldiis, fnrmOldArr, alpha, trH, trH_old, fnrm, fnrmMax, &
           meanAlpha, alpha_max, energy_increased, tmb, lhphiold, overlap_calculated, energs_base, &
           hpsit_c, hpsit_f, nit_precond, target_function, correction_orthoconstraint_local, .false., hpsi_small, &
           experimental_mode, correction_co_contra, orbs, hpsi_noprecond, order_taylor)


      !!! PLOT ###########################################################################
      !!hxh=0.5d0*tmb%lzd%hgrids(1)      
      !!hyh=0.5d0*tmb%lzd%hgrids(2)      
      !!hzh=0.5d0*tmb%lzd%hgrids(3)      
      !!npsidim_large=tmb%lzd%glr%wfd%nvctr_c+7*tmb%lzd%glr%wfd%nvctr_f
      !!allocate(philarge((tmb%lzd%glr%wfd%nvctr_c+7*tmb%lzd%glr%wfd%nvctr_f)*tmb%orbs%norbp))
      !!philarge=0.d0
      !!ists=1
      !!istl=1
      !!do iorb=1,tmb%orbs%norbp
      !!    ilr = tmb%orbs%inWhichLocreg(tmb%orbs%isorb+iorb)
      !!    sdim=tmb%lzd%llr(ilr)%wfd%nvctr_c+7*tmb%lzd%llr(ilr)%wfd%nvctr_f
      !!    ldim=tmb%lzd%glr%wfd%nvctr_c+7*tmb%lzd%glr%wfd%nvctr_f
      !!    nspin=1 !this must be modified later
      !!    !call Lpsi_to_global2(iproc, sdim, ldim, tmb%orbs%norb, tmb%orbs%nspinor, nspin, tmb%lzd%glr, &
      !!    !      tmb%lzd%llr(ilr), hpsi_small(ists), philarge(istl))
      !!    call Lpsi_to_global2(iproc, sdim, ldim, tmb%orbs%norb, tmb%orbs%nspinor, nspin, tmb%lzd%glr, &
      !!          tmb%lzd%llr(ilr), tmb%psi(ists), philarge(istl))
      !!    ists=ists+tmb%lzd%llr(ilr)%wfd%nvctr_c+7*tmb%lzd%llr(ilr)%wfd%nvctr_f
      !!    istl=istl+tmb%lzd%glr%wfd%nvctr_c+7*tmb%lzd%glr%wfd%nvctr_f
      !!end do
      !!!call plotOrbitals(iproc, tmb, philarge, at%astruct%nat, rxyz, hxh, hyh, hzh, 100*itout+it, 'grad')
      !!call plotOrbitals(iproc, tmb, philarge, at%astruct%nat, rxyz, hxh, hyh, hzh, 100*itout+it, 'tmbs')
      !!deallocate(philarge)
      !!! END PLOT #######################################################################



      if (experimental_mode) then
          if (it_tot==1) then
              energy_first=trH
          end if
          !!if (iproc==0) write(*,'(a,3es16.7)') 'trH, energy_first, (trH-energy_first)/energy_first', &
          !!                                      trH, energy_first, (trH-energy_first)/energy_first
          if (iproc==0) call yaml_map('rel D',(trH-energy_first)/energy_first,fmt='(es9.2)')
          if ((trH-energy_first)/energy_first>early_stop .and. itout>0) then
              energy_diff=.true.
              !!if (iproc==0) write(*,'(a,3es16.7)') 'new stopping crit: trH, energy_first, (trH-energy_first)/energy_first', &
              !!                                      trH, energy_first, (trH-energy_first)/energy_first
          end if
      end if

      if (target_function==TARGET_FUNCTION_IS_ENERGY.and.extra_states>0) then
          call vcopy(tmb%linmat%l%nvctr, kernel_compr_tmp(1), 1, tmb%linmat%kernel_%matrix_compr(1), 1)
          call f_free(kernel_compr_tmp)
      end if

      ediff=trH-trH_old
      ediff_best=trH-trH_ref
      !!if (iproc==0) write(*,*) 'trH, trH_ref', trH, trH_ref

      if (it>1 .and. (target_function==TARGET_FUNCTION_IS_HYBRID .or. experimental_mode)) then
          if (.not.energy_increased .and. .not.energy_increased_previous) then
              if (.not.ldiis%switchSD) then
                  ratio_deltas=ediff_best/delta_energy_prev
              else
                  ratio_deltas=ediff_best/delta_energy_arr(ldiis%itBest)
              end if
          else
              ! use a default value
              if (iproc==0) then
                  call yaml_warning('use a fake value for kappa')
                  call yaml_newline()
              end if
              ratio_deltas=0.5d0
          end if
          if (ldiis%switchSD) then
              !!ratio_deltas=0.5d0
              !!if (iproc==0) write(*,*) 'WARNING: TEMPORARY FIX for ratio_deltas!'
          end if
          if (iproc==0) call yaml_map('kappa',ratio_deltas,fmt='(es10.3)')
          if (target_function==TARGET_FUNCTION_IS_HYBRID) then
              !if (ratio_deltas>0.d0) then
              if (ratio_deltas>1.d-12) then
                  if (iproc==0) call yaml_map('kappa to history',.true.)
                  nkappa_history=nkappa_history+1
                  ii=mod(nkappa_history-1,3)+1
                  kappa_history(ii)=ratio_deltas
              end if
              !!if (nkappa_history>=3) then
              !!    kappa_mean=sum(kappa_history)/3.d0
              !!    if (iproc==0) call yaml_map('mean kappa',kappa_mean,fmt='(es10.3)')
              !!    dynamic_convcrit=conv_crit/kappa_mean
              !!    if (iproc==0) call yaml_map('dynamic conv crit',dynamic_convcrit,fmt='(es9.2)')
              !!end if
          end if
      end if
      if (target_function==TARGET_FUNCTION_IS_HYBRID) then
          if (nkappa_history>=3) then
              kappa_mean=sum(kappa_history)/3.d0
              if (iproc==0) call yaml_map('mean kappa',kappa_mean,fmt='(es10.3)')
              !dynamic_convcrit=conv_crit/kappa_mean
              dynamic_convcrit=gnrm_dynamic/kappa_mean
              if (iproc==0) call yaml_map('dynamic conv crit',dynamic_convcrit,fmt='(es9.2)')
          end if
      end if

      if (energy_increased) then
          energy_increased_previous=.true.
      else
          energy_increased_previous=.false.
      end if



      !!delta_energy_prev=delta_energy

      if (energy_increased) then
          !if (iproc==0) write(*,*) 'WARNING: ENERGY INCREASED'
          !if (iproc==0) call yaml_warning('The target function increased, D='&
          !              //trim(adjustl(yaml_toa(trH-ldiis%trmin,fmt='(es10.3)'))))
          if (iproc==0) then
              call yaml_newline()
              call yaml_map('iter',it,fmt='(i5)')
              call yaml_map('fnrm',fnrm,fmt='(es9.2)')
              call yaml_map('Omega',trH,fmt='(es22.15)')
              call yaml_map('D',ediff,fmt='(es9.2)')
              call yaml_map('D best',ediff_best,fmt='(es9.2)')
          end if
          tmb%ham_descr%can_use_transposed=.false.
          call vcopy(tmb%npsidim_orbs, lphiold(1), 1, tmb%psi(1), 1)
          can_use_ham=.false.
          !!if (scf_mode/=LINEAR_FOE) then
          !!    ! Recalculate the kernel with the old coefficients
          !!    call vcopy(tmb%orbs%norb*tmb%orbs%norb, coeff_old(1,1), 1, tmb%coeff(1,1), 1)
          !!    call calculate_density_kernel(iproc, nproc, .true., orbs, tmb%orbs, &
          !!         tmb%coeff, tmb%linmat%denskern)
          !!else
          !call vcopy(tmb%linmat%denskern%nvctr, kernel_best(1), 1, tmb%linmat%denskern%matrix_compr(1), 1)
          !call vcopy(tmb%linmat%l%nvctr, kernel_best(1), 1, tmb%linmat%denskern_large%matrix_compr(1), 1)
          call vcopy(tmb%linmat%l%nvctr, kernel_best(1), 1, tmb%linmat%kernel_%matrix_compr(1), 1)
          !!end if
          trH_old=0.d0
          it=it-2 !go back one iteration (minus 2 since the counter was increased)
          if(associated(tmb%ham_descr%psit_c)) then
              call f_free_ptr(tmb%ham_descr%psit_c)
          end if
          if(associated(tmb%ham_descr%psit_f)) then
              call f_free_ptr(tmb%ham_descr%psit_f)
          end if
          !!if(iproc==0) write(*,*) 'it_tot',it_tot
          overlap_calculated=.false.
          ! print info here anyway for debugging
          if (it_tot<2*nit_basis) then ! just in case the step size is the problem
              call yaml_close_map()
              call bigdft_utils_flush(unit=6)
             cycle
          else if(it_tot<3*nit_basis) then ! stop orthonormalizing the tmbs
             !if (iproc==0) write(*,*) 'WARNING: SWITCHING OFF ORTHO COMMENTED'
             !if (iproc==0) write(*,'(a)') 'Energy increasing, switching off orthonormalization of tmbs'
             if (iproc==0) call yaml_newline()
             if (iproc==0) call yaml_warning('Energy increasing, switching off orthonormalization of tmbs')
             ortho_on=.false.
             alpha=alpha*5.0d0/3.0d0 ! increase alpha to make up for decrease from previous iteration
          end if
      else
          can_use_ham=.true.
      end if 


      ! information on the progress of the optimization
      if (iproc==0) then
          call yaml_newline()
          call yaml_map('iter',it,fmt='(i5)')
          call yaml_map('fnrm',fnrm,fmt='(es9.2)')
          call yaml_map('Omega',trH,fmt='(es22.15)')
          call yaml_map('D',ediff,fmt='(es9.2)')
          call yaml_map('D best',ediff_best,fmt='(es9.2)')
      end if

      ! Add some extra iterations if DIIS failed (max 6 failures are allowed before switching to SD)
      nit_exit=min(nit_basis+ldiis%icountDIISFailureTot,nit_basis+6)

      ! Determine whether the loop should be exited
      exit_loop(1) = (it>=nit_exit)
      exit_loop(2) = (it_tot>=3*nit_basis)
      exit_loop(3) = energy_diff
      exit_loop(4) = (fnrm<conv_crit .and. experimental_mode)
      exit_loop(5) = (experimental_mode .and. fnrm<dynamic_convcrit .and. fnrm<min_gnrm_for_dynamic &
                     .and. (it>1 .or. has_already_converged)) ! first overall convergence not allowed in a first iteration
      exit_loop(6) = (itout==0 .and. it>1 .and. ratio_deltas<kappa_conv .and.  ratio_deltas>0.d0)
      if (ratio_deltas>0.d0 .and. ratio_deltas<1.d-1) then
          kappa_satur=kappa_satur+1
      else
          kappa_satur=0
      end if
      exit_loop(7) = (itout>0 .and. kappa_satur>=2)

      if(any(exit_loop)) then
          if(exit_loop(1)) then
              infoBasisFunctions=-1
              if(iproc==0) call yaml_map('exit criterion','net number of iterations')
          end if
          if (exit_loop(2)) then
              infoBasisFunctions=-2
              if (iproc==0) call yaml_map('exit criterion','total number of iterations')
          end if
          if (exit_loop(3)) then
              infoBasisFunctions=it
              if (iproc==0) call yaml_map('exit criterion','energy difference')
          end if
          if (exit_loop(4)) then
              if (iproc==0) call yaml_map('exit criterion','gradient')
              infoBasisFunctions=it
          end if
          if (exit_loop(5)) then
              if (iproc==0) call yaml_map('exit criterion','dynamic gradient')
              infoBasisFunctions=it
              has_already_converged=.true.
          end if
          if (exit_loop(6)) then
              infoBasisFunctions=it
              if (iproc==0) call yaml_map('exit criterion','extended input guess')
          end if
          if (exit_loop(7)) then
              infoBasisFunctions=it
              if (iproc==0) call yaml_map('exit criterion','kappa')
          end if
          if (can_use_ham) then
              ! Calculate the Hamiltonian matrix, since we have all quantities ready. This matrix can then be used in the first
              ! iteration of get_coeff.
              call calculate_overlap_transposed(iproc, nproc, tmb%orbs, tmb%ham_descr%collcom, &
                   tmb%ham_descr%psit_c, hpsit_c_tmp, tmb%ham_descr%psit_f, hpsit_f_tmp, tmb%linmat%m, tmb%linmat%ham_)
              ! This can then be deleted if the transition to the new type has been completed.
              !tmb%linmat%ham%matrix_compr=tmb%linmat%ham_%matrix_compr
          end if

          if (iproc==0) then
              !yaml output
              call yaml_close_map() !iteration
              call bigdft_utils_flush(unit=6)
          end if

          exit iterLoop
      end if
      trH_old=trH

      if (ldiis%isx>0) then
          ldiis%mis=mod(ldiis%is,ldiis%isx)+1 !to store the energy at the correct location in the history
      end if
      call hpsitopsi_linear(iproc, nproc, it, ldiis, tmb, &
           lphiold, alpha, trH, meanAlpha, alpha_max, alphaDIIS, hpsi_small, ortho_on, psidiff, &
           experimental_mode, order_taylor, trH_ref, kernel_best, complete_reset)
      !if (iproc==0) write(*,*) 'kernel_best(1)',kernel_best(1)
      !if (iproc==0) write(*,*) 'tmb%linmat%denskern%matrix_compr(1)',tmb%linmat%denskern%matrix_compr(1)


      overlap_calculated=.false.
      ! It is now not possible to use the transposed quantities, since they have changed.
      if(tmb%ham_descr%can_use_transposed) then
          call f_free_ptr(tmb%ham_descr%psit_c)
          call f_free_ptr(tmb%ham_descr%psit_f)
          tmb%ham_descr%can_use_transposed=.false.
      end if

      ! Estimate the energy change, that is to be expected in the next optimization
      ! step, given by the product of the force and the "displacement" .
      if (target_function==TARGET_FUNCTION_IS_HYBRID .or. experimental_mode) then
          call estimate_energy_change(tmb%npsidim_orbs, tmb%orbs, tmb%lzd, psidiff, hpsi_noprecond, delta_energy)
          ! This is a hack...
          if (energy_increased) then
              delta_energy=1.d100
              !ratio_deltas=1.d100
          end if
          !if (iproc==0) write(*,*) 'delta_energy', delta_energy
          delta_energy_prev=delta_energy
          delta_energy_arr(max(it,1))=delta_energy !max since the counter was decreased if there are problems, might lead to wrong results otherwise
      end if

      ! Copy the coefficients to coeff_old. The coefficients will be modified in reconstruct_kernel.
      if (scf_mode/=LINEAR_FOE) then
          call vcopy(tmb%orbs%norb*tmb%orbs%norb, tmb%coeff(1,1), 1, coeff_old(1,1), 1)
      end if


      ! Only need to reconstruct the kernel if it is actually used.
      if ((target_function/=TARGET_FUNCTION_IS_TRACE .or. scf_mode==LINEAR_DIRECT_MINIMIZATION) &
           .and. .not.complete_reset ) then
          if(scf_mode/=LINEAR_FOE) then
              call reconstruct_kernel(iproc, nproc, order_taylor, tmb%orthpar%blocksize_pdsyev, &
                   tmb%orthpar%blocksize_pdgemm, orbs, tmb, overlap_calculated)
              if (iproc==0) call yaml_map('reconstruct kernel',.true.)
          else if (experimental_mode .and. .not.complete_reset) then
              if (method_updatekernel==UPDATE_BY_PURIFICATION) then
                  if (iproc==0) then
                      call yaml_map('purify kernel',.true.)
                      call yaml_newline()
                  end if
                  call purify_kernel(iproc, nproc, tmb, overlap_calculated, 1, 30, order_taylor, purification_quickreturn)
                  !tmb%linmat%denskern_large%matrix_compr = tmb%linmat%kernel_%matrix_compr
              else if (method_updatekernel==UPDATE_BY_FOE) then
                  if (iproc==0) then
                      call yaml_map('purify kernel',.false.)
                  end if
              end if
          end if
      end if

      if (iproc==0) then
          !yaml output
          call yaml_close_map() !iteration
          call bigdft_utils_flush(unit=6)
      end if


  end do iterLoop

  ! Write the final results
  if (iproc==0) then
      call yaml_sequence(label='final_supfun'//trim(adjustl(yaml_toa(itout,fmt='(i3.3)'))),advance='no')
      call yaml_open_map(flow=.true.)
      call yaml_comment('iter:'//yaml_toa(it,fmt='(i6)'),hfill='-')
      if (target_function==TARGET_FUNCTION_IS_TRACE) then
          call yaml_map('target function','TRACE')
      else if (target_function==TARGET_FUNCTION_IS_ENERGY) then
          call yaml_map('target function','ENERGY')
      else if (target_function==TARGET_FUNCTION_IS_HYBRID) then
          call yaml_map('target function','HYBRID')
      end if
      call write_energies(0,0,energs,0.d0,0.d0,'',.true.)
      call yaml_newline()
      call yaml_map('iter',it,fmt='(i5)')
      call yaml_map('fnrm',fnrm,fmt='(es9.2)')
      call yaml_map('Omega',trH,fmt='(es22.15)')
      call yaml_map('D',ediff,fmt='(es9.2)')
      call yaml_map('D best',ediff_best,fmt='(es9.2)')
      call yaml_close_map() !iteration
      call bigdft_utils_flush(unit=6)
  end if


  if (iproc==0) then
      call yaml_comment('Support functions created')
  end if


  ! Deallocate potential
  !call f_free_ptr(denspot%pot_work)
  iall=-product(shape(denspot%pot_work))*kind(denspot%pot_work)
  deallocate(denspot%pot_work,stat=istat)
  call memocc(istat,iall,'denspot%pot_work',subname)


  ! Keep the values for the next iteration
  reducearr(1)=0.d0
  reducearr(2)=0.d0
  do iorb=1,tmb%orbs%norbp
      reducearr(1)=reducearr(1)+alpha(iorb)
      reducearr(2)=reducearr(2)+alphaDIIS(iorb)
  end do

  if (nproc > 1) then
      call mpiallred(reducearr(1), 2, mpi_sum, bigdft_mpi%mpi_comm)
  end if

  reducearr(1)=reducearr(1)/dble(tmb%orbs%norb)
  reducearr(2)=reducearr(2)/dble(tmb%orbs%norb)

  ldiis%alphaSD=reducearr(1)
  ldiis%alphaDIIS=reducearr(2)


  ! Deallocate all local arrays.
  call deallocateLocalArrays()
  call f_free(delta_energy_arr)
  call f_free(kernel_best)

  call f_release_routine()

contains


    subroutine allocateLocalArrays()
    !
    ! Purpose:
    ! ========
    !   This subroutine allocates all local arrays.
    !
      alpha = f_malloc(tmb%orbs%norbp,id='alpha')
      alphaDIIS = f_malloc(tmb%orbs%norbp,id='alphaDIIS')
      fnrmOldArr = f_malloc(tmb%orbs%norb,id='fnrmOldArr')
      hpsi_small = f_malloc_ptr(max(tmb%npsidim_orbs, tmb%npsidim_comp),id='hpsi_small')
      lhphiold = f_malloc_ptr(max(tmb%npsidim_orbs, tmb%npsidim_comp),id='lhphiold')
      lphiold = f_malloc_ptr(size(tmb%psi),id='lphiold')
      hpsit_c = f_malloc_ptr(sum(tmb%ham_descr%collcom%nrecvcounts_c),id='hpsit_c')
      hpsit_f = f_malloc_ptr(7*sum(tmb%ham_descr%collcom%nrecvcounts_f),id='hpsit_f')
      hpsit_c_tmp = f_malloc(sum(tmb%ham_descr%collcom%nrecvcounts_c),id='hpsit_c_tmp')
      hpsit_f_tmp = f_malloc(7*sum(tmb%ham_descr%collcom%nrecvcounts_f),id='hpsit_f_tmp')
      hpsi_noconf = f_malloc(tmb%ham_descr%npsidim_orbs,id='hpsi_noconf')
      psidiff = f_malloc(tmb%npsidim_orbs,id='psidiff')
      hpsi_noprecond = f_malloc(tmb%npsidim_orbs,id='hpsi_noprecond')

      if (scf_mode/=LINEAR_FOE) then
          coeff_old = f_malloc((/tmb%orbs%norb,tmb%orbs%norb/),id='coeff_old')
      end if


    end subroutine allocateLocalArrays


    subroutine deallocateLocalArrays()
    !
    ! Purpose:
    ! ========
    !   This subroutine deallocates all local arrays.
    !
    call f_free(alpha)
    call f_free(alphaDIIS)
    call f_free(fnrmOldArr)
    call f_free_ptr(hpsi_small)
    call f_free_ptr(lhphiold)
    call f_free_ptr(lphiold)
    call f_free_ptr(hpsit_c)
    call f_free_ptr(hpsit_f)
    call f_free(hpsit_c_tmp)
    call f_free(hpsit_f_tmp)
    call f_free(hpsi_noconf)
    call f_free(psidiff)
    call f_free(hpsi_noprecond)

    if (scf_mode/=LINEAR_FOE) then
        call f_free(coeff_old)
    end if

    end subroutine deallocateLocalArrays


end subroutine getLocalizedBasis



subroutine improveOrbitals(iproc, nproc, tmb, ldiis, alpha, gradient, experimental_mode)
  use module_base
  use module_types
  use module_interfaces, except_this_one => improveOrbitals
  implicit none
  
  ! Calling arguments
  integer,intent(in) :: iproc, nproc
  type(DFT_wavefunction),intent(inout) :: tmb
  type(localizedDIISParameters),intent(inout) :: ldiis
  real(kind=8),dimension(tmb%orbs%norbp),intent(in) :: alpha
  real(kind=wp),dimension(max(tmb%npsidim_orbs,tmb%npsidim_comp)),intent(inout) :: gradient
  logical,intent(in) :: experimental_mode
  
  ! Local variables
  integer :: istart, iorb, iiorb, ilr, ncount

  if(ldiis%isx==0) then ! steepest descents
      call timing(iproc,'optimize_SD   ','ON')
      istart=1
      do iorb=1,tmb%orbs%norbp
          iiorb=tmb%orbs%isorb+iorb
          ilr=tmb%orbs%inwhichlocreg(iiorb)
          ncount=tmb%lzd%llr(ilr)%wfd%nvctr_c+7*tmb%lzd%llr(ilr)%wfd%nvctr_f
          call daxpy(ncount, -alpha(iorb), gradient(istart), 1, tmb%psi(istart), 1)
          istart=istart+ncount
      end do
      call timing(iproc,'optimize_SD   ','OF')
  else! DIIS
      ldiis%mis=mod(ldiis%is,ldiis%isx)+1
      ldiis%is=ldiis%is+1
      if(ldiis%alphaDIIS/=1.d0) then
          call dscal(max(tmb%npsidim_orbs,tmb%npsidim_comp), ldiis%alphaDIIS, gradient, 1)
      end if
      call optimizeDIIS(iproc, nproc, max(tmb%npsidim_orbs,tmb%npsidim_comp), tmb%orbs, tmb%lzd, gradient, tmb%psi, ldiis, &
           experimental_mode)
  end if

end subroutine improveOrbitals



subroutine diagonalizeHamiltonian2(iproc, norb, HamSmall, ovrlp, eval)
  !
  ! Purpose:
  ! ========
  !   Diagonalizes the Hamiltonian HamSmall and makes sure that all MPI processes give
  !   the same result. This is done by requiring that the first entry of each vector
  !   is positive.
  !
  ! Calling arguments:
  ! ==================
  !   Input arguments:
  !   ----------------
  !     iproc     process ID
  !     nproc     number of MPI processes
  !     orbs      type describing the physical orbitals psi
  !   Input / Putput arguments
  !     HamSmall  on input: the Hamiltonian
  !               on exit: the eigenvectors
  !   Output arguments
  !     eval      the associated eigenvalues 
  !
  use module_base
  use module_types
  use module_interfaces
  implicit none

  ! Calling arguments
  integer, intent(in) :: iproc, norb
  real(kind=8),dimension(norb, norb),intent(inout) :: HamSmall
  real(kind=8),dimension(norb, norb),intent(in) :: ovrlp
  real(kind=8),dimension(norb),intent(out) :: eval

  ! Local variables
  integer :: lwork, info, istat, iall
  real(kind=8),dimension(:),allocatable :: work
  character(len=*),parameter :: subname='diagonalizeHamiltonian'
  !!real(8),dimension(:,:),pointer :: hamtmp, ovrlptmp, invovrlp, tmpmat, tmpmat2
  !!real(8) :: tt, tt2
  !!integer :: nproc
  !!real(8),dimension(norb,norb) :: kernel

  !!allocate(hamtmp(norb,norb))
  !!allocate(ovrlptmp(norb,norb))
  !!allocate(invovrlp(norb,norb))
  !!allocate(tmpmat(norb,norb))
  !!allocate(tmpmat2(norb,norb))

  !!call mpi_comm_size(mpi_comm_world,nproc,istat)

  !!hamtmp=HamSmall
  !!ovrlptmp=ovrlp
  !!call overlapPowerGeneral(iproc, nproc, 100, -2, -1, norb, ovrlptmp, invovrlp, tt)

  !!call dgemm('n', 'n', norb, norb, norb, 1.d0, invovrlp, norb, hamtmp, norb, 0.d0, tmpmat, norb)
  !!call dgemm('n', 'n', norb, norb, norb, 1.d0, tmpmat, norb, invovrlp, norb, 0.d0, tmpmat2, norb)

  !!lwork=10000
  !!allocate(work(lwork))
  !!call dsyev('v', 'l', norb, tmpmat2, norb, eval, work, lwork, info)
  !!deallocate(work)

  !!ovrlptmp=ovrlp
  !!tmpmat=tmpmat2
  !!call overlapPowerGeneral(iproc, nproc, 100, -2, -1, norb, ovrlptmp, invovrlp, tt)
  !!!call dgemm('n', 'n', norb, norb, norb, 1.d0, invovrlp, norb, tmpmat, norb, 0.d0, tmpmat2, norb)
  !!!if (iproc==0) then
  !!!    do istat=1,norb
  !!!        do iall=1,norb
  !!!            write(200,*) tmpmat2(iall,istat)
  !!!        end do
  !!!    end do
  !!!end if

  !!call dgemm('n', 't', norb, norb, 28, 1.d0, tmpmat2, norb, tmpmat2, norb, 0.d0, kernel, norb)
  !!if (iproc==0) then
  !!    tt=0.d0
  !!    tt2=0.d0
  !!    do istat=1,norb
  !!        do iall=1,norb
  !!            write(300,*) kernel(iall,istat)
  !!            if (istat==iall) tt=tt+kernel(iall,istat)
  !!            tt2=tt2+kernel(iall,istat)*ovrlp(iall,istat)
  !!        end do
  !!    end do
  !!    write(*,*) 'Before: trace(K)',tt
  !!    write(*,*) 'Before: trace(KS)',tt2
  !!end if

  !!call dgemm('n', 'n', norb, norb, norb, 1.d0, invovrlp, norb, kernel, norb, 0.d0, tmpmat, norb)
  !!call dgemm('n', 'n', norb, norb, norb, 1.d0, tmpmat, norb, invovrlp, norb, 0.d0, kernel, norb)
  !!if (iproc==0) then
  !!    tt=0.d0
  !!    tt2=0.d0
  !!    do istat=1,norb
  !!        do iall=1,norb
  !!            write(305,*) kernel(iall,istat)
  !!            if (istat==iall) tt=tt+kernel(iall,istat)
  !!            tt2=tt2+kernel(iall,istat)*ovrlp(iall,istat)
  !!        end do
  !!    end do
  !!    write(*,*) 'After: trace(K)',tt
  !!    write(*,*) 'After: trace(KS)',tt2
  !!end if


  call timing(iproc,'diagonal_seq  ','ON')

  ! DEBUG: print hamiltonian and overlap matrices
  !if (iproc==0) then
  !   open(10)
  !   open(11)
  !   do iorb=1,orbs%norb
  !      do jorb=1,orbs%norb
  !         write(10,*) iorb,jorb,HamSmall(iorb,jorb)
  !         write(11,*) iorb,jorb,ovrlp(iorb,jorb)
  !      end do
  !      write(10,*) ''
  !      write(11,*) ''
  !   end do
  !   close(10)
  !   close(11)
  !end if
  ! DEBUG: print hamiltonian and overlap matrices

  ! Get the optimal work array size
  lwork=-1 
  work = f_malloc(100,id='work')
  call dsygv(1, 'v', 'l', norb, HamSmall(1,1), norb, ovrlp(1,1), norb, eval(1), work(1), lwork, info) 
  lwork=int(work(1))

  ! Deallocate the work array and reallocate it with the optimal size
  call f_free(work)
  work = f_malloc(lwork,id='work')

  ! Diagonalize the Hamiltonian
  call dsygv(1, 'v', 'l', norb, HamSmall(1,1), norb, ovrlp(1,1), norb, eval(1), work(1), lwork, info) 
  if(info/=0)then
    write(*,*) 'ERROR: dsygv in diagonalizeHamiltonian2, info=',info,'N=',norb
  end if
  !!if (iproc==0) then
  !!    do istat=1,norb
  !!        do iall=1,norb
  !!            write(201,*) hamsmall(iall,istat)
  !!        end do
  !!    end do
  !!end if

  call f_free(work)

  call timing(iproc,'diagonal_seq  ','OF')

end subroutine diagonalizeHamiltonian2

subroutine small_to_large_locreg(iproc, npsidim_orbs_small, npsidim_orbs_large, lzdsmall, lzdlarge, &
       orbs, phismall, philarge, to_global)
  use module_base
  use module_types
  implicit none
  
  ! Calling arguments
  integer,intent(in) :: iproc, npsidim_orbs_small, npsidim_orbs_large
  type(local_zone_descriptors),intent(in) :: lzdsmall, lzdlarge
  type(orbitals_data),intent(in) :: orbs
  real(kind=8),dimension(npsidim_orbs_small),intent(in) :: phismall
  real(kind=8),dimension(npsidim_orbs_large),intent(out) :: philarge
  logical,intent(in),optional :: to_global
  
  ! Local variables
  integer :: ists, istl, iorb, ilr, sdim, ldim, nspin
  logical :: global

  if (present(to_global)) then
      global=to_global
  else
      global=.false.
  end if

  call timing(iproc,'small2large','ON') ! lr408t 
  ! No need to put arrays to zero, Lpsi_to_global2 will handle this.
  call to_zero(npsidim_orbs_large, philarge(1))
  ists=1
  istl=1
  do iorb=1,orbs%norbp
      ilr = orbs%inWhichLocreg(orbs%isorb+iorb)
      sdim=lzdsmall%llr(ilr)%wfd%nvctr_c+7*lzdsmall%llr(ilr)%wfd%nvctr_f
      if (global) then
          ldim=lzdsmall%glr%wfd%nvctr_c+7*lzdsmall%glr%wfd%nvctr_f
      else
          ldim=lzdlarge%llr(ilr)%wfd%nvctr_c+7*lzdlarge%llr(ilr)%wfd%nvctr_f
      end if
      nspin=1 !this must be modified later
      if (global) then
          call Lpsi_to_global2(iproc, sdim, ldim, orbs%norb, orbs%nspinor, nspin, lzdsmall%glr, &
               lzdsmall%llr(ilr), phismall(ists), philarge(istl))
      else
          call Lpsi_to_global2(iproc, sdim, ldim, orbs%norb, orbs%nspinor, nspin, lzdlarge%llr(ilr), &
               lzdsmall%llr(ilr), phismall(ists), philarge(istl))
      end if
      !!ists=ists+lzdsmall%llr(ilr)%wfd%nvctr_c+7*lzdsmall%llr(ilr)%wfd%nvctr_f
      !!istl=istl+lzdlarge%llr(ilr)%wfd%nvctr_c+7*lzdlarge%llr(ilr)%wfd%nvctr_f
      ists=ists+sdim
      istl=istl+ldim
  end do
  if(orbs%norbp>0 .and. ists/=npsidim_orbs_small+1) then
      write(*,'(3(a,i0))') 'ERROR on process ',iproc,': ',ists,'=ists /= npsidim_orbs_small+1=',npsidim_orbs_small+1
      stop
  end if
  if(orbs%norbp>0 .and. istl/=npsidim_orbs_large+1) then
      write(*,'(3(a,i0))') 'ERROR on process ',iproc,': ',istl,'=istl /= npsidim_orbs_large+1=',npsidim_orbs_large+1
      stop
  end if
       call timing(iproc,'small2large','OF') ! lr408t 
end subroutine small_to_large_locreg


subroutine large_to_small_locreg(iproc, npsidim_orbs_small, npsidim_orbs_large, lzdsmall, lzdlarge, &
       orbs, philarge, phismall)
  use module_base
  use module_types
  implicit none
  
  ! Calling arguments
  integer,intent(in) :: iproc, npsidim_orbs_small, npsidim_orbs_large
  type(local_zone_descriptors),intent(in) :: lzdsmall, lzdlarge
  type(orbitals_data),intent(in) :: orbs
  real(kind=8),dimension(npsidim_orbs_large),intent(in) :: philarge
  real(kind=8),dimension(npsidim_orbs_small),intent(out) :: phismall
  
  ! Local variables
  integer :: istl, ists, ilr, ldim, gdim, iorb
       call timing(iproc,'large2small','ON') ! lr408t   
  ! Transform back to small locreg
  ! No need to this array to zero, since all values will be filled with a value during the copy.
  !!call to_zero(npsidim_orbs_small, phismall(1))
  ists=1
  istl=1
  do iorb=1,orbs%norbp
      ilr = orbs%inWhichLocreg(orbs%isorb+iorb)
      ldim=lzdsmall%llr(ilr)%wfd%nvctr_c+7*lzdsmall%llr(ilr)%wfd%nvctr_f
      gdim=lzdlarge%llr(ilr)%wfd%nvctr_c+7*lzdlarge%llr(ilr)%wfd%nvctr_f
      call psi_to_locreg2(iproc, ldim, gdim, lzdsmall%llr(ilr), lzdlarge%llr(ilr), &
           philarge(istl:istl+gdim-1), phismall(ists:ists+ldim-1))
      ists=ists+lzdsmall%llr(ilr)%wfd%nvctr_c+7*lzdsmall%llr(ilr)%wfd%nvctr_f
      istl=istl+lzdlarge%llr(ilr)%wfd%nvctr_c+7*lzdlarge%llr(ilr)%wfd%nvctr_f
  end do

  if(orbs%norbp>0 .and. ists/=npsidim_orbs_small+1) stop 'ists/=npsidim_orbs_small+1'
  if(orbs%norbp>0 .and. istl/=npsidim_orbs_large+1) stop 'istl/=npsidim_orbs_large+1'
       call timing(iproc,'large2small','OF') ! lr408t 
end subroutine large_to_small_locreg







subroutine communicate_basis_for_density_collective(iproc, nproc, lzd, npsidim, orbs, lphi, collcom_sr)
  use module_base
  use module_types
  use module_interfaces, except_this_one => communicate_basis_for_density_collective
  use communications, only: transpose_switch_psir, transpose_communicate_psir, transpose_unswitch_psirt
  implicit none
  
  ! Calling arguments
  integer,intent(in) :: iproc, nproc, npsidim
  type(local_zone_descriptors),intent(in) :: lzd
  type(orbitals_data),intent(in) :: orbs
  real(kind=8),dimension(npsidim),intent(in) :: lphi
  type(comms_linear),intent(inout) :: collcom_sr
  
  ! Local variables
  integer :: ist, istr, iorb, iiorb, ilr, istat, iall
  real(kind=8),dimension(:),allocatable :: psir, psirwork, psirtwork
  type(workarr_sumrho) :: w
  character(len=*),parameter :: subname='comm_basis_for_dens_coll'

  call timing(iproc,'commbasis4dens','ON')

  psir = f_malloc(collcom_sr%ndimpsi_c,id='psir')

  ! Allocate the communication buffers for the calculation of the charge density.
  !call allocateCommunicationbufferSumrho(iproc, comsr, subname)
  ! Transform all orbitals to real space.
  ist=1
  istr=1
  do iorb=1,orbs%norbp
      iiorb=orbs%isorb+iorb
      ilr=orbs%inWhichLocreg(iiorb)
      call initialize_work_arrays_sumrho(lzd%Llr(ilr), w)
      call daub_to_isf(lzd%Llr(ilr), w, lphi(ist), psir(istr))
      call deallocate_work_arrays_sumrho(w)
      ist = ist + lzd%Llr(ilr)%wfd%nvctr_c + 7*lzd%Llr(ilr)%wfd%nvctr_f
      istr = istr + lzd%Llr(ilr)%d%n1i*lzd%Llr(ilr)%d%n2i*lzd%Llr(ilr)%d%n3i
  end do
  if(istr/=collcom_sr%ndimpsi_c+1) then
      write(*,'(a,i0,a)') 'ERROR on process ',iproc,' : istr/=collcom_sr%ndimpsi_c+1'
      stop
  end if

  psirwork = f_malloc(collcom_sr%ndimpsi_c,id='psirwork')

  call transpose_switch_psir(collcom_sr, psir, psirwork)

  call f_free(psir)

  psirtwork = f_malloc(collcom_sr%ndimind_c,id='psirtwork')

  call transpose_communicate_psir(iproc, nproc, collcom_sr, psirwork, psirtwork)

  call f_free(psirwork)

  call transpose_unswitch_psirt(collcom_sr, psirtwork, collcom_sr%psit_c)

  call f_free(psirtwork)

  call timing(iproc,'commbasis4dens','OF')

end subroutine communicate_basis_for_density_collective




subroutine DIISorSD(iproc, it, trH, tmbopt, ldiis, alpha, alphaDIIS, lphioldopt, trH_ref, kernel_best, complete_reset)
  use module_base
  use module_types
  use yaml_output
  implicit none
  
  ! Calling arguments
  integer,intent(in) :: iproc, it
  real(kind=8),intent(in) :: trH
  type(DFT_wavefunction),intent(inout) :: tmbopt
  type(localizedDIISParameters),intent(inout) :: ldiis
  real(kind=8),dimension(tmbopt%orbs%norbp),intent(inout) :: alpha, alphaDIIS
  real(kind=8),dimension(max(tmbopt%npsidim_orbs,tmbopt%npsidim_comp)),intent(out):: lphioldopt
  real(kind=8),intent(out) :: trH_ref
  real(kind=8),dimension(tmbopt%linmat%l%nvctr),intent(out) :: kernel_best
  logical,intent(out) :: complete_reset
  
  ! Local variables
  integer :: idsx, ii, offset, istdest, iorb, iiorb, ilr, ncount, istsource
  character(len=2) :: numfail_char
  character(len=10) :: stepsize_char
  

  ! Purpose:
  ! ========
  !   This subroutine decides whether one should use DIIS or variable step size
  !   steepest descent to improve the orbitals. In the beginning we start with DIIS
  !   with history length lin%DIISHistMax. If DIIS becomes unstable, we switch to
  !   steepest descent. If the steepest descent iterations are successful, we switch
  !   back to DIIS, but decrease the DIIS history length by one. However the DIIS
  !   history length is limited to be larger or equal than lin%DIISHistMin.

  ! indicates whether both the support functions and the kernel have been reset
  complete_reset=.false.

  ! history of the energy
  if (ldiis%isx>0) then
      ldiis%energy_hist(ldiis%mis)=trH
  end if
  !!write(*,'(a,10es14.6)') 'ldiis%energy_hist', ldiis%energy_hist

  ! If we swicthed to SD in the previous iteration, reset this flag.
  if(ldiis%switchSD) ldiis%switchSD=.false.
  !if(iproc==0) write(*,'(a,2es15.6,l5)') 'trH, ldiis%trmin, ldiis%resetDIIS', trH, ldiis%trmin, ldiis%resetDIIS

  ! Now come some checks whether the trace is descreasing or not. This further decides
  ! whether we should use DIIS or SD.

  ! Determine wheter the trace is decreasing (as it should) or increasing.
  ! This is done by comparing the current value with diisLIN%energy_min, which is
  ! the minimal value of the trace so far.
  !if(iproc==0) write(*,*) 'trH, ldiis%trmin', trH, ldiis%trmin
  if(trH<=ldiis%trmin+1.d-12*abs(ldiis%trmin) .and. .not.ldiis%resetDIIS) then !1.d-12 is here to tolerate some noise...
      ! Everything ok
      ldiis%trmin=trH
      ldiis%switchSD=.false.
      ldiis%itBest=it
      ldiis%icountSDSatur=ldiis%icountSDSatur+1
      ldiis%icountDIISFailureCons=0
      trH_ref=trH
      call vcopy(tmbopt%linmat%l%nvctr, tmbopt%linmat%kernel_%matrix_compr(1), 1, kernel_best(1), 1)
      !if(iproc==0) write(*,*) 'everything ok, copy last psi...'
      call vcopy(size(tmbopt%psi), tmbopt%psi(1), 1, lphioldopt(1), 1)

      ! If we are using SD (i.e. diisLIN%idsx==0) and the trace has been decreasing
      ! for at least 10 iterations, switch to DIIS. However the history length is decreased.
      if(ldiis%icountSDSatur>=10 .and. ldiis%isx==0 .or. ldiis%immediateSwitchToSD) then
          ldiis%icountSwitch=ldiis%icountSwitch+1
          idsx=max(ldiis%DIISHistMin,ldiis%DIISHistMax-ldiis%icountSwitch)
          if(idsx>0) then
              if(iproc==0) write(*,'(1x,a,i0)') 'switch to DIIS with new history length ', idsx
              ldiis%icountSDSatur=0
              ldiis%icountSwitch=0
              ldiis%icountDIISFailureTot=0
              ldiis%icountDIISFailureCons=0
              ldiis%is=0
              ldiis%switchSD=.false.
              ldiis%trmin=1.d100
              ldiis%trold=1.d100
              alpha=ldiis%alphaSD
              alphaDIIS=ldiis%alphaDIIS
              ldiis%icountDIISFailureTot=0
              ldiis%icountDIISFailureCons=0
              ldiis%immediateSwitchToSD=.false.
          end if
      end if
  else
      ! The trace is growing.
      ! Count how many times this occurs and (if we are using DIIS) switch to SD after 3 
      ! total failures or after 2 consecutive failures.
      if (ldiis%isx>0) then
          ldiis%icountDIISFailureCons=ldiis%icountDIISFailureCons+1
          ldiis%icountDIISFailureTot=ldiis%icountDIISFailureTot+1
      end if
      ldiis%icountSDSatur=0
      if((ldiis%icountDIISFailureCons>=4 .or. ldiis%icountDIISFailureTot>=6 .or. ldiis%resetDIIS) .and. ldiis%isx>0) then
          ! Switch back to SD.
          alpha=ldiis%alphaSD
          if(iproc==0) then
              !if(ldiis%icountDIISFailureCons>=4) write(*,'(1x,a,i0,a,es10.3)') 'DIIS failed ', &
              !    ldiis%icountDIISFailureCons, ' times consecutively. Switch to SD with stepsize', alpha(1)
              write(numfail_char,'(i2.2)') ldiis%icountDIISFailureCons
              write(stepsize_char,'(es10.3)') alpha(1)
              if(ldiis%icountDIISFailureCons>=4) then
                  call yaml_warning('DIIS failed '//numfail_char//' times consecutively. &
                       &Switch to SD with stepsize'//stepsize_char//'.')
                  call yaml_newline()
                  !!write(*,'(1x,a,i0,a,es10.3)') 'DIIS failed ', &
                  !!ldiis%icountDIISFailureCons, ' times consecutively. Switch to SD with stepsize', alpha(1)
              end if
              !!if(ldiis%icountDIISFailureTot>=6) write(*,'(1x,a,i0,a,es10.3)') 'DIIS failed ', &
              !!    ldiis%icountDIISFailureTot, ' times in total. Switch to SD with stepsize', alpha(1)
              if(ldiis%icountDIISFailureTot>=6) then
                  call yaml_warning('DIIS failed '//numfail_char//' times in total. &
                       &Switch to SD with stepsize'//stepsize_char//'.' )
                  call yaml_newline()
              end if
              if(ldiis%resetDIIS) then
                  call yaml_warning('reset DIIS due to flag')
                  call yaml_newline()
                  !write(*,'(1x,a)') 'reset DIIS due to flag'
              end if
              
          end if
          if(ldiis%resetDIIS) then
              ldiis%resetDIIS=.false.
              ldiis%immediateSwitchToSD=.true.
              ldiis%trmin=1.d100
          end if
          ! Otherwise there could be problems due to the orthonormalization (which sligtly increases 
          ! value of the target function)
          ldiis%trmin=1.d100
          ! Try to get back the orbitals of the best iteration. This is possible if
          ! these orbitals are still present in the DIIS history.
          if(it-ldiis%itBest<ldiis%isx) then
              if(iproc==0) then
                  !!if(iproc==0) write(*,'(1x,a,i0,a)')  'Recover the orbitals from iteration ', &
                  !!    ldiis%itBest, ' which are the best so far.'
                  if (iproc==0) then
                      call yaml_map('Take best TMBs from history',ldiis%itBest)
                  end if
              end if
              ii=modulo(ldiis%mis-(it-ldiis%itBest)-1,ldiis%isx)+1
              !if (iproc==0) write(*,*) 'ii',ii
              offset=0
              istdest=1
              !if(iproc==0) write(*,*) 'copy DIIS history psi...'
              do iorb=1,tmbopt%orbs%norbp
                  iiorb=tmbopt%orbs%isorb+iorb
                  ilr=tmbopt%orbs%inWhichLocreg(iiorb)
                  ncount=tmbopt%lzd%llr(ilr)%wfd%nvctr_c+7*tmbopt%lzd%llr(ilr)%wfd%nvctr_f
                  istsource=offset+(ii-1)*ncount+1
                  call vcopy(ncount, ldiis%phiHist(istsource), 1, tmbopt%psi(istdest), 1)
                  call vcopy(ncount, ldiis%phiHist(istsource), 1, lphioldopt(istdest), 1)
                  !if (iproc==0 .and. iorb==1) write(*,*) 'istsource, istdest, val', istsource, istdest, tmbopt%psi(istdest)
                  offset=offset+ldiis%isx*ncount
                  istdest=istdest+ncount
              end do
              trH_ref=ldiis%energy_hist(ii)
              !!if (iproc==0) write(*,*) 'take energy from entry',ii
              call vcopy(tmbopt%linmat%l%nvctr, kernel_best(1), 1, tmbopt%linmat%kernel_%matrix_compr(1), 1)
              !!call vcopy(tmbopt%linmat%l%nvctr, kernel_best(1), 1, tmbopt%linmat%denskern_large%matrix_compr(1), 1)
              complete_reset=.true.
          else
              !if(iproc==0) write(*,*) 'copy last psi...'
              call vcopy(size(tmbopt%psi), tmbopt%psi(1), 1, lphioldopt(1), 1)
              trH_ref=trH
          end if
          ldiis%isx=0
          ldiis%switchSD=.true.
      end if
      ! to indicate that no orthonormalization is required... (CHECK THIS!)
      if(ldiis%isx==0) ldiis%switchSD=.true. 
  end if

end subroutine DIISorSD

subroutine reconstruct_kernel(iproc, nproc, inversion_method, blocksize_dsyev, blocksize_pdgemm, &
           orbs, tmb, overlap_calculated)
  use module_base
  use module_types
  use module_interfaces, except_this_one => reconstruct_kernel
  use communications, only: transpose_localized
  use sparsematrix_base, only: sparsematrix_malloc_ptr, DENSE_FULL, assignment(=)
  use sparsematrix, only: uncompress_matrix
  implicit none

  ! Calling arguments
  integer,intent(in):: iproc, nproc, inversion_method, blocksize_dsyev, blocksize_pdgemm
  type(orbitals_data),intent(in):: orbs
  type(DFT_wavefunction),intent(inout):: tmb
  logical,intent(inout):: overlap_calculated

  ! Local variables
  integer:: istat, iall
  character(len=*),parameter:: subname='reconstruct_kernel'

  !call timing(iproc,'renormCoefComp','ON')

  ! Calculate the overlap matrix between the TMBs.
  if(.not. overlap_calculated) then
     if(.not.tmb%can_use_transposed) then
         if(associated(tmb%psit_c)) then
             call f_free_ptr(tmb%psit_c)
         end if
         if(associated(tmb%psit_f)) then
             call f_free_ptr(tmb%psit_f)
         end if
         tmb%psit_c = f_malloc_ptr(sum(tmb%collcom%nrecvcounts_c),id='tmb%psit_c')
         tmb%psit_f = f_malloc_ptr(7*sum(tmb%collcom%nrecvcounts_f),id='tmb%psit_f')
         call transpose_localized(iproc, nproc, tmb%npsidim_orbs, tmb%orbs, tmb%collcom, &
              tmb%psi, tmb%psit_c, tmb%psit_f, tmb%lzd)
         tmb%can_use_transposed=.true.
     end if
     !call timing(iproc,'renormCoefComp','OF')

     call calculate_overlap_transposed(iproc, nproc, tmb%orbs, tmb%collcom, &
          tmb%psit_c, tmb%psit_c, tmb%psit_f, tmb%psit_f, tmb%linmat%s, tmb%linmat%ovrlp_)
     ! This can then be deleted if the transition to the new type has been completed.
     !tmb%linmat%ovrlp%matrix_compr=tmb%linmat%ovrlp_%matrix_compr

     !call timing(iproc,'renormCoefComp','ON')
     overlap_calculated=.true.
  end if

  tmb%linmat%ovrlp_%matrix = sparsematrix_malloc_ptr(tmb%linmat%s, iaction=DENSE_FULL, id='tmb%linmat%ovrlp_%matrix')
  call uncompress_matrix(iproc, tmb%linmat%s, &
       inmat=tmb%linmat%ovrlp_%matrix_compr, outmat=tmb%linmat%ovrlp_%matrix)
  call reorthonormalize_coeff(iproc, nproc, orbs%norb, blocksize_dsyev, blocksize_pdgemm, inversion_method, &
       tmb%orbs, tmb%linmat%s, tmb%linmat%ks, tmb%linmat%ovrlp_, tmb%coeff, orbs)

  call f_free_ptr(tmb%linmat%ovrlp_%matrix)


  ! Recalculate the kernel
  call calculate_density_kernel(iproc, nproc, .true., orbs, tmb%orbs, tmb%coeff, tmb%linmat%l, tmb%linmat%kernel_)
  !tmb%linmat%denskern_large%matrix_compr = tmb%linmat%kernel_%matrix_compr
  !call transform_sparse_matrix(tmb%linmat%denskern, tmb%linmat%denskern_large, 'large_to_small')

end subroutine reconstruct_kernel

!> Passing sparse ovrlp, but for now assuming ovrlp%matrix will be allocated and filled if using dense
subroutine reorthonormalize_coeff(iproc, nproc, norb, blocksize_dsyev, blocksize_pdgemm, inversion_method, basis_orbs, &
           basis_overlap, KS_overlap, basis_overlap_mat, coeff, orbs)
  use module_base
  use module_types
  use module_interfaces, except_this_one => reorthonormalize_coeff
  use sparsematrix_base, only: sparse_matrix, matrices, matrices_null, &
                         allocate_matrices, deallocate_matrices
  implicit none

  ! Calling arguments
  integer, intent(in) :: iproc, nproc, norb
  integer, intent(in) :: blocksize_dsyev, blocksize_pdgemm, inversion_method
  type(orbitals_data), intent(in) :: basis_orbs   !number of basis functions
  type(sparse_matrix),intent(inout) :: basis_overlap, KS_overlap
  type(matrices),intent(inout) :: basis_overlap_mat
  real(kind=8),dimension(basis_orbs%norb,basis_orbs%norb),intent(inout) :: coeff
  type(orbitals_data), intent(in) :: orbs   !Kohn-Sham orbitals that will be orthonormalized and their parallel distribution
  ! Local variables
  integer :: ierr, istat, iall, ind, iorb, korb, llorb, jorb
  integer :: npts_per_proc, ind_start, ind_end, indc
  real(kind=8), dimension(:,:), allocatable :: coeff_tmp, coefftrans
  real(kind=8), dimension(:,:), pointer :: ovrlp_coeff, ovrlp_coeff2
  real(kind=8),dimension(:,:),pointer :: ovrlp_matrix, inv_ovrlp_matrix
  character(len=*),parameter:: subname='reorthonormalize_coeff'
  type(matrices) :: KS_ovrlp_, inv_ovrlp_
  !integer :: iorb, jorb !DEBUG
  real(kind=8) :: tt, error!, tt2, tt3, ddot   !DEBUG
  !logical :: dense
  integer,parameter :: ALLGATHERV=1, ALLREDUCE=2
  integer, parameter :: communication_strategy=ALLGATHERV
  logical,parameter :: dense=.true.

  call mpi_barrier(bigdft_mpi%mpi_comm, ierr) ! to check timings
  call timing(iproc,'renormCoefCom1','ON')


  !if (present(orbs)) then
  !   communication_strategy=ALLREDUCE
  !else
  !   communication_strategy=ALLGATHERV
  !end if

  ovrlp_coeff = f_malloc_ptr((/ norb, norb /),id='ovrlp_coeff')

  coeff_tmp = f_malloc((/ basis_orbs%norbp, max(norb, 1) /),id='coeff_tmp')

  !!if(iproc==0) then
  !!    write(*,'(a)',advance='no') 'coeff renormalization...'
  !!end if

  !dense=.true.

  KS_ovrlp_ = matrices_null()
  call allocate_matrices(KS_overlap, allocate_full=.true., matname='KS_ovrlp_', mat=KS_ovrlp_)
  inv_ovrlp_ = matrices_null()
  call allocate_matrices(KS_overlap, allocate_full=.true., matname='inv_ovrlp_', mat=inv_ovrlp_)

  if (dense) then
     ! Calculate the overlap matrix among the coefficients with respect to basis_overlap.
     if (basis_orbs%norbp>0) then
         coeff_tmp=0.d0
         call dgemm('n', 'n', basis_orbs%norbp, norb, basis_orbs%norb, 1.d0, basis_overlap_mat%matrix(basis_orbs%isorb+1,1), &
              basis_orbs%norb, coeff(1,1), basis_orbs%norb, 0.d0, coeff_tmp, basis_orbs%norbp)
         call dgemm('t', 'n', norb, norb, basis_orbs%norbp, 1.d0, coeff(basis_orbs%isorb+1,1), &
              basis_orbs%norb, coeff_tmp, basis_orbs%norbp, 0.d0, ovrlp_coeff, norb)
      else
         call to_zero(norb**2,ovrlp_coeff(1,1))
      end if
  else ! sparse - still less efficient than dense, also needs moving to a subroutine

     call to_zero(norb**2, KS_ovrlp_%matrix(1,1))
     npts_per_proc = nint(real(basis_overlap%nvctr + basis_overlap%nfvctr,dp) / real(nproc*2,dp))
     ind_start = 1+iproc*npts_per_proc
     ind_end = (iproc+1)*npts_per_proc
     if (iproc==nproc-1) ind_end = basis_overlap%nvctr!ceiling(0.5d0*real(basis_overlap%nvctr + basis_overlap%nfvctr,dp))

     indc=0
     do ind = 1, basis_overlap%nvctr
        korb = basis_overlap%orb_from_index(1,ind)
        llorb = basis_overlap%orb_from_index(2,ind)
        if (korb<llorb) cycle ! so still only doing half
        indc = indc + 1
        if (indc < ind_start .or. indc > ind_end) cycle

        do iorb=1,norb
             if (llorb==korb) then
                tt=basis_overlap_mat%matrix_compr(ind)*coeff(korb,iorb)
                do jorb=iorb,norb
                    KS_ovrlp_%matrix(jorb,iorb)=KS_ovrlp_%matrix(jorb,iorb) &
                         +coeff(llorb,jorb)*tt
                end do
             else
                do jorb=iorb,norb
                    KS_ovrlp_%matrix(jorb,iorb)=KS_ovrlp_%matrix(jorb,iorb) &
                         +(coeff(llorb,iorb)*coeff(korb,jorb)+coeff(llorb,jorb)*coeff(korb,iorb))&
                         *basis_overlap_mat%matrix_compr(ind)
                end do
             end if
         end do
     end do

     ! use symmetry to calculate other half
     do iorb=1,norb
        do jorb=iorb+1,norb
           KS_ovrlp_%matrix(iorb,jorb) = KS_ovrlp_%matrix(jorb,iorb)
        end do
     end do

  end if !sparse/dense

  if (nproc > 1) then
      call timing(iproc,'renormCoefCom1','OF')
      call timing(iproc,'renormCoefComm','ON')
      call mpiallred(ovrlp_coeff(1,1), norb**2, mpi_sum, bigdft_mpi%mpi_comm)
      call timing(iproc,'renormCoefComm','OF')
      call timing(iproc,'renormCoefCom1','ON')
  end if

  ! Recalculate the kernel.
  !allocate(ovrlp_coeff2(norb,norb), stat=istat)
  !call memocc(istat, ovrlp_coeff2, 'ovrlp_coeff2', subname)

  call timing(iproc,'renormCoefCom1','OF')

  ! Not clean to use twice basis_overlap, but it should not matter as everything
  ! is done using the dense version
  if (norb==orbs%norb) then
      call vcopy(norb**2, ovrlp_coeff(1,1), 1, KS_ovrlp_%matrix(1,1), 1)
      call overlapPowerGeneral(iproc, nproc, inversion_method, -2, &
           blocksize_dsyev, imode=2, ovrlp_smat=KS_overlap, inv_ovrlp_smat=KS_overlap, &
           ovrlp_mat=KS_ovrlp_, inv_ovrlp_mat=inv_ovrlp_, &
           check_accur=.false.)
  else
      ! It is not possible to use the standard parallelization scheme, so do serial
      ovrlp_matrix = f_malloc_ptr((/norb,norb/), id='ovrlp_matrix')
      inv_ovrlp_matrix = f_malloc_ptr((/norb,norb/), id='inv_ovrlp_matrix')
      call vcopy(norb**2, ovrlp_coeff(1,1), 1, ovrlp_matrix(1,1), 1)
      call overlap_minus_one_half_serial(iproc, 1, inversion_method, -2, blocksize_dsyev, &       
           norb, ovrlp_matrix, inv_ovrlp_matrix, check_accur=.false.)

  !    call overlapPowerGeneral(iproc, 1, inversion_method, -2, &
  !         blocksize_dsyev, norb, orbs, imode=2, ovrlp_smat=basis_overlap, inv_ovrlp_smat=basis_overlap, &
  !         ovrlp_mat=basis_overlap_mat, inv_ovrlp_mat=inv_ovrlp, &
  !         check_accur=.false., ovrlp=ovrlp_coeff, inv_ovrlp=ovrlp_coeff2)
  end if

<<<<<<< HEAD
  call timing(iproc,'renormCoefCom2','ON')
=======
  ! should convert this to yaml
  if (iproc==0) print*,'Deviation from unity in reorthonormalize_coeff',error

  if (error>5.0d0.and.orbs%norb==norb) then
     if (iproc==0) print*,'Error in reorthonormalize_coeff too large, reverting to gram-schmidt orthonormalization'
     ! gram-schmidt as too far from orthonormality to use iterative schemes for S^-1/2
     call f_free_ptr(ovrlp_coeff)
     call timing(iproc,'renormCoefCom2','ON')
     call gramschmidt_coeff_trans(iproc,nproc,orbs%norb,basis_orbs,basis_overlap,basis_overlap_mat,coeff)
     call timing(iproc,'renormCoefCom2','OF')
  else
     ! standard lowdin
     ! Not clean to use twice basis_overlap, but it should not matter as everything
     ! is done using the dense version

     inv_ovrlp_ = matrices_null()
     call allocate_matrices(KS_overlap, allocate_full=.true., matname='inv_ovrlp_', mat=inv_ovrlp_)

     if (norb==orbs%norb) then
         if (dense) call vcopy(norb**2, ovrlp_coeff(1,1), 1, KS_ovrlp_%matrix(1,1), 1)
         call overlapPowerGeneral(iproc, nproc, inversion_method, -2, &
              blocksize_dsyev, imode=2, ovrlp_smat=KS_overlap, inv_ovrlp_smat=KS_overlap, &
              ovrlp_mat=KS_ovrlp_, inv_ovrlp_mat=inv_ovrlp_, &
              check_accur=.false.)
     else
         ! It is not possible to use the standard parallelization scheme, so do serial
         ovrlp_matrix = f_malloc_ptr((/norb,norb/), id='ovrlp_matrix')
         inv_ovrlp_matrix = f_malloc_ptr((/norb,norb/), id='inv_ovrlp_matrix')
         call vcopy(norb**2, ovrlp_coeff(1,1), 1, ovrlp_matrix(1,1), 1)
         call overlap_minus_one_half_serial(iproc, 1, inversion_method, -2, blocksize_dsyev, &       
              norb, ovrlp_matrix, inv_ovrlp_matrix, check_accur=.false.)
         call f_free_ptr(ovrlp_matrix)
     !    call overlapPowerGeneral(iproc, 1, inversion_method, -2, &
     !         blocksize_dsyev, norb, orbs, imode=2, ovrlp_smat=basis_overlap, inv_ovrlp_smat=basis_overlap, &
     !         ovrlp_mat=basis_overlap_mat, inv_ovrlp_mat=inv_ovrlp, &
     !         check_accur=.false., ovrlp=ovrlp_coeff, inv_ovrlp=ovrlp_coeff2)
     end if
>>>>>>> b664763c

  call f_free_ptr(ovrlp_coeff)

  ! Build the new linear combinations
  !call dgemm('n', 'n', basis_orbs%norb, orbs%norb, orbs%norb, 1.d0, coeff(1,1), basis_orbs%norb, &
  !     ovrlp_coeff2(1,1), orbs%norb, 0.d0, coeff_tmp(1,1), basis_orbs%norb)
  !call vcopy(basis_orbs%norb*orbs%norb,coeff_tmp(1,1),1,coeff(1,1),1)

  ! Build the new linear combinations - all gather would be better, but allreduce easier for now

  call f_free(coeff_tmp)

  if (communication_strategy==ALLREDUCE) then
     coeff_tmp = f_malloc((/ basis_orbs%norb, orbs%norb /),id='coeff_tmp')

     if (orbs%norbp>0) then
         if (norb==orbs%norb) then
             call dgemm('n', 't', basis_orbs%norb, orbs%norb, orbs%norbp, 1.d0, coeff(1,orbs%isorb+1), basis_orbs%norb, &
                  inv_ovrlp_%matrix(1,orbs%isorb+1), orbs%norb, 0.d0, coeff_tmp(1,1), basis_orbs%norb)
         else
             call dgemm('n', 't', basis_orbs%norb, orbs%norb, orbs%norbp, 1.d0, coeff(1,orbs%isorb+1), basis_orbs%norb, &
                  inv_ovrlp_matrix(1,orbs%isorb+1), orbs%norb, 0.d0, coeff_tmp(1,1), basis_orbs%norb)
         end if
     else
        call to_zero(basis_orbs%norb*orbs%norb, coeff_tmp(1,1))
     end if

     if (nproc > 1) then
         call mpiallred(coeff_tmp(1,1), basis_orbs%norb*orbs%norb, mpi_sum, bigdft_mpi%mpi_comm)
     end if
     call vcopy(basis_orbs%norb*orbs%norb,coeff_tmp(1,1),1,coeff(1,1),1)
  else
     coeff_tmp = f_malloc((/ norb, max(1, basis_orbs%norbp) /),id='coeff_tmp')
     ! need to transpose so we can allgather - NOT VERY ELEGANT
     if (basis_orbs%norbp>0) then
         if (norb==orbs%norb) then
             call dgemm('n', 't', norb, basis_orbs%norbp, norb, 1.d0, inv_ovrlp_%matrix(1,1), norb, &
                 coeff(1+basis_orbs%isorb,1), basis_orbs%norb, 0.d0, coeff_tmp(1,1), norb)
         else
             call dgemm('n', 't', norb, basis_orbs%norbp, norb, 1.d0, inv_ovrlp_matrix(1,1), norb, &
                 coeff(1+basis_orbs%isorb,1), basis_orbs%norb, 0.d0, coeff_tmp(1,1), norb)
         end if
     end if

     coefftrans = f_malloc((/ norb, basis_orbs%norb /),id='coefftrans')

     ! gather together
     if(nproc > 1) then
        call mpi_allgatherv(coeff_tmp(1,1), basis_orbs%norbp*norb, mpi_double_precision, coefftrans(1,1), &
           norb*basis_orbs%norb_par(:,0), norb*basis_orbs%isorb_par, mpi_double_precision, bigdft_mpi%mpi_comm, ierr)
     else
        call vcopy(basis_orbs%norbp*norb,coeff_tmp(1,1),1,coefftrans(1,1),1)
     end if

     ! untranspose coeff
     do iorb=1,norb
        do jorb=1,basis_orbs%norb
           coeff(jorb,iorb) = coefftrans(iorb,jorb)
        end do
     end do
     call f_free(coefftrans)
  end if

  call timing(iproc,'renormCoefCom2','OF')

  !!!DEBUG
  !!! Check normalization
  !!iall=-product(shape(coeff_tmp))*kind(coeff_tmp)
  !!deallocate(coeff_tmp,stat=istat)
  !!call memocc(istat,iall,'coeff_tmp',subname)
  !!allocate(coeff_tmp(basis_orbs%norb,basis_orbs%norb),stat=istat)
  !!call memocc(istat,coeff_tmp,'coeff_tmp',subname)
  !!call dgemm('n', 'n', basis_orbs%norb, basis_orbs%norb, basis_orbs%norb, 1.d0, basis_overlap(1,1), basis_orbs%norb, &
  !!     coeff(1,1), basis_orbs%norb, 0.d0, coeff_tmp(1,1), basis_orbs%norb)
  !!do iorb=1,basis_orbs%norb
  !!    do jorb=1,basis_orbs%norb
  !!        tt=ddot(basis_orbs%norb, coeff(1,iorb), 1, coeff_tmp(1,jorb), 1)
  !!        tt2=ddot(basis_orbs%norb, coeff_tmp(1,iorb), 1, coeff(1,jorb), 1)
  !!        tt3=ddot(basis_orbs%norb, coeff(1,iorb), 1, coeff(1,jorb), 1)
  !!        if(iproc==0) write(200,'(2i6,3es15.5)') iorb, jorb, tt, tt2, tt3
  !!    end do
  !!end do
  !!! END DEBUG

  call deallocate_matrices(KS_ovrlp_)
  call deallocate_matrices(inv_ovrlp_)
  if (norb/=orbs%norb) then
      call f_free_ptr(ovrlp_matrix)
      call f_free_ptr(inv_ovrlp_matrix)
  end if


  !iall=-product(shape(ovrlp_coeff2))*kind(ovrlp_coeff2)
  !deallocate(ovrlp_coeff2,stat=istat)
  !call memocc(istat,iall,'ovrlp_coeff2',subname)

  call f_free(coeff_tmp)

end subroutine reorthonormalize_coeff


!> Estimate the energy change, given by the product of the force and the "displacement" .
subroutine estimate_energy_change(npsidim_orbs, orbs, lzd, psidiff, hpsi_noprecond, delta_energy)
  use module_base
  use module_types
  implicit none

  ! Calling arguments
  integer, intent(in) :: npsidim_orbs
  type(orbitals_data),intent(in) :: orbs
  type(local_zone_descriptors),intent(in) :: lzd
  real(kind=8),dimension(npsidim_orbs),intent(in) :: psidiff, hpsi_noprecond
  real(kind=8),intent(out) :: delta_energy

  ! Local variables
  integer :: ist, iorb, iiorb, ilr, ncount, ierr
  real(kind=8) :: tt, ddot

  ist=1
  delta_energy=0.d0
  do iorb=1,orbs%norbp
      iiorb=orbs%isorb+iorb
      ilr=orbs%inwhichlocreg(iiorb)
      ncount=lzd%llr(ilr)%wfd%nvctr_c+7*lzd%llr(ilr)%wfd%nvctr_f
      tt=ddot(ncount, psidiff(ist), 1, hpsi_noprecond(ist), 1)
      delta_energy=delta_energy+4.0d0*tt
      ist=ist+ncount
  end do

  if (bigdft_mpi%nproc > 1) then
      call mpiallred(delta_energy, 1, mpi_sum, bigdft_mpi%mpi_comm)
  end if

end subroutine estimate_energy_change



subroutine purify_kernel(iproc, nproc, tmb, overlap_calculated, it_shift, it_opt, order_taylor, purification_quickreturn)
  use module_base
  use module_types
  use yaml_output
  use module_interfaces, except_this_one => purify_kernel
  use communications, only: transpose_localized
  use sparsematrix_base, only: sparsematrix_malloc_ptr, DENSE_FULL, assignment(=), matrices, &
                               matrices_null, allocate_matrices, deallocate_matrices
  use sparsematrix, only: compress_matrix, uncompress_matrix
  use foe_base, only: foe_data_get_real
  implicit none

  ! Calling arguments
  integer,intent(in) :: iproc, nproc, order_taylor
  type(DFT_wavefunction),intent(inout):: tmb
  logical,intent(inout):: overlap_calculated
  integer,intent(in) :: it_shift, it_opt
  logical,intent(in) :: purification_quickreturn

  ! Local variables
  integer :: istat, iall, it, lwork, info, iorb, jorb, ierr, jsegstart, jsegend, jseg, jjorb, iiorb
  integer :: ishift
  real(kind=8) :: trace_sparse, alpha, shift
  real(kind=8),dimension(:,:),allocatable :: k, ks, ksk, ksksk, kernel, overlap, kernel_prime
  real(kind=8),dimension(:),allocatable :: eval, work
  character(len=*),parameter :: subname='purify_kernel'
  real(kind=8) :: dnrm2, diff, ddot, tr_KS, chargediff, chargediff_old, error
  logical :: overlap_associated, inv_ovrlp_associated
  real(kind=8),dimension(2) :: bisec_bounds
  logical,dimension(2) :: bisec_bounds_ok
  real(kind=8),dimension(:,:),pointer :: ovrlp_onehalf, ovrlp_minusonehalf
  type(matrices) :: ovrlp_onehalf_, ovrlp_minusonehalf_

  if (purification_quickreturn) then
      if (iproc==0) call yaml_warning('quick return in purification')
      if (iproc==0) call yaml_newline()
      return
  end if

  call f_routine(id='purify_kernel')

  ovrlp_onehalf_ = matrices_null()
  call allocate_matrices(tmb%linmat%l, allocate_full=.true., matname='ovrlp_onehalf_', mat=ovrlp_onehalf_)
  ovrlp_minusonehalf_ = matrices_null()
  call allocate_matrices(tmb%linmat%l, allocate_full=.true., matname='ovrlp_minusonehalf_', mat=ovrlp_minusonehalf_)


  ! Calculate the overlap matrix between the TMBs.
  if(.not. overlap_calculated) then
     if(.not.tmb%can_use_transposed) then
         if(associated(tmb%psit_c)) then
             call f_free_ptr(tmb%psit_c)
         end if
         if(associated(tmb%psit_f)) then
             call f_free_ptr(tmb%psit_f)
         end if
         tmb%psit_c = f_malloc_ptr(sum(tmb%collcom%nrecvcounts_c),id='tmb%psit_c')
         tmb%psit_f = f_malloc_ptr(7*sum(tmb%collcom%nrecvcounts_f),id='tmb%psit_f')
         call transpose_localized(iproc, nproc, tmb%npsidim_orbs, tmb%orbs, tmb%collcom, &
              tmb%psi, tmb%psit_c, tmb%psit_f, tmb%lzd)
         tmb%can_use_transposed=.true.
     end if
     !call timing(iproc,'renormCoefComp','OF')

     call calculate_overlap_transposed(iproc, nproc, tmb%orbs, tmb%collcom, &
          tmb%psit_c, tmb%psit_c, tmb%psit_f, tmb%psit_f, tmb%linmat%s, tmb%linmat%ovrlp_)
     ! This can then be deleted if the transition to the new type has been completed.
     !!tmb%linmat%ovrlp%matrix_compr=tmb%linmat%ovrlp_%matrix_compr

     !call timing(iproc,'renormCoefComp','ON')
     overlap_calculated=.true.
  end if


  tmb%linmat%ovrlp_%matrix = sparsematrix_malloc_ptr(tmb%linmat%s, iaction=DENSE_FULL, id='tmb%linmat%ovrlp_%matrix')
  tmb%linmat%kernel_%matrix=f_malloc_ptr((/tmb%orbs%norb,tmb%orbs%norb/),id='tmb%linmat%kernel_%matrix')
  call uncompress_matrix(iproc,tmb%linmat%s, &
       inmat=tmb%linmat%ovrlp_%matrix_compr, outmat=tmb%linmat%ovrlp_%matrix)
  call uncompress_matrix(iproc, tmb%linmat%l, &
       inmat=tmb%linmat%kernel_%matrix_compr, outmat=tmb%linmat%kernel_%matrix)

  ks=f_malloc((/tmb%orbs%norb,tmb%orbs%norb/))
  ksk=f_malloc((/tmb%orbs%norb,tmb%orbs%norbp/))
  ksksk=f_malloc((/tmb%orbs%norb,tmb%orbs%norb/))
  kernel_prime=f_malloc((/tmb%orbs%norb,tmb%orbs%norb/))

  !ovrlp_onehalf=f_malloc_ptr((/tmb%orbs%norb,tmb%orbs%norb/),id='ovrlp_onehalf')
  !ovrlp_minusonehalf=f_malloc_ptr((/tmb%orbs%norb,tmb%orbs%norb/),id='ovrlp_minusonehalf')




  call timing(iproc,'purify_kernel ','ON') 

  call dscal(tmb%orbs%norb**2, 0.5d0, tmb%linmat%kernel_%matrix, 1)



  !!tmb%linmat%ovrlp_%matrix_compr = tmb%linmat%ovrlp%matrix_compr
  tr_KS=trace_sparse(iproc, nproc, tmb%orbs, tmb%linmat%s, tmb%linmat%l, &
        tmb%linmat%ovrlp_, tmb%linmat%kernel_)
  if (iproc==0) then
      call yaml_map('tr(KS) before purification',tr_KS)
      call yaml_newline
  end if


  alpha=1.d-4
  chargediff=0.d0
  
  !!if (.not.associated(tmb%linmat%inv_ovrlp_large%matrix_compr)) then
  !!    inv_ovrlp_associated=.false.
  !!    !!allocate(tmb%linmat%inv_ovrlp_large%matrix_compr(tmb%linmat%inv_ovrlp_large%nvctr),stat=istat)
  !!    !!call memocc(istat,tmb%linmat%inv_ovrlp_large%matrix_compr,'tmb%linmat%inv_ovrlp_large%matrix_compr',subname)
  !!    tmb%linmat%inv_ovrlp_large%matrix_compr=f_malloc_ptr(tmb%linmat%inv_ovrlp_large%nvctr,&
  !!        id='tmb%linmat%inv_ovrlp_large%matrix_compr')
  !!else
  !!    inv_ovrlp_associated=.true.
  !!end if

  if (it_shift>1) then
      call calculate_overlap_onehalf()
      call to_zero(tmb%orbs%norb**2, kernel_prime(1,1))
      if (tmb%orbs%norbp>0) then
          call dgemm('n', 'n', tmb%orbs%norb, tmb%orbs%norbp, tmb%orbs%norb, &
                     1.d0, tmb%linmat%kernel_%matrix, tmb%orbs%norb, &
                     ovrlp_onehalf_%matrix(1,tmb%orbs%isorb+1), tmb%orbs%norb, &
                     0.d0, ksksk, tmb%orbs%norb) 
          call dgemm('n', 'n', tmb%orbs%norb, tmb%orbs%norbp, tmb%orbs%norb, &
                     1.d0, ovrlp_onehalf_%matrix, tmb%orbs%norb, &
                     ksksk, tmb%orbs%norb, &
                     0.d0, kernel_prime(1,tmb%orbs%isorb+1), tmb%orbs%norb) 
      end if

      if (nproc > 1) then
          call mpiallred(kernel_prime(1,1), tmb%orbs%norb**2, mpi_sum, bigdft_mpi%mpi_comm)
      end if
  end if


  shift=0.d0
  bisec_bounds=0.d0
  bisec_bounds_ok=.false.

  shift_loop: do ishift=1,it_shift

  if (iproc==0) call yaml_newline()
  if (iproc==0) call yaml_map('shift of eigenvalues',shift,fmt='(es10.3)')

  if (iproc==0) call yaml_open_sequence('purification process')

      ! shift the eigenvalues of the density kernel, using ks as temporary variable
      if (shift/=0.d0) then
          if (ishift==1) stop 'eigenvalue shift not allowed for first iteration'
          do iorb=1,tmb%orbs%norb
              do jorb=1,tmb%orbs%norb
                  if (jorb==iorb) then
                      ks(jorb,iorb)=kernel_prime(jorb,iorb)+shift
                  else
                      ks(jorb,iorb)=kernel_prime(jorb,iorb)
                  end if
              end do
          end do
          call to_zero(tmb%orbs%norb**2, tmb%linmat%kernel_%matrix(1,1))
          if (tmb%orbs%norbp>0) then
              call dgemm('n', 'n', tmb%orbs%norb, tmb%orbs%norbp, tmb%orbs%norb, &
                         1.d0, ks, tmb%orbs%norb, &
                         ovrlp_minusonehalf_%matrix(1,tmb%orbs%isorb+1), tmb%orbs%norb, &
                         0.d0, ksksk, tmb%orbs%norb) 
              call dgemm('n', 'n', tmb%orbs%norb, tmb%orbs%norbp, tmb%orbs%norb, &
                         1.d0, ovrlp_minusonehalf_%matrix, tmb%orbs%norb, &
                         ksksk, tmb%orbs%norb, &
                         0.d0, tmb%linmat%kernel_%matrix(1,tmb%orbs%isorb+1), tmb%orbs%norb) 
          end if
    

          if (nproc > 1) then
             call mpiallred(tmb%linmat%kernel_%matrix(1,1), tmb%orbs%norb**2, mpi_sum, bigdft_mpi%mpi_comm)
          end if
      end if


      do it=1,it_opt

          call to_zero(tmb%orbs%norb**2, ks(1,1))
          if (tmb%orbs%norbp>0) then
              call dgemm('n', 'n', tmb%orbs%norb, tmb%orbs%norbp, tmb%orbs%norb, &
                         1.d0, tmb%linmat%kernel_%matrix(1,1), tmb%orbs%norb, &
                         tmb%linmat%ovrlp_%matrix(1,tmb%orbs%isorb+1), tmb%orbs%norb, &
                         0.d0, ks(1,tmb%orbs%isorb+1), tmb%orbs%norb) 
          end if

          if (nproc > 1) then
              call mpiallred(ks(1,1), tmb%orbs%norb**2, mpi_sum, bigdft_mpi%mpi_comm)
          end if

          if (tmb%orbs%norbp>0) then
              call dgemm('n', 'n', tmb%orbs%norb, tmb%orbs%norbp, tmb%orbs%norb, &
                         1.d0, ks(1,1), tmb%orbs%norb, &
                         tmb%linmat%kernel_%matrix(1,tmb%orbs%isorb+1), tmb%orbs%norb, &
                         0.d0, ksk(1,1), tmb%orbs%norb)
          end if
          if (tmb%orbs%norbp>0) then
              call dgemm('n', 'n', tmb%orbs%norb, tmb%orbs%norbp, tmb%orbs%norb, 1.d0, ks(1,1), tmb%orbs%norb, &
                         ksk(1,1), tmb%orbs%norb, 0.d0, ksksk(1,1), tmb%orbs%norb)
          end if


          diff=0.d0
          do iorb=tmb%orbs%isorb+1,tmb%orbs%isorb+tmb%orbs%norbp
              iiorb=iorb-tmb%orbs%isorb
              jsegstart=tmb%linmat%l%istsegline(iorb)
              if (iorb<tmb%orbs%norb) then
                  jsegend=tmb%linmat%l%istsegline(iorb+1)-1
              else
                  jsegend=tmb%linmat%l%nseg
              end if
              do jseg=jsegstart,jsegend
                  do jorb=tmb%linmat%l%keyg(1,jseg),tmb%linmat%l%keyg(2,jseg)
                      jjorb=jorb-(iorb-1)*tmb%orbs%norb
                      diff = diff + (ksk(jjorb,iiorb)-tmb%linmat%kernel_%matrix(jjorb,iorb))**2
                  end do
              end do
          end do

          call compress_matrix(iproc,tmb%linmat%l, &
               inmat=tmb%linmat%kernel_%matrix, outmat=tmb%linmat%kernel_%matrix_compr)
          !!tmb%linmat%ovrlp_%matrix_compr = tmb%linmat%ovrlp%matrix_compr
          tr_KS=trace_sparse(iproc, nproc, tmb%orbs, tmb%linmat%s, tmb%linmat%l, &
                tmb%linmat%ovrlp_, tmb%linmat%kernel_)
          chargediff=2.d0*tr_KS-foe_data_get_real(tmb%foe_obj,"charge")

          if (nproc > 1) then
              call mpiallred(diff, 1, mpi_sum, bigdft_mpi%mpi_comm)
          end if

          diff=sqrt(diff)
          if (iproc==0) then
              call yaml_newline()
              call yaml_sequence(advance='no')
              call yaml_open_map(flow=.true.)
              call yaml_map('iter',it)
              call yaml_map('diff from idempotency',diff,fmt='(es9.3)')
              call yaml_map('charge diff',chargediff,fmt='(es10.3)')
              !call yaml_map('alpha',alpha,fmt='(es8.2)')
              call yaml_close_map()
          end if

          call to_zero(tmb%orbs%norb**2, tmb%linmat%kernel_%matrix(1,1))
          do iorb=1,tmb%orbs%norbp
              iiorb=iorb+tmb%orbs%isorb
              do jorb=1,tmb%orbs%norb
                  tmb%linmat%kernel_%matrix(jorb,iiorb) = 3.d0*ksk(jorb,iorb) - 2.d0*ksksk(jorb,iorb)
              end do
          end do

          if (nproc > 1) then
              call mpiallred(tmb%linmat%kernel_%matrix(1,1), tmb%orbs%norb**2, mpi_sum, bigdft_mpi%mpi_comm)
          end if

          if (diff<1.d-10) exit

      end do

      call compress_matrix(iproc,tmb%linmat%l, &
           inmat=tmb%linmat%kernel_%matrix, outmat=tmb%linmat%kernel_%matrix_compr)
      !!tmb%linmat%ovrlp_%matrix_compr = tmb%linmat%ovrlp%matrix_compr
      tr_KS=trace_sparse(iproc, nproc, tmb%orbs, tmb%linmat%s, tmb%linmat%l, &
            tmb%linmat%ovrlp_, tmb%linmat%kernel_)
      chargediff=2.d0*tr_KS-foe_data_get_real(tmb%foe_obj,"charge")

      if (iproc==0) call yaml_close_sequence

      if (abs(chargediff)<1.d-6) exit shift_loop

      if (chargediff>0) then
          ! make this the new upper bound for the bisection
          bisec_bounds(2)=shift
          ! choose new shift, based on whether the lower bound is known or not
          if (bisec_bounds_ok(1)) then
              shift=0.5d0*(bisec_bounds(1)+bisec_bounds(2))
          else
              shift=bisec_bounds(2)-0.01d0
          end if
          bisec_bounds_ok(2)=.true.
      end if
      if (chargediff<0) then
          ! make this the new lower bound for the bisection
          bisec_bounds(1)=shift
          ! choose new shift, based on whether the upper bound is known or not
          if (bisec_bounds_ok(2)) then
              shift=0.5d0*(bisec_bounds(1)+bisec_bounds(2))
          else
              shift=bisec_bounds(1)+0.01d0
          end if
          bisec_bounds_ok(1)=.true.
      end if



  end do shift_loop

  !if (iproc==0) call yaml_close_sequence

  call dscal(tmb%orbs%norb**2, 2.0d0, tmb%linmat%kernel_%matrix, 1)

  call timing(iproc,'purify_kernel ','OF') 

  !call f_free(k)
  call f_free(ks)
  call f_free(ksk)
  call f_free(ksksk)
  call f_free(kernel_prime)

  !call f_free_ptr(ovrlp_onehalf)
  !call f_free_ptr(ovrlp_minusonehalf)

  !if (.not.inv_ovrlp_associated) then
  !    call f_free_ptr(tmb%linmat%inv_ovrlp_large%matrix_compr)
  !end if


  call compress_matrix(iproc, tmb%linmat%l, inmat=tmb%linmat%kernel_%matrix, outmat=tmb%linmat%kernel_%matrix_compr)

  !!tmb%linmat%ovrlp_%matrix_compr = tmb%linmat%ovrlp%matrix_compr
  tr_KS=trace_sparse(iproc, nproc, tmb%orbs, tmb%linmat%s, tmb%linmat%l, &
        tmb%linmat%ovrlp_, tmb%linmat%kernel_)
  if (iproc==0) then
      call yaml_newline()
      call yaml_map('tr(KS) after purification',tr_KS)
  end if


  call f_free_ptr(tmb%linmat%ovrlp_%matrix)
  call f_free_ptr(tmb%linmat%kernel_%matrix)

  call deallocate_matrices(ovrlp_onehalf_)
  call deallocate_matrices(ovrlp_minusonehalf_)

  call f_release_routine()



      contains

        subroutine calculate_overlap_onehalf()
          ! Taylor approximation of S^1/2 and S^-1/2 up to higher order

          call overlapPowerGeneral(iproc, nproc, order_taylor, 2, -1, &
               imode=2, ovrlp_smat=tmb%linmat%s, inv_ovrlp_smat=tmb%linmat%l, &
               ovrlp_mat=tmb%linmat%ovrlp_, inv_ovrlp_mat=ovrlp_onehalf_, check_accur=.true., &
               error=error)
          call overlapPowerGeneral(iproc, nproc, order_taylor, -2, -1, &
               imode=2, ovrlp_smat=tmb%linmat%s, inv_ovrlp_smat=tmb%linmat%l, &
               ovrlp_mat=tmb%linmat%ovrlp_, inv_ovrlp_mat=ovrlp_minusonehalf_, check_accur=.true., &
               error=error)
          if (iproc==0) then
              call yaml_map('error of S^-1/2',error,fmt='(es9.2)')
          end if
      end subroutine calculate_overlap_onehalf

end subroutine purify_kernel



subroutine get_KS_residue(iproc, nproc, tmb, KSorbs, hpsit_c, hpsit_f, KSres)
  use module_base
  use module_types
  use module_interfaces, except_this_one => get_KS_residue
  use sparsematrix_base, only: sparse_matrix, sparse_matrix_null, deallocate_sparse_matrix, &
                               matrices_null, allocate_matrices, deallocate_matrices, &
                               sparsematrix_malloc_ptr, DENSE_FULL, assignment(=)
  use sparsematrix, only: uncompress_matrix
  implicit none

  ! Calling arguments
  integer,intent(in) :: iproc, nproc
  type(DFT_wavefunction) :: tmb
  type(orbitals_data),intent(in) :: KSorbs
  real(kind=8),dimension(tmb%ham_descr%collcom%ndimind_c),intent(in) :: hpsit_c
  real(kind=8),dimension(7*tmb%ham_descr%collcom%ndimind_f),intent(in) :: hpsit_f
  real(kind=8),intent(out) :: KSres

  ! Local variables
  integer :: iorb, istat, ierr,  jorb
  real(kind=8) :: norbtot, scale_factor
  type(matrices) :: gradmat 
  real(kind=8),dimension(:,:),allocatable ::KH, KHKH, Kgrad
  character(len=*),parameter :: subname='get_KS_residue'

  call f_routine(id='get_KS_residue')
 
  !call nullify_sparse_matrix(gradmat)
  gradmat=matrices_null()
  call allocate_matrices(tmb%linmat%m, allocate_full=.true., &
       matname='gradmat', mat=gradmat)

  call calculate_overlap_transposed(iproc, nproc, tmb%orbs, tmb%ham_descr%collcom, &
       hpsit_c, hpsit_c, hpsit_f, hpsit_f, tmb%linmat%m, gradmat)


  !gradmat%matrix=f_malloc_ptr((/tmb%orbs%norb,tmb%orbs%norb/),id='gradmat%matrix')
  tmb%linmat%ham_%matrix = sparsematrix_malloc_ptr(tmb%linmat%m, iaction=DENSE_FULL, id='tmb%linmat%ham_%matrix')
  tmb%linmat%kernel_%matrix = sparsematrix_malloc_ptr(tmb%linmat%l, iaction=DENSE_FULL, id='tmb%linmat%kernel_%matrix')
  call uncompress_matrix(iproc, tmb%linmat%m, inmat=gradmat%matrix_compr, outmat=gradmat%matrix)
  call uncompress_matrix(iproc, tmb%linmat%m, &
       inmat=tmb%linmat%ham_%matrix_compr, outmat=tmb%linmat%ham_%matrix)
  call uncompress_matrix(iproc, tmb%linmat%l, inmat=tmb%linmat%kernel_%matrix_compr, outmat=tmb%linmat%kernel_%matrix)
  KH=f_malloc0((/tmb%orbs%norb,tmb%orbs%norb/),id='KH')
  KHKH=f_malloc0((/tmb%orbs%norb,tmb%orbs%norb/),id='KHKH')

  ! scale_factor takes into account the occupancies which are present in the kernel
  if (KSorbs%nspin==1) then
      ! closed shell, i.e. factor 2 is included in the kernel
      scale_factor=0.5d0
  else
      scale_factor=1.0d0
  end if

  !!KHKH=0.d0
  !!call dgemm('n', 'n', tmb%orbs%norbp, tmb%orbs%norb, tmb%orbs%norb, 1.0d0, tmb%linmat%denskern%matrix, &
  !!     tmb%orbs%norb, tmb%linmat%ham%matrix, tmb%orbs%norb, 0.d0, KH, tmb%orbs%norb)
  !!call dgemm('n', 't', tmb%orbs%norbp, tmb%orbs%norbp, tmb%orbs%norb, scale_factor, KH, &
  !!     tmb%orbs%norb, KH, tmb%orbs%norb, 0.d0, KHKH, tmb%orbs%norb)
  !!call mpiallred(KHKH(1,1), tmb%orbs%norb, mpi_sum, bigdft_mpi%mpi_comm, ierr)
  !!call dgemm('n', 'n', tmb%orbs%norb, tmb%orbs%norb, tmb%orbs%norb, 1.0d0, tmb%linmat%denskern%matrix, &
  !!     tmb%orbs%norb, gradmat%matrix, tmb%orbs%norb, 0.d0, Kgrad, tmb%orbs%norb)

  call timing(iproc,'ks_residue','ON')
  ! Parallelized version
  if (tmb%orbs%norbp>0) then
      call dgemm('n', 'n', tmb%orbs%norb, tmb%orbs%norbp, tmb%orbs%norb, 1.0d0, tmb%linmat%kernel_%matrix, &
           tmb%orbs%norb, tmb%linmat%ham_%matrix(1,tmb%orbs%isorb+1), tmb%orbs%norb, &
           0.d0, KH(1,tmb%orbs%isorb+1), tmb%orbs%norb)
  end if

  if (nproc > 1) then
      call mpiallred(KH(1,1), tmb%orbs%norb**2, mpi_sum, bigdft_mpi%mpi_comm)
  end if

  if (tmb%orbs%norbp>0) then
      call dgemm('n', 'n', tmb%orbs%norb, tmb%orbs%norbp, tmb%orbs%norb, scale_factor, KH, &
           tmb%orbs%norb, KH(1,tmb%orbs%isorb+1), tmb%orbs%norb, &
           0.d0, KHKH(1,tmb%orbs%isorb+1), tmb%orbs%norb)
  end if

  if (nproc > 1) then
      call mpiallred(KHKH(1,1), tmb%orbs%norb**2, mpi_sum, bigdft_mpi%mpi_comm)
  end if
  call f_free(KH)
  Kgrad=f_malloc0((/tmb%orbs%norb,tmb%orbs%norb/),id='Kgrad')
  if (tmb%orbs%norbp>0) then
      call dgemm('n', 'n', tmb%orbs%norb, tmb%orbs%norbp, tmb%orbs%norb, 1.0d0, tmb%linmat%kernel_%matrix, &
           tmb%orbs%norb, gradmat%matrix(1,tmb%orbs%isorb+1), tmb%orbs%norb, &
           0.d0, Kgrad(1,tmb%orbs%isorb+1), tmb%orbs%norb)
  end if

  if (nproc > 1) then
      call mpiallred(Kgrad(1,1), tmb%orbs%norb**2, mpi_sum, bigdft_mpi%mpi_comm)
  end if

  !!if (iproc==0) then
  !!  do iorb=1,tmb%orbs%norb
  !!    do jorb=1,tmb%orbs%norb
  !!      write(200,*) iorb, jorb, KHKH(jorb,iorb), Kgrad(jorb,iorb)
  !!    end do
  !!  end do
  !!end if

  !!! Sequential version
  !!call dgemm('n', 'n', tmb%orbs%norb, tmb%orbs%norb, tmb%orbs%norb, 1.0d0, tmb%linmat%denskern%matrix, &
  !!     tmb%orbs%norb, tmb%linmat%ham%matrix(1,1), tmb%orbs%norb, 0.d0, KH, tmb%orbs%norb)
  !!call dgemm('n', 'n', tmb%orbs%norb, tmb%orbs%norb, tmb%orbs%norb, scale_factor, KH, &
  !!     tmb%orbs%norb, KH(1,1), tmb%orbs%norb, 0.d0, KHKH, tmb%orbs%norb)
  !!call dgemm('n', 'n', tmb%orbs%norb, tmb%orbs%norb, tmb%orbs%norb, 1.0d0, tmb%linmat%denskern%matrix, &
  !!     tmb%orbs%norb, gradmat%matrix(1,1), tmb%orbs%norb, 0.d0, Kgrad, tmb%orbs%norb)
  !!if (iproc==0) then
  !!  do iorb=1,tmb%orbs%norb
  !!    do jorb=1,tmb%orbs%norb
  !!      write(201,*) iorb, jorb, KHKH(jorb,iorb), Kgrad(jorb,iorb)
  !!    end do
  !!  end do
  !!end if


  norbtot=0.d0
  do iorb=1,KSorbs%norb
      norbtot=norbtot+KSorbs%occup(iorb)
  end do

  KSres=0.d0
  do iorb=1,tmb%orbs%norb
      KSres=KSres+Kgrad(iorb,iorb)-KHKH(iorb,iorb)
  end do
  KSres=sqrt(KSres/norbtot)
  !!if (iproc==0) write(*,*) 'KSgrad',sqrt(KSgrad/norbtot)
  call timing(iproc,'ks_residue','OF')

  !call f_free_ptr(gradmat%matrix)
  call f_free_ptr(tmb%linmat%ham_%matrix)
  call f_free_ptr(tmb%linmat%kernel_%matrix)
  !call f_free_ptr(gradmat%matrix_compr)
  call deallocate_matrices(gradmat)


  call f_free(KHKH)
  call f_free(Kgrad)

  call f_release_routine()

end subroutine get_KS_residue
<|MERGE_RESOLUTION|>--- conflicted
+++ resolved
@@ -1842,7 +1842,7 @@
   integer :: ierr, istat, iall, ind, iorb, korb, llorb, jorb
   integer :: npts_per_proc, ind_start, ind_end, indc
   real(kind=8), dimension(:,:), allocatable :: coeff_tmp, coefftrans
-  real(kind=8), dimension(:,:), pointer :: ovrlp_coeff, ovrlp_coeff2
+  real(kind=8), dimension(:,:), pointer :: ovrlp_coeff
   real(kind=8),dimension(:,:),pointer :: ovrlp_matrix, inv_ovrlp_matrix
   character(len=*),parameter:: subname='reorthonormalize_coeff'
   type(matrices) :: KS_ovrlp_, inv_ovrlp_
@@ -1852,6 +1852,7 @@
   integer,parameter :: ALLGATHERV=1, ALLREDUCE=2
   integer, parameter :: communication_strategy=ALLGATHERV
   logical,parameter :: dense=.true.
+  logical,parameter :: check_accuracy=.false.
 
   call mpi_barrier(bigdft_mpi%mpi_comm, ierr) ! to check timings
   call timing(iproc,'renormCoefCom1','ON')
@@ -1865,8 +1866,6 @@
 
   ovrlp_coeff = f_malloc_ptr((/ norb, norb /),id='ovrlp_coeff')
 
-  coeff_tmp = f_malloc((/ basis_orbs%norbp, max(norb, 1) /),id='coeff_tmp')
-
   !!if(iproc==0) then
   !!    write(*,'(a)',advance='no') 'coeff renormalization...'
   !!end if
@@ -1875,13 +1874,13 @@
 
   KS_ovrlp_ = matrices_null()
   call allocate_matrices(KS_overlap, allocate_full=.true., matname='KS_ovrlp_', mat=KS_ovrlp_)
-  inv_ovrlp_ = matrices_null()
-  call allocate_matrices(KS_overlap, allocate_full=.true., matname='inv_ovrlp_', mat=inv_ovrlp_)
 
   if (dense) then
+     coeff_tmp=f_malloc((/basis_orbs%norbp,max(norb,1)/), id='coeff_tmp')
+
      ! Calculate the overlap matrix among the coefficients with respect to basis_overlap.
      if (basis_orbs%norbp>0) then
-         coeff_tmp=0.d0
+         !coeff_tmp=0.d0
          call dgemm('n', 'n', basis_orbs%norbp, norb, basis_orbs%norb, 1.d0, basis_overlap_mat%matrix(basis_orbs%isorb+1,1), &
               basis_orbs%norb, coeff(1,1), basis_orbs%norb, 0.d0, coeff_tmp, basis_orbs%norbp)
          call dgemm('t', 'n', norb, norb, basis_orbs%norbp, 1.d0, coeff(basis_orbs%isorb+1,1), &
@@ -1889,7 +1888,10 @@
       else
          call to_zero(norb**2,ovrlp_coeff(1,1))
       end if
+
+      call f_free(coeff_tmp)
   else ! sparse - still less efficient than dense, also needs moving to a subroutine
+     !also a problem with sparse at the moment - result not stored in correct arrays/allreduce etc
 
      call to_zero(norb**2, KS_ovrlp_%matrix(1,1))
      npts_per_proc = nint(real(basis_overlap%nvctr + basis_overlap%nfvctr,dp) / real(nproc*2,dp))
@@ -1939,37 +1941,16 @@
       call timing(iproc,'renormCoefCom1','ON')
   end if
 
-  ! Recalculate the kernel.
-  !allocate(ovrlp_coeff2(norb,norb), stat=istat)
-  !call memocc(istat, ovrlp_coeff2, 'ovrlp_coeff2', subname)
-
+  ! Recalculate the coefficients
   call timing(iproc,'renormCoefCom1','OF')
 
-  ! Not clean to use twice basis_overlap, but it should not matter as everything
-  ! is done using the dense version
+  ! check whether this routine will be stable
   if (norb==orbs%norb) then
-      call vcopy(norb**2, ovrlp_coeff(1,1), 1, KS_ovrlp_%matrix(1,1), 1)
-      call overlapPowerGeneral(iproc, nproc, inversion_method, -2, &
-           blocksize_dsyev, imode=2, ovrlp_smat=KS_overlap, inv_ovrlp_smat=KS_overlap, &
-           ovrlp_mat=KS_ovrlp_, inv_ovrlp_mat=inv_ovrlp_, &
-           check_accur=.false.)
+     call deviation_from_unity_parallel(iproc, nproc, orbs%norb, orbs%norbp, orbs%isorb, ovrlp_coeff(1,orbs%isorb+1), error)
   else
-      ! It is not possible to use the standard parallelization scheme, so do serial
-      ovrlp_matrix = f_malloc_ptr((/norb,norb/), id='ovrlp_matrix')
-      inv_ovrlp_matrix = f_malloc_ptr((/norb,norb/), id='inv_ovrlp_matrix')
-      call vcopy(norb**2, ovrlp_coeff(1,1), 1, ovrlp_matrix(1,1), 1)
-      call overlap_minus_one_half_serial(iproc, 1, inversion_method, -2, blocksize_dsyev, &       
-           norb, ovrlp_matrix, inv_ovrlp_matrix, check_accur=.false.)
-
-  !    call overlapPowerGeneral(iproc, 1, inversion_method, -2, &
-  !         blocksize_dsyev, norb, orbs, imode=2, ovrlp_smat=basis_overlap, inv_ovrlp_smat=basis_overlap, &
-  !         ovrlp_mat=basis_overlap_mat, inv_ovrlp_mat=inv_ovrlp, &
-  !         check_accur=.false., ovrlp=ovrlp_coeff, inv_ovrlp=ovrlp_coeff2)
-  end if
-
-<<<<<<< HEAD
-  call timing(iproc,'renormCoefCom2','ON')
-=======
+     call deviation_from_unity_parallel(iproc, 1, norb, norb, 0, ovrlp_coeff(1,1), error)    
+  end if
+
   ! should convert this to yaml
   if (iproc==0) print*,'Deviation from unity in reorthonormalize_coeff',error
 
@@ -2007,104 +1988,115 @@
      !         ovrlp_mat=basis_overlap_mat, inv_ovrlp_mat=inv_ovrlp, &
      !         check_accur=.false., ovrlp=ovrlp_coeff, inv_ovrlp=ovrlp_coeff2)
      end if
->>>>>>> b664763c
-
-  call f_free_ptr(ovrlp_coeff)
-
-  ! Build the new linear combinations
-  !call dgemm('n', 'n', basis_orbs%norb, orbs%norb, orbs%norb, 1.d0, coeff(1,1), basis_orbs%norb, &
-  !     ovrlp_coeff2(1,1), orbs%norb, 0.d0, coeff_tmp(1,1), basis_orbs%norb)
-  !call vcopy(basis_orbs%norb*orbs%norb,coeff_tmp(1,1),1,coeff(1,1),1)
-
-  ! Build the new linear combinations - all gather would be better, but allreduce easier for now
-
-  call f_free(coeff_tmp)
-
-  if (communication_strategy==ALLREDUCE) then
-     coeff_tmp = f_malloc((/ basis_orbs%norb, orbs%norb /),id='coeff_tmp')
-
-     if (orbs%norbp>0) then
-         if (norb==orbs%norb) then
-             call dgemm('n', 't', basis_orbs%norb, orbs%norb, orbs%norbp, 1.d0, coeff(1,orbs%isorb+1), basis_orbs%norb, &
-                  inv_ovrlp_%matrix(1,orbs%isorb+1), orbs%norb, 0.d0, coeff_tmp(1,1), basis_orbs%norb)
-         else
-             call dgemm('n', 't', basis_orbs%norb, orbs%norb, orbs%norbp, 1.d0, coeff(1,orbs%isorb+1), basis_orbs%norb, &
-                  inv_ovrlp_matrix(1,orbs%isorb+1), orbs%norb, 0.d0, coeff_tmp(1,1), basis_orbs%norb)
-         end if
+
+     call timing(iproc,'renormCoefCom2','ON')
+
+     call f_free_ptr(ovrlp_coeff)
+
+     ! Build the new linear combinations
+     if (communication_strategy==ALLREDUCE) then
+        coeff_tmp=f_malloc((/basis_orbs%norb,orbs%norb/), id='coeff_tmp')
+
+        if (orbs%norbp>0) then
+            if (norb==orbs%norb) then
+                call dgemm('n', 't', basis_orbs%norb, orbs%norb, orbs%norbp, 1.d0, coeff(1,orbs%isorb+1), basis_orbs%norb, &
+                     inv_ovrlp_%matrix(1,orbs%isorb+1), orbs%norb, 0.d0, coeff_tmp(1,1), basis_orbs%norb)
+            else !surely this isn't correct??
+                call dgemm('n', 't', basis_orbs%norb, orbs%norb, orbs%norbp, 1.d0, coeff(1,orbs%isorb+1), basis_orbs%norb, &
+                     inv_ovrlp_matrix(1,orbs%isorb+1), orbs%norb, 0.d0, coeff_tmp(1,1), basis_orbs%norb)
+            end if
+        else
+           call to_zero(basis_orbs%norb*orbs%norb, coeff_tmp(1,1))
+        end if
+
+        if (nproc > 1) then
+           call mpiallred(coeff_tmp(1,1), basis_orbs%norb*orbs%norb, mpi_sum, bigdft_mpi%mpi_comm)
+        end if
+        call vcopy(basis_orbs%norb*orbs%norb,coeff_tmp(1,1),1,coeff(1,1),1)
      else
-        call to_zero(basis_orbs%norb*orbs%norb, coeff_tmp(1,1))
+        coeff_tmp=f_malloc((/norb,max(1,basis_orbs%norbp)/), id='coeff_tmp')
+        ! need to transpose so we can allgather - NOT VERY ELEGANT
+        if (basis_orbs%norbp>0) then
+            if (norb==orbs%norb) then
+                call dgemm('n', 't', norb, basis_orbs%norbp, norb, 1.d0, inv_ovrlp_%matrix(1,1), norb, &
+                    coeff(1+basis_orbs%isorb,1), basis_orbs%norb, 0.d0, coeff_tmp(1,1), norb)
+            else
+                call dgemm('n', 't', norb, basis_orbs%norbp, norb, 1.d0, inv_ovrlp_matrix(1,1), norb, &
+                    coeff(1+basis_orbs%isorb,1), basis_orbs%norb, 0.d0, coeff_tmp(1,1), norb)
+            end if
+        end if
+
+        coefftrans=f_malloc((/norb,basis_orbs%norb/), id='coefftrans')
+
+        ! gather together
+        if(nproc > 1) then
+           call mpi_allgatherv(coeff_tmp(1,1), basis_orbs%norbp*norb, mpi_double_precision, coefftrans(1,1), &
+              norb*basis_orbs%norb_par(:,0), norb*basis_orbs%isorb_par, mpi_double_precision, bigdft_mpi%mpi_comm, ierr)
+        else
+           call vcopy(basis_orbs%norbp*norb,coeff_tmp(1,1),1,coefftrans(1,1),1)
+        end if
+
+        ! untranspose coeff
+        !$omp parallel do default(private) shared(coeff,coefftrans,norb,basis_orbs)
+        do iorb=1,norb
+           do jorb=1,basis_orbs%norb
+              coeff(jorb,iorb) = coefftrans(iorb,jorb)
+           end do
+        end do
+        !$omp end parallel do
+
+        call f_free(coefftrans)
      end if
 
-     if (nproc > 1) then
-         call mpiallred(coeff_tmp(1,1), basis_orbs%norb*orbs%norb, mpi_sum, bigdft_mpi%mpi_comm)
+     call timing(iproc,'renormCoefCom2','OF')
+
+     call deallocate_matrices(inv_ovrlp_)
+     if (norb/=orbs%norb) then
+         call f_free_ptr(inv_ovrlp_matrix)
      end if
-     call vcopy(basis_orbs%norb*orbs%norb,coeff_tmp(1,1),1,coeff(1,1),1)
-  else
-     coeff_tmp = f_malloc((/ norb, max(1, basis_orbs%norbp) /),id='coeff_tmp')
-     ! need to transpose so we can allgather - NOT VERY ELEGANT
+
+     call f_free(coeff_tmp)
+  end if
+
+  if (check_accuracy) then
+     ovrlp_coeff=f_malloc_ptr((/norb,norb/), id='ovrlp_coeff')
+     coeff_tmp=f_malloc((/basis_orbs%norbp,max(norb,1)/), id='coeff_tmp')
+     ! Calculate the overlap matrix among the coefficients with respect to basis_overlap.
      if (basis_orbs%norbp>0) then
-         if (norb==orbs%norb) then
-             call dgemm('n', 't', norb, basis_orbs%norbp, norb, 1.d0, inv_ovrlp_%matrix(1,1), norb, &
-                 coeff(1+basis_orbs%isorb,1), basis_orbs%norb, 0.d0, coeff_tmp(1,1), norb)
-         else
-             call dgemm('n', 't', norb, basis_orbs%norbp, norb, 1.d0, inv_ovrlp_matrix(1,1), norb, &
-                 coeff(1+basis_orbs%isorb,1), basis_orbs%norb, 0.d0, coeff_tmp(1,1), norb)
-         end if
+        coeff_tmp=0.d0
+        call dgemm('n', 'n', basis_orbs%norbp, norb, basis_orbs%norb, 1.d0, basis_overlap_mat%matrix(basis_orbs%isorb+1,1), &
+             basis_orbs%norb, coeff(1,1), basis_orbs%norb, 0.d0, coeff_tmp, basis_orbs%norbp)
+        call dgemm('t', 'n', norb, norb, basis_orbs%norbp, 1.d0, coeff(basis_orbs%isorb+1,1), &
+             basis_orbs%norb, coeff_tmp, basis_orbs%norbp, 0.d0, ovrlp_coeff, norb)
+     else
+        call to_zero(norb**2,ovrlp_coeff(1,1))
      end if
 
-     coefftrans = f_malloc((/ norb, basis_orbs%norb /),id='coefftrans')
-
-     ! gather together
-     if(nproc > 1) then
-        call mpi_allgatherv(coeff_tmp(1,1), basis_orbs%norbp*norb, mpi_double_precision, coefftrans(1,1), &
-           norb*basis_orbs%norb_par(:,0), norb*basis_orbs%isorb_par, mpi_double_precision, bigdft_mpi%mpi_comm, ierr)
+     call f_free(coeff_tmp)
+
+     if (nproc>1) then
+        call mpiallred(ovrlp_coeff(1,1), norb**2, mpi_sum, bigdft_mpi%mpi_comm)
+     end if
+
+     if (norb==orbs%norb) then
+        call deviation_from_unity_parallel(iproc, nproc, orbs%norb, orbs%norbp, orbs%isorb, ovrlp_coeff(1,orbs%isorb+1), error)
      else
-        call vcopy(basis_orbs%norbp*norb,coeff_tmp(1,1),1,coefftrans(1,1),1)
+        call deviation_from_unity_parallel(iproc, 1, norb, norb, 0, ovrlp_coeff(1,1), error)    
      end if
 
-     ! untranspose coeff
-     do iorb=1,norb
-        do jorb=1,basis_orbs%norb
-           coeff(jorb,iorb) = coefftrans(iorb,jorb)
-        end do
-     end do
-     call f_free(coefftrans)
-  end if
-
-  call timing(iproc,'renormCoefCom2','OF')
-
-  !!!DEBUG
-  !!! Check normalization
-  !!iall=-product(shape(coeff_tmp))*kind(coeff_tmp)
-  !!deallocate(coeff_tmp,stat=istat)
-  !!call memocc(istat,iall,'coeff_tmp',subname)
-  !!allocate(coeff_tmp(basis_orbs%norb,basis_orbs%norb),stat=istat)
-  !!call memocc(istat,coeff_tmp,'coeff_tmp',subname)
-  !!call dgemm('n', 'n', basis_orbs%norb, basis_orbs%norb, basis_orbs%norb, 1.d0, basis_overlap(1,1), basis_orbs%norb, &
-  !!     coeff(1,1), basis_orbs%norb, 0.d0, coeff_tmp(1,1), basis_orbs%norb)
-  !!do iorb=1,basis_orbs%norb
-  !!    do jorb=1,basis_orbs%norb
-  !!        tt=ddot(basis_orbs%norb, coeff(1,iorb), 1, coeff_tmp(1,jorb), 1)
-  !!        tt2=ddot(basis_orbs%norb, coeff_tmp(1,iorb), 1, coeff(1,jorb), 1)
-  !!        tt3=ddot(basis_orbs%norb, coeff(1,iorb), 1, coeff(1,jorb), 1)
-  !!        if(iproc==0) write(200,'(2i6,3es15.5)') iorb, jorb, tt, tt2, tt3
-  !!    end do
-  !!end do
-  !!! END DEBUG
+     if (iproc==0) print*,'Deviation from unity following reorthonormalize_coeff',error
+
+     !do iorb=1,norb
+     !   do jorb=1,norb
+     !      if (iproc==0) print*,jorb,iorb,ovrlp_coeff(jorb,iorb)
+     !   end do
+     !end do
+
+     call f_free_ptr(ovrlp_coeff)
+  end if
 
   call deallocate_matrices(KS_ovrlp_)
-  call deallocate_matrices(inv_ovrlp_)
-  if (norb/=orbs%norb) then
-      call f_free_ptr(ovrlp_matrix)
-      call f_free_ptr(inv_ovrlp_matrix)
-  end if
-
-
-  !iall=-product(shape(ovrlp_coeff2))*kind(ovrlp_coeff2)
-  !deallocate(ovrlp_coeff2,stat=istat)
-  !call memocc(istat,iall,'ovrlp_coeff2',subname)
-
-  call f_free(coeff_tmp)
+
 
 end subroutine reorthonormalize_coeff
 
