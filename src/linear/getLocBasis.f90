!> @file
!! Linear version: Handle local basis set
!! @author
!!    Copyright (C) 2011-2013 BigDFT group
!!    This file is distributed under the terms of the
!!    GNU General Public License, see ~/COPYING file
!!    or http://www.gnu.org/copyleft/gpl.txt .
!!    For the list of contributors, see ~/AUTHORS


subroutine get_coeff(iproc,nproc,scf_mode,orbs,at,rxyz,denspot,GPU,infoCoeff,&
    energs,nlpsp,SIC,tmb,fnrm,calculate_overlap_matrix,communicate_phi_for_lsumrho,&
    calculate_ham,ham_small,extra_states,itout,it_scc,it_cdft,order_taylor,purification_quickreturn, &
    adjust_FOE_temperature,calculate_KS_residue,calculate_gap,&
    convcrit_dmin,nitdmin,curvefit_dmin,ldiis_coeff,reorder,cdft, updatekernel)
  use module_base
  use module_types
  use module_interfaces, exceptThisOne => get_coeff
  use Poisson_Solver, except_dp => dp, except_gp => gp, except_wp => wp
  use constrained_dft
  use diis_sd_optimization
  use yaml_output
  use communications, only: transpose_localized, start_onesided_communication
  use sparsematrix_base, only: sparse_matrix, sparsematrix_malloc_ptr, &
                               DENSE_FULL, assignment(=)
  use sparsematrix, only: uncompress_matrix, uncompress_matrix_distributed
  implicit none

  ! Calling arguments
  integer,intent(in) :: iproc, nproc, scf_mode, itout, it_scc, it_cdft, order_taylor
  type(orbitals_data),intent(inout) :: orbs
  type(atoms_data),intent(in) :: at
  real(kind=8),dimension(3,at%astruct%nat),intent(in) :: rxyz
  type(DFT_local_fields), intent(inout) :: denspot
  type(GPU_pointers),intent(inout) :: GPU
  integer,intent(out) :: infoCoeff
  type(energy_terms),intent(inout) :: energs
  real(kind=8),intent(inout) :: fnrm
  type(DFT_PSP_projectors),intent(inout) :: nlpsp
  type(SIC_data),intent(in) :: SIC
  type(DFT_wavefunction),intent(inout) :: tmb
  logical,intent(in):: calculate_overlap_matrix, communicate_phi_for_lsumrho, purification_quickreturn
  logical,intent(in) :: calculate_ham, calculate_KS_residue, calculate_gap, adjust_FOE_temperature
  type(sparse_matrix), intent(inout) :: ham_small ! for foe only
  type(DIIS_obj),intent(inout),optional :: ldiis_coeff ! for dmin only
  integer, intent(in), optional :: nitdmin ! for dmin only
  real(kind=gp), intent(in), optional :: convcrit_dmin ! for dmin only
  logical, intent(in), optional :: curvefit_dmin ! for dmin only
  type(cdft_data),intent(inout),optional :: cdft
  integer, intent(in) :: extra_states
  logical, optional, intent(in) :: reorder
  logical, optional, intent(in) :: updatekernel

  ! Local variables 
  integer :: istat, iall, iorb, info
  integer :: isegsmall, iseglarge, iismall, iilarge, i, is, ie
  real(kind=8),dimension(:),allocatable :: hpsit_c, hpsit_f, evalsmall, work
  real(kind=8),dimension(:,:,:),allocatable :: matrixElements, smallmat
  real(kind=8),dimension(:,:),allocatable ::KH, KHKH, Kgrad, ovrlp_fullp
  type(confpot_data),dimension(:),allocatable :: confdatarrtmp
  type(sparse_matrix) :: gradmat 
  logical :: update_kernel, overlap_calculated

  character(len=*),parameter :: subname='get_coeff'
  real(kind=gp) :: tmprtr, factor
  real(kind=8) :: deviation, KSres, sumn
  integer :: iat, iiorb, jjorb, lwork,jorb, ii, irow, icol

  ! Option to only calculate the energy without updating the kernel
  if (present(updatekernel)) then
      update_kernel=updatekernel
  else
      update_kernel=.true.
  end if

  ! This is simply not yet implemented
  if (.not.update_kernel .and. scf_mode==LINEAR_FOE) then
      stop 'ERROR: for the moment, update_kernel must be true for FOE'
  end if

   if (iproc==0) call yaml_open_map('Kernel update')
  ! should eventually make this an input variable
  if (scf_mode==LINEAR_DIRECT_MINIMIZATION) then
     if (present(cdft)) then
        ! factor for scaling gradient
        factor=0.1d0
     else
        factor=1.0d0
     end if
  end if


  ! Calculate the overlap matrix if required.
  if(calculate_overlap_matrix) then
      if(.not.tmb%can_use_transposed) then
          if(.not.associated(tmb%psit_c)) then
              allocate(tmb%psit_c(sum(tmb%collcom%nrecvcounts_c)), stat=istat)
              call memocc(istat, tmb%psit_c, 'tmb%psit_c', subname)
          end if
          if(.not.associated(tmb%psit_f)) then
              allocate(tmb%psit_f(7*sum(tmb%collcom%nrecvcounts_f)), stat=istat)
              call memocc(istat, tmb%psit_f, 'tmb%psit_f', subname)
          end if
          call transpose_localized(iproc, nproc, tmb%npsidim_orbs, tmb%orbs, tmb%collcom, &
               tmb%psi, tmb%psit_c, tmb%psit_f, tmb%lzd)
          tmb%can_use_transposed=.true.
      end if

      call calculate_overlap_transposed(iproc, nproc, tmb%orbs, tmb%collcom, tmb%psit_c, &
           tmb%psit_c, tmb%psit_f, tmb%psit_f, tmb%linmat%s, tmb%linmat%ovrlp_)
      ! This can then be deleted if the transition to the new type has been completed.
      !tmb%linmat%ovrlp%matrix_compr=tmb%linmat%ovrlp_%matrix_compr

    
  end if

  ! Temporaray: check deviation from unity
  !!tmb%linmat%ovrlp%matrix=f_malloc_ptr((/tmb%orbs%norb,tmb%orbs%norb/),id='tmb%linmat%ovrlp%matrix')
  !!call uncompress_matrix(iproc,tmb%linmat%ovrlp)
  !!call deviation_from_unity(iproc, tmb%orbs%norb, tmb%linmat%ovrlp%matrix, deviation)
  !!if (iproc==0) then
  !!    !!write(*,'(a,es16.6)') 'max dev from unity', deviation
  !!    call yaml_map('max dev from unity',deviation,fmt='(es9.2)')
  !!end if
  !!call f_free_ptr(tmb%linmat%ovrlp%matrix)
  !!! ##########
  ovrlp_fullp=f_malloc((/tmb%orbs%norb,tmb%orbs%norbp/),id='ovrlp_fullp')
  call uncompress_matrix_distributed(iproc, tmb%linmat%s, tmb%linmat%ovrlp_%matrix_compr, ovrlp_fullp)
  call deviation_from_unity_parallel(iproc, nproc, tmb%orbs%norb, tmb%orbs%norbp, tmb%orbs%isorb, ovrlp_fullp, deviation)
  call f_free(ovrlp_fullp)
  if (iproc==0) then
      call yaml_map('max dev from unity',deviation,fmt='(es9.2)')
  end if



  ! Calculate the Hamiltonian matrix if it is not already present.
  if(calculate_ham) then

      call local_potential_dimensions(iproc,tmb%ham_descr%lzd,tmb%orbs,denspot%xc,denspot%dpbox%ngatherarr(0,1))
      call start_onesided_communication(iproc, nproc, max(denspot%dpbox%ndimpot,1), denspot%rhov, &
           tmb%ham_descr%comgp%nrecvbuf, tmb%ham_descr%comgp%recvbuf, tmb%ham_descr%comgp, tmb%ham_descr%lzd)

      if (iproc==0) then
          call yaml_map('Hamiltonian application required',.true.)
      end if

      allocate(confdatarrtmp(tmb%orbs%norbp))
      call default_confinement_data(confdatarrtmp,tmb%orbs%norbp)

      call small_to_large_locreg(iproc, tmb%npsidim_orbs, tmb%ham_descr%npsidim_orbs, tmb%lzd, tmb%ham_descr%lzd, &
           tmb%orbs, tmb%psi, tmb%ham_descr%psi)

      if (tmb%ham_descr%npsidim_orbs > 0) call to_zero(tmb%ham_descr%npsidim_orbs,tmb%hpsi(1))

      call NonLocalHamiltonianApplication(iproc,at,tmb%ham_descr%npsidim_orbs,tmb%orbs,rxyz,&
           tmb%ham_descr%lzd,nlpsp,tmb%ham_descr%psi,tmb%hpsi,energs%eproj)
      ! only kinetic as waiting for communications
      call LocalHamiltonianApplication(iproc,nproc,at,tmb%ham_descr%npsidim_orbs,tmb%orbs,&
           tmb%ham_descr%lzd,confdatarrtmp,denspot%dpbox%ngatherarr,denspot%pot_work,&
           & tmb%ham_descr%psi,tmb%hpsi,energs,SIC,GPU,3,denspot%xc,&
           & pkernel=denspot%pkernelseq,dpbox=denspot%dpbox,&
           & potential=denspot%rhov,comgp=tmb%ham_descr%comgp)
      call full_local_potential(iproc,nproc,tmb%orbs,tmb%ham_descr%lzd,2,denspot%dpbox,&
           & denspot%xc,denspot%rhov,denspot%pot_work,tmb%ham_descr%comgp)
      !call wait_p2p_communication(iproc, nproc, tmb%ham_descr%comgp)
      ! only potential
      call LocalHamiltonianApplication(iproc,nproc,at,tmb%ham_descr%npsidim_orbs,tmb%orbs,&
           tmb%ham_descr%lzd,confdatarrtmp,denspot%dpbox%ngatherarr,denspot%pot_work,&
           & tmb%ham_descr%psi,tmb%hpsi,energs,SIC,GPU,2,denspot%xc,&
           & pkernel=denspot%pkernelseq,dpbox=denspot%dpbox,&
           & potential=denspot%rhov,comgp=tmb%ham_descr%comgp)
      call timing(iproc,'glsynchham1','ON')
      call SynchronizeHamiltonianApplication(nproc,tmb%ham_descr%npsidim_orbs,&
           & tmb%orbs,tmb%ham_descr%lzd,GPU,denspot%xc,tmb%hpsi,&
           energs%ekin,energs%epot,energs%eproj,energs%evsic,energs%eexctX)
      call timing(iproc,'glsynchham1','OF')
      deallocate(confdatarrtmp)



      !!if (iproc==0) write(*,'(a,5es20.12)') 'ekin, eh, epot, eproj, eex', &
      !!              energs%ekin, energs%eh, energs%epot, energs%eproj, energs%exc

      !DEBUG
      !if(iproc==0) then
      !  print *,'Ekin,Epot,Eproj,Eh,Exc,Evxc',energs%ekin,energs%epot,energs%eproj,energs%eh,energs%exc,energs%evxc
      !end if
      !END DEBUG

      iall=-product(shape(denspot%pot_work))*kind(denspot%pot_work)
      deallocate(denspot%pot_work, stat=istat)
      call memocc(istat, iall, 'denspot%pot_work', subname)

      !!if(iproc==0) write(*,'(1x,a)') 'Hamiltonian application done.'

      ! Calculate the matrix elements <phi|H|phi>.
      if(.not.tmb%ham_descr%can_use_transposed) then
          if(associated(tmb%ham_descr%psit_c)) then
              iall=-product(shape(tmb%ham_descr%psit_c))*kind(tmb%ham_descr%psit_c)
              deallocate(tmb%ham_descr%psit_c, stat=istat)
              call memocc(istat, iall, 'tmb%ham_descr%psit_c', subname)
          end if
          if(associated(tmb%ham_descr%psit_f)) then
              iall=-product(shape(tmb%ham_descr%psit_f))*kind(tmb%ham_descr%psit_f)
              deallocate(tmb%ham_descr%psit_f, stat=istat)
              call memocc(istat, iall, 'tmb%ham_descr%psit_f', subname)
          end if

          allocate(tmb%ham_descr%psit_c(tmb%ham_descr%collcom%ndimind_c), stat=istat)
          call memocc(istat, tmb%ham_descr%psit_c, 'tmb%ham_descr%psit_c', subname)
          allocate(tmb%ham_descr%psit_f(7*tmb%ham_descr%collcom%ndimind_f), stat=istat)
          call memocc(istat, tmb%ham_descr%psit_f, 'tmb%ham_descr%psit_f', subname)
          call transpose_localized(iproc, nproc, tmb%ham_descr%npsidim_orbs, tmb%orbs, tmb%ham_descr%collcom, &
               tmb%ham_descr%psi, tmb%ham_descr%psit_c, tmb%ham_descr%psit_f, tmb%ham_descr%lzd)
          tmb%ham_descr%can_use_transposed=.true.
      end if

      allocate(hpsit_c(tmb%ham_descr%collcom%ndimind_c))
      call memocc(istat, hpsit_c, 'hpsit_c', subname)
      allocate(hpsit_f(7*tmb%ham_descr%collcom%ndimind_f))
      call memocc(istat, hpsit_f, 'hpsit_f', subname)
      call transpose_localized(iproc, nproc, tmb%ham_descr%npsidim_orbs, tmb%orbs, tmb%ham_descr%collcom, &
           tmb%hpsi, hpsit_c, hpsit_f, tmb%ham_descr%lzd)


      call calculate_overlap_transposed(iproc, nproc, tmb%orbs, tmb%ham_descr%collcom, &
           tmb%ham_descr%psit_c, hpsit_c, tmb%ham_descr%psit_f, hpsit_f, tmb%linmat%m, tmb%linmat%ham_)
      ! This can then be deleted if the transition to the new type has been completed.
      !tmb%linmat%ham%matrix_compr=tmb%linmat%ham_%matrix_compr


      if (scf_mode==LINEAR_FOE) then
         ! NOT ENTIRELY GENERAL HERE - assuming ovrlp is small and ham is large, converting ham to match ovrlp
         call timing(iproc,'FOE_init','ON') !lr408t
         iismall=0
         iseglarge=1
         do isegsmall=1,tmb%linmat%s%nseg
            do
               is=max(tmb%linmat%s%keyg(1,isegsmall),tmb%linmat%m%keyg(1,iseglarge))
               ie=min(tmb%linmat%s%keyg(2,isegsmall),tmb%linmat%m%keyg(2,iseglarge))
               iilarge=tmb%linmat%m%keyv(iseglarge)-tmb%linmat%m%keyg(1,iseglarge)
               do i=is,ie
                  iismall=iismall+1
                  ham_small%matrix_compr(iismall)=tmb%linmat%ham_%matrix_compr(iilarge+i)
               end do
               if (ie>=is) exit
               iseglarge=iseglarge+1
            end do
         end do
         call timing(iproc,'FOE_init','OF') !lr408t
      end if

  else
      !!if(iproc==0) write(*,*) 'No Hamiltonian application required.'
      if (iproc==0) then
          call yaml_map('Hamiltonian application required',.false.)
      end if
  end if

  ! Post the p2p communications for the density. (must not be done in inputguess)
  if(communicate_phi_for_lsumrho) then
      call communicate_basis_for_density_collective(iproc, nproc, tmb%lzd, max(tmb%npsidim_orbs,tmb%npsidim_comp), &
           tmb%orbs, tmb%psi, tmb%collcom_sr)
  end if

  ! CDFT: add V*w_ab to Hamiltonian here - assuming ham and weight matrix have the same sparsity...
  if (present(cdft)) then
     call timing(iproc,'constraineddft','ON')
     call daxpy(tmb%linmat%m%nvctr,cdft%lag_mult,cdft%weight_matrix%matrix_compr,1,tmb%linmat%ham_%matrix_compr,1)
     call timing(iproc,'constraineddft','OF') 
  end if

  if (scf_mode/=LINEAR_FOE) then
      tmb%linmat%ham_%matrix = sparsematrix_malloc_ptr(tmb%linmat%m, iaction=DENSE_FULL, id='tmb%linmat%ham_%matrix')
      call uncompress_matrix(iproc, tmb%linmat%m, &
           inmat=tmb%linmat%ham_%matrix_compr, outmat=tmb%linmat%ham_%matrix)
      tmb%linmat%ovrlp_%matrix = sparsematrix_malloc_ptr(tmb%linmat%s, iaction=DENSE_FULL, id='tmb%linmat%ovrlp_%matrix')
      call uncompress_matrix(iproc, tmb%linmat%s, &
           inmat=tmb%linmat%ovrlp_%matrix_compr, outmat=tmb%linmat%ovrlp_%matrix)
  end if

  ! Diagonalize the Hamiltonian.
!  if (iproc==0) call yaml_open_sequence('kernel method')
  if(scf_mode==LINEAR_MIXPOT_SIMPLE .or. scf_mode==LINEAR_MIXDENS_SIMPLE) then
      ! Keep the Hamiltonian and the overlap since they will be overwritten by the diagonalization.
      allocate(matrixElements(tmb%orbs%norb,tmb%orbs%norb,2), stat=istat)
      call memocc(istat, matrixElements, 'matrixElements', subname)
      call vcopy(tmb%orbs%norb**2, tmb%linmat%ham_%matrix(1,1), 1, matrixElements(1,1,1), 1)
      call vcopy(tmb%orbs%norb**2, tmb%linmat%ovrlp_%matrix(1,1), 1, matrixElements(1,1,2), 1)
      if (iproc==0) call yaml_map('method','diagonalization')
      if(tmb%orthpar%blocksize_pdsyev<0) then
          if (iproc==0) call yaml_map('mode','sequential')
          !if(iproc==0) write(*,'(1x,a)',advance='no') 'Diagonalizing the Hamiltonian, sequential version... '
          call diagonalizeHamiltonian2(iproc, tmb%orbs%norb, matrixElements(1,1,1), matrixElements(1,1,2), tmb%orbs%eval)
      else
          !!if(iproc==0) write(*,'(1x,a)',advance='no') 'Diagonalizing the Hamiltonian, parallel version... '
          if (iproc==0) call yaml_map('mode','parallel')
          call dsygv_parallel(iproc, nproc, tmb%orthpar%blocksize_pdsyev, tmb%orthpar%nproc_pdsyev, &
               bigdft_mpi%mpi_comm, 1, 'v', 'l',tmb%orbs%norb, &
               matrixElements(1,1,1), tmb%orbs%norb, matrixElements(1,1,2), tmb%orbs%norb, tmb%orbs%eval, info)
      end if

      ! Make sure that the eigenvectors have the same sign on all MPI tasks.
      ! To do so, ensure that the first entry is always positive.
      do iorb=1,tmb%orbs%norb
          if (matrixElements(1,iorb,1)<0.d0) then
              call dscal(tmb%orbs%norb, -1.d0, matrixElements(1,iorb,1), 1)
          end if
      end do

      call vcopy(tmb%orbs%norb*tmb%orbs%norb, matrixElements(1,1,1), 1, tmb%coeff(1,1), 1)
      infoCoeff=0


      ! keep the eigenvalues for the preconditioning - instead should take h_alpha,alpha for both cases
      ! instead just use -0.5 everywhere
      !tmb%orbs%eval(:) = -0.5_dp

      iall=-product(shape(matrixElements))*kind(matrixElements)
      deallocate(matrixElements, stat=istat)
      call memocc(istat, iall, 'matrixElements', subname)
  else if (scf_mode==LINEAR_DIRECT_MINIMIZATION) then
     if(.not.present(ldiis_coeff)) stop 'ldiis_coeff must be present for scf_mode==LINEAR_DIRECT_MINIMIZATION'
     ! call routine which updates coeffs for tmb%orbs%norb or orbs%norb depending on whether or not extra states are required
     if (iproc==0) call yaml_map('method','directmin')
     if (extra_states>0) then
        call optimize_coeffs(iproc, nproc, orbs, tmb, ldiis_coeff, fnrm, convcrit_dmin, nitdmin, energs%ebs, &
             curvefit_dmin, factor, itout, it_scc, it_cdft, reorder, extra_states)
     else
        call optimize_coeffs(iproc, nproc, orbs, tmb, ldiis_coeff, fnrm, convcrit_dmin, nitdmin, energs%ebs, &
             curvefit_dmin, factor, itout, it_scc, it_cdft, reorder)
     end if
  end if

  ! CDFT: subtract V*w_ab from Hamiltonian so that we are calculating the correct energy
  if (present(cdft)) then
     call timing(iproc,'constraineddft','ON')
     call daxpy(tmb%linmat%m%nvctr,-cdft%lag_mult,cdft%weight_matrix%matrix_compr,1,tmb%linmat%ham_%matrix_compr,1)
     call timing(iproc,'constraineddft','OF') 
  end if

  if (scf_mode/=LINEAR_FOE) then
      ! Calculate the band structure energy and update kernel
      if (scf_mode/=LINEAR_DIRECT_MINIMIZATION) then
         call calculate_kernel_and_energy(iproc,nproc,tmb%linmat%l,tmb%linmat%m, &
              tmb%linmat%kernel_, tmb%linmat%ham_, energs%ebs,&
              tmb%coeff,orbs,tmb%orbs,update_kernel)
         !tmb%linmat%denskern_large%matrix_compr = tmb%linmat%kernel_%matrix_compr
      else if (present(cdft)) then
         ! for directmin we have the kernel already, but only the CDFT function not actual energy for CDFT
         call calculate_kernel_and_energy(iproc,nproc,tmb%linmat%l,tmb%linmat%m, &
              tmb%linmat%kernel_, tmb%linmat%ham_, energs%ebs,&
              tmb%coeff,orbs,tmb%orbs,.false.)
         !tmb%linmat%denskern_large%matrix_compr = tmb%linmat%kernel_%matrix_compr
      end if
      call f_free_ptr(tmb%linmat%ham_%matrix)
      call f_free_ptr(tmb%linmat%ovrlp_%matrix)

  else ! foe


      ! TEMPORARY #################################################
      if (calculate_gap) then
          tmb%linmat%ham_%matrix = sparsematrix_malloc_ptr(tmb%linmat%m, iaction=DENSE_FULL, id='tmb%linmat%ham_%matrix')
          call uncompress_matrix(iproc, tmb%linmat%m, &
               inmat=tmb%linmat%ham_%matrix_compr, outmat=tmb%linmat%ham_%matrix)
          tmb%linmat%ovrlp_%matrix = sparsematrix_malloc_ptr(tmb%linmat%s, iaction=DENSE_FULL, id='tmb%linmat%ovrlp_%matrix')
          call uncompress_matrix(iproc, tmb%linmat%s, &
               inmat=tmb%linmat%ovrlp_%matrix_compr, outmat=tmb%linmat%ovrlp_%matrix)
          ! Keep the Hamiltonian and the overlap since they will be overwritten by the diagonalization.
          matrixElements=f_malloc((/tmb%orbs%norb,tmb%orbs%norb,2/),id='matrixElements')
          call vcopy(tmb%orbs%norb**2, tmb%linmat%ham_%matrix(1,1), 1, matrixElements(1,1,1), 1)
          call vcopy(tmb%orbs%norb**2, tmb%linmat%ovrlp_%matrix(1,1), 1, matrixElements(1,1,2), 1)
          call diagonalizeHamiltonian2(iproc, tmb%orbs%norb, matrixElements(1,1,1), matrixElements(1,1,2), tmb%orbs%eval)
          if (iproc==0) call yaml_map('gap',tmb%orbs%eval(orbs%norb+1)-tmb%orbs%eval(orbs%norb))
          call f_free(matrixElements)
          call f_free_ptr(tmb%linmat%ham_%matrix)
          call f_free_ptr(tmb%linmat%ovrlp_%matrix)
      end if
      ! END TEMPORARY #############################################

      if (iproc==0) call yaml_map('method','FOE')
      tmprtr=0.d0
      call foe(iproc, nproc, tmprtr, &
           energs%ebs, itout,it_scc, order_taylor, purification_quickreturn, adjust_FOE_temperature, &
           1, FOE_ACCURATE, tmb)
      !tmb%linmat%denskern_large%matrix_compr = tmb%linmat%kernel_%matrix_compr
      ! Eigenvalues not available, therefore take -.5d0
      tmb%orbs%eval=-.5d0

  end if




  if (calculate_ham) then
      if (calculate_KS_residue) then
          call get_KS_residue(iproc, nproc, tmb, orbs, hpsit_c, hpsit_f, KSres)
      end if
      if (iproc==0) call yaml_map('Kohn-Sham residue',KSres,fmt='(es10.3)')
      iall=-product(shape(hpsit_c))*kind(hpsit_c)
      deallocate(hpsit_c, stat=istat)
      call memocc(istat, iall, 'hpsit_c', subname)
      iall=-product(shape(hpsit_f))*kind(hpsit_f)
      deallocate(hpsit_f, stat=istat)
      call memocc(istat, iall, 'hpsit_f', subname)
  end if
  if (iproc==0) call yaml_map('Coefficients available',scf_mode /= LINEAR_FOE)


  if (iproc==0) call yaml_close_map() !close kernel update

end subroutine get_coeff



subroutine getLocalizedBasis(iproc,nproc,at,orbs,rxyz,denspot,GPU,trH,trH_old,&
    fnrm,infoBasisFunctions,nlpsp,scf_mode,ldiis,SIC,tmb,energs_base,&
    nit_precond,target_function,&
    correction_orthoconstraint,nit_basis,&
    ratio_deltas,ortho_on,extra_states,itout,conv_crit,experimental_mode,early_stop,&
    gnrm_dynamic, min_gnrm_for_dynamic, can_use_ham, order_taylor, kappa_conv, method_updatekernel,&
    purification_quickreturn, adjust_FOE_temperature)
  !
  ! Purpose:
  ! ========
  !   Calculates the localized basis functions phi. These basis functions are obtained by adding a
  !   quartic potential centered on the atoms to the ordinary Hamiltonian. The eigenfunctions are then
  !   determined by minimizing the trace until the gradient norm is below the convergence criterion.
  use module_base
  use module_types
  use yaml_output
  use module_interfaces, except_this_one => getLocalizedBasis, except_this_one_A => writeonewave
  use communications, only: transpose_localized, start_onesided_communication
  !  use Poisson_Solver
  !use allocModule
  implicit none

  ! Calling arguments
  integer,intent(in) :: iproc, nproc, order_taylor
  integer,intent(out) :: infoBasisFunctions
  type(atoms_data), intent(in) :: at
  type(orbitals_data) :: orbs
  real(kind=8),dimension(3,at%astruct%nat) :: rxyz
  type(DFT_local_fields), intent(inout) :: denspot
  type(GPU_pointers), intent(inout) :: GPU
  real(kind=8),intent(out) :: trH, fnrm
  real(kind=8),intent(inout) :: trH_old
  type(DFT_PSP_projectors),intent(inout) :: nlpsp
  integer,intent(in) :: scf_mode
  type(localizedDIISParameters),intent(inout) :: ldiis
  type(DFT_wavefunction),target,intent(inout) :: tmb
  type(SIC_data) :: SIC !<parameters for the SIC methods
  type(energy_terms),intent(in) :: energs_base
  integer, intent(in) :: nit_precond, target_function, correction_orthoconstraint, nit_basis
  real(kind=8),intent(out) :: ratio_deltas
  logical, intent(inout) :: ortho_on
  integer, intent(in) :: extra_states
  integer,intent(in) :: itout
  real(kind=8),intent(in) :: conv_crit, early_stop, gnrm_dynamic, min_gnrm_for_dynamic, kappa_conv
  logical,intent(in) :: experimental_mode, purification_quickreturn, adjust_FOE_temperature
  logical,intent(out) :: can_use_ham
  integer,intent(in) :: method_updatekernel
 
  ! Local variables
  real(kind=8) :: fnrmMax, meanAlpha, ediff_best, alpha_max, delta_energy, delta_energy_prev, ediff
  integer :: iorb, istat, ierr, it, iall, it_tot, ncount, jorb, ncharge
  real(kind=8),dimension(:),allocatable :: alpha,fnrmOldArr,alphaDIIS, hpsit_c_tmp, hpsit_f_tmp, hpsi_noconf, psidiff
  real(kind=8),dimension(:),allocatable :: delta_energy_arr
  real(kind=8),dimension(:),allocatable :: hpsi_noprecond, occup_tmp, kernel_compr_tmp, philarge
  real(kind=8),dimension(:,:),allocatable :: coeff_old
  logical :: energy_increased, overlap_calculated
  character(len=*),parameter :: subname='getLocalizedBasis'
  real(kind=8),dimension(:),pointer :: lhphiold, lphiold, hpsit_c, hpsit_f, hpsi_small
  type(energy_terms) :: energs
  real(kind=8), dimension(2):: reducearr
  real(gp) :: econf, dynamic_convcrit, kappa_mean
  integer :: i, ist, iiorb, ilr, ii, kappa_satur
  real(kind=8) :: energy_first, hxh, hyh, hzh, trH_ref, charge
  real(kind=8),dimension(:),allocatable :: kernel_best
  integer ::  correction_orthoconstraint_local, npsidim_small, npsidim_large, ists, istl, sdim, ldim, nspin, nit_exit
  logical :: energy_diff, energy_increased_previous, complete_reset, even
  real(kind=8),dimension(3),save :: kappa_history
  integer,save :: nkappa_history
  logical,save :: has_already_converged
  logical,dimension(7) :: exit_loop
  logical :: associated_psit_c, associated_psit_f
  logical :: associated_psitlarge_c, associated_psitlarge_f

  call f_routine(id='getLocalizedBasis')

  delta_energy_arr=f_malloc(nit_basis+6,id='delta_energy_arr')
  kernel_best=f_malloc(tmb%linmat%l%nvctr,id='kernel_best')
  energy_diff=.false.


  ! Allocate all local arrays.
  call allocateLocalArrays()


  call timing(iproc,'getlocbasinit','ON')
  tmb%can_use_transposed=.false.
  !!if(iproc==0) write(*,'(1x,a)') '======================== Creation of the basis functions... ========================'

  alpha=ldiis%alphaSD
  alphaDIIS=ldiis%alphaDIIS
  ldiis%resetDIIS=.false.
  ldiis%immediateSwitchToSD=.false.
 
  call timing(iproc,'getlocbasinit','OF')

  overlap_calculated=.false.
  it=0
  it_tot=0
  !ortho=.true.
  call local_potential_dimensions(iproc,tmb%ham_descr%lzd,tmb%orbs,denspot%xc,denspot%dpbox%ngatherarr(0,1))
  call start_onesided_communication(iproc, nproc, max(denspot%dpbox%ndimpot,1), denspot%rhov, &
       tmb%ham_descr%comgp%nrecvbuf, tmb%ham_descr%comgp%recvbuf, tmb%ham_descr%comgp, tmb%ham_descr%lzd)

  delta_energy_prev=1.d100

  energy_increased_previous=.false.
  ratio_deltas=1.d0
  ediff_best=1.d0
  ediff=1.d0
  delta_energy_prev=1.d0
  delta_energy_arr=1.d0
  trH_ref=trH_old
  dynamic_convcrit=1.d-100
  kappa_satur=0


  ! Count whether there is an even or an odd number of electrons
  charge=0.d0
  do iorb=1,orbs%norb
      charge=charge+orbs%occup(iorb)
  end do
  ncharge=nint(charge)
  even=(mod(ncharge,2)==0)

  ! Purify the initial kernel (only when necessary and if there is an even number of electrons)
  if (target_function/=TARGET_FUNCTION_IS_TRACE .and. even .and. scf_mode==LINEAR_FOE) then
      if (iproc==0) then
          call yaml_sequence(advance='no')
          call yaml_open_map(flow=.true.)
          call yaml_map('Initial kernel purification',.true.)
      end if
      overlap_calculated=.true.
      !tmb%can_use_transposed=.false.
      call purify_kernel(iproc, nproc, tmb, overlap_calculated, 1, 30, order_taylor, purification_quickreturn)
      !tmb%linmat%denskern_large%matrix_compr = tmb%linmat%kernel_%matrix_compr
      if (iproc==0) call yaml_close_map()
  end if

  if (itout==0) then
      nkappa_history=0
      kappa_history=0.d0
      has_already_converged=.false.
  end if

  iterLoop: do
      it=it+1
      it=max(it,1) !since it could become negative (2 is subtracted if the loop cycles)
      it_tot=it_tot+1

      fnrmMax=0.d0
      fnrm=0.d0
  
      if (iproc==0) then
          call yaml_sequence(advance='no')
          call yaml_open_map(flow=.true.)
          call yaml_comment('iter:'//yaml_toa(it,fmt='(i6)'),hfill='-')
          if (target_function==TARGET_FUNCTION_IS_TRACE) then
              call yaml_map('target function','TRACE')
          else if (target_function==TARGET_FUNCTION_IS_ENERGY) then
              call yaml_map('target function','ENERGY')
          else if (target_function==TARGET_FUNCTION_IS_HYBRID) then
              call yaml_map('target function','HYBRID')
          end if
      end if


      ! Calculate the unconstrained gradient by applying the Hamiltonian.
      !!if (iproc==0) write(*,*) 'tmb%psi(1)',tmb%psi(1)
      if (tmb%ham_descr%npsidim_orbs > 0)  call to_zero(tmb%ham_descr%npsidim_orbs,tmb%hpsi(1))
      call small_to_large_locreg(iproc, tmb%npsidim_orbs, tmb%ham_descr%npsidim_orbs, tmb%lzd, tmb%ham_descr%lzd, &
           tmb%orbs, tmb%psi, tmb%ham_descr%psi)

      call NonLocalHamiltonianApplication(iproc,at,tmb%ham_descr%npsidim_orbs,tmb%orbs,rxyz,&
           tmb%ham_descr%lzd,nlpsp,tmb%ham_descr%psi,tmb%hpsi,energs%eproj)
      ! only kinetic because waiting for communications
      call LocalHamiltonianApplication(iproc,nproc,at,tmb%ham_descr%npsidim_orbs,tmb%orbs,&
           tmb%ham_descr%lzd,tmb%confdatarr,denspot%dpbox%ngatherarr,denspot%pot_work,&
           & tmb%ham_descr%psi,tmb%hpsi,energs,SIC,GPU,3,denspot%xc,&
           & pkernel=denspot%pkernelseq,dpbox=denspot%dpbox,&
           & potential=denspot%rhov,comgp=tmb%ham_descr%comgp)
      call full_local_potential(iproc,nproc,tmb%orbs,tmb%ham_descr%lzd,2,denspot%dpbox,&
           & denspot%xc,denspot%rhov,denspot%pot_work,tmb%ham_descr%comgp)
      ! only potential
      if (target_function==TARGET_FUNCTION_IS_HYBRID) then
          call vcopy(tmb%ham_descr%npsidim_orbs, tmb%hpsi(1), 1, hpsi_noconf(1), 1)
          call LocalHamiltonianApplication(iproc,nproc,at,tmb%ham_descr%npsidim_orbs,tmb%orbs,&
               tmb%ham_descr%lzd,tmb%confdatarr,denspot%dpbox%ngatherarr,denspot%pot_work,&
               & tmb%ham_descr%psi,tmb%hpsi,energs,SIC,GPU,2,denspot%xc,&
               & pkernel=denspot%pkernelseq,dpbox=denspot%dpbox,&
               & potential=denspot%rhov,comgp=tmb%ham_descr%comgp,&
               hpsi_noconf=hpsi_noconf,econf=econf)

          if (nproc>1) then
              call mpiallred(econf, 1, mpi_sum, bigdft_mpi%mpi_comm)
          end if

      else
          call LocalHamiltonianApplication(iproc,nproc,at,tmb%ham_descr%npsidim_orbs,tmb%orbs,&
               tmb%ham_descr%lzd,tmb%confdatarr,denspot%dpbox%ngatherarr,&
               & denspot%pot_work,tmb%ham_descr%psi,tmb%hpsi,energs,SIC,GPU,2,denspot%xc,&
               & pkernel=denspot%pkernelseq,dpbox=denspot%dpbox,&
               & potential=denspot%rhov,comgp=tmb%ham_descr%comgp)
      end if


      !!if (target_function==TARGET_FUNCTION_IS_HYBRID .and. iproc==0) then
      !!    write(*,*) 'econf, econf/tmb%orbs%norb',econf, econf/tmb%orbs%norb
      !!end if

      call timing(iproc,'glsynchham2','ON')
      call SynchronizeHamiltonianApplication(nproc,tmb%ham_descr%npsidim_orbs,tmb%orbs,tmb%ham_descr%lzd,GPU,denspot%xc,tmb%hpsi,&
           energs%ekin,energs%epot,energs%eproj,energs%evsic,energs%eexctX)
      call timing(iproc,'glsynchham2','OF')

      if (iproc==0) then
          call yaml_map('Hamiltonian Applied',.true.)
      end if

      ! Use this subroutine to write the energies, with some fake number
      ! to prevent it from writing too much
      if (iproc==0) then
          call write_energies(0,0,energs,0.d0,0.d0,'',.true.)
      end if

      !if (iproc==0) write(*,'(a,5es16.6)') 'ekin, eh, epot, eproj, eex', &
      !              energs%ekin, energs%eh, energs%epot, energs%eproj, energs%exc

      if (iproc==0) then
          call yaml_map('Orthoconstraint',.true.)
      end if


      if (target_function==TARGET_FUNCTION_IS_HYBRID) then
          call transpose_localized(iproc, nproc, tmb%ham_descr%npsidim_orbs, tmb%orbs, tmb%ham_descr%collcom, &
               hpsi_noconf, hpsit_c, hpsit_f, tmb%ham_descr%lzd)
          if (method_updatekernel==UPDATE_BY_FOE) then
              !@NEW
              if(associated(tmb%ham_descr%psit_c)) then
                  iall=-product(shape(tmb%ham_descr%psit_c))*kind(tmb%ham_descr%psit_c)
                  deallocate(tmb%ham_descr%psit_c, stat=istat)
                  call memocc(istat, iall, 'tmb%ham_descr%psit_c', subname)
                  associated_psitlarge_c=.true.
              else
                  associated_psitlarge_c=.false.
              end if
              if(associated(tmb%ham_descr%psit_f)) then
                  iall=-product(shape(tmb%ham_descr%psit_f))*kind(tmb%ham_descr%psit_f)
                  deallocate(tmb%ham_descr%psit_f, stat=istat)
                  call memocc(istat, iall, 'tmb%ham_descr%psit_f', subname)
                  associated_psitlarge_f=.true.
              else
                  associated_psitlarge_f=.false.
              end if

              allocate(tmb%ham_descr%psit_c(tmb%ham_descr%collcom%ndimind_c), stat=istat)
              call memocc(istat, tmb%ham_descr%psit_c, 'tmb%ham_descr%psit_c', subname)
              allocate(tmb%ham_descr%psit_f(7*tmb%ham_descr%collcom%ndimind_f), stat=istat)
              call memocc(istat, tmb%ham_descr%psit_f, 'tmb%ham_descr%psit_f', subname)
              call transpose_localized(iproc, nproc, tmb%ham_descr%npsidim_orbs, tmb%orbs, tmb%ham_descr%collcom, &
                   tmb%ham_descr%psi, tmb%ham_descr%psit_c, tmb%ham_descr%psit_f, tmb%ham_descr%lzd)
              call calculate_overlap_transposed(iproc, nproc, tmb%orbs, tmb%ham_descr%collcom, &
                   tmb%ham_descr%psit_c, hpsit_c, tmb%ham_descr%psit_f, hpsit_f, tmb%linmat%m, tmb%linmat%ham_)
              ! This can then be deleted if the transition to the new type has been completed.
              !tmb%linmat%ham%matrix_compr=tmb%linmat%ham_%matrix_compr

              if(associated(tmb%psit_c)) then
                  iall=-product(shape(tmb%psit_c))*kind(tmb%psit_c)
                  deallocate(tmb%psit_c, stat=istat)
                  call memocc(istat, iall, 'tmb%psit_c', subname)
                  associated_psit_c=.true.
              else
                  associated_psit_c=.false.
              end if
              if(associated(tmb%psit_f)) then
                  iall=-product(shape(tmb%psit_f))*kind(tmb%psit_f)
                  deallocate(tmb%psit_f, stat=istat)
                  call memocc(istat, iall, 'tmb%psit_f', subname)
                  associated_psit_f=.true.
              else
                  associated_psit_f=.false.
              end if
              allocate(tmb%psit_c(tmb%collcom%ndimind_c), stat=istat)
              call memocc(istat, tmb%psit_c, 'tmb%psit_c', subname)
              allocate(tmb%psit_f(7*tmb%collcom%ndimind_f), stat=istat)
              call memocc(istat, tmb%psit_f, 'tmb%psit_f', subname)
              call transpose_localized(iproc, nproc, tmb%npsidim_orbs, tmb%orbs, tmb%collcom, &
                   tmb%psi, tmb%psit_c, tmb%psit_f, tmb%lzd)
              call calculate_overlap_transposed(iproc, nproc, tmb%orbs, tmb%collcom, &
                   tmb%psit_c, tmb%psit_c, tmb%psit_f, tmb%psit_f, tmb%linmat%s, tmb%linmat%ovrlp_)
              ! This can then be deleted if the transition to the new type has been completed.
              !tmb%linmat%ovrlp%matrix_compr=tmb%linmat%ovrlp_%matrix_compr
              if (iproc==0) call yaml_newline()
              if (iproc==0) call yaml_open_map(flow=.true.)
              call foe(iproc, nproc, 0.d0, &
                   energs%ebs, -1, -10, order_taylor, purification_quickreturn, adjust_FOE_temperature, 0, &
                   FOE_FAST, tmb)
              !tmb%linmat%denskern_large%matrix_compr = tmb%linmat%kernel_%matrix_compr
              if (iproc==0) call yaml_close_map()
              if (.not.associated_psit_c) then
                  iall=-product(shape(tmb%psit_c))*kind(tmb%psit_c)
                  deallocate(tmb%psit_c, stat=istat)
                  call memocc(istat, iall, 'tmb%psit_c', subname)
              end if
              if (.not.associated_psit_f) then
                  iall=-product(shape(tmb%psit_f))*kind(tmb%psit_f)
                  deallocate(tmb%psit_f, stat=istat)
                  call memocc(istat, iall, 'tmb%psit_f', subname)
              end if
              if (associated_psit_c .and. associated_psit_f) then
                  tmb%can_use_transposed=.true.
              end if
              if (.not.associated_psitlarge_c) then
                  iall=-product(shape(tmb%ham_descr%psit_c))*kind(tmb%ham_descr%psit_c)
                  deallocate(tmb%ham_descr%psit_c, stat=istat)
                  call memocc(istat, iall, 'tmb%ham_descr%psit_c', subname)
              end if
              if (.not.associated_psitlarge_f) then
                  iall=-product(shape(tmb%ham_descr%psit_f))*kind(tmb%ham_descr%psit_f)
                  deallocate(tmb%ham_descr%psit_f, stat=istat)
                  call memocc(istat, iall, 'tmb%ham_descr%psit_f', subname)
              end if
              if (associated_psitlarge_c .and. associated_psitlarge_f) then
                  tmb%ham_descr%can_use_transposed=.true.
              end if
              !@ENDNEW
          end if
      else
          call transpose_localized(iproc, nproc, tmb%ham_descr%npsidim_orbs, tmb%orbs, tmb%ham_descr%collcom, &
               tmb%hpsi, hpsit_c, hpsit_f, tmb%ham_descr%lzd)
      end if

      ncount=sum(tmb%ham_descr%collcom%nrecvcounts_c)
      if(ncount>0) call vcopy(ncount, hpsit_c(1), 1, hpsit_c_tmp(1), 1)
      ncount=7*sum(tmb%ham_descr%collcom%nrecvcounts_f)
      if(ncount>0) call vcopy(ncount, hpsit_f(1), 1, hpsit_f_tmp(1), 1)

      ! optimize the tmbs for a few extra states
      if (target_function==TARGET_FUNCTION_IS_ENERGY.and.extra_states>0) then
          allocate(kernel_compr_tmp(tmb%linmat%l%nvctr), stat=istat)
          call memocc(istat, kernel_compr_tmp, 'kernel_compr_tmp', subname)
          call vcopy(tmb%linmat%l%nvctr, tmb%linmat%kernel_%matrix_compr(1), 1, kernel_compr_tmp(1), 1)
          !allocate(occup_tmp(tmb%orbs%norb), stat=istat)
          !call memocc(istat, occup_tmp, 'occup_tmp', subname)
          !call vcopy(tmb%orbs%norb, tmb%orbs%occup(1), 1, occup_tmp(1), 1)
          !call to_zero(tmb%orbs%norb,tmb%orbs%occup(1))
          !call vcopy(orbs%norb, orbs%occup(1), 1, tmb%orbs%occup(1), 1)
          !! occupy the next few states - don't need to preserve the charge as only using for support function optimization
          !do iorb=1,tmb%orbs%norb
          !   if (tmb%orbs%occup(iorb)==1.0_gp) then
          !      tmb%orbs%occup(iorb)=2.0_gp
          !   else if (tmb%orbs%occup(iorb)==0.0_gp) then
          !      do jorb=iorb,min(iorb+extra_states-1,tmb%orbs%norb)
          !         tmb%orbs%occup(jorb)=2.0_gp
          !      end do
          !      exit
          !   end if
          !end do
          call calculate_density_kernel(iproc, nproc, .true., tmb%orbs, tmb%orbs, tmb%coeff, &
               tmb%linmat%l, tmb%linmat%kernel_)
          !tmb%linmat%denskern_large%matrix_compr = tmb%linmat%kernel_%matrix_compr
          !call transform_sparse_matrix(tmb%linmat%denskern, tmb%linmat%denskern_large, 'large_to_small')
      end if

      correction_orthoconstraint_local=correction_orthoconstraint
      if(.not.ortho_on) then
          correction_orthoconstraint_local=2
      end if

      !!! PLOT ###########################################################################
      !!hxh=0.5d0*tmb%lzd%hgrids(1)      
      !!hyh=0.5d0*tmb%lzd%hgrids(2)      
      !!hzh=0.5d0*tmb%lzd%hgrids(3)      
      !!npsidim_large=tmb%lzd%glr%wfd%nvctr_c+7*tmb%lzd%glr%wfd%nvctr_f
      !!allocate(philarge((tmb%lzd%glr%wfd%nvctr_c+7*tmb%lzd%glr%wfd%nvctr_f)*tmb%orbs%norbp))
      !!philarge=0.d0
      !!ists=1
      !!istl=1
      !!do iorb=1,tmb%orbs%norbp
      !!    ilr = tmb%orbs%inWhichLocreg(tmb%orbs%isorb+iorb)
      !!    sdim=tmb%lzd%llr(ilr)%wfd%nvctr_c+7*tmb%lzd%llr(ilr)%wfd%nvctr_f
      !!    ldim=tmb%lzd%glr%wfd%nvctr_c+7*tmb%lzd%glr%wfd%nvctr_f
      !!    nspin=1 !this must be modified later
      !!    call Lpsi_to_global2(iproc, sdim, ldim, tmb%orbs%norb, tmb%orbs%nspinor, nspin, tmb%lzd%glr, &
      !!         tmb%lzd%llr(ilr), tmb%psi(ists), philarge(istl))
      !!    ists=ists+tmb%lzd%llr(ilr)%wfd%nvctr_c+7*tmb%lzd%llr(ilr)%wfd%nvctr_f
      !!    istl=istl+tmb%lzd%glr%wfd%nvctr_c+7*tmb%lzd%glr%wfd%nvctr_f
      !!end do
      !!call plotOrbitals(iproc, tmb, philarge, at%astruct%nat, rxyz, hxh, hyh, hzh, 100*itout+it, 'orbs')
      !!deallocate(philarge)
      !!! END PLOT #######################################################################


      !if (iproc==0) write(*,*) 'tmb%linmat%denskern%matrix_compr(1)',tmb%linmat%denskern%matrix_compr(1)
      call calculate_energy_and_gradient_linear(iproc, nproc, it, ldiis, fnrmOldArr, alpha, trH, trH_old, fnrm, fnrmMax, &
           meanAlpha, alpha_max, energy_increased, tmb, lhphiold, overlap_calculated, energs_base, &
           hpsit_c, hpsit_f, nit_precond, target_function, correction_orthoconstraint_local, .false., hpsi_small, &
           experimental_mode, orbs, hpsi_noprecond)


      !!! PLOT ###########################################################################
      !!hxh=0.5d0*tmb%lzd%hgrids(1)      
      !!hyh=0.5d0*tmb%lzd%hgrids(2)      
      !!hzh=0.5d0*tmb%lzd%hgrids(3)      
      !!npsidim_large=tmb%lzd%glr%wfd%nvctr_c+7*tmb%lzd%glr%wfd%nvctr_f
      !!allocate(philarge((tmb%lzd%glr%wfd%nvctr_c+7*tmb%lzd%glr%wfd%nvctr_f)*tmb%orbs%norbp))
      !!philarge=0.d0
      !!ists=1
      !!istl=1
      !!do iorb=1,tmb%orbs%norbp
      !!    ilr = tmb%orbs%inWhichLocreg(tmb%orbs%isorb+iorb)
      !!    sdim=tmb%lzd%llr(ilr)%wfd%nvctr_c+7*tmb%lzd%llr(ilr)%wfd%nvctr_f
      !!    ldim=tmb%lzd%glr%wfd%nvctr_c+7*tmb%lzd%glr%wfd%nvctr_f
      !!    nspin=1 !this must be modified later
      !!    !call Lpsi_to_global2(iproc, sdim, ldim, tmb%orbs%norb, tmb%orbs%nspinor, nspin, tmb%lzd%glr, &
      !!    !      tmb%lzd%llr(ilr), hpsi_small(ists), philarge(istl))
      !!    call Lpsi_to_global2(iproc, sdim, ldim, tmb%orbs%norb, tmb%orbs%nspinor, nspin, tmb%lzd%glr, &
      !!          tmb%lzd%llr(ilr), tmb%psi(ists), philarge(istl))
      !!    ists=ists+tmb%lzd%llr(ilr)%wfd%nvctr_c+7*tmb%lzd%llr(ilr)%wfd%nvctr_f
      !!    istl=istl+tmb%lzd%glr%wfd%nvctr_c+7*tmb%lzd%glr%wfd%nvctr_f
      !!end do
      !!!call plotOrbitals(iproc, tmb, philarge, at%astruct%nat, rxyz, hxh, hyh, hzh, 100*itout+it, 'grad')
      !!call plotOrbitals(iproc, tmb, philarge, at%astruct%nat, rxyz, hxh, hyh, hzh, 100*itout+it, 'tmbs')
      !!deallocate(philarge)
      !!! END PLOT #######################################################################



      if (experimental_mode) then
          if (it_tot==1) then
              energy_first=trH
          end if
          !!if (iproc==0) write(*,'(a,3es16.7)') 'trH, energy_first, (trH-energy_first)/energy_first', &
          !!                                      trH, energy_first, (trH-energy_first)/energy_first
          if (iproc==0) call yaml_map('rel D',(trH-energy_first)/energy_first,fmt='(es9.2)')
          if ((trH-energy_first)/energy_first>early_stop .and. itout>0) then
              energy_diff=.true.
              !!if (iproc==0) write(*,'(a,3es16.7)') 'new stopping crit: trH, energy_first, (trH-energy_first)/energy_first', &
              !!                                      trH, energy_first, (trH-energy_first)/energy_first
          end if
      end if

      if (target_function==TARGET_FUNCTION_IS_ENERGY.and.extra_states>0) then
          !call vcopy(tmb%linmat%denskern%nvctr, kernel_compr_tmp(1), 1, tmb%linmat%denskern%matrix_compr(1), 1)
          call vcopy(tmb%linmat%l%nvctr, kernel_compr_tmp(1), 1, tmb%linmat%kernel_%matrix_compr(1), 1)
          !call vcopy(tmb%linmat%l%nvctr, kernel_compr_tmp(1), 1, tmb%linmat%denskern_large%matrix_compr(1), 1)
          iall=-product(shape(kernel_compr_tmp))*kind(kernel_compr_tmp)
          deallocate(kernel_compr_tmp, stat=istat)
          call memocc(istat, iall, 'kernel_compr_tmp', subname)
      end if

      ediff=trH-trH_old
      ediff_best=trH-trH_ref
      !!if (iproc==0) write(*,*) 'trH, trH_ref', trH, trH_ref

      if (it>1 .and. (target_function==TARGET_FUNCTION_IS_HYBRID .or. experimental_mode)) then
          if (.not.energy_increased .and. .not.energy_increased_previous) then
              if (.not.ldiis%switchSD) then
                  ratio_deltas=ediff_best/delta_energy_prev
              else
                  ratio_deltas=ediff_best/delta_energy_arr(ldiis%itBest)
              end if
          else
              ! use a default value
              if (iproc==0) then
                  call yaml_warning('use a fake value for kappa')
                  call yaml_newline()
              end if
              ratio_deltas=0.5d0
          end if
          if (ldiis%switchSD) then
              !!ratio_deltas=0.5d0
              !!if (iproc==0) write(*,*) 'WARNING: TEMPORARY FIX for ratio_deltas!'
          end if
          if (iproc==0) call yaml_map('kappa',ratio_deltas,fmt='(es10.3)')
          if (target_function==TARGET_FUNCTION_IS_HYBRID) then
              !if (ratio_deltas>0.d0) then
              if (ratio_deltas>1.d-12) then
                  if (iproc==0) call yaml_map('kappa to history',.true.)
                  nkappa_history=nkappa_history+1
                  ii=mod(nkappa_history-1,3)+1
                  kappa_history(ii)=ratio_deltas
              end if
              !!if (nkappa_history>=3) then
              !!    kappa_mean=sum(kappa_history)/3.d0
              !!    if (iproc==0) call yaml_map('mean kappa',kappa_mean,fmt='(es10.3)')
              !!    dynamic_convcrit=conv_crit/kappa_mean
              !!    if (iproc==0) call yaml_map('dynamic conv crit',dynamic_convcrit,fmt='(es9.2)')
              !!end if
          end if
      end if
      if (target_function==TARGET_FUNCTION_IS_HYBRID) then
          if (nkappa_history>=3) then
              kappa_mean=sum(kappa_history)/3.d0
              if (iproc==0) call yaml_map('mean kappa',kappa_mean,fmt='(es10.3)')
              !dynamic_convcrit=conv_crit/kappa_mean
              dynamic_convcrit=gnrm_dynamic/kappa_mean
              if (iproc==0) call yaml_map('dynamic conv crit',dynamic_convcrit,fmt='(es9.2)')
          end if
      end if

      if (energy_increased) then
          energy_increased_previous=.true.
      else
          energy_increased_previous=.false.
      end if



      !!delta_energy_prev=delta_energy

      if (energy_increased) then
          !if (iproc==0) write(*,*) 'WARNING: ENERGY INCREASED'
          !if (iproc==0) call yaml_warning('The target function increased, D='&
          !              //trim(adjustl(yaml_toa(trH-ldiis%trmin,fmt='(es10.3)'))))
          if (iproc==0) then
              call yaml_newline()
              call yaml_map('iter',it,fmt='(i5)')
              call yaml_map('fnrm',fnrm,fmt='(es9.2)')
              call yaml_map('Omega',trH,fmt='(es22.15)')
              call yaml_map('D',ediff,fmt='(es9.2)')
              call yaml_map('D best',ediff_best,fmt='(es9.2)')
          end if
          tmb%ham_descr%can_use_transposed=.false.
          call vcopy(tmb%npsidim_orbs, lphiold(1), 1, tmb%psi(1), 1)
          can_use_ham=.false.
          !!if (scf_mode/=LINEAR_FOE) then
          !!    ! Recalculate the kernel with the old coefficients
          !!    call vcopy(tmb%orbs%norb*tmb%orbs%norb, coeff_old(1,1), 1, tmb%coeff(1,1), 1)
          !!    call calculate_density_kernel(iproc, nproc, .true., orbs, tmb%orbs, &
          !!         tmb%coeff, tmb%linmat%denskern)
          !!else
          !call vcopy(tmb%linmat%denskern%nvctr, kernel_best(1), 1, tmb%linmat%denskern%matrix_compr(1), 1)
          !call vcopy(tmb%linmat%l%nvctr, kernel_best(1), 1, tmb%linmat%denskern_large%matrix_compr(1), 1)
          call vcopy(tmb%linmat%l%nvctr, kernel_best(1), 1, tmb%linmat%kernel_%matrix_compr(1), 1)
          !!end if
          trH_old=0.d0
          it=it-2 !go back one iteration (minus 2 since the counter was increased)
          if(associated(tmb%ham_descr%psit_c)) then
              iall=-product(shape(tmb%ham_descr%psit_c))*kind(tmb%ham_descr%psit_c)
              deallocate(tmb%ham_descr%psit_c, stat=istat)
              call memocc(istat, iall, 'tmb%ham_descr%psit_c', subname)
          end if
          if(associated(tmb%ham_descr%psit_f)) then
              iall=-product(shape(tmb%ham_descr%psit_f))*kind(tmb%ham_descr%psit_f)
              deallocate(tmb%ham_descr%psit_f, stat=istat)
              call memocc(istat, iall, 'tmb%ham_descr%psit_f', subname)
          end if
          !!if(iproc==0) write(*,*) 'it_tot',it_tot
          overlap_calculated=.false.
          ! print info here anyway for debugging
          if (it_tot<2*nit_basis) then ! just in case the step size is the problem
              call yaml_close_map()
              call bigdft_utils_flush(unit=6)
             cycle
          else if(it_tot<3*nit_basis) then ! stop orthonormalizing the tmbs
             !if (iproc==0) write(*,*) 'WARNING: SWITCHING OFF ORTHO COMMENTED'
             !if (iproc==0) write(*,'(a)') 'Energy increasing, switching off orthonormalization of tmbs'
             if (iproc==0) call yaml_newline()
             if (iproc==0) call yaml_warning('Energy increasing, switching off orthonormalization of tmbs')
             ortho_on=.false.
             alpha=alpha*5.0d0/3.0d0 ! increase alpha to make up for decrease from previous iteration
          end if
      else
          can_use_ham=.true.
      end if 


      ! information on the progress of the optimization
      if (iproc==0) then
          call yaml_newline()
          call yaml_map('iter',it,fmt='(i5)')
          call yaml_map('fnrm',fnrm,fmt='(es9.2)')
          call yaml_map('Omega',trH,fmt='(es22.15)')
          call yaml_map('D',ediff,fmt='(es9.2)')
          call yaml_map('D best',ediff_best,fmt='(es9.2)')
      end if

      ! Add some extra iterations if DIIS failed (max 6 failures are allowed before switching to SD)
      nit_exit=min(nit_basis+ldiis%icountDIISFailureTot,nit_basis+6)

      ! Determine whether the loop should be exited
      exit_loop(1) = (it>=nit_exit)
      exit_loop(2) = (it_tot>=3*nit_basis)
      exit_loop(3) = energy_diff
      exit_loop(4) = (fnrm<conv_crit .and. experimental_mode)
      exit_loop(5) = (experimental_mode .and. fnrm<dynamic_convcrit .and. fnrm<min_gnrm_for_dynamic &
                     .and. (it>1 .or. has_already_converged)) ! first overall convergence not allowed in a first iteration
      exit_loop(6) = (itout==0 .and. it>1 .and. ratio_deltas<kappa_conv .and.  ratio_deltas>0.d0)
      if (ratio_deltas>0.d0 .and. ratio_deltas<1.d-1) then
          kappa_satur=kappa_satur+1
      else
          kappa_satur=0
      end if
      exit_loop(7) = (itout>0 .and. kappa_satur>=2)

      if(any(exit_loop)) then
          if(exit_loop(1)) then
              infoBasisFunctions=-1
              if(iproc==0) call yaml_map('exit criterion','net number of iterations')
          end if
          if (exit_loop(2)) then
              infoBasisFunctions=-2
              if (iproc==0) call yaml_map('exit criterion','total number of iterations')
          end if
          if (exit_loop(3)) then
              infoBasisFunctions=it
              if (iproc==0) call yaml_map('exit criterion','energy difference')
          end if
          if (exit_loop(4)) then
              if (iproc==0) call yaml_map('exit criterion','gradient')
              infoBasisFunctions=it
          end if
          if (exit_loop(5)) then
              if (iproc==0) call yaml_map('exit criterion','dynamic gradient')
              infoBasisFunctions=it
              has_already_converged=.true.
          end if
          if (exit_loop(6)) then
              infoBasisFunctions=it
              if (iproc==0) call yaml_map('exit criterion','extended input guess')
          end if
          if (exit_loop(7)) then
              infoBasisFunctions=it
              if (iproc==0) call yaml_map('exit criterion','kappa')
          end if
          if (can_use_ham) then
              ! Calculate the Hamiltonian matrix, since we have all quantities ready. This matrix can then be used in the first
              ! iteration of get_coeff.
              call calculate_overlap_transposed(iproc, nproc, tmb%orbs, tmb%ham_descr%collcom, &
                   tmb%ham_descr%psit_c, hpsit_c_tmp, tmb%ham_descr%psit_f, hpsit_f_tmp, tmb%linmat%m, tmb%linmat%ham_)
              ! This can then be deleted if the transition to the new type has been completed.
              !tmb%linmat%ham%matrix_compr=tmb%linmat%ham_%matrix_compr
          end if

          if (iproc==0) then
              !yaml output
              call yaml_close_map() !iteration
              call bigdft_utils_flush(unit=6)
          end if

          exit iterLoop
      end if
      trH_old=trH

      if (ldiis%isx>0) then
          ldiis%mis=mod(ldiis%is,ldiis%isx)+1 !to store the energy at the correct location in the history
      end if
      call hpsitopsi_linear(iproc, nproc, it, ldiis, tmb, &
           lphiold, alpha, trH, meanAlpha, alpha_max, alphaDIIS, hpsi_small, ortho_on, psidiff, &
           experimental_mode, trH_ref, kernel_best, complete_reset)
      !if (iproc==0) write(*,*) 'kernel_best(1)',kernel_best(1)
      !if (iproc==0) write(*,*) 'tmb%linmat%denskern%matrix_compr(1)',tmb%linmat%denskern%matrix_compr(1)


      overlap_calculated=.false.
      ! It is now not possible to use the transposed quantities, since they have changed.
      if(tmb%ham_descr%can_use_transposed) then
          iall=-product(shape(tmb%ham_descr%psit_c))*kind(tmb%ham_descr%psit_c)
          deallocate(tmb%ham_descr%psit_c, stat=istat)
          call memocc(istat, iall, 'tmb%ham_descr%psit_c', subname)
          iall=-product(shape(tmb%ham_descr%psit_f))*kind(tmb%ham_descr%psit_f)
          deallocate(tmb%ham_descr%psit_f, stat=istat)
          call memocc(istat, iall, 'tmb%ham_descr%psit_f', subname)
          tmb%ham_descr%can_use_transposed=.false.
      end if

      ! Estimate the energy change, that is to be expected in the next optimization
      ! step, given by the product of the force and the "displacement" .
      if (target_function==TARGET_FUNCTION_IS_HYBRID .or. experimental_mode) then
          call estimate_energy_change(tmb%npsidim_orbs, tmb%orbs, tmb%lzd, psidiff, hpsi_noprecond, delta_energy)
          ! This is a hack...
          if (energy_increased) then
              delta_energy=1.d100
              !ratio_deltas=1.d100
          end if
          !if (iproc==0) write(*,*) 'delta_energy', delta_energy
          delta_energy_prev=delta_energy
          delta_energy_arr(max(it,1))=delta_energy !max since the counter was decreased if there are problems, might lead to wrong results otherwise
      end if

      ! Copy the coefficients to coeff_old. The coefficients will be modified in reconstruct_kernel.
      if (scf_mode/=LINEAR_FOE) then
          call vcopy(tmb%orbs%norb*tmb%orbs%norb, tmb%coeff(1,1), 1, coeff_old(1,1), 1)
      end if


      ! Only need to reconstruct the kernel if it is actually used.
      if ((target_function/=TARGET_FUNCTION_IS_TRACE .or. scf_mode==LINEAR_DIRECT_MINIMIZATION) &
           .and. .not.complete_reset ) then
          if(scf_mode/=LINEAR_FOE) then
              call reconstruct_kernel(iproc, nproc, tmb%orthpar%methTransformOverlap, tmb%orthpar%blocksize_pdsyev, &
                   tmb%orthpar%blocksize_pdgemm, orbs, tmb, overlap_calculated)
              if (iproc==0) call yaml_map('reconstruct kernel',.true.)
          else if (experimental_mode .and. .not.complete_reset) then
              if (method_updatekernel==UPDATE_BY_PURIFICATION) then
                  if (iproc==0) then
                      call yaml_map('purify kernel',.true.)
                      call yaml_newline()
                  end if
                  call purify_kernel(iproc, nproc, tmb, overlap_calculated, 1, 30, order_taylor, purification_quickreturn)
                  !tmb%linmat%denskern_large%matrix_compr = tmb%linmat%kernel_%matrix_compr
              else if (method_updatekernel==UPDATE_BY_FOE) then
                  if (iproc==0) then
                      call yaml_map('purify kernel',.false.)
                  end if
              end if
          end if
      end if

      if (iproc==0) then
          !yaml output
          call yaml_close_map() !iteration
          call bigdft_utils_flush(unit=6)
      end if


  end do iterLoop

  ! Write the final results
  if (iproc==0) then
      call yaml_sequence(label='final_supfun'//trim(adjustl(yaml_toa(itout,fmt='(i3.3)'))),advance='no')
      call yaml_open_map(flow=.true.)
      call yaml_comment('iter:'//yaml_toa(it,fmt='(i6)'),hfill='-')
      if (target_function==TARGET_FUNCTION_IS_TRACE) then
          call yaml_map('target function','TRACE')
      else if (target_function==TARGET_FUNCTION_IS_ENERGY) then
          call yaml_map('target function','ENERGY')
      else if (target_function==TARGET_FUNCTION_IS_HYBRID) then
          call yaml_map('target function','HYBRID')
      end if
      call write_energies(0,0,energs,0.d0,0.d0,'',.true.)
      call yaml_newline()
      call yaml_map('iter',it,fmt='(i5)')
      call yaml_map('fnrm',fnrm,fmt='(es9.2)')
      call yaml_map('Omega',trH,fmt='(es22.15)')
      call yaml_map('D',ediff,fmt='(es9.2)')
      call yaml_map('D best',ediff_best,fmt='(es9.2)')
      call yaml_close_map() !iteration
      call bigdft_utils_flush(unit=6)
  end if


  if (iproc==0) then
      call yaml_comment('Support functions created')
  end if


  ! Deallocate potential
  iall=-product(shape(denspot%pot_work))*kind(denspot%pot_work)
  deallocate(denspot%pot_work, stat=istat)
  call memocc(istat, iall, 'denspot%pot_work', subname)


  ! Keep the values for the next iteration
  reducearr(1)=0.d0
  reducearr(2)=0.d0
  do iorb=1,tmb%orbs%norbp
      reducearr(1)=reducearr(1)+alpha(iorb)
      reducearr(2)=reducearr(2)+alphaDIIS(iorb)
  end do

  if (nproc > 1) then
      call mpiallred(reducearr(1), 2, mpi_sum, bigdft_mpi%mpi_comm)
  end if

  reducearr(1)=reducearr(1)/dble(tmb%orbs%norb)
  reducearr(2)=reducearr(2)/dble(tmb%orbs%norb)

  ldiis%alphaSD=reducearr(1)
  ldiis%alphaDIIS=reducearr(2)


  ! Deallocate all local arrays.
  call deallocateLocalArrays()
  call f_free(delta_energy_arr)
  call f_free(kernel_best)

  call f_release_routine()

contains


    subroutine allocateLocalArrays()
    !
    ! Purpose:
    ! ========
    !   This subroutine allocates all local arrays.
    !
      allocate(alpha(tmb%orbs%norbp), stat=istat)
      call memocc(istat, alpha, 'alpha', subname)

      allocate(alphaDIIS(tmb%orbs%norbp), stat=istat)
      call memocc(istat, alphaDIIS, 'alphaDIIS', subname)

      allocate(fnrmOldArr(tmb%orbs%norb), stat=istat)
      call memocc(istat, fnrmOldArr, 'fnrmOldArr', subname)

      allocate(hpsi_small(max(tmb%npsidim_orbs,tmb%npsidim_comp)), stat=istat)
      call memocc(istat, hpsi_small, 'hpsi_small', subname)
    
      allocate(lhphiold(max(tmb%npsidim_orbs,tmb%npsidim_comp)), stat=istat)
      call memocc(istat, lhphiold, 'lhphiold', subname)

      allocate(lphiold(size(tmb%psi)), stat=istat)
      call memocc(istat, lphiold, 'lphiold', subname)

      allocate(hpsit_c(sum(tmb%ham_descr%collcom%nrecvcounts_c)), stat=istat)
      call memocc(istat, hpsit_c, 'hpsit_c', subname)

      allocate(hpsit_f(7*sum(tmb%ham_descr%collcom%nrecvcounts_f)), stat=istat)
      call memocc(istat, hpsit_f, 'hpsit_f', subname)

      allocate(hpsit_c_tmp(sum(tmb%ham_descr%collcom%nrecvcounts_c)), stat=istat)
      call memocc(istat, hpsit_c_tmp, 'hpsit_c_tmp', subname)

      allocate(hpsit_f_tmp(7*sum(tmb%ham_descr%collcom%nrecvcounts_f)), stat=istat)
      call memocc(istat, hpsit_f_tmp, 'hpsit_f_tmp', subname)

      !if (target_function==TARGET_FUNCTION_IS_HYBRID) then
         allocate(hpsi_noconf(tmb%ham_descr%npsidim_orbs), stat=istat)
         call memocc(istat, hpsi_noconf, 'hpsi_noconf', subname)

         allocate(psidiff(tmb%npsidim_orbs), stat=istat)
         call memocc(istat, psidiff, 'psidiff', subname)

         allocate(hpsi_noprecond(tmb%npsidim_orbs), stat=istat)
         call memocc(istat, hpsi_noprecond, 'hpsi_noprecond', subname)
      !end if

      if (scf_mode/=LINEAR_FOE) then
          allocate(coeff_old(tmb%orbs%norb,tmb%orbs%norb), stat=istat)
          call memocc(istat, coeff_old, 'coeff_old', subname)
      end if


    end subroutine allocateLocalArrays


    subroutine deallocateLocalArrays()
    !
    ! Purpose:
    ! ========
    !   This subroutine deallocates all local arrays.
    !
      iall=-product(shape(alpha))*kind(alpha)
      deallocate(alpha, stat=istat)
      call memocc(istat, iall, 'alpha', subname)

      iall=-product(shape(alphaDIIS))*kind(alphaDIIS)
      deallocate(alphaDIIS, stat=istat)
      call memocc(istat, iall, 'alphaDIIS', subname)

      iall=-product(shape(fnrmOldArr))*kind(fnrmOldArr)
      deallocate(fnrmOldArr, stat=istat)
      call memocc(istat, iall, 'fnrmOldArr', subname)

      iall=-product(shape(hpsi_small))*kind(hpsi_small)
      deallocate(hpsi_small, stat=istat)
      call memocc(istat, iall, 'hpsi_small', subname)

      iall=-product(shape(lhphiold))*kind(lhphiold)
      deallocate(lhphiold, stat=istat)
      call memocc(istat, iall, 'lhphiold', subname)

      iall=-product(shape(lphiold))*kind(lphiold)
      deallocate(lphiold, stat=istat)
      call memocc(istat, iall, 'lphiold', subname)

      iall=-product(shape(hpsit_c))*kind(hpsit_c)
      deallocate(hpsit_c, stat=istat)
      call memocc(istat, iall, 'hpsit_c', subname)

      iall=-product(shape(hpsit_f))*kind(hpsit_f)
      deallocate(hpsit_f, stat=istat)
      call memocc(istat, iall, 'hpsit_f', subname)

      iall=-product(shape(hpsit_c_tmp))*kind(hpsit_c_tmp)
      deallocate(hpsit_c_tmp, stat=istat)
      call memocc(istat, iall, 'hpsit_c_tmp', subname)

      iall=-product(shape(hpsit_f_tmp))*kind(hpsit_f_tmp)
      deallocate(hpsit_f_tmp, stat=istat)
      call memocc(istat, iall, 'hpsit_f_tmp', subname)

      !if (target_function==TARGET_FUNCTION_IS_HYBRID) then
         iall=-product(shape(hpsi_noconf))*kind(hpsi_noconf)
         deallocate(hpsi_noconf, stat=istat)
         call memocc(istat, iall, 'hpsi_noconf', subname)

         iall=-product(shape(psidiff))*kind(psidiff)
         deallocate(psidiff, stat=istat)
         call memocc(istat, iall, 'psidiff', subname)

         iall=-product(shape(hpsi_noprecond))*kind(hpsi_noprecond)
         deallocate(hpsi_noprecond, stat=istat)
         call memocc(istat, iall, 'hpsi_noprecond', subname)
      !end if

      if (scf_mode/=LINEAR_FOE) then
          iall=-product(shape(coeff_old))*kind(coeff_old)
          deallocate(coeff_old, stat=istat)
          call memocc(istat, iall, 'coeff_old', subname)
      end if

    end subroutine deallocateLocalArrays


end subroutine getLocalizedBasis



subroutine improveOrbitals(iproc, nproc, tmb, ldiis, alpha, gradient, experimental_mode)
  use module_base
  use module_types
  use module_interfaces, except_this_one => improveOrbitals
  implicit none
  
  ! Calling arguments
  integer,intent(in) :: iproc, nproc
  type(DFT_wavefunction),intent(inout) :: tmb
  type(localizedDIISParameters),intent(inout) :: ldiis
  real(kind=8),dimension(tmb%orbs%norbp),intent(in) :: alpha
  real(kind=wp),dimension(max(tmb%npsidim_orbs,tmb%npsidim_comp)),intent(inout) :: gradient
  logical,intent(in) :: experimental_mode
  
  ! Local variables
  integer :: istart, iorb, iiorb, ilr, ncount

  if(ldiis%isx==0) then ! steepest descents
      call timing(iproc,'optimize_SD   ','ON')
      istart=1
      do iorb=1,tmb%orbs%norbp
          iiorb=tmb%orbs%isorb+iorb
          ilr=tmb%orbs%inwhichlocreg(iiorb)
          ncount=tmb%lzd%llr(ilr)%wfd%nvctr_c+7*tmb%lzd%llr(ilr)%wfd%nvctr_f
          call daxpy(ncount, -alpha(iorb), gradient(istart), 1, tmb%psi(istart), 1)
          istart=istart+ncount
      end do
      call timing(iproc,'optimize_SD   ','OF')
  else! DIIS
      ldiis%mis=mod(ldiis%is,ldiis%isx)+1
      ldiis%is=ldiis%is+1
      if(ldiis%alphaDIIS/=1.d0) then
          call dscal(max(tmb%npsidim_orbs,tmb%npsidim_comp), ldiis%alphaDIIS, gradient, 1)
      end if
      call optimizeDIIS(iproc, nproc, max(tmb%npsidim_orbs,tmb%npsidim_comp), tmb%orbs, tmb%lzd, gradient, tmb%psi, ldiis, &
           experimental_mode)
  end if

end subroutine improveOrbitals


subroutine my_geocode_buffers(geocode,nl1,nl2,nl3)
  implicit none
  integer, intent(out) :: nl1,nl2,nl3
  character(len=1), intent(in) :: geocode !< @copydoc poisson_solver::doc::geocode
  !local variables
  logical :: perx,pery,perz
  integer :: nr1,nr2,nr3

  !conditions for periodicity in the three directions
  perx=(geocode /= 'F')
  pery=(geocode == 'P')
  perz=(geocode /= 'F')

  call ext_buffers(perx,nl1,nr1)
  call ext_buffers(pery,nl2,nr2)
  call ext_buffers(perz,nl3,nr3)

end subroutine my_geocode_buffers



subroutine diagonalizeHamiltonian2(iproc, norb, HamSmall, ovrlp, eval)
  !
  ! Purpose:
  ! ========
  !   Diagonalizes the Hamiltonian HamSmall and makes sure that all MPI processes give
  !   the same result. This is done by requiring that the first entry of each vector
  !   is positive.
  !
  ! Calling arguments:
  ! ==================
  !   Input arguments:
  !   ----------------
  !     iproc     process ID
  !     nproc     number of MPI processes
  !     orbs      type describing the physical orbitals psi
  !   Input / Putput arguments
  !     HamSmall  on input: the Hamiltonian
  !               on exit: the eigenvectors
  !   Output arguments
  !     eval      the associated eigenvalues 
  !
  use module_base
  use module_types
  use module_interfaces
  implicit none

  ! Calling arguments
  integer, intent(in) :: iproc, norb
  real(kind=8),dimension(norb, norb),intent(inout) :: HamSmall
  real(kind=8),dimension(norb, norb),intent(in) :: ovrlp
  real(kind=8),dimension(norb),intent(out) :: eval

  ! Local variables
  integer :: lwork, info, istat, iall
  real(kind=8),dimension(:),allocatable :: work
  character(len=*),parameter :: subname='diagonalizeHamiltonian'
  !!real(8),dimension(:,:),pointer :: hamtmp, ovrlptmp, invovrlp, tmpmat, tmpmat2
  !!real(8) :: tt, tt2
  !!integer :: nproc
  !!real(8),dimension(norb,norb) :: kernel

  !!allocate(hamtmp(norb,norb))
  !!allocate(ovrlptmp(norb,norb))
  !!allocate(invovrlp(norb,norb))
  !!allocate(tmpmat(norb,norb))
  !!allocate(tmpmat2(norb,norb))

  !!call mpi_comm_size(mpi_comm_world,nproc,istat)

  !!hamtmp=HamSmall
  !!ovrlptmp=ovrlp
  !!call overlapPowerGeneral(iproc, nproc, 100, -2, -1, norb, ovrlptmp, invovrlp, tt)

  !!call dgemm('n', 'n', norb, norb, norb, 1.d0, invovrlp, norb, hamtmp, norb, 0.d0, tmpmat, norb)
  !!call dgemm('n', 'n', norb, norb, norb, 1.d0, tmpmat, norb, invovrlp, norb, 0.d0, tmpmat2, norb)

  !!lwork=10000
  !!allocate(work(lwork))
  !!call dsyev('v', 'l', norb, tmpmat2, norb, eval, work, lwork, info)
  !!deallocate(work)

  !!ovrlptmp=ovrlp
  !!tmpmat=tmpmat2
  !!call overlapPowerGeneral(iproc, nproc, 100, -2, -1, norb, ovrlptmp, invovrlp, tt)
  !!!call dgemm('n', 'n', norb, norb, norb, 1.d0, invovrlp, norb, tmpmat, norb, 0.d0, tmpmat2, norb)
  !!!if (iproc==0) then
  !!!    do istat=1,norb
  !!!        do iall=1,norb
  !!!            write(200,*) tmpmat2(iall,istat)
  !!!        end do
  !!!    end do
  !!!end if

  !!call dgemm('n', 't', norb, norb, 28, 1.d0, tmpmat2, norb, tmpmat2, norb, 0.d0, kernel, norb)
  !!if (iproc==0) then
  !!    tt=0.d0
  !!    tt2=0.d0
  !!    do istat=1,norb
  !!        do iall=1,norb
  !!            write(300,*) kernel(iall,istat)
  !!            if (istat==iall) tt=tt+kernel(iall,istat)
  !!            tt2=tt2+kernel(iall,istat)*ovrlp(iall,istat)
  !!        end do
  !!    end do
  !!    write(*,*) 'Before: trace(K)',tt
  !!    write(*,*) 'Before: trace(KS)',tt2
  !!end if

  !!call dgemm('n', 'n', norb, norb, norb, 1.d0, invovrlp, norb, kernel, norb, 0.d0, tmpmat, norb)
  !!call dgemm('n', 'n', norb, norb, norb, 1.d0, tmpmat, norb, invovrlp, norb, 0.d0, kernel, norb)
  !!if (iproc==0) then
  !!    tt=0.d0
  !!    tt2=0.d0
  !!    do istat=1,norb
  !!        do iall=1,norb
  !!            write(305,*) kernel(iall,istat)
  !!            if (istat==iall) tt=tt+kernel(iall,istat)
  !!            tt2=tt2+kernel(iall,istat)*ovrlp(iall,istat)
  !!        end do
  !!    end do
  !!    write(*,*) 'After: trace(K)',tt
  !!    write(*,*) 'After: trace(KS)',tt2
  !!end if


  call timing(iproc,'diagonal_seq  ','ON')

  ! DEBUG: print hamiltonian and overlap matrices
  !if (iproc==0) then
  !   open(10)
  !   open(11)
  !   do iorb=1,orbs%norb
  !      do jorb=1,orbs%norb
  !         write(10,*) iorb,jorb,HamSmall(iorb,jorb)
  !         write(11,*) iorb,jorb,ovrlp(iorb,jorb)
  !      end do
  !      write(10,*) ''
  !      write(11,*) ''
  !   end do
  !   close(10)
  !   close(11)
  !end if
  ! DEBUG: print hamiltonian and overlap matrices

  ! Get the optimal work array size
  lwork=-1 
  allocate(work(100), stat=istat)
  call memocc(istat, work, 'work', subname)
  call dsygv(1, 'v', 'l', norb, HamSmall(1,1), norb, ovrlp(1,1), norb, eval(1), work(1), lwork, info) 
  lwork=int(work(1))

  ! Deallocate the work array and reallocate it with the optimal size
  iall=-product(shape(work))*kind(work)
  deallocate(work, stat=istat) ; if(istat/=0) stop 'ERROR in deallocating work' 
  call memocc(istat, iall, 'work', subname)
  allocate(work(lwork), stat=istat) ; if(istat/=0) stop 'ERROR in allocating work' 
  call memocc(istat, work, 'work', subname)

  ! Diagonalize the Hamiltonian
  call dsygv(1, 'v', 'l', norb, HamSmall(1,1), norb, ovrlp(1,1), norb, eval(1), work(1), lwork, info) 
  if(info/=0)then
    write(*,*) 'ERROR: dsygv in diagonalizeHamiltonian2, info=',info,'N=',norb
  end if
  !!if (iproc==0) then
  !!    do istat=1,norb
  !!        do iall=1,norb
  !!            write(201,*) hamsmall(iall,istat)
  !!        end do
  !!    end do
  !!end if

  iall=-product(shape(work))*kind(work)
  deallocate(work, stat=istat) ; if(istat/=0) stop 'ERROR in deallocating work' 
  call memocc(istat, iall, 'work', subname)

  call timing(iproc,'diagonal_seq  ','OF')

end subroutine diagonalizeHamiltonian2

subroutine small_to_large_locreg(iproc, npsidim_orbs_small, npsidim_orbs_large, lzdsmall, lzdlarge, &
       orbs, phismall, philarge, to_global)
  use module_base
  use module_types
  implicit none
  
  ! Calling arguments
  integer,intent(in) :: iproc, npsidim_orbs_small, npsidim_orbs_large
  type(local_zone_descriptors),intent(in) :: lzdsmall, lzdlarge
  type(orbitals_data),intent(in) :: orbs
  real(kind=8),dimension(npsidim_orbs_small),intent(in) :: phismall
  real(kind=8),dimension(npsidim_orbs_large),intent(out) :: philarge
  logical,intent(in),optional :: to_global
  
  ! Local variables
  integer :: ists, istl, iorb, ilr, sdim, ldim, nspin
  logical :: global

  if (present(to_global)) then
      global=to_global
  else
      global=.false.
  end if

  call timing(iproc,'small2large','ON') ! lr408t 
  ! No need to put arrays to zero, Lpsi_to_global2 will handle this.
  call to_zero(npsidim_orbs_large, philarge(1))
  ists=1
  istl=1
  do iorb=1,orbs%norbp
      ilr = orbs%inWhichLocreg(orbs%isorb+iorb)
      sdim=lzdsmall%llr(ilr)%wfd%nvctr_c+7*lzdsmall%llr(ilr)%wfd%nvctr_f
      if (global) then
          ldim=lzdsmall%glr%wfd%nvctr_c+7*lzdsmall%glr%wfd%nvctr_f
      else
          ldim=lzdlarge%llr(ilr)%wfd%nvctr_c+7*lzdlarge%llr(ilr)%wfd%nvctr_f
      end if
      nspin=1 !this must be modified later
      if (global) then
          call Lpsi_to_global2(iproc, sdim, ldim, orbs%norb, orbs%nspinor, nspin, lzdsmall%glr, &
               lzdsmall%llr(ilr), phismall(ists), philarge(istl))
      else
          call Lpsi_to_global2(iproc, sdim, ldim, orbs%norb, orbs%nspinor, nspin, lzdlarge%llr(ilr), &
               lzdsmall%llr(ilr), phismall(ists), philarge(istl))
      end if
      !!ists=ists+lzdsmall%llr(ilr)%wfd%nvctr_c+7*lzdsmall%llr(ilr)%wfd%nvctr_f
      !!istl=istl+lzdlarge%llr(ilr)%wfd%nvctr_c+7*lzdlarge%llr(ilr)%wfd%nvctr_f
      ists=ists+sdim
      istl=istl+ldim
  end do
  if(orbs%norbp>0 .and. ists/=npsidim_orbs_small+1) then
      write(*,'(3(a,i0))') 'ERROR on process ',iproc,': ',ists,'=ists /= npsidim_orbs_small+1=',npsidim_orbs_small+1
      stop
  end if
  if(orbs%norbp>0 .and. istl/=npsidim_orbs_large+1) then
      write(*,'(3(a,i0))') 'ERROR on process ',iproc,': ',istl,'=istl /= npsidim_orbs_large+1=',npsidim_orbs_large+1
      stop
  end if
       call timing(iproc,'small2large','OF') ! lr408t 
end subroutine small_to_large_locreg


subroutine large_to_small_locreg(iproc, npsidim_orbs_small, npsidim_orbs_large, lzdsmall, lzdlarge, &
       orbs, philarge, phismall)
  use module_base
  use module_types
  implicit none
  
  ! Calling arguments
  integer,intent(in) :: iproc, npsidim_orbs_small, npsidim_orbs_large
  type(local_zone_descriptors),intent(in) :: lzdsmall, lzdlarge
  type(orbitals_data),intent(in) :: orbs
  real(kind=8),dimension(npsidim_orbs_large),intent(in) :: philarge
  real(kind=8),dimension(npsidim_orbs_small),intent(out) :: phismall
  
  ! Local variables
  integer :: istl, ists, ilr, ldim, gdim, iorb
       call timing(iproc,'large2small','ON') ! lr408t   
  ! Transform back to small locreg
  ! No need to this array to zero, since all values will be filled with a value during the copy.
  !!call to_zero(npsidim_orbs_small, phismall(1))
  ists=1
  istl=1
  do iorb=1,orbs%norbp
      ilr = orbs%inWhichLocreg(orbs%isorb+iorb)
      ldim=lzdsmall%llr(ilr)%wfd%nvctr_c+7*lzdsmall%llr(ilr)%wfd%nvctr_f
      gdim=lzdlarge%llr(ilr)%wfd%nvctr_c+7*lzdlarge%llr(ilr)%wfd%nvctr_f
      call psi_to_locreg2(iproc, ldim, gdim, lzdsmall%llr(ilr), lzdlarge%llr(ilr), &
           philarge(istl:istl+gdim-1), phismall(ists:ists+ldim-1))
      ists=ists+lzdsmall%llr(ilr)%wfd%nvctr_c+7*lzdsmall%llr(ilr)%wfd%nvctr_f
      istl=istl+lzdlarge%llr(ilr)%wfd%nvctr_c+7*lzdlarge%llr(ilr)%wfd%nvctr_f
  end do

  if(orbs%norbp>0 .and. ists/=npsidim_orbs_small+1) stop 'ists/=npsidim_orbs_small+1'
  if(orbs%norbp>0 .and. istl/=npsidim_orbs_large+1) stop 'istl/=npsidim_orbs_large+1'
       call timing(iproc,'large2small','OF') ! lr408t 
end subroutine large_to_small_locreg







subroutine communicate_basis_for_density_collective(iproc, nproc, lzd, npsidim, orbs, lphi, collcom_sr)
  use module_base
  use module_types
  use module_interfaces, except_this_one => communicate_basis_for_density_collective
  use communications, only: transpose_switch_psir, transpose_communicate_psir, transpose_unswitch_psirt
  implicit none
  
  ! Calling arguments
  integer,intent(in) :: iproc, nproc, npsidim
  type(local_zone_descriptors),intent(in) :: lzd
  type(orbitals_data),intent(in) :: orbs
  real(kind=8),dimension(npsidim),intent(in) :: lphi
  type(comms_linear),intent(inout) :: collcom_sr
  
  ! Local variables
  integer :: ist, istr, iorb, iiorb, ilr, istat, iall
  real(kind=8),dimension(:),allocatable :: psir, psirwork, psirtwork
  type(workarr_sumrho) :: w
  character(len=*),parameter :: subname='comm_basis_for_dens_coll'

  call timing(iproc,'commbasis4dens','ON')

  allocate(psir(collcom_sr%ndimpsi_c), stat=istat)
  call memocc(istat, psir, 'psir', subname)

  ! Allocate the communication buffers for the calculation of the charge density.
  !call allocateCommunicationbufferSumrho(iproc, comsr, subname)
  ! Transform all orbitals to real space.
  ist=1
  istr=1
  do iorb=1,orbs%norbp
      iiorb=orbs%isorb+iorb
      ilr=orbs%inWhichLocreg(iiorb)
      call initialize_work_arrays_sumrho(lzd%Llr(ilr), w)
      call daub_to_isf(lzd%Llr(ilr), w, lphi(ist), psir(istr))
      call deallocate_work_arrays_sumrho(w)
      ist = ist + lzd%Llr(ilr)%wfd%nvctr_c + 7*lzd%Llr(ilr)%wfd%nvctr_f
      istr = istr + lzd%Llr(ilr)%d%n1i*lzd%Llr(ilr)%d%n2i*lzd%Llr(ilr)%d%n3i
  end do
  if(istr/=collcom_sr%ndimpsi_c+1) then
      write(*,'(a,i0,a)') 'ERROR on process ',iproc,' : istr/=collcom_sr%ndimpsi_c+1'
      stop
  end if

  allocate(psirwork(collcom_sr%ndimpsi_c), stat=istat)
  call memocc(istat, psirwork, 'psirwork', subname)

  call transpose_switch_psir(collcom_sr, psir, psirwork)

  iall=-product(shape(psir))*kind(psir)
  deallocate(psir, stat=istat)
  call memocc(istat, iall, 'psir', subname)

  allocate(psirtwork(collcom_sr%ndimind_c), stat=istat)
  call memocc(istat, psirtwork, 'psirtwork', subname)

  call transpose_communicate_psir(iproc, nproc, collcom_sr, psirwork, psirtwork)

  iall=-product(shape(psirwork))*kind(psirwork)
  deallocate(psirwork, stat=istat)
  call memocc(istat, iall, 'psirwork', subname)

  call transpose_unswitch_psirt(collcom_sr, psirtwork, collcom_sr%psit_c)

  iall=-product(shape(psirtwork))*kind(psirtwork)
  deallocate(psirtwork, stat=istat)
  call memocc(istat, iall, 'psirtwork', subname)

  call timing(iproc,'commbasis4dens','OF')

end subroutine communicate_basis_for_density_collective




subroutine DIISorSD(iproc, it, trH, tmbopt, ldiis, alpha, alphaDIIS, lphioldopt, trH_ref, kernel_best, complete_reset)
  use module_base
  use module_types
  use yaml_output
  implicit none
  
  ! Calling arguments
  integer,intent(in) :: iproc, it
  real(kind=8),intent(in) :: trH
  type(DFT_wavefunction),intent(inout) :: tmbopt
  type(localizedDIISParameters),intent(inout) :: ldiis
  real(kind=8),dimension(tmbopt%orbs%norbp),intent(inout) :: alpha, alphaDIIS
  real(kind=8),dimension(max(tmbopt%npsidim_orbs,tmbopt%npsidim_comp)),intent(out):: lphioldopt
  real(kind=8),intent(out) :: trH_ref
  real(kind=8),dimension(tmbopt%linmat%l%nvctr),intent(out) :: kernel_best
  logical,intent(out) :: complete_reset
  
  ! Local variables
  integer :: idsx, ii, offset, istdest, iorb, iiorb, ilr, ncount, istsource
  character(len=2) :: numfail_char
  character(len=10) :: stepsize_char
  

  ! Purpose:
  ! ========
  !   This subroutine decides whether one should use DIIS or variable step size
  !   steepest descent to improve the orbitals. In the beginning we start with DIIS
  !   with history length lin%DIISHistMax. If DIIS becomes unstable, we switch to
  !   steepest descent. If the steepest descent iterations are successful, we switch
  !   back to DIIS, but decrease the DIIS history length by one. However the DIIS
  !   history length is limited to be larger or equal than lin%DIISHistMin.

  ! indicates whether both the support functions and the kernel have been reset
  complete_reset=.false.

  ! history of the energy
  if (ldiis%isx>0) then
      ldiis%energy_hist(ldiis%mis)=trH
  end if
  !!write(*,'(a,10es14.6)') 'ldiis%energy_hist', ldiis%energy_hist

  ! If we swicthed to SD in the previous iteration, reset this flag.
  if(ldiis%switchSD) ldiis%switchSD=.false.
  !if(iproc==0) write(*,'(a,2es15.6,l5)') 'trH, ldiis%trmin, ldiis%resetDIIS', trH, ldiis%trmin, ldiis%resetDIIS

  ! Now come some checks whether the trace is descreasing or not. This further decides
  ! whether we should use DIIS or SD.

  ! Determine wheter the trace is decreasing (as it should) or increasing.
  ! This is done by comparing the current value with diisLIN%energy_min, which is
  ! the minimal value of the trace so far.
  !if(iproc==0) write(*,*) 'trH, ldiis%trmin', trH, ldiis%trmin
  if(trH<=ldiis%trmin+1.d-12*abs(ldiis%trmin) .and. .not.ldiis%resetDIIS) then !1.d-12 is here to tolerate some noise...
      ! Everything ok
      ldiis%trmin=trH
      ldiis%switchSD=.false.
      ldiis%itBest=it
      ldiis%icountSDSatur=ldiis%icountSDSatur+1
      ldiis%icountDIISFailureCons=0
      trH_ref=trH
      call vcopy(tmbopt%linmat%l%nvctr, tmbopt%linmat%kernel_%matrix_compr(1), 1, kernel_best(1), 1)
      !if(iproc==0) write(*,*) 'everything ok, copy last psi...'
      call vcopy(size(tmbopt%psi), tmbopt%psi(1), 1, lphioldopt(1), 1)

      ! If we are using SD (i.e. diisLIN%idsx==0) and the trace has been decreasing
      ! for at least 10 iterations, switch to DIIS. However the history length is decreased.
      if(ldiis%icountSDSatur>=10 .and. ldiis%isx==0 .or. ldiis%immediateSwitchToSD) then
          ldiis%icountSwitch=ldiis%icountSwitch+1
          idsx=max(ldiis%DIISHistMin,ldiis%DIISHistMax-ldiis%icountSwitch)
          if(idsx>0) then
              if(iproc==0) write(*,'(1x,a,i0)') 'switch to DIIS with new history length ', idsx
              ldiis%icountSDSatur=0
              ldiis%icountSwitch=0
              ldiis%icountDIISFailureTot=0
              ldiis%icountDIISFailureCons=0
              ldiis%is=0
              ldiis%switchSD=.false.
              ldiis%trmin=1.d100
              ldiis%trold=1.d100
              alpha=ldiis%alphaSD
              alphaDIIS=ldiis%alphaDIIS
              ldiis%icountDIISFailureTot=0
              ldiis%icountDIISFailureCons=0
              ldiis%immediateSwitchToSD=.false.
          end if
      end if
  else
      ! The trace is growing.
      ! Count how many times this occurs and (if we are using DIIS) switch to SD after 3 
      ! total failures or after 2 consecutive failures.
      if (ldiis%isx>0) then
          ldiis%icountDIISFailureCons=ldiis%icountDIISFailureCons+1
          ldiis%icountDIISFailureTot=ldiis%icountDIISFailureTot+1
      end if
      ldiis%icountSDSatur=0
      if((ldiis%icountDIISFailureCons>=4 .or. ldiis%icountDIISFailureTot>=6 .or. ldiis%resetDIIS) .and. ldiis%isx>0) then
          ! Switch back to SD.
          alpha=ldiis%alphaSD
          if(iproc==0) then
              !if(ldiis%icountDIISFailureCons>=4) write(*,'(1x,a,i0,a,es10.3)') 'DIIS failed ', &
              !    ldiis%icountDIISFailureCons, ' times consecutively. Switch to SD with stepsize', alpha(1)
              write(numfail_char,'(i2.2)') ldiis%icountDIISFailureCons
              write(stepsize_char,'(es10.3)') alpha(1)
              if(ldiis%icountDIISFailureCons>=4) then
                  call yaml_warning('DIIS failed '//numfail_char//' times consecutively. &
                       &Switch to SD with stepsize'//stepsize_char//'.')
                  call yaml_newline()
                  !!write(*,'(1x,a,i0,a,es10.3)') 'DIIS failed ', &
                  !!ldiis%icountDIISFailureCons, ' times consecutively. Switch to SD with stepsize', alpha(1)
              end if
              !!if(ldiis%icountDIISFailureTot>=6) write(*,'(1x,a,i0,a,es10.3)') 'DIIS failed ', &
              !!    ldiis%icountDIISFailureTot, ' times in total. Switch to SD with stepsize', alpha(1)
              if(ldiis%icountDIISFailureTot>=6) then
                  call yaml_warning('DIIS failed '//numfail_char//' times in total. &
                       &Switch to SD with stepsize'//stepsize_char//'.' )
                  call yaml_newline()
              end if
              if(ldiis%resetDIIS) then
                  call yaml_warning('reset DIIS due to flag')
                  call yaml_newline()
                  !write(*,'(1x,a)') 'reset DIIS due to flag'
              end if
              
          end if
          if(ldiis%resetDIIS) then
              ldiis%resetDIIS=.false.
              ldiis%immediateSwitchToSD=.true.
              ldiis%trmin=1.d100
          end if
          ! Otherwise there could be problems due to the orthonormalization (which sligtly increases 
          ! value of the target function)
          ldiis%trmin=1.d100
          ! Try to get back the orbitals of the best iteration. This is possible if
          ! these orbitals are still present in the DIIS history.
          if(it-ldiis%itBest<ldiis%isx) then
              if(iproc==0) then
                  !!if(iproc==0) write(*,'(1x,a,i0,a)')  'Recover the orbitals from iteration ', &
                  !!    ldiis%itBest, ' which are the best so far.'
                  if (iproc==0) then
                      call yaml_map('Take best TMBs from history',ldiis%itBest)
                  end if
              end if
              ii=modulo(ldiis%mis-(it-ldiis%itBest)-1,ldiis%isx)+1
              !if (iproc==0) write(*,*) 'ii',ii
              offset=0
              istdest=1
              !if(iproc==0) write(*,*) 'copy DIIS history psi...'
              do iorb=1,tmbopt%orbs%norbp
                  iiorb=tmbopt%orbs%isorb+iorb
                  ilr=tmbopt%orbs%inWhichLocreg(iiorb)
                  ncount=tmbopt%lzd%llr(ilr)%wfd%nvctr_c+7*tmbopt%lzd%llr(ilr)%wfd%nvctr_f
                  istsource=offset+(ii-1)*ncount+1
                  call vcopy(ncount, ldiis%phiHist(istsource), 1, tmbopt%psi(istdest), 1)
                  call vcopy(ncount, ldiis%phiHist(istsource), 1, lphioldopt(istdest), 1)
                  !if (iproc==0 .and. iorb==1) write(*,*) 'istsource, istdest, val', istsource, istdest, tmbopt%psi(istdest)
                  offset=offset+ldiis%isx*ncount
                  istdest=istdest+ncount
              end do
              trH_ref=ldiis%energy_hist(ii)
              !!if (iproc==0) write(*,*) 'take energy from entry',ii
              call vcopy(tmbopt%linmat%l%nvctr, kernel_best(1), 1, tmbopt%linmat%kernel_%matrix_compr(1), 1)
              !!call vcopy(tmbopt%linmat%l%nvctr, kernel_best(1), 1, tmbopt%linmat%denskern_large%matrix_compr(1), 1)
              complete_reset=.true.
          else
              !if(iproc==0) write(*,*) 'copy last psi...'
              call vcopy(size(tmbopt%psi), tmbopt%psi(1), 1, lphioldopt(1), 1)
              trH_ref=trH
          end if
          ldiis%isx=0
          ldiis%switchSD=.true.
      end if
      ! to indicate that no orthonormalization is required... (CHECK THIS!)
      if(ldiis%isx==0) ldiis%switchSD=.true. 
  end if

end subroutine DIISorSD

subroutine reconstruct_kernel(iproc, nproc, inversion_method, blocksize_dsyev, blocksize_pdgemm, &
           orbs, tmb, overlap_calculated)
  use module_base
  use module_types
  use module_interfaces, except_this_one => reconstruct_kernel
  use communications, only: transpose_localized
  use sparsematrix_base, only: sparsematrix_malloc_ptr, DENSE_FULL, assignment(=)
  use sparsematrix, only: uncompress_matrix
  implicit none

  ! Calling arguments
  integer,intent(in):: iproc, nproc, inversion_method, blocksize_dsyev, blocksize_pdgemm
  type(orbitals_data),intent(in):: orbs
  type(DFT_wavefunction),intent(inout):: tmb
  logical,intent(inout):: overlap_calculated

  ! Local variables
  integer:: istat, iall
  character(len=*),parameter:: subname='reconstruct_kernel'

  !call timing(iproc,'renormCoefComp','ON')

  ! Calculate the overlap matrix between the TMBs.
  if(.not. overlap_calculated) then
     if(.not.tmb%can_use_transposed) then
         if(associated(tmb%psit_c)) then
             iall=-product(shape(tmb%psit_c))*kind(tmb%psit_c)
             deallocate(tmb%psit_c, stat=istat)
             call memocc(istat, iall, 'tmb%psit_c', subname)
         end if
         if(associated(tmb%psit_f)) then
             iall=-product(shape(tmb%psit_f))*kind(tmb%psit_f)
             deallocate(tmb%psit_f, stat=istat)
             call memocc(istat, iall, 'tmb%psit_f', subname)
         end if
         allocate(tmb%psit_c(sum(tmb%collcom%nrecvcounts_c)), stat=istat)
         call memocc(istat, tmb%psit_c, 'tmb%psit_c', subname)
         allocate(tmb%psit_f(7*sum(tmb%collcom%nrecvcounts_f)), stat=istat)
         call memocc(istat, tmb%psit_f, 'tmb%psit_f', subname)
         call transpose_localized(iproc, nproc, tmb%npsidim_orbs, tmb%orbs, tmb%collcom, &
              tmb%psi, tmb%psit_c, tmb%psit_f, tmb%lzd)
         tmb%can_use_transposed=.true.
     end if
     !call timing(iproc,'renormCoefComp','OF')

     call calculate_overlap_transposed(iproc, nproc, tmb%orbs, tmb%collcom, &
          tmb%psit_c, tmb%psit_c, tmb%psit_f, tmb%psit_f, tmb%linmat%s, tmb%linmat%ovrlp_)
     ! This can then be deleted if the transition to the new type has been completed.
     !tmb%linmat%ovrlp%matrix_compr=tmb%linmat%ovrlp_%matrix_compr

     !call timing(iproc,'renormCoefComp','ON')
     overlap_calculated=.true.
  end if

  tmb%linmat%ovrlp_%matrix = sparsematrix_malloc_ptr(tmb%linmat%s, iaction=DENSE_FULL, id='tmb%linmat%ovrlp_%matrix')
  call uncompress_matrix(iproc, tmb%linmat%s, &
       inmat=tmb%linmat%ovrlp_%matrix_compr, outmat=tmb%linmat%ovrlp_%matrix)
  call reorthonormalize_coeff(iproc, nproc, orbs%norb, blocksize_dsyev, blocksize_pdgemm, inversion_method, &
       tmb%orbs, tmb%linmat%s, tmb%linmat%ks, tmb%linmat%ovrlp_, tmb%coeff, orbs)

  call f_free_ptr(tmb%linmat%ovrlp_%matrix)


  ! Recalculate the kernel
  call calculate_density_kernel(iproc, nproc, .true., orbs, tmb%orbs, tmb%coeff, tmb%linmat%l, tmb%linmat%kernel_)
  !tmb%linmat%denskern_large%matrix_compr = tmb%linmat%kernel_%matrix_compr
  !call transform_sparse_matrix(tmb%linmat%denskern, tmb%linmat%denskern_large, 'large_to_small')

end subroutine reconstruct_kernel

!> Passing sparse ovrlp, but for now assuming ovrlp%matrix will be allocated and filled if using dense
subroutine reorthonormalize_coeff(iproc, nproc, norb, blocksize_dsyev, blocksize_pdgemm, inversion_method, basis_orbs, &
           basis_overlap, KS_overlap, basis_overlap_mat, coeff, orbs)
  use module_base
  use module_types
  use module_interfaces, except_this_one => reorthonormalize_coeff
  use sparsematrix_base, only: sparse_matrix, matrices, matrices_null, &
                         allocate_matrices, deallocate_matrices
  implicit none

  ! Calling arguments
  integer, intent(in) :: iproc, nproc, norb
  integer, intent(in) :: blocksize_dsyev, blocksize_pdgemm, inversion_method
  type(orbitals_data), intent(in) :: basis_orbs   !number of basis functions
  type(sparse_matrix),intent(inout) :: basis_overlap, KS_overlap
  type(matrices),intent(inout) :: basis_overlap_mat
  real(kind=8),dimension(basis_orbs%norb,basis_orbs%norb),intent(inout) :: coeff
  type(orbitals_data), intent(in) :: orbs   !Kohn-Sham orbitals that will be orthonormalized and their parallel distribution
  ! Local variables
  integer :: ierr, istat, iall, ind, iorb, korb, llorb, jorb
  integer :: npts_per_proc, ind_start, ind_end, indc
  real(kind=8), dimension(:,:), allocatable :: coeff_tmp, coefftrans
  real(kind=8), dimension(:,:), pointer :: ovrlp_coeff, ovrlp_coeff2
  real(kind=8),dimension(:,:),pointer :: ovrlp_matrix, inv_ovrlp_matrix
  character(len=*),parameter:: subname='reorthonormalize_coeff'
  type(matrices) :: KS_ovrlp_, inv_ovrlp_
  !integer :: iorb, jorb !DEBUG
  real(kind=8) :: tt, error!, tt2, tt3, ddot   !DEBUG
  !logical :: dense
  integer,parameter :: ALLGATHERV=1, ALLREDUCE=2
  integer, parameter :: communication_strategy=ALLGATHERV
  logical,parameter :: dense=.true.

  call mpi_barrier(bigdft_mpi%mpi_comm, ierr) ! to check timings
  call timing(iproc,'renormCoefCom1','ON')


  !if (present(orbs)) then
  !   communication_strategy=ALLREDUCE
  !else
  !   communication_strategy=ALLGATHERV
  !end if

  allocate(ovrlp_coeff(norb,norb), stat=istat)
  call memocc(istat, ovrlp_coeff, 'ovrlp_coeff', subname)

  allocate(coeff_tmp(basis_orbs%norbp,max(norb,1)), stat=istat)
  call memocc(istat, coeff_tmp, 'coeff_tmp', subname)

  !!if(iproc==0) then
  !!    write(*,'(a)',advance='no') 'coeff renormalization...'
  !!end if

  !dense=.true.

  KS_ovrlp_ = matrices_null()
  call allocate_matrices(KS_overlap, allocate_full=.true., matname='KS_ovrlp_', mat=KS_ovrlp_)
  inv_ovrlp_ = matrices_null()
  call allocate_matrices(KS_overlap, allocate_full=.true., matname='inv_ovrlp_', mat=inv_ovrlp_)

  if (dense) then
     ! Calculate the overlap matrix among the coefficients with respect to basis_overlap.
     if (basis_orbs%norbp>0) then
         coeff_tmp=0.d0
         call dgemm('n', 'n', basis_orbs%norbp, norb, basis_orbs%norb, 1.d0, basis_overlap_mat%matrix(basis_orbs%isorb+1,1), &
              basis_orbs%norb, coeff(1,1), basis_orbs%norb, 0.d0, coeff_tmp, basis_orbs%norbp)
         call dgemm('t', 'n', norb, norb, basis_orbs%norbp, 1.d0, coeff(basis_orbs%isorb+1,1), &
              basis_orbs%norb, coeff_tmp, basis_orbs%norbp, 0.d0, ovrlp_coeff, norb)
      else
         call to_zero(norb**2,ovrlp_coeff(1,1))
      end if
  else ! sparse - still less efficient than dense, also needs moving to a subroutine

     call to_zero(norb**2, KS_ovrlp_%matrix(1,1))
     npts_per_proc = nint(real(basis_overlap%nvctr + basis_overlap%nfvctr,dp) / real(nproc*2,dp))
     ind_start = 1+iproc*npts_per_proc
     ind_end = (iproc+1)*npts_per_proc
     if (iproc==nproc-1) ind_end = basis_overlap%nvctr!ceiling(0.5d0*real(basis_overlap%nvctr + basis_overlap%nfvctr,dp))

     indc=0
     do ind = 1, basis_overlap%nvctr
        korb = basis_overlap%orb_from_index(1,ind)
        llorb = basis_overlap%orb_from_index(2,ind)
        if (korb<llorb) cycle ! so still only doing half
        indc = indc + 1
        if (indc < ind_start .or. indc > ind_end) cycle

        do iorb=1,norb
             if (llorb==korb) then
                tt=basis_overlap_mat%matrix_compr(ind)*coeff(korb,iorb)
                do jorb=iorb,norb
                    KS_ovrlp_%matrix(jorb,iorb)=KS_ovrlp_%matrix(jorb,iorb) &
                         +coeff(llorb,jorb)*tt
                end do
             else
                do jorb=iorb,norb
                    KS_ovrlp_%matrix(jorb,iorb)=KS_ovrlp_%matrix(jorb,iorb) &
                         +(coeff(llorb,iorb)*coeff(korb,jorb)+coeff(llorb,jorb)*coeff(korb,iorb))&
                         *basis_overlap_mat%matrix_compr(ind)
                end do
             end if
         end do
     end do

     ! use symmetry to calculate other half
     do iorb=1,norb
        do jorb=iorb+1,norb
           KS_ovrlp_%matrix(iorb,jorb) = KS_ovrlp_%matrix(jorb,iorb)
        end do
     end do

  end if !sparse/dense

  if (nproc > 1) then
      call timing(iproc,'renormCoefCom1','OF')
      call timing(iproc,'renormCoefComm','ON')
      call mpiallred(ovrlp_coeff(1,1), norb**2, mpi_sum, bigdft_mpi%mpi_comm)
      call timing(iproc,'renormCoefComm','OF')
      call timing(iproc,'renormCoefCom1','ON')
  end if

  ! Recalculate the kernel.
  !allocate(ovrlp_coeff2(norb,norb), stat=istat)
  !call memocc(istat, ovrlp_coeff2, 'ovrlp_coeff2', subname)

  call timing(iproc,'renormCoefCom1','OF')

  ! Not clean to use twice basis_overlap, but it should not matter as everything
  ! is done using the dense version
  if (norb==orbs%norb) then
      call vcopy(norb**2, ovrlp_coeff(1,1), 1, KS_ovrlp_%matrix(1,1), 1)
      call overlapPowerGeneral(iproc, nproc, inversion_method, -2, &
           blocksize_dsyev, imode=2, ovrlp_smat=KS_overlap, inv_ovrlp_smat=KS_overlap, &
           ovrlp_mat=KS_ovrlp_, inv_ovrlp_mat=inv_ovrlp_, &
           check_accur=.false.)
  else
      ! It is not possible to use the standard parallelization scheme, so do serial
      ovrlp_matrix = f_malloc_ptr((/norb,norb/), id='ovrlp_matrix')
      inv_ovrlp_matrix = f_malloc_ptr((/norb,norb/), id='inv_ovrlp_matrix')
      call vcopy(norb**2, ovrlp_coeff(1,1), 1, ovrlp_matrix(1,1), 1)
      call overlap_minus_one_half_serial(iproc, 1, inversion_method, -2, blocksize_dsyev, &       
           norb, ovrlp_matrix, inv_ovrlp_matrix, check_accur=.false.)

  !    call overlapPowerGeneral(iproc, 1, inversion_method, -2, &
  !         blocksize_dsyev, norb, orbs, imode=2, ovrlp_smat=basis_overlap, inv_ovrlp_smat=basis_overlap, &
  !         ovrlp_mat=basis_overlap_mat, inv_ovrlp_mat=inv_ovrlp, &
  !         check_accur=.false., ovrlp=ovrlp_coeff, inv_ovrlp=ovrlp_coeff2)
  end if

  call timing(iproc,'renormCoefCom2','ON')

  iall=-product(shape(ovrlp_coeff))*kind(ovrlp_coeff)
  deallocate(ovrlp_coeff,stat=istat)
  call memocc(istat,iall,'ovrlp_coeff',subname)

  ! Build the new linear combinations
  !call dgemm('n', 'n', basis_orbs%norb, orbs%norb, orbs%norb, 1.d0, coeff(1,1), basis_orbs%norb, &
  !     ovrlp_coeff2(1,1), orbs%norb, 0.d0, coeff_tmp(1,1), basis_orbs%norb)
  !call vcopy(basis_orbs%norb*orbs%norb,coeff_tmp(1,1),1,coeff(1,1),1)

  ! Build the new linear combinations - all gather would be better, but allreduce easier for now

  iall=-product(shape(coeff_tmp))*kind(coeff_tmp)
  deallocate(coeff_tmp,stat=istat)
  call memocc(istat,iall,'coeff_tmp',subname)

  if (communication_strategy==ALLREDUCE) then
     allocate(coeff_tmp(basis_orbs%norb,orbs%norb), stat=istat)
     call memocc(istat, coeff_tmp, 'coeff_tmp', subname)

     if (orbs%norbp>0) then
         if (norb==orbs%norb) then
             call dgemm('n', 't', basis_orbs%norb, orbs%norb, orbs%norbp, 1.d0, coeff(1,orbs%isorb+1), basis_orbs%norb, &
                  inv_ovrlp_%matrix(1,orbs%isorb+1), orbs%norb, 0.d0, coeff_tmp(1,1), basis_orbs%norb)
         else
             call dgemm('n', 't', basis_orbs%norb, orbs%norb, orbs%norbp, 1.d0, coeff(1,orbs%isorb+1), basis_orbs%norb, &
                  inv_ovrlp_matrix(1,orbs%isorb+1), orbs%norb, 0.d0, coeff_tmp(1,1), basis_orbs%norb)
         end if
     else
        call to_zero(basis_orbs%norb*orbs%norb, coeff_tmp(1,1))
     end if

     if (nproc > 1) then
         call mpiallred(coeff_tmp(1,1), basis_orbs%norb*orbs%norb, mpi_sum, bigdft_mpi%mpi_comm)
     end if
     call vcopy(basis_orbs%norb*orbs%norb,coeff_tmp(1,1),1,coeff(1,1),1)
  else
     allocate(coeff_tmp(norb,max(1,basis_orbs%norbp)), stat=istat)
     call memocc(istat, coeff_tmp, 'coeff_tmp', subname)
     ! need to transpose so we can allgather - NOT VERY ELEGANT
     if (basis_orbs%norbp>0) then
         if (norb==orbs%norb) then
             call dgemm('n', 't', norb, basis_orbs%norbp, norb, 1.d0, inv_ovrlp_%matrix(1,1), norb, &
                 coeff(1+basis_orbs%isorb,1), basis_orbs%norb, 0.d0, coeff_tmp(1,1), norb)
         else
             call dgemm('n', 't', norb, basis_orbs%norbp, norb, 1.d0, inv_ovrlp_matrix(1,1), norb, &
                 coeff(1+basis_orbs%isorb,1), basis_orbs%norb, 0.d0, coeff_tmp(1,1), norb)
         end if
     end if

     allocate(coefftrans(norb,basis_orbs%norb), stat=istat)
     call memocc(istat, coefftrans, 'coefftrans', subname)

     ! gather together
     if(nproc > 1) then
        call mpi_allgatherv(coeff_tmp(1,1), basis_orbs%norbp*norb, mpi_double_precision, coefftrans(1,1), &
           norb*basis_orbs%norb_par(:,0), norb*basis_orbs%isorb_par, mpi_double_precision, bigdft_mpi%mpi_comm, ierr)
     else
        call vcopy(basis_orbs%norbp*norb,coeff_tmp(1,1),1,coefftrans(1,1),1)
     end if

     ! untranspose coeff
     do iorb=1,norb
        do jorb=1,basis_orbs%norb
           coeff(jorb,iorb) = coefftrans(iorb,jorb)
        end do
     end do
     iall=-product(shape(coefftrans))*kind(coefftrans)
     deallocate(coefftrans,stat=istat)
     call memocc(istat,iall,'coefftrans',subname)
  end if

  call timing(iproc,'renormCoefCom2','OF')

  !!!DEBUG
  !!! Check normalization
  !!iall=-product(shape(coeff_tmp))*kind(coeff_tmp)
  !!deallocate(coeff_tmp,stat=istat)
  !!call memocc(istat,iall,'coeff_tmp',subname)
  !!allocate(coeff_tmp(basis_orbs%norb,basis_orbs%norb),stat=istat)
  !!call memocc(istat,coeff_tmp,'coeff_tmp',subname)
  !!call dgemm('n', 'n', basis_orbs%norb, basis_orbs%norb, basis_orbs%norb, 1.d0, basis_overlap(1,1), basis_orbs%norb, &
  !!     coeff(1,1), basis_orbs%norb, 0.d0, coeff_tmp(1,1), basis_orbs%norb)
  !!do iorb=1,basis_orbs%norb
  !!    do jorb=1,basis_orbs%norb
  !!        tt=ddot(basis_orbs%norb, coeff(1,iorb), 1, coeff_tmp(1,jorb), 1)
  !!        tt2=ddot(basis_orbs%norb, coeff_tmp(1,iorb), 1, coeff(1,jorb), 1)
  !!        tt3=ddot(basis_orbs%norb, coeff(1,iorb), 1, coeff(1,jorb), 1)
  !!        if(iproc==0) write(200,'(2i6,3es15.5)') iorb, jorb, tt, tt2, tt3
  !!    end do
  !!end do
  !!! END DEBUG

  call deallocate_matrices(KS_ovrlp_)
  call deallocate_matrices(inv_ovrlp_)
  if (norb/=orbs%norb) then
      call f_free_ptr(ovrlp_matrix)
      call f_free_ptr(inv_ovrlp_matrix)
  end if


  !iall=-product(shape(ovrlp_coeff2))*kind(ovrlp_coeff2)
  !deallocate(ovrlp_coeff2,stat=istat)
  !call memocc(istat,iall,'ovrlp_coeff2',subname)

  iall=-product(shape(coeff_tmp))*kind(coeff_tmp)
  deallocate(coeff_tmp,stat=istat)
  call memocc(istat,iall,'coeff_tmp',subname)

end subroutine reorthonormalize_coeff


!> Estimate the energy change, given by the product of the force and the "displacement" .
subroutine estimate_energy_change(npsidim_orbs, orbs, lzd, psidiff, hpsi_noprecond, delta_energy)
  use module_base
  use module_types
  implicit none

  ! Calling arguments
  integer, intent(in) :: npsidim_orbs
  type(orbitals_data),intent(in) :: orbs
  type(local_zone_descriptors),intent(in) :: lzd
  real(kind=8),dimension(npsidim_orbs),intent(in) :: psidiff, hpsi_noprecond
  real(kind=8),intent(out) :: delta_energy

  ! Local variables
  integer :: ist, iorb, iiorb, ilr, ncount, ierr
  real(kind=8) :: tt, ddot

  ist=1
  delta_energy=0.d0
  do iorb=1,orbs%norbp
      iiorb=orbs%isorb+iorb
      ilr=orbs%inwhichlocreg(iiorb)
      ncount=lzd%llr(ilr)%wfd%nvctr_c+7*lzd%llr(ilr)%wfd%nvctr_f
      tt=ddot(ncount, psidiff(ist), 1, hpsi_noprecond(ist), 1)
      delta_energy=delta_energy+4.0d0*tt
      ist=ist+ncount
  end do

  if (bigdft_mpi%nproc > 1) then
      call mpiallred(delta_energy, 1, mpi_sum, bigdft_mpi%mpi_comm)
  end if

end subroutine estimate_energy_change



subroutine purify_kernel(iproc, nproc, tmb, overlap_calculated, it_shift, it_opt, order_taylor, purification_quickreturn)
  use module_base
  use module_types
  use yaml_output
  use module_interfaces, except_this_one => purify_kernel
  use communications, only: transpose_localized
  use sparsematrix_base, only: sparsematrix_malloc_ptr, DENSE_FULL, assignment(=), matrices, &
                               matrices_null, allocate_matrices, deallocate_matrices
  use sparsematrix, only: compress_matrix, uncompress_matrix
  implicit none

  ! Calling arguments
  integer,intent(in) :: iproc, nproc, order_taylor
  type(DFT_wavefunction),intent(inout):: tmb
  logical,intent(inout):: overlap_calculated
  integer,intent(in) :: it_shift, it_opt
  logical,intent(in) :: purification_quickreturn

  ! Local variables
  integer :: istat, iall, it, lwork, info, iorb, jorb, ierr, jsegstart, jsegend, jseg, jjorb, iiorb
  integer :: ishift
  real(kind=8) :: trace_sparse, alpha, shift
  real(kind=8),dimension(:,:),allocatable :: k, ks, ksk, ksksk, kernel, overlap, kernel_prime
  real(kind=8),dimension(:),allocatable :: eval, work
  character(len=*),parameter :: subname='purify_kernel'
  real(kind=8) :: dnrm2, diff, ddot, tr_KS, chargediff, chargediff_old, error
  logical :: overlap_associated, inv_ovrlp_associated
  real(kind=8),dimension(2) :: bisec_bounds
  logical,dimension(2) :: bisec_bounds_ok
  real(kind=8),dimension(:,:),pointer :: ovrlp_onehalf, ovrlp_minusonehalf
  type(matrices) :: ovrlp_onehalf_, ovrlp_minusonehalf_

  if (purification_quickreturn) then
      if (iproc==0) call yaml_warning('quick return in purification')
      if (iproc==0) call yaml_newline()
      return
  end if

  call f_routine(id='purify_kernel')

  ovrlp_onehalf_ = matrices_null()
  call allocate_matrices(tmb%linmat%l, allocate_full=.true., matname='ovrlp_onehalf_', mat=ovrlp_onehalf_)
  ovrlp_minusonehalf_ = matrices_null()
  call allocate_matrices(tmb%linmat%l, allocate_full=.true., matname='ovrlp_minusonehalf_', mat=ovrlp_minusonehalf_)


  ! Calculate the overlap matrix between the TMBs.
  if(.not. overlap_calculated) then
     if(.not.tmb%can_use_transposed) then
         if(associated(tmb%psit_c)) then
             iall=-product(shape(tmb%psit_c))*kind(tmb%psit_c)
             deallocate(tmb%psit_c, stat=istat)
             call memocc(istat, iall, 'tmb%psit_c', subname)
         end if
         if(associated(tmb%psit_f)) then
             iall=-product(shape(tmb%psit_f))*kind(tmb%psit_f)
             deallocate(tmb%psit_f, stat=istat)
             call memocc(istat, iall, 'tmb%psit_f', subname)
         end if
         allocate(tmb%psit_c(sum(tmb%collcom%nrecvcounts_c)), stat=istat)
         call memocc(istat, tmb%psit_c, 'tmb%psit_c', subname)
         allocate(tmb%psit_f(7*sum(tmb%collcom%nrecvcounts_f)), stat=istat)
         call memocc(istat, tmb%psit_f, 'tmb%psit_f', subname)
         call transpose_localized(iproc, nproc, tmb%npsidim_orbs, tmb%orbs, tmb%collcom, &
              tmb%psi, tmb%psit_c, tmb%psit_f, tmb%lzd)
         tmb%can_use_transposed=.true.
     end if
     !call timing(iproc,'renormCoefComp','OF')

     call calculate_overlap_transposed(iproc, nproc, tmb%orbs, tmb%collcom, &
          tmb%psit_c, tmb%psit_c, tmb%psit_f, tmb%psit_f, tmb%linmat%s, tmb%linmat%ovrlp_)
     ! This can then be deleted if the transition to the new type has been completed.
     !!tmb%linmat%ovrlp%matrix_compr=tmb%linmat%ovrlp_%matrix_compr

     !call timing(iproc,'renormCoefComp','ON')
     overlap_calculated=.true.
  end if


  tmb%linmat%ovrlp_%matrix = sparsematrix_malloc_ptr(tmb%linmat%s, iaction=DENSE_FULL, id='tmb%linmat%ovrlp_%matrix')
  tmb%linmat%kernel_%matrix=f_malloc_ptr((/tmb%orbs%norb,tmb%orbs%norb/),id='tmb%linmat%kernel_%matrix')
  call uncompress_matrix(iproc,tmb%linmat%s, &
       inmat=tmb%linmat%ovrlp_%matrix_compr, outmat=tmb%linmat%ovrlp_%matrix)
  call uncompress_matrix(iproc, tmb%linmat%l, &
       inmat=tmb%linmat%kernel_%matrix_compr, outmat=tmb%linmat%kernel_%matrix)

  ks=f_malloc((/tmb%orbs%norb,tmb%orbs%norb/))
  ksk=f_malloc((/tmb%orbs%norb,tmb%orbs%norbp/))
  ksksk=f_malloc((/tmb%orbs%norb,tmb%orbs%norb/))
  kernel_prime=f_malloc((/tmb%orbs%norb,tmb%orbs%norb/))

  !ovrlp_onehalf=f_malloc_ptr((/tmb%orbs%norb,tmb%orbs%norb/),id='ovrlp_onehalf')
  !ovrlp_minusonehalf=f_malloc_ptr((/tmb%orbs%norb,tmb%orbs%norb/),id='ovrlp_minusonehalf')




  call timing(iproc,'purify_kernel ','ON') 

  call dscal(tmb%orbs%norb**2, 0.5d0, tmb%linmat%kernel_%matrix, 1)



  !!tmb%linmat%ovrlp_%matrix_compr = tmb%linmat%ovrlp%matrix_compr
  tr_KS=trace_sparse(iproc, nproc, tmb%orbs, tmb%linmat%s, tmb%linmat%l, &
        tmb%linmat%ovrlp_, tmb%linmat%kernel_)
  if (iproc==0) then
      call yaml_map('tr(KS) before purification',tr_KS)
      call yaml_newline
  end if


  alpha=1.d-4
  chargediff=0.d0
  
  !!if (.not.associated(tmb%linmat%inv_ovrlp_large%matrix_compr)) then
  !!    inv_ovrlp_associated=.false.
  !!    !!allocate(tmb%linmat%inv_ovrlp_large%matrix_compr(tmb%linmat%inv_ovrlp_large%nvctr),stat=istat)
  !!    !!call memocc(istat,tmb%linmat%inv_ovrlp_large%matrix_compr,'tmb%linmat%inv_ovrlp_large%matrix_compr',subname)
  !!    tmb%linmat%inv_ovrlp_large%matrix_compr=f_malloc_ptr(tmb%linmat%inv_ovrlp_large%nvctr,&
  !!        id='tmb%linmat%inv_ovrlp_large%matrix_compr')
  !!else
  !!    inv_ovrlp_associated=.true.
  !!end if

  if (it_shift>1) then
      call calculate_overlap_onehalf()
      call to_zero(tmb%orbs%norb**2, kernel_prime(1,1))
      if (tmb%orbs%norbp>0) then
          call dgemm('n', 'n', tmb%orbs%norb, tmb%orbs%norbp, tmb%orbs%norb, &
                     1.d0, tmb%linmat%kernel_%matrix, tmb%orbs%norb, &
                     ovrlp_onehalf_%matrix(1,tmb%orbs%isorb+1), tmb%orbs%norb, &
                     0.d0, ksksk, tmb%orbs%norb) 
          call dgemm('n', 'n', tmb%orbs%norb, tmb%orbs%norbp, tmb%orbs%norb, &
                     1.d0, ovrlp_onehalf_%matrix, tmb%orbs%norb, &
                     ksksk, tmb%orbs%norb, &
                     0.d0, kernel_prime(1,tmb%orbs%isorb+1), tmb%orbs%norb) 
      end if

      if (nproc > 1) then
          call mpiallred(kernel_prime(1,1), tmb%orbs%norb**2, mpi_sum, bigdft_mpi%mpi_comm)
      end if
  end if


  shift=0.d0
  bisec_bounds=0.d0
  bisec_bounds_ok=.false.

  shift_loop: do ishift=1,it_shift

  if (iproc==0) call yaml_map('shift of eigenvalues',shift,fmt='(es10.3)')

  if (iproc==0) call yaml_open_sequence('purification process')

      ! shift the eigenvalues of the density kernel, using ks as temporary variable
      if (shift/=0.d0) then
          if (ishift==1) stop 'eigenvalue shift not allowed for first iteration'
          do iorb=1,tmb%orbs%norb
              do jorb=1,tmb%orbs%norb
                  if (jorb==iorb) then
                      ks(jorb,iorb)=kernel_prime(jorb,iorb)+shift
                  else
                      ks(jorb,iorb)=kernel_prime(jorb,iorb)
                  end if
              end do
          end do
          call to_zero(tmb%orbs%norb**2, tmb%linmat%kernel_%matrix(1,1))
          if (tmb%orbs%norbp>0) then
              call dgemm('n', 'n', tmb%orbs%norb, tmb%orbs%norbp, tmb%orbs%norb, &
                         1.d0, ks, tmb%orbs%norb, &
                         ovrlp_minusonehalf_%matrix(1,tmb%orbs%isorb+1), tmb%orbs%norb, &
                         0.d0, ksksk, tmb%orbs%norb) 
              call dgemm('n', 'n', tmb%orbs%norb, tmb%orbs%norbp, tmb%orbs%norb, &
                         1.d0, ovrlp_minusonehalf_%matrix, tmb%orbs%norb, &
                         ksksk, tmb%orbs%norb, &
                         0.d0, tmb%linmat%kernel_%matrix(1,tmb%orbs%isorb+1), tmb%orbs%norb) 
          end if
    

          if (nproc > 1) then
             call mpiallred(tmb%linmat%kernel_%matrix(1,1), tmb%orbs%norb**2, mpi_sum, bigdft_mpi%mpi_comm)
          end if
      end if


      do it=1,it_opt

          call to_zero(tmb%orbs%norb**2, ks(1,1))
          if (tmb%orbs%norbp>0) then
              call dgemm('n', 'n', tmb%orbs%norb, tmb%orbs%norbp, tmb%orbs%norb, &
                         1.d0, tmb%linmat%kernel_%matrix(1,1), tmb%orbs%norb, &
                         tmb%linmat%ovrlp_%matrix(1,tmb%orbs%isorb+1), tmb%orbs%norb, &
                         0.d0, ks(1,tmb%orbs%isorb+1), tmb%orbs%norb) 
          end if

          if (nproc > 1) then
              call mpiallred(ks(1,1), tmb%orbs%norb**2, mpi_sum, bigdft_mpi%mpi_comm)
          end if

          if (tmb%orbs%norbp>0) then
              call dgemm('n', 'n', tmb%orbs%norb, tmb%orbs%norbp, tmb%orbs%norb, &
                         1.d0, ks(1,1), tmb%orbs%norb, &
                         tmb%linmat%kernel_%matrix(1,tmb%orbs%isorb+1), tmb%orbs%norb, &
                         0.d0, ksk(1,1), tmb%orbs%norb)
          end if
          if (tmb%orbs%norbp>0) then
              call dgemm('n', 'n', tmb%orbs%norb, tmb%orbs%norbp, tmb%orbs%norb, 1.d0, ks(1,1), tmb%orbs%norb, &
                         ksk(1,1), tmb%orbs%norb, 0.d0, ksksk(1,1), tmb%orbs%norb)
          end if


          diff=0.d0
          do iorb=tmb%orbs%isorb+1,tmb%orbs%isorb+tmb%orbs%norbp
              iiorb=iorb-tmb%orbs%isorb
              jsegstart=tmb%linmat%l%istsegline(iorb)
              if (iorb<tmb%orbs%norb) then
                  jsegend=tmb%linmat%l%istsegline(iorb+1)-1
              else
                  jsegend=tmb%linmat%l%nseg
              end if
              do jseg=jsegstart,jsegend
                  do jorb=tmb%linmat%l%keyg(1,jseg),tmb%linmat%l%keyg(2,jseg)
                      jjorb=jorb-(iorb-1)*tmb%orbs%norb
                      diff = diff + (ksk(jjorb,iiorb)-tmb%linmat%kernel_%matrix(jjorb,iorb))**2
                  end do
              end do
          end do

          call compress_matrix(iproc,tmb%linmat%l, &
               inmat=tmb%linmat%kernel_%matrix, outmat=tmb%linmat%kernel_%matrix_compr)
          !!tmb%linmat%ovrlp_%matrix_compr = tmb%linmat%ovrlp%matrix_compr
          tr_KS=trace_sparse(iproc, nproc, tmb%orbs, tmb%linmat%s, tmb%linmat%l, &
                tmb%linmat%ovrlp_, tmb%linmat%kernel_)
          chargediff=2.d0*tr_KS-tmb%foe_obj%charge

<<<<<<< HEAD
          if (nproc>1) then
              call mpiallred(diff, 1, mpi_sum, bigdft_mpi%mpi_comm)
          end if
=======
          if (nproc > 1) then
             call mpiallred(diff, 1, mpi_sum, bigdft_mpi%mpi_comm)
          end if

>>>>>>> f33b78dc
          diff=sqrt(diff)
          if (iproc==0) then
              call yaml_newline()
              call yaml_sequence(advance='no')
              call yaml_open_map(flow=.true.)
              call yaml_map('iter',it)
              call yaml_map('diff from idempotency',diff,fmt='(es9.3)')
              call yaml_map('charge diff',chargediff,fmt='(es10.3)')
              !call yaml_map('alpha',alpha,fmt='(es8.2)')
              call yaml_close_map()
          end if

          call to_zero(tmb%orbs%norb**2, tmb%linmat%kernel_%matrix(1,1))
          do iorb=1,tmb%orbs%norbp
              iiorb=iorb+tmb%orbs%isorb
              do jorb=1,tmb%orbs%norb
                  tmb%linmat%kernel_%matrix(jorb,iiorb) = 3.d0*ksk(jorb,iorb) - 2.d0*ksksk(jorb,iorb)
              end do
          end do
<<<<<<< HEAD
          if (nproc>1) then
              call mpiallred(tmb%linmat%kernel_%matrix(1,1), tmb%orbs%norb**2, mpi_sum, bigdft_mpi%mpi_comm)
=======

          if (nproc > 1) then
             call mpiallred(tmb%linmat%denskern_large%matrix(1,1), tmb%orbs%norb**2, mpi_sum, bigdft_mpi%mpi_comm)
>>>>>>> f33b78dc
          end if

          if (diff<1.d-10) exit

      end do

      call compress_matrix(iproc,tmb%linmat%l, &
           inmat=tmb%linmat%kernel_%matrix, outmat=tmb%linmat%kernel_%matrix_compr)
      !!tmb%linmat%ovrlp_%matrix_compr = tmb%linmat%ovrlp%matrix_compr
      tr_KS=trace_sparse(iproc, nproc, tmb%orbs, tmb%linmat%s, tmb%linmat%l, &
            tmb%linmat%ovrlp_, tmb%linmat%kernel_)
      chargediff=2.d0*tr_KS-tmb%foe_obj%charge

      if (iproc==0) call yaml_close_sequence

      if (abs(chargediff)<1.d-6) exit shift_loop

      if (chargediff>0) then
          ! make this the new upper bound for the bisection
          bisec_bounds(2)=shift
          ! choose new shift, based on whether the lower bound is known or not
          if (bisec_bounds_ok(1)) then
              shift=0.5d0*(bisec_bounds(1)+bisec_bounds(2))
          else
              shift=bisec_bounds(2)-0.01d0
          end if
          bisec_bounds_ok(2)=.true.
      end if
      if (chargediff<0) then
          ! make this the new lower bound for the bisection
          bisec_bounds(1)=shift
          ! choose new shift, based on whether the upper bound is known or not
          if (bisec_bounds_ok(2)) then
              shift=0.5d0*(bisec_bounds(1)+bisec_bounds(2))
          else
              shift=bisec_bounds(1)+0.01d0
          end if
          bisec_bounds_ok(1)=.true.
      end if



  end do shift_loop

  !if (iproc==0) call yaml_close_sequence

  call dscal(tmb%orbs%norb**2, 2.0d0, tmb%linmat%kernel_%matrix, 1)

  call timing(iproc,'purify_kernel ','OF') 

  !call f_free(k)
  call f_free(ks)
  call f_free(ksk)
  call f_free(ksksk)
  call f_free(kernel_prime)

  !call f_free_ptr(ovrlp_onehalf)
  !call f_free_ptr(ovrlp_minusonehalf)

  !if (.not.inv_ovrlp_associated) then
  !    call f_free_ptr(tmb%linmat%inv_ovrlp_large%matrix_compr)
  !end if


  call compress_matrix(iproc, tmb%linmat%l, inmat=tmb%linmat%kernel_%matrix, outmat=tmb%linmat%kernel_%matrix_compr)

  !!tmb%linmat%ovrlp_%matrix_compr = tmb%linmat%ovrlp%matrix_compr
  tr_KS=trace_sparse(iproc, nproc, tmb%orbs, tmb%linmat%s, tmb%linmat%l, &
        tmb%linmat%ovrlp_, tmb%linmat%kernel_)
  if (iproc==0) then
      call yaml_newline()
      call yaml_map('tr(KS) after purification',tr_KS)
  end if


  call f_free_ptr(tmb%linmat%ovrlp_%matrix)
  call f_free_ptr(tmb%linmat%kernel_%matrix)

  call deallocate_matrices(ovrlp_onehalf_)
  call deallocate_matrices(ovrlp_minusonehalf_)

  call f_release_routine()



      contains

        subroutine calculate_overlap_onehalf()
          ! Taylor approximation of S^1/2 and S^-1/2 up to higher order

          call overlapPowerGeneral(iproc, nproc, order_taylor, 2, -1, &
               imode=2, ovrlp_smat=tmb%linmat%s, inv_ovrlp_smat=tmb%linmat%l, &
               ovrlp_mat=tmb%linmat%ovrlp_, inv_ovrlp_mat=ovrlp_onehalf_, check_accur=.true., &
               error=error)
          call overlapPowerGeneral(iproc, nproc, order_taylor, -2, -1, &
               imode=2, ovrlp_smat=tmb%linmat%s, inv_ovrlp_smat=tmb%linmat%l, &
               ovrlp_mat=tmb%linmat%ovrlp_, inv_ovrlp_mat=ovrlp_minusonehalf_, check_accur=.true., &
               error=error)
          if (iproc==0) then
              call yaml_map('error of S^-1/2',error,fmt='(es9.2)')
          end if
      end subroutine calculate_overlap_onehalf

end subroutine purify_kernel



subroutine get_KS_residue(iproc, nproc, tmb, KSorbs, hpsit_c, hpsit_f, KSres)
  use module_base
  use module_types
  use module_interfaces, except_this_one => get_KS_residue
  use sparsematrix_base, only: sparse_matrix, sparse_matrix_null, deallocate_sparse_matrix, &
                               matrices_null, allocate_matrices, deallocate_matrices, &
                               sparsematrix_malloc_ptr, DENSE_FULL, assignment(=)
  use sparsematrix, only: uncompress_matrix
  implicit none

  ! Calling arguments
  integer,intent(in) :: iproc, nproc
  type(DFT_wavefunction) :: tmb
  type(orbitals_data),intent(in) :: KSorbs
  real(kind=8),dimension(tmb%ham_descr%collcom%ndimind_c),intent(in) :: hpsit_c
  real(kind=8),dimension(7*tmb%ham_descr%collcom%ndimind_f),intent(in) :: hpsit_f
  real(kind=8),intent(out) :: KSres

  ! Local variables
  integer :: iorb, istat, ierr,  jorb
  real(kind=8) :: norbtot, scale_factor
  type(matrices) :: gradmat 
  real(kind=8),dimension(:,:),allocatable ::KH, KHKH, Kgrad
  character(len=*),parameter :: subname='get_KS_residue'

  call f_routine(id='get_KS_residue')
 
  !call nullify_sparse_matrix(gradmat)
  gradmat=matrices_null()
  call allocate_matrices(tmb%linmat%m, allocate_full=.true., &
       matname='gradmat', mat=gradmat)

  call calculate_overlap_transposed(iproc, nproc, tmb%orbs, tmb%ham_descr%collcom, &
       hpsit_c, hpsit_c, hpsit_f, hpsit_f, tmb%linmat%m, gradmat)


  !gradmat%matrix=f_malloc_ptr((/tmb%orbs%norb,tmb%orbs%norb/),id='gradmat%matrix')
  tmb%linmat%ham_%matrix = sparsematrix_malloc_ptr(tmb%linmat%m, iaction=DENSE_FULL, id='tmb%linmat%ham_%matrix')
  tmb%linmat%kernel_%matrix = sparsematrix_malloc_ptr(tmb%linmat%l, iaction=DENSE_FULL, id='tmb%linmat%kernel_%matrix')
  call uncompress_matrix(iproc, tmb%linmat%m, inmat=gradmat%matrix_compr, outmat=gradmat%matrix)
  call uncompress_matrix(iproc, tmb%linmat%m, &
       inmat=tmb%linmat%ham_%matrix_compr, outmat=tmb%linmat%ham_%matrix)
  call uncompress_matrix(iproc, tmb%linmat%l, inmat=tmb%linmat%kernel_%matrix_compr, outmat=tmb%linmat%kernel_%matrix)
  KH=f_malloc0((/tmb%orbs%norb,tmb%orbs%norb/),id='KH')
  KHKH=f_malloc0((/tmb%orbs%norb,tmb%orbs%norb/),id='KHKH')

  ! scale_factor takes into account the occupancies which are present in the kernel
  if (KSorbs%nspin==1) then
      ! closed shell, i.e. factor 2 is included in the kernel
      scale_factor=0.5d0
  else
      scale_factor=1.0d0
  end if

  !!KHKH=0.d0
  !!call dgemm('n', 'n', tmb%orbs%norbp, tmb%orbs%norb, tmb%orbs%norb, 1.0d0, tmb%linmat%denskern%matrix, &
  !!     tmb%orbs%norb, tmb%linmat%ham%matrix, tmb%orbs%norb, 0.d0, KH, tmb%orbs%norb)
  !!call dgemm('n', 't', tmb%orbs%norbp, tmb%orbs%norbp, tmb%orbs%norb, scale_factor, KH, &
  !!     tmb%orbs%norb, KH, tmb%orbs%norb, 0.d0, KHKH, tmb%orbs%norb)
  !!call mpiallred(KHKH(1,1), tmb%orbs%norb, mpi_sum, bigdft_mpi%mpi_comm, ierr)
  !!call dgemm('n', 'n', tmb%orbs%norb, tmb%orbs%norb, tmb%orbs%norb, 1.0d0, tmb%linmat%denskern%matrix, &
  !!     tmb%orbs%norb, gradmat%matrix, tmb%orbs%norb, 0.d0, Kgrad, tmb%orbs%norb)

  call timing(iproc,'ks_residue','ON')
  ! Parallelized version
  if (tmb%orbs%norbp>0) then
      call dgemm('n', 'n', tmb%orbs%norb, tmb%orbs%norbp, tmb%orbs%norb, 1.0d0, tmb%linmat%kernel_%matrix, &
           tmb%orbs%norb, tmb%linmat%ham_%matrix(1,tmb%orbs%isorb+1), tmb%orbs%norb, &
           0.d0, KH(1,tmb%orbs%isorb+1), tmb%orbs%norb)
  end if

  if (nproc > 1) then
      call mpiallred(KH(1,1), tmb%orbs%norb**2, mpi_sum, bigdft_mpi%mpi_comm)
  end if

  if (tmb%orbs%norbp>0) then
      call dgemm('n', 'n', tmb%orbs%norb, tmb%orbs%norbp, tmb%orbs%norb, scale_factor, KH, &
           tmb%orbs%norb, KH(1,tmb%orbs%isorb+1), tmb%orbs%norb, &
           0.d0, KHKH(1,tmb%orbs%isorb+1), tmb%orbs%norb)
  end if

  if (nproc > 1) then
      call mpiallred(KHKH(1,1), tmb%orbs%norb**2, mpi_sum, bigdft_mpi%mpi_comm)
  end if
  call f_free(KH)
  Kgrad=f_malloc0((/tmb%orbs%norb,tmb%orbs%norb/),id='Kgrad')
  if (tmb%orbs%norbp>0) then
      call dgemm('n', 'n', tmb%orbs%norb, tmb%orbs%norbp, tmb%orbs%norb, 1.0d0, tmb%linmat%kernel_%matrix, &
           tmb%orbs%norb, gradmat%matrix(1,tmb%orbs%isorb+1), tmb%orbs%norb, &
           0.d0, Kgrad(1,tmb%orbs%isorb+1), tmb%orbs%norb)
  end if

  if (nproc > 1) then
      call mpiallred(Kgrad(1,1), tmb%orbs%norb**2, mpi_sum, bigdft_mpi%mpi_comm)
  end if

  !!if (iproc==0) then
  !!  do iorb=1,tmb%orbs%norb
  !!    do jorb=1,tmb%orbs%norb
  !!      write(200,*) iorb, jorb, KHKH(jorb,iorb), Kgrad(jorb,iorb)
  !!    end do
  !!  end do
  !!end if

  !!! Sequential version
  !!call dgemm('n', 'n', tmb%orbs%norb, tmb%orbs%norb, tmb%orbs%norb, 1.0d0, tmb%linmat%denskern%matrix, &
  !!     tmb%orbs%norb, tmb%linmat%ham%matrix(1,1), tmb%orbs%norb, 0.d0, KH, tmb%orbs%norb)
  !!call dgemm('n', 'n', tmb%orbs%norb, tmb%orbs%norb, tmb%orbs%norb, scale_factor, KH, &
  !!     tmb%orbs%norb, KH(1,1), tmb%orbs%norb, 0.d0, KHKH, tmb%orbs%norb)
  !!call dgemm('n', 'n', tmb%orbs%norb, tmb%orbs%norb, tmb%orbs%norb, 1.0d0, tmb%linmat%denskern%matrix, &
  !!     tmb%orbs%norb, gradmat%matrix(1,1), tmb%orbs%norb, 0.d0, Kgrad, tmb%orbs%norb)
  !!if (iproc==0) then
  !!  do iorb=1,tmb%orbs%norb
  !!    do jorb=1,tmb%orbs%norb
  !!      write(201,*) iorb, jorb, KHKH(jorb,iorb), Kgrad(jorb,iorb)
  !!    end do
  !!  end do
  !!end if


  norbtot=0.d0
  do iorb=1,KSorbs%norb
      norbtot=norbtot+KSorbs%occup(iorb)
  end do

  KSres=0.d0
  do iorb=1,tmb%orbs%norb
      KSres=KSres+Kgrad(iorb,iorb)-KHKH(iorb,iorb)
  end do
  KSres=sqrt(KSres/norbtot)
  !!if (iproc==0) write(*,*) 'KSgrad',sqrt(KSgrad/norbtot)
  call timing(iproc,'ks_residue','OF')

  !call f_free_ptr(gradmat%matrix)
  call f_free_ptr(tmb%linmat%ham_%matrix)
  call f_free_ptr(tmb%linmat%kernel_%matrix)
  !call f_free_ptr(gradmat%matrix_compr)
  call deallocate_matrices(gradmat)


  call f_free(KHKH)
  call f_free(Kgrad)

  call f_release_routine()

end subroutine get_KS_residue
<|MERGE_RESOLUTION|>--- conflicted
+++ resolved
@@ -2507,16 +2507,10 @@
                 tmb%linmat%ovrlp_, tmb%linmat%kernel_)
           chargediff=2.d0*tr_KS-tmb%foe_obj%charge
 
-<<<<<<< HEAD
-          if (nproc>1) then
+          if (nproc > 1) then
               call mpiallred(diff, 1, mpi_sum, bigdft_mpi%mpi_comm)
           end if
-=======
-          if (nproc > 1) then
-             call mpiallred(diff, 1, mpi_sum, bigdft_mpi%mpi_comm)
-          end if
-
->>>>>>> f33b78dc
+
           diff=sqrt(diff)
           if (iproc==0) then
               call yaml_newline()
@@ -2536,14 +2530,9 @@
                   tmb%linmat%kernel_%matrix(jorb,iiorb) = 3.d0*ksk(jorb,iorb) - 2.d0*ksksk(jorb,iorb)
               end do
           end do
-<<<<<<< HEAD
-          if (nproc>1) then
-              call mpiallred(tmb%linmat%kernel_%matrix(1,1), tmb%orbs%norb**2, mpi_sum, bigdft_mpi%mpi_comm)
-=======
 
           if (nproc > 1) then
-             call mpiallred(tmb%linmat%denskern_large%matrix(1,1), tmb%orbs%norb**2, mpi_sum, bigdft_mpi%mpi_comm)
->>>>>>> f33b78dc
+          end if
           end if
 
           if (diff<1.d-10) exit
