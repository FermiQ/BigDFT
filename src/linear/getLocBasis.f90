!> @file
!! Linear version: Handle local basis set
!! @author
!!    Copyright (C) 2011-2013 BigDFT group
!!    This file is distributed under the terms of the
!!    GNU General Public License, see ~/COPYING file
!!    or http://www.gnu.org/copyleft/gpl.txt .
!!    For the list of contributors, see ~/AUTHORS


subroutine get_coeff(iproc,nproc,scf_mode,orbs,at,rxyz,denspot,GPU,infoCoeff,&
    energs,nlpsp,SIC,tmb,fnrm,calculate_overlap_matrix,communicate_phi_for_lsumrho,&
<<<<<<< HEAD
    calculate_ham,ham_small,extra_states,itout,it_scc,it_cdft,order_taylor,calculate_KS_residue,&
=======
    calculate_ham,ham_small,extra_states,itout,it_scc,it_cdft,order_taylor,purification_quickreturn, &
    calculate_KS_residue,&
>>>>>>> ffa93dbe
    convcrit_dmin,nitdmin,curvefit_dmin,ldiis_coeff,reorder,cdft, updatekernel)
  use module_base
  use module_types
  use module_interfaces, exceptThisOne => get_coeff
  use Poisson_Solver, except_dp => dp, except_gp => gp, except_wp => wp
  use constrained_dft
  use diis_sd_optimization
  use yaml_output
  use communications, only: transpose_localized, start_onesided_communication
  use sparsematrix_base, only: sparse_matrix
  use sparsematrix, only: uncompress_matrix
  implicit none

  ! Calling arguments
  integer,intent(in) :: iproc, nproc, scf_mode, itout, it_scc, it_cdft, order_taylor
  type(orbitals_data),intent(inout) :: orbs
  type(atoms_data),intent(in) :: at
  real(kind=8),dimension(3,at%astruct%nat),intent(in) :: rxyz
  type(DFT_local_fields), intent(inout) :: denspot
  type(GPU_pointers),intent(inout) :: GPU
  integer,intent(out) :: infoCoeff
  type(energy_terms),intent(inout) :: energs
  real(kind=8),intent(inout) :: fnrm
  type(DFT_PSP_projectors),intent(inout) :: nlpsp
  type(SIC_data),intent(in) :: SIC
  type(DFT_wavefunction),intent(inout) :: tmb
<<<<<<< HEAD
  logical,intent(in):: calculate_overlap_matrix, communicate_phi_for_lsumrho
  logical,intent(in) :: calculate_ham, calculate_KS_residue
  type(sparseMatrix), intent(inout) :: ham_small ! for foe only
=======
  logical,intent(in):: calculate_overlap_matrix, communicate_phi_for_lsumrho, purification_quickreturn
  logical,intent(in) :: calculate_ham, calculate_KS_residue
  type(sparse_matrix), intent(inout) :: ham_small ! for foe only
>>>>>>> ffa93dbe
  type(DIIS_obj),intent(inout),optional :: ldiis_coeff ! for dmin only
  integer, intent(in), optional :: nitdmin ! for dmin only
  real(kind=gp), intent(in), optional :: convcrit_dmin ! for dmin only
  logical, intent(in), optional :: curvefit_dmin ! for dmin only
  type(cdft_data),intent(inout),optional :: cdft
  integer, intent(in) :: extra_states
  logical, optional, intent(in) :: reorder
  logical, optional, intent(in) :: updatekernel

  ! Local variables 
  integer :: istat, iall, iorb, info
  integer :: isegsmall, iseglarge, iismall, iilarge, i, is, ie
  real(kind=8),dimension(:),allocatable :: hpsit_c, hpsit_f, evalsmall, work
  real(kind=8),dimension(:,:,:),allocatable :: matrixElements, smallmat
  real(kind=8),dimension(:,:),allocatable ::KH, KHKH, Kgrad
  type(confpot_data),dimension(:),allocatable :: confdatarrtmp
<<<<<<< HEAD
  type(sparseMatrix) :: gradmat 
=======
  type(sparse_matrix) :: gradmat 
>>>>>>> ffa93dbe
  logical :: update_kernel, overlap_calculated

  character(len=*),parameter :: subname='get_coeff'
  real(kind=gp) :: tmprtr, factor
<<<<<<< HEAD
  real(kind=8) :: deviation, KSres
  integer :: iiorb, jjorb, lwork,jorb
=======
  real(kind=8) :: deviation, KSres, sumn
  integer :: iat, iiorb, jjorb, lwork,jorb, ii, irow, icol
>>>>>>> ffa93dbe

  ! Option to only calculate the energy without updating the kernel
  if (present(updatekernel)) then
      update_kernel=updatekernel
  else
      update_kernel=.true.
  end if

  ! This is simply not yet implemented
  if (.not.update_kernel .and. scf_mode==LINEAR_FOE) then
      stop 'ERROR: for the moment, update_kernel must be true for FOE'
  end if

   if (iproc==0) call yaml_open_map('Kernel update')
  ! should eventually make this an input variable
  if (scf_mode==LINEAR_DIRECT_MINIMIZATION) then
     if (present(cdft)) then
        ! factor for scaling gradient
        factor=0.1d0
     else
        factor=1.0d0
     end if
  end if


  ! Calculate the overlap matrix if required.
  if(calculate_overlap_matrix) then
      if(.not.tmb%can_use_transposed) then
          if(.not.associated(tmb%psit_c)) then
              allocate(tmb%psit_c(sum(tmb%collcom%nrecvcounts_c)), stat=istat)
              call memocc(istat, tmb%psit_c, 'tmb%psit_c', subname)
          end if
          if(.not.associated(tmb%psit_f)) then
              allocate(tmb%psit_f(7*sum(tmb%collcom%nrecvcounts_f)), stat=istat)
              call memocc(istat, tmb%psit_f, 'tmb%psit_f', subname)
          end if
          call transpose_localized(iproc, nproc, tmb%npsidim_orbs, tmb%orbs, tmb%collcom, &
               tmb%psi, tmb%psit_c, tmb%psit_f, tmb%lzd)
          tmb%can_use_transposed=.true.
      end if

      call calculate_overlap_transposed(iproc, nproc, tmb%orbs, tmb%collcom, tmb%psit_c, &
           tmb%psit_c, tmb%psit_f, tmb%psit_f, tmb%linmat%ovrlp)
    
  end if

  ! Temporaray: check deviation from unity
  tmb%linmat%ovrlp%matrix=f_malloc_ptr((/tmb%orbs%norb,tmb%orbs%norb/),id='tmb%linmat%ovrlp%matrix')
  call uncompress_matrix(iproc,tmb%linmat%ovrlp)
  call deviation_from_unity(iproc, tmb%orbs%norb, tmb%linmat%ovrlp%matrix, deviation)
  if (iproc==0) then
      !!write(*,'(a,es16.6)') 'max dev from unity', deviation
      call yaml_map('max dev from unity',deviation,fmt='(es9.2)')
  end if
<<<<<<< HEAD
  deallocate(tmb%linmat%ovrlp%matrix, stat=istat)

  !!if(iproc==0) write(*,'(1x,a)') '----------------------------------- Determination of the orbitals in this new basis.'
=======
  call f_free_ptr(tmb%linmat%ovrlp%matrix)

>>>>>>> ffa93dbe

  ! Calculate the Hamiltonian matrix if it is not already present.
  if(calculate_ham) then

<<<<<<< HEAD
      call local_potential_dimensions(tmb%ham_descr%lzd,tmb%orbs,denspot%dpbox%ngatherarr(0,1))
=======
      call local_potential_dimensions(iproc,tmb%ham_descr%lzd,tmb%orbs,denspot%dpbox%ngatherarr(0,1))
>>>>>>> ffa93dbe
      call start_onesided_communication(iproc, nproc, max(denspot%dpbox%ndimpot,1), denspot%rhov, &
           tmb%ham_descr%comgp%nrecvbuf, tmb%ham_descr%comgp%recvbuf, tmb%ham_descr%comgp, tmb%ham_descr%lzd)

      if (iproc==0) then
          call yaml_map('Hamiltonian application required',.true.)
      end if

      allocate(confdatarrtmp(tmb%orbs%norbp))
      call default_confinement_data(confdatarrtmp,tmb%orbs%norbp)

      call small_to_large_locreg(iproc, tmb%npsidim_orbs, tmb%ham_descr%npsidim_orbs, tmb%lzd, tmb%ham_descr%lzd, &
           tmb%orbs, tmb%psi, tmb%ham_descr%psi)

      if (tmb%ham_descr%npsidim_orbs > 0) call to_zero(tmb%ham_descr%npsidim_orbs,tmb%hpsi(1))

      call NonLocalHamiltonianApplication(iproc,at,tmb%ham_descr%npsidim_orbs,tmb%orbs,rxyz,&
           tmb%ham_descr%lzd,nlpsp,tmb%ham_descr%psi,tmb%hpsi,energs%eproj)
      ! only kinetic as waiting for communications
      call LocalHamiltonianApplication(iproc,nproc,at,tmb%ham_descr%npsidim_orbs,tmb%orbs,&
           tmb%ham_descr%lzd,confdatarrtmp,denspot%dpbox%ngatherarr,denspot%pot_work,tmb%ham_descr%psi,tmb%hpsi,&
           energs,SIC,GPU,3,pkernel=denspot%pkernelseq,dpbox=denspot%dpbox,potential=denspot%rhov,comgp=tmb%ham_descr%comgp)
      call full_local_potential(iproc,nproc,tmb%orbs,tmb%ham_descr%lzd,2,denspot%dpbox,denspot%rhov,denspot%pot_work, &
           tmb%ham_descr%comgp)
      !call wait_p2p_communication(iproc, nproc, tmb%ham_descr%comgp)
      ! only potential
      call LocalHamiltonianApplication(iproc,nproc,at,tmb%ham_descr%npsidim_orbs,tmb%orbs,&
           tmb%ham_descr%lzd,confdatarrtmp,denspot%dpbox%ngatherarr,denspot%pot_work,tmb%ham_descr%psi,tmb%hpsi,&
           energs,SIC,GPU,2,pkernel=denspot%pkernelseq,dpbox=denspot%dpbox,potential=denspot%rhov,comgp=tmb%ham_descr%comgp)
      call timing(iproc,'glsynchham1','ON')
      call SynchronizeHamiltonianApplication(nproc,tmb%ham_descr%npsidim_orbs,tmb%orbs,tmb%ham_descr%lzd,GPU,tmb%hpsi,&
           energs%ekin,energs%epot,energs%eproj,energs%evsic,energs%eexctX)
      call timing(iproc,'glsynchham1','OF')
      deallocate(confdatarrtmp)



      !!if (iproc==0) write(*,'(a,5es20.12)') 'ekin, eh, epot, eproj, eex', &
      !!              energs%ekin, energs%eh, energs%epot, energs%eproj, energs%exc

      !DEBUG
      !if(iproc==0) then
      !  print *,'Ekin,Epot,Eproj,Eh,Exc,Evxc',energs%ekin,energs%epot,energs%eproj,energs%eh,energs%exc,energs%evxc
      !end if
      !END DEBUG

      iall=-product(shape(denspot%pot_work))*kind(denspot%pot_work)
      deallocate(denspot%pot_work, stat=istat)
      call memocc(istat, iall, 'denspot%pot_work', subname)

      !!if(iproc==0) write(*,'(1x,a)') 'Hamiltonian application done.'

      ! Calculate the matrix elements <phi|H|phi>.
      if(.not.tmb%ham_descr%can_use_transposed) then
          if(associated(tmb%ham_descr%psit_c)) then
              iall=-product(shape(tmb%ham_descr%psit_c))*kind(tmb%ham_descr%psit_c)
              deallocate(tmb%ham_descr%psit_c, stat=istat)
              call memocc(istat, iall, 'tmb%ham_descr%psit_c', subname)
          end if
          if(associated(tmb%ham_descr%psit_f)) then
              iall=-product(shape(tmb%ham_descr%psit_f))*kind(tmb%ham_descr%psit_f)
              deallocate(tmb%ham_descr%psit_f, stat=istat)
              call memocc(istat, iall, 'tmb%ham_descr%psit_f', subname)
          end if

          allocate(tmb%ham_descr%psit_c(tmb%ham_descr%collcom%ndimind_c), stat=istat)
          call memocc(istat, tmb%ham_descr%psit_c, 'tmb%ham_descr%psit_c', subname)
          allocate(tmb%ham_descr%psit_f(7*tmb%ham_descr%collcom%ndimind_f), stat=istat)
          call memocc(istat, tmb%ham_descr%psit_f, 'tmb%ham_descr%psit_f', subname)
          call transpose_localized(iproc, nproc, tmb%ham_descr%npsidim_orbs, tmb%orbs, tmb%ham_descr%collcom, &
               tmb%ham_descr%psi, tmb%ham_descr%psit_c, tmb%ham_descr%psit_f, tmb%ham_descr%lzd)
          tmb%ham_descr%can_use_transposed=.true.
      end if

      allocate(hpsit_c(tmb%ham_descr%collcom%ndimind_c))
      call memocc(istat, hpsit_c, 'hpsit_c', subname)
      allocate(hpsit_f(7*tmb%ham_descr%collcom%ndimind_f))
      call memocc(istat, hpsit_f, 'hpsit_f', subname)
      call transpose_localized(iproc, nproc, tmb%ham_descr%npsidim_orbs, tmb%orbs, tmb%ham_descr%collcom, &
           tmb%hpsi, hpsit_c, hpsit_f, tmb%ham_descr%lzd)


      call calculate_overlap_transposed(iproc, nproc, tmb%orbs, tmb%ham_descr%collcom, &
           tmb%ham_descr%psit_c, hpsit_c, tmb%ham_descr%psit_f, hpsit_f, tmb%linmat%ham)
      !call memocc(istat, iall, 'tmb%linmat%ham%matrix', subname)


      if (scf_mode==LINEAR_FOE) then
         ! NOT ENTIRELY GENERAL HERE - assuming ovrlp is small and ham is large, converting ham to match ovrlp
         call timing(iproc,'FOE_init','ON') !lr408t
         iismall=0
         iseglarge=1
         do isegsmall=1,tmb%linmat%ovrlp%nseg
            do
               is=max(tmb%linmat%ovrlp%keyg(1,isegsmall),tmb%linmat%ham%keyg(1,iseglarge))
               ie=min(tmb%linmat%ovrlp%keyg(2,isegsmall),tmb%linmat%ham%keyg(2,iseglarge))
               iilarge=tmb%linmat%ham%keyv(iseglarge)-tmb%linmat%ham%keyg(1,iseglarge)
               do i=is,ie
                  iismall=iismall+1
                  ham_small%matrix_compr(iismall)=tmb%linmat%ham%matrix_compr(iilarge+i)
               end do
               if (ie>=is) exit
               iseglarge=iseglarge+1
            end do
         end do
         call timing(iproc,'FOE_init','OF') !lr408t
      end if

  else
      !!if(iproc==0) write(*,*) 'No Hamiltonian application required.'
      if (iproc==0) then
          call yaml_map('Hamiltonian application required',.false.)
      end if
  end if

  ! Post the p2p communications for the density. (must not be done in inputguess)
  if(communicate_phi_for_lsumrho) then
      call communicate_basis_for_density_collective(iproc, nproc, tmb%lzd, max(tmb%npsidim_orbs,tmb%npsidim_comp), &
           tmb%orbs, tmb%psi, tmb%collcom_sr)
  end if

  ! CDFT: add V*w_ab to Hamiltonian here - assuming ham and weight matrix have the same sparsity...
  if (present(cdft)) then
     call timing(iproc,'constraineddft','ON')
     call daxpy(tmb%linmat%ham%nvctr,cdft%lag_mult,cdft%weight_matrix%matrix_compr,1,tmb%linmat%ham%matrix_compr,1)
     call timing(iproc,'constraineddft','OF') 
  end if

  if (scf_mode/=LINEAR_FOE) then
      !!allocate(tmb%linmat%ham%matrix(tmb%orbs%norb,tmb%orbs%norb), stat=istat)
      !!call memocc(istat, tmb%linmat%ham%matrix, 'tmb%linmat%ham%matrix', subname)
      tmb%linmat%ham%matrix=f_malloc_ptr((/tmb%orbs%norb,tmb%orbs%norb/),id='tmb%linmat%ham%matrix')
      call uncompress_matrix(iproc,tmb%linmat%ham)
      !!allocate(tmb%linmat%ovrlp%matrix(tmb%orbs%norb,tmb%orbs%norb), stat=istat)
      !!call memocc(istat, tmb%linmat%ovrlp%matrix, 'tmb%linmat%ovrlp%matrix', subname)
      tmb%linmat%ovrlp%matrix=f_malloc_ptr((/tmb%orbs%norb,tmb%orbs%norb/),id='tmb%linmat%ovrlp%matrix')
      call uncompress_matrix(iproc,tmb%linmat%ovrlp)
  end if

  ! Diagonalize the Hamiltonian.
!  if (iproc==0) call yaml_open_sequence('kernel method')
  if(scf_mode==LINEAR_MIXPOT_SIMPLE .or. scf_mode==LINEAR_MIXDENS_SIMPLE) then
      ! Keep the Hamiltonian and the overlap since they will be overwritten by the diagonalization.
      allocate(matrixElements(tmb%orbs%norb,tmb%orbs%norb,2), stat=istat)
      call memocc(istat, matrixElements, 'matrixElements', subname)
      call vcopy(tmb%orbs%norb**2, tmb%linmat%ham%matrix(1,1), 1, matrixElements(1,1,1), 1)
      call vcopy(tmb%orbs%norb**2, tmb%linmat%ovrlp%matrix(1,1), 1, matrixElements(1,1,2), 1)
      if (iproc==0) call yaml_map('method','diagonalization')
      if(tmb%orthpar%blocksize_pdsyev<0) then
          if (iproc==0) call yaml_map('mode','sequential')
          !if(iproc==0) write(*,'(1x,a)',advance='no') 'Diagonalizing the Hamiltonian, sequential version... '
          call diagonalizeHamiltonian2(iproc, tmb%orbs%norb, matrixElements(1,1,1), matrixElements(1,1,2), tmb%orbs%eval)
      else
          !!if(iproc==0) write(*,'(1x,a)',advance='no') 'Diagonalizing the Hamiltonian, parallel version... '
          if (iproc==0) call yaml_map('mode','parallel')
          call dsygv_parallel(iproc, nproc, tmb%orthpar%blocksize_pdsyev, tmb%orthpar%nproc_pdsyev, &
               bigdft_mpi%mpi_comm, 1, 'v', 'l',tmb%orbs%norb, &
               matrixElements(1,1,1), tmb%orbs%norb, matrixElements(1,1,2), tmb%orbs%norb, tmb%orbs%eval, info)
      end if

      ! Make sure that the eigenvectors have the same sign on all MPI tasks.
      ! To do so, ensure that the first entry is always positive.
      do iorb=1,tmb%orbs%norb
          if (matrixElements(1,iorb,1)<0.d0) then
              call dscal(tmb%orbs%norb, -1.d0, matrixElements(1,iorb,1), 1)
          end if
      end do

      call vcopy(tmb%orbs%norb*tmb%orbs%norb, matrixElements(1,1,1), 1, tmb%coeff(1,1), 1)
      infoCoeff=0

<<<<<<< HEAD
      !!! Write some eigenvalues. Don't write all, but only a few around the last occupied orbital.
      !!if(iproc==0) then
      !!    write(*,'(1x,a)') '-------------------------------------------------'
      !!    write(*,'(1x,a)') 'some selected eigenvalues:'
      !!    do iorb=max(orbs%norb-8,1),min(orbs%norb+8,tmb%orbs%norb)
      !!        if(iorb==orbs%norb) then
      !!            write(*,'(3x,a,i0,a,es20.12,a)') 'eval(',iorb,')= ',tmb%orbs%eval(iorb),'  <-- last occupied orbital'
      !!        else if(iorb==orbs%norb+1) then
      !!            write(*,'(3x,a,i0,a,es20.12,a)') 'eval(',iorb,')= ',tmb%orbs%eval(iorb),'  <-- first virtual orbital'
      !!        else
      !!            write(*,'(3x,a,i0,a,es20.12)') 'eval(',iorb,')= ',tmb%orbs%eval(iorb)
      !!        end if
      !!    end do
      !!    write(*,'(1x,a)') '-------------------------------------------------'
      !!    write(*,'(1x,a,2es24.16)') 'lowest, highest ev:',tmb%orbs%eval(1),tmb%orbs%eval(tmb%orbs%norb)
      !!end if
=======
>>>>>>> ffa93dbe

      ! keep the eigenvalues for the preconditioning - instead should take h_alpha,alpha for both cases
      ! instead just use -0.5 everywhere
      !tmb%orbs%eval(:) = -0.5_dp

      iall=-product(shape(matrixElements))*kind(matrixElements)
      deallocate(matrixElements, stat=istat)
      call memocc(istat, iall, 'matrixElements', subname)
  else if (scf_mode==LINEAR_DIRECT_MINIMIZATION) then
     if(.not.present(ldiis_coeff)) stop 'ldiis_coeff must be present for scf_mode==LINEAR_DIRECT_MINIMIZATION'
     ! call routine which updates coeffs for tmb%orbs%norb or orbs%norb depending on whether or not extra states are required
     if (iproc==0) call yaml_map('method','directmin')
     if (extra_states>0) then
        call optimize_coeffs(iproc, nproc, orbs, tmb, ldiis_coeff, fnrm, convcrit_dmin, nitdmin, energs%ebs, &
             curvefit_dmin, factor, itout, it_scc, it_cdft, reorder, extra_states)
     else
        call optimize_coeffs(iproc, nproc, orbs, tmb, ldiis_coeff, fnrm, convcrit_dmin, nitdmin, energs%ebs, &
             curvefit_dmin, factor, itout, it_scc, it_cdft, reorder)
     end if
  end if

  ! CDFT: subtract V*w_ab from Hamiltonian so that we are calculating the correct energy
  if (present(cdft)) then
     call timing(iproc,'constraineddft','ON')
     call daxpy(tmb%linmat%ham%nvctr,-cdft%lag_mult,cdft%weight_matrix%matrix_compr,1,tmb%linmat%ham%matrix_compr,1)
     call timing(iproc,'constraineddft','OF') 
  end if

  if (scf_mode/=LINEAR_FOE) then
      ! Calculate the band structure energy and update kernel
      if (scf_mode/=LINEAR_DIRECT_MINIMIZATION) then
         call calculate_kernel_and_energy(iproc,nproc,tmb%linmat%denskern_large,tmb%linmat%ham,energs%ebs,&
              tmb%coeff,orbs,tmb%orbs,update_kernel)
      else if (present(cdft)) then
         ! for directmin we have the kernel already, but only the CDFT function not actual energy for CDFT
         call calculate_kernel_and_energy(iproc,nproc,tmb%linmat%denskern_large,tmb%linmat%ham,energs%ebs,&
              tmb%coeff,orbs,tmb%orbs,.false.)
      end if
      !!iall=-product(shape(tmb%linmat%ham%matrix))*kind(tmb%linmat%ham%matrix)
      !!deallocate(tmb%linmat%ham%matrix, stat=istat)
      !!call memocc(istat, iall, 'tmb%linmat%ham%matrix', subname)
      !!iall=-product(shape(tmb%linmat%ovrlp%matrix))*kind(tmb%linmat%ovrlp%matrix)
      !!deallocate(tmb%linmat%ovrlp%matrix, stat=istat)
      !!call memocc(istat, iall, 'tmb%linmat%ovrlp%matrix', subname)
      call f_free_ptr(tmb%linmat%ham%matrix)
      call f_free_ptr(tmb%linmat%ovrlp%matrix)

  else ! foe

      if (iproc==0) call yaml_map('method','FOE')
      tmprtr=0.d0
      call foe(iproc, nproc, tmprtr, &
           energs%ebs, itout,it_scc, order_taylor, purification_quickreturn, &
           1, tmb)
      ! Eigenvalues not available, therefore take -.5d0
      tmb%orbs%eval=-.5d0

  end if



<<<<<<< HEAD
=======

>>>>>>> ffa93dbe
  if (calculate_ham) then
      if (calculate_KS_residue) then
          call get_KS_residue(iproc, nproc, tmb, orbs, hpsit_c, hpsit_f, KSres)
      end if
      if (iproc==0) call yaml_map('Kohn-Sham residue',KSres,fmt='(es10.3)')
      iall=-product(shape(hpsit_c))*kind(hpsit_c)
      deallocate(hpsit_c, stat=istat)
      call memocc(istat, iall, 'hpsit_c', subname)
      iall=-product(shape(hpsit_f))*kind(hpsit_f)
      deallocate(hpsit_f, stat=istat)
      call memocc(istat, iall, 'hpsit_f', subname)
  end if
  if (iproc==0) call yaml_map('Coefficients available',scf_mode /= LINEAR_FOE)


  if (iproc==0) call yaml_close_map() !close kernel update

end subroutine get_coeff



subroutine getLocalizedBasis(iproc,nproc,at,orbs,rxyz,denspot,GPU,trH,trH_old,&
    fnrm,infoBasisFunctions,nlpsp,scf_mode,ldiis,SIC,tmb,energs_base,&
    nit_precond,target_function,&
    correction_orthoconstraint,nit_basis,&
<<<<<<< HEAD
    ratio_deltas,ortho_on,extra_states,itout,conv_crit,experimental_mode,early_stop)
=======
    ratio_deltas,ortho_on,extra_states,itout,conv_crit,experimental_mode,early_stop,&
    gnrm_dynamic, can_use_ham, order_taylor, kappa_conv, method_updatekernel,&
    purification_quickreturn)
>>>>>>> ffa93dbe
  !
  ! Purpose:
  ! ========
  !   Calculates the localized basis functions phi. These basis functions are obtained by adding a
  !   quartic potential centered on the atoms to the ordinary Hamiltonian. The eigenfunctions are then
  !   determined by minimizing the trace until the gradient norm is below the convergence criterion.
  use module_base
  use module_types
  use yaml_output
  use module_interfaces, except_this_one => getLocalizedBasis, except_this_one_A => writeonewave
  use communications, only: transpose_localized, start_onesided_communication
  !  use Poisson_Solver
  !use allocModule
  implicit none

  ! Calling arguments
  integer,intent(in) :: iproc, nproc, order_taylor
  integer,intent(out) :: infoBasisFunctions
  type(atoms_data), intent(in) :: at
  type(orbitals_data) :: orbs
  real(kind=8),dimension(3,at%astruct%nat) :: rxyz
  type(DFT_local_fields), intent(inout) :: denspot
  type(GPU_pointers), intent(inout) :: GPU
  real(kind=8),intent(out) :: trH, fnrm
  real(kind=8),intent(inout) :: trH_old
  type(DFT_PSP_projectors),intent(inout) :: nlpsp
  integer,intent(in) :: scf_mode
  type(localizedDIISParameters),intent(inout) :: ldiis
  type(DFT_wavefunction),target,intent(inout) :: tmb
  type(SIC_data) :: SIC !<parameters for the SIC methods
  type(energy_terms),intent(in) :: energs_base
  integer, intent(in) :: nit_precond, target_function, correction_orthoconstraint, nit_basis
  real(kind=8),intent(out) :: ratio_deltas
  logical, intent(inout) :: ortho_on
  integer, intent(in) :: extra_states
  integer,intent(in) :: itout
  real(kind=8),intent(in) :: conv_crit, early_stop, gnrm_dynamic, kappa_conv
  logical,intent(in) :: experimental_mode, purification_quickreturn
  logical,intent(out) :: can_use_ham
  integer,intent(in) :: method_updatekernel
 
  ! Local variables
  real(kind=8) :: fnrmMax, meanAlpha, ediff_best, alpha_max, delta_energy, delta_energy_prev, ediff
<<<<<<< HEAD
  integer :: iorb, istat, ierr, it, iall, it_tot, ncount, jorb, lwork, ncharge
=======
  integer :: iorb, istat, ierr, it, iall, it_tot, ncount, jorb, ncharge
>>>>>>> ffa93dbe
  real(kind=8),dimension(:),allocatable :: alpha,fnrmOldArr,alphaDIIS, hpsit_c_tmp, hpsit_f_tmp, hpsi_noconf, psidiff
  real(kind=8),dimension(:),allocatable :: delta_energy_arr
  real(kind=8),dimension(:),allocatable :: hpsi_noprecond, occup_tmp, kernel_compr_tmp, philarge
  real(kind=8),dimension(:,:),allocatable :: coeff_old
  logical :: energy_increased, overlap_calculated
  character(len=*),parameter :: subname='getLocalizedBasis'
  real(kind=8),dimension(:),pointer :: lhphiold, lphiold, hpsit_c, hpsit_f, hpsi_small
  type(energy_terms) :: energs
<<<<<<< HEAD
  real(kind=8), dimension(2):: reducearr
  real(gp) :: econf, dynamic_convcrit, kappa_mean
  real(kind=8),dimension(3,3) :: interpol_matrix, tmp_matrix
  real(kind=8),dimension(3) :: interpol_vector, interpol_solution
  integer :: i, ist, iiorb, ilr, ii, info
  real(kind=8) :: tt, ddot, d2e, ttt, energy_first, hxh, hyh, hzh, trH_ref, dnrm2, charge
  integer,dimension(3) :: ipiv
  real(kind=8),dimension(:,:),allocatable :: psi_old
  real(kind=8),dimension(:),allocatable :: psi_tmp, kernel_best
  integer ::  correction_orthoconstraint_local, npsidim_small, npsidim_large, ists, istl, sdim, ldim, nspin, nit_exit
  logical :: stop_optimization, energy_increased_previous, complete_reset, even
  real(kind=8),dimension(3),save :: kappa_history
  integer,save :: nkappa_history

  call f_routine(id='getLocalizedBasis')

  delta_energy_arr=f_malloc(nit_basis+6,id='delta_energy_arr')
  kernel_best=f_malloc(tmb%linmat%denskern%nvctr,id='kernel_best')
  stop_optimization=.false.

=======
  real(8),dimension(2):: reducearr
  real(gp) :: econf, dynamic_convcrit, kappa_mean
  integer :: i, ist, iiorb, ilr, ii
  real(kind=8) :: energy_first, hxh, hyh, hzh, trH_ref, charge
  real(kind=8),dimension(:),allocatable :: kernel_best
  integer ::  correction_orthoconstraint_local, npsidim_small, npsidim_large, ists, istl, sdim, ldim, nspin, nit_exit
  logical :: energy_diff, energy_increased_previous, complete_reset, even
  real(kind=8),dimension(3),save :: kappa_history
  integer,save :: nkappa_history
  logical,dimension(6) :: exit_loop
  logical :: associated_psit_c, associated_psit_f
  logical :: associated_psitlarge_c, associated_psitlarge_f
>>>>>>> ffa93dbe

  call f_routine(id='getLocalizedBasis')

<<<<<<< HEAD
=======
  delta_energy_arr=f_malloc(nit_basis+6,id='delta_energy_arr')
  kernel_best=f_malloc(tmb%linmat%denskern_large%nvctr,id='kernel_best')
  energy_diff=.false.


  ! Allocate all local arrays.
  call allocateLocalArrays()

>>>>>>> ffa93dbe

  call timing(iproc,'getlocbasinit','ON')
  tmb%can_use_transposed=.false.
  !!if(iproc==0) write(*,'(1x,a)') '======================== Creation of the basis functions... ========================'

  alpha=ldiis%alphaSD
  alphaDIIS=ldiis%alphaDIIS
  ldiis%resetDIIS=.false.
  ldiis%immediateSwitchToSD=.false.
 
  call timing(iproc,'getlocbasinit','OF')

  overlap_calculated=.false.
  it=0
  it_tot=0
  !ortho=.true.
  call local_potential_dimensions(iproc,tmb%ham_descr%lzd,tmb%orbs,denspot%dpbox%ngatherarr(0,1))
  call start_onesided_communication(iproc, nproc, max(denspot%dpbox%ndimpot,1), denspot%rhov, &
       tmb%ham_descr%comgp%nrecvbuf, tmb%ham_descr%comgp%recvbuf, tmb%ham_descr%comgp, tmb%ham_descr%lzd)

  delta_energy_prev=1.d100

  energy_increased_previous=.false.
  ratio_deltas=1.d0
  ediff_best=1.d0
  ediff=1.d0
  delta_energy_prev=1.d0
  delta_energy_arr=1.d0
  trH_ref=trH_old
<<<<<<< HEAD

  !!! normalize
  !!ist=1
  !!do iorb=1,tmb%orbs%norbp
  !!    iiorb=tmb%orbs%isorb+iorb
  !!    ilr=tmb%orbs%inwhichlocreg(iiorb)
  !!    ncount=tmb%lzd%llr(ilr)%wfd%nvctr_c+7*tmb%lzd%llr(ilr)%wfd%nvctr_f
  !!    tt=dnrm2(ncount, tmb%psi(ist), 1)
  !!    tt=1/tt
  !!    call dscal(ncount, tt, tmb%psi(ist), 1)
  !!    ist=ist+ncount
  !!end do
=======
  dynamic_convcrit=1.d-100

>>>>>>> ffa93dbe

  ! Count whether there is an even or an odd number of electrons
  charge=0.d0
  do iorb=1,orbs%norb
      charge=charge+orbs%occup(iorb)
  end do
  ncharge=nint(charge)
  even=(mod(ncharge,2)==0)

  ! Purify the initial kernel (only when necessary and if there is an even number of electrons)
  if (target_function/=TARGET_FUNCTION_IS_TRACE .and. even .and. scf_mode==LINEAR_FOE) then
      if (iproc==0) then
          call yaml_sequence(advance='no')
          call yaml_open_map(flow=.true.)
          call yaml_map('Initial kernel purification',.true.)
      end if
<<<<<<< HEAD
      overlap_calculated=.false.
      tmb%can_use_transposed=.false.
      call purify_kernel(iproc, nproc, tmb, overlap_calculated)
=======
      overlap_calculated=.true.
      !tmb%can_use_transposed=.false.
      call purify_kernel(iproc, nproc, tmb, overlap_calculated, 1, 30, order_taylor, purification_quickreturn)
>>>>>>> ffa93dbe
      if (iproc==0) call yaml_close_map()
  end if

  if (itout==0) then
      nkappa_history=0
      kappa_history=0.d0
  end if

  iterLoop: do
      it=it+1
      it=max(it,1) !since it could become negative (2 is subtracted if the loop cycles)
      it_tot=it_tot+1

      fnrmMax=0.d0
      fnrm=0.d0
  
      if (iproc==0) then
          call yaml_sequence(advance='no')
          call yaml_open_map(flow=.true.)
          call yaml_comment('iter:'//yaml_toa(it,fmt='(i6)'),hfill='-')
          if (target_function==TARGET_FUNCTION_IS_TRACE) then
              call yaml_map('target function','TRACE')
          else if (target_function==TARGET_FUNCTION_IS_ENERGY) then
              call yaml_map('target function','ENERGY')
          else if (target_function==TARGET_FUNCTION_IS_HYBRID) then
              call yaml_map('target function','HYBRID')
          end if
      end if


      ! Calculate the unconstrained gradient by applying the Hamiltonian.
      !!if (iproc==0) write(*,*) 'tmb%psi(1)',tmb%psi(1)
      if (tmb%ham_descr%npsidim_orbs > 0)  call to_zero(tmb%ham_descr%npsidim_orbs,tmb%hpsi(1))
      call small_to_large_locreg(iproc, tmb%npsidim_orbs, tmb%ham_descr%npsidim_orbs, tmb%lzd, tmb%ham_descr%lzd, &
           tmb%orbs, tmb%psi, tmb%ham_descr%psi)

      call NonLocalHamiltonianApplication(iproc,at,tmb%ham_descr%npsidim_orbs,tmb%orbs,rxyz,&
           tmb%ham_descr%lzd,nlpsp,tmb%ham_descr%psi,tmb%hpsi,energs%eproj)
      ! only kinetic because waiting for communications
      call LocalHamiltonianApplication(iproc,nproc,at,tmb%ham_descr%npsidim_orbs,tmb%orbs,&
           tmb%ham_descr%lzd,tmb%confdatarr,denspot%dpbox%ngatherarr,denspot%pot_work,tmb%ham_descr%psi,tmb%hpsi,&
           energs,SIC,GPU,3,pkernel=denspot%pkernelseq,dpbox=denspot%dpbox,potential=denspot%rhov,comgp=tmb%ham_descr%comgp)
      call full_local_potential(iproc,nproc,tmb%orbs,tmb%ham_descr%lzd,2,denspot%dpbox,denspot%rhov,denspot%pot_work, &
           tmb%ham_descr%comgp)
      ! only potential
      if (target_function==TARGET_FUNCTION_IS_HYBRID) then
          call vcopy(tmb%ham_descr%npsidim_orbs, tmb%hpsi(1), 1, hpsi_noconf(1), 1)
          call LocalHamiltonianApplication(iproc,nproc,at,tmb%ham_descr%npsidim_orbs,tmb%orbs,&
               tmb%ham_descr%lzd,tmb%confdatarr,denspot%dpbox%ngatherarr,denspot%pot_work,tmb%ham_descr%psi,tmb%hpsi,&
               energs,SIC,GPU,2,pkernel=denspot%pkernelseq,dpbox=denspot%dpbox,potential=denspot%rhov,comgp=tmb%ham_descr%comgp,&
               hpsi_noconf=hpsi_noconf,econf=econf)
          if (nproc>1) then
              call mpiallred(econf, 1, mpi_sum, bigdft_mpi%mpi_comm, ierr)
          end if
      else
          call LocalHamiltonianApplication(iproc,nproc,at,tmb%ham_descr%npsidim_orbs,tmb%orbs,&
               tmb%ham_descr%lzd,tmb%confdatarr,denspot%dpbox%ngatherarr,denspot%pot_work,tmb%ham_descr%psi,tmb%hpsi,&
               energs,SIC,GPU,2,pkernel=denspot%pkernelseq,dpbox=denspot%dpbox,potential=denspot%rhov,comgp=tmb%ham_descr%comgp)
      end if


      !!if (target_function==TARGET_FUNCTION_IS_HYBRID .and. iproc==0) then
      !!    write(*,*) 'econf, econf/tmb%orbs%norb',econf, econf/tmb%orbs%norb
      !!end if

      call timing(iproc,'glsynchham2','ON')
      call SynchronizeHamiltonianApplication(nproc,tmb%ham_descr%npsidim_orbs,tmb%orbs,tmb%ham_descr%lzd,GPU,tmb%hpsi,&
           energs%ekin,energs%epot,energs%eproj,energs%evsic,energs%eexctX)
      call timing(iproc,'glsynchham2','OF')

      if (iproc==0) then
          call yaml_map('Hamiltonian Applied',.true.)
      end if

      ! Use this subroutine to write the energies, with some fake number
      ! to prevent it from writing too much
      if (iproc==0) then
          call write_energies(0,0,energs,0.d0,0.d0,'',.true.)
      end if

      !if (iproc==0) write(*,'(a,5es16.6)') 'ekin, eh, epot, eproj, eex', &
      !              energs%ekin, energs%eh, energs%epot, energs%eproj, energs%exc

      if (iproc==0) then
          call yaml_map('Orthoconstraint',.true.)
      end if


      if (target_function==TARGET_FUNCTION_IS_HYBRID) then
          call transpose_localized(iproc, nproc, tmb%ham_descr%npsidim_orbs, tmb%orbs, tmb%ham_descr%collcom, &
               hpsi_noconf, hpsit_c, hpsit_f, tmb%ham_descr%lzd)
          if (method_updatekernel==UPDATE_BY_FOE) then
              !@NEW
              if(associated(tmb%ham_descr%psit_c)) then
                  iall=-product(shape(tmb%ham_descr%psit_c))*kind(tmb%ham_descr%psit_c)
                  deallocate(tmb%ham_descr%psit_c, stat=istat)
                  call memocc(istat, iall, 'tmb%ham_descr%psit_c', subname)
                  associated_psitlarge_c=.true.
              else
                  associated_psitlarge_c=.false.
              end if
              if(associated(tmb%ham_descr%psit_f)) then
                  iall=-product(shape(tmb%ham_descr%psit_f))*kind(tmb%ham_descr%psit_f)
                  deallocate(tmb%ham_descr%psit_f, stat=istat)
                  call memocc(istat, iall, 'tmb%ham_descr%psit_f', subname)
                  associated_psitlarge_f=.true.
              else
                  associated_psitlarge_f=.false.
              end if

              allocate(tmb%ham_descr%psit_c(tmb%ham_descr%collcom%ndimind_c), stat=istat)
              call memocc(istat, tmb%ham_descr%psit_c, 'tmb%ham_descr%psit_c', subname)
              allocate(tmb%ham_descr%psit_f(7*tmb%ham_descr%collcom%ndimind_f), stat=istat)
              call memocc(istat, tmb%ham_descr%psit_f, 'tmb%ham_descr%psit_f', subname)
              call transpose_localized(iproc, nproc, tmb%ham_descr%npsidim_orbs, tmb%orbs, tmb%ham_descr%collcom, &
                   tmb%ham_descr%psi, tmb%ham_descr%psit_c, tmb%ham_descr%psit_f, tmb%ham_descr%lzd)
              call calculate_overlap_transposed(iproc, nproc, tmb%orbs, tmb%ham_descr%collcom, &
                   tmb%ham_descr%psit_c, hpsit_c, tmb%ham_descr%psit_f, hpsit_f, tmb%linmat%ham)

              if(associated(tmb%psit_c)) then
                  iall=-product(shape(tmb%psit_c))*kind(tmb%psit_c)
                  deallocate(tmb%psit_c, stat=istat)
                  call memocc(istat, iall, 'tmb%psit_c', subname)
                  associated_psit_c=.true.
              else
                  associated_psit_c=.false.
              end if
              if(associated(tmb%psit_f)) then
                  iall=-product(shape(tmb%psit_f))*kind(tmb%psit_f)
                  deallocate(tmb%psit_f, stat=istat)
                  call memocc(istat, iall, 'tmb%psit_f', subname)
                  associated_psit_f=.true.
              else
                  associated_psit_f=.false.
              end if
              allocate(tmb%psit_c(tmb%collcom%ndimind_c), stat=istat)
              call memocc(istat, tmb%psit_c, 'tmb%psit_c', subname)
              allocate(tmb%psit_f(7*tmb%collcom%ndimind_f), stat=istat)
              call memocc(istat, tmb%psit_f, 'tmb%psit_f', subname)
              call transpose_localized(iproc, nproc, tmb%npsidim_orbs, tmb%orbs, tmb%collcom, &
                   tmb%psi, tmb%psit_c, tmb%psit_f, tmb%lzd)
              call calculate_overlap_transposed(iproc, nproc, tmb%orbs, tmb%collcom, &
                   tmb%psit_c, tmb%psit_c, tmb%psit_f, tmb%psit_f, tmb%linmat%ovrlp)
              if (iproc==0) call yaml_newline()
              if (iproc==0) call yaml_open_map(flow=.true.)
              call foe(iproc, nproc, 0.d0, &
                   energs%ebs, -1, -10, order_taylor, purification_quickreturn, 0, tmb)
              if (iproc==0) call yaml_close_map()
              if (.not.associated_psit_c) then
                  iall=-product(shape(tmb%psit_c))*kind(tmb%psit_c)
                  deallocate(tmb%psit_c, stat=istat)
                  call memocc(istat, iall, 'tmb%psit_c', subname)
              end if
              if (.not.associated_psit_f) then
                  iall=-product(shape(tmb%psit_f))*kind(tmb%psit_f)
                  deallocate(tmb%psit_f, stat=istat)
                  call memocc(istat, iall, 'tmb%psit_f', subname)
              end if
              if (.not.associated_psitlarge_c) then
                  iall=-product(shape(tmb%ham_descr%psit_c))*kind(tmb%ham_descr%psit_c)
                  deallocate(tmb%ham_descr%psit_c, stat=istat)
                  call memocc(istat, iall, 'tmb%ham_descr%psit_c', subname)
              end if
              if (.not.associated_psitlarge_f) then
                  iall=-product(shape(tmb%ham_descr%psit_f))*kind(tmb%ham_descr%psit_f)
                  deallocate(tmb%ham_descr%psit_f, stat=istat)
                  call memocc(istat, iall, 'tmb%ham_descr%psit_f', subname)
              end if
              !@ENDNEW
          end if
      else
          call transpose_localized(iproc, nproc, tmb%ham_descr%npsidim_orbs, tmb%orbs, tmb%ham_descr%collcom, &
               tmb%hpsi, hpsit_c, hpsit_f, tmb%ham_descr%lzd)
      end if

      ncount=sum(tmb%ham_descr%collcom%nrecvcounts_c)
      if(ncount>0) call vcopy(ncount, hpsit_c(1), 1, hpsit_c_tmp(1), 1)
      ncount=7*sum(tmb%ham_descr%collcom%nrecvcounts_f)
      if(ncount>0) call vcopy(ncount, hpsit_f(1), 1, hpsit_f_tmp(1), 1)

      ! optimize the tmbs for a few extra states
      if (target_function==TARGET_FUNCTION_IS_ENERGY.and.extra_states>0) then
          allocate(kernel_compr_tmp(tmb%linmat%denskern_large%nvctr), stat=istat)
          call memocc(istat, kernel_compr_tmp, 'kernel_compr_tmp', subname)
          call vcopy(tmb%linmat%denskern_large%nvctr, tmb%linmat%denskern_large%matrix_compr(1), 1, kernel_compr_tmp(1), 1)
          !allocate(occup_tmp(tmb%orbs%norb), stat=istat)
          !call memocc(istat, occup_tmp, 'occup_tmp', subname)
          !call vcopy(tmb%orbs%norb, tmb%orbs%occup(1), 1, occup_tmp(1), 1)
          !call to_zero(tmb%orbs%norb,tmb%orbs%occup(1))
          !call vcopy(orbs%norb, orbs%occup(1), 1, tmb%orbs%occup(1), 1)
          !! occupy the next few states - don't need to preserve the charge as only using for support function optimization
          !do iorb=1,tmb%orbs%norb
          !   if (tmb%orbs%occup(iorb)==1.0_gp) then
          !      tmb%orbs%occup(iorb)=2.0_gp
          !   else if (tmb%orbs%occup(iorb)==0.0_gp) then
          !      do jorb=iorb,min(iorb+extra_states-1,tmb%orbs%norb)
          !         tmb%orbs%occup(jorb)=2.0_gp
          !      end do
          !      exit
          !   end if
          !end do
          call calculate_density_kernel(iproc, nproc, .true., tmb%orbs, tmb%orbs, tmb%coeff, tmb%linmat%denskern_large)
          !call transform_sparse_matrix(tmb%linmat%denskern, tmb%linmat%denskern_large, 'large_to_small')
      end if

      correction_orthoconstraint_local=correction_orthoconstraint
      if(.not.ortho_on) then
          correction_orthoconstraint_local=2
      end if

      !!! PLOT ###########################################################################
      !!hxh=0.5d0*tmb%lzd%hgrids(1)      
      !!hyh=0.5d0*tmb%lzd%hgrids(2)      
      !!hzh=0.5d0*tmb%lzd%hgrids(3)      
      !!npsidim_large=tmb%lzd%glr%wfd%nvctr_c+7*tmb%lzd%glr%wfd%nvctr_f
      !!allocate(philarge((tmb%lzd%glr%wfd%nvctr_c+7*tmb%lzd%glr%wfd%nvctr_f)*tmb%orbs%norbp))
      !!philarge=0.d0
      !!ists=1
      !!istl=1
      !!do iorb=1,tmb%orbs%norbp
      !!    ilr = tmb%orbs%inWhichLocreg(tmb%orbs%isorb+iorb)
      !!    sdim=tmb%lzd%llr(ilr)%wfd%nvctr_c+7*tmb%lzd%llr(ilr)%wfd%nvctr_f
      !!    ldim=tmb%lzd%glr%wfd%nvctr_c+7*tmb%lzd%glr%wfd%nvctr_f
      !!    nspin=1 !this must be modified later
      !!    call Lpsi_to_global2(iproc, sdim, ldim, tmb%orbs%norb, tmb%orbs%nspinor, nspin, tmb%lzd%glr, &
      !!         tmb%lzd%llr(ilr), tmb%psi(ists), philarge(istl))
      !!    ists=ists+tmb%lzd%llr(ilr)%wfd%nvctr_c+7*tmb%lzd%llr(ilr)%wfd%nvctr_f
      !!    istl=istl+tmb%lzd%glr%wfd%nvctr_c+7*tmb%lzd%glr%wfd%nvctr_f
      !!end do
      !!call plotOrbitals(iproc, tmb, philarge, at%astruct%nat, rxyz, hxh, hyh, hzh, 100*itout+it, 'orbs')
      !!deallocate(philarge)
      !!! END PLOT #######################################################################


      !if (iproc==0) write(*,*) 'tmb%linmat%denskern%matrix_compr(1)',tmb%linmat%denskern%matrix_compr(1)
      call calculate_energy_and_gradient_linear(iproc, nproc, it, ldiis, fnrmOldArr, alpha, trH, trH_old, fnrm, fnrmMax, &
           meanAlpha, alpha_max, energy_increased, tmb, lhphiold, overlap_calculated, energs_base, &
           hpsit_c, hpsit_f, nit_precond, target_function, correction_orthoconstraint_local, .false., hpsi_small, &
           experimental_mode, orbs, hpsi_noprecond)


      !!! PLOT ###########################################################################
      !!hxh=0.5d0*tmb%lzd%hgrids(1)      
      !!hyh=0.5d0*tmb%lzd%hgrids(2)      
      !!hzh=0.5d0*tmb%lzd%hgrids(3)      
      !!npsidim_large=tmb%lzd%glr%wfd%nvctr_c+7*tmb%lzd%glr%wfd%nvctr_f
      !!allocate(philarge((tmb%lzd%glr%wfd%nvctr_c+7*tmb%lzd%glr%wfd%nvctr_f)*tmb%orbs%norbp))
      !!philarge=0.d0
      !!ists=1
      !!istl=1
      !!do iorb=1,tmb%orbs%norbp
      !!    ilr = tmb%orbs%inWhichLocreg(tmb%orbs%isorb+iorb)
      !!    sdim=tmb%lzd%llr(ilr)%wfd%nvctr_c+7*tmb%lzd%llr(ilr)%wfd%nvctr_f
      !!    ldim=tmb%lzd%glr%wfd%nvctr_c+7*tmb%lzd%glr%wfd%nvctr_f
      !!    nspin=1 !this must be modified later
      !!    !call Lpsi_to_global2(iproc, sdim, ldim, tmb%orbs%norb, tmb%orbs%nspinor, nspin, tmb%lzd%glr, &
      !!    !      tmb%lzd%llr(ilr), hpsi_small(ists), philarge(istl))
      !!    call Lpsi_to_global2(iproc, sdim, ldim, tmb%orbs%norb, tmb%orbs%nspinor, nspin, tmb%lzd%glr, &
      !!          tmb%lzd%llr(ilr), tmb%psi(ists), philarge(istl))
      !!    ists=ists+tmb%lzd%llr(ilr)%wfd%nvctr_c+7*tmb%lzd%llr(ilr)%wfd%nvctr_f
      !!    istl=istl+tmb%lzd%glr%wfd%nvctr_c+7*tmb%lzd%glr%wfd%nvctr_f
      !!end do
      !!!call plotOrbitals(iproc, tmb, philarge, at%astruct%nat, rxyz, hxh, hyh, hzh, 100*itout+it, 'grad')
      !!call plotOrbitals(iproc, tmb, philarge, at%astruct%nat, rxyz, hxh, hyh, hzh, 100*itout+it, 'tmbs')
      !!deallocate(philarge)
      !!! END PLOT #######################################################################



      if (experimental_mode) then
          if (it_tot==1) then
              energy_first=trH
          end if
          !!if (iproc==0) write(*,'(a,3es16.7)') 'trH, energy_first, (trH-energy_first)/energy_first', &
          !!                                      trH, energy_first, (trH-energy_first)/energy_first
          if (iproc==0) call yaml_map('rel D',(trH-energy_first)/energy_first,fmt='(es9.2)')
          if ((trH-energy_first)/energy_first>early_stop .and. itout>0) then
              energy_diff=.true.
              !!if (iproc==0) write(*,'(a,3es16.7)') 'new stopping crit: trH, energy_first, (trH-energy_first)/energy_first', &
              !!                                      trH, energy_first, (trH-energy_first)/energy_first
          end if
      end if

      if (target_function==TARGET_FUNCTION_IS_ENERGY.and.extra_states>0) then
<<<<<<< HEAD
          call vcopy(tmb%linmat%denskern%nvctr, kernel_compr_tmp(1), 1, tmb%linmat%denskern%matrix_compr(1), 1)
=======
          !call vcopy(tmb%linmat%denskern%nvctr, kernel_compr_tmp(1), 1, tmb%linmat%denskern%matrix_compr(1), 1)
          call vcopy(tmb%linmat%denskern_large%nvctr, kernel_compr_tmp(1), 1, tmb%linmat%denskern_large%matrix_compr(1), 1)
>>>>>>> ffa93dbe
          iall=-product(shape(kernel_compr_tmp))*kind(kernel_compr_tmp)
          deallocate(kernel_compr_tmp, stat=istat)
          call memocc(istat, iall, 'kernel_compr_tmp', subname)
      end if

      ediff=trH-trH_old
      ediff_best=trH-trH_ref
      !!if (iproc==0) write(*,*) 'trH, trH_ref', trH, trH_ref

      if (it>1 .and. (target_function==TARGET_FUNCTION_IS_HYBRID .or. experimental_mode)) then
          if (.not.energy_increased .and. .not.energy_increased_previous) then
              if (.not.ldiis%switchSD) then
                  ratio_deltas=ediff_best/delta_energy_prev
              else
                  ratio_deltas=ediff_best/delta_energy_arr(ldiis%itBest)
              end if
          else
              ! use a default value
              if (iproc==0) then
                  call yaml_warning('use a fake value for kappa')
                  call yaml_newline()
              end if
              ratio_deltas=0.5d0
          end if
          if (ldiis%switchSD) then
              !!ratio_deltas=0.5d0
              !!if (iproc==0) write(*,*) 'WARNING: TEMPORARY FIX for ratio_deltas!'
          end if
          if (iproc==0) call yaml_map('kappa',ratio_deltas,fmt='(es10.3)')
          if (target_function==TARGET_FUNCTION_IS_HYBRID) then
<<<<<<< HEAD
              if (ratio_deltas>0.d0) then
=======
              !if (ratio_deltas>0.d0) then
              if (ratio_deltas>1.d-12) then
>>>>>>> ffa93dbe
                  if (iproc==0) call yaml_map('kappa to history',.true.)
                  nkappa_history=nkappa_history+1
                  ii=mod(nkappa_history-1,3)+1
                  kappa_history(ii)=ratio_deltas
              end if
              !!if (nkappa_history>=3) then
              !!    kappa_mean=sum(kappa_history)/3.d0
              !!    if (iproc==0) call yaml_map('mean kappa',kappa_mean,fmt='(es10.3)')
              !!    dynamic_convcrit=conv_crit/kappa_mean
              !!    if (iproc==0) call yaml_map('dynamic conv crit',dynamic_convcrit,fmt='(es9.2)')
              !!end if
          end if
      end if
      if (target_function==TARGET_FUNCTION_IS_HYBRID) then
          if (nkappa_history>=3) then
              kappa_mean=sum(kappa_history)/3.d0
              if (iproc==0) call yaml_map('mean kappa',kappa_mean,fmt='(es10.3)')
<<<<<<< HEAD
              dynamic_convcrit=conv_crit/kappa_mean
=======
              !dynamic_convcrit=conv_crit/kappa_mean
              dynamic_convcrit=gnrm_dynamic/kappa_mean
>>>>>>> ffa93dbe
              if (iproc==0) call yaml_map('dynamic conv crit',dynamic_convcrit,fmt='(es9.2)')
          end if
      end if

      if (energy_increased) then
          energy_increased_previous=.true.
      else
          energy_increased_previous=.false.
      end if



      !!delta_energy_prev=delta_energy

      if (energy_increased) then
          !if (iproc==0) write(*,*) 'WARNING: ENERGY INCREASED'
          !if (iproc==0) call yaml_warning('The target function increased, D='&
          !              //trim(adjustl(yaml_toa(trH-ldiis%trmin,fmt='(es10.3)'))))
          if (iproc==0) then
              call yaml_newline()
              call yaml_map('iter',it,fmt='(i5)')
              call yaml_map('fnrm',fnrm,fmt='(es9.2)')
              call yaml_map('Omega',trH,fmt='(es22.15)')
              call yaml_map('D',ediff,fmt='(es9.2)')
              call yaml_map('D best',ediff_best,fmt='(es9.2)')
          end if
          tmb%ham_descr%can_use_transposed=.false.
<<<<<<< HEAD
          call dcopy(tmb%npsidim_orbs, lphiold(1), 1, tmb%psi(1), 1)
          !!if (scf_mode/=LINEAR_FOE) then
          !!    ! Recalculate the kernel with the old coefficients
          !!    call dcopy(tmb%orbs%norb*tmb%orbs%norb, coeff_old(1,1), 1, tmb%coeff(1,1), 1)
          !!    call calculate_density_kernel(iproc, nproc, .true., orbs, tmb%orbs, &
          !!         tmb%coeff, tmb%linmat%denskern)
          !!else
          call vcopy(tmb%linmat%denskern%nvctr, kernel_best(1), 1, tmb%linmat%denskern%matrix_compr(1), 1)
=======
          call vcopy(tmb%npsidim_orbs, lphiold(1), 1, tmb%psi(1), 1)
          can_use_ham=.false.
          !!if (scf_mode/=LINEAR_FOE) then
          !!    ! Recalculate the kernel with the old coefficients
          !!    call vcopy(tmb%orbs%norb*tmb%orbs%norb, coeff_old(1,1), 1, tmb%coeff(1,1), 1)
          !!    call calculate_density_kernel(iproc, nproc, .true., orbs, tmb%orbs, &
          !!         tmb%coeff, tmb%linmat%denskern)
          !!else
          !call vcopy(tmb%linmat%denskern%nvctr, kernel_best(1), 1, tmb%linmat%denskern%matrix_compr(1), 1)
          call vcopy(tmb%linmat%denskern_large%nvctr, kernel_best(1), 1, tmb%linmat%denskern_large%matrix_compr(1), 1)
>>>>>>> ffa93dbe
          !!end if
          trH_old=0.d0
          it=it-2 !go back one iteration (minus 2 since the counter was increased)
          if(associated(tmb%ham_descr%psit_c)) then
              iall=-product(shape(tmb%ham_descr%psit_c))*kind(tmb%ham_descr%psit_c)
              deallocate(tmb%ham_descr%psit_c, stat=istat)
              call memocc(istat, iall, 'tmb%ham_descr%psit_c', subname)
          end if
          if(associated(tmb%ham_descr%psit_f)) then
              iall=-product(shape(tmb%ham_descr%psit_f))*kind(tmb%ham_descr%psit_f)
              deallocate(tmb%ham_descr%psit_f, stat=istat)
              call memocc(istat, iall, 'tmb%ham_descr%psit_f', subname)
          end if
          !!if(iproc==0) write(*,*) 'it_tot',it_tot
          overlap_calculated=.false.
          ! print info here anyway for debugging
          if (it_tot<2*nit_basis) then ! just in case the step size is the problem
              call yaml_close_map()
              call bigdft_utils_flush(unit=6)
             cycle
          else if(it_tot<3*nit_basis) then ! stop orthonormalizing the tmbs
             !if (iproc==0) write(*,*) 'WARNING: SWITCHING OFF ORTHO COMMENTED'
             !if (iproc==0) write(*,'(a)') 'Energy increasing, switching off orthonormalization of tmbs'
             if (iproc==0) call yaml_newline()
             if (iproc==0) call yaml_warning('Energy increasing, switching off orthonormalization of tmbs')
             ortho_on=.false.
             alpha=alpha*5.0d0/3.0d0 ! increase alpha to make up for decrease from previous iteration
          end if
      else
          can_use_ham=.true.
      end if 


      ! information on the progress of the optimization
      if (iproc==0) then
          call yaml_newline()
          call yaml_map('iter',it,fmt='(i5)')
          call yaml_map('fnrm',fnrm,fmt='(es9.2)')
          call yaml_map('Omega',trH,fmt='(es22.15)')
          call yaml_map('D',ediff,fmt='(es9.2)')
          call yaml_map('D best',ediff_best,fmt='(es9.2)')
      end if

      ! Add some extra iterations if DIIS failed (max 6 failures are allowed before switching to SD)
      nit_exit=min(nit_basis+ldiis%icountDIISFailureTot,nit_basis+6)

<<<<<<< HEAD
      if(it>=nit_exit .or. it_tot>=3*nit_basis .or. stop_optimization .or. (fnrm<conv_crit .and. experimental_mode) .or. &
          (itout==0 .and. it>1 .and. ratio_deltas<0.1d0 .and. ratio_deltas>0.d0) .or. &
          (experimental_mode .and. fnrm<dynamic_convcrit)) then
          if(it>=nit_exit) then
              infoBasisFunctions=0
              if(iproc==0) call yaml_map('exit criterion','net number of iterations')
          else if(it_tot>=3*nit_basis) then
=======
      ! Determine whether the loop should be exited
      exit_loop(1) = (it>=nit_exit)
      exit_loop(2) = (it_tot>=3*nit_basis)
      exit_loop(3) = energy_diff
      exit_loop(4) = (fnrm<conv_crit .and. experimental_mode)
      exit_loop(5) = (experimental_mode .and. fnrm<dynamic_convcrit)
      exit_loop(6) = (itout==0 .and. it>1 .and. ratio_deltas<kappa_conv .and.  ratio_deltas>0.d0)

      if(any(exit_loop)) then
          if(exit_loop(1)) then
>>>>>>> ffa93dbe
              infoBasisFunctions=-1
              if(iproc==0) call yaml_map('exit criterion','net number of iterations')
          end if
          if (exit_loop(2)) then
              infoBasisFunctions=-2
              if (iproc==0) call yaml_map('exit criterion','total number of iterations')
<<<<<<< HEAD
          else if (stop_optimization) then
              infoBasisFunctions=0
              if (iproc==0) call yaml_map('exit criterion','energy difference')
          else if (fnrm<conv_crit .and. experimental_mode) then
              if (iproc==0) call yaml_map('exit criterion','gradient')
              infoBasisFunctions=0
          else if (fnrm<dynamic_convcrit .and. experimental_mode) then
              if (iproc==0) call yaml_map('exit criterion','dynamic gradient')
              infoBasisFunctions=0
          else if (itout==0 .and. it>1 .and. ratio_deltas<0.1d0 .and. ratio_deltas>0.d0) then
              infoBasisFunctions=0
              if (iproc==0) call yaml_map('exit criterion','extended input guess')
          end if
          if (infoBasisFunctions>=0) then
=======
          end if
          if (exit_loop(3)) then
              infoBasisFunctions=it
              if (iproc==0) call yaml_map('exit criterion','energy difference')
          end if
          if (exit_loop(4)) then
              if (iproc==0) call yaml_map('exit criterion','gradient')
              infoBasisFunctions=it
          end if
          if (exit_loop(5)) then
              if (iproc==0) call yaml_map('exit criterion','dynamic gradient')
              infoBasisFunctions=it
          end if
          if (exit_loop(6)) then
              infoBasisFunctions=it
              if (iproc==0) call yaml_map('exit criterion','extended input guess')
          end if
          if (can_use_ham) then
>>>>>>> ffa93dbe
              ! Calculate the Hamiltonian matrix, since we have all quantities ready. This matrix can then be used in the first
              ! iteration of get_coeff.
              call calculate_overlap_transposed(iproc, nproc, tmb%orbs, tmb%ham_descr%collcom, &
                   tmb%ham_descr%psit_c, hpsit_c_tmp, tmb%ham_descr%psit_f, hpsit_f_tmp, tmb%linmat%ham)
          end if

          if (iproc==0) then
              !yaml output
              call yaml_close_map() !iteration
              call bigdft_utils_flush(unit=6)
          end if

          exit iterLoop
      end if
      trH_old=trH

      if (ldiis%isx>0) then
          ldiis%mis=mod(ldiis%is,ldiis%isx)+1 !to store the energy at the correct location in the history
      end if
      call hpsitopsi_linear(iproc, nproc, it, ldiis, tmb, &
           lphiold, alpha, trH, meanAlpha, alpha_max, alphaDIIS, hpsi_small, ortho_on, psidiff, &
           experimental_mode, trH_ref, kernel_best, complete_reset)
      !if (iproc==0) write(*,*) 'kernel_best(1)',kernel_best(1)
      !if (iproc==0) write(*,*) 'tmb%linmat%denskern%matrix_compr(1)',tmb%linmat%denskern%matrix_compr(1)


      overlap_calculated=.false.
      ! It is now not possible to use the transposed quantities, since they have changed.
      if(tmb%ham_descr%can_use_transposed) then
          iall=-product(shape(tmb%ham_descr%psit_c))*kind(tmb%ham_descr%psit_c)
          deallocate(tmb%ham_descr%psit_c, stat=istat)
          call memocc(istat, iall, 'tmb%ham_descr%psit_c', subname)
          iall=-product(shape(tmb%ham_descr%psit_f))*kind(tmb%ham_descr%psit_f)
          deallocate(tmb%ham_descr%psit_f, stat=istat)
          call memocc(istat, iall, 'tmb%ham_descr%psit_f', subname)
          tmb%ham_descr%can_use_transposed=.false.
      end if

      ! Estimate the energy change, that is to be expected in the next optimization
      ! step, given by the product of the force and the "displacement" .
      if (target_function==TARGET_FUNCTION_IS_HYBRID .or. experimental_mode) then
          call estimate_energy_change(tmb%npsidim_orbs, tmb%orbs, tmb%lzd, psidiff, hpsi_noprecond, delta_energy)
          ! This is a hack...
          if (energy_increased) then
              delta_energy=1.d100
              !ratio_deltas=1.d100
          end if
          !if (iproc==0) write(*,*) 'delta_energy', delta_energy
          delta_energy_prev=delta_energy
          delta_energy_arr(max(it,1))=delta_energy !max since the counter was decreased if there are problems, might lead to wrong results otherwise
      end if

      ! Copy the coefficients to coeff_old. The coefficients will be modified in reconstruct_kernel.
      if (scf_mode/=LINEAR_FOE) then
          call vcopy(tmb%orbs%norb*tmb%orbs%norb, tmb%coeff(1,1), 1, coeff_old(1,1), 1)
      end if


      ! Only need to reconstruct the kernel if it is actually used.
      if ((target_function/=TARGET_FUNCTION_IS_TRACE .or. scf_mode==LINEAR_DIRECT_MINIMIZATION) &
           .and. .not.complete_reset ) then
          if(scf_mode/=LINEAR_FOE) then
              call reconstruct_kernel(iproc, nproc, tmb%orthpar%methTransformOverlap, tmb%orthpar%blocksize_pdsyev, &
                   tmb%orthpar%blocksize_pdgemm, orbs, tmb, overlap_calculated)
              if (iproc==0) call yaml_map('reconstruct kernel',.true.)
          else if (experimental_mode .and. .not.complete_reset) then
<<<<<<< HEAD
              if (iproc==0) then
                  call yaml_map('purify kernel',.true.)
                  call yaml_newline()
=======
              if (method_updatekernel==UPDATE_BY_PURIFICATION) then
                  if (iproc==0) then
                      call yaml_map('purify kernel',.true.)
                      call yaml_newline()
                  end if
                  call purify_kernel(iproc, nproc, tmb, overlap_calculated, 1, 30, order_taylor, purification_quickreturn)
              else if (method_updatekernel==UPDATE_BY_FOE) then
                  if (iproc==0) then
                      call yaml_map('purify kernel',.false.)
                  end if
>>>>>>> ffa93dbe
              end if
          end if
      end if

      if (iproc==0) then
          !yaml output
          call yaml_close_map() !iteration
          call bigdft_utils_flush(unit=6)
      end if


  end do iterLoop

  ! Write the final results
  if (iproc==0) then
      call yaml_sequence(label='final_supfun'//trim(adjustl(yaml_toa(itout,fmt='(i3.3)'))),advance='no')
      call yaml_open_map(flow=.true.)
      call yaml_comment('iter:'//yaml_toa(it,fmt='(i6)'),hfill='-')
      if (target_function==TARGET_FUNCTION_IS_TRACE) then
          call yaml_map('target function','TRACE')
      else if (target_function==TARGET_FUNCTION_IS_ENERGY) then
          call yaml_map('target function','ENERGY')
      else if (target_function==TARGET_FUNCTION_IS_HYBRID) then
          call yaml_map('target function','HYBRID')
      end if
      call write_energies(0,0,energs,0.d0,0.d0,'',.true.)
      call yaml_newline()
      call yaml_map('iter',it,fmt='(i5)')
      call yaml_map('fnrm',fnrm,fmt='(es9.2)')
      call yaml_map('Omega',trH,fmt='(es22.15)')
      call yaml_map('D',ediff,fmt='(es9.2)')
      call yaml_map('D best',ediff_best,fmt='(es9.2)')
      call yaml_close_map() !iteration
      call bigdft_utils_flush(unit=6)
  end if


  if (iproc==0) then
      call yaml_comment('Support functions created')
  end if


  ! Deallocate potential
  iall=-product(shape(denspot%pot_work))*kind(denspot%pot_work)
  deallocate(denspot%pot_work, stat=istat)
  call memocc(istat, iall, 'denspot%pot_work', subname)


  ! Keep the values for the next iteration
  reducearr(1)=0.d0
  reducearr(2)=0.d0
  do iorb=1,tmb%orbs%norbp
      reducearr(1)=reducearr(1)+alpha(iorb)
      reducearr(2)=reducearr(2)+alphaDIIS(iorb)
  end do
  call mpiallred(reducearr(1), 2, mpi_sum, bigdft_mpi%mpi_comm, ierr)
  reducearr(1)=reducearr(1)/dble(tmb%orbs%norb)
  reducearr(2)=reducearr(2)/dble(tmb%orbs%norb)

  ldiis%alphaSD=reducearr(1)
  ldiis%alphaDIIS=reducearr(2)


  ! Deallocate all local arrays.
  call deallocateLocalArrays()
  call f_free(delta_energy_arr)
  call f_free(kernel_best)

  call f_release_routine()

contains


    subroutine allocateLocalArrays()
    !
    ! Purpose:
    ! ========
    !   This subroutine allocates all local arrays.
    !
      allocate(alpha(tmb%orbs%norbp), stat=istat)
      call memocc(istat, alpha, 'alpha', subname)

      allocate(alphaDIIS(tmb%orbs%norbp), stat=istat)
      call memocc(istat, alphaDIIS, 'alphaDIIS', subname)

      allocate(fnrmOldArr(tmb%orbs%norb), stat=istat)
      call memocc(istat, fnrmOldArr, 'fnrmOldArr', subname)

      allocate(hpsi_small(max(tmb%npsidim_orbs,tmb%npsidim_comp)), stat=istat)
      call memocc(istat, hpsi_small, 'hpsi_small', subname)
    
      allocate(lhphiold(max(tmb%npsidim_orbs,tmb%npsidim_comp)), stat=istat)
      call memocc(istat, lhphiold, 'lhphiold', subname)

      allocate(lphiold(size(tmb%psi)), stat=istat)
      call memocc(istat, lphiold, 'lphiold', subname)

      allocate(hpsit_c(sum(tmb%ham_descr%collcom%nrecvcounts_c)), stat=istat)
      call memocc(istat, hpsit_c, 'hpsit_c', subname)

      allocate(hpsit_f(7*sum(tmb%ham_descr%collcom%nrecvcounts_f)), stat=istat)
      call memocc(istat, hpsit_f, 'hpsit_f', subname)

      allocate(hpsit_c_tmp(sum(tmb%ham_descr%collcom%nrecvcounts_c)), stat=istat)
      call memocc(istat, hpsit_c_tmp, 'hpsit_c_tmp', subname)

      allocate(hpsit_f_tmp(7*sum(tmb%ham_descr%collcom%nrecvcounts_f)), stat=istat)
      call memocc(istat, hpsit_f_tmp, 'hpsit_f_tmp', subname)

      !if (target_function==TARGET_FUNCTION_IS_HYBRID) then
         allocate(hpsi_noconf(tmb%ham_descr%npsidim_orbs), stat=istat)
         call memocc(istat, hpsi_noconf, 'hpsi_noconf', subname)

         allocate(psidiff(tmb%npsidim_orbs), stat=istat)
         call memocc(istat, psidiff, 'psidiff', subname)

         allocate(hpsi_noprecond(tmb%npsidim_orbs), stat=istat)
         call memocc(istat, hpsi_noprecond, 'hpsi_noprecond', subname)
      !end if

      if (scf_mode/=LINEAR_FOE) then
          allocate(coeff_old(tmb%orbs%norb,tmb%orbs%norb), stat=istat)
          call memocc(istat, coeff_old, 'coeff_old', subname)
      end if


    end subroutine allocateLocalArrays


    subroutine deallocateLocalArrays()
    !
    ! Purpose:
    ! ========
    !   This subroutine deallocates all local arrays.
    !
      iall=-product(shape(alpha))*kind(alpha)
      deallocate(alpha, stat=istat)
      call memocc(istat, iall, 'alpha', subname)

      iall=-product(shape(alphaDIIS))*kind(alphaDIIS)
      deallocate(alphaDIIS, stat=istat)
      call memocc(istat, iall, 'alphaDIIS', subname)

      iall=-product(shape(fnrmOldArr))*kind(fnrmOldArr)
      deallocate(fnrmOldArr, stat=istat)
      call memocc(istat, iall, 'fnrmOldArr', subname)

      iall=-product(shape(hpsi_small))*kind(hpsi_small)
      deallocate(hpsi_small, stat=istat)
      call memocc(istat, iall, 'hpsi_small', subname)

      iall=-product(shape(lhphiold))*kind(lhphiold)
      deallocate(lhphiold, stat=istat)
      call memocc(istat, iall, 'lhphiold', subname)

      iall=-product(shape(lphiold))*kind(lphiold)
      deallocate(lphiold, stat=istat)
      call memocc(istat, iall, 'lphiold', subname)

      iall=-product(shape(hpsit_c))*kind(hpsit_c)
      deallocate(hpsit_c, stat=istat)
      call memocc(istat, iall, 'hpsit_c', subname)

      iall=-product(shape(hpsit_f))*kind(hpsit_f)
      deallocate(hpsit_f, stat=istat)
      call memocc(istat, iall, 'hpsit_f', subname)

      iall=-product(shape(hpsit_c_tmp))*kind(hpsit_c_tmp)
      deallocate(hpsit_c_tmp, stat=istat)
      call memocc(istat, iall, 'hpsit_c_tmp', subname)

      iall=-product(shape(hpsit_f_tmp))*kind(hpsit_f_tmp)
      deallocate(hpsit_f_tmp, stat=istat)
      call memocc(istat, iall, 'hpsit_f_tmp', subname)

      !if (target_function==TARGET_FUNCTION_IS_HYBRID) then
         iall=-product(shape(hpsi_noconf))*kind(hpsi_noconf)
         deallocate(hpsi_noconf, stat=istat)
         call memocc(istat, iall, 'hpsi_noconf', subname)

         iall=-product(shape(psidiff))*kind(psidiff)
         deallocate(psidiff, stat=istat)
         call memocc(istat, iall, 'psidiff', subname)

         iall=-product(shape(hpsi_noprecond))*kind(hpsi_noprecond)
         deallocate(hpsi_noprecond, stat=istat)
         call memocc(istat, iall, 'hpsi_noprecond', subname)
      !end if

      if (scf_mode/=LINEAR_FOE) then
          iall=-product(shape(coeff_old))*kind(coeff_old)
          deallocate(coeff_old, stat=istat)
          call memocc(istat, iall, 'coeff_old', subname)
      end if

    end subroutine deallocateLocalArrays


end subroutine getLocalizedBasis



subroutine improveOrbitals(iproc, tmb, ldiis, alpha, gradient, experimental_mode)
  use module_base
  use module_types
  use module_interfaces, except_this_one => improveOrbitals
  implicit none
  
  ! Calling arguments
  integer,intent(in) :: iproc
  type(DFT_wavefunction),intent(inout) :: tmb
  type(localizedDIISParameters),intent(inout) :: ldiis
  real(kind=8),dimension(tmb%orbs%norbp),intent(in) :: alpha
  real(kind=wp),dimension(max(tmb%npsidim_orbs,tmb%npsidim_comp)),intent(inout) :: gradient
  logical,intent(in) :: experimental_mode
  
  ! Local variables
  integer :: istart, iorb, iiorb, ilr, ncount

  if(ldiis%isx==0) then ! steepest descents
      call timing(iproc,'optimize_SD   ','ON')
      istart=1
      do iorb=1,tmb%orbs%norbp
          iiorb=tmb%orbs%isorb+iorb
          ilr=tmb%orbs%inwhichlocreg(iiorb)
          ncount=tmb%lzd%llr(ilr)%wfd%nvctr_c+7*tmb%lzd%llr(ilr)%wfd%nvctr_f
          call daxpy(ncount, -alpha(iorb), gradient(istart), 1, tmb%psi(istart), 1)
          istart=istart+ncount
      end do
      call timing(iproc,'optimize_SD   ','OF')
  else! DIIS
      ldiis%mis=mod(ldiis%is,ldiis%isx)+1
      ldiis%is=ldiis%is+1
      if(ldiis%alphaDIIS/=1.d0) then
          call dscal(max(tmb%npsidim_orbs,tmb%npsidim_comp), ldiis%alphaDIIS, gradient, 1)
      end if
      call optimizeDIIS(iproc, max(tmb%npsidim_orbs,tmb%npsidim_comp), tmb%orbs, tmb%lzd, gradient, tmb%psi, ldiis, &
           experimental_mode)
  end if

end subroutine improveOrbitals


subroutine my_geocode_buffers(geocode,nl1,nl2,nl3)
  implicit none
  integer, intent(out) :: nl1,nl2,nl3
  character(len=1), intent(in) :: geocode !< @copydoc poisson_solver::doc::geocode
  !local variables
  logical :: perx,pery,perz
  integer :: nr1,nr2,nr3

  !conditions for periodicity in the three directions
  perx=(geocode /= 'F')
  pery=(geocode == 'P')
  perz=(geocode /= 'F')

  call ext_buffers(perx,nl1,nr1)
  call ext_buffers(pery,nl2,nr2)
  call ext_buffers(perz,nl3,nr3)

end subroutine my_geocode_buffers



subroutine diagonalizeHamiltonian2(iproc, norb, HamSmall, ovrlp, eval)
  !
  ! Purpose:
  ! ========
  !   Diagonalizes the Hamiltonian HamSmall and makes sure that all MPI processes give
  !   the same result. This is done by requiring that the first entry of each vector
  !   is positive.
  !
  ! Calling arguments:
  ! ==================
  !   Input arguments:
  !   ----------------
  !     iproc     process ID
  !     nproc     number of MPI processes
  !     orbs      type describing the physical orbitals psi
  !   Input / Putput arguments
  !     HamSmall  on input: the Hamiltonian
  !               on exit: the eigenvectors
  !   Output arguments
  !     eval      the associated eigenvalues 
  !
  use module_base
  use module_types
  use module_interfaces
  implicit none

  ! Calling arguments
  integer, intent(in) :: iproc, norb
  real(kind=8),dimension(norb, norb),intent(inout) :: HamSmall
  real(kind=8),dimension(norb, norb),intent(in) :: ovrlp
  real(kind=8),dimension(norb),intent(out) :: eval

  ! Local variables
  integer :: lwork, info, istat, iall
  real(kind=8),dimension(:),allocatable :: work
  character(len=*),parameter :: subname='diagonalizeHamiltonian'
  !!real(8),dimension(:,:),pointer :: hamtmp, ovrlptmp, invovrlp, tmpmat, tmpmat2
  !!real(8) :: tt, tt2
  !!integer :: nproc
  !!real(8),dimension(norb,norb) :: kernel

  !!allocate(hamtmp(norb,norb))
  !!allocate(ovrlptmp(norb,norb))
  !!allocate(invovrlp(norb,norb))
  !!allocate(tmpmat(norb,norb))
  !!allocate(tmpmat2(norb,norb))

  !!call mpi_comm_size(mpi_comm_world,nproc,istat)

  !!hamtmp=HamSmall
  !!ovrlptmp=ovrlp
  !!call overlapPowerGeneral(iproc, nproc, 100, -2, -1, norb, ovrlptmp, invovrlp, tt)

  !!call dgemm('n', 'n', norb, norb, norb, 1.d0, invovrlp, norb, hamtmp, norb, 0.d0, tmpmat, norb)
  !!call dgemm('n', 'n', norb, norb, norb, 1.d0, tmpmat, norb, invovrlp, norb, 0.d0, tmpmat2, norb)

  !!lwork=10000
  !!allocate(work(lwork))
  !!call dsyev('v', 'l', norb, tmpmat2, norb, eval, work, lwork, info)
  !!deallocate(work)

  !!ovrlptmp=ovrlp
  !!tmpmat=tmpmat2
  !!call overlapPowerGeneral(iproc, nproc, 100, -2, -1, norb, ovrlptmp, invovrlp, tt)
  !!!call dgemm('n', 'n', norb, norb, norb, 1.d0, invovrlp, norb, tmpmat, norb, 0.d0, tmpmat2, norb)
  !!!if (iproc==0) then
  !!!    do istat=1,norb
  !!!        do iall=1,norb
  !!!            write(200,*) tmpmat2(iall,istat)
  !!!        end do
  !!!    end do
  !!!end if

  !!call dgemm('n', 't', norb, norb, 28, 1.d0, tmpmat2, norb, tmpmat2, norb, 0.d0, kernel, norb)
  !!if (iproc==0) then
  !!    tt=0.d0
  !!    tt2=0.d0
  !!    do istat=1,norb
  !!        do iall=1,norb
  !!            write(300,*) kernel(iall,istat)
  !!            if (istat==iall) tt=tt+kernel(iall,istat)
  !!            tt2=tt2+kernel(iall,istat)*ovrlp(iall,istat)
  !!        end do
  !!    end do
  !!    write(*,*) 'Before: trace(K)',tt
  !!    write(*,*) 'Before: trace(KS)',tt2
  !!end if

  !!call dgemm('n', 'n', norb, norb, norb, 1.d0, invovrlp, norb, kernel, norb, 0.d0, tmpmat, norb)
  !!call dgemm('n', 'n', norb, norb, norb, 1.d0, tmpmat, norb, invovrlp, norb, 0.d0, kernel, norb)
  !!if (iproc==0) then
  !!    tt=0.d0
  !!    tt2=0.d0
  !!    do istat=1,norb
  !!        do iall=1,norb
  !!            write(305,*) kernel(iall,istat)
  !!            if (istat==iall) tt=tt+kernel(iall,istat)
  !!            tt2=tt2+kernel(iall,istat)*ovrlp(iall,istat)
  !!        end do
  !!    end do
  !!    write(*,*) 'After: trace(K)',tt
  !!    write(*,*) 'After: trace(KS)',tt2
  !!end if


  call timing(iproc,'diagonal_seq  ','ON')

  ! DEBUG: print hamiltonian and overlap matrices
  !if (iproc==0) then
  !   open(10)
  !   open(11)
  !   do iorb=1,orbs%norb
  !      do jorb=1,orbs%norb
  !         write(10,*) iorb,jorb,HamSmall(iorb,jorb)
  !         write(11,*) iorb,jorb,ovrlp(iorb,jorb)
  !      end do
  !      write(10,*) ''
  !      write(11,*) ''
  !   end do
  !   close(10)
  !   close(11)
  !end if
  ! DEBUG: print hamiltonian and overlap matrices

  ! Get the optimal work array size
  lwork=-1 
  allocate(work(100), stat=istat)
  call memocc(istat, work, 'work', subname)
  call dsygv(1, 'v', 'l', norb, HamSmall(1,1), norb, ovrlp(1,1), norb, eval(1), work(1), lwork, info) 
  lwork=int(work(1))

  ! Deallocate the work array and reallocate it with the optimal size
  iall=-product(shape(work))*kind(work)
  deallocate(work, stat=istat) ; if(istat/=0) stop 'ERROR in deallocating work' 
  call memocc(istat, iall, 'work', subname)
  allocate(work(lwork), stat=istat) ; if(istat/=0) stop 'ERROR in allocating work' 
  call memocc(istat, work, 'work', subname)

  ! Diagonalize the Hamiltonian
  call dsygv(1, 'v', 'l', norb, HamSmall(1,1), norb, ovrlp(1,1), norb, eval(1), work(1), lwork, info) 
  if(info/=0)then
    write(*,*) 'ERROR: dsygv in diagonalizeHamiltonian2, info=',info,'N=',norb
  end if
  !!if (iproc==0) then
  !!    do istat=1,norb
  !!        do iall=1,norb
  !!            write(201,*) hamsmall(iall,istat)
  !!        end do
  !!    end do
  !!end if

  iall=-product(shape(work))*kind(work)
  deallocate(work, stat=istat) ; if(istat/=0) stop 'ERROR in deallocating work' 
  call memocc(istat, iall, 'work', subname)

  call timing(iproc,'diagonal_seq  ','OF')

end subroutine diagonalizeHamiltonian2

subroutine small_to_large_locreg(iproc, npsidim_orbs_small, npsidim_orbs_large, lzdsmall, lzdlarge, &
       orbs, phismall, philarge, to_global)
  use module_base
  use module_types
  implicit none
  
  ! Calling arguments
  integer,intent(in) :: iproc, npsidim_orbs_small, npsidim_orbs_large
  type(local_zone_descriptors),intent(in) :: lzdsmall, lzdlarge
  type(orbitals_data),intent(in) :: orbs
  real(kind=8),dimension(npsidim_orbs_small),intent(in) :: phismall
  real(kind=8),dimension(npsidim_orbs_large),intent(out) :: philarge
  logical,intent(in),optional :: to_global
  
  ! Local variables
  integer :: ists, istl, iorb, ilr, sdim, ldim, nspin
  logical :: global

  if (present(to_global)) then
      global=to_global
  else
      global=.false.
  end if

  call timing(iproc,'small2large','ON') ! lr408t 
  ! No need to put arrays to zero, Lpsi_to_global2 will handle this.
  call to_zero(npsidim_orbs_large, philarge(1))
  ists=1
  istl=1
  do iorb=1,orbs%norbp
      ilr = orbs%inWhichLocreg(orbs%isorb+iorb)
      sdim=lzdsmall%llr(ilr)%wfd%nvctr_c+7*lzdsmall%llr(ilr)%wfd%nvctr_f
      if (global) then
          ldim=lzdsmall%glr%wfd%nvctr_c+7*lzdsmall%glr%wfd%nvctr_f
      else
          ldim=lzdlarge%llr(ilr)%wfd%nvctr_c+7*lzdlarge%llr(ilr)%wfd%nvctr_f
      end if
      nspin=1 !this must be modified later
      if (global) then
          call Lpsi_to_global2(iproc, sdim, ldim, orbs%norb, orbs%nspinor, nspin, lzdsmall%glr, &
               lzdsmall%llr(ilr), phismall(ists), philarge(istl))
      else
          call Lpsi_to_global2(iproc, sdim, ldim, orbs%norb, orbs%nspinor, nspin, lzdlarge%llr(ilr), &
               lzdsmall%llr(ilr), phismall(ists), philarge(istl))
      end if
      !!ists=ists+lzdsmall%llr(ilr)%wfd%nvctr_c+7*lzdsmall%llr(ilr)%wfd%nvctr_f
      !!istl=istl+lzdlarge%llr(ilr)%wfd%nvctr_c+7*lzdlarge%llr(ilr)%wfd%nvctr_f
      ists=ists+sdim
      istl=istl+ldim
  end do
  if(orbs%norbp>0 .and. ists/=npsidim_orbs_small+1) then
      write(*,'(3(a,i0))') 'ERROR on process ',iproc,': ',ists,'=ists /= npsidim_orbs_small+1=',npsidim_orbs_small+1
      stop
  end if
  if(orbs%norbp>0 .and. istl/=npsidim_orbs_large+1) then
      write(*,'(3(a,i0))') 'ERROR on process ',iproc,': ',istl,'=istl /= npsidim_orbs_large+1=',npsidim_orbs_large+1
      stop
  end if
       call timing(iproc,'small2large','OF') ! lr408t 
end subroutine small_to_large_locreg


subroutine large_to_small_locreg(iproc, npsidim_orbs_small, npsidim_orbs_large, lzdsmall, lzdlarge, &
       orbs, philarge, phismall)
  use module_base
  use module_types
  implicit none
  
  ! Calling arguments
  integer,intent(in) :: iproc, npsidim_orbs_small, npsidim_orbs_large
  type(local_zone_descriptors),intent(in) :: lzdsmall, lzdlarge
  type(orbitals_data),intent(in) :: orbs
  real(kind=8),dimension(npsidim_orbs_large),intent(in) :: philarge
  real(kind=8),dimension(npsidim_orbs_small),intent(out) :: phismall
  
  ! Local variables
  integer :: istl, ists, ilr, ldim, gdim, iorb
       call timing(iproc,'large2small','ON') ! lr408t   
  ! Transform back to small locreg
  ! No need to this array to zero, since all values will be filled with a value during the copy.
  !!call to_zero(npsidim_orbs_small, phismall(1))
  ists=1
  istl=1
  do iorb=1,orbs%norbp
      ilr = orbs%inWhichLocreg(orbs%isorb+iorb)
      ldim=lzdsmall%llr(ilr)%wfd%nvctr_c+7*lzdsmall%llr(ilr)%wfd%nvctr_f
      gdim=lzdlarge%llr(ilr)%wfd%nvctr_c+7*lzdlarge%llr(ilr)%wfd%nvctr_f
      call psi_to_locreg2(iproc, ldim, gdim, lzdsmall%llr(ilr), lzdlarge%llr(ilr), &
           philarge(istl:istl+gdim-1), phismall(ists:ists+ldim-1))
      ists=ists+lzdsmall%llr(ilr)%wfd%nvctr_c+7*lzdsmall%llr(ilr)%wfd%nvctr_f
      istl=istl+lzdlarge%llr(ilr)%wfd%nvctr_c+7*lzdlarge%llr(ilr)%wfd%nvctr_f
  end do

  if(orbs%norbp>0 .and. ists/=npsidim_orbs_small+1) stop 'ists/=npsidim_orbs_small+1'
  if(orbs%norbp>0 .and. istl/=npsidim_orbs_large+1) stop 'istl/=npsidim_orbs_large+1'
       call timing(iproc,'large2small','OF') ! lr408t 
end subroutine large_to_small_locreg







subroutine communicate_basis_for_density_collective(iproc, nproc, lzd, npsidim, orbs, lphi, collcom_sr)
  use module_base
  use module_types
  use module_interfaces, except_this_one => communicate_basis_for_density_collective
  use communications, only: transpose_switch_psir, transpose_communicate_psir, transpose_unswitch_psirt
  implicit none
  
  ! Calling arguments
  integer,intent(in) :: iproc, nproc, npsidim
  type(local_zone_descriptors),intent(in) :: lzd
  type(orbitals_data),intent(in) :: orbs
  real(kind=8),dimension(npsidim),intent(in) :: lphi
  type(comms_linear),intent(inout) :: collcom_sr
  
  ! Local variables
  integer :: ist, istr, iorb, iiorb, ilr, istat, iall
  real(kind=8),dimension(:),allocatable :: psir, psirwork, psirtwork
  type(workarr_sumrho) :: w
  character(len=*),parameter :: subname='comm_basis_for_dens_coll'

  call timing(iproc,'commbasis4dens','ON')

  allocate(psir(collcom_sr%ndimpsi_c), stat=istat)
  call memocc(istat, psir, 'psir', subname)

  ! Allocate the communication buffers for the calculation of the charge density.
  !call allocateCommunicationbufferSumrho(iproc, comsr, subname)
  ! Transform all orbitals to real space.
  ist=1
  istr=1
  do iorb=1,orbs%norbp
      iiorb=orbs%isorb+iorb
      ilr=orbs%inWhichLocreg(iiorb)
      call initialize_work_arrays_sumrho(lzd%Llr(ilr), w)
      call daub_to_isf(lzd%Llr(ilr), w, lphi(ist), psir(istr))
      call deallocate_work_arrays_sumrho(w)
      ist = ist + lzd%Llr(ilr)%wfd%nvctr_c + 7*lzd%Llr(ilr)%wfd%nvctr_f
      istr = istr + lzd%Llr(ilr)%d%n1i*lzd%Llr(ilr)%d%n2i*lzd%Llr(ilr)%d%n3i
  end do
  if(istr/=collcom_sr%ndimpsi_c+1) then
      write(*,'(a,i0,a)') 'ERROR on process ',iproc,' : istr/=collcom_sr%ndimpsi_c+1'
      stop
  end if

  allocate(psirwork(collcom_sr%ndimpsi_c), stat=istat)
  call memocc(istat, psirwork, 'psirwork', subname)

  call transpose_switch_psir(collcom_sr, psir, psirwork)

  iall=-product(shape(psir))*kind(psir)
  deallocate(psir, stat=istat)
  call memocc(istat, iall, 'psir', subname)

  allocate(psirtwork(collcom_sr%ndimind_c), stat=istat)
  call memocc(istat, psirtwork, 'psirtwork', subname)

  call transpose_communicate_psir(iproc, nproc, collcom_sr, psirwork, psirtwork)

  iall=-product(shape(psirwork))*kind(psirwork)
  deallocate(psirwork, stat=istat)
  call memocc(istat, iall, 'psirwork', subname)

  call transpose_unswitch_psirt(collcom_sr, psirtwork, collcom_sr%psit_c)

  iall=-product(shape(psirtwork))*kind(psirtwork)
  deallocate(psirtwork, stat=istat)
  call memocc(istat, iall, 'psirtwork', subname)

  call timing(iproc,'commbasis4dens','OF')

end subroutine communicate_basis_for_density_collective




subroutine DIISorSD(iproc, it, trH, tmbopt, ldiis, alpha, alphaDIIS, lphioldopt, trH_ref, kernel_best, complete_reset)
  use module_base
  use module_types
  use yaml_output
  implicit none
  
  ! Calling arguments
  integer,intent(in) :: iproc, it
  real(kind=8),intent(in) :: trH
  type(DFT_wavefunction),intent(inout) :: tmbopt
  type(localizedDIISParameters),intent(inout) :: ldiis
  real(kind=8),dimension(tmbopt%orbs%norbp),intent(inout) :: alpha, alphaDIIS
  real(kind=8),dimension(max(tmbopt%npsidim_orbs,tmbopt%npsidim_comp)),intent(out):: lphioldopt
  real(kind=8),intent(out) :: trH_ref
<<<<<<< HEAD
  real(kind=8),dimension(tmbopt%linmat%denskern%nvctr),intent(out) :: kernel_best
=======
  real(kind=8),dimension(tmbopt%linmat%denskern_large%nvctr),intent(out) :: kernel_best
>>>>>>> ffa93dbe
  logical,intent(out) :: complete_reset
  
  ! Local variables
  integer :: idsx, ii, offset, istdest, iorb, iiorb, ilr, ncount, istsource
  character(len=2) :: numfail_char
  character(len=10) :: stepsize_char
  

  ! Purpose:
  ! ========
  !   This subroutine decides whether one should use DIIS or variable step size
  !   steepest descent to improve the orbitals. In the beginning we start with DIIS
  !   with history length lin%DIISHistMax. If DIIS becomes unstable, we switch to
  !   steepest descent. If the steepest descent iterations are successful, we switch
  !   back to DIIS, but decrease the DIIS history length by one. However the DIIS
  !   history length is limited to be larger or equal than lin%DIISHistMin.

  ! indicates whether both the support functions and the kernel have been reset
  complete_reset=.false.

  ! history of the energy
  if (ldiis%isx>0) then
      ldiis%energy_hist(ldiis%mis)=trH
  end if
  !!write(*,'(a,10es14.6)') 'ldiis%energy_hist', ldiis%energy_hist

  ! If we swicthed to SD in the previous iteration, reset this flag.
  if(ldiis%switchSD) ldiis%switchSD=.false.
  !if(iproc==0) write(*,'(a,2es15.6,l5)') 'trH, ldiis%trmin, ldiis%resetDIIS', trH, ldiis%trmin, ldiis%resetDIIS

  ! Now come some checks whether the trace is descreasing or not. This further decides
  ! whether we should use DIIS or SD.

  ! Determine wheter the trace is decreasing (as it should) or increasing.
  ! This is done by comparing the current value with diisLIN%energy_min, which is
  ! the minimal value of the trace so far.
  !if(iproc==0) write(*,*) 'trH, ldiis%trmin', trH, ldiis%trmin
  if(trH<=ldiis%trmin+1.d-12*abs(ldiis%trmin) .and. .not.ldiis%resetDIIS) then !1.d-12 is here to tolerate some noise...
      ! Everything ok
      ldiis%trmin=trH
      ldiis%switchSD=.false.
      ldiis%itBest=it
      ldiis%icountSDSatur=ldiis%icountSDSatur+1
      ldiis%icountDIISFailureCons=0
      trH_ref=trH
<<<<<<< HEAD
      call vcopy(tmbopt%linmat%denskern%nvctr, tmbopt%linmat%denskern%matrix_compr(1), 1, kernel_best(1), 1)
=======
      call vcopy(tmbopt%linmat%denskern_large%nvctr, tmbopt%linmat%denskern_large%matrix_compr(1), 1, kernel_best(1), 1)
>>>>>>> ffa93dbe
      !if(iproc==0) write(*,*) 'everything ok, copy last psi...'
      call vcopy(size(tmbopt%psi), tmbopt%psi(1), 1, lphioldopt(1), 1)

      ! If we are using SD (i.e. diisLIN%idsx==0) and the trace has been decreasing
      ! for at least 10 iterations, switch to DIIS. However the history length is decreased.
      if(ldiis%icountSDSatur>=10 .and. ldiis%isx==0 .or. ldiis%immediateSwitchToSD) then
          ldiis%icountSwitch=ldiis%icountSwitch+1
          idsx=max(ldiis%DIISHistMin,ldiis%DIISHistMax-ldiis%icountSwitch)
          if(idsx>0) then
              if(iproc==0) write(*,'(1x,a,i0)') 'switch to DIIS with new history length ', idsx
              ldiis%icountSDSatur=0
              ldiis%icountSwitch=0
              ldiis%icountDIISFailureTot=0
              ldiis%icountDIISFailureCons=0
              ldiis%is=0
              ldiis%switchSD=.false.
              ldiis%trmin=1.d100
              ldiis%trold=1.d100
              alpha=ldiis%alphaSD
              alphaDIIS=ldiis%alphaDIIS
              ldiis%icountDIISFailureTot=0
              ldiis%icountDIISFailureCons=0
              ldiis%immediateSwitchToSD=.false.
          end if
      end if
  else
      ! The trace is growing.
      ! Count how many times this occurs and (if we are using DIIS) switch to SD after 3 
      ! total failures or after 2 consecutive failures.
      if (ldiis%isx>0) then
          ldiis%icountDIISFailureCons=ldiis%icountDIISFailureCons+1
          ldiis%icountDIISFailureTot=ldiis%icountDIISFailureTot+1
      end if
      ldiis%icountSDSatur=0
      if((ldiis%icountDIISFailureCons>=4 .or. ldiis%icountDIISFailureTot>=6 .or. ldiis%resetDIIS) .and. ldiis%isx>0) then
          ! Switch back to SD.
          alpha=ldiis%alphaSD
          if(iproc==0) then
              !if(ldiis%icountDIISFailureCons>=4) write(*,'(1x,a,i0,a,es10.3)') 'DIIS failed ', &
              !    ldiis%icountDIISFailureCons, ' times consecutively. Switch to SD with stepsize', alpha(1)
              write(numfail_char,'(i2.2)') ldiis%icountDIISFailureCons
              write(stepsize_char,'(es10.3)') alpha(1)
              if(ldiis%icountDIISFailureCons>=4) then
                  call yaml_warning('DIIS failed '//numfail_char//' times consecutively. &
                       &Switch to SD with stepsize'//stepsize_char//'.')
                  call yaml_newline()
                  !!write(*,'(1x,a,i0,a,es10.3)') 'DIIS failed ', &
                  !!ldiis%icountDIISFailureCons, ' times consecutively. Switch to SD with stepsize', alpha(1)
              end if
              !!if(ldiis%icountDIISFailureTot>=6) write(*,'(1x,a,i0,a,es10.3)') 'DIIS failed ', &
              !!    ldiis%icountDIISFailureTot, ' times in total. Switch to SD with stepsize', alpha(1)
              if(ldiis%icountDIISFailureTot>=6) then
                  call yaml_warning('DIIS failed '//numfail_char//' times in total. &
                       &Switch to SD with stepsize'//stepsize_char//'.' )
                  call yaml_newline()
              end if
              if(ldiis%resetDIIS) then
                  call yaml_warning('reset DIIS due to flag')
                  call yaml_newline()
                  !write(*,'(1x,a)') 'reset DIIS due to flag'
              end if
              
          end if
          if(ldiis%resetDIIS) then
              ldiis%resetDIIS=.false.
              ldiis%immediateSwitchToSD=.true.
              ldiis%trmin=1.d100
          end if
          ! Otherwise there could be problems due to the orthonormalization (which sligtly increases 
          ! value of the target function)
          ldiis%trmin=1.d100
          ! Try to get back the orbitals of the best iteration. This is possible if
          ! these orbitals are still present in the DIIS history.
          if(it-ldiis%itBest<ldiis%isx) then
              if(iproc==0) then
                  !!if(iproc==0) write(*,'(1x,a,i0,a)')  'Recover the orbitals from iteration ', &
                  !!    ldiis%itBest, ' which are the best so far.'
                  if (iproc==0) then
                      call yaml_map('Take best TMBs from history',ldiis%itBest)
                  end if
              end if
              ii=modulo(ldiis%mis-(it-ldiis%itBest)-1,ldiis%isx)+1
              !if (iproc==0) write(*,*) 'ii',ii
              offset=0
              istdest=1
              !if(iproc==0) write(*,*) 'copy DIIS history psi...'
              do iorb=1,tmbopt%orbs%norbp
                  iiorb=tmbopt%orbs%isorb+iorb
                  ilr=tmbopt%orbs%inWhichLocreg(iiorb)
                  ncount=tmbopt%lzd%llr(ilr)%wfd%nvctr_c+7*tmbopt%lzd%llr(ilr)%wfd%nvctr_f
                  istsource=offset+(ii-1)*ncount+1
<<<<<<< HEAD
                  call dcopy(ncount, ldiis%phiHist(istsource), 1, tmbopt%psi(istdest), 1)
                  call dcopy(ncount, ldiis%phiHist(istsource), 1, lphioldopt(istdest), 1)
=======
                  call vcopy(ncount, ldiis%phiHist(istsource), 1, tmbopt%psi(istdest), 1)
                  call vcopy(ncount, ldiis%phiHist(istsource), 1, lphioldopt(istdest), 1)
>>>>>>> ffa93dbe
                  !if (iproc==0 .and. iorb==1) write(*,*) 'istsource, istdest, val', istsource, istdest, tmbopt%psi(istdest)
                  offset=offset+ldiis%isx*ncount
                  istdest=istdest+ncount
              end do
              trH_ref=ldiis%energy_hist(ii)
              !!if (iproc==0) write(*,*) 'take energy from entry',ii
<<<<<<< HEAD
              call vcopy(tmbopt%linmat%denskern%nvctr, kernel_best(1), 1, tmbopt%linmat%denskern%matrix_compr(1), 1)
              complete_reset=.true.
          else
              !if(iproc==0) write(*,*) 'copy last psi...'
              call dcopy(size(tmbopt%psi), tmbopt%psi(1), 1, lphioldopt(1), 1)
=======
              call vcopy(tmbopt%linmat%denskern_large%nvctr, kernel_best(1), 1, tmbopt%linmat%denskern_large%matrix_compr(1), 1)
              complete_reset=.true.
          else
              !if(iproc==0) write(*,*) 'copy last psi...'
              call vcopy(size(tmbopt%psi), tmbopt%psi(1), 1, lphioldopt(1), 1)
>>>>>>> ffa93dbe
              trH_ref=trH
          end if
          ldiis%isx=0
          ldiis%switchSD=.true.
      end if
      ! to indicate that no orthonormalization is required... (CHECK THIS!)
      if(ldiis%isx==0) ldiis%switchSD=.true. 
  end if

end subroutine DIISorSD

subroutine reconstruct_kernel(iproc, nproc, inversion_method, blocksize_dsyev, blocksize_pdgemm, &
           orbs, tmb, overlap_calculated)
  use module_base
  use module_types
  use module_interfaces, except_this_one => reconstruct_kernel
  use communications, only: transpose_localized
  use sparsematrix, only: uncompress_matrix
  implicit none

  ! Calling arguments
  integer,intent(in):: iproc, nproc, inversion_method, blocksize_dsyev, blocksize_pdgemm
  type(orbitals_data),intent(in):: orbs
  type(DFT_wavefunction),intent(inout):: tmb
  logical,intent(inout):: overlap_calculated

  ! Local variables
  integer:: istat, iall
  character(len=*),parameter:: subname='reconstruct_kernel'

  !call timing(iproc,'renormCoefComp','ON')

  ! Calculate the overlap matrix between the TMBs.
  if(.not. overlap_calculated) then
     if(.not.tmb%can_use_transposed) then
         if(associated(tmb%psit_c)) then
             iall=-product(shape(tmb%psit_c))*kind(tmb%psit_c)
             deallocate(tmb%psit_c, stat=istat)
             call memocc(istat, iall, 'tmb%psit_c', subname)
         end if
         if(associated(tmb%psit_f)) then
             iall=-product(shape(tmb%psit_f))*kind(tmb%psit_f)
             deallocate(tmb%psit_f, stat=istat)
             call memocc(istat, iall, 'tmb%psit_f', subname)
         end if
         allocate(tmb%psit_c(sum(tmb%collcom%nrecvcounts_c)), stat=istat)
         call memocc(istat, tmb%psit_c, 'tmb%psit_c', subname)
         allocate(tmb%psit_f(7*sum(tmb%collcom%nrecvcounts_f)), stat=istat)
         call memocc(istat, tmb%psit_f, 'tmb%psit_f', subname)
         call transpose_localized(iproc, nproc, tmb%npsidim_orbs, tmb%orbs, tmb%collcom, &
              tmb%psi, tmb%psit_c, tmb%psit_f, tmb%lzd)
         tmb%can_use_transposed=.true.
     end if
     !call timing(iproc,'renormCoefComp','OF')

     call calculate_overlap_transposed(iproc, nproc, tmb%orbs, tmb%collcom, &
          tmb%psit_c, tmb%psit_c, tmb%psit_f, tmb%psit_f, tmb%linmat%ovrlp)

     !call timing(iproc,'renormCoefComp','ON')
     overlap_calculated=.true.
  end if

  !!allocate(tmb%linmat%ovrlp%matrix(tmb%orbs%norb,tmb%orbs%norb), stat=istat)
  !!call memocc(istat, tmb%linmat%ovrlp%matrix, 'tmb%linmat%ovrlp%matrix', subname)
  tmb%linmat%ovrlp%matrix=f_malloc_ptr((/tmb%orbs%norb,tmb%orbs%norb/),id='tmb%linmat%ovrlp%matrix')
  call uncompress_matrix(iproc,tmb%linmat%ovrlp)
  call reorthonormalize_coeff(iproc, nproc, orbs%norb, blocksize_dsyev, blocksize_pdgemm, inversion_method, &
       tmb%orbs, tmb%linmat%ovrlp, tmb%coeff, orbs)

  !!iall=-product(shape(tmb%linmat%ovrlp%matrix))*kind(tmb%linmat%ovrlp%matrix)
  !!deallocate(tmb%linmat%ovrlp%matrix, stat=istat)
  !!call memocc(istat, iall, 'tmb%linmat%ovrlp%matrix', subname)
  call f_free_ptr(tmb%linmat%ovrlp%matrix)

  ! Recalculate the kernel
  call calculate_density_kernel(iproc, nproc, .true., orbs, tmb%orbs, tmb%coeff, tmb%linmat%denskern_large)
  !call transform_sparse_matrix(tmb%linmat%denskern, tmb%linmat%denskern_large, 'large_to_small')

end subroutine reconstruct_kernel

!> Passing sparse ovrlp, but for now assuming ovrlp%matrix will be allocated and filled if using dense
subroutine reorthonormalize_coeff(iproc, nproc, norb, blocksize_dsyev, blocksize_pdgemm, inversion_method, basis_orbs, &
           basis_overlap, coeff, orbs)
  use module_base
  use module_types
  use module_interfaces, except_this_one => reorthonormalize_coeff
  use sparsematrix_base, only: sparse_matrix
  implicit none

  ! Calling arguments
  integer, intent(in) :: iproc, nproc, norb
  integer, intent(in) :: blocksize_dsyev, blocksize_pdgemm, inversion_method
  type(orbitals_data), intent(in) :: basis_orbs   !number of basis functions
<<<<<<< HEAD
  type(sparseMatrix),intent(in) :: basis_overlap
=======
  type(sparse_matrix),intent(in) :: basis_overlap
>>>>>>> ffa93dbe
  real(kind=8),dimension(basis_orbs%norb,basis_orbs%norb),intent(inout) :: coeff
  type(orbitals_data), optional, intent(in) :: orbs   !Kohn-Sham orbitals that will be orthonormalized and their parallel distribution
  ! Local variables
  integer :: ierr, istat, iall, ind, iorb, korb, llorb, jorb
  integer :: npts_per_proc, ind_start, ind_end, indc
  real(kind=8), dimension(:,:), allocatable :: coeff_tmp, coefftrans
  real(kind=8), dimension(:,:), pointer :: ovrlp_coeff, ovrlp_coeff2
  character(len=*),parameter:: subname='reorthonormalize_coeff'
  !integer :: iorb, jorb !DEBUG
  real(kind=8) :: tt, error!, tt2, tt3, ddot   !DEBUG
  !logical :: dense
  integer,parameter :: ALLGATHERV=1, ALLREDUCE=2
  integer, parameter :: communication_strategy=ALLGATHERV
  logical,parameter :: dense=.true.

  call mpi_barrier(bigdft_mpi%mpi_comm, ierr) ! to check timings
  call timing(iproc,'renormCoefCom1','ON')

  !if (present(orbs)) then
  !   communication_strategy=ALLREDUCE
  !else
  !   communication_strategy=ALLGATHERV
  !end if

  allocate(ovrlp_coeff(norb,norb), stat=istat)
  call memocc(istat, ovrlp_coeff, 'ovrlp_coeff', subname)

  allocate(coeff_tmp(basis_orbs%norbp,max(norb,1)), stat=istat)
  call memocc(istat, coeff_tmp, 'coeff_tmp', subname)

  !!if(iproc==0) then
  !!    write(*,'(a)',advance='no') 'coeff renormalization...'
  !!end if

  !dense=.true.

  if (dense) then
     ! Calculate the overlap matrix among the coefficients with respect to basis_overlap.
     if (basis_orbs%norbp>0) then
         coeff_tmp=0.d0
         call dgemm('n', 'n', basis_orbs%norbp, norb, basis_orbs%norb, 1.d0, basis_overlap%matrix(basis_orbs%isorb+1,1), &
              basis_orbs%norb, coeff(1,1), basis_orbs%norb, 0.d0, coeff_tmp, basis_orbs%norbp)
         call dgemm('t', 'n', norb, norb, basis_orbs%norbp, 1.d0, coeff(basis_orbs%isorb+1,1), &
              basis_orbs%norb, coeff_tmp, basis_orbs%norbp, 0.d0, ovrlp_coeff, norb)
      else
         call to_zero(norb**2, ovrlp_coeff(1,1))
      end if
  else ! sparse - still less efficient than dense, also needs moving to a subroutine

     call to_zero(norb**2, ovrlp_coeff(1,1))
     npts_per_proc = nint(real(basis_overlap%nvctr + basis_overlap%nfvctr,dp) / real(nproc*2,dp))
     ind_start = 1+iproc*npts_per_proc
     ind_end = (iproc+1)*npts_per_proc
     if (iproc==nproc-1) ind_end = basis_overlap%nvctr!ceiling(0.5d0*real(basis_overlap%nvctr + basis_overlap%nfvctr,dp))

     indc=0
     do ind = 1, basis_overlap%nvctr
        korb = basis_overlap%orb_from_index(1,ind)
        llorb = basis_overlap%orb_from_index(2,ind)
        if (korb<llorb) cycle ! so still only doing half
        indc = indc + 1
        if (indc < ind_start .or. indc > ind_end) cycle

        do iorb=1,norb
             if (llorb==korb) then
                tt=basis_overlap%matrix_compr(ind)*coeff(korb,iorb)
                do jorb=iorb,norb
                    ovrlp_coeff(jorb,iorb)=ovrlp_coeff(jorb,iorb) &
                         +coeff(llorb,jorb)*tt
                end do
             else
                do jorb=iorb,norb
                    ovrlp_coeff(jorb,iorb)=ovrlp_coeff(jorb,iorb) &
                         +(coeff(llorb,iorb)*coeff(korb,jorb)+coeff(llorb,jorb)*coeff(korb,iorb))&
                         *basis_overlap%matrix_compr(ind)
                end do
             end if
         end do
     end do

     ! use symmetry to calculate other half
     do iorb=1,norb
        do jorb=iorb+1,norb
           ovrlp_coeff(iorb,jorb) = ovrlp_coeff(jorb,iorb)
        end do
     end do

  end if !sparse/dense

  if (nproc>1) then
      call timing(iproc,'renormCoefCom1','OF')
      call timing(iproc,'renormCoefComm','ON')
      call mpiallred(ovrlp_coeff(1,1), norb**2, mpi_sum, bigdft_mpi%mpi_comm, ierr)
      call timing(iproc,'renormCoefComm','OF')
      call timing(iproc,'renormCoefCom1','ON')
  end if

  ! Recalculate the kernel.
  allocate(ovrlp_coeff2(norb,norb), stat=istat)
  call memocc(istat, ovrlp_coeff2, 'ovrlp_coeff2', subname)

  call timing(iproc,'renormCoefCom1','OF')

  call overlapPowerGeneral(iproc, nproc, inversion_method, -2, &
       blocksize_dsyev, norb, ovrlp_coeff, ovrlp_coeff2, error, orbs)

  call timing(iproc,'renormCoefCom2','ON')

  iall=-product(shape(ovrlp_coeff))*kind(ovrlp_coeff)
  deallocate(ovrlp_coeff,stat=istat)
  call memocc(istat,iall,'ovrlp_coeff',subname)

  ! Build the new linear combinations
  !call dgemm('n', 'n', basis_orbs%norb, orbs%norb, orbs%norb, 1.d0, coeff(1,1), basis_orbs%norb, &
  !     ovrlp_coeff2(1,1), orbs%norb, 0.d0, coeff_tmp(1,1), basis_orbs%norb)
  !call vcopy(basis_orbs%norb*orbs%norb,coeff_tmp(1,1),1,coeff(1,1),1)

  ! Build the new linear combinations - all gather would be better, but allreduce easier for now

  iall=-product(shape(coeff_tmp))*kind(coeff_tmp)
  deallocate(coeff_tmp,stat=istat)
  call memocc(istat,iall,'coeff_tmp',subname)

  if (communication_strategy==ALLREDUCE) then
     allocate(coeff_tmp(basis_orbs%norb,orbs%norb), stat=istat)
     call memocc(istat, coeff_tmp, 'coeff_tmp', subname)

     if (orbs%norbp>0) then
        call dgemm('n', 't', basis_orbs%norb, orbs%norb, orbs%norbp, 1.d0, coeff(1,orbs%isorb+1), basis_orbs%norb, &
             ovrlp_coeff2(1,orbs%isorb+1), orbs%norb, 0.d0, coeff_tmp(1,1), basis_orbs%norb)
     else
        call to_zero(basis_orbs%norb*orbs%norb, coeff_tmp(1,1))
     end if

     if (nproc>1) then
         call mpiallred(coeff_tmp(1,1), basis_orbs%norb*orbs%norb, mpi_sum, bigdft_mpi%mpi_comm, ierr)
     end if
     call vcopy(basis_orbs%norb*orbs%norb,coeff_tmp(1,1),1,coeff(1,1),1)
  else
     allocate(coeff_tmp(norb,max(1,basis_orbs%norbp)), stat=istat)
     call memocc(istat, coeff_tmp, 'coeff_tmp', subname)
     ! need to transpose so we can allgather - NOT VERY ELEGANT
     if (basis_orbs%norbp>0) then
         call dgemm('n', 't', norb, basis_orbs%norbp, norb, 1.d0, ovrlp_coeff2(1,1), norb, &
             coeff(1+basis_orbs%isorb,1), basis_orbs%norb, 0.d0, coeff_tmp(1,1), norb)
     end if

     allocate(coefftrans(norb,basis_orbs%norb), stat=istat)
     call memocc(istat, coefftrans, 'coefftrans', subname)

     ! gather together
     if(nproc > 1) then
        call mpi_allgatherv(coeff_tmp(1,1), basis_orbs%norbp*norb, mpi_double_precision, coefftrans(1,1), &
           norb*basis_orbs%norb_par(:,0), norb*basis_orbs%isorb_par, mpi_double_precision, bigdft_mpi%mpi_comm, ierr)
     else
        call vcopy(basis_orbs%norbp*norb,coeff_tmp(1,1),1,coefftrans(1,1),1)
     end if

     ! untranspose coeff
     do iorb=1,norb
        do jorb=1,basis_orbs%norb
           coeff(jorb,iorb) = coefftrans(iorb,jorb)
        end do
     end do
     iall=-product(shape(coefftrans))*kind(coefftrans)
     deallocate(coefftrans,stat=istat)
     call memocc(istat,iall,'coefftrans',subname)
  end if

  call timing(iproc,'renormCoefCom2','OF')

  !!!DEBUG
  !!! Check normalization
  !!iall=-product(shape(coeff_tmp))*kind(coeff_tmp)
  !!deallocate(coeff_tmp,stat=istat)
  !!call memocc(istat,iall,'coeff_tmp',subname)
  !!allocate(coeff_tmp(basis_orbs%norb,basis_orbs%norb),stat=istat)
  !!call memocc(istat,coeff_tmp,'coeff_tmp',subname)
  !!call dgemm('n', 'n', basis_orbs%norb, basis_orbs%norb, basis_orbs%norb, 1.d0, basis_overlap(1,1), basis_orbs%norb, &
  !!     coeff(1,1), basis_orbs%norb, 0.d0, coeff_tmp(1,1), basis_orbs%norb)
  !!do iorb=1,basis_orbs%norb
  !!    do jorb=1,basis_orbs%norb
  !!        tt=ddot(basis_orbs%norb, coeff(1,iorb), 1, coeff_tmp(1,jorb), 1)
  !!        tt2=ddot(basis_orbs%norb, coeff_tmp(1,iorb), 1, coeff(1,jorb), 1)
  !!        tt3=ddot(basis_orbs%norb, coeff(1,iorb), 1, coeff(1,jorb), 1)
  !!        if(iproc==0) write(200,'(2i6,3es15.5)') iorb, jorb, tt, tt2, tt3
  !!    end do
  !!end do
  !!! END DEBUG



  iall=-product(shape(ovrlp_coeff2))*kind(ovrlp_coeff2)
  deallocate(ovrlp_coeff2,stat=istat)
  call memocc(istat,iall,'ovrlp_coeff2',subname)

  iall=-product(shape(coeff_tmp))*kind(coeff_tmp)
  deallocate(coeff_tmp,stat=istat)
  call memocc(istat,iall,'coeff_tmp',subname)

end subroutine reorthonormalize_coeff


!> Estimate the energy change, given by the product of the force and the "displacement" .
subroutine estimate_energy_change(npsidim_orbs, orbs, lzd, psidiff, hpsi_noprecond, delta_energy)
  use module_base
  use module_types
  implicit none

  ! Calling arguments
  integer, intent(in) :: npsidim_orbs
  type(orbitals_data),intent(in) :: orbs
  type(local_zone_descriptors),intent(in) :: lzd
  real(kind=8),dimension(npsidim_orbs),intent(in) :: psidiff, hpsi_noprecond
  real(kind=8),intent(out) :: delta_energy

  ! Local variables
  integer :: ist, iorb, iiorb, ilr, ncount, ierr
  real(kind=8) :: tt, ddot

  ist=1
  delta_energy=0.d0
  do iorb=1,orbs%norbp
      iiorb=orbs%isorb+iorb
      ilr=orbs%inwhichlocreg(iiorb)
      ncount=lzd%llr(ilr)%wfd%nvctr_c+7*lzd%llr(ilr)%wfd%nvctr_f
      tt=ddot(ncount, psidiff(ist), 1, hpsi_noprecond(ist), 1)
      delta_energy=delta_energy+4.0d0*tt
      ist=ist+ncount
  end do
  call mpiallred(delta_energy, 1, mpi_sum, bigdft_mpi%mpi_comm, ierr)

end subroutine estimate_energy_change



subroutine purify_kernel(iproc, nproc, tmb, overlap_calculated, it_shift, it_opt, order_taylor, purification_quickreturn)
  use module_base
  use module_types
  use yaml_output
  use module_interfaces, except_this_one => purify_kernel
  use communications, only: transpose_localized
  use sparsematrix, only: compress_matrix, uncompress_matrix
  implicit none

  ! Calling arguments
  integer,intent(in) :: iproc, nproc, order_taylor
  type(DFT_wavefunction),intent(inout):: tmb
  logical,intent(inout):: overlap_calculated
  integer,intent(in) :: it_shift, it_opt
  logical,intent(in) :: purification_quickreturn

  ! Local variables
  integer :: istat, iall, it, lwork, info, iorb, jorb, ierr, jsegstart, jsegend, jseg, jjorb, iiorb
  integer :: ishift
  real(kind=8) :: trace_sparse, alpha, shift
  real(kind=8),dimension(:,:),allocatable :: k, ks, ksk, ksksk, kernel, overlap, kernel_prime
  real(kind=8),dimension(:),allocatable :: eval, work
  character(len=*),parameter :: subname='purify_kernel'
  real(kind=8) :: dnrm2, diff, ddot, tr_KS, chargediff, chargediff_old, error
  logical :: overlap_associated, inv_ovrlp_associated
  real(kind=8),dimension(2) :: bisec_bounds
  logical,dimension(2) :: bisec_bounds_ok
  real(kind=8),dimension(:,:),pointer :: ovrlp_onehalf, ovrlp_minusonehalf

  if (purification_quickreturn) then
      if (iproc==0) call yaml_warning('quick return in purification')
      if (iproc==0) call yaml_newline()
      return
  end if

  call f_routine(id='purify_kernel')



  ! Calculate the overlap matrix between the TMBs.
  if(.not. overlap_calculated) then
     if(.not.tmb%can_use_transposed) then
         if(associated(tmb%psit_c)) then
             iall=-product(shape(tmb%psit_c))*kind(tmb%psit_c)
             deallocate(tmb%psit_c, stat=istat)
             call memocc(istat, iall, 'tmb%psit_c', subname)
         end if
         if(associated(tmb%psit_f)) then
             iall=-product(shape(tmb%psit_f))*kind(tmb%psit_f)
             deallocate(tmb%psit_f, stat=istat)
             call memocc(istat, iall, 'tmb%psit_f', subname)
         end if
         allocate(tmb%psit_c(sum(tmb%collcom%nrecvcounts_c)), stat=istat)
         call memocc(istat, tmb%psit_c, 'tmb%psit_c', subname)
         allocate(tmb%psit_f(7*sum(tmb%collcom%nrecvcounts_f)), stat=istat)
         call memocc(istat, tmb%psit_f, 'tmb%psit_f', subname)
         call transpose_localized(iproc, nproc, tmb%npsidim_orbs, tmb%orbs, tmb%collcom, &
              tmb%psi, tmb%psit_c, tmb%psit_f, tmb%lzd)
         tmb%can_use_transposed=.true.
     end if
     !call timing(iproc,'renormCoefComp','OF')

     call calculate_overlap_transposed(iproc, nproc, tmb%orbs, tmb%collcom, &
          tmb%psit_c, tmb%psit_c, tmb%psit_f, tmb%psit_f, tmb%linmat%ovrlp)

     !call timing(iproc,'renormCoefComp','ON')
     overlap_calculated=.true.
  end if


  tmb%linmat%ovrlp%matrix=f_malloc_ptr((/tmb%orbs%norb,tmb%orbs%norb/),id='tmb%linmat%ovrlp%matrix')
  tmb%linmat%denskern_large%matrix=f_malloc_ptr((/tmb%orbs%norb,tmb%orbs%norb/),id='tmb%linmat%denskern_large%matrix')
  call uncompress_matrix(iproc,tmb%linmat%ovrlp)
  call uncompress_matrix(iproc,tmb%linmat%denskern_large)

<<<<<<< HEAD

  call timing(iproc,'purify_kernel ','ON') 

  !tmb%linmat%denskern%matrix=0.5d0*tmb%linmat%denskern%matrix
  call dscal(tmb%orbs%norb**2, 0.5d0, tmb%linmat%denskern%matrix, 1)


  !!do iorb=1,tmb%orbs%norb
  !!    do jorb=1,iorb
  !!        call random_number(diff)
  !!        diff=diff-.5d0
  !!        diff=diff*.1d0
  !!        tmb%linmat%denskern%matrix(jorb,iorb)=tmb%linmat%denskern%matrix(jorb,iorb)+diff
  !!        tmb%linmat%denskern%matrix(iorb,jorb)=tmb%linmat%denskern%matrix(jorb,iorb)
  !!    end do
  !!end do
=======
  ks=f_malloc((/tmb%orbs%norb,tmb%orbs%norb/))
  ksk=f_malloc((/tmb%orbs%norb,tmb%orbs%norbp/))
  ksksk=f_malloc((/tmb%orbs%norb,tmb%orbs%norb/))
  kernel_prime=f_malloc((/tmb%orbs%norb,tmb%orbs%norb/))
>>>>>>> ffa93dbe

  ovrlp_onehalf=f_malloc_ptr((/tmb%orbs%norb,tmb%orbs%norb/),id='ovrlp_onehalf')
  ovrlp_minusonehalf=f_malloc_ptr((/tmb%orbs%norb,tmb%orbs%norb/),id='ovrlp_minusonehalf')

<<<<<<< HEAD

  do it=1,20

      !!ks=tmb%linmat%denskern%matrix
      !!ksk=tmb%linmat%ovrlp%matrix
      !!call dsygv(1, 'n', 'l', tmb%orbs%norb, ks, tmb%orbs%norb, ksk, tmb%orbs%norb, &
      !!    ksksk(1,1), ksksk(1,2), (tmb%orbs%norb-1)*tmb%orbs%norb, istat)
      !!if (istat==0) then
      !!    if (iproc==0) write(*,*) 'eval min, max',ksksk(1,1), ksksk(tmb%orbs%norb,1)
      !!    if (iproc==0) then
      !!        do iorb=1,tmb%orbs%norb
      !!            write(*,*) 'iorb, eval', iorb, ksksk(iorb,1)
      !!        end do
      !!    end if
      !!else
      !!    write(*,*) 'ERROR in dsygv'
      !!end if

      call to_zero(tmb%orbs%norb**2, ks(1,1))
      if (tmb%orbs%norbp>0) then
          call dgemm('n', 'n', tmb%orbs%norb, tmb%orbs%norbp, tmb%orbs%norb, 1.d0, tmb%linmat%denskern%matrix(1,1), tmb%orbs%norb, &
                     tmb%linmat%ovrlp%matrix(1,tmb%orbs%isorb+1), tmb%orbs%norb, 0.d0, ks(1,tmb%orbs%isorb+1), tmb%orbs%norb) 
      end if
      call mpiallred(ks(1,1), tmb%orbs%norb**2, mpi_sum, bigdft_mpi%mpi_comm, ierr)
      if (tmb%orbs%norbp>0) then
          call dgemm('n', 'n', tmb%orbs%norb, tmb%orbs%norbp, tmb%orbs%norb, 1.d0, ks(1,1), tmb%orbs%norb, &
                     tmb%linmat%denskern%matrix(1,tmb%orbs%isorb+1), tmb%orbs%norb, 0.d0, ksk(1,tmb%orbs%isorb+1), tmb%orbs%norb)
      end if
=======



  call timing(iproc,'purify_kernel ','ON') 

  call dscal(tmb%orbs%norb**2, 0.5d0, tmb%linmat%denskern_large%matrix, 1)



  tr_KS=trace_sparse(iproc, nproc, tmb%orbs, tmb%linmat%ovrlp, tmb%linmat%denskern_large)
  if (iproc==0) then
      call yaml_map('tr(KS) before purification',tr_KS)
      call yaml_newline
  end if


  alpha=1.d-4
  chargediff=0.d0
  
  if (.not.associated(tmb%linmat%inv_ovrlp_large%matrix_compr)) then
      inv_ovrlp_associated=.false.
      !!allocate(tmb%linmat%inv_ovrlp_large%matrix_compr(tmb%linmat%inv_ovrlp_large%nvctr),stat=istat)
      !!call memocc(istat,tmb%linmat%inv_ovrlp_large%matrix_compr,'tmb%linmat%inv_ovrlp_large%matrix_compr',subname)
      tmb%linmat%inv_ovrlp_large%matrix_compr=f_malloc_ptr(tmb%linmat%inv_ovrlp_large%nvctr,&
          id='tmb%linmat%inv_ovrlp_large%matrix_compr')
  else
      inv_ovrlp_associated=.true.
  end if

  if (it_shift>1) then
      call calculate_overlap_onehalf()
      call to_zero(tmb%orbs%norb**2, kernel_prime(1,1))
>>>>>>> ffa93dbe
      if (tmb%orbs%norbp>0) then
          call dgemm('n', 'n', tmb%orbs%norb, tmb%orbs%norbp, tmb%orbs%norb, &
                     1.d0, tmb%linmat%denskern_large%matrix, tmb%orbs%norb, &
                     ovrlp_onehalf(1,tmb%orbs%isorb+1), tmb%orbs%norb, &
                     0.d0, ksksk, tmb%orbs%norb) 
          call dgemm('n', 'n', tmb%orbs%norb, tmb%orbs%norbp, tmb%orbs%norb, &
                     1.d0, ovrlp_onehalf, tmb%orbs%norb, &
                     ksksk, tmb%orbs%norb, &
                     0.d0, kernel_prime(1,tmb%orbs%isorb+1), tmb%orbs%norb) 
      end if
<<<<<<< HEAD
      !if (iproc==0) write(*,*) 'PURIFYING THE KERNEL'
      !!if (iproc==0) then
      !!    do istat=1,tmb%orbs%norb
      !!        do iall=1,tmb%orbs%norb
      !!            write(200+iproc,*) istat, iall, tmb%linmat%denskern%matrix(iall,istat)
      !!            write(300+iproc,*) istat, iall, ks(iall,istat)
      !!            write(400+iproc,*) istat, iall, ksk(iall,istat)
      !!            write(500+iproc,*) istat, iall, ksksk(iall,istat)
      !!        end do
      !!    end do
      !!end if
      diff=0.d0
      do iorb=tmb%orbs%isorb+1,tmb%orbs%isorb+tmb%orbs%norbp
          do jorb=1,tmb%orbs%norb
              diff = diff + (ksk(jorb,iorb)-tmb%linmat%denskern%matrix(jorb,iorb))**2
              !if (iproc==0) write(*,*) 'iorb,jorb,diff',iorb,jorb,(ksk(jorb,iorb)-tmb%linmat%denskern%matrix(jorb,iorb))**2
=======
      call mpiallred(kernel_prime(1,1), tmb%orbs%norb**2, mpi_sum, bigdft_mpi%mpi_comm, ierr)
  end if


  shift=0.d0
  bisec_bounds=0.d0
  bisec_bounds_ok=.false.

  shift_loop: do ishift=1,it_shift

  if (iproc==0) call yaml_map('shift of eigenvalues',shift,fmt='(es10.3)')

  if (iproc==0) call yaml_open_sequence('purification process')

      ! shift the eigenvalues of the density kernel, using ks as temporary variable
      if (shift/=0.d0) then
          if (ishift==1) stop 'eigenvalue shift not allowed for first iteration'
          do iorb=1,tmb%orbs%norb
              do jorb=1,tmb%orbs%norb
                  if (jorb==iorb) then
                      ks(jorb,iorb)=kernel_prime(jorb,iorb)+shift
                  else
                      ks(jorb,iorb)=kernel_prime(jorb,iorb)
                  end if
              end do
>>>>>>> ffa93dbe
          end do
          call to_zero(tmb%orbs%norb**2, tmb%linmat%denskern_large%matrix(1,1))
          if (tmb%orbs%norbp>0) then
              call dgemm('n', 'n', tmb%orbs%norb, tmb%orbs%norbp, tmb%orbs%norb, &
                         1.d0, ks, tmb%orbs%norb, &
                         ovrlp_minusonehalf(1,tmb%orbs%isorb+1), tmb%orbs%norb, &
                         0.d0, ksksk, tmb%orbs%norb) 
              call dgemm('n', 'n', tmb%orbs%norb, tmb%orbs%norbp, tmb%orbs%norb, &
                         1.d0, ovrlp_minusonehalf, tmb%orbs%norb, &
                         ksksk, tmb%orbs%norb, &
                         0.d0, tmb%linmat%denskern_large%matrix(1,tmb%orbs%isorb+1), tmb%orbs%norb) 
          end if
          call mpiallred(tmb%linmat%denskern_large%matrix(1,1), tmb%orbs%norb**2, mpi_sum, bigdft_mpi%mpi_comm, ierr)
      end if

<<<<<<< HEAD
      call to_zero(tmb%orbs%norb**2, tmb%linmat%denskern%matrix(1,1))
      do iorb=tmb%orbs%isorb+1,tmb%orbs%isorb+tmb%orbs%norbp
          do jorb=1,tmb%orbs%norb
              tmb%linmat%denskern%matrix(jorb,iorb) = 3*ksk(jorb,iorb) - 2*ksksk(jorb,iorb)
              !if (iproc==0) write(*,'(a,2i8,2es16.8)') 'iorb,jorb,ksk,ksksk',iorb,jorb,ksk(jorb,iorb),ksksk(jorb,iorb)
=======

      do it=1,it_opt

          call to_zero(tmb%orbs%norb**2, ks(1,1))
          if (tmb%orbs%norbp>0) then
              call dgemm('n', 'n', tmb%orbs%norb, tmb%orbs%norbp, tmb%orbs%norb, &
                         1.d0, tmb%linmat%denskern_large%matrix(1,1), tmb%orbs%norb, &
                         tmb%linmat%ovrlp%matrix(1,tmb%orbs%isorb+1), tmb%orbs%norb, &
                         0.d0, ks(1,tmb%orbs%isorb+1), tmb%orbs%norb) 
          end if
          call mpiallred(ks(1,1), tmb%orbs%norb**2, mpi_sum, bigdft_mpi%mpi_comm, ierr)
          if (tmb%orbs%norbp>0) then
              call dgemm('n', 'n', tmb%orbs%norb, tmb%orbs%norbp, tmb%orbs%norb, &
                         1.d0, ks(1,1), tmb%orbs%norb, &
                         tmb%linmat%denskern_large%matrix(1,tmb%orbs%isorb+1), tmb%orbs%norb, &
                         0.d0, ksk(1,1), tmb%orbs%norb)
          end if
          if (tmb%orbs%norbp>0) then
              call dgemm('n', 'n', tmb%orbs%norb, tmb%orbs%norbp, tmb%orbs%norb, 1.d0, ks(1,1), tmb%orbs%norb, &
                         ksk(1,1), tmb%orbs%norb, 0.d0, ksksk(1,1), tmb%orbs%norb)
          end if


          diff=0.d0
          do iorb=tmb%orbs%isorb+1,tmb%orbs%isorb+tmb%orbs%norbp
              iiorb=iorb-tmb%orbs%isorb
              jsegstart=tmb%linmat%denskern_large%istsegline(iorb)
              if (iorb<tmb%orbs%norb) then
                  jsegend=tmb%linmat%denskern_large%istsegline(iorb+1)-1
              else
                  jsegend=tmb%linmat%denskern_large%nseg
              end if
              do jseg=jsegstart,jsegend
                  do jorb=tmb%linmat%denskern_large%keyg(1,jseg),tmb%linmat%denskern_large%keyg(2,jseg)
                      jjorb=jorb-(iorb-1)*tmb%orbs%norb
                      diff = diff + (ksk(jjorb,iiorb)-tmb%linmat%denskern_large%matrix(jjorb,iorb))**2
                  end do
              end do
>>>>>>> ffa93dbe
          end do

          call compress_matrix(iproc,tmb%linmat%denskern_large)
          tr_KS=trace_sparse(iproc, nproc, tmb%orbs, tmb%linmat%ovrlp, tmb%linmat%denskern_large)
          chargediff=2.d0*tr_KS-tmb%foe_obj%charge

          call mpiallred(diff, 1, mpi_sum, bigdft_mpi%mpi_comm, ierr)
          diff=sqrt(diff)
          if (iproc==0) then
              call yaml_newline()
              call yaml_sequence(advance='no')
              call yaml_open_map(flow=.true.)
              call yaml_map('iter',it)
              call yaml_map('diff from idempotency',diff,fmt='(es9.3)')
              call yaml_map('charge diff',chargediff,fmt='(es10.3)')
              !call yaml_map('alpha',alpha,fmt='(es8.2)')
              call yaml_close_map()
          end if

          !call vcopy(tmb%orbs%norb*tmb%orbs%norbp, tmb%linmat%denskern_large%matrix(1,tmb%orbs%isorb+1), 1, k(1,1), 1)
          call to_zero(tmb%orbs%norb**2, tmb%linmat%denskern_large%matrix(1,1))
          do iorb=1,tmb%orbs%norbp
              iiorb=iorb+tmb%orbs%isorb
              do jorb=1,tmb%orbs%norb
                  tmb%linmat%denskern_large%matrix(jorb,iiorb) = 3.d0*ksk(jorb,iorb) - 2.d0*ksksk(jorb,iorb)
                  !tmb%linmat%denskern_large%matrix(jorb,iiorb) = k(jorb,iorb) - alpha*( 4.d0*ksksk(jorb,iorb) &
                  !                                                                     -6.d0*ksk(jorb,iorb) &
                  !                                                                     +2.d0*k(jorb,iorb) )
              end do
          end do
          call mpiallred(tmb%linmat%denskern_large%matrix(1,1), tmb%orbs%norb**2, mpi_sum, bigdft_mpi%mpi_comm, ierr)

          if (diff<1.d-10) exit

      end do

      call compress_matrix(iproc,tmb%linmat%denskern_large)
      tr_KS=trace_sparse(iproc, nproc, tmb%orbs, tmb%linmat%ovrlp, tmb%linmat%denskern_large)
      chargediff=2.d0*tr_KS-tmb%foe_obj%charge

      if (iproc==0) call yaml_close_sequence

      if (abs(chargediff)<1.d-6) exit shift_loop

      if (chargediff>0) then
          ! make this the new upper bound for the bisection
          bisec_bounds(2)=shift
          ! choose new shift, based on whether the lower bound is known or not
          if (bisec_bounds_ok(1)) then
              shift=0.5d0*(bisec_bounds(1)+bisec_bounds(2))
          else
              shift=bisec_bounds(2)-0.01d0
          end if
          bisec_bounds_ok(2)=.true.
      end if
      if (chargediff<0) then
          ! make this the new lower bound for the bisection
          bisec_bounds(1)=shift
          ! choose new shift, based on whether the upper bound is known or not
          if (bisec_bounds_ok(2)) then
              shift=0.5d0*(bisec_bounds(1)+bisec_bounds(2))
          else
              shift=bisec_bounds(1)+0.01d0
          end if
          bisec_bounds_ok(1)=.true.
      end if



  end do shift_loop

  !if (iproc==0) call yaml_close_sequence

  call dscal(tmb%orbs%norb**2, 2.0d0, tmb%linmat%denskern_large%matrix, 1)

  call timing(iproc,'purify_kernel ','OF') 

  !call f_free(k)
  call f_free(ks)
  call f_free(ksk)
  call f_free(ksksk)
  call f_free(kernel_prime)

  call f_free_ptr(ovrlp_onehalf)
  call f_free_ptr(ovrlp_minusonehalf)

  if (.not.inv_ovrlp_associated) then
      !!iall = -product(shape(tmb%linmat%inv_ovrlp_large%matrix_compr))*kind(tmb%linmat%inv_ovrlp_large%matrix_compr)
      !!deallocate(tmb%linmat%inv_ovrlp_large%matrix_compr,stat=istat)
      !!call memocc(istat, iall, 'tmb%linmat%inv_ovrlp_large%matrix_compr', subname)
      call f_free_ptr(tmb%linmat%inv_ovrlp_large%matrix_compr)
  end if


  call compress_matrix(iproc,tmb%linmat%denskern_large)

  tr_KS=trace_sparse(iproc, nproc, tmb%orbs, tmb%linmat%ovrlp, tmb%linmat%denskern_large)
  if (iproc==0) then
      call yaml_newline()
      call yaml_map('tr(KS) after purification',tr_KS)
  end if


  !!iall=-product(shape(tmb%linmat%ovrlp%matrix))*kind(tmb%linmat%ovrlp%matrix)
  !!deallocate(tmb%linmat%ovrlp%matrix, stat=istat)
  !!call memocc(istat, iall, 'tmb%linmat%ovrlp%matrix', subname)
  !!iall=-product(shape(tmb%linmat%denskern_large%matrix))*kind(tmb%linmat%denskern_large%matrix)
  !!deallocate(tmb%linmat%denskern_large%matrix, stat=istat)
  !!call memocc(istat, iall, 'tmb%linmat%denskern_large%matrix', subname)

  call f_free_ptr(tmb%linmat%ovrlp%matrix)
  call f_free_ptr(tmb%linmat%denskern_large%matrix)


  call f_release_routine()

<<<<<<< HEAD

  if (iproc==0) call yaml_close_sequence
  !tmb%linmat%denskern%matrix=2.0d0*tmb%linmat%denskern%matrix
  call dscal(tmb%orbs%norb**2, 2.0d0, tmb%linmat%denskern%matrix, 1)

  call timing(iproc,'purify_kernel ','OF') 
=======
>>>>>>> ffa93dbe


      contains

        subroutine calculate_overlap_onehalf()
          ! Taylor approximation of S^1/2 and S^-1/2 up to higher order

          call overlapPowerGeneral(iproc, nproc, order_taylor, 2, -1, tmb%orbs%norb, &
               tmb%linmat%ovrlp%matrix, ovrlp_onehalf, error, tmb%orbs, check_accur=.true.)
          call overlapPowerGeneral(iproc, nproc, order_taylor, -2, -1, tmb%orbs%norb, &
               tmb%linmat%ovrlp%matrix, ovrlp_minusonehalf, error, tmb%orbs, check_accur=.true.)
          if (iproc==0) then
              call yaml_map('error of S^-1/2',error,fmt='(es9.2)')
          end if
      end subroutine calculate_overlap_onehalf

end subroutine purify_kernel



subroutine get_KS_residue(iproc, nproc, tmb, KSorbs, hpsit_c, hpsit_f, KSres)
  use module_base
  use module_types
  use module_interfaces, except_this_one => get_KS_residue
  use sparsematrix_base, only: sparse_matrix, sparse_matrix_null, deallocate_sparse_matrix
  use sparsematrix, only: uncompress_matrix
  implicit none

  ! Calling arguments
  integer,intent(in) :: iproc, nproc
  type(DFT_wavefunction) :: tmb
  type(orbitals_data),intent(in) :: KSorbs
  real(kind=8),dimension(tmb%ham_descr%collcom%ndimind_c),intent(in) :: hpsit_c
  real(kind=8),dimension(7*tmb%ham_descr%collcom%ndimind_f),intent(in) :: hpsit_f
  real(kind=8),intent(out) :: KSres

  ! Local variables
  integer :: iorb, istat, ierr,  jorb
  real(kind=8) :: norbtot, scale_factor
  type(sparse_matrix) :: gradmat 
  real(kind=8),dimension(:,:),allocatable ::KH, KHKH, Kgrad
  character(len=*),parameter :: subname='get_KS_residue'

  call f_routine(id='get_KS_residue')
 
  !call nullify_sparse_matrix(gradmat)
  gradmat=sparse_matrix_null()
  call sparse_copy_pattern(tmb%linmat%ham, gradmat, iproc, subname)
  gradmat%matrix_compr=f_malloc_ptr(gradmat%nvctr,id='gradmat%matrix_compr')
  call calculate_overlap_transposed(iproc, nproc, tmb%orbs, tmb%ham_descr%collcom, &
       hpsit_c, hpsit_c, hpsit_f, hpsit_f, gradmat)


  gradmat%matrix=f_malloc_ptr((/tmb%orbs%norb,tmb%orbs%norb/),id='gradmat%matrix')
  tmb%linmat%ham%matrix=f_malloc_ptr((/tmb%orbs%norb,tmb%orbs%norb/),id='tmb%linmat%ham%matrix')
  tmb%linmat%denskern_large%matrix=f_malloc_ptr((/tmb%orbs%norb,tmb%orbs%norb/),id='tmb%linmat%denskern_large%matrix')
  call uncompress_matrix(iproc,gradmat)
  call uncompress_matrix(iproc,tmb%linmat%ham)
  call uncompress_matrix(iproc,tmb%linmat%denskern_large)
  KH=f_malloc0((/tmb%orbs%norb,tmb%orbs%norb/),id='KH')
  KHKH=f_malloc0((/tmb%orbs%norb,tmb%orbs%norb/),id='KHKH')
  Kgrad=f_malloc0((/tmb%orbs%norb,tmb%orbs%norb/),id='Kgrad')


  ! scale_factor takes into account the occupancies which are present in the kernel
  if (KSorbs%nspin==1) then
      ! closed shell, i.e. factor 2 is included in the kernel
      scale_factor=0.5d0
  else
      scale_factor=1.0d0
  end if

  !!KHKH=0.d0
  !!call dgemm('n', 'n', tmb%orbs%norbp, tmb%orbs%norb, tmb%orbs%norb, 1.0d0, tmb%linmat%denskern%matrix, &
  !!     tmb%orbs%norb, tmb%linmat%ham%matrix, tmb%orbs%norb, 0.d0, KH, tmb%orbs%norb)
  !!call dgemm('n', 't', tmb%orbs%norbp, tmb%orbs%norbp, tmb%orbs%norb, scale_factor, KH, &
  !!     tmb%orbs%norb, KH, tmb%orbs%norb, 0.d0, KHKH, tmb%orbs%norb)
  !!call mpiallred(KHKH(1,1), tmb%orbs%norb, mpi_sum, bigdft_mpi%mpi_comm, ierr)
  !!call dgemm('n', 'n', tmb%orbs%norb, tmb%orbs%norb, tmb%orbs%norb, 1.0d0, tmb%linmat%denskern%matrix, &
  !!     tmb%orbs%norb, gradmat%matrix, tmb%orbs%norb, 0.d0, Kgrad, tmb%orbs%norb)
  call timing(iproc,'ks_residue','ON')
  ! Parallelized version
  if (tmb%orbs%norbp>0) then
      call dgemm('n', 'n', tmb%orbs%norb, tmb%orbs%norbp, tmb%orbs%norb, 1.0d0, tmb%linmat%denskern_large%matrix, &
           tmb%orbs%norb, tmb%linmat%ham%matrix(1,tmb%orbs%isorb+1), tmb%orbs%norb, &
           0.d0, KH(1,tmb%orbs%isorb+1), tmb%orbs%norb)
  end if
  call mpiallred(KH(1,1), tmb%orbs%norb**2, mpi_sum, bigdft_mpi%mpi_comm, ierr)
  if (tmb%orbs%norbp>0) then
      call dgemm('n', 'n', tmb%orbs%norb, tmb%orbs%norbp, tmb%orbs%norb, scale_factor, KH, &
           tmb%orbs%norb, KH(1,tmb%orbs%isorb+1), tmb%orbs%norb, &
           0.d0, KHKH(1,tmb%orbs%isorb+1), tmb%orbs%norb)
  end if
  call mpiallred(KHKH(1,1), tmb%orbs%norb**2, mpi_sum, bigdft_mpi%mpi_comm, ierr)
  if (tmb%orbs%norbp>0) then
      call dgemm('n', 'n', tmb%orbs%norb, tmb%orbs%norbp, tmb%orbs%norb, 1.0d0, tmb%linmat%denskern_large%matrix, &
           tmb%orbs%norb, gradmat%matrix(1,tmb%orbs%isorb+1), tmb%orbs%norb, &
           0.d0, Kgrad(1,tmb%orbs%isorb+1), tmb%orbs%norb)
  end if
  call mpiallred(Kgrad(1,1), tmb%orbs%norb**2, mpi_sum, bigdft_mpi%mpi_comm, ierr)
  !!if (iproc==0) then
  !!  do iorb=1,tmb%orbs%norb
  !!    do jorb=1,tmb%orbs%norb
  !!      write(200,*) iorb, jorb, KHKH(jorb,iorb), Kgrad(jorb,iorb)
  !!    end do
  !!  end do
  !!end if

  !!! Sequential version
  !!call dgemm('n', 'n', tmb%orbs%norb, tmb%orbs%norb, tmb%orbs%norb, 1.0d0, tmb%linmat%denskern%matrix, &
  !!     tmb%orbs%norb, tmb%linmat%ham%matrix(1,1), tmb%orbs%norb, 0.d0, KH, tmb%orbs%norb)
  !!call dgemm('n', 'n', tmb%orbs%norb, tmb%orbs%norb, tmb%orbs%norb, scale_factor, KH, &
  !!     tmb%orbs%norb, KH(1,1), tmb%orbs%norb, 0.d0, KHKH, tmb%orbs%norb)
  !!call dgemm('n', 'n', tmb%orbs%norb, tmb%orbs%norb, tmb%orbs%norb, 1.0d0, tmb%linmat%denskern%matrix, &
  !!     tmb%orbs%norb, gradmat%matrix(1,1), tmb%orbs%norb, 0.d0, Kgrad, tmb%orbs%norb)
  !!if (iproc==0) then
  !!  do iorb=1,tmb%orbs%norb
  !!    do jorb=1,tmb%orbs%norb
  !!      write(201,*) iorb, jorb, KHKH(jorb,iorb), Kgrad(jorb,iorb)
  !!    end do
  !!  end do
  !!end if


  norbtot=0.d0
  do iorb=1,KSorbs%norb
      norbtot=norbtot+KSorbs%occup(iorb)
  end do

  KSres=0.d0
  do iorb=1,tmb%orbs%norb
      KSres=KSres+Kgrad(iorb,iorb)-KHKH(iorb,iorb)
  end do
  KSres=sqrt(KSres/norbtot)
  !!if (iproc==0) write(*,*) 'KSgrad',sqrt(KSgrad/norbtot)
  call timing(iproc,'ks_residue','OF')

  call f_free_ptr(gradmat%matrix)
  call f_free_ptr(tmb%linmat%ham%matrix)
  call f_free_ptr(tmb%linmat%denskern_large%matrix)
  call f_free_ptr(gradmat%matrix_compr)
  call deallocate_sparse_matrix(gradmat, subname)

  call f_free(KH)
  call f_free(KHKH)
  call f_free(Kgrad)

  call f_release_routine()

end subroutine get_KS_residue




subroutine check_idempotency(iproc, nproc, tmb, diff)
  use module_base
  use module_types
  use sparsematrix, only: uncompress_matrix
  implicit none

  ! Calling variables
  integer,intent(in) :: iproc, nproc
  type(DFT_wavefunction),intent(inout) :: tmb
  real(kind=8),intent(out) :: diff

  ! Local variables
  integer :: iorb, iiorb, jsegstart, jsegend, jseg, jorb, jjorb, ierr
  real(kind=8),dimension(:,:),allocatable :: ks, ksk, ksksk


  tmb%linmat%ovrlp%matrix=f_malloc_ptr((/tmb%orbs%norb,tmb%orbs%norb/),id='tmb%linmat%ovrlp%matrix')
  tmb%linmat%denskern_large%matrix=f_malloc_ptr((/tmb%orbs%norb,tmb%orbs%norb/),id='tmb%linmat%denskern_large%matrix')
  call uncompress_matrix(iproc,tmb%linmat%ovrlp)
  call uncompress_matrix(iproc,tmb%linmat%denskern_large)


  call dscal(tmb%orbs%norb**2, 0.5d0, tmb%linmat%denskern_large%matrix, 1)

  ks=f_malloc((/tmb%orbs%norb,tmb%orbs%norb/))
  ksk=f_malloc((/tmb%orbs%norb,tmb%orbs%norbp/))
  ksksk=f_malloc((/tmb%orbs%norb,tmb%orbs%norb/))

  call to_zero(tmb%orbs%norb**2, ks(1,1))
  if (tmb%orbs%norbp>0) then
      call dgemm('n', 'n', tmb%orbs%norb, tmb%orbs%norbp, tmb%orbs%norb, &
                 1.d0, tmb%linmat%denskern_large%matrix(1,1), tmb%orbs%norb, &
                 tmb%linmat%ovrlp%matrix(1,tmb%orbs%isorb+1), tmb%orbs%norb, &
                 0.d0, ks(1,tmb%orbs%isorb+1), tmb%orbs%norb) 
  end if
  call mpiallred(ks(1,1), tmb%orbs%norb**2, mpi_sum, bigdft_mpi%mpi_comm, ierr)
  if (tmb%orbs%norbp>0) then
      call dgemm('n', 'n', tmb%orbs%norb, tmb%orbs%norbp, tmb%orbs%norb, &
                 1.d0, ks(1,1), tmb%orbs%norb, &
                 tmb%linmat%denskern_large%matrix(1,tmb%orbs%isorb+1), tmb%orbs%norb, &
                 0.d0, ksk(1,1), tmb%orbs%norb)
  end if
  !!if (tmb%orbs%norbp>0) then
  !!    call dgemm('n', 'n', tmb%orbs%norb, tmb%orbs%norbp, tmb%orbs%norb, 1.d0, ks(1,1), tmb%orbs%norb, &
  !!               ksk(1,1), tmb%orbs%norb, 0.d0, ksksk(1,1), tmb%orbs%norb)
  !!end if


  diff=0.d0
  do iorb=tmb%orbs%isorb+1,tmb%orbs%isorb+tmb%orbs%norbp
      iiorb=iorb-tmb%orbs%isorb
      jsegstart=tmb%linmat%denskern_large%istsegline(iorb)
      if (iorb<tmb%orbs%norb) then
          jsegend=tmb%linmat%denskern_large%istsegline(iorb+1)-1
      else
          jsegend=tmb%linmat%denskern_large%nseg
      end if
      do jseg=jsegstart,jsegend
          do jorb=tmb%linmat%denskern_large%keyg(1,jseg),tmb%linmat%denskern_large%keyg(2,jseg)
              jjorb=jorb-(iorb-1)*tmb%orbs%norb
              diff = diff + (ksk(jjorb,iiorb)-tmb%linmat%denskern_large%matrix(jjorb,iorb))**2
          end do
      end do
  end do
  call mpiallred(diff, 1, mpi_sum, bigdft_mpi%mpi_comm, ierr)
  diff=sqrt(diff)


  call f_free(ks)
  call f_free(ksk)
  call f_free(ksksk)
  call f_free_ptr(tmb%linmat%ovrlp%matrix)
  call f_free_ptr(tmb%linmat%denskern_large%matrix)

end subroutine check_idempotency<|MERGE_RESOLUTION|>--- conflicted
+++ resolved
@@ -10,12 +10,8 @@
 
 subroutine get_coeff(iproc,nproc,scf_mode,orbs,at,rxyz,denspot,GPU,infoCoeff,&
     energs,nlpsp,SIC,tmb,fnrm,calculate_overlap_matrix,communicate_phi_for_lsumrho,&
-<<<<<<< HEAD
-    calculate_ham,ham_small,extra_states,itout,it_scc,it_cdft,order_taylor,calculate_KS_residue,&
-=======
     calculate_ham,ham_small,extra_states,itout,it_scc,it_cdft,order_taylor,purification_quickreturn, &
     calculate_KS_residue,&
->>>>>>> ffa93dbe
     convcrit_dmin,nitdmin,curvefit_dmin,ldiis_coeff,reorder,cdft, updatekernel)
   use module_base
   use module_types
@@ -42,15 +38,9 @@
   type(DFT_PSP_projectors),intent(inout) :: nlpsp
   type(SIC_data),intent(in) :: SIC
   type(DFT_wavefunction),intent(inout) :: tmb
-<<<<<<< HEAD
-  logical,intent(in):: calculate_overlap_matrix, communicate_phi_for_lsumrho
-  logical,intent(in) :: calculate_ham, calculate_KS_residue
-  type(sparseMatrix), intent(inout) :: ham_small ! for foe only
-=======
   logical,intent(in):: calculate_overlap_matrix, communicate_phi_for_lsumrho, purification_quickreturn
   logical,intent(in) :: calculate_ham, calculate_KS_residue
   type(sparse_matrix), intent(inout) :: ham_small ! for foe only
->>>>>>> ffa93dbe
   type(DIIS_obj),intent(inout),optional :: ldiis_coeff ! for dmin only
   integer, intent(in), optional :: nitdmin ! for dmin only
   real(kind=gp), intent(in), optional :: convcrit_dmin ! for dmin only
@@ -67,22 +57,13 @@
   real(kind=8),dimension(:,:,:),allocatable :: matrixElements, smallmat
   real(kind=8),dimension(:,:),allocatable ::KH, KHKH, Kgrad
   type(confpot_data),dimension(:),allocatable :: confdatarrtmp
-<<<<<<< HEAD
-  type(sparseMatrix) :: gradmat 
-=======
   type(sparse_matrix) :: gradmat 
->>>>>>> ffa93dbe
   logical :: update_kernel, overlap_calculated
 
   character(len=*),parameter :: subname='get_coeff'
   real(kind=gp) :: tmprtr, factor
-<<<<<<< HEAD
-  real(kind=8) :: deviation, KSres
-  integer :: iiorb, jjorb, lwork,jorb
-=======
   real(kind=8) :: deviation, KSres, sumn
   integer :: iat, iiorb, jjorb, lwork,jorb, ii, irow, icol
->>>>>>> ffa93dbe
 
   ! Option to only calculate the energy without updating the kernel
   if (present(updatekernel)) then
@@ -137,23 +118,13 @@
       !!write(*,'(a,es16.6)') 'max dev from unity', deviation
       call yaml_map('max dev from unity',deviation,fmt='(es9.2)')
   end if
-<<<<<<< HEAD
-  deallocate(tmb%linmat%ovrlp%matrix, stat=istat)
-
-  !!if(iproc==0) write(*,'(1x,a)') '----------------------------------- Determination of the orbitals in this new basis.'
-=======
   call f_free_ptr(tmb%linmat%ovrlp%matrix)
 
->>>>>>> ffa93dbe
 
   ! Calculate the Hamiltonian matrix if it is not already present.
   if(calculate_ham) then
 
-<<<<<<< HEAD
-      call local_potential_dimensions(tmb%ham_descr%lzd,tmb%orbs,denspot%dpbox%ngatherarr(0,1))
-=======
       call local_potential_dimensions(iproc,tmb%ham_descr%lzd,tmb%orbs,denspot%dpbox%ngatherarr(0,1))
->>>>>>> ffa93dbe
       call start_onesided_communication(iproc, nproc, max(denspot%dpbox%ndimpot,1), denspot%rhov, &
            tmb%ham_descr%comgp%nrecvbuf, tmb%ham_descr%comgp%recvbuf, tmb%ham_descr%comgp, tmb%ham_descr%lzd)
 
@@ -324,25 +295,6 @@
       call vcopy(tmb%orbs%norb*tmb%orbs%norb, matrixElements(1,1,1), 1, tmb%coeff(1,1), 1)
       infoCoeff=0
 
-<<<<<<< HEAD
-      !!! Write some eigenvalues. Don't write all, but only a few around the last occupied orbital.
-      !!if(iproc==0) then
-      !!    write(*,'(1x,a)') '-------------------------------------------------'
-      !!    write(*,'(1x,a)') 'some selected eigenvalues:'
-      !!    do iorb=max(orbs%norb-8,1),min(orbs%norb+8,tmb%orbs%norb)
-      !!        if(iorb==orbs%norb) then
-      !!            write(*,'(3x,a,i0,a,es20.12,a)') 'eval(',iorb,')= ',tmb%orbs%eval(iorb),'  <-- last occupied orbital'
-      !!        else if(iorb==orbs%norb+1) then
-      !!            write(*,'(3x,a,i0,a,es20.12,a)') 'eval(',iorb,')= ',tmb%orbs%eval(iorb),'  <-- first virtual orbital'
-      !!        else
-      !!            write(*,'(3x,a,i0,a,es20.12)') 'eval(',iorb,')= ',tmb%orbs%eval(iorb)
-      !!        end if
-      !!    end do
-      !!    write(*,'(1x,a)') '-------------------------------------------------'
-      !!    write(*,'(1x,a,2es24.16)') 'lowest, highest ev:',tmb%orbs%eval(1),tmb%orbs%eval(tmb%orbs%norb)
-      !!end if
-=======
->>>>>>> ffa93dbe
 
       ! keep the eigenvalues for the preconditioning - instead should take h_alpha,alpha for both cases
       ! instead just use -0.5 everywhere
@@ -404,10 +356,7 @@
 
 
 
-<<<<<<< HEAD
-=======
-
->>>>>>> ffa93dbe
+
   if (calculate_ham) then
       if (calculate_KS_residue) then
           call get_KS_residue(iproc, nproc, tmb, orbs, hpsit_c, hpsit_f, KSres)
@@ -433,13 +382,9 @@
     fnrm,infoBasisFunctions,nlpsp,scf_mode,ldiis,SIC,tmb,energs_base,&
     nit_precond,target_function,&
     correction_orthoconstraint,nit_basis,&
-<<<<<<< HEAD
-    ratio_deltas,ortho_on,extra_states,itout,conv_crit,experimental_mode,early_stop)
-=======
     ratio_deltas,ortho_on,extra_states,itout,conv_crit,experimental_mode,early_stop,&
     gnrm_dynamic, can_use_ham, order_taylor, kappa_conv, method_updatekernel,&
     purification_quickreturn)
->>>>>>> ffa93dbe
   !
   ! Purpose:
   ! ========
@@ -483,11 +428,7 @@
  
   ! Local variables
   real(kind=8) :: fnrmMax, meanAlpha, ediff_best, alpha_max, delta_energy, delta_energy_prev, ediff
-<<<<<<< HEAD
-  integer :: iorb, istat, ierr, it, iall, it_tot, ncount, jorb, lwork, ncharge
-=======
   integer :: iorb, istat, ierr, it, iall, it_tot, ncount, jorb, ncharge
->>>>>>> ffa93dbe
   real(kind=8),dimension(:),allocatable :: alpha,fnrmOldArr,alphaDIIS, hpsit_c_tmp, hpsit_f_tmp, hpsi_noconf, psidiff
   real(kind=8),dimension(:),allocatable :: delta_energy_arr
   real(kind=8),dimension(:),allocatable :: hpsi_noprecond, occup_tmp, kernel_compr_tmp, philarge
@@ -496,29 +437,7 @@
   character(len=*),parameter :: subname='getLocalizedBasis'
   real(kind=8),dimension(:),pointer :: lhphiold, lphiold, hpsit_c, hpsit_f, hpsi_small
   type(energy_terms) :: energs
-<<<<<<< HEAD
   real(kind=8), dimension(2):: reducearr
-  real(gp) :: econf, dynamic_convcrit, kappa_mean
-  real(kind=8),dimension(3,3) :: interpol_matrix, tmp_matrix
-  real(kind=8),dimension(3) :: interpol_vector, interpol_solution
-  integer :: i, ist, iiorb, ilr, ii, info
-  real(kind=8) :: tt, ddot, d2e, ttt, energy_first, hxh, hyh, hzh, trH_ref, dnrm2, charge
-  integer,dimension(3) :: ipiv
-  real(kind=8),dimension(:,:),allocatable :: psi_old
-  real(kind=8),dimension(:),allocatable :: psi_tmp, kernel_best
-  integer ::  correction_orthoconstraint_local, npsidim_small, npsidim_large, ists, istl, sdim, ldim, nspin, nit_exit
-  logical :: stop_optimization, energy_increased_previous, complete_reset, even
-  real(kind=8),dimension(3),save :: kappa_history
-  integer,save :: nkappa_history
-
-  call f_routine(id='getLocalizedBasis')
-
-  delta_energy_arr=f_malloc(nit_basis+6,id='delta_energy_arr')
-  kernel_best=f_malloc(tmb%linmat%denskern%nvctr,id='kernel_best')
-  stop_optimization=.false.
-
-=======
-  real(8),dimension(2):: reducearr
   real(gp) :: econf, dynamic_convcrit, kappa_mean
   integer :: i, ist, iiorb, ilr, ii
   real(kind=8) :: energy_first, hxh, hyh, hzh, trH_ref, charge
@@ -530,12 +449,9 @@
   logical,dimension(6) :: exit_loop
   logical :: associated_psit_c, associated_psit_f
   logical :: associated_psitlarge_c, associated_psitlarge_f
->>>>>>> ffa93dbe
 
   call f_routine(id='getLocalizedBasis')
 
-<<<<<<< HEAD
-=======
   delta_energy_arr=f_malloc(nit_basis+6,id='delta_energy_arr')
   kernel_best=f_malloc(tmb%linmat%denskern_large%nvctr,id='kernel_best')
   energy_diff=.false.
@@ -544,7 +460,6 @@
   ! Allocate all local arrays.
   call allocateLocalArrays()
 
->>>>>>> ffa93dbe
 
   call timing(iproc,'getlocbasinit','ON')
   tmb%can_use_transposed=.false.
@@ -574,23 +489,8 @@
   delta_energy_prev=1.d0
   delta_energy_arr=1.d0
   trH_ref=trH_old
-<<<<<<< HEAD
-
-  !!! normalize
-  !!ist=1
-  !!do iorb=1,tmb%orbs%norbp
-  !!    iiorb=tmb%orbs%isorb+iorb
-  !!    ilr=tmb%orbs%inwhichlocreg(iiorb)
-  !!    ncount=tmb%lzd%llr(ilr)%wfd%nvctr_c+7*tmb%lzd%llr(ilr)%wfd%nvctr_f
-  !!    tt=dnrm2(ncount, tmb%psi(ist), 1)
-  !!    tt=1/tt
-  !!    call dscal(ncount, tt, tmb%psi(ist), 1)
-  !!    ist=ist+ncount
-  !!end do
-=======
   dynamic_convcrit=1.d-100
 
->>>>>>> ffa93dbe
 
   ! Count whether there is an even or an odd number of electrons
   charge=0.d0
@@ -607,15 +507,9 @@
           call yaml_open_map(flow=.true.)
           call yaml_map('Initial kernel purification',.true.)
       end if
-<<<<<<< HEAD
-      overlap_calculated=.false.
-      tmb%can_use_transposed=.false.
-      call purify_kernel(iproc, nproc, tmb, overlap_calculated)
-=======
       overlap_calculated=.true.
       !tmb%can_use_transposed=.false.
       call purify_kernel(iproc, nproc, tmb, overlap_calculated, 1, 30, order_taylor, purification_quickreturn)
->>>>>>> ffa93dbe
       if (iproc==0) call yaml_close_map()
   end if
 
@@ -900,12 +794,8 @@
       end if
 
       if (target_function==TARGET_FUNCTION_IS_ENERGY.and.extra_states>0) then
-<<<<<<< HEAD
-          call vcopy(tmb%linmat%denskern%nvctr, kernel_compr_tmp(1), 1, tmb%linmat%denskern%matrix_compr(1), 1)
-=======
           !call vcopy(tmb%linmat%denskern%nvctr, kernel_compr_tmp(1), 1, tmb%linmat%denskern%matrix_compr(1), 1)
           call vcopy(tmb%linmat%denskern_large%nvctr, kernel_compr_tmp(1), 1, tmb%linmat%denskern_large%matrix_compr(1), 1)
->>>>>>> ffa93dbe
           iall=-product(shape(kernel_compr_tmp))*kind(kernel_compr_tmp)
           deallocate(kernel_compr_tmp, stat=istat)
           call memocc(istat, iall, 'kernel_compr_tmp', subname)
@@ -936,12 +826,8 @@
           end if
           if (iproc==0) call yaml_map('kappa',ratio_deltas,fmt='(es10.3)')
           if (target_function==TARGET_FUNCTION_IS_HYBRID) then
-<<<<<<< HEAD
-              if (ratio_deltas>0.d0) then
-=======
               !if (ratio_deltas>0.d0) then
               if (ratio_deltas>1.d-12) then
->>>>>>> ffa93dbe
                   if (iproc==0) call yaml_map('kappa to history',.true.)
                   nkappa_history=nkappa_history+1
                   ii=mod(nkappa_history-1,3)+1
@@ -959,12 +845,8 @@
           if (nkappa_history>=3) then
               kappa_mean=sum(kappa_history)/3.d0
               if (iproc==0) call yaml_map('mean kappa',kappa_mean,fmt='(es10.3)')
-<<<<<<< HEAD
-              dynamic_convcrit=conv_crit/kappa_mean
-=======
               !dynamic_convcrit=conv_crit/kappa_mean
               dynamic_convcrit=gnrm_dynamic/kappa_mean
->>>>>>> ffa93dbe
               if (iproc==0) call yaml_map('dynamic conv crit',dynamic_convcrit,fmt='(es9.2)')
           end if
       end if
@@ -992,16 +874,6 @@
               call yaml_map('D best',ediff_best,fmt='(es9.2)')
           end if
           tmb%ham_descr%can_use_transposed=.false.
-<<<<<<< HEAD
-          call dcopy(tmb%npsidim_orbs, lphiold(1), 1, tmb%psi(1), 1)
-          !!if (scf_mode/=LINEAR_FOE) then
-          !!    ! Recalculate the kernel with the old coefficients
-          !!    call dcopy(tmb%orbs%norb*tmb%orbs%norb, coeff_old(1,1), 1, tmb%coeff(1,1), 1)
-          !!    call calculate_density_kernel(iproc, nproc, .true., orbs, tmb%orbs, &
-          !!         tmb%coeff, tmb%linmat%denskern)
-          !!else
-          call vcopy(tmb%linmat%denskern%nvctr, kernel_best(1), 1, tmb%linmat%denskern%matrix_compr(1), 1)
-=======
           call vcopy(tmb%npsidim_orbs, lphiold(1), 1, tmb%psi(1), 1)
           can_use_ham=.false.
           !!if (scf_mode/=LINEAR_FOE) then
@@ -1012,7 +884,6 @@
           !!else
           !call vcopy(tmb%linmat%denskern%nvctr, kernel_best(1), 1, tmb%linmat%denskern%matrix_compr(1), 1)
           call vcopy(tmb%linmat%denskern_large%nvctr, kernel_best(1), 1, tmb%linmat%denskern_large%matrix_compr(1), 1)
->>>>>>> ffa93dbe
           !!end if
           trH_old=0.d0
           it=it-2 !go back one iteration (minus 2 since the counter was increased)
@@ -1059,15 +930,6 @@
       ! Add some extra iterations if DIIS failed (max 6 failures are allowed before switching to SD)
       nit_exit=min(nit_basis+ldiis%icountDIISFailureTot,nit_basis+6)
 
-<<<<<<< HEAD
-      if(it>=nit_exit .or. it_tot>=3*nit_basis .or. stop_optimization .or. (fnrm<conv_crit .and. experimental_mode) .or. &
-          (itout==0 .and. it>1 .and. ratio_deltas<0.1d0 .and. ratio_deltas>0.d0) .or. &
-          (experimental_mode .and. fnrm<dynamic_convcrit)) then
-          if(it>=nit_exit) then
-              infoBasisFunctions=0
-              if(iproc==0) call yaml_map('exit criterion','net number of iterations')
-          else if(it_tot>=3*nit_basis) then
-=======
       ! Determine whether the loop should be exited
       exit_loop(1) = (it>=nit_exit)
       exit_loop(2) = (it_tot>=3*nit_basis)
@@ -1078,29 +940,12 @@
 
       if(any(exit_loop)) then
           if(exit_loop(1)) then
->>>>>>> ffa93dbe
               infoBasisFunctions=-1
               if(iproc==0) call yaml_map('exit criterion','net number of iterations')
           end if
           if (exit_loop(2)) then
               infoBasisFunctions=-2
               if (iproc==0) call yaml_map('exit criterion','total number of iterations')
-<<<<<<< HEAD
-          else if (stop_optimization) then
-              infoBasisFunctions=0
-              if (iproc==0) call yaml_map('exit criterion','energy difference')
-          else if (fnrm<conv_crit .and. experimental_mode) then
-              if (iproc==0) call yaml_map('exit criterion','gradient')
-              infoBasisFunctions=0
-          else if (fnrm<dynamic_convcrit .and. experimental_mode) then
-              if (iproc==0) call yaml_map('exit criterion','dynamic gradient')
-              infoBasisFunctions=0
-          else if (itout==0 .and. it>1 .and. ratio_deltas<0.1d0 .and. ratio_deltas>0.d0) then
-              infoBasisFunctions=0
-              if (iproc==0) call yaml_map('exit criterion','extended input guess')
-          end if
-          if (infoBasisFunctions>=0) then
-=======
           end if
           if (exit_loop(3)) then
               infoBasisFunctions=it
@@ -1119,7 +964,6 @@
               if (iproc==0) call yaml_map('exit criterion','extended input guess')
           end if
           if (can_use_ham) then
->>>>>>> ffa93dbe
               ! Calculate the Hamiltonian matrix, since we have all quantities ready. This matrix can then be used in the first
               ! iteration of get_coeff.
               call calculate_overlap_transposed(iproc, nproc, tmb%orbs, tmb%ham_descr%collcom, &
@@ -1186,11 +1030,6 @@
                    tmb%orthpar%blocksize_pdgemm, orbs, tmb, overlap_calculated)
               if (iproc==0) call yaml_map('reconstruct kernel',.true.)
           else if (experimental_mode .and. .not.complete_reset) then
-<<<<<<< HEAD
-              if (iproc==0) then
-                  call yaml_map('purify kernel',.true.)
-                  call yaml_newline()
-=======
               if (method_updatekernel==UPDATE_BY_PURIFICATION) then
                   if (iproc==0) then
                       call yaml_map('purify kernel',.true.)
@@ -1201,7 +1040,6 @@
                   if (iproc==0) then
                       call yaml_map('purify kernel',.false.)
                   end if
->>>>>>> ffa93dbe
               end if
           end if
       end if
@@ -1818,11 +1656,7 @@
   real(kind=8),dimension(tmbopt%orbs%norbp),intent(inout) :: alpha, alphaDIIS
   real(kind=8),dimension(max(tmbopt%npsidim_orbs,tmbopt%npsidim_comp)),intent(out):: lphioldopt
   real(kind=8),intent(out) :: trH_ref
-<<<<<<< HEAD
-  real(kind=8),dimension(tmbopt%linmat%denskern%nvctr),intent(out) :: kernel_best
-=======
   real(kind=8),dimension(tmbopt%linmat%denskern_large%nvctr),intent(out) :: kernel_best
->>>>>>> ffa93dbe
   logical,intent(out) :: complete_reset
   
   ! Local variables
@@ -1868,11 +1702,7 @@
       ldiis%icountSDSatur=ldiis%icountSDSatur+1
       ldiis%icountDIISFailureCons=0
       trH_ref=trH
-<<<<<<< HEAD
-      call vcopy(tmbopt%linmat%denskern%nvctr, tmbopt%linmat%denskern%matrix_compr(1), 1, kernel_best(1), 1)
-=======
       call vcopy(tmbopt%linmat%denskern_large%nvctr, tmbopt%linmat%denskern_large%matrix_compr(1), 1, kernel_best(1), 1)
->>>>>>> ffa93dbe
       !if(iproc==0) write(*,*) 'everything ok, copy last psi...'
       call vcopy(size(tmbopt%psi), tmbopt%psi(1), 1, lphioldopt(1), 1)
 
@@ -1964,32 +1794,19 @@
                   ilr=tmbopt%orbs%inWhichLocreg(iiorb)
                   ncount=tmbopt%lzd%llr(ilr)%wfd%nvctr_c+7*tmbopt%lzd%llr(ilr)%wfd%nvctr_f
                   istsource=offset+(ii-1)*ncount+1
-<<<<<<< HEAD
-                  call dcopy(ncount, ldiis%phiHist(istsource), 1, tmbopt%psi(istdest), 1)
-                  call dcopy(ncount, ldiis%phiHist(istsource), 1, lphioldopt(istdest), 1)
-=======
                   call vcopy(ncount, ldiis%phiHist(istsource), 1, tmbopt%psi(istdest), 1)
                   call vcopy(ncount, ldiis%phiHist(istsource), 1, lphioldopt(istdest), 1)
->>>>>>> ffa93dbe
                   !if (iproc==0 .and. iorb==1) write(*,*) 'istsource, istdest, val', istsource, istdest, tmbopt%psi(istdest)
                   offset=offset+ldiis%isx*ncount
                   istdest=istdest+ncount
               end do
               trH_ref=ldiis%energy_hist(ii)
               !!if (iproc==0) write(*,*) 'take energy from entry',ii
-<<<<<<< HEAD
-              call vcopy(tmbopt%linmat%denskern%nvctr, kernel_best(1), 1, tmbopt%linmat%denskern%matrix_compr(1), 1)
-              complete_reset=.true.
-          else
-              !if(iproc==0) write(*,*) 'copy last psi...'
-              call dcopy(size(tmbopt%psi), tmbopt%psi(1), 1, lphioldopt(1), 1)
-=======
               call vcopy(tmbopt%linmat%denskern_large%nvctr, kernel_best(1), 1, tmbopt%linmat%denskern_large%matrix_compr(1), 1)
               complete_reset=.true.
           else
               !if(iproc==0) write(*,*) 'copy last psi...'
               call vcopy(size(tmbopt%psi), tmbopt%psi(1), 1, lphioldopt(1), 1)
->>>>>>> ffa93dbe
               trH_ref=trH
           end if
           ldiis%isx=0
@@ -2083,11 +1900,7 @@
   integer, intent(in) :: iproc, nproc, norb
   integer, intent(in) :: blocksize_dsyev, blocksize_pdgemm, inversion_method
   type(orbitals_data), intent(in) :: basis_orbs   !number of basis functions
-<<<<<<< HEAD
-  type(sparseMatrix),intent(in) :: basis_overlap
-=======
   type(sparse_matrix),intent(in) :: basis_overlap
->>>>>>> ffa93dbe
   real(kind=8),dimension(basis_orbs%norb,basis_orbs%norb),intent(inout) :: coeff
   type(orbitals_data), optional, intent(in) :: orbs   !Kohn-Sham orbitals that will be orthonormalized and their parallel distribution
   ! Local variables
@@ -2360,7 +2173,6 @@
   end if
 
   call f_routine(id='purify_kernel')
-
 
 
   ! Calculate the overlap matrix between the TMBs.
@@ -2399,63 +2211,14 @@
   call uncompress_matrix(iproc,tmb%linmat%ovrlp)
   call uncompress_matrix(iproc,tmb%linmat%denskern_large)
 
-<<<<<<< HEAD
-
-  call timing(iproc,'purify_kernel ','ON') 
-
-  !tmb%linmat%denskern%matrix=0.5d0*tmb%linmat%denskern%matrix
-  call dscal(tmb%orbs%norb**2, 0.5d0, tmb%linmat%denskern%matrix, 1)
-
-
-  !!do iorb=1,tmb%orbs%norb
-  !!    do jorb=1,iorb
-  !!        call random_number(diff)
-  !!        diff=diff-.5d0
-  !!        diff=diff*.1d0
-  !!        tmb%linmat%denskern%matrix(jorb,iorb)=tmb%linmat%denskern%matrix(jorb,iorb)+diff
-  !!        tmb%linmat%denskern%matrix(iorb,jorb)=tmb%linmat%denskern%matrix(jorb,iorb)
-  !!    end do
-  !!end do
-=======
   ks=f_malloc((/tmb%orbs%norb,tmb%orbs%norb/))
   ksk=f_malloc((/tmb%orbs%norb,tmb%orbs%norbp/))
   ksksk=f_malloc((/tmb%orbs%norb,tmb%orbs%norb/))
   kernel_prime=f_malloc((/tmb%orbs%norb,tmb%orbs%norb/))
->>>>>>> ffa93dbe
 
   ovrlp_onehalf=f_malloc_ptr((/tmb%orbs%norb,tmb%orbs%norb/),id='ovrlp_onehalf')
   ovrlp_minusonehalf=f_malloc_ptr((/tmb%orbs%norb,tmb%orbs%norb/),id='ovrlp_minusonehalf')
 
-<<<<<<< HEAD
-
-  do it=1,20
-
-      !!ks=tmb%linmat%denskern%matrix
-      !!ksk=tmb%linmat%ovrlp%matrix
-      !!call dsygv(1, 'n', 'l', tmb%orbs%norb, ks, tmb%orbs%norb, ksk, tmb%orbs%norb, &
-      !!    ksksk(1,1), ksksk(1,2), (tmb%orbs%norb-1)*tmb%orbs%norb, istat)
-      !!if (istat==0) then
-      !!    if (iproc==0) write(*,*) 'eval min, max',ksksk(1,1), ksksk(tmb%orbs%norb,1)
-      !!    if (iproc==0) then
-      !!        do iorb=1,tmb%orbs%norb
-      !!            write(*,*) 'iorb, eval', iorb, ksksk(iorb,1)
-      !!        end do
-      !!    end if
-      !!else
-      !!    write(*,*) 'ERROR in dsygv'
-      !!end if
-
-      call to_zero(tmb%orbs%norb**2, ks(1,1))
-      if (tmb%orbs%norbp>0) then
-          call dgemm('n', 'n', tmb%orbs%norb, tmb%orbs%norbp, tmb%orbs%norb, 1.d0, tmb%linmat%denskern%matrix(1,1), tmb%orbs%norb, &
-                     tmb%linmat%ovrlp%matrix(1,tmb%orbs%isorb+1), tmb%orbs%norb, 0.d0, ks(1,tmb%orbs%isorb+1), tmb%orbs%norb) 
-      end if
-      call mpiallred(ks(1,1), tmb%orbs%norb**2, mpi_sum, bigdft_mpi%mpi_comm, ierr)
-      if (tmb%orbs%norbp>0) then
-          call dgemm('n', 'n', tmb%orbs%norb, tmb%orbs%norbp, tmb%orbs%norb, 1.d0, ks(1,1), tmb%orbs%norb, &
-                     tmb%linmat%denskern%matrix(1,tmb%orbs%isorb+1), tmb%orbs%norb, 0.d0, ksk(1,tmb%orbs%isorb+1), tmb%orbs%norb)
-      end if
-=======
 
 
 
@@ -2488,7 +2251,6 @@
   if (it_shift>1) then
       call calculate_overlap_onehalf()
       call to_zero(tmb%orbs%norb**2, kernel_prime(1,1))
->>>>>>> ffa93dbe
       if (tmb%orbs%norbp>0) then
           call dgemm('n', 'n', tmb%orbs%norb, tmb%orbs%norbp, tmb%orbs%norb, &
                      1.d0, tmb%linmat%denskern_large%matrix, tmb%orbs%norb, &
@@ -2499,24 +2261,6 @@
                      ksksk, tmb%orbs%norb, &
                      0.d0, kernel_prime(1,tmb%orbs%isorb+1), tmb%orbs%norb) 
       end if
-<<<<<<< HEAD
-      !if (iproc==0) write(*,*) 'PURIFYING THE KERNEL'
-      !!if (iproc==0) then
-      !!    do istat=1,tmb%orbs%norb
-      !!        do iall=1,tmb%orbs%norb
-      !!            write(200+iproc,*) istat, iall, tmb%linmat%denskern%matrix(iall,istat)
-      !!            write(300+iproc,*) istat, iall, ks(iall,istat)
-      !!            write(400+iproc,*) istat, iall, ksk(iall,istat)
-      !!            write(500+iproc,*) istat, iall, ksksk(iall,istat)
-      !!        end do
-      !!    end do
-      !!end if
-      diff=0.d0
-      do iorb=tmb%orbs%isorb+1,tmb%orbs%isorb+tmb%orbs%norbp
-          do jorb=1,tmb%orbs%norb
-              diff = diff + (ksk(jorb,iorb)-tmb%linmat%denskern%matrix(jorb,iorb))**2
-              !if (iproc==0) write(*,*) 'iorb,jorb,diff',iorb,jorb,(ksk(jorb,iorb)-tmb%linmat%denskern%matrix(jorb,iorb))**2
-=======
       call mpiallred(kernel_prime(1,1), tmb%orbs%norb**2, mpi_sum, bigdft_mpi%mpi_comm, ierr)
   end if
 
@@ -2542,7 +2286,6 @@
                       ks(jorb,iorb)=kernel_prime(jorb,iorb)
                   end if
               end do
->>>>>>> ffa93dbe
           end do
           call to_zero(tmb%orbs%norb**2, tmb%linmat%denskern_large%matrix(1,1))
           if (tmb%orbs%norbp>0) then
@@ -2558,13 +2301,6 @@
           call mpiallred(tmb%linmat%denskern_large%matrix(1,1), tmb%orbs%norb**2, mpi_sum, bigdft_mpi%mpi_comm, ierr)
       end if
 
-<<<<<<< HEAD
-      call to_zero(tmb%orbs%norb**2, tmb%linmat%denskern%matrix(1,1))
-      do iorb=tmb%orbs%isorb+1,tmb%orbs%isorb+tmb%orbs%norbp
-          do jorb=1,tmb%orbs%norb
-              tmb%linmat%denskern%matrix(jorb,iorb) = 3*ksk(jorb,iorb) - 2*ksksk(jorb,iorb)
-              !if (iproc==0) write(*,'(a,2i8,2es16.8)') 'iorb,jorb,ksk,ksksk',iorb,jorb,ksk(jorb,iorb),ksksk(jorb,iorb)
-=======
 
       do it=1,it_opt
 
@@ -2603,7 +2339,6 @@
                       diff = diff + (ksk(jjorb,iiorb)-tmb%linmat%denskern_large%matrix(jjorb,iorb))**2
                   end do
               end do
->>>>>>> ffa93dbe
           end do
 
           call compress_matrix(iproc,tmb%linmat%denskern_large)
@@ -2720,15 +2455,6 @@
 
   call f_release_routine()
 
-<<<<<<< HEAD
-
-  if (iproc==0) call yaml_close_sequence
-  !tmb%linmat%denskern%matrix=2.0d0*tmb%linmat%denskern%matrix
-  call dscal(tmb%orbs%norb**2, 2.0d0, tmb%linmat%denskern%matrix, 1)
-
-  call timing(iproc,'purify_kernel ','OF') 
-=======
->>>>>>> ffa93dbe
 
 
       contains
