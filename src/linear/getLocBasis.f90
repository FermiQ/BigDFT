--- conflicted
+++ resolved
@@ -9,13 +9,8 @@
 
 subroutine get_coeff(iproc,nproc,scf_mode,lzd,orbs,at,rxyz,denspot,&
     GPU, infoCoeff,ebs,nlpspd,proj,&
-<<<<<<< HEAD
-    SIC,tmbmix,tmb,fnrm,overlapmatrix,calculate_overlap_matrix,&
-    tmblarge, lhphilarge, ldiis_coeff)
-=======
     SIC,tmb,fnrm,overlapmatrix,calculate_overlap_matrix,&
     tmblarge, lhphilarge, ham, ldiis_coeff)
->>>>>>> b822b291
 use module_base
 use module_types
 use module_interfaces, exceptThisOne => get_coeff, exceptThisOneA => writeonewave
@@ -35,19 +30,6 @@
 type(nonlocal_psp_descriptors),intent(in) :: nlpspd
 real(wp),dimension(nlpspd%nprojel),intent(inout) :: proj
 type(SIC_data),intent(in) :: SIC
-<<<<<<< HEAD
-type(DFT_wavefunction),intent(inout) :: tmbmix, tmb
-real(8),dimension(tmbmix%orbs%norb,tmbmix%orbs%norb),intent(inout):: overlapmatrix
-logical,intent(in):: calculate_overlap_matrix
-type(DFT_wavefunction),intent(inout):: tmblarge
-real(8),dimension(:),pointer,intent(inout):: lhphilarge
-type(localizedDIISParameters),intent(inout),optional :: ldiis_coeff
-
-! Local variables 
-integer:: istat, iall, iorb, jorb, korb, info, inc, jjorb!,borb
-real(kind=8),dimension(:),allocatable :: eval, lhphi, psit_c, psit_f, hpsit_c, hpsit_f
-real(8),dimension(:,:),allocatable:: ovrlp!,test!,ovrlp_cpy
-=======
 type(DFT_wavefunction),intent(inout) :: tmb
 real(8),dimension(tmb%orbs%norb,tmb%orbs%norb),intent(inout):: overlapmatrix
 logical,intent(in):: calculate_overlap_matrix
@@ -57,24 +39,16 @@
 type(localizedDIISParameters),intent(inout),optional :: ldiis_coeff
 
 ! Local variables 
-integer :: istat, iall, iorb, jorb, korb, info, inc, jjorb
+integer:: istat, iall, iorb, jorb, korb, info, inc, jjorb!,borb
 real(kind=8),dimension(:),allocatable :: eval, hpsit_c, hpsit_f
 real(kind=8),dimension(:,:),allocatable :: ovrlp
->>>>>>> b822b291
 real(kind=8),dimension(:,:,:),allocatable :: matrixElements
 real(kind=8) :: tt
 type(confpot_data),dimension(:),allocatable :: confdatarrtmp
-type(energy_terms) :: energs!, energs2
+type(energy_terms) :: energs
 character(len=*),parameter :: subname='get_coeff'
-<<<<<<< HEAD
-!For debug
 !! integer :: ldim,istart,lwork,iiorb,ilr,ind2,ncnt
 !! character(len=1) :: num
-real(8),dimension(:),allocatable :: locrad_tmp
-!!type(DFT_wavefunction):: tmblarge
-real(8),dimension(:,:),allocatable:: locregCenter
-=======
->>>>>>> b822b291
 
   ! Allocate the local arrays.  
   allocate(matrixElements(tmb%orbs%norb,tmb%orbs%norb,2), stat=istat)
@@ -85,25 +59,6 @@
   call memocc(istat, ovrlp, 'ovrlp', subname)
 
   if(calculate_overlap_matrix) then
-<<<<<<< HEAD
-      if(tmbmix%wfnmd%bpo%communication_strategy_overlap==COMMUNICATION_COLLECTIVE) then
-          if(.not.tmbmix%can_use_transposed) then
-              if(.not.associated(tmbmix%psit_c)) then
-                  allocate(tmbmix%psit_c(sum(tmbmix%collcom%nrecvcounts_c)), stat=istat)
-                  call memocc(istat, tmbmix%psit_c, 'tmbmix%psit_c', subname)
-              end if
-              if(.not.associated(tmbmix%psit_f)) then
-                  allocate(tmbmix%psit_f(7*sum(tmbmix%collcom%nrecvcounts_f)), stat=istat)
-                  call memocc(istat, tmbmix%psit_f, 'tmbmix%psit_f', subname)
-              end if
-              call transpose_localized(iproc, nproc, tmbmix%orbs, tmbmix%collcom, tmbmix%psi, tmbmix%psit_c, tmbmix%psit_f, lzd)
-              tmbmix%can_use_transposed=.true.
-          end if
-          call calculate_overlap_transposed(iproc, nproc, tmbmix%orbs, tmbmix%mad, tmbmix%collcom, tmbmix%psit_c, &
-               tmbmix%psit_c, tmbmix%psit_f, tmbmix%psit_f, overlapmatrix)
-      else if(tmbmix%wfnmd%bpo%communication_strategy_overlap==COMMUNICATION_P2P) then
-          call getOverlapMatrix2(iproc, nproc, lzd, tmbmix%orbs, tmbmix%comon, tmbmix%op, tmbmix%psi, tmbmix%mad, overlapmatrix)
-=======
       if(tmb%wfnmd%bpo%communication_strategy_overlap==COMMUNICATION_COLLECTIVE) then
           if(.not.tmb%can_use_transposed) then
               if(.not.associated(tmb%psit_c)) then
@@ -121,83 +76,30 @@
                tmb%psit_c, tmb%psit_f, tmb%psit_f, overlapmatrix)
       else if(tmb%wfnmd%bpo%communication_strategy_overlap==COMMUNICATION_P2P) then
           call getOverlapMatrix2(iproc, nproc, lzd, tmb%orbs, tmb%comon, tmb%op, tmb%psi, tmb%mad, overlapmatrix)
->>>>>>> b822b291
       else
           stop 'wrong communication_strategy_overlap'
       end if
   end if
 
-<<<<<<< HEAD
-  if(tmbmix%wfnmd%bs%communicate_phi_for_lsumrho) then
-      call communicate_basis_for_density(iproc, nproc, lzd, tmbmix%orbs, tmbmix%psi, tmbmix%comsr)
-=======
   if(tmb%wfnmd%bs%communicate_phi_for_lsumrho) then
       call communicate_basis_for_density(iproc, nproc, lzd, tmb%orbs, tmb%psi, tmb%comsr)
->>>>>>> b822b291
   end if
 
   if(iproc==0) write(*,'(1x,a)') '----------------------------------- Determination of the orbitals in this new basis.'
 
-<<<<<<< HEAD
-
-  allocate(lhphi(max(tmbmix%orbs%npsidim_orbs,tmbmix%orbs%npsidim_comp)), stat=istat)
-  call memocc(istat, lhphi, 'lhphi', subname)
-  allocate(lzd%doHamAppl(lzd%nlr), stat=istat)
-  call memocc(istat, lzd%doHamAppl, 'lzd%doHamAppl', subname)
-  lzd%doHamAppl=.true.
-  allocate(confdatarrtmp(tmbmix%orbs%norbp))
-  call default_confinement_data(confdatarrtmp,tmbmix%orbs%norbp)
-
-
-  if (tmbmix%orbs%npsidim_orbs > 0) call to_zero(tmbmix%orbs%npsidim_orbs,lhphi(1))
-  call local_potential_dimensions(tmblarge%lzd,tmblarge%orbs,denspot%dpbox%ngatherarr(0,1))
-
-  if (tmblarge%orbs%npsidim_orbs > 0) call to_zero(tmblarge%orbs%npsidim_orbs,lhphilarge(1))
-  if (tmblarge%orbs%npsidim_orbs > 0) call to_zero(tmblarge%orbs%npsidim_orbs,tmblarge%psi(1))
-  call small_to_large_locreg(iproc, nproc, tmb%lzd, tmblarge%lzd, tmbmix%orbs, tmblarge%orbs, tmbmix%psi, tmblarge%psi)
-
-  call post_p2p_communication(iproc, nproc, denspot%dpbox%ndimpot, denspot%rhov, &
-       tmblarge%comgp%nrecvbuf, tmblarge%comgp%recvbuf, tmblarge%comgp)
-  allocate(tmblarge%lzd%doHamAppl(tmblarge%lzd%nlr), stat=istat)
-  call memocc(istat, tmblarge%lzd%doHamAppl, 'tmblarge%lzd%doHamAppl', subname)
-  tmblarge%lzd%doHamAppl=.true.
-  call NonLocalHamiltonianApplication(iproc,at,tmblarge%orbs,rxyz,&
-       proj,tmblarge%lzd,nlpspd,tmblarge%psi,lhphilarge,energs%eproj)
-=======
 
   if(.not.present(ham)) then
->>>>>>> b822b291
 
       call local_potential_dimensions(tmblarge%lzd,tmblarge%orbs,denspot%dpbox%ngatherarr(0,1))
       call post_p2p_communication(iproc, nproc, denspot%dpbox%ndimpot, denspot%rhov, &
            tmblarge%comgp%nrecvbuf, tmblarge%comgp%recvbuf, tmblarge%comgp)
       call test_p2p_communication(iproc, nproc, tmblarge%comgp)
 
-<<<<<<< HEAD
-
-  call LocalHamiltonianApplication(iproc,nproc,at,tmblarge%orbs,&
-       tmblarge%lzd,confdatarrtmp,denspot%dpbox%ngatherarr,denspot%pot_work,tmblarge%psi,lhphilarge,&
-       energs,SIC,GPU,.false.,pkernel=denspot%pkernelseq,dpbox=denspot%dpbox,potential=denspot%rhov,comgp=tmblarge%comgp)
-  call timing(iproc,'glsynchham1','ON') !lr408t
-  call SynchronizeHamiltonianApplication(nproc,tmblarge%orbs,tmblarge%lzd,GPU,lhphilarge,&
-       energs%ekin,energs%epot,energs%eproj,energs%evsic,energs%eexctX)
-  call timing(iproc,'glsynchham1','OF') !lr408t
-  deallocate(confdatarrtmp)
-
-  iall=-product(shape(lzd%doHamAppl))*kind(lzd%doHamAppl)
-  deallocate(lzd%doHamAppl, stat=istat)
-  call memocc(istat, iall, 'lzd%doHamAppl', subname)
-=======
       allocate(lzd%doHamAppl(lzd%nlr), stat=istat)
       call memocc(istat, lzd%doHamAppl, 'lzd%doHamAppl', subname)
       lzd%doHamAppl=.true.
       allocate(confdatarrtmp(tmb%orbs%norbp))
       call default_confinement_data(confdatarrtmp,tmb%orbs%norbp)
->>>>>>> b822b291
-
-  iall=-product(shape(tmblarge%lzd%doHamAppl))*kind(tmblarge%lzd%doHamAppl)
-  deallocate(tmblarge%lzd%doHamAppl, stat=istat)
-  call memocc(istat, iall, 'tmblarge%lzd%doHamAppl', subname)
 
 
       !if (tmblarge%orbs%npsidim_orbs > 0) call to_zero(tmblarge%orbs%npsidim_orbs,tmblarge%psi(1))
@@ -219,12 +121,9 @@
       call timing(iproc,'glsynchham1','OF') !lr408t
       deallocate(confdatarrtmp)
 
-<<<<<<< HEAD
-=======
       iall=-product(shape(lzd%doHamAppl))*kind(lzd%doHamAppl)
       deallocate(lzd%doHamAppl, stat=istat)
       call memocc(istat, iall, 'lzd%doHamAppl', subname)
->>>>>>> b822b291
 
       iall=-product(shape(tmblarge%lzd%doHamAppl))*kind(tmblarge%lzd%doHamAppl)
       deallocate(tmblarge%lzd%doHamAppl, stat=istat)
@@ -287,107 +186,38 @@
           stop 'wrong communication_strategy_overlap'
       end if
 
-<<<<<<< HEAD
-  ! Calculate the matrix elements <phi|H|phi>.
-  if(tmbmix%wfnmd%bpo%communication_strategy_overlap==COMMUNICATION_COLLECTIVE) then
-
-      if(.not.tmblarge%can_use_transposed) then
-          if(associated(tmblarge%psit_c)) then
-              iall=-product(shape(tmblarge%psit_c))*kind(tmblarge%psit_c)
-              deallocate(tmblarge%psit_c, stat=istat)
-              call memocc(istat, iall, 'tmblarge%psit_c', subname)
-          end if
-          if(associated(tmblarge%psit_f)) then
-              iall=-product(shape(tmblarge%psit_f))*kind(tmblarge%psit_f)
-              deallocate(tmblarge%psit_f, stat=istat)
-              call memocc(istat, iall, 'tmblarge%psit_f', subname)
-          end if
-          allocate(tmblarge%psit_c(tmblarge%collcom%ndimind_c), stat=istat)
-          call memocc(istat, tmblarge%psit_c, 'tmblarge%psit_c', subname)
-          allocate(tmblarge%psit_f(7*tmblarge%collcom%ndimind_f), stat=istat)
-          call memocc(istat, tmblarge%psit_f, 'tmblarge%psit_f', subname)
-          call transpose_localized(iproc, nproc, tmblarge%orbs,  tmblarge%collcom, &
-               tmblarge%psi, tmblarge%psit_c, tmblarge%psit_f, tmblarge%lzd)
-          tmblarge%can_use_transposed=.true.
-      end if
-
-      allocate(hpsit_c(tmblarge%collcom%ndimind_c))
-      call memocc(istat, hpsit_c, 'hpsit_c', subname)
-      allocate(hpsit_f(7*tmblarge%collcom%ndimind_f))
-      call memocc(istat, hpsit_f, 'hpsit_f', subname)
-      call transpose_localized(iproc, nproc, tmblarge%orbs,  tmblarge%collcom, &
-           lhphilarge, hpsit_c, hpsit_f, tmblarge%lzd)
-      call calculate_overlap_transposed(iproc, nproc, tmblarge%orbs, tmblarge%mad, tmblarge%collcom, &
-           tmblarge%psit_c, hpsit_c, tmblarge%psit_f, hpsit_f, matrixElements)
-      iall=-product(shape(hpsit_c))*kind(hpsit_c)
-      deallocate(hpsit_c, stat=istat)
-      call memocc(istat, iall, 'hpsit_c', subname)
-      iall=-product(shape(hpsit_f))*kind(hpsit_f)
-      deallocate(hpsit_f, stat=istat)
-      call memocc(istat, iall, 'hpsit_f', subname)
-
-  else if(tmblarge%wfnmd%bpo%communication_strategy_overlap==COMMUNICATION_P2P) then
-      call allocateCommuncationBuffersOrtho(tmblarge%comon, subname)
-      call getMatrixElements2(iproc, nproc, tmblarge%lzd, tmblarge%orbs, tmblarge%op, tmblarge%comon, tmblarge%psi, &
-           lhphilarge, tmblarge%mad, matrixElements)
-      call deallocateCommuncationBuffersOrtho(tmblarge%comon, subname)
-=======
->>>>>>> b822b291
   else
       if(iproc==0) write(*,*) 'No Hamiltonian application required.'
       call dcopy(tmb%orbs%norb**2, ham(1,1), 1, matrixElements(1,1,1), 1)
   end if
 
 
-<<<<<<< HEAD
-  ! Symmetrize the Hamiltonian
-  call dcopy(tmbmix%orbs%norb**2, matrixElements(1,1,1), 1, matrixElements(1,1,2), 1)
-  call dcopy(tmbmix%orbs%norb**2, overlapmatrix(1,1),1 , ovrlp(1,1), 1)
-=======
   ! Keep the Hamiltonian since it will be overwritten by the diagonalization.
   call dcopy(tmb%orbs%norb**2, matrixElements(1,1,1), 1, matrixElements(1,1,2), 1)
   call dcopy(tmb%orbs%norb**2, overlapmatrix(1,1),1 , ovrlp(1,1), 1)
->>>>>>> b822b291
 
   ! Diagonalize the Hamiltonian, either iteratively or with lapack.
   ! Make a copy of the matrix elements since dsyev overwrites the matrix and the matrix elements
   ! are still needed later.
   if(scf_mode/=LINEAR_DIRECT_MINIMIZATION) then
-<<<<<<< HEAD
-      call dcopy(tmbmix%orbs%norb**2, matrixElements(1,1,1), 1, matrixElements(1,1,2), 1)
-      do iorb=1,tmbmix%orbs%norb
-      end do
-      if(tmbmix%wfnmd%bpo%blocksize_pdsyev<0) then
-=======
       call dcopy(tmb%orbs%norb**2, matrixElements(1,1,1), 1, matrixElements(1,1,2), 1)
       do iorb=1,tmb%orbs%norb
       end do
       if(tmb%wfnmd%bpo%blocksize_pdsyev<0) then
->>>>>>> b822b291
           if(iproc==0) write(*,'(1x,a)',advance='no') 'Diagonalizing the Hamiltonian, sequential version... '
           call diagonalizeHamiltonian2(iproc, nproc, tmb%orbs, tmb%op%nsubmax, matrixElements(1,1,2), ovrlp, eval)
       else
           if(iproc==0) write(*,'(1x,a)',advance='no') 'Diagonalizing the Hamiltonian, parallel version... '
-<<<<<<< HEAD
-          call dsygv_parallel(iproc, nproc, tmbmix%wfnmd%bpo%blocksize_pdsyev, tmbmix%wfnmd%bpo%nproc_pdsyev, &
-               mpi_comm_world, 1, 'v', 'l',tmbmix%orbs%norb, &
-               matrixElements(1,1,2), tmbmix%orbs%norb, ovrlp, tmbmix%orbs%norb, eval, info)
-=======
           call dsygv_parallel(iproc, nproc, tmb%wfnmd%bpo%blocksize_pdsyev, tmb%wfnmd%bpo%nproc_pdsyev, &
                mpi_comm_world, 1, 'v', 'l',tmb%orbs%norb, &
                matrixElements(1,1,2), tmb%orbs%norb, ovrlp, tmb%orbs%norb, eval, info)
->>>>>>> b822b291
       end if
       if(iproc==0) write(*,'(a)') 'done.'
 
       !if(tmb%wfnmd%bs%target_function==TARGET_FUNCTION_IS_TRACE) then
       !    if(iproc==0) write(*,*) 'copy coeffs'
           do iorb=1,orbs%norb
-<<<<<<< HEAD
-              call dcopy(tmbmix%orbs%norb, matrixElements(1,iorb,2), 1, tmbmix%wfnmd%coeff(1,iorb), 1)
-=======
               call dcopy(tmb%orbs%norb, matrixElements(1,iorb,2), 1, tmb%wfnmd%coeff(1,iorb), 1)
->>>>>>> b822b291
           end do
       !else
       !    if(iproc==0) write(*,*) "don't copy coeffs"
@@ -412,10 +242,7 @@
 
       ! keep the eigeanvalues for the preconditioning
       call vcopy(tmb%orbs%norb, eval(1), 1, tmb%orbs%eval(1), 1)
-<<<<<<< HEAD
-=======
       call vcopy(tmb%orbs%norb, eval(1), 1, tmblarge%orbs%eval(1), 1)
->>>>>>> b822b291
   end if
 
   ! TEST
@@ -425,26 +252,15 @@
       call optimize_coeffs(iproc, nproc, orbs, matrixElements(1,1,1), overlapmatrix, tmb, ldiis_coeff, fnrm)
   end if
 
-<<<<<<< HEAD
-  call calculate_density_kernel(iproc, nproc, tmbmix%wfnmd%ld_coeff, orbs, tmbmix%orbs, &
-       tmbmix%wfnmd%coeff, tmbmix%wfnmd%density_kernel, ovrlp)
-=======
   call calculate_density_kernel(iproc, nproc, tmb%wfnmd%ld_coeff, orbs, tmb%orbs, &
        tmb%wfnmd%coeff, tmb%wfnmd%density_kernel, ovrlp)
->>>>>>> b822b291
 
   ! Calculate the band structure energy with matrixElements instead of wfnmd%coeff sue to the problem mentioned
   ! above (wrong size of wfnmd%coeff)
   ebs=0.d0
-<<<<<<< HEAD
-  do jorb=1,tmbmix%orbs%norb
-      do korb=1,jorb
-          tt = tmbmix%wfnmd%density_kernel(korb,jorb)*matrixElements(korb,jorb,1)
-=======
   do jorb=1,tmb%orbs%norb
       do korb=1,jorb
           tt = tmb%wfnmd%density_kernel(korb,jorb)*matrixElements(korb,jorb,1)
->>>>>>> b822b291
           if(korb/=jorb) tt=2.d0*tt
           ebs = ebs + tt
       end do
@@ -454,23 +270,6 @@
   if(orbs%nspin==1) ebs=2.d0*ebs
 
 
-<<<<<<< HEAD
-  ! Project the lb coefficients on the smaller subset
-  if(tmbmix%wfnmd%bs%use_derivative_basis) then
-      inc=4
-      do iorb=1,orbs%norb
-          jjorb=1
-          do jorb=1,tmbmix%orbs%norb,inc
-              tt=0.d0
-              do korb=1,tmbmix%orbs%norb
-                  tt = tt + tmbmix%wfnmd%coeff(korb,iorb)*overlapmatrix(korb,jorb)
-              end do
-              tmb%wfnmd%coeff_proj(jjorb,iorb)=tt
-              jjorb=jjorb+1
-          end do
-      end do
-  else
-=======
   !!! Project the lb coefficients on the smaller subset
   !!if(tmb%wfnmd%bs%use_derivative_basis) then
   !!    inc=4
@@ -486,7 +285,6 @@
   !!        end do
   !!    end do
   !!else
->>>>>>> b822b291
       do iorb=1,orbs%norb
           do jorb=1,tmb%orbs%norb
               tmb%wfnmd%coeff_proj(jorb,iorb)=tmb%wfnmd%coeff(jorb,iorb)
@@ -494,13 +292,6 @@
       end do
   !!end if
 
-<<<<<<< HEAD
-
-  iall=-product(shape(lhphi))*kind(lhphi)
-  deallocate(lhphi, stat=istat)
-  call memocc(istat, iall, 'lhphi', subname)
-=======
->>>>>>> b822b291
 
   iall=-product(shape(matrixElements))*kind(matrixElements)
   deallocate(matrixElements, stat=istat)
@@ -521,11 +312,7 @@
 
 subroutine getLocalizedBasis(iproc,nproc,at,orbs,rxyz,&
     denspot,GPU,trH,fnrm, infoBasisFunctions,nlpspd,proj,ldiis,&
-<<<<<<< HEAD
-    SIC, tmb, tmblarge2, lhphilarge2)
-=======
     SIC, tmb, tmblarge2, lhphilarge2, energs_base, ham)
->>>>>>> b822b291
 !
 ! Purpose:
 ! ========
@@ -547,29 +334,12 @@
 real(kind=8),dimension(3,at%nat) :: rxyz
 type(DFT_local_fields), intent(inout) :: denspot
 type(GPU_pointers), intent(inout) :: GPU
-<<<<<<< HEAD
-real(8),intent(out):: trH, fnrm
-=======
 real(kind=8),intent(out) :: trH, fnrm
->>>>>>> b822b291
 type(nonlocal_psp_descriptors),intent(in) :: nlpspd
 real(wp),dimension(nlpspd%nprojel),intent(inout) :: proj
 type(localizedDIISParameters),intent(inout) :: ldiis
 type(DFT_wavefunction),target,intent(inout) :: tmb
 type(SIC_data) :: SIC !<parameters for the SIC methods
-<<<<<<< HEAD
-type(DFT_wavefunction),target,intent(inout):: tmblarge2
-real(8),dimension(:),pointer,intent(inout):: lhphilarge2
-
-! Local variables
-real(8):: trHold, fnrmMax, meanAlpha, gnrm_in, gnrm_out, ediff, noise
-integer:: iorb, consecutive_rejections,istat,istart,ierr,it,iall,ilr,jorb,nsatur
-real(kind=8),dimension(:),allocatable :: alpha,fnrmOldArr,alphaDIIS
-real(8),dimension(:,:),allocatable:: ovrlp
-logical:: emergency_exit, overlap_calculated
-character(len=*),parameter :: subname='getLocalizedBasis'
-real(8),dimension(:),pointer:: lhphi, lhphiold, lphiold
-=======
 type(DFT_wavefunction),target,intent(inout) :: tmblarge2
 real(kind=8),dimension(:),pointer,intent(inout) :: lhphilarge2
 type(energy_terms),intent(inout) :: energs_base
@@ -583,7 +353,6 @@
 logical :: emergency_exit, overlap_calculated
 character(len=*),parameter :: subname='getLocalizedBasis'
 real(kind=8),dimension(:),pointer :: lhphi, lhphiold, lphiold, hpsit_c, hpsit_f
->>>>>>> b822b291
 type(energy_terms) :: energs
 character(len=3):: num
 integer :: i,j , k, ncount, ist, iiorb, sdim, ldim
@@ -612,15 +381,6 @@
 
   nsatur=0
  
-<<<<<<< HEAD
-  !!! Always do this orthonormalization, therefore put 1.d-20 as maxdev_ortho
-  !!call orthonormalizeLocalized(iproc, nproc, tmb%orthpar%methTransformOverlap, tmb%orthpar%nItOrtho, &
-  !!     1.d-20, tmb%orbs, tmb%op, tmb%comon, tmb%lzd, &
-  !!     tmb%mad, tmb%collcom, tmb%orthpar, tmb%wfnmd%bpo, tmb%psi, tmb%psit_c, tmb%psit_f, &
-  !!     tmb%can_use_transposed)
-
-=======
->>>>>>> b822b291
   call timing(iproc,'getlocbasinit','OF') !lr408t
 
   if(iproc==0 .and. tmb%wfnmd%bs%target_function==TARGET_FUNCTION_IS_TRACE) trH_old=0.d0
@@ -644,22 +404,13 @@
 
       ! Calculate the unconstrained gradient by applying the Hamiltonian.
       if (tmblarge2%orbs%npsidim_orbs > 0) call to_zero(tmblarge2%orbs%npsidim_orbs,lhphilarge2(1))
-<<<<<<< HEAD
-      if (tmblarge2%orbs%npsidim_orbs > 0) call to_zero(tmblarge2%orbs%npsidim_orbs,tmblarge2%psi(1))
-=======
->>>>>>> b822b291
       call small_to_large_locreg(iproc, nproc, tmb%lzd, tmblarge2%lzd, tmb%orbs, tmblarge2%orbs, &
            tmb%psi, tmblarge2%psi)
       if(it==1) then
           call local_potential_dimensions(tmblarge2%lzd,tmblarge2%orbs,denspot%dpbox%ngatherarr(0,1))
           call post_p2p_communication(iproc, nproc, denspot%dpbox%ndimpot, denspot%rhov, &
                tmblarge2%comgp%nrecvbuf, tmblarge2%comgp%recvbuf, tmblarge2%comgp)
-<<<<<<< HEAD
-          call full_local_potential(iproc,nproc,tmblarge2%orbs,tmblarge2%Lzd,2,denspot%dpbox,denspot%rhov,&
-               denspot%pot_work,tmblarge2%comgp)
-=======
           call test_p2p_communication(iproc, nproc, tmblarge2%comgp)
->>>>>>> b822b291
       end if
 
       allocate(tmblarge2%lzd%doHamAppl(tmblarge2%lzd%nlr), stat=istat)
@@ -697,16 +448,41 @@
 
       call copy_basis_specifications(tmb%wfnmd%bs, tmblarge2%wfnmd%bs, subname)
       call copy_orthon_data(tmb%orthpar, tmblarge2%orthpar, subname)
-<<<<<<< HEAD
-
-
-      call calculate_energy_and_gradient_linear(iproc, nproc, it, &
-           tmb%wfnmd%density_kernel, &
-           ldiis, consecutive_rejections, &
-           fnrmOldArr, alpha, trH, trHold, fnrm, fnrmMax, gnrm_in, gnrm_out, &
-           meanAlpha, emergency_exit, &
-           tmb, lhphi, lhphiold, &
-           tmblarge2, lhphilarge2, overlap_calculated, ovrlp)
+
+      call transpose_localized(iproc, nproc, tmblarge2%orbs, tmblarge2%collcom, lhphilarge2, hpsit_c, hpsit_f, tmblarge2%lzd)
+      ncount=sum(tmblarge2%collcom%nrecvcounts_c)
+      if(ncount>0) call dcopy(ncount, hpsit_c(1), 1, hpsit_c_tmp(1), 1)
+      ncount=7*sum(tmblarge2%collcom%nrecvcounts_f)
+      if(ncount>0) call dcopy(ncount, hpsit_f(1), 1, hpsit_f_tmp(1), 1)
+
+      if(tmblarge2%wfnmd%bpo%communication_strategy_overlap==COMMUNICATION_COLLECTIVE) then
+          call calculate_energy_and_gradient_linear(iproc, nproc, it, &
+               tmb%wfnmd%density_kernel, &
+               ldiis, consecutive_rejections, &
+               fnrmOldArr, alpha, trH, trHold, fnrm, fnrmMax, &
+               meanAlpha, emergency_exit, &
+               tmb, lhphi, lhphiold, &
+               tmblarge2, lhphilarge2, overlap_calculated, ovrlp, energs_base, hpsit_c, hpsit_f)
+       else
+          call calculate_energy_and_gradient_linear(iproc, nproc, it, &
+               tmb%wfnmd%density_kernel, &
+               ldiis, consecutive_rejections, &
+               fnrmOldArr, alpha, trH, trHold, fnrm, fnrmMax, &
+               meanAlpha, emergency_exit, &
+               tmb, lhphi, lhphiold, &
+               tmblarge2, lhphilarge2, overlap_calculated, ovrlp, energs_base)
+       end if
+
+           if (emergency_exit) then
+               tmblarge2%can_use_transposed=.false.
+               call dcopy(tmb%orbs%npsidim_orbs, lphiold(1), 1, tmb%psi(1), 1)
+           end if 
+
+
+      !!!! trH is now the total energy (name is misleading, correct this)
+      !!!if(orbs%nspin==1) trH=2.d0*trH
+      !!!trH=trH-energs_base%eh+energs_base%exc-energs_base%evxc-energs_base%eexctX+energs_base%eion+energs_base%edisp
+
 
       !!!plot gradient
       !!allocate(phiplot(tmb%lzd%glr%wfd%nvctr_c+7*tmb%lzd%glr%wfd%nvctr_f))
@@ -739,81 +515,6 @@
   
 
       ediff=trH-trH_old
-      noise=tmb%wfnmd%bs%gnrm_mult*fnrm*tmb%orbs%norb
-      if (tmb%wfnmd%bs%target_function==TARGET_FUNCTION_IS_ENERGY .and. &
-          !(trH-trH_old)/fnrm <0.d0 .and. abs((trH-trH_old)/fnrm)<2.0d-2) then
-          ediff<0.d0 .and. abs(ediff) < noise) then
-          nsatur=nsatur+1
-      else
-          nsatur=0
-=======
-
-      call transpose_localized(iproc, nproc, tmblarge2%orbs, tmblarge2%collcom, lhphilarge2, hpsit_c, hpsit_f, tmblarge2%lzd)
-      ncount=sum(tmblarge2%collcom%nrecvcounts_c)
-      if(ncount>0) call dcopy(ncount, hpsit_c(1), 1, hpsit_c_tmp(1), 1)
-      ncount=7*sum(tmblarge2%collcom%nrecvcounts_f)
-      if(ncount>0) call dcopy(ncount, hpsit_f(1), 1, hpsit_f_tmp(1), 1)
-
-      if(tmblarge2%wfnmd%bpo%communication_strategy_overlap==COMMUNICATION_COLLECTIVE) then
-          call calculate_energy_and_gradient_linear(iproc, nproc, it, &
-               tmb%wfnmd%density_kernel, &
-               ldiis, consecutive_rejections, &
-               fnrmOldArr, alpha, trH, trHold, fnrm, fnrmMax, &
-               meanAlpha, emergency_exit, &
-               tmb, lhphi, lhphiold, &
-               tmblarge2, lhphilarge2, overlap_calculated, ovrlp, energs_base, hpsit_c, hpsit_f)
-       else
-          call calculate_energy_and_gradient_linear(iproc, nproc, it, &
-               tmb%wfnmd%density_kernel, &
-               ldiis, consecutive_rejections, &
-               fnrmOldArr, alpha, trH, trHold, fnrm, fnrmMax, &
-               meanAlpha, emergency_exit, &
-               tmb, lhphi, lhphiold, &
-               tmblarge2, lhphilarge2, overlap_calculated, ovrlp, energs_base)
-       end if
-
-           if (emergency_exit) then
-               tmblarge2%can_use_transposed=.false.
-               call dcopy(tmb%orbs%npsidim_orbs, lphiold(1), 1, tmb%psi(1), 1)
-           end if 
-
-
-      !!!! trH is now the total energy (name is misleading, correct this)
-      !!!if(orbs%nspin==1) trH=2.d0*trH
-      !!!trH=trH-energs_base%eh+energs_base%exc-energs_base%evxc-energs_base%eexctX+energs_base%eion+energs_base%edisp
-
-
-      !!!plot gradient
-      !!allocate(phiplot(tmb%lzd%glr%wfd%nvctr_c+7*tmb%lzd%glr%wfd%nvctr_f))
-      !!ist=1
-      !!do iorb=1,tmbopt%orbs%norbp
-      !!    iiorb=tmbopt%orbs%isorb+iorb
-      !!    ilr=tmbopt%orbs%inwhichlocreg(iiorb)
-      !!    sdim=tmbopt%lzd%llr(ilr)%wfd%nvctr_c+7*tmbopt%lzd%llr(ilr)%wfd%nvctr_f
-      !!    ldim=tmbopt%lzd%glr%wfd%nvctr_c+7*tmbopt%lzd%glr%wfd%nvctr_f
-      !!    call to_zero(tmb%lzd%glr%wfd%nvctr_c+7*tmb%lzd%glr%wfd%nvctr_f, phiplot(1))
-      !!    call Lpsi_to_global2(iproc, nproc, sdim, ldim, tmbopt%orbs%norb, tmbopt%orbs%nspinor, 1, tmbopt%lzd%glr, &
-      !!         tmbopt%lzd%llr(ilr), lhphiopt(ist), phiplot(1))
-      !!    !!do istat=1,sdim
-      !!    !!    write(300,*) lhphiopt(ist+istat-1)
-      !!    !!end do
-      !!    !!do istat=1,ldim
-      !!    !!    write(400,*) phiplot(istat)
-      !!    !!end do
-      !!    !!call small_to_large_locreg(iproc, nproc, tmbopt%lzd, tmblarge2%lzd, tmbopt%orbs, tmblarge2%orbs, &
-      !!    !!     tmbopt%psi, tmblarge2%psi)
-      !!    write(num,'(i3.3)') iiorb
-      !!    call plot_wf('gradient'//num,2,at,1.d0,tmbopt%lzd%glr,tmb%lzd%hgrids(1),tmb%lzd%hgrids(2),tmb%lzd%hgrids(3),rxyz,phiplot)
-      !!    ncount=tmbopt%lzd%llr(ilr)%wfd%nvctr_c+7*tmbopt%lzd%llr(ilr)%wfd%nvctr_f
-      !!    ist = ist + ncount
-      !!end do
-      !!deallocate(phiplot)
-
-
-
-  
-
-      ediff=trH-trH_old
       !noise=tmb%wfnmd%bs%gnrm_mult*fnrm*tmb%orbs%norb
       noise=tmb%wfnmd%bs%gnrm_mult*fnrm*abs(trH)
       if (tmb%wfnmd%bs%target_function==TARGET_FUNCTION_IS_ENERGY )then
@@ -826,7 +527,6 @@
           else
               nsatur=0
           end if
->>>>>>> b822b291
       end if
 
 
@@ -843,32 +543,6 @@
       !!    if(fnrm*gnrm_in/gnrm_out < tmb%wfnmd%bs%conv_crit*tmb%wfnmd%bs%conv_crit_ratio) then
       if(it>=tmb%wfnmd%bs%nit_basis_optimization .or. emergency_exit .or. nsatur>=tmb%wfnmd%bs%nsatur_inner) then
           !!if(fnrm*gnrm_in/gnrm_out < tmb%wfnmd%bs%conv_crit*tmb%wfnmd%bs%conv_crit_ratio) then
-<<<<<<< HEAD
-          if(nsatur>=tmb%wfnmd%bs%nsatur_inner) then
-              if(iproc==0) then
-                  write(*,'(1x,a,i0,a,2es15.7,f12.7)') 'converged in ', it, ' iterations.'
-                  if(tmb%wfnmd%bs%target_function==TARGET_FUNCTION_IS_TRACE) &
-                      write (*,'(1x,a,2es15.7,f12.7)') 'Final values for fnrm, fnrmMax, trace: ', fnrm, fnrmMax, trH
-                  if(tmb%wfnmd%bs%target_function==TARGET_FUNCTION_IS_ENERGY) &
-                      write (*,'(1x,a,2es15.7,f12.7)') 'Final values for fnrm, fnrmMax, ebs: ', fnrm, fnrmMax, trH
-              end if
-              infoBasisFunctions=it
-          else if(it>=tmb%wfnmd%bs%nit_basis_optimization) then
-          !!if(it>=tmb%wfnmd%bs%nit_basis_optimization) then
-              if(iproc==0) write(*,'(1x,a,i0,a)') 'WARNING: not converged within ', it, &
-                  ' iterations! Exiting loop due to limitations of iterations.'
-              if(iproc==0 .and. tmb%wfnmd%bs%target_function==TARGET_FUNCTION_IS_TRACE) &
-                  write(*,'(1x,a,2es15.7,f12.7)') 'Final values for fnrm, fnrmMax, trace: ', fnrm, fnrmMax, trH
-              if(iproc==0 .and. tmb%wfnmd%bs%target_function==TARGET_FUNCTION_IS_ENERGY) &
-                  write(*,'(1x,a,2es15.7,f12.7)') 'Final values for fnrm, fnrmMax, ebs: ', fnrm, fnrmMax, trH
-              infoBasisFunctions=-1
-          else if(emergency_exit) then
-              if(iproc==0) then
-                  write(*,'(1x,a,i0,a)') 'WARNING: emergency exit after ',it, &
-                      ' iterations to keep presumably good TMBs before they deteriorate too much.'
-                  write (*,'(1x,a,2es15.7,f12.7)') '>>WRONG OUTPUT<< Final values for fnrm, fnrmMax, trace: ', fnrm, fnrmMax, trH
-              end if
-=======
           if(nsatur>=tmb%wfnmd%bs%nsatur_inner .and. .not.emergency_exit) then
               if(iproc==0) then
                   write(*,'(1x,a,i0,a,2es15.7,f12.7)') 'converged in ', it, ' iterations.'
@@ -893,23 +567,9 @@
                       ' iterations to keep presumably good TMBs before they deteriorate too much.'
                   write (*,'(1x,a,2es15.7,f12.7)') '>>WRONG OUTPUT<< Final values for fnrm, fnrmMax, trace: ', fnrm, fnrmMax, trH
               end if
->>>>>>> b822b291
               infoBasisFunctions=-1
           end if
-          !!if(.not.ortho_performed) then
-          !!    !!! Always do this orthonormalization, therefore put 1.d-20 as maxdev_ortho
-          !!    !!call orthonormalizeLocalized(iproc, nproc, tmb%orthpar%methTransformOverlap, tmb%orthpar%nItOrtho, &
-          !!    !!     1.d-20, tmb%orbs, tmb%op, tmb%comon, tmb%lzd, &
-          !!    !!     tmb%mad, tmb%collcom, tmb%orthpar, tmb%wfnmd%bpo, tmb%psi, tmb%psit_c, tmb%psit_f, &
-          !!    !!     tmb%can_use_transposed)
-          !!end if
           if(iproc==0) write(*,'(1x,a)') '============================= Basis functions created. ============================='
-<<<<<<< HEAD
-          exit iterLoop
-      end if
-      trH_old=trH
-
-=======
           call calculate_overlap_transposed(iproc, nproc, tmblarge2%orbs, tmblarge2%mad, tmblarge2%collcom, &
                tmblarge2%psit_c, hpsit_c_tmp, tmblarge2%psit_f, hpsit_f_tmp, ham)
 
@@ -930,19 +590,12 @@
           call memocc(istat, iall, 'tmblarge2%psit_f', subname)
           tmblarge2%can_use_transposed=.false.
       end if
->>>>>>> b822b291
-
-      call hpsitopsi_linear(iproc, nproc, it, ldiis, tmb, &
-           lhphi, lphiold, alpha, trH, meanAlpha, alphaDIIS)
+
 
       if(iproc==0) WRITE(*,*) 'WARNING: NO RECONSTRUCTION OF KERNEL'
-<<<<<<< HEAD
-      !call reconstruct_kernel(iproc, nproc, orbs, tmb, ovrlp, overlap_calculated, tmb%wfnmd%density_kernel)
-=======
       !!if(tmb%wfnmd%bs%target_function==TARGET_FUNCTION_IS_ENERGY) then
       !!    call reconstruct_kernel(iproc, nproc, orbs, tmb, ovrlp, overlap_calculated, tmb%wfnmd%density_kernel)
       !!end if
->>>>>>> b822b291
 
 
   end do iterLoop
@@ -1006,8 +659,6 @@
       allocate(lphiold(size(tmb%psi)), stat=istat)
       call memocc(istat, lphiold, 'lphiold', subname)
 
-<<<<<<< HEAD
-=======
       allocate(hpsit_c(sum(tmblarge2%collcom%nrecvcounts_c)), stat=istat)
       call memocc(istat, hpsit_c, 'hpsit_c', subname)
 
@@ -1020,7 +671,6 @@
       allocate(hpsit_f_tmp(7*sum(tmblarge2%collcom%nrecvcounts_f)), stat=istat)
       call memocc(istat, hpsit_f_tmp, 'hpsit_f_tmp', subname)
 
->>>>>>> b822b291
 
     end subroutine allocateLocalArrays
 
@@ -1059,8 +709,6 @@
       deallocate(ovrlp, stat=istat)
       call memocc(istat, iall, 'ovrlp', subname)
 
-<<<<<<< HEAD
-=======
       iall=-product(shape(hpsit_c))*kind(hpsit_c)
       deallocate(hpsit_c, stat=istat)
       call memocc(istat, iall, 'hpsit_c', subname)
@@ -1077,7 +725,6 @@
       deallocate(hpsit_f_tmp, stat=istat)
       call memocc(istat, iall, 'hpsit_f_tmp', subname)
 
->>>>>>> b822b291
 
     end subroutine deallocateLocalArrays
 
@@ -1087,65 +734,17 @@
 
 
 subroutine improveOrbitals(iproc, nproc, it, tmb, ldiis, lhphi, alpha)
-<<<<<<< HEAD
-use module_base
-use module_types
-use module_interfaces, except_this_one => improveOrbitals
-implicit none
-
-! Calling arguments
-=======
   use module_base
   use module_types
   use module_interfaces, except_this_one => improveOrbitals
   implicit none
   
   ! Calling arguments
->>>>>>> b822b291
 integer,intent(in) :: iproc, nproc, it
 type(DFT_wavefunction),intent(inout) :: tmb
 type(localizedDIISParameters),intent(inout) :: ldiis
 real(kind=8),dimension(tmb%wfnmd%nphi),intent(in) :: lhphi
 real(kind=8),dimension(tmb%orbs%norbp),intent(in) :: alpha
-<<<<<<< HEAD
-
-! Local variables
-integer:: istart, iorb, iiorb, ilr, ncount, owa, owanext
-
-if (ldiis%isx > 0) then
-    ldiis%mis=mod(ldiis%is,ldiis%isx)+1
-    ldiis%is=ldiis%is+1
-end if
-
-
-! steepest descent
-if(ldiis%isx==0) then
-    call timing(iproc,'optimize_SD   ','ON')
-    istart=1
-    do iorb=1,tmb%orbs%norbp
-        iiorb=tmb%orbs%isorb+iorb
-        ilr=tmb%orbs%inwhichlocreg(iiorb)
-        owa=tmb%orbs%onwhichatom(iiorb)
-        ncount=tmb%lzd%llr(ilr)%wfd%nvctr_c+7*tmb%lzd%llr(ilr)%wfd%nvctr_f
-        if(iiorb<tmb%orbs%norb) then
-            owanext=tmb%orbs%onwhichatom(iiorb+1)
-        else
-            owanext=tmb%lzd%nlr+1
-        end if
-        !!if(owa==owanext) then
-            call daxpy(ncount, -alpha(iorb), lhphi(istart), 1, tmb%psi(istart), 1)
-        !!end if
-        istart=istart+ncount
-    end do
-    call timing(iproc,'optimize_SD   ','OF')
-else
-    ! DIIS
-    if(ldiis%alphaDIIS/=1.d0) then
-        call dscal(max(tmb%orbs%npsidim_orbs,tmb%orbs%npsidim_comp), ldiis%alphaDIIS, lhphi, 1)
-    end if
-    call optimizeDIIS(iproc, nproc, tmb%orbs, tmb%orbs, tmb%lzd, lhphi, tmb%psi, ldiis, it)
-end if
-=======
   
   ! Local variables
 integer :: istart, iorb, iiorb, ilr, ncount, owa, owanext
@@ -1183,7 +782,6 @@
       end if
       call optimizeDIIS(iproc, nproc, tmb%orbs, tmb%orbs, tmb%lzd, lhphi, tmb%psi, ldiis, it)
   end if
->>>>>>> b822b291
 end subroutine improveOrbitals
 
 
@@ -1241,15 +839,9 @@
 ! Calling arguments
 integer :: iproc, nproc, nsubmax
 type(orbitals_data), intent(inout) :: orbs
-<<<<<<< HEAD
-real(8),dimension(orbs%norb, orbs%norb),intent(inout) :: HamSmall
-real(8),dimension(orbs%norb, orbs%norb),intent(in) :: ovrlp
-real(8),dimension(orbs%norb),intent(out) :: eval
-=======
 real(kind=8),dimension(orbs%norb, orbs%norb),intent(inout) :: HamSmall
 real(kind=8),dimension(orbs%norb, orbs%norb),intent(in) :: ovrlp
 real(kind=8),dimension(orbs%norb),intent(out) :: eval
->>>>>>> b822b291
 
 ! Local variables
 integer :: lwork, info, istat, iall, iorb, jorb
@@ -1600,90 +1192,6 @@
 
 
 
-<<<<<<< HEAD
-  call to_zero(max(orbs%npsidim_orbs,orbs%npsidim_comp), vpsi(1))
-  ist_c=1
-  ist_f=1
-  do iorb=1,orbs%norbp
-      iiorb=iorb+orbs%isorb
-      ilr = orbs%inwhichlocreg(iiorb)
-      if(centralLocreg<0) then
-          !icenter=lin%orbs%inWhichLocregp(iorb)
-          icenter=orbs%inWhichLocreg(iiorb)
-      else
-          icenter=centralLocreg
-      end if
-      !components of the potential
-      npot=orbs%nspinor
-      if (orbs%nspinor == 2) npot=1
-      ist_f=ist_f+lzd%llr(ilr)%wfd%nvctr_c
-      call allocate_workarrays_quartic_convolutions(lzd%llr(ilr), subname, work_conv)
-
-      call uncompress_for_quartic_convolutions(lzd%llr(ilr)%d%n1, lzd%llr(ilr)%d%n2, lzd%llr(ilr)%d%n3, &
-           lzd%llr(ilr)%d%nfl1, lzd%llr(ilr)%d%nfu1, &
-           lzd%llr(ilr)%d%nfl2, lzd%llr(ilr)%d%nfu2, &
-           lzd%llr(ilr)%d%nfl3, lzd%llr(ilr)%d%nfu3, &
-           lzd%llr(ilr)%wfd%nseg_c, lzd%llr(ilr)%wfd%nvctr_c, &
-           lzd%llr(ilr)%wfd%keygloc, lzd%llr(ilr)%wfd%keyvloc,  & 
-           lzd%llr(ilr)%wfd%nseg_f, lzd%llr(ilr)%wfd%nvctr_f, &
-           lzd%llr(ilr)%wfd%keygloc(1,lzd%llr(ilr)%wfd%nseg_c+min(1,lzd%llr(ilr)%wfd%nseg_f)), &
-           lzd%llr(ilr)%wfd%keyvloc(lzd%llr(ilr)%wfd%nseg_c+min(1,lzd%llr(ilr)%wfd%nseg_f)),  & 
-           scal, psi(ist_c), psi(ist_f), &
-           work_conv)
-
-      if(confdatarr(iorb)%potorder==4) then
-          call ConvolQuartic4(iproc,nproc,lzd%llr(ilr)%d%n1, lzd%llr(ilr)%d%n2, lzd%llr(ilr)%d%n3, &
-               lzd%llr(ilr)%d%nfl1, lzd%llr(ilr)%d%nfu1, &
-               lzd%llr(ilr)%d%nfl2, lzd%llr(ilr)%d%nfu2, &
-               lzd%llr(ilr)%d%nfl3, lzd%llr(ilr)%d%nfu3, & 
-               hx, lzd%llr(ilr)%ns1, lzd%llr(ilr)%ns2, lzd%llr(ilr)%ns3, &
-               lzd%llr(ilr)%bounds%kb%ibyz_c, lzd%llr(ilr)%bounds%kb%ibxz_c, lzd%llr(ilr)%bounds%kb%ibxy_c, &
-               lzd%llr(ilr)%bounds%kb%ibyz_f, lzd%llr(ilr)%bounds%kb%ibxz_f, lzd%llr(ilr)%bounds%kb%ibxy_f, &
-               rxyz(1,ilr), confdatarr(iorb)%prefac, .false., 0.d0, &
-               work_conv%xx_c, work_conv%xx_f1, work_conv%xx_f, &
-               work_conv%xy_c, work_conv%xy_f2, work_conv%xy_f, &
-               work_conv%xz_c, work_conv%xz_f4, work_conv%xz_f, &
-               work_conv%y_c, work_conv%y_f)
-      else if(confdatarr(iorb)%potorder==6) then
-          call ConvolSextic(lzd%llr(ilr)%d%n1, lzd%llr(ilr)%d%n2, lzd%llr(ilr)%d%n3, &
-               lzd%llr(ilr)%d%nfl1, lzd%llr(ilr)%d%nfu1, &
-               lzd%llr(ilr)%d%nfl2, lzd%llr(ilr)%d%nfu2, &
-               lzd%llr(ilr)%d%nfl3, lzd%llr(ilr)%d%nfu3, & 
-               hx, lzd%llr(ilr)%ns1, lzd%llr(ilr)%ns2, lzd%llr(ilr)%ns3, &
-               lzd%llr(ilr)%bounds%kb%ibyz_c, lzd%llr(ilr)%bounds%kb%ibxz_c, lzd%llr(ilr)%bounds%kb%ibxy_c, &
-               lzd%llr(ilr)%bounds%kb%ibyz_f, lzd%llr(ilr)%bounds%kb%ibxz_f, lzd%llr(ilr)%bounds%kb%ibxy_f, &
-               rxyz(1,ilr), confdatarr(iorb)%prefac, .false., 0.d0, &
-               work_conv%xx_c, work_conv%xx_f1, work_conv%xx_f, &
-               work_conv%xy_c, work_conv%xy_f2, work_conv%xy_f, &
-               work_conv%xz_c, work_conv%xz_f4, work_conv%xz_f, &
-               work_conv%y_c, work_conv%y_f)
-      else
-          stop 'wronf conf pot'
-      end if
-
-      call compress_forstandard(lzd%llr(ilr)%d%n1, lzd%llr(ilr)%d%n2, lzd%llr(ilr)%d%n3, &
-           lzd%llr(ilr)%d%nfl1, lzd%llr(ilr)%d%nfu1, &
-           lzd%llr(ilr)%d%nfl2, lzd%llr(ilr)%d%nfu2, &
-           lzd%llr(Ilr)%d%nfl3, lzd%llr(ilr)%d%nfu3, &
-           lzd%llr(ilr)%wfd%nseg_c, lzd%llr(ilr)%wfd%nvctr_c, &
-           lzd%llr(ilr)%wfd%keygloc, lzd%llr(ilr)%wfd%keyvloc,  & 
-           lzd%llr(ilr)%wfd%nseg_f, lzd%llr(ilr)%wfd%nvctr_f, &
-           lzd%llr(ilr)%wfd%keygloc(1,lzd%llr(ilr)%wfd%nseg_c+min(1,lzd%llr(ilr)%wfd%nseg_f)), &
-           lzd%llr(ilr)%wfd%keyvloc(lzd%llr(ilr)%wfd%nseg_c+min(1,lzd%llr(ilr)%wfd%nseg_f)),  & 
-           scal, work_conv%y_c, work_conv%y_f, vpsi(ist_c), vpsi(ist_f))
-
-      call deallocate_workarrays_quartic_convolutions(lzd%llr(ilr), subname, work_conv)
-
-      ist_f = ist_f + 7*lzd%llr(ilr)%wfd%nvctr_f
-      ist_c = ist_c + lzd%llr(ilr)%wfd%nvctr_c + 7*lzd%llr(ilr)%wfd%nvctr_f
-
-  end do
-
-end subroutine apply_orbitaldependent_potential
-
-
-=======
->>>>>>> b822b291
 !> Expands the compressed wavefunction in vector form (psi_c,psi_f) into the psig format
 subroutine uncompress_for_quartic_convolutions(n1, n2, n3, nfl1, nfu1, nfl2, nfu2, nfl3, nfu3,  & 
      mseg_c, mvctr_c, keyg_c, keyv_c,  & 
@@ -1883,919 +1391,14 @@
 
 
 
-<<<<<<< HEAD
-!!!subroutine get_potential_matrices(iproc, nproc, at, orbs, lzd, op, comon, mad, rxyz, &
-!!!           confdatarr, hx, psi, potmat)
-!!!use module_base
-!!!use module_types
-!!!use module_interfaces, eccept_this_one => get_potential_matrices
-!!!implicit none
-!!!
-!!!! Calling arguments
-!!!integer,intent(in) :: iproc, nproc
-!!!type(atoms_data),intent(in) :: at
-!!!type(orbitals_data),intent(in) :: orbs
-!!!type(local_zone_descriptors),intent(in) :: lzd
-!!!type(overlapParameters),intent(inout) :: op
-!!!type(p2pComms),intent(inout) :: comon
-!!!type(matrixDescriptors),intent(in) :: mad
-!!!real(kind=8),dimension(3,at%nat),intent(in) :: rxyz
-!!!real(kind=8),intent(in) :: hx
-!!!type(confpot_data),dimension(orbs%norbp),intent(in) :: confdatarr
-!!!real(kind=8),dimension(max(orbs%npsidim_orbs,orbs%npsidim_comp)),intent(inout) :: psi
-!!!real(kind=8),dimension(orbs%norb,orbs%norb,at%nat),intent(out) :: potmat
-!!!
-!!!! Local variables
-!!!integer :: iorb, ilr, ilrold, istat, iall
-!!!real(kind=8),dimension(:,:),allocatable :: ttmat
-!!!real(kind=8) :: tt1, tt2, tt3, tt4, tt5
-!!!real(kind=8),dimension(:),allocatable :: vpsi
-!!!character(len=*),parameter :: subname='get_potential_matrices'
-!!!
-!!!allocate(vpsi(max(orbs%npsidim_orbs,orbs%npsidim_comp)), stat=istat)
-!!!call memocc(istat, vpsi, 'vpsi', subname)
-!!!
-!!!
-!!!ilrold=-1
-!!!do iorb=1,orbs%norb
-!!!    ilr=orbs%inwhichlocreg(iorb)
-!!!    if(ilr==ilrold) cycle
-!!!    call apply_orbitaldependent_potential(iproc, nproc, at, orbs, lzd, rxyz, &
-!!!         confdatarr, hx, psi, ilr, vpsi)
-!!!
-!!!    !call extractOrbital3(iproc, nproc, orbs, orbs%npsidim, orbs%inWhichLocreg, lzd, op, vpsi, comon%nsendBuf, comon%sendBuf)
-!!!    !call postCommsOverlapNew(iproc, nproc, orbs, op, lzd, vpsi, comon, tt1, tt2)
-!!!    !allocate(ttmat(lin%orbs%norb,lin%orbs%norb))
-!!!    !call collectnew(iproc, nproc, comon, lin%mad,lin%op, lin%orbs, input, lin%lzd, comon%nsendbuf, &
-!!!    !     comon%sendbuf, comon%nrecvbuf, comon%recvbuf, ttmat, tt3, tt4, tt5)
-!!!    !deallocate(ttmat)
-!!!    call getMatrixElements2(iproc, nproc, lzd, orbs, op, comon, psi, vpsi, mad, potmat(1,1,ilr))
-!!!    ilrold=ilr
-!!!    
-!!!end do
-!!!
-!!!iall=-product(shape(vpsi))*kind(vpsi)
-!!!deallocate(vpsi, stat=istat)
-!!!call memocc(istat, iall, 'vpsi', subname)
-!!!
-!!!
-!!!
-!!!end subroutine get_potential_matrices
-
-
-
-
-
-subroutine apply_position_operators(iproc, nproc, orbs, lzd, hx, hy, hz, confdatarr, psi, order, xpsi, ypsi, zpsi)
-use module_base
-use module_types
-use module_interfaces, except_this_one => apply_position_operators
-implicit none
-
-! Calling arguments
-integer,intent(in) :: iproc, nproc, order
-type(orbitals_data),intent(in) :: orbs
-type(local_zone_descriptors),intent(in) :: lzd
-real(kind=8),intent(in) :: hx, hy, hz
-type(confpot_data),dimension(orbs%norbp),intent(in) :: confdatarr
-real(kind=8),dimension(max(orbs%npsidim_orbs,orbs%npsidim_comp)),intent(in) :: psi
-real(kind=8),dimension(max(orbs%npsidim_orbs,orbs%npsidim_comp)),intent(out) :: xpsi, ypsi, zpsi
-
-! Local variables
-integer :: oidx, iorb, ilr, npot, i_stat, i_all, iiorb
-real(kind=8) :: hxh, hyh, hzh
-!! integer :: icenter,iall,ierr,ist,ist_c,ist_f
-!! real(kind=8) :: tt, t1, t2, time
-real(kind=8),dimension(:,:),allocatable :: psir, psirx, psiry, psirz
-type(workarr_sumrho) :: work_sr
-real(kind=8),dimension(0:3),parameter :: scal=1.d0
-!! real(kind=8),dimension(:,:,:),allocatable :: ypsitemp_c
-!! real(kind=8),dimension(:,:,:,:),allocatable :: ypsitemp_f
-character(len=*),parameter :: subname='apply_position_operators'
-integer, dimension(3) :: ishift !temporary variable in view of wavefunction creation
-!!interface
-!!subroutine position_operator(iproc, n1, n2, n3, nl1, nl2, nl3, nbuf, nspinor, psir, &
-!!     hxh, hyh, hzh, dir, &
-!!     ibyyzz_r) !optional
-!!use module_base
-!!implicit none
-!!integer, intent(in) :: iproc, n1,n2,n3,nl1,nl2,nl3,nbuf,nspinor
-!!real(wp), dimension(-14*nl1:2*n1+1+15*nl1,-14*nl2:2*n2+1+15*nl2,-14*nl3:2*n3+1+15*nl3,nspinor), intent(inout) :: psir
-!!real(kind=8),intent(in) :: hxh, hyh, hzh
-!!character(len=1),intent(in) :: dir
-!!integer, dimension(2,-14:2*n2+16,-14:2*n3+16), intent(in), optional :: ibyyzz_r
-!!end subroutine
-!!end interface
-
-  ishift=(/0,0,0/)
-
-  call to_zero(max(orbs%npsidim_orbs,orbs%npsidim_comp), xpsi(1))
-  call to_zero(max(orbs%npsidim_orbs,orbs%npsidim_comp), ypsi(1))
-  call to_zero(max(orbs%npsidim_orbs,orbs%npsidim_comp), zpsi(1))
-  oidx = 0
-  do iorb=1,orbs%norbp
-     ilr = orbs%inwhichlocreg(iorb+orbs%isorb)
-
-     iiorb=orbs%isorb+iorb
-     !!write(*,'(a,4i8,4x,3i6)') 'iproc, iorb, iiorb, ilr, confdatarr(iorb)%ioffset(:)', &
-     !!    iproc, iorb, iiorb, ilr, confdatarr(iorb)%ioffset(:)
-     !!write(*,'(a,3i8,6i6)') 'iproc, iiorb, ilr, is1, ie1, is2, ie2, is3, ie3', &
-     !!    1, lzd%llr(ilr)%d%n1i, 1, lzd%llr(ilr)%d%n2i, 1, lzd%llr(ilr)%d%n3i
-  
-     !initialise the work arrays
-     call initialize_work_arrays_sumrho(lzd%llr(ilr), work_sr)
-
-     ! Wavefunction in real space
-     allocate(psir(Lzd%Llr(ilr)%d%n1i*Lzd%Llr(ilr)%d%n2i*Lzd%Llr(ilr)%d%n3i,orbs%nspinor+ndebug),stat=i_stat)
-     call memocc(i_stat,psir,'psir',subname)
-     call razero(Lzd%Llr(ilr)%d%n1i*Lzd%Llr(ilr)%d%n2i*Lzd%Llr(ilr)%d%n3i*orbs%nspinor,psir)
-
-     allocate(psirx(Lzd%Llr(ilr)%d%n1i*Lzd%Llr(ilr)%d%n2i*Lzd%Llr(ilr)%d%n3i,orbs%nspinor+ndebug),stat=i_stat)
-     call memocc(i_stat,psirx,'psirx',subname)
-     call razero(Lzd%Llr(ilr)%d%n1i*Lzd%Llr(ilr)%d%n2i*Lzd%Llr(ilr)%d%n3i*orbs%nspinor,psirx)
-
-     allocate(psiry(Lzd%Llr(ilr)%d%n1i*Lzd%Llr(ilr)%d%n2i*Lzd%Llr(ilr)%d%n3i,orbs%nspinor+ndebug),stat=i_stat)
-     call memocc(i_stat,psiry,'psiry',subname)
-     call razero(Lzd%Llr(ilr)%d%n1i*Lzd%Llr(ilr)%d%n2i*Lzd%Llr(ilr)%d%n3i*orbs%nspinor,psiry)
-
-     allocate(psirz(Lzd%Llr(ilr)%d%n1i*Lzd%Llr(ilr)%d%n2i*Lzd%Llr(ilr)%d%n3i,orbs%nspinor+ndebug),stat=i_stat)
-     call memocc(i_stat,psirz,'psirz',subname)
-     call razero(Lzd%Llr(ilr)%d%n1i*Lzd%Llr(ilr)%d%n2i*Lzd%Llr(ilr)%d%n3i*orbs%nspinor,psirz)
-
-     !transform the wavefunction in Daubechies basis to the wavefunction in ISF basis
-     !the psir wavefunction is given in the spinorial form
-
-     !psi(1+oidx+lzd%llr(ilr)%wfd%nvctr_c:1+oidx+lzd%llr(ilr)%wfd%nvctr_c+7*lzd%llr(ilr)%wfd%nvctr_f-1)=0.d0
-
-     call daub_to_isf(lzd%llr(ilr), work_sr, psi(1+oidx), psir)
-
-     !!do i_stat=1,Lzd%Llr(ilr)%d%n1i*Lzd%Llr(ilr)%d%n2i*Lzd%Llr(ilr)%d%n3i
-     !!    write(1000+iproc,'(i9,es18.7,i9)') i_stat, psir(i_stat,1), Lzd%Llr(ilr)%d%n1i*Lzd%Llr(ilr)%d%n2i*Lzd%Llr(ilr)%d%n3i
-     !!end do
-     !apply the potential to the psir wavefunction and calculate potential energy
-     hxh=.5d0*hx
-     hyh=.5d0*hy
-     hzh=.5d0*hz
-     !icenter=confinementCenter(iorb)
-     !components of the potential
-     npot=orbs%nspinor
-     if (orbs%nspinor == 2) npot=1
-
-     !!call apply_confinement(iproc, lzd%llr(ilr)%d%n1,lzd%llr(ilr)%d%n2,lzd%llr(ilr)%d%n3,1,1,1,0,orbs%nspinor, psir, &
-     !!     rxyz(1,icenter), hxh, hyh, hzh, lin%potentialprefac(at%iatype(icenter)), lin%confpotorder, &
-     !!     lzd%llr(ilr)%nsi1, lzd%llr(ilr)%nsi2, lzd%llr(ilr)%nsi3,  &
-     !!     lzd%llr(ilr)%bounds%ibyyzz_r) !optional
-     if(lzd%llr(ilr)%geocode == 'F')then
-        call position_operators(lzd%Glr%d%n1i,lzd%Glr%d%n2i,lzd%Glr%d%n3i, &
-                             lzd%llr(ilr)%d%n1i, lzd%llr(ilr)%d%n2i, lzd%llr(ilr)%d%n3i, &
-                             lzd%llr(ilr)%d%n1i, lzd%llr(ilr)%d%n2i, lzd%llr(ilr)%d%n3i, &
-                             ishift, lzd%llr(ilr)%d%n2, lzd%llr(ilr)%d%n3, orbs%nspinor, &
-                             psir, order, psirx, psiry, psirz, &
-                             confdatarr(iorb), lzd%llr(ilr)%bounds%ibyyzz_r) !optional
-     else
-        call position_operators(lzd%Glr%d%n1i,lzd%Glr%d%n2i,lzd%Glr%d%n3i, &
-                             lzd%llr(ilr)%d%n1i, lzd%llr(ilr)%d%n2i, lzd%llr(ilr)%d%n3i, &
-                             lzd%llr(ilr)%d%n1i, lzd%llr(ilr)%d%n2i, lzd%llr(ilr)%d%n3i, &
-                             ishift, lzd%llr(ilr)%d%n2, lzd%llr(ilr)%d%n3, orbs%nspinor, &
-                             psir, order, psirx, psiry, psirz, &
-                             confdatarr(iorb)) !optional
-     end if
-
-     call isf_to_daub(lzd%llr(ilr), work_sr, psirx, xpsi(1+oidx))
-     call isf_to_daub(lzd%llr(ilr), work_sr, psiry, ypsi(1+oidx))
-     call isf_to_daub(lzd%llr(ilr), work_sr, psirz, zpsi(1+oidx))
-
-     !!call dcopy(Lzd%Llr(ilr)%d%n1i*Lzd%Llr(ilr)%d%n2i*Lzd%Llr(ilr)%d%n3i*orbs%nspinor, psir(1,1), 1, vpsir(1,1), 1)
-     !!call position_operator(iproc, lzd%llr(ilr)%d%n1,lzd%llr(ilr)%d%n2,lzd%llr(ilr)%d%n3,1,1,1,0,orbs%nspinor, vpsir, &
-     !!     hxh, hyh, hzh, confdatarr(iorb)%ioffset, 'x', &
-     !!     lzd%llr(ilr)%bounds%ibyyzz_r) !optional
-     !!call isf_to_daub(lzd%llr(ilr), work_sr, vpsir, xpsi(1+oidx))
-
-     !!call dcopy(Lzd%Llr(ilr)%d%n1i*Lzd%Llr(ilr)%d%n2i*Lzd%Llr(ilr)%d%n3i*orbs%nspinor, psir(1,1), 1, vpsir(1,1), 1)
-     !!call position_operator(iproc, lzd%llr(ilr)%d%n1,lzd%llr(ilr)%d%n2,lzd%llr(ilr)%d%n3,1,1,1,0,orbs%nspinor, vpsir, &
-     !!     hxh, hyh, hzh, confdatarr(iorb)%ioffset, 'y', &
-     !!     lzd%llr(ilr)%bounds%ibyyzz_r) !optional
-     !!call isf_to_daub(lzd%llr(ilr), work_sr, vpsir, ypsi(1+oidx))
-
-     !!call dcopy(Lzd%Llr(ilr)%d%n1i*Lzd%Llr(ilr)%d%n2i*Lzd%Llr(ilr)%d%n3i*orbs%nspinor, psir(1,1), 1, vpsir(1,1), 1)
-     !!call position_operator(iproc, lzd%llr(ilr)%d%n1,lzd%llr(ilr)%d%n2,lzd%llr(ilr)%d%n3,1,1,1,0,orbs%nspinor, vpsir, &
-     !!     hxh, hyh, hzh, confdatarr(iorb)%ioffset, 'z', &
-     !!     lzd%llr(ilr)%bounds%ibyyzz_r) !optional
-     !!call isf_to_daub(lzd%llr(ilr), work_sr, vpsir, zpsi(1+oidx))
-
-     !!iall=(Lzd%Llr(ilr)%wfd%nvctr_c+7*Lzd%Llr(ilr)%wfd%nvctr_f)*orbs%nspinor
-     !!write(*,'(a,i5,es16.4)') 'iorb, ddot x', iorb, ddot(iall, xpsi(1+oidx), 1, psi(1+oidx), 1)
-     !!write(*,'(a,i5,es16.4)') 'iorb, ddot y', iorb, ddot(iall, ypsi(1+oidx), 1, psi(1+oidx), 1)
-     !!write(*,'(a,i5,es16.4)') 'iorb, ddot z', iorb, ddot(iall, zpsi(1+oidx), 1, psi(1+oidx), 1)
-
-
-     i_all=-product(shape(psir))*kind(psir)
-     deallocate(psir,stat=i_stat)
-     call memocc(i_stat,i_all,'psir',subname)
-
-     i_all=-product(shape(psirx))*kind(psirx)
-     deallocate(psirx,stat=i_stat)
-     call memocc(i_stat,i_all,'psirx',subname)
-
-     i_all=-product(shape(psiry))*kind(psiry)
-     deallocate(psiry,stat=i_stat)
-     call memocc(i_stat,i_all,'psiry',subname)
-
-     i_all=-product(shape(psirz))*kind(psirz)
-     deallocate(psirz,stat=i_stat)
-     call memocc(i_stat,i_all,'psirz',subname)
-
-     call deallocate_work_arrays_sumrho(work_sr)
-
-     oidx = oidx + (Lzd%Llr(ilr)%wfd%nvctr_c+7*Lzd%Llr(ilr)%wfd%nvctr_f)*orbs%nspinor
-
-  enddo
-
-
-end subroutine apply_position_operators
-
-
-
-
-
-subroutine position_operators(Gn1i,Gn2i,Gn3i,n1i,n2i,n3i,n1ip,n2ip,n3ip,ishift,n2,n3,nspinor,psir,order,&
-     psirx, psiry, psirz, &
-     confdata,ibyyzz_r) !optional
-  use module_base
-  use module_types
-  implicit none
-  integer, intent(in) :: Gn1i,Gn2i,Gn3i,n1i,n2i,n3i,n1ip,n2ip,n3ip,n2,n3,nspinor,order
-  integer, dimension(3), intent(in) :: ishift !<offset of potential box in wfn box coords.
-  real(wp), dimension(n1i,n2i,n3i,nspinor), intent(in) :: psir !< real-space wfn in lr
-  real(wp), dimension(n1i,n2i,n3i,nspinor), intent(out) :: psirx, psiry, psirz !< x,y,z operator applied to real-space wfn in lr
-  type(confpot_data), intent(in), optional :: confdata !< data for the confining potential
-  integer, dimension(2,-14:2*n2+16,-14:2*n3+16), intent(in), optional :: ibyyzz_r !< bounds in lr
-  !local variables
-  integer :: ii1,ii2,ii3,i1,i2,i3,ispinor,i1s,i1e,i2s,i2e,i3s,i3e,i1st,i1et
-  real(wp) :: ttx, tty, ttz, psir1, potx, poty, potz
-  !$ real(wp) :: tt11,tt22,tt33,tt44,tt13,tt14,tt23,tt24,tt31,tt32,tt41,tt42,tt
-  !$ real(wp) :: pot1,pot2,pot3,pot4,psir2,psir3,psir4
-
-  write(*,*) 'in position_operators'
-
-  !loop on wavefunction
-  !calculate the limits in all the directions
-  !regions in which both the potential and wavefunctions are defined
-  i3s=max(1,ishift(3)+1)
-  i3e=min(n3i,n3ip+ishift(3))
-  i2s=max(1,ishift(2)+1)
-  i2e=min(n2i,n2ip+ishift(2))
-  i1s=max(1,ishift(1)+1)
-  i1e=min(n1i,n1ip+ishift(1))
-
-
-  !$omp parallel default(none)&
-  !$omp shared(psir,psirx,psiry,psirz,n1i,n2i,n3i,n1ip,n2ip,n3ip,n2,n3,ibyyzz_r,nspinor)&
-  !$omp shared(i1s,i1e,i2s,i2e,i3s,i3e,ishift,confdata,order,Gn1i,Gn2i,Gn3i)&
-  !$omp private(ispinor,i1,i2,i3,i1st,i1et)&
-  !$omp private(tt11,tt22,tt33,tt44,tt13,tt14,tt23,tt24,tt31,tt32,tt41,tt42,tt)&
-  !$omp private(psir1,psir2,psir3,psir4,pot1,pot2,pot3,pot4,ttx,tty,ttz,potx,poty,potz)
-
-!!$  !$omp parallel default(private)&
-!!$  !$omp shared(pot,psir,n1i,n2i,n3i,n1ip,n2ip,n3ip,n2,n3,ibyyzz_r,nspinor)&
-!!$  !$omp shared(i1s,i1e,i2s,i2e,i3s,i3e,ishift)
-  !case without bounds
-
-
-  !put to zero the external part of psir if the potential is more little than the wavefunction
-  !first part of the array
-  do ispinor=1,nspinor
-     !$omp do 
-     do i3=1,i3s-1
-        do i2=1,n2i
-           do i1=1,n1i
-             psirx(i1,i2,i3,ispinor)=0.0_wp 
-             psiry(i1,i2,i3,ispinor)=0.0_wp 
-             psirz(i1,i2,i3,ispinor)=0.0_wp 
-           end do
-        end do
-     end do
-     !$omp end do
-  end do
-
-  !central part of the array
-  do ispinor=1,nspinor
-     !$omp do 
-     do i3=i3s,i3e
-
-        !first part
-        do i2=1,i2s-1
-           do i1=1,n1i
-              psirx(i1,i2,i3,ispinor)=0.0_wp 
-              psiry(i1,i2,i3,ispinor)=0.0_wp 
-              psirz(i1,i2,i3,ispinor)=0.0_wp 
-           end do
-        end do
-        !central part
-        do i2=i2s,i2e
-           do i1=1,i1s-1
-              psirx(i1,i2,i3,ispinor)=0.0_wp 
-              psiry(i1,i2,i3,ispinor)=0.0_wp 
-              psirz(i1,i2,i3,ispinor)=0.0_wp 
-           end do
-           do i1=i1e+1,n1i
-              psirx(i1,i2,i3,ispinor)=0.0_wp 
-              psiry(i1,i2,i3,ispinor)=0.0_wp 
-              psirz(i1,i2,i3,ispinor)=0.0_wp 
-           end do
-        end do
-        !last part
-        do i2=i2e+1,n2i
-           do i1=1,n1i
-              psirx(i1,i2,i3,ispinor)=0.0_wp 
-              psiry(i1,i2,i3,ispinor)=0.0_wp 
-              psirz(i1,i2,i3,ispinor)=0.0_wp 
-           end do
-        end do
-
-     end do
-     !$omp end do
-  end do
-
-
-  !last part of the array
-  do ispinor=1,nspinor
-     !$omp do 
-     do i3=i3e+1,n3i
-        do i2=1,n2i
-           do i1=1,n1i
-              psirx(i1,i2,i3,ispinor)=0.0_wp 
-              psiry(i1,i2,i3,ispinor)=0.0_wp 
-              psirz(i1,i2,i3,ispinor)=0.0_wp 
-           end do
-        end do
-     end do
-     !$omp end do
-  end do
-
-
-  !important part of the array
-  if (nspinor==4) then
-      stop 'not yet implemented for nspinor==4!'
-     !!!$omp do
-     !!do i3=i3s,i3e
-     !!   do i2=i2s,i2e
-     !!      !thanks to the optional argument the conditional is done at compile time
-     !!      if (present(ibyyzz_r)) then
-     !!         i1st=max(i1s,ibyyzz_r(1,i2-15,i3-15)+1) !in bounds coordinates
-     !!         i1et=min(i1e,ibyyzz_r(2,i2-15,i3-15)+1) !in bounds coordinates
-     !!      else
-     !!         i1st=i1s
-     !!         i1et=i1e
-     !!      end if
-     !!      !no need of setting up to zero values outside wavefunction bounds
-     !!      do i1=i1st,i1et
-     !!         !wavefunctions
-     !!         psir1=psir(i1,i2,i3,1)
-     !!         psir2=psir(i1,i2,i3,2)
-     !!         psir3=psir(i1,i2,i3,3)
-     !!         psir4=psir(i1,i2,i3,4)
-     !!         !potentials + confining term
-     !!         pot1=pot(i1-ishift(1),i2-ishift(2),i3-ishift(3),1)+cp(i1,i2,i3)
-     !!         pot2=pot(i1-ishift(1),i2-ishift(2),i3-ishift(3),2)+cp(i1,i2,i3)
-     !!         pot3=pot(i1-ishift(1),i2-ishift(2),i3-ishift(3),3)+cp(i1,i2,i3)
-     !!         pot4=pot(i1-ishift(1),i2-ishift(2),i3-ishift(3),4)+cp(i1,i2,i3)
-
-     !!         !diagonal terms
-     !!         tt11=pot1*psir1 !p1
-     !!         tt22=pot1*psir2 !p2
-     !!         tt33=pot4*psir3 !p3
-     !!         tt44=pot4*psir4 !p4
-     !!         !Rab*Rb
-     !!         tt13=pot2*psir3 !p1
-     !!         !Iab*Ib
-     !!         tt14=pot3*psir4 !p1
-     !!         !Rab*Ib
-     !!         tt23=pot2*psir4 !p2
-     !!         !Iab*Rb
-     !!         tt24=pot3*psir3 !p2
-     !!         !Rab*Ra
-     !!         tt31=pot2*psir1 !p3
-     !!         !Iab*Ia
-     !!         tt32=pot3*psir2 !p3
-     !!         !Rab*Ia
-     !!         tt41=pot2*psir2 !p4
-     !!         !Iab*Ra
-     !!         tt42=pot3*psir1 !p4
-
-     !!         !value of the potential energy
-     !!         epot_p=epot_p+tt11*psir1+tt22*psir2+tt33*psir3+tt44*psir4+&
-     !!              2.0_gp*tt31*psir3-2.0_gp*tt42*psir4+2.0_gp*tt41*psir4+2.0_gp*tt32*psir3
-
-     !!         !wavefunction update
-     !!         !p1=h1p1+h2p3-h3p4
-     !!         !p2=h1p2+h2p4+h3p3
-     !!         !p3=h2p1+h3p2+h4p3
-     !!         !p4=h2p2-h3p1+h4p4
-     !!         psir(i1,i2,i3,1)=tt11+tt13-tt14
-     !!         psir(i1,i2,i3,2)=tt22+tt23+tt24
-     !!         psir(i1,i2,i3,3)=tt33+tt31+tt32
-     !!         psir(i1,i2,i3,4)=tt44+tt41-tt42
-     !!      end do
-     !!   end do
-     !!end do
-     !!!$omp end do
-
-  else !case with nspinor /=4
-     write(*,'(a,3i9)') 'confdata%ioffset(1), confdata%ioffset(2), confdata%ioffset(3)', &
-                confdata%ioffset(1), confdata%ioffset(2), confdata%ioffset(3)
-     do ispinor=1,nspinor
-        !$omp do
-        do ii3=i3s,i3e
-           i3=mod(ii3+confdata%ioffset(3)-1,Gn3i)+1
-           do ii2=i2s,i2e
-              i2=mod(ii2+confdata%ioffset(2)-1,Gn2i)+1
-              !thanks to the optional argument the conditional is done at compile time
-              if (present(ibyyzz_r)) then
-                 i1st=max(i1s,ibyyzz_r(1,ii2-15,ii3-15)+1) !in bounds coordinates
-                 i1et=min(i1e,ibyyzz_r(2,ii2-15,ii3-15)+1) !in bounds coordinates
-              else
-                 i1st=i1s
-                 i1et=i1e
-              end if
-              !no need of setting up to zero values outside wavefunction bounds
-              do ii1=i1st,i1et
-                 i1=mod(ii1+confdata%ioffset(1)-1,Gn1i)+1
-                 psir1=psir(ii1,ii2,ii3,ispinor)
-                 !the local potential is always real (npot=1) + confining term
-                 !!pot1=pot(i1-ishift(1),i2-ishift(2),i3-ishift(3),1)+cp(i1,i2,i3)
-                 potx=(confdata%hh(1)*real(i1,wp))**order
-                 poty=(confdata%hh(2)*real(i2,wp))**order
-                 potz=(confdata%hh(3)*real(i3,wp))**order
-
-                 ttx=potx*psir1
-                 tty=poty*psir1
-                 ttz=potz*psir1
-
-                 psirx(ii1,ii2,ii3,ispinor)=ttx
-                 psiry(ii1,ii2,ii3,ispinor)=tty
-                 psirz(ii1,ii2,ii3,ispinor)=ttz
-              end do
-           end do
-        end do
-        !$omp end do
-     end do
-  end if
-  
-  
-  !$omp end parallel
-
-=======
->>>>>>> b822b291
-
-
-
-
-
-
-<<<<<<< HEAD
-
-
-subroutine commutator(norb, A, B, res)
-implicit none
-
-! Calling arguments
-integer,intent(in) :: norb
-real(kind=8),dimension(norb,norb),intent(in) :: A, B
-real(kind=8),dimension(norb,norb),intent(out) :: res
-
-! Local variables
-real(kind=8),dimension(norb,norb) :: AB, BA
-
-call dgemm('n', 'n', norb, norb, norb, 1.d0, A, norb, B, norb, 0.d0, AB, norb)
-call dgemm('n', 'n', norb, norb, norb, 1.d0, B, norb, A, norb, 0.d0, BA, norb)
-res=AB-BA
-
-end subroutine commutator
-
-
-subroutine apply_r_operators(iproc, nproc, orbs, lzd, hx, hy, hz, confdatarr, psi, order, vpsi)
-use module_base
-use module_types
-use module_interfaces, except_this_one => apply_r_operators
-implicit none
-
-! Calling arguments
-integer,intent(in) :: iproc, nproc, order
-type(orbitals_data),intent(in) :: orbs
-type(local_zone_descriptors),intent(in) :: lzd
-real(kind=8),intent(in) :: hx, hy, hz
-type(confpot_data),dimension(orbs%norbp),intent(in) :: confdatarr
-real(kind=8),dimension(max(orbs%npsidim_orbs,orbs%npsidim_comp)),intent(in) :: psi
-real(kind=8),dimension(max(orbs%npsidim_orbs,orbs%npsidim_comp)),intent(out) :: vpsi
-
-! Local variables
-integer :: oidx, iorb, ilr, npot, i_stat, i_all, iiorb
-real(kind=8) :: hxh, hyh, hzh
-real(kind=8),dimension(:,:),allocatable :: psir
-!! integer :: iall,icenter,ierr,ist,ist_c,ist_f
-!! real(kind=8) :: t1, t2, time,ddot,tt
-!! real(kind=8),dimension(:,:),allocatable :: psirx, psiry, psirz
-type(workarr_sumrho) :: work_sr
-real(kind=8),dimension(0:3),parameter :: scal=1.d0
-!! real(kind=8),dimension(:,:,:),allocatable :: ypsitemp_c
-!! real(kind=8),dimension(:,:,:,:),allocatable :: ypsitemp_f
-character(len=*),parameter :: subname='apply_orbitaldependent_potential'
-integer, dimension(3) :: ishift !temporary variable in view of wavefunction creation
-
-  ishift=(/0,0,0/)
-
-  !xpsi=0.d0
-  !ypsi=0.d0
-  call to_zero(max(orbs%npsidim_orbs,orbs%npsidim_comp), vpsi(1))
-  oidx = 0
-  do iorb=1,orbs%norbp
-     ilr = orbs%inwhichlocreg(iorb+orbs%isorb)
-
-     iiorb=orbs%isorb+iorb
-     !!write(*,'(a,4i8,4x,3i6)') 'iproc, iorb, iiorb, ilr, confdatarr(iorb)%ioffset(:)', &
-     !!    iproc, iorb, iiorb, ilr, confdatarr(iorb)%ioffset(:)
-     !!write(*,'(a,3i8,6i6)') 'iproc, iiorb, ilr, is1, ie1, is2, ie2, is3, ie3', &
-     !!    1, lzd%llr(ilr)%d%n1i, 1, lzd%llr(ilr)%d%n2i, 1, lzd%llr(ilr)%d%n3i
-  
-     !initialise the work arrays
-     call initialize_work_arrays_sumrho(lzd%llr(ilr), work_sr)
-
-     ! Wavefunction in real space
-     allocate(psir(Lzd%Llr(ilr)%d%n1i*Lzd%Llr(ilr)%d%n2i*Lzd%Llr(ilr)%d%n3i,orbs%nspinor+ndebug),stat=i_stat)
-     call memocc(i_stat,psir,'psir',subname)
-     call razero(Lzd%Llr(ilr)%d%n1i*Lzd%Llr(ilr)%d%n2i*Lzd%Llr(ilr)%d%n3i*orbs%nspinor,psir)
-
-     !!allocate(psirx(Lzd%Llr(ilr)%d%n1i*Lzd%Llr(ilr)%d%n2i*Lzd%Llr(ilr)%d%n3i,orbs%nspinor+ndebug),stat=i_stat)
-     !!call memocc(i_stat,psirx,'psirx',subname)
-     !!call razero(Lzd%Llr(ilr)%d%n1i*Lzd%Llr(ilr)%d%n2i*Lzd%Llr(ilr)%d%n3i*orbs%nspinor,psirx)
-
-     !!allocate(psiry(Lzd%Llr(ilr)%d%n1i*Lzd%Llr(ilr)%d%n2i*Lzd%Llr(ilr)%d%n3i,orbs%nspinor+ndebug),stat=i_stat)
-     !!call memocc(i_stat,psiry,'psiry',subname)
-     !!call razero(Lzd%Llr(ilr)%d%n1i*Lzd%Llr(ilr)%d%n2i*Lzd%Llr(ilr)%d%n3i*orbs%nspinor,psiry)
-
-     !!allocate(psirz(Lzd%Llr(ilr)%d%n1i*Lzd%Llr(ilr)%d%n2i*Lzd%Llr(ilr)%d%n3i,orbs%nspinor+ndebug),stat=i_stat)
-     !!call memocc(i_stat,psirz,'psirz',subname)
-     !!call razero(Lzd%Llr(ilr)%d%n1i*Lzd%Llr(ilr)%d%n2i*Lzd%Llr(ilr)%d%n3i*orbs%nspinor,psirz)
-
-     !transform the wavefunction in Daubechies basis to the wavefunction in ISF basis
-     !the psir wavefunction is given in the spinorial form
-
-     !psi(1+oidx+lzd%llr(ilr)%wfd%nvctr_c:1+oidx+lzd%llr(ilr)%wfd%nvctr_c+7*lzd%llr(ilr)%wfd%nvctr_f-1)=0.d0
-
-     call daub_to_isf(lzd%llr(ilr), work_sr, psi(1+oidx), psir)
-     !!!write(*,*) 'WARNING DEBUG in r_operator'
-     !!!psir=1.d0/sqrt(dble(Lzd%Llr(ilr)%d%n1i*Lzd%Llr(ilr)%d%n2i*Lzd%Llr(ilr)%d%n3i))
-     !apply the potential to the psir wavefunction and calculate potential energy
-     hxh=.5d0*hx
-     hyh=.5d0*hy
-     hzh=.5d0*hz
-     !icenter=confinementCenter(iorb)
-     !components of the potential
-     npot=orbs%nspinor
-     if (orbs%nspinor == 2) npot=1
-
-     !!call apply_confinement(iproc, lzd%llr(ilr)%d%n1,lzd%llr(ilr)%d%n2,lzd%llr(ilr)%d%n3,1,1,1,0,orbs%nspinor, psir, &
-     !!     rxyz(1,icenter), hxh, hyh, hzh, lin%potentialprefac(at%iatype(icenter)), lin%confpotorder, &
-     !!     lzd%llr(ilr)%nsi1, lzd%llr(ilr)%nsi2, lzd%llr(ilr)%nsi3,  &
-     !!     lzd%llr(ilr)%bounds%ibyyzz_r) !optional
-     if(lzd%llr(ilr)%geocode == 'F') then
-        call r_operator(lzd%Glr%d%n1i, lzd%Glr%d%n2i, lzd%Glr%d%n3i, &
-                        lzd%llr(ilr)%d%n1i, lzd%llr(ilr)%d%n2i, lzd%llr(ilr)%d%n3i, &
-                        lzd%llr(ilr)%d%n1i, lzd%llr(ilr)%d%n2i, lzd%llr(ilr)%d%n3i, &
-                        ishift, lzd%llr(ilr)%d%n2, lzd%llr(ilr)%d%n3, orbs%nspinor, &
-                        psir, order, &
-                        confdatarr(iorb), lzd%llr(ilr)%bounds%ibyyzz_r) !optional
-     else
-        call r_operator(lzd%Glr%d%n1i, lzd%Glr%d%n2i, lzd%Glr%d%n3i, &
-                        lzd%llr(ilr)%d%n1i, lzd%llr(ilr)%d%n2i, lzd%llr(ilr)%d%n3i, &
-                        lzd%llr(ilr)%d%n1i, lzd%llr(ilr)%d%n2i, lzd%llr(ilr)%d%n3i, &
-                        ishift, lzd%llr(ilr)%d%n2, lzd%llr(ilr)%d%n3, orbs%nspinor, &
-                        psir, order, &
-                        confdatarr(iorb)) !optional
-     end if
-
-     call isf_to_daub(lzd%llr(ilr), work_sr, psir, vpsi(1+oidx))
-     !!call isf_to_daub(lzd%llr(ilr), work_sr, psiry, ypsi(1+oidx))
-     !!call isf_to_daub(lzd%llr(ilr), work_sr, psirz, zpsi(1+oidx))
-
-     !!call dcopy(Lzd%Llr(ilr)%d%n1i*Lzd%Llr(ilr)%d%n2i*Lzd%Llr(ilr)%d%n3i*orbs%nspinor, psir(1,1), 1, vpsir(1,1), 1)
-     !!call position_operator(iproc, lzd%llr(ilr)%d%n1,lzd%llr(ilr)%d%n2,lzd%llr(ilr)%d%n3,1,1,1,0,orbs%nspinor, vpsir, &
-     !!     hxh, hyh, hzh, confdatarr(iorb)%ioffset, 'x', &
-     !!     lzd%llr(ilr)%bounds%ibyyzz_r) !optional
-     !!call isf_to_daub(lzd%llr(ilr), work_sr, vpsir, xpsi(1+oidx))
-
-     !!call dcopy(Lzd%Llr(ilr)%d%n1i*Lzd%Llr(ilr)%d%n2i*Lzd%Llr(ilr)%d%n3i*orbs%nspinor, psir(1,1), 1, vpsir(1,1), 1)
-     !!call position_operator(iproc, lzd%llr(ilr)%d%n1,lzd%llr(ilr)%d%n2,lzd%llr(ilr)%d%n3,1,1,1,0,orbs%nspinor, vpsir, &
-     !!     hxh, hyh, hzh, confdatarr(iorb)%ioffset, 'y', &
-     !!     lzd%llr(ilr)%bounds%ibyyzz_r) !optional
-     !!call isf_to_daub(lzd%llr(ilr), work_sr, vpsir, ypsi(1+oidx))
-
-     !!call dcopy(Lzd%Llr(ilr)%d%n1i*Lzd%Llr(ilr)%d%n2i*Lzd%Llr(ilr)%d%n3i*orbs%nspinor, psir(1,1), 1, vpsir(1,1), 1)
-     !!call position_operator(iproc, lzd%llr(ilr)%d%n1,lzd%llr(ilr)%d%n2,lzd%llr(ilr)%d%n3,1,1,1,0,orbs%nspinor, vpsir, &
-     !!     hxh, hyh, hzh, confdatarr(iorb)%ioffset, 'z', &
-     !!     lzd%llr(ilr)%bounds%ibyyzz_r) !optional
-     !!call isf_to_daub(lzd%llr(ilr), work_sr, vpsir, zpsi(1+oidx))
-
-     !!iall=(Lzd%Llr(ilr)%wfd%nvctr_c+7*Lzd%Llr(ilr)%wfd%nvctr_f)*orbs%nspinor
-     !!write(*,'(a,i5,es16.4)') 'iorb, ddot x', iorb, ddot(iall, xpsi(1+oidx), 1, psi(1+oidx), 1)
-     !!write(*,'(a,i5,es16.4)') 'iorb, ddot y', iorb, ddot(iall, ypsi(1+oidx), 1, psi(1+oidx), 1)
-     !!write(*,'(a,i5,es16.4)') 'iorb, ddot z', iorb, ddot(iall, zpsi(1+oidx), 1, psi(1+oidx), 1)
-
-
-     i_all=-product(shape(psir))*kind(psir)
-     deallocate(psir,stat=i_stat)
-     call memocc(i_stat,i_all,'psir',subname)
-
-     !!i_all=-product(shape(psirx))*kind(psirx)
-     !!deallocate(psirx,stat=i_stat)
-     !!call memocc(i_stat,i_all,'psirx',subname)
-
-     !!i_all=-product(shape(psiry))*kind(psiry)
-     !!deallocate(psiry,stat=i_stat)
-     !!call memocc(i_stat,i_all,'psiry',subname)
-
-     !!i_all=-product(shape(psirz))*kind(psirz)
-     !!deallocate(psirz,stat=i_stat)
-     !!call memocc(i_stat,i_all,'psirz',subname)
-
-     call deallocate_work_arrays_sumrho(work_sr)
-
-     oidx = oidx + (Lzd%Llr(ilr)%wfd%nvctr_c+7*Lzd%Llr(ilr)%wfd%nvctr_f)*orbs%nspinor
-
-  enddo
-
-
-end subroutine apply_r_operators
-
-
-subroutine r_operator(Gn1i,Gn2i,Gn3i,n1i,n2i,n3i,n1ip,n2ip,n3ip,ishift,n2,n3,nspinor,psir,order,&
-     confdata,ibyyzz_r) !optional
-  use module_base
-  use module_types
-  implicit none
-  integer, intent(in) :: Gn1i,Gn2i,Gn3i,n1i,n2i,n3i,n1ip,n2ip,n3ip,n2,n3,nspinor,order
-  integer, dimension(3), intent(in) :: ishift !<offset of potential box in wfn box coords.
-  real(wp), dimension(n1i,n2i,n3i,nspinor), intent(inout) :: psir !< real-space wfn in lr
-  type(confpot_data), intent(in), optional :: confdata !< data for the confining potential
-  integer, dimension(2,-14:2*n2+16,-14:2*n3+16), intent(in), optional :: ibyyzz_r !< bounds in lr
-  !local variables
-  integer :: i1,i2,i3,ii1,ii2,ii3,ispinor,i1s,i1e,i2s,i2e,i3s,i3e,i1st,i1et
-  real(wp) :: tt,ttx,tty,ttz,psir1
-  !$  real(wp) :: potx, poty, potz
-  !$ real(wp) :: tt11,tt22,tt33,tt44,tt13,tt14,tt23,tt24,tt31,tt32,tt41,tt42
-  !$  real(wp) :: psir2,psir3,psir4,pot1,pot2,pot3,pot4
-
-  if(order/=1 .and. order/=2) stop 'wrong order'
-
-  !loop on wavefunction
-  !calculate the limits in all the directions
-  !regions in which both the potential and wavefunctions are defined
-  i3s=max(1,ishift(3)+1)
-  i3e=min(n3i,n3ip+ishift(3))
-  i2s=max(1,ishift(2)+1)
-  i2e=min(n2i,n2ip+ishift(2))
-  i1s=max(1,ishift(1)+1)
-  i1e=min(n1i,n1ip+ishift(1))
-
-
-  !$omp parallel default(none)&
-  !$omp shared(psir,n1i,n2i,n3i,n1ip,n2ip,n3ip,n2,n3,ibyyzz_r,nspinor)&
-  !$omp shared(i1s,i1e,i2s,i2e,i3s,i3e,ishift,confdata,order,Gn1i,Gn2i,Gn3i)&
-  !$omp private(ispinor,i1,i2,i3,i1st,i1et)&
-  !$omp private(tt11,tt22,tt33,tt44,tt13,tt14,tt23,tt24,tt31,tt32,tt41,tt42,tt)&
-  !$omp private(psir1,psir2,psir3,psir4,pot1,pot2,pot3,pot4,ttx,tty,ttz,potx,poty,potz)
-
-!!$  !$omp parallel default(private)&
-!!$  !$omp shared(pot,psir,n1i,n2i,n3i,n1ip,n2ip,n3ip,n2,n3,ibyyzz_r,nspinor)&
-!!$  !$omp shared(i1s,i1e,i2s,i2e,i3s,i3e,ishift)
-  !case without bounds
-
-
-  !put to zero the external part of psir if the potential is more little than the wavefunction
-  !first part of the array
-  do ispinor=1,nspinor
-     !$omp do 
-     do i3=1,i3s-1
-        do i2=1,n2i
-           do i1=1,n1i
-             psir(i1,i2,i3,ispinor)=0.0_wp 
-             !!psiry(i1,i2,i3,ispinor)=0.0_wp 
-             !!psirz(i1,i2,i3,ispinor)=0.0_wp 
-           end do
-        end do
-     end do
-     !$omp end do
-  end do
-
-  !central part of the array
-  do ispinor=1,nspinor
-     !$omp do 
-     do i3=i3s,i3e
-
-        !first part
-        do i2=1,i2s-1
-           do i1=1,n1i
-              psir(i1,i2,i3,ispinor)=0.0_wp 
-              !!psiry(i1,i2,i3,ispinor)=0.0_wp 
-              !!psirz(i1,i2,i3,ispinor)=0.0_wp 
-           end do
-        end do
-        !central part
-        do i2=i2s,i2e
-           do i1=1,i1s-1
-              psir(i1,i2,i3,ispinor)=0.0_wp 
-              !!psiry(i1,i2,i3,ispinor)=0.0_wp 
-              !!psirz(i1,i2,i3,ispinor)=0.0_wp 
-           end do
-           do i1=i1e+1,n1i
-              psir(i1,i2,i3,ispinor)=0.0_wp 
-              !!psiry(i1,i2,i3,ispinor)=0.0_wp 
-              !!psirz(i1,i2,i3,ispinor)=0.0_wp 
-           end do
-        end do
-        !last part
-        do i2=i2e+1,n2i
-           do i1=1,n1i
-              psir(i1,i2,i3,ispinor)=0.0_wp 
-              !!psiry(i1,i2,i3,ispinor)=0.0_wp 
-              !!psirz(i1,i2,i3,ispinor)=0.0_wp 
-           end do
-        end do
-
-     end do
-     !$omp end do
-  end do
-
-
-  !last part of the array
-  do ispinor=1,nspinor
-     !$omp do 
-     do i3=i3e+1,n3i
-        do i2=1,n2i
-           do i1=1,n1i
-              psir(i1,i2,i3,ispinor)=0.0_wp 
-              !!psiry(i1,i2,i3,ispinor)=0.0_wp 
-              !!psirz(i1,i2,i3,ispinor)=0.0_wp 
-           end do
-        end do
-     end do
-     !$omp end do
-  end do
-
-
-  !important part of the array
-  if (nspinor==4) then
-      stop 'not yet implemented for nspinor==4!'
-     !!!$omp do
-     !!do i3=i3s,i3e
-     !!   do i2=i2s,i2e
-     !!      !thanks to the optional argument the conditional is done at compile time
-     !!      if (present(ibyyzz_r)) then
-     !!         i1st=max(i1s,ibyyzz_r(1,i2-15,i3-15)+1) !in bounds coordinates
-     !!         i1et=min(i1e,ibyyzz_r(2,i2-15,i3-15)+1) !in bounds coordinates
-     !!      else
-     !!         i1st=i1s
-     !!         i1et=i1e
-     !!      end if
-     !!      !no need of setting up to zero values outside wavefunction bounds
-     !!      do i1=i1st,i1et
-     !!         !wavefunctions
-     !!         psir1=psir(i1,i2,i3,1)
-     !!         psir2=psir(i1,i2,i3,2)
-     !!         psir3=psir(i1,i2,i3,3)
-     !!         psir4=psir(i1,i2,i3,4)
-     !!         !potentials + confining term
-     !!         pot1=pot(i1-ishift(1),i2-ishift(2),i3-ishift(3),1)+cp(i1,i2,i3)
-     !!         pot2=pot(i1-ishift(1),i2-ishift(2),i3-ishift(3),2)+cp(i1,i2,i3)
-     !!         pot3=pot(i1-ishift(1),i2-ishift(2),i3-ishift(3),3)+cp(i1,i2,i3)
-     !!         pot4=pot(i1-ishift(1),i2-ishift(2),i3-ishift(3),4)+cp(i1,i2,i3)
-
-     !!         !diagonal terms
-     !!         tt11=pot1*psir1 !p1
-     !!         tt22=pot1*psir2 !p2
-     !!         tt33=pot4*psir3 !p3
-     !!         tt44=pot4*psir4 !p4
-     !!         !Rab*Rb
-     !!         tt13=pot2*psir3 !p1
-     !!         !Iab*Ib
-     !!         tt14=pot3*psir4 !p1
-     !!         !Rab*Ib
-     !!         tt23=pot2*psir4 !p2
-     !!         !Iab*Rb
-     !!         tt24=pot3*psir3 !p2
-     !!         !Rab*Ra
-     !!         tt31=pot2*psir1 !p3
-     !!         !Iab*Ia
-     !!         tt32=pot3*psir2 !p3
-     !!         !Rab*Ia
-     !!         tt41=pot2*psir2 !p4
-     !!         !Iab*Ra
-     !!         tt42=pot3*psir1 !p4
-
-     !!         !value of the potential energy
-     !!         epot_p=epot_p+tt11*psir1+tt22*psir2+tt33*psir3+tt44*psir4+&
-     !!              2.0_gp*tt31*psir3-2.0_gp*tt42*psir4+2.0_gp*tt41*psir4+2.0_gp*tt32*psir3
-
-     !!         !wavefunction update
-     !!         !p1=h1p1+h2p3-h3p4
-     !!         !p2=h1p2+h2p4+h3p3
-     !!         !p3=h2p1+h3p2+h4p3
-     !!         !p4=h2p2-h3p1+h4p4
-     !!         psir(i1,i2,i3,1)=tt11+tt13-tt14
-     !!         psir(i1,i2,i3,2)=tt22+tt23+tt24
-     !!         psir(i1,i2,i3,3)=tt33+tt31+tt32
-     !!         psir(i1,i2,i3,4)=tt44+tt41-tt42
-     !!      end do
-     !!   end do
-     !!end do
-     !!!$omp end do
-
-  else !case with nspinor /=4
-     do ispinor=1,nspinor
-        !$omp do
-        do ii3=i3s,i3e
-           i3=mod(ii3+confdata%ioffset(3)-1,Gn3i)+1
-           do ii2=i2s,i2e
-              i2=mod(ii2+confdata%ioffset(2)-1,Gn2i)+1
-              !thanks to the optional argument the conditional is done at compile time
-              if (present(ibyyzz_r)) then
-                 i1st=max(i1s,ibyyzz_r(1,ii2-15,ii3-15)+1) !in bounds coordinates
-                 i1et=min(i1e,ibyyzz_r(2,ii2-15,ii3-15)+1) !in bounds coordinates
-              else
-                 i1st=i1s
-                 i1et=i1e
-              end if
-              !no need of setting up to zero values outside wavefunction bounds
-              do ii1=i1st,i1et
-                 i1=mod(ii1+confdata%ioffset(1)-1,Gn1i)+1
-                 psir1=psir(ii1,ii2,ii3,ispinor)
-                 !the local potential is always real (npot=1) + confining term
-                 !!pot1=pot(i1-ishift(1),i2-ishift(2),i3-ishift(3),1)+cp(i1,i2,i3)
-                 ttx=(confdata%hh(1)*real(i1,wp))**2
-                 tty=(confdata%hh(2)*real(i2,wp))**2
-                 ttz=(confdata%hh(3)*real(i3,wp))**2
-
-                 tt = ttx+tty+ttz
-
-                 if(order==1) then
-                     tt=sqrt(tt)
-                 end if
-
-                 psir(ii1,ii2,ii3,ispinor)=tt*psir1
-              end do
-           end do
-        end do
-        !$omp end do
-     end do
-  end if
-  
-  
-  !$omp end parallel
-
-
-END SUBROUTINE r_operator
-
-
-
-
-subroutine update_confdatarr(lzd, orbs, locregCenter, confdatarr)
-  use module_base
-  use module_types
-  implicit none
-  
-  ! Calling arguments
-  type(local_zone_descriptors),intent(in) :: lzd
-  type(orbitals_data),intent(in) :: orbs
-  real(kind=8),dimension(3,lzd%nlr),intent(in) :: locregCenter
-  type(confpot_data),dimension(orbs%norbp),intent(inout) :: confdatarr
-  
-  ! Local variables
-  integer :: iorb, iiorb, ilr, icenter, nl1, nl2, nl3
-  
-  ! Update confdatarr...
-  do iorb=1,orbs%norbp
-     iiorb=orbs%isorb+iorb
-     ilr=orbs%inWhichlocreg(iiorb)
-     icenter=orbs%inwhichlocreg(iiorb)
-     !confdatarr(iorb)%potorder=lin%confpotorder
-     !confdatarr(iorb)%prefac=lin%potentialprefac(at%iatype(icenter))
-     !confdatarr(iorb)%hh(1)=.5_gp*hx
-     !confdatarr(iorb)%hh(2)=.5_gp*hy
-     !confdatarr(iorb)%hh(3)=.5_gp*hz
-     confdatarr(iorb)%rxyzConf(1:3)=locregCenter(1:3,icenter)
-     call my_geocode_buffers(lzd%Llr(ilr)%geocode,nl1,nl2,nl3)
-     confdatarr(iorb)%ioffset(1)=lzd%llr(ilr)%nsi1-nl1-1
-     confdatarr(iorb)%ioffset(2)=lzd%llr(ilr)%nsi2-nl2-1
-     confdatarr(iorb)%ioffset(3)=lzd%llr(ilr)%nsi3-nl3-1
-  end do
-
-end subroutine update_confdatarr
-
-
-
-=======
->>>>>>> b822b291
+!  write(*,*) 'in position_operators'
+
+
+
+
+
+
+
 subroutine small_to_large_locreg(iproc, nproc, lzdsmall, lzdlarge, orbssmall, orbslarge, phismall, philarge)
   use module_base
   use module_types
@@ -2810,11 +1413,7 @@
   
   ! Local variables
   integer :: ists, istl, iorb, ilr, ilrlarge, sdim, ldim, nspin
-<<<<<<< HEAD
-  
-=======
        call timing(iproc,'small2large','ON') ! lr408t 
->>>>>>> b822b291
   call to_zero(orbslarge%npsidim_orbs, philarge(1))
   ists=1
   istl=1
@@ -2927,14 +1526,6 @@
   ! in the subroutine sumrhoForLocalizedBasis2.
   !!call postCommunicationSumrho2(iproc, nproc, comsr, comsr%sendBuf, comsr%recvBuf)
   call post_p2p_communication(iproc, nproc, comsr%nsendbuf, comsr%sendbuf, comsr%nrecvbuf, comsr%recvbuf, comsr)
-<<<<<<< HEAD
-
-  call timing(iproc,'commbasis4dens','OF') !lr408t
-
-end subroutine communicate_basis_for_density
-
-=======
->>>>>>> b822b291
 
   call timing(iproc,'commbasis4dens','OF') !lr408t
 
@@ -3070,183 +1661,10 @@
       end if
       ! to indicate that no orthonormalization is required... (CHECK THIS!)
       if(ldiis%isx==0) ldiis%switchSD=.true. 
-<<<<<<< HEAD
   end if
 
 end subroutine DIISorSD
 
-
-
-subroutine flatten_at_boundaries(lzd, orbs, psi)
-  use module_base
-  use module_types
-  use module_interfaces
-  implicit none
-
-  ! Calling arguments
-  type(local_zone_descriptors),intent(in):: lzd
-  type(orbitals_data),intent(in):: orbs
-  real(8),dimension(orbs%npsidim_orbs),intent(inout):: psi
-
-  ! Local variables
-  integer:: istc, istf, iorb, iiorb, ilr, i1, i2, i3, istat, iall, ii1, ii2, ii3
-  real(8):: r0, r1, r2, r3, rr, tt
-  real(8),dimension(:,:,:,:,:,:),allocatable:: psig
-  character(len=*),parameter:: subname='flatten_at_boundaries'
-  
-
-  istc=1
-  istf=1
-  do iorb=1,orbs%norbp
-      iiorb=orbs%isorb+iorb
-      ilr=orbs%inwhichlocreg(iiorb)
-
-      allocate(psig(0:lzd%llr(ilr)%d%n1,2,0:lzd%llr(ilr)%d%n2,2,0:lzd%llr(ilr)%d%n3,2), stat=istat)
-      call memocc(istat, psig, 'psig', subname)
-      call to_zero(8*(lzd%llr(ilr)%d%n1+1)*(lzd%llr(ilr)%d%n2+1)*(lzd%llr(ilr)%d%n3+1), psig(0,1,0,1,0,1))
-
-      istf = istf + lzd%llr(ilr)%wfd%nvctr_c
-      call uncompress(lzd%llr(ilr)%d%n1, lzd%llr(ilr)%d%n2, lzd%llr(ilr)%d%n3, &
-           lzd%llr(ilr)%wfd%nseg_c, lzd%llr(ilr)%wfd%nvctr_c, lzd%llr(ilr)%wfd%keygloc, lzd%llr(ilr)%wfd%keyvloc,  &
-           lzd%llr(ilr)%wfd%nseg_f, lzd%llr(ilr)%wfd%nvctr_f, &
-           lzd%llr(ilr)%wfd%keygloc(1,lzd%llr(ilr)%wfd%nseg_c+min(1,lzd%llr(ilr)%wfd%nseg_f)), &
-           lzd%llr(ilr)%wfd%keyvloc(lzd%llr(ilr)%wfd%nseg_c+min(1,lzd%llr(ilr)%wfd%nseg_f)), &
-           psi(istc), psi(istf), psig)
-
-      r0=lzd%llr(ilr)%locrad**2/5.d0
-      do i3=0,lzd%llr(ilr)%d%n3
-          ii3=lzd%llr(ilr)%ns3+i3
-          r3 = (dble(ii3)*lzd%hgrids(3)-lzd%llr(ilr)%locregCenter(3))**2
-          do i2=0,lzd%llr(ilr)%d%n2
-              ii2=lzd%llr(ilr)%ns2+i2
-              r2 = (dble(ii2)*lzd%hgrids(2)-lzd%llr(ilr)%locregCenter(2))**2
-              do i1=0,lzd%llr(ilr)%d%n1
-                  ii1=lzd%llr(ilr)%ns1+i1
-                  r1 = (dble(ii1)*lzd%hgrids(1)-lzd%llr(ilr)%locregCenter(1))**2
-                  rr=r1+r2+r3
-                  tt=exp(-(rr-lzd%llr(ilr)%locrad**2/2.d0)/r0)
-                  tt=min(tt,1.d0)
-                  psig(i1,1,i2,1,i3,1)=tt*psig(i1,1,i2,1,i3,1)
-                  psig(i1,2,i2,1,i3,1)=tt*psig(i1,2,i2,1,i3,1)
-                  psig(i1,1,i2,2,i3,1)=tt*psig(i1,1,i2,2,i3,1)
-                  psig(i1,2,i2,2,i3,1)=tt*psig(i1,2,i2,2,i3,1)
-                  psig(i1,1,i2,1,i3,2)=tt*psig(i1,1,i2,1,i3,2)
-                  psig(i1,2,i2,1,i3,2)=tt*psig(i1,2,i2,1,i3,2)
-                  psig(i1,1,i2,2,i3,2)=tt*psig(i1,1,i2,2,i3,2)
-                  psig(i1,2,i2,2,i3,2)=tt*psig(i1,2,i2,2,i3,2)
-              end do
-          end do
-      end do
-
-      call compress(lzd%llr(ilr)%d%n1, lzd%llr(ilr)%d%n2, &
-           0, lzd%llr(ilr)%d%n1, 0, lzd%llr(ilr)%d%n2, 0, lzd%llr(ilr)%d%n3, &
-           lzd%llr(ilr)%wfd%nseg_c, lzd%llr(ilr)%wfd%nvctr_c, lzd%llr(ilr)%wfd%keygloc, lzd%llr(ilr)%wfd%keyvloc,  &
-           lzd%llr(ilr)%wfd%nseg_f, lzd%llr(ilr)%wfd%nvctr_f, &
-           lzd%llr(ilr)%wfd%keygloc(1,lzd%llr(ilr)%wfd%nseg_c+min(1,lzd%llr(ilr)%wfd%nseg_f)), &
-           lzd%llr(ilr)%wfd%keyvloc(lzd%llr(ilr)%wfd%nseg_c+min(1,lzd%llr(ilr)%wfd%nseg_f)),  &
-           psig, psi(istc), psi(istf))
-
-      istf = istf + 7*lzd%llr(ilr)%wfd%nvctr_f
-      istc = istc + lzd%llr(ilr)%wfd%nvctr_c + 7*lzd%llr(ilr)%wfd%nvctr_f
-
-      iall=-product(shape(psig))*kind(psig)
-      deallocate(psig,stat=istat)
-      call memocc(istat,iall,'psig',subname)
-
-
-  end do
-
-end subroutine flatten_at_boundaries
-
-
-
-subroutine get_weighted_gradient(iproc, nproc, lzd, orbs, psi)
-  use module_base
-  use module_types
-  use module_interfaces
-  implicit none
-
-  ! Calling arguments
-  integer,intent(in):: iproc, nproc
-  type(local_zone_descriptors),intent(in):: lzd
-  type(orbitals_data),intent(in):: orbs
-  real(8),dimension(orbs%npsidim_orbs),intent(in):: psi
-
-  ! Local variables
-  integer:: istc, istf, iorb, iiorb, ilr, i1, i2, i3, istat, iall, ierr, ii1, ii2, ii3
-  real(8):: r0, r1, r2, r3, rr, tt, gnrm
-  real(8),dimension(:,:,:,:,:,:),allocatable:: psig
-  character(len=*),parameter:: subname='flatten_at_boundaries'
-  
-
-  istc=1
-  istf=1
-  gnrm=0.d0
-  do iorb=1,orbs%norbp
-      iiorb=orbs%isorb+iorb
-      ilr=orbs%inwhichlocreg(iiorb)
-
-      allocate(psig(0:lzd%llr(ilr)%d%n1,2,0:lzd%llr(ilr)%d%n2,2,0:lzd%llr(ilr)%d%n3,2), stat=istat)
-      call memocc(istat, psig, 'psig', subname)
-      call to_zero(8*(lzd%llr(ilr)%d%n1+1)*(lzd%llr(ilr)%d%n2+1)*(lzd%llr(ilr)%d%n3+1), psig(0,1,0,1,0,1))
-
-      istf = istf + lzd%llr(ilr)%wfd%nvctr_c
-      call uncompress(lzd%llr(ilr)%d%n1, lzd%llr(ilr)%d%n2, lzd%llr(ilr)%d%n3, &
-           lzd%llr(ilr)%wfd%nseg_c, lzd%llr(ilr)%wfd%nvctr_c, lzd%llr(ilr)%wfd%keygloc, lzd%llr(ilr)%wfd%keyvloc,  &
-           lzd%llr(ilr)%wfd%nseg_f, lzd%llr(ilr)%wfd%nvctr_f, &
-           lzd%llr(ilr)%wfd%keygloc(1,lzd%llr(ilr)%wfd%nseg_c+min(1,lzd%llr(ilr)%wfd%nseg_f)), &
-           lzd%llr(ilr)%wfd%keyvloc(lzd%llr(ilr)%wfd%nseg_c+min(1,lzd%llr(ilr)%wfd%nseg_f)), &
-           psi(istc), psi(istf), psig)
-
-      r0=lzd%llr(ilr)%locrad**2/3.d0
-      do i3=0,lzd%llr(ilr)%d%n3
-          ii3=lzd%llr(ilr)%ns3+i3
-          r3 = (dble(ii3)*lzd%hgrids(3)-lzd%llr(ilr)%locregCenter(3))**2
-          do i2=0,lzd%llr(ilr)%d%n2
-              ii2=lzd%llr(ilr)%ns2+i2
-              r2 = (dble(ii2)*lzd%hgrids(2)-lzd%llr(ilr)%locregCenter(2))**2
-              do i1=0,lzd%llr(ilr)%d%n1
-                  ii1=lzd%llr(ilr)%ns1+i1
-                  r1 = (dble(ii1)*lzd%hgrids(1)-lzd%llr(ilr)%locregCenter(1))**2
-                  rr=r1+r2+r3
-                  !tt=exp(-(rr-lzd%llr(ilr)%locrad**2/2.d0)/r0)
-                  tt=exp(-rr/r0)
-                  !tt=min(tt,1.d0)
-                  gnrm=gnrm+tt*psig(i1,1,i2,1,i3,1)**2
-                  gnrm=gnrm+tt*psig(i1,2,i2,1,i3,1)**2
-                  gnrm=gnrm+tt*psig(i1,1,i2,2,i3,1)**2
-                  gnrm=gnrm+tt*psig(i1,2,i2,2,i3,1)**2
-                  gnrm=gnrm+tt*psig(i1,1,i2,1,i3,2)**2
-                  gnrm=gnrm+tt*psig(i1,2,i2,1,i3,2)**2
-                  gnrm=gnrm+tt*psig(i1,1,i2,2,i3,2)**2
-                  gnrm=gnrm+tt*psig(i1,2,i2,2,i3,2)**2
-              end do
-          end do
-      end do
-
-      !!call compress(lzd%llr(ilr)%d%n1, lzd%llr(ilr)%d%n2, &
-      !!     0, lzd%llr(ilr)%d%n1, 0, lzd%llr(ilr)%d%n2, 0, lzd%llr(ilr)%d%n3, &
-      !!     lzd%llr(ilr)%wfd%nseg_c, lzd%llr(ilr)%wfd%nvctr_c, lzd%llr(ilr)%wfd%keygloc, lzd%llr(ilr)%wfd%keyvloc,  &
-      !!     lzd%llr(ilr)%wfd%nseg_f, lzd%llr(ilr)%wfd%nvctr_f, &
-      !!     lzd%llr(ilr)%wfd%keygloc(1,lzd%llr(ilr)%wfd%nseg_c+min(1,lzd%llr(ilr)%wfd%nseg_f)), &
-      !!     lzd%llr(ilr)%wfd%keyvloc(lzd%llr(ilr)%wfd%nseg_c+min(1,lzd%llr(ilr)%wfd%nseg_f)),  &
-      !!     psig, psi(istc), psi(istf))
-
-      istf = istf + 7*lzd%llr(ilr)%wfd%nvctr_f
-      istc = istc + lzd%llr(ilr)%wfd%nvctr_c + 7*lzd%llr(ilr)%wfd%nvctr_f
-
-      iall=-product(shape(psig))*kind(psig)
-      deallocate(psig,stat=istat)
-      call memocc(istat,iall,'psig',subname)
-
-
-  end do
-
-  call mpiallred(gnrm, 1, mpi_sum, mpi_comm_world, ierr)
-  gnrm=gnrm/dble(orbs%norb)
-  if(iproc==0) write(*,*) 'weighted grnm',gnrm
-
-end subroutine get_weighted_gradient
 
 
 
@@ -3404,169 +1822,6 @@
            ovrlp_coeff(1,orbs%isorb+1), orbs%norb, 0.d0, coeff_tmp(1,1), tmb%orbs%norb)
   end if
 
-=======
-  end if
-
-end subroutine DIISorSD
-
-
-
-
-
-subroutine plot_gradient(iproc, nproc, num, lzd, orbs, psi)
-  use module_base
-  use module_types
-  use module_interfaces
-  implicit none
-
-  ! Calling arguments
-  integer,intent(in):: iproc, nproc, num
-  type(local_zone_descriptors),intent(in):: lzd
-  type(orbitals_data),intent(in):: orbs
-  real(8),dimension(orbs%npsidim_orbs),intent(in):: psi
-
-  ! Local variables
-  integer:: istc, istf, iorb, iiorb, ilr, i1, i2, i3, istat, iall, ierr, ii2, ii3
-  real(8):: r0, r1, r2, r3, rr, tt, gnrm
-  real(8),dimension(:,:,:,:,:,:),allocatable:: psig
-  character(len=*),parameter:: subname='flatten_at_boundaries'
-  
-
-  istc=1
-  istf=1
-  do iorb=1,orbs%norbp
-      iiorb=orbs%isorb+iorb
-      ilr=orbs%inwhichlocreg(iiorb)
-
-      allocate(psig(0:lzd%llr(ilr)%d%n1,2,0:lzd%llr(ilr)%d%n2,2,0:lzd%llr(ilr)%d%n3,2), stat=istat)
-      call memocc(istat, psig, 'psig', subname)
-      call to_zero(8*(lzd%llr(ilr)%d%n1+1)*(lzd%llr(ilr)%d%n2+1)*(lzd%llr(ilr)%d%n3+1), psig(0,1,0,1,0,1))
-
-      istf = istf + lzd%llr(ilr)%wfd%nvctr_c
-      call uncompress(lzd%llr(ilr)%d%n1, lzd%llr(ilr)%d%n2, lzd%llr(ilr)%d%n3, &
-           lzd%llr(ilr)%wfd%nseg_c, lzd%llr(ilr)%wfd%nvctr_c, lzd%llr(ilr)%wfd%keygloc, lzd%llr(ilr)%wfd%keyvloc,  &
-           lzd%llr(ilr)%wfd%nseg_f, lzd%llr(ilr)%wfd%nvctr_f, &
-           lzd%llr(ilr)%wfd%keygloc(1,lzd%llr(ilr)%wfd%nseg_c+min(1,lzd%llr(ilr)%wfd%nseg_f)), &
-           lzd%llr(ilr)%wfd%keyvloc(lzd%llr(ilr)%wfd%nseg_c+min(1,lzd%llr(ilr)%wfd%nseg_f)), &
-           psi(istc), psi(istf), psig)
-
-      ii2=nint(lzd%llr(ilr)%d%n2/2.d0)
-      ii3=nint(lzd%llr(ilr)%d%n3/2.d0)
-      do i1=0,lzd%llr(ilr)%d%n1
-          write(num+iiorb,*) i1, psig(i1,1,ii2,1,ii3,1)
-      end do
-
-      !!call compress(lzd%llr(ilr)%d%n1, lzd%llr(ilr)%d%n2, &
-      !!     0, lzd%llr(ilr)%d%n1, 0, lzd%llr(ilr)%d%n2, 0, lzd%llr(ilr)%d%n3, &
-      !!     lzd%llr(ilr)%wfd%nseg_c, lzd%llr(ilr)%wfd%nvctr_c, lzd%llr(ilr)%wfd%keygloc, lzd%llr(ilr)%wfd%keyvloc,  &
-      !!     lzd%llr(ilr)%wfd%nseg_f, lzd%llr(ilr)%wfd%nvctr_f, &
-      !!     lzd%llr(ilr)%wfd%keygloc(1,lzd%llr(ilr)%wfd%nseg_c+min(1,lzd%llr(ilr)%wfd%nseg_f)), &
-      !!     lzd%llr(ilr)%wfd%keyvloc(lzd%llr(ilr)%wfd%nseg_c+min(1,lzd%llr(ilr)%wfd%nseg_f)),  &
-      !!     psig, psi(istc), psi(istf))
-
-      istf = istf + 7*lzd%llr(ilr)%wfd%nvctr_f
-      istc = istc + lzd%llr(ilr)%wfd%nvctr_c + 7*lzd%llr(ilr)%wfd%nvctr_f
-
-      iall=-product(shape(psig))*kind(psig)
-      deallocate(psig,stat=istat)
-      call memocc(istat,iall,'psig',subname)
-
-
-  end do
-
-end subroutine plot_gradient
-
-
-
-
-
-subroutine reconstruct_kernel(iproc, nproc, orbs, tmb, ovrlp_tmb, overlap_calculated, kernel)
-  use module_base
-  use module_types
-  use module_interfaces, except_this_one => reconstruct_kernel
-  implicit none
-
-  ! Calling arguments
-  integer,intent(in):: iproc, nproc
-  type(orbitals_data),intent(in):: orbs
-  type(DFT_wavefunction),intent(inout):: tmb
-  real(8),dimension(tmb%orbs%norb,tmb%orbs%norb),intent(out):: ovrlp_tmb
-  logical,intent(out):: overlap_calculated
-  real(8),dimension(tmb%orbs%norb,tmb%orbs%norb),intent(out):: kernel
-
-  ! Local variables
-  integer:: istat, iorb, jorb, ierr, iall
-  real(8):: ddot, tt, tt2, tt3
-  real(8),dimension(:,:),allocatable:: coeff_tmp, ovrlp_tmp, ovrlp_coeff
-  character(len=*),parameter:: subname='reconstruct_kernel'
-
-
-  allocate(coeff_tmp(tmb%orbs%norb,max(orbs%norbp,1)), stat=istat)
-  call memocc(istat, coeff_tmp, 'coeff_tmp', subname)
-  allocate(ovrlp_tmp(orbs%norb,max(orbs%norbp,1)), stat=istat)
-  call memocc(istat, ovrlp_tmp, 'ovrlp_tmp', subname)
-  allocate(ovrlp_coeff(orbs%norb,orbs%norb), stat=istat)
-  call memocc(istat, ovrlp_coeff, 'ovrlp_coeff', subname)
-
-  ! Calculate the overlap matrix between the TMBs.
-  if(tmb%wfnmd%bpo%communication_strategy_overlap==COMMUNICATION_COLLECTIVE) then
-      if(.not.tmb%can_use_transposed) then
-          if(associated(tmb%psit_c)) then
-              iall=-product(shape(tmb%psit_c))*kind(tmb%psit_c)
-              deallocate(tmb%psit_c, stat=istat)
-              call memocc(istat, iall, 'tmb%psit_c', subname)
-          end if
-          if(associated(tmb%psit_f)) then
-              iall=-product(shape(tmb%psit_f))*kind(tmb%psit_f)
-              deallocate(tmb%psit_f, stat=istat)
-              call memocc(istat, iall, 'tmb%psit_f', subname)
-          end if
-          allocate(tmb%psit_c(sum(tmb%collcom%nrecvcounts_c)), stat=istat)
-          call memocc(istat, tmb%psit_c, 'tmb%psit_c', subname)
-          allocate(tmb%psit_f(7*sum(tmb%collcom%nrecvcounts_f)), stat=istat)
-          call memocc(istat, tmb%psit_f, 'tmb%psit_f', subname)
-          call transpose_localized(iproc, nproc, tmb%orbs, tmb%collcom, tmb%psi, tmb%psit_c, tmb%psit_f, tmb%lzd)
-          tmb%can_use_transposed=.true.
-      end if
-      call calculate_overlap_transposed(iproc, nproc, tmb%orbs, tmb%mad, tmb%collcom, &
-           tmb%psit_c, tmb%psit_c, tmb%psit_f, tmb%psit_f, ovrlp_tmb)
-  else if (tmb%wfnmd%bpo%communication_strategy_overlap==COMMUNICATION_P2P) then
-      call getOverlapMatrix2(iproc, nproc, tmb%lzd, tmb%orbs, tmb%comon, tmb%op, tmb%psi, tmb%mad, ovrlp_tmb)
-  end if
-  overlap_calculated=.true.
-
-  !write(*,*) 'iproc, orbs%isorb', iproc, orbs%isorb
-  ! Calculate the overlap matrix among the coefficients with resct to ovrlp_tmb.
-  if (orbs%norbp>0 )then
-      call dgemm('n', 'n', tmb%orbs%norb, orbs%norbp, tmb%orbs%norb, 1.d0, ovrlp_tmb(1,1), tmb%orbs%norb, &
-           tmb%wfnmd%coeff(1,orbs%isorb+1), tmb%orbs%norb, 0.d0, coeff_tmp(1,1), tmb%orbs%norb)
-  end if
-  !!do iorb=1,orbs%norbp
-  !!    do jorb=1,orbs%norb
-  !!        ovrlp_tmp(jorb,iorb)=ddot(tmb%orbs%norb, tmb%wfnmd%coeff(1,jorb), 1, coeff_tmp(1,iorb), 1)
-  !!        !!if(iproc==0) write(210,*) ovrlp_tmp(jorb,iorb)
-  !!    end do
-  !!end do
-  if (orbs%norbp>0 )then
-      call dgemm('t', 'n', orbs%norb, orbs%norbp, tmb%orbs%norb, 1.d0,  tmb%wfnmd%coeff(1,1), tmb%orbs%norb, &
-           coeff_tmp(1,1), tmb%orbs%norb, 0.d0, ovrlp_tmp(1,1), orbs%norb)
-  end if
-
-
-  ! Gather together the complete matrix
-  call mpi_allgatherv(ovrlp_tmp(1,1), orbs%norb*orbs%norbp, mpi_double_precision, ovrlp_coeff(1,1), &
-       orbs%norb*orbs%norb_par(:,0), orbs%norb*orbs%isorb_par, mpi_double_precision, mpi_comm_world, ierr)
-
-  ! WARNING: this is the wrong mad, but it does not matter for iorder=0
-  call overlapPowerMinusOneHalf(iproc, nproc, mpi_comm_world, 0, -8, -8, orbs%norb, tmb%mad, ovrlp_coeff)
-
-  ! Build the new linear combinations
-  if (orbs%norbp>0 )then
-      call dgemm('n', 'n', tmb%orbs%norb, orbs%norbp, orbs%norb, 1.d0, tmb%wfnmd%coeff(1,1), tmb%orbs%norb, &
-           ovrlp_coeff(1,orbs%isorb+1), orbs%norb, 0.d0, coeff_tmp(1,1), tmb%orbs%norb)
-  end if
-
->>>>>>> b822b291
   call mpi_allgatherv(coeff_tmp(1,1), tmb%orbs%norb*orbs%norbp, mpi_double_precision, tmb%wfnmd%coeff(1,1), &
        tmb%orbs%norb*orbs%norb_par(:,0), tmb%orbs%norb*orbs%isorb_par, mpi_double_precision, mpi_comm_world, ierr)
 
@@ -3605,748 +1860,5 @@
 
 end subroutine reconstruct_kernel
 
-<<<<<<< HEAD
-
-
-subroutine cut_at_boundaries(lzd, orbs, psi)
-  use module_base
-  use module_types
-  use module_interfaces
-  implicit none
-
-  ! Calling arguments
-  type(local_zone_descriptors),intent(in):: lzd
-  type(orbitals_data),intent(in):: orbs
-  real(8),dimension(orbs%npsidim_orbs),intent(inout):: psi
-
-  ! Local variables
-  integer:: istc, istf, iorb, iiorb, ilr, i1, i2, i3, istat, iall, ii1, ii2, ii3
-  real(8):: r0, r1, r2, r3, rr, tt
-  real(8),dimension(:,:,:,:,:,:),allocatable:: psig
-  character(len=*),parameter:: subname='flatten_at_boundaries'
-  
-
-  istc=1
-  istf=1
-  do iorb=1,orbs%norbp
-      iiorb=orbs%isorb+iorb
-      ilr=orbs%inwhichlocreg(iiorb)
-
-      allocate(psig(0:lzd%llr(ilr)%d%n1,2,0:lzd%llr(ilr)%d%n2,2,0:lzd%llr(ilr)%d%n3,2), stat=istat)
-      call memocc(istat, psig, 'psig', subname)
-      call to_zero(8*(lzd%llr(ilr)%d%n1+1)*(lzd%llr(ilr)%d%n2+1)*(lzd%llr(ilr)%d%n3+1), psig(0,1,0,1,0,1))
-
-      istf = istf + lzd%llr(ilr)%wfd%nvctr_c
-      call uncompress(lzd%llr(ilr)%d%n1, lzd%llr(ilr)%d%n2, lzd%llr(ilr)%d%n3, &
-           lzd%llr(ilr)%wfd%nseg_c, lzd%llr(ilr)%wfd%nvctr_c, lzd%llr(ilr)%wfd%keygloc, lzd%llr(ilr)%wfd%keyvloc,  &
-           lzd%llr(ilr)%wfd%nseg_f, lzd%llr(ilr)%wfd%nvctr_f, &
-           lzd%llr(ilr)%wfd%keygloc(1,lzd%llr(ilr)%wfd%nseg_c+min(1,lzd%llr(ilr)%wfd%nseg_f)), &
-           lzd%llr(ilr)%wfd%keyvloc(lzd%llr(ilr)%wfd%nseg_c+min(1,lzd%llr(ilr)%wfd%nseg_f)), &
-           psi(istc), psi(istf), psig)
-
-      r0 = (lzd%llr(ilr)%locrad-8.d0*lzd%hgrids(1))**2
-      !r0 = (lzd%llr(ilr)%locrad-2.d0)**2
-      do i3=0,lzd%llr(ilr)%d%n3
-          ii3=lzd%llr(ilr)%ns3+i3
-          r3 = (dble(ii3)*lzd%hgrids(3)-lzd%llr(ilr)%locregCenter(3))**2
-          do i2=0,lzd%llr(ilr)%d%n2
-              ii2=lzd%llr(ilr)%ns2+i2
-              r2 = (dble(ii2)*lzd%hgrids(2)-lzd%llr(ilr)%locregCenter(2))**2
-              do i1=0,lzd%llr(ilr)%d%n1
-                  ii1=lzd%llr(ilr)%ns1+i1
-                  r1 = (dble(ii1)*lzd%hgrids(1)-lzd%llr(ilr)%locregCenter(1))**2
-                  rr=r1+r2+r3
-                  !write(999,'(5es14.3)') r1, r2, r3, rr, r0
-                  if(rr>=r0) then
-                      psig(i1,1,i2,1,i3,1)=0.d0
-                      psig(i1,2,i2,1,i3,1)=0.d0
-                      psig(i1,1,i2,2,i3,1)=0.d0
-                      psig(i1,2,i2,2,i3,1)=0.d0
-                      psig(i1,1,i2,1,i3,2)=0.d0
-                      psig(i1,2,i2,1,i3,2)=0.d0
-                      psig(i1,1,i2,2,i3,2)=0.d0
-                      psig(i1,2,i2,2,i3,2)=0.d0
-                  else
-                      !write(*,*) 'not zero'
-                  end if
-              end do
-          end do
-      end do
-
-      call compress(lzd%llr(ilr)%d%n1, lzd%llr(ilr)%d%n2, &
-           0, lzd%llr(ilr)%d%n1, 0, lzd%llr(ilr)%d%n2, 0, lzd%llr(ilr)%d%n3, &
-           lzd%llr(ilr)%wfd%nseg_c, lzd%llr(ilr)%wfd%nvctr_c, lzd%llr(ilr)%wfd%keygloc, lzd%llr(ilr)%wfd%keyvloc,  &
-           lzd%llr(ilr)%wfd%nseg_f, lzd%llr(ilr)%wfd%nvctr_f, &
-           lzd%llr(ilr)%wfd%keygloc(1,lzd%llr(ilr)%wfd%nseg_c+min(1,lzd%llr(ilr)%wfd%nseg_f)), &
-           lzd%llr(ilr)%wfd%keyvloc(lzd%llr(ilr)%wfd%nseg_c+min(1,lzd%llr(ilr)%wfd%nseg_f)),  &
-           psig, psi(istc), psi(istf))
-
-      istf = istf + 7*lzd%llr(ilr)%wfd%nvctr_f
-      istc = istc + lzd%llr(ilr)%wfd%nvctr_c + 7*lzd%llr(ilr)%wfd%nvctr_f
-
-      iall=-product(shape(psig))*kind(psig)
-      deallocate(psig,stat=istat)
-      call memocc(istat,iall,'psig',subname)
-
-
-  end do
-
-end subroutine cut_at_boundaries
-
-
-
-
-
-
-subroutine cut_at_boundaries2(lr, orbs, hx, hy, hz, psi)
-  use module_base
-  use module_types
-  use module_interfaces
-  implicit none
-
-  ! Calling arguments
-  type(locreg_descriptors),intent(in):: lr
-  type(orbitals_data),intent(in):: orbs
-  real(8),intent(in):: hx, hy, hz
-  real(8),dimension(orbs%npsidim_orbs),intent(inout):: psi
-
-  ! Local variables
-  integer:: istc, istf, iorb, i1, i2, i3, istat, iall, ii1, ii2, ii3
-  real(8):: r0, r1, r2, r3, rr, tt
-  real(8),dimension(:,:,:,:,:,:),allocatable:: psig
-  character(len=*),parameter:: subname='flatten_at_boundaries'
-  
-
-  istc=1
-  istf=1
-
-  allocate(psig(0:lr%d%n1,2,0:lr%d%n2,2,0:lr%d%n3,2), stat=istat)
-  call memocc(istat, psig, 'psig', subname)
-  call to_zero(8*(lr%d%n1+1)*(lr%d%n2+1)*(lr%d%n3+1), psig(0,1,0,1,0,1))
-
-  istf = istf + lr%wfd%nvctr_c
-  call uncompress(lr%d%n1, lr%d%n2, lr%d%n3, &
-       lr%wfd%nseg_c, lr%wfd%nvctr_c, lr%wfd%keygloc, lr%wfd%keyvloc,  &
-       lr%wfd%nseg_f, lr%wfd%nvctr_f, &
-       lr%wfd%keygloc(1,lr%wfd%nseg_c+min(1,lr%wfd%nseg_f)), &
-       lr%wfd%keyvloc(lr%wfd%nseg_c+min(1,lr%wfd%nseg_f)), &
-       psi(istc), psi(istf), psig)
-
-  r0 = (lr%locrad-8.d0*hx)**2
-  !r0 = (lr%locrad-2.d0)**2
-  do i3=0,lr%d%n3
-      ii3=lr%ns3+i3
-      r3 = (dble(ii3)*hz-lr%locregCenter(3))**2
-      do i2=0,lr%d%n2
-          ii2=lr%ns2+i2
-          r2 = (dble(ii2)*hy-lr%locregCenter(2))**2
-          do i1=0,lr%d%n1
-              ii1=lr%ns1+i1
-              r1 = (dble(ii1)*hx-lr%locregCenter(1))**2
-              rr=r1+r2+r3
-              !write(999,'(5es14.3)') r1, r2, r3, rr, r0
-              if(rr>=r0) then
-                  psig(i1,1,i2,1,i3,1)=0.d0
-                  psig(i1,2,i2,1,i3,1)=0.d0
-                  psig(i1,1,i2,2,i3,1)=0.d0
-                  psig(i1,2,i2,2,i3,1)=0.d0
-                  psig(i1,1,i2,1,i3,2)=0.d0
-                  psig(i1,2,i2,1,i3,2)=0.d0
-                  psig(i1,1,i2,2,i3,2)=0.d0
-                  psig(i1,2,i2,2,i3,2)=0.d0
-              else
-                  !write(*,*) 'not zero'
-              end if
-          end do
-      end do
-  end do
-
-  call compress(lr%d%n1, lr%d%n2, &
-       0, lr%d%n1, 0, lr%d%n2, 0, lr%d%n3, &
-       lr%wfd%nseg_c, lr%wfd%nvctr_c, lr%wfd%keygloc, lr%wfd%keyvloc,  &
-       lr%wfd%nseg_f, lr%wfd%nvctr_f, &
-       lr%wfd%keygloc(1,lr%wfd%nseg_c+min(1,lr%wfd%nseg_f)), &
-       lr%wfd%keyvloc(lr%wfd%nseg_c+min(1,lr%wfd%nseg_f)),  &
-       psig, psi(istc), psi(istf))
-
-  istf = istf + 7*lr%wfd%nvctr_f
-  istc = istc + lr%wfd%nvctr_c + 7*lr%wfd%nvctr_f
-
-  iall=-product(shape(psig))*kind(psig)
-  deallocate(psig,stat=istat)
-  call memocc(istat,iall,'psig',subname)
-
-
-
-end subroutine cut_at_boundaries2
-
-
-
-
-
-
-
-
-
-
-subroutine flatten_at_boundaries2(lr, orbs, hx, hy, hz, psi)
-  use module_base
-  use module_types
-  use module_interfaces
-  implicit none
-
-  ! Calling arguments
-  type(locreg_descriptors),intent(in):: lr
-  type(orbitals_data),intent(in):: orbs
-  real(8),intent(in):: hx, hy, hz
-  real(8),dimension(orbs%npsidim_orbs),intent(inout):: psi
-
-  ! Local variables
-  integer:: istc, istf, iorb, i1, i2, i3, istat, iall, ii1, ii2, ii3
-  real(8):: r0, r1, r2, r3, rr, tt
-  real(8),dimension(:,:,:,:,:,:),allocatable:: psig
-  character(len=*),parameter:: subname='flatten_at_boundaries'
-  
-
-  istc=1
-  istf=1
-
-  allocate(psig(0:lr%d%n1,2,0:lr%d%n2,2,0:lr%d%n3,2), stat=istat)
-  call memocc(istat, psig, 'psig', subname)
-  call to_zero(8*(lr%d%n1+1)*(lr%d%n2+1)*(lr%d%n3+1), psig(0,1,0,1,0,1))
-
-  istf = istf + lr%wfd%nvctr_c
-  call uncompress(lr%d%n1, lr%d%n2, lr%d%n3, &
-       lr%wfd%nseg_c, lr%wfd%nvctr_c, lr%wfd%keygloc, lr%wfd%keyvloc,  &
-       lr%wfd%nseg_f, lr%wfd%nvctr_f, &
-       lr%wfd%keygloc(1,lr%wfd%nseg_c+min(1,lr%wfd%nseg_f)), &
-       lr%wfd%keyvloc(lr%wfd%nseg_c+min(1,lr%wfd%nseg_f)), &
-       psi(istc), psi(istf), psig)
-
-  r0=lr%locrad**2/5.d0
-  !r0 = (lr%locrad-2.d0)**2
-  do i3=0,lr%d%n3
-      ii3=lr%ns3+i3
-      r3 = (dble(ii3)*hz-lr%locregCenter(3))**2
-      do i2=0,lr%d%n2
-          ii2=lr%ns2+i2
-          r2 = (dble(ii2)*hy-lr%locregCenter(2))**2
-          do i1=0,lr%d%n1
-              ii1=lr%ns1+i1
-              r1 = (dble(ii1)*hx-lr%locregCenter(1))**2
-              rr=r1+r2+r3
-              tt=exp(-(rr-lr%locrad**2/2.d0)/r0)
-              if(tt<1.d0) then
-                  psig(i1,1,i2,1,i3,1)=tt*psig(i1,1,i2,1,i3,1)
-                  psig(i1,2,i2,1,i3,1)=tt*psig(i1,2,i2,1,i3,1)
-                  psig(i1,1,i2,2,i3,1)=tt*psig(i1,1,i2,2,i3,1)
-                  psig(i1,2,i2,2,i3,1)=tt*psig(i1,2,i2,2,i3,1)
-                  psig(i1,1,i2,1,i3,2)=tt*psig(i1,1,i2,1,i3,2)
-                  psig(i1,2,i2,1,i3,2)=tt*psig(i1,2,i2,1,i3,2)
-                  psig(i1,1,i2,2,i3,2)=tt*psig(i1,1,i2,2,i3,2)
-                  psig(i1,2,i2,2,i3,2)=tt*psig(i1,2,i2,2,i3,2)
-              end if
-          end do
-      end do
-  end do
-
-  call compress(lr%d%n1, lr%d%n2, &
-       0, lr%d%n1, 0, lr%d%n2, 0, lr%d%n3, &
-       lr%wfd%nseg_c, lr%wfd%nvctr_c, lr%wfd%keygloc, lr%wfd%keyvloc,  &
-       lr%wfd%nseg_f, lr%wfd%nvctr_f, &
-       lr%wfd%keygloc(1,lr%wfd%nseg_c+min(1,lr%wfd%nseg_f)), &
-       lr%wfd%keyvloc(lr%wfd%nseg_c+min(1,lr%wfd%nseg_f)),  &
-       psig, psi(istc), psi(istf))
-
-  istf = istf + 7*lr%wfd%nvctr_f
-  istc = istc + lr%wfd%nvctr_c + 7*lr%wfd%nvctr_f
-
-  iall=-product(shape(psig))*kind(psig)
-  deallocate(psig,stat=istat)
-  call memocc(istat,iall,'psig',subname)
-
-
-
-end subroutine flatten_at_boundaries2
-
-
-
-
-
-subroutine get_both_gradients(iproc, nproc, lzd, orbs, psi, gnrm_in, gnrm_out)
-  use module_base
-  use module_types
-  use module_interfaces
-  implicit none
-
-  ! Calling arguments
-  integer,intent(in):: iproc, nproc
-  type(local_zone_descriptors),intent(in):: lzd
-  type(orbitals_data),intent(in):: orbs
-  real(8),dimension(orbs%npsidim_orbs),intent(in):: psi
-  real(8),intent(out):: gnrm_out, gnrm_in
-
-  ! Local variables
-  integer:: istc, istf, iorb, iiorb, ilr, i1, i2, i3, istat, iall, ierr, ii1, ii2, ii3, ipts_out, ipts_in
-  real(8):: r0, r1, r2, r3, rr, tt, pts_in, pts_out
-  real(8),dimension(:,:,:,:,:,:),allocatable:: psig
-  character(len=*),parameter:: subname='flatten_at_boundaries'
-  
-
-  istc=1
-  istf=1
-  gnrm_out=0.d0
-  gnrm_in=0.d0
-  pts_in=0.d0
-  pts_out=0.d0
-  do iorb=1,orbs%norbp
-      iiorb=orbs%isorb+iorb
-      ilr=orbs%inwhichlocreg(iiorb)
-
-      allocate(psig(0:lzd%llr(ilr)%d%n1,2,0:lzd%llr(ilr)%d%n2,2,0:lzd%llr(ilr)%d%n3,2), stat=istat)
-      call memocc(istat, psig, 'psig', subname)
-      call to_zero(8*(lzd%llr(ilr)%d%n1+1)*(lzd%llr(ilr)%d%n2+1)*(lzd%llr(ilr)%d%n3+1), psig(0,1,0,1,0,1))
-
-      istf = istf + lzd%llr(ilr)%wfd%nvctr_c
-      call uncompress(lzd%llr(ilr)%d%n1, lzd%llr(ilr)%d%n2, lzd%llr(ilr)%d%n3, &
-           lzd%llr(ilr)%wfd%nseg_c, lzd%llr(ilr)%wfd%nvctr_c, lzd%llr(ilr)%wfd%keygloc, lzd%llr(ilr)%wfd%keyvloc,  &
-           lzd%llr(ilr)%wfd%nseg_f, lzd%llr(ilr)%wfd%nvctr_f, &
-           lzd%llr(ilr)%wfd%keygloc(1,lzd%llr(ilr)%wfd%nseg_c+min(1,lzd%llr(ilr)%wfd%nseg_f)), &
-           lzd%llr(ilr)%wfd%keyvloc(lzd%llr(ilr)%wfd%nseg_c+min(1,lzd%llr(ilr)%wfd%nseg_f)), &
-           psi(istc), psi(istf), psig)
-
-      ipts_in=0
-      ipts_out=0
-      !r0=(lzd%llr(ilr)%locrad-3.d0)**2
-      r0=(lzd%llr(ilr)%locrad-8.d0*lzd%hgrids(1))**2
-      do i3=0,lzd%llr(ilr)%d%n3
-          ii3=lzd%llr(ilr)%ns3+i3
-          r3 = (dble(ii3)*lzd%hgrids(3)-lzd%llr(ilr)%locregCenter(3))**2
-          do i2=0,lzd%llr(ilr)%d%n2
-              ii2=lzd%llr(ilr)%ns2+i2
-              r2 = (dble(ii2)*lzd%hgrids(2)-lzd%llr(ilr)%locregCenter(2))**2
-              do i1=0,lzd%llr(ilr)%d%n1
-                  ii1=lzd%llr(ilr)%ns1+i1
-                  r1 = (dble(ii1)*lzd%hgrids(1)-lzd%llr(ilr)%locregCenter(1))**2
-                  rr=r1+r2+r3
-                  if(rr>r0) then
-                      gnrm_out=gnrm_out+psig(i1,1,i2,1,i3,1)**2
-                      gnrm_out=gnrm_out+psig(i1,2,i2,1,i3,1)**2
-                      gnrm_out=gnrm_out+psig(i1,1,i2,2,i3,1)**2
-                      gnrm_out=gnrm_out+psig(i1,2,i2,2,i3,1)**2
-                      gnrm_out=gnrm_out+psig(i1,1,i2,1,i3,2)**2
-                      gnrm_out=gnrm_out+psig(i1,2,i2,1,i3,2)**2
-                      gnrm_out=gnrm_out+psig(i1,1,i2,2,i3,2)**2
-                      gnrm_out=gnrm_out+psig(i1,2,i2,2,i3,2)**2
-                      if(psig(i1,1,i2,1,i3,1)/=0.d0) then
-                          ! point carries scaling function
-                          pts_out=pts_out+1.d0
-                          ipts_out=ipts_out+1
-                      end if
-                      if(psig(i1,2,i2,1,i3,1)/=0.d0) then
-                          ! point carries wavelets
-                          pts_out=pts_out+7.d0
-                          ipts_out=ipts_out+7
-                      end if
-                  else
-                      gnrm_in=gnrm_in+psig(i1,1,i2,1,i3,1)**2
-                      gnrm_in=gnrm_in+psig(i1,2,i2,1,i3,1)**2
-                      gnrm_in=gnrm_in+psig(i1,1,i2,2,i3,1)**2
-                      gnrm_in=gnrm_in+psig(i1,2,i2,2,i3,1)**2
-                      gnrm_in=gnrm_in+psig(i1,1,i2,1,i3,2)**2
-                      gnrm_in=gnrm_in+psig(i1,2,i2,1,i3,2)**2
-                      gnrm_in=gnrm_in+psig(i1,1,i2,2,i3,2)**2
-                      gnrm_in=gnrm_in+psig(i1,2,i2,2,i3,2)**2
-                      if(psig(i1,1,i2,1,i3,1)/=0.d0) then
-                          ! point carries scaling function
-                          pts_in=pts_in+1.d0
-                          ipts_in=ipts_in+1
-                      end if
-                      if(psig(i1,2,i2,1,i3,1)/=0.d0) then
-                          ! point carries wavelets
-                          pts_in=pts_in+7.d0
-                          ipts_in=ipts_in+7
-                      end if
-                  end if
-              end do
-          end do
-      end do
-
-      if (ipts_in+ipts_out /= lzd%llr(ilr)%wfd%nvctr_c+7*lzd%llr(ilr)%wfd%nvctr_f) then
-          write(*,'(2(a,i0))') 'ERROR: ',ipts_in+ipts_out,&
-                      ' = ipts_in+ipts_out /= lzd%llr(ilr)%wfd%nvctr_c+7*lzd%llr(ilr)%wfd%nvctr_f = ',&
-                      lzd%llr(ilr)%wfd%nvctr_c+7*lzd%llr(ilr)%wfd%nvctr_f
-          stop
-      end if
-
-      !!call compress(lzd%llr(ilr)%d%n1, lzd%llr(ilr)%d%n2, &
-      !!     0, lzd%llr(ilr)%d%n1, 0, lzd%llr(ilr)%d%n2, 0, lzd%llr(ilr)%d%n3, &
-      !!     lzd%llr(ilr)%wfd%nseg_c, lzd%llr(ilr)%wfd%nvctr_c, lzd%llr(ilr)%wfd%keygloc, lzd%llr(ilr)%wfd%keyvloc,  &
-      !!     lzd%llr(ilr)%wfd%nseg_f, lzd%llr(ilr)%wfd%nvctr_f, &
-      !!     lzd%llr(ilr)%wfd%keygloc(1,lzd%llr(ilr)%wfd%nseg_c+min(1,lzd%llr(ilr)%wfd%nseg_f)), &
-      !!     lzd%llr(ilr)%wfd%keyvloc(lzd%llr(ilr)%wfd%nseg_c+min(1,lzd%llr(ilr)%wfd%nseg_f)),  &
-      !!     psig, psi(istc), psi(istf))
-
-      istf = istf + 7*lzd%llr(ilr)%wfd%nvctr_f
-      istc = istc + lzd%llr(ilr)%wfd%nvctr_c + 7*lzd%llr(ilr)%wfd%nvctr_f
-
-      iall=-product(shape(psig))*kind(psig)
-      deallocate(psig,stat=istat)
-      call memocc(istat,iall,'psig',subname)
-
-
-  end do
-
-  !if(pts_in>0) gnrm_in=gnrm_in/pts_in
-  !if(pts_out>0) gnrm_out=gnrm_out/pts_out
-  call mpiallred(gnrm_out, 1, mpi_sum, mpi_comm_world, ierr)
-  call mpiallred(gnrm_in, 1, mpi_sum, mpi_comm_world, ierr)
-  call mpiallred(pts_in, 1, mpi_sum, mpi_comm_world, ierr)
-  call mpiallred(pts_out, 1, mpi_sum, mpi_comm_world, ierr)
-  gnrm_out=sqrt(gnrm_out/dble(orbs%norb))
-  gnrm_in=sqrt(gnrm_in/dble(orbs%norb))
-  if(iproc==0) write(*,'(a,5es14.4)') 'pts_in, pts_out, gnrm_in, gnrm_out, gnrm_in/gnrm_out', &
-      pts_in, pts_out, gnrm_in, gnrm_out, gnrm_in/gnrm_out
-
-end subroutine get_both_gradients
-
-
-
-
-
-subroutine create_penalty_basis_function(iproc, nproc, orbs, lzd, hx, hy, hz, confdatarr, psi)
-use module_base
-use module_types
-use module_interfaces, except_this_one => apply_position_operators
-implicit none
-
-! Calling arguments
-integer,intent(in):: iproc, nproc
-type(orbitals_data),intent(in):: orbs
-type(local_zone_descriptors),intent(in):: lzd
-real(8),intent(in):: hx, hy, hz
-type(confpot_data),dimension(orbs%norbp),intent(in):: confdatarr
-real(8),dimension(max(orbs%npsidim_orbs,orbs%npsidim_comp)),intent(inout):: psi
-
-! Local variables
-integer:: oidx, iorb, ilr, npot, icenter, i_stat, i_all, ist_c, ist_f, ist, iiorb, iall, ierr, owa, owanext
-real(8):: hxh, hyh, hzh, ddot, tt, t1, t2, time
-real(8),dimension(:,:),allocatable:: psir
-type(workarr_sumrho):: work_sr
-real(8),dimension(0:3),parameter:: scal=1.d0
-real(8),dimension(:,:,:),allocatable:: ypsitemp_c
-real(8),dimension(:,:,:,:),allocatable:: ypsitemp_f
-character(len=*),parameter:: subname='apply_position_operators'
-integer, dimension(3) :: ishift !temporary variable in view of wavefunction creation
-!!interface
-!!subroutine position_operator(iproc, n1, n2, n3, nl1, nl2, nl3, nbuf, nspinor, psir, &
-!!     hxh, hyh, hzh, dir, &
-!!     ibyyzz_r) !optional
-!!use module_base
-!!implicit none
-!!integer, intent(in) :: iproc, n1,n2,n3,nl1,nl2,nl3,nbuf,nspinor
-!!real(wp), dimension(-14*nl1:2*n1+1+15*nl1,-14*nl2:2*n2+1+15*nl2,-14*nl3:2*n3+1+15*nl3,nspinor), intent(inout) :: psir
-!!real(8),intent(in):: hxh, hyh, hzh
-!!character(len=1),intent(in):: dir
-!!integer, dimension(2,-14:2*n2+16,-14:2*n3+16), intent(in), optional :: ibyyzz_r
-!!end subroutine
-!!end interface
-
-  ishift=(/0,0,0/)
-
-  oidx = 0
-  do iorb=1,orbs%norbp
-     iiorb=orbs%isorb+iorb
-     ilr = orbs%inwhichlocreg(iiorb)
-     owa = orbs%onwhichatom(iiorb)
-     if(iiorb<orbs%norb) then
-         owanext=orbs%onwhichatom(iiorb+1)
-     else
-         owanext=lzd%nlr+1
-     end if
-
-     if(owa/=owanext) then
-         ! last basis function
-
-  
-         !initialise the work arrays
-         call initialize_work_arrays_sumrho(lzd%llr(ilr), work_sr)
-
-         ! Wavefunction in real space
-         allocate(psir(Lzd%Llr(ilr)%d%n1i*Lzd%Llr(ilr)%d%n2i*Lzd%Llr(ilr)%d%n3i,orbs%nspinor+ndebug),stat=i_stat)
-         call memocc(i_stat,psir,'psir',subname)
-         call razero(Lzd%Llr(ilr)%d%n1i*Lzd%Llr(ilr)%d%n2i*Lzd%Llr(ilr)%d%n3i*orbs%nspinor,psir)
-
-         call daub_to_isf(lzd%llr(ilr), work_sr, psi(1+oidx), psir)
-
-         !!do i_stat=1,Lzd%Llr(ilr)%d%n1i*Lzd%Llr(ilr)%d%n2i*Lzd%Llr(ilr)%d%n3i
-         !!    write(1000+iproc,'(i9,es18.7,i9)') i_stat, psir(i_stat,1), Lzd%Llr(ilr)%d%n1i*Lzd%Llr(ilr)%d%n2i*Lzd%Llr(ilr)%d%n3i
-         !!end do
-         !apply the potential to the psir wavefunction and calculate potential energy
-         hxh=.5d0*hx
-         hyh=.5d0*hy
-         hzh=.5d0*hz
-         !icenter=confinementCenter(iorb)
-         !components of the potential
-         npot=orbs%nspinor
-         if (orbs%nspinor == 2) npot=1
-
-         !!call apply_confinement(iproc, lzd%llr(ilr)%d%n1,lzd%llr(ilr)%d%n2,lzd%llr(ilr)%d%n3,1,1,1,0,orbs%nspinor, psir, &
-         !!     rxyz(1,icenter), hxh, hyh, hzh, lin%potentialprefac(at%iatype(icenter)), lin%confpotorder, &
-         !!     lzd%llr(ilr)%nsi1, lzd%llr(ilr)%nsi2, lzd%llr(ilr)%nsi3,  &
-         !!     lzd%llr(ilr)%bounds%ibyyzz_r) !optional
-         write(*,*) 'confdatarr(iorb)%prefac',confdatarr(iorb)%prefac
-        call penalty_basis_function(lzd%llr(ilr)%d%n1i,lzd%llr(ilr)%d%n2i,lzd%llr(ilr)%d%n3i,&
-             lzd%llr(ilr)%d%n1i,lzd%llr(ilr)%d%n2i,lzd%llr(ilr)%d%n3i,&
-             ishift,lzd%llr(ilr)%d%n2,lzd%llr(ilr)%d%n3,&
-             orbs%nspinor,psir(1,1),&
-             confdata=confdatarr(iorb),ibyyzz_r=lzd%llr(ilr)%bounds%ibyyzz_r)
-
-         call isf_to_daub(lzd%llr(ilr), work_sr, psir, psi(1+oidx))
-
-
-
-         i_all=-product(shape(psir))*kind(psir)
-         deallocate(psir,stat=i_stat)
-         call memocc(i_stat,i_all,'psir',subname)
-
-
-         call deallocate_work_arrays_sumrho(work_sr)
-
-     end if
-
-     oidx = oidx + (Lzd%Llr(ilr)%wfd%nvctr_c+7*Lzd%Llr(ilr)%wfd%nvctr_f)*orbs%nspinor
-
-  enddo
-
-
-end subroutine create_penalty_basis_function
-
-
-
-subroutine penalty_basis_function(n1i,n2i,n3i,n1ip,n2ip,n3ip,ishift,n2,n3,nspinor,psir,&
-     confdata,ibyyzz_r) !optional
-  use module_base
-  use module_types
-  implicit none
-  integer, intent(in) :: n1i,n2i,n3i,n1ip,n2ip,n3ip,n2,n3,nspinor
-  integer, dimension(3), intent(in) :: ishift !<offset of potential box in wfn box coords.
-  real(wp), dimension(n1i,n2i,n3i,nspinor), intent(inout) :: psir !< real-space wfn in lr
-  type(confpot_data), intent(in), optional :: confdata !< data for the confining potential
-  integer, dimension(2,-14:2*n2+16,-14:2*n3+16), intent(in), optional :: ibyyzz_r !< bounds in lr
-  !local variables
-  integer :: i1,i2,i3,ispinor,i1s,i1e,i2s,i2e,i3s,i3e,i1st,i1et
-  real(wp) :: tt11,tt22,tt33,tt44,tt13,tt14,tt23,tt24,tt31,tt32,tt41,tt42,tt
-  real(wp) :: psir1,psir2,psir3,psir4,pot1,pot2,pot3,pot4
-
-
-  !write(*,*) 'present(confdata)', present(confdata)
-  !write(*,*) 'confdata%prefac, confdata%potorder', confdata%prefac, confdata%potorder
-  !write(*,*) 'n1ip*n2ip*n3ip', n1ip*n2ip*n3ip
-
-  !loop on wavefunction
-  !calculate the limits in all the directions
-  !regions in which both the potential and wavefunctions are defined
-  i3s=max(1,ishift(3)+1)
-  i3e=min(n3i,n3ip+ishift(3))
-  i2s=max(1,ishift(2)+1)
-  i2e=min(n2i,n2ip+ishift(2))
-  i1s=max(1,ishift(1)+1)
-  i1e=min(n1i,n1ip+ishift(1))
-
-
-  !$omp parallel default(none)&
-  !$omp shared(psir,n1i,n2i,n3i,n1ip,n2ip,n3ip,n2,n3,ibyyzz_r,nspinor)&
-  !$omp shared(i1s,i1e,i2s,i2e,i3s,i3e,ishift)&
-  !$omp private(ispinor,i1,i2,i3,i1st,i1et)&
-  !$omp private(tt11,tt22,tt33,tt44,tt13,tt14,tt23,tt24,tt31,tt32,tt41,tt42,tt)&
-  !$omp private(psir1,psir2,psir3,psir4,pot1,pot2,pot3,pot4)
-
-!!$  !$omp parallel default(private)&
-!!$  !$omp shared(pot,psir,n1i,n2i,n3i,n1ip,n2ip,n3ip,n2,n3,epot,ibyyzz_r,nspinor)&
-!!$  !$omp shared(i1s,i1e,i2s,i2e,i3s,i3e,ishift)
-  !case without bounds
-
-
-  !put to zero the external part of psir if the potential is more little than the wavefunction
-  !first part of the array
-  do ispinor=1,nspinor
-     !$omp do 
-     do i3=1,i3s-1
-        do i2=1,n2i
-           do i1=1,n1i
-             psir(i1,i2,i3,ispinor)=0.0_wp 
-           end do
-        end do
-     end do
-     !$omp end do
-  end do
-
-  !central part of the array
-  do ispinor=1,nspinor
-     !$omp do 
-     do i3=i3s,i3e
-
-        !first part
-        do i2=1,i2s-1
-           do i1=1,n1i
-              psir(i1,i2,i3,ispinor)=0.0_wp 
-           end do
-        end do
-        !central part
-        do i2=i2s,i2e
-           do i1=1,i1s-1
-              psir(i1,i2,i3,ispinor)=0.0_wp 
-           end do
-           do i1=i1e+1,n1i
-              psir(i1,i2,i3,ispinor)=0.0_wp 
-           end do
-        end do
-        !last part
-        do i2=i2e+1,n2i
-           do i1=1,n1i
-              psir(i1,i2,i3,ispinor)=0.0_wp 
-           end do
-        end do
-
-     end do
-     !$omp end do
-  end do
-
-
-  !last part of the array
-  do ispinor=1,nspinor
-     !$omp do 
-     do i3=i3e+1,n3i
-        do i2=1,n2i
-           do i1=1,n1i
-              psir(i1,i2,i3,ispinor)=0.0_wp 
-           end do
-        end do
-     end do
-     !$omp end do
-  end do
-
-
-  !important part of the array
-  if (nspinor==4) then
-     stop 'not yet implemented for nspinor==4!'
-     !!!!$omp do
-     !!!do i3=i3s,i3e
-     !!!   do i2=i2s,i2e
-     !!!      !thanks to the optional argument the conditional is done at compile time
-     !!!      if (present(ibyyzz_r)) then
-     !!!         i1st=max(i1s,ibyyzz_r(1,i2-15,i3-15)+1) !in bounds coordinates
-     !!!         i1et=min(i1e,ibyyzz_r(2,i2-15,i3-15)+1) !in bounds coordinates
-     !!!      else
-     !!!         i1st=i1s
-     !!!         i1et=i1e
-     !!!      end if
-     !!!      !no need of setting up to zero values outside wavefunction bounds
-     !!!      do i1=i1st,i1et
-     !!!         !wavefunctions
-     !!!         psir1=psir(i1,i2,i3,1)
-     !!!         psir2=psir(i1,i2,i3,2)
-     !!!         psir3=psir(i1,i2,i3,3)
-     !!!         psir4=psir(i1,i2,i3,4)
-     !!!         !potentials + confining term
-     !!!         pot1=pot(i1-ishift(1),i2-ishift(2),i3-ishift(3),1)+cp(i1,i2,i3)
-     !!!         pot2=pot(i1-ishift(1),i2-ishift(2),i3-ishift(3),2)+cp(i1,i2,i3)
-     !!!         pot3=pot(i1-ishift(1),i2-ishift(2),i3-ishift(3),3)+cp(i1,i2,i3)
-     !!!         pot4=pot(i1-ishift(1),i2-ishift(2),i3-ishift(3),4)+cp(i1,i2,i3)
-
-     !!!         !diagonal terms
-     !!!         tt11=pot1*psir1 !p1
-     !!!         tt22=pot1*psir2 !p2
-     !!!         tt33=pot4*psir3 !p3
-     !!!         tt44=pot4*psir4 !p4
-     !!!         !Rab*Rb
-     !!!         tt13=pot2*psir3 !p1
-     !!!         !Iab*Ib
-     !!!         tt14=pot3*psir4 !p1
-     !!!         !Rab*Ib
-     !!!         tt23=pot2*psir4 !p2
-     !!!         !Iab*Rb
-     !!!         tt24=pot3*psir3 !p2
-     !!!         !Rab*Ra
-     !!!         tt31=pot2*psir1 !p3
-     !!!         !Iab*Ia
-     !!!         tt32=pot3*psir2 !p3
-     !!!         !Rab*Ia
-     !!!         tt41=pot2*psir2 !p4
-     !!!         !Iab*Ra
-     !!!         tt42=pot3*psir1 !p4
-
-     !!!         !value of the potential energy
-     !!!         epot_p=epot_p+tt11*psir1+tt22*psir2+tt33*psir3+tt44*psir4+&
-     !!!              2.0_gp*tt31*psir3-2.0_gp*tt42*psir4+2.0_gp*tt41*psir4+2.0_gp*tt32*psir3
-
-     !!!         !wavefunction update
-     !!!         !p1=h1p1+h2p3-h3p4
-     !!!         !p2=h1p2+h2p4+h3p3
-     !!!         !p3=h2p1+h3p2+h4p3
-     !!!         !p4=h2p2-h3p1+h4p4
-     !!!         psir(i1,i2,i3,1)=tt11+tt13-tt14
-     !!!         psir(i1,i2,i3,2)=tt22+tt23+tt24
-     !!!         psir(i1,i2,i3,3)=tt33+tt31+tt32
-     !!!         psir(i1,i2,i3,4)=tt44+tt41-tt42
-     !!!      end do
-     !!!   end do
-     !!!end do
-     !!!!$omp end do
-
-  else !case with nspinor /=4
-     do ispinor=1,nspinor
-        !$omp do
-        do i3=i3s,i3e
-           do i2=i2s,i2e
-              !thanks to the optional argument the conditional is done at compile time
-              if (present(ibyyzz_r)) then
-                 i1st=max(i1s,ibyyzz_r(1,i2-15,i3-15)+1) !in bounds coordinates
-                 i1et=min(i1e,ibyyzz_r(2,i2-15,i3-15)+1) !in bounds coordinates
-              else
-                 i1st=i1s
-                 i1et=i1e
-              end if
-              !no need of setting up to zero values outside wavefunction bounds
-              !write(*,'(a,6i9)') 'i1st, i1et, i2s, i2e, i3s, i3e', i1st, i1et, i2s, i2e, i3s, i3e
-              do i1=i1st,i1et
-                 pot1=cp(i1,i2,i3)
-                 psir(i1,i2,i3,ispinor)=pot1
-              end do
-           end do
-        end do
-        !$omp end do
-     end do
-  end if
-  
-  
-  !$omp end parallel
-
-contains
-  
-  !inline the definition of the confining potential
-  real(wp) function cp(i1,i2,i3)
-    implicit none
-    integer, intent(in) :: i1,i2,i3
-    !local variables
-    real(wp) :: r2
-    !to be sure that the conditional is executed at compile time
-    if (present(confdata)) then
-       r2=(confdata%hh(1)*real(i1+confdata%ioffset(1),wp)-confdata%rxyzConf(1))**2 +&
-            (confdata%hh(2)*real(i2+confdata%ioffset(2),wp)-confdata%rxyzConf(2))**2 +&
-            (confdata%hh(3)*real(i3+confdata%ioffset(3),wp)-confdata%rxyzConf(3))**2 
-       !if(r2>=81.d0) write(*,'(6i8,3es11.2,es13.4)') i1, i2, i3, confdata%ioffset(1), confdata%ioffset(2), confdata%ioffset(3), confdata%rxyzConf(1), confdata%rxyzConf(2), confdata%rxyzConf(3), r2 
-
-       cp=confdata%prefac*r2**(confdata%potorder/2)
-    else
-       cp=0.0_wp
-    end if
-
-  end function cp
-
-END SUBROUTINE penalty_basis_function
-=======
                
-              
->>>>>>> b822b291
+              