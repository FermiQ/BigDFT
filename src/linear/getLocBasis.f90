--- conflicted
+++ resolved
@@ -1,72 +1,6 @@
-<<<<<<< HEAD
 subroutine get_coeff(iproc,nproc,scf_mode,lzd,orbs,at,rxyz,denspot,&
     GPU, infoCoeff,ebs,nlpspd,proj,blocksize_pdsyev,nproc_pdsyev,&
     hx,hy,hz,SIC,tmbmix,tmb,fnrm,ldiis_coeff)
-=======
-!> @file
-!! @author
-!!    Copyright (C) 2011-2012 BigDFT group
-!!    This file is distributed under the terms of the
-!!    GNU General Public License, see ~/COPYING file
-!!    or http://www.gnu.org/copyleft/gpl.txt .
-!!    For the list of contributors, see ~/AUTHORS
-
-
-!>  This subroutine creates the orbitals psi out of a linear combination of localized basis functions
-!!   phi. To do so, it proceeds as follows:
-!!    1. Create the basis functions (with subroutine 'getLocalizedBasis')
-!!    2. Write the Hamiltonian in this new basis.
-!!    3. Diagonalize this Hamiltonian matrix.
-!!    4. Build the new linear combinations. 
-!!   The basis functions are localized by adding a confining quartic potential to the ordinary DFT 
-!!   Hamiltonian. There is no self consistency cycle for the potential, i.e. the basis functionsi
-!!   are optimized with a fixed potential.
-!!
-!! Calling arguments:
-!! ==================
-!!   Input arguments:
-!!   ----------------
-!!     @param iproc           process ID
-!!     @param nproc           total number of processes
-!!     @param Glr             type describing the localization region
-!!     @param orbs            type describing the physical orbitals psi
-!!     @param at              type containing the paraneters for the atoms
-!!     @param lin             type containing parameters for the linear version
-!!     @param rxyz            the atomic positions
-!!     @param rxyzParab       the center of the confinement potential (at the moment identical rxyz)
-!!     @param nscatterarr     ???
-!!     @param ngatherarr      ???
-!!     @param nlpsp           ???
-!!     @param rhopot          the charge density
-!!     @param GPU             parameters for GPUs
-!!     @param input           type containing some very general parameters
-!!     @param pkernelseq      ???
-!!     @param n3p             ???
-!!     @param itSCC           iteration in the self consistency cycle
-!!  Input/Output arguments
-!!  ---------------------
-!!     @param phi             the localized basis functions. It is assumed that they have been initialized
-!!                     somewhere else
-!!   Output arguments
-!!   ----------------
-!!     @param psi             the physical orbitals, which will be a linear combinations of the localized
-!!                            basis functions phi
-!!     @param psit            psi transposed
-!!     @param infoBasisFunctions  indicated wheter the basis functions converged to the specified limit (value is the
-!!                         number of iterations it took to converge) or whether the iteration stopped due to 
-!!                         the iteration limit (value is -1). This info is returned by 'getLocalizedBasis'
-!!     @param infoCoeff           the same as infoBasisFunctions, just for the coefficients. This value is returned
-!!                         by 'optimizeCoefficients'
-subroutine getLinearPsi(iproc,nproc,lzd,orbs,lorbs,llborbs,comsr,&
-    mad,lbmad,op,lbop,comon,lbcomon,comgp,lbcomgp,at,rxyz,denspot,&
-    GPU,updatePhi,&
-    infoBasisFunctions,infoCoeff,itSCC,ebs,coeff,lphi,nlpspd,proj,communicate_lphi,coeff_proj,&
-    ldiis,nit,nItInnerLoop,newgradient,orthpar,confdatarr,&
-    methTransformOverlap,blocksize_pdgemm,convCrit,nItPrecond,&
-    useDerivativeBasisFunctions,lphiRestart,comrp,blocksize_pdsyev,nproc_pdsyev,&
-    hx,hy,hz,SIC)
-
->>>>>>> c31f107d
 use module_base
 use module_types
 use module_interfaces, exceptThisOne => get_coeff, exceptThisOneA => writeonewave
@@ -78,17 +12,6 @@
 integer,intent(in):: blocksize_pdsyev, nproc_pdsyev
 type(local_zone_descriptors),intent(inout):: lzd
 type(orbitals_data),intent(in) :: orbs
-<<<<<<< HEAD
-=======
-type(orbitals_data),intent(inout) :: lorbs, llborbs
-!type(p2pCommsSumrho),intent(inout):: comsr
-type(p2pComms),intent(inout):: comsr
-type(matrixDescriptors),intent(in):: mad, lbmad
-type(overlapParameters),intent(inout):: op, lbop
-type(p2pComms),intent(inout):: comon, lbcomon
-!type(p2pCommsGatherPot):: comgp, lbcomgp
-type(p2pComms):: comgp, lbcomgp
->>>>>>> c31f107d
 type(atoms_data),intent(in):: at
 real(8),dimension(3,at%nat),intent(in):: rxyz
 type(DFT_local_fields), intent(inout) :: denspot
@@ -109,7 +32,6 @@
 real(8),dimension(:,:,:),allocatable:: matrixElements
 real(8):: tt
 logical:: withConfinement
-<<<<<<< HEAD
 type(confpot_data),dimension(:),allocatable :: confdatarrtmp
 type(energy_terms) :: energs
 character(len=*),parameter:: subname='get_coeff'
@@ -117,17 +39,12 @@
 integer :: ldim,istart,lwork,iiorb,ilr,ind2,ncnt
 character(len=1) :: num
 real(8),dimension(:),allocatable :: Gphi, Ghphi, work
-=======
-type(workarr_sumrho):: w
+
+
+!wvl+PAW objects
 integer::iatyp
-integer:: ist, ierr, iiorb, info, lorb, lwork, norbtot, k, l, ncnt, inc, jjorb
-!real(8),dimension(:),pointer:: lpot
-type(confpot_data),dimension(:),allocatable :: confdatarrtmp
-
-  !wvl+PAW objects
-  type(gaussian_basis),dimension(at%ntypes)::proj_G
-  type(paw_objects)::paw
->>>>>>> c31f107d
+type(gaussian_basis),dimension(at%ntypes)::proj_G
+type(paw_objects)::paw
 
   !nullify paw objects:
   paw%usepaw=0 !Not using paw
@@ -189,12 +106,12 @@
   allocate(lzd%doHamAppl(lzd%nlr), stat=istat)
   call memocc(istat, lzd%doHamAppl, 'lzd%doHamAppl', subname)
   lzd%doHamAppl=.true.
-<<<<<<< HEAD
   allocate(confdatarrtmp(tmbmix%orbs%norbp))
   call default_confinement_data(confdatarrtmp,tmbmix%orbs%norbp)
   call FullHamiltonianApplication(iproc,nproc,at,tmbmix%orbs,rxyz,&
        proj,lzd,nlpspd,confdatarrtmp,denspot%dpbox%ngatherarr,denspot%pot_work,tmbmix%psi,lhphi,&
        energs,SIC,GPU,&
+       proj_G,paw,&
        pkernel=denspot%pkernelseq)
   deallocate(confdatarrtmp)
 !DEBUG
@@ -218,33 +135,8 @@
       !!    ind2=ind2+ncnt
       !!end do
   end if
-=======
-  if(.not.useDerivativeBasisFunctions) then
-     allocate(confdatarrtmp(lorbs%norbp))
-     call default_confinement_data(confdatarrtmp,lorbs%norbp)
-     call FullHamiltonianApplication(iproc,nproc,at,lorbs,&
-          hx,hy,hz,rxyz,&
-          proj,lzd,nlpspd,confdatarrtmp,denspot%dpcom%ngatherarr,denspot%pot_full,lphi,lhphi,&
-          ekin_sum,epot_sum,eexctX,eproj_sum,eSIC_DC,SIC,GPU,&
-          proj_G,paw,&
-          pkernel=denspot%pkernelseq)
-     deallocate(confdatarrtmp)
->>>>>>> c31f107d
-
-
-<<<<<<< HEAD
-=======
-     allocate(confdatarrtmp(llborbs%norbp))
-     call default_confinement_data(confdatarrtmp,llborbs%norbp)
-     call FullHamiltonianApplication(iproc,nproc,at,llborbs,&
-          hx,hy,hz,rxyz,&
-          proj,lzd,nlpspd,confdatarrtmp,denspot%dpcom%ngatherarr,denspot%pot_full,lphi,lhphi,&
-          ekin_sum,epot_sum,eexctX,eproj_sum,eSIC_DC,SIC,GPU,&
-          proj_G,paw,&
-          pkernel=denspot%pkernelseq)
-     deallocate(confdatarrtmp)
-  end if
->>>>>>> c31f107d
+
+
   iall=-product(shape(lzd%doHamAppl))*kind(lzd%doHamAppl)
   deallocate(lzd%doHamAppl, stat=istat)
   call memocc(istat, iall, 'lzd%doHamAppl', subname)
@@ -476,7 +368,6 @@
 real(8),dimension(tmb%lzd%nlr),intent(in):: locrad
 
 ! Local variables
-<<<<<<< HEAD
 !real(8):: epot_sum,ekin_sum,eexctX,eproj_sum,eval_zero,eSIC_DC
 real(8):: timecommunp2p, timeextract, timecommuncoll, timecompress
 real(8):: trHold, factor, fnrmMax, fnrm, meanAlpha
@@ -486,23 +377,6 @@
 real(8),dimension(:,:),allocatable:: fnrmArr, fnrmOvrlpArr, Umat, locregCenterTemp
 real(8),dimension(:,:),allocatable:: kernel, locregCenter, ovrlp
 logical:: withConfinement, variable_locregs
-=======
-real(8) ::epot_sum,ekin_sum,eexctX,eproj_sum,eval_zero,t1tot,eSIC_DC
-real(8) :: t2tot,timetot,tt1,tt2,tt3,tt4,tt5
-real(8):: tt,ddot,fnrm,fnrmMax,meanAlpha,gnrm,gnrm_zero,gnrmMax,t1,t2
-real(8) :: timecommunp2p, timeextract, timecommuncoll, timeoverlap, timecompress, energyconf_0, energyconf_trial
-real(8):: trHold
-integer:: iorb, icountSDSatur, icountSwitch, idsx, icountDIISFailureTot, consecutive_rejections
-integer :: icountDIISFailureCons,itBest
-integer:: istat,istart,ierr,ii,it,iall,ind1,ind2,jorb,ist,iiorb
-integer:: gdim,ilr,ncount,offset,istsource,istdest,korb
-integer:: iatyp
-real(8),dimension(:),allocatable:: alpha,fnrmOldArr,alphaDIIS,lhphi,lhphiold
-real(8),dimension(:),allocatable:: lphiold
-real(8),dimension(:,:),allocatable:: fnrmArr, fnrmOvrlpArr, lagmat
-real(8),dimension(:,:),allocatable:: kernel
-logical:: withConfinement, resetDIIS, immediateSwitchToSD
->>>>>>> c31f107d
 character(len=*),parameter:: subname='getLocalizedBasis'
 real(8),dimension(:),allocatable:: locrad_tmp
 real(8),dimension(:),pointer:: lphilarge, lhphilarge, lhphilargeold, lphilargeold, lhphi, lhphiold, lphiold, lphioldopt
@@ -514,6 +388,7 @@
 
 
   !wvl+PAW objects
+  integer::iatyp
   type(gaussian_basis),dimension(at%ntypes)::proj_G
   type(paw_objects)::paw
 
@@ -714,7 +589,6 @@
 
       ! Calculate the unconstrained gradient by applying the Hamiltonian.
       withConfinement=.true.
-<<<<<<< HEAD
       allocate(tmb%lzd%doHamAppl(tmb%orbs%norb), stat=istat)
       call memocc(istat, tmb%lzd%doHamAppl, 'tmb%lzd%doHamAppl', subname)
       tmb%lzd%doHamAppl=.true.
@@ -733,17 +607,7 @@
       call FullHamiltonianApplication(iproc,nproc,at,tmb%orbs,rxyz,&
            proj,tmb%lzd,nlpspd,tmb%confdatarr,denspot%dpbox%ngatherarr,denspot%pot_work,tmb%psi,lhphi,&
            energs,SIC,GPU,&
-=======
-      allocate(lzd%doHamAppl(lorbs%norb), stat=istat)
-      call memocc(istat, lzd%doHamAppl, 'lzd%doHamAppl', subname)
-      lzd%doHamAppl=.true.
-
-      call FullHamiltonianApplication(iproc,nproc,at,lorbs,&
-           hx,hy,hz,rxyz,&
-           proj,lzd,nlpspd,confdatarr,denspot%dpcom%ngatherarr,denspot%pot_full,lphi,lhphi,&
-           ekin_sum,epot_sum,eexctX,eproj_sum,eSIC_DC,SIC,GPU,&
            proj_G,paw,&
->>>>>>> c31f107d
            pkernel=denspot%pkernelseq)
 
       iall=-product(shape(tmb%lzd%doHamAppl))*kind(tmb%lzd%doHamAppl)
@@ -2710,7 +2574,6 @@
 
 END SUBROUTINE r_operator
 
-<<<<<<< HEAD
 
 
 
@@ -2744,9 +2607,6 @@
      confdatarr(iorb)%ioffset(2)=lzd%llr(ilr)%nsi2-nl2-1
      confdatarr(iorb)%ioffset(3)=lzd%llr(ilr)%nsi3-nl3-1
   end do
-=======
-END SUBROUTINE flatten
->>>>>>> c31f107d
 
 end subroutine update_confdatarr
 
