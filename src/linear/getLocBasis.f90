--- conflicted
+++ resolved
@@ -368,9 +368,15 @@
 
 
   if (scf_mode==LINEAR_FOE) then
-<<<<<<< HEAD
-      tmprtr=0.d0
-=======
+      !!if (iproc==0) then
+      !!    tt=0.d0
+      !!    do istat=1,tmblarge%mad%nvctr
+      !!        if (ovrlp_compr(istat)==0.d0) then
+      !!            tt=max(tt,abs(ovrlp_compr(istat)-ham_compr(istat)))
+      !!        end if
+      !!    end do
+      !!    if (iproc==0) write(*,*) 'MAX TT', tt
+      !!end if
       !!if (iproc==0) then
       !!    tt=0.d0
       !!    do istat=1,tmblarge%mad%nvctr
@@ -404,41 +410,6 @@
           end do
       end do
 
->>>>>>> 5f6a7b6c
-      !!if (iproc==0) then
-      !!    tt=0.d0
-      !!    do istat=1,tmblarge%mad%nvctr
-      !!        if (ovrlp_compr(istat)==0.d0) then
-      !!            tt=max(tt,abs(ovrlp_compr(istat)-ham_compr(istat)))
-      !!        end if
-      !!    end do
-      !!    if (iproc==0) write(*,*) 'MAX TT', tt
-      !!end if
-<<<<<<< HEAD
-
-
-!!      allocate(ovrlp_compr_small(tmb%mad%nvctr), stat=istat)
-!!      call memocc(istat, ovrlp_compr_small, 'ovrlp_compr_small', subname)
-!!      allocate(ham_compr_small(tmb%mad%nvctr), stat=istat)
-!!      call memocc(istat, ham_compr_small, 'ham_compr_small', subname)
-!!
-!!      iismall=0
-!!      iseglarge=1
-!!      do isegsmall=1,tmb%mad%nseg
-!!          do
-!!              is=max(tmb%mad%keyg(1,isegsmall),tmblarge%mad%keyg(1,iseglarge))
-!!              ie=min(tmb%mad%keyg(2,isegsmall),tmblarge%mad%keyg(2,iseglarge))
-!!              iilarge=tmblarge%mad%keyv(iseglarge)-tmblarge%mad%keyg(1,iseglarge)
-!!              do i=is,ie
-!!                  iismall=iismall+1
-!!                  ovrlp_compr_small(iismall)=ovrlp_compr(iilarge+i)
-!!                  ham_compr_small(iismall)=ham_compr(iilarge+i)
-!!              end do
-!!              if (ie>=is) exit
-!!              iseglarge=iseglarge+1
-!!          end do
-!!      end do
-!!
 !!      !!if (iproc==0) then
 !!      !!    ii=0
 !!      !!    do iseg=1,tmb%mad%nseg
@@ -470,11 +441,6 @@
 !!      iall=-product(shape(ham_compr_small))*kind(ham_compr_small)
 !!      deallocate(ham_compr_small, stat=istat)
 !!      call memocc(istat, iall, 'ham_compr_small', subname)
-=======
-      !!call mpi_finalize(istat)
-      !!stop
->>>>>>> 5f6a7b6c
-
 
 
       tmprtr=0.d0
