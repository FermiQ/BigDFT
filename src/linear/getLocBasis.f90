--- conflicted
+++ resolved
@@ -2968,17 +2968,13 @@
   call check_taylor_order(mean_error, max_inversion_error, order_taylor)
 
   ! Calculate S^1/2 * K * S^1/2
-<<<<<<< HEAD
-  call retransform()
+  call retransform_local()
   !!tr=0.d0
   !!do iorb=1,tmb%orbs%norb
   !!    ind=tmb%linmat%l%matrixindex_in_compressed_fortransposed(iorb,iorb)
   !!    tr = tr + tmb%linmat%kernel_%matrix_compr(ind)
   !!end do
   !!write(*,*) 'trace',tr
-=======
-  call retransform_local()
->>>>>>> 4a48501a
 
   ! Calculate S^-1/2 for the new overlap matrix
   call overlapPowerGeneral(iproc, nproc, order_taylor, -2, -1, &
@@ -3001,15 +2997,10 @@
 
   contains
 
-<<<<<<< HEAD
-      subroutine retransform()
-          use sparsematrix, only: sequential_acces_matrix_fast, sparsemm
-          integer :: ncount
-=======
       subroutine retransform_local()
           use sparsematrix, only: sequential_acces_matrix_fast, sparsemm, &
                & uncompress_matrix_distributed, compress_matrix_distributed
->>>>>>> 4a48501a
+          integer :: ncount
 
           call sequential_acces_matrix_fast(tmb%linmat%l, tmb%linmat%kernel_%matrix_compr, kernel_compr_seq)
           call sequential_acces_matrix_fast(tmb%linmat%l, &
