subroutine get_coeff(iproc,nproc,scf_mode,lzd,orbs,at,rxyz,denspot,&
    GPU, infoCoeff,ebs,nlpspd,proj,blocksize_pdsyev,nproc_pdsyev,&
    hx,hy,hz,SIC,tmbmix,tmb,fnrm,density_kernel,overlapmatrix,calculate_overlap_matrix,&
    tmblarge, lhphilarge, lhphilargeold, lphilargeold, &
    ldiis_coeff)
use module_base
use module_types
use module_interfaces, exceptThisOne => get_coeff, exceptThisOneA => writeonewave
use Poisson_Solver
implicit none

! Calling arguments
integer,intent(in):: iproc, nproc, scf_mode
integer,intent(in):: blocksize_pdsyev, nproc_pdsyev
type(local_zone_descriptors),intent(inout):: lzd
type(orbitals_data),intent(in) :: orbs
type(atoms_data),intent(in):: at
real(8),dimension(3,at%nat),intent(in):: rxyz
type(DFT_local_fields), intent(inout) :: denspot
type(GPU_pointers),intent(inout):: GPU
integer,intent(out):: infoCoeff
real(8),intent(out):: ebs, fnrm
real(8),intent(in):: hx, hy, hz
type(nonlocal_psp_descriptors),intent(in):: nlpspd
real(wp),dimension(nlpspd%nprojel),intent(inout):: proj
type(SIC_data),intent(in):: SIC
type(DFT_wavefunction),intent(inout):: tmbmix, tmb
real(8),dimension(tmbmix%orbs%norb,tmbmix%orbs%norb),intent(out):: density_kernel
real(8),dimension(tmbmix%orbs%norb,tmbmix%orbs%norb),intent(inout):: overlapmatrix
logical,intent(in):: calculate_overlap_matrix
type(DFT_wavefunction),intent(inout):: tmblarge
real(8),dimension(:),pointer,intent(inout):: lhphilarge, lhphilargeold, lphilargeold
type(localizedDIISParameters),intent(inout),optional:: ldiis_coeff

! Local variables 
integer:: istat, iall, iorb, jorb, korb, info, inc, jjorb!,borb
real(8),dimension(:),allocatable:: eval, lhphi, psit_c, psit_f, hpsit_c, hpsit_f
real(8),dimension(:,:),allocatable:: ovrlp!,test!,ovrlp_cpy
real(8),dimension(:,:,:),allocatable:: matrixElements
real(8):: tt
type(confpot_data),dimension(:),allocatable :: confdatarrtmp
type(energy_terms) :: energs!, energs2
character(len=*),parameter:: subname='get_coeff'
!For debug
integer :: ldim,istart,lwork,iiorb,ilr,ind2,ncnt
character(len=1) :: num
real(8),dimension(:),allocatable :: locrad_tmp
!!type(DFT_wavefunction):: tmblarge
real(8),dimension(:,:),allocatable:: locregCenter
!!real(8),dimension(:),pointer:: lhphilarge, lhphilargeold, lphilargeold

  ! Allocate the local arrays.  
  allocate(matrixElements(tmbmix%orbs%norb,tmbmix%orbs%norb,2), stat=istat)
  call memocc(istat, matrixElements, 'matrixElements', subname)
  allocate(eval(tmbmix%orbs%norb), stat=istat)
  call memocc(istat, eval, 'eval', subname)
  allocate(ovrlp(tmbmix%orbs%norb,tmbmix%orbs%norb), stat=istat)
  call memocc(istat, ovrlp, 'ovrlp', subname)

  if(calculate_overlap_matrix) then
      if(tmbmix%wfnmd%bpo%communication_strategy_overlap==COMMUNICATION_COLLECTIVE) then
          !!allocate(psit_c(tmbmix%collcom%ndimind_c))
          !!call memocc(istat, psit_c, 'psit_c', subname)
          !!allocate(psit_f(7*tmbmix%collcom%ndimind_f))
          !!call memocc(istat, psit_f, 'psit_f', subname)
          if(.not.tmbmix%can_use_transposed) then
              if(.not.associated(tmbmix%psit_c)) then
                  allocate(tmbmix%psit_c(sum(tmbmix%collcom%nrecvcounts_c)), stat=istat)
                  call memocc(istat, tmbmix%psit_c, 'tmbmix%psit_c', subname)
              end if
              if(.not.associated(tmbmix%psit_f)) then
                  allocate(tmbmix%psit_f(7*sum(tmbmix%collcom%nrecvcounts_f)), stat=istat)
                  call memocc(istat, tmbmix%psit_f, 'tmbmix%psit_f', subname)
              end if
              call transpose_localized(iproc, nproc, tmbmix%orbs, tmbmix%collcom, tmbmix%psi, tmbmix%psit_c, tmbmix%psit_f, lzd)
              tmbmix%can_use_transposed=.true.
          end if

          !call transpose_localized(iproc, nproc, tmbmix%orbs, tmbmix%collcom, tmbmix%psi, tmbmix%psit_c, tmbmix%psit_f, lzd)
          call calculate_overlap_transposed(iproc, nproc, tmbmix%orbs, tmbmix%mad, tmbmix%collcom, tmbmix%psit_c, &
               tmbmix%psit_c, tmbmix%psit_f, tmbmix%psit_f, overlapmatrix)
          !!call untranspose_localized(iproc, nproc, tmbmix%orbs, tmbmix%collcom, psit_c, psit_f, tmbmix%psi, lzd)
          !!iall=-product(shape(tmbmix%psit_c))*kind(tmbmix%psit_c)
          !!deallocate(tmbmix%psit_c, stat=istat)
          !!call memocc(istat, iall, 'tmbmix%psit_c', subname)
          !!iall=-product(shape(tmbmix%psit_f))*kind(tmbmix%psit_f)
          !!deallocate(tmbmix%psit_f, stat=istat)
          !!call memocc(istat, iall, 'tmbmix%psit_f', subname)
          !!tmbmix%can_use_transposed=.false.
      else if(tmbmix%wfnmd%bpo%communication_strategy_overlap==COMMUNICATION_P2P) then
          call getOverlapMatrix2(iproc, nproc, lzd, tmbmix%orbs, tmbmix%comon, tmbmix%op, tmbmix%psi, tmbmix%mad, overlapmatrix)
      else
          stop 'wrong communication_strategy_overlap'
      end if
  end if

  if(tmbmix%wfnmd%bs%communicate_phi_for_lsumrho) then
      call communicate_basis_for_density(iproc, nproc, lzd, tmbmix%orbs, tmbmix%psi, tmbmix%comsr)
  end if

  if(iproc==0) write(*,'(1x,a)') '----------------------------------- Determination of the orbitals in this new basis.'


  allocate(lhphi(max(tmbmix%orbs%npsidim_orbs,tmbmix%orbs%npsidim_comp)), stat=istat)
  call memocc(istat, lhphi, 'lhphi', subname)
  allocate(lzd%doHamAppl(lzd%nlr), stat=istat)
  call memocc(istat, lzd%doHamAppl, 'lzd%doHamAppl', subname)
  lzd%doHamAppl=.true.
  allocate(confdatarrtmp(tmbmix%orbs%norbp))
  call default_confinement_data(confdatarrtmp,tmbmix%orbs%norbp)


  if (tmbmix%orbs%npsidim_orbs > 0) call to_zero(tmbmix%orbs%npsidim_orbs,lhphi(1))

      !!$$allocate(locregCenter(3,tmb%lzd%nlr), stat=istat)
      !!$$allocate(locrad_tmp(tmb%lzd%nlr), stat=istat)
      !!$$do iorb=1,tmb%orbs%norb
      !!$$    ilr=tmb%orbs%inwhichlocreg(iorb)
      !!$$    locregCenter(:,ilr)=tmb%lzd%llr(ilr)%locregCenter
      !!$$end do
      !!$$do ilr=1,tmb%lzd%nlr
      !!$$    locrad_tmp(ilr)=tmb%lzd%llr(ilr)%locrad+8.d0*tmb%lzd%hgrids(1)
      !!$$end do
      !!$$call update_locreg(iproc, nproc, tmb%lzd%nlr, locrad_tmp, tmb%orbs%inwhichlocreg, locregCenter, tmb%lzd%glr, &
      !!$$     .false., denspot%dpbox%nscatterarr, tmb%lzd%hgrids(1), tmb%lzd%hgrids(2), tmb%lzd%hgrids(3), &
      !!$$     tmb%orbs, tmblarge%lzd, tmblarge%orbs, tmblarge%op, tmblarge%comon, &
      !!$$     tmblarge%comgp, tmblarge%comsr, tmblarge%mad, tmblarge%collcom)
      !!$$call allocate_auxiliary_basis_function(max(tmblarge%orbs%npsidim_comp,tmblarge%orbs%npsidim_orbs), subname, &
      !!$$     tmblarge%psi, lhphilarge, lhphilargeold, lphilargeold)
      !!$$call copy_basis_performance_options(tmb%wfnmd%bpo, tmblarge%wfnmd%bpo, subname)
      !!$$call copy_orthon_data(tmb%orthpar, tmblarge%orthpar, subname)
      !!$$tmblarge%wfnmd%nphi=tmblarge%orbs%npsidim_orbs
      call local_potential_dimensions(tmblarge%lzd,tmblarge%orbs,denspot%dpbox%ngatherarr(0,1))

      if (tmblarge%orbs%npsidim_orbs > 0) call to_zero(tmblarge%orbs%npsidim_orbs,lhphilarge(1))
      if (tmblarge%orbs%npsidim_orbs > 0) call to_zero(tmblarge%orbs%npsidim_orbs,tmblarge%psi(1))
      call small_to_large_locreg(iproc, nproc, tmb%lzd, tmblarge%lzd, tmbmix%orbs, tmblarge%orbs, tmbmix%psi, tmblarge%psi)

      call post_p2p_communication(iproc, nproc, denspot%dpbox%ndimpot, denspot%rhov, &
           tmblarge%comgp%nrecvbuf, tmblarge%comgp%recvbuf, tmblarge%comgp)
  allocate(tmblarge%lzd%doHamAppl(tmblarge%lzd%nlr), stat=istat)
  call memocc(istat, tmblarge%lzd%doHamAppl, 'tmblarge%lzd%doHamAppl', subname)
  tmblarge%lzd%doHamAppl=.true.
  call NonLocalHamiltonianApplication(iproc,at,tmblarge%orbs,rxyz,&
       proj,tmblarge%lzd,nlpspd,tmblarge%psi,lhphilarge,energs%eproj)
  call full_local_potential(iproc,nproc,tmblarge%orbs,tmblarge%Lzd,2,denspot%dpbox,denspot%rhov,denspot%pot_work,tmblarge%comgp)


  !!call wait_p2p_communication(iproc, nproc, tmbmix%comgp)


  call LocalHamiltonianApplication(iproc,nproc,at,tmblarge%orbs,&
       tmblarge%lzd,confdatarrtmp,denspot%dpbox%ngatherarr,denspot%pot_work,tmblarge%psi,lhphilarge,&
       energs,SIC,GPU,.false.,pkernel=denspot%pkernelseq,dpbox=denspot%dpbox,potential=denspot%rhov,comgp=tmblarge%comgp)
  call timing(iproc,'glsynchham1','ON') !lr408t
  call SynchronizeHamiltonianApplication(nproc,tmblarge%orbs,tmblarge%lzd,GPU,lhphilarge,&
       energs%ekin,energs%epot,energs%eproj,energs%evsic,energs%eexctX)
  call timing(iproc,'glsynchham1','OF') !lr408t
  deallocate(confdatarrtmp)

  iall=-product(shape(lzd%doHamAppl))*kind(lzd%doHamAppl)
  deallocate(lzd%doHamAppl, stat=istat)
  call memocc(istat, iall, 'lzd%doHamAppl', subname)

  iall=-product(shape(tmblarge%lzd%doHamAppl))*kind(tmblarge%lzd%doHamAppl)
  deallocate(tmblarge%lzd%doHamAppl, stat=istat)
  call memocc(istat, iall, 'tmblarge%lzd%doHamAppl', subname)



  iall=-product(shape(denspot%pot_work))*kind(denspot%pot_work)
  deallocate(denspot%pot_work, stat=istat)
  call memocc(istat, iall, 'denspot%pot_work', subname)

  if(iproc==0) write(*,'(1x,a)') 'done.'



  ! Calculate the matrix elements <phi|H|phi>.
  if(tmbmix%wfnmd%bpo%communication_strategy_overlap==COMMUNICATION_COLLECTIVE) then

      if(.not.tmblarge%can_use_transposed) then
          if(associated(tmblarge%psit_c)) then
              iall=-product(shape(tmblarge%psit_c))*kind(tmblarge%psit_c)
              deallocate(tmblarge%psit_c, stat=istat)
              call memocc(istat, iall, 'tmblarge%psit_c', subname)
          end if
          if(associated(tmblarge%psit_f)) then
              iall=-product(shape(tmblarge%psit_f))*kind(tmblarge%psit_f)
              deallocate(tmblarge%psit_f, stat=istat)
              call memocc(istat, iall, 'tmblarge%psit_f', subname)
          end if
          allocate(tmblarge%psit_c(tmblarge%collcom%ndimind_c), stat=istat)
          call memocc(istat, tmblarge%psit_c, 'tmblarge%psit_c', subname)
          allocate(tmblarge%psit_f(7*tmblarge%collcom%ndimind_f), stat=istat)
          call memocc(istat, tmblarge%psit_f, 'tmblarge%psit_f', subname)
          call transpose_localized(iproc, nproc, tmblarge%orbs,  tmblarge%collcom, &
               tmblarge%psi, tmblarge%psit_c, tmblarge%psit_f, tmblarge%lzd)
          tmblarge%can_use_transposed=.true.
      end if

      allocate(hpsit_c(tmblarge%collcom%ndimind_c))
      call memocc(istat, hpsit_c, 'hpsit_c', subname)
      allocate(hpsit_f(7*tmblarge%collcom%ndimind_f))
      call memocc(istat, hpsit_f, 'hpsit_f', subname)
      call transpose_localized(iproc, nproc, tmblarge%orbs,  tmblarge%collcom, &
           lhphilarge, hpsit_c, hpsit_f, tmblarge%lzd)
      call calculate_overlap_transposed(iproc, nproc, tmblarge%orbs, tmblarge%mad, tmblarge%collcom, &
           tmblarge%psit_c, hpsit_c, tmblarge%psit_f, hpsit_f, matrixElements)
      iall=-product(shape(hpsit_c))*kind(hpsit_c)
      deallocate(hpsit_c, stat=istat)
      call memocc(istat, iall, 'hpsit_c', subname)
      iall=-product(shape(hpsit_f))*kind(hpsit_f)
      deallocate(hpsit_f, stat=istat)
      call memocc(istat, iall, 'hpsit_f', subname)

     !!iall=-product(shape(tmblarge%psit_c))*kind(tmblarge%psit_c)
     !!deallocate(tmblarge%psit_c, stat=istat)
     !!call memocc(istat, iall, 'tmblarge%psit_c', subname)
     !!iall=-product(shape(tmblarge%psit_f))*kind(tmblarge%psit_f)
     !!deallocate(tmblarge%psit_f, stat=istat)
     !!call memocc(istat, iall, 'tmblarge%psit_f', subname)
     !!tmblarge%can_use_transposed=.false.


  else if(tmblarge%wfnmd%bpo%communication_strategy_overlap==COMMUNICATION_P2P) then
      call allocateCommuncationBuffersOrtho(tmblarge%comon, subname)
      call getMatrixElements2(iproc, nproc, tmblarge%lzd, tmblarge%orbs, tmblarge%op, tmblarge%comon, tmblarge%psi, &
           lhphilarge, tmblarge%mad, matrixElements)
      call deallocateCommuncationBuffersOrtho(tmblarge%comon, subname)
  else
      stop 'wrong communication_strategy_overlap'
  end if

  !!$$call deallocateCommunicationsBuffersPotential(tmblarge%comgp, subname)
  !!$$call destroy_new_locregs(iproc, nproc, tmblarge)
  !!$$call deallocate_auxiliary_basis_function(subname, tmblarge%psi, lhphilarge, lhphilargeold, lphilargeold)

  ! Symmetrize the Hamiltonian
  call dcopy(tmbmix%orbs%norb**2, matrixElements(1,1,1), 1, matrixElements(1,1,2), 1)
  call dcopy(tmbmix%orbs%norb**2, overlapmatrix(1,1),1 , ovrlp(1,1), 1)

  ! Diagonalize the Hamiltonian, either iteratively or with lapack.
  ! Make a copy of the matrix elements since dsyev overwrites the matrix and the matrix elements
  ! are still needed later.
  if(scf_mode/=LINEAR_DIRECT_MINIMIZATION) then
      call dcopy(tmbmix%orbs%norb**2, matrixElements(1,1,1), 1, matrixElements(1,1,2), 1)
      do iorb=1,tmbmix%orbs%norb
        !!do jorb=1,tmbmix%orbs%norb
        !!  write(200+iproc,*) matrixElements(jorb,iorb,2), ovrlp(jorb,iorb)
        !!end do
      end do
      if(blocksize_pdsyev<0) then
          if(iproc==0) write(*,'(1x,a)',advance='no') 'Diagonalizing the Hamiltonian, sequential version... '
          call diagonalizeHamiltonian2(iproc, nproc, tmbmix%orbs, tmbmix%op%nsubmax, matrixElements(1,1,2), ovrlp, eval)
      else
          if(iproc==0) write(*,'(1x,a)',advance='no') 'Diagonalizing the Hamiltonian, parallel version... '
          call dsygv_parallel(iproc, nproc, blocksize_pdsyev, nproc_pdsyev, mpi_comm_world, 1, 'v', 'l',tmbmix%orbs%norb,&
               matrixElements(1,1,2), tmbmix%orbs%norb, ovrlp, tmbmix%orbs%norb, eval, info)
      end if
      if(iproc==0) write(*,'(a)') 'done.'

      do iorb=1,orbs%norb
          call dcopy(tmbmix%orbs%norb, matrixElements(1,iorb,2), 1, tmbmix%wfnmd%coeff(1,iorb), 1)
      end do
      infoCoeff=0
 
      ! Write some eigenvalues. Don't write all, but only a few around the last occupied orbital.
      if(iproc==0) then
          write(*,'(1x,a)') '-------------------------------------------------'
          write(*,'(1x,a)') 'some selected eigenvalues:'
          do iorb=max(orbs%norb-8,1),min(orbs%norb+8,tmbmix%orbs%norb)
              if(iorb==orbs%norb) then
                  write(*,'(3x,a,i0,a,es12.5,a)') 'eval(',iorb,')= ',eval(iorb),'  <-- last occupied orbital'
              else if(iorb==orbs%norb+1) then
                  write(*,'(3x,a,i0,a,es12.5,a)') 'eval(',iorb,')= ',eval(iorb),'  <-- first virtual orbital'
              else
                  write(*,'(3x,a,i0,a,es12.5)') 'eval(',iorb,')= ',eval(iorb)
              end if
          end do
          write(*,'(1x,a)') '-------------------------------------------------'
      end if

      ! keep the eigeanvalues for the preconditioning
      call vcopy(tmb%orbs%norb, eval(1), 1, tmb%orbs%eval(1), 1)
  end if

  ! TEST
  if(scf_mode==LINEAR_DIRECT_MINIMIZATION) then
      if(.not.present(ldiis_coeff)) stop 'ldiis_coeff must be present for scf_mode==LINEAR_DIRECT_MINIMIZATION'
      !call dcopy(tmbmix%orbs%norb**2, matrixElements(1,1,1), 1, matrixElements(1,1,2), 1)
      call optimize_coeffs(iproc, nproc, orbs, matrixElements(1,1,1), overlapmatrix, tmbmix, ldiis_coeff, fnrm)
  end if

  call calculate_density_kernel(iproc, nproc, tmbmix%orbs%norb, orbs%norb, orbs%norbp, orbs%isorb, &
       tmbmix%wfnmd%ld_coeff, tmbmix%wfnmd%coeff, density_kernel, ovrlp)

  ! Calculate the band structure energy with matrixElements instead of wfnmd%coeff sue to the problem mentioned
  ! above (wrong size of wfnmd%coeff)
  ebs=0.d0
  do jorb=1,tmbmix%orbs%norb
      !do korb=1,tmbmix%orbs%norb
      do korb=1,jorb
          tt = density_kernel(korb,jorb)*matrixElements(korb,jorb,1)
          if(korb/=jorb) tt=2.d0*tt
          !!if(tmb%wfnmd%bs%target_function==TARGET_FUNCTION_IS_ENERGY) &
          !!tt = density_kernel(korb,jorb)*matrixElements(korb,jorb,1)
          ebs = ebs + tt
      end do
  end do

  ! If closed shell multiply by two.
  if(orbs%nspin==1) ebs=2.d0*ebs


  ! Project the lb coefficients on the smaller subset
  if(tmbmix%wfnmd%bs%use_derivative_basis) then
      inc=4
      do iorb=1,orbs%norb
          jjorb=1
          do jorb=1,tmbmix%orbs%norb,inc
              tt=0.d0
              do korb=1,tmbmix%orbs%norb
                  tt = tt + tmbmix%wfnmd%coeff(korb,iorb)*overlapmatrix(korb,jorb)
              end do
              tmb%wfnmd%coeff_proj(jjorb,iorb)=tt
              jjorb=jjorb+1
          end do
      end do
  else
      do iorb=1,orbs%norb
          do jorb=1,tmbmix%orbs%norb
              tmb%wfnmd%coeff_proj(jorb,iorb)=tmbmix%wfnmd%coeff(jorb,iorb)
          end do
      end do
  end if



  iall=-product(shape(lhphi))*kind(lhphi)
  deallocate(lhphi, stat=istat)
  call memocc(istat, iall, 'lhphi', subname)

  iall=-product(shape(matrixElements))*kind(matrixElements)
  deallocate(matrixElements, stat=istat)
  call memocc(istat, iall, 'matrixElements', subname)
  
  iall=-product(shape(eval))*kind(eval)
  deallocate(eval, stat=istat)
  call memocc(istat, iall, 'eval', subname)

  iall=-product(shape(ovrlp))*kind(ovrlp)
  deallocate(ovrlp, stat=istat)
  call memocc(istat, iall, 'ovrlp', subname)


end subroutine get_coeff



subroutine getLocalizedBasis(iproc,nproc,at,orbs,rxyz,&
    denspot,GPU,trH,fnrm,&
    infoBasisFunctions,nlpspd,proj,ldiis,&
    SIC, &
    locrad,tmb,&
    tmblarge2, lhphilarge2, lhphilargeold2, lphilargeold2)
!
! Purpose:
! ========
!   Calculates the localized basis functions phi. These basis functions are obtained by adding a
!   quartic potential centered on the atoms to the ordinary Hamiltonian. The eigenfunctions are then
!   determined by minimizing the trace until the gradient norm is below the convergence criterion.
use module_base
use module_types
use module_interfaces, except_this_one => getLocalizedBasis, except_this_one_A => writeonewave
!  use Poisson_Solver
!use allocModule
implicit none

! Calling arguments
integer,intent(in):: iproc, nproc
integer,intent(out):: infoBasisFunctions
type(atoms_data), intent(in) :: at
type(orbitals_data):: orbs
real(8),dimension(3,at%nat):: rxyz
type(DFT_local_fields), intent(inout) :: denspot
type(GPU_pointers), intent(inout) :: GPU
real(8),intent(out):: trH, fnrm
type(nonlocal_psp_descriptors),intent(in):: nlpspd
real(wp),dimension(nlpspd%nprojel),intent(inout):: proj
type(localizedDIISParameters),intent(inout):: ldiis
type(DFT_wavefunction),target,intent(inout):: tmb
type(SIC_data) :: SIC !<parameters for the SIC methods
real(8),dimension(tmb%lzd%nlr),intent(in):: locrad
type(DFT_wavefunction),target,intent(inout):: tmblarge2
real(8),dimension(:),pointer,intent(inout):: lhphilarge2, lhphilargeold2, lphilargeold2

! Local variables
!real(8):: epot_sum,ekin_sum,eexctX,eproj_sum,eval_zero,eSIC_DC
real(8):: timecommunp2p, timeextract, timecommuncoll, timecompress
real(8):: trHold, factor, fnrmMax, meanAlpha
integer:: iorb, consecutive_rejections,istat,istart,ierr,it,iall,ilr,jorb
integer,dimension(:),allocatable:: inwhichlocreg_reference, onwhichatom_reference
real(8),dimension(:),allocatable:: alpha,fnrmOldArr,alphaDIIS
real(8),dimension(:,:),allocatable:: fnrmArr, fnrmOvrlpArr, Umat, locregCenterTemp
real(8),dimension(:,:),allocatable:: kernel, locregCenter, ovrlp
logical:: withConfinement, variable_locregs, emergency_exit
character(len=*),parameter:: subname='getLocalizedBasis'
real(8),dimension(:),allocatable:: locrad_tmp
real(8),dimension(:),pointer:: lphilarge, lhphilarge, lhphilargeold, lphilargeold, lhphi, lhphiold, lphiold, lphioldopt
real(8),dimension(:),pointer:: lhphiopt,lhphioldopt
type(local_zone_descriptors):: lzdlarge
type(DFT_wavefunction),target:: tmblarge
type(DFT_wavefunction),pointer:: tmbopt
type(energy_terms) :: energs!, energs2
character(len=3):: num
integer :: i,j , k, ncount, ist, iiorb, sdim, ldim
real(8),dimension(:),allocatable:: psit_c, psit_f, hpsit_c, hpsit_f, phiplot
real(8),dimension(2):: reducearr



  ! Allocate all local arrays.
  call allocateLocalArrays()

  call calculate_density_kernel(iproc, nproc, tmb%orbs%norb, orbs%norb, orbs%norbp, orbs%isorb, &
       tmb%wfnmd%ld_coeff, tmb%wfnmd%coeff, kernel, ovrlp)

  !call dgemm('n', 't', tmb%orbs%norb, tmb%orbs%norb, orbs%norb, 1.d0, tmb%wfnmd%coeff(1,1), tmb%orbs%norb, &
  !     tmb%wfnmd%coeff(1,1), tmb%orbs%norb, 0.d0, kernel(1,1), tmb%orbs%norb)

  call timing(iproc,'getlocbasinit','ON') !lr408t
  tmb%can_use_transposed=.false.
  tmblarge%can_use_transposed=.false.
  if(iproc==0) write(*,'(1x,a)') '======================== Creation of the basis functions... ========================'

  ! Decide whether we can have variable localization regions.
  if(tmb%wfnmd%bs%nit_unitary_loop==-1 .and. tmb%wfnmd%bs%locreg_enlargement==1.d0) then
      variable_locregs=.false.
  else
      variable_locregs=.true.
  end if

  ! Initialize the arrays and variable needed for DIIS.
  !if(newgradient .and. ldiis%isx>0) then
  if(tmb%wfnmd%bs%target_function==TARGET_FUNCTION_IS_ENERGY .and. ldiis%isx>0) then
      if(variable_locregs) then
          if(iproc==0) write(*,'(1x,a)') 'ERROR: if the target function is the energy, only steepest descent is &
                                          &allowed since the locreg shapes may change!'
          call mpi_barrier(mpi_comm_world, ierr)
          stop
      end if
  end if
  alpha=ldiis%alphaSD
  alphaDIIS=ldiis%alphaDIIS
  !!write(*,*) 'ldiis%is',ldiis%is

  if(.not.variable_locregs .or. tmb%wfnmd%bs%target_function==TARGET_FUNCTION_IS_TRACE) then
      ! Gather the potential that each process needs for the Hamiltonian application for all its orbitals.
      ! The messages for this point ', to point communication have been posted in the subroutine linearScaling.
      !!call gatherPotential(iproc, nproc, tmb%comgp)

      ! Build the required potential
      call local_potential_dimensions(tmb%lzd,tmb%orbs,denspot%dpbox%ngatherarr(0,1))
      !!call full_local_potential(iproc,nproc,tmb%orbs,tmb%lzd,2,denspot%dpbox,denspot%rhov,denspot%pot_work,tmb%comgp)
  end if

  ldiis%resetDIIS=.false.
  ldiis%immediateSwitchToSD=.false.
  consecutive_rejections=0
  trHold=1.d100
 
  ! ratio of large locreg and standard locreg
  factor=tmb%wfnmd%bs%locreg_enlargement

  ! always use the same inwhichlocreg
  call vcopy(tmb%orbs%norb, tmb%orbs%inwhichlocreg(1), 1, inwhichlocreg_reference(1), 1)


  ! Initialize largestructures if required
  if(variable_locregs .and. tmb%wfnmd%bs%target_function==TARGET_FUNCTION_IS_ENERGY) then
      do iorb=1,tmb%orbs%norb
          ilr=tmb%orbs%inwhichlocreg(iorb)
          locregCenter(:,ilr)=tmb%lzd%llr(ilr)%locregCenter
      end do
      locregCenterTemp=locregCenter
      locrad_tmp=factor*locrad
      call update_locreg(iproc, nproc, tmb%lzd%nlr, locrad_tmp, inwhichlocreg_reference, locregCenter, tmb%lzd%glr, &
           .false., denspot%dpbox%nscatterarr, tmb%lzd%hgrids(1), tmb%lzd%hgrids(2), tmb%lzd%hgrids(3), &
           tmb%orbs, tmblarge%lzd, tmblarge%orbs, tmblarge%op, tmblarge%comon, &
           tmblarge%comgp, tmblarge%comsr, tmblarge%mad, tmblarge%collcom)
      call update_ldiis_arrays(tmblarge, subname, ldiis)
      call allocate_auxiliary_basis_function(tmblarge%orbs%npsidim_orbs, subname, tmblarge%psi, &
           lhphilarge, lhphilargeold, lphilargeold)
      call copy_basis_performance_options(tmb%wfnmd%bpo, tmblarge%wfnmd%bpo, subname)
      call copy_orthon_data(tmb%orthpar, tmblarge%orthpar, subname)
      tmblarge%wfnmd%nphi=tmblarge%orbs%npsidim_orbs
      call vcopy(tmb%orbs%norb, onwhichatom_reference(1), 1, tmblarge%orbs%onwhichatom(1), 1)
  end if

  ! Do a first orthonormalization
  if(.not.variable_locregs .or. tmb%wfnmd%bs%target_function==TARGET_FUNCTION_IS_TRACE) then
      ! Do a standard orthonormalization
      tmbopt => tmb
  else
      ! Go to large localization region and do the orthonormalization there.
      call small_to_large_locreg(iproc, nproc, tmb%lzd, tmblarge%lzd, tmb%orbs, tmblarge%orbs, tmb%psi, tmblarge%psi)
      tmbopt => tmblarge
  end if
  call timing(iproc,'getlocbasinit','OF') !lr408t
  !!if(tmb%wfnmd%bs%target_function==TARGET_FUNCTION_IS_TRACE) then
      call orthonormalizeLocalized(iproc, nproc, tmb%orthpar%methTransformOverlap, tmb%orthpar%nItOrtho, &
           tmbopt%orbs, tmbopt%op, tmbopt%comon, tmbopt%lzd, &
           tmbopt%mad, tmbopt%collcom, tmbopt%orthpar, tmbopt%wfnmd%bpo, tmbopt%psi, tmbopt%psit_c, tmbopt%psit_f, &
           tmbopt%can_use_transposed)
      !!if(tmbopt%can_use_transposed) then
      !!!if(associated(tmbopt%psit_c)) then
      !!    iall=-product(shape(tmbopt%psit_c))*kind(tmbopt%psit_c)
      !!    deallocate(tmbopt%psit_c, stat=istat)
      !!    call memocc(istat, iall, 'tmbopt%psit_c', subname)
      !!!end if
      !!!if(associated(tmbopt%psit_f)) then
      !!    iall=-product(shape(tmbopt%psit_f))*kind(tmbopt%psit_f)
      !!    deallocate(tmbopt%psit_f, stat=istat)
      !!    call memocc(istat, iall, 'tmbopt%psit_f', subname)
      !!end if
      !!tmbopt%can_use_transposed=.false.

  !!end if

  if(variable_locregs .and. tmb%wfnmd%bs%target_function==TARGET_FUNCTION_IS_ENERGY) then
      ! This is not the ideal place for this...
      if(tmbopt%can_use_transposed) then
          tmbopt%can_use_transposed=.false.
          iall = -product(shape(tmbopt%psit_c))*kind(tmbopt%psit_c)
          deallocate(tmbopt%psit_c,stat=istat)
          call memocc(istat,iall,'tmbopt%psit_c',subname)
          iall = -product(shape(tmbopt%psit_f))*kind(tmbopt%psit_f)
          deallocate(tmbopt%psit_f,stat=istat)
          call memocc(istat,iall,'tmbopt%psit_f',subname)
      end if
      ! Optimize the locreg centers and potentially the shape of the basis functions.
      call update_confdatarr(tmblarge%lzd, tmblarge%orbs, locregCenterTemp, tmb%confdatarr)
      call MLWFnew(iproc, nproc, tmblarge%lzd, tmblarge%orbs, at, tmblarge%op, &
           tmblarge%comon, tmblarge%mad, rxyz, tmb%wfnmd%bs%nit_unitary_loop, kernel, &
           tmb%confdatarr, tmb%lzd%hgrids(1), locregCenterTemp, 3.d0, tmblarge%psi, Umat, locregCenter)
          !! write(*,*) 'kernel(1,1) 4',kernel(1,1)

      ! Check whether the new locreg centers are ok.
      call check_locregCenters(iproc, tmb%lzd, locregCenter, tmb%lzd%hgrids(1), tmb%lzd%hgrids(2), tmb%lzd%hgrids(3))

      ! Update the kernel if required.
      if(tmb%wfnmd%bs%nit_unitary_loop>0) then                          
          !call update_kernel(tmb%orbs%norb, Umat, kernel)
      end if

      if(variable_locregs) then
          call vcopy(tmb%orbs%norb, tmb%orbs%onwhichatom(1), 1, onwhichatom_reference(1), 1)
          call destroy_new_locregs(iproc, nproc, tmb)
          call update_locreg(iproc, nproc, tmb%lzd%nlr, locrad, inwhichlocreg_reference, locregCenter, tmblarge%lzd%glr, &
               .false., denspot%dpbox%nscatterarr, tmb%lzd%hgrids(1), tmb%lzd%hgrids(2), tmb%lzd%hgrids(3), &
               tmblarge%orbs, tmb%lzd, tmb%orbs, tmb%op, tmb%comon, &
               tmb%comgp, tmb%comsr, tmb%mad, tmb%collcom)
          call update_ldiis_arrays(tmb, subname, ldiis)
          call update_auxiliary_basis_function(subname, tmb%orbs%npsidim_orbs, tmb%psi, lhphi, lhphiold, lphiold)
          call copy_basis_performance_options(tmblarge%wfnmd%bpo, tmb%wfnmd%bpo, subname)
          call copy_orthon_data(tmblarge%orthpar, tmb%orthpar, subname)
          call vcopy(tmb%orbs%norb, onwhichatom_reference(1), 1, tmb%orbs%onwhichatom(1), 1)
          tmb%wfnmd%nphi=tmb%orbs%npsidim_orbs
      end if

      !!call postCommunicationsPotential(iproc, nproc, denspot%dpbox%ndimpot, denspot%rhov, tmb%comgp)
      call post_p2p_communication(iproc, nproc, denspot%dpbox%ndimpot, denspot%rhov, &
           tmb%comgp%nrecvbuf, tmb%comgp%recvbuf, tmb%comgp)

      ! Transform back to small locreg
      call large_to_small_locreg(iproc, nproc, tmb%lzd, tmblarge%lzd, tmb%orbs, tmblarge%orbs, tmblarge%psi, tmb%psi)

      ! Update tmb%confdatarr...
      call update_confdatarr(tmblarge%lzd, tmblarge%orbs, locregCenter, tmb%confdatarr)
 
      ! Update the localization region if required.
      if(variable_locregs) then
          call vcopy(tmb%orbs%norb, tmblarge%orbs%onwhichatom(1), 1, onwhichatom_reference(1), 1)
          ! this communication is useless, but otherwise the wait in destroy_new_locregs makes problems... to be solved
          call post_p2p_communication(iproc, nproc, denspot%dpbox%ndimpot, denspot%rhov, &
               tmblarge%comgp%nrecvbuf, tmblarge%comgp%recvbuf, tmblarge%comgp)
          call destroy_new_locregs(iproc, nproc, tmblarge)
          locrad_tmp=factor*locrad
          call update_locreg(iproc, nproc, tmb%lzd%nlr, locrad_tmp, inwhichlocreg_reference, locregCenter, tmb%lzd%glr, &
               .false., denspot%dpbox%nscatterarr, tmb%lzd%hgrids(1), tmb%lzd%hgrids(2), tmb%lzd%hgrids(3), &
               tmb%orbs, tmblarge%lzd, tmblarge%orbs, tmblarge%op, tmblarge%comon, &
               tmblarge%comgp, tmblarge%comsr, tmblarge%mad, tmblarge%collcom)
          call update_ldiis_arrays(tmblarge, subname, ldiis)
          call update_auxiliary_basis_function(subname, tmblarge%orbs%npsidim_orbs, tmblarge%psi, &
               lhphilarge, lhphilargeold, lphilargeold)
          call copy_basis_performance_options(tmb%wfnmd%bpo, tmblarge%wfnmd%bpo, subname)
          call copy_orthon_data(tmb%orthpar, tmblarge%orthpar, subname)
          tmblarge%wfnmd%nphi=tmblarge%orbs%npsidim_orbs
          call vcopy(tmb%orbs%norb, onwhichatom_reference(1), 1, tmblarge%orbs%onwhichatom(1), 1)
          locregCenterTemp=locregCenter
          tmbopt => tmblarge
      end if

  end if

  !allocate(confdatarrtmp(tmb%orbs%norbp))

  !!write(*,*) 'ATTENTION: SET RHO TO ZERO'
  !!denspot%rhov=0.d0

  iterLoop: do it=1,tmb%wfnmd%bs%nit_basis_optimization

      fnrmMax=0.d0
      fnrm=0.d0
  
      if (iproc==0) then
          write( *,'(1x,a,i0)') repeat('-',77 - int(log(real(it))/log(10.))) // ' iter=', it
      endif


      ! Orthonormalize the orbitals. If the localization regions are smaller that the global box (which
      ! will be the usual case), the orthogonalization can not be done exactly, but only approximately.
      if(iproc==0) then
          write(*,'(1x,a)',advance='no') 'Orthonormalization...'
      end if

      ! Calculate the unconstrained gradient by applying the Hamiltonian.
      withConfinement=.true.



! DEBUG #######################################################

  !call default_confinement_data(confdatarrtmp,tmb%orbs%norbp)

      !!$$!!allocate(locregCenter(3,tmbopt%lzd%nlr), stat=istat)
      !!$$!!call memocc(istat, locregCenter, 'locregCenter', subname)
      !!$$!!allocate(locrad_tmp(tmbopt%lzd%nlr), stat=istat)
      !!$$!!call memocc(istat, locrad_tmp, 'locrad_tmp', subname)
      !!$$do iorb=1,tmbopt%orbs%norb
      !!$$    ilr=tmbopt%orbs%inwhichlocreg(iorb)
      !!$$    locregCenter(:,ilr)=tmbopt%lzd%llr(ilr)%locregCenter
      !!$$end do
      !!$$do ilr=1,tmbopt%lzd%nlr
      !!$$    locrad_tmp(ilr)=tmbopt%lzd%llr(ilr)%locrad+8.d0*tmbopt%lzd%hgrids(1)
      !!$$end do
      !!$$call update_locreg(iproc, nproc, tmbopt%lzd%nlr, locrad_tmp, tmbopt%orbs%inwhichlocreg, locregCenter, tmbopt%lzd%glr, &
      !!$$     .false., denspot%dpbox%nscatterarr, tmbopt%lzd%hgrids(1), tmbopt%lzd%hgrids(2), tmbopt%lzd%hgrids(3), &
      !!$$     tmbopt%orbs, tmblarge%lzd, tmblarge%orbs, tmblarge%op, tmblarge%comon, &
      !!$$     tmblarge%comgp, tmblarge%comsr, tmblarge%mad, tmblarge%collcom)
      !!$$call allocate_auxiliary_basis_function(max(tmblarge%orbs%npsidim_comp,tmblarge%orbs%npsidim_orbs), subname, &
      !!$$     tmblarge%psi, lhphilarge, lhphilargeold, lphilargeold)
      !!$$call copy_basis_performance_options(tmbopt%wfnmd%bpo, tmblarge%wfnmd%bpo, subname)
      !!$$call copy_orthon_data(tmbopt%orthpar, tmblarge%orthpar, subname)
      !!$$tmblarge%wfnmd%nphi=tmblarge%orbs%npsidim_orbs

      if (tmblarge2%orbs%npsidim_orbs > 0) call to_zero(tmblarge2%orbs%npsidim_orbs,lhphilarge2(1))
      if (tmblarge2%orbs%npsidim_orbs > 0) call to_zero(tmblarge2%orbs%npsidim_orbs,tmblarge2%psi(1))
      call small_to_large_locreg(iproc, nproc, tmbopt%lzd, tmblarge2%lzd, tmbopt%orbs, tmblarge2%orbs, &
           tmbopt%psi, tmblarge2%psi)
      if(it==1) then
          call local_potential_dimensions(tmblarge2%lzd,tmblarge2%orbs,denspot%dpbox%ngatherarr(0,1))
          call post_p2p_communication(iproc, nproc, denspot%dpbox%ndimpot, denspot%rhov, &
               tmblarge2%comgp%nrecvbuf, tmblarge2%comgp%recvbuf, tmblarge2%comgp)
          call full_local_potential(iproc,nproc,tmblarge2%orbs,tmblarge2%Lzd,2,denspot%dpbox,denspot%rhov,&
               denspot%pot_work,tmblarge2%comgp)
      end if

      allocate(tmblarge2%lzd%doHamAppl(tmblarge2%lzd%nlr), stat=istat)
      call memocc(istat, tmblarge2%lzd%doHamAppl, 'tmblarge2%lzd%doHamAppl', subname)
      tmblarge2%lzd%doHamAppl=.true.
      call NonLocalHamiltonianApplication(iproc,at,tmblarge2%orbs,rxyz,&
           proj,tmblarge2%lzd,nlpspd,tmblarge2%psi,lhphilarge2,energs%eproj)
      call LocalHamiltonianApplication(iproc,nproc,at,tmblarge2%orbs,&
           tmblarge2%lzd,tmblarge2%confdatarr,denspot%dpbox%ngatherarr,denspot%pot_work,tmblarge2%psi,lhphilarge2,&
           energs,SIC,GPU,.false.,pkernel=denspot%pkernelseq,dpbox=denspot%dpbox,potential=denspot%rhov,comgp=tmblarge2%comgp)
      call timing(iproc,'glsynchham2','ON') !lr408t
      call SynchronizeHamiltonianApplication(nproc,tmblarge2%orbs,tmblarge2%lzd,GPU,lhphilarge2,&
           energs%ekin,energs%epot,energs%eproj,energs%evsic,energs%eexctX)
      call timing(iproc,'glsynchham2','OF') !lr408t

  iall=-product(shape(tmblarge2%lzd%doHamAppl))*kind(tmblarge2%lzd%doHamAppl)
  deallocate(tmblarge2%lzd%doHamAppl, stat=istat)
  call memocc(istat, iall, 'tmblarge2%lzd%doHamAppl', subname)

!DEBUG
if (iproc==0) then
   write(*,'(1x,a,4(1x,1pe18.11))') 'ekin_sum,epot_sum,eproj_sum',  &
   2*energs%ekin,2*energs%epot,2*energs%eproj,2*energs%ekin+2*energs%epot+2*energs%eproj
   !!write(*,'(1x,a,4(1x,1pe18.11))') 'ekin_sum,epot_sum,eproj_sum',  &
   !!2*av_h_sym_diff1,2*av_h_sym_diff2,2*av_h_sym_diff3,2*av_h_sym_diff1+2*av_h_sym_diff2+2*av_h_sym_diff3
endif
!END DEBUG


  ! END DEBUG ###########################################


   
      if(variable_locregs .and. tmb%wfnmd%bs%target_function==TARGET_FUNCTION_IS_ENERGY) then
          ! Deallocate potential
          iall=-product(shape(denspot%pot_work))*kind(denspot%pot_work)
          deallocate(denspot%pot_work, stat=istat)
          call memocc(istat, iall, 'denspot%pot_work', subname)
      end if

  
      ! Apply the orthoconstraint to the gradient. This subroutine also calculates the trace trH.
      if(iproc==0) then
          write(*,'(a)', advance='no') ' Orthoconstraint... '
      end if

      call copy_basis_specifications(tmb%wfnmd%bs, tmblarge2%wfnmd%bs, subname)
      call copy_orthon_data(tmb%orthpar, tmblarge2%orthpar, subname)

      !!if(.not.variable_locregs .or. tmb%wfnmd%bs%target_function==TARGET_FUNCTION_IS_TRACE) then
      !!    !!tmbopt => tmb
      !!    !!lhphiopt => lhphi
      !!    !!lphioldopt => lphiold
      !!    !!lhphioldopt => lhphiold
      !!    tmbopt => tmblarge2
      !!    lhphiopt => lhphilarge2
      !!    lphioldopt => lphilargeold2
      !!    lhphioldopt => lhphilargeold2
      !!    !tmbopt%confdatarr => tmblarge2%confdatarr
      !!else
      !!    tmbopt => tmblarge
      !!    call small_to_large_locreg(iproc, nproc, tmb%lzd, tmblarge%lzd, tmb%orbs, tmblarge%orbs, tmb%psi, tmblarge%psi)
      !!    call small_to_large_locreg(iproc, nproc, tmb%lzd, tmblarge%lzd, tmb%orbs, tmblarge%orbs, lhphi, lhphilarge)
      !!    lhphiopt => lhphilarge
      !!    lphioldopt => lphilargeold
      !!    lhphioldopt => lhphilargeold
      !!    !tmbopt%confdatarr => tmb%confdatarr
      !!end if
      if(variable_locregs .and. tmb%wfnmd%bs%target_function==TARGET_FUNCTION_IS_ENERGY) then
          tmbopt => tmblarge
          call small_to_large_locreg(iproc, nproc, tmb%lzd, tmblarge%lzd, tmb%orbs, tmblarge%orbs, tmb%psi, tmblarge%psi)
          call small_to_large_locreg(iproc, nproc, tmb%lzd, tmblarge%lzd, tmb%orbs, tmblarge%orbs, lhphi, lhphilarge)
          lhphiopt => lhphilarge
          lphioldopt => lphilargeold
          lhphioldopt => lhphilargeold
          !tmbopt%confdatarr => tmb%confdatarr
      else
          tmbopt => tmblarge2
          lhphiopt => lhphilarge2
          lphioldopt => lphilargeold2
          lhphioldopt => lhphilargeold2
          !!tmbopt => tmb
          !!lhphiopt => lhphi
          !!lphioldopt => lphiold
          !!lhphioldopt => lhphiold
      end if

      !!if(.not.variable_locregs) then
      !!    call large_to_small_locreg(iproc, nproc, tmb%lzd, tmblarge2%lzd, tmb%orbs, tmblarge2%orbs, lhphilarge2, lhphi)
      !!end if

      call calculate_energy_and_gradient_linear(iproc, nproc, it, &
           variable_locregs, tmbopt, kernel, &
           ldiis, lhphiopt, lphioldopt, lhphioldopt, consecutive_rejections, fnrmArr, &
           fnrmOvrlpArr, fnrmOldArr, alpha, trH, trHold, fnrm, fnrmMax, meanAlpha, emergency_exit, &
           tmb, lhphi, lphiold, lhphiold, &
           tmblarge2, lhphilarge2, lphilargeold2, lhphilargeold2, orbs)

      !!!plot gradient
      !!allocate(phiplot(tmb%lzd%glr%wfd%nvctr_c+7*tmb%lzd%glr%wfd%nvctr_f))
      !!ist=1
      !!do iorb=1,tmbopt%orbs%norbp
      !!    iiorb=tmbopt%orbs%isorb+iorb
      !!    ilr=tmbopt%orbs%inwhichlocreg(iiorb)
      !!    sdim=tmbopt%lzd%llr(ilr)%wfd%nvctr_c+7*tmbopt%lzd%llr(ilr)%wfd%nvctr_f
      !!    ldim=tmbopt%lzd%glr%wfd%nvctr_c+7*tmbopt%lzd%glr%wfd%nvctr_f
      !!    call to_zero(tmb%lzd%glr%wfd%nvctr_c+7*tmb%lzd%glr%wfd%nvctr_f, phiplot(1))
      !!    call Lpsi_to_global2(iproc, nproc, sdim, ldim, tmbopt%orbs%norb, tmbopt%orbs%nspinor, 1, tmbopt%lzd%glr, &
      !!         tmbopt%lzd%llr(ilr), lhphiopt(ist), phiplot(1))
      !!    !!do istat=1,sdim
      !!    !!    write(300,*) lhphiopt(ist+istat-1)
      !!    !!end do
      !!    !!do istat=1,ldim
      !!    !!    write(400,*) phiplot(istat)
      !!    !!end do
      !!    !!call small_to_large_locreg(iproc, nproc, tmbopt%lzd, tmblarge2%lzd, tmbopt%orbs, tmblarge2%orbs, &
      !!    !!     tmbopt%psi, tmblarge2%psi)
      !!    write(num,'(i3.3)') iiorb
      !!    call plot_wf('gradient'//num,2,at,1.d0,tmbopt%lzd%glr,tmb%lzd%hgrids(1),tmb%lzd%hgrids(2),tmb%lzd%hgrids(3),rxyz,phiplot)
      !!    ncount=tmbopt%lzd%llr(ilr)%wfd%nvctr_c+7*tmbopt%lzd%llr(ilr)%wfd%nvctr_f
      !!    ist = ist + ncount
      !!end do
      !!deallocate(phiplot)



  
      !!if(.not.variable_locregs) then
      !!    call large_to_small_locreg(iproc, nproc, tmb%lzd, tmblarge2%lzd, tmb%orbs, tmblarge2%orbs, lhphilarge2, lhphi)
      !!end if

      ! to avoid that it points to something which was nullified... to be corrected
      if(.not.variable_locregs .or. tmb%wfnmd%bs%target_function==TARGET_FUNCTION_IS_TRACE) then
          tmbopt => tmb
          lhphiopt => lhphi
          lphioldopt => lphiold
          lhphioldopt => lhphiold
      end if


      ! Write some informations to the screen.
      if(iproc==0 .and. tmb%wfnmd%bs%target_function==TARGET_FUNCTION_IS_TRACE) &
          write(*,'(1x,a,i6,2es15.7,f17.10)') 'iter, fnrm, fnrmMax, trace', it, fnrm, fnrmMax, trH
      if(iproc==0 .and. tmb%wfnmd%bs%target_function==TARGET_FUNCTION_IS_ENERGY) &
          write(*,'(1x,a,i6,2es15.7,f17.10)') 'iter, fnrm, fnrmMax, ebs', it, fnrm, fnrmMax, trH
      !if(iproc==0) write(*,*) 'tmb%wfnmd%bs%conv_crit', tmb%wfnmd%bs%conv_crit
      if(fnrm<tmb%wfnmd%bs%conv_crit .or. it>=tmb%wfnmd%bs%nit_basis_optimization .or. emergency_exit) then
          if(fnrm<tmb%wfnmd%bs%conv_crit) then
              if(iproc==0) then
                  write(*,'(1x,a,i0,a,2es15.7,f12.7)') 'converged in ', it, ' iterations.'
                  if(tmb%wfnmd%bs%target_function==TARGET_FUNCTION_IS_TRACE) &
                      write (*,'(1x,a,2es15.7,f12.7)') 'Final values for fnrm, fnrmMax, trace: ', fnrm, fnrmMax, trH
                  if(tmb%wfnmd%bs%target_function==TARGET_FUNCTION_IS_ENERGY) &
                      write (*,'(1x,a,2es15.7,f12.7)') 'Final values for fnrm, fnrmMax, ebs: ', fnrm, fnrmMax, trH
              end if
              infoBasisFunctions=it
          else if(it>=tmb%wfnmd%bs%nit_basis_optimization) then
              if(iproc==0) write(*,'(1x,a,i0,a)') 'WARNING: not converged within ', it, &
                  ' iterations! Exiting loop due to limitations of iterations.'
              if(iproc==0 .and. tmb%wfnmd%bs%target_function==TARGET_FUNCTION_IS_TRACE) &
                  write(*,'(1x,a,2es15.7,f12.7)') 'Final values for fnrm, fnrmMax, trace: ', fnrm, fnrmMax, trH
              if(iproc==0 .and. tmb%wfnmd%bs%target_function==TARGET_FUNCTION_IS_ENERGY) &
                  write(*,'(1x,a,2es15.7,f12.7)') 'Final values for fnrm, fnrmMax, ebs: ', fnrm, fnrmMax, trH
              infoBasisFunctions=-1
          else if(emergency_exit) then
              if(iproc==0) then
                  write(*,'(1x,a,i0,a)') 'WARNING: emergency exit after ',it, &
                      ' iterations to keep presumably good TMBs before they deteriorate too much.'
                  write (*,'(1x,a,2es15.7,f12.7)') '>>WRONG OUTPUT<< Final values for fnrm, fnrmMax, trace: ', fnrm, fnrmMax, trH
              end if
              infoBasisFunctions=-1
          end if
          if(iproc==0) write(*,'(1x,a)') '============================= Basis functions created. ============================='
          exit iterLoop
      end if

      if(.not.variable_locregs .or. tmb%wfnmd%bs%target_function==TARGET_FUNCTION_IS_TRACE) then
          tmbopt => tmb
          lhphiopt => lhphi
          lphioldopt => lphiold
          lhphioldopt => lhphiold
          !!tmbopt => tmblarge2
          !!lhphiopt => lhphilarge2
          !!lphioldopt => lphilargeold2
          !!lhphioldopt => lhphilargeold2
      else
          tmbopt => tmblarge
          lhphiopt => lhphilarge
          lphioldopt => lphilargeold
          lhphioldopt => lhphilargeold
      end if

      call hpsitopsi_linear(iproc, nproc, it, variable_locregs, ldiis, tmblarge, tmb, tmbopt, at, rxyz, kernel, &
           lhphilarge, lphilargeold, lhphilargeold, lhphi, lphiold, lhphiold, lhphiopt, lphioldopt, &
           alpha, locregCenter, locregCenterTemp, &
           denspot, locrad, inwhichlocreg_reference, factor, trH, meanAlpha, alphaDIIS)
      if(.not.variable_locregs .or. tmb%wfnmd%bs%target_function==TARGET_FUNCTION_IS_TRACE) then
          tmbopt => tmb
          lhphiopt => lhphi
          lphioldopt => lphiold
          lhphioldopt => lhphiold
          !!tmbopt%confdatarr => tmblarge2%confdatarr
      else
          tmbopt => tmblarge
          lhphiopt => lhphilarge
          lphioldopt => lphilargeold
          lhphioldopt => lhphilargeold
          !!tmbopt%confdatarr => tmb%confdatarr
      end if

      !!if(.not.variable_locregs) then
      !!    call large_to_small_locreg(iproc, nproc, tmb%lzd, tmblarge2%lzd, tmb%orbs, tmblarge2%orbs, tmblarge2%psi, tmb%psi)
      !!end if

     ! Flush the standard output
     !flush(unit=6) 

  end do iterLoop

  ! Keep the values for the next iteration
  reducearr(1)=0.d0
  reducearr(2)=0.d0
  do iorb=1,tmb%orbs%norbp
      reducearr(1)=reducearr(1)+alpha(iorb)
      reducearr(2)=reducearr(2)+alphaDIIS(iorb)
  end do
  call mpiallred(reducearr(1), 2, mpi_sum, mpi_comm_world, ierr)
  reducearr(1)=reducearr(1)/dble(tmb%orbs%norb)
  reducearr(2)=reducearr(2)/dble(tmb%orbs%norb)

  ldiis%alphaSD=reducearr(1)
  ldiis%alphaDIIS=reducearr(2)


  if(variable_locregs .and. tmb%wfnmd%bs%target_function==TARGET_FUNCTION_IS_ENERGY) then
      call vcopy(tmb%orbs%norb, tmblarge%orbs%onwhichatom(1), 1, onwhichatom_reference(1), 1)
      call destroy_new_locregs(iproc, nproc, tmblarge)
      call deallocate_auxiliary_basis_function(subname, tmblarge%psi, lhphilarge, lhphilargeold, lphilargeold)

      ! Write the locreg centers
      if(iproc==0) then
          write(*,'(1x,a)') 'the new centers of the localization regions:'
          do ilr=1,tmb%lzd%nlr
              write(*,'(3x,i7,3es24.12)') ilr, tmb%lzd%llr(ilr)%locregCenter(1:3)
          end do
      end if
  end if


  if(.not.variable_locregs .or. tmb%wfnmd%bs%target_function==TARGET_FUNCTION_IS_TRACE) then
      ! Deallocate potential
      iall=-product(shape(denspot%pot_work))*kind(denspot%pot_work)
      deallocate(denspot%pot_work, stat=istat)
      call memocc(istat, iall, 'denspot%pot_work', subname)
  end if


  ! Deallocate all local arrays.
  call deallocateLocalArrays()

contains





    subroutine allocateLocalArrays()
    !
    ! Purpose:
    ! ========
    !   This subroutine allocates all local arrays.
    !
      allocate(alpha(tmb%orbs%norbp), stat=istat)
      call memocc(istat, alpha, 'alpha', subname)

      allocate(alphaDIIS(tmb%orbs%norbp), stat=istat)
      call memocc(istat, alphaDIIS, 'alphaDIIS', subname)

      allocate(fnrmArr(tmb%orbs%norb,2), stat=istat)
      call memocc(istat, fnrmArr, 'fnrmArr', subname)

      allocate(fnrmOldArr(tmb%orbs%norb), stat=istat)
      call memocc(istat, fnrmOldArr, 'fnrmOldArr', subname)

      allocate(fnrmOvrlpArr(tmb%orbs%norb,2), stat=istat)
      call memocc(istat, fnrmOvrlpArr, 'fnrmOvrlpArr', subname)

      allocate(lhphi(max(tmb%orbs%npsidim_orbs,tmb%orbs%npsidim_comp)), stat=istat)
      call memocc(istat, lhphi, 'lhphi', subname)
    
      allocate(lhphiold(max(tmb%orbs%npsidim_orbs,tmb%orbs%npsidim_comp)), stat=istat)
      call memocc(istat, lhphiold, 'lhphiold', subname)

      allocate(onwhichatom_reference(tmb%orbs%norb), stat=istat)
      call memocc(istat, onwhichatom_reference, 'onwhichatom_reference', subname)

      allocate(ovrlp(tmb%orbs%norb,tmb%orbs%norb), stat=istat)
      call memocc(istat, ovrlp, 'ovrlp', subname)

      allocate(locregCenterTemp(3,tmb%lzd%nlr), stat=istat)
      call memocc(istat, locregCenterTemp, 'locregCenterTemp', subname)

      allocate(kernel(tmb%orbs%norb,tmb%orbs%norb), stat=istat)
      call memocc(istat, kernel, 'kernel', subname)

      allocate(lphiold(size(tmb%psi)), stat=istat)
      call memocc(istat, lphiold, 'lphiold', subname)

      allocate(Umat(tmb%orbs%norb,tmb%orbs%norb), stat=istat)
      call memocc(istat, Umat, 'Umat', subname)

      allocate(locregCenter(3,tmb%lzd%nlr), stat=istat)
      call memocc(istat, locregCenter, 'locregCenter', subname)

      allocate(locrad_tmp(tmb%lzd%nlr), stat=istat)
      call memocc(istat, locrad_tmp, 'locrad_tmp', subname)

      allocate(inwhichlocreg_reference(tmb%orbs%norb), stat=istat)
      call memocc(istat, inwhichlocreg_reference, 'inwhichlocreg_reference', subname)

    end subroutine allocateLocalArrays


    subroutine deallocateLocalArrays()
    !
    ! Purpose:
    ! ========
    !   This subroutine deallocates all local arrays.
    !
      iall=-product(shape(alpha))*kind(alpha)
      deallocate(alpha, stat=istat)
      call memocc(istat, iall, 'alpha', subname)

      iall=-product(shape(alphaDIIS))*kind(alphaDIIS)
      deallocate(alphaDIIS, stat=istat)
      call memocc(istat, iall, 'alphaDIIS', subname)

      iall=-product(shape(fnrmArr))*kind(fnrmArr)
      deallocate(fnrmArr, stat=istat)
      call memocc(istat, iall, 'fnrmArr', subname)

      iall=-product(shape(fnrmOldArr))*kind(fnrmOldArr)
      deallocate(fnrmOldArr, stat=istat)
      call memocc(istat, iall, 'fnrmOldArr', subname)

      iall=-product(shape(fnrmOvrlpArr))*kind(fnrmOvrlpArr)
      deallocate(fnrmOvrlpArr, stat=istat)
      call memocc(istat, iall, 'fnrmOvrlpArr', subname)

      iall=-product(shape(lhphi))*kind(lhphi)
      deallocate(lhphi, stat=istat)
      call memocc(istat, iall, 'lhphi', subname)

      iall=-product(shape(lhphiold))*kind(lhphiold)
      deallocate(lhphiold, stat=istat)
      call memocc(istat, iall, 'lhphiold', subname)

      iall=-product(shape(lphiold))*kind(lphiold)
      deallocate(lphiold, stat=istat)
      call memocc(istat, iall, 'lphiold', subname)

      iall=-product(shape(Umat))*kind(Umat)
      deallocate(Umat, stat=istat)
      call memocc(istat, iall, 'Umat', subname)

      iall=-product(shape(locregCenter))*kind(locregCenter)
      deallocate(locregCenter, stat=istat)
      call memocc(istat, iall, 'locregCenter', subname)

      iall=-product(shape(locrad_tmp))*kind(locrad_tmp)
      deallocate(locrad_tmp, stat=istat)
      call memocc(istat, iall, 'locrad_tmp', subname)

      iall=-product(shape(inwhichlocreg_reference))*kind(inwhichlocreg_reference)
      deallocate(inwhichlocreg_reference, stat=istat)
      call memocc(istat, iall, 'inwhichlocreg_reference', subname)

      iall=-product(shape(onwhichatom_reference))*kind(onwhichatom_reference)
      deallocate(onwhichatom_reference, stat=istat)
      call memocc(istat, iall, 'onwhichatom_reference', subname)

      iall=-product(shape(ovrlp))*kind(ovrlp)
      deallocate(ovrlp, stat=istat)
      call memocc(istat, iall, 'ovrlp', subname)

      iall=-product(shape(locregCenterTemp))*kind(locregCenterTemp)
      deallocate(locregCenterTemp, stat=istat)
      call memocc(istat, iall, 'locregCenterTemp', subname)

      iall=-product(shape(kernel))*kind(kernel)
      deallocate(kernel, stat=istat)
      call memocc(istat, iall, 'kernel', subname)


    end subroutine deallocateLocalArrays


end subroutine getLocalizedBasis



subroutine improveOrbitals(iproc, nproc, it, variable_locregs, tmb, ldiis, lhphi, alpha)
use module_base
use module_types
use module_interfaces, except_this_one => improveOrbitals
implicit none

! Calling arguments
integer,intent(in):: iproc, nproc, it
logical,intent(in):: variable_locregs
type(DFT_wavefunction),intent(inout):: tmb
type(localizedDIISParameters),intent(inout):: ldiis
real(8),dimension(tmb%wfnmd%nphi),intent(in):: lhphi
real(8),dimension(tmb%orbs%norbp),intent(in):: alpha

! Local variables
integer:: istart, iorb, iiorb, ilr, ncount

if (ldiis%isx > 0) then
    ldiis%mis=mod(ldiis%is,ldiis%isx)+1
    ldiis%is=ldiis%is+1
end if


! steepest descent
if(ldiis%isx==0) then
    call timing(iproc,'optimize_SD   ','ON')
    istart=1
    do iorb=1,tmb%orbs%norbp
        iiorb=tmb%orbs%isorb+iorb
        ilr=tmb%orbs%inWhichLocreg(iiorb)
        ncount=tmb%lzd%llr(ilr)%wfd%nvctr_c+7*tmb%lzd%llr(ilr)%wfd%nvctr_f
        call daxpy(ncount, -alpha(iorb), lhphi(istart), 1, tmb%psi(istart), 1)
        istart=istart+ncount
    end do
    call timing(iproc,'optimize_SD   ','OF')
else
    ! DIIS
    if(ldiis%alphaDIIS/=1.d0) then
        call dscal(max(tmb%orbs%npsidim_orbs,tmb%orbs%npsidim_comp), ldiis%alphaDIIS, lhphi, 1)
    end if
    call optimizeDIIS(iproc, nproc, tmb%orbs, tmb%orbs, tmb%lzd, lhphi, tmb%psi, ldiis, it)
end if
end subroutine improveOrbitals



subroutine my_geocode_buffers(geocode,nl1,nl2,nl3)
  implicit none
  integer, intent(out) :: nl1,nl2,nl3
  character(len=1), intent(in) :: geocode
  !local variables
  logical :: perx,pery,perz
  integer :: nr1,nr2,nr3

  !conditions for periodicity in the three directions
  perx=(geocode /= 'F')
  pery=(geocode == 'P')
  perz=(geocode /= 'F')

  call ext_buffers(perx,nl1,nr1)
  call ext_buffers(pery,nl2,nr2)
  call ext_buffers(perz,nl3,nr3)

end subroutine my_geocode_buffers








!!$subroutine transformHam(iproc, nproc, orbs, comms, phi, hphi, HamSmall)
!!$!
!!$! Purpose:
!!$! =======
!!$!   Builds the Hamiltonian in the basis of the localized basis functions phi. To do so, it gets all basis
!!$!   functions |phi_i> and H|phi_i> and then calculates H_{ij}=<phi_i|H|phi_j>. The basis functions phi are
!!$!   provided in the transposed form.
!!$!
!!$! Calling arguments:
!!$! ==================
!!$!   Input arguments:
!!$!   ----------------
!!$!     iproc      process ID
!!$!     nproc      total number of processes
!!$!     orbs       type describing the basis functions psi
!!$!     comms      type containing the communication parameters for the physical orbitals phi
!!$!     phi        basis functions 
!!$!     hphi       the Hamiltonian applied to the basis functions 
!!$!   Output arguments:
!!$!   -----------------
!!$!     HamSmall   Hamiltonian in small basis
!!$!
!!$use module_base
!!$use module_types
!!$implicit none
!!$
!!$! Calling arguments
!!$integer,intent(in):: iproc, nproc
!!$type(orbitals_data), intent(in) :: orbs
!!$type(communications_arrays), intent(in) :: comms
!!$real(8),dimension(sum(comms%nvctr_par(iproc,1:orbs%nkptsp))*orbs%nspinor,orbs%norb), intent(in) :: phi, hphi
!!$real(8),dimension(orbs%norb,orbs%norb),intent(out):: HamSmall
!!$
!!$! Local variables
!!$integer:: istat, ierr, nvctrp, iall
!!$real(8),dimension(:,:),allocatable:: HamTemp
!!$character(len=*),parameter:: subname='transformHam'
!!$
!!$
!!$
!!$  ! Allocate a temporary array if there are several MPI processes
!!$  if(nproc>1) then
!!$      allocate(HamTemp(orbs%norb,orbs%norb), stat=istat)
!!$      call memocc(istat, HamTemp, 'HamTemp', subname)
!!$  end if
!!$  
!!$  ! nvctrp is the amount of each phi hold by the current process
!!$  nvctrp=sum(comms%nvctr_par(iproc,1:orbs%nkptsp))*orbs%nspinor
!!$  
!!$  ! Build the Hamiltonian. In the parallel case, each process writes its Hamiltonian in HamTemp
!!$  ! and a mpi_allreduce sums up the contribution from all processes.
!!$  if(nproc==1) then
!!$      call dgemm('t', 'n', orbs%norb, orbs%norb, nvctrp, 1.d0, phi(1,1), nvctrp, &
!!$                 hphi(1,1), nvctrp, 0.d0, HamSmall(1,1), orbs%norb)
!!$  else
!!$      call dgemm('t', 'n', orbs%norb, orbs%norb, nvctrp, 1.d0, phi(1,1), nvctrp, &
!!$                 hphi(1,1), nvctrp, 0.d0, HamTemp(1,1), orbs%norb)
!!$  end if
!!$  if(nproc>1) then
!!$      call mpi_allreduce(HamTemp(1,1), HamSmall(1,1), orbs%norb**2, mpi_double_precision, mpi_sum, mpi_comm_world, ierr)
!!$  end if
!!$  
!!$  if(nproc>1) then
!!$     iall=-product(shape(HamTemp))*kind(HamTemp)
!!$     deallocate(HamTemp,stat=istat)
!!$     call memocc(istat, iall, 'HamTemp', subname)
!!$  end if
!!$
!!$end subroutine transformHam




!!!subroutine diagonalizeHamiltonian(iproc, nproc, orbs, HamSmall, eval)
!!!!
!!!! Purpose:
!!!! ========
!!!!   Diagonalizes the Hamiltonian HamSmall and makes sure that all MPI processes give
!!!!   the same result. This is done by requiring that the first entry of each vector
!!!!   is positive.
!!!!
!!!! Calling arguments:
!!!! ==================
!!!!   Input arguments:
!!!!   ----------------
!!!!     iproc     process ID
!!!!     nproc     number of MPI processes
!!!!     orbs      type describing the physical orbitals psi
!!!!   Input / Putput arguments
!!!!     HamSmall  on input: the Hamiltonian
!!!!               on exit: the eigenvectors
!!!!   Output arguments
!!!!     eval      the associated eigenvalues 
!!!!
!!!use module_base
!!!use module_types
!!!implicit none
!!!
!!!! Calling arguments
!!!integer:: iproc, nproc
!!!type(orbitals_data), intent(inout) :: orbs
!!!real(8),dimension(orbs%norb, orbs%norb):: HamSmall
!!!real(8),dimension(orbs%norb):: eval
!!!
!!!! Local variables
!!!integer:: lwork, info, istat, iall, i, iorb, jorb
!!!real(8),dimension(:),allocatable:: work
!!!character(len=*),parameter:: subname='diagonalizeHamiltonian'
!!!
!!!  ! Get the optimal work array size
!!!  lwork=-1 
!!!  allocate(work(1), stat=istat)
!!!  call memocc(istat, work, 'work', subname)
!!!  call dsyev('v', 'l', orbs%norb, HamSmall(1,1), orbs%norb, eval(1), work(1), lwork, info) 
!!!  lwork=work(1) 
!!!
!!!  ! Deallocate the work array ane reallocate it with the optimal size
!!!  iall=-product(shape(work))*kind(work)
!!!  deallocate(work, stat=istat) ; if(istat/=0) stop 'ERROR in deallocating work' 
!!!  call memocc(istat, iall, 'work', subname)
!!!  allocate(work(lwork), stat=istat) ; if(istat/=0) stop 'ERROR in allocating work' 
!!!  call memocc(istat, work, 'work', subname)
!!!
!!!  ! Diagonalize the Hamiltonian
!!!  call dsyev('v', 'l', orbs%norb, HamSmall(1,1), orbs%norb, eval(1), work(1), lwork, info) 
!!!
!!!  ! Deallocate the work array.
!!!  iall=-product(shape(work))*kind(work)
!!!  deallocate(work, stat=istat) ; if(istat/=0) stop 'ERROR in deallocating work' 
!!!  call memocc(istat, iall, 'work', subname)
!!!  
!!!  ! Make sure that the eigenvectors are the same for all MPI processes. To do so, require that 
!!!  ! the first entry of each vector is positive.
!!!  do iorb=1,orbs%norb
!!!      if(HamSmall(1,iorb)<0.d0) then
!!!          do jorb=1,orbs%norb
!!!              HamSmall(jorb,iorb)=-HamSmall(jorb,iorb)
!!!          end do
!!!      end if
!!!  end do
!!!
!!!
!!!end subroutine diagonalizeHamiltonian



subroutine diagonalizeHamiltonian2(iproc, nproc, orbs, nsubmax, HamSmall, ovrlp, eval)
!
! Purpose:
! ========
!   Diagonalizes the Hamiltonian HamSmall and makes sure that all MPI processes give
!   the same result. This is done by requiring that the first entry of each vector
!   is positive.
!
! Calling arguments:
! ==================
!   Input arguments:
!   ----------------
!     iproc     process ID
!     nproc     number of MPI processes
!     orbs      type describing the physical orbitals psi
!   Input / Putput arguments
!     HamSmall  on input: the Hamiltonian
!               on exit: the eigenvectors
!   Output arguments
!     eval      the associated eigenvalues 
!
use module_base
use module_types
implicit none

! Calling arguments
integer:: iproc, nproc, nsubmax
type(orbitals_data), intent(inout) :: orbs
real(8),dimension(orbs%norb, orbs%norb),intent(inout) :: HamSmall
real(8),dimension(orbs%norb, orbs%norb),intent(in) :: ovrlp
real(8),dimension(orbs%norb),intent(out) :: eval

! Local variables
integer:: lwork, info, istat, iall, i, iorb, jorb, nsub
real(8),dimension(:),allocatable:: work
real(8),dimension(:,:),allocatable:: ham_band, ovrlp_band
character(len=*),parameter:: subname='diagonalizeHamiltonian'

  ! temp change
  real(8),dimension(:),allocatable:: eval1,beta
  real(8),dimension(:,:), allocatable :: vr,vl,ovrlp_copy
  !real(8),dimension(:,:), allocatable :: inv_ovrlp,ks
  integer :: ierr
  real(8) :: temp, tt, ddot

  call timing(iproc,'diagonal_seq  ','ON')

  !! OLD VERSION #####################################################################################################
  ! Get the optimal work array size
  lwork=-1 
  allocate(work(1), stat=istat)
  call memocc(istat, work, 'work', subname)
  call dsygv(1, 'v', 'l', orbs%norb, HamSmall(1,1), orbs%norb, ovrlp(1,1), orbs%norb, eval(1), work(1), lwork, info) 
  lwork=work(1) 

  !!! find inverse overlap and premultiply Hamiltonian
!!  allocate(inv_ovrlp(1:orbs%norb,1:orbs%norb))
  !!call dcopy(orbs%norb**2,ovrlp(1,1),1,inv_ovrlp(1,1),1)
  !!! Exact inversion
  !!call dpotrf('l', orbs%norb, inv_ovrlp(1,1), orbs%norb, info)
  !!if(info/=0) then
  !!   write(*,'(1x,a,i0)') 'ERROR in dpotrf, info=',info
  !!   stop
  !!end if
  !!call dpotri('l', orbs%norb, inv_ovrlp(1,1), orbs%norb, info)
  !!if(info/=0) then
  !!   write(*,'(1x,a,i0)') 'ERROR in dpotri, info=',info
  !!   stop
  !!end if

  !!! fill the upper triangle
  !!do iorb=1,orbs%norb
  !!   do jorb=1,iorb-1
  !!      inv_ovrlp(jorb,iorb)=inv_ovrlp(iorb,jorb)
  !!   end do
  !!end do

<<<<<<< HEAD
  !!allocate(ks(1:orbs%norb,1:orbs%norb))
=======
!!$  allocate(ks(1:orbs%norb,1:orbs%norb))
>>>>>>> 1776acaa
  !!call dgemm('n','n', orbs%norb,orbs%norb,orbs%norb,1.d0,inv_ovrlp(1,1),orbs%norb,&
  !!     HamSmall(1,1),orbs%norb,0.d0,ks(1,1),orbs%norb)
  !!call dcopy(orbs%norb**2,ks(1,1),1,HamSmall(1,1),1)
  !!deallocate(ks)
  !!deallocate(inv_ovrlp)
  !!!!!!!!!!!
  !!allocate(ham_copy(1:orbs%norb,1:orbs%norb))


  allocate(ovrlp_copy(1:orbs%norb,1:orbs%norb), stat=istat)
  call memocc(istat, ovrlp_copy, 'ovrlp_copy', subname)
  allocate(vl(1:orbs%norb,1:orbs%norb), stat=istat)
  call memocc(istat, vl, 'vl', subname)
  allocate(vr(1:orbs%norb,1:orbs%norb), stat=istat)
  call memocc(istat, vr, 'vr', subname)
  allocate(eval1(1:orbs%norb), stat=istat)
  call memocc(istat, eval1, 'eval1', subname)
  allocate(beta(1:orbs%norb), stat=istat)
  call memocc(istat, beta, 'beta', subname)

  call dcopy(orbs%norb**2, ovrlp(1,1), 1, ovrlp_copy(1,1), 1)

<<<<<<< HEAD
=======
!!$  allocate(vl(1:orbs%norb,1:orbs%norb))
!!$  allocate(vr(1:orbs%norb,1:orbs%norb))
!!$  allocate(eval1(1:orbs%norb))
!!$  allocate(beta(1:orbs%norb))
>>>>>>> 1776acaa
  !!$call dggev('v', 'v',orbs%norb,&
  !!$      HamSmall(1,1), orbs%norb, ovrlp(1,1), orbs%norb, eval, eval1, beta, &
  !!$      vl,orbs%norb,vr,orbs%norb,work, lwork, ierr)
  !!call DGEEV( 'v','v', orbs%norb, HamSmall(1,1), orbs%norb, eval, eval1, VL, orbs%norb, VR,&
  !!     orbs%norb, WORK, LWORK, ierr )
  !!$lwork=work(1) 

  ! Deallocate the work array and reallocate it with the optimal size
  iall=-product(shape(work))*kind(work)
  deallocate(work, stat=istat) ; if(istat/=0) stop 'ERROR in deallocating work' 
  call memocc(istat, iall, 'work', subname)
  allocate(work(lwork), stat=istat) ; if(istat/=0) stop 'ERROR in allocating work' 
  call memocc(istat, work, 'work', subname)

  ! Diagonalize the Hamiltonian
!!  call dcopy(orbs%norb**2, HamSmall(1,1), 1, vl(1,1), 1)
!!  call dcopy(orbs%norb**2, ovrlp(1,1), 1, vr(1,1), 1)
!!  call dcopy(orbs%norb**2, HamSmall(1,1), 1, inv_ovrlp(1,1), 1)
<<<<<<< HEAD

!!  call dcopy(orbs%norb**2, HamSmall(1,1), 1, tmp(1,1), 1)
!!  call dsygv(1, 'v', 'l', orbs%norb, HamSmall(1,1), orbs%norb, ovrlp(1,1), orbs%norb, eval(1), work(1), lwork, info) 
=======
!!$  call dcopy(orbs%norb**2, ovrlp(1,1), 1, ks(1,1), 1)
  call dsygv(1, 'v', 'l', orbs%norb, HamSmall(1,1), orbs%norb, ovrlp(1,1), orbs%norb, eval(1), work(1), lwork, info) 
  iall=-product(shape(work))*kind(work)
  deallocate(work, stat=istat) ; if(istat/=0) stop 'ERROR in deallocating work' 
  call memocc(istat, iall, 'work', subname)
>>>>>>> 1776acaa
!!  do iorb=1,orbs%norb
!!    do jorb=1,orbs%norb
!!      write(200+iproc,*) iorb,jorb,hamsmall(jorb,iorb)
!!    end do
!!    write(250+iproc,*) iorb,eval(iorb)
!!  end do
!!  call dcopy(orbs%norb**2, vl(1,1), 1, HamSmall(1,1), 1)
!!  call dcopy(orbs%norb**2, vr(1,1), 1, ovrlp(1,1), 1)
<<<<<<< HEAD
  lwork=-1
  call dggev('v', 'v',orbs%norb,&
        HamSmall(1,1), orbs%norb, ovrlp(1,1), orbs%norb, eval, eval1, beta, &
        vl,orbs%norb,vr,orbs%norb,work, lwork, ierr)
  lwork=work(1) 
  iall=-product(shape(work))*kind(work)
  deallocate(work, stat=istat) ; if(istat/=0) stop 'ERROR in deallocating work' 
  call memocc(istat, iall, 'work', subname)
  allocate(work(lwork), stat=istat) ; if(istat/=0) stop 'ERROR in allocating work' 
  call memocc(istat, work, 'work', subname)
  call dggev('v', 'v',orbs%norb,&
        HamSmall(1,1), orbs%norb, ovrlp(1,1), orbs%norb, eval, eval1, beta, &
        vl,orbs%norb,vr,orbs%norb,work, lwork, ierr)

        hamsmall=vl
  do iorb=1,orbs%norb
     do jorb=iorb,orbs%norb
        if (eval(jorb)/beta(jorb) < eval(iorb)/beta(iorb)) then
           temp = eval(iorb)
           eval1 = HamSmall(:,iorb)
           eval(iorb) = eval(jorb)
           eval(jorb) = temp
           HamSmall(:,iorb) = HamSmall(:,jorb)
           HamSmall(:,jorb) = eval1
           temp=beta(iorb)
           beta(iorb)=beta(jorb)
           beta(jorb)=temp
        end if
     end do
  end do
=======
>>>>>>> 1776acaa

  do iorb=1,orbs%norb
    eval(iorb) = eval(iorb) / beta(iorb)
  end do

  ! normalize
  call dcopy(orbs%norb**2, ovrlp_copy(1,1), 1, ovrlp(1,1), 1)

  iall=-product(shape(ovrlp_copy))*kind(ovrlp_copy)
  deallocate(ovrlp_copy, stat=istat)
  call memocc(istat, iall, 'ovrlp_copy', subname)

<<<<<<< HEAD
  do iorb=1,orbs%norb
      call dgemv('n', orbs%norb, orbs%norb, 1.d0, ovrlp(1,1), &
           orbs%norb, hamsmall(1,iorb), 1, 0.d0, vl(1,iorb), 1)
      tt=ddot(orbs%norb, hamsmall(1,iorb),  1, vl(1,iorb), 1)
      call dscal(orbs%norb, 1/sqrt(tt), hamsmall(1,iorb), 1)
  end do


!!  do iorb=1,orbs%norb
!!    do jorb=1,orbs%norb
!!      write(300+iproc,*) iorb,jorb,hamsmall(jorb,iorb)
!!    end do
!!    write(350+iproc,*) iorb,eval(iorb)/beta(iorb)
!!  end do
!!
!!  lwork=-1
!!  call dcopy(orbs%norb**2, inv_ovrlp(1,1), 1, HamSmall(1,1), 1)
!!  call dcopy(orbs%norb**2, ks(1,1), 1, ovrlp(1,1), 1)
!!  call DGEEV( 'v','v', orbs%norb, HamSmall(1,1), orbs%norb, eval, eval1, VL, orbs%norb, VR,&
!!       orbs%norb, WORK, LWORK, ierr )
!!  ! Deallocate the work array and reallocate it with the optimal size
!!  lwork=work(1) 
!!  iall=-product(shape(work))*kind(work)
!!  deallocate(work, stat=istat) ; if(istat/=0) stop 'ERROR in deallocating work' 
!!  call memocc(istat, iall, 'work', subname)
!!  allocate(work(lwork), stat=istat) ; if(istat/=0) stop 'ERROR in allocating work' 
!!  call memocc(istat, work, 'work', subname)
!!
!!  call DGEEV( 'v','v', orbs%norb, HamSmall(1,1), orbs%norb, eval, eval1, VL, orbs%norb, VR,&
!!       orbs%norb, WORK, LWORK, ierr )
!!
!!  HamSmall=vl
!!  do iorb=1,orbs%norb
!!     do jorb=iorb,orbs%norb
!!        if (eval(jorb) < eval(iorb)) then
!!           temp = eval(iorb)
!!           temp_vec = HamSmall(:,iorb)
!!           eval(iorb) = eval(jorb)
!!           eval(jorb) = temp
!!           HamSmall(:,iorb) = HamSmall(:,jorb)
!!           HamSmall(:,jorb) = temp_vec
!!        end if
!!     end do
!!  end do
!!
!!  do iorb=1,orbs%norb
!!    do jorb=1,orbs%norb
!!      write(400+iproc,*) iorb,jorb,hamsmall(jorb,iorb)
!!    end do
!!    write(450+iproc,*) iorb,eval(iorb)
!!  end do
!!
!!!  do iorb=1,orbs%norb
!!!    write(36,*) vl(:,iorb)
!!!    write(37,*) vr(:,iorb)
!!!  end do
!!!  write(36,*) ''
!!!  write(37,*) ''
!!!  write(38,*) 'eval',eval
!!!  write(38,*) 'eval1',eval1
!!!  !write(38,*) 'beta',beta

  iall=-product(shape(vl))*kind(vl)
  deallocate(vl, stat=istat)
  call memocc(istat, iall, 'vl', subname)

  iall=-product(shape(vr))*kind(vr)
  deallocate(vr, stat=istat)
  call memocc(istat, iall, 'vr', subname)

  iall=-product(shape(eval1))*kind(eval1)
  deallocate(eval1, stat=istat)
  call memocc(istat, iall, 'eval1', subname)

  iall=-product(shape(beta))*kind(beta)
  deallocate(beta, stat=istat)
  call memocc(istat, iall, 'beta', subname)

  ! Deallocate the work array.
  iall=-product(shape(work))*kind(work)
  deallocate(work, stat=istat) ; if(istat/=0) stop 'ERROR in deallocating work' 
  call memocc(istat, iall, 'work', subname)
  
  ! Make sure that the eigenvectors are the same for all MPI processes. To do so, require that 
  ! the first entry of each vector is positive.
  do iorb=1,orbs%norb
      if(HamSmall(1,iorb)<0.d0) then
          do jorb=1,orbs%norb
              HamSmall(jorb,iorb)=-HamSmall(jorb,iorb)
          end do
      end if
  end do
  !! #################################################################################################################

!!  allocate(vl(1:orbs%norb,1:orbs%norb))
!!  allocate(vr(1:orbs%norb,1:orbs%norb))
!!  allocate(eval1(1:orbs%norb))
!!  allocate(eval2(1:orbs%norb))
!!
!!  allocate(work(lwork), stat=istat) ; if(istat/=0) stop 'ERROR in allocating work' 
!!  ! check eigenvalues of overlap matrix
!!      call DGEEV( 'v','v', orbs%norb, ovrlp(1,1), orbs%norb, eval2, eval1, VL, orbs%norb, VR,&
!!                  orbs%norb, WORK, LWORK, ierr )
!!  !write(40,*) 'eval',eval2
!!  !write(40,*) 'eval1',eval1
!!  !write(40,*) 'sum',sum(eval2)
!!
!!  !do iorb=1,orbs%norb
!!  !  write(44,*) vl(:,iorb)
!!  !  write(45,*) vr(:,iorb)
!!  !end do
!!  !write(44,*) ''
!!  !write(45,*) ''
!!
!!  write(41,*) 'sum olap eigs',sum(eval2)
!!
!!  deallocate(work)
!!  deallocate(vl)
!!  deallocate(vr)
!!  deallocate(eval1)
!!  deallocate(eval2)
=======
!!$$$  lwork=-1
!!$$$  call dggev('v', 'v',orbs%norb,&
!!$$$        HamSmall(1,1), orbs%norb, ovrlp(1,1), orbs%norb, eval, eval1, beta, &
!!$$$        vl,orbs%norb,vr,orbs%norb,work, lwork, ierr)
!!$$$  lwork=work(1) 
!!$$$  iall=-product(shape(work))*kind(work)
!!$$$  deallocate(work, stat=istat) ; if(istat/=0) stop 'ERROR in deallocating work' 
!!$$$  call memocc(istat, iall, 'work', subname)
!!$$$  allocate(work(lwork), stat=istat) ; if(istat/=0) stop 'ERROR in allocating work' 
!!$$$  call memocc(istat, work, 'work', subname)
!!$$$  call dggev('v', 'v',orbs%norb,&
!!$$$        HamSmall(1,1), orbs%norb, ovrlp(1,1), orbs%norb, eval, eval1, beta, &
!!$$$        vl,orbs%norb,vr,orbs%norb,work, lwork, ierr)
!!$$$
!!$$$        hamsmall=vl
!!$$$  do iorb=1,orbs%norb
!!$$$     do jorb=iorb,orbs%norb
!!$$$        if (eval(jorb)/beta(jorb) < eval(iorb)/beta(iorb)) then
!!$$$           temp = eval(iorb)
!!$$$           temp_vec = HamSmall(:,iorb)
!!$$$           eval(iorb) = eval(jorb)
!!$$$           eval(jorb) = temp
!!$$$           HamSmall(:,iorb) = HamSmall(:,jorb)
!!$$$           HamSmall(:,jorb) = temp_vec
!!$$$           temp=beta(iorb)
!!$$$           beta(iorb)=beta(jorb)
!!$$$           beta(jorb)=temp
!!$$$        end if
!!$$$     end do
!!$$$  end do
!!$$$
!!$$$
!!$$$
!!$$$  call dcopy(orbs%norb**2, ks(1,1), 1, ovrlp(1,1), 1)
!!$$$  do iorb=1,orbs%norb
!!$$$      call dgemv('n', orbs%norb, orbs%norb, 1.d0, ovrlp(1,1), &
!!$$$           orbs%norb, hamsmall(1,iorb), 1, 0.d0, vl(1,iorb), 1)
!!$$$      tt=ddot(orbs%norb, hamsmall(1,iorb),  1, vl(1,iorb), 1)
!!$$$      call dscal(orbs%norb, 1/sqrt(tt), hamsmall(1,iorb), 1)
!!$$$  end do
!!$$$
!!$$$
!!$$$
!!$$$
!!$$$!!  do iorb=1,orbs%norb
!!$$$!!    do jorb=1,orbs%norb
!!$$$!!      write(300+iproc,*) iorb,jorb,hamsmall(jorb,iorb)
!!$$$!!    end do
!!$$$!!    write(350+iproc,*) iorb,eval(iorb)/beta(iorb)
!!$$$!!  end do
!!$$$!!
!!$$$!!  lwork=-1
!!$$$!!  call dcopy(orbs%norb**2, inv_ovrlp(1,1), 1, HamSmall(1,1), 1)
!!$$$!!  call dcopy(orbs%norb**2, ks(1,1), 1, ovrlp(1,1), 1)
!!$$$!!  call DGEEV( 'v','v', orbs%norb, HamSmall(1,1), orbs%norb, eval, eval1, VL, orbs%norb, VR,&
!!$$$!!       orbs%norb, WORK, LWORK, ierr )
!!$$$!!  ! Deallocate the work array and reallocate it with the optimal size
!!$$$!!  lwork=work(1) 
!!$$$!!  iall=-product(shape(work))*kind(work)
!!$$$!!  deallocate(work, stat=istat) ; if(istat/=0) stop 'ERROR in deallocating work' 
!!$$$!!  call memocc(istat, iall, 'work', subname)
!!$$$!!  allocate(work(lwork), stat=istat) ; if(istat/=0) stop 'ERROR in allocating work' 
!!$$$!!  call memocc(istat, work, 'work', subname)
!!$$$!!
!!$$$!!  call DGEEV( 'v','v', orbs%norb, HamSmall(1,1), orbs%norb, eval, eval1, VL, orbs%norb, VR,&
!!$$$!!       orbs%norb, WORK, LWORK, ierr )
!!$$$!!
!!$$$!!  HamSmall=vl
!!$$$!!  do iorb=1,orbs%norb
!!$$$!!     do jorb=iorb,orbs%norb
!!$$$!!        if (eval(jorb) < eval(iorb)) then
!!$$$!!           temp = eval(iorb)
!!$$$!!           temp_vec = HamSmall(:,iorb)
!!$$$!!           eval(iorb) = eval(jorb)
!!$$$!!           eval(jorb) = temp
!!$$$!!           HamSmall(:,iorb) = HamSmall(:,jorb)
!!$$$!!           HamSmall(:,jorb) = temp_vec
!!$$$!!        end if
!!$$$!!     end do
!!$$$!!  end do
!!$$$!!
!!$$$!!  do iorb=1,orbs%norb
!!$$$!!    do jorb=1,orbs%norb
!!$$$!!      write(400+iproc,*) iorb,jorb,hamsmall(jorb,iorb)
!!$$$!!    end do
!!$$$!!    write(450+iproc,*) iorb,eval(iorb)
!!$$$!!  end do
!!$$$!!
!!$$$!!!  do iorb=1,orbs%norb
!!$$$!!!    write(36,*) vl(:,iorb)
!!$$$!!!    write(37,*) vr(:,iorb)
!!$$$!!!  end do
!!$$$!!!  write(36,*) ''
!!$$$!!!  write(37,*) ''
!!$$$!!!  write(38,*) 'eval',eval
!!$$$!!!  write(38,*) 'eval1',eval1
!!$$$!!!  !write(38,*) 'beta',beta
!!$$$
!!$$$  ! Deallocate the work array.
!!$$$  iall=-product(shape(work))*kind(work)
!!$$$  deallocate(work, stat=istat) ; if(istat/=0) stop 'ERROR in deallocating work' 
!!$$$  call memocc(istat, iall, 'work', subname)
!!$$$  
!!$$$  ! Make sure that the eigenvectors are the same for all MPI processes. To do so, require that 
!!$$$  ! the first entry of each vector is positive.
!!$$$  do iorb=1,orbs%norb
!!$$$      if(HamSmall(1,iorb)<0.d0) then
!!$$$          do jorb=1,orbs%norb
!!$$$              HamSmall(jorb,iorb)=-HamSmall(jorb,iorb)
!!$$$          end do
!!$$$      end if
!!$$$  end do
!!$$$  !! #################################################################################################################
!!$$$
!!$$$  deallocate(vl)
!!$$$  deallocate(vr)
!!$$$  deallocate(eval1)
!!$$$  deallocate(beta)
!!$$$
!!$$$if (.false.) then
!!$$$  allocate(vl(1:orbs%norb,1:orbs%norb))
!!$$$  allocate(vr(1:orbs%norb,1:orbs%norb))
!!$$$  allocate(eval1(1:orbs%norb))
!!$$$  allocate(eval2(1:orbs%norb))
!!$$$
!!$$$
!!$$$  allocate(work(lwork), stat=istat) ; if(istat/=0) stop 'ERROR in allocating work' 
!!$$$  ! check eigenvalues of overlap matrix
!!$$$      call DGEEV( 'v','v', orbs%norb, ovrlp(1,1), orbs%norb, eval2, eval1, VL, orbs%norb, VR,&
!!$$$                  orbs%norb, WORK, LWORK, ierr )
!!$$$!  write(40,*) 'eval',eval2
!!$$$!  write(40,*) 'eval1',eval1
!!$$$!  write(40,*) 'sum',sum(eval2)
!!$$$
!!$$$!  do iorb=1,orbs%norb
!!$$$!    write(44,*) vl(:,iorb)
!!$$$!    write(45,*) vr(:,iorb)
!!$$$!  end do
!!$$$!  write(44,*) ''
!!$$$!  write(45,*) ''
!!$$$
!!$$$  write(41,*) 'sum olap eigs',sum(eval2)
!!$$$
!!$$$  deallocate(work)
!!$$$  deallocate(vl)
!!$$$  deallocate(vr)
!!$$$  deallocate(eval1)
!!$$$  deallocate(eval2)
!!$$$end if
>>>>>>> 1776acaa

  !!!! NEW VERSION #####################################################################################################
  !!! Determine the maximal number of non-zero subdiagonals
  !!!!nsubmax=0
  !!!!do iorb=1,orbs%norb
  !!!!    nsub=0
  !!!!    do jorb=orbs%norb,iorb+1,-1
  !!!!        if(Hamsmall(jorb,iorb)/=0.d0) then
  !!!!            nsub=jorb-iorb
  !!!!            exit
  !!!!        end if
  !!!!    end do
  !!!!    if(iproc==0) write(*,*) 'iorb,nsub',iorb,nsub
  !!!!    nsubmax=max(nsub,nsubmax)
  !!!!end do
  !!!!if(iproc==0) write(*,*) 'nsubmax',nsubmax
  !!!!if(iproc==0) then
  !!!!      do iorb=1,orbs%norb
  !!!!           write(*,'(14es10.3)') (hamsmall(iorb,jorb), jorb=1,orbs%norb)
  !!!!      end do
  !!!!end if

  !!! Copy to banded format
  !!allocate(ham_band(nsubmax+1,orbs%norb), stat=istat)
  !!call memocc(istat, ham_band, 'ham_band', subname)
  !!allocate(ovrlp_band(nsubmax+1,orbs%norb), stat=istat)
  !!call memocc(istat, ovrlp_band, 'ovrlp_band', subname)
  !!do iorb=1,orbs%norb
  !!    do jorb=iorb,min(iorb+nsubmax,orbs%norb)
  !!        ham_band(1+jorb-iorb,iorb)=HamSmall(jorb,iorb)
  !!        ovrlp_band(1+jorb-iorb,iorb)=ovrlp(jorb,iorb)
  !!    end do
  !!end do
  !!!!if(iproc==0) then
  !!!!      write(*,*) '+++++++++++++++++++++++++++++'
  !!!!      do iorb=1,nsubmax+1
  !!!!           write(*,'(14es10.3)') (ham_band(iorb,jorb), jorb=1,orbs%norb)
  !!!!      end do
  !!!!end if


  !!!!! Get the optimal work array size
  !!!!lwork=-1 
  !!!!allocate(work(1), stat=istat)
  !!!!call memocc(istat, work, 'work', subname)
  !!!!call dsygv(1, 'v', 'l', orbs%norb, HamSmall(1,1), orbs%norb, ovrlp(1,1), orbs%norb, eval(1), work(1), lwork, info) 
  !!!!lwork=work(1) 

  !!!!! Deallocate the work array ane reallocate it with the optimal size
  !!!!iall=-product(shape(work))*kind(work)
  !!!!deallocate(work, stat=istat) ; if(istat/=0) stop 'ERROR in deallocating work' 
  !!!!call memocc(istat, iall, 'work', subname)
  !!allocate(work(3*orbs%norb), stat=istat) ; if(istat/=0) stop 'ERROR in allocating work' 
  !!call memocc(istat, work, 'work', subname)

  !!! Diagonalize the Hamiltonian
  !!!call dsygv(1, 'v', 'l', orbs%norb, HamSmall(1,1), orbs%norb, ovrlp(1,1), orbs%norb, eval(1), work(1), lwork, info) 
  !!call dsbgv('v', 'l', orbs%norb, nsubmax, nsubmax, ham_band(1,1), nsubmax+1, ovrlp_band(1,1), nsubmax+1, &
  !!     eval(1), HamSmall(1,1), orbs%norb, work, info)

  !!! Deallocate the work array.
  !!iall=-product(shape(work))*kind(work)
  !!deallocate(work, stat=istat) ; if(istat/=0) stop 'ERROR in deallocating work' 
  !!call memocc(istat, iall, 'work', subname)
  !!
  !!! Make sure that the eigenvectors are the same for all MPI processes. To do so, require that 
  !!! the first entry of each vector is positive.
  !!do iorb=1,orbs%norb
  !!    if(HamSmall(1,iorb)<0.d0) then
  !!        do jorb=1,orbs%norb
  !!            HamSmall(jorb,iorb)=-HamSmall(jorb,iorb)
  !!        end do
  !!    end if
  !!end do


  !!iall=-product(shape(ham_band))*kind(ham_band)
  !!deallocate(ham_band, stat=istat) ; if(istat/=0) stop 'ERROR in deallocating ham_band' 
  !!call memocc(istat, iall, 'ham_band', subname)

  !!iall=-product(shape(ovrlp_band))*kind(ovrlp_band)
  !!deallocate(ovrlp_band, stat=istat) ; if(istat/=0) stop 'ERROR in deallocating ovrlp_band' 
  !!call memocc(istat, iall, 'ovrlp_band', subname)

  call timing(iproc,'diagonal_seq  ','OF')

end subroutine diagonalizeHamiltonian2




!!!subroutine buildWavefunction(iproc, nproc, orbs, orbsLIN, comms, commsLIN, phi, psi, HamSmall)
!!!!
!!!! Purpose:
!!!! =======
!!!!   Builds the physical orbitals psi as a linear combination of the basis functions phi. The coefficients
!!!!   for this linear combination are obtained by diagonalizing the Hamiltonian matrix HamSmall.
!!!!
!!!! Calling arguments:
!!!! ==================
!!!!   Input arguments:
!!!!   ----------------
!!!!     iproc      process ID
!!!!     nproc      total number of processes
!!!!     orbs       type describing the physical orbitals psi
!!!!     orbsLIN    type describing the basis functions phi
!!!!     comms      type containing the communication parameters for the physical orbitals psi
!!!!     commsLIN   type containing the communication parameters for the basis functions phi
!!!!     phi        the basis functions 
!!!!     HamSmall   the  Hamiltonian matrix
!!!!   Output arguments:
!!!!   -----------------
!!!!     psi        the physical orbitals 
!!!!
!!!
!!!use module_base
!!!use module_types
!!!implicit none
!!!
!!!! Calling arguments
!!!integer:: iproc, nproc
!!!type(orbitals_data), intent(in) :: orbs
!!!type(orbitals_data), intent(in) :: orbsLIN
!!!type(communications_arrays), intent(in) :: comms
!!!type(communications_arrays), intent(in) :: commsLIN
!!!real(8),dimension(sum(commsLIN%nvctr_par(iproc,1:orbsLIN%nkptsp))*orbsLIN%nspinor,orbsLIN%norb) :: phi
!!!real(8),dimension(sum(comms%nvctr_par(iproc,1:orbs%nkptsp))*orbs%nspinor,orbs%norb) :: psi
!!!real(8),dimension(orbsLIN%norb,orbsLIN%norb):: HamSmall
!!!
!!!! Local variables
!!!integer:: nvctrp
!!!
!!!
!!!  nvctrp=sum(comms%nvctr_par(iproc,1:orbs%nkptsp))*orbs%nspinor
!!!  call dgemm('n', 'n', nvctrp, orbs%norb, orbsLIN%norb, 1.d0, phi(1,1), nvctrp, HamSmall(1,1), &
!!!             orbsLIN%norb, 0.d0, psi(1,1), nvctrp)
!!!  
!!!
!!!end subroutine buildWavefunction
!!
!!
!!

!!
!!!subroutine buildWavefunctionModified(iproc, nproc, orbs, orbsLIN, comms, commsLIN, phi, psi, coeff)
!!!
!!!!
!!!! Purpose:
!!!! =======
!!!!   Builds the physical orbitals psi as a linear combination of the basis functions phi. The coefficients
!!!!   for this linear combination are obtained by diagonalizing the Hamiltonian matrix HamSmall.
!!!!
!!!! Calling arguments:
!!!! ==================
!!!!   Input arguments:
!!!!   ----------------
!!!!     iproc      process ID
!!!!     nproc      total number of processes
!!!!     orbs       type describing the physical orbitals psi
!!!!     orbsLIN    type describing the basis functions phi
!!!!     comms      type containing the communication parameters for the physical orbitals psi
!!!!     commsLIN   type containing the communication parameters for the basis functions phi
!!!!     phi        the basis functions 
!!!!     coeff      the coefficients for the linear combination
!!!!   Output arguments:
!!!!   -----------------
!!!!     psi        the physical orbitals 
!!!!
!!!
!!!use module_base
!!!use module_types
!!!implicit none
!!!
!!!! Calling arguments
!!!integer:: iproc, nproc
!!!type(orbitals_data), intent(in) :: orbs
!!!type(orbitals_data), intent(in) :: orbsLIN
!!!type(communications_arrays), intent(in) :: comms
!!!type(communications_arrays), intent(in) :: commsLIN
!!!real(8),dimension(sum(commsLIN%nvctr_par(iproc,1:orbsLIN%nkptsp))*orbsLIN%nspinor,orbsLIN%norb) :: phi
!!!real(8),dimension(sum(comms%nvctr_par(iproc,1:orbs%nkptsp))*orbs%nspinor,orbs%norb) :: psi
!!!real(8),dimension(orbsLIN%norb,orbs%norb):: coeff
!!!
!!!! Local variables
!!!integer:: nvctrp
!!!
!!!
!!!  nvctrp=sum(comms%nvctr_par(iproc,1:orbs%nkptsp))*orbs%nspinor
!!!  call dgemm('n', 'n', nvctrp, orbs%norb, orbsLIN%norb, 1.d0, phi(1,1), nvctrp, coeff(1,1), &
!!!             orbsLIN%norb, 0.d0, psi(1,1), nvctrp)
!!!  
!!!
!!!end subroutine buildWavefunctionModified






subroutine apply_orbitaldependent_potential(iproc, nproc, at, orbs, lzd, rxyz, confdatarr, hx, &
           psi, centralLocreg, vpsi)
use module_base
use module_types
use module_interfaces, except_this_one => apply_orbitaldependent_potential
implicit none

! Calling arguments
integer,intent(in):: iproc, nproc, centralLocreg
type(atoms_data),intent(in):: at
type(orbitals_data),intent(in):: orbs
type(local_zone_descriptors),intent(in):: lzd
real(8),dimension(3,at%nat),intent(in):: rxyz
type(confpot_data),dimension(orbs%norbp),intent(in):: confdatarr
real(8),intent(in):: hx
!real(8),dimension(lzd%lpsidimtot),intent(in):: psi  !!!! ATENTION, intent should be in !
!real(8),dimension(lzd%lpsidimtot),intent(inout):: psi
real(8),dimension(max(orbs%npsidim_orbs,orbs%npsidim_comp)),intent(inout):: psi
real(8),dimension(max(orbs%npsidim_orbs,orbs%npsidim_comp)),intent(out):: vpsi

! Local variables
integer:: oidx, iorb, ilr, npot, icenter, i_stat, i_all, ist_c, ist_f, ist, iiorb, iall, ierr
real(8):: hxh, hyh, hzh, ddot, tt, t1, t2, time
real(8),dimension(:,:),allocatable:: psir, vpsir
type(workarr_precond) :: work
type(workarrays_quartic_convolutions):: work_conv
real(8),dimension(0:3),parameter:: scal=1.d0
real(8),dimension(:,:,:),allocatable:: ypsitemp_c
real(8),dimension(:,:,:,:),allocatable:: ypsitemp_f
character(len=*),parameter:: subname='apply_orbitaldependent_potential'



  call to_zero(max(orbs%npsidim_orbs,orbs%npsidim_comp), vpsi(1))
  ist_c=1
  ist_f=1
  do iorb=1,orbs%norbp
      iiorb=iorb+orbs%isorb
      ilr = orbs%inwhichlocreg(iiorb)
      if(centralLocreg<0) then
          !icenter=lin%orbs%inWhichLocregp(iorb)
          icenter=orbs%inWhichLocreg(iiorb)
      else
          icenter=centralLocreg
      end if
      !components of the potential
      npot=orbs%nspinor
      if (orbs%nspinor == 2) npot=1
      ist_f=ist_f+lzd%llr(ilr)%wfd%nvctr_c
      call allocate_workarrays_quartic_convolutions(lzd%llr(ilr), subname, work_conv)

      call uncompress_for_quartic_convolutions(lzd%llr(ilr)%d%n1, lzd%llr(ilr)%d%n2, lzd%llr(ilr)%d%n3, &
           lzd%llr(ilr)%d%nfl1, lzd%llr(ilr)%d%nfu1, &
           lzd%llr(ilr)%d%nfl2, lzd%llr(ilr)%d%nfu2, &
           lzd%llr(ilr)%d%nfl3, lzd%llr(ilr)%d%nfu3, &
           lzd%llr(ilr)%wfd%nseg_c, lzd%llr(ilr)%wfd%nvctr_c, &
           lzd%llr(ilr)%wfd%keygloc, lzd%llr(ilr)%wfd%keyvloc,  & 
           lzd%llr(ilr)%wfd%nseg_f, lzd%llr(ilr)%wfd%nvctr_f, &
           lzd%llr(ilr)%wfd%keygloc(1,lzd%llr(ilr)%wfd%nseg_c+min(1,lzd%llr(ilr)%wfd%nseg_f)), &
           lzd%llr(ilr)%wfd%keyvloc(lzd%llr(ilr)%wfd%nseg_c+min(1,lzd%llr(ilr)%wfd%nseg_f)),  & 
           scal, psi(ist_c), psi(ist_f), &
           work_conv)

      if(confdatarr(iorb)%potorder==4) then
          call ConvolQuartic4(iproc,nproc,lzd%llr(ilr)%d%n1, lzd%llr(ilr)%d%n2, lzd%llr(ilr)%d%n3, &
               lzd%llr(ilr)%d%nfl1, lzd%llr(ilr)%d%nfu1, &
               lzd%llr(ilr)%d%nfl2, lzd%llr(ilr)%d%nfu2, &
               lzd%llr(ilr)%d%nfl3, lzd%llr(ilr)%d%nfu3, & 
               hx, lzd%llr(ilr)%ns1, lzd%llr(ilr)%ns2, lzd%llr(ilr)%ns3, &
               lzd%llr(ilr)%bounds%kb%ibyz_c, lzd%llr(ilr)%bounds%kb%ibxz_c, lzd%llr(ilr)%bounds%kb%ibxy_c, &
               lzd%llr(ilr)%bounds%kb%ibyz_f, lzd%llr(ilr)%bounds%kb%ibxz_f, lzd%llr(ilr)%bounds%kb%ibxy_f, &
               rxyz(1,ilr), confdatarr(iorb)%prefac, .false., 0.d0, &
               work_conv%xx_c, work_conv%xx_f1, work_conv%xx_f, &
               work_conv%xy_c, work_conv%xy_f2, work_conv%xy_f, &
               work_conv%xz_c, work_conv%xz_f4, work_conv%xz_f, &
               work_conv%y_c, work_conv%y_f)
      else if(confdatarr(iorb)%potorder==6) then
          call ConvolSextic(lzd%llr(ilr)%d%n1, lzd%llr(ilr)%d%n2, lzd%llr(ilr)%d%n3, &
               lzd%llr(ilr)%d%nfl1, lzd%llr(ilr)%d%nfu1, &
               lzd%llr(ilr)%d%nfl2, lzd%llr(ilr)%d%nfu2, &
               lzd%llr(ilr)%d%nfl3, lzd%llr(ilr)%d%nfu3, & 
               hx, lzd%llr(ilr)%ns1, lzd%llr(ilr)%ns2, lzd%llr(ilr)%ns3, &
               lzd%llr(ilr)%bounds%kb%ibyz_c, lzd%llr(ilr)%bounds%kb%ibxz_c, lzd%llr(ilr)%bounds%kb%ibxy_c, &
               lzd%llr(ilr)%bounds%kb%ibyz_f, lzd%llr(ilr)%bounds%kb%ibxz_f, lzd%llr(ilr)%bounds%kb%ibxy_f, &
               rxyz(1,ilr), confdatarr(iorb)%prefac, .false., 0.d0, &
               work_conv%xx_c, work_conv%xx_f1, work_conv%xx_f, &
               work_conv%xy_c, work_conv%xy_f2, work_conv%xy_f, &
               work_conv%xz_c, work_conv%xz_f4, work_conv%xz_f, &
               work_conv%y_c, work_conv%y_f)
      else
          stop 'wronf conf pot'
      end if

      call compress_forstandard(lzd%llr(ilr)%d%n1, lzd%llr(ilr)%d%n2, lzd%llr(ilr)%d%n3, &
           lzd%llr(ilr)%d%nfl1, lzd%llr(ilr)%d%nfu1, &
           lzd%llr(ilr)%d%nfl2, lzd%llr(ilr)%d%nfu2, &
           lzd%llr(Ilr)%d%nfl3, lzd%llr(ilr)%d%nfu3, &
           lzd%llr(ilr)%wfd%nseg_c, lzd%llr(ilr)%wfd%nvctr_c, &
           lzd%llr(ilr)%wfd%keygloc, lzd%llr(ilr)%wfd%keyvloc,  & 
           lzd%llr(ilr)%wfd%nseg_f, lzd%llr(ilr)%wfd%nvctr_f, &
           lzd%llr(ilr)%wfd%keygloc(1,lzd%llr(ilr)%wfd%nseg_c+min(1,lzd%llr(ilr)%wfd%nseg_f)), &
           lzd%llr(ilr)%wfd%keyvloc(lzd%llr(ilr)%wfd%nseg_c+min(1,lzd%llr(ilr)%wfd%nseg_f)),  & 
           scal, work_conv%y_c, work_conv%y_f, vpsi(ist_c), vpsi(ist_f))

      call deallocate_workarrays_quartic_convolutions(lzd%llr(ilr), subname, work_conv)

      ist_f = ist_f + 7*lzd%llr(ilr)%wfd%nvctr_f
      ist_c = ist_c + lzd%llr(ilr)%wfd%nvctr_c + 7*lzd%llr(ilr)%wfd%nvctr_f

  end do



end subroutine apply_orbitaldependent_potential




!> Expands the compressed wavefunction in vector form (psi_c,psi_f) into the psig format
subroutine uncompress_for_quartic_convolutions(n1, n2, n3, nfl1, nfu1, nfl2, nfu2, nfl3, nfu3,  & 
     mseg_c, mvctr_c, keyg_c, keyv_c,  & 
     mseg_f, mvctr_f, keyg_f, keyv_f,  & 
     scal, psi_c, psi_f, &
     work)
  use module_base
  use module_types
  implicit none
  integer,intent(in):: n1, n2, n3, nfl1, nfu1, nfl2, nfu2, nfl3, nfu3, mseg_c, mvctr_c, mseg_f, mvctr_f
  integer,dimension(mseg_c),intent(in):: keyv_c
  integer,dimension(mseg_f),intent(in):: keyv_f
  integer,dimension(2,mseg_c),intent(in):: keyg_c
  integer,dimension(2,mseg_f),intent(in):: keyg_f
  real(wp),dimension(0:3),intent(in):: scal
  real(wp),dimension(mvctr_c),intent(in):: psi_c
  real(wp),dimension(7,mvctr_f),intent(in):: psi_f
  type(workarrays_quartic_convolutions),intent(out):: work
  !local variables
  integer :: iseg,jj,j0,j1,ii,i1,i2,i3,i0,i

  !!!$omp parallel default(private) &
  !!!$omp shared(scal,psig_c,psig_f,x_f1,x_f2,x_f3) &
  !!!$omp shared(psi_c,psi_f,keyv_c,keyg_c,keyv_f,keyg_f,n1,n2,n3,mseg_c,mseg_f)
  !!! coarse part
  !!!$omp do
  do iseg=1,mseg_c
     jj=keyv_c(iseg)
     j0=keyg_c(1,iseg)
     j1=keyg_c(2,iseg)
     ii=j0-1
     i3=ii/((n1+1)*(n2+1))
     ii=ii-i3*(n1+1)*(n2+1)
     i2=ii/(n1+1)
     i0=ii-i2*(n1+1)
     i1=i0+j1-j0
     do i=i0,i1
        work%xx_c(i,i2,i3)=psi_c(i-i0+jj)*scal(0)
        work%xy_c(i2,i,i3)=psi_c(i-i0+jj)*scal(0)
        work%xz_c(i3,i,i2)=psi_c(i-i0+jj)*scal(0)
     enddo
  enddo
  !!!$omp enddo
  !!! fine part
  !!!$omp do
  do iseg=1,mseg_f
     jj=keyv_f(iseg)
     j0=keyg_f(1,iseg)
     j1=keyg_f(2,iseg)
     ii=j0-1
     i3=ii/((n1+1)*(n2+1))
     ii=ii-i3*(n1+1)*(n2+1)
     i2=ii/(n1+1)
     i0=ii-i2*(n1+1)
     i1=i0+j1-j0
     do i=i0,i1
        work%xx_f1(i,i2,i3)=psi_f(1,i-i0+jj)*scal(1)
        work%xx_f(1,i,i2,i3)=psi_f(1,i-i0+jj)*scal(1)
        work%xy_f(1,i2,i,i3)=psi_f(1,i-i0+jj)*scal(1)
        work%xz_f(1,i3,i,i2)=psi_f(1,i-i0+jj)*scal(1)

        work%xy_f2(i2,i,i3)=psi_f(2,i-i0+jj)*scal(1)
        work%xx_f(2,i,i2,i3)=psi_f(2,i-i0+jj)*scal(1)
        work%xy_f(2,i2,i,i3)=psi_f(2,i-i0+jj)*scal(1)
        work%xz_f(2,i3,i,i2)=psi_f(2,i-i0+jj)*scal(1)

        work%xx_f(3,i,i2,i3)=psi_f(3,i-i0+jj)*scal(2)
        work%xy_f(3,i2,i,i3)=psi_f(3,i-i0+jj)*scal(2)
        work%xz_f(3,i3,i,i2)=psi_f(3,i-i0+jj)*scal(2)

        work%xz_f4(i3,i,i2)=psi_f(4,i-i0+jj)*scal(1)
        work%xx_f(4,i,i2,i3)=psi_f(4,i-i0+jj)*scal(1)
        work%xy_f(4,i2,i,i3)=psi_f(4,i-i0+jj)*scal(1)
        work%xz_f(4,i3,i,i2)=psi_f(4,i-i0+jj)*scal(1)

        work%xx_f(5,i,i2,i3)=psi_f(5,i-i0+jj)*scal(2)
        work%xy_f(5,i2,i,i3)=psi_f(5,i-i0+jj)*scal(2)
        work%xz_f(5,i3,i,i2)=psi_f(5,i-i0+jj)*scal(2)

        work%xx_f(6,i,i2,i3)=psi_f(6,i-i0+jj)*scal(2)
        work%xy_f(6,i2,i,i3)=psi_f(6,i-i0+jj)*scal(2)
        work%xz_f(6,i3,i,i2)=psi_f(6,i-i0+jj)*scal(2)

        work%xx_f(7,i,i2,i3)=psi_f(7,i-i0+jj)*scal(3)
        work%xy_f(7,i2,i,i3)=psi_f(7,i-i0+jj)*scal(3)
        work%xz_f(7,i3,i,i2)=psi_f(7,i-i0+jj)*scal(3)
     enddo
  enddo
 !!!$omp enddo
 !!!$omp end parallel

END SUBROUTINE uncompress_for_quartic_convolutions





function dfactorial(n)
implicit none

! Calling arguments
integer,intent(in):: n
real(8):: dfactorial

! Local variables
integer:: i

  dfactorial=1.d0
  do i=1,n
      dfactorial=dfactorial*dble(i)
  end do

end function dfactorial




subroutine build_new_linear_combinations(iproc, nproc, lzd, orbs, op, nrecvbuf, recvbuf, omat, reset, lphi)
use module_base
use module_types
implicit none

!Calling arguments
integer,intent(in):: iproc, nproc
type(local_zone_descriptors),intent(in):: lzd
type(orbitals_data),intent(in):: orbs
type(overlapParameters),intent(in):: op
integer,intent(in):: nrecvbuf
real(8),dimension(nrecvbuf),intent(in):: recvbuf
real(8),dimension(orbs%norb,orbs%norb),intent(in):: omat
logical,intent(in):: reset
real(8),dimension(max(orbs%npsidim_orbs,orbs%npsidim_comp)),intent(out):: lphi

! Local variables
integer:: ist, jst, ilrold, iorb, iiorb, ilr, ncount, jorb, jjorb, i, ldim, ind, indout, gdim, iorbref, m, ii
integer:: istart, iend, iseg, start, ifine, igrid, irecv, kseg, kold, kstart, kend 
real(8):: tt

   call timing(iproc,'build_lincomb ','ON')

      ! Build new lphi
      if(reset) then
          !!lphi=0.d0
          call to_zero(max(orbs%npsidim_orbs,orbs%npsidim_comp), lphi(1))
      end if

      indout=1
      ilrold=-1
      do iorb=1,orbs%norbp
          iiorb=orbs%isorb+iorb
          ilr=orbs%inwhichlocreg(iiorb)
          !if(ilr>ilrold) then
          if(ilr/=ilrold) then
              iorbref=iorb
          end if
          gdim=lzd%llr(ilr)%wfd%nvctr_c+7*lzd%llr(ilr)%wfd%nvctr_f
          do jorb=1,op%noverlaps(iiorb)
              jjorb=op%overlaps(jorb,iiorb)
              !jjorb=op%overlaps(jorb,ilr)
              jst=op%indexInRecvBuf(iorbref,jjorb)
              ldim=op%wfd_overlap(jorb,iorbref)%nvctr_c+7*op%wfd_overlap(jorb,iorbref)%nvctr_f
              tt=omat(jjorb,iiorb)
              !!tt=tt*lzd%cutoffweight(jjorb,iiorb)
              !Coarse part
              kold=1
              do iseg=1,op%wfd_overlap(jorb,iorbref)%nseg_c
                  istart=op%wfd_overlap(jorb,iorbref)%keyglob(1,iseg)
                  iend=op%wfd_overlap(jorb,iorbref)%keyglob(2,iseg)
                  ncount=iend-istart+1
                  inner_loop: do kseg=kold,lzd%llr(ilr)%wfd%nseg_c
                     kstart = lzd%llr(ilr)%wfd%keyglob(1,kseg)
                     kend   = lzd%llr(ilr)%wfd%keyglob(2,kseg)
                     if(kstart <= iend .and. kend >= istart) then 
                        kold = kseg + 1
                        start = lzd%llr(ilr)%wfd%keyvglob(kseg) + max(0,istart-kstart)
                        call daxpy(ncount, tt, recvBuf(jst), 1, lphi(indout+start-1), 1)
                        jst=jst+ncount
                        exit inner_loop
                     end if
                  end do inner_loop
              end do
              ! Fine part
              kold = 1
              jst=op%indexInRecvBuf(iorbref,jjorb)              
              do iseg=1,op%wfd_overlap(jorb,iorbref)%nseg_f
                 istart=op%wfd_overlap(jorb,iorbref)%keyglob(1,iseg+op%wfd_overlap(jorb,iorbref)%nseg_c)
                 iend=op%wfd_overlap(jorb,iorbref)%keyglob(2,iseg+op%wfd_overlap(jorb,iorbref)%nseg_c)
                 start = op%wfd_overlap(jorb,iorbref)%keyvglob(iseg+op%wfd_overlap(jorb,iorbref)%nseg_c)
                 ncount=7*(iend-istart+1)
                 inner_loop2: do kseg=kold,lzd%llr(ilr)%wfd%nseg_f
                    kstart = lzd%llr(ilr)%wfd%keyglob(1,kseg+lzd%llr(ilr)%wfd%nseg_c)
                    kend   = lzd%llr(ilr)%wfd%keyglob(2,kseg+lzd%llr(ilr)%wfd%nseg_c)
                    if(kstart <= iend .and. kend >= istart) then 
                       kold = kseg + 1
                       start = lzd%llr(ilr)%wfd%nvctr_c+(lzd%llr(ilr)%wfd%keyvglob(kseg+lzd%llr(ilr)%wfd%nseg_c) +&
                              max(0,istart-kstart)-1)*7
                       call daxpy(ncount, tt, recvBuf(jst+op%wfd_overlap(jorb,iorbref)%nvctr_c), 1,&
                               lphi(indout+start), 1)
                       jst=jst+ncount
                       exit inner_loop2
                    end if
                  end do inner_loop2
              end do
          end do
          indout=indout+gdim
          ilrold=ilr

      end do

   call timing(iproc,'build_lincomb ','OF')
          

end subroutine build_new_linear_combinations



!!!subroutine get_potential_matrices(iproc, nproc, at, orbs, lzd, op, comon, mad, rxyz, &
!!!           confdatarr, hx, psi, potmat)
!!!use module_base
!!!use module_types
!!!use module_interfaces, eccept_this_one => get_potential_matrices
!!!implicit none
!!!
!!!! Calling arguments
!!!integer,intent(in):: iproc, nproc
!!!type(atoms_data),intent(in):: at
!!!type(orbitals_data),intent(in):: orbs
!!!type(local_zone_descriptors),intent(in):: lzd
!!!type(overlapParameters),intent(inout):: op
!!!type(p2pComms),intent(inout):: comon
!!!type(matrixDescriptors),intent(in):: mad
!!!real(8),dimension(3,at%nat),intent(in):: rxyz
!!!real(8),intent(in):: hx
!!!type(confpot_data),dimension(orbs%norbp),intent(in):: confdatarr
!!!real(8),dimension(max(orbs%npsidim_orbs,orbs%npsidim_comp)),intent(inout):: psi
!!!real(8),dimension(orbs%norb,orbs%norb,at%nat),intent(out):: potmat
!!!
!!!! Local variables
!!!integer:: iorb, ilr, ilrold, istat, iall
!!!real(8),dimension(:,:),allocatable:: ttmat
!!!real(8):: tt1, tt2, tt3, tt4, tt5
!!!real(8),dimension(:),allocatable:: vpsi
!!!character(len=*),parameter:: subname='get_potential_matrices'
!!!
!!!allocate(vpsi(max(orbs%npsidim_orbs,orbs%npsidim_comp)), stat=istat)
!!!call memocc(istat, vpsi, 'vpsi', subname)
!!!
!!!
!!!ilrold=-1
!!!do iorb=1,orbs%norb
!!!    ilr=orbs%inwhichlocreg(iorb)
!!!    if(ilr==ilrold) cycle
!!!    call apply_orbitaldependent_potential(iproc, nproc, at, orbs, lzd, rxyz, &
!!!         confdatarr, hx, psi, ilr, vpsi)
!!!
!!!    !call extractOrbital3(iproc, nproc, orbs, orbs%npsidim, orbs%inWhichLocreg, lzd, op, vpsi, comon%nsendBuf, comon%sendBuf)
!!!    !call postCommsOverlapNew(iproc, nproc, orbs, op, lzd, vpsi, comon, tt1, tt2)
!!!    !allocate(ttmat(lin%orbs%norb,lin%orbs%norb))
!!!    !call collectnew(iproc, nproc, comon, lin%mad,lin%op, lin%orbs, input, lin%lzd, comon%nsendbuf, &
!!!    !     comon%sendbuf, comon%nrecvbuf, comon%recvbuf, ttmat, tt3, tt4, tt5)
!!!    !deallocate(ttmat)
!!!    call getMatrixElements2(iproc, nproc, lzd, orbs, op, comon, psi, vpsi, mad, potmat(1,1,ilr))
!!!    ilrold=ilr
!!!    
!!!end do
!!!
!!!iall=-product(shape(vpsi))*kind(vpsi)
!!!deallocate(vpsi, stat=istat)
!!!call memocc(istat, iall, 'vpsi', subname)
!!!
!!!
!!!
!!!end subroutine get_potential_matrices





subroutine apply_position_operators(iproc, nproc, orbs, lzd, hx, hy, hz, confdatarr, psi, order, xpsi, ypsi, zpsi)
use module_base
use module_types
use module_interfaces, except_this_one => apply_position_operators
implicit none

! Calling arguments
integer,intent(in):: iproc, nproc, order
type(orbitals_data),intent(in):: orbs
type(local_zone_descriptors),intent(in):: lzd
real(8),intent(in):: hx, hy, hz
type(confpot_data),dimension(orbs%norbp),intent(in):: confdatarr
real(8),dimension(max(orbs%npsidim_orbs,orbs%npsidim_comp)),intent(in):: psi
real(8),dimension(max(orbs%npsidim_orbs,orbs%npsidim_comp)),intent(out):: xpsi, ypsi, zpsi

! Local variables
integer:: oidx, iorb, ilr, npot, icenter, i_stat, i_all, ist_c, ist_f, ist, iiorb, iall, ierr
real(8):: hxh, hyh, hzh, ddot, tt, t1, t2, time
real(8),dimension(:,:),allocatable:: psir, psirx, psiry, psirz
type(workarr_sumrho):: work_sr
real(8),dimension(0:3),parameter:: scal=1.d0
real(8),dimension(:,:,:),allocatable:: ypsitemp_c
real(8),dimension(:,:,:,:),allocatable:: ypsitemp_f
character(len=*),parameter:: subname='apply_position_operators'
integer, dimension(3) :: ishift !temporary variable in view of wavefunction creation
!!interface
!!subroutine position_operator(iproc, n1, n2, n3, nl1, nl2, nl3, nbuf, nspinor, psir, &
!!     hxh, hyh, hzh, dir, &
!!     ibyyzz_r) !optional
!!use module_base
!!implicit none
!!integer, intent(in) :: iproc, n1,n2,n3,nl1,nl2,nl3,nbuf,nspinor
!!real(wp), dimension(-14*nl1:2*n1+1+15*nl1,-14*nl2:2*n2+1+15*nl2,-14*nl3:2*n3+1+15*nl3,nspinor), intent(inout) :: psir
!!real(8),intent(in):: hxh, hyh, hzh
!!character(len=1),intent(in):: dir
!!integer, dimension(2,-14:2*n2+16,-14:2*n3+16), intent(in), optional :: ibyyzz_r
!!end subroutine
!!end interface

  ishift=(/0,0,0/)

  call to_zero(max(orbs%npsidim_orbs,orbs%npsidim_comp), xpsi(1))
  call to_zero(max(orbs%npsidim_orbs,orbs%npsidim_comp), ypsi(1))
  call to_zero(max(orbs%npsidim_orbs,orbs%npsidim_comp), zpsi(1))
  oidx = 0
  do iorb=1,orbs%norbp
     ilr = orbs%inwhichlocreg(iorb+orbs%isorb)

     iiorb=orbs%isorb+iorb
     !!write(*,'(a,4i8,4x,3i6)') 'iproc, iorb, iiorb, ilr, confdatarr(iorb)%ioffset(:)', &
     !!    iproc, iorb, iiorb, ilr, confdatarr(iorb)%ioffset(:)
     !!write(*,'(a,3i8,6i6)') 'iproc, iiorb, ilr, is1, ie1, is2, ie2, is3, ie3', &
     !!    1, lzd%llr(ilr)%d%n1i, 1, lzd%llr(ilr)%d%n2i, 1, lzd%llr(ilr)%d%n3i
  
     !initialise the work arrays
     call initialize_work_arrays_sumrho(lzd%llr(ilr), work_sr)

     ! Wavefunction in real space
     allocate(psir(Lzd%Llr(ilr)%d%n1i*Lzd%Llr(ilr)%d%n2i*Lzd%Llr(ilr)%d%n3i,orbs%nspinor+ndebug),stat=i_stat)
     call memocc(i_stat,psir,'psir',subname)
     call razero(Lzd%Llr(ilr)%d%n1i*Lzd%Llr(ilr)%d%n2i*Lzd%Llr(ilr)%d%n3i*orbs%nspinor,psir)

     allocate(psirx(Lzd%Llr(ilr)%d%n1i*Lzd%Llr(ilr)%d%n2i*Lzd%Llr(ilr)%d%n3i,orbs%nspinor+ndebug),stat=i_stat)
     call memocc(i_stat,psirx,'psirx',subname)
     call razero(Lzd%Llr(ilr)%d%n1i*Lzd%Llr(ilr)%d%n2i*Lzd%Llr(ilr)%d%n3i*orbs%nspinor,psirx)

     allocate(psiry(Lzd%Llr(ilr)%d%n1i*Lzd%Llr(ilr)%d%n2i*Lzd%Llr(ilr)%d%n3i,orbs%nspinor+ndebug),stat=i_stat)
     call memocc(i_stat,psiry,'psiry',subname)
     call razero(Lzd%Llr(ilr)%d%n1i*Lzd%Llr(ilr)%d%n2i*Lzd%Llr(ilr)%d%n3i*orbs%nspinor,psiry)

     allocate(psirz(Lzd%Llr(ilr)%d%n1i*Lzd%Llr(ilr)%d%n2i*Lzd%Llr(ilr)%d%n3i,orbs%nspinor+ndebug),stat=i_stat)
     call memocc(i_stat,psirz,'psirz',subname)
     call razero(Lzd%Llr(ilr)%d%n1i*Lzd%Llr(ilr)%d%n2i*Lzd%Llr(ilr)%d%n3i*orbs%nspinor,psirz)

     !transform the wavefunction in Daubechies basis to the wavefunction in ISF basis
     !the psir wavefunction is given in the spinorial form

     !psi(1+oidx+lzd%llr(ilr)%wfd%nvctr_c:1+oidx+lzd%llr(ilr)%wfd%nvctr_c+7*lzd%llr(ilr)%wfd%nvctr_f-1)=0.d0

     call daub_to_isf(lzd%llr(ilr), work_sr, psi(1+oidx), psir)

     !!do i_stat=1,Lzd%Llr(ilr)%d%n1i*Lzd%Llr(ilr)%d%n2i*Lzd%Llr(ilr)%d%n3i
     !!    write(1000+iproc,'(i9,es18.7,i9)') i_stat, psir(i_stat,1), Lzd%Llr(ilr)%d%n1i*Lzd%Llr(ilr)%d%n2i*Lzd%Llr(ilr)%d%n3i
     !!end do
     !apply the potential to the psir wavefunction and calculate potential energy
     hxh=.5d0*hx
     hyh=.5d0*hy
     hzh=.5d0*hz
     !icenter=confinementCenter(iorb)
     !components of the potential
     npot=orbs%nspinor
     if (orbs%nspinor == 2) npot=1

     !!call apply_confinement(iproc, lzd%llr(ilr)%d%n1,lzd%llr(ilr)%d%n2,lzd%llr(ilr)%d%n3,1,1,1,0,orbs%nspinor, psir, &
     !!     rxyz(1,icenter), hxh, hyh, hzh, lin%potentialprefac(at%iatype(icenter)), lin%confpotorder, &
     !!     lzd%llr(ilr)%nsi1, lzd%llr(ilr)%nsi2, lzd%llr(ilr)%nsi3,  &
     !!     lzd%llr(ilr)%bounds%ibyyzz_r) !optional
     if(lzd%llr(ilr)%geocode == 'F')then
        call position_operators(lzd%Glr%d%n1i,lzd%Glr%d%n2i,lzd%Glr%d%n3i, &
                             lzd%llr(ilr)%d%n1i, lzd%llr(ilr)%d%n2i, lzd%llr(ilr)%d%n3i, &
                             lzd%llr(ilr)%d%n1i, lzd%llr(ilr)%d%n2i, lzd%llr(ilr)%d%n3i, &
                             ishift, lzd%llr(ilr)%d%n2, lzd%llr(ilr)%d%n3, orbs%nspinor, &
                             psir, order, psirx, psiry, psirz, &
                             confdatarr(iorb), lzd%llr(ilr)%bounds%ibyyzz_r) !optional
     else
        call position_operators(lzd%Glr%d%n1i,lzd%Glr%d%n2i,lzd%Glr%d%n3i, &
                             lzd%llr(ilr)%d%n1i, lzd%llr(ilr)%d%n2i, lzd%llr(ilr)%d%n3i, &
                             lzd%llr(ilr)%d%n1i, lzd%llr(ilr)%d%n2i, lzd%llr(ilr)%d%n3i, &
                             ishift, lzd%llr(ilr)%d%n2, lzd%llr(ilr)%d%n3, orbs%nspinor, &
                             psir, order, psirx, psiry, psirz, &
                             confdatarr(iorb)) !optional
     end if

     call isf_to_daub(lzd%llr(ilr), work_sr, psirx, xpsi(1+oidx))
     call isf_to_daub(lzd%llr(ilr), work_sr, psiry, ypsi(1+oidx))
     call isf_to_daub(lzd%llr(ilr), work_sr, psirz, zpsi(1+oidx))

     !!call dcopy(Lzd%Llr(ilr)%d%n1i*Lzd%Llr(ilr)%d%n2i*Lzd%Llr(ilr)%d%n3i*orbs%nspinor, psir(1,1), 1, vpsir(1,1), 1)
     !!call position_operator(iproc, lzd%llr(ilr)%d%n1,lzd%llr(ilr)%d%n2,lzd%llr(ilr)%d%n3,1,1,1,0,orbs%nspinor, vpsir, &
     !!     hxh, hyh, hzh, confdatarr(iorb)%ioffset, 'x', &
     !!     lzd%llr(ilr)%bounds%ibyyzz_r) !optional
     !!call isf_to_daub(lzd%llr(ilr), work_sr, vpsir, xpsi(1+oidx))

     !!call dcopy(Lzd%Llr(ilr)%d%n1i*Lzd%Llr(ilr)%d%n2i*Lzd%Llr(ilr)%d%n3i*orbs%nspinor, psir(1,1), 1, vpsir(1,1), 1)
     !!call position_operator(iproc, lzd%llr(ilr)%d%n1,lzd%llr(ilr)%d%n2,lzd%llr(ilr)%d%n3,1,1,1,0,orbs%nspinor, vpsir, &
     !!     hxh, hyh, hzh, confdatarr(iorb)%ioffset, 'y', &
     !!     lzd%llr(ilr)%bounds%ibyyzz_r) !optional
     !!call isf_to_daub(lzd%llr(ilr), work_sr, vpsir, ypsi(1+oidx))

     !!call dcopy(Lzd%Llr(ilr)%d%n1i*Lzd%Llr(ilr)%d%n2i*Lzd%Llr(ilr)%d%n3i*orbs%nspinor, psir(1,1), 1, vpsir(1,1), 1)
     !!call position_operator(iproc, lzd%llr(ilr)%d%n1,lzd%llr(ilr)%d%n2,lzd%llr(ilr)%d%n3,1,1,1,0,orbs%nspinor, vpsir, &
     !!     hxh, hyh, hzh, confdatarr(iorb)%ioffset, 'z', &
     !!     lzd%llr(ilr)%bounds%ibyyzz_r) !optional
     !!call isf_to_daub(lzd%llr(ilr), work_sr, vpsir, zpsi(1+oidx))

     !!iall=(Lzd%Llr(ilr)%wfd%nvctr_c+7*Lzd%Llr(ilr)%wfd%nvctr_f)*orbs%nspinor
     !!write(*,'(a,i5,es16.4)') 'iorb, ddot x', iorb, ddot(iall, xpsi(1+oidx), 1, psi(1+oidx), 1)
     !!write(*,'(a,i5,es16.4)') 'iorb, ddot y', iorb, ddot(iall, ypsi(1+oidx), 1, psi(1+oidx), 1)
     !!write(*,'(a,i5,es16.4)') 'iorb, ddot z', iorb, ddot(iall, zpsi(1+oidx), 1, psi(1+oidx), 1)


     i_all=-product(shape(psir))*kind(psir)
     deallocate(psir,stat=i_stat)
     call memocc(i_stat,i_all,'psir',subname)

     i_all=-product(shape(psirx))*kind(psirx)
     deallocate(psirx,stat=i_stat)
     call memocc(i_stat,i_all,'psirx',subname)

     i_all=-product(shape(psiry))*kind(psiry)
     deallocate(psiry,stat=i_stat)
     call memocc(i_stat,i_all,'psiry',subname)

     i_all=-product(shape(psirz))*kind(psirz)
     deallocate(psirz,stat=i_stat)
     call memocc(i_stat,i_all,'psirz',subname)

     call deallocate_work_arrays_sumrho(work_sr)

     oidx = oidx + (Lzd%Llr(ilr)%wfd%nvctr_c+7*Lzd%Llr(ilr)%wfd%nvctr_f)*orbs%nspinor

  enddo


end subroutine apply_position_operators





subroutine position_operators(Gn1i,Gn2i,Gn3i,n1i,n2i,n3i,n1ip,n2ip,n3ip,ishift,n2,n3,nspinor,psir,order,&
     psirx, psiry, psirz, &
     confdata,ibyyzz_r) !optional
  use module_base
  use module_types
  implicit none
  integer, intent(in) :: Gn1i,Gn2i,Gn3i,n1i,n2i,n3i,n1ip,n2ip,n3ip,n2,n3,nspinor,order
  integer, dimension(3), intent(in) :: ishift !<offset of potential box in wfn box coords.
  real(wp), dimension(n1i,n2i,n3i,nspinor), intent(in) :: psir !< real-space wfn in lr
  real(wp), dimension(n1i,n2i,n3i,nspinor), intent(out) :: psirx, psiry, psirz !< x,y,z operator applied to real-space wfn in lr
  type(confpot_data), intent(in), optional :: confdata !< data for the confining potential
  integer, dimension(2,-14:2*n2+16,-14:2*n3+16), intent(in), optional :: ibyyzz_r !< bounds in lr
  !local variables
  integer :: ii1,ii2,ii3,i1,i2,i3,ispinor,i1s,i1e,i2s,i2e,i3s,i3e,i1st,i1et
  real(wp) :: tt11,tt22,tt33,tt44,tt13,tt14,tt23,tt24,tt31,tt32,tt41,tt42,tt
  real(wp) :: psir1,psir2,psir3,psir4,pot1,pot2,pot3,pot4
  real(wp):: ttx, tty, ttz, potx, poty, potz

  write(*,*) 'in position_operators'


  !loop on wavefunction
  !calculate the limits in all the directions
  !regions in which both the potential and wavefunctions are defined
  i3s=max(1,ishift(3)+1)
  i3e=min(n3i,n3ip+ishift(3))
  i2s=max(1,ishift(2)+1)
  i2e=min(n2i,n2ip+ishift(2))
  i1s=max(1,ishift(1)+1)
  i1e=min(n1i,n1ip+ishift(1))


  !$omp parallel default(none)&
  !$omp shared(psir,psirx,psiry,psirz,n1i,n2i,n3i,n1ip,n2ip,n3ip,n2,n3,ibyyzz_r,nspinor)&
  !$omp shared(i1s,i1e,i2s,i2e,i3s,i3e,ishift,confdata,order,Gn1i,Gn2i,Gn3i)&
  !$omp private(ispinor,i1,i2,i3,i1st,i1et)&
  !$omp private(tt11,tt22,tt33,tt44,tt13,tt14,tt23,tt24,tt31,tt32,tt41,tt42,tt)&
  !$omp private(psir1,psir2,psir3,psir4,pot1,pot2,pot3,pot4,ttx,tty,ttz,potx,poty,potz)

!!$  !$omp parallel default(private)&
!!$  !$omp shared(pot,psir,n1i,n2i,n3i,n1ip,n2ip,n3ip,n2,n3,ibyyzz_r,nspinor)&
!!$  !$omp shared(i1s,i1e,i2s,i2e,i3s,i3e,ishift)
  !case without bounds


  !put to zero the external part of psir if the potential is more little than the wavefunction
  !first part of the array
  do ispinor=1,nspinor
     !$omp do 
     do i3=1,i3s-1
        do i2=1,n2i
           do i1=1,n1i
             psirx(i1,i2,i3,ispinor)=0.0_wp 
             psiry(i1,i2,i3,ispinor)=0.0_wp 
             psirz(i1,i2,i3,ispinor)=0.0_wp 
           end do
        end do
     end do
     !$omp end do
  end do

  !central part of the array
  do ispinor=1,nspinor
     !$omp do 
     do i3=i3s,i3e

        !first part
        do i2=1,i2s-1
           do i1=1,n1i
              psirx(i1,i2,i3,ispinor)=0.0_wp 
              psiry(i1,i2,i3,ispinor)=0.0_wp 
              psirz(i1,i2,i3,ispinor)=0.0_wp 
           end do
        end do
        !central part
        do i2=i2s,i2e
           do i1=1,i1s-1
              psirx(i1,i2,i3,ispinor)=0.0_wp 
              psiry(i1,i2,i3,ispinor)=0.0_wp 
              psirz(i1,i2,i3,ispinor)=0.0_wp 
           end do
           do i1=i1e+1,n1i
              psirx(i1,i2,i3,ispinor)=0.0_wp 
              psiry(i1,i2,i3,ispinor)=0.0_wp 
              psirz(i1,i2,i3,ispinor)=0.0_wp 
           end do
        end do
        !last part
        do i2=i2e+1,n2i
           do i1=1,n1i
              psirx(i1,i2,i3,ispinor)=0.0_wp 
              psiry(i1,i2,i3,ispinor)=0.0_wp 
              psirz(i1,i2,i3,ispinor)=0.0_wp 
           end do
        end do

     end do
     !$omp end do
  end do


  !last part of the array
  do ispinor=1,nspinor
     !$omp do 
     do i3=i3e+1,n3i
        do i2=1,n2i
           do i1=1,n1i
              psirx(i1,i2,i3,ispinor)=0.0_wp 
              psiry(i1,i2,i3,ispinor)=0.0_wp 
              psirz(i1,i2,i3,ispinor)=0.0_wp 
           end do
        end do
     end do
     !$omp end do
  end do


  !important part of the array
  if (nspinor==4) then
      stop 'not yet implemented for nspinor==4!'
     !!!$omp do
     !!do i3=i3s,i3e
     !!   do i2=i2s,i2e
     !!      !thanks to the optional argument the conditional is done at compile time
     !!      if (present(ibyyzz_r)) then
     !!         i1st=max(i1s,ibyyzz_r(1,i2-15,i3-15)+1) !in bounds coordinates
     !!         i1et=min(i1e,ibyyzz_r(2,i2-15,i3-15)+1) !in bounds coordinates
     !!      else
     !!         i1st=i1s
     !!         i1et=i1e
     !!      end if
     !!      !no need of setting up to zero values outside wavefunction bounds
     !!      do i1=i1st,i1et
     !!         !wavefunctions
     !!         psir1=psir(i1,i2,i3,1)
     !!         psir2=psir(i1,i2,i3,2)
     !!         psir3=psir(i1,i2,i3,3)
     !!         psir4=psir(i1,i2,i3,4)
     !!         !potentials + confining term
     !!         pot1=pot(i1-ishift(1),i2-ishift(2),i3-ishift(3),1)+cp(i1,i2,i3)
     !!         pot2=pot(i1-ishift(1),i2-ishift(2),i3-ishift(3),2)+cp(i1,i2,i3)
     !!         pot3=pot(i1-ishift(1),i2-ishift(2),i3-ishift(3),3)+cp(i1,i2,i3)
     !!         pot4=pot(i1-ishift(1),i2-ishift(2),i3-ishift(3),4)+cp(i1,i2,i3)

     !!         !diagonal terms
     !!         tt11=pot1*psir1 !p1
     !!         tt22=pot1*psir2 !p2
     !!         tt33=pot4*psir3 !p3
     !!         tt44=pot4*psir4 !p4
     !!         !Rab*Rb
     !!         tt13=pot2*psir3 !p1
     !!         !Iab*Ib
     !!         tt14=pot3*psir4 !p1
     !!         !Rab*Ib
     !!         tt23=pot2*psir4 !p2
     !!         !Iab*Rb
     !!         tt24=pot3*psir3 !p2
     !!         !Rab*Ra
     !!         tt31=pot2*psir1 !p3
     !!         !Iab*Ia
     !!         tt32=pot3*psir2 !p3
     !!         !Rab*Ia
     !!         tt41=pot2*psir2 !p4
     !!         !Iab*Ra
     !!         tt42=pot3*psir1 !p4

     !!         !value of the potential energy
     !!         epot_p=epot_p+tt11*psir1+tt22*psir2+tt33*psir3+tt44*psir4+&
     !!              2.0_gp*tt31*psir3-2.0_gp*tt42*psir4+2.0_gp*tt41*psir4+2.0_gp*tt32*psir3

     !!         !wavefunction update
     !!         !p1=h1p1+h2p3-h3p4
     !!         !p2=h1p2+h2p4+h3p3
     !!         !p3=h2p1+h3p2+h4p3
     !!         !p4=h2p2-h3p1+h4p4
     !!         psir(i1,i2,i3,1)=tt11+tt13-tt14
     !!         psir(i1,i2,i3,2)=tt22+tt23+tt24
     !!         psir(i1,i2,i3,3)=tt33+tt31+tt32
     !!         psir(i1,i2,i3,4)=tt44+tt41-tt42
     !!      end do
     !!   end do
     !!end do
     !!!$omp end do

  else !case with nspinor /=4
     write(*,'(a,3i9)') 'confdata%ioffset(1), confdata%ioffset(2), confdata%ioffset(3)', &
                confdata%ioffset(1), confdata%ioffset(2), confdata%ioffset(3)
     do ispinor=1,nspinor
        !$omp do
        do ii3=i3s,i3e
           i3=mod(ii3+confdata%ioffset(3)-1,Gn3i)+1
           do ii2=i2s,i2e
              i2=mod(ii2+confdata%ioffset(2)-1,Gn2i)+1
              !thanks to the optional argument the conditional is done at compile time
              if (present(ibyyzz_r)) then
                 i1st=max(i1s,ibyyzz_r(1,ii2-15,ii3-15)+1) !in bounds coordinates
                 i1et=min(i1e,ibyyzz_r(2,ii2-15,ii3-15)+1) !in bounds coordinates
              else
                 i1st=i1s
                 i1et=i1e
              end if
              !no need of setting up to zero values outside wavefunction bounds
              do ii1=i1st,i1et
                 i1=mod(ii1+confdata%ioffset(1)-1,Gn1i)+1
                 psir1=psir(ii1,ii2,ii3,ispinor)
                 !the local potential is always real (npot=1) + confining term
                 !!pot1=pot(i1-ishift(1),i2-ishift(2),i3-ishift(3),1)+cp(i1,i2,i3)
                 potx=(confdata%hh(1)*real(i1,wp))**order
                 poty=(confdata%hh(2)*real(i2,wp))**order
                 potz=(confdata%hh(3)*real(i3,wp))**order

                 ttx=potx*psir1
                 tty=poty*psir1
                 ttz=potz*psir1

                 psirx(ii1,ii2,ii3,ispinor)=ttx
                 psiry(ii1,ii2,ii3,ispinor)=tty
                 psirz(ii1,ii2,ii3,ispinor)=ttz
              end do
           end do
        end do
        !$omp end do
     end do
  end if
  
  
  !$omp end parallel


END SUBROUTINE position_operators







subroutine commutator(norb, A, B, res)
implicit none

! Calling arguments
integer,intent(in):: norb
real(8),dimension(norb,norb),intent(in):: A, B
real(8),dimension(norb,norb),intent(out):: res

! Local variables
real(8),dimension(norb,norb):: AB, BA

call dgemm('n', 'n', norb, norb, norb, 1.d0, A, norb, B, norb, 0.d0, AB, norb)
call dgemm('n', 'n', norb, norb, norb, 1.d0, B, norb, A, norb, 0.d0, BA, norb)
res=AB-BA

end subroutine commutator


subroutine apply_r_operators(iproc, nproc, orbs, lzd, hx, hy, hz, confdatarr, psi, order, vpsi)
use module_base
use module_types
use module_interfaces, except_this_one => apply_r_operators
implicit none

! Calling arguments
integer,intent(in):: iproc, nproc, order
type(orbitals_data),intent(in):: orbs
type(local_zone_descriptors),intent(in):: lzd
real(8),intent(in):: hx, hy, hz
type(confpot_data),dimension(orbs%norbp),intent(in):: confdatarr
real(8),dimension(max(orbs%npsidim_orbs,orbs%npsidim_comp)),intent(in):: psi
real(8),dimension(max(orbs%npsidim_orbs,orbs%npsidim_comp)),intent(out):: vpsi

! Local variables
integer:: oidx, iorb, ilr, npot, icenter, i_stat, i_all, ist_c, ist_f, ist, iiorb, iall, ierr
real(8):: hxh, hyh, hzh, ddot, tt, t1, t2, time
real(8),dimension(:,:),allocatable:: psir, psirx, psiry, psirz
type(workarr_sumrho):: work_sr
real(8),dimension(0:3),parameter:: scal=1.d0
real(8),dimension(:,:,:),allocatable:: ypsitemp_c
real(8),dimension(:,:,:,:),allocatable:: ypsitemp_f
character(len=*),parameter:: subname='apply_orbitaldependent_potential'
integer, dimension(3) :: ishift !temporary variable in view of wavefunction creation

  ishift=(/0,0,0/)

  !xpsi=0.d0
  !ypsi=0.d0
  call to_zero(max(orbs%npsidim_orbs,orbs%npsidim_comp), vpsi(1))
  oidx = 0
  do iorb=1,orbs%norbp
     ilr = orbs%inwhichlocreg(iorb+orbs%isorb)

     iiorb=orbs%isorb+iorb
     !!write(*,'(a,4i8,4x,3i6)') 'iproc, iorb, iiorb, ilr, confdatarr(iorb)%ioffset(:)', &
     !!    iproc, iorb, iiorb, ilr, confdatarr(iorb)%ioffset(:)
     !!write(*,'(a,3i8,6i6)') 'iproc, iiorb, ilr, is1, ie1, is2, ie2, is3, ie3', &
     !!    1, lzd%llr(ilr)%d%n1i, 1, lzd%llr(ilr)%d%n2i, 1, lzd%llr(ilr)%d%n3i
  
     !initialise the work arrays
     call initialize_work_arrays_sumrho(lzd%llr(ilr), work_sr)

     ! Wavefunction in real space
     allocate(psir(Lzd%Llr(ilr)%d%n1i*Lzd%Llr(ilr)%d%n2i*Lzd%Llr(ilr)%d%n3i,orbs%nspinor+ndebug),stat=i_stat)
     call memocc(i_stat,psir,'psir',subname)
     call razero(Lzd%Llr(ilr)%d%n1i*Lzd%Llr(ilr)%d%n2i*Lzd%Llr(ilr)%d%n3i*orbs%nspinor,psir)

     !!allocate(psirx(Lzd%Llr(ilr)%d%n1i*Lzd%Llr(ilr)%d%n2i*Lzd%Llr(ilr)%d%n3i,orbs%nspinor+ndebug),stat=i_stat)
     !!call memocc(i_stat,psirx,'psirx',subname)
     !!call razero(Lzd%Llr(ilr)%d%n1i*Lzd%Llr(ilr)%d%n2i*Lzd%Llr(ilr)%d%n3i*orbs%nspinor,psirx)

     !!allocate(psiry(Lzd%Llr(ilr)%d%n1i*Lzd%Llr(ilr)%d%n2i*Lzd%Llr(ilr)%d%n3i,orbs%nspinor+ndebug),stat=i_stat)
     !!call memocc(i_stat,psiry,'psiry',subname)
     !!call razero(Lzd%Llr(ilr)%d%n1i*Lzd%Llr(ilr)%d%n2i*Lzd%Llr(ilr)%d%n3i*orbs%nspinor,psiry)

     !!allocate(psirz(Lzd%Llr(ilr)%d%n1i*Lzd%Llr(ilr)%d%n2i*Lzd%Llr(ilr)%d%n3i,orbs%nspinor+ndebug),stat=i_stat)
     !!call memocc(i_stat,psirz,'psirz',subname)
     !!call razero(Lzd%Llr(ilr)%d%n1i*Lzd%Llr(ilr)%d%n2i*Lzd%Llr(ilr)%d%n3i*orbs%nspinor,psirz)

     !transform the wavefunction in Daubechies basis to the wavefunction in ISF basis
     !the psir wavefunction is given in the spinorial form

     !psi(1+oidx+lzd%llr(ilr)%wfd%nvctr_c:1+oidx+lzd%llr(ilr)%wfd%nvctr_c+7*lzd%llr(ilr)%wfd%nvctr_f-1)=0.d0

     call daub_to_isf(lzd%llr(ilr), work_sr, psi(1+oidx), psir)
     !!!write(*,*) 'WARNING DEBUG in r_operator'
     !!!psir=1.d0/sqrt(dble(Lzd%Llr(ilr)%d%n1i*Lzd%Llr(ilr)%d%n2i*Lzd%Llr(ilr)%d%n3i))
     !apply the potential to the psir wavefunction and calculate potential energy
     hxh=.5d0*hx
     hyh=.5d0*hy
     hzh=.5d0*hz
     !icenter=confinementCenter(iorb)
     !components of the potential
     npot=orbs%nspinor
     if (orbs%nspinor == 2) npot=1

     !!call apply_confinement(iproc, lzd%llr(ilr)%d%n1,lzd%llr(ilr)%d%n2,lzd%llr(ilr)%d%n3,1,1,1,0,orbs%nspinor, psir, &
     !!     rxyz(1,icenter), hxh, hyh, hzh, lin%potentialprefac(at%iatype(icenter)), lin%confpotorder, &
     !!     lzd%llr(ilr)%nsi1, lzd%llr(ilr)%nsi2, lzd%llr(ilr)%nsi3,  &
     !!     lzd%llr(ilr)%bounds%ibyyzz_r) !optional
     if(lzd%llr(ilr)%geocode == 'F') then
        call r_operator(lzd%Glr%d%n1i, lzd%Glr%d%n2i, lzd%Glr%d%n3i, &
                        lzd%llr(ilr)%d%n1i, lzd%llr(ilr)%d%n2i, lzd%llr(ilr)%d%n3i, &
                        lzd%llr(ilr)%d%n1i, lzd%llr(ilr)%d%n2i, lzd%llr(ilr)%d%n3i, &
                        ishift, lzd%llr(ilr)%d%n2, lzd%llr(ilr)%d%n3, orbs%nspinor, &
                        psir, order, &
                        confdatarr(iorb), lzd%llr(ilr)%bounds%ibyyzz_r) !optional
     else
        call r_operator(lzd%Glr%d%n1i, lzd%Glr%d%n2i, lzd%Glr%d%n3i, &
                        lzd%llr(ilr)%d%n1i, lzd%llr(ilr)%d%n2i, lzd%llr(ilr)%d%n3i, &
                        lzd%llr(ilr)%d%n1i, lzd%llr(ilr)%d%n2i, lzd%llr(ilr)%d%n3i, &
                        ishift, lzd%llr(ilr)%d%n2, lzd%llr(ilr)%d%n3, orbs%nspinor, &
                        psir, order, &
                        confdatarr(iorb)) !optional
     end if

     call isf_to_daub(lzd%llr(ilr), work_sr, psir, vpsi(1+oidx))
     !!call isf_to_daub(lzd%llr(ilr), work_sr, psiry, ypsi(1+oidx))
     !!call isf_to_daub(lzd%llr(ilr), work_sr, psirz, zpsi(1+oidx))

     !!call dcopy(Lzd%Llr(ilr)%d%n1i*Lzd%Llr(ilr)%d%n2i*Lzd%Llr(ilr)%d%n3i*orbs%nspinor, psir(1,1), 1, vpsir(1,1), 1)
     !!call position_operator(iproc, lzd%llr(ilr)%d%n1,lzd%llr(ilr)%d%n2,lzd%llr(ilr)%d%n3,1,1,1,0,orbs%nspinor, vpsir, &
     !!     hxh, hyh, hzh, confdatarr(iorb)%ioffset, 'x', &
     !!     lzd%llr(ilr)%bounds%ibyyzz_r) !optional
     !!call isf_to_daub(lzd%llr(ilr), work_sr, vpsir, xpsi(1+oidx))

     !!call dcopy(Lzd%Llr(ilr)%d%n1i*Lzd%Llr(ilr)%d%n2i*Lzd%Llr(ilr)%d%n3i*orbs%nspinor, psir(1,1), 1, vpsir(1,1), 1)
     !!call position_operator(iproc, lzd%llr(ilr)%d%n1,lzd%llr(ilr)%d%n2,lzd%llr(ilr)%d%n3,1,1,1,0,orbs%nspinor, vpsir, &
     !!     hxh, hyh, hzh, confdatarr(iorb)%ioffset, 'y', &
     !!     lzd%llr(ilr)%bounds%ibyyzz_r) !optional
     !!call isf_to_daub(lzd%llr(ilr), work_sr, vpsir, ypsi(1+oidx))

     !!call dcopy(Lzd%Llr(ilr)%d%n1i*Lzd%Llr(ilr)%d%n2i*Lzd%Llr(ilr)%d%n3i*orbs%nspinor, psir(1,1), 1, vpsir(1,1), 1)
     !!call position_operator(iproc, lzd%llr(ilr)%d%n1,lzd%llr(ilr)%d%n2,lzd%llr(ilr)%d%n3,1,1,1,0,orbs%nspinor, vpsir, &
     !!     hxh, hyh, hzh, confdatarr(iorb)%ioffset, 'z', &
     !!     lzd%llr(ilr)%bounds%ibyyzz_r) !optional
     !!call isf_to_daub(lzd%llr(ilr), work_sr, vpsir, zpsi(1+oidx))

     !!iall=(Lzd%Llr(ilr)%wfd%nvctr_c+7*Lzd%Llr(ilr)%wfd%nvctr_f)*orbs%nspinor
     !!write(*,'(a,i5,es16.4)') 'iorb, ddot x', iorb, ddot(iall, xpsi(1+oidx), 1, psi(1+oidx), 1)
     !!write(*,'(a,i5,es16.4)') 'iorb, ddot y', iorb, ddot(iall, ypsi(1+oidx), 1, psi(1+oidx), 1)
     !!write(*,'(a,i5,es16.4)') 'iorb, ddot z', iorb, ddot(iall, zpsi(1+oidx), 1, psi(1+oidx), 1)


     i_all=-product(shape(psir))*kind(psir)
     deallocate(psir,stat=i_stat)
     call memocc(i_stat,i_all,'psir',subname)

     !!i_all=-product(shape(psirx))*kind(psirx)
     !!deallocate(psirx,stat=i_stat)
     !!call memocc(i_stat,i_all,'psirx',subname)

     !!i_all=-product(shape(psiry))*kind(psiry)
     !!deallocate(psiry,stat=i_stat)
     !!call memocc(i_stat,i_all,'psiry',subname)

     !!i_all=-product(shape(psirz))*kind(psirz)
     !!deallocate(psirz,stat=i_stat)
     !!call memocc(i_stat,i_all,'psirz',subname)

     call deallocate_work_arrays_sumrho(work_sr)

     oidx = oidx + (Lzd%Llr(ilr)%wfd%nvctr_c+7*Lzd%Llr(ilr)%wfd%nvctr_f)*orbs%nspinor

  enddo


end subroutine apply_r_operators








subroutine r_operator(Gn1i,Gn2i,Gn3i,n1i,n2i,n3i,n1ip,n2ip,n3ip,ishift,n2,n3,nspinor,psir,order,&
     confdata,ibyyzz_r) !optional
  use module_base
  use module_types
  implicit none
  integer, intent(in) :: Gn1i,Gn2i,Gn3i,n1i,n2i,n3i,n1ip,n2ip,n3ip,n2,n3,nspinor,order
  integer, dimension(3), intent(in) :: ishift !<offset of potential box in wfn box coords.
  real(wp), dimension(n1i,n2i,n3i,nspinor), intent(inout) :: psir !< real-space wfn in lr
  type(confpot_data), intent(in), optional :: confdata !< data for the confining potential
  integer, dimension(2,-14:2*n2+16,-14:2*n3+16), intent(in), optional :: ibyyzz_r !< bounds in lr
  !local variables
  integer :: i1,i2,i3,ii1,ii2,ii3,ispinor,i1s,i1e,i2s,i2e,i3s,i3e,i1st,i1et
  real(wp) :: tt11,tt22,tt33,tt44,tt13,tt14,tt23,tt24,tt31,tt32,tt41,tt42,tt
  real(wp) :: psir1,psir2,psir3,psir4,pot1,pot2,pot3,pot4
  real(wp):: ttx, tty, ttz, potx, poty, potz

  if(order/=1 .and. order/=2) stop 'wrong order'

  !loop on wavefunction
  !calculate the limits in all the directions
  !regions in which both the potential and wavefunctions are defined
  i3s=max(1,ishift(3)+1)
  i3e=min(n3i,n3ip+ishift(3))
  i2s=max(1,ishift(2)+1)
  i2e=min(n2i,n2ip+ishift(2))
  i1s=max(1,ishift(1)+1)
  i1e=min(n1i,n1ip+ishift(1))


  !$omp parallel default(none)&
  !$omp shared(psir,n1i,n2i,n3i,n1ip,n2ip,n3ip,n2,n3,ibyyzz_r,nspinor)&
  !$omp shared(i1s,i1e,i2s,i2e,i3s,i3e,ishift,confdata,order,Gn1i,Gn2i,Gn3i)&
  !$omp private(ispinor,i1,i2,i3,i1st,i1et)&
  !$omp private(tt11,tt22,tt33,tt44,tt13,tt14,tt23,tt24,tt31,tt32,tt41,tt42,tt)&
  !$omp private(psir1,psir2,psir3,psir4,pot1,pot2,pot3,pot4,ttx,tty,ttz,potx,poty,potz)

!!$  !$omp parallel default(private)&
!!$  !$omp shared(pot,psir,n1i,n2i,n3i,n1ip,n2ip,n3ip,n2,n3,ibyyzz_r,nspinor)&
!!$  !$omp shared(i1s,i1e,i2s,i2e,i3s,i3e,ishift)
  !case without bounds


  !put to zero the external part of psir if the potential is more little than the wavefunction
  !first part of the array
  do ispinor=1,nspinor
     !$omp do 
     do i3=1,i3s-1
        do i2=1,n2i
           do i1=1,n1i
             psir(i1,i2,i3,ispinor)=0.0_wp 
             !!psiry(i1,i2,i3,ispinor)=0.0_wp 
             !!psirz(i1,i2,i3,ispinor)=0.0_wp 
           end do
        end do
     end do
     !$omp end do
  end do

  !central part of the array
  do ispinor=1,nspinor
     !$omp do 
     do i3=i3s,i3e

        !first part
        do i2=1,i2s-1
           do i1=1,n1i
              psir(i1,i2,i3,ispinor)=0.0_wp 
              !!psiry(i1,i2,i3,ispinor)=0.0_wp 
              !!psirz(i1,i2,i3,ispinor)=0.0_wp 
           end do
        end do
        !central part
        do i2=i2s,i2e
           do i1=1,i1s-1
              psir(i1,i2,i3,ispinor)=0.0_wp 
              !!psiry(i1,i2,i3,ispinor)=0.0_wp 
              !!psirz(i1,i2,i3,ispinor)=0.0_wp 
           end do
           do i1=i1e+1,n1i
              psir(i1,i2,i3,ispinor)=0.0_wp 
              !!psiry(i1,i2,i3,ispinor)=0.0_wp 
              !!psirz(i1,i2,i3,ispinor)=0.0_wp 
           end do
        end do
        !last part
        do i2=i2e+1,n2i
           do i1=1,n1i
              psir(i1,i2,i3,ispinor)=0.0_wp 
              !!psiry(i1,i2,i3,ispinor)=0.0_wp 
              !!psirz(i1,i2,i3,ispinor)=0.0_wp 
           end do
        end do

     end do
     !$omp end do
  end do


  !last part of the array
  do ispinor=1,nspinor
     !$omp do 
     do i3=i3e+1,n3i
        do i2=1,n2i
           do i1=1,n1i
              psir(i1,i2,i3,ispinor)=0.0_wp 
              !!psiry(i1,i2,i3,ispinor)=0.0_wp 
              !!psirz(i1,i2,i3,ispinor)=0.0_wp 
           end do
        end do
     end do
     !$omp end do
  end do


  !important part of the array
  if (nspinor==4) then
      stop 'not yet implemented for nspinor==4!'
     !!!$omp do
     !!do i3=i3s,i3e
     !!   do i2=i2s,i2e
     !!      !thanks to the optional argument the conditional is done at compile time
     !!      if (present(ibyyzz_r)) then
     !!         i1st=max(i1s,ibyyzz_r(1,i2-15,i3-15)+1) !in bounds coordinates
     !!         i1et=min(i1e,ibyyzz_r(2,i2-15,i3-15)+1) !in bounds coordinates
     !!      else
     !!         i1st=i1s
     !!         i1et=i1e
     !!      end if
     !!      !no need of setting up to zero values outside wavefunction bounds
     !!      do i1=i1st,i1et
     !!         !wavefunctions
     !!         psir1=psir(i1,i2,i3,1)
     !!         psir2=psir(i1,i2,i3,2)
     !!         psir3=psir(i1,i2,i3,3)
     !!         psir4=psir(i1,i2,i3,4)
     !!         !potentials + confining term
     !!         pot1=pot(i1-ishift(1),i2-ishift(2),i3-ishift(3),1)+cp(i1,i2,i3)
     !!         pot2=pot(i1-ishift(1),i2-ishift(2),i3-ishift(3),2)+cp(i1,i2,i3)
     !!         pot3=pot(i1-ishift(1),i2-ishift(2),i3-ishift(3),3)+cp(i1,i2,i3)
     !!         pot4=pot(i1-ishift(1),i2-ishift(2),i3-ishift(3),4)+cp(i1,i2,i3)

     !!         !diagonal terms
     !!         tt11=pot1*psir1 !p1
     !!         tt22=pot1*psir2 !p2
     !!         tt33=pot4*psir3 !p3
     !!         tt44=pot4*psir4 !p4
     !!         !Rab*Rb
     !!         tt13=pot2*psir3 !p1
     !!         !Iab*Ib
     !!         tt14=pot3*psir4 !p1
     !!         !Rab*Ib
     !!         tt23=pot2*psir4 !p2
     !!         !Iab*Rb
     !!         tt24=pot3*psir3 !p2
     !!         !Rab*Ra
     !!         tt31=pot2*psir1 !p3
     !!         !Iab*Ia
     !!         tt32=pot3*psir2 !p3
     !!         !Rab*Ia
     !!         tt41=pot2*psir2 !p4
     !!         !Iab*Ra
     !!         tt42=pot3*psir1 !p4

     !!         !value of the potential energy
     !!         epot_p=epot_p+tt11*psir1+tt22*psir2+tt33*psir3+tt44*psir4+&
     !!              2.0_gp*tt31*psir3-2.0_gp*tt42*psir4+2.0_gp*tt41*psir4+2.0_gp*tt32*psir3

     !!         !wavefunction update
     !!         !p1=h1p1+h2p3-h3p4
     !!         !p2=h1p2+h2p4+h3p3
     !!         !p3=h2p1+h3p2+h4p3
     !!         !p4=h2p2-h3p1+h4p4
     !!         psir(i1,i2,i3,1)=tt11+tt13-tt14
     !!         psir(i1,i2,i3,2)=tt22+tt23+tt24
     !!         psir(i1,i2,i3,3)=tt33+tt31+tt32
     !!         psir(i1,i2,i3,4)=tt44+tt41-tt42
     !!      end do
     !!   end do
     !!end do
     !!!$omp end do

  else !case with nspinor /=4
     do ispinor=1,nspinor
        !$omp do
        do ii3=i3s,i3e
           i3=mod(ii3+confdata%ioffset(3)-1,Gn3i)+1
           do ii2=i2s,i2e
              i2=mod(ii2+confdata%ioffset(2)-1,Gn2i)+1
              !thanks to the optional argument the conditional is done at compile time
              if (present(ibyyzz_r)) then
                 i1st=max(i1s,ibyyzz_r(1,ii2-15,ii3-15)+1) !in bounds coordinates
                 i1et=min(i1e,ibyyzz_r(2,ii2-15,ii3-15)+1) !in bounds coordinates
              else
                 i1st=i1s
                 i1et=i1e
              end if
              !no need of setting up to zero values outside wavefunction bounds
              do ii1=i1st,i1et
                 i1=mod(ii1+confdata%ioffset(1)-1,Gn1i)+1
                 psir1=psir(ii1,ii2,ii3,ispinor)
                 !the local potential is always real (npot=1) + confining term
                 !!pot1=pot(i1-ishift(1),i2-ishift(2),i3-ishift(3),1)+cp(i1,i2,i3)
                 ttx=(confdata%hh(1)*real(i1,wp))**2
                 tty=(confdata%hh(2)*real(i2,wp))**2
                 ttz=(confdata%hh(3)*real(i3,wp))**2

                 tt = ttx+tty+ttz

                 if(order==1) then
                     tt=sqrt(tt)
                 end if

                 psir(ii1,ii2,ii3,ispinor)=tt*psir1
              end do
           end do
        end do
        !$omp end do
     end do
  end if
  
  
  !$omp end parallel


END SUBROUTINE r_operator




subroutine update_confdatarr(lzd, orbs, locregCenter, confdatarr)
  use module_base
  use module_types
  implicit none
  
  ! Calling arguments
  type(local_zone_descriptors),intent(in):: lzd
  type(orbitals_data),intent(in):: orbs
  real(8),dimension(3,lzd%nlr),intent(in):: locregCenter
  type(confpot_data),dimension(orbs%norbp),intent(inout):: confdatarr
  
  ! Local variables
  integer:: iorb, iiorb, ilr, icenter, nl1, nl2, nl3
  
  ! Update confdatarr...
  do iorb=1,orbs%norbp
     iiorb=orbs%isorb+iorb
     ilr=orbs%inWhichlocreg(iiorb)
     icenter=orbs%inwhichlocreg(iiorb)
     !confdatarr(iorb)%potorder=lin%confpotorder
     !confdatarr(iorb)%prefac=lin%potentialprefac(at%iatype(icenter))
     !confdatarr(iorb)%hh(1)=.5_gp*hx
     !confdatarr(iorb)%hh(2)=.5_gp*hy
     !confdatarr(iorb)%hh(3)=.5_gp*hz
     confdatarr(iorb)%rxyzConf(1:3)=locregCenter(1:3,icenter)
     call my_geocode_buffers(lzd%Llr(ilr)%geocode,nl1,nl2,nl3)
     confdatarr(iorb)%ioffset(1)=lzd%llr(ilr)%nsi1-nl1-1
     confdatarr(iorb)%ioffset(2)=lzd%llr(ilr)%nsi2-nl2-1
     confdatarr(iorb)%ioffset(3)=lzd%llr(ilr)%nsi3-nl3-1
  end do

end subroutine update_confdatarr



subroutine small_to_large_locreg(iproc, nproc, lzdsmall, lzdlarge, orbssmall, orbslarge, phismall, philarge)
  use module_base
  use module_types
  implicit none
  
  ! Calling arguments
  integer,intent(in):: iproc, nproc
  type(local_zone_descriptors),intent(in):: lzdsmall, lzdlarge
  type(orbitals_data),intent(in):: orbssmall, orbslarge
  real(8),dimension(orbssmall%npsidim_orbs),intent(in):: phismall
  real(8),dimension(orbslarge%npsidim_orbs),intent(out):: philarge
  
  ! Local variables
  integer:: ists, istl, iorb, ilr, ilrlarge, sdim, ldim, nspin
  
  call to_zero(orbslarge%npsidim_orbs, philarge(1))
  ists=1
  istl=1
  do iorb=1,orbslarge%norbp
      ilr = orbssmall%inWhichLocreg(orbssmall%isorb+iorb)
      ilrlarge = orbslarge%inWhichLocreg(orbslarge%isorb+iorb)
      sdim=lzdsmall%llr(ilr)%wfd%nvctr_c+7*lzdsmall%llr(ilr)%wfd%nvctr_f
      ldim=lzdlarge%llr(ilrlarge)%wfd%nvctr_c+7*lzdlarge%llr(ilrlarge)%wfd%nvctr_f
      nspin=1 !this must be modified later
      call Lpsi_to_global2(iproc, nproc, sdim, ldim, orbssmall%norb, orbssmall%nspinor, nspin, lzdlarge%llr(ilrlarge), &
           lzdsmall%llr(ilr), phismall(ists), philarge(istl))
      ists=ists+lzdsmall%llr(ilr)%wfd%nvctr_c+7*lzdsmall%llr(ilr)%wfd%nvctr_f
      istl=istl+lzdlarge%llr(ilrlarge)%wfd%nvctr_c+7*lzdlarge%llr(ilrlarge)%wfd%nvctr_f
  end do
  if(orbssmall%norbp>0 .and. ists/=orbssmall%npsidim_orbs+1) then
      write(*,'(3(a,i0))') 'ERROR on process ',iproc,': ',ists,'=ists /= orbssmall%npsidim_orbs+1=',orbssmall%npsidim_orbs+1
      stop
  end if
  if(orbslarge%norbp>0 .and. istl/=orbslarge%npsidim_orbs+1) then
      write(*,'(3(a,i0))') 'ERROR on process ',iproc,': ',istl,'=istk /= orbslarge%npsidim_orbs+1=',orbslarge%npsidim_orbs+1
      stop
  end if

end subroutine small_to_large_locreg


subroutine large_to_small_locreg(iproc, nproc, lzdsmall, lzdlarge, orbssmall, orbslarge, philarge, phismall)
  use module_base
  use module_types
  implicit none
  
  ! Calling arguments
  integer,intent(in):: iproc, nproc
  type(local_zone_descriptors),intent(in):: lzdsmall, lzdlarge
  type(orbitals_data),intent(in):: orbssmall, orbslarge
  real(8),dimension(orbslarge%npsidim_orbs),intent(in):: philarge
  real(8),dimension(orbssmall%npsidim_orbs),intent(out):: phismall
  
  ! Local variables
  integer:: istl, ists, ilr, ilrlarge, ldim, gdim, iorb
  
  ! Transform back to small locreg
  call to_zero(orbssmall%npsidim_orbs, phismall(1))
  ists=1
  istl=1
  do iorb=1,orbssmall%norbp
      ilr = orbssmall%inWhichLocreg(orbssmall%isorb+iorb)
      ilrlarge = orbslarge%inWhichLocreg(orbslarge%isorb+iorb)
      ldim=lzdsmall%llr(ilr)%wfd%nvctr_c+7*lzdsmall%llr(ilr)%wfd%nvctr_f
      gdim=lzdlarge%llr(ilrlarge)%wfd%nvctr_c+7*lzdlarge%llr(ilrlarge)%wfd%nvctr_f
      call psi_to_locreg2(iproc, nproc, ldim, gdim, lzdsmall%llr(ilr), lzdlarge%llr(ilrlarge), &
           philarge(istl:istl+gdim-1), phismall(ists:ists+ldim-1))
      ists=ists+lzdsmall%llr(ilr)%wfd%nvctr_c+7*lzdsmall%llr(ilr)%wfd%nvctr_f
      istl=istl+lzdlarge%llr(ilrlarge)%wfd%nvctr_c+7*lzdlarge%llr(ilrlarge)%wfd%nvctr_f
  end do

  if(orbssmall%norbp>0 .and. ists/=orbssmall%npsidim_orbs+1) stop 'ists/=orbssmall%npsidim_orbs+1'
  if(orbslarge%norbp>0 .and. istl/=orbslarge%npsidim_orbs+1) stop 'istl/=orbslarge%npsidim_orbs+1'

end subroutine large_to_small_locreg



subroutine check_locregCenters(iproc, lzd, locregCenter, hx, hy, hz)
  use module_base
  use module_types
  implicit none
  
  ! Calling arguments
  integer,intent(in):: iproc
  type(local_zone_descriptors),intent(in):: lzd
  real(8),dimension(3,lzd%nlr),intent(in):: locregCenter
  real(8),intent(in):: hx, hy, hz
  
  ! Local variables
  integer:: ilr, ierr
  
  do ilr=1,lzd%nlr
      if( floor(locregCenter(1,ilr)/hx) < 0 .or. ceiling(locregCenter(1,ilr)/hx) > lzd%glr%d%n1 ) then
          if(iproc==0) then
              write(*,'(1x,a,i0,a,i0,1x,i0,a,i0,1x,i0)') 'ERROR: new center for locreg ',ilr,&
                  ' is outside of box in x direction! Box limits=',0,lzd%glr%d%n1,&
                  ', center=',floor(locregCenter(1,ilr)/hx),ceiling(locregCenter(1,ilr)/hx)
          end if
          call mpi_barrier(mpi_comm_world, ierr)
          stop
      end if
      if( floor(locregCenter(2,ilr)/hy) < 0 .or. ceiling(locregCenter(2,ilr)/hy) > lzd%glr%d%n2 ) then
          if(iproc==0) then
              write(*,'(1x,a,i0,a,i0,1x,i0,a,i0,1x,i0)') 'ERROR: new center for locreg ',ilr,&
                  'is outside of box in y direction! Box limits=',0,lzd%glr%d%n2,&
                  ', center=',floor(locregCenter(2,ilr)/hy),ceiling(locregCenter(2,ilr)/hy)
          end if
          call mpi_barrier(mpi_comm_world, ierr)
          stop
      end if
      if( floor(locregCenter(3,ilr)/hz) < 0 .or. ceiling(locregCenter(3,ilr)/hz) > lzd%glr%d%n3 ) then
          if(iproc==0) then
              write(*,'(1x,a,i0,a,i0,1x,i0,a,i0,1x,i0)') 'ERROR: new center for locreg ',ilr,&
                  'is outside of box in z direction! Box limits=',0,lzd%glr%d%n3,&
                  ', center=',floor(locregCenter(3,ilr)/hz),ceiling(locregCenter(3,ilr)/hz)
          end if
          call mpi_barrier(mpi_comm_world, ierr)
          stop
      end if
  end do

end subroutine check_locregCenters           







subroutine communicate_basis_for_density(iproc, nproc, lzd, llborbs, lphi, comsr)
  use module_base
  use module_types
  use module_interfaces, except_this_one => communicate_basis_for_density
  implicit none
  
  ! Calling arguments
  integer,intent(in):: iproc, nproc
  type(local_zone_descriptors),intent(in):: lzd
  type(orbitals_data),intent(in):: llborbs
  real(8),dimension(llborbs%npsidim_orbs),intent(in):: lphi
  type(p2pComms),intent(inout):: comsr
  
  ! Local variables
  integer:: ist, istr, iorb, iiorb, ilr, ierr
  type(workarr_sumrho):: w

  call timing(iproc,'commbasis4dens','ON') !lr408t

  ! Allocate the communication buffers for the calculation of the charge density.
  !call allocateCommunicationbufferSumrho(iproc, comsr, subname)
  ! Transform all orbitals to real space.
  ist=1
  istr=1
  do iorb=1,llborbs%norbp
      iiorb=llborbs%isorb+iorb
      ilr=llborbs%inWhichLocreg(iiorb)
      call initialize_work_arrays_sumrho(lzd%Llr(ilr), w)
      call daub_to_isf(lzd%Llr(ilr), w, lphi(ist), comsr%sendBuf(istr))
      call deallocate_work_arrays_sumrho(w)
      ist = ist + lzd%Llr(ilr)%wfd%nvctr_c + 7*lzd%Llr(ilr)%wfd%nvctr_f
      istr = istr + lzd%Llr(ilr)%d%n1i*lzd%Llr(ilr)%d%n2i*lzd%Llr(ilr)%d%n3i
  end do
  if(istr/=comsr%nsendBuf+1) then
      write(*,'(a,i0,a)') 'ERROR on process ',iproc,' : istr/=comsr%nsendBuf+1'
      stop
  end if
  
  ! Post the MPI messages for the communication of sumrho. Since we use non blocking point
  ! to point communication, the program will continue immediately. The messages will be gathered
  ! in the subroutine sumrhoForLocalizedBasis2.
  !!call postCommunicationSumrho2(iproc, nproc, comsr, comsr%sendBuf, comsr%recvBuf)
  call post_p2p_communication(iproc, nproc, comsr%nsendbuf, comsr%sendbuf, comsr%nrecvbuf, comsr%recvbuf, comsr)

  call timing(iproc,'commbasis4dens','OF') !lr408t

end subroutine communicate_basis_for_density



subroutine update_kernel(norb, Umat, kernel)
  use module_base
  use module_types
  implicit none
  
  ! Calling arguments
  integer,intent(in):: norb
  real(8),dimension(norb,norb),intent(in):: Umat
  real(8),dimension(norb,norb),intent(inout):: kernel
  
  ! Local variables
  integer:: iorb, jorb, korb, lorb, istat, iall
  real(8):: tt
  real(8),dimension(:,:),allocatable:: kernelold
  character(len=*),parameter:: subname='update_kernel'
  
  allocate(kernelold(norb,norb), stat=istat)
  call memocc(istat, kernelold, 'kernelold', subname)
  
  call dcopy(norb**2, kernel(1,1), 1, kernelold(1,1), 1)
  do iorb=1,norb
      do jorb=1,norb
          tt=0.d0
          do korb=1,norb
              do lorb=1,norb
                  tt=tt+kernelold(korb,lorb)*Umat(korb,iorb)*Umat(lorb,jorb)
                  !tt=tt+kernelold(korb,lorb)*Umat(iorb,korb)*Umat(jorb,lorb)
              end do
          end do
          kernel(jorb,iorb)=tt
      end do
  end do
  
  iall=-product(shape(kernelold))*kind(kernelold)
  deallocate(kernelold, stat=istat)
  call memocc(istat, iall, 'kernelold', subname)

end subroutine update_kernel



subroutine DIISorSD(iproc, nproc, it, trH, tmbopt, ldiis, alpha, alphaDIIS, lphioldopt)
  use module_base
  use module_types
  implicit none
  
  ! Calling arguments
  integer,intent(in):: iproc, nproc, it
  real(8),intent(in):: trH
  type(DFT_wavefunction),intent(inout):: tmbopt
  type(localizedDIISParameters),intent(inout):: ldiis
  real(8),dimension(tmbopt%orbs%norbp),intent(out):: alpha, alphaDIIS
  real(8),dimension(tmbopt%wfnmd%nphi),intent(out):: lphioldopt
  
  ! Local variables
  integer:: idsx, ii, offset, istdest, iorb, iiorb, ilr, ncount, istsource
  
  !
  ! Purpose:
  ! ========
  !   This subroutine decides whether one should use DIIS or variable step size
  !   steepest descent to improve the orbitals. In the beginning we start with DIIS
  !   with history length lin%DIISHistMax. If DIIS becomes unstable, we switch to
  !   steepest descent. If the steepest descent iterations are successful, we switch
  !   back to DIIS, but decrease the DIIS history length by one. However the DIIS
  !   history length is limited to be larger or equal than lin%DIISHistMin.
  !



  ! If we swicthed to SD in the previous iteration, reset this flag.
  if(ldiis%switchSD) ldiis%switchSD=.false.
  !if(iproc==0) write(*,'(a,2es15.6,l5)') 'trH, ldiis%trmin, ldiis%resetDIIS', trH, ldiis%trmin, ldiis%resetDIIS

  ! Now come some checks whether the trace is descreasing or not. This further decides
  ! whether we should use DIIS or SD.

  ! Determine wheter the trace is decreasing (as it should) or increasing.
  ! This is done by comparing the current value with diisLIN%energy_min, which is
  ! the minimal value of the trace so far.
  if(iproc==0) write(*,*) 'trH, ldiis%trmin', trH, ldiis%trmin
  if(trH<=ldiis%trmin .and. .not.ldiis%resetDIIS) then
      ! Everything ok
      ldiis%trmin=trH
      ldiis%switchSD=.false.
      ldiis%itBest=it
      ldiis%icountSDSatur=ldiis%icountSDSatur+1
      ldiis%icountDIISFailureCons=0
      !if(iproc==0) write(*,*) 'everything ok, copy last psi...'
      call dcopy(size(tmbopt%psi), tmbopt%psi(1), 1, lphioldopt(1), 1)

      ! If we are using SD (i.e. diisLIN%idsx==0) and the trace has been decreasing
      ! for at least 10 iterations, switch to DIIS. However the history length is decreased.
      if(ldiis%icountSDSatur>=10 .and. ldiis%isx==0 .or. ldiis%immediateSwitchToSD) then
          ldiis%icountSwitch=ldiis%icountSwitch+1
          idsx=max(ldiis%DIISHistMin,ldiis%DIISHistMax-ldiis%icountSwitch)
          if(idsx>0) then
              if(iproc==0) write(*,'(1x,a,i0)') 'switch to DIIS with new history length ', idsx
              ldiis%icountSDSatur=0
              ldiis%icountSwitch=0
              ldiis%icountDIISFailureTot=0
              ldiis%icountDIISFailureCons=0
              ldiis%is=0
              ldiis%switchSD=.false.
              ldiis%trmin=1.d100
              ldiis%trold=1.d100
              alpha=ldiis%alphaSD
              alphaDIIS=ldiis%alphaDIIS
              ldiis%icountDIISFailureTot=0
              ldiis%icountDIISFailureCons=0
              ldiis%immediateSwitchToSD=.false.
          end if
      end if
  else
      ! The trace is growing.
      ! Count how many times this occurs and (if we are using DIIS) switch to SD after 3 
      ! total failures or after 2 consecutive failures.
      ldiis%icountDIISFailureCons=ldiis%icountDIISFailureCons+1
      ldiis%icountDIISFailureTot=ldiis%icountDIISFailureTot+1
      ldiis%icountSDSatur=0
      if((ldiis%icountDIISFailureCons>=2 .or. ldiis%icountDIISFailureTot>=3 .or. ldiis%resetDIIS) .and. ldiis%isx>0) then
          ! Switch back to SD.
          alpha=ldiis%alphaSD
          if(iproc==0) then
              if(ldiis%icountDIISFailureCons>=2) write(*,'(1x,a,i0,a,es10.3)') 'DIIS failed ', &
                  ldiis%icountDIISFailureCons, ' times consecutively. Switch to SD with stepsize', alpha(1)
              if(ldiis%icountDIISFailureTot>=3) write(*,'(1x,a,i0,a,es10.3)') 'DIIS failed ', &
                  ldiis%icountDIISFailureTot, ' times in total. Switch to SD with stepsize', alpha(1)
              if(ldiis%resetDIIS) write(*,'(1x,a)') 'reset DIIS due to flag'
          end if
          if(ldiis%resetDIIS) then
              ldiis%resetDIIS=.false.
              ldiis%immediateSwitchToSD=.true.
              ldiis%trmin=1.d100
          end if
          ! Try to get back the orbitals of the best iteration. This is possible if
          ! these orbitals are still present in the DIIS history.
          if(it-ldiis%itBest<ldiis%isx) then
             if(iproc==0) then
                 if(iproc==0) write(*,'(1x,a,i0,a)')  'Recover the orbitals from iteration ', &
                     ldiis%itBest, ' which are the best so far.'
             end if
             ii=modulo(ldiis%mis-(it-ldiis%itBest),ldiis%mis)
             offset=0
             istdest=1
             !if(iproc==0) write(*,*) 'copy DIIS history psi...'
             do iorb=1,tmbopt%orbs%norbp
                 iiorb=tmbopt%orbs%isorb+iorb
                 ilr=tmbopt%orbs%inWhichLocreg(iiorb)
                 ncount=tmbopt%lzd%llr(ilr)%wfd%nvctr_c+7*tmbopt%lzd%llr(ilr)%wfd%nvctr_f
                 istsource=offset+ii*ncount+1
                 call dcopy(ncount, ldiis%phiHist(istsource), 1, tmbopt%psi(istdest), 1)
                 call dcopy(ncount, ldiis%phiHist(istsource), 1, lphioldopt(istdest), 1)
                 offset=offset+ldiis%isx*ncount
                 istdest=istdest+ncount
             end do
         else
             !if(iproc==0) write(*,*) 'copy last psi...'
             call dcopy(size(tmbopt%psi), tmbopt%psi(1), 1, lphioldopt(1), 1)
         end if
         ldiis%isx=0
         ldiis%switchSD=.true.
      end if
      ! to indicate that no orthonormalization is required... (CHECK THIS!)
      if(ldiis%isx==0) ldiis%switchSD=.true. 
  end if

end subroutine DIISorSD



subroutine flatten_at_boundaries(lzd, orbs, psi)
  use module_base
  use module_types
  use module_interfaces
  implicit none

  ! Calling arguments
  type(local_zone_descriptors),intent(in):: lzd
  type(orbitals_data),intent(in):: orbs
  real(8),dimension(orbs%npsidim_orbs),intent(inout):: psi

  ! Local variables
  integer:: istc, istf, iorb, iiorb, ilr, i1, i2, i3, istat, iall
  real(8):: r0, r1, r2, r3, rr, tt
  real(8),dimension(:,:,:,:,:,:),allocatable:: psig
  character(len=*),parameter:: subname='flatten_at_boundaries'
  

  istc=1
  istf=1
  do iorb=1,orbs%norbp
      iiorb=orbs%isorb+iorb
      ilr=orbs%inwhichlocreg(iiorb)

      allocate(psig(0:lzd%llr(ilr)%d%n1,2,0:lzd%llr(ilr)%d%n2,2,0:lzd%llr(ilr)%d%n3,2), stat=istat)
      call memocc(istat, psig, 'psig', subname)
      call to_zero(8*(lzd%llr(ilr)%d%n1+1)*(lzd%llr(ilr)%d%n2+1)*(lzd%llr(ilr)%d%n3+1), psig(0,1,0,1,0,1))

      istf = istf + lzd%llr(ilr)%wfd%nvctr_c
      call uncompress(lzd%llr(ilr)%d%n1, lzd%llr(ilr)%d%n2, lzd%llr(ilr)%d%n3, &
           lzd%llr(ilr)%wfd%nseg_c, lzd%llr(ilr)%wfd%nvctr_c, lzd%llr(ilr)%wfd%keygloc, lzd%llr(ilr)%wfd%keyvloc,  &
           lzd%llr(ilr)%wfd%nseg_f, lzd%llr(ilr)%wfd%nvctr_f, &
           lzd%llr(ilr)%wfd%keygloc(1,lzd%llr(ilr)%wfd%nseg_c+min(1,lzd%llr(ilr)%wfd%nseg_f)), &
           lzd%llr(ilr)%wfd%keyvloc(lzd%llr(ilr)%wfd%nseg_c+min(1,lzd%llr(ilr)%wfd%nseg_f)), &
           psi(istc), psi(istf), psig)

      r0=lzd%llr(ilr)%locrad**2/3.d0
      do i3=0,lzd%llr(ilr)%d%n3
          r3 = (dble(i3)*lzd%hgrids(3)-lzd%llr(ilr)%locregCenter(3))**2
          do i2=0,lzd%llr(ilr)%d%n2
              r2 = (dble(i2)*lzd%hgrids(2)-lzd%llr(ilr)%locregCenter(2))**2
              do i1=0,lzd%llr(ilr)%d%n1
                  r1 = (dble(i1)*lzd%hgrids(1)-lzd%llr(ilr)%locregCenter(1))**2
                  rr=r1+r2+r3
                  tt=exp(-(rr-lzd%llr(ilr)%locrad**2/2.d0)/r0)
                  tt=min(tt,1.d0)
                  psig(i1,1,i2,1,i3,1)=tt*psig(i1,1,i2,1,i3,1)
                  psig(i1,2,i2,1,i3,1)=tt*psig(i1,2,i2,1,i3,1)
                  psig(i1,1,i2,2,i3,1)=tt*psig(i1,1,i2,2,i3,1)
                  psig(i1,2,i2,2,i3,1)=tt*psig(i1,2,i2,2,i3,1)
                  psig(i1,1,i2,1,i3,2)=tt*psig(i1,1,i2,1,i3,2)
                  psig(i1,2,i2,1,i3,2)=tt*psig(i1,2,i2,1,i3,2)
                  psig(i1,1,i2,2,i3,2)=tt*psig(i1,1,i2,2,i3,2)
                  psig(i1,2,i2,2,i3,2)=tt*psig(i1,2,i2,2,i3,2)
              end do
          end do
      end do

      call compress(lzd%llr(ilr)%d%n1, lzd%llr(ilr)%d%n2, &
           0, lzd%llr(ilr)%d%n1, 0, lzd%llr(ilr)%d%n2, 0, lzd%llr(ilr)%d%n3, &
           lzd%llr(ilr)%wfd%nseg_c, lzd%llr(ilr)%wfd%nvctr_c, lzd%llr(ilr)%wfd%keygloc, lzd%llr(ilr)%wfd%keyvloc,  &
           lzd%llr(ilr)%wfd%nseg_f, lzd%llr(ilr)%wfd%nvctr_f, &
           lzd%llr(ilr)%wfd%keygloc(1,lzd%llr(ilr)%wfd%nseg_c+min(1,lzd%llr(ilr)%wfd%nseg_f)), &
           lzd%llr(ilr)%wfd%keyvloc(lzd%llr(ilr)%wfd%nseg_c+min(1,lzd%llr(ilr)%wfd%nseg_f)),  &
           psig, psi(istc), psi(istf))

      istf = istf + 7*lzd%llr(ilr)%wfd%nvctr_f
      istc = istc + lzd%llr(ilr)%wfd%nvctr_c + 7*lzd%llr(ilr)%wfd%nvctr_f

      iall=-product(shape(psig))*kind(psig)
      deallocate(psig,stat=istat)
      call memocc(istat,iall,'psig',subname)


  end do

end subroutine flatten_at_boundaries



subroutine get_weighted_gradient(iproc, nproc, lzd, orbs, psi)
  use module_base
  use module_types
  use module_interfaces
  implicit none

  ! Calling arguments
  integer,intent(in):: iproc, nproc
  type(local_zone_descriptors),intent(in):: lzd
  type(orbitals_data),intent(in):: orbs
  real(8),dimension(orbs%npsidim_orbs),intent(in):: psi

  ! Local variables
  integer:: istc, istf, iorb, iiorb, ilr, i1, i2, i3, istat, iall, ierr
  real(8):: r0, r1, r2, r3, rr, tt, gnrm
  real(8),dimension(:,:,:,:,:,:),allocatable:: psig
  character(len=*),parameter:: subname='flatten_at_boundaries'
  

  istc=1
  istf=1
  gnrm=0.d0
  do iorb=1,orbs%norbp
      iiorb=orbs%isorb+iorb
      ilr=orbs%inwhichlocreg(iiorb)

      allocate(psig(0:lzd%llr(ilr)%d%n1,2,0:lzd%llr(ilr)%d%n2,2,0:lzd%llr(ilr)%d%n3,2), stat=istat)
      call memocc(istat, psig, 'psig', subname)
      call to_zero(8*(lzd%llr(ilr)%d%n1+1)*(lzd%llr(ilr)%d%n2+1)*(lzd%llr(ilr)%d%n3+1), psig(0,1,0,1,0,1))

      istf = istf + lzd%llr(ilr)%wfd%nvctr_c
      call uncompress(lzd%llr(ilr)%d%n1, lzd%llr(ilr)%d%n2, lzd%llr(ilr)%d%n3, &
           lzd%llr(ilr)%wfd%nseg_c, lzd%llr(ilr)%wfd%nvctr_c, lzd%llr(ilr)%wfd%keygloc, lzd%llr(ilr)%wfd%keyvloc,  &
           lzd%llr(ilr)%wfd%nseg_f, lzd%llr(ilr)%wfd%nvctr_f, &
           lzd%llr(ilr)%wfd%keygloc(1,lzd%llr(ilr)%wfd%nseg_c+min(1,lzd%llr(ilr)%wfd%nseg_f)), &
           lzd%llr(ilr)%wfd%keyvloc(lzd%llr(ilr)%wfd%nseg_c+min(1,lzd%llr(ilr)%wfd%nseg_f)), &
           psi(istc), psi(istf), psig)

      r0=lzd%llr(ilr)%locrad**2/3.d0
      do i3=0,lzd%llr(ilr)%d%n3
          r3 = (dble(i3)*lzd%hgrids(3)-lzd%llr(ilr)%locregCenter(3))**2
          do i2=0,lzd%llr(ilr)%d%n2
              r2 = (dble(i2)*lzd%hgrids(2)-lzd%llr(ilr)%locregCenter(2))**2
              do i1=0,lzd%llr(ilr)%d%n1
                  r1 = (dble(i1)*lzd%hgrids(1)-lzd%llr(ilr)%locregCenter(1))**2
                  rr=r1+r2+r3
                  !tt=exp(-(rr-lzd%llr(ilr)%locrad**2/2.d0)/r0)
                  tt=exp(-rr/r0)
                  !tt=min(tt,1.d0)
                  gnrm=gnrm+tt*psig(i1,1,i2,1,i3,1)**2
                  gnrm=gnrm+tt*psig(i1,2,i2,1,i3,1)**2
                  gnrm=gnrm+tt*psig(i1,1,i2,2,i3,1)**2
                  gnrm=gnrm+tt*psig(i1,2,i2,2,i3,1)**2
                  gnrm=gnrm+tt*psig(i1,1,i2,1,i3,2)**2
                  gnrm=gnrm+tt*psig(i1,2,i2,1,i3,2)**2
                  gnrm=gnrm+tt*psig(i1,1,i2,2,i3,2)**2
                  gnrm=gnrm+tt*psig(i1,2,i2,2,i3,2)**2
              end do
          end do
      end do

      !!call compress(lzd%llr(ilr)%d%n1, lzd%llr(ilr)%d%n2, &
      !!     0, lzd%llr(ilr)%d%n1, 0, lzd%llr(ilr)%d%n2, 0, lzd%llr(ilr)%d%n3, &
      !!     lzd%llr(ilr)%wfd%nseg_c, lzd%llr(ilr)%wfd%nvctr_c, lzd%llr(ilr)%wfd%keygloc, lzd%llr(ilr)%wfd%keyvloc,  &
      !!     lzd%llr(ilr)%wfd%nseg_f, lzd%llr(ilr)%wfd%nvctr_f, &
      !!     lzd%llr(ilr)%wfd%keygloc(1,lzd%llr(ilr)%wfd%nseg_c+min(1,lzd%llr(ilr)%wfd%nseg_f)), &
      !!     lzd%llr(ilr)%wfd%keyvloc(lzd%llr(ilr)%wfd%nseg_c+min(1,lzd%llr(ilr)%wfd%nseg_f)),  &
      !!     psig, psi(istc), psi(istf))

      istf = istf + 7*lzd%llr(ilr)%wfd%nvctr_f
      istc = istc + lzd%llr(ilr)%wfd%nvctr_c + 7*lzd%llr(ilr)%wfd%nvctr_f

      iall=-product(shape(psig))*kind(psig)
      deallocate(psig,stat=istat)
      call memocc(istat,iall,'psig',subname)


  end do

  call mpiallred(gnrm, 1, mpi_sum, mpi_comm_world, ierr)
  gnrm=gnrm/dble(orbs%norb)
  if(iproc==0) write(*,*) 'weighted grnm',gnrm

end subroutine get_weighted_gradient




subroutine plot_gradient(iproc, nproc, num, lzd, orbs, psi)
  use module_base
  use module_types
  use module_interfaces
  implicit none

  ! Calling arguments
  integer,intent(in):: iproc, nproc, num
  type(local_zone_descriptors),intent(in):: lzd
  type(orbitals_data),intent(in):: orbs
  real(8),dimension(orbs%npsidim_orbs),intent(in):: psi

  ! Local variables
  integer:: istc, istf, iorb, iiorb, ilr, i1, i2, i3, istat, iall, ierr, ii2, ii3
  real(8):: r0, r1, r2, r3, rr, tt, gnrm
  real(8),dimension(:,:,:,:,:,:),allocatable:: psig
  character(len=*),parameter:: subname='flatten_at_boundaries'
  

  istc=1
  istf=1
  do iorb=1,orbs%norbp
      iiorb=orbs%isorb+iorb
      ilr=orbs%inwhichlocreg(iiorb)

      allocate(psig(0:lzd%llr(ilr)%d%n1,2,0:lzd%llr(ilr)%d%n2,2,0:lzd%llr(ilr)%d%n3,2), stat=istat)
      call memocc(istat, psig, 'psig', subname)
      call to_zero(8*(lzd%llr(ilr)%d%n1+1)*(lzd%llr(ilr)%d%n2+1)*(lzd%llr(ilr)%d%n3+1), psig(0,1,0,1,0,1))

      istf = istf + lzd%llr(ilr)%wfd%nvctr_c
      call uncompress(lzd%llr(ilr)%d%n1, lzd%llr(ilr)%d%n2, lzd%llr(ilr)%d%n3, &
           lzd%llr(ilr)%wfd%nseg_c, lzd%llr(ilr)%wfd%nvctr_c, lzd%llr(ilr)%wfd%keygloc, lzd%llr(ilr)%wfd%keyvloc,  &
           lzd%llr(ilr)%wfd%nseg_f, lzd%llr(ilr)%wfd%nvctr_f, &
           lzd%llr(ilr)%wfd%keygloc(1,lzd%llr(ilr)%wfd%nseg_c+min(1,lzd%llr(ilr)%wfd%nseg_f)), &
           lzd%llr(ilr)%wfd%keyvloc(lzd%llr(ilr)%wfd%nseg_c+min(1,lzd%llr(ilr)%wfd%nseg_f)), &
           psi(istc), psi(istf), psig)

      ii2=nint(lzd%llr(ilr)%d%n2/2.d0)
      ii3=nint(lzd%llr(ilr)%d%n3/2.d0)
      do i1=0,lzd%llr(ilr)%d%n1
          write(num+iiorb,*) i1, psig(i1,1,ii2,1,ii3,1)
      end do

      !!call compress(lzd%llr(ilr)%d%n1, lzd%llr(ilr)%d%n2, &
      !!     0, lzd%llr(ilr)%d%n1, 0, lzd%llr(ilr)%d%n2, 0, lzd%llr(ilr)%d%n3, &
      !!     lzd%llr(ilr)%wfd%nseg_c, lzd%llr(ilr)%wfd%nvctr_c, lzd%llr(ilr)%wfd%keygloc, lzd%llr(ilr)%wfd%keyvloc,  &
      !!     lzd%llr(ilr)%wfd%nseg_f, lzd%llr(ilr)%wfd%nvctr_f, &
      !!     lzd%llr(ilr)%wfd%keygloc(1,lzd%llr(ilr)%wfd%nseg_c+min(1,lzd%llr(ilr)%wfd%nseg_f)), &
      !!     lzd%llr(ilr)%wfd%keyvloc(lzd%llr(ilr)%wfd%nseg_c+min(1,lzd%llr(ilr)%wfd%nseg_f)),  &
      !!     psig, psi(istc), psi(istf))

      istf = istf + 7*lzd%llr(ilr)%wfd%nvctr_f
      istc = istc + lzd%llr(ilr)%wfd%nvctr_c + 7*lzd%llr(ilr)%wfd%nvctr_f

      iall=-product(shape(psig))*kind(psig)
      deallocate(psig,stat=istat)
      call memocc(istat,iall,'psig',subname)


  end do

end subroutine plot_gradient<|MERGE_RESOLUTION|>--- conflicted
+++ resolved
@@ -1361,11 +1361,7 @@
   !!   end do
   !!end do
 
-<<<<<<< HEAD
   !!allocate(ks(1:orbs%norb,1:orbs%norb))
-=======
-!!$  allocate(ks(1:orbs%norb,1:orbs%norb))
->>>>>>> 1776acaa
   !!call dgemm('n','n', orbs%norb,orbs%norb,orbs%norb,1.d0,inv_ovrlp(1,1),orbs%norb,&
   !!     HamSmall(1,1),orbs%norb,0.d0,ks(1,1),orbs%norb)
   !!call dcopy(orbs%norb**2,ks(1,1),1,HamSmall(1,1),1)
@@ -1388,13 +1384,6 @@
 
   call dcopy(orbs%norb**2, ovrlp(1,1), 1, ovrlp_copy(1,1), 1)
 
-<<<<<<< HEAD
-=======
-!!$  allocate(vl(1:orbs%norb,1:orbs%norb))
-!!$  allocate(vr(1:orbs%norb,1:orbs%norb))
-!!$  allocate(eval1(1:orbs%norb))
-!!$  allocate(beta(1:orbs%norb))
->>>>>>> 1776acaa
   !!$call dggev('v', 'v',orbs%norb,&
   !!$      HamSmall(1,1), orbs%norb, ovrlp(1,1), orbs%norb, eval, eval1, beta, &
   !!$      vl,orbs%norb,vr,orbs%norb,work, lwork, ierr)
@@ -1413,17 +1402,11 @@
 !!  call dcopy(orbs%norb**2, HamSmall(1,1), 1, vl(1,1), 1)
 !!  call dcopy(orbs%norb**2, ovrlp(1,1), 1, vr(1,1), 1)
 !!  call dcopy(orbs%norb**2, HamSmall(1,1), 1, inv_ovrlp(1,1), 1)
-<<<<<<< HEAD
-
-!!  call dcopy(orbs%norb**2, HamSmall(1,1), 1, tmp(1,1), 1)
-!!  call dsygv(1, 'v', 'l', orbs%norb, HamSmall(1,1), orbs%norb, ovrlp(1,1), orbs%norb, eval(1), work(1), lwork, info) 
-=======
 !!$  call dcopy(orbs%norb**2, ovrlp(1,1), 1, ks(1,1), 1)
   call dsygv(1, 'v', 'l', orbs%norb, HamSmall(1,1), orbs%norb, ovrlp(1,1), orbs%norb, eval(1), work(1), lwork, info) 
   iall=-product(shape(work))*kind(work)
   deallocate(work, stat=istat) ; if(istat/=0) stop 'ERROR in deallocating work' 
   call memocc(istat, iall, 'work', subname)
->>>>>>> 1776acaa
 !!  do iorb=1,orbs%norb
 !!    do jorb=1,orbs%norb
 !!      write(200+iproc,*) iorb,jorb,hamsmall(jorb,iorb)
@@ -1432,174 +1415,12 @@
 !!  end do
 !!  call dcopy(orbs%norb**2, vl(1,1), 1, HamSmall(1,1), 1)
 !!  call dcopy(orbs%norb**2, vr(1,1), 1, ovrlp(1,1), 1)
-<<<<<<< HEAD
-  lwork=-1
-  call dggev('v', 'v',orbs%norb,&
-        HamSmall(1,1), orbs%norb, ovrlp(1,1), orbs%norb, eval, eval1, beta, &
-        vl,orbs%norb,vr,orbs%norb,work, lwork, ierr)
-  lwork=work(1) 
-  iall=-product(shape(work))*kind(work)
-  deallocate(work, stat=istat) ; if(istat/=0) stop 'ERROR in deallocating work' 
-  call memocc(istat, iall, 'work', subname)
-  allocate(work(lwork), stat=istat) ; if(istat/=0) stop 'ERROR in allocating work' 
-  call memocc(istat, work, 'work', subname)
-  call dggev('v', 'v',orbs%norb,&
-        HamSmall(1,1), orbs%norb, ovrlp(1,1), orbs%norb, eval, eval1, beta, &
-        vl,orbs%norb,vr,orbs%norb,work, lwork, ierr)
-
-        hamsmall=vl
-  do iorb=1,orbs%norb
-     do jorb=iorb,orbs%norb
-        if (eval(jorb)/beta(jorb) < eval(iorb)/beta(iorb)) then
-           temp = eval(iorb)
-           eval1 = HamSmall(:,iorb)
-           eval(iorb) = eval(jorb)
-           eval(jorb) = temp
-           HamSmall(:,iorb) = HamSmall(:,jorb)
-           HamSmall(:,jorb) = eval1
-           temp=beta(iorb)
-           beta(iorb)=beta(jorb)
-           beta(jorb)=temp
-        end if
-     end do
-  end do
-=======
->>>>>>> 1776acaa
+
 
   do iorb=1,orbs%norb
     eval(iorb) = eval(iorb) / beta(iorb)
   end do
 
-  ! normalize
-  call dcopy(orbs%norb**2, ovrlp_copy(1,1), 1, ovrlp(1,1), 1)
-
-  iall=-product(shape(ovrlp_copy))*kind(ovrlp_copy)
-  deallocate(ovrlp_copy, stat=istat)
-  call memocc(istat, iall, 'ovrlp_copy', subname)
-
-<<<<<<< HEAD
-  do iorb=1,orbs%norb
-      call dgemv('n', orbs%norb, orbs%norb, 1.d0, ovrlp(1,1), &
-           orbs%norb, hamsmall(1,iorb), 1, 0.d0, vl(1,iorb), 1)
-      tt=ddot(orbs%norb, hamsmall(1,iorb),  1, vl(1,iorb), 1)
-      call dscal(orbs%norb, 1/sqrt(tt), hamsmall(1,iorb), 1)
-  end do
-
-
-!!  do iorb=1,orbs%norb
-!!    do jorb=1,orbs%norb
-!!      write(300+iproc,*) iorb,jorb,hamsmall(jorb,iorb)
-!!    end do
-!!    write(350+iproc,*) iorb,eval(iorb)/beta(iorb)
-!!  end do
-!!
-!!  lwork=-1
-!!  call dcopy(orbs%norb**2, inv_ovrlp(1,1), 1, HamSmall(1,1), 1)
-!!  call dcopy(orbs%norb**2, ks(1,1), 1, ovrlp(1,1), 1)
-!!  call DGEEV( 'v','v', orbs%norb, HamSmall(1,1), orbs%norb, eval, eval1, VL, orbs%norb, VR,&
-!!       orbs%norb, WORK, LWORK, ierr )
-!!  ! Deallocate the work array and reallocate it with the optimal size
-!!  lwork=work(1) 
-!!  iall=-product(shape(work))*kind(work)
-!!  deallocate(work, stat=istat) ; if(istat/=0) stop 'ERROR in deallocating work' 
-!!  call memocc(istat, iall, 'work', subname)
-!!  allocate(work(lwork), stat=istat) ; if(istat/=0) stop 'ERROR in allocating work' 
-!!  call memocc(istat, work, 'work', subname)
-!!
-!!  call DGEEV( 'v','v', orbs%norb, HamSmall(1,1), orbs%norb, eval, eval1, VL, orbs%norb, VR,&
-!!       orbs%norb, WORK, LWORK, ierr )
-!!
-!!  HamSmall=vl
-!!  do iorb=1,orbs%norb
-!!     do jorb=iorb,orbs%norb
-!!        if (eval(jorb) < eval(iorb)) then
-!!           temp = eval(iorb)
-!!           temp_vec = HamSmall(:,iorb)
-!!           eval(iorb) = eval(jorb)
-!!           eval(jorb) = temp
-!!           HamSmall(:,iorb) = HamSmall(:,jorb)
-!!           HamSmall(:,jorb) = temp_vec
-!!        end if
-!!     end do
-!!  end do
-!!
-!!  do iorb=1,orbs%norb
-!!    do jorb=1,orbs%norb
-!!      write(400+iproc,*) iorb,jorb,hamsmall(jorb,iorb)
-!!    end do
-!!    write(450+iproc,*) iorb,eval(iorb)
-!!  end do
-!!
-!!!  do iorb=1,orbs%norb
-!!!    write(36,*) vl(:,iorb)
-!!!    write(37,*) vr(:,iorb)
-!!!  end do
-!!!  write(36,*) ''
-!!!  write(37,*) ''
-!!!  write(38,*) 'eval',eval
-!!!  write(38,*) 'eval1',eval1
-!!!  !write(38,*) 'beta',beta
-
-  iall=-product(shape(vl))*kind(vl)
-  deallocate(vl, stat=istat)
-  call memocc(istat, iall, 'vl', subname)
-
-  iall=-product(shape(vr))*kind(vr)
-  deallocate(vr, stat=istat)
-  call memocc(istat, iall, 'vr', subname)
-
-  iall=-product(shape(eval1))*kind(eval1)
-  deallocate(eval1, stat=istat)
-  call memocc(istat, iall, 'eval1', subname)
-
-  iall=-product(shape(beta))*kind(beta)
-  deallocate(beta, stat=istat)
-  call memocc(istat, iall, 'beta', subname)
-
-  ! Deallocate the work array.
-  iall=-product(shape(work))*kind(work)
-  deallocate(work, stat=istat) ; if(istat/=0) stop 'ERROR in deallocating work' 
-  call memocc(istat, iall, 'work', subname)
-  
-  ! Make sure that the eigenvectors are the same for all MPI processes. To do so, require that 
-  ! the first entry of each vector is positive.
-  do iorb=1,orbs%norb
-      if(HamSmall(1,iorb)<0.d0) then
-          do jorb=1,orbs%norb
-              HamSmall(jorb,iorb)=-HamSmall(jorb,iorb)
-          end do
-      end if
-  end do
-  !! #################################################################################################################
-
-!!  allocate(vl(1:orbs%norb,1:orbs%norb))
-!!  allocate(vr(1:orbs%norb,1:orbs%norb))
-!!  allocate(eval1(1:orbs%norb))
-!!  allocate(eval2(1:orbs%norb))
-!!
-!!  allocate(work(lwork), stat=istat) ; if(istat/=0) stop 'ERROR in allocating work' 
-!!  ! check eigenvalues of overlap matrix
-!!      call DGEEV( 'v','v', orbs%norb, ovrlp(1,1), orbs%norb, eval2, eval1, VL, orbs%norb, VR,&
-!!                  orbs%norb, WORK, LWORK, ierr )
-!!  !write(40,*) 'eval',eval2
-!!  !write(40,*) 'eval1',eval1
-!!  !write(40,*) 'sum',sum(eval2)
-!!
-!!  !do iorb=1,orbs%norb
-!!  !  write(44,*) vl(:,iorb)
-!!  !  write(45,*) vr(:,iorb)
-!!  !end do
-!!  !write(44,*) ''
-!!  !write(45,*) ''
-!!
-!!  write(41,*) 'sum olap eigs',sum(eval2)
-!!
-!!  deallocate(work)
-!!  deallocate(vl)
-!!  deallocate(vr)
-!!  deallocate(eval1)
-!!  deallocate(eval2)
-=======
 !!$$$  lwork=-1
 !!$$$  call dggev('v', 'v',orbs%norb,&
 !!$$$        HamSmall(1,1), orbs%norb, ovrlp(1,1), orbs%norb, eval, eval1, beta, &
@@ -1749,7 +1570,6 @@
 !!$$$  deallocate(eval1)
 !!$$$  deallocate(eval2)
 !!$$$end if
->>>>>>> 1776acaa
 
   !!!! NEW VERSION #####################################################################################################
   !!! Determine the maximal number of non-zero subdiagonals
