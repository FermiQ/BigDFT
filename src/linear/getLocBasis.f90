subroutine getLinearPsi(iproc, nproc, nspin, Glr, orbs, comms, at, lin, rxyz, rxyzParab, &
    nscatterarr, ngatherarr, rhopot, GPU, input, pkernelseq, phi, psi, psit, updatePhi, &
    infoBasisFunctions, infoCoeff, itSCC, n3p, n3pi, n3d, pkernel, &
    i3s, i3xcsh, ebs, coeff, lphi, radii_cf, nlpspd, proj, communicate_lphi, coeff_proj)
!
! Purpose:
! ========
!   This subroutine creates the orbitals psi out of a linear combination of localized basis functions
!   phi. To do so, it proceeds as follows:
!    1. Create the basis functions (with subroutine 'getLocalizedBasis')
!    2. Write the Hamiltonian in this new basis.
!    3. Diagonalize this Hamiltonian matrix.
!    4. Build the new linear combinations. 
!   The basis functions are localized by adding a confining quartic potential to the ordinary DFT 
!   Hamiltonian. There is no self consistency cycle for the potential, i.e. the basis functionsi
!   are optimized with a fixed potential.
!
! Calling arguments:
! ==================
!   Input arguments:
!   ----------------
!     iproc           process ID
!     nproc           total number of processes
!     nspin           npsin==1 -> closed shell; npsin==2 -> spin polarized
!     Glr             type describing the localization region
!     orbs            type describing the physical orbitals psi
!     comms           type containing the communication parameters for the physical orbitals psi
!     at              type containing the paraneters for the atoms
!     lin             type containing parameters for the linear version
!     rxyz            the atomic positions
!     rxyzParab       the center of the confinement potential (at the moment identical rxyz)
!     nscatterarr     ???
!     ngatherarr      ???
!     nlpsp           ???
!     rhopot          the charge density
!     GPU             parameters for GPUs
!     input           type containing some very general parameters
!     pkernelseq      ???
!     n3p             ???
!     itSCC           iteration in the self consistency cycle
!  Input/Output arguments
!  ---------------------
!     phi             the localized basis functions. It is assumed that they have been initialized
!                     somewhere else
!   Output arguments
!   ----------------
!     psi             the physical orbitals, which will be a linear combinations of the localized
!                     basis functions phi
!     psit            psi transposed
!     infoBasisFunctions  indicated wheter the basis functions converged to the specified limit (value is the
!                         number of iterations it took to converge) or whether the iteration stopped due to 
!                         the iteration limit (value is -1). This info is returned by 'getLocalizedBasis'
!     infoCoeff           the same as infoBasisFunctions, just for the coefficients. This value is returned
!                         by 'optimizeCoefficients'
!
use module_base
use module_types
use module_interfaces, exceptThisOne => getLinearPsi
use Poisson_Solver
!use deallocatePointers
implicit none

! Calling arguments
integer,intent(in):: iproc, nproc, nspin, n3p, n3pi, n3d, i3s, i3xcsh, itSCC
type(locreg_descriptors),intent(in):: Glr
type(orbitals_data),intent(in) :: orbs
type(communications_arrays),intent(in) :: comms
type(atoms_data),intent(in):: at
type(linearParameters),intent(inout):: lin
type(input_variables),intent(in):: input
real(8),dimension(3,at%nat),intent(in):: rxyz
real(8),dimension(3,at%nat),intent(inout):: rxyzParab
integer,dimension(0:nproc-1,4),intent(inout):: nscatterarr !n3d,n3p,i3s+i3xcsh-1,i3xcsh
integer,dimension(0:nproc-1,2),intent(inout):: ngatherarr
real(dp),dimension(max(Glr%d%n1i*Glr%d%n2i*n3p,1)*input%nspin),intent(inout) :: rhopot
type(GPU_pointers),intent(inout):: GPU
real(dp), dimension(lin%as%size_pkernel),intent(in):: pkernel
logical,intent(in):: updatePhi
real(dp),dimension(:),pointer,intent(in):: pkernelseq
real(8),dimension(max(lin%lb%gorbs%npsidim_orbs,lin%lb%gorbs%npsidim_comp)),intent(inout):: phi
real(8),dimension(max(orbs%npsidim_orbs,orbs%npsidim_comp)),intent(out):: psi, psit
integer,intent(out):: infoBasisFunctions, infoCoeff
real(8),intent(out):: ebs
real(8),dimension(lin%lb%orbs%norb,orbs%norb),intent(in out):: coeff
real(8),dimension(max(lin%lb%orbs%npsidim_orbs,lin%lb%orbs%npsidim_comp)),intent(inout):: lphi
real(8),dimension(at%ntypes,3),intent(in):: radii_cf
type(nonlocal_psp_descriptors),intent(in):: nlpspd
real(wp),dimension(nlpspd%nprojel),intent(inout):: proj
logical,intent(in):: communicate_lphi
real(8),dimension(lin%orbs%norb,orbs%norb),intent(inout):: coeff_proj

! Local variables 
integer:: istat, iall, ind1, ind2, ldim, gdim, ilr, istr, nphibuff, iorb, jorb, istart, korb, jst, nvctrp, ncount, jlr, ii
real(8),dimension(:),allocatable:: hphi, eval, lhphi, lphiold, phiold, lhphiold, hphiold, eps, temparr, work
real(8),dimension(:,:),allocatable:: HamSmall, ovrlp, hamold, overlapmatrix, lambda, coeffold
real(8),dimension(:,:,:),allocatable:: matrixElements
real(8),dimension(:),pointer:: phiWork
real(8):: epot_sum, ekin_sum, eexctX, eproj_sum, trace, tt, ddot, tt2, dnrm2, t1, t2, time,eSIC_DC
character(len=*),parameter:: subname='getLinearPsi' 
logical:: withConfinement
type(workarr_sumrho):: w
integer:: ist, ierr, iiorb, info, lorb, lwork, norbtot, k, l, ncnt, inc, jjorb
real(8),dimension(:),pointer:: lpot
type(confpot_data), dimension(:), allocatable :: confdatarr





  ! Allocate the local arrays.  
  allocate(matrixElements(lin%lb%orbs%norb,lin%lb%orbs%norb,2), stat=istat)
  call memocc(istat, matrixElements, 'matrixElements', subname)
  allocate(HamSmall(lin%lb%orbs%norb,lin%lb%orbs%norb), stat=istat)
  call memocc(istat, HamSmall, 'HamSmall', subname)
  allocate(phiWork(max(size(phi),size(psi))), stat=istat)
  call memocc(istat, phiWork, 'phiWork', subname)
  allocate(eval(lin%lb%orbs%norb), stat=istat)
  call memocc(istat, eval, 'eval', subname)
  allocate(ovrlp(lin%lb%orbs%norb,lin%lb%orbs%norb), stat=istat)
  call memocc(istat, ovrlp, 'ovrlp', subname)


  !!!!!! TEST
  !!!write(*,*) 'ATTENTION TEST!!!'
  !!!ist=1
  !!!do iorb=1,lin%lb%orbs%norbp
  !!!    iiorb=lin%lb%orbs%isorb+iorb
  !!!    ilr=lin%lb%orbs%inwhichlocreg(iiorb)
  !!!    ist=ist+lin%lzd%llr(ilr)%wfd%nvctr_c
  !!!    lphi(ist:ist+7*lin%lzd%llr(ilr)%wfd%nvctr_f-1)=0.d0
  !!!    ist=ist+7*lin%lzd%llr(ilr)%wfd%nvctr_f
  !!!end do


  ! This is a flag whether the basis functions shall be updated.
  if(updatePhi) then
      ! If we use the derivative basis functions, the trace minimizing orbitals of the last iteration are
      ! stored in lin%lphiRestart.
      ! WARNING: Will probably not work if we use the random input guess
      if(lin%useDerivativeBasisFunctions) then
          call dcopy(max(lin%orbs%npsidim_orbs,lin%orbs%npsidim_comp),lin%lphiRestart(1),1,lphi(1),1)
      end if


      ! Improve the trace minimizing orbitals.
<<<<<<< HEAD
      call getLocalizedBasis(iproc, nproc, at, orbs, Glr, input, lin, rxyz, nspin, &
          nscatterarr, ngatherarr, rhopot, GPU, pkernelseq, lphi, trace, rxyzParab, &
          itSCC, infoBasisFunctions, radii_cf, ovrlp, nlpspd, proj, coeff_proj)
  end if

  if(updatePhi .or. itSCC==0) then
      call dcopy(lin%orbs%npsidim, lphi(1), 1, lin%lphiRestart(1), 1)
=======
      call getLocalizedBasis(iproc,nproc,at,orbs,Glr,input,lin,rxyz,nspin,&
          nscatterarr,ngatherarr,rhopot,GPU,pkernelseq,lphi,trace,rxyzParab,&
          itSCC,infoBasisFunctions,radii_cf,ovrlp,nlpspd,proj)
>>>>>>> 8330eec4
  end if

  ! Calculate the derivative basis functions. Copy the trace minimizing orbitals to lin%lphiRestart.
  if(lin%useDerivativeBasisFunctions .and. (updatePhi .or. itSCC==0)) then
      call dcopy(max(lin%orbs%npsidim_orbs,lin%orbs%npsidim_comp),lphi(1),1,lin%lphiRestart(1),1)
      if(iproc==0) write(*,'(1x,a)',advance='no') 'calculating derivative basis functions...'
      call getDerivativeBasisFunctions2(iproc,nproc,input%hx,Glr,lin,&
           max(lin%orbs%npsidim_orbs,lin%orbs%npsidim_comp),lin%lphiRestart,lphi)
      if(iproc==0) write(*,'(a)') 'done.'
<<<<<<< HEAD
=======

      ! Normalize the derivative basis functions. Normalize all of them (i.e. also the trace minimizing
      ! orbitals) to keep it easy.
      ! Do not orthogonalize them, since the 'normal' phis are not exactly orthogonal either.
      ist=1
      do iorb=1,lin%lb%orbs%norbp
          ilr=lin%lb%orbs%inWhichLocregp(iorb)
          ncount=lin%lzd%llr(ilr)%wfd%nvctr_c+7*lin%lzd%llr(ilr)%wfd%nvctr_f
          tt=dnrm2(ncount,lphi(ist),1)
          call dscal(ncount,1/tt,lphi(ist),1)
          ist=ist+ncount
      end do
>>>>>>> 8330eec4
  end if

  ! Get the overlap matrix.
  if(.not.lin%useDerivativeBasisFunctions) then
      call getOverlapMatrix2(iproc, nproc, lin%lzd, lin%orbs, lin%comon, lin%op, lphi, lin%mad, ovrlp)
  else
      call getOverlapMatrix2(iproc, nproc, lin%lzd, lin%lb%orbs, lin%lb%comon, lin%lb%op, lphi, lin%lb%mad, ovrlp)
  end if


  if(communicate_lphi) then
      ! Allocate the communication buffers for the calculation of the charge density.
      !call allocateCommunicationbufferSumrho(iproc, lin%comsr, subname)
      ! Transform all orbitals to real space.
      ist=1
      istr=1
      do iorb=1,lin%lb%orbs%norbp
          ilr=lin%lb%orbs%inWhichLocregp(iorb)
          call initialize_work_arrays_sumrho(lin%lzd%Llr(ilr), w)
          call daub_to_isf(lin%lzd%Llr(ilr), w, lphi(ist), lin%comsr%sendBuf(istr))
          call deallocate_work_arrays_sumrho(w)
          ist = ist + lin%lzd%Llr(ilr)%wfd%nvctr_c + 7*lin%lzd%Llr(ilr)%wfd%nvctr_f
          istr = istr + lin%lzd%Llr(ilr)%d%n1i*lin%lzd%Llr(ilr)%d%n2i*lin%lzd%Llr(ilr)%d%n3i
      end do
      if(istr/=lin%comsr%nsendBuf+1) then
          write(*,'(a,i0,a)') 'ERROR on process ',iproc,' : istr/=lin%comsr%nsendBuf+1'
          stop
      end if
      
      ! Post the MPI messages for the communication of sumrho. Since we use non blocking point
      ! to point communication, the program will continue immediately. The messages will be gathered
      ! in the subroutine sumrhoForLocalizedBasis2.
      call postCommunicationSumrho2(iproc, nproc, lin, lin%comsr%sendBuf, lin%comsr%recvBuf)
  end if
  

  if(iproc==0) write(*,'(1x,a)') '----------------------------------- Determination of the orbitals in this new basis.'

  ! Gather the potential (it has been posted in the subroutine linearScaling) if the basis functions
  ! have not been updated (in that case it was gathered there).
  if(.not.updatePhi) then
      call gatherPotential(iproc, nproc, lin%comgp)
  end if
  ! If we use the derivative basis functions the potential has to be gathered anyway.
  if(lin%useDerivativeBasisFunctions) call gatherPotential(iproc, nproc, lin%lb%comgp)

  if(.not.lin%useDerivativeBasisFunctions) then

!!$      call full_local_potential2(iproc,nproc,&
!!$           lin%lzd%glr%d%n1i*lin%lzd%glr%d%n2i*nscatterarr(iproc,2), &
!!$           lin%lzd%glr%d%n1i*lin%lzd%glr%d%n2i*lin%lzd%glr%d%n3i,&
!!$           lin%lzd%glr%d%n1i*lin%lzd%glr%d%n2i*nscatterarr(iproc,1)*input%nspin,&
!!$           input%nspin, lin%orbs,lin%lzd, ngatherarr, rhopot, lpot, 2, lin%comgp)

     call local_potential_dimensions(lin%Lzd,lin%orbs,ngatherarr(0,1))

      call full_local_potential(iproc,nproc,&
           lin%lzd%glr%d%n1i*lin%lzd%glr%d%n2i*nscatterarr(iproc,2),&
           lin%lzd%glr%d%n1i*lin%lzd%glr%d%n2i*lin%lzd%glr%d%n3i,input%nspin,&
           lin%lzd%glr%d%n1i*lin%lzd%glr%d%n2i*nscatterarr(iproc,1)*input%nspin,0,&
           lin%orbs,lin%Lzd,2,ngatherarr,rhopot,lpot,lin%comgp)
  else
!!$      call full_local_potential2(iproc,nproc,&
!!$           lin%lzd%glr%d%n1i*lin%lzd%glr%d%n2i*nscatterarr(iproc,2), &
!!$           lin%lzd%glr%d%n1i*lin%lzd%glr%d%n2i*lin%lzd%glr%d%n3i,&
!!$           lin%lzd%glr%d%n1i*lin%lzd%glr%d%n2i*nscatterarr(iproc,1)*input%nspin,&
!!$           input%nspin, lin%lb%orbs,lin%lzd, ngatherarr, rhopot, lpot, 2, lin%lb%comgp)

     call local_potential_dimensions(lin%Lzd,lin%lb%orbs,ngatherarr(0,1))
      
      call full_local_potential(iproc,nproc,&
           lin%lzd%glr%d%n1i*lin%lzd%glr%d%n2i*nscatterarr(iproc,2),&
           lin%lzd%glr%d%n1i*lin%lzd%glr%d%n2i*lin%lzd%glr%d%n3i,input%nspin,&
           lin%lzd%glr%d%n1i*lin%lzd%glr%d%n2i*nscatterarr(iproc,1)*input%nspin,0,&
           lin%lb%orbs,lin%Lzd,2,ngatherarr,rhopot,lpot,lin%lb%comgp)

  end if

  ! Apply the Hamitonian to the orbitals. The flag withConfinement=.false. indicates that there is no
  ! confining potential added to the Hamiltonian.
  allocate(lhphi(max(lin%lb%orbs%npsidim_orbs,lin%lb%orbs%npsidim_comp)), stat=istat)
  call memocc(istat, lhphi, 'lhphi', subname)
  withConfinement=.false.
  if(iproc==0) write(*,'(1x,a)',advance='no') 'Hamiltonian application...'
  allocate(lin%lzd%doHamAppl(lin%lzd%nlr), stat=istat)
  call memocc(istat, lin%lzd%doHamAppl, 'lin%lzd%doHamAppl', subname)
  lin%lzd%doHamAppl=.true.
  if(.not.lin%useDerivativeBasisFunctions) then
<<<<<<< HEAD
      call HamiltonianApplication3(iproc, nproc, at, lin%orbs, input%hx, input%hy, input%hz, rxyz, &
           proj, lin%lzd, ngatherarr, lpot, lphi, lhphi, &
           ekin_sum, epot_sum, eexctX, eproj_sum, nspin, GPU, withConfinement, .true., pkernel=pkernelseq)
  else
      !! ATTENTION NEW!!
      ! Modify the value of lzd%lnpsidimtot to take into account the derivatives
      ii=lin%lzd%lpsidimtot
      lin%lzd%lpsidimtot=lin%lzd%lpsidimtot_der

      ! Deallocate old PSP structures and rebuild them for the derivatives.
      do ilr=1,lin%lzd%nlr
          call deallocate_nonlocal_psp_descriptors(lin%lzd%lnlpspd(ilr), subname)
          if(associated(lin%lzd%llr(ilr)%projflg)) then
              if(size(lin%lzd%llr(ilr)%projflg)>0) then
                  iall=-product(shape(lin%lzd%llr(ilr)%projflg))*kind(lin%lzd%llr(ilr)%projflg)
                  deallocate(lin%lzd%llr(ilr)%projflg, stat=istat)
                  call memocc(istat, iall, 'lin%lzd%llr(ilr)%projflg', subname)
              else
                  nullify(lin%lzd%llr(ilr)%projflg)
              end if
          end if
      end do
      call prepare_lnlpspd(iproc, at, input, lin%lb%orbs, rxyz, radii_cf, lin%locregShape, lin%lzd)
=======
     !call HamiltonianApplicationConfinement2(input, iproc, nproc, at, lin%lzd, lin%orbs, lin, input%hx, input%hy, &
     !     input%hz, rxyz, ngatherarr, lin%comgp%nrecvBuf, lin%comgp%recvBuf, lphi, lhphi, ekin_sum, epot_sum, eexctX, &
     !     eproj_sum, nspin, GPU, radii_cf, lin%comgp, lin%orbs%inWhichLocregp, withConfinement, .true., &
     !     pkernel=pkernelseq)
     allocate(confdatarr(lin%orbs%norbp))
     call default_confinement_data(confdatarr,lin%orbs%norbp)
     call HamiltonianApplication3(iproc,nproc,at,lin%orbs,&
          input%hx,input%hy,input%hz,rxyz,&
          proj,lin%Lzd,confdatarr,ngatherarr,Lpot,lphi,lhphi,&
          ekin_sum,epot_sum,eexctX,eproj_sum,eSIC_DC,input%SIC,GPU,&
          pkernel=pkernelseq)
     deallocate(confdatarr)
!!$     call HamiltonianApplication3(iproc,nproc,at,lin%orbs,&
!!$          input%hx,input%hy,input%hz,rxyz,&
!!$          proj,lin%lzd,ngatherarr,lpot,lphi,lhphi,&
!!$          ekin_sum,epot_sum,eexctX,eproj_sum,nspin,GPU,&
!!$          withConfinement,.true.,pkernel=pkernelseq)
>>>>>>> 8330eec4

  else
     !!call HamiltonianApplicationConfinement2(input, iproc, nproc, at, lin%lb%lzd, lin%lb%orbs, lin, input%hx, input%hy, input%hz, rxyz,&
     !!     ngatherarr, lin%lb%comgp%nrecvBuf, lin%lb%comgp%recvBuf, lphi, lhphi, &
     !!     ekin_sum, epot_sum, eexctX, eproj_sum, nspin, GPU, radii_cf, lin%lb%comgp, lin%orbs%inWhichLocregp, withConfinement, .true., &
     !!     pkernel=pkernelseq)
     !call HamiltonianApplicationConfinement2(input, iproc, nproc, at, lin%lzd, lin%lb%orbs, lin, input%hx, input%hy, &
     !     input%hz, rxyz, ngatherarr, lin%lb%comgp%nrecvBuf, lin%lb%comgp%recvBuf, lphi, lhphi, ekin_sum, epot_sum, eexctX, &
     !     eproj_sum, nspin, GPU, radii_cf, lin%lb%comgp, lin%lb%orbs%inWhichLocregp, withConfinement, .true., &
     !     pkernel=pkernelseq)
     !call HamiltonianApplication3(iproc, nproc, at, lin%lb%orbs, input%hx, input%hy, input%hz, rxyz, &
     !     proj, lin%lzd, ngatherarr, lpot, lphi, lhphi, &
     !     ekin_sum, epot_sum, eexctX, eproj_sum, nspin, GPU, withConfinement, .true., pkernel=pkernelseq, lin=lin)
     !! ATTENTION NEW!!
     ! Modify the value of lzd%lnpsidimtot to take into account the derivatives
     !(should not be necessary anymore - lpsidimtot_der is becoming lb%orbs%npsidim_*)
!!$     ii=lin%lzd%lpsidimtot
!!$     lin%lzd%lpsidimtot=lin%lzd%lpsidimtot_der

     ! Deallocate old PSP structures and rebuild them for the derivatives.
     do ilr=1,lin%lzd%nlr
        call deallocate_nonlocal_psp_descriptors(lin%lzd%lnlpspd(ilr),subname)
        if(associated(lin%lzd%llr(ilr)%projflg)) then
           if(size(lin%lzd%llr(ilr)%projflg)>0) then
              iall=-product(shape(lin%lzd%llr(ilr)%projflg))*kind(lin%lzd%llr(ilr)%projflg)
              deallocate(lin%lzd%llr(ilr)%projflg,stat=istat)
              call memocc(istat,iall,'lin%lzd%llr(ilr)%projflg',subname)
           else
              nullify(lin%lzd%llr(ilr)%projflg)
           end if
        end if
     end do
     call prepare_lnlpspd(iproc,at,input,lin%lb%orbs,rxyz,radii_cf,lin%locregShape,lin%lzd)

     allocate(confdatarr(lin%lb%orbs%norbp))
     call default_confinement_data(confdatarr,lin%lb%orbs%norbp)
     call HamiltonianApplication3(iproc,nproc,at,lin%lb%orbs,&
          input%hx,input%hy,input%hz,rxyz,&
          proj,lin%lzd,confdatarr,ngatherarr,lpot,lphi,lhphi,&
          ekin_sum,epot_sum,eexctX,eproj_sum,eSIC_DC,input%SIC,GPU,&
          pkernel=pkernelseq)
     deallocate(confdatarr)
!!$     call HamiltonianApplication3(iproc,nproc,at,lin%lb%orbs,&
!!$          input%hx,input%hy,input%hz,rxyz,&
!!$          proj,lin%lzd,ngatherarr,lpot,lphi,lhphi,&
!!$          ekin_sum,epot_sum,eexctX,eproj_sum,nspin,GPU,&
!!$          withConfinement,.true.,pkernel=pkernelseq)
!!$     lin%lzd%lpsidimtot=ii

     ! Deallocate the derivative PSP structures and rebuild them for the standard case (i.e. without derivatives)
     do ilr=1,lin%lzd%nlr
        call deallocate_nonlocal_psp_descriptors(lin%lzd%lnlpspd(ilr),subname)
        if(associated(lin%lzd%llr(ilr)%projflg)) then
           if(size(lin%lzd%llr(ilr)%projflg)>0) then
              iall=-product(shape(lin%lzd%llr(ilr)%projflg))*kind(lin%lzd%llr(ilr)%projflg)
              deallocate(lin%lzd%llr(ilr)%projflg,stat=istat)
              call memocc(istat,iall,'lin%lzd%llr(ilr)%projflg',subname)
           else
              nullify(lin%lzd%llr(ilr)%projflg)
           end if
        end if
     end do
     call prepare_lnlpspd(iproc, at, input, lin%orbs, rxyz, radii_cf, lin%locregShape, lin%lzd)
  end if
  iall=-product(shape(lin%lzd%doHamAppl))*kind(lin%lzd%doHamAppl)
  deallocate(lin%lzd%doHamAppl, stat=istat)
  call memocc(istat, iall, 'lin%lzd%doHamAppl', subname)

  !these deallocations should probably be removed
!!$  if(.not.lin%useDerivativeBasisFunctions)then
!!$     iall=-product(shape(lin%orbs%ispot))*kind(lin%orbs%ispot)
!!$     deallocate(lin%orbs%ispot, stat=istat)
!!$     call memocc(istat, iall, 'lin%orbs%ispot', subname)
!!$  else
!!$     iall=-product(shape(lin%lb%orbs%ispot))*kind(lin%lb%orbs%ispot) 
!!$     deallocate(lin%lb%orbs%ispot, stat=istat)
!!$     call memocc(istat, iall, 'lin%lb%orbs%ispot', subname)
!!$  end if


  iall=-product(shape(lpot))*kind(lpot)
  deallocate(lpot, stat=istat)
  call memocc(istat, iall, 'lpot', subname)

  if(iproc==0) write(*,'(1x,a)') 'done.'

  ! Deallocate the buffers needed for the communication of the potential.
  call deallocateCommunicationsBuffersPotential(lin%comgp, subname)
  if(lin%useDerivativeBasisFunctions) call deallocateCommunicationsBuffersPotential(lin%lb%comgp, subname)


  !!!! TEST
  !write(*,*) 'ATTENTION TEST!!!'
  !ist=1
  !do iorb=1,lin%lb%orbs%norbp
  !    iiorb=lin%lb%orbs%isorb+iorb
  !    ilr=lin%lb%orbs%inwhichlocreg(iiorb)
  !    ist=ist+lin%lzd%llr(ilr)%wfd%nvctr_c
  !    lphi(ist:ist+7*lin%lzd%llr(ilr)%wfd%nvctr_f-1)=0.d0
  !    ist=ist+7*lin%lzd%llr(ilr)%wfd%nvctr_f
  !end do

  ! Calculate the matrix elements <phi|H|phi>.
  call allocateCommuncationBuffersOrtho(lin%lb%comon, subname)
  if(.not. lin%useDerivativeBasisFunctions) then
      call getMatrixElements2(iproc, nproc, lin%lzd, lin%lb%orbs, lin%lb%op, lin%lb%comon, lphi, lhphi, lin%mad, matrixElements)
  else
      call getMatrixElements2(iproc, nproc, lin%lzd, lin%lb%orbs, lin%lb%op, lin%lb%comon, lphi, lhphi, lin%lb%mad, matrixElements)
  end if
  call deallocateCommuncationBuffersOrtho(lin%lb%comon, subname)



  !!!! TEST ########################################################
  !!call transpose_linear(iproc, 0, nproc-1, lin%lb%orbs, lin%lb%collComms, lphi, mpi_comm_world, phiWork)
  !!call transpose_linear(iproc, 0, nproc-1, lin%lb%orbs, lin%lb%collComms, lhphi, mpi_comm_world, phiWork)
  !!if(iproc==0) then
  !!    do ierr=1,orbs%npsidim
  !!        write(53,*) ierr, lin%lb%collComms%indexarray(ierr)
  !!    end do
  !!end if
  !!call calculate_overlap_matrix(iproc, lin%lb%orbs, lin%lb%collComms, lphi, lhphi, matrixElements(1,1,2))
  !!call untranspose_linear(iproc, 0, nproc-1,  lin%lb%orbs, lin%lb%collComms, lhphi, mpi_comm_world, phiWork)
  !!call untranspose_linear(iproc, 0, nproc-1,  lin%lb%orbs, lin%lb%collComms, lphi, mpi_comm_world, phiWork)
  !!!! END TEST ####################################################
  !!do iorb=1,lin%lb%orbs%norb
  !!    do jorb=1,lin%lb%orbs%norb
  !!        write(400+iproc,*) iorb, jorb, matrixElements(jorb,iorb,1)
  !!        write(410+iproc,*) iorb, jorb, matrixElements(jorb,iorb,2)
  !!    end do
  !!end do

  tt=0.d0
  do iall=1,lin%lb%orbs%norb
       tt=tt+matrixElements(iall,iall,1)
  end do
  if(iproc==0) write(*,*) 'trace of H without confinement:',tt


  allocate(overlapmatrix(lin%lb%orbs%norb,lin%lb%orbs%norb), stat=istat)
  call memocc(istat, overlapmatrix, 'overlapmatrix', subname)
  overlapmatrix=ovrlp
  

  ! Diagonalize the Hamiltonian, either iteratively or with lapack.
  call mpi_barrier(mpi_comm_world, ierr) !To measure the time correctly.
  call cpu_time(t1)
  if(trim(lin%getCoeff)=='min') then
      call optimizeCoefficients(iproc, orbs, lin, nspin, matrixElements, coeff, infoCoeff)
  else if(trim(lin%getCoeff)=='diag') then
      ! Make a copy of the matrix elements since dsyev overwrites the matrix and the matrix elements
      ! are still needed later.
      call dcopy(lin%lb%orbs%norb**2, matrixElements(1,1,1), 1, matrixElements(1,1,2), 1)
      if(lin%blocksize_pdsyev<0) then
          if(iproc==0) write(*,'(1x,a)',advance='no') 'Diagonalizing the Hamiltonian, sequential version... '
          call diagonalizeHamiltonian2(iproc, nproc, lin%lb%orbs, matrixElements(1,1,2), ovrlp, eval)
      else
          if(iproc==0) write(*,'(1x,a)',advance='no') 'Diagonalizing the Hamiltonian, parallel version... '
          call dsygv_parallel(iproc, nproc, lin%blocksize_pdsyev, lin%nproc_pdsyev, mpi_comm_world, 1, 'v', 'l', lin%lb%orbs%norb,&
               matrixElements(1,1,2), lin%lb%orbs%norb, ovrlp, lin%lb%orbs%norb, eval, info)
      end if
      if(iproc==0) write(*,'(a)') 'done.'
      call dcopy(lin%lb%orbs%norb*orbs%norb, matrixElements(1,1,2), 1, coeff(1,1), 1)
      if(.not.updatePhi) call dcopy(lin%lb%orbs%norb*(orbs%norb+lin%norbvirt), matrixElements(1,1,2), 1, lin%coeffall(1,1), 1)
      infoCoeff=0

      ! Write some eigenvalues. Don't write all, but only a few around the last occupied orbital.
      if(iproc==0) then
          do iorb=max(orbs%norb-8,1),min(orbs%norb+8,lin%orbs%norb)
              if(iorb==orbs%norb) then
                  write(*,'(1x,a,i0,a,es12.5,a)') 'eval(',iorb,')=',eval(iorb),'  <-- last occupied orbital'
              else if(iorb==orbs%norb+1) then
                  write(*,'(1x,a,i0,a,es12.5,a)') 'eval(',iorb,')=',eval(iorb),'  <-- first virtual orbital'
              else
                  write(*,'(1x,a,i0,a,es12.5)') 'eval(',iorb,')=',eval(iorb)
              end if
          end do
      end if
  else if(trim(lin%getCoeff)=='new') then
      !stop 'not yet ready'
      !! THIS IS THE NEW PART ###########################################################################
      call getCoefficients_new(iproc, nproc, lin, orbs, lin%hamold, lphi, ovrlp, coeff)
      !! ################################################################################################
  end if
  call cpu_time(t2)
  time=t2-t1
  if(iproc==0) write(*,'(1x,a,es10.3)') 'time for diagonalizing the Hamiltonian:',time


  ! Calculate the band structure energy with matrixElements.
  ebs=0.d0
  do iorb=1,orbs%norb
      do jorb=1,lin%lb%orbs%norb
          do korb=1,lin%lb%orbs%norb
              ebs = ebs + coeff(jorb,iorb)*coeff(korb,iorb)*matrixElements(korb,jorb,1)
          end do
      end do
  end do
  ! If closed shell multiply by two.
  if(input%nspin==1) ebs=2.d0*ebs



  ! Project the lb coefficients on the smaller subset
  if(lin%useDerivativeBasisFunctions) then
      inc=4
  else
      inc=1
  end if
  do iorb=1,orbs%norb
      jjorb=1
      do jorb=1,lin%lb%orbs%norb,inc
          tt=0.d0
          do korb=1,lin%lb%orbs%norb
              tt = tt + coeff(korb,iorb)*overlapmatrix(korb,jorb)
          end do
          coeff_proj(jjorb,iorb)=tt
          if(iproc==0) write(99,'(2i7,2es16.8)') iorb, jjorb,  coeff_proj(jjorb,iorb), coeff(jorb,iorb)
          jjorb=jjorb+1
      end do
  end do

  

  ! Copy the basis functions for the next iterations
  call dcopy(max(lin%orbs%npsidim_orbs,lin%orbs%npsidim_comp), lphi(1), 1, lin%lphiold(1), 1)

  ! Copy the Hamiltonian matrix for the next iteration
  call dcopy(lin%orbs%norb**2, matrixElements(1,1,1), 1, lin%hamold(1,1), 1)

  ! Deallocate all local arrays.
  iall=-product(shape(HamSmall))*kind(HamSmall)
  deallocate(HamSmall, stat=istat)
  call memocc(istat, iall, 'HamSmall', subname)

  iall=-product(shape(lhphi))*kind(lhphi)
  deallocate(lhphi, stat=istat)
  call memocc(istat, iall, 'lhphi', subname)

  iall=-product(shape(phiWork))*kind(phiWork)
  deallocate(phiWork, stat=istat)
  call memocc(istat, iall, 'phiWork', subname)

  iall=-product(shape(matrixElements))*kind(matrixElements)
  deallocate(matrixElements, stat=istat)
  call memocc(istat, iall, 'matrixElements', subname)
  
  iall=-product(shape(eval))*kind(eval)
  deallocate(eval, stat=istat)
  call memocc(istat, iall, 'eval', subname)

  iall=-product(shape(ovrlp))*kind(ovrlp)
  deallocate(ovrlp, stat=istat)
  call memocc(istat, iall, 'ovrlp', subname)

  iall=-product(shape(overlapmatrix))*kind(overlapmatrix)
  deallocate(overlapmatrix, stat=istat)
  call memocc(istat, iall, 'overlapmatrix', subname)



end subroutine getLinearPsi

subroutine getLocalizedBasis(iproc, nproc, at, orbs, Glr, input, lin, rxyz, nspin, &
    nscatterarr, ngatherarr, rhopot, GPU, pkernelseq, lphi, trH, rxyzParabola, &
    itScc, infoBasisFunctions, radii_cf, ovrlp, nlpspd, proj, coeff)
!
! Purpose:
! ========
!   Calculates the localized basis functions phi. These basis functions are obtained by adding a
!   quartic potential centered on the atoms to the ordinary Hamiltonian. The eigenfunctions are then
!   determined by minimizing the trace until the gradient norm is below the convergence criterion.
!
! Calling arguments:
! ==================
!   Input arguments:
!   ----------------
!     iproc           process ID
!     nproc           total number of processes
!     at              type containing the paraneters for the atoms
!     orbs            type describing the physical orbitals psi
!     Glr             type describing the localization region
!     input           type containing some very general parameters
!     lin             type containing parameters for the linear version
!     rxyz            the atomic positions
!     nspin           npsin==1 -> closed shell; npsin==2 -> spin polarized
!     nlpsp           ???
!     nscatterarr     ???
!     ngatherarr      ???
!     rhopot          the charge density
!     GPU             parameters for GPUs
!     pkernelseq      ???
!     rxyzParab       the center of the confinement potential (at the moment identical rxyz)
!     n3p             ???
!     itSCC           iteration in the self consistency cycle
!  Input/Output arguments
!  ---------------------
!     phi             the localized basis functions. It is assumed that they have been initialized
!                     somewhere else
!   Output arguments
!   ----------------
!     hphi            the modified Hamiltonian applied to phi
!     trH             the trace of the Hamiltonian
!     infoBasisFunctions  indicates wheter the basis functions converged to the specified limit (value is 0)
!                         or whether the iteration stopped due to the iteration limit (value is -1). This info
!                         is returned by 'getLocalizedBasis'
!
! Calling arguments:
!   Input arguments
!   Output arguments
!    phi   the localized basis functions
!
use module_base
use module_types
use module_interfaces, except_this_one => getLocalizedBasis
!  use Poisson_Solver
!use allocModule
implicit none

! Calling arguments
integer:: iproc, nproc, infoBasisFunctions, itSCC
type(atoms_data), intent(in) :: at
type(orbitals_data):: orbs
type(locreg_descriptors), intent(in) :: Glr
type(input_variables):: input
type(linearParameters):: lin
real(8),dimension(3,at%nat):: rxyz, rxyzParabola
integer:: nspin
integer, dimension(0:nproc-1,4), intent(in) :: nscatterarr !n3d,n3p,i3s+i3xcsh-1,i3xcsh
integer, dimension(0:nproc-1,2), intent(in) :: ngatherarr 
real(dp), dimension(*), intent(inout) :: rhopot
type(GPU_pointers), intent(inout) :: GPU
real(dp), dimension(:), pointer :: pkernelseq
real(8),dimension(max(lin%orbs%npsidim_orbs,lin%orbs%npsidim_comp)):: lphi
real(8):: trH
real(8),dimension(at%ntypes,3),intent(in):: radii_cf
real(8),dimension(lin%orbs%norb,lin%orbs%norb),intent(out):: ovrlp
type(nonlocal_psp_descriptors),intent(in):: nlpspd
real(wp),dimension(nlpspd%nprojel),intent(inout):: proj
real(8),dimension(lin%orbs%norb,orbs%norb),intent(in):: coeff

! Local variables
<<<<<<< HEAD
real(8) ::epot_sum, ekin_sum, eexctX, eproj_sum, evalmax, eval_zero, t1tot
real(8) :: t2tot, timetot, tt1, tt2, tt3, tt4, tt5, lstep, dfactorial
real(8):: tt, ddot, fnrm, fnrmMax, meanAlpha, gnrm, gnrm_zero, gnrmMax, t1, t2
real(8) :: timecommunp2p, timeextract, timecommuncoll, timeoverlap, timecompress, energyconf_0, energyconf_trial
real(8):: trHold
integer:: iorb, icountSDSatur, icountSwitch, idsx, icountDIISFailureTot, itinner, consecutive_rejections
integer :: icountDIISFailureCons, itBest, info, lwork, ndim_lchi, ndim_lhchi
integer:: istat, istart, ierr, ii, it, iall, nit, ind1, ind2, jorb, i, ist, jst, iiorb, jjorb, ilrold, k
integer:: ldim, gdim, ilr, ncount, offset, istsource, istdest
real(8),dimension(:),allocatable:: alpha, fnrmOldArr, alphaDIIS, lhphi, lhphiold
real(8),dimension(:),allocatable:: eval, lvphi, lvphiovrlp, alpha2, lhpsiold, work, rwork, lphiold, lphiovrlporig, lphi2
real(8),dimension(:),allocatable:: lchi, lphidebug
real(8),dimension(:,:),allocatable:: HamSmall, fnrmArr, fnrmOvrlpArr, W, ttmat, Kmat, Gmat, Umat, lhchi, omatr, omat2
real(8),dimension(:,:),allocatable:: kernel
real(8),dimension(:,:,:),allocatable:: Gmatc, tempmat, Omat, tempmat2, ham3, tempmat3, omatrtot
logical:: quiet, allowDIIS, startWithSD, withConfinement, calc
=======
real(8) ::epot_sum,ekin_sum,eexctX,eproj_sum,evalmax,eval_zero,t1tot,eSIC_DC
real(8) :: t2tot,timetot,tt1,tt2,tt3,tt4,tt5,lstep,dfactorial
real(8):: tt,ddot,fnrm,fnrmMax,meanAlpha,gnrm,gnrm_zero,gnrmMax,t1,t2
real(8) :: timecommunp2p,timeextract,timecommuncoll,timeoverlap,timecompress
integer:: iorb,icountSDSatur,icountSwitch,idsx,icountDIISFailureTot
integer :: icountDIISFailureCons,itBest,info,lwork,ndim_lchi,ndim_lhchi
integer:: istat,istart,ierr,ii,it,iall,nit,ind1,ind2,jorb,i,ist,jst,iiorb,jjorb,ilrold,k
integer:: ldim,gdim,ilr,ncount,offset,istsource,istdest
real(8),dimension(:),allocatable:: alpha,fnrmOldArr,alphaDIIS,lhphi,lhphiold
real(8),dimension(:),allocatable:: eval,lvphi,lvphiovrlp,alpha2,lhpsiold,work,rwork,lphiold
real(8),dimension(:),allocatable:: lchi
real(8),dimension(:,:),allocatable:: HamSmall,fnrmArr,fnrmOvrlpArr,W,ttmat,Kmat,Gmat,Umat,lhchi
real(8),dimension(:,:,:),allocatable:: Gmatc,tempmat,Omat,tempmat2,ham3
logical:: quiet,allowDIIS,startWithSD,withConfinement,calc
>>>>>>> 8330eec4
character(len=*),parameter:: subname='getLocalizedBasis'
character(len=1):: message
type(localizedDIISParameters):: ldiis
real(8),dimension(5):: time
real(8),dimension(:),pointer:: potential
real(8),dimension(:),pointer:: phiWork
real(8),dimension(:),pointer:: lpot
real(8),external :: mpi_wtime1
complex(8):: ttc,ttc2, ttc3, zdotu
complex(8),dimension(:),allocatable:: Gmat_c, expD_cmplx
character(len=3):: orbname, comment
integer,dimension(:),allocatable:: onwhichatomtemp, norb_parTemp, onWhichMPITemp
logical,dimension(:),allocatable:: doNotCalculate, skip
type(confpot_data), dimension(:), allocatable :: confdatarr
integer:: iat, is1, ie1, is2, ie2, is3, ie3, jlr, js1, je1, js2, je2, js3, je3
integer :: norbTarget, nprocTemp, kk, jlrold, nlocregPerMPI, tag, jproc, ncnt, korb
logical:: ovrlpx, ovrlpy, ovrlpz, check_whether_locregs_overlap, resetDIIS, immediateSwitchToSD




  ! Allocate all local arrays.
  call allocateLocalArrays()

  allocate(kernel(lin%orbs%norb,lin%orbs%norb), stat=istat)
  call memocc(istat, kernel, 'kernel', subname)

  ! Calculate kernel (can be optimized)
  do jorb=1,lin%orbs%norb
      do korb=1,lin%orbs%norb
          tt=0.d0
          do iorb=1,orbs%norb
              tt=tt+coeff(korb,iorb)*coeff(jorb,iorb)
          end do
          !kernel(korb,jorb)=tt
          kernel(jorb,korb)=tt
      end do
  end do
  if(iproc==0) then
       do iorb=1,lin%orbs%norb
           do jorb=1,lin%orbs%norb
               write(88,*) iorb, jorb, kernel(jorb,iorb)
           end do
       end do
  end if
  
  
  if(iproc==0) write(*,'(1x,a)') '======================== Creation of the basis functions... ========================'

  ! Initialize the arrays and variable needed for DIIS.
  call initializeDIIS(lin%DIISHistMax, lin%lzd, lin%orbs, lin%orbs%inWhichLocregp, lin%startWithSD, lin%alphaSD, lin%alphaDIIS, &
       lin%orbs%norb, icountSDSatur, icountSwitch, icountDIISFailureTot, icountDIISFailureCons, allowDIIS, &
       startWithSD, ldiis, alpha, alphaDIIS)

  ! Set the maximal number of iterations.
  if(itSCC==1) then
      nit=lin%nItBasisFirst
  else
      nit=lin%nItBasis
  end if

  ! Gather the potential that each process needs for the Hamiltonian application for all its orbitals.
  ! The messages for this point to point communication have been posted in the subroutine linearScaling.
  call gatherPotential(iproc, nproc, lin%comgp)

  ! Build the required potential
<<<<<<< HEAD
  call full_local_potential2(iproc, nproc, lin%lzd%glr%d%n1i*lin%lzd%glr%d%n2i*nscatterarr(iproc,2), &
       lin%lzd%glr%d%n1i*lin%lzd%glr%d%n2i*lin%lzd%glr%d%n3i,&
       lin%lzd%glr%d%n1i*lin%lzd%glr%d%n2i*nscatterarr(iproc,1)*input%nspin,&
       input%nspin, lin%orbs,lin%lzd, ngatherarr, rhopot, lpot, 2, lin%comgp)
=======
!!$  call full_local_potential2(iproc, nproc,&
!!$       lin%lzd%glr%d%n1i*lin%lzd%glr%d%n2i*nscatterarr(iproc,2), &
!!$       lin%lzd%glr%d%n1i*lin%lzd%glr%d%n2i*lin%lzd%glr%d%n3i,&
!!$       lin%lzd%glr%d%n1i*lin%lzd%glr%d%n2i*nscatterarr(iproc,1)*input%nspin,&
!!$       input%nspin, lin%orbs,lin%lzd, ngatherarr, rhopot, lpot, 2, lin%comgp)

  call local_potential_dimensions(lin%lzd,lin%orbs,ngatherarr(0,1))

  call full_local_potential(iproc,nproc,&
       lin%lzd%glr%d%n1i*lin%lzd%glr%d%n2i*nscatterarr(iproc,2),&
       lin%lzd%glr%d%n1i*lin%lzd%glr%d%n2i*lin%lzd%glr%d%n3i,input%nspin,&
       lin%lzd%glr%d%n1i*lin%lzd%glr%d%n2i*nscatterarr(iproc,1)*input%nspin,0,&
       lin%orbs,lin%Lzd,2,ngatherarr,rhopot,lpot,lin%comgp)

  ! Prepare PSP
  !call prepare_lnlpspd(iproc, at, input, lin%orbs, rxyz, radii_cf, lin%lzd)
  !call full_local_potential2(iproc, nproc, ndimpot, ndimgrid,orbs,lzd,ngatherarr,potential,Lpot,flag,comgp)
>>>>>>> 8330eec4

  allocate(lphiold(size(lphi)), stat=istat)
  call memocc(istat, lphiold, 'lphiold', subname)
  allocate(W(lin%orbs%norb,lin%orbs%norb), stat=istat)
  call memocc(istat, W, 'W', subname)
  allocate(eval(lin%orbs%norb), stat=istat)
  call memocc(istat, eval, 'eval', subname)
<<<<<<< HEAD
=======
!!$  allocate(lvphi(lin%lzd%lpsidimtot), stat=istat)
!!$  call memocc(istat, lvphi, 'vphi', subname)
  allocate(alpha2(lin%orbs%norbp), stat=istat)
  call memocc(istat, alpha2, 'alpha2', subname)
  allocate(lhpsiold(size(lin%lpsi)), stat=istat)
  call memocc(istat, lhpsiold, 'lhpsiold', subname)
  alpha2=1.d-3
>>>>>>> 8330eec4

  time=0.d0
  resetDIIS=.false.
  immediateSwitchToSD=.false.
  t1tot=mpi_wtime()
  consecutive_rejections=0
  iterLoop: do it=1,nit
      fnrmMax=0.d0
      fnrm=0.d0
  
      if (iproc==0) then
          write( *,'(1x,a,i0)') repeat('-',77 - int(log(real(it))/log(10.))) // ' iter=', it
      endif


      !! Flatten at the edges -  EXPERIMENTAL
      !call flatten_at_edges(iproc, nproc, lin, at, input, lin%orbs, lin%lzd, rxyz, lphi)

  
      ! Orthonormalize the orbitals. If the localization regions are smaller that the global box (which
      ! will be the usual case), the orthogonalization can not be done exactly, but only approximately.
      if(iproc==0) then
          write(*,'(1x,a)') 'Orthonormalization... '
      end if
      t1=mpi_wtime()
      if(.not.ldiis%switchSD) call orthonormalizeLocalized(iproc, nproc, lin%methTransformOverlap, lin%nItOrtho, &
           lin%blocksize_pdsyev, lin%blocksize_pdgemm, lin%orbs, lin%op, lin%comon, lin%lzd, lin%orbs%inWhichLocreg, &
           lin%convCritOrtho, input, lin%mad, lphi, ovrlp, 'new')
      t2=mpi_wtime()
      time(1)=time(1)+t2-t1
      !!! Flatten at the edges -  EXPERIMENTAL
      !!call flatten_at_edges(iproc, nproc, lin, at, input, lin%orbs, lin%lzd, rxyz, lphi)

<<<<<<< HEAD

      !!! NEW #########################################################
      t1=mpi_wtime()
      if(.not.ldiis%switchSD .and. .not.lin%newgradient) then
      !if(.not.ldiis%switchSD) then
          call unitary_optimization(iproc, nproc, lin, lin%lzd, lin%orbs, at, input, lin%op, &
                                    lin%comon, rxyz, lin%nItInnerLoop, kernel, lphi)
          !!! Flatten at the edges -  EXPERIMENTAL
          !!call flatten_at_edges(iproc, nproc, lin, at, input, lin%orbs, lin%lzd, rxyz, lphi)
      end if
      t2=mpi_wtime()
      time(5)=time(5)+t2-t1
      !!!call unitary_optimization2(iproc, nproc, lin, lin%lzd, lin%orbs, at, input, lin%op, lin%comon, rxyz, lin%nItInnerLoop, lphi)
      !!! #############################################################

      !!! Post the sends again to calculate the overlap matrix (will be needed for the orthoconstraint).
      !!call allocateSendBufferOrtho(lin%comon, subname)
      !!call allocateRecvBufferOrtho(lin%comon, subname)
      !!! Extract the overlap region from the orbitals phi and store them in comon%sendBuf.
      !!call extractOrbital3(iproc, nproc, lin%orbs, lin%orbs%npsidim, lin%orbs%inWhichLocreg, &
      !!     lin%lzd, lin%op, lphi, lin%comon%nsendBuf, lin%comon%sendBuf)
      !!! Post the send messages.
      !!call postCommsOverlapNew(iproc, nproc, lin%orbs, lin%op, lin%lzd, lphi, lin%comon, timecommunp2p, timeextract)
=======
      ! Post the sends again to calculate the overlap matrix (will be needed for the orthoconstraint).
      call allocateSendBufferOrtho(lin%comon, subname)
      call allocateRecvBufferOrtho(lin%comon, subname)
      ! Extract the overlap region from the orbitals phi and store them in comon%sendBuf.
      call extractOrbital3(iproc, nproc, lin%orbs, max(lin%orbs%npsidim_orbs,lin%orbs%npsidim_comp), lin%orbs%inWhichLocreg, &
           lin%lzd, lin%op, lphi, lin%comon%nsendBuf, lin%comon%sendBuf)
      ! Post the send messages.
      call postCommsOverlapNew(iproc, nproc, lin%orbs, lin%op, lin%lzd, lphi, lin%comon, timecommunp2p, timeextract)
>>>>>>> 8330eec4

  
      ! Calculate the unconstrained gradient by applying the Hamiltonian.
      if(iproc==0) then
          write(*,'(1x,a)', advance='no') 'Hamiltonian application... '
      end if
      t1=mpi_wtime()
      !withConfinement=.false.
      withConfinement=.true.
      allocate(lin%lzd%doHamAppl(lin%orbs%norb), stat=istat)
      call memocc(istat, lin%lzd%doHamAppl, 'lin%lzd%doHamAppl', subname)
      lin%lzd%doHamAppl=.true.

<<<<<<< HEAD

      !if(.not.lin%newgradient) then
      !    withConfinement=.true.
      !else
      !    withConfinement=.false.
      !end if
      call HamiltonianApplication3(iproc, nproc, at, lin%orbs, input%hx, input%hy, input%hz, rxyz, &
           proj, lin%lzd, ngatherarr, lpot, lphi, lhphi, &
           ekin_sum, epot_sum, eexctX, eproj_sum, nspin, GPU, withConfinement, .true., &
           pkernel=pkernelseq, lin=lin, confinementCenter=lin%orbs%inWhichLocregp)
=======
     allocate(confdatarr(lin%orbs%norbp))
     call define_confinement_data(confdatarr,lin%orbs,rxyz,at,&
          input%hx,input%hy,input%hz,lin,lin%Lzd,lin%orbs%inWhichLocregp)
      call HamiltonianApplication3(iproc,nproc,at,lin%orbs,&
           input%hx,input%hy,input%hz,rxyz,&
           proj,lin%lzd,confdatarr,ngatherarr,lpot,lphi,lhphi,&
           ekin_sum,epot_sum,eexctX,eproj_sum,eSIC_DC,input%SIC,GPU,&
           pkernel=pkernelseq)
      deallocate(confdatarr)
!!$      call HamiltonianApplication3(iproc,nproc,at,lin%orbs,&
!!$           input%hx,input%hy,input%hz,rxyz,&
!!$           proj,lin%lzd,ngatherarr,lpot,lphi,lhphi,&
!!$           ekin_sum,epot_sum,eexctX,eproj_sum,nspin,GPU,withConfinement,.true.,&
!!$           pkernel=pkernelseq,lin=lin,confinementCenter=lin%orbs%inWhichLocregp)
>>>>>>> 8330eec4

      iall=-product(shape(lin%lzd%doHamAppl))*kind(lin%lzd%doHamAppl)
      deallocate(lin%lzd%doHamAppl,stat=istat)
      call memocc(istat,iall,'lin%lzd%doHamAppl',subname)

   


      if(lin%newgradient) then
          ! NEW: modify gradient
          call allocateSendBufferOrtho(lin%comon, subname)
          call allocateRecvBufferOrtho(lin%comon, subname)
          ! Extract the overlap region from the orbitals phi and store them in comon%sendBuf.
          call extractOrbital3(iproc, nproc, lin%orbs, lin%orbs%npsidim, lin%orbs%inWhichLocreg, lin%lzd, lin%op, &
               lhphi, lin%comon%nsendBuf, lin%comon%sendBuf)
          call postCommsOverlapNew(iproc, nproc, lin%orbs, lin%op, lin%lzd, lhphi, lin%comon, tt1, tt2)
          allocate(ttmat(lin%orbs%norb,lin%orbs%norb), stat=istat)
          call collectnew(iproc, nproc, lin%comon, lin%mad,lin%op, lin%orbs, input, lin%lzd, lin%comon%nsendbuf, &
               lin%comon%sendbuf, lin%comon%nrecvbuf, lin%comon%recvbuf, ttmat, tt3, tt4, tt5)
          deallocate(ttmat, stat=istat)
          call build_new_linear_combinations(lin%lzd, lin%orbs, lin%op, lin%comon%nrecvbuf, &
               lin%comon%recvbuf, kernel, .true., lhphi)
          call deallocateRecvBufferOrtho(lin%comon, subname)
          call deallocateSendBufferOrtho(lin%comon, subname)
      end if


      t2=mpi_wtime()

      ! Post the sends again to calculate the overlap matrix (will be needed for the orthoconstraint).
      call allocateSendBufferOrtho(lin%comon, subname)
      call allocateRecvBufferOrtho(lin%comon, subname)
      ! Extract the overlap region from the orbitals phi and store them in comon%sendBuf.
      call extractOrbital3(iproc, nproc, lin%orbs, lin%orbs%npsidim, lin%orbs%inWhichLocreg, &
           lin%lzd, lin%op, lphi, lin%comon%nsendBuf, lin%comon%sendBuf)
      ! Post the send messages.
      call postCommsOverlapNew(iproc, nproc, lin%orbs, lin%op, lin%lzd, lphi, lin%comon, timecommunp2p, timeextract)


      time(2)=time(2)+t2-t1
      if(iproc==0) then
          write(*,'(a)', advance='no') 'done. '
      end if


  
      ! Apply the orthoconstraint to the gradient. This subroutine also calculates the trace trH.
      if(iproc==0) then
          write(*,'(a)', advance='no') 'Orthoconstraint... '
      end if
      !!!!!!!!!!!!!!!call orthoconstraintLocalized(iproc, nproc, lin, input, lphi, lhphi, trH)

      ! Gather the messages and calculate the overlap matrix.
      call collectnew(iproc, nproc, lin%comon, lin%mad, lin%op, lin%orbs, input, lin%lzd, lin%comon%nsendbuf, &
           lin%comon%sendbuf, lin%comon%nrecvbuf, lin%comon%recvbuf, ovrlp, timecommunp2p, timecommuncoll, timecompress)
      call calculateOverlapMatrix3(iproc, nproc, lin%orbs, lin%op, lin%orbs%inWhichLocreg, lin%comon%nsendBuf, &
           lin%comon%sendBuf, lin%comon%nrecvBuf, lin%comon%recvBuf, lin%mad, ovrlp)
      call deallocateRecvBufferOrtho(lin%comon, subname)
      call deallocateSendBufferOrtho(lin%comon, subname)

      t1=mpi_wtime()
      !!call flatten_at_edges(iproc, nproc, lin, at, input, lin%orbs, lin%lzd, rxyz, lhphi)
      call orthoconstraintNonorthogonal(iproc, nproc, lin, input, ovrlp, lphi, lhphi, lin%mad, trH, W, eval)

      ! Calculate modified trace
      tt=0.d0
      do iorb=1,orbs%norb
          do jorb=1,lin%orbs%norb
              do korb=1,lin%orbs%norb
                  tt = tt + coeff(jorb,iorb)*coeff(korb,iorb)*W(korb,jorb)
              end do
          end do
      end do
      if(iproc==0) write(*,*) 'new trace',tt

      !!!! TEST: use only diagonal part of orthoconstraint
      !!ist=1
      !!trH=0.d0
      !!do iorb=1,lin%orbs%norbp
      !!    iiorb=lin%orbs%isorb+iorb
      !!    ilr=lin%orbs%inwhichlocreg(iiorb)
      !!    ncnt = lin%lzd%llr(ilr)%wfd%nvctr_c + 7*lin%lzd%llr(ilr)%wfd%nvctr_f
      !!    tt=ddot(ncnt, lphi(ist), 1, lhphi(ist), 1)
      !!    trH=trH+tt
      !!    call daxpy(ncnt, -tt, lphi(ist), 1, lhphi(ist), 1)
      !!    ist = ist + ncnt
      !!end do
      !!call mpiallred(trH, 1, mpi_sum, mpi_comm_world, ierr)



      ! Flatten at the edges -  EXPERIMENTAL
      !!call flatten_at_edges(iproc, nproc, lin, at, input, lin%orbs, lin%lzd, rxyz, lhphi)

      ! Cycle if the trace increased (steepest descent only)
      if(iproc==0) write(*,*) 'ldiis%switchSD, ldiis%isx', ldiis%switchSD, ldiis%isx
      if(.not. ldiis%switchSD .and. ldiis%isx==0) then
           if(iproc==0) write(*,*) 'trH, trHold', trH, trHold
           !if(trH>trHold) then
           if(trH > trHold + 1.d-5*abs(trHold)) then
               consecutive_rejections=consecutive_rejections+1
               if(consecutive_rejections==300000) then
                   if(fnrmMax<lin%convCrit .or. it>=nit) then
                       if(it>=nit) then
                           if(iproc==0) write(*,'(1x,a,i0,a)') 'WARNING: not converged within ', it, &
                               ' iterations! Exiting loop due to consective failures of SD.'
                           if(iproc==0) write(*,'(1x,a,2es15.7,f12.7)') 'CHECK THIS Final values for fnrm, fnrmMax, trace: ', &
                                        fnrm, fnrmMax, trHold
                           infoBasisFunctions=-1
                       else
                           if(iproc==0) then
                               write(*,'(1x,a,i0,a,2es15.7,f12.7)') 'converged in ', it, ' iterations.'
                               write (*,'(1x,a,2es15.7,f12.7)') 'CHECK THIS Final values for fnrm, fnrmMax, trace: ', &
                               fnrm, fnrmMax, trHold
                           end if
                           infoBasisFunctions=it
                       end if
                       if(iproc==0) write(*,'(1x,a)') '============================= Basis functions created. &
                                    &============================='
                       !!if(lin%plotBasisFunctions) then
                       !!    call plotOrbitals(iproc, lin%orbs, Glr, phi, at%nat, rxyz, lin%onWhichAtom, .5d0*input%hx, &
                       !!        .5d0*input%hy, .5d0*input%hz, 1)
                       !!end if
                       exit iterLoop
                   end if
               end if
               if(consecutive_rejections<=3) then
                   alpha=alpha*.5d0
                   call dcopy(size(lphi), lphiold, 1, lphi, 1)
                   if(iproc==0) write(*,'(x,a)') 'trace increased; reject orbitals and cycle'
                   cycle iterLoop
               else
                   consecutive_rejections=0
               end if
           else
                   consecutive_rejections=0
           end if
      end if
      !consecutive_rejections=0


      t2=mpi_wtime()
      time(3)=time(3)+t2-t1
      if(iproc==0) then
          write(*,'(a)', advance='no') 'done. '
      end if
      if(iproc==0) write(*,*) 'trH',trH


  
      ! Calculate the norm of the gradient (fnrmArr) and determine the angle between the current gradient and that
      ! of the previous iteration (fnrmOvrlpArr).
      istart=1
      do iorb=1,lin%orbs%norbp
          ilr=lin%orbs%inWhichLocregp(iorb)
          ncount=lin%lzd%llr(ilr)%wfd%nvctr_c+7*lin%lzd%llr(ilr)%wfd%nvctr_f
          if(it>1) fnrmOvrlpArr(iorb,1)=ddot(ncount, lhphi(istart), 1, lhphiold(istart), 1)
          fnrmArr(iorb,1)=ddot(ncount, lhphi(istart), 1, lhphi(istart), 1)
          istart=istart+ncount
      end do

      ! Keep the gradient for the next iteration.
      if(it>1) then
          call dcopy(lin%orbs%norbp, fnrmArr(1,1), 1, fnrmOldArr(1), 1)
      end if
  
      ! Determine the gradient norm and its maximal component. In addition, adapt the
      ! step size for the steepest descent minimization (depending on the angle 
      ! between the current gradient and the one from the previous iteration).
      ! This is of course only necessary if we are using steepest descent and not DIIS.
      do iorb=1,lin%orbs%norbp
          fnrm=fnrm+fnrmArr(iorb,1)
          if(fnrmArr(iorb,1)>fnrmMax) fnrmMax=fnrmArr(iorb,1)
          if(it>1 .and. ldiis%isx==0 .and. .not.ldiis%switchSD) then
          ! Adapt step size for the steepest descent minimization.
              tt=fnrmOvrlpArr(iorb,1)/sqrt(fnrmArr(iorb,1)*fnrmOldArr(iorb))
              !if(tt>.7d0) then
              if(tt>.9d0 .and. trH<trHold) then
                  alpha(iorb)=alpha(iorb)*1.05d0
              else
                  alpha(iorb)=alpha(iorb)*.5d0
              end if
          end if
      end do
      call mpiallred(fnrm, 1, mpi_sum, mpi_comm_world, ierr)
      call mpiallred(fnrmMax, 1, mpi_max, mpi_comm_world, ierr)
      !fnrm=sqrt(fnrm)
      fnrm=sqrt(fnrm/dble(lin%orbs%norb))
      fnrmMax=sqrt(fnrmMax)
      ! Copy the gradient (will be used in the next iteration to adapt the step size).
<<<<<<< HEAD
      call dcopy(lin%orbs%npsidim, lhphi, 1, lhphiold, 1)
      trHold=trH
=======
      call dcopy(max(lin%orbs%npsidim_orbs,lin%orbs%npsidim_comp), lhphi, 1, lhphiold, 1)
>>>>>>> 8330eec4
  

      ! Precondition the gradient.
      if(iproc==0) then
          write(*,'(a)', advance='no') 'Preconditioning... '
      end if
      gnrm=1.d3 ; gnrm_zero=1.d3
      t1=mpi_wtime()

      ind2=1
      do iorb=1,lin%orbs%norbp
          ilr = lin%orbs%inWhichLocregp(iorb)
          call choosePreconditioner2(iproc, nproc, lin%orbs, lin, lin%lzd%Llr(ilr), input%hx, input%hy, input%hz, &
              lin%nItPrecond, lhphi(ind2), at%nat, rxyz, at, it, iorb, eval_zero)
          ind2=ind2+lin%lzd%Llr(ilr)%wfd%nvctr_c+7*lin%lzd%Llr(ilr)%wfd%nvctr_f
      end do
      !!!end if
      !call preconditionall(iproc, nproc, lin%orbs, lin%lzd%glr, input%hx, input%hy, input%hz, lin%nItPrecond, lhphi, tt, tt2)
      t2=mpi_wtime()
      time(4)=time(4)+t2-t1
      if(iproc==0) then
          write(*,'(a)') 'done. '
      end if


      !!!! plot the orbitals -- EXPERIMENTAL ##################################################
      !!!allocate(lvphiovrlp(lin%lzd%glr%wfd%nvctr_c+7*lin%lzd%glr%wfd%nvctr_f))
      !!!ist=1
      !!!write(comment,'(i3.3)') it
      !!!do iorb=1,lin%orbs%norbp
      !!!    iiorb=iorb+lin%orbs%isorb
      !!!    ilr=lin%orbs%inwhichlocreg(iiorb)
      !!!    write(orbname,'(i3.3)') iiorb
      !!!    write(*,'(a,i0)') 'plotting orbital ',iiorb
      !!!    lvphiovrlp=0.d0
      !!!    call Lpsi_to_global2(iproc, nproc, lin%lzd%llr(ilr)%wfd%nvctr_c+7*lin%lzd%llr(ilr)%wfd%nvctr_f, &
      !!!         lin%lzd%glr%wfd%nvctr_c+7*lin%lzd%glr%wfd%nvctr_f, lin%orbs%norb, lin%orbs%nspinor, input%nspin, &
      !!!         lin%lzd%Glr, lin%lzd%Llr(ilr), lphi(ist), lvphiovrlp(1))
      !!!    call plot_wf(orbname//'_'//comment, 2, at, 1.d0, lin%lzd%glr, input%hx, input%hy, input%hz, rxyz, lvphiovrlp(1))
      !!!    ist=ist+lin%lzd%llr(ilr)%wfd%nvctr_c+7*lin%lzd%llr(ilr)%wfd%nvctr_f
      !!!end do
      !!!deallocate(lvphiovrlp)
      !!!! ####################################################################################





      ! Determine the mean step size for steepest descent iterations.
      tt=sum(alpha)
      meanAlpha=tt/dble(lin%orbs%norb)
  
      ! Write some informations to the screen.
      if(iproc==0) write(*,'(1x,a,i6,2es15.7,f17.10)') 'iter, fnrm, fnrmMax, trace', it, fnrm, fnrmMax, trH
      if(fnrmMax<lin%convCrit .or. it>=nit) then
          if(it>=nit) then
              if(iproc==0) write(*,'(1x,a,i0,a)') 'WARNING: not converged within ', it, &
                  ' iterations! Exiting loop due to limitations of iterations.'
              if(iproc==0) write(*,'(1x,a,2es15.7,f12.7)') 'Final values for fnrm, fnrmMax, trace: ', fnrm, fnrmMax, trH
              infoBasisFunctions=-1
          else
              if(iproc==0) then
                  write(*,'(1x,a,i0,a,2es15.7,f12.7)') 'converged in ', it, ' iterations.'
                  write (*,'(1x,a,2es15.7,f12.7)') 'Final values for fnrm, fnrmMax, trace: ', fnrm, fnrmMax, trH
              end if
              infoBasisFunctions=it
          end if
          if(iproc==0) write(*,'(1x,a)') '============================= Basis functions created. ============================='
          !!if(lin%plotBasisFunctions) then
          !!    call plotOrbitals(iproc, lin%orbs, Glr, phi, at%nat, rxyz, lin%onWhichAtom, .5d0*input%hx, &
          !!        .5d0*input%hy, .5d0*input%hz, 1)
          !!end if
          exit iterLoop
      end if
  
  
      ! Determine whether the basis functions shall be further optimized using DIIS or steepest descent.
      call DIISorSD()
      if(iproc==0) then
          if(ldiis%isx>0) then
              write(*,'(1x,3(a,i0))') 'DIIS informations: history length=',ldiis%isx, ', consecutive failures=', &
                  icountDIISFailureCons, ', total failures=', icountDIISFailureTot
          else
              if(allowDIIS) then
                  message='y'
              else
                  message='n'
              end if
              write(*,'(1x,a,es9.3,a,i0,a,a)') 'steepest descent informations: mean alpha=', meanAlpha, &
              ', consecutive successes=', icountSDSatur, ', DIIS=', message
          end if
      end if


      ! Improve the orbitals, depending on the choice made above.
      if(.not.ldiis%switchSD) then
          call improveOrbitals()
      else
          if(iproc==0) write(*,'(x,a)') 'no improvement of the orbitals, recalculate gradient'
      end if




      !!! plot the orbitals -- EXPERIMENTAL ##################################################
      !!allocate(lvphiovrlp(lin%lzd%glr%wfd%nvctr_c+7*lin%lzd%glr%wfd%nvctr_f))
      !!ist=1
      !!write(comment,'(i3.3)') it
      !!do iorb=1,lin%orbs%norbp
      !!    iiorb=iorb+lin%orbs%isorb
      !!    ilr=lin%orbs%inwhichlocreg(iiorb)
      !!    lvphiovrlp=0.d0
      !!    call Lpsi_to_global2(iproc, nproc, lin%lzd%llr(ilr)%wfd%nvctr_c+7*lin%lzd%llr(ilr)%wfd%nvctr_f, &
      !!         lin%lzd%glr%wfd%nvctr_c+7*lin%lzd%glr%wfd%nvctr_f, lin%orbs%norb, lin%orbs%nspinor, input%nspin, &
      !!         lin%lzd%Glr, lin%lzd%Llr(ilr), lphi(ist), lvphiovrlp(1))
      !!    call plotOrbitals(iproc, orbs, lin%lzd%Glr, lvphiovrlp, at%nat, rxyz, lin%orbs%inwhichlocreg, &
      !!         .5d0*input%hx, .5d0*input%hy, .5d0*input%hz, it)
      !!    ist=ist+lin%lzd%llr(ilr)%wfd%nvctr_c+7*lin%lzd%llr(ilr)%wfd%nvctr_f
      !!end do
      !!deallocate(lvphiovrlp)
      !!! ####################################################################################




     ! Flush the standard output
     !flush(unit=6) 

  end do iterLoop


  iall=-product(shape(lphiold))*kind(lphiold)
  deallocate(lphiold, stat=istat)
  call memocc(istat, iall, 'lphiold', subname)
  iall=-product(shape(W))*kind(W)
  deallocate(W, stat=istat)
  call memocc(istat, iall, 'W', subname)
  iall=-product(shape(eval))*kind(eval)
  deallocate(eval, stat=istat)
  call memocc(istat, iall, 'eval', subname)
<<<<<<< HEAD
=======
!!$  iall=-product(shape(lvphi))*kind(lvphi)
!!$  deallocate(lvphi, stat=istat)
!!$  call memocc(istat, iall, 'lvphi', subname)
  iall=-product(shape(alpha2))*kind(alpha2)
  deallocate(alpha2, stat=istat)
  call memocc(istat, iall, 'alpha2', subname)
  iall=-product(shape(lhpsiold))*kind(lhpsiold)
  deallocate(lhpsiold, stat=istat)
  call memocc(istat, iall, 'lhpsiold', subname)
>>>>>>> 8330eec4


!!$  iall=-product(shape(lin%orbs%ispot))*kind(lin%orbs%ispot)
!!$  deallocate(lin%orbs%ispot, stat=istat)
!!$  call memocc(istat, iall, 'lin%orbs%ispot', subname)

  ! Deallocate potential
  iall=-product(shape(lpot))*kind(lpot)
  deallocate(lpot, stat=istat)
  call memocc(istat, iall, 'lpot', subname)

  ! Deallocate PSP stuff
  !call free_lnlpspd(lin%orbs, lin%lzd)

  t2tot=mpi_wtime()
  timetot=t2tot-t1tot

  ! Sum up the timings.
  call mpiallred(time(1), 5, mpi_sum, mpi_comm_world, ierr)
  call mpiallred(timetot, 1, mpi_sum, mpi_comm_world, ierr)
  time=time/dble(nproc)
  timetot=timetot/dble(nproc)
  if(iproc==0) then
      write(*,'(1x,a)') 'timings:'
      write(*,'(3x,a,es10.3)') '-total time:', timetot
      write(*,'(5x,a,es10.3,a,f4.1,a)') '- orthonormalization:', time(1), '=', 100.d0*time(1)/timetot, '%'
      write(*,'(5x,a,es10.3,a,f4.1,a)') '- Hamiltonian application:', time(2),  '=', 100.d0*time(2)/timetot, '%'
      write(*,'(5x,a,es10.3,a,f4.1,a)') '- orthoconstraint:', time(3),  '=', 100.d0*time(3)/timetot, '%'
      write(*,'(5x,a,es10.3,a,f4.1,a)') '- preconditioning:', time(4),  '=', 100.d0*time(4)/timetot, '%'
      write(*,'(5x,a,es10.3,a,f4.1,a)') '- unitary optimization:', time(5),  '=', 100.d0*time(5)/timetot, '%'
      tt=time(1)+time(2)+time(3)+time(4)+time(5)
      tt=timetot-tt
      write(*,'(5x,a,es10.3,a,f4.1,a)') '- other:', tt,  '=', 100.d0*tt/timetot, '%'
  end if


  ! Deallocate all quantities related to DIIS,
  if(ldiis%isx>0) call deallocateDIIS(ldiis)

  ! Deallocate all local arrays.
  call deallocateLocalArrays()

  iall=-product(shape(kernel))*kind(kernel)
  deallocate(kernel, stat=istat)
  call memocc(istat, iall, 'kernel', subname)


contains



    subroutine DIISorSD()
    !
    ! Purpose:
    ! ========
    !   This subroutine decides whether one should use DIIS or variable step size
    !   steepest descent to improve the orbitals. In the beginning we start with DIIS
    !   with history length lin%DIISHistMax. If DIIS becomes unstable, we switch to
    !   steepest descent. If the steepest descent iterations are successful, we switch
    !   back to DIIS, but decrease the DIIS history length by one. However the DIIS
    !   history length is limited to be larger or equal than lin%DIISHistMin.
    !


      ! First there are some checks whether the force is small enough to allow DIIS.

      ! Decide whether the force is small eneough to allow DIIS
      if(fnrmMax<lin%startDIIS .and. .not.allowDIIS) then
          allowDIIS=.true.
          if(iproc==0) write(*,'(1x,a)') 'The force is small enough to allow DIIS.'
          ! This is to get the correct DIIS history 
          ! (it is chosen as max(lin%DIISHistMin,lin%DIISHistMax-icountSwitch).
          icountSwitch=icountSwitch-1
      else if(fnrmMax>lin%startDIIS .and. allowDIIS) then
          allowDIIS=.false.
          if(iproc==0) write(*,'(1x,a)') 'The force is too large to allow DIIS.'
      end if    

      ! Switch to SD if the flag indicating that we should start with SD is true.
      ! If this is the case, this flag is set to false, since this flag concerns only the beginning.
      if(startWithSD .and. ldiis%isx>0) then
          call deallocateDIIS(ldiis)
          ldiis%isx=0
          ldiis%switchSD=.false.
          startWithSD=.false.
      end if

      ! Decide whether we should switch from DIIS to SD in case we are using DIIS and it 
      ! is not allowed.
      if(.not.startWithSD .and. .not.allowDIIS .and. ldiis%isx>0) then
          if(iproc==0) write(*,'(1x,a,es10.3)') 'The force is too large, switch to SD with stepsize', alpha(1)
          call deallocateDIIS(ldiis)
          ldiis%isx=0
          ldiis%switchSD=.true.
      end if

      ! If we swicthed to SD in the previous iteration, reset this flag.
      if(ldiis%switchSD) ldiis%switchSD=.false.

      ! Now come some checks whether the trace is descreasing or not. This further decides
      ! whether we should use DIIS or SD.

      ! Determine wheter the trace is decreasing (as it should) or increasing.
      ! This is done by comparing the current value with diisLIN%energy_min, which is
      ! the minimal value of the trace so far.
      if(trH<=ldiis%trmin .and. .not.resetDIIS) then
          ! Everything ok
          ldiis%trmin=trH
          ldiis%switchSD=.false.
          itBest=it
          icountSDSatur=icountSDSatur+1
          icountDIISFailureCons=0

          ! If we are using SD (i.e. diisLIN%idsx==0) and the trace has been decreasing
          ! for at least 10 iterations, switch to DIIS. However the history length is decreased.
          if(icountSDSatur>=10 .and. ldiis%isx==0 .and. allowDIIS .or. immediateSwitchToSD) then
              icountSwitch=icountSwitch+1
              idsx=max(lin%DIISHistMin,lin%DIISHistMax-icountSwitch)
              if(idsx>0) then
                  if(iproc==0) write(*,'(1x,a,i0)') 'switch to DIIS with new history length ', idsx
                  call initializeDIIS(lin%DIISHistMax, lin%lzd, lin%orbs, lin%orbs%inWhichLocregp, lin%startWithSD, lin%alphaSD, &
                       lin%alphaDIIS, lin%orbs%norb, icountSDSatur, icountSwitch, icountDIISFailureTot, &
                       icountDIISFailureCons, allowDIIS, startWithSD, ldiis, alpha, alphaDIIS)
                  icountDIISFailureTot=0
                  icountDIISFailureCons=0
                  immediateSwitchToSD=.false.
              end if
          end if
      else
          ! The trace is growing.
          ! Count how many times this occurs and (if we are using DIIS) switch to SD after 3 
          ! total failures or after 2 consecutive failures.
          icountDIISFailureCons=icountDIISFailureCons+1
          icountDIISFailureTot=icountDIISFailureTot+1
          icountSDSatur=0
          if((icountDIISFailureCons>=2 .or. icountDIISFailureTot>=3 .or. resetDIIS) .and. ldiis%isx>0) then
          !if((icountDIISFailureCons>=400 .or. icountDIISFailureTot>=600 .or. resetDIIS) .and. ldiis%isx>0) then
              ! Switch back to SD. The initial step size is 1.d0.
              alpha=lin%alphaSD
              if(iproc==0) then
                  if(icountDIISFailureCons>=2) write(*,'(1x,a,i0,a,es10.3)') 'DIIS failed ', &
                      icountDIISFailureCons, ' times consecutively. Switch to SD with stepsize', alpha(1)
                  if(icountDIISFailureTot>=3) write(*,'(1x,a,i0,a,es10.3)') 'DIIS failed ', &
                      icountDIISFailureTot, ' times in total. Switch to SD with stepsize', alpha(1)
                  if(resetDIIS) write(*,'(1x,a)') 'reset DIIS due to flag'
              end if
              if(resetDIIS) then
                  resetDIIS=.false.
                  immediateSwitchToSD=.true.
                  ldiis%trmin=1.d100
              end if
              ! Try to get back the orbitals of the best iteration. This is possible if
              ! these orbitals are still present in the DIIS history.
              if(it-itBest<ldiis%isx) then
                 if(iproc==0) then
                     if(iproc==0) write(*,'(1x,a,i0,a)')  'Recover the orbitals from iteration ', &
                         itBest, ' which are the best so far.'
                 end if
                 ii=modulo(ldiis%mis-(it-itBest),ldiis%mis)
                 offset=0
                 istdest=1
                 do iorb=1,lin%orbs%norbp
                     ilr=lin%orbs%inWhichLocregp(iorb)
                     ncount=lin%lzd%llr(ilr)%wfd%nvctr_c+7*lin%lzd%llr(ilr)%wfd%nvctr_f
                     istsource=offset+ii*ncount+1
                     !write(*,'(a,4i9)') 'iproc, ncount, istsource, istdest', iproc, ncount, istsource, istdest
                     call dcopy(ncount, ldiis%phiHist(istsource), 1, lphi(istdest), 1)
                     call dcopy(ncount, ldiis%phiHist(istsource), 1, lphiold(istdest), 1)
                     offset=offset+ldiis%isx*ncount
                     istdest=istdest+ncount
                 end do
             else
                 ! else copy the orbitals of the last iteration to lphiold
                 call dcopy(size(lphi), lphi(1), 1, lphiold(1), 1)
              end if
              call deallocateDIIS(ldiis)
              ldiis%isx=0
              ldiis%switchSD=.true.
          end if
      end if

    end subroutine DIISorSD


    subroutine improveOrbitals()
    !
    ! Purpose:
    ! ========
    !   This subroutine improves the basis functions by following the gradient 
    ! For DIIS 
    !!if (diisLIN%idsx > 0) then
    !!   diisLIN%mids=mod(diisLIN%ids,diisLIN%idsx)+1
    !!   diisLIN%ids=diisLIN%ids+1
    !!end if
    if (ldiis%isx > 0) then
        ldiis%mis=mod(ldiis%is,ldiis%isx)+1
        ldiis%is=ldiis%is+1
    end if

    ! Follow the gradient using steepest descent.
    ! The same, but transposed
    
    ! steepest descent
    if(ldiis%isx==0) then
        istart=1
        do iorb=1,lin%orbs%norbp
            ilr=lin%orbs%inWhichLocregp(iorb)
            ncount=lin%lzd%llr(ilr)%wfd%nvctr_c+7*lin%lzd%llr(ilr)%wfd%nvctr_f
            call daxpy(ncount, -alpha(iorb), lhphi(istart), 1, lphi(istart), 1)
            istart=istart+ncount
        end do
    else
        ! DIIS
        if(lin%alphaDIIS/=0.d0) then
            !call dscal(lin%lorbs%npsidim, lin%alphaDIIS, lphi, 1)
            call dscal(max(lin%orbs%npsidim_orbs,lin%orbs%npsidim_comp), lin%alphaDIIS, lhphi, 1)
        end if
        call optimizeDIIS(iproc, nproc, lin%orbs, lin%orbs, lin%lzd, lin%orbs%inWhichLocregp, lhphi, lphi, ldiis, it)
    end if
    end subroutine improveOrbitals



    subroutine allocateLocalArrays()
    !
    ! Purpose:
    ! ========
    !   This subroutine allocates all local arrays.
    !
      allocate(alpha(lin%orbs%norb), stat=istat)
      call memocc(istat, alpha, 'alpha', subname)

      allocate(alphaDIIS(lin%orbs%norb), stat=istat)
      call memocc(istat, alphaDIIS, 'alphaDIIS', subname)

      allocate(fnrmArr(lin%orbs%norb,2), stat=istat)
      call memocc(istat, fnrmArr, 'fnrmArr', subname)

      allocate(fnrmOldArr(lin%orbs%norb), stat=istat)
      call memocc(istat, fnrmOldArr, 'fnrmOldArr', subname)

      allocate(fnrmOvrlpArr(lin%orbs%norb,2), stat=istat)
      call memocc(istat, fnrmOvrlpArr, 'fnrmOvrlpArr', subname)

      !allocate(lhphi(lin%Lorbs%npsidim), stat=istat)
      allocate(lhphi(max(lin%orbs%npsidim_orbs,lin%orbs%npsidim_comp)), stat=istat)
      call memocc(istat, lhphi, 'lhphi', subname)
    
      !allocate(lhphiold(lin%Lorbs%npsidim), stat=istat)
      allocate(lhphiold(max(lin%orbs%npsidim_orbs,lin%orbs%npsidim_comp)), stat=istat)
      call memocc(istat, lhphiold, 'lhphiold', subname)

    end subroutine allocateLocalArrays


    subroutine deallocateLocalArrays()
    !
    ! Purpose:
    ! ========
    !   This subroutine deallocates all local arrays.
    !
      iall=-product(shape(alpha))*kind(alpha)
      deallocate(alpha, stat=istat)
      call memocc(istat, iall, 'alpha', subname)

      iall=-product(shape(alphaDIIS))*kind(alphaDIIS)
      deallocate(alphaDIIS, stat=istat)
      call memocc(istat, iall, 'alphaDIIS', subname)

      iall=-product(shape(fnrmArr))*kind(fnrmArr)
      deallocate(fnrmArr, stat=istat)
      call memocc(istat, iall, 'fnrmArr', subname)

      iall=-product(shape(fnrmOldArr))*kind(fnrmOldArr)
      deallocate(fnrmOldArr, stat=istat)
      call memocc(istat, iall, 'fnrmOldArr', subname)

      iall=-product(shape(fnrmOvrlpArr))*kind(fnrmOvrlpArr)
      deallocate(fnrmOvrlpArr, stat=istat)
      call memocc(istat, iall, 'fnrmOvrlpArr', subname)

      iall=-product(shape(lhphi))*kind(lhphi)
      deallocate(lhphi, stat=istat)
      call memocc(istat, iall, 'lhphi', subname)

      iall=-product(shape(lhphiold))*kind(lhphiold)
      deallocate(lhphiold, stat=istat)
      call memocc(istat, iall, 'lhphiold', subname)

      ! if diisLIN%idsx==0, these arrays have already been deallocated
      !if(diisLIN%idsx>0 .and. lin%DIISHistMax>0) call deallocate_diis_objects(diisLIN,subname)

    end subroutine deallocateLocalArrays


end subroutine getLocalizedBasis






subroutine transformHam(iproc, nproc, orbs, comms, phi, hphi, HamSmall)
!
! Purpose:
! =======
!   Builds the Hamiltonian in the basis of the localized basis functions phi. To do so, it gets all basis
!   functions |phi_i> and H|phi_i> and then calculates H_{ij}=<phi_i|H|phi_j>. The basis functions phi are
!   provided in the transposed form.
!
! Calling arguments:
! ==================
!   Input arguments:
!   ----------------
!     iproc      process ID
!     nproc      total number of processes
!     orbs       type describing the basis functions psi
!     comms      type containing the communication parameters for the physical orbitals phi
!     phi        basis functions 
!     hphi       the Hamiltonian applied to the basis functions 
!   Output arguments:
!   -----------------
!     HamSmall   Hamiltonian in small basis
!
use module_base
use module_types
implicit none

! Calling arguments
integer,intent(in):: iproc, nproc
type(orbitals_data), intent(in) :: orbs
type(communications_arrays), intent(in) :: comms
real(8),dimension(sum(comms%nvctr_par(iproc,1:orbs%nkptsp))*orbs%nspinor,orbs%norb), intent(in) :: phi, hphi
real(8),dimension(orbs%norb,orbs%norb),intent(out):: HamSmall

! Local variables
integer:: istat, ierr, nvctrp, iall
real(8),dimension(:,:),allocatable:: HamTemp
character(len=*),parameter:: subname='transformHam'



  ! Allocate a temporary array if there are several MPI processes
  if(nproc>1) then
      allocate(HamTemp(orbs%norb,orbs%norb), stat=istat)
      call memocc(istat, HamTemp, 'HamTemp', subname)
  end if
  
  ! nvctrp is the amount of each phi hold by the current process
  nvctrp=sum(comms%nvctr_par(iproc,1:orbs%nkptsp))*orbs%nspinor
  
  ! Build the Hamiltonian. In the parallel case, each process writes its Hamiltonian in HamTemp
  ! and a mpi_allreduce sums up the contribution from all processes.
  if(nproc==1) then
      call dgemm('t', 'n', orbs%norb, orbs%norb, nvctrp, 1.d0, phi(1,1), nvctrp, &
                 hphi(1,1), nvctrp, 0.d0, HamSmall(1,1), orbs%norb)
  else
      call dgemm('t', 'n', orbs%norb, orbs%norb, nvctrp, 1.d0, phi(1,1), nvctrp, &
                 hphi(1,1), nvctrp, 0.d0, HamTemp(1,1), orbs%norb)
  end if
  if(nproc>1) then
      call mpi_allreduce(HamTemp(1,1), HamSmall(1,1), orbs%norb**2, mpi_double_precision, mpi_sum, mpi_comm_world, ierr)
  end if
  
  if(nproc>1) then
     iall=-product(shape(HamTemp))*kind(HamTemp)
     deallocate(HamTemp,stat=istat)
     call memocc(istat, iall, 'HamTemp', subname)
  end if

end subroutine transformHam




subroutine diagonalizeHamiltonian(iproc, nproc, orbs, HamSmall, eval)
!
! Purpose:
! ========
!   Diagonalizes the Hamiltonian HamSmall and makes sure that all MPI processes give
!   the same result. This is done by requiring that the first entry of each vector
!   is positive.
!
! Calling arguments:
! ==================
!   Input arguments:
!   ----------------
!     iproc     process ID
!     nproc     number of MPI processes
!     orbs      type describing the physical orbitals psi
!   Input / Putput arguments
!     HamSmall  on input: the Hamiltonian
!               on exit: the eigenvectors
!   Output arguments
!     eval      the associated eigenvalues 
!
use module_base
use module_types
implicit none

! Calling arguments
integer:: iproc, nproc
type(orbitals_data), intent(inout) :: orbs
real(8),dimension(orbs%norb, orbs%norb):: HamSmall
real(8),dimension(orbs%norb):: eval

! Local variables
integer:: lwork, info, istat, iall, i, iorb, jorb
real(8),dimension(:),allocatable:: work
character(len=*),parameter:: subname='diagonalizeHamiltonian'

  ! Get the optimal work array size
  lwork=-1 
  allocate(work(1), stat=istat)
  call memocc(istat, work, 'work', subname)
  call dsyev('v', 'l', orbs%norb, HamSmall(1,1), orbs%norb, eval(1), work(1), lwork, info) 
  lwork=work(1) 

  ! Deallocate the work array ane reallocate it with the optimal size
  iall=-product(shape(work))*kind(work)
  deallocate(work, stat=istat) ; if(istat/=0) stop 'ERROR in deallocating work' 
  call memocc(istat, iall, 'work', subname)
  allocate(work(lwork), stat=istat) ; if(istat/=0) stop 'ERROR in allocating work' 
  call memocc(istat, work, 'work', subname)

  ! Diagonalize the Hamiltonian
  call dsyev('v', 'l', orbs%norb, HamSmall(1,1), orbs%norb, eval(1), work(1), lwork, info) 

  ! Deallocate the work array.
  iall=-product(shape(work))*kind(work)
  deallocate(work, stat=istat) ; if(istat/=0) stop 'ERROR in deallocating work' 
  call memocc(istat, iall, 'work', subname)
  
  ! Make sure that the eigenvectors are the same for all MPI processes. To do so, require that 
  ! the first entry of each vector is positive.
  do iorb=1,orbs%norb
      if(HamSmall(1,iorb)<0.d0) then
          do jorb=1,orbs%norb
              HamSmall(jorb,iorb)=-HamSmall(jorb,iorb)
          end do
      end if
  end do


end subroutine diagonalizeHamiltonian



subroutine diagonalizeHamiltonian2(iproc, nproc, orbs, HamSmall, ovrlp, eval)
!
! Purpose:
! ========
!   Diagonalizes the Hamiltonian HamSmall and makes sure that all MPI processes give
!   the same result. This is done by requiring that the first entry of each vector
!   is positive.
!
! Calling arguments:
! ==================
!   Input arguments:
!   ----------------
!     iproc     process ID
!     nproc     number of MPI processes
!     orbs      type describing the physical orbitals psi
!   Input / Putput arguments
!     HamSmall  on input: the Hamiltonian
!               on exit: the eigenvectors
!   Output arguments
!     eval      the associated eigenvalues 
!
use module_base
use module_types
implicit none

! Calling arguments
integer:: iproc, nproc
type(orbitals_data), intent(inout) :: orbs
real(8),dimension(orbs%norb, orbs%norb):: HamSmall, ovrlp
real(8),dimension(orbs%norb):: eval

! Local variables
integer:: lwork, info, istat, iall, i, iorb, jorb
real(8),dimension(:),allocatable:: work
character(len=*),parameter:: subname='diagonalizeHamiltonian'

  ! Get the optimal work array size
  lwork=-1 
  allocate(work(1), stat=istat)
  call memocc(istat, work, 'work', subname)
  call dsygv(1, 'v', 'l', orbs%norb, HamSmall(1,1), orbs%norb, ovrlp(1,1), orbs%norb, eval(1), work(1), lwork, info) 
  lwork=work(1) 

  ! Deallocate the work array ane reallocate it with the optimal size
  iall=-product(shape(work))*kind(work)
  deallocate(work, stat=istat) ; if(istat/=0) stop 'ERROR in deallocating work' 
  call memocc(istat, iall, 'work', subname)
  allocate(work(lwork), stat=istat) ; if(istat/=0) stop 'ERROR in allocating work' 
  call memocc(istat, work, 'work', subname)

  ! Diagonalize the Hamiltonian
  call dsygv(1, 'v', 'l', orbs%norb, HamSmall(1,1), orbs%norb, ovrlp(1,1), orbs%norb, eval(1), work(1), lwork, info) 

  ! Deallocate the work array.
  iall=-product(shape(work))*kind(work)
  deallocate(work, stat=istat) ; if(istat/=0) stop 'ERROR in deallocating work' 
  call memocc(istat, iall, 'work', subname)
  
  ! Make sure that the eigenvectors are the same for all MPI processes. To do so, require that 
  ! the first entry of each vector is positive.
  do iorb=1,orbs%norb
      if(HamSmall(1,iorb)<0.d0) then
          do jorb=1,orbs%norb
              HamSmall(jorb,iorb)=-HamSmall(jorb,iorb)
          end do
      end if
  end do


end subroutine diagonalizeHamiltonian2




subroutine buildWavefunction(iproc, nproc, orbs, orbsLIN, comms, commsLIN, phi, psi, HamSmall)
!
! Purpose:
! =======
!   Builds the physical orbitals psi as a linear combination of the basis functions phi. The coefficients
!   for this linear combination are obtained by diagonalizing the Hamiltonian matrix HamSmall.
!
! Calling arguments:
! ==================
!   Input arguments:
!   ----------------
!     iproc      process ID
!     nproc      total number of processes
!     orbs       type describing the physical orbitals psi
!     orbsLIN    type describing the basis functions phi
!     comms      type containing the communication parameters for the physical orbitals psi
!     commsLIN   type containing the communication parameters for the basis functions phi
!     phi        the basis functions 
!     HamSmall   the  Hamiltonian matrix
!   Output arguments:
!   -----------------
!     psi        the physical orbitals 
!

use module_base
use module_types
implicit none

! Calling arguments
integer:: iproc, nproc
type(orbitals_data), intent(in) :: orbs
type(orbitals_data), intent(in) :: orbsLIN
type(communications_arrays), intent(in) :: comms
type(communications_arrays), intent(in) :: commsLIN
real(8),dimension(sum(commsLIN%nvctr_par(iproc,1:orbsLIN%nkptsp))*orbsLIN%nspinor,orbsLIN%norb) :: phi
real(8),dimension(sum(comms%nvctr_par(iproc,1:orbs%nkptsp))*orbs%nspinor,orbs%norb) :: psi
real(8),dimension(orbsLIN%norb,orbsLIN%norb):: HamSmall

! Local variables
integer:: nvctrp


  nvctrp=sum(comms%nvctr_par(iproc,1:orbs%nkptsp))*orbs%nspinor
  call dgemm('n', 'n', nvctrp, orbs%norb, orbsLIN%norb, 1.d0, phi(1,1), nvctrp, HamSmall(1,1), &
             orbsLIN%norb, 0.d0, psi(1,1), nvctrp)
  

end subroutine buildWavefunction





subroutine buildWavefunctionModified(iproc, nproc, orbs, orbsLIN, comms, commsLIN, phi, psi, coeff)

!
! Purpose:
! =======
!   Builds the physical orbitals psi as a linear combination of the basis functions phi. The coefficients
!   for this linear combination are obtained by diagonalizing the Hamiltonian matrix HamSmall.
!
! Calling arguments:
! ==================
!   Input arguments:
!   ----------------
!     iproc      process ID
!     nproc      total number of processes
!     orbs       type describing the physical orbitals psi
!     orbsLIN    type describing the basis functions phi
!     comms      type containing the communication parameters for the physical orbitals psi
!     commsLIN   type containing the communication parameters for the basis functions phi
!     phi        the basis functions 
!     coeff      the coefficients for the linear combination
!   Output arguments:
!   -----------------
!     psi        the physical orbitals 
!

use module_base
use module_types
implicit none

! Calling arguments
integer:: iproc, nproc
type(orbitals_data), intent(in) :: orbs
type(orbitals_data), intent(in) :: orbsLIN
type(communications_arrays), intent(in) :: comms
type(communications_arrays), intent(in) :: commsLIN
real(8),dimension(sum(commsLIN%nvctr_par(iproc,1:orbsLIN%nkptsp))*orbsLIN%nspinor,orbsLIN%norb) :: phi
real(8),dimension(sum(comms%nvctr_par(iproc,1:orbs%nkptsp))*orbs%nspinor,orbs%norb) :: psi
real(8),dimension(orbsLIN%norb,orbs%norb):: coeff

! Local variables
integer:: nvctrp


  nvctrp=sum(comms%nvctr_par(iproc,1:orbs%nkptsp))*orbs%nspinor
  call dgemm('n', 'n', nvctrp, orbs%norb, orbsLIN%norb, 1.d0, phi(1,1), nvctrp, coeff(1,1), &
             orbsLIN%norb, 0.d0, psi(1,1), nvctrp)
  

end subroutine buildWavefunctionModified


!!$subroutine getMatrixElements(iproc, nproc, Glr, orbs, comms, phi, hphi, matrixElements)
!!$!
!!$! Purpose:
!!$! ========
!!$!
!!$! Calling arguments:
!!$! ==================
!!$!
!!$use module_base
!!$use module_types
!!$use module_interfaces, exceptThisOne => getMatrixElements
!!$implicit none
!!$
!!$! Calling arguments
!!$integer,intent(in):: iproc, nproc
!!$type(locreg_descriptors),intent(in):: Glr
!!$type(orbitals_data),intent(in):: orbs
!!$type(communications_arrays),intent(in):: comms
!!$real(8),dimension(orbs%npsidim),intent(inout):: phi, hphi
!!$real(8),dimension(orbs%norb,orbs%norb,2),intent(out):: matrixElements
!!$
!!$! Local variables
!!$integer:: istart, jstart, nvctrp, iorb, jorb, istat, iall, ierr
!!$real(8):: ddot
!!$real(8),dimension(:),pointer:: phiWork
!!$character(len=*),parameter:: subname='getMatrixELements'
!!$real(8),dimension(:),allocatable:: phi2, hphi2
!!$
!!$
!!$
!!$  allocate(phi2(orbs%npsidim), stat=istat)
!!$  call memocc(istat, phi2, 'phi2', subname)
!!$  allocate(hphi2(orbs%npsidim), stat=istat)
!!$  call memocc(istat, hphi2, 'hphi2', subname)
!!$  allocate(phiWork(orbs%npsidim), stat=istat)
!!$  call memocc(istat, phiWork, 'phiWork', subname)
!!$  phiWork=0.d0
!!$  call vcopy(orbs%npsidim, phi(1), 1, phi2(1), 1)
!!$  call vcopy(orbs%npsidim, hphi(1), 1, hphi2(1), 1)
!!$
!!$  call transpose_v(iproc, nproc, orbs, Glr%wfd, comms, phi2, work=phiWork)
!!$  call transpose_v(iproc, nproc, orbs, Glr%wfd, comms, hphi2, work=phiWork)
!!$
!!$  matrixElements=0.d0
!!$
!!$  ! Calculate <phi_i|H_j|phi_j>
!!$  nvctrp=sum(comms%nvctr_par(iproc,1:orbs%nkptsp))*orbs%nspinor
!!$  jstart=1
!!$  do jorb=1,orbs%norb
!!$      istart=1
!!$      do iorb=1,orbs%norb
!!$          matrixElements(iorb,jorb,2)=ddot(nvctrp, phi2(istart), 1, hphi2(jstart), 1)
!!$          !write(*,'(a,3i7,3es16.7)') 'iorb, jorb, iproc, ddot', iorb, jorb, iproc,  matrixElements(iorb,jorb,2), phi2(istart), hphi2(jstart)
!!$          istart=istart+nvctrp
!!$      end do
!!$      jstart=jstart+nvctrp
!!$  end do
!!$  call mpi_allreduce(matrixElements(1,1,2), matrixElements(1,1,1), orbs%norb**2, &
!!$      mpi_double_precision, mpi_sum, mpi_comm_world, ierr)
!!$
!!$  call untranspose_v(iproc, nproc, orbs, Glr%wfd, comms, phi2, work=phiWork)
!!$  call untranspose_v(iproc, nproc, orbs, Glr%wfd, comms, hphi2, work=phiWork)
!!$
!!$
!!$
!!$  iall=-product(shape(phiWork))*kind(phiWork)
!!$  deallocate(phiWork, stat=istat)
!!$  call memocc(istat, iall, 'phiWork', subname)
!!$
!!$  iall=-product(shape(phi2))*kind(phi2)
!!$  deallocate(phi2, stat=istat)
!!$  call memocc(istat, iall, 'phi2', subname)
!!$
!!$  iall=-product(shape(hphi2))*kind(hphi2)
!!$  deallocate(hphi2, stat=istat)
!!$  call memocc(istat, iall, 'hphi2', subname)
!!$
!!$
!!$end subroutine getMatrixElements





subroutine modifiedBSEnergy(nspin, orbs, lin, HamSmall, matrixElements, ebsMod)
!
! Purpose:
! ========
!
! Calling arguments:
! ==================
!
use module_base
use module_types
implicit none

! Calling arguments
integer,intent(in):: nspin
type(orbitals_data),intent(in) :: orbs
type(linearParameters),intent(in):: lin
real(8),dimension(lin%orbs%norb,lin%orbs%norb),intent(in):: HamSmall, matrixElements
real(8),intent(out):: ebsMod

! Local variables
integer:: iorb, jorb, korb
real(8):: tt

  ! Calculate the modified band structure energy
  tt=0.d0
  do iorb=1,orbs%norb
      do jorb=1,lin%orbs%norb
          do korb=1,lin%orbs%norb
              tt=tt+HamSmall(korb,iorb)*HamSmall(jorb,iorb)*matrixElements(korb,jorb)
          end do
      end do
  end do
  if(nspin==1) then
      ebsMod=2.d0*tt ! 2 for closed shell
  else
      ebsMod=tt
  end if



end subroutine modifiedBSEnergy





subroutine modifiedBSEnergyModified(nspin, orbs, lin, coeff, matrixElements, ebsMod)
!
! Purpose:
! ========
!
! Calling arguments:
! ==================
!
use module_base
use module_types
implicit none

! Calling arguments
integer,intent(in):: nspin
type(orbitals_data),intent(in) :: orbs
type(linearParameters),intent(in):: lin
real(8),dimension(lin%orbs%norb,orbs%norb),intent(in):: coeff
real(8),dimension(lin%orbs%norb,lin%orbs%norb),intent(in):: matrixElements
real(8),intent(out):: ebsMod

! Local variables
integer:: iorb, jorb, korb
real(8):: tt

  ! Calculate the modified band structure energy
  tt=0.d0
  do iorb=1,orbs%norb
      do jorb=1,lin%orbs%norb
          do korb=1,lin%orbs%norb
              tt=tt+coeff(korb,iorb)*coeff(jorb,iorb)*matrixElements(korb,jorb)
          end do
      end do
  end do
  if(nspin==1) then
      ebsMod=2.d0*tt ! 2 for closed shell
  else
      ebsMod=tt
  end if



end subroutine modifiedBSEnergyModified












subroutine optimizeCoefficients(iproc, orbs, lin, nspin, matrixElements, coeff, infoCoeff)
!
! Purpose:
! ========
!   Determines the optimal coefficients which minimize the modified band structure energy, i.e.
!   E = sum_{i}sum_{k,l}c_{ik}c_{il}<phi_k|H_l|phi_l>.
!   This is done by a steepest descen minimization using the gradient of the above expression with
!   respect to the coefficients c_{ik}.
!
! Calling arguments:
! ==================
!   Input arguments:
!   ----------------
!     iproc            process ID
!     orbs             type describing the physical orbitals psi
!     lin              type containing parameters for the linear version
!     nspin            nspin==1 -> closed shell, npsin==2 -> open shell
!     matrixElements   contains the matrix elements <phi_k|H_l|phi_l>
!   Output arguments:
!   -----------------
!     coeff            the optimized coefficients 
!     infoCoeff        if infoCoeff=0, the optimization converged
use module_base
use module_types
implicit none

! Calling arguments
integer,intent(in):: iproc, nspin
type(orbitals_data),intent(in):: orbs
type(linearParameters),intent(in):: lin
real(8),dimension(lin%lb%orbs%norb,lin%lb%orbs%norb),intent(in):: matrixElements
real(8),dimension(lin%lb%orbs%norb,orbs%norb),intent(inout):: coeff
integer,intent(out):: infoCoeff

! Local variables
integer:: it, iorb, jorb, k, l, istat, iall, korb, ierr
real(8):: tt, fnrm, ddot, dnrm2, meanAlpha, cosangle, ebsMod, ebsModOld
real(8),dimension(:,:),allocatable:: grad, gradOld, lagMat
real(8),dimension(:),allocatable:: alpha
character(len=*),parameter:: subname='optimizeCoefficients'
logical:: converged


! Allocate all local arrays.
allocate(grad(lin%lb%orbs%norb,orbs%norb), stat=istat)
call memocc(istat, grad, 'grad', subname)
allocate(gradOld(lin%lb%orbs%norb,orbs%norb), stat=istat)
call memocc(istat, gradOld, 'gradOld', subname)
allocate(lagMat(orbs%norb,orbs%norb), stat=istat)
call memocc(istat, lagMat, 'lagMat', subname)
allocate(alpha(orbs%norb), stat=istat)
call memocc(istat, alpha, 'alpha', subname)

! trace of matrixElements
if(iproc==0) then
    tt=0.d0
    do iorb=1,lin%lb%orbs%norb
        do jorb=1,lin%lb%orbs%norb
            if(iorb==jorb) tt=tt+matrixElements(iorb,jorb)
            !write(777,*) iorb,jorb,matrixElements(jorb,iorb)
        end do
    end do
    !write(*,*) 'trace',tt
end if

! Do everything only on the root process and then broadcast to all processes.
! Maybe this part can be parallelized later, but at the moment it is not necessary since
! it is fast enough.
processIf: if(iproc==0) then
    

    !!! Orthonormalize the coefficient vectors (Gram-Schmidt).
    !!do iorb=1,orbs%norb
    !!    do jorb=1,iorb-1
    !!        tt=ddot(lin%lb%orbs%norb, coeff(1,iorb), 1, coeff(1,jorb), 1)
    !!        call daxpy(lin%lb%orbs%norb, -tt, coeff(1,jorb), 1, coeff(1,iorb), 1)
    !!    end do
    !!    tt=dnrm2(lin%lb%orbs%norb, coeff(1,iorb), 1)
    !!    call dscal(lin%lb%orbs%norb, 1/tt, coeff(1,iorb), 1)
    !!end do
    
    ! Initial step size for the optimization
    alpha=5.d-3

    ! Flag which checks convergence.
    converged=.false.

    if(iproc==0) write(*,'(1x,a)') '============================== optmizing coefficients =============================='

    ! The optimization loop.
    iterLoop: do it=1,lin%nItCoeff

        if (iproc==0) then
            write( *,'(1x,a,i0)') repeat('-',77 - int(log(real(it))/log(10.))) // ' iter=', it
        endif


        ! Orthonormalize the coefficient vectors (Gram-Schmidt).
        do iorb=1,orbs%norb
            do jorb=1,iorb-1
                tt=ddot(lin%lb%orbs%norb, coeff(1,iorb), 1, coeff(1,jorb), 1)
                call daxpy(lin%lb%orbs%norb, -tt, coeff(1,jorb), 1, coeff(1,iorb), 1)
            end do
            tt=dnrm2(lin%lb%orbs%norb, coeff(1,iorb), 1)
            call dscal(lin%lb%orbs%norb, 1/tt, coeff(1,iorb), 1)
        end do


        ! Calculate the gradient grad. At the same time we determine whether the step size shall be increased
        ! or decreased (depending on gradient feedback).
        meanAlpha=0.d0
        grad=0.d0
        do iorb=1,orbs%norb
            do l=1,lin%lb%orbs%norb
                do k=1,lin%lb%orbs%norb
                    grad(l,iorb)=grad(l,iorb)+coeff(k,iorb)*(matrixElements(k,l)+matrixElements(l,k))
                end do
            end do
            if(it>1) then
                cosangle=ddot(lin%lb%orbs%norb, grad(1,iorb), 1, gradOld(1,iorb), 1)
                cosangle=cosangle/dnrm2(lin%lb%orbs%norb, grad(1,iorb), 1)
                cosangle=cosangle/dnrm2(lin%lb%orbs%norb, gradOld(1,iorb), 1)
                !write(*,*) 'cosangle, ebsMod, ebsModOld', cosangle, ebsMod, ebsModOld
                if(cosangle>.8d0 .and. ebsMod<ebsModOld+1.d-6*abs(ebsModOld)) then
                    alpha(iorb)=max(alpha(iorb)*1.05d0,1.d-6)
                else
                    alpha(iorb)=max(alpha(iorb)*.5d0,1.d-6)
                end if
            end if
            call dcopy(lin%lb%orbs%norb, grad(1,iorb), 1, gradOld(1,iorb), 1)
            meanAlpha=meanAlpha+alpha(iorb)
        end do
        meanAlpha=meanAlpha/orbs%norb
    
    
        ! Apply the orthoconstraint to the gradient. To do so first calculate the Lagrange
        ! multiplier matrix.
        lagMat=0.d0
        do iorb=1,orbs%norb
            do jorb=1,orbs%norb
                do k=1,lin%lb%orbs%norb
                    lagMat(iorb,jorb)=lagMat(iorb,jorb)+coeff(k,iorb)*grad(k,jorb)
                end do
            end do
        end do

        ! Now apply the orthoconstraint.
        do iorb=1,orbs%norb
            do k=1,lin%lb%orbs%norb
                do jorb=1,orbs%norb
                    grad(k,iorb)=grad(k,iorb)-.5d0*(lagMat(iorb,jorb)*coeff(k,jorb)+lagMat(jorb,iorb)*coeff(k,jorb))
                end do
            end do
        end do
    
        
        ! Calculate the modified band structure energy and the gradient norm.
        if(it>1) then
            ebsModOld=ebsMod
        else
            ebsModOld=1.d10
        end if
        ebsMod=0.d0
        fnrm=0.d0
        do iorb=1,orbs%norb
            fnrm=fnrm+dnrm2(lin%lb%orbs%norb, grad(1,iorb), 1)
            do jorb=1,lin%lb%orbs%norb
                do korb=1,lin%lb%orbs%norb
                    ebsMod=ebsMod+coeff(korb,iorb)*coeff(jorb,iorb)*matrixElements(korb,jorb)
                end do
            end do
        end do
    
        ! Multiply the energy with a factor of 2 if we have a closed-shell system.
        if(nspin==1) then
            ebsMod=2.d0*ebsMod
        end if

        !if(iproc==0) write(*,'(1x,a,4x,i0,es12.4,3x,es10.3, es19.9)') 'iter, fnrm, meanAlpha, Energy', &
        if(iproc==0) write(*,'(1x,a,es11.2,es22.13,es10.2)') 'fnrm, band structure energy, mean alpha', &
            fnrm, ebsMod, meanAlpha
        
        ! Check for convergence.
        if(fnrm<lin%convCritCoeff) then
            if(iproc==0) write(*,'(1x,a,i0,a)') 'converged in ', it, ' iterations.'
            if(iproc==0) write(*,'(3x,a,2es14.5)') 'Final values for fnrm, Energy:', fnrm, ebsMod
            converged=.true.
            infoCoeff=it
            exit
        end if
  
        if(it==lin%nItCoeff) then
            if(iproc==0) write(*,'(1x,a,i0,a)') 'WARNING: not converged within ', it, &
                ' iterations! Exiting loop due to limitations of iterations.'
            if(iproc==0) write(*,'(1x,a,2es15.7,f12.7)') 'Final values for fnrm, Energy: ', fnrm, ebsMod
            infoCoeff=-1
            exit
        end if

        ! Improve the coefficients (by steepet descent).
        do iorb=1,orbs%norb
            do l=1,lin%lb%orbs%norb
                coeff(l,iorb)=coeff(l,iorb)-alpha(iorb)*grad(l,iorb)
            end do
        end do
    

    end do iterLoop

    !!if(.not.converged) then
    !!    if(iproc==0) write(*,'(1x,a,i0,a)') 'WARNING: not converged within ', it, &
    !!        ' iterations! Exiting loop due to limitations of iterations.'
    !!    if(iproc==0) write(*,'(1x,a,2es15.7,f12.7)') 'Final values for fnrm, Energy: ', fnrm, ebsMod
    !!    infoCoeff=-1
    !!    ! Orthonormalize the coefficient vectors (Gram-Schmidt).
    !!    do iorb=1,orbs%norb
    !!        do jorb=1,iorb-1
    !!            tt=ddot(lin%lb%orbs%norb, coeff(1,iorb), 1, coeff(1,jorb), 1)
    !!            call daxpy(lin%lb%orbs%norb, -tt, coeff(1,jorb), 1, coeff(1,iorb), 1)
    !!        end do
    !!        tt=dnrm2(lin%lb%orbs%norb, coeff(1,iorb), 1)
    !!        call dscal(lin%lb%orbs%norb, 1/tt, coeff(1,iorb), 1)
    !!    end do
    !!end if

    if(iproc==0) write(*,'(1x,a)') '===================================================================================='

end if processIf


! Now broadcast the result to all processes
call mpi_bcast(coeff(1,1), lin%lb%orbs%norb*orbs%norb, mpi_double_precision, 0, mpi_comm_world, ierr)
call mpi_bcast(infoCoeff, 1, mpi_integer, 0, mpi_comm_world, ierr)


! Deallocate all local arrays.
iall=-product(shape(grad))*kind(grad)
deallocate(grad, stat=istat)
call memocc(istat, iall, 'grad', subname)

iall=-product(shape(gradOld))*kind(gradOld)
deallocate(gradOld, stat=istat)
call memocc(istat, iall, 'gradOld', subname)

iall=-product(shape(lagMat))*kind(lagMat)
deallocate(lagMat, stat=istat)
call memocc(istat, iall, 'lagMat', subname)

iall=-product(shape(alpha))*kind(alpha)
deallocate(alpha, stat=istat)
call memocc(istat, iall, 'alpha', subname)

end subroutine optimizeCoefficients







subroutine postCommunicationSumrho2(iproc, nproc, lin, sendBuf, recvBuf)
use module_base
use module_types
implicit none

! Calling arguments
integer,intent(in):: iproc, nproc
type(linearParameters),intent(inout):: lin
real(8),dimension(lin%comsr%nsendBuf),intent(inout):: sendBuf
real(8),dimension(lin%comsr%nrecvBuf),intent(out):: recvBuf

! Local variables
integer:: jproc, nreceives, nsends, iorb, mpisource, istsource, ncount, lrsource, mpidest, istdest, tag, ierr
integer:: ist, istr, ilr


! Communicate the orbitals for the calculation of the charge density.
! Since we use non blocking point to point communication, only post the message
! and continues with other calculations.
! Be aware that you must not modify the send buffer without checking whether
! the communications has completed.
if(iproc==0) write(*,'(1x,a)', advance='no') 'Posting sends / receives for the calculation of the charge density... '
nreceives=0
nsends=0
lin%comsr%communComplete=.false.
procLoop1: do jproc=0,nproc-1
    orbsLoop1: do iorb=1,lin%comsr%noverlaps(jproc)
        mpisource=lin%comsr%comarr(1,iorb,jproc)
        istsource=lin%comsr%comarr(2,iorb,jproc)
        ncount=lin%comsr%comarr(3,iorb,jproc)
        lrsource=lin%comsr%comarr(4,iorb,jproc)
        mpidest=lin%comsr%comarr(5,iorb,jproc)
        istdest=lin%comsr%comarr(6,iorb,jproc)
        tag=lin%comsr%comarr(7,iorb,jproc)
        if(ncount==0) then
            ! No communication is needed. This should be improved in the initialization, i.e. this communication
            ! with 0 elements should be removed from comgp%noverlaps etc.
            lin%comsr%comarr(8,iorb,jproc)=mpi_request_null
            lin%comsr%comarr(9,iorb,jproc)=mpi_request_null
            lin%comsr%communComplete(iorb,jproc)=.true.
            if(iproc==mpidest) then
                ! This is just to make the check at the end happy.
                nreceives=nreceives+1
            end if
        else
            if(mpisource/=mpidest) then
                ! The orbitals are on different processes, so we need a point to point communication.
                if(iproc==mpisource) then
                    !write(*,'(6(a,i0))') 'sumrho: process ', mpisource, ' sends ', ncount, ' elements from position ', istsource, ' to position ', istdest, ' on process ', mpidest, ', tag=',tag
                    !call mpi_isend(lphi(istsource), ncount, mpi_double_precision, mpidest, tag, mpi_comm_world, lin%comsr%comarr(8,iorb,jproc), ierr)
                    call mpi_isend(sendBuf(istsource), ncount, mpi_double_precision, mpidest, tag, mpi_comm_world,&
                         lin%comsr%comarr(8,iorb,jproc), ierr)
                    lin%comsr%comarr(9,iorb,jproc)=mpi_request_null !is this correct?
                    nsends=nsends+1
                else if(iproc==mpidest) then
                   !write(*,'(6(a,i0))') 'sumrho: process ', mpidest, ' receives ', ncount, &
                   !     ' elements at position ', istdest, ' from position ', istsource, ' on process ', mpisource, ', tag=',tag
                    call mpi_irecv(recvBuf(istdest), ncount, mpi_double_precision, mpisource, tag, mpi_comm_world,&
                         lin%comsr%comarr(9,iorb,jproc), ierr)
                    lin%comsr%comarr(8,iorb,jproc)=mpi_request_null !is this correct?
                    nreceives=nreceives+1
                else
                    lin%comsr%comarr(8,iorb,jproc)=mpi_request_null
                    lin%comsr%comarr(9,iorb,jproc)=mpi_request_null
                end if
            else
                ! The orbitals are on the same process, so simply copy them.
                if(iproc==mpisource) then
                    !write(*,'(6(a,i0))') 'sumrho: process ', iproc, ' copies ', ncount, ' elements from position ', istsource, ' to position ', istdest, ' on process ', iproc, ', tag=',tag
                    call dcopy(ncount, sendBuf(istsource), 1, recvBuf(istdest), 1)
                    lin%comsr%comarr(8,iorb,jproc)=mpi_request_null
                    lin%comsr%comarr(9,iorb,jproc)=mpi_request_null
                    nsends=nsends+1
                    nreceives=nreceives+1
                    lin%comsr%communComplete(iorb,mpisource)=.true.
                else
                    lin%comsr%comarr(8,iorb,jproc)=mpi_request_null
                    lin%comsr%comarr(9,iorb,jproc)=mpi_request_null
                    lin%comsr%communComplete(iorb,mpisource)=.true.
                end if
            end if
        end if
    end do orbsLoop1
end do procLoop1
if(iproc==0) write(*,'(a)') 'done.'

if(nreceives/=lin%comsr%noverlaps(iproc)) then
    write(*,'(1x,a,i0,a,i0,2x,i0)') 'ERROR on process ', iproc, ': nreceives/=lin%comsr%noverlaps(iproc)', nreceives,&
         lin%comsr%noverlaps(iproc)
    stop
end if
call mpi_barrier(mpi_comm_world, ierr)

end subroutine postCommunicationSumrho2





!subroutine initializeCommunicationPotential(iproc, nproc, nscatterarr, lin)
subroutine initializeCommunicationPotential(iproc, nproc, nscatterarr, orbs, lzd, comgp, onWhichAtomAll, tag)
use module_base
use module_types
implicit none

! Calling arguments
integer,intent(in):: iproc, nproc
integer,dimension(0:nproc-1,4),intent(in):: nscatterarr !n3d,n3p,i3s+i3xcsh-1,i3xcsh
!type(linearParameters),intent(inout):: lin
type(orbitals_data),intent(in):: orbs
type(local_zone_descriptors),intent(in):: lzd
type(p2pCommsGatherPot),intent(out):: comgp
integer,dimension(orbs%norb),intent(in):: onWhichAtomAll
integer,intent(inout):: tag

! Local variables
integer:: is1, ie1, is2, ie2, is3, ie3, ilr, ii, iorb, iiorb, jproc, kproc, istat, iall
integer:: ioverlap, is3j, ie3j, is3k, ie3k, mpidest, istdest, ioffset, is3min, ie3max
integer,dimension(:,:),allocatable:: iStartEnd
character(len=*),parameter:: subname='setCommunicationPotential'


! Determine the bounds of the potential that we need for
! the orbitals on this process.
allocate(iStartEnd(6,0:nproc-1), stat=istat)
call memocc(istat, iStartEnd, 'iStartEnd', subname)
is1=0
ie1=0
is2=0
ie2=0
is3=0
ie3=0
iiorb=0
do jproc=0,nproc-1
    do iorb=1,orbs%norb_par(jproc,0)
        
        iiorb=iiorb+1 
        ilr=onWhichAtomAll(iiorb)
    
        ii=lzd%Llr(ilr)%nsi1
        if(ii < is1 .or. iorb==1) then
            is1=ii
        end if
        ii=lzd%Llr(ilr)%nsi1+lzd%Llr(ilr)%d%n1i
        if(ii > ie1 .or. iorb==1) then
            ie1=ii
        end if
    
        ii=lzd%Llr(ilr)%nsi2
        if(ii < is2 .or. iorb==1) then
            is2=ii
        end if
        ii=lzd%Llr(ilr)%nsi2+lzd%Llr(ilr)%d%n2i
        if(ii > ie2 .or. iorb==1) then
            ie2=ii
        end if
    
        ii=lzd%Llr(ilr)%nsi3
        if(ii < is3 .or. iorb==1) then
            is3=ii
        end if
        ii=lzd%Llr(ilr)%nsi3+lzd%Llr(ilr)%d%n3i
        if(ii > ie3 .or. iorb==1) then
            ie3=ii
        end if
    
    end do
    iStartEnd(1,jproc)=is1
    iStartEnd(2,jproc)=ie1
    iStartEnd(3,jproc)=is2
    iStartEnd(4,jproc)=ie2
    iStartEnd(5,jproc)=is3
    iStartEnd(6,jproc)=ie3
end do

! Determine how many slices each process receives.
allocate(comgp%noverlaps(0:nproc-1), stat=istat)
call memocc(istat, comgp%noverlaps, 'comgp%noverlaps', subname)
do jproc=0,nproc-1
    is3j=istartEnd(5,jproc)
    ie3j=istartEnd(6,jproc)
    mpidest=jproc
    ioverlap=0
    do kproc=0,nproc-1
        is3k=nscatterarr(kproc,3)+1
        ie3k=is3k+nscatterarr(kproc,2)-1
        if(is3j<=ie3k .and. ie3j>=is3k) then
            ioverlap=ioverlap+1
            !if(iproc==0) write(*,'(2(a,i0),a)') 'process ',jproc,' gets potential from process ',kproc,'.' 
        end if
    end do
    comgp%noverlaps(jproc)=ioverlap
    !if(iproc==0) write(*,'(2(a,i0),a)') 'Process ',jproc,' gets ',ioverlap,' potential slices.'
end do

! Determine the parameters for the communications.
allocate(comgp%overlaps(comgp%noverlaps(iproc)), stat=istat)
call memocc(istat, comgp%overlaps, 'comgp%overlaps', subname)
allocate(comgp%comarr(8,maxval(comgp%noverlaps),0:nproc-1))
call memocc(istat, comgp%comarr, 'comgp%comarr', subname)
allocate(comgp%ise3(2,0:nproc-1), stat=istat)
call memocc(istat, comgp%ise3, 'comgp%ise3', subname)
comgp%nrecvBuf = 0
is3min=0
ie3max=0
do jproc=0,nproc-1
    is3j=istartEnd(5,jproc)
    ie3j=istartEnd(6,jproc)
    mpidest=jproc
    ioverlap=0
    istdest=1
    do kproc=0,nproc-1
        is3k=nscatterarr(kproc,3)+1
        ie3k=is3k+nscatterarr(kproc,2)-1
        if(is3j<=ie3k .and. ie3j>=is3k) then
            is3=max(is3j,is3k) ! starting index in z dimension for data to be sent
            ie3=min(ie3j,ie3k) ! ending index in z dimension for data to be sent
            ioffset=is3-is3k ! starting index (in z direction) of data to be sent (actually it is the index -1)
            ioverlap=ioverlap+1
            tag=tag+1
            if(is3<is3min .or. ioverlap==1) then
                is3min=is3
            end if
            if(ie3>ie3max .or. ioverlap==1) then
                ie3max=ie3
            end if
            !write(*,'(a,8i8)') 'jproc, kproc, is3j, ie3j, is3k, ie3k, is3, ie3', jproc, kproc, is3j, ie3j, is3k, ie3k, is3, ie3
            call setCommunicationPotential(kproc, is3, ie3, ioffset, lzd%Glr%d%n1i, lzd%Glr%d%n2i, jproc,&
                 istdest, tag, comgp%comarr(1,ioverlap,jproc))
            !if(iproc==0) write(*,'(6(a,i0))') 'process ',comgp%comarr(1,ioverlap,jproc),' sends ',comgp%comarr(3,ioverlap,jproc),' elements from position ',&
            !                        comgp%comarr(2,ioverlap,jproc),' to position ',comgp%comarr(5,ioverlap,jproc),' on process ',&
            !                        comgp%comarr(4,ioverlap,jproc),'; tag=',comgp%comarr(6,ioverlap,jproc)
            istdest = istdest + (ie3-is3+1)*lzd%Glr%d%n1i*lzd%Glr%d%n2i
            !write(*,'(a,4i8)') 'jproc, kproc, (ie3-is3+1),lzd%Glr%d%n1i*lzd%Glr%d%n2i', jproc, kproc, (ie3-is3+1),lzd%Glr%d%n1i*lzd%Glr%d%n2i
            if(iproc==jproc) then
                comgp%nrecvBuf = comgp%nrecvBuf + (ie3-is3+1)*lzd%Glr%d%n1i*lzd%Glr%d%n2i
            end if
        end if
    end do
    comgp%ise3(1,jproc)=is3min
    comgp%ise3(2,jproc)=ie3max
    !if(iproc==0) write(*,'(a,3i8)') 'jproc, comgp%ise3(1,jproc), comgp%ise3(2,jproc)', jproc, comgp%ise3(1,jproc), comgp%ise3(2,jproc)
end do

!write(*,'(a,i4,i12)') 'iproc, comgp%nrecvBuf', iproc, comgp%nrecvBuf

allocate(comgp%communComplete(maxval(comgp%noverlaps),0:nproc-1), stat=istat)
call memocc(istat, comgp%communComplete, 'comgp%communComplete', subname)

iall=-product(shape(iStartEnd))*kind(iStartEnd)
deallocate(iStartEnd, stat=istat)
call memocc(istat, iall, 'iStartEnd', subname)

end subroutine initializeCommunicationPotential


subroutine allocateCommunicationsBuffersPotential(comgp, subname)
use module_base
use module_types
implicit none

! Calling arguments
type(p2pCommsGatherPot),intent(inout):: comgp
character(len=*),intent(in):: subname

! Local variables
integer:: istat

allocate(comgp%recvBuf(comgp%nrecvBuf), stat=istat)
call memocc(istat, comgp%recvBuf, 'comgp%recvBuf', subname)

end subroutine allocateCommunicationsBuffersPotential



subroutine deallocateCommunicationsBuffersPotential(comgp, subname)
use module_base
use module_types
implicit none

! Calling arguments
type(p2pCommsGatherPot),intent(inout):: comgp
character(len=*),intent(in):: subname

! Local variables
integer:: istat, iall

iall=-product(shape(comgp%recvBuf))*kind(comgp%recvBuf)
deallocate(comgp%recvBuf, stat=istat)
call memocc(istat, iall, 'comgp%recvBuf', subname)

end subroutine deallocateCommunicationsBuffersPotential



subroutine setCommunicationPotential(mpisource, is3, ie3, ioffset, n1i, n2i, mpidest, istdest, tag, comarr)
use module_base

! Calling arguments
integer,intent(in):: mpisource, is3, ie3, ioffset, n1i, n2i, mpidest, istdest, tag
integer,dimension(8),intent(out):: comarr

! Local variables
integer:: istsource, ncount

! From which MPI process shall the slice be sent
comarr(1)=mpisource

! Starting index on the sending process
istsource=ioffset*n1i*n2i+1
comarr(2)=istsource

! Amount of data to be sent
ncount=(ie3-is3+1)*n1i*n2i
comarr(3)=ncount

! To which MPI process shall the slice be sent
comarr(4)=mpidest

! Starting index on the receiving index
comarr(5)=istdest

! Tag for the communication
comarr(6)=tag

! comarr(7): this entry is used as request for the mpi_isend.

! comarr(8): this entry is used as request for the mpi_irecv.


end subroutine setCommunicationPotential




subroutine postCommunicationsPotential(iproc, nproc, ndimpot, pot, comgp)
use module_base
use module_types
implicit none

! Calling arguments
integer,intent(in):: iproc, nproc, ndimpot
real(8),dimension(ndimpot),intent(in):: pot
type(p2pCommsGatherPot),intent(inout):: comgp

! Local variables
integer:: jproc, kproc, nsends, nreceives, istat, mpisource, istsource, ncount, mpidest, istdest, tag, ierr


! Post the messages
if(iproc==0) write(*,'(1x,a)', advance='no') 'Posting sends / receives for communicating the potential... '
nreceives=0
nsends=0
comgp%communComplete=.false.
destLoop: do jproc=0,nproc-1
    sourceLoop: do kproc=1,comgp%noverlaps(jproc)
        mpisource=comgp%comarr(1,kproc,jproc)
        istsource=comgp%comarr(2,kproc,jproc)
        ncount=comgp%comarr(3,kproc,jproc)
        mpidest=comgp%comarr(4,kproc,jproc)
        istdest=comgp%comarr(5,kproc,jproc)
        tag=comgp%comarr(6,kproc,jproc)
        if(ncount==0) then
            ! No communication is needed. This should be improved in the initialization, i.e. this communication
            ! with 0 elements should be removed from comgp%noverlaps etc.
            comgp%comarr(7,kproc,jproc)=mpi_request_null
            comgp%comarr(8,kproc,jproc)=mpi_request_null
            comgp%communComplete(kproc,jproc)=.true.
            if(iproc==mpidest) then
                ! This is just to make the check at the end happy.
                nreceives=nreceives+1
            end if
        else
            if(mpisource/=mpidest) then
                if(iproc==mpisource) then
                    !write(*,'(6(a,i0))') 'process ', mpisource, ' sends ', ncount, ' elements from position ', istsource, ' to position ', istdest, ' on process ', mpidest, ', tag=',tag
                    call mpi_isend(pot(istsource), ncount, mpi_double_precision, mpidest, tag, mpi_comm_world,&
                         comgp%comarr(7,kproc,jproc), ierr)
                    comgp%comarr(8,kproc,jproc)=mpi_request_null !is this correct?
                    nsends=nsends+1
                else if(iproc==mpidest) then
                   !write(*,'(6(a,i0))') 'process ', mpidest, ' receives ', ncount, &
                   !    ' elements at position ', istdest, ' from position ', istsource, ' on process ', mpisource, ', tag=',tag
                    call mpi_irecv(comgp%recvBuf(istdest), ncount, mpi_double_precision, mpisource, tag, mpi_comm_world,&
                        comgp%comarr(8,kproc,jproc), ierr)
                    comgp%comarr(7,kproc,jproc)=mpi_request_null !is this correct?
                    nreceives=nreceives+1
                else
                    comgp%comarr(7,kproc,jproc)=mpi_request_null
                    comgp%comarr(8,kproc,jproc)=mpi_request_null
                end if
            else
                ! The orbitals are on the same process, so simply copy them.
                if(iproc==mpisource) then
                    !write(*,'(6(a,i0))') 'process ', iproc, ' copies ', ncount, ' elements from position ', istsource, ' to position ', istdest, ' on process ', iproc, ', tag=',tag
                    call dcopy(ncount, pot(istsource), 1, comgp%recvBuf(istdest), 1)
                    comgp%comarr(7,kproc,jproc)=mpi_request_null
                    comgp%comarr(8,kproc,jproc)=mpi_request_null
                    nsends=nsends+1
                    nreceives=nreceives+1
                    comgp%communComplete(kproc,iproc)=.true.
                else
                    comgp%comarr(7,kproc,jproc)=mpi_request_null
                    comgp%comarr(8,kproc,jproc)=mpi_request_null
                    comgp%communComplete(kproc,jproc)=.true.
                end if
            end if
        end if
    end do sourceLoop
end do destLoop
if(iproc==0) write(*,'(a)') 'done.'

if(nreceives/=comgp%noverlaps(iproc)) then
    write(*,'(1x,a,i0,a,i0,2x,i0)') 'ERROR on process ', iproc, ': nreceives/=comgp%noverlaps(iproc)',&
         nreceives, comgp%noverlaps(iproc)
    stop
end if


end subroutine postCommunicationsPotential





subroutine gatherPotential(iproc, nproc, comgp)
use module_base
use module_types
implicit none

! Calling arguments
integer,intent(in):: iproc, nproc
type(p2pCommsGatherPot),intent(inout):: comgp

! Local variables
integer:: kproc, mpisource, mpidest, nfast, nslow, nsameproc, ierr, jproc
integer,dimension(mpi_status_size):: stat
logical:: sendComplete, receiveComplete


! Check whether the communications have completed.
nfast=0
nsameproc=0
testLoop: do 
    do jproc=0,nproc-1
        do kproc=1,comgp%noverlaps(jproc)
           if(comgp%communComplete(kproc,jproc)) cycle
            call mpi_test(comgp%comarr(7,kproc,jproc), sendComplete, stat, ierr)      
            call mpi_test(comgp%comarr(8,kproc,jproc), receiveComplete, stat, ierr)   
            ! Attention: mpi_test is a local function.
            if(sendComplete .and. receiveComplete) comgp%communComplete(kproc,jproc)=.true.
            !!if(comgp%communComplete(kproc,jproc)) then
            !!    !write(*,'(2(a,i0))') 'fast communication; process ', iproc, ' has received orbital ', korb
            !!    mpisource=comgp%comarr(1,kproc,jproc)
            !!    mpidest=comgp%comarr(4,kproc,jproc)
            !!    if(mpisource/=mpidest) then
            !!        nfast=nfast+1
            !!    else
            !!        nsameproc=nsameproc+1
            !!    end if
            !!end if
        end do
    end do
    ! If we made it until here, either all all the communication is
    ! complete or we better wait for each single orbital.
    exit testLoop
end do testLoop

! Since mpi_test is a local function, check whether the communication has completed on all processes.
call mpiallred(comgp%communComplete(1,0), nproc*maxval(comgp%noverlaps), mpi_land, mpi_comm_world, ierr)

! Wait for the communications that have not completed yet
nslow=0
do jproc=0,nproc-1
    do kproc=1,comgp%noverlaps(jproc)
        if(comgp%communComplete(kproc,jproc)) then
            mpisource=comgp%comarr(1,kproc,jproc)
            mpidest=comgp%comarr(4,kproc,jproc)
            if(mpisource==mpidest) then
                nsameproc=nsameproc+1
            else
                nfast=nfast+1
            end if
            cycle
        end if
        !write(*,'(2(a,i0))') 'process ', iproc, ' is waiting for orbital ', korb
        nslow=nslow+1
        call mpi_wait(comgp%comarr(7,kproc,jproc), stat, ierr)   !COMMENTED BY PB
        call mpi_wait(comgp%comarr(8,kproc,jproc), stat, ierr)   !COMMENTED BY PB
        comgp%communComplete(kproc,jproc)=.true.
    end do
end do

call mpiallred(nfast, 1, mpi_sum, mpi_comm_world, ierr)
call mpiallred(nslow, 1, mpi_sum, mpi_comm_world, ierr)
call mpiallred(nsameproc, 1, mpi_sum, mpi_comm_world, ierr)
if(iproc==0) write(*,'(1x,2(a,i0),a)') 'statistics: - ', nfast+nslow, ' point to point communications, of which ', &
                       nfast, ' could be overlapped with computation.'
if(iproc==0) write(*,'(1x,a,i0,a)') '            - ', nsameproc, ' copies on the same processor.'


end subroutine gatherPotential




!!!subroutine diagonalizeHamiltonianParallel(iproc, nproc, norb, ham, ovrlp, eval)
!!!use module_base
!!!use module_types
!!!implicit none
!!!
!!!! Calling arguments
!!!integer,intent(in):: iproc, nproc, norb
!!!real(8),dimension(norb,norb),intent(inout):: ham, ovrlp
!!!real(8),dimension(norb),intent(out):: eval
!!!
!!!! Local variables
!!!integer:: ierr, mbrow, mbcol, i, j, istat, lwork, info, ii1, ii2, nproc_scalapack, iall
!!!integer:: nprocrow, nproccol, context, irow, icol, lnrow, lncol, numroc, jproc, liwork, neval_found, neval_computed
!!!real(8):: tt1, tt2
!!!real(8),dimension(:,:),allocatable:: lmat, loverlap, levec
!!!real(8),dimension(:),allocatable:: work, gap
!!!integer,dimension(9):: desc_levec, desc_lmat, desc_loverlap
!!!integer,dimension(:),allocatable:: iwork, ifail, icluster
!!!character(len=*),parameter:: subname='diagonalizeHamiltonianParallel'
!!!
!!!
!!!
!!!
!!!! Block size for scalapack
!!!mbrow=64
!!!mbcol=64
!!!
!!!! Number of processes that will be involved in the calculation
!!!tt1=dble(norb)/dble(mbrow)
!!!tt2=dble(norb)/dble(mbcol)
!!!ii1=ceiling(tt1)
!!!ii2=ceiling(tt2)
!!!nproc_scalapack = min(ii1*ii2,nproc)
!!!!nproc_scalapack = nproc
!!!if(iproc==0) write(*,'(a,i0,a)') 'scalapack will use ',nproc_scalapack,' processes.'
!!!
!!!! process grid: number of processes per row and column
!!!tt1=sqrt(dble(nproc_scalapack))
!!!ii1=ceiling(tt1)
!!!do i=ii1,nproc_scalapack
!!!    if(mod(nproc_scalapack,i)==0) then
!!!        nprocrow=i
!!!        exit
!!!    end if
!!!end do
!!!nproccol=nproc_scalapack/nprocrow
!!!if(iproc==0) write(*,'(a,i0,a,i0,a)') 'calculation is done on process grid with dimension ',nprocrow,' x ',nproccol,'.'
!!!
!!!
!!!! Initialize blacs context
!!!call blacs_get(-1, 0, context)
!!!call blacs_gridinit(context, 'r', nprocrow, nproccol )
!!!call blacs_gridinfo(context,nprocrow, nproccol, irow, icol)
!!!!write(*,*) 'iproc, irow, icol', iproc, irow, icol
!!!
!!!! Initialize the matrix mat to zero for processes that don't do the calculation.
!!!! For processes participating in the diagonalization, 
!!!! it will be partially (only at the position that process was working on) overwritten with the result. 
!!!! At the end we can the make an allreduce to get the correct result on all processes.
!!!if(irow==-1) ham=0.d0
!!!
!!!! Everything that follows is only done if the current process is part of the grid.
!!!processIf: if(irow/=-1) then
!!!    ! Determine the size of the matrix (lnrow x lncol):
!!!    lnrow = numroc(norb, mbrow, irow, 0, nprocrow)
!!!    lncol = numroc(norb, mbcol, icol, 0, nproccol)
!!!    write(*,'(a,i0,a,i0,a,i0)') 'iproc ',iproc,' will have a local matrix of size ',lnrow,' x ',lncol
!!!
!!!    ! Initialize descriptor arrays.
!!!    call descinit(desc_lmat, norb, norb, mbrow, mbcol, 0, 0, context, lnrow, info)
!!!    call descinit(desc_loverlap, norb, norb, mbrow, mbcol, 0, 0, context, lnrow, info)
!!!    call descinit(desc_levec, norb, norb, mbrow, mbcol, 0, 0, context, lnrow, info)
!!!
!!!    ! Allocate the local array lmat
!!!    allocate(lmat(lnrow,lncol), stat=istat)
!!!    call memocc(istat, lmat, 'lmat', subname)
!!!    allocate(loverlap(lnrow,lncol), stat=istat)
!!!    call memocc(istat, loverlap, 'loverlap', subname)
!!!
!!!    ! Copy the global array mat to the local array lmat.
!!!    ! The same for loverlap and overlap, respectively.
!!!    !call dcopy(norb**2, ham(1,1), 1, mat(1,1), 1)
!!!    !call dcopy(norb**2, ovrlp(1,1), 1, overlap(1,1), 1)
!!!    do i=1,norb
!!!        do j=1,norb
!!!            call pdelset(lmat(1,1), j, i, desc_lmat, ham(j,i))
!!!            call pdelset(loverlap(1,1), j, i, desc_loverlap, ovrlp(j,i))
!!!        end do
!!!    end do
!!!
!!!
!!!    ! Solve the generalized eigenvalue problem.
!!!    allocate(levec(lnrow,lncol), stat=istat)
!!!    call memocc(istat, levec, 'levec', subname)
!!!    allocate(ifail(norb), stat=istat)
!!!    call memocc(istat, ifail, 'ifail', subname)
!!!    allocate(icluster(2*nprocrow*nproccol), stat=istat)
!!!    call memocc(istat, icluster, 'icluster', subname)
!!!    allocate(gap(nprocrow*nproccol), stat=istat)
!!!    call memocc(istat, gap, 'gap', subname)
!!!
!!!    ! workspace query
!!!    lwork=-1
!!!    liwork=-1
!!!    allocate(work(1), stat=istat)
!!!    call memocc(istat, work, 'work', subname)
!!!    allocate(iwork(1), stat=istat) ; if(istat/=0) stop 'ERROR in allocating'
!!!    call memocc(istat, iwork, 'iwork', subname)
!!!    call pdsygvx(1, 'v', 'a', 'l', norb, lmat(1,1), 1, 1, desc_lmat, loverlap(1,1), 1, 1, &
!!!                 desc_loverlap, 0.d0, 1.d0, 0, 1, -1.d0, neval_found, neval_computed, eval(1), &
!!!                 -1.d0, levec(1,1), 1, 1, desc_levec, work, lwork, iwork, liwork, &
!!!                 ifail, icluster, gap, info)
!!!    lwork=ceiling(work(1))
!!!    liwork=iwork(1)
!!!    !write(*,*) 'iproc, lwork, liwork', iproc, lwork, liwork
!!!    iall=-product(shape(work))*kind(work)
!!!    deallocate(work, stat=istat)
!!!    call memocc(istat, iall, 'work', subname)
!!!    iall=-product(shape(iwork))*kind(iwork)
!!!    deallocate(iwork, stat=istat)
!!!    call memocc(istat, iall, 'iwork', subname)
!!!
!!!    allocate(work(lwork), stat=istat)
!!!    call memocc(istat, work, 'work', subname)
!!!    allocate(iwork(liwork), stat=istat)
!!!    call memocc(istat, iwork, 'iwork', subname)
!!!
!!!    call pdsygvx(1, 'v', 'a', 'l', norb, lmat(1,1), 1, 1, desc_lmat, loverlap(1,1), 1, 1, &
!!!                 desc_loverlap, 0.d0, 1.d0, 0, 1, -1.d0, neval_found, neval_computed, eval(1), &
!!!                 -1.d0, levec(1,1), 1, 1, desc_levec, work, lwork, iwork, liwork, &
!!!                 ifail, icluster, gap, info)
!!!
!!!    ! Gather together the eigenvectors from all processes and store them in mat.
!!!    do i=1,norb
!!!        do j=1,norb
!!!            call pdelset2(ham(j,i), levec(1,1), j, i, desc_lmat, 0.d0)
!!!        end do
!!!    end do
!!!
!!!
!!!    iall=-product(shape(lmat))*kind(lmat)
!!!    deallocate(lmat, stat=istat)
!!!    call memocc(istat, iall, 'lmat', subname)
!!!
!!!    iall=-product(shape(levec))*kind(levec)
!!!    deallocate(levec, stat=istat)
!!!    call memocc(istat, iall, 'levec', subname)
!!!
!!!    iall=-product(shape(loverlap))*kind(loverlap)
!!!    deallocate(loverlap, stat=istat)
!!!    call memocc(istat, iall, 'loverlap', subname)
!!!
!!!    iall=-product(shape(work))*kind(work)
!!!    deallocate(work, stat=istat)
!!!    call memocc(istat, iall, 'work', subname)
!!!
!!!    iall=-product(shape(iwork))*kind(iwork)
!!!    deallocate(iwork, stat=istat)
!!!    call memocc(istat, iall, 'iwork', subname)
!!!
!!!    iall=-product(shape(ifail))*kind(ifail)
!!!    deallocate(ifail, stat=istat)
!!!    call memocc(istat, iall, 'ifail', subname)
!!!
!!!    iall=-product(shape(icluster))*kind(icluster)
!!!    deallocate(icluster, stat=istat)
!!!    call memocc(istat, iall, 'icluster', subname)
!!!
!!!    iall=-product(shape(gap))*kind(gap)
!!!    deallocate(gap, stat=istat)
!!!    call memocc(istat, iall, 'gap', subname)
!!!
!!!end if processIF
!!!
!!!! Gather the eigenvectors on all processes.
!!!call mpiallred(ham(1,1), norb**2, mpi_sum, mpi_comm_world, ierr)
!!!
!!!! Broadcast the eigenvalues if required. If nproc_scalapack==nproc, then all processes
!!!! diagonalized the matrix and therefore have the eigenvalues.
!!!if(nproc_scalapack/=nproc) then
!!!    call mpi_bcast(eval(1), norb, mpi_double_precision, 0, mpi_comm_world, ierr)
!!!end if
!!!
!!!
!!!
!!!
!!!end subroutine diagonalizeHamiltonianParallel





subroutine prepare_lnlpspd(iproc, at, input, orbs, rxyz, radii_cf, locregShape, lzd)
  use module_base
  use module_types
  use module_interfaces, exceptThisOne => prepare_lnlpspd
  implicit none
  
  ! Calling arguments
  integer,intent(in):: iproc
  type(atoms_data),intent(in):: at
  type(input_variables),intent(in):: input
  type(orbitals_data),intent(in):: orbs
  real(8),dimension(3,at%nat),intent(in):: rxyz
  real(8),dimension(at%ntypes,3),intent(in):: radii_cf
  character(len=1),intent(in):: locregShape
  type(local_zone_descriptors),intent(inout):: lzd
  
  ! Local variables
  integer:: ilr, istat, iorb
  logical:: calc
  character(len=*),parameter:: subname='prepare_lnlpspd'


  allocate(Lzd%Lnlpspd(Lzd%nlr), stat=istat)
  do ilr=1,Lzd%nlr
      call nullify_nonlocal_psp_descriptors(Lzd%Lnlpspd(ilr))
  end do

  do ilr=1,Lzd%nlr

      nullify(Lzd%Llr(ilr)%projflg) !to avoid problems when deallocating
      calc=.false.
      do iorb=1,orbs%norbp
          if(ilr == orbs%inwhichLocreg(iorb+orbs%isorb)) calc=.true.
      end do
      if (.not. calc) cycle !calculate only for the locreg on this processor, without repeating for same locreg.
      ! allocate projflg
      allocate(Lzd%Llr(ilr)%projflg(at%nat),stat=istat)
      call memocc(istat,Lzd%Llr(ilr)%projflg,'Lzd%Llr(ilr)%projflg',subname)

      call nlpspd_to_locreg(input,iproc,Lzd%Glr,Lzd%Llr(ilr),rxyz,at,orbs,&
           radii_cf,input%frmult,input%frmult,&
           input%hx,input%hy,input%hz,locregShape,lzd%Gnlpspd,&
           Lzd%Lnlpspd(ilr),Lzd%Llr(ilr)%projflg)
  end do

end subroutine prepare_lnlpspd


subroutine free_lnlpspd(orbs, lzd)
  use module_base
  use module_types
  !use deallocatePointers
  use module_interfaces, exceptThisOne => free_lnlpspd
  implicit none
  
  ! Calling arguments
  type(orbitals_data),intent(in):: orbs
  type(local_zone_descriptors),intent(inout):: lzd

  ! Local variables
  integer:: ilr, iorb, istat, iall
  logical:: go
  character(len=*),parameter:: subname='free_lnlpspd'

  do ilr=1,lzd%nlr

      go=.false.
      do iorb=1,orbs%norbp
         if(ilr == orbs%inwhichLocreg(iorb+orbs%isorb)) go=.true.
      end do
      if (.not. go) cycle !deallocate only for the locreg on this processor, without repeating for same locreg.

      ! Deallocate projflg.
      !call checkAndDeallocatePointer(lzd%llr(ilr)%projflg, 'lzd%llr(ilr)%projflg', subname)
      iall=-product(shape(lzd%llr(ilr)%projflg))*kind(lzd%llr(ilr)%projflg)
      deallocate(lzd%llr(ilr)%projflg, stat=istat)
      call memocc(istat, iall, 'lzd%llr(ilr)%projflg', subname)

      call deallocate_nonlocal_psp_descriptors(lzd%lnlpspd(ilr), subname)
  end do

!!$  deallocate(lzd%lnlpspd)
!!$  nullify(lzd%lnlpspd)

end subroutine free_lnlpspd




subroutine getCoefficients_new(iproc, nproc, lin, orbs, hamold, lphi, ovrlp, coeff)
use module_base
use module_types
use module_interfaces, exceptThisOne => getCoefficients_new
implicit none

! Calling arguments
integer,intent(in):: iproc, nproc
type(linearParameters),intent(inout):: lin
type(orbitals_data),intent(in):: orbs
real(8),dimension(lin%orbs%norb,lin%orbs%norb),intent(in):: hamold
real(8),dimension(lin%orbs%npsidim_orbs),intent(in):: lphi
real(8),dimension(lin%orbs%norb,lin%orbs%norb),intent(inout):: ovrlp
real(8),dimension(lin%orbs%norb,orbs%norb),intent(inout):: coeff

! Local variables
integer:: iorb, jorb, j, k, l, info, istat, iall, jproc, ierr
real(8),dimension(:,:),allocatable:: Q, lambda
real(8):: tt, tt2, tt3, alpha
integer,dimension(:),allocatable:: sendcounts, displs
character(len=*),parameter:: subname='getCoefficients_new'

! this is the "step size"
alpha=1.d-1

allocate(Q(lin%orbs%norb,lin%orbs%norb), stat=istat)
call memocc(istat, Q, 'Q', subname)
allocate(lambda(lin%orbs%norb,orbs%norbp), stat=istat)
call memocc(istat, lambda, 'lambda', subname)
allocate(sendcounts(0:nproc-1), stat=istat)
call memocc(istat, sendcounts, 'sendcounts', subname)
allocate(displs(0:nproc-1), stat=istat)
call memocc(istat, displs, 'displs', subname)


! Calculate the matrices Q=<phi|phiold>
call allocateCommuncationBuffersOrtho(lin%lb%comon, subname)
call getMatrixElements2(iproc, nproc, lin%lzd, lin%lb%orbs, lin%lb%op, lin%lb%comon, lphi, lin%lphiold, lin%mad, Q)
call deallocateCommuncationBuffersOrtho(lin%lb%comon, subname)

! Calculate the right hand sides for all physical orbitals handled by this process.
do iorb=1,orbs%norbp
    do jorb=1,lin%orbs%norb
        tt=0.d0
        ! First part. Check indices of Q.
        do j=1,lin%orbs%norb
            !tt=tt+coeff(j,iorb)*Q(jorb,j)
            tt=tt+coeff(j,iorb)*Q(j,jorb)
        end do
        ! Second part. Keep the value of tt.
        tt2=0.d0
        do j=1,lin%orbs%norb
            do k=1,lin%orbs%norb
                tt2=tt2+coeff(j,iorb)*coeff(k,iorb)*hamold(k,j)
            end do
        end do
        ! Check signs of Q.
        tt3=0.d0
        do l=1,lin%orbs%norb
            !tt3=tt3+Q(jorb,l)
            tt3=tt3+Q(l,jorb)
        end do
        lambda(jorb,iorb)=tt-alpha*(tt-tt2*tt3)
    end do
end do

! Solve the system of linear equations.
! Copy the overlap matrix.
call dposv('l', lin%orbs%norb, orbs%norbp, ovrlp(1,1), lin%orbs%norb, lambda(1,1), lin%orbs%norb, info)

! Communicate the coefficients to all processes.
displs(0)=0
do jproc=0,nproc-1
    sendcounts(jproc)=lin%orbs%norb*orbs%norb_par(jproc,0)
    if(jproc>0) displs(jproc)=displs(jproc-1)+sendcounts(jproc-1)
end do
if (nproc > 1) then
   call mpi_allgatherv(lambda, sendcounts(iproc), mpi_double_precision, coeff, sendcounts, displs, &
        mpi_double_precision, mpi_comm_world, ierr)
else
   call vcopy(sendcounts(iproc),lambda(1,1),1,coeff(1,1),1)
end if

iall=-product(shape(Q))*kind(Q)
deallocate(Q, stat=istat)
call memocc(istat, iall, 'Q', subname)
iall=-product(shape(lambda))*kind(lambda)
deallocate(lambda, stat=istat)
call memocc(istat, iall, 'lambda', subname)
iall=-product(shape(sendcounts))*kind(sendcounts)
deallocate(sendcounts, stat=istat)
call memocc(istat, iall, 'sendcounts', subname)
iall=-product(shape(displs))*kind(displs)
deallocate(displs, stat=istat)
call memocc(istat, iall, 'displs', subname)

end subroutine getCoefficients_new





<<<<<<< HEAD
subroutine apply_orbitaldependent_potential(iproc, nproc, lin, at, input, orbs, lzd, rxyz, psi, centralLocreg, vpsi)
use module_base
use module_types
use module_interfaces
implicit none

! Calling arguments
integer,intent(in):: iproc, nproc, centralLocreg
type(linearParameters),intent(in):: lin
type(atoms_data),intent(in):: at
type(input_variables),intent(in):: input
type(orbitals_data),intent(in):: orbs
type(local_zone_descriptors),intent(in):: lzd
real(8),dimension(3,at%nat),intent(in):: rxyz
!real(8),dimension(lzd%lpsidimtot),intent(in):: psi  !!!! ATENTION, intent should be in !
real(8),dimension(lzd%lpsidimtot),intent(inout):: psi
real(8),dimension(lzd%lpsidimtot),intent(out):: vpsi

! Local variables
integer:: oidx, iorb, ilr, npot, icenter, i_stat, i_all, ist_c, ist_f, ist, iiorb, iall, ierr
real(8):: hxh, hyh, hzh, ddot, tt, t1, t2, time
type(workarr_sumrho):: work_sr
real(8),dimension(:,:),allocatable:: psir, vpsir
type(workarr_precond) :: work
type(workarrays_quartic_convolutions):: work_conv
character(len=*),parameter:: subname='apply_orbitaldependent_potential'
real(8),dimension(0:3),parameter:: scal=1.d0
real(8),dimension(:,:,:),allocatable:: ypsitemp_c
real(8),dimension(:,:,:,:),allocatable:: ypsitemp_f



  !!!!psi=1.d0
  !!vpsi=0.d0
  !!oidx = 0
  !!do iorb=1,orbs%norbp
  !!   ilr = orbs%inwhichlocreg(iorb+orbs%isorb)
  !!
  !!   !initialise the work arrays
  !!   call initialize_work_arrays_sumrho(lzd%llr(ilr), work_sr)

  !!   ! Wavefunction in real space
  !!   allocate(psir(Lzd%Llr(ilr)%d%n1i*Lzd%Llr(ilr)%d%n2i*Lzd%Llr(ilr)%d%n3i,orbs%nspinor+ndebug),stat=i_stat)
  !!   call memocc(i_stat,psir,'psir',subname)
  !!   call razero(Lzd%Llr(ilr)%d%n1i*Lzd%Llr(ilr)%d%n2i*Lzd%Llr(ilr)%d%n3i*orbs%nspinor,psir)

  !!   !transform the wavefunction in Daubechies basis to the wavefunction in ISF basis
  !!   !the psir wavefunction is given in the spinorial form

  !!   !psi(1+oidx+lzd%llr(ilr)%wfd%nvctr_c:1+oidx+lzd%llr(ilr)%wfd%nvctr_c+7*lzd%llr(ilr)%wfd%nvctr_f-1)=0.d0

  !!   call daub_to_isf(lzd%llr(ilr), work_sr, psi(1+oidx), psir)
  !!   !apply the potential to the psir wavefunction and calculate potential energy
  !!   hxh=.5d0*input%hx
  !!   hyh=.5d0*input%hy
  !!   hzh=.5d0*input%hz
  !!   !icenter=confinementCenter(iorb)
  !!   icenter=lin%orbs%inWhichLocregp(iorb)
  !!   !components of the potential
  !!   npot=orbs%nspinor
  !!   if (orbs%nspinor == 2) npot=1

  !!   call apply_confinement(iproc, lzd%llr(ilr)%d%n1,lzd%llr(ilr)%d%n2,lzd%llr(ilr)%d%n3,1,1,1,0,orbs%nspinor, psir, &
  !!        rxyz(1,icenter), hxh, hyh, hzh, lin%potentialprefac(at%iatype(icenter)), lin%confpotorder, &
  !!        lzd%llr(ilr)%nsi1, lzd%llr(ilr)%nsi2, lzd%llr(ilr)%nsi3,  &
  !!        lzd%llr(ilr)%bounds%ibyyzz_r) !optional
  !!   !!call apply_confinement(iproc, lzd%llr(ilr)%d%n1,lzd%llr(ilr)%d%n2,lzd%llr(ilr)%d%n3,1,1,1,0,orbs%nspinor, psir, &
  !!   !!     rxyz(1,icenter), hxh, hyh, hzh, .01d0*lin%potentialprefac(at%iatype(icenter)), 6, &
  !!   !!     lzd%llr(ilr)%nsi1, lzd%llr(ilr)%nsi2, lzd%llr(ilr)%nsi3,  &
  !!   !!     lzd%llr(ilr)%bounds%ibyyzz_r) !optional


  !!   call isf_to_daub(lzd%llr(ilr), work_sr, psir, vpsi(1+oidx))

  !!   i_all=-product(shape(psir))*kind(psir)
  !!   deallocate(psir,stat=i_stat)
  !!   call memocc(i_stat,i_all,'psir',subname)

  !!   call deallocate_work_arrays_sumrho(work_sr)

  !!   oidx = oidx + (Lzd%Llr(ilr)%wfd%nvctr_c+7*Lzd%Llr(ilr)%wfd%nvctr_f)*orbs%nspinor

  !!enddo



  vpsi=0.d0
  ist_c=1
  ist_f=1
  do iorb=1,orbs%norbp
     iiorb=iorb+orbs%isorb
     ilr = orbs%inwhichlocreg(iorb+orbs%isorb)
  
     if(centralLocreg<0) then
         icenter=lin%orbs%inWhichLocregp(iorb)
     else
         icenter=centralLocreg
     end if
     !components of the potential
     npot=orbs%nspinor
     if (orbs%nspinor == 2) npot=1


     ist_f=ist_f+lzd%llr(ilr)%wfd%nvctr_c

     call allocate_workarrays_quartic_convolutions(lzd%llr(ilr), subname, work_conv)

         call uncompress_for_quartic_convolutions(lzd%llr(ilr)%d%n1, lzd%llr(ilr)%d%n2, lzd%llr(ilr)%d%n3, &
              lzd%llr(ilr)%d%nfl1, lzd%llr(ilr)%d%nfu1, &
              lzd%llr(ilr)%d%nfl2, lzd%llr(ilr)%d%nfu2, &
              lzd%llr(ilr)%d%nfl3, lzd%llr(ilr)%d%nfu3, &
              lzd%llr(ilr)%wfd%nseg_c, lzd%llr(ilr)%wfd%nvctr_c, &
              lzd%llr(ilr)%wfd%keyg, lzd%llr(ilr)%wfd%keyv,  & 
              lzd%llr(ilr)%wfd%nseg_f, lzd%llr(ilr)%wfd%nvctr_f, &
              lzd%llr(ilr)%wfd%keyg(1,lzd%llr(ilr)%wfd%nseg_c+min(1,lzd%llr(ilr)%wfd%nseg_f)), &
              lzd%llr(ilr)%wfd%keyv(lzd%llr(ilr)%wfd%nseg_c+min(1,lzd%llr(ilr)%wfd%nseg_f)),  & 
              scal, psi(ist_c), psi(ist_f), &
              work_conv)

     if(lin%confpotorder==4) then
      call ConvolQuartic4(lzd%llr(ilr)%d%n1, lzd%llr(ilr)%d%n2, lzd%llr(ilr)%d%n3, &
           lzd%llr(ilr)%d%nfl1, lzd%llr(ilr)%d%nfu1, &
           lzd%llr(ilr)%d%nfl2, lzd%llr(ilr)%d%nfu2, &
           lzd%llr(ilr)%d%nfl3, lzd%llr(ilr)%d%nfu3, & 
           input%hx, lzd%llr(ilr)%ns1, lzd%llr(ilr)%ns2, lzd%llr(ilr)%ns3, &
           lzd%llr(ilr)%bounds%kb%ibyz_c, lzd%llr(ilr)%bounds%kb%ibxz_c, lzd%llr(ilr)%bounds%kb%ibxy_c, &
           lzd%llr(ilr)%bounds%kb%ibyz_f, lzd%llr(ilr)%bounds%kb%ibxz_f, lzd%llr(ilr)%bounds%kb%ibxy_f, &
           rxyz(1,ilr), lin%potentialprefac(at%iatype(icenter)), .false., 0.d0, &
           work_conv%xx_c, work_conv%xx_f1, work_conv%xx_f, &
           work_conv%xy_c, work_conv%xy_f2, work_conv%xy_f, &
           work_conv%xz_c, work_conv%xz_f4, work_conv%xz_f, &
           work_conv%y_c, work_conv%y_f)
      !!call ConvolQuarticShifted(lzd%llr(ilr)%d%n1, lzd%llr(ilr)%d%n2, lzd%llr(ilr)%d%n3, &
      !!     lzd%llr(ilr)%d%nfl1, lzd%llr(ilr)%d%nfu1, &
      !!     lzd%llr(ilr)%d%nfl2, lzd%llr(ilr)%d%nfu2, &
      !!     lzd%llr(ilr)%d%nfl3, lzd%llr(ilr)%d%nfu3, & 
      !!     input%hx, lzd%llr(ilr)%ns1, lzd%llr(ilr)%ns2, lzd%llr(ilr)%ns3, &
      !!     lzd%llr(ilr)%bounds%kb%ibyz_c, lzd%llr(ilr)%bounds%kb%ibxz_c, lzd%llr(ilr)%bounds%kb%ibxy_c, &
      !!     lzd%llr(ilr)%bounds%kb%ibyz_f, lzd%llr(ilr)%bounds%kb%ibxz_f, lzd%llr(ilr)%bounds%kb%ibxy_f, &
      !!     rxyz(1,ilr), lin%potentialprefac(at%iatype(icenter)), .false., 0.d0, 2.d0,  &
      !!     work_conv%xx_c, work_conv%xx_f1, work_conv%xx_f, &
      !!     work_conv%xy_c, work_conv%xy_f2, work_conv%xy_f, &
      !!     work_conv%xz_c, work_conv%xz_f4, work_conv%xz_f, &
      !!     work_conv%y_c, work_conv%y_f)
      else if(lin%confpotorder==6) then
      !!allocate(ypsitemp_c(0:lzd%llr(ilr)%d%n1, 0:lzd%llr(ilr)%d%n2, 0:lzd%llr(ilr)%d%n3))
      !!allocate(ypsitemp_f(7,lzd%llr(ilr)%d%nfl1:lzd%llr(ilr)%d%nfu1,lzd%llr(ilr)%d%nfl2:lzd%llr(ilr)%d%nfu2,lzd%llr(ilr)%d%nfl3:lzd%llr(ilr)%d%nfu3))

      call ConvolSextic(lzd%llr(ilr)%d%n1, lzd%llr(ilr)%d%n2, lzd%llr(ilr)%d%n3, &
           lzd%llr(ilr)%d%nfl1, lzd%llr(ilr)%d%nfu1, &
           lzd%llr(ilr)%d%nfl2, lzd%llr(ilr)%d%nfu2, &
           lzd%llr(ilr)%d%nfl3, lzd%llr(ilr)%d%nfu3, & 
           input%hx, lzd%llr(ilr)%ns1, lzd%llr(ilr)%ns2, lzd%llr(ilr)%ns3, &
           lzd%llr(ilr)%bounds%kb%ibyz_c, lzd%llr(ilr)%bounds%kb%ibxz_c, lzd%llr(ilr)%bounds%kb%ibxy_c, &
           lzd%llr(ilr)%bounds%kb%ibyz_f, lzd%llr(ilr)%bounds%kb%ibxz_f, lzd%llr(ilr)%bounds%kb%ibxy_f, &
           rxyz(1,ilr), lin%potentialprefac(at%iatype(icenter)), .false., 0.d0, &
           work_conv%xx_c, work_conv%xx_f1, work_conv%xx_f, &
           work_conv%xy_c, work_conv%xy_f2, work_conv%xy_f, &
           work_conv%xz_c, work_conv%xz_f4, work_conv%xz_f, &
           work_conv%y_c, work_conv%y_f)

       else
           stop 'wronf conf pot'

       end if
     !!ypsitemp_c=work_conv%y_c
     !!ypsitemp_f=work_conv%y_f


     !! call ConvolQuartic4(lzd%llr(ilr)%d%n1, lzd%llr(ilr)%d%n2, lzd%llr(ilr)%d%n3, &
     !!      lzd%llr(ilr)%d%nfl1, lzd%llr(ilr)%d%nfu1, &
     !!      lzd%llr(ilr)%d%nfl2, lzd%llr(ilr)%d%nfu2, &
     !!      lzd%llr(ilr)%d%nfl3, lzd%llr(ilr)%d%nfu3, & 
     !!      input%hx, lzd%llr(ilr)%ns1, lzd%llr(ilr)%ns2, lzd%llr(ilr)%ns3, &
     !!      lzd%llr(ilr)%bounds%kb%ibyz_c, lzd%llr(ilr)%bounds%kb%ibxz_c, lzd%llr(ilr)%bounds%kb%ibxy_c, &
     !!      lzd%llr(ilr)%bounds%kb%ibyz_f, lzd%llr(ilr)%bounds%kb%ibxz_f, lzd%llr(ilr)%bounds%kb%ibxy_f, &
     !!      rxyz(1,ilr), lin%potentialprefac(at%iatype(icenter)), .false., 0.d0, &
     !!      work_conv%xx_c, work_conv%xx_f1, work_conv%xx_f, &
     !!      work_conv%xy_c, work_conv%xy_f2, work_conv%xy_f, &
     !!      work_conv%xz_c, work_conv%xz_f4, work_conv%xz_f, &
     !!      work_conv%y_c, work_conv%y_f)

     !!work_conv%y_c=.5d0*work_conv%y_c+.5d0*ypsitemp_c
     !!work_conv%y_f=.5d0*work_conv%y_f+.5d0*ypsitemp_f

      !!deallocate(ypsitemp_c)
      !!deallocate(ypsitemp_f)

     call compress_forstandard(lzd%llr(ilr)%d%n1, lzd%llr(ilr)%d%n2, lzd%llr(ilr)%d%n3, &
          lzd%llr(ilr)%d%nfl1, lzd%llr(ilr)%d%nfu1, &
          lzd%llr(ilr)%d%nfl2, lzd%llr(ilr)%d%nfu2, &
          lzd%llr(Ilr)%d%nfl3, lzd%llr(ilr)%d%nfu3, &
          lzd%llr(ilr)%wfd%nseg_c, lzd%llr(ilr)%wfd%nvctr_c, &
          lzd%llr(ilr)%wfd%keyg, lzd%llr(ilr)%wfd%keyv,  & 
          lzd%llr(ilr)%wfd%nseg_f, lzd%llr(ilr)%wfd%nvctr_f, &
          lzd%llr(ilr)%wfd%keyg(1,lzd%llr(ilr)%wfd%nseg_c+min(1,lzd%llr(ilr)%wfd%nseg_f)), &
          lzd%llr(ilr)%wfd%keyv(lzd%llr(ilr)%wfd%nseg_c+min(1,lzd%llr(ilr)%wfd%nseg_f)),  & 
          scal, work_conv%y_c, work_conv%y_f, vpsi(ist_c), vpsi(ist_f))

     call deallocate_workarrays_quartic_convolutions(lzd%llr(ilr), subname, work_conv)

     ist_f = ist_f + 7*lzd%llr(ilr)%wfd%nvctr_f
     ist_c = ist_c + lzd%llr(ilr)%wfd%nvctr_c + 7*lzd%llr(ilr)%wfd%nvctr_f

  enddo



end subroutine apply_orbitaldependent_potential






subroutine apply_orbitaldependent_potential_foronelocreg(iproc, nproc, lr, lin, at, input, orbs, rxyz, ndimpsi, &
           psi, centralLocreg, vpsi)
use module_base
use module_types
use module_interfaces
implicit none

! Calling arguments
integer,intent(in):: iproc, nproc, centralLocreg, ndimpsi
type(locreg_descriptors),intent(in):: lr
type(linearParameters),intent(in):: lin
type(atoms_data),intent(in):: at
type(input_variables),intent(in):: input
type(orbitals_data),intent(in):: orbs
real(8),dimension(3,at%nat),intent(in):: rxyz
real(8),dimension(ndimpsi),intent(inout):: psi
real(8),dimension(ndimpsi),intent(out):: vpsi

! Local variables
integer:: oidx, iorb, ilr, npot, icenter, i_stat, i_all, ist_c, ist_f, ist, iiorb, iall, ierr
real(8):: hxh, hyh, hzh, ddot, tt, t1, t2, time
type(workarr_sumrho):: work_sr
real(8),dimension(:,:),allocatable:: psir, vpsir
type(workarr_precond) :: work
type(workarrays_quartic_convolutions):: work_conv
character(len=*),parameter:: subname='apply_orbitaldependent_potential'
real(8),dimension(0:3),parameter:: scal=1.d0
real(8),dimension(:,:,:),allocatable:: ypsitemp_c
real(8),dimension(:,:,:,:),allocatable:: ypsitemp_f



  vpsi=0.d0
  ist_c=1
  ist_f=1
     iiorb=iorb+orbs%isorb
     ilr = orbs%inwhichlocreg(iorb+orbs%isorb)
  
     if(centralLocreg<0) then
         icenter=lin%orbs%inWhichLocregp(iorb)
     else
         icenter=centralLocreg
     end if
     !components of the potential
     npot=orbs%nspinor
     if (orbs%nspinor == 2) npot=1


     ist_f=ist_f+lr%wfd%nvctr_c

     call allocate_workarrays_quartic_convolutions(lr, subname, work_conv)

     call uncompress_for_quartic_convolutions(lr%d%n1, lr%d%n2, lr%d%n3, &
          lr%d%nfl1, lr%d%nfu1, &
          lr%d%nfl2, lr%d%nfu2, &
          lr%d%nfl3, lr%d%nfu3, &
          lr%wfd%nseg_c, lr%wfd%nvctr_c, &
          lr%wfd%keyg, lr%wfd%keyv,  & 
          lr%wfd%nseg_f, lr%wfd%nvctr_f, &
          lr%wfd%keyg(1,lr%wfd%nseg_c+min(1,lr%wfd%nseg_f)), &
          lr%wfd%keyv(lr%wfd%nseg_c+min(1,lr%wfd%nseg_f)),  & 
          scal, psi(ist_c), psi(ist_f), &
          work_conv)

     if(lin%confpotorder==4) then
      call ConvolQuartic4(lr%d%n1, lr%d%n2, lr%d%n3, &
           lr%d%nfl1, lr%d%nfu1, &
           lr%d%nfl2, lr%d%nfu2, &
           lr%d%nfl3, lr%d%nfu3, & 
           input%hx, lr%ns1, lr%ns2, lr%ns3, &
           lr%bounds%kb%ibyz_c, lr%bounds%kb%ibxz_c, lr%bounds%kb%ibxy_c, &
           lr%bounds%kb%ibyz_f, lr%bounds%kb%ibxz_f, lr%bounds%kb%ibxy_f, &
           rxyz(1,ilr), lin%potentialprefac(at%iatype(icenter)), .false., 0.d0, &
           work_conv%xx_c, work_conv%xx_f1, work_conv%xx_f, &
           work_conv%xy_c, work_conv%xy_f2, work_conv%xy_f, &
           work_conv%xz_c, work_conv%xz_f4, work_conv%xz_f, &
           work_conv%y_c, work_conv%y_f)
      else if(lin%confpotorder==6) then

      call ConvolSextic(lr%d%n1, lr%d%n2, lr%d%n3, &
           lr%d%nfl1, lr%d%nfu1, &
           lr%d%nfl2, lr%d%nfu2, &
           lr%d%nfl3, lr%d%nfu3, & 
           input%hx, lr%ns1, lr%ns2, lr%ns3, &
           lr%bounds%kb%ibyz_c, lr%bounds%kb%ibxz_c, lr%bounds%kb%ibxy_c, &
           lr%bounds%kb%ibyz_f, lr%bounds%kb%ibxz_f, lr%bounds%kb%ibxy_f, &
           rxyz(1,ilr), lin%potentialprefac(at%iatype(icenter)), .false., 0.d0, &
           work_conv%xx_c, work_conv%xx_f1, work_conv%xx_f, &
           work_conv%xy_c, work_conv%xy_f2, work_conv%xy_f, &
           work_conv%xz_c, work_conv%xz_f4, work_conv%xz_f, &
           work_conv%y_c, work_conv%y_f)

       else
           stop 'wronf conf pot'

       end if

     call compress_forstandard(lr%d%n1, lr%d%n2, lr%d%n3, &
          lr%d%nfl1, lr%d%nfu1, &
          lr%d%nfl2, lr%d%nfu2, &
          lr%d%nfl3, lr%d%nfu3, &
          lr%wfd%nseg_c, lr%wfd%nvctr_c, &
          lr%wfd%keyg, lr%wfd%keyv,  & 
          lr%wfd%nseg_f, lr%wfd%nvctr_f, &
          lr%wfd%keyg(1,lr%wfd%nseg_c+min(1,lr%wfd%nseg_f)), &
          lr%wfd%keyv(lr%wfd%nseg_c+min(1,lr%wfd%nseg_f)),  & 
          scal, work_conv%y_c, work_conv%y_f, vpsi(ist_c), vpsi(ist_f))

     call deallocate_workarrays_quartic_convolutions(lr, subname, work_conv)





end subroutine apply_orbitaldependent_potential_foronelocreg












!> Expands the compressed wavefunction in vector form (psi_c,psi_f) into the psig format
subroutine uncompress_for_quartic_convolutions(n1, n2, n3, nfl1, nfu1, nfl2, nfu2, nfl3, nfu3,  & 
     mseg_c, mvctr_c, keyg_c, keyv_c,  & 
     mseg_f, mvctr_f, keyg_f, keyv_f,  & 
     scal, psi_c, psi_f, &
     work)
  use module_base
  use module_types
  implicit none
  integer,intent(in):: n1, n2, n3, nfl1, nfu1, nfl2, nfu2, nfl3, nfu3, mseg_c, mvctr_c, mseg_f, mvctr_f
  integer,dimension(mseg_c),intent(in):: keyv_c
  integer,dimension(mseg_f),intent(in):: keyv_f
  integer,dimension(2,mseg_c),intent(in):: keyg_c
  integer,dimension(2,mseg_f),intent(in):: keyg_f
  real(wp),dimension(0:3),intent(in):: scal
  real(wp),dimension(mvctr_c),intent(in):: psi_c
  real(wp),dimension(7,mvctr_f),intent(in):: psi_f
  type(workarrays_quartic_convolutions),intent(out):: work
  !local variables
  integer :: iseg,jj,j0,j1,ii,i1,i2,i3,i0,i

  !!!$omp parallel default(private) &
  !!!$omp shared(scal,psig_c,psig_f,x_f1,x_f2,x_f3) &
  !!!$omp shared(psi_c,psi_f,keyv_c,keyg_c,keyv_f,keyg_f,n1,n2,n3,mseg_c,mseg_f)
  !!! coarse part
  !!!$omp do
  do iseg=1,mseg_c
     jj=keyv_c(iseg)
     j0=keyg_c(1,iseg)
     j1=keyg_c(2,iseg)
     ii=j0-1
     i3=ii/((n1+1)*(n2+1))
     ii=ii-i3*(n1+1)*(n2+1)
     i2=ii/(n1+1)
     i0=ii-i2*(n1+1)
     i1=i0+j1-j0
     do i=i0,i1
        work%xx_c(i,i2,i3)=psi_c(i-i0+jj)*scal(0)
        work%xy_c(i2,i,i3)=psi_c(i-i0+jj)*scal(0)
        work%xz_c(i3,i,i2)=psi_c(i-i0+jj)*scal(0)
     enddo
  enddo
  !!!$omp enddo
  !!! fine part
  !!!$omp do
  do iseg=1,mseg_f
     jj=keyv_f(iseg)
     j0=keyg_f(1,iseg)
     j1=keyg_f(2,iseg)
     ii=j0-1
     i3=ii/((n1+1)*(n2+1))
     ii=ii-i3*(n1+1)*(n2+1)
     i2=ii/(n1+1)
     i0=ii-i2*(n1+1)
     i1=i0+j1-j0
     do i=i0,i1
        work%xx_f1(i,i2,i3)=psi_f(1,i-i0+jj)*scal(1)
        work%xx_f(1,i,i2,i3)=psi_f(1,i-i0+jj)*scal(1)
        work%xy_f(1,i2,i,i3)=psi_f(1,i-i0+jj)*scal(1)
        work%xz_f(1,i3,i,i2)=psi_f(1,i-i0+jj)*scal(1)

        work%xy_f2(i2,i,i3)=psi_f(2,i-i0+jj)*scal(1)
        work%xx_f(2,i,i2,i3)=psi_f(2,i-i0+jj)*scal(1)
        work%xy_f(2,i2,i,i3)=psi_f(2,i-i0+jj)*scal(1)
        work%xz_f(2,i3,i,i2)=psi_f(2,i-i0+jj)*scal(1)

        work%xx_f(3,i,i2,i3)=psi_f(3,i-i0+jj)*scal(2)
        work%xy_f(3,i2,i,i3)=psi_f(3,i-i0+jj)*scal(2)
        work%xz_f(3,i3,i,i2)=psi_f(3,i-i0+jj)*scal(2)

        work%xz_f4(i3,i,i2)=psi_f(4,i-i0+jj)*scal(1)
        work%xx_f(4,i,i2,i3)=psi_f(4,i-i0+jj)*scal(1)
        work%xy_f(4,i2,i,i3)=psi_f(4,i-i0+jj)*scal(1)
        work%xz_f(4,i3,i,i2)=psi_f(4,i-i0+jj)*scal(1)

        work%xx_f(5,i,i2,i3)=psi_f(5,i-i0+jj)*scal(2)
        work%xy_f(5,i2,i,i3)=psi_f(5,i-i0+jj)*scal(2)
        work%xz_f(5,i3,i,i2)=psi_f(5,i-i0+jj)*scal(2)

        work%xx_f(6,i,i2,i3)=psi_f(6,i-i0+jj)*scal(2)
        work%xy_f(6,i2,i,i3)=psi_f(6,i-i0+jj)*scal(2)
        work%xz_f(6,i3,i,i2)=psi_f(6,i-i0+jj)*scal(2)

        work%xx_f(7,i,i2,i3)=psi_f(7,i-i0+jj)*scal(3)
        work%xy_f(7,i2,i,i3)=psi_f(7,i-i0+jj)*scal(3)
        work%xz_f(7,i3,i,i2)=psi_f(7,i-i0+jj)*scal(3)
     enddo
  enddo
 !!!$omp enddo
 !!!$omp end parallel

END SUBROUTINE uncompress_for_quartic_convolutions



=======
!!$subroutine apply_orbitaldependent_potential(iproc, nproc, lin, at, input, orbs, lzd, rxyz, psi, vpsi)
!!$use module_base
!!$use module_types
!!$use module_interfaces
!!$implicit none
!!$
!!$! Calling arguments
!!$integer,intent(in):: iproc, nproc
!!$type(linearParameters),intent(in):: lin
!!$type(atoms_data),intent(in):: at
!!$type(input_variables),intent(in):: input
!!$type(orbitals_data),intent(in):: orbs
!!$type(local_zone_descriptors),intent(in):: lzd
!!$real(8),dimension(3,at%nat),intent(in):: rxyz
!!$real(8),dimension(lzd%lpsidimtot),intent(in):: psi
!!$real(8),dimension(lzd%lpsidimtot),intent(out):: vpsi
!!$
!!$! Local variables
!!$integer:: oidx, iorb, ilr, npot, icenter, i_stat, i_all
!!$real(8):: hxh, hyh, hzh
!!$type(workarr_sumrho):: work_sr
!!$real(8),dimension(:,:),allocatable:: psir
!!$character(len=*),parameter:: subname='apply_orbitaldependent_potential'
!!$
!!$  vpsi=0.d0
!!$  oidx = 0
!!$  do iorb=1,orbs%norbp
!!$     ilr = orbs%inwhichlocreg(iorb+orbs%isorb)
!!$  
!!$     !initialise the work arrays
!!$     call initialize_work_arrays_sumrho(lzd%llr(ilr), work_sr)
!!$
!!$     ! Wavefunction in real space
!!$     allocate(psir(Lzd%Llr(ilr)%d%n1i*Lzd%Llr(ilr)%d%n2i*Lzd%Llr(ilr)%d%n3i,orbs%nspinor+ndebug),stat=i_stat)
!!$     call memocc(i_stat,psir,'psir',subname)
!!$     call razero(Lzd%Llr(ilr)%d%n1i*Lzd%Llr(ilr)%d%n2i*Lzd%Llr(ilr)%d%n3i*orbs%nspinor,psir)
!!$
!!$     !transform the wavefunction in Daubechies basis to the wavefunction in ISF basis
!!$     !the psir wavefunction is given in the spinorial form
!!$
!!$     call daub_to_isf(lzd%llr(ilr), work_sr, psi(1+oidx), psir)
!!$     !apply the potential to the psir wavefunction and calculate potential energy
!!$     hxh=.5d0*input%hx
!!$     hyh=.5d0*input%hy
!!$     hzh=.5d0*input%hz
!!$     !icenter=confinementCenter(iorb)
!!$     icenter=lin%orbs%inWhichLocregp(iorb)
!!$     !components of the potential
!!$     npot=orbs%nspinor
!!$     if (orbs%nspinor == 2) npot=1
!!$
!!$     call apply_confinement(iproc, lzd%llr(ilr)%d%n1,lzd%llr(ilr)%d%n2,lzd%llr(ilr)%d%n3,1,1,1,0,orbs%nspinor, psir, &
!!$          rxyz(1,icenter), hxh, hyh, hzh, lin%potentialprefac(at%iatype(icenter)),lin%confpotorder, &
!!$          lzd%llr(ilr)%nsi1, lzd%llr(ilr)%nsi2, lzd%llr(ilr)%nsi3,  &
!!$          lzd%llr(ilr)%bounds%ibyyzz_r) !optional
!!$
!!$
!!$     call isf_to_daub(lzd%llr(ilr), work_sr, psir, vpsi(1+oidx))
!!$
!!$     i_all=-product(shape(psir))*kind(psir)
!!$     deallocate(psir,stat=i_stat)
!!$     call memocc(i_stat,i_all,'psir',subname)
!!$
!!$     call deallocate_work_arrays_sumrho(work_sr)
!!$
!!$     oidx = oidx + (Lzd%Llr(ilr)%wfd%nvctr_c+7*Lzd%Llr(ilr)%wfd%nvctr_f)*orbs%nspinor
!!$
!!$  enddo
!!$
!!$
!!$end subroutine apply_orbitaldependent_potential
>>>>>>> 8330eec4




function dfactorial(n)
implicit none

! Calling arguments
integer,intent(in):: n
real(8):: dfactorial

! Local variables
integer:: i

  dfactorial=1.d0
  do i=1,n
      dfactorial=dfactorial*dble(i)
  end do

end function dfactorial

subroutine minimize_in_subspace(iproc, nproc, lin, at, input, lpot, GPU, ngatherarr, proj, rxyz, pkernelseq, nlpspd, lphi)
  use module_base
  use module_types
  use module_interfaces, exceptThisOne => minimize_in_subspace
  implicit none
  ! Calling arguments
  integer,intent(in):: iproc, nproc
  type(linearParameters),intent(inout):: lin
  type(atoms_data),intent(in):: at
  type(input_variables),intent(in):: input
  real(8),dimension(lin%lzd%ndimpotisf),intent(in):: lpot
  type(GPU_pointers),intent(inout):: GPU
  integer, dimension(0:nproc-1,2), intent(in) :: ngatherarr
  type(nonlocal_psp_descriptors),intent(in):: nlpspd
  real(wp),dimension(nlpspd%nprojel),intent(inout):: proj
  real(8),dimension(3,at%nat),intent(in):: rxyz
  real(dp), dimension(:), pointer :: pkernelseq
  real(8),dimension(max(lin%orbs%npsidim_orbs,lin%orbs%npsidim_comp)),intent(inout):: lphi

  ! Local variables
  integer:: ndim_lhchi,jorb,jjorb,jlr,ii,istat,iall,jproc,iiorb,kk,iorb,norbTarget,nprocTemp
  integer:: is1,ie1,is2,ie2,is3,ie3,js1,je1,js2,je2,js3,je3,iat,ilr,ierr,tag,jlrold,nlocregPerMPI
  integer,dimension(:),allocatable:: onWhichAtomTemp,norb_parTemp,onWhichMPITemp
  logical,dimension(:),allocatable:: skip,doNotCalculate
  logical:: ovrlpx,ovrlpy,ovrlpz,check_whether_locregs_overlap,withConfinement
  real(8),dimension(:),allocatable:: lchi
  real(8),dimension(:,:),allocatable:: lhchi
  real(8):: ekin_sum,epot_sum,eexctX,eproj_sum,eSIC_DC,t1,t2,time,tt,tt1,tt2,tt3
  real(8),dimension(:,:,:),allocatable:: ham3
  character(len=*),parameter:: subname='minimize_in_subspace'
  type(confpot_data),dimension(:),allocatable :: confdatarr

  !resetDIIS=.true.
  ! Apply the Hamiltonian for each atom.
  ! onWhichAtomTemp indicates that all orbitals feel the confining potential
  ! centered on atom iat.
  allocate(onWhichAtomTemp(lin%orbs%norbp),stat=istat)
  call memocc(istat,onWhichAtomTemp,'onWhichAtomTemp',subname)
  allocate(doNotCalculate(lin%lzd%nlr),stat=istat)
  call memocc(istat,doNotCalculate,'doNotCalculate',subname)
  allocate(skip(lin%lzd%nlr), stat=istat)
  call memocc(istat, skip, 'skip', subname)
  !allocate(skipGlobal(lin%lig%lzdig%nlr,0:nproc-1), stat=istat)
  !call memocc(istat, skipGlobal, 'skipGlobal', subname)


  ! Determine for how many localization regions we need a Hamiltonian application.
  ndim_lhchi=0
  do iat=1,at%nat
     call getIndices(lin%lzd%llr(iat), is1, ie1, is2, ie2, is3, ie3)
     skip(iat)=.true.
     do jorb=1,lin%orbs%norbp
        jjorb=jorb+lin%orbs%isorb
        onWhichAtomTemp(jorb)=iat
        jlr=lin%orbs%inWhichLocreg(jjorb)
        if(lin%orbs%inWhichlocreg(jorb+lin%orbs%isorb)/=jlr) stop 'this should not happen'
        call getIndices(lin%lzd%llr(jlr), js1, je1, js2, je2, js3, je3)
        ovrlpx = ( is1<=je1 .and. ie1>=js1 )
        ovrlpy = ( is2<=je2 .and. ie2>=js2 )
        ovrlpz = ( is3<=je3 .and. ie3>=js3 )
        if(ovrlpx .and. ovrlpy .and. ovrlpz) then
           if(check_whether_locregs_overlap(lin%lzd%llr(iat), lin%lzd%llr(jlr), lin%lzd%glr)) then
              skip(iat)=.false.
           end if
        end if
     end do
     if(.not.skip(iat)) then
        ndim_lhchi=ndim_lhchi+1
     end if
  end do

  allocate(lhchi(max(lin%orbs%npsidim_orbs,lin%orbs%npsidim_comp),ndim_lhchi),stat=istat)
  call memocc(istat, lhchi, 'lhchi', subname)
  lhchi=0.d0

  if(iproc==0) write(*,'(1x,a)') 'Hamiltonian application for all atoms. This may take some time.'
  call mpi_barrier(mpi_comm_world, ierr)
  call cpu_time(t1)
  !!call prepare_lnlpspd(iproc, at, input, lin%lig%orbsig, rxyz, radii_cf, lin%locregShape, lin%lig%lzdig)
  !!call full_local_potential2(iproc, nproc, lin%lig%lzdig%glr%d%n1i*lin%lig%lzdig%glr%d%n2i*nscatterarr(iproc,2), &
  !!     lin%lig%lzdig%glr%d%n1i*lin%lig%lzdig%glr%d%n2i*lin%lig%lzdig%glr%d%n3i,&
  !!     lin%lig%lzdig%glr%d%n1i*lin%lig%lzdig%glr%d%n2i*nscatterarr(iproc,1)*input%nspin, input%nspin, lin%lig%orbsig,&
  !!     lin%lig%lzdig, ngatherarr, rhopot, lpot, 2, lin%lig%comgp)

  allocate(lin%lzd%doHamAppl(lin%lzd%nlr), stat=istat)
  call memocc(istat, lin%lzd%doHamAppl, 'lin%lzd%doHamAppl', subname)
  withConfinement=.true.
  ii=0
  allocate(lchi(size(lphi)), stat=istat)
  call memocc(istat, lchi, 'lchi', subname)
  lchi=lphi
  do iat=1,at%nat
     doNotCalculate=.true.
     lin%lzd%doHamAppl=.false.
     !!call mpi_barrier(mpi_comm_world, ierr)
     call getIndices(lin%lzd%llr(iat), is1, ie1, is2, ie2, is3, ie3)
     skip(iat)=.true.
     do jorb=1,lin%orbs%norbp
        onWhichAtomTemp(jorb)=iat
        !jlr=onWhichAtomp(jorb)
        jlr=lin%orbs%inWhichLocregp(jorb)
        call getIndices(lin%lzd%llr(jlr), js1, je1, js2, je2, js3, je3)
        ovrlpx = ( is1<=je1 .and. ie1>=js1 )
        ovrlpy = ( is2<=je2 .and. ie2>=js2 )
        ovrlpz = ( is3<=je3 .and. ie3>=js3 )
        if(ovrlpx .and. ovrlpy .and. ovrlpz) then
           doNotCalculate(jlr)=.false.
           lin%lzd%doHamAppl(jlr)=.true.
           skip(iat)=.false.
        else
           doNotCalculate(jlr)=.true.
           lin%lzd%doHamAppl(jlr)=.false.
        end if
     end do
     !write(*,'(a,2i4,4x,100l4)') 'iat, iproc, doNotCalculate', iat, iproc, doNotCalculate
     if(iproc==0) write(*,'(3x,a,i0,a)', advance='no') 'Hamiltonian application for atom ', iat, '... '
     if(.not.skip(iat)) then
        ii=ii+1
        if(lin%nItInguess>0) then
!!$           call HamiltonianApplication3(iproc, nproc, at, lin%orbs, input%hx, input%hy, input%hz, rxyz, &
!!$                proj, lin%lzd, ngatherarr, lpot, lchi, lhchi(1,ii), &
!!$                ekin_sum, epot_sum, eexctX, eproj_sum, input%nspin, GPU, withConfinement, .false., &
!!$                pkernel=pkernelseq, lin=lin, confinementCenter=onWhichAtomTemp)
        
           !confdatarr to be initialized
           allocate(confdatarr(lin%orbs%norbp))
           call define_confinement_data(confdatarr,lin%orbs,rxyz,at,&
                input%hx,input%hy,input%hz,lin,lin%Lzd,onWhichAtomTemp)

           call LocalHamiltonianApplication(iproc,nproc,at,lin%orbs,&
                input%hx,input%hy,input%hz,&
                lin%lzd,confdatarr,ngatherarr,Lpot,lchi,lhchi(1,ii),&
                ekin_sum,epot_sum,eexctX,eSIC_DC,input%SIC,GPU,&
                pkernel=pkernelseq)

           call NonLocalHamiltonianApplication(iproc,at,lin%orbs,&
                input%hx,input%hy,input%hz,rxyz,&
                proj,lin%lzd,lchi,lhchi(1,ii),eproj_sum)
           deallocate(confdatarr)
        end if

     else
     end if


     if(iproc==0) write(*,'(a)') 'done.'
  end do


  !!iall=-product(shape(lpot))*kind(lpot)
  !!deallocate(lpot, stat=istat)
  !!call memocc(istat, iall, 'lpot', subname)
  if(ii/=ndim_lhchi) then
     write(*,'(a,i0,a,2(a2,i0))') 'ERROR on process ',iproc,': ii/=ndim_lhchi',ii,ndim_lhchi
     stop
  end if
  call mpi_barrier(mpi_comm_world, ierr)
  call cpu_time(t2)
  time=t2-t1
  if(iproc==0) write(*,'(1x,a,es10.3)') 'time for applying potential:', time



  ! The input guess is possibly performed only with a subset of all processes.
  if(lin%norbsPerProcIG>lin%orbs%norb) then
     norbTarget=lin%orbs%norb
  else
     norbTarget=lin%norbsperProcIG
  end if
  nprocTemp=ceiling(dble(lin%orbs%norb)/dble(norbTarget))
  nprocTemp=min(nprocTemp,nproc)
  if(iproc==0) write(*,'(a,i0,a)') 'The minimization is performed using ', nprocTemp, ' processes.'

  ! Create temporary norb_parTemp, onWhichMPITemp
  allocate(norb_parTemp(0:nprocTemp-1), stat=istat)
  call memocc(istat, norb_parTemp, 'norb_parTemp', subname)
  norb_parTemp=0
  tt=dble(lin%orbs%norb)/dble(nprocTemp)
  ii=floor(tt)
  ! ii is now the number of orbitals that every process has. Distribute the remaining ones.
  norb_parTemp(0:nprocTemp-1)=ii
  kk=lin%orbs%norb-nprocTemp*ii
  norb_parTemp(0:kk-1)=ii+1

  allocate(onWhichMPITemp(lin%orbs%norb), stat=istat)
  call memocc(istat, onWhichMPITemp, 'onWhichMPITemp', subname)
  iiorb=0
  do jproc=0,nprocTemp-1
     do iorb=1,norb_parTemp(jproc)
        iiorb=iiorb+1
        onWhichMPITemp(iiorb)=jproc
     end do
  end do

  ! Calculate the number of different matrices that have to be stored on a given MPI process.
  jlrold=0
  nlocregPerMPI=0
  do jorb=1,lin%orbs%norb
     jlr=lin%orbs%inWhichLocreg(jorb)
     !jproc=lin%orbs%onWhichMPI(jorb)
     jproc=onWhichMPITemp(jorb)
     !if(iproc==0) write(*,'(a,5i7)') 'jorb, jlr, jlrold, jproc, nlocregPerMPI', jorb, jlr, jlrold, jproc, nlocregPerMPI
     if(iproc==jproc) then
        if(jlr/=jlrold) then
           nlocregPerMPI=nlocregPerMPI+1
           jlrold=jlr
        end if
     end if
  end do



  ! Calculate the Hamiltonian matrix.
  call cpu_time(t1)
  allocate(ham3(lin%orbs%norb,lin%orbs%norb,nlocregPerMPI), stat=istat)
  call memocc(istat,ham3,'ham3',subname)
  if(lin%nItInguess>0) then
     if(iproc==0) write(*,*) 'calling getHamiltonianMatrix6'
     call getHamiltonianMatrix6(iproc, nproc, nprocTemp, lin%lzd, lin%orbs, lin%orbs, &
          onWhichMPITemp, input, lin%orbs%inWhichLocreg, ndim_lhchi, &
          nlocregPerMPI, lchi, lhchi, skip, lin%mad, &
          lin%memoryForCommunOverlapIG, lin%locregShape, tag, ham3)
  end if

  iall=-product(shape(lhchi))*kind(lhchi)
  deallocate(lhchi, stat=istat)
  call memocc(istat, iall, 'lhchi',subname)


  ! Build the orbitals phi as linear combinations of the atomic orbitals.
  if(iproc==0) write(*,*) 'calling buildLinearCombinationsLocalized3'
  call buildLinearCombinationsLocalized3(iproc, nproc, lin%orbs, lin%orbs, lin%comms,&
       at, lin%lzd%Glr, input, lin%norbsPerType, &
       lin%orbs%inWhichLocreg, lchi, lphi, rxyz, lin%orbs%inWhichLocreg, &
       lin, lin%lzd, nlocregPerMPI, tag, ham3)

  iall=-product(shape(lchi))*kind(lchi)
  deallocate(lchi, stat=istat)
  call memocc(istat, iall, 'lchi',subname)

  iall=-product(shape(lin%lzd%doHamAppl))*kind(lin%lzd%doHamAppl)
  deallocate(lin%lzd%doHamAppl, stat=istat)
  call memocc(istat, iall, 'lin%lzd%doHamAppl',subname)

  iall=-product(shape(norb_parTemp))*kind(norb_parTemp)
  deallocate(norb_parTemp, stat=istat)
  call memocc(istat, iall, 'norb_parTemp',subname)

  iall=-product(shape(ham3))*kind(ham3)
  deallocate(ham3, stat=istat)
  call memocc(istat, iall, 'ham3',subname)

  ! Deallocate all remaining local arrays.
  iall=-product(shape(onWhichAtomTemp))*kind(onWhichAtomTemp)
  deallocate(onWhichAtomTemp, stat=istat)
  call memocc(istat, iall, 'onWhichAtomTemp',subname)

  iall=-product(shape(doNotCalculate))*kind(doNotCalculate)
  deallocate(doNotCalculate, stat=istat)
  call memocc(istat, iall, 'doNotCalculate',subname)

  iall=-product(shape(skip))*kind(skip)
  deallocate(skip, stat=istat)
  call memocc(istat, iall, 'skip',subname)

  iall=-product(shape(onWhichMPITemp))*kind(onWhichMPITemp)
  deallocate(onWhichMPITemp, stat=istat)
  call memocc(istat, iall, 'onWhichMPITemp',subname)


end subroutine minimize_in_subspace









subroutine unitary_optimization(iproc, nproc, lin, lzd, orbs, at, input, op, comon, rxyz, nit, kernel, lphi)
use module_base
use module_types
use module_interfaces, exceptThisOne => unitary_optimization
implicit none

! Calling arguments
integer,intent(in):: iproc, nproc, nit
type(linearParameters),intent(inout):: lin
type(local_zone_descriptors),intent(in):: lzd
type(orbitals_data),intent(in):: orbs
type(atoms_data),intent(in):: at
type(input_variables),intent(in):: input
type(overlapParameters),intent(inout):: op
type(p2pCommsOrthonormality),intent(inout):: comon
real(8),dimension(3,at%nat),intent(in):: rxyz
real(8),dimension(orbs%norb,orbs%norb),intent(in):: kernel
real(8),dimension(orbs%npsidim),intent(inout):: lphi

! Local variables
integer:: it, info, lwork, k, istat, iorb, jorb, iall, ierr, ist, jst, ilrold, ncount, jjorb, iiorb, ilr, lorb, jlr
integer:: nlocregOnMPI, jlrold, jj, ii
real(8):: trace, lstep, dfactorial, energyconf_trial, energyconf_0, energyconf_der0, lstep_optimal, ddot
real(8):: tt1, tt2, tt3, tt4, tt5, tt
real(8):: t1, t2, t1_tot, t2_tot
real(8):: time_convol, time_commun, time_lincomb, time_linalg, time_matrixmodification, time_exponential, time_tot
real(8):: time_matrixelements
complex(8):: ttc
real(8),dimension(:,:),allocatable:: gmat, hamtrans, ttmat, Kmat
real(8),dimension(:,:,:),allocatable:: potmat, potmatsmall
complex(8),dimension(:,:),allocatable:: gmatc, omatc
complex(8),dimension(:,:,:),allocatable:: tempmatc
complex(8),dimension(:),allocatable:: work, expD_cmplx
real(8),dimension(:),allocatable:: rwork, eval, lphiovrlp, lvphi, recvbuf
real(8),dimension(:,:,:),allocatable:: tempmat3
character(len=*),parameter:: subname='unitary_optimization'
type(p2pCommsOrthonormality):: comon_local

allocate(gmat(orbs%norb,orbs%norb), stat=istat)
call memocc(istat, gmat, 'gmat', subname)
allocate(hamtrans(orbs%norb,orbs%norb), stat=istat)
call memocc(istat, hamtrans, 'hamtrans', subname)
allocate(gmatc(orbs%norb,orbs%norb), stat=istat)
!call memocc(istat, gmatc, 'gmatc', subname)
allocate(omatc(orbs%norb,orbs%norb), stat=istat)
!call memocc(istat, omatc, 'omatc', subname)
allocate(tempmat3(orbs%norb,orbs%norb,3), stat=istat)
call memocc(istat, tempmat3, 'tempmat3', subname)
allocate(eval(orbs%norb), stat=istat)
call memocc(istat, eval, 'eval', subname)
allocate(expD_cmplx(orbs%norb), stat=istat)
call memocc(istat, expD_cmplx, 'expD_cmplx', subname)
allocate(tempmatc(orbs%norb,orbs%norb,2), stat=istat)
!call memocc(istat, tempmatc, 'tempmatc', subname)
allocate(lphiovrlp(op%ndim_lphiovrlp), stat=istat)
call memocc(istat, lphiovrlp, 'lphiovrlp',subname)
allocate(lvphi(orbs%npsidim), stat=istat)
call memocc(istat, lvphi, 'lvphi', subname)
allocate(Kmat(orbs%norb,orbs%norb), stat=istat)
call memocc(istat, Kmat, 'Kmat', subname)
allocate(recvbuf(comon%nrecvbuf), stat=istat)
call memocc(istat, recvbuf, 'recvbuf', subname)

allocate(potmat(orbs%norb,orbs%norb,at%nat), stat=istat)
call memocc(istat, potmat, 'potmat', subname)


! Count how many locregs each process handles
ilrold=-1
nlocregOnMPI=0
do iorb=1,orbs%norbp
    iiorb=orbs%isorb+iorb
    ilr=orbs%inwhichlocreg(iiorb)
    if(ilr>ilrold) then
        nlocregOnMPI=nlocregOnMPI+1
    end if
    ilrold=ilr
end do
allocate(potmatsmall(orbs%norb,orbs%norb,nlocregOnMPI), stat=istat)
call memocc(istat, potmatsmall, 'potmatsmall', subname)



  call allocateSendBufferOrtho(comon, subname)
  call allocateRecvBufferOrtho(comon, subname)
  ! Extract the overlap region from the orbitals phi and store them in comon%sendBuf.
  !if(nit>0) then
  !    call extractOrbital3(iproc, nproc, orbs, orbs%npsidim, orbs%inWhichLocreg, lzd, op, lphi, comon%nsendBuf, comon%sendBuf)
  !    call postCommsOverlapNew(iproc, nproc, orbs, op, lzd, lphi, comon, tt1, tt2)
  !end if

  energyconf_trial=0.d0 !just to initialize this variable and make the compiler happy
  lstep=0.d0 !just to initialize this variable and make the compiler happy
  lstep_optimal=0.d0 !just to initialize this variable and make the compiler happy
  energyconf_der0=0.d0 !just to initialize this variable and make the compiler happy

  time_convol=0.d0
  time_lincomb=0.d0
  time_commun=0.d0
  time_linalg=0.d0
  time_exponential=0.d0
  time_matrixmodification=0.d0
  time_matrixElements=0.d0
  t1_tot=mpi_wtime()
  innerLoop: do it=1,nit

  !write(*,*) '1: iproc, associated(comon%recvbuf)', iproc, associated(comon%recvbuf)

      t1=mpi_wtime()
      call apply_orbitaldependent_potential(iproc, nproc, lin, at, input, lin%orbs, lin%lzd, rxyz, lphi, -1, lvphi)
      t2=mpi_wtime()
      time_convol=time_convol+t2-t1

      t1=mpi_wtime()
      !allocate(ttmat(lin%orbs%norb,lin%orbs%norb))
      !call collectnew(iproc, nproc, comon, lin%mad,lin%op, lin%orbs, input, lin%lzd, comon%nsendbuf, &
      !     comon%sendbuf, comon%nrecvbuf, comon%recvbuf, ttmat, tt3, tt4, tt5)
      !deallocate(ttmat)
      !write(*,*) '2: iproc, associated(comon%recvbuf)', iproc, associated(comon%recvbuf)
      t2=mpi_wtime()
      time_commun=time_commun+t2-t1

      t1=mpi_wtime()
      !call getMatrixElements2(iproc, nproc, lin%lzd, lin%lb%orbs, lin%lb%op, lin%lb%comon, lphi, lvphi, lin%mad, Kmat)
      !call deallocateRecvBufferOrtho(comon, subname)
      !call deallocateSendBufferOrtho(comon, subname)
      call getMatrixElements2(iproc, nproc, lin%lzd, lin%orbs, lin%op, comon, lphi, lvphi, lin%mad, Kmat)
      !do iorb=1,orbs%norb
      !    do jorb=1,orbs%norb
      !        if(iproc==0) write(66,*) iorb,jorb,Kmat(jorb,iorb)
      !    end do
      !end do
      !call allocateSendBufferOrtho(comon, subname)
      !call allocateRecvBufferOrtho(comon, subname)
      !write(*,*) '3: iproc, associated(comon%recvbuf)', iproc, associated(comon%recvbuf)
      t2=mpi_wtime()
      time_matrixElements=time_matrixElements+t2-t1


      if(lin%newgradient) then
          call get_potential_matrices(iproc, nproc, lin, at, input, orbs, lzd, op, comon, rxyz, lphi, potmat)
          !call get_potential_matrices_new(iproc, nproc, lin, at, input, orbs, lzd, op, comon, rxyz, lphi, &
          !     nlocregOnMPI, potmatsmall)
      end if


      if(.not.lin%newgradient) then
          !energyconf_0=ddot(orbs%npsidim, lphi(1), 1, lvphi(1), 1)
          !call mpiallred(energyconf_0, 1, mpi_sum, mpi_comm_world, ierr)
          energyconf_0=0.d0
          do iorb=1,orbs%norb
              energyconf_0 = energyconf_0 + Kmat(iorb,iorb)
          end do
      else
          energyconf_0=0.d0
          do iorb=1,orbs%norb
              do jorb=1,orbs%norb
                  energyconf_0 = energyconf_0 + kernel(jorb,iorb)*Kmat(jorb,iorb)
                  !energyconf_0 = energyconf_0 + kernel(jorb,iorb)*Kmat(iorb,jorb)
              end do
          end do
      end if
      if(iproc==0) write(*,'(a,i6,3es20.10,2es17.7)') &
                   'it, energyconf_0, energyvonf_trial, energyconf_der0, lstep, lstep_optimal', &
                   it, energyconf_0, energyconf_trial, energyconf_der0, lstep, lstep_optimal

      t1=mpi_wtime()
      if(.not.lin%newgradient) then
          ! Construct antisymmtric matrix Gmat
          do iorb=1,orbs%norb
              do jorb=1,orbs%norb
                  gmat(jorb,iorb)=2.d0*(Kmat(jorb,iorb)-Kmat(iorb,jorb))
              end do
          end do 
      else
          !!! THIS IS THE OLD VERSION #############################################################################
          do iorb=1,orbs%norb
              ilr=orbs%inwhichlocreg(iorb)
              do jorb=1,orbs%norb
                  jlr=orbs%inwhichlocreg(jorb)
                  tt=0.d0
                  do lorb=1,orbs%norb
                      tt = tt + kernel(jorb,lorb)*Kmat(lorb,iorb) - kernel(iorb,lorb)*Kmat(lorb,jorb) + &
                                kernel(jorb,lorb)*potmat(lorb,iorb,jlr) - kernel(iorb,lorb)*potmat(lorb,jorb,ilr)
                  end do
                  gmat(jorb,iorb)=-tt
                  !if(iproc==0) then
                  !    write(77,*) iorb, jorb, gmat(jorb,iorb)
                  !end if
              end do
          end do 
          ! ########################################################################################################
          !!! THIS IS THE NEW VERSION
          !!gmat=0.d0
          !!ii=0
          !!ilrold=-1
          !!do iorb=1,orbs%norbp
          !!    iiorb=orbs%isorb+iorb
          !!    ilr=orbs%inwhichlocreg(iiorb)
          !!    if(ilr>ilrold) then
          !!        ii=ii+1
          !!    end if
          !!    do jorb=1,orbs%norb
          !!        jlr=orbs%inwhichlocreg(jorb)
          !!        tt=0.d0
          !!        do lorb=1,orbs%norb
          !!            !tt = tt + kernel(jorb,lorb)*Kmat(lorb,iiorb) - kernel(iiorb,lorb)*Kmat(lorb,jorb) + &
          !!            !          - kernel(iiorb,lorb)*potmat(lorb,jorb,ilr)
          !!            tt = tt + kernel(jorb,lorb)*Kmat(lorb,iiorb) - kernel(iiorb,lorb)*Kmat(lorb,jorb) + &
          !!                      - kernel(iiorb,lorb)*potmatsmall(lorb,jorb,ii)
          !!        end do
          !!        gmat(jorb,iiorb)=-tt
          !!    end do
          !!    ilrold=ilr
          !!end do 
          !!do iorb=1,orbs%norb
          !!    ilr=orbs%inwhichlocreg(iorb)
          !!    jlrold=-1
          !!    jj=0
          !!    do jorb=1,orbs%norbp
          !!        jjorb=orbs%isorb+jorb
          !!        jlr=orbs%inwhichlocreg(jjorb)
          !!        if(jlr>jlrold) then
          !!            jj=jj+1
          !!        end if
          !!        tt=0.d0
          !!        do lorb=1,orbs%norb
          !!            !tt = tt + kernel(jjorb,lorb)*potmat(lorb,iorb,jlr)
          !!            tt = tt + kernel(jjorb,lorb)*potmatsmall(lorb,iorb,jj)
          !!        end do
          !!        gmat(jjorb,iorb)=gmat(jjorb,iorb)-tt
          !!        jlrold=jlr
          !!    end do
          !!end do 
          !!call mpiallred(gmat(1,1), orbs%norb**2, mpi_sum, mpi_comm_world, ierr)
          !!do iorb=1,orbs%norb
          !!    do jorb=1,orbs%norb
          !!        if(iproc==0) then
          !!            write(77,*) iorb, jorb, gmat(jorb,iorb)
          !!        end if
          !!    end do
          !!end do
      end if
      t2=mpi_wtime()
      time_matrixmodification=time_matrixmodification+t2-t1


      t1=mpi_wtime()
      !Build the complex matrix -iGmat
      do iorb=1,orbs%norb
          do jorb=1,orbs%norb
              gmatc(jorb,iorb)=cmplx(0.d0,-gmat(jorb,iorb),kind=8)
          end do
      end do 
      t2=mpi_wtime()
      time_matrixmodification=time_matrixmodification+t2-t1



      ! Diagonalize Gmatc
      t1=mpi_wtime()
      lwork=10*orbs%norb
      allocate(work(lwork), stat=istat) ! factor of 2 since it is assumed to be complex
      allocate(rwork(lwork), stat=istat)
      call zheev('v', 'l', orbs%norb, gmatc(1,1), orbs%norb, eval(1), work, lwork, rwork, info)
      if(info/=0) stop 'ERROR in zheev'
      deallocate(work)
      deallocate(rwork)
      t2=mpi_wtime()
      time_linalg=time_linalg+t2-t1


      ! Calculate step size
      if(it==1) then
          if(.not.lin%newgradient) then
              lstep=5.d-2/(maxval(eval))
          else
              lstep=1.d-4/(maxval(eval))
          end if
      else
          lstep=2.d0*lstep_optimal
          !lstep=1.d-3/(maxval(eval))
      end if

      t1=mpi_wtime()
      ! Calculate exp(-i*l*D) (with D diagonal matrix of eigenvalues).
      ! This is also a diagonal matrix, so only calculate the diagonal part.
      do iorb=1,orbs%norb
         ttc=cmplx(0.d0,-lstep*eval(iorb),kind=8)
         expD_cmplx(iorb)=(0.d0,0.d0)
          do k=0,50
              expD_cmplx(iorb)=expD_cmplx(iorb)+ttc**k/dfactorial(k)
          end do
      end do
      t2=mpi_wtime()
      time_exponential=time_exponential+t2-t1

      t1=mpi_wtime()
      do iorb=1,orbs%norb
          do jorb=1,orbs%norb
              if(iorb==jorb) then
                  tempmatc(jorb,iorb,1)=expD_cmplx(iorb)
              else
                  tempmatc(jorb,iorb,1)=cmplx(0.d0,0.d0,kind=8)
              end if
          end do
      end do
      t2=mpi_wtime()
      time_matrixmodification=time_matrixmodification+t2-t1

      t1=mpi_wtime()
      call zgemm('n', 'c', orbs%norb, orbs%norb, orbs%norb, (1.d0,0.d0), tempmatc(1,1,1), orbs%norb, &
           gmatc(1,1), orbs%norb, (0.d0,0.d0), tempmatc(1,1,2), orbs%norb)
      call zgemm('n', 'n', orbs%norb, orbs%norb, orbs%norb, (1.d0,0.d0), gmatc(1,1), orbs%norb, &
           tempmatc(1,1,2), orbs%norb, (0.d0,0.d0), omatc(1,1), orbs%norb)
      t2=mpi_wtime()
      time_linalg=time_linalg+t2-t1

      t1=mpi_wtime()
      ! Build new lphi
      do iorb=1,orbs%norb
          do jorb=1,orbs%norb
              tempmat3(jorb,iorb,1)=real(omatc(jorb,iorb))
          end do
      end do
      t2=mpi_wtime()
      time_matrixmodification=time_matrixmodification+t2-t1

      t1=mpi_wtime()
      !write(*,*) '5: iproc, associated(comon%recvbuf)', iproc, associated(comon%recvbuf)
      call build_new_linear_combinations(lin%lzd, lin%orbs, lin%op, comon%nrecvbuf, &
           comon%recvbuf, tempmat3(1,1,1), .true., lphi)
      t2=mpi_wtime()
      time_lincomb=time_lincomb+t2-t1

      t1=mpi_wtime()
      call apply_orbitaldependent_potential(iproc, nproc, lin, at, input, lin%orbs, lin%lzd, rxyz, lphi, -1, lvphi)
      t2=mpi_wtime()
      time_convol=time_convol+t2-t1

      if(.not.lin%newgradient) then
          energyconf_trial=ddot(orbs%npsidim, lphi(1), 1, lvphi(1), 1)
          call mpiallred(energyconf_trial, 1, mpi_sum, mpi_comm_world, ierr)
      else

          call dcopy(comon%nrecvbuf, comon%recvbuf, 1, recvbuf, 1)
          !call extractOrbital3(iproc, nproc, orbs, orbs%npsidim, orbs%inWhichLocreg, lzd, op, lphi, comon%nsendBuf, comon%sendBuf)
          !call postCommsOverlapNew(iproc, nproc, orbs, op, lzd, lphi, comon, tt1, tt2)
          !allocate(ttmat(lin%orbs%norb,lin%orbs%norb))
          !call collectnew(iproc, nproc, comon, lin%mad,lin%op, lin%orbs, input, lin%lzd, comon%nsendbuf, &
          !     comon%sendbuf, comon%nrecvbuf, comon%recvbuf, ttmat, tt3, tt4, tt5)
          !deallocate(ttmat)
          call getMatrixElements2(iproc, nproc, lin%lzd, lin%orbs, lin%op, comon, lphi, lvphi, lin%mad, Kmat)
          call dcopy(comon%nrecvbuf, recvbuf, 1, comon%recvbuf, 1)

          energyconf_trial=0.d0
          do iorb=1,orbs%norb
              do jorb=1,orbs%norb
                  energyconf_trial = energyconf_trial + kernel(jorb,iorb)*Kmat(jorb,iorb)
                  !energyconf_trial = energyconf_trial + kernel(jorb,iorb)*Kmat(iorb,jorb)
              end do
          end do
      end if

      ! Calculate the gradient of the confinement
      energyconf_der0=0.d0
      do iorb=1,orbs%norb
          do jorb=1,orbs%norb
              energyconf_der0=energyconf_der0+gmat(jorb,iorb)**2
          end do
      end do
      energyconf_der0=-.5d0*energyconf_der0

      ! Calculate optimal step size
      lstep_optimal = -energyconf_der0*lstep**2/(2.d0*(energyconf_trial-energyconf_0-lstep*energyconf_der0))
      if(.not.lin%newgradient) then
          lstep_optimal=min(lstep_optimal,lstep)
      else
          if(lstep_optimal<0) then
              lstep_optimal=lstep
          else
              lstep_optimal=min(lstep_optimal,lstep)
          end if
      end if

      t1=mpi_wtime()
      ! Calculate exp(-i*l*D) (with D diagonal matrix of eigenvalues).
      ! This is also a diagonal matrix, so only calculate the diagonal part.
      do iorb=1,orbs%norb
         ttc=cmplx(0.d0,-lstep_optimal*eval(iorb),kind=8)
         expD_cmplx(iorb)=(0.d0,0.d0)
          do k=0,50
              expD_cmplx(iorb)=expD_cmplx(iorb)+ttc**k/dfactorial(k)
          end do
      end do
      t2=mpi_wtime()
      time_exponential=time_exponential+t2-t1

      t1=mpi_wtime()
      do iorb=1,orbs%norb
          do jorb=1,orbs%norb
              if(iorb==jorb) then
                  tempmatc(jorb,iorb,1)=expD_cmplx(iorb)
              else
                  tempmatc(jorb,iorb,1)=cmplx(0.d0,0.d0,kind=8)
              end if
          end do
      end do
      t2=mpi_wtime()
      time_matrixmodification=time_matrixmodification+t2-t1

      t1=mpi_wtime()
      call zgemm('n', 'c', orbs%norb, orbs%norb, orbs%norb, (1.d0,0.d0), tempmatc(1,1,1), orbs%norb, &
           gmatc(1,1), orbs%norb, (0.d0,0.d0), tempmatc(1,1,2), orbs%norb)
      call zgemm('n', 'n', orbs%norb, orbs%norb, orbs%norb, (1.d0,0.d0), gmatc(1,1), orbs%norb, &
           tempmatc(1,1,2), orbs%norb, (0.d0,0.d0), omatc(1,1), orbs%norb)
      t2=mpi_wtime()
      time_linalg=time_linalg+t2-t1


      ! Build new lphi
      do iorb=1,orbs%norb
          do jorb=1,orbs%norb
              tempmat3(jorb,iorb,1)=real(omatc(jorb,iorb))
          end do
      end do
      t1=mpi_wtime()
      call build_new_linear_combinations(lin%lzd, lin%orbs, lin%op, comon%nrecvbuf, &
           comon%recvbuf, tempmat3(1,1,1), .true., lphi)
      t2=mpi_wtime()
      time_lincomb=time_lincomb+t2-t1


      !if(it<nit) then
      !    call extractOrbital3(iproc, nproc, orbs, orbs%npsidim, orbs%inWhichLocreg, lzd, op, lphi, comon%nsendBuf, comon%sendBuf)
      !    call postCommsOverlapNew(iproc, nproc, orbs, op, lzd, lphi, comon, tt1, tt2)
      !end if


  end do innerLoop

  t2_tot=mpi_wtime()
  time_tot=t2_tot-t1_tot
  call mpiallred(time_convol, 1, mpi_max, mpi_comm_world, ierr)
  call mpiallred(time_commun, 1, mpi_max, mpi_comm_world, ierr)
  call mpiallred(time_lincomb, 1, mpi_max, mpi_comm_world, ierr)
  call mpiallred(time_linalg, 1, mpi_max, mpi_comm_world, ierr)
  call mpiallred(time_matrixmodification, 1, mpi_max, mpi_comm_world, ierr)
  call mpiallred(time_exponential, 1, mpi_max, mpi_comm_world, ierr)
  call mpiallred(time_matrixelements, 1, mpi_max, mpi_comm_world, ierr)
  call mpiallred(time_tot, 1, mpi_max, mpi_comm_world, ierr)
  !time_convol=time_convol/dble(nproc)
  !time_commun=time_commun/dble(nproc)
  !time_lincomb=time_lincomb/dble(nproc)
  !time_linalg=time_linalg/dble(nproc)
  !time_matrixmodification=time_matrixmodification/dble(nproc)
  !time_exponential_=time_exponential/dble(nproc)
  !time_tot=time_tot/dble(nproc)
  if(iproc==0) then
      write(*,'(a,es16.6)') 'total time: ',time_tot
      write(*,'(a,es15.7,a,f5.2,a)') 'convolutions: ',time_convol,' (',time_convol/time_tot*100.d0,'%)'
      write(*,'(a,es15.7,a,f5.2,a)') 'linear combinations: ',time_lincomb,' (',time_lincomb/time_tot*100.d0,'%)'
      write(*,'(a,es15.7,a,f5.2,a)') 'communication: ',time_commun,' (',time_commun/time_tot*100.d0,'%)'
      write(*,'(a,es15.7,a,f5.2,a)') 'linear algebra: ',time_linalg,' (',time_linalg/time_tot*100.d0,'%)'
      write(*,'(a,es15.7,a,f5.2,a)') 'matrix modification: ',time_matrixmodification, &
                                     ' (',time_matrixmodification/time_tot*100.d0,'%)'
      write(*,'(a,es15.7,a,f5.2,a)') 'building exponential: ',time_exponential,' (',time_exponential/time_tot*100.d0,'%)'
      write(*,'(a,es15.7,a,f5.2,a)') 'matrix elements ',time_matrixelements,' (',time_matrixelements/time_tot*100.d0,'%)'
  end if


  iall=-product(shape(gmat))*kind(gmat)
  deallocate(gmat, stat=istat)
  call memocc(istat, iall, 'gmat', subname)
  iall=-product(shape(gmatc))*kind(gmatc)
  deallocate(gmatc, stat=istat)
  !call memocc(istat, iall, 'gmatc', subname)
  iall=-product(shape(omatc))*kind(omatc)
  deallocate(omatc, stat=istat)
  !call memocc(istat, iall, 'omatc', subname)
  iall=-product(shape(tempmat3))*kind(tempmat3)
  deallocate(tempmat3, stat=istat)
  call memocc(istat, iall, 'tempmat3', subname)
  iall=-product(shape(eval))*kind(eval)
  deallocate(eval, stat=istat)
  call memocc(istat, iall, 'eval', subname)
  iall=-product(shape(expD_cmplx))*kind(expD_cmplx)
  deallocate(expD_cmplx, stat=istat)
  call memocc(istat, iall, 'expD_cmplx', subname)
  iall=-product(shape(tempmatc))*kind(tempmatc)
  deallocate(tempmatc, stat=istat)
  !call memocc(istat, iall, 'tempmatc', subname)
  iall=-product(shape(hamtrans))*kind(hamtrans)
  deallocate(hamtrans, stat=istat)
  call memocc(istat, iall, 'hamtrans', subname)
  iall=-product(shape(lphiovrlp))*kind(lphiovrlp)
  deallocate(lphiovrlp, stat=istat)
  call memocc(istat, iall, 'lphiovrlp', subname)
  iall=-product(shape(lvphi))*kind(lvphi)
  deallocate(lvphi, stat=istat)
  call memocc(istat, iall, 'lvphi', subname)
  iall=-product(shape(Kmat))*kind(Kmat)
  deallocate(Kmat, stat=istat)
  call memocc(istat, iall, 'Kmat', subname)
  iall=-product(shape(recvbuf))*kind(recvbuf)
  deallocate(recvbuf, stat=istat)
  call memocc(istat, iall, 'recvbuf', subname)

  iall=-product(shape(potmat))*kind(potmat)
  deallocate(potmat, stat=istat)
  call memocc(istat, iall, 'potmat', subname)
  iall=-product(shape(potmatsmall))*kind(potmatsmall)
  deallocate(potmatsmall, stat=istat)
  call memocc(istat, iall, 'potmatsmall', subname)

  call deallocateRecvBufferOrtho(comon, subname)
  call deallocateSendBufferOrtho(comon, subname)

end subroutine unitary_optimization






subroutine build_new_linear_combinations(lzd, orbs, op, nrecvbuf, recvbuf, omat, reset, lphi)
use module_base
use module_types
implicit none

!Calling arguments
type(local_zone_descriptors),intent(in):: lzd
type(orbitals_data),intent(in):: orbs
type(overlapParameters),intent(in):: op
integer,intent(in):: nrecvbuf
real(8),dimension(nrecvbuf),intent(in):: recvbuf
real(8),dimension(orbs%norb,orbs%norb),intent(in):: omat
logical,intent(in):: reset
real(8),dimension(orbs%npsidim),intent(out):: lphi

! Local variables
integer:: ist, jst, ilrold, iorb, iiorb, ilr, ncount, jorb, jjorb, i, ldim, ind, indout, gdim, iorbref, m, ii
integer:: istart, iend, iseg
real(8):: tt


      ! Build new lphi
      if(reset) then
          lphi=0.d0
      end if

      indout=1
      ilrold=-1
      do iorb=1,orbs%norbp
          iiorb=orbs%isorb+iorb
          ilr=orbs%inwhichlocreg(iiorb)
          if(ilr>ilrold) then
              iorbref=iorb
          end if
          gdim=lzd%llr(ilr)%wfd%nvctr_c+7*lzd%llr(ilr)%wfd%nvctr_f
          do jorb=1,op%noverlaps(iiorb)
              jjorb=op%overlaps(jorb,iiorb)
              jst=op%indexInRecvBuf(iorbref,jjorb)
              ldim=op%olr(jorb,iorbref)%wfd%nvctr_c+7*op%olr(jorb,iorbref)%wfd%nvctr_f
              tt=omat(jjorb,iiorb)
              tt=tt*lzd%cutoffweight(jjorb,iiorb)
              do iseg=1,op%expseg(jorb,iorbref)%nseg
                  istart=op%expseg(jorb,iorbref)%segborders(1,iseg)
                  iend=op%expseg(jorb,iorbref)%segborders(2,iseg)
                  ncount=iend-istart+1
                  call daxpy(ncount, tt, recvBuf(jst), 1, lphi(indout+istart-1), 1)
                  jst=jst+ncount
              end do
          end do
          indout=indout+gdim
          ilrold=ilr

      end do

          

end subroutine build_new_linear_combinations




subroutine flatten_at_edges(iproc, nproc, lin, at, input, orbs, lzd, rxyz, psi)
use module_base
use module_types
use module_interfaces
implicit none

! Calling arguments
integer,intent(in):: iproc, nproc
type(linearParameters),intent(in):: lin
type(atoms_data),intent(in):: at
type(input_variables),intent(in):: input
type(orbitals_data),intent(in):: orbs
type(local_zone_descriptors),intent(in):: lzd
real(8),dimension(3,at%nat),intent(in):: rxyz
real(8),dimension(lzd%lpsidimtot),intent(inout):: psi

! Local variables
integer:: oidx, iorb, ilr, npot, icenter, i_stat, i_all
real(8):: hxh, hyh, hzh, alpha
type(workarr_sumrho):: work_sr
real(8),dimension(:,:),allocatable:: psir
character(len=*),parameter:: subname='flatten_at_edges'



  oidx = 0
  do iorb=1,orbs%norbp
     ilr = orbs%inwhichlocreg(iorb+orbs%isorb)
  
     !initialise the work arrays
     call initialize_work_arrays_sumrho(lzd%llr(ilr), work_sr)

     ! Wavefunction in real space
     allocate(psir(Lzd%Llr(ilr)%d%n1i*Lzd%Llr(ilr)%d%n2i*Lzd%Llr(ilr)%d%n3i,orbs%nspinor+ndebug),stat=i_stat)
     call memocc(i_stat,psir,'psir',subname)
     call razero(Lzd%Llr(ilr)%d%n1i*Lzd%Llr(ilr)%d%n2i*Lzd%Llr(ilr)%d%n3i*orbs%nspinor,psir)

     !transform the wavefunction in Daubechies basis to the wavefunction in ISF basis
     !the psir wavefunction is given in the spinorial form

     call daub_to_isf(lzd%llr(ilr), work_sr, psi(1+oidx), psir)
     !apply the potential to the psir wavefunction and calculate potential energy
     hxh=.5d0*input%hx
     hyh=.5d0*input%hy
     hzh=.5d0*input%hz
     !icenter=confinementCenter(iorb)
     icenter=lin%orbs%inWhichLocregp(iorb)
     !components of the potential
     npot=orbs%nspinor
     if (orbs%nspinor == 2) npot=1

     alpha=-log(1.d-5)/(1.d0-.7d0*lin%locrad(icenter))**2
     !write(*,*) 'iproc, iorb, alpha', iproc, iorb, alpha
     call flatten(iproc, lzd%llr(ilr)%d%n1,lzd%llr(ilr)%d%n2,lzd%llr(ilr)%d%n3,1,1,1,0,orbs%nspinor, psir, &
          rxyz(1,icenter), hxh, hyh, hzh, lin%potentialprefac(at%iatype(icenter)), lin%confpotorder, &
          lzd%llr(ilr)%nsi1, lzd%llr(ilr)%nsi2, lzd%llr(ilr)%nsi3, .7d0*lin%locrad(icenter), alpha, &
          lzd%llr(ilr)%bounds%ibyyzz_r) !optional



     call isf_to_daub(lzd%llr(ilr), work_sr, psir, psi(1+oidx))

     i_all=-product(shape(psir))*kind(psir)
     deallocate(psir,stat=i_stat)
     call memocc(i_stat,i_all,'psir',subname)

     call deallocate_work_arrays_sumrho(work_sr)

     oidx = oidx + (Lzd%Llr(ilr)%wfd%nvctr_c+7*Lzd%Llr(ilr)%wfd%nvctr_f)*orbs%nspinor

  enddo


end subroutine flatten_at_edges


subroutine flatten(iproc, n1, n2, n3, nl1, nl2, nl3, nbuf, nspinor, psir, &
     rxyzConfinement, hxh, hyh, hzh, potentialPrefac, confPotOrder, offsetx, offsety, offsetz, cut, alpha, &
     ibyyzz_r) !optional
use module_base
implicit none
integer, intent(in) :: iproc, n1,n2,n3,nl1,nl2,nl3,nbuf,nspinor, confPotOrder, offsetx, offsety, offsetz
real(wp), dimension(-14*nl1:2*n1+1+15*nl1,-14*nl2:2*n2+1+15*nl2,-14*nl3:2*n3+1+15*nl3,nspinor), intent(inout) :: psir
integer, dimension(2,-14:2*n2+16,-14:2*n3+16), intent(in), optional :: ibyyzz_r
real(8),dimension(3),intent(in):: rxyzConfinement
real(8),intent(in):: hxh, hyh, hzh, potentialPrefac, cut, alpha
!local variables
integer :: i1,i2,i3,i1s,i1e,ispinor, order
real(wp) :: tt11,tt22,tt33,tt44,tt13,tt14,tt23,tt24,tt31,tt32,tt41,tt42,tt
real(wp) :: psir1,psir2,psir3,psir4,pot1,pot2,pot3,pot4
real(gp) :: epot_p, epot, values, valuesold


  !the Tail treatment is allowed only in the Free BC case
  if (nbuf /= 0 .and. nl1*nl2*nl3 == 0) stop 'NONSENSE: nbuf/=0 only for Free BC'

  ! The order of the cofinement potential (we take order divided by two, 
  ! since later we calculate (r**2)**order.
  if(confPotOrder==2) then
      ! parabolic potential
      order=1
  else if(confPotOrder==4) then
      ! quartic potential
      order=2
  else if(confPotOrder==6) then
      ! sextic potential
      order=3
  end if
  
  values=0.d0
  valuesold=0.d0

!!!$omp parallel default(private)&
!!!$omp shared(psir,n1,n2,n3,epot,ibyyzz_r,nl1,nl2,nl3,nbuf,nspinor)
  !case without bounds
  i1s=-14*nl1
  i1e=2*n1+1+15*nl1
  !epot_p=0._gp
!!!$omp do
  do i3=-14*nl3,2*n3+1+15*nl3
     if (i3 >= -14+2*nbuf .and. i3 <= 2*n3+16-2*nbuf) then !check for the nbuf case
        do i2=-14*nl2,2*n2+1+15*nl2
           if (i2 >= -14+2*nbuf .and. i2 <= 2*n2+16-2*nbuf) then !check for the nbuf case
              !this if statement is inserted here for avoiding code duplication
              !it is to be seen whether the code results to be too much unoptimised
              if (present(ibyyzz_r)) then
                 !in this case we are surely in Free BC
                 !the min is to avoid to calculate for no bounds
                 do i1=-14+2*nbuf,min(ibyyzz_r(1,i2,i3),ibyyzz_r(2,i2,i3))-14-1
                    psir(i1,i2,i3,:)=0.0_wp
                 enddo
                 i1s=max(ibyyzz_r(1,i2,i3)-14,-14+2*nbuf)
                 i1e=min(ibyyzz_r(2,i2,i3)-14,2*n1+16-2*nbuf)
              end if
              !write(*,'(a,5i8)') 'iproc, i1, i2, i1s, i1e', iproc, i1, i2, i1s, i1e
              
              !here we put the branchments wrt to the spin
              if (nspinor == 4) then
                 stop 'this part is not yet implemented'
              else
                 do ispinor=1,nspinor
                    do i1=i1s,i1e
                       tt=(hxh*dble(i1+offsetx)-rxyzConfinement(1))**2 + (hyh*dble(i2+offsety)-rxyzConfinement(2))**2 + &
                          (hzh*dble(i3+offsetz)-rxyzConfinement(3))**2
                       tt=sqrt(tt)
                       tt=tt-cut

                       if(tt>0.d0) then
                           tt=exp(-alpha*tt**2)
                       else
                           tt=1.d0
                       end if
                       values=values+tt*abs(psir(i1,i2,i3,ispinor))
                       valuesold=valuesold+abs(psir(i1,i2,i3,ispinor))
     
                       tt=tt*psir(i1,i2,i3,ispinor)
                       psir(i1,i2,i3,ispinor)=tt
                    end do
                 end do
              end if
              
              if (present(ibyyzz_r)) then
                 !the max is to avoid the calculation for no bounds
                 do i1=max(ibyyzz_r(1,i2,i3),ibyyzz_r(2,i2,i3))-14+1,2*n1+16-2*nbuf
                    psir(i1,i2,i3,:)=0.0_wp
                 enddo
              end if

           else
              do i1=-14,2*n1+16
                 psir(i1,i2,i3,:)=0.0_wp
              enddo
           endif
        enddo
     else
        do i2=-14,2*n2+16
           do i1=-14,2*n1+16
              psir(i1,i2,i3,:)=0.0_wp
           enddo
        enddo
     endif
  enddo
!!!$omp end do

!!!$omp end parallel

write(*,*) 'values',values/valuesold

END SUBROUTINE flatten
!!***





subroutine get_potential_matrices(iproc, nproc, lin, at, input, orbs, lzd, op, comon, rxyz, psi, potmat)
use module_base
use module_types
use module_interfaces
implicit none

! Calling arguments
integer,intent(in):: iproc, nproc
type(linearParameters),intent(inout):: lin
type(atoms_data),intent(in):: at
type(input_variables),intent(in):: input
type(orbitals_data),intent(in):: orbs
type(local_zone_descriptors),intent(in):: lzd
type(overlapParameters),intent(inout):: op
type(p2pCommsOrthonormality),intent(inout):: comon
real(8),dimension(3,at%nat),intent(in):: rxyz
real(8),dimension(lzd%lpsidimtot),intent(inout):: psi
real(8),dimension(orbs%norb,orbs%norb,at%nat),intent(out):: potmat

! Local variables
integer:: iorb, ilr, ilrold, istat, iall
real(8),dimension(:,:),allocatable:: ttmat
real(8):: tt1, tt2, tt3, tt4, tt5
real(8),dimension(:),allocatable:: vpsi
character(len=*),parameter:: subname='get_potential_matrices'

allocate(vpsi(lzd%lpsidimtot), stat=istat)
call memocc(istat, vpsi, 'vpsi', subname)


ilrold=-1
do iorb=1,orbs%norb
    ilr=orbs%inwhichlocreg(iorb)
    if(ilr==ilrold) cycle
    call apply_orbitaldependent_potential(iproc, nproc, lin, at, input, lin%orbs, lin%lzd, rxyz, psi, ilr, vpsi)

    !call extractOrbital3(iproc, nproc, orbs, orbs%npsidim, orbs%inWhichLocreg, lzd, op, vpsi, comon%nsendBuf, comon%sendBuf)
    !call postCommsOverlapNew(iproc, nproc, orbs, op, lzd, vpsi, comon, tt1, tt2)
    !allocate(ttmat(lin%orbs%norb,lin%orbs%norb))
    !call collectnew(iproc, nproc, comon, lin%mad,lin%op, lin%orbs, input, lin%lzd, comon%nsendbuf, &
    !     comon%sendbuf, comon%nrecvbuf, comon%recvbuf, ttmat, tt3, tt4, tt5)
    !deallocate(ttmat)
    call getMatrixElements2(iproc, nproc, lin%lzd, lin%orbs, lin%op, comon, psi, vpsi, lin%mad, potmat(1,1,ilr))
    ilrold=ilr
    
end do

iall=-product(shape(vpsi))*kind(vpsi)
deallocate(vpsi, stat=istat)
call memocc(istat, iall, 'vpsi', subname)



end subroutine get_potential_matrices




!!subroutine get_potential_matrices_new(iproc, nproc, lin, at, input, orbs, lzd, op, comon, rxyz, psi, nlocregOnMPI, potmat)
!!use module_base
!!use module_types
!!use module_interfaces
!!implicit none
!!
!!! Calling arguments
!!integer,intent(in):: iproc, nproc, nlocregOnMPI
!!type(linearParameters),intent(inout):: lin
!!type(atoms_data),intent(in):: at
!!type(input_variables),intent(in):: input
!!type(orbitals_data),intent(in):: orbs
!!type(local_zone_descriptors),intent(in):: lzd
!!type(overlapParameters),intent(inout):: op
!!type(p2pCommsOrthonormality),intent(inout):: comon
!!real(8),dimension(3,at%nat),intent(in):: rxyz
!!real(8),dimension(lzd%lpsidimtot),intent(inout):: psi
!!real(8),dimension(orbs%norb,orbs%norb,nlocregOnMPI),intent(out):: potmat
!!
!!! Local variables
!!integer:: iorb, ilr, ilrold, istat, iall, ii, iiorb
!!real(8),dimension(:,:),allocatable:: ttmat
!!real(8):: tt1, tt2, tt3, tt4, tt5
!!real(8),dimension(:),allocatable:: vpsi
!!character(len=*),parameter:: subname='get_potential_matrices'
!!integer,dimensioN(:),allocatable:: sendcounts, displs
!!
!!
!!allocate(sendcounts(0:nproc-1), stat=istat)
!!call memocc(istat, sendcounts, 'sendcounts', subname)
!!allocate(displs(0:nproc-1), stat=istat)
!!call memocc(istat, displs, 'displs', subname)
!!
!!call getCommunArraysMatrixCompression(iproc, nproc, orbs, lin%mad, sendcounts, displs)
!!
!!
!!allocate(vpsi(lzd%lpsidimtot), stat=istat)
!!call memocc(istat, vpsi, 'vpsi', subname)
!!
!!call extractOrbital3(iproc, nproc, orbs, orbs%npsidim, orbs%inWhichLocreg, lzd, op, vpsi, comon%nsendBuf, comon%sendBuf)
!!call postCommsOverlapNew(iproc, nproc, orbs, op, lzd, vpsi, comon, tt1, tt2)
!!allocate(ttmat(lin%orbs%norb,lin%orbs%norb))
!!call collectnew(iproc, nproc, comon, lin%mad,lin%op, lin%orbs, input, lin%lzd, comon%nsendbuf, &
!!     comon%sendbuf, comon%nrecvbuf, comon%recvbuf, ttmat, tt3, tt4, tt5)
!!deallocate(ttmat)
!!
!!ilrold=-1
!!ii=0
!!do iorb=1,orbs%norbp
!!    iiorb=orbs%isorb+iorb
!!    ilr=orbs%inwhichlocreg(iiorb)
!!    if(ilr==ilrold) cycle
!!    ii=ii+1
!!    call apply_orbitaldependent_potential(iproc, nproc, lin, at, input, lin%orbs, lin%lzd, rxyz, psi, ilr, vpsi)
!!    !call calculateOverlapMatrix3(iproc, nproc, orbs, op, orbs%inWhichLocreg, comon%nsendBuf, &
!!    !                             comon%sendBuf, comon%nrecvBuf, comon%recvBuf, lin%mad, potmat(1,1,ii))
!!    !call getMatrixElements2(iproc, nproc, lin%lzd, lin%orbs, lin%op, comon, psi, vpsi, lin%mad, potmat(1,1,ilr))
!!
!!    call calculateOverlapMatrix3Partial(iproc, nproc, orbs, op, orbs%inwhichlocreg, comon%nsendBuf, comon%sendBuf, &
!!         comon%nrecvBuf, comon%recvBuf, lin%mad, tempmat)
!!
!!    ilrold=ilr
!!    
!!end do
!!
!!iall=-product(shape(vpsi))*kind(vpsi)
!!deallocate(vpsi, stat=istat)
!!call memocc(istat, iall, 'vpsi', subname)
!!
!!iall=-product(shape(sendcounts))*kind(sendcounts)
!!deallocate(sendcounts, stat=istat)
!!call memocc(istat, iall, 'sendcounts', subname)
!!
!!iall=-product(shape(displs))*kind(displs)
!!deallocate(displs, stat=istat)
!!call memocc(istat, iall, 'displs', subname)
!!
!!end subroutine get_potential_matrices_new



subroutine get_potential_matrices_new2(iproc, nproc, lin, at, input, orbs, lzd, op, comon, rxyz, psi, nlocregOnMPI, potmat)
use module_base
use module_types
use module_interfaces
implicit none

! Calling arguments
integer,intent(in):: iproc, nproc, nlocregOnMPI
type(linearParameters),intent(inout):: lin
type(atoms_data),intent(in):: at
type(input_variables),intent(in):: input
type(orbitals_data),intent(in):: orbs
type(local_zone_descriptors),intent(in):: lzd
type(overlapParameters),intent(inout):: op
type(p2pCommsOrthonormality),intent(inout):: comon
real(8),dimension(3,at%nat),intent(in):: rxyz
real(8),dimension(lzd%lpsidimtot),intent(inout):: psi
real(8),dimension(orbs%norb,orbs%norb,nlocregOnMPI),intent(out):: potmat

! Local variables
integer:: iorb, ilr, ilrold, istat, iall, ii, iiorb, ncount, iilr, jjorb, ist, jst, jorb, iorbout
real(8),dimension(:,:),allocatable:: ttmat
real(8):: tt1, tt2, tt3, tt4, tt5, ddot
real(8),dimension(:),allocatable:: vpsi
character(len=*),parameter:: subname='get_potential_matrices'
integer,dimensioN(:),allocatable:: sendcounts, displs




allocate(vpsi(comon%nrecvbuf), stat=istat)
call memocc(istat, vpsi, 'vpsi', subname)

call extractOrbital3(iproc, nproc, orbs, orbs%npsidim, orbs%inWhichLocreg, lzd, op, psi, comon%nsendBuf, comon%sendBuf)
call postCommsOverlapNew(iproc, nproc, orbs, op, lzd, psi, comon, tt1, tt2)
allocate(ttmat(lin%orbs%norb,lin%orbs%norb))
call collectnew(iproc, nproc, comon, lin%mad,lin%op, lin%orbs, input, lin%lzd, comon%nsendbuf, &
     comon%sendbuf, comon%nrecvbuf, comon%recvbuf, ttmat, tt3, tt4, tt5)
deallocate(ttmat)

! Now all other psi are in the receive buffer. Apply the potential to them.
iilr=0
ilrold=-1
do iorbout=1,orbs%norbp
    ilr=orbs%inwhichlocreg(orbs%isorb+iorbout)
    if(ilr==ilrold) cycle
    iilr=iilr+1
    do iorb=1,orbs%norbp
        iiorb=orbs%isorb+iorb
        do jorb=1,op%noverlaps(iiorb)
            jjorb=op%overlaps(jorb,iiorb)
            call getStartingIndices(iorb, jorb, op, orbs, ist, jst)
            ncount=op%olr(jorb,iorb)%wfd%nvctr_c+7*op%olr(jorb,iorb)%wfd%nvctr_f
    
            call apply_orbitaldependent_potential_foronelocreg(iproc, nproc, op%olr(jorb,iorb), lin, &
                 at, input, orbs, rxyz, ncount, &
                 comon%recvbuf, iilr, vpsi(1))
            potmat(jjorb,iiorb,iilr)=ddot(ncount, comon%sendBuf(ist), 1, vpsi(1), 1)
        end do
    end do
    ilrold=ilr
end do

!!ilrold=-1
!!ii=0
!!do iorb=1,orbs%norbp
!!    iiorb=orbs%isorb+iorb
!!    ilr=orbs%inwhichlocreg(iiorb)
!!    if(ilr==ilrold) cycle
!!    ii=ii+1
!!    call apply_orbitaldependent_potential(iproc, nproc, lin, at, input, lin%orbs, lin%lzd, rxyz, psi, ilr, vpsi)
!!    !call calculateOverlapMatrix3(iproc, nproc, orbs, op, orbs%inWhichLocreg, comon%nsendBuf, &
!!    !                             comon%sendBuf, comon%nrecvBuf, comon%recvBuf, lin%mad, potmat(1,1,ii))
!!    !call getMatrixElements2(iproc, nproc, lin%lzd, lin%orbs, lin%op, comon, psi, vpsi, lin%mad, potmat(1,1,ilr))
!!
!!    call calculateOverlapMatrix3Partial(iproc, nproc, orbs, op, orbs%inwhichlocreg, comon%nsendBuf, comon%sendBuf, &
!!         comon%nrecvBuf, comon%recvBuf, lin%mad, tempmat)
!!
!!    ilrold=ilr
!!    
!!end do

iall=-product(shape(vpsi))*kind(vpsi)
deallocate(vpsi, stat=istat)
call memocc(istat, iall, 'vpsi', subname)

iall=-product(shape(sendcounts))*kind(sendcounts)
deallocate(sendcounts, stat=istat)
call memocc(istat, iall, 'sendcounts', subname)

iall=-product(shape(displs))*kind(displs)
deallocate(displs, stat=istat)
call memocc(istat, iall, 'displs', subname)

end subroutine get_potential_matrices_new2<|MERGE_RESOLUTION|>--- conflicted
+++ resolved
@@ -143,19 +143,13 @@
 
 
       ! Improve the trace minimizing orbitals.
-<<<<<<< HEAD
-      call getLocalizedBasis(iproc, nproc, at, orbs, Glr, input, lin, rxyz, nspin, &
-          nscatterarr, ngatherarr, rhopot, GPU, pkernelseq, lphi, trace, rxyzParab, &
+      call getLocalizedBasis(iproc,nproc,at,orbs,Glr,input,lin,rxyz,nspin,&
+          nscatterarr,ngatherarr,rhopot,GPU,pkernelseq,lphi,trace,rxyzParab,&
           itSCC, infoBasisFunctions, radii_cf, ovrlp, nlpspd, proj, coeff_proj)
   end if
 
   if(updatePhi .or. itSCC==0) then
-      call dcopy(lin%orbs%npsidim, lphi(1), 1, lin%lphiRestart(1), 1)
-=======
-      call getLocalizedBasis(iproc,nproc,at,orbs,Glr,input,lin,rxyz,nspin,&
-          nscatterarr,ngatherarr,rhopot,GPU,pkernelseq,lphi,trace,rxyzParab,&
-          itSCC,infoBasisFunctions,radii_cf,ovrlp,nlpspd,proj)
->>>>>>> 8330eec4
+      call dcopy(max(lin%orbs%npsidim_orbs,lin%orbs%npsidim_comp), lphi(1), 1, lin%lphiRestart(1), 1)
   end if
 
   ! Calculate the derivative basis functions. Copy the trace minimizing orbitals to lin%lphiRestart.
@@ -165,21 +159,6 @@
       call getDerivativeBasisFunctions2(iproc,nproc,input%hx,Glr,lin,&
            max(lin%orbs%npsidim_orbs,lin%orbs%npsidim_comp),lin%lphiRestart,lphi)
       if(iproc==0) write(*,'(a)') 'done.'
-<<<<<<< HEAD
-=======
-
-      ! Normalize the derivative basis functions. Normalize all of them (i.e. also the trace minimizing
-      ! orbitals) to keep it easy.
-      ! Do not orthogonalize them, since the 'normal' phis are not exactly orthogonal either.
-      ist=1
-      do iorb=1,lin%lb%orbs%norbp
-          ilr=lin%lb%orbs%inWhichLocregp(iorb)
-          ncount=lin%lzd%llr(ilr)%wfd%nvctr_c+7*lin%lzd%llr(ilr)%wfd%nvctr_f
-          tt=dnrm2(ncount,lphi(ist),1)
-          call dscal(ncount,1/tt,lphi(ist),1)
-          ist=ist+ncount
-      end do
->>>>>>> 8330eec4
   end if
 
   ! Get the overlap matrix.
@@ -268,35 +247,6 @@
   call memocc(istat, lin%lzd%doHamAppl, 'lin%lzd%doHamAppl', subname)
   lin%lzd%doHamAppl=.true.
   if(.not.lin%useDerivativeBasisFunctions) then
-<<<<<<< HEAD
-      call HamiltonianApplication3(iproc, nproc, at, lin%orbs, input%hx, input%hy, input%hz, rxyz, &
-           proj, lin%lzd, ngatherarr, lpot, lphi, lhphi, &
-           ekin_sum, epot_sum, eexctX, eproj_sum, nspin, GPU, withConfinement, .true., pkernel=pkernelseq)
-  else
-      !! ATTENTION NEW!!
-      ! Modify the value of lzd%lnpsidimtot to take into account the derivatives
-      ii=lin%lzd%lpsidimtot
-      lin%lzd%lpsidimtot=lin%lzd%lpsidimtot_der
-
-      ! Deallocate old PSP structures and rebuild them for the derivatives.
-      do ilr=1,lin%lzd%nlr
-          call deallocate_nonlocal_psp_descriptors(lin%lzd%lnlpspd(ilr), subname)
-          if(associated(lin%lzd%llr(ilr)%projflg)) then
-              if(size(lin%lzd%llr(ilr)%projflg)>0) then
-                  iall=-product(shape(lin%lzd%llr(ilr)%projflg))*kind(lin%lzd%llr(ilr)%projflg)
-                  deallocate(lin%lzd%llr(ilr)%projflg, stat=istat)
-                  call memocc(istat, iall, 'lin%lzd%llr(ilr)%projflg', subname)
-              else
-                  nullify(lin%lzd%llr(ilr)%projflg)
-              end if
-          end if
-      end do
-      call prepare_lnlpspd(iproc, at, input, lin%lb%orbs, rxyz, radii_cf, lin%locregShape, lin%lzd)
-=======
-     !call HamiltonianApplicationConfinement2(input, iproc, nproc, at, lin%lzd, lin%orbs, lin, input%hx, input%hy, &
-     !     input%hz, rxyz, ngatherarr, lin%comgp%nrecvBuf, lin%comgp%recvBuf, lphi, lhphi, ekin_sum, epot_sum, eexctX, &
-     !     eproj_sum, nspin, GPU, radii_cf, lin%comgp, lin%orbs%inWhichLocregp, withConfinement, .true., &
-     !     pkernel=pkernelseq)
      allocate(confdatarr(lin%orbs%norbp))
      call default_confinement_data(confdatarr,lin%orbs%norbp)
      call HamiltonianApplication3(iproc,nproc,at,lin%orbs,&
@@ -310,20 +260,8 @@
 !!$          proj,lin%lzd,ngatherarr,lpot,lphi,lhphi,&
 !!$          ekin_sum,epot_sum,eexctX,eproj_sum,nspin,GPU,&
 !!$          withConfinement,.true.,pkernel=pkernelseq)
->>>>>>> 8330eec4
 
   else
-     !!call HamiltonianApplicationConfinement2(input, iproc, nproc, at, lin%lb%lzd, lin%lb%orbs, lin, input%hx, input%hy, input%hz, rxyz,&
-     !!     ngatherarr, lin%lb%comgp%nrecvBuf, lin%lb%comgp%recvBuf, lphi, lhphi, &
-     !!     ekin_sum, epot_sum, eexctX, eproj_sum, nspin, GPU, radii_cf, lin%lb%comgp, lin%orbs%inWhichLocregp, withConfinement, .true., &
-     !!     pkernel=pkernelseq)
-     !call HamiltonianApplicationConfinement2(input, iproc, nproc, at, lin%lzd, lin%lb%orbs, lin, input%hx, input%hy, &
-     !     input%hz, rxyz, ngatherarr, lin%lb%comgp%nrecvBuf, lin%lb%comgp%recvBuf, lphi, lhphi, ekin_sum, epot_sum, eexctX, &
-     !     eproj_sum, nspin, GPU, radii_cf, lin%lb%comgp, lin%lb%orbs%inWhichLocregp, withConfinement, .true., &
-     !     pkernel=pkernelseq)
-     !call HamiltonianApplication3(iproc, nproc, at, lin%lb%orbs, input%hx, input%hy, input%hz, rxyz, &
-     !     proj, lin%lzd, ngatherarr, lpot, lphi, lhphi, &
-     !     ekin_sum, epot_sum, eexctX, eproj_sum, nspin, GPU, withConfinement, .true., pkernel=pkernelseq, lin=lin)
      !! ATTENTION NEW!!
      ! Modify the value of lzd%lnpsidimtot to take into account the derivatives
      !(should not be necessary anymore - lpsidimtot_der is becoming lb%orbs%npsidim_*)
@@ -653,39 +591,22 @@
 real(8),dimension(lin%orbs%norb,orbs%norb),intent(in):: coeff
 
 ! Local variables
-<<<<<<< HEAD
-real(8) ::epot_sum, ekin_sum, eexctX, eproj_sum, evalmax, eval_zero, t1tot
-real(8) :: t2tot, timetot, tt1, tt2, tt3, tt4, tt5, lstep, dfactorial
-real(8):: tt, ddot, fnrm, fnrmMax, meanAlpha, gnrm, gnrm_zero, gnrmMax, t1, t2
+real(8) ::epot_sum,ekin_sum,eexctX,eproj_sum,evalmax,eval_zero,t1tot,eSIC_DC
+real(8) :: t2tot,timetot,tt1,tt2,tt3,tt4,tt5,lstep,dfactorial
+real(8):: tt,ddot,fnrm,fnrmMax,meanAlpha,gnrm,gnrm_zero,gnrmMax,t1,t2
 real(8) :: timecommunp2p, timeextract, timecommuncoll, timeoverlap, timecompress, energyconf_0, energyconf_trial
 real(8):: trHold
 integer:: iorb, icountSDSatur, icountSwitch, idsx, icountDIISFailureTot, itinner, consecutive_rejections
-integer :: icountDIISFailureCons, itBest, info, lwork, ndim_lchi, ndim_lhchi
-integer:: istat, istart, ierr, ii, it, iall, nit, ind1, ind2, jorb, i, ist, jst, iiorb, jjorb, ilrold, k
-integer:: ldim, gdim, ilr, ncount, offset, istsource, istdest
-real(8),dimension(:),allocatable:: alpha, fnrmOldArr, alphaDIIS, lhphi, lhphiold
+integer :: icountDIISFailureCons,itBest,info,lwork,ndim_lchi,ndim_lhchi
+integer:: istat,istart,ierr,ii,it,iall,nit,ind1,ind2,jorb,i,ist,jst,iiorb,jjorb,ilrold,k
+integer:: ldim,gdim,ilr,ncount,offset,istsource,istdest
+real(8),dimension(:),allocatable:: alpha,fnrmOldArr,alphaDIIS,lhphi,lhphiold
 real(8),dimension(:),allocatable:: eval, lvphi, lvphiovrlp, alpha2, lhpsiold, work, rwork, lphiold, lphiovrlporig, lphi2
 real(8),dimension(:),allocatable:: lchi, lphidebug
 real(8),dimension(:,:),allocatable:: HamSmall, fnrmArr, fnrmOvrlpArr, W, ttmat, Kmat, Gmat, Umat, lhchi, omatr, omat2
 real(8),dimension(:,:),allocatable:: kernel
 real(8),dimension(:,:,:),allocatable:: Gmatc, tempmat, Omat, tempmat2, ham3, tempmat3, omatrtot
-logical:: quiet, allowDIIS, startWithSD, withConfinement, calc
-=======
-real(8) ::epot_sum,ekin_sum,eexctX,eproj_sum,evalmax,eval_zero,t1tot,eSIC_DC
-real(8) :: t2tot,timetot,tt1,tt2,tt3,tt4,tt5,lstep,dfactorial
-real(8):: tt,ddot,fnrm,fnrmMax,meanAlpha,gnrm,gnrm_zero,gnrmMax,t1,t2
-real(8) :: timecommunp2p,timeextract,timecommuncoll,timeoverlap,timecompress
-integer:: iorb,icountSDSatur,icountSwitch,idsx,icountDIISFailureTot
-integer :: icountDIISFailureCons,itBest,info,lwork,ndim_lchi,ndim_lhchi
-integer:: istat,istart,ierr,ii,it,iall,nit,ind1,ind2,jorb,i,ist,jst,iiorb,jjorb,ilrold,k
-integer:: ldim,gdim,ilr,ncount,offset,istsource,istdest
-real(8),dimension(:),allocatable:: alpha,fnrmOldArr,alphaDIIS,lhphi,lhphiold
-real(8),dimension(:),allocatable:: eval,lvphi,lvphiovrlp,alpha2,lhpsiold,work,rwork,lphiold
-real(8),dimension(:),allocatable:: lchi
-real(8),dimension(:,:),allocatable:: HamSmall,fnrmArr,fnrmOvrlpArr,W,ttmat,Kmat,Gmat,Umat,lhchi
-real(8),dimension(:,:,:),allocatable:: Gmatc,tempmat,Omat,tempmat2,ham3
 logical:: quiet,allowDIIS,startWithSD,withConfinement,calc
->>>>>>> 8330eec4
 character(len=*),parameter:: subname='getLocalizedBasis'
 character(len=1):: message
 type(localizedDIISParameters):: ldiis
@@ -752,12 +673,6 @@
   call gatherPotential(iproc, nproc, lin%comgp)
 
   ! Build the required potential
-<<<<<<< HEAD
-  call full_local_potential2(iproc, nproc, lin%lzd%glr%d%n1i*lin%lzd%glr%d%n2i*nscatterarr(iproc,2), &
-       lin%lzd%glr%d%n1i*lin%lzd%glr%d%n2i*lin%lzd%glr%d%n3i,&
-       lin%lzd%glr%d%n1i*lin%lzd%glr%d%n2i*nscatterarr(iproc,1)*input%nspin,&
-       input%nspin, lin%orbs,lin%lzd, ngatherarr, rhopot, lpot, 2, lin%comgp)
-=======
 !!$  call full_local_potential2(iproc, nproc,&
 !!$       lin%lzd%glr%d%n1i*lin%lzd%glr%d%n2i*nscatterarr(iproc,2), &
 !!$       lin%lzd%glr%d%n1i*lin%lzd%glr%d%n2i*lin%lzd%glr%d%n3i,&
@@ -772,10 +687,6 @@
        lin%lzd%glr%d%n1i*lin%lzd%glr%d%n2i*nscatterarr(iproc,1)*input%nspin,0,&
        lin%orbs,lin%Lzd,2,ngatherarr,rhopot,lpot,lin%comgp)
 
-  ! Prepare PSP
-  !call prepare_lnlpspd(iproc, at, input, lin%orbs, rxyz, radii_cf, lin%lzd)
-  !call full_local_potential2(iproc, nproc, ndimpot, ndimgrid,orbs,lzd,ngatherarr,potential,Lpot,flag,comgp)
->>>>>>> 8330eec4
 
   allocate(lphiold(size(lphi)), stat=istat)
   call memocc(istat, lphiold, 'lphiold', subname)
@@ -783,16 +694,6 @@
   call memocc(istat, W, 'W', subname)
   allocate(eval(lin%orbs%norb), stat=istat)
   call memocc(istat, eval, 'eval', subname)
-<<<<<<< HEAD
-=======
-!!$  allocate(lvphi(lin%lzd%lpsidimtot), stat=istat)
-!!$  call memocc(istat, lvphi, 'vphi', subname)
-  allocate(alpha2(lin%orbs%norbp), stat=istat)
-  call memocc(istat, alpha2, 'alpha2', subname)
-  allocate(lhpsiold(size(lin%lpsi)), stat=istat)
-  call memocc(istat, lhpsiold, 'lhpsiold', subname)
-  alpha2=1.d-3
->>>>>>> 8330eec4
 
   time=0.d0
   resetDIIS=.false.
@@ -826,7 +727,6 @@
       !!! Flatten at the edges -  EXPERIMENTAL
       !!call flatten_at_edges(iproc, nproc, lin, at, input, lin%orbs, lin%lzd, rxyz, lphi)
 
-<<<<<<< HEAD
 
       !!! NEW #########################################################
       t1=mpi_wtime()
@@ -850,16 +750,6 @@
       !!     lin%lzd, lin%op, lphi, lin%comon%nsendBuf, lin%comon%sendBuf)
       !!! Post the send messages.
       !!call postCommsOverlapNew(iproc, nproc, lin%orbs, lin%op, lin%lzd, lphi, lin%comon, timecommunp2p, timeextract)
-=======
-      ! Post the sends again to calculate the overlap matrix (will be needed for the orthoconstraint).
-      call allocateSendBufferOrtho(lin%comon, subname)
-      call allocateRecvBufferOrtho(lin%comon, subname)
-      ! Extract the overlap region from the orbitals phi and store them in comon%sendBuf.
-      call extractOrbital3(iproc, nproc, lin%orbs, max(lin%orbs%npsidim_orbs,lin%orbs%npsidim_comp), lin%orbs%inWhichLocreg, &
-           lin%lzd, lin%op, lphi, lin%comon%nsendBuf, lin%comon%sendBuf)
-      ! Post the send messages.
-      call postCommsOverlapNew(iproc, nproc, lin%orbs, lin%op, lin%lzd, lphi, lin%comon, timecommunp2p, timeextract)
->>>>>>> 8330eec4
 
   
       ! Calculate the unconstrained gradient by applying the Hamiltonian.
@@ -873,18 +763,6 @@
       call memocc(istat, lin%lzd%doHamAppl, 'lin%lzd%doHamAppl', subname)
       lin%lzd%doHamAppl=.true.
 
-<<<<<<< HEAD
-
-      !if(.not.lin%newgradient) then
-      !    withConfinement=.true.
-      !else
-      !    withConfinement=.false.
-      !end if
-      call HamiltonianApplication3(iproc, nproc, at, lin%orbs, input%hx, input%hy, input%hz, rxyz, &
-           proj, lin%lzd, ngatherarr, lpot, lphi, lhphi, &
-           ekin_sum, epot_sum, eexctX, eproj_sum, nspin, GPU, withConfinement, .true., &
-           pkernel=pkernelseq, lin=lin, confinementCenter=lin%orbs%inWhichLocregp)
-=======
      allocate(confdatarr(lin%orbs%norbp))
      call define_confinement_data(confdatarr,lin%orbs,rxyz,at,&
           input%hx,input%hy,input%hz,lin,lin%Lzd,lin%orbs%inWhichLocregp)
@@ -899,7 +777,6 @@
 !!$           proj,lin%lzd,ngatherarr,lpot,lphi,lhphi,&
 !!$           ekin_sum,epot_sum,eexctX,eproj_sum,nspin,GPU,withConfinement,.true.,&
 !!$           pkernel=pkernelseq,lin=lin,confinementCenter=lin%orbs%inWhichLocregp)
->>>>>>> 8330eec4
 
       iall=-product(shape(lin%lzd%doHamAppl))*kind(lin%lzd%doHamAppl)
       deallocate(lin%lzd%doHamAppl,stat=istat)
@@ -913,7 +790,8 @@
           call allocateSendBufferOrtho(lin%comon, subname)
           call allocateRecvBufferOrtho(lin%comon, subname)
           ! Extract the overlap region from the orbitals phi and store them in comon%sendBuf.
-          call extractOrbital3(iproc, nproc, lin%orbs, lin%orbs%npsidim, lin%orbs%inWhichLocreg, lin%lzd, lin%op, &
+          call extractOrbital3(iproc, nproc, lin%orbs, max(lin%orbs%npsidim_orbs,lin%orbs%npsidim_comp), &
+               lin%orbs%inWhichLocreg, lin%lzd, lin%op, &
                lhphi, lin%comon%nsendBuf, lin%comon%sendBuf)
           call postCommsOverlapNew(iproc, nproc, lin%orbs, lin%op, lin%lzd, lhphi, lin%comon, tt1, tt2)
           allocate(ttmat(lin%orbs%norb,lin%orbs%norb), stat=istat)
@@ -933,7 +811,7 @@
       call allocateSendBufferOrtho(lin%comon, subname)
       call allocateRecvBufferOrtho(lin%comon, subname)
       ! Extract the overlap region from the orbitals phi and store them in comon%sendBuf.
-      call extractOrbital3(iproc, nproc, lin%orbs, lin%orbs%npsidim, lin%orbs%inWhichLocreg, &
+      call extractOrbital3(iproc, nproc, lin%orbs, max(lin%lb%orbs%npsidim_orbs,lin%lb%orbs%npsidim_comp), lin%orbs%inWhichLocreg, &
            lin%lzd, lin%op, lphi, lin%comon%nsendBuf, lin%comon%sendBuf)
       ! Post the send messages.
       call postCommsOverlapNew(iproc, nproc, lin%orbs, lin%op, lin%lzd, lphi, lin%comon, timecommunp2p, timeextract)
@@ -1090,12 +968,8 @@
       fnrm=sqrt(fnrm/dble(lin%orbs%norb))
       fnrmMax=sqrt(fnrmMax)
       ! Copy the gradient (will be used in the next iteration to adapt the step size).
-<<<<<<< HEAD
-      call dcopy(lin%orbs%npsidim, lhphi, 1, lhphiold, 1)
+      call dcopy(max(lin%orbs%npsidim_orbs,lin%orbs%npsidim_comp), lhphi, 1, lhphiold, 1)
       trHold=trH
-=======
-      call dcopy(max(lin%orbs%npsidim_orbs,lin%orbs%npsidim_comp), lhphi, 1, lhphiold, 1)
->>>>>>> 8330eec4
   
 
       ! Precondition the gradient.
@@ -1236,18 +1110,6 @@
   iall=-product(shape(eval))*kind(eval)
   deallocate(eval, stat=istat)
   call memocc(istat, iall, 'eval', subname)
-<<<<<<< HEAD
-=======
-!!$  iall=-product(shape(lvphi))*kind(lvphi)
-!!$  deallocate(lvphi, stat=istat)
-!!$  call memocc(istat, iall, 'lvphi', subname)
-  iall=-product(shape(alpha2))*kind(alpha2)
-  deallocate(alpha2, stat=istat)
-  call memocc(istat, iall, 'alpha2', subname)
-  iall=-product(shape(lhpsiold))*kind(lhpsiold)
-  deallocate(lhpsiold, stat=istat)
-  call memocc(istat, iall, 'lhpsiold', subname)
->>>>>>> 8330eec4
 
 
 !!$  iall=-product(shape(lin%orbs%ispot))*kind(lin%orbs%ispot)
@@ -3207,7 +3069,6 @@
 
 
 
-<<<<<<< HEAD
 subroutine apply_orbitaldependent_potential(iproc, nproc, lin, at, input, orbs, lzd, rxyz, psi, centralLocreg, vpsi)
 use module_base
 use module_types
@@ -3223,20 +3084,20 @@
 type(local_zone_descriptors),intent(in):: lzd
 real(8),dimension(3,at%nat),intent(in):: rxyz
 !real(8),dimension(lzd%lpsidimtot),intent(in):: psi  !!!! ATENTION, intent should be in !
-real(8),dimension(lzd%lpsidimtot),intent(inout):: psi
-real(8),dimension(lzd%lpsidimtot),intent(out):: vpsi
+!real(8),dimension(lzd%lpsidimtot),intent(inout):: psi
+real(8),dimension(max(orbs%npsidim_orbs,orbs%npsidim_comp)),intent(inout):: psi
+real(8),dimension(max(orbs%npsidim_orbs,orbs%npsidim_comp)),intent(out):: vpsi
 
 ! Local variables
 integer:: oidx, iorb, ilr, npot, icenter, i_stat, i_all, ist_c, ist_f, ist, iiorb, iall, ierr
 real(8):: hxh, hyh, hzh, ddot, tt, t1, t2, time
-type(workarr_sumrho):: work_sr
 real(8),dimension(:,:),allocatable:: psir, vpsir
 type(workarr_precond) :: work
 type(workarrays_quartic_convolutions):: work_conv
-character(len=*),parameter:: subname='apply_orbitaldependent_potential'
 real(8),dimension(0:3),parameter:: scal=1.d0
 real(8),dimension(:,:,:),allocatable:: ypsitemp_c
 real(8),dimension(:,:,:,:),allocatable:: ypsitemp_f
+character(len=*),parameter:: subname='apply_orbitaldependent_potential'
 
 
 
@@ -3293,14 +3154,12 @@
   !!enddo
 
 
-
   vpsi=0.d0
   ist_c=1
   ist_f=1
   do iorb=1,orbs%norbp
      iiorb=iorb+orbs%isorb
      ilr = orbs%inwhichlocreg(iorb+orbs%isorb)
-  
      if(centralLocreg<0) then
          icenter=lin%orbs%inWhichLocregp(iorb)
      else
@@ -3309,10 +3168,7 @@
      !components of the potential
      npot=orbs%nspinor
      if (orbs%nspinor == 2) npot=1
-
-
      ist_f=ist_f+lzd%llr(ilr)%wfd%nvctr_c
-
      call allocate_workarrays_quartic_convolutions(lzd%llr(ilr), subname, work_conv)
 
          call uncompress_for_quartic_convolutions(lzd%llr(ilr)%d%n1, lzd%llr(ilr)%d%n2, lzd%llr(ilr)%d%n3, &
@@ -3466,15 +3322,8 @@
      else
          icenter=centralLocreg
      end if
-     !components of the potential
-     npot=orbs%nspinor
-     if (orbs%nspinor == 2) npot=1
-
-
      ist_f=ist_f+lr%wfd%nvctr_c
-
      call allocate_workarrays_quartic_convolutions(lr, subname, work_conv)
-
      call uncompress_for_quartic_convolutions(lr%d%n1, lr%d%n2, lr%d%n3, &
           lr%d%nfl1, lr%d%nfu1, &
           lr%d%nfl2, lr%d%nfu2, &
@@ -3532,9 +3381,6 @@
           scal, work_conv%y_c, work_conv%y_f, vpsi(ist_c), vpsi(ist_f))
 
      call deallocate_workarrays_quartic_convolutions(lr, subname, work_conv)
-
-
-
 
 
 end subroutine apply_orbitaldependent_potential_foronelocreg
@@ -3643,81 +3489,6 @@
 
 END SUBROUTINE uncompress_for_quartic_convolutions
 
-
-
-=======
-!!$subroutine apply_orbitaldependent_potential(iproc, nproc, lin, at, input, orbs, lzd, rxyz, psi, vpsi)
-!!$use module_base
-!!$use module_types
-!!$use module_interfaces
-!!$implicit none
-!!$
-!!$! Calling arguments
-!!$integer,intent(in):: iproc, nproc
-!!$type(linearParameters),intent(in):: lin
-!!$type(atoms_data),intent(in):: at
-!!$type(input_variables),intent(in):: input
-!!$type(orbitals_data),intent(in):: orbs
-!!$type(local_zone_descriptors),intent(in):: lzd
-!!$real(8),dimension(3,at%nat),intent(in):: rxyz
-!!$real(8),dimension(lzd%lpsidimtot),intent(in):: psi
-!!$real(8),dimension(lzd%lpsidimtot),intent(out):: vpsi
-!!$
-!!$! Local variables
-!!$integer:: oidx, iorb, ilr, npot, icenter, i_stat, i_all
-!!$real(8):: hxh, hyh, hzh
-!!$type(workarr_sumrho):: work_sr
-!!$real(8),dimension(:,:),allocatable:: psir
-!!$character(len=*),parameter:: subname='apply_orbitaldependent_potential'
-!!$
-!!$  vpsi=0.d0
-!!$  oidx = 0
-!!$  do iorb=1,orbs%norbp
-!!$     ilr = orbs%inwhichlocreg(iorb+orbs%isorb)
-!!$  
-!!$     !initialise the work arrays
-!!$     call initialize_work_arrays_sumrho(lzd%llr(ilr), work_sr)
-!!$
-!!$     ! Wavefunction in real space
-!!$     allocate(psir(Lzd%Llr(ilr)%d%n1i*Lzd%Llr(ilr)%d%n2i*Lzd%Llr(ilr)%d%n3i,orbs%nspinor+ndebug),stat=i_stat)
-!!$     call memocc(i_stat,psir,'psir',subname)
-!!$     call razero(Lzd%Llr(ilr)%d%n1i*Lzd%Llr(ilr)%d%n2i*Lzd%Llr(ilr)%d%n3i*orbs%nspinor,psir)
-!!$
-!!$     !transform the wavefunction in Daubechies basis to the wavefunction in ISF basis
-!!$     !the psir wavefunction is given in the spinorial form
-!!$
-!!$     call daub_to_isf(lzd%llr(ilr), work_sr, psi(1+oidx), psir)
-!!$     !apply the potential to the psir wavefunction and calculate potential energy
-!!$     hxh=.5d0*input%hx
-!!$     hyh=.5d0*input%hy
-!!$     hzh=.5d0*input%hz
-!!$     !icenter=confinementCenter(iorb)
-!!$     icenter=lin%orbs%inWhichLocregp(iorb)
-!!$     !components of the potential
-!!$     npot=orbs%nspinor
-!!$     if (orbs%nspinor == 2) npot=1
-!!$
-!!$     call apply_confinement(iproc, lzd%llr(ilr)%d%n1,lzd%llr(ilr)%d%n2,lzd%llr(ilr)%d%n3,1,1,1,0,orbs%nspinor, psir, &
-!!$          rxyz(1,icenter), hxh, hyh, hzh, lin%potentialprefac(at%iatype(icenter)),lin%confpotorder, &
-!!$          lzd%llr(ilr)%nsi1, lzd%llr(ilr)%nsi2, lzd%llr(ilr)%nsi3,  &
-!!$          lzd%llr(ilr)%bounds%ibyyzz_r) !optional
-!!$
-!!$
-!!$     call isf_to_daub(lzd%llr(ilr), work_sr, psir, vpsi(1+oidx))
-!!$
-!!$     i_all=-product(shape(psir))*kind(psir)
-!!$     deallocate(psir,stat=i_stat)
-!!$     call memocc(i_stat,i_all,'psir',subname)
-!!$
-!!$     call deallocate_work_arrays_sumrho(work_sr)
-!!$
-!!$     oidx = oidx + (Lzd%Llr(ilr)%wfd%nvctr_c+7*Lzd%Llr(ilr)%wfd%nvctr_f)*orbs%nspinor
-!!$
-!!$  enddo
-!!$
-!!$
-!!$end subroutine apply_orbitaldependent_potential
->>>>>>> 8330eec4
 
 
 
@@ -4036,7 +3807,7 @@
 type(p2pCommsOrthonormality),intent(inout):: comon
 real(8),dimension(3,at%nat),intent(in):: rxyz
 real(8),dimension(orbs%norb,orbs%norb),intent(in):: kernel
-real(8),dimension(orbs%npsidim),intent(inout):: lphi
+real(8),dimension(max(lin%lb%orbs%npsidim_orbs,lin%lb%orbs%npsidim_comp)),intent(inout):: lphi
 
 ! Local variables
 integer:: it, info, lwork, k, istat, iorb, jorb, iall, ierr, ist, jst, ilrold, ncount, jjorb, iiorb, ilr, lorb, jlr
@@ -4075,7 +3846,7 @@
 !call memocc(istat, tempmatc, 'tempmatc', subname)
 allocate(lphiovrlp(op%ndim_lphiovrlp), stat=istat)
 call memocc(istat, lphiovrlp, 'lphiovrlp',subname)
-allocate(lvphi(orbs%npsidim), stat=istat)
+allocate(lvphi(max(lin%lb%orbs%npsidim_orbs,lin%lb%orbs%npsidim_comp)), stat=istat)
 call memocc(istat, lvphi, 'lvphi', subname)
 allocate(Kmat(orbs%norb,orbs%norb), stat=istat)
 call memocc(istat, Kmat, 'Kmat', subname)
@@ -4360,7 +4131,7 @@
       time_convol=time_convol+t2-t1
 
       if(.not.lin%newgradient) then
-          energyconf_trial=ddot(orbs%npsidim, lphi(1), 1, lvphi(1), 1)
+          energyconf_trial=ddot(max(orbs%npsidim_orbs,orbs%npsidim_comp), lphi(1), 1, lvphi(1), 1)
           call mpiallred(energyconf_trial, 1, mpi_sum, mpi_comm_world, ierr)
       else
 
@@ -4557,7 +4328,7 @@
 real(8),dimension(nrecvbuf),intent(in):: recvbuf
 real(8),dimension(orbs%norb,orbs%norb),intent(in):: omat
 logical,intent(in):: reset
-real(8),dimension(orbs%npsidim),intent(out):: lphi
+real(8),dimension(max(orbs%npsidim_orbs,orbs%npsidim_comp)),intent(out):: lphi
 
 ! Local variables
 integer:: ist, jst, ilrold, iorb, iiorb, ilr, ncount, jorb, jjorb, i, ldim, ind, indout, gdim, iorbref, m, ii
@@ -4619,7 +4390,7 @@
 type(orbitals_data),intent(in):: orbs
 type(local_zone_descriptors),intent(in):: lzd
 real(8),dimension(3,at%nat),intent(in):: rxyz
-real(8),dimension(lzd%lpsidimtot),intent(inout):: psi
+real(8),dimension(max(orbs%npsidim_orbs,orbs%npsidim_comp)),intent(inout):: psi
 
 ! Local variables
 integer:: oidx, iorb, ilr, npot, icenter, i_stat, i_all
@@ -4816,7 +4587,7 @@
 type(overlapParameters),intent(inout):: op
 type(p2pCommsOrthonormality),intent(inout):: comon
 real(8),dimension(3,at%nat),intent(in):: rxyz
-real(8),dimension(lzd%lpsidimtot),intent(inout):: psi
+real(8),dimension(max(orbs%npsidim_orbs,orbs%npsidim_comp)),intent(inout):: psi
 real(8),dimension(orbs%norb,orbs%norb,at%nat),intent(out):: potmat
 
 ! Local variables
@@ -4826,7 +4597,7 @@
 real(8),dimension(:),allocatable:: vpsi
 character(len=*),parameter:: subname='get_potential_matrices'
 
-allocate(vpsi(lzd%lpsidimtot), stat=istat)
+allocate(vpsi(max(orbs%npsidim_orbs,orbs%npsidim_comp)), stat=istat)
 call memocc(istat, vpsi, 'vpsi', subname)
 
 
@@ -4955,7 +4726,7 @@
 type(overlapParameters),intent(inout):: op
 type(p2pCommsOrthonormality),intent(inout):: comon
 real(8),dimension(3,at%nat),intent(in):: rxyz
-real(8),dimension(lzd%lpsidimtot),intent(inout):: psi
+real(8),dimension(max(orbs%npsidim_orbs,orbs%npsidim_comp)),intent(inout):: psi
 real(8),dimension(orbs%norb,orbs%norb,nlocregOnMPI),intent(out):: potmat
 
 ! Local variables
@@ -4972,7 +4743,8 @@
 allocate(vpsi(comon%nrecvbuf), stat=istat)
 call memocc(istat, vpsi, 'vpsi', subname)
 
-call extractOrbital3(iproc, nproc, orbs, orbs%npsidim, orbs%inWhichLocreg, lzd, op, psi, comon%nsendBuf, comon%sendBuf)
+call extractOrbital3(iproc, nproc, orbs, max(orbs%npsidim_orbs,orbs%npsidim_comp), orbs%inWhichLocreg, &
+     lzd, op, psi, comon%nsendBuf, comon%sendBuf)
 call postCommsOverlapNew(iproc, nproc, orbs, op, lzd, psi, comon, tt1, tt2)
 allocate(ttmat(lin%orbs%norb,lin%orbs%norb))
 call collectnew(iproc, nproc, comon, lin%mad,lin%op, lin%orbs, input, lin%lzd, comon%nsendbuf, &
