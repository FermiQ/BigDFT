!> @file
!! Linear version: Handle local basis set
!! @author
!!    Copyright (C) 2011-2013 BigDFT group
!!    This file is distributed under the terms of the
!!    GNU General Public License, see ~/COPYING file
!!    or http://www.gnu.org/copyleft/gpl.txt .
!!    For the list of contributors, see ~/AUTHORS


subroutine get_coeff(iproc,nproc,scf_mode,orbs,at,rxyz,denspot,GPU,infoCoeff,&
    energs,nlpspd,proj,SIC,tmb,fnrm,calculate_overlap_matrix,communicate_phi_for_lsumrho,&
    calculate_ham,ham_small,extra_states,itout,it_scc,it_cdft,convcrit_dmin,nitdmin,curvefit_dmin,ldiis_coeff,reorder,cdft, &
    updatekernel)
  use module_base
  use module_types
  use module_interfaces, exceptThisOne => get_coeff, exceptThisOneA => writeonewave
  use Poisson_Solver, except_dp => dp, except_gp => gp, except_wp => wp
  use constrained_dft
  use diis_sd_optimization
  use yaml_output
  implicit none

  ! Calling arguments
  integer,intent(in) :: iproc, nproc, scf_mode, itout, it_scc, it_cdft
  type(orbitals_data),intent(inout) :: orbs
  type(atoms_data),intent(in) :: at
  real(kind=8),dimension(3,at%astruct%nat),intent(in) :: rxyz
  type(DFT_local_fields), intent(inout) :: denspot
  type(GPU_pointers),intent(inout) :: GPU
  integer,intent(out) :: infoCoeff
  type(energy_terms),intent(inout) :: energs
  real(kind=8),intent(inout) :: fnrm
  type(nonlocal_psp_descriptors),intent(in) :: nlpspd
  real(wp),dimension(nlpspd%nprojel),intent(inout) :: proj
  type(SIC_data),intent(in) :: SIC
  type(DFT_wavefunction),intent(inout) :: tmb
  logical,intent(in):: calculate_overlap_matrix, communicate_phi_for_lsumrho
  logical,intent(in) :: calculate_ham
  type(sparseMatrix), intent(inout) :: ham_small ! for foe only
  type(DIIS_obj),intent(inout),optional :: ldiis_coeff ! for dmin only
  integer, intent(in), optional :: nitdmin ! for dmin only
  real(kind=gp), intent(in), optional :: convcrit_dmin ! for dmin only
  logical, intent(in), optional :: curvefit_dmin ! for dmin only
  type(cdft_data),intent(inout),optional :: cdft
  integer, intent(in) :: extra_states
  logical, optional, intent(in) :: reorder
  logical, optional, intent(in) :: updatekernel

  ! Local variables 
  integer :: istat, iall, iorb, info
  integer :: isegsmall, iseglarge, iismall, iilarge, i, is, ie
  real(kind=8),dimension(:),allocatable :: hpsit_c, hpsit_f, evalsmall, work
  real(kind=8),dimension(:,:,:),allocatable :: matrixElements, smallmat
  real(kind=8),dimension(:,:),allocatable ::KH, KHKH, Kgrad
  type(confpot_data),dimension(:),allocatable :: confdatarrtmp
  type(sparseMatrix) :: gradmat 
  logical :: update_kernel

  character(len=*),parameter :: subname='get_coeff'
  real(kind=gp) :: tmprtr, factor
<<<<<<< HEAD
  real(kind=8) :: deviation
  integer :: iiorb, jjorb, lwork,jorb
=======
  real(kind=8) :: deviation, KSres
  integer :: iat, iiorb, jjorb, lwork,jorb
>>>>>>> b9d4d006

  ! Option to only calculate the energy without updating the kernel
  if (present(updatekernel)) then
      update_kernel=updatekernel
  else
      update_kernel=.true.
  end if

  ! This is simply not yet implemented
  if (.not.update_kernel .and. scf_mode==LINEAR_FOE) then
      stop 'ERROR: for the moment, update_kernel must be true for FOE'
  end if

   if (iproc==0) call yaml_open_map('Kernel update')
  ! should eventually make this an input variable
  if (scf_mode==LINEAR_DIRECT_MINIMIZATION) then
     if (present(cdft)) then
        ! factor for scaling gradient
        factor=0.1d0
     else
        factor=1.0d0
     end if
  end if

  if(calculate_ham) then
      call local_potential_dimensions(tmb%ham_descr%lzd,tmb%orbs,denspot%dpbox%ngatherarr(0,1))
      call start_onesided_communication(iproc, nproc, max(denspot%dpbox%ndimpot,1), denspot%rhov, &
           tmb%ham_descr%comgp%nrecvbuf, tmb%ham_descr%comgp%recvbuf, tmb%ham_descr%comgp, tmb%ham_descr%lzd)
  end if

  ! Calculate the overlap matrix if required.
  if(calculate_overlap_matrix) then
      if(.not.tmb%can_use_transposed) then
          if(.not.associated(tmb%psit_c)) then
              allocate(tmb%psit_c(sum(tmb%collcom%nrecvcounts_c)), stat=istat)
              call memocc(istat, tmb%psit_c, 'tmb%psit_c', subname)
          end if
          if(.not.associated(tmb%psit_f)) then
              allocate(tmb%psit_f(7*sum(tmb%collcom%nrecvcounts_f)), stat=istat)
              call memocc(istat, tmb%psit_f, 'tmb%psit_f', subname)
          end if
          call transpose_localized(iproc, nproc, tmb%npsidim_orbs, tmb%orbs, tmb%collcom, &
               tmb%psi, tmb%psit_c, tmb%psit_f, tmb%lzd)
          tmb%can_use_transposed=.true.
      end if

      call calculate_overlap_transposed(iproc, nproc, tmb%orbs, tmb%collcom, tmb%psit_c, &
           tmb%psit_c, tmb%psit_f, tmb%psit_f, tmb%linmat%ovrlp)
    
  end if

  ! Temporaray: check deviation from unity
  allocate(tmb%linmat%ovrlp%matrix(tmb%orbs%norb,tmb%orbs%norb), stat=istat)
  call uncompressMatrix(iproc,tmb%linmat%ovrlp)
  call deviation_from_unity(iproc, tmb%orbs%norb, tmb%linmat%ovrlp%matrix, deviation)
  if (iproc==0) then
      !!write(*,'(a,es16.6)') 'max dev from unity', deviation
      call yaml_map('max dev from unity',deviation,fmt='(es9.2)')
  end if
  deallocate(tmb%linmat%ovrlp%matrix, stat=istat)

  ! Post the p2p communications for the density. (must not be done in inputguess)
  if(communicate_phi_for_lsumrho) then
      call communicate_basis_for_density_collective(iproc, nproc, tmb%lzd, max(tmb%npsidim_orbs,tmb%npsidim_comp), &
           tmb%orbs, tmb%psi, tmb%collcom_sr)
  end if

  !!if(iproc==0) write(*,'(1x,a)') '----------------------------------- Determination of the orbitals in this new basis.'

  ! Calculate the Hamiltonian matrix if it is not already present.
  if(calculate_ham) then

      if (iproc==0) then
          call yaml_map('Hamiltonian application required',.true.)
      end if

      allocate(confdatarrtmp(tmb%orbs%norbp))
      call default_confinement_data(confdatarrtmp,tmb%orbs%norbp)

      call small_to_large_locreg(iproc, tmb%npsidim_orbs, tmb%ham_descr%npsidim_orbs, tmb%lzd, tmb%ham_descr%lzd, &
           tmb%orbs, tmb%psi, tmb%ham_descr%psi)

      if (tmb%ham_descr%npsidim_orbs > 0) call to_zero(tmb%ham_descr%npsidim_orbs,tmb%hpsi(1))

      call NonLocalHamiltonianApplication(iproc,at,tmb%ham_descr%npsidim_orbs,tmb%orbs,rxyz,&
           proj,tmb%ham_descr%lzd,nlpspd,tmb%ham_descr%psi,tmb%hpsi,energs%eproj)
      ! only kinetic as waiting for communications
      call LocalHamiltonianApplication(iproc,nproc,at,tmb%ham_descr%npsidim_orbs,tmb%orbs,&
           tmb%ham_descr%lzd,confdatarrtmp,denspot%dpbox%ngatherarr,denspot%pot_work,tmb%ham_descr%psi,tmb%hpsi,&
           energs,SIC,GPU,3,pkernel=denspot%pkernelseq,dpbox=denspot%dpbox,potential=denspot%rhov,comgp=tmb%ham_descr%comgp)
      call full_local_potential(iproc,nproc,tmb%orbs,tmb%ham_descr%lzd,2,denspot%dpbox,denspot%rhov,denspot%pot_work, &
           tmb%ham_descr%comgp)
      !call wait_p2p_communication(iproc, nproc, tmb%ham_descr%comgp)
      ! only potential
      call LocalHamiltonianApplication(iproc,nproc,at,tmb%ham_descr%npsidim_orbs,tmb%orbs,&
           tmb%ham_descr%lzd,confdatarrtmp,denspot%dpbox%ngatherarr,denspot%pot_work,tmb%ham_descr%psi,tmb%hpsi,&
           energs,SIC,GPU,2,pkernel=denspot%pkernelseq,dpbox=denspot%dpbox,potential=denspot%rhov,comgp=tmb%ham_descr%comgp)
      call timing(iproc,'glsynchham1','ON')
      call SynchronizeHamiltonianApplication(nproc,tmb%ham_descr%npsidim_orbs,tmb%orbs,tmb%ham_descr%lzd,GPU,tmb%hpsi,&
           energs%ekin,energs%epot,energs%eproj,energs%evsic,energs%eexctX)
      call timing(iproc,'glsynchham1','OF')
      deallocate(confdatarrtmp)



      !!if (iproc==0) write(*,'(a,5es20.12)') 'ekin, eh, epot, eproj, eex', &
      !!              energs%ekin, energs%eh, energs%epot, energs%eproj, energs%exc

      !DEBUG
      !if(iproc==0) then
      !  print *,'Ekin,Epot,Eproj,Eh,Exc,Evxc',energs%ekin,energs%epot,energs%eproj,energs%eh,energs%exc,energs%evxc
      !end if
      !END DEBUG

      iall=-product(shape(denspot%pot_work))*kind(denspot%pot_work)
      deallocate(denspot%pot_work, stat=istat)
      call memocc(istat, iall, 'denspot%pot_work', subname)

      !!if(iproc==0) write(*,'(1x,a)') 'Hamiltonian application done.'

      ! Calculate the matrix elements <phi|H|phi>.
      if(.not.tmb%ham_descr%can_use_transposed) then
          if(associated(tmb%ham_descr%psit_c)) then
              iall=-product(shape(tmb%ham_descr%psit_c))*kind(tmb%ham_descr%psit_c)
              deallocate(tmb%ham_descr%psit_c, stat=istat)
              call memocc(istat, iall, 'tmb%ham_descr%psit_c', subname)
          end if
          if(associated(tmb%ham_descr%psit_f)) then
              iall=-product(shape(tmb%ham_descr%psit_f))*kind(tmb%ham_descr%psit_f)
              deallocate(tmb%ham_descr%psit_f, stat=istat)
              call memocc(istat, iall, 'tmb%ham_descr%psit_f', subname)
          end if

          allocate(tmb%ham_descr%psit_c(tmb%ham_descr%collcom%ndimind_c), stat=istat)
          call memocc(istat, tmb%ham_descr%psit_c, 'tmb%ham_descr%psit_c', subname)
          allocate(tmb%ham_descr%psit_f(7*tmb%ham_descr%collcom%ndimind_f), stat=istat)
          call memocc(istat, tmb%ham_descr%psit_f, 'tmb%ham_descr%psit_f', subname)
          call transpose_localized(iproc, nproc, tmb%ham_descr%npsidim_orbs, tmb%orbs, tmb%ham_descr%collcom, &
               tmb%ham_descr%psi, tmb%ham_descr%psit_c, tmb%ham_descr%psit_f, tmb%ham_descr%lzd)
          tmb%ham_descr%can_use_transposed=.true.
      end if

      allocate(hpsit_c(tmb%ham_descr%collcom%ndimind_c))
      call memocc(istat, hpsit_c, 'hpsit_c', subname)
      allocate(hpsit_f(7*tmb%ham_descr%collcom%ndimind_f))
      call memocc(istat, hpsit_f, 'hpsit_f', subname)
      call transpose_localized(iproc, nproc, tmb%ham_descr%npsidim_orbs, tmb%orbs, tmb%ham_descr%collcom, &
           tmb%hpsi, hpsit_c, hpsit_f, tmb%ham_descr%lzd)


      call calculate_overlap_transposed(iproc, nproc, tmb%orbs, tmb%ham_descr%collcom, &
           tmb%ham_descr%psit_c, hpsit_c, tmb%ham_descr%psit_f, hpsit_f, tmb%linmat%ham)




      !! experimental by SM
      !if (iproc==0) write(*,*) 'deleting additional entries im ham.. SM'
      !allocate(tmb%linmat%ham%matrix(tmb%orbs%norb,tmb%orbs%norb), stat=istat)
      !call memocc(istat, tmb%linmat%ham%matrix, 'tmb%linmat%ham%matrix', subname)
      !call uncompressMatrix(iproc,tmb%linmat%ham)
      !iorb=0
      !do iat=1,at%astruct%nat
      !    if (iproc==0) write(*,*) 'iat, at%astruct%iatype(iat)', iat, at%astruct%iatype(iat)
      !    if (at%astruct%iatype(iat)==1) then
      !        iiorb=4
      !        jjorb=9
      !    else if (at%astruct%iatype(iat)==2) then
      !        iiorb=1
      !        jjorb=1
      !    else
      !        stop 'wrong type'
      !    end if
      !    do i=1,jjorb
      !        iorb=iorb+1
      !        if (i>iiorb) then
      !            tmb%linmat%ham%matrix(:,iorb)=0.d0
      !            tmb%linmat%ham%matrix(iorb,:)=0.d0
      !        end if
      !    end do
      !end do
      !call compress_matrix_for_allreduce(iproc,tmb%linmat%ham)
      !iall=-product(shape(tmb%linmat%ham%matrix))*kind(tmb%linmat%ham%matrix)
      !deallocate(tmb%linmat%ham%matrix, stat=istat)
      !call memocc(istat, iall, 'tmb%linmat%ham%matrix', subname)


      if (scf_mode==LINEAR_FOE) then
         ! NOT ENTIRELY GENERAL HERE - assuming ovrlp is small and ham is large, converting ham to match ovrlp
         call timing(iproc,'FOE_init','ON') !lr408t
         iismall=0
         iseglarge=1
         do isegsmall=1,tmb%linmat%ovrlp%nseg
            do
               is=max(tmb%linmat%ovrlp%keyg(1,isegsmall),tmb%linmat%ham%keyg(1,iseglarge))
               ie=min(tmb%linmat%ovrlp%keyg(2,isegsmall),tmb%linmat%ham%keyg(2,iseglarge))
               iilarge=tmb%linmat%ham%keyv(iseglarge)-tmb%linmat%ham%keyg(1,iseglarge)
               do i=is,ie
                  iismall=iismall+1
                  ham_small%matrix_compr(iismall)=tmb%linmat%ham%matrix_compr(iilarge+i)
               end do
               if (ie>=is) exit
               iseglarge=iseglarge+1
            end do
         end do
         call timing(iproc,'FOE_init','OF') !lr408t
      end if

  else
      !!if(iproc==0) write(*,*) 'No Hamiltonian application required.'
      if (iproc==0) then
          call yaml_map('Hamiltonian application required',.false.)
      end if
  end if

  ! CDFT: add V*w_ab to Hamiltonian here - assuming ham and weight matrix have the same sparsity...
  if (present(cdft)) then
     call daxpy(tmb%linmat%ham%nvctr,cdft%lag_mult,cdft%weight_matrix%matrix_compr,1,tmb%linmat%ham%matrix_compr,1)   
  end if

  if (scf_mode/=LINEAR_FOE) then
      allocate(tmb%linmat%ham%matrix(tmb%orbs%norb,tmb%orbs%norb), stat=istat)
      call memocc(istat, tmb%linmat%ham%matrix, 'tmb%linmat%ham%matrix', subname)
      call uncompressMatrix(iproc,tmb%linmat%ham)
      allocate(tmb%linmat%ovrlp%matrix(tmb%orbs%norb,tmb%orbs%norb), stat=istat)
      call memocc(istat, tmb%linmat%ovrlp%matrix, 'tmb%linmat%ovrlp%matrix', subname)
      call uncompressMatrix(iproc,tmb%linmat%ovrlp)
  end if

  ! Diagonalize the Hamiltonian.
!  if (iproc==0) call yaml_open_sequence('kernel method')
  if(scf_mode==LINEAR_MIXPOT_SIMPLE .or. scf_mode==LINEAR_MIXDENS_SIMPLE) then
      ! Keep the Hamiltonian and the overlap since they will be overwritten by the diagonalization.
      allocate(matrixElements(tmb%orbs%norb,tmb%orbs%norb,2), stat=istat)
      call memocc(istat, matrixElements, 'matrixElements', subname)
      call dcopy(tmb%orbs%norb**2, tmb%linmat%ham%matrix(1,1), 1, matrixElements(1,1,1), 1)
      call dcopy(tmb%orbs%norb**2, tmb%linmat%ovrlp%matrix(1,1), 1, matrixElements(1,1,2), 1)
      if (iproc==0) call yaml_map('method','diagonalization')
  if (.true.) then
      if(tmb%orthpar%blocksize_pdsyev<0) then
          if (iproc==0) call yaml_map('mode','sequential')
          !if(iproc==0) write(*,'(1x,a)',advance='no') 'Diagonalizing the Hamiltonian, sequential version... '
          call diagonalizeHamiltonian2(iproc, tmb%orbs%norb, matrixElements(1,1,1), matrixElements(1,1,2), tmb%orbs%eval)
      else
          !!if(iproc==0) write(*,'(1x,a)',advance='no') 'Diagonalizing the Hamiltonian, parallel version... '
          if (iproc==0) call yaml_map('mode','parallel')
          call dsygv_parallel(iproc, nproc, tmb%orthpar%blocksize_pdsyev, tmb%orthpar%nproc_pdsyev, &
               bigdft_mpi%mpi_comm, 1, 'v', 'l',tmb%orbs%norb, &
               matrixElements(1,1,1), tmb%orbs%norb, matrixElements(1,1,2), tmb%orbs%norb, tmb%orbs%eval, info)
      end if

      ! Make sure that the eigenvectors have the same sign on all MPI tasks.
      ! To do so, ensure that the first entry is always positive.
      do iorb=1,tmb%orbs%norb
          if (matrixElements(1,iorb,1)<0.d0) then
              call dscal(tmb%orbs%norb, -1.d0, matrixElements(1,iorb,1), 1)
          end if
      end do

      !!if(iproc==0) write(*,'(a)') 'done.'

      !!tmb%coeff=0.d0
      !!do iorb=1,tmb%orbs%norb
      !!    tmb%coeff(iorb,iorb)=0.d0
      !!end do
      call dcopy(tmb%orbs%norb*tmb%orbs%norb, matrixElements(1,1,1), 1, tmb%coeff(1,1), 1)
      infoCoeff=0
  else
      allocate(smallmat(at%astruct%nat*4,at%astruct%nat*4,2))
      iiorb=0
      do iorb=1,tmb%orbs%norb
          if(mod(iorb-1,9)+1<=4) then
              iiorb=iiorb+1
              jjorb=0
              do jorb=1,tmb%orbs%norb
                  if (mod(jorb-1,9)+1<=4) then
                      jjorb=jjorb+1
                      smallmat(jjorb,iiorb,1)=matrixElements(jorb,iorb,1)
                      smallmat(jjorb,iiorb,2)=matrixElements(jorb,iorb,2)
                  end if
              end do
          end if
      end do
      lwork=100*at%astruct%nat
      allocate(work(lwork))
      allocate(evalsmall(at%astruct%nat*4))
      call dsygv(1, 'v', 'l', at%astruct%nat*4, smallmat(1,1,1), at%astruct%nat*4, &
           smallmat(1,1,2), at%astruct%nat*4, evalsmall, work, lwork, info)
      matrixElements=0.d0
      iiorb=0
      do iorb=1,tmb%orbs%norb
          if(mod(iorb-1,9)+1<=4) then
              iiorb=iiorb+1
              jjorb=0
              do jorb=1,tmb%orbs%norb
                  if (mod(jorb-1,9)+1<=4) then
                      jjorb=jjorb+1
                      matrixElements(jorb,iiorb,1)=smallmat(jjorb,iiorb,1)
                      matrixElements(jorb,iiorb,2)=smallmat(jjorb,iiorb,2)
                  end if
              end do
          end if
      end do
      tmb%orbs%eval=-0.5d0
      tmb%orbs%eval(1:at%astruct%nat*4)=evalsmall
      deallocate(work)
      deallocate(evalsmall)
      deallocate(smallmat)

      !!if(iproc==0) write(*,'(a)') 'done.'

      call dcopy(tmb%orbs%norb*tmb%orbs%norb, matrixElements(1,1,1), 1, tmb%coeff(1,1), 1)
      infoCoeff=0
  end if

      !!! Write some eigenvalues. Don't write all, but only a few around the last occupied orbital.
      !!if(iproc==0) then
      !!    write(*,'(1x,a)') '-------------------------------------------------'
      !!    write(*,'(1x,a)') 'some selected eigenvalues:'
      !!    do iorb=max(orbs%norb-8,1),min(orbs%norb+8,tmb%orbs%norb)
      !!        if(iorb==orbs%norb) then
      !!            write(*,'(3x,a,i0,a,es20.12,a)') 'eval(',iorb,')= ',tmb%orbs%eval(iorb),'  <-- last occupied orbital'
      !!        else if(iorb==orbs%norb+1) then
      !!            write(*,'(3x,a,i0,a,es20.12,a)') 'eval(',iorb,')= ',tmb%orbs%eval(iorb),'  <-- first virtual orbital'
      !!        else
      !!            write(*,'(3x,a,i0,a,es20.12)') 'eval(',iorb,')= ',tmb%orbs%eval(iorb)
      !!        end if
      !!    end do
      !!    write(*,'(1x,a)') '-------------------------------------------------'
      !!    write(*,'(1x,a,2es24.16)') 'lowest, highest ev:',tmb%orbs%eval(1),tmb%orbs%eval(tmb%orbs%norb)
      !!end if

      ! keep the eigenvalues for the preconditioning - instead should take h_alpha,alpha for both cases
      ! instead just use -0.5 everywhere
      !tmb%orbs%eval(:) = -0.5_dp

      iall=-product(shape(matrixElements))*kind(matrixElements)
      deallocate(matrixElements, stat=istat)
      call memocc(istat, iall, 'matrixElements', subname)
  else if (scf_mode==LINEAR_DIRECT_MINIMIZATION) then
     if(.not.present(ldiis_coeff)) stop 'ldiis_coeff must be present for scf_mode==LINEAR_DIRECT_MINIMIZATION'
     ! call routine which updates coeffs for tmb%orbs%norb or orbs%norb depending on whether or not extra states are required
     if (iproc==0) call yaml_map('method','directmin')
     if (extra_states>0) then
        call optimize_coeffs(iproc, nproc, orbs, tmb, ldiis_coeff, fnrm, convcrit_dmin, nitdmin, energs%ebs, &
             curvefit_dmin, factor, itout, it_scc, it_cdft, reorder, extra_states)
     else
        call optimize_coeffs(iproc, nproc, orbs, tmb, ldiis_coeff, fnrm, convcrit_dmin, nitdmin, energs%ebs, &
             curvefit_dmin, factor, itout, it_scc, it_cdft, reorder)
     end if
  end if

  ! CDFT: subtract V*w_ab from Hamiltonian so that we are calculating the correct energy
  if (present(cdft)) then
     call daxpy(tmb%linmat%ham%nvctr,-cdft%lag_mult,cdft%weight_matrix%matrix_compr,1,tmb%linmat%ham%matrix_compr,1)   
  end if

  if (scf_mode/=LINEAR_FOE) then
      call timing(iproc,'getlocbasinit','ON') !lr408t
      ! Calculate the band structure energy and update kernel
      if (scf_mode/=LINEAR_DIRECT_MINIMIZATION) then
         !call calculate_kernel_and_energy(iproc,nproc,tmb%linmat%denskern,tmb%linmat%ham,energs%ebs,tmb%coeff,orbs,tmb%orbs,.true.)
         call calculate_kernel_and_energy(iproc,nproc,tmb%linmat%denskern,tmb%linmat%ham,energs%ebs,tmb%coeff,orbs,tmb%orbs, &
              update_kernel)
      else if (present(cdft)) then
         ! for directmin we have the kernel already, but only the CDFT function not actual energy for CDFT
         call calculate_kernel_and_energy(iproc,nproc,tmb%linmat%denskern,tmb%linmat%ham,energs%ebs,tmb%coeff,orbs,tmb%orbs,.false.)
      end if


      call timing(iproc,'getlocbasinit','OF') !lr408t

      iall=-product(shape(tmb%linmat%ham%matrix))*kind(tmb%linmat%ham%matrix)
      deallocate(tmb%linmat%ham%matrix, stat=istat)
      call memocc(istat, iall, 'tmb%linmat%ham%matrix', subname)
      iall=-product(shape(tmb%linmat%ovrlp%matrix))*kind(tmb%linmat%ovrlp%matrix)
      deallocate(tmb%linmat%ovrlp%matrix, stat=istat)
      call memocc(istat, iall, 'tmb%linmat%ovrlp%matrix', subname)

  else ! foe

      if (iproc==0) call yaml_map('method','FOE')
      tmprtr=0.d0
      call foe(iproc, nproc, tmb%orbs, tmb%foe_obj, &
           tmprtr, 2, ham_small, tmb%linmat%ovrlp, tmb%linmat%denskern, energs%ebs, &
           itout,it_scc)
      ! Eigenvalues not available, therefore take -.5d0
      tmb%orbs%eval=-.5d0

  end if
  if (calculate_ham) then
      call get_KS_residue(iproc, nproc, tmb, orbs, hpsit_c, hpsit_f, KSres)
      if (iproc==0) call yaml_map('Kohn-Sham residue',KSres,fmt='(es9.2)')
      iall=-product(shape(hpsit_c))*kind(hpsit_c)
      deallocate(hpsit_c, stat=istat)
      call memocc(istat, iall, 'hpsit_c', subname)
      iall=-product(shape(hpsit_f))*kind(hpsit_f)
      deallocate(hpsit_f, stat=istat)
      call memocc(istat, iall, 'hpsit_f', subname)
  end if
  if (iproc==0) call yaml_map('Coefficients available',scf_mode /= LINEAR_FOE)

!  if (iproc==0) call yaml_close_sequence()

  if (iproc==0) call yaml_close_map() !close kernel update

end subroutine get_coeff



subroutine getLocalizedBasis(iproc,nproc,at,orbs,rxyz,denspot,GPU,trH,trH_old,&
    fnrm,infoBasisFunctions,nlpspd,scf_mode, proj,ldiis,SIC,tmb,energs_base,&
    reduce_conf,fix_supportfunctions,nit_precond,target_function,&
    correction_orthoconstraint,nit_basis,deltaenergy_multiplier_TMBexit,deltaenergy_multiplier_TMBfix,&
    ratio_deltas,ortho_on,extra_states,itout,conv_crit,experimental_mode,early_stop)
  !
  ! Purpose:
  ! ========
  !   Calculates the localized basis functions phi. These basis functions are obtained by adding a
  !   quartic potential centered on the atoms to the ordinary Hamiltonian. The eigenfunctions are then
  !   determined by minimizing the trace until the gradient norm is below the convergence criterion.
  use module_base
  use module_types
  use yaml_output
  use module_interfaces, except_this_one => getLocalizedBasis, except_this_one_A => writeonewave
  !  use Poisson_Solver
  !use allocModule
  implicit none

  ! Calling arguments
  integer,intent(in) :: iproc, nproc
  integer,intent(out) :: infoBasisFunctions
  type(atoms_data), intent(in) :: at
  type(orbitals_data) :: orbs
  real(kind=8),dimension(3,at%astruct%nat) :: rxyz
  type(DFT_local_fields), intent(inout) :: denspot
  type(GPU_pointers), intent(inout) :: GPU
  real(kind=8),intent(out) :: trH, fnrm
  real(kind=8),intent(inout) :: trH_old
  type(nonlocal_psp_descriptors),intent(in) :: nlpspd
  integer,intent(in) :: scf_mode
  real(wp),dimension(nlpspd%nprojel),intent(inout) :: proj
  type(localizedDIISParameters),intent(inout) :: ldiis
  type(DFT_wavefunction),target,intent(inout) :: tmb
  type(SIC_data) :: SIC !<parameters for the SIC methods
  type(energy_terms),intent(in) :: energs_base
  logical,intent(out) :: reduce_conf, fix_supportfunctions
  integer, intent(in) :: nit_precond, target_function, correction_orthoconstraint, nit_basis
  real(kind=8),intent(in) :: deltaenergy_multiplier_TMBexit, deltaenergy_multiplier_TMBfix
  real(kind=8),intent(out) :: ratio_deltas
  logical, intent(inout) :: ortho_on
  integer, intent(in) :: extra_states
  integer,intent(in) :: itout
  real(kind=8),intent(in) :: conv_crit, early_stop
  logical,intent(in) :: experimental_mode
 
  ! Local variables
  real(kind=8) :: fnrmMax, meanAlpha, ediff, noise, alpha_max, delta_energy, delta_energy_prev
  integer :: iorb, istat, ierr, it, iall, it_tot, ncount
  real(kind=8), dimension(:), allocatable :: alpha,fnrmOldArr,alphaDIIS, hpsit_c_tmp, hpsit_f_tmp, hpsi_noconf, psidiff
  real(kind=8), dimension(:), allocatable :: delta_energy_arr
  real(kind=8), dimension(:), allocatable :: hpsi_noprecond, kernel_compr_tmp
  real(kind=8), dimension(:,:), allocatable :: coeff_old
  logical :: energy_increased, overlap_calculated
  character(len=*), parameter :: subname='getLocalizedBasis'
  real(kind=8), dimension(:), pointer :: lhphiold, lphiold, hpsit_c, hpsit_f, hpsi_small
  type(energy_terms) :: energs
  real(kind=8), dimension(2):: reducearr
  real(gp) :: econf, ediff_sum, delta_energy_prev_sum
  real(kind=8) :: energy_first
  real(kind=8), dimension(3), save :: d2e_arr_out
  integer, save :: isatur_out
  integer :: isatur_in, correction_orthoconstraint_local
  logical :: stop_optimization, energy_increased_previous


  !!allocate(psi_old(size(tmb%psi),3))
  !!write(*,*) 'init1.1'
  !!allocate(psi_tmp(size(tmb%psi)))
  !!write(*,*) 'init1.2'
  allocate(delta_energy_arr(nit_basis))
  !!write(*,*) 'init1.3'
  !!write(*,*) 'size(psi_old,1), size(tmb%psi)', size(psi_old,1), size(tmb%psi)
  !!psi_old(:,1)=tmb%psi
  !!write(*,*) 'init1.4'
  if (itout==1) then
      isatur_out=0
      d2e_arr_out=0
  end if
  stop_optimization=.false.


  ! Allocate all local arrays.
  call allocateLocalArrays()

  !!!EXPERIMENTAL
  !!    call orthonormalizeLocalized(iproc, nproc, tmb%orthpar%methTransformOverlap, tmb%npsidim_orbs, tmb%orbs, tmb%lzd, &
  !!         tmb%linmat%ovrlp, tmb%linmat%inv_ovrlp, tmb%collcom, tmb%orthpar, tmb%psi, tmb%psit_c, tmb%psit_f, &
  !!         tmb%can_use_transposed)
  !!    ortho_on=.false.
  !!!END EXPERIMENTAL


  ! NOT WORKING !
  !!!!!! TRANSFORM TO DIAGONAL KERNEL $$$$$$$$$$$$$$$$$$$$$$$$$$$$$$$$$$$$$$
  !!!!!allocate(tmb%linmat%denskern%matrix(tmb%orbs%norb,tmb%orbs%norb))
  !!!!!call uncompressMatrix(iproc,tmb%linmat%denskern)
  !!!!!allocate(tmb%linmat%ovrlp%matrix(tmb%orbs%norb,tmb%orbs%norb))
  !!!!!call uncompressMatrix(iproc,tmb%linmat%ovrlp)
  !!!!!lwork=100*tmb%orbs%norb
  !!!!!allocate(work(lwork))
  !!!!!allocate(eval(tmb%orbs%norb))
  !!!!!call dsygv(1, 'v', 'l', tmb%orbs%norb, tmb%linmat%denskern%matrix, tmb%orbs%norb, &
  !!!!!     tmb%linmat%ovrlp%matrix, tmb%orbs%norb, eval, work, lwork, info)
  !!!!!if(.not.associated(tmb%psit_c)) then
  !!!!!    allocate(tmb%psit_c(sum(tmb%collcom%nrecvcounts_c)), stat=istat)
  !!!!!    call memocc(istat, tmb%psit_c, 'tmb%psit_c', subname)
  !!!!!end if
  !!!!!if(.not.associated(tmb%psit_f)) then
  !!!!!    allocate(tmb%psit_f(7*sum(tmb%collcom%nrecvcounts_f)), stat=istat)
  !!!!!    call memocc(istat, tmb%psit_f, 'tmb%psit_f', subname)
  !!!!!end if
  !!!!!call transpose_localized(iproc, nproc, tmb%npsidim_orbs, tmb%orbs, tmb%collcom, &
  !!!!!     tmb%psi, tmb%psit_c, tmb%psit_f, tmb%lzd)
  !!!!!allocate(psit_c_tmp(sum(tmb%collcom%nrecvcounts_c)))
  !!!!!allocate(psit_f_tmp(7*sum(tmb%collcom%nrecvcounts_f)))
  !!!!!psit_c_tmp=tmb%psit_c
  !!!!!psit_f_tmp=tmb%psit_f
  !!!!!tmb%can_use_transposed=.true.
  !!!!!allocate(tempmat(tmb%orbs%norb,tmb%orbs%norb))
  !!!!!tempmat=tmb%linmat%denskern%matrix
  !!!!!do iorb=1,tmb%orbs%norb
  !!!!!    do jorb=1,tmb%orbs%norb
  !!!!!        tmb%linmat%denskern%matrix(jorb,iorb)=tempmat(iorb,jorb)
  !!!!!    end do
  !!!!!end do
  !!!!!deallocate(tempmat)
  !!!!!call compress_matrix_for_allreduce(iproc,tmb%linmat%denskern)
  !!!!!call build_linear_combination_transposed(tmb%collcom, tmb%linmat%denskern, psit_c_tmp, psit_f_tmp, &
  !!!!!     .true., tmb%psit_c, tmb%psit_f, iproc)
  !!!!!call untranspose_localized(iproc, nproc, tmb%npsidim_orbs, tmb%orbs, tmb%collcom, &
  !!!!!     tmb%psit_c, tmb%psit_f, tmb%psi, tmb%lzd)
  !!!!!!do ii=1,tmb%linmat%denskern%nvctr
  !!!!!!   iorb = tmb%linmat%denskern%orb_from_index(1,ii)
  !!!!!!   jorb = tmb%linmat%denskern%orb_from_index(2,ii)
  !!!!!!   if (iorb/=jorb) then
  !!!!!!       tmb%linmat%denskern%matrix_compr(ii)=0.d0
  !!!!!!   else
  !!!!!!       tmb%linmat%denskern%matrix_compr(ii)=eval(iorb)
  !!!!!!       if (iproc==0) write(*,*) 'iorb, eval', iorb, eval(iorb)
  !!!!!!   end if
  !!!!!!end do
  !!!!!deallocate(psit_c_tmp)
  !!!!!deallocate(psit_f_tmp)
  !!!!!deallocate(tmb%linmat%denskern%matrix)
  !!!!!deallocate(tmb%linmat%ovrlp%matrix)
  !!!!!deallocate(eval)
  !!!!!return
  !!!!!! $$$$$$$$$$$$$$$$$$$$$$$$$$$$$$$$$$$$$$$$$$$$$$$$$$$$$$$$$$$$$$$$$$$




  call timing(iproc,'getlocbasinit','ON')
  tmb%can_use_transposed=.false.
  !!if(iproc==0) write(*,'(1x,a)') '======================== Creation of the basis functions... ========================'

  alpha=ldiis%alphaSD
  alphaDIIS=ldiis%alphaDIIS
  ldiis%resetDIIS=.false.
  ldiis%immediateSwitchToSD=.false.
  noise=0.d0
 
  call timing(iproc,'getlocbasinit','OF')

  overlap_calculated=.false.
  it=0
  it_tot=0
  !ortho=.true.
  call local_potential_dimensions(tmb%ham_descr%lzd,tmb%orbs,denspot%dpbox%ngatherarr(0,1))
  call start_onesided_communication(iproc, nproc, max(denspot%dpbox%ndimpot,1), denspot%rhov, &
       tmb%ham_descr%comgp%nrecvbuf, tmb%ham_descr%comgp%recvbuf, tmb%ham_descr%comgp, tmb%ham_descr%lzd)

  reduce_conf=.false.
  fix_supportfunctions=.false.
  delta_energy_prev=1.d100

  ediff_sum=0.d0
  delta_energy_prev_sum=0.d0
  energy_increased_previous=.false.
 
  !!if (iproc==0) then
  !!    !!call yaml_sequence(advance='no')
  !!    !!call yaml_open_map('support function optimization',label=&
  !!    !!     'it_supfun'//trim(adjustl(yaml_toa(itout,fmt='(i3.3)'))))
  !!    call yaml_open_sequence('support function optimization',label=&
  !!         'it_supfun'//trim(adjustl(yaml_toa(itout,fmt='(i3.3)'))))
  !!end if

  isatur_in=0
  iterLoop: do
      it=it+1
      it=max(it,1) !since it could become negative (2 is subtracted if the loop cycles)
      it_tot=it_tot+1

      fnrmMax=0.d0
      fnrm=0.d0
  
      !!if (iproc==0) then
      !!    write( *,'(1x,a,i0)') repeat('-',77 - int(log(real(it))/log(10.))) // ' iter=', it
      !!endif
      if (iproc==0) then
          !if (it>=nit_basis) then
          !    call yaml_sequence(label='final_supfun'//trim(adjustl(yaml_toa(itout,fmt='(i3.3)'))),advance='no')
          !else
              call yaml_sequence(advance='no')
          !end if
          call yaml_open_map(flow=.true.)
          call yaml_comment('iter:'//yaml_toa(it,fmt='(i6)'),hfill='-')
          if (target_function==TARGET_FUNCTION_IS_TRACE) then
              call yaml_map('target function','TRACE')
          else if (target_function==TARGET_FUNCTION_IS_ENERGY) then
              call yaml_map('target function','ENERGY')
          else if (target_function==TARGET_FUNCTION_IS_HYBRID) then
              call yaml_map('target function','HYBRID')
          end if
      end if


      ! Calculate the unconstrained gradient by applying the Hamiltonian.
      if (tmb%ham_descr%npsidim_orbs > 0)  call to_zero(tmb%ham_descr%npsidim_orbs,tmb%hpsi(1))
      call small_to_large_locreg(iproc, tmb%npsidim_orbs, tmb%ham_descr%npsidim_orbs, tmb%lzd, tmb%ham_descr%lzd, &
           tmb%orbs, tmb%psi, tmb%ham_descr%psi)

      call NonLocalHamiltonianApplication(iproc,at,tmb%ham_descr%npsidim_orbs,tmb%orbs,rxyz,&
           proj,tmb%ham_descr%lzd,nlpspd,tmb%ham_descr%psi,tmb%hpsi,energs%eproj)
      ! only kinetic because waiting for communications
      call LocalHamiltonianApplication(iproc,nproc,at,tmb%ham_descr%npsidim_orbs,tmb%orbs,&
           tmb%ham_descr%lzd,tmb%confdatarr,denspot%dpbox%ngatherarr,denspot%pot_work,tmb%ham_descr%psi,tmb%hpsi,&
           energs,SIC,GPU,3,pkernel=denspot%pkernelseq,dpbox=denspot%dpbox,potential=denspot%rhov,comgp=tmb%ham_descr%comgp)
      call full_local_potential(iproc,nproc,tmb%orbs,tmb%ham_descr%lzd,2,denspot%dpbox,denspot%rhov,denspot%pot_work, &
           tmb%ham_descr%comgp)
      ! only potential
      if (target_function==TARGET_FUNCTION_IS_HYBRID) then
          call vcopy(tmb%ham_descr%npsidim_orbs, tmb%hpsi(1), 1, hpsi_noconf(1), 1)
          call LocalHamiltonianApplication(iproc,nproc,at,tmb%ham_descr%npsidim_orbs,tmb%orbs,&
               tmb%ham_descr%lzd,tmb%confdatarr,denspot%dpbox%ngatherarr,denspot%pot_work,tmb%ham_descr%psi,tmb%hpsi,&
               energs,SIC,GPU,2,pkernel=denspot%pkernelseq,dpbox=denspot%dpbox,potential=denspot%rhov,comgp=tmb%ham_descr%comgp,&
               hpsi_noconf=hpsi_noconf,econf=econf)
          if (nproc>1) then
              call mpiallred(econf, 1, mpi_sum, bigdft_mpi%mpi_comm, ierr)
          end if
      else
          call LocalHamiltonianApplication(iproc,nproc,at,tmb%ham_descr%npsidim_orbs,tmb%orbs,&
               tmb%ham_descr%lzd,tmb%confdatarr,denspot%dpbox%ngatherarr,denspot%pot_work,tmb%ham_descr%psi,tmb%hpsi,&
               energs,SIC,GPU,2,pkernel=denspot%pkernelseq,dpbox=denspot%dpbox,potential=denspot%rhov,comgp=tmb%ham_descr%comgp)
      end if


      !!if (target_function==TARGET_FUNCTION_IS_HYBRID .and. iproc==0) then
      !!    write(*,*) 'econf, econf/tmb%orbs%norb',econf, econf/tmb%orbs%norb
      !!end if

      call timing(iproc,'glsynchham2','ON')
      call SynchronizeHamiltonianApplication(nproc,tmb%ham_descr%npsidim_orbs,tmb%orbs,tmb%ham_descr%lzd,GPU,tmb%hpsi,&
           energs%ekin,energs%epot,energs%eproj,energs%evsic,energs%eexctX)
      call timing(iproc,'glsynchham2','OF')

      if (iproc==0) then
          call yaml_map('Hamiltonian Applied',.true.)
      end if

      ! Use this subroutine to write the energies, with some fake number
      ! to prevent it from writing too much
      if (iproc==0) then
          call write_energies(0,0,energs,0.d0,0.d0,'',.true.)
      end if

      !if (iproc==0) write(*,'(a,5es16.6)') 'ekin, eh, epot, eproj, eex', &
      !              energs%ekin, energs%eh, energs%epot, energs%eproj, energs%exc

      ! Apply the orthoconstraint to the gradient. This subroutine also calculates the trace trH.
      !!if(iproc==0) then
      !!    write(*,'(a)', advance='no') ' Orthoconstraint... '
      !!end if
      if (iproc==0) then
          call yaml_map('Orthoconstraint',.true.)
      end if


      if (target_function==TARGET_FUNCTION_IS_HYBRID) then
          call transpose_localized(iproc, nproc, tmb%ham_descr%npsidim_orbs, tmb%orbs, tmb%ham_descr%collcom, &
               hpsi_noconf, hpsit_c, hpsit_f, tmb%ham_descr%lzd)
      else
          call transpose_localized(iproc, nproc, tmb%ham_descr%npsidim_orbs, tmb%orbs, tmb%ham_descr%collcom, &
               tmb%hpsi, hpsit_c, hpsit_f, tmb%ham_descr%lzd)
      end if

      ncount=sum(tmb%ham_descr%collcom%nrecvcounts_c)
      if(ncount>0) call dcopy(ncount, hpsit_c(1), 1, hpsit_c_tmp(1), 1)
      ncount=7*sum(tmb%ham_descr%collcom%nrecvcounts_f)
      if(ncount>0) call dcopy(ncount, hpsit_f(1), 1, hpsit_f_tmp(1), 1)

      ! optimize the tmbs for a few extra states
      if (target_function==TARGET_FUNCTION_IS_ENERGY.and.extra_states>0) then
          allocate(kernel_compr_tmp(tmb%linmat%denskern%nvctr), stat=istat)
          call memocc(istat, kernel_compr_tmp, 'kernel_compr_tmp', subname)
          call vcopy(tmb%linmat%denskern%nvctr, tmb%linmat%denskern%matrix_compr(1), 1, kernel_compr_tmp(1), 1)
          !allocate(occup_tmp(tmb%orbs%norb), stat=istat)
          !call memocc(istat, occup_tmp, 'occup_tmp', subname)
          !call vcopy(tmb%orbs%norb, tmb%orbs%occup(1), 1, occup_tmp(1), 1)
          !call razero(tmb%orbs%norb,tmb%orbs%occup(1))
          !call vcopy(orbs%norb, orbs%occup(1), 1, tmb%orbs%occup(1), 1)
          !! occupy the next few states - don't need to preserve the charge as only using for support function optimization
          !do iorb=1,tmb%orbs%norb
          !   if (tmb%orbs%occup(iorb)==1.0_gp) then
          !      tmb%orbs%occup(iorb)=2.0_gp
          !   else if (tmb%orbs%occup(iorb)==0.0_gp) then
          !      do jorb=iorb,min(iorb+extra_states-1,tmb%orbs%norb)
          !         tmb%orbs%occup(jorb)=2.0_gp
          !      end do
          !      exit
          !   end if
          !end do
          call calculate_density_kernel(iproc, nproc, .true., tmb%orbs, tmb%orbs, tmb%coeff, tmb%linmat%denskern)
      end if

      correction_orthoconstraint_local=correction_orthoconstraint
      if(.not.ortho_on) then
          correction_orthoconstraint_local=2
      end if

      !!! PLOT ###########################################################################
      !!hxh=0.5d0*tmb%lzd%hgrids(1)      
      !!hyh=0.5d0*tmb%lzd%hgrids(2)      
      !!hzh=0.5d0*tmb%lzd%hgrids(3)      
      !!npsidim_large=tmb%lzd%glr%wfd%nvctr_c+7*tmb%lzd%glr%wfd%nvctr_f
      !!allocate(philarge((tmb%lzd%glr%wfd%nvctr_c+7*tmb%lzd%glr%wfd%nvctr_f)*tmb%orbs%norbp))
      !!philarge=0.d0
      !!ists=1
      !!istl=1
      !!do iorb=1,tmb%orbs%norbp
      !!    ilr = tmb%orbs%inWhichLocreg(tmb%orbs%isorb+iorb)
      !!    sdim=tmb%lzd%llr(ilr)%wfd%nvctr_c+7*tmb%lzd%llr(ilr)%wfd%nvctr_f
      !!    ldim=tmb%lzd%glr%wfd%nvctr_c+7*tmb%lzd%glr%wfd%nvctr_f
      !!    nspin=1 !this must be modified later
      !!    call Lpsi_to_global2(iproc, sdim, ldim, tmb%orbs%norb, tmb%orbs%nspinor, nspin, tmb%lzd%glr, &
      !!         tmb%lzd%llr(ilr), tmb%psi(ists), philarge(istl))
      !!    ists=ists+tmb%lzd%llr(ilr)%wfd%nvctr_c+7*tmb%lzd%llr(ilr)%wfd%nvctr_f
      !!    istl=istl+tmb%lzd%glr%wfd%nvctr_c+7*tmb%lzd%glr%wfd%nvctr_f
      !!end do
      !!call plotOrbitals(iproc, tmb, philarge, at%astruct%nat, rxyz, hxh, hyh, hzh, 100*itout+it, 'orbs')
      !!deallocate(philarge)
      !!! END PLOT #######################################################################


      !if (target_function==TARGET_FUNCTION_IS_HYBRID) then
         call calculate_energy_and_gradient_linear(iproc, nproc, it, ldiis, fnrmOldArr, alpha, trH, trH_old, fnrm, fnrmMax, &
              meanAlpha, alpha_max, energy_increased, tmb, lhphiold, overlap_calculated, energs_base, &
              hpsit_c, hpsit_f, nit_precond, target_function, correction_orthoconstraint_local, .false., hpsi_small, &
              experimental_mode, orbs, hpsi_noprecond)
      !else
      !   call calculate_energy_and_gradient_linear(iproc, nproc, it, ldiis, fnrmOldArr, alpha, trH, trH_old, &
      !        fnrm, fnrmMax, meanAlpha, alpha_max, energy_increased, tmb, lhphiold, overlap_calculated, &
      !        energs_base, hpsit_c, hpsit_f, nit_precond, target_function, correction_orthoconstraint_local, .false., hpsi_small)
      !end if


      !!! PLOT ###########################################################################
      !!hxh=0.5d0*tmb%lzd%hgrids(1)      
      !!hyh=0.5d0*tmb%lzd%hgrids(2)      
      !!hzh=0.5d0*tmb%lzd%hgrids(3)      
      !!npsidim_large=tmb%lzd%glr%wfd%nvctr_c+7*tmb%lzd%glr%wfd%nvctr_f
      !!allocate(philarge((tmb%lzd%glr%wfd%nvctr_c+7*tmb%lzd%glr%wfd%nvctr_f)*tmb%orbs%norbp))
      !!philarge=0.d0
      !!ists=1
      !!istl=1
      !!do iorb=1,tmb%orbs%norbp
      !!    ilr = tmb%orbs%inWhichLocreg(tmb%orbs%isorb+iorb)
      !!    sdim=tmb%lzd%llr(ilr)%wfd%nvctr_c+7*tmb%lzd%llr(ilr)%wfd%nvctr_f
      !!    ldim=tmb%lzd%glr%wfd%nvctr_c+7*tmb%lzd%glr%wfd%nvctr_f
      !!    nspin=1 !this must be modified later
      !!    call Lpsi_to_global2(iproc, sdim, ldim, tmb%orbs%norb, tmb%orbs%nspinor, nspin, tmb%lzd%glr, &
      !!         tmb%lzd%llr(ilr), hpsi_small(ists), philarge(istl))
      !!    ists=ists+tmb%lzd%llr(ilr)%wfd%nvctr_c+7*tmb%lzd%llr(ilr)%wfd%nvctr_f
      !!    istl=istl+tmb%lzd%glr%wfd%nvctr_c+7*tmb%lzd%glr%wfd%nvctr_f
      !!end do
      !!call plotOrbitals(iproc, tmb, philarge, at%astruct%nat, rxyz, hxh, hyh, hzh, 100*itout+it, 'grad')
      !!deallocate(philarge)
      !!! END PLOT #######################################################################



      if (experimental_mode) then
          if (it_tot==1) then
              energy_first=trH
          end if
          !!if (iproc==0) write(*,'(a,3es16.7)') 'trH, energy_first, (trH-energy_first)/energy_first', &
          !!                                      trH, energy_first, (trH-energy_first)/energy_first
          if (iproc==0) call yaml_map('rel D',(trH-energy_first)/energy_first,fmt='(es9.2)')
          if ((trH-energy_first)/energy_first>early_stop .and. itout>0) then
              stop_optimization=.true.
              !!if (iproc==0) write(*,'(a,3es16.7)') 'new stopping crit: trH, energy_first, (trH-energy_first)/energy_first', &
              !!                                      trH, energy_first, (trH-energy_first)/energy_first
          end if
      end if


      !!! NEW

      !!if (it_tot==1) then
      !!    if (itout>3) then
      !!        d2e_arr_out(1)=d2e_arr_out(2)
      !!        d2e_arr_out(2)=d2e_arr_out(3)
      !!    end if
      !!    ii=max(min(itout,3),1)
      !!    d2e_arr_out(ii)=trH
      !!end if


      !!if (it>3) then
      !!    do i=1,3
      !!        interpol_matrix(1,i)=interpol_matrix(2,i)
      !!        interpol_matrix(2,i)=interpol_matrix(3,i)
      !!        !interpol_matrix(3,i)=interpol_matrix(4,i)
      !!        !interpol_matrix(4,i)=interpol_matrix(5,i)
      !!    end do
      !!    interpol_vector(1)=interpol_vector(2)
      !!    interpol_vector(2)=interpol_vector(3)
      !!    !interpol_vector(3)=interpol_vector(4)
      !!    !interpol_vector(4)=interpol_vector(5)
      !!    psi_old(:,1)=psi_old(:,2)
      !!    psi_old(:,2)=psi_old(:,3)
      !!    !psi_old(:,3)=psi_old(:,4)
      !!    !psi_old(:,4)=psi_old(:,5)
      !!end if
      !!psi_tmp=tmb%psi-psi_old(:,1)
      !!ist=1
      !!tt=0.d0
      !!do iorb=1,tmb%orbs%norbp
      !!    iiorb=tmb%orbs%isorb+iorb
      !!    ilr=tmb%orbs%inwhichlocreg(iiorb)
      !!    ncount=tmb%lzd%llr(ilr)%wfd%nvctr_c+7*tmb%lzd%llr(ilr)%wfd%nvctr_f
      !!    tt=tt+ddot(ncount, psi_tmp(ist), 1, psi_tmp(ist), 1)
      !!    ist=ist+ncount
      !!end do
      !!call mpiallred(tt, 1, mpi_sum, bigdft_mpi%mpi_comm, ierr)
      !!tt=sqrt(tt/dble(tmb%orbs%norb))
      !!ii=max(min(it,3),1)
      !!!interpol_matrix(ii,1)=tt**4
      !!!interpol_matrix(ii,2)=tt**3
      !!!interpol_matrix(ii,3)=tt**2
      !!!interpol_matrix(ii,4)=tt
      !!!interpol_matrix(ii,5)=tt
      !!interpol_vector(ii)=trH
      !!psi_old(:,ii)=tmb%psi

      !!! Solve the linear system interpol_matrix*interpol_solution=interpol_vector
      !!if (it>=3) then
      !!    ttt=0.d0
      !!    do i=1,3
      !!        if (i>1) then
      !!            !psi_tmp=tmb%psi-psi_old(:,i)
      !!            !psi_tmp=psi_old(:,i)-psi_old(:,1)
      !!            psi_tmp=psi_old(:,i)-psi_old(:,i-1)
      !!            ist=1
      !!            tt=0.d0
      !!            do iorb=1,tmb%orbs%norbp
      !!                iiorb=tmb%orbs%isorb+iorb
      !!                ilr=tmb%orbs%inwhichlocreg(iiorb)
      !!                ncount=tmb%lzd%llr(ilr)%wfd%nvctr_c+7*tmb%lzd%llr(ilr)%wfd%nvctr_f
      !!                tt=tt+ddot(ncount, psi_tmp(ist), 1, psi_tmp(ist), 1)
      !!                ist=ist+ncount
      !!            end do
      !!            call mpiallred(tt, 1, mpi_sum, bigdft_mpi%mpi_comm, ierr)
      !!            tt=sqrt(tt/dble(tmb%orbs%norb))
      !!        else
      !!            tt=0.d0
      !!        end if
      !!        ttt=ttt+tt
      !!        !interpol_matrix(i,1)=ttt**4
      !!        !interpol_matrix(i,2)=ttt**3
      !!        !interpol_matrix(i,3)=ttt**2
      !!        !interpol_matrix(i,4)=ttt
      !!        !interpol_matrix(i,5)=1
      !!        interpol_matrix(i,1)=ttt**2
      !!        interpol_matrix(i,2)=ttt
      !!        interpol_matrix(i,3)=1.d0
      !!    end do
      !!    do i=1,ii
      !!        interpol_solution(i)=interpol_vector(i)
      !!        tmp_matrix(i,1)=interpol_matrix(i,1)
      !!        tmp_matrix(i,2)=interpol_matrix(i,2)
      !!        tmp_matrix(i,3)=interpol_matrix(i,3)
      !!        !tmp_matrix(i,4)=interpol_matrix(i,4)
      !!        !tmp_matrix(i,5)=interpol_matrix(i,5)
      !!    end do
      !!    if (iproc==0) then
      !!        do i=1,3
      !!            write(*,'(3es14.6,5x,es14.6)') tmp_matrix(i,1:3), interpol_solution(i)
      !!        end do
      !!    end if
      !!    call dgesv(ii, 1, tmp_matrix, 3, ipiv, interpol_solution, 3, info)
      !!    if (info/=0) then
      !!       if (iproc==0) write(*,'(1x,a,i0)') 'ERROR in dgesv (FOE), info=',info
      !!    end if
      !!    if (iproc==0) write(*,'(a,3es14.7)') 'interpol_solution(1:3)',interpol_solution(1:3)
      !!end if

      !!!d2e=6.d0*interpol_solution(1)*interpol_matrix(ii,3)+2.d0*interpol_solution(2)
      !!!d2e = 12.d0*interpol_solution(1)*interpol_matrix(ii,4)**2 + 6.d0*interpol_solution(2)*interpol_matrix(ii,4) + 2.d0*interpol_solution(3)
      !!d2e = 2.d0*interpol_solution(1)
      !!tt = abs(interpol_vector(1))*(interpol_vector(1) - 2.d0*interpol_vector(2) + interpol_vector(3))
      !!ttt = abs(d2e_arr_out(1))*(d2e_arr_out(1) - 2.d0*d2e_arr_out(2) + d2e_arr_out(3))
      !!!tt=tt/dble(tmb%orbs%norb)
      !!ttt=ttt/dble(tmb%orbs%norb)
      !!if (iproc==0) write(*,'(a,2es14.5)') 'tt, ttt', tt, ttt
      !!if (itout>=3 .and. it >=3) then
      !!    !if (abs(tt)<1.d-4 .and. .not.energy_increased) then
      !!    !if (abs(tt)<1.d-4 .and. abs(ttt)<1.d-3) then
      !!    !if (tt>0.d0 .and. tt<1.d-1 .and. ttt>0.d0 .and. ttt<1.d1 .and. .false.) then
      !!    !!if (tt>0.d0 .and. tt<1.d-1) then
      !!    !!    if (iproc==0) write(*,*) 'SWITCH OFF ORTHO'
      !!    !!    ortho_on=.false.
      !!    !!end if
      !!    !if (abs(tt)<1.d-5 .and. .not.energy_increased) then
      !!    !if (abs(tt)<1.d-1 .and. .not.energy_increased) then
      !!    if (abs(tt)<1.d-2 .and. .not.energy_increased) then
      !!        isatur_in=isatur_in+1
      !!    else
      !!        isatur_in=0
      !!    end if
      !!    if (abs(ttt)<1.d-4) then
      !!        isatur_out=isatur_out+1
      !!    else
      !!        isatur_out=0
      !!    end if
      !!    if (iproc==0) then
      !!        write(*,'(a,3es12.4,2i4)') 'd2e',d2e,tt, ttt, isatur_in, isatur_out
      !!    end if

      !!    !if (isatur_in>=2) then
      !!    if (isatur_in>=200) then
      !!        stop_optimization=.true.
      !!    end if

      !!    !!if (isatur_in>=2 .and. isatur_out>=2) then
      !!    !!    if (iproc==0) write(*,*) 'new fixing criterion'
      !!    !!    fix_supportfunctions=.true.
      !!    !!end if
      !!end if

      if (target_function==TARGET_FUNCTION_IS_ENERGY.and.extra_states>0) then
          !call vcopy(tmb%orbs%norb, occup_tmp(1), 1, tmb%orbs%occup(1), 1)
          !iall=-product(shape(occup_tmp))*kind(occup_tmp)
          !deallocate(occup_tmp, stat=istat)
          !call memocc(istat, iall, 'occup_tmp', subname)
          call vcopy(tmb%linmat%denskern%nvctr, kernel_compr_tmp(1), 1, tmb%linmat%denskern%matrix_compr(1), 1)
          iall=-product(shape(kernel_compr_tmp))*kind(kernel_compr_tmp)
          deallocate(kernel_compr_tmp, stat=istat)
          call memocc(istat, iall, 'kernel_compr_tmp', subname)
      end if

      ediff=trH-trH_old

      if (target_function==TARGET_FUNCTION_IS_HYBRID .or. experimental_mode) then
          if (.not.energy_increased .and. .not.energy_increased_previous) then
              if (.not.ldiis%switchSD) then
                  ratio_deltas=ediff/delta_energy_prev
              else
                  ratio_deltas=ediff/delta_energy_arr(ldiis%itBest)
              end if
          else
              ! use a default value
              if (iproc==0) then
                  call yaml_warning('use a fake value for kappa')
                  call yaml_newline()
              end if
              ratio_deltas=0.5d0
          end if
          if (.not.energy_increased_previous .and. it>1) then
              ediff_sum=ediff_sum+ediff
              delta_energy_prev_sum=delta_energy_prev_sum+delta_energy_prev
          end if
          if (ldiis%switchSD) then
              !!ratio_deltas=0.5d0
              !!if (iproc==0) write(*,*) 'WARNING: TEMPORARY FIX for ratio_deltas!'
          end if
          !if (iproc==0) write(*,*) 'WARNING: HACK FOR ratio_deltas, set to 1.d0!!'
          !if (iproc==0) write(*,*) 'WARNING: HACK FOR ratio_deltas, set to 0.5d0*(ratio_deltas+1.d0)!!'
          !ratio_deltas=0.5d0*(ratio_deltas+1.d0)
          !ratio_deltas=1.d0
          !!if (iproc==0) write(*,*) 'ediff, delta_energy_prev', ediff, delta_energy_prev
          !!if (iproc==0) write(*,*) 'ratio_deltas',ratio_deltas
          if (iproc==0) call yaml_map('kappa',ratio_deltas,fmt='(es10.3)')
          if ((ediff>deltaenergy_multiplier_TMBexit*delta_energy_prev .or. energy_increased) .and. it>1) then
          !if ((it>=nit_basis .or.  energy_increased) .and. it>1) then
              !if (iproc==0) write(*,*) 'reduce the confinement'
              reduce_conf=.true.
          end if
      end if

      if (energy_increased) then
          energy_increased_previous=.true.
      else
          energy_increased_previous=.false.
      end if


      !!if ((ediff>deltaenergy_multiplier_TMBfix*delta_energy_prev .and. .not.energy_increased) .and. it>1 .and. &
      !!    target_function==TARGET_FUNCTION_IS_HYBRID) then
      !!    if (iproc==0) write(*,*) 'Will fix the support functions'
      !!    fix_supportfunctions=.true.
      !!end if

      !!delta_energy_prev=delta_energy

      if (energy_increased) then
          !if (iproc==0) write(*,*) 'WARNING: ENERGY INCREASED'
          !if (iproc==0) call yaml_warning('The target function increased, D='&
          !              //trim(adjustl(yaml_toa(trH-ldiis%trmin,fmt='(es10.3)'))))
          if (iproc==0) then
              call yaml_newline()
              call yaml_map('iter',it,fmt='(i6)')
              call yaml_map('fnrm',fnrm,fmt='(es9.2)')
              call yaml_map('Omega',trH,fmt='(es24.17)')
              call yaml_map('D',ediff,fmt='(es10.3)')
          end if
          tmb%ham_descr%can_use_transposed=.false.
          call dcopy(tmb%npsidim_orbs, lphiold(1), 1, tmb%psi(1), 1)
          if (scf_mode/=LINEAR_FOE) then
              ! Recalculate the kernel with the old coefficients
              call dcopy(tmb%orbs%norb*tmb%orbs%norb, coeff_old(1,1), 1, tmb%coeff(1,1), 1)
              call calculate_density_kernel(iproc, nproc, .true., orbs, tmb%orbs, &
                   tmb%coeff, tmb%linmat%denskern)
          end if
          trH_old=0.d0
          it=it-2 !go back one iteration (minus 2 since the counter was increased)
          if(associated(tmb%ham_descr%psit_c)) then
              iall=-product(shape(tmb%ham_descr%psit_c))*kind(tmb%ham_descr%psit_c)
              deallocate(tmb%ham_descr%psit_c, stat=istat)
              call memocc(istat, iall, 'tmb%ham_descr%psit_c', subname)
          end if
          if(associated(tmb%ham_descr%psit_f)) then
              iall=-product(shape(tmb%ham_descr%psit_f))*kind(tmb%ham_descr%psit_f)
              deallocate(tmb%ham_descr%psit_f, stat=istat)
              call memocc(istat, iall, 'tmb%ham_descr%psit_f', subname)
          end if
          !!if(iproc==0) write(*,*) 'it_tot',it_tot
          overlap_calculated=.false.
          ! print info here anyway for debugging
          !!if (iproc==0) write(*,'(1x,a,i6,2es15.7,f17.10,2es13.4)') 'iter, fnrm, fnrmMax, ebs, diff, noise level', &
          !!it, fnrm, fnrmMax, trH, ediff,noise
          if (it_tot<2*nit_basis) then ! just in case the step size is the problem
              call yaml_close_map()
              call bigdft_utils_flush(unit=6)
             cycle
          else if(it_tot<3*nit_basis) then ! stop orthonormalizing the tmbs
             !if (iproc==0) write(*,*) 'WARNING: SWITCHING OFF ORTHO COMMENTED'
             !if (iproc==0) write(*,'(a)') 'Energy increasing, switching off orthonormalization of tmbs'
             if (iproc==0) call yaml_newline()
             if (iproc==0) call yaml_warning('Energy increasing, switching off orthonormalization of tmbs')
             ortho_on=.false.
             alpha=alpha*5.0d0/3.0d0 ! increase alpha to make up for decrease from previous iteration
          end if
      end if 


      ! Write some information to the screen.
      !!if(iproc==0 .and. target_function==TARGET_FUNCTION_IS_TRACE) &
      !!    write(*,'(1x,a,i6,2es15.7,f17.10,es13.4)') 'iter, fnrm, fnrmMax, trace, diff', &
      !!    it, fnrm, fnrmMax, trH, ediff
      !!if(iproc==0 .and. target_function==TARGET_FUNCTION_IS_ENERGY) &
      !!    write(*,'(1x,a,i6,2es15.7,f17.10,es13.4)') 'iter, fnrm, fnrmMax, ebs, diff', &
      !!    it, fnrm, fnrmMax, trH, ediff
      !!if(iproc==0 .and. target_function==TARGET_FUNCTION_IS_HYBRID) &
      !!    write(*,'(1x,a,i6,2es15.7,f17.10,es13.4)') 'iter, fnrm, fnrmMax, hybrid, diff', &
      !!    it, fnrm, fnrmMax, trH, ediff

      ! information on the progress of the optimization
      if (iproc==0) then
          call yaml_newline()
          call yaml_map('iter',it,fmt='(i6)')
          call yaml_map('fnrm',fnrm,fmt='(es9.2)')
          call yaml_map('Omega',trH,fmt='(es24.17)')
          call yaml_map('D',ediff,fmt='(es10.3)')
      end if

      !!if(it>=nit_basis .or. it_tot>=3*nit_basis .or. reduce_conf) then
      !!    if(it>=nit_basis .and. .not.energy_increased) then
      !if(it>=nit_basis .or. it_tot>=3*nit_basis) then
      if(it>=nit_basis .or. it_tot>=3*nit_basis .or. stop_optimization .or. (fnrm<conv_crit .and. experimental_mode) .or. &
          (itout==0 .and. it>1 .and. ratio_deltas<0.1d0)) then
          if(it>=nit_basis) then
              !!if(iproc==0) write(*,'(1x,a,i0,a)') 'WARNING: not converged within ', it, &
              !!    ' iterations! Exiting loop due to limitations of iterations.'
              !!if(iproc==0 .and. target_function==TARGET_FUNCTION_IS_TRACE) &
              !!    write(*,'(1x,a,2es15.7,f15.7)') 'Final values for fnrm, fnrmMax, trace: ', fnrm, fnrmMax, trH
              !!if(iproc==0 .and. target_function==TARGET_FUNCTION_IS_ENERGY) &
              !!    write(*,'(1x,a,2es15.7,f15.7)') 'Final values for fnrm, fnrmMax, ebs: ', fnrm, fnrmMax, trH
              infoBasisFunctions=0
              if(iproc==0) call yaml_map('exit criterion','net number of iterations')
          else if(it_tot>=3*nit_basis) then
              !!if(iproc==0) write(*,'(1x,a,i0,a)') 'WARNING: there seem to be some problems, exiting now...'
              !!if(iproc==0 .and. target_function==TARGET_FUNCTION_IS_TRACE) &
              !!    write(*,'(1x,a,2es15.7,f15.7)') 'Final values for fnrm, fnrmMax, trace: ', fnrm, fnrmMax, trH
              !!if(iproc==0 .and. target_function==TARGET_FUNCTION_IS_ENERGY) &
              !!    write(*,'(1x,a,2es15.7,f15.7)') 'Final values for fnrm, fnrmMax, ebs: ', fnrm, fnrmMax, trH
              infoBasisFunctions=-1
              if (iproc==0) call yaml_map('exit criterion','total number of iterations')
          else if (stop_optimization) then
              !!if (iproc==0) then
              !!    write(*,'(1x,a,2es15.7,f15.7)') 'Final values for fnrm, fnrmMax, hybrid: ', fnrm, fnrmMax, trH
              !!end if
              infoBasisFunctions=0
              if (iproc==0) call yaml_map('exit criterion','energy difference')
          !!else if (reduce_conf) then
          !!    if (iproc==0) then
          !!        write(*,'(1x,a,2es15.7,f15.7)') 'Final values for fnrm, fnrmMax, hybrid: ', fnrm, fnrmMax, trH
          !!    end if
          !!    infoBasisFunctions=0
          !else if (fnrm<2.3d-4) then
          else if (fnrm<conv_crit .and. experimental_mode) then
              !!if (iproc==0) write(*,* ) 'converged!'
              if (iproc==0) call yaml_map('exit criterion','gradient')
              infoBasisFunctions=0
          else if (itout==0 .and. it>1 .and. ratio_deltas<0.1d0) then
              !!if (iproc==0) write(*,*) 'extended input guess converged!'
              infoBasisFunctions=0
              if (iproc==0) call yaml_map('exit criterion','extended input guess')
          end if
          !!if(iproc==0) write(*,'(1x,a)') '============================= Basis functions created. ============================='
          if (infoBasisFunctions>=0) then
              ! Calculate the Hamiltonian matrix, since we have all quantities ready. This matrix can then be used in the first
              ! iteration of get_coeff.
              call calculate_overlap_transposed(iproc, nproc, tmb%orbs, tmb%ham_descr%collcom, &
                   tmb%ham_descr%psit_c, hpsit_c_tmp, tmb%ham_descr%psit_f, hpsit_f_tmp, tmb%linmat%ham)
          end if

          if (iproc==0) then
              !yaml output
              call yaml_close_map() !iteration
              call bigdft_utils_flush(unit=6)
          end if

          exit iterLoop
      end if
      trH_old=trH

      !if (target_function==TARGET_FUNCTION_IS_HYBRID) then
         call hpsitopsi_linear(iproc, nproc, it, ldiis, tmb, &
              lphiold, alpha, trH, meanAlpha, alpha_max, alphaDIIS, hpsi_small, ortho_on, psidiff, &
              experimental_mode)
      !else
      !   call hpsitopsi_linear(iproc, nproc, it, ldiis, tmb, &
      !        lphiold, alpha, trH, meanAlpha, alpha_max, alphaDIIS, hpsi_small, ortho_on)
      !end if


      overlap_calculated=.false.
      ! It is now not possible to use the transposed quantities, since they have changed.
      if(tmb%ham_descr%can_use_transposed) then
          iall=-product(shape(tmb%ham_descr%psit_c))*kind(tmb%ham_descr%psit_c)
          deallocate(tmb%ham_descr%psit_c, stat=istat)
          call memocc(istat, iall, 'tmb%ham_descr%psit_c', subname)
          iall=-product(shape(tmb%ham_descr%psit_f))*kind(tmb%ham_descr%psit_f)
          deallocate(tmb%ham_descr%psit_f, stat=istat)
          call memocc(istat, iall, 'tmb%ham_descr%psit_f', subname)
          tmb%ham_descr%can_use_transposed=.false.
      end if

      ! Estimate the energy change, that is to be expected in the next optimization
      ! step, given by the product of the force and the "displacement" .
      if (target_function==TARGET_FUNCTION_IS_HYBRID .or. experimental_mode) then
          call estimate_energy_change(tmb%npsidim_orbs, tmb%orbs, tmb%lzd, psidiff, hpsi_noprecond, delta_energy)
          ! This is a hack...
          if (energy_increased) then
              delta_energy=1.d100
              !ratio_deltas=1.d100
          end if
          !if (iproc==0) write(*,*) 'delta_energy', delta_energy
          delta_energy_prev=delta_energy
          delta_energy_arr(max(it,1))=delta_energy !max since the counter was decreased if there are problems, might lead to wrong results otherwise
      end if

      ! Copy the coefficients to coeff_old. The coefficients will be modified in reconstruct_kernel.
      if (scf_mode/=LINEAR_FOE) then
          call dcopy(tmb%orbs%norb*tmb%orbs%norb, tmb%coeff(1,1), 1, coeff_old(1,1), 1)
      end if

      !!if (itout>=12) then
      !!    if (iproc==0) write(*,*) 'WARNING: NO UPDATE OF KERNEL'
      !!else

      ! Only need to reconstruct the kernel if it is actually used.
      if (target_function/=TARGET_FUNCTION_IS_TRACE .or. scf_mode==LINEAR_DIRECT_MINIMIZATION) then
          if(scf_mode/=LINEAR_FOE) then
              call reconstruct_kernel(iproc, nproc, 1, tmb%orthpar%blocksize_pdsyev, tmb%orthpar%blocksize_pdgemm, &
                   orbs, tmb, overlap_calculated)
              if (iproc==0) call yaml_map('reconstruct kernel',.true.)
          else if (experimental_mode) then
              call purify_kernel(iproc, nproc, tmb, overlap_calculated)
              if (iproc==0) call yaml_map('purify kernel',.true.)
          end if
      !!end if
          !!if(iproc==0) then
          !!    write(*,'(a)') 'done.'
          !!end if
      end if

      if (iproc==0) then
          !yaml output
          call yaml_close_map() !iteration
          call bigdft_utils_flush(unit=6)
      end if


  end do iterLoop

  ! Write the final results
  if (iproc==0) then
      call yaml_sequence(label='final_supfun'//trim(adjustl(yaml_toa(itout,fmt='(i3.3)'))),advance='no')
      call yaml_open_map(flow=.true.)
      call yaml_comment('iter:'//yaml_toa(it,fmt='(i6)'),hfill='-')
      if (target_function==TARGET_FUNCTION_IS_TRACE) then
          call yaml_map('target function','TRACE')
      else if (target_function==TARGET_FUNCTION_IS_ENERGY) then
          call yaml_map('target function','ENERGY')
      else if (target_function==TARGET_FUNCTION_IS_HYBRID) then
          call yaml_map('target function','HYBRID')
      end if
      call write_energies(0,0,energs,0.d0,0.d0,'',.true.)
      call yaml_newline()
      call yaml_map('iter',it,fmt='(i6)')
      call yaml_map('fnrm',fnrm,fmt='(es9.2)')
      call yaml_map('Omega',trH,fmt='(es24.17)')
      call yaml_map('D',ediff,fmt='(es10.3)')
      call yaml_close_map() !iteration
      call bigdft_utils_flush(unit=6)
  end if


  ! Close sequence for the optimization steps
  !!if (iproc==0) then
  !!    call yaml_close_sequence()
  !!end if
  if (iproc==0) then
      call yaml_comment('Support functions created')
  end if

  !if (iproc==0) write(*,'(a,3es16.6)') 'NEW RATIO: ediff_sum, delta_energy_prev_sum, ratio_deltas', &
  !    ediff_sum, delta_energy_prev_sum, ratio_deltas
  !ratio_deltas=ediff_sum/delta_energy_prev_sum

  ! Deallocate potential
  iall=-product(shape(denspot%pot_work))*kind(denspot%pot_work)
  deallocate(denspot%pot_work, stat=istat)
  call memocc(istat, iall, 'denspot%pot_work', subname)


  ! Keep the values for the next iteration
  reducearr(1)=0.d0
  reducearr(2)=0.d0
  do iorb=1,tmb%orbs%norbp
      reducearr(1)=reducearr(1)+alpha(iorb)
      reducearr(2)=reducearr(2)+alphaDIIS(iorb)
  end do
  call mpiallred(reducearr(1), 2, mpi_sum, bigdft_mpi%mpi_comm, ierr)
  reducearr(1)=reducearr(1)/dble(tmb%orbs%norb)
  reducearr(2)=reducearr(2)/dble(tmb%orbs%norb)

  ldiis%alphaSD=reducearr(1)
  ldiis%alphaDIIS=reducearr(2)


  ! Deallocate all local arrays.
  call deallocateLocalArrays()
  deallocate(delta_energy_arr)

contains


    subroutine allocateLocalArrays()
    !
    ! Purpose:
    ! ========
    !   This subroutine allocates all local arrays.
    !
      allocate(alpha(tmb%orbs%norbp), stat=istat)
      call memocc(istat, alpha, 'alpha', subname)

      allocate(alphaDIIS(tmb%orbs%norbp), stat=istat)
      call memocc(istat, alphaDIIS, 'alphaDIIS', subname)

      allocate(fnrmOldArr(tmb%orbs%norb), stat=istat)
      call memocc(istat, fnrmOldArr, 'fnrmOldArr', subname)

      allocate(hpsi_small(max(tmb%npsidim_orbs,tmb%npsidim_comp)), stat=istat)
      call memocc(istat, hpsi_small, 'hpsi_small', subname)
    
      allocate(lhphiold(max(tmb%npsidim_orbs,tmb%npsidim_comp)), stat=istat)
      call memocc(istat, lhphiold, 'lhphiold', subname)

      allocate(lphiold(size(tmb%psi)), stat=istat)
      call memocc(istat, lphiold, 'lphiold', subname)

      allocate(hpsit_c(sum(tmb%ham_descr%collcom%nrecvcounts_c)), stat=istat)
      call memocc(istat, hpsit_c, 'hpsit_c', subname)

      allocate(hpsit_f(7*sum(tmb%ham_descr%collcom%nrecvcounts_f)), stat=istat)
      call memocc(istat, hpsit_f, 'hpsit_f', subname)

      allocate(hpsit_c_tmp(sum(tmb%ham_descr%collcom%nrecvcounts_c)), stat=istat)
      call memocc(istat, hpsit_c_tmp, 'hpsit_c_tmp', subname)

      allocate(hpsit_f_tmp(7*sum(tmb%ham_descr%collcom%nrecvcounts_f)), stat=istat)
      call memocc(istat, hpsit_f_tmp, 'hpsit_f_tmp', subname)

      !if (target_function==TARGET_FUNCTION_IS_HYBRID) then
         allocate(hpsi_noconf(tmb%ham_descr%npsidim_orbs), stat=istat)
         call memocc(istat, hpsi_noconf, 'hpsi_noconf', subname)

         allocate(psidiff(tmb%npsidim_orbs), stat=istat)
         call memocc(istat, psidiff, 'psidiff', subname)

         allocate(hpsi_noprecond(tmb%npsidim_orbs), stat=istat)
         call memocc(istat, hpsi_noprecond, 'hpsi_noprecond', subname)
      !end if

      if (scf_mode/=LINEAR_FOE) then
          allocate(coeff_old(tmb%orbs%norb,tmb%orbs%norb), stat=istat)
          call memocc(istat, coeff_old, 'coeff_old', subname)
      end if


    end subroutine allocateLocalArrays


    subroutine deallocateLocalArrays()
    !
    ! Purpose:
    ! ========
    !   This subroutine deallocates all local arrays.
    !
      iall=-product(shape(alpha))*kind(alpha)
      deallocate(alpha, stat=istat)
      call memocc(istat, iall, 'alpha', subname)

      iall=-product(shape(alphaDIIS))*kind(alphaDIIS)
      deallocate(alphaDIIS, stat=istat)
      call memocc(istat, iall, 'alphaDIIS', subname)

      iall=-product(shape(fnrmOldArr))*kind(fnrmOldArr)
      deallocate(fnrmOldArr, stat=istat)
      call memocc(istat, iall, 'fnrmOldArr', subname)

      iall=-product(shape(hpsi_small))*kind(hpsi_small)
      deallocate(hpsi_small, stat=istat)
      call memocc(istat, iall, 'hpsi_small', subname)

      iall=-product(shape(lhphiold))*kind(lhphiold)
      deallocate(lhphiold, stat=istat)
      call memocc(istat, iall, 'lhphiold', subname)

      iall=-product(shape(lphiold))*kind(lphiold)
      deallocate(lphiold, stat=istat)
      call memocc(istat, iall, 'lphiold', subname)

      iall=-product(shape(hpsit_c))*kind(hpsit_c)
      deallocate(hpsit_c, stat=istat)
      call memocc(istat, iall, 'hpsit_c', subname)

      iall=-product(shape(hpsit_f))*kind(hpsit_f)
      deallocate(hpsit_f, stat=istat)
      call memocc(istat, iall, 'hpsit_f', subname)

      iall=-product(shape(hpsit_c_tmp))*kind(hpsit_c_tmp)
      deallocate(hpsit_c_tmp, stat=istat)
      call memocc(istat, iall, 'hpsit_c_tmp', subname)

      iall=-product(shape(hpsit_f_tmp))*kind(hpsit_f_tmp)
      deallocate(hpsit_f_tmp, stat=istat)
      call memocc(istat, iall, 'hpsit_f_tmp', subname)

      !if (target_function==TARGET_FUNCTION_IS_HYBRID) then
         iall=-product(shape(hpsi_noconf))*kind(hpsi_noconf)
         deallocate(hpsi_noconf, stat=istat)
         call memocc(istat, iall, 'hpsi_noconf', subname)

         iall=-product(shape(psidiff))*kind(psidiff)
         deallocate(psidiff, stat=istat)
         call memocc(istat, iall, 'psidiff', subname)

         iall=-product(shape(hpsi_noprecond))*kind(hpsi_noprecond)
         deallocate(hpsi_noprecond, stat=istat)
         call memocc(istat, iall, 'hpsi_noprecond', subname)
      !end if

      if (scf_mode/=LINEAR_FOE) then
          iall=-product(shape(coeff_old))*kind(coeff_old)
          deallocate(coeff_old, stat=istat)
          call memocc(istat, iall, 'coeff_old', subname)
      end if

    end subroutine deallocateLocalArrays


end subroutine getLocalizedBasis



subroutine improveOrbitals(iproc, tmb, ldiis, alpha, gradient, experimental_mode)
  use module_base
  use module_types
  use module_interfaces, except_this_one => improveOrbitals
  implicit none
  
  ! Calling arguments
  integer,intent(in) :: iproc
  type(DFT_wavefunction),intent(inout) :: tmb
  type(localizedDIISParameters),intent(inout) :: ldiis
  real(kind=8),dimension(tmb%orbs%norbp),intent(in) :: alpha
  real(kind=wp),dimension(max(tmb%npsidim_orbs,tmb%npsidim_comp)),intent(inout) :: gradient
  logical,intent(in) :: experimental_mode
  
  ! Local variables
  integer :: istart, iorb, iiorb, ilr, ncount

  if(ldiis%isx==0) then ! steepest descents
      call timing(iproc,'optimize_SD   ','ON')
      istart=1
      do iorb=1,tmb%orbs%norbp
          iiorb=tmb%orbs%isorb+iorb
          ilr=tmb%orbs%inwhichlocreg(iiorb)
          ncount=tmb%lzd%llr(ilr)%wfd%nvctr_c+7*tmb%lzd%llr(ilr)%wfd%nvctr_f
          call daxpy(ncount, -alpha(iorb), gradient(istart), 1, tmb%psi(istart), 1)
          istart=istart+ncount
      end do
      call timing(iproc,'optimize_SD   ','OF')
  else! DIIS
      ldiis%mis=mod(ldiis%is,ldiis%isx)+1
      ldiis%is=ldiis%is+1
      if(ldiis%alphaDIIS/=1.d0) then
          call dscal(max(tmb%npsidim_orbs,tmb%npsidim_comp), ldiis%alphaDIIS, gradient, 1)
      end if
      call optimizeDIIS(iproc, max(tmb%npsidim_orbs,tmb%npsidim_comp), tmb%orbs, tmb%lzd, gradient, tmb%psi, ldiis, &
           experimental_mode)
  end if

end subroutine improveOrbitals


subroutine my_geocode_buffers(geocode,nl1,nl2,nl3)
  implicit none
  integer, intent(out) :: nl1,nl2,nl3
  character(len=1), intent(in) :: geocode !< @copydoc poisson_solver::doc::geocode
  !local variables
  logical :: perx,pery,perz
  integer :: nr1,nr2,nr3

  !conditions for periodicity in the three directions
  perx=(geocode /= 'F')
  pery=(geocode == 'P')
  perz=(geocode /= 'F')

  call ext_buffers(perx,nl1,nr1)
  call ext_buffers(pery,nl2,nr2)
  call ext_buffers(perz,nl3,nr3)

end subroutine my_geocode_buffers



subroutine diagonalizeHamiltonian2(iproc, norb, HamSmall, ovrlp, eval)
  !
  ! Purpose:
  ! ========
  !   Diagonalizes the Hamiltonian HamSmall and makes sure that all MPI processes give
  !   the same result. This is done by requiring that the first entry of each vector
  !   is positive.
  !
  ! Calling arguments:
  ! ==================
  !   Input arguments:
  !   ----------------
  !     iproc     process ID
  !     nproc     number of MPI processes
  !     orbs      type describing the physical orbitals psi
  !   Input / Putput arguments
  !     HamSmall  on input: the Hamiltonian
  !               on exit: the eigenvectors
  !   Output arguments
  !     eval      the associated eigenvalues 
  !
  use module_base
  use module_types
  implicit none

  ! Calling arguments
  integer, intent(in) :: iproc, norb
  real(kind=8),dimension(norb, norb),intent(inout) :: HamSmall
  real(kind=8),dimension(norb, norb),intent(in) :: ovrlp
  real(kind=8),dimension(norb),intent(out) :: eval

  ! Local variables
  integer :: lwork, info, istat, iall
  real(kind=8),dimension(:),allocatable :: work
  character(len=*),parameter :: subname='diagonalizeHamiltonian'

  call timing(iproc,'diagonal_seq  ','ON')

  ! DEBUG: print hamiltonian and overlap matrices
  !if (iproc==0) then
  !   open(10)
  !   open(11)
  !   do iorb=1,orbs%norb
  !      do jorb=1,orbs%norb
  !         write(10,*) iorb,jorb,HamSmall(iorb,jorb)
  !         write(11,*) iorb,jorb,ovrlp(iorb,jorb)
  !      end do
  !      write(10,*) ''
  !      write(11,*) ''
  !   end do
  !   close(10)
  !   close(11)
  !end if
  ! DEBUG: print hamiltonian and overlap matrices

  ! Get the optimal work array size
  lwork=-1 
  allocate(work(100), stat=istat)
  call memocc(istat, work, 'work', subname)
  call dsygv(1, 'v', 'l', norb, HamSmall(1,1), norb, ovrlp(1,1), norb, eval(1), work(1), lwork, info) 
  lwork=int(work(1))

  ! Deallocate the work array and reallocate it with the optimal size
  iall=-product(shape(work))*kind(work)
  deallocate(work, stat=istat) ; if(istat/=0) stop 'ERROR in deallocating work' 
  call memocc(istat, iall, 'work', subname)
  allocate(work(lwork), stat=istat) ; if(istat/=0) stop 'ERROR in allocating work' 
  call memocc(istat, work, 'work', subname)

  ! Diagonalize the Hamiltonian
  call dsygv(1, 'v', 'l', norb, HamSmall(1,1), norb, ovrlp(1,1), norb, eval(1), work(1), lwork, info) 
  if(info/=0)then
    write(*,*) 'ERROR: dsygv in diagonalizeHamiltonian2, info=',info,'N=',norb
  end if

  iall=-product(shape(work))*kind(work)
  deallocate(work, stat=istat) ; if(istat/=0) stop 'ERROR in deallocating work' 
  call memocc(istat, iall, 'work', subname)

  call timing(iproc,'diagonal_seq  ','OF')

end subroutine diagonalizeHamiltonian2

subroutine small_to_large_locreg(iproc, npsidim_orbs_small, npsidim_orbs_large, lzdsmall, lzdlarge, &
       orbs, phismall, philarge, to_global)
  use module_base
  use module_types
  implicit none
  
  ! Calling arguments
  integer,intent(in) :: iproc, npsidim_orbs_small, npsidim_orbs_large
  type(local_zone_descriptors),intent(in) :: lzdsmall, lzdlarge
  type(orbitals_data),intent(in) :: orbs
  real(kind=8),dimension(npsidim_orbs_small),intent(in) :: phismall
  real(kind=8),dimension(npsidim_orbs_large),intent(out) :: philarge
  logical,intent(in),optional :: to_global
  
  ! Local variables
  integer :: ists, istl, iorb, ilr, sdim, ldim, nspin
  logical :: global

  if (present(to_global)) then
      global=to_global
  else
      global=.false.
  end if

  call timing(iproc,'small2large','ON') ! lr408t 
  ! No need to put arrays to zero, Lpsi_to_global2 will handle this.
  call to_zero(npsidim_orbs_large, philarge(1))
  ists=1
  istl=1
  do iorb=1,orbs%norbp
      ilr = orbs%inWhichLocreg(orbs%isorb+iorb)
      sdim=lzdsmall%llr(ilr)%wfd%nvctr_c+7*lzdsmall%llr(ilr)%wfd%nvctr_f
      if (global) then
          ldim=lzdsmall%glr%wfd%nvctr_c+7*lzdsmall%glr%wfd%nvctr_f
      else
          ldim=lzdlarge%llr(ilr)%wfd%nvctr_c+7*lzdlarge%llr(ilr)%wfd%nvctr_f
      end if
      nspin=1 !this must be modified later
      if (global) then
          call Lpsi_to_global2(iproc, sdim, ldim, orbs%norb, orbs%nspinor, nspin, lzdsmall%glr, &
               lzdsmall%llr(ilr), phismall(ists), philarge(istl))
      else
          call Lpsi_to_global2(iproc, sdim, ldim, orbs%norb, orbs%nspinor, nspin, lzdlarge%llr(ilr), &
               lzdsmall%llr(ilr), phismall(ists), philarge(istl))
      end if
      !!ists=ists+lzdsmall%llr(ilr)%wfd%nvctr_c+7*lzdsmall%llr(ilr)%wfd%nvctr_f
      !!istl=istl+lzdlarge%llr(ilr)%wfd%nvctr_c+7*lzdlarge%llr(ilr)%wfd%nvctr_f
      ists=ists+sdim
      istl=istl+ldim
  end do
  if(orbs%norbp>0 .and. ists/=npsidim_orbs_small+1) then
      write(*,'(3(a,i0))') 'ERROR on process ',iproc,': ',ists,'=ists /= npsidim_orbs_small+1=',npsidim_orbs_small+1
      stop
  end if
  if(orbs%norbp>0 .and. istl/=npsidim_orbs_large+1) then
      write(*,'(3(a,i0))') 'ERROR on process ',iproc,': ',istl,'=istl /= npsidim_orbs_large+1=',npsidim_orbs_large+1
      stop
  end if
       call timing(iproc,'small2large','OF') ! lr408t 
end subroutine small_to_large_locreg


subroutine large_to_small_locreg(iproc, npsidim_orbs_small, npsidim_orbs_large, lzdsmall, lzdlarge, &
       orbs, philarge, phismall)
  use module_base
  use module_types
  implicit none
  
  ! Calling arguments
  integer,intent(in) :: iproc, npsidim_orbs_small, npsidim_orbs_large
  type(local_zone_descriptors),intent(in) :: lzdsmall, lzdlarge
  type(orbitals_data),intent(in) :: orbs
  real(kind=8),dimension(npsidim_orbs_large),intent(in) :: philarge
  real(kind=8),dimension(npsidim_orbs_small),intent(out) :: phismall
  
  ! Local variables
  integer :: istl, ists, ilr, ldim, gdim, iorb
       call timing(iproc,'large2small','ON') ! lr408t   
  ! Transform back to small locreg
  ! No need to this array to zero, since all values will be filled with a value during the copy.
  !!call to_zero(npsidim_orbs_small, phismall(1))
  ists=1
  istl=1
  do iorb=1,orbs%norbp
      ilr = orbs%inWhichLocreg(orbs%isorb+iorb)
      ldim=lzdsmall%llr(ilr)%wfd%nvctr_c+7*lzdsmall%llr(ilr)%wfd%nvctr_f
      gdim=lzdlarge%llr(ilr)%wfd%nvctr_c+7*lzdlarge%llr(ilr)%wfd%nvctr_f
      call psi_to_locreg2(iproc, ldim, gdim, lzdsmall%llr(ilr), lzdlarge%llr(ilr), &
           philarge(istl:istl+gdim-1), phismall(ists:ists+ldim-1))
      ists=ists+lzdsmall%llr(ilr)%wfd%nvctr_c+7*lzdsmall%llr(ilr)%wfd%nvctr_f
      istl=istl+lzdlarge%llr(ilr)%wfd%nvctr_c+7*lzdlarge%llr(ilr)%wfd%nvctr_f
  end do

  if(orbs%norbp>0 .and. ists/=npsidim_orbs_small+1) stop 'ists/=npsidim_orbs_small+1'
  if(orbs%norbp>0 .and. istl/=npsidim_orbs_large+1) stop 'istl/=npsidim_orbs_large+1'
       call timing(iproc,'large2small','OF') ! lr408t 
end subroutine large_to_small_locreg







subroutine communicate_basis_for_density_collective(iproc, nproc, lzd, npsidim, orbs, lphi, collcom_sr)
  use module_base
  use module_types
  use module_interfaces, except_this_one => communicate_basis_for_density_collective
  implicit none
  
  ! Calling arguments
  integer,intent(in) :: iproc, nproc, npsidim
  type(local_zone_descriptors),intent(in) :: lzd
  type(orbitals_data),intent(in) :: orbs
  real(kind=8),dimension(npsidim),intent(in) :: lphi
  type(collective_comms),intent(inout) :: collcom_sr
  
  ! Local variables
  integer :: ist, istr, iorb, iiorb, ilr, istat, iall
  real(kind=8),dimension(:),allocatable :: psir, psirwork, psirtwork
  type(workarr_sumrho) :: w
  character(len=*),parameter :: subname='comm_basis_for_dens_coll'

  call timing(iproc,'commbasis4dens','ON')

  allocate(psir(collcom_sr%ndimpsi_c), stat=istat)
  call memocc(istat, psir, 'psir', subname)

  ! Allocate the communication buffers for the calculation of the charge density.
  !call allocateCommunicationbufferSumrho(iproc, comsr, subname)
  ! Transform all orbitals to real space.
  ist=1
  istr=1
  do iorb=1,orbs%norbp
      iiorb=orbs%isorb+iorb
      ilr=orbs%inWhichLocreg(iiorb)
      call initialize_work_arrays_sumrho(lzd%Llr(ilr), w)
      call daub_to_isf(lzd%Llr(ilr), w, lphi(ist), psir(istr))
      call deallocate_work_arrays_sumrho(w)
      ist = ist + lzd%Llr(ilr)%wfd%nvctr_c + 7*lzd%Llr(ilr)%wfd%nvctr_f
      istr = istr + lzd%Llr(ilr)%d%n1i*lzd%Llr(ilr)%d%n2i*lzd%Llr(ilr)%d%n3i
  end do
  if(istr/=collcom_sr%ndimpsi_c+1) then
      write(*,'(a,i0,a)') 'ERROR on process ',iproc,' : istr/=collcom_sr%ndimpsi_c+1'
      stop
  end if

  allocate(psirwork(collcom_sr%ndimpsi_c), stat=istat)
  call memocc(istat, psirwork, 'psirwork', subname)

  call transpose_switch_psir(collcom_sr, psir, psirwork)

  iall=-product(shape(psir))*kind(psir)
  deallocate(psir, stat=istat)
  call memocc(istat, iall, 'psir', subname)

  allocate(psirtwork(collcom_sr%ndimind_c), stat=istat)
  call memocc(istat, psirtwork, 'psirtwork', subname)

  call transpose_communicate_psir(iproc, nproc, collcom_sr, psirwork, psirtwork)

  iall=-product(shape(psirwork))*kind(psirwork)
  deallocate(psirwork, stat=istat)
  call memocc(istat, iall, 'psirwork', subname)

  call transpose_unswitch_psirt(collcom_sr, psirtwork, collcom_sr%psit_c)

  iall=-product(shape(psirtwork))*kind(psirtwork)
  deallocate(psirtwork, stat=istat)
  call memocc(istat, iall, 'psirtwork', subname)

  call timing(iproc,'commbasis4dens','OF')

end subroutine communicate_basis_for_density_collective




subroutine DIISorSD(iproc, it, trH, tmbopt, ldiis, alpha, alphaDIIS, lphioldopt)
  use module_base
  use module_types
  use yaml_output
  implicit none
  
  ! Calling arguments
  integer,intent(in) :: iproc, it
  real(kind=8),intent(in) :: trH
  type(DFT_wavefunction),intent(inout) :: tmbopt
  type(localizedDIISParameters),intent(inout) :: ldiis
  real(kind=8),dimension(tmbopt%orbs%norbp),intent(inout) :: alpha, alphaDIIS
  real(kind=8),dimension(max(tmbopt%npsidim_orbs,tmbopt%npsidim_comp)),intent(out):: lphioldopt
  
  ! Local variables
  integer :: idsx, ii, offset, istdest, iorb, iiorb, ilr, ncount, istsource
  character(len=2) :: numfail_char
  character(len=10) :: stepsize_char
  

  ! Purpose:
  ! ========
  !   This subroutine decides whether one should use DIIS or variable step size
  !   steepest descent to improve the orbitals. In the beginning we start with DIIS
  !   with history length lin%DIISHistMax. If DIIS becomes unstable, we switch to
  !   steepest descent. If the steepest descent iterations are successful, we switch
  !   back to DIIS, but decrease the DIIS history length by one. However the DIIS
  !   history length is limited to be larger or equal than lin%DIISHistMin.


  ! If we swicthed to SD in the previous iteration, reset this flag.
  if(ldiis%switchSD) ldiis%switchSD=.false.
  !if(iproc==0) write(*,'(a,2es15.6,l5)') 'trH, ldiis%trmin, ldiis%resetDIIS', trH, ldiis%trmin, ldiis%resetDIIS

  ! Now come some checks whether the trace is descreasing or not. This further decides
  ! whether we should use DIIS or SD.

  ! Determine wheter the trace is decreasing (as it should) or increasing.
  ! This is done by comparing the current value with diisLIN%energy_min, which is
  ! the minimal value of the trace so far.
  !if(iproc==0) write(*,*) 'trH, ldiis%trmin', trH, ldiis%trmin
  if(trH<=ldiis%trmin+1.d-12*abs(ldiis%trmin) .and. .not.ldiis%resetDIIS) then !1.d-12 is here to tolerate some noise...
      ! Everything ok
      ldiis%trmin=trH
      ldiis%switchSD=.false.
      ldiis%itBest=it
      ldiis%icountSDSatur=ldiis%icountSDSatur+1
      ldiis%icountDIISFailureCons=0
      !if(iproc==0) write(*,*) 'everything ok, copy last psi...'
      call dcopy(size(tmbopt%psi), tmbopt%psi(1), 1, lphioldopt(1), 1)

      ! If we are using SD (i.e. diisLIN%idsx==0) and the trace has been decreasing
      ! for at least 10 iterations, switch to DIIS. However the history length is decreased.
      if(ldiis%icountSDSatur>=10 .and. ldiis%isx==0 .or. ldiis%immediateSwitchToSD) then
          ldiis%icountSwitch=ldiis%icountSwitch+1
          idsx=max(ldiis%DIISHistMin,ldiis%DIISHistMax-ldiis%icountSwitch)
          if(idsx>0) then
              if(iproc==0) write(*,'(1x,a,i0)') 'switch to DIIS with new history length ', idsx
              ldiis%icountSDSatur=0
              ldiis%icountSwitch=0
              ldiis%icountDIISFailureTot=0
              ldiis%icountDIISFailureCons=0
              ldiis%is=0
              ldiis%switchSD=.false.
              ldiis%trmin=1.d100
              ldiis%trold=1.d100
              alpha=ldiis%alphaSD
              alphaDIIS=ldiis%alphaDIIS
              ldiis%icountDIISFailureTot=0
              ldiis%icountDIISFailureCons=0
              ldiis%immediateSwitchToSD=.false.
          end if
      end if
  else
      ! The trace is growing.
      ! Count how many times this occurs and (if we are using DIIS) switch to SD after 3 
      ! total failures or after 2 consecutive failures.
      ldiis%icountDIISFailureCons=ldiis%icountDIISFailureCons+1
      ldiis%icountDIISFailureTot=ldiis%icountDIISFailureTot+1
      ldiis%icountSDSatur=0
      if((ldiis%icountDIISFailureCons>=4 .or. ldiis%icountDIISFailureTot>=6 .or. ldiis%resetDIIS) .and. ldiis%isx>0) then
          ! Switch back to SD.
          alpha=ldiis%alphaSD
          if(iproc==0) then
              !if(ldiis%icountDIISFailureCons>=4) write(*,'(1x,a,i0,a,es10.3)') 'DIIS failed ', &
              !    ldiis%icountDIISFailureCons, ' times consecutively. Switch to SD with stepsize', alpha(1)
              write(numfail_char,'(i2.2)') ldiis%icountDIISFailureCons
              write(stepsize_char,'(es10.3)') alpha(1)
              if(ldiis%icountDIISFailureCons>=4) then
                  call yaml_warning('DIIS failed '//numfail_char//' times consecutively. &
                       &Switch to SD with stepsize'//stepsize_char//'.')
                  call yaml_newline()
                  !!write(*,'(1x,a,i0,a,es10.3)') 'DIIS failed ', &
                  !!ldiis%icountDIISFailureCons, ' times consecutively. Switch to SD with stepsize', alpha(1)
              end if
              !!if(ldiis%icountDIISFailureTot>=6) write(*,'(1x,a,i0,a,es10.3)') 'DIIS failed ', &
              !!    ldiis%icountDIISFailureTot, ' times in total. Switch to SD with stepsize', alpha(1)
              if(ldiis%icountDIISFailureTot>=6) then
                  call yaml_warning('DIIS failed '//numfail_char//' times in total. &
                       &Switch to SD with stepsize'//stepsize_char//'.' )
                  call yaml_newline()
              end if
              if(ldiis%resetDIIS) then
                  call yaml_warning('reset DIIS due to flag')
                  call yaml_newline()
                  !write(*,'(1x,a)') 'reset DIIS due to flag'
              end if
              
          end if
          if(ldiis%resetDIIS) then
              ldiis%resetDIIS=.false.
              ldiis%immediateSwitchToSD=.true.
              ldiis%trmin=1.d100
          end if
          ! Otherwise there could be problems due to the orthonormalization (which sligtly increases 
          ! value of the target function)
          ldiis%trmin=1.d100
          ! Try to get back the orbitals of the best iteration. This is possible if
          ! these orbitals are still present in the DIIS history.
          if(it-ldiis%itBest<ldiis%isx) then
             if(iproc==0) then
                 !!if(iproc==0) write(*,'(1x,a,i0,a)')  'Recover the orbitals from iteration ', &
                 !!    ldiis%itBest, ' which are the best so far.'
                 if (iproc==0) then
                     call yaml_map('Take best TMBs from history',ldiis%itBest)
                 end if
             end if
             ii=modulo(ldiis%mis-(it-ldiis%itBest),ldiis%mis)
             offset=0
             istdest=1
             !if(iproc==0) write(*,*) 'copy DIIS history psi...'
             do iorb=1,tmbopt%orbs%norbp
                 iiorb=tmbopt%orbs%isorb+iorb
                 ilr=tmbopt%orbs%inWhichLocreg(iiorb)
                 ncount=tmbopt%lzd%llr(ilr)%wfd%nvctr_c+7*tmbopt%lzd%llr(ilr)%wfd%nvctr_f
                 istsource=offset+ii*ncount+1
                 call dcopy(ncount, ldiis%phiHist(istsource), 1, tmbopt%psi(istdest), 1)
                 call dcopy(ncount, ldiis%phiHist(istsource), 1, lphioldopt(istdest), 1)
                 offset=offset+ldiis%isx*ncount
                 istdest=istdest+ncount
             end do
         else
             !if(iproc==0) write(*,*) 'copy last psi...'
             call dcopy(size(tmbopt%psi), tmbopt%psi(1), 1, lphioldopt(1), 1)
         end if
         ldiis%isx=0
         ldiis%switchSD=.true.
      end if
      ! to indicate that no orthonormalization is required... (CHECK THIS!)
      if(ldiis%isx==0) ldiis%switchSD=.true. 
  end if

end subroutine DIISorSD

subroutine reconstruct_kernel(iproc, nproc, inversion_method, blocksize_dsyev, blocksize_pdgemm, &
           orbs, tmb, overlap_calculated)
  use module_base
  use module_types
  use module_interfaces, except_this_one => reconstruct_kernel
  implicit none

  ! Calling arguments
  integer,intent(in):: iproc, nproc, inversion_method, blocksize_dsyev, blocksize_pdgemm
  type(orbitals_data),intent(in):: orbs
  type(DFT_wavefunction),intent(inout):: tmb
  logical,intent(inout):: overlap_calculated

  ! Local variables
  integer:: istat, iall
  character(len=*),parameter:: subname='reconstruct_kernel'

  !call timing(iproc,'renormCoefComp','ON')

  ! Calculate the overlap matrix between the TMBs.
  if(.not. overlap_calculated) then
     if(.not.tmb%can_use_transposed) then
         if(associated(tmb%psit_c)) then
             iall=-product(shape(tmb%psit_c))*kind(tmb%psit_c)
             deallocate(tmb%psit_c, stat=istat)
             call memocc(istat, iall, 'tmb%psit_c', subname)
         end if
         if(associated(tmb%psit_f)) then
             iall=-product(shape(tmb%psit_f))*kind(tmb%psit_f)
             deallocate(tmb%psit_f, stat=istat)
             call memocc(istat, iall, 'tmb%psit_f', subname)
         end if
         allocate(tmb%psit_c(sum(tmb%collcom%nrecvcounts_c)), stat=istat)
         call memocc(istat, tmb%psit_c, 'tmb%psit_c', subname)
         allocate(tmb%psit_f(7*sum(tmb%collcom%nrecvcounts_f)), stat=istat)
         call memocc(istat, tmb%psit_f, 'tmb%psit_f', subname)
         call transpose_localized(iproc, nproc, tmb%npsidim_orbs, tmb%orbs, tmb%collcom, &
              tmb%psi, tmb%psit_c, tmb%psit_f, tmb%lzd)
         tmb%can_use_transposed=.true.
     end if
     !call timing(iproc,'renormCoefComp','OF')

     call calculate_overlap_transposed(iproc, nproc, tmb%orbs, tmb%collcom, &
          tmb%psit_c, tmb%psit_c, tmb%psit_f, tmb%psit_f, tmb%linmat%ovrlp)

     !call timing(iproc,'renormCoefComp','ON')
     overlap_calculated=.true.
  end if

  allocate(tmb%linmat%ovrlp%matrix(tmb%orbs%norb,tmb%orbs%norb), stat=istat)
  call memocc(istat, tmb%linmat%ovrlp%matrix, 'tmb%linmat%ovrlp%matrix', subname)
  call uncompressMatrix(iproc,tmb%linmat%ovrlp)
  call reorthonormalize_coeff(iproc, nproc, orbs%norb, blocksize_dsyev, blocksize_pdgemm, inversion_method, &
       tmb%orbs, tmb%linmat%ovrlp, tmb%coeff, orbs)

  iall=-product(shape(tmb%linmat%ovrlp%matrix))*kind(tmb%linmat%ovrlp%matrix)
  deallocate(tmb%linmat%ovrlp%matrix, stat=istat)
  call memocc(istat, iall, 'tmb%linmat%ovrlp%matrix', subname)

  ! Recalculate the kernel
  call calculate_density_kernel(iproc, nproc, .true., orbs, tmb%orbs, tmb%coeff, tmb%linmat%denskern)

end subroutine reconstruct_kernel

!> Passing sparse ovrlp, but for now assuming ovrlp%matrix will be allocated and filled if using dense
subroutine reorthonormalize_coeff(iproc, nproc, norb, blocksize_dsyev, blocksize_pdgemm, inversion_method, basis_orbs, &
           basis_overlap, coeff, orbs)
  use module_base
  use module_types
  use module_interfaces, except_this_one => reorthonormalize_coeff
  implicit none

  ! Calling arguments
  integer, intent(in) :: iproc, nproc, norb
  integer, intent(in) :: blocksize_dsyev, blocksize_pdgemm, inversion_method
  type(orbitals_data), intent(in) :: basis_orbs   !number of basis functions
  type(orbitals_data), optional, intent(in) :: orbs   !Kohn-Sham orbitals that will be orthonormalized and their parallel distribution
  type(sparseMatrix),intent(in) :: basis_overlap
  real(kind=8),dimension(basis_orbs%norb,basis_orbs%norb),intent(inout) :: coeff
  ! Local variables
  integer :: ierr, istat, iall, ind, iorb, korb, llorb, jorb
  integer :: npts_per_proc, ind_start, ind_end, indc
  real(kind=8), dimension(:,:), allocatable :: coeff_tmp, ovrlp_coeff, ovrlp_coeff2, coefftrans
  character(len=*),parameter:: subname='reorthonormalize_coeff'
  !integer :: iorb, jorb !DEBUG
  real(kind=8) :: tt!, tt2, tt3, ddot   !DEBUG
  !logical :: dense
  integer,parameter :: ALLGATHERV=1, ALLREDUCE=2
  integer, parameter :: communication_strategy=ALLGATHERV
  logical,parameter :: dense=.true.

  call mpi_barrier(bigdft_mpi%mpi_comm, ierr) ! to check timings
  call timing(iproc,'renormCoefCom1','ON')

  !if (present(orbs)) then
  !   communication_strategy=ALLREDUCE
  !else
  !   communication_strategy=ALLGATHERV
  !end if

  allocate(ovrlp_coeff(norb,norb), stat=istat)
  call memocc(istat, ovrlp_coeff, 'ovrlp_coeff', subname)

  allocate(coeff_tmp(basis_orbs%norbp,max(norb,1)), stat=istat)
  call memocc(istat, coeff_tmp, 'coeff_tmp', subname)

  !!if(iproc==0) then
  !!    write(*,'(a)',advance='no') 'coeff renormalization...'
  !!end if

  !dense=.true.

  if (dense) then
     ! Calculate the overlap matrix among the coefficients with respect to basis_overlap.
     if (basis_orbs%norbp>0) then
         coeff_tmp=0.d0
         call dgemm('n', 'n', basis_orbs%norbp, norb, basis_orbs%norb, 1.d0, basis_overlap%matrix(basis_orbs%isorb+1,1), &
              basis_orbs%norb, coeff(1,1), basis_orbs%norb, 0.d0, coeff_tmp, basis_orbs%norbp)
         call dgemm('t', 'n', norb, norb, basis_orbs%norbp, 1.d0, coeff(basis_orbs%isorb+1,1), &
              basis_orbs%norb, coeff_tmp, basis_orbs%norbp, 0.d0, ovrlp_coeff, norb)
      else
         call to_zero(norb**2, ovrlp_coeff(1,1))
      end if
  else ! sparse - still less efficient than dense, also needs moving to a subroutine

     call to_zero(norb**2, ovrlp_coeff(1,1))
     npts_per_proc = nint(real(basis_overlap%nvctr + basis_overlap%full_dim1,dp) / real(nproc*2,dp))
     ind_start = 1+iproc*npts_per_proc
     ind_end = (iproc+1)*npts_per_proc
     if (iproc==nproc-1) ind_end = basis_overlap%nvctr!ceiling(0.5d0*real(basis_overlap%nvctr + basis_overlap%full_dim1,dp))

     indc=0
     do ind = 1, basis_overlap%nvctr
        korb = basis_overlap%orb_from_index(1,ind)
        llorb = basis_overlap%orb_from_index(2,ind)
        if (korb<llorb) cycle ! so still only doing half
        indc = indc + 1
        if (indc < ind_start .or. indc > ind_end) cycle

        do iorb=1,norb
             if (llorb==korb) then
                tt=basis_overlap%matrix_compr(ind)*coeff(korb,iorb)
                do jorb=iorb,norb
                    ovrlp_coeff(jorb,iorb)=ovrlp_coeff(jorb,iorb) &
                         +coeff(llorb,jorb)*tt
                end do
             else
                do jorb=iorb,norb
                    ovrlp_coeff(jorb,iorb)=ovrlp_coeff(jorb,iorb) &
                         +(coeff(llorb,iorb)*coeff(korb,jorb)+coeff(llorb,jorb)*coeff(korb,iorb))&
                         *basis_overlap%matrix_compr(ind)
                end do
             end if
         end do
     end do

     ! use symmetry to calculate other half
     do iorb=1,norb
        do jorb=iorb+1,norb
           ovrlp_coeff(iorb,jorb) = ovrlp_coeff(jorb,iorb)
        end do
     end do

  end if !sparse/dense

  if (nproc>1) then
      call timing(iproc,'renormCoefCom1','OF')
      call timing(iproc,'renormCoefComm','ON')
      call mpiallred(ovrlp_coeff(1,1), norb**2, mpi_sum, bigdft_mpi%mpi_comm, ierr)
      call timing(iproc,'renormCoefComm','OF')
      call timing(iproc,'renormCoefCom1','ON')
  end if

  ! Recalculate the kernel.
  allocate(ovrlp_coeff2(norb,norb), stat=istat)
  call memocc(istat, ovrlp_coeff2, 'ovrlp_coeff2', subname)

  call timing(iproc,'renormCoefCom1','OF')

  call overlapPowerPlusMinusOneHalf_old(iproc, nproc, bigdft_mpi%mpi_comm, inversion_method, &
       blocksize_dsyev, blocksize_pdgemm, norb, ovrlp_coeff, ovrlp_coeff2, .false., orbs)
  call timing(iproc,'renormCoefCom2','ON')

  iall=-product(shape(ovrlp_coeff))*kind(ovrlp_coeff)
  deallocate(ovrlp_coeff,stat=istat)
  call memocc(istat,iall,'ovrlp_coeff',subname)

  ! Build the new linear combinations
  !call dgemm('n', 'n', basis_orbs%norb, orbs%norb, orbs%norb, 1.d0, coeff(1,1), basis_orbs%norb, &
  !     ovrlp_coeff2(1,1), orbs%norb, 0.d0, coeff_tmp(1,1), basis_orbs%norb)
  !call dcopy(basis_orbs%norb*orbs%norb,coeff_tmp(1,1),1,coeff(1,1),1)

  ! Build the new linear combinations - all gather would be better, but allreduce easier for now

  iall=-product(shape(coeff_tmp))*kind(coeff_tmp)
  deallocate(coeff_tmp,stat=istat)
  call memocc(istat,iall,'coeff_tmp',subname)

  if (communication_strategy==ALLREDUCE) then
     allocate(coeff_tmp(basis_orbs%norb,orbs%norb), stat=istat)
     call memocc(istat, coeff_tmp, 'coeff_tmp', subname)

     if (orbs%norbp>0) then
        call dgemm('n', 't', basis_orbs%norb, orbs%norb, orbs%norbp, 1.d0, coeff(1,orbs%isorb+1), basis_orbs%norb, &
             ovrlp_coeff2(1,orbs%isorb+1), orbs%norb, 0.d0, coeff_tmp(1,1), basis_orbs%norb)
     else
        call to_zero(basis_orbs%norb*orbs%norb, coeff_tmp(1,1))
     end if

     if (nproc>1) then
         call mpiallred(coeff_tmp(1,1), basis_orbs%norb*orbs%norb, mpi_sum, bigdft_mpi%mpi_comm, ierr)
     end if
     call dcopy(basis_orbs%norb*orbs%norb,coeff_tmp(1,1),1,coeff(1,1),1)
  else
     allocate(coeff_tmp(norb,max(1,basis_orbs%norbp)), stat=istat)
     call memocc(istat, coeff_tmp, 'coeff_tmp', subname)
     ! need to transpose so we can allgather - NOT VERY ELEGANT
     if (basis_orbs%norbp>0) then
         call dgemm('n', 't', norb, basis_orbs%norbp, norb, 1.d0, ovrlp_coeff2(1,1), norb, &
             coeff(1+basis_orbs%isorb,1), basis_orbs%norb, 0.d0, coeff_tmp(1,1), norb)
     end if

     allocate(coefftrans(norb,basis_orbs%norb), stat=istat)
     call memocc(istat, coefftrans, 'coefftrans', subname)

     ! gather together
     if(nproc > 1) then
        call mpi_allgatherv(coeff_tmp(1,1), basis_orbs%norbp*norb, mpi_double_precision, coefftrans(1,1), &
           norb*basis_orbs%norb_par(:,0), norb*basis_orbs%isorb_par, mpi_double_precision, bigdft_mpi%mpi_comm, ierr)
     else
        call dcopy(basis_orbs%norbp*norb,coeff_tmp(1,1),1,coefftrans(1,1),1)
     end if

     ! untranspose coeff
     do iorb=1,norb
        do jorb=1,basis_orbs%norb
           coeff(jorb,iorb) = coefftrans(iorb,jorb)
        end do
     end do
     iall=-product(shape(coefftrans))*kind(coefftrans)
     deallocate(coefftrans,stat=istat)
     call memocc(istat,iall,'coefftrans',subname)
  end if

  call timing(iproc,'renormCoefCom2','OF')

  !!!DEBUG
  !!! Check normalization
  !!iall=-product(shape(coeff_tmp))*kind(coeff_tmp)
  !!deallocate(coeff_tmp,stat=istat)
  !!call memocc(istat,iall,'coeff_tmp',subname)
  !!allocate(coeff_tmp(basis_orbs%norb,basis_orbs%norb),stat=istat)
  !!call memocc(istat,coeff_tmp,'coeff_tmp',subname)
  !!call dgemm('n', 'n', basis_orbs%norb, basis_orbs%norb, basis_orbs%norb, 1.d0, basis_overlap(1,1), basis_orbs%norb, &
  !!     coeff(1,1), basis_orbs%norb, 0.d0, coeff_tmp(1,1), basis_orbs%norb)
  !!do iorb=1,basis_orbs%norb
  !!    do jorb=1,basis_orbs%norb
  !!        tt=ddot(basis_orbs%norb, coeff(1,iorb), 1, coeff_tmp(1,jorb), 1)
  !!        tt2=ddot(basis_orbs%norb, coeff_tmp(1,iorb), 1, coeff(1,jorb), 1)
  !!        tt3=ddot(basis_orbs%norb, coeff(1,iorb), 1, coeff(1,jorb), 1)
  !!        if(iproc==0) write(200,'(2i6,3es15.5)') iorb, jorb, tt, tt2, tt3
  !!    end do
  !!end do
  !!! END DEBUG



  iall=-product(shape(ovrlp_coeff2))*kind(ovrlp_coeff2)
  deallocate(ovrlp_coeff2,stat=istat)
  call memocc(istat,iall,'ovrlp_coeff2',subname)

  iall=-product(shape(coeff_tmp))*kind(coeff_tmp)
  deallocate(coeff_tmp,stat=istat)
  call memocc(istat,iall,'coeff_tmp',subname)

end subroutine reorthonormalize_coeff


!> Estimate the energy change, given by the product of the force and the "displacement" .
subroutine estimate_energy_change(npsidim_orbs, orbs, lzd, psidiff, hpsi_noprecond, delta_energy)
  use module_base
  use module_types
  implicit none

  ! Calling arguments
  integer, intent(in) :: npsidim_orbs
  type(orbitals_data),intent(in) :: orbs
  type(local_zone_descriptors),intent(in) :: lzd
  real(kind=8),dimension(npsidim_orbs),intent(in) :: psidiff, hpsi_noprecond
  real(kind=8),intent(out) :: delta_energy

  ! Local variables
  integer :: ist, iorb, iiorb, ilr, ncount, ierr
  real(kind=8) :: tt, ddot

  ist=1
  delta_energy=0.d0
  do iorb=1,orbs%norbp
      iiorb=orbs%isorb+iorb
      ilr=orbs%inwhichlocreg(iiorb)
      ncount=lzd%llr(ilr)%wfd%nvctr_c+7*lzd%llr(ilr)%wfd%nvctr_f
      tt=ddot(ncount, psidiff(ist), 1, hpsi_noprecond(ist), 1)
      delta_energy=delta_energy+4.0d0*tt
      ist=ist+ncount
  end do
  call mpiallred(delta_energy, 1, mpi_sum, bigdft_mpi%mpi_comm, ierr)

end subroutine estimate_energy_change



subroutine purify_kernel(iproc, nproc, tmb, overlap_calculated)
  use module_base
  use module_types
  use module_interfaces, except_this_one => purify_kernel
  implicit none

  ! Calling arguments
  integer,intent(in) :: iproc, nproc
  type(DFT_wavefunction),intent(inout):: tmb
  logical,intent(inout):: overlap_calculated

  ! Local variables
  integer :: istat, iall, it, lwork
  real(kind=8),dimension(:,:),allocatable :: ks, ksk, ksksk, kernel, overlap
  real(kind=8),dimension(:),allocatable :: eval, work
  character(len=*),parameter :: subname='purify_kernel'
  real(kind=8) :: dnrm2

  ! Calculate the overlap matrix between the TMBs.
  if(.not. overlap_calculated) then
     if(.not.tmb%can_use_transposed) then
         if(associated(tmb%psit_c)) then
             iall=-product(shape(tmb%psit_c))*kind(tmb%psit_c)
             deallocate(tmb%psit_c, stat=istat)
             call memocc(istat, iall, 'tmb%psit_c', subname)
         end if
         if(associated(tmb%psit_f)) then
             iall=-product(shape(tmb%psit_f))*kind(tmb%psit_f)
             deallocate(tmb%psit_f, stat=istat)
             call memocc(istat, iall, 'tmb%psit_f', subname)
         end if
         allocate(tmb%psit_c(sum(tmb%collcom%nrecvcounts_c)), stat=istat)
         call memocc(istat, tmb%psit_c, 'tmb%psit_c', subname)
         allocate(tmb%psit_f(7*sum(tmb%collcom%nrecvcounts_f)), stat=istat)
         call memocc(istat, tmb%psit_f, 'tmb%psit_f', subname)
         call transpose_localized(iproc, nproc, tmb%npsidim_orbs, tmb%orbs, tmb%collcom, &
              tmb%psi, tmb%psit_c, tmb%psit_f, tmb%lzd)
         tmb%can_use_transposed=.true.
     end if
     !call timing(iproc,'renormCoefComp','OF')

     call calculate_overlap_transposed(iproc, nproc, tmb%orbs, tmb%collcom, &
          tmb%psit_c, tmb%psit_c, tmb%psit_f, tmb%psit_f, tmb%linmat%ovrlp)

     !call timing(iproc,'renormCoefComp','ON')
     overlap_calculated=.true.
  end if

  allocate(tmb%linmat%ovrlp%matrix(tmb%orbs%norb,tmb%orbs%norb), stat=istat)
  call memocc(istat, tmb%linmat%ovrlp%matrix, 'tmb%linmat%ovrlp%matrix', subname)
  allocate(tmb%linmat%denskern%matrix(tmb%orbs%norb,tmb%orbs%norb), stat=istat)
  call memocc(istat, tmb%linmat%denskern%matrix, 'tmb%linmat%denskern%matrix', subname)
  call uncompressMatrix(iproc,tmb%linmat%ovrlp)
  call uncompressMatrix(iproc,tmb%linmat%denskern)

  allocate(ks(tmb%orbs%norb,tmb%orbs%norb),stat=istat)
  call memocc(istat, ks, 'ks', subname) 
  allocate(ksk(tmb%orbs%norb,tmb%orbs%norb),stat=istat)
  call memocc(istat, ksk, 'ksk', subname) 
  allocate(ksksk(tmb%orbs%norb,tmb%orbs%norb),stat=istat)
  call memocc(istat, ksksk, 'ksksk', subname) 

  allocate(kernel(tmb%orbs%norb,tmb%orbs%norb),stat=istat)
  !call memocc(istat, kernel, 'kernel', subname) 
  allocate(overlap(tmb%orbs%norb,tmb%orbs%norb),stat=istat)
  !call memocc(istat, overlap, 'overlap', subname) 
  allocate(eval(tmb%orbs%norb),stat=istat)
  !call memocc(istat, eval, 'eval', subname) 
  lwork=10*tmb%orbs%norb
  allocate(work(lwork),stat=istat)
  !call memocc(istat, work, 'work', subname) 

  tmb%linmat%denskern%matrix=0.5d0*tmb%linmat%denskern%matrix

  do it=1,3

      !!if (iproc==0) then
      !!    do iorb=1,tmb%orbs%norb
      !!        do jorb=1,tmb%orbs%norb
      !!            if (abs(tmb%linmat%ovrlp%matrix(iorb,jorb))-abs(tmb%linmat%ovrlp%matrix(jorb,iorb))>1.d-20) then
      !!                write(*,'(a,2es18.8)') 'NOT SYMM', tmb%linmat%ovrlp%matrix(iorb,jorb), tmb%linmat%ovrlp%matrix(jorb,iorb)
      !!            end if
      !!        end do
      !!    end do
      !!end if

      !!tmb%linmat%ovrlp%matrix=0.d0
      !!do istat=1,tmb%orbs%norb
      !!    tmb%linmat%ovrlp%matrix(istat,istat)=1.1d0
      !!end do

      kernel=tmb%linmat%denskern%matrix
      overlap=tmb%linmat%ovrlp%matrix

      !!call dsygv(1, 'n', 'l', tmb%orbs%norb, kernel, tmb%orbs%norb, overlap, tmb%orbs%norb, eval, work, lwork, info)
      !!if (info==0) then
      !!    if (iproc==0) then
      !!        write(*,*) 'eval min: ',eval(1)
      !!        write(*,*) 'eval max: ',eval(tmb%orbs%norb)
      !!    end if
      !!else
      !!    if (iproc==0) write(*,*) 'ERROR dsygv: info=',info
      !!    call mpi_finalize(info)
      !!    stop
      !!end if

      call dgemm('n', 'n', tmb%orbs%norb, tmb%orbs%norb, tmb%orbs%norb, 1.d0, tmb%linmat%denskern%matrix(1,1), tmb%orbs%norb, &
                 tmb%linmat%ovrlp%matrix(1,1), tmb%orbs%norb, 0.d0, ks(1,1), tmb%orbs%norb) 
      call dgemm('n', 'n', tmb%orbs%norb, tmb%orbs%norb, tmb%orbs%norb, 1.d0, ks(1,1), tmb%orbs%norb, &
                 tmb%linmat%denskern%matrix(1,1), tmb%orbs%norb, 0.d0, ksk(1,1), tmb%orbs%norb)
      call dgemm('n', 'n', tmb%orbs%norb, tmb%orbs%norb, tmb%orbs%norb, 1.d0, ks(1,1), tmb%orbs%norb, &
                 ksk(1,1), tmb%orbs%norb, 0.d0, ksksk(1,1), tmb%orbs%norb)
      if (iproc==0) write(*,*) 'PURIFYING THE KERNEL'
      !!if (iproc==0) then
      !!    do istat=1,tmb%orbs%norb
      !!        do iall=1,tmb%orbs%norb
      !!            write(200+iproc,*) istat, iall, tmb%linmat%denskern%matrix(iall,istat)
      !!            write(300+iproc,*) istat, iall, ks(iall,istat)
      !!            write(400+iproc,*) istat, iall, ksk(iall,istat)
      !!            write(500+iproc,*) istat, iall, ksksk(iall,istat)
      !!        end do
      !!    end do
      !!end if
      overlap=ksk-tmb%linmat%denskern%matrix
      if (iproc==0) write(*,*) 'diff from idempotency', dnrm2(tmb%orbs%norb**2, overlap, 1)
      tmb%linmat%denskern%matrix = 3*ksk-2*ksksk
      !tmb%linmat%denskern%matrix = tmb%linmat%denskern%matrix/1.1d0
      !!if (iproc==0) then
      !!    do istat=1,tmb%orbs%norb
      !!        do iall=1,tmb%orbs%norb
      !!            write(600+iproc,*) istat, iall, tmb%linmat%denskern%matrix(iall,istat)
      !!        end do
      !!    end do
      !!end if

      !call compress_matrix_for_allreduce(iproc,tmb%linmat%denskern)
      !call uncompressMatrix(iproc,tmb%linmat%denskern)

  end do
  tmb%linmat%denskern%matrix=2.0d0*tmb%linmat%denskern%matrix
  !!if (iproc==0) then
  !!    do istat=1,tmb%orbs%norb
  !!        do iall=1,tmb%orbs%norb
  !!            write(700+iproc,*) istat, iall, tmb%linmat%denskern%matrix(iall,istat)
  !!        end do
  !!    end do
  !!end if 
  iall = -product(shape(ks))*kind(ks)
  deallocate(ks,stat=istat)
  call memocc(istat, iall, 'ks', subname)
  iall = -product(shape(ksk))*kind(ksk)
  deallocate(ksk,stat=istat)
  call memocc(istat, iall, 'ksk', subname)
  iall = -product(shape(ksksk))*kind(ksksk)
  deallocate(ksksk,stat=istat)
  call memocc(istat, iall, 'ksksk', subname)

  call compress_matrix_for_allreduce(iproc,tmb%linmat%denskern)

  iall=-product(shape(tmb%linmat%ovrlp%matrix))*kind(tmb%linmat%ovrlp%matrix)
  deallocate(tmb%linmat%ovrlp%matrix, stat=istat)
  call memocc(istat, iall, 'tmb%linmat%ovrlp%matrix', subname)
  iall=-product(shape(tmb%linmat%denskern%matrix))*kind(tmb%linmat%denskern%matrix)
  deallocate(tmb%linmat%denskern%matrix, stat=istat)
  call memocc(istat, iall, 'tmb%linmat%denskern%matrix', subname)

end subroutine purify_kernel



subroutine get_KS_residue(iproc, nproc, tmb, KSorbs, hpsit_c, hpsit_f, KSres)
  use module_base
  use module_types
  use module_interfaces, except_this_one => get_KS_residue
  implicit none

  ! Calling arguments
  integer,intent(in) :: iproc, nproc
  type(DFT_wavefunction) :: tmb
  type(orbitals_data),intent(in) :: KSorbs
  real(kind=8),dimension(tmb%ham_descr%collcom%ndimind_c),intent(in) :: hpsit_c
  real(kind=8),dimension(7*tmb%ham_descr%collcom%ndimind_f),intent(in) :: hpsit_f
  real(kind=8),intent(out) :: KSres

  ! Local variables
  integer :: iorb, istat, ierr
  real(kind=8) :: norbtot, scale_factor
  type(sparseMatrix) :: gradmat 
  real(kind=8),dimension(:,:),allocatable ::KH, KHKH, Kgrad
  character(len=*),parameter :: subname='get_KS_residue'

  call f_routine(id='get_KS_residue')
 
  call nullify_sparsematrix(gradmat)
  call sparse_copy_pattern(tmb%linmat%ham, gradmat, iproc, subname)
  gradmat%matrix_compr=f_malloc_ptr(gradmat%nvctr,id='gradmat%matrix_compr')
  call calculate_overlap_transposed(iproc, nproc, tmb%orbs, tmb%ham_descr%collcom, &
       hpsit_c, hpsit_c, hpsit_f, hpsit_f, gradmat)


  gradmat%matrix=f_malloc_ptr((/tmb%orbs%norb,tmb%orbs%norb/),id='gradmat%matrix')
  tmb%linmat%ham%matrix=f_malloc_ptr((/tmb%orbs%norb,tmb%orbs%norb/),id='tmb%linmat%ham%matrix')
  tmb%linmat%denskern%matrix=f_malloc_ptr((/tmb%orbs%norb,tmb%orbs%norb/),id='tmb%linmat%denskern%matrix')
  call uncompressMatrix(iproc,gradmat)
  call uncompressMatrix(iproc,tmb%linmat%ham)
  call uncompressMatrix(iproc,tmb%linmat%denskern)
  KH=f_malloc((/tmb%orbs%norb,tmb%orbs%norb/),id='KH')
  KHKH=f_malloc((/tmb%orbs%norb,tmb%orbs%norb/),id='KHKH')
  Kgrad=f_malloc((/tmb%orbs%norb,tmb%orbs%norb/),id='Kgrad')


  ! scale_factor takes into account the occupancies which are present in the kernel
  if (KSorbs%nspin==1) then
      ! closed shell, i.e. factor 2 is included in the kernel
      scale_factor=0.5d0
  else
      scale_factor=1.0d0
  end if

  !!KHKH=0.d0
  !!call dgemm('n', 'n', tmb%orbs%norbp, tmb%orbs%norb, tmb%orbs%norb, 1.0d0, tmb%linmat%denskern%matrix, &
  !!     tmb%orbs%norb, tmb%linmat%ham%matrix, tmb%orbs%norb, 0.d0, KH, tmb%orbs%norb)
  !!call dgemm('n', 't', tmb%orbs%norbp, tmb%orbs%norbp, tmb%orbs%norb, scale_factor, KH, &
  !!     tmb%orbs%norb, KH, tmb%orbs%norb, 0.d0, KHKH, tmb%orbs%norb)
  !!call mpiallred(KHKH(1,1), tmb%orbs%norb, mpi_sum, bigdft_mpi%mpi_comm, ierr)
  !!call dgemm('n', 'n', tmb%orbs%norb, tmb%orbs%norb, tmb%orbs%norb, 1.0d0, tmb%linmat%denskern%matrix, &
  !!     tmb%orbs%norb, gradmat%matrix, tmb%orbs%norb, 0.d0, Kgrad, tmb%orbs%norb)

  call dgemm('n', 'n', tmb%orbs%norb, tmb%orbs%norb, tmb%orbs%norb, 1.0d0, tmb%linmat%denskern%matrix, &
       tmb%orbs%norb, tmb%linmat%ham%matrix, tmb%orbs%norb, 0.d0, KH, tmb%orbs%norb)
  call dgemm('n', 'n', tmb%orbs%norb, tmb%orbs%norb, tmb%orbs%norb, scale_factor, KH, &
       tmb%orbs%norb, KH, tmb%orbs%norb, 0.d0, KHKH, tmb%orbs%norb)
  call dgemm('n', 'n', tmb%orbs%norb, tmb%orbs%norb, tmb%orbs%norb, 1.0d0, tmb%linmat%denskern%matrix, &
       tmb%orbs%norb, gradmat%matrix, tmb%orbs%norb, 0.d0, Kgrad, tmb%orbs%norb)

  norbtot=0.d0
  do iorb=1,KSorbs%norb
      norbtot=norbtot+KSorbs%occup(iorb)
  end do

  KSres=0.d0
  do iorb=1,tmb%orbs%norb
      KSres=KSres+Kgrad(iorb,iorb)-KHKH(iorb,iorb)
  end do
  KSres=sqrt(KSres/norbtot)
  !!if (iproc==0) write(*,*) 'KSgrad',sqrt(KSgrad/norbtot)
  call f_free_ptr(gradmat%matrix)
  call f_free_ptr(tmb%linmat%ham%matrix)
  call f_free_ptr(tmb%linmat%denskern%matrix)
  call f_free_ptr(gradmat%matrix_compr)
  call deallocate_sparsematrix(gradmat, subname)

  call f_free(KH)
  call f_free(KHKH)
  call f_free(Kgrad)

  call f_release_routine()

end subroutine get_KS_residue<|MERGE_RESOLUTION|>--- conflicted
+++ resolved
@@ -59,13 +59,8 @@
 
   character(len=*),parameter :: subname='get_coeff'
   real(kind=gp) :: tmprtr, factor
-<<<<<<< HEAD
-  real(kind=8) :: deviation
+  real(kind=8) :: deviation, KSres
   integer :: iiorb, jjorb, lwork,jorb
-=======
-  real(kind=8) :: deviation, KSres
-  integer :: iat, iiorb, jjorb, lwork,jorb
->>>>>>> b9d4d006
 
   ! Option to only calculate the energy without updating the kernel
   if (present(updatekernel)) then
