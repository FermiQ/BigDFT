subroutine getLinearPsi(iproc,nproc,lzd,orbs,lorbs,llborbs,comsr,&
    mad,lbmad,op,lbop,comon,lbcomon,comgp,lbcomgp,at,rxyz,denspot,&
    GPU,updatePhi,&
    infoBasisFunctions,infoCoeff,itSCC,ebs,coeff,lphi,nlpspd,proj,communicate_lphi,coeff_proj,&
    ldiis,nit,nItInnerLoop,newgradient,orthpar,confdatarr,&
    methTransformOverlap,blocksize_pdgemm,convCrit,nItPrecond,&
    useDerivativeBasisFunctions,lphiRestart,comrp,blocksize_pdsyev,nproc_pdsyev,&
    hx,hy,hz,SIC)
!
! Purpose:
! ========
!   This subroutine creates the orbitals psi out of a linear combination of localized basis functions
!   phi. To do so, it proceeds as follows:
!    1. Create the basis functions (with subroutine 'getLocalizedBasis')
!    2. Write the Hamiltonian in this new basis.
!    3. Diagonalize this Hamiltonian matrix.
!    4. Build the new linear combinations. 
!   The basis functions are localized by adding a confining quartic potential to the ordinary DFT 
!   Hamiltonian. There is no self consistency cycle for the potential, i.e. the basis functionsi
!   are optimized with a fixed potential.
!
! Calling arguments:
! ==================
!   Input arguments:
!   ----------------
!     iproc           process ID
!     nproc           total number of processes
!     Glr             type describing the localization region
!     orbs            type describing the physical orbitals psi
!     at              type containing the paraneters for the atoms
!     lin             type containing parameters for the linear version
!     rxyz            the atomic positions
!     rxyzParab       the center of the confinement potential (at the moment identical rxyz)
!     nscatterarr     ???
!     ngatherarr      ???
!     nlpsp           ???
!     rhopot          the charge density
!     GPU             parameters for GPUs
!     input           type containing some very general parameters
!     pkernelseq      ???
!     n3p             ???
!     itSCC           iteration in the self consistency cycle
!  Input/Output arguments
!  ---------------------
!     phi             the localized basis functions. It is assumed that they have been initialized
!                     somewhere else
!   Output arguments
!   ----------------
!     psi             the physical orbitals, which will be a linear combinations of the localized
!                     basis functions phi
!     psit            psi transposed
!     infoBasisFunctions  indicated wheter the basis functions converged to the specified limit (value is the
!                         number of iterations it took to converge) or whether the iteration stopped due to 
!                         the iteration limit (value is -1). This info is returned by 'getLocalizedBasis'
!     infoCoeff           the same as infoBasisFunctions, just for the coefficients. This value is returned
!                         by 'optimizeCoefficients'
!
use module_base
use module_types
use module_interfaces, exceptThisOne => getLinearPsi
use Poisson_Solver
!use deallocatePointers
implicit none

! Calling arguments
integer,intent(in):: iproc, nproc, itSCC, nit, nItInnerLoop
integer,intent(in):: methTransformOverlap, blocksize_pdgemm, nItPrecond
integer,intent(in):: blocksize_pdsyev, nproc_pdsyev
type(local_zone_descriptors),intent(inout):: lzd
type(orbitals_data),intent(in) :: orbs, lorbs, llborbs
!type(p2pCommsSumrho),intent(inout):: comsr
type(p2pComms),intent(inout):: comsr
type(matrixDescriptors),intent(in):: mad, lbmad
type(overlapParameters),intent(inout):: op, lbop
type(p2pComms),intent(inout):: comon, lbcomon
!type(p2pCommsGatherPot):: comgp, lbcomgp
type(p2pComms):: comgp, lbcomgp
type(atoms_data),intent(in):: at
real(8),dimension(3,at%nat),intent(in):: rxyz
type(DFT_local_fields), intent(inout) :: denspot
!integer,dimension(0:nproc-1,4),intent(inout):: nscatterarr !n3d,n3p,i3s+i3xcsh-1,i3xcsh
!integer,dimension(0:nproc-1,2),intent(inout):: ngatherarr
!real(dp),dimension(max(lzd%Glr%d%n1i*lzd%Glr%d%n2i*n3p,1)*nspin),intent(inout) :: rhopot
type(GPU_pointers),intent(inout):: GPU
!real(dp), dimension(size_pkernel),intent(in):: pkernel
logical,intent(in):: updatePhi, newgradient, useDerivativeBasisFunctions
!real(dp),dimension(:),pointer,intent(in):: pkernelseq
integer,intent(out):: infoBasisFunctions, infoCoeff
real(8),intent(out):: ebs
real(8),intent(in):: convCrit, hx, hy, hz
real(8),dimension(llborbs%norb,orbs%norb),intent(in out):: coeff
real(8),dimension(max(llborbs%npsidim_orbs,llborbs%npsidim_comp)),intent(inout):: lphi
type(nonlocal_psp_descriptors),intent(in):: nlpspd
real(wp),dimension(nlpspd%nprojel),intent(inout):: proj
logical,intent(in):: communicate_lphi
real(8),dimension(lorbs%norb,orbs%norb),intent(inout):: coeff_proj
type(localizedDIISParameters),intent(inout):: ldiis
type(orthon_data),intent(in):: orthpar
type(confpot_data),dimension(lorbs%norbp),intent(in) :: confdatarr
real(8),dimension(max(lorbs%npsidim_orbs,lorbs%npsidim_comp)),intent(inout)::lphiRestart
type(p2pCommsRepartition),intent(inout):: comrp
type(SIC_data),intent(in):: SIC

! Local variables 
integer:: istat, iall, ilr, istr, iorb, jorb, korb
real(8),dimension(:),allocatable:: eval, lhphi
real(8),dimension(:,:),allocatable:: HamSmall, ovrlp, overlapmatrix
real(8),dimension(:,:,:),allocatable:: matrixElements
real(8):: epot_sum, ekin_sum, eexctX, eproj_sum, trace, tt, ddot, tt2, dnrm2, t1, t2, time,eSIC_DC
character(len=*),parameter:: subname='getLinearPsi' 
logical:: withConfinement
type(workarr_sumrho):: w
integer:: ist, ierr, iiorb, info, lorb, lwork, norbtot, k, l, ncnt, inc, jjorb
!real(8),dimension(:),pointer:: lpot
type(confpot_data),dimension(:),allocatable :: confdatarrtmp



  ! Allocate the local arrays.  
  allocate(matrixElements(llborbs%norb,llborbs%norb,2), stat=istat)
  call memocc(istat, matrixElements, 'matrixElements', subname)
  allocate(HamSmall(llborbs%norb,llborbs%norb), stat=istat)
  call memocc(istat, HamSmall, 'HamSmall', subname)
  allocate(eval(llborbs%norb), stat=istat)
  call memocc(istat, eval, 'eval', subname)
  allocate(ovrlp(llborbs%norb,llborbs%norb), stat=istat)
  call memocc(istat, ovrlp, 'ovrlp', subname)


  ! This is a flag whether the basis functions shall be updated.
  if(updatePhi) then
      ! If we use the derivative basis functions, the trace minimizing orbitals of the last iteration are
      ! stored in lin%lphiRestart.
      ! WARNING: Will probably not work if we use the random input guess
      if(useDerivativeBasisFunctions) then
          call dcopy(max(lorbs%npsidim_orbs,lorbs%npsidim_comp),lphiRestart(1),1,lphi(1),1)
      end if


      ! Improve the trace minimizing orbitals.
      call getLocalizedBasis(iproc,nproc,at,lzd,lorbs,orbs,comon,op,comgp,mad,rxyz,&
           denspot,GPU,lphi,trace,&
          infoBasisFunctions,ovrlp,nlpspd,proj,coeff_proj,ldiis,nit,nItInnerLoop,newgradient,&
          orthpar,confdatarr,methTransformOverlap,blocksize_pdgemm,convCrit,&
          hx,hy,hz,SIC,nItPrecond)
  end if

  if(updatePhi .or. itSCC==0) then
      call dcopy(max(lorbs%npsidim_orbs,lorbs%npsidim_comp), lphi(1), 1, lphiRestart(1), 1)
  end if

  ! Calculate the derivative basis functions. Copy the trace minimizing orbitals to lin%lphiRestart.
  !write(*,*) 'associated(lin%lb%comrp%communComplete)', associated(lin%lb%comrp%communComplete)
  if(useDerivativeBasisFunctions .and. (updatePhi .or. itSCC==0)) then
      !!call dcopy(max(lorbs%npsidim_orbs,lorbs%npsidim_comp),lphi(1),1,lin%lphiRestart(1),1)
      if(iproc==0) write(*,'(1x,a)',advance='no') 'calculating derivative basis functions...'
      call getDerivativeBasisFunctions(iproc,nproc,hx,lzd,lorbs,llborbs,comrp,&
           max(lorbs%npsidim_orbs,lorbs%npsidim_comp),lphiRestart,lphi)
      if(iproc==0) write(*,'(a)') 'done.'
  end if

  ! Get the overlap matrix.
  if(.not.useDerivativeBasisFunctions) then
      call getOverlapMatrix2(iproc, nproc, lzd, lorbs, comon, op, lphi, mad, ovrlp)
  else
      call getOverlapMatrix2(iproc, nproc, lzd, llborbs, lbcomon, lbop, lphi, lbmad, ovrlp)
  end if


  if(communicate_lphi) then
      ! Allocate the communication buffers for the calculation of the charge density.
      !call allocateCommunicationbufferSumrho(iproc, comsr, subname)
      ! Transform all orbitals to real space.
      ist=1
      istr=1
      do iorb=1,llborbs%norbp
          !ilr=llborbs%inWhichLocregp(iorb)
          iiorb=llborbs%isorb+iorb
          ilr=llborbs%inWhichLocreg(iiorb)
          call initialize_work_arrays_sumrho(lzd%Llr(ilr), w)
          call daub_to_isf(lzd%Llr(ilr), w, lphi(ist), comsr%sendBuf(istr))
          call deallocate_work_arrays_sumrho(w)
          ist = ist + lzd%Llr(ilr)%wfd%nvctr_c + 7*lzd%Llr(ilr)%wfd%nvctr_f
          istr = istr + lzd%Llr(ilr)%d%n1i*lzd%Llr(ilr)%d%n2i*lzd%Llr(ilr)%d%n3i
      end do
      if(istr/=comsr%nsendBuf+1) then
          write(*,'(a,i0,a)') 'ERROR on process ',iproc,' : istr/=comsr%nsendBuf+1'
          stop
      end if
      
      ! Post the MPI messages for the communication of sumrho. Since we use non blocking point
      ! to point communication, the program will continue immediately. The messages will be gathered
      ! in the subroutine sumrhoForLocalizedBasis2.
      call postCommunicationSumrho2(iproc, nproc, comsr, comsr%sendBuf, comsr%recvBuf)
  end if
  

  if(iproc==0) write(*,'(1x,a)') '----------------------------------- Determination of the orbitals in this new basis.'

  ! Gather the potential (it has been posted in the subroutine linearScaling) if the basis functions
  ! have not been updated (in that case it was gathered there).
  if(.not.updatePhi) then
      call gatherPotential(iproc, nproc, comgp)
  end if
  ! If we use the derivative basis functions the potential has to be gathered anyway.
  if(useDerivativeBasisFunctions) call gatherPotential(iproc, nproc, lbcomgp)

  if(.not.useDerivativeBasisFunctions) then


     call local_potential_dimensions(lzd,lorbs,denspot%dpcom%ngatherarr(0,1))

     call full_local_potential(iproc,nproc,lorbs,Lzd,2,denspot%dpcom,denspot%rhov,denspot%pot_full,comgp)
     !call full_local_potential(iproc,nproc,&
     !     lzd%glr%d%n1i*lzd%glr%d%n2i*nscatterarr(iproc,2),&
     !     lzd%glr%d%n1i*lzd%glr%d%n2i*lzd%glr%d%n3i,nspin,&
     !     lzd%glr%d%n1i*lzd%glr%d%n2i*nscatterarr(iproc,1)*nspin,0,&
     !     lorbs,lzd,2,ngatherarr,rhopot,lpot,comgp)
  else

     call local_potential_dimensions(lzd,llborbs,denspot%dpcom%ngatherarr(0,1))
      
     call full_local_potential(iproc,nproc,llborbs,Lzd,2,denspot%dpcom,denspot%rhov,denspot%pot_full,lbcomgp)
     !call full_local_potential(iproc,nproc,&
     !     lzd%glr%d%n1i*lzd%glr%d%n2i*nscatterarr(iproc,2),&
     !     lzd%glr%d%n1i*lzd%glr%d%n2i*lzd%glr%d%n3i,nspin,&
     !     lzd%glr%d%n1i*lzd%glr%d%n2i*nscatterarr(iproc,1)*nspin,0,&
     !     llborbs,lzd,2,ngatherarr,rhopot,lpot,lbcomgp)
     
  end if

  ! Apply the Hamitonian to the orbitals. The flag withConfinement=.false. indicates that there is no
  ! confining potential added to the Hamiltonian.
  allocate(lhphi(max(llborbs%npsidim_orbs,llborbs%npsidim_comp)), stat=istat)
  call memocc(istat, lhphi, 'lhphi', subname)
  withConfinement=.false.
  !if(iproc==0) write(*,'(1x,a)',advance='no') 'Hamiltonian application...'
  allocate(lzd%doHamAppl(lzd%nlr), stat=istat)
  call memocc(istat, lzd%doHamAppl, 'lzd%doHamAppl', subname)
  lzd%doHamAppl=.true.
  if(.not.useDerivativeBasisFunctions) then
     allocate(confdatarrtmp(lorbs%norbp))
     call default_confinement_data(confdatarrtmp,lorbs%norbp)
     call FullHamiltonianApplication(iproc,nproc,at,lorbs,&
          hx,hy,hz,rxyz,&
          proj,lzd,nlpspd,confdatarrtmp,denspot%dpcom%ngatherarr,denspot%pot_full,lphi,lhphi,&
          ekin_sum,epot_sum,eexctX,eproj_sum,eSIC_DC,SIC,GPU,&
          pkernel=denspot%pkernelseq)
     deallocate(confdatarrtmp)

  else

     allocate(confdatarrtmp(llborbs%norbp))
     call default_confinement_data(confdatarrtmp,llborbs%norbp)
     call FullHamiltonianApplication(iproc,nproc,at,llborbs,&
          hx,hy,hz,rxyz,&
          proj,lzd,nlpspd,confdatarrtmp,denspot%dpcom%ngatherarr,denspot%pot_full,lphi,lhphi,&
          ekin_sum,epot_sum,eexctX,eproj_sum,eSIC_DC,SIC,GPU,&
          pkernel=denspot%pkernelseq)
     deallocate(confdatarrtmp)
  end if
  iall=-product(shape(lzd%doHamAppl))*kind(lzd%doHamAppl)
  deallocate(lzd%doHamAppl, stat=istat)
  call memocc(istat, iall, 'lzd%doHamAppl', subname)



  iall=-product(shape(denspot%pot_full))*kind(denspot%pot_full)
  deallocate(denspot%pot_full, stat=istat)
  call memocc(istat, iall, 'denspot%pot_full', subname)

  if(iproc==0) write(*,'(1x,a)') 'done.'

  ! Deallocate the buffers needed for the communication of the potential.
  call deallocateCommunicationsBuffersPotential(comgp, subname)
  if(useDerivativeBasisFunctions) call deallocateCommunicationsBuffersPotential(lbcomgp, subname)


  ! Calculate the matrix elements <phi|H|phi>.
  call allocateCommuncationBuffersOrtho(lbcomon, subname)
  if(.not. useDerivativeBasisFunctions) then
      call getMatrixElements2(iproc, nproc, lzd, llborbs, lbop, lbcomon, lphi, lhphi, mad, matrixElements)
  else
      call getMatrixElements2(iproc, nproc, lzd, llborbs, lbop, lbcomon, lphi, lhphi, lbmad, matrixElements)
  end if
  call deallocateCommuncationBuffersOrtho(lbcomon, subname)



  !!!! TEST ########################################################
  !!call transpose_linear(iproc, 0, nproc-1, llborbs, lin%lb%collComms, lphi, mpi_comm_world, phiWork)
  !!call transpose_linear(iproc, 0, nproc-1, llborbs, lin%lb%collComms, lhphi, mpi_comm_world, phiWork)
  !!if(iproc==0) then
  !!    do ierr=1,orbs%npsidim
  !!        write(53,*) ierr, lin%lb%collComms%indexarray(ierr)
  !!    end do
  !!end if
  !!call calculate_overlap_matrix(iproc, llborbs, lin%lb%collComms, lphi, lhphi, matrixElements(1,1,2))
  !!call untranspose_linear(iproc, 0, nproc-1,  llborbs, lin%lb%collComms, lhphi, mpi_comm_world, phiWork)
  !!call untranspose_linear(iproc, 0, nproc-1,  llborbs, lin%lb%collComms, lphi, mpi_comm_world, phiWork)
  !!!! END TEST ####################################################
  !!do iorb=1,llborbs%norb
  !!    do jorb=1,llborbs%norb
  !!        write(400+iproc,*) iorb, jorb, matrixElements(jorb,iorb,1)
  !!        write(410+iproc,*) iorb, jorb, matrixElements(jorb,iorb,2)
  !!    end do
  !!end do

  !!tt=0.d0
  !!do iall=1,llborbs%norb
  !!     tt=tt+matrixElements(iall,iall,1)
  !!end do
  !!if(iproc==0) write(*,*) 'trace of H without confinement:',tt


  allocate(overlapmatrix(llborbs%norb,llborbs%norb), stat=istat)
  call memocc(istat, overlapmatrix, 'overlapmatrix', subname)
  overlapmatrix=ovrlp
  

  ! Diagonalize the Hamiltonian, either iteratively or with lapack.
  !!call mpi_barrier(mpi_comm_world, ierr) !To measure the time correctly.
  !!t1=mpi_wtime()
  ! Make a copy of the matrix elements since dsyev overwrites the matrix and the matrix elements
  ! are still needed later.
  call dcopy(llborbs%norb**2, matrixElements(1,1,1), 1, matrixElements(1,1,2), 1)
  if(blocksize_pdsyev<0) then
      if(iproc==0) write(*,'(1x,a)',advance='no') 'Diagonalizing the Hamiltonian, sequential version... '
      call diagonalizeHamiltonian2(iproc, nproc, llborbs, lbop%nsubmax, matrixElements(1,1,2), ovrlp, eval)
  else
      if(iproc==0) write(*,'(1x,a)',advance='no') 'Diagonalizing the Hamiltonian, parallel version... '
      call dsygv_parallel(iproc, nproc, blocksize_pdsyev, nproc_pdsyev, mpi_comm_world, 1, 'v', 'l', llborbs%norb,&
           matrixElements(1,1,2), llborbs%norb, ovrlp, llborbs%norb, eval, info)
  end if
  if(iproc==0) write(*,'(a)') 'done.'
  call dcopy(llborbs%norb*orbs%norb, matrixElements(1,1,2), 1, coeff(1,1), 1)
  !if(.not.updatePhi) call dcopy(llborbs%norb*(orbs%norb+lin%norbvirt), matrixElements(1,1,2), 1, lin%coeffall(1,1), 1)
  infoCoeff=0

  ! Write some eigenvalues. Don't write all, but only a few around the last occupied orbital.
  if(iproc==0) then
      write(*,'(1x,a)') '-------------------------------------------------'
      write(*,'(1x,a)') 'some selected eigenvalues:'
      do iorb=max(orbs%norb-8,1),min(orbs%norb+8,lorbs%norb)
          if(iorb==orbs%norb) then
              write(*,'(3x,a,i0,a,es12.5,a)') 'eval(',iorb,')=',eval(iorb),'  <-- last occupied orbital'
          else if(iorb==orbs%norb+1) then
              write(*,'(3x,a,i0,a,es12.5,a)') 'eval(',iorb,')=',eval(iorb),'  <-- first virtual orbital'
          else
              write(*,'(3x,a,i0,a,es12.5)') 'eval(',iorb,')=',eval(iorb)
          end if
      end do
      write(*,'(1x,a)') '-------------------------------------------------'
  end if
  !!t2=mpi_wtime()
  !!time=t2-t1
  !!if(iproc==0) write(*,'(1x,a,es10.3)') 'time for diagonalizing the Hamiltonian:',time


  ! Calculate the band structure energy with matrixElements.
  ebs=0.d0
  do iorb=1,orbs%norb
      do jorb=1,llborbs%norb
          do korb=1,llborbs%norb
              ebs = ebs + coeff(jorb,iorb)*coeff(korb,iorb)*matrixElements(korb,jorb,1)
          end do
      end do
  end do
  ! If closed shell multiply by two.
  if(orbs%nspin==1) ebs=2.d0*ebs



  ! Project the lb coefficients on the smaller subset
  if(useDerivativeBasisFunctions) then
      inc=4
  else
      inc=1
  end if
  do iorb=1,orbs%norb
      jjorb=1
      do jorb=1,llborbs%norb,inc
          tt=0.d0
          do korb=1,llborbs%norb
              tt = tt + coeff(korb,iorb)*overlapmatrix(korb,jorb)
          end do
          coeff_proj(jjorb,iorb)=tt
          !if(iproc==0) write(99,'(2i7,2es16.8)') iorb, jjorb,  coeff_proj(jjorb,iorb), coeff(jorb,iorb)
          jjorb=jjorb+1
      end do
  end do

  

  !!! Copy the basis functions for the next iterations
  !!call dcopy(max(lorbs%npsidim_orbs,lorbs%npsidim_comp), lphi(1), 1, lin%lphiold(1), 1)

  !!! Copy the Hamiltonian matrix for the next iteration
  !!call dcopy(lorbs%norb**2, matrixElements(1,1,1), 1, lin%hamold(1,1), 1)

  ! Deallocate all local arrays.
  iall=-product(shape(HamSmall))*kind(HamSmall)
  deallocate(HamSmall, stat=istat)
  call memocc(istat, iall, 'HamSmall', subname)

  iall=-product(shape(lhphi))*kind(lhphi)
  deallocate(lhphi, stat=istat)
  call memocc(istat, iall, 'lhphi', subname)

  iall=-product(shape(matrixElements))*kind(matrixElements)
  deallocate(matrixElements, stat=istat)
  call memocc(istat, iall, 'matrixElements', subname)
  
  iall=-product(shape(eval))*kind(eval)
  deallocate(eval, stat=istat)
  call memocc(istat, iall, 'eval', subname)

  iall=-product(shape(ovrlp))*kind(ovrlp)
  deallocate(ovrlp, stat=istat)
  call memocc(istat, iall, 'ovrlp', subname)

  iall=-product(shape(overlapmatrix))*kind(overlapmatrix)
  deallocate(overlapmatrix, stat=istat)
  call memocc(istat, iall, 'overlapmatrix', subname)

end subroutine getLinearPsi


subroutine getLocalizedBasis(iproc,nproc,at,lzd,lorbs,orbs,comon,op,comgp,mad,rxyz,&
    denspot,GPU,lphi,trH,&
    infoBasisFunctions,ovrlp,nlpspd,proj,coeff,ldiis,nit,nItInnerLoop,newgradient,orthpar,&
    confdatarr,methTransformOverlap,blocksize_pdgemm,convCrit,hx,hy,hz,SIC,nItPrecond)
!
! Purpose:
! ========
!   Calculates the localized basis functions phi. These basis functions are obtained by adding a
!   quartic potential centered on the atoms to the ordinary Hamiltonian. The eigenfunctions are then
!   determined by minimizing the trace until the gradient norm is below the convergence criterion.
!
! Calling arguments:
! ==================
!   Input arguments:
!   ----------------
!     iproc           process ID
!     nproc           total number of processes
!     at              type containing the paraneters for the atoms
!     orbs            type describing the physical orbitals psi
!     Glr             type describing the localization region
!     input           type containing some very general parameters
!     lin             type containing parameters for the linear version
!     rxyz            the atomic positions
!     nspin           npsin==1 -> closed shell; npsin==2 -> spin polarized
!     nlpsp           ???
!     nscatterarr     ???
!     ngatherarr      ???
!     rhopot          the charge density
!     GPU             parameters for GPUs
!     pkernelseq      ???
!     rxyzParab       the center of the confinement potential (at the moment identical rxyz)
!     n3p             ???
!     itSCC           iteration in the self consistency cycle
!  Input/Output arguments
!  ---------------------
!     phi             the localized basis functions. It is assumed that they have been initialized
!                     somewhere else
!   Output arguments
!   ----------------
!     hphi            the modified Hamiltonian applied to phi
!     trH             the trace of the Hamiltonian
!     infoBasisFunctions  indicates wheter the basis functions converged to the specified limit (value is 0)
!                         or whether the iteration stopped due to the iteration limit (value is -1). This info
!                         is returned by 'getLocalizedBasis'
!
! Calling arguments:
!   Input arguments
!   Output arguments
!    phi   the localized basis functions
!
use module_base
use module_types
use module_interfaces, except_this_one => getLocalizedBasis
!  use Poisson_Solver
!use allocModule
implicit none

! Calling arguments
integer,intent(in):: iproc, nproc, nit, nItInnerLoop, methTransformOverlap, blocksize_pdgemm
integer,intent(in):: nItPrecond
integer,intent(out):: infoBasisFunctions
type(atoms_data), intent(in) :: at
type(local_zone_descriptors),intent(inout):: lzd
type(orbitals_data):: lorbs, orbs
type(p2pComms):: comon
type(overlapParameters):: op
!type(p2pCommsGatherPot):: comgp
type(p2pComms):: comgp
type(matrixDescriptors),intent(in):: mad
real(8),dimension(3,at%nat):: rxyz
type(DFT_local_fields), intent(inout) :: denspot
!integer, dimension(0:nproc-1,4), intent(in) :: nscatterarr !n3d,n3p,i3s+i3xcsh-1,i3xcsh
!integer, dimension(0:nproc-1,2), intent(in) :: ngatherarr 
!real(dp), dimension(*), intent(inout) :: rhopot
type(GPU_pointers), intent(inout) :: GPU
!real(dp), dimension(:), pointer :: pkernelseq
real(8),dimension(max(lorbs%npsidim_orbs,lorbs%npsidim_comp)):: lphi
real(8),intent(out):: trH
real(8),intent(in):: convCrit, hx, hy, hz
real(8),dimension(lorbs%norb,lorbs%norb),intent(out):: ovrlp
type(nonlocal_psp_descriptors),intent(in):: nlpspd
real(wp),dimension(nlpspd%nprojel),intent(inout):: proj
real(8),dimension(lorbs%norb,orbs%norb),intent(in):: coeff
type(localizedDIISParameters),intent(inout):: ldiis
logical,intent(in):: newgradient
type(orthon_data),intent(in):: orthpar
type(confpot_data), dimension(lorbs%norbp),intent(in) :: confdatarr
type(SIC_data) :: SIC !<parameters for the SIC methods

! Local variables
real(8) ::epot_sum,ekin_sum,eexctX,eproj_sum,eval_zero,t1tot,eSIC_DC
real(8) :: t2tot,timetot,tt1,tt2,tt3,tt4,tt5
real(8):: tt,ddot,fnrm,fnrmMax,meanAlpha,gnrm,gnrm_zero,gnrmMax,t1,t2
real(8) :: timecommunp2p, timeextract, timecommuncoll, timeoverlap, timecompress, energyconf_0, energyconf_trial
real(8):: trHold
integer:: iorb, icountSDSatur, icountSwitch, idsx, icountDIISFailureTot, consecutive_rejections
integer :: icountDIISFailureCons,itBest
integer:: istat,istart,ierr,ii,it,iall,ind1,ind2,jorb,ist,iiorb
integer:: gdim,ilr,ncount,offset,istsource,istdest,korb
real(8),dimension(:),allocatable:: alpha,fnrmOldArr,alphaDIIS,lhphi,lhphiold
real(8),dimension(:),allocatable:: lphiold
real(8),dimension(:,:),allocatable:: fnrmArr, fnrmOvrlpArr, lagmat
real(8),dimension(:,:),allocatable:: kernel
logical:: withConfinement, resetDIIS, immediateSwitchToSD
character(len=*),parameter:: subname='getLocalizedBasis'
real(8),dimension(5):: time
!real(8),dimension(:),pointer:: lpot
!real(8),external :: mpi_wtime1
character(len=3):: orbname, comment



  ! Allocate all local arrays.
  call allocateLocalArrays()

  allocate(kernel(lorbs%norb,lorbs%norb), stat=istat)
  call memocc(istat, kernel, 'kernel', subname)

  call dgemm('n', 't', lorbs%norb, lorbs%norb, orbs%norb, 1.d0, coeff(1,1), lorbs%norb, &
       coeff(1,1), lorbs%norb, 0.d0, kernel(1,1), lorbs%norb)

  
  if(iproc==0) write(*,'(1x,a)') '======================== Creation of the basis functions... ========================'

  ! Initialize the arrays and variable needed for DIIS.
  icountSDSatur=0
  icountSwitch=0
  icountDIISFailureTot=0
  icountDIISFailureCons=0
  ldiis%is=0
  ldiis%switchSD=.false.
  ldiis%trmin=1.d100
  ldiis%trold=1.d100
  alpha=ldiis%alphaSD
  alphaDIIS=ldiis%alphaDIIS
  !!!call initializeDIIS(input%lin%DIISHistMax, lzd, lorbs, lorbs%norb, ldiis)

  !!! Set the maximal number of iterations.
  !!if(lin%newgradient) then
  !!    nit=lin%nItBasis_highaccuracy
  !!else
  !!    nit=lin%nItBasis_lowaccuracy
  !!end if

  ! Gather the potential that each process needs for the Hamiltonian application for all its orbitals.
  ! The messages for this point to point communication have been posted in the subroutine linearScaling.
  call gatherPotential(iproc, nproc, comgp)

  ! Build the required potential
  call local_potential_dimensions(lzd,lorbs,denspot%dpcom%ngatherarr(0,1))

  call full_local_potential(iproc,nproc,lorbs,Lzd,2,denspot%dpcom,denspot%rhov,denspot%pot_full,comgp)
  !call full_local_potential(iproc,nproc,&
  !     lzd%glr%d%n1i*lzd%glr%d%n2i*nscatterarr(iproc,2),&
  !     lzd%glr%d%n1i*lzd%glr%d%n2i*lzd%glr%d%n3i,nspin,&
  !     lzd%glr%d%n1i*lzd%glr%d%n2i*nscatterarr(iproc,1)*nspin,0,&
  !     lorbs,lzd,2,ngatherarr,rhopot,lpot,comgp)


  allocate(lphiold(size(lphi)), stat=istat)
  call memocc(istat, lphiold, 'lphiold', subname)
  allocate(lagmat(lorbs%norb,lorbs%norb), stat=istat)
  call memocc(istat, lagmat, 'lagmat', subname)

  time=0.d0
  resetDIIS=.false.
  immediateSwitchToSD=.false.
  t1tot=mpi_wtime()
  consecutive_rejections=0
  iterLoop: do it=1,nit
      fnrmMax=0.d0
      fnrm=0.d0
  
      if (iproc==0) then
          write( *,'(1x,a,i0)') repeat('-',77 - int(log(real(it))/log(10.))) // ' iter=', it
      endif

      ! Orthonormalize the orbitals. If the localization regions are smaller that the global box (which
      ! will be the usual case), the orthogonalization can not be done exactly, but only approximately.
      if(iproc==0) then
          write(*,'(1x,a)',advance='no') 'Orthonormalization...'
      end if
      t1=mpi_wtime()
      if(.not.ldiis%switchSD) call orthonormalizeLocalized(iproc, nproc, orthpar%methTransformOverlap, orthpar%nItOrtho, &
           orthpar%blocksize_pdsyev, orthpar%blocksize_pdgemm, lorbs, op, comon, lzd, &
           mad, lphi, ovrlp)
      t2=mpi_wtime()
      time(1)=time(1)+t2-t1


      t1=mpi_wtime()
      if(.not.ldiis%switchSD .and. .not.newgradient) then
          call unitary_optimization(iproc, nproc, lzd, lorbs, at, op, &
                                    comon, mad, rxyz, nItInnerLoop, kernel, &
                                    newgradient, confdatarr, hx, lphi)
      end if
      t2=mpi_wtime()
      time(5)=time(5)+t2-t1

      !!! Post the sends again to calculate the overlap matrix (will be needed for the orthoconstraint).
      !!call allocateSendBufferOrtho(comon, subname)
      !!call allocateRecvBufferOrtho(comon, subname)
      !!! Extract the overlap region from the orbitals phi and store them in comon%sendBuf.
      !!call extractOrbital3(iproc, nproc, lorbs, lorbs%npsidim, lorbs%inWhichLocreg, &
      !!     lzd, op, lphi, comon%nsendBuf, comon%sendBuf)
      !!! Post the send messages.
      !!call postCommsOverlapNew(iproc, nproc, lorbs, op, lzd, lphi, comon, timecommunp2p, timeextract)

  
      ! Calculate the unconstrained gradient by applying the Hamiltonian.
      !if(iproc==0) then
      !    write(*,'(1x,a)', advance='no') 'Hamiltonian application... '
      !end if
      t1=mpi_wtime()
      !withConfinement=.false.
      withConfinement=.true.
      allocate(lzd%doHamAppl(lorbs%norb), stat=istat)
      call memocc(istat, lzd%doHamAppl, 'lzd%doHamAppl', subname)
      lzd%doHamAppl=.true.

      call FullHamiltonianApplication(iproc,nproc,at,lorbs,&
           hx,hy,hz,rxyz,&
           proj,lzd,nlpspd,confdatarr,denspot%dpcom%ngatherarr,denspot%pot_full,lphi,lhphi,&
           ekin_sum,epot_sum,eexctX,eproj_sum,eSIC_DC,SIC,GPU,&
           pkernel=denspot%pkernelseq)

      iall=-product(shape(lzd%doHamAppl))*kind(lzd%doHamAppl)
      deallocate(lzd%doHamAppl,stat=istat)
      call memocc(istat,iall,'lzd%doHamAppl',subname)

   


      if(newgradient) then
          ! NEW: modify gradient
          call allocateSendBufferOrtho(comon, subname)
          call allocateRecvBufferOrtho(comon, subname)
          ! Extract the overlap region from the orbitals phi and store them in comon%sendBuf.
          call extractOrbital3(iproc, nproc, lorbs, max(lorbs%npsidim_orbs,lorbs%npsidim_comp), &
               lorbs%inWhichLocreg, lzd, op, &
               lhphi, comon%nsendBuf, comon%sendBuf)
          call postCommsOverlapNew(iproc, nproc, lorbs, op, lzd, lhphi, comon, tt1, tt2)
          call collectnew(iproc, nproc, comon, mad, op, lorbs, lzd, comon%nsendbuf, &
               comon%sendbuf, comon%nrecvbuf, comon%recvbuf, tt3, tt4, tt5)
          call build_new_linear_combinations(iproc, nproc, lzd, lorbs, op, comon%nrecvbuf, &
               comon%recvbuf, kernel, .true., lhphi)
          call deallocateRecvBufferOrtho(comon, subname)
          call deallocateSendBufferOrtho(comon, subname)
      end if


      t2=mpi_wtime()

      ! Post the sends again to calculate the overlap matrix (will be needed for the orthoconstraint).
      call allocateSendBufferOrtho(comon, subname)
      call allocateRecvBufferOrtho(comon, subname)
      ! Extract the overlap region from the orbitals phi and store them in comon%sendBuf.
      call extractOrbital3(iproc, nproc, lorbs, max(orbs%npsidim_orbs,orbs%npsidim_comp), lorbs%inWhichLocreg, &
           lzd, op, lphi, comon%nsendBuf, comon%sendBuf)
      ! Post the send messages.
      call postCommsOverlapNew(iproc, nproc, lorbs, op, lzd, lphi, comon, timecommunp2p, timeextract)


      time(2)=time(2)+t2-t1
      !if(iproc==0) then
      !    write(*,'(a)', advance='no') 'done. '
      !end if


  
      ! Apply the orthoconstraint to the gradient. This subroutine also calculates the trace trH.
      if(iproc==0) then
          write(*,'(a)', advance='no') ' Orthoconstraint... '
      end if
      !!!!!!!!!!!!!!!call orthoconstraintLocalized(iproc, nproc, lin, input, lphi, lhphi, trH)

      ! Gather the messages and calculate the overlap matrix.
      call collectnew(iproc, nproc, comon, mad, op, lorbs, lzd, comon%nsendbuf, &
           comon%sendbuf, comon%nrecvbuf, comon%recvbuf, timecommunp2p, timecommuncoll, timecompress)
      call calculateOverlapMatrix3(iproc, nproc, lorbs, op, lorbs%inWhichLocreg, comon%nsendBuf, &
           comon%sendBuf, comon%nrecvBuf, comon%recvBuf, mad, ovrlp)
      call deallocateRecvBufferOrtho(comon, subname)
      call deallocateSendBufferOrtho(comon, subname)

      t1=mpi_wtime()
      !!call flatten_at_edges(iproc, nproc, lin, at, input, lorbs, lzd, rxyz, lhphi)
      call orthoconstraintNonorthogonal(iproc, nproc, lzd, lorbs, op, comon, mad, ovrlp, &
           methTransformOverlap, blocksize_pdgemm, lphi, lhphi, lagmat)

      ! Calculate modified trace
      !!tt=0.d0
      !!do iorb=1,orbs%norb
      !!    do jorb=1,lorbs%norb
      !!        do korb=1,lorbs%norb
      !!            tt = tt + coeff(jorb,iorb)*coeff(korb,iorb)*W(korb,jorb)
      !!        end do
      !!    end do
      !!end do
      if(newgradient) then
          trH=0.d0
          do jorb=1,lorbs%norb
              do korb=1,lorbs%norb
                  trH = trH + kernel(korb,jorb)*lagmat(korb,jorb)
              end do
          end do
      else
          trH=0.d0
          do jorb=1,lorbs%norb
              trH = trH + lagmat(jorb,jorb)
          end do
      end if



      ! Flatten at the edges -  EXPERIMENTAL
      !!call flatten_at_edges(iproc, nproc, lin, at, input, lorbs, lzd, rxyz, lhphi)

      ! Cycle if the trace increased (steepest descent only)
      !if(iproc==0) write(*,*) 'ldiis%switchSD, ldiis%isx', ldiis%switchSD, ldiis%isx
      if(.not. ldiis%switchSD .and. ldiis%isx==0) then
         !if(iproc==0) write(*,*) 'trH, trHold', trH, trHold
           !if(trH>trHold) then
           if(trH > trHold + 1.d-5*abs(trHold)) then
               consecutive_rejections=consecutive_rejections+1
               if(consecutive_rejections==300000) then
                   if(fnrmMax<convCrit .or. it>=nit) then
                       if(it>=nit) then
                           if(iproc==0) write(*,'(1x,a,i0,a)') 'WARNING: not converged within ', it, &
                               ' iterations! Exiting loop due to consective failures of SD.'
                           if(iproc==0) write(*,'(1x,a,2es15.7,f12.7)') 'CHECK THIS Final values for fnrm, fnrmMax, trace: ', &
                                        fnrm, fnrmMax, trHold
                           infoBasisFunctions=-1
                       else
                           if(iproc==0) then
                               write(*,'(1x,a,i0,a,2es15.7,f12.7)') 'converged in ', it, ' iterations.'
                               write (*,'(1x,a,2es15.7,f12.7)') 'CHECK THIS Final values for fnrm, fnrmMax, trace: ', &
                               fnrm, fnrmMax, trHold
                           end if
                           infoBasisFunctions=it
                       end if
                       if(iproc==0) write(*,'(1x,a)') '============================= Basis functions created. &
                                    &============================='
                       !!if(lin%plotBasisFunctions) then
                       !!    call plotOrbitals(iproc, lorbs, Glr, phi, at%nat, rxyz, lin%onWhichAtom, .5d0*input%hx, &
                       !!        .5d0*input%hy, .5d0*input%hz, 1)
                       !!end if
                       exit iterLoop
                   end if
               end if
               if(consecutive_rejections<=3) then
                   alpha=alpha*.5d0
                   call dcopy(size(lphi), lphiold, 1, lphi, 1)
                   if(iproc==0) write(*,'(x,a)') 'trace increased; reject orbitals and cycle'
                   cycle iterLoop
               else
                   consecutive_rejections=0
               end if
           else
                   consecutive_rejections=0
           end if
      end if
      !consecutive_rejections=0


      t2=mpi_wtime()
      time(3)=time(3)+t2-t1
      !if(iproc==0) then
      !    write(*,'(a)', advance='no') 'done. '
      !end if
      !!if(iproc==0) write(*,*) 'trH',trH


  
      ! Calculate the norm of the gradient (fnrmArr) and determine the angle between the current gradient and that
      ! of the previous iteration (fnrmOvrlpArr).
      istart=1
      do iorb=1,lorbs%norbp
          !ilr=lorbs%inWhichLocregp(iorb)
          iiorb=lorbs%isorb+iorb
          ilr=lorbs%inWhichLocreg(iiorb)
          ncount=lzd%llr(ilr)%wfd%nvctr_c+7*lzd%llr(ilr)%wfd%nvctr_f
          if(it>1) fnrmOvrlpArr(iorb,1)=ddot(ncount, lhphi(istart), 1, lhphiold(istart), 1)
          fnrmArr(iorb,1)=ddot(ncount, lhphi(istart), 1, lhphi(istart), 1)
          istart=istart+ncount
      end do

      ! Keep the gradient for the next iteration.
      if(it>1) then
          call dcopy(lorbs%norbp, fnrmArr(1,1), 1, fnrmOldArr(1), 1)
      end if
  
      ! Determine the gradient norm and its maximal component. In addition, adapt the
      ! step size for the steepest descent minimization (depending on the angle 
      ! between the current gradient and the one from the previous iteration).
      ! This is of course only necessary if we are using steepest descent and not DIIS.
      do iorb=1,lorbs%norbp
          fnrm=fnrm+fnrmArr(iorb,1)
          if(fnrmArr(iorb,1)>fnrmMax) fnrmMax=fnrmArr(iorb,1)
          if(it>1 .and. ldiis%isx==0 .and. .not.ldiis%switchSD) then
          ! Adapt step size for the steepest descent minimization.
              tt=fnrmOvrlpArr(iorb,1)/sqrt(fnrmArr(iorb,1)*fnrmOldArr(iorb))
              !if(tt>.7d0) then
              if(tt>.9d0 .and. trH<trHold) then
                  alpha(iorb)=alpha(iorb)*1.05d0
              else
                  alpha(iorb)=alpha(iorb)*.5d0
              end if
          end if
      end do
      call mpiallred(fnrm, 1, mpi_sum, mpi_comm_world, ierr)
      call mpiallred(fnrmMax, 1, mpi_max, mpi_comm_world, ierr)
      !fnrm=sqrt(fnrm)
      fnrm=sqrt(fnrm/dble(lorbs%norb))
      fnrmMax=sqrt(fnrmMax)
      ! Copy the gradient (will be used in the next iteration to adapt the step size).
      call dcopy(max(lorbs%npsidim_orbs,lorbs%npsidim_comp), lhphi, 1, lhphiold, 1)
      trHold=trH
  

      ! Precondition the gradient.
      if(iproc==0) then
          !write(*,'(a)', advance='no') 'Preconditioning... '
          write(*,'(a)') 'Preconditioning.'
      end if
      gnrm=1.d3 ; gnrm_zero=1.d3
      t1=mpi_wtime()

      ind2=1
      do iorb=1,lorbs%norbp
          iiorb=lorbs%isorb+iorb
          ilr = lorbs%inWhichLocreg(iiorb)
          call choosePreconditioner2(iproc, nproc, lorbs, lzd%Llr(ilr), hx, hy, hz, &
              nItPrecond, lhphi(ind2), at%nat, rxyz, at, confdatarr(iorb)%potorder, confdatarr(iorb)%prefac, it, iorb, eval_zero)
          ind2=ind2+lzd%Llr(ilr)%wfd%nvctr_c+7*lzd%Llr(ilr)%wfd%nvctr_f
      end do
      !!!end if
      !call preconditionall(iproc, nproc, lorbs, lzd%glr, input%hx, input%hy, input%hz, lin%nItPrecond, lhphi, tt, tt2)
      t2=mpi_wtime()
      time(4)=time(4)+t2-t1
      !if(iproc==0) then
      !    write(*,'(a)') 'done. '
      !end if


      !!!! plot the orbitals -- EXPERIMENTAL ##################################################
      !!!allocate(lvphiovrlp(lzd%glr%wfd%nvctr_c+7*lzd%glr%wfd%nvctr_f))
      !!!ist=1
      !!!write(comment,'(i3.3)') it
      !!!do iorb=1,lorbs%norbp
      !!!    iiorb=iorb+lorbs%isorb
      !!!    ilr=lorbs%inwhichlocreg(iiorb)
      !!!    write(orbname,'(i3.3)') iiorb
      !!!    write(*,'(a,i0)') 'plotting orbital ',iiorb
      !!!    lvphiovrlp=0.d0
      !!!    call Lpsi_to_global2(iproc, nproc, lzd%llr(ilr)%wfd%nvctr_c+7*lzd%llr(ilr)%wfd%nvctr_f, &
      !!!         lzd%glr%wfd%nvctr_c+7*lzd%glr%wfd%nvctr_f, lorbs%norb, lorbs%nspinor, input%nspin, &
      !!!         lzd%Glr, lzd%Llr(ilr), lphi(ist), lvphiovrlp(1))
      !!!    call plot_wf(orbname//'_'//comment, 2, at, 1.d0, lzd%glr, input%hx, input%hy, input%hz, rxyz, lvphiovrlp(1))
      !!!    ist=ist+lzd%llr(ilr)%wfd%nvctr_c+7*lzd%llr(ilr)%wfd%nvctr_f
      !!!end do
      !!!deallocate(lvphiovrlp)
      !!!! ####################################################################################


      ! Determine the mean step size for steepest descent iterations.
      tt=sum(alpha)
      meanAlpha=tt/dble(lorbs%norb)
  
      ! Write some informations to the screen.
      if(iproc==0) write(*,'(1x,a,i6,2es15.7,f17.10)') 'iter, fnrm, fnrmMax, trace', it, fnrm, fnrmMax, trH
      if(fnrmMax<convCrit .or. it>=nit) then
          if(it>=nit) then
              if(iproc==0) write(*,'(1x,a,i0,a)') 'WARNING: not converged within ', it, &
                  ' iterations! Exiting loop due to limitations of iterations.'
              if(iproc==0) write(*,'(1x,a,2es15.7,f12.7)') 'Final values for fnrm, fnrmMax, trace: ', fnrm, fnrmMax, trH
              infoBasisFunctions=-1
          else
              if(iproc==0) then
                  write(*,'(1x,a,i0,a,2es15.7,f12.7)') 'converged in ', it, ' iterations.'
                  write (*,'(1x,a,2es15.7,f12.7)') 'Final values for fnrm, fnrmMax, trace: ', fnrm, fnrmMax, trH
              end if
              infoBasisFunctions=it
          end if
          if(iproc==0) write(*,'(1x,a)') '============================= Basis functions created. ============================='
          !!if(lin%plotBasisFunctions) then
          !!    call plotOrbitals(iproc, lorbs, Glr, phi, at%nat, rxyz, lin%onWhichAtom, .5d0*input%hx, &
          !!        .5d0*input%hy, .5d0*input%hz, 1)
          !!end if
          exit iterLoop
      end if
  
  
      ! Determine whether the basis functions shall be further optimized using DIIS or steepest descent.
      call DIISorSD()
      if(iproc==0) then
          if(ldiis%isx>0) then
              write(*,'(1x,3(a,i0))') 'DIIS informations: history length=',ldiis%isx, ', consecutive failures=', &
                  icountDIISFailureCons, ', total failures=', icountDIISFailureTot
          else
              !if(allowDIIS) then
              !    message='y'
              !else
              !    message='n'
              !end if
              write(*,'(1x,a,es9.3,a,i0,a)') 'steepest descent informations: mean alpha=', meanAlpha, &
              ', consecutive successes=', icountSDSatur, ', DIIS=y'
          end if
      end if


      ! Improve the orbitals, depending on the choice made above.
      if(.not.ldiis%switchSD) then
          call improveOrbitals()
      else
          if(iproc==0) write(*,'(x,a)') 'no improvement of the orbitals, recalculate gradient'
      end if




      !!! plot the orbitals -- EXPERIMENTAL ##################################################
      !!allocate(lvphiovrlp(lzd%glr%wfd%nvctr_c+7*lzd%glr%wfd%nvctr_f))
      !!ist=1
      !!write(comment,'(i3.3)') it
      !!do iorb=1,lorbs%norbp
      !!    iiorb=iorb+lorbs%isorb
      !!    ilr=lorbs%inwhichlocreg(iiorb)
      !!    lvphiovrlp=0.d0
      !!    call Lpsi_to_global2(iproc, nproc, lzd%llr(ilr)%wfd%nvctr_c+7*lzd%llr(ilr)%wfd%nvctr_f, &
      !!         lzd%glr%wfd%nvctr_c+7*lzd%glr%wfd%nvctr_f, lorbs%norb, lorbs%nspinor, input%nspin, &
      !!         lzd%Glr, lzd%Llr(ilr), lphi(ist), lvphiovrlp(1))
      !!    call plotOrbitals(iproc, orbs, lzd%Glr, lvphiovrlp, at%nat, rxyz, lorbs%inwhichlocreg, &
      !!         .5d0*input%hx, .5d0*input%hy, .5d0*input%hz, it)
      !!    ist=ist+lzd%llr(ilr)%wfd%nvctr_c+7*lzd%llr(ilr)%wfd%nvctr_f
      !!end do
      !!deallocate(lvphiovrlp)
      !!! ####################################################################################




     ! Flush the standard output
     !flush(unit=6) 

  end do iterLoop


  iall=-product(shape(lphiold))*kind(lphiold)
  deallocate(lphiold, stat=istat)
  call memocc(istat, iall, 'lphiold', subname)
  iall=-product(shape(lagmat))*kind(lagmat)
  deallocate(lagmat, stat=istat)
  call memocc(istat, iall, 'lagmat', subname)


!!$  iall=-product(shape(lorbs%ispot))*kind(lorbs%ispot)
!!$  deallocate(lorbs%ispot, stat=istat)
!!$  call memocc(istat, iall, 'lorbs%ispot', subname)

  ! Deallocate potential
  iall=-product(shape(denspot%pot_full))*kind(denspot%pot_full)
  deallocate(denspot%pot_full, stat=istat)
  call memocc(istat, iall, 'denspot%pot_full', subname)


  ! Deallocate PSP stuff
  !call free_lnlpspd(lorbs, lzd)

  t2tot=mpi_wtime()
  timetot=t2tot-t1tot

  ! Sum up the timings.
  call mpiallred(time(1), 5, mpi_sum, mpi_comm_world, ierr)
  call mpiallred(timetot, 1, mpi_sum, mpi_comm_world, ierr)
  time=time/dble(nproc)
  timetot=timetot/dble(nproc)
  if(iproc==0) then
      write(*,'(1x,a)') 'timings:'
      write(*,'(3x,a,es10.3)') '-total time:', timetot
      write(*,'(5x,a,es10.3,a,f4.1,a)') '- orthonormalization:', time(1), '=', 100.d0*time(1)/timetot, '%'
      write(*,'(5x,a,es10.3,a,f4.1,a)') '- Hamiltonian application:', time(2),  '=', 100.d0*time(2)/timetot, '%'
      write(*,'(5x,a,es10.3,a,f4.1,a)') '- orthoconstraint:', time(3),  '=', 100.d0*time(3)/timetot, '%'
      write(*,'(5x,a,es10.3,a,f4.1,a)') '- preconditioning:', time(4),  '=', 100.d0*time(4)/timetot, '%'
      write(*,'(5x,a,es10.3,a,f4.1,a)') '- unitary optimization:', time(5),  '=', 100.d0*time(5)/timetot, '%'
      tt=time(1)+time(2)+time(3)+time(4)+time(5)
      tt=timetot-tt
      write(*,'(5x,a,es10.3,a,f4.1,a)') '- other:', tt,  '=', 100.d0*tt/timetot, '%'
  end if


  ! Deallocate all quantities related to DIIS,
  !!!!if(ldiis%isx>0) call deallocateDIIS(ldiis)

  ! Deallocate all local arrays.
  call deallocateLocalArrays()

  iall=-product(shape(kernel))*kind(kernel)
  deallocate(kernel, stat=istat)
  call memocc(istat, iall, 'kernel', subname)


contains



    subroutine DIISorSD()
    !
    ! Purpose:
    ! ========
    !   This subroutine decides whether one should use DIIS or variable step size
    !   steepest descent to improve the orbitals. In the beginning we start with DIIS
    !   with history length lin%DIISHistMax. If DIIS becomes unstable, we switch to
    !   steepest descent. If the steepest descent iterations are successful, we switch
    !   back to DIIS, but decrease the DIIS history length by one. However the DIIS
    !   history length is limited to be larger or equal than lin%DIISHistMin.
    !


      ! First there are some checks whether the force is small enough to allow DIIS.

      ! Decide whether the force is small eneough to allow DIIS
      !if(fnrmMax<lin%startDIIS .and. .not.allowDIIS) then
      !    allowDIIS=.true.
      !    if(iproc==0) write(*,'(1x,a)') 'The force is small enough to allow DIIS.'
      !    ! This is to get the correct DIIS history 
      !    ! (it is chosen as max(lin%DIISHistMin,lin%DIISHistMax-icountSwitch).
      !    icountSwitch=icountSwitch-1
      !else if(fnrmMax>lin%startDIIS .and. allowDIIS) then
      !    allowDIIS=.false.
      !    if(iproc==0) write(*,'(1x,a)') 'The force is too large to allow DIIS.'
      !end if    

      !! Switch to SD if the flag indicating that we should start with SD is true.
      !! If this is the case, this flag is set to false, since this flag concerns only the beginning.
      !if(startWithSD .and. ldiis%isx>0) then
      !    call deallocateDIIS(ldiis)
      !    ldiis%isx=0
      !    ldiis%switchSD=.false.
      !    startWithSD=.false.
      !end if

      ! Decide whether we should switch from DIIS to SD in case we are using DIIS and it 
      ! is not allowed.
      !if(.not.startWithSD .and. .not.allowDIIS .and. ldiis%isx>0) then
      !if(.not.startWithSD .and. ldiis%isx>0) then
      !if(ldiis%isx>0) then
      !    if(iproc==0) write(*,'(1x,a,es10.3)') 'The force is too large, switch to SD with stepsize', alpha(1)
      !    call deallocateDIIS(ldiis)
      !    ldiis%isx=0
      !    ldiis%switchSD=.true.
      !end if

      ! If we swicthed to SD in the previous iteration, reset this flag.
      if(ldiis%switchSD) ldiis%switchSD=.false.

      ! Now come some checks whether the trace is descreasing or not. This further decides
      ! whether we should use DIIS or SD.

      ! Determine wheter the trace is decreasing (as it should) or increasing.
      ! This is done by comparing the current value with diisLIN%energy_min, which is
      ! the minimal value of the trace so far.
      if(trH<=ldiis%trmin .and. .not.resetDIIS) then
          ! Everything ok
          ldiis%trmin=trH
          ldiis%switchSD=.false.
          itBest=it
          icountSDSatur=icountSDSatur+1
          icountDIISFailureCons=0

          ! If we are using SD (i.e. diisLIN%idsx==0) and the trace has been decreasing
          ! for at least 10 iterations, switch to DIIS. However the history length is decreased.
          !if(icountSDSatur>=10 .and. ldiis%isx==0 .and. allowDIIS .or. immediateSwitchToSD) then
          if(icountSDSatur>=10 .and. ldiis%isx==0 .or. immediateSwitchToSD) then
              icountSwitch=icountSwitch+1
              idsx=max(ldiis%DIISHistMin,ldiis%DIISHistMax-icountSwitch)
              if(idsx>0) then
                  if(iproc==0) write(*,'(1x,a,i0)') 'switch to DIIS with new history length ', idsx
                  icountSDSatur=0
                  icountSwitch=0
                  icountDIISFailureTot=0
                  icountDIISFailureCons=0
                  ldiis%is=0
                  ldiis%switchSD=.false.
                  ldiis%trmin=1.d100
                  ldiis%trold=1.d100
                  alpha=ldiis%alphaSD
                  alphaDIIS=ldiis%alphaDIIS
                  !!!call initializeDIIS(lin%DIISHistMax, lzd, lorbs, lorbs%norb, ldiis)
                  icountDIISFailureTot=0
                  icountDIISFailureCons=0
                  immediateSwitchToSD=.false.
              end if
          end if
      else
          ! The trace is growing.
          ! Count how many times this occurs and (if we are using DIIS) switch to SD after 3 
          ! total failures or after 2 consecutive failures.
          icountDIISFailureCons=icountDIISFailureCons+1
          icountDIISFailureTot=icountDIISFailureTot+1
          icountSDSatur=0
          if((icountDIISFailureCons>=2 .or. icountDIISFailureTot>=3 .or. resetDIIS) .and. ldiis%isx>0) then
          !if((icountDIISFailureCons>=400 .or. icountDIISFailureTot>=600 .or. resetDIIS) .and. ldiis%isx>0) then
              ! Switch back to SD.
              alpha=ldiis%alphaSD
              if(iproc==0) then
                  if(icountDIISFailureCons>=2) write(*,'(1x,a,i0,a,es10.3)') 'DIIS failed ', &
                      icountDIISFailureCons, ' times consecutively. Switch to SD with stepsize', alpha(1)
                  if(icountDIISFailureTot>=3) write(*,'(1x,a,i0,a,es10.3)') 'DIIS failed ', &
                      icountDIISFailureTot, ' times in total. Switch to SD with stepsize', alpha(1)
                  if(resetDIIS) write(*,'(1x,a)') 'reset DIIS due to flag'
              end if
              if(resetDIIS) then
                  resetDIIS=.false.
                  immediateSwitchToSD=.true.
                  ldiis%trmin=1.d100
              end if
              ! Try to get back the orbitals of the best iteration. This is possible if
              ! these orbitals are still present in the DIIS history.
              if(it-itBest<ldiis%isx) then
                 if(iproc==0) then
                     if(iproc==0) write(*,'(1x,a,i0,a)')  'Recover the orbitals from iteration ', &
                         itBest, ' which are the best so far.'
                 end if
                 ii=modulo(ldiis%mis-(it-itBest),ldiis%mis)
                 offset=0
                 istdest=1
                 do iorb=1,lorbs%norbp
                     !ilr=lorbs%inWhichLocregp(iorb)
                     iiorb=lorbs%isorb+iorb
                     ilr=lorbs%inWhichLocreg(iiorb)
                     ncount=lzd%llr(ilr)%wfd%nvctr_c+7*lzd%llr(ilr)%wfd%nvctr_f
                     istsource=offset+ii*ncount+1
                     !write(*,'(a,4i9)') 'iproc, ncount, istsource, istdest', iproc, ncount, istsource, istdest
                     call dcopy(ncount, ldiis%phiHist(istsource), 1, lphi(istdest), 1)
                     call dcopy(ncount, ldiis%phiHist(istsource), 1, lphiold(istdest), 1)
                     offset=offset+ldiis%isx*ncount
                     istdest=istdest+ncount
                 end do
             else
                 ! else copy the orbitals of the last iteration to lphiold
                 call dcopy(size(lphi), lphi(1), 1, lphiold(1), 1)
              end if
              !!!call deallocateDIIS(ldiis)
              ldiis%isx=0
              ldiis%switchSD=.true.
          end if
      end if

    end subroutine DIISorSD


    subroutine improveOrbitals()
    !
    ! Purpose:
    ! ========
    !   This subroutine improves the basis functions by following the gradient 
    ! For DIIS 
    !!if (diisLIN%idsx > 0) then
    !!   diisLIN%mids=mod(diisLIN%ids,diisLIN%idsx)+1
    !!   diisLIN%ids=diisLIN%ids+1
    !!end if
    if (ldiis%isx > 0) then
        ldiis%mis=mod(ldiis%is,ldiis%isx)+1
        ldiis%is=ldiis%is+1
    end if

    ! Follow the gradient using steepest descent.
    ! The same, but transposed
    
    ! steepest descent
    if(ldiis%isx==0) then
        call timing(iproc,'optimize_SD   ','ON')
        istart=1
        do iorb=1,lorbs%norbp
            !ilr=lorbs%inWhichLocregp(iorb)
            iiorb=lorbs%isorb+iorb
            ilr=lorbs%inWhichLocreg(iiorb)
            ncount=lzd%llr(ilr)%wfd%nvctr_c+7*lzd%llr(ilr)%wfd%nvctr_f
            call daxpy(ncount, -alpha(iorb), lhphi(istart), 1, lphi(istart), 1)
            istart=istart+ncount
        end do
        call timing(iproc,'optimize_SD   ','OF')
    else
        ! DIIS
        if(ldiis%alphaDIIS/=1.d0) then
            !call dscal(lin%lorbs%npsidim, lin%alphaDIIS, lphi, 1)
            call dscal(max(lorbs%npsidim_orbs,lorbs%npsidim_comp), ldiis%alphaDIIS, lhphi, 1)
        end if
        call optimizeDIIS(iproc, nproc, lorbs, lorbs, lzd, lhphi, lphi, ldiis, it)
    end if
    end subroutine improveOrbitals



    subroutine allocateLocalArrays()
    !
    ! Purpose:
    ! ========
    !   This subroutine allocates all local arrays.
    !
      allocate(alpha(lorbs%norb), stat=istat)
      call memocc(istat, alpha, 'alpha', subname)

      allocate(alphaDIIS(lorbs%norb), stat=istat)
      call memocc(istat, alphaDIIS, 'alphaDIIS', subname)

      allocate(fnrmArr(lorbs%norb,2), stat=istat)
      call memocc(istat, fnrmArr, 'fnrmArr', subname)

      allocate(fnrmOldArr(lorbs%norb), stat=istat)
      call memocc(istat, fnrmOldArr, 'fnrmOldArr', subname)

      allocate(fnrmOvrlpArr(lorbs%norb,2), stat=istat)
      call memocc(istat, fnrmOvrlpArr, 'fnrmOvrlpArr', subname)

      !allocate(lhphi(lin%Lorbs%npsidim), stat=istat)
      allocate(lhphi(max(lorbs%npsidim_orbs,lorbs%npsidim_comp)), stat=istat)
      call memocc(istat, lhphi, 'lhphi', subname)
    
      !allocate(lhphiold(lin%Lorbs%npsidim), stat=istat)
      allocate(lhphiold(max(lorbs%npsidim_orbs,lorbs%npsidim_comp)), stat=istat)
      call memocc(istat, lhphiold, 'lhphiold', subname)

    end subroutine allocateLocalArrays


    subroutine deallocateLocalArrays()
    !
    ! Purpose:
    ! ========
    !   This subroutine deallocates all local arrays.
    !
      iall=-product(shape(alpha))*kind(alpha)
      deallocate(alpha, stat=istat)
      call memocc(istat, iall, 'alpha', subname)

      iall=-product(shape(alphaDIIS))*kind(alphaDIIS)
      deallocate(alphaDIIS, stat=istat)
      call memocc(istat, iall, 'alphaDIIS', subname)

      iall=-product(shape(fnrmArr))*kind(fnrmArr)
      deallocate(fnrmArr, stat=istat)
      call memocc(istat, iall, 'fnrmArr', subname)

      iall=-product(shape(fnrmOldArr))*kind(fnrmOldArr)
      deallocate(fnrmOldArr, stat=istat)
      call memocc(istat, iall, 'fnrmOldArr', subname)

      iall=-product(shape(fnrmOvrlpArr))*kind(fnrmOvrlpArr)
      deallocate(fnrmOvrlpArr, stat=istat)
      call memocc(istat, iall, 'fnrmOvrlpArr', subname)

      iall=-product(shape(lhphi))*kind(lhphi)
      deallocate(lhphi, stat=istat)
      call memocc(istat, iall, 'lhphi', subname)

      iall=-product(shape(lhphiold))*kind(lhphiold)
      deallocate(lhphiold, stat=istat)
      call memocc(istat, iall, 'lhphiold', subname)

      ! if diisLIN%idsx==0, these arrays have already been deallocated
      !if(diisLIN%idsx>0 .and. lin%DIISHistMax>0) call deallocate_diis_objects(diisLIN,subname)

    end subroutine deallocateLocalArrays


end subroutine getLocalizedBasis






subroutine transformHam(iproc, nproc, orbs, comms, phi, hphi, HamSmall)
!
! Purpose:
! =======
!   Builds the Hamiltonian in the basis of the localized basis functions phi. To do so, it gets all basis
!   functions |phi_i> and H|phi_i> and then calculates H_{ij}=<phi_i|H|phi_j>. The basis functions phi are
!   provided in the transposed form.
!
! Calling arguments:
! ==================
!   Input arguments:
!   ----------------
!     iproc      process ID
!     nproc      total number of processes
!     orbs       type describing the basis functions psi
!     comms      type containing the communication parameters for the physical orbitals phi
!     phi        basis functions 
!     hphi       the Hamiltonian applied to the basis functions 
!   Output arguments:
!   -----------------
!     HamSmall   Hamiltonian in small basis
!
use module_base
use module_types
implicit none

! Calling arguments
integer,intent(in):: iproc, nproc
type(orbitals_data), intent(in) :: orbs
type(communications_arrays), intent(in) :: comms
real(8),dimension(sum(comms%nvctr_par(iproc,1:orbs%nkptsp))*orbs%nspinor,orbs%norb), intent(in) :: phi, hphi
real(8),dimension(orbs%norb,orbs%norb),intent(out):: HamSmall

! Local variables
integer:: istat, ierr, nvctrp, iall
real(8),dimension(:,:),allocatable:: HamTemp
character(len=*),parameter:: subname='transformHam'



  ! Allocate a temporary array if there are several MPI processes
  if(nproc>1) then
      allocate(HamTemp(orbs%norb,orbs%norb), stat=istat)
      call memocc(istat, HamTemp, 'HamTemp', subname)
  end if
  
  ! nvctrp is the amount of each phi hold by the current process
  nvctrp=sum(comms%nvctr_par(iproc,1:orbs%nkptsp))*orbs%nspinor
  
  ! Build the Hamiltonian. In the parallel case, each process writes its Hamiltonian in HamTemp
  ! and a mpi_allreduce sums up the contribution from all processes.
  if(nproc==1) then
      call dgemm('t', 'n', orbs%norb, orbs%norb, nvctrp, 1.d0, phi(1,1), nvctrp, &
                 hphi(1,1), nvctrp, 0.d0, HamSmall(1,1), orbs%norb)
  else
      call dgemm('t', 'n', orbs%norb, orbs%norb, nvctrp, 1.d0, phi(1,1), nvctrp, &
                 hphi(1,1), nvctrp, 0.d0, HamTemp(1,1), orbs%norb)
  end if
  if(nproc>1) then
      call mpi_allreduce(HamTemp(1,1), HamSmall(1,1), orbs%norb**2, mpi_double_precision, mpi_sum, mpi_comm_world, ierr)
  end if
  
  if(nproc>1) then
     iall=-product(shape(HamTemp))*kind(HamTemp)
     deallocate(HamTemp,stat=istat)
     call memocc(istat, iall, 'HamTemp', subname)
  end if

end subroutine transformHam




subroutine diagonalizeHamiltonian(iproc, nproc, orbs, HamSmall, eval)
!
! Purpose:
! ========
!   Diagonalizes the Hamiltonian HamSmall and makes sure that all MPI processes give
!   the same result. This is done by requiring that the first entry of each vector
!   is positive.
!
! Calling arguments:
! ==================
!   Input arguments:
!   ----------------
!     iproc     process ID
!     nproc     number of MPI processes
!     orbs      type describing the physical orbitals psi
!   Input / Putput arguments
!     HamSmall  on input: the Hamiltonian
!               on exit: the eigenvectors
!   Output arguments
!     eval      the associated eigenvalues 
!
use module_base
use module_types
implicit none

! Calling arguments
integer:: iproc, nproc
type(orbitals_data), intent(inout) :: orbs
real(8),dimension(orbs%norb, orbs%norb):: HamSmall
real(8),dimension(orbs%norb):: eval

! Local variables
integer:: lwork, info, istat, iall, i, iorb, jorb
real(8),dimension(:),allocatable:: work
character(len=*),parameter:: subname='diagonalizeHamiltonian'

  ! Get the optimal work array size
  lwork=-1 
  allocate(work(1), stat=istat)
  call memocc(istat, work, 'work', subname)
  call dsyev('v', 'l', orbs%norb, HamSmall(1,1), orbs%norb, eval(1), work(1), lwork, info) 
  lwork=work(1) 

  ! Deallocate the work array ane reallocate it with the optimal size
  iall=-product(shape(work))*kind(work)
  deallocate(work, stat=istat) ; if(istat/=0) stop 'ERROR in deallocating work' 
  call memocc(istat, iall, 'work', subname)
  allocate(work(lwork), stat=istat) ; if(istat/=0) stop 'ERROR in allocating work' 
  call memocc(istat, work, 'work', subname)

  ! Diagonalize the Hamiltonian
  call dsyev('v', 'l', orbs%norb, HamSmall(1,1), orbs%norb, eval(1), work(1), lwork, info) 

  ! Deallocate the work array.
  iall=-product(shape(work))*kind(work)
  deallocate(work, stat=istat) ; if(istat/=0) stop 'ERROR in deallocating work' 
  call memocc(istat, iall, 'work', subname)
  
  ! Make sure that the eigenvectors are the same for all MPI processes. To do so, require that 
  ! the first entry of each vector is positive.
  do iorb=1,orbs%norb
      if(HamSmall(1,iorb)<0.d0) then
          do jorb=1,orbs%norb
              HamSmall(jorb,iorb)=-HamSmall(jorb,iorb)
          end do
      end if
  end do


end subroutine diagonalizeHamiltonian



subroutine diagonalizeHamiltonian2(iproc, nproc, orbs, nsubmax, HamSmall, ovrlp, eval)
!
! Purpose:
! ========
!   Diagonalizes the Hamiltonian HamSmall and makes sure that all MPI processes give
!   the same result. This is done by requiring that the first entry of each vector
!   is positive.
!
! Calling arguments:
! ==================
!   Input arguments:
!   ----------------
!     iproc     process ID
!     nproc     number of MPI processes
!     orbs      type describing the physical orbitals psi
!   Input / Putput arguments
!     HamSmall  on input: the Hamiltonian
!               on exit: the eigenvectors
!   Output arguments
!     eval      the associated eigenvalues 
!
use module_base
use module_types
implicit none

! Calling arguments
integer:: iproc, nproc, nsubmax
type(orbitals_data), intent(inout) :: orbs
real(8),dimension(orbs%norb, orbs%norb):: HamSmall, ovrlp
real(8),dimension(orbs%norb):: eval

! Local variables
integer:: lwork, info, istat, iall, i, iorb, jorb, nsub
real(8),dimension(:),allocatable:: work
real(8),dimension(:,:),allocatable:: ham_band, ovrlp_band
character(len=*),parameter:: subname='diagonalizeHamiltonian'

  call timing(iproc,'diagonal_seq  ','ON')

  !! OLD VERSION #####################################################################################################
  ! Get the optimal work array size
  lwork=-1 
  allocate(work(1), stat=istat)
  call memocc(istat, work, 'work', subname)
  call dsygv(1, 'v', 'l', orbs%norb, HamSmall(1,1), orbs%norb, ovrlp(1,1), orbs%norb, eval(1), work(1), lwork, info) 
  lwork=work(1) 

  ! Deallocate the work array ane reallocate it with the optimal size
  iall=-product(shape(work))*kind(work)
  deallocate(work, stat=istat) ; if(istat/=0) stop 'ERROR in deallocating work' 
  call memocc(istat, iall, 'work', subname)
  allocate(work(lwork), stat=istat) ; if(istat/=0) stop 'ERROR in allocating work' 
  call memocc(istat, work, 'work', subname)

  ! Diagonalize the Hamiltonian
  call dsygv(1, 'v', 'l', orbs%norb, HamSmall(1,1), orbs%norb, ovrlp(1,1), orbs%norb, eval(1), work(1), lwork, info) 

  ! Deallocate the work array.
  iall=-product(shape(work))*kind(work)
  deallocate(work, stat=istat) ; if(istat/=0) stop 'ERROR in deallocating work' 
  call memocc(istat, iall, 'work', subname)
  
  ! Make sure that the eigenvectors are the same for all MPI processes. To do so, require that 
  ! the first entry of each vector is positive.
  do iorb=1,orbs%norb
      if(HamSmall(1,iorb)<0.d0) then
          do jorb=1,orbs%norb
              HamSmall(jorb,iorb)=-HamSmall(jorb,iorb)
          end do
      end if
  end do
  !! #################################################################################################################

  !!!! NEW VERSION #####################################################################################################
  !!! Determine the maximal number of non-zero subdiagonals
  !!!!nsubmax=0
  !!!!do iorb=1,orbs%norb
  !!!!    nsub=0
  !!!!    do jorb=orbs%norb,iorb+1,-1
  !!!!        if(Hamsmall(jorb,iorb)/=0.d0) then
  !!!!            nsub=jorb-iorb
  !!!!            exit
  !!!!        end if
  !!!!    end do
  !!!!    if(iproc==0) write(*,*) 'iorb,nsub',iorb,nsub
  !!!!    nsubmax=max(nsub,nsubmax)
  !!!!end do
  !!!!if(iproc==0) write(*,*) 'nsubmax',nsubmax
  !!!!if(iproc==0) then
  !!!!      do iorb=1,orbs%norb
  !!!!           write(*,'(14es10.3)') (hamsmall(iorb,jorb), jorb=1,orbs%norb)
  !!!!      end do
  !!!!end if

  !!! Copy to banded format
  !!allocate(ham_band(nsubmax+1,orbs%norb), stat=istat)
  !!call memocc(istat, ham_band, 'ham_band', subname)
  !!allocate(ovrlp_band(nsubmax+1,orbs%norb), stat=istat)
  !!call memocc(istat, ovrlp_band, 'ovrlp_band', subname)
  !!do iorb=1,orbs%norb
  !!    do jorb=iorb,min(iorb+nsubmax,orbs%norb)
  !!        ham_band(1+jorb-iorb,iorb)=HamSmall(jorb,iorb)
  !!        ovrlp_band(1+jorb-iorb,iorb)=ovrlp(jorb,iorb)
  !!    end do
  !!end do
  !!!!if(iproc==0) then
  !!!!      write(*,*) '+++++++++++++++++++++++++++++'
  !!!!      do iorb=1,nsubmax+1
  !!!!           write(*,'(14es10.3)') (ham_band(iorb,jorb), jorb=1,orbs%norb)
  !!!!      end do
  !!!!end if



  !!!!! Get the optimal work array size
  !!!!lwork=-1 
  !!!!allocate(work(1), stat=istat)
  !!!!call memocc(istat, work, 'work', subname)
  !!!!call dsygv(1, 'v', 'l', orbs%norb, HamSmall(1,1), orbs%norb, ovrlp(1,1), orbs%norb, eval(1), work(1), lwork, info) 
  !!!!lwork=work(1) 

  !!!!! Deallocate the work array ane reallocate it with the optimal size
  !!!!iall=-product(shape(work))*kind(work)
  !!!!deallocate(work, stat=istat) ; if(istat/=0) stop 'ERROR in deallocating work' 
  !!!!call memocc(istat, iall, 'work', subname)
  !!allocate(work(3*orbs%norb), stat=istat) ; if(istat/=0) stop 'ERROR in allocating work' 
  !!call memocc(istat, work, 'work', subname)

  !!! Diagonalize the Hamiltonian
  !!!call dsygv(1, 'v', 'l', orbs%norb, HamSmall(1,1), orbs%norb, ovrlp(1,1), orbs%norb, eval(1), work(1), lwork, info) 
  !!call dsbgv('v', 'l', orbs%norb, nsubmax, nsubmax, ham_band(1,1), nsubmax+1, ovrlp_band(1,1), nsubmax+1, &
  !!     eval(1), HamSmall(1,1), orbs%norb, work, info)

  !!! Deallocate the work array.
  !!iall=-product(shape(work))*kind(work)
  !!deallocate(work, stat=istat) ; if(istat/=0) stop 'ERROR in deallocating work' 
  !!call memocc(istat, iall, 'work', subname)
  !!
  !!! Make sure that the eigenvectors are the same for all MPI processes. To do so, require that 
  !!! the first entry of each vector is positive.
  !!do iorb=1,orbs%norb
  !!    if(HamSmall(1,iorb)<0.d0) then
  !!        do jorb=1,orbs%norb
  !!            HamSmall(jorb,iorb)=-HamSmall(jorb,iorb)
  !!        end do
  !!    end if
  !!end do


  !!iall=-product(shape(ham_band))*kind(ham_band)
  !!deallocate(ham_band, stat=istat) ; if(istat/=0) stop 'ERROR in deallocating ham_band' 
  !!call memocc(istat, iall, 'ham_band', subname)

  !!iall=-product(shape(ovrlp_band))*kind(ovrlp_band)
  !!deallocate(ovrlp_band, stat=istat) ; if(istat/=0) stop 'ERROR in deallocating ovrlp_band' 
  !!call memocc(istat, iall, 'ovrlp_band', subname)

  call timing(iproc,'diagonal_seq  ','OF')

end subroutine diagonalizeHamiltonian2




subroutine buildWavefunction(iproc, nproc, orbs, orbsLIN, comms, commsLIN, phi, psi, HamSmall)
!
! Purpose:
! =======
!   Builds the physical orbitals psi as a linear combination of the basis functions phi. The coefficients
!   for this linear combination are obtained by diagonalizing the Hamiltonian matrix HamSmall.
!
! Calling arguments:
! ==================
!   Input arguments:
!   ----------------
!     iproc      process ID
!     nproc      total number of processes
!     orbs       type describing the physical orbitals psi
!     orbsLIN    type describing the basis functions phi
!     comms      type containing the communication parameters for the physical orbitals psi
!     commsLIN   type containing the communication parameters for the basis functions phi
!     phi        the basis functions 
!     HamSmall   the  Hamiltonian matrix
!   Output arguments:
!   -----------------
!     psi        the physical orbitals 
!

use module_base
use module_types
implicit none

! Calling arguments
integer:: iproc, nproc
type(orbitals_data), intent(in) :: orbs
type(orbitals_data), intent(in) :: orbsLIN
type(communications_arrays), intent(in) :: comms
type(communications_arrays), intent(in) :: commsLIN
real(8),dimension(sum(commsLIN%nvctr_par(iproc,1:orbsLIN%nkptsp))*orbsLIN%nspinor,orbsLIN%norb) :: phi
real(8),dimension(sum(comms%nvctr_par(iproc,1:orbs%nkptsp))*orbs%nspinor,orbs%norb) :: psi
real(8),dimension(orbsLIN%norb,orbsLIN%norb):: HamSmall

! Local variables
integer:: nvctrp


  nvctrp=sum(comms%nvctr_par(iproc,1:orbs%nkptsp))*orbs%nspinor
  call dgemm('n', 'n', nvctrp, orbs%norb, orbsLIN%norb, 1.d0, phi(1,1), nvctrp, HamSmall(1,1), &
             orbsLIN%norb, 0.d0, psi(1,1), nvctrp)
  

end subroutine buildWavefunction





subroutine buildWavefunctionModified(iproc, nproc, orbs, orbsLIN, comms, commsLIN, phi, psi, coeff)

!
! Purpose:
! =======
!   Builds the physical orbitals psi as a linear combination of the basis functions phi. The coefficients
!   for this linear combination are obtained by diagonalizing the Hamiltonian matrix HamSmall.
!
! Calling arguments:
! ==================
!   Input arguments:
!   ----------------
!     iproc      process ID
!     nproc      total number of processes
!     orbs       type describing the physical orbitals psi
!     orbsLIN    type describing the basis functions phi
!     comms      type containing the communication parameters for the physical orbitals psi
!     commsLIN   type containing the communication parameters for the basis functions phi
!     phi        the basis functions 
!     coeff      the coefficients for the linear combination
!   Output arguments:
!   -----------------
!     psi        the physical orbitals 
!

use module_base
use module_types
implicit none

! Calling arguments
integer:: iproc, nproc
type(orbitals_data), intent(in) :: orbs
type(orbitals_data), intent(in) :: orbsLIN
type(communications_arrays), intent(in) :: comms
type(communications_arrays), intent(in) :: commsLIN
real(8),dimension(sum(commsLIN%nvctr_par(iproc,1:orbsLIN%nkptsp))*orbsLIN%nspinor,orbsLIN%norb) :: phi
real(8),dimension(sum(comms%nvctr_par(iproc,1:orbs%nkptsp))*orbs%nspinor,orbs%norb) :: psi
real(8),dimension(orbsLIN%norb,orbs%norb):: coeff

! Local variables
integer:: nvctrp


  nvctrp=sum(comms%nvctr_par(iproc,1:orbs%nkptsp))*orbs%nspinor
  call dgemm('n', 'n', nvctrp, orbs%norb, orbsLIN%norb, 1.d0, phi(1,1), nvctrp, coeff(1,1), &
             orbsLIN%norb, 0.d0, psi(1,1), nvctrp)
  

end subroutine buildWavefunctionModified


!!$subroutine getMatrixElements(iproc, nproc, Glr, orbs, comms, phi, hphi, matrixElements)
!!$!
!!$! Purpose:
!!$! ========
!!$!
!!$! Calling arguments:
!!$! ==================
!!$!
!!$use module_base
!!$use module_types
!!$use module_interfaces, exceptThisOne => getMatrixElements
!!$implicit none
!!$
!!$! Calling arguments
!!$integer,intent(in):: iproc, nproc
!!$type(locreg_descriptors),intent(in):: Glr
!!$type(orbitals_data),intent(in):: orbs
!!$type(communications_arrays),intent(in):: comms
!!$real(8),dimension(orbs%npsidim),intent(inout):: phi, hphi
!!$real(8),dimension(orbs%norb,orbs%norb,2),intent(out):: matrixElements
!!$
!!$! Local variables
!!$integer:: istart, jstart, nvctrp, iorb, jorb, istat, iall, ierr
!!$real(8):: ddot
!!$real(8),dimension(:),pointer:: phiWork
!!$character(len=*),parameter:: subname='getMatrixELements'
!!$real(8),dimension(:),allocatable:: phi2, hphi2
!!$
!!$
!!$
!!$  allocate(phi2(orbs%npsidim), stat=istat)
!!$  call memocc(istat, phi2, 'phi2', subname)
!!$  allocate(hphi2(orbs%npsidim), stat=istat)
!!$  call memocc(istat, hphi2, 'hphi2', subname)
!!$  allocate(phiWork(orbs%npsidim), stat=istat)
!!$  call memocc(istat, phiWork, 'phiWork', subname)
!!$  phiWork=0.d0
!!$  call vcopy(orbs%npsidim, phi(1), 1, phi2(1), 1)
!!$  call vcopy(orbs%npsidim, hphi(1), 1, hphi2(1), 1)
!!$
!!$  call transpose_v(iproc, nproc, orbs, Glr%wfd, comms, phi2, work=phiWork)
!!$  call transpose_v(iproc, nproc, orbs, Glr%wfd, comms, hphi2, work=phiWork)
!!$
!!$  matrixElements=0.d0
!!$
!!$  ! Calculate <phi_i|H_j|phi_j>
!!$  nvctrp=sum(comms%nvctr_par(iproc,1:orbs%nkptsp))*orbs%nspinor
!!$  jstart=1
!!$  do jorb=1,orbs%norb
!!$      istart=1
!!$      do iorb=1,orbs%norb
!!$          matrixElements(iorb,jorb,2)=ddot(nvctrp, phi2(istart), 1, hphi2(jstart), 1)
!!$          !write(*,'(a,3i7,3es16.7)') 'iorb, jorb, iproc, ddot', iorb, jorb, iproc,  matrixElements(iorb,jorb,2), phi2(istart), hphi2(jstart)
!!$          istart=istart+nvctrp
!!$      end do
!!$      jstart=jstart+nvctrp
!!$  end do
!!$  call mpi_allreduce(matrixElements(1,1,2), matrixElements(1,1,1), orbs%norb**2, &
!!$      mpi_double_precision, mpi_sum, mpi_comm_world, ierr)
!!$
!!$  call untranspose_v(iproc, nproc, orbs, Glr%wfd, comms, phi2, work=phiWork)
!!$  call untranspose_v(iproc, nproc, orbs, Glr%wfd, comms, hphi2, work=phiWork)
!!$
!!$
!!$
!!$  iall=-product(shape(phiWork))*kind(phiWork)
!!$  deallocate(phiWork, stat=istat)
!!$  call memocc(istat, iall, 'phiWork', subname)
!!$
!!$  iall=-product(shape(phi2))*kind(phi2)
!!$  deallocate(phi2, stat=istat)
!!$  call memocc(istat, iall, 'phi2', subname)
!!$
!!$  iall=-product(shape(hphi2))*kind(hphi2)
!!$  deallocate(hphi2, stat=istat)
!!$  call memocc(istat, iall, 'hphi2', subname)
!!$
!!$
!!$end subroutine getMatrixElements





subroutine modifiedBSEnergy(nspin, orbs, lin, HamSmall, matrixElements, ebsMod)
!
! Purpose:
! ========
!
! Calling arguments:
! ==================
!
use module_base
use module_types
implicit none

! Calling arguments
integer,intent(in):: nspin
type(orbitals_data),intent(in) :: orbs
type(linearParameters),intent(in):: lin
real(8),dimension(lin%orbs%norb,lin%orbs%norb),intent(in):: HamSmall, matrixElements
real(8),intent(out):: ebsMod

! Local variables
integer:: iorb, jorb, korb
real(8):: tt

  ! Calculate the modified band structure energy
  tt=0.d0
  do iorb=1,orbs%norb
      do jorb=1,lin%orbs%norb
          do korb=1,lin%orbs%norb
              tt=tt+HamSmall(korb,iorb)*HamSmall(jorb,iorb)*matrixElements(korb,jorb)
          end do
      end do
  end do
  if(nspin==1) then
      ebsMod=2.d0*tt ! 2 for closed shell
  else
      ebsMod=tt
  end if



end subroutine modifiedBSEnergy





subroutine modifiedBSEnergyModified(nspin, orbs, lin, coeff, matrixElements, ebsMod)
!
! Purpose:
! ========
!
! Calling arguments:
! ==================
!
use module_base
use module_types
implicit none

! Calling arguments
integer,intent(in):: nspin
type(orbitals_data),intent(in) :: orbs
type(linearParameters),intent(in):: lin
real(8),dimension(lin%orbs%norb,orbs%norb),intent(in):: coeff
real(8),dimension(lin%orbs%norb,lin%orbs%norb),intent(in):: matrixElements
real(8),intent(out):: ebsMod

! Local variables
integer:: iorb, jorb, korb
real(8):: tt

  ! Calculate the modified band structure energy
  tt=0.d0
  do iorb=1,orbs%norb
      do jorb=1,lin%orbs%norb
          do korb=1,lin%orbs%norb
              tt=tt+coeff(korb,iorb)*coeff(jorb,iorb)*matrixElements(korb,jorb)
          end do
      end do
  end do
  if(nspin==1) then
      ebsMod=2.d0*tt ! 2 for closed shell
  else
      ebsMod=tt
  end if



end subroutine modifiedBSEnergyModified












!!!subroutine optimizeCoefficients(iproc, orbs, lin, nspin, matrixElements, coeff, infoCoeff)
!!!!
!!!! Purpose:
!!!! ========
!!!!   Determines the optimal coefficients which minimize the modified band structure energy, i.e.
!!!!   E = sum_{i}sum_{k,l}c_{ik}c_{il}<phi_k|H_l|phi_l>.
!!!!   This is done by a steepest descen minimization using the gradient of the above expression with
!!!!   respect to the coefficients c_{ik}.
!!!!
!!!! Calling arguments:
!!!! ==================
!!!!   Input arguments:
!!!!   ----------------
!!!!     iproc            process ID
!!!!     orbs             type describing the physical orbitals psi
!!!!     lin              type containing parameters for the linear version
!!!!     nspin            nspin==1 -> closed shell, npsin==2 -> open shell
!!!!     matrixElements   contains the matrix elements <phi_k|H_l|phi_l>
!!!!   Output arguments:
!!!!   -----------------
!!!!     coeff            the optimized coefficients 
!!!!     infoCoeff        if infoCoeff=0, the optimization converged
!!!use module_base
!!!use module_types
!!!implicit none
!!!
!!!! Calling arguments
!!!integer,intent(in):: iproc, nspin
!!!type(orbitals_data),intent(in):: orbs
!!!type(linearParameters),intent(in):: lin
!!!real(8),dimension(lin%lb%orbs%norb,lin%lb%orbs%norb),intent(in):: matrixElements
!!!real(8),dimension(lin%lb%orbs%norb,orbs%norb),intent(inout):: coeff
!!!integer,intent(out):: infoCoeff
!!!
!!!! Local variables
!!!integer:: it, iorb, jorb, k, l, istat, iall, korb, ierr
!!!real(8):: tt, fnrm, ddot, dnrm2, meanAlpha, cosangle, ebsMod, ebsModOld
!!!real(8),dimension(:,:),allocatable:: grad, gradOld, lagMat
!!!real(8),dimension(:),allocatable:: alpha
!!!character(len=*),parameter:: subname='optimizeCoefficients'
!!!logical:: converged
!!!
!!!
!!!! Allocate all local arrays.
!!!allocate(grad(lin%lb%orbs%norb,orbs%norb), stat=istat)
!!!call memocc(istat, grad, 'grad', subname)
!!!allocate(gradOld(lin%lb%orbs%norb,orbs%norb), stat=istat)
!!!call memocc(istat, gradOld, 'gradOld', subname)
!!!allocate(lagMat(orbs%norb,orbs%norb), stat=istat)
!!!call memocc(istat, lagMat, 'lagMat', subname)
!!!allocate(alpha(orbs%norb), stat=istat)
!!!call memocc(istat, alpha, 'alpha', subname)
!!!
!!!! trace of matrixElements
!!!if(iproc==0) then
!!!    tt=0.d0
!!!    do iorb=1,lin%lb%orbs%norb
!!!        do jorb=1,lin%lb%orbs%norb
!!!            if(iorb==jorb) tt=tt+matrixElements(iorb,jorb)
!!!            !write(777,*) iorb,jorb,matrixElements(jorb,iorb)
!!!        end do
!!!    end do
!!!    !write(*,*) 'trace',tt
!!!end if
!!!
!!!! Do everything only on the root process and then broadcast to all processes.
!!!! Maybe this part can be parallelized later, but at the moment it is not necessary since
!!!! it is fast enough.
!!!processIf: if(iproc==0) then
!!!    
!!!
!!!    !!! Orthonormalize the coefficient vectors (Gram-Schmidt).
!!!    !!do iorb=1,orbs%norb
!!!    !!    do jorb=1,iorb-1
!!!    !!        tt=ddot(lin%lb%orbs%norb, coeff(1,iorb), 1, coeff(1,jorb), 1)
!!!    !!        call daxpy(lin%lb%orbs%norb, -tt, coeff(1,jorb), 1, coeff(1,iorb), 1)
!!!    !!    end do
!!!    !!    tt=dnrm2(lin%lb%orbs%norb, coeff(1,iorb), 1)
!!!    !!    call dscal(lin%lb%orbs%norb, 1/tt, coeff(1,iorb), 1)
!!!    !!end do
!!!    
!!!    ! Initial step size for the optimization
!!!    alpha=5.d-3
!!!
!!!    ! Flag which checks convergence.
!!!    converged=.false.
!!!
!!!    if(iproc==0) write(*,'(1x,a)') '============================== optmizing coefficients =============================='
!!!
!!!    ! The optimization loop.
!!!    iterLoop: do it=1,lin%nItCoeff
!!!
!!!        if (iproc==0) then
!!!            write( *,'(1x,a,i0)') repeat('-',77 - int(log(real(it))/log(10.))) // ' iter=', it
!!!        endif
!!!
!!!
!!!        ! Orthonormalize the coefficient vectors (Gram-Schmidt).
!!!        do iorb=1,orbs%norb
!!!            do jorb=1,iorb-1
!!!                tt=ddot(lin%lb%orbs%norb, coeff(1,iorb), 1, coeff(1,jorb), 1)
!!!                call daxpy(lin%lb%orbs%norb, -tt, coeff(1,jorb), 1, coeff(1,iorb), 1)
!!!            end do
!!!            tt=dnrm2(lin%lb%orbs%norb, coeff(1,iorb), 1)
!!!            call dscal(lin%lb%orbs%norb, 1/tt, coeff(1,iorb), 1)
!!!        end do
!!!
!!!
!!!        ! Calculate the gradient grad. At the same time we determine whether the step size shall be increased
!!!        ! or decreased (depending on gradient feedback).
!!!        meanAlpha=0.d0
!!!        grad=0.d0
!!!        do iorb=1,orbs%norb
!!!            do l=1,lin%lb%orbs%norb
!!!                do k=1,lin%lb%orbs%norb
!!!                    grad(l,iorb)=grad(l,iorb)+coeff(k,iorb)*(matrixElements(k,l)+matrixElements(l,k))
!!!                end do
!!!            end do
!!!            if(it>1) then
!!!                cosangle=ddot(lin%lb%orbs%norb, grad(1,iorb), 1, gradOld(1,iorb), 1)
!!!                cosangle=cosangle/dnrm2(lin%lb%orbs%norb, grad(1,iorb), 1)
!!!                cosangle=cosangle/dnrm2(lin%lb%orbs%norb, gradOld(1,iorb), 1)
!!!                !write(*,*) 'cosangle, ebsMod, ebsModOld', cosangle, ebsMod, ebsModOld
!!!                if(cosangle>.8d0 .and. ebsMod<ebsModOld+1.d-6*abs(ebsModOld)) then
!!!                    alpha(iorb)=max(alpha(iorb)*1.05d0,1.d-6)
!!!                else
!!!                    alpha(iorb)=max(alpha(iorb)*.5d0,1.d-6)
!!!                end if
!!!            end if
!!!            call dcopy(lin%lb%orbs%norb, grad(1,iorb), 1, gradOld(1,iorb), 1)
!!!            meanAlpha=meanAlpha+alpha(iorb)
!!!        end do
!!!        meanAlpha=meanAlpha/orbs%norb
!!!    
!!!    
!!!        ! Apply the orthoconstraint to the gradient. To do so first calculate the Lagrange
!!!        ! multiplier matrix.
!!!        lagMat=0.d0
!!!        do iorb=1,orbs%norb
!!!            do jorb=1,orbs%norb
!!!                do k=1,lin%lb%orbs%norb
!!!                    lagMat(iorb,jorb)=lagMat(iorb,jorb)+coeff(k,iorb)*grad(k,jorb)
!!!                end do
!!!            end do
!!!        end do
!!!
!!!        ! Now apply the orthoconstraint.
!!!        do iorb=1,orbs%norb
!!!            do k=1,lin%lb%orbs%norb
!!!                do jorb=1,orbs%norb
!!!                    grad(k,iorb)=grad(k,iorb)-.5d0*(lagMat(iorb,jorb)*coeff(k,jorb)+lagMat(jorb,iorb)*coeff(k,jorb))
!!!                end do
!!!            end do
!!!        end do
!!!    
!!!        
!!!        ! Calculate the modified band structure energy and the gradient norm.
!!!        if(it>1) then
!!!            ebsModOld=ebsMod
!!!        else
!!!            ebsModOld=1.d10
!!!        end if
!!!        ebsMod=0.d0
!!!        fnrm=0.d0
!!!        do iorb=1,orbs%norb
!!!            fnrm=fnrm+dnrm2(lin%lb%orbs%norb, grad(1,iorb), 1)
!!!            do jorb=1,lin%lb%orbs%norb
!!!                do korb=1,lin%lb%orbs%norb
!!!                    ebsMod=ebsMod+coeff(korb,iorb)*coeff(jorb,iorb)*matrixElements(korb,jorb)
!!!                end do
!!!            end do
!!!        end do
!!!    
!!!        ! Multiply the energy with a factor of 2 if we have a closed-shell system.
!!!        if(nspin==1) then
!!!            ebsMod=2.d0*ebsMod
!!!        end if
!!!
!!!        !if(iproc==0) write(*,'(1x,a,4x,i0,es12.4,3x,es10.3, es19.9)') 'iter, fnrm, meanAlpha, Energy', &
!!!        if(iproc==0) write(*,'(1x,a,es11.2,es22.13,es10.2)') 'fnrm, band structure energy, mean alpha', &
!!!            fnrm, ebsMod, meanAlpha
!!!        
!!!        ! Check for convergence.
!!!        if(fnrm<lin%convCritCoeff) then
!!!            if(iproc==0) write(*,'(1x,a,i0,a)') 'converged in ', it, ' iterations.'
!!!            if(iproc==0) write(*,'(3x,a,2es14.5)') 'Final values for fnrm, Energy:', fnrm, ebsMod
!!!            converged=.true.
!!!            infoCoeff=it
!!!            exit
!!!        end if
!!!  
!!!        if(it==lin%nItCoeff) then
!!!            if(iproc==0) write(*,'(1x,a,i0,a)') 'WARNING: not converged within ', it, &
!!!                ' iterations! Exiting loop due to limitations of iterations.'
!!!            if(iproc==0) write(*,'(1x,a,2es15.7,f12.7)') 'Final values for fnrm, Energy: ', fnrm, ebsMod
!!!            infoCoeff=-1
!!!            exit
!!!        end if
!!!
!!!        ! Improve the coefficients (by steepet descent).
!!!        do iorb=1,orbs%norb
!!!            do l=1,lin%lb%orbs%norb
!!!                coeff(l,iorb)=coeff(l,iorb)-alpha(iorb)*grad(l,iorb)
!!!            end do
!!!        end do
!!!    
!!!
!!!    end do iterLoop
!!!
!!!    !!if(.not.converged) then
!!!    !!    if(iproc==0) write(*,'(1x,a,i0,a)') 'WARNING: not converged within ', it, &
!!!    !!        ' iterations! Exiting loop due to limitations of iterations.'
!!!    !!    if(iproc==0) write(*,'(1x,a,2es15.7,f12.7)') 'Final values for fnrm, Energy: ', fnrm, ebsMod
!!!    !!    infoCoeff=-1
!!!    !!    ! Orthonormalize the coefficient vectors (Gram-Schmidt).
!!!    !!    do iorb=1,orbs%norb
!!!    !!        do jorb=1,iorb-1
!!!    !!            tt=ddot(lin%lb%orbs%norb, coeff(1,iorb), 1, coeff(1,jorb), 1)
!!!    !!            call daxpy(lin%lb%orbs%norb, -tt, coeff(1,jorb), 1, coeff(1,iorb), 1)
!!!    !!        end do
!!!    !!        tt=dnrm2(lin%lb%orbs%norb, coeff(1,iorb), 1)
!!!    !!        call dscal(lin%lb%orbs%norb, 1/tt, coeff(1,iorb), 1)
!!!    !!    end do
!!!    !!end if
!!!
!!!    if(iproc==0) write(*,'(1x,a)') '===================================================================================='
!!!
!!!end if processIf
!!!
!!!
!!!! Now broadcast the result to all processes
!!!call mpi_bcast(coeff(1,1), lin%lb%orbs%norb*orbs%norb, mpi_double_precision, 0, mpi_comm_world, ierr)
!!!call mpi_bcast(infoCoeff, 1, mpi_integer, 0, mpi_comm_world, ierr)
!!!
!!!
!!!! Deallocate all local arrays.
!!!iall=-product(shape(grad))*kind(grad)
!!!deallocate(grad, stat=istat)
!!!call memocc(istat, iall, 'grad', subname)
!!!
!!!iall=-product(shape(gradOld))*kind(gradOld)
!!!deallocate(gradOld, stat=istat)
!!!call memocc(istat, iall, 'gradOld', subname)
!!!
!!!iall=-product(shape(lagMat))*kind(lagMat)
!!!deallocate(lagMat, stat=istat)
!!!call memocc(istat, iall, 'lagMat', subname)
!!!
!!!iall=-product(shape(alpha))*kind(alpha)
!!!deallocate(alpha, stat=istat)
!!!call memocc(istat, iall, 'alpha', subname)
!!!
!!!end subroutine optimizeCoefficients







subroutine postCommunicationSumrho2(iproc, nproc, comsr, sendBuf, recvBuf)
use module_base
use module_types
implicit none

! Calling arguments
integer,intent(in):: iproc, nproc
!type(p2pCommsSumrho),intent(inout):: comsr
type(p2pComms),intent(inout):: comsr
real(8),dimension(comsr%nsendBuf),intent(inout):: sendBuf
real(8),dimension(comsr%nrecvBuf),intent(out):: recvBuf

! Local variables
integer:: jproc, nreceives, nsends, iorb, mpisource, istsource, ncount, lrsource, mpidest, istdest, tag, ierr
integer:: ist, istr, ilr


! Communicate the orbitals for the calculation of the charge density.
! Since we use non blocking point to point communication, only post the message
! and continues with other calculations.
! Be aware that you must not modify the send buffer without checking whether
! the communications has completed.
if(iproc==0) write(*,'(1x,a)', advance='no') 'Posting sends / receives for the calculation of the charge density... '
nreceives=0
nsends=0
comsr%communComplete=.false.
procLoop1: do jproc=0,nproc-1
    orbsLoop1: do iorb=1,comsr%noverlaps(jproc)
        mpisource=comsr%comarr(1,iorb,jproc)
        istsource=comsr%comarr(2,iorb,jproc)
        ncount=comsr%comarr(3,iorb,jproc)
        lrsource=comsr%comarr(4,iorb,jproc)
        mpidest=comsr%comarr(5,iorb,jproc)
        istdest=comsr%comarr(6,iorb,jproc)
        tag=comsr%comarr(7,iorb,jproc)
        if(ncount==0) then
            ! No communication is needed. This should be improved in the initialization, i.e. this communication
            ! with 0 elements should be removed from comgp%noverlaps etc.
            comsr%comarr(8,iorb,jproc)=mpi_request_null
            comsr%comarr(9,iorb,jproc)=mpi_request_null
            comsr%communComplete(iorb,jproc)=.true.
            if(iproc==mpidest) then
                ! This is just to make the check at the end happy.
                nreceives=nreceives+1
            end if
        else
            if(mpisource/=mpidest) then
                ! The orbitals are on different processes, so we need a point to point communication.
                if(iproc==mpisource) then
                    !write(*,'(6(a,i0))') 'sumrho: process ', mpisource, ' sends ', ncount, ' elements from position ', istsource, ' to position ', istdest, ' on process ', mpidest, ', tag=',tag
                    !call mpi_isend(lphi(istsource), ncount, mpi_double_precision, mpidest, tag, mpi_comm_world, comsr%comarr(8,iorb,jproc), ierr)
                    call mpi_isend(sendBuf(istsource), ncount, mpi_double_precision, mpidest, tag, mpi_comm_world,&
                         comsr%comarr(8,iorb,jproc), ierr)
                    comsr%comarr(9,iorb,jproc)=mpi_request_null !is this correct?
                    nsends=nsends+1
                else if(iproc==mpidest) then
                   !write(*,'(6(a,i0))') 'sumrho: process ', mpidest, ' receives ', ncount, &
                   !     ' elements at position ', istdest, ' from position ', istsource, ' on process ', mpisource, ', tag=',tag
                    call mpi_irecv(recvBuf(istdest), ncount, mpi_double_precision, mpisource, tag, mpi_comm_world,&
                         comsr%comarr(9,iorb,jproc), ierr)
                    comsr%comarr(8,iorb,jproc)=mpi_request_null !is this correct?
                    nreceives=nreceives+1
                else
                    comsr%comarr(8,iorb,jproc)=mpi_request_null
                    comsr%comarr(9,iorb,jproc)=mpi_request_null
                end if
            else
                ! The orbitals are on the same process, so simply copy them.
                if(iproc==mpisource) then
                    !write(*,'(6(a,i0))') 'sumrho: process ', iproc, ' copies ', ncount, ' elements from position ', istsource, ' to position ', istdest, ' on process ', iproc, ', tag=',tag
                    call dcopy(ncount, sendBuf(istsource), 1, recvBuf(istdest), 1)
                    comsr%comarr(8,iorb,jproc)=mpi_request_null
                    comsr%comarr(9,iorb,jproc)=mpi_request_null
                    nsends=nsends+1
                    nreceives=nreceives+1
                    comsr%communComplete(iorb,mpisource)=.true.
                else
                    comsr%comarr(8,iorb,jproc)=mpi_request_null
                    comsr%comarr(9,iorb,jproc)=mpi_request_null
                    comsr%communComplete(iorb,mpisource)=.true.
                end if
            end if
        end if
    end do orbsLoop1
end do procLoop1
if(iproc==0) write(*,'(a)') 'done.'

if(nreceives/=comsr%noverlaps(iproc)) then
    write(*,'(1x,a,i0,a,i0,2x,i0)') 'ERROR on process ', iproc, ': nreceives/=comsr%noverlaps(iproc)', nreceives,&
         comsr%noverlaps(iproc)
    stop
end if
call mpi_barrier(mpi_comm_world, ierr)

end subroutine postCommunicationSumrho2





!subroutine initializeCommunicationPotential(iproc, nproc, nscatterarr, lin)
subroutine initializeCommunicationPotential(iproc, nproc, nscatterarr, orbs, lzd, comgp, onWhichAtomAll, tag)
use module_base
use module_types
implicit none

! Calling arguments
integer,intent(in):: iproc, nproc
integer,dimension(0:nproc-1,4),intent(in):: nscatterarr !n3d,n3p,i3s+i3xcsh-1,i3xcsh
!type(linearParameters),intent(inout):: lin
type(orbitals_data),intent(in):: orbs
type(local_zone_descriptors),intent(in):: lzd
!type(p2pCommsGatherPot),intent(out):: comgp
type(p2pComms),intent(out):: comgp
integer,dimension(orbs%norb),intent(in):: onWhichAtomAll
integer,intent(inout):: tag

! Local variables
integer:: is1, ie1, is2, ie2, is3, ie3, ilr, ii, iorb, iiorb, jproc, kproc, istat, iall
integer:: ioverlap, is3j, ie3j, is3k, ie3k, mpidest, istdest, ioffset, is3min, ie3max
integer,dimension(:,:),allocatable:: iStartEnd
character(len=*),parameter:: subname='setCommunicationPotential'


! Determine the bounds of the potential that we need for
! the orbitals on this process.
allocate(iStartEnd(6,0:nproc-1), stat=istat)
call memocc(istat, iStartEnd, 'iStartEnd', subname)
is1=0
ie1=0
is2=0
ie2=0
is3=0
ie3=0
iiorb=0
do jproc=0,nproc-1
    do iorb=1,orbs%norb_par(jproc,0)
        
        iiorb=iiorb+1 
        ilr=onWhichAtomAll(iiorb)
    
        ii=lzd%Llr(ilr)%nsi1
        if(ii < is1 .or. iorb==1) then
            is1=ii
        end if
        ii=lzd%Llr(ilr)%nsi1+lzd%Llr(ilr)%d%n1i
        if(ii > ie1 .or. iorb==1) then
            ie1=ii
        end if
    
        ii=lzd%Llr(ilr)%nsi2
        if(ii < is2 .or. iorb==1) then
            is2=ii
        end if
        ii=lzd%Llr(ilr)%nsi2+lzd%Llr(ilr)%d%n2i
        if(ii > ie2 .or. iorb==1) then
            ie2=ii
        end if
    
        ii=lzd%Llr(ilr)%nsi3
        if(ii < is3 .or. iorb==1) then
            is3=ii
        end if
        ii=lzd%Llr(ilr)%nsi3+lzd%Llr(ilr)%d%n3i
        if(ii > ie3 .or. iorb==1) then
            ie3=ii
        end if
    
    end do
    iStartEnd(1,jproc)=is1
    iStartEnd(2,jproc)=ie1
    iStartEnd(3,jproc)=is2
    iStartEnd(4,jproc)=ie2
    iStartEnd(5,jproc)=is3
    iStartEnd(6,jproc)=ie3
end do

! Determine how many slices each process receives.
allocate(comgp%noverlaps(0:nproc-1), stat=istat)
call memocc(istat, comgp%noverlaps, 'comgp%noverlaps', subname)
do jproc=0,nproc-1
    is3j=istartEnd(5,jproc)
    ie3j=istartEnd(6,jproc)
    mpidest=jproc
    ioverlap=0
    do kproc=0,nproc-1
        is3k=nscatterarr(kproc,3)+1
        ie3k=is3k+nscatterarr(kproc,2)-1
        if(is3j<=ie3k .and. ie3j>=is3k) then
            ioverlap=ioverlap+1
            !if(iproc==0) write(*,'(2(a,i0),a)') 'process ',jproc,' gets potential from process ',kproc,'.' 
        end if
    end do
    comgp%noverlaps(jproc)=ioverlap
    !if(iproc==0) write(*,'(2(a,i0),a)') 'Process ',jproc,' gets ',ioverlap,' potential slices.'
end do

! Determine the parameters for the communications.
allocate(comgp%overlaps(comgp%noverlaps(iproc)), stat=istat)
call memocc(istat, comgp%overlaps, 'comgp%overlaps', subname)
allocate(comgp%comarr(8,maxval(comgp%noverlaps),0:nproc-1))
call memocc(istat, comgp%comarr, 'comgp%comarr', subname)
allocate(comgp%ise3(2,0:nproc-1), stat=istat)
call memocc(istat, comgp%ise3, 'comgp%ise3', subname)
comgp%nrecvBuf = 0
is3min=0
ie3max=0
do jproc=0,nproc-1
    is3j=istartEnd(5,jproc)
    ie3j=istartEnd(6,jproc)
    mpidest=jproc
    ioverlap=0
    istdest=1
    do kproc=0,nproc-1
        is3k=nscatterarr(kproc,3)+1
        ie3k=is3k+nscatterarr(kproc,2)-1
        if(is3j<=ie3k .and. ie3j>=is3k) then
            is3=max(is3j,is3k) ! starting index in z dimension for data to be sent
            ie3=min(ie3j,ie3k) ! ending index in z dimension for data to be sent
            ioffset=is3-is3k ! starting index (in z direction) of data to be sent (actually it is the index -1)
            ioverlap=ioverlap+1
            tag=tag+1
            if(is3<is3min .or. ioverlap==1) then
                is3min=is3
            end if
            if(ie3>ie3max .or. ioverlap==1) then
                ie3max=ie3
            end if
            !write(*,'(a,8i8)') 'jproc, kproc, is3j, ie3j, is3k, ie3k, is3, ie3', jproc, kproc, is3j, ie3j, is3k, ie3k, is3, ie3
            call setCommunicationPotential(kproc, is3, ie3, ioffset, lzd%Glr%d%n1i, lzd%Glr%d%n2i, jproc,&
                 istdest, tag, comgp%comarr(1,ioverlap,jproc))
            !if(iproc==0) write(*,'(6(a,i0))') 'process ',comgp%comarr(1,ioverlap,jproc),' sends ',comgp%comarr(3,ioverlap,jproc),' elements from position ',&
            !                        comgp%comarr(2,ioverlap,jproc),' to position ',comgp%comarr(5,ioverlap,jproc),' on process ',&
            !                        comgp%comarr(4,ioverlap,jproc),'; tag=',comgp%comarr(6,ioverlap,jproc)
            istdest = istdest + (ie3-is3+1)*lzd%Glr%d%n1i*lzd%Glr%d%n2i
            !write(*,'(a,4i8)') 'jproc, kproc, (ie3-is3+1),lzd%Glr%d%n1i*lzd%Glr%d%n2i', jproc, kproc, (ie3-is3+1),lzd%Glr%d%n1i*lzd%Glr%d%n2i
            if(iproc==jproc) then
                comgp%nrecvBuf = comgp%nrecvBuf + (ie3-is3+1)*lzd%Glr%d%n1i*lzd%Glr%d%n2i
            end if
        end if
    end do
    comgp%ise3(1,jproc)=is3min
    comgp%ise3(2,jproc)=ie3max
    !if(iproc==0) write(*,'(a,3i8)') 'jproc, comgp%ise3(1,jproc), comgp%ise3(2,jproc)', jproc, comgp%ise3(1,jproc), comgp%ise3(2,jproc)
end do

!write(*,'(a,i4,i12)') 'iproc, comgp%nrecvBuf', iproc, comgp%nrecvBuf

allocate(comgp%communComplete(maxval(comgp%noverlaps),0:nproc-1), stat=istat)
call memocc(istat, comgp%communComplete, 'comgp%communComplete', subname)

iall=-product(shape(iStartEnd))*kind(iStartEnd)
deallocate(iStartEnd, stat=istat)
call memocc(istat, iall, 'iStartEnd', subname)

end subroutine initializeCommunicationPotential





subroutine setCommunicationPotential(mpisource, is3, ie3, ioffset, n1i, n2i, mpidest, istdest, tag, comarr)
use module_base

! Calling arguments
integer,intent(in):: mpisource, is3, ie3, ioffset, n1i, n2i, mpidest, istdest, tag
integer,dimension(8),intent(out):: comarr

! Local variables
integer:: istsource, ncount

! From which MPI process shall the slice be sent
comarr(1)=mpisource

! Starting index on the sending process
istsource=ioffset*n1i*n2i+1
comarr(2)=istsource

! Amount of data to be sent
ncount=(ie3-is3+1)*n1i*n2i
comarr(3)=ncount

! To which MPI process shall the slice be sent
comarr(4)=mpidest

! Starting index on the receiving index
comarr(5)=istdest

! Tag for the communication
comarr(6)=tag

! comarr(7): this entry is used as request for the mpi_isend.

! comarr(8): this entry is used as request for the mpi_irecv.


end subroutine setCommunicationPotential




subroutine postCommunicationsPotential(iproc, nproc, ndimpot, pot, comgp)
use module_base
use module_types
implicit none

! Calling arguments
integer,intent(in):: iproc, nproc, ndimpot
real(8),dimension(ndimpot),intent(in):: pot
!type(p2pCommsGatherPot),intent(inout):: comgp
type(p2pComms),intent(inout):: comgp

! Local variables
integer:: jproc, kproc, nsends, nreceives, istat, mpisource, istsource, ncount, mpidest, istdest, tag, ierr


! Post the messages
if(iproc==0) write(*,'(1x,a)', advance='no') 'Posting sends / receives for communicating the potential... '
nreceives=0
nsends=0
comgp%communComplete=.false.
destLoop: do jproc=0,nproc-1
    sourceLoop: do kproc=1,comgp%noverlaps(jproc)
        mpisource=comgp%comarr(1,kproc,jproc)
        istsource=comgp%comarr(2,kproc,jproc)
        ncount=comgp%comarr(3,kproc,jproc)
        mpidest=comgp%comarr(4,kproc,jproc)
        istdest=comgp%comarr(5,kproc,jproc)
        tag=comgp%comarr(6,kproc,jproc)
        if(ncount==0) then
            ! No communication is needed. This should be improved in the initialization, i.e. this communication
            ! with 0 elements should be removed from comgp%noverlaps etc.
            comgp%comarr(7,kproc,jproc)=mpi_request_null
            comgp%comarr(8,kproc,jproc)=mpi_request_null
            comgp%communComplete(kproc,jproc)=.true.
            if(iproc==mpidest) then
                ! This is just to make the check at the end happy.
                nreceives=nreceives+1
            end if
        else
            if(mpisource/=mpidest) then
                if(iproc==mpisource) then
                    !write(*,'(6(a,i0))') 'process ', mpisource, ' sends ', ncount, ' elements from position ', istsource, ' to position ', istdest, ' on process ', mpidest, ', tag=',tag
                    call mpi_isend(pot(istsource), ncount, mpi_double_precision, mpidest, tag, mpi_comm_world,&
                         comgp%comarr(7,kproc,jproc), ierr)
                    comgp%comarr(8,kproc,jproc)=mpi_request_null !is this correct?
                    nsends=nsends+1
                else if(iproc==mpidest) then
                   !write(*,'(6(a,i0))') 'process ', mpidest, ' receives ', ncount, &
                   !    ' elements at position ', istdest, ' from position ', istsource, ' on process ', mpisource, ', tag=',tag
                    call mpi_irecv(comgp%recvBuf(istdest), ncount, mpi_double_precision, mpisource, tag, mpi_comm_world,&
                        comgp%comarr(8,kproc,jproc), ierr)
                    comgp%comarr(7,kproc,jproc)=mpi_request_null !is this correct?
                    nreceives=nreceives+1
                else
                    comgp%comarr(7,kproc,jproc)=mpi_request_null
                    comgp%comarr(8,kproc,jproc)=mpi_request_null
                end if
            else
                ! The orbitals are on the same process, so simply copy them.
                if(iproc==mpisource) then
                    !write(*,'(6(a,i0))') 'process ', iproc, ' copies ', ncount, ' elements from position ', istsource, ' to position ', istdest, ' on process ', iproc, ', tag=',tag
                    call dcopy(ncount, pot(istsource), 1, comgp%recvBuf(istdest), 1)
                    comgp%comarr(7,kproc,jproc)=mpi_request_null
                    comgp%comarr(8,kproc,jproc)=mpi_request_null
                    nsends=nsends+1
                    nreceives=nreceives+1
                    comgp%communComplete(kproc,iproc)=.true.
                else
                    comgp%comarr(7,kproc,jproc)=mpi_request_null
                    comgp%comarr(8,kproc,jproc)=mpi_request_null
                    comgp%communComplete(kproc,jproc)=.true.
                end if
            end if
        end if
    end do sourceLoop
end do destLoop
if(iproc==0) write(*,'(a)') 'done.'

if(nreceives/=comgp%noverlaps(iproc)) then
    write(*,'(1x,a,i0,a,i0,2x,i0)') 'ERROR on process ', iproc, ': nreceives/=comgp%noverlaps(iproc)',&
         nreceives, comgp%noverlaps(iproc)
    stop
end if


end subroutine postCommunicationsPotential





subroutine gatherPotential(iproc, nproc, comgp)
use module_base
use module_types
implicit none

! Calling arguments
integer,intent(in):: iproc, nproc
!type(p2pCommsGatherPot),intent(inout):: comgp
type(p2pComms),intent(inout):: comgp

! Local variables
integer:: kproc, mpisource, mpidest, nfast, nslow, nsameproc, ierr, jproc
integer,dimension(mpi_status_size):: stat
logical:: sendComplete, receiveComplete

if(iproc==0) write(*,'(1x,a)',advance='no') 'Gathering the potential... '
! Check whether the communications have completed.
nfast=0
nsameproc=0
testLoop: do 
    do jproc=0,nproc-1
        do kproc=1,comgp%noverlaps(jproc)
           if(comgp%communComplete(kproc,jproc)) cycle
            call mpi_test(comgp%comarr(7,kproc,jproc), sendComplete, stat, ierr)      
            call mpi_test(comgp%comarr(8,kproc,jproc), receiveComplete, stat, ierr)   
            ! Attention: mpi_test is a local function.
            if(sendComplete .and. receiveComplete) comgp%communComplete(kproc,jproc)=.true.
            !!if(comgp%communComplete(kproc,jproc)) then
            !!    !write(*,'(2(a,i0))') 'fast communication; process ', iproc, ' has received orbital ', korb
            !!    mpisource=comgp%comarr(1,kproc,jproc)
            !!    mpidest=comgp%comarr(4,kproc,jproc)
            !!    if(mpisource/=mpidest) then
            !!        nfast=nfast+1
            !!    else
            !!        nsameproc=nsameproc+1
            !!    end if
            !!end if
        end do
    end do
    ! If we made it until here, either all all the communication is
    ! complete or we better wait for each single orbital.
    exit testLoop
end do testLoop


! Since mpi_test is a local function, check whether the communication has completed on all processes.
call mpiallred(comgp%communComplete(1,0), nproc*maxval(comgp%noverlaps), mpi_land, mpi_comm_world, ierr)

! Wait for the communications that have not completed yet
nslow=0
do jproc=0,nproc-1
    do kproc=1,comgp%noverlaps(jproc)
        if(comgp%communComplete(kproc,jproc)) then
            mpisource=comgp%comarr(1,kproc,jproc)
            mpidest=comgp%comarr(4,kproc,jproc)
            if(mpisource==mpidest) then
                nsameproc=nsameproc+1
            else
                nfast=nfast+1
            end if
            cycle
        end if
        !write(*,'(2(a,i0))') 'process ', iproc, ' is waiting for orbital ', korb
        nslow=nslow+1
        call mpi_wait(comgp%comarr(7,kproc,jproc), stat, ierr)   !COMMENTED BY PB
        call mpi_wait(comgp%comarr(8,kproc,jproc), stat, ierr)   !COMMENTED BY PB
        comgp%communComplete(kproc,jproc)=.true.
    end do
end do

call mpiallred(nfast, 1, mpi_sum, mpi_comm_world, ierr)
call mpiallred(nslow, 1, mpi_sum, mpi_comm_world, ierr)
call mpiallred(nsameproc, 1, mpi_sum, mpi_comm_world, ierr)
<<<<<<< HEAD
if (verbose > 3) then
   if(iproc==0) write(*,'(a,f5.1,a)') 'done. Communication overlap ratio:',100.d0*dble(nfast)/(dble(nfast+nslow)),'%'
else
   if(iproc==0) write(*,'(a,f5.1,a)') 'done.'
end if
=======
!if(iproc==0) write(*,'(a,f5.1,a)') 'done. Communication overlap ratio:',100.d0*dble(nfast)/(dble(nfast+nslow)),'%'
>>>>>>> c24f2b4e
!if(iproc==0) write(*,'(1x,2(a,i0),a)') 'statistics: - ', nfast+nslow, ' point to point communications, of which ', &
!                       nfast, ' could be overlapped with computation.'
!if(iproc==0) write(*,'(1x,a,i0,a)') '            - ', nsameproc, ' copies on the same processor.'


end subroutine gatherPotential




!!!subroutine diagonalizeHamiltonianParallel(iproc, nproc, norb, ham, ovrlp, eval)
!!!use module_base
!!!use module_types
!!!implicit none
!!!
!!!! Calling arguments
!!!integer,intent(in):: iproc, nproc, norb
!!!real(8),dimension(norb,norb),intent(inout):: ham, ovrlp
!!!real(8),dimension(norb),intent(out):: eval
!!!
!!!! Local variables
!!!integer:: ierr, mbrow, mbcol, i, j, istat, lwork, info, ii1, ii2, nproc_scalapack, iall
!!!integer:: nprocrow, nproccol, context, irow, icol, lnrow, lncol, numroc, jproc, liwork, neval_found, neval_computed
!!!real(8):: tt1, tt2
!!!real(8),dimension(:,:),allocatable:: lmat, loverlap, levec
!!!real(8),dimension(:),allocatable:: work, gap
!!!integer,dimension(9):: desc_levec, desc_lmat, desc_loverlap
!!!integer,dimension(:),allocatable:: iwork, ifail, icluster
!!!character(len=*),parameter:: subname='diagonalizeHamiltonianParallel'
!!!
!!!
!!!
!!!
!!!! Block size for scalapack
!!!mbrow=64
!!!mbcol=64
!!!
!!!! Number of processes that will be involved in the calculation
!!!tt1=dble(norb)/dble(mbrow)
!!!tt2=dble(norb)/dble(mbcol)
!!!ii1=ceiling(tt1)
!!!ii2=ceiling(tt2)
!!!nproc_scalapack = min(ii1*ii2,nproc)
!!!!nproc_scalapack = nproc
!!!if(iproc==0) write(*,'(a,i0,a)') 'scalapack will use ',nproc_scalapack,' processes.'
!!!
!!!! process grid: number of processes per row and column
!!!tt1=sqrt(dble(nproc_scalapack))
!!!ii1=ceiling(tt1)
!!!do i=ii1,nproc_scalapack
!!!    if(mod(nproc_scalapack,i)==0) then
!!!        nprocrow=i
!!!        exit
!!!    end if
!!!end do
!!!nproccol=nproc_scalapack/nprocrow
!!!if(iproc==0) write(*,'(a,i0,a,i0,a)') 'calculation is done on process grid with dimension ',nprocrow,' x ',nproccol,'.'
!!!
!!!
!!!! Initialize blacs context
!!!call blacs_get(-1, 0, context)
!!!call blacs_gridinit(context, 'r', nprocrow, nproccol )
!!!call blacs_gridinfo(context,nprocrow, nproccol, irow, icol)
!!!!write(*,*) 'iproc, irow, icol', iproc, irow, icol
!!!
!!!! Initialize the matrix mat to zero for processes that don't do the calculation.
!!!! For processes participating in the diagonalization, 
!!!! it will be partially (only at the position that process was working on) overwritten with the result. 
!!!! At the end we can the make an allreduce to get the correct result on all processes.
!!!if(irow==-1) ham=0.d0
!!!
!!!! Everything that follows is only done if the current process is part of the grid.
!!!processIf: if(irow/=-1) then
!!!    ! Determine the size of the matrix (lnrow x lncol):
!!!    lnrow = numroc(norb, mbrow, irow, 0, nprocrow)
!!!    lncol = numroc(norb, mbcol, icol, 0, nproccol)
!!!    write(*,'(a,i0,a,i0,a,i0)') 'iproc ',iproc,' will have a local matrix of size ',lnrow,' x ',lncol
!!!
!!!    ! Initialize descriptor arrays.
!!!    call descinit(desc_lmat, norb, norb, mbrow, mbcol, 0, 0, context, lnrow, info)
!!!    call descinit(desc_loverlap, norb, norb, mbrow, mbcol, 0, 0, context, lnrow, info)
!!!    call descinit(desc_levec, norb, norb, mbrow, mbcol, 0, 0, context, lnrow, info)
!!!
!!!    ! Allocate the local array lmat
!!!    allocate(lmat(lnrow,lncol), stat=istat)
!!!    call memocc(istat, lmat, 'lmat', subname)
!!!    allocate(loverlap(lnrow,lncol), stat=istat)
!!!    call memocc(istat, loverlap, 'loverlap', subname)
!!!
!!!    ! Copy the global array mat to the local array lmat.
!!!    ! The same for loverlap and overlap, respectively.
!!!    !call dcopy(norb**2, ham(1,1), 1, mat(1,1), 1)
!!!    !call dcopy(norb**2, ovrlp(1,1), 1, overlap(1,1), 1)
!!!    do i=1,norb
!!!        do j=1,norb
!!!            call pdelset(lmat(1,1), j, i, desc_lmat, ham(j,i))
!!!            call pdelset(loverlap(1,1), j, i, desc_loverlap, ovrlp(j,i))
!!!        end do
!!!    end do
!!!
!!!
!!!    ! Solve the generalized eigenvalue problem.
!!!    allocate(levec(lnrow,lncol), stat=istat)
!!!    call memocc(istat, levec, 'levec', subname)
!!!    allocate(ifail(norb), stat=istat)
!!!    call memocc(istat, ifail, 'ifail', subname)
!!!    allocate(icluster(2*nprocrow*nproccol), stat=istat)
!!!    call memocc(istat, icluster, 'icluster', subname)
!!!    allocate(gap(nprocrow*nproccol), stat=istat)
!!!    call memocc(istat, gap, 'gap', subname)
!!!
!!!    ! workspace query
!!!    lwork=-1
!!!    liwork=-1
!!!    allocate(work(1), stat=istat)
!!!    call memocc(istat, work, 'work', subname)
!!!    allocate(iwork(1), stat=istat) ; if(istat/=0) stop 'ERROR in allocating'
!!!    call memocc(istat, iwork, 'iwork', subname)
!!!    call pdsygvx(1, 'v', 'a', 'l', norb, lmat(1,1), 1, 1, desc_lmat, loverlap(1,1), 1, 1, &
!!!                 desc_loverlap, 0.d0, 1.d0, 0, 1, -1.d0, neval_found, neval_computed, eval(1), &
!!!                 -1.d0, levec(1,1), 1, 1, desc_levec, work, lwork, iwork, liwork, &
!!!                 ifail, icluster, gap, info)
!!!    lwork=ceiling(work(1))
!!!    liwork=iwork(1)
!!!    !write(*,*) 'iproc, lwork, liwork', iproc, lwork, liwork
!!!    iall=-product(shape(work))*kind(work)
!!!    deallocate(work, stat=istat)
!!!    call memocc(istat, iall, 'work', subname)
!!!    iall=-product(shape(iwork))*kind(iwork)
!!!    deallocate(iwork, stat=istat)
!!!    call memocc(istat, iall, 'iwork', subname)
!!!
!!!    allocate(work(lwork), stat=istat)
!!!    call memocc(istat, work, 'work', subname)
!!!    allocate(iwork(liwork), stat=istat)
!!!    call memocc(istat, iwork, 'iwork', subname)
!!!
!!!    call pdsygvx(1, 'v', 'a', 'l', norb, lmat(1,1), 1, 1, desc_lmat, loverlap(1,1), 1, 1, &
!!!                 desc_loverlap, 0.d0, 1.d0, 0, 1, -1.d0, neval_found, neval_computed, eval(1), &
!!!                 -1.d0, levec(1,1), 1, 1, desc_levec, work, lwork, iwork, liwork, &
!!!                 ifail, icluster, gap, info)
!!!
!!!    ! Gather together the eigenvectors from all processes and store them in mat.
!!!    do i=1,norb
!!!        do j=1,norb
!!!            call pdelset2(ham(j,i), levec(1,1), j, i, desc_lmat, 0.d0)
!!!        end do
!!!    end do
!!!
!!!
!!!    iall=-product(shape(lmat))*kind(lmat)
!!!    deallocate(lmat, stat=istat)
!!!    call memocc(istat, iall, 'lmat', subname)
!!!
!!!    iall=-product(shape(levec))*kind(levec)
!!!    deallocate(levec, stat=istat)
!!!    call memocc(istat, iall, 'levec', subname)
!!!
!!!    iall=-product(shape(loverlap))*kind(loverlap)
!!!    deallocate(loverlap, stat=istat)
!!!    call memocc(istat, iall, 'loverlap', subname)
!!!
!!!    iall=-product(shape(work))*kind(work)
!!!    deallocate(work, stat=istat)
!!!    call memocc(istat, iall, 'work', subname)
!!!
!!!    iall=-product(shape(iwork))*kind(iwork)
!!!    deallocate(iwork, stat=istat)
!!!    call memocc(istat, iall, 'iwork', subname)
!!!
!!!    iall=-product(shape(ifail))*kind(ifail)
!!!    deallocate(ifail, stat=istat)
!!!    call memocc(istat, iall, 'ifail', subname)
!!!
!!!    iall=-product(shape(icluster))*kind(icluster)
!!!    deallocate(icluster, stat=istat)
!!!    call memocc(istat, iall, 'icluster', subname)
!!!
!!!    iall=-product(shape(gap))*kind(gap)
!!!    deallocate(gap, stat=istat)
!!!    call memocc(istat, iall, 'gap', subname)
!!!
!!!end if processIF
!!!
!!!! Gather the eigenvectors on all processes.
!!!call mpiallred(ham(1,1), norb**2, mpi_sum, mpi_comm_world, ierr)
!!!
!!!! Broadcast the eigenvalues if required. If nproc_scalapack==nproc, then all processes
!!!! diagonalized the matrix and therefore have the eigenvalues.
!!!if(nproc_scalapack/=nproc) then
!!!    call mpi_bcast(eval(1), norb, mpi_double_precision, 0, mpi_comm_world, ierr)
!!!end if
!!!
!!!
!!!
!!!
!!!end subroutine diagonalizeHamiltonianParallel





!!$subroutine prepare_lnlpspd(iproc, at, input, orbs, rxyz, radii_cf, locregShape, lzd)
!!$  use module_base
!!$  use module_types
!!$  use module_interfaces, exceptThisOne => prepare_lnlpspd
!!$  implicit none
!!$  
!!$  ! Calling arguments
!!$  integer,intent(in):: iproc
!!$  type(atoms_data),intent(in):: at
!!$  type(input_variables),intent(in):: input
!!$  type(orbitals_data),intent(in):: orbs
!!$  real(8),dimension(3,at%nat),intent(in):: rxyz
!!$  real(8),dimension(at%ntypes,3),intent(in):: radii_cf
!!$  character(len=1),intent(in):: locregShape
!!$  type(local_zone_descriptors),intent(inout):: lzd
!!$  
!!$  ! Local variables
!!$  integer:: ilr, istat, iorb
!!$  logical:: calc
!!$  character(len=*),parameter:: subname='prepare_lnlpspd'
!!$
!!$
!!$  allocate(Lzd%Lnlpspd(Lzd%nlr), stat=istat)
!!$  do ilr=1,Lzd%nlr
!!$      call nullify_nonlocal_psp_descriptors(Lzd%Lnlpspd(ilr))
!!$  end do
!!$
!!$  do ilr=1,Lzd%nlr
!!$
!!$      nullify(Lzd%Llr(ilr)%projflg) !to avoid problems when deallocating
!!$      calc=.false.
!!$      do iorb=1,orbs%norbp
!!$          if(ilr == orbs%inwhichLocreg(iorb+orbs%isorb)) calc=.true.
!!$      end do
!!$      if (.not. calc) cycle !calculate only for the locreg on this processor, without repeating for same locreg.
!!$      ! allocate projflg
!!$      allocate(Lzd%Llr(ilr)%projflg(at%nat),stat=istat)
!!$      call memocc(istat,Lzd%Llr(ilr)%projflg,'Lzd%Llr(ilr)%projflg',subname)
!!$
!!$      call nlpspd_to_locreg(input,iproc,Lzd%Glr,Lzd%Llr(ilr),rxyz,at,orbs,&
!!$           radii_cf,input%frmult,input%frmult,&
!!$           input%hx,input%hy,input%hz,locregShape,lzd%Gnlpspd,&
!!$           Lzd%Lnlpspd(ilr),Lzd%Llr(ilr)%projflg)
!!$  end do
!!$
!!$end subroutine prepare_lnlpspd


!!$subroutine free_lnlpspd(orbs, lzd)
!!$  use module_base
!!$  use module_types
!!$  !use deallocatePointers
!!$  use module_interfaces, exceptThisOne => free_lnlpspd
!!$  implicit none
!!$  
!!$  ! Calling arguments
!!$  type(orbitals_data),intent(in):: orbs
!!$  type(local_zone_descriptors),intent(inout):: lzd
!!$
!!$  ! Local variables
!!$  integer:: ilr, iorb, istat, iall
!!$  logical:: go
!!$  character(len=*),parameter:: subname='free_lnlpspd'
!!$
!!$  do ilr=1,lzd%nlr
!!$
!!$      go=.false.
!!$      do iorb=1,orbs%norbp
!!$         if(ilr == orbs%inwhichLocreg(iorb+orbs%isorb)) go=.true.
!!$      end do
!!$      if (.not. go) cycle !deallocate only for the locreg on this processor, without repeating for same locreg.
!!$
!!$      ! Deallocate projflg.
!!$      !call checkAndDeallocatePointer(lzd%llr(ilr)%projflg, 'lzd%llr(ilr)%projflg', subname)
!!$      iall=-product(shape(lzd%llr(ilr)%projflg))*kind(lzd%llr(ilr)%projflg)
!!$      deallocate(lzd%llr(ilr)%projflg, stat=istat)
!!$      call memocc(istat, iall, 'lzd%llr(ilr)%projflg', subname)
!!$
!!$      call deallocate_nonlocal_psp_descriptors(lzd%lnlpspd(ilr), subname)
!!$  end do
!!$
!!$!!$  deallocate(lzd%lnlpspd)
!!$!!$  nullify(lzd%lnlpspd)
!!$
!!$end subroutine free_lnlpspd




subroutine apply_orbitaldependent_potential(iproc, nproc, at, orbs, lzd, rxyz, confdatarr, hx, &
           psi, centralLocreg, vpsi)
use module_base
use module_types
use module_interfaces, except_this_one => apply_orbitaldependent_potential
implicit none

! Calling arguments
integer,intent(in):: iproc, nproc, centralLocreg
type(atoms_data),intent(in):: at
type(orbitals_data),intent(in):: orbs
type(local_zone_descriptors),intent(in):: lzd
real(8),dimension(3,at%nat),intent(in):: rxyz
type(confpot_data),dimension(orbs%norbp),intent(in):: confdatarr
real(8),intent(in):: hx
!real(8),dimension(lzd%lpsidimtot),intent(in):: psi  !!!! ATENTION, intent should be in !
!real(8),dimension(lzd%lpsidimtot),intent(inout):: psi
real(8),dimension(max(orbs%npsidim_orbs,orbs%npsidim_comp)),intent(inout):: psi
real(8),dimension(max(orbs%npsidim_orbs,orbs%npsidim_comp)),intent(out):: vpsi

! Local variables
integer:: oidx, iorb, ilr, npot, icenter, i_stat, i_all, ist_c, ist_f, ist, iiorb, iall, ierr
real(8):: hxh, hyh, hzh, ddot, tt, t1, t2, time
real(8),dimension(:,:),allocatable:: psir, vpsir
type(workarr_precond) :: work
type(workarrays_quartic_convolutions):: work_conv
real(8),dimension(0:3),parameter:: scal=1.d0
real(8),dimension(:,:,:),allocatable:: ypsitemp_c
real(8),dimension(:,:,:,:),allocatable:: ypsitemp_f
character(len=*),parameter:: subname='apply_orbitaldependent_potential'



  vpsi=0.d0
  ist_c=1
  ist_f=1
  do iorb=1,orbs%norbp
      iiorb=iorb+orbs%isorb
      ilr = orbs%inwhichlocreg(iiorb)
      if(centralLocreg<0) then
          !icenter=lin%orbs%inWhichLocregp(iorb)
          icenter=orbs%inWhichLocreg(iiorb)
      else
          icenter=centralLocreg
      end if
      !components of the potential
      npot=orbs%nspinor
      if (orbs%nspinor == 2) npot=1
      ist_f=ist_f+lzd%llr(ilr)%wfd%nvctr_c
      call allocate_workarrays_quartic_convolutions(lzd%llr(ilr), subname, work_conv)

      call uncompress_for_quartic_convolutions(lzd%llr(ilr)%d%n1, lzd%llr(ilr)%d%n2, lzd%llr(ilr)%d%n3, &
           lzd%llr(ilr)%d%nfl1, lzd%llr(ilr)%d%nfu1, &
           lzd%llr(ilr)%d%nfl2, lzd%llr(ilr)%d%nfu2, &
           lzd%llr(ilr)%d%nfl3, lzd%llr(ilr)%d%nfu3, &
           lzd%llr(ilr)%wfd%nseg_c, lzd%llr(ilr)%wfd%nvctr_c, &
           lzd%llr(ilr)%wfd%keygloc, lzd%llr(ilr)%wfd%keyv,  & 
           lzd%llr(ilr)%wfd%nseg_f, lzd%llr(ilr)%wfd%nvctr_f, &
           lzd%llr(ilr)%wfd%keygloc(1,lzd%llr(ilr)%wfd%nseg_c+min(1,lzd%llr(ilr)%wfd%nseg_f)), &
           lzd%llr(ilr)%wfd%keyv(lzd%llr(ilr)%wfd%nseg_c+min(1,lzd%llr(ilr)%wfd%nseg_f)),  & 
           scal, psi(ist_c), psi(ist_f), &
           work_conv)

      if(confdatarr(iorb)%potorder==4) then
          call ConvolQuartic4(iproc,nproc,lzd%llr(ilr)%d%n1, lzd%llr(ilr)%d%n2, lzd%llr(ilr)%d%n3, &
               lzd%llr(ilr)%d%nfl1, lzd%llr(ilr)%d%nfu1, &
               lzd%llr(ilr)%d%nfl2, lzd%llr(ilr)%d%nfu2, &
               lzd%llr(ilr)%d%nfl3, lzd%llr(ilr)%d%nfu3, & 
               hx, lzd%llr(ilr)%ns1, lzd%llr(ilr)%ns2, lzd%llr(ilr)%ns3, &
               lzd%llr(ilr)%bounds%kb%ibyz_c, lzd%llr(ilr)%bounds%kb%ibxz_c, lzd%llr(ilr)%bounds%kb%ibxy_c, &
               lzd%llr(ilr)%bounds%kb%ibyz_f, lzd%llr(ilr)%bounds%kb%ibxz_f, lzd%llr(ilr)%bounds%kb%ibxy_f, &
               rxyz(1,ilr), confdatarr(iorb)%prefac, .false., 0.d0, &
               work_conv%xx_c, work_conv%xx_f1, work_conv%xx_f, &
               work_conv%xy_c, work_conv%xy_f2, work_conv%xy_f, &
               work_conv%xz_c, work_conv%xz_f4, work_conv%xz_f, &
               work_conv%y_c, work_conv%y_f)
      else if(confdatarr(iorb)%potorder==6) then
          call ConvolSextic(lzd%llr(ilr)%d%n1, lzd%llr(ilr)%d%n2, lzd%llr(ilr)%d%n3, &
               lzd%llr(ilr)%d%nfl1, lzd%llr(ilr)%d%nfu1, &
               lzd%llr(ilr)%d%nfl2, lzd%llr(ilr)%d%nfu2, &
               lzd%llr(ilr)%d%nfl3, lzd%llr(ilr)%d%nfu3, & 
               hx, lzd%llr(ilr)%ns1, lzd%llr(ilr)%ns2, lzd%llr(ilr)%ns3, &
               lzd%llr(ilr)%bounds%kb%ibyz_c, lzd%llr(ilr)%bounds%kb%ibxz_c, lzd%llr(ilr)%bounds%kb%ibxy_c, &
               lzd%llr(ilr)%bounds%kb%ibyz_f, lzd%llr(ilr)%bounds%kb%ibxz_f, lzd%llr(ilr)%bounds%kb%ibxy_f, &
               rxyz(1,ilr), confdatarr(iorb)%prefac, .false., 0.d0, &
               work_conv%xx_c, work_conv%xx_f1, work_conv%xx_f, &
               work_conv%xy_c, work_conv%xy_f2, work_conv%xy_f, &
               work_conv%xz_c, work_conv%xz_f4, work_conv%xz_f, &
               work_conv%y_c, work_conv%y_f)
      else
          stop 'wronf conf pot'
      end if

      call compress_forstandard(lzd%llr(ilr)%d%n1, lzd%llr(ilr)%d%n2, lzd%llr(ilr)%d%n3, &
           lzd%llr(ilr)%d%nfl1, lzd%llr(ilr)%d%nfu1, &
           lzd%llr(ilr)%d%nfl2, lzd%llr(ilr)%d%nfu2, &
           lzd%llr(Ilr)%d%nfl3, lzd%llr(ilr)%d%nfu3, &
           lzd%llr(ilr)%wfd%nseg_c, lzd%llr(ilr)%wfd%nvctr_c, &
           lzd%llr(ilr)%wfd%keygloc, lzd%llr(ilr)%wfd%keyv,  & 
           lzd%llr(ilr)%wfd%nseg_f, lzd%llr(ilr)%wfd%nvctr_f, &
           lzd%llr(ilr)%wfd%keygloc(1,lzd%llr(ilr)%wfd%nseg_c+min(1,lzd%llr(ilr)%wfd%nseg_f)), &
           lzd%llr(ilr)%wfd%keyv(lzd%llr(ilr)%wfd%nseg_c+min(1,lzd%llr(ilr)%wfd%nseg_f)),  & 
           scal, work_conv%y_c, work_conv%y_f, vpsi(ist_c), vpsi(ist_f))

      call deallocate_workarrays_quartic_convolutions(lzd%llr(ilr), subname, work_conv)

      ist_f = ist_f + 7*lzd%llr(ilr)%wfd%nvctr_f
      ist_c = ist_c + lzd%llr(ilr)%wfd%nvctr_c + 7*lzd%llr(ilr)%wfd%nvctr_f

  end do



end subroutine apply_orbitaldependent_potential






!!!subroutine apply_orbitaldependent_potential_foronelocreg(iproc, nproc, lr, lin, at, input, orbs, rxyz, ndimpsi, &
!!!           psi, centralLocreg, vpsi)
!!!use module_base
!!!use module_types
!!!use module_interfaces
!!!implicit none
!!!
!!!! Calling arguments
!!!integer,intent(in):: iproc, nproc, centralLocreg, ndimpsi
!!!type(locreg_descriptors),intent(in):: lr
!!!type(linearParameters),intent(in):: lin
!!!type(atoms_data),intent(in):: at
!!!type(input_variables),intent(in):: input
!!!type(orbitals_data),intent(in):: orbs
!!!real(8),dimension(3,at%nat),intent(in):: rxyz
!!!real(8),dimension(ndimpsi),intent(inout):: psi
!!!real(8),dimension(ndimpsi),intent(out):: vpsi
!!!
!!!! Local variables
!!!integer:: oidx, iorb, ilr, npot, icenter, i_stat, i_all, ist_c, ist_f, ist, iiorb, iall, ierr
!!!real(8):: hxh, hyh, hzh, ddot, tt, t1, t2, time
!!!type(workarr_sumrho):: work_sr
!!!real(8),dimension(:,:),allocatable:: psir, vpsir
!!!type(workarr_precond) :: work
!!!type(workarrays_quartic_convolutions):: work_conv
!!!character(len=*),parameter:: subname='apply_orbitaldependent_potential'
!!!real(8),dimension(0:3),parameter:: scal=1.d0
!!!real(8),dimension(:,:,:),allocatable:: ypsitemp_c
!!!real(8),dimension(:,:,:,:),allocatable:: ypsitemp_f
!!!
!!!
!!!
!!!  vpsi=0.d0
!!!  ist_c=1
!!!  ist_f=1
!!!     iiorb=iorb+orbs%isorb
!!!     ilr = orbs%inwhichlocreg(iorb+orbs%isorb)
!!!  
!!!     if(centralLocreg<0) then
!!!         !icenter=lin%orbs%inWhichLocregp(iorb)
!!!         icenter=lin%orbs%inWhichLocreg(iiorb)
!!!     else
!!!         icenter=centralLocreg
!!!     end if
!!!     ist_f=ist_f+lr%wfd%nvctr_c
!!!     call allocate_workarrays_quartic_convolutions(lr, subname, work_conv)
!!!     call uncompress_for_quartic_convolutions(lr%d%n1, lr%d%n2, lr%d%n3, &
!!!          lr%d%nfl1, lr%d%nfu1, &
!!!          lr%d%nfl2, lr%d%nfu2, &
!!!          lr%d%nfl3, lr%d%nfu3, &
!!!          lr%wfd%nseg_c, lr%wfd%nvctr_c, &
!!!          lr%wfd%keygloc, lr%wfd%keyv,  & 
!!!          lr%wfd%nseg_f, lr%wfd%nvctr_f, &
!!!          lr%wfd%keygloc(1,lr%wfd%nseg_c+min(1,lr%wfd%nseg_f)), &
!!!          lr%wfd%keyv(lr%wfd%nseg_c+min(1,lr%wfd%nseg_f)),  & 
!!!          scal, psi(ist_c), psi(ist_f), &
!!!          work_conv)
!!!
!!!     if(lin%confpotorder==4) then
!!!      call ConvolQuartic4(lr%d%n1, lr%d%n2, lr%d%n3, &
!!!           lr%d%nfl1, lr%d%nfu1, &
!!!           lr%d%nfl2, lr%d%nfu2, &
!!!           lr%d%nfl3, lr%d%nfu3, & 
!!!           input%hx, lr%ns1, lr%ns2, lr%ns3, &
!!!           lr%bounds%kb%ibyz_c, lr%bounds%kb%ibxz_c, lr%bounds%kb%ibxy_c, &
!!!           lr%bounds%kb%ibyz_f, lr%bounds%kb%ibxz_f, lr%bounds%kb%ibxy_f, &
!!!           rxyz(1,ilr), lin%potentialprefac(at%iatype(icenter)), .false., 0.d0, &
!!!           work_conv%xx_c, work_conv%xx_f1, work_conv%xx_f, &
!!!           work_conv%xy_c, work_conv%xy_f2, work_conv%xy_f, &
!!!           work_conv%xz_c, work_conv%xz_f4, work_conv%xz_f, &
!!!           work_conv%y_c, work_conv%y_f)
!!!      else if(lin%confpotorder==6) then
!!!
!!!      call ConvolSextic(lr%d%n1, lr%d%n2, lr%d%n3, &
!!!           lr%d%nfl1, lr%d%nfu1, &
!!!           lr%d%nfl2, lr%d%nfu2, &
!!!           lr%d%nfl3, lr%d%nfu3, & 
!!!           input%hx, lr%ns1, lr%ns2, lr%ns3, &
!!!           lr%bounds%kb%ibyz_c, lr%bounds%kb%ibxz_c, lr%bounds%kb%ibxy_c, &
!!!           lr%bounds%kb%ibyz_f, lr%bounds%kb%ibxz_f, lr%bounds%kb%ibxy_f, &
!!!           rxyz(1,ilr), lin%potentialprefac(at%iatype(icenter)), .false., 0.d0, &
!!!           work_conv%xx_c, work_conv%xx_f1, work_conv%xx_f, &
!!!           work_conv%xy_c, work_conv%xy_f2, work_conv%xy_f, &
!!!           work_conv%xz_c, work_conv%xz_f4, work_conv%xz_f, &
!!!           work_conv%y_c, work_conv%y_f)
!!!
!!!       else
!!!           stop 'wronf conf pot'
!!!
!!!       end if
!!!
!!!     call compress_forstandard(lr%d%n1, lr%d%n2, lr%d%n3, &
!!!          lr%d%nfl1, lr%d%nfu1, &
!!!          lr%d%nfl2, lr%d%nfu2, &
!!!          lr%d%nfl3, lr%d%nfu3, &
!!!          lr%wfd%nseg_c, lr%wfd%nvctr_c, &
!!!          lr%wfd%keygloc, lr%wfd%keyv,  & 
!!!          lr%wfd%nseg_f, lr%wfd%nvctr_f, &
!!!          lr%wfd%keygloc(1,lr%wfd%nseg_c+min(1,lr%wfd%nseg_f)), &
!!!          lr%wfd%keyv(lr%wfd%nseg_c+min(1,lr%wfd%nseg_f)),  & 
!!!          scal, work_conv%y_c, work_conv%y_f, vpsi(ist_c), vpsi(ist_f))
!!!
!!!     call deallocate_workarrays_quartic_convolutions(lr, subname, work_conv)
!!!
!!!
!!!end subroutine apply_orbitaldependent_potential_foronelocreg












!> Expands the compressed wavefunction in vector form (psi_c,psi_f) into the psig format
subroutine uncompress_for_quartic_convolutions(n1, n2, n3, nfl1, nfu1, nfl2, nfu2, nfl3, nfu3,  & 
     mseg_c, mvctr_c, keyg_c, keyv_c,  & 
     mseg_f, mvctr_f, keyg_f, keyv_f,  & 
     scal, psi_c, psi_f, &
     work)
  use module_base
  use module_types
  implicit none
  integer,intent(in):: n1, n2, n3, nfl1, nfu1, nfl2, nfu2, nfl3, nfu3, mseg_c, mvctr_c, mseg_f, mvctr_f
  integer,dimension(mseg_c),intent(in):: keyv_c
  integer,dimension(mseg_f),intent(in):: keyv_f
  integer,dimension(2,mseg_c),intent(in):: keyg_c
  integer,dimension(2,mseg_f),intent(in):: keyg_f
  real(wp),dimension(0:3),intent(in):: scal
  real(wp),dimension(mvctr_c),intent(in):: psi_c
  real(wp),dimension(7,mvctr_f),intent(in):: psi_f
  type(workarrays_quartic_convolutions),intent(out):: work
  !local variables
  integer :: iseg,jj,j0,j1,ii,i1,i2,i3,i0,i

  !!!$omp parallel default(private) &
  !!!$omp shared(scal,psig_c,psig_f,x_f1,x_f2,x_f3) &
  !!!$omp shared(psi_c,psi_f,keyv_c,keyg_c,keyv_f,keyg_f,n1,n2,n3,mseg_c,mseg_f)
  !!! coarse part
  !!!$omp do
  do iseg=1,mseg_c
     jj=keyv_c(iseg)
     j0=keyg_c(1,iseg)
     j1=keyg_c(2,iseg)
     ii=j0-1
     i3=ii/((n1+1)*(n2+1))
     ii=ii-i3*(n1+1)*(n2+1)
     i2=ii/(n1+1)
     i0=ii-i2*(n1+1)
     i1=i0+j1-j0
     do i=i0,i1
        work%xx_c(i,i2,i3)=psi_c(i-i0+jj)*scal(0)
        work%xy_c(i2,i,i3)=psi_c(i-i0+jj)*scal(0)
        work%xz_c(i3,i,i2)=psi_c(i-i0+jj)*scal(0)
     enddo
  enddo
  !!!$omp enddo
  !!! fine part
  !!!$omp do
  do iseg=1,mseg_f
     jj=keyv_f(iseg)
     j0=keyg_f(1,iseg)
     j1=keyg_f(2,iseg)
     ii=j0-1
     i3=ii/((n1+1)*(n2+1))
     ii=ii-i3*(n1+1)*(n2+1)
     i2=ii/(n1+1)
     i0=ii-i2*(n1+1)
     i1=i0+j1-j0
     do i=i0,i1
        work%xx_f1(i,i2,i3)=psi_f(1,i-i0+jj)*scal(1)
        work%xx_f(1,i,i2,i3)=psi_f(1,i-i0+jj)*scal(1)
        work%xy_f(1,i2,i,i3)=psi_f(1,i-i0+jj)*scal(1)
        work%xz_f(1,i3,i,i2)=psi_f(1,i-i0+jj)*scal(1)

        work%xy_f2(i2,i,i3)=psi_f(2,i-i0+jj)*scal(1)
        work%xx_f(2,i,i2,i3)=psi_f(2,i-i0+jj)*scal(1)
        work%xy_f(2,i2,i,i3)=psi_f(2,i-i0+jj)*scal(1)
        work%xz_f(2,i3,i,i2)=psi_f(2,i-i0+jj)*scal(1)

        work%xx_f(3,i,i2,i3)=psi_f(3,i-i0+jj)*scal(2)
        work%xy_f(3,i2,i,i3)=psi_f(3,i-i0+jj)*scal(2)
        work%xz_f(3,i3,i,i2)=psi_f(3,i-i0+jj)*scal(2)

        work%xz_f4(i3,i,i2)=psi_f(4,i-i0+jj)*scal(1)
        work%xx_f(4,i,i2,i3)=psi_f(4,i-i0+jj)*scal(1)
        work%xy_f(4,i2,i,i3)=psi_f(4,i-i0+jj)*scal(1)
        work%xz_f(4,i3,i,i2)=psi_f(4,i-i0+jj)*scal(1)

        work%xx_f(5,i,i2,i3)=psi_f(5,i-i0+jj)*scal(2)
        work%xy_f(5,i2,i,i3)=psi_f(5,i-i0+jj)*scal(2)
        work%xz_f(5,i3,i,i2)=psi_f(5,i-i0+jj)*scal(2)

        work%xx_f(6,i,i2,i3)=psi_f(6,i-i0+jj)*scal(2)
        work%xy_f(6,i2,i,i3)=psi_f(6,i-i0+jj)*scal(2)
        work%xz_f(6,i3,i,i2)=psi_f(6,i-i0+jj)*scal(2)

        work%xx_f(7,i,i2,i3)=psi_f(7,i-i0+jj)*scal(3)
        work%xy_f(7,i2,i,i3)=psi_f(7,i-i0+jj)*scal(3)
        work%xz_f(7,i3,i,i2)=psi_f(7,i-i0+jj)*scal(3)
     enddo
  enddo
 !!!$omp enddo
 !!!$omp end parallel

END SUBROUTINE uncompress_for_quartic_convolutions





function dfactorial(n)
implicit none

! Calling arguments
integer,intent(in):: n
real(8):: dfactorial

! Local variables
integer:: i

  dfactorial=1.d0
  do i=1,n
      dfactorial=dfactorial*dble(i)
  end do

end function dfactorial

!!!!subroutine minimize_in_subspace(iproc, nproc, lin, at, input, lpot, GPU, ngatherarr, proj, rxyz, pkernelseq, nlpspd, lphi)
!!!!  use module_base
!!!!  use module_types
!!!!  use module_interfaces, exceptThisOne => minimize_in_subspace
!!!!  implicit none
!!!!  ! Calling arguments
!!!!  integer,intent(in):: iproc, nproc
!!!!  type(linearParameters),intent(inout):: lin
!!!!  type(atoms_data),intent(in):: at
!!!!  type(input_variables),intent(in):: input
!!!!  real(8),dimension(lin%lzd%ndimpotisf),intent(in):: lpot
!!!!  type(GPU_pointers),intent(inout):: GPU
!!!!  integer, dimension(0:nproc-1,2), intent(in) :: ngatherarr
!!!!  type(nonlocal_psp_descriptors),intent(in):: nlpspd
!!!!  real(wp),dimension(nlpspd%nprojel),intent(inout):: proj
!!!!  real(8),dimension(3,at%nat),intent(in):: rxyz
!!!!  real(dp), dimension(:), pointer :: pkernelseq
!!!!  real(8),dimension(max(lin%orbs%npsidim_orbs,lin%orbs%npsidim_comp)),intent(inout):: lphi
!!!!
!!!!  ! Local variables
!!!!  integer:: ndim_lhchi,jorb,jjorb,jlr,ii,istat,iall,jproc,iiorb,kk,iorb,norbTarget,nprocTemp
!!!!  integer:: is1,ie1,is2,ie2,is3,ie3,js1,je1,js2,je2,js3,je3,iat,ilr,ierr,tag,jlrold,nlocregPerMPI
!!!!  integer,dimension(:),allocatable:: onWhichAtomTemp,norb_parTemp,onWhichMPITemp
!!!!  logical,dimension(:),allocatable:: skip,doNotCalculate
!!!!  logical:: ovrlpx,ovrlpy,ovrlpz,check_whether_locregs_overlap,withConfinement
!!!!  real(8),dimension(:),allocatable:: lchi
!!!!  real(8),dimension(:,:),allocatable:: lhchi
!!!!  real(8):: ekin_sum,epot_sum,eexctX,eproj_sum,eSIC_DC,t1,t2,time,tt,tt1,tt2,tt3
!!!!  real(8),dimension(:,:,:),allocatable:: ham3
!!!!  character(len=*),parameter:: subname='minimize_in_subspace'
!!!!  type(confpot_data),dimension(:),allocatable :: confdatarr
!!!!
!!!!  !resetDIIS=.true.
!!!!  ! Apply the Hamiltonian for each atom.
!!!!  ! onWhichAtomTemp indicates that all orbitals feel the confining potential
!!!!  ! centered on atom iat.
!!!!  allocate(onWhichAtomTemp(lin%orbs%norb),stat=istat)
!!!!  call memocc(istat,onWhichAtomTemp,'onWhichAtomTemp',subname)
!!!!  allocate(doNotCalculate(lin%lzd%nlr),stat=istat)
!!!!  call memocc(istat,doNotCalculate,'doNotCalculate',subname)
!!!!  allocate(skip(lin%lzd%nlr), stat=istat)
!!!!  call memocc(istat, skip, 'skip', subname)
!!!!  !allocate(skipGlobal(lin%lig%lzdig%nlr,0:nproc-1), stat=istat)
!!!!  !call memocc(istat, skipGlobal, 'skipGlobal', subname)
!!!!
!!!!
!!!!  ! Determine for how many localization regions we need a Hamiltonian application.
!!!!  ndim_lhchi=0
!!!!  do iat=1,at%nat
!!!!     call getIndices(lin%lzd%llr(iat), is1, ie1, is2, ie2, is3, ie3)
!!!!     skip(iat)=.true.
!!!!     do jorb=1,lin%orbs%norbp
!!!!        jjorb=jorb+lin%orbs%isorb
!!!!        !onWhichAtomTemp(jorb)=iat
!!!!        onWhichAtomTemp(jjorb)=iat
!!!!        jlr=lin%orbs%inWhichLocreg(jjorb)
!!!!        if(lin%orbs%inWhichlocreg(jorb+lin%orbs%isorb)/=jlr) stop 'this should not happen'
!!!!        call getIndices(lin%lzd%llr(jlr), js1, je1, js2, je2, js3, je3)
!!!!        ovrlpx = ( is1<=je1 .and. ie1>=js1 )
!!!!        ovrlpy = ( is2<=je2 .and. ie2>=js2 )
!!!!        ovrlpz = ( is3<=je3 .and. ie3>=js3 )
!!!!        if(ovrlpx .and. ovrlpy .and. ovrlpz) then
!!!!           if(check_whether_locregs_overlap(lin%lzd%llr(iat), lin%lzd%llr(jlr), lin%lzd%glr)) then
!!!!              skip(iat)=.false.
!!!!           end if
!!!!        end if
!!!!     end do
!!!!     if(.not.skip(iat)) then
!!!!        ndim_lhchi=ndim_lhchi+1
!!!!     end if
!!!!  end do
!!!!
!!!!  allocate(lhchi(max(lin%orbs%npsidim_orbs,lin%orbs%npsidim_comp),ndim_lhchi),stat=istat)
!!!!  call memocc(istat, lhchi, 'lhchi', subname)
!!!!  lhchi=0.d0
!!!!
!!!!  if(iproc==0) write(*,'(1x,a)') 'Hamiltonian application for all atoms. This may take some time.'
!!!!  call mpi_barrier(mpi_comm_world, ierr)
!!!!  call cpu_time(t1)
!!!!
!!!!  allocate(lin%lzd%doHamAppl(lin%lzd%nlr), stat=istat)
!!!!  call memocc(istat, lin%lzd%doHamAppl, 'lin%lzd%doHamAppl', subname)
!!!!  withConfinement=.true.
!!!!  ii=0
!!!!  allocate(lchi(size(lphi)), stat=istat)
!!!!  call memocc(istat, lchi, 'lchi', subname)
!!!!  lchi=lphi
!!!!  do iat=1,at%nat
!!!!     doNotCalculate=.true.
!!!!     lin%lzd%doHamAppl=.false.
!!!!     !!call mpi_barrier(mpi_comm_world, ierr)
!!!!     call getIndices(lin%lzd%llr(iat), is1, ie1, is2, ie2, is3, ie3)
!!!!     skip(iat)=.true.
!!!!     do jorb=1,lin%orbs%norbp
!!!!        !onWhichAtomTemp(jorb)=iat
!!!!        onWhichAtomTemp(lin%orbs%isorb+jorb)=iat
!!!!        !jlr=onWhichAtomp(jorb)
!!!!        !jlr=lin%orbs%inWhichLocregp(jorb)
!!!!        jjorb=lin%orbs%isorb+jorb
!!!!        jlr=lin%orbs%inWhichLocreg(jjorb)
!!!!        call getIndices(lin%lzd%llr(jlr), js1, je1, js2, je2, js3, je3)
!!!!        ovrlpx = ( is1<=je1 .and. ie1>=js1 )
!!!!        ovrlpy = ( is2<=je2 .and. ie2>=js2 )
!!!!        ovrlpz = ( is3<=je3 .and. ie3>=js3 )
!!!!        if(ovrlpx .and. ovrlpy .and. ovrlpz) then
!!!!           doNotCalculate(jlr)=.false.
!!!!           lin%lzd%doHamAppl(jlr)=.true.
!!!!           skip(iat)=.false.
!!!!        else
!!!!           doNotCalculate(jlr)=.true.
!!!!           lin%lzd%doHamAppl(jlr)=.false.
!!!!        end if
!!!!     end do
!!!!     !write(*,'(a,2i4,4x,100l4)') 'iat, iproc, doNotCalculate', iat, iproc, doNotCalculate
!!!!     if(iproc==0) write(*,'(3x,a,i0,a)', advance='no') 'Hamiltonian application for atom ', iat, '... '
!!!!     if(.not.skip(iat)) then
!!!!        ii=ii+1
!!!!        if(lin%nItInguess>0) then
!!!!!!$           call HamiltonianApplication3(iproc, nproc, at, lin%orbs, input%hx, input%hy, input%hz, rxyz, &
!!!!!!$                proj, lin%lzd, ngatherarr, lpot, lchi, lhchi(1,ii), &
!!!!!!$                ekin_sum, epot_sum, eexctX, eproj_sum, input%nspin, GPU, withConfinement, .false., &
!!!!!!$                pkernel=pkernelseq, lin=lin, confinementCenter=onWhichAtomTemp)
!!!!        
!!!!           !confdatarr to be initialized
!!!!           allocate(confdatarr(lin%orbs%norbp))
!!!!           call define_confinement_data(confdatarr,lin%orbs,rxyz,at,&
!!!!                input%hx,input%hy,input%hz,lin,lin%Lzd,onWhichAtomTemp)
!!!!
!!!!           call LocalHamiltonianApplication(iproc,nproc,at,lin%orbs,&
!!!!                input%hx,input%hy,input%hz,&
!!!!                lin%lzd,confdatarr,ngatherarr,Lpot,lchi,lhchi(1,ii),&
!!!!                ekin_sum,epot_sum,eexctX,eSIC_DC,input%SIC,GPU,&
!!!!                pkernel=pkernelseq)
!!!!
!!!!           call NonLocalHamiltonianApplication(iproc,at,lin%orbs,&
!!!!                input%hx,input%hy,input%hz,rxyz,&
!!!!                proj,lin%lzd,nlpspd,lchi,lhchi(1,ii),eproj_sum)
!!!!           deallocate(confdatarr)
!!!!           print *,'iproc,energies',ekin_sum,epot_sum,eproj_sum 
!!!!        end if
!!!!
!!!!     else
!!!!     end if
!!!!
!!!!
!!!!     if(iproc==0) write(*,'(a)') 'done.'
!!!!  end do
!!!!
!!!!
!!!!  !!iall=-product(shape(lpot))*kind(lpot)
!!!!  !!deallocate(lpot, stat=istat)
!!!!  !!call memocc(istat, iall, 'lpot', subname)
!!!!  if(ii/=ndim_lhchi) then
!!!!     write(*,'(a,i0,a,2(a2,i0))') 'ERROR on process ',iproc,': ii/=ndim_lhchi',ii,ndim_lhchi
!!!!     stop
!!!!  end if
!!!!  call mpi_barrier(mpi_comm_world, ierr)
!!!!  call cpu_time(t2)
!!!!  time=t2-t1
!!!!  if(iproc==0) write(*,'(1x,a,es10.3)') 'time for applying potential:', time
!!!!
!!!!
!!!!
!!!!  ! The input guess is possibly performed only with a subset of all processes.
!!!!  if(lin%norbsPerProcIG>lin%orbs%norb) then
!!!!     norbTarget=lin%orbs%norb
!!!!  else
!!!!     norbTarget=lin%norbsperProcIG
!!!!  end if
!!!!  nprocTemp=ceiling(dble(lin%orbs%norb)/dble(norbTarget))
!!!!  nprocTemp=min(nprocTemp,nproc)
!!!!  if(iproc==0) write(*,'(a,i0,a)') 'The minimization is performed using ', nprocTemp, ' processes.'
!!!!
!!!!  ! Create temporary norb_parTemp, onWhichMPITemp
!!!!  allocate(norb_parTemp(0:nprocTemp-1), stat=istat)
!!!!  call memocc(istat, norb_parTemp, 'norb_parTemp', subname)
!!!!  norb_parTemp=0
!!!!  tt=dble(lin%orbs%norb)/dble(nprocTemp)
!!!!  ii=floor(tt)
!!!!  ! ii is now the number of orbitals that every process has. Distribute the remaining ones.
!!!!  norb_parTemp(0:nprocTemp-1)=ii
!!!!  kk=lin%orbs%norb-nprocTemp*ii
!!!!  norb_parTemp(0:kk-1)=ii+1
!!!!
!!!!  allocate(onWhichMPITemp(lin%orbs%norb), stat=istat)
!!!!  call memocc(istat, onWhichMPITemp, 'onWhichMPITemp', subname)
!!!!  iiorb=0
!!!!  do jproc=0,nprocTemp-1
!!!!     do iorb=1,norb_parTemp(jproc)
!!!!        iiorb=iiorb+1
!!!!        onWhichMPITemp(iiorb)=jproc
!!!!     end do
!!!!  end do
!!!!
!!!!  ! Calculate the number of different matrices that have to be stored on a given MPI process.
!!!!  jlrold=0
!!!!  nlocregPerMPI=0
!!!!  do jorb=1,lin%orbs%norb
!!!!     jlr=lin%orbs%inWhichLocreg(jorb)
!!!!     !jproc=lin%orbs%onWhichMPI(jorb)
!!!!     jproc=onWhichMPITemp(jorb)
!!!!     !if(iproc==0) write(*,'(a,5i7)') 'jorb, jlr, jlrold, jproc, nlocregPerMPI', jorb, jlr, jlrold, jproc, nlocregPerMPI
!!!!     if(iproc==jproc) then
!!!!        if(jlr/=jlrold) then
!!!!           nlocregPerMPI=nlocregPerMPI+1
!!!!           jlrold=jlr
!!!!        end if
!!!!     end if
!!!!  end do
!!!!
!!!!
!!!!
!!!!  ! Calculate the Hamiltonian matrix.
!!!!  call cpu_time(t1)
!!!!  allocate(ham3(lin%orbs%norb,lin%orbs%norb,nlocregPerMPI), stat=istat)
!!!!  call memocc(istat,ham3,'ham3',subname)
!!!!  if(lin%nItInguess>0) then
!!!!     if(iproc==0) write(*,*) 'calling getHamiltonianMatrix6'
!!!!     call getHamiltonianMatrix6(iproc, nproc, nprocTemp, lin%lzd, lin%orbs, lin%orbs, &
!!!!          onWhichMPITemp, input, lin%orbs%inWhichLocreg, ndim_lhchi, &
!!!!          nlocregPerMPI, lchi, lhchi, skip, lin%mad, &
!!!!          lin%memoryForCommunOverlapIG, lin%locregShape, tag, ham3)
!!!!  end if
!!!!
!!!!  iall=-product(shape(lhchi))*kind(lhchi)
!!!!  deallocate(lhchi, stat=istat)
!!!!  call memocc(istat, iall, 'lhchi',subname)
!!!!
!!!!
!!!!  ! Build the orbitals phi as linear combinations of the atomic orbitals.
!!!!  if(iproc==0) write(*,*) 'calling buildLinearCombinationsLocalized3'
!!!!  call buildLinearCombinationsLocalized3(iproc, nproc, lin%orbs, lin%orbs, lin%comms,&
!!!!       at, lin%lzd%Glr, input, lin%norbsPerType, &
!!!!       lin%orbs%inWhichLocreg, lchi, lphi, rxyz, lin%orbs%inWhichLocreg, &
!!!!       lin, lin%lzd, nlocregPerMPI, tag, ham3)
!!!!
!!!!  iall=-product(shape(lchi))*kind(lchi)
!!!!  deallocate(lchi, stat=istat)
!!!!  call memocc(istat, iall, 'lchi',subname)
!!!!
!!!!  iall=-product(shape(lin%lzd%doHamAppl))*kind(lin%lzd%doHamAppl)
!!!!  deallocate(lin%lzd%doHamAppl, stat=istat)
!!!!  call memocc(istat, iall, 'lin%lzd%doHamAppl',subname)
!!!!
!!!!  iall=-product(shape(norb_parTemp))*kind(norb_parTemp)
!!!!  deallocate(norb_parTemp, stat=istat)
!!!!  call memocc(istat, iall, 'norb_parTemp',subname)
!!!!
!!!!  iall=-product(shape(ham3))*kind(ham3)
!!!!  deallocate(ham3, stat=istat)
!!!!  call memocc(istat, iall, 'ham3',subname)
!!!!
!!!!  ! Deallocate all remaining local arrays.
!!!!  iall=-product(shape(onWhichAtomTemp))*kind(onWhichAtomTemp)
!!!!  deallocate(onWhichAtomTemp, stat=istat)
!!!!  call memocc(istat, iall, 'onWhichAtomTemp',subname)
!!!!
!!!!  iall=-product(shape(doNotCalculate))*kind(doNotCalculate)
!!!!  deallocate(doNotCalculate, stat=istat)
!!!!  call memocc(istat, iall, 'doNotCalculate',subname)
!!!!
!!!!  iall=-product(shape(skip))*kind(skip)
!!!!  deallocate(skip, stat=istat)
!!!!  call memocc(istat, iall, 'skip',subname)
!!!!
!!!!  iall=-product(shape(onWhichMPITemp))*kind(onWhichMPITemp)
!!!!  deallocate(onWhichMPITemp, stat=istat)
!!!!  call memocc(istat, iall, 'onWhichMPITemp',subname)
!!!!
!!!!
!!!!end subroutine minimize_in_subspace








!> Some description of the routine goes here
subroutine unitary_optimization(iproc, nproc, lzd, orbs, at, op, comon, mad, rxyz, nit, kernel, &
           newgradient, confdatarr, hx, lphi)
use module_base
use module_types
use module_interfaces, exceptThisOne => unitary_optimization
implicit none

! Calling arguments
integer,intent(in):: iproc, nproc, nit
type(local_zone_descriptors),intent(in):: lzd
type(orbitals_data),intent(in):: orbs
type(atoms_data),intent(in):: at
type(overlapParameters),intent(inout):: op
type(p2pComms),intent(inout):: comon
type(matrixDescriptors),intent(in):: mad
real(8),dimension(3,at%nat),intent(in):: rxyz
real(8),dimension(orbs%norb,orbs%norb),intent(in):: kernel
logical,intent(in):: newgradient
real(8),intent(in):: hx
type(confpot_data),dimension(orbs%norbp),intent(in):: confdatarr
real(8),dimension(max(orbs%npsidim_orbs,orbs%npsidim_comp)),intent(inout):: lphi

! Local variables
integer:: it, info, lwork, k, istat, iorb, jorb, iall, ierr, ist, jst, ilrold, ncount, jjorb, iiorb, ilr, lorb, jlr
integer:: nlocregOnMPI, jlrold, jj, ii
real(8):: trace, lstep, dfactorial, energyconf_trial, energyconf_0, energyconf_der0, lstep_optimal, ddot
real(8):: tt1, tt2, tt3, tt4, tt5, tt
real(8):: t1, t2, t1_tot, t2_tot
real(8):: time_convol, time_commun, time_lincomb, time_linalg, time_matrixmodification, time_exponential, time_tot
real(8):: time_matrixelements
complex(8):: ttc
real(8),dimension(:,:),allocatable:: gmat, hamtrans, ttmat, Kmat
real(8),dimension(:,:,:),allocatable:: potmat, potmatsmall
complex(8),dimension(:,:),allocatable:: gmatc, omatc
complex(8),dimension(:,:,:),allocatable:: tempmatc
complex(8),dimension(:),allocatable:: work, expD_cmplx
real(8),dimension(:),allocatable:: rwork, eval, lphiovrlp, lvphi, recvbuf
real(8),dimension(:,:,:),allocatable:: tempmat3
character(len=*),parameter:: subname='unitary_optimization'
type(p2pComms):: comon_local

! Quick return if possible
if(nit==0) return

allocate(gmat(orbs%norb,orbs%norb), stat=istat)
call memocc(istat, gmat, 'gmat', subname)
allocate(hamtrans(orbs%norb,orbs%norb), stat=istat)
call memocc(istat, hamtrans, 'hamtrans', subname)
allocate(gmatc(orbs%norb,orbs%norb), stat=istat)
!call memocc(istat, gmatc, 'gmatc', subname)
allocate(omatc(orbs%norb,orbs%norb), stat=istat)
!call memocc(istat, omatc, 'omatc', subname)
allocate(tempmat3(orbs%norb,orbs%norb,3), stat=istat)
call memocc(istat, tempmat3, 'tempmat3', subname)
allocate(eval(orbs%norb), stat=istat)
call memocc(istat, eval, 'eval', subname)
allocate(expD_cmplx(orbs%norb), stat=istat)
call memocc(istat, expD_cmplx, 'expD_cmplx', subname)
allocate(tempmatc(orbs%norb,orbs%norb,2), stat=istat)
!call memocc(istat, tempmatc, 'tempmatc', subname)
allocate(lphiovrlp(op%ndim_lphiovrlp), stat=istat)
call memocc(istat, lphiovrlp, 'lphiovrlp',subname)
allocate(lvphi(max(orbs%npsidim_orbs,orbs%npsidim_comp)), stat=istat)
call memocc(istat, lvphi, 'lvphi', subname)
allocate(Kmat(orbs%norb,orbs%norb), stat=istat)
call memocc(istat, Kmat, 'Kmat', subname)
allocate(recvbuf(comon%nrecvbuf), stat=istat)
call memocc(istat, recvbuf, 'recvbuf', subname)

allocate(potmat(orbs%norb,orbs%norb,at%nat), stat=istat)
call memocc(istat, potmat, 'potmat', subname)


! Count how many locregs each process handles
ilrold=-1
nlocregOnMPI=0
do iorb=1,orbs%norbp
    iiorb=orbs%isorb+iorb
    ilr=orbs%inwhichlocreg(iiorb)
    !if(ilr>ilrold) then
    if(ilr/=ilrold) then
        nlocregOnMPI=nlocregOnMPI+1
    end if
    ilrold=ilr
end do
allocate(potmatsmall(orbs%norb,orbs%norb,nlocregOnMPI), stat=istat)
call memocc(istat, potmatsmall, 'potmatsmall', subname)



  call allocateSendBufferOrtho(comon, subname)
  call allocateRecvBufferOrtho(comon, subname)
  ! Extract the overlap region from the orbitals phi and store them in comon%sendBuf.
  !if(nit>0) then
  !    call extractOrbital3(iproc, nproc, orbs, orbs%npsidim, orbs%inWhichLocreg, lzd, op, lphi, comon%nsendBuf, comon%sendBuf)
  !    call postCommsOverlapNew(iproc, nproc, orbs, op, lzd, lphi, comon, tt1, tt2)
  !end if

  energyconf_trial=0.d0 !just to initialize this variable and make the compiler happy
  lstep=0.d0 !just to initialize this variable and make the compiler happy
  lstep_optimal=0.d0 !just to initialize this variable and make the compiler happy
  energyconf_der0=0.d0 !just to initialize this variable and make the compiler happy

  time_convol=0.d0
  time_lincomb=0.d0
  time_commun=0.d0
  time_linalg=0.d0
  time_exponential=0.d0
  time_matrixmodification=0.d0
  time_matrixElements=0.d0
  t1_tot=mpi_wtime()
  innerLoop: do it=1,nit

  !write(*,*) '1: iproc, associated(comon%recvbuf)', iproc, associated(comon%recvbuf)

      t1=mpi_wtime()
      call apply_orbitaldependent_potential(iproc, nproc, at, orbs, lzd, rxyz, &
           confdatarr, hx, lphi, -1, lvphi)
      t2=mpi_wtime()
      time_convol=time_convol+t2-t1

      t1=mpi_wtime()
      !allocate(ttmat(lin%orbs%norb,lin%orbs%norb))
      !call collectnew(iproc, nproc, comon, lin%mad,lin%op, lin%orbs, input, lin%lzd, comon%nsendbuf, &
      !     comon%sendbuf, comon%nrecvbuf, comon%recvbuf, ttmat, tt3, tt4, tt5)
      !deallocate(ttmat)
      !write(*,*) '2: iproc, associated(comon%recvbuf)', iproc, associated(comon%recvbuf)
      t2=mpi_wtime()
      time_commun=time_commun+t2-t1

      t1=mpi_wtime()
      !call getMatrixElements2(iproc, nproc, lin%lzd, lin%lb%orbs, lin%lb%op, lin%lb%comon, lphi, lvphi, lin%mad, Kmat)
      !call deallocateRecvBufferOrtho(comon, subname)
      !call deallocateSendBufferOrtho(comon, subname)
      call getMatrixElements2(iproc, nproc, lzd, orbs, op, comon, lphi, lvphi, mad, Kmat)
      !do iorb=1,orbs%norb
      !    do jorb=1,orbs%norb
      !        if(iproc==0) write(66,*) iorb,jorb,Kmat(jorb,iorb)
      !    end do
      !end do
      !call allocateSendBufferOrtho(comon, subname)
      !call allocateRecvBufferOrtho(comon, subname)
      !write(*,*) '3: iproc, associated(comon%recvbuf)', iproc, associated(comon%recvbuf)
      t2=mpi_wtime()
      time_matrixElements=time_matrixElements+t2-t1


      if(newgradient) then
          call get_potential_matrices(iproc, nproc, at, orbs, lzd, op, comon, mad, rxyz, &
               confdatarr, hx, lphi, potmat)
          !call get_potential_matrices_new(iproc, nproc, lin, at, input, orbs, lzd, op, comon, rxyz, lphi, &
          !     nlocregOnMPI, potmatsmall)
      end if


      if(.not.newgradient) then
          !energyconf_0=ddot(orbs%npsidim, lphi(1), 1, lvphi(1), 1)
          !call mpiallred(energyconf_0, 1, mpi_sum, mpi_comm_world, ierr)
          energyconf_0=0.d0
          do iorb=1,orbs%norb
              energyconf_0 = energyconf_0 + Kmat(iorb,iorb)
          end do
      else
          energyconf_0=0.d0
          do iorb=1,orbs%norb
              do jorb=1,orbs%norb
                  energyconf_0 = energyconf_0 + kernel(jorb,iorb)*Kmat(jorb,iorb)
                  !energyconf_0 = energyconf_0 + kernel(jorb,iorb)*Kmat(iorb,jorb)
              end do
          end do
      end if
      if(iproc==0) write(*,'(a,i6,3es20.10,2es17.7)') &
                   'it, energyconf_0, energyvonf_trial, energyconf_der0, lstep, lstep_optimal', &
                   it, energyconf_0, energyconf_trial, energyconf_der0, lstep, lstep_optimal

      t1=mpi_wtime()
      if(.not.newgradient) then
          ! Construct antisymmtric matrix Gmat
          do iorb=1,orbs%norb
              do jorb=1,orbs%norb
                  gmat(jorb,iorb)=2.d0*(Kmat(jorb,iorb)-Kmat(iorb,jorb))
              end do
          end do 
      else
          !!! THIS IS THE OLD VERSION #############################################################################
          do iorb=1,orbs%norb
              ilr=orbs%inwhichlocreg(iorb)
              do jorb=1,orbs%norb
                  jlr=orbs%inwhichlocreg(jorb)
                  tt=0.d0
                  do lorb=1,orbs%norb
                      tt = tt + kernel(jorb,lorb)*Kmat(lorb,iorb) - kernel(iorb,lorb)*Kmat(lorb,jorb) + &
                                kernel(jorb,lorb)*potmat(lorb,iorb,jlr) - kernel(iorb,lorb)*potmat(lorb,jorb,ilr)
                  end do
                  gmat(jorb,iorb)=-tt
                  !if(iproc==0) then
                  !    write(77,*) iorb, jorb, gmat(jorb,iorb)
                  !end if
              end do
          end do 
          ! ########################################################################################################
          !!! THIS IS THE NEW VERSION
          !!gmat=0.d0
          !!ii=0
          !!ilrold=-1
          !!do iorb=1,orbs%norbp
          !!    iiorb=orbs%isorb+iorb
          !!    ilr=orbs%inwhichlocreg(iiorb)
          !!    if(ilr>ilrold) then
          !!        ii=ii+1
          !!    end if
          !!    do jorb=1,orbs%norb
          !!        jlr=orbs%inwhichlocreg(jorb)
          !!        tt=0.d0
          !!        do lorb=1,orbs%norb
          !!            !tt = tt + kernel(jorb,lorb)*Kmat(lorb,iiorb) - kernel(iiorb,lorb)*Kmat(lorb,jorb) + &
          !!            !          - kernel(iiorb,lorb)*potmat(lorb,jorb,ilr)
          !!            tt = tt + kernel(jorb,lorb)*Kmat(lorb,iiorb) - kernel(iiorb,lorb)*Kmat(lorb,jorb) + &
          !!                      - kernel(iiorb,lorb)*potmatsmall(lorb,jorb,ii)
          !!        end do
          !!        gmat(jorb,iiorb)=-tt
          !!    end do
          !!    ilrold=ilr
          !!end do 
          !!do iorb=1,orbs%norb
          !!    ilr=orbs%inwhichlocreg(iorb)
          !!    jlrold=-1
          !!    jj=0
          !!    do jorb=1,orbs%norbp
          !!        jjorb=orbs%isorb+jorb
          !!        jlr=orbs%inwhichlocreg(jjorb)
          !!        if(jlr>jlrold) then
          !!            jj=jj+1
          !!        end if
          !!        tt=0.d0
          !!        do lorb=1,orbs%norb
          !!            !tt = tt + kernel(jjorb,lorb)*potmat(lorb,iorb,jlr)
          !!            tt = tt + kernel(jjorb,lorb)*potmatsmall(lorb,iorb,jj)
          !!        end do
          !!        gmat(jjorb,iorb)=gmat(jjorb,iorb)-tt
          !!        jlrold=jlr
          !!    end do
          !!end do 
          !!call mpiallred(gmat(1,1), orbs%norb**2, mpi_sum, mpi_comm_world, ierr)
          !!do iorb=1,orbs%norb
          !!    do jorb=1,orbs%norb
          !!        if(iproc==0) then
          !!            write(77,*) iorb, jorb, gmat(jorb,iorb)
          !!        end if
          !!    end do
          !!end do
      end if
      t2=mpi_wtime()
      time_matrixmodification=time_matrixmodification+t2-t1


      t1=mpi_wtime()
      !Build the complex matrix -iGmat
      do iorb=1,orbs%norb
          do jorb=1,orbs%norb
              gmatc(jorb,iorb)=cmplx(0.d0,-gmat(jorb,iorb),kind=8)
          end do
      end do 
      t2=mpi_wtime()
      time_matrixmodification=time_matrixmodification+t2-t1



      ! Diagonalize Gmatc
      t1=mpi_wtime()
      lwork=10*orbs%norb
      allocate(work(lwork), stat=istat) ! factor of 2 since it is assumed to be complex
      allocate(rwork(lwork), stat=istat)
      call zheev('v', 'l', orbs%norb, gmatc(1,1), orbs%norb, eval(1), work, lwork, rwork, info)
      if(info/=0) stop 'ERROR in zheev'
      deallocate(work)
      deallocate(rwork)
      t2=mpi_wtime()
      time_linalg=time_linalg+t2-t1


      ! Calculate step size
      if(it==1) then
          if(.not.newgradient) then
              lstep=5.d-2/(maxval(eval))
          else
              lstep=1.d-4/(maxval(eval))
          end if
      else
          lstep=2.d0*lstep_optimal
          !lstep=1.d-3/(maxval(eval))
      end if

      t1=mpi_wtime()
      ! Calculate exp(-i*l*D) (with D diagonal matrix of eigenvalues).
      ! This is also a diagonal matrix, so only calculate the diagonal part.
      do iorb=1,orbs%norb
         ttc=cmplx(0.d0,-lstep*eval(iorb),kind=8)
         expD_cmplx(iorb)=(0.d0,0.d0)
          do k=0,50
              expD_cmplx(iorb)=expD_cmplx(iorb)+ttc**k/dfactorial(k)
          end do
      end do
      t2=mpi_wtime()
      time_exponential=time_exponential+t2-t1

      t1=mpi_wtime()
      do iorb=1,orbs%norb
          do jorb=1,orbs%norb
              if(iorb==jorb) then
                  tempmatc(jorb,iorb,1)=expD_cmplx(iorb)
              else
                  tempmatc(jorb,iorb,1)=cmplx(0.d0,0.d0,kind=8)
              end if
          end do
      end do
      t2=mpi_wtime()
      time_matrixmodification=time_matrixmodification+t2-t1

      t1=mpi_wtime()
      call zgemm('n', 'c', orbs%norb, orbs%norb, orbs%norb, (1.d0,0.d0), tempmatc(1,1,1), orbs%norb, &
           gmatc(1,1), orbs%norb, (0.d0,0.d0), tempmatc(1,1,2), orbs%norb)
      call zgemm('n', 'n', orbs%norb, orbs%norb, orbs%norb, (1.d0,0.d0), gmatc(1,1), orbs%norb, &
           tempmatc(1,1,2), orbs%norb, (0.d0,0.d0), omatc(1,1), orbs%norb)
      t2=mpi_wtime()
      time_linalg=time_linalg+t2-t1

      t1=mpi_wtime()
      ! Build new lphi
      do iorb=1,orbs%norb
          do jorb=1,orbs%norb
              tempmat3(jorb,iorb,1)=real(omatc(jorb,iorb))
          end do
      end do
      t2=mpi_wtime()
      time_matrixmodification=time_matrixmodification+t2-t1

      t1=mpi_wtime()
      !write(*,*) '5: iproc, associated(comon%recvbuf)', iproc, associated(comon%recvbuf)
      call build_new_linear_combinations(iproc, nproc, lzd, orbs, op, comon%nrecvbuf, &
           comon%recvbuf, tempmat3(1,1,1), .true., lphi)
      t2=mpi_wtime()
      time_lincomb=time_lincomb+t2-t1

      t1=mpi_wtime()
      call apply_orbitaldependent_potential(iproc, nproc, at, orbs, lzd, rxyz, &
           confdatarr, hx, lphi, -1, lvphi)
      t2=mpi_wtime()
      time_convol=time_convol+t2-t1

      if(.not.newgradient) then
          energyconf_trial=ddot(max(orbs%npsidim_orbs,orbs%npsidim_comp), lphi(1), 1, lvphi(1), 1)
          call mpiallred(energyconf_trial, 1, mpi_sum, mpi_comm_world, ierr)
      else

          call dcopy(comon%nrecvbuf, comon%recvbuf, 1, recvbuf, 1)
          !call extractOrbital3(iproc, nproc, orbs, orbs%npsidim, orbs%inWhichLocreg, lzd, op, lphi, comon%nsendBuf, comon%sendBuf)
          !call postCommsOverlapNew(iproc, nproc, orbs, op, lzd, lphi, comon, tt1, tt2)
          !allocate(ttmat(lin%orbs%norb,lin%orbs%norb))
          !call collectnew(iproc, nproc, comon, lin%mad,lin%op, lin%orbs, input, lin%lzd, comon%nsendbuf, &
          !     comon%sendbuf, comon%nrecvbuf, comon%recvbuf, ttmat, tt3, tt4, tt5)
          !deallocate(ttmat)
          call getMatrixElements2(iproc, nproc, lzd, orbs, op, comon, lphi, lvphi, mad, Kmat)
          call dcopy(comon%nrecvbuf, recvbuf, 1, comon%recvbuf, 1)

          energyconf_trial=0.d0
          do iorb=1,orbs%norb
              do jorb=1,orbs%norb
                  energyconf_trial = energyconf_trial + kernel(jorb,iorb)*Kmat(jorb,iorb)
                  !energyconf_trial = energyconf_trial + kernel(jorb,iorb)*Kmat(iorb,jorb)
              end do
          end do
      end if

      ! Calculate the gradient of the confinement
      energyconf_der0=0.d0
      do iorb=1,orbs%norb
          do jorb=1,orbs%norb
              energyconf_der0=energyconf_der0+gmat(jorb,iorb)**2
          end do
      end do
      energyconf_der0=-.5d0*energyconf_der0

      ! Calculate optimal step size
      lstep_optimal = -energyconf_der0*lstep**2/(2.d0*(energyconf_trial-energyconf_0-lstep*energyconf_der0))
      if(.not.newgradient) then
          lstep_optimal=min(lstep_optimal,lstep)
      else
          if(lstep_optimal<0) then
              lstep_optimal=lstep
          else
              lstep_optimal=min(lstep_optimal,lstep)
          end if
      end if

      t1=mpi_wtime()
      ! Calculate exp(-i*l*D) (with D diagonal matrix of eigenvalues).
      ! This is also a diagonal matrix, so only calculate the diagonal part.
      do iorb=1,orbs%norb
         ttc=cmplx(0.d0,-lstep_optimal*eval(iorb),kind=8)
         expD_cmplx(iorb)=(0.d0,0.d0)
          do k=0,50
              expD_cmplx(iorb)=expD_cmplx(iorb)+ttc**k/dfactorial(k)
          end do
      end do
      t2=mpi_wtime()
      time_exponential=time_exponential+t2-t1

      t1=mpi_wtime()
      do iorb=1,orbs%norb
          do jorb=1,orbs%norb
              if(iorb==jorb) then
                  tempmatc(jorb,iorb,1)=expD_cmplx(iorb)
              else
                  tempmatc(jorb,iorb,1)=cmplx(0.d0,0.d0,kind=8)
              end if
          end do
      end do
      t2=mpi_wtime()
      time_matrixmodification=time_matrixmodification+t2-t1

      t1=mpi_wtime()
      call zgemm('n', 'c', orbs%norb, orbs%norb, orbs%norb, (1.d0,0.d0), tempmatc(1,1,1), orbs%norb, &
           gmatc(1,1), orbs%norb, (0.d0,0.d0), tempmatc(1,1,2), orbs%norb)
      call zgemm('n', 'n', orbs%norb, orbs%norb, orbs%norb, (1.d0,0.d0), gmatc(1,1), orbs%norb, &
           tempmatc(1,1,2), orbs%norb, (0.d0,0.d0), omatc(1,1), orbs%norb)
      t2=mpi_wtime()
      time_linalg=time_linalg+t2-t1


      ! Build new lphi
      do iorb=1,orbs%norb
          do jorb=1,orbs%norb
              tempmat3(jorb,iorb,1)=real(omatc(jorb,iorb))
          end do
      end do
      t1=mpi_wtime()
      call build_new_linear_combinations(iproc, nproc, lzd, orbs, op, comon%nrecvbuf, &
           comon%recvbuf, tempmat3(1,1,1), .true., lphi)
      t2=mpi_wtime()
      time_lincomb=time_lincomb+t2-t1


      !if(it<nit) then
      !    call extractOrbital3(iproc, nproc, orbs, orbs%npsidim, orbs%inWhichLocreg, lzd, op, lphi, comon%nsendBuf, comon%sendBuf)
      !    call postCommsOverlapNew(iproc, nproc, orbs, op, lzd, lphi, comon, tt1, tt2)
      !end if


  end do innerLoop

  t2_tot=mpi_wtime()
  time_tot=t2_tot-t1_tot
  call mpiallred(time_convol, 1, mpi_max, mpi_comm_world, ierr)
  call mpiallred(time_commun, 1, mpi_max, mpi_comm_world, ierr)
  call mpiallred(time_lincomb, 1, mpi_max, mpi_comm_world, ierr)
  call mpiallred(time_linalg, 1, mpi_max, mpi_comm_world, ierr)
  call mpiallred(time_matrixmodification, 1, mpi_max, mpi_comm_world, ierr)
  call mpiallred(time_exponential, 1, mpi_max, mpi_comm_world, ierr)
  call mpiallred(time_matrixelements, 1, mpi_max, mpi_comm_world, ierr)
  call mpiallred(time_tot, 1, mpi_max, mpi_comm_world, ierr)
  !time_convol=time_convol/dble(nproc)
  !time_commun=time_commun/dble(nproc)
  !time_lincomb=time_lincomb/dble(nproc)
  !time_linalg=time_linalg/dble(nproc)
  !time_matrixmodification=time_matrixmodification/dble(nproc)
  !time_exponential_=time_exponential/dble(nproc)
  !time_tot=time_tot/dble(nproc)
  !!if(iproc==0) then
  !!    write(*,'(a,es16.6)') 'total time: ',time_tot
  !!    write(*,'(a,es15.7,a,f5.2,a)') 'convolutions: ',time_convol,' (',time_convol/time_tot*100.d0,'%)'
  !!    write(*,'(a,es15.7,a,f5.2,a)') 'linear combinations: ',time_lincomb,' (',time_lincomb/time_tot*100.d0,'%)'
  !!    write(*,'(a,es15.7,a,f5.2,a)') 'communication: ',time_commun,' (',time_commun/time_tot*100.d0,'%)'
  !!    write(*,'(a,es15.7,a,f5.2,a)') 'linear algebra: ',time_linalg,' (',time_linalg/time_tot*100.d0,'%)'
  !!    write(*,'(a,es15.7,a,f5.2,a)') 'matrix modification: ',time_matrixmodification, &
  !!                                   ' (',time_matrixmodification/time_tot*100.d0,'%)'
  !!    write(*,'(a,es15.7,a,f5.2,a)') 'building exponential: ',time_exponential,' (',time_exponential/time_tot*100.d0,'%)'
  !!    write(*,'(a,es15.7,a,f5.2,a)') 'matrix elements ',time_matrixelements,' (',time_matrixelements/time_tot*100.d0,'%)'
  !!end if


  iall=-product(shape(gmat))*kind(gmat)
  deallocate(gmat, stat=istat)
  call memocc(istat, iall, 'gmat', subname)
  iall=-product(shape(gmatc))*kind(gmatc)
  deallocate(gmatc, stat=istat)
  !call memocc(istat, iall, 'gmatc', subname)
  iall=-product(shape(omatc))*kind(omatc)
  deallocate(omatc, stat=istat)
  !call memocc(istat, iall, 'omatc', subname)
  iall=-product(shape(tempmat3))*kind(tempmat3)
  deallocate(tempmat3, stat=istat)
  call memocc(istat, iall, 'tempmat3', subname)
  iall=-product(shape(eval))*kind(eval)
  deallocate(eval, stat=istat)
  call memocc(istat, iall, 'eval', subname)
  iall=-product(shape(expD_cmplx))*kind(expD_cmplx)
  deallocate(expD_cmplx, stat=istat)
  call memocc(istat, iall, 'expD_cmplx', subname)
  iall=-product(shape(tempmatc))*kind(tempmatc)
  deallocate(tempmatc, stat=istat)
  !call memocc(istat, iall, 'tempmatc', subname)
  iall=-product(shape(hamtrans))*kind(hamtrans)
  deallocate(hamtrans, stat=istat)
  call memocc(istat, iall, 'hamtrans', subname)
  iall=-product(shape(lphiovrlp))*kind(lphiovrlp)
  deallocate(lphiovrlp, stat=istat)
  call memocc(istat, iall, 'lphiovrlp', subname)
  iall=-product(shape(lvphi))*kind(lvphi)
  deallocate(lvphi, stat=istat)
  call memocc(istat, iall, 'lvphi', subname)
  iall=-product(shape(Kmat))*kind(Kmat)
  deallocate(Kmat, stat=istat)
  call memocc(istat, iall, 'Kmat', subname)
  iall=-product(shape(recvbuf))*kind(recvbuf)
  deallocate(recvbuf, stat=istat)
  call memocc(istat, iall, 'recvbuf', subname)

  iall=-product(shape(potmat))*kind(potmat)
  deallocate(potmat, stat=istat)
  call memocc(istat, iall, 'potmat', subname)
  iall=-product(shape(potmatsmall))*kind(potmatsmall)
  deallocate(potmatsmall, stat=istat)
  call memocc(istat, iall, 'potmatsmall', subname)

  call deallocateRecvBufferOrtho(comon, subname)
  call deallocateSendBufferOrtho(comon, subname)

end subroutine unitary_optimization






subroutine build_new_linear_combinations(iproc, nproc, lzd, orbs, op, nrecvbuf, recvbuf, omat, reset, lphi)
use module_base
use module_types
implicit none

!Calling arguments
integer,intent(in):: iproc, nproc
type(local_zone_descriptors),intent(in):: lzd
type(orbitals_data),intent(in):: orbs
type(overlapParameters),intent(in):: op
integer,intent(in):: nrecvbuf
real(8),dimension(nrecvbuf),intent(in):: recvbuf
real(8),dimension(orbs%norb,orbs%norb),intent(in):: omat
logical,intent(in):: reset
real(8),dimension(max(orbs%npsidim_orbs,orbs%npsidim_comp)),intent(out):: lphi

! Local variables
integer:: ist, jst, ilrold, iorb, iiorb, ilr, ncount, jorb, jjorb, i, ldim, ind, indout, gdim, iorbref, m, ii
integer:: istart, iend, iseg
real(8):: tt

   call timing(iproc,'build_lincomb ','ON')

      ! Build new lphi
      if(reset) then
          lphi=0.d0
      end if

      indout=1
      ilrold=-1
      do iorb=1,orbs%norbp
          iiorb=orbs%isorb+iorb
          ilr=orbs%inwhichlocreg(iiorb)
          !if(ilr>ilrold) then
          if(ilr/=ilrold) then
              iorbref=iorb
          end if
          gdim=lzd%llr(ilr)%wfd%nvctr_c+7*lzd%llr(ilr)%wfd%nvctr_f
          do jorb=1,op%noverlaps(iiorb)
              jjorb=op%overlaps(jorb,iiorb)
              !jjorb=op%overlaps(jorb,ilr)
              jst=op%indexInRecvBuf(iorbref,jjorb)
              ldim=op%olr(jorb,iorbref)%wfd%nvctr_c+7*op%olr(jorb,iorbref)%wfd%nvctr_f
              tt=omat(jjorb,iiorb)
              !!tt=tt*lzd%cutoffweight(jjorb,iiorb)
              do iseg=1,op%expseg(jorb,iorbref)%nseg
                  istart=op%expseg(jorb,iorbref)%segborders(1,iseg)
                  iend=op%expseg(jorb,iorbref)%segborders(2,iseg)
                  ncount=iend-istart+1
                  call daxpy(ncount, tt, recvBuf(jst), 1, lphi(indout+istart-1), 1)
                  jst=jst+ncount
              end do
          end do
          indout=indout+gdim
          ilrold=ilr

      end do

   call timing(iproc,'build_lincomb ','OF')
          

end subroutine build_new_linear_combinations




subroutine flatten_at_edges(iproc, nproc, lin, at, input, orbs, lzd, rxyz, psi)
use module_base
use module_types
use module_interfaces
implicit none

! Calling arguments
integer,intent(in):: iproc, nproc
type(linearParameters),intent(in):: lin
type(atoms_data),intent(in):: at
type(input_variables),intent(in):: input
type(orbitals_data),intent(in):: orbs
type(local_zone_descriptors),intent(in):: lzd
real(8),dimension(3,at%nat),intent(in):: rxyz
real(8),dimension(max(orbs%npsidim_orbs,orbs%npsidim_comp)),intent(inout):: psi

! Local variables
integer:: oidx, iorb, ilr, npot, icenter, i_stat, i_all, iiorb
real(8):: hxh, hyh, hzh, alpha
type(workarr_sumrho):: work_sr
real(8),dimension(:,:),allocatable:: psir
character(len=*),parameter:: subname='flatten_at_edges'



  oidx = 0
  do iorb=1,orbs%norbp
     ilr = orbs%inwhichlocreg(iorb+orbs%isorb)
  
     !initialise the work arrays
     call initialize_work_arrays_sumrho(lzd%llr(ilr), work_sr)

     ! Wavefunction in real space
     allocate(psir(Lzd%Llr(ilr)%d%n1i*Lzd%Llr(ilr)%d%n2i*Lzd%Llr(ilr)%d%n3i,orbs%nspinor+ndebug),stat=i_stat)
     call memocc(i_stat,psir,'psir',subname)
     call razero(Lzd%Llr(ilr)%d%n1i*Lzd%Llr(ilr)%d%n2i*Lzd%Llr(ilr)%d%n3i*orbs%nspinor,psir)

     !transform the wavefunction in Daubechies basis to the wavefunction in ISF basis
     !the psir wavefunction is given in the spinorial form

     call daub_to_isf(lzd%llr(ilr), work_sr, psi(1+oidx), psir)
     !apply the potential to the psir wavefunction and calculate potential energy
     hxh=.5d0*input%hx
     hyh=.5d0*input%hy
     hzh=.5d0*input%hz
     !icenter=confinementCenter(iorb)
     !icenter=lin%orbs%inWhichLocregp(iorb)
     iiorb=orbs%isorb+iorb
     icenter=lin%orbs%inWhichLocreg(iiorb)
     !components of the potential
     npot=orbs%nspinor
     if (orbs%nspinor == 2) npot=1

     alpha=-log(1.d-5)/(1.d0-.7d0*lin%locrad(icenter))**2
     !write(*,*) 'iproc, iorb, alpha', iproc, iorb, alpha
     call flatten(iproc, lzd%llr(ilr)%d%n1,lzd%llr(ilr)%d%n2,lzd%llr(ilr)%d%n3,1,1,1,0,orbs%nspinor, psir, &
          rxyz(1,icenter), hxh, hyh, hzh, lin%potentialprefac(at%iatype(icenter)), lin%confpotorder, &
          lzd%llr(ilr)%nsi1, lzd%llr(ilr)%nsi2, lzd%llr(ilr)%nsi3, .7d0*lin%locrad(icenter), alpha, &
          lzd%llr(ilr)%bounds%ibyyzz_r) !optional



     call isf_to_daub(lzd%llr(ilr), work_sr, psir, psi(1+oidx))

     i_all=-product(shape(psir))*kind(psir)
     deallocate(psir,stat=i_stat)
     call memocc(i_stat,i_all,'psir',subname)

     call deallocate_work_arrays_sumrho(work_sr)

     oidx = oidx + (Lzd%Llr(ilr)%wfd%nvctr_c+7*Lzd%Llr(ilr)%wfd%nvctr_f)*orbs%nspinor

  enddo


end subroutine flatten_at_edges


subroutine flatten(iproc, n1, n2, n3, nl1, nl2, nl3, nbuf, nspinor, psir, &
     rxyzConfinement, hxh, hyh, hzh, potentialPrefac, confPotOrder, offsetx, offsety, offsetz, cut, alpha, &
     ibyyzz_r) !optional
use module_base
implicit none
integer, intent(in) :: iproc, n1,n2,n3,nl1,nl2,nl3,nbuf,nspinor, confPotOrder, offsetx, offsety, offsetz
real(wp), dimension(-14*nl1:2*n1+1+15*nl1,-14*nl2:2*n2+1+15*nl2,-14*nl3:2*n3+1+15*nl3,nspinor), intent(inout) :: psir
integer, dimension(2,-14:2*n2+16,-14:2*n3+16), intent(in), optional :: ibyyzz_r
real(8),dimension(3),intent(in):: rxyzConfinement
real(8),intent(in):: hxh, hyh, hzh, potentialPrefac, cut, alpha
!local variables
integer :: i1,i2,i3,i1s,i1e,ispinor, order
real(wp) :: tt11,tt22,tt33,tt44,tt13,tt14,tt23,tt24,tt31,tt32,tt41,tt42,tt
real(wp) :: psir1,psir2,psir3,psir4,pot1,pot2,pot3,pot4
real(gp) :: epot_p, epot, values, valuesold


  !the Tail treatment is allowed only in the Free BC case
  if (nbuf /= 0 .and. nl1*nl2*nl3 == 0) stop 'NONSENSE: nbuf/=0 only for Free BC'

  ! The order of the cofinement potential (we take order divided by two, 
  ! since later we calculate (r**2)**order.
  if(confPotOrder==2) then
      ! parabolic potential
      order=1
  else if(confPotOrder==4) then
      ! quartic potential
      order=2
  else if(confPotOrder==6) then
      ! sextic potential
      order=3
  end if
  
  values=0.d0
  valuesold=0.d0

!!!$omp parallel default(private)&
!!!$omp shared(psir,n1,n2,n3,epot,ibyyzz_r,nl1,nl2,nl3,nbuf,nspinor)
  !case without bounds
  i1s=-14*nl1
  i1e=2*n1+1+15*nl1
  !epot_p=0._gp
!!!$omp do
  do i3=-14*nl3,2*n3+1+15*nl3
     if (i3 >= -14+2*nbuf .and. i3 <= 2*n3+16-2*nbuf) then !check for the nbuf case
        do i2=-14*nl2,2*n2+1+15*nl2
           if (i2 >= -14+2*nbuf .and. i2 <= 2*n2+16-2*nbuf) then !check for the nbuf case
              !this if statement is inserted here for avoiding code duplication
              !it is to be seen whether the code results to be too much unoptimised
              if (present(ibyyzz_r)) then
                 !in this case we are surely in Free BC
                 !the min is to avoid to calculate for no bounds
                 do i1=-14+2*nbuf,min(ibyyzz_r(1,i2,i3),ibyyzz_r(2,i2,i3))-14-1
                    psir(i1,i2,i3,:)=0.0_wp
                 enddo
                 i1s=max(ibyyzz_r(1,i2,i3)-14,-14+2*nbuf)
                 i1e=min(ibyyzz_r(2,i2,i3)-14,2*n1+16-2*nbuf)
              end if
              !write(*,'(a,5i8)') 'iproc, i1, i2, i1s, i1e', iproc, i1, i2, i1s, i1e
              
              !here we put the branchments wrt to the spin
              if (nspinor == 4) then
                 stop 'this part is not yet implemented'
              else
                 do ispinor=1,nspinor
                    do i1=i1s,i1e
                       tt=(hxh*dble(i1+offsetx)-rxyzConfinement(1))**2 + (hyh*dble(i2+offsety)-rxyzConfinement(2))**2 + &
                          (hzh*dble(i3+offsetz)-rxyzConfinement(3))**2
                       tt=sqrt(tt)
                       tt=tt-cut

                       if(tt>0.d0) then
                           tt=exp(-alpha*tt**2)
                       else
                           tt=1.d0
                       end if
                       values=values+tt*abs(psir(i1,i2,i3,ispinor))
                       valuesold=valuesold+abs(psir(i1,i2,i3,ispinor))
     
                       tt=tt*psir(i1,i2,i3,ispinor)
                       psir(i1,i2,i3,ispinor)=tt
                    end do
                 end do
              end if
              
              if (present(ibyyzz_r)) then
                 !the max is to avoid the calculation for no bounds
                 do i1=max(ibyyzz_r(1,i2,i3),ibyyzz_r(2,i2,i3))-14+1,2*n1+16-2*nbuf
                    psir(i1,i2,i3,:)=0.0_wp
                 enddo
              end if

           else
              do i1=-14,2*n1+16
                 psir(i1,i2,i3,:)=0.0_wp
              enddo
           endif
        enddo
     else
        do i2=-14,2*n2+16
           do i1=-14,2*n1+16
              psir(i1,i2,i3,:)=0.0_wp
           enddo
        enddo
     endif
  enddo
!!!$omp end do

!!!$omp end parallel

write(*,*) 'values',values/valuesold

END SUBROUTINE flatten
!!***





subroutine get_potential_matrices(iproc, nproc, at, orbs, lzd, op, comon, mad, rxyz, &
           confdatarr, hx, psi, potmat)
use module_base
use module_types
use module_interfaces, eccept_this_one => get_potential_matrices
implicit none

! Calling arguments
integer,intent(in):: iproc, nproc
type(atoms_data),intent(in):: at
type(orbitals_data),intent(in):: orbs
type(local_zone_descriptors),intent(in):: lzd
type(overlapParameters),intent(inout):: op
type(p2pComms),intent(inout):: comon
type(matrixDescriptors),intent(in):: mad
real(8),dimension(3,at%nat),intent(in):: rxyz
real(8),intent(in):: hx
type(confpot_data),dimension(orbs%norbp),intent(in):: confdatarr
real(8),dimension(max(orbs%npsidim_orbs,orbs%npsidim_comp)),intent(inout):: psi
real(8),dimension(orbs%norb,orbs%norb,at%nat),intent(out):: potmat

! Local variables
integer:: iorb, ilr, ilrold, istat, iall
real(8),dimension(:,:),allocatable:: ttmat
real(8):: tt1, tt2, tt3, tt4, tt5
real(8),dimension(:),allocatable:: vpsi
character(len=*),parameter:: subname='get_potential_matrices'

allocate(vpsi(max(orbs%npsidim_orbs,orbs%npsidim_comp)), stat=istat)
call memocc(istat, vpsi, 'vpsi', subname)


ilrold=-1
do iorb=1,orbs%norb
    ilr=orbs%inwhichlocreg(iorb)
    if(ilr==ilrold) cycle
    call apply_orbitaldependent_potential(iproc, nproc, at, orbs, lzd, rxyz, &
         confdatarr, hx, psi, ilr, vpsi)

    !call extractOrbital3(iproc, nproc, orbs, orbs%npsidim, orbs%inWhichLocreg, lzd, op, vpsi, comon%nsendBuf, comon%sendBuf)
    !call postCommsOverlapNew(iproc, nproc, orbs, op, lzd, vpsi, comon, tt1, tt2)
    !allocate(ttmat(lin%orbs%norb,lin%orbs%norb))
    !call collectnew(iproc, nproc, comon, lin%mad,lin%op, lin%orbs, input, lin%lzd, comon%nsendbuf, &
    !     comon%sendbuf, comon%nrecvbuf, comon%recvbuf, ttmat, tt3, tt4, tt5)
    !deallocate(ttmat)
    call getMatrixElements2(iproc, nproc, lzd, orbs, op, comon, psi, vpsi, mad, potmat(1,1,ilr))
    ilrold=ilr
    
end do

iall=-product(shape(vpsi))*kind(vpsi)
deallocate(vpsi, stat=istat)
call memocc(istat, iall, 'vpsi', subname)



end subroutine get_potential_matrices




!!subroutine get_potential_matrices_new(iproc, nproc, lin, at, input, orbs, lzd, op, comon, rxyz, psi, nlocregOnMPI, potmat)
!!use module_base
!!use module_types
!!use module_interfaces
!!implicit none
!!
!!! Calling arguments
!!integer,intent(in):: iproc, nproc, nlocregOnMPI
!!type(linearParameters),intent(inout):: lin
!!type(atoms_data),intent(in):: at
!!type(input_variables),intent(in):: input
!!type(orbitals_data),intent(in):: orbs
!!type(local_zone_descriptors),intent(in):: lzd
!!type(overlapParameters),intent(inout):: op
!!type(p2pCommsOrthonormality),intent(inout):: comon
!!real(8),dimension(3,at%nat),intent(in):: rxyz
!!real(8),dimension(lzd%lpsidimtot),intent(inout):: psi
!!real(8),dimension(orbs%norb,orbs%norb,nlocregOnMPI),intent(out):: potmat
!!
!!! Local variables
!!integer:: iorb, ilr, ilrold, istat, iall, ii, iiorb
!!real(8),dimension(:,:),allocatable:: ttmat
!!real(8):: tt1, tt2, tt3, tt4, tt5
!!real(8),dimension(:),allocatable:: vpsi
!!character(len=*),parameter:: subname='get_potential_matrices'
!!integer,dimensioN(:),allocatable:: sendcounts, displs
!!
!!
!!allocate(sendcounts(0:nproc-1), stat=istat)
!!call memocc(istat, sendcounts, 'sendcounts', subname)
!!allocate(displs(0:nproc-1), stat=istat)
!!call memocc(istat, displs, 'displs', subname)
!!
!!call getCommunArraysMatrixCompression(iproc, nproc, orbs, lin%mad, sendcounts, displs)
!!
!!
!!allocate(vpsi(lzd%lpsidimtot), stat=istat)
!!call memocc(istat, vpsi, 'vpsi', subname)
!!
!!call extractOrbital3(iproc, nproc, orbs, orbs%npsidim, orbs%inWhichLocreg, lzd, op, vpsi, comon%nsendBuf, comon%sendBuf)
!!call postCommsOverlapNew(iproc, nproc, orbs, op, lzd, vpsi, comon, tt1, tt2)
!!allocate(ttmat(lin%orbs%norb,lin%orbs%norb))
!!call collectnew(iproc, nproc, comon, lin%mad,lin%op, lin%orbs, input, lin%lzd, comon%nsendbuf, &
!!     comon%sendbuf, comon%nrecvbuf, comon%recvbuf, ttmat, tt3, tt4, tt5)
!!deallocate(ttmat)
!!
!!ilrold=-1
!!ii=0
!!do iorb=1,orbs%norbp
!!    iiorb=orbs%isorb+iorb
!!    ilr=orbs%inwhichlocreg(iiorb)
!!    if(ilr==ilrold) cycle
!!    ii=ii+1
!!    call apply_orbitaldependent_potential(iproc, nproc, lin, at, input, lin%orbs, lin%lzd, rxyz, psi, ilr, vpsi)
!!    !call calculateOverlapMatrix3(iproc, nproc, orbs, op, orbs%inWhichLocreg, comon%nsendBuf, &
!!    !                             comon%sendBuf, comon%nrecvBuf, comon%recvBuf, lin%mad, potmat(1,1,ii))
!!    !call getMatrixElements2(iproc, nproc, lin%lzd, lin%orbs, lin%op, comon, psi, vpsi, lin%mad, potmat(1,1,ilr))
!!
!!    call calculateOverlapMatrix3Partial(iproc, nproc, orbs, op, orbs%inwhichlocreg, comon%nsendBuf, comon%sendBuf, &
!!         comon%nrecvBuf, comon%recvBuf, lin%mad, tempmat)
!!
!!    ilrold=ilr
!!    
!!end do
!!
!!iall=-product(shape(vpsi))*kind(vpsi)
!!deallocate(vpsi, stat=istat)
!!call memocc(istat, iall, 'vpsi', subname)
!!
!!iall=-product(shape(sendcounts))*kind(sendcounts)
!!deallocate(sendcounts, stat=istat)
!!call memocc(istat, iall, 'sendcounts', subname)
!!
!!iall=-product(shape(displs))*kind(displs)
!!deallocate(displs, stat=istat)
!!call memocc(istat, iall, 'displs', subname)
!!
!!end subroutine get_potential_matrices_new



!!!subroutine get_potential_matrices_new2(iproc, nproc, lin, at, input, orbs, lzd, op, comon, mad, rxyz, &
!!!           psi, nlocregOnMPI, potmat)
!!!use module_base
!!!use module_types
!!!use module_interfaces
!!!implicit none
!!!
!!!! Calling arguments
!!!integer,intent(in):: iproc, nproc, nlocregOnMPI
!!!type(linearParameters),intent(inout):: lin
!!!type(atoms_data),intent(in):: at
!!!type(input_variables),intent(in):: input
!!!type(orbitals_data),intent(in):: orbs
!!!type(local_zone_descriptors),intent(in):: lzd
!!!type(overlapParameters),intent(inout):: op
!!!type(p2pCommsOrthonormality),intent(inout):: comon
!!!type(matrixDescriptors),intent(in):: mad
!!!real(8),dimension(3,at%nat),intent(in):: rxyz
!!!real(8),dimension(max(orbs%npsidim_orbs,orbs%npsidim_comp)),intent(inout):: psi
!!!real(8),dimension(orbs%norb,orbs%norb,nlocregOnMPI),intent(out):: potmat
!!!
!!!! Local variables
!!!integer:: iorb, ilr, ilrold, istat, iall, ii, iiorb, ncount, iilr, jjorb, ist, jst, jorb, iorbout
!!!real(8),dimension(:,:),allocatable:: ttmat
!!!real(8):: tt1, tt2, tt3, tt4, tt5, ddot
!!!real(8),dimension(:),allocatable:: vpsi
!!!character(len=*),parameter:: subname='get_potential_matrices_new2'
!!!integer,dimensioN(:),allocatable:: sendcounts, displs
!!!
!!!
!!!
!!!
!!!allocate(vpsi(comon%nrecvbuf), stat=istat)
!!!call memocc(istat, vpsi, 'vpsi', subname)
!!!
!!!call extractOrbital3(iproc, nproc, orbs, max(orbs%npsidim_orbs,orbs%npsidim_comp), orbs%inWhichLocreg, &
!!!     lzd, op, psi, comon%nsendBuf, comon%sendBuf)
!!!call postCommsOverlapNew(iproc, nproc, orbs, op, lzd, psi, comon, tt1, tt2)
!!!!!allocate(ttmat(lin%orbs%norb,lin%orbs%norb))
!!!call collectnew(iproc, nproc, comon, lin%mad,lin%op, lin%orbs, lin%lzd, comon%nsendbuf, &
!!!     comon%sendbuf, comon%nrecvbuf, comon%recvbuf, tt3, tt4, tt5)
!!!!!deallocate(ttmat)
!!!
!!!! Now all other psi are in the receive buffer. Apply the potential to them.
!!!iilr=0
!!!ilrold=-1
!!!do iorbout=1,orbs%norbp
!!!    ilr=orbs%inwhichlocreg(orbs%isorb+iorbout)
!!!    if(ilr==ilrold) cycle
!!!    iilr=iilr+1
!!!    do iorb=1,orbs%norbp
!!!        iiorb=orbs%isorb+iorb
!!!        do jorb=1,op%noverlaps(iiorb)
!!!            jjorb=op%overlaps(jorb,iiorb)
!!!            call getStartingIndices(iorb, jorb, op, orbs, ist, jst)
!!!            ncount=op%olr(jorb,iorb)%wfd%nvctr_c+7*op%olr(jorb,iorb)%wfd%nvctr_f
!!!    
!!!            call apply_orbitaldependent_potential_foronelocreg(iproc, nproc, op%olr(jorb,iorb), lin, &
!!!                 at, input, orbs, rxyz, ncount, &
!!!                 comon%recvbuf, iilr, vpsi(1))
!!!            potmat(jjorb,iiorb,iilr)=ddot(ncount, comon%sendBuf(ist), 1, vpsi(1), 1)
!!!        end do
!!!    end do
!!!    ilrold=ilr
!!!end do
!!!
!!!!!ilrold=-1
!!!!!ii=0
!!!!!do iorb=1,orbs%norbp
!!!!!    iiorb=orbs%isorb+iorb
!!!!!    ilr=orbs%inwhichlocreg(iiorb)
!!!!!    if(ilr==ilrold) cycle
!!!!!    ii=ii+1
!!!!!    call apply_orbitaldependent_potential(iproc, nproc, lin, at, input, lin%orbs, lin%lzd, rxyz, psi, ilr, vpsi)
!!!!!    !call calculateOverlapMatrix3(iproc, nproc, orbs, op, orbs%inWhichLocreg, comon%nsendBuf, &
!!!!!    !                             comon%sendBuf, comon%nrecvBuf, comon%recvBuf, lin%mad, potmat(1,1,ii))
!!!!!    !call getMatrixElements2(iproc, nproc, lin%lzd, lin%orbs, lin%op, comon, psi, vpsi, lin%mad, potmat(1,1,ilr))
!!!!!
!!!!!    call calculateOverlapMatrix3Partial(iproc, nproc, orbs, op, orbs%inwhichlocreg, comon%nsendBuf, comon%sendBuf, &
!!!!!         comon%nrecvBuf, comon%recvBuf, lin%mad, tempmat)
!!!!!
!!!!!    ilrold=ilr
!!!!!    
!!!!!end do
!!!
!!!iall=-product(shape(vpsi))*kind(vpsi)
!!!deallocate(vpsi, stat=istat)
!!!call memocc(istat, iall, 'vpsi', subname)
!!!
!!!iall=-product(shape(sendcounts))*kind(sendcounts)
!!!deallocate(sendcounts, stat=istat)
!!!call memocc(istat, iall, 'sendcounts', subname)
!!!
!!!iall=-product(shape(displs))*kind(displs)
!!!deallocate(displs, stat=istat)
!!!call memocc(istat, iall, 'displs', subname)
!!!
!!!end subroutine get_potential_matrices_new2<|MERGE_RESOLUTION|>--- conflicted
+++ resolved
@@ -2622,15 +2622,11 @@
 call mpiallred(nfast, 1, mpi_sum, mpi_comm_world, ierr)
 call mpiallred(nslow, 1, mpi_sum, mpi_comm_world, ierr)
 call mpiallred(nsameproc, 1, mpi_sum, mpi_comm_world, ierr)
-<<<<<<< HEAD
 if (verbose > 3) then
    if(iproc==0) write(*,'(a,f5.1,a)') 'done. Communication overlap ratio:',100.d0*dble(nfast)/(dble(nfast+nslow)),'%'
 else
    if(iproc==0) write(*,'(a,f5.1,a)') 'done.'
 end if
-=======
-!if(iproc==0) write(*,'(a,f5.1,a)') 'done. Communication overlap ratio:',100.d0*dble(nfast)/(dble(nfast+nslow)),'%'
->>>>>>> c24f2b4e
 !if(iproc==0) write(*,'(1x,2(a,i0),a)') 'statistics: - ', nfast+nslow, ' point to point communications, of which ', &
 !                       nfast, ' could be overlapped with computation.'
 !if(iproc==0) write(*,'(1x,a,i0,a)') '            - ', nsameproc, ' copies on the same processor.'
