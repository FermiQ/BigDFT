--- conflicted
+++ resolved
@@ -321,11 +321,7 @@
         call apply_hp_slab_sd(lr%d%n1,lr%d%n2,lr%d%n3,&
              lr%wfd%nseg_c,lr%wfd%nvctr_c,lr%wfd%nseg_f,&
              lr%wfd%nvctr_f,lr%wfd%keygloc,lr%wfd%keyvloc, &
-<<<<<<< HEAD
-             cprecr,hx,hy,hz,x,y,w%psifscf,w%ww,w%modul1,w%modul3,&
-=======
              cprecr,x,y,w%psifscf,w%ww,w%modul1,w%modul3,&
->>>>>>> 395083e6
              w%af,w%bf,w%cf,w%ef)
      else
         call apply_hp_slab_k(lr%d%n1,lr%d%n2,lr%d%n3,&
