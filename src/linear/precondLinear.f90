<<<<<<< HEAD
subroutine solvePrecondEquation(iproc,nproc,lr,ncplx,ncong,cprecr,&
     hx,hy,hz,kx,ky,kz,x,  rxyzParab, orbs, potentialPrefac, confPotOrder, tmb, kernel)
!
! Purpose:
! ========
!   Solves the preconditioning equation by conjugate gradient iterations.
!   The equation reads ( kin.energy + cprecr*Id + potentialPrefac*(r-r0)^4 )x=y
!   Solves (KE+cprecr*I)*xx=yy by conjugate gradient method.
! 
! Calling arguments:
! ==================
!   Input arguments:
!   ----------------   
!     lr               type describing the localization region
!     ncplx            real or complex??
!     ncong            number of CG iterations
!     cprecr           preconditioning constant
!     hx               hgrid in x direction
!     hy               hgrid in y direction
!     hz               hgrid in z direction
!     kx               kpoints in x direction?
!     ky               kpoints in y direction?
!     kz               kpoints in z direction?
!     rxyzParab        the center of the confinement potential
!     orbs             type describing the orbitals
!     potentialPrefac  prefactor for the confinement potential
!     it               delete later??
!   Input / Output arguments:
!   -------------------------
!     x                on input: the right hand side of the equation (i.e. y)
!                      on output: the solution of the equation (i.e. x)
!
=======
!> @file
!! @author
!!    Copyright (C) 2011-2012 BigDFT group
!!    This file is distributed under the terms of the
!!    GNU General Public License, see ~/COPYING file
!!    or http://www.gnu.org/copyleft/gpl.txt .
!!    For the list of contributors, see ~/AUTHORS


!> Solves the preconditioning equation by conjugate gradient iterations.
!! The equation reads ( kin.energy + cprecr*Id + potentialPrefac*(r-r0)^4 )x=y
!! Solves (KE+cprecr*I)*xx=yy by conjugate gradient method.
!! x is the right hand side on input and the solution on output
!! 
!! Calling arguments:
!! ==================
!!   Input arguments:
!!   ----------------   
!!     lr               type describing the localization region
!!     ncplx            real or complex??
!!     ncong            number of CG iterations
!!     cprecr           preconditioning constant
!!     hx               hgrid in x direction
!!     hy               hgrid in y direction
!!     hz               hgrid in z direction
!!     kx               kpoints in x direction?
!!     ky               kpoints in y direction?
!!     kz               kpoints in z direction?
!!     rxyzParab        the center of the confinement potential
!!     orbs             type describing the orbitals
!!     potentialPrefac  prefactor for the confinement potential
!!     it               delete later??
!!   Input / Output arguments:
!!   -------------------------
!!     x                on input: the right hand side of the equation (i.e. y)
!!                      on output: the solution of the equation (i.e. x)
subroutine solvePrecondEquation(iproc,nproc,lr,ncplx,ncong,cprecr,&
     hx,hy,hz,kx,ky,kz,x,  rxyzParab, orbs, potentialPrefac, confPotOrder, it)

>>>>>>> 51191659
use module_base
use module_types

implicit none
integer, intent(in) :: iproc,nproc,ncong,ncplx,confPotOrder
real(gp), intent(in) :: hx,hy,hz,cprecr,kx,ky,kz
type(locreg_descriptors), intent(in) :: lr
real(wp), dimension((lr%wfd%nvctr_c+7*lr%wfd%nvctr_f)*ncplx), intent(inout) :: x
real(8),dimension(3),intent(in):: rxyzParab
type(orbitals_data), intent(in):: orbs
real(8):: potentialPrefac
type(DFT_wavefunction),intent(inout):: tmb
real(8),dimension(tmb%orbs%norb,tmb%orbs%norb),intent(inout):: kernel

! Local variables
character(len=*), parameter :: subname='precondition_residue'
real(gp), dimension(0:7) :: scal
real(wp) :: rmr_old,rmr_new,alpha,beta
integer :: i_stat,i_all,icong
type(workarr_precond) :: w
real(wp), dimension(:), allocatable :: b,r,d

real(8),dimension(:),allocatable:: hpsit_c, hpsit_f, hpsittmp_c, hpsittmp_f
integer:: istat, iall

  !arrays for the CG procedure
  allocate(b(ncplx*(lr%wfd%nvctr_c+7*lr%wfd%nvctr_f)+ndebug),stat=i_stat)
  call memocc(i_stat,b,'b',subname)
  allocate(r(ncplx*(lr%wfd%nvctr_c+7*lr%wfd%nvctr_f)+ndebug),stat=i_stat)
  call memocc(i_stat,r,'r',subname)
  allocate(d(ncplx*(lr%wfd%nvctr_c+7*lr%wfd%nvctr_f)+ndebug),stat=i_stat)
  call memocc(i_stat,d,'d',subname)

  call allocate_work_arrays(lr%geocode,lr%hybrid_on,ncplx,lr%d,w)

  call precondition_preconditioner(lr,ncplx,hx,hy,hz,scal,cprecr,w,x,b)

  call differentiateBetweenBoundaryConditions(iproc,nproc,ncplx,lr,hx,hy,hz,kx,ky,kz,cprecr,x,d,w,scal,&
       rxyzParab, orbs, potentialPrefac, confPotOrder)


  !!if(tmb%wfnmd%bs%target_function==TARGET_FUNCTION_IS_ENERGY) then
  !!    if(tmb%wfnmd%bpo%communication_strategy_overlap==COMMUNICATION_COLLECTIVE) then
  !!        allocate(hpsit_c(sum(tmb%collcom%nrecvcounts_c)), stat=istat)
  !!        call memocc(istat, hpsit_c, 'hpsit_c', subname)
  !!        allocate(hpsit_f(7*sum(tmb%collcom%nrecvcounts_f)), stat=istat)
  !!        call memocc(istat, hpsit_f, 'hpsit_f', subname)
  !!        allocate(hpsittmp_c(sum(tmb%collcom%nrecvcounts_c)), stat=istat)
  !!        call memocc(istat, hpsittmp_c, 'hpsittmp_c', subname)
  !!        allocate(hpsittmp_f(7*sum(tmb%collcom%nrecvcounts_f)), stat=istat)
  !!        call memocc(istat, hpsittmp_f, 'hpsittmp_f', subname)
  !!        call transpose_localized(iproc, nproc, tmb%orbs, tmb%collcom, d, hpsit_c, hpsit_f, tmb%lzd)
  !!        call dcopy(sum(tmb%collcom%nrecvcounts_c), hpsit_c(1), 1, hpsittmp_c(1), 1)
  !!        call dcopy(7*sum(tmb%collcom%nrecvcounts_f), hpsit_f(1), 1, hpsittmp_f(1), 1)
  !!        call build_linear_combination_transposed(tmb%orbs%norb, kernel, tmb%collcom, &
  !!             hpsittmp_c, hpsittmp_f, .true., hpsit_c, hpsit_f)
  !!        call untranspose_localized(iproc, nproc, tmb%orbs, tmb%collcom, hpsit_c, hpsit_f, d, tmb%lzd)
  !!        iall=-product(shape(hpsittmp_c))*kind(hpsittmp_c)
  !!        deallocate(hpsittmp_c, stat=istat)
  !!        call memocc(istat, iall, 'hpsittmp_c', subname)
  !!        iall=-product(shape(hpsittmp_f))*kind(hpsittmp_f)
  !!        deallocate(hpsittmp_f, stat=istat)
  !!        call memocc(istat, iall, 'hpsittmp_f', subname)
  !!        iall=-product(shape(hpsit_c))*kind(hpsit_c)
  !!        deallocate(hpsit_c, stat=istat)
  !!        call memocc(istat, iall, 'hpsit_c', subname)
  !!        iall=-product(shape(hpsit_f))*kind(hpsit_f)
  !!        deallocate(hpsit_f, stat=istat)
  !!        call memocc(istat, iall, 'hpsit_f', subname)
  !!    else if (tmb%wfnmd%bpo%communication_strategy_overlap==COMMUNICATION_P2P) then
  !!        stop 'p2p for precond not yet implemented'
  !!        !!call allocateSendBufferOrtho(tmb%comon, subname)
  !!        !!call allocateRecvBufferOrtho(tmb%comon, subname)
  !!        !!! Extract the overlap region from the orbitals phi and store them in tmb%comon%sendBuf.
  !!        !!call extractOrbital3(iproc, nproc, tmb%orbs, tmb%orbs, max(tmb%orbs%npsidim_orbs,tmb%orbs%npsidim_comp), &
  !!        !!     tmb%lzd, tmb%lzd, tmb%op, tmb%op, &
  !!        !!     d, tmb%comon%nsendBuf, tmb%comon%sendBuf)
  !!        !!call timing(iproc,'eglincomms','ON') ! lr408t
  !!        !!call post_p2p_communication(iproc, nproc, tmb%comon%nsendbuf, tmb%comon%sendbuf, &
  !!        !!     tmb%comon%nrecvbuf, tmb%comon%recvbuf, tmb%comon)
  !!        !!call wait_p2p_communication(iproc, nproc, tmb%comon)
  !!        !!call timing(iproc,'eglincomms','OF') ! lr408t
  !!        !!call build_new_linear_combinations(iproc, nproc, tmb%lzd, tmb%orbs, tmb%op, tmb%comon%nrecvbuf, &
  !!        !!     tmb%comon%recvbuf, kernel, .true., lhphiopt)
  !!        !!call deallocateRecvBufferOrtho(tmb%comon, subname)
  !!        !!call deallocateSendBufferOrtho(tmb%comon, subname)
  !!    end if
  !!end if





!!  rmr_new=dot(ncplx*(lr%wfd%nvctr_c+7*lr%wfd%nvctr_f),d(1),1,d(1),1)
!!  write(*,*)'debug1',rmr_new

  !this operation should be rewritten in a better way
  r=b-d ! r=b-Ax

  call calculate_rmr_new(lr%geocode,lr%hybrid_on,ncplx,lr%wfd,scal,r,d,rmr_new)
  !stands for
  !d=r
  !rmr_new=dot_product(r,r)


  do icong=1,ncong 
     !write(*,*)icong,rmr_new

     !!if(it>0) then
     !!    call cut_at_boundaries2(lr, orbs, hx, hy, hz, x)
     !!end if
     !call flatten_at_boundaries2(lr, orbs, hx, hy, hz, x)

     call differentiateBetweenBoundaryConditions(iproc,nproc,ncplx,lr,hx,hy,hz,kx,ky,kz,cprecr,d,b,w,scal,&
          rxyzParab, orbs, potentialPrefac, confPotOrder)
     !!if(tmb%wfnmd%bs%target_function==TARGET_FUNCTION_IS_ENERGY) then
     !!    if(tmb%wfnmd%bpo%communication_strategy_overlap==COMMUNICATION_COLLECTIVE) then
     !!        allocate(hpsit_c(sum(tmb%collcom%nrecvcounts_c)), stat=istat)
     !!        call memocc(istat, hpsit_c, 'hpsit_c', subname)
     !!        allocate(hpsit_f(7*sum(tmb%collcom%nrecvcounts_f)), stat=istat)
     !!        call memocc(istat, hpsit_f, 'hpsit_f', subname)
     !!        allocate(hpsittmp_c(sum(tmb%collcom%nrecvcounts_c)), stat=istat)
     !!        call memocc(istat, hpsittmp_c, 'hpsittmp_c', subname)
     !!        allocate(hpsittmp_f(7*sum(tmb%collcom%nrecvcounts_f)), stat=istat)
     !!        call memocc(istat, hpsittmp_f, 'hpsittmp_f', subname)
     !!        call transpose_localized(iproc, nproc, tmb%orbs, tmb%collcom, d, hpsit_c, hpsit_f, tmb%lzd)
     !!        call dcopy(sum(tmb%collcom%nrecvcounts_c), hpsit_c(1), 1, hpsittmp_c(1), 1)
     !!        call dcopy(7*sum(tmb%collcom%nrecvcounts_f), hpsit_f(1), 1, hpsittmp_f(1), 1)
     !!        call build_linear_combination_transposed(tmb%orbs%norb, kernel, tmb%collcom, &
     !!             hpsittmp_c, hpsittmp_f, .true., hpsit_c, hpsit_f)
     !!        call untranspose_localized(iproc, nproc, tmb%orbs, tmb%collcom, hpsit_c, hpsit_f, d, tmb%lzd)
     !!        iall=-product(shape(hpsittmp_c))*kind(hpsittmp_c)
     !!        deallocate(hpsittmp_c, stat=istat)
     !!        call memocc(istat, iall, 'hpsittmp_c', subname)
     !!        iall=-product(shape(hpsittmp_f))*kind(hpsittmp_f)
     !!        deallocate(hpsittmp_f, stat=istat)
     !!        call memocc(istat, iall, 'hpsittmp_f', subname)
     !!        iall=-product(shape(hpsit_c))*kind(hpsit_c)
     !!        deallocate(hpsit_c, stat=istat)
     !!        call memocc(istat, iall, 'hpsit_c', subname)
     !!        iall=-product(shape(hpsit_f))*kind(hpsit_f)
     !!        deallocate(hpsit_f, stat=istat)
     !!        call memocc(istat, iall, 'hpsit_f', subname)
     !!    else if (tmb%wfnmd%bpo%communication_strategy_overlap==COMMUNICATION_P2P) then
     !!        stop 'p2p for precond not yet implemented'
     !!        !!call allocateSendBufferOrtho(tmb%comon, subname)
     !!        !!call allocateRecvBufferOrtho(tmb%comon, subname)
     !!        !!! Extract the overlap region from the orbitals phi and store them in tmb%comon%sendBuf.
     !!        !!call extractOrbital3(iproc, nproc, tmb%orbs, tmb%orbs, max(tmb%orbs%npsidim_orbs,tmb%orbs%npsidim_comp), &
     !!        !!     tmb%lzd, tmb%lzd, tmb%op, tmb%op, &
     !!        !!     d, tmb%comon%nsendBuf, tmb%comon%sendBuf)
     !!        !!call timing(iproc,'eglincomms','ON') ! lr408t
     !!        !!call post_p2p_communication(iproc, nproc, tmb%comon%nsendbuf, tmb%comon%sendbuf, &
     !!        !!     tmb%comon%nrecvbuf, tmb%comon%recvbuf, tmb%comon)
     !!        !!call wait_p2p_communication(iproc, nproc, tmb%comon)
     !!        !!call timing(iproc,'eglincomms','OF') ! lr408t
     !!        !!call build_new_linear_combinations(iproc, nproc, tmb%lzd, tmb%orbs, tmb%op, tmb%comon%nrecvbuf, &
     !!        !!     tmb%comon%recvbuf, kernel, .true., lhphiopt)
     !!        !!call deallocateRecvBufferOrtho(tmb%comon, subname)
     !!        !!call deallocateSendBufferOrtho(tmb%comon, subname)
     !!    end if
     !!end if

     !in the complex case these objects are to be supposed real
     alpha=rmr_new/dot(ncplx*(lr%wfd%nvctr_c+7*lr%wfd%nvctr_f),d(1),1,b(1),1)

     call axpy(ncplx*(lr%wfd%nvctr_c+7*lr%wfd%nvctr_f),alpha,d(1),1,x(1),1)
     call axpy(ncplx*(lr%wfd%nvctr_c+7*lr%wfd%nvctr_f),-alpha,b(1),1,r(1),1)

     if (icong==ncong) exit

     rmr_old=rmr_new

     call calculate_rmr_new(lr%geocode,lr%hybrid_on,ncplx,lr%wfd,scal,r,b,rmr_new)

     beta=rmr_new/rmr_old

     d=b+beta*d
    
  enddo

  call finalise_precond_residue(lr%geocode,lr%hybrid_on,ncplx,lr%wfd,scal,x)

  i_all=-product(shape(b))*kind(b)
  deallocate(b,stat=i_stat)
  call memocc(i_stat,i_all,'b',subname)
  i_all=-product(shape(r))*kind(r)
  deallocate(r,stat=i_stat)
  call memocc(i_stat,i_all,'r',subname)
  i_all=-product(shape(d))*kind(d)
  deallocate(d,stat=i_stat)
  call memocc(i_stat,i_all,'d',subname)

  call deallocate_work_arrays(lr%geocode,lr%hybrid_on,ncplx,w)

END SUBROUTINE solvePrecondEquation


subroutine differentiateBetweenBoundaryConditions(iproc,nproc,ncplx,lr,hx,hy,hz,kx,ky,kz,&
     cprecr,x,y,w,scal, rxyzParab, orbs, parabPrefac, confPotOrder)! y:=Ax
  use module_base
  use module_types
  implicit none
  integer, intent(in) :: iproc,nproc,ncplx
  real(gp), intent(in) :: hx,hy,hz,cprecr,kx,ky,kz
  type(locreg_descriptors), intent(in) :: lr
  real(gp), dimension(0:7), intent(in) :: scal
  real(wp), dimension(lr%wfd%nvctr_c+7*lr%wfd%nvctr_f,ncplx), intent(in) ::  x
  type(workarr_precond), intent(inout) :: w
  real(wp), dimension(lr%wfd%nvctr_c+7*lr%wfd%nvctr_f,ncplx), intent(out) ::  y
real(8),dimension(3),intent(in):: rxyzParab
type(orbitals_data), intent(in) :: orbs
real(8):: parabPrefac
integer:: confPotOrder
  !local variables
  integer :: idx,nf

  if (lr%geocode == 'F') then
     do idx=1,ncplx
        call applyOperator(iproc,nproc,lr%d%n1,lr%d%n2,lr%d%n3,&
             lr%d%nfl1,lr%d%nfu1,lr%d%nfl2,lr%d%nfu2,lr%d%nfl3,lr%d%nfu3, lr%ns1, lr%ns2, lr%ns3, &
             lr%wfd%nseg_c,lr%wfd%nvctr_c,lr%wfd%keygloc,lr%wfd%keyvloc,&
             lr%wfd%nseg_f,lr%wfd%nvctr_f,&
             lr%wfd%keygloc(1,lr%wfd%nseg_c+min(1,lr%wfd%nseg_f)),&
             lr%wfd%keyvloc(lr%wfd%nseg_c+min(1,lr%wfd%nseg_f)), &
             scal,cprecr,hx,&
             lr%bounds%kb%ibyz_c,lr%bounds%kb%ibxz_c,lr%bounds%kb%ibxy_c,&
             lr%bounds%kb%ibyz_f,lr%bounds%kb%ibxz_f,lr%bounds%kb%ibxy_f,&
             x(1,idx),x(lr%wfd%nvctr_c+min(1,lr%wfd%nvctr_f),idx),&
             y(1,idx),y(lr%wfd%nvctr_c+min(1,lr%wfd%nvctr_f),idx),&
             rxyzParab, lr, parabPrefac, confPotOrder, &
             w%xpsig_c,w%xpsig_f,w%ypsig_c,w%ypsig_f,&
             w%x_f1,w%x_f2,w%x_f3)
     end do
  else if (lr%geocode == 'P') then
     if (lr%hybrid_on) then

        nf=(lr%d%nfu1-lr%d%nfl1+1)*(lr%d%nfu2-lr%d%nfl2+1)*(lr%d%nfu3-lr%d%nfl3+1)
        do idx=1,ncplx
           call apply_hp_hyb(lr%d%n1,lr%d%n2,lr%d%n3,&
                lr%wfd%nseg_c,lr%wfd%nvctr_c,lr%wfd%nseg_f,lr%wfd%nvctr_f,&
                lr%wfd%keygloc,lr%wfd%keyvloc, &
                cprecr,hx,hy,hz,x(1,idx),y(1,idx),&
                w%x_f,w%x_c,w%x_f1,w%x_f2,w%x_f3,w%y_f,w%z1,&
                lr%d%nfl1,lr%d%nfl2,lr%d%nfl3,lr%d%nfu1,lr%d%nfu2,lr%d%nfu3,nf,&
                lr%bounds%kb%ibyz_f,lr%bounds%kb%ibxz_f,lr%bounds%kb%ibxy_f)
        end do
     else
        if (ncplx == 1) then
           call apply_hp_scal(lr%d%n1,lr%d%n2,lr%d%n3,&
                lr%wfd%nseg_c,lr%wfd%nvctr_c,lr%wfd%nseg_f,&
                lr%wfd%nvctr_f,lr%wfd%keygloc,lr%wfd%keyvloc, &
                cprecr,hx,hy,hz,x,y,w%psifscf,w%ww,w%modul1,w%modul2,w%modul3,&
                w%af,w%bf,w%cf,w%ef,scal) 
        else
           call apply_hp_per_k(lr%d%n1,lr%d%n2,lr%d%n3,&
                lr%wfd%nseg_c,lr%wfd%nvctr_c,lr%wfd%nseg_f,&
                lr%wfd%nvctr_f,lr%wfd%keygloc,lr%wfd%keyvloc, &
                !cprecr,hx,hy,hz,0.0_gp,0.0_gp,0.0_gp,x,y,w%psifscf,w%ww,scal) 
                cprecr,hx,hy,hz,kx,ky,kz,x,y,w%psifscf,w%ww,scal) 
        end if
     end if
  else if (lr%geocode == 'S') then
     if (ncplx == 1) then
        call apply_hp_slab_sd(lr%d%n1,lr%d%n2,lr%d%n3,&
             lr%wfd%nseg_c,lr%wfd%nvctr_c,lr%wfd%nseg_f,&
             lr%wfd%nvctr_f,lr%wfd%keygloc,lr%wfd%keyvloc, &
             cprecr,x,y,w%psifscf,w%ww,w%modul1,w%modul3,&
             w%af,w%bf,w%cf,w%ef)
     else
        call apply_hp_slab_k(lr%d%n1,lr%d%n2,lr%d%n3,&
             lr%wfd%nseg_c,lr%wfd%nvctr_c,lr%wfd%nseg_f,&
             lr%wfd%nvctr_f,lr%wfd%keygloc,lr%wfd%keyvloc, &
             cprecr,hx,hy,hz,kx,ky,kz,x,y,w%psifscf,w%ww) 

     end if
   end if
END SUBROUTINE differentiateBetweenBoundaryConditions



!>   WRONG DESCRIPTION
!!   This subroutine uncompresses the wave function, applies the operators on it, 
!!   and compresses it again. The operators are: kinetic energy + cprec*Id + r^4.
!!   Here cprecr is a constant and r^4 is the confinement potential of the form
!!   lin%potentialPrefac*[(x-x0)^4 + (y-y0)^4 + (z-z0)^4]
subroutine applyOperator(iproc,nproc,n1,n2,n3,nfl1,nfu1,nfl2,nfu2,nfl3,nfu3, ns1, ns2, ns3, &
     nseg_c,nvctr_c,keyg_c,keyv_c,nseg_f,nvctr_f,keyg_f,keyv_f, &
     scal,cprecr,hgrid,ibyz_c,ibxz_c,ibxy_c,ibyz_f,ibxz_f,ibxy_f,&
     xpsi_c,xpsi_f,ypsi_c,ypsi_f,&
     rxyzParab, lr, parabPrefac, confPotOrder, &
     xpsig_c,xpsig_f,ypsig_c,ypsig_f,x_f1,x_f2,x_f3)

  use module_base
  use module_types
  use module_interfaces

  implicit none
  integer, intent(in) :: iproc, nproc, n1,n2,n3,nfl1,nfu1,nfl2,nfu2,nfl3,nfu3, ns1, ns2, ns3
  integer, intent(in) :: nseg_c,nvctr_c,nseg_f,nvctr_f,confPotOrder
  real(wp), intent(inout) :: cprecr
  real(gp), intent(in) :: hgrid
  integer, dimension(nseg_c), intent(in) :: keyv_c
  integer, dimension(nseg_f), intent(in) :: keyv_f
  integer, dimension(2,nseg_c), intent(in) :: keyg_c
  integer, dimension(2,nseg_f), intent(in) :: keyg_f
  integer, dimension(2,0:n2,0:n3), intent(in) :: ibyz_c,ibyz_f
  integer, dimension(2,0:n1,0:n3), intent(in) :: ibxz_c,ibxz_f
  integer, dimension(2,0:n1,0:n2), intent(in) :: ibxy_c,ibxy_f
  real(wp), dimension(0:3), intent(in) :: scal
  real(wp), dimension(nvctr_c), intent(in) :: xpsi_c
  real(wp), dimension(7,nvctr_f), intent(in) :: xpsi_f
  real(wp), dimension(nvctr_c), intent(out) :: ypsi_c
  real(wp), dimension(7,nvctr_f), intent(out) :: ypsi_f
  real(8),dimension(3),intent(in):: rxyzParab
  type(locreg_descriptors), intent(in) :: lr
  real(8):: parabPrefac

  real(wp), dimension(0:n1,0:n2,0:n3), intent(inout) :: xpsig_c,ypsig_c
  real(wp), dimension(7,nfl1:nfu1,nfl2:nfu2,nfl3:nfu3), intent(inout) :: xpsig_f,ypsig_f
  real(wp), dimension(nfl1:nfu1,nfl2:nfu2,nfl3:nfu3), intent(inout) :: x_f1
  real(wp), dimension(nfl2:nfu2,nfl1:nfu1,nfl3:nfu3), intent(inout) :: x_f2
  real(wp), dimension(nfl3:nfu3,nfl1:nfu1,nfl2:nfu2), intent(inout) :: x_f3


  ! Local variables
  type(workarrays_quartic_convolutions):: work_conv
  character(len=*),parameter:: subname='applyOperator'
!!  real(8),dimension(:,:,:),allocatable:: ypsitemp_c
!!  real(8),dimension(:,:,:,:),allocatable:: ypsitemp_f

!!  type(workarr_sumrho):: work_sr
!!  real(8),dimension(:,:),allocatable:: psir
!!  real(8),dimension(:),allocatable:: psi
!!  integer:: i_stat, i_all



  call allocate_workarrays_quartic_convolutions(lr, subname, work_conv)

  ! Uncompress the wavefunction.
  call uncompress_for_quartic_convolutions(n1, n2, n3, nfl1, nfu1, nfl2, nfu2, nfl3, nfu3, &
       nseg_c, nvctr_c, keyg_c, keyv_c, nseg_f, nvctr_f,  keyg_f, keyv_f, &
       scal, xpsi_c, xpsi_f, &
       work_conv)

  ! Apply the  following operators to the wavefunctions: kinetic energy + cprec*Id + r^4.
  if(confPotOrder==4) then
      !!allocate(ypsitemp_c(0:n1, 0:n2, 0:n3))
      !!allocate(ypsitemp_f(7,nfl1:nfu1,nfl2:nfu2,nfl3:nfu3))

      call ConvolQuartic4(iproc, nproc, n1, n2, n3, &
           nfl1, nfu1, &
           nfl2, nfu2, &
           nfl3, nfu3, &
           hgrid, ns1, ns2, ns3, &
           ibyz_c, ibxz_c, ibxy_c, &
           ibyz_f, ibxz_f, ibxy_f, &
           rxyzParab, parabPrefac, .true., cprecr, &
           work_conv%xx_c, work_conv%xx_f1, work_conv%xx_f, &
           work_conv%xy_c, work_conv%xy_f2, work_conv%xy_f, &
           work_conv%xz_c, work_conv%xz_f4, work_conv%xz_f, &
           work_conv%y_c, work_conv%y_f)

      !!call ConvolQuartic4(n1, n2, n3, &
      !!     nfl1, nfu1, &
      !!     nfl2, nfu2, &
      !!     nfl3, nfu3, &
      !!     hgrid, ns1, ns2, ns3, &
      !!     ibyz_c, ibxz_c, ibxy_c, &
      !!     ibyz_f, ibxz_f, ibxy_f, &
      !!     rxyzParab, 0.d0, .true., cprecr, &
      !!     work_conv%xx_c, work_conv%xx_f1, work_conv%xx_f, &
      !!     work_conv%xy_c, work_conv%xy_f2, work_conv%xy_f, &
      !!     work_conv%xz_c, work_conv%xz_f4, work_conv%xz_f, &
      !!     work_conv%y_c, work_conv%y_f)

     !!ypsitemp_c=work_conv%y_c
     !!ypsitemp_f=work_conv%y_f

      !!call ConvolSextic(n1, n2, n3, &
      !!     nfl1, nfu1, &
      !!     nfl2, nfu2, &
      !!     nfl3, nfu3, &
      !!     hgrid, ns1, ns2, ns3, &
      !!     ibyz_c, ibxz_c, ibxy_c, &
      !!     ibyz_f, ibxz_f, ibxy_f, &
      !!     rxyzParab, .01d0*parabPrefac, .true., cprecr, &
      !!     work_conv%xx_c, work_conv%xx_f1, work_conv%xx_f, &
      !!     work_conv%xy_c, work_conv%xy_f2, work_conv%xy_f, &
      !!     work_conv%xz_c, work_conv%xz_f4, work_conv%xz_f, &
      !!     work_conv%y_c, work_conv%y_f)
     !!work_conv%y_c=.5d0*work_conv%y_c+.5d0*ypsitemp_c
     !!work_conv%y_f=.5d0*work_conv%y_f+.5d0*ypsitemp_f

      !!deallocate(ypsitemp_c)
      !!deallocate(ypsitemp_f)

  else if(confPotOrder==6) then




      !! Alternative version
      call ConvolSextic(n1, n2, n3, &
           nfl1, nfu1, &
           nfl2, nfu2, &
           nfl3, nfu3, &
           hgrid, ns1, ns2, ns3, &
           ibyz_c, ibxz_c, ibxy_c, &
           ibyz_f, ibxz_f, ibxy_f, &
           rxyzParab, 0.d0, .true., cprecr, &
           work_conv%xx_c, work_conv%xx_f1, work_conv%xx_f, &
           work_conv%xy_c, work_conv%xy_f2, work_conv%xy_f, &
           work_conv%xz_c, work_conv%xz_f4, work_conv%xz_f, &
           work_conv%y_c, work_conv%y_f)


      !!call ConvolSextic(n1, n2, n3, &
      !!     nfl1, nfu1, &
      !!     nfl2, nfu2, &
      !!     nfl3, nfu3, &
      !!     hgrid, ns1, ns2, ns3, &
      !!     ibyz_c, ibxz_c, ibxy_c, &
      !!     ibyz_f, ibxz_f, ibxy_f, &
      !!     rxyzParab, parabPrefac, .true., cprecr, &
      !!     work_conv%xx_c, work_conv%xx_f1, work_conv%xx_f, &
      !!     work_conv%xy_c, work_conv%xy_f2, work_conv%xy_f, &
      !!     work_conv%xz_c, work_conv%xz_f4, work_conv%xz_f, &
      !!     work_conv%y_c, work_conv%y_f)
      !!call ConvolkineticSextic(n1,n2,n3,nfl1,nfu1,nfl2,nfu2,nfl3,nfu3, & 
      !!     cprecr,hgrid,ibyz_c,ibxz_c,ibxy_c,ibyz_f,ibxz_f,ibxy_f,xpsig_c,&
      !!     xpsig_f,ypsig_c,ypsig_f,x_f1,x_f2,x_f3, rxyzParab(1), parabPrefac, it)

  end if

  ! Compress the wavefunctions.
  call compress_forstandard(n1,n2,n3,nfl1,nfu1,nfl2,nfu2,nfl3,nfu3,  &
       nseg_c,nvctr_c,keyg_c,keyv_c,  & 
       nseg_f,nvctr_f,keyg_f,keyv_f,  & 
       scal,work_conv%y_c,work_conv%y_f,ypsi_c,ypsi_f)

  !!if(confPotOrder==4) then
  !!    ! add confinemenet on real space grid
  !!   !initialise the work arrays
  !!   call initialize_work_arrays_sumrho(lr, work_sr)


  !!   ! Wavefunction in real space
  !!   allocate(psir(lr%d%n1i*lr%d%n2i*lr%d%n3i,1),stat=i_stat)
  !!   call memocc(i_stat,psir,'psir',subname)
  !!   call razero(lr%d%n1i*lr%d%n2i*lr%d%n3i,psir)

  !!   !transform the wavefunction in Daubechies basis to the wavefunction in ISF basis
  !!   !the psir wavefunction is given in the spinorial form

  !!   allocate(psi(nvctr_c+7*nvctr_f), stat=i_stat)
  !!   do i_stat=1,nvctr_c
  !!       psi(i_stat)=scal(0)*xpsi_c(i_stat)
  !!   end do
  !!   do i_stat=1,nvctr_f
  !!       psi(nvctr_c+(i_stat-1)*7+1)=scal(1)*xpsi_f(1,i_stat)
  !!       psi(nvctr_c+(i_stat-1)*7+2)=scal(1)*xpsi_f(2,i_stat)
  !!       psi(nvctr_c+(i_stat-1)*7+3)=scal(2)*xpsi_f(3,i_stat)
  !!       psi(nvctr_c+(i_stat-1)*7+4)=scal(1)*xpsi_f(4,i_stat)
  !!       psi(nvctr_c+(i_stat-1)*7+5)=scal(2)*xpsi_f(5,i_stat)
  !!       psi(nvctr_c+(i_stat-1)*7+6)=scal(2)*xpsi_f(6,i_stat)
  !!       psi(nvctr_c+(i_stat-1)*7+7)=scal(3)*xpsi_f(7,i_stat)
  !!   end do

  !!   call daub_to_isf(lr, work_sr, psi(1), psir)
  !!   !apply the potential to the psir wavefunction and calculate potential energy
  !!   !!hxh=.5d0*input%hx
  !!   !!hyh=.5d0*input%hy
  !!   !!hzh=.5d0*input%hz
  !!   !icenter=confinementCenter(iorb)
  !!   !icenter=lin%orbs%inWhichLocregp(iorb)
  !!   !components of the potential
  !!   !npot=orbs%nspinor
  !!   !if (orbs%nspinor == 2) npot=1

  !!   call apply_confinement(0, lr%d%n1, lr%d%n2, lr%d%n3, 1, 1, 1, 0, 1, psir, &
  !!        rxyzParab, .5d0*hgrid, .5d0*hgrid, .5d0*hgrid, parabPrefac, 4, &
  !!        lr%nsi1, lr%nsi2, lr%nsi3,  &
  !!        lr%bounds%ibyyzz_r) !optional
  !!   !!call apply_confinement(iproc, lzd%llr(ilr)%d%n1,lzd%llr(ilr)%d%n2,lzd%llr(ilr)%d%n3,1,1,1,0,orbs%nspinor, psir, &
  !!   !!     rxyz(1,icenter), hxh, hyh, hzh, .01d0*lin%potentialprefac(at%iatype(icenter)), 6, &
  !!   !!     lzd%llr(ilr)%nsi1, lzd%llr(ilr)%nsi2, lzd%llr(ilr)%nsi3,  &
  !!   !!     lzd%llr(ilr)%bounds%ibyyzz_r) !optional


  !!   psi=0.d0
  !!   call isf_to_daub(lr, work_sr, psir, psi(1))

  !!   call daxpy(nvctr_c, 1.d0, psi(1), 1, ypsi_c, 1)
  !!   call daxpy(7*nvctr_f, 1.d0, psi(nvctr_c+1), 1, ypsi_f, 1)

  !!   deallocate(psi, stat=i_stat)

  !!   i_all=-product(shape(psir))*kind(psir)
  !!   deallocate(psir,stat=i_stat)
  !!   call memocc(i_stat,i_all,'psir',subname)

  !!   call deallocate_work_arrays_sumrho(work_sr)

  !!end if

  call deallocate_workarrays_quartic_convolutions(lr, subname, work_conv)

END SUBROUTINE applyOperator


!>   Preconditions all orbitals belonging to iproc.
!!  
!! Calling arguments:
!! ==================
!!   Input arguments:
!!   ----------------
!!     iproc     process ID
!!     nproc     total number of processes
!!     orbs      type describing the physical orbitals psi
!!     lin       type containing parameters for the linear version
!!     lr        type describing the localization region
!!     hx        grid spacing in x direction
!!     hy        grid spacing in y direction
!!     hz        grid spacing in z direction
!!     ncong     number of CG iterations 
!!     rxyz      the center of the confinement potential
!!     at        type containing the paraneters for the atoms
!!     it        iteration -- delete maybe??
!!  Input/Output arguments
!!  ---------------------
!!     hpsi      the gradient to be preconditioned
subroutine choosePreconditioner2(iproc, nproc, orbs, lr, hx, hy, hz, ncong, hpsi, &
<<<<<<< HEAD
           confpotorder, potentialprefac, iorb, eval_zero, tmb, kernel)
!
! Purpose:
! ========
!   Preconditions all orbitals belonging to iproc.
!  
! Calling arguments:
! ==================
!   Input arguments:
!   ----------------
!     iproc     process ID
!     nproc     total number of processes
!     orbs      type describing the physical orbitals psi
!     lin       type containing parameters for the linear version
!     lr        type describing the localization region
!     hx        grid spacing in x direction
!     hy        grid spacing in y direction
!     hz        grid spacing in z direction
!     ncong     number of CG iterations 
!     rxyz      the center of the confinement potential
!     at        type containing the paraneters for the atoms
!     it        iteration -- delete maybe??
!  Input/Output arguments
!  ---------------------
!     hpsi      the gradient to be preconditioned
!
=======
           confpotorder, potentialprefac, it, iorb, eval_zero)

>>>>>>> 51191659
use module_base
use module_types

implicit none
integer, intent(in) :: iproc,nproc,ncong, iorb, confpotorder
real(gp), intent(in) :: hx,hy,hz
type(locreg_descriptors), intent(in) :: lr
type(orbitals_data), intent(in) :: orbs
real(8),intent(in):: potentialprefac
!real(wp), dimension(lr%wfd%nvctr_c+7*lr%wfd%nvctr_f,orbs%nspinor,orbs%norbp), intent(inout) :: hpsi
real(wp), dimension(lr%wfd%nvctr_c+7*lr%wfd%nvctr_f,orbs%nspinor), intent(inout) :: hpsi
real(8),intent(in):: eval_zero
!local variables
integer :: inds, ncplx, iiAt!,ikpt,ierr
real(wp) :: cprecr!,scpr,eval_zero,evalmax 
real(gp) :: kx,ky,kz
type(DFT_wavefunction),intent(inout):: tmb
real(8),dimension(tmb%orbs%norb,tmb%orbs%norb),intent(inout):: kernel



   !!evalmax=orbs%eval(orbs%isorb+1)
   !!do iorb=1,orbs%norbp
   !!  evalmax=max(orbs%eval(orbs%isorb+iorb),evalmax)
   !!enddo
   !!call MPI_ALLREDUCE(evalmax,eval_zero,1,mpidtypd,&
   !!     MPI_MAX,MPI_COMM_WORLD,ierr)


  !do iorb=1,orbs%norbp
!     ! define zero energy for preconditioning 
!     eval_zero=max(orbs%eval(orbs%norb),0.d0)  !  Non-spin pol
!     if (orbs%spinsgn(orbs%isorb+iorb) > 0.0_gp) then    !spin-pol
!        eval_zero=max(orbs%eval(orbs%norbu),0.d0)  !up orbital
!     else if (orbs%spinsgn(orbs%isorb+iorb) < 0.0_gp) then
!        eval_zero=max(orbs%eval(orbs%norbu+orbs%norbd),0.d0)  !down orbital
!     end if
     !indo=(iorb-1)*nspinor+1
     !loop over the spinorial components
     !k-point values, if present
     kx=orbs%kpts(1,orbs%iokpt(iorb))
     ky=orbs%kpts(2,orbs%iokpt(iorb))
     kz=orbs%kpts(3,orbs%iokpt(iorb))

     !real k-point different from Gamma still not implemented
     if (kx**2+ky**2+kz**2 > 0.0_gp .or. orbs%nspinor==2 ) then
        ncplx=2
     else
        ncplx=1
     end if

     do inds=1,orbs%nspinor,ncplx
        
        select case(lr%geocode)
        case('F')
           cprecr=sqrt(.2d0**2+min(0.d0,orbs%eval(orbs%isorb+iorb))**2)
        case('S')
           cprecr=sqrt(0.2d0**2+(orbs%eval(orbs%isorb+iorb)-eval_zero)**2)
        case('P')
           cprecr=sqrt(0.2d0**2+(orbs%eval(orbs%isorb+iorb)-eval_zero)**2)
        end select

        !cases with no CG iterations, diagonal preconditioning
        !for Free BC it is incorporated in the standard procedure
        if (ncong == 0 .and. lr%geocode /= 'F') then
           select case(lr%geocode)
           case('F')
           case('S')
              call prec_fft_slab(lr%d%n1,lr%d%n2,lr%d%n3, &
                   lr%wfd%nseg_c,lr%wfd%nvctr_c,lr%wfd%nseg_f,&
                   lr%wfd%nvctr_f,lr%wfd%keygloc,lr%wfd%keyvloc, &
                   cprecr,hx,hy,hz,hpsi(1,inds))
           case('P')
              call prec_fft(lr%d%n1,lr%d%n2,lr%d%n3, &
                   lr%wfd%nseg_c,lr%wfd%nvctr_c,lr%wfd%nseg_f,lr%wfd%nvctr_f,&
                   lr%wfd%keygloc,lr%wfd%keyvloc, &
                   cprecr,hx,hy,hz,hpsi(1,inds))
           end select

        else !normal preconditioner

           ! iiAt indicates on which atom orbital iorb is centered.
           !iiAt=lin%onWhichAtom(iorb)
           !iiAt=lin%orbs%inWhichLocregp(iorb)
           iiAt=orbs%inWhichLocreg(orbs%isorb+iorb)
!!!call solvePrecondEquation(iproc,nproc,lr,ncplx,ncong,cprecr,&
!!!     hx,hy,hz,kx,ky,kz,hpsi(1,inds), rxyz(1,iiAt), orbs,&
!!!     potentialPrefac, confPotOrder, it)
              !!write(*,*) 'cprecr',cprecr
           call solvePrecondEquation(iproc,nproc,lr,ncplx,ncong,cprecr,&
                hx,hy,hz,kx,ky,kz,hpsi(1,inds), lr%locregCenter(1), orbs,&
                   potentialPrefac, confPotOrder, tmb, kernel)

        end if

     end do
  !enddo

END SUBROUTINE choosePreconditioner2<|MERGE_RESOLUTION|>--- conflicted
+++ resolved
@@ -1,37 +1,3 @@
-<<<<<<< HEAD
-subroutine solvePrecondEquation(iproc,nproc,lr,ncplx,ncong,cprecr,&
-     hx,hy,hz,kx,ky,kz,x,  rxyzParab, orbs, potentialPrefac, confPotOrder, tmb, kernel)
-!
-! Purpose:
-! ========
-!   Solves the preconditioning equation by conjugate gradient iterations.
-!   The equation reads ( kin.energy + cprecr*Id + potentialPrefac*(r-r0)^4 )x=y
-!   Solves (KE+cprecr*I)*xx=yy by conjugate gradient method.
-! 
-! Calling arguments:
-! ==================
-!   Input arguments:
-!   ----------------   
-!     lr               type describing the localization region
-!     ncplx            real or complex??
-!     ncong            number of CG iterations
-!     cprecr           preconditioning constant
-!     hx               hgrid in x direction
-!     hy               hgrid in y direction
-!     hz               hgrid in z direction
-!     kx               kpoints in x direction?
-!     ky               kpoints in y direction?
-!     kz               kpoints in z direction?
-!     rxyzParab        the center of the confinement potential
-!     orbs             type describing the orbitals
-!     potentialPrefac  prefactor for the confinement potential
-!     it               delete later??
-!   Input / Output arguments:
-!   -------------------------
-!     x                on input: the right hand side of the equation (i.e. y)
-!                      on output: the solution of the equation (i.e. x)
-!
-=======
 !> @file
 !! @author
 !!    Copyright (C) 2011-2012 BigDFT group
@@ -39,7 +5,6 @@
 !!    GNU General Public License, see ~/COPYING file
 !!    or http://www.gnu.org/copyleft/gpl.txt .
 !!    For the list of contributors, see ~/AUTHORS
-
 
 !> Solves the preconditioning equation by conjugate gradient iterations.
 !! The equation reads ( kin.energy + cprecr*Id + potentialPrefac*(r-r0)^4 )x=y
@@ -69,9 +34,8 @@
 !!     x                on input: the right hand side of the equation (i.e. y)
 !!                      on output: the solution of the equation (i.e. x)
 subroutine solvePrecondEquation(iproc,nproc,lr,ncplx,ncong,cprecr,&
-     hx,hy,hz,kx,ky,kz,x,  rxyzParab, orbs, potentialPrefac, confPotOrder, it)
-
->>>>>>> 51191659
+     hx,hy,hz,kx,ky,kz,x,  rxyzParab, orbs, potentialPrefac, confPotOrder, tmb, kernel)
+
 use module_base
 use module_types
 
@@ -606,37 +570,8 @@
 !!  ---------------------
 !!     hpsi      the gradient to be preconditioned
 subroutine choosePreconditioner2(iproc, nproc, orbs, lr, hx, hy, hz, ncong, hpsi, &
-<<<<<<< HEAD
            confpotorder, potentialprefac, iorb, eval_zero, tmb, kernel)
-!
-! Purpose:
-! ========
-!   Preconditions all orbitals belonging to iproc.
-!  
-! Calling arguments:
-! ==================
-!   Input arguments:
-!   ----------------
-!     iproc     process ID
-!     nproc     total number of processes
-!     orbs      type describing the physical orbitals psi
-!     lin       type containing parameters for the linear version
-!     lr        type describing the localization region
-!     hx        grid spacing in x direction
-!     hy        grid spacing in y direction
-!     hz        grid spacing in z direction
-!     ncong     number of CG iterations 
-!     rxyz      the center of the confinement potential
-!     at        type containing the paraneters for the atoms
-!     it        iteration -- delete maybe??
-!  Input/Output arguments
-!  ---------------------
-!     hpsi      the gradient to be preconditioned
-!
-=======
-           confpotorder, potentialprefac, it, iorb, eval_zero)
-
->>>>>>> 51191659
+
 use module_base
 use module_types
 
