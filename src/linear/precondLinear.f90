--- conflicted
+++ resolved
@@ -1,5 +1,3 @@
-<<<<<<< HEAD
-=======
 !> @file
 !! @author
 !!    Copyright (C) 2011-2012 BigDFT group
@@ -35,7 +33,6 @@
 !!   -------------------------
 !!     x                on input: the right hand side of the equation (i.e. y)
 !!                      on output: the solution of the equation (i.e. x)
->>>>>>> 4506aea0
 subroutine solvePrecondEquation(iproc,nproc,lr,ncplx,ncong,cprecr,&
      hx,hy,hz,kx,ky,kz,x,  rxyzParab, orbs, potentialPrefac, confPotOrder, tmb, kernel)
 
@@ -96,11 +93,6 @@
 
   do icong=1,ncong 
      !write(*,*)icong,rmr_new
-
-     !!if(it>0) then
-     !!    call cut_at_boundaries2(lr, orbs, hx, hy, hz, x)
-     !!end if
-     !call flatten_at_boundaries2(lr, orbs, hx, hy, hz, x)
 
      call differentiateBetweenBoundaryConditions(iproc,nproc,ncplx,lr,hx,hy,hz,kx,ky,kz,cprecr,d,b,w,scal,&
           rxyzParab, orbs, potentialPrefac, confPotOrder)
