!> @file
!! @author
!!    Copyright (C) 2011-2012 BigDFT group
!!    This file is distributed under the terms of the
!!    GNU General Public License, see ~/COPYING file
!!    or http://www.gnu.org/copyleft/gpl.txt .
!!    For the list of contributors, see ~/AUTHORS

!> Solves the preconditioning equation by conjugate gradient iterations.
!! The equation reads ( kin.energy + cprecr*Id + potentialPrefac*(r-r0)^4 )x=y
!! Solves (KE+cprecr*I)*xx=yy by conjugate gradient method.
!! x is the right hand side on input and the solution on output
!! 
!! Calling arguments:
!! ==================
!!   Input arguments:
!!   ----------------   
!!     lr               type describing the localization region
!!     ncplx            real or complex??
!!     ncong            number of CG iterations
!!     cprecr           preconditioning constant
!!     hx               hgrid in x direction
!!     hy               hgrid in y direction
!!     hz               hgrid in z direction
!!     kx               kpoints in x direction?
!!     ky               kpoints in y direction?
!!     kz               kpoints in z direction?
!!     rxyzParab        the center of the confinement potential
!!     orbs             type describing the orbitals
!!     potentialPrefac  prefactor for the confinement potential
!!     it               delete later??
!!   Input / Output arguments:
!!   -------------------------
!!     x                on input: the right hand side of the equation (i.e. y)
!!                      on output: the solution of the equation (i.e. x)
subroutine solvePrecondEquation(iproc,nproc,lr,ncplx,ncong,cprecr,&
     hx,hy,hz,kx,ky,kz,x,  rxyzParab, orbs, potentialPrefac, confPotOrder, tmb, kernel)

use module_base
use module_types

implicit none
integer, intent(in) :: iproc,nproc,ncong,ncplx,confPotOrder
real(gp), intent(in) :: hx,hy,hz,cprecr,kx,ky,kz
type(locreg_descriptors), intent(in) :: lr
real(wp), dimension((lr%wfd%nvctr_c+7*lr%wfd%nvctr_f)*ncplx), intent(inout) :: x
real(8),dimension(3),intent(in):: rxyzParab
type(orbitals_data), intent(in):: orbs
real(8):: potentialPrefac
type(DFT_wavefunction),intent(inout):: tmb
real(8),dimension(tmb%orbs%norb,tmb%orbs%norb),intent(inout):: kernel

! Local variables
character(len=*), parameter :: subname='precondition_residue'
real(gp), dimension(0:7) :: scal
real(wp) :: rmr_old,rmr_new,alpha,beta
integer :: i_stat,i_all,icong
type(workarr_precond) :: w
real(wp), dimension(:), allocatable :: b,r,d

real(8),dimension(:),allocatable:: hpsit_c, hpsit_f, hpsittmp_c, hpsittmp_f
integer:: istat, iall

  !arrays for the CG procedure
  allocate(b(ncplx*(lr%wfd%nvctr_c+7*lr%wfd%nvctr_f)+ndebug),stat=i_stat)
  call memocc(i_stat,b,'b',subname)
  allocate(r(ncplx*(lr%wfd%nvctr_c+7*lr%wfd%nvctr_f)+ndebug),stat=i_stat)
  call memocc(i_stat,r,'r',subname)
  allocate(d(ncplx*(lr%wfd%nvctr_c+7*lr%wfd%nvctr_f)+ndebug),stat=i_stat)
  call memocc(i_stat,d,'d',subname)

  call allocate_work_arrays(lr%geocode,lr%hybrid_on,ncplx,lr%d,w)

  call precondition_preconditioner(lr,ncplx,hx,hy,hz,scal,cprecr,w,x,b)

  call differentiateBetweenBoundaryConditions(iproc,nproc,ncplx,lr,hx,hy,hz,kx,ky,kz,cprecr,x,d,w,scal,&
       rxyzParab, orbs, potentialPrefac, confPotOrder)


<<<<<<< HEAD
  !!if(tmb%wfnmd%bs%target_function==TARGET_FUNCTION_IS_ENERGY) then
  !!    if(tmb%wfnmd%bpo%communication_strategy_overlap==COMMUNICATION_COLLECTIVE) then
  !!        allocate(hpsit_c(sum(tmb%collcom%nrecvcounts_c)), stat=istat)
  !!        call memocc(istat, hpsit_c, 'hpsit_c', subname)
  !!        allocate(hpsit_f(7*sum(tmb%collcom%nrecvcounts_f)), stat=istat)
  !!        call memocc(istat, hpsit_f, 'hpsit_f', subname)
  !!        allocate(hpsittmp_c(sum(tmb%collcom%nrecvcounts_c)), stat=istat)
  !!        call memocc(istat, hpsittmp_c, 'hpsittmp_c', subname)
  !!        allocate(hpsittmp_f(7*sum(tmb%collcom%nrecvcounts_f)), stat=istat)
  !!        call memocc(istat, hpsittmp_f, 'hpsittmp_f', subname)
  !!        call transpose_localized(iproc, nproc, tmb%orbs, tmb%collcom, d, hpsit_c, hpsit_f, tmb%lzd)
  !!        call dcopy(sum(tmb%collcom%nrecvcounts_c), hpsit_c(1), 1, hpsittmp_c(1), 1)
  !!        call dcopy(7*sum(tmb%collcom%nrecvcounts_f), hpsit_f(1), 1, hpsittmp_f(1), 1)
  !!        call build_linear_combination_transposed(tmb%orbs%norb, kernel, tmb%collcom, &
  !!             hpsittmp_c, hpsittmp_f, .true., hpsit_c, hpsit_f)
  !!        call untranspose_localized(iproc, nproc, tmb%orbs, tmb%collcom, hpsit_c, hpsit_f, d, tmb%lzd)
  !!        iall=-product(shape(hpsittmp_c))*kind(hpsittmp_c)
  !!        deallocate(hpsittmp_c, stat=istat)
  !!        call memocc(istat, iall, 'hpsittmp_c', subname)
  !!        iall=-product(shape(hpsittmp_f))*kind(hpsittmp_f)
  !!        deallocate(hpsittmp_f, stat=istat)
  !!        call memocc(istat, iall, 'hpsittmp_f', subname)
  !!        iall=-product(shape(hpsit_c))*kind(hpsit_c)
  !!        deallocate(hpsit_c, stat=istat)
  !!        call memocc(istat, iall, 'hpsit_c', subname)
  !!        iall=-product(shape(hpsit_f))*kind(hpsit_f)
  !!        deallocate(hpsit_f, stat=istat)
  !!        call memocc(istat, iall, 'hpsit_f', subname)
  !!    else if (tmb%wfnmd%bpo%communication_strategy_overlap==COMMUNICATION_P2P) then
  !!        stop 'p2p for precond not yet implemented'
  !!        !!call allocateSendBufferOrtho(tmb%comon, subname)
  !!        !!call allocateRecvBufferOrtho(tmb%comon, subname)
  !!        !!! Extract the overlap region from the orbitals phi and store them in tmb%comon%sendBuf.
  !!        !!call extractOrbital3(iproc, nproc, tmb%orbs, tmb%orbs, max(tmb%orbs%npsidim_orbs,tmb%orbs%npsidim_comp), &
  !!        !!     tmb%lzd, tmb%lzd, tmb%op, tmb%op, &
  !!        !!     d, tmb%comon%nsendBuf, tmb%comon%sendBuf)
  !!        !!call timing(iproc,'eglincomms','ON') ! lr408t
  !!        !!call post_p2p_communication(iproc, nproc, tmb%comon%nsendbuf, tmb%comon%sendbuf, &
  !!        !!     tmb%comon%nrecvbuf, tmb%comon%recvbuf, tmb%comon)
  !!        !!call wait_p2p_communication(iproc, nproc, tmb%comon)
  !!        !!call timing(iproc,'eglincomms','OF') ! lr408t
  !!        !!call build_new_linear_combinations(iproc, nproc, tmb%lzd, tmb%orbs, tmb%op, tmb%comon%nrecvbuf, &
  !!        !!     tmb%comon%recvbuf, kernel, .true., lhphiopt)
  !!        !!call deallocateRecvBufferOrtho(tmb%comon, subname)
  !!        !!call deallocateSendBufferOrtho(tmb%comon, subname)
  !!    end if
  !!end if



=======
>>>>>>> b822b291


!!  rmr_new=dot(ncplx*(lr%wfd%nvctr_c+7*lr%wfd%nvctr_f),d(1),1,d(1),1)
!!  write(*,*)'debug1',rmr_new

  !this operation should be rewritten in a better way
  r=b-d ! r=b-Ax

  call calculate_rmr_new(lr%geocode,lr%hybrid_on,ncplx,lr%wfd,scal,r,d,rmr_new)
  !stands for
  !d=r
  !rmr_new=dot_product(r,r)


  do icong=1,ncong 
     !write(*,*)icong,rmr_new

     !!if(it>0) then
     !!    call cut_at_boundaries2(lr, orbs, hx, hy, hz, x)
     !!end if
     !call flatten_at_boundaries2(lr, orbs, hx, hy, hz, x)

     call differentiateBetweenBoundaryConditions(iproc,nproc,ncplx,lr,hx,hy,hz,kx,ky,kz,cprecr,d,b,w,scal,&
          rxyzParab, orbs, potentialPrefac, confPotOrder)
<<<<<<< HEAD
     !!if(tmb%wfnmd%bs%target_function==TARGET_FUNCTION_IS_ENERGY) then
     !!    if(tmb%wfnmd%bpo%communication_strategy_overlap==COMMUNICATION_COLLECTIVE) then
     !!        allocate(hpsit_c(sum(tmb%collcom%nrecvcounts_c)), stat=istat)
     !!        call memocc(istat, hpsit_c, 'hpsit_c', subname)
     !!        allocate(hpsit_f(7*sum(tmb%collcom%nrecvcounts_f)), stat=istat)
     !!        call memocc(istat, hpsit_f, 'hpsit_f', subname)
     !!        allocate(hpsittmp_c(sum(tmb%collcom%nrecvcounts_c)), stat=istat)
     !!        call memocc(istat, hpsittmp_c, 'hpsittmp_c', subname)
     !!        allocate(hpsittmp_f(7*sum(tmb%collcom%nrecvcounts_f)), stat=istat)
     !!        call memocc(istat, hpsittmp_f, 'hpsittmp_f', subname)
     !!        call transpose_localized(iproc, nproc, tmb%orbs, tmb%collcom, d, hpsit_c, hpsit_f, tmb%lzd)
     !!        call dcopy(sum(tmb%collcom%nrecvcounts_c), hpsit_c(1), 1, hpsittmp_c(1), 1)
     !!        call dcopy(7*sum(tmb%collcom%nrecvcounts_f), hpsit_f(1), 1, hpsittmp_f(1), 1)
     !!        call build_linear_combination_transposed(tmb%orbs%norb, kernel, tmb%collcom, &
     !!             hpsittmp_c, hpsittmp_f, .true., hpsit_c, hpsit_f)
     !!        call untranspose_localized(iproc, nproc, tmb%orbs, tmb%collcom, hpsit_c, hpsit_f, d, tmb%lzd)
     !!        iall=-product(shape(hpsittmp_c))*kind(hpsittmp_c)
     !!        deallocate(hpsittmp_c, stat=istat)
     !!        call memocc(istat, iall, 'hpsittmp_c', subname)
     !!        iall=-product(shape(hpsittmp_f))*kind(hpsittmp_f)
     !!        deallocate(hpsittmp_f, stat=istat)
     !!        call memocc(istat, iall, 'hpsittmp_f', subname)
     !!        iall=-product(shape(hpsit_c))*kind(hpsit_c)
     !!        deallocate(hpsit_c, stat=istat)
     !!        call memocc(istat, iall, 'hpsit_c', subname)
     !!        iall=-product(shape(hpsit_f))*kind(hpsit_f)
     !!        deallocate(hpsit_f, stat=istat)
     !!        call memocc(istat, iall, 'hpsit_f', subname)
     !!    else if (tmb%wfnmd%bpo%communication_strategy_overlap==COMMUNICATION_P2P) then
     !!        stop 'p2p for precond not yet implemented'
     !!        !!call allocateSendBufferOrtho(tmb%comon, subname)
     !!        !!call allocateRecvBufferOrtho(tmb%comon, subname)
     !!        !!! Extract the overlap region from the orbitals phi and store them in tmb%comon%sendBuf.
     !!        !!call extractOrbital3(iproc, nproc, tmb%orbs, tmb%orbs, max(tmb%orbs%npsidim_orbs,tmb%orbs%npsidim_comp), &
     !!        !!     tmb%lzd, tmb%lzd, tmb%op, tmb%op, &
     !!        !!     d, tmb%comon%nsendBuf, tmb%comon%sendBuf)
     !!        !!call timing(iproc,'eglincomms','ON') ! lr408t
     !!        !!call post_p2p_communication(iproc, nproc, tmb%comon%nsendbuf, tmb%comon%sendbuf, &
     !!        !!     tmb%comon%nrecvbuf, tmb%comon%recvbuf, tmb%comon)
     !!        !!call wait_p2p_communication(iproc, nproc, tmb%comon)
     !!        !!call timing(iproc,'eglincomms','OF') ! lr408t
     !!        !!call build_new_linear_combinations(iproc, nproc, tmb%lzd, tmb%orbs, tmb%op, tmb%comon%nrecvbuf, &
     !!        !!     tmb%comon%recvbuf, kernel, .true., lhphiopt)
     !!        !!call deallocateRecvBufferOrtho(tmb%comon, subname)
     !!        !!call deallocateSendBufferOrtho(tmb%comon, subname)
     !!    end if
     !!end if
=======
>>>>>>> b822b291

     !in the complex case these objects are to be supposed real
     alpha=rmr_new/dot(ncplx*(lr%wfd%nvctr_c+7*lr%wfd%nvctr_f),d(1),1,b(1),1)

     call axpy(ncplx*(lr%wfd%nvctr_c+7*lr%wfd%nvctr_f),alpha,d(1),1,x(1),1)
     call axpy(ncplx*(lr%wfd%nvctr_c+7*lr%wfd%nvctr_f),-alpha,b(1),1,r(1),1)

     if (icong==ncong) exit

     rmr_old=rmr_new

     call calculate_rmr_new(lr%geocode,lr%hybrid_on,ncplx,lr%wfd,scal,r,b,rmr_new)

     beta=rmr_new/rmr_old

     d=b+beta*d
    
  enddo

  call finalise_precond_residue(lr%geocode,lr%hybrid_on,ncplx,lr%wfd,scal,x)

  i_all=-product(shape(b))*kind(b)
  deallocate(b,stat=i_stat)
  call memocc(i_stat,i_all,'b',subname)
  i_all=-product(shape(r))*kind(r)
  deallocate(r,stat=i_stat)
  call memocc(i_stat,i_all,'r',subname)
  i_all=-product(shape(d))*kind(d)
  deallocate(d,stat=i_stat)
  call memocc(i_stat,i_all,'d',subname)
  call timing(iproc,'deallocprec','ON') ! lr408t
  call deallocate_work_arrays(lr%geocode,lr%hybrid_on,ncplx,w)
  call timing(iproc,'deallocprec','OF') ! lr408t
END SUBROUTINE solvePrecondEquation


subroutine differentiateBetweenBoundaryConditions(iproc,nproc,ncplx,lr,hx,hy,hz,kx,ky,kz,&
     cprecr,x,y,w,scal, rxyzParab, orbs, parabPrefac, confPotOrder)! y:=Ax
  use module_base
  use module_types
  implicit none
  integer, intent(in) :: iproc,nproc,ncplx
  real(gp), intent(in) :: hx,hy,hz,cprecr,kx,ky,kz
  type(locreg_descriptors), intent(in) :: lr
  real(gp), dimension(0:7), intent(in) :: scal
  real(wp), dimension(lr%wfd%nvctr_c+7*lr%wfd%nvctr_f,ncplx), intent(in) ::  x
  type(workarr_precond), intent(inout) :: w
  real(wp), dimension(lr%wfd%nvctr_c+7*lr%wfd%nvctr_f,ncplx), intent(out) ::  y
real(8),dimension(3),intent(in):: rxyzParab
type(orbitals_data), intent(in) :: orbs
real(8):: parabPrefac
integer:: confPotOrder
  !local variables
  integer :: idx,nf

  if (lr%geocode == 'F') then
     do idx=1,ncplx
        call applyOperator(iproc,nproc,lr%d%n1,lr%d%n2,lr%d%n3,&
             lr%d%nfl1,lr%d%nfu1,lr%d%nfl2,lr%d%nfu2,lr%d%nfl3,lr%d%nfu3, lr%ns1, lr%ns2, lr%ns3, &
             lr%wfd%nseg_c,lr%wfd%nvctr_c,lr%wfd%keygloc,lr%wfd%keyvloc,&
             lr%wfd%nseg_f,lr%wfd%nvctr_f,&
             lr%wfd%keygloc(1,lr%wfd%nseg_c+min(1,lr%wfd%nseg_f)),&
             lr%wfd%keyvloc(lr%wfd%nseg_c+min(1,lr%wfd%nseg_f)), &
             scal,cprecr,hx,&
             lr%bounds%kb%ibyz_c,lr%bounds%kb%ibxz_c,lr%bounds%kb%ibxy_c,&
             lr%bounds%kb%ibyz_f,lr%bounds%kb%ibxz_f,lr%bounds%kb%ibxy_f,&
             x(1,idx),x(lr%wfd%nvctr_c+min(1,lr%wfd%nvctr_f),idx),&
             y(1,idx),y(lr%wfd%nvctr_c+min(1,lr%wfd%nvctr_f),idx),&
             rxyzParab, lr, parabPrefac, confPotOrder, &
             w%xpsig_c,w%xpsig_f,w%ypsig_c,w%ypsig_f,&
             w%x_f1,w%x_f2,w%x_f3)
     end do
  else if (lr%geocode == 'P') then
     if (lr%hybrid_on) then

        nf=(lr%d%nfu1-lr%d%nfl1+1)*(lr%d%nfu2-lr%d%nfl2+1)*(lr%d%nfu3-lr%d%nfl3+1)
        do idx=1,ncplx
           call apply_hp_hyb(lr%d%n1,lr%d%n2,lr%d%n3,&
                lr%wfd%nseg_c,lr%wfd%nvctr_c,lr%wfd%nseg_f,lr%wfd%nvctr_f,&
                lr%wfd%keygloc,lr%wfd%keyvloc, &
                cprecr,hx,hy,hz,x(1,idx),y(1,idx),&
                w%x_f,w%x_c,w%x_f1,w%x_f2,w%x_f3,w%y_f,w%z1,&
                lr%d%nfl1,lr%d%nfl2,lr%d%nfl3,lr%d%nfu1,lr%d%nfu2,lr%d%nfu3,nf,&
                lr%bounds%kb%ibyz_f,lr%bounds%kb%ibxz_f,lr%bounds%kb%ibxy_f)
        end do
     else
        if (ncplx == 1) then
           call apply_hp_scal(lr%d%n1,lr%d%n2,lr%d%n3,&
                lr%wfd%nseg_c,lr%wfd%nvctr_c,lr%wfd%nseg_f,&
                lr%wfd%nvctr_f,lr%wfd%keygloc,lr%wfd%keyvloc, &
                cprecr,hx,hy,hz,x,y,w%psifscf,w%ww,w%modul1,w%modul2,w%modul3,&
                w%af,w%bf,w%cf,w%ef,scal) 
        else
           call apply_hp_per_k(lr%d%n1,lr%d%n2,lr%d%n3,&
                lr%wfd%nseg_c,lr%wfd%nvctr_c,lr%wfd%nseg_f,&
                lr%wfd%nvctr_f,lr%wfd%keygloc,lr%wfd%keyvloc, &
                !cprecr,hx,hy,hz,0.0_gp,0.0_gp,0.0_gp,x,y,w%psifscf,w%ww,scal) 
                cprecr,hx,hy,hz,kx,ky,kz,x,y,w%psifscf,w%ww,scal) 
        end if
     end if
  else if (lr%geocode == 'S') then
     if (ncplx == 1) then
        call apply_hp_slab_sd(lr%d%n1,lr%d%n2,lr%d%n3,&
             lr%wfd%nseg_c,lr%wfd%nvctr_c,lr%wfd%nseg_f,&
             lr%wfd%nvctr_f,lr%wfd%keygloc,lr%wfd%keyvloc, &
             cprecr,x,y,w%psifscf,w%ww,w%modul1,w%modul3,&
             w%af,w%bf,w%cf,w%ef)
     else
        call apply_hp_slab_k(lr%d%n1,lr%d%n2,lr%d%n3,&
             lr%wfd%nseg_c,lr%wfd%nvctr_c,lr%wfd%nseg_f,&
             lr%wfd%nvctr_f,lr%wfd%keygloc,lr%wfd%keyvloc, &
             cprecr,hx,hy,hz,kx,ky,kz,x,y,w%psifscf,w%ww) 

     end if
   end if
END SUBROUTINE differentiateBetweenBoundaryConditions



!>   WRONG DESCRIPTION
!!   This subroutine uncompresses the wave function, applies the operators on it, 
!!   and compresses it again. The operators are: kinetic energy + cprec*Id + r^4.
!!   Here cprecr is a constant and r^4 is the confinement potential of the form
!!   lin%potentialPrefac*[(x-x0)^4 + (y-y0)^4 + (z-z0)^4]
subroutine applyOperator(iproc,nproc,n1,n2,n3,nfl1,nfu1,nfl2,nfu2,nfl3,nfu3, ns1, ns2, ns3, &
     nseg_c,nvctr_c,keyg_c,keyv_c,nseg_f,nvctr_f,keyg_f,keyv_f, &
     scal,cprecr,hgrid,ibyz_c,ibxz_c,ibxy_c,ibyz_f,ibxz_f,ibxy_f,&
     xpsi_c,xpsi_f,ypsi_c,ypsi_f,&
     rxyzParab, lr, parabPrefac, confPotOrder, &
     xpsig_c,xpsig_f,ypsig_c,ypsig_f,x_f1,x_f2,x_f3)

  use module_base
  use module_types
  use module_interfaces

  implicit none
  integer, intent(in) :: iproc, nproc, n1,n2,n3,nfl1,nfu1,nfl2,nfu2,nfl3,nfu3, ns1, ns2, ns3
  integer, intent(in) :: nseg_c,nvctr_c,nseg_f,nvctr_f,confPotOrder
  real(wp), intent(inout) :: cprecr
  real(gp), intent(in) :: hgrid
  integer, dimension(nseg_c), intent(in) :: keyv_c
  integer, dimension(nseg_f), intent(in) :: keyv_f
  integer, dimension(2,nseg_c), intent(in) :: keyg_c
  integer, dimension(2,nseg_f), intent(in) :: keyg_f
  integer, dimension(2,0:n2,0:n3), intent(in) :: ibyz_c,ibyz_f
  integer, dimension(2,0:n1,0:n3), intent(in) :: ibxz_c,ibxz_f
  integer, dimension(2,0:n1,0:n2), intent(in) :: ibxy_c,ibxy_f
  real(wp), dimension(0:3), intent(in) :: scal
  real(wp), dimension(nvctr_c), intent(in) :: xpsi_c
  real(wp), dimension(7,nvctr_f), intent(in) :: xpsi_f
  real(wp), dimension(nvctr_c), intent(out) :: ypsi_c
  real(wp), dimension(7,nvctr_f), intent(out) :: ypsi_f
  real(8),dimension(3),intent(in):: rxyzParab
  type(locreg_descriptors), intent(in) :: lr
  real(8):: parabPrefac

  real(wp), dimension(0:n1,0:n2,0:n3), intent(inout) :: xpsig_c,ypsig_c
  real(wp), dimension(7,nfl1:nfu1,nfl2:nfu2,nfl3:nfu3), intent(inout) :: xpsig_f,ypsig_f
  real(wp), dimension(nfl1:nfu1,nfl2:nfu2,nfl3:nfu3), intent(inout) :: x_f1
  real(wp), dimension(nfl2:nfu2,nfl1:nfu1,nfl3:nfu3), intent(inout) :: x_f2
  real(wp), dimension(nfl3:nfu3,nfl1:nfu1,nfl2:nfu2), intent(inout) :: x_f3


  ! Local variables
  type(workarrays_quartic_convolutions):: work_conv
  character(len=*),parameter:: subname='applyOperator'
!!  real(8),dimension(:,:,:),allocatable:: ypsitemp_c
!!  real(8),dimension(:,:,:,:),allocatable:: ypsitemp_f

!!  type(workarr_sumrho):: work_sr
!!  real(8),dimension(:,:),allocatable:: psir
!!  real(8),dimension(:),allocatable:: psi
!!  integer:: i_stat, i_all



  call allocate_workarrays_quartic_convolutions(lr, subname, work_conv)

  ! Uncompress the wavefunction.
  call uncompress_for_quartic_convolutions(n1, n2, n3, nfl1, nfu1, nfl2, nfu2, nfl3, nfu3, &
       nseg_c, nvctr_c, keyg_c, keyv_c, nseg_f, nvctr_f,  keyg_f, keyv_f, &
       scal, xpsi_c, xpsi_f, &
       work_conv)

  ! Apply the  following operators to the wavefunctions: kinetic energy + cprec*Id + r^4.
  if(confPotOrder==4) then
      !!allocate(ypsitemp_c(0:n1, 0:n2, 0:n3))
      !!allocate(ypsitemp_f(7,nfl1:nfu1,nfl2:nfu2,nfl3:nfu3))

      call ConvolQuartic4(iproc, nproc, n1, n2, n3, &
           nfl1, nfu1, &
           nfl2, nfu2, &
           nfl3, nfu3, &
           hgrid, ns1, ns2, ns3, &
           ibyz_c, ibxz_c, ibxy_c, &
           ibyz_f, ibxz_f, ibxy_f, &
           rxyzParab, parabPrefac, .true., cprecr, &
           work_conv%xx_c, work_conv%xx_f1, work_conv%xx_f, &
           work_conv%xy_c, work_conv%xy_f2, work_conv%xy_f, &
           work_conv%xz_c, work_conv%xz_f4, work_conv%xz_f, &
           work_conv%y_c, work_conv%y_f)

      !!call ConvolQuartic4(n1, n2, n3, &
      !!     nfl1, nfu1, &
      !!     nfl2, nfu2, &
      !!     nfl3, nfu3, &
      !!     hgrid, ns1, ns2, ns3, &
      !!     ibyz_c, ibxz_c, ibxy_c, &
      !!     ibyz_f, ibxz_f, ibxy_f, &
      !!     rxyzParab, 0.d0, .true., cprecr, &
      !!     work_conv%xx_c, work_conv%xx_f1, work_conv%xx_f, &
      !!     work_conv%xy_c, work_conv%xy_f2, work_conv%xy_f, &
      !!     work_conv%xz_c, work_conv%xz_f4, work_conv%xz_f, &
      !!     work_conv%y_c, work_conv%y_f)

     !!ypsitemp_c=work_conv%y_c
     !!ypsitemp_f=work_conv%y_f

      !!call ConvolSextic(n1, n2, n3, &
      !!     nfl1, nfu1, &
      !!     nfl2, nfu2, &
      !!     nfl3, nfu3, &
      !!     hgrid, ns1, ns2, ns3, &
      !!     ibyz_c, ibxz_c, ibxy_c, &
      !!     ibyz_f, ibxz_f, ibxy_f, &
      !!     rxyzParab, .01d0*parabPrefac, .true., cprecr, &
      !!     work_conv%xx_c, work_conv%xx_f1, work_conv%xx_f, &
      !!     work_conv%xy_c, work_conv%xy_f2, work_conv%xy_f, &
      !!     work_conv%xz_c, work_conv%xz_f4, work_conv%xz_f, &
      !!     work_conv%y_c, work_conv%y_f)
     !!work_conv%y_c=.5d0*work_conv%y_c+.5d0*ypsitemp_c
     !!work_conv%y_f=.5d0*work_conv%y_f+.5d0*ypsitemp_f

      !!deallocate(ypsitemp_c)
      !!deallocate(ypsitemp_f)

  else if(confPotOrder==6) then




      !! Alternative version
      stop 'sextic potential deprecated'
      !!call ConvolSextic(n1, n2, n3, &
      !!     nfl1, nfu1, &
      !!     nfl2, nfu2, &
      !!     nfl3, nfu3, &
      !!     hgrid, ns1, ns2, ns3, &
      !!     ibyz_c, ibxz_c, ibxy_c, &
      !!     ibyz_f, ibxz_f, ibxy_f, &
      !!     rxyzParab, 0.d0, .true., cprecr, &
      !!     work_conv%xx_c, work_conv%xx_f1, work_conv%xx_f, &
      !!     work_conv%xy_c, work_conv%xy_f2, work_conv%xy_f, &
      !!     work_conv%xz_c, work_conv%xz_f4, work_conv%xz_f, &
      !!     work_conv%y_c, work_conv%y_f)


      !!call ConvolSextic(n1, n2, n3, &
      !!     nfl1, nfu1, &
      !!     nfl2, nfu2, &
      !!     nfl3, nfu3, &
      !!     hgrid, ns1, ns2, ns3, &
      !!     ibyz_c, ibxz_c, ibxy_c, &
      !!     ibyz_f, ibxz_f, ibxy_f, &
      !!     rxyzParab, parabPrefac, .true., cprecr, &
      !!     work_conv%xx_c, work_conv%xx_f1, work_conv%xx_f, &
      !!     work_conv%xy_c, work_conv%xy_f2, work_conv%xy_f, &
      !!     work_conv%xz_c, work_conv%xz_f4, work_conv%xz_f, &
      !!     work_conv%y_c, work_conv%y_f)
      !!call ConvolkineticSextic(n1,n2,n3,nfl1,nfu1,nfl2,nfu2,nfl3,nfu3, & 
      !!     cprecr,hgrid,ibyz_c,ibxz_c,ibxy_c,ibyz_f,ibxz_f,ibxy_f,xpsig_c,&
      !!     xpsig_f,ypsig_c,ypsig_f,x_f1,x_f2,x_f3, rxyzParab(1), parabPrefac, it)

  end if

  ! Compress the wavefunctions.
  call compress_forstandard(n1,n2,n3,nfl1,nfu1,nfl2,nfu2,nfl3,nfu3,  &
       nseg_c,nvctr_c,keyg_c,keyv_c,  & 
       nseg_f,nvctr_f,keyg_f,keyv_f,  & 
       scal,work_conv%y_c,work_conv%y_f,ypsi_c,ypsi_f)

  !!if(confPotOrder==4) then
  !!    ! add confinemenet on real space grid
  !!   !initialise the work arrays
  !!   call initialize_work_arrays_sumrho(lr, work_sr)


  !!   ! Wavefunction in real space
  !!   allocate(psir(lr%d%n1i*lr%d%n2i*lr%d%n3i,1),stat=i_stat)
  !!   call memocc(i_stat,psir,'psir',subname)
  !!   call razero(lr%d%n1i*lr%d%n2i*lr%d%n3i,psir)

  !!   !transform the wavefunction in Daubechies basis to the wavefunction in ISF basis
  !!   !the psir wavefunction is given in the spinorial form

  !!   allocate(psi(nvctr_c+7*nvctr_f), stat=i_stat)
  !!   do i_stat=1,nvctr_c
  !!       psi(i_stat)=scal(0)*xpsi_c(i_stat)
  !!   end do
  !!   do i_stat=1,nvctr_f
  !!       psi(nvctr_c+(i_stat-1)*7+1)=scal(1)*xpsi_f(1,i_stat)
  !!       psi(nvctr_c+(i_stat-1)*7+2)=scal(1)*xpsi_f(2,i_stat)
  !!       psi(nvctr_c+(i_stat-1)*7+3)=scal(2)*xpsi_f(3,i_stat)
  !!       psi(nvctr_c+(i_stat-1)*7+4)=scal(1)*xpsi_f(4,i_stat)
  !!       psi(nvctr_c+(i_stat-1)*7+5)=scal(2)*xpsi_f(5,i_stat)
  !!       psi(nvctr_c+(i_stat-1)*7+6)=scal(2)*xpsi_f(6,i_stat)
  !!       psi(nvctr_c+(i_stat-1)*7+7)=scal(3)*xpsi_f(7,i_stat)
  !!   end do

  !!   call daub_to_isf(lr, work_sr, psi(1), psir)
  !!   !apply the potential to the psir wavefunction and calculate potential energy
  !!   !!hxh=.5d0*input%hx
  !!   !!hyh=.5d0*input%hy
  !!   !!hzh=.5d0*input%hz
  !!   !icenter=confinementCenter(iorb)
  !!   !icenter=lin%orbs%inWhichLocregp(iorb)
  !!   !components of the potential
  !!   !npot=orbs%nspinor
  !!   !if (orbs%nspinor == 2) npot=1

  !!   call apply_confinement(0, lr%d%n1, lr%d%n2, lr%d%n3, 1, 1, 1, 0, 1, psir, &
  !!        rxyzParab, .5d0*hgrid, .5d0*hgrid, .5d0*hgrid, parabPrefac, 4, &
  !!        lr%nsi1, lr%nsi2, lr%nsi3,  &
  !!        lr%bounds%ibyyzz_r) !optional
  !!   !!call apply_confinement(iproc, lzd%llr(ilr)%d%n1,lzd%llr(ilr)%d%n2,lzd%llr(ilr)%d%n3,1,1,1,0,orbs%nspinor, psir, &
  !!   !!     rxyz(1,icenter), hxh, hyh, hzh, .01d0*lin%potentialprefac(at%iatype(icenter)), 6, &
  !!   !!     lzd%llr(ilr)%nsi1, lzd%llr(ilr)%nsi2, lzd%llr(ilr)%nsi3,  &
  !!   !!     lzd%llr(ilr)%bounds%ibyyzz_r) !optional


  !!   psi=0.d0
  !!   call isf_to_daub(lr, work_sr, psir, psi(1))

  !!   call daxpy(nvctr_c, 1.d0, psi(1), 1, ypsi_c, 1)
  !!   call daxpy(7*nvctr_f, 1.d0, psi(nvctr_c+1), 1, ypsi_f, 1)

  !!   deallocate(psi, stat=i_stat)

  !!   i_all=-product(shape(psir))*kind(psir)
  !!   deallocate(psir,stat=i_stat)
  !!   call memocc(i_stat,i_all,'psir',subname)

  !!   call deallocate_work_arrays_sumrho(work_sr)

  !!end if

  call deallocate_workarrays_quartic_convolutions(lr, subname, work_conv)

END SUBROUTINE applyOperator


!>   Preconditions all orbitals belonging to iproc.
!!  
!! Calling arguments:
!! ==================
!!   Input arguments:
!!   ----------------
!!     iproc     process ID
!!     nproc     total number of processes
!!     orbs      type describing the physical orbitals psi
!!     lin       type containing parameters for the linear version
!!     lr        type describing the localization region
!!     hx        grid spacing in x direction
!!     hy        grid spacing in y direction
!!     hz        grid spacing in z direction
!!     ncong     number of CG iterations 
!!     rxyz      the center of the confinement potential
!!     at        type containing the paraneters for the atoms
!!     it        iteration -- delete maybe??
!!  Input/Output arguments
!!  ---------------------
!!     hpsi      the gradient to be preconditioned
subroutine choosePreconditioner2(iproc, nproc, orbs, lr, hx, hy, hz, ncong, hpsi, &
           confpotorder, potentialprefac, iorb, eval_zero, tmb, kernel)

use module_base
use module_types

implicit none
integer, intent(in) :: iproc,nproc,ncong, iorb, confpotorder
real(gp), intent(in) :: hx,hy,hz
type(locreg_descriptors), intent(in) :: lr
type(orbitals_data), intent(in) :: orbs
real(8),intent(in):: potentialprefac
!real(wp), dimension(lr%wfd%nvctr_c+7*lr%wfd%nvctr_f,orbs%nspinor,orbs%norbp), intent(inout) :: hpsi
real(wp), dimension(lr%wfd%nvctr_c+7*lr%wfd%nvctr_f,orbs%nspinor), intent(inout) :: hpsi
real(8),intent(in):: eval_zero
!local variables
integer :: inds, ncplx, iiAt!,ikpt,ierr
real(wp) :: cprecr!,scpr,eval_zero,evalmax 
real(gp) :: kx,ky,kz
type(DFT_wavefunction),intent(inout):: tmb
real(8),dimension(tmb%orbs%norb,tmb%orbs%norb),intent(inout):: kernel



   !!evalmax=orbs%eval(orbs%isorb+1)
   !!do iorb=1,orbs%norbp
   !!  evalmax=max(orbs%eval(orbs%isorb+iorb),evalmax)
   !!enddo
   !!call MPI_ALLREDUCE(evalmax,eval_zero,1,mpidtypd,&
   !!     MPI_MAX,MPI_COMM_WORLD,ierr)


  !do iorb=1,orbs%norbp
!     ! define zero energy for preconditioning 
!     eval_zero=max(orbs%eval(orbs%norb),0.d0)  !  Non-spin pol
!     if (orbs%spinsgn(orbs%isorb+iorb) > 0.0_gp) then    !spin-pol
!        eval_zero=max(orbs%eval(orbs%norbu),0.d0)  !up orbital
!     else if (orbs%spinsgn(orbs%isorb+iorb) < 0.0_gp) then
!        eval_zero=max(orbs%eval(orbs%norbu+orbs%norbd),0.d0)  !down orbital
!     end if
     !indo=(iorb-1)*nspinor+1
     !loop over the spinorial components
     !k-point values, if present
     kx=orbs%kpts(1,orbs%iokpt(iorb))
     ky=orbs%kpts(2,orbs%iokpt(iorb))
     kz=orbs%kpts(3,orbs%iokpt(iorb))

     !real k-point different from Gamma still not implemented
     if (kx**2+ky**2+kz**2 > 0.0_gp .or. orbs%nspinor==2 ) then
        ncplx=2
     else
        ncplx=1
     end if

     do inds=1,orbs%nspinor,ncplx
        
        select case(lr%geocode)
        case('F')
           cprecr=sqrt(.2d0**2+min(0.d0,orbs%eval(orbs%isorb+iorb))**2)
        case('S')
           cprecr=sqrt(0.2d0**2+(orbs%eval(orbs%isorb+iorb)-eval_zero)**2)
        case('P')
           cprecr=sqrt(0.2d0**2+(orbs%eval(orbs%isorb+iorb)-eval_zero)**2)
        end select

        !cases with no CG iterations, diagonal preconditioning
        !for Free BC it is incorporated in the standard procedure
        if (ncong == 0 .and. lr%geocode /= 'F') then
           select case(lr%geocode)
           case('F')
           case('S')
              call prec_fft_slab(lr%d%n1,lr%d%n2,lr%d%n3, &
                   lr%wfd%nseg_c,lr%wfd%nvctr_c,lr%wfd%nseg_f,&
                   lr%wfd%nvctr_f,lr%wfd%keygloc,lr%wfd%keyvloc, &
                   cprecr,hx,hy,hz,hpsi(1,inds))
           case('P')
              call prec_fft(lr%d%n1,lr%d%n2,lr%d%n3, &
                   lr%wfd%nseg_c,lr%wfd%nvctr_c,lr%wfd%nseg_f,lr%wfd%nvctr_f,&
                   lr%wfd%keygloc,lr%wfd%keyvloc, &
                   cprecr,hx,hy,hz,hpsi(1,inds))
           end select

        else !normal preconditioner

           ! iiAt indicates on which atom orbital iorb is centered.
           !iiAt=lin%onWhichAtom(iorb)
           !iiAt=lin%orbs%inWhichLocregp(iorb)
           iiAt=orbs%inWhichLocreg(orbs%isorb+iorb)
!!!call solvePrecondEquation(iproc,nproc,lr,ncplx,ncong,cprecr,&
!!!     hx,hy,hz,kx,ky,kz,hpsi(1,inds), rxyz(1,iiAt), orbs,&
!!!     potentialPrefac, confPotOrder, it)
              !!write(*,*) 'cprecr',cprecr
           call solvePrecondEquation(iproc,nproc,lr,ncplx,ncong,cprecr,&
                hx,hy,hz,kx,ky,kz,hpsi(1,inds), lr%locregCenter(1), orbs,&
                   potentialPrefac, confPotOrder, tmb, kernel)

        end if

     end do
  !enddo

END SUBROUTINE choosePreconditioner2<|MERGE_RESOLUTION|>--- conflicted
+++ resolved
@@ -77,59 +77,6 @@
        rxyzParab, orbs, potentialPrefac, confPotOrder)
 
 
-<<<<<<< HEAD
-  !!if(tmb%wfnmd%bs%target_function==TARGET_FUNCTION_IS_ENERGY) then
-  !!    if(tmb%wfnmd%bpo%communication_strategy_overlap==COMMUNICATION_COLLECTIVE) then
-  !!        allocate(hpsit_c(sum(tmb%collcom%nrecvcounts_c)), stat=istat)
-  !!        call memocc(istat, hpsit_c, 'hpsit_c', subname)
-  !!        allocate(hpsit_f(7*sum(tmb%collcom%nrecvcounts_f)), stat=istat)
-  !!        call memocc(istat, hpsit_f, 'hpsit_f', subname)
-  !!        allocate(hpsittmp_c(sum(tmb%collcom%nrecvcounts_c)), stat=istat)
-  !!        call memocc(istat, hpsittmp_c, 'hpsittmp_c', subname)
-  !!        allocate(hpsittmp_f(7*sum(tmb%collcom%nrecvcounts_f)), stat=istat)
-  !!        call memocc(istat, hpsittmp_f, 'hpsittmp_f', subname)
-  !!        call transpose_localized(iproc, nproc, tmb%orbs, tmb%collcom, d, hpsit_c, hpsit_f, tmb%lzd)
-  !!        call dcopy(sum(tmb%collcom%nrecvcounts_c), hpsit_c(1), 1, hpsittmp_c(1), 1)
-  !!        call dcopy(7*sum(tmb%collcom%nrecvcounts_f), hpsit_f(1), 1, hpsittmp_f(1), 1)
-  !!        call build_linear_combination_transposed(tmb%orbs%norb, kernel, tmb%collcom, &
-  !!             hpsittmp_c, hpsittmp_f, .true., hpsit_c, hpsit_f)
-  !!        call untranspose_localized(iproc, nproc, tmb%orbs, tmb%collcom, hpsit_c, hpsit_f, d, tmb%lzd)
-  !!        iall=-product(shape(hpsittmp_c))*kind(hpsittmp_c)
-  !!        deallocate(hpsittmp_c, stat=istat)
-  !!        call memocc(istat, iall, 'hpsittmp_c', subname)
-  !!        iall=-product(shape(hpsittmp_f))*kind(hpsittmp_f)
-  !!        deallocate(hpsittmp_f, stat=istat)
-  !!        call memocc(istat, iall, 'hpsittmp_f', subname)
-  !!        iall=-product(shape(hpsit_c))*kind(hpsit_c)
-  !!        deallocate(hpsit_c, stat=istat)
-  !!        call memocc(istat, iall, 'hpsit_c', subname)
-  !!        iall=-product(shape(hpsit_f))*kind(hpsit_f)
-  !!        deallocate(hpsit_f, stat=istat)
-  !!        call memocc(istat, iall, 'hpsit_f', subname)
-  !!    else if (tmb%wfnmd%bpo%communication_strategy_overlap==COMMUNICATION_P2P) then
-  !!        stop 'p2p for precond not yet implemented'
-  !!        !!call allocateSendBufferOrtho(tmb%comon, subname)
-  !!        !!call allocateRecvBufferOrtho(tmb%comon, subname)
-  !!        !!! Extract the overlap region from the orbitals phi and store them in tmb%comon%sendBuf.
-  !!        !!call extractOrbital3(iproc, nproc, tmb%orbs, tmb%orbs, max(tmb%orbs%npsidim_orbs,tmb%orbs%npsidim_comp), &
-  !!        !!     tmb%lzd, tmb%lzd, tmb%op, tmb%op, &
-  !!        !!     d, tmb%comon%nsendBuf, tmb%comon%sendBuf)
-  !!        !!call timing(iproc,'eglincomms','ON') ! lr408t
-  !!        !!call post_p2p_communication(iproc, nproc, tmb%comon%nsendbuf, tmb%comon%sendbuf, &
-  !!        !!     tmb%comon%nrecvbuf, tmb%comon%recvbuf, tmb%comon)
-  !!        !!call wait_p2p_communication(iproc, nproc, tmb%comon)
-  !!        !!call timing(iproc,'eglincomms','OF') ! lr408t
-  !!        !!call build_new_linear_combinations(iproc, nproc, tmb%lzd, tmb%orbs, tmb%op, tmb%comon%nrecvbuf, &
-  !!        !!     tmb%comon%recvbuf, kernel, .true., lhphiopt)
-  !!        !!call deallocateRecvBufferOrtho(tmb%comon, subname)
-  !!        !!call deallocateSendBufferOrtho(tmb%comon, subname)
-  !!    end if
-  !!end if
-
-
-
-=======
->>>>>>> b822b291
 
 
 !!  rmr_new=dot(ncplx*(lr%wfd%nvctr_c+7*lr%wfd%nvctr_f),d(1),1,d(1),1)
@@ -147,63 +94,8 @@
   do icong=1,ncong 
      !write(*,*)icong,rmr_new
 
-     !!if(it>0) then
-     !!    call cut_at_boundaries2(lr, orbs, hx, hy, hz, x)
-     !!end if
-     !call flatten_at_boundaries2(lr, orbs, hx, hy, hz, x)
-
      call differentiateBetweenBoundaryConditions(iproc,nproc,ncplx,lr,hx,hy,hz,kx,ky,kz,cprecr,d,b,w,scal,&
           rxyzParab, orbs, potentialPrefac, confPotOrder)
-<<<<<<< HEAD
-     !!if(tmb%wfnmd%bs%target_function==TARGET_FUNCTION_IS_ENERGY) then
-     !!    if(tmb%wfnmd%bpo%communication_strategy_overlap==COMMUNICATION_COLLECTIVE) then
-     !!        allocate(hpsit_c(sum(tmb%collcom%nrecvcounts_c)), stat=istat)
-     !!        call memocc(istat, hpsit_c, 'hpsit_c', subname)
-     !!        allocate(hpsit_f(7*sum(tmb%collcom%nrecvcounts_f)), stat=istat)
-     !!        call memocc(istat, hpsit_f, 'hpsit_f', subname)
-     !!        allocate(hpsittmp_c(sum(tmb%collcom%nrecvcounts_c)), stat=istat)
-     !!        call memocc(istat, hpsittmp_c, 'hpsittmp_c', subname)
-     !!        allocate(hpsittmp_f(7*sum(tmb%collcom%nrecvcounts_f)), stat=istat)
-     !!        call memocc(istat, hpsittmp_f, 'hpsittmp_f', subname)
-     !!        call transpose_localized(iproc, nproc, tmb%orbs, tmb%collcom, d, hpsit_c, hpsit_f, tmb%lzd)
-     !!        call dcopy(sum(tmb%collcom%nrecvcounts_c), hpsit_c(1), 1, hpsittmp_c(1), 1)
-     !!        call dcopy(7*sum(tmb%collcom%nrecvcounts_f), hpsit_f(1), 1, hpsittmp_f(1), 1)
-     !!        call build_linear_combination_transposed(tmb%orbs%norb, kernel, tmb%collcom, &
-     !!             hpsittmp_c, hpsittmp_f, .true., hpsit_c, hpsit_f)
-     !!        call untranspose_localized(iproc, nproc, tmb%orbs, tmb%collcom, hpsit_c, hpsit_f, d, tmb%lzd)
-     !!        iall=-product(shape(hpsittmp_c))*kind(hpsittmp_c)
-     !!        deallocate(hpsittmp_c, stat=istat)
-     !!        call memocc(istat, iall, 'hpsittmp_c', subname)
-     !!        iall=-product(shape(hpsittmp_f))*kind(hpsittmp_f)
-     !!        deallocate(hpsittmp_f, stat=istat)
-     !!        call memocc(istat, iall, 'hpsittmp_f', subname)
-     !!        iall=-product(shape(hpsit_c))*kind(hpsit_c)
-     !!        deallocate(hpsit_c, stat=istat)
-     !!        call memocc(istat, iall, 'hpsit_c', subname)
-     !!        iall=-product(shape(hpsit_f))*kind(hpsit_f)
-     !!        deallocate(hpsit_f, stat=istat)
-     !!        call memocc(istat, iall, 'hpsit_f', subname)
-     !!    else if (tmb%wfnmd%bpo%communication_strategy_overlap==COMMUNICATION_P2P) then
-     !!        stop 'p2p for precond not yet implemented'
-     !!        !!call allocateSendBufferOrtho(tmb%comon, subname)
-     !!        !!call allocateRecvBufferOrtho(tmb%comon, subname)
-     !!        !!! Extract the overlap region from the orbitals phi and store them in tmb%comon%sendBuf.
-     !!        !!call extractOrbital3(iproc, nproc, tmb%orbs, tmb%orbs, max(tmb%orbs%npsidim_orbs,tmb%orbs%npsidim_comp), &
-     !!        !!     tmb%lzd, tmb%lzd, tmb%op, tmb%op, &
-     !!        !!     d, tmb%comon%nsendBuf, tmb%comon%sendBuf)
-     !!        !!call timing(iproc,'eglincomms','ON') ! lr408t
-     !!        !!call post_p2p_communication(iproc, nproc, tmb%comon%nsendbuf, tmb%comon%sendbuf, &
-     !!        !!     tmb%comon%nrecvbuf, tmb%comon%recvbuf, tmb%comon)
-     !!        !!call wait_p2p_communication(iproc, nproc, tmb%comon)
-     !!        !!call timing(iproc,'eglincomms','OF') ! lr408t
-     !!        !!call build_new_linear_combinations(iproc, nproc, tmb%lzd, tmb%orbs, tmb%op, tmb%comon%nrecvbuf, &
-     !!        !!     tmb%comon%recvbuf, kernel, .true., lhphiopt)
-     !!        !!call deallocateRecvBufferOrtho(tmb%comon, subname)
-     !!        !!call deallocateSendBufferOrtho(tmb%comon, subname)
-     !!    end if
-     !!end if
-=======
->>>>>>> b822b291
 
      !in the complex case these objects are to be supposed real
      alpha=rmr_new/dot(ncplx*(lr%wfd%nvctr_c+7*lr%wfd%nvctr_f),d(1),1,b(1),1)
