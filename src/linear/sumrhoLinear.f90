!> @file 
!!   sumrho: linear version
!! @author
!!   Copyright (C) 2011-2012 BigDFT group 
!!   This file is distributed under the terms of the
!!   GNU General Public License, see ~/COPYING file
!!   or http://www.gnu.org/copyleft/gpl.txt .
!!   For the list of contributors, see ~/AUTHORS 

!> Here starts the routine for building partial density inside the localisation region
!! This routine should be treated as a building-block for the linear scaling code
subroutine local_partial_densityLinear(nproc,rsflag,nscatterarr,&
     nrhotot,Lzd,hxh,hyh,hzh,nspin,orbs,mapping,psi,rho)
  use module_base
  use module_types
  use module_interfaces, exceptThisOne => local_partial_densityLinear
  use module_xc
  use Poisson_Solver
  implicit none
  logical, intent(in) :: rsflag
  integer, intent(in) :: nproc
  integer,intent(inout) :: nrhotot
  integer, intent(in) :: nspin
  real(gp), intent(in) :: hxh,hyh,hzh
  type(local_zone_descriptors), intent(in) :: Lzd
  type(orbitals_data),intent(in) :: orbs
  integer,dimension(orbs%norb),intent(in) :: mapping
  integer, dimension(0:nproc-1,4), intent(in) :: nscatterarr !n3d,n3p,i3s+i3xcsh-1,i3xcsh
  real(wp), dimension(orbs%npsidim_orbs), intent(in) :: psi
  real(dp),dimension(max(Lzd%Glr%d%n1i*Lzd%Glr%d%n2i*nrhotot,1),max(nspin,orbs%nspinor)),intent(out) :: rho
  !local variables
  character(len=*), parameter :: subname='local_partial_densityLinear'
  integer :: iorb,i_stat,i_all,ii, ind, indSmall, indLarge
  integer :: oidx,sidx,nspinn,npsir,ncomplex, i1, i2, i3, ilr, ispin
  integer :: nspincomp,ii1,ii2,ii3
  real(gp) :: hfac,spinval
  type(workarr_sumrho) :: w
  real(wp), dimension(:,:), allocatable :: psir
  real(dp), dimension(:),allocatable :: rho_p
  integer, dimension(:,:), allocatable :: Lnscatterarr
 !components of wavefunction in real space which must be considered simultaneously
  !and components of the charge density
  if (orbs%nspinor ==4) then
     npsir=4
     nspinn=4
     ncomplex=0
  else
     npsir=1
     nspinn=nspin
     ncomplex=orbs%nspinor-1
  end if
  nspincomp = 1
  if (nspin > 1) nspincomp = 2

 !allocate and define Lnscatterarr which is just a fake
  allocate(Lnscatterarr(0:nproc-1,4+ndebug),stat=i_stat)
  call memocc(i_stat,Lnscatterarr,'Lnscatterarr',subname)
  Lnscatterarr(:,3) = 0
  Lnscatterarr(:,4) = 0

  !initialize the rho array at 10^-20 instead of zero, due to the invcb ABINIT routine
  !otherwise use libXC routine
  call xc_init_rho(max(Lzd%Glr%d%n1i*Lzd%Glr%d%n2i*nrhotot,1)*max(nspin,orbs%nspinor),rho,nproc)

  ind=1
  orbitalsLoop: do ii=1,orbs%norbp

     iorb = ii + orbs%isorb
     ilr = orbs%inwhichLocreg(iorb)

     Lnscatterarr(:,1) = Lzd%Llr(ilr)%d%n3i 
     Lnscatterarr(:,2) = Lzd%Llr(ilr)%d%n3i 


     call initialize_work_arrays_sumrho(Lzd%Llr(ilr),w)
     allocate(rho_p(Lzd%Llr(ilr)%d%n1i*Lzd%Llr(ilr)%d%n2i*Lzd%Llr(ilr)%d%n3i*nspinn), stat=i_stat) !must redefine the size of rho_p?
     call memocc(i_stat,rho_p,'rho_p',subname)
     allocate(psir(Lzd%Llr(ilr)%d%n1i*Lzd%Llr(ilr)%d%n2i*Lzd%Llr(ilr)%d%n3i,npsir+ndebug),stat=i_stat)
     call memocc(i_stat,psir,'psir',subname)
  
     if (Lzd%Llr(ilr)%geocode == 'F') then
        call razero(Lzd%Llr(ilr)%d%n1i*Lzd%Llr(ilr)%d%n2i*Lzd%Llr(ilr)%d%n3i*npsir,psir)
     end if
 
     !Need to zero rho_p
     call razero(Lzd%Llr(ilr)%d%n1i*Lzd%Llr(ilr)%d%n2i*Lzd%Llr(ilr)%d%n3i*nspinn, rho_p)

     !print *,'norbp',orbs%norbp,orbs%norb,orbs%nkpts,orbs%kwgts,orbs%iokpt,orbs%occup
     !hfac=orbs%kwgts(orbs%iokpt(ii))*(orbs%occup(iorb)/(hxh*hyh*hzh))
     hfac=orbs%kwgts(orbs%iokpt(ii))*(orbs%occup(mapping(iorb))/(hxh*hyh*hzh))
     spinval=orbs%spinsgn(iorb)

     Lzd%Llr(ilr)%hybrid_on=.false.

     if (hfac /= 0.d0) then

        !sum for complex function case, npsir=1 in that case
        do oidx=0,ncomplex

           do sidx=1,npsir
              call daub_to_isf(Lzd%Llr(ilr),w,psi(ind),psir(1,sidx))
              ind=ind+Lzd%Llr(ilr)%wfd%nvctr_c+7*Lzd%Llr(ilr)%wfd%nvctr_f
           end do
           

           select case(Lzd%Llr(ilr)%geocode)
           case('F')
              !write(*,*) 'WARNING: MODIFIED CALLING SEQUENCE OF partial_density_free!!!!'
              call partial_density_free((rsflag .and. .not. Lzd%linear),nproc,Lzd%Llr(ilr)%d%n1i,&
                   Lzd%Llr(ilr)%d%n2i,Lzd%Llr(ilr)%d%n3i,npsir,nspinn,Lzd%Llr(ilr)%d%n3i,&!nrhotot,&
                   hfac,Lnscatterarr,spinval,psir,rho_p,Lzd%Llr(ilr)%bounds%ibyyzz_r)
           case('P')

              call partial_density(rsflag,nproc,Lzd%Llr(ilr)%d%n1i,Lzd%Llr(ilr)%d%n2i,Lzd%Llr(ilr)%d%n3i,&
                   npsir,nspinn,Lzd%Llr(ilr)%d%n3i,&!nrhotot,&
                   hfac,nscatterarr,spinval,psir,rho_p)

           case('S')

              call partial_density(rsflag,nproc,Lzd%Llr(ilr)%d%n1i,Lzd%Llr(ilr)%d%n2i,Lzd%Llr(ilr)%d%n3i,&
                   npsir,nspinn,Lzd%Llr(ilr)%d%n3i,&!nrhotot,&
                   hfac,nscatterarr,spinval,psir,rho_p)

           end select

           ! Copy rho_p to the correct place in rho
           indSmall=0
           do ispin=1,nspinn
               do i3=1,Lzd%Llr(ilr)%d%n3i !min(Lzd%Llr(ilr)%d%n3i,nscatterarr(iproc,1)) 
                   ii3 = i3 + Lzd%Llr(ilr)%nsi3 - 1
                   if(ii3 < 0 .and. Lzd%Glr%geocode /='F') ii3=ii3+Lzd%Glr%d%n3i
                   if(ii3+1 > Lzd%Glr%d%n3i .and. Lzd%Glr%geocode /='F') &
                        ii3 = modulo(ii3+1,Lzd%Glr%d%n3i+1)
                   do i2=1,Lzd%Llr(ilr)%d%n2i
                       ii2 = i2 + Lzd%Llr(ilr)%nsi2 - 1
                       if(ii2 < 0 .and. Lzd%Glr%geocode =='P') ii2=ii2+Lzd%Glr%d%n2i
                       if(ii2+1 > Lzd%Glr%d%n2i .and. Lzd%Glr%geocode =='P') &
                            ii2 = modulo(ii2+1,Lzd%Glr%d%n2i+1)
                       do i1=1,Lzd%Llr(ilr)%d%n1i
                           ii1=i1 + Lzd%Llr(ilr)%nsi1-1
                           if(ii1<0 .and. Lzd%Glr%geocode /= 'F') ii1=ii1+Lzd%Glr%d%n1i
                           if(ii1+1 > Lzd%Glr%d%n1i.and.Lzd%Glr%geocode/='F') &
                                ii1 = modulo(ii1+1,Lzd%Glr%d%n1i+1)
                           ! indSmall is the index in the currect localization region
                           indSmall=indSmall+1
                           ! indLarge is the index in the whole box. 
                           indLarge=ii3*Lzd%Glr%d%n2i*Lzd%Glr%d%n1i +&
                               ii2*Lzd%Glr%d%n1i + ii1 + 1
                           rho(indLarge,ispin)=rho(indLarge,ispin)+rho_p(indSmall)
                       end do
                   end do
               end do
           end do
        end do
     else
        ind=ind+(Lzd%Llr(ilr)%wfd%nvctr_c+7*Lzd%Llr(ilr)%wfd%nvctr_f)*max(ncomplex,1)*npsir
     end if

     i_all=-product(shape(rho_p))*kind(rho_p)
     deallocate(rho_p,stat=i_stat)
     call memocc(i_stat,i_all,'rho_p',subname)
     i_all=-product(shape(psir))*kind(psir)
     deallocate(psir,stat=i_stat)
     call memocc(i_stat,i_all,'psir',subname)

     call deallocate_work_arrays_sumrho(w)
  end do orbitalsLoop
 
  i_all=-product(shape(Lnscatterarr))*kind(Lnscatterarr)
  deallocate(Lnscatterarr,stat=i_stat)
  call memocc(i_stat,i_all,'Lnscatterarr',subname)
 

END SUBROUTINE local_partial_densityLinear
!
!!!
!!!
subroutine partial_density_linear(rsflag,nproc,n1i,n2i,n3i,npsir,nspinn,nrhotot,&
     hfac,nscatterarr,spinsgn,psir,rho_p,ibyyzz_r) 
  use module_base
  use module_types
  implicit none
  logical, intent(in) :: rsflag
  integer, intent(in) :: nproc,n1i,n2i,n3i,nrhotot,nspinn,npsir
  real(gp), intent(in) :: hfac,spinsgn
  integer, dimension(0:nproc-1,4), intent(in) :: nscatterarr
  real(wp), dimension(n1i,n2i,n3i,npsir), intent(in) :: psir
  real(dp), dimension(n1i,n2i,nrhotot,nspinn), intent(inout) :: rho_p
  integer, dimension(:,:,:),pointer :: ibyyzz_r 
  !local variables
  integer :: i3s,jproc,i3off,n3d,isjmp,i1,i2,i3,i1s,i1e,j3,i3sg
  real(gp) :: hfac2
  real(dp) :: psisq,p1,p2,p3,p4,r1,r2,r3,r4
!  integer :: ncount0,ncount1,ncount_rate,ncount_max
!!!  integer :: ithread,nthread,omp_get_thread_num,omp_get_num_threads
  !sum different slices by taking into account the overlap
  i3sg=0
!$omp parallel default(private) shared(n1i,nproc,rsflag,nspinn,nscatterarr,spinsgn) &
!$omp shared(n2i,npsir,hfac,psir,rho_p,n3i,i3sg,ibyyzz_r)
  i3s=0
!!!   ithread=omp_get_thread_num()
!!!   nthread=omp_get_num_threads()
  hfac2=2.0_gp*hfac

!  call system_clock(ncount0,ncount_rate,ncount_max)

  !case without bounds
  i1s=1
  i1e=n1i
  loop_xc_overlap: do jproc=0,nproc-1
     !case for REDUCE_SCATTER approach, not used for GGA since it enlarges the 
     !communication buffer
     if (rsflag) then
        i3off=nscatterarr(jproc,3)-nscatterarr(jproc,4)
        n3d=nscatterarr(jproc,1)
        if (n3d==0) exit loop_xc_overlap
     else
        i3off=0
        n3d=n3i
     end if
     !here the condition for the MPI_ALLREDUCE should be entered
     if(spinsgn > 0.0_gp) then
        isjmp=1
     else
        isjmp=2
     end if
     do i3=i3off+1,i3off+n3d
        !this allows the presence of GGA with non-isolated BC. If i3 is between 1 and n3i
        !j3=i3. This is useful only when dealing with rsflags and GGA, so we can comment it out
        !j3=modulo(i3-1,n3i)+1 
        j3=i3
        i3s=i3s+1
!!!    if(mod(i3s,nthread) .eq. ithread) then
     !$omp do
        do i2=1,n2i
              i1s=ibyyzz_r(1,i2-15,j3-15)+1
              i1e=ibyyzz_r(2,i2-15,j3-15)+1
           if (npsir == 1) then
              do i1=i1s,i1e
                 !conversion between the different types
                 psisq=real(psir(i1,i2,j3,1),dp)
                 psisq=psisq*psisq
                 rho_p(i1,i2,i3s,isjmp)=rho_p(i1,i2,i3s,isjmp)+real(hfac,dp)*psisq
              end do
           else !similar loop for npsir=4
              do i1=i1s,i1e
                 !conversion between the different types
                 p1=real(psir(i1,i2,j3,1),dp)
                 p2=real(psir(i1,i2,j3,2),dp)
                 p3=real(psir(i1,i2,j3,3),dp)
                 p4=real(psir(i1,i2,j3,4),dp)

                 !density values
                 r1=p1*p1+p2*p2+p3*p3+p4*p4
                 r2=p1*p3+p2*p4
                 r3=p1*p4-p2*p3
                 r4=p1*p1+p2*p2-p3*p3-p4*p4

                 rho_p(i1,i2,i3s,1)=rho_p(i1,i2,i3s,1)+real(hfac,dp)*r1
                 rho_p(i1,i2,i3s,2)=rho_p(i1,i2,i3s,2)+real(hfac2,dp)*r2
                 rho_p(i1,i2,i3s,3)=rho_p(i1,i2,i3s,3)+real(hfac2,dp)*r3
                 rho_p(i1,i2,i3s,4)=rho_p(i1,i2,i3s,4)+real(hfac,dp)*r4
              end do
           end if
        end do
     !$omp enddo
!!!    end if

!$omp critical
        i3sg=max(i3sg,i3s)
!$omp end critical

     end do
     if (.not. rsflag) exit loop_xc_overlap !the whole range is already done
  end do loop_xc_overlap
!$omp end parallel

  if (i3sg /= nrhotot) then
     write(*,'(1x,a,i0,1x,i0)')'ERROR: problem with rho_p: i3s,nrhotot,',i3sg,nrhotot
     stop
  end if

!  call system_clock(ncount1,ncount_rate,ncount_max)
!  write(*,*) 'TIMING:PDF',real(ncount1-ncount0)/real(ncount_rate)
END SUBROUTINE partial_density_linear


subroutine sumrhoForLocalizedBasis2(iproc,nproc,lzd,orbs,&
     comsr,densKern,nrho,rho,at,nscatterarr)
!
use module_base
use module_types
use libxc_functionals
use module_interfaces, exceptThisOne => sumrhoForLocalizedBasis2
implicit none

! Calling arguments
integer,intent(in) :: iproc, nproc, nrho
type(local_zone_descriptors),intent(in) :: lzd
type(orbitals_data),intent(in) :: orbs
!type(p2pCommsSumrho),intent(inout) :: comsr
type(p2pComms),intent(inout) :: comsr
!real(kind=8),dimension(orbs%norb,norb),intent(in) :: coeff
!real(kind=8),dimension(ld_coeff,norb),intent(in) :: coeff
real(kind=8),dimension(orbs%norb,orbs%norb),intent(in) :: densKern
real(8),dimension(nrho),intent(out),target:: rho
type(atoms_data),intent(in) :: at
integer, dimension(0:nproc-1,4),intent(in) :: nscatterarr !n3d,n3p,i3s+i3xcsh-1,i3xcsh

! Local variables
integer :: iorb, jorb, indLarge, i1, i2, i3, ilr, jlr
integer :: i1s, i1e, i2s, i2e, i3s, i3e, i1d, j1d, i2d, j2d, i3d, j3d, indri, indrj, istri, istrj
integer :: indi2, indi3, indj2, indj3, indl2, indl3, iiorb, jjorb
integer :: ierr, is, ie
integer :: m, i1d0, j1d0, indri0, indrj0, indLarge0
integer :: azones,bzones,ii,izones,jzones,x,y,z,ishift1,ishift2,ishift3,jshift1,jshift2,jshift3
integer,dimension(3,4) :: astart, aend, bstart,bend
real(kind=8) :: tt, hxh, hyh, hzh, factor, totalCharge, tt0, tt1, tt2, tt3, factorTimesDensKern
!real(kind=8),dimension(:,:),allocatable :: densKern
!character(len=*),parameter :: subname='sumrhoForLocalizedBasis2'

if(iproc==0) write(*,'(a)',advance='no') 'Calculating charge density... '




! Define some constant factors.
hxh=.5d0*lzd%hgrids(1)
hyh=.5d0*lzd%hgrids(2)
hzh=.5d0*lzd%hgrids(3)
factor=1.d0/(hxh*hyh*hzh)

! Initialize rho.
if (libxc_functionals_isgga()) then
    call razero(nrho, rho)
else
    ! There is no mpi_allreduce, therefore directly initialize to
    ! 10^-20 and not 10^-20/nproc.
    !rho=1.d-20
    call tenminustwenty(nrho, rho, nproc)
end if
call timing(iproc,'p2pSumrho_wait','ON')


call wait_p2p_communication(iproc, nproc, comsr)



! Now calculate the charge density. Each process calculates only one slice of the total charge density.
! Such a slice has the full extent in the x and y direction, but is limited in the z direction.
! The bounds of the slice are given by nscatterarr. To do so, each process has received all orbitals that
! extend into this slice. The number of these orbitals is given by lin%comsr%noverlaps(iproc).
!call mpi_barrier(bigdft_mpi%mpi_comm, ierr)
!call cpu_time(t1)

call timing(iproc,'p2pSumrho_wait','OF')


!!call calculate_charge_density(iproc, nproc, lzd, hxh, hyh, hzh, orbs, densKern, factor, &
!!           nscatterarr, maxval(comsr%noverlaps), comsr%noverlaps, comsr%overlaps, comsr%comarr, comsr%ise3, comsr%nrecvBuf, comsr%recvBuf, nrho, rho)

call timing(iproc,'sumrho_TMB    ','ON')

! Bounds of the slice in global coordinates.
is=nscatterarr(iproc,3) 
ie=is+nscatterarr(iproc,1)-1

! This sum is "symmetric", so only do the second loop (jorb) only up to iorb and multiply by two if iorb/=jorb.
totalCharge=0.d0
!print*,'comsr%noverlaps(iproc)',iproc,comsr%noverlaps(iproc)
do iorb=1,comsr%noverlaps(iproc)
    iiorb=comsr%overlaps(iorb) !global index of orbital iorb
    ilr=orbs%inwhichlocreg(iiorb) !localization region of orbital iorb
    istri=comsr%comarr(5,iorb,iproc)-1 !starting index of orbital iorb in the receive buffer
    do jorb=1,iorb
        jjorb=comsr%overlaps(jorb) !global indes of orbital jorb
        jlr=orbs%inwhichlocreg(jjorb) !localization region of orbital jorb
        istrj=comsr%comarr(5,jorb,iproc)-1 !starting index of orbital jorb in the receive buffer
        !!tt = (lzd%llr(ilr)%locregCenter(1)-lzd%llr(jlr)%locregCenter(1))**2 &
        !!    +(lzd%llr(ilr)%locregCenter(2)-lzd%llr(jlr)%locregCenter(2))**2 &
        !!    +(lzd%llr(ilr)%locregCenter(3)-lzd%llr(jlr)%locregCenter(3))**2
        !!tt=sqrt(tt)
        !!write(200,*) tt, densKern(iiorb,jjorb)
        !!if(tt>6.d0) cycle

        azones = 1
        bzones = 1
        !Calculate the number of regions to cut alr and blr
        do ii=1,2
           if(lzd%llr(ilr)%outofzone(ii) > 0) azones = azones * 2
           if(lzd%llr(jlr)%outofzone(ii) > 0) bzones = bzones * 2
        end do

        !FRACTURE THE FIRST LOCALIZATION REGION
        call fracture_periodic_zone_ISF(azones,lzd%Glr,lzd%Llr(ilr),lzd%Llr(ilr)%outofzone(:),astart,aend)
       
        !FRACTURE SECOND LOCREG
        call fracture_periodic_zone_ISF(bzones,lzd%Glr,lzd%Llr(jlr),lzd%Llr(jlr)%outofzone(:),bstart,bend)
        do izones=1,azones
           do jzones=1,bzones
              ! Bounds of the overlap of orbital iorb and jorb in global coordinates.
              i1s=max(astart(1,izones),bstart(1,jzones))
              i1e=min(aend(1,izones)-1,bend(1,jzones)-1)
              i2s=max(astart(2,izones),bstart(2,jzones))
              i2e=min(aend(2,izones)-1,bend(2,jzones)-1)
              i3s=max(comsr%ise3(iorb,1),comsr%ise3(jorb,1))
              i3e=min(comsr%ise3(iorb,2),comsr%ise3(jorb,2))
              call transform_ISFcoordinates(1,i1s,i2s,i3s,lzd%Glr,lzd%Llr(ilr),x,y,z,ishift1, ishift2, ishift3)
              call transform_ISFcoordinates(1,i1s,i2s,i3s,lzd%Glr,lzd%Llr(jlr),x,y,z,jshift1, jshift2, jshift3)
              factorTimesDensKern = factor*densKern(iiorb,jjorb)
              if(iorb/=jorb) then
                  ! Multiply by two since these elements appear twice (but are calculated only once).
                  factorTimesDensKern = 2.d0*factorTimesDensKern
              end if
              ! Now loop over all points in the box in which the orbitals overlap.
              !if(i3s>i3e) write(*,*) 'no calculation done'

              do i3=i3s,i3e !bounds in z direction
                  i3d=i3 -max(is,-ishift3) !z coordinate of orbital iorb with respect to the overlap box
                  j3d=i3 -max(is,-jshift3) !z coordinate of orbital jorb with respect to the overlap box
                  indi3=i3d*lzd%llr(ilr)%d%n2i*lzd%llr(ilr)%d%n1i !z-part of the index of orbital iorb in the 1-dim receive buffer
                  indj3=j3d*lzd%llr(jlr)%d%n2i*lzd%llr(jlr)%d%n1i !z-part of the index of orbital jorb in the 1-dim receive buffer
                  !indl3=(i3-is)*lzd%Glr%d%n2i*lzd%Glr%d%n1i !z-part of the index for which the charge density is beeing calculated
                  !indl3=(modulo(i3-1,Lzd%Glr%d%n3i)-is+1)*lzd%Glr%d%n2i*lzd%Glr%d%n1i !z-part of the index for which the charge density is beeing calculated
                  indl3=(modulo(i3,Lzd%Glr%d%n3i+1)-is)*lzd%Glr%d%n2i*lzd%Glr%d%n1i !z-part of the index for which the charge density is beeing calculated
                  do i2=i2s,i2e !bounds in y direction
                      i2d=i2 + ishift2 !y coordinate of orbital iorb with respect to the overlap box
                      j2d=i2 + jshift2 !y coordinate of orbital jorb with respect to the overlap box
                      indi2=i2d*lzd%llr(ilr)%d%n1i !y-part of the index of orbital iorb in the 1-dim receive buffer
                      indj2=j2d*lzd%llr(jlr)%d%n1i !y-part of the index of orbital jorb in the 1-dim receive buffer
                      !indl2=i2*lzd%Glr%d%n1i !y-part of the index for which the charge density is beeing calculated
                      !indl2=(modulo(i2-1,Lzd%Glr%d%n2i)+1)*lzd%Glr%d%n1i !y-part of the index for which the charge density is beeing calculated
                      indl2=(modulo(i2,Lzd%Glr%d%n2i+1))*lzd%Glr%d%n1i !y-part of the index for which the charge density is beeing calculated
                      ! For all other than free BC, choose m such that the unrolled part is never used.
                      if(Lzd%Glr%geocode=='F') then
                          m=mod(i1e-i1s+1,4)
                      else
                          m=i1e-i1s+1
                      end if
                      if(m/=0) then
                          ! The following five variables hold some intermediate results to speed up the code.
                          i1d0= ishift1 
                          j1d0= jshift1
                          indri0 = indi3 + indi2 + istri + 1
                          indrj0 = indj3 + indj2 + istrj + 1
                          indLarge0 = indl3 + indl2 + 1   
                          do i1=i1s,i1s+m-1
                              i1d=i1d0+i1 !x coordinate of orbital iorb with respect to the overlap box
                              j1d=j1d0+i1 !x coordinate of orbital jorb with respect to the overlap box
                              indri = indri0 + i1d !index of orbital iorb in the 1-dim receive buffer
                              indrj = indrj0 + j1d !index of orbital jorb in the 1-dim receive buffer
                              !indLarge = indLarge0 + i1 !index for which the charge density is beeing calculated
                              !indLarge = indLarge0 + modulo(i1-1,Lzd%Glr%d%n1i)+1 !index for which the charge density is beeing calculated
                              indLarge = indLarge0 + modulo(i1,Lzd%Glr%d%n1i+1) !index for which the charge density is beeing calculated
                              tt = factorTimesDensKern*comsr%recvBuf(indri)*comsr%recvBuf(indrj)
                              rho(indLarge) = rho(indLarge) + tt !update the charge density at point indLarge
                              totalCharge = totalCharge + tt !add the contribution to the total charge
                          end do
                      end if
                      ! This is the same again, this time with unrolled loops.
                      if(i1e-i1s+1>4) then
                          i1d0= ishift1 
                          j1d0= jshift1
                          indri0 = indi3 + indi2 + istri + 1
                          indrj0 = indj3 + indj2 + istrj + 1
                          indLarge0 = indl3 + indl2 + 1
                          do i1=i1s+m,i1e,4
                              i1d=i1d0+i1
                              j1d=j1d0+i1
                              indri = indri0 + i1d
                              indrj = indrj0 + j1d
                              !indLarge = indLarge0 + i1
                              tt0 = factorTimesDensKern*comsr%recvBuf(indri  )*comsr%recvBuf(indrj  )
                              tt1 = factorTimesDensKern*comsr%recvBuf(indri+1)*comsr%recvBuf(indrj+1)
                              tt2 = factorTimesDensKern*comsr%recvBuf(indri+2)*comsr%recvBuf(indrj+2)
                              tt3 = factorTimesDensKern*comsr%recvBuf(indri+3)*comsr%recvBuf(indrj+3)
                              !indLarge = indLarge0 + modulo(i1-1,Lzd%Glr%d%n1i)+1
                              indLarge = indLarge0 + i1
                              rho(indLarge  ) = rho(indLarge  ) + tt0
                              !indLarge = indLarge0 +modulo(i1,Lzd%Glr%d%n1i)+1
                              indLarge = indLarge0 + i1+1
                              rho(indLarge) = rho(indLarge) + tt1
                              !rho(indLarge+1) = rho(indLarge+1) + tt1
                              !indLarge = indLarge0 + modulo(i1+1,Lzd%Glr%d%n1i)+1
                              indLarge = indLarge0 + i1+2
                              rho(indLarge) = rho(indLarge) + tt2
                              !rho(indLarge+2) = rho(indLarge+2) + tt1
                              !indLarge = indLarge0 + modulo(i1+2,Lzd%Glr%d%n1i)+1
                              indLarge = indLarge0 + i1+3
                              rho(indLarge) = rho(indLarge) + tt3
                              !rho(indLarge+3) = rho(indLarge+3) + tt1
                              totalCharge = totalCharge + tt0 + tt1 + tt2 + tt3
                          end do
                      end if
                  end do
              end do
          end do !jzones
       end do !izones
    end do
end do

if(iproc==0) write(*,'(a)') 'done.'

call timing(iproc,'sumrho_TMB    ','OF')

call timing(iproc,'sumrho_allred','ON')

call mpiallred(totalCharge, 1, mpi_sum, bigdft_mpi%mpi_comm, ierr)
if(iproc==0) write(*,'(3x,a,es20.12)') 'Calculation finished. TOTAL CHARGE = ', totalCharge*hxh*hyh*hzh

call timing(iproc,'sumrho_allred','OF')



end subroutine sumrhoForLocalizedBasis2

subroutine calculate_density_kernel(iproc, nproc, isKernel, ld_coeff, orbs, orbs_tmb, coeff, kernel)
  use module_base
  use module_types
  implicit none

  ! Calling arguments
  integer,intent(in):: iproc, nproc, ld_coeff
  type(orbitals_data),intent(in):: orbs, orbs_tmb
  logical, intent(in) :: isKernel
  real(8),dimension(ld_coeff,orbs%norb),intent(in):: coeff
  real(8),dimension(orbs_tmb%norb,orbs_tmb%norb),intent(out):: kernel

  ! Local variables
  integer:: istat, iall, ierr, sendcount, jproc, iorb, itmb
  real(8),dimension(:,:),allocatable:: density_kernel_partial, fcoeff,ks,ksk,ksksk
  character(len=*),parameter:: subname='calculate_density_kernel'
  integer,dimension(:),allocatable:: recvcounts, dspls
  integer,parameter:: ALLGATHERV=1, ALLREDUCE=2
  integer,parameter:: communication_strategy=ALLREDUCE

  if (communication_strategy==ALLGATHERV) then
      call timing(iproc,'calc_kernel','ON') !lr408t
      if(iproc==0) write(*,'(1x,a)',advance='no') 'calculate density kernel... '
      allocate(density_kernel_partial(orbs_tmb%norb,max(orbs_tmb%norbp,1)), stat=istat)
      call memocc(istat, density_kernel_partial, 'density_kernel_partial', subname)
      allocate(fcoeff(orbs_tmb%norb,orbs%norb), stat=istat)
      call memocc(istat, fcoeff, 'fcoeff', subname)
      call to_zero(orbs_tmb%norb*orbs%norb,fcoeff(1,1))
      if(orbs_tmb%norbp>0) then
          !decide wether we calculate the density kernel or just transformation matrix
          if(isKernel) then
             do iorb=1,orbs%norb
                !call daxpy(orbs_tmb%norbp,orbs%occup(iorb),coeff(1+orbs_tmb%isorb,iorb),1,fcoeff(1+orbs_tmb%isorb,iorb),1)
                do itmb=1,orbs_tmb%norbp
                     fcoeff(orbs_tmb%isorb+itmb,iorb) = orbs%occup(iorb)*coeff(orbs_tmb%isorb+itmb,iorb)
                end do
             end do
          else
             do iorb=1,orbs%norb
                do itmb=1,orbs_tmb%norbp
                     fcoeff(orbs_tmb%isorb+itmb,iorb) = coeff(orbs_tmb%isorb+itmb,iorb)
                end do
             end do
          end if

          call dgemm('n', 't', orbs_tmb%norb, orbs_tmb%norbp, orbs%norb, 1.d0, coeff(1,1), ld_coeff, &
               fcoeff(orbs_tmb%isorb+1,1), ld_coeff, 0.d0, density_kernel_partial(1,1), orbs_tmb%norb)
      end if
      iall = -product(shape(fcoeff))*kind(fcoeff)
      deallocate(fcoeff,stat=istat)
      call memocc(istat, iall, 'fcoeff', subname)
      call timing(iproc,'calc_kernel','OF') !lr408t

      call timing(iproc,'waitAllgatKern','ON')
      call mpi_barrier(bigdft_mpi%mpi_comm,ierr)
      call timing(iproc,'waitAllgatKern','OF')

      if (nproc > 1) then
         call timing(iproc,'commun_kernel','ON') !lr408t
         allocate(recvcounts(0:nproc-1),stat=istat)
         call memocc(istat,recvcounts,'recvcounts',subname)
         allocate(dspls(0:nproc-1),stat=istat)
         call memocc(istat,recvcounts,'recvcounts',subname)
         do jproc=0,nproc-1
             recvcounts(jproc)=orbs_tmb%norb*orbs_tmb%norb_par(jproc,0)
             dspls(jproc)=orbs_tmb%norb*orbs_tmb%isorb_par(jproc)
         end do
         sendcount=orbs_tmb%norb*orbs_tmb%norbp
         call mpi_allgatherv(density_kernel_partial(1,1), sendcount, mpi_double_precision, &
              kernel(1,1), recvcounts, dspls, mpi_double_precision, &
              bigdft_mpi%mpi_comm, ierr)
         iall=-product(shape(recvcounts))*kind(recvcounts)
         deallocate(recvcounts,stat=istat)
         call memocc(istat,iall,'recvcounts',subname)
         iall=-product(shape(dspls))*kind(dspls)
         deallocate(dspls,stat=istat)
         call memocc(istat,iall,'dspls',subname)
         call timing(iproc,'commun_kernel','OF') !lr408t
      else
         call vcopy(orbs_tmb%norb*orbs_tmb%norbp,density_kernel_partial(1,1),1,kernel(1,1),1)
      end if

      iall=-product(shape(density_kernel_partial))*kind(density_kernel_partial)
      deallocate(density_kernel_partial,stat=istat)
      call memocc(istat,iall,'density_kernel_partial',subname)
  end if


  if (communication_strategy==ALLREDUCE) then
      call timing(iproc,'calc_kernel','ON') !lr408t
      if(iproc==0) write(*,'(1x,a)',advance='no') 'calculate density kernel... '
      if(orbs%norbp>0) then
          allocate(fcoeff(orbs_tmb%norb,orbs%norb), stat=istat)
          call memocc(istat, fcoeff, 'fcoeff', subname)
          call to_zero(orbs_tmb%norb*orbs%norb,fcoeff(1,1))

          !decide wether we calculate the density kernel or just transformation matrix
          if(isKernel)then
             do iorb=1,orbs%norbp
                !call daxpy(orbs_tmb%norb,orbs%occup(orbs%isorb+iorb),coeff(1,orbs%isorb+iorb),1,fcoeff(1,orbs%isorb+iorb),1)
                do itmb=1,orbs_tmb%norb
                     fcoeff(itmb,orbs%isorb+iorb) = orbs%occup(orbs%isorb+iorb)*coeff(itmb,orbs%isorb+iorb)
                end do
             end do
          else
             do iorb=1,orbs%norbp
                !call daxpy(orbs_tmb%norb,orbs%occup(orbs%isorb+iorb),coeff(1,orbs%isorb+iorb),1,fcoeff(1,orbs%isorb+iorb),1)
                do itmb=1,orbs_tmb%norb
                     fcoeff(itmb,orbs%isorb+iorb) = coeff(itmb,orbs%isorb+iorb)
                end do
          end do

          end if
          call dgemm('n', 't', orbs_tmb%norb, orbs_tmb%norb, orbs%norbp, 1.d0, coeff(1,orbs%isorb+1), ld_coeff, &
               fcoeff(1,orbs%isorb+1), ld_coeff, 0.d0, kernel(1,1), orbs_tmb%norb)
          iall = -product(shape(fcoeff))*kind(fcoeff)
          deallocate(fcoeff,stat=istat)
          call memocc(istat, iall, 'fcoeff', subname)
      else
          call to_zero(orbs_tmb%norb**2, kernel(1,1))
      end if
      call timing(iproc,'calc_kernel','OF') !lr408t

      call timing(iproc,'waitAllgatKern','ON')
      call mpi_barrier(bigdft_mpi%mpi_comm,ierr)
      call timing(iproc,'waitAllgatKern','OF')
      if (nproc > 1) then
          call timing(iproc,'commun_kernel','ON') !lr408t
          call mpiallred(kernel(1,1),orbs_tmb%norb**2, mpi_sum, bigdft_mpi%mpi_comm, ierr)
          call timing(iproc,'commun_kernel','OF') !lr408t
      end if
  end if

 ! Purify Kernel
 !call dgemm('n', 't', orbs_tmb%norb, orbs_tmb%norb, orbs_tmb%norbp, 1.d0, kernel(1,orbs_tmb%isorb+1), ld_coeff, &
 !           overlap(1,orbs_tmb%isorb+1), ld_coeff, 0.d0, ks(1,1), orbs_tmb%norb) 
 !call dgemm('n', 't', orbs_tmb%norb, orbs_tmb%norb, orbs_tmb%norbp, 1.d0, ks(1,orbs_tmb%isorb+1), ld_coeff, &
 !           kernel(1,orbs_tmb%isorb+1), ld_coeff, 0.d0, ksk(1,1), orbs_tmb%norb)
 !call dgemm('n', 't', orbs_tmb%norb, orbs_tmb%norb, orbs_tmb%norbp, 1.d0, ks(1,orbs_tmb%isorb+1), ld_coeff, &
 !           ksk(1,orbs_tmb%isorb+1), ld_coeff, 0.d0, ksksk(1,1), orbs_tmb%norb)


 !!if(present(overlap)) then
   !!allocate(ks(orbs_tmb%norb,orbs_tmb%norb),stat=istat)
   !!call memocc(istat, ks, 'ks', subname) 
   !!allocate(ksk(orbs_tmb%norb,orbs_tmb%norb),stat=istat)
   !!call memocc(istat, ksk, 'ksk', subname) 
   !!allocate(ksksk(orbs_tmb%norb,orbs_tmb%norb),stat=istat)
   !!call memocc(istat, ksksk, 'ksksk', subname) 

   !!call dgemm('n', 't', orbs_tmb%norb, orbs_tmb%norb, orbs_tmb%norb, 1.d0, kernel(1,1), ld_coeff, &
   !!           overlap(1,1), ld_coeff, 0.d0, ks(1,1), orbs_tmb%norb) 
   !!call dgemm('n', 't', orbs_tmb%norb, orbs_tmb%norb, orbs_tmb%norb, 1.d0, ks(1,1), ld_coeff, &
   !!           kernel(1,1), ld_coeff, 0.d0, ksk(1,1), orbs_tmb%norb)
   !!call dgemm('n', 't', orbs_tmb%norb, orbs_tmb%norb, orbs_tmb%norb, 1.d0, ks(1,1), ld_coeff, &
   !!           ksk(1,1), ld_coeff, 0.d0, ksksk(1,1), orbs_tmb%norb)
   !!print *,'PURIFYING THE KERNEL'
   !!kernel = 3*ksk-2*ksksk
   !!
   !!iall = -product(shape(ks))*kind(ks)
   !!deallocate(ks,stat=istat)
   !!call memocc(istat, iall, 'ks', subname)
   !!iall = -product(shape(ksk))*kind(ksk)
   !!deallocate(ksk,stat=istat)
   !!call memocc(istat, iall, 'ksk', subname)
   !!iall = -product(shape(ksksk))*kind(ksksk)
   !!deallocate(ksksk,stat=istat)
   !!call memocc(istat, iall, 'ksksk', subname)
 !!end if

end subroutine calculate_density_kernel

subroutine init_collective_comms_sumro(iproc, nproc, lzd, orbs, mad, nscatterarr, collcom_sr)
  use module_base
  use module_types
  implicit none

  ! Calling arguments
  integer,intent(in) :: iproc, nproc
  type(local_zone_descriptors),intent(in) :: lzd
  type(orbitals_data),intent(in) :: orbs
  type(matrixDescriptors),intent(in) :: mad
  integer,dimension(0:nproc-1,4),intent(in) :: nscatterarr !n3d,n3p,i3s+i3xcsh-1,i3xcsh
  type(collective_comms),intent(out) :: collcom_sr

  ! Local variables
  integer :: iorb, iiorb, ilr, ncount, is1, ie1, is2, ie2, is3, ie3, ii, i1, i2, i3, ierr, istat, iall, jproc, norb, ipt
  integer ::  ind, indglob, iitot, i, jproc_send, jproc_recv, i3e, jproc_out, p2p_tag, imin, imax, jorb
  integer,dimension(:),allocatable :: nsendcounts_tmp, nsenddspls_tmp, nrecvcounts_tmp, nrecvdspls_tmp, nsend, indexsendbuf
  integer,dimension(:),allocatable :: indexsendorbital
  integer,dimension(:),allocatable :: indexsendorbital2, indexrecvbuf
  integer,dimension(:),allocatable :: gridpoint_start, indexrecvorbital2
  real(kind=8) :: weight_tot, weight_ideal, tt, weightp, ttp
  integer,dimension(:,:),allocatable :: istartend
  character(len=*),parameter :: subname='determine_weights_sumrho'
  real(8) :: t1, t2, weight_start, weight_end, ttt
  real(kind=8),dimension(:),allocatable :: weights_per_slice, weights_per_zpoint
  real(kind=8),dimension(:,:),allocatable :: weights_startend

  ! Note: all weights are double precision to avoid integer overflow

  call timing(iproc,'init_collco_sr','ON')

  allocate(istartend(2,0:nproc-1), stat=istat)
  call memocc(istat, istartend, 'istartend', subname)
 
call mpi_barrier(bigdft_mpi%mpi_comm, ierr)
t1=mpi_wtime() 

  allocate(weights_per_slice(0:nproc-1), stat=istat)
  call memocc(istat, weights_per_slice, 'weights_per_slice', subname)

  allocate(weights_per_zpoint(lzd%glr%d%n3i), stat=istat)
  call memocc(istat, weights_per_zpoint, 'weights_per_zpoint', subname)

  call mpi_barrier(mpi_comm_world, ierr)
  t1=mpi_wtime()
  call get_weights_sumrho(iproc, nproc, orbs, lzd, nscatterarr, weight_tot, weight_ideal, &
       weights_per_slice, weights_per_zpoint)
  call mpi_barrier(mpi_comm_world, ierr)
  t2=mpi_wtime()
  !if (iproc==0) write(*,*) 'time 1', t2-t1
call mpi_barrier(bigdft_mpi%mpi_comm, ierr)
t2=mpi_wtime()
tt=t2-t1
if(iproc==0) write(*,*) 'time 1a: iproc', iproc, tt
t1=mpi_wtime()

  call mpi_barrier(mpi_comm_world, ierr)
  t1=mpi_wtime()
  call assign_weight_to_process_sumrho(iproc, nproc, weight_tot, weight_ideal, weights_per_slice, &
       lzd, orbs, nscatterarr, istartend, collcom_sr%nptsp_c)
  call mpi_barrier(mpi_comm_world, ierr)
  t2=mpi_wtime()
  !if (iproc==0) write(*,*) 'time 2', t2-t1

  iall = -product(shape(weights_per_slice))*kind(weights_per_slice)
  deallocate(weights_per_slice,stat=istat)
  call memocc(istat, iall, 'weights_per_slice', subname)

call mpi_barrier(bigdft_mpi%mpi_comm, ierr)
t2=mpi_wtime()
tt=t2-t1
if(iproc==0) write(*,*) 'time 1b: iproc', iproc, tt
t1=mpi_wtime()

  allocate(collcom_sr%norb_per_gridpoint_c(collcom_sr%nptsp_c), stat=istat)
  call memocc(istat, collcom_sr%norb_per_gridpoint_c, 'collcom_sr%norb_per_gridpoint_c', subname)

  call mpi_barrier(mpi_comm_world, ierr)
  t1=mpi_wtime()
  call determine_num_orbs_per_gridpoint_sumrho(iproc, nproc, collcom_sr%nptsp_c, lzd, orbs, &
       istartend, weight_tot, weights_per_zpoint, collcom_sr%norb_per_gridpoint_c)
  call mpi_barrier(mpi_comm_world, ierr)
  t2=mpi_wtime()
  !if (iproc==0) write(*,*) 'time 3', t2-t1



call mpi_barrier(bigdft_mpi%mpi_comm, ierr)
t2=mpi_wtime()
tt=t2-t1
if(iproc==0) write(*,*) 'time 2: iproc', iproc, tt
t1=mpi_wtime()

  allocate(collcom_sr%nsendcounts_c(0:nproc-1), stat=istat)
  call memocc(istat, collcom_sr%nsendcounts_c, 'collcom_sr%nsendcounts_c', subname)
  allocate(collcom_sr%nsenddspls_c(0:nproc-1), stat=istat)
  call memocc(istat, collcom_sr%nsenddspls_c, 'collcom_sr%nsenddspls_c', subname)
  allocate(collcom_sr%nrecvcounts_c(0:nproc-1), stat=istat)
  call memocc(istat, collcom_sr%nrecvcounts_c, 'collcom_sr%nrecvcounts_c', subname)
  allocate(collcom_sr%nrecvdspls_c(0:nproc-1), stat=istat)
  call memocc(istat, collcom_sr%nrecvdspls_c, 'collcom_sr%nrecvdspls_c', subname)

  call mpi_barrier(mpi_comm_world, ierr)
  t1=mpi_wtime()
  call determine_communication_arrays_sumrho(iproc, nproc, collcom_sr%nptsp_c, lzd, orbs, istartend, &
       collcom_sr%norb_per_gridpoint_c, collcom_sr%nsendcounts_c, collcom_sr%nsenddspls_c, &
       collcom_sr%nrecvcounts_c, collcom_sr%nrecvdspls_c, collcom_sr%ndimpsi_c, collcom_sr%ndimind_c)
  call mpi_barrier(mpi_comm_world, ierr)
  t2=mpi_wtime()
  !if (iproc==0) write(*,*) 'time 4', t2-t1

  allocate(collcom_sr%psit_c(collcom_sr%ndimind_c), stat=istat)
  call memocc(istat, collcom_sr%psit_c, 'collcom_sr%psit_c', subname)


call mpi_barrier(bigdft_mpi%mpi_comm, ierr)
t2=mpi_wtime()
tt=t2-t1
if(iproc==0) write(*,*) 'time 3: iproc', iproc, tt
t1=mpi_wtime()


  allocate(collcom_sr%isendbuf_c(collcom_sr%ndimpsi_c), stat=istat)
  call memocc(istat, collcom_sr%isendbuf_c, 'collcom_sr%isendbuf_c', subname)
  allocate(collcom_sr%irecvbuf_c(collcom_sr%ndimpsi_c), stat=istat)
  call memocc(istat, collcom_sr%irecvbuf_c, 'collcom_sr%irecvbuf_c', subname)
  allocate(collcom_sr%indexrecvorbital_c(collcom_sr%ndimind_c), stat=istat)
  call memocc(istat, collcom_sr%indexrecvorbital_c, 'collcom_sr%indexrecvorbital_c', subname)
  allocate(collcom_sr%iextract_c(collcom_sr%ndimind_c), stat=istat)
  call memocc(istat, collcom_sr%iextract_c, 'collcom_sr%iextract_c', subname)
  allocate(collcom_sr%iexpand_c(collcom_sr%ndimind_c), stat=istat)
  call memocc(istat, collcom_sr%iexpand_c, 'collcom_sr%iexpand_c', subname)

  call mpi_barrier(mpi_comm_world, ierr)
  t1=mpi_wtime()
  call get_switch_indices_sumrho(iproc, nproc, collcom_sr%nptsp_c, collcom_sr%ndimpsi_c, collcom_sr%ndimind_c, lzd, &
       orbs, istartend, collcom_sr%norb_per_gridpoint_c, collcom_sr%nsendcounts_c, collcom_sr%nsenddspls_c, &
       collcom_sr%nrecvcounts_c, collcom_sr%nrecvdspls_c, collcom_sr%isendbuf_c, collcom_sr%irecvbuf_c, &
       collcom_sr%iextract_c, collcom_sr%iexpand_c, collcom_sr%indexrecvorbital_c)
  call mpi_barrier(mpi_comm_world, ierr)
  t2=mpi_wtime()
  !if (iproc==0) write(*,*) 'time 5', t2-t1


t2=mpi_wtime()
tt=t2-t1
if(iproc==0) write(*,*) 'time 4: iproc', iproc, tt
t1=mpi_wtime()

  ! These variables are used in various subroutines to speed up the code
  allocate(collcom_sr%isptsp_c(max(collcom_sr%nptsp_c,1)), stat=istat)
  call memocc(istat, collcom_sr%isptsp_c, 'collcom_sr%isptsp_c', subname)
  collcom_sr%isptsp_c(1) = 0
  do ipt=2,collcom_sr%nptsp_c
        collcom_sr%isptsp_c(ipt) = collcom_sr%isptsp_c(ipt-1) + collcom_sr%norb_per_gridpoint_c(ipt-1)
  end do


  allocate(collcom_sr%nsendcounts_repartitionrho(0:nproc-1), stat=istat)
  call memocc(istat, collcom_sr%nsendcounts_repartitionrho, 'collcom_sr%nsendcounts_repartitionrho', subname)
  allocate(collcom_sr%nrecvcounts_repartitionrho(0:nproc-1), stat=istat)
  call memocc(istat, collcom_sr%nrecvcounts_repartitionrho, 'collcom_sr%nrecvcounts_repartitionrho', subname)
  allocate(collcom_sr%nsenddspls_repartitionrho(0:nproc-1), stat=istat)
  call memocc(istat, collcom_sr%nsenddspls_repartitionrho, 'collcom_sr%nsenddspls_repartitionrho', subname)
  allocate(collcom_sr%nrecvdspls_repartitionrho(0:nproc-1), stat=istat)
  call memocc(istat, collcom_sr%nrecvdspls_repartitionrho, 'collcom_sr%nrecvdspls_repartitionrho', subname)


  call mpi_barrier(mpi_comm_world, ierr)
  t1=mpi_wtime()
  call communication_arrays_repartitionrho(iproc, nproc, lzd, nscatterarr, istartend, &
       collcom_sr%nsendcounts_repartitionrho, collcom_sr%nsenddspls_repartitionrho, &
       collcom_sr%nrecvcounts_repartitionrho, collcom_sr%nrecvdspls_repartitionrho)
  call mpi_barrier(mpi_comm_world, ierr)
  t2=mpi_wtime()
  !if (iproc==0) write(*,*) 'time 6', t2-t1


  !!! The tags for the self-made non blocking version of the mpi_alltoallv
  !!allocate(collcom_sr%tags(0:nproc-1), stat=istat)
  !!call memocc(istat, collcom_sr%tags, 'collcom_sr%tags', subname)
  !!do jproc=0,nproc-1
  !!    collcom_sr%tags(jproc)=p2p_tag(jproc)
  !!end do
  !!collcom_sr%messages_posted=.false.
  !!collcom_sr%communication_complete=.false.


  iall = -product(shape(weights_per_zpoint))*kind(weights_per_zpoint)
  deallocate(weights_per_zpoint,stat=istat)
  call memocc(istat, iall, 'weights_per_zpoint', subname)

  iall = -product(shape(istartend))*kind(istartend)
  deallocate(istartend,stat=istat)
  call memocc(istat, iall, 'istartend', subname)

call mpi_barrier(bigdft_mpi%mpi_comm, ierr)
t2=mpi_wtime()
tt=t2-t1
if(iproc==0) write(*,*) 'time 5: iproc', iproc, tt



  imin=minval(collcom_sr%indexrecvorbital_c)
  imax=maxval(collcom_sr%indexrecvorbital_c)

  allocate(collcom_sr%matrixindex_in_compressed(imin:imax,imin:imax), stat=istat)
  call memocc(istat, collcom_sr%matrixindex_in_compressed, 'collcom_sr%matrixindex_in_compressed', subname)

  do iorb=imin,imax
      do jorb=imin,imax
          collcom_sr%matrixindex_in_compressed(jorb,iorb)=compressed_index(iorb,jorb,orbs%norb, mad)
          !if (iproc==0) write(*,'(a,2i6,i10)') 'iorb, jorb, collcom_sr%matrixindex_in_compressed(jorb,iorb)', iorb, jorb, collcom_sr%matrixindex_in_compressed(jorb,iorb)
      end do
  end do




  call timing(iproc,'init_collco_sr','OF')



  contains
    
    ! Function that gives the index of the matrix element (jjob,iiob) in the compressed format.
    function compressed_index(iiorb, jjorb, norb, mad)
      use module_base
      use module_types
      implicit none

      ! Calling arguments
      integer,intent(in) :: iiorb, jjorb, norb
      type(matrixDescriptors),intent(in) :: mad
      integer :: compressed_index

      ! Local variables
      integer :: ii, iseg

      ii=(iiorb-1)*norb+jjorb

      iseg=mad%istsegline(iiorb)
      do
          if (ii>=mad%keyg(1,iseg) .and. ii<=mad%keyg(2,iseg)) then
              ! The matrix element is in this segment
              exit
          end if
          iseg=iseg+1
          if (iseg>mad%nseg) then
              compressed_index=0
              return
          end if
      end do

      compressed_index = mad%keyv(iseg) + ii - mad%keyg(1,iseg)

    end function compressed_index


end subroutine init_collective_comms_sumro

subroutine get_weights_sumrho(iproc, nproc, orbs, lzd, nscatterarr, &
           weight_tot, weight_ideal, weights_per_slice, weights_per_zpoint)
  use module_base
  use module_types
  implicit none

  ! Calling arguments
  integer,intent(in) :: iproc, nproc
  type(orbitals_data),intent(in) :: orbs
  type(local_zone_descriptors),intent(in) :: lzd
  integer,dimension(0:nproc-1,4),intent(in) :: nscatterarr !n3d,n3p,i3s+i3xcsh-1,i3xcsh
  real(kind=8),intent(out) :: weight_tot, weight_ideal
  real(kind=8),dimension(0:nproc-1),intent(out) :: weights_per_slice
  real(kind=8),dimension(lzd%glr%d%n3i),intent(out) :: weights_per_zpoint

  ! Local variables
  integer :: iorb, iiorb, ilr, ncount, ierr, i3, i2, i1, is1, ie1, is2, ie2, is3, ie3, istat, iall
  real(kind=8) :: tt, ttt, tmp
  real(kind=8),dimension(:,:),allocatable :: weight_xy
  character(len=*),parameter :: subname='get_weights_sumrho'

  !!! Determine the total weight.
  !!weight_tot=0.d0
  !!do iorb=1,orbs%norbp
  !!    iiorb=orbs%isorb+iorb
  !!    ilr=orbs%inwhichlocreg(iiorb)
  !!    ncount = lzd%llr(ilr)%d%n1i*lzd%llr(ilr)%d%n2i*lzd%llr(ilr)%d%n3i
  !!    weight_tot = weight_tot + dble(ncount)
  !!end do
  !!call mpiallred(weight_tot, 1, mpi_sum, bigdft_mpi%mpi_comm, ierr)

  !!! Ideal weight per process
  !!weight_ideal = weight_tot/dble(nproc)


  !!weight_tot=0.d0
  !!!!$omp parallel default(shared) &
  !!!!$omp private(i2, i1, iorb, ilr, is1, ie1, is2, ie2, is3, ie3)
  !!do i3=nscatterarr(iproc,3)+1,nscatterarr(iproc,3)+nscatterarr(iproc,1)
  !!    !!$omp do reduction(+:tt)
  !!    do i2=1,lzd%glr%d%n2i
  !!        do i1=1,lzd%glr%d%n1i
  !!            tt=0.d0
  !!            do iorb=1,orbs%norb
  !!                ilr=orbs%inwhichlocreg(iorb)
  !!                is1=1+lzd%Llr(ilr)%nsi1
  !!                ie1=lzd%Llr(ilr)%nsi1+lzd%llr(ilr)%d%n1i
  !!                is2=1+lzd%Llr(ilr)%nsi2
  !!                ie2=lzd%Llr(ilr)%nsi2+lzd%llr(ilr)%d%n2i
  !!                is3=1+lzd%Llr(ilr)%nsi3
  !!                ie3=lzd%Llr(ilr)%nsi3+lzd%llr(ilr)%d%n3i
  !!                if (is1<=i1 .and. i1<=ie1 .and. is2<=i2 .and. i2<=ie2 .and. is3<=i3 .and. i3<=ie3) then
  !!                    tt=tt+1.d0
  !!                end if
  !!            end do
  !!            weight_tot=weight_tot+tt**2
  !!        end do
  !!    end do
  !!    !!$omp end do
  !!end do
  !!!!$omp end parallel

  call to_zero(lzd%glr%d%n3i, weights_per_zpoint(1))

  allocate(weight_xy(lzd%glr%d%n1i,lzd%glr%d%n2i), stat=istat)
  call memocc(istat, weight_xy, 'weight_xy', subname)

  tt=0.d0
  weights_per_slice(:) = 0.0d0
  do i3=nscatterarr(iproc,3)+1,nscatterarr(iproc,3)+nscatterarr(iproc,1)
      !tmp=0.d0
      call to_zero(lzd%glr%d%n1i*lzd%glr%d%n2i, weight_xy(1,1))
      !!$omp parallel default(shared) &
      !!$omp private(i2, i1, iorb, ilr, is1, ie1, is2, ie2, is3, ie3, ttt)
      !!$omp do reduction(+:tmp)
      do iorb=1,orbs%norb
          ilr=orbs%inwhichlocreg(iorb)
          is3=1+lzd%Llr(ilr)%nsi3
          ie3=lzd%Llr(ilr)%nsi3+lzd%llr(ilr)%d%n3i
          if (is3>i3 .or. i3>ie3) cycle
          is1=1+lzd%Llr(ilr)%nsi1
          ie1=lzd%Llr(ilr)%nsi1+lzd%llr(ilr)%d%n1i
          is2=1+lzd%Llr(ilr)%nsi2
          ie2=lzd%Llr(ilr)%nsi2+lzd%llr(ilr)%d%n2i
          do i2=is2,ie2
              do i1=is1,ie1
                  weight_xy(i1,i2) = weight_xy(i1,i2)+1.d0
              end do
          end do
      end do
      !!$omp end do
      !!$omp end parallel
      weights_per_zpoint(i3)=0.d0
      do i2=1,lzd%glr%d%n2i
          do i1=1,lzd%glr%d%n1i
             tt = tt + .5d0*(weight_xy(i1,i2)*(weight_xy(i1,i2)+1.d0))
             weights_per_zpoint(i3) = weights_per_zpoint(i3) + .5d0*(weight_xy(i1,i2)*(weight_xy(i1,i2)))
          end do
      end do
  end do
  weights_per_slice(iproc)=tt
  call mpiallred(weights_per_slice(0), nproc, mpi_sum, bigdft_mpi%mpi_comm, ierr)
  call mpi_allreduce(tt, weight_tot, 1, mpi_double_precision, mpi_sum, bigdft_mpi%mpi_comm, ierr)
  call mpiallred(weights_per_zpoint(1), lzd%glr%d%n3i, mpi_sum, bigdft_mpi%mpi_comm, ierr)


  iall = -product(shape(weight_xy))*kind(weight_xy)
  deallocate(weight_xy,stat=istat)
  call memocc(istat, iall, 'weight_xy', subname)
  !!call mpiallred(weight_tot, 1, mpi_sum, bigdft_mpi%mpi_comm, ierr)

  ! Ideal weight per process
  weight_ideal = weight_tot/dble(nproc)

end subroutine get_weights_sumrho

subroutine assign_weight_to_process_sumrho(iproc, nproc, weight_tot, weight_ideal, weights_per_slice, &
           lzd, orbs, nscatterarr, istartend, nptsp)
  use module_base
  use module_types
  implicit none

  ! Calling arguments
  integer,intent(in) :: iproc, nproc
  real(kind=8),intent(in) :: weight_tot, weight_ideal
  real(kind=8),dimension(0:nproc-1),intent(in) :: weights_per_slice
  type(local_zone_descriptors),intent(in) :: lzd
  type(orbitals_data),intent(in) :: orbs
  integer,dimension(0:nproc-1,4),intent(in) :: nscatterarr !n3d,n3p,i3s+i3xcsh-1,i3xcsh
  integer,dimension(2,0:nproc-1),intent(out) :: istartend
  integer,intent(out) :: nptsp

  ! Local variables
  integer :: jproc, i1, i2, i3, ii, iorb, ilr, is1, ie1, is2, ie2, is3, ie3, ierr, istat, iall, jproc_out
  real(kind=8) :: tt, ttt
  real(kind=8),dimension(:,:),allocatable :: slicearr
  real(8),dimension(:,:),allocatable :: weights_startend
  character(len=*),parameter :: subname='assign_weight_to_process_sumrho'

  !!allocate(weights_per_slice(0:nproc-1), stat=istat)
  !!call memocc(istat, weights_per_slice, 'weights_per_slice', subname)

  allocate(weights_startend(2,0:nproc-1), stat=istat)
  call memocc(istat, weights_startend, 'weights_startend', subname)

  tt=0.d0
  weights_startend(1,0)=0.d0
  do jproc=0,nproc-2
      tt=tt+weight_ideal
      weights_startend(2,jproc)=dble(floor(tt,kind=8))
      weights_startend(1,jproc+1)=dble(floor(tt,kind=8))+1.d0
  end do
  weights_startend(2,nproc-1)=weight_tot

  !!call to_zero(nproc, weights_per_slice(0))
  ! Iterate through all grid points and assign them to processes such that the
  ! load balancing is optimal.

  !!do jproc=0,nproc-1
  !!    if (iproc==0) write(*,'(a,i7,2f16.1)') 'jproc, start, end', iproc, weights_startend(1,jproc), weights_startend(2,jproc)
  !!end do

  !!if (nproc>1) then
  !!    tt=0.d0
  !!    jproc=0
  !!    istartend(1,jproc)=1
  !!    !$omp parallel default(shared) &
  !!    !$omp private(i2, i1, iorb, ilr, is1, ie1, is2, ie2, is3, ie3)
  !!    do i3=nscatterarr(iproc,3)+1,nscatterarr(iproc,3)+nscatterarr(iproc,1)
  !!        !$omp do reduction(+:tt)
  !!        do i2=1,lzd%glr%d%n2i
  !!            do i1=1,lzd%glr%d%n1i
  !!                ttt=0.d0
  !!                do iorb=1,orbs%norb
  !!                    ilr=orbs%inwhichlocreg(iorb)
  !!                    is1=1+lzd%Llr(ilr)%nsi1
  !!                    ie1=lzd%Llr(ilr)%nsi1+lzd%llr(ilr)%d%n1i
  !!                    is2=1+lzd%Llr(ilr)%nsi2
  !!                    ie2=lzd%Llr(ilr)%nsi2+lzd%llr(ilr)%d%n2i
  !!                    is3=1+lzd%Llr(ilr)%nsi3
  !!                    ie3=lzd%Llr(ilr)%nsi3+lzd%llr(ilr)%d%n3i
  !!                    if (is1<=i1 .and. i1<=ie1 .and. is2<=i2 .and. i2<=ie2 .and. is3<=i3 .and. i3<=ie3) then
  !!                        !tt=tt+1.d0
  !!                        ttt=ttt+1.d0
  !!                    end if
  !!                end do
  !!                tt=tt+ttt**2
  !!            end do
  !!        end do
  !!        !$omp end do
  !!    end do
  !!    !$omp end parallel
  !!    weights_per_slice(iproc)=tt
  !!    call mpiallred(weights_per_slice(0), nproc, mpi_sum, bigdft_mpi%mpi_comm, ierr)
  !!end if


  ! Iterate through all grid points and assign them to processes such that the
  ! load balancing is optimal.
  if (nproc==1) then
      istartend(1,0)=1
      istartend(2,0)=lzd%glr%d%n1i*lzd%glr%d%n2i*lzd%glr%d%n3i
  else
      allocate(slicearr(lzd%glr%d%n1i,lzd%glr%d%n2i), stat=istat)
      call memocc(istat, slicearr, 'slicearr', subname)
      istartend(1,:)=0
      istartend(2,:)=0
      tt=0.d0
      jproc=0
      ii=0
      outer_loop: do jproc_out=0,nproc-1
          if (tt+weights_per_slice(jproc_out)<weights_startend(1,iproc)) then
              tt=tt+weights_per_slice(jproc_out)
              ii=ii+nscatterarr(jproc_out,1)*lzd%glr%d%n1i*lzd%glr%d%n2i
              cycle outer_loop
          end if
          !!i3_loop: do i3=nscatterarr(jproc_out,3)+1,nscatterarr(jproc_out,3)+nscatterarr(jproc_out,1)
          !!    do i2=1,lzd%glr%d%n2i
          !!        do i1=1,lzd%glr%d%n1i
          !!            ii=ii+1
          !!            ttt=0.d0
          !!            !!$omp parallel if (orbs%norb>512) &
          !!            !!$omp default(shared) &
          !!            !!$omp private(iorb, ilr, is1, ie1, is2, ie2, is3, ie3)
          !!            !!$omp do reduction(+:ttt)
          !!            do iorb=1,orbs%norb
          !!                ilr=orbs%inwhichlocreg(iorb)
          !!                is1=1+lzd%Llr(ilr)%nsi1
          !!                ie1=lzd%Llr(ilr)%nsi1+lzd%llr(ilr)%d%n1i
          !!                is2=1+lzd%Llr(ilr)%nsi2
          !!                ie2=lzd%Llr(ilr)%nsi2+lzd%llr(ilr)%d%n2i
          !!                is3=1+lzd%Llr(ilr)%nsi3
          !!                ie3=lzd%Llr(ilr)%nsi3+lzd%llr(ilr)%d%n3i
          !!                if (is1<=i1 .and. i1<=ie1 .and. is2<=i2 .and. i2<=ie2 .and. is3<=i3 .and. i3<=ie3) then
          !!                    ttt=ttt+1.d0
          !!                end if
          !!            end do
          !!            !!$omp end do
          !!            !!$omp end parallel
          !!            !tt=tt+ttt
          !!            !tt=tt+ttt**2
          !!            tt=tt+.5d0*ttt*(ttt+1.d0)
          !!            if (tt>=weights_startend(1,iproc)) then
          !!                istartend(1,iproc)=ii
          !!                exit outer_loop
          !!            end if
          !!        end do
          !!    end do
          !!end do i3_loop
          i3_loop: do i3=nscatterarr(jproc_out,3)+1,nscatterarr(jproc_out,3)+nscatterarr(jproc_out,1)
              call to_zero(lzd%glr%d%n1i*lzd%glr%d%n2i, slicearr(1,1))
              do iorb=1,orbs%norb
                  ilr=orbs%inwhichlocreg(iorb)
                  is1=1+lzd%Llr(ilr)%nsi1
                  ie1=lzd%Llr(ilr)%nsi1+lzd%llr(ilr)%d%n1i
                  is2=1+lzd%Llr(ilr)%nsi2
                  ie2=lzd%Llr(ilr)%nsi2+lzd%llr(ilr)%d%n2i
                  is3=1+lzd%Llr(ilr)%nsi3
                  ie3=lzd%Llr(ilr)%nsi3+lzd%llr(ilr)%d%n3i
                  if (is3>i3 .or. i3>ie3) cycle
                  do i2=1,lzd%glr%d%n2i
                      do i1=1,lzd%glr%d%n1i
                          ttt=0.d0
                          !!$omp parallel if (orbs%norb>512) &
                          !!$omp default(shared) &
                          !!$omp private(iorb, ilr, is1, ie1, is2, ie2, is3, ie3)
                          !!$omp do reduction(+:ttt)
                          if (is1<=i1 .and. i1<=ie1 .and. is2<=i2 .and. i2<=ie2) then
                              slicearr(i1,i2)=slicearr(i1,i2)+1.d0
                          end if
                          !!$omp end do
                          !!$omp end parallel
                          !tt=tt+ttt
                          !tt=tt+ttt**2
                      end do
                  end do
              end do
              do i2=1,lzd%glr%d%n2i
                  do i1=1,lzd%glr%d%n1i
                      ii=ii+1
                      tt=tt+.5d0*slicearr(i1,i2)*(slicearr(i1,i2)+1.d0)
                      if (tt>=weights_startend(1,iproc)) then
                          istartend(1,iproc)=ii
                          exit outer_loop
                      end if
                  end do
              end do
          end do i3_loop
      end do outer_loop
      iall = -product(shape(slicearr))*kind(slicearr)
      deallocate(slicearr,stat=istat)
      call memocc(istat, iall, 'slicearr', subname)
  end if

  call mpiallred(istartend(1,0), 2*nproc, mpi_sum, bigdft_mpi%mpi_comm, ierr)

  do jproc=0,nproc-2
      istartend(2,jproc)=istartend(1,jproc+1)-1
  end do
  istartend(2,nproc-1)=lzd%glr%d%n1i*lzd%glr%d%n2i*lzd%glr%d%n3i

  !weightp=istartend(2,iproc)-istartend(1,iproc)+1
  !!if (iproc==0) then
  !!    do jproc=0,nproc-1
  !!        write(*,'(a,2i9)') 'istartend(1,jproc), istartend(2,jproc)', istartend(1,jproc), istartend(2,jproc)
  !!    end do
  !!end if


  do jproc=0,nproc-1
      if (iproc==jproc) then
          nptsp=istartend(2,jproc)-istartend(1,jproc)+1
      end if
  end do


  !!iall = -product(shape(weights_per_slice))*kind(weights_per_slice)
  !!deallocate(weights_per_slice,stat=istat)
  !!call memocc(istat, iall, 'weights_per_slice', subname)
  iall = -product(shape(weights_startend))*kind(weights_startend)
  deallocate(weights_startend,stat=istat)
  call memocc(istat, iall, 'weights_startend', subname)


  ! Some check
  ii=nptsp
  call mpiallred(ii, 1, mpi_sum, bigdft_mpi%mpi_comm, ierr)
  if (ii/=lzd%glr%d%n1i*lzd%glr%d%n2i*lzd%glr%d%n3i) then
      stop 'ii/=lzd%glr%d%n1i*lzd%glr%d%n2i*lzd%glr%d%n3i'
  end if



end subroutine assign_weight_to_process_sumrho

subroutine determine_num_orbs_per_gridpoint_sumrho(iproc, nproc, nptsp, lzd, orbs, &
           istartend, weight_tot, weights_per_zpoint, norb_per_gridpoint)
  use module_base
  use module_types
  implicit none

  ! Calling arguments
  integer,intent(in) :: iproc, nproc, nptsp
  type(local_zone_descriptors),intent(in) :: lzd
  type(orbitals_data),intent(in) :: orbs
  integer,dimension(2,0:nproc-1),intent(in) :: istartend
  real(kind=8),intent(in) :: weight_tot
  real(kind=8),dimension(lzd%glr%d%n3i),intent(in) :: weights_per_zpoint
  integer,dimension(nptsp),intent(out) :: norb_per_gridpoint

  ! Local variables
  integer :: i3, ii, i2, i1, ipt, norb, ilr, is1, ie1, is2, ie2, is3, ie3, iorb, ierr, i
  real(8) :: tt, weight_check, t1, t2
  logical :: fast


!!t1=mpi_wtime()
!!  weight_check=0.d0
!!  do i3=1,lzd%glr%d%n3i
!!      if (i3*lzd%glr%d%n1i*lzd%glr%d%n2i<istartend(1,iproc) .or. &
!!          (i3-1)*lzd%glr%d%n1i*lzd%glr%d%n2i+1>istartend(2,iproc)) then
!!          cycle
!!      end if
!!      if (weights_per_zpoint(i3)==0.d0) then
!!          fast=.true.
!!      else
!!          fast=.false.
!!      end if
!!      write(*,*) 'iproc, fast', iproc, fast
!!      tt=0.d0
!!      !$omp parallel default(shared) &
!!      !$omp private(i2, i1, ii, ipt, norb, iorb, ilr, is1, ie1, is2, ie2, is3, ie3)
!!      !$omp do reduction(+:tt)
!!      do i2=1,lzd%glr%d%n2i
!!          do i1=1,lzd%glr%d%n1i
!!              ii=(i3-1)*lzd%glr%d%n1i*lzd%glr%d%n2i+(i2-1)*lzd%glr%d%n1i+i1
!!              if (ii>=istartend(1,iproc) .and. ii<=istartend(2,iproc)) then
!!                  ipt=ii-istartend(1,iproc)+1
!!                  norb=0
!!                  if (.not.fast) then
!!                      do iorb=1,orbs%norb
!!                          ilr=orbs%inwhichlocreg(iorb)
!!                          is1=1+lzd%Llr(ilr)%nsi1
!!                          ie1=lzd%Llr(ilr)%nsi1+lzd%llr(ilr)%d%n1i
!!                          is2=1+lzd%Llr(ilr)%nsi2
!!                          ie2=lzd%Llr(ilr)%nsi2+lzd%llr(ilr)%d%n2i
!!                          is3=1+lzd%Llr(ilr)%nsi3
!!                          ie3=lzd%Llr(ilr)%nsi3+lzd%llr(ilr)%d%n3i
!!                          if (is1<=i1 .and. i1<=ie1 .and. is2<=i2 .and. i2<=ie2 .and. is3<=i3 .and. i3<=ie3) then
!!                          norb=norb+1
!!                          end if
!!                      end do
!!                  end if
!!                  norb_per_gridpoint(ipt)=norb
!!                  !tt=tt+dble(norb**2)
!!                  tt=tt+.5d0*dble(norb*(norb+1))
!!              end if
!!          end do
!!      end do
!!      !$omp end do
!!      !$omp end parallel
!!      weight_check=weight_check+tt
!!  end do
!!t2=mpi_wtime()
!!write(*,*) 'iproc, individual time', iproc, t2-t1
!!
!!  ! Some check
!!  call mpiallred(weight_check, 1, mpi_sum, bigdft_mpi%mpi_comm, ierr)
!!  if (weight_check/=weight_tot) then
!!      stop '2: tt/=weight_tot'
!!  end if






!t1=mpi_wtime()
  call to_zero(nptsp, norb_per_gridpoint(1))
  do i3=1,lzd%glr%d%n3i
      if (i3*lzd%glr%d%n1i*lzd%glr%d%n2i<istartend(1,iproc) .or. &
          (i3-1)*lzd%glr%d%n1i*lzd%glr%d%n2i+1>istartend(2,iproc)) then
          cycle
      end if
      if (weights_per_zpoint(i3)==0.d0) then
          cycle
      end if
      !!$omp parallel default(shared) &
      !!$omp private(i2, i1, ii, ipt, iorb, ilr, is1, ie1, is2, ie2, is3, ie3)
      !!$omp do
      do iorb=1,orbs%norb
          ilr=orbs%inwhichlocreg(iorb)
          is3=1+lzd%Llr(ilr)%nsi3
          ie3=lzd%Llr(ilr)%nsi3+lzd%llr(ilr)%d%n3i
          if (is3>i3 .or. i3>ie3) cycle
          is2=1+lzd%Llr(ilr)%nsi2
          ie2=lzd%Llr(ilr)%nsi2+lzd%llr(ilr)%d%n2i
          is1=1+lzd%Llr(ilr)%nsi1
          ie1=lzd%Llr(ilr)%nsi1+lzd%llr(ilr)%d%n1i
          do i2=is2,ie2
              do i1=is1,ie1
                  ii=(i3-1)*lzd%glr%d%n1i*lzd%glr%d%n2i+(i2-1)*lzd%glr%d%n1i+i1
                  if (ii>=istartend(1,iproc) .and. ii<=istartend(2,iproc)) then
                      ipt=ii-istartend(1,iproc)+1
                      norb_per_gridpoint(ipt)=norb_per_gridpoint(ipt)+1
                  end if
              end do
          end do
      end do
      !!$omp end do
      !!$omp end parallel
  end do

  tt=0.d0
  do i=1,nptsp
      tt=tt+.5d0*dble(norb_per_gridpoint(i)*(norb_per_gridpoint(i)+1))
  end do
  weight_check=tt
!t2=mpi_wtime()
!write(*,*) 'iproc, individual time', iproc, t2-t1


  ! Some check
  call mpiallred(weight_check, 1, mpi_sum, bigdft_mpi%mpi_comm, ierr)
  if (weight_check/=weight_tot) then
      stop '2: tt/=weight_tot'
  end if

end subroutine determine_num_orbs_per_gridpoint_sumrho

subroutine determine_communication_arrays_sumrho(iproc, nproc, nptsp, lzd, orbs, &
           istartend, norb_per_gridpoint, nsendcounts, nsenddspls, nrecvcounts, &
           nrecvdspls, ndimpsi, ndimind)
  use module_base
  use module_types
  implicit none

  ! Calling arguments
  integer,intent(in) :: iproc, nproc, nptsp
  type(local_zone_descriptors),intent(in) :: lzd
  type(orbitals_data),intent(in) :: orbs
  integer,dimension(2,0:nproc-1),intent(in) :: istartend
  integer,dimension(nptsp),intent(in) :: norb_per_gridpoint
  integer,dimension(0:nproc-1),intent(out) :: nsendcounts, nsenddspls, nrecvcounts, nrecvdspls
  integer,intent(out) :: ndimpsi, ndimind

  ! Local variables
  integer :: iorb, iiorb, ilr, is1, ie1, is2, ie2, is3, ie3, jproc, i3, i2, i1, ind, ii, istat, iall, ierr
  integer,dimension(:),allocatable :: nsendcounts_tmp, nsenddspls_tmp, nrecvcounts_tmp, nrecvdspls_tmp
  real(kind=8) :: tt
  character(len=*),parameter :: subname='determine_communication_arrays_sumrho'


  nsendcounts=0
  !!$omp parallel default(shared) &
  !!$omp private(jproc, i3, i2, i1, ind)
  do iorb=1,orbs%norbp
      iiorb=orbs%isorb+iorb
      ilr=orbs%inwhichlocreg(iiorb)
      is1=1+lzd%Llr(ilr)%nsi1
      ie1=lzd%Llr(ilr)%nsi1+lzd%llr(ilr)%d%n1i
      is2=1+lzd%Llr(ilr)%nsi2
      ie2=lzd%Llr(ilr)%nsi2+lzd%llr(ilr)%d%n2i
      is3=1+lzd%Llr(ilr)%nsi3
      ie3=lzd%Llr(ilr)%nsi3+lzd%llr(ilr)%d%n3i
      !!$omp do
      do jproc=0,nproc-1
          do i3=is3,ie3
              if (i3*lzd%glr%d%n1i*lzd%glr%d%n2i<istartend(1,jproc) .or. &
                  (i3-1)*lzd%glr%d%n1i*lzd%glr%d%n2i+1>istartend(2,jproc)) then
                  cycle
              end if
              do i2=is2,ie2
                  do i1=is1,ie1
                    ind = (i3-1)*lzd%glr%d%n1i*lzd%glr%d%n2i+(i2-1)*lzd%glr%d%n1i+i1
                    if (ind>=istartend(1,jproc) .and. ind<=istartend(2,jproc)) then
                        nsendcounts(jproc)=nsendcounts(jproc)+1
                    end if
                  end do
              end do
          end do
       end do
       !!$omp end do
  end do
  !!$omp end parallel


  ! Some check
  ii=0
  do iorb=1,orbs%norbp
      iiorb=orbs%isorb+iorb
      ilr=orbs%inwhichlocreg(iiorb)
      ii = ii + lzd%llr(ilr)%d%n1i*lzd%llr(ilr)%d%n2i*lzd%llr(ilr)%d%n3i
  end do
  if (ii/=sum(nsendcounts)) then
      stop 'ii/=sum(nsendcounts)'
  end if
  ndimpsi=ii


  nsenddspls(0)=0
  do jproc=1,nproc-1
      nsenddspls(jproc)=nsenddspls(jproc-1)+nsendcounts(jproc-1)
  end do

  allocate(nsendcounts_tmp(0:nproc-1), stat=istat)
  call memocc(istat, nsendcounts_tmp, 'nsendcounts_tmp', subname)
  allocate(nsenddspls_tmp(0:nproc-1), stat=istat)
  call memocc(istat, nsenddspls_tmp, 'nsenddspls_tmp', subname)
  allocate(nrecvcounts_tmp(0:nproc-1), stat=istat)
  call memocc(istat, nrecvcounts_tmp, 'nrecvcounts_tmp', subname)
  allocate(nrecvdspls_tmp(0:nproc-1), stat=istat)
  call memocc(istat, nrecvdspls_tmp, 'nrecvdspls_tmp', subname)
  nsendcounts_tmp=1
  nrecvcounts_tmp=1
  do jproc=0,nproc-1
      nsenddspls_tmp(jproc)=jproc
      nrecvdspls_tmp(jproc)=jproc
  end do
  if(nproc>1) then
      call mpi_alltoallv(nsendcounts, nsendcounts_tmp, nsenddspls_tmp, mpi_integer, nrecvcounts, &
           nrecvcounts_tmp, nrecvdspls_tmp, mpi_integer, bigdft_mpi%mpi_comm, ierr)
  else
      nrecvcounts=nsendcounts
  end if
  iall=-product(shape(nsendcounts_tmp))*kind(nsendcounts_tmp)
  deallocate(nsendcounts_tmp, stat=istat)
  call memocc(istat, iall, 'nsendcounts_tmp', subname)
  iall=-product(shape(nsenddspls_tmp))*kind(nsenddspls_tmp)
  deallocate(nsenddspls_tmp, stat=istat)
  call memocc(istat, iall, 'nsenddspls_tmp', subname)
  iall=-product(shape(nrecvcounts_tmp))*kind(nrecvcounts_tmp)
  deallocate(nrecvcounts_tmp, stat=istat)
  call memocc(istat, iall, 'nrecvcounts_tmp', subname)
  iall=-product(shape(nrecvdspls_tmp))*kind(nrecvdspls_tmp)
  deallocate(nrecvdspls_tmp, stat=istat)
  call memocc(istat, iall, 'nrecvdspls_tmp', subname)

  ndimind = sum(nrecvcounts)

  ! Some check
  ii=sum(norb_per_gridpoint)
  if (ii/=ndimind) stop 'ii/=sum(nrecvcounts)'

  nrecvdspls(0)=0
  do jproc=1,nproc-1
      nrecvdspls(jproc)=nrecvdspls(jproc-1)+nrecvcounts(jproc-1)
  end do

end subroutine determine_communication_arrays_sumrho

subroutine get_switch_indices_sumrho(iproc, nproc, nptsp, ndimpsi, ndimind, lzd, orbs, istartend, &
           norb_per_gridpoint, nsendcounts, nsenddspls, nrecvcounts, nrecvdspls, &
           isendbuf, irecvbuf, iextract, iexpand, indexrecvorbital)
  use module_base
  use module_types
  implicit none

  ! Calling arguments
  integer,intent(in) :: iproc, nproc, nptsp, ndimpsi, ndimind
  type(local_zone_descriptors),intent(in) :: lzd
  type(orbitals_data),intent(in) :: orbs
  integer,dimension(2,0:nproc-1),intent(in) :: istartend
  integer,dimension(nptsp),intent(in) :: norb_per_gridpoint
  integer,dimension(0:nproc-1),intent(in) :: nsendcounts, nsenddspls, nrecvcounts, nrecvdspls
  integer,dimension(ndimpsi),intent(out) :: isendbuf, irecvbuf
  integer,dimension(ndimind),intent(out) :: iextract, iexpand, indexrecvorbital

  ! Local variables
  integer :: jproc, iitot, iiorb, ilr, is1, ie1, is2, ie2, is3, ie3, i3, i2, i1, ind, indglob, istat, iall, ierr, ii
  integer :: iorb, i, ipt
  integer,dimension(:),allocatable :: nsend, indexsendbuf, indexsendorbital, indexsendorbital2, indexrecvorbital2
  integer,dimension(:),allocatable :: gridpoint_start, indexrecvbuf
  character(len=*),parameter :: subname='get_switch_indices_sumrho'


  allocate(nsend(0:nproc-1), stat=istat)
  call memocc(istat, nsend, 'nsend', subname)
  nsend=0
  allocate(indexsendbuf(ndimpsi), stat=istat)
  call memocc(istat, indexsendbuf, 'indexsendbuf', subname)
  allocate(indexsendorbital(ndimpsi), stat=istat)
  call memocc(istat, indexsendorbital, 'indexsendorbital', subname)
  !!allocate(isendbuf(ndimpsi), stat=istat)
  !!call memocc(istat, isendbuf, 'isendbuf', subname)

  
  !!$omp parallel default(shared) &
  !!$omp private(iorb, iiorb, ilr, is1, ie1, is2, ie2, is3, ie3, i3, i2, i1, indglob, ind)
  !!$omp do lastprivate(iitot)
  do jproc=0,nproc-1
      iitot=0
      do iorb=1,orbs%norbp
          iiorb=orbs%isorb+iorb
          ilr=orbs%inwhichlocreg(iiorb)
          is1=1+lzd%Llr(ilr)%nsi1
          ie1=lzd%Llr(ilr)%nsi1+lzd%llr(ilr)%d%n1i
          is2=1+lzd%Llr(ilr)%nsi2
          ie2=lzd%Llr(ilr)%nsi2+lzd%llr(ilr)%d%n2i
          is3=1+lzd%Llr(ilr)%nsi3
          ie3=lzd%Llr(ilr)%nsi3+lzd%llr(ilr)%d%n3i
          do i3=is3,ie3
              if (i3*lzd%glr%d%n1i*lzd%glr%d%n2i<istartend(1,jproc) .or. &
                  (i3-1)*lzd%glr%d%n1i*lzd%glr%d%n2i+1>istartend(2,jproc)) then
                  iitot=iitot+(ie2-is2+1)*(ie1-is1+1)
                  cycle
              end if
              do i2=is2,ie2
                  do i1=is1,ie1
                      indglob = (i3-1)*lzd%glr%d%n1i*lzd%glr%d%n2i+(i2-1)*lzd%glr%d%n1i+i1
                      iitot=iitot+1
                      if (indglob>=istartend(1,jproc) .and. indglob<=istartend(2,jproc)) then
                          nsend(jproc)=nsend(jproc)+1
                          ind=nsenddspls(jproc)+nsend(jproc)
                          isendbuf(iitot)=ind
                          indexsendbuf(ind)=indglob
                          indexsendorbital(iitot)=iiorb
                          !exit
                      end if
                  end do
              end do
          end do
      end do
  end do
  !!$omp end do
  !!$omp end parallel


  if(iitot/=ndimpsi) stop 'iitot/=ndimpsi'

  !check
  do jproc=0,nproc-1
      if(nsend(jproc)/=nsendcounts(jproc)) stop 'nsend(jproc)/=nsendcounts(jproc)'
  end do

!!call mpi_barrier(bigdft_mpi%mpi_comm, ierr)
!!t2=mpi_wtime()
!!tt=t2-t1
!!if(iproc==0) write(*,*) 'time 5.1: iproc', iproc, tt



  !!allocate(irecvbuf(ndimpsi), stat=istat)
  !!call memocc(istat, irecvbuf, 'irecvbuf', subname)

  allocate(indexsendorbital2(ndimpsi), stat=istat)
  call memocc(istat, indexsendorbital2, 'indexsendorbital2', subname)
  indexsendorbital2=indexsendorbital
  do i=1,ndimpsi
      ind=isendbuf(i)
      indexsendorbital(ind)=indexsendorbital2(i)
  end do

  ! Inverse of isendbuf
  call get_reverse_indices(ndimpsi, isendbuf, irecvbuf)

  iall=-product(shape(indexsendorbital2))*kind(indexsendorbital2)
  deallocate(indexsendorbital2, stat=istat)
  call memocc(istat, iall, 'indexsendorbital2', subname)


  allocate(indexrecvbuf(ndimind), stat=istat)
  call memocc(istat, indexrecvbuf, 'indexrecvbuf', subname)
  !!allocate(indexrecvorbital(ndimind), stat=istat)
  !!call memocc(istat, indexrecvorbital, 'indexrecvorbital', subname)

  if(nproc>1) then
      ! Communicate indexsendbuf
      call mpi_alltoallv(indexsendbuf, nsendcounts, nsenddspls, mpi_integer, indexrecvbuf, &
           nrecvcounts, nrecvdspls, mpi_integer, bigdft_mpi%mpi_comm, ierr)
      ! Communicate indexsendorbitals
      call mpi_alltoallv(indexsendorbital, nsendcounts, nsenddspls, &
           mpi_integer, indexrecvorbital, &
           nrecvcounts, nrecvdspls, mpi_integer, bigdft_mpi%mpi_comm, ierr)
   else
       indexrecvbuf=indexsendbuf
       indexrecvorbital=indexsendorbital
   end if
!!call mpi_barrier(bigdft_mpi%mpi_comm, ierr)
!!t2=mpi_wtime()
!!tt=t2-t1
!!if(iproc==0) write(*,*) 'time 5.2: iproc', iproc, tt


   allocate(gridpoint_start(istartend(1,iproc):istartend(2,iproc)), stat=istat)
   call memocc(istat, gridpoint_start, 'gridpoint_start', subname)

   ii=1
   do ipt=1,nptsp
       i=ipt+istartend(1,iproc)-1
       if (norb_per_gridpoint(ipt)>0) then
           gridpoint_start(i)=ii
       else
           gridpoint_start(i)=0
       end if
       ii=ii+norb_per_gridpoint(ipt)
   end do

   if (ii/=ndimind+1) stop '(ii/=ndimind+1)'
   if(maxval(gridpoint_start)>ndimind) stop '1: maxval(gridpoint_start)>sum(nrecvcountc)'

   !!allocate(iextract(ndimind), stat=istat)
   !!call memocc(istat, iextract, 'iextract', subname)

  ! Rearrange the communicated data
  do i=1,ndimind
      ii=indexrecvbuf(i)
      ind=gridpoint_start(ii)
      iextract(i)=ind
      gridpoint_start(ii)=gridpoint_start(ii)+1
  end do

  if(maxval(iextract)>ndimind) stop 'maxval(iextract)>ndimind'
  if(minval(iextract)<1) stop 'minval(iextract)<1'


  !! allocate(iexpand(ndimind), stat=istat)
  !! call memocc(istat, iexpand, 'iexpand', subname)
  ! Get the array to transfrom back the data
  call get_reverse_indices(ndimind, iextract, iexpand)

!!call mpi_barrier(bigdft_mpi%mpi_comm, ierr)
!!t2=mpi_wtime()
!!tt=t2-t1
!!if(iproc==0) write(*,*) 'time 5.3: iproc', iproc, tt

  allocate(indexrecvorbital2(ndimind), stat=istat)
  call memocc(istat, indexrecvorbital2, 'indexrecvorbital2', subname)

  call vcopy(ndimind, indexrecvorbital(1), 1, indexrecvorbital2(1), 1)

  !!$omp parallel default(shared) private(i, ind)
  !!$omp do
  do i=1,ndimind
      ind=iextract(i)
      indexrecvorbital(ind)=indexrecvorbital2(i)
  end do
  !!$omp end do
  !!$omp end parallel

  iall=-product(shape(indexrecvorbital2))*kind(indexrecvorbital2)
  deallocate(indexrecvorbital2, stat=istat)
  call memocc(istat, iall, 'indexrecvorbital2', subname)

  if(minval(indexrecvorbital)<1) stop 'minval(indexrecvorbital)<1'
  if(maxval(indexrecvorbital)>orbs%norb) stop 'maxval(indexrecvorbital)>orbs%norb'

  iall=-product(shape(indexsendorbital))*kind(indexsendorbital)
  deallocate(indexsendorbital, stat=istat)
  call memocc(istat, iall, 'indexsendorbital', subname)
  iall=-product(shape(indexsendbuf))*kind(indexsendbuf)
  deallocate(indexsendbuf, stat=istat)
  call memocc(istat, iall, 'indexsendbuf', subname)
  iall=-product(shape(indexrecvbuf))*kind(indexrecvbuf)
  deallocate(indexrecvbuf, stat=istat)
  call memocc(istat, iall, 'indexrecvbuf', subname)

  iall=-product(shape(gridpoint_start))*kind(gridpoint_start)
  deallocate(gridpoint_start, stat=istat)
  call memocc(istat, iall, 'gridpoint_start', subname)

  iall=-product(shape(nsend))*kind(nsend)
  deallocate(nsend, stat=istat)
  call memocc(istat, iall, 'nsend', subname)


end subroutine get_switch_indices_sumrho

subroutine communication_arrays_repartitionrho(iproc, nproc, lzd, nscatterarr, istartend, &
           nsendcounts_repartitionrho, nsenddspls_repartitionrho, &
           nrecvcounts_repartitionrho, nrecvdspls_repartitionrho)
  use module_base
  use module_types
  implicit none

  ! Calling arguments
  integer,intent(in) :: iproc, nproc
  type(local_zone_descriptors),intent(in) :: lzd
  integer,dimension(0:nproc-1,4),intent(in) :: nscatterarr !n3d,n3p,i3s+i3xcsh-1,i3xcsh
  integer,dimension(2,0:nproc-1),intent(in) :: istartend
  integer,dimension(0:nproc-1),intent(out) :: nsendcounts_repartitionrho, nsenddspls_repartitionrho
  integer,dimension(0:nproc-1),intent(out) :: nrecvcounts_repartitionrho, nrecvdspls_repartitionrho

  ! Local variables
  integer :: jproc_send, jproc_recv, ii, i3, i2, i1, jproc

  jproc_send=0
  jproc_recv=0
  ii=0
  nsendcounts_repartitionrho=0
  nrecvcounts_repartitionrho=0
  do i3=1,lzd%glr%d%n3i
      do i2=1,lzd%glr%d%n2i
          do i1=1,lzd%glr%d%n1i
              ii=ii+1
              if (ii>istartend(2,jproc_send)) then
                  jproc_send=jproc_send+1
              end if
              if (i3>nscatterarr(jproc_recv,3)+nscatterarr(jproc_recv,1)) then
                  jproc_recv=jproc_recv+1
              end if
              if (iproc==jproc_send) then
                  nsendcounts_repartitionrho(jproc_recv)=nsendcounts_repartitionrho(jproc_recv)+1
              end if
              if (iproc==jproc_recv) then
                  nrecvcounts_repartitionrho(jproc_send)=nrecvcounts_repartitionrho(jproc_send)+1
              end if
          end do
      end do
  end do

  nsenddspls_repartitionrho(0)=0
  nrecvdspls_repartitionrho(0)=0
  do jproc=1,nproc-1
      nsenddspls_repartitionrho(jproc)=nsenddspls_repartitionrho(jproc-1)+&
                                                  nsendcounts_repartitionrho(jproc-1)
      nrecvdspls_repartitionrho(jproc)=nrecvdspls_repartitionrho(jproc-1)+&
                                                  nrecvcounts_repartitionrho(jproc-1)
  end do


end subroutine communication_arrays_repartitionrho

subroutine transpose_switch_psir(orbs, collcom_sr, psir, psirwork)
  use module_base
  use module_types
  implicit none

  ! Calling arguments
  type(orbitals_data),intent(in) :: orbs
  type(collective_comms),intent(in) :: collcom_sr
  real(kind=8),dimension(collcom_sr%ndimpsi_c),intent(in) :: psir
  real(kind=8),dimension(collcom_sr%ndimpsi_c),intent(out) :: psirwork

  ! Local variables
  integer :: i, m, ind

  !$omp parallel default(private) &
  !$omp shared(orbs, collcom_sr, psir, psirwork, m)

  m = mod(collcom_sr%ndimpsi_c,7)
  if(m/=0) then
      do i=1,m
          ind = collcom_sr%isendbuf_c(i)
          psirwork(ind) = psir(i)
      end do
  end if
  !$omp do
  do i = m+1,collcom_sr%ndimpsi_c,7
     psirwork(collcom_sr%isendbuf_c(i+0)) = psir(i+0)
     psirwork(collcom_sr%isendbuf_c(i+1)) = psir(i+1)
     psirwork(collcom_sr%isendbuf_c(i+2)) = psir(i+2)
     psirwork(collcom_sr%isendbuf_c(i+3)) = psir(i+3)
     psirwork(collcom_sr%isendbuf_c(i+4)) = psir(i+4)
     psirwork(collcom_sr%isendbuf_c(i+5)) = psir(i+5)
     psirwork(collcom_sr%isendbuf_c(i+6)) = psir(i+6)
  end do
  !$omp end do
  !$omp end parallel


end subroutine transpose_switch_psir

subroutine transpose_communicate_psir(iproc, nproc, collcom_sr, psirwork, psirtwork)
  use module_base
  use module_types
  implicit none

  ! Calling arguments
  integer,intent(in) :: iproc, nproc
  type(collective_comms),intent(in) :: collcom_sr
  real(kind=8),dimension(collcom_sr%ndimpsi_c),intent(in) :: psirwork
  real(kind=8),dimension(collcom_sr%ndimind_c),intent(out) :: psirtwork

  ! Local variables
  integer :: ierr


  if (nproc>1) then
      call mpi_alltoallv(psirwork, collcom_sr%nsendcounts_c, collcom_sr%nsenddspls_c, mpi_double_precision, psirtwork, &
           collcom_sr%nrecvcounts_c, collcom_sr%nrecvdspls_c, mpi_double_precision, bigdft_mpi%mpi_comm, ierr)
  else
      call vcopy(collcom_sr%ndimpsi_c, psirwork(1), 1, psirtwork(1), 1)
  end if


end subroutine transpose_communicate_psir

subroutine transpose_unswitch_psirt(collcom_sr, psirtwork, psirt)
  use module_base
  use module_types
  implicit none

  ! Calling arguments
  type(collective_comms),intent(in) :: collcom_sr
  real(kind=8),dimension(collcom_sr%ndimind_c),intent(in) :: psirtwork
  real(kind=8),dimension(collcom_sr%ndimind_c),intent(out) :: psirt

  ! Local variables
  integer :: i, ind, sum_c, m

  sum_c = sum(collcom_sr%nrecvcounts_c)

  !$omp parallel private(i,ind) &
  !$omp shared(psirt, psirtwork, collcom_sr, sum_c, m)

  m = mod(sum_c,7)

  if(m/=0) then
    do i = 1,m
      ind=collcom_sr%iextract_c(i)
      psirt(ind)=psirtwork(i)
    end do
  end if

  !$omp do
  do i=m+1, sum_c,7
      psirt(collcom_sr%iextract_c(i+0))=psirtwork(i+0)
      psirt(collcom_sr%iextract_c(i+1))=psirtwork(i+1)
      psirt(collcom_sr%iextract_c(i+2))=psirtwork(i+2)
      psirt(collcom_sr%iextract_c(i+3))=psirtwork(i+3)
      psirt(collcom_sr%iextract_c(i+4))=psirtwork(i+4)
      psirt(collcom_sr%iextract_c(i+5))=psirtwork(i+5)
      psirt(collcom_sr%iextract_c(i+6))=psirtwork(i+6)
  end do
  !$omp end do
  !$omp end parallel

end subroutine transpose_unswitch_psirt

subroutine transpose_switch_psirt(collcom_sr, psirt, psirtwork)
  use module_base
  use module_types
  implicit none

  ! Calling arguments
  type(collective_comms),intent(in) :: collcom_sr
  real(kind=8),dimension(collcom_sr%ndimind_c),intent(in) :: psirt
  real(kind=8),dimension(collcom_sr%ndimind_c),intent(out) :: psirtwork

  ! Local variables
  integer :: i, ind, sum_c, m

  sum_c = sum(collcom_sr%nrecvcounts_c)

  !$omp parallel default(private) &
  !$omp shared(collcom_sr, psirt, psirtwork, sum_c, m)

  m = mod(sum_c,7)

  if(m/=0) then
    do i=1,m
       ind = collcom_sr%iexpand_c(i)
       psirtwork(ind) = psirt(i)
    end do
  end if


  !$omp do
  do i=m+1,sum_c,7
      psirtwork(collcom_sr%iexpand_c(i+0))=psirt(i+0)
      psirtwork(collcom_sr%iexpand_c(i+1))=psirt(i+1)
      psirtwork(collcom_sr%iexpand_c(i+2))=psirt(i+2)
      psirtwork(collcom_sr%iexpand_c(i+3))=psirt(i+3)
      psirtwork(collcom_sr%iexpand_c(i+4))=psirt(i+4)
      psirtwork(collcom_sr%iexpand_c(i+5))=psirt(i+5)
      psirtwork(collcom_sr%iexpand_c(i+6))=psirt(i+6)
  end do
  !$omp end do
  !$omp end parallel

end subroutine transpose_switch_psirt

subroutine transpose_communicate_psirt(iproc, nproc, collcom_sr, psirtwork, psirwork)
  use module_base
  use module_types
  implicit none

  ! Calling arguments
  integer,intent(in) :: iproc, nproc
  type(collective_comms),intent(in) :: collcom_sr
  real(kind=8),dimension(collcom_sr%ndimind_c),intent(in) :: psirtwork
  real(kind=8),dimension(collcom_sr%ndimpsi_c),intent(out) :: psirwork

  ! Local variables
  integer :: ierr, istat, iall, ist, ist_c, ist_f, jproc, iisend, iirecv
  real(kind=8),dimension(:),allocatable :: psiwork, psitwork
  integer,dimension(:),allocatable :: nsendcounts, nsenddspls, nrecvcounts, nrecvdspls
  character(len=*),parameter :: subname='transpose_communicate_psit'

  if (nproc>1) then
  call mpi_alltoallv(psirtwork, collcom_sr%nrecvcounts_c, collcom_sr%nrecvdspls_c, mpi_double_precision, psirwork, &
       collcom_sr%nsendcounts_c, collcom_sr%nsenddspls_c, mpi_double_precision, bigdft_mpi%mpi_comm, ierr)
  else
      call vcopy(collcom_sr%ndimpsi_c, psirtwork(1), 1, psirwork(1), 1)
  end if

end subroutine transpose_communicate_psirt

subroutine transpose_unswitch_psir(collcom_sr, psirwork, psir)
  use module_base
  use module_types
  implicit none

  ! Caling arguments
  type(collective_comms),intent(in) :: collcom_sr
  real(kind=8),dimension(collcom_sr%ndimpsi_c),intent(in) :: psirwork
  real(kind=8),dimension(collcom_sr%ndimpsi_c),intent(out) :: psir

  ! Local variables
  integer :: i, ind, m


  !$omp parallel default(private) &
  !$omp shared(collcom_sr, psirwork, psir, m)

  m = mod(collcom_sr%ndimpsi_c,7)

  if(m/=0) then
    do i = 1,m
     ind=collcom_sr%irecvbuf_c(i)
     psir(ind)=psirwork(i)
    end do
  end if

  ! coarse part

  !$omp do
    do i=m+1,collcom_sr%ndimpsi_c,7
        psir(collcom_sr%irecvbuf_c(i+0))=psirwork(i+0)
        psir(collcom_sr%irecvbuf_c(i+1))=psirwork(i+1)
        psir(collcom_sr%irecvbuf_c(i+2))=psirwork(i+2)
        psir(collcom_sr%irecvbuf_c(i+3))=psirwork(i+3)
        psir(collcom_sr%irecvbuf_c(i+4))=psirwork(i+4)
        psir(collcom_sr%irecvbuf_c(i+5))=psirwork(i+5)
        psir(collcom_sr%irecvbuf_c(i+6))=psirwork(i+6)
    end do
  !$omp end do
  !$omp end parallel

end subroutine transpose_unswitch_psir

subroutine sumrho_for_TMBs(iproc, nproc, hx, hy, hz, orbs, mad, collcom_sr, kernel_compr, ndimrho, rho)
  use module_base
  use module_types
  use libxc_functionals
  implicit none

  ! Calling arguments
  integer,intent(in) :: iproc, nproc, ndimrho
  real(kind=8),intent(in) :: hx, hy, hz
  type(orbitals_data),intent(in) :: orbs
  type(matrixDescriptors),intent(in) :: mad
  type(collective_comms),intent(in) :: collcom_sr
  real(kind=8),dimension(mad%nvctr),intent(in) :: kernel_compr
  real(kind=8),dimension(ndimrho),intent(out) :: rho

  ! Local variables
<<<<<<< HEAD
  integer :: ipt, ii, i0, iiorb, jjorb, istat, iall, i, j, ierr
  real(8) :: tt, total_charge, hxh, hyh, hzh, factor, ddot, tt1
  real(kind=8),dimension(:),allocatable :: rho_local
=======
  integer :: ipt, ii, i0, iiorb, jjorb, istat, iall, i, j, ierr, ind
  real(8) :: tt, total_charge, hxh, hyh, hzh, factor, ddot
  real(kind=8),dimension(:),allocatable :: rho_local, kernel_compr_pad
>>>>>>> d4d86bea
  character(len=*),parameter :: subname='sumrho_for_TMBs'


  allocate(rho_local(collcom_sr%nptsp_c), stat=istat)
  call memocc(istat, rho_local, 'rho_local', subname)

  ! Define some constant factors.
  hxh=.5d0*hx
  hyh=.5d0*hy
  hzh=.5d0*hz
  factor=1.d0/(hxh*hyh*hzh)

  call timing(iproc,'sumrho_TMB    ','ON')
  
  ! Initialize rho. (not necessary for the moment)
  !if (libxc_functionals_isgga()) then
  !    call razero(collcom_sr%nptsp_c, rho_local)
  !else
   !   ! There is no mpi_allreduce, therefore directly initialize to
   !   ! 10^-20 and not 10^-20/nproc.
  !    rho_local=1.d-20
  !end if

  if (iproc==0) write(*,'(a)', advance='no') 'Calculating charge density... '

  allocate(kernel_compr_pad(0:mad%nvctr), stat=istat)
  call memocc(istat, kernel_compr_pad, 'kernel_compr_pad', subname)
  kernel_compr_pad(0)=0.d0
  call vcopy(mad%nvctr, kernel_compr(1), 1, kernel_compr_pad(1), 1)

  total_charge=0.d0
  !$omp parallel default(private) &
<<<<<<< HEAD
  !$omp shared(collcom_sr, factor, kernel, rho_local, total_charge)
  !$omp do schedule(static,50) reduction(+:total_charge)
=======
  !$omp shared(total_charge, collcom_sr, factor, kernel_compr_pad, rho_local)
  !$omp do reduction(+:total_charge)
>>>>>>> d4d86bea
  do ipt=1,collcom_sr%nptsp_c
      ii=collcom_sr%norb_per_gridpoint_c(ipt)
      i0=collcom_sr%isptsp_c(ipt)
      tt=1.e-20_dp
      do i=1,ii
          iiorb=collcom_sr%indexrecvorbital_c(i0+i)
<<<<<<< HEAD
          tt1=collcom_sr%psit_c(i0+i)
          tt=tt+kernel(iiorb,iiorb)*tt1*tt1
          do j=i+1,ii
              jjorb=collcom_sr%indexrecvorbital_c(i0+j)
              tt=tt+2._dp*kernel(jjorb,iiorb)*tt1*collcom_sr%psit_c(i0+j)
=======
          ind=collcom_sr%matrixindex_in_compressed(iiorb,iiorb)
          !if (ind/=-1) then
              ! Otherwise this corresponds to a zero element of the kernel
              tt=factor*kernel_compr_pad(ind)*collcom_sr%psit_c(i0+i)*collcom_sr%psit_c(i0+i)
              rho_local(ipt)=rho_local(ipt)+tt
              total_charge=total_charge+tt
          !end if
          do j=i+1,ii
              jjorb=collcom_sr%indexrecvorbital_c(i0+j)
              ind=collcom_sr%matrixindex_in_compressed(jjorb,iiorb)
              !if (ind/=-1) then
              ! Otherwise this corresponds to a zero element of the kernel
                  tt=factor*kernel_compr_pad(ind)*collcom_sr%psit_c(i0+i)*collcom_sr%psit_c(i0+j)
                  tt = tt * 2.0_dp
                  rho_local(ipt)=rho_local(ipt)+tt
                  total_charge=total_charge+tt
              !end if
>>>>>>> d4d86bea
          end do
      end do
      tt=factor*tt
      total_charge=total_charge+tt
      rho_local(ipt)=tt
  end do
  !$omp end do
  !$omp end parallel

  iall=-product(shape(kernel_compr_pad))*kind(kernel_compr_pad)
  deallocate(kernel_compr_pad, stat=istat)
  call memocc(istat, iall, 'kernel_compr_pad', subname)

  if (iproc==0) write(*,'(a)') 'done.'

  call timing(iproc,'sumrho_TMB    ','OF')

  call timing(iproc,'sumrho_allred','ON')

  ! Communicate the density to meet the shape required by the Poisson solver.
  if (nproc>1) then
      call mpi_alltoallv(rho_local, collcom_sr%nsendcounts_repartitionrho, collcom_sr%nsenddspls_repartitionrho, &
                         mpi_double_precision, rho, collcom_sr%nrecvcounts_repartitionrho, &
                         collcom_sr%nrecvdspls_repartitionrho, mpi_double_precision, &
                         bigdft_mpi%mpi_comm, ierr)
  else
      call vcopy(ndimrho, rho_local(1), 1, rho(1), 1)
  end if

  call mpiallred(total_charge, 1, mpi_sum, bigdft_mpi%mpi_comm, ierr)

  if(iproc==0) write(*,'(3x,a,es20.12)') 'Calculation finished. TOTAL CHARGE = ', total_charge*hxh*hyh*hzh
  
  call timing(iproc,'sumrho_allred','OF')

  iall=-product(shape(rho_local))*kind(rho_local)
  deallocate(rho_local, stat=istat)
  call memocc(istat, iall, 'rho_local', subname)

end subroutine sumrho_for_TMBs




subroutine purify_kernel(orbs_tmb, overlap, kernel)
  use module_base
  use module_types
  implicit none

  ! Calling arguments
  type(orbitals_data),intent(in) :: orbs_tmb
  real(kind=8),dimension(orbs_tmb%norb,orbs_tmb%norb),intent(in) :: overlap
  real(kind=8),dimension(orbs_tmb%norb,orbs_tmb%norb),intent(inout) :: kernel

  ! Local variables
  integer :: istat, iall
  real(kind=8),dimension(:,:),allocatable :: ks, ksk, ksksk
  character(len=*),parameter :: subname='purify_kernel'

   allocate(ks(orbs_tmb%norb,orbs_tmb%norb),stat=istat)
   call memocc(istat, ks, 'ks', subname) 
   allocate(ksk(orbs_tmb%norb,orbs_tmb%norb),stat=istat)
   call memocc(istat, ksk, 'ksk', subname) 
   allocate(ksksk(orbs_tmb%norb,orbs_tmb%norb),stat=istat)
   call memocc(istat, ksksk, 'ksksk', subname) 

   call dgemm('n', 't', orbs_tmb%norb, orbs_tmb%norb, orbs_tmb%norb, 1.d0, kernel(1,1), orbs_tmb%norb, &
              overlap(1,1), orbs_tmb%norb, 0.d0, ks(1,1), orbs_tmb%norb) 
   call dgemm('n', 't', orbs_tmb%norb, orbs_tmb%norb, orbs_tmb%norb, 1.d0, ks(1,1), orbs_tmb%norb, &
              kernel(1,1), orbs_tmb%norb, 0.d0, ksk(1,1), orbs_tmb%norb)
   call dgemm('n', 't', orbs_tmb%norb, orbs_tmb%norb, orbs_tmb%norb, 1.d0, ks(1,1), orbs_tmb%norb, &
              ksk(1,1), orbs_tmb%norb, 0.d0, ksksk(1,1), orbs_tmb%norb)
   print *,'PURIFYING THE KERNEL'
   kernel = 3*ksk-2*ksksk
   
   iall = -product(shape(ks))*kind(ks)
   deallocate(ks,stat=istat)
   call memocc(istat, iall, 'ks', subname)
   iall = -product(shape(ksk))*kind(ksk)
   deallocate(ksk,stat=istat)
   call memocc(istat, iall, 'ksk', subname)
   iall = -product(shape(ksksk))*kind(ksksk)
   deallocate(ksksk,stat=istat)
   call memocc(istat, iall, 'ksksk', subname)
end subroutine purify_kernel<|MERGE_RESOLUTION|>--- conflicted
+++ resolved
@@ -2045,15 +2045,9 @@
   real(kind=8),dimension(ndimrho),intent(out) :: rho
 
   ! Local variables
-<<<<<<< HEAD
-  integer :: ipt, ii, i0, iiorb, jjorb, istat, iall, i, j, ierr
+  integer :: ipt, ii, i0, iiorb, jjorb, istat, iall, i, j, ierr, ind
   real(8) :: tt, total_charge, hxh, hyh, hzh, factor, ddot, tt1
-  real(kind=8),dimension(:),allocatable :: rho_local
-=======
-  integer :: ipt, ii, i0, iiorb, jjorb, istat, iall, i, j, ierr, ind
-  real(8) :: tt, total_charge, hxh, hyh, hzh, factor, ddot
   real(kind=8),dimension(:),allocatable :: rho_local, kernel_compr_pad
->>>>>>> d4d86bea
   character(len=*),parameter :: subname='sumrho_for_TMBs'
 
 
@@ -2086,44 +2080,27 @@
 
   total_charge=0.d0
   !$omp parallel default(private) &
-<<<<<<< HEAD
-  !$omp shared(collcom_sr, factor, kernel, rho_local, total_charge)
+  !$omp shared(total_charge, collcom_sr, factor, kernel_compr_pad, rho_local)
   !$omp do schedule(static,50) reduction(+:total_charge)
-=======
-  !$omp shared(total_charge, collcom_sr, factor, kernel_compr_pad, rho_local)
-  !$omp do reduction(+:total_charge)
->>>>>>> d4d86bea
   do ipt=1,collcom_sr%nptsp_c
       ii=collcom_sr%norb_per_gridpoint_c(ipt)
       i0=collcom_sr%isptsp_c(ipt)
       tt=1.e-20_dp
       do i=1,ii
           iiorb=collcom_sr%indexrecvorbital_c(i0+i)
-<<<<<<< HEAD
           tt1=collcom_sr%psit_c(i0+i)
-          tt=tt+kernel(iiorb,iiorb)*tt1*tt1
-          do j=i+1,ii
-              jjorb=collcom_sr%indexrecvorbital_c(i0+j)
-              tt=tt+2._dp*kernel(jjorb,iiorb)*tt1*collcom_sr%psit_c(i0+j)
-=======
           ind=collcom_sr%matrixindex_in_compressed(iiorb,iiorb)
           !if (ind/=-1) then
               ! Otherwise this corresponds to a zero element of the kernel
-              tt=factor*kernel_compr_pad(ind)*collcom_sr%psit_c(i0+i)*collcom_sr%psit_c(i0+i)
-              rho_local(ipt)=rho_local(ipt)+tt
-              total_charge=total_charge+tt
+              tt=tt+kernel_compr_pad(ind)*tt1*tt1
           !end if
           do j=i+1,ii
               jjorb=collcom_sr%indexrecvorbital_c(i0+j)
               ind=collcom_sr%matrixindex_in_compressed(jjorb,iiorb)
               !if (ind/=-1) then
               ! Otherwise this corresponds to a zero element of the kernel
-                  tt=factor*kernel_compr_pad(ind)*collcom_sr%psit_c(i0+i)*collcom_sr%psit_c(i0+j)
-                  tt = tt * 2.0_dp
-                  rho_local(ipt)=rho_local(ipt)+tt
-                  total_charge=total_charge+tt
+                  tt=tt+2.0_dp*kernel_compr_pad(ind)*tt1*collcom_sr%psit_c(i0+j)
               !end if
->>>>>>> d4d86bea
           end do
       end do
       tt=factor*tt
