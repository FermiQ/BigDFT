!> @file 
!!   sumrho: linear version
!! @author
!!   Copyright (C) 2013-2014 BigDFT group 
!!   This file is distributed under the terms of the
!!   GNU General Public License, see ~/COPYING file
!!   or http://www.gnu.org/copyleft/gpl.txt .
!!   For the list of contributors, see ~/AUTHORS 


!> Here starts the routine for building partial density inside the localisation region
!! This routine should be treated as a building-block for the linear scaling code
subroutine local_partial_densityLinear(nproc,rsflag,nscatterarr,&
     nrhotot,Lzd,hxh,hyh,hzh,xc,nspin,orbs,mapping,psi,rho)
  use module_base
  use module_types
  use module_interfaces, exceptThisOne => local_partial_densityLinear
  use module_xc
  use Poisson_Solver, except_dp => dp, except_gp => gp, except_wp => wp
  implicit none
  logical, intent(in) :: rsflag
  integer, intent(in) :: nproc
  integer,intent(in) :: nrhotot
  integer, intent(in) :: nspin
  real(gp), intent(in) :: hxh,hyh,hzh
  type(xc_info), intent(in) :: xc
  type(local_zone_descriptors), intent(in) :: Lzd
  type(orbitals_data),intent(in) :: orbs
  integer,dimension(orbs%norb),intent(in) :: mapping
  integer, dimension(0:nproc-1,4), intent(in) :: nscatterarr !n3d,n3p,i3s+i3xcsh-1,i3xcsh
  real(wp), dimension(orbs%npsidim_orbs), intent(in) :: psi
  real(dp),dimension(max(Lzd%Glr%d%n1i*Lzd%Glr%d%n2i*nrhotot,1),max(nspin,orbs%nspinor)),intent(out) :: rho
  !local variables
  character(len=*), parameter :: subname='local_partial_densityLinear'
  integer :: iorb,i_stat,i_all,ii, ind, indSmall, indLarge
  integer :: oidx,sidx,nspinn,npsir,ncomplex, i1, i2, i3, ilr, ispin
  integer :: nspincomp,ii1,ii2,ii3
  real(gp) :: hfac,spinval
  type(workarr_sumrho) :: w
  real(wp), dimension(:,:), allocatable :: psir
  real(dp), dimension(:),allocatable :: rho_p
  integer, dimension(:,:), allocatable :: Lnscatterarr
 !components of wavefunction in real space which must be considered simultaneously
  !and components of the charge density
  if (orbs%nspinor ==4) then
     npsir=4
     nspinn=4
     ncomplex=0
  else
     npsir=1
     nspinn=nspin
     ncomplex=orbs%nspinor-1
  end if
  nspincomp = 1
  if (nspin > 1) nspincomp = 2

 !allocate and define Lnscatterarr which is just a fake
  Lnscatterarr = f_malloc((/ 0.to.nproc-1, 1.to.4 /),id='Lnscatterarr')
  Lnscatterarr(:,3) = 0
  Lnscatterarr(:,4) = 0

  !initialize the rho array at 10^-20 instead of zero, due to the invcb ABINIT routine
  !otherwise use libXC routine
  call xc_init_rho(xc, max(Lzd%Glr%d%n1i*Lzd%Glr%d%n2i*nrhotot,1)*max(nspin,orbs%nspinor),rho,nproc)

  ind=1
  orbitalsLoop: do ii=1,orbs%norbp

     iorb = ii + orbs%isorb
     ilr = orbs%inwhichLocreg(iorb)

     Lnscatterarr(:,1) = Lzd%Llr(ilr)%d%n3i 
     Lnscatterarr(:,2) = Lzd%Llr(ilr)%d%n3i 


     call initialize_work_arrays_sumrho(1,Lzd%Llr(ilr),.true.,w)
     rho_p = f_malloc0(Lzd%Llr(ilr)%d%n1i*Lzd%Llr(ilr)%d%n2i*Lzd%Llr(ilr)%d%n3i*nspinn,id='rho_p')
     psir = f_malloc((/ Lzd%Llr(ilr)%d%n1i*Lzd%Llr(ilr)%d%n2i*Lzd%Llr(ilr)%d%n3i, npsir /),id='psir')
  
     if (Lzd%Llr(ilr)%geocode == 'F') then
        call f_zero(psir)
     end if
 
     !Need to zero rho_p
     !call f_zero(Lzd%Llr(ilr)%d%n1i*Lzd%Llr(ilr)%d%n2i*Lzd%Llr(ilr)%d%n3i*nspinn, rho_p)

     !print *,'norbp',orbs%norbp,orbs%norb,orbs%nkpts,orbs%kwgts,orbs%iokpt,orbs%occup
     !hfac=orbs%kwgts(orbs%iokpt(ii))*(orbs%occup(iorb)/(hxh*hyh*hzh))
     hfac=orbs%kwgts(orbs%iokpt(ii))*(orbs%occup(mapping(iorb))/(hxh*hyh*hzh))
     spinval=orbs%spinsgn(iorb)

     !this shoudl have aleady been defined
     if (Lzd%Llr(ilr)%hybrid_on) stop 'ERROR, ilr not initialized'
     !Lzd%Llr(ilr)%hybrid_on=.false.

     if (hfac /= 0.d0) then

        !sum for complex function case, npsir=1 in that case
        do oidx=0,ncomplex

           do sidx=1,npsir
              call daub_to_isf(Lzd%Llr(ilr),w,psi(ind),psir(1,sidx))
              ind=ind+Lzd%Llr(ilr)%wfd%nvctr_c+7*Lzd%Llr(ilr)%wfd%nvctr_f
           end do
           

           select case(Lzd%Llr(ilr)%geocode)
           case('F')
              !write(*,*) 'WARNING: MODIFIED CALLING SEQUENCE OF partial_density_free!!!!'
              call partial_density_free((rsflag .and. .not. Lzd%linear),nproc,Lzd%Llr(ilr)%d%n1i,&
                   Lzd%Llr(ilr)%d%n2i,Lzd%Llr(ilr)%d%n3i,npsir,nspinn,Lzd%Llr(ilr)%d%n3i,&!nrhotot,&
                   hfac,Lnscatterarr,spinval,psir,rho_p,Lzd%Llr(ilr)%bounds%ibyyzz_r)
           case('P')

              call partial_density(rsflag,nproc,Lzd%Llr(ilr)%d%n1i,Lzd%Llr(ilr)%d%n2i,Lzd%Llr(ilr)%d%n3i,&
                   npsir,nspinn,Lzd%Llr(ilr)%d%n3i,&!nrhotot,&
                   hfac,nscatterarr,spinval,psir,rho_p)

           case('S')

              call partial_density(rsflag,nproc,Lzd%Llr(ilr)%d%n1i,Lzd%Llr(ilr)%d%n2i,Lzd%Llr(ilr)%d%n3i,&
                   npsir,nspinn,Lzd%Llr(ilr)%d%n3i,&!nrhotot,&
                   hfac,nscatterarr,spinval,psir,rho_p)

           end select

           ! Copy rho_p to the correct place in rho
           indSmall=0
           do ispin=1,nspinn
               do i3=1,Lzd%Llr(ilr)%d%n3i !min(Lzd%Llr(ilr)%d%n3i,nscatterarr(iproc,1)) 
                   ii3 = i3 + Lzd%Llr(ilr)%nsi3 - 1
                   if(ii3 < 0 .and. Lzd%Glr%geocode /='F') ii3=ii3+Lzd%Glr%d%n3i
                   if(ii3+1 > Lzd%Glr%d%n3i .and. Lzd%Glr%geocode /='F') &
                        ii3 = modulo(ii3+1,Lzd%Glr%d%n3i+1)
                   do i2=1,Lzd%Llr(ilr)%d%n2i
                       ii2 = i2 + Lzd%Llr(ilr)%nsi2 - 1
                       if(ii2 < 0 .and. Lzd%Glr%geocode =='P') ii2=ii2+Lzd%Glr%d%n2i
                       if(ii2+1 > Lzd%Glr%d%n2i .and. Lzd%Glr%geocode =='P') &
                            ii2 = modulo(ii2+1,Lzd%Glr%d%n2i+1)
                       do i1=1,Lzd%Llr(ilr)%d%n1i
                           ii1=i1 + Lzd%Llr(ilr)%nsi1-1
                           if(ii1<0 .and. Lzd%Glr%geocode /= 'F') ii1=ii1+Lzd%Glr%d%n1i
                           if(ii1+1 > Lzd%Glr%d%n1i.and.Lzd%Glr%geocode/='F') &
                                ii1 = modulo(ii1+1,Lzd%Glr%d%n1i+1)
                           ! indSmall is the index in the currect localization region
                           indSmall=indSmall+1
                           ! indLarge is the index in the whole box. 
                           indLarge=ii3*Lzd%Glr%d%n2i*Lzd%Glr%d%n1i +&
                               ii2*Lzd%Glr%d%n1i + ii1 + 1
                           rho(indLarge,ispin)=rho(indLarge,ispin)+rho_p(indSmall)
                       end do
                   end do
               end do
           end do
        end do
     else
        ind=ind+(Lzd%Llr(ilr)%wfd%nvctr_c+7*Lzd%Llr(ilr)%wfd%nvctr_f)*max(ncomplex,1)*npsir
     end if

     call f_free(rho_p)
     call f_free(psir)

     call deallocate_work_arrays_sumrho(w)
  end do orbitalsLoop
 
  call f_free(Lnscatterarr)
 

END SUBROUTINE local_partial_densityLinear


subroutine calculate_density_kernel(iproc, nproc, isKernel, orbs, orbs_tmb, &
           coeff, denskern, denskern_, keep_uncompressed_)
  use module_base
  use module_types
  use yaml_output
  use sparsematrix_base, only: sparse_matrix, sparsematrix_malloc_ptr, DENSE_FULL, assignment(=), &
                               sparsematrix_malloc, SPARSE_FULL
  use sparsematrix, only: compress_matrix, extract_taskgroup
  implicit none

  ! Calling arguments
  integer,intent(in):: iproc, nproc
  type(orbitals_data),intent(in) :: orbs, orbs_tmb
  logical, intent(in) :: isKernel
  type(sparse_matrix), intent(in) :: denskern
  real(kind=8),dimension(denskern%nfvctr,orbs%norb),intent(in):: coeff   !only use the first (occupied) orbitals
  type(matrices), intent(out) :: denskern_
  logical,intent(in),optional :: keep_uncompressed_ !< keep the uncompressed kernel in denskern_%matrix (requires that this array is already allocated outside of the routine)

  ! Local variables
  integer :: ierr, sendcount, jproc, iorb, itmb, iiorb, ispin, jorb
  real(kind=8),dimension(:,:),allocatable :: density_kernel_partial, fcoeff
  real(kind=8),dimension(:),allocatable :: tmparr
! real(kind=8), dimension(:,:,), allocatable :: ks,ksk,ksksk
  character(len=*),parameter :: subname='calculate_density_kernel'
  integer,dimension(:),allocatable :: recvcounts, dspls
  integer,parameter :: ALLGATHERV=1, ALLREDUCE=2
  integer,parameter :: communication_strategy=ALLREDUCE
  logical :: keep_uncompressed

  call f_routine(id='calculate_density_kernel')

  if (present(keep_uncompressed_)) then
      keep_uncompressed = keep_uncompressed_
  else
      keep_uncompressed = .false.
  end if

  if (keep_uncompressed) then
      if (.not.associated(denskern_%matrix)) stop 'ERROR: denskern_%matrix must be associated if keep_uncompressed is true'
  end if

  if (communication_strategy==ALLGATHERV) then
      if (iproc==0) call yaml_map('communication strategy kernel','ALLGATHERV')
      stop 'calculate_density_kernel: ALLGATHERV option needs reworking due to the spin'
      call timing(iproc,'calc_kernel','ON')
      !if(iproc==0) write(*,'(1x,a)',advance='no') 'calculate density kernel... '
      density_kernel_partial=f_malloc((/orbs_tmb%norb,max(orbs_tmb%norbp,1)/), id='density_kernel_partial')
      fcoeff=f_malloc0((/orbs_tmb%norbp,orbs%norb/), id='fcoeff')
      if(orbs_tmb%norbp>0) then
          !decide whether we calculate the density kernel or just transformation matrix
          if(isKernel) then
             do iorb=1,orbs%norb
                !call daxpy(orbs_tmb%norbp,orbs%occup(iorb),coeff(1+orbs_tmb%isorb,iorb),1,fcoeff(1+orbs_tmb%isorb,iorb),1)
                do itmb=1,orbs_tmb%norbp
                     fcoeff(itmb,iorb) = orbs%occup(iorb)*coeff(orbs_tmb%isorb+itmb,iorb)
                end do
             end do
          else
             do iorb=1,orbs%norb
                do itmb=1,orbs_tmb%norbp
                     fcoeff(itmb,iorb) = coeff(orbs_tmb%isorb+itmb,iorb)
                end do
             end do
          end if

          call dgemm('n', 't', orbs_tmb%norb, orbs_tmb%norbp, orbs%norb, 1.d0, coeff(1,1), orbs_tmb%norb, &
               fcoeff(1,1), orbs_tmb%norbp, 0.d0, density_kernel_partial(1,1), orbs_tmb%norb)
      end if
      call f_free(fcoeff)
      call timing(iproc,'calc_kernel','OF')

      call timing(iproc,'waitAllgatKern','ON')
      call mpi_barrier(bigdft_mpi%mpi_comm,ierr)
      call timing(iproc,'waitAllgatKern','OF')

      !denskern_%matrix=f_malloc_ptr((/orbs_tmb%norb,orbs_tmb%norb/), id='denskern_%matrix')

      if (.not.keep_uncompressed) then
          denskern_%matrix=sparsematrix_malloc_ptr(denskern,iaction=DENSE_FULL,id='denskern_%matrix')
      end if

      if (nproc > 1) then
         call timing(iproc,'commun_kernel','ON')
         recvcounts=f_malloc((/0.to.nproc-1/),id='recvcounts')
         dspls=f_malloc((/0.to.nproc-1/),id='dspls')
         do jproc=0,nproc-1
             recvcounts(jproc)=orbs_tmb%norb*orbs_tmb%norb_par(jproc,0)
             dspls(jproc)=orbs_tmb%norb*orbs_tmb%isorb_par(jproc)
         end do
         sendcount=orbs_tmb%norb*orbs_tmb%norbp
         call mpi_allgatherv(density_kernel_partial(1,1), sendcount, mpi_double_precision, &
              denskern_%matrix(1,1,1), recvcounts, dspls, mpi_double_precision, &
              bigdft_mpi%mpi_comm, ierr)
         call f_free(recvcounts)
         call f_free(dspls)
         call timing(iproc,'commun_kernel','OF')
      else
         call vcopy(orbs_tmb%norb*orbs_tmb%norbp,density_kernel_partial(1,1),1,denskern_%matrix(1,1,1),1)
      end if

      call f_free(density_kernel_partial)

      call compress_matrix(iproc,denskern,inmat=denskern_%matrix,outmat=denskern_%matrix_compr)
      if (.not.keep_uncompressed) then
          call f_free_ptr(denskern_%matrix)
      end if
  else if (communication_strategy==ALLREDUCE) then
      if (iproc==0) call yaml_map('communication strategy kernel','ALLREDUCE')
      call timing(iproc,'calc_kernel','ON')
      !!if(iproc==0) write(*,'(1x,a)',advance='no') 'calculate density kernel... '
      !denskern_%matrix=f_malloc_ptr((/orbs_tmb%norb,orbs_tmb%norb/), id='denskern_%matrix_compr')
      if (.not.keep_uncompressed) then
          denskern_%matrix=sparsematrix_malloc_ptr(denskern,iaction=DENSE_FULL,id='denskern_%matrix')
      end if
      if(orbs%norbp>0) then
          fcoeff=f_malloc((/denskern%nfvctr,orbs%norbp/), id='fcoeff')
          !decide wether we calculate the density kernel or just transformation matrix
          if(isKernel)then
             do iorb=1,orbs%norbp
                !call f_zero(orbs_tmb%norb,f_coeff(1,iorb))
                !call daxpy(orbs_tmb%norb,orbs%occup(orbs%isorb+iorb),coeff(1,orbs%isorb+iorb),1,fcoeff(1,iorb),1)
                do itmb=1,denskern%nfvctr
                    fcoeff(itmb,iorb) = orbs%occup(orbs%isorb+iorb)*coeff(itmb,orbs%isorb+iorb)
                end do
             end do
          else
             do iorb=1,orbs%norbp
                call vcopy(denskern%nfvctr,coeff(1,orbs%isorb+iorb),1,fcoeff(1,iorb),1)
             end do
          end if
      !!if (iproc==0) then
      !!    do iorb=1,orbs%norbp
      !!        do jorb=1,denskern%nfvctr
      !!            write(970,'(a,2i9,f14.7)') 'iorb, jorb, fcoeff(jorb,iorb)', iorb, jorb, fcoeff(jorb,iorb)
      !!        end do
      !!    end do
      !!end if
          !call dgemm('n', 't', orbs_tmb%norb, orbs_tmb%norb, orbs%norbp, 1.d0, coeff(1,orbs%isorb+1), orbs_tmb%norb, &
          !     fcoeff(1,1), orbs_tmb%norb, 0.d0, denskern_%matrix(1,1,1), orbs_tmb%norb)
          call f_zero(denskern%nspin*denskern%nfvctr**2, denskern_%matrix(1,1,1))
          do iorb=1,orbs%norbp
              iiorb=orbs%isorb+iorb
              if (orbs%spinsgn(iiorb)>0.d0) then
                  ispin=1
              else
                  ispin=2
              end if
              call dgemm('n', 't', denskern%nfvctr, denskern%nfvctr, 1, 1.d0, coeff(1,orbs%isorb+iorb), denskern%nfvctr, &
                   fcoeff(1,iorb), denskern%nfvctr, 1.d0, denskern_%matrix(1,1,ispin), denskern%nfvctr)
          end do
          call f_free(fcoeff)
      else
          call f_zero(denskern%nspin*denskern%nfvctr**2, denskern_%matrix(1,1,1))
      end if
      call timing(iproc,'calc_kernel','OF')

      !!if (iproc==0) then
      !!    do ispin=1,denskern%nspin
      !!        do iorb=1,denskern%nfvctr
      !!            do jorb=1,denskern%nfvctr
      !!                write(940+ispin,'(a,3i9,f14.7)') 'ispin, iorb, jorb, denskern_%matrix(jorb,iorb,ispin)', ispin, iorb, jorb, denskern_%matrix(jorb,iorb,ispin)
      !!            end do
      !!        end do
      !!    end do
      !!end if

      call timing(iproc,'waitAllgatKern','ON')
      call mpi_barrier(bigdft_mpi%mpi_comm,ierr)
      call timing(iproc,'waitAllgatKern','OF')

      tmparr = sparsematrix_malloc(denskern,iaction=SPARSE_FULL,id='tmparr')
      call compress_matrix(iproc,denskern,inmat=denskern_%matrix,outmat=tmparr)
      if (keep_uncompressed) then
          if (nproc > 1) then
<<<<<<< HEAD
              call timing(iproc,'commun_kernel','ON') !lr408t
              call mpiallred(denskern_%matrix(1,1,1), denskern%nspin*denskern%nfvctr**2, &
                   mpi_sum, comm=bigdft_mpi%mpi_comm)
              call timing(iproc,'commun_kernel','OF') !lr408t
=======
              call timing(iproc,'commun_kernel','ON')
              call mpiallred(denskern_%matrix(1,1,1), denskern%nspin*denskern%nfvctr**2, mpi_sum, bigdft_mpi%mpi_comm)
              call timing(iproc,'commun_kernel','OF')
>>>>>>> 8d2ae56d
          end if
      end if
      if (.not.keep_uncompressed) then
          call f_free_ptr(denskern_%matrix)
      end if
      if (nproc > 1) then
<<<<<<< HEAD
          call timing(iproc,'commun_kernel','ON') !lr408t
          call mpiallred(tmparr(1), denskern%nspin*denskern%nvctr, mpi_sum, comm=bigdft_mpi%mpi_comm)
          call timing(iproc,'commun_kernel','OF') !lr408t
=======
          call timing(iproc,'commun_kernel','ON')
          call mpiallred(tmparr(1), denskern%nspin*denskern%nvctr, mpi_sum, bigdft_mpi%mpi_comm)
          call timing(iproc,'commun_kernel','OF')
>>>>>>> 8d2ae56d
      end if
      call extract_taskgroup(denskern, tmparr, denskern_%matrix_compr)
      call f_free(tmparr)

      !call compress_matrix(iproc,denskern)
      !call f_free_ptr(denskern%matrix)
  end if
  call f_release_routine()

 ! Purify Kernel
 !call dgemm('n', 't', orbs_tmb%norb, orbs_tmb%norb, orbs_tmb%norbp, 1.d0, kernel(1,orbs_tmb%isorb+1), orbs_tmb%norb, &
 !           overlap(1,orbs_tmb%isorb+1), orbs_tmb%norb, 0.d0, ks(1,1), orbs_tmb%norb) 
 !call dgemm('n', 't', orbs_tmb%norb, orbs_tmb%norb, orbs_tmb%norbp, 1.d0, ks(1,orbs_tmb%isorb+1), orbs_tmb%norb, &
 !           kernel(1,orbs_tmb%isorb+1), orbs_tmb%norb, 0.d0, ksk(1,1), orbs_tmb%norb)
 !call dgemm('n', 't', orbs_tmb%norb, orbs_tmb%norb, orbs_tmb%norbp, 1.d0, ks(1,orbs_tmb%isorb+1), orbs_tmb%norb, &
 !           ksk(1,orbs_tmb%isorb+1), orbs_tmb%norb, 0.d0, ksksk(1,1), orbs_tmb%norb)

 !!if(present(overlap)) then
   !!allocate(ks(orbs_tmb%norb,orbs_tmb%norb),stat=istat)
   !!call memocc(istat, ks, 'ks', subname) 
   !!allocate(ksk(orbs_tmb%norb,orbs_tmb%norb),stat=istat)
   !!call memocc(istat, ksk, 'ksk', subname) 
   !!allocate(ksksk(orbs_tmb%norb,orbs_tmb%norb),stat=istat)
   !!call memocc(istat, ksksk, 'ksksk', subname) 

   !!call dgemm('n', 't', orbs_tmb%norb, orbs_tmb%norb, orbs_tmb%norb, 1.d0, kernel(1,1), orbs_tmb%norb, &
   !!           overlap(1,1), orbs_tmb%norb, 0.d0, ks(1,1), orbs_tmb%norb) 
   !!call dgemm('n', 't', orbs_tmb%norb, orbs_tmb%norb, orbs_tmb%norb, 1.d0, ks(1,1), orbs_tmb%norb, &
   !!           kernel(1,1), orbs_tmb%norb, 0.d0, ksk(1,1), orbs_tmb%norb)
   !!call dgemm('n', 't', orbs_tmb%norb, orbs_tmb%norb, orbs_tmb%norb, 1.d0, ks(1,1), orbs_tmb%norb, &
   !!           ksk(1,1), orbs_tmb%norb, 0.d0, ksksk(1,1), orbs_tmb%norb)
   !!print *,'PURIFYING THE KERNEL'
   !!kernel = 3*ksk-2*ksksk
   !!
   !!iall = -product(shape(ks))*kind(ks)
   !!deallocate(ks,stat=istat)
   !!call memocc(istat, iall, 'ks', subname)
   !!iall = -product(shape(ksk))*kind(ksk)
   !!deallocate(ksk,stat=istat)
   !!call memocc(istat, iall, 'ksk', subname)
   !!iall = -product(shape(ksksk))*kind(ksksk)
   !!deallocate(ksksk,stat=istat)
   !!call memocc(istat, iall, 'ksksk', subname)
 !!end if


end subroutine calculate_density_kernel



!!subroutine calculate_density_kernel_uncompressed(iproc, nproc, isKernel, orbs, orbs_tmb, coeff, kernel)
!!  use module_base
!!  use module_types
!!  use yaml_output
!!  implicit none
!!
!!  ! Calling arguments
!!  integer,intent(in):: iproc, nproc
!!  type(orbitals_data),intent(in) :: orbs, orbs_tmb
!!  logical, intent(in) :: isKernel
!!  real(kind=8),dimension(orbs_tmb%norb,orbs%norb),intent(in):: coeff   !only use the first (occupied) orbitals
!!  real(kind=8),dimension(orbs_tmb%norb,orbs_tmb%norb),intent(out) :: kernel
!!
!!  ! Local variables
!!  integer :: istat, iall, ierr, sendcount, jproc, iorb, itmb
!!  real(kind=8),dimension(:,:),allocatable :: density_kernel_partial, fcoeff
!!! real(kind=8), dimension(:,:,), allocatable :: ks,ksk,ksksk
!!  character(len=*),parameter :: subname='calculate_density_kernel_uncompresses'
!!  integer,dimension(:),allocatable :: recvcounts, dspls
!!  integer,parameter :: ALLGATHERV=1, ALLREDUCE=2
!!  integer,parameter :: communication_strategy=ALLREDUCE
!!
!!  if (communication_strategy==ALLGATHERV) then
!!      if (iproc==0) call yaml_map('calculate density kernel, communication strategy','ALLGATHERV')
!!      call timing(iproc,'calc_kernel','ON')
!!      !if(iproc==0) write(*,'(1x,a)',advance='no') 'calculate density kernel... '
!!      density_kernel_partial = f_malloc((/ orbs_tmb%norb, max(orbs_tmb%norbp, 1) /),id='density_kernel_partial')
!!      fcoeff = f_malloc0((/ orbs_tmb%norb, orbs%norb /),id='fcoeff')
!!      if(orbs_tmb%norbp>0) then
!!          !decide whether we calculate the density kernel or just transformation matrix
!!          if(isKernel) then
!!             do iorb=1,orbs%norb
!!                !call daxpy(orbs_tmb%norbp,orbs%occup(iorb),coeff(1+orbs_tmb%isorb,iorb),1,fcoeff(1+orbs_tmb%isorb,iorb),1)
!!                do itmb=1,orbs_tmb%norbp
!!                     fcoeff(orbs_tmb%isorb+itmb,iorb) = orbs%occup(iorb)*coeff(orbs_tmb%isorb+itmb,iorb)
!!                end do
!!             end do
!!          else
!!             do iorb=1,orbs%norb
!!                do itmb=1,orbs_tmb%norbp
!!                     fcoeff(orbs_tmb%isorb+itmb,iorb) = coeff(orbs_tmb%isorb+itmb,iorb)
!!                end do
!!             end do
!!          end if
!!
!!          call dgemm('n', 't', orbs_tmb%norb, orbs_tmb%norbp, orbs%norb, 1.d0, coeff(1,1), orbs_tmb%norb, &
!!               fcoeff(orbs_tmb%isorb+1,1), orbs_tmb%norb, 0.d0, density_kernel_partial(1,1), orbs_tmb%norb)
!!      end if
!!      call f_free(fcoeff)
!!      call timing(iproc,'calc_kernel','OF')
!!
!!      call timing(iproc,'waitAllgatKern','ON')
!!      call mpi_barrier(bigdft_mpi%mpi_comm,ierr)
!!      call timing(iproc,'waitAllgatKern','OF')
!!
!!      if (nproc > 1) then
!!         call timing(iproc,'commun_kernel','ON')
!!         recvcounts = f_malloc(0.to.nproc-1,id='recvcounts')
!!         dspls = f_malloc(0.to.nproc-1,id='dspls')
!!         do jproc=0,nproc-1
!!             recvcounts(jproc)=orbs_tmb%norb*orbs_tmb%norb_par(jproc,0)
!!             dspls(jproc)=orbs_tmb%norb*orbs_tmb%isorb_par(jproc)
!!         end do
!!         sendcount=orbs_tmb%norb*orbs_tmb%norbp
!!         call mpi_allgatherv(density_kernel_partial(1,1), sendcount, mpi_double_precision, &
!!              kernel(1,1), recvcounts, dspls, mpi_double_precision, &
!!              bigdft_mpi%mpi_comm, ierr)
!!         call f_free(recvcounts)
!!         call f_free(dspls)
!!         call timing(iproc,'commun_kernel','OF')
!!      else
!!         call vcopy(orbs_tmb%norb*orbs_tmb%norbp,density_kernel_partial(1,1),1,kernel(1,1),1)
!!      end if
!!
!!      call f_free(density_kernel_partial)
!!  else if (communication_strategy==ALLREDUCE) then
!!      if (iproc==0) call yaml_map('calculate density kernel, communication strategy','ALLREDUCE')
!!      call timing(iproc,'calc_kernel','ON')
!!      !!if(iproc==0) write(*,'(1x,a)',advance='no') 'calculate density kernel... '
!!      if(orbs%norbp>0) then
!!          fcoeff = f_malloc0((/ orbs_tmb%norb, orbs%norb /),id='fcoeff')
!!
!!          !decide wether we calculate the density kernel or just transformation matrix
!!          if(isKernel)then
!!             do iorb=1,orbs%norbp
!!                !call daxpy(orbs_tmb%norb,orbs%occup(orbs%isorb+iorb),coeff(1,orbs%isorb+iorb),1,fcoeff(1,orbs%isorb+iorb),1)
!!                do itmb=1,orbs_tmb%norb
!!                     fcoeff(itmb,orbs%isorb+iorb) = orbs%occup(orbs%isorb+iorb)*coeff(itmb,orbs%isorb+iorb)
!!                end do
!!             end do
!!          else
!!             do iorb=1,orbs%norbp
!!                !call daxpy(orbs_tmb%norb,orbs%occup(orbs%isorb+iorb),coeff(1,orbs%isorb+iorb),1,fcoeff(1,orbs%isorb+iorb),1)
!!                do itmb=1,orbs_tmb%norb
!!                     fcoeff(itmb,orbs%isorb+iorb) = coeff(itmb,orbs%isorb+iorb)
!!                end do
!!          end do
!!
!!          end if
!!          call dgemm('n', 't', orbs_tmb%norb, orbs_tmb%norb, orbs%norbp, 1.d0, coeff(1,orbs%isorb+1), orbs_tmb%norb, &
!!               fcoeff(1,orbs%isorb+1), orbs_tmb%norb, 0.d0, kernel(1,1), orbs_tmb%norb)
!!          call f_free(fcoeff)
!!      else
!!          call f_zero(orbs_tmb%norb**2, kernel(1,1))
!!      end if
!!      call timing(iproc,'calc_kernel','OF')
!!
!!      call timing(iproc,'waitAllgatKern','ON')
!!      call mpi_barrier(bigdft_mpi%mpi_comm,ierr)
!!      call timing(iproc,'waitAllgatKern','OF')
!!      if (nproc > 1) then
!!          call timing(iproc,'commun_kernel','ON')
!!          call mpiallred(kernel(1,1),orbs_tmb%norb**2, mpi_sum, bigdft_mpi%mpi_comm)
!!          call timing(iproc,'commun_kernel','OF')
!!      end if
!!  end if
!!
!! ! Purify Kernel
!! !call dgemm('n', 't', orbs_tmb%norb, orbs_tmb%norb, orbs_tmb%norbp, 1.d0, kernel(1,orbs_tmb%isorb+1), orbs_tmb%norb, &
!! !           overlap(1,orbs_tmb%isorb+1), orbs_tmb%norb, 0.d0, ks(1,1), orbs_tmb%norb) 
!! !call dgemm('n', 't', orbs_tmb%norb, orbs_tmb%norb, orbs_tmb%norbp, 1.d0, ks(1,orbs_tmb%isorb+1), orbs_tmb%norb, &
!! !           kernel(1,orbs_tmb%isorb+1), orbs_tmb%norb, 0.d0, ksk(1,1), orbs_tmb%norb)
!! !call dgemm('n', 't', orbs_tmb%norb, orbs_tmb%norb, orbs_tmb%norbp, 1.d0, ks(1,orbs_tmb%isorb+1), orbs_tmb%norb, &
!! !           ksk(1,orbs_tmb%isorb+1), orbs_tmb%norb, 0.d0, ksksk(1,1), orbs_tmb%norb)
!!
!!
!! !!if(present(overlap)) then
!!   !!allocate(ks(orbs_tmb%norb,orbs_tmb%norb),stat=istat)
!!   !!call memocc(istat, ks, 'ks', subname) 
!!   !!allocate(ksk(orbs_tmb%norb,orbs_tmb%norb),stat=istat)
!!   !!call memocc(istat, ksk, 'ksk', subname) 
!!   !!allocate(ksksk(orbs_tmb%norb,orbs_tmb%norb),stat=istat)
!!   !!call memocc(istat, ksksk, 'ksksk', subname) 
!!
!!   !!call dgemm('n', 't', orbs_tmb%norb, orbs_tmb%norb, orbs_tmb%norb, 1.d0, kernel(1,1), orbs_tmb%norb, &
!!   !!           overlap(1,1), orbs_tmb%norb, 0.d0, ks(1,1), orbs_tmb%norb) 
!!   !!call dgemm('n', 't', orbs_tmb%norb, orbs_tmb%norb, orbs_tmb%norb, 1.d0, ks(1,1), orbs_tmb%norb, &
!!   !!           kernel(1,1), orbs_tmb%norb, 0.d0, ksk(1,1), orbs_tmb%norb)
!!   !!call dgemm('n', 't', orbs_tmb%norb, orbs_tmb%norb, orbs_tmb%norb, 1.d0, ks(1,1), orbs_tmb%norb, &
!!   !!           ksk(1,1), orbs_tmb%norb, 0.d0, ksksk(1,1), orbs_tmb%norb)
!!   !!print *,'PURIFYING THE KERNEL'
!!   !!kernel = 3*ksk-2*ksksk
!!   !!
!!   !!iall = -product(shape(ks))*kind(ks)
!!   !!deallocate(ks,stat=istat)
!!   !!call memocc(istat, iall, 'ks', subname)
!!   !!iall = -product(shape(ksk))*kind(ksk)
!!   !!deallocate(ksk,stat=istat)
!!   !!call memocc(istat, iall, 'ksk', subname)
!!   !!iall = -product(shape(ksksk))*kind(ksksk)
!!   !!deallocate(ksksk,stat=istat)
!!   !!call memocc(istat, iall, 'ksksk', subname)
!! !!end if
!!
!!end subroutine calculate_density_kernel_uncompressed





subroutine sumrho_for_TMBs(iproc, nproc, hx, hy, hz, collcom_sr, denskern, denskern_, ndimrho, rho, rho_negative, &
        print_results)
  use module_base
  use module_types
  use yaml_output
  use sparsematrix_base, only: sparse_matrix
  implicit none

  ! Calling arguments
  integer,intent(in) :: iproc, nproc, ndimrho
  real(kind=8),intent(in) :: hx, hy, hz
  type(comms_linear),intent(in) :: collcom_sr
  type(sparse_matrix),intent(in) :: denskern
  type(matrices),intent(in) :: denskern_
  real(kind=8),dimension(ndimrho),intent(out) :: rho
  logical,intent(out) :: rho_negative
  logical,intent(in),optional :: print_results

  ! Local variables
  integer :: ipt, ii, i0, iiorb, jjorb, istat, iall, i, j, ierr, ind, ispin, ishift, ishift_mat, iorb_shift
  real(8) :: tt, total_charge, hxh, hyh, hzh, factor, tt1, rho_neg
  integer,dimension(:),allocatable :: isend_total
  real(kind=8),dimension(:),allocatable :: rho_local
  character(len=*),parameter :: subname='sumrho_for_TMBs'
  logical :: print_local
  integer :: size_of_double, info, mpisource, istsource, istdest, nsize, jproc, ishift_dest, ishift_source

  call f_routine('sumrho_for_TMBs')

  ! check whether all entries of the charge density are positive
  rho_negative=.false.

  if (present(print_results)) then
      if (print_results) then
          print_local=.true.
      else
          print_local=.false.
      end if
  else
      print_local=.true.
  end if


  rho_local = f_malloc(collcom_sr%nptsp_c*denskern%nspin,id='rho_local')

  ! Define some constant factors.
  hxh=.5d0*hx
  hyh=.5d0*hy
  hzh=.5d0*hz
  factor=1.d0/(hxh*hyh*hzh)

  call timing(iproc,'sumrho_TMB    ','ON')
  
  ! Initialize rho. (not necessary for the moment)
  !if (xc_isgga()) then
  !    call f_zero(collcom_sr%nptsp_c, rho_local)
  !else
   !   ! There is no mpi_allreduce, therefore directly initialize to
   !   ! 10^-20 and not 10^-20/nproc.
  !    rho_local=1.d-20
  !end if


  !!if (print_local .and. iproc==0) write(*,'(a)', advance='no') 'Calculating charge density... '

  total_charge=0.d0
  rho_neg=0.d0

!ispin=1
  !SM: check if the modulo operations take a lot of time. If so, try to use an
  !auxiliary array with shifted bounds in order to access smat%matrixindex_in_compressed_fortransposed
  do ispin=1,denskern%nspin
      if (ispin==1) then
          ishift=0
      else
          ishift=collcom_sr%ndimind_c/2
      end if
      iorb_shift=(ispin-1)*denskern%nfvctr
      ishift_mat=(ispin-1)*denskern%nvctr
      !$omp parallel default(private) &
      !$omp shared(total_charge, collcom_sr, factor, denskern, denskern_, rho_local, rho_neg, ispin, ishift, ishift_mat, iorb_shift)
      !$omp do schedule(static,200) reduction(+:total_charge, rho_neg)
      do ipt=1,collcom_sr%nptsp_c
          ii=collcom_sr%norb_per_gridpoint_c(ipt)
    
          i0=collcom_sr%isptsp_c(ipt)+ishift
          tt=1.e-20_dp
          do i=1,ii
              iiorb=collcom_sr%indexrecvorbital_c(i0+i) - iorb_shift
              !iiorb=mod(iiorb-1,denskern%nfvctr)+1
    !ispin=spinsgn(iiorb) 
              tt1=collcom_sr%psit_c(i0+i)
              ind=denskern%matrixindex_in_compressed_fortransposed(iiorb,iiorb)
              ind=ind+ishift_mat-denskern%isvctrp_tg
              tt=tt+denskern_%matrix_compr(ind)*tt1*tt1
    !tt(ispin)=tt(ispin)+denskern_%matrix_compr(ind)*tt1*tt1
              do j=i+1,ii
                  jjorb=collcom_sr%indexrecvorbital_c(i0+j) - iorb_shift
                  !jjorb=mod(jjorb-1,denskern%nfvctr)+1
                  ind=denskern%matrixindex_in_compressed_fortransposed(jjorb,iiorb)
                  if (ind==0) cycle
                  ind=ind+ishift_mat-denskern%isvctrp_tg
                  tt=tt+2.0_dp*denskern_%matrix_compr(ind)*tt1*collcom_sr%psit_c(i0+j)
              end do
          end do
          tt=factor*tt
          total_charge=total_charge+tt
          rho_local(ipt+(ispin-1)*collcom_sr%nptsp_c)=tt
    !rho_local(ipt,ispin)=tt(ispin)
          if (tt<0.d0) rho_neg=rho_neg+1.d0
      end do
      !$omp end do
      !$omp end parallel
  end do


  !if (print_local .and. iproc==0) write(*,'(a)') 'done.'

  call timing(iproc,'sumrho_TMB    ','OF')


  call communicate_density()


  !!if (nproc > 1) then
  !!   call mpiallred(irho, 1, mpi_sum, bigdft_mpi%mpi_comm)
  !!end if

  if (rho_neg>0.d0) then
      rho_negative=.true.
  end if

  call f_free(rho_local)

  call f_release_routine()

  contains

    subroutine communicate_density()
      implicit none
      real(kind=8),dimension(2) :: reducearr

      call f_routine(id='communicate_density')
      call timing(iproc,'sumrho_allred','ON')
    
      ! Communicate the density to meet the shape required by the Poisson solver.
      !!if (nproc>1) then
      !!    call mpi_alltoallv(rho_local, collcom_sr%nsendcounts_repartitionrho, collcom_sr%nsenddspls_repartitionrho, &
      !!                       mpi_double_precision, rho, collcom_sr%nrecvcounts_repartitionrho, &
      !!                       collcom_sr%nrecvdspls_repartitionrho, mpi_double_precision, bigdft_mpi%mpi_comm, ierr)
      !!else
      !!    call vcopy(ndimrho, rho_local(1), 1, rho(1), 1)
      !!end if
    
      !!!!do ierr=1,size(rho)
      !!!!    write(200+iproc,*) ierr, rho(ierr)
      !!!!end do
    
    
    
      if (nproc>1) then
          call mpi_type_size(mpi_double_precision, size_of_double, ierr)
          call mpi_info_create(info, ierr)
          call mpi_info_set(info, "no_locks", "true", ierr)
          call mpi_win_create(rho_local(1), int(collcom_sr%nptsp_c*denskern%nspin*size_of_double,kind=mpi_address_kind), &
               size_of_double, info, bigdft_mpi%mpi_comm, collcom_sr%window, ierr)
          call mpi_info_free(info, ierr)
    
          call mpi_win_fence(mpi_mode_noprecede, collcom_sr%window, ierr)
    
          ! This is a bit quick and dirty. Could be done in a better way, but
          ! would probably required to pass additional arguments to the subroutine
          isend_total = f_malloc0(0.to.nproc-1,id='isend_total')
          isend_total(iproc)=collcom_sr%nptsp_c
          call mpiallred(isend_total, mpi_sum, comm=bigdft_mpi%mpi_comm)
    
    
          do ispin=1,denskern%nspin
              !ishift_dest=(ispin-1)*sum(collcom_sr%commarr_repartitionrho(4,:)) !spin shift for the receive buffer
              ishift_dest=(ispin-1)*ndimrho/denskern%nspin
              do jproc=1,collcom_sr%ncomms_repartitionrho
                  mpisource=collcom_sr%commarr_repartitionrho(1,jproc)
                  istsource=collcom_sr%commarr_repartitionrho(2,jproc)
                  istdest=collcom_sr%commarr_repartitionrho(3,jproc)
                  nsize=collcom_sr%commarr_repartitionrho(4,jproc)
                  ishift_source=(ispin-1)*isend_total(mpisource) !spin shift for the send buffer
                  if (nsize>0) then
                      !!write(*,'(6(a,i0))') 'process ',iproc, ' gets ',nsize,' elements at position ',istdest+ishift_dest, &
                      !!                     ' from position ',istsource+ishift_source,' on process ',mpisource, &
                      !!                     '; error code=',ierr
                      call mpi_get(rho(istdest+ishift_dest), nsize, mpi_double_precision, mpisource, &
                           int((istsource-1+ishift_source),kind=mpi_address_kind), &
                           nsize, mpi_double_precision, collcom_sr%window, ierr)
                  end if
              end do
          end do
          call mpi_win_fence(0, collcom_sr%window, ierr)
          !!write(*,'(a,i0)') 'mpi_win_fence error code: ',ierr
          call mpi_win_free(collcom_sr%window, ierr)
          !!write(*,'(a,i0)') 'mpi_win_free error code: ',ierr
    
          call f_free(isend_total)
      else
          call vcopy(ndimrho, rho_local(1), 1, rho(1), 1)
      end if
    
      !do ierr=1,size(rho)
      !    write(300+iproc,*) ierr, rho(ierr)
      !end do
      !call mpi_finalize(ierr)
      !stop
    
      if (nproc > 1) then
          reducearr(1) = total_charge
          reducearr(2) = rho_neg
          call mpiallred(reducearr, mpi_sum, comm=bigdft_mpi%mpi_comm)
          total_charge = reducearr(1)
          rho_neg = reducearr(2)
         !call mpiallred(total_charge, 1, mpi_sum, bigdft_mpi%mpi_comm)
      end if
    
      !!if(print_local .and. iproc==0) write(*,'(3x,a,es20.12)') 'Calculation finished. TOTAL CHARGE = ', total_charge*hxh*hyh*hzh
      if (iproc==0 .and. print_local) then
          call yaml_map('Total charge',total_charge*hxh*hyh*hzh,fmt='(es20.12)')
      end if
      
      call timing(iproc,'sumrho_allred','OF')
      call f_release_routine()

    end subroutine communicate_density

  !!write(*,*) 'after deallocate'
  !!call mpi_finalize(ierr)
  !!stop


end subroutine sumrho_for_TMBs

!!$!> this routine is important to create the density needed for GGA XC functionals calculation
!!$subroutine fill_global_density(rho_local)
!!$  use module_base
!!$  implicit none
!!$  
!!$  real(dp), dimension(:,:,:,:), allocatable :: rho_global !>density in the global box to be reduced 
!!$
!!$  call f_malloc_routine_id('fill_global_density')
!!$
!!$  !malloc and initialization to zero to be defined
!!$  rho_global=f_malloc0((/dpbox%ndims(1),dpbox%ndims(2),dpbox%ndims(3),1/),id='rho_global')
!!$
!!$  !rho is the density in the LDA_like poisson solver distribution, therefore starting from i3s+i3xcsh until i3s+i3xcsh+n3p-1
!!$  do jproc=0,nproc-1
!!$     !quantity of data to be copied
!!$     nrho=collcom_sr%nsendcounts_repartitionrho(jproc)
!!$     !starting point of the local array to be put at the place of 
!!$     irls=collcom_sr%nsenddspls_repartitionrho(jproc)+1
!!$     !starting point of the global density in the processor jproc in z direction
!!$     isz=dpbox%nscatterarr(jproc,3)
!!$     irgs=
!!$     call vcopy(nrho,rho_local(irhos),1,rho_global(),1)
!!$  end do
!!$
!!$  call f_free(rho_global)
!!$  !this call might free all the allocatable arrays in the routine if the address of the original object is known
!!$  call f_malloc_free_routine()
!!$
!!$end subroutine fill_global_density




subroutine check_negative_rho(ndimrho, rho, rho_negative)
  use module_base
  use dynamic_memory
  implicit none

  ! Calling arguments
  integer,intent(in) :: ndimrho
  real(kind=8),dimension(ndimrho),intent(in) :: rho
  logical,intent(out) :: rho_negative

  ! Local variables
  integer :: i, irho, ierr

  call f_routine(id='check_negative_rho')

  irho=0
  do i=1,ndimrho
      if (rho(i)<0.d0) then
          irho=1
          exit
      end if
  end do

  if (bigdft_mpi%nproc > 1) then
     call mpiallred(irho, 1, mpi_sum, comm=bigdft_mpi%mpi_comm)
  end if

  if (irho>0) then
      rho_negative=.true.
  else
      rho_negative=.false.
  end if

  call f_release_routine()

end subroutine check_negative_rho<|MERGE_RESOLUTION|>--- conflicted
+++ resolved
@@ -344,31 +344,19 @@
       call compress_matrix(iproc,denskern,inmat=denskern_%matrix,outmat=tmparr)
       if (keep_uncompressed) then
           if (nproc > 1) then
-<<<<<<< HEAD
-              call timing(iproc,'commun_kernel','ON') !lr408t
+              call timing(iproc,'commun_kernel','ON')
               call mpiallred(denskern_%matrix(1,1,1), denskern%nspin*denskern%nfvctr**2, &
                    mpi_sum, comm=bigdft_mpi%mpi_comm)
-              call timing(iproc,'commun_kernel','OF') !lr408t
-=======
-              call timing(iproc,'commun_kernel','ON')
-              call mpiallred(denskern_%matrix(1,1,1), denskern%nspin*denskern%nfvctr**2, mpi_sum, bigdft_mpi%mpi_comm)
               call timing(iproc,'commun_kernel','OF')
->>>>>>> 8d2ae56d
           end if
       end if
       if (.not.keep_uncompressed) then
           call f_free_ptr(denskern_%matrix)
       end if
       if (nproc > 1) then
-<<<<<<< HEAD
-          call timing(iproc,'commun_kernel','ON') !lr408t
+          call timing(iproc,'commun_kernel','ON')
           call mpiallred(tmparr(1), denskern%nspin*denskern%nvctr, mpi_sum, comm=bigdft_mpi%mpi_comm)
-          call timing(iproc,'commun_kernel','OF') !lr408t
-=======
-          call timing(iproc,'commun_kernel','ON')
-          call mpiallred(tmparr(1), denskern%nspin*denskern%nvctr, mpi_sum, bigdft_mpi%mpi_comm)
           call timing(iproc,'commun_kernel','OF')
->>>>>>> 8d2ae56d
       end if
       call extract_taskgroup(denskern, tmparr, denskern_%matrix_compr)
       call f_free(tmparr)
