!> @file 
!!   sumrho: linear version
!! @author
!!   Copyright (C) 2011-2012 BigDFT group 
!!   This file is distributed under the terms of the
!!   GNU General Public License, see ~/COPYING file
!!   or http://www.gnu.org/copyleft/gpl.txt .
!!   For the list of contributors, see ~/AUTHORS 

!> Here starts the routine for building partial density inside the localisation region
!! This routine should be treated as a building-block for the linear scaling code
subroutine local_partial_densityLinear(nproc,rsflag,nscatterarr,&
     nrhotot,Lzd,hxh,hyh,hzh,nspin,orbs,mapping,psi,rho)
  use module_base
  use module_types
  use module_interfaces, exceptThisOne => local_partial_densityLinear
  use module_xc
  use Poisson_Solver
  implicit none
  logical, intent(in) :: rsflag
  integer, intent(in) :: nproc
  integer,intent(inout) :: nrhotot
  integer, intent(in) :: nspin
  real(gp), intent(in) :: hxh,hyh,hzh
  type(local_zone_descriptors), intent(in) :: Lzd
  type(orbitals_data),intent(in) :: orbs
  integer,dimension(orbs%norb),intent(in) :: mapping
  integer, dimension(0:nproc-1,4), intent(in) :: nscatterarr !n3d,n3p,i3s+i3xcsh-1,i3xcsh
  real(wp), dimension(orbs%npsidim_orbs), intent(in) :: psi
  real(dp),dimension(max(Lzd%Glr%d%n1i*Lzd%Glr%d%n2i*nrhotot,1),max(nspin,orbs%nspinor)),intent(out) :: rho
  !local variables
  character(len=*), parameter :: subname='local_partial_densityLinear'
  integer :: iorb,i_stat,i_all,ii, ind, indSmall, indLarge
  integer :: oidx,sidx,nspinn,npsir,ncomplex, i1, i2, i3, ilr, ispin
  integer :: nspincomp,ii1,ii2,ii3
  real(gp) :: hfac,spinval
  type(workarr_sumrho) :: w
  real(wp), dimension(:,:), allocatable :: psir
  real(dp), dimension(:),allocatable :: rho_p
  integer, dimension(:,:), allocatable :: Lnscatterarr
 !components of wavefunction in real space which must be considered simultaneously
  !and components of the charge density
  if (orbs%nspinor ==4) then
     npsir=4
     nspinn=4
     ncomplex=0
  else
     npsir=1
     nspinn=nspin
     ncomplex=orbs%nspinor-1
  end if
  nspincomp = 1
  if (nspin > 1) nspincomp = 2

 !allocate and define Lnscatterarr which is just a fake
  allocate(Lnscatterarr(0:nproc-1,4+ndebug),stat=i_stat)
  call memocc(i_stat,Lnscatterarr,'Lnscatterarr',subname)
  Lnscatterarr(:,3) = 0
  Lnscatterarr(:,4) = 0

  !initialize the rho array at 10^-20 instead of zero, due to the invcb ABINIT routine
  !otherwise use libXC routine
  call xc_init_rho(max(Lzd%Glr%d%n1i*Lzd%Glr%d%n2i*nrhotot,1)*max(nspin,orbs%nspinor),rho,nproc)

  ind=1
  orbitalsLoop: do ii=1,orbs%norbp

     iorb = ii + orbs%isorb
     ilr = orbs%inwhichLocreg(iorb)

     Lnscatterarr(:,1) = Lzd%Llr(ilr)%d%n3i 
     Lnscatterarr(:,2) = Lzd%Llr(ilr)%d%n3i 


     call initialize_work_arrays_sumrho(Lzd%Llr(ilr),w)
     allocate(rho_p(Lzd%Llr(ilr)%d%n1i*Lzd%Llr(ilr)%d%n2i*Lzd%Llr(ilr)%d%n3i*nspinn), stat=i_stat) !must redefine the size of rho_p?
     call memocc(i_stat,rho_p,'rho_p',subname)
     allocate(psir(Lzd%Llr(ilr)%d%n1i*Lzd%Llr(ilr)%d%n2i*Lzd%Llr(ilr)%d%n3i,npsir+ndebug),stat=i_stat)
     call memocc(i_stat,psir,'psir',subname)
  
     if (Lzd%Llr(ilr)%geocode == 'F') then
        call razero(Lzd%Llr(ilr)%d%n1i*Lzd%Llr(ilr)%d%n2i*Lzd%Llr(ilr)%d%n3i*npsir,psir)
     end if
 
     !Need to zero rho_p
     call razero(Lzd%Llr(ilr)%d%n1i*Lzd%Llr(ilr)%d%n2i*Lzd%Llr(ilr)%d%n3i*nspinn, rho_p)

     !print *,'norbp',orbs%norbp,orbs%norb,orbs%nkpts,orbs%kwgts,orbs%iokpt,orbs%occup
     !hfac=orbs%kwgts(orbs%iokpt(ii))*(orbs%occup(iorb)/(hxh*hyh*hzh))
     hfac=orbs%kwgts(orbs%iokpt(ii))*(orbs%occup(mapping(iorb))/(hxh*hyh*hzh))
     spinval=orbs%spinsgn(iorb)

     Lzd%Llr(ilr)%hybrid_on=.false.

     if (hfac /= 0.d0) then

        !sum for complex function case, npsir=1 in that case
        do oidx=0,ncomplex

           do sidx=1,npsir
              call daub_to_isf(Lzd%Llr(ilr),w,psi(ind),psir(1,sidx))
              ind=ind+Lzd%Llr(ilr)%wfd%nvctr_c+7*Lzd%Llr(ilr)%wfd%nvctr_f
           end do
           

           select case(Lzd%Llr(ilr)%geocode)
           case('F')
              !write(*,*) 'WARNING: MODIFIED CALLING SEQUENCE OF partial_density_free!!!!'
              call partial_density_free((rsflag .and. .not. Lzd%linear),nproc,Lzd%Llr(ilr)%d%n1i,&
                   Lzd%Llr(ilr)%d%n2i,Lzd%Llr(ilr)%d%n3i,npsir,nspinn,Lzd%Llr(ilr)%d%n3i,&!nrhotot,&
                   hfac,Lnscatterarr,spinval,psir,rho_p,Lzd%Llr(ilr)%bounds%ibyyzz_r)
           case('P')

              call partial_density(rsflag,nproc,Lzd%Llr(ilr)%d%n1i,Lzd%Llr(ilr)%d%n2i,Lzd%Llr(ilr)%d%n3i,&
                   npsir,nspinn,Lzd%Llr(ilr)%d%n3i,&!nrhotot,&
                   hfac,nscatterarr,spinval,psir,rho_p)

           case('S')

              call partial_density(rsflag,nproc,Lzd%Llr(ilr)%d%n1i,Lzd%Llr(ilr)%d%n2i,Lzd%Llr(ilr)%d%n3i,&
                   npsir,nspinn,Lzd%Llr(ilr)%d%n3i,&!nrhotot,&
                   hfac,nscatterarr,spinval,psir,rho_p)

           end select

           ! Copy rho_p to the correct place in rho
           indSmall=0
           do ispin=1,nspinn
               do i3=1,Lzd%Llr(ilr)%d%n3i !min(Lzd%Llr(ilr)%d%n3i,nscatterarr(iproc,1)) 
                   ii3 = i3 + Lzd%Llr(ilr)%nsi3 - 1
                   if(ii3 < 0 .and. Lzd%Glr%geocode /='F') ii3=ii3+Lzd%Glr%d%n3i
                   if(ii3+1 > Lzd%Glr%d%n3i .and. Lzd%Glr%geocode /='F') &
                        ii3 = modulo(ii3+1,Lzd%Glr%d%n3i+1)
                   do i2=1,Lzd%Llr(ilr)%d%n2i
                       ii2 = i2 + Lzd%Llr(ilr)%nsi2 - 1
                       if(ii2 < 0 .and. Lzd%Glr%geocode =='P') ii2=ii2+Lzd%Glr%d%n2i
                       if(ii2+1 > Lzd%Glr%d%n2i .and. Lzd%Glr%geocode =='P') &
                            ii2 = modulo(ii2+1,Lzd%Glr%d%n2i+1)
                       do i1=1,Lzd%Llr(ilr)%d%n1i
                           ii1=i1 + Lzd%Llr(ilr)%nsi1-1
                           if(ii1<0 .and. Lzd%Glr%geocode /= 'F') ii1=ii1+Lzd%Glr%d%n1i
                           if(ii1+1 > Lzd%Glr%d%n1i.and.Lzd%Glr%geocode/='F') &
                                ii1 = modulo(ii1+1,Lzd%Glr%d%n1i+1)
                           ! indSmall is the index in the currect localization region
                           indSmall=indSmall+1
                           ! indLarge is the index in the whole box. 
                           indLarge=ii3*Lzd%Glr%d%n2i*Lzd%Glr%d%n1i +&
                               ii2*Lzd%Glr%d%n1i + ii1 + 1
                           rho(indLarge,ispin)=rho(indLarge,ispin)+rho_p(indSmall)
                       end do
                   end do
               end do
           end do
        end do
     else
        ind=ind+(Lzd%Llr(ilr)%wfd%nvctr_c+7*Lzd%Llr(ilr)%wfd%nvctr_f)*max(ncomplex,1)*npsir
     end if

     i_all=-product(shape(rho_p))*kind(rho_p)
     deallocate(rho_p,stat=i_stat)
     call memocc(i_stat,i_all,'rho_p',subname)
     i_all=-product(shape(psir))*kind(psir)
     deallocate(psir,stat=i_stat)
     call memocc(i_stat,i_all,'psir',subname)
     call deallocate_work_arrays_sumrho(w)
  end do orbitalsLoop
 
  i_all=-product(shape(Lnscatterarr))*kind(Lnscatterarr)
  deallocate(Lnscatterarr,stat=i_stat)
  call memocc(i_stat,i_all,'Lnscatterarr',subname)
 

END SUBROUTINE local_partial_densityLinear
!
!!!
!!!
subroutine partial_density_linear(rsflag,nproc,n1i,n2i,n3i,npsir,nspinn,nrhotot,&
     hfac,nscatterarr,spinsgn,psir,rho_p,ibyyzz_r) 
  use module_base
  use module_types
  implicit none
  logical, intent(in) :: rsflag
  integer, intent(in) :: nproc,n1i,n2i,n3i,nrhotot,nspinn,npsir
  real(gp), intent(in) :: hfac,spinsgn
  integer, dimension(0:nproc-1,4), intent(in) :: nscatterarr
  real(wp), dimension(n1i,n2i,n3i,npsir), intent(in) :: psir
  real(dp), dimension(n1i,n2i,nrhotot,nspinn), intent(inout) :: rho_p
  integer, dimension(:,:,:),pointer :: ibyyzz_r 
  !local variables
  integer :: i3s,jproc,i3off,n3d,isjmp,i1,i2,i3,i1s,i1e,j3,i3sg
  real(gp) :: hfac2
  real(dp) :: psisq,p1,p2,p3,p4,r1,r2,r3,r4
!  integer :: ncount0,ncount1,ncount_rate,ncount_max
!!!  integer :: ithread,nthread,omp_get_thread_num,omp_get_num_threads
  !sum different slices by taking into account the overlap
  i3sg=0
!$omp parallel default(private) shared(n1i,nproc,rsflag,nspinn,nscatterarr,spinsgn) &
!$omp shared(n2i,npsir,hfac,psir,rho_p,n3i,i3sg,ibyyzz_r)
  i3s=0
!!!   ithread=omp_get_thread_num()
!!!   nthread=omp_get_num_threads()
  hfac2=2.0_gp*hfac

!  call system_clock(ncount0,ncount_rate,ncount_max)

  !case without bounds
  i1s=1
  i1e=n1i
  loop_xc_overlap: do jproc=0,nproc-1
     !case for REDUCE_SCATTER approach, not used for GGA since it enlarges the 
     !communication buffer
     if (rsflag) then
        i3off=nscatterarr(jproc,3)-nscatterarr(jproc,4)
        n3d=nscatterarr(jproc,1)
        if (n3d==0) exit loop_xc_overlap
     else
        i3off=0
        n3d=n3i
     end if
     !here the condition for the MPI_ALLREDUCE should be entered
     if(spinsgn > 0.0_gp) then
        isjmp=1
     else
        isjmp=2
     end if
     do i3=i3off+1,i3off+n3d
        !this allows the presence of GGA with non-isolated BC. If i3 is between 1 and n3i
        !j3=i3. This is useful only when dealing with rsflags and GGA, so we can comment it out
        !j3=modulo(i3-1,n3i)+1 
        j3=i3
        i3s=i3s+1
!!!    if(mod(i3s,nthread) .eq. ithread) then
     !$omp do
        do i2=1,n2i
              i1s=ibyyzz_r(1,i2-15,j3-15)+1
              i1e=ibyyzz_r(2,i2-15,j3-15)+1
           if (npsir == 1) then
              do i1=i1s,i1e
                 !conversion between the different types
                 psisq=real(psir(i1,i2,j3,1),dp)
                 psisq=psisq*psisq
                 rho_p(i1,i2,i3s,isjmp)=rho_p(i1,i2,i3s,isjmp)+real(hfac,dp)*psisq
              end do
           else !similar loop for npsir=4
              do i1=i1s,i1e
                 !conversion between the different types
                 p1=real(psir(i1,i2,j3,1),dp)
                 p2=real(psir(i1,i2,j3,2),dp)
                 p3=real(psir(i1,i2,j3,3),dp)
                 p4=real(psir(i1,i2,j3,4),dp)

                 !density values
                 r1=p1*p1+p2*p2+p3*p3+p4*p4
                 r2=p1*p3+p2*p4
                 r3=p1*p4-p2*p3
                 r4=p1*p1+p2*p2-p3*p3-p4*p4

                 rho_p(i1,i2,i3s,1)=rho_p(i1,i2,i3s,1)+real(hfac,dp)*r1
                 rho_p(i1,i2,i3s,2)=rho_p(i1,i2,i3s,2)+real(hfac2,dp)*r2
                 rho_p(i1,i2,i3s,3)=rho_p(i1,i2,i3s,3)+real(hfac2,dp)*r3
                 rho_p(i1,i2,i3s,4)=rho_p(i1,i2,i3s,4)+real(hfac,dp)*r4
              end do
           end if
        end do
     !$omp enddo
!!!    end if

!$omp critical
        i3sg=max(i3sg,i3s)
!$omp end critical

     end do
     if (.not. rsflag) exit loop_xc_overlap !the whole range is already done
  end do loop_xc_overlap
!$omp end parallel

  if (i3sg /= nrhotot) then
     write(*,'(1x,a,i0,1x,i0)')'ERROR: problem with rho_p: i3s,nrhotot,',i3sg,nrhotot
     stop
  end if

!  call system_clock(ncount1,ncount_rate,ncount_max)
!  write(*,*) 'TIMING:PDF',real(ncount1-ncount0)/real(ncount_rate)
END SUBROUTINE partial_density_linear


subroutine sumrhoForLocalizedBasis2(iproc,nproc,lzd,input,hx,hy,hz,orbs,&
     comsr,densKern,nrho,rho,at,nscatterarr)
!
use module_base
use module_types
use libxc_functionals
use module_interfaces, exceptThisOne => sumrhoForLocalizedBasis2
implicit none

! Calling arguments
integer,intent(in) :: iproc, nproc, nrho
real(gp),intent(in) :: hx, hy, hz
type(local_zone_descriptors),intent(in) :: lzd
type(input_variables),intent(in) :: input
type(orbitals_data),intent(in) :: orbs
!type(p2pCommsSumrho),intent(inout) :: comsr
type(p2pComms),intent(inout) :: comsr
!real(kind=8),dimension(orbs%norb,norb),intent(in) :: coeff
!real(kind=8),dimension(ld_coeff,norb),intent(in) :: coeff
real(kind=8),dimension(orbs%norb,orbs%norb),intent(in) :: densKern
real(8),dimension(nrho),intent(out),target:: rho
type(atoms_data),intent(in) :: at
integer, dimension(0:nproc-1,4),intent(in) :: nscatterarr !n3d,n3p,i3s+i3xcsh-1,i3xcsh

! Local variables
integer :: iorb, jorb, indLarge, i1, i2, i3, ilr, jlr
integer :: i1s, i1e, i2s, i2e, i3s, i3e, i1d, j1d, i2d, j2d, i3d, j3d, indri, indrj, istri, istrj
integer :: indi2, indi3, indj2, indj3, indl2, indl3, iiorb, jjorb
integer :: ierr, is, ie
integer :: m, i1d0, j1d0, indri0, indrj0, indLarge0
integer :: azones,bzones,ii,izones,jzones,x,y,z,ishift1,ishift2,ishift3,jshift1,jshift2,jshift3
integer,dimension(3,4) :: astart, aend, bstart,bend
real(kind=8) :: tt, hxh, hyh, hzh, factor, totalCharge, tt0, tt1, tt2, tt3, factorTimesDensKern
!real(kind=8),dimension(:,:),allocatable :: densKern
!character(len=*),parameter :: subname='sumrhoForLocalizedBasis2'

if(iproc==0) write(*,'(a)',advance='no') 'Calculating charge density... '




! Define some constant factors.
hxh=.5d0*hx
hyh=.5d0*hy
hzh=.5d0*hz
!if(input%nspin==1) then
    factor=1.d0/(hxh*hyh*hzh)
!else
!    factor=1.d0/(hxh*hyh*hzh)
!end if

! Initialize rho.
if (libxc_functionals_isgga()) then
    call razero(nrho, rho)
else
    ! There is no mpi_allreduce, therefore directly initialize to
    ! 10^-20 and not 10^-20/nproc.
    rho=1.d-20
    !call tenminustwenty(nrho, rho, nproc)
end if
call timing(iproc,'p2pSumrho_wait','ON')


call wait_p2p_communication(iproc, nproc, comsr)



! Now calculate the charge density. Each process calculates only one slice of the total charge density.
! Such a slice has the full extent in the x and y direction, but is limited in the z direction.
! The bounds of the slice are given by nscatterarr. To do so, each process has received all orbitals that
! extend into this slice. The number of these orbitals is given by lin%comsr%noverlaps(iproc).
!call mpi_barrier(bigdft_mpi%mpi_comm, ierr)
!call cpu_time(t1)

call timing(iproc,'p2pSumrho_wait','OF')


!!call calculate_charge_density(iproc, nproc, lzd, hxh, hyh, hzh, orbs, densKern, factor, &
!!           nscatterarr, maxval(comsr%noverlaps), comsr%noverlaps, comsr%overlaps, comsr%comarr, comsr%ise3, comsr%nrecvBuf, comsr%recvBuf, nrho, rho)

call timing(iproc,'sumrho_TMB    ','ON')

! Bounds of the slice in global coordinates.
is=nscatterarr(iproc,3) 
ie=is+nscatterarr(iproc,1)-1

! This sum is "symmetric", so only do the second loop (jorb) only up to iorb and multiply by two if iorb/=jorb.
totalCharge=0.d0
!print*,'comsr%noverlaps(iproc)',iproc,comsr%noverlaps(iproc)
do iorb=1,comsr%noverlaps(iproc)
    iiorb=comsr%overlaps(iorb) !global index of orbital iorb
    ilr=orbs%inwhichlocreg(iiorb) !localization region of orbital iorb
    istri=comsr%comarr(5,iorb,iproc)-1 !starting index of orbital iorb in the receive buffer
    do jorb=1,iorb
        jjorb=comsr%overlaps(jorb) !global indes of orbital jorb
        jlr=orbs%inwhichlocreg(jjorb) !localization region of orbital jorb
        istrj=comsr%comarr(5,jorb,iproc)-1 !starting index of orbital jorb in the receive buffer
        !!tt = (lzd%llr(ilr)%locregCenter(1)-lzd%llr(jlr)%locregCenter(1))**2 &
        !!    +(lzd%llr(ilr)%locregCenter(2)-lzd%llr(jlr)%locregCenter(2))**2 &
        !!    +(lzd%llr(ilr)%locregCenter(3)-lzd%llr(jlr)%locregCenter(3))**2
        !!tt=sqrt(tt)
        !!write(200,*) tt, densKern(iiorb,jjorb)
        !!if(tt>6.d0) cycle

        azones = 1
        bzones = 1
        !Calculate the number of regions to cut alr and blr
        do ii=1,2
           if(lzd%llr(ilr)%outofzone(ii) > 0) azones = azones * 2
           if(lzd%llr(jlr)%outofzone(ii) > 0) bzones = bzones * 2
        end do

        !FRACTURE THE FIRST LOCALIZATION REGION
        call fracture_periodic_zone_ISF(azones,lzd%Glr,lzd%Llr(ilr),lzd%Llr(ilr)%outofzone(:),astart,aend)
       
        !FRACTURE SECOND LOCREG
        call fracture_periodic_zone_ISF(bzones,lzd%Glr,lzd%Llr(jlr),lzd%Llr(jlr)%outofzone(:),bstart,bend)
        do izones=1,azones
           do jzones=1,bzones
              ! Bounds of the overlap of orbital iorb and jorb in global coordinates.
              i1s=max(astart(1,izones),bstart(1,jzones))
              i1e=min(aend(1,izones)-1,bend(1,jzones)-1)
              i2s=max(astart(2,izones),bstart(2,jzones))
              i2e=min(aend(2,izones)-1,bend(2,jzones)-1)
              i3s=max(comsr%ise3(iorb,1),comsr%ise3(jorb,1))
              i3e=min(comsr%ise3(iorb,2),comsr%ise3(jorb,2))
              call transform_ISFcoordinates(1,i1s,i2s,i3s,lzd%Glr,lzd%Llr(ilr),x,y,z,ishift1, ishift2, ishift3)
              call transform_ISFcoordinates(1,i1s,i2s,i3s,lzd%Glr,lzd%Llr(jlr),x,y,z,jshift1, jshift2, jshift3)
              factorTimesDensKern = factor*densKern(iiorb,jjorb)
              if(iorb/=jorb) then
                  ! Multiply by two since these elements appear twice (but are calculated only once).
                  factorTimesDensKern = 2.d0*factorTimesDensKern
              end if
              ! Now loop over all points in the box in which the orbitals overlap.
              !if(i3s>i3e) write(*,*) 'no calculation done'

              do i3=i3s,i3e !bounds in z direction
                  i3d=i3 -max(is,-ishift3) !z coordinate of orbital iorb with respect to the overlap box
                  j3d=i3 -max(is,-jshift3) !z coordinate of orbital jorb with respect to the overlap box
                  indi3=i3d*lzd%llr(ilr)%d%n2i*lzd%llr(ilr)%d%n1i !z-part of the index of orbital iorb in the 1-dim receive buffer
                  indj3=j3d*lzd%llr(jlr)%d%n2i*lzd%llr(jlr)%d%n1i !z-part of the index of orbital jorb in the 1-dim receive buffer
                  !indl3=(i3-is)*lzd%Glr%d%n2i*lzd%Glr%d%n1i !z-part of the index for which the charge density is beeing calculated
                  !indl3=(modulo(i3-1,Lzd%Glr%d%n3i)-is+1)*lzd%Glr%d%n2i*lzd%Glr%d%n1i !z-part of the index for which the charge density is beeing calculated
                  indl3=(modulo(i3,Lzd%Glr%d%n3i+1)-is)*lzd%Glr%d%n2i*lzd%Glr%d%n1i !z-part of the index for which the charge density is beeing calculated
                  do i2=i2s,i2e !bounds in y direction
                      i2d=i2 + ishift2 !y coordinate of orbital iorb with respect to the overlap box
                      j2d=i2 + jshift2 !y coordinate of orbital jorb with respect to the overlap box
                      indi2=i2d*lzd%llr(ilr)%d%n1i !y-part of the index of orbital iorb in the 1-dim receive buffer
                      indj2=j2d*lzd%llr(jlr)%d%n1i !y-part of the index of orbital jorb in the 1-dim receive buffer
                      !indl2=i2*lzd%Glr%d%n1i !y-part of the index for which the charge density is beeing calculated
                      !indl2=(modulo(i2-1,Lzd%Glr%d%n2i)+1)*lzd%Glr%d%n1i !y-part of the index for which the charge density is beeing calculated
                      indl2=(modulo(i2,Lzd%Glr%d%n2i+1))*lzd%Glr%d%n1i !y-part of the index for which the charge density is beeing calculated
                      ! For all other than free BC, choose m such that the unrolled part is never used.
                      if(Lzd%Glr%geocode=='F') then
                          m=mod(i1e-i1s+1,4)
                      else
                          m=i1e-i1s+1
                      end if
                      if(m/=0) then
                          ! The following five variables hold some intermediate results to speed up the code.
                          i1d0= ishift1 
                          j1d0= jshift1
                          indri0 = indi3 + indi2 + istri + 1
                          indrj0 = indj3 + indj2 + istrj + 1
                          indLarge0 = indl3 + indl2 + 1   
                          do i1=i1s,i1s+m-1
                              i1d=i1d0+i1 !x coordinate of orbital iorb with respect to the overlap box
                              j1d=j1d0+i1 !x coordinate of orbital jorb with respect to the overlap box
                              indri = indri0 + i1d !index of orbital iorb in the 1-dim receive buffer
                              indrj = indrj0 + j1d !index of orbital jorb in the 1-dim receive buffer
                              !indLarge = indLarge0 + i1 !index for which the charge density is beeing calculated
                              !indLarge = indLarge0 + modulo(i1-1,Lzd%Glr%d%n1i)+1 !index for which the charge density is beeing calculated
                              indLarge = indLarge0 + modulo(i1,Lzd%Glr%d%n1i+1) !index for which the charge density is beeing calculated
                              tt = factorTimesDensKern*comsr%recvBuf(indri)*comsr%recvBuf(indrj)
                              rho(indLarge) = rho(indLarge) + tt !update the charge density at point indLarge
                              totalCharge = totalCharge + tt !add the contribution to the total charge
                          end do
                      end if
                      ! This is the same again, this time with unrolled loops.
                      if(i1e-i1s+1>4) then
                          i1d0= ishift1 
                          j1d0= jshift1
                          indri0 = indi3 + indi2 + istri + 1
                          indrj0 = indj3 + indj2 + istrj + 1
                          indLarge0 = indl3 + indl2 + 1
                          do i1=i1s+m,i1e,4
                              i1d=i1d0+i1
                              j1d=j1d0+i1
                              indri = indri0 + i1d
                              indrj = indrj0 + j1d
                              !indLarge = indLarge0 + i1
                              tt0 = factorTimesDensKern*comsr%recvBuf(indri  )*comsr%recvBuf(indrj  )
                              tt1 = factorTimesDensKern*comsr%recvBuf(indri+1)*comsr%recvBuf(indrj+1)
                              tt2 = factorTimesDensKern*comsr%recvBuf(indri+2)*comsr%recvBuf(indrj+2)
                              tt3 = factorTimesDensKern*comsr%recvBuf(indri+3)*comsr%recvBuf(indrj+3)
                              !indLarge = indLarge0 + modulo(i1-1,Lzd%Glr%d%n1i)+1
                              indLarge = indLarge0 + i1
                              rho(indLarge  ) = rho(indLarge  ) + tt0
                              !indLarge = indLarge0 +modulo(i1,Lzd%Glr%d%n1i)+1
                              indLarge = indLarge0 + i1+1
                              rho(indLarge) = rho(indLarge) + tt1
                              !rho(indLarge+1) = rho(indLarge+1) + tt1
                              !indLarge = indLarge0 + modulo(i1+1,Lzd%Glr%d%n1i)+1
                              indLarge = indLarge0 + i1+2
                              rho(indLarge) = rho(indLarge) + tt2
                              !rho(indLarge+2) = rho(indLarge+2) + tt1
                              !indLarge = indLarge0 + modulo(i1+2,Lzd%Glr%d%n1i)+1
                              indLarge = indLarge0 + i1+3
                              rho(indLarge) = rho(indLarge) + tt3
                              !rho(indLarge+3) = rho(indLarge+3) + tt1
                              totalCharge = totalCharge + tt0 + tt1 + tt2 + tt3
                          end do
                      end if
                  end do
              end do
          end do !jzones
       end do !izones
    end do
end do

if(iproc==0) write(*,'(a)') 'done.'

call timing(iproc,'sumrho_TMB    ','OF')

call timing(iproc,'sumrho_allred','ON')

call mpiallred(totalCharge, 1, mpi_sum, bigdft_mpi%mpi_comm, ierr)
if(iproc==0) write(*,'(3x,a,es20.12)') 'Calculation finished. TOTAL CHARGE = ', totalCharge*hxh*hyh*hzh

call timing(iproc,'sumrho_allred','OF')



end subroutine sumrhoForLocalizedBasis2

subroutine calculate_density_kernel(iproc, nproc, isKernel, ld_coeff, orbs, orbs_tmb, coeff, kernel,overlap)
  use module_base
  use module_types
  implicit none

  ! Calling arguments
  integer,intent(in):: iproc, nproc, ld_coeff
  type(orbitals_data),intent(in):: orbs, orbs_tmb
  logical, intent(in) :: isKernel
  real(8),dimension(ld_coeff,orbs%norb),intent(in):: coeff
  real(8),dimension(orbs_tmb%norb,orbs_tmb%norb),intent(out):: kernel
  real(8),dimension(orbs_tmb%norb,orbs_tmb%norb),intent(in), optional:: overlap

  ! Local variables
  integer:: istat, iall, ierr, sendcount, jproc, iorb, itmb
  real(8),dimension(:,:),allocatable:: density_kernel_partial, fcoeff,ks,ksk,ksksk
  character(len=*),parameter:: subname='calculate_density_kernel'
  integer,dimension(:),allocatable:: recvcounts, dspls
  integer,parameter:: ALLGATHERV=1, ALLREDUCE=2
  integer,parameter:: communication_strategy=ALLREDUCE

  if (communication_strategy==ALLGATHERV) then
      call timing(iproc,'calc_kernel','ON') !lr408t
      if(iproc==0) write(*,'(1x,a)',advance='no') 'calculate density kernel... '
      allocate(density_kernel_partial(orbs_tmb%norb,max(orbs_tmb%norbp,1)), stat=istat)
      call memocc(istat, density_kernel_partial, 'density_kernel_partial', subname)
      allocate(fcoeff(orbs_tmb%norb,orbs%norb), stat=istat)
      call memocc(istat, fcoeff, 'fcoeff', subname)
      call to_zero(orbs_tmb%norb*orbs%norb,fcoeff(1,1))
      if(orbs_tmb%norbp>0) then
          !decide wether we calculate the density kernel or just transformation matrix
          if(isKernel) then
             do iorb=1,orbs%norb
                !call daxpy(orbs_tmb%norbp,orbs%occup(iorb),coeff(1+orbs_tmb%isorb,iorb),1,fcoeff(1+orbs_tmb%isorb,iorb),1)
                do itmb=1,orbs_tmb%norbp
                     fcoeff(orbs_tmb%isorb+itmb,iorb) = orbs%occup(iorb)*coeff(orbs_tmb%isorb+itmb,iorb)
                end do
             end do
          else
             do iorb=1,orbs%norb
                do itmb=1,orbs_tmb%norbp
                     fcoeff(orbs_tmb%isorb+itmb,iorb) = coeff(orbs_tmb%isorb+itmb,iorb)
                end do
             end do
          end if

          call dgemm('n', 't', orbs_tmb%norb, orbs_tmb%norbp, orbs%norb, 1.d0, coeff(1,1), ld_coeff, &
               fcoeff(orbs_tmb%isorb+1,1), ld_coeff, 0.d0, density_kernel_partial(1,1), orbs_tmb%norb)
      end if
      iall = -product(shape(fcoeff))*kind(fcoeff)
      deallocate(fcoeff,stat=istat)
      call memocc(istat, iall, 'fcoeff', subname)
      call timing(iproc,'calc_kernel','OF') !lr408t

      call timing(iproc,'waitAllgatKern','ON')
      call mpi_barrier(bigdft_mpi%mpi_comm,ierr)
      call timing(iproc,'waitAllgatKern','OF')

      if (nproc > 1) then
         call timing(iproc,'commun_kernel','ON') !lr408t
         allocate(recvcounts(0:nproc-1),stat=istat)
         call memocc(istat,recvcounts,'recvcounts',subname)
         allocate(dspls(0:nproc-1),stat=istat)
         call memocc(istat,recvcounts,'recvcounts',subname)
         do jproc=0,nproc-1
             recvcounts(jproc)=orbs_tmb%norb*orbs_tmb%norb_par(jproc,0)
             dspls(jproc)=orbs_tmb%norb*orbs_tmb%isorb_par(jproc)
         end do
         sendcount=orbs_tmb%norb*orbs_tmb%norbp
         call mpi_allgatherv(density_kernel_partial(1,1), sendcount, mpi_double_precision, &
              kernel(1,1), recvcounts, dspls, mpi_double_precision, &
              bigdft_mpi%mpi_comm, ierr)
         iall=-product(shape(recvcounts))*kind(recvcounts)
         deallocate(recvcounts,stat=istat)
         call memocc(istat,iall,'recvcounts',subname)
         iall=-product(shape(dspls))*kind(dspls)
         deallocate(dspls,stat=istat)
         call memocc(istat,iall,'dspls',subname)
         call timing(iproc,'commun_kernel','OF') !lr408t
      else
         call vcopy(orbs_tmb%norb*orbs_tmb%norbp,density_kernel_partial(1,1),1,kernel(1,1),1)
      end if

      iall=-product(shape(density_kernel_partial))*kind(density_kernel_partial)
      deallocate(density_kernel_partial,stat=istat)
      call memocc(istat,iall,'density_kernel_partial',subname)
  end if


  if (communication_strategy==ALLREDUCE) then
      call timing(iproc,'calc_kernel','ON') !lr408t
      if(iproc==0) write(*,'(1x,a)',advance='no') 'calculate density kernel... '
      if(orbs%norbp>0) then
          allocate(fcoeff(orbs_tmb%norb,orbs%norb), stat=istat)
          call memocc(istat, fcoeff, 'fcoeff', subname)
          call to_zero(orbs_tmb%norb*orbs%norb,fcoeff(1,1))

          !decide wether we calculate the density kernel or just transformation matrix
          if(isKernel)then
             do iorb=1,orbs%norbp
                !call daxpy(orbs_tmb%norb,orbs%occup(orbs%isorb+iorb),coeff(1,orbs%isorb+iorb),1,fcoeff(1,orbs%isorb+iorb),1)
                do itmb=1,orbs_tmb%norb
                     fcoeff(itmb,orbs%isorb+iorb) = orbs%occup(orbs%isorb+iorb)*coeff(itmb,orbs%isorb+iorb)
                end do
             end do
          else
             do iorb=1,orbs%norbp
                !call daxpy(orbs_tmb%norb,orbs%occup(orbs%isorb+iorb),coeff(1,orbs%isorb+iorb),1,fcoeff(1,orbs%isorb+iorb),1)
                do itmb=1,orbs_tmb%norb
                     fcoeff(itmb,orbs%isorb+iorb) = coeff(itmb,orbs%isorb+iorb)
                end do
          end do

          end if
          call dgemm('n', 't', orbs_tmb%norb, orbs_tmb%norb, orbs%norbp, 1.d0, coeff(1,orbs%isorb+1), ld_coeff, &
               fcoeff(1,orbs%isorb+1), ld_coeff, 0.d0, kernel(1,1), orbs_tmb%norb)
          iall = -product(shape(fcoeff))*kind(fcoeff)
          deallocate(fcoeff,stat=istat)
          call memocc(istat, iall, 'fcoeff', subname)
      else
          call to_zero(orbs_tmb%norb**2, kernel(1,1))
      end if
      call timing(iproc,'calc_kernel','OF') !lr408t

      call timing(iproc,'waitAllgatKern','ON')
      call mpi_barrier(bigdft_mpi%mpi_comm,ierr)
      call timing(iproc,'waitAllgatKern','OF')
      if (nproc > 1) then
          call timing(iproc,'commun_kernel','ON') !lr408t
          call mpiallred(kernel(1,1),orbs_tmb%norb**2, mpi_sum, bigdft_mpi%mpi_comm, ierr)
          call timing(iproc,'commun_kernel','OF') !lr408t
      end if
  end if

 ! Purify Kernel
 !call dgemm('n', 't', orbs_tmb%norb, orbs_tmb%norb, orbs_tmb%norbp, 1.d0, kernel(1,orbs_tmb%isorb+1), ld_coeff, &
 !           overlap(1,orbs_tmb%isorb+1), ld_coeff, 0.d0, ks(1,1), orbs_tmb%norb) 
 !call dgemm('n', 't', orbs_tmb%norb, orbs_tmb%norb, orbs_tmb%norbp, 1.d0, ks(1,orbs_tmb%isorb+1), ld_coeff, &
 !           kernel(1,orbs_tmb%isorb+1), ld_coeff, 0.d0, ksk(1,1), orbs_tmb%norb)
 !call dgemm('n', 't', orbs_tmb%norb, orbs_tmb%norb, orbs_tmb%norbp, 1.d0, ks(1,orbs_tmb%isorb+1), ld_coeff, &
 !           ksk(1,orbs_tmb%isorb+1), ld_coeff, 0.d0, ksksk(1,1), orbs_tmb%norb)


 !!if(present(overlap)) then
   !!allocate(ks(orbs_tmb%norb,orbs_tmb%norb),stat=istat)
   !!call memocc(istat, ks, 'ks', subname) 
   !!allocate(ksk(orbs_tmb%norb,orbs_tmb%norb),stat=istat)
   !!call memocc(istat, ksk, 'ksk', subname) 
   !!allocate(ksksk(orbs_tmb%norb,orbs_tmb%norb),stat=istat)
   !!call memocc(istat, ksksk, 'ksksk', subname) 

   !!call dgemm('n', 't', orbs_tmb%norb, orbs_tmb%norb, orbs_tmb%norb, 1.d0, kernel(1,1), ld_coeff, &
   !!           overlap(1,1), ld_coeff, 0.d0, ks(1,1), orbs_tmb%norb) 
   !!call dgemm('n', 't', orbs_tmb%norb, orbs_tmb%norb, orbs_tmb%norb, 1.d0, ks(1,1), ld_coeff, &
   !!           kernel(1,1), ld_coeff, 0.d0, ksk(1,1), orbs_tmb%norb)
   !!call dgemm('n', 't', orbs_tmb%norb, orbs_tmb%norb, orbs_tmb%norb, 1.d0, ks(1,1), ld_coeff, &
   !!           ksk(1,1), ld_coeff, 0.d0, ksksk(1,1), orbs_tmb%norb)
   !!print *,'PURIFYING THE KERNEL'
   !!kernel = 3*ksk-2*ksksk
   !!
   !!iall = -product(shape(ks))*kind(ks)
   !!deallocate(ks,stat=istat)
   !!call memocc(istat, iall, 'ks', subname)
   !!iall = -product(shape(ksk))*kind(ksk)
   !!deallocate(ksk,stat=istat)
   !!call memocc(istat, iall, 'ksk', subname)
   !!iall = -product(shape(ksksk))*kind(ksksk)
   !!deallocate(ksksk,stat=istat)
   !!call memocc(istat, iall, 'ksksk', subname)
 !!end if

end subroutine calculate_density_kernel





subroutine init_collective_comms_sumro(iproc, nproc, lzd, orbs, nscatterarr, collcom_sr)
  use module_base
  use module_types
  implicit none

  ! Calling arguments
  integer,intent(in) :: iproc, nproc
  type(local_zone_descriptors),intent(in) :: lzd
  type(orbitals_data),intent(in) :: orbs
  integer,dimension(0:nproc-1,4),intent(in) :: nscatterarr !n3d,n3p,i3s+i3xcsh-1,i3xcsh
  type(collective_comms),intent(out) :: collcom_sr

  ! Local variables
  integer :: iorb, iiorb, ilr, ncount, is1, ie1, is2, ie2, is3, ie3, ii, i1, i2, i3, ierr, istat, iall, jproc, norb, ipt
  integer ::  ind, indglob, iitot, i, jproc_send, jproc_recv, i3e, jproc_out, p2p_tag
  integer,dimension(:),allocatable :: nsendcounts_tmp, nsenddspls_tmp, nrecvcounts_tmp, nrecvdspls_tmp, nsend, indexsendbuf
  integer,dimension(:),allocatable :: indexsendorbital
  integer,dimension(:),allocatable :: indexsendorbital2, indexrecvbuf
  integer,dimension(:),allocatable :: gridpoint_start, indexrecvorbital2
  real(kind=8) :: weight_tot, weight_ideal, tt, weightp, ttp
  integer,dimension(:,:),allocatable :: istartend
  character(len=*),parameter :: subname='determine_weights_sumrho'
  real(8) :: t1, t2, weight_start, weight_end, ttt
  real(kind=8),dimension(:),allocatable :: weights_per_slice
  real(kind=8),dimension(:,:),allocatable :: weights_startend

  call timing(iproc,'init_collco_sr','ON')

  allocate(istartend(2,0:nproc-1), stat=istat)
  call memocc(istat, istartend, 'istartend', subname)
 
!!call mpi_barrier(bigdft_mpi%mpi_comm, ierr)
!!t1=mpi_wtime()

  call get_weights_sumrho(nproc, orbs, lzd, weight_tot, weight_ideal)

  call assign_weight_to_process_sumrho(iproc, nproc, weight_tot, weight_ideal, lzd, orbs, &
       nscatterarr, istartend, collcom_sr%nptsp_c)

!!call mpi_barrier(bigdft_mpi%mpi_comm, ierr)
!!t2=mpi_wtime()
!!tt=t2-t1
!!if(iproc==0) write(*,*) 'time 1: iproc', iproc, tt
!!t1=mpi_wtime()

  allocate(collcom_sr%norb_per_gridpoint_c(collcom_sr%nptsp_c), stat=istat)
  call memocc(istat, collcom_sr%norb_per_gridpoint_c, 'collcom_sr%norb_per_gridpoint_c', subname)

  call determine_num_orbs_per_gridpoint_sumrho(iproc, nproc, collcom_sr%nptsp_c, lzd, orbs, &
       istartend, weight_tot, collcom_sr%norb_per_gridpoint_c)


!!call mpi_barrier(bigdft_mpi%mpi_comm, ierr)
!!t2=mpi_wtime()
!!tt=t2-t1
!!if(iproc==0) write(*,*) 'time 2: iproc', iproc, tt
!!t1=mpi_wtime()

  allocate(collcom_sr%nsendcounts_c(0:nproc-1), stat=istat)
  call memocc(istat, collcom_sr%nsendcounts_c, 'collcom_sr%nsendcounts_c', subname)
  allocate(collcom_sr%nsenddspls_c(0:nproc-1), stat=istat)
  call memocc(istat, collcom_sr%nsenddspls_c, 'collcom_sr%nsenddspls_c', subname)
  allocate(collcom_sr%nrecvcounts_c(0:nproc-1), stat=istat)
  call memocc(istat, collcom_sr%nrecvcounts_c, 'collcom_sr%nrecvcounts_c', subname)
  allocate(collcom_sr%nrecvdspls_c(0:nproc-1), stat=istat)
  call memocc(istat, collcom_sr%nrecvdspls_c, 'collcom_sr%nrecvdspls_c', subname)

  call determine_communication_arrays_sumrho(iproc, nproc, collcom_sr%nptsp_c, lzd, orbs, istartend, &
       collcom_sr%norb_per_gridpoint_c, collcom_sr%nsendcounts_c, collcom_sr%nsenddspls_c, &
       collcom_sr%nrecvcounts_c, collcom_sr%nrecvdspls_c, collcom_sr%ndimpsi_c, collcom_sr%ndimind_c)

  allocate(collcom_sr%psit_c(collcom_sr%ndimind_c), stat=istat)
  call memocc(istat, collcom_sr%psit_c, 'collcom_sr%psit_c', subname)


!!call mpi_barrier(bigdft_mpi%mpi_comm, ierr)
!!t2=mpi_wtime()
!!tt=t2-t1
!!if(iproc==0) write(*,*) 'time 3: iproc', iproc, tt
!!t1=mpi_wtime()


  allocate(collcom_sr%isendbuf_c(collcom_sr%ndimpsi_c), stat=istat)
  call memocc(istat, collcom_sr%isendbuf_c, 'collcom_sr%isendbuf_c', subname)
  allocate(collcom_sr%irecvbuf_c(collcom_sr%ndimpsi_c), stat=istat)
  call memocc(istat, collcom_sr%irecvbuf_c, 'collcom_sr%irecvbuf_c', subname)
  allocate(collcom_sr%indexrecvorbital_c(collcom_sr%ndimind_c), stat=istat)
  call memocc(istat, collcom_sr%indexrecvorbital_c, 'collcom_sr%indexrecvorbital_c', subname)
  allocate(collcom_sr%iextract_c(collcom_sr%ndimind_c), stat=istat)
  call memocc(istat, collcom_sr%iextract_c, 'collcom_sr%iextract_c', subname)
  allocate(collcom_sr%iexpand_c(collcom_sr%ndimind_c), stat=istat)
  call memocc(istat, collcom_sr%iexpand_c, 'collcom_sr%iexpand_c', subname)

  call get_switch_indices_sumrho(iproc, nproc, collcom_sr%nptsp_c, collcom_sr%ndimpsi_c, collcom_sr%ndimind_c, lzd, &
       orbs, istartend, collcom_sr%norb_per_gridpoint_c, collcom_sr%nsendcounts_c, collcom_sr%nsenddspls_c, &
       collcom_sr%nrecvcounts_c, collcom_sr%nrecvdspls_c, collcom_sr%isendbuf_c, collcom_sr%irecvbuf_c, &
       collcom_sr%iextract_c, collcom_sr%iexpand_c, collcom_sr%indexrecvorbital_c)


!!t2=mpi_wtime()
!!tt=t2-t1
!!if(iproc==0) write(*,*) 'time 4: iproc', iproc, tt
!!t1=mpi_wtime()

  ! These variables are used in various subroutines to speed up the code
  allocate(collcom_sr%isptsp_c(max(collcom_sr%nptsp_c,1)), stat=istat)
  call memocc(istat, collcom_sr%isptsp_c, 'collcom_sr%isptsp_c', subname)
  collcom_sr%isptsp_c(1) = 0
  do ipt=2,collcom_sr%nptsp_c
        collcom_sr%isptsp_c(ipt) = collcom_sr%isptsp_c(ipt-1) + collcom_sr%norb_per_gridpoint_c(ipt-1)
  end do


  allocate(collcom_sr%nsendcounts_repartitionrho(0:nproc-1), stat=istat)
  call memocc(istat, collcom_sr%nsendcounts_repartitionrho, 'collcom_sr%nsendcounts_repartitionrho', subname)
  allocate(collcom_sr%nrecvcounts_repartitionrho(0:nproc-1), stat=istat)
  call memocc(istat, collcom_sr%nrecvcounts_repartitionrho, 'collcom_sr%nrecvcounts_repartitionrho', subname)
  allocate(collcom_sr%nsenddspls_repartitionrho(0:nproc-1), stat=istat)
  call memocc(istat, collcom_sr%nsenddspls_repartitionrho, 'collcom_sr%nsenddspls_repartitionrho', subname)
  allocate(collcom_sr%nrecvdspls_repartitionrho(0:nproc-1), stat=istat)
  call memocc(istat, collcom_sr%nrecvdspls_repartitionrho, 'collcom_sr%nrecvdspls_repartitionrho', subname)


  call communication_arrays_repartitionrho(iproc, nproc, lzd, nscatterarr, istartend, &
       collcom_sr%nsendcounts_repartitionrho, collcom_sr%nsenddspls_repartitionrho, &
       collcom_sr%nrecvcounts_repartitionrho, collcom_sr%nrecvdspls_repartitionrho)


  !!! The tags for the self-made non blocking version of the mpi_alltoallv
  !!allocate(collcom_sr%tags(0:nproc-1), stat=istat)
  !!call memocc(istat, collcom_sr%tags, 'collcom_sr%tags', subname)
  !!do jproc=0,nproc-1
  !!    collcom_sr%tags(jproc)=p2p_tag(jproc)
  !!end do
  !!collcom_sr%messages_posted=.false.
  !!collcom_sr%communication_complete=.false.



  iall = -product(shape(istartend))*kind(istartend)
  deallocate(istartend,stat=istat)
  call memocc(istat, iall, 'istartend', subname)

!!call mpi_barrier(bigdft_mpi%mpi_comm, ierr)
!!t2=mpi_wtime()
!!tt=t2-t1
!!if(iproc==0) write(*,*) 'time 5: iproc', iproc, tt

  call timing(iproc,'init_collco_sr','OF')

end subroutine init_collective_comms_sumro


subroutine get_weights_sumrho(nproc, orbs, lzd, weight_tot, weight_ideal)
  use module_base
  use module_types
  implicit none

  ! Calling arguments
  integer,intent(in) :: nproc
  type(orbitals_data),intent(in) :: orbs
  type(local_zone_descriptors),intent(in) :: lzd
  real(kind=8),intent(out) :: weight_tot, weight_ideal

  ! Local variables
  integer :: iorb, iiorb, ilr, ncount, ierr

  ! Determine the total weight.
  weight_tot=0.d0
  do iorb=1,orbs%norbp
      iiorb=orbs%isorb+iorb
      ilr=orbs%inwhichlocreg(iiorb)
      ncount = lzd%llr(ilr)%d%n1i*lzd%llr(ilr)%d%n2i*lzd%llr(ilr)%d%n3i
      weight_tot = weight_tot + dble(ncount)
  end do
  call mpiallred(weight_tot, 1, mpi_sum, bigdft_mpi%mpi_comm, ierr)

  ! Ideal weight per process
  weight_ideal = weight_tot/dble(nproc)

end subroutine get_weights_sumrho


subroutine assign_weight_to_process_sumrho(iproc, nproc, weight_tot, weight_ideal, lzd, orbs, &
           nscatterarr, istartend, nptsp)
  use module_base
  use module_types
  implicit none

  ! Calling arguments
  integer,intent(in) :: iproc, nproc
  real(kind=8),intent(in) :: weight_tot, weight_ideal
  type(local_zone_descriptors),intent(in) :: lzd
  type(orbitals_data),intent(in) :: orbs
  integer,dimension(0:nproc-1,4),intent(in) :: nscatterarr !n3d,n3p,i3s+i3xcsh-1,i3xcsh
  integer,dimension(2,0:nproc-1),intent(out) :: istartend
  integer,intent(out) :: nptsp

  ! Local variables
  integer :: jproc, i1, i2, i3, ii, iorb, ilr, is1, ie1, is2, ie2, is3, ie3, ierr, istat, iall, jproc_out
  real(kind=8) :: tt, ttt
  real(8),dimension(:),allocatable :: weights_per_slice
  real(8),dimension(:,:),allocatable :: weights_startend
  character(len=*),parameter :: subname='assign_weight_to_process_sumrho'

  allocate(weights_per_slice(0:nproc-1), stat=istat)
  call memocc(istat, weights_per_slice, 'weights_per_slice', subname)

  allocate(weights_startend(2,0:nproc-1), stat=istat)
  call memocc(istat, weights_startend, 'weights_startend', subname)

  tt=0.d0
  weights_startend(1,0)=0.d0
  do jproc=0,nproc-2
      tt=tt+weight_ideal
      weights_startend(2,jproc)=dble(floor(tt))
      weights_startend(1,jproc+1)=dble(floor(tt))+1.d0
  end do
  weights_startend(2,nproc-1)=weight_tot

  call to_zero(nproc, weights_per_slice(0))
  ! Iterate through all grid points and assign them to processes such that the
  ! load balancing is optimal.

  if (nproc>1) then
      tt=0.d0
      jproc=0
      istartend(1,jproc)=1
      !!$omp parallel default(shared) &
      !!$omp private(i2, i1, iorb, ilr, is1, ie1, is2, ie2, is3, ie3)
      do i3=nscatterarr(iproc,3)+1,nscatterarr(iproc,3)+nscatterarr(iproc,1)
          !!$omp do reduction(+:tt)
          do i2=1,lzd%glr%d%n2i
              do i1=1,lzd%glr%d%n1i
                  do iorb=1,orbs%norb
                      ilr=orbs%inwhichlocreg(iorb)
                      is1=1+lzd%Llr(ilr)%nsi1
                      ie1=lzd%Llr(ilr)%nsi1+lzd%llr(ilr)%d%n1i
                      is2=1+lzd%Llr(ilr)%nsi2
                      ie2=lzd%Llr(ilr)%nsi2+lzd%llr(ilr)%d%n2i
                      is3=1+lzd%Llr(ilr)%nsi3
                      ie3=lzd%Llr(ilr)%nsi3+lzd%llr(ilr)%d%n3i
                      if (is1<=i1 .and. i1<=ie1 .and. is2<=i2 .and. i2<=ie2 .and. is3<=i3 .and. i3<=ie3) then
                          tt=tt+1.d0
                      end if
                  end do
              end do
          end do
          !!$omp end do
      end do
      !!$omp end parallel
      weights_per_slice(iproc)=tt
      call mpiallred(weights_per_slice(0), nproc, mpi_sum, bigdft_mpi%mpi_comm, ierr)
  end if



  ! Iterate through all grid points and assign them to processes such that the
  ! load balancing is optimal.
  if (nproc==1) then
      istartend(1,0)=1
      istartend(2,0)=lzd%glr%d%n1i*lzd%glr%d%n2i*lzd%glr%d%n3i
  else
      istartend(1,:)=0
      istartend(2,:)=0
      tt=0.d0
      jproc=0
      ii=0
      outer_loop: do jproc_out=0,nproc-1
          if (tt+weights_per_slice(jproc_out)<weights_startend(1,iproc)) then
              tt=tt+weights_per_slice(jproc_out)
              ii=ii+nscatterarr(jproc_out,1)*lzd%glr%d%n1i*lzd%glr%d%n2i
              cycle outer_loop
          end if
          i3_loop: do i3=nscatterarr(jproc_out,3)+1,nscatterarr(jproc_out,3)+nscatterarr(jproc_out,1)
              do i2=1,lzd%glr%d%n2i
                  do i1=1,lzd%glr%d%n1i
                      ii=ii+1
                      ttt=0.d0
                      !$omp parallel if (orbs%norb>128) &
                      !$omp default(shared) &
                      !$omp private(iorb, ilr, is1, ie1, is2, ie2, is3, ie3)
                      !$omp do reduction(+:ttt)
                      do iorb=1,orbs%norb
                          ilr=orbs%inwhichlocreg(iorb)
                          is1=1+lzd%Llr(ilr)%nsi1
                          ie1=lzd%Llr(ilr)%nsi1+lzd%llr(ilr)%d%n1i
                          is2=1+lzd%Llr(ilr)%nsi2
                          ie2=lzd%Llr(ilr)%nsi2+lzd%llr(ilr)%d%n2i
                          is3=1+lzd%Llr(ilr)%nsi3
                          ie3=lzd%Llr(ilr)%nsi3+lzd%llr(ilr)%d%n3i
                          if (is1<=i1 .and. i1<=ie1 .and. is2<=i2 .and. i2<=ie2 .and. is3<=i3 .and. i3<=ie3) then
                              ttt=ttt+1.d0
                          end if
                      end do
                      !$omp end do
                      !$omp end parallel
                      tt=tt+ttt
                      if (tt>=weights_startend(1,iproc)) then
                          istartend(1,iproc)=ii
                          exit outer_loop
                      end if
                  end do
              end do
          end do i3_loop
      end do outer_loop
  end if


  call mpiallred(istartend(1,0), 2*nproc, mpi_sum, bigdft_mpi%mpi_comm, ierr)

  do jproc=0,nproc-2
      istartend(2,jproc)=istartend(1,jproc+1)-1
  end do
  istartend(2,nproc-1)=lzd%glr%d%n1i*lzd%glr%d%n2i*lzd%glr%d%n3i

  !weightp=istartend(2,iproc)-istartend(1,iproc)+1


  do jproc=0,nproc-1
      if (iproc==jproc) then
          nptsp=istartend(2,jproc)-istartend(1,jproc)+1
      end if
  end do


  iall = -product(shape(weights_per_slice))*kind(weights_per_slice)
  deallocate(weights_per_slice,stat=istat)
  call memocc(istat, iall, 'weights_per_slice', subname)
  iall = -product(shape(weights_startend))*kind(weights_startend)
  deallocate(weights_startend,stat=istat)
  call memocc(istat, iall, 'weights_startend', subname)


  ! Some check
  ii=nptsp
  call mpiallred(ii, 1, mpi_sum, bigdft_mpi%mpi_comm, ierr)
  if (ii/=lzd%glr%d%n1i*lzd%glr%d%n2i*lzd%glr%d%n3i) then
      stop 'ii/=lzd%glr%d%n1i*lzd%glr%d%n2i*lzd%glr%d%n3i'
  end if



end subroutine assign_weight_to_process_sumrho




subroutine determine_num_orbs_per_gridpoint_sumrho(iproc, nproc, nptsp, lzd, orbs, &
           istartend, weight_tot, norb_per_gridpoint)
  use module_base
  use module_types
  implicit none

  ! Calling arguments
  integer,intent(in) :: iproc, nproc, nptsp
  type(local_zone_descriptors),intent(in) :: lzd
  type(orbitals_data),intent(in) :: orbs
  integer,dimension(2,0:nproc-1),intent(in) :: istartend
  real(kind=8),intent(in) :: weight_tot
  integer,dimension(nptsp),intent(out) :: norb_per_gridpoint

  ! Local variables
  integer :: i3, ii, i2, i1, ipt, norb, ilr, is1, ie1, is2, ie2, is3, ie3, iorb, ierr
  real(8) :: tt

  !$omp parallel default(shared) &
  !$omp private(i2, i1, ii, ipt, norb, iorb, ilr, is1, ie1, is2, ie2, is3, ie3)
  do i3=1,lzd%glr%d%n3i
      if (i3*lzd%glr%d%n1i*lzd%glr%d%n2i<istartend(1,iproc) .or. &
          (i3-1)*lzd%glr%d%n1i*lzd%glr%d%n2i+1>istartend(2,iproc)) then
          ii=ii+lzd%glr%d%n2i*lzd%glr%d%n1i
          cycle
      end if
      !$omp do
      do i2=1,lzd%glr%d%n2i
          do i1=1,lzd%glr%d%n1i
              ii=(i3-1)*lzd%glr%d%n1i*lzd%glr%d%n2i+(i2-1)*lzd%glr%d%n1i+i1
              if (ii>=istartend(1,iproc) .and. ii<=istartend(2,iproc)) then
                  ipt=ii-istartend(1,iproc)+1
                  norb=0
                  do iorb=1,orbs%norb
                      ilr=orbs%inwhichlocreg(iorb)
                      is1=1+lzd%Llr(ilr)%nsi1
                      ie1=lzd%Llr(ilr)%nsi1+lzd%llr(ilr)%d%n1i
                      is2=1+lzd%Llr(ilr)%nsi2
                      ie2=lzd%Llr(ilr)%nsi2+lzd%llr(ilr)%d%n2i
                      is3=1+lzd%Llr(ilr)%nsi3
                      ie3=lzd%Llr(ilr)%nsi3+lzd%llr(ilr)%d%n3i
                      if (is1<=i1 .and. i1<=ie1 .and. is2<=i2 .and. i2<=ie2 .and. is3<=i3 .and. i3<=ie3) then
                          norb=norb+1.d0
                      end if
                  end do
                  norb_per_gridpoint(ipt)=norb
              end if
          end do
      end do
      !$omp end do
  end do
  !$omp end parallel

  ! Some check
<<<<<<< HEAD
  ii=int(sum(collcom_sr%norb_per_gridpoint_c))
  call mpiallred(ii, 1, mpi_sum, bigdft_mpi%mpi_comm, ierr)
  if (dble(ii)/=weight_tot) then
      stop '2: ii/=weight_tot'
=======
  tt=dble(sum(norb_per_gridpoint))
  call mpiallred(tt, 1, mpi_sum, bigdft_mpi%mpi_comm, ierr)
  if (tt/=weight_tot) then
      stop '2: tt/=weight_tot'
>>>>>>> 810d49f3
  end if

end subroutine determine_num_orbs_per_gridpoint_sumrho



subroutine determine_communication_arrays_sumrho(iproc, nproc, nptsp, lzd, orbs, &
           istartend, norb_per_gridpoint, nsendcounts, nsenddspls, nrecvcounts, &
           nrecvdspls, ndimpsi, ndimind)
  use module_base
  use module_types
  implicit none

  ! Calling arguments
  integer,intent(in) :: iproc, nproc, nptsp
  type(local_zone_descriptors),intent(in) :: lzd
  type(orbitals_data),intent(in) :: orbs
  integer,dimension(2,0:nproc-1),intent(in) :: istartend
  integer,dimension(nptsp),intent(in) :: norb_per_gridpoint
  integer,dimension(0:nproc-1),intent(out) :: nsendcounts, nsenddspls, nrecvcounts, nrecvdspls
  integer,intent(out) :: ndimpsi, ndimind

  ! Local variables
  integer :: iorb, iiorb, ilr, is1, ie1, is2, ie2, is3, ie3, jproc, i3, i2, i1, ind, ii, istat, iall, ierr
  integer,dimension(:),allocatable :: nsendcounts_tmp, nsenddspls_tmp, nrecvcounts_tmp, nrecvdspls_tmp
  real(kind=8) :: tt
  character(len=*),parameter :: subname='determine_communication_arrays_sumrho'


  nsendcounts=0
  !$omp parallel default(shared) &
  !$omp private(jproc, i3, i2, i1, ind)
  do iorb=1,orbs%norbp
      iiorb=orbs%isorb+iorb
      ilr=orbs%inwhichlocreg(iiorb)
      is1=1+lzd%Llr(ilr)%nsi1
      ie1=lzd%Llr(ilr)%nsi1+lzd%llr(ilr)%d%n1i
      is2=1+lzd%Llr(ilr)%nsi2
      ie2=lzd%Llr(ilr)%nsi2+lzd%llr(ilr)%d%n2i
      is3=1+lzd%Llr(ilr)%nsi3
      ie3=lzd%Llr(ilr)%nsi3+lzd%llr(ilr)%d%n3i
      !$omp do
      do jproc=0,nproc-1
          do i3=is3,ie3
              if (i3*lzd%glr%d%n1i*lzd%glr%d%n2i<istartend(1,jproc) .or. &
                  (i3-1)*lzd%glr%d%n1i*lzd%glr%d%n2i+1>istartend(2,jproc)) then
                  cycle
              end if
              do i2=is2,ie2
                  do i1=is1,ie1
                    ind = (i3-1)*lzd%glr%d%n1i*lzd%glr%d%n2i+(i2-1)*lzd%glr%d%n1i+i1
                    if (ind>=istartend(1,jproc) .and. ind<=istartend(2,jproc)) then
                        nsendcounts(jproc)=nsendcounts(jproc)+1
                    end if
                  end do
              end do
          end do
       end do
       !$omp end do
  end do
  !$omp end parallel


  ! Some check
  ii=0
  do iorb=1,orbs%norbp
      iiorb=orbs%isorb+iorb
      ilr=orbs%inwhichlocreg(iiorb)
      ii = ii + lzd%llr(ilr)%d%n1i*lzd%llr(ilr)%d%n2i*lzd%llr(ilr)%d%n3i
  end do
  if (ii/=sum(nsendcounts)) then
      stop 'ii/=sum(nsendcounts)'
  end if
  ndimpsi=ii


  nsenddspls(0)=0
  do jproc=1,nproc-1
      nsenddspls(jproc)=nsenddspls(jproc-1)+nsendcounts(jproc-1)
  end do

  allocate(nsendcounts_tmp(0:nproc-1), stat=istat)
  call memocc(istat, nsendcounts_tmp, 'nsendcounts_tmp', subname)
  allocate(nsenddspls_tmp(0:nproc-1), stat=istat)
  call memocc(istat, nsenddspls_tmp, 'nsenddspls_tmp', subname)
  allocate(nrecvcounts_tmp(0:nproc-1), stat=istat)
  call memocc(istat, nrecvcounts_tmp, 'nrecvcounts_tmp', subname)
  allocate(nrecvdspls_tmp(0:nproc-1), stat=istat)
  call memocc(istat, nrecvdspls_tmp, 'nrecvdspls_tmp', subname)
  nsendcounts_tmp=1
  nrecvcounts_tmp=1
  do jproc=0,nproc-1
      nsenddspls_tmp(jproc)=jproc
      nrecvdspls_tmp(jproc)=jproc
  end do
  if(nproc>1) then
      call mpi_alltoallv(nsendcounts, nsendcounts_tmp, nsenddspls_tmp, mpi_integer, nrecvcounts, &
           nrecvcounts_tmp, nrecvdspls_tmp, mpi_integer, bigdft_mpi%mpi_comm, ierr)
  else
      nrecvcounts=nsendcounts
  end if
  iall=-product(shape(nsendcounts_tmp))*kind(nsendcounts_tmp)
  deallocate(nsendcounts_tmp, stat=istat)
  call memocc(istat, iall, 'nsendcounts_tmp', subname)
  iall=-product(shape(nsenddspls_tmp))*kind(nsenddspls_tmp)
  deallocate(nsenddspls_tmp, stat=istat)
  call memocc(istat, iall, 'nsenddspls_tmp', subname)
  iall=-product(shape(nrecvcounts_tmp))*kind(nrecvcounts_tmp)
  deallocate(nrecvcounts_tmp, stat=istat)
  call memocc(istat, iall, 'nrecvcounts_tmp', subname)
  iall=-product(shape(nrecvdspls_tmp))*kind(nrecvdspls_tmp)
  deallocate(nrecvdspls_tmp, stat=istat)
  call memocc(istat, iall, 'nrecvdspls_tmp', subname)

  ndimind = sum(nrecvcounts)

  ! Some check
  ii=sum(norb_per_gridpoint)
  if (ii/=ndimind) stop 'ii/=sum(nrecvcounts)'

  nrecvdspls(0)=0
  do jproc=1,nproc-1
      nrecvdspls(jproc)=nrecvdspls(jproc-1)+nrecvcounts(jproc-1)
  end do


end subroutine determine_communication_arrays_sumrho



subroutine get_switch_indices_sumrho(iproc, nproc, nptsp, ndimpsi, ndimind, lzd, orbs, istartend, &
           norb_per_gridpoint, nsendcounts, nsenddspls, nrecvcounts, nrecvdspls, &
           isendbuf, irecvbuf, iextract, iexpand, indexrecvorbital)
  use module_base
  use module_types
  implicit none

  ! Calling arguments
  integer,intent(in) :: iproc, nproc, nptsp, ndimpsi, ndimind
  type(local_zone_descriptors),intent(in) :: lzd
  type(orbitals_data),intent(in) :: orbs
  integer,dimension(2,0:nproc-1),intent(in) :: istartend
  integer,dimension(nptsp),intent(in) :: norb_per_gridpoint
  integer,dimension(0:nproc-1),intent(in) :: nsendcounts, nsenddspls, nrecvcounts, nrecvdspls
  integer,dimension(ndimpsi),intent(out) :: isendbuf, irecvbuf
  integer,dimension(ndimind),intent(out) :: iextract, iexpand, indexrecvorbital

  ! Local variables
  integer :: jproc, iitot, iiorb, ilr, is1, ie1, is2, ie2, is3, ie3, i3, i2, i1, ind, indglob, istat, iall, ierr, ii
  integer :: iorb, i, ipt
  integer,dimension(:),allocatable :: nsend, indexsendbuf, indexsendorbital, indexsendorbital2, indexrecvorbital2
  integer,dimension(:),allocatable :: gridpoint_start, indexrecvbuf
  character(len=*),parameter :: subname='get_switch_indices_sumrho'


  allocate(nsend(0:nproc-1), stat=istat)
  call memocc(istat, nsend, 'nsend', subname)
  nsend=0
  allocate(indexsendbuf(ndimpsi), stat=istat)
  call memocc(istat, indexsendbuf, 'indexsendbuf', subname)
  allocate(indexsendorbital(ndimpsi), stat=istat)
  call memocc(istat, indexsendorbital, 'indexsendorbital', subname)
  !!allocate(isendbuf(ndimpsi), stat=istat)
  !!call memocc(istat, isendbuf, 'isendbuf', subname)

  
  !$omp parallel default(shared) &
  !$omp private(iorb, iiorb, ilr, is1, ie1, is2, ie2, is3, ie3, i3, i2, i1, indglob, ind)
  !$omp do lastprivate(iitot)
  do jproc=0,nproc-1
      iitot=0
      do iorb=1,orbs%norbp
          iiorb=orbs%isorb+iorb
          ilr=orbs%inwhichlocreg(iiorb)
          is1=1+lzd%Llr(ilr)%nsi1
          ie1=lzd%Llr(ilr)%nsi1+lzd%llr(ilr)%d%n1i
          is2=1+lzd%Llr(ilr)%nsi2
          ie2=lzd%Llr(ilr)%nsi2+lzd%llr(ilr)%d%n2i
          is3=1+lzd%Llr(ilr)%nsi3
          ie3=lzd%Llr(ilr)%nsi3+lzd%llr(ilr)%d%n3i
          do i3=is3,ie3
              if (i3*lzd%glr%d%n1i*lzd%glr%d%n2i<istartend(1,jproc) .or. &
                  (i3-1)*lzd%glr%d%n1i*lzd%glr%d%n2i+1>istartend(2,jproc)) then
                  iitot=iitot+(ie2-is2+1)*(ie1-is1+1)
                  cycle
              end if
              do i2=is2,ie2
                  do i1=is1,ie1
                      indglob = (i3-1)*lzd%glr%d%n1i*lzd%glr%d%n2i+(i2-1)*lzd%glr%d%n1i+i1
                      iitot=iitot+1
                      if (indglob>=istartend(1,jproc) .and. indglob<=istartend(2,jproc)) then
                          nsend(jproc)=nsend(jproc)+1
                          ind=nsenddspls(jproc)+nsend(jproc)
                          isendbuf(iitot)=ind
                          indexsendbuf(ind)=indglob
                          indexsendorbital(iitot)=iiorb
                          !exit
                      end if
                  end do
              end do
          end do
      end do
  end do
  !$omp end do
  !$omp end parallel


  if(iitot/=ndimpsi) stop 'iitot/=ndimpsi'

  !check
  do jproc=0,nproc-1
      if(nsend(jproc)/=nsendcounts(jproc)) stop 'nsend(jproc)/=nsendcounts(jproc)'
  end do

!!call mpi_barrier(bigdft_mpi%mpi_comm, ierr)
!!t2=mpi_wtime()
!!tt=t2-t1
!!if(iproc==0) write(*,*) 'time 5.1: iproc', iproc, tt



  !!allocate(irecvbuf(ndimpsi), stat=istat)
  !!call memocc(istat, irecvbuf, 'irecvbuf', subname)

  allocate(indexsendorbital2(ndimpsi), stat=istat)
  call memocc(istat, indexsendorbital2, 'indexsendorbital2', subname)
  indexsendorbital2=indexsendorbital
  do i=1,ndimpsi
      ind=isendbuf(i)
      indexsendorbital(ind)=indexsendorbital2(i)
  end do

  ! Inverse of isendbuf
  call get_reverse_indices(ndimpsi, isendbuf, irecvbuf)

  iall=-product(shape(indexsendorbital2))*kind(indexsendorbital2)
  deallocate(indexsendorbital2, stat=istat)
  call memocc(istat, iall, 'indexsendorbital2', subname)


  allocate(indexrecvbuf(ndimind), stat=istat)
  call memocc(istat, indexrecvbuf, 'indexrecvbuf', subname)
  !!allocate(indexrecvorbital(ndimind), stat=istat)
  !!call memocc(istat, indexrecvorbital, 'indexrecvorbital', subname)

  if(nproc>1) then
      ! Communicate indexsendbuf
      call mpi_alltoallv(indexsendbuf, nsendcounts, nsenddspls, mpi_integer, indexrecvbuf, &
           nrecvcounts, nrecvdspls, mpi_integer, bigdft_mpi%mpi_comm, ierr)
      ! Communicate indexsendorbitals
      call mpi_alltoallv(indexsendorbital, nsendcounts, nsenddspls, &
           mpi_integer, indexrecvorbital, &
           nrecvcounts, nrecvdspls, mpi_integer, bigdft_mpi%mpi_comm, ierr)
   else
       indexrecvbuf=indexsendbuf
       indexrecvorbital=indexsendorbital
   end if
!!call mpi_barrier(bigdft_mpi%mpi_comm, ierr)
!!t2=mpi_wtime()
!!tt=t2-t1
!!if(iproc==0) write(*,*) 'time 5.2: iproc', iproc, tt


   allocate(gridpoint_start(istartend(1,iproc):istartend(2,iproc)), stat=istat)
   call memocc(istat, gridpoint_start, 'gridpoint_start', subname)

   ii=1
   do ipt=1,nptsp
       i=ipt+istartend(1,iproc)-1
       if (norb_per_gridpoint(ipt)>0) then
           gridpoint_start(i)=ii
       else
           gridpoint_start(i)=0
       end if
       ii=ii+norb_per_gridpoint(ipt)
   end do

   if (ii/=ndimind+1) stop '(ii/=ndimind+1)'
   if(maxval(gridpoint_start)>ndimind) stop '1: maxval(gridpoint_start)>sum(nrecvcountc)'

   !!allocate(iextract(ndimind), stat=istat)
   !!call memocc(istat, iextract, 'iextract', subname)

  ! Rearrange the communicated data
  do i=1,ndimind
      ii=indexrecvbuf(i)
      ind=gridpoint_start(ii)
      iextract(i)=ind
      gridpoint_start(ii)=gridpoint_start(ii)+1
  end do

  if(maxval(iextract)>ndimind) stop 'maxval(iextract)>ndimind'
  if(minval(iextract)<1) stop 'minval(iextract)<1'


  !! allocate(iexpand(ndimind), stat=istat)
  !! call memocc(istat, iexpand, 'iexpand', subname)
  ! Get the array to transfrom back the data
  call get_reverse_indices(ndimind, iextract, iexpand)

!!call mpi_barrier(bigdft_mpi%mpi_comm, ierr)
!!t2=mpi_wtime()
!!tt=t2-t1
!!if(iproc==0) write(*,*) 'time 5.3: iproc', iproc, tt


  allocate(indexrecvorbital2(ndimind), stat=istat)
  call memocc(istat, indexrecvorbital2, 'indexrecvorbital2', subname)

  call vcopy(ndimind, indexrecvorbital(1), 1, indexrecvorbital2(1), 1)

  !$omp parallel default(shared) private(i, ind)
  !$omp do
  do i=1,ndimind
      ind=iextract(i)
      indexrecvorbital(ind)=indexrecvorbital2(i)
  end do
  !$omp end do
  !$omp end parallel

  iall=-product(shape(indexrecvorbital2))*kind(indexrecvorbital2)
  deallocate(indexrecvorbital2, stat=istat)
  call memocc(istat, iall, 'indexrecvorbital2', subname)

  if(minval(indexrecvorbital)<1) stop 'minval(indexrecvorbital)<1'
  if(maxval(indexrecvorbital)>orbs%norb) stop 'maxval(indexrecvorbital)>orbs%norb'




  iall=-product(shape(indexsendorbital))*kind(indexsendorbital)
  deallocate(indexsendorbital, stat=istat)
  call memocc(istat, iall, 'indexsendorbital', subname)
  iall=-product(shape(indexsendbuf))*kind(indexsendbuf)
  deallocate(indexsendbuf, stat=istat)
  call memocc(istat, iall, 'indexsendbuf', subname)
  iall=-product(shape(indexrecvbuf))*kind(indexrecvbuf)
  deallocate(indexrecvbuf, stat=istat)
  call memocc(istat, iall, 'indexrecvbuf', subname)

  iall=-product(shape(gridpoint_start))*kind(gridpoint_start)
  deallocate(gridpoint_start, stat=istat)
  call memocc(istat, iall, 'gridpoint_start', subname)

  iall=-product(shape(nsend))*kind(nsend)
  deallocate(nsend, stat=istat)
  call memocc(istat, iall, 'nsend', subname)


end subroutine get_switch_indices_sumrho




subroutine communication_arrays_repartitionrho(iproc, nproc, lzd, nscatterarr, istartend, &
           nsendcounts_repartitionrho, nsenddspls_repartitionrho, &
           nrecvcounts_repartitionrho, nrecvdspls_repartitionrho)
  use module_base
  use module_types
  implicit none

  ! Calling arguments
  integer,intent(in) :: iproc, nproc
  type(local_zone_descriptors),intent(in) :: lzd
  integer,dimension(0:nproc-1,4),intent(in) :: nscatterarr !n3d,n3p,i3s+i3xcsh-1,i3xcsh
  integer,dimension(2,0:nproc-1),intent(in) :: istartend
  integer,dimension(0:nproc-1),intent(out) :: nsendcounts_repartitionrho, nsenddspls_repartitionrho
  integer,dimension(0:nproc-1),intent(out) :: nrecvcounts_repartitionrho, nrecvdspls_repartitionrho

  ! Local variables
  integer :: jproc_send, jproc_recv, ii, i3, i2, i1, jproc

  jproc_send=0
  jproc_recv=0
  ii=0
  nsendcounts_repartitionrho=0
  nrecvcounts_repartitionrho=0
  do i3=1,lzd%glr%d%n3i
      do i2=1,lzd%glr%d%n2i
          do i1=1,lzd%glr%d%n1i
              ii=ii+1
              if (ii>istartend(2,jproc_send)) then
                  jproc_send=jproc_send+1
              end if
              if (i3>nscatterarr(jproc_recv,3)+nscatterarr(jproc_recv,1)) then
                  jproc_recv=jproc_recv+1
              end if
              if (iproc==jproc_send) then
                  nsendcounts_repartitionrho(jproc_recv)=nsendcounts_repartitionrho(jproc_recv)+1
              end if
              if (iproc==jproc_recv) then
                  nrecvcounts_repartitionrho(jproc_send)=nrecvcounts_repartitionrho(jproc_send)+1
              end if
          end do
      end do
  end do

  nsenddspls_repartitionrho(0)=0
  nrecvdspls_repartitionrho(0)=0
  do jproc=1,nproc-1
      nsenddspls_repartitionrho(jproc)=nsenddspls_repartitionrho(jproc-1)+&
                                                  nsendcounts_repartitionrho(jproc-1)
      nrecvdspls_repartitionrho(jproc)=nrecvdspls_repartitionrho(jproc-1)+&
                                                  nrecvcounts_repartitionrho(jproc-1)
  end do


end subroutine communication_arrays_repartitionrho



subroutine transpose_switch_psir(orbs, collcom_sr, psir, psirwork)
  use module_base
  use module_types
  implicit none

  ! Calling arguments
  type(orbitals_data),intent(in) :: orbs
  type(collective_comms),intent(in) :: collcom_sr
  real(kind=8),dimension(collcom_sr%ndimpsi_c),intent(in) :: psir
  real(kind=8),dimension(collcom_sr%ndimpsi_c),intent(out) :: psirwork

  ! Local variables
  integer :: i, m, ind


  !$omp parallel default(private) &
  !$omp shared(orbs, collcom_sr, psir, psirwork, m)

  m = mod(collcom_sr%ndimpsi_c,7)
  if(m/=0) then
      do i=1,m
          ind = collcom_sr%isendbuf_c(i)
          psirwork(ind) = psir(i)
      end do
  end if
  !$omp do
  do i = m+1,collcom_sr%ndimpsi_c,7
     psirwork(collcom_sr%isendbuf_c(i+0)) = psir(i+0)
     psirwork(collcom_sr%isendbuf_c(i+1)) = psir(i+1)
     psirwork(collcom_sr%isendbuf_c(i+2)) = psir(i+2)
     psirwork(collcom_sr%isendbuf_c(i+3)) = psir(i+3)
     psirwork(collcom_sr%isendbuf_c(i+4)) = psir(i+4)
     psirwork(collcom_sr%isendbuf_c(i+5)) = psir(i+5)
     psirwork(collcom_sr%isendbuf_c(i+6)) = psir(i+6)
  end do
  !$omp end do
  !$omp end parallel


end subroutine transpose_switch_psir



subroutine transpose_communicate_psir(iproc, nproc, collcom_sr, psirwork, psirtwork)
  use module_base
  use module_types
  implicit none

  ! Calling arguments
  integer,intent(in) :: iproc, nproc
  type(collective_comms),intent(in) :: collcom_sr
  real(kind=8),dimension(collcom_sr%ndimpsi_c),intent(in) :: psirwork
  real(kind=8),dimension(collcom_sr%ndimind_c),intent(out) :: psirtwork

  ! Local variables
  integer :: ierr


  if (nproc>1) then
      call mpi_alltoallv(psirwork, collcom_sr%nsendcounts_c, collcom_sr%nsenddspls_c, mpi_double_precision, psirtwork, &
           collcom_sr%nrecvcounts_c, collcom_sr%nrecvdspls_c, mpi_double_precision, bigdft_mpi%mpi_comm, ierr)
  else
      call vcopy(collcom_sr%ndimpsi_c, psirwork(1), 1, psirtwork(1), 1)
  end if


end subroutine transpose_communicate_psir






subroutine transpose_unswitch_psirt(collcom_sr, psirtwork, psirt)
  use module_base
  use module_types
  implicit none

  ! Calling arguments
  type(collective_comms),intent(in) :: collcom_sr
  real(kind=8),dimension(collcom_sr%ndimind_c),intent(in) :: psirtwork
  real(kind=8),dimension(collcom_sr%ndimind_c),intent(out) :: psirt

  ! Local variables
  integer :: i, ind, sum_c, m

  sum_c = sum(collcom_sr%nrecvcounts_c)

  !$omp parallel private(i,ind) &
  !$omp shared(psirt, psirtwork, collcom_sr, sum_c, m)

  m = mod(sum_c,7)

  if(m/=0) then
    do i = 1,m
      ind=collcom_sr%iextract_c(i)
      psirt(ind)=psirtwork(i)
    end do
  end if

  !$omp do
  do i=m+1, sum_c,7
      psirt(collcom_sr%iextract_c(i+0))=psirtwork(i+0)
      psirt(collcom_sr%iextract_c(i+1))=psirtwork(i+1)
      psirt(collcom_sr%iextract_c(i+2))=psirtwork(i+2)
      psirt(collcom_sr%iextract_c(i+3))=psirtwork(i+3)
      psirt(collcom_sr%iextract_c(i+4))=psirtwork(i+4)
      psirt(collcom_sr%iextract_c(i+5))=psirtwork(i+5)
      psirt(collcom_sr%iextract_c(i+6))=psirtwork(i+6)
  end do
  !$omp end do
  !$omp end parallel

end subroutine transpose_unswitch_psirt



subroutine transpose_switch_psirt(collcom_sr, psirt, psirtwork)
  use module_base
  use module_types
  implicit none

  ! Calling arguments
  type(collective_comms),intent(in) :: collcom_sr
  real(kind=8),dimension(collcom_sr%ndimind_c),intent(in) :: psirt
  real(kind=8),dimension(collcom_sr%ndimind_c),intent(out) :: psirtwork

  ! Local variables
  integer :: i, ind, sum_c, m

  sum_c = sum(collcom_sr%nrecvcounts_c)

  !$omp parallel default(private) &
  !$omp shared(collcom_sr, psirt, psirtwork, sum_c, m)

  m = mod(sum_c,7)

  if(m/=0) then
    do i=1,m
       ind = collcom_sr%iexpand_c(i)
       psirtwork(ind) = psirt(i)
    end do
  end if


  !$omp do
  do i=m+1,sum_c,7
      psirtwork(collcom_sr%iexpand_c(i+0))=psirt(i+0)
      psirtwork(collcom_sr%iexpand_c(i+1))=psirt(i+1)
      psirtwork(collcom_sr%iexpand_c(i+2))=psirt(i+2)
      psirtwork(collcom_sr%iexpand_c(i+3))=psirt(i+3)
      psirtwork(collcom_sr%iexpand_c(i+4))=psirt(i+4)
      psirtwork(collcom_sr%iexpand_c(i+5))=psirt(i+5)
      psirtwork(collcom_sr%iexpand_c(i+6))=psirt(i+6)
  end do
  !$omp end do
  !$omp end parallel

end subroutine transpose_switch_psirt




subroutine transpose_communicate_psirt(iproc, nproc, collcom_sr, psirtwork, psirwork)
  use module_base
  use module_types
  implicit none

  ! Calling arguments
  integer,intent(in) :: iproc, nproc
  type(collective_comms),intent(in) :: collcom_sr
  real(kind=8),dimension(collcom_sr%ndimind_c),intent(in) :: psirtwork
  real(kind=8),dimension(collcom_sr%ndimpsi_c),intent(out) :: psirwork

  ! Local variables
  integer :: ierr, istat, iall, ist, ist_c, ist_f, jproc, iisend, iirecv
  real(kind=8),dimension(:),allocatable :: psiwork, psitwork
  integer,dimension(:),allocatable :: nsendcounts, nsenddspls, nrecvcounts, nrecvdspls
  character(len=*),parameter :: subname='transpose_communicate_psit'

  if (nproc>1) then
  call mpi_alltoallv(psirtwork, collcom_sr%nrecvcounts_c, collcom_sr%nrecvdspls_c, mpi_double_precision, psirwork, &
       collcom_sr%nsendcounts_c, collcom_sr%nsenddspls_c, mpi_double_precision, bigdft_mpi%mpi_comm, ierr)
  else
      call vcopy(collcom_sr%ndimpsi_c, psirtwork(1), 1, psirwork(1), 1)
  end if

end subroutine transpose_communicate_psirt






subroutine transpose_unswitch_psir(collcom_sr, psirwork, psir)
  use module_base
  use module_types
  implicit none

  ! Caling arguments
  type(collective_comms),intent(in) :: collcom_sr
  real(kind=8),dimension(collcom_sr%ndimpsi_c),intent(in) :: psirwork
  real(kind=8),dimension(collcom_sr%ndimpsi_c),intent(out) :: psir

  ! Local variables
  integer :: i, ind, m


  !$omp parallel default(private) &
  !$omp shared(collcom_sr, psirwork, psir, m)

  m = mod(collcom_sr%ndimpsi_c,7)

  if(m/=0) then
    do i = 1,m
     ind=collcom_sr%irecvbuf_c(i)
     psir(ind)=psirwork(i)
    end do
  end if

  ! coarse part

  !$omp do
    do i=m+1,collcom_sr%ndimpsi_c,7
        psir(collcom_sr%irecvbuf_c(i+0))=psirwork(i+0)
        psir(collcom_sr%irecvbuf_c(i+1))=psirwork(i+1)
        psir(collcom_sr%irecvbuf_c(i+2))=psirwork(i+2)
        psir(collcom_sr%irecvbuf_c(i+3))=psirwork(i+3)
        psir(collcom_sr%irecvbuf_c(i+4))=psirwork(i+4)
        psir(collcom_sr%irecvbuf_c(i+5))=psirwork(i+5)
        psir(collcom_sr%irecvbuf_c(i+6))=psirwork(i+6)
    end do
  !$omp end do
  !$omp end parallel

end subroutine transpose_unswitch_psir



subroutine sumrho_for_TMBs(iproc, nproc, hx, hy, hz, orbs, collcom_sr, kernel, ndimrho, rho)
  use module_base
  use module_types
  use libxc_functionals
  implicit none

  ! Calling arguments
  integer,intent(in) :: iproc, nproc, ndimrho
  real(kind=8),intent(in) :: hx, hy, hz
  type(orbitals_data),intent(in) :: orbs
  type(collective_comms),intent(in) :: collcom_sr
  real(kind=8),dimension(orbs%norb,orbs%norb),intent(in) :: kernel
  real(kind=8),dimension(ndimrho),intent(out) :: rho

  ! Local variables
  integer :: ipt, ii, i0, iiorb, jjorb, istat, iall, i, j, ierr
  real(8) :: tt, total_charge, hxh, hyh, hzh, factor, ddot
  real(kind=8),dimension(:),allocatable :: rho_local
  character(len=*),parameter :: subname='sumrho_for_TMBs'



  allocate(rho_local(collcom_sr%nptsp_c), stat=istat)
  call memocc(istat, rho_local, 'rho_local', subname)

  ! Define some constant factors.
  hxh=.5d0*hx
  hyh=.5d0*hy
  hzh=.5d0*hz
  factor=1.d0/(hxh*hyh*hzh)

  call timing(iproc,'sumrho_TMB    ','ON')
  
  ! Initialize rho.
  if (libxc_functionals_isgga()) then
      call razero(collcom_sr%nptsp_c, rho_local)
  else
      ! There is no mpi_allreduce, therefore directly initialize to
      ! 10^-20 and not 10^-20/nproc.
      rho_local=1.d-20
  end if

  if (iproc==0) write(*,'(a)', advance='no') 'Calculating charge density... '

  !$omp parallel default(private) &
  !$omp shared(total_charge, collcom_sr, factor, kernel, rho_local)

  total_charge=0.d0
  !$omp do reduction(+:total_charge)
  do ipt=1,collcom_sr%nptsp_c
      ii=collcom_sr%norb_per_gridpoint_c(ipt)
      i0 = collcom_sr%isptsp_c(ipt)
      do i=1,ii
          iiorb=collcom_sr%indexrecvorbital_c(i0+i)
          do j=1,ii
              jjorb=collcom_sr%indexrecvorbital_c(i0+j)
              tt=factor*kernel(iiorb,jjorb)*collcom_sr%psit_c(i0+i)*collcom_sr%psit_c(i0+j)
              rho_local(ipt)=rho_local(ipt)+tt
              total_charge=total_charge+tt
          end do
      end do
  end do
  !$omp end do
  !$omp end parallel

  if (iproc==0) write(*,'(a)') 'done.'

  call timing(iproc,'sumrho_TMB    ','OF')


  call timing(iproc,'sumrho_allred','ON')

  call mpiallred(total_charge, 1, mpi_sum, bigdft_mpi%mpi_comm, ierr)

  if(iproc==0) write(*,'(3x,a,es20.12)') 'Calculation finished. TOTAL CHARGE = ', total_charge*hxh*hyh*hzh
  
  ! Communicate the density to meet the shape required by the Poisson solver.
  if (nproc>1) then
      call mpi_alltoallv(rho_local, collcom_sr%nsendcounts_repartitionrho, collcom_sr%nsenddspls_repartitionrho, &
                         mpi_double_precision, rho, collcom_sr%nrecvcounts_repartitionrho, &
                         collcom_sr%nrecvdspls_repartitionrho, mpi_double_precision, &
                         bigdft_mpi%mpi_comm, ierr)
  else
      call vcopy(ndimrho, rho_local(1), 1, rho(1), 1)
  end if

  call timing(iproc,'sumrho_allred','OF')


  iall=-product(shape(rho_local))*kind(rho_local)
  deallocate(rho_local, stat=istat)
  call memocc(istat, iall, 'rho_local', subname)


end subroutine sumrho_for_TMBs<|MERGE_RESOLUTION|>--- conflicted
+++ resolved
@@ -1098,17 +1098,10 @@
   !$omp end parallel
 
   ! Some check
-<<<<<<< HEAD
-  ii=int(sum(collcom_sr%norb_per_gridpoint_c))
-  call mpiallred(ii, 1, mpi_sum, bigdft_mpi%mpi_comm, ierr)
-  if (dble(ii)/=weight_tot) then
-      stop '2: ii/=weight_tot'
-=======
   tt=dble(sum(norb_per_gridpoint))
   call mpiallred(tt, 1, mpi_sum, bigdft_mpi%mpi_comm, ierr)
   if (tt/=weight_tot) then
       stop '2: tt/=weight_tot'
->>>>>>> 810d49f3
   end if
 
 end subroutine determine_num_orbs_per_gridpoint_sumrho
