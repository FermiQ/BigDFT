--- conflicted
+++ resolved
@@ -415,16 +415,11 @@
 call cpu_time(t2)
 time=t2-t1
 !if(iproc==0) write(*,'(a,es12.4)') 'time for wait:',time
-<<<<<<< HEAD
-!if(iproc==0) write(*,'(a,f5.1,a)') 'done. Communication overlap ratio:',100.d0*dble(nfast)/(dble(nfast+nslow)),'%'
-if(iproc==0) write(*,'(a)') 'done.'
-=======
 if (verbose >3) then
    if(iproc==0) write(*,'(a,f5.1,a)') 'done. Communication overlap ratio:',100.d0*dble(nfast)/(dble(nfast+nslow)),'%'
 else
    if(iproc==0) write(*,'(a,f5.1,a)') 'done.'
 end if
->>>>>>> d058972f
 !if(iproc==0) write(*,'(1x,2(a,i0),a)') 'statistics: - ', nfast+nslow, ' point to point communications, of which ', &
 !                       nfast, ' could be overlapped with computation.'
 !if(iproc==0) write(*,'(1x,a,i0,a)') '            - ', nsameproc, ' copies on the same processor.'
