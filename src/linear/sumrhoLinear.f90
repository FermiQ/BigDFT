--- conflicted
+++ resolved
@@ -572,13 +572,8 @@
   type(linear_zone_descriptors),intent(inout) :: Lzd
   integer, dimension(0:nproc-1,2), intent(in) :: ngatherarr
   real(gp), dimension(3,at%nat), intent(in) :: rxyz
-<<<<<<< HEAD
   real(wp), dimension(Lzd%Gnlpspd%nprojel), intent(in) :: proj
   real(wp), dimension(Lzd%Lpsidimtot), intent(in) :: psi
-=======
-  real(wp), dimension(Lzd%Gnlpspd%nprojel), intent(inout) :: proj
-  real(wp), dimension(Lzd%orbs%npsidim), intent(in) :: psi
->>>>>>> 0842ab52
   real(wp), dimension(:), pointer :: pot
   real(gp), intent(out) :: ekin_sum,epot_sum,eexctX,eproj_sum
   real(wp), target, dimension(Lzd%Lpsidimtot), intent(out) :: hpsi
