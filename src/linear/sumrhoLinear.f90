!> @file 
!!   sumrho: linear version
!! @author
!!   Copyright (C) 2011-2013 BigDFT group 
!!   This file is distributed under the terms of the
!!   GNU General Public License, see ~/COPYING file
!!   or http://www.gnu.org/copyleft/gpl.txt .
!!   For the list of contributors, see ~/AUTHORS 


!> Here starts the routine for building partial density inside the localisation region
!! This routine should be treated as a building-block for the linear scaling code
subroutine local_partial_densityLinear(nproc,rsflag,nscatterarr,&
     nrhotot,Lzd,hxh,hyh,hzh,nspin,orbs,mapping,psi,rho)
  use module_base
  use module_types
  use module_interfaces, exceptThisOne => local_partial_densityLinear
  use module_xc
  use Poisson_Solver, except_dp => dp, except_gp => gp, except_wp => wp
  implicit none
  logical, intent(in) :: rsflag
  integer, intent(in) :: nproc
  integer,intent(inout) :: nrhotot
  integer, intent(in) :: nspin
  real(gp), intent(in) :: hxh,hyh,hzh
  type(local_zone_descriptors), intent(in) :: Lzd
  type(orbitals_data),intent(in) :: orbs
  integer,dimension(orbs%norb),intent(in) :: mapping
  integer, dimension(0:nproc-1,4), intent(in) :: nscatterarr !n3d,n3p,i3s+i3xcsh-1,i3xcsh
  real(wp), dimension(orbs%npsidim_orbs), intent(in) :: psi
  real(dp),dimension(max(Lzd%Glr%d%n1i*Lzd%Glr%d%n2i*nrhotot,1),max(nspin,orbs%nspinor)),intent(out) :: rho
  !local variables
  character(len=*), parameter :: subname='local_partial_densityLinear'
  integer :: iorb,i_stat,i_all,ii, ind, indSmall, indLarge
  integer :: oidx,sidx,nspinn,npsir,ncomplex, i1, i2, i3, ilr, ispin
  integer :: nspincomp,ii1,ii2,ii3
  real(gp) :: hfac,spinval
  type(workarr_sumrho) :: w
  real(wp), dimension(:,:), allocatable :: psir
  real(dp), dimension(:),allocatable :: rho_p
  integer, dimension(:,:), allocatable :: Lnscatterarr
 !components of wavefunction in real space which must be considered simultaneously
  !and components of the charge density
  if (orbs%nspinor ==4) then
     npsir=4
     nspinn=4
     ncomplex=0
  else
     npsir=1
     nspinn=nspin
     ncomplex=orbs%nspinor-1
  end if
  nspincomp = 1
  if (nspin > 1) nspincomp = 2

 !allocate and define Lnscatterarr which is just a fake
  allocate(Lnscatterarr(0:nproc-1,4+ndebug),stat=i_stat)
  call memocc(i_stat,Lnscatterarr,'Lnscatterarr',subname)
  Lnscatterarr(:,3) = 0
  Lnscatterarr(:,4) = 0

  !initialize the rho array at 10^-20 instead of zero, due to the invcb ABINIT routine
  !otherwise use libXC routine
  call xc_init_rho(max(Lzd%Glr%d%n1i*Lzd%Glr%d%n2i*nrhotot,1)*max(nspin,orbs%nspinor),rho,nproc)

  ind=1
  orbitalsLoop: do ii=1,orbs%norbp

     iorb = ii + orbs%isorb
     ilr = orbs%inwhichLocreg(iorb)

     Lnscatterarr(:,1) = Lzd%Llr(ilr)%d%n3i 
     Lnscatterarr(:,2) = Lzd%Llr(ilr)%d%n3i 


     call initialize_work_arrays_sumrho(Lzd%Llr(ilr),w)
     allocate(rho_p(Lzd%Llr(ilr)%d%n1i*Lzd%Llr(ilr)%d%n2i*Lzd%Llr(ilr)%d%n3i*nspinn), stat=i_stat) !must redefine the size of rho_p?
     call memocc(i_stat,rho_p,'rho_p',subname)
     allocate(psir(Lzd%Llr(ilr)%d%n1i*Lzd%Llr(ilr)%d%n2i*Lzd%Llr(ilr)%d%n3i,npsir+ndebug),stat=i_stat)
     call memocc(i_stat,psir,'psir',subname)
  
     if (Lzd%Llr(ilr)%geocode == 'F') then
        call razero(Lzd%Llr(ilr)%d%n1i*Lzd%Llr(ilr)%d%n2i*Lzd%Llr(ilr)%d%n3i*npsir,psir)
     end if
 
     !Need to zero rho_p
     call razero(Lzd%Llr(ilr)%d%n1i*Lzd%Llr(ilr)%d%n2i*Lzd%Llr(ilr)%d%n3i*nspinn, rho_p)

     !print *,'norbp',orbs%norbp,orbs%norb,orbs%nkpts,orbs%kwgts,orbs%iokpt,orbs%occup
     !hfac=orbs%kwgts(orbs%iokpt(ii))*(orbs%occup(iorb)/(hxh*hyh*hzh))
     hfac=orbs%kwgts(orbs%iokpt(ii))*(orbs%occup(mapping(iorb))/(hxh*hyh*hzh))
     spinval=orbs%spinsgn(iorb)

     !this shoudl have aleady been defined
     if (Lzd%Llr(ilr)%hybrid_on) stop 'ERROR, ilr not initialized'
     !Lzd%Llr(ilr)%hybrid_on=.false.

     if (hfac /= 0.d0) then

        !sum for complex function case, npsir=1 in that case
        do oidx=0,ncomplex

           do sidx=1,npsir
              call daub_to_isf(Lzd%Llr(ilr),w,psi(ind),psir(1,sidx))
              ind=ind+Lzd%Llr(ilr)%wfd%nvctr_c+7*Lzd%Llr(ilr)%wfd%nvctr_f
           end do
           

           select case(Lzd%Llr(ilr)%geocode)
           case('F')
              !write(*,*) 'WARNING: MODIFIED CALLING SEQUENCE OF partial_density_free!!!!'
              call partial_density_free((rsflag .and. .not. Lzd%linear),nproc,Lzd%Llr(ilr)%d%n1i,&
                   Lzd%Llr(ilr)%d%n2i,Lzd%Llr(ilr)%d%n3i,npsir,nspinn,Lzd%Llr(ilr)%d%n3i,&!nrhotot,&
                   hfac,Lnscatterarr,spinval,psir,rho_p,Lzd%Llr(ilr)%bounds%ibyyzz_r)
           case('P')

              call partial_density(rsflag,nproc,Lzd%Llr(ilr)%d%n1i,Lzd%Llr(ilr)%d%n2i,Lzd%Llr(ilr)%d%n3i,&
                   npsir,nspinn,Lzd%Llr(ilr)%d%n3i,&!nrhotot,&
                   hfac,nscatterarr,spinval,psir,rho_p)

           case('S')

              call partial_density(rsflag,nproc,Lzd%Llr(ilr)%d%n1i,Lzd%Llr(ilr)%d%n2i,Lzd%Llr(ilr)%d%n3i,&
                   npsir,nspinn,Lzd%Llr(ilr)%d%n3i,&!nrhotot,&
                   hfac,nscatterarr,spinval,psir,rho_p)

           end select

           ! Copy rho_p to the correct place in rho
           indSmall=0
           do ispin=1,nspinn
               do i3=1,Lzd%Llr(ilr)%d%n3i !min(Lzd%Llr(ilr)%d%n3i,nscatterarr(iproc,1)) 
                   ii3 = i3 + Lzd%Llr(ilr)%nsi3 - 1
                   if(ii3 < 0 .and. Lzd%Glr%geocode /='F') ii3=ii3+Lzd%Glr%d%n3i
                   if(ii3+1 > Lzd%Glr%d%n3i .and. Lzd%Glr%geocode /='F') &
                        ii3 = modulo(ii3+1,Lzd%Glr%d%n3i+1)
                   do i2=1,Lzd%Llr(ilr)%d%n2i
                       ii2 = i2 + Lzd%Llr(ilr)%nsi2 - 1
                       if(ii2 < 0 .and. Lzd%Glr%geocode =='P') ii2=ii2+Lzd%Glr%d%n2i
                       if(ii2+1 > Lzd%Glr%d%n2i .and. Lzd%Glr%geocode =='P') &
                            ii2 = modulo(ii2+1,Lzd%Glr%d%n2i+1)
                       do i1=1,Lzd%Llr(ilr)%d%n1i
                           ii1=i1 + Lzd%Llr(ilr)%nsi1-1
                           if(ii1<0 .and. Lzd%Glr%geocode /= 'F') ii1=ii1+Lzd%Glr%d%n1i
                           if(ii1+1 > Lzd%Glr%d%n1i.and.Lzd%Glr%geocode/='F') &
                                ii1 = modulo(ii1+1,Lzd%Glr%d%n1i+1)
                           ! indSmall is the index in the currect localization region
                           indSmall=indSmall+1
                           ! indLarge is the index in the whole box. 
                           indLarge=ii3*Lzd%Glr%d%n2i*Lzd%Glr%d%n1i +&
                               ii2*Lzd%Glr%d%n1i + ii1 + 1
                           rho(indLarge,ispin)=rho(indLarge,ispin)+rho_p(indSmall)
                       end do
                   end do
               end do
           end do
        end do
     else
        ind=ind+(Lzd%Llr(ilr)%wfd%nvctr_c+7*Lzd%Llr(ilr)%wfd%nvctr_f)*max(ncomplex,1)*npsir
     end if

     i_all=-product(shape(rho_p))*kind(rho_p)
     deallocate(rho_p,stat=i_stat)
     call memocc(i_stat,i_all,'rho_p',subname)
     i_all=-product(shape(psir))*kind(psir)
     deallocate(psir,stat=i_stat)
     call memocc(i_stat,i_all,'psir',subname)

     call deallocate_work_arrays_sumrho(w)
  end do orbitalsLoop
 
  i_all=-product(shape(Lnscatterarr))*kind(Lnscatterarr)
  deallocate(Lnscatterarr,stat=i_stat)
  call memocc(i_stat,i_all,'Lnscatterarr',subname)
 

END SUBROUTINE local_partial_densityLinear
!
!!!
!!!
subroutine partial_density_linear(rsflag,nproc,n1i,n2i,n3i,npsir,nspinn,nrhotot,&
     hfac,nscatterarr,spinsgn,psir,rho_p,ibyyzz_r) 
  use module_base
  use module_types
  implicit none
  logical, intent(in) :: rsflag
  integer, intent(in) :: nproc,n1i,n2i,n3i,nrhotot,nspinn,npsir
  real(gp), intent(in) :: hfac,spinsgn
  integer, dimension(0:nproc-1,4), intent(in) :: nscatterarr
  real(wp), dimension(n1i,n2i,n3i,npsir), intent(in) :: psir
  real(dp), dimension(n1i,n2i,nrhotot,nspinn), intent(inout) :: rho_p
  integer, dimension(:,:,:),pointer :: ibyyzz_r 
  !local variables
  integer :: i3s,jproc,i3off,n3d,isjmp,i1,i2,i3,i1s,i1e,j3,i3sg
  real(gp) :: hfac2
  real(dp) :: psisq,p1,p2,p3,p4,r1,r2,r3,r4
!  integer :: ncount0,ncount1,ncount_rate,ncount_max
!!!  integer :: ithread,nthread,omp_get_thread_num,omp_get_num_threads
  !sum different slices by taking into account the overlap
  i3sg=0
!$omp parallel default(private) shared(n1i,nproc,rsflag,nspinn,nscatterarr,spinsgn) &
!$omp shared(n2i,npsir,hfac,psir,rho_p,n3i,i3sg,ibyyzz_r)
  i3s=0
!!!   ithread=omp_get_thread_num()
!!!   nthread=omp_get_num_threads()
  hfac2=2.0_gp*hfac

!  call system_clock(ncount0,ncount_rate,ncount_max)

  !case without bounds
  i1s=1
  i1e=n1i
  loop_xc_overlap: do jproc=0,nproc-1
     !case for REDUCE_SCATTER approach, not used for GGA since it enlarges the 
     !communication buffer
     if (rsflag) then
        i3off=nscatterarr(jproc,3)-nscatterarr(jproc,4)
        n3d=nscatterarr(jproc,1)
        if (n3d==0) exit loop_xc_overlap
     else
        i3off=0
        n3d=n3i
     end if
     !here the condition for the MPI_ALLREDUCE should be entered
     if(spinsgn > 0.0_gp) then
        isjmp=1
     else
        isjmp=2
     end if
     do i3=i3off+1,i3off+n3d
        !this allows the presence of GGA with non-isolated BC. If i3 is between 1 and n3i
        !j3=i3. This is useful only when dealing with rsflags and GGA, so we can comment it out
        !j3=modulo(i3-1,n3i)+1 
        j3=i3
        i3s=i3s+1
!!!    if(mod(i3s,nthread) .eq. ithread) then
     !$omp do
        do i2=1,n2i
              i1s=ibyyzz_r(1,i2-15,j3-15)+1
              i1e=ibyyzz_r(2,i2-15,j3-15)+1
           if (npsir == 1) then
              do i1=i1s,i1e
                 !conversion between the different types
                 psisq=real(psir(i1,i2,j3,1),dp)
                 psisq=psisq*psisq
                 rho_p(i1,i2,i3s,isjmp)=rho_p(i1,i2,i3s,isjmp)+real(hfac,dp)*psisq
              end do
           else !similar loop for npsir=4
              do i1=i1s,i1e
                 !conversion between the different types
                 p1=real(psir(i1,i2,j3,1),dp)
                 p2=real(psir(i1,i2,j3,2),dp)
                 p3=real(psir(i1,i2,j3,3),dp)
                 p4=real(psir(i1,i2,j3,4),dp)

                 !density values
                 r1=p1*p1+p2*p2+p3*p3+p4*p4
                 r2=p1*p3+p2*p4
                 r3=p1*p4-p2*p3
                 r4=p1*p1+p2*p2-p3*p3-p4*p4

                 rho_p(i1,i2,i3s,1)=rho_p(i1,i2,i3s,1)+real(hfac,dp)*r1
                 rho_p(i1,i2,i3s,2)=rho_p(i1,i2,i3s,2)+real(hfac2,dp)*r2
                 rho_p(i1,i2,i3s,3)=rho_p(i1,i2,i3s,3)+real(hfac2,dp)*r3
                 rho_p(i1,i2,i3s,4)=rho_p(i1,i2,i3s,4)+real(hfac,dp)*r4
              end do
           end if
        end do
     !$omp enddo
!!!    end if

!$omp critical
        i3sg=max(i3sg,i3s)
!$omp end critical

     end do
     if (.not. rsflag) exit loop_xc_overlap !the whole range is already done
  end do loop_xc_overlap
!$omp end parallel

  if (i3sg /= nrhotot) then
     write(*,'(1x,a,i0,1x,i0)')'ERROR: problem with rho_p: i3s,nrhotot,',i3sg,nrhotot
     stop
  end if

!  call system_clock(ncount1,ncount_rate,ncount_max)
!  write(*,*) 'TIMING:PDF',real(ncount1-ncount0)/real(ncount_rate)
END SUBROUTINE partial_density_linear



subroutine calculate_density_kernel(iproc, nproc, isKernel, orbs, orbs_tmb, coeff, denskern)
  use module_base
  use module_types
  use yaml_output
  implicit none

  ! Calling arguments
  integer,intent(in):: iproc, nproc
  type(orbitals_data),intent(in) :: orbs, orbs_tmb
  logical, intent(in) :: isKernel
  real(kind=8),dimension(orbs_tmb%norb,orbs%norb),intent(in):: coeff   !only use the first (occupied) orbitals
  type(sparseMatrix), intent(inout) :: denskern

  ! Local variables
  integer :: istat, iall, ierr, sendcount, jproc, iorb, itmb
  real(kind=8),dimension(:,:),allocatable :: density_kernel_partial, fcoeff
! real(kind=8), dimension(:,:,), allocatable :: ks,ksk,ksksk
  character(len=*),parameter :: subname='calculate_density_kernel'
  integer,dimension(:),allocatable :: recvcounts, dspls
  integer,parameter :: ALLGATHERV=1, ALLREDUCE=2
  integer,parameter :: communication_strategy=ALLREDUCE

  call f_routine(id='calculate_density_kernel')

  if (communication_strategy==ALLGATHERV) then
      if (iproc==0) call yaml_map('communication strategy kernel','ALLGATHERV')
      call timing(iproc,'calc_kernel','ON') !lr408t
      !if(iproc==0) write(*,'(1x,a)',advance='no') 'calculate density kernel... '
      density_kernel_partial=f_malloc((/orbs_tmb%norb,max(orbs_tmb%norbp,1)/), id='density_kernel_partial')
      fcoeff=f_malloc0((/orbs_tmb%norbp,orbs%norb/), id='fcoeff')
      if(orbs_tmb%norbp>0) then
          !decide whether we calculate the density kernel or just transformation matrix
          if(isKernel) then
             do iorb=1,orbs%norb
                !call daxpy(orbs_tmb%norbp,orbs%occup(iorb),coeff(1+orbs_tmb%isorb,iorb),1,fcoeff(1+orbs_tmb%isorb,iorb),1)
                do itmb=1,orbs_tmb%norbp
                     fcoeff(itmb,iorb) = orbs%occup(iorb)*coeff(orbs_tmb%isorb+itmb,iorb)
                end do
             end do
          else
             do iorb=1,orbs%norb
                do itmb=1,orbs_tmb%norbp
                     fcoeff(itmb,iorb) = coeff(orbs_tmb%isorb+itmb,iorb)
                end do
             end do
          end if

          call dgemm('n', 't', orbs_tmb%norb, orbs_tmb%norbp, orbs%norb, 1.d0, coeff(1,1), orbs_tmb%norb, &
               fcoeff(1,1), orbs_tmb%norbp, 0.d0, density_kernel_partial(1,1), orbs_tmb%norb)
      end if
      call f_free(fcoeff)
      call timing(iproc,'calc_kernel','OF') !lr408t

      call timing(iproc,'waitAllgatKern','ON')
      call mpi_barrier(bigdft_mpi%mpi_comm,ierr)
      call timing(iproc,'waitAllgatKern','OF')

      denskern%matrix=f_malloc_ptr((/orbs_tmb%norb,orbs_tmb%norb/), id='denskern')

      if (nproc > 1) then
         call timing(iproc,'commun_kernel','ON') !lr408t
         recvcounts=f_malloc((/0.to.nproc-1/),id='recvcounts')
         dspls=f_malloc((/0.to.nproc-1/),id='dspls')
         do jproc=0,nproc-1
             recvcounts(jproc)=orbs_tmb%norb*orbs_tmb%norb_par(jproc,0)
             dspls(jproc)=orbs_tmb%norb*orbs_tmb%isorb_par(jproc)
         end do
         sendcount=orbs_tmb%norb*orbs_tmb%norbp
         call mpi_allgatherv(density_kernel_partial(1,1), sendcount, mpi_double_precision, &
              denskern%matrix(1,1), recvcounts, dspls, mpi_double_precision, &
              bigdft_mpi%mpi_comm, ierr)
         call f_free(recvcounts)
         call f_free(dspls)
         call timing(iproc,'commun_kernel','OF') !lr408t
      else
         call vcopy(orbs_tmb%norb*orbs_tmb%norbp,density_kernel_partial(1,1),1,denskern%matrix(1,1),1)
      end if

      call f_free(density_kernel_partial)

      call compress_matrix_for_allreduce(iproc,denskern)
      call f_free_ptr(denskern%matrix)
  else if (communication_strategy==ALLREDUCE) then
      if (iproc==0) call yaml_map('communication strategy kernel','ALLREDUCE')
      call timing(iproc,'calc_kernel','ON') !lr408t
      !!if(iproc==0) write(*,'(1x,a)',advance='no') 'calculate density kernel... '
      denskern%matrix=f_malloc_ptr((/orbs_tmb%norb,orbs_tmb%norb/), id='denskern')
      if(orbs%norbp>0) then
          fcoeff=f_malloc((/orbs_tmb%norb,orbs%norbp/), id='fcoeff')
          !decide wether we calculate the density kernel or just transformation matrix
          if(isKernel)then
             do iorb=1,orbs%norbp
                !call to_zero(orbs_tmb%norb,f_coeff(1,iorb))
                !call daxpy(orbs_tmb%norb,orbs%occup(orbs%isorb+iorb),coeff(1,orbs%isorb+iorb),1,fcoeff(1,iorb),1)
                do itmb=1,orbs_tmb%norb
                    fcoeff(itmb,iorb) = orbs%occup(orbs%isorb+iorb)*coeff(itmb,orbs%isorb+iorb)
                end do
             end do
          else
             do iorb=1,orbs%norbp
                call dcopy(orbs_tmb%norb,coeff(1,orbs%isorb+iorb),1,fcoeff(1,iorb),1)
             end do
          end if
          call dgemm('n', 't', orbs_tmb%norb, orbs_tmb%norb, orbs%norbp, 1.d0, coeff(1,orbs%isorb+1), orbs_tmb%norb, &
               fcoeff(1,1), orbs_tmb%norb, 0.d0, denskern%matrix(1,1), orbs_tmb%norb)
          call f_free(fcoeff)
      else
          call to_zero(orbs_tmb%norb**2, denskern%matrix(1,1))
      end if
      call timing(iproc,'calc_kernel','OF') !lr408t

      call timing(iproc,'waitAllgatKern','ON')
      call mpi_barrier(bigdft_mpi%mpi_comm,ierr)
      call timing(iproc,'waitAllgatKern','OF')

      call compress_matrix_for_allreduce(iproc,denskern)
      call f_free_ptr(denskern%matrix)
      if (nproc > 1) then
          call timing(iproc,'commun_kernel','ON') !lr408t
          call mpiallred(denskern%matrix_compr(1), denskern%nvctr, mpi_sum, bigdft_mpi%mpi_comm, ierr)
          call timing(iproc,'commun_kernel','OF') !lr408t
      end if

      !call compress_matrix_for_allreduce(iproc,denskern)
      !call f_free_ptr(denskern%matrix)
  end if
  call f_release_routine()

 ! Purify Kernel
 !call dgemm('n', 't', orbs_tmb%norb, orbs_tmb%norb, orbs_tmb%norbp, 1.d0, kernel(1,orbs_tmb%isorb+1), orbs_tmb%norb, &
 !           overlap(1,orbs_tmb%isorb+1), orbs_tmb%norb, 0.d0, ks(1,1), orbs_tmb%norb) 
 !call dgemm('n', 't', orbs_tmb%norb, orbs_tmb%norb, orbs_tmb%norbp, 1.d0, ks(1,orbs_tmb%isorb+1), orbs_tmb%norb, &
 !           kernel(1,orbs_tmb%isorb+1), orbs_tmb%norb, 0.d0, ksk(1,1), orbs_tmb%norb)
 !call dgemm('n', 't', orbs_tmb%norb, orbs_tmb%norb, orbs_tmb%norbp, 1.d0, ks(1,orbs_tmb%isorb+1), orbs_tmb%norb, &
 !           ksk(1,orbs_tmb%isorb+1), orbs_tmb%norb, 0.d0, ksksk(1,1), orbs_tmb%norb)

 !!if(present(overlap)) then
   !!allocate(ks(orbs_tmb%norb,orbs_tmb%norb),stat=istat)
   !!call memocc(istat, ks, 'ks', subname) 
   !!allocate(ksk(orbs_tmb%norb,orbs_tmb%norb),stat=istat)
   !!call memocc(istat, ksk, 'ksk', subname) 
   !!allocate(ksksk(orbs_tmb%norb,orbs_tmb%norb),stat=istat)
   !!call memocc(istat, ksksk, 'ksksk', subname) 

   !!call dgemm('n', 't', orbs_tmb%norb, orbs_tmb%norb, orbs_tmb%norb, 1.d0, kernel(1,1), orbs_tmb%norb, &
   !!           overlap(1,1), orbs_tmb%norb, 0.d0, ks(1,1), orbs_tmb%norb) 
   !!call dgemm('n', 't', orbs_tmb%norb, orbs_tmb%norb, orbs_tmb%norb, 1.d0, ks(1,1), orbs_tmb%norb, &
   !!           kernel(1,1), orbs_tmb%norb, 0.d0, ksk(1,1), orbs_tmb%norb)
   !!call dgemm('n', 't', orbs_tmb%norb, orbs_tmb%norb, orbs_tmb%norb, 1.d0, ks(1,1), orbs_tmb%norb, &
   !!           ksk(1,1), orbs_tmb%norb, 0.d0, ksksk(1,1), orbs_tmb%norb)
   !!print *,'PURIFYING THE KERNEL'
   !!kernel = 3*ksk-2*ksksk
   !!
   !!iall = -product(shape(ks))*kind(ks)
   !!deallocate(ks,stat=istat)
   !!call memocc(istat, iall, 'ks', subname)
   !!iall = -product(shape(ksk))*kind(ksk)
   !!deallocate(ksk,stat=istat)
   !!call memocc(istat, iall, 'ksk', subname)
   !!iall = -product(shape(ksksk))*kind(ksksk)
   !!deallocate(ksksk,stat=istat)
   !!call memocc(istat, iall, 'ksksk', subname)
 !!end if


end subroutine calculate_density_kernel



subroutine calculate_density_kernel_uncompressed(iproc, nproc, isKernel, orbs, orbs_tmb, coeff, kernel)
  use module_base
  use module_types
  use yaml_output
  implicit none

  ! Calling arguments
  integer,intent(in):: iproc, nproc
  type(orbitals_data),intent(in) :: orbs, orbs_tmb
  logical, intent(in) :: isKernel
  real(kind=8),dimension(orbs_tmb%norb,orbs%norb),intent(in):: coeff   !only use the first (occupied) orbitals
  real(kind=8),dimension(orbs_tmb%norb,orbs_tmb%norb),intent(out) :: kernel

  ! Local variables
  integer :: istat, iall, ierr, sendcount, jproc, iorb, itmb
  real(kind=8),dimension(:,:),allocatable :: density_kernel_partial, fcoeff
! real(kind=8), dimension(:,:,), allocatable :: ks,ksk,ksksk
  character(len=*),parameter :: subname='calculate_density_kernel'
  integer,dimension(:),allocatable :: recvcounts, dspls
  integer,parameter :: ALLGATHERV=1, ALLREDUCE=2
  integer,parameter :: communication_strategy=ALLREDUCE

  if (communication_strategy==ALLGATHERV) then
      if (iproc==0) call yaml_map('calculate density kernel, communication strategy','ALLGATHERV')
      call timing(iproc,'calc_kernel','ON') !lr408t
      !if(iproc==0) write(*,'(1x,a)',advance='no') 'calculate density kernel... '
      allocate(density_kernel_partial(orbs_tmb%norb,max(orbs_tmb%norbp,1)), stat=istat)
      call memocc(istat, density_kernel_partial, 'density_kernel_partial', subname)
      allocate(fcoeff(orbs_tmb%norb,orbs%norb), stat=istat)
      call memocc(istat, fcoeff, 'fcoeff', subname)
      call to_zero(orbs_tmb%norb*orbs%norb,fcoeff(1,1))
      if(orbs_tmb%norbp>0) then
          !decide whether we calculate the density kernel or just transformation matrix
          if(isKernel) then
             do iorb=1,orbs%norb
                !call daxpy(orbs_tmb%norbp,orbs%occup(iorb),coeff(1+orbs_tmb%isorb,iorb),1,fcoeff(1+orbs_tmb%isorb,iorb),1)
                do itmb=1,orbs_tmb%norbp
                     fcoeff(orbs_tmb%isorb+itmb,iorb) = orbs%occup(iorb)*coeff(orbs_tmb%isorb+itmb,iorb)
                end do
             end do
          else
             do iorb=1,orbs%norb
                do itmb=1,orbs_tmb%norbp
                     fcoeff(orbs_tmb%isorb+itmb,iorb) = coeff(orbs_tmb%isorb+itmb,iorb)
                end do
             end do
          end if

          call dgemm('n', 't', orbs_tmb%norb, orbs_tmb%norbp, orbs%norb, 1.d0, coeff(1,1), orbs_tmb%norb, &
               fcoeff(orbs_tmb%isorb+1,1), orbs_tmb%norb, 0.d0, density_kernel_partial(1,1), orbs_tmb%norb)
      end if
      iall = -product(shape(fcoeff))*kind(fcoeff)
      deallocate(fcoeff,stat=istat)
      call memocc(istat, iall, 'fcoeff', subname)
      call timing(iproc,'calc_kernel','OF') !lr408t

      call timing(iproc,'waitAllgatKern','ON')
      call mpi_barrier(bigdft_mpi%mpi_comm,ierr)
      call timing(iproc,'waitAllgatKern','OF')

      if (nproc > 1) then
         call timing(iproc,'commun_kernel','ON') !lr408t
         allocate(recvcounts(0:nproc-1),stat=istat)
         call memocc(istat,recvcounts,'recvcounts',subname)
         allocate(dspls(0:nproc-1),stat=istat)
         call memocc(istat,recvcounts,'recvcounts',subname)
         do jproc=0,nproc-1
             recvcounts(jproc)=orbs_tmb%norb*orbs_tmb%norb_par(jproc,0)
             dspls(jproc)=orbs_tmb%norb*orbs_tmb%isorb_par(jproc)
         end do
         sendcount=orbs_tmb%norb*orbs_tmb%norbp
         call mpi_allgatherv(density_kernel_partial(1,1), sendcount, mpi_double_precision, &
              kernel(1,1), recvcounts, dspls, mpi_double_precision, &
              bigdft_mpi%mpi_comm, ierr)
         iall=-product(shape(recvcounts))*kind(recvcounts)
         deallocate(recvcounts,stat=istat)
         call memocc(istat,iall,'recvcounts',subname)
         iall=-product(shape(dspls))*kind(dspls)
         deallocate(dspls,stat=istat)
         call memocc(istat,iall,'dspls',subname)
         call timing(iproc,'commun_kernel','OF') !lr408t
      else
         call vcopy(orbs_tmb%norb*orbs_tmb%norbp,density_kernel_partial(1,1),1,kernel(1,1),1)
      end if

      iall=-product(shape(density_kernel_partial))*kind(density_kernel_partial)
      deallocate(density_kernel_partial,stat=istat)
      call memocc(istat,iall,'density_kernel_partial',subname)
  else if (communication_strategy==ALLREDUCE) then
      if (iproc==0) call yaml_map('calculate density kernel, communication strategy','ALLREDUCE')
      call timing(iproc,'calc_kernel','ON') !lr408t
      !!if(iproc==0) write(*,'(1x,a)',advance='no') 'calculate density kernel... '
      if(orbs%norbp>0) then
          allocate(fcoeff(orbs_tmb%norb,orbs%norb), stat=istat)
          call memocc(istat, fcoeff, 'fcoeff', subname)
          call to_zero(orbs_tmb%norb*orbs%norb,fcoeff(1,1))

          !decide wether we calculate the density kernel or just transformation matrix
          if(isKernel)then
             do iorb=1,orbs%norbp
                !call daxpy(orbs_tmb%norb,orbs%occup(orbs%isorb+iorb),coeff(1,orbs%isorb+iorb),1,fcoeff(1,orbs%isorb+iorb),1)
                do itmb=1,orbs_tmb%norb
                     fcoeff(itmb,orbs%isorb+iorb) = orbs%occup(orbs%isorb+iorb)*coeff(itmb,orbs%isorb+iorb)
                end do
             end do
          else
             do iorb=1,orbs%norbp
                !call daxpy(orbs_tmb%norb,orbs%occup(orbs%isorb+iorb),coeff(1,orbs%isorb+iorb),1,fcoeff(1,orbs%isorb+iorb),1)
                do itmb=1,orbs_tmb%norb
                     fcoeff(itmb,orbs%isorb+iorb) = coeff(itmb,orbs%isorb+iorb)
                end do
          end do

          end if
          call dgemm('n', 't', orbs_tmb%norb, orbs_tmb%norb, orbs%norbp, 1.d0, coeff(1,orbs%isorb+1), orbs_tmb%norb, &
               fcoeff(1,orbs%isorb+1), orbs_tmb%norb, 0.d0, kernel(1,1), orbs_tmb%norb)
          iall = -product(shape(fcoeff))*kind(fcoeff)
          deallocate(fcoeff,stat=istat)
          call memocc(istat, iall, 'fcoeff', subname)
      else
          call to_zero(orbs_tmb%norb**2, kernel(1,1))
      end if
      call timing(iproc,'calc_kernel','OF') !lr408t

      call timing(iproc,'waitAllgatKern','ON')
      call mpi_barrier(bigdft_mpi%mpi_comm,ierr)
      call timing(iproc,'waitAllgatKern','OF')
      if (nproc > 1) then
          call timing(iproc,'commun_kernel','ON') !lr408t
          call mpiallred(kernel(1,1),orbs_tmb%norb**2, mpi_sum, bigdft_mpi%mpi_comm, ierr)
          call timing(iproc,'commun_kernel','OF') !lr408t
      end if
  end if

 ! Purify Kernel
 !call dgemm('n', 't', orbs_tmb%norb, orbs_tmb%norb, orbs_tmb%norbp, 1.d0, kernel(1,orbs_tmb%isorb+1), orbs_tmb%norb, &
 !           overlap(1,orbs_tmb%isorb+1), orbs_tmb%norb, 0.d0, ks(1,1), orbs_tmb%norb) 
 !call dgemm('n', 't', orbs_tmb%norb, orbs_tmb%norb, orbs_tmb%norbp, 1.d0, ks(1,orbs_tmb%isorb+1), orbs_tmb%norb, &
 !           kernel(1,orbs_tmb%isorb+1), orbs_tmb%norb, 0.d0, ksk(1,1), orbs_tmb%norb)
 !call dgemm('n', 't', orbs_tmb%norb, orbs_tmb%norb, orbs_tmb%norbp, 1.d0, ks(1,orbs_tmb%isorb+1), orbs_tmb%norb, &
 !           ksk(1,orbs_tmb%isorb+1), orbs_tmb%norb, 0.d0, ksksk(1,1), orbs_tmb%norb)


 !!if(present(overlap)) then
   !!allocate(ks(orbs_tmb%norb,orbs_tmb%norb),stat=istat)
   !!call memocc(istat, ks, 'ks', subname) 
   !!allocate(ksk(orbs_tmb%norb,orbs_tmb%norb),stat=istat)
   !!call memocc(istat, ksk, 'ksk', subname) 
   !!allocate(ksksk(orbs_tmb%norb,orbs_tmb%norb),stat=istat)
   !!call memocc(istat, ksksk, 'ksksk', subname) 

   !!call dgemm('n', 't', orbs_tmb%norb, orbs_tmb%norb, orbs_tmb%norb, 1.d0, kernel(1,1), orbs_tmb%norb, &
   !!           overlap(1,1), orbs_tmb%norb, 0.d0, ks(1,1), orbs_tmb%norb) 
   !!call dgemm('n', 't', orbs_tmb%norb, orbs_tmb%norb, orbs_tmb%norb, 1.d0, ks(1,1), orbs_tmb%norb, &
   !!           kernel(1,1), orbs_tmb%norb, 0.d0, ksk(1,1), orbs_tmb%norb)
   !!call dgemm('n', 't', orbs_tmb%norb, orbs_tmb%norb, orbs_tmb%norb, 1.d0, ks(1,1), orbs_tmb%norb, &
   !!           ksk(1,1), orbs_tmb%norb, 0.d0, ksksk(1,1), orbs_tmb%norb)
   !!print *,'PURIFYING THE KERNEL'
   !!kernel = 3*ksk-2*ksksk
   !!
   !!iall = -product(shape(ks))*kind(ks)
   !!deallocate(ks,stat=istat)
   !!call memocc(istat, iall, 'ks', subname)
   !!iall = -product(shape(ksk))*kind(ksk)
   !!deallocate(ksk,stat=istat)
   !!call memocc(istat, iall, 'ksk', subname)
   !!iall = -product(shape(ksksk))*kind(ksksk)
   !!deallocate(ksksk,stat=istat)
   !!call memocc(istat, iall, 'ksksk', subname)
 !!end if

end subroutine calculate_density_kernel_uncompressed

subroutine init_collective_comms_sumro(iproc, nproc, lzd, orbs, nscatterarr, collcom_sr)
  use module_base
  use module_types
  implicit none

  ! Calling arguments
  integer,intent(in) :: iproc, nproc
  type(local_zone_descriptors),intent(in) :: lzd
  type(orbitals_data),intent(in) :: orbs
  integer,dimension(0:nproc-1,4),intent(in) :: nscatterarr !n3d,n3p,i3s+i3xcsh-1,i3xcsh
  type(collective_comms),intent(inout) :: collcom_sr

  ! Local variables
  integer :: ierr, istat, iall, ipt
  real(kind=8) :: weight_tot, weight_ideal
  integer,dimension(:,:),allocatable :: istartend
  character(len=*),parameter :: subname='determine_weights_sumrho'
  real(kind=8),dimension(:),allocatable :: weights_per_slice, weights_per_zpoint

  ! Note: all weights are double precision to avoid integer overflow
  call timing(iproc,'init_collco_sr','ON')

  allocate(istartend(2,0:nproc-1), stat=istat)
  call memocc(istat, istartend, 'istartend', subname)

  allocate(weights_per_slice(0:nproc-1), stat=istat)
  call memocc(istat, weights_per_slice, 'weights_per_slice', subname)

  allocate(weights_per_zpoint(lzd%glr%d%n3i), stat=istat)
  call memocc(istat, weights_per_zpoint, 'weights_per_zpoint', subname)

  call get_weights_sumrho(iproc, nproc, orbs, lzd, nscatterarr, weight_tot, weight_ideal, &
       weights_per_slice, weights_per_zpoint)
  call mpi_barrier(mpi_comm_world, ierr)

  call assign_weight_to_process_sumrho(iproc, nproc, weight_tot, weight_ideal, weights_per_slice, &
       lzd, orbs, nscatterarr, istartend, collcom_sr%nptsp_c)
  call mpi_barrier(mpi_comm_world, ierr)

  iall = -product(shape(weights_per_slice))*kind(weights_per_slice)
  deallocate(weights_per_slice,stat=istat)
  call memocc(istat, iall, 'weights_per_slice', subname)

  allocate(collcom_sr%norb_per_gridpoint_c(collcom_sr%nptsp_c), stat=istat)
  call memocc(istat, collcom_sr%norb_per_gridpoint_c, 'collcom_sr%norb_per_gridpoint_c', subname)

  call determine_num_orbs_per_gridpoint_sumrho(iproc, nproc, collcom_sr%nptsp_c, lzd, orbs, &
       istartend, weight_tot, weights_per_zpoint, collcom_sr%norb_per_gridpoint_c)
  call mpi_barrier(mpi_comm_world, ierr)

  allocate(collcom_sr%nsendcounts_c(0:nproc-1), stat=istat)
  call memocc(istat, collcom_sr%nsendcounts_c, 'collcom_sr%nsendcounts_c', subname)
  allocate(collcom_sr%nsenddspls_c(0:nproc-1), stat=istat)
  call memocc(istat, collcom_sr%nsenddspls_c, 'collcom_sr%nsenddspls_c', subname)
  allocate(collcom_sr%nrecvcounts_c(0:nproc-1), stat=istat)
  call memocc(istat, collcom_sr%nrecvcounts_c, 'collcom_sr%nrecvcounts_c', subname)
  allocate(collcom_sr%nrecvdspls_c(0:nproc-1), stat=istat)
  call memocc(istat, collcom_sr%nrecvdspls_c, 'collcom_sr%nrecvdspls_c', subname)

  call determine_communication_arrays_sumrho(iproc, nproc, collcom_sr%nptsp_c, lzd, orbs, istartend, &
       collcom_sr%norb_per_gridpoint_c, collcom_sr%nsendcounts_c, collcom_sr%nsenddspls_c, &
       collcom_sr%nrecvcounts_c, collcom_sr%nrecvdspls_c, collcom_sr%ndimpsi_c, collcom_sr%ndimind_c)
  call mpi_barrier(mpi_comm_world, ierr)

  allocate(collcom_sr%psit_c(collcom_sr%ndimind_c), stat=istat)
  call memocc(istat, collcom_sr%psit_c, 'collcom_sr%psit_c', subname)

  allocate(collcom_sr%isendbuf_c(collcom_sr%ndimpsi_c), stat=istat)
  call memocc(istat, collcom_sr%isendbuf_c, 'collcom_sr%isendbuf_c', subname)
  allocate(collcom_sr%irecvbuf_c(collcom_sr%ndimpsi_c), stat=istat)
  call memocc(istat, collcom_sr%irecvbuf_c, 'collcom_sr%irecvbuf_c', subname)
  allocate(collcom_sr%indexrecvorbital_c(collcom_sr%ndimind_c), stat=istat)
  call memocc(istat, collcom_sr%indexrecvorbital_c, 'collcom_sr%indexrecvorbital_c', subname)
  allocate(collcom_sr%iextract_c(collcom_sr%ndimind_c), stat=istat)
  call memocc(istat, collcom_sr%iextract_c, 'collcom_sr%iextract_c', subname)
  allocate(collcom_sr%iexpand_c(collcom_sr%ndimind_c), stat=istat)
  call memocc(istat, collcom_sr%iexpand_c, 'collcom_sr%iexpand_c', subname)

  call get_switch_indices_sumrho(iproc, nproc, collcom_sr%nptsp_c, collcom_sr%ndimpsi_c, collcom_sr%ndimind_c, lzd, &
       orbs, istartend, collcom_sr%norb_per_gridpoint_c, collcom_sr%nsendcounts_c, collcom_sr%nsenddspls_c, &
       collcom_sr%nrecvcounts_c, collcom_sr%nrecvdspls_c, collcom_sr%isendbuf_c, collcom_sr%irecvbuf_c, &
       collcom_sr%iextract_c, collcom_sr%iexpand_c, collcom_sr%indexrecvorbital_c)
  call mpi_barrier(bigdft_mpi%mpi_comm, ierr)

  ! These variables are used in various subroutines to speed up the code
  allocate(collcom_sr%isptsp_c(max(collcom_sr%nptsp_c,1)), stat=istat)
  call memocc(istat, collcom_sr%isptsp_c, 'collcom_sr%isptsp_c', subname)
  collcom_sr%isptsp_c(1) = 0
  do ipt=2,collcom_sr%nptsp_c
        collcom_sr%isptsp_c(ipt) = collcom_sr%isptsp_c(ipt-1) + collcom_sr%norb_per_gridpoint_c(ipt-1)
  end do

  allocate(collcom_sr%nsendcounts_repartitionrho(0:nproc-1), stat=istat)
  call memocc(istat, collcom_sr%nsendcounts_repartitionrho, 'collcom_sr%nsendcounts_repartitionrho', subname)
  allocate(collcom_sr%nrecvcounts_repartitionrho(0:nproc-1), stat=istat)
  call memocc(istat, collcom_sr%nrecvcounts_repartitionrho, 'collcom_sr%nrecvcounts_repartitionrho', subname)
  allocate(collcom_sr%nsenddspls_repartitionrho(0:nproc-1), stat=istat)
  call memocc(istat, collcom_sr%nsenddspls_repartitionrho, 'collcom_sr%nsenddspls_repartitionrho', subname)
  allocate(collcom_sr%nrecvdspls_repartitionrho(0:nproc-1), stat=istat)
  call memocc(istat, collcom_sr%nrecvdspls_repartitionrho, 'collcom_sr%nrecvdspls_repartitionrho', subname)

  call communication_arrays_repartitionrho(iproc, nproc, lzd, nscatterarr, istartend, &
       collcom_sr%nsendcounts_repartitionrho, collcom_sr%nsenddspls_repartitionrho, &
       collcom_sr%nrecvcounts_repartitionrho, collcom_sr%nrecvdspls_repartitionrho)

  iall = -product(shape(weights_per_zpoint))*kind(weights_per_zpoint)
  deallocate(weights_per_zpoint,stat=istat)
  call memocc(istat, iall, 'weights_per_zpoint', subname)

  iall = -product(shape(istartend))*kind(istartend)
  deallocate(istartend,stat=istat)
  call memocc(istat, iall, 'istartend', subname)

  call timing(iproc,'init_collco_sr','OF')

end subroutine init_collective_comms_sumro

subroutine get_weights_sumrho(iproc, nproc, orbs, lzd, nscatterarr, &
           weight_tot, weight_ideal, weights_per_slice, weights_per_zpoint)
  use module_base
  use module_types
  implicit none

  ! Calling arguments
  integer,intent(in) :: iproc, nproc
  type(orbitals_data),intent(in) :: orbs
  type(local_zone_descriptors),intent(in) :: lzd
  integer,dimension(0:nproc-1,4),intent(in) :: nscatterarr !n3d,n3p,i3s+i3xcsh-1,i3xcsh
  real(kind=8),intent(out) :: weight_tot, weight_ideal
  real(kind=8),dimension(0:nproc-1),intent(out) :: weights_per_slice
  real(kind=8),dimension(lzd%glr%d%n3i),intent(out) :: weights_per_zpoint

  ! Local variables
  integer :: iorb, ilr, ierr, i3, i2, i1, is1, ie1, is2, ie2, is3, ie3, istat, iall
  real(kind=8) :: tt, zz
  real(kind=8),dimension(:,:),allocatable :: weight_xy

  call f_routine(id='get_weights_sumrho')

  call to_zero(lzd%glr%d%n3i, weights_per_zpoint(1))

  weight_xy=f_malloc((/lzd%glr%d%n1i,lzd%glr%d%n2i/),id='weight_xy')

  tt=0.d0
  weights_per_slice(:) = 0.0d0
  do i3=nscatterarr(iproc,3)+1,nscatterarr(iproc,3)+nscatterarr(iproc,1)
      call to_zero(lzd%glr%d%n1i*lzd%glr%d%n2i, weight_xy(1,1))
      do iorb=1,orbs%norb
          ilr=orbs%inwhichlocreg(iorb)
          is3=1+lzd%Llr(ilr)%nsi3
          ie3=lzd%Llr(ilr)%nsi3+lzd%llr(ilr)%d%n3i
          if (is3>i3 .or. i3>ie3) cycle
          is1=1+lzd%Llr(ilr)%nsi1
          ie1=lzd%Llr(ilr)%nsi1+lzd%llr(ilr)%d%n1i
          is2=1+lzd%Llr(ilr)%nsi2
          ie2=lzd%Llr(ilr)%nsi2+lzd%llr(ilr)%d%n2i
          !$omp parallel default(none) shared(is2, ie2, is1, ie1, weight_xy) private(i2, i1)
          !$omp do
          do i2=is2,ie2
              do i1=is1,ie1
                  weight_xy(i1,i2) = weight_xy(i1,i2)+1.d0
              end do
          end do
          !$omp end do
          !$omp end parallel
      end do
      zz=0.d0
      !$omp parallel default(none) shared(lzd, weight_xy, zz, tt) private(i2, i1)
      !$omp do reduction(+: tt, zz)
      do i2=1,lzd%glr%d%n2i
          do i1=1,lzd%glr%d%n1i
             tt = tt + .5d0*(weight_xy(i1,i2)*(weight_xy(i1,i2)+1.d0))
             zz = zz + .5d0*(weight_xy(i1,i2)*(weight_xy(i1,i2)))
          end do
      end do
      !$omp end do
      !$omp end parallel
      weights_per_zpoint(i3)=zz
  end do
  weights_per_slice(iproc)=tt
  call mpiallred(weights_per_slice(0), nproc, mpi_sum, bigdft_mpi%mpi_comm, ierr)
  if (nproc>1) then
     call mpi_allreduce(tt, weight_tot, 1, mpi_double_precision, mpi_sum, bigdft_mpi%mpi_comm, ierr)
  else
     weight_tot=tt
  end if
  call mpiallred(weights_per_zpoint(1), lzd%glr%d%n3i, mpi_sum, bigdft_mpi%mpi_comm, ierr)

  call f_free(weight_xy)

  ! Ideal weight per process
  weight_ideal = weight_tot/dble(nproc)

  call f_release_routine()

end subroutine get_weights_sumrho

subroutine assign_weight_to_process_sumrho(iproc, nproc, weight_tot, weight_ideal, weights_per_slice, &
           lzd, orbs, nscatterarr, istartend, nptsp)
  use module_base
  use module_types
  implicit none

  ! Calling arguments
  integer,intent(in) :: iproc, nproc
  real(kind=8),intent(in) :: weight_tot, weight_ideal
  real(kind=8),dimension(0:nproc-1),intent(in) :: weights_per_slice
  type(local_zone_descriptors),intent(in) :: lzd
  type(orbitals_data),intent(in) :: orbs
  integer,dimension(0:nproc-1,4),intent(in) :: nscatterarr !n3d,n3p,i3s+i3xcsh-1,i3xcsh
  integer,dimension(2,0:nproc-1),intent(out) :: istartend
  integer,intent(out) :: nptsp

  ! Local variables
  integer :: jproc, i1, i2, i3, ii, iorb, ilr, is1, ie1, is2, ie2, is3, ie3, ierr, istat, iall, jproc_out
  real(kind=8) :: tt, ttt
  real(kind=8),dimension(:,:),allocatable :: slicearr
  real(8),dimension(:,:),allocatable :: weights_startend

  call f_routine(id='assign_weight_to_process_sumrho')

  weights_startend=f_malloc((/1.to.2,0.to.nproc-1/),id='weights_startend')

  tt=0.d0
  weights_startend(1,0)=0.d0
  do jproc=0,nproc-2
      tt=tt+weight_ideal
      weights_startend(2,jproc)=dble(floor(tt,kind=8))
      weights_startend(1,jproc+1)=dble(floor(tt,kind=8))+1.d0
  end do
  weights_startend(2,nproc-1)=weight_tot


  ! Iterate through all grid points and assign them to processes such that the
  ! load balancing is optimal.
  if (nproc==1) then
      istartend(1,0)=1
      istartend(2,0)=lzd%glr%d%n1i*lzd%glr%d%n2i*lzd%glr%d%n3i
  else
      slicearr=f_malloc((/lzd%glr%d%n1i,lzd%glr%d%n2i/),id='slicearr')
      istartend(1,:)=0
      istartend(2,:)=0
      tt=0.d0
      jproc=0
      ii=0
      outer_loop: do jproc_out=0,nproc-1
          if (tt+weights_per_slice(jproc_out)<weights_startend(1,iproc)) then
              tt=tt+weights_per_slice(jproc_out)
              ii=ii+nscatterarr(jproc_out,1)*lzd%glr%d%n1i*lzd%glr%d%n2i
              cycle outer_loop
          end if
          i3_loop: do i3=nscatterarr(jproc_out,3)+1,nscatterarr(jproc_out,3)+nscatterarr(jproc_out,1)
              call to_zero(lzd%glr%d%n1i*lzd%glr%d%n2i, slicearr(1,1))
              do iorb=1,orbs%norb
                  ilr=orbs%inwhichlocreg(iorb)
                  is1=1+lzd%Llr(ilr)%nsi1
                  ie1=lzd%Llr(ilr)%nsi1+lzd%llr(ilr)%d%n1i
                  is2=1+lzd%Llr(ilr)%nsi2
                  ie2=lzd%Llr(ilr)%nsi2+lzd%llr(ilr)%d%n2i
                  is3=1+lzd%Llr(ilr)%nsi3
                  ie3=lzd%Llr(ilr)%nsi3+lzd%llr(ilr)%d%n3i
                  if (is3>i3 .or. i3>ie3) cycle
                  !$omp parallel default(none) shared(lzd, slicearr, is1, ie1, is2, ie2) private(i1, i2)
                  !$omp do
                  do i2=1,lzd%glr%d%n2i
                      do i1=1,lzd%glr%d%n1i
                          if (is1<=i1 .and. i1<=ie1 .and. is2<=i2 .and. i2<=ie2) then
                              slicearr(i1,i2)=slicearr(i1,i2)+1.d0
                          end if
                      end do
                  end do
                  !$omp end do
                  !$omp end parallel
              end do
              do i2=1,lzd%glr%d%n2i
                  do i1=1,lzd%glr%d%n1i
                      ii=ii+1
                      tt=tt+.5d0*slicearr(i1,i2)*(slicearr(i1,i2)+1.d0)
                      if (tt>=weights_startend(1,iproc)) then
                          istartend(1,iproc)=ii
                          exit outer_loop
                      end if
                  end do
               end do
           end do i3_loop
        end do outer_loop
        call f_free(slicearr)
  end if

  call mpiallred(istartend(1,0), 2*nproc, mpi_sum, bigdft_mpi%mpi_comm, ierr)

  do jproc=0,nproc-2
      istartend(2,jproc)=istartend(1,jproc+1)-1
  end do
  istartend(2,nproc-1)=lzd%glr%d%n1i*lzd%glr%d%n2i*lzd%glr%d%n3i

  do jproc=0,nproc-1
      if (iproc==jproc) then
          nptsp=istartend(2,jproc)-istartend(1,jproc)+1
      end if
  end do

  call f_free(weights_startend)


  ! Some check
  ii=nptsp
  call mpiallred(ii, 1, mpi_sum, bigdft_mpi%mpi_comm, ierr)
  if (ii/=lzd%glr%d%n1i*lzd%glr%d%n2i*lzd%glr%d%n3i) then
      stop 'ii/=lzd%glr%d%n1i*lzd%glr%d%n2i*lzd%glr%d%n3i'
  end if

  call f_release_routine()


end subroutine assign_weight_to_process_sumrho


subroutine determine_num_orbs_per_gridpoint_sumrho(iproc, nproc, nptsp, lzd, orbs, &
           istartend, weight_tot, weights_per_zpoint, norb_per_gridpoint)
  use module_base
  use module_types
  use yaml_output
  implicit none

  ! Calling arguments
  integer,intent(in) :: iproc, nproc, nptsp
  type(local_zone_descriptors),intent(in) :: lzd
  type(orbitals_data),intent(in) :: orbs
  integer,dimension(2,0:nproc-1),intent(in) :: istartend
  real(kind=8),intent(in) :: weight_tot
  real(kind=8),dimension(lzd%glr%d%n3i),intent(in) :: weights_per_zpoint
  integer,dimension(nptsp),intent(out) :: norb_per_gridpoint

  ! Local variables
  integer :: i3, ii, i2, i1, ipt, ilr, is1, ie1, is2, ie2, is3, ie3, iorb, ierr, i
  real(8) :: tt, weight_check


  call to_zero(nptsp, norb_per_gridpoint(1))
  do i3=1,lzd%glr%d%n3i
      if (i3*lzd%glr%d%n1i*lzd%glr%d%n2i<istartend(1,iproc) .or. &
          (i3-1)*lzd%glr%d%n1i*lzd%glr%d%n2i+1>istartend(2,iproc)) then
          cycle
      end if
      if (weights_per_zpoint(i3)==0.d0) then
          cycle
      end if
      do iorb=1,orbs%norb
          ilr=orbs%inwhichlocreg(iorb)
          is3=1+lzd%Llr(ilr)%nsi3
          ie3=lzd%Llr(ilr)%nsi3+lzd%llr(ilr)%d%n3i
          if (is3>i3 .or. i3>ie3) cycle
          is2=1+lzd%Llr(ilr)%nsi2
          ie2=lzd%Llr(ilr)%nsi2+lzd%llr(ilr)%d%n2i
          is1=1+lzd%Llr(ilr)%nsi1
          ie1=lzd%Llr(ilr)%nsi1+lzd%llr(ilr)%d%n1i
          !$omp parallel default(none) &
          !$omp shared(i3, is2, ie2, is1, ie1, lzd, istartend, iproc, norb_per_gridpoint) private(i2, i1, ii, ipt)
          !$omp do
          do i2=is2,ie2
              do i1=is1,ie1
                  ii=(i3-1)*lzd%glr%d%n1i*lzd%glr%d%n2i+(i2-1)*lzd%glr%d%n1i+i1
                  if (ii>=istartend(1,iproc) .and. ii<=istartend(2,iproc)) then
                      ipt=ii-istartend(1,iproc)+1
                      norb_per_gridpoint(ipt)=norb_per_gridpoint(ipt)+1
                  end if
              end do
          end do
          !$omp end do
          !$omp end parallel
      end do
  end do

  tt=0.d0
  !$omp parallel default(none) shared(tt, nptsp, norb_per_gridpoint) private(i)
  !$omp do reduction(+:tt)
  do i=1,nptsp
      tt=tt+.5d0*dble(norb_per_gridpoint(i)*(norb_per_gridpoint(i)+1))
  end do
  !$omp end do
  !$omp end parallel
  weight_check=tt


  ! Some check
  call mpiallred(weight_check, 1, mpi_sum, bigdft_mpi%mpi_comm, ierr)
  if (abs(weight_check-weight_tot) > 1.d-3) then
      stop '2: tt/=weight_tot'
  else if (abs(weight_check-weight_tot) > 0.d0) then
     call yaml_warning('The total weight for density seems inconsistent! Ref:'//&
           trim(yaml_toa(weight_tot,fmt='(1pe25.17)'))//', Check:'//&
           trim(yaml_toa(weight_check,fmt='(1pe25.17)')))
  end if

end subroutine determine_num_orbs_per_gridpoint_sumrho

subroutine determine_communication_arrays_sumrho(iproc, nproc, nptsp, lzd, orbs, &
           istartend, norb_per_gridpoint, nsendcounts, nsenddspls, nrecvcounts, &
           nrecvdspls, ndimpsi, ndimind)
  use module_base
  use module_types
  implicit none

  ! Calling arguments
  integer,intent(in) :: iproc, nproc, nptsp
  type(local_zone_descriptors),intent(in) :: lzd
  type(orbitals_data),intent(in) :: orbs
  integer,dimension(2,0:nproc-1),intent(in) :: istartend
  integer,dimension(nptsp),intent(in) :: norb_per_gridpoint
  integer,dimension(0:nproc-1),intent(out) :: nsendcounts, nsenddspls, nrecvcounts, nrecvdspls
  integer,intent(out) :: ndimpsi, ndimind

  ! Local variables
  integer :: iorb, iiorb, ilr, is1, ie1, is2, ie2, is3, ie3, jproc, i3, i2, i1, ind, ii, istat, iall, ierr, ii0
  integer,dimension(:),allocatable :: nsendcounts_tmp, nsenddspls_tmp, nrecvcounts_tmp, nrecvdspls_tmp
  character(len=*),parameter :: subname='determine_communication_arrays_sumrho'


  call to_zero(nproc,nsendcounts(0))

  do iorb=1,orbs%norbp
      iiorb=orbs%isorb+iorb
      ilr=orbs%inwhichlocreg(iiorb)
      is1=1+lzd%Llr(ilr)%nsi1
      ie1=lzd%Llr(ilr)%nsi1+lzd%llr(ilr)%d%n1i
      is2=1+lzd%Llr(ilr)%nsi2
      ie2=lzd%Llr(ilr)%nsi2+lzd%llr(ilr)%d%n2i
      is3=1+lzd%Llr(ilr)%nsi3
      ie3=lzd%Llr(ilr)%nsi3+lzd%llr(ilr)%d%n3i
      do jproc=0,nproc-1
          ii=0
          do i3=is3,ie3
              if (i3*lzd%glr%d%n1i*lzd%glr%d%n2i<istartend(1,jproc) .or. &
                  (i3-1)*lzd%glr%d%n1i*lzd%glr%d%n2i+1>istartend(2,jproc)) then
                  cycle
              end if
              ii0=0
              !$omp parallel default(none) &
              !$omp shared(i3, is2, ie2, is1, ie1, lzd, istartend, jproc, ii0) private(i2, i1, ind)
              !$omp do reduction(+:ii0)
              do i2=is2,ie2
                  do i1=is1,ie1
                    ind = (i3-1)*lzd%glr%d%n1i*lzd%glr%d%n2i+(i2-1)*lzd%glr%d%n1i+i1
                    if (ind>=istartend(1,jproc) .and. ind<=istartend(2,jproc)) then
                        !nsendcounts(jproc)=nsendcounts(jproc)+1
                        ii0=ii0+1
                    end if
                  end do
              end do
              !$omp end do
              !$omp end parallel
              ii=ii+ii0
          end do
         nsendcounts(jproc)=nsendcounts(jproc)+ii
       end do
  end do


  ! Some check
  ii=0
  do iorb=1,orbs%norbp
      iiorb=orbs%isorb+iorb
      ilr=orbs%inwhichlocreg(iiorb)
      ii = ii + lzd%llr(ilr)%d%n1i*lzd%llr(ilr)%d%n2i*lzd%llr(ilr)%d%n3i
  end do
  if (ii/=sum(nsendcounts)) then
      stop 'ii/=sum(nsendcounts)'
  end if
  ndimpsi=ii


  nsenddspls(0)=0
  do jproc=1,nproc-1
      nsenddspls(jproc)=nsenddspls(jproc-1)+nsendcounts(jproc-1)
  end do

  allocate(nsendcounts_tmp(0:nproc-1), stat=istat)
  call memocc(istat, nsendcounts_tmp, 'nsendcounts_tmp', subname)
  allocate(nsenddspls_tmp(0:nproc-1), stat=istat)
  call memocc(istat, nsenddspls_tmp, 'nsenddspls_tmp', subname)
  allocate(nrecvcounts_tmp(0:nproc-1), stat=istat)
  call memocc(istat, nrecvcounts_tmp, 'nrecvcounts_tmp', subname)
  allocate(nrecvdspls_tmp(0:nproc-1), stat=istat)
  call memocc(istat, nrecvdspls_tmp, 'nrecvdspls_tmp', subname)
  nsendcounts_tmp=1
  nrecvcounts_tmp=1
  do jproc=0,nproc-1
      nsenddspls_tmp(jproc)=jproc
      nrecvdspls_tmp(jproc)=jproc
  end do
  if(nproc>1) then
      call mpi_alltoallv(nsendcounts, nsendcounts_tmp, nsenddspls_tmp, mpi_integer, nrecvcounts, &
           nrecvcounts_tmp, nrecvdspls_tmp, mpi_integer, bigdft_mpi%mpi_comm, ierr)
  else
      nrecvcounts=nsendcounts
  end if
  iall=-product(shape(nsendcounts_tmp))*kind(nsendcounts_tmp)
  deallocate(nsendcounts_tmp, stat=istat)
  call memocc(istat, iall, 'nsendcounts_tmp', subname)
  iall=-product(shape(nsenddspls_tmp))*kind(nsenddspls_tmp)
  deallocate(nsenddspls_tmp, stat=istat)
  call memocc(istat, iall, 'nsenddspls_tmp', subname)
  iall=-product(shape(nrecvcounts_tmp))*kind(nrecvcounts_tmp)
  deallocate(nrecvcounts_tmp, stat=istat)
  call memocc(istat, iall, 'nrecvcounts_tmp', subname)
  iall=-product(shape(nrecvdspls_tmp))*kind(nrecvdspls_tmp)
  deallocate(nrecvdspls_tmp, stat=istat)
  call memocc(istat, iall, 'nrecvdspls_tmp', subname)

  ndimind = sum(nrecvcounts)

  ! Some check
  ii=sum(norb_per_gridpoint)
  if (ii/=ndimind) stop 'ii/=sum(nrecvcounts)'

  nrecvdspls(0)=0
  do jproc=1,nproc-1
      nrecvdspls(jproc)=nrecvdspls(jproc-1)+nrecvcounts(jproc-1)
  end do

end subroutine determine_communication_arrays_sumrho

subroutine get_switch_indices_sumrho(iproc, nproc, nptsp, ndimpsi, ndimind, lzd, orbs, istartend, &
           norb_per_gridpoint, nsendcounts, nsenddspls, nrecvcounts, nrecvdspls, &
           isendbuf, irecvbuf, iextract, iexpand, indexrecvorbital)
  use module_base
  use module_types
  implicit none

  ! Calling arguments
  integer,intent(in) :: iproc, nproc, nptsp, ndimpsi, ndimind
  type(local_zone_descriptors),intent(in) :: lzd
  type(orbitals_data),intent(in) :: orbs
  integer,dimension(2,0:nproc-1),intent(in) :: istartend
  integer,dimension(nptsp),intent(in) :: norb_per_gridpoint
  integer,dimension(0:nproc-1),intent(in) :: nsendcounts, nsenddspls, nrecvcounts, nrecvdspls
  integer,dimension(ndimpsi),intent(out) :: isendbuf, irecvbuf
  integer,dimension(ndimind),intent(out) :: iextract, iexpand, indexrecvorbital

  ! Local variables
  integer :: jproc, iitot, iiorb, ilr, is1, ie1, is2, ie2, is3, ie3, i3, i2, i1, ind, indglob, istat, iall, ierr, ii
  integer :: iorb, i, ipt
  integer,dimension(:),allocatable :: nsend, indexsendbuf, indexsendorbital, indexsendorbital2, indexrecvorbital2
  integer,dimension(:),allocatable :: gridpoint_start, indexrecvbuf
  character(len=*),parameter :: subname='get_switch_indices_sumrho'


  allocate(nsend(0:nproc-1), stat=istat)
  call memocc(istat, nsend, 'nsend', subname)
  nsend=0
  allocate(indexsendbuf(ndimpsi), stat=istat)
  call memocc(istat, indexsendbuf, 'indexsendbuf', subname)
  allocate(indexsendorbital(ndimpsi), stat=istat)
  call memocc(istat, indexsendorbital, 'indexsendorbital', subname)
  !!allocate(isendbuf(ndimpsi), stat=istat)
  !!call memocc(istat, isendbuf, 'isendbuf', subname)

  iitot=0
  !!$omp parallel default(shared) &
  !!$omp private(iorb, iiorb, ilr, is1, ie1, is2, ie2, is3, ie3, i3, i2, i1, indglob, ind)
  !!$omp do lastprivate(iitot)
  do jproc=0,nproc-1
      iitot=0
      do iorb=1,orbs%norbp
          iiorb=orbs%isorb+iorb
          ilr=orbs%inwhichlocreg(iiorb)
          is1=1+lzd%Llr(ilr)%nsi1
          ie1=lzd%Llr(ilr)%nsi1+lzd%llr(ilr)%d%n1i
          is2=1+lzd%Llr(ilr)%nsi2
          ie2=lzd%Llr(ilr)%nsi2+lzd%llr(ilr)%d%n2i
          is3=1+lzd%Llr(ilr)%nsi3
          ie3=lzd%Llr(ilr)%nsi3+lzd%llr(ilr)%d%n3i
          do i3=is3,ie3
              if (i3*lzd%glr%d%n1i*lzd%glr%d%n2i<istartend(1,jproc) .or. &
                  (i3-1)*lzd%glr%d%n1i*lzd%glr%d%n2i+1>istartend(2,jproc)) then
                  iitot=iitot+(ie2-is2+1)*(ie1-is1+1)
                  cycle
              end if
              do i2=is2,ie2
                  do i1=is1,ie1
                      indglob = (i3-1)*lzd%glr%d%n1i*lzd%glr%d%n2i+(i2-1)*lzd%glr%d%n1i+i1
                      iitot=iitot+1
                      if (indglob>=istartend(1,jproc) .and. indglob<=istartend(2,jproc)) then
                          nsend(jproc)=nsend(jproc)+1
                          ind=nsenddspls(jproc)+nsend(jproc)
                          isendbuf(iitot)=ind
                          indexsendbuf(ind)=indglob
                          indexsendorbital(iitot)=iiorb
                          !exit
                      end if
                  end do
              end do
          end do
      end do
  end do
  !!$omp end do
  !!$omp end parallel


  if(iitot/=ndimpsi) stop 'iitot/=ndimpsi'

  !check
  do jproc=0,nproc-1
      if(nsend(jproc)/=nsendcounts(jproc)) stop 'nsend(jproc)/=nsendcounts(jproc)'
  end do

!!call mpi_barrier(bigdft_mpi%mpi_comm, ierr)
!!t2=mpi_wtime()
!!tt=t2-t1
!!if(iproc==0) write(*,*) 'time 5.1: iproc', iproc, tt



  !!allocate(irecvbuf(ndimpsi), stat=istat)
  !!call memocc(istat, irecvbuf, 'irecvbuf', subname)

  allocate(indexsendorbital2(ndimpsi), stat=istat)
  call memocc(istat, indexsendorbital2, 'indexsendorbital2', subname)
  indexsendorbital2=indexsendorbital
  do i=1,ndimpsi
      ind=isendbuf(i)
      indexsendorbital(ind)=indexsendorbital2(i)
  end do

  ! Inverse of isendbuf
  call get_reverse_indices(ndimpsi, isendbuf, irecvbuf)

  iall=-product(shape(indexsendorbital2))*kind(indexsendorbital2)
  deallocate(indexsendorbital2, stat=istat)
  call memocc(istat, iall, 'indexsendorbital2', subname)


  allocate(indexrecvbuf(ndimind), stat=istat)
  call memocc(istat, indexrecvbuf, 'indexrecvbuf', subname)
  !!allocate(indexrecvorbital(ndimind), stat=istat)
  !!call memocc(istat, indexrecvorbital, 'indexrecvorbital', subname)

  if(nproc>1) then
      ! Communicate indexsendbuf
      call mpi_alltoallv(indexsendbuf, nsendcounts, nsenddspls, mpi_integer, indexrecvbuf, &
           nrecvcounts, nrecvdspls, mpi_integer, bigdft_mpi%mpi_comm, ierr)
      ! Communicate indexsendorbitals
      call mpi_alltoallv(indexsendorbital, nsendcounts, nsenddspls, &
           mpi_integer, indexrecvorbital, &
           nrecvcounts, nrecvdspls, mpi_integer, bigdft_mpi%mpi_comm, ierr)
   else
       indexrecvbuf=indexsendbuf
       indexrecvorbital=indexsendorbital
   end if

  iall=-product(shape(indexsendbuf))*kind(indexsendbuf)
  deallocate(indexsendbuf, stat=istat)
  call memocc(istat, iall, 'indexsendbuf', subname)

  iall=-product(shape(indexsendorbital))*kind(indexsendorbital)
  deallocate(indexsendorbital, stat=istat)
  call memocc(istat, iall, 'indexsendorbital', subname)
!!call mpi_barrier(bigdft_mpi%mpi_comm, ierr)
!!t2=mpi_wtime()
!!tt=t2-t1
!!if(iproc==0) write(*,*) 'time 5.2: iproc', iproc, tt


   allocate(gridpoint_start(istartend(1,iproc):istartend(2,iproc)), stat=istat)
   call memocc(istat, gridpoint_start, 'gridpoint_start', subname)

   ii=1
   do ipt=1,nptsp
       i=ipt+istartend(1,iproc)-1
       if (norb_per_gridpoint(ipt)>0) then
           gridpoint_start(i)=ii
       else
           gridpoint_start(i)=0
       end if
       ii=ii+norb_per_gridpoint(ipt)
   end do

   if (ii/=ndimind+1) stop '(ii/=ndimind+1)'
   if(maxval(gridpoint_start)>ndimind) stop '1: maxval(gridpoint_start)>sum(nrecvcountc)'

   !!allocate(iextract(ndimind), stat=istat)
   !!call memocc(istat, iextract, 'iextract', subname)

  ! Rearrange the communicated data
  do i=1,ndimind
      ii=indexrecvbuf(i)
      ind=gridpoint_start(ii)
      iextract(i)=ind
      gridpoint_start(ii)=gridpoint_start(ii)+1
  end do

  if(maxval(iextract)>ndimind) stop 'maxval(iextract)>ndimind'
  if(minval(iextract)<1) stop 'minval(iextract)<1'

  iall=-product(shape(indexrecvbuf))*kind(indexrecvbuf)
  deallocate(indexrecvbuf, stat=istat)
  call memocc(istat, iall, 'indexrecvbuf', subname)


  !! allocate(iexpand(ndimind), stat=istat)
  !! call memocc(istat, iexpand, 'iexpand', subname)
  ! Get the array to transfrom back the data
  call get_reverse_indices(ndimind, iextract, iexpand)

!!call mpi_barrier(bigdft_mpi%mpi_comm, ierr)
!!t2=mpi_wtime()
!!tt=t2-t1
!!if(iproc==0) write(*,*) 'time 5.3: iproc', iproc, tt

  allocate(indexrecvorbital2(ndimind), stat=istat)
  call memocc(istat, indexrecvorbital2, 'indexrecvorbital2', subname)

  call vcopy(ndimind, indexrecvorbital(1), 1, indexrecvorbital2(1), 1)

  !$omp parallel default(none) &
  !$omp shared(ndimind, iextract, indexrecvorbital, indexrecvorbital2) private(i, ind)
  !$omp do
  do i=1,ndimind
      ind=iextract(i)
      indexrecvorbital(ind)=indexrecvorbital2(i)
  end do
  !$omp end do
  !$omp end parallel

  iall=-product(shape(indexrecvorbital2))*kind(indexrecvorbital2)
  deallocate(indexrecvorbital2, stat=istat)
  call memocc(istat, iall, 'indexrecvorbital2', subname)

  if(minval(indexrecvorbital)<1) stop 'minval(indexrecvorbital)<1'
  if(maxval(indexrecvorbital)>orbs%norb) stop 'maxval(indexrecvorbital)>orbs%norb'


  iall=-product(shape(gridpoint_start))*kind(gridpoint_start)
  deallocate(gridpoint_start, stat=istat)
  call memocc(istat, iall, 'gridpoint_start', subname)

  iall=-product(shape(nsend))*kind(nsend)
  deallocate(nsend, stat=istat)
  call memocc(istat, iall, 'nsend', subname)


end subroutine get_switch_indices_sumrho

subroutine communication_arrays_repartitionrho(iproc, nproc, lzd, nscatterarr, istartend, &
           nsendcounts_repartitionrho, nsenddspls_repartitionrho, &
           nrecvcounts_repartitionrho, nrecvdspls_repartitionrho)
  use module_base
  use module_types
  implicit none

  ! Calling arguments
  integer,intent(in) :: iproc, nproc
  type(local_zone_descriptors),intent(in) :: lzd
  integer,dimension(0:nproc-1,4),intent(in) :: nscatterarr !n3d,n3p,i3s+i3xcsh-1,i3xcsh
  integer,dimension(2,0:nproc-1),intent(in) :: istartend
  integer,dimension(0:nproc-1),intent(out) :: nsendcounts_repartitionrho, nsenddspls_repartitionrho
  integer,dimension(0:nproc-1),intent(out) :: nrecvcounts_repartitionrho, nrecvdspls_repartitionrho

  ! Local variables
  integer :: jproc_send, jproc_recv, ii, i3, i2, i1, jproc

  jproc_send=0
  jproc_recv=0
  ii=0
  nsendcounts_repartitionrho=0
  nrecvcounts_repartitionrho=0
  do i3=1,lzd%glr%d%n3i
      do i2=1,lzd%glr%d%n2i
          do i1=1,lzd%glr%d%n1i
              ii=ii+1
              if (ii>istartend(2,jproc_send)) then
                  jproc_send=jproc_send+1
              end if
              if (i3>nscatterarr(jproc_recv,3)+nscatterarr(jproc_recv,1)) then
                  jproc_recv=jproc_recv+1
              end if
              if (iproc==jproc_send) then
                  nsendcounts_repartitionrho(jproc_recv)=nsendcounts_repartitionrho(jproc_recv)+1
              end if
              if (iproc==jproc_recv) then
                  nrecvcounts_repartitionrho(jproc_send)=nrecvcounts_repartitionrho(jproc_send)+1
              end if
          end do
      end do
  end do

  nsenddspls_repartitionrho(0)=0
  nrecvdspls_repartitionrho(0)=0
  do jproc=1,nproc-1
      nsenddspls_repartitionrho(jproc)=nsenddspls_repartitionrho(jproc-1)+&
                                                  nsendcounts_repartitionrho(jproc-1)
      nrecvdspls_repartitionrho(jproc)=nrecvdspls_repartitionrho(jproc-1)+&
                                                  nrecvcounts_repartitionrho(jproc-1)
  end do


end subroutine communication_arrays_repartitionrho

subroutine transpose_switch_psir(collcom_sr, psir, psirwork)
  use module_base
  use module_types
  implicit none

  ! Calling arguments
  type(collective_comms),intent(in) :: collcom_sr
  real(kind=8),dimension(collcom_sr%ndimpsi_c),intent(in) :: psir
  real(kind=8),dimension(collcom_sr%ndimpsi_c),intent(out) :: psirwork

  ! Local variables
  integer :: i, m, ind

  !$omp parallel default(private) &
  !$omp shared(collcom_sr, psir, psirwork, m)

  m = mod(collcom_sr%ndimpsi_c,7)
  if(m/=0) then
      do i=1,m
          ind = collcom_sr%isendbuf_c(i)
          psirwork(ind) = psir(i)
      end do
  end if
  !$omp do
  do i = m+1,collcom_sr%ndimpsi_c,7
     psirwork(collcom_sr%isendbuf_c(i+0)) = psir(i+0)
     psirwork(collcom_sr%isendbuf_c(i+1)) = psir(i+1)
     psirwork(collcom_sr%isendbuf_c(i+2)) = psir(i+2)
     psirwork(collcom_sr%isendbuf_c(i+3)) = psir(i+3)
     psirwork(collcom_sr%isendbuf_c(i+4)) = psir(i+4)
     psirwork(collcom_sr%isendbuf_c(i+5)) = psir(i+5)
     psirwork(collcom_sr%isendbuf_c(i+6)) = psir(i+6)
  end do
  !$omp end do
  !$omp end parallel


end subroutine transpose_switch_psir

subroutine transpose_communicate_psir(iproc, nproc, collcom_sr, psirwork, psirtwork)
  use module_base
  use module_types
  implicit none

  ! Calling arguments
  integer,intent(in) :: iproc, nproc
  type(collective_comms),intent(in) :: collcom_sr
  real(kind=8),dimension(collcom_sr%ndimpsi_c),intent(in) :: psirwork
  real(kind=8),dimension(collcom_sr%ndimind_c),intent(out) :: psirtwork

  ! Local variables
  integer :: ierr


  if (nproc>1) then
      call mpi_alltoallv(psirwork, collcom_sr%nsendcounts_c, collcom_sr%nsenddspls_c, mpi_double_precision, psirtwork, &
           collcom_sr%nrecvcounts_c, collcom_sr%nrecvdspls_c, mpi_double_precision, bigdft_mpi%mpi_comm, ierr)
  else
      call vcopy(collcom_sr%ndimpsi_c, psirwork(1), 1, psirtwork(1), 1)
  end if


end subroutine transpose_communicate_psir

subroutine transpose_unswitch_psirt(collcom_sr, psirtwork, psirt)
  use module_base
  use module_types
  implicit none

  ! Calling arguments
  type(collective_comms),intent(in) :: collcom_sr
  real(kind=8),dimension(collcom_sr%ndimind_c),intent(in) :: psirtwork
  real(kind=8),dimension(collcom_sr%ndimind_c),intent(out) :: psirt

  ! Local variables
  integer :: i, ind, sum_c, m

  sum_c = sum(collcom_sr%nrecvcounts_c)

  !$omp parallel private(i,ind) &
  !$omp shared(psirt, psirtwork, collcom_sr, sum_c, m)

  m = mod(sum_c,7)

  if(m/=0) then
    do i = 1,m
      ind=collcom_sr%iextract_c(i)
      psirt(ind)=psirtwork(i)
    end do
  end if

  !$omp do
  do i=m+1, sum_c,7
      psirt(collcom_sr%iextract_c(i+0))=psirtwork(i+0)
      psirt(collcom_sr%iextract_c(i+1))=psirtwork(i+1)
      psirt(collcom_sr%iextract_c(i+2))=psirtwork(i+2)
      psirt(collcom_sr%iextract_c(i+3))=psirtwork(i+3)
      psirt(collcom_sr%iextract_c(i+4))=psirtwork(i+4)
      psirt(collcom_sr%iextract_c(i+5))=psirtwork(i+5)
      psirt(collcom_sr%iextract_c(i+6))=psirtwork(i+6)
  end do
  !$omp end do
  !$omp end parallel

end subroutine transpose_unswitch_psirt

subroutine transpose_switch_psirt(collcom_sr, psirt, psirtwork)
  use module_base
  use module_types
  implicit none

  ! Calling arguments
  type(collective_comms),intent(in) :: collcom_sr
  real(kind=8),dimension(collcom_sr%ndimind_c),intent(in) :: psirt
  real(kind=8),dimension(collcom_sr%ndimind_c),intent(out) :: psirtwork

  ! Local variables
  integer :: i, ind, sum_c, m

  sum_c = sum(collcom_sr%nrecvcounts_c)

  !$omp parallel default(private) &
  !$omp shared(collcom_sr, psirt, psirtwork, sum_c, m)

  m = mod(sum_c,7)

  if(m/=0) then
    do i=1,m
       ind = collcom_sr%iexpand_c(i)
       psirtwork(ind) = psirt(i)
    end do
  end if


  !$omp do
  do i=m+1,sum_c,7
      psirtwork(collcom_sr%iexpand_c(i+0))=psirt(i+0)
      psirtwork(collcom_sr%iexpand_c(i+1))=psirt(i+1)
      psirtwork(collcom_sr%iexpand_c(i+2))=psirt(i+2)
      psirtwork(collcom_sr%iexpand_c(i+3))=psirt(i+3)
      psirtwork(collcom_sr%iexpand_c(i+4))=psirt(i+4)
      psirtwork(collcom_sr%iexpand_c(i+5))=psirt(i+5)
      psirtwork(collcom_sr%iexpand_c(i+6))=psirt(i+6)
  end do
  !$omp end do
  !$omp end parallel

end subroutine transpose_switch_psirt

subroutine transpose_communicate_psirt(iproc, nproc, collcom_sr, psirtwork, psirwork)
  use module_base
  use module_types
  implicit none

  ! Calling arguments
  integer,intent(in) :: iproc, nproc
  type(collective_comms),intent(in) :: collcom_sr
  real(kind=8),dimension(collcom_sr%ndimind_c),intent(in) :: psirtwork
  real(kind=8),dimension(collcom_sr%ndimpsi_c),intent(out) :: psirwork

  ! Local variables
  integer :: ierr

  if (nproc>1) then
  call mpi_alltoallv(psirtwork, collcom_sr%nrecvcounts_c, collcom_sr%nrecvdspls_c, mpi_double_precision, psirwork, &
       collcom_sr%nsendcounts_c, collcom_sr%nsenddspls_c, mpi_double_precision, bigdft_mpi%mpi_comm, ierr)
  else
      call vcopy(collcom_sr%ndimpsi_c, psirtwork(1), 1, psirwork(1), 1)
  end if

end subroutine transpose_communicate_psirt

subroutine transpose_unswitch_psir(collcom_sr, psirwork, psir)
  use module_base
  use module_types
  implicit none

  ! Caling arguments
  type(collective_comms),intent(in) :: collcom_sr
  real(kind=8),dimension(collcom_sr%ndimpsi_c),intent(in) :: psirwork
  real(kind=8),dimension(collcom_sr%ndimpsi_c),intent(out) :: psir

  ! Local variables
  integer :: i, ind, m


  !$omp parallel default(private) &
  !$omp shared(collcom_sr, psirwork, psir, m)

  m = mod(collcom_sr%ndimpsi_c,7)

  if(m/=0) then
    do i = 1,m
     ind=collcom_sr%irecvbuf_c(i)
     psir(ind)=psirwork(i)
    end do
  end if

  ! coarse part

  !$omp do
    do i=m+1,collcom_sr%ndimpsi_c,7
        psir(collcom_sr%irecvbuf_c(i+0))=psirwork(i+0)
        psir(collcom_sr%irecvbuf_c(i+1))=psirwork(i+1)
        psir(collcom_sr%irecvbuf_c(i+2))=psirwork(i+2)
        psir(collcom_sr%irecvbuf_c(i+3))=psirwork(i+3)
        psir(collcom_sr%irecvbuf_c(i+4))=psirwork(i+4)
        psir(collcom_sr%irecvbuf_c(i+5))=psirwork(i+5)
        psir(collcom_sr%irecvbuf_c(i+6))=psirwork(i+6)
    end do
  !$omp end do
  !$omp end parallel

end subroutine transpose_unswitch_psir


subroutine sumrho_for_TMBs(iproc, nproc, hx, hy, hz, collcom_sr, denskern, ndimrho, rho, print_results)
  use module_base
  use module_types
  use yaml_output
  implicit none

  ! Calling arguments
  integer,intent(in) :: iproc, nproc, ndimrho
  real(kind=8),intent(in) :: hx, hy, hz
  type(collective_comms),intent(in) :: collcom_sr
  type(sparseMatrix),intent(in) :: denskern
  real(kind=8),dimension(ndimrho),intent(out) :: rho
  logical,intent(in),optional :: print_results

  ! Local variables
  integer :: ipt, ii, i0, iiorb, jjorb, istat, iall, i, j, ierr, ind
  real(8) :: tt, total_charge, hxh, hyh, hzh, factor, tt1
  real(kind=8),dimension(:),allocatable :: rho_local
  character(len=*),parameter :: subname='sumrho_for_TMBs'
  logical :: print_local

  if (present(print_results)) then
      if (print_results) then
          print_local=.true.
      else
          print_local=.false.
      end if
  else
      print_local=.true.
  end if


  allocate(rho_local(collcom_sr%nptsp_c), stat=istat)
  call memocc(istat, rho_local, 'rho_local', subname)

  ! Define some constant factors.
  hxh=.5d0*hx
  hyh=.5d0*hy
  hzh=.5d0*hz
  factor=1.d0/(hxh*hyh*hzh)

  call timing(iproc,'sumrho_TMB    ','ON')
  
  ! Initialize rho. (not necessary for the moment)
  !if (xc_isgga()) then
  !    call razero(collcom_sr%nptsp_c, rho_local)
  !else
   !   ! There is no mpi_allreduce, therefore directly initialize to
   !   ! 10^-20 and not 10^-20/nproc.
  !    rho_local=1.d-20
  !end if


  !!if (print_local .and. iproc==0) write(*,'(a)', advance='no') 'Calculating charge density... '

  total_charge=0.d0
  !$omp parallel default(private) &
  !$omp shared(total_charge, collcom_sr, factor, denskern, rho_local)
  !$omp do schedule(static,50) reduction(+:total_charge)
  do ipt=1,collcom_sr%nptsp_c
      ii=collcom_sr%norb_per_gridpoint_c(ipt)
      i0=collcom_sr%isptsp_c(ipt)
      tt=1.e-20_dp
      do i=1,ii
          iiorb=collcom_sr%indexrecvorbital_c(i0+i)
          tt1=collcom_sr%psit_c(i0+i)
          ind=denskern%matrixindex_in_compressed_fortransposed(iiorb,iiorb)
          tt=tt+denskern%matrix_compr(ind)*tt1*tt1
          do j=i+1,ii
              jjorb=collcom_sr%indexrecvorbital_c(i0+j)
              ind=denskern%matrixindex_in_compressed_fortransposed(jjorb,iiorb)
              if (ind==0) cycle
              tt=tt+2.0_dp*denskern%matrix_compr(ind)*tt1*collcom_sr%psit_c(i0+j)
          end do
      end do
      tt=factor*tt
      total_charge=total_charge+tt
      rho_local(ipt)=tt
  end do
  !$omp end do
  !$omp end parallel

  !if (print_local .and. iproc==0) write(*,'(a)') 'done.'

  call timing(iproc,'sumrho_TMB    ','OF')

  call timing(iproc,'sumrho_allred','ON')

  ! Communicate the density to meet the shape required by the Poisson solver.
  if (nproc>1) then
      call mpi_alltoallv(rho_local, collcom_sr%nsendcounts_repartitionrho, collcom_sr%nsenddspls_repartitionrho, &
                         mpi_double_precision, rho, collcom_sr%nrecvcounts_repartitionrho, &
                         collcom_sr%nrecvdspls_repartitionrho, mpi_double_precision, bigdft_mpi%mpi_comm, ierr)
  else
      call vcopy(ndimrho, rho_local(1), 1, rho(1), 1)
  end if

  call mpiallred(total_charge, 1, mpi_sum, bigdft_mpi%mpi_comm, ierr)

  !!if(print_local .and. iproc==0) write(*,'(3x,a,es20.12)') 'Calculation finished. TOTAL CHARGE = ', total_charge*hxh*hyh*hzh
  if (iproc==0 .and. print_local) then
      call yaml_map('Total charge',total_charge*hxh*hyh*hzh,fmt='(es20.12)')
  end if
  
  call timing(iproc,'sumrho_allred','OF')

  iall=-product(shape(rho_local))*kind(rho_local)
  deallocate(rho_local, stat=istat)
  call memocc(istat, iall, 'rho_local', subname)


end subroutine sumrho_for_TMBs

!!$!> this routine is important to create the density needed for GGA XC functionals calculation
!!$subroutine fill_global_density(rho_local)
!!$  use module_base
!!$  implicit none
!!$  
!!$  real(dp), dimension(:,:,:,:), allocatable :: rho_global !>density in the global box to be reduced 
!!$
!!$  call f_malloc_routine_id('fill_global_density')
!!$
!!$  !malloc and initialization to zero to be defined
!!$  rho_global=f_malloc0((/dpbox%ndims(1),dpbox%ndims(2),dpbox%ndims(3),1/),id='rho_global')
!!$
!!$  !rho is the density in the LDA_like poisson solver distribution, therefore starting from i3s+i3xcsh until i3s+i3xcsh+n3p-1
!!$  do jproc=0,nproc-1
!!$     !quantity of data to be copied
!!$     nrho=collcom_sr%nsendcounts_repartitionrho(jproc)
!!$     !starting point of the local array to be put at the place of 
!!$     irls=collcom_sr%nsenddspls_repartitionrho(jproc)+1
!!$     !starting point of the global density in the processor jproc in z direction
!!$     isz=dpbox%nscatterarr(jproc,3)
!!$     irgs=
!!$     call vcopy(nrho,rho_local(irhos),1,rho_global(),1)
!!$  end do
!!$
!!$  call f_free(rho_global)
!!$  !this call might free all the allocatable arrays in the routine if the address of the original object is known
!!$  call f_malloc_free_routine()
!!$
!!$end subroutine fill_global_density

!> perform the communication needed for the potential and verify that the results is as expected
subroutine check_communication_potential(denspot,tmb)
<<<<<<< HEAD
  use module_base, only:dp,bigdft_mpi
  use module_types
=======
  use module_base, only:dp,bigdft_mpi,mpi_sum,mpi_max,mpiallred
  use module_types
  use module_interfaces
  use yaml_output
>>>>>>> 54717813
  implicit none
  type(DFT_wavefunction), intent(inout) :: tmb
  type(DFT_local_fields), intent(inout) :: denspot
  !local variables
  logical :: dosome
<<<<<<< HEAD
  integer :: i1,i2,i3,ind,i3s,n3p,ilr,iorb,ilr_orb,n2i,n1i
  real(dp) :: maxdiff,testval
=======
  integer :: i1,i2,i3,ind,i3s,n3p,ilr,iorb,ilr_orb,n2i,n1i,ierr,numtot,i_stat,i_all
  real(dp) :: maxdiff,sumdiff,testval
  real(dp),parameter :: tol_calculation_mean=1.d-12
  real(dp),parameter :: tol_calculation_max=1.d-10
  character(len=200), parameter :: subname='check_communication_potential'
>>>>>>> 54717813

  !assign constants
  i3s=denspot%dpbox%nscatterarr(bigdft_mpi%iproc,3)+1 !< starting point of the planes in the z direction
  n3p=denspot%dpbox%nscatterarr(bigdft_mpi%iproc,2) !< number of planes for the potential
  n2i=denspot%dpbox%ndims(2) !< size of the global domain in y direction
  n1i=denspot%dpbox%ndims(1) !< size of the global domain in x direction

<<<<<<< HEAD

  !fill the values of the rhov array
  ind=0
  do i3=i3s,i3s+n3p+1
=======
  !fill the values of the rhov array
  ind=0
  do i3=i3s,i3s+n3p-1
>>>>>>> 54717813
     do i2=1,n2i
        do i1=1,n1i
           ind=ind+1
           denspot%rhov(ind)=real(i1+(i2-1)*n1i+(i3-1)*n1i*n2i,dp)
        end do
     end do
  end do

  !calculate the dimensions and communication of the potential element with mpi_get
  call local_potential_dimensions(tmb%ham_descr%lzd,tmb%orbs,denspot%dpbox%ngatherarr(0,1))
  call start_onesided_communication(bigdft_mpi%iproc, bigdft_mpi%nproc, max(denspot%dpbox%ndimpot,1), denspot%rhov, &
       tmb%ham_descr%comgp%nrecvbuf, tmb%ham_descr%comgp%recvbuf, tmb%ham_descr%comgp, tmb%ham_descr%lzd)

  !check the fetching of the potential element, destroy the MPI window, results in pot_work
  call full_local_potential(bigdft_mpi%iproc,bigdft_mpi%nproc,tmb%orbs,tmb%ham_descr%lzd,&
<<<<<<< HEAD
       2,denspot%dpbox,denspot%rhov,denspot%pot_work, &
       tmb%ham_descr%comgp)

  maxdiff=0.0_dp
=======
       2,denspot%dpbox,denspot%rhov,denspot%pot_work,tmb%ham_descr%comgp)

  maxdiff=0.0_dp
  sumdiff=0.0_dp
  numtot=0
>>>>>>> 54717813
  loop_lr: do ilr=1,tmb%ham_descr%Lzd%nlr
     !check if this localisation region is used by one of the orbitals
     dosome=.false.
     do iorb=1,tmb%orbs%norbp
        dosome = (tmb%orbs%inwhichlocreg(iorb+tmb%orbs%isorb) == ilr)
        if (dosome) exit
     end do
     if (.not. dosome) cycle loop_lr

     loop_orbs: do iorb=1,tmb%orbs%norbp
        ilr_orb=tmb%orbs%inwhichlocreg(iorb+tmb%orbs%isorb)
        if (ilr_orb /= ilr) cycle loop_orbs

<<<<<<< HEAD

=======
>>>>>>> 54717813
        ind=tmb%orbs%ispot(iorb)-1
        do i3=1,tmb%ham_descr%Lzd%Llr(ilr)%d%n3i
           do i2=1,tmb%ham_descr%Lzd%Llr(ilr)%d%n2i
              do i1=1,tmb%ham_descr%Lzd%Llr(ilr)%d%n1i
                 ind=ind+1
                 testval=real(i1+tmb%ham_descr%Lzd%Llr(ilr)%nsi1+&
                      (i2+tmb%ham_descr%Lzd%Llr(ilr)%nsi2-1)*n1i+&
                      (i3+tmb%ham_descr%Lzd%Llr(ilr)%nsi3-1)*n1i*n2i,dp)
                 testval=abs(denspot%pot_work(ind)-testval)
                 maxdiff=max(maxdiff,testval)
<<<<<<< HEAD
=======
                 sumdiff=sumdiff+testval
                 numtot=numtot+1
>>>>>>> 54717813
              end do
           end do
        end do

     enddo loop_orbs

  end do loop_lr
<<<<<<< HEAD
=======

  sumdiff = sumdiff/numtot

  ! Reduce the results
  if (bigdft_mpi%nproc>1) then
      call mpiallred(sumdiff, 1, mpi_sum, bigdft_mpi%mpi_comm, ierr)
      call mpiallred(maxdiff, 1, mpi_max, bigdft_mpi%mpi_comm, ierr)
  end if
    
  ! Get mean value for the sum
  sumdiff=sqrt(sumdiff)

  if (bigdft_mpi%iproc==0) call yaml_open_map('Checking operations for potential communication')    
  ! Print the results
  if (bigdft_mpi%iproc==0) then
      call yaml_map('Tolerance for the following test',tol_calculation_mean,fmt='(1es25.18)')
      if (sumdiff>tol_calculation_mean) then
         call yaml_warning('CALCULATION ERROR: total difference of '//trim(yaml_toa(sumdiff,fmt='(1es25.18)')))
      else
         call yaml_map('calculation check, error sum', sumdiff,fmt='(1es25.18)')
      end if
      call yaml_map('Tolerance for the following test',tol_calculation_max,fmt='(1es25.18)')
      if (sumdiff>tol_calculation_max) then
         call yaml_warning('CALCULATION ERROR: max difference of '//trim(yaml_toa(maxdiff,fmt='(1es25.18)')))
      else
         call yaml_map('calculation check, error max', maxdiff,fmt='(1es25.18)')
      end if
  end if
  if (bigdft_mpi%iproc==0) call yaml_close_map()

  i_all=-product(shape(denspot%pot_work))*kind(denspot%pot_work)
  deallocate(denspot%pot_work,stat=i_stat)
  call memocc(i_stat,i_all,'denspot%pot_work',subname)
  nullify(denspot%pot_work)
>>>>>>> 54717813

end subroutine check_communication_potential


subroutine check_communication_sumrho(iproc, nproc, orbs, lzd, collcom_sr, denspot, denskern, check_sumrho)
  use module_base
  use module_types
  use module_interfaces, except_this_one => check_communication_sumrho
  use yaml_output
  implicit none

  ! Calling arguments
  integer,intent(in) :: iproc, nproc
  type(local_zone_descriptors),intent(in) :: lzd
  type(orbitals_data),intent(in) :: orbs
  type(collective_comms),intent(inout) :: collcom_sr
  type(DFT_local_fields),intent(in) :: denspot
  type(sparseMatrix),intent(inout) :: denskern
  integer,intent(in) :: check_sumrho

  ! Local variables
  integer :: ist, iorb, iiorb, ilr, i, iz, ii, iy, ix, iix, iiy, iiz, iixyz, nxyz, ipt, i0, ierr, jproc
  integer :: i1, i2, i3, is1, is2, is3, ie1, ie2, ie3, ii3s, ii3e, nmax, jj, j, ind, ikernel
  integer :: matrixindex_in_compressed, iorbmin, iorbmax, jorb, iall, istat
  real(kind=8) :: maxdiff, sumdiff, tt, tti, ttj, tt1, hxh, hyh, hzh, factor, hx, hy, hz, ref_value
  real(kind=8) :: diff
  real(kind=8),dimension(:),allocatable :: psir, psirwork, psirtwork, rho, rho_check
  integer,dimension(:,:,:),allocatable :: weight
  integer,dimension(:,:,:,:),allocatable :: orbital_id
  integer,dimension(:),allocatable :: istarr
  integer,dimension(:,:),allocatable :: matrixindex_in_compressed_auxilliary
  real(kind=8),parameter :: tol_transpose=1.d-14
  real(kind=8),parameter :: tol_calculation_mean=1.d-12
  real(kind=8),parameter :: tol_calculation_max=1.d-10
  character(len=*), parameter :: subname='check_sumrho'

  call timing(iproc,'check_sumrho','ON')

  if (iproc==0) call yaml_open_map('Checking operations for sumrho')

  call f_routine(id='check_communication_sumrho')

  ! Allocate all the main arrays arrays
  psir=f_malloc(collcom_sr%ndimpsi_c,id='collcom_sr%ndimpsi_c') !direct array
  psirwork=f_malloc(collcom_sr%ndimpsi_c,id='collcom_sr%ndimpsi_c') !direct workarray
  psirtwork=f_malloc(collcom_sr%ndimind_c,id='psirtwork') !transposed workarray

  ! Size of global box
  nxyz=lzd%glr%d%n1i*lzd%glr%d%n2i*lzd%glr%d%n3i

  ! Fill the direct array with a recognizable pattern
  ist=0
  do iorb=1,orbs%norbp
      iiorb=orbs%isorb+iorb
      ilr=orbs%inWhichLocreg(iiorb)
      !$omp parallel default(none) &
      !$omp shared(orbs, lzd, psir, iorb, iiorb, ilr, ist, nxyz) &
      !$omp private(i, ii, iz, iy, ix, iix, iiy, iiz, iixyz)
      !$omp do
      do i=1,lzd%llr(ilr)%d%n1i*lzd%llr(ilr)%d%n2i*lzd%llr(ilr)%d%n3i
          ! coordinates within locreg
          ii=i-1
          iz=ii/(lzd%llr(ilr)%d%n1i*lzd%llr(ilr)%d%n2i)+1
          ii=ii-(iz-1)*lzd%llr(ilr)%d%n1i*lzd%llr(ilr)%d%n2i
          iy=ii/lzd%llr(ilr)%d%n1i+1
          ix=ii-(iy-1)*lzd%llr(ilr)%d%n1i+1
          ! coordinates within global region
          iix=ix+lzd%llr(ilr)%nsi1
          iiy=iy+lzd%llr(ilr)%nsi2
          iiz=iz+lzd%llr(ilr)%nsi3
          iixyz=(iiz-1)*lzd%glr%d%n1i*lzd%glr%d%n2i+(iiy-1)*lzd%glr%d%n1i+iix
          ! assign unique value
          psir(ist+i)=test_value_sumrho(iiorb,iixyz,nxyz)
      end do
      !$omp end do
      !$omp end parallel
      ist = ist + lzd%llr(ilr)%d%n1i*lzd%llr(ilr)%d%n2i*lzd%llr(ilr)%d%n3i
  end do
  if(ist/=collcom_sr%ndimpsi_c) then
      write(*,'(a,i0,a)') 'ERROR on process ',iproc,' : ist/=collcom_sr%ndimpsi_c'
      stop
  end if


  ! Rearrange data
  call transpose_switch_psir(collcom_sr, psir, psirwork)

  ! direct array not needed anymore
  call f_free(psir)

  ! Communicate the data
  call transpose_communicate_psir(iproc, nproc, collcom_sr, psirwork, psirtwork)

  ! Direct workarray not needed anymore
  call f_free(psirwork)

  ! Rearrange array
  call transpose_unswitch_psirt(collcom_sr, psirtwork, collcom_sr%psit_c)

  ! Transposed workarray not needed anymore
  call f_free(psirtwork)


  ! Check the layout of the transposed data
  maxdiff=0.d0
  sumdiff=0.d0

  ! Get the starting point of each MPI task
  istarr=f_malloc((/0.to.nproc-1/),id='istarr')
  istarr=0
  istarr(iproc)=collcom_sr%nptsp_c
  call mpiallred(istarr(0), nproc, mpi_sum, bigdft_mpi%mpi_comm, ierr)
  ist=0
  do jproc=0,iproc-1
      ist=ist+istarr(jproc)
  end do
  call f_free(istarr)
  
  ! Iterate through all the transposed values and check whether they are correct
  !$omp parallel default(none) &
  !$omp shared(collcom_sr, ist, nxyz, maxdiff, sumdiff) &
  !$omp private(ipt, ii, i0, iixyz, i, iiorb, tt, ref_value, diff)
  !$omp do reduction(+:sumdiff) reduction(max:maxdiff)
  do ipt=1,collcom_sr%nptsp_c
      ii=collcom_sr%norb_per_gridpoint_c(ipt)
      i0=collcom_sr%isptsp_c(ipt)
      iixyz=ist+ipt
      do i=1,ii
          iiorb=collcom_sr%indexrecvorbital_c(i0+i)
          tt=collcom_sr%psit_c(i0+i)
          ref_value=test_value_sumrho(iiorb,iixyz,nxyz)
          diff=abs(tt-ref_value)
          if (diff>maxdiff) maxdiff=diff
          sumdiff=sumdiff+diff**2
      end do
  end do
  !$omp end do
  !$omp end parallel


  ! Reduce the results
  if (nproc>1) then
      call mpiallred(sumdiff, 1, mpi_sum, bigdft_mpi%mpi_comm, ierr)
      call mpiallred(maxdiff, 1, mpi_max, bigdft_mpi%mpi_comm, ierr)
  end if

  ! Get mean value for the sum
  sumdiff = sumdiff/(lzd%glr%d%n1i*lzd%glr%d%n2i*lzd%glr%d%n3i)
  sumdiff=sqrt(sumdiff)

  ! Print the results
  if (iproc==0) then
      call yaml_map('Tolerance for the following test',tol_transpose,fmt='(1es25.18)')
      if (sumdiff>tol_transpose) then
         call yaml_warning('TRANSPOSITION ERROR: mean difference of '//trim(yaml_toa(sumdiff,fmt='(1es25.18)')))
      else
         call yaml_map('transposition check, mean error ', sumdiff,fmt='(1es25.18)')
      end if
      if (maxdiff>tol_transpose) then
         call yaml_warning('TRANSPOSITION ERROR: max difference of '//trim(yaml_toa(maxdiff,fmt='(1es25.18)')))
      else
         call yaml_map('transposition check, max error ', maxdiff,fmt='(1es25.18)')
      end if
  end if


  ! Now comes the full check.. Do it depending on the value of check_sumrho
  if (check_sumrho==2) then
  
      ! Now simulate the calculation of the charge density. Take the same reproducable
      ! values as above. In this way the charge density can be calculated without
      ! the communication.
      
      ! First determine how many orbitals one has for each grid point in the current slice
      ii3s=denspot%dpbox%nscatterarr(iproc,3)+1
      ii3e=denspot%dpbox%nscatterarr(iproc,3)+denspot%dpbox%nscatterarr(iproc,1)
      weight=f_malloc0((/lzd%glr%d%n1i,lzd%glr%d%n2i,ii3e-ii3s+1/),lbounds=(/1,1,ii3s/),id='weight')

      if (denspot%dpbox%nscatterarr(iproc,1)>0) then
          call to_zero(lzd%glr%d%n1i*lzd%glr%d%n2i*denspot%dpbox%nscatterarr(iproc,1), weight(1,1,ii3s))
      end if

      do i3=ii3s,ii3e
          do iorb=1,orbs%norb
              ilr=orbs%inwhichlocreg(iorb)
              is3=1+lzd%Llr(ilr)%nsi3
              ie3=lzd%Llr(ilr)%nsi3+lzd%llr(ilr)%d%n3i
              if (is3>i3 .or. i3>ie3) cycle
              is1=1+lzd%Llr(ilr)%nsi1
              ie1=lzd%Llr(ilr)%nsi1+lzd%llr(ilr)%d%n1i
              is2=1+lzd%Llr(ilr)%nsi2
              ie2=lzd%Llr(ilr)%nsi2+lzd%llr(ilr)%d%n2i
              !$omp parallel default(none) &
              !$omp shared(is2, ie2, is1, ie1, weight, i3) &
              !$omp private(i2, i1) 
              !$omp do
              do i2=is2,ie2
                  do i1=is1,ie1
                      weight(i1,i2,i3) = weight(i1,i2,i3)+1
                  end do
              end do
              !$omp end do
              !$omp end parallel
          end do
      end do
    
      ! The array orbital_id contains the IDs of the orbitals touching a given gridpoint
      nmax=maxval(weight)

      orbital_id=f_malloc((/nmax,lzd%glr%d%n1i,lzd%glr%d%n2i,ii3e-ii3s+1/),lbounds=(/1,1,1,ii3s/),id='orbital_id')

      if (denspot%dpbox%nscatterarr(iproc,1)>0) then
          call to_zero(lzd%glr%d%n1i*lzd%glr%d%n2i*denspot%dpbox%nscatterarr(iproc,1), weight(1,1,ii3s))
      end if
      iorbmin=1000000000
      iorbmax=-1000000000
      do i3=ii3s,ii3e
          do iorb=1,orbs%norb
              ilr=orbs%inwhichlocreg(iorb)
              is3=1+lzd%Llr(ilr)%nsi3
              ie3=lzd%Llr(ilr)%nsi3+lzd%llr(ilr)%d%n3i
              if (is3>i3 .or. i3>ie3) cycle
              is1=1+lzd%Llr(ilr)%nsi1
              ie1=lzd%Llr(ilr)%nsi1+lzd%llr(ilr)%d%n1i
              is2=1+lzd%Llr(ilr)%nsi2
              ie2=lzd%Llr(ilr)%nsi2+lzd%llr(ilr)%d%n2i
              !$omp parallel default(none) &
              !$omp shared(is2, ie2, is1, ie1, weight, orbital_id, i3, iorb, iorbmin, iorbmax) &
              !$omp private(i2, i1, jj)
              !$omp do reduction(min:iorbmin) reduction(max:iorbmax)
              do i2=is2,ie2
                  do i1=is1,ie1
                      jj=weight(i1,i2,i3)+1
                      !weight(i1,i2,i3) = weight(i1,i2,i3)+1
                      !orbital_id(weight(i1,i2,i3),i1,i2,i3) = iorb
                      orbital_id(jj,i1,i2,i3) = iorb
                      if (iorb<iorbmin) iorbmin=iorb
                      if (iorb>iorbmax) iorbmax=iorb
                      weight(i1,i2,i3)=jj
                  end do
              end do
              !$omp end do
              !$omp end parallel
          end do
      end do
    
      ! Make sure that the bounds are okay for all processes
      if (iorbmin>iorbmax) then
          iorbmin=1
          iorbmax=1
      end if
    
    
      ! Now calculate the charge density. Of course this is only possible since the
      ! value of each gridpoint is given by the special pattern and therefore always known.
    
      ! First fill the kernel with some numbers.
      do i=1,denskern%nvctr
          denskern%matrix_compr(i)=sine_taylor(real(denskern%nvctr-i+1,kind=8))
      end do
    
      hxh=.5d0*lzd%hgrids(1)
      hyh=.5d0*lzd%hgrids(2)
      hzh=.5d0*lzd%hgrids(3)
      factor=1.d0/(hxh*hyh*hzh)
    
      ! Use an auxilliary array to store the indices of the kernel in the compressed
      ! format. The usual denskern%matrixindex_in_compressed_fortransposed can not be used 
      ! since we are not in the transposed distribution.
      matrixindex_in_compressed_auxilliary=f_malloc((/iorbmin.to.iorbmax,iorbmin.to.iorbmax /), &
          id='matrixindex_in_compressed_auxilliary')

      !$omp parallel default(none) &
      !$omp shared(iorbmin, iorbmax, matrixindex_in_compressed_auxilliary, denskern) &
      !$omp private(iorb, jorb)
      !$omp do
      do iorb=iorbmin,iorbmax
          do jorb=iorbmin,iorbmax
              matrixindex_in_compressed_auxilliary(jorb,iorb)=matrixindex_in_compressed(denskern, jorb, iorb)
          end do
      end do
      !$omp end do
      !$omp end parallel
    
      ! Now calculate the charge density and store the result in rho_check
      rho_check=f_malloc(max(lzd%glr%d%n1i*lzd%glr%d%n2i*(ii3e-ii3s+1),1),id='rho_check')
      !$omp parallel default (none) &
      !$omp private (i3, i2, i1, iixyz, ind, tt, i,j, ii, tti, ikernel, jj, ttj) &
      !$omp shared (ii3s, ii3e, lzd, weight, orbital_id, denskern, rho_check) &
      !$omp shared (nxyz, factor, matrixindex_in_compressed_auxilliary)
      do i3=ii3s,ii3e
          !$omp do
          do i2=1,lzd%glr%d%n2i
              do i1=1,lzd%glr%d%n1i
                  iixyz=(i3-1)*lzd%glr%d%n1i*lzd%glr%d%n2i+(i2-1)*lzd%glr%d%n1i+i1
                  ind=(i3-ii3s)*lzd%glr%d%n1i*lzd%glr%d%n2i+(i2-1)*lzd%glr%d%n1i+i1
                  tt=1.d-20
                  do i=1,weight(i1,i2,i3) !the number of orbitals touching this grid point
                      ii=orbital_id(i,i1,i2,i3)
                      tti=test_value_sumrho(ii,iixyz,nxyz)
                      ikernel=matrixindex_in_compressed_auxilliary(ii,ii)
                      tt=tt+denskern%matrix_compr(ikernel)*tti*tti
                      do j=i+1,weight(i1,i2,i3)
                          jj=orbital_id(j,i1,i2,i3)
                          ikernel=matrixindex_in_compressed_auxilliary(jj,ii)
                          if (ikernel==0) cycle
                          ttj=test_value_sumrho(jj,iixyz,nxyz)
                          tt=tt+2.d0*denskern%matrix_compr(ikernel)*tti*ttj
                      end do
                  end do
                  tt=tt*factor
                  rho_check(ind)=tt
              end do
          end do
          !$omp end do
      end do
      !$omp end parallel
    
      call f_free(matrixindex_in_compressed_auxilliary)
    
      ! Now calculate the charge density in the transposed way using the standard routine
      rho=f_malloc(max(lzd%glr%d%n1i*lzd%glr%d%n2i*(ii3e-ii3s+1),1),id='rho')
      call sumrho_for_TMBs(iproc, nproc, lzd%hgrids(1), lzd%hgrids(2), lzd%hgrids(3), collcom_sr, denskern, &
           lzd%glr%d%n1i*lzd%glr%d%n2i*denspot%dpbox%n3d, rho, .false.)
    
      ! Determine the difference between the two versions
      sumdiff=0.d0
      maxdiff=0.d0
      do i=1,lzd%glr%d%n1i*lzd%glr%d%n2i*(ii3e-ii3s+1)
          tt=abs(rho(i)-rho_check(i))
          sumdiff = sumdiff + tt**2
          if (tt>maxdiff) maxdiff=tt
      end do
    
      ! Reduce the results
      if (nproc>1) then
          call mpiallred(sumdiff, 1, mpi_sum, bigdft_mpi%mpi_comm, ierr)
          call mpiallred(maxdiff, 1, mpi_max, bigdft_mpi%mpi_comm, ierr)
      end if
    
      ! Get mean value for the sum
      sumdiff = sumdiff/(lzd%glr%d%n1i*lzd%glr%d%n2i*lzd%glr%d%n3i)
      sumdiff=sqrt(sumdiff)
    
      ! Print the results
      if (iproc==0) then
          call yaml_map('Tolerance for the following test',tol_calculation_mean,fmt='(1es25.18)')
          if (sumdiff>tol_calculation_mean) then
             call yaml_warning('CALCULATION ERROR: total difference of '//trim(yaml_toa(sumdiff,fmt='(1es25.18)')))
          else
             call yaml_map('calculation check, error sum', sumdiff,fmt='(1es25.18)')
          end if
          call yaml_map('Tolerance for the following test',tol_calculation_max,fmt='(1es25.18)')
          if (sumdiff>tol_calculation_max) then
             call yaml_warning('CALCULATION ERROR: max difference of '//trim(yaml_toa(maxdiff,fmt='(1es25.18)')))
          else
             call yaml_map('calculation check, error max', maxdiff,fmt='(1es25.18)')
          end if
      end if
    
    
      call f_free(weight)
      call f_free(orbital_id)
      call f_free(rho_check)
      call f_free(rho)

  end if

  if (iproc==0) call yaml_close_map()

  call timing(iproc,'check_sumrho','OF')

  call f_release_routine()

  contains

    function test_value_sumrho(i, j, n)
      implicit none

      ! Calling arguments
      integer,intent(in) :: i, j, n
      real(kind=8) :: test_value_sumrho

      ! Local variables
      real(kind=8) :: ri, rj, rn
      real(kind=8),parameter :: fac=1.d-8

      ri=real(i,kind=8)
      rj=real(j,kind=8)
      rn=real(n,kind=8)
      !test_value=fac*real((i-1)*n+j,dp)
      !test_value=fac*(ri-1.d0)*rn+rj
      test_value_sumrho=sine_taylor((ri-1.d0)*rn)*cosine_taylor(rj)

    end function test_value_sumrho

    function sine_taylor(xx)
      implicit none

      ! Calling arguments
      real(kind=8),intent(in) :: xx
      real(kind=8) :: sine_taylor

      ! Local variables
      real(kind=8) :: x, x2, x3, x5, x7, x9, x11, x13, x15
      real(kind=8),parameter :: pi=3.14159265358979323846d0
      real(kind=8),parameter :: pi2=6.28318530717958647693d0
      real(kind=8),parameter :: inv6=1.66666666666666666667d-1
      real(kind=8),parameter :: inv120=8.33333333333333333333d-3
      real(kind=8),parameter :: inv5040=1.98412698412698412698d-4
      real(kind=8),parameter :: inv362880=2.75573192239858906526d-6
      real(kind=8),parameter :: inv39916800=2.50521083854417187751d-8
      real(kind=8),parameter :: inv6227020800=1.60590438368216145994d-10
      real(kind=8),parameter :: inv1307674368000=7.6471637318198164759d-13

      ! The Taylor approximation is most accurate around 0, so shift by pi to be centered around this point.
      x=xx/pi2
      x=real(int(x),kind=8)*pi2
      x=xx-x-pi
      x2=x*x
      x3=x2*x
      x5=x3*x2
      x7=x5*x2
      x9=x7*x2
      x11=x9*x2
      x13=x11*x2
      x15=x13*x2

      ! Calculate the value
      sine_taylor = x - x3*inv6 + x5*inv120 - x7*inv5040 + x9*inv362880 &
                    - x11*inv39916800 + x13*inv6227020800 - x15*inv1307674368000

      ! Undo the shift of pi, which corresponds to a multiplication with -1
      sine_taylor=-1.d0*sine_taylor

    end function sine_taylor

    function cosine_taylor(xx)
      implicit none

      ! Calling arguments
      real(kind=8),intent(in) :: xx
      real(kind=8) :: cosine_taylor

      ! Local variables
      real(kind=8) :: x, x2, x4, x6, x8, x10, x12, x14
      real(kind=8),parameter :: pi=3.14159265358979323846d0
      real(kind=8),parameter :: pi2=6.28318530717958647693d0
      real(kind=8),parameter :: inv2=5.d-1
      real(kind=8),parameter :: inv24=4.16666666666666666667d-2
      real(kind=8),parameter :: inv720=1.38888888888888888889d-3
      real(kind=8),parameter :: inv40320=2.48015873015873015873d-5
      real(kind=8),parameter :: inv3628800=2.75573192239858906526d-7
      real(kind=8),parameter :: inv479001600=2.08767569878680989792d-9
      real(kind=8),parameter :: inv87178291200=1.14707455977297247139d-11

      ! The Taylor approximation is most accurate around 0, so shift by pi to be centered around this point.
      !x=mod(xx,pi2)-pi
      x=xx/pi2
      x=real(int(x),kind=8)*pi2
      x=xx-x-pi
      x2=x*x
      x4=x2*x2
      x6=x4*x2
      x8=x6*x2
      x10=x8*x2
      x12=x10*x2
      x14=x12*x2

      ! Calculate the value
      cosine_taylor = 1.d0 - x2*inv2 + x4*inv24 - x6*inv720 + x8*inv40320 &
                      - x10*inv3628800 + x12*inv479001600 - x14*inv87178291200

      ! Undo the shift of pi, which corresponds to a multiplication with -1
      cosine_taylor=-1.d0*cosine_taylor

    end function cosine_taylor

end subroutine check_communication_sumrho<|MERGE_RESOLUTION|>--- conflicted
+++ resolved
@@ -1791,30 +1791,20 @@
 
 !> perform the communication needed for the potential and verify that the results is as expected
 subroutine check_communication_potential(denspot,tmb)
-<<<<<<< HEAD
-  use module_base, only:dp,bigdft_mpi
-  use module_types
-=======
   use module_base, only:dp,bigdft_mpi,mpi_sum,mpi_max,mpiallred
   use module_types
   use module_interfaces
   use yaml_output
->>>>>>> 54717813
   implicit none
   type(DFT_wavefunction), intent(inout) :: tmb
   type(DFT_local_fields), intent(inout) :: denspot
   !local variables
   logical :: dosome
-<<<<<<< HEAD
-  integer :: i1,i2,i3,ind,i3s,n3p,ilr,iorb,ilr_orb,n2i,n1i
-  real(dp) :: maxdiff,testval
-=======
   integer :: i1,i2,i3,ind,i3s,n3p,ilr,iorb,ilr_orb,n2i,n1i,ierr,numtot,i_stat,i_all
   real(dp) :: maxdiff,sumdiff,testval
   real(dp),parameter :: tol_calculation_mean=1.d-12
   real(dp),parameter :: tol_calculation_max=1.d-10
   character(len=200), parameter :: subname='check_communication_potential'
->>>>>>> 54717813
 
   !assign constants
   i3s=denspot%dpbox%nscatterarr(bigdft_mpi%iproc,3)+1 !< starting point of the planes in the z direction
@@ -1822,16 +1812,9 @@
   n2i=denspot%dpbox%ndims(2) !< size of the global domain in y direction
   n1i=denspot%dpbox%ndims(1) !< size of the global domain in x direction
 
-<<<<<<< HEAD
-
-  !fill the values of the rhov array
-  ind=0
-  do i3=i3s,i3s+n3p+1
-=======
   !fill the values of the rhov array
   ind=0
   do i3=i3s,i3s+n3p-1
->>>>>>> 54717813
      do i2=1,n2i
         do i1=1,n1i
            ind=ind+1
@@ -1847,18 +1830,11 @@
 
   !check the fetching of the potential element, destroy the MPI window, results in pot_work
   call full_local_potential(bigdft_mpi%iproc,bigdft_mpi%nproc,tmb%orbs,tmb%ham_descr%lzd,&
-<<<<<<< HEAD
-       2,denspot%dpbox,denspot%rhov,denspot%pot_work, &
-       tmb%ham_descr%comgp)
-
-  maxdiff=0.0_dp
-=======
        2,denspot%dpbox,denspot%rhov,denspot%pot_work,tmb%ham_descr%comgp)
 
   maxdiff=0.0_dp
   sumdiff=0.0_dp
   numtot=0
->>>>>>> 54717813
   loop_lr: do ilr=1,tmb%ham_descr%Lzd%nlr
      !check if this localisation region is used by one of the orbitals
      dosome=.false.
@@ -1872,10 +1848,6 @@
         ilr_orb=tmb%orbs%inwhichlocreg(iorb+tmb%orbs%isorb)
         if (ilr_orb /= ilr) cycle loop_orbs
 
-<<<<<<< HEAD
-
-=======
->>>>>>> 54717813
         ind=tmb%orbs%ispot(iorb)-1
         do i3=1,tmb%ham_descr%Lzd%Llr(ilr)%d%n3i
            do i2=1,tmb%ham_descr%Lzd%Llr(ilr)%d%n2i
@@ -1886,11 +1858,8 @@
                       (i3+tmb%ham_descr%Lzd%Llr(ilr)%nsi3-1)*n1i*n2i,dp)
                  testval=abs(denspot%pot_work(ind)-testval)
                  maxdiff=max(maxdiff,testval)
-<<<<<<< HEAD
-=======
                  sumdiff=sumdiff+testval
                  numtot=numtot+1
->>>>>>> 54717813
               end do
            end do
         end do
@@ -1898,8 +1867,6 @@
      enddo loop_orbs
 
   end do loop_lr
-<<<<<<< HEAD
-=======
 
   sumdiff = sumdiff/numtot
 
@@ -1934,7 +1901,6 @@
   deallocate(denspot%pot_work,stat=i_stat)
   call memocc(i_stat,i_all,'denspot%pot_work',subname)
   nullify(denspot%pot_work)
->>>>>>> 54717813
 
 end subroutine check_communication_potential
 
