--- conflicted
+++ resolved
@@ -510,10 +510,6 @@
               i3e=min(comsr%startingindex(iorb,2),comsr%startingindex(jorb,2))
               call transform_ISFcoordinates(1,i1s,i2s,i3s,lzd%Glr,lzd%Llr(ilr),x,y,z,ishift1, ishift2, ishift3)
               call transform_ISFcoordinates(1,i1s,i2s,i3s,lzd%Glr,lzd%Llr(jlr),x,y,z,jshift1, jshift2, jshift3)
-<<<<<<< HEAD
-
-=======
->>>>>>> 395083e6
               factorTimesDensKern = factor*densKern(iiorb,jjorb)
               ! Now loop over all points in the box in which the orbitals overlap.
               do i3=i3s,i3e !bounds in z direction
@@ -522,23 +518,17 @@
                   indi3=i3d*lzd%llr(ilr)%d%n2i*lzd%llr(ilr)%d%n1i !z-part of the index of orbital iorb in the 1-dim receive buffer
                   indj3=j3d*lzd%llr(jlr)%d%n2i*lzd%llr(jlr)%d%n1i !z-part of the index of orbital jorb in the 1-dim receive buffer
                   indl3=(i3-is)*lzd%Glr%d%n2i*lzd%Glr%d%n1i !z-part of the index for which the charge density is beeing calculated
-<<<<<<< HEAD
-=======
                   if(i3 < 0 .and. Lzd%Glr%geocode /='F') indl3=(i3-is+lzd%Glr%d%n3i)*lzd%Glr%d%n2i*lzd%Glr%d%n1i
                   if(i3+1 > Lzd%Glr%d%n3i .and. Lzd%Glr%geocode /='F') indl3 = (modulo(i3+1,Lzd%Glr%d%n3i+1)-is)&
                                                                                *lzd%Glr%d%n2i*lzd%Glr%d%n1i         
->>>>>>> 395083e6
                   do i2=i2s,i2e !bounds in y direction
                       i2d=i2 + ishift2 !y coordinate of orbital iorb with respect to the overlap box
                       j2d=i2 + jshift2 !y coordinate of orbital jorb with respect to the overlap box
                       indi2=i2d*lzd%llr(ilr)%d%n1i !y-part of the index of orbital iorb in the 1-dim receive buffer
                       indj2=j2d*lzd%llr(jlr)%d%n1i !y-part of the index of orbital jorb in the 1-dim receive buffer
                       indl2=i2*lzd%Glr%d%n1i !y-part of the index for which the charge density is beeing calculated
-<<<<<<< HEAD
-=======
                       if(i2 < 0 .and. Lzd%Glr%geocode =='P') indl2=(i2+lzd%Glr%d%n3i)*lzd%Glr%d%n1i
                       if(i2+1 > Lzd%Glr%d%n2i .and. Lzd%Glr%geocode =='P') indl2=modulo(i2+1,Lzd%Glr%d%n2i+1)*lzd%Glr%d%n1i
->>>>>>> 395083e6
                       m=mod(i1e-i1s+1,4)
                       if(m/=0) then
                           ! The following five variables hold some intermediate results to speed up the code.
@@ -553,11 +543,8 @@
                               indri = indri0 + i1d !index of orbital iorb in the 1-dim receive buffer
                               indrj = indrj0 + j1d !index of orbital jorb in the 1-dim receive buffer
                               indLarge = indLarge0 + i1 !index for which the charge density is beeing calculated
-<<<<<<< HEAD
-=======
                               if(i1 < 0 .and. Lzd%Glr%geocode /='F') indLarge = indLarge0 + i1 + lzd%Glr%d%n1i
                               if(i1+1 > Lzd%Glr%d%n1i .and. Lzd%Glr%geocode /='F') indLarge=indLarge0+modulo(i1+1,Lzd%Glr%d%n1i+1)
->>>>>>> 395083e6
                               tt = factorTimesDensKern*comsr%recvBuf(indri)*comsr%recvBuf(indrj)
                               rho(indLarge) = rho(indLarge) + tt !update the charge density at point indLarge
                               totalCharge = totalCharge + tt !add the contribution to the total charge
@@ -580,11 +567,6 @@
                               tt1 = factorTimesDensKern*comsr%recvBuf(indri+1)*comsr%recvBuf(indrj+1)
                               tt2 = factorTimesDensKern*comsr%recvBuf(indri+2)*comsr%recvBuf(indrj+2)
                               tt3 = factorTimesDensKern*comsr%recvBuf(indri+3)*comsr%recvBuf(indrj+3)
-<<<<<<< HEAD
-                              rho(indLarge  ) = rho(indLarge  ) + tt0
-                              rho(indLarge+1) = rho(indLarge+1) + tt1
-                              rho(indLarge+2) = rho(indLarge+2) + tt2
-=======
                               if(i1 < 0 .and. Lzd%Glr%geocode /='F') indLarge = indLarge0 + i1 + lzd%Glr%d%n1i
                               if(i1+1 > Lzd%Glr%d%n1i .and. Lzd%Glr%geocode /='F') indLarge=indLarge0+modulo(i1+1,Lzd%Glr%d%n1i+1)
                               rho(indLarge  ) = rho(indLarge  ) + tt0
@@ -596,7 +578,6 @@
                               rho(indLarge+2) = rho(indLarge+2) + tt2
                               if(i1+3 >= 0 .and. Lzd%Glr%geocode /='F') indLarge = indLarge0 + i1 
                               if(i1+4 > Lzd%Glr%d%n1i .and. Lzd%Glr%geocode /='F') indLarge=indLarge0+modulo(i1+4,Lzd%Glr%d%n1i+1)
->>>>>>> 395083e6
                               rho(indLarge+3) = rho(indLarge+3) + tt3
                               totalCharge = totalCharge + tt0 + tt1 + tt2 + tt3
                           end do
