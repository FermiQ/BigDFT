!> @file 
!!   sumrho: linear version
!! @author
!!   Copyright (C) 2011-2012 BigDFT group 
!!   This file is distributed under the terms of the
!!   GNU General Public License, see ~/COPYING file
!!   or http://www.gnu.org/copyleft/gpl.txt .
!!   For the list of contributors, see ~/AUTHORS 

!> Here starts the routine for building partial density inside the localisation region
!! This routine should be treated as a building-block for the linear scaling code
subroutine local_partial_densityLinear(nproc,rsflag,nscatterarr,&
     nrhotot,Lzd,hxh,hyh,hzh,nspin,orbs,mapping,psi,rho)
  use module_base
  use module_types
  use module_interfaces, exceptThisOne => local_partial_densityLinear
  use module_xc
  use Poisson_Solver
  implicit none
  logical, intent(in) :: rsflag
  integer, intent(in) :: nproc
  integer,intent(inout) :: nrhotot
  integer, intent(in) :: nspin
  real(gp), intent(in) :: hxh,hyh,hzh
  type(local_zone_descriptors), intent(in) :: Lzd
  type(orbitals_data),intent(in) :: orbs
  integer,dimension(orbs%norb),intent(in) :: mapping
  integer, dimension(0:nproc-1,4), intent(in) :: nscatterarr !n3d,n3p,i3s+i3xcsh-1,i3xcsh
  real(wp), dimension(orbs%npsidim_orbs), intent(in) :: psi
  real(dp),dimension(max(Lzd%Glr%d%n1i*Lzd%Glr%d%n2i*nrhotot,1),max(nspin,orbs%nspinor)),intent(out) :: rho
  !local variables
  character(len=*), parameter :: subname='local_partial_densityLinear'
  integer :: iorb,i_stat,i_all,ii, ind, indSmall, indLarge
  integer :: oidx,sidx,nspinn,npsir,ncomplex, i1, i2, i3, ilr, ispin
  integer :: nspincomp,ii1,ii2,ii3
  real(gp) :: hfac,spinval
  type(workarr_sumrho) :: w
  real(wp), dimension(:,:), allocatable :: psir
  real(dp), dimension(:),allocatable :: rho_p
  integer, dimension(:,:), allocatable :: Lnscatterarr
 !components of wavefunction in real space which must be considered simultaneously
  !and components of the charge density
  if (orbs%nspinor ==4) then
     npsir=4
     nspinn=4
     ncomplex=0
  else
     npsir=1
     nspinn=nspin
     ncomplex=orbs%nspinor-1
  end if
  nspincomp = 1
  if (nspin > 1) nspincomp = 2

 !allocate and define Lnscatterarr which is just a fake
  allocate(Lnscatterarr(0:nproc-1,4+ndebug),stat=i_stat)
  call memocc(i_stat,Lnscatterarr,'Lnscatterarr',subname)
  Lnscatterarr(:,3) = 0
  Lnscatterarr(:,4) = 0

  !initialize the rho array at 10^-20 instead of zero, due to the invcb ABINIT routine
  !otherwise use libXC routine
  call xc_init_rho(max(Lzd%Glr%d%n1i*Lzd%Glr%d%n2i*nrhotot,1)*max(nspin,orbs%nspinor),rho,nproc)

  ind=1
  orbitalsLoop: do ii=1,orbs%norbp

     iorb = ii + orbs%isorb
     ilr = orbs%inwhichLocreg(iorb)

     Lnscatterarr(:,1) = Lzd%Llr(ilr)%d%n3i 
     Lnscatterarr(:,2) = Lzd%Llr(ilr)%d%n3i 


     call initialize_work_arrays_sumrho(Lzd%Llr(ilr),w)
     allocate(rho_p(Lzd%Llr(ilr)%d%n1i*Lzd%Llr(ilr)%d%n2i*Lzd%Llr(ilr)%d%n3i*nspinn), stat=i_stat) !must redefine the size of rho_p?
     call memocc(i_stat,rho_p,'rho_p',subname)
     allocate(psir(Lzd%Llr(ilr)%d%n1i*Lzd%Llr(ilr)%d%n2i*Lzd%Llr(ilr)%d%n3i,npsir+ndebug),stat=i_stat)
     call memocc(i_stat,psir,'psir',subname)
  
     if (Lzd%Llr(ilr)%geocode == 'F') then
        call razero(Lzd%Llr(ilr)%d%n1i*Lzd%Llr(ilr)%d%n2i*Lzd%Llr(ilr)%d%n3i*npsir,psir)
     end if
 
     !Need to zero rho_p
     call razero(Lzd%Llr(ilr)%d%n1i*Lzd%Llr(ilr)%d%n2i*Lzd%Llr(ilr)%d%n3i*nspinn, rho_p)

     !print *,'norbp',orbs%norbp,orbs%norb,orbs%nkpts,orbs%kwgts,orbs%iokpt,orbs%occup
     !hfac=orbs%kwgts(orbs%iokpt(ii))*(orbs%occup(iorb)/(hxh*hyh*hzh))
     hfac=orbs%kwgts(orbs%iokpt(ii))*(orbs%occup(mapping(iorb))/(hxh*hyh*hzh))
     spinval=orbs%spinsgn(iorb)

     Lzd%Llr(ilr)%hybrid_on=.false.

     if (hfac /= 0.d0) then

        !sum for complex function case, npsir=1 in that case
        do oidx=0,ncomplex

           do sidx=1,npsir
              call daub_to_isf(Lzd%Llr(ilr),w,psi(ind),psir(1,sidx))
              ind=ind+Lzd%Llr(ilr)%wfd%nvctr_c+7*Lzd%Llr(ilr)%wfd%nvctr_f
           end do
           

           select case(Lzd%Llr(ilr)%geocode)
           case('F')
              !write(*,*) 'WARNING: MODIFIED CALLING SEQUENCE OF partial_density_free!!!!'
              call partial_density_free((rsflag .and. .not. Lzd%linear),nproc,Lzd%Llr(ilr)%d%n1i,&
                   Lzd%Llr(ilr)%d%n2i,Lzd%Llr(ilr)%d%n3i,npsir,nspinn,Lzd%Llr(ilr)%d%n3i,&!nrhotot,&
                   hfac,Lnscatterarr,spinval,psir,rho_p,Lzd%Llr(ilr)%bounds%ibyyzz_r)
           case('P')

              call partial_density(rsflag,nproc,Lzd%Llr(ilr)%d%n1i,Lzd%Llr(ilr)%d%n2i,Lzd%Llr(ilr)%d%n3i,&
                   npsir,nspinn,Lzd%Llr(ilr)%d%n3i,&!nrhotot,&
                   hfac,nscatterarr,spinval,psir,rho_p)

           case('S')

              call partial_density(rsflag,nproc,Lzd%Llr(ilr)%d%n1i,Lzd%Llr(ilr)%d%n2i,Lzd%Llr(ilr)%d%n3i,&
                   npsir,nspinn,Lzd%Llr(ilr)%d%n3i,&!nrhotot,&
                   hfac,nscatterarr,spinval,psir,rho_p)

           end select

           ! Copy rho_p to the correct place in rho
           indSmall=0
           do ispin=1,nspinn
               do i3=1,Lzd%Llr(ilr)%d%n3i !min(Lzd%Llr(ilr)%d%n3i,nscatterarr(iproc,1)) 
                   ii3 = i3 + Lzd%Llr(ilr)%nsi3 - 1
                   if(ii3 < 0 .and. Lzd%Glr%geocode /='F') ii3=ii3+Lzd%Glr%d%n3i
                   if(ii3+1 > Lzd%Glr%d%n3i .and. Lzd%Glr%geocode /='F') &
                        ii3 = modulo(ii3+1,Lzd%Glr%d%n3i+1)
                   do i2=1,Lzd%Llr(ilr)%d%n2i
                       ii2 = i2 + Lzd%Llr(ilr)%nsi2 - 1
                       if(ii2 < 0 .and. Lzd%Glr%geocode =='P') ii2=ii2+Lzd%Glr%d%n2i
                       if(ii2+1 > Lzd%Glr%d%n2i .and. Lzd%Glr%geocode =='P') &
                            ii2 = modulo(ii2+1,Lzd%Glr%d%n2i+1)
                       do i1=1,Lzd%Llr(ilr)%d%n1i
                           ii1=i1 + Lzd%Llr(ilr)%nsi1-1
                           if(ii1<0 .and. Lzd%Glr%geocode /= 'F') ii1=ii1+Lzd%Glr%d%n1i
                           if(ii1+1 > Lzd%Glr%d%n1i.and.Lzd%Glr%geocode/='F') &
                                ii1 = modulo(ii1+1,Lzd%Glr%d%n1i+1)
                           ! indSmall is the index in the currect localization region
                           indSmall=indSmall+1
                           ! indLarge is the index in the whole box. 
                           indLarge=ii3*Lzd%Glr%d%n2i*Lzd%Glr%d%n1i +&
                               ii2*Lzd%Glr%d%n1i + ii1 + 1
                           rho(indLarge,ispin)=rho(indLarge,ispin)+rho_p(indSmall)
                       end do
                   end do
               end do
           end do
        end do
     else
        ind=ind+(Lzd%Llr(ilr)%wfd%nvctr_c+7*Lzd%Llr(ilr)%wfd%nvctr_f)*max(ncomplex,1)*npsir
     end if

     i_all=-product(shape(rho_p))*kind(rho_p)
     deallocate(rho_p,stat=i_stat)
     call memocc(i_stat,i_all,'rho_p',subname)
     i_all=-product(shape(psir))*kind(psir)
     deallocate(psir,stat=i_stat)
     call memocc(i_stat,i_all,'psir',subname)

     call deallocate_work_arrays_sumrho(w)
  end do orbitalsLoop
 
  i_all=-product(shape(Lnscatterarr))*kind(Lnscatterarr)
  deallocate(Lnscatterarr,stat=i_stat)
  call memocc(i_stat,i_all,'Lnscatterarr',subname)
 

END SUBROUTINE local_partial_densityLinear
!
!!!
!!!
subroutine partial_density_linear(rsflag,nproc,n1i,n2i,n3i,npsir,nspinn,nrhotot,&
     hfac,nscatterarr,spinsgn,psir,rho_p,ibyyzz_r) 
  use module_base
  use module_types
  implicit none
  logical, intent(in) :: rsflag
  integer, intent(in) :: nproc,n1i,n2i,n3i,nrhotot,nspinn,npsir
  real(gp), intent(in) :: hfac,spinsgn
  integer, dimension(0:nproc-1,4), intent(in) :: nscatterarr
  real(wp), dimension(n1i,n2i,n3i,npsir), intent(in) :: psir
  real(dp), dimension(n1i,n2i,nrhotot,nspinn), intent(inout) :: rho_p
  integer, dimension(:,:,:),pointer :: ibyyzz_r 
  !local variables
  integer :: i3s,jproc,i3off,n3d,isjmp,i1,i2,i3,i1s,i1e,j3,i3sg
  real(gp) :: hfac2
  real(dp) :: psisq,p1,p2,p3,p4,r1,r2,r3,r4
!  integer :: ncount0,ncount1,ncount_rate,ncount_max
!!!  integer :: ithread,nthread,omp_get_thread_num,omp_get_num_threads
  !sum different slices by taking into account the overlap
  i3sg=0
!$omp parallel default(private) shared(n1i,nproc,rsflag,nspinn,nscatterarr,spinsgn) &
!$omp shared(n2i,npsir,hfac,psir,rho_p,n3i,i3sg,ibyyzz_r)
  i3s=0
!!!   ithread=omp_get_thread_num()
!!!   nthread=omp_get_num_threads()
  hfac2=2.0_gp*hfac

!  call system_clock(ncount0,ncount_rate,ncount_max)

  !case without bounds
  i1s=1
  i1e=n1i
  loop_xc_overlap: do jproc=0,nproc-1
     !case for REDUCE_SCATTER approach, not used for GGA since it enlarges the 
     !communication buffer
     if (rsflag) then
        i3off=nscatterarr(jproc,3)-nscatterarr(jproc,4)
        n3d=nscatterarr(jproc,1)
        if (n3d==0) exit loop_xc_overlap
     else
        i3off=0
        n3d=n3i
     end if
     !here the condition for the MPI_ALLREDUCE should be entered
     if(spinsgn > 0.0_gp) then
        isjmp=1
     else
        isjmp=2
     end if
     do i3=i3off+1,i3off+n3d
        !this allows the presence of GGA with non-isolated BC. If i3 is between 1 and n3i
        !j3=i3. This is useful only when dealing with rsflags and GGA, so we can comment it out
        !j3=modulo(i3-1,n3i)+1 
        j3=i3
        i3s=i3s+1
!!!    if(mod(i3s,nthread) .eq. ithread) then
     !$omp do
        do i2=1,n2i
              i1s=ibyyzz_r(1,i2-15,j3-15)+1
              i1e=ibyyzz_r(2,i2-15,j3-15)+1
           if (npsir == 1) then
              do i1=i1s,i1e
                 !conversion between the different types
                 psisq=real(psir(i1,i2,j3,1),dp)
                 psisq=psisq*psisq
                 rho_p(i1,i2,i3s,isjmp)=rho_p(i1,i2,i3s,isjmp)+real(hfac,dp)*psisq
              end do
           else !similar loop for npsir=4
              do i1=i1s,i1e
                 !conversion between the different types
                 p1=real(psir(i1,i2,j3,1),dp)
                 p2=real(psir(i1,i2,j3,2),dp)
                 p3=real(psir(i1,i2,j3,3),dp)
                 p4=real(psir(i1,i2,j3,4),dp)

                 !density values
                 r1=p1*p1+p2*p2+p3*p3+p4*p4
                 r2=p1*p3+p2*p4
                 r3=p1*p4-p2*p3
                 r4=p1*p1+p2*p2-p3*p3-p4*p4

                 rho_p(i1,i2,i3s,1)=rho_p(i1,i2,i3s,1)+real(hfac,dp)*r1
                 rho_p(i1,i2,i3s,2)=rho_p(i1,i2,i3s,2)+real(hfac2,dp)*r2
                 rho_p(i1,i2,i3s,3)=rho_p(i1,i2,i3s,3)+real(hfac2,dp)*r3
                 rho_p(i1,i2,i3s,4)=rho_p(i1,i2,i3s,4)+real(hfac,dp)*r4
              end do
           end if
        end do
     !$omp enddo
!!!    end if

!$omp critical
        i3sg=max(i3sg,i3s)
!$omp end critical

     end do
     if (.not. rsflag) exit loop_xc_overlap !the whole range is already done
  end do loop_xc_overlap
!$omp end parallel

  if (i3sg /= nrhotot) then
     write(*,'(1x,a,i0,1x,i0)')'ERROR: problem with rho_p: i3s,nrhotot,',i3sg,nrhotot
     stop
  end if

!  call system_clock(ncount1,ncount_rate,ncount_max)
!  write(*,*) 'TIMING:PDF',real(ncount1-ncount0)/real(ncount_rate)
END SUBROUTINE partial_density_linear


<<<<<<< HEAD
subroutine sumrhoForLocalizedBasis2(iproc,nproc,lzd,input,hx,hy,hz,orbs,&
     comsr,densKern,nrho,rho,at,nscatterarr)
!
use module_base
use module_types
use libxc_functionals
use yaml_output
use module_interfaces, exceptThisOne => sumrhoForLocalizedBasis2
implicit none

! Calling arguments
integer,intent(in) :: iproc, nproc, nrho
real(gp),intent(in) :: hx, hy, hz
type(local_zone_descriptors),intent(in) :: lzd
type(input_variables),intent(in) :: input
type(orbitals_data),intent(in) :: orbs
!type(p2pCommsSumrho),intent(inout) :: comsr
type(p2pComms),intent(inout) :: comsr
!real(kind=8),dimension(orbs%norb,norb),intent(in) :: coeff
!real(kind=8),dimension(ld_coeff,norb),intent(in) :: coeff
real(kind=8),dimension(orbs%norb,orbs%norb),intent(in) :: densKern
real(kind=8),dimension(nrho),intent(out),target :: rho
type(atoms_data),intent(in) :: at
integer, dimension(0:nproc-1,4),intent(in) :: nscatterarr !n3d,n3p,i3s+i3xcsh-1,i3xcsh

! Local variables
integer :: iorb, jorb, indLarge, i1, i2, i3, ilr, jlr
integer :: i1s, i1e, i2s, i2e, i3s, i3e, i1d, j1d, i2d, j2d, i3d, j3d, indri, indrj, istri, istrj
integer :: indi2, indi3, indj2, indj3, indl2, indl3, iiorb, jjorb
integer :: ierr, is, ie
integer :: m, i1d0, j1d0, indri0, indrj0, indLarge0
integer :: azones,bzones,ii,izones,jzones,x,y,z,ishift1,ishift2,ishift3,jshift1,jshift2,jshift3
integer,dimension(3,4) :: astart, aend, bstart,bend
real(kind=8) :: tt, hxh, hyh, hzh, factor, totalCharge, tt0, tt1, tt2, tt3, factorTimesDensKern
!real(kind=8),dimension(:,:),allocatable :: densKern
!character(len=*),parameter :: subname='sumrhoForLocalizedBasis2'

!if(iproc==0) write(*,'(a)',advance='no') 'Calculating charge density... '


!call mpi_barrier(bigdft_mpi%mpi_comm, ierr)
!call cpu_time(t1)
! Calculate the density kernel.
!!if(iproc==0) write(*,'(3x,a)',advance='no') 'calculating the density kernel... '
!!call timing(iproc,'sumrho_TMB    ','ON')
!!if(norbp>0) then
!!    call dgemm('n', 't', orbs%norb, orbs%norb, norbp, 1.d0, coeff(1,isorb+1), ld_coeff, &
!!         coeff(1,isorb+1), ld_coeff, 0.d0, densKern(1,1), orbs%norb)
!!else
!!    call to_zero(orbs%norb**2, densKern(1,1))
!!end if
!!call mpiallred(densKern(1,1), orbs%norb**2, mpi_sum, bigdft_mpi%mpi_comm, ierr)
!!call timing(iproc,'sumrho_TMB    ','OF')


!call mpi_barrier(bigdft_mpi%mpi_comm, ierr)
!call cpu_time(t2)
!time=t2-t1
!if(iproc==0) write(*,'(a,es12.4)') 'time for kernel:',time

!DEBUG test idempotency of density matrix
!!allocate(rhoprime(orbs%norb,orbs%norb))
!!call dgemm('n','t', orbs%norb,orbs%norb,orbs%norb,1.d0,densKern(1,1),orbs%norb,&
!!     densKern(1,1),orbs%norb,0.d0,rhoprime(1,1),orbs%norb)
!!do i = 1, orbs%norb
!! do j = 1, orbs%norb
!!    if(abs(rhoprime(i,j) - densKern(i,j))>1.0d-5) then
!!      write(*,*) 'Not indempotent',i,j,rhoprime(i,j), densKern(i,j)
!!    end if
!! end do
!!end do
!!deallocate(rhoprime)
!END DEBUG


! Define some constant factors.
hxh=.5d0*hx
hyh=.5d0*hy
hzh=.5d0*hz
!if(input%nspin==1) then
    factor=1.d0/(hxh*hyh*hzh)
!else
!    factor=1.d0/(hxh*hyh*hzh)
!end if

! Initialize rho.
if (libxc_functionals_isgga()) then
    call razero(nrho, rho)
else
    ! There is no mpi_allreduce, therefore directly initialize to
    ! 10^-20 and not 10^-20/nproc.
    rho=1.d-20
    !call tenminustwenty(nrho, rho, nproc)
end if
call timing(iproc,'p2pSumrho_wait','ON')


call wait_p2p_communication(iproc, nproc, comsr)



! Now calculate the charge density. Each process calculates only one slice of the total charge density.
! Such a slice has the full extent in the x and y direction, but is limited in the z direction.
! The bounds of the slice are given by nscatterarr. To do so, each process has received all orbitals that
! extend into this slice. The number of these orbitals is given by lin%comsr%noverlaps(iproc).
!call mpi_barrier(bigdft_mpi%mpi_comm, ierr)
!call cpu_time(t1)

call timing(iproc,'p2pSumrho_wait','OF')


!!call calculate_charge_density(iproc, nproc, lzd, hxh, hyh, hzh, orbs, densKern, factor, &
!!           nscatterarr, maxval(comsr%noverlaps), comsr%noverlaps, comsr%overlaps, comsr%comarr, comsr%ise3, comsr%nrecvBuf, comsr%recvBuf, nrho, rho)

call timing(iproc,'sumrho_TMB    ','ON')

! Bounds of the slice in global coordinates.
is=nscatterarr(iproc,3) 
ie=is+nscatterarr(iproc,1)-1

! This sum is "symmetric", so only do the second loop (jorb) only up to iorb and multiply by two if iorb/=jorb.
totalCharge=0.d0
!print*,'comsr%noverlaps(iproc)',iproc,comsr%noverlaps(iproc)
do iorb=1,comsr%noverlaps(iproc)
    iiorb=comsr%overlaps(iorb) !global index of orbital iorb
    ilr=orbs%inwhichlocreg(iiorb) !localization region of orbital iorb
    istri=comsr%comarr(5,iorb,iproc)-1 !starting index of orbital iorb in the receive buffer
    do jorb=1,iorb
        jjorb=comsr%overlaps(jorb) !global indes of orbital jorb
        jlr=orbs%inwhichlocreg(jjorb) !localization region of orbital jorb
        istrj=comsr%comarr(5,jorb,iproc)-1 !starting index of orbital jorb in the receive buffer
        !!tt = (lzd%llr(ilr)%locregCenter(1)-lzd%llr(jlr)%locregCenter(1))**2 &
        !!    +(lzd%llr(ilr)%locregCenter(2)-lzd%llr(jlr)%locregCenter(2))**2 &
        !!    +(lzd%llr(ilr)%locregCenter(3)-lzd%llr(jlr)%locregCenter(3))**2
        !!tt=sqrt(tt)
        !!write(200,*) tt, densKern(iiorb,jjorb)
        !!if(tt>6.d0) cycle

        azones = 1
        bzones = 1
        !Calculate the number of regions to cut alr and blr
        do ii=1,2
           if(lzd%llr(ilr)%outofzone(ii) > 0) azones = azones * 2
           if(lzd%llr(jlr)%outofzone(ii) > 0) bzones = bzones * 2
        end do

        !FRACTURE THE FIRST LOCALIZATION REGION
        call fracture_periodic_zone_ISF(azones,lzd%Glr,lzd%Llr(ilr),lzd%Llr(ilr)%outofzone(:),astart,aend)
       
        !FRACTURE SECOND LOCREG
        call fracture_periodic_zone_ISF(bzones,lzd%Glr,lzd%Llr(jlr),lzd%Llr(jlr)%outofzone(:),bstart,bend)
        do izones=1,azones
           do jzones=1,bzones
              ! Bounds of the overlap of orbital iorb and jorb in global coordinates.
              i1s=max(astart(1,izones),bstart(1,jzones))
              i1e=min(aend(1,izones)-1,bend(1,jzones)-1)
              i2s=max(astart(2,izones),bstart(2,jzones))
              i2e=min(aend(2,izones)-1,bend(2,jzones)-1)
              i3s=max(comsr%ise3(iorb,1),comsr%ise3(jorb,1))
              i3e=min(comsr%ise3(iorb,2),comsr%ise3(jorb,2))
              call transform_ISFcoordinates(1,i1s,i2s,i3s,lzd%Glr,lzd%Llr(ilr),x,y,z,ishift1, ishift2, ishift3)
              call transform_ISFcoordinates(1,i1s,i2s,i3s,lzd%Glr,lzd%Llr(jlr),x,y,z,jshift1, jshift2, jshift3)
              factorTimesDensKern = factor*densKern(iiorb,jjorb)
              if(iorb/=jorb) then
                  ! Multiply by two since these elements appear twice (but are calculated only once).
                  factorTimesDensKern = 2.d0*factorTimesDensKern
              end if
              ! Now loop over all points in the box in which the orbitals overlap.
              !if(i3s>i3e) write(*,*) 'no calculation done'

              do i3=i3s,i3e !bounds in z direction
                  i3d=i3 -max(is,-ishift3) !z coordinate of orbital iorb with respect to the overlap box
                  j3d=i3 -max(is,-jshift3) !z coordinate of orbital jorb with respect to the overlap box
                  indi3=i3d*lzd%llr(ilr)%d%n2i*lzd%llr(ilr)%d%n1i !z-part of the index of orbital iorb in the 1-dim receive buffer
                  indj3=j3d*lzd%llr(jlr)%d%n2i*lzd%llr(jlr)%d%n1i !z-part of the index of orbital jorb in the 1-dim receive buffer
                  !indl3=(i3-is)*lzd%Glr%d%n2i*lzd%Glr%d%n1i !z-part of the index for which the charge density is beeing calculated
                  !indl3=(modulo(i3-1,Lzd%Glr%d%n3i)-is+1)*lzd%Glr%d%n2i*lzd%Glr%d%n1i !z-part of the index for which the charge density is beeing calculated
                  indl3=(modulo(i3,Lzd%Glr%d%n3i+1)-is)*lzd%Glr%d%n2i*lzd%Glr%d%n1i !z-part of the index for which the charge density is beeing calculated
                  do i2=i2s,i2e !bounds in y direction
                      i2d=i2 + ishift2 !y coordinate of orbital iorb with respect to the overlap box
                      j2d=i2 + jshift2 !y coordinate of orbital jorb with respect to the overlap box
                      indi2=i2d*lzd%llr(ilr)%d%n1i !y-part of the index of orbital iorb in the 1-dim receive buffer
                      indj2=j2d*lzd%llr(jlr)%d%n1i !y-part of the index of orbital jorb in the 1-dim receive buffer
                      !indl2=i2*lzd%Glr%d%n1i !y-part of the index for which the charge density is beeing calculated
                      !indl2=(modulo(i2-1,Lzd%Glr%d%n2i)+1)*lzd%Glr%d%n1i !y-part of the index for which the charge density is beeing calculated
                      indl2=(modulo(i2,Lzd%Glr%d%n2i+1))*lzd%Glr%d%n1i !y-part of the index for which the charge density is beeing calculated
                      ! For all other than free BC, choose m such that the unrolled part is never used.
                      if(Lzd%Glr%geocode=='F') then
                          m=mod(i1e-i1s+1,4)
                      else
                          m=i1e-i1s+1
                      end if
                      if(m/=0) then
                          ! The following five variables hold some intermediate results to speed up the code.
                          i1d0= ishift1 
                          j1d0= jshift1
                          indri0 = indi3 + indi2 + istri + 1
                          indrj0 = indj3 + indj2 + istrj + 1
                          indLarge0 = indl3 + indl2 + 1   
                          do i1=i1s,i1s+m-1
                              i1d=i1d0+i1 !x coordinate of orbital iorb with respect to the overlap box
                              j1d=j1d0+i1 !x coordinate of orbital jorb with respect to the overlap box
                              indri = indri0 + i1d !index of orbital iorb in the 1-dim receive buffer
                              indrj = indrj0 + j1d !index of orbital jorb in the 1-dim receive buffer
                              !indLarge = indLarge0 + i1 !index for which the charge density is beeing calculated
                              !indLarge = indLarge0 + modulo(i1-1,Lzd%Glr%d%n1i)+1 !index for which the charge density is beeing calculated
                              indLarge = indLarge0 + modulo(i1,Lzd%Glr%d%n1i+1) !index for which the charge density is beeing calculated
                              tt = factorTimesDensKern*comsr%recvBuf(indri)*comsr%recvBuf(indrj)
                              rho(indLarge) = rho(indLarge) + tt !update the charge density at point indLarge
                              totalCharge = totalCharge + tt !add the contribution to the total charge
                          end do
                      end if
                      ! This is the same again, this time with unrolled loops.
                      if(i1e-i1s+1>4) then
                          i1d0= ishift1 
                          j1d0= jshift1
                          indri0 = indi3 + indi2 + istri + 1
                          indrj0 = indj3 + indj2 + istrj + 1
                          indLarge0 = indl3 + indl2 + 1
                          do i1=i1s+m,i1e,4
                              i1d=i1d0+i1
                              j1d=j1d0+i1
                              indri = indri0 + i1d
                              indrj = indrj0 + j1d
                              !indLarge = indLarge0 + i1
                              tt0 = factorTimesDensKern*comsr%recvBuf(indri  )*comsr%recvBuf(indrj  )
                              tt1 = factorTimesDensKern*comsr%recvBuf(indri+1)*comsr%recvBuf(indrj+1)
                              tt2 = factorTimesDensKern*comsr%recvBuf(indri+2)*comsr%recvBuf(indrj+2)
                              tt3 = factorTimesDensKern*comsr%recvBuf(indri+3)*comsr%recvBuf(indrj+3)
                              !indLarge = indLarge0 + modulo(i1-1,Lzd%Glr%d%n1i)+1
                              indLarge = indLarge0 + i1
                              rho(indLarge  ) = rho(indLarge  ) + tt0
                              !indLarge = indLarge0 +modulo(i1,Lzd%Glr%d%n1i)+1
                              indLarge = indLarge0 + i1+1
                              rho(indLarge) = rho(indLarge) + tt1
                              !rho(indLarge+1) = rho(indLarge+1) + tt1
                              !indLarge = indLarge0 + modulo(i1+1,Lzd%Glr%d%n1i)+1
                              indLarge = indLarge0 + i1+2
                              rho(indLarge) = rho(indLarge) + tt2
                              !rho(indLarge+2) = rho(indLarge+2) + tt1
                              !indLarge = indLarge0 + modulo(i1+2,Lzd%Glr%d%n1i)+1
                              indLarge = indLarge0 + i1+3
                              rho(indLarge) = rho(indLarge) + tt3
                              !rho(indLarge+3) = rho(indLarge+3) + tt1
                              totalCharge = totalCharge + tt0 + tt1 + tt2 + tt3
                          end do
                      end if
                  end do
              end do
          end do !jzones
       end do !izones
    end do
end do

if(iproc==0) call yaml_map('Calculating charge density',.true.)
!if(iproc==0) write(*,'(a)') 'done.'

call timing(iproc,'sumrho_TMB    ','OF')

call timing(iproc,'sumrho_allred','ON')

call mpiallred(totalCharge, 1, mpi_sum, bigdft_mpi%mpi_comm, ierr)
if(iproc==0) call yaml_map('Calculation finished. TOTAL CHARGE', totalCharge*hxh*hyh*hzh,fmt='(es20.12)')
!if(iproc==0) write(*,'(3x,a,es20.12)') 'Calculation finished. TOTAL CHARGE = ', totalCharge*hxh*hyh*hzh

call timing(iproc,'sumrho_allred','OF')
=======
>>>>>>> 82c115d0

subroutine calculate_density_kernel(iproc, nproc, isKernel, orbs, orbs_tmb, coeff, kernel)
  use module_base
  use module_types
  use yaml_output

  implicit none

  ! Calling arguments
  integer,intent(in):: iproc, nproc
  type(orbitals_data),intent(in) :: orbs, orbs_tmb
  logical, intent(in) :: isKernel
  real(kind=8),dimension(orbs_tmb%norb,orbs%norb),intent(in):: coeff   !only use the first (occupied) orbitals
  real(kind=8),dimension(orbs_tmb%norb,orbs_tmb%norb),intent(out) :: kernel

  ! Local variables
  integer :: istat, iall, ierr, sendcount, jproc, iorb, itmb
  real(kind=8),dimension(:,:),allocatable :: density_kernel_partial, fcoeff
! real(kind=8), dimension(:,:,), allocatable :: ks,ksk,ksksk
  character(len=*),parameter :: subname='calculate_density_kernel'
  integer,dimension(:),allocatable :: recvcounts, dspls
  integer,parameter :: ALLGATHERV=1, ALLREDUCE=2
  integer,parameter :: communication_strategy=ALLREDUCE

  if (communication_strategy==ALLGATHERV) then
      call timing(iproc,'calc_kernel','ON') !lr408t
      !if(iproc==0) write(*,'(1x,a)',advance='no') 'calculate density kernel... '
      allocate(density_kernel_partial(orbs_tmb%norb,max(orbs_tmb%norbp,1)), stat=istat)
      call memocc(istat, density_kernel_partial, 'density_kernel_partial', subname)
      allocate(fcoeff(orbs_tmb%norb,orbs%norb), stat=istat)
      call memocc(istat, fcoeff, 'fcoeff', subname)
      call to_zero(orbs_tmb%norb*orbs%norb,fcoeff(1,1))
      if(orbs_tmb%norbp>0) then
          !decide wether we calculate the density kernel or just transformation matrix
          if(isKernel) then
             do iorb=1,orbs%norb
                !call daxpy(orbs_tmb%norbp,orbs%occup(iorb),coeff(1+orbs_tmb%isorb,iorb),1,fcoeff(1+orbs_tmb%isorb,iorb),1)
                do itmb=1,orbs_tmb%norbp
                     fcoeff(orbs_tmb%isorb+itmb,iorb) = orbs%occup(iorb)*coeff(orbs_tmb%isorb+itmb,iorb)
                end do
             end do
          else
             do iorb=1,orbs%norb
                do itmb=1,orbs_tmb%norbp
                     fcoeff(orbs_tmb%isorb+itmb,iorb) = coeff(orbs_tmb%isorb+itmb,iorb)
                end do
             end do
          end if

          call dgemm('n', 't', orbs_tmb%norb, orbs_tmb%norbp, orbs%norb, 1.d0, coeff(1,1), orbs_tmb%norb, &
               fcoeff(orbs_tmb%isorb+1,1), orbs_tmb%norb, 0.d0, density_kernel_partial(1,1), orbs_tmb%norb)
      end if
      iall = -product(shape(fcoeff))*kind(fcoeff)
      deallocate(fcoeff,stat=istat)
      call memocc(istat, iall, 'fcoeff', subname)
      call timing(iproc,'calc_kernel','OF') !lr408t

      call timing(iproc,'waitAllgatKern','ON')
      call mpi_barrier(bigdft_mpi%mpi_comm,ierr)
      call timing(iproc,'waitAllgatKern','OF')

      if (nproc > 1) then
         call timing(iproc,'commun_kernel','ON') !lr408t
         allocate(recvcounts(0:nproc-1),stat=istat)
         call memocc(istat,recvcounts,'recvcounts',subname)
         allocate(dspls(0:nproc-1),stat=istat)
         call memocc(istat,recvcounts,'recvcounts',subname)
         do jproc=0,nproc-1
             recvcounts(jproc)=orbs_tmb%norb*orbs_tmb%norb_par(jproc,0)
             dspls(jproc)=orbs_tmb%norb*orbs_tmb%isorb_par(jproc)
         end do
         sendcount=orbs_tmb%norb*orbs_tmb%norbp
         call mpi_allgatherv(density_kernel_partial(1,1), sendcount, mpi_double_precision, &
              kernel(1,1), recvcounts, dspls, mpi_double_precision, &
              bigdft_mpi%mpi_comm, ierr)
         iall=-product(shape(recvcounts))*kind(recvcounts)
         deallocate(recvcounts,stat=istat)
         call memocc(istat,iall,'recvcounts',subname)
         iall=-product(shape(dspls))*kind(dspls)
         deallocate(dspls,stat=istat)
         call memocc(istat,iall,'dspls',subname)
         call timing(iproc,'commun_kernel','OF') !lr408t
      else
         call vcopy(orbs_tmb%norb*orbs_tmb%norbp,density_kernel_partial(1,1),1,kernel(1,1),1)
      end if

      iall=-product(shape(density_kernel_partial))*kind(density_kernel_partial)
      deallocate(density_kernel_partial,stat=istat)
      call memocc(istat,iall,'density_kernel_partial',subname)
  else if (communication_strategy==ALLREDUCE) then
      call timing(iproc,'calc_kernel','ON') !lr408t
      !if(iproc==0) write(*,'(1x,a)',advance='no') 'calculate density kernel... '
      if(orbs%norbp>0) then
          allocate(fcoeff(orbs_tmb%norb,orbs%norb), stat=istat)
          call memocc(istat, fcoeff, 'fcoeff', subname)
          call to_zero(orbs_tmb%norb*orbs%norb,fcoeff(1,1))

          !decide wether we calculate the density kernel or just transformation matrix
          if(isKernel)then
             do iorb=1,orbs%norbp
                !call daxpy(orbs_tmb%norb,orbs%occup(orbs%isorb+iorb),coeff(1,orbs%isorb+iorb),1,fcoeff(1,orbs%isorb+iorb),1)
                do itmb=1,orbs_tmb%norb
                     fcoeff(itmb,orbs%isorb+iorb) = orbs%occup(orbs%isorb+iorb)*coeff(itmb,orbs%isorb+iorb)
                end do
             end do
          else
             do iorb=1,orbs%norbp
                !call daxpy(orbs_tmb%norb,orbs%occup(orbs%isorb+iorb),coeff(1,orbs%isorb+iorb),1,fcoeff(1,orbs%isorb+iorb),1)
                do itmb=1,orbs_tmb%norb
                     fcoeff(itmb,orbs%isorb+iorb) = coeff(itmb,orbs%isorb+iorb)
                end do
          end do

          end if
          call dgemm('n', 't', orbs_tmb%norb, orbs_tmb%norb, orbs%norbp, 1.d0, coeff(1,orbs%isorb+1), orbs_tmb%norb, &
               fcoeff(1,orbs%isorb+1), orbs_tmb%norb, 0.d0, kernel(1,1), orbs_tmb%norb)
          iall = -product(shape(fcoeff))*kind(fcoeff)
          deallocate(fcoeff,stat=istat)
          call memocc(istat, iall, 'fcoeff', subname)
      else
          call to_zero(orbs_tmb%norb**2, kernel(1,1))
      end if
      call timing(iproc,'calc_kernel','OF') !lr408t

      call timing(iproc,'waitAllgatKern','ON')
      call mpi_barrier(bigdft_mpi%mpi_comm,ierr)
      call timing(iproc,'waitAllgatKern','OF')
      if (nproc > 1) then
          call timing(iproc,'commun_kernel','ON') !lr408t
          call mpiallred(kernel(1,1),orbs_tmb%norb**2, mpi_sum, bigdft_mpi%mpi_comm, ierr)
          call timing(iproc,'commun_kernel','OF') !lr408t
      end if
  end if

  if(iproc==0) call yaml_map('Calculate density kernel',.true.)
 ! Purify Kernel
 !call dgemm('n', 't', orbs_tmb%norb, orbs_tmb%norb, orbs_tmb%norbp, 1.d0, kernel(1,orbs_tmb%isorb+1), orbs_tmb%norb, &
 !           overlap(1,orbs_tmb%isorb+1), orbs_tmb%norb, 0.d0, ks(1,1), orbs_tmb%norb) 
 !call dgemm('n', 't', orbs_tmb%norb, orbs_tmb%norb, orbs_tmb%norbp, 1.d0, ks(1,orbs_tmb%isorb+1), orbs_tmb%norb, &
 !           kernel(1,orbs_tmb%isorb+1), orbs_tmb%norb, 0.d0, ksk(1,1), orbs_tmb%norb)
 !call dgemm('n', 't', orbs_tmb%norb, orbs_tmb%norb, orbs_tmb%norbp, 1.d0, ks(1,orbs_tmb%isorb+1), orbs_tmb%norb, &
 !           ksk(1,orbs_tmb%isorb+1), orbs_tmb%norb, 0.d0, ksksk(1,1), orbs_tmb%norb)


 !!if(present(overlap)) then
   !!allocate(ks(orbs_tmb%norb,orbs_tmb%norb),stat=istat)
   !!call memocc(istat, ks, 'ks', subname) 
   !!allocate(ksk(orbs_tmb%norb,orbs_tmb%norb),stat=istat)
   !!call memocc(istat, ksk, 'ksk', subname) 
   !!allocate(ksksk(orbs_tmb%norb,orbs_tmb%norb),stat=istat)
   !!call memocc(istat, ksksk, 'ksksk', subname) 

   !!call dgemm('n', 't', orbs_tmb%norb, orbs_tmb%norb, orbs_tmb%norb, 1.d0, kernel(1,1), orbs_tmb%norb, &
   !!           overlap(1,1), orbs_tmb%norb, 0.d0, ks(1,1), orbs_tmb%norb) 
   !!call dgemm('n', 't', orbs_tmb%norb, orbs_tmb%norb, orbs_tmb%norb, 1.d0, ks(1,1), orbs_tmb%norb, &
   !!           kernel(1,1), orbs_tmb%norb, 0.d0, ksk(1,1), orbs_tmb%norb)
   !!call dgemm('n', 't', orbs_tmb%norb, orbs_tmb%norb, orbs_tmb%norb, 1.d0, ks(1,1), orbs_tmb%norb, &
   !!           ksk(1,1), orbs_tmb%norb, 0.d0, ksksk(1,1), orbs_tmb%norb)
   !!print *,'PURIFYING THE KERNEL'
   !!kernel = 3*ksk-2*ksksk
   !!
   !!iall = -product(shape(ks))*kind(ks)
   !!deallocate(ks,stat=istat)
   !!call memocc(istat, iall, 'ks', subname)
   !!iall = -product(shape(ksk))*kind(ksk)
   !!deallocate(ksk,stat=istat)
   !!call memocc(istat, iall, 'ksk', subname)
   !!iall = -product(shape(ksksk))*kind(ksksk)
   !!deallocate(ksksk,stat=istat)
   !!call memocc(istat, iall, 'ksksk', subname)
 !!end if

end subroutine calculate_density_kernel

subroutine init_collective_comms_sumro(iproc, nproc, lzd, orbs, nscatterarr, collcom_sr)
  use module_base
  use module_types
  implicit none

  ! Calling arguments
  integer,intent(in) :: iproc, nproc
  type(local_zone_descriptors),intent(in) :: lzd
  type(orbitals_data),intent(in) :: orbs
  integer,dimension(0:nproc-1,4),intent(in) :: nscatterarr !n3d,n3p,i3s+i3xcsh-1,i3xcsh
  type(collective_comms),intent(inout) :: collcom_sr

  ! Local variables
  integer :: ierr, istat, iall, ipt
  real(kind=8) :: weight_tot, weight_ideal
  integer,dimension(:,:),allocatable :: istartend
  character(len=*),parameter :: subname='determine_weights_sumrho'
  real(kind=8),dimension(:),allocatable :: weights_per_slice, weights_per_zpoint

  ! Note: all weights are double precision to avoid integer overflow
  call timing(iproc,'init_collco_sr','ON')

  allocate(istartend(2,0:nproc-1), stat=istat)
  call memocc(istat, istartend, 'istartend', subname)

  allocate(weights_per_slice(0:nproc-1), stat=istat)
  call memocc(istat, weights_per_slice, 'weights_per_slice', subname)

  allocate(weights_per_zpoint(lzd%glr%d%n3i), stat=istat)
  call memocc(istat, weights_per_zpoint, 'weights_per_zpoint', subname)

  call get_weights_sumrho(iproc, nproc, orbs, lzd, nscatterarr, weight_tot, weight_ideal, &
       weights_per_slice, weights_per_zpoint)
  call mpi_barrier(mpi_comm_world, ierr)

  call assign_weight_to_process_sumrho(iproc, nproc, weight_tot, weight_ideal, weights_per_slice, &
       lzd, orbs, nscatterarr, istartend, collcom_sr%nptsp_c)
  call mpi_barrier(mpi_comm_world, ierr)

  iall = -product(shape(weights_per_slice))*kind(weights_per_slice)
  deallocate(weights_per_slice,stat=istat)
  call memocc(istat, iall, 'weights_per_slice', subname)

  allocate(collcom_sr%norb_per_gridpoint_c(collcom_sr%nptsp_c), stat=istat)
  call memocc(istat, collcom_sr%norb_per_gridpoint_c, 'collcom_sr%norb_per_gridpoint_c', subname)

  call determine_num_orbs_per_gridpoint_sumrho(iproc, nproc, collcom_sr%nptsp_c, lzd, orbs, &
       istartend, weight_tot, weights_per_zpoint, collcom_sr%norb_per_gridpoint_c)
  call mpi_barrier(mpi_comm_world, ierr)

  allocate(collcom_sr%nsendcounts_c(0:nproc-1), stat=istat)
  call memocc(istat, collcom_sr%nsendcounts_c, 'collcom_sr%nsendcounts_c', subname)
  allocate(collcom_sr%nsenddspls_c(0:nproc-1), stat=istat)
  call memocc(istat, collcom_sr%nsenddspls_c, 'collcom_sr%nsenddspls_c', subname)
  allocate(collcom_sr%nrecvcounts_c(0:nproc-1), stat=istat)
  call memocc(istat, collcom_sr%nrecvcounts_c, 'collcom_sr%nrecvcounts_c', subname)
  allocate(collcom_sr%nrecvdspls_c(0:nproc-1), stat=istat)
  call memocc(istat, collcom_sr%nrecvdspls_c, 'collcom_sr%nrecvdspls_c', subname)

  call determine_communication_arrays_sumrho(iproc, nproc, collcom_sr%nptsp_c, lzd, orbs, istartend, &
       collcom_sr%norb_per_gridpoint_c, collcom_sr%nsendcounts_c, collcom_sr%nsenddspls_c, &
       collcom_sr%nrecvcounts_c, collcom_sr%nrecvdspls_c, collcom_sr%ndimpsi_c, collcom_sr%ndimind_c)
  call mpi_barrier(mpi_comm_world, ierr)

  allocate(collcom_sr%psit_c(collcom_sr%ndimind_c), stat=istat)
  call memocc(istat, collcom_sr%psit_c, 'collcom_sr%psit_c', subname)

  allocate(collcom_sr%isendbuf_c(collcom_sr%ndimpsi_c), stat=istat)
  call memocc(istat, collcom_sr%isendbuf_c, 'collcom_sr%isendbuf_c', subname)
  allocate(collcom_sr%irecvbuf_c(collcom_sr%ndimpsi_c), stat=istat)
  call memocc(istat, collcom_sr%irecvbuf_c, 'collcom_sr%irecvbuf_c', subname)
  allocate(collcom_sr%indexrecvorbital_c(collcom_sr%ndimind_c), stat=istat)
  call memocc(istat, collcom_sr%indexrecvorbital_c, 'collcom_sr%indexrecvorbital_c', subname)
  allocate(collcom_sr%iextract_c(collcom_sr%ndimind_c), stat=istat)
  call memocc(istat, collcom_sr%iextract_c, 'collcom_sr%iextract_c', subname)
  allocate(collcom_sr%iexpand_c(collcom_sr%ndimind_c), stat=istat)
  call memocc(istat, collcom_sr%iexpand_c, 'collcom_sr%iexpand_c', subname)

  call get_switch_indices_sumrho(iproc, nproc, collcom_sr%nptsp_c, collcom_sr%ndimpsi_c, collcom_sr%ndimind_c, lzd, &
       orbs, istartend, collcom_sr%norb_per_gridpoint_c, collcom_sr%nsendcounts_c, collcom_sr%nsenddspls_c, &
       collcom_sr%nrecvcounts_c, collcom_sr%nrecvdspls_c, collcom_sr%isendbuf_c, collcom_sr%irecvbuf_c, &
       collcom_sr%iextract_c, collcom_sr%iexpand_c, collcom_sr%indexrecvorbital_c)
  call mpi_barrier(mpi_comm_world, ierr)

  ! These variables are used in various subroutines to speed up the code
  allocate(collcom_sr%isptsp_c(max(collcom_sr%nptsp_c,1)), stat=istat)
  call memocc(istat, collcom_sr%isptsp_c, 'collcom_sr%isptsp_c', subname)
  collcom_sr%isptsp_c(1) = 0
  do ipt=2,collcom_sr%nptsp_c
        collcom_sr%isptsp_c(ipt) = collcom_sr%isptsp_c(ipt-1) + collcom_sr%norb_per_gridpoint_c(ipt-1)
  end do

  allocate(collcom_sr%nsendcounts_repartitionrho(0:nproc-1), stat=istat)
  call memocc(istat, collcom_sr%nsendcounts_repartitionrho, 'collcom_sr%nsendcounts_repartitionrho', subname)
  allocate(collcom_sr%nrecvcounts_repartitionrho(0:nproc-1), stat=istat)
  call memocc(istat, collcom_sr%nrecvcounts_repartitionrho, 'collcom_sr%nrecvcounts_repartitionrho', subname)
  allocate(collcom_sr%nsenddspls_repartitionrho(0:nproc-1), stat=istat)
  call memocc(istat, collcom_sr%nsenddspls_repartitionrho, 'collcom_sr%nsenddspls_repartitionrho', subname)
  allocate(collcom_sr%nrecvdspls_repartitionrho(0:nproc-1), stat=istat)
  call memocc(istat, collcom_sr%nrecvdspls_repartitionrho, 'collcom_sr%nrecvdspls_repartitionrho', subname)

  call communication_arrays_repartitionrho(iproc, nproc, lzd, nscatterarr, istartend, &
       collcom_sr%nsendcounts_repartitionrho, collcom_sr%nsenddspls_repartitionrho, &
       collcom_sr%nrecvcounts_repartitionrho, collcom_sr%nrecvdspls_repartitionrho)

  iall = -product(shape(weights_per_zpoint))*kind(weights_per_zpoint)
  deallocate(weights_per_zpoint,stat=istat)
  call memocc(istat, iall, 'weights_per_zpoint', subname)

  iall = -product(shape(istartend))*kind(istartend)
  deallocate(istartend,stat=istat)
  call memocc(istat, iall, 'istartend', subname)

  call timing(iproc,'init_collco_sr','OF')

end subroutine init_collective_comms_sumro

subroutine get_weights_sumrho(iproc, nproc, orbs, lzd, nscatterarr, &
           weight_tot, weight_ideal, weights_per_slice, weights_per_zpoint)
  use module_base
  use module_types
  implicit none

  ! Calling arguments
  integer,intent(in) :: iproc, nproc
  type(orbitals_data),intent(in) :: orbs
  type(local_zone_descriptors),intent(in) :: lzd
  integer,dimension(0:nproc-1,4),intent(in) :: nscatterarr !n3d,n3p,i3s+i3xcsh-1,i3xcsh
  real(kind=8),intent(out) :: weight_tot, weight_ideal
  real(kind=8),dimension(0:nproc-1),intent(out) :: weights_per_slice
  real(kind=8),dimension(lzd%glr%d%n3i),intent(out) :: weights_per_zpoint

  ! Local variables
  integer :: iorb, ilr, ierr, i3, i2, i1, is1, ie1, is2, ie2, is3, ie3, istat, iall
  real(kind=8) :: tt
  real(kind=8),dimension(:,:),allocatable :: weight_xy
  character(len=*),parameter :: subname='get_weights_sumrho'

  !!! Determine the total weight.
  !!weight_tot=0.d0
  !!do iorb=1,orbs%norbp
  !!    iiorb=orbs%isorb+iorb
  !!    ilr=orbs%inwhichlocreg(iiorb)
  !!    ncount = lzd%llr(ilr)%d%n1i*lzd%llr(ilr)%d%n2i*lzd%llr(ilr)%d%n3i
  !!    weight_tot = weight_tot + dble(ncount)
  !!end do
  !!call mpiallred(weight_tot, 1, mpi_sum, bigdft_mpi%mpi_comm, ierr)

  !!! Ideal weight per process
  !!weight_ideal = weight_tot/dble(nproc)


  !!weight_tot=0.d0
  !!!!$omp parallel default(shared) &
  !!!!$omp private(i2, i1, iorb, ilr, is1, ie1, is2, ie2, is3, ie3)
  !!do i3=nscatterarr(iproc,3)+1,nscatterarr(iproc,3)+nscatterarr(iproc,1)
  !!    !!$omp do reduction(+:tt)
  !!    do i2=1,lzd%glr%d%n2i
  !!        do i1=1,lzd%glr%d%n1i
  !!            tt=0.d0
  !!            do iorb=1,orbs%norb
  !!                ilr=orbs%inwhichlocreg(iorb)
  !!                is1=1+lzd%Llr(ilr)%nsi1
  !!                ie1=lzd%Llr(ilr)%nsi1+lzd%llr(ilr)%d%n1i
  !!                is2=1+lzd%Llr(ilr)%nsi2
  !!                ie2=lzd%Llr(ilr)%nsi2+lzd%llr(ilr)%d%n2i
  !!                is3=1+lzd%Llr(ilr)%nsi3
  !!                ie3=lzd%Llr(ilr)%nsi3+lzd%llr(ilr)%d%n3i
  !!                if (is1<=i1 .and. i1<=ie1 .and. is2<=i2 .and. i2<=ie2 .and. is3<=i3 .and. i3<=ie3) then
  !!                    tt=tt+1.d0
  !!                end if
  !!            end do
  !!            weight_tot=weight_tot+tt**2
  !!        end do
  !!    end do
  !!    !!$omp end do
  !!end do
  !!!!$omp end parallel

  call to_zero(lzd%glr%d%n3i, weights_per_zpoint(1))

  allocate(weight_xy(lzd%glr%d%n1i,lzd%glr%d%n2i), stat=istat)
  call memocc(istat, weight_xy, 'weight_xy', subname)

  tt=0.d0
  weights_per_slice(:) = 0.0d0
  do i3=nscatterarr(iproc,3)+1,nscatterarr(iproc,3)+nscatterarr(iproc,1)
      !tmp=0.d0
      call to_zero(lzd%glr%d%n1i*lzd%glr%d%n2i, weight_xy(1,1))
      !!$omp parallel default(shared) &
      !!$omp private(i2, i1, iorb, ilr, is1, ie1, is2, ie2, is3, ie3, ttt)
      !!$omp do reduction(+:tmp)
      do iorb=1,orbs%norb
          ilr=orbs%inwhichlocreg(iorb)
          is3=1+lzd%Llr(ilr)%nsi3
          ie3=lzd%Llr(ilr)%nsi3+lzd%llr(ilr)%d%n3i
          if (is3>i3 .or. i3>ie3) cycle
          is1=1+lzd%Llr(ilr)%nsi1
          ie1=lzd%Llr(ilr)%nsi1+lzd%llr(ilr)%d%n1i
          is2=1+lzd%Llr(ilr)%nsi2
          ie2=lzd%Llr(ilr)%nsi2+lzd%llr(ilr)%d%n2i
          do i2=is2,ie2
              do i1=is1,ie1
                  weight_xy(i1,i2) = weight_xy(i1,i2)+1.d0
              end do
          end do
      end do
      !!$omp end do
      !!$omp end parallel
      weights_per_zpoint(i3)=0.d0
      do i2=1,lzd%glr%d%n2i
          do i1=1,lzd%glr%d%n1i
             tt = tt + .5d0*(weight_xy(i1,i2)*(weight_xy(i1,i2)+1.d0))
             weights_per_zpoint(i3) = weights_per_zpoint(i3) + .5d0*(weight_xy(i1,i2)*(weight_xy(i1,i2)))
          end do
      end do
  end do
  weights_per_slice(iproc)=tt
  call mpiallred(weights_per_slice(0), nproc, mpi_sum, bigdft_mpi%mpi_comm, ierr)
  if (nproc>1) then
     call mpi_allreduce(tt, weight_tot, 1, mpi_double_precision, mpi_sum, bigdft_mpi%mpi_comm, ierr)
  else
     weight_tot=tt
  end if
  call mpiallred(weights_per_zpoint(1), lzd%glr%d%n3i, mpi_sum, bigdft_mpi%mpi_comm, ierr)


  iall = -product(shape(weight_xy))*kind(weight_xy)
  deallocate(weight_xy,stat=istat)
  call memocc(istat, iall, 'weight_xy', subname)
  !!call mpiallred(weight_tot, 1, mpi_sum, bigdft_mpi%mpi_comm, ierr)

  ! Ideal weight per process
  weight_ideal = weight_tot/dble(nproc)

end subroutine get_weights_sumrho

subroutine assign_weight_to_process_sumrho(iproc, nproc, weight_tot, weight_ideal, weights_per_slice, &
           lzd, orbs, nscatterarr, istartend, nptsp)
  use module_base
  use module_types
  implicit none

  ! Calling arguments
  integer,intent(in) :: iproc, nproc
  real(kind=8),intent(in) :: weight_tot, weight_ideal
  real(kind=8),dimension(0:nproc-1),intent(in) :: weights_per_slice
  type(local_zone_descriptors),intent(in) :: lzd
  type(orbitals_data),intent(in) :: orbs
  integer,dimension(0:nproc-1,4),intent(in) :: nscatterarr !n3d,n3p,i3s+i3xcsh-1,i3xcsh
  integer,dimension(2,0:nproc-1),intent(out) :: istartend
  integer,intent(out) :: nptsp

  ! Local variables
  integer :: jproc, i1, i2, i3, ii, iorb, ilr, is1, ie1, is2, ie2, is3, ie3, ierr, istat, iall, jproc_out
  real(kind=8) :: tt, ttt
  real(kind=8),dimension(:,:),allocatable :: slicearr
  real(8),dimension(:,:),allocatable :: weights_startend
  character(len=*),parameter :: subname='assign_weight_to_process_sumrho'

  !!allocate(weights_per_slice(0:nproc-1), stat=istat)
  !!call memocc(istat, weights_per_slice, 'weights_per_slice', subname)

  allocate(weights_startend(2,0:nproc-1), stat=istat)
  call memocc(istat, weights_startend, 'weights_startend', subname)

  tt=0.d0
  weights_startend(1,0)=0.d0
  do jproc=0,nproc-2
      tt=tt+weight_ideal
      weights_startend(2,jproc)=dble(floor(tt,kind=8))
      weights_startend(1,jproc+1)=dble(floor(tt,kind=8))+1.d0
  end do
  weights_startend(2,nproc-1)=weight_tot

  !!call to_zero(nproc, weights_per_slice(0))
  ! Iterate through all grid points and assign them to processes such that the
  ! load balancing is optimal.

  !!do jproc=0,nproc-1
  !!    if (iproc==0) write(*,'(a,i7,2f16.1)') 'jproc, start, end', iproc, weights_startend(1,jproc), weights_startend(2,jproc)
  !!end do

  !!if (nproc>1) then
  !!    tt=0.d0
  !!    jproc=0
  !!    istartend(1,jproc)=1
  !!    !$omp parallel default(shared) &
  !!    !$omp private(i2, i1, iorb, ilr, is1, ie1, is2, ie2, is3, ie3)
  !!    do i3=nscatterarr(iproc,3)+1,nscatterarr(iproc,3)+nscatterarr(iproc,1)
  !!        !$omp do reduction(+:tt)
  !!        do i2=1,lzd%glr%d%n2i
  !!            do i1=1,lzd%glr%d%n1i
  !!                ttt=0.d0
  !!                do iorb=1,orbs%norb
  !!                    ilr=orbs%inwhichlocreg(iorb)
  !!                    is1=1+lzd%Llr(ilr)%nsi1
  !!                    ie1=lzd%Llr(ilr)%nsi1+lzd%llr(ilr)%d%n1i
  !!                    is2=1+lzd%Llr(ilr)%nsi2
  !!                    ie2=lzd%Llr(ilr)%nsi2+lzd%llr(ilr)%d%n2i
  !!                    is3=1+lzd%Llr(ilr)%nsi3
  !!                    ie3=lzd%Llr(ilr)%nsi3+lzd%llr(ilr)%d%n3i
  !!                    if (is1<=i1 .and. i1<=ie1 .and. is2<=i2 .and. i2<=ie2 .and. is3<=i3 .and. i3<=ie3) then
  !!                        !tt=tt+1.d0
  !!                        ttt=ttt+1.d0
  !!                    end if
  !!                end do
  !!                tt=tt+ttt**2
  !!            end do
  !!        end do
  !!        !$omp end do
  !!    end do
  !!    !$omp end parallel
  !!    weights_per_slice(iproc)=tt
  !!    call mpiallred(weights_per_slice(0), nproc, mpi_sum, bigdft_mpi%mpi_comm, ierr)
  !!end if


  ! Iterate through all grid points and assign them to processes such that the
  ! load balancing is optimal.
  if (nproc==1) then
      istartend(1,0)=1
      istartend(2,0)=lzd%glr%d%n1i*lzd%glr%d%n2i*lzd%glr%d%n3i
  else
      allocate(slicearr(lzd%glr%d%n1i,lzd%glr%d%n2i), stat=istat)
      call memocc(istat, slicearr, 'slicearr', subname)
      istartend(1,:)=0
      istartend(2,:)=0
      tt=0.d0
      jproc=0
      ii=0
      outer_loop: do jproc_out=0,nproc-1
          if (tt+weights_per_slice(jproc_out)<weights_startend(1,iproc)) then
              tt=tt+weights_per_slice(jproc_out)
              ii=ii+nscatterarr(jproc_out,1)*lzd%glr%d%n1i*lzd%glr%d%n2i
              cycle outer_loop
          end if
          !!i3_loop: do i3=nscatterarr(jproc_out,3)+1,nscatterarr(jproc_out,3)+nscatterarr(jproc_out,1)
          !!    do i2=1,lzd%glr%d%n2i
          !!        do i1=1,lzd%glr%d%n1i
          !!            ii=ii+1
          !!            ttt=0.d0
          !!            !!$omp parallel if (orbs%norb>512) &
          !!            !!$omp default(shared) &
          !!            !!$omp private(iorb, ilr, is1, ie1, is2, ie2, is3, ie3)
          !!            !!$omp do reduction(+:ttt)
          !!            do iorb=1,orbs%norb
          !!                ilr=orbs%inwhichlocreg(iorb)
          !!                is1=1+lzd%Llr(ilr)%nsi1
          !!                ie1=lzd%Llr(ilr)%nsi1+lzd%llr(ilr)%d%n1i
          !!                is2=1+lzd%Llr(ilr)%nsi2
          !!                ie2=lzd%Llr(ilr)%nsi2+lzd%llr(ilr)%d%n2i
          !!                is3=1+lzd%Llr(ilr)%nsi3
          !!                ie3=lzd%Llr(ilr)%nsi3+lzd%llr(ilr)%d%n3i
          !!                if (is1<=i1 .and. i1<=ie1 .and. is2<=i2 .and. i2<=ie2 .and. is3<=i3 .and. i3<=ie3) then
          !!                    ttt=ttt+1.d0
          !!                end if
          !!            end do
          !!            !!$omp end do
          !!            !!$omp end parallel
          !!            !tt=tt+ttt
          !!            !tt=tt+ttt**2
          !!            tt=tt+.5d0*ttt*(ttt+1.d0)
          !!            if (tt>=weights_startend(1,iproc)) then
          !!                istartend(1,iproc)=ii
          !!                exit outer_loop
          !!            end if
          !!        end do
          !!    end do
          !!end do i3_loop
          i3_loop: do i3=nscatterarr(jproc_out,3)+1,nscatterarr(jproc_out,3)+nscatterarr(jproc_out,1)
              call to_zero(lzd%glr%d%n1i*lzd%glr%d%n2i, slicearr(1,1))
              do iorb=1,orbs%norb
                  ilr=orbs%inwhichlocreg(iorb)
                  is1=1+lzd%Llr(ilr)%nsi1
                  ie1=lzd%Llr(ilr)%nsi1+lzd%llr(ilr)%d%n1i
                  is2=1+lzd%Llr(ilr)%nsi2
                  ie2=lzd%Llr(ilr)%nsi2+lzd%llr(ilr)%d%n2i
                  is3=1+lzd%Llr(ilr)%nsi3
                  ie3=lzd%Llr(ilr)%nsi3+lzd%llr(ilr)%d%n3i
                  if (is3>i3 .or. i3>ie3) cycle
                  do i2=1,lzd%glr%d%n2i
                      do i1=1,lzd%glr%d%n1i
                          ttt=0.d0
                          !!$omp parallel if (orbs%norb>512) &
                          !!$omp default(shared) &
                          !!$omp private(iorb, ilr, is1, ie1, is2, ie2, is3, ie3)
                          !!$omp do reduction(+:ttt)
                          if (is1<=i1 .and. i1<=ie1 .and. is2<=i2 .and. i2<=ie2) then
                              slicearr(i1,i2)=slicearr(i1,i2)+1.d0
                          end if
                          !!$omp end do
                          !!$omp end parallel
                          !tt=tt+ttt
                          !tt=tt+ttt**2
                      end do
                  end do
              end do
              do i2=1,lzd%glr%d%n2i
                  do i1=1,lzd%glr%d%n1i
                      ii=ii+1
                      tt=tt+.5d0*slicearr(i1,i2)*(slicearr(i1,i2)+1.d0)
                      if (tt>=weights_startend(1,iproc)) then
                          istartend(1,iproc)=ii
                          exit outer_loop
                      end if
                  end do
              end do
          end do i3_loop
      end do outer_loop
      iall = -product(shape(slicearr))*kind(slicearr)
      deallocate(slicearr,stat=istat)
      call memocc(istat, iall, 'slicearr', subname)
  end if

  call mpiallred(istartend(1,0), 2*nproc, mpi_sum, bigdft_mpi%mpi_comm, ierr)

  do jproc=0,nproc-2
      istartend(2,jproc)=istartend(1,jproc+1)-1
  end do
  istartend(2,nproc-1)=lzd%glr%d%n1i*lzd%glr%d%n2i*lzd%glr%d%n3i

  !weightp=istartend(2,iproc)-istartend(1,iproc)+1
  !!if (iproc==0) then
  !!    do jproc=0,nproc-1
  !!        write(*,'(a,2i9)') 'istartend(1,jproc), istartend(2,jproc)', istartend(1,jproc), istartend(2,jproc)
  !!    end do
  !!end if


  do jproc=0,nproc-1
      if (iproc==jproc) then
          nptsp=istartend(2,jproc)-istartend(1,jproc)+1
      end if
  end do


  !!iall = -product(shape(weights_per_slice))*kind(weights_per_slice)
  !!deallocate(weights_per_slice,stat=istat)
  !!call memocc(istat, iall, 'weights_per_slice', subname)
  iall = -product(shape(weights_startend))*kind(weights_startend)
  deallocate(weights_startend,stat=istat)
  call memocc(istat, iall, 'weights_startend', subname)


  ! Some check
  ii=nptsp
  call mpiallred(ii, 1, mpi_sum, bigdft_mpi%mpi_comm, ierr)
  if (ii/=lzd%glr%d%n1i*lzd%glr%d%n2i*lzd%glr%d%n3i) then
      stop 'ii/=lzd%glr%d%n1i*lzd%glr%d%n2i*lzd%glr%d%n3i'
  end if



end subroutine assign_weight_to_process_sumrho

subroutine determine_num_orbs_per_gridpoint_sumrho(iproc, nproc, nptsp, lzd, orbs, &
           istartend, weight_tot, weights_per_zpoint, norb_per_gridpoint)
  use module_base
  use module_types
  implicit none

  ! Calling arguments
  integer,intent(in) :: iproc, nproc, nptsp
  type(local_zone_descriptors),intent(in) :: lzd
  type(orbitals_data),intent(in) :: orbs
  integer,dimension(2,0:nproc-1),intent(in) :: istartend
  real(kind=8),intent(in) :: weight_tot
  real(kind=8),dimension(lzd%glr%d%n3i),intent(in) :: weights_per_zpoint
  integer,dimension(nptsp),intent(out) :: norb_per_gridpoint

  ! Local variables
  integer :: i3, ii, i2, i1, ipt, ilr, is1, ie1, is2, ie2, is3, ie3, iorb, ierr, i
  real(8) :: tt, weight_check
  logical :: fast


!!t1=mpi_wtime()
!!  weight_check=0.d0
!!  do i3=1,lzd%glr%d%n3i
!!      if (i3*lzd%glr%d%n1i*lzd%glr%d%n2i<istartend(1,iproc) .or. &
!!          (i3-1)*lzd%glr%d%n1i*lzd%glr%d%n2i+1>istartend(2,iproc)) then
!!          cycle
!!      end if
!!      if (weights_per_zpoint(i3)==0.d0) then
!!          fast=.true.
!!      else
!!          fast=.false.
!!      end if
!!      write(*,*) 'iproc, fast', iproc, fast
!!      tt=0.d0
!!      !$omp parallel default(shared) &
!!      !$omp private(i2, i1, ii, ipt, norb, iorb, ilr, is1, ie1, is2, ie2, is3, ie3)
!!      !$omp do reduction(+:tt)
!!      do i2=1,lzd%glr%d%n2i
!!          do i1=1,lzd%glr%d%n1i
!!              ii=(i3-1)*lzd%glr%d%n1i*lzd%glr%d%n2i+(i2-1)*lzd%glr%d%n1i+i1
!!              if (ii>=istartend(1,iproc) .and. ii<=istartend(2,iproc)) then
!!                  ipt=ii-istartend(1,iproc)+1
!!                  norb=0
!!                  if (.not.fast) then
!!                      do iorb=1,orbs%norb
!!                          ilr=orbs%inwhichlocreg(iorb)
!!                          is1=1+lzd%Llr(ilr)%nsi1
!!                          ie1=lzd%Llr(ilr)%nsi1+lzd%llr(ilr)%d%n1i
!!                          is2=1+lzd%Llr(ilr)%nsi2
!!                          ie2=lzd%Llr(ilr)%nsi2+lzd%llr(ilr)%d%n2i
!!                          is3=1+lzd%Llr(ilr)%nsi3
!!                          ie3=lzd%Llr(ilr)%nsi3+lzd%llr(ilr)%d%n3i
!!                          if (is1<=i1 .and. i1<=ie1 .and. is2<=i2 .and. i2<=ie2 .and. is3<=i3 .and. i3<=ie3) then
!!                          norb=norb+1
!!                          end if
!!                      end do
!!                  end if
!!                  norb_per_gridpoint(ipt)=norb
!!                  !tt=tt+dble(norb**2)
!!                  tt=tt+.5d0*dble(norb*(norb+1))
!!              end if
!!          end do
!!      end do
!!      !$omp end do
!!      !$omp end parallel
!!      weight_check=weight_check+tt
!!  end do
!!t2=mpi_wtime()
!!write(*,*) 'iproc, individual time', iproc, t2-t1
!!
!!  ! Some check
!!  call mpiallred(weight_check, 1, mpi_sum, bigdft_mpi%mpi_comm, ierr)
!!  if (weight_check/=weight_tot) then
!!      stop '2: tt/=weight_tot'
!!  end if






!t1=mpi_wtime()
  call to_zero(nptsp, norb_per_gridpoint(1))
  do i3=1,lzd%glr%d%n3i
      if (i3*lzd%glr%d%n1i*lzd%glr%d%n2i<istartend(1,iproc) .or. &
          (i3-1)*lzd%glr%d%n1i*lzd%glr%d%n2i+1>istartend(2,iproc)) then
          cycle
      end if
      if (weights_per_zpoint(i3)==0.d0) then
          cycle
      end if
      !!$omp parallel default(shared) &
      !!$omp private(i2, i1, ii, ipt, iorb, ilr, is1, ie1, is2, ie2, is3, ie3)
      !!$omp do
      do iorb=1,orbs%norb
          ilr=orbs%inwhichlocreg(iorb)
          is3=1+lzd%Llr(ilr)%nsi3
          ie3=lzd%Llr(ilr)%nsi3+lzd%llr(ilr)%d%n3i
          if (is3>i3 .or. i3>ie3) cycle
          is2=1+lzd%Llr(ilr)%nsi2
          ie2=lzd%Llr(ilr)%nsi2+lzd%llr(ilr)%d%n2i
          is1=1+lzd%Llr(ilr)%nsi1
          ie1=lzd%Llr(ilr)%nsi1+lzd%llr(ilr)%d%n1i
          do i2=is2,ie2
              do i1=is1,ie1
                  ii=(i3-1)*lzd%glr%d%n1i*lzd%glr%d%n2i+(i2-1)*lzd%glr%d%n1i+i1
                  if (ii>=istartend(1,iproc) .and. ii<=istartend(2,iproc)) then
                      ipt=ii-istartend(1,iproc)+1
                      norb_per_gridpoint(ipt)=norb_per_gridpoint(ipt)+1
                  end if
              end do
          end do
      end do
      !!$omp end do
      !!$omp end parallel
  end do

  tt=0.d0
  do i=1,nptsp
      tt=tt+.5d0*dble(norb_per_gridpoint(i)*(norb_per_gridpoint(i)+1))
  end do
  weight_check=tt
!t2=mpi_wtime()
!write(*,*) 'iproc, individual time', iproc, t2-t1


  ! Some check
  call mpiallred(weight_check, 1, mpi_sum, bigdft_mpi%mpi_comm, ierr)
  if (weight_check/=weight_tot) then
      stop '2: tt/=weight_tot'
  end if

end subroutine determine_num_orbs_per_gridpoint_sumrho

subroutine determine_communication_arrays_sumrho(iproc, nproc, nptsp, lzd, orbs, &
           istartend, norb_per_gridpoint, nsendcounts, nsenddspls, nrecvcounts, &
           nrecvdspls, ndimpsi, ndimind)
  use module_base
  use module_types
  implicit none

  ! Calling arguments
  integer,intent(in) :: iproc, nproc, nptsp
  type(local_zone_descriptors),intent(in) :: lzd
  type(orbitals_data),intent(in) :: orbs
  integer,dimension(2,0:nproc-1),intent(in) :: istartend
  integer,dimension(nptsp),intent(in) :: norb_per_gridpoint
  integer,dimension(0:nproc-1),intent(out) :: nsendcounts, nsenddspls, nrecvcounts, nrecvdspls
  integer,intent(out) :: ndimpsi, ndimind

  ! Local variables
  integer :: iorb, iiorb, ilr, is1, ie1, is2, ie2, is3, ie3, jproc, i3, i2, i1, ind, ii, istat, iall, ierr
  integer,dimension(:),allocatable :: nsendcounts_tmp, nsenddspls_tmp, nrecvcounts_tmp, nrecvdspls_tmp
  character(len=*),parameter :: subname='determine_communication_arrays_sumrho'


  nsendcounts=0
  !!$omp parallel default(shared) &
  !!$omp private(jproc, i3, i2, i1, ind)
  do iorb=1,orbs%norbp
      iiorb=orbs%isorb+iorb
      ilr=orbs%inwhichlocreg(iiorb)
      is1=1+lzd%Llr(ilr)%nsi1
      ie1=lzd%Llr(ilr)%nsi1+lzd%llr(ilr)%d%n1i
      is2=1+lzd%Llr(ilr)%nsi2
      ie2=lzd%Llr(ilr)%nsi2+lzd%llr(ilr)%d%n2i
      is3=1+lzd%Llr(ilr)%nsi3
      ie3=lzd%Llr(ilr)%nsi3+lzd%llr(ilr)%d%n3i
      !!$omp do
      do jproc=0,nproc-1
          do i3=is3,ie3
              if (i3*lzd%glr%d%n1i*lzd%glr%d%n2i<istartend(1,jproc) .or. &
                  (i3-1)*lzd%glr%d%n1i*lzd%glr%d%n2i+1>istartend(2,jproc)) then
                  cycle
              end if
              do i2=is2,ie2
                  do i1=is1,ie1
                    ind = (i3-1)*lzd%glr%d%n1i*lzd%glr%d%n2i+(i2-1)*lzd%glr%d%n1i+i1
                    if (ind>=istartend(1,jproc) .and. ind<=istartend(2,jproc)) then
                        nsendcounts(jproc)=nsendcounts(jproc)+1
                    end if
                  end do
              end do
          end do
       end do
       !!$omp end do
  end do
  !!$omp end parallel


  ! Some check
  ii=0
  do iorb=1,orbs%norbp
      iiorb=orbs%isorb+iorb
      ilr=orbs%inwhichlocreg(iiorb)
      ii = ii + lzd%llr(ilr)%d%n1i*lzd%llr(ilr)%d%n2i*lzd%llr(ilr)%d%n3i
  end do
  if (ii/=sum(nsendcounts)) then
      stop 'ii/=sum(nsendcounts)'
  end if
  ndimpsi=ii


  nsenddspls(0)=0
  do jproc=1,nproc-1
      nsenddspls(jproc)=nsenddspls(jproc-1)+nsendcounts(jproc-1)
  end do

  allocate(nsendcounts_tmp(0:nproc-1), stat=istat)
  call memocc(istat, nsendcounts_tmp, 'nsendcounts_tmp', subname)
  allocate(nsenddspls_tmp(0:nproc-1), stat=istat)
  call memocc(istat, nsenddspls_tmp, 'nsenddspls_tmp', subname)
  allocate(nrecvcounts_tmp(0:nproc-1), stat=istat)
  call memocc(istat, nrecvcounts_tmp, 'nrecvcounts_tmp', subname)
  allocate(nrecvdspls_tmp(0:nproc-1), stat=istat)
  call memocc(istat, nrecvdspls_tmp, 'nrecvdspls_tmp', subname)
  nsendcounts_tmp=1
  nrecvcounts_tmp=1
  do jproc=0,nproc-1
      nsenddspls_tmp(jproc)=jproc
      nrecvdspls_tmp(jproc)=jproc
  end do
  if(nproc>1) then
      call mpi_alltoallv(nsendcounts, nsendcounts_tmp, nsenddspls_tmp, mpi_integer, nrecvcounts, &
           nrecvcounts_tmp, nrecvdspls_tmp, mpi_integer, bigdft_mpi%mpi_comm, ierr)
  else
      nrecvcounts=nsendcounts
  end if
  iall=-product(shape(nsendcounts_tmp))*kind(nsendcounts_tmp)
  deallocate(nsendcounts_tmp, stat=istat)
  call memocc(istat, iall, 'nsendcounts_tmp', subname)
  iall=-product(shape(nsenddspls_tmp))*kind(nsenddspls_tmp)
  deallocate(nsenddspls_tmp, stat=istat)
  call memocc(istat, iall, 'nsenddspls_tmp', subname)
  iall=-product(shape(nrecvcounts_tmp))*kind(nrecvcounts_tmp)
  deallocate(nrecvcounts_tmp, stat=istat)
  call memocc(istat, iall, 'nrecvcounts_tmp', subname)
  iall=-product(shape(nrecvdspls_tmp))*kind(nrecvdspls_tmp)
  deallocate(nrecvdspls_tmp, stat=istat)
  call memocc(istat, iall, 'nrecvdspls_tmp', subname)

  ndimind = sum(nrecvcounts)

  ! Some check
  ii=sum(norb_per_gridpoint)
  if (ii/=ndimind) stop 'ii/=sum(nrecvcounts)'

  nrecvdspls(0)=0
  do jproc=1,nproc-1
      nrecvdspls(jproc)=nrecvdspls(jproc-1)+nrecvcounts(jproc-1)
  end do

end subroutine determine_communication_arrays_sumrho

subroutine get_switch_indices_sumrho(iproc, nproc, nptsp, ndimpsi, ndimind, lzd, orbs, istartend, &
           norb_per_gridpoint, nsendcounts, nsenddspls, nrecvcounts, nrecvdspls, &
           isendbuf, irecvbuf, iextract, iexpand, indexrecvorbital)
  use module_base
  use module_types
  implicit none

  ! Calling arguments
  integer,intent(in) :: iproc, nproc, nptsp, ndimpsi, ndimind
  type(local_zone_descriptors),intent(in) :: lzd
  type(orbitals_data),intent(in) :: orbs
  integer,dimension(2,0:nproc-1),intent(in) :: istartend
  integer,dimension(nptsp),intent(in) :: norb_per_gridpoint
  integer,dimension(0:nproc-1),intent(in) :: nsendcounts, nsenddspls, nrecvcounts, nrecvdspls
  integer,dimension(ndimpsi),intent(out) :: isendbuf, irecvbuf
  integer,dimension(ndimind),intent(out) :: iextract, iexpand, indexrecvorbital

  ! Local variables
  integer :: jproc, iitot, iiorb, ilr, is1, ie1, is2, ie2, is3, ie3, i3, i2, i1, ind, indglob, istat, iall, ierr, ii
  integer :: iorb, i, ipt
  integer,dimension(:),allocatable :: nsend, indexsendbuf, indexsendorbital, indexsendorbital2, indexrecvorbital2
  integer,dimension(:),allocatable :: gridpoint_start, indexrecvbuf
  character(len=*),parameter :: subname='get_switch_indices_sumrho'


  allocate(nsend(0:nproc-1), stat=istat)
  call memocc(istat, nsend, 'nsend', subname)
  nsend=0
  allocate(indexsendbuf(ndimpsi), stat=istat)
  call memocc(istat, indexsendbuf, 'indexsendbuf', subname)
  allocate(indexsendorbital(ndimpsi), stat=istat)
  call memocc(istat, indexsendorbital, 'indexsendorbital', subname)
  !!allocate(isendbuf(ndimpsi), stat=istat)
  !!call memocc(istat, isendbuf, 'isendbuf', subname)

  
  !!$omp parallel default(shared) &
  !!$omp private(iorb, iiorb, ilr, is1, ie1, is2, ie2, is3, ie3, i3, i2, i1, indglob, ind)
  !!$omp do lastprivate(iitot)
  do jproc=0,nproc-1
      iitot=0
      do iorb=1,orbs%norbp
          iiorb=orbs%isorb+iorb
          ilr=orbs%inwhichlocreg(iiorb)
          is1=1+lzd%Llr(ilr)%nsi1
          ie1=lzd%Llr(ilr)%nsi1+lzd%llr(ilr)%d%n1i
          is2=1+lzd%Llr(ilr)%nsi2
          ie2=lzd%Llr(ilr)%nsi2+lzd%llr(ilr)%d%n2i
          is3=1+lzd%Llr(ilr)%nsi3
          ie3=lzd%Llr(ilr)%nsi3+lzd%llr(ilr)%d%n3i
          do i3=is3,ie3
              if (i3*lzd%glr%d%n1i*lzd%glr%d%n2i<istartend(1,jproc) .or. &
                  (i3-1)*lzd%glr%d%n1i*lzd%glr%d%n2i+1>istartend(2,jproc)) then
                  iitot=iitot+(ie2-is2+1)*(ie1-is1+1)
                  cycle
              end if
              do i2=is2,ie2
                  do i1=is1,ie1
                      indglob = (i3-1)*lzd%glr%d%n1i*lzd%glr%d%n2i+(i2-1)*lzd%glr%d%n1i+i1
                      iitot=iitot+1
                      if (indglob>=istartend(1,jproc) .and. indglob<=istartend(2,jproc)) then
                          nsend(jproc)=nsend(jproc)+1
                          ind=nsenddspls(jproc)+nsend(jproc)
                          isendbuf(iitot)=ind
                          indexsendbuf(ind)=indglob
                          indexsendorbital(iitot)=iiorb
                          !exit
                      end if
                  end do
              end do
          end do
      end do
  end do
  !!$omp end do
  !!$omp end parallel


  if(iitot/=ndimpsi) stop 'iitot/=ndimpsi'

  !check
  do jproc=0,nproc-1
      if(nsend(jproc)/=nsendcounts(jproc)) stop 'nsend(jproc)/=nsendcounts(jproc)'
  end do

!!call mpi_barrier(bigdft_mpi%mpi_comm, ierr)
!!t2=mpi_wtime()
!!tt=t2-t1
!!if(iproc==0) write(*,*) 'time 5.1: iproc', iproc, tt



  !!allocate(irecvbuf(ndimpsi), stat=istat)
  !!call memocc(istat, irecvbuf, 'irecvbuf', subname)

  allocate(indexsendorbital2(ndimpsi), stat=istat)
  call memocc(istat, indexsendorbital2, 'indexsendorbital2', subname)
  indexsendorbital2=indexsendorbital
  do i=1,ndimpsi
      ind=isendbuf(i)
      indexsendorbital(ind)=indexsendorbital2(i)
  end do

  ! Inverse of isendbuf
  call get_reverse_indices(ndimpsi, isendbuf, irecvbuf)

  iall=-product(shape(indexsendorbital2))*kind(indexsendorbital2)
  deallocate(indexsendorbital2, stat=istat)
  call memocc(istat, iall, 'indexsendorbital2', subname)


  allocate(indexrecvbuf(ndimind), stat=istat)
  call memocc(istat, indexrecvbuf, 'indexrecvbuf', subname)
  !!allocate(indexrecvorbital(ndimind), stat=istat)
  !!call memocc(istat, indexrecvorbital, 'indexrecvorbital', subname)

  if(nproc>1) then
      ! Communicate indexsendbuf
      call mpi_alltoallv(indexsendbuf, nsendcounts, nsenddspls, mpi_integer, indexrecvbuf, &
           nrecvcounts, nrecvdspls, mpi_integer, bigdft_mpi%mpi_comm, ierr)
      ! Communicate indexsendorbitals
      call mpi_alltoallv(indexsendorbital, nsendcounts, nsenddspls, &
           mpi_integer, indexrecvorbital, &
           nrecvcounts, nrecvdspls, mpi_integer, bigdft_mpi%mpi_comm, ierr)
   else
       indexrecvbuf=indexsendbuf
       indexrecvorbital=indexsendorbital
   end if

  iall=-product(shape(indexsendbuf))*kind(indexsendbuf)
  deallocate(indexsendbuf, stat=istat)
  call memocc(istat, iall, 'indexsendbuf', subname)

  iall=-product(shape(indexsendorbital))*kind(indexsendorbital)
  deallocate(indexsendorbital, stat=istat)
  call memocc(istat, iall, 'indexsendorbital', subname)
!!call mpi_barrier(bigdft_mpi%mpi_comm, ierr)
!!t2=mpi_wtime()
!!tt=t2-t1
!!if(iproc==0) write(*,*) 'time 5.2: iproc', iproc, tt


   allocate(gridpoint_start(istartend(1,iproc):istartend(2,iproc)), stat=istat)
   call memocc(istat, gridpoint_start, 'gridpoint_start', subname)

   ii=1
   do ipt=1,nptsp
       i=ipt+istartend(1,iproc)-1
       if (norb_per_gridpoint(ipt)>0) then
           gridpoint_start(i)=ii
       else
           gridpoint_start(i)=0
       end if
       ii=ii+norb_per_gridpoint(ipt)
   end do

   if (ii/=ndimind+1) stop '(ii/=ndimind+1)'
   if(maxval(gridpoint_start)>ndimind) stop '1: maxval(gridpoint_start)>sum(nrecvcountc)'

   !!allocate(iextract(ndimind), stat=istat)
   !!call memocc(istat, iextract, 'iextract', subname)

  ! Rearrange the communicated data
  do i=1,ndimind
      ii=indexrecvbuf(i)
      ind=gridpoint_start(ii)
      iextract(i)=ind
      gridpoint_start(ii)=gridpoint_start(ii)+1
  end do

  if(maxval(iextract)>ndimind) stop 'maxval(iextract)>ndimind'
  if(minval(iextract)<1) stop 'minval(iextract)<1'

  iall=-product(shape(indexrecvbuf))*kind(indexrecvbuf)
  deallocate(indexrecvbuf, stat=istat)
  call memocc(istat, iall, 'indexrecvbuf', subname)


  !! allocate(iexpand(ndimind), stat=istat)
  !! call memocc(istat, iexpand, 'iexpand', subname)
  ! Get the array to transfrom back the data
  call get_reverse_indices(ndimind, iextract, iexpand)

!!call mpi_barrier(bigdft_mpi%mpi_comm, ierr)
!!t2=mpi_wtime()
!!tt=t2-t1
!!if(iproc==0) write(*,*) 'time 5.3: iproc', iproc, tt

  allocate(indexrecvorbital2(ndimind), stat=istat)
  call memocc(istat, indexrecvorbital2, 'indexrecvorbital2', subname)

  call vcopy(ndimind, indexrecvorbital(1), 1, indexrecvorbital2(1), 1)

  !!$omp parallel default(shared) private(i, ind)
  !!$omp do
  do i=1,ndimind
      ind=iextract(i)
      indexrecvorbital(ind)=indexrecvorbital2(i)
  end do
  !!$omp end do
  !!$omp end parallel

  iall=-product(shape(indexrecvorbital2))*kind(indexrecvorbital2)
  deallocate(indexrecvorbital2, stat=istat)
  call memocc(istat, iall, 'indexrecvorbital2', subname)

  if(minval(indexrecvorbital)<1) stop 'minval(indexrecvorbital)<1'
  if(maxval(indexrecvorbital)>orbs%norb) stop 'maxval(indexrecvorbital)>orbs%norb'


  iall=-product(shape(gridpoint_start))*kind(gridpoint_start)
  deallocate(gridpoint_start, stat=istat)
  call memocc(istat, iall, 'gridpoint_start', subname)

  iall=-product(shape(nsend))*kind(nsend)
  deallocate(nsend, stat=istat)
  call memocc(istat, iall, 'nsend', subname)


end subroutine get_switch_indices_sumrho

subroutine communication_arrays_repartitionrho(iproc, nproc, lzd, nscatterarr, istartend, &
           nsendcounts_repartitionrho, nsenddspls_repartitionrho, &
           nrecvcounts_repartitionrho, nrecvdspls_repartitionrho)
  use module_base
  use module_types
  implicit none

  ! Calling arguments
  integer,intent(in) :: iproc, nproc
  type(local_zone_descriptors),intent(in) :: lzd
  integer,dimension(0:nproc-1,4),intent(in) :: nscatterarr !n3d,n3p,i3s+i3xcsh-1,i3xcsh
  integer,dimension(2,0:nproc-1),intent(in) :: istartend
  integer,dimension(0:nproc-1),intent(out) :: nsendcounts_repartitionrho, nsenddspls_repartitionrho
  integer,dimension(0:nproc-1),intent(out) :: nrecvcounts_repartitionrho, nrecvdspls_repartitionrho

  ! Local variables
  integer :: jproc_send, jproc_recv, ii, i3, i2, i1, jproc

  jproc_send=0
  jproc_recv=0
  ii=0
  nsendcounts_repartitionrho=0
  nrecvcounts_repartitionrho=0
  do i3=1,lzd%glr%d%n3i
      do i2=1,lzd%glr%d%n2i
          do i1=1,lzd%glr%d%n1i
              ii=ii+1
              if (ii>istartend(2,jproc_send)) then
                  jproc_send=jproc_send+1
              end if
              if (i3>nscatterarr(jproc_recv,3)+nscatterarr(jproc_recv,1)) then
                  jproc_recv=jproc_recv+1
              end if
              if (iproc==jproc_send) then
                  nsendcounts_repartitionrho(jproc_recv)=nsendcounts_repartitionrho(jproc_recv)+1
              end if
              if (iproc==jproc_recv) then
                  nrecvcounts_repartitionrho(jproc_send)=nrecvcounts_repartitionrho(jproc_send)+1
              end if
          end do
      end do
  end do

  nsenddspls_repartitionrho(0)=0
  nrecvdspls_repartitionrho(0)=0
  do jproc=1,nproc-1
      nsenddspls_repartitionrho(jproc)=nsenddspls_repartitionrho(jproc-1)+&
                                                  nsendcounts_repartitionrho(jproc-1)
      nrecvdspls_repartitionrho(jproc)=nrecvdspls_repartitionrho(jproc-1)+&
                                                  nrecvcounts_repartitionrho(jproc-1)
  end do


end subroutine communication_arrays_repartitionrho

subroutine transpose_switch_psir(collcom_sr, psir, psirwork)
  use module_base
  use module_types
  implicit none

  ! Calling arguments
  type(collective_comms),intent(in) :: collcom_sr
  real(kind=8),dimension(collcom_sr%ndimpsi_c),intent(in) :: psir
  real(kind=8),dimension(collcom_sr%ndimpsi_c),intent(out) :: psirwork

  ! Local variables
  integer :: i, m, ind

  !$omp parallel default(private) &
  !$omp shared(collcom_sr, psir, psirwork, m)

  m = mod(collcom_sr%ndimpsi_c,7)
  if(m/=0) then
      do i=1,m
          ind = collcom_sr%isendbuf_c(i)
          psirwork(ind) = psir(i)
      end do
  end if
  !$omp do
  do i = m+1,collcom_sr%ndimpsi_c,7
     psirwork(collcom_sr%isendbuf_c(i+0)) = psir(i+0)
     psirwork(collcom_sr%isendbuf_c(i+1)) = psir(i+1)
     psirwork(collcom_sr%isendbuf_c(i+2)) = psir(i+2)
     psirwork(collcom_sr%isendbuf_c(i+3)) = psir(i+3)
     psirwork(collcom_sr%isendbuf_c(i+4)) = psir(i+4)
     psirwork(collcom_sr%isendbuf_c(i+5)) = psir(i+5)
     psirwork(collcom_sr%isendbuf_c(i+6)) = psir(i+6)
  end do
  !$omp end do
  !$omp end parallel


end subroutine transpose_switch_psir

subroutine transpose_communicate_psir(iproc, nproc, collcom_sr, psirwork, psirtwork)
  use module_base
  use module_types
  implicit none

  ! Calling arguments
  integer,intent(in) :: iproc, nproc
  type(collective_comms),intent(in) :: collcom_sr
  real(kind=8),dimension(collcom_sr%ndimpsi_c),intent(in) :: psirwork
  real(kind=8),dimension(collcom_sr%ndimind_c),intent(out) :: psirtwork

  ! Local variables
  integer :: ierr


  if (nproc>1) then
      call mpi_alltoallv(psirwork, collcom_sr%nsendcounts_c, collcom_sr%nsenddspls_c, mpi_double_precision, psirtwork, &
           collcom_sr%nrecvcounts_c, collcom_sr%nrecvdspls_c, mpi_double_precision, bigdft_mpi%mpi_comm, ierr)
  else
      call vcopy(collcom_sr%ndimpsi_c, psirwork(1), 1, psirtwork(1), 1)
  end if


end subroutine transpose_communicate_psir

subroutine transpose_unswitch_psirt(collcom_sr, psirtwork, psirt)
  use module_base
  use module_types
  implicit none

  ! Calling arguments
  type(collective_comms),intent(in) :: collcom_sr
  real(kind=8),dimension(collcom_sr%ndimind_c),intent(in) :: psirtwork
  real(kind=8),dimension(collcom_sr%ndimind_c),intent(out) :: psirt

  ! Local variables
  integer :: i, ind, sum_c, m

  sum_c = sum(collcom_sr%nrecvcounts_c)

  !$omp parallel private(i,ind) &
  !$omp shared(psirt, psirtwork, collcom_sr, sum_c, m)

  m = mod(sum_c,7)

  if(m/=0) then
    do i = 1,m
      ind=collcom_sr%iextract_c(i)
      psirt(ind)=psirtwork(i)
    end do
  end if

  !$omp do
  do i=m+1, sum_c,7
      psirt(collcom_sr%iextract_c(i+0))=psirtwork(i+0)
      psirt(collcom_sr%iextract_c(i+1))=psirtwork(i+1)
      psirt(collcom_sr%iextract_c(i+2))=psirtwork(i+2)
      psirt(collcom_sr%iextract_c(i+3))=psirtwork(i+3)
      psirt(collcom_sr%iextract_c(i+4))=psirtwork(i+4)
      psirt(collcom_sr%iextract_c(i+5))=psirtwork(i+5)
      psirt(collcom_sr%iextract_c(i+6))=psirtwork(i+6)
  end do
  !$omp end do
  !$omp end parallel

end subroutine transpose_unswitch_psirt

subroutine transpose_switch_psirt(collcom_sr, psirt, psirtwork)
  use module_base
  use module_types
  implicit none

  ! Calling arguments
  type(collective_comms),intent(in) :: collcom_sr
  real(kind=8),dimension(collcom_sr%ndimind_c),intent(in) :: psirt
  real(kind=8),dimension(collcom_sr%ndimind_c),intent(out) :: psirtwork

  ! Local variables
  integer :: i, ind, sum_c, m

  sum_c = sum(collcom_sr%nrecvcounts_c)

  !$omp parallel default(private) &
  !$omp shared(collcom_sr, psirt, psirtwork, sum_c, m)

  m = mod(sum_c,7)

  if(m/=0) then
    do i=1,m
       ind = collcom_sr%iexpand_c(i)
       psirtwork(ind) = psirt(i)
    end do
  end if


  !$omp do
  do i=m+1,sum_c,7
      psirtwork(collcom_sr%iexpand_c(i+0))=psirt(i+0)
      psirtwork(collcom_sr%iexpand_c(i+1))=psirt(i+1)
      psirtwork(collcom_sr%iexpand_c(i+2))=psirt(i+2)
      psirtwork(collcom_sr%iexpand_c(i+3))=psirt(i+3)
      psirtwork(collcom_sr%iexpand_c(i+4))=psirt(i+4)
      psirtwork(collcom_sr%iexpand_c(i+5))=psirt(i+5)
      psirtwork(collcom_sr%iexpand_c(i+6))=psirt(i+6)
  end do
  !$omp end do
  !$omp end parallel

end subroutine transpose_switch_psirt

subroutine transpose_communicate_psirt(iproc, nproc, collcom_sr, psirtwork, psirwork)
  use module_base
  use module_types
  implicit none

  ! Calling arguments
  integer,intent(in) :: iproc, nproc
  type(collective_comms),intent(in) :: collcom_sr
  real(kind=8),dimension(collcom_sr%ndimind_c),intent(in) :: psirtwork
  real(kind=8),dimension(collcom_sr%ndimpsi_c),intent(out) :: psirwork

  ! Local variables
  integer :: ierr

  if (nproc>1) then
  call mpi_alltoallv(psirtwork, collcom_sr%nrecvcounts_c, collcom_sr%nrecvdspls_c, mpi_double_precision, psirwork, &
       collcom_sr%nsendcounts_c, collcom_sr%nsenddspls_c, mpi_double_precision, bigdft_mpi%mpi_comm, ierr)
  else
      call vcopy(collcom_sr%ndimpsi_c, psirtwork(1), 1, psirwork(1), 1)
  end if

end subroutine transpose_communicate_psirt

subroutine transpose_unswitch_psir(collcom_sr, psirwork, psir)
  use module_base
  use module_types
  implicit none

  ! Caling arguments
  type(collective_comms),intent(in) :: collcom_sr
  real(kind=8),dimension(collcom_sr%ndimpsi_c),intent(in) :: psirwork
  real(kind=8),dimension(collcom_sr%ndimpsi_c),intent(out) :: psir

  ! Local variables
  integer :: i, ind, m


  !$omp parallel default(private) &
  !$omp shared(collcom_sr, psirwork, psir, m)

  m = mod(collcom_sr%ndimpsi_c,7)

  if(m/=0) then
    do i = 1,m
     ind=collcom_sr%irecvbuf_c(i)
     psir(ind)=psirwork(i)
    end do
  end if

  ! coarse part

  !$omp do
    do i=m+1,collcom_sr%ndimpsi_c,7
        psir(collcom_sr%irecvbuf_c(i+0))=psirwork(i+0)
        psir(collcom_sr%irecvbuf_c(i+1))=psirwork(i+1)
        psir(collcom_sr%irecvbuf_c(i+2))=psirwork(i+2)
        psir(collcom_sr%irecvbuf_c(i+3))=psirwork(i+3)
        psir(collcom_sr%irecvbuf_c(i+4))=psirwork(i+4)
        psir(collcom_sr%irecvbuf_c(i+5))=psirwork(i+5)
        psir(collcom_sr%irecvbuf_c(i+6))=psirwork(i+6)
    end do
  !$omp end do
  !$omp end parallel

end subroutine transpose_unswitch_psir


subroutine sumrho_for_TMBs(iproc, nproc, hx, hy, hz, collcom_sr, denskern, ndimrho, rho)
  use module_base
  use module_types
  use libxc_functionals
  implicit none

  ! Calling arguments
  integer,intent(in) :: iproc, nproc, ndimrho
  real(kind=8),intent(in) :: hx, hy, hz
  type(collective_comms),intent(in) :: collcom_sr
  type(sparseMatrix),intent(in) :: denskern
  real(kind=8),dimension(ndimrho),intent(out) :: rho

  ! Local variables
  integer :: ipt, ii, i0, iiorb, jjorb, istat, iall, i, j, ierr, ind
  real(8) :: tt, total_charge, hxh, hyh, hzh, factor, tt1
  real(kind=8),dimension(:),allocatable :: rho_local
  character(len=*),parameter :: subname='sumrho_for_TMBs'


  allocate(rho_local(collcom_sr%nptsp_c), stat=istat)
  call memocc(istat, rho_local, 'rho_local', subname)

  ! Define some constant factors.
  hxh=.5d0*hx
  hyh=.5d0*hy
  hzh=.5d0*hz
  factor=1.d0/(hxh*hyh*hzh)

  call timing(iproc,'sumrho_TMB    ','ON')
  
  ! Initialize rho. (not necessary for the moment)
  !if (libxc_functionals_isgga()) then
  !    call razero(collcom_sr%nptsp_c, rho_local)
  !else
   !   ! There is no mpi_allreduce, therefore directly initialize to
   !   ! 10^-20 and not 10^-20/nproc.
  !    rho_local=1.d-20
  !end if

  if (iproc==0) write(*,'(a)', advance='no') 'Calculating charge density... '

  total_charge=0.d0
  !$omp parallel default(private) &
  !$omp shared(total_charge, collcom_sr, factor, denskern, rho_local)
  !$omp do schedule(static,50) reduction(+:total_charge)
  do ipt=1,collcom_sr%nptsp_c
      ii=collcom_sr%norb_per_gridpoint_c(ipt)
      i0=collcom_sr%isptsp_c(ipt)
      tt=1.e-20_dp
      do i=1,ii
          iiorb=collcom_sr%indexrecvorbital_c(i0+i)
          tt1=collcom_sr%psit_c(i0+i)
          ind=denskern%matrixindex_in_compressed(iiorb,iiorb)
          tt=tt+denskern%matrix_compr(ind)*tt1*tt1
          do j=i+1,ii
              jjorb=collcom_sr%indexrecvorbital_c(i0+j)
              ind=denskern%matrixindex_in_compressed(jjorb,iiorb)
              if (ind==0) cycle
              tt=tt+2.0_dp*denskern%matrix_compr(ind)*tt1*collcom_sr%psit_c(i0+j)
          end do
      end do
      tt=factor*tt
      total_charge=total_charge+tt
      rho_local(ipt)=tt
  end do
  !$omp end do
  !$omp end parallel

  if (iproc==0) write(*,'(a)') 'done.'

  call timing(iproc,'sumrho_TMB    ','OF')

  call timing(iproc,'sumrho_allred','ON')

  ! Communicate the density to meet the shape required by the Poisson solver.
  if (nproc>1) then
      call mpi_alltoallv(rho_local, collcom_sr%nsendcounts_repartitionrho, collcom_sr%nsenddspls_repartitionrho, &
                         mpi_double_precision, rho, collcom_sr%nrecvcounts_repartitionrho, &
                         collcom_sr%nrecvdspls_repartitionrho, mpi_double_precision, bigdft_mpi%mpi_comm, ierr)
  else
      call vcopy(ndimrho, rho_local(1), 1, rho(1), 1)
  end if

  call mpiallred(total_charge, 1, mpi_sum, bigdft_mpi%mpi_comm, ierr)

  if(iproc==0) write(*,'(3x,a,es20.12)') 'Calculation finished. TOTAL CHARGE = ', total_charge*hxh*hyh*hzh
  
  call timing(iproc,'sumrho_allred','OF')

  iall=-product(shape(rho_local))*kind(rho_local)
  deallocate(rho_local, stat=istat)
  call memocc(istat, iall, 'rho_local', subname)

end subroutine sumrho_for_TMBs<|MERGE_RESOLUTION|>--- conflicted
+++ resolved
@@ -285,281 +285,10 @@
 END SUBROUTINE partial_density_linear
 
 
-<<<<<<< HEAD
-subroutine sumrhoForLocalizedBasis2(iproc,nproc,lzd,input,hx,hy,hz,orbs,&
-     comsr,densKern,nrho,rho,at,nscatterarr)
-!
-use module_base
-use module_types
-use libxc_functionals
-use yaml_output
-use module_interfaces, exceptThisOne => sumrhoForLocalizedBasis2
-implicit none
-
-! Calling arguments
-integer,intent(in) :: iproc, nproc, nrho
-real(gp),intent(in) :: hx, hy, hz
-type(local_zone_descriptors),intent(in) :: lzd
-type(input_variables),intent(in) :: input
-type(orbitals_data),intent(in) :: orbs
-!type(p2pCommsSumrho),intent(inout) :: comsr
-type(p2pComms),intent(inout) :: comsr
-!real(kind=8),dimension(orbs%norb,norb),intent(in) :: coeff
-!real(kind=8),dimension(ld_coeff,norb),intent(in) :: coeff
-real(kind=8),dimension(orbs%norb,orbs%norb),intent(in) :: densKern
-real(kind=8),dimension(nrho),intent(out),target :: rho
-type(atoms_data),intent(in) :: at
-integer, dimension(0:nproc-1,4),intent(in) :: nscatterarr !n3d,n3p,i3s+i3xcsh-1,i3xcsh
-
-! Local variables
-integer :: iorb, jorb, indLarge, i1, i2, i3, ilr, jlr
-integer :: i1s, i1e, i2s, i2e, i3s, i3e, i1d, j1d, i2d, j2d, i3d, j3d, indri, indrj, istri, istrj
-integer :: indi2, indi3, indj2, indj3, indl2, indl3, iiorb, jjorb
-integer :: ierr, is, ie
-integer :: m, i1d0, j1d0, indri0, indrj0, indLarge0
-integer :: azones,bzones,ii,izones,jzones,x,y,z,ishift1,ishift2,ishift3,jshift1,jshift2,jshift3
-integer,dimension(3,4) :: astart, aend, bstart,bend
-real(kind=8) :: tt, hxh, hyh, hzh, factor, totalCharge, tt0, tt1, tt2, tt3, factorTimesDensKern
-!real(kind=8),dimension(:,:),allocatable :: densKern
-!character(len=*),parameter :: subname='sumrhoForLocalizedBasis2'
-
-!if(iproc==0) write(*,'(a)',advance='no') 'Calculating charge density... '
-
-
-!call mpi_barrier(bigdft_mpi%mpi_comm, ierr)
-!call cpu_time(t1)
-! Calculate the density kernel.
-!!if(iproc==0) write(*,'(3x,a)',advance='no') 'calculating the density kernel... '
-!!call timing(iproc,'sumrho_TMB    ','ON')
-!!if(norbp>0) then
-!!    call dgemm('n', 't', orbs%norb, orbs%norb, norbp, 1.d0, coeff(1,isorb+1), ld_coeff, &
-!!         coeff(1,isorb+1), ld_coeff, 0.d0, densKern(1,1), orbs%norb)
-!!else
-!!    call to_zero(orbs%norb**2, densKern(1,1))
-!!end if
-!!call mpiallred(densKern(1,1), orbs%norb**2, mpi_sum, bigdft_mpi%mpi_comm, ierr)
-!!call timing(iproc,'sumrho_TMB    ','OF')
-
-
-!call mpi_barrier(bigdft_mpi%mpi_comm, ierr)
-!call cpu_time(t2)
-!time=t2-t1
-!if(iproc==0) write(*,'(a,es12.4)') 'time for kernel:',time
-
-!DEBUG test idempotency of density matrix
-!!allocate(rhoprime(orbs%norb,orbs%norb))
-!!call dgemm('n','t', orbs%norb,orbs%norb,orbs%norb,1.d0,densKern(1,1),orbs%norb,&
-!!     densKern(1,1),orbs%norb,0.d0,rhoprime(1,1),orbs%norb)
-!!do i = 1, orbs%norb
-!! do j = 1, orbs%norb
-!!    if(abs(rhoprime(i,j) - densKern(i,j))>1.0d-5) then
-!!      write(*,*) 'Not indempotent',i,j,rhoprime(i,j), densKern(i,j)
-!!    end if
-!! end do
-!!end do
-!!deallocate(rhoprime)
-!END DEBUG
-
-
-! Define some constant factors.
-hxh=.5d0*hx
-hyh=.5d0*hy
-hzh=.5d0*hz
-!if(input%nspin==1) then
-    factor=1.d0/(hxh*hyh*hzh)
-!else
-!    factor=1.d0/(hxh*hyh*hzh)
-!end if
-
-! Initialize rho.
-if (libxc_functionals_isgga()) then
-    call razero(nrho, rho)
-else
-    ! There is no mpi_allreduce, therefore directly initialize to
-    ! 10^-20 and not 10^-20/nproc.
-    rho=1.d-20
-    !call tenminustwenty(nrho, rho, nproc)
-end if
-call timing(iproc,'p2pSumrho_wait','ON')
-
-
-call wait_p2p_communication(iproc, nproc, comsr)
-
-
-
-! Now calculate the charge density. Each process calculates only one slice of the total charge density.
-! Such a slice has the full extent in the x and y direction, but is limited in the z direction.
-! The bounds of the slice are given by nscatterarr. To do so, each process has received all orbitals that
-! extend into this slice. The number of these orbitals is given by lin%comsr%noverlaps(iproc).
-!call mpi_barrier(bigdft_mpi%mpi_comm, ierr)
-!call cpu_time(t1)
-
-call timing(iproc,'p2pSumrho_wait','OF')
-
-
-!!call calculate_charge_density(iproc, nproc, lzd, hxh, hyh, hzh, orbs, densKern, factor, &
-!!           nscatterarr, maxval(comsr%noverlaps), comsr%noverlaps, comsr%overlaps, comsr%comarr, comsr%ise3, comsr%nrecvBuf, comsr%recvBuf, nrho, rho)
-
-call timing(iproc,'sumrho_TMB    ','ON')
-
-! Bounds of the slice in global coordinates.
-is=nscatterarr(iproc,3) 
-ie=is+nscatterarr(iproc,1)-1
-
-! This sum is "symmetric", so only do the second loop (jorb) only up to iorb and multiply by two if iorb/=jorb.
-totalCharge=0.d0
-!print*,'comsr%noverlaps(iproc)',iproc,comsr%noverlaps(iproc)
-do iorb=1,comsr%noverlaps(iproc)
-    iiorb=comsr%overlaps(iorb) !global index of orbital iorb
-    ilr=orbs%inwhichlocreg(iiorb) !localization region of orbital iorb
-    istri=comsr%comarr(5,iorb,iproc)-1 !starting index of orbital iorb in the receive buffer
-    do jorb=1,iorb
-        jjorb=comsr%overlaps(jorb) !global indes of orbital jorb
-        jlr=orbs%inwhichlocreg(jjorb) !localization region of orbital jorb
-        istrj=comsr%comarr(5,jorb,iproc)-1 !starting index of orbital jorb in the receive buffer
-        !!tt = (lzd%llr(ilr)%locregCenter(1)-lzd%llr(jlr)%locregCenter(1))**2 &
-        !!    +(lzd%llr(ilr)%locregCenter(2)-lzd%llr(jlr)%locregCenter(2))**2 &
-        !!    +(lzd%llr(ilr)%locregCenter(3)-lzd%llr(jlr)%locregCenter(3))**2
-        !!tt=sqrt(tt)
-        !!write(200,*) tt, densKern(iiorb,jjorb)
-        !!if(tt>6.d0) cycle
-
-        azones = 1
-        bzones = 1
-        !Calculate the number of regions to cut alr and blr
-        do ii=1,2
-           if(lzd%llr(ilr)%outofzone(ii) > 0) azones = azones * 2
-           if(lzd%llr(jlr)%outofzone(ii) > 0) bzones = bzones * 2
-        end do
-
-        !FRACTURE THE FIRST LOCALIZATION REGION
-        call fracture_periodic_zone_ISF(azones,lzd%Glr,lzd%Llr(ilr),lzd%Llr(ilr)%outofzone(:),astart,aend)
-       
-        !FRACTURE SECOND LOCREG
-        call fracture_periodic_zone_ISF(bzones,lzd%Glr,lzd%Llr(jlr),lzd%Llr(jlr)%outofzone(:),bstart,bend)
-        do izones=1,azones
-           do jzones=1,bzones
-              ! Bounds of the overlap of orbital iorb and jorb in global coordinates.
-              i1s=max(astart(1,izones),bstart(1,jzones))
-              i1e=min(aend(1,izones)-1,bend(1,jzones)-1)
-              i2s=max(astart(2,izones),bstart(2,jzones))
-              i2e=min(aend(2,izones)-1,bend(2,jzones)-1)
-              i3s=max(comsr%ise3(iorb,1),comsr%ise3(jorb,1))
-              i3e=min(comsr%ise3(iorb,2),comsr%ise3(jorb,2))
-              call transform_ISFcoordinates(1,i1s,i2s,i3s,lzd%Glr,lzd%Llr(ilr),x,y,z,ishift1, ishift2, ishift3)
-              call transform_ISFcoordinates(1,i1s,i2s,i3s,lzd%Glr,lzd%Llr(jlr),x,y,z,jshift1, jshift2, jshift3)
-              factorTimesDensKern = factor*densKern(iiorb,jjorb)
-              if(iorb/=jorb) then
-                  ! Multiply by two since these elements appear twice (but are calculated only once).
-                  factorTimesDensKern = 2.d0*factorTimesDensKern
-              end if
-              ! Now loop over all points in the box in which the orbitals overlap.
-              !if(i3s>i3e) write(*,*) 'no calculation done'
-
-              do i3=i3s,i3e !bounds in z direction
-                  i3d=i3 -max(is,-ishift3) !z coordinate of orbital iorb with respect to the overlap box
-                  j3d=i3 -max(is,-jshift3) !z coordinate of orbital jorb with respect to the overlap box
-                  indi3=i3d*lzd%llr(ilr)%d%n2i*lzd%llr(ilr)%d%n1i !z-part of the index of orbital iorb in the 1-dim receive buffer
-                  indj3=j3d*lzd%llr(jlr)%d%n2i*lzd%llr(jlr)%d%n1i !z-part of the index of orbital jorb in the 1-dim receive buffer
-                  !indl3=(i3-is)*lzd%Glr%d%n2i*lzd%Glr%d%n1i !z-part of the index for which the charge density is beeing calculated
-                  !indl3=(modulo(i3-1,Lzd%Glr%d%n3i)-is+1)*lzd%Glr%d%n2i*lzd%Glr%d%n1i !z-part of the index for which the charge density is beeing calculated
-                  indl3=(modulo(i3,Lzd%Glr%d%n3i+1)-is)*lzd%Glr%d%n2i*lzd%Glr%d%n1i !z-part of the index for which the charge density is beeing calculated
-                  do i2=i2s,i2e !bounds in y direction
-                      i2d=i2 + ishift2 !y coordinate of orbital iorb with respect to the overlap box
-                      j2d=i2 + jshift2 !y coordinate of orbital jorb with respect to the overlap box
-                      indi2=i2d*lzd%llr(ilr)%d%n1i !y-part of the index of orbital iorb in the 1-dim receive buffer
-                      indj2=j2d*lzd%llr(jlr)%d%n1i !y-part of the index of orbital jorb in the 1-dim receive buffer
-                      !indl2=i2*lzd%Glr%d%n1i !y-part of the index for which the charge density is beeing calculated
-                      !indl2=(modulo(i2-1,Lzd%Glr%d%n2i)+1)*lzd%Glr%d%n1i !y-part of the index for which the charge density is beeing calculated
-                      indl2=(modulo(i2,Lzd%Glr%d%n2i+1))*lzd%Glr%d%n1i !y-part of the index for which the charge density is beeing calculated
-                      ! For all other than free BC, choose m such that the unrolled part is never used.
-                      if(Lzd%Glr%geocode=='F') then
-                          m=mod(i1e-i1s+1,4)
-                      else
-                          m=i1e-i1s+1
-                      end if
-                      if(m/=0) then
-                          ! The following five variables hold some intermediate results to speed up the code.
-                          i1d0= ishift1 
-                          j1d0= jshift1
-                          indri0 = indi3 + indi2 + istri + 1
-                          indrj0 = indj3 + indj2 + istrj + 1
-                          indLarge0 = indl3 + indl2 + 1   
-                          do i1=i1s,i1s+m-1
-                              i1d=i1d0+i1 !x coordinate of orbital iorb with respect to the overlap box
-                              j1d=j1d0+i1 !x coordinate of orbital jorb with respect to the overlap box
-                              indri = indri0 + i1d !index of orbital iorb in the 1-dim receive buffer
-                              indrj = indrj0 + j1d !index of orbital jorb in the 1-dim receive buffer
-                              !indLarge = indLarge0 + i1 !index for which the charge density is beeing calculated
-                              !indLarge = indLarge0 + modulo(i1-1,Lzd%Glr%d%n1i)+1 !index for which the charge density is beeing calculated
-                              indLarge = indLarge0 + modulo(i1,Lzd%Glr%d%n1i+1) !index for which the charge density is beeing calculated
-                              tt = factorTimesDensKern*comsr%recvBuf(indri)*comsr%recvBuf(indrj)
-                              rho(indLarge) = rho(indLarge) + tt !update the charge density at point indLarge
-                              totalCharge = totalCharge + tt !add the contribution to the total charge
-                          end do
-                      end if
-                      ! This is the same again, this time with unrolled loops.
-                      if(i1e-i1s+1>4) then
-                          i1d0= ishift1 
-                          j1d0= jshift1
-                          indri0 = indi3 + indi2 + istri + 1
-                          indrj0 = indj3 + indj2 + istrj + 1
-                          indLarge0 = indl3 + indl2 + 1
-                          do i1=i1s+m,i1e,4
-                              i1d=i1d0+i1
-                              j1d=j1d0+i1
-                              indri = indri0 + i1d
-                              indrj = indrj0 + j1d
-                              !indLarge = indLarge0 + i1
-                              tt0 = factorTimesDensKern*comsr%recvBuf(indri  )*comsr%recvBuf(indrj  )
-                              tt1 = factorTimesDensKern*comsr%recvBuf(indri+1)*comsr%recvBuf(indrj+1)
-                              tt2 = factorTimesDensKern*comsr%recvBuf(indri+2)*comsr%recvBuf(indrj+2)
-                              tt3 = factorTimesDensKern*comsr%recvBuf(indri+3)*comsr%recvBuf(indrj+3)
-                              !indLarge = indLarge0 + modulo(i1-1,Lzd%Glr%d%n1i)+1
-                              indLarge = indLarge0 + i1
-                              rho(indLarge  ) = rho(indLarge  ) + tt0
-                              !indLarge = indLarge0 +modulo(i1,Lzd%Glr%d%n1i)+1
-                              indLarge = indLarge0 + i1+1
-                              rho(indLarge) = rho(indLarge) + tt1
-                              !rho(indLarge+1) = rho(indLarge+1) + tt1
-                              !indLarge = indLarge0 + modulo(i1+1,Lzd%Glr%d%n1i)+1
-                              indLarge = indLarge0 + i1+2
-                              rho(indLarge) = rho(indLarge) + tt2
-                              !rho(indLarge+2) = rho(indLarge+2) + tt1
-                              !indLarge = indLarge0 + modulo(i1+2,Lzd%Glr%d%n1i)+1
-                              indLarge = indLarge0 + i1+3
-                              rho(indLarge) = rho(indLarge) + tt3
-                              !rho(indLarge+3) = rho(indLarge+3) + tt1
-                              totalCharge = totalCharge + tt0 + tt1 + tt2 + tt3
-                          end do
-                      end if
-                  end do
-              end do
-          end do !jzones
-       end do !izones
-    end do
-end do
-
-if(iproc==0) call yaml_map('Calculating charge density',.true.)
-!if(iproc==0) write(*,'(a)') 'done.'
-
-call timing(iproc,'sumrho_TMB    ','OF')
-
-call timing(iproc,'sumrho_allred','ON')
-
-call mpiallred(totalCharge, 1, mpi_sum, bigdft_mpi%mpi_comm, ierr)
-if(iproc==0) call yaml_map('Calculation finished. TOTAL CHARGE', totalCharge*hxh*hyh*hzh,fmt='(es20.12)')
-!if(iproc==0) write(*,'(3x,a,es20.12)') 'Calculation finished. TOTAL CHARGE = ', totalCharge*hxh*hyh*hzh
-
-call timing(iproc,'sumrho_allred','OF')
-=======
->>>>>>> 82c115d0
 
 subroutine calculate_density_kernel(iproc, nproc, isKernel, orbs, orbs_tmb, coeff, kernel)
   use module_base
   use module_types
-  use yaml_output
-
   implicit none
 
   ! Calling arguments
@@ -580,7 +309,7 @@
 
   if (communication_strategy==ALLGATHERV) then
       call timing(iproc,'calc_kernel','ON') !lr408t
-      !if(iproc==0) write(*,'(1x,a)',advance='no') 'calculate density kernel... '
+      if(iproc==0) write(*,'(1x,a)',advance='no') 'calculate density kernel... '
       allocate(density_kernel_partial(orbs_tmb%norb,max(orbs_tmb%norbp,1)), stat=istat)
       call memocc(istat, density_kernel_partial, 'density_kernel_partial', subname)
       allocate(fcoeff(orbs_tmb%norb,orbs%norb), stat=istat)
@@ -645,7 +374,7 @@
       call memocc(istat,iall,'density_kernel_partial',subname)
   else if (communication_strategy==ALLREDUCE) then
       call timing(iproc,'calc_kernel','ON') !lr408t
-      !if(iproc==0) write(*,'(1x,a)',advance='no') 'calculate density kernel... '
+      if(iproc==0) write(*,'(1x,a)',advance='no') 'calculate density kernel... '
       if(orbs%norbp>0) then
           allocate(fcoeff(orbs_tmb%norb,orbs%norb), stat=istat)
           call memocc(istat, fcoeff, 'fcoeff', subname)
@@ -688,7 +417,6 @@
       end if
   end if
 
-  if(iproc==0) call yaml_map('Calculate density kernel',.true.)
  ! Purify Kernel
  !call dgemm('n', 't', orbs_tmb%norb, orbs_tmb%norb, orbs_tmb%norbp, 1.d0, kernel(1,orbs_tmb%isorb+1), orbs_tmb%norb, &
  !           overlap(1,orbs_tmb%isorb+1), orbs_tmb%norb, 0.d0, ks(1,1), orbs_tmb%norb) 
