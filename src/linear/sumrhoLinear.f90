!> @file 
!!   sumrho: linear version
!! @author
!!   Copyright (C) 2011-2012 BigDFT group 
!!   This file is distributed under the terms of the
!!   GNU General Public License, see ~/COPYING file
!!   or http://www.gnu.org/copyleft/gpl.txt .
!!   For the list of contributors, see ~/AUTHORS 

!> Here starts the routine for building partial density inside the localisation region
!! This routine should be treated as a building-block for the linear scaling code
subroutine local_partial_densityLinear(nproc,rsflag,nscatterarr,&
     nrhotot,Lzd,hxh,hyh,hzh,nspin,orbs,mapping,psi,rho)
  use module_base
  use module_types
  use module_interfaces, exceptThisOne => local_partial_densityLinear
  use module_xc
  use Poisson_Solver
  implicit none
  logical, intent(in) :: rsflag
  integer, intent(in) :: nproc
  integer,intent(inout) :: nrhotot
  integer, intent(in) :: nspin
  real(gp), intent(in) :: hxh,hyh,hzh
  type(local_zone_descriptors), intent(in) :: Lzd
  type(orbitals_data),intent(in) :: orbs
  integer,dimension(orbs%norb),intent(in) :: mapping
  integer, dimension(0:nproc-1,4), intent(in) :: nscatterarr !n3d,n3p,i3s+i3xcsh-1,i3xcsh
  real(wp), dimension(orbs%npsidim_orbs), intent(in) :: psi
  real(dp),dimension(max(Lzd%Glr%d%n1i*Lzd%Glr%d%n2i*nrhotot,1),max(nspin,orbs%nspinor)),intent(out) :: rho
  !local variables
  character(len=*), parameter :: subname='local_partial_densityLinear'
  integer :: iorb,i_stat,i_all,ii, ind, indSmall, indLarge
  integer :: oidx,sidx,nspinn,npsir,ncomplex, i1, i2, i3, ilr, ispin
  integer :: nspincomp,ii1,ii2,ii3
  real(gp) :: hfac,spinval
  type(workarr_sumrho) :: w
  real(wp), dimension(:,:), allocatable :: psir
  real(dp), dimension(:),allocatable :: rho_p
  integer, dimension(:,:), allocatable :: Lnscatterarr
 !components of wavefunction in real space which must be considered simultaneously
  !and components of the charge density
  if (orbs%nspinor ==4) then
     npsir=4
     nspinn=4
     ncomplex=0
  else
     npsir=1
     nspinn=nspin
     ncomplex=orbs%nspinor-1
  end if
  nspincomp = 1
  if (nspin > 1) nspincomp = 2

 !allocate and define Lnscatterarr which is just a fake
  allocate(Lnscatterarr(0:nproc-1,4+ndebug),stat=i_stat)
  call memocc(i_stat,Lnscatterarr,'Lnscatterarr',subname)
  Lnscatterarr(:,3) = 0
  Lnscatterarr(:,4) = 0

  !initialize the rho array at 10^-20 instead of zero, due to the invcb ABINIT routine
  !otherwise use libXC routine
  call xc_init_rho(max(Lzd%Glr%d%n1i*Lzd%Glr%d%n2i*nrhotot,1)*max(nspin,orbs%nspinor),rho,nproc)

  ind=1
  orbitalsLoop: do ii=1,orbs%norbp

     iorb = ii + orbs%isorb
     ilr = orbs%inwhichLocreg(iorb)

     Lnscatterarr(:,1) = Lzd%Llr(ilr)%d%n3i 
     Lnscatterarr(:,2) = Lzd%Llr(ilr)%d%n3i 


     call initialize_work_arrays_sumrho(Lzd%Llr(ilr),w)
     allocate(rho_p(Lzd%Llr(ilr)%d%n1i*Lzd%Llr(ilr)%d%n2i*Lzd%Llr(ilr)%d%n3i*nspinn), stat=i_stat) !must redefine the size of rho_p?
     call memocc(i_stat,rho_p,'rho_p',subname)
     allocate(psir(Lzd%Llr(ilr)%d%n1i*Lzd%Llr(ilr)%d%n2i*Lzd%Llr(ilr)%d%n3i,npsir+ndebug),stat=i_stat)
     call memocc(i_stat,psir,'psir',subname)
  
     if (Lzd%Llr(ilr)%geocode == 'F') then
        call razero(Lzd%Llr(ilr)%d%n1i*Lzd%Llr(ilr)%d%n2i*Lzd%Llr(ilr)%d%n3i*npsir,psir)
     end if
 
     !Need to zero rho_p
     call razero(Lzd%Llr(ilr)%d%n1i*Lzd%Llr(ilr)%d%n2i*Lzd%Llr(ilr)%d%n3i*nspinn, rho_p)

     !print *,'norbp',orbs%norbp,orbs%norb,orbs%nkpts,orbs%kwgts,orbs%iokpt,orbs%occup
     !hfac=orbs%kwgts(orbs%iokpt(ii))*(orbs%occup(iorb)/(hxh*hyh*hzh))
     hfac=orbs%kwgts(orbs%iokpt(ii))*(orbs%occup(mapping(iorb))/(hxh*hyh*hzh))
     spinval=orbs%spinsgn(iorb)

     Lzd%Llr(ilr)%hybrid_on=.false.

     if (hfac /= 0.d0) then

        !sum for complex function case, npsir=1 in that case
        do oidx=0,ncomplex

           do sidx=1,npsir
              call daub_to_isf(Lzd%Llr(ilr),w,psi(ind),psir(1,sidx))
              ind=ind+Lzd%Llr(ilr)%wfd%nvctr_c+7*Lzd%Llr(ilr)%wfd%nvctr_f
           end do
           

           select case(Lzd%Llr(ilr)%geocode)
           case('F')
              !write(*,*) 'WARNING: MODIFIED CALLING SEQUENCE OF partial_density_free!!!!'
              call partial_density_free((rsflag .and. .not. Lzd%linear),nproc,Lzd%Llr(ilr)%d%n1i,&
                   Lzd%Llr(ilr)%d%n2i,Lzd%Llr(ilr)%d%n3i,npsir,nspinn,Lzd%Llr(ilr)%d%n3i,&!nrhotot,&
                   hfac,Lnscatterarr,spinval,psir,rho_p,Lzd%Llr(ilr)%bounds%ibyyzz_r)
           case('P')

              call partial_density(rsflag,nproc,Lzd%Llr(ilr)%d%n1i,Lzd%Llr(ilr)%d%n2i,Lzd%Llr(ilr)%d%n3i,&
                   npsir,nspinn,Lzd%Llr(ilr)%d%n3i,&!nrhotot,&
                   hfac,nscatterarr,spinval,psir,rho_p)

           case('S')

              call partial_density(rsflag,nproc,Lzd%Llr(ilr)%d%n1i,Lzd%Llr(ilr)%d%n2i,Lzd%Llr(ilr)%d%n3i,&
                   npsir,nspinn,Lzd%Llr(ilr)%d%n3i,&!nrhotot,&
                   hfac,nscatterarr,spinval,psir,rho_p)

           end select

           ! Copy rho_p to the correct place in rho
           indSmall=0
           do ispin=1,nspinn
               do i3=1,Lzd%Llr(ilr)%d%n3i !min(Lzd%Llr(ilr)%d%n3i,nscatterarr(iproc,1)) 
                   ii3 = i3 + Lzd%Llr(ilr)%nsi3 - 1
                   if(ii3 < 0 .and. Lzd%Glr%geocode /='F') ii3=ii3+Lzd%Glr%d%n3i
                   if(ii3+1 > Lzd%Glr%d%n3i .and. Lzd%Glr%geocode /='F') &
                        ii3 = modulo(ii3+1,Lzd%Glr%d%n3i+1)
                   do i2=1,Lzd%Llr(ilr)%d%n2i
                       ii2 = i2 + Lzd%Llr(ilr)%nsi2 - 1
                       if(ii2 < 0 .and. Lzd%Glr%geocode =='P') ii2=ii2+Lzd%Glr%d%n2i
                       if(ii2+1 > Lzd%Glr%d%n2i .and. Lzd%Glr%geocode =='P') &
                            ii2 = modulo(ii2+1,Lzd%Glr%d%n2i+1)
                       do i1=1,Lzd%Llr(ilr)%d%n1i
                           ii1=i1 + Lzd%Llr(ilr)%nsi1-1
                           if(ii1<0 .and. Lzd%Glr%geocode /= 'F') ii1=ii1+Lzd%Glr%d%n1i
                           if(ii1+1 > Lzd%Glr%d%n1i.and.Lzd%Glr%geocode/='F') &
                                ii1 = modulo(ii1+1,Lzd%Glr%d%n1i+1)
                           ! indSmall is the index in the currect localization region
                           indSmall=indSmall+1
                           ! indLarge is the index in the whole box. 
                           indLarge=ii3*Lzd%Glr%d%n2i*Lzd%Glr%d%n1i +&
                               ii2*Lzd%Glr%d%n1i + ii1 + 1
                           rho(indLarge,ispin)=rho(indLarge,ispin)+rho_p(indSmall)
                       end do
                   end do
               end do
           end do
        end do
     else
        ind=ind+(Lzd%Llr(ilr)%wfd%nvctr_c+7*Lzd%Llr(ilr)%wfd%nvctr_f)*max(ncomplex,1)*npsir
     end if

     i_all=-product(shape(rho_p))*kind(rho_p)
     deallocate(rho_p,stat=i_stat)
     call memocc(i_stat,i_all,'rho_p',subname)
     i_all=-product(shape(psir))*kind(psir)
     deallocate(psir,stat=i_stat)
     call memocc(i_stat,i_all,'psir',subname)
     call deallocate_work_arrays_sumrho(w)
  end do orbitalsLoop
 
  i_all=-product(shape(Lnscatterarr))*kind(Lnscatterarr)
  deallocate(Lnscatterarr,stat=i_stat)
  call memocc(i_stat,i_all,'Lnscatterarr',subname)
 

END SUBROUTINE local_partial_densityLinear
!
!!!
!!!
subroutine partial_density_linear(rsflag,nproc,n1i,n2i,n3i,npsir,nspinn,nrhotot,&
     hfac,nscatterarr,spinsgn,psir,rho_p,ibyyzz_r) 
  use module_base
  use module_types
  implicit none
  logical, intent(in) :: rsflag
  integer, intent(in) :: nproc,n1i,n2i,n3i,nrhotot,nspinn,npsir
  real(gp), intent(in) :: hfac,spinsgn
  integer, dimension(0:nproc-1,4), intent(in) :: nscatterarr
  real(wp), dimension(n1i,n2i,n3i,npsir), intent(in) :: psir
  real(dp), dimension(n1i,n2i,nrhotot,nspinn), intent(inout) :: rho_p
  integer, dimension(:,:,:),pointer :: ibyyzz_r 
  !local variables
  integer :: i3s,jproc,i3off,n3d,isjmp,i1,i2,i3,i1s,i1e,j3,i3sg
  real(gp) :: hfac2
  real(dp) :: psisq,p1,p2,p3,p4,r1,r2,r3,r4
!  integer :: ncount0,ncount1,ncount_rate,ncount_max
!!!  integer :: ithread,nthread,omp_get_thread_num,omp_get_num_threads
  !sum different slices by taking into account the overlap
  i3sg=0
!$omp parallel default(private) shared(n1i,nproc,rsflag,nspinn,nscatterarr,spinsgn) &
!$omp shared(n2i,npsir,hfac,psir,rho_p,n3i,i3sg,ibyyzz_r)
  i3s=0
!!!   ithread=omp_get_thread_num()
!!!   nthread=omp_get_num_threads()
  hfac2=2.0_gp*hfac

!  call system_clock(ncount0,ncount_rate,ncount_max)

  !case without bounds
  i1s=1
  i1e=n1i
  loop_xc_overlap: do jproc=0,nproc-1
     !case for REDUCE_SCATTER approach, not used for GGA since it enlarges the 
     !communication buffer
     if (rsflag) then
        i3off=nscatterarr(jproc,3)-nscatterarr(jproc,4)
        n3d=nscatterarr(jproc,1)
        if (n3d==0) exit loop_xc_overlap
     else
        i3off=0
        n3d=n3i
     end if
     !here the condition for the MPI_ALLREDUCE should be entered
     if(spinsgn > 0.0_gp) then
        isjmp=1
     else
        isjmp=2
     end if
     do i3=i3off+1,i3off+n3d
        !this allows the presence of GGA with non-isolated BC. If i3 is between 1 and n3i
        !j3=i3. This is useful only when dealing with rsflags and GGA, so we can comment it out
        !j3=modulo(i3-1,n3i)+1 
        j3=i3
        i3s=i3s+1
!!!    if(mod(i3s,nthread) .eq. ithread) then
     !$omp do
        do i2=1,n2i
              i1s=ibyyzz_r(1,i2-15,j3-15)+1
              i1e=ibyyzz_r(2,i2-15,j3-15)+1
           if (npsir == 1) then
              do i1=i1s,i1e
                 !conversion between the different types
                 psisq=real(psir(i1,i2,j3,1),dp)
                 psisq=psisq*psisq
                 rho_p(i1,i2,i3s,isjmp)=rho_p(i1,i2,i3s,isjmp)+real(hfac,dp)*psisq
              end do
           else !similar loop for npsir=4
              do i1=i1s,i1e
                 !conversion between the different types
                 p1=real(psir(i1,i2,j3,1),dp)
                 p2=real(psir(i1,i2,j3,2),dp)
                 p3=real(psir(i1,i2,j3,3),dp)
                 p4=real(psir(i1,i2,j3,4),dp)

                 !density values
                 r1=p1*p1+p2*p2+p3*p3+p4*p4
                 r2=p1*p3+p2*p4
                 r3=p1*p4-p2*p3
                 r4=p1*p1+p2*p2-p3*p3-p4*p4

                 rho_p(i1,i2,i3s,1)=rho_p(i1,i2,i3s,1)+real(hfac,dp)*r1
                 rho_p(i1,i2,i3s,2)=rho_p(i1,i2,i3s,2)+real(hfac2,dp)*r2
                 rho_p(i1,i2,i3s,3)=rho_p(i1,i2,i3s,3)+real(hfac2,dp)*r3
                 rho_p(i1,i2,i3s,4)=rho_p(i1,i2,i3s,4)+real(hfac,dp)*r4
              end do
           end if
        end do
     !$omp enddo
!!!    end if

!$omp critical
        i3sg=max(i3sg,i3s)
!$omp end critical

     end do
     if (.not. rsflag) exit loop_xc_overlap !the whole range is already done
  end do loop_xc_overlap
!$omp end parallel

  if (i3sg /= nrhotot) then
     write(*,'(1x,a,i0,1x,i0)')'ERROR: problem with rho_p: i3s,nrhotot,',i3sg,nrhotot
     stop
  end if

!  call system_clock(ncount1,ncount_rate,ncount_max)
!  write(*,*) 'TIMING:PDF',real(ncount1-ncount0)/real(ncount_rate)
END SUBROUTINE partial_density_linear


subroutine sumrhoForLocalizedBasis2(iproc,nproc,lzd,orbs,&
     comsr,densKern,nrho,rho,at,nscatterarr)
!
use module_base
use module_types
use libxc_functionals
use module_interfaces, exceptThisOne => sumrhoForLocalizedBasis2
implicit none

! Calling arguments
integer,intent(in) :: iproc, nproc, nrho
type(local_zone_descriptors),intent(in) :: lzd
type(orbitals_data),intent(in) :: orbs
!type(p2pCommsSumrho),intent(inout) :: comsr
type(p2pComms),intent(inout) :: comsr
!real(kind=8),dimension(orbs%norb,norb),intent(in) :: coeff
!real(kind=8),dimension(ld_coeff,norb),intent(in) :: coeff
real(kind=8),dimension(orbs%norb,orbs%norb),intent(in) :: densKern
real(8),dimension(nrho),intent(out),target:: rho
type(atoms_data),intent(in) :: at
integer, dimension(0:nproc-1,4),intent(in) :: nscatterarr !n3d,n3p,i3s+i3xcsh-1,i3xcsh

! Local variables
integer :: iorb, jorb, indLarge, i1, i2, i3, ilr, jlr
integer :: i1s, i1e, i2s, i2e, i3s, i3e, i1d, j1d, i2d, j2d, i3d, j3d, indri, indrj, istri, istrj
integer :: indi2, indi3, indj2, indj3, indl2, indl3, iiorb, jjorb
integer :: ierr, is, ie
integer :: m, i1d0, j1d0, indri0, indrj0, indLarge0
integer :: azones,bzones,ii,izones,jzones,x,y,z,ishift1,ishift2,ishift3,jshift1,jshift2,jshift3
integer,dimension(3,4) :: astart, aend, bstart,bend
real(kind=8) :: tt, hxh, hyh, hzh, factor, totalCharge, tt0, tt1, tt2, tt3, factorTimesDensKern
!real(kind=8),dimension(:,:),allocatable :: densKern
!character(len=*),parameter :: subname='sumrhoForLocalizedBasis2'

if(iproc==0) write(*,'(a)',advance='no') 'Calculating charge density... '




! Define some constant factors.
hxh=.5d0*lzd%hgrids(1)
hyh=.5d0*lzd%hgrids(2)
hzh=.5d0*lzd%hgrids(3)
factor=1.d0/(hxh*hyh*hzh)

! Initialize rho.
if (libxc_functionals_isgga()) then
    call razero(nrho, rho)
else
    ! There is no mpi_allreduce, therefore directly initialize to
    ! 10^-20 and not 10^-20/nproc.
    !rho=1.d-20
    call tenminustwenty(nrho, rho, nproc)
end if
call timing(iproc,'p2pSumrho_wait','ON')


call wait_p2p_communication(iproc, nproc, comsr)



! Now calculate the charge density. Each process calculates only one slice of the total charge density.
! Such a slice has the full extent in the x and y direction, but is limited in the z direction.
! The bounds of the slice are given by nscatterarr. To do so, each process has received all orbitals that
! extend into this slice. The number of these orbitals is given by lin%comsr%noverlaps(iproc).
!call mpi_barrier(bigdft_mpi%mpi_comm, ierr)
!call cpu_time(t1)

call timing(iproc,'p2pSumrho_wait','OF')


!!call calculate_charge_density(iproc, nproc, lzd, hxh, hyh, hzh, orbs, densKern, factor, &
!!           nscatterarr, maxval(comsr%noverlaps), comsr%noverlaps, comsr%overlaps, comsr%comarr, comsr%ise3, comsr%nrecvBuf, comsr%recvBuf, nrho, rho)

call timing(iproc,'sumrho_TMB    ','ON')

! Bounds of the slice in global coordinates.
is=nscatterarr(iproc,3) 
ie=is+nscatterarr(iproc,1)-1

! This sum is "symmetric", so only do the second loop (jorb) only up to iorb and multiply by two if iorb/=jorb.
totalCharge=0.d0
!print*,'comsr%noverlaps(iproc)',iproc,comsr%noverlaps(iproc)
do iorb=1,comsr%noverlaps(iproc)
    iiorb=comsr%overlaps(iorb) !global index of orbital iorb
    ilr=orbs%inwhichlocreg(iiorb) !localization region of orbital iorb
    istri=comsr%comarr(5,iorb,iproc)-1 !starting index of orbital iorb in the receive buffer
    do jorb=1,iorb
        jjorb=comsr%overlaps(jorb) !global indes of orbital jorb
        jlr=orbs%inwhichlocreg(jjorb) !localization region of orbital jorb
        istrj=comsr%comarr(5,jorb,iproc)-1 !starting index of orbital jorb in the receive buffer
        !!tt = (lzd%llr(ilr)%locregCenter(1)-lzd%llr(jlr)%locregCenter(1))**2 &
        !!    +(lzd%llr(ilr)%locregCenter(2)-lzd%llr(jlr)%locregCenter(2))**2 &
        !!    +(lzd%llr(ilr)%locregCenter(3)-lzd%llr(jlr)%locregCenter(3))**2
        !!tt=sqrt(tt)
        !!write(200,*) tt, densKern(iiorb,jjorb)
        !!if(tt>6.d0) cycle

        azones = 1
        bzones = 1
        !Calculate the number of regions to cut alr and blr
        do ii=1,2
           if(lzd%llr(ilr)%outofzone(ii) > 0) azones = azones * 2
           if(lzd%llr(jlr)%outofzone(ii) > 0) bzones = bzones * 2
        end do

        !FRACTURE THE FIRST LOCALIZATION REGION
        call fracture_periodic_zone_ISF(azones,lzd%Glr,lzd%Llr(ilr),lzd%Llr(ilr)%outofzone(:),astart,aend)
       
        !FRACTURE SECOND LOCREG
        call fracture_periodic_zone_ISF(bzones,lzd%Glr,lzd%Llr(jlr),lzd%Llr(jlr)%outofzone(:),bstart,bend)
        do izones=1,azones
           do jzones=1,bzones
              ! Bounds of the overlap of orbital iorb and jorb in global coordinates.
              i1s=max(astart(1,izones),bstart(1,jzones))
              i1e=min(aend(1,izones)-1,bend(1,jzones)-1)
              i2s=max(astart(2,izones),bstart(2,jzones))
              i2e=min(aend(2,izones)-1,bend(2,jzones)-1)
              i3s=max(comsr%ise3(iorb,1),comsr%ise3(jorb,1))
              i3e=min(comsr%ise3(iorb,2),comsr%ise3(jorb,2))
              call transform_ISFcoordinates(1,i1s,i2s,i3s,lzd%Glr,lzd%Llr(ilr),x,y,z,ishift1, ishift2, ishift3)
              call transform_ISFcoordinates(1,i1s,i2s,i3s,lzd%Glr,lzd%Llr(jlr),x,y,z,jshift1, jshift2, jshift3)
              factorTimesDensKern = factor*densKern(iiorb,jjorb)
              if(iorb/=jorb) then
                  ! Multiply by two since these elements appear twice (but are calculated only once).
                  factorTimesDensKern = 2.d0*factorTimesDensKern
              end if
              ! Now loop over all points in the box in which the orbitals overlap.
              !if(i3s>i3e) write(*,*) 'no calculation done'

              do i3=i3s,i3e !bounds in z direction
                  i3d=i3 -max(is,-ishift3) !z coordinate of orbital iorb with respect to the overlap box
                  j3d=i3 -max(is,-jshift3) !z coordinate of orbital jorb with respect to the overlap box
                  indi3=i3d*lzd%llr(ilr)%d%n2i*lzd%llr(ilr)%d%n1i !z-part of the index of orbital iorb in the 1-dim receive buffer
                  indj3=j3d*lzd%llr(jlr)%d%n2i*lzd%llr(jlr)%d%n1i !z-part of the index of orbital jorb in the 1-dim receive buffer
                  !indl3=(i3-is)*lzd%Glr%d%n2i*lzd%Glr%d%n1i !z-part of the index for which the charge density is beeing calculated
                  !indl3=(modulo(i3-1,Lzd%Glr%d%n3i)-is+1)*lzd%Glr%d%n2i*lzd%Glr%d%n1i !z-part of the index for which the charge density is beeing calculated
                  indl3=(modulo(i3,Lzd%Glr%d%n3i+1)-is)*lzd%Glr%d%n2i*lzd%Glr%d%n1i !z-part of the index for which the charge density is beeing calculated
                  do i2=i2s,i2e !bounds in y direction
                      i2d=i2 + ishift2 !y coordinate of orbital iorb with respect to the overlap box
                      j2d=i2 + jshift2 !y coordinate of orbital jorb with respect to the overlap box
                      indi2=i2d*lzd%llr(ilr)%d%n1i !y-part of the index of orbital iorb in the 1-dim receive buffer
                      indj2=j2d*lzd%llr(jlr)%d%n1i !y-part of the index of orbital jorb in the 1-dim receive buffer
                      !indl2=i2*lzd%Glr%d%n1i !y-part of the index for which the charge density is beeing calculated
                      !indl2=(modulo(i2-1,Lzd%Glr%d%n2i)+1)*lzd%Glr%d%n1i !y-part of the index for which the charge density is beeing calculated
                      indl2=(modulo(i2,Lzd%Glr%d%n2i+1))*lzd%Glr%d%n1i !y-part of the index for which the charge density is beeing calculated
                      ! For all other than free BC, choose m such that the unrolled part is never used.
                      if(Lzd%Glr%geocode=='F') then
                          m=mod(i1e-i1s+1,4)
                      else
                          m=i1e-i1s+1
                      end if
                      if(m/=0) then
                          ! The following five variables hold some intermediate results to speed up the code.
                          i1d0= ishift1 
                          j1d0= jshift1
                          indri0 = indi3 + indi2 + istri + 1
                          indrj0 = indj3 + indj2 + istrj + 1
                          indLarge0 = indl3 + indl2 + 1   
                          do i1=i1s,i1s+m-1
                              i1d=i1d0+i1 !x coordinate of orbital iorb with respect to the overlap box
                              j1d=j1d0+i1 !x coordinate of orbital jorb with respect to the overlap box
                              indri = indri0 + i1d !index of orbital iorb in the 1-dim receive buffer
                              indrj = indrj0 + j1d !index of orbital jorb in the 1-dim receive buffer
                              !indLarge = indLarge0 + i1 !index for which the charge density is beeing calculated
                              !indLarge = indLarge0 + modulo(i1-1,Lzd%Glr%d%n1i)+1 !index for which the charge density is beeing calculated
                              indLarge = indLarge0 + modulo(i1,Lzd%Glr%d%n1i+1) !index for which the charge density is beeing calculated
                              tt = factorTimesDensKern*comsr%recvBuf(indri)*comsr%recvBuf(indrj)
                              rho(indLarge) = rho(indLarge) + tt !update the charge density at point indLarge
                              totalCharge = totalCharge + tt !add the contribution to the total charge
                          end do
                      end if
                      ! This is the same again, this time with unrolled loops.
                      if(i1e-i1s+1>4) then
                          i1d0= ishift1 
                          j1d0= jshift1
                          indri0 = indi3 + indi2 + istri + 1
                          indrj0 = indj3 + indj2 + istrj + 1
                          indLarge0 = indl3 + indl2 + 1
                          do i1=i1s+m,i1e,4
                              i1d=i1d0+i1
                              j1d=j1d0+i1
                              indri = indri0 + i1d
                              indrj = indrj0 + j1d
                              !indLarge = indLarge0 + i1
                              tt0 = factorTimesDensKern*comsr%recvBuf(indri  )*comsr%recvBuf(indrj  )
                              tt1 = factorTimesDensKern*comsr%recvBuf(indri+1)*comsr%recvBuf(indrj+1)
                              tt2 = factorTimesDensKern*comsr%recvBuf(indri+2)*comsr%recvBuf(indrj+2)
                              tt3 = factorTimesDensKern*comsr%recvBuf(indri+3)*comsr%recvBuf(indrj+3)
                              !indLarge = indLarge0 + modulo(i1-1,Lzd%Glr%d%n1i)+1
                              indLarge = indLarge0 + i1
                              rho(indLarge  ) = rho(indLarge  ) + tt0
                              !indLarge = indLarge0 +modulo(i1,Lzd%Glr%d%n1i)+1
                              indLarge = indLarge0 + i1+1
                              rho(indLarge) = rho(indLarge) + tt1
                              !rho(indLarge+1) = rho(indLarge+1) + tt1
                              !indLarge = indLarge0 + modulo(i1+1,Lzd%Glr%d%n1i)+1
                              indLarge = indLarge0 + i1+2
                              rho(indLarge) = rho(indLarge) + tt2
                              !rho(indLarge+2) = rho(indLarge+2) + tt1
                              !indLarge = indLarge0 + modulo(i1+2,Lzd%Glr%d%n1i)+1
                              indLarge = indLarge0 + i1+3
                              rho(indLarge) = rho(indLarge) + tt3
                              !rho(indLarge+3) = rho(indLarge+3) + tt1
                              totalCharge = totalCharge + tt0 + tt1 + tt2 + tt3
                          end do
                      end if
                  end do
              end do
          end do !jzones
       end do !izones
    end do
end do

if(iproc==0) write(*,'(a)') 'done.'

call timing(iproc,'sumrho_TMB    ','OF')

call timing(iproc,'sumrho_allred','ON')

call mpiallred(totalCharge, 1, mpi_sum, bigdft_mpi%mpi_comm, ierr)
if(iproc==0) write(*,'(3x,a,es20.12)') 'Calculation finished. TOTAL CHARGE = ', totalCharge*hxh*hyh*hzh

call timing(iproc,'sumrho_allred','OF')



end subroutine sumrhoForLocalizedBasis2

subroutine calculate_density_kernel(iproc, nproc, isKernel, ld_coeff, orbs, orbs_tmb, coeff, kernel,overlap)
  use module_base
  use module_types
  implicit none

  ! Calling arguments
  integer,intent(in):: iproc, nproc, ld_coeff
  type(orbitals_data),intent(in):: orbs, orbs_tmb
  logical, intent(in) :: isKernel
  real(8),dimension(ld_coeff,orbs%norb),intent(in):: coeff
  real(8),dimension(orbs_tmb%norb,orbs_tmb%norb),intent(out):: kernel
  real(8),dimension(orbs_tmb%norb,orbs_tmb%norb),intent(in), optional:: overlap

  ! Local variables
  integer:: istat, iall, ierr, sendcount, jproc, iorb, itmb
  real(8),dimension(:,:),allocatable:: density_kernel_partial, fcoeff,ks,ksk,ksksk
  character(len=*),parameter:: subname='calculate_density_kernel'
  integer,dimension(:),allocatable:: recvcounts, dspls
  integer,parameter:: ALLGATHERV=1, ALLREDUCE=2
  integer,parameter:: communication_strategy=ALLREDUCE

  if (communication_strategy==ALLGATHERV) then
      call timing(iproc,'calc_kernel','ON') !lr408t
      if(iproc==0) write(*,'(1x,a)',advance='no') 'calculate density kernel... '
      allocate(density_kernel_partial(orbs_tmb%norb,max(orbs_tmb%norbp,1)), stat=istat)
      call memocc(istat, density_kernel_partial, 'density_kernel_partial', subname)
      allocate(fcoeff(orbs_tmb%norb,orbs%norb), stat=istat)
      call memocc(istat, fcoeff, 'fcoeff', subname)
      call to_zero(orbs_tmb%norb*orbs%norb,fcoeff(1,1))
      if(orbs_tmb%norbp>0) then
          !decide wether we calculate the density kernel or just transformation matrix
          if(isKernel) then
             do iorb=1,orbs%norb
                !call daxpy(orbs_tmb%norbp,orbs%occup(iorb),coeff(1+orbs_tmb%isorb,iorb),1,fcoeff(1+orbs_tmb%isorb,iorb),1)
                do itmb=1,orbs_tmb%norbp
                     fcoeff(orbs_tmb%isorb+itmb,iorb) = orbs%occup(iorb)*coeff(orbs_tmb%isorb+itmb,iorb)
                end do
             end do
          else
             do iorb=1,orbs%norb
                do itmb=1,orbs_tmb%norbp
                     fcoeff(orbs_tmb%isorb+itmb,iorb) = coeff(orbs_tmb%isorb+itmb,iorb)
                end do
             end do
          end if

          call dgemm('n', 't', orbs_tmb%norb, orbs_tmb%norbp, orbs%norb, 1.d0, coeff(1,1), ld_coeff, &
               fcoeff(orbs_tmb%isorb+1,1), ld_coeff, 0.d0, density_kernel_partial(1,1), orbs_tmb%norb)
      end if
      iall = -product(shape(fcoeff))*kind(fcoeff)
      deallocate(fcoeff,stat=istat)
      call memocc(istat, iall, 'fcoeff', subname)
      call timing(iproc,'calc_kernel','OF') !lr408t

      call timing(iproc,'waitAllgatKern','ON')
      call mpi_barrier(bigdft_mpi%mpi_comm,ierr)
      call timing(iproc,'waitAllgatKern','OF')

      if (nproc > 1) then
         call timing(iproc,'commun_kernel','ON') !lr408t
         allocate(recvcounts(0:nproc-1),stat=istat)
         call memocc(istat,recvcounts,'recvcounts',subname)
         allocate(dspls(0:nproc-1),stat=istat)
         call memocc(istat,recvcounts,'recvcounts',subname)
         do jproc=0,nproc-1
             recvcounts(jproc)=orbs_tmb%norb*orbs_tmb%norb_par(jproc,0)
             dspls(jproc)=orbs_tmb%norb*orbs_tmb%isorb_par(jproc)
         end do
         sendcount=orbs_tmb%norb*orbs_tmb%norbp
         call mpi_allgatherv(density_kernel_partial(1,1), sendcount, mpi_double_precision, &
              kernel(1,1), recvcounts, dspls, mpi_double_precision, &
              bigdft_mpi%mpi_comm, ierr)
         iall=-product(shape(recvcounts))*kind(recvcounts)
         deallocate(recvcounts,stat=istat)
         call memocc(istat,iall,'recvcounts',subname)
         iall=-product(shape(dspls))*kind(dspls)
         deallocate(dspls,stat=istat)
         call memocc(istat,iall,'dspls',subname)
         call timing(iproc,'commun_kernel','OF') !lr408t
      else
         call vcopy(orbs_tmb%norb*orbs_tmb%norbp,density_kernel_partial(1,1),1,kernel(1,1),1)
      end if

      iall=-product(shape(density_kernel_partial))*kind(density_kernel_partial)
      deallocate(density_kernel_partial,stat=istat)
      call memocc(istat,iall,'density_kernel_partial',subname)
  end if


  if (communication_strategy==ALLREDUCE) then
      call timing(iproc,'calc_kernel','ON') !lr408t
      if(iproc==0) write(*,'(1x,a)',advance='no') 'calculate density kernel... '
      if(orbs%norbp>0) then
          allocate(fcoeff(orbs_tmb%norb,orbs%norb), stat=istat)
          call memocc(istat, fcoeff, 'fcoeff', subname)
          call to_zero(orbs_tmb%norb*orbs%norb,fcoeff(1,1))

          !decide wether we calculate the density kernel or just transformation matrix
          if(isKernel)then
             do iorb=1,orbs%norbp
                !call daxpy(orbs_tmb%norb,orbs%occup(orbs%isorb+iorb),coeff(1,orbs%isorb+iorb),1,fcoeff(1,orbs%isorb+iorb),1)
                do itmb=1,orbs_tmb%norb
                     fcoeff(itmb,orbs%isorb+iorb) = orbs%occup(orbs%isorb+iorb)*coeff(itmb,orbs%isorb+iorb)
                end do
             end do
          else
             do iorb=1,orbs%norbp
                !call daxpy(orbs_tmb%norb,orbs%occup(orbs%isorb+iorb),coeff(1,orbs%isorb+iorb),1,fcoeff(1,orbs%isorb+iorb),1)
                do itmb=1,orbs_tmb%norb
                     fcoeff(itmb,orbs%isorb+iorb) = coeff(itmb,orbs%isorb+iorb)
                end do
          end do

          end if
          call dgemm('n', 't', orbs_tmb%norb, orbs_tmb%norb, orbs%norbp, 1.d0, coeff(1,orbs%isorb+1), ld_coeff, &
               fcoeff(1,orbs%isorb+1), ld_coeff, 0.d0, kernel(1,1), orbs_tmb%norb)
          iall = -product(shape(fcoeff))*kind(fcoeff)
          deallocate(fcoeff,stat=istat)
          call memocc(istat, iall, 'fcoeff', subname)
      else
          call to_zero(orbs_tmb%norb**2, kernel(1,1))
      end if
      call timing(iproc,'calc_kernel','OF') !lr408t

      call timing(iproc,'waitAllgatKern','ON')
      call mpi_barrier(bigdft_mpi%mpi_comm,ierr)
      call timing(iproc,'waitAllgatKern','OF')
      if (nproc > 1) then
          call timing(iproc,'commun_kernel','ON') !lr408t
          call mpiallred(kernel(1,1),orbs_tmb%norb**2, mpi_sum, bigdft_mpi%mpi_comm, ierr)
          call timing(iproc,'commun_kernel','OF') !lr408t
      end if
  end if

 ! Purify Kernel
 !call dgemm('n', 't', orbs_tmb%norb, orbs_tmb%norb, orbs_tmb%norbp, 1.d0, kernel(1,orbs_tmb%isorb+1), ld_coeff, &
 !           overlap(1,orbs_tmb%isorb+1), ld_coeff, 0.d0, ks(1,1), orbs_tmb%norb) 
 !call dgemm('n', 't', orbs_tmb%norb, orbs_tmb%norb, orbs_tmb%norbp, 1.d0, ks(1,orbs_tmb%isorb+1), ld_coeff, &
 !           kernel(1,orbs_tmb%isorb+1), ld_coeff, 0.d0, ksk(1,1), orbs_tmb%norb)
 !call dgemm('n', 't', orbs_tmb%norb, orbs_tmb%norb, orbs_tmb%norbp, 1.d0, ks(1,orbs_tmb%isorb+1), ld_coeff, &
 !           ksk(1,orbs_tmb%isorb+1), ld_coeff, 0.d0, ksksk(1,1), orbs_tmb%norb)


 !!if(present(overlap)) then
   !!allocate(ks(orbs_tmb%norb,orbs_tmb%norb),stat=istat)
   !!call memocc(istat, ks, 'ks', subname) 
   !!allocate(ksk(orbs_tmb%norb,orbs_tmb%norb),stat=istat)
   !!call memocc(istat, ksk, 'ksk', subname) 
   !!allocate(ksksk(orbs_tmb%norb,orbs_tmb%norb),stat=istat)
   !!call memocc(istat, ksksk, 'ksksk', subname) 

   !!call dgemm('n', 't', orbs_tmb%norb, orbs_tmb%norb, orbs_tmb%norb, 1.d0, kernel(1,1), ld_coeff, &
   !!           overlap(1,1), ld_coeff, 0.d0, ks(1,1), orbs_tmb%norb) 
   !!call dgemm('n', 't', orbs_tmb%norb, orbs_tmb%norb, orbs_tmb%norb, 1.d0, ks(1,1), ld_coeff, &
   !!           kernel(1,1), ld_coeff, 0.d0, ksk(1,1), orbs_tmb%norb)
   !!call dgemm('n', 't', orbs_tmb%norb, orbs_tmb%norb, orbs_tmb%norb, 1.d0, ks(1,1), ld_coeff, &
   !!           ksk(1,1), ld_coeff, 0.d0, ksksk(1,1), orbs_tmb%norb)
   !!print *,'PURIFYING THE KERNEL'
   !!kernel = 3*ksk-2*ksksk
   !!
   !!iall = -product(shape(ks))*kind(ks)
   !!deallocate(ks,stat=istat)
   !!call memocc(istat, iall, 'ks', subname)
   !!iall = -product(shape(ksk))*kind(ksk)
   !!deallocate(ksk,stat=istat)
   !!call memocc(istat, iall, 'ksk', subname)
   !!iall = -product(shape(ksksk))*kind(ksksk)
   !!deallocate(ksksk,stat=istat)
   !!call memocc(istat, iall, 'ksksk', subname)
 !!end if

end subroutine calculate_density_kernel

subroutine init_collective_comms_sumro(iproc, nproc, lzd, orbs, nscatterarr, collcom_sr)
  use module_base
  use module_types
  implicit none

  ! Calling arguments
  integer,intent(in) :: iproc, nproc
  type(local_zone_descriptors),intent(in) :: lzd
  type(orbitals_data),intent(in) :: orbs
  integer,dimension(0:nproc-1,4),intent(in) :: nscatterarr !n3d,n3p,i3s+i3xcsh-1,i3xcsh
  type(collective_comms),intent(out) :: collcom_sr

  ! Local variables
  integer :: iorb, iiorb, ilr, ncount, is1, ie1, is2, ie2, is3, ie3, ii, i1, i2, i3, ierr, istat, iall, jproc, norb, ipt
  integer ::  ind, indglob, iitot, i, jproc_send, jproc_recv, i3e, jproc_out, p2p_tag
  integer,dimension(:),allocatable :: nsendcounts_tmp, nsenddspls_tmp, nrecvcounts_tmp, nrecvdspls_tmp, nsend, indexsendbuf
  integer,dimension(:),allocatable :: indexsendorbital
  integer,dimension(:),allocatable :: indexsendorbital2, indexrecvbuf
  integer,dimension(:),allocatable :: gridpoint_start, indexrecvorbital2
  real(kind=8) :: weight_tot, weight_ideal, tt, weightp, ttp
  integer,dimension(:,:),allocatable :: istartend
  character(len=*),parameter :: subname='determine_weights_sumrho'
  real(8) :: t1, t2, weight_start, weight_end, ttt
  real(kind=8),dimension(:),allocatable :: weights_per_slice, weights_per_zpoint
  real(kind=8),dimension(:,:),allocatable :: weights_startend

  ! Note: all weights are double precision to avoid integer overflow

  call timing(iproc,'init_collco_sr','ON')

  allocate(istartend(2,0:nproc-1), stat=istat)
  call memocc(istat, istartend, 'istartend', subname)
 
call mpi_barrier(bigdft_mpi%mpi_comm, ierr)
t1=mpi_wtime() 

  allocate(weights_per_slice(0:nproc-1), stat=istat)
  call memocc(istat, weights_per_slice, 'weights_per_slice', subname)

  allocate(weights_per_zpoint(lzd%glr%d%n3i), stat=istat)
  call memocc(istat, weights_per_zpoint, 'weights_per_zpoint', subname)

  call get_weights_sumrho(iproc, nproc, orbs, lzd, nscatterarr, weight_tot, weight_ideal, &
       weights_per_slice, weights_per_zpoint)

  call assign_weight_to_process_sumrho(iproc, nproc, weight_tot, weight_ideal, weights_per_slice, &
       lzd, orbs, nscatterarr, istartend, collcom_sr%nptsp_c)

  iall = -product(shape(weights_per_slice))*kind(weights_per_slice)
  deallocate(weights_per_slice,stat=istat)
  call memocc(istat, iall, 'weights_per_slice', subname)

call mpi_barrier(bigdft_mpi%mpi_comm, ierr)
t2=mpi_wtime()
tt=t2-t1
if(iproc==0) write(*,*) 'time 1: iproc', iproc, tt
t1=mpi_wtime()

  allocate(collcom_sr%norb_per_gridpoint_c(collcom_sr%nptsp_c), stat=istat)
  call memocc(istat, collcom_sr%norb_per_gridpoint_c, 'collcom_sr%norb_per_gridpoint_c', subname)

  call determine_num_orbs_per_gridpoint_sumrho(iproc, nproc, collcom_sr%nptsp_c, lzd, orbs, &
       istartend, weight_tot, weights_per_zpoint, collcom_sr%norb_per_gridpoint_c)



call mpi_barrier(bigdft_mpi%mpi_comm, ierr)
t2=mpi_wtime()
tt=t2-t1
if(iproc==0) write(*,*) 'time 2: iproc', iproc, tt
t1=mpi_wtime()

  allocate(collcom_sr%nsendcounts_c(0:nproc-1), stat=istat)
  call memocc(istat, collcom_sr%nsendcounts_c, 'collcom_sr%nsendcounts_c', subname)
  allocate(collcom_sr%nsenddspls_c(0:nproc-1), stat=istat)
  call memocc(istat, collcom_sr%nsenddspls_c, 'collcom_sr%nsenddspls_c', subname)
  allocate(collcom_sr%nrecvcounts_c(0:nproc-1), stat=istat)
  call memocc(istat, collcom_sr%nrecvcounts_c, 'collcom_sr%nrecvcounts_c', subname)
  allocate(collcom_sr%nrecvdspls_c(0:nproc-1), stat=istat)
  call memocc(istat, collcom_sr%nrecvdspls_c, 'collcom_sr%nrecvdspls_c', subname)

  call determine_communication_arrays_sumrho(iproc, nproc, collcom_sr%nptsp_c, lzd, orbs, istartend, &
       collcom_sr%norb_per_gridpoint_c, collcom_sr%nsendcounts_c, collcom_sr%nsenddspls_c, &
       collcom_sr%nrecvcounts_c, collcom_sr%nrecvdspls_c, collcom_sr%ndimpsi_c, collcom_sr%ndimind_c)

  allocate(collcom_sr%psit_c(collcom_sr%ndimind_c), stat=istat)
  call memocc(istat, collcom_sr%psit_c, 'collcom_sr%psit_c', subname)


call mpi_barrier(bigdft_mpi%mpi_comm, ierr)
t2=mpi_wtime()
tt=t2-t1
if(iproc==0) write(*,*) 'time 3: iproc', iproc, tt
t1=mpi_wtime()


  allocate(collcom_sr%isendbuf_c(collcom_sr%ndimpsi_c), stat=istat)
  call memocc(istat, collcom_sr%isendbuf_c, 'collcom_sr%isendbuf_c', subname)
  allocate(collcom_sr%irecvbuf_c(collcom_sr%ndimpsi_c), stat=istat)
  call memocc(istat, collcom_sr%irecvbuf_c, 'collcom_sr%irecvbuf_c', subname)
  allocate(collcom_sr%indexrecvorbital_c(collcom_sr%ndimind_c), stat=istat)
  call memocc(istat, collcom_sr%indexrecvorbital_c, 'collcom_sr%indexrecvorbital_c', subname)
  allocate(collcom_sr%iextract_c(collcom_sr%ndimind_c), stat=istat)
  call memocc(istat, collcom_sr%iextract_c, 'collcom_sr%iextract_c', subname)
  allocate(collcom_sr%iexpand_c(collcom_sr%ndimind_c), stat=istat)
  call memocc(istat, collcom_sr%iexpand_c, 'collcom_sr%iexpand_c', subname)

  call get_switch_indices_sumrho(iproc, nproc, collcom_sr%nptsp_c, collcom_sr%ndimpsi_c, collcom_sr%ndimind_c, lzd, &
       orbs, istartend, collcom_sr%norb_per_gridpoint_c, collcom_sr%nsendcounts_c, collcom_sr%nsenddspls_c, &
       collcom_sr%nrecvcounts_c, collcom_sr%nrecvdspls_c, collcom_sr%isendbuf_c, collcom_sr%irecvbuf_c, &
       collcom_sr%iextract_c, collcom_sr%iexpand_c, collcom_sr%indexrecvorbital_c)


t2=mpi_wtime()
tt=t2-t1
if(iproc==0) write(*,*) 'time 4: iproc', iproc, tt
t1=mpi_wtime()

  ! These variables are used in various subroutines to speed up the code
  allocate(collcom_sr%isptsp_c(max(collcom_sr%nptsp_c,1)), stat=istat)
  call memocc(istat, collcom_sr%isptsp_c, 'collcom_sr%isptsp_c', subname)
  collcom_sr%isptsp_c(1) = 0
  do ipt=2,collcom_sr%nptsp_c
        collcom_sr%isptsp_c(ipt) = collcom_sr%isptsp_c(ipt-1) + collcom_sr%norb_per_gridpoint_c(ipt-1)
  end do


  allocate(collcom_sr%nsendcounts_repartitionrho(0:nproc-1), stat=istat)
  call memocc(istat, collcom_sr%nsendcounts_repartitionrho, 'collcom_sr%nsendcounts_repartitionrho', subname)
  allocate(collcom_sr%nrecvcounts_repartitionrho(0:nproc-1), stat=istat)
  call memocc(istat, collcom_sr%nrecvcounts_repartitionrho, 'collcom_sr%nrecvcounts_repartitionrho', subname)
  allocate(collcom_sr%nsenddspls_repartitionrho(0:nproc-1), stat=istat)
  call memocc(istat, collcom_sr%nsenddspls_repartitionrho, 'collcom_sr%nsenddspls_repartitionrho', subname)
  allocate(collcom_sr%nrecvdspls_repartitionrho(0:nproc-1), stat=istat)
  call memocc(istat, collcom_sr%nrecvdspls_repartitionrho, 'collcom_sr%nrecvdspls_repartitionrho', subname)


  call communication_arrays_repartitionrho(iproc, nproc, lzd, nscatterarr, istartend, &
       collcom_sr%nsendcounts_repartitionrho, collcom_sr%nsenddspls_repartitionrho, &
       collcom_sr%nrecvcounts_repartitionrho, collcom_sr%nrecvdspls_repartitionrho)


  !!! The tags for the self-made non blocking version of the mpi_alltoallv
  !!allocate(collcom_sr%tags(0:nproc-1), stat=istat)
  !!call memocc(istat, collcom_sr%tags, 'collcom_sr%tags', subname)
  !!do jproc=0,nproc-1
  !!    collcom_sr%tags(jproc)=p2p_tag(jproc)
  !!end do
  !!collcom_sr%messages_posted=.false.
  !!collcom_sr%communication_complete=.false.


  iall = -product(shape(weights_per_zpoint))*kind(weights_per_zpoint)
  deallocate(weights_per_zpoint,stat=istat)
  call memocc(istat, iall, 'weights_per_zpoint', subname)

  iall = -product(shape(istartend))*kind(istartend)
  deallocate(istartend,stat=istat)
  call memocc(istat, iall, 'istartend', subname)

call mpi_barrier(bigdft_mpi%mpi_comm, ierr)
t2=mpi_wtime()
tt=t2-t1
if(iproc==0) write(*,*) 'time 5: iproc', iproc, tt

  call timing(iproc,'init_collco_sr','OF')

end subroutine init_collective_comms_sumro

subroutine get_weights_sumrho(iproc, nproc, orbs, lzd, nscatterarr, &
           weight_tot, weight_ideal, weights_per_slice, weights_per_zpoint)
  use module_base
  use module_types
  implicit none

  ! Calling arguments
  integer,intent(in) :: iproc, nproc
  type(orbitals_data),intent(in) :: orbs
  type(local_zone_descriptors),intent(in) :: lzd
  integer,dimension(0:nproc-1,4),intent(in) :: nscatterarr !n3d,n3p,i3s+i3xcsh-1,i3xcsh
  real(kind=8),intent(out) :: weight_tot, weight_ideal
  real(kind=8),dimension(0:nproc-1),intent(out) :: weights_per_slice
  real(kind=8),dimension(lzd%glr%d%n3i),intent(out) :: weights_per_zpoint

  ! Local variables
  integer :: iorb, iiorb, ilr, ncount, ierr, i3, i2, i1, is1, ie1, is2, ie2, is3, ie3
  real(kind=8) :: tt, ttt, tmp

  !!! Determine the total weight.
  !!weight_tot=0.d0
  !!do iorb=1,orbs%norbp
  !!    iiorb=orbs%isorb+iorb
  !!    ilr=orbs%inwhichlocreg(iiorb)
  !!    ncount = lzd%llr(ilr)%d%n1i*lzd%llr(ilr)%d%n2i*lzd%llr(ilr)%d%n3i
  !!    weight_tot = weight_tot + dble(ncount)
  !!end do
  !!call mpiallred(weight_tot, 1, mpi_sum, bigdft_mpi%mpi_comm, ierr)

  !!! Ideal weight per process
  !!weight_ideal = weight_tot/dble(nproc)


  !!weight_tot=0.d0
  !!!!$omp parallel default(shared) &
  !!!!$omp private(i2, i1, iorb, ilr, is1, ie1, is2, ie2, is3, ie3)
  !!do i3=nscatterarr(iproc,3)+1,nscatterarr(iproc,3)+nscatterarr(iproc,1)
  !!    !!$omp do reduction(+:tt)
  !!    do i2=1,lzd%glr%d%n2i
  !!        do i1=1,lzd%glr%d%n1i
  !!            tt=0.d0
  !!            do iorb=1,orbs%norb
  !!                ilr=orbs%inwhichlocreg(iorb)
  !!                is1=1+lzd%Llr(ilr)%nsi1
  !!                ie1=lzd%Llr(ilr)%nsi1+lzd%llr(ilr)%d%n1i
  !!                is2=1+lzd%Llr(ilr)%nsi2
  !!                ie2=lzd%Llr(ilr)%nsi2+lzd%llr(ilr)%d%n2i
  !!                is3=1+lzd%Llr(ilr)%nsi3
  !!                ie3=lzd%Llr(ilr)%nsi3+lzd%llr(ilr)%d%n3i
  !!                if (is1<=i1 .and. i1<=ie1 .and. is2<=i2 .and. i2<=ie2 .and. is3<=i3 .and. i3<=ie3) then
  !!                    tt=tt+1.d0
  !!                end if
  !!            end do
  !!            weight_tot=weight_tot+tt**2
  !!        end do
  !!    end do
  !!    !!$omp end do
  !!end do
  !!!!$omp end parallel

  call to_zero(lzd%glr%d%n3i, weights_per_zpoint(1))

  tt=0.d0
<<<<<<< HEAD
=======
  weights_per_slice(:) = 0.0d0
  !$omp parallel default(shared) &
  !$omp private(i2, i1, iorb, ilr, is1, ie1, is2, ie2, is3, ie3, ttt)
>>>>>>> bb3fd904
  do i3=nscatterarr(iproc,3)+1,nscatterarr(iproc,3)+nscatterarr(iproc,1)
      tmp=0.d0
      !$omp parallel default(shared) &
      !$omp private(i2, i1, iorb, ilr, is1, ie1, is2, ie2, is3, ie3, ttt)
      !$omp do reduction(+:tmp)
      do i2=1,lzd%glr%d%n2i
          do i1=1,lzd%glr%d%n1i
              ttt=0.d0
              do iorb=1,orbs%norb
                  ilr=orbs%inwhichlocreg(iorb)
                  is1=1+lzd%Llr(ilr)%nsi1
                  ie1=lzd%Llr(ilr)%nsi1+lzd%llr(ilr)%d%n1i
                  is2=1+lzd%Llr(ilr)%nsi2
                  ie2=lzd%Llr(ilr)%nsi2+lzd%llr(ilr)%d%n2i
                  is3=1+lzd%Llr(ilr)%nsi3
                  ie3=lzd%Llr(ilr)%nsi3+lzd%llr(ilr)%d%n3i
                  if (is1<=i1 .and. i1<=ie1 .and. is2<=i2 .and. i2<=ie2 .and. is3<=i3 .and. i3<=ie3) then
                      ttt=ttt+1.d0
                  end if
              end do
              !tt=tt+ttt**2
              tmp=tmp+ttt**2
          end do
      end do
      !$omp end do
      !$omp end parallel
      tt=tt+tmp
      weights_per_zpoint(i3)=tmp
  end do
  weights_per_slice(iproc)=tt
  call mpiallred(weights_per_slice(0), nproc, mpi_sum, bigdft_mpi%mpi_comm, ierr)
  call mpi_allreduce(tt, weight_tot, 1, mpi_double_precision, mpi_sum, bigdft_mpi%mpi_comm, ierr)
  call mpiallred(weights_per_zpoint(1), lzd%glr%d%n3i, mpi_sum, bigdft_mpi%mpi_comm, ierr)


  !!call mpiallred(weight_tot, 1, mpi_sum, bigdft_mpi%mpi_comm, ierr)

  ! Ideal weight per process
  weight_ideal = weight_tot/dble(nproc)

end subroutine get_weights_sumrho

subroutine assign_weight_to_process_sumrho(iproc, nproc, weight_tot, weight_ideal, weights_per_slice, &
           lzd, orbs, nscatterarr, istartend, nptsp)
  use module_base
  use module_types
  implicit none

  ! Calling arguments
  integer,intent(in) :: iproc, nproc
  real(kind=8),intent(in) :: weight_tot, weight_ideal
  real(kind=8),dimension(0:nproc-1),intent(in) :: weights_per_slice
  type(local_zone_descriptors),intent(in) :: lzd
  type(orbitals_data),intent(in) :: orbs
  integer,dimension(0:nproc-1,4),intent(in) :: nscatterarr !n3d,n3p,i3s+i3xcsh-1,i3xcsh
  integer,dimension(2,0:nproc-1),intent(out) :: istartend
  integer,intent(out) :: nptsp

  ! Local variables
  integer :: jproc, i1, i2, i3, ii, iorb, ilr, is1, ie1, is2, ie2, is3, ie3, ierr, istat, iall, jproc_out
  real(kind=8) :: tt, ttt
  real(8),dimension(:,:),allocatable :: weights_startend
  character(len=*),parameter :: subname='assign_weight_to_process_sumrho'

  !!allocate(weights_per_slice(0:nproc-1), stat=istat)
  !!call memocc(istat, weights_per_slice, 'weights_per_slice', subname)

  allocate(weights_startend(2,0:nproc-1), stat=istat)
  call memocc(istat, weights_startend, 'weights_startend', subname)

  tt=0.d0
  weights_startend(1,0)=0.d0
  do jproc=0,nproc-2
      tt=tt+weight_ideal
      weights_startend(2,jproc)=dble(floor(tt,kind=8))
      weights_startend(1,jproc+1)=dble(floor(tt,kind=8))+1.d0
  end do
  weights_startend(2,nproc-1)=weight_tot

  !!call to_zero(nproc, weights_per_slice(0))
  ! Iterate through all grid points and assign them to processes such that the
  ! load balancing is optimal.

  !!do jproc=0,nproc-1
  !!    if (iproc==0) write(*,'(a,i7,2f16.1)') 'jproc, start, end', iproc, weights_startend(1,jproc), weights_startend(2,jproc)
  !!end do

  !!if (nproc>1) then
  !!    tt=0.d0
  !!    jproc=0
  !!    istartend(1,jproc)=1
  !!    !$omp parallel default(shared) &
  !!    !$omp private(i2, i1, iorb, ilr, is1, ie1, is2, ie2, is3, ie3)
  !!    do i3=nscatterarr(iproc,3)+1,nscatterarr(iproc,3)+nscatterarr(iproc,1)
  !!        !$omp do reduction(+:tt)
  !!        do i2=1,lzd%glr%d%n2i
  !!            do i1=1,lzd%glr%d%n1i
  !!                ttt=0.d0
  !!                do iorb=1,orbs%norb
  !!                    ilr=orbs%inwhichlocreg(iorb)
  !!                    is1=1+lzd%Llr(ilr)%nsi1
  !!                    ie1=lzd%Llr(ilr)%nsi1+lzd%llr(ilr)%d%n1i
  !!                    is2=1+lzd%Llr(ilr)%nsi2
  !!                    ie2=lzd%Llr(ilr)%nsi2+lzd%llr(ilr)%d%n2i
  !!                    is3=1+lzd%Llr(ilr)%nsi3
  !!                    ie3=lzd%Llr(ilr)%nsi3+lzd%llr(ilr)%d%n3i
  !!                    if (is1<=i1 .and. i1<=ie1 .and. is2<=i2 .and. i2<=ie2 .and. is3<=i3 .and. i3<=ie3) then
  !!                        !tt=tt+1.d0
  !!                        ttt=ttt+1.d0
  !!                    end if
  !!                end do
  !!                tt=tt+ttt**2
  !!            end do
  !!        end do
  !!        !$omp end do
  !!    end do
  !!    !$omp end parallel
  !!    weights_per_slice(iproc)=tt
  !!    call mpiallred(weights_per_slice(0), nproc, mpi_sum, bigdft_mpi%mpi_comm, ierr)
  !!end if


  ! Iterate through all grid points and assign them to processes such that the
  ! load balancing is optimal.
  if (nproc==1) then
      istartend(1,0)=1
      istartend(2,0)=lzd%glr%d%n1i*lzd%glr%d%n2i*lzd%glr%d%n3i
  else
      istartend(1,:)=0
      istartend(2,:)=0
      tt=0.d0
      jproc=0
      ii=0
      outer_loop: do jproc_out=0,nproc-1
          if (tt+weights_per_slice(jproc_out)<weights_startend(1,iproc)) then
              tt=tt+weights_per_slice(jproc_out)
              ii=ii+nscatterarr(jproc_out,1)*lzd%glr%d%n1i*lzd%glr%d%n2i
              cycle outer_loop
          end if
          i3_loop: do i3=nscatterarr(jproc_out,3)+1,nscatterarr(jproc_out,3)+nscatterarr(jproc_out,1)
              do i2=1,lzd%glr%d%n2i
                  do i1=1,lzd%glr%d%n1i
                      ii=ii+1
                      ttt=0.d0
                      !$omp parallel if (orbs%norb>512) &
                      !$omp default(shared) &
                      !$omp private(iorb, ilr, is1, ie1, is2, ie2, is3, ie3)
                      !$omp do reduction(+:ttt)
                      do iorb=1,orbs%norb
                          ilr=orbs%inwhichlocreg(iorb)
                          is1=1+lzd%Llr(ilr)%nsi1
                          ie1=lzd%Llr(ilr)%nsi1+lzd%llr(ilr)%d%n1i
                          is2=1+lzd%Llr(ilr)%nsi2
                          ie2=lzd%Llr(ilr)%nsi2+lzd%llr(ilr)%d%n2i
                          is3=1+lzd%Llr(ilr)%nsi3
                          ie3=lzd%Llr(ilr)%nsi3+lzd%llr(ilr)%d%n3i
                          if (is1<=i1 .and. i1<=ie1 .and. is2<=i2 .and. i2<=ie2 .and. is3<=i3 .and. i3<=ie3) then
                              ttt=ttt+1.d0
                          end if
                      end do
                      !$omp end do
                      !$omp end parallel
                      !tt=tt+ttt
                      tt=tt+ttt**2
                      if (tt>=weights_startend(1,iproc)) then
                          istartend(1,iproc)=ii
                          exit outer_loop
                      end if
                  end do
              end do
          end do i3_loop
      end do outer_loop
  end if

  call mpiallred(istartend(1,0), 2*nproc, mpi_sum, bigdft_mpi%mpi_comm, ierr)

  do jproc=0,nproc-2
      istartend(2,jproc)=istartend(1,jproc+1)-1
  end do
  istartend(2,nproc-1)=lzd%glr%d%n1i*lzd%glr%d%n2i*lzd%glr%d%n3i

  !weightp=istartend(2,iproc)-istartend(1,iproc)+1


  do jproc=0,nproc-1
      if (iproc==jproc) then
          nptsp=istartend(2,jproc)-istartend(1,jproc)+1
      end if
  end do


  !!iall = -product(shape(weights_per_slice))*kind(weights_per_slice)
  !!deallocate(weights_per_slice,stat=istat)
  !!call memocc(istat, iall, 'weights_per_slice', subname)
  iall = -product(shape(weights_startend))*kind(weights_startend)
  deallocate(weights_startend,stat=istat)
  call memocc(istat, iall, 'weights_startend', subname)


  ! Some check
  ii=nptsp
  call mpiallred(ii, 1, mpi_sum, bigdft_mpi%mpi_comm, ierr)
  if (ii/=lzd%glr%d%n1i*lzd%glr%d%n2i*lzd%glr%d%n3i) then
      stop 'ii/=lzd%glr%d%n1i*lzd%glr%d%n2i*lzd%glr%d%n3i'
  end if



end subroutine assign_weight_to_process_sumrho

subroutine determine_num_orbs_per_gridpoint_sumrho(iproc, nproc, nptsp, lzd, orbs, &
           istartend, weight_tot, weights_per_zpoint, norb_per_gridpoint)
  use module_base
  use module_types
  implicit none

  ! Calling arguments
  integer,intent(in) :: iproc, nproc, nptsp
  type(local_zone_descriptors),intent(in) :: lzd
  type(orbitals_data),intent(in) :: orbs
  integer,dimension(2,0:nproc-1),intent(in) :: istartend
  real(kind=8),intent(in) :: weight_tot
  real(kind=8),dimension(lzd%glr%d%n3i),intent(in) :: weights_per_zpoint
  integer,dimension(nptsp),intent(out) :: norb_per_gridpoint

  ! Local variables
  integer :: i3, ii, i2, i1, ipt, norb, ilr, is1, ie1, is2, ie2, is3, ie3, iorb, ierr
  real(8) :: tt, weight_check, t1, t2
  logical :: fast


t1=mpi_wtime()
  weight_check=0.d0
  do i3=1,lzd%glr%d%n3i
      if (i3*lzd%glr%d%n1i*lzd%glr%d%n2i<istartend(1,iproc) .or. &
          (i3-1)*lzd%glr%d%n1i*lzd%glr%d%n2i+1>istartend(2,iproc)) then
          cycle
      end if
      if (weights_per_zpoint(i3)==0.d0) then
          fast=.true.
      else
          fast=.false.
      end if
      tt=0.d0
      !$omp parallel default(shared) &
      !$omp private(i2, i1, ii, ipt, norb, iorb, ilr, is1, ie1, is2, ie2, is3, ie3)
      !$omp do reduction(+:tt)
      do i2=1,lzd%glr%d%n2i
          do i1=1,lzd%glr%d%n1i
              ii=(i3-1)*lzd%glr%d%n1i*lzd%glr%d%n2i+(i2-1)*lzd%glr%d%n1i+i1
              if (ii>=istartend(1,iproc) .and. ii<=istartend(2,iproc)) then
                  ipt=ii-istartend(1,iproc)+1
                  norb=0
<<<<<<< HEAD
                  if (.not.fast) then
                      do iorb=1,orbs%norb
                          ilr=orbs%inwhichlocreg(iorb)
                          is1=1+lzd%Llr(ilr)%nsi1
                          ie1=lzd%Llr(ilr)%nsi1+lzd%llr(ilr)%d%n1i
                          is2=1+lzd%Llr(ilr)%nsi2
                          ie2=lzd%Llr(ilr)%nsi2+lzd%llr(ilr)%d%n2i
                          is3=1+lzd%Llr(ilr)%nsi3
                          ie3=lzd%Llr(ilr)%nsi3+lzd%llr(ilr)%d%n3i
                          if (is1<=i1 .and. i1<=ie1 .and. is2<=i2 .and. i2<=ie2 .and. is3<=i3 .and. i3<=ie3) then
                              norb=norb+1.d0
                          end if
                      end do
                  end if
=======
                  do iorb=1,orbs%norb
                      ilr=orbs%inwhichlocreg(iorb)
                      is1=1+lzd%Llr(ilr)%nsi1
                      ie1=lzd%Llr(ilr)%nsi1+lzd%llr(ilr)%d%n1i
                      is2=1+lzd%Llr(ilr)%nsi2
                      ie2=lzd%Llr(ilr)%nsi2+lzd%llr(ilr)%d%n2i
                      is3=1+lzd%Llr(ilr)%nsi3
                      ie3=lzd%Llr(ilr)%nsi3+lzd%llr(ilr)%d%n3i
                      if (is1<=i1 .and. i1<=ie1 .and. is2<=i2 .and. i2<=ie2 .and. is3<=i3 .and. i3<=ie3) then
                          norb=norb+1
                      end if
                  end do
>>>>>>> bb3fd904
                  norb_per_gridpoint(ipt)=norb
                  tt=tt+dble(norb**2)
              end if
          end do
      end do
      !$omp end do
      !$omp end parallel
      weight_check=weight_check+tt
  end do
  !write(*,*) 'after loop', iproc
t2=mpi_wtime()
write(*,*) 'iproc, individual time', iproc, t2-t1

  ! Some check
  call mpiallred(weight_check, 1, mpi_sum, bigdft_mpi%mpi_comm, ierr)
  if (weight_check/=weight_tot) then
      stop '2: tt/=weight_tot'
  end if

end subroutine determine_num_orbs_per_gridpoint_sumrho

subroutine determine_communication_arrays_sumrho(iproc, nproc, nptsp, lzd, orbs, &
           istartend, norb_per_gridpoint, nsendcounts, nsenddspls, nrecvcounts, &
           nrecvdspls, ndimpsi, ndimind)
  use module_base
  use module_types
  implicit none

  ! Calling arguments
  integer,intent(in) :: iproc, nproc, nptsp
  type(local_zone_descriptors),intent(in) :: lzd
  type(orbitals_data),intent(in) :: orbs
  integer,dimension(2,0:nproc-1),intent(in) :: istartend
  integer,dimension(nptsp),intent(in) :: norb_per_gridpoint
  integer,dimension(0:nproc-1),intent(out) :: nsendcounts, nsenddspls, nrecvcounts, nrecvdspls
  integer,intent(out) :: ndimpsi, ndimind

  ! Local variables
  integer :: iorb, iiorb, ilr, is1, ie1, is2, ie2, is3, ie3, jproc, i3, i2, i1, ind, ii, istat, iall, ierr
  integer,dimension(:),allocatable :: nsendcounts_tmp, nsenddspls_tmp, nrecvcounts_tmp, nrecvdspls_tmp
  real(kind=8) :: tt
  character(len=*),parameter :: subname='determine_communication_arrays_sumrho'


  nsendcounts=0
  !$omp parallel default(shared) &
  !$omp private(jproc, i3, i2, i1, ind)
  do iorb=1,orbs%norbp
      iiorb=orbs%isorb+iorb
      ilr=orbs%inwhichlocreg(iiorb)
      is1=1+lzd%Llr(ilr)%nsi1
      ie1=lzd%Llr(ilr)%nsi1+lzd%llr(ilr)%d%n1i
      is2=1+lzd%Llr(ilr)%nsi2
      ie2=lzd%Llr(ilr)%nsi2+lzd%llr(ilr)%d%n2i
      is3=1+lzd%Llr(ilr)%nsi3
      ie3=lzd%Llr(ilr)%nsi3+lzd%llr(ilr)%d%n3i
      !$omp do
      do jproc=0,nproc-1
          do i3=is3,ie3
              if (i3*lzd%glr%d%n1i*lzd%glr%d%n2i<istartend(1,jproc) .or. &
                  (i3-1)*lzd%glr%d%n1i*lzd%glr%d%n2i+1>istartend(2,jproc)) then
                  cycle
              end if
              do i2=is2,ie2
                  do i1=is1,ie1
                    ind = (i3-1)*lzd%glr%d%n1i*lzd%glr%d%n2i+(i2-1)*lzd%glr%d%n1i+i1
                    if (ind>=istartend(1,jproc) .and. ind<=istartend(2,jproc)) then
                        nsendcounts(jproc)=nsendcounts(jproc)+1
                    end if
                  end do
              end do
          end do
       end do
       !$omp end do
  end do
  !$omp end parallel


  ! Some check
  ii=0
  do iorb=1,orbs%norbp
      iiorb=orbs%isorb+iorb
      ilr=orbs%inwhichlocreg(iiorb)
      ii = ii + lzd%llr(ilr)%d%n1i*lzd%llr(ilr)%d%n2i*lzd%llr(ilr)%d%n3i
  end do
  if (ii/=sum(nsendcounts)) then
      stop 'ii/=sum(nsendcounts)'
  end if
  ndimpsi=ii


  nsenddspls(0)=0
  do jproc=1,nproc-1
      nsenddspls(jproc)=nsenddspls(jproc-1)+nsendcounts(jproc-1)
  end do

  allocate(nsendcounts_tmp(0:nproc-1), stat=istat)
  call memocc(istat, nsendcounts_tmp, 'nsendcounts_tmp', subname)
  allocate(nsenddspls_tmp(0:nproc-1), stat=istat)
  call memocc(istat, nsenddspls_tmp, 'nsenddspls_tmp', subname)
  allocate(nrecvcounts_tmp(0:nproc-1), stat=istat)
  call memocc(istat, nrecvcounts_tmp, 'nrecvcounts_tmp', subname)
  allocate(nrecvdspls_tmp(0:nproc-1), stat=istat)
  call memocc(istat, nrecvdspls_tmp, 'nrecvdspls_tmp', subname)
  nsendcounts_tmp=1
  nrecvcounts_tmp=1
  do jproc=0,nproc-1
      nsenddspls_tmp(jproc)=jproc
      nrecvdspls_tmp(jproc)=jproc
  end do
  if(nproc>1) then
      call mpi_alltoallv(nsendcounts, nsendcounts_tmp, nsenddspls_tmp, mpi_integer, nrecvcounts, &
           nrecvcounts_tmp, nrecvdspls_tmp, mpi_integer, bigdft_mpi%mpi_comm, ierr)
  else
      nrecvcounts=nsendcounts
  end if
  iall=-product(shape(nsendcounts_tmp))*kind(nsendcounts_tmp)
  deallocate(nsendcounts_tmp, stat=istat)
  call memocc(istat, iall, 'nsendcounts_tmp', subname)
  iall=-product(shape(nsenddspls_tmp))*kind(nsenddspls_tmp)
  deallocate(nsenddspls_tmp, stat=istat)
  call memocc(istat, iall, 'nsenddspls_tmp', subname)
  iall=-product(shape(nrecvcounts_tmp))*kind(nrecvcounts_tmp)
  deallocate(nrecvcounts_tmp, stat=istat)
  call memocc(istat, iall, 'nrecvcounts_tmp', subname)
  iall=-product(shape(nrecvdspls_tmp))*kind(nrecvdspls_tmp)
  deallocate(nrecvdspls_tmp, stat=istat)
  call memocc(istat, iall, 'nrecvdspls_tmp', subname)

  ndimind = sum(nrecvcounts)

  ! Some check
  ii=sum(norb_per_gridpoint)
  if (ii/=ndimind) stop 'ii/=sum(nrecvcounts)'

  nrecvdspls(0)=0
  do jproc=1,nproc-1
      nrecvdspls(jproc)=nrecvdspls(jproc-1)+nrecvcounts(jproc-1)
  end do

end subroutine determine_communication_arrays_sumrho

subroutine get_switch_indices_sumrho(iproc, nproc, nptsp, ndimpsi, ndimind, lzd, orbs, istartend, &
           norb_per_gridpoint, nsendcounts, nsenddspls, nrecvcounts, nrecvdspls, &
           isendbuf, irecvbuf, iextract, iexpand, indexrecvorbital)
  use module_base
  use module_types
  implicit none

  ! Calling arguments
  integer,intent(in) :: iproc, nproc, nptsp, ndimpsi, ndimind
  type(local_zone_descriptors),intent(in) :: lzd
  type(orbitals_data),intent(in) :: orbs
  integer,dimension(2,0:nproc-1),intent(in) :: istartend
  integer,dimension(nptsp),intent(in) :: norb_per_gridpoint
  integer,dimension(0:nproc-1),intent(in) :: nsendcounts, nsenddspls, nrecvcounts, nrecvdspls
  integer,dimension(ndimpsi),intent(out) :: isendbuf, irecvbuf
  integer,dimension(ndimind),intent(out) :: iextract, iexpand, indexrecvorbital

  ! Local variables
  integer :: jproc, iitot, iiorb, ilr, is1, ie1, is2, ie2, is3, ie3, i3, i2, i1, ind, indglob, istat, iall, ierr, ii
  integer :: iorb, i, ipt
  integer,dimension(:),allocatable :: nsend, indexsendbuf, indexsendorbital, indexsendorbital2, indexrecvorbital2
  integer,dimension(:),allocatable :: gridpoint_start, indexrecvbuf
  character(len=*),parameter :: subname='get_switch_indices_sumrho'


  allocate(nsend(0:nproc-1), stat=istat)
  call memocc(istat, nsend, 'nsend', subname)
  nsend=0
  allocate(indexsendbuf(ndimpsi), stat=istat)
  call memocc(istat, indexsendbuf, 'indexsendbuf', subname)
  allocate(indexsendorbital(ndimpsi), stat=istat)
  call memocc(istat, indexsendorbital, 'indexsendorbital', subname)
  !!allocate(isendbuf(ndimpsi), stat=istat)
  !!call memocc(istat, isendbuf, 'isendbuf', subname)

  
  !$omp parallel default(shared) &
  !$omp private(iorb, iiorb, ilr, is1, ie1, is2, ie2, is3, ie3, i3, i2, i1, indglob, ind)
  !$omp do lastprivate(iitot)
  do jproc=0,nproc-1
      iitot=0
      do iorb=1,orbs%norbp
          iiorb=orbs%isorb+iorb
          ilr=orbs%inwhichlocreg(iiorb)
          is1=1+lzd%Llr(ilr)%nsi1
          ie1=lzd%Llr(ilr)%nsi1+lzd%llr(ilr)%d%n1i
          is2=1+lzd%Llr(ilr)%nsi2
          ie2=lzd%Llr(ilr)%nsi2+lzd%llr(ilr)%d%n2i
          is3=1+lzd%Llr(ilr)%nsi3
          ie3=lzd%Llr(ilr)%nsi3+lzd%llr(ilr)%d%n3i
          do i3=is3,ie3
              if (i3*lzd%glr%d%n1i*lzd%glr%d%n2i<istartend(1,jproc) .or. &
                  (i3-1)*lzd%glr%d%n1i*lzd%glr%d%n2i+1>istartend(2,jproc)) then
                  iitot=iitot+(ie2-is2+1)*(ie1-is1+1)
                  cycle
              end if
              do i2=is2,ie2
                  do i1=is1,ie1
                      indglob = (i3-1)*lzd%glr%d%n1i*lzd%glr%d%n2i+(i2-1)*lzd%glr%d%n1i+i1
                      iitot=iitot+1
                      if (indglob>=istartend(1,jproc) .and. indglob<=istartend(2,jproc)) then
                          nsend(jproc)=nsend(jproc)+1
                          ind=nsenddspls(jproc)+nsend(jproc)
                          isendbuf(iitot)=ind
                          indexsendbuf(ind)=indglob
                          indexsendorbital(iitot)=iiorb
                          !exit
                      end if
                  end do
              end do
          end do
      end do
  end do
  !$omp end do
  !$omp end parallel


  if(iitot/=ndimpsi) stop 'iitot/=ndimpsi'

  !check
  do jproc=0,nproc-1
      if(nsend(jproc)/=nsendcounts(jproc)) stop 'nsend(jproc)/=nsendcounts(jproc)'
  end do

!!call mpi_barrier(bigdft_mpi%mpi_comm, ierr)
!!t2=mpi_wtime()
!!tt=t2-t1
!!if(iproc==0) write(*,*) 'time 5.1: iproc', iproc, tt



  !!allocate(irecvbuf(ndimpsi), stat=istat)
  !!call memocc(istat, irecvbuf, 'irecvbuf', subname)

  allocate(indexsendorbital2(ndimpsi), stat=istat)
  call memocc(istat, indexsendorbital2, 'indexsendorbital2', subname)
  indexsendorbital2=indexsendorbital
  do i=1,ndimpsi
      ind=isendbuf(i)
      indexsendorbital(ind)=indexsendorbital2(i)
  end do

  ! Inverse of isendbuf
  call get_reverse_indices(ndimpsi, isendbuf, irecvbuf)

  iall=-product(shape(indexsendorbital2))*kind(indexsendorbital2)
  deallocate(indexsendorbital2, stat=istat)
  call memocc(istat, iall, 'indexsendorbital2', subname)


  allocate(indexrecvbuf(ndimind), stat=istat)
  call memocc(istat, indexrecvbuf, 'indexrecvbuf', subname)
  !!allocate(indexrecvorbital(ndimind), stat=istat)
  !!call memocc(istat, indexrecvorbital, 'indexrecvorbital', subname)

  if(nproc>1) then
      ! Communicate indexsendbuf
      call mpi_alltoallv(indexsendbuf, nsendcounts, nsenddspls, mpi_integer, indexrecvbuf, &
           nrecvcounts, nrecvdspls, mpi_integer, bigdft_mpi%mpi_comm, ierr)
      ! Communicate indexsendorbitals
      call mpi_alltoallv(indexsendorbital, nsendcounts, nsenddspls, &
           mpi_integer, indexrecvorbital, &
           nrecvcounts, nrecvdspls, mpi_integer, bigdft_mpi%mpi_comm, ierr)
   else
       indexrecvbuf=indexsendbuf
       indexrecvorbital=indexsendorbital
   end if
!!call mpi_barrier(bigdft_mpi%mpi_comm, ierr)
!!t2=mpi_wtime()
!!tt=t2-t1
!!if(iproc==0) write(*,*) 'time 5.2: iproc', iproc, tt


   allocate(gridpoint_start(istartend(1,iproc):istartend(2,iproc)), stat=istat)
   call memocc(istat, gridpoint_start, 'gridpoint_start', subname)

   ii=1
   do ipt=1,nptsp
       i=ipt+istartend(1,iproc)-1
       if (norb_per_gridpoint(ipt)>0) then
           gridpoint_start(i)=ii
       else
           gridpoint_start(i)=0
       end if
       ii=ii+norb_per_gridpoint(ipt)
   end do

   if (ii/=ndimind+1) stop '(ii/=ndimind+1)'
   if(maxval(gridpoint_start)>ndimind) stop '1: maxval(gridpoint_start)>sum(nrecvcountc)'

   !!allocate(iextract(ndimind), stat=istat)
   !!call memocc(istat, iextract, 'iextract', subname)

  ! Rearrange the communicated data
  do i=1,ndimind
      ii=indexrecvbuf(i)
      ind=gridpoint_start(ii)
      iextract(i)=ind
      gridpoint_start(ii)=gridpoint_start(ii)+1
  end do

  if(maxval(iextract)>ndimind) stop 'maxval(iextract)>ndimind'
  if(minval(iextract)<1) stop 'minval(iextract)<1'


  !! allocate(iexpand(ndimind), stat=istat)
  !! call memocc(istat, iexpand, 'iexpand', subname)
  ! Get the array to transfrom back the data
  call get_reverse_indices(ndimind, iextract, iexpand)

!!call mpi_barrier(bigdft_mpi%mpi_comm, ierr)
!!t2=mpi_wtime()
!!tt=t2-t1
!!if(iproc==0) write(*,*) 'time 5.3: iproc', iproc, tt

  allocate(indexrecvorbital2(ndimind), stat=istat)
  call memocc(istat, indexrecvorbital2, 'indexrecvorbital2', subname)

  call vcopy(ndimind, indexrecvorbital(1), 1, indexrecvorbital2(1), 1)

  !$omp parallel default(shared) private(i, ind)
  !$omp do
  do i=1,ndimind
      ind=iextract(i)
      indexrecvorbital(ind)=indexrecvorbital2(i)
  end do
  !$omp end do
  !$omp end parallel

  iall=-product(shape(indexrecvorbital2))*kind(indexrecvorbital2)
  deallocate(indexrecvorbital2, stat=istat)
  call memocc(istat, iall, 'indexrecvorbital2', subname)

  if(minval(indexrecvorbital)<1) stop 'minval(indexrecvorbital)<1'
  if(maxval(indexrecvorbital)>orbs%norb) stop 'maxval(indexrecvorbital)>orbs%norb'

  iall=-product(shape(indexsendorbital))*kind(indexsendorbital)
  deallocate(indexsendorbital, stat=istat)
  call memocc(istat, iall, 'indexsendorbital', subname)
  iall=-product(shape(indexsendbuf))*kind(indexsendbuf)
  deallocate(indexsendbuf, stat=istat)
  call memocc(istat, iall, 'indexsendbuf', subname)
  iall=-product(shape(indexrecvbuf))*kind(indexrecvbuf)
  deallocate(indexrecvbuf, stat=istat)
  call memocc(istat, iall, 'indexrecvbuf', subname)

  iall=-product(shape(gridpoint_start))*kind(gridpoint_start)
  deallocate(gridpoint_start, stat=istat)
  call memocc(istat, iall, 'gridpoint_start', subname)

  iall=-product(shape(nsend))*kind(nsend)
  deallocate(nsend, stat=istat)
  call memocc(istat, iall, 'nsend', subname)


end subroutine get_switch_indices_sumrho

subroutine communication_arrays_repartitionrho(iproc, nproc, lzd, nscatterarr, istartend, &
           nsendcounts_repartitionrho, nsenddspls_repartitionrho, &
           nrecvcounts_repartitionrho, nrecvdspls_repartitionrho)
  use module_base
  use module_types
  implicit none

  ! Calling arguments
  integer,intent(in) :: iproc, nproc
  type(local_zone_descriptors),intent(in) :: lzd
  integer,dimension(0:nproc-1,4),intent(in) :: nscatterarr !n3d,n3p,i3s+i3xcsh-1,i3xcsh
  integer,dimension(2,0:nproc-1),intent(in) :: istartend
  integer,dimension(0:nproc-1),intent(out) :: nsendcounts_repartitionrho, nsenddspls_repartitionrho
  integer,dimension(0:nproc-1),intent(out) :: nrecvcounts_repartitionrho, nrecvdspls_repartitionrho

  ! Local variables
  integer :: jproc_send, jproc_recv, ii, i3, i2, i1, jproc

  jproc_send=0
  jproc_recv=0
  ii=0
  nsendcounts_repartitionrho=0
  nrecvcounts_repartitionrho=0
  do i3=1,lzd%glr%d%n3i
      do i2=1,lzd%glr%d%n2i
          do i1=1,lzd%glr%d%n1i
              ii=ii+1
              if (ii>istartend(2,jproc_send)) then
                  jproc_send=jproc_send+1
              end if
              if (i3>nscatterarr(jproc_recv,3)+nscatterarr(jproc_recv,1)) then
                  jproc_recv=jproc_recv+1
              end if
              if (iproc==jproc_send) then
                  nsendcounts_repartitionrho(jproc_recv)=nsendcounts_repartitionrho(jproc_recv)+1
              end if
              if (iproc==jproc_recv) then
                  nrecvcounts_repartitionrho(jproc_send)=nrecvcounts_repartitionrho(jproc_send)+1
              end if
          end do
      end do
  end do

  nsenddspls_repartitionrho(0)=0
  nrecvdspls_repartitionrho(0)=0
  do jproc=1,nproc-1
      nsenddspls_repartitionrho(jproc)=nsenddspls_repartitionrho(jproc-1)+&
                                                  nsendcounts_repartitionrho(jproc-1)
      nrecvdspls_repartitionrho(jproc)=nrecvdspls_repartitionrho(jproc-1)+&
                                                  nrecvcounts_repartitionrho(jproc-1)
  end do


end subroutine communication_arrays_repartitionrho

subroutine transpose_switch_psir(orbs, collcom_sr, psir, psirwork)
  use module_base
  use module_types
  implicit none

  ! Calling arguments
  type(orbitals_data),intent(in) :: orbs
  type(collective_comms),intent(in) :: collcom_sr
  real(kind=8),dimension(collcom_sr%ndimpsi_c),intent(in) :: psir
  real(kind=8),dimension(collcom_sr%ndimpsi_c),intent(out) :: psirwork

  ! Local variables
  integer :: i, m, ind

  !$omp parallel default(private) &
  !$omp shared(orbs, collcom_sr, psir, psirwork, m)

  m = mod(collcom_sr%ndimpsi_c,7)
  if(m/=0) then
      do i=1,m
          ind = collcom_sr%isendbuf_c(i)
          psirwork(ind) = psir(i)
      end do
  end if
  !$omp do
  do i = m+1,collcom_sr%ndimpsi_c,7
     psirwork(collcom_sr%isendbuf_c(i+0)) = psir(i+0)
     psirwork(collcom_sr%isendbuf_c(i+1)) = psir(i+1)
     psirwork(collcom_sr%isendbuf_c(i+2)) = psir(i+2)
     psirwork(collcom_sr%isendbuf_c(i+3)) = psir(i+3)
     psirwork(collcom_sr%isendbuf_c(i+4)) = psir(i+4)
     psirwork(collcom_sr%isendbuf_c(i+5)) = psir(i+5)
     psirwork(collcom_sr%isendbuf_c(i+6)) = psir(i+6)
  end do
  !$omp end do
  !$omp end parallel


end subroutine transpose_switch_psir

subroutine transpose_communicate_psir(iproc, nproc, collcom_sr, psirwork, psirtwork)
  use module_base
  use module_types
  implicit none

  ! Calling arguments
  integer,intent(in) :: iproc, nproc
  type(collective_comms),intent(in) :: collcom_sr
  real(kind=8),dimension(collcom_sr%ndimpsi_c),intent(in) :: psirwork
  real(kind=8),dimension(collcom_sr%ndimind_c),intent(out) :: psirtwork

  ! Local variables
  integer :: ierr


  if (nproc>1) then
      call mpi_alltoallv(psirwork, collcom_sr%nsendcounts_c, collcom_sr%nsenddspls_c, mpi_double_precision, psirtwork, &
           collcom_sr%nrecvcounts_c, collcom_sr%nrecvdspls_c, mpi_double_precision, bigdft_mpi%mpi_comm, ierr)
  else
      call vcopy(collcom_sr%ndimpsi_c, psirwork(1), 1, psirtwork(1), 1)
  end if


end subroutine transpose_communicate_psir

subroutine transpose_unswitch_psirt(collcom_sr, psirtwork, psirt)
  use module_base
  use module_types
  implicit none

  ! Calling arguments
  type(collective_comms),intent(in) :: collcom_sr
  real(kind=8),dimension(collcom_sr%ndimind_c),intent(in) :: psirtwork
  real(kind=8),dimension(collcom_sr%ndimind_c),intent(out) :: psirt

  ! Local variables
  integer :: i, ind, sum_c, m

  sum_c = sum(collcom_sr%nrecvcounts_c)

  !$omp parallel private(i,ind) &
  !$omp shared(psirt, psirtwork, collcom_sr, sum_c, m)

  m = mod(sum_c,7)

  if(m/=0) then
    do i = 1,m
      ind=collcom_sr%iextract_c(i)
      psirt(ind)=psirtwork(i)
    end do
  end if

  !$omp do
  do i=m+1, sum_c,7
      psirt(collcom_sr%iextract_c(i+0))=psirtwork(i+0)
      psirt(collcom_sr%iextract_c(i+1))=psirtwork(i+1)
      psirt(collcom_sr%iextract_c(i+2))=psirtwork(i+2)
      psirt(collcom_sr%iextract_c(i+3))=psirtwork(i+3)
      psirt(collcom_sr%iextract_c(i+4))=psirtwork(i+4)
      psirt(collcom_sr%iextract_c(i+5))=psirtwork(i+5)
      psirt(collcom_sr%iextract_c(i+6))=psirtwork(i+6)
  end do
  !$omp end do
  !$omp end parallel

end subroutine transpose_unswitch_psirt

subroutine transpose_switch_psirt(collcom_sr, psirt, psirtwork)
  use module_base
  use module_types
  implicit none

  ! Calling arguments
  type(collective_comms),intent(in) :: collcom_sr
  real(kind=8),dimension(collcom_sr%ndimind_c),intent(in) :: psirt
  real(kind=8),dimension(collcom_sr%ndimind_c),intent(out) :: psirtwork

  ! Local variables
  integer :: i, ind, sum_c, m

  sum_c = sum(collcom_sr%nrecvcounts_c)

  !$omp parallel default(private) &
  !$omp shared(collcom_sr, psirt, psirtwork, sum_c, m)

  m = mod(sum_c,7)

  if(m/=0) then
    do i=1,m
       ind = collcom_sr%iexpand_c(i)
       psirtwork(ind) = psirt(i)
    end do
  end if


  !$omp do
  do i=m+1,sum_c,7
      psirtwork(collcom_sr%iexpand_c(i+0))=psirt(i+0)
      psirtwork(collcom_sr%iexpand_c(i+1))=psirt(i+1)
      psirtwork(collcom_sr%iexpand_c(i+2))=psirt(i+2)
      psirtwork(collcom_sr%iexpand_c(i+3))=psirt(i+3)
      psirtwork(collcom_sr%iexpand_c(i+4))=psirt(i+4)
      psirtwork(collcom_sr%iexpand_c(i+5))=psirt(i+5)
      psirtwork(collcom_sr%iexpand_c(i+6))=psirt(i+6)
  end do
  !$omp end do
  !$omp end parallel

end subroutine transpose_switch_psirt

subroutine transpose_communicate_psirt(iproc, nproc, collcom_sr, psirtwork, psirwork)
  use module_base
  use module_types
  implicit none

  ! Calling arguments
  integer,intent(in) :: iproc, nproc
  type(collective_comms),intent(in) :: collcom_sr
  real(kind=8),dimension(collcom_sr%ndimind_c),intent(in) :: psirtwork
  real(kind=8),dimension(collcom_sr%ndimpsi_c),intent(out) :: psirwork

  ! Local variables
  integer :: ierr, istat, iall, ist, ist_c, ist_f, jproc, iisend, iirecv
  real(kind=8),dimension(:),allocatable :: psiwork, psitwork
  integer,dimension(:),allocatable :: nsendcounts, nsenddspls, nrecvcounts, nrecvdspls
  character(len=*),parameter :: subname='transpose_communicate_psit'

  if (nproc>1) then
  call mpi_alltoallv(psirtwork, collcom_sr%nrecvcounts_c, collcom_sr%nrecvdspls_c, mpi_double_precision, psirwork, &
       collcom_sr%nsendcounts_c, collcom_sr%nsenddspls_c, mpi_double_precision, bigdft_mpi%mpi_comm, ierr)
  else
      call vcopy(collcom_sr%ndimpsi_c, psirtwork(1), 1, psirwork(1), 1)
  end if

end subroutine transpose_communicate_psirt

subroutine transpose_unswitch_psir(collcom_sr, psirwork, psir)
  use module_base
  use module_types
  implicit none

  ! Caling arguments
  type(collective_comms),intent(in) :: collcom_sr
  real(kind=8),dimension(collcom_sr%ndimpsi_c),intent(in) :: psirwork
  real(kind=8),dimension(collcom_sr%ndimpsi_c),intent(out) :: psir

  ! Local variables
  integer :: i, ind, m


  !$omp parallel default(private) &
  !$omp shared(collcom_sr, psirwork, psir, m)

  m = mod(collcom_sr%ndimpsi_c,7)

  if(m/=0) then
    do i = 1,m
     ind=collcom_sr%irecvbuf_c(i)
     psir(ind)=psirwork(i)
    end do
  end if

  ! coarse part

  !$omp do
    do i=m+1,collcom_sr%ndimpsi_c,7
        psir(collcom_sr%irecvbuf_c(i+0))=psirwork(i+0)
        psir(collcom_sr%irecvbuf_c(i+1))=psirwork(i+1)
        psir(collcom_sr%irecvbuf_c(i+2))=psirwork(i+2)
        psir(collcom_sr%irecvbuf_c(i+3))=psirwork(i+3)
        psir(collcom_sr%irecvbuf_c(i+4))=psirwork(i+4)
        psir(collcom_sr%irecvbuf_c(i+5))=psirwork(i+5)
        psir(collcom_sr%irecvbuf_c(i+6))=psirwork(i+6)
    end do
  !$omp end do
  !$omp end parallel

end subroutine transpose_unswitch_psir

subroutine sumrho_for_TMBs(iproc, nproc, hx, hy, hz, orbs, collcom_sr, kernel, ndimrho, rho)
  use module_base
  use module_types
  use libxc_functionals
  implicit none

  ! Calling arguments
  integer,intent(in) :: iproc, nproc, ndimrho
  real(kind=8),intent(in) :: hx, hy, hz
  type(orbitals_data),intent(in) :: orbs
  type(collective_comms),intent(in) :: collcom_sr
  real(kind=8),dimension(orbs%norb,orbs%norb),intent(in) :: kernel
  real(kind=8),dimension(ndimrho),intent(out) :: rho

  ! Local variables
  integer :: ipt, ii, i0, iiorb, jjorb, istat, iall, i, j, ierr
  real(8) :: tt, total_charge, hxh, hyh, hzh, factor, ddot, op
  real(kind=8),dimension(:),allocatable :: rho_local
  character(len=*),parameter :: subname='sumrho_for_TMBs'

  allocate(rho_local(collcom_sr%nptsp_c), stat=istat)
  call memocc(istat, rho_local, 'rho_local', subname)

  ! Define some constant factors.
  hxh=.5d0*hx
  hyh=.5d0*hy
  hzh=.5d0*hz
  factor=1.d0/(hxh*hyh*hzh)

  call timing(iproc,'sumrho_TMB    ','ON')
  
  ! Initialize rho.
  if (libxc_functionals_isgga()) then
      call razero(collcom_sr%nptsp_c, rho_local)
  else
      ! There is no mpi_allreduce, therefore directly initialize to
      ! 10^-20 and not 10^-20/nproc.
      rho_local=1.d-20
  end if

  if (iproc==0) write(*,'(a)', advance='no') 'Calculating charge density... '

  !$omp parallel default(private) &
  !$omp shared(total_charge, collcom_sr, factor, kernel, rho_local)

  total_charge=0.d0
  !$omp do reduction(+:total_charge)
  do ipt=1,collcom_sr%nptsp_c
      ii=collcom_sr%norb_per_gridpoint_c(ipt)
      i0 = collcom_sr%isptsp_c(ipt)
      do i=1,ii
          iiorb=collcom_sr%indexrecvorbital_c(i0+i)
          do j=1,ii
              jjorb=collcom_sr%indexrecvorbital_c(i0+j)
              tt=factor*kernel(iiorb,jjorb)*collcom_sr%psit_c(i0+i)*collcom_sr%psit_c(i0+j)
              rho_local(ipt)=rho_local(ipt)+tt
              total_charge=total_charge+tt
          end do
      end do
  end do
  !$omp end do
  !$omp end parallel

  if (iproc==0) write(*,'(a)') 'done.'

  call timing(iproc,'sumrho_TMB    ','OF')

  call timing(iproc,'sumrho_allred','ON')

  call mpiallred(total_charge, 1, mpi_sum, bigdft_mpi%mpi_comm, ierr)

  if(iproc==0) write(*,'(3x,a,es20.12)') 'Calculation finished. TOTAL CHARGE = ', total_charge*hxh*hyh*hzh
  
  ! Communicate the density to meet the shape required by the Poisson solver.
  if (nproc>1) then
      call mpi_alltoallv(rho_local, collcom_sr%nsendcounts_repartitionrho, collcom_sr%nsenddspls_repartitionrho, &
                         mpi_double_precision, rho, collcom_sr%nrecvcounts_repartitionrho, &
                         collcom_sr%nrecvdspls_repartitionrho, mpi_double_precision, &
                         bigdft_mpi%mpi_comm, ierr)
  else
      call vcopy(ndimrho, rho_local(1), 1, rho(1), 1)
  end if

  call timing(iproc,'sumrho_allred','OF')

  iall=-product(shape(rho_local))*kind(rho_local)
  deallocate(rho_local, stat=istat)
  call memocc(istat, iall, 'rho_local', subname)

end subroutine sumrho_for_TMBs<|MERGE_RESOLUTION|>--- conflicted
+++ resolved
@@ -918,12 +918,7 @@
   call to_zero(lzd%glr%d%n3i, weights_per_zpoint(1))
 
   tt=0.d0
-<<<<<<< HEAD
-=======
   weights_per_slice(:) = 0.0d0
-  !$omp parallel default(shared) &
-  !$omp private(i2, i1, iorb, ilr, is1, ie1, is2, ie2, is3, ie3, ttt)
->>>>>>> bb3fd904
   do i3=nscatterarr(iproc,3)+1,nscatterarr(iproc,3)+nscatterarr(iproc,1)
       tmp=0.d0
       !$omp parallel default(shared) &
@@ -1177,7 +1172,6 @@
               if (ii>=istartend(1,iproc) .and. ii<=istartend(2,iproc)) then
                   ipt=ii-istartend(1,iproc)+1
                   norb=0
-<<<<<<< HEAD
                   if (.not.fast) then
                       do iorb=1,orbs%norb
                           ilr=orbs%inwhichlocreg(iorb)
@@ -1188,24 +1182,10 @@
                           is3=1+lzd%Llr(ilr)%nsi3
                           ie3=lzd%Llr(ilr)%nsi3+lzd%llr(ilr)%d%n3i
                           if (is1<=i1 .and. i1<=ie1 .and. is2<=i2 .and. i2<=ie2 .and. is3<=i3 .and. i3<=ie3) then
-                              norb=norb+1.d0
+                          norb=norb+1
                           end if
                       end do
                   end if
-=======
-                  do iorb=1,orbs%norb
-                      ilr=orbs%inwhichlocreg(iorb)
-                      is1=1+lzd%Llr(ilr)%nsi1
-                      ie1=lzd%Llr(ilr)%nsi1+lzd%llr(ilr)%d%n1i
-                      is2=1+lzd%Llr(ilr)%nsi2
-                      ie2=lzd%Llr(ilr)%nsi2+lzd%llr(ilr)%d%n2i
-                      is3=1+lzd%Llr(ilr)%nsi3
-                      ie3=lzd%Llr(ilr)%nsi3+lzd%llr(ilr)%d%n3i
-                      if (is1<=i1 .and. i1<=ie1 .and. is2<=i2 .and. i2<=ie2 .and. is3<=i3 .and. i3<=ie3) then
-                          norb=norb+1
-                      end if
-                  end do
->>>>>>> bb3fd904
                   norb_per_gridpoint(ipt)=norb
                   tt=tt+dble(norb**2)
               end if
