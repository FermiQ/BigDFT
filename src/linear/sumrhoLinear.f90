--- conflicted
+++ resolved
@@ -1799,15 +1799,9 @@
 
   ! Local variables
   integer :: ist, iorb, iiorb, ilr, i, iz, ii, iy, ix, iix, iiy, iiz, iixyz, nxyz, ipt, i0, ierr, jproc
-<<<<<<< HEAD
   integer :: i1, i2, i3, is1, is2, is3, ie1, ie2, ie3, ii3s, ii3e, nmax, jj, j, ind, ikernel
-  integer :: matrixindex_in_compressed, iorbmin, iorbmax, jorb
-  real(kind=8) :: maxdiff, sumdiff, tt, tti, ttj, hxh, hyh, hzh, factor, ref_value, maxval_rho
-=======
-  integer :: i1, i2, i3, is1, is2, is3, ie1, ie2, ie3, ii3s, ii3e, nmax, jj, j, jjorb, ind, ikernel
   integer :: matrixindex_in_compressed, iorbmin, iorbmax, jorb, iall, istat
   real(kind=8) :: maxdiff, sumdiff, tt, tti, ttj, tt1, hxh, hyh, hzh, factor, hx, hy, hz, ref_value
->>>>>>> be1e32eb
   real(kind=8) :: diff
   real(kind=8),dimension(:),allocatable :: psir, psirwork, psirtwork, rho, rho_check
   integer,dimension(:,:,:),allocatable :: weight
