--- conflicted
+++ resolved
@@ -412,11 +412,7 @@
       call f_free_ptr(denskern_%matrix)
       if (nproc > 1) then
           call timing(iproc,'commun_kernel','ON') !lr408t
-<<<<<<< HEAD
           call mpiallred(denskern_%matrix_compr(1), denskern%nvctr, mpi_sum, bigdft_mpi%mpi_comm, ierr)
-=======
-          call mpiallred(denskern%matrix_compr(1), denskern%nvctr, mpi_sum, bigdft_mpi%mpi_comm)
->>>>>>> 57068cde
           call timing(iproc,'commun_kernel','OF') !lr408t
       end if
 
@@ -1498,11 +1494,7 @@
       end if
   end do
 
-<<<<<<< HEAD
   call mpiallred(irho, 1, mpi_sum, bigdft_mpi%mpi_comm, ierr)
-=======
-  call mpiallred(irho, 1, mpi_sum, bigdft_mpi%mpi_comm)
->>>>>>> 57068cde
   if (irho>0) then
       rho_negative=.true.
   else
