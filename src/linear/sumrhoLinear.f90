<<<<<<< HEAD
!> @file 
!!   sumrho: linear version
!! @author
!!   Copyright (C) 2011-2012 BigDFT group 
!!   This file is distributed under the terms of the
!!   GNU General Public License, see ~/COPYING file
!!   or http://www.gnu.org/copyleft/gpl.txt .
!!   For the list of contributors, see ~/AUTHORS 
 

!> Here starts the routine for building partial density inside the localisation region
!! This routine should be treated as a building-block for the linear scaling code
=======
!!>   Here starts the routine for building partial density inside the localisation region
!!!   This routine should be treated as a building-block for the linear scaling code
>>>>>>> 8d9ebb56
subroutine local_partial_densityLinear(nproc,rsflag,nscatterarr,&
     nrhotot,Lzd,hxh,hyh,hzh,nspin,orbs,mapping,psi,rho)
  use module_base
  use module_types
  use module_interfaces, exceptThisOne => local_partial_densityLinear
  use module_xc
  use Poisson_Solver
  implicit none
  logical, intent(in) :: rsflag
  integer, intent(in) :: nproc
  integer,intent(inout) :: nrhotot
  integer, intent(in) :: nspin
  real(gp), intent(in) :: hxh,hyh,hzh
  type(local_zone_descriptors), intent(in) :: Lzd
  type(orbitals_data),intent(in) :: orbs
  integer,dimension(orbs%norb),intent(in) :: mapping
  integer, dimension(0:nproc-1,4), intent(in) :: nscatterarr !n3d,n3p,i3s+i3xcsh-1,i3xcsh
  real(wp), dimension(orbs%npsidim_orbs), intent(in) :: psi
  real(dp),dimension(max(Lzd%Glr%d%n1i*Lzd%Glr%d%n2i*nrhotot,1),max(nspin,orbs%nspinor)),intent(out) :: rho
  !local variables
  character(len=*), parameter :: subname='local_partial_densityLinear'
  integer :: iorb,i_stat,i_all,ii, ind, indSmall, indLarge
  integer :: oidx,sidx,nspinn,npsir,ncomplex, i1, i2, i3, ilr, ispin
  integer :: nspincomp,ii1,ii2,ii3
  real(gp) :: hfac,spinval
  type(workarr_sumrho) :: w
  real(wp), dimension(:,:), allocatable :: psir
  real(dp), dimension(:),allocatable :: rho_p
  integer, dimension(:,:), allocatable :: Lnscatterarr
 !components of wavefunction in real space which must be considered simultaneously
  !and components of the charge density
  if (orbs%nspinor ==4) then
     npsir=4
     nspinn=4
     ncomplex=0
  else
     npsir=1
     nspinn=nspin
     ncomplex=orbs%nspinor-1
  end if
  nspincomp = 1
  if (nspin > 1) nspincomp = 2

 !allocate and define Lnscatterarr which is just a fake
  allocate(Lnscatterarr(0:nproc-1,4+ndebug),stat=i_stat)
  call memocc(i_stat,Lnscatterarr,'Lnscatterarr',subname)
  Lnscatterarr(:,3) = 0
  Lnscatterarr(:,4) = 0

  !initialize the rho array at 10^-20 instead of zero, due to the invcb ABINIT routine
  !otherwise use libXC routine
  call xc_init_rho(max(Lzd%Glr%d%n1i*Lzd%Glr%d%n2i*nrhotot,1)*max(nspin,orbs%nspinor),rho,nproc)

  ind=1
  orbitalsLoop: do ii=1,orbs%norbp

     iorb = ii + orbs%isorb
     ilr = orbs%inwhichLocreg(iorb)

     Lnscatterarr(:,1) = Lzd%Llr(ilr)%d%n3i 
     Lnscatterarr(:,2) = Lzd%Llr(ilr)%d%n3i 


     call initialize_work_arrays_sumrho(Lzd%Llr(ilr),w)
     allocate(rho_p(Lzd%Llr(ilr)%d%n1i*Lzd%Llr(ilr)%d%n2i*Lzd%Llr(ilr)%d%n3i*nspinn), stat=i_stat) !must redefine the size of rho_p?
     call memocc(i_stat,rho_p,'rho_p',subname)
     allocate(psir(Lzd%Llr(ilr)%d%n1i*Lzd%Llr(ilr)%d%n2i*Lzd%Llr(ilr)%d%n3i,npsir+ndebug),stat=i_stat)
     call memocc(i_stat,psir,'psir',subname)
  
     if (Lzd%Llr(ilr)%geocode == 'F') then
        call razero(Lzd%Llr(ilr)%d%n1i*Lzd%Llr(ilr)%d%n2i*Lzd%Llr(ilr)%d%n3i*npsir,psir)
     end if
 
     !Need to zero rho_p
     call razero(Lzd%Llr(ilr)%d%n1i*Lzd%Llr(ilr)%d%n2i*Lzd%Llr(ilr)%d%n3i*nspinn, rho_p)

     !print *,'norbp',orbs%norbp,orbs%norb,orbs%nkpts,orbs%kwgts,orbs%iokpt,orbs%occup
     !hfac=orbs%kwgts(orbs%iokpt(ii))*(orbs%occup(iorb)/(hxh*hyh*hzh))
     hfac=orbs%kwgts(orbs%iokpt(ii))*(orbs%occup(mapping(iorb))/(hxh*hyh*hzh))
     spinval=orbs%spinsgn(iorb)

     Lzd%Llr(ilr)%hybrid_on=.false.

     if (hfac /= 0.d0) then

        !sum for complex function case, npsir=1 in that case
        do oidx=0,ncomplex

           do sidx=1,npsir
              call daub_to_isf(Lzd%Llr(ilr),w,psi(ind),psir(1,sidx))
              ind=ind+Lzd%Llr(ilr)%wfd%nvctr_c+7*Lzd%Llr(ilr)%wfd%nvctr_f
           end do
           

           select case(Lzd%Llr(ilr)%geocode)
           case('F')
              !write(*,*) 'WARNING: MODIFIED CALLING SEQUENCE OF partial_density_free!!!!'
              call partial_density_free((rsflag .and. .not. Lzd%linear),nproc,Lzd%Llr(ilr)%d%n1i,&
                   Lzd%Llr(ilr)%d%n2i,Lzd%Llr(ilr)%d%n3i,npsir,nspinn,Lzd%Llr(ilr)%d%n3i,&!nrhotot,&
                   hfac,Lnscatterarr,spinval,psir,rho_p,Lzd%Llr(ilr)%bounds%ibyyzz_r)
           case('P')

              call partial_density(rsflag,nproc,Lzd%Llr(ilr)%d%n1i,Lzd%Llr(ilr)%d%n2i,Lzd%Llr(ilr)%d%n3i,&
                   npsir,nspinn,Lzd%Llr(ilr)%d%n3i,&!nrhotot,&
                   hfac,nscatterarr,spinval,psir,rho_p)

           case('S')

              call partial_density(rsflag,nproc,Lzd%Llr(ilr)%d%n1i,Lzd%Llr(ilr)%d%n2i,Lzd%Llr(ilr)%d%n3i,&
                   npsir,nspinn,Lzd%Llr(ilr)%d%n3i,&!nrhotot,&
                   hfac,nscatterarr,spinval,psir,rho_p)

           end select

           ! Copy rho_p to the correct place in rho
           indSmall=0
           do ispin=1,nspinn
               do i3=1,Lzd%Llr(ilr)%d%n3i !min(Lzd%Llr(ilr)%d%n3i,nscatterarr(iproc,1)) 
                   ii3 = i3 + Lzd%Llr(ilr)%nsi3 - 1
                   if(ii3 < 0 .and. Lzd%Glr%geocode /='F') ii3=ii3+Lzd%Glr%d%n3i
                   if(ii3+1 > Lzd%Glr%d%n3i .and. Lzd%Glr%geocode /='F') ii3 = modulo(ii3+1,Lzd%Glr%d%n3i+1)
                   do i2=1,Lzd%Llr(ilr)%d%n2i
                       ii2 = i2 + Lzd%Llr(ilr)%nsi2 - 1
                       if(ii2 < 0 .and. Lzd%Glr%geocode =='P') ii2=ii2+Lzd%Glr%d%n2i
                       if(ii2+1 > Lzd%Glr%d%n2i .and. Lzd%Glr%geocode =='P') ii2 = modulo(ii2+1,Lzd%Glr%d%n2i+1)
                       do i1=1,Lzd%Llr(ilr)%d%n1i
                           ii1=i1 + Lzd%Llr(ilr)%nsi1-1
                           if(ii1<0 .and. Lzd%Glr%geocode /= 'F') ii1=ii1+Lzd%Glr%d%n1i
                           if(ii1+1 > Lzd%Glr%d%n1i.and.Lzd%Glr%geocode/='F') ii1 = modulo(ii1+1,Lzd%Glr%d%n1i+1)
                           ! indSmall is the index in the currect localization region
                           indSmall=indSmall+1
                           ! indLarge is the index in the whole box. 
                           indLarge=ii3*Lzd%Glr%d%n2i*Lzd%Glr%d%n1i +&
                               ii2*Lzd%Glr%d%n1i + ii1 + 1
                           rho(indLarge,ispin)=rho(indLarge,ispin)+rho_p(indSmall)
                       end do
                   end do
               end do
           end do
        end do
     else
        ind=ind+(Lzd%Llr(ilr)%wfd%nvctr_c+7*Lzd%Llr(ilr)%wfd%nvctr_f)*max(ncomplex,1)*npsir
     end if

     i_all=-product(shape(rho_p))*kind(rho_p)
     deallocate(rho_p,stat=i_stat)
     call memocc(i_stat,i_all,'rho_p',subname)
     i_all=-product(shape(psir))*kind(psir)
     deallocate(psir,stat=i_stat)
     call memocc(i_stat,i_all,'psir',subname)
     call deallocate_work_arrays_sumrho(w)
  end do orbitalsLoop
 
  i_all=-product(shape(Lnscatterarr))*kind(Lnscatterarr)
  deallocate(Lnscatterarr,stat=i_stat)
  call memocc(i_stat,i_all,'Lnscatterarr',subname)
 

END SUBROUTINE local_partial_densityLinear
!
!!!
!!!
subroutine partial_density_linear(rsflag,nproc,n1i,n2i,n3i,npsir,nspinn,nrhotot,&
     hfac,nscatterarr,spinsgn,psir,rho_p,ibyyzz_r) 
  use module_base
  use module_types
  implicit none
  logical, intent(in) :: rsflag
  integer, intent(in) :: nproc,n1i,n2i,n3i,nrhotot,nspinn,npsir
  real(gp), intent(in) :: hfac,spinsgn
  integer, dimension(0:nproc-1,4), intent(in) :: nscatterarr
  real(wp), dimension(n1i,n2i,n3i,npsir), intent(in) :: psir
  real(dp), dimension(n1i,n2i,nrhotot,nspinn), intent(inout) :: rho_p
  integer, dimension(:,:,:),pointer :: ibyyzz_r 
  !local variables
  integer :: i3s,jproc,i3off,n3d,isjmp,i1,i2,i3,i1s,i1e,j3,i3sg
  real(gp) :: hfac2
  real(dp) :: psisq,p1,p2,p3,p4,r1,r2,r3,r4
!  integer :: ncount0,ncount1,ncount_rate,ncount_max
!!!  integer :: ithread,nthread,omp_get_thread_num,omp_get_num_threads
  !sum different slices by taking into account the overlap
  i3sg=0
!$omp parallel default(private) shared(n1i,nproc,rsflag,nspinn,nscatterarr,spinsgn) &
!$omp shared(n2i,npsir,hfac,psir,rho_p,n3i,i3sg,ibyyzz_r)
  i3s=0
!!!   ithread=omp_get_thread_num()
!!!   nthread=omp_get_num_threads()
  hfac2=2.0_gp*hfac

!  call system_clock(ncount0,ncount_rate,ncount_max)

  !case without bounds
  i1s=1
  i1e=n1i
  loop_xc_overlap: do jproc=0,nproc-1
     !case for REDUCE_SCATTER approach, not used for GGA since it enlarges the 
     !communication buffer
     if (rsflag) then
        i3off=nscatterarr(jproc,3)-nscatterarr(jproc,4)
        n3d=nscatterarr(jproc,1)
        if (n3d==0) exit loop_xc_overlap
     else
        i3off=0
        n3d=n3i
     end if
     !here the condition for the MPI_ALLREDUCE should be entered
     if(spinsgn > 0.0_gp) then
        isjmp=1
     else
        isjmp=2
     end if
     do i3=i3off+1,i3off+n3d
        !this allows the presence of GGA with non-isolated BC. If i3 is between 1 and n3i
        !j3=i3. This is useful only when dealing with rsflags and GGA, so we can comment it out
        !j3=modulo(i3-1,n3i)+1 
        j3=i3
        i3s=i3s+1
!!!    if(mod(i3s,nthread) .eq. ithread) then
     !$omp do
        do i2=1,n2i
              i1s=ibyyzz_r(1,i2-15,j3-15)+1
              i1e=ibyyzz_r(2,i2-15,j3-15)+1
           if (npsir == 1) then
              do i1=i1s,i1e
                 !conversion between the different types
                 psisq=real(psir(i1,i2,j3,1),dp)
                 psisq=psisq*psisq
                 rho_p(i1,i2,i3s,isjmp)=rho_p(i1,i2,i3s,isjmp)+real(hfac,dp)*psisq
              end do
           else !similar loop for npsir=4
              do i1=i1s,i1e
                 !conversion between the different types
                 p1=real(psir(i1,i2,j3,1),dp)
                 p2=real(psir(i1,i2,j3,2),dp)
                 p3=real(psir(i1,i2,j3,3),dp)
                 p4=real(psir(i1,i2,j3,4),dp)

                 !density values
                 r1=p1*p1+p2*p2+p3*p3+p4*p4
                 r2=p1*p3+p2*p4
                 r3=p1*p4-p2*p3
                 r4=p1*p1+p2*p2-p3*p3-p4*p4

                 rho_p(i1,i2,i3s,1)=rho_p(i1,i2,i3s,1)+real(hfac,dp)*r1
                 rho_p(i1,i2,i3s,2)=rho_p(i1,i2,i3s,2)+real(hfac2,dp)*r2
                 rho_p(i1,i2,i3s,3)=rho_p(i1,i2,i3s,3)+real(hfac2,dp)*r3
                 rho_p(i1,i2,i3s,4)=rho_p(i1,i2,i3s,4)+real(hfac,dp)*r4
              end do
           end if
        end do
     !$omp enddo
!!!    end if

!$omp critical
        i3sg=max(i3sg,i3s)
!$omp end critical

     end do
     if (.not. rsflag) exit loop_xc_overlap !the whole range is already done
  end do loop_xc_overlap
!$omp end parallel

  if (i3sg /= nrhotot) then
     write(*,'(1x,a,i0,1x,i0)')'ERROR: problem with rho_p: i3s,nrhotot,',i3sg,nrhotot
     stop
  end if

!  call system_clock(ncount1,ncount_rate,ncount_max)
!  write(*,*) 'TIMING:PDF',real(ncount1-ncount0)/real(ncount_rate)
END SUBROUTINE partial_density_linear


subroutine sumrhoForLocalizedBasis2(iproc,nproc,lzd,input,hx,hy,hz,orbs,&
     comsr,densKern,nrho,rho,at,nscatterarr)
!
use module_base
use module_types
use libxc_functionals
use module_interfaces, exceptThisOne => sumrhoForLocalizedBasis2
implicit none

! Calling arguments
integer,intent(in):: iproc, nproc, nrho
real(gp),intent(in) :: hx, hy, hz
type(local_zone_descriptors),intent(in) :: lzd
type(input_variables),intent(in) :: input
type(orbitals_data),intent(in) :: orbs
!type(p2pCommsSumrho),intent(inout) :: comsr
type(p2pComms),intent(inout) :: comsr
!real(kind=8),dimension(orbs%norb,norb),intent(in) :: coeff
!real(kind=8),dimension(ld_coeff,norb),intent(in) :: coeff
real(8),dimension(orbs%norb,orbs%norb),intent(in) :: densKern
real(kind=8),dimension(nrho),intent(out),target :: rho

type(atoms_data),intent(in) :: at
integer, dimension(0:nproc-1,4),intent(in) :: nscatterarr !n3d,n3p,i3s+i3xcsh-1,i3xcsh

! Local variables
integer :: iorb, jorb, istat, indLarge, i1, i2, i3, ilr, jlr
integer :: i1s, i1e, i2s, i2e, i3s, i3e, i1d, j1d, i2d, j2d, i3d, j3d, indri, indrj, iall, istri, istrj
integer :: indi2, indi3, indj2, indj3, indl2, indl3, iiorb, jjorb
integer :: ierr, is, ie
integer :: m, i1d0, j1d0, indri0, indrj0, indLarge0
integer :: azones,bzones,ii,izones,jzones,x,y,z,ishift1,ishift2,ishift3,jshift1,jshift2,jshift3
integer,dimension(3,4) :: astart, aend, bstart,bend
real(kind=8) :: tt, hxh, hyh, hzh, factor, totalCharge, tt0, tt1, tt2, tt3, factorTimesDensKern, t1, t2, time
!real(8),dimension(:,:),allocatable :: densKern
character(len=*),parameter :: subname='sumrhoForLocalizedBasis2'

if(iproc==0) write(*,'(1x,a)') 'Calculating charge density...'

!lin%comsr%communComplete=.false.
!lin%comsr%computComplete=.false.


!!! Allocate the density kernel.
!!allocate(densKern(orbs%norb,orbs%norb), stat=istat)
!!call memocc(istat, densKern, 'densKern', subname)

!call mpi_barrier(mpi_comm_world, ierr)
!call cpu_time(t1)
! Calculate the density kernel.
!!if(iproc==0) write(*,'(3x,a)',advance='no') 'calculating the density kernel... '
!!call timing(iproc,'sumrho_TMB    ','ON')
!!if(norbp>0) then
!!    call dgemm('n', 't', orbs%norb, orbs%norb, norbp, 1.d0, coeff(1,isorb+1), ld_coeff, &
!!         coeff(1,isorb+1), ld_coeff, 0.d0, densKern(1,1), orbs%norb)
!!else
!!    call to_zero(orbs%norb**2, densKern(1,1))
!!end if
!!call mpiallred(densKern(1,1), orbs%norb**2, mpi_sum, mpi_comm_world, ierr)
!!call timing(iproc,'sumrho_TMB    ','OF')


if(iproc==0) write(*,'(a)') 'done.'
!call mpi_barrier(mpi_comm_world, ierr)
!call cpu_time(t2)
!time=t2-t1
!if(iproc==0) write(*,'(a,es12.4)') 'time for kernel:',time

!DEBUG test idempotency of density matrix
!!allocate(rhoprime(orbs%norb,orbs%norb))
!!call dgemm('n','t', orbs%norb,orbs%norb,orbs%norb,1.d0,densKern(1,1),orbs%norb,&
!!     densKern(1,1),orbs%norb,0.d0,rhoprime(1,1),orbs%norb)
!!do i = 1, orbs%norb
!! do j = 1, orbs%norb
!!    if(abs(rhoprime(i,j) - densKern(i,j))>1.0d-5) then
!!      write(*,*) 'Not indempotent',i,j,rhoprime(i,j), densKern(i,j)
!!    end if
!! end do
!!end do
!!deallocate(rhoprime)
!END DEBUG


! Define some constant factors.
hxh=.5d0*hx
hyh=.5d0*hy
hzh=.5d0*hz
if(input%nspin==1) then
    factor=2.d0/(hxh*hyh*hzh)
else
    factor=1.d0/(hxh*hyh*hzh)
end if

! Initialize rho.
if (libxc_functionals_isgga()) then
    call razero(nrho, rho)
else
    ! There is no mpi_allreduce, therefore directly initialize to
    ! 10^-20 and not 10^-20/nproc.
    rho=1.d-20
    !call tenminustwenty(nrho, rho, nproc)
end if
call timing(iproc,'p2pSumrho_wait','ON')


call wait_p2p_communication(iproc, nproc, comsr)



! Now calculate the charge density. Each process calculates only one slice of the total charge density.
! Such a slice has the full extent in the x and y direction, but is limited in the z direction.
! The bounds of the slice are given by nscatterarr. To do so, each process has received all orbitals that
! extend into this slice. The number of these orbitals is given by lin%comsr%noverlaps(iproc).
!call mpi_barrier(mpi_comm_world, ierr)
!call cpu_time(t1)

call timing(iproc,'p2pSumrho_wait','OF')

call timing(iproc,'sumrho_TMB    ','ON')

! Bounds of the slice in global coordinates.
is=nscatterarr(iproc,3) 
ie=is+nscatterarr(iproc,1)-1

! This sum is "symmetric", so only do the second loop (jorb) only up to iorb and multiply by two if iorb/=jorb.
totalCharge=0.d0
!print*,'comsr%noverlaps(iproc)',iproc,comsr%noverlaps(iproc)
do iorb=1,comsr%noverlaps(iproc)
    iiorb=comsr%overlaps(iorb) !global index of orbital iorb
    ilr=orbs%inwhichlocreg(iiorb) !localization region of orbital iorb
    istri=comsr%comarr(5,iorb,iproc)-1 !starting index of orbital iorb in the receive buffer
    do jorb=1,iorb
        jjorb=comsr%overlaps(jorb) !global indes of orbital jorb
        jlr=orbs%inwhichlocreg(jjorb) !localization region of orbital jorb
        istrj=comsr%comarr(5,jorb,iproc)-1 !starting index of orbital jorb in the receive buffer
        !!tt = (lzd%llr(ilr)%locregCenter(1)-lzd%llr(jlr)%locregCenter(1))**2 &
        !!    +(lzd%llr(ilr)%locregCenter(2)-lzd%llr(jlr)%locregCenter(2))**2 &
        !!    +(lzd%llr(ilr)%locregCenter(3)-lzd%llr(jlr)%locregCenter(3))**2
        !!tt=sqrt(tt)
        !!write(200,*) tt, densKern(iiorb,jjorb)
        !!if(tt>6.d0) cycle

        azones = 1
        bzones = 1
        !Calculate the number of regions to cut alr and blr
        do ii=1,2
           if(lzd%llr(ilr)%outofzone(ii) > 0) azones = azones * 2
           if(lzd%llr(jlr)%outofzone(ii) > 0) bzones = bzones * 2
        end do

        !FRACTURE THE FIRST LOCALIZATION REGION
        call fracture_periodic_zone_ISF(azones,lzd%Glr,lzd%Llr(ilr),lzd%Llr(ilr)%outofzone(:),astart,aend)
       
        !FRACTURE SECOND LOCREG
        call fracture_periodic_zone_ISF(bzones,lzd%Glr,lzd%Llr(jlr),lzd%Llr(jlr)%outofzone(:),bstart,bend)
        do izones=1,azones
           do jzones=1,bzones
              ! Bounds of the overlap of orbital iorb and jorb in global coordinates.
              i1s=max(astart(1,izones),bstart(1,jzones))
              i1e=min(aend(1,izones)-1,bend(1,jzones)-1)
              i2s=max(astart(2,izones),bstart(2,jzones))
              i2e=min(aend(2,izones)-1,bend(2,jzones)-1)
              i3s=max(comsr%ise3(iorb,1),comsr%ise3(jorb,1))
              i3e=min(comsr%ise3(iorb,2),comsr%ise3(jorb,2))
              call transform_ISFcoordinates(1,i1s,i2s,i3s,lzd%Glr,lzd%Llr(ilr),x,y,z,ishift1, ishift2, ishift3)
              call transform_ISFcoordinates(1,i1s,i2s,i3s,lzd%Glr,lzd%Llr(jlr),x,y,z,jshift1, jshift2, jshift3)
              factorTimesDensKern = factor*densKern(iiorb,jjorb)
              if(iorb/=jorb) then
                  ! Multiply by two since these elements appear twice (but are calculated only once).
                  factorTimesDensKern = 2.d0*factorTimesDensKern
              end if
              ! Now loop over all points in the box in which the orbitals overlap.
              !if(i3s>i3e) write(*,*) 'no calculation done'

              do i3=i3s,i3e !bounds in z direction
                  i3d=i3 -max(is,-ishift3) !z coordinate of orbital iorb with respect to the overlap box
                  j3d=i3 -max(is,-jshift3) !z coordinate of orbital jorb with respect to the overlap box
                  indi3=i3d*lzd%llr(ilr)%d%n2i*lzd%llr(ilr)%d%n1i !z-part of the index of orbital iorb in the 1-dim receive buffer
                  indj3=j3d*lzd%llr(jlr)%d%n2i*lzd%llr(jlr)%d%n1i !z-part of the index of orbital jorb in the 1-dim receive buffer
                  !indl3=(i3-is)*lzd%Glr%d%n2i*lzd%Glr%d%n1i !z-part of the index for which the charge density is beeing calculated
                  !indl3=(modulo(i3-1,Lzd%Glr%d%n3i)-is+1)*lzd%Glr%d%n2i*lzd%Glr%d%n1i !z-part of the index for which the charge density is beeing calculated
                  indl3=(modulo(i3,Lzd%Glr%d%n3i+1)-is)*lzd%Glr%d%n2i*lzd%Glr%d%n1i !z-part of the index for which the charge density is beeing calculated
                  do i2=i2s,i2e !bounds in y direction
                      i2d=i2 + ishift2 !y coordinate of orbital iorb with respect to the overlap box
                      j2d=i2 + jshift2 !y coordinate of orbital jorb with respect to the overlap box
                      indi2=i2d*lzd%llr(ilr)%d%n1i !y-part of the index of orbital iorb in the 1-dim receive buffer
                      indj2=j2d*lzd%llr(jlr)%d%n1i !y-part of the index of orbital jorb in the 1-dim receive buffer
                      !indl2=i2*lzd%Glr%d%n1i !y-part of the index for which the charge density is beeing calculated
                      !indl2=(modulo(i2-1,Lzd%Glr%d%n2i)+1)*lzd%Glr%d%n1i !y-part of the index for which the charge density is beeing calculated
                      indl2=(modulo(i2,Lzd%Glr%d%n2i+1))*lzd%Glr%d%n1i !y-part of the index for which the charge density is beeing calculated
                      ! For all other than free BC, choose m such that the unrolled part is never used.
                      if(Lzd%Glr%geocode=='F') then
                          m=mod(i1e-i1s+1,4)
                      else
                          m=i1e-i1s+1
                      end if
                      if(m/=0) then
                          ! The following five variables hold some intermediate results to speed up the code.
                          i1d0= ishift1 
                          j1d0= jshift1
                          indri0 = indi3 + indi2 + istri + 1
                          indrj0 = indj3 + indj2 + istrj + 1
                          indLarge0 = indl3 + indl2 + 1   
                          do i1=i1s,i1s+m-1
                              i1d=i1d0+i1 !x coordinate of orbital iorb with respect to the overlap box
                              j1d=j1d0+i1 !x coordinate of orbital jorb with respect to the overlap box
                              indri = indri0 + i1d !index of orbital iorb in the 1-dim receive buffer
                              indrj = indrj0 + j1d !index of orbital jorb in the 1-dim receive buffer
                              !indLarge = indLarge0 + i1 !index for which the charge density is beeing calculated
                              !indLarge = indLarge0 + modulo(i1-1,Lzd%Glr%d%n1i)+1 !index for which the charge density is beeing calculated
                              indLarge = indLarge0 + modulo(i1,Lzd%Glr%d%n1i+1) !index for which the charge density is beeing calculated
                              tt = factorTimesDensKern*comsr%recvBuf(indri)*comsr%recvBuf(indrj)
                              rho(indLarge) = rho(indLarge) + tt !update the charge density at point indLarge
                              totalCharge = totalCharge + tt !add the contribution to the total charge
                          end do
                      end if
                      ! This is the same again, this time with unrolled loops.
                      if(i1e-i1s+1>4) then
                          i1d0= ishift1 
                          j1d0= jshift1
                          indri0 = indi3 + indi2 + istri + 1
                          indrj0 = indj3 + indj2 + istrj + 1
                          indLarge0 = indl3 + indl2 + 1
                          do i1=i1s+m,i1e,4
                              i1d=i1d0+i1
                              j1d=j1d0+i1
                              indri = indri0 + i1d
                              indrj = indrj0 + j1d
                              !indLarge = indLarge0 + i1
                              tt0 = factorTimesDensKern*comsr%recvBuf(indri  )*comsr%recvBuf(indrj  )
                              tt1 = factorTimesDensKern*comsr%recvBuf(indri+1)*comsr%recvBuf(indrj+1)
                              tt2 = factorTimesDensKern*comsr%recvBuf(indri+2)*comsr%recvBuf(indrj+2)
                              tt3 = factorTimesDensKern*comsr%recvBuf(indri+3)*comsr%recvBuf(indrj+3)
                              !indLarge = indLarge0 + modulo(i1-1,Lzd%Glr%d%n1i)+1
                              indLarge = indLarge0 + i1
                              rho(indLarge  ) = rho(indLarge  ) + tt0
                              !indLarge = indLarge0 +modulo(i1,Lzd%Glr%d%n1i)+1
                              indLarge = indLarge0 + i1+1
                              rho(indLarge) = rho(indLarge) + tt1
                              !rho(indLarge+1) = rho(indLarge+1) + tt1
                              !indLarge = indLarge0 + modulo(i1+1,Lzd%Glr%d%n1i)+1
                              indLarge = indLarge0 + i1+2
                              rho(indLarge) = rho(indLarge) + tt2
                              !rho(indLarge+2) = rho(indLarge+2) + tt1
                              !indLarge = indLarge0 + modulo(i1+2,Lzd%Glr%d%n1i)+1
                              indLarge = indLarge0 + i1+3
                              rho(indLarge) = rho(indLarge) + tt3
                              !rho(indLarge+3) = rho(indLarge+3) + tt1
                              totalCharge = totalCharge + tt0 + tt1 + tt2 + tt3
                          end do
                      end if
                  end do
              end do
          end do !jzones
       end do !izones
    end do
end do
!!call mpi_barrier(mpi_comm_world, ierr)
!!call cpu_time(t2)
!!time=t2-t1

call timing(iproc,'sumrho_TMB    ','OF')

call timing(iproc,'sumrho_allred','ON')

call mpiallred(totalCharge, 1, mpi_sum, mpi_comm_world, ierr)
if(iproc==0) write(*,'(3x,a,es20.12)') 'Calculation finished. TOTAL CHARGE = ', totalCharge*hxh*hyh*hzh

call timing(iproc,'sumrho_allred','OF')


!!iall=-product(shape(densKern))*kind(densKern)
!!deallocate(densKern, stat=istat)
!!call memocc(istat, iall, 'densKern', subname)

end subroutine sumrhoForLocalizedBasis2


<<<<<<< HEAD
!!!!!> Initializes the parameters needed for the communication of the orbitals
!!!!!! when calculating the charge density.
!!!!!!
!!!!!! input arguments
!!!!!!  @param jproc        process to which the orbital shall be sent
!!!!!!  @param iorb         orbital that is to be sent
!!!!!!  @param istDest      the position on the MPI process to which it should be sent
!!!!!!  @param tag          communication tag
!!!!!!  @param lin          type containing the parameters for the linear scaling version
!!!!!! output arguments
!!!!!!  @param commsSumrho  contains the parameters
!!!!subroutine setCommunicationInformation2(jproc, iorb, is3ovrlp, n3ovrlp, istDest, tag, nlr, Llr, &
!!!!           onWhichAtomAll, orbs, commsSumrho)
!!!!use module_base
!!!!use module_types
!!!!implicit none
!!!!
!!!!! Calling arguments
!!!!integer,intent(in) :: jproc, iorb, is3ovrlp, n3ovrlp, istDest, tag, nlr
!!!!type(locreg_descriptors),dimension(nlr),intent(in) :: Llr
!!!!type(orbitals_data) :: orbs
!!!!integer,dimension(orbs%norb),intent(in) :: onWhichAtomAll
!!!!integer,dimension(6),intent(out) :: commsSumrho
!!!!
!!!!! Local variables
!!!!integer :: mpisource, ist, jorb, jlr
!!!!
!!!!! on which MPI process is the orbital that has to be sent to jproc
!!!!mpisource=orbs%onWhichMPI(iorb)
!!!!commsSumrho(1)=mpisource
!!!!
!!!!! starting index of the orbital on that MPI process
!!!!ist=1
!!!!do jorb=orbs%isorb_par(mpisource)+1,iorb-1
!!!!    jlr=onWhichAtomAll(jorb)
!!!!    !ist=ist+lin%lzd%llr(jlr)%wfd%nvctr_c+7*lin%lzd%llr(jlr)%wfd%nvctr_f
!!!!    ist = ist + Llr(jlr)%d%n1i*Llr(jlr)%d%n2i*Llr(jlr)%d%n3i
!!!!end do
!!!!jlr=onWhichAtomAll(iorb)
!!!!ist = ist + Llr(jlr)%d%n1i*Llr(jlr)%d%n2i*(is3ovrlp-1)
!!!!commsSumrho(2)=ist
!!!!
!!!!! amount of data to be sent
!!!!jlr=onWhichAtomAll(iorb)
!!!!!commsSumrho(3)=lin%lzd%llr(jlr)%wfd%nvctr_c+7*lin%lzd%llr(jlr)%wfd%nvctr_f
!!!!commsSumrho(3)=Llr(jlr)%d%n1i*Llr(jlr)%d%n2i*n3ovrlp
!!!!
!!!!!!! localization region to which this orbital belongs to
!!!!!!commsSumrho(4)=onWhichAtomAll(iorb)
!!!!
!!!!! to which MPI process should this orbital be sent
!!!!!commsSumrho(5)=jproc
!!!!commsSumrho(4)=jproc
!!!!
!!!!! the position on the MPI process to which it should be sent
!!!!!commsSumrho(6)=istDest
!!!!commsSumrho(5)=istDest
!!!!
!!!!! the tag for this communication
!!!!!commsSumrho(7)=tag
!!!!commsSumrho(6)=tag
!!!!
!!!!! commsSumrho(8): this entry is used as request for the mpi_isend.
!!!!
!!!!! commsSumrho(9): this entry is used as request for the mpi_irecv.
!!!!
!!!!
!!!!end subroutine setCommunicationInformation2

=======
>>>>>>> 8d9ebb56

subroutine calculate_density_kernel(iproc, nproc, ld_coeff, orbs, orbs_tmb, coeff, kernel,  ovrlp)
  use module_base
  use module_types
  implicit none

  ! Calling arguments
  integer,intent(in):: iproc, nproc, ld_coeff
  type(orbitals_data),intent(in):: orbs, orbs_tmb
  real(8),dimension(ld_coeff,orbs%norb),intent(in):: coeff
  real(8),dimension(orbs_tmb%norb,orbs_tmb%norb),intent(out):: kernel
  real(8),dimension(orbs_tmb%norb,orbs_tmb%norb),optional,intent(in):: ovrlp

  ! Local variables
  integer:: istat, iall, ierr, iorb, jorb
  real(8),dimension(:,:),allocatable:: density_kernel_partial
  character(len=*),parameter:: subname='calculate_density_kernel'
!!  integer :: i, j, lwork, k
!!  real(8),dimension(:,:), allocatable :: rhoprime, ks, ksk, ksksk,vr,vl
!!  real(8),dimension(:),allocatable:: eval,eval1,beta
!!  real(8),dimension(:),allocatable:: work
!!  real(8),dimension(norb,norb) :: kernelij
!!  real(8),dimension(ld_coeff,norb):: ocoeff
!!  real(dp) :: av_idem, av_k_sym_diff, tr, tr2
!!  integer :: num_counted
  call timing(iproc,'calc_kernel','ON') !lr408t

  if(iproc==0) write(*,'(3x,a)') 'calculating the density kernel... '
  allocate(density_kernel_partial(orbs_tmb%norb,max(orbs_tmb%norbp,1)), stat=istat)
  call memocc(istat, density_kernel_partial, 'density_kernel_partial', subname)
  if(orbs_tmb%norbp>0) then
      call dgemm('n', 't', orbs_tmb%norb, orbs_tmb%norbp, orbs%norb, 1.d0, coeff(1,1), ld_coeff, &
           coeff(orbs_tmb%isorb+1,1), ld_coeff, 0.d0, density_kernel_partial(1,1), orbs_tmb%norb)
  end if
  call timing(iproc,'calc_kernel','OF') !lr408t

  call timing(iproc,'commun_kernel','ON') !lr408t
  call mpi_allgatherv(density_kernel_partial(1,1), orbs_tmb%norb*orbs_tmb%norbp, mpi_double_precision, &
       kernel(1,1), orbs_tmb%norb*orbs_tmb%norb_par(:,0), orbs_tmb%norb*orbs_tmb%isorb_par, mpi_double_precision, &
       mpi_comm_world, ierr)
  call timing(iproc,'commun_kernel','OF') !lr408t

  iall=-product(shape(density_kernel_partial))*kind(density_kernel_partial)
  deallocate(density_kernel_partial,stat=istat)
  call memocc(istat,iall,'density_kernel_partial',subname)

!!$  ! calculate kernelij and print
!!!  if (present(ovrlp)) then
!!$     call gemm('t', 'n', norb_tmb, norb, norb_tmb, 1.d0, ovrlp(1,1), ld_coeff, &
!!$          coeff(1,1), ld_coeff, 0.d0, ocoeff(1,1), norb_tmb)
!!$  else
!!$     call dcopy(ld_coeff*norb,coeff(1,1),1,ocoeff(1,1),1)
!!$  end if
!!$
!!$  call gemm('t', 'n', norb, norb, norb_tmb, 1.d0, coeff(1,1), ld_coeff, &
!!$       ocoeff(1,1), ld_coeff, 0.d0, kernelij(1,1), norb)
!!$
!!$  !!open(33,file='kernelij.dat',status='replace')
!!$  !!do i=1,norb
!!$  !!do j=1,norb
!!$  !!  write(33,*) i,j,kernelij(i,j)
!!$  !!end do
!!$  !!end do
!!$  !!close(33)
!!$
!!$  ! calculate eigenvalues
!!$if (present(ovrlp)) then
!!$
!!$if (.false.) then
!!$  allocate(rhoprime(norb_tmb,norb_tmb))
!!$
!!$  allocate(vl(1:norb_tmb,1:norb_tmb))
!!$  allocate(vr(1:norb_tmb,1:norb_tmb))
!!$  allocate(eval1(1:norb_tmb))
!!$  allocate(beta(1:norb_tmb))
!!$
!!$  allocate(eval(1:norb_tmb))
!!$  allocate(work(1:1))
!!$  call dcopy(norb_tmb*norb_tmb,kernel(1,1),1,rhoprime(1,1),1)
!!$
!!$  lwork = -1
!!$  !call dsygv(1, 'v', 'l',norb_tmb,&
!!$  !      rhoprime(1,1), norb_tmb, ovrlp, norb_tmb, eval, work, lwork, ierr)
!!$  !call dggev('n', 'n',norb_tmb,&
!!$  !      rhoprime(1,1), norb_tmb, ovrlp, norb_tmb, eval, eval1, beta, &
!!$  !      vl,1,vr,1,work, lwork, ierr)
!!$      call DGEEV( 'v','v', norb_tmb, rhoprime(1,1), norb_tmb, eval, eval1, VL, norb_tmb, VR,&
!!$                  norb_tmb, WORK, LWORK, ierr )
!!$
!!$  lwork = work(1)
!!$  deallocate(work)
!!$  allocate(work(1:lwork))
!!$
!!$  !call dsygv(1, 'v', 'l',norb_tmb,&
!!$  !      rhoprime(1,1), norb_tmb, ovrlp, norb_tmb, eval, work, lwork, ierr)
!!$  !call dggev('n', 'n',norb_tmb,&
!!$  !      rhoprime(1,1), norb_tmb, ovrlp, norb_tmb, eval, eval1, beta, &
!!$  !      vl,1,vr,1,work, lwork, ierr)
!!$      call DGEEV( 'v','v', norb_tmb, rhoprime(1,1), norb_tmb, eval, eval1, VL, norb_tmb, VR,&
!!$                  norb_tmb, WORK, LWORK, ierr )
!!$
!!$  if (ierr /= 0) print*,'Error in kernel diag, info=',ierr
!!$  write(32,*) 'Before',eval
!!$  write(32,*) 'eval1',eval1
!!$  !write(32,*) 'beta',beta
!!$  write(32,*) sum(eval)  
!!$  write(32,*) ''
!!$  !call dcopy(norb_tmb*norb_tmb,rhoprime(1,1),1,kernel(1,1),1)
!!$
!!$  deallocate(work)
!!$  deallocate(eval)
!!$end if
!!$
!!$  !!!! Check symmetry and idempotency of kernel
!!!  allocate(ks(1:norb_tmb,1:norb_tmb))
!!!  allocate(ksk(1:norb_tmb,1:norb_tmb))
!!!  allocate(ksksk(1:norb_tmb,1:norb_tmb))
!!$
!!$  !!av_k_sym_diff = 0.0_dp
!!$  !!num_counted = 0
!!$  !!do i=1,norb_tmb
!!$  !!do j=i+1,norb_tmb
!!$  !!   av_k_sym_diff = av_k_sym_diff + abs(kernel(j,i)-kernel(i,j))
!!$  !!   kernel(i,j) = 0.5_dp * (kernel(j,i) + kernel(i,j))
!!$  !!   kernel(j,i) = 0.5_dp * (kernel(j,i) + kernel(i,j))
!!$  !!   num_counted = num_counted + 1
!!$  !!   if (abs(kernel(j,i)-kernel(i,j)) > 1.0d-3) then !lr408 debug
!!$  !!      if (iproc == 0) write(47,*) 'K not symmetric',i,j,kernel(j,i),kernel(i,j),&
!!$  !!           kernel(j,i)-kernel(i,j)
!!$  !!   end if
!!$  !!end do
!!$  !!end do
!!$  !!!!if (iproc == 0) write (48,*) 'av_k_sym_diff',av_k_sym_diff / num_counted
!!$
!!$  ! purification
!!!  do k=1,1
!!!    call dgemm('n','t', norb_tmb,norb_tmb,norb_tmb,1.d0,kernel(1,1),norb_tmb,&
!!!         ovrlp(1,1),norb_tmb,0.d0,ks(1,1),norb_tmb)
!!!     !call dcopy(norb_tmb*norb_tmb,kernel(1,1),1,ks(1,1),1)
!!!
!!!     call dgemm('n','t', norb_tmb,norb_tmb,norb_tmb,1.d0,ks(1,1),norb_tmb,&
!!!          kernel(1,1),norb_tmb,0.d0,ksk(1,1),norb_tmb)
!!!
!!!     !call dgemm('n','t', norb_tmb,norb_tmb,norb_tmb,1.d0,ks(1,1),norb_tmb,&
!!!     !     ksk(1,1),norb_tmb,0.d0,ksksk(1,1),norb_tmb)
!!!
!!!     !kernel = 3.0_dp * ksk - 2.0_dp * ksksk
!!!
!!!     !do i=1,norb_tmb
!!!     !do j=i,norb_tmb
!!!     !  kernel(i,j) = 0.5_dp * (kernel(j,i) + kernel(i,j))
!!!     !  kernel(j,i) = 0.5_dp * (kernel(j,i) + kernel(i,j))
!!!     !end do
!!!     !end do
!!!
!!!     !DEBUG test idempotency of density matrix
!!!     !call dgemm('n','t', norb_tmb,norb_tmb,norb_tmb,1.d0,kernel(1,1),norb_tmb,&
!!!     !     kernel(1,1),norb_tmb,0.d0,rhoprime(1,1),norb_tmb)
!!!     av_idem = 0.0_dp
!!!     open(31)
!!!     do i = 1, norb_tmb
!!!       do j = 1, norb_tmb
!!!         av_idem = av_idem + abs(ksk(i,j) - kernel(i,j))
!!!         if(abs(ksk(i,j) - kernel(i,j))>1.0d-3) then
!!!           if (iproc==0) write(31,*) 'Not indempotent',i,j,ksk(i,j), kernel(i,j),ksk(i,j) - kernel(i,j)
!!!         end if
!!!       end do
!!!       tr = tr + ks(i,i)
!!!       tr2 = tr2 + kernel(i,i)
!!!     end do
!!!     close(31)
!!!     if (iproc == 0) write(49,*) 'av_idem',av_idem / (norb_tmb **2)
!!!     if (iproc == 0) write(49,*) 'trace',tr,tr2
!!!
!!!  end do

!!$if (.false.) then
!!$  allocate(eval(1:norb_tmb))
!!$  allocate(work(1:1))
!!$
!!$  deallocate(beta)
!!$  deallocate(eval1)
!!$  deallocate(vr)
!!$  deallocate(vl)
!!$
!!$!  call dcopy(norb_tmb*norb_tmb,kernel(1,1),1,rhoprime(1,1),1)
!!$
!!$!  lwork = -1
!!$
!!$!  allocate(vl(1:norb_tmb,1:norb_tmb))
!!$!  allocate(vr(1:norb_tmb,1:norb_tmb))
!!$!  allocate(eval1(1:norb_tmb))
!!$!  allocate(beta(1:norb_tmb))
!!$
!!$!  !call dsygv(1, 'v', 'l',norb_tmb,&
!!$!  !      rhoprime(1,1), norb_tmb, ovrlp, norb_tmb, eval, work, lwork, ierr)
!!$!  !call dggev('n', 'n',norb_tmb,&
!!$!  !      rhoprime(1,1), norb_tmb, ovrlp, norb_tmb, eval, eval1, beta, &
!!$!   !     vl,1,vr,1,work, lwork, ierr)
!!$!      call DGEEV( 'v','v', norb_tmb, rhoprime(1,1), norb_tmb, eval, eval1, VL, norb_tmb, VR,&
!!$!                  norb_tmb, WORK, LWORK, ierr )
!!$
!!$!  lwork = work(1)
!!$!  deallocate(work)
!!$!  allocate(work(1:lwork))
!!$
!!$!  !call dsygv(1, 'v', 'l',norb_tmb,&
!!$!  !      rhoprime(1,1), norb_tmb, ovrlp, norb_tmb, eval, work, lwork, ierr)
!!$!  !call dggev('n', 'n',norb_tmb,&
!!$!  !      rhoprime(1,1), norb_tmb, ovrlp, norb_tmb, eval, eval1, beta, &
!!$!  !      vl,1,vr,1,work, lwork, ierr)
!!$!      call DGEEV( 'v','v', norb_tmb, rhoprime(1,1), norb_tmb, eval, eval1, VL, norb_tmb, VR,&
!!$!                  norb_tmb, WORK, LWORK, ierr )
!!$
!!$!  if (ierr /= 0) print*,'Error in kernel diag, info=',ierr
!!$!  write(32,*) 'After',eval
!!$!  write(32,*) 'eval1',eval1
!!$!  !write(32,*) 'beta',beta
!!$!  write(32,*) sum(eval)  
!!$!  write(32,*) ''
!!$!  !call dcopy(norb_tmb*norb_tmb,rhoprime(1,1),1,kernel(1,1),1)
!!$
!!$!  deallocate(work)
!!$!  deallocate(eval)
!!$
!!$!  deallocate(beta)
!!$!  deallocate(eval1)
!!$!  deallocate(vr)
!!$!  deallocate(vl)
!!$
!!$  deallocate(rhoprime)
!!$end if
!!$
!!$  !!!deallocate(ksksk)
!!$  !!!deallocate(ksk)
!!$  !!!deallocate(ks)
!!$  !END DEBUG
!!$
!!$  !write(*,*) 'DEBUG KERNEL'
!!$  !do i=1,norb_tmb
!!$  !    do j=1,norb_tmb
!!$  !        if(j==i) then
!!$  !            kernel(j,i)=1.d0
!!$  !        else
!!$  !            kernel(j,i)=0.d0
!!$  !        end if
!!$  !    end do
!!$  !end do
!!$
!!!end if

!!!if (iproc==0) then ! lr408
!!!   open(127,file='kernel.dat',status='replace')
!!!   do i=1,norb_tmb
!!!   do j=1,norb_tmb
!!!      write(127,*) i,j,kernel(i,j)
!!!   end do
!!!   write(127,*) ''
!!!   end do
!!!   write(127,*) ''
!!!   close(127)
!!!end if

  !call timing(iproc,'sumrho_TMB    ','OF')

end subroutine calculate_density_kernel<|MERGE_RESOLUTION|>--- conflicted
+++ resolved
@@ -1,4 +1,3 @@
-<<<<<<< HEAD
 !> @file 
 !!   sumrho: linear version
 !! @author
@@ -7,14 +6,9 @@
 !!   GNU General Public License, see ~/COPYING file
 !!   or http://www.gnu.org/copyleft/gpl.txt .
 !!   For the list of contributors, see ~/AUTHORS 
- 
 
 !> Here starts the routine for building partial density inside the localisation region
 !! This routine should be treated as a building-block for the linear scaling code
-=======
-!!>   Here starts the routine for building partial density inside the localisation region
-!!!   This routine should be treated as a building-block for the linear scaling code
->>>>>>> 8d9ebb56
 subroutine local_partial_densityLinear(nproc,rsflag,nscatterarr,&
      nrhotot,Lzd,hxh,hyh,hzh,nspin,orbs,mapping,psi,rho)
   use module_base
@@ -565,78 +559,6 @@
 end subroutine sumrhoForLocalizedBasis2
 
 
-<<<<<<< HEAD
-!!!!!> Initializes the parameters needed for the communication of the orbitals
-!!!!!! when calculating the charge density.
-!!!!!!
-!!!!!! input arguments
-!!!!!!  @param jproc        process to which the orbital shall be sent
-!!!!!!  @param iorb         orbital that is to be sent
-!!!!!!  @param istDest      the position on the MPI process to which it should be sent
-!!!!!!  @param tag          communication tag
-!!!!!!  @param lin          type containing the parameters for the linear scaling version
-!!!!!! output arguments
-!!!!!!  @param commsSumrho  contains the parameters
-!!!!subroutine setCommunicationInformation2(jproc, iorb, is3ovrlp, n3ovrlp, istDest, tag, nlr, Llr, &
-!!!!           onWhichAtomAll, orbs, commsSumrho)
-!!!!use module_base
-!!!!use module_types
-!!!!implicit none
-!!!!
-!!!!! Calling arguments
-!!!!integer,intent(in) :: jproc, iorb, is3ovrlp, n3ovrlp, istDest, tag, nlr
-!!!!type(locreg_descriptors),dimension(nlr),intent(in) :: Llr
-!!!!type(orbitals_data) :: orbs
-!!!!integer,dimension(orbs%norb),intent(in) :: onWhichAtomAll
-!!!!integer,dimension(6),intent(out) :: commsSumrho
-!!!!
-!!!!! Local variables
-!!!!integer :: mpisource, ist, jorb, jlr
-!!!!
-!!!!! on which MPI process is the orbital that has to be sent to jproc
-!!!!mpisource=orbs%onWhichMPI(iorb)
-!!!!commsSumrho(1)=mpisource
-!!!!
-!!!!! starting index of the orbital on that MPI process
-!!!!ist=1
-!!!!do jorb=orbs%isorb_par(mpisource)+1,iorb-1
-!!!!    jlr=onWhichAtomAll(jorb)
-!!!!    !ist=ist+lin%lzd%llr(jlr)%wfd%nvctr_c+7*lin%lzd%llr(jlr)%wfd%nvctr_f
-!!!!    ist = ist + Llr(jlr)%d%n1i*Llr(jlr)%d%n2i*Llr(jlr)%d%n3i
-!!!!end do
-!!!!jlr=onWhichAtomAll(iorb)
-!!!!ist = ist + Llr(jlr)%d%n1i*Llr(jlr)%d%n2i*(is3ovrlp-1)
-!!!!commsSumrho(2)=ist
-!!!!
-!!!!! amount of data to be sent
-!!!!jlr=onWhichAtomAll(iorb)
-!!!!!commsSumrho(3)=lin%lzd%llr(jlr)%wfd%nvctr_c+7*lin%lzd%llr(jlr)%wfd%nvctr_f
-!!!!commsSumrho(3)=Llr(jlr)%d%n1i*Llr(jlr)%d%n2i*n3ovrlp
-!!!!
-!!!!!!! localization region to which this orbital belongs to
-!!!!!!commsSumrho(4)=onWhichAtomAll(iorb)
-!!!!
-!!!!! to which MPI process should this orbital be sent
-!!!!!commsSumrho(5)=jproc
-!!!!commsSumrho(4)=jproc
-!!!!
-!!!!! the position on the MPI process to which it should be sent
-!!!!!commsSumrho(6)=istDest
-!!!!commsSumrho(5)=istDest
-!!!!
-!!!!! the tag for this communication
-!!!!!commsSumrho(7)=tag
-!!!!commsSumrho(6)=tag
-!!!!
-!!!!! commsSumrho(8): this entry is used as request for the mpi_isend.
-!!!!
-!!!!! commsSumrho(9): this entry is used as request for the mpi_irecv.
-!!!!
-!!!!
-!!!!end subroutine setCommunicationInformation2
-
-=======
->>>>>>> 8d9ebb56
 
 subroutine calculate_density_kernel(iproc, nproc, ld_coeff, orbs, orbs_tmb, coeff, kernel,  ovrlp)
   use module_base
