!could still do more tidying - assuming all sparse matrices except for fermi have the same pattern
subroutine foe(iproc, nproc, orbs, foe_obj, tmprtr, mode, &
           ham, ovrlp, fermi, ebs)
  use module_base
  use module_types
  use module_interfaces, except_this_one => foe
  implicit none

  ! Calling arguments
  integer,intent(in) :: iproc, nproc
  type(orbitals_data),intent(in) :: orbs
  type(foe_data),intent(inout) :: foe_obj
  real(kind=8),intent(inout) :: tmprtr
  integer,intent(in) :: mode
  type(sparseMatrix),intent(in) :: ovrlp, ham
  type(sparseMatrix),intent(inout) :: fermi
  real(kind=8),intent(out) :: ebs

  ! Local variables
  integer :: npl, istat, iall, jorb, info, ipl, i, it, ierr, ii, iiorb, jjorb, iseg, it_solver!, iorb
  integer :: isegstart, isegend, iismall, iseglarge, isegsmall, is, ie, iilarge
  integer,parameter :: nplx=5000
  real(kind=8),dimension(:,:),allocatable :: cc, fermip
  real(kind=8),dimension(:,:,:),allocatable :: penalty_ev
<<<<<<< HEAD
  real(kind=8) :: anoise, scale_factor, shift_value, sumn, sumnder, charge_diff, ef_interpol
  real(kind=8) :: evlow_old, evhigh_old, m, b, det, determinant, sumn_old, ef_old
  logical :: restart, adjust_lower_bound, adjust_upper_bound, calculate_SHS, interpolation_possible
=======
  real(kind=8) :: anoise, scale_factor, shift_value, sumn, sumnder, charge_diff, ef_interpol!, charge
  real(kind=8) :: evlow_old, evhigh_old, m, b, det, determinant
  logical :: restart, adjust_lower_bound, adjust_upper_bound, calculate_SHS
>>>>>>> c27655b2
  character(len=*),parameter :: subname='foe'
  real(kind=8),dimension(2) :: efarr, sumnarr, allredarr
  real(kind=8),dimension(:),allocatable :: hamscal_compr, ovrlpeff_compr, SHS
  real(kind=8),dimension(4,4) :: interpol_matrix, tmp_matrix
  real(kind=8),dimension(4) :: interpol_vector, interpol_solution
  integer,dimension(4) :: ipiv
  real(kind=8),parameter :: charge_tolerance=1.d-6 ! exit criterion



  call timing(iproc, 'FOE_auxiliary ', 'ON')

  ! initialization
  interpol_solution = 0.d0



  allocate(penalty_ev(orbs%norb,orbs%norbp,2), stat=istat)
  call memocc(istat, penalty_ev, 'penalty_ev', subname)


  allocate(ovrlpeff_compr(ovrlp%nvctr), stat=istat)
  call memocc(istat, ovrlpeff_compr, 'ovrlpeff_compr', subname)

  allocate(fermip(orbs%norb,orbs%norbp), stat=istat)
  call memocc(istat, fermip, 'fermip', subname)

  allocate(SHS(ovrlp%nvctr), stat=istat)
  call memocc(istat, SHS, 'SHS', subname)

  ii=0
  do iseg=1,ovrlp%nseg
      do jorb=ovrlp%keyg(1,iseg),ovrlp%keyg(2,iseg)
          iiorb = (jorb-1)/orbs%norb + 1
          jjorb = jorb - (iiorb-1)*orbs%norb
          ii=ii+1
          if (iiorb==jjorb) then
              ovrlpeff_compr(ii)=1.5d0-.5d0*ovrlp%matrix_compr(ii)
          else
              ovrlpeff_compr(ii)=-.5d0*ovrlp%matrix_compr(ii)
          end if
      end do  
  end do

  allocate(hamscal_compr(ham%nvctr), stat=istat)
  call memocc(istat, hamscal_compr, 'hamscal_compr', subname)




  evlow_old=1.d100
  evhigh_old=-1.d100

  if (mode==1) then
      
      stop 'not guaranteed to work anymore'

  else if (mode==2) then


      ! Don't let this value become too small.
      foe_obj%bisection_shift = max(foe_obj%bisection_shift,1.d-4)

      efarr(1)=foe_obj%ef-foe_obj%bisection_shift
      efarr(2)=foe_obj%ef+foe_obj%bisection_shift
      sumnarr(1)=0.d0
      sumnarr(2)=1.d100


      adjust_lower_bound=.true.
      adjust_upper_bound=.true.

      calculate_SHS=.true.

      call to_zero(orbs%norb*orbs%norbp, fermip(1,1))

      it=0
      it_solver=0
      main_loop: do 
          
          it=it+1
          
          if (adjust_lower_bound) then
              foe_obj%ef=efarr(1)
          else if (adjust_upper_bound) then
              foe_obj%ef=efarr(2)
          end if
      

          ! Scale the Hamiltonian such that all eigenvalues are in the intervall [-1:1]
          if (foe_obj%evlow/=evlow_old .or. foe_obj%evhigh/=evhigh_old) then
              scale_factor=2.d0/(foe_obj%evhigh-foe_obj%evlow)
              shift_value=.5d0*(foe_obj%evhigh+foe_obj%evlow)
              ii=0
              do iseg=1,ovrlp%nseg
                  do jorb=ovrlp%keyg(1,iseg),ovrlp%keyg(2,iseg)
                      ii=ii+1
                      hamscal_compr(ii)=scale_factor*(ham%matrix_compr(ii)-shift_value*ovrlp%matrix_compr(ii))
                  end do  
              end do
              calculate_SHS=.true.
          else
              calculate_SHS=.false.
          end if
          evlow_old=foe_obj%evlow
          evhigh_old=foe_obj%evhigh

          !!foe_obj%ef = foe_obj%evlow+1.d-4*it

          ! Determine the degree of the polynomial
          npl=nint(3.0d0*(foe_obj%evhigh-foe_obj%evlow)/foe_obj%fscale)
          if (npl>nplx) stop 'npl>nplx'

          if (iproc==0) then
              write( *,'(1x,a,i0)') repeat('-',75 - int(log(real(it))/log(10.))) // ' FOE it=', it
              write(*,'(1x,a,2x,i0,2es12.3,es18.9,3x,i0)') 'FOE: it, evlow, evhigh, efermi, npl', &
                                                            it, foe_obj%evlow, foe_obj%evhigh, foe_obj%ef, npl
              write(*,'(1x,a,2x,2es13.5)') 'Bisection bounds: ', efarr(1), efarr(2)
          end if


          allocate(cc(npl,3), stat=istat)
          call memocc(istat, cc, 'cc', subname)

          if (foe_obj%evlow>=0.d0) then
              stop 'ERROR: lowest eigenvalue must be negative'
          end if
          if (foe_obj%evhigh<=0.d0) then
              stop 'ERROR: highest eigenvalue must be positive'
          end if

          call timing(iproc, 'FOE_auxiliary ', 'OF')
          call timing(iproc, 'chebyshev_coef', 'ON')

          call chebft(foe_obj%evlow, foe_obj%evhigh, npl, cc(1,1), foe_obj%ef, foe_obj%fscale, tmprtr)
          call chder(foe_obj%evlow, foe_obj%evhigh, cc(1,1), cc(1,2), npl)
          call chebft2(foe_obj%evlow, foe_obj%evhigh, npl, cc(1,3))
          call evnoise(npl, cc(1,3), foe_obj%evlow, foe_obj%evhigh, anoise)

          call timing(iproc, 'chebyshev_coef', 'OF')
          call timing(iproc, 'FOE_auxiliary ', 'ON')
        
          !!if (iproc==0) then
          !!    call pltwght(npl,cc(1,1),cc(1,2),foe_obj%evlow,foe_obj%evhigh,foe_obj%ef,foe_obj%fscale,tmprtr)
          !!    call pltexp(anoise,npl,cc(1,3),foe_obj%evlow,foe_obj%evhigh)
          !!end if
        
        
          if (orbs%nspin==1) then
              do ipl=1,npl
                  cc(ipl,1)=2.d0*cc(ipl,1)
                  cc(ipl,2)=2.d0*cc(ipl,2)
                  cc(ipl,3)=2.d0*cc(ipl,3)
              end do
          end if
        
        
          call timing(iproc, 'FOE_auxiliary ', 'OF')

          ! sending it ovrlp just for sparsity pattern, still more cleaning could be done
          call chebyshev_clean(iproc, nproc, npl, cc, orbs, foe_obj, ovrlp, hamscal_compr, ovrlpeff_compr, calculate_SHS, &
               SHS, fermip, penalty_ev)

          call timing(iproc, 'FOE_auxiliary ', 'ON')

          restart=.false.

          ! The penalty function must be smaller than the noise.
          allredarr(1)=maxval(abs(penalty_ev(:,:,2)))
          allredarr(2)=maxval(abs(penalty_ev(:,:,1)))
          call mpiallred(allredarr, 2, mpi_max, bigdft_mpi%mpi_comm, ierr)
          if (allredarr(1)>anoise) then
              if (iproc==0) then
                  write(*,'(1x,a,2es12.3)') 'WARNING: lowest eigenvalue to high; penalty function, noise: ', &
                                            allredarr(1), anoise
                  write(*,'(1x,a)') 'Increase magnitude by 20% and cycle'
              end if
              foe_obj%evlow=foe_obj%evlow*1.2d0
              restart=.true.
          end if
          if (allredarr(2)>anoise) then
              if (iproc==0) then
                  write(*,'(1x,a,2es12.3)') 'WARNING: highest eigenvalue to low; penalty function, noise: ', &
                                            allredarr(2), anoise
                  write(*,'(1x,a)') 'Increase magnitude by 20% and cycle'
              end if
              foe_obj%evhigh=foe_obj%evhigh*1.2d0
              restart=.true.
          end if

          iall=-product(shape(cc))*kind(cc)
          deallocate(cc, stat=istat)
          call memocc(istat, iall, 'cc', subname)

          if (restart) cycle
        

          sumn=0.d0
          sumnder=0.d0
          if (orbs%norbp>0) then
              isegstart=ovrlp%istsegline(orbs%isorb_par(iproc)+1)
              if (orbs%isorb+orbs%norbp<orbs%norb) then
                  isegend=ovrlp%istsegline(orbs%isorb_par(iproc+1)+1)-1
              else
                  isegend=ovrlp%nseg
              end if
              !$omp parallel default(private) shared(isegstart, isegend, orbs, fermip, ovrlp, sumn) 
              !$omp do reduction(+:sumn)
              do iseg=isegstart,isegend
                  ii=ovrlp%keyv(iseg)-1
                  do jorb=ovrlp%keyg(1,iseg),ovrlp%keyg(2,iseg)
                      ii=ii+1
                      iiorb = (jorb-1)/orbs%norb + 1
                      jjorb = jorb - (iiorb-1)*orbs%norb
                      sumn = sumn + fermip(jjorb,iiorb-orbs%isorb)*ovrlp%matrix_compr(ii)
                  end do  
              end do
              !$omp end do
              !$omp end parallel
          end if

          if (nproc>1) then
              call mpiallred(sumn, 1, mpi_sum, bigdft_mpi%mpi_comm, ierr)
          end if



          ! Make sure that the bounds for the bisection are negative and positive
          charge_diff = sumn-foe_obj%charge
          if (adjust_lower_bound) then
              if (charge_diff<=0.d0) then
                  ! Lower bound okay
                  adjust_lower_bound=.false.
                  foe_obj%bisection_shift=foe_obj%bisection_shift*9.d-1
                  sumnarr(1)=sumn
                  it_solver=it_solver+1
                  ii=min(it_solver,4)
                  do i=1,4
                      interpol_matrix(ii,1)=foe_obj%ef**3
                      interpol_matrix(ii,2)=foe_obj%ef**2
                      interpol_matrix(ii,3)=foe_obj%ef
                      interpol_matrix(ii,4)=1
                  end do
                  interpol_vector(ii)=(sumn-foe_obj%charge)
                  if (iproc==0) write(*,'(1x,a)') 'lower bound for the eigenvalue spectrum is okay.'
                  cycle
              else
                  efarr(1)=efarr(1)-foe_obj%bisection_shift
                  foe_obj%bisection_shift=foe_obj%bisection_shift*1.1d0
                  if (iproc==0) write(*,'(1x,a,es12.5)') &
                      'lower bisection bound does not give negative charge difference: diff=',charge_diff
                  cycle
              end if
          else if (adjust_upper_bound) then
              if (charge_diff>=0.d0) then
                  ! Upper bound okay
                  adjust_upper_bound=.false.
                  foe_obj%bisection_shift=foe_obj%bisection_shift*9.d-1
                  sumnarr(2)=sumn
                  if (iproc==0) write(*,'(1x,a)') 'upper bound for the eigenvalue spectrum is okay.'
              else
                  efarr(2)=efarr(2)+foe_obj%bisection_shift
                  foe_obj%bisection_shift=foe_obj%bisection_shift*1.1d0
                  if (iproc==0) write(*,'(1x,a,es12.5)') &
                      'upper bisection bound does not give positive charge difference: diff=',charge_diff
                  cycle
              end if
          end if

          it_solver=it_solver+1

          ! Check whether the system behaves reasonably.
          interpolation_possible=.true.
          if (it>1) then
              if (foe_obj%ef>ef_old .and. sumn<sumn_old) then
                  if (iproc==0) then
                      write(*,'(1x,a)') 'WARNING: Fermi energy was raised, but the trace still decreased!'
                      write(*,'(1x,a)') 'Cubic interpolation not possible under this circumstances.'
                  end if
                  interpolation_possible=.false.
              end if
              if (foe_obj%ef<ef_old .and. sumn>sumn_old) then
                  if (iproc==0) then
                      write(*,'(1x,a)') 'WARNING: Fermi energy was lowered, but the trace still increased!'
                      write(*,'(1x,a)') 'Cubic interpolation not possible under this circumstances.'
                  end if
                  interpolation_possible=.false.
              end if
          end if
          if (.not.interpolation_possible) then
              ! Set the history for the interpolation to zero.
              it_solver=0
          end if

          ef_old=foe_obj%ef
          sumn_old=sumn

          ! Shift up the old results.
          if (it_solver>4) then
              do i=1,4
                  interpol_matrix(1,i)=interpol_matrix(2,i)
                  interpol_matrix(2,i)=interpol_matrix(3,i)
                  interpol_matrix(3,i)=interpol_matrix(4,i)
              end do
              interpol_vector(1)=interpol_vector(2)
              interpol_vector(2)=interpol_vector(3)
              interpol_vector(3)=interpol_vector(4)
          end if
          !LG: if it_solver==0 this index comes out of bounds!
          ii=max(min(it_solver,4),1)
          interpol_matrix(ii,1)=foe_obj%ef**3
          interpol_matrix(ii,2)=foe_obj%ef**2
          interpol_matrix(ii,3)=foe_obj%ef
          interpol_matrix(ii,4)=1
          interpol_vector(ii)=sumn-foe_obj%charge

          ! Solve the linear system interpol_matrix*interpol_solution=interpol_vector
          if (it_solver>=4) then
              do i=1,ii
                  interpol_solution(i)=interpol_vector(i)
                  tmp_matrix(i,1)=interpol_matrix(i,1)
                  tmp_matrix(i,2)=interpol_matrix(i,2)
                  tmp_matrix(i,3)=interpol_matrix(i,3)
                  tmp_matrix(i,4)=interpol_matrix(i,4)
              end do
              !!if (iproc==0) then
              !!    do i=1,ii
              !!        write(*,'(4es14.6,5x,es14.6)') tmp_matrix(i,1:4), interpol_solution(i)
              !!    end do
              !!end if

              call dgesv(ii, 1, tmp_matrix, 4, ipiv, interpol_solution, 4, info)
              if (info/=0) then
                 if (iproc==0) write(*,'(1x,a,i0)') 'ERROR in dgesv (FOE), info=',info
              end if
              !!if (iproc==0) write(*,'(a,4es14.7)') 'interpol_solution(1:4)',interpol_solution(1:4)


              call get_roots_of_cubic_polynomial(interpol_solution(1), interpol_solution(2), &
                   interpol_solution(3), interpol_solution(4), foe_obj%ef, ef_interpol)
          end if


          ! Adjust the bounds for the bisection.
          if (charge_diff<0.d0) then
              efarr(1)=foe_obj%ef
              sumnarr(1)=sumn
          else if (charge_diff>=0.d0) then
              efarr(2)=foe_obj%ef
              sumnarr(2)=sumn
          end if


          ! Calculate the new Fermi energy.
          !!if (iproc==0) write(*,'(a,i6,2es16.6)') 'it_solver, abs(sumn-charge), foe_obj%ef_interpol_chargediff', it_solver, abs(sumn-foe_obj%charge), foe_obj%ef_interpol_chargediff
          !!if (iproc==0) write(*,'(a,5es16.6)') 'efarr(1), efarr(2), sumnarr(1), sumnarr(2), charge', efarr(1), efarr(2), sumnarr(1), sumnarr(2), foe_obj%charge
          if (it_solver>=4 .and.  abs(sumn-foe_obj%charge)<foe_obj%ef_interpol_chargediff) then
              det=determinant(4,interpol_matrix)
              if (iproc==0) write(*,'(1x,a,2es10.2)') 'determinant of interpolation matrix, limit:', &
                                                     det, foe_obj%ef_interpol_det
              if(abs(det)>foe_obj%ef_interpol_det) then
                  foe_obj%ef=ef_interpol
                  if (iproc==0) write(*,'(1x,a)') 'new fermi energy from cubic interpolation'
              else
                  ! linear interpolation
                  if (iproc==0) write(*,'(1x,a)') 'new fermi energy from linear interpolation'
                  m = (interpol_vector(4)-interpol_vector(3))/(interpol_matrix(4,3)-interpol_matrix(3,3))
                  b = interpol_vector(4)-m*interpol_matrix(4,3)
                  foe_obj%ef = -b/m
              end if
          else
              ! Use mean value of bisection and secant method
              ! Secant method solution
              foe_obj%ef = efarr(2)-(sumnarr(2)-foe_obj%charge)*(efarr(2)-efarr(1))/(sumnarr(2)-sumnarr(1))
              ! Add bisection solution
              foe_obj%ef = foe_obj%ef + .5d0*(efarr(1)+efarr(2))
              ! Take the mean value
              foe_obj%ef=.5d0*foe_obj%ef
              if (iproc==0) write(*,'(1x,a)') 'new fermi energy from bisection / secant method'
          end if


          if (iproc==0) then
              write(*,'(1x,a,2es21.13)') 'trace of the Fermi matrix, derivative matrix:', sumn, sumnder
              write(*,'(1x,a,2es13.4)') 'charge difference, exit criterion:', sumn-foe_obj%charge, charge_tolerance
              write(*,'(1x,a,es21.13)') 'suggested Fermi energy for next iteration:', foe_obj%ef
          end if

          if (abs(charge_diff)<charge_tolerance) then
              exit
          end if
        

      end do main_loop

      if (iproc==0) then
          write( *,'(1x,a,i0)') repeat('-',84 - int(log(real(it))/log(10.)))
      end if



  end if


  call timing(iproc, 'FOE_auxiliary ', 'OF')
  call timing(iproc, 'chebyshev_comm', 'ON')

  call to_zero(fermi%nvctr, fermi%matrix_compr(1))

  if (orbs%norbp>0) then
      isegstart=fermi%istsegline(orbs%isorb_par(iproc)+1)
      if (orbs%isorb+orbs%norbp<orbs%norb) then
          isegend=fermi%istsegline(orbs%isorb_par(iproc+1)+1)-1
      else
          isegend=fermi%nseg
      end if
      !$omp parallel default(private) shared(isegstart, isegend, orbs, fermip, fermi)
      !$omp do
      do iseg=isegstart,isegend
          ii=fermi%keyv(iseg)-1
          do jorb=fermi%keyg(1,iseg),fermi%keyg(2,iseg)
              ii=ii+1
              iiorb = (jorb-1)/orbs%norb + 1
              jjorb = jorb - (iiorb-1)*orbs%norb
              fermi%matrix_compr(ii)=fermip(jjorb,iiorb-orbs%isorb)
          end do
      end do
      !$omp end do
      !$omp end parallel
  end if

  call mpiallred(fermi%matrix_compr(1), fermi%nvctr, mpi_sum, bigdft_mpi%mpi_comm, ierr)


  call timing(iproc, 'chebyshev_comm', 'OF')
  call timing(iproc, 'FOE_auxiliary ', 'ON')



  scale_factor=1.d0/scale_factor
  shift_value=-shift_value

  ebs=0.d0
  iismall=0
  iseglarge=1
  do isegsmall=1,ham%nseg
      do
          is=max(ham%keyg(1,isegsmall),fermi%keyg(1,iseglarge))
          ie=min(ham%keyg(2,isegsmall),fermi%keyg(2,iseglarge))
          iilarge=fermi%keyv(iseglarge)-fermi%keyg(1,iseglarge)
          do i=is,ie
              iismall=iismall+1
              ebs = ebs + fermi%matrix_compr(iilarge+i)*hamscal_compr(iismall)
          end do
          if (ie>=is) exit
          iseglarge=iseglarge+1
      end do
  end do
  ebs=ebs*scale_factor-shift_value*sumn



  iall=-product(shape(penalty_ev))*kind(penalty_ev)
  deallocate(penalty_ev, stat=istat)
  call memocc(istat, iall, 'penalty_ev', subname)

  iall=-product(shape(ovrlpeff_compr))*kind(ovrlpeff_compr)
  deallocate(ovrlpeff_compr, stat=istat)
  call memocc(istat, iall, 'ovrlpeff_compr', subname)

  iall=-product(shape(hamscal_compr))*kind(hamscal_compr)
  deallocate(hamscal_compr, stat=istat)
  call memocc(istat, iall, 'hamscal_compr', subname)

  iall=-product(shape(fermip))*kind(fermip)
  deallocate(fermip, stat=istat)
  call memocc(istat, iall, 'fermip', subname)

  iall=-product(shape(SHS))*kind(SHS)
  deallocate(SHS, stat=istat)
  call memocc(istat, iall, 'SHS', subname)


  call timing(iproc, 'FOE_auxiliary ', 'OF')


end subroutine foe




! Calculates chebychev expansion of fermi distribution.
! Taken from numerical receipes: press et al
subroutine chebft(A,B,N,cc,ef,fscale,tmprtr)
  use module_base, pi => pi_param
  implicit none
  
  ! Calling arguments
  real(kind=8),intent(in) :: A, B, ef, fscale, tmprtr
  integer,intent(in) :: n
  real(8),dimension(n),intent(out) :: cc

  ! Local variables
  integer :: k, j
  real(kind=8) :: bma, bpa, y, arg, fac, tt, erfcc
  real(kind=8),dimension(5000) :: cf
  !real(kind=8),parameter :: pi=4.d0*atan(1.d0)

  if (n>5000) stop 'chebft'
  bma=0.5d0*(b-a)
  bpa=0.5d0*(b+a)
  do k=1,n
      y=cos(pi*(k-0.5d0)*(1.d0/n))
      arg=y*bma+bpa
      if (tmprtr.eq.0.d0) then
          cf(k)=.5d0*erfcc((arg-ef)*(1.d0/fscale))
      else
          cf(k)=1.d0/(1.d0+exp( (arg-ef)*(1.d0/tmprtr) ) )
      end if
  end do
  fac=2.d0/n
  do j=1,n
      tt=0.d0
      do  k=1,n
          tt=tt+cf(k)*cos((pi*(j-1))*((k-0.5d0)*(1.d0/n)))
      end do
      cc(j)=fac*tt
  end do

end subroutine chebft



! Calculates chebychev expansion of fermi distribution.
! Taken from numerical receipes: press et al
subroutine chebft2(a,b,n,cc)
  use module_base, pi => pi_param
  implicit none

  ! Calling arguments
  real(kind=8),intent(in) :: a, b
  integer,intent(in) :: n
  real(kind=8),dimension(n),intent(out) :: cc

  ! Local variables
  integer :: k, j
  !real(kind=8),parameter :: pi=4.d0*atan(1.d0)
  real(kind=8) :: tt, y, arg, fac, bma, bpa
  real(kind=8),dimension(5000) :: cf

  if (n>5000) stop 'chebft2'
  bma=0.5d0*(b-a)
  bpa=0.5d0*(b+a)
  ! 3 gives broder safety zone than 4
  !tt=3.0d0*n/(B-A)
  tt=4.d0*n/(b-a)
  do k=1,n
      y=cos(pi*(k-0.5d0)*(1.d0/n))
      arg=y*bma+bpa
      cf(k)=exp((arg-b)*tt)
  end do
  fac=2.d0/n
  do j=1,n
      tt=0.d0
      do k=1,n
          tt=tt+cf(k)*cos((pi*(j-1))*((k-0.5d0)*(1.d0/n)))
      end do
      cc(j)=fac*tt
  end do
end subroutine chebft2


! Calculates chebychev expansion of the derivative of Fermi distribution.
subroutine chder(a,b,c,cder,n)
  implicit none

  ! Calling arguments
  real(kind=8),intent(in) :: a, b
  integer,intent(in) :: n
  real(8),dimension(n),intent(in) :: c
  real(8),dimension(n),intent(out) :: cder

  ! Local variables
  integer :: j
  real(kind=8) :: con

  cder(n)=0.d0
  cder(n-1)=2*(n-1)*c(n)
  if(n>=3)then
      do j=n-2,1,-1
        cder(j)=cder(j+2)+2*j*c(j+1)
      end do
  end if
  con=2.d0/(b-a)
  do j=1,n
      cder(j)=cder(j)*con
  end do

end subroutine chder


!> Determine noise level
subroutine evnoise(npl,cc,evlow,evhigh,anoise)
  implicit none
  
  ! Calling arguments
  integer,intent(in) :: npl
  real(kind=8),dimension(npl),intent(in) :: cc
  real(kind=8),intent(in) :: evlow, evhigh
  real(kind=8),intent(out) :: anoise
  
  ! Local variables
  real(kind=8) :: fact, dist, ddx, cent, tt, x, chebev
  
  fact=1.d0
  dist=(fact*evhigh-fact*evlow)
  ddx=dist/(10*npl)
  cent=.5d0*(fact*evhigh+fact*evlow)
  tt=abs(chebev(evlow,evhigh,npl,cent,cc))
  ! Why use a real number as counter?!
  !!do x=ddx,.25d0*dist,ddx
  !!    tt=max(tt,abs(chebev(evlow,evhigh,npl,cent+x,cc)), &
  !!       & abs(chebev(evlow,evhigh,npl,cent-x,cc)))
  !!end do
  ! Rewritten version ob the above loop
  tt=abs(chebev(evlow,evhigh,npl,cent,cc))
  x=ddx
  do 
      tt=max(tt,abs(chebev(evlow,evhigh,npl,cent+x,cc)), &
         & abs(chebev(evlow,evhigh,npl,cent-x,cc)))
      x=x+ddx
      if (x>=.25d0*dist) exit
  end do
  anoise=2.d0*tt

end subroutine evnoise



!> Calculates the error function complement with an error of less than 1.2E-7
function erfcc(x)
  implicit none

  ! Calling arguments
  real(8),intent(in) :: x
  real(8) :: erfcc

  ! Local variables
  real(8) :: z, t

  z=abs(x)
  t=1.d0/(1.+0.5d0*z)
  erfcc=t*exp(-z*z-1.26551223+t*(1.00002368+t*(.37409196+ &
        & t*(.09678418+t*(-.18628806+t*(.27886807+t*(-1.13520398+ &
        & t*(1.48851587+t*(-.82215223+t*.17087277)))))))))
  if (x.lt.0.) erfcc=2.D0-erfcc

end function erfcc


!> Evaluates chebychev expansion
function chebev(a,b,m,x,cc)
  implicit none
  
  ! Calling arguments
  real(kind=8),intent(in) :: a, b, x
  integer,intent(in) :: m
  real(kind=8),dimension(m),intent(in) :: cc
  real(kind=8) :: chebev
  
  ! Local variables
  integer :: j
  real(kind=8) :: d, dd, y, sv
  
  d=0.d0
  dd=0.d0
  y=2.d0*(2.d0*x-a-b)/(b-a)
  do j=m,2,-1
      sv=d
      d=y*d-dd+cc(j)
      dd=sv
  end do
  chebev= -dd + 0.5d0*(y*d+cc(1))

end function chebev
 



! plots the approximate fermi distribution
        subroutine pltwght(npl,cc,cder,evlow,evhigh,ef,fscale,tmprtr)
          implicit none

          ! Calling arguments
          integer,intent(in) :: npl
          real(kind=8),dimension(npl),intent(in) :: cc, cder
          real(kind=8),intent(in) :: evlow, evhigh, ef, fscale, tmprtr

          ! Local variables
          integer :: ic
          real(kind=8) :: ddx, x, tt, err, chebev

        open (unit=66,file='fermi',status='unknown')
!     header for my favourite plotting program
        write(66,*) ' 3'
        write(66,*) ' #LINETYPE{132}'
65        format(a,f5.2,a,i3,a)
        write(66,65) ' #TITLE{WEIGHT DISTR. for fscale=', fscale,' npl=',npl,'}'
        write(66,*) ' #XCAPT{ENERGY in eV}'
        write(66,*) ' #XYAPT{WEIGHT DISTR.}'
        write(66,*) ' #2YAXIS{2}'
        write(66,*) ' #YLOGSCALE2'
        write(66,*) ' #YCAPT2{ERROR}'
        write(66,*) ' $'
!
! plot chebechev expansion of weight distribution function
!
        ddx=(evhigh-evlow)/(10*npl)
! number of plot p[oints
        ic=0
        !!do x=evlow,evhigh,ddx
        !!    ic=ic+1
        !!end do
        x=evlow
        do
            ic=ic+1
            x=x+ddx
            if (x>=evhigh) exit
        end do
! weight distribution
        write(66,*) ic
        !!do x=evlow,evhigh,ddx
        !!    write(66,*) x,CHEBEV(evlow,evhigh,npl,x,cc)
        !!end do
        x=evlow
        do
            write(66,*) x,CHEBEV(evlow,evhigh,npl,x,cc)
            x=x+ddx
            if (x>=evhigh) exit
        end do
! derivative
        write(66,*) ic
        !!do x=evlow,evhigh,ddx
        !!    write(66,*) x,-CHEBEV(evlow,evhigh,npl,x,cder)
        !!end do
        x=evlow
        do
            write(66,*) x,-CHEBEV(evlow,evhigh,npl,x,cder)
            x=x+ddx
            if (x>=evhigh) exit
        end do
! error
        write(66,*) ic
        !!do x=evlow,evhigh,ddx
        !!    tt=tmprtr
        !!    if (tmprtr.eq.0.d0) tt=1.d-16
        !!    err=CHEBEV(evlow,evhigh,npl,x,cc) -1.d0/(1.d0+exp((x-ef)/tt))
        !!    write(66,*) x,err
        !!end do
        x=evlow
        do
            tt=tmprtr
            if (tmprtr.eq.0.d0) tt=1.d-16
            err=CHEBEV(evlow,evhigh,npl,x,cc) -1.d0/(1.d0+exp((x-ef)/tt))
            write(66,*) x,err
            x=x+ddx
            if (x>=evhigh) exit
        end do

        close(unit=66)
end subroutine pltwght




! plots the approximate fermi distribution
subroutine pltexp(anoise,npl,cc,evlow,evhigh)
        implicit none

        ! Calling arguments
        integer,intent(in) :: npl
        real(kind=8),dimension(npl),intent(in) :: cc
        real(kind=8),intent(in) :: anoise, evlow, evhigh

        ! Local variables
        integer :: ic
        real(kind=8) :: fact, ddx, tt, chebev, x

        open (unit=66,file='exp',status='unknown')
!     header for my favourite plotting program
        write(66,*) ' 2'
        write(66,*) ' #LINETYPE{12}'
        write(66,*) ' #TITLE{exponential}'
        write(66,*) ' #YLOGSCALE'
        write(66,*) ' #XCAPT{ENERGY in eV}'
        write(66,*) ' $'
!
        fact=1.25d0
! plot chebechev expansion of weight distribution function
!
        ddx=(fact*evhigh-fact*evlow)/(10*npl)
! number of plot p[oints
        ic=0
        !!do x=fact*evlow,fact*evhigh,ddx
        !!    ic=ic+1
        !!end do
        x=fact*evlow
        do
            ic=ic+1
            x=x+ddx
            if (x>=fact*evhigh) exit
        end do
! first curve
        write(66,*) ic
        !!do x=fact*evlow,fact*evhigh,ddx
        !!    tt=CHEBEV(evlow,evhigh,npl,x,cc)
        !!    if (abs(tt).lt.anoise) tt=anoise
        !!    write(66,*) x,tt
        !!end do
        x=fact*evlow
        do
            tt=CHEBEV(evlow,evhigh,npl,x,cc)
            if (abs(tt).lt.anoise) tt=anoise
            write(66,*) x,tt
            x=x+ddx
            if (x>=fact*evhigh) exit
        end do
! second curve
        write(66,*) ic
        !!do x=fact*evhigh,fact*evlow,-ddx
        !!    tt=CHEBEV(evlow,evhigh,npl,x,cc)
        !!    if (abs(tt).lt.anoise) tt=anoise
        !!    write(66,*) fact*evhigh-(x-fact*evlow),tt
        !!end do
        x=fact*evhigh
        do
            tt=CHEBEV(evlow,evhigh,npl,x,cc)
            if (abs(tt).lt.anoise) tt=anoise
            write(66,*) fact*evhigh-(x-fact*evlow),tt
            x=x-ddx
            if (x<=fact*evlow) exit
        end do

        close(unit=66)
end subroutine pltexp



! Finds the real root of the equation ax**3 + bx**2 + cx + d which is closest to target_solution
subroutine get_roots_of_cubic_polynomial(a, b, c, d, target_solution, solution)
  use module_base
  implicit none

  ! Calling arguments
  real(kind=8),intent(in) :: a, b, c, d
  real(kind=8),intent(in) :: target_solution
  real(kind=8),intent(out) :: solution

  ! Local variables
  complex(kind=8) :: a_c, b_c, c_c, d_c, Q_c, S_c, ttp_c, ttm_c
  complex(kind=8),dimension(3) :: sol_c
  real(kind=8) :: ttmin, tt
  integer :: i

  a_c=cmplx(a,0.d0,kind=8)
  b_c=cmplx(b,0.d0,kind=8)
  c_c=cmplx(c,0.d0,kind=8)
  d_c=cmplx(d,0.d0,kind=8)

  Q_c = sqrt( (2*b_c**3-9*a_c*b_c*c_c+27*a_c**2*d_c)**2 - 4*(b_c**2-3*a_c*c_c)**3 )
  S_c = ( .5d0*(Q_c+2*b_c**3-9*a_c*b_c*c_c+27*a_c**2*d_c) )**(1.d0/3.d0)
  ttp_c = cmplx(1.d0,sqrt(3.d0),kind=8)
  ttm_c = cmplx(1.d0,-sqrt(3.d0),kind=8)
  sol_c(1) = -b_c/(3*a_c) - S_c/(3*a_c) - (b_c**2-3*a_c*c_c)/(3*a_c*S_c)
  sol_c(2) = -b_c/(3*a_c) + (S_c*ttp_c)/(6*a_c) + ttm_c*(b_c**2-3*a_c*c_c)/(6*a_c*S_c)
  sol_c(3) = -b_c/(3*a_c) + (S_c*ttm_c)/(6*a_c) + ttp_c*(b_c**2-3*a_c*c_c)/(6*a_c*S_c)
  !!if (iproc==0) then
  !!    write(*,*) 'sol 1', sol_c(1)
  !!    write(*,*) 'sol 2', sol_c(2)
  !!    write(*,*) 'sol 3', sol_c(3)
  !!end if

  ! Select the real solution that is closest to target_solution
  ttmin=1.d100
  do i=1,3
      if (abs(aimag(sol_c(i)))>1.d-14) cycle !complex solution
      tt=abs(real(sol_c(i))-target_solution)
      if (tt<ttmin) then
          ttmin=tt
          solution=real(sol_c(i))
      end if
  end do

end subroutine get_roots_of_cubic_polynomial



real(kind=8) function determinant(n, mat)
    implicit none

    ! Calling arguments
    integer,intent(in) :: n
    real(kind=8),dimension(n,n),intent(in) :: mat

    ! Local variables
    integer :: i, info
    integer,dimension(n) :: ipiv
    real(kind=8),dimension(n,n) :: mat_tmp
    real(kind=8) :: sgn

    call dcopy(n**2, mat, 1, mat_tmp, 1)

    call dgetrf(n, n, mat_tmp, n, ipiv, info)
    if (info/=0) then
        write(*,'(a,i0)') 'ERROR in dgetrf, info=',info
        stop
    end if

    determinant=1.d0
    do i=1,n
        determinant=determinant*mat_tmp(i,i)
    end do

    sgn=1.d0
    do i=1,n
        if(ipiv(i)/=i) then
            sgn=-sgn
        end if
    end do

    determinant=sgn*determinant   

end function determinant<|MERGE_RESOLUTION|>--- conflicted
+++ resolved
@@ -22,15 +22,9 @@
   integer,parameter :: nplx=5000
   real(kind=8),dimension(:,:),allocatable :: cc, fermip
   real(kind=8),dimension(:,:,:),allocatable :: penalty_ev
-<<<<<<< HEAD
   real(kind=8) :: anoise, scale_factor, shift_value, sumn, sumnder, charge_diff, ef_interpol
   real(kind=8) :: evlow_old, evhigh_old, m, b, det, determinant, sumn_old, ef_old
   logical :: restart, adjust_lower_bound, adjust_upper_bound, calculate_SHS, interpolation_possible
-=======
-  real(kind=8) :: anoise, scale_factor, shift_value, sumn, sumnder, charge_diff, ef_interpol!, charge
-  real(kind=8) :: evlow_old, evhigh_old, m, b, det, determinant
-  logical :: restart, adjust_lower_bound, adjust_upper_bound, calculate_SHS
->>>>>>> c27655b2
   character(len=*),parameter :: subname='foe'
   real(kind=8),dimension(2) :: efarr, sumnarr, allredarr
   real(kind=8),dimension(:),allocatable :: hamscal_compr, ovrlpeff_compr, SHS
