!> @file
!! Fermi Operator Expansion Medthod
!! @author
!!    Copyright (C) 2012-2013 BigDFT group
!!    This file is distributed under the terms of the
!!    GNU General Public License, see ~/COPYING file
!!    or http://www.gnu.org/copyleft/gpl.txt .
!!    For the list of contributors, see ~/AUTHORS


!> Could still do more tidying - assuming all sparse matrices except for Fermi have the same pattern
subroutine foe(iproc, nproc, tmprtr, &
           ebs, itout, it_scc, order_taylor, purification_quickreturn, foe_verbosity, &
           tmb)
  use module_base
  use module_types
  use module_interfaces, except_this_one => foe
  use yaml_output
  use sparsematrix_init, only: matrixindex_in_compressed
  use sparsematrix, only: compress_matrix, uncompress_matrix
  implicit none

  ! Calling arguments
  integer,intent(in) :: iproc, nproc,itout,it_scc, order_taylor
  real(kind=8),intent(in) :: tmprtr
  real(kind=8),intent(out) :: ebs
  logical,intent(in) :: purification_quickreturn
  integer,intent(in) :: foe_verbosity
  type(DFT_wavefunction),intent(inout) :: tmb

  ! Local variables
  integer :: npl, istat, iall, jorb, info, ipl, i, it, ierr, ii, iiorb, jjorb, iseg, it_solver, iorb
  integer :: isegstart, isegend, iismall, iseglarge, isegsmall, is, ie, iilarge, nsize_polynomial
  integer :: iismall_ovrlp, iismall_ham, ntemp, it_shift
  integer,parameter :: nplx=50000
  real(kind=8),dimension(:,:),allocatable :: cc, fermip, chebyshev_polynomials
  real(kind=8),dimension(:,:,:),allocatable :: penalty_ev
<<<<<<< HEAD
  real(kind=8) :: anoise, scale_factor, shift_value, sumn, sumnder, charge_diff, ef_interpol
  real(kind=8) :: evlow_old, evhigh_old, m, b, det, determinant, sumn_old, ef_old, bound_low, bound_up, tt
  logical :: restart, adjust_lower_bound, adjust_upper_bound, calculate_SHS, interpolation_possible
=======
  real(kind=8) :: anoise, scale_factor, shift_value, sumn, sumnder, charge_diff, ef_interpol, ddot
  real(kind=8) :: evlow_old, evhigh_old, m, b, det, determinant, sumn_old, ef_old, bound_low, bound_up, tt
  real(kind=8) :: fscale, error, tt_ovrlp, tt_ham, idempotency_diff
  logical :: restart, adjust_lower_bound, adjust_upper_bound, calculate_SHS, interpolation_possible, emergency_stop
>>>>>>> ffa93dbe
  character(len=*),parameter :: subname='foe'
  real(kind=8),dimension(2) :: efarr, sumnarr, allredarr
  real(kind=8),dimension(:),allocatable :: hamscal_compr, SHS
  real(kind=8),dimension(4,4) :: interpol_matrix, tmp_matrix
  real(kind=8),dimension(4) :: interpol_vector, interpol_solution
  integer,dimension(4) :: ipiv
  real(kind=8),parameter :: charge_tolerance=1.d-6 ! exit criterion
  integer :: jproc, iorder, npl_boundaries
  logical,dimension(2) :: eval_bounds_ok, bisection_bounds_ok
  real(kind=8),dimension(:,:),allocatable :: workmat
  real(kind=8) :: trace_sparse
  integer :: irow, icol, itemp, iflag
  logical :: overlap_calculated, cycle_FOE, evbounds_shrinked

  call f_routine(id='foe')

  tmb%linmat%inv_ovrlp_large%matrix_compr=f_malloc_ptr(tmb%linmat%inv_ovrlp_large%nvctr,&
      id='tmb%linmat%inv_ovrlp_large%matrix_compr')


  call timing(iproc, 'FOE_auxiliary ', 'ON')

  ! initialization
  interpol_solution = 0.d0


  allocate(penalty_ev(tmb%orbs%norb,tmb%orbs%norbp,2), stat=istat)
  call memocc(istat, penalty_ev, 'penalty_ev', subname)

  allocate(fermip(tmb%orbs%norb,tmb%orbs%norbp), stat=istat)
  call memocc(istat, fermip, 'fermip', subname)

  allocate(SHS(tmb%linmat%denskern_large%nvctr), stat=istat)
  call memocc(istat, SHS, 'SHS', subname)

  if (order_taylor==1) then
      ii=0
      do iseg=1,tmb%linmat%denskern_large%nseg
          do jorb=tmb%linmat%denskern_large%keyg(1,iseg),tmb%linmat%denskern_large%keyg(2,iseg)
              iiorb = (jorb-1)/tmb%orbs%norb + 1
              jjorb = jorb - (iiorb-1)*tmb%orbs%norb
              ii=ii+1
              iismall = matrixindex_in_compressed(tmb%linmat%ovrlp, iiorb, jjorb)
              if (iismall>0) then
                  tt=tmb%linmat%ovrlp%matrix_compr(iismall)
              else
                  tt=0.d0
              end if
              if (iiorb==jjorb) then
                  tmb%linmat%inv_ovrlp_large%matrix_compr(ii)=1.5d0-.5d0*tt
              else
                  tmb%linmat%inv_ovrlp_large%matrix_compr(ii)=-.5d0*tt
              end if
          end do  
      end do
  else

<<<<<<< HEAD
  else if (order_taylor==2 .or. order_taylor==3 .or. order_taylor==4) then

      ! Taylor approximation of S^-1/2 up to higher order
      allocate(ovrlp%matrix(orbs%norb,orbs%norb), stat=istat)
      call memocc(istat, ovrlp%matrix, 'ovrlp%matrix', subname)
      !write(*,*) 'before uncompress 1'
      call uncompressMatrix(iproc,ovrlp)
      !write(*,*) 'after uncompress 1'
      allocate(SminusI(orbs%norb,orbs%norb), stat=istat)
      call memocc(istat, SminusI, 'SminusI', subname)
      do iorb=1,orbs%norb
          do jorb=1,orbs%norb
              if (iorb==jorb) then
                  SminusI(jorb,iorb)=ovrlp%matrix(jorb,iorb)-1.d0
              else
                  SminusI(jorb,iorb)=ovrlp%matrix(jorb,iorb)
              end if
          end do
      end do
      allocate(workmat(orbs%norb,orbs%norb,order_taylor), stat=istat)
      call memocc(istat, workmat, 'workmat', subname)
      call dgemm('n', 'n', orbs%norb, orbs%norb, orbs%norb, 1.d0, &
           SminusI(1,1), orbs%norb, SminusI(1,1), orbs%norb, 0.d0, &
           workmat(1,1,1), orbs%norb)
      do iorder=3,order_taylor
          call dgemm('n', 'n', orbs%norb, orbs%norb, orbs%norb, 1.d0, &
               SminusI(1,1), orbs%norb, workmat(1,1,iorder-2), orbs%norb, 0.d0, &
               workmat(1,1,iorder-1), orbs%norb)
      end do
      workmat(:,:,order_taylor)=ovrlp%matrix(:,:) ! keep a copy of the overlap matrix
      if (order_taylor==2) then
          do iorb=1,orbs%norb
              do jorb=1,orbs%norb
                  if (iorb==jorb) then
                      ovrlp%matrix(jorb,iorb) = 1.d0 &
                                              - 0.5d0*SminusI(jorb,iorb) &
                                              + 3.d0/8.d0*workmat(jorb,iorb,1)
                  else
                      ovrlp%matrix(jorb,iorb) = -0.5d0*SminusI(jorb,iorb) &
                                              +3.d0/8.d0*workmat(jorb,iorb,1)
                  end if
              end do
          end do
      else if (order_taylor==3) then
          do iorb=1,orbs%norb
              do jorb=1,orbs%norb
                  if (iorb==jorb) then
                      ovrlp%matrix(jorb,iorb) = 1.d0 & 
                                              - 0.5d0*SminusI(jorb,iorb) &
                                              + 3.d0/8.d0*workmat(jorb,iorb,1) &
                                              - 5.d0/16.d0*workmat(jorb,iorb,2)
                  else
                      ovrlp%matrix(jorb,iorb) = -0.5d0*SminusI(jorb,iorb) &
                                              +3.d0/8.d0*workmat(jorb,iorb,1) &
                                              -5.d0/16.d0*workmat(jorb,iorb,2)
                  end if
              end do
          end do
      else if (order_taylor==4) then
          do iorb=1,orbs%norb
              do jorb=1,orbs%norb
                  if (iorb==jorb) then
                      ovrlp%matrix(jorb,iorb) = 1.d0 & 
                                              - 0.5d0*SminusI(jorb,iorb) &
                                              + 3.d0/8.d0*workmat(jorb,iorb,1) &
                                              - 5.d0/16.d0*workmat(jorb,iorb,2) &
                                              + 35.d0/128.d0*workmat(jorb,iorb,3)
                  else
                      ovrlp%matrix(jorb,iorb) = -0.5d0*SminusI(jorb,iorb) &
                                              +3.d0/8.d0*workmat(jorb,iorb,1) &
                                              -5.d0/16.d0*workmat(jorb,iorb,2) &
                                              + 35.d0/128.d0*workmat(jorb,iorb,3)
                  end if
              end do
          end do
      end if
      !!do iorb=1,orbs%norb
      !!    do jorb=1,orbs%norb
      !!        if (iproc==0) then
      !!            write(300,'(2i7,es18.8)') iorb, jorb, ovrlp%matrix(jorb,iorb)
      !!        end if
      !!    end do
      !!end do
      !write(*,*) 'before compress 1'
      call compress_matrix_for_allreduce(iproc,ovrlp)
      !write(*,*) 'after compress 1'
      ovrlpeff_compr=ovrlp%matrix_compr

      !!! test: exact inversion of the overlap matrix #################################
      !!if (order_taylor==1) stop 'this test will not work like this!!'
      !!workmat(:,:,1)=ovrlp%matrix(:,:)
      !!ovrlp%matrix(:,:)=workmat(:,:,order_taylor) ! get back the original
      !!call compress_matrix_for_allreduce(iproc,ovrlp)
      !!call overlapPowerPlusMinusOneHalf(iproc, nproc, bigdft_mpi%mpi_comm, 0, -8, &
      !!     -8, orbs%norb, ovrlp, fermi, .false.)
      !!allocate(fermi%matrix(orbs%norb,orbs%norb))
      !!call uncompressMatrix(iproc,fermi)
      !!anoise=0.d0
      !!do iorb=1,orbs%norb
      !!    do jorb=1,orbs%norb
      !!        anoise=(workmat(jorb,iorb,1)-fermi%matrix(jorb,iorb))**2
      !!    end do
      !!end do
      !!deallocate(fermi%matrix)
      !!if (iproc==0) write(*,*) 'square dev from exact result', anoise
      !!allocate(ovrlp%matrix(orbs%norb,orbs%norb))
      !!! end test ####################################################################

      ovrlp%matrix(:,:)=workmat(:,:,order_taylor) ! get back the original
      call compress_matrix_for_allreduce(iproc,ovrlp)
      iall=-product(shape(ovrlp%matrix))*kind(ovrlp%matrix)
      deallocate(ovrlp%matrix,stat=istat)
      call memocc(istat,iall,'ovrlp%matrix',subname)
      iall=-product(shape(SminusI))*kind(SminusI)
      deallocate(SminusI,stat=istat)
      call memocc(istat,iall,'SminusI',subname)
      iall=-product(shape(workmat))*kind(workmat)
      deallocate(workmat,stat=istat)
      call memocc(istat,iall,'workmat',subname)
  end if

  !!!! TEST: calculate S*S^-1 ##########################################################
  !!allocate(ovrlp%matrix(orbs%norb,orbs%norb), stat=istat)
  !!call memocc(istat, ovrlp%matrix, 'ovrlp%matrix', subname)
  !!call uncompressMatrix(iproc,ovrlp)

  !!allocate(workmat(orbs%norb,orbs%norb,4), stat=istat)
  !!call memocc(istat, workmat, 'workmat', subname)
  !!workmat(:,:,1)=ovrlp%matrix(:,:)

  !!ovrlp%matrix_compr=ovrlpeff_compr
  !!call uncompressMatrix(iproc,ovrlp)
  !!workmat(:,:,2)=ovrlp%matrix(:,:)

  !!! workmat(:,:,2) contains S^-1/2, so square to get S^-1
  !!call dgemm('n', 'n', orbs%norb, orbs%norb, orbs%norb, 1.d0, workmat(1,1,2), orbs%norb, &
  !!           workmat(1,1,2), orbs%norb, 0.d0, workmat(1,1,3), orbs%norb)

  !!call dgemm('n', 'n', orbs%norb, orbs%norb, orbs%norb, 1.d0, workmat(1,1,1), orbs%norb, &
  !!           workmat(1,1,3), orbs%norb, 0.d0, workmat(1,1,4), orbs%norb)

  !!tt=0.d0
  !!do iorb=1,orbs%norb
  !!    do jorb=1,orbs%norb
  !!        if (iorb==jorb) then
  !!            tt=tt+(1.d0-workmat(jorb,iorb,4))**2
  !!        else
  !!            tt=tt+(workmat(jorb,iorb,4))**2
  !!        end if
  !!    end do
  !!end do
  !!tt=sqrt(tt)
  !!if (iproc==0) write(*,'(a,es11.3)') 'FOE dev from unity:',tt

  !!ovrlp%matrix(:,:)=workmat(:,:,1) ! get back the original
  !!call compress_matrix_for_allreduce(iproc,ovrlp)
  !!iall=-product(shape(ovrlp%matrix))*kind(ovrlp%matrix)
  !!deallocate(ovrlp%matrix,stat=istat)
  !!call memocc(istat,iall,'ovrlp%matrix',subname)
  !!iall=-product(shape(workmat))*kind(workmat)
  !!deallocate(workmat,stat=istat)
  !!call memocc(istat,iall,'workmat',subname)

  !!!! END TEST: #######################################################################

  
=======
        call timing(iproc, 'FOE_auxiliary ', 'OF')
        call overlap_minus_onehalf() ! has internal timer
        call timing(iproc, 'FOE_auxiliary ', 'ON')

  end if
>>>>>>> ffa93dbe


  allocate(hamscal_compr(tmb%linmat%denskern_large%nvctr), stat=istat)
  call memocc(istat, hamscal_compr, 'hamscal_compr', subname)

    
  ! Size of one Chebyshev polynomial matrix in compressed form (distributed)
  nsize_polynomial=0
  if (tmb%orbs%norbp>0) then
      isegstart=tmb%linmat%denskern_large%istsegline(tmb%orbs%isorb_par(iproc)+1)
      if (tmb%orbs%isorb+tmb%orbs%norbp<tmb%orbs%norb) then
          isegend=tmb%linmat%denskern_large%istsegline(tmb%orbs%isorb_par(iproc+1)+1)-1
      else
          isegend=tmb%linmat%denskern_large%nseg
      end if
      !$omp parallel default(private) shared(isegstart, isegend, tmb, nsize_polynomial)
      !$omp do reduction(+:nsize_polynomial)
      do iseg=isegstart,isegend
          do jorb=tmb%linmat%denskern_large%keyg(1,iseg),tmb%linmat%denskern_large%keyg(2,iseg)
              nsize_polynomial=nsize_polynomial+1
          end do
      end do
      !$omp end do
      !$omp end parallel
  end if
  
  
  ! Fake allocation, will be modified later
  allocate(chebyshev_polynomials(nsize_polynomial,1),stat=istat)
  call memocc(istat,chebyshev_polynomials,'chebyshev_polynomials',subname)

  fscale=tmb%foe_obj%fscale/0.5d0 ! this will be undone in the first iteration of the following loop

  ! try to decrease the eigenvalue spectrum a bit
  if (tmb%foe_obj%evbounds_isatur>tmb%foe_obj%evbounds_nsatur .and. &
      tmb%foe_obj%evboundsshrink_isatur<=tmb%foe_obj%evboundsshrink_nsatur) then
      tmb%foe_obj%evlow=0.9d0*tmb%foe_obj%evlow
      tmb%foe_obj%evhigh=0.9d0*tmb%foe_obj%evhigh
      evbounds_shrinked=.true.
  else
      evbounds_shrinked=.false.
  end if

  ntemp=4

  temp_loop: do itemp=1,ntemp

      
      fscale=fscale*0.5d0 ! make the error function sharper, i.e. more "step function-like"

      evlow_old=1.d100
      evhigh_old=-1.d100
      
      if (foe_verbosity>=1 .and. iproc==0) call yaml_map('decay length of error function',fscale,fmt='(es10.3)')
    
          ! Don't let this value become too small.
          tmb%foe_obj%bisection_shift = max(tmb%foe_obj%bisection_shift,1.d-4)
    
          efarr(1)=tmb%foe_obj%ef-tmb%foe_obj%bisection_shift
          efarr(2)=tmb%foe_obj%ef+tmb%foe_obj%bisection_shift
          sumnarr(1)=0.d0
          sumnarr(2)=1.d100
    
          adjust_lower_bound=.true.
          adjust_upper_bound=.true.
    
          calculate_SHS=.true.
    
          if (tmb%orbs%norbp>0) then
              call to_zero(tmb%orbs%norb*tmb%orbs%norbp, fermip(1,1))
          end if
    
          if (iproc==0) then
              !call yaml_sequence(advance='no')
              if (foe_verbosity>=1) then
                  call yaml_open_sequence('FOE to determine density kernel',label=&
                       'it_foe'//trim(adjustl(yaml_toa(itout,fmt='(i3.3)')))//'-'//&
                       trim(adjustl(yaml_toa(it_scc,fmt='(i3.3)')))//'-'//&
                       trim(adjustl(yaml_toa(itemp,fmt='(i2.2)'))))
              else
                  call yaml_open_sequence('FOE to determine density kernel')
                  if (iproc==0) call yaml_comment('FOE calculation of kernel',hfill='-')
              end if
          end if
    
    
    
          it=0
          it_solver=0
          eval_bounds_ok=.false.
          bisection_bounds_ok=.false.
          main_loop: do 
              
              it=it+1
    
              if (iproc==0) then
                  call yaml_newline()
                  call yaml_sequence(advance='no')
                  call yaml_open_map(flow=.true.)
                  if (foe_verbosity>=1) call yaml_comment('it FOE:'//yaml_toa(it,fmt='(i6)'),hfill='-')
              end if
              
              if (adjust_lower_bound) then
                  tmb%foe_obj%ef=efarr(1)
              else if (adjust_upper_bound) then
                  tmb%foe_obj%ef=efarr(2)
              end if
          
    
              ! Scale the Hamiltonian such that all eigenvalues are in the intervall [-1:1]
              if (tmb%foe_obj%evlow/=evlow_old .or. tmb%foe_obj%evhigh/=evhigh_old) then
                  scale_factor=2.d0/(tmb%foe_obj%evhigh-tmb%foe_obj%evlow)
                  shift_value=.5d0*(tmb%foe_obj%evhigh+tmb%foe_obj%evlow)
                  !$omp parallel default(none) private(ii,irow,icol,iismall_ovrlp,iismall_ham,tt_ovrlp,tt_ham) &
                  !$omp shared(tmb,hamscal_compr,scale_factor,shift_value)
                  !$omp do
                  do ii=1,tmb%linmat%denskern_large%nvctr
                      irow = tmb%linmat%denskern_large%orb_from_index(1,ii)
                      icol = tmb%linmat%denskern_large%orb_from_index(2,ii)
                      iismall_ovrlp = matrixindex_in_compressed(tmb%linmat%ovrlp, irow, icol)
                      iismall_ham = matrixindex_in_compressed(tmb%linmat%ham, irow, icol)
                      if (iismall_ovrlp>0) then
                          tt_ovrlp=tmb%linmat%ovrlp%matrix_compr(iismall_ovrlp)
                      else
                          tt_ovrlp=0.d0
                      end if
                      if (iismall_ham>0) then
                          tt_ham=tmb%linmat%ham%matrix_compr(iismall_ham)
                      else
                          tt_ham=0.d0
                      end if
                      hamscal_compr(ii)=scale_factor*(tt_ham-shift_value*tt_ovrlp)
                      !hamscal_compr(ii)=scale_factor*(ham%matrix_compr(ii)-shift_value*tt)
                      !hamscal_compr(ii)=scale_factor*(ham%matrix_compr(ii)-shift_value*tmb%linmat%ovrlp%matrix_compr(iismall))
                  end do
                  !$omp end do
                  !$omp end parallel
<<<<<<< HEAD
              end if

              allredarr(1)=bound_low
              allredarr(2)=bound_up
              call mpiallred(allredarr, 2, mpi_sum, bigdft_mpi%mpi_comm, ierr)
              allredarr=abs(allredarr) !for some crazy situations this may be negative
              if (allredarr(1)>anoise) then
                  if (iproc==0) then
                      !!write(*,'(1x,a,2es12.3)') 'WARNING: lowest eigenvalue to high; penalty function, noise: ', &
                      !!                          allredarr(1), anoise
                      !!write(*,'(1x,a)') 'Increase magnitude by 20% and cycle.'
                      !call yaml_map('lowest eigenvalue within bounds','No; increase magnitude by 20% and cycle')
                      !call yaml_map('lower eval bound ok',.false.)
                  end if
                  eval_bounds_ok(1)=.false.
                  foe_obj%evlow=foe_obj%evlow*1.2d0
                  restart=.true.
=======
                  calculate_SHS=.true.
>>>>>>> ffa93dbe
              else
                  calculate_SHS=.false.
              end if
              evlow_old=tmb%foe_obj%evlow
              evhigh_old=tmb%foe_obj%evhigh
    
              !!tmb%foe_obj%ef = tmb%foe_obj%evlow+1.d-4*it
    
              ! Determine the degree of the polynomial
              npl=nint(3.0d0*(tmb%foe_obj%evhigh-tmb%foe_obj%evlow)/fscale)
              npl_boundaries=nint(3.0d0*(tmb%foe_obj%evhigh-tmb%foe_obj%evlow)/1.d-3) ! max polynomial degree for given eigenvalue boundaries
              if (npl>npl_boundaries) then
                  npl=npl_boundaries
                  if (iproc==0) call yaml_warning('very sharp decay of error function, polynomial degree reached limit')
              end if
              if (npl>nplx) stop 'npl>nplx'
    
              ! Array the holds the Chebyshev polynomials. Needs to be recalculated
              ! every time the Hamiltonian has been modified.
              if (calculate_SHS) then
                  iall=-product(shape(chebyshev_polynomials))*kind(chebyshev_polynomials)
                  deallocate(chebyshev_polynomials,stat=istat)
                  call memocc(istat,iall,'chebyshev_polynomials',subname)
                  allocate(chebyshev_polynomials(nsize_polynomial,npl),stat=istat)
                  call memocc(istat,chebyshev_polynomials,'chebyshev_polynomials',subname)
              end if
    
              if (foe_verbosity>=1 .and. iproc==0) then
                  call yaml_map('bisec/eval bounds',&
                       (/efarr(1),efarr(2),tmb%foe_obj%evlow,tmb%foe_obj%evhigh/),fmt='(f5.2)')
                  !call yaml_map('lower bisection bound',efarr(1),fmt='(es10.3)')
                  !call yaml_map('upper bisection bound',efarr(1),fmt='(es10.3)')
                  !call yaml_map('lower eigenvalue bound',tmb%foe_obj%evlow,fmt='(es10.3)')
                  !call yaml_map('upper eigenvalue bound',tmb%foe_obj%evhigh,fmt='(es10.3)')
                  call yaml_map('pol deg',npl,fmt='(i3)')
                  call yaml_map('eF',tmb%foe_obj%ef,fmt='(es16.9)')
                  !call yaml_map('conv crit',charge_tolerance,fmt='(es10.3)')
              end if
    
    
              allocate(cc(npl,3), stat=istat)
              call memocc(istat, cc, 'cc', subname)
    
              if (tmb%foe_obj%evlow>=0.d0) then
                  stop 'ERROR: lowest eigenvalue must be negative'
              end if
              if (tmb%foe_obj%evhigh<=0.d0) then
                  stop 'ERROR: highest eigenvalue must be positive'
              end if
    
              call timing(iproc, 'FOE_auxiliary ', 'OF')
              call timing(iproc, 'chebyshev_coef', 'ON')
    
              !call chebft(tmb%foe_obj%evlow, tmb%foe_obj%evhigh, npl, cc(1,1), tmb%foe_obj%ef, tmb%foe_obj%fscale, temperature)
              call chebft(tmb%foe_obj%evlow, tmb%foe_obj%evhigh, npl, cc(1,1), tmb%foe_obj%ef, fscale, tmprtr)
              call chder(tmb%foe_obj%evlow, tmb%foe_obj%evhigh, cc(1,1), cc(1,2), npl)
              call chebft2(tmb%foe_obj%evlow, tmb%foe_obj%evhigh, npl, cc(1,3))
              call evnoise(npl, cc(1,3), tmb%foe_obj%evlow, tmb%foe_obj%evhigh, anoise)
    
              call timing(iproc, 'chebyshev_coef', 'OF')
              call timing(iproc, 'FOE_auxiliary ', 'ON')
            
              !!if (iproc==0) then
              !!    call pltwght(npl,cc(1,1),cc(1,2),tmb%foe_obj%evlow,tmb%foe_obj%evhigh,tmb%foe_obj%ef,tmb%foe_obj%fscale,temperature)
              !!    call pltexp(anoise,npl,cc(1,3),tmb%foe_obj%evlow,tmb%foe_obj%evhigh)
              !!end if
            
            
              if (tmb%orbs%nspin==1) then
                  do ipl=1,npl
                      cc(ipl,1)=2.d0*cc(ipl,1)
                      cc(ipl,2)=2.d0*cc(ipl,2)
                      cc(ipl,3)=2.d0*cc(ipl,3)
                  end do
              end if
            
            
              call timing(iproc, 'FOE_auxiliary ', 'OF')
    
              if (calculate_SHS) then
                  ! sending it ovrlp just for sparsity pattern, still more cleaning could be done
                  if (foe_verbosity>=1 .and. iproc==0) call yaml_map('polynomials','recalculated')
                  call chebyshev_clean(iproc, nproc, npl, cc, tmb%orbs, tmb%foe_obj, &
                       tmb%linmat%denskern_large, hamscal_compr, &
                       tmb%linmat%inv_ovrlp_large%matrix_compr, calculate_SHS, &
                       nsize_polynomial, SHS, fermip, penalty_ev, chebyshev_polynomials, &
                       emergency_stop)
              else
                  ! The Chebyshev polynomials are already available
                  if (foe_verbosity>=1 .and. iproc==0) call yaml_map('polynomials','from memory')
                  call chebyshev_fast(iproc, nsize_polynomial, npl, tmb%orbs, &
                      tmb%linmat%denskern_large, chebyshev_polynomials, cc, fermip)
              end if 

             ! Check for an emergency stop, which happens if the kernel explodes, presumably due
             ! to the eigenvalue bounds being too small.
             ! mpi_lor seems not to work on certain systems...
             !call mpiallred(emergency_stop, 1, mpi_lor, bigdft_mpi%mpi_comm, ierr)
             if (emergency_stop) then
                 iflag=1
             else
                 iflag=0
             end if
             call mpiallred(iflag, 1, mpi_sum, bigdft_mpi%mpi_comm, ierr)
             if (iflag>0) then
                 emergency_stop=.true.
             else
                 emergency_stop=.false.
             end if
             if (emergency_stop) then
                  eval_bounds_ok(1)=.false.
                  tmb%foe_obj%evlow=tmb%foe_obj%evlow*1.2d0
                  eval_bounds_ok(2)=.false.
                  tmb%foe_obj%evhigh=tmb%foe_obj%evhigh*1.2d0
                  if (iproc==0) then
                      call yaml_map('eval/bisection bounds ok',&
                           (/eval_bounds_ok(1),eval_bounds_ok(2),bisection_bounds_ok(1),bisection_bounds_ok(2)/))
                      call yaml_close_map()
                      !call bigdft_utils_flush(unit=6)
                  end if
                  iall=-product(shape(cc))*kind(cc)
                  deallocate(cc, stat=istat)
                  call memocc(istat, iall, 'cc', subname)
                  cycle main_loop
             end if
    
    
              call timing(iproc, 'FOE_auxiliary ', 'ON')
    
    
              restart=.false.
    
              ! Check the eigenvalue bounds. Only necessary if calculate_SHS is true
              ! (otherwise this has already been checked in the previous iteration).
              if (calculate_SHS) then
                  ! The penalty function must be smaller than the noise.
                  bound_low=0.d0
                  bound_up=0.d0
                  if (tmb%orbs%norbp>0) then
                      isegstart=tmb%linmat%denskern_large%istsegline(tmb%orbs%isorb_par(iproc)+1)
                      if (tmb%orbs%isorb+tmb%orbs%norbp<tmb%orbs%norb) then
                          isegend=tmb%linmat%denskern_large%istsegline(tmb%orbs%isorb_par(iproc+1)+1)-1
                      else
                          isegend=tmb%linmat%denskern_large%nseg
                      end if
                      !$omp parallel default(private) &
                      !$omp shared(isegstart, isegend, penalty_ev, tmb, bound_low, bound_up)
                      !$omp do reduction(+:bound_low,bound_up)
                      do iseg=isegstart,isegend
                          ii=tmb%linmat%denskern_large%keyv(iseg)-1
                          do jorb=tmb%linmat%denskern_large%keyg(1,iseg),tmb%linmat%denskern_large%keyg(2,iseg)
                              ii=ii+1
                              iiorb = (jorb-1)/tmb%orbs%norb + 1
                              jjorb = jorb - (iiorb-1)*tmb%orbs%norb
                              iismall = matrixindex_in_compressed(tmb%linmat%ovrlp, iiorb, jjorb)
                              if (iismall>0) then
                                  tt=tmb%linmat%ovrlp%matrix_compr(iismall)
                              else
                                  tt=0.d0
                              end if
                              bound_low = bound_low + penalty_ev(jjorb,iiorb-tmb%orbs%isorb,2)*tt
                              bound_up = bound_up +penalty_ev(jjorb,iiorb-tmb%orbs%isorb,1)*tt
                          end do  
                      end do
                      !$omp end do
                      !$omp end parallel
                  end if
    
                  allredarr(1)=bound_low
                  allredarr(2)=bound_up
                  call mpiallred(allredarr, 2, mpi_sum, bigdft_mpi%mpi_comm, ierr)
                  allredarr=abs(allredarr) !for some crazy situations this may be negative
                  anoise=10.d0*anoise
                  if (allredarr(1)>anoise) then
                      eval_bounds_ok(1)=.false.
                      tmb%foe_obj%evlow=tmb%foe_obj%evlow*1.2d0
                      restart=.true.
                  else
                      eval_bounds_ok(1)=.true.
                  end if
                  if (allredarr(2)>anoise) then
                      eval_bounds_ok(2)=.false.
                      tmb%foe_obj%evhigh=tmb%foe_obj%evhigh*1.2d0
                      restart=.true.
                  else
                      eval_bounds_ok(2)=.true.
                  end if
              end if
    
              iall=-product(shape(cc))*kind(cc)
              deallocate(cc, stat=istat)
              call memocc(istat, iall, 'cc', subname)
    
              if (restart) then
                  if(evbounds_shrinked) then
                      ! this shrink was not good, increase the saturation counter
                      tmb%foe_obj%evboundsshrink_isatur=tmb%foe_obj%evboundsshrink_isatur+1
                  end if
                  tmb%foe_obj%evbounds_isatur=0
                  if (iproc==0) then
                      call yaml_map('eval/bisection bounds ok',&
                           (/eval_bounds_ok(1),eval_bounds_ok(2),bisection_bounds_ok(1),bisection_bounds_ok(2)/))
                      call yaml_close_map()
                      !call bigdft_utils_flush(unit=6)
                  end if
                  cycle
              end if
                  
              ! eigenvalue bounds ok
              if (calculate_SHS) then
                  tmb%foe_obj%evbounds_isatur=tmb%foe_obj%evbounds_isatur+1
              end if
            
    
              sumn=0.d0
              sumnder=0.d0
              if (tmb%orbs%norbp>0) then
                  !do jproc=0,nproc-1
                  !    if (iproc==jproc) then
                          isegstart=tmb%linmat%denskern_large%istsegline(tmb%orbs%isorb_par(iproc)+1)
                          if (tmb%orbs%isorb+tmb%orbs%norbp<tmb%orbs%norb) then
                              isegend=tmb%linmat%denskern_large%istsegline(tmb%orbs%isorb_par(iproc+1)+1)-1
                          else
                              isegend=tmb%linmat%denskern_large%nseg
                          end if
                          !$omp parallel default(private) shared(isegstart, isegend, fermip, tmb, sumn) 
                          !$omp do reduction(+:sumn)
                          do iseg=isegstart,isegend
                              ii=tmb%linmat%denskern_large%keyv(iseg)-1
                              do jorb=tmb%linmat%denskern_large%keyg(1,iseg),tmb%linmat%denskern_large%keyg(2,iseg)
                                  ii=ii+1
                                  iiorb = (jorb-1)/tmb%orbs%norb + 1
                                  jjorb = jorb - (iiorb-1)*tmb%orbs%norb
                                  if (jjorb==iiorb) sumn = sumn + fermip(jjorb,iiorb-tmb%orbs%isorb)
                              end do  
                          end do
                          !$omp end do
                          !$omp end parallel
                  !    end if
                  !    call mpi_barrier(bigdft_mpi%mpi_comm, ierr)
                  !end do
              end if
    
              if (nproc>1) then
                  call mpiallred(sumn, 1, mpi_sum, bigdft_mpi%mpi_comm, ierr)
              end if
    
    
              ! Make sure that the bounds for the bisection are negative and positive
              restart=.false.
              charge_diff = sumn-tmb%foe_obj%charge
              if (adjust_lower_bound) then
                  !if (iproc==0) call yaml_map('checking lower bisection bound, charge diff',charge_diff,fmt='(es9.2)')
                  if (charge_diff<=0.d0) then
                      ! Lower bound okay
                      adjust_lower_bound=.false.
                      tmb%foe_obj%bisection_shift=tmb%foe_obj%bisection_shift*9.d-1
                      sumnarr(1)=sumn
                      if (iproc==0) then
                      end if
                      restart=.true.
                      bisection_bounds_ok(1)=.true.
                  else
                      efarr(1)=efarr(1)-tmb%foe_obj%bisection_shift
                      tmb%foe_obj%bisection_shift=tmb%foe_obj%bisection_shift*1.1d0
                      restart=.true.
                      bisection_bounds_ok(1)=.false.
                  end if
              end if
              if (restart) then
                  if (iproc==0) then
                      call yaml_map('eval/bisection bounds ok',&
                           (/eval_bounds_ok(1),eval_bounds_ok(2),bisection_bounds_ok(1),bisection_bounds_ok(2)/))
                      call yaml_close_map()
                  end if
                  cycle
              end if
              if (adjust_upper_bound) then
                  if (charge_diff>=0.d0) then
                      ! Upper bound okay
                      adjust_upper_bound=.false.
                      tmb%foe_obj%bisection_shift=tmb%foe_obj%bisection_shift*9.d-1
                      sumnarr(2)=sumn
                      restart=.false.
                      bisection_bounds_ok(2)=.true.
                  else
                      efarr(2)=efarr(2)+tmb%foe_obj%bisection_shift
                      tmb%foe_obj%bisection_shift=tmb%foe_obj%bisection_shift*1.1d0
                      restart=.true.
                      bisection_bounds_ok(2)=.false.
                  end if
              end if
    
              if (iproc==0) then
                  call yaml_map('eval/bisection bounds ok',&
                       (/eval_bounds_ok(1),eval_bounds_ok(2),bisection_bounds_ok(1),bisection_bounds_ok(2)/))
              end if
              if (restart) then
                  if (iproc==0) then
                      call yaml_close_map()
                  end if
                  cycle
              end if
    
    
              it_solver=it_solver+1
    
              ! Check whether the system behaves reasonably.
              interpolation_possible=.true.
              if (it_solver>1) then
                  if (foe_verbosity>=1 .and. iproc==0) then
                      call yaml_newline()
                      call yaml_open_map('interpol check',flow=.true.)
                      call yaml_map('D eF',tmb%foe_obj%ef-ef_old,fmt='(es13.6)')
                      call yaml_map('D Tr',sumn-sumn_old,fmt='(es13.6)')
                  end if
                  if (tmb%foe_obj%ef>ef_old .and. sumn<sumn_old) then
                      interpolation_possible=.false.
                  end if
                  if (tmb%foe_obj%ef<ef_old .and. sumn>sumn_old) then
                      interpolation_possible=.false.
                  end if
                  if (tmb%foe_obj%ef>ef_old .and. sumn<sumn_old .or. tmb%foe_obj%ef<ef_old .and. sumn>sumn_old) then
                      if (foe_verbosity>=1 .and. iproc==0) call yaml_map('interpol possible',.false.)
                  else
                      if (foe_verbosity>=1 .and. iproc==0) call yaml_map('interpol possible',.true.)
                  end if
                  if (foe_verbosity>=1 .and. iproc==0) call yaml_close_map()
                  !!call bigdft_utils_flush(unit=6)
                  if (foe_verbosity>=1 .and. iproc==0) call yaml_newline()
              end if
              if (.not.interpolation_possible) then
                  ! Set the history for the interpolation to zero.
                  it_solver=0
              end if
    
              ef_old=tmb%foe_obj%ef
              sumn_old=sumn
    
              ! Shift up the old results.
              if (it_solver>4) then
                  do i=1,4
                      interpol_matrix(1,i)=interpol_matrix(2,i)
                      interpol_matrix(2,i)=interpol_matrix(3,i)
                      interpol_matrix(3,i)=interpol_matrix(4,i)
                  end do
                  interpol_vector(1)=interpol_vector(2)
                  interpol_vector(2)=interpol_vector(3)
                  interpol_vector(3)=interpol_vector(4)
              end if
              !LG: if it_solver==0 this index comes out of bounds!
              ii=max(min(it_solver,4),1)
              interpol_matrix(ii,1)=tmb%foe_obj%ef**3
              interpol_matrix(ii,2)=tmb%foe_obj%ef**2
              interpol_matrix(ii,3)=tmb%foe_obj%ef
              interpol_matrix(ii,4)=1
              interpol_vector(ii)=sumn-tmb%foe_obj%charge
    
              ! Solve the linear system interpol_matrix*interpol_solution=interpol_vector
              if (it_solver>=4) then
                  do i=1,ii
                      interpol_solution(i)=interpol_vector(i)
                      tmp_matrix(i,1)=interpol_matrix(i,1)
                      tmp_matrix(i,2)=interpol_matrix(i,2)
                      tmp_matrix(i,3)=interpol_matrix(i,3)
                      tmp_matrix(i,4)=interpol_matrix(i,4)
                  end do
    
                  call dgesv(ii, 1, tmp_matrix, 4, ipiv, interpol_solution, 4, info)
                  if (info/=0) then
                     if (iproc==0) write(*,'(1x,a,i0)') 'ERROR in dgesv (FOE), info=',info
                  end if
    
    
                  call get_roots_of_cubic_polynomial(interpol_solution(1), interpol_solution(2), &
                       interpol_solution(3), interpol_solution(4), tmb%foe_obj%ef, ef_interpol)
              end if
    
    
              ! Adjust the bounds for the bisection.
              if (charge_diff<0.d0) then
                  efarr(1)=tmb%foe_obj%ef
                  sumnarr(1)=sumn
              else if (charge_diff>=0.d0) then
                  efarr(2)=tmb%foe_obj%ef
                  sumnarr(2)=sumn
              end if
    
    
              ! Calculate the new Fermi energy.
              if (foe_verbosity>=1 .and. iproc==0) then
                  call yaml_newline()
                  call yaml_open_map('Search new eF',flow=.true.)
              end if
              if (it_solver>=4 .and.  abs(sumn-tmb%foe_obj%charge)<tmb%foe_obj%ef_interpol_chargediff) then
                  det=determinant(iproc,4,interpol_matrix)
                  if (foe_verbosity>=1 .and. iproc==0) then
                      call yaml_map('det',det,fmt='(es10.3)')
                      call yaml_map('limit',tmb%foe_obj%ef_interpol_det,fmt='(es10.3)')
                  end if
                  if(abs(det)>tmb%foe_obj%ef_interpol_det) then
                      tmb%foe_obj%ef=ef_interpol
                      if (foe_verbosity>=1 .and. iproc==0) call yaml_map('method','cubic interpolation')
                  else
                      ! linear interpolation
                      if (foe_verbosity>=1 .and. iproc==0) call yaml_map('method','linear interpolation')
                      m = (interpol_vector(4)-interpol_vector(3))/(interpol_matrix(4,3)-interpol_matrix(3,3))
                      b = interpol_vector(4)-m*interpol_matrix(4,3)
                      tmb%foe_obj%ef = -b/m
                  end if
              else
                  ! Use mean value of bisection and secant method
                  ! Secant method solution
                  tmb%foe_obj%ef = efarr(2)-(sumnarr(2)-tmb%foe_obj%charge)*(efarr(2)-efarr(1))/(sumnarr(2)-sumnarr(1))
                  ! Add bisection solution
                  tmb%foe_obj%ef = tmb%foe_obj%ef + .5d0*(efarr(1)+efarr(2))
                  ! Take the mean value
                  tmb%foe_obj%ef=.5d0*tmb%foe_obj%ef
                  if (foe_verbosity>=1 .and. iproc==0) call yaml_map('method','bisection / secant method')
              end if
              if (foe_verbosity>=1 .and. iproc==0) then
                  call yaml_close_map()
                  !!call bigdft_utils_flush(unit=6)
                  !call yaml_newline()
              end if
    
    
              if (iproc==0) then
                  if (foe_verbosity>=1) call yaml_newline()
                  if (foe_verbosity>=1) call yaml_map('iter',it)
                  if (foe_verbosity>=1) call yaml_map('Tr(K)',sumn,fmt='(es16.9)')
                  call yaml_map('charge diff',sumn-tmb%foe_obj%charge,fmt='(es16.9)')
              end if
    
              if (iproc==0) then
                  call yaml_close_map()
                  !call bigdft_utils_flush(unit=6)
              end if
    
              if (abs(charge_diff)<charge_tolerance) then
                  if (iproc==0) call yaml_close_sequence()
                  exit
              end if
    
    
          end do main_loop
    
    
    
    
      call to_zero(tmb%linmat%denskern_large%nvctr, tmb%linmat%denskern_large%matrix_compr(1))
    
      if (tmb%orbs%norbp>0) then
          isegstart=tmb%linmat%denskern_large%istsegline(tmb%orbs%isorb_par(iproc)+1)
          if (tmb%orbs%isorb+tmb%orbs%norbp<tmb%orbs%norb) then
              isegend=tmb%linmat%denskern_large%istsegline(tmb%orbs%isorb_par(iproc+1)+1)-1
          else
              isegend=tmb%linmat%denskern_large%nseg
          end if
          !$omp parallel default(private) shared(isegstart, isegend, fermip, tmb)
          !$omp do
          do iseg=isegstart,isegend
              ii=tmb%linmat%denskern_large%keyv(iseg)-1
              do jorb=tmb%linmat%denskern_large%keyg(1,iseg),tmb%linmat%denskern_large%keyg(2,iseg)
                  ii=ii+1
                  iiorb = (jorb-1)/tmb%orbs%norb + 1
                  jjorb = jorb - (iiorb-1)*tmb%orbs%norb
                  tmb%linmat%denskern_large%matrix_compr(ii)=fermip(jjorb,iiorb-tmb%orbs%isorb)
              end do
          end do
          !$omp end do
          !$omp end parallel
      end if

      call timing(iproc, 'FOE_auxiliary ', 'OF')
      call timing(iproc, 'chebyshev_comm', 'ON')
    
      call mpiallred(tmb%linmat%denskern_large%matrix_compr(1), tmb%linmat%denskern_large%nvctr, &
           mpi_sum, bigdft_mpi%mpi_comm, ierr)
    
    
      call timing(iproc, 'chebyshev_comm', 'OF')
    
    
      call overlap_minus_onehalf() !has internal timer
      call timing(iproc, 'FOE_auxiliary ', 'ON')
    
    
    
      tmb%linmat%inv_ovrlp_large%matrix=f_malloc_ptr((/tmb%orbs%norb,tmb%orbs%norb/),&
          id='tmb%linmat%inv_ovrlp_large%matrix')
    
      allocate(workmat(tmb%orbs%norb,tmb%orbs%norbp), stat=istat)
      call memocc(istat, workmat, 'workmat', subname)
    
      call uncompress_matrix(iproc,tmb%linmat%inv_ovrlp_large)
    
      !!allocate(tmb%linmat%denskern_large%matrix(tmb%orbs%norb,tmb%orbs%norb))
      !!call memocc(istat, tmb%linmat%denskern_large%matrix, 'tmb%linmat%denskern_large%matrix', subname)
      tmb%linmat%denskern_large%matrix=f_malloc_ptr((/tmb%orbs%norb,tmb%orbs%norb/),&
          id='tmb%linmat%denskern_large%matrix')
      call uncompress_matrix(iproc,tmb%linmat%denskern_large)
    
      if (tmb%orbs%norbp>0) then
          call dgemm('n', 't', tmb%orbs%norb, tmb%orbs%norbp, tmb%orbs%norb, &
               1.d0, tmb%linmat%denskern_large%matrix(1,1), tmb%orbs%norb, &
               tmb%linmat%inv_ovrlp_large%matrix(tmb%orbs%isorb+1,1), tmb%orbs%norb, &
               0.d0, workmat(1,1), tmb%orbs%norb)
          call to_zero(tmb%orbs%norb**2, tmb%linmat%denskern_large%matrix(1,1))
          call dgemm('n', 'n', tmb%orbs%norb, tmb%orbs%norbp, tmb%orbs%norb, &
               1.d0, tmb%linmat%inv_ovrlp_large%matrix, tmb%orbs%norb, &
               workmat(1,1), tmb%orbs%norb, &
               0.d0, tmb%linmat%denskern_large%matrix(1,tmb%orbs%isorb+1), tmb%orbs%norb)
      else
          call to_zero(tmb%orbs%norb**2, tmb%linmat%denskern_large%matrix(1,1))
      end if
      call mpiallred(tmb%linmat%denskern_large%matrix(1,1), tmb%orbs%norb**2, mpi_sum, bigdft_mpi%mpi_comm, ierr)
    
    
    
      call compress_matrix(iproc,tmb%linmat%denskern_large)

     !iall=-product(shape(tmb%linmat%denskern_large%matrix))*kind(tmb%linmat%denskern_large%matrix)
     !deallocate(tmb%linmat%denskern_large%matrix,stat=istat)
     !call memocc(istat,iall,'tmb%linmat%denskern_large%matrix',subname)
     call f_free_ptr(tmb%linmat%denskern_large%matrix)

     iall=-product(shape(workmat))*kind(workmat)
     deallocate(workmat,stat=istat)
     call memocc(istat,iall,'workmat',subname)

     call f_free_ptr(tmb%linmat%inv_ovrlp_large%matrix)
    
  
      ! Purify the kernel
      if (iproc==0) then
          call yaml_open_sequence('Final kernel purification')
          call yaml_newline()
      end if
      overlap_calculated=.true.
      !tmb%can_use_transposed=.true.

      if (itemp==ntemp) then
          it_shift=20
      else
          it_shift=1
      end if
      call purify_kernel(iproc, nproc, tmb, overlap_calculated, it_shift, 50, order_taylor, purification_quickreturn)
      if (iproc==0) then
          call yaml_close_sequence()
      end if
    
    
      ! Calculate trace(KS).
      sumn=trace_sparse(iproc, nproc, tmb%orbs, tmb%linmat%ovrlp, tmb%linmat%denskern_large)


      call check_idempotency(iproc, nproc, tmb, idempotency_diff)
      if (iproc==0) call yaml_map('diff from idempotency',idempotency_diff,fmt='(es12.4)')
      if (idempotency_diff>4.d-1) then
          cycle_FOE=.true.
      else
          cycle_FOE=.false.
      end if
      if (foe_verbosity>=1 .and. iproc==0) then
          call yaml_map('need to repeat with sharper decay',cycle_FOE)
      end if
      if (purification_quickreturn .and. .not.cycle_FOE) exit temp_loop



      ! Check whether this agrees with the number of electrons. If not,
      ! calculate a new kernel with a sharper decay of the error function
      ! (correponds to a lower temperature)
      if (.not.purification_quickreturn) then
          if (abs(sumn-tmb%foe_obj%charge)>1.d-5) then
              cycle_FOE=.true.
          else
              cycle_FOE=.false.
          end if
          if (foe_verbosity>=1 .and. iproc==0) then
              call yaml_map('trace(KS)',sumn)
              call yaml_map('need to repeat with sharper decay',cycle_FOE)
          end if
          if (.not.cycle_FOE) exit temp_loop
      end if

    

  end do temp_loop


  call f_free_ptr(tmb%linmat%inv_ovrlp_large%matrix_compr)
  


  scale_factor=1.d0/scale_factor
  shift_value=-shift_value


  ! Calculate trace(KH). Since they have the same sparsity pattern and K is
  ! symmetric, this is a simple ddot.
  ebs=ddot(tmb%linmat%denskern_large%nvctr, tmb%linmat%denskern_large%matrix_compr,1 , hamscal_compr, 1)
  ebs=ebs*scale_factor-shift_value*sumn





  if (iproc==0) call yaml_comment('FOE calculation of kernel finished',hfill='-')


  iall=-product(shape(chebyshev_polynomials))*kind(chebyshev_polynomials)
  deallocate(chebyshev_polynomials,stat=istat)
  call memocc(istat,iall,'chebyshev_polynomials',subname)

  iall=-product(shape(penalty_ev))*kind(penalty_ev)
  deallocate(penalty_ev, stat=istat)
  call memocc(istat, iall, 'penalty_ev', subname)

  iall=-product(shape(hamscal_compr))*kind(hamscal_compr)
  deallocate(hamscal_compr, stat=istat)
  call memocc(istat, iall, 'hamscal_compr', subname)

  iall=-product(shape(fermip))*kind(fermip)
  deallocate(fermip, stat=istat)
  call memocc(istat, iall, 'fermip', subname)

  iall=-product(shape(SHS))*kind(SHS)
  deallocate(SHS, stat=istat)
  call memocc(istat, iall, 'SHS', subname)


  call timing(iproc, 'FOE_auxiliary ', 'OF')


  call f_release_routine()


      contains

        subroutine overlap_minus_onehalf()
          ! Taylor approximation of S^-1/2 up to higher order
          allocate(tmb%linmat%ovrlp%matrix(tmb%orbs%norb,tmb%orbs%norb), stat=istat)
          call memocc(istat, tmb%linmat%ovrlp%matrix, 'tmb%linmat%ovrlp%matrix', subname)
          call uncompress_matrix(iproc,tmb%linmat%ovrlp)

          tmb%linmat%inv_ovrlp_large%matrix=f_malloc_ptr((/tmb%orbs%norb,tmb%orbs%norb/),&
              id='tmb%linmat%inv_ovrlp_large%matrix')

          call overlapPowerGeneral(iproc, nproc, order_taylor, -2, -1, tmb%orbs%norb, &
               tmb%linmat%ovrlp%matrix, tmb%linmat%inv_ovrlp_large%matrix, error, tmb%orbs, check_accur=.true.)
          if (foe_verbosity>=1 .and. iproc==0) then
              call yaml_map('error of S^-1/2',error,fmt='(es9.2)')
          end if
          call compress_matrix(iproc,tmb%linmat%inv_ovrlp_large)

          call f_free_ptr(tmb%linmat%inv_ovrlp_large%matrix)

          iall=-product(shape(tmb%linmat%ovrlp%matrix))*kind(tmb%linmat%ovrlp%matrix)
          deallocate(tmb%linmat%ovrlp%matrix,stat=istat)
          call memocc(istat,iall,'tmb%linmat%ovrlp%matrix',subname)
      end subroutine overlap_minus_onehalf


end subroutine foe




! Calculates chebychev expansion of fermi distribution.
! Taken from numerical receipes: press et al
subroutine chebft(A,B,N,cc,ef,fscale,tmprtr)
  use module_base, pi => pi_param
  implicit none
  
  ! Calling arguments
  real(kind=8),intent(in) :: A, B, ef, fscale, tmprtr
  integer,intent(in) :: n
  real(8),dimension(n),intent(out) :: cc

  ! Local variables
  integer :: k, j
  real(kind=8) :: bma, bpa, y, arg, fac, tt, erfcc
  real(kind=8),dimension(50000) :: cf
  !real(kind=8),parameter :: pi=4.d0*atan(1.d0)

  if (n>50000) stop 'chebft'
  bma=0.5d0*(b-a)
  bpa=0.5d0*(b+a)
  do k=1,n
      y=cos(pi*(k-0.5d0)*(1.d0/n))
      arg=y*bma+bpa
      if (tmprtr.eq.0.d0) then
          cf(k)=.5d0*erfcc((arg-ef)*(1.d0/fscale))
      else
          cf(k)=1.d0/(1.d0+exp( (arg-ef)*(1.d0/tmprtr) ) )
      end if
  end do
  fac=2.d0/n
  do j=1,n
      tt=0.d0
      do  k=1,n
          tt=tt+cf(k)*cos((pi*(j-1))*((k-0.5d0)*(1.d0/n)))
      end do
      cc(j)=fac*tt
  end do

end subroutine chebft



! Calculates chebychev expansion of fermi distribution.
! Taken from numerical receipes: press et al
subroutine chebft2(a,b,n,cc)
  use module_base, pi => pi_param
  implicit none

  ! Calling arguments
  real(kind=8),intent(in) :: a, b
  integer,intent(in) :: n
  real(kind=8),dimension(n),intent(out) :: cc

  ! Local variables
  integer :: k, j
  !real(kind=8),parameter :: pi=4.d0*atan(1.d0)
  real(kind=8) :: tt, y, arg, fac, bma, bpa
  real(kind=8),dimension(50000) :: cf

  if (n>50000) stop 'chebft2'
  bma=0.5d0*(b-a)
  bpa=0.5d0*(b+a)
  ! 3 gives broder safety zone than 4
  !tt=3.0d0*n/(b-a)
  tt=4.d0*n/(b-a)
  do k=1,n
      y=cos(pi*(k-0.5d0)*(1.d0/n))
      arg=y*bma+bpa
      cf(k)=exp((arg-b)*tt)
  end do
  fac=2.d0/n
  do j=1,n
      tt=0.d0
      do k=1,n
          tt=tt+cf(k)*cos((pi*(j-1))*((k-0.5d0)*(1.d0/n)))
      end do
      cc(j)=fac*tt
  end do
end subroutine chebft2


! Calculates chebychev expansion of the derivative of Fermi distribution.
subroutine chder(a,b,c,cder,n)
  implicit none

  ! Calling arguments
  real(kind=8),intent(in) :: a, b
  integer,intent(in) :: n
  real(8),dimension(n),intent(in) :: c
  real(8),dimension(n),intent(out) :: cder

  ! Local variables
  integer :: j
  real(kind=8) :: con

  cder(n)=0.d0
  cder(n-1)=2*(n-1)*c(n)
  if(n>=3)then
      do j=n-2,1,-1
        cder(j)=cder(j+2)+2*j*c(j+1)
      end do
  end if
  con=2.d0/(b-a)
  do j=1,n
      cder(j)=cder(j)*con
  end do

end subroutine chder


!> Determine noise level
subroutine evnoise(npl,cc,evlow,evhigh,anoise)
  implicit none
  
  ! Calling arguments
  integer,intent(in) :: npl
  real(kind=8),dimension(npl),intent(in) :: cc
  real(kind=8),intent(in) :: evlow, evhigh
  real(kind=8),intent(out) :: anoise
  
  ! Local variables
  real(kind=8) :: fact, dist, ddx, cent, tt, x, chebev
  
  fact=1.d0
  dist=(fact*evhigh-fact*evlow)
  ddx=dist/(10*npl)
  cent=.5d0*(fact*evhigh+fact*evlow)
  !!tt=abs(chebev(evlow,evhigh,npl,cent,cc))
  !!do x=ddx,.25d0*dist,ddx
  !!    tt=max(tt,abs(chebev(evlow,evhigh,npl,cent+x,cc)), &
  !!       & abs(chebev(evlow,evhigh,npl,cent-x,cc)))
  !!end do
  ! Rewritten version ob the above loop
  tt=abs(chebev(evlow,evhigh,npl,cent,cc))
  x=ddx
  do 
      tt=max(tt,abs(chebev(evlow,evhigh,npl,cent+x,cc)), &
         & abs(chebev(evlow,evhigh,npl,cent-x,cc)))
      x=x+ddx
      if (x>=.25d0*dist) exit
  end do
  !anoise=1.d0*tt
  anoise=20.d0*tt

end subroutine evnoise



!> Calculates the error function complement with an error of less than 1.2E-7
function erfcc(x)
  implicit none

  ! Calling arguments
  real(8),intent(in) :: x
  real(8) :: erfcc

  ! Local variables
  real(8) :: z, t

  z=abs(x)
  t=1.d0/(1.+0.5d0*z)
  erfcc=t*exp(-z*z-1.26551223+t*(1.00002368+t*(.37409196+ &
        & t*(.09678418+t*(-.18628806+t*(.27886807+t*(-1.13520398+ &
        & t*(1.48851587+t*(-.82215223+t*.17087277)))))))))
  if (x.lt.0.) erfcc=2.D0-erfcc

end function erfcc


!> Evaluates chebychev expansion
function chebev(a,b,m,x,cc)
  implicit none
  
  ! Calling arguments
  real(kind=8),intent(in) :: a, b, x
  integer,intent(in) :: m
  real(kind=8),dimension(m),intent(in) :: cc
  real(kind=8) :: chebev
  
  ! Local variables
  integer :: j
  real(kind=8) :: d, dd, y, sv
  
  d=0.d0
  dd=0.d0
  y=2.d0*(2.d0*x-a-b)/(b-a)
  do j=m,2,-1
      sv=d
      d=y*d-dd+cc(j)
      dd=sv
  end do
  chebev= -dd + 0.5d0*(y*d+cc(1))

end function chebev
 



! plots the approximate fermi distribution
        subroutine pltwght(npl,cc,cder,evlow,evhigh,ef,fscale,tmprtr)
          implicit none

          ! Calling arguments
          integer,intent(in) :: npl
          real(kind=8),dimension(npl),intent(in) :: cc, cder
          real(kind=8),intent(in) :: evlow, evhigh, ef, fscale, tmprtr

          ! Local variables
          integer :: ic
          real(kind=8) :: ddx, x, tt, err, chebev

        open (unit=66,file='fermi',status='unknown')
!     header for my favourite plotting program
        write(66,*) ' 3'
        write(66,*) ' #LINETYPE{132}'
65        format(a,f5.2,a,i3,a)
        write(66,65) ' #TITLE{WEIGHT DISTR. for fscale=', fscale,' npl=',npl,'}'
        write(66,*) ' #XCAPT{ENERGY in eV}'
        write(66,*) ' #XYAPT{WEIGHT DISTR.}'
        write(66,*) ' #2YAXIS{2}'
        write(66,*) ' #YLOGSCALE2'
        write(66,*) ' #YCAPT2{ERROR}'
        write(66,*) ' $'
!
! plot chebechev expansion of weight distribution function
!
        ddx=(evhigh-evlow)/(10*npl)
! number of plot p[oints
        ic=0
        !!do x=evlow,evhigh,ddx
        !!    ic=ic+1
        !!end do
        x=evlow
        do
            ic=ic+1
            x=x+ddx
            if (x>=evhigh) exit
        end do
! weight distribution
        write(66,*) ic
        !!do x=evlow,evhigh,ddx
        !!    write(66,*) x,CHEBEV(evlow,evhigh,npl,x,cc)
        !!end do
        x=evlow
        do
            write(66,*) x,CHEBEV(evlow,evhigh,npl,x,cc)
            x=x+ddx
            if (x>=evhigh) exit
        end do
! derivative
        write(66,*) ic
        !!do x=evlow,evhigh,ddx
        !!    write(66,*) x,-CHEBEV(evlow,evhigh,npl,x,cder)
        !!end do
        x=evlow
        do
            write(66,*) x,-CHEBEV(evlow,evhigh,npl,x,cder)
            x=x+ddx
            if (x>=evhigh) exit
        end do
! error
        write(66,*) ic
        !!do x=evlow,evhigh,ddx
        !!    tt=tmprtr
        !!    if (tmprtr.eq.0.d0) tt=1.d-16
        !!    err=CHEBEV(evlow,evhigh,npl,x,cc) -1.d0/(1.d0+exp((x-ef)/tt))
        !!    write(66,*) x,err
        !!end do
        x=evlow
        do
            tt=tmprtr
            if (tmprtr.eq.0.d0) tt=1.d-16
            err=CHEBEV(evlow,evhigh,npl,x,cc) -1.d0/(1.d0+exp((x-ef)/tt))
            write(66,*) x,err
            x=x+ddx
            if (x>=evhigh) exit
        end do

        close(unit=66)
end subroutine pltwght




! plots the approximate fermi distribution
subroutine pltexp(anoise,npl,cc,evlow,evhigh)
        implicit none

        ! Calling arguments
        integer,intent(in) :: npl
        real(kind=8),dimension(npl),intent(in) :: cc
        real(kind=8),intent(in) :: anoise, evlow, evhigh

        ! Local variables
        integer :: ic
        real(kind=8) :: fact, ddx, tt, chebev, x

        open (unit=66,file='exp',status='unknown')
!     header for my favourite plotting program
        write(66,*) ' 2'
        write(66,*) ' #LINETYPE{12}'
        write(66,*) ' #TITLE{exponential}'
        write(66,*) ' #YLOGSCALE'
        write(66,*) ' #XCAPT{ENERGY in eV}'
        write(66,*) ' $'
!
        fact=1.25d0
! plot chebechev expansion of weight distribution function
!
        ddx=(fact*evhigh-fact*evlow)/(10*npl)
! number of plot p[oints
        ic=0
        !!do x=fact*evlow,fact*evhigh,ddx
        !!    ic=ic+1
        !!end do
        x=fact*evlow
        do
            ic=ic+1
            x=x+ddx
            if (x>=fact*evhigh) exit
        end do
! first curve
        write(66,*) ic
        !!do x=fact*evlow,fact*evhigh,ddx
        !!    tt=CHEBEV(evlow,evhigh,npl,x,cc)
        !!    if (abs(tt).lt.anoise) tt=anoise
        !!    write(66,*) x,tt
        !!end do
        x=fact*evlow
        do
            tt=CHEBEV(evlow,evhigh,npl,x,cc)
            if (abs(tt).lt.anoise) tt=anoise
            write(66,*) x,tt
            x=x+ddx
            if (x>=fact*evhigh) exit
        end do
! second curve
        write(66,*) ic
        !!do x=fact*evhigh,fact*evlow,-ddx
        !!    tt=CHEBEV(evlow,evhigh,npl,x,cc)
        !!    if (abs(tt).lt.anoise) tt=anoise
        !!    write(66,*) fact*evhigh-(x-fact*evlow),tt
        !!end do
        x=fact*evhigh
        do
            tt=CHEBEV(evlow,evhigh,npl,x,cc)
            if (abs(tt).lt.anoise) tt=anoise
            write(66,*) fact*evhigh-(x-fact*evlow),tt
            x=x-ddx
            if (x<=fact*evlow) exit
        end do

        close(unit=66)
end subroutine pltexp



! Finds the real root of the equation ax**3 + bx**2 + cx + d which is closest to target_solution
subroutine get_roots_of_cubic_polynomial(a, b, c, d, target_solution, solution)
  use module_base
  implicit none

  ! Calling arguments
  real(kind=8),intent(in) :: a, b, c, d
  real(kind=8),intent(in) :: target_solution
  real(kind=8),intent(out) :: solution

  ! Local variables
  complex(kind=8) :: a_c, b_c, c_c, d_c, Q_c, S_c, ttp_c, ttm_c
  complex(kind=8),dimension(3) :: sol_c
  real(kind=8) :: ttmin, tt
  integer :: i

  a_c=cmplx(a,0.d0,kind=8)
  b_c=cmplx(b,0.d0,kind=8)
  c_c=cmplx(c,0.d0,kind=8)
  d_c=cmplx(d,0.d0,kind=8)

  Q_c = sqrt( (2*b_c**3-9*a_c*b_c*c_c+27*a_c**2*d_c)**2 - 4*(b_c**2-3*a_c*c_c)**3 )
  S_c = ( .5d0*(Q_c+2*b_c**3-9*a_c*b_c*c_c+27*a_c**2*d_c) )**(1.d0/3.d0)
  ttp_c = cmplx(1.d0,sqrt(3.d0),kind=8)
  ttm_c = cmplx(1.d0,-sqrt(3.d0),kind=8)
  sol_c(1) = -b_c/(3*a_c) - S_c/(3*a_c) - (b_c**2-3*a_c*c_c)/(3*a_c*S_c)
  sol_c(2) = -b_c/(3*a_c) + (S_c*ttp_c)/(6*a_c) + ttm_c*(b_c**2-3*a_c*c_c)/(6*a_c*S_c)
  sol_c(3) = -b_c/(3*a_c) + (S_c*ttm_c)/(6*a_c) + ttp_c*(b_c**2-3*a_c*c_c)/(6*a_c*S_c)
  !!if (iproc==0) then
  !!    write(*,*) 'sol 1', sol_c(1)
  !!    write(*,*) 'sol 2', sol_c(2)
  !!    write(*,*) 'sol 3', sol_c(3)
  !!end if

  ! Select the real solution that is closest to target_solution
  ttmin=1.d100
  do i=1,3
      if (abs(aimag(sol_c(i)))>1.d-14) cycle !complex solution
      tt=abs(real(sol_c(i))-target_solution)
      if (tt<ttmin) then
          ttmin=tt
          solution=real(sol_c(i))
      end if
  end do

end subroutine get_roots_of_cubic_polynomial



real(kind=8) function determinant(iproc, n, mat)
    use module_base
    implicit none

    ! Calling arguments
    integer,intent(in) :: iproc, n
    real(kind=8),dimension(n,n),intent(in) :: mat

    ! Local variables
    integer :: i, info
    integer,dimension(n) :: ipiv
    real(kind=8),dimension(n,n) :: mat_tmp
    real(kind=8) :: sgn

    call vcopy(n**2, mat(1,1), 1, mat_tmp(1,1), 1)

    call dgetrf(n, n, mat_tmp, n, ipiv, info)
    if (info/=0) then
        if (iproc==0) write(*,'(a,i0,a)') 'ERROR in dgetrf, info=',info,'. Set determinant to zero.'
        determinant=0
        return
    end if

    determinant=1.d0
    do i=1,n
        determinant=determinant*mat_tmp(i,i)
    end do

    sgn=1.d0
    do i=1,n
        if(ipiv(i)/=i) then
            sgn=-sgn
        end if
    end do

    determinant=sgn*determinant   

end function determinant


subroutine compress_polynomial_vector(iproc, nsize_polynomial, orbs, fermi, vector, vector_compressed)
  use module_base
  use module_types
  use sparsematrix_base, only: sparse_matrix
  implicit none

  ! Calling arguments
  integer,intent(in) :: iproc, nsize_polynomial
  type(orbitals_data),intent(in) :: orbs
  type(sparse_matrix),intent(in) :: fermi
  real(kind=8),dimension(orbs%norb,orbs%norbp),intent(in) :: vector
  real(kind=8),dimension(nsize_polynomial),intent(out) :: vector_compressed

  ! Local variables
  integer :: isegstart, isegend, iseg, ii, jorb, iiorb, jjorb


  if (orbs%norbp>0) then
      isegstart=fermi%istsegline(orbs%isorb_par(iproc)+1)
      if (orbs%isorb+orbs%norbp<orbs%norb) then
          isegend=fermi%istsegline(orbs%isorb_par(iproc+1)+1)-1
      else
          isegend=fermi%nseg
      end if
      ii=0
      !!$omp parallel default(private) shared(isegstart, isegend, orbs, fermi, vector, vector_compressed)
      !!$omp do
      do iseg=isegstart,isegend
          !ii=fermi%keyv(iseg)-1
          do jorb=fermi%keyg(1,iseg),fermi%keyg(2,iseg)
              ii=ii+1
              iiorb = (jorb-1)/orbs%norb + 1
              jjorb = jorb - (iiorb-1)*orbs%norb
              vector_compressed(ii)=vector(jjorb,iiorb-orbs%isorb)
              !write(300,*) 'ii, jjorb, iiorb-orbs%isorb', ii, jjorb, iiorb-orbs%isorb
          end do
      end do
      !!$omp end do
      !!$omp end parallel
  end if
end subroutine compress_polynomial_vector



subroutine uncompress_polynomial_vector(iproc, nsize_polynomial, orbs, fermi, vector_compressed, vector)
  use module_base
  use module_types
  use sparsematrix_base, only: sparse_matrix
  implicit none

  ! Calling arguments
  integer,intent(in) :: iproc, nsize_polynomial
  type(orbitals_data),intent(in) :: orbs
  type(sparse_matrix),intent(in) :: fermi
  real(kind=8),dimension(nsize_polynomial),intent(in) :: vector_compressed
  real(kind=8),dimension(orbs%norb,orbs%norbp),intent(out) :: vector

  ! Local variables
  integer :: isegstart, isegend, iseg, ii, jorb, iiorb, jjorb


  if (orbs%norbp>0) then
      call to_zero(orbs%norb*orbs%norbp, vector(1,1))
      isegstart=fermi%istsegline(orbs%isorb_par(iproc)+1)
      if (orbs%isorb+orbs%norbp<orbs%norb) then
          isegend=fermi%istsegline(orbs%isorb_par(iproc+1)+1)-1
      else
          isegend=fermi%nseg
      end if
      ii=0
      !!$omp parallel default(private) shared(isegstart, isegend, orbs, fermi, vector, vector_compressed)
      !!$omp do
      do iseg=isegstart,isegend
          !ii=fermi%keyv(iseg)-1
          do jorb=fermi%keyg(1,iseg),fermi%keyg(2,iseg)
              ii=ii+1
              iiorb = (jorb-1)/orbs%norb + 1
              jjorb = jorb - (iiorb-1)*orbs%norb
              vector(jjorb,iiorb-orbs%isorb)=vector_compressed(ii)
              !write(*,*) 'ii, iiorb-orbs%isorb, jjorb', ii, iiorb-orbs%isorb, jjorb
          end do
      end do
      !!$omp end do
      !!$omp end parallel
  end if
end subroutine uncompress_polynomial_vector


!< Calculates the trace of the matrix product amat*bmat.
!< WARNING: It is mandatory that the sparsity pattern of amat is contained
!< within the sparsity pattern of bmat!
function trace_sparse(iproc, nproc, orbs, amat, bmat)
  use module_base
  use module_types
  use sparsematrix_base, only: sparse_matrix
  use sparsematrix_init, only: matrixindex_in_compressed
  implicit none

  ! Calling arguments
  integer,intent(in) :: iproc,  nproc
  type(orbitals_data),intent(in) :: orbs
  type(sparse_matrix),intent(in) :: amat, bmat

  ! Local variables
  integer :: isegstart, isegend, iseg, ii, jorb, iiorb, jjorb, iilarge
  integer :: ierr
  real(kind=8) :: sumn, trace_sparse

      sumn=0.d0
      if (orbs%norbp>0) then
          isegstart=amat%istsegline(orbs%isorb_par(iproc)+1)
          if (orbs%isorb+orbs%norbp<orbs%norb) then
              isegend=amat%istsegline(orbs%isorb_par(iproc+1)+1)-1
          else
              isegend=amat%nseg
          end if
          !$omp parallel default(private) shared(isegstart, isegend, orbs, bmat, amat, sumn)
          !$omp do reduction(+:sumn)
          do iseg=isegstart,isegend
              ii=amat%keyv(iseg)-1
              do jorb=amat%keyg(1,iseg),amat%keyg(2,iseg)
                  ii=ii+1
                  iiorb = (jorb-1)/orbs%norb + 1
                  jjorb = jorb - (iiorb-1)*orbs%norb
                  iilarge = matrixindex_in_compressed(bmat, iiorb, jjorb)
                  sumn = sumn + amat%matrix_compr(ii)*bmat%matrix_compr(iilarge)
              end do  
          end do
          !$omp end do
          !$omp end parallel
      end if
      call mpiallred(sumn, 1, mpi_sum, bigdft_mpi%mpi_comm, ierr)

      trace_sparse = sumn

end function trace_sparse<|MERGE_RESOLUTION|>--- conflicted
+++ resolved
@@ -35,16 +35,10 @@
   integer,parameter :: nplx=50000
   real(kind=8),dimension(:,:),allocatable :: cc, fermip, chebyshev_polynomials
   real(kind=8),dimension(:,:,:),allocatable :: penalty_ev
-<<<<<<< HEAD
-  real(kind=8) :: anoise, scale_factor, shift_value, sumn, sumnder, charge_diff, ef_interpol
-  real(kind=8) :: evlow_old, evhigh_old, m, b, det, determinant, sumn_old, ef_old, bound_low, bound_up, tt
-  logical :: restart, adjust_lower_bound, adjust_upper_bound, calculate_SHS, interpolation_possible
-=======
   real(kind=8) :: anoise, scale_factor, shift_value, sumn, sumnder, charge_diff, ef_interpol, ddot
   real(kind=8) :: evlow_old, evhigh_old, m, b, det, determinant, sumn_old, ef_old, bound_low, bound_up, tt
   real(kind=8) :: fscale, error, tt_ovrlp, tt_ham, idempotency_diff
   logical :: restart, adjust_lower_bound, adjust_upper_bound, calculate_SHS, interpolation_possible, emergency_stop
->>>>>>> ffa93dbe
   character(len=*),parameter :: subname='foe'
   real(kind=8),dimension(2) :: efarr, sumnarr, allredarr
   real(kind=8),dimension(:),allocatable :: hamscal_compr, SHS
@@ -102,180 +96,11 @@
       end do
   else
 
-<<<<<<< HEAD
-  else if (order_taylor==2 .or. order_taylor==3 .or. order_taylor==4) then
-
-      ! Taylor approximation of S^-1/2 up to higher order
-      allocate(ovrlp%matrix(orbs%norb,orbs%norb), stat=istat)
-      call memocc(istat, ovrlp%matrix, 'ovrlp%matrix', subname)
-      !write(*,*) 'before uncompress 1'
-      call uncompressMatrix(iproc,ovrlp)
-      !write(*,*) 'after uncompress 1'
-      allocate(SminusI(orbs%norb,orbs%norb), stat=istat)
-      call memocc(istat, SminusI, 'SminusI', subname)
-      do iorb=1,orbs%norb
-          do jorb=1,orbs%norb
-              if (iorb==jorb) then
-                  SminusI(jorb,iorb)=ovrlp%matrix(jorb,iorb)-1.d0
-              else
-                  SminusI(jorb,iorb)=ovrlp%matrix(jorb,iorb)
-              end if
-          end do
-      end do
-      allocate(workmat(orbs%norb,orbs%norb,order_taylor), stat=istat)
-      call memocc(istat, workmat, 'workmat', subname)
-      call dgemm('n', 'n', orbs%norb, orbs%norb, orbs%norb, 1.d0, &
-           SminusI(1,1), orbs%norb, SminusI(1,1), orbs%norb, 0.d0, &
-           workmat(1,1,1), orbs%norb)
-      do iorder=3,order_taylor
-          call dgemm('n', 'n', orbs%norb, orbs%norb, orbs%norb, 1.d0, &
-               SminusI(1,1), orbs%norb, workmat(1,1,iorder-2), orbs%norb, 0.d0, &
-               workmat(1,1,iorder-1), orbs%norb)
-      end do
-      workmat(:,:,order_taylor)=ovrlp%matrix(:,:) ! keep a copy of the overlap matrix
-      if (order_taylor==2) then
-          do iorb=1,orbs%norb
-              do jorb=1,orbs%norb
-                  if (iorb==jorb) then
-                      ovrlp%matrix(jorb,iorb) = 1.d0 &
-                                              - 0.5d0*SminusI(jorb,iorb) &
-                                              + 3.d0/8.d0*workmat(jorb,iorb,1)
-                  else
-                      ovrlp%matrix(jorb,iorb) = -0.5d0*SminusI(jorb,iorb) &
-                                              +3.d0/8.d0*workmat(jorb,iorb,1)
-                  end if
-              end do
-          end do
-      else if (order_taylor==3) then
-          do iorb=1,orbs%norb
-              do jorb=1,orbs%norb
-                  if (iorb==jorb) then
-                      ovrlp%matrix(jorb,iorb) = 1.d0 & 
-                                              - 0.5d0*SminusI(jorb,iorb) &
-                                              + 3.d0/8.d0*workmat(jorb,iorb,1) &
-                                              - 5.d0/16.d0*workmat(jorb,iorb,2)
-                  else
-                      ovrlp%matrix(jorb,iorb) = -0.5d0*SminusI(jorb,iorb) &
-                                              +3.d0/8.d0*workmat(jorb,iorb,1) &
-                                              -5.d0/16.d0*workmat(jorb,iorb,2)
-                  end if
-              end do
-          end do
-      else if (order_taylor==4) then
-          do iorb=1,orbs%norb
-              do jorb=1,orbs%norb
-                  if (iorb==jorb) then
-                      ovrlp%matrix(jorb,iorb) = 1.d0 & 
-                                              - 0.5d0*SminusI(jorb,iorb) &
-                                              + 3.d0/8.d0*workmat(jorb,iorb,1) &
-                                              - 5.d0/16.d0*workmat(jorb,iorb,2) &
-                                              + 35.d0/128.d0*workmat(jorb,iorb,3)
-                  else
-                      ovrlp%matrix(jorb,iorb) = -0.5d0*SminusI(jorb,iorb) &
-                                              +3.d0/8.d0*workmat(jorb,iorb,1) &
-                                              -5.d0/16.d0*workmat(jorb,iorb,2) &
-                                              + 35.d0/128.d0*workmat(jorb,iorb,3)
-                  end if
-              end do
-          end do
-      end if
-      !!do iorb=1,orbs%norb
-      !!    do jorb=1,orbs%norb
-      !!        if (iproc==0) then
-      !!            write(300,'(2i7,es18.8)') iorb, jorb, ovrlp%matrix(jorb,iorb)
-      !!        end if
-      !!    end do
-      !!end do
-      !write(*,*) 'before compress 1'
-      call compress_matrix_for_allreduce(iproc,ovrlp)
-      !write(*,*) 'after compress 1'
-      ovrlpeff_compr=ovrlp%matrix_compr
-
-      !!! test: exact inversion of the overlap matrix #################################
-      !!if (order_taylor==1) stop 'this test will not work like this!!'
-      !!workmat(:,:,1)=ovrlp%matrix(:,:)
-      !!ovrlp%matrix(:,:)=workmat(:,:,order_taylor) ! get back the original
-      !!call compress_matrix_for_allreduce(iproc,ovrlp)
-      !!call overlapPowerPlusMinusOneHalf(iproc, nproc, bigdft_mpi%mpi_comm, 0, -8, &
-      !!     -8, orbs%norb, ovrlp, fermi, .false.)
-      !!allocate(fermi%matrix(orbs%norb,orbs%norb))
-      !!call uncompressMatrix(iproc,fermi)
-      !!anoise=0.d0
-      !!do iorb=1,orbs%norb
-      !!    do jorb=1,orbs%norb
-      !!        anoise=(workmat(jorb,iorb,1)-fermi%matrix(jorb,iorb))**2
-      !!    end do
-      !!end do
-      !!deallocate(fermi%matrix)
-      !!if (iproc==0) write(*,*) 'square dev from exact result', anoise
-      !!allocate(ovrlp%matrix(orbs%norb,orbs%norb))
-      !!! end test ####################################################################
-
-      ovrlp%matrix(:,:)=workmat(:,:,order_taylor) ! get back the original
-      call compress_matrix_for_allreduce(iproc,ovrlp)
-      iall=-product(shape(ovrlp%matrix))*kind(ovrlp%matrix)
-      deallocate(ovrlp%matrix,stat=istat)
-      call memocc(istat,iall,'ovrlp%matrix',subname)
-      iall=-product(shape(SminusI))*kind(SminusI)
-      deallocate(SminusI,stat=istat)
-      call memocc(istat,iall,'SminusI',subname)
-      iall=-product(shape(workmat))*kind(workmat)
-      deallocate(workmat,stat=istat)
-      call memocc(istat,iall,'workmat',subname)
-  end if
-
-  !!!! TEST: calculate S*S^-1 ##########################################################
-  !!allocate(ovrlp%matrix(orbs%norb,orbs%norb), stat=istat)
-  !!call memocc(istat, ovrlp%matrix, 'ovrlp%matrix', subname)
-  !!call uncompressMatrix(iproc,ovrlp)
-
-  !!allocate(workmat(orbs%norb,orbs%norb,4), stat=istat)
-  !!call memocc(istat, workmat, 'workmat', subname)
-  !!workmat(:,:,1)=ovrlp%matrix(:,:)
-
-  !!ovrlp%matrix_compr=ovrlpeff_compr
-  !!call uncompressMatrix(iproc,ovrlp)
-  !!workmat(:,:,2)=ovrlp%matrix(:,:)
-
-  !!! workmat(:,:,2) contains S^-1/2, so square to get S^-1
-  !!call dgemm('n', 'n', orbs%norb, orbs%norb, orbs%norb, 1.d0, workmat(1,1,2), orbs%norb, &
-  !!           workmat(1,1,2), orbs%norb, 0.d0, workmat(1,1,3), orbs%norb)
-
-  !!call dgemm('n', 'n', orbs%norb, orbs%norb, orbs%norb, 1.d0, workmat(1,1,1), orbs%norb, &
-  !!           workmat(1,1,3), orbs%norb, 0.d0, workmat(1,1,4), orbs%norb)
-
-  !!tt=0.d0
-  !!do iorb=1,orbs%norb
-  !!    do jorb=1,orbs%norb
-  !!        if (iorb==jorb) then
-  !!            tt=tt+(1.d0-workmat(jorb,iorb,4))**2
-  !!        else
-  !!            tt=tt+(workmat(jorb,iorb,4))**2
-  !!        end if
-  !!    end do
-  !!end do
-  !!tt=sqrt(tt)
-  !!if (iproc==0) write(*,'(a,es11.3)') 'FOE dev from unity:',tt
-
-  !!ovrlp%matrix(:,:)=workmat(:,:,1) ! get back the original
-  !!call compress_matrix_for_allreduce(iproc,ovrlp)
-  !!iall=-product(shape(ovrlp%matrix))*kind(ovrlp%matrix)
-  !!deallocate(ovrlp%matrix,stat=istat)
-  !!call memocc(istat,iall,'ovrlp%matrix',subname)
-  !!iall=-product(shape(workmat))*kind(workmat)
-  !!deallocate(workmat,stat=istat)
-  !!call memocc(istat,iall,'workmat',subname)
-
-  !!!! END TEST: #######################################################################
-
-  
-=======
         call timing(iproc, 'FOE_auxiliary ', 'OF')
         call overlap_minus_onehalf() ! has internal timer
         call timing(iproc, 'FOE_auxiliary ', 'ON')
 
   end if
->>>>>>> ffa93dbe
 
 
   allocate(hamscal_compr(tmb%linmat%denskern_large%nvctr), stat=istat)
@@ -413,27 +238,7 @@
                   end do
                   !$omp end do
                   !$omp end parallel
-<<<<<<< HEAD
-              end if
-
-              allredarr(1)=bound_low
-              allredarr(2)=bound_up
-              call mpiallred(allredarr, 2, mpi_sum, bigdft_mpi%mpi_comm, ierr)
-              allredarr=abs(allredarr) !for some crazy situations this may be negative
-              if (allredarr(1)>anoise) then
-                  if (iproc==0) then
-                      !!write(*,'(1x,a,2es12.3)') 'WARNING: lowest eigenvalue to high; penalty function, noise: ', &
-                      !!                          allredarr(1), anoise
-                      !!write(*,'(1x,a)') 'Increase magnitude by 20% and cycle.'
-                      !call yaml_map('lowest eigenvalue within bounds','No; increase magnitude by 20% and cycle')
-                      !call yaml_map('lower eval bound ok',.false.)
-                  end if
-                  eval_bounds_ok(1)=.false.
-                  foe_obj%evlow=foe_obj%evlow*1.2d0
-                  restart=.true.
-=======
                   calculate_SHS=.true.
->>>>>>> ffa93dbe
               else
                   calculate_SHS=.false.
               end if
