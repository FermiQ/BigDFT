!> @file
!! Fermi Operator Expansion Method
!! @author
!!    Copyright (C) 2012-2013 BigDFT group
!!    This file is distributed under the terms of the
!!    GNU General Public License, see ~/COPYING file
!!    or http://www.gnu.org/copyleft/gpl.txt .
!!    For the list of contributors, see ~/AUTHORS


!> Could still do more tidying - assuming all sparse matrices except for Fermi have the same pattern
subroutine foe(iproc, nproc, tmprtr, &
           ebs, itout, it_scc, order_taylor, purification_quickreturn, adjust_FOE_temperature, foe_verbosity, &
           accuracy_level, tmb)
  use module_base
  use module_types
  use module_interfaces, except_this_one => foe
  use yaml_output
  use sparsematrix_base, only: sparsematrix_malloc_ptr, sparsematrix_malloc, assignment(=), &
                               SPARSE_FULL, DENSE_FULL, DENSE_PARALLEL, SPARSEMM_SEQ, &
                               matrices
  use sparsematrix_init, only: matrixindex_in_compressed
  use sparsematrix, only: compress_matrix, uncompress_matrix, compress_matrix_distributed, &
                          uncompress_matrix_distributed
  implicit none

  ! Calling arguments
  integer,intent(in) :: iproc, nproc,itout,it_scc, order_taylor
  real(kind=8),intent(in) :: tmprtr
  real(kind=8),intent(out) :: ebs
  logical,intent(in) :: purification_quickreturn, adjust_FOE_temperature
  integer,intent(in) :: foe_verbosity
  integer,intent(in) :: accuracy_level
  type(DFT_wavefunction),intent(inout) :: tmb

  ! Local variables
  integer :: npl, istat, iall, jorb, info, ipl, i, it, ierr, ii, iiorb, jjorb, iseg, it_solver, iorb
  integer :: isegstart, isegend, iismall, iseglarge, isegsmall, is, ie, iilarge, nsize_polynomial
  integer :: iismall_ovrlp, iismall_ham, ntemp, it_shift, npl_check
  integer,parameter :: nplx=50000
  real(kind=8),dimension(:,:),allocatable :: cc, chebyshev_polynomials, cc_check, fermip_check
  real(kind=8),dimension(:,:,:),allocatable :: penalty_ev
  real(kind=8) :: anoise, scale_factor, shift_value, sumn, sumn_check, charge_diff, ef_interpol, ddot
  real(kind=8) :: evlow_old, evhigh_old, m, b, det, determinant, sumn_old, ef_old, bound_low, bound_up, tt
  real(kind=8) :: fscale, error, tt_ovrlp, tt_ham, idempotency_diff, diff, fscale_check
  logical :: restart, adjust_lower_bound, adjust_upper_bound, calculate_SHS, interpolation_possible, emergency_stop
  character(len=*),parameter :: subname='foe'
  real(kind=8),dimension(2) :: efarr, sumnarr, allredarr
  real(kind=8),dimension(:),allocatable :: hamscal_compr, SHS, fermi_check_compr
  real(kind=8),dimension(4,4) :: interpol_matrix, tmp_matrix
  real(kind=8),dimension(4) :: interpol_vector, interpol_solution
  integer,dimension(4) :: ipiv
  real(kind=8),parameter :: charge_tolerance=1.d-6 ! exit criterion
  integer :: jproc, iorder, npl_boundaries
  logical,dimension(2) :: eval_bounds_ok, bisection_bounds_ok
  real(kind=8),dimension(:,:),allocatable :: workmat
  real(kind=8) :: trace_sparse, temp_multiplicator, ebs_check
  integer :: irow, icol, itemp, iflag
  logical :: overlap_calculated, cycle_FOE, evbounds_shrinked, degree_sufficient, reached_limit
  real(kind=8),parameter :: FSCALE_LOWER_LIMIT=1.d-3
  real(kind=8),parameter :: FSCALE_UPPER_LIMIT=5.d-2
  real(kind=8),parameter :: DEGREE_MULTIPLICATOR_ACCURATE=3.d0
  real(kind=8),parameter :: DEGREE_MULTIPLICATOR_FAST=2.d0
  real(kind=8),parameter :: TEMP_MULTIPLICATOR_ACCURATE=1.d0
  real(kind=8),parameter :: TEMP_MULTIPLICATOR_FAST=1.2d0
  real(kind=8),parameter :: CHECK_RATIO=1.25d0
  type(matrices) :: inv_ovrlp
  !!integer,parameter :: NPL_MIN=80
  integer,parameter :: NTEMP_ACCURATE=4
  integer,parameter :: NTEMP_FAST=1
  real(kind=8) :: degree_multiplicator
  integer,parameter :: SPARSE=1
  integer,parameter :: DENSE=2
  integer,parameter :: imode=SPARSE
  


  call f_routine(id='foe')

  if (iproc==0) call yaml_comment('FOE calculation of kernel',hfill='~')

  if (accuracy_level/=FOE_ACCURATE .and. accuracy_level/=FOE_FAST) then
      stop 'wrong value of accuracy_level'
  end if

  inv_ovrlp%matrix_compr = sparsematrix_malloc_ptr(tmb%linmat%l, &
                           iaction=SPARSE_FULL, id='inv_ovrlp%matrix_compr')


  call timing(iproc, 'FOE_auxiliary ', 'ON')

  ! initialization
  interpol_solution = 0.d0


  allocate(penalty_ev(tmb%orbs%norb,tmb%orbs%norbp,2), stat=istat)
  call memocc(istat, penalty_ev, 'penalty_ev', subname)

  allocate(fermip_check(tmb%orbs%norb,tmb%orbs%norbp), stat=istat)
  call memocc(istat, fermip_check, 'fermip_check', subname)

  allocate(SHS(tmb%linmat%l%nvctr), stat=istat)
  call memocc(istat, SHS, 'SHS', subname)

  fermi_check_compr = sparsematrix_malloc(tmb%linmat%l, iaction=SPARSE_FULL, id='fermi_check_compr')


        call timing(iproc, 'FOE_auxiliary ', 'OF')
        call overlap_minus_onehalf() ! has internal timer
        call timing(iproc, 'FOE_auxiliary ', 'ON')

  !!end if


  allocate(hamscal_compr(tmb%linmat%l%nvctr), stat=istat)
  call memocc(istat, hamscal_compr, 'hamscal_compr', subname)

    
  ! Size of one Chebyshev polynomial matrix in compressed form (distributed)
  nsize_polynomial=0
  if (tmb%orbs%norbp>0) then
      isegstart=tmb%linmat%l%istsegline(tmb%orbs%isorb_par(iproc)+1)
      if (tmb%orbs%isorb+tmb%orbs%norbp<tmb%orbs%norb) then
          isegend=tmb%linmat%l%istsegline(tmb%orbs%isorb_par(iproc+1)+1)-1
      else
          isegend=tmb%linmat%l%nseg
      end if
      !$omp parallel default(private) shared(isegstart, isegend, tmb, nsize_polynomial)
      !$omp do reduction(+:nsize_polynomial)
      do iseg=isegstart,isegend
          do jorb=tmb%linmat%l%keyg(1,iseg),tmb%linmat%l%keyg(2,iseg)
              nsize_polynomial=nsize_polynomial+1
          end do
      end do
      !$omp end do
      !$omp end parallel
  end if
  
  
  ! Fake allocation, will be modified later
  allocate(chebyshev_polynomials(nsize_polynomial,1),stat=istat)
  call memocc(istat,chebyshev_polynomials,'chebyshev_polynomials',subname)

  fscale=tmb%foe_obj%fscale/0.5d0 ! this will be undone in the first iteration of the following loop

  ! try to decrease the eigenvalue spectrum a bit
  if (tmb%foe_obj%evbounds_isatur>tmb%foe_obj%evbounds_nsatur .and. &
      tmb%foe_obj%evboundsshrink_isatur<=tmb%foe_obj%evboundsshrink_nsatur) then
      tmb%foe_obj%evlow=0.9d0*tmb%foe_obj%evlow
      tmb%foe_obj%evhigh=0.9d0*tmb%foe_obj%evhigh
      evbounds_shrinked=.true.
  else
      evbounds_shrinked=.false.
  end if

  ! This is to distinguish whether the routine is called from get_coeff of
  ! getLocBasis, to be improved.
  if (accuracy_level==FOE_ACCURATE) then
      ntemp = NTEMP_ACCURATE
      degree_multiplicator = DEGREE_MULTIPLICATOR_ACCURATE
      temp_multiplicator = TEMP_MULTIPLICATOR_ACCURATE
  else if (accuracy_level==FOE_FAST) then
      ntemp = NTEMP_FAST
      degree_multiplicator = DEGREE_MULTIPLICATOR_FAST
      !tmb%foe_obj%fscale = 2.d0*tmb%foe_obj%fscale
      temp_multiplicator = TEMP_MULTIPLICATOR_FAST
  else
      stop 'wrong value of accuracy_level'
  end if
  degree_sufficient=.true.

  temp_loop: do itemp=1,ntemp

      fscale = temp_multiplicator*tmb%foe_obj%fscale
      fscale_check = CHECK_RATIO*fscale
      
      !fscale=fscale*0.5d0 ! make the error function sharper, i.e. more "step function-like"
      !fscale_check=1.25*tmb%foe_obj%fscale

      evlow_old=1.d100
      evhigh_old=-1.d100
      
      !if (foe_verbosity>=1 .and. iproc==0) call yaml_map('decay length of error function',fscale,fmt='(es10.3)')
      !if (foe_verbosity>=1 .and. iproc==0) call yaml_map('decay length of error function',tmb%foe_obj%fscale,fmt='(es10.3)')
      if (iproc==0) then
          call yaml_map('decay length of error function',fscale,fmt='(es10.3)')
          call yaml_map('decay length multiplicator',temp_multiplicator,fmt='(es10.3)')
          call yaml_map('polynomial degree multiplicator',degree_multiplicator,fmt='(es10.3)')
      end if
    
          ! Don't let this value become too small.
          tmb%foe_obj%bisection_shift = max(tmb%foe_obj%bisection_shift,1.d-4)
    
          efarr(1)=tmb%foe_obj%ef-tmb%foe_obj%bisection_shift
          efarr(2)=tmb%foe_obj%ef+tmb%foe_obj%bisection_shift
          sumnarr(1)=0.d0
          sumnarr(2)=1.d100
    
          adjust_lower_bound=.true.
          adjust_upper_bound=.true.
    
          calculate_SHS=.true.
    
          if (tmb%orbs%norbp>0) then
              call to_zero(tmb%orbs%norb*tmb%orbs%norbp, tmb%linmat%kernel_%matrixp(1,1))
          end if
    
          if (iproc==0) then
              !call yaml_sequence(advance='no')
              if (foe_verbosity>=1) then
                  call yaml_open_sequence('FOE to determine density kernel',label=&
                       'it_foe'//trim(adjustl(yaml_toa(itout,fmt='(i3.3)')))//'-'//&
                       trim(adjustl(yaml_toa(it_scc,fmt='(i3.3)')))//'-'//&
                       trim(adjustl(yaml_toa(itemp,fmt='(i2.2)'))))
              else
                  call yaml_open_sequence('FOE to determine density kernel')
                  if (iproc==0) call yaml_comment('FOE calculation of kernel',hfill='-')
              end if
          end if
    
    
    
          it=0
          it_solver=0
          eval_bounds_ok=.false.
          bisection_bounds_ok=.false.
          main_loop: do 
              
              it=it+1
    
              if (iproc==0) then
                  call yaml_newline()
                  call yaml_sequence(advance='no')
                  call yaml_open_map(flow=.true.)
                  if (foe_verbosity>=1) call yaml_comment('it FOE:'//yaml_toa(it,fmt='(i6)'),hfill='-')
              end if
              
              if (adjust_lower_bound) then
                  tmb%foe_obj%ef=efarr(1)
              else if (adjust_upper_bound) then
                  tmb%foe_obj%ef=efarr(2)
              end if
          
    
              ! Scale the Hamiltonian such that all eigenvalues are in the intervall [-1:1]
              if (tmb%foe_obj%evlow/=evlow_old .or. tmb%foe_obj%evhigh/=evhigh_old) then
                  scale_factor=2.d0/(tmb%foe_obj%evhigh-tmb%foe_obj%evlow)
                  shift_value=.5d0*(tmb%foe_obj%evhigh+tmb%foe_obj%evlow)
                  !$omp parallel default(none) private(ii,irow,icol,iismall_ovrlp,iismall_ham,tt_ovrlp,tt_ham) &
                  !$omp shared(tmb,hamscal_compr,scale_factor,shift_value)
                  !$omp do
                  do ii=1,tmb%linmat%l%nvctr
                      irow = tmb%linmat%l%orb_from_index(1,ii)
                      icol = tmb%linmat%l%orb_from_index(2,ii)
                      iismall_ovrlp = matrixindex_in_compressed(tmb%linmat%s, irow, icol)
                      iismall_ham = matrixindex_in_compressed(tmb%linmat%m, irow, icol)
                      if (iismall_ovrlp>0) then
                          tt_ovrlp=tmb%linmat%ovrlp_%matrix_compr(iismall_ovrlp)
                      else
                          tt_ovrlp=0.d0
                      end if
                      if (iismall_ham>0) then
                          tt_ham=tmb%linmat%ham_%matrix_compr(iismall_ham)
                      else
                          tt_ham=0.d0
                      end if
                      hamscal_compr(ii)=scale_factor*(tt_ham-shift_value*tt_ovrlp)
                  end do
                  !$omp end do
                  !$omp end parallel
                  calculate_SHS=.true.
              else
                  calculate_SHS=.false.
              end if
              evlow_old=tmb%foe_obj%evlow
              evhigh_old=tmb%foe_obj%evhigh
    
              !!tmb%foe_obj%ef = tmb%foe_obj%evlow+1.d-4*it
    
              ! Determine the degree of the polynomial
              !if (itemp==1 .or. .not.degree_sufficient) then
                  !npl=nint(degree_multiplicator*(tmb%foe_obj%evhigh-tmb%foe_obj%evlow)/tmb%foe_obj%fscale)
                  npl=nint(degree_multiplicator*(tmb%foe_obj%evhigh-tmb%foe_obj%evlow)/fscale)
                  !!if(npl<=NPL_MIN) then
                  !!    if (iproc==0) then
                  !!        call yaml_map('increase npl to minimal value; original value',npl)
                  !!        call yaml_newline()
                  !!    end if
                  !!    npl=NPL_MIN ! this is the minimal degree
                  !!end if
              !else
              !    ! this will probably disappear.. only needed when the degree is
              !    ! increased by the old way via purification etc.
              !    npl=nint(degree_multiplicator*(tmb%foe_obj%evhigh-tmb%foe_obj%evlow)/fscale)
              !end if
              npl_check=nint(degree_multiplicator*(tmb%foe_obj%evhigh-tmb%foe_obj%evlow)/fscale_check)
              npl_check=max(npl_check,nint(real(npl,kind=8)/CHECK_RATIO)) ! this is necessary if npl was set to the minimal value
              npl_boundaries=nint(degree_multiplicator*(tmb%foe_obj%evhigh-tmb%foe_obj%evlow)/FSCALE_LOWER_LIMIT) ! max polynomial degree for given eigenvalue boundaries
              if (npl>npl_boundaries) then
                  npl=npl_boundaries
                  if (iproc==0) call yaml_warning('very sharp decay of error function, polynomial degree reached limit')
                  if (iproc==0) write(*,*) 'STOP SINCE THIS WILL CREATE PROBLEMS WITH NPL_CHECK'
                  stop
              end if
              if (npl>nplx) stop 'npl>nplx'
    
              ! Array the holds the Chebyshev polynomials. Needs to be recalculated
              ! every time the Hamiltonian has been modified.
              if (calculate_SHS) then
                  iall=-product(shape(chebyshev_polynomials))*kind(chebyshev_polynomials)
                  deallocate(chebyshev_polynomials,stat=istat)
                  call memocc(istat,iall,'chebyshev_polynomials',subname)
                  allocate(chebyshev_polynomials(nsize_polynomial,npl),stat=istat)
                  call memocc(istat,chebyshev_polynomials,'chebyshev_polynomials',subname)
              end if
    
              !if (foe_verbosity>=1 .and. iproc==0) then
              if (iproc==0) then
                  if (foe_verbosity>=1) then
                      call yaml_map('bisec/eval bounds',&
                           (/efarr(1),efarr(2),tmb%foe_obj%evlow,tmb%foe_obj%evhigh/),fmt='(f5.2)')
                  else
                      call yaml_map('eval bounds',&
                           (/tmb%foe_obj%evlow,tmb%foe_obj%evhigh/),fmt='(f5.2)')
                  end if
                  call yaml_map('pol deg',npl,fmt='(i3)')
                  if (foe_verbosity>=1) call yaml_map('eF',tmb%foe_obj%ef,fmt='(es16.9)')
              end if
    
    
              allocate(cc(npl,3), stat=istat)
              call memocc(istat, cc, 'cc', subname)
              allocate(cc_check(npl,3), stat=istat)
              call memocc(istat, cc_check, 'cc_check', subname)
    
              if (tmb%foe_obj%evlow>=0.d0) then
                  stop 'ERROR: lowest eigenvalue must be negative'
              end if
              if (tmb%foe_obj%evhigh<=0.d0) then
                  stop 'ERROR: highest eigenvalue must be positive'
              end if
    
              call timing(iproc, 'FOE_auxiliary ', 'OF')
              call timing(iproc, 'chebyshev_coef', 'ON')
    
              !call chebft(tmb%foe_obj%evlow, tmb%foe_obj%evhigh, npl, cc(1,1), tmb%foe_obj%ef, tmb%foe_obj%fscale, temperature)
              !!call chebft(tmb%foe_obj%evlow, tmb%foe_obj%evhigh, npl, cc(1,1), &
              !!     tmb%foe_obj%ef, tmb%foe_obj%fscale, tmprtr)
              call chebft(tmb%foe_obj%evlow, tmb%foe_obj%evhigh, npl, cc(1,1), &
                   tmb%foe_obj%ef, fscale, tmprtr)
              call chder(tmb%foe_obj%evlow, tmb%foe_obj%evhigh, cc(1,1), cc(1,2), npl)
              call chebft2(tmb%foe_obj%evlow, tmb%foe_obj%evhigh, npl, cc(1,3))
              call evnoise(npl, cc(1,3), tmb%foe_obj%evlow, tmb%foe_obj%evhigh, anoise)

              call chebft(tmb%foe_obj%evlow, tmb%foe_obj%evhigh, npl_check, cc_check(1,1), &
                   tmb%foe_obj%ef, fscale_check, tmprtr)
              call chder(tmb%foe_obj%evlow, tmb%foe_obj%evhigh, cc_check(1,1), cc_check(1,2), npl_check)
              call chebft2(tmb%foe_obj%evlow, tmb%foe_obj%evhigh, npl_check, cc_check(1,3))
    
              call timing(iproc, 'chebyshev_coef', 'OF')
              call timing(iproc, 'FOE_auxiliary ', 'ON')
            
              !!if (iproc==0) then
              !!    call pltwght(npl,cc(1,1),cc(1,2),tmb%foe_obj%evlow,tmb%foe_obj%evhigh,tmb%foe_obj%ef,tmb%foe_obj%fscale,temperature)
              !!    call pltexp(anoise,npl,cc(1,3),tmb%foe_obj%evlow,tmb%foe_obj%evhigh)
              !!end if
            
            
              if (tmb%orbs%nspin==1) then
                  do ipl=1,npl
                      cc(ipl,1)=2.d0*cc(ipl,1)
                      cc(ipl,2)=2.d0*cc(ipl,2)
                      cc(ipl,3)=2.d0*cc(ipl,3)
                      cc_check(ipl,1)=2.d0*cc_check(ipl,1)
                      cc_check(ipl,2)=2.d0*cc_check(ipl,2)
                      cc_check(ipl,3)=2.d0*cc_check(ipl,3)
                  end do
              end if
            
            
              call timing(iproc, 'FOE_auxiliary ', 'OF')
    
              if (calculate_SHS) then
                  ! sending it ovrlp just for sparsity pattern, still more cleaning could be done
                  if (foe_verbosity>=1 .and. iproc==0) call yaml_map('polynomials','recalculated')
                  call chebyshev_clean(iproc, nproc, npl, cc, tmb%orbs, tmb%foe_obj, &
                       tmb%linmat%l, hamscal_compr, &
                       inv_ovrlp%matrix_compr, calculate_SHS, &
                       nsize_polynomial, SHS, tmb%linmat%kernel_%matrixp, penalty_ev, chebyshev_polynomials, &
                       emergency_stop)
              else
                  ! The Chebyshev polynomials are already available
                  if (foe_verbosity>=1 .and. iproc==0) call yaml_map('polynomials','from memory')
                  call chebyshev_fast(iproc, nsize_polynomial, npl, tmb%orbs, &
                      tmb%linmat%l, chebyshev_polynomials, cc, tmb%linmat%kernel_%matrixp)
              end if 



             ! Check for an emergency stop, which happens if the kernel explodes, presumably due
             ! to the eigenvalue bounds being too small.
             ! mpi_lor seems not to work on certain systems...
             if (emergency_stop) then
                 iflag=1
             else
                 iflag=0
             end if
<<<<<<< HEAD
             if (nproc>1) then
                 call mpiallred(iflag, 1, mpi_sum, bigdft_mpi%mpi_comm)
             end if
=======

             if (nproc > 1) then
                call mpiallred(iflag, 1, mpi_sum, bigdft_mpi%mpi_comm)
             end if

>>>>>>> 30a71bc6
             if (iflag>0) then
                 emergency_stop=.true.
             else
                 emergency_stop=.false.
             end if
             if (emergency_stop) then
                  eval_bounds_ok(1)=.false.
                  tmb%foe_obj%evlow=tmb%foe_obj%evlow*1.2d0
                  eval_bounds_ok(2)=.false.
                  tmb%foe_obj%evhigh=tmb%foe_obj%evhigh*1.2d0
                  if (iproc==0) then
                      if (foe_verbosity>=1) call yaml_map('eval/bisection bounds ok',&
                           (/eval_bounds_ok(1),eval_bounds_ok(2),bisection_bounds_ok(1),bisection_bounds_ok(2)/))
                      call yaml_close_map()
                      !call bigdft_utils_flush(unit=6)
                  end if
                  iall=-product(shape(cc))*kind(cc)
                  deallocate(cc, stat=istat)
                  call memocc(istat, iall, 'cc', subname)
                  iall=-product(shape(cc_check))*kind(cc_check)
                  deallocate(cc_check, stat=istat)
                  call memocc(istat, iall, 'cc_check', subname)
                  cycle main_loop
             end if
    
    
              call timing(iproc, 'FOE_auxiliary ', 'ON')
    
    
              restart=.false.
    
              ! Check the eigenvalue bounds. Only necessary if calculate_SHS is true
              ! (otherwise this has already been checked in the previous iteration).
              if (calculate_SHS) then
                  ! The penalty function must be smaller than the noise.
                  bound_low=0.d0
                  bound_up=0.d0
                  if (tmb%orbs%norbp>0) then
                      isegstart=tmb%linmat%l%istsegline(tmb%orbs%isorb_par(iproc)+1)
                      if (tmb%orbs%isorb+tmb%orbs%norbp<tmb%orbs%norb) then
                          isegend=tmb%linmat%l%istsegline(tmb%orbs%isorb_par(iproc+1)+1)-1
                      else
                          isegend=tmb%linmat%l%nseg
                      end if
                      !$omp parallel default(private) &
                      !$omp shared(isegstart, isegend, penalty_ev, tmb, bound_low, bound_up)
                      !$omp do reduction(+:bound_low,bound_up)
                      do iseg=isegstart,isegend
                          ii=tmb%linmat%l%keyv(iseg)-1
                          do jorb=tmb%linmat%l%keyg(1,iseg),tmb%linmat%l%keyg(2,iseg)
                              ii=ii+1
                              iiorb = (jorb-1)/tmb%orbs%norb + 1
                              jjorb = jorb - (iiorb-1)*tmb%orbs%norb
                              iismall = matrixindex_in_compressed(tmb%linmat%s, iiorb, jjorb)
                              if (iismall>0) then
                                  tt=tmb%linmat%ovrlp_%matrix_compr(iismall)
                              else
                                  tt=0.d0
                              end if
                              bound_low = bound_low + penalty_ev(jjorb,iiorb-tmb%orbs%isorb,2)*tt
                              bound_up = bound_up +penalty_ev(jjorb,iiorb-tmb%orbs%isorb,1)*tt
                          end do  
                      end do
                      !$omp end do
                      !$omp end parallel
                  end if
    
                  allredarr(1)=bound_low
                  allredarr(2)=bound_up
<<<<<<< HEAD
                  if (nproc>1) then
                      call mpiallred(allredarr(1), 2, mpi_sum, bigdft_mpi%mpi_comm)
                  end if
=======

                  if (nproc > 1) then
                     call mpiallred(allredarr(1), 2, mpi_sum, bigdft_mpi%mpi_comm)
                  end if

>>>>>>> 30a71bc6
                  allredarr=abs(allredarr) !for some crazy situations this may be negative
                  anoise=100.d0*anoise
                  if (allredarr(1)>anoise) then
                      eval_bounds_ok(1)=.false.
                      tmb%foe_obj%evlow=tmb%foe_obj%evlow*1.2d0
                      restart=.true.
                  else
                      eval_bounds_ok(1)=.true.
                  end if
                  if (allredarr(2)>anoise) then
                      eval_bounds_ok(2)=.false.
                      tmb%foe_obj%evhigh=tmb%foe_obj%evhigh*1.2d0
                      restart=.true.
                  else
                      eval_bounds_ok(2)=.true.
                  end if
              end if
    
              iall=-product(shape(cc))*kind(cc)
              deallocate(cc, stat=istat)
              call memocc(istat, iall, 'cc', subname)
    
              if (restart) then
                  if(evbounds_shrinked) then
                      ! this shrink was not good, increase the saturation counter
                      tmb%foe_obj%evboundsshrink_isatur=tmb%foe_obj%evboundsshrink_isatur+1
                  end if
                  tmb%foe_obj%evbounds_isatur=0
                  if (iproc==0) then
                      if (foe_verbosity>=1) call yaml_map('eval/bisection bounds ok',&
                           (/eval_bounds_ok(1),eval_bounds_ok(2),bisection_bounds_ok(1),bisection_bounds_ok(2)/))
                      call yaml_close_map()
                      !call bigdft_utils_flush(unit=6)
                  end if
                  iall=-product(shape(cc_check))*kind(cc_check)
                  deallocate(cc_check, stat=istat)
                  call memocc(istat, iall, 'cc_check', subname)
                  cycle
              end if
                  
              ! eigenvalue bounds ok
              if (calculate_SHS) then
                  tmb%foe_obj%evbounds_isatur=tmb%foe_obj%evbounds_isatur+1
              end if
            
              call calculate_trace_distributed(tmb%linmat%kernel_%matrixp, sumn)
    
    
              ! Make sure that the bounds for the bisection are negative and positive
              restart=.false.
              charge_diff = sumn-tmb%foe_obj%charge
              if (adjust_lower_bound) then
                  !if (iproc==0) call yaml_map('checking lower bisection bound, charge diff',charge_diff,fmt='(es9.2)')
                  if (charge_diff<=0.d0) then
                      ! Lower bound okay
                      adjust_lower_bound=.false.
                      tmb%foe_obj%bisection_shift=tmb%foe_obj%bisection_shift*9.d-1
                      sumnarr(1)=sumn
                      if (iproc==0) then
                      end if
                      restart=.true.
                      bisection_bounds_ok(1)=.true.
                  else
                      efarr(1)=efarr(1)-tmb%foe_obj%bisection_shift
                      tmb%foe_obj%bisection_shift=tmb%foe_obj%bisection_shift*1.1d0
                      restart=.true.
                      bisection_bounds_ok(1)=.false.
                  end if
              end if
              if (restart) then
                  if (iproc==0) then
                      if (foe_verbosity>=1) call yaml_map('eval/bisection bounds ok',&
                           (/eval_bounds_ok(1),eval_bounds_ok(2),bisection_bounds_ok(1),bisection_bounds_ok(2)/))
                      call yaml_close_map()
                  end if
                  iall=-product(shape(cc_check))*kind(cc_check)
                  deallocate(cc_check, stat=istat)
                  call memocc(istat, iall, 'cc_check', subname)
                  cycle
              end if
              if (adjust_upper_bound) then
                  if (charge_diff>=0.d0) then
                      ! Upper bound okay
                      adjust_upper_bound=.false.
                      tmb%foe_obj%bisection_shift=tmb%foe_obj%bisection_shift*9.d-1
                      sumnarr(2)=sumn
                      restart=.false.
                      bisection_bounds_ok(2)=.true.
                  else
                      efarr(2)=efarr(2)+tmb%foe_obj%bisection_shift
                      tmb%foe_obj%bisection_shift=tmb%foe_obj%bisection_shift*1.1d0
                      restart=.true.
                      bisection_bounds_ok(2)=.false.
                  end if
              end if
    
              if (iproc==0) then
                  if (foe_verbosity>=1) call yaml_map('eval/bisection bounds ok',&
                       (/eval_bounds_ok(1),eval_bounds_ok(2),bisection_bounds_ok(1),bisection_bounds_ok(2)/))
              end if
              if (restart) then
                  if (iproc==0) then
                      call yaml_close_map()
                  end if
                  iall=-product(shape(cc_check))*kind(cc_check)
                  deallocate(cc_check, stat=istat)
                  call memocc(istat, iall, 'cc_check', subname)
                  cycle
              end if
    
    
              it_solver=it_solver+1
    
              ! Check whether the system behaves reasonably.
              interpolation_possible=.true.
              if (it_solver>1) then
                  if (foe_verbosity>=1 .and. iproc==0) then
                      call yaml_newline()
                      call yaml_open_map('interpol check',flow=.true.)
                      call yaml_map('D eF',tmb%foe_obj%ef-ef_old,fmt='(es13.6)')
                      call yaml_map('D Tr',sumn-sumn_old,fmt='(es13.6)')
                  end if
                  if (tmb%foe_obj%ef>ef_old .and. sumn<sumn_old) then
                      interpolation_possible=.false.
                  end if
                  if (tmb%foe_obj%ef<ef_old .and. sumn>sumn_old) then
                      interpolation_possible=.false.
                  end if
                  if (tmb%foe_obj%ef>ef_old .and. sumn<sumn_old .or. tmb%foe_obj%ef<ef_old .and. sumn>sumn_old) then
                      if (foe_verbosity>=1 .and. iproc==0) call yaml_map('interpol possible',.false.)
                  else
                      if (foe_verbosity>=1 .and. iproc==0) call yaml_map('interpol possible',.true.)
                  end if
                  if (foe_verbosity>=1 .and. iproc==0) call yaml_close_map()
                  !!call bigdft_utils_flush(unit=6)
                  if (foe_verbosity>=1 .and. iproc==0) call yaml_newline()
              end if
              if (.not.interpolation_possible) then
                  ! Set the history for the interpolation to zero.
                  it_solver=0
              end if
    
              ef_old=tmb%foe_obj%ef
              sumn_old=sumn
    
              ! Shift up the old results.
              if (it_solver>4) then
                  do i=1,4
                      interpol_matrix(1,i)=interpol_matrix(2,i)
                      interpol_matrix(2,i)=interpol_matrix(3,i)
                      interpol_matrix(3,i)=interpol_matrix(4,i)
                  end do
                  interpol_vector(1)=interpol_vector(2)
                  interpol_vector(2)=interpol_vector(3)
                  interpol_vector(3)=interpol_vector(4)
              end if
              !LG: if it_solver==0 this index comes out of bounds!
              ii=max(min(it_solver,4),1)
              interpol_matrix(ii,1)=tmb%foe_obj%ef**3
              interpol_matrix(ii,2)=tmb%foe_obj%ef**2
              interpol_matrix(ii,3)=tmb%foe_obj%ef
              interpol_matrix(ii,4)=1
              interpol_vector(ii)=sumn-tmb%foe_obj%charge
    
              ! Solve the linear system interpol_matrix*interpol_solution=interpol_vector
              if (it_solver>=4) then
                  do i=1,ii
                      interpol_solution(i)=interpol_vector(i)
                      tmp_matrix(i,1)=interpol_matrix(i,1)
                      tmp_matrix(i,2)=interpol_matrix(i,2)
                      tmp_matrix(i,3)=interpol_matrix(i,3)
                      tmp_matrix(i,4)=interpol_matrix(i,4)
                  end do
    
                  call dgesv(ii, 1, tmp_matrix, 4, ipiv, interpol_solution, 4, info)
                  if (info/=0) then
                     if (iproc==0) write(*,'(1x,a,i0)') 'ERROR in dgesv (FOE), info=',info
                  end if
    
    
                  call get_roots_of_cubic_polynomial(interpol_solution(1), interpol_solution(2), &
                       interpol_solution(3), interpol_solution(4), tmb%foe_obj%ef, ef_interpol)
              end if
    
    
              ! Adjust the bounds for the bisection.
              if (charge_diff<0.d0) then
                  efarr(1)=tmb%foe_obj%ef
                  sumnarr(1)=sumn
              else if (charge_diff>=0.d0) then
                  efarr(2)=tmb%foe_obj%ef
                  sumnarr(2)=sumn
              end if
    
    
              ! Calculate the new Fermi energy.
              if (foe_verbosity>=1 .and. iproc==0) then
                  call yaml_newline()
                  call yaml_open_map('Search new eF',flow=.true.)
              end if
              if (it_solver>=4 .and.  abs(sumn-tmb%foe_obj%charge)<tmb%foe_obj%ef_interpol_chargediff) then
                  det=determinant(iproc,4,interpol_matrix)
                  if (foe_verbosity>=1 .and. iproc==0) then
                      call yaml_map('det',det,fmt='(es10.3)')
                      call yaml_map('limit',tmb%foe_obj%ef_interpol_det,fmt='(es10.3)')
                  end if
                  if(abs(det)>tmb%foe_obj%ef_interpol_det) then
                      tmb%foe_obj%ef=ef_interpol
                      if (foe_verbosity>=1 .and. iproc==0) call yaml_map('method','cubic interpolation')
                  else
                      ! linear interpolation
                      if (foe_verbosity>=1 .and. iproc==0) call yaml_map('method','linear interpolation')
                      m = (interpol_vector(4)-interpol_vector(3))/(interpol_matrix(4,3)-interpol_matrix(3,3))
                      b = interpol_vector(4)-m*interpol_matrix(4,3)
                      tmb%foe_obj%ef = -b/m
                  end if
              else
                  ! Use mean value of bisection and secant method
                  ! Secant method solution
                  tmb%foe_obj%ef = efarr(2)-(sumnarr(2)-tmb%foe_obj%charge)*(efarr(2)-efarr(1))/(sumnarr(2)-sumnarr(1))
                  ! Add bisection solution
                  tmb%foe_obj%ef = tmb%foe_obj%ef + .5d0*(efarr(1)+efarr(2))
                  ! Take the mean value
                  tmb%foe_obj%ef=.5d0*tmb%foe_obj%ef
                  if (foe_verbosity>=1 .and. iproc==0) call yaml_map('method','bisection / secant method')
              end if
              if (foe_verbosity>=1 .and. iproc==0) then
                  call yaml_close_map()
                  !!call bigdft_utils_flush(unit=6)
                  !call yaml_newline()
              end if
    
    
              if (iproc==0) then
                  if (foe_verbosity>=1) call yaml_newline()
                  if (foe_verbosity>=1) call yaml_map('iter',it)
                  if (foe_verbosity>=1) call yaml_map('Tr(K)',sumn,fmt='(es16.9)')
                  call yaml_map('charge diff',sumn-tmb%foe_obj%charge,fmt='(es16.9)')
              end if
    
              if (iproc==0) then
                  call yaml_close_map()
                  !call bigdft_utils_flush(unit=6)
              end if
    
              if (abs(charge_diff)<charge_tolerance) then
                  if (iproc==0) call yaml_close_sequence()
                  ! experimental: calculate a second kernel with a lower
                  ! polynomial degree  and calculate the difference
                  call chebyshev_fast(iproc, nsize_polynomial, npl_check, tmb%orbs, &
                      tmb%linmat%l, chebyshev_polynomials, cc_check, fermip_check)
                  iall=-product(shape(cc_check))*kind(cc_check)
                  deallocate(cc_check, stat=istat)
                  call memocc(istat, iall, 'cc_check', subname)
                  diff=0.d0
                  do iorb=1,tmb%orbs%norbp
                      do jorb=1,tmb%orbs%norb
                          diff = diff + (tmb%linmat%kernel_%matrixp(jorb,iorb)-fermip_check(jorb,iorb))**2
                      end do
                  end do
<<<<<<< HEAD
                  if (nproc>1) then
                      call mpiallred(diff, 1, mpi_sum, bigdft_mpi%mpi_comm)
                  end if
=======

                  if (nproc > 1) then
                     call mpiallred(diff, 1, mpi_sum, bigdft_mpi%mpi_comm)
                  end if

>>>>>>> 30a71bc6
                  diff=sqrt(diff)
                  if (iproc==0) call yaml_map('diff from reference kernel',diff,fmt='(es10.3)')
                  !!!!%%if (adjust_FOE_temperature .and. foe_verbosity>=1) then
                  !!!!%%    if (diff<2.d-2) then
                  !!!!%%        ! can decrease polynomial degree
                  !!!!%%        tmb%foe_obj%fscale=1.25d0*tmb%foe_obj%fscale
                  !!!!%%        if (iproc==0) call yaml_map('modify fscale','increase')
                  !!!!%%        degree_sufficient=.true.
                  !!!!%%    else if (diff>=2.d-2 .and. diff < 5.d-2) then
                  !!!!%%        ! polynomial degree seems to be appropriate
                  !!!!%%        degree_sufficient=.true.
                  !!!!%%        !!if (iproc==0) call yaml_map('Need to change fscale',.false.)
                  !!!!%%        if (iproc==0) call yaml_map('modify fscale','No')
                  !!!!%%    else
                  !!!!%%        ! polynomial degree too small, increase and recalculate
                  !!!!%%        ! the kernel
                  !!!!%%        degree_sufficient=.false.
                  !!!!%%        tmb%foe_obj%fscale=0.5*tmb%foe_obj%fscale
                  !!!!%%        !!if (iproc==0) call yaml_map('Need to change fscale (decrease)',.true.)
                  !!!!%%        if (iproc==0) call yaml_map('modify fscale','decrease')
                  !!!!%%    end if
                  !!!!%%    if (tmb%foe_obj%fscale<FSCALE_LOWER_LIMIT) then
                  !!!!%%        tmb%foe_obj%fscale=FSCALE_LOWER_LIMIT
                  !!!!%%        if (iproc==0) call yaml_map('fscale reached limit; reset to',FSCALE_LOWER_LIMIT)
                  !!!!%%        reached_limit=.true.
                  !!!!%%    else
                  !!!!%%        reached_limit=.false.
                  !!!!%%    end if
                  !!!!%%end if
                  exit
              end if

              iall=-product(shape(cc_check))*kind(cc_check)
              deallocate(cc_check, stat=istat)
              call memocc(istat, iall, 'cc_check', subname)
    
    
          end do main_loop
    
    
    

     call compress_matrix_distributed(iproc, tmb%linmat%l, tmb%linmat%kernel_%matrixp, &
          tmb%linmat%kernel_%matrix_compr)

     call compress_matrix_distributed(iproc, tmb%linmat%l, fermip_check, fermi_check_compr)


    
      allocate(workmat(tmb%orbs%norb,tmb%orbs%norbp), stat=istat)
      call memocc(istat, workmat, 'workmat', subname)
    
    
      ! Calculate S^-1/2 * K * S^-1/2^T
      ! Since S^-1/2 is symmetric, don't use the transpose
      call retransform(tmb%linmat%kernel_%matrix_compr)

      call retransform(fermi_check_compr)

      call calculate_trace_distributed(fermip_check, sumn_check)
    

      ! Calculate trace(KH). Since they have the same sparsity pattern and K is
      ! symmetric, this is a simple ddot.
      ebs=ddot(tmb%linmat%l%nvctr, tmb%linmat%kernel_%matrix_compr,1 , hamscal_compr, 1)
      ebs=ebs/scale_factor+shift_value*sumn

      ebs_check=ddot(tmb%linmat%l%nvctr, fermi_check_compr,1 , hamscal_compr, 1)
      ebs_check=ebs_check/scale_factor+shift_value*sumn_check
      diff=abs(ebs_check-ebs)

      if (iproc==0) then
          call yaml_map('ebs',ebs)
          call yaml_map('ebs_check',ebs_check)
          call yaml_map('diff',ebs_check-ebs)
      end if

      if (adjust_FOE_temperature .and. foe_verbosity>=1) then
          if (diff<5.d-3) then
              ! can decrease polynomial degree
              tmb%foe_obj%fscale=1.25d0*tmb%foe_obj%fscale
              if (iproc==0) call yaml_map('modify fscale','increase')
              degree_sufficient=.true.
          else if (diff>=5.d-3 .and. diff < 1.d-2) then
              ! polynomial degree seems to be appropriate
              degree_sufficient=.true.
              !!if (iproc==0) call yaml_map('Need to change fscale',.false.)
              if (iproc==0) call yaml_map('modify fscale','No')
          else
              ! polynomial degree too small, increase and recalculate
              ! the kernel
              degree_sufficient=.false.
              tmb%foe_obj%fscale=0.5*tmb%foe_obj%fscale
              !!if (iproc==0) call yaml_map('Need to change fscale (decrease)',.true.)
              if (iproc==0) call yaml_map('modify fscale','decrease')
          end if
          if (tmb%foe_obj%fscale<FSCALE_LOWER_LIMIT) then
              tmb%foe_obj%fscale=FSCALE_LOWER_LIMIT
              if (iproc==0) call yaml_map('fscale reached lower limit; reset to',FSCALE_LOWER_LIMIT)
              reached_limit=.true.
          else if (tmb%foe_obj%fscale>FSCALE_UPPER_LIMIT) then
              tmb%foe_obj%fscale=FSCALE_UPPER_LIMIT
              if (iproc==0) call yaml_map('fscale reached upper limit; reset to',FSCALE_UPPER_LIMIT)
              reached_limit=.true.
          else
              reached_limit=.false.
          end if
      end if
    

     iall=-product(shape(workmat))*kind(workmat)
     deallocate(workmat,stat=istat)
     call memocc(istat,iall,'workmat',subname)

    
  
      ! Purify the kernel
      !tmb%can_use_transposed=.true.

      if (.not.purification_quickreturn) then
          if (iproc==0) then
              call yaml_open_sequence('Final kernel purification')
              call yaml_newline()
          end if
          overlap_calculated=.true.
          if (itemp==ntemp) then
              it_shift=20
          else
              it_shift=1
          end if
          call purify_kernel(iproc, nproc, tmb, overlap_calculated, it_shift, 50, order_taylor, purification_quickreturn)
          if (iproc==0) then
              call yaml_close_sequence()
          end if
      end if
    
    
      ! Calculate trace(KS).
      !tmb%linmat%ovrlp_%matrix_compr = tmb%linmat%ovrlp%matrix_compr
      sumn = trace_sparse(iproc, nproc, tmb%orbs, tmb%linmat%s, tmb%linmat%l, &
             tmb%linmat%ovrlp_, tmb%linmat%kernel_)


      if (iproc==0) call yaml_map('trace(KS)',sumn)


      if (foe_verbosity>=1 .and. iproc==0) then
          call yaml_map('need to repeat with sharper decay (new)',.not.degree_sufficient)
      end if
      if (degree_sufficient) exit temp_loop
      if (reached_limit) then
          if (iproc==0) call yaml_map('limit reached, exit loop',.true.)
          exit temp_loop
      end if


    

  end do temp_loop

  degree_sufficient=.true.


  call f_free_ptr(inv_ovrlp%matrix_compr)
  


  scale_factor=1.d0/scale_factor
  shift_value=-shift_value


  ! Calculate trace(KH). Since they have the same sparsity pattern and K is
  ! symmetric, this is a simple ddot.
  ebs=ddot(tmb%linmat%l%nvctr, tmb%linmat%kernel_%matrix_compr,1 , hamscal_compr, 1)
  ebs=ebs*scale_factor-shift_value*sumn





  if (iproc==0) call yaml_comment('FOE calculation of kernel finished',hfill='~')


  iall=-product(shape(chebyshev_polynomials))*kind(chebyshev_polynomials)
  deallocate(chebyshev_polynomials,stat=istat)
  call memocc(istat,iall,'chebyshev_polynomials',subname)

  iall=-product(shape(penalty_ev))*kind(penalty_ev)
  deallocate(penalty_ev, stat=istat)
  call memocc(istat, iall, 'penalty_ev', subname)

  iall=-product(shape(hamscal_compr))*kind(hamscal_compr)
  deallocate(hamscal_compr, stat=istat)
  call memocc(istat, iall, 'hamscal_compr', subname)

  iall=-product(shape(fermip_check))*kind(fermip_check)
  deallocate(fermip_check, stat=istat)
  call memocc(istat, iall, 'fermip_check', subname)

  iall=-product(shape(SHS))*kind(SHS)
  deallocate(SHS, stat=istat)
  call memocc(istat, iall, 'SHS', subname)

  call f_free(fermi_check_compr)


  call timing(iproc, 'FOE_auxiliary ', 'OF')


  call f_release_routine()


      contains

        subroutine overlap_minus_onehalf()
          ! Taylor approximation of S^-1/2 up to higher order
          if (imode==DENSE) then
              tmb%linmat%ovrlp_%matrix = sparsematrix_malloc_ptr(tmb%linmat%s, iaction=DENSE_FULL, &
                                         id='tmb%linmat%ovrlp_%matrix')
              call uncompress_matrix(iproc, tmb%linmat%s, &
                   inmat=tmb%linmat%ovrlp_%matrix_compr, outmat=tmb%linmat%ovrlp_%matrix)

              inv_ovrlp%matrix=sparsematrix_malloc_ptr(tmb%linmat%l, &
                                                iaction=DENSE_FULL, id='inv_ovrlp%matrix')
              call overlapPowerGeneral(iproc, nproc, order_taylor, -2, -1, &
                   imode=2, ovrlp_smat=tmb%linmat%s, inv_ovrlp_smat=tmb%linmat%l, &
                   ovrlp_mat=tmb%linmat%ovrlp_, inv_ovrlp_mat=inv_ovrlp, &
                   check_accur=.true., error=error)
              call compress_matrix(iproc, tmb%linmat%l, inmat=inv_ovrlp%matrix, outmat=inv_ovrlp%matrix_compr)
          end if
          if (imode==SPARSE) then
              call overlapPowerGeneral(iproc, nproc, order_taylor, -2, -1, &
                   imode=1, ovrlp_smat=tmb%linmat%s, inv_ovrlp_smat=tmb%linmat%l, &
                   ovrlp_mat=tmb%linmat%ovrlp_, inv_ovrlp_mat=inv_ovrlp, &
                   check_accur=.true., error=error)
           end if
          if (foe_verbosity>=1 .and. iproc==0) then
              call yaml_map('error of S^-1/2',error,fmt='(es9.2)')
          end if


          if (imode==DENSE) then
              call f_free_ptr(inv_ovrlp%matrix)

              call f_free_ptr(tmb%linmat%ovrlp_%matrix)
          end if
      end subroutine overlap_minus_onehalf



      subroutine retransform(matrix_compr)
          use sparsematrix, only: sequential_acces_matrix_fast, sparsemm
          ! Calling arguments
          real(kind=8),dimension(tmb%linmat%l%nvctr),intent(inout) :: matrix_compr

          ! Local variables
          real(kind=8),dimension(:,:),pointer :: inv_ovrlpp, tempp
          integer,dimension(:,:),pointer :: onedimindices
          real(kind=8),dimension(:),allocatable :: inv_ovrlp_compr_seq, kernel_compr_seq
          integer,dimension(:),allocatable :: ivectorindex
          integer,dimension(:,:,:),allocatable :: istindexarr
          integer :: nout, nseq, nmaxsegk, nmaxvalk


          inv_ovrlpp = sparsematrix_malloc_ptr(tmb%linmat%l, iaction=DENSE_PARALLEL, id='inv_ovrlpp')
          tempp = sparsematrix_malloc_ptr(tmb%linmat%l, iaction=DENSE_PARALLEL, id='inv_ovrlpp')
          inv_ovrlp_compr_seq = sparsematrix_malloc(tmb%linmat%l, iaction=SPARSEMM_SEQ, id='inv_ovrlp_compr_seq')
          kernel_compr_seq = sparsematrix_malloc(tmb%linmat%l, iaction=SPARSEMM_SEQ, id='inv_ovrlp_compr_seq')
          call sequential_acces_matrix_fast(tmb%linmat%l, matrix_compr, kernel_compr_seq)
          call sequential_acces_matrix_fast(tmb%linmat%l, &
               inv_ovrlp%matrix_compr, inv_ovrlp_compr_seq)
          call uncompress_matrix_distributed(iproc, tmb%linmat%l, &
               inv_ovrlp%matrix_compr, inv_ovrlpp)

           tempp=0.d0
          call sparsemm(tmb%linmat%l, kernel_compr_seq, inv_ovrlpp, tempp)
          inv_ovrlpp=0.d0
          call sparsemm(tmb%linmat%l, inv_ovrlp_compr_seq, tempp, inv_ovrlpp)

          call to_zero(tmb%linmat%l%nvctr, matrix_compr(1))
          call compress_matrix_distributed(iproc, tmb%linmat%l, inv_ovrlpp, matrix_compr)

          call f_free_ptr(inv_ovrlpp)
          call f_free_ptr(tempp)
          call f_free(inv_ovrlp_compr_seq)
          call f_free(kernel_compr_seq)

      end subroutine retransform




      subroutine calculate_trace_distributed(matrixp, trace)
          real(kind=8),dimension(tmb%orbs%norb,tmb%orbs%norbp),intent(in) :: matrixp
          real(kind=8),intent(out) :: trace
          trace=0.d0
          if (tmb%orbs%norbp>0) then
              isegstart=tmb%linmat%l%istsegline(tmb%orbs%isorb_par(iproc)+1)
              if (tmb%orbs%isorb+tmb%orbs%norbp<tmb%orbs%norb) then
                  isegend=tmb%linmat%l%istsegline(tmb%orbs%isorb_par(iproc+1)+1)-1
              else
                  isegend=tmb%linmat%l%nseg
              end if
              !$omp parallel default(private) shared(isegstart, isegend, matrixp, tmb, trace) 
              !$omp do reduction(+:trace)
              do iseg=isegstart,isegend
                  ii=tmb%linmat%l%keyv(iseg)-1
                  do jorb=tmb%linmat%l%keyg(1,iseg),tmb%linmat%l%keyg(2,iseg)
                      ii=ii+1
                      iiorb = (jorb-1)/tmb%orbs%norb + 1
                      jjorb = jorb - (iiorb-1)*tmb%orbs%norb
                      if (jjorb==iiorb) trace = trace + matrixp(jjorb,iiorb-tmb%orbs%isorb)
                  end do  
              end do
              !$omp end do
              !$omp end parallel
          end if
    
          if (nproc > 1) then
              call mpiallred(trace, 1, mpi_sum, bigdft_mpi%mpi_comm)
          end if
      end subroutine calculate_trace_distributed


end subroutine foe




! Calculates chebychev expansion of fermi distribution.
! Taken from numerical receipes: press et al
subroutine chebft(A,B,N,cc,ef,fscale,tmprtr)
  use module_base, pi => pi_param
  implicit none
  
  ! Calling arguments
  real(kind=8),intent(in) :: A, B, ef, fscale, tmprtr
  integer,intent(in) :: n
  real(8),dimension(n),intent(out) :: cc

  ! Local variables
  integer :: k, j
  real(kind=8) :: bma, bpa, y, arg, fac, tt, erfcc
  real(kind=8),dimension(50000) :: cf
  !real(kind=8),parameter :: pi=4.d0*atan(1.d0)

  if (n>50000) stop 'chebft'
  bma=0.5d0*(b-a)
  bpa=0.5d0*(b+a)
  do k=1,n
      y=cos(pi*(k-0.5d0)*(1.d0/n))
      arg=y*bma+bpa
      if (tmprtr.eq.0.d0) then
          cf(k)=.5d0*erfcc((arg-ef)*(1.d0/fscale))
      else
          cf(k)=1.d0/(1.d0+exp( (arg-ef)*(1.d0/tmprtr) ) )
      end if
  end do
  fac=2.d0/n
  do j=1,n
      tt=0.d0
      do  k=1,n
          tt=tt+cf(k)*cos((pi*(j-1))*((k-0.5d0)*(1.d0/n)))
      end do
      cc(j)=fac*tt
  end do

end subroutine chebft



! Calculates chebychev expansion of fermi distribution.
! Taken from numerical receipes: press et al
subroutine chebft2(a,b,n,cc)
  use module_base, pi => pi_param
  implicit none

  ! Calling arguments
  real(kind=8),intent(in) :: a, b
  integer,intent(in) :: n
  real(kind=8),dimension(n),intent(out) :: cc

  ! Local variables
  integer :: k, j
  !real(kind=8),parameter :: pi=4.d0*atan(1.d0)
  real(kind=8) :: tt, y, arg, fac, bma, bpa
  real(kind=8),dimension(50000) :: cf

  if (n>50000) stop 'chebft2'
  bma=0.5d0*(b-a)
  bpa=0.5d0*(b+a)
  ! 3 gives broder safety zone than 4
  !tt=3.0d0*n/(b-a)
  tt=4.d0*n/(b-a)
  do k=1,n
      y=cos(pi*(k-0.5d0)*(1.d0/n))
      arg=y*bma+bpa
      cf(k)=exp((arg-b)*tt)
  end do
  fac=2.d0/n
  do j=1,n
      tt=0.d0
      do k=1,n
          tt=tt+cf(k)*cos((pi*(j-1))*((k-0.5d0)*(1.d0/n)))
      end do
      cc(j)=fac*tt
  end do
end subroutine chebft2


! Calculates chebychev expansion of the derivative of Fermi distribution.
subroutine chder(a,b,c,cder,n)
  implicit none

  ! Calling arguments
  real(kind=8),intent(in) :: a, b
  integer,intent(in) :: n
  real(8),dimension(n),intent(in) :: c
  real(8),dimension(n),intent(out) :: cder

  ! Local variables
  integer :: j
  real(kind=8) :: con

  cder(n)=0.d0
  cder(n-1)=2*(n-1)*c(n)
  if(n>=3)then
      do j=n-2,1,-1
        cder(j)=cder(j+2)+2*j*c(j+1)
      end do
  end if
  con=2.d0/(b-a)
  do j=1,n
      cder(j)=cder(j)*con
  end do

end subroutine chder


!> Determine noise level
subroutine evnoise(npl,cc,evlow,evhigh,anoise)
  implicit none
  
  ! Calling arguments
  integer,intent(in) :: npl
  real(kind=8),dimension(npl),intent(in) :: cc
  real(kind=8),intent(in) :: evlow, evhigh
  real(kind=8),intent(out) :: anoise
  
  ! Local variables
  real(kind=8) :: fact, dist, ddx, cent, tt, x, chebev
  
  fact=1.d0
  dist=(fact*evhigh-fact*evlow)
  ddx=dist/(10*npl)
  cent=.5d0*(fact*evhigh+fact*evlow)
  !!tt=abs(chebev(evlow,evhigh,npl,cent,cc))
  !!do x=ddx,.25d0*dist,ddx
  !!    tt=max(tt,abs(chebev(evlow,evhigh,npl,cent+x,cc)), &
  !!       & abs(chebev(evlow,evhigh,npl,cent-x,cc)))
  !!end do
  ! Rewritten version ob the above loop
  tt=abs(chebev(evlow,evhigh,npl,cent,cc))
  x=ddx
  do 
      tt=max(tt,abs(chebev(evlow,evhigh,npl,cent+x,cc)), &
         & abs(chebev(evlow,evhigh,npl,cent-x,cc)))
      x=x+ddx
      if (x>=.25d0*dist) exit
  end do
  !anoise=1.d0*tt
  anoise=20.d0*tt

end subroutine evnoise



!> Calculates the error function complement with an error of less than 1.2E-7
function erfcc(x)
  implicit none

  ! Calling arguments
  real(8),intent(in) :: x
  real(8) :: erfcc

  ! Local variables
  real(8) :: z, t

  z=abs(x)
  t=1.d0/(1.+0.5d0*z)
  erfcc=t*exp(-z*z-1.26551223+t*(1.00002368+t*(.37409196+ &
        & t*(.09678418+t*(-.18628806+t*(.27886807+t*(-1.13520398+ &
        & t*(1.48851587+t*(-.82215223+t*.17087277)))))))))
  if (x.lt.0.) erfcc=2.D0-erfcc

end function erfcc


!> Evaluates chebychev expansion
function chebev(a,b,m,x,cc)
  implicit none
  
  ! Calling arguments
  real(kind=8),intent(in) :: a, b, x
  integer,intent(in) :: m
  real(kind=8),dimension(m),intent(in) :: cc
  real(kind=8) :: chebev
  
  ! Local variables
  integer :: j
  real(kind=8) :: d, dd, y, sv
  
  d=0.d0
  dd=0.d0
  y=2.d0*(2.d0*x-a-b)/(b-a)
  do j=m,2,-1
      sv=d
      d=y*d-dd+cc(j)
      dd=sv
  end do
  chebev= -dd + 0.5d0*(y*d+cc(1))

end function chebev
 



! plots the approximate fermi distribution
        subroutine pltwght(npl,cc,cder,evlow,evhigh,ef,fscale,tmprtr)
          implicit none

          ! Calling arguments
          integer,intent(in) :: npl
          real(kind=8),dimension(npl),intent(in) :: cc, cder
          real(kind=8),intent(in) :: evlow, evhigh, ef, fscale, tmprtr

          ! Local variables
          integer :: ic
          real(kind=8) :: ddx, x, tt, err, chebev

        open (unit=66,file='fermi',status='unknown')
!     header for my favourite plotting program
        write(66,*) ' 3'
        write(66,*) ' #LINETYPE{132}'
65        format(a,f5.2,a,i3,a)
        write(66,65) ' #TITLE{WEIGHT DISTR. for fscale=', fscale,' npl=',npl,'}'
        write(66,*) ' #XCAPT{ENERGY in eV}'
        write(66,*) ' #XYAPT{WEIGHT DISTR.}'
        write(66,*) ' #2YAXIS{2}'
        write(66,*) ' #YLOGSCALE2'
        write(66,*) ' #YCAPT2{ERROR}'
        write(66,*) ' $'
!
! plot chebechev expansion of weight distribution function
!
        ddx=(evhigh-evlow)/(10*npl)
! number of plot p[oints
        ic=0
        !!do x=evlow,evhigh,ddx
        !!    ic=ic+1
        !!end do
        x=evlow
        do
            ic=ic+1
            x=x+ddx
            if (x>=evhigh) exit
        end do
! weight distribution
        write(66,*) ic
        !!do x=evlow,evhigh,ddx
        !!    write(66,*) x,CHEBEV(evlow,evhigh,npl,x,cc)
        !!end do
        x=evlow
        do
            write(66,*) x,CHEBEV(evlow,evhigh,npl,x,cc)
            x=x+ddx
            if (x>=evhigh) exit
        end do
! derivative
        write(66,*) ic
        !!do x=evlow,evhigh,ddx
        !!    write(66,*) x,-CHEBEV(evlow,evhigh,npl,x,cder)
        !!end do
        x=evlow
        do
            write(66,*) x,-CHEBEV(evlow,evhigh,npl,x,cder)
            x=x+ddx
            if (x>=evhigh) exit
        end do
! error
        write(66,*) ic
        !!do x=evlow,evhigh,ddx
        !!    tt=tmprtr
        !!    if (tmprtr.eq.0.d0) tt=1.d-16
        !!    err=CHEBEV(evlow,evhigh,npl,x,cc) -1.d0/(1.d0+exp((x-ef)/tt))
        !!    write(66,*) x,err
        !!end do
        x=evlow
        do
            tt=tmprtr
            if (tmprtr.eq.0.d0) tt=1.d-16
            err=CHEBEV(evlow,evhigh,npl,x,cc) -1.d0/(1.d0+exp((x-ef)/tt))
            write(66,*) x,err
            x=x+ddx
            if (x>=evhigh) exit
        end do

        close(unit=66)
end subroutine pltwght




! plots the approximate fermi distribution
subroutine pltexp(anoise,npl,cc,evlow,evhigh)
        implicit none

        ! Calling arguments
        integer,intent(in) :: npl
        real(kind=8),dimension(npl),intent(in) :: cc
        real(kind=8),intent(in) :: anoise, evlow, evhigh

        ! Local variables
        integer :: ic
        real(kind=8) :: fact, ddx, tt, chebev, x

        open (unit=66,file='exp',status='unknown')
!     header for my favourite plotting program
        write(66,*) ' 2'
        write(66,*) ' #LINETYPE{12}'
        write(66,*) ' #TITLE{exponential}'
        write(66,*) ' #YLOGSCALE'
        write(66,*) ' #XCAPT{ENERGY in eV}'
        write(66,*) ' $'
!
        fact=1.25d0
! plot chebechev expansion of weight distribution function
!
        ddx=(fact*evhigh-fact*evlow)/(10*npl)
! number of plot p[oints
        ic=0
        !!do x=fact*evlow,fact*evhigh,ddx
        !!    ic=ic+1
        !!end do
        x=fact*evlow
        do
            ic=ic+1
            x=x+ddx
            if (x>=fact*evhigh) exit
        end do
! first curve
        write(66,*) ic
        !!do x=fact*evlow,fact*evhigh,ddx
        !!    tt=CHEBEV(evlow,evhigh,npl,x,cc)
        !!    if (abs(tt).lt.anoise) tt=anoise
        !!    write(66,*) x,tt
        !!end do
        x=fact*evlow
        do
            tt=CHEBEV(evlow,evhigh,npl,x,cc)
            if (abs(tt).lt.anoise) tt=anoise
            write(66,*) x,tt
            x=x+ddx
            if (x>=fact*evhigh) exit
        end do
! second curve
        write(66,*) ic
        !!do x=fact*evhigh,fact*evlow,-ddx
        !!    tt=CHEBEV(evlow,evhigh,npl,x,cc)
        !!    if (abs(tt).lt.anoise) tt=anoise
        !!    write(66,*) fact*evhigh-(x-fact*evlow),tt
        !!end do
        x=fact*evhigh
        do
            tt=CHEBEV(evlow,evhigh,npl,x,cc)
            if (abs(tt).lt.anoise) tt=anoise
            write(66,*) fact*evhigh-(x-fact*evlow),tt
            x=x-ddx
            if (x<=fact*evlow) exit
        end do

        close(unit=66)
end subroutine pltexp



! Finds the real root of the equation ax**3 + bx**2 + cx + d which is closest to target_solution
subroutine get_roots_of_cubic_polynomial(a, b, c, d, target_solution, solution)
  use module_base
  implicit none

  ! Calling arguments
  real(kind=8),intent(in) :: a, b, c, d
  real(kind=8),intent(in) :: target_solution
  real(kind=8),intent(out) :: solution

  ! Local variables
  complex(kind=8) :: a_c, b_c, c_c, d_c, Q_c, S_c, ttp_c, ttm_c
  complex(kind=8),dimension(3) :: sol_c
  real(kind=8) :: ttmin, tt
  integer :: i

  a_c=cmplx(a,0.d0,kind=8)
  b_c=cmplx(b,0.d0,kind=8)
  c_c=cmplx(c,0.d0,kind=8)
  d_c=cmplx(d,0.d0,kind=8)

  Q_c = sqrt( (2*b_c**3-9*a_c*b_c*c_c+27*a_c**2*d_c)**2 - 4*(b_c**2-3*a_c*c_c)**3 )
  S_c = ( .5d0*(Q_c+2*b_c**3-9*a_c*b_c*c_c+27*a_c**2*d_c) )**(1.d0/3.d0)
  ttp_c = cmplx(1.d0,sqrt(3.d0),kind=8)
  ttm_c = cmplx(1.d0,-sqrt(3.d0),kind=8)
  sol_c(1) = -b_c/(3*a_c) - S_c/(3*a_c) - (b_c**2-3*a_c*c_c)/(3*a_c*S_c)
  sol_c(2) = -b_c/(3*a_c) + (S_c*ttp_c)/(6*a_c) + ttm_c*(b_c**2-3*a_c*c_c)/(6*a_c*S_c)
  sol_c(3) = -b_c/(3*a_c) + (S_c*ttm_c)/(6*a_c) + ttp_c*(b_c**2-3*a_c*c_c)/(6*a_c*S_c)
  !!if (iproc==0) then
  !!    write(*,*) 'sol 1', sol_c(1)
  !!    write(*,*) 'sol 2', sol_c(2)
  !!    write(*,*) 'sol 3', sol_c(3)
  !!end if

  ! Select the real solution that is closest to target_solution
  ttmin=1.d100
  do i=1,3
      if (abs(aimag(sol_c(i)))>1.d-14) cycle !complex solution
      tt=abs(real(sol_c(i))-target_solution)
      if (tt<ttmin) then
          ttmin=tt
          solution=real(sol_c(i))
      end if
  end do

end subroutine get_roots_of_cubic_polynomial



real(kind=8) function determinant(iproc, n, mat)
    use module_base
    implicit none

    ! Calling arguments
    integer,intent(in) :: iproc, n
    real(kind=8),dimension(n,n),intent(in) :: mat

    ! Local variables
    integer :: i, info
    integer,dimension(n) :: ipiv
    real(kind=8),dimension(n,n) :: mat_tmp
    real(kind=8) :: sgn

    call vcopy(n**2, mat(1,1), 1, mat_tmp(1,1), 1)

    call dgetrf(n, n, mat_tmp, n, ipiv, info)
    if (info/=0) then
        if (iproc==0) write(*,'(a,i0,a)') 'ERROR in dgetrf, info=',info,'. Set determinant to zero.'
        determinant=0
        return
    end if

    determinant=1.d0
    do i=1,n
        determinant=determinant*mat_tmp(i,i)
    end do

    sgn=1.d0
    do i=1,n
        if(ipiv(i)/=i) then
            sgn=-sgn
        end if
    end do

    determinant=sgn*determinant   

end function determinant


subroutine compress_polynomial_vector(iproc, nsize_polynomial, orbs, fermi, vector, vector_compressed)
  use module_base
  use module_types
  use sparsematrix_base, only: sparse_matrix
  implicit none

  ! Calling arguments
  integer,intent(in) :: iproc, nsize_polynomial
  type(orbitals_data),intent(in) :: orbs
  type(sparse_matrix),intent(in) :: fermi
  real(kind=8),dimension(orbs%norb,orbs%norbp),intent(in) :: vector
  real(kind=8),dimension(nsize_polynomial),intent(out) :: vector_compressed

  ! Local variables
  integer :: isegstart, isegend, iseg, ii, jorb, iiorb, jjorb


  if (orbs%norbp>0) then
      isegstart=fermi%istsegline(orbs%isorb_par(iproc)+1)
      if (orbs%isorb+orbs%norbp<orbs%norb) then
          isegend=fermi%istsegline(orbs%isorb_par(iproc+1)+1)-1
      else
          isegend=fermi%nseg
      end if
      ii=0
      !!$omp parallel default(private) shared(isegstart, isegend, orbs, fermi, vector, vector_compressed)
      !!$omp do
      do iseg=isegstart,isegend
          !ii=fermi%keyv(iseg)-1
          do jorb=fermi%keyg(1,iseg),fermi%keyg(2,iseg)
              ii=ii+1
              iiorb = (jorb-1)/orbs%norb + 1
              jjorb = jorb - (iiorb-1)*orbs%norb
              vector_compressed(ii)=vector(jjorb,iiorb-orbs%isorb)
              !write(300,*) 'ii, jjorb, iiorb-orbs%isorb', ii, jjorb, iiorb-orbs%isorb
          end do
      end do
      !!$omp end do
      !!$omp end parallel
  end if
end subroutine compress_polynomial_vector



subroutine uncompress_polynomial_vector(iproc, nsize_polynomial, orbs, fermi, vector_compressed, vector)
  use module_base
  use module_types
  use sparsematrix_base, only: sparse_matrix
  implicit none

  ! Calling arguments
  integer,intent(in) :: iproc, nsize_polynomial
  type(orbitals_data),intent(in) :: orbs
  type(sparse_matrix),intent(in) :: fermi
  real(kind=8),dimension(nsize_polynomial),intent(in) :: vector_compressed
  real(kind=8),dimension(orbs%norb,orbs%norbp),intent(out) :: vector

  ! Local variables
  integer :: isegstart, isegend, iseg, ii, jorb, iiorb, jjorb


  if (orbs%norbp>0) then
      call to_zero(orbs%norb*orbs%norbp, vector(1,1))
      isegstart=fermi%istsegline(orbs%isorb_par(iproc)+1)
      if (orbs%isorb+orbs%norbp<orbs%norb) then
          isegend=fermi%istsegline(orbs%isorb_par(iproc+1)+1)-1
      else
          isegend=fermi%nseg
      end if
      !$omp parallel do default(private) &
      !$omp shared(isegstart, isegend, fermi, orbs, vector, vector_compressed)
      do iseg=isegstart,isegend
          ii=fermi%keyv(iseg)-fermi%keyv(isegstart)
          do jorb=fermi%keyg(1,iseg),fermi%keyg(2,iseg)
              ii=ii+1
              iiorb = (jorb-1)/orbs%norb + 1
              jjorb = jorb - (iiorb-1)*orbs%norb
              vector(jjorb,iiorb-orbs%isorb)=vector_compressed(ii)
              !write(*,*) 'ii, iiorb-orbs%isorb, jjorb', ii, iiorb-orbs%isorb, jjorb
          end do
      end do
      !$omp end parallel do
  end if
end subroutine uncompress_polynomial_vector


!< Calculates the trace of the matrix product amat*bmat.
!< WARNING: It is mandatory that the sparsity pattern of amat is contained
!< within the sparsity pattern of bmat!
function trace_sparse(iproc, nproc, orbs, asmat, bsmat, amat, bmat)
  use module_base
  use module_types
  use sparsematrix_base, only: sparse_matrix, matrices
  use sparsematrix_init, only: matrixindex_in_compressed
  implicit none

  ! Calling arguments
  integer,intent(in) :: iproc,  nproc
  type(orbitals_data),intent(in) :: orbs
  type(sparse_matrix),intent(in) :: asmat, bsmat
  type(matrices),intent(in) :: amat, bmat

  ! Local variables
  integer :: isegstart, isegend, iseg, ii, jorb, iiorb, jjorb, iilarge
  integer :: ierr
  real(kind=8) :: sumn, trace_sparse

<<<<<<< HEAD
      sumn=0.d0
      if (orbs%norbp>0) then
          isegstart=asmat%istsegline(orbs%isorb_par(iproc)+1)
          if (orbs%isorb+orbs%norbp<orbs%norb) then
              isegend=asmat%istsegline(orbs%isorb_par(iproc+1)+1)-1
          else
              isegend=asmat%nseg
          end if
          !$omp parallel default(private) shared(isegstart, isegend, orbs, bsmat, asmat, amat, bmat, sumn)
          !$omp do reduction(+:sumn)
          do iseg=isegstart,isegend
              ii=asmat%keyv(iseg)-1
              do jorb=asmat%keyg(1,iseg),asmat%keyg(2,iseg)
                  ii=ii+1
                  iiorb = (jorb-1)/orbs%norb + 1
                  jjorb = jorb - (iiorb-1)*orbs%norb
                  iilarge = matrixindex_in_compressed(bsmat, iiorb, jjorb)
                  sumn = sumn + amat%matrix_compr(ii)*bmat%matrix_compr(iilarge)
              end do  
          end do
          !$omp end do
          !$omp end parallel
      end if
      if (bigdft_mpi%nproc>1) then
          call mpiallred(sumn, 1, mpi_sum, bigdft_mpi%mpi_comm)
      end if
=======
  sumn=0.d0
  if (orbs%norbp>0) then
      isegstart=amat%istsegline(orbs%isorb_par(iproc)+1)
      if (orbs%isorb+orbs%norbp<orbs%norb) then
          isegend=amat%istsegline(orbs%isorb_par(iproc+1)+1)-1
      else
          isegend=amat%nseg
      end if
      !$omp parallel default(private) shared(isegstart, isegend, orbs, bmat, amat, sumn)
      !$omp do reduction(+:sumn)
      do iseg=isegstart,isegend
          ii=amat%keyv(iseg)-1
          do jorb=amat%keyg(1,iseg),amat%keyg(2,iseg)
              ii=ii+1
              iiorb = (jorb-1)/orbs%norb + 1
              jjorb = jorb - (iiorb-1)*orbs%norb
              iilarge = matrixindex_in_compressed(bmat, iiorb, jjorb)
              sumn = sumn + amat%matrix_compr(ii)*bmat%matrix_compr(iilarge)
          end do  
      end do
      !$omp end do
      !$omp end parallel
  end if

  if (nproc > 1) then
     call mpiallred(sumn, 1, mpi_sum, bigdft_mpi%mpi_comm)
  end if
>>>>>>> 30a71bc6

  trace_sparse = sumn

end function trace_sparse<|MERGE_RESOLUTION|>--- conflicted
+++ resolved
@@ -405,17 +405,11 @@
              else
                  iflag=0
              end if
-<<<<<<< HEAD
-             if (nproc>1) then
+
+             if (nproc > 1) then
                  call mpiallred(iflag, 1, mpi_sum, bigdft_mpi%mpi_comm)
              end if
-=======
-
-             if (nproc > 1) then
-                call mpiallred(iflag, 1, mpi_sum, bigdft_mpi%mpi_comm)
-             end if
-
->>>>>>> 30a71bc6
+
              if (iflag>0) then
                  emergency_stop=.true.
              else
@@ -485,17 +479,11 @@
     
                   allredarr(1)=bound_low
                   allredarr(2)=bound_up
-<<<<<<< HEAD
-                  if (nproc>1) then
+
+                  if (nproc > 1) then
                       call mpiallred(allredarr(1), 2, mpi_sum, bigdft_mpi%mpi_comm)
                   end if
-=======
-
-                  if (nproc > 1) then
-                     call mpiallred(allredarr(1), 2, mpi_sum, bigdft_mpi%mpi_comm)
-                  end if
-
->>>>>>> 30a71bc6
+
                   allredarr=abs(allredarr) !for some crazy situations this may be negative
                   anoise=100.d0*anoise
                   if (allredarr(1)>anoise) then
@@ -756,17 +744,11 @@
                           diff = diff + (tmb%linmat%kernel_%matrixp(jorb,iorb)-fermip_check(jorb,iorb))**2
                       end do
                   end do
-<<<<<<< HEAD
-                  if (nproc>1) then
+
+                  if (nproc > 1) then
                       call mpiallred(diff, 1, mpi_sum, bigdft_mpi%mpi_comm)
                   end if
-=======
-
-                  if (nproc > 1) then
-                     call mpiallred(diff, 1, mpi_sum, bigdft_mpi%mpi_comm)
-                  end if
-
->>>>>>> 30a71bc6
+
                   diff=sqrt(diff)
                   if (iproc==0) call yaml_map('diff from reference kernel',diff,fmt='(es10.3)')
                   !!!!%%if (adjust_FOE_temperature .and. foe_verbosity>=1) then
@@ -1649,51 +1631,23 @@
   integer :: ierr
   real(kind=8) :: sumn, trace_sparse
 
-<<<<<<< HEAD
-      sumn=0.d0
-      if (orbs%norbp>0) then
+  sumn=0.d0
+  if (orbs%norbp>0) then
           isegstart=asmat%istsegline(orbs%isorb_par(iproc)+1)
-          if (orbs%isorb+orbs%norbp<orbs%norb) then
+      if (orbs%isorb+orbs%norbp<orbs%norb) then
               isegend=asmat%istsegline(orbs%isorb_par(iproc+1)+1)-1
-          else
+      else
               isegend=asmat%nseg
-          end if
+      end if
           !$omp parallel default(private) shared(isegstart, isegend, orbs, bsmat, asmat, amat, bmat, sumn)
-          !$omp do reduction(+:sumn)
-          do iseg=isegstart,isegend
+      !$omp do reduction(+:sumn)
+      do iseg=isegstart,isegend
               ii=asmat%keyv(iseg)-1
               do jorb=asmat%keyg(1,iseg),asmat%keyg(2,iseg)
-                  ii=ii+1
-                  iiorb = (jorb-1)/orbs%norb + 1
-                  jjorb = jorb - (iiorb-1)*orbs%norb
-                  iilarge = matrixindex_in_compressed(bsmat, iiorb, jjorb)
-                  sumn = sumn + amat%matrix_compr(ii)*bmat%matrix_compr(iilarge)
-              end do  
-          end do
-          !$omp end do
-          !$omp end parallel
-      end if
-      if (bigdft_mpi%nproc>1) then
-          call mpiallred(sumn, 1, mpi_sum, bigdft_mpi%mpi_comm)
-      end if
-=======
-  sumn=0.d0
-  if (orbs%norbp>0) then
-      isegstart=amat%istsegline(orbs%isorb_par(iproc)+1)
-      if (orbs%isorb+orbs%norbp<orbs%norb) then
-          isegend=amat%istsegline(orbs%isorb_par(iproc+1)+1)-1
-      else
-          isegend=amat%nseg
-      end if
-      !$omp parallel default(private) shared(isegstart, isegend, orbs, bmat, amat, sumn)
-      !$omp do reduction(+:sumn)
-      do iseg=isegstart,isegend
-          ii=amat%keyv(iseg)-1
-          do jorb=amat%keyg(1,iseg),amat%keyg(2,iseg)
               ii=ii+1
               iiorb = (jorb-1)/orbs%norb + 1
               jjorb = jorb - (iiorb-1)*orbs%norb
-              iilarge = matrixindex_in_compressed(bmat, iiorb, jjorb)
+                  iilarge = matrixindex_in_compressed(bsmat, iiorb, jjorb)
               sumn = sumn + amat%matrix_compr(ii)*bmat%matrix_compr(iilarge)
           end do  
       end do
@@ -1702,9 +1656,8 @@
   end if
 
   if (nproc > 1) then
-     call mpiallred(sumn, 1, mpi_sum, bigdft_mpi%mpi_comm)
+          call mpiallred(sumn, 1, mpi_sum, bigdft_mpi%mpi_comm)
   end if
->>>>>>> 30a71bc6
 
   trace_sparse = sumn
 
