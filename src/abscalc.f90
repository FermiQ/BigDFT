!> @file
!! Main file for XANES calculation
!! @author Copyright (C) 2009-2011 BigDFT group (AM, ESRF)
!!    This file is distributed under the terms of the
!!    GNU General Public License, see ~/COPYING file
!!    or http://www.gnu.org/copyleft/gpl.txt .
!!    For the list of contributors, see ~/AUTHORS


!>  Main program for XANES calculation (absorption calculation)
program abscalc_main

   use module_base
   use bigdft_run!module_types
!!$   use module_interfaces
!!$   use m_ab6_symmetry
   !  use minimization, only: parameterminimization 
   use yaml_output
   implicit none
   character(len=*), parameter :: subname='abscalc_main'
   integer :: iproc,nproc,ierr,infocode
   real(gp) :: etot
!!$   logical :: exist_list
   !input variables
   type(run_objects) :: runObj
   character(len=60), dimension(:), allocatable :: arr_posinp,arr_radical
   character(len=60) :: run_id
!!$   character(len=60) :: filename
   ! atomic coordinates, forces
   real(gp), dimension(:,:), allocatable :: fxyz
   integer :: iconfig,nconfig,igroup,ngroups
   integer, dimension(4) :: mpi_info
   type(dictionary), pointer :: options,run
   logical :: exists

   call f_lib_initialize()

   call bigdft_command_line_options(options)
   call bigdft_init(options)

   !just for backward compatibility
   iproc=bigdft_mpi%iproc!mpi_info(1)
   nproc=bigdft_mpi%nproc!mpi_info(2)

   igroup=bigdft_mpi%igroup!mpi_info(3)
   !number of groups
   ngroups=bigdft_mpi%ngroup!mpi_info(4)
!!$   !allocate arrays of run ids
!!$   allocate(arr_radical(abs(nconfig)))
!!$   allocate(arr_posinp(abs(nconfig)))
!!$
!!$   !here we call  a routine which
!!$   ! Read a possible radical format argument.
!!$   call bigdft_get_run_ids(nconfig,trim(run_id),arr_radical,arr_posinp,ierr)

   !alternative way of looping over runs
   do iconfig=0,bigdft_nruns(options)-1!abs(nconfig)
      run => options // 'BigDFT' // iconfig
      !if (modulo(iconfig-1,ngroups)==igroup) then
      run_id =  run // 'name'
         !Welcome screen
         call run_objects_init(runObj,run)! arr_radical(iconfig),arr_posinp(iconfig))

         call f_file_exists(trim(run_id)//".abscalc",exists)
         !inquire(file=trim(run_id)//".abscalc",exist=exists)
         if (.not. exists) then
            call f_err_throw('Need file input.abscalc for x-ray absorber treatment',&
                 err_name='BIGDFT_INPUT_FILE_ERROR')
         end if
      call abscalc_input_variables(iproc,trim(run_id)//".abscalc",runObj%inputs)
      if( runObj%inputs%iat_absorber <1 .or. runObj%inputs%iat_absorber > runObj%atoms%astruct%nat) then
         call f_err_throw('inputs%iat_absorber  must .ge. 1 and .le. number_of_atoms',&
              err_name='BIGDFT_INPUT_VARIABLES_ERROR')
      endif


      !Allocations
      fxyz = f_malloc((/ 3, runObj%atoms%astruct%nat /),id='fxyz')

      call call_abscalc(nproc,iproc,runObj%atoms,runObj%atoms%astruct%rxyz, &
           runObj%inputs,etot,fxyz,runObj%rst,infocode)

      ! if (iproc == 0) call write_forces(atoms,fxyz)

      !De-allocations
      call f_free_ptr(runObj%inputs%Gabs_coeffs)
      call f_free(fxyz)

      call run_objects_free(runObj)

 !  end if
   enddo !loop over iconfig

!   deallocate(arr_posinp,arr_radical)
   call dict_free(options)
   call bigdft_finalize(ierr)
   call f_lib_finalize()

END PROGRAM abscalc_main


!> Routines to use abscalc as a blackbox
subroutine call_abscalc(nproc,iproc,atoms,rxyz,in,energy,fxyz,rst,infocode)
   use module_base
   use module_types, only: input_variables,deallocate_wfd,atoms_data
   use module_interfaces
   use bigdft_run
   implicit none
   !Arguments
   integer, intent(in) :: iproc,nproc
   type(input_variables),intent(inout) :: in
   type(atoms_data), intent(inout) :: atoms
   type(restart_objects), intent(inout) :: rst
   integer, intent(inout) :: infocode
   real(gp), intent(out) :: energy !< only iproc has the right value
   !Local variables
   real(gp), dimension(3,atoms%astruct%nat), intent(inout) :: rxyz
   real(gp), dimension(3,atoms%astruct%nat), intent(out) :: fxyz
   !local variables
   character(len=*), parameter :: subname='call_abscalc'
   character(len=40) :: comment
   integer :: ierr,inputPsiId_orig,icycle

!!$   !temporary interface
!!$   interface
!!$      subroutine abscalc(nproc,iproc,atoms,rxyz,&
!!$          psi,Lzd,orbs,hx_old,hy_old,hz_old,in,GPU,infocode)
!!$         use module_base
!!$         use module_types
!!$         implicit none
!!$         integer, intent(in) :: nproc,iproc
!!$         integer, intent(out) :: infocode
!!$         real(gp), intent(inout) :: hx_old,hy_old,hz_old
!!$         type(input_variables), intent(in) :: in
!!$       type(local_zone_descriptors), intent(inout) :: Lzd
!!$         type(atoms_data), intent(inout) :: atoms
!!$         type(orbitals_data), intent(inout) :: orbs
!!$         type(GPU_pointers), intent(inout) :: GPU
!!$         real(gp), dimension(3,atoms%astruct%nat), target, intent(inout) :: rxyz
!!$         real(wp), dimension(:), pointer :: psi
!!$      END SUBROUTINE abscalc 
!!$   end interface

   !put a barrier for all the processes
   call mpibarrier()

   !assign the verbosity of the output
   !the verbose variables is defined in module_base
   verbose=in%verbosity

   !Assign a value for energy to avoid compiler warning and to check the calculation
   energy = huge(1.d0)

   inputPsiId_orig=in%inputPsiId

   loop_cluster: do icycle=1,in%nrepmax

      if (in%inputPsiId == 0 .and. associated(rst%KSwfn%psi)) then
         call f_free_ptr(rst%KSwfn%psi)
         call f_free_ptr(rst%KSwfn%orbs%eval)
         nullify(rst%KSwfn%orbs%eval)

        call deallocate_wfd(rst%KSwfn%Lzd%Glr%wfd)
      end if

      if(.not. in%c_absorbtion) then 

         stop 'ERROR'
      else
         call abscalc(nproc,iproc,atoms,rxyz,&
             rst%KSwfn,rst%hx_old,rst%hy_old,rst%hz_old,in,rst%GPU,infocode)
         fxyz(:,:) = 0.d0
      endif

      if (in%inputPsiId==1 .and. infocode==2) then
         if (in%gaussian_help) then
            in%inputPsiId=11
         else
            in%inputPsiId=0
         end if
      else if ((in%inputPsiId==1 .or. in%inputPsiId==0) .and. infocode==1) then
         !in%inputPsiId=0 !better to diagonalise that to restart an input guess
         in%inputPsiId=1
         if(iproc==0) then
            write(*,*)&
               &   ' WARNING: Wavefunctions not converged after cycle',icycle
            write(*,*)' restart after diagonalisation'
         end if

      else if (in%inputPsiId == 0 .and. infocode==3) then
         if (iproc == 0) then
            write( *,'(1x,a)')'Convergence error, cannot proceed.'
            write( *,'(1x,a)')' writing positions in file posfail.xyz then exiting'
            write(comment,'(a)')'UNCONVERGED WF '
            !call wtxyz('posfail',energy,rxyz,atoms,trim(comment))

            call write_atomic_file("posfail",energy,rxyz,atoms%astruct%ixyz_int,atoms,trim(comment))

         end if 

         call f_free_ptr(rst%KSwfn%psi)
         call f_free_ptr(rst%KSwfn%orbs%eval)
         nullify(rst%KSwfn%orbs%eval)

        call deallocate_wfd(rst%KSwfn%Lzd%Glr%wfd)
         !finalize memory counting (there are still the positions and the forces allocated)
         call memocc(0,0,'count','stop')

         if (nproc > 1) call MPI_FINALIZE(ierr)

         stop 'unnormal end'
      else
         exit loop_cluster
      end if

   end do loop_cluster

   !preserve the previous value
   in%inputPsiId=inputPsiId_orig

   !put a barrier for all the processes
   call MPI_BARRIER(MPI_COMM_WORLD,ierr)

END SUBROUTINE call_abscalc


!> Absorption (XANES) calculation
!! @warning psi should be freed after use outside of the routine.
subroutine abscalc(nproc,iproc,atoms,rxyz,&
     KSwfn,hx_old,hy_old,hz_old,in,GPU,infocode)
   use module_base
   use module_types
   use module_interfaces
   use Poisson_Solver, except_dp => dp, except_gp => gp, except_wp => wp
   use module_xc
   use module_abscalc
   use m_ab6_symmetry
   use m_ab6_kpoints
   use lanczos_interface, only: xabs_lanczos,xabs_cg,xabs_chebychev
   use esatto, only: binary_search
   use module_atoms, only: set_symmetry_data,atoms_data
   use communications_base, only: comms_cubic
   use communications_init, only: orbitals_communicators
   use ao_inguess, only: set_aocc_from_string
   use gaussians, only: gaussian_basis, nullify_gaussian_basis
   use yaml_output, only: yaml_warning,yaml_toa
   use psp_projectors, only: free_DFT_PSP_projectors
   implicit none
   integer, intent(in) :: nproc,iproc
   real(gp), intent(inout) :: hx_old,hy_old,hz_old
   type(input_variables), intent(in) :: in
   type(DFT_wavefunction), intent(inout) :: KSwfn
 ! type(local_zone_descriptors), intent(inout) :: Lzd
   type(atoms_data), intent(inout) :: atoms
 !  type(orbitals_data), intent(inout) :: orbsAO
   type(GPU_pointers), intent(inout) :: GPU
   real(gp), dimension(3,atoms%astruct%nat), intent(inout) :: rxyz
!   real(wp), dimension(:), pointer :: psi
   integer, intent(out) :: infocode !< encloses some information about the status of the run
                                    !! - 0 run successfully succeded
                                    !! - 1 the run ended after the allowed number of minimization steps. gnrm_cv not reached
                                    !!     forces may be meaningless   
                                    !! - 2 (present only for inputPsiId=1) gnrm of the first iteration > 1 AND growing in
                                    !!     the second iteration OR grnm 1st >2.
                                    !!     Input wavefunctions need to be recalculated. Routine exits.
                                    !! - 3 (present only for inputPsiId=0) gnrm > 4. SCF error. Routine exits.
   !local variables
   type(orbitals_data) :: orbs
   character(len=*), parameter :: subname='abscalc'
   character(len=3) :: PSquiet
   integer :: ixc,ncong,idsx,ncongt,nspin,itermax
   integer :: nvirt!,nsym
   integer :: ndegree_ip,j,n1,n2,n3
!   integer :: n3d,n3p,n3pi,i3xcsh,i3s
   integer :: ncount0,ncount1,ncount_rate,ncount_max,n1i,n2i,n3i
   integer :: iat,ierr,inputpsi
   real :: tcpu0,tcpu1
   real(gp), dimension(3) :: shift
   real(kind=8) :: crmult,frmult,cpmult,fpmult,gnrm_cv,rbuf,hxh,hyh,hzh,hx,hy,hz
   type(memory_estimation) :: mem
!   real(kind=8) :: eion,epot_sum,ekin_sum,eproj_sum
   real(kind=8) :: tel,psoffset
   !real(gp) :: edisp ! Dispersion energy
   type(DFT_PSP_projectors) :: nlpsp
   type(comms_cubic) :: comms
   type(gaussian_basis) :: Gvirt
   type(rho_descriptors)  :: rhodsc
   type(energy_terms) :: energs

   !integer, dimension(:,:), allocatable :: nscatterarr,ngatherarr
   real(kind=8), dimension(:,:), allocatable :: radii_cf
   !real(kind=8), dimension(:,:), allocatable :: gxyz
   real(gp), dimension(:,:),pointer :: fdisp,fion
   ! Charge density/potential,ionic potential, pkernel
   real(kind=8), dimension(:), allocatable :: pot_ion

   real(kind=8), dimension(:,:,:,:), allocatable, target :: rhopot, rhopotTOTO, rhoXanes
   real(kind=8), dimension(:,:,:,:), pointer ::  rhopottmp, rhopotExtra, rhotarget
   integer :: b2Bcounter, b2BN
   character(len=100) :: filename
   type(coulomb_operator) :: pkernel

   !wavefunction gradients, hamiltonian on vavefunction
   !transposed  wavefunction
   ! Pointers and variables to store the last psi
   ! before reformatting if useFormattedInput is .true.
   real(kind=8), dimension(:), pointer :: hpsi,psit,psivirt
   real(dp), dimension(:,:,:,:), pointer :: rhocore
   !real(kind=8), dimension(:), pointer :: psidst,hpsidst
   ! PSP projectors 
   ! arrays for DIIS convergence accelerator
   !real(kind=8), dimension(:,:,:), pointer :: ads
   ! Arrays for the symmetrisation, not used here...
   type(symmetry_data) :: symObj
   type(denspot_distribution) :: dpcom
   type(xc_info) :: xc
   character(len=5) :: gridformat

   !for xabsorber
   integer :: ix, iy, iz , ixnl, iynl, iznl !n(c) lpot_a
   real(gp) :: rpot_a,spot_a,hpot_a,espo,harmo,r,rx,ry,rz,minr  
   real(gp), pointer :: radpot(:,:)
   integer :: radpotcount, igrid
   real(gp), dimension(6) :: ewaldstr
   real(gp), dimension(:,:), pointer :: rxyz_b2B
   integer, dimension(:), pointer :: iatype_b2B, znucl_b2B
   real(gp) :: shift_b2B(3)
   integer :: itype, nd
   integer :: n1i_bB,n2i_bB,n3i_bB
   real(gp), dimension(:,:,:,:), pointer :: pot_bB
   real(gp), dimension(:), pointer ::  intfunc_x, intfunc_y
   real(gp) :: factx, facty, factz
   integer :: idelta
   integer :: ix_bB, iy_bB, iz_bB
   integer :: maxX_B, maxY_B, maxZ_B
   integer :: minX_B, minY_B, minZ_B
   real(gp) :: rx_bB, ry_bB, rz_bB
   integer :: nrange
   real(gp), pointer :: auxint(:)

   logical  :: exists 
   integer  :: nat_b2B
   integer  :: Nreplicas, ireplica, replicaoffset
   real(gp) :: dumvect3D(3)
   real(gp) :: shiftdiff
   real(gp) :: potmodified_maxr, potmodified_shift

   type(atoms_data) :: atoms_clone
   integer :: ndeg,nsp, nspinor !n(c) noncoll
   integer, parameter :: nelecmax=32,lmax=4 !n(c) nmax=6
   integer, parameter :: noccmax=2

   !! to apply pc_projector
   type(pcproj_data_type) ::PPD
   !! to apply paw projectors
   type(PAWproj_data_type) ::PAWD

<<<<<<< HEAD
   !fow wvl+PAW
   integer::iatyp
   type(rholoc_objects)::rholoc_tmp
   type(gaussian_basis),dimension(atoms%astruct%ntypes)::proj_tmp

   energs= energy_terms_null()

=======
>>>>>>> b2462c3b
   if (in%potshortcut==0) then
      if(nproc>1) call MPI_Finalize(ierr)
      stop '   in%potshortcut==0 calculating spectra. Use rather box2Box option      '
   endif

   crmult=in%crmult
   frmult=in%frmult
   cpmult=in%frmult
   fpmult=in%frmult
   ixc=in%ixc
   gnrm_cv=in%gnrm_cv
   itermax=in%itermax
   ncong=in%ncong
   idsx=in%idsx
   rbuf=in%rbuf
   ncongt=in%ncongt
   nspin=in%nspin

   nvirt=in%nvirt

   hx=in%hx
   hy=in%hy
   hz=in%hz

   write(gridformat, "(A)") ""
   select case (in%output_denspot_format)
   case (output_denspot_FORMAT_ETSF)
      write(gridformat, "(A)") ".etsf"
   case (output_denspot_FORMAT_CUBE)
      write(gridformat, "(A)") ".bin"
   end select

   if (iproc == 0) then
      write( *,'(1x,a,1x,i0)') &
         &   '===================== BigDFT XANE calculation =============== inputPsiId=',&
         &   in%inputPsiId
      call print_dft_parameters(in,atoms)
   end if
   !time initialization
   !call timing(nproc,trim(in%dir_output)//'time.prc','IN')
   call f_timing_reset(filename=trim(in%dir_output)//'time.yaml',master=iproc==0)
   call cpu_time(tcpu0)
   call system_clock(ncount0,ncount_rate,ncount_max)
 
   if(nspin/=1 .and. nspin/=2 .and. nspin/=4) nspin=1

   ! grid spacing (same in x,y and z direction)

   !these routines can be regrouped in one

   radii_cf = f_malloc((/ atoms%astruct%ntypes, 3 /),id='radii_cf')


   if (iproc==0) then
      write( *,'(1x,a)')&
           &   '------------------------------------------------------------------ System Properties'
   end if

   if (ixc < 0) then
      call xc_init(xc, ixc, XC_MIXED, nspin)
   else
      call xc_init(xc, ixc, XC_ABINIT, nspin)
   end if

   !character string for quieting the Poisson solver
   if (verbose >1) then
      PSquiet='NO'
   else
      PSquiet='YES'
   end if

   call system_properties(iproc,nproc,in,atoms,KSwfn%orbs,radii_cf)

   call nullify_locreg_descriptors(KSwfn%Lzd%Glr)

   ! Determine size alat of overall simulation cell and shift atom positions
   ! then calculate the size in units of the grid space

   call system_size(atoms,rxyz,radii_cf,crmult,frmult,hx,hy,hz,.false.,KSwfn%Lzd%Glr,shift)
   if (iproc == 0) call print_atoms_and_grid(KSwfn%Lzd%Glr, atoms, rxyz, shift, hx, hy, hz)

   if ( KSwfn%orbs%nspinor.gt.1) then
      !!  hybrid_on is not compatible with kpoints
     KSwfn%Lzd%Glr%hybrid_on=.false.
   endif

   ! Create wavefunctions descriptors and allocate them inside the global locreg desc.
   call createWavefunctionsDescriptors(iproc,hx,hy,hz,&
       atoms,rxyz,radii_cf,crmult,frmult,KSwfn%Lzd%Glr)
   if (iproc == 0) call print_wfd(KSwfn%Lzd%Glr%wfd)

   KSwfn%Lzd%hgrids(1)=hx
   KSwfn%Lzd%hgrids(2)=hy
   KSwfn%Lzd%hgrids(3)=hz

   !variables substitution for the PSolver part
   hxh=0.5d0*hx
   hyh=0.5d0*hy
   hzh=0.5d0*hz
   n1i=KSwfn%Lzd%Glr%d%n1i
   n2i=KSwfn%Lzd%Glr%d%n2i
   n3i=KSwfn%Lzd%Glr%d%n3i

   n1=KSwfn%Lzd%Glr%d%n1
   n2=KSwfn%Lzd%Glr%d%n2
   n3=KSwfn%Lzd%Glr%d%n3

   ! Calculate all projectors, or allocate array for on-the-fly calculation

   !de-allocate orbs and recreate it with one orbital only

   !allocate communications arrays (allocate it before Projectors because of the definition
   !of iskpts and nkptsp)

   call orbitals_descriptors(iproc,nproc,1,1,0,in%nspin,1,in%gen_nkpt,in%gen_kpt,in%gen_wkpt,orbs,.false.)
   call orbitals_communicators(iproc,nproc,KSwfn%Lzd%Glr,orbs,comms)  

   call createProjectorsArrays(KSwfn%Lzd%Glr,rxyz,atoms,orbs,&
        radii_cf,cpmult,fpmult,hx,hy,hz,.false.,nlpsp)
   if (iproc == 0) call print_nlpsp(nlpsp)

   call check_linear_and_create_Lzd(iproc,nproc,in%linear,KSwfn%Lzd,atoms,orbs,in%nspin,rxyz)

   !calculate the partitioning of the orbitals between the different processors
   !memory estimation
   call MemoryEstimator(nproc,idsx,KSwfn%Lzd%Glr,&
        &   orbs%norb,orbs%nspinor,orbs%nkpts,nlpsp%nprojel,&
        &   in%nspin,in%itrpmax,in%iscf,mem)
   if (iproc==0 .and. verbose > 0) call print_memory_estimation(mem)

   !complete dpbox initialization
   call dpbox_set(dpcom,KSwfn%Lzd,xc,iproc,nproc,MPI_COMM_WORLD,in%PSolver_groupsize, &
        & in%SIC%approach,atoms%astruct%geocode,nspin)

  call density_descriptors(iproc,nproc,xc,in%nspin,in%crmult,in%frmult,atoms,&
       dpcom,in%rho_commun,rxyz,radii_cf,rhodsc)

!!$
!!$  !calculate the descriptors for rho and the potentials.
!!$   call denspot_communications(iproc,nproc,Lzd%Glr%d,hxh,hyh,hzh,in,&
!!$        atoms,rxyz,radii_cf,dpcom,rhodsc)

!!$   !these arrays should be included in the comms descriptor
!!$   !allocate values of the array for the data scattering in sumrho
!!$   !its values are ignored in the datacode='G' case
!!$   allocate(nscatterarr(0:nproc-1,4+ndebug),stat=i_stat)
!!$   call memocc(i_stat,nscatterarr,'nscatterarr',subname)
!!$   !allocate array for the communications of the potential
!!$   allocate(ngatherarr(0:nproc-1,2+ndebug),stat=i_stat)
!!$   call memocc(i_stat,ngatherarr,'ngatherarr',subname)
!!$   !create the descriptors for the density and the potential
!!$   !these descriptors should take into account the localisation regions
!!$  call createDensPotDescriptors(iproc,nproc,atoms,Lzd%Glr%d,hxh,hyh,hzh,&
!!$       rxyz,in%crmult,in%frmult,radii_cf,in%nspin,'D',ixc,in%rho_commun,&
!!$       n3d,n3p,n3pi,i3xcsh,i3s,nscatterarr,ngatherarr,rhodsc)

   !allocate ionic potential
   if (iproc == 0) write(*,*) " allocate ionic potential " 
   if (dpcom%n3pi > 0) then
      pot_ion = f_malloc(n1i*n2i*dpcom%n3pi,id='pot_ion')
   else
      pot_ion = f_malloc(1,id='pot_ion')
   end if

   !calculation of the Poisson kernel anticipated to reduce memory peak for small systems
   ndegree_ip=16 !default value
   pkernel=pkernel_init(.true.,iproc,nproc,in%matacc%PSolver_igpu,&
        atoms%astruct%geocode,dpcom%ndims,dpcom%hgrids,ndegree_ip)
   call pkernel_set(pkernel,(verbose > 1))
   !call createKernel(iproc,nproc,atoms%astruct%geocode,dpcom%ndims,dpcom%hgrids,ndegree_ip,pkernel,&
   !     (verbose > 1))

   !calculate the irreductible zone for this region, if necessary.
   call set_symmetry_data(atoms%astruct%sym,atoms%astruct%geocode,&
        KSwfn%Lzd%Glr%d%n1i,KSwfn%Lzd%Glr%d%n2i,KSwfn%Lzd%Glr%d%n3i, in%nspin)

!!$   !calculate the irreductible zone for this region, if necessary.
!!$   if (atoms%astruct%sym%symObj >= 0) then
!!$      call symmetry_get_n_sym(atoms%astruct%sym%symObj, nsym, i_stat)
!!$      if (nsym > 1) then
!!$         ! Current third dimension is set to 1 always
!!$         ! since nspin == nsppol always in BigDFT
!!$         allocate(atoms%astruct%sym%irrzon(n1i*n2i*n3i,2,1+ndebug),stat=i_stat)
!!$         call memocc(i_stat,atoms%astruct%sym%irrzon,'irrzon',subname)
!!$         allocate(atoms%astruct%sym%phnons(2,n1i*n2i*n3i,1+ndebug),stat=i_stat)
!!$         call memocc(i_stat,atoms%astruct%sym%phnons,'phnons',subname)
!!$         call kpoints_get_irreductible_zone(atoms%astruct%sym%irrzon, atoms%astruct%sym%phnons, &
!!$              &   n1i, n2i, n3i, in%nspin, in%nspin, atoms%astruct%sym%symObj, i_stat)
!!$      end if
!!$   end if
!!$   if (.not. associated(atoms%astruct%sym%irrzon)) then
!!$      ! Allocate anyway to small size otherwise the bounds check does not pass.
!!$      allocate(atoms%astruct%sym%irrzon(1,2,1+ndebug),stat=i_stat)
!!$      call memocc(i_stat,atoms%astruct%sym%irrzon,'irrzon',subname)
!!$      allocate(atoms%astruct%sym%phnons(2,1,1+ndebug),stat=i_stat)
!!$      call memocc(i_stat,atoms%astruct%sym%phnons,'phnons',subname)
!!$   end if

   if(sum(atoms%paw_NofL) > 0) then
      ! Calculate all paw_projectors, or allocate array for on-the-fly calculation
      call timing(iproc,'CrtPawProjects ','ON')
      PAWD%DistProjApply =  .false. !! .true.
      ! the following routine calls a specialized version of localize_projectors
      ! which does not interfere with the global DistProjApply
      call createPawProjectorsArrays(iproc,n1,n2,n3,rxyz,atoms,orbs,&
           radii_cf,cpmult,fpmult,hx,hy,hz, &
           PAWD, KSwfn%Lzd%Glr )
      call timing(iproc,'CrtPawProjects ','OF')
   endif

   if (in%iabscalc_type==3) then
      stop 'should not enter here'
      ! Calculate all pc_projectors, or allocate array for on-the-fly calculation
      call timing(iproc,'CrtPcProjects ','ON')
      PPD%DistProjApply  =  DistProjApply
      ! the following routine calls  localize_projectors again
      ! but this should be in coherence with the previous call for psp projectos 
      call createPcProjectorsArrays(iproc,n1,n2,n3,rxyz,atoms,orbs,&
           radii_cf,cpmult,fpmult,hx,hy,hz,-0.1_gp, &
           PPD, KSwfn%Lzd%Glr  )
      call timing(iproc,'CrtPcProjects ','OF')
   endif

   call IonicEnergyandForces(iproc,nproc,dpcom,atoms,in%elecfield,rxyz,&
        energs%eion,fion,in%dispersion,energs%edisp,fdisp,ewaldstr,&
        n1,n2,n3,pot_ion,pkernel,psoffset)

   call createIonicPotential(atoms%astruct%geocode,iproc,nproc, (iproc == 0), atoms,rxyz,hxh,hyh,hzh,&
        in%elecfield,n1,n2,n3,dpcom%n3pi,dpcom%i3s+dpcom%i3xcsh,n1i,n2i,n3i,pkernel,pot_ion,psoffset)


   !Allocate Charge density, Potential in real space
   if (dpcom%n3d >0) then
      rhopot = f_malloc((/ n1i, n2i, dpcom%n3d, in%nspin /),id='rhopot')
   else
      rhopot = f_malloc((/ 1, 1, 1, in%nspin /),id='rhopot')
   end if

   if( iand( in%potshortcut,16)>0) then
      rhoXanes = f_malloc((/ n1i, n2i, n3i, in%nspin /),id='rhoXanes')
   else
      rhoXanes = f_malloc((/ 1, 1, 1, 1 /),id='rhoXanes')
   endif


   if(  iand( in%potshortcut, 2)  > 0 ) then
      rhopotTOTO = f_malloc((/ n1i, n2i, n3i, in%nspin /),id='rhopotTOTO')
   endif


   nullify(rhocore)
   !check the communication distribution
  !call check_communications(iproc,nproc,orbs,Lzd%Glr,comms)


   if( iand( in%potshortcut,4)  .gt. 0 ) then
      if (dpcom%n3d >0) then
         rhopotExtra = f_malloc_ptr((/ n1i, n2i, dpcom%n3d, in%nspin /),id='rhopotExtra')
      else
         rhopotExtra = f_malloc_ptr((/ 1, 1, 1, in%nspin /),id='rhopotExtra')
      end if

      atoms_clone = atoms
      nullify(atoms_clone%aoig)
      call allocate_atoms_nat(atoms_clone)

!!$      allocate(atoms_clone%aocc(lbound(atoms%aocc,1 ):ubound(atoms%aocc,1),&
!!$         &   lbound(atoms%aocc,2):ubound(atoms%aocc,2)),stat=i_stat)
!!$      call memocc(i_stat,atoms%aocc,'atoms_clone%aocc',subname)
!!$
!!$      allocate(atoms_clone%iasctype(lbound(atoms%iasctype,1 ):ubound(atoms%iasctype,1)),stat=i_stat)
!!$      call memocc(i_stat,atoms%iasctype,'atoms_clone%iasctype',subname)
!!$         atoms_clone%aoig%aocc=0.0_gp
!!$         atoms_clone%aiasctype=0

      read(in%extraOrbital,*,iostat=ierr)iat
      !control the spin
      select case(in%nspin)
      case(1)
         nsp=1
         nspinor=1
         !n(c) noncoll=1
      case(2)
         nsp=2
         nspinor=1
         !n(c) noncoll=1
      case(4)
         nsp=1
         nspinor=4
         !n(c) noncoll=2
      case default
         if (iproc == 0) write(*,*)' ERROR: nspin not valid:',nspin
         stop
      end select

      !print *, " Going to create extra potential for orbital "
      !print *, in%extraOrbital
      !print *, "using hard-coded parameters "
      !print *, "noccmax, nelecmax,lmax ", noccmax, nelecmax,lmax
      call yaml_warning('Going to create extra potential for orbital' // yaml_toa(in%extraOrbital))
      call yaml_warning('using hard-coded parameters (noccmax, nelecmax,lmax)' // &
           yaml_toa((/ noccmax, nelecmax,lmax /)))

      call set_aocc_from_string(in%extraOrbital,&
           atoms_clone%aoig(iat)%aocc, atoms_clone%aoig(iat)%nl_sc,ndeg)

      nspin=in%nspin
      symObj%symObj = -1

      !-- calculate input guess from non-diagonalised of LCAO basis (written in wavelets)
      !-- if spectra calculation is energy dependent  input_wf_diag will write
      !    the density to the file electronic_density.cube
      !   To tell  input_wf_diag to do this ne must set the 5th bit on in in%potshortcut
      if( iand( in%potshortcut,16)>0) then
         if( in%iabscalc_type<3) then
            if(iproc==0) write(*,*)  ' Energy dependent potential has been asked in abscalc but  iabscalc_type<3 '
            if(nproc>1) call MPI_Finalize(ierr)
            stop '      Energy dependent potential has been asked in abscalc but  iabscalc_type<3    '
         endif
      endif

      call extract_potential_for_spectra(iproc,nproc,atoms_clone,rhodsc,dpcom,&
          KSwfn%orbs,nvirt,comms,KSwfn%Lzd,hx,hy,hz,rxyz,rhopotExtra,rhocore,pot_ion,&
          nlpsp,pkernel,ixc,KSwfn%psi,Gvirt,&
          nspin, in%potshortcut, symObj, GPU,in)
      
      if( iand( in%potshortcut,32)  .gt. 0 .and. in%iabscalc_type==3 ) then
         print *, " ============== TESTING PC_PROJECTORS =========== "
         hpsi = f_malloc_ptr(max(KSwfn%orbs%npsidim_orbs, KSwfn%orbs%npsidim_comp),id='hpsi')
         hpsi=0.0_wp
         PPD%iproj_to_factor(1:PPD%mprojtot) = 2.0_gp
        call applyPCprojectors(KSwfn%orbs,atoms,hx,hy,hz,KSwfn%Lzd%Glr,PPD,KSwfn%psi,hpsi, .true.)
         call f_free_ptr(hpsi)
      end if

      if( iand( in%potshortcut,16)>0) then

         if(iproc==0) write(*,*) "re-reading electronic_density for Xanes energy dependent potential "
         STOP " this part has to be rearranged to keep into account distributed potentials "
         call read_density_cube_old("electronic_density",&
              n1i,n2i,n3i,1, hx ,hy ,hz, atoms%astruct%nat, rxyz_b2B, pot_bB)
         rhoXanes=0.0_gp
         do iz = 1,n3i
            do iy=1,n2i
               do ix=1,n1i
                  rhopottmp(ix,iy,iz +dpcom%i3xcsh,1) =  pot_bB(ix,iy,iz,1)  !pot_bB(ix+ (iy-1)*n1i  + (iz-1)*n1i*n2i,1)  
               enddo
            enddo
         enddo

         call f_free_ptr(pot_bB)
         call f_free_ptr(rxyz_b2B)


      endif



      call f_free_ptr(KSwfn%psi)

      deallocate(atoms_clone%aoig)
      nullify(atoms_clone%aoig)
!!$      i_all=-product(shape(atoms_clone%aocc))*kind(atoms_clone%aocc)
!!$      deallocate(atoms_clone%aocc,stat=i_stat)
!!$      call memocc(i_stat,i_all,'atoms_clone%aocc',subname)
!!$      nullify(atoms_clone%aocc)
!!$      i_all=-product(shape(atoms_clone%iasctype))*kind(atoms_clone%iasctype)
!!$      deallocate(atoms_clone%iasctype,stat=i_stat)
!!$      call memocc(i_stat,i_all,'atoms_clone%iasctype',subname)
!!$      nullify(atoms_clone%iasctype)

   endif


   if( iand( in%potshortcut,1)  .gt. 0 ) then

      inputpsi=in%inputPsiId

      nspin=in%nspin

      symObj%symObj = -1


      !calculate input guess from diagonalisation of LCAO basis (written in wavelets)
      call extract_potential_for_spectra(iproc,nproc,atoms,rhodsc,dpcom,&
          KSwfn%orbs,nvirt,comms,KSwfn%Lzd,hx,hy,hz,rxyz,rhopot,rhocore,pot_ion,&
          nlpsp,pkernel,ixc,KSwfn%psi,Gvirt,&
          nspin, in%potshortcut, symObj, GPU, in)

      !call f_free_ptr(KSwfn%psi)
      call f_free_ptr(KSwfn%psi)

   end if

   nullify(psit)

   call f_free(pot_ion)

   call pkernel_free(pkernel,subname)
!!$   i_all=-product(shape(pkernel))*kind(pkernel)
!!$   deallocate(pkernel,stat=i_stat)
!!$   call memocc(i_stat,i_all,'kernel',subname)

   ! needs something to let to  bigdft to deallocate
   KSwfn%psi = f_malloc_ptr(2,id='KSwfn%psi')

   KSwfn%orbs%eval = f_malloc_ptr(2,id='KSwfn%orbs%eval')


   if ( in%c_absorbtion ) then


      !!$
      !!$     rhopot(10,9,8+i3xcsh,1)=100.0

      if (in%output_denspot == output_denspot_DENSPOT) then
         if (in%output_denspot_format == output_denspot_FORMAT_TEXT) then
            if (iproc == 0) write(*,*) 'writing local_potential'
            call plot_density(iproc,nproc,'local_potentialb2B' // gridformat,&
                 atoms,rxyz,dpcom,in%nspin,rhopot(1,1,1,1))
         else
            call plot_density_cube_old('local_potentialb2B',iproc,nproc,&
               &   n1,n2,n3,n1i,n2i,n3i,dpcom%n3p,&
               &   in%nspin,hxh,hyh,hzh,atoms,rxyz,dpcom%ngatherarr,rhopot(1,1,1,1))
         endif
      end if

      !!$     call  read_potfile4b2B("local_potential.pot",n1i_bB,n2i_bB,n3i_bB, pot_bB, alat1_bB, alat2_bB, alat3_bB)
      !!$     print *, pot_bB(10  + (9-1)*n1i_bB  + (8-1)*n1i_bB*n2i_bB)
      !!$     stop

      if(iproc==0) print *, " going to calculate spectra "

      if(  iand( in%potshortcut, 2)  > 0 ) then

         if(  iand( in%potshortcut, 16)  > 0 ) then
            b2BN=2
         else
            b2BN=1
         endif

         !Big loop (b2Bcounter)
         do b2Bcounter=1,b2BN

            if(b2Bcounter==1) then
               write(filename,'(A)' ) 'b2B_xanes'
               rhotarget=>rhopotTOTO
            else
               STOP " reimplement allocation of rhoXanesTOTO" 
               write(filename,'(A)') 'b2B_rho'
               !              rhotarget=>rhoXanesTOTO
            endif


            inquire(file=trim(trim(filename)//'.cube'),exist=exists)
            print *, "check ",  trim(filename)//'.cube', exists

            if(exists) then

               nullify(pot_bB);
               call read_cube(trim(filename),atoms%astruct%geocode,n1i_bB,n2i_bB,n3i_bB, &
                  &   nspin , hx_old ,hy_old ,hz_old ,pot_bB, nat_b2B, rxyz_b2B, iatype_b2B, znucl_b2B)
         !call read_density_cube_old(trim(filename), n1i_bB,n2i_bB,n3i_bB, 1 , hx_old ,hy_old ,hz_old , nat_b2B, rxyz_b2B, pot_bB )
               hx_old=hx_old*2
               hy_old=hy_old*2
               hz_old=hz_old*2


               if( (atoms%astruct%nat/nat_b2B)*nat_b2B /=  atoms%astruct%nat ) then
                  if(iproc==0) write(*,*)  "   b2B_xanes cube  is not compatible with actual positions" 
                  if(nproc>1) call MPI_Finalize(ierr)
                  stop '      b2B_xanes cube  is not compatible with actual positions          '
               end if

            else
               print  *, " reading potential from file ","b2B_xanes.pot"
               write(6,*) " reading pot for b2B from potfile has been disactivated. Use cube format instead  " 
               stop  " reading pot for b2B from potfile has been disactivated. Use cube format instead  " 

            endif


            rhopottmp = f_malloc_ptr((/ max(n1i_bB, n1i), max(n2i_bB, n2i), max(n3i_bB, n3i), in%nspin /),id='rhopottmp')


            rhotarget=0.0_gp


            itype=16
            nd=2**20

            intfunc_x = f_malloc_ptr(0.to.nd,id='intfunc_x')
            intfunc_y = f_malloc_ptr(0.to.nd,id='intfunc_y')

            print *, " scaling function for interpolation "

            call scaling_function4b2B(itype,nd,nrange,intfunc_x,intfunc_y)  ! intervallo di 32 con 2**20 punti
            if( abs(intfunc_y(nd/2)-1)>1.0e-10 ) then
               stop " wrong scaling function 4b2B: not a centered one "
            endif

            call f_free_ptr(intfunc_x)
            auxint = f_malloc_ptr(n1i+n2i+n3i,id='auxint')

            Nreplicas = atoms%astruct%nat / nat_b2B
            dumvect3d(1)=atoms%astruct%cell_dim(1)
            dumvect3d(2)=atoms%astruct%cell_dim(2)
            dumvect3d(3)=atoms%astruct%cell_dim(3)


            !Loop over ireplica
            do ireplica=0, Nreplicas-1

               replicaoffset = (ireplica)*(   nat_b2B      )

               do j=1,3
                  shift_b2B(j) = rxyz(j,1+replicaoffset) - rxyz_b2B(j,1) 

                  do iat=2+ireplica*nat_b2B, (ireplica+1)*nat_b2B

                     shiftdiff = shift_b2B(j) - (rxyz(j,iat) -rxyz_b2B(j,iat-replicaoffset)   )

                     if( abs( shiftdiff )>1.0e-4 .and.  abs(abs(shiftdiff)-dumvect3d(j))  >1.0e-4) then
                        if(iproc==0) write(*,*)  "   b2B_xanes  positions are not compatible with actual positions" 
                        if(nproc>1) call MPI_Finalize(ierr)
                        stop '      b2B_xanes positions are not compatible with actual positions          '
                     end if
                  enddo
               enddo

               if (iproc == 0) write(*,'(a,1x,i2,1x,a,1x,3ES13.6)')  "for replica ", ireplica,  "SHIFT " , shift_b2B

               rhopottmp=0.0_gp
               do iz_bB = 1,n3i_bB
                  do iy_bB=1,n2i_bB
                     do ix_bB=1,n1i_bB
                        rhopottmp(ix_bB,iy_bB,iz_bB ,1) =  pot_bB(ix_bB,iy_bB,iz_bB,1)
                                                          !pot_bB(ix_bB  + (iy_bB-1)*n1i_bB  + (iz_bB-1)*n1i_bB*n2i_bB,1)
                        !! rhopottmp(ix_bB,iy_bB,iz_bB ,1) =  pot_bB(ix_bB  + (iy_bB-1)*n1i_bB  + (iz_bB-1)*n1i_bB*n2i_bB,1)
                     enddo
                  enddo
               enddo

               if (ireplica==Nreplicas-1) then
                  call f_free_ptr(pot_bB)
               endif


               do iz_bB = 1,n3i_bB
                  do iy_bB=1,n2i_bB
                     auxint = 0.0_gp
                     do ix_bB=1,n1i_bB
                        rx_bB = hx_old*(ix_bB-1)           /2.0   +  shift_b2B(1)
                        minX_B  =  max(1,NINT((rx_bB -8*hx_old/2)/(hx/2.0)))
                        maxX_B  =  min(n1i,NINT((rx_bB +8*hx_old/2)/(hx/2.0)))

                        minX_B  =  NINT((rx_bB -8*hx_old/2)/(hx/2.0))
                        maxX_B  =  NINT((rx_bB +8*hx_old/2)/(hx/2.0))

                        do ixnl= minX_B , maxX_B 
                           ix = mod(ixnl-1 + n1i , n1i) +1

                           rx = hx*(ix-1  )/2.0  

                           shiftdiff = (rx-rx_bB)
                           if ( abs(shiftdiff -atoms%astruct%cell_dim(1)) < abs(shiftdiff)) &
                                shiftdiff=shiftdiff -atoms%astruct%cell_dim(1)
                           if ( abs(shiftdiff +atoms%astruct%cell_dim(1)) < abs(shiftdiff)) &
                                shiftdiff=shiftdiff +atoms%astruct%cell_dim(1)

                           idelta = NINT( shiftdiff *2**15/(hx_old/2))  
                           factx = intfunc_y(nd/2+idelta)
                           auxint(ix) = auxint(ix) + &
                              &   factx * rhopottmp(ix_bB,iy_bB,iz_bB ,1)
                        enddo
                     enddo
                     rhopottmp(1:n1i,iy_bB,iz_bB,1)=auxint(1:n1i)
                  enddo
               enddo

               do iz_bB = 1,n3i_bB
                  do ix_bB=1,n1i
                     auxint = 0.0_gp
                     do iy_bB=1,n2i_bB
                        ry_bB = hy_old*(iy_bB-1)/2.0   +  shift_b2B(2)
                        minY_B  =  max(1  ,NINT((ry_bB -8*hy_old/2)/(hy/2.0)))
                        maxY_B  =  min(n2i,NINT((ry_bB +8*hy_old/2)/(hy/2.0)))

                        minY_B  =  NINT((ry_bB -8*hy_old/2)/(hy/2.0))
                        maxY_B  =  NINT((ry_bB +8*hy_old/2)/(hy/2.0))

                        do iynl= minY_B , maxY_B 
                           iy = mod(iynl-1 + n2i , n2i) +1

                           ry = hy*(iy-1  )/2.0  

                           shiftdiff = (ry-ry_bB)
                           if ( abs(shiftdiff -atoms%astruct%cell_dim(2)) < abs(shiftdiff)) &
                                shiftdiff=shiftdiff -atoms%astruct%cell_dim(2)
                           if ( abs(shiftdiff +atoms%astruct%cell_dim(2)) < abs(shiftdiff)) &
                                shiftdiff=shiftdiff +atoms%astruct%cell_dim(2)


                           idelta = NINT(shiftdiff *2**15/(hy_old/2))
                           facty = intfunc_y(nd/2+idelta)
                           auxint(iy) = auxint(iy) + &
                              &   facty * rhopottmp(ix_bB,iy_bB,iz_bB,1)
                        enddo
                     enddo
                     rhopottmp(ix_bB ,1:n2i,iz_bB,1)=auxint(1:n2i)
                  enddo
               enddo

               do ix_bB=1,n1i
                  do iy_bB=1,n2i
                     auxint = 0.0_gp
                     do iz_bB = 1,n3i_bB
                        rz_bB = hz_old*(iz_bB-1)           /2.0   +  shift_b2B(3)


                        minZ_B  =    NINT((rz_bB -8*hz_old/2)/(hz/2.0))
                        maxZ_B  =    NINT((rz_bB +8*hz_old/2)/(hz/2.0))

                        do iznl= minZ_B , maxZ_B 

                           iz = mod(iznl-1 + n3i , n3i) +1

                           rz = hz*(iz-1  )/2.0  

                           shiftdiff = (rz-rz_bB)
                           if ( abs(shiftdiff -atoms%astruct%cell_dim(3)) < abs(shiftdiff)) &
                                shiftdiff=shiftdiff -atoms%astruct%cell_dim(3)
                           if ( abs(shiftdiff +atoms%astruct%cell_dim(3)) < abs(shiftdiff)) &
                                shiftdiff=shiftdiff +atoms%astruct%cell_dim(3)

                           idelta = NINT( shiftdiff *2**15/(hz_old/2.0))     
                           factz = intfunc_y(nd/2+idelta)
                           auxint(iz) = auxint(iz) + &
                              &   factz * rhopottmp(ix_bB,iy_bB,iz_bB,1)
                        enddo
                     enddo
                     rhotarget(ix_bB ,iy_bB, 1:n3i ,1)= rhotarget(ix_bB ,iy_bB, : ,1)+auxint(1:n3i)
                  enddo
               enddo
            enddo !End of loop over ireplica

            !De-allocations
            call f_free_ptr(rxyz_b2B)
            call f_free_ptr(iatype_b2B)
            call f_free_ptr(znucl_b2B)
            call f_free_ptr(rhopottmp)
            call f_free_ptr(auxint)
            call f_free_ptr(intfunc_y)
         enddo  !End of loop of B2counter




         ! if (iproc == 0) write(*,*) 'writing NEW local_potential.pot'
         ! call plot_density('local_potentialb2BNEW',iproc,nproc,&
               !      n1,n2,n3,n1i,n2i,n3i,n3p,&
               !      in%nspin,hxh,hyh,hzh,&
               !      atoms,rxyz,ngatherarr,rhopot(1,1,1,1))



         do iz = 1,dpcom%n3p
            do iy = 1,n2i
               do ix = 1,n1i
                  rhopot(ix ,iy , iz  ,1)= rhopotTOTO(ix ,iy,iz+ dpcom%i3s+dpcom%i3xcsh-1  ,1)
               end do
            end do
         end do




      endif !End of if ( iand( in%potshortcut, 2)  > 0)


      if( iand( in%potshortcut,4)  .gt. 0 ) then
         do ix=1,n1i
            do iy=1,n2i
               do iz = 1,n3i
                  rhopot(ix ,iy, iz ,1)= rhopot(ix ,iy, iz ,1)+rhopotExtra(ix ,iy, iz ,1)
               enddo
            enddo
         enddo
         call f_free_ptr(rhopotExtra)
      endif

      alteration: if(  in%abscalc_alterpot) then
         ! Attention :  modification of the  potential for the  
         ! exactly resolvable case 

         !n(c) lpot_a=1
         rpot_a = 7.5d0
         spot_a = 0.8d0
         hpot_a = 3.0d0

         allocate(radpot(60000 ,2+ndebug ))
         radpotcount=60000

         open(unit=22,file='pot.dat', status='old')
         do igrid=1, radpotcount
            read(22,*)  radpot(igrid ,1 ),  radpot(igrid , 2 )
         enddo
         close(unit=22)

         minr=1000.0
         potmodified_maxr=0
         potmodified_shift=0



         do ix=1,n1i
            do iy=1,n2i
               do iz = 1,dpcom%n3p
                  rx = hx*(ix-1)           /2.0  -  rxyz(1,in%iat_absorber )
                  ry = hy*(iy-1)           /2.0  -  rxyz(2,in%iat_absorber )
                  rz = hz*(iz-1 +dpcom%i3xcsh + dpcom%i3s -1 )/2.0  -  rxyz(3,in%iat_absorber )

                  r  = sqrt( rx*rx+ry*ry+rz*rz)

                  if(r>3.5) then

                     if( r>29) then
                        rhopot(ix,iy,iz,1)=0.0
                     else
                        igrid = binary_search( r, radpot, radpotcount )
                        rhopot(ix,iy,iz,1) = &
                           &   ( radpot(igrid,2)*(radpot(igrid+1,1)-R) + radpot(igrid+1,2)*(R-radpot(igrid,1)) )/&
                           &   ( radpot(igrid+1,1) -radpot(igrid,1) )
                     endif
                  else
                     if(potmodified_maxr<r) then 
                        potmodified_maxr=r
                        igrid = binary_search( r, radpot, radpotcount )
                        potmodified_shift =&
                           &   ( radpot(igrid,2)*(radpot(igrid+1,1)-R) + radpot(igrid+1,2)*(R-radpot(igrid,1)) )/&
                           &   ( radpot(igrid+1,1) -radpot(igrid,1) ) &
                           &   -rhopot(ix,iy,iz,1) 
                     endif
                  endif

                  if(r<minr) minr=r

                  if( r.ge.3.5) then
                     ! harmo = (rx+2*ry+3*rz)/sqrt(14.0)/r *sqrt( 3.0/4.0/3.1415926535)
                     !! harmo = sqrt( 1.0/4.0/3.1415926535)
                     ! harmo = (rz)/sqrt(1.0)/r *sqrt( 3.0/4.0/3.1415926535)
                     harmo = (rx)/sqrt(1.0)/r *sqrt( 3.0/4.0/3.1415926535)
                  else
                     harmo=0.0_gp
                  endif

                  espo  = ((r-rpot_a)**2)/spot_a/spot_a/2.0
                  if(espo<100) then
                     rhopot(ix,iy,iz,1) = rhopot(ix,iy,iz,1) +  hpot_a * exp(-espo) *harmo
                  endif
               enddo
            enddo
         enddo
         do ix=1,n1i
            do iy=1,n2i
               do iz = 1,dpcom%n3p
                  rx = hx*(ix-1)           /2.0  -  rxyz(1,in%iat_absorber )
                  ry = hy*(iy-1)           /2.0  -  rxyz(2,in%iat_absorber )
                  rz = hz*(iz-1 +dpcom%i3xcsh + dpcom%i3s -1 )/2.0  -  rxyz(3,in%iat_absorber )

                  r  = sqrt( rx*rx+ry*ry+rz*rz)

                  if(r<=3.5) then
                     rhopot(ix,iy,iz,1)=rhopot(ix,iy,iz,1)+potmodified_shift*0
                  endif
               enddo
            enddo
         enddo
         print *, "  potmodified_shift =", potmodified_shift
      end if alteration

      infocode=0

      if (in%iabscalc_type==2) then
         call xabs_lanczos(iproc,nproc,atoms,hx,hy,hz,rxyz,&
             radii_cf,nlpsp,KSwfn%Lzd,dpcom,&
             rhopot(1,1,1,1),energs,xc,in%nspin,GPU,&
             in%iat_absorber,in,PAWD,orbs)

      else if (in%iabscalc_type==1) then
         call xabs_chebychev(iproc,nproc,atoms,hx,hy,hz,rxyz,&
             radii_cf,nlpsp,KSwfn%Lzd,dpcom,&
            &   rhopot(1,1,1,1) ,energs,xc,in%nspin,GPU &
            &   , in%iat_absorber, in, PAWD, orbs)
      else if (in%iabscalc_type==3) then
         call xabs_cg(iproc,nproc,atoms,hx,hy,hz,rxyz,&
             radii_cf,nlpsp,KSwfn%Lzd,dpcom,&
            &   rhopot(1,1,1,1) ,energs,xc,in%nspin,GPU &
            &   , in%iat_absorber, in, rhoXanes(1,1,1,1), PAWD, PPD, orbs)
      else
         if (iproc == 0) write(*,*)' iabscalc_type not known, does not perform calculation'
      endif

   end if

   !    No tail calculation
   if (nproc > 1) call MPI_BARRIER(MPI_COMM_WORLD,ierr)

   call deallocate_before_exiting
!   call deallocate_local_zone_descriptors(lzd)

   contains

   !routine which deallocate the pointers and the arrays before exiting 
   subroutine deallocate_before_exiting
     use communications_base, only: deallocate_comms
     implicit none
     external :: gather_timings
      !when this condition is verified we are in the middle of the SCF cycle

      !! if (infocode /=0 .and. infocode /=1) then
      if (.true.) then

         !!$       if (idsx_actual > 0) then
         !!$          i_all=-product(shape(psidst))*kind(psidst)
         !!$          deallocate(psidst,stat=i_stat)
         !!$          call memocc(i_stat,i_all,'psidst',subname)
         !!$          i_all=-product(shape(hpsidst))*kind(hpsidst)
         !!$          deallocate(hpsidst,stat=i_stat)
         !!$          call memocc(i_stat,i_all,'hpsidst',subname)
         !!$          i_all=-product(shape(ads))*kind(ads)
         !!$          deallocate(ads,stat=i_stat)
         !!$          call memocc(i_stat,i_all,'ads',subname)
         !!$       end if

         !!$       if (nproc > 1) then
         !!$          i_all=-product(shape(psit))*kind(psit)
         !!$          deallocate(psit,stat=i_stat)
         !!$          call memocc(i_stat,i_all,'psit',subname)
         !!$       end if
         !!$       
         !!$       i_all=-product(shape(hpsi))*kind(hpsi)
         !!$       deallocate(hpsi,stat=i_stat)
         !!$       call memocc(i_stat,i_all,'hpsi',subname)




         !!$       i_all=-product(shape(pot_ion))*kind(pot_ion)
         !!$       deallocate(pot_ion,stat=i_stat)
         !!$       call memocc(i_stat,i_all,'pot_ion',subname)
         !!$       
         !!$       i_all=-product(shape(pkernel))*kind(pkernel)
         !!$       deallocate(pkernel,stat=i_stat)
         !!$       call memocc(i_stat,i_all,'pkernel',subname)
         !!$

         !!$       if (in%read_ref_den) then
         !!$          i_all=-product(shape(pkernel_ref))*kind(pkernel_ref)
         !!$          deallocate(pkernel_ref,stat=i_stat)
         !!$          call memocc(i_stat,i_all,'pkernel_ref',subname)
         !!$       end if

         ! calc_tail false
         call f_free(rhopot)

         if(  iand( in%potshortcut, 2)  > 0 ) then
            call f_free(rhopotTOTO)
         endif

         call f_free(rhoXanes)

         !!$       if (in%read_ref_den) then
         !!$          i_all=-product(shape(rhoref))*kind(rhoref)
         !!$          deallocate(rhoref,stat=i_stat)
         !!$          call memocc(i_stat,i_all,'rhoref',subname)
         !!$       end if

         call f_free_ptr(dpcom%nscatterarr)

         call f_free_ptr(dpcom%ngatherarr)

         call f_free_ptr(fion)

         call f_free_ptr(fdisp)


      end if

      !deallocate wavefunction for virtual orbitals
      !if it is the case
      if (in%nvirt > 0) then
         !call deallocate_gwf(Gvirt)
         call f_free_ptr(psivirt)
      end if

      !De-allocations
      call deallocate_bounds(atoms%astruct%geocode,KSwfn%Lzd%Glr%hybrid_on,&
           KSwfn%Lzd%Glr%bounds)
      call deallocate_Lzd_except_Glr(KSwfn%Lzd)
!      i_all=-product(shape(Lzd%Glr%projflg))*kind(Lzd%Glr%projflg)
!      deallocate(Lzd%Glr%projflg,stat=i_stat)
!      call memocc(i_stat,i_all,'Lzd%Glr%projflg',subname)  

      call deallocate_comms(comms)

      call deallocate_orbs(orbs)
      call deallocate_orbs(KSwfn%orbs)

      call free_DFT_PSP_projectors(nlpsp)
      !call deallocate_proj_descr(nlpspd,subname)


      call f_free(radii_cf)

      call deallocate_rho_descriptors(rhodsc)

      if( in%iabscalc_type==3) then
         call deallocate_pcproj_data(PPD)
      endif
      if(sum(atoms%paw_NofL) > 0) then
         call deallocate_pawproj_data(PAWD)       
      endif
      !! this is included in deallocate_atomdatapaw
      !! call deallocate_atomdatapaw(atoms,subname)
     
      ! Free the libXC stuff if necessary.
      call xc_end(xc)

      !end of wavefunction minimisation
      call timing(bigdft_mpi%mpi_comm,'LAST','PR')
      call f_timing_stop(mpi_comm=bigdft_mpi%mpi_comm,nproc=bigdft_mpi%nproc,gather_routine=gather_timings)
      call cpu_time(tcpu1)
      call system_clock(ncount1,ncount_rate,ncount_max)
      tel=dble(ncount1-ncount0)/dble(ncount_rate)
      if (iproc == 0) &
         &   write( *,'(1x,a,1x,i4,2(1x,f12.2))') 'CPU time/ELAPSED time for root process ', iproc,tel,tcpu1-tcpu0

   END SUBROUTINE deallocate_before_exiting

END SUBROUTINE abscalc

!> Read the input variables needed for the ABSCALC
!! Every argument should be considered as mandatory
subroutine abscalc_input_variables(iproc,filename,in)
  use module_base
  use module_types
  implicit none
  !Arguments
  type(input_variables), intent(inout) :: in
  character(len=*), intent(in) :: filename
  integer, intent(in) :: iproc
  !Local variables
  integer, parameter :: iunit = 112
  integer :: ierror,iline, i

  character(len=*), parameter :: subname='abscalc_input_variables'

  ! Read the input variables.
  open(unit=iunit,file=filename,status='old')

  !line number, to control the input values
  iline=0

  !x-absorber treatment (in progress)

  read(iunit,*,iostat=ierror) in%iabscalc_type
  call check()


  read(iunit,*,iostat=ierror)  in%iat_absorber
  call check()
  read(iunit,*,iostat=ierror)  in%L_absorber
  call check()

  in%Gabs_coeffs = f_malloc_ptr(2*in%L_absorber +1+ndebug,id='in%Gabs_coeffs')

  read(iunit,*,iostat=ierror)  (in%Gabs_coeffs(i), i=1,2*in%L_absorber +1 )
  call check()

  read(iunit,*,iostat=ierror)  in%potshortcut
  call check()

  read(iunit,*,iostat=ierror)  in%nsteps
  call check()

  if( iand( in%potshortcut,4)>0) then
     read(iunit,'(a100)',iostat=ierror) in%extraOrbital
  end if

  read(iunit,*,iostat=ierror) in%abscalc_bottomshift
  if(ierror==0) then
  else
     in%abscalc_bottomshift=0
  endif



  read(iunit, '(a100)' ,iostat=ierror) in%xabs_res_prefix
  if(ierror==0) then
  else
     in%xabs_res_prefix=""
  endif


  read(iunit,*,iostat=ierror) in%abscalc_alterpot, in%abscalc_eqdiff 
  !!, &
  !!     in%abscalc_S_do_cg ,in%abscalc_Sinv_do_cg
  if(ierror==0) then
  else
     in%abscalc_alterpot=.false.
     in%abscalc_eqdiff =.false.
  endif



  in%c_absorbtion=.true.

  close(unit=iunit)

contains

  subroutine check()
    iline=iline+1
    if (ierror/=0) then
       if (iproc == 0) write(*,'(1x,a,a,a,i3)') &
            'Error while reading the file "',trim(filename),'", line=',iline
       stop
    end if
  END SUBROUTINE check

END SUBROUTINE abscalc_input_variables


subroutine zero4b2B(n,x)
   implicit none
   !Arguments
   integer, intent(in) :: n
   real(kind=8), intent(out) :: x(n)
   !Local variables
   integer :: i
   do i=1,n
      x(i)=0.d0
   end do
END SUBROUTINE zero4b2B


!!$!> Backward wavelet transform
!!$subroutine back_trans_14_4b2B(nd,nt,x,y)
!!$   implicit none
!!$   !Arguments
!!$   integer, intent(in) :: nd                !< length of data set                          
!!$   integer, intent(in) :: nt                !< length of data in data set to be transformed
!!$   real(kind=8), intent(in) :: x(0:nd-1)    !< input data,
!!$   real(kind=8), intent(out) :: y(0:nd-1)   !< output data
!!$   !Local variables
!!$   integer :: i,j,ind
!!$
!!$   include 'lazy_16.inc'
!!$
!!$   do i=0,nt/2-1
!!$      y(2*i+0)=0.d0
!!$      y(2*i+1)=0.d0
!!$
!!$      do j=-m/2,m/2-1
!!$
!!$         ! periodically wrap index if necessary
!!$         ind=i-j
!!$         loop99: do
!!$            if (ind.lt.0) then 
!!$               ind=ind+nt/2
!!$               cycle loop99
!!$            end if
!!$            if (ind.ge.nt/2) then 
!!$               ind=ind-nt/2
!!$               cycle loop99
!!$            end if
!!$            exit loop99
!!$         end do loop99
!!$
!!$         y(2*i+0)=y(2*i+0) + ch(2*j-0)*x(ind)+cg(2*j-0)*x(ind+nt/2)
!!$         y(2*i+1)=y(2*i+1) + ch(2*j+1)*x(ind)+cg(2*j+1)*x(ind+nt/2)
!!$      end do
!!$   end do
!!$
!!$END SUBROUTINE back_trans_14_4b2B


subroutine scaling_function4b2B(itype,nd,nrange,a,x)
   use module_base
   implicit none
   !Arguments
   !Type of interpolating functions
   integer, intent(in) :: itype
   !Number of points: must be 2**nex
   integer, intent(in) :: nd
   integer, intent(out) :: nrange
   real(kind=8), dimension(0:nd), intent(out) :: a,x
   !Local variables
   character(len=*), parameter :: subname='scaling_function4b2B'
   real(kind=8), dimension(:), allocatable :: y
   integer :: i,nt,ni

   !Only itype=8,14,16,20,24,30,40,50,60,100
   select case(itype)
   case(8,14,16,20,24,30,40,50,60,100)
      !O.K.
   case default
      print *,"Only interpolating functions 8, 14, 16, 20, 24, 30, 40, 50, 60, 100"
      stop
   end select
   !!$  write(unit=*,fmt="(1x,a,i0,a)") &
   !!$       "Use interpolating scaling functions of ",itype," order"

   !Give the range of the scaling function
   !from -itype to itype
   ni=2*itype
   nrange = ni
   y = f_malloc(0.to.nd,id='y')

   ! plot scaling function
   call zero4b2B(nd+1,x)
   call zero4b2B(nd+1,y)
   nt=ni
   x(nt/2)=1.d0
   loop1: do
      nt=2*nt
      ! write(6,*) 'nd,nt',nd,nt
      select case(itype)
      case(8)
         stop
      case(14)
         stop
      case(16)
         call back_trans_16(nd,nt,x,y)
         !call back_trans_14_4b2B(nd,nt,x,y)
      case(20)
         stop
      case(24)
         stop
      case(30)
         stop
      case(40)
         stop
      case(50)
         stop
      case(60)
         stop
      case(100)
         stop
      end select

      do i=0,nt-1
         x(i)=y(i)
      end do
      if (nt.eq.nd) then
         exit loop1
      end if
   end do loop1

   !open (unit=1,file='scfunction',status='unknown')
   do i=0,nd
      a(i) = real(i*ni,kind=8)/real(nd,kind=8)-(.5d0*real(ni,kind=8)-1.d0)
      !write(1,*) a(i),x(i)
   end do
   !close(1)

   call f_free(y)
END SUBROUTINE scaling_function4b2B


subroutine read_potfile4b2B(filename,n1i,n2i,n3i, rho, alat1, alat2, alat3)
   use module_base
   implicit none
   character(len=*), intent(in) :: filename
   integer, intent(out) :: n1i,n2i,n3i
   real(gp) alat1, alat2, alat3, dum, dum1
   ! real(dp), dimension(n1i*n2i*n3d), intent(out) :: rho
   real(gp), pointer :: rho(:)
   !local variables
   integer :: nl1,nl2,nl3,i1,i2,i3,ind
   real(gp) :: value
   character(len=*), parameter :: subname='read_potfile4b2B'

   open(unit=22,file=filename,status='unknown')
   read(22,*)!'normalised density'
   read(22,*) n1i,n2i,n3i
   read(22,*) alat1,dum ,alat2
   read(22,*)  dum, dum1, alat3
   read(22,*)!xyz   periodic' !not true in general but needed in the case

   !conditions for periodicity in the three directions
   !value of the buffer in the x and z direction
   nl1=1
   nl3=1
   nl2=1

   print *, " allocation for rho for  n1i,n2i,n3i ",  n1i,n2i,n3i

   rho = f_malloc_ptr(n1i*n2i*n3i,id='rho')

   print *, " going to read all pot points " 
   do i3=0,n3i-1
      do i2=0,n2i-1
         do i1=0,n1i-1
            ind=i1+nl1+(i2+nl2-1)*n1i+(i3+nl3-1)*n1i*n2i
            read(22,*)value
            rho(ind)=value
         end do
      end do
   end do
   print *, " closing file  " 
   close(22)

END SUBROUTINE read_potfile4b2B


subroutine extract_potential_for_spectra(iproc,nproc,at,rhod,dpcom,&
     orbs,nvirt,comms,Lzd,hx,hy,hz,rxyz,rhopot,rhocore,pot_ion,&
     nlpsp,pkernel,ixc,psi,G,&
     nspin,potshortcut,symObj,GPU,input)
   use module_base
   use module_interfaces, except_this_one => extract_potential_for_spectra
   use module_types
   use module_xc
   use gaussians, only: gaussian_basis, deallocate_gwf
   use Poisson_Solver, except_dp => dp, except_gp => gp, except_wp => wp
   use communications_base, only: comms_cubic, deallocate_comms
   use communications_init, only: orbitals_communicators
   implicit none
   !Arguments
   integer, intent(in) :: iproc,nproc,ixc
   integer, intent(inout) :: nspin,nvirt
   real(gp), intent(in) :: hx,hy,hz
   type(atoms_data), intent(inout) :: at
   type(rho_descriptors),intent(in) :: rhod
   type(denspot_distribution), intent(in) :: dpcom
   type(orbitals_data), intent(inout) :: orbs
   type(DFT_PSP_projectors), intent(inout) :: nlpsp
   type(local_zone_descriptors), intent(inout) :: Lzd
   type(comms_cubic), intent(in) :: comms
   type(GPU_pointers), intent(inout) :: GPU
   type(input_variables):: input
   type(symmetry_data), intent(in) :: symObj
   !integer, dimension(0:nproc-1,4), intent(in) :: nscatterarr !n3d,n3p,i3s+i3xcsh-1,i3xcsh
   !integer, dimension(0:nproc-1,2), intent(in) :: ngatherarr 
   real(gp), dimension(3,at%astruct%nat), intent(in) :: rxyz
   real(dp), dimension(*), intent(inout) :: rhopot,pot_ion
   type(gaussian_basis), intent(out) :: G !basis for davidson IG
   real(wp), dimension(:), pointer :: psi
   real(wp), dimension(:,:,:,:), pointer :: rhocore
   type(coulomb_operator), intent(in) :: pkernel
   type(xc_info) :: xc
   integer, intent(in) ::potshortcut

  !local variables
  character(len=*), parameter :: subname='extract_potential_for_spectra'
  logical :: switchGPUconv,switchOCLconv
  integer :: nspin_ig
  real(gp) :: hxh,hyh,hzh,eks,ehart,eexcu,vexcu
  type(orbitals_data) :: orbse
  type(comms_cubic) :: commse
  integer, dimension(:,:), allocatable :: norbsc_arr
  real(wp), dimension(:), allocatable :: potxc
  !real(wp), dimension(:,:,:), allocatable :: mom_vec
  real(gp), dimension(:), allocatable :: locrad
  !   real(wp), dimension(:), pointer :: pot,pot1
  real(dp), dimension(:,:), pointer :: rho_p
  real(wp), dimension(:,:,:), pointer :: psigau
  ! #### Linear Scaling Variables
  real(gp), dimension(6) :: xcstr
  type(local_zone_descriptors) :: Lzde

  norbsc_arr = f_malloc((/ at%natsc+1, nspin /),id='norbsc_arr')
  locrad = f_malloc(at%astruct%nat,id='locrad')

  if (iproc == 0) then
     write(*,'(1x,a)')&
          &   '------------------------------------------------------- Input Wavefunctions Creation'
     !yaml_output
     !      write(70,'(a)')repeat(' ',yaml_indent)//'- Input Hamiltonian: { '
!     yaml_indent=yaml_indent+2 !list element
  end if
  !spin for inputguess orbitals
  if (nspin == 4) then
     nspin_ig=1
  else
     nspin_ig=nspin
  end if

  call inputguess_gaussian_orbitals(iproc,nproc,at,rxyz,nvirt,nspin_ig,&
       &   orbs,orbse,norbsc_arr,locrad,G,psigau,eks,1)

  !allocate communications arrays for inputguess orbitals
  !call allocate_comms(nproc,orbse,commse,subname)
  call orbitals_communicators(iproc,nproc,Lzd%Glr,orbse,commse,basedist=comms%nvctr_par(0:,1:))  

  !use the eval array of orbse structure to save the original values
  orbse%eval = f_malloc_ptr(orbse%norb*orbse%nkpts,id='orbse%eval')

  hxh=.5_gp*hx
  hyh=.5_gp*hy
  hzh=.5_gp*hz

  if(potshortcut<=0) then
     call nullify_local_zone_descriptors(Lzde)
     call create_LzdLIG(iproc,nproc,orbs%nspin,input%linear,hx,hy,hz,Lzd%Glr,at,orbse,rxyz,nlpsp,Lzde)
  else
     call nullify_local_zone_descriptors(Lzde)
     Lzde = Lzd
  end if

  ! determine the wavefunction dimension
  call wavefunction_dimension(Lzde,orbse)

  !allocate the wavefunction in the transposed way to avoid allocations/deallocations
  psi = f_malloc_ptr(max(orbse%npsidim_orbs, orbse%npsidim_comp),id='psi')

  !allocate arrays for the GPU if a card is present
  switchGPUconv=.false.
  switchOCLconv=.false.
  if (GPUconv .and. potshortcut ==0 ) then
     call prepare_gpu_for_locham(Lzde%Glr%d%n1,Lzde%Glr%d%n2,Lzde%Glr%d%n3,nspin_ig,&
          hx,hy,hz,Lzd%Glr%wfd,orbse,GPU)
  else if (GPU%OCLconv .and. potshortcut ==0) then
     call allocate_data_OCL(Lzde%Glr%d%n1,Lzde%Glr%d%n2,Lzde%Glr%d%n3,at%astruct%geocode,&
          nspin_ig,Lzde%Glr%wfd,orbse,GPU)
     if (iproc == 0) write(*,*)&
          'GPU data allocated'
  else if (GPUconv .and. potshortcut >0 ) then
     switchGPUconv=.true.
     GPUconv=.false.
  else if (GPU%OCLconv .and. potshortcut >0 ) then
     switchOCLconv=.true.
     GPU%OCLconv=.false.
  end if

  call timing(iproc,'wavefunction  ','ON')   
  !use only the part of the arrays for building the hamiltonian matrix
  call gaussians_to_wavelets_new(iproc,nproc,Lzde,orbse,G,&
       psigau(1,1,min(orbse%isorb+1,orbse%norb)),psi)
  call timing(iproc,'wavefunction  ','OF')
  call f_free(locrad)

  !spin adaptation for the IG in the spinorial case
  nullify(rho_p)
  orbse%nspin=nspin
  call sumrho(dpcom,orbse,Lzde,GPU,symObj,rhod,xc,psi,rho_p)
  call communicate_density(dpcom,orbse%nspin,rhod,rho_p,rhopot,.false.)
  orbse%nspin=nspin_ig

  !-- if spectra calculation uses a energy dependent potential
  !    input_wf_diag will write (to be used in abscalc)
  !    the density to the file electronic_density.cube
  !  The writing is activated if  5th bit of  in%potshortcut is on.
  if( iand( potshortcut,16)==0 .and. potshortcut /= 0) then
     call plot_density_cube_old('electronic_density',&
          iproc,nproc,Lzde%Glr%d%n1,Lzde%Glr%d%n2,Lzde%Glr%d%n3,&
          Lzde%Glr%d%n1i,Lzde%Glr%d%n2i,Lzde%Glr%d%n3i,dpcom%nscatterarr(iproc,2),  & 
          nspin,hxh,hyh,hzh,at,rxyz,dpcom%ngatherarr,&
          rhopot(1+dpcom%nscatterarr(iproc,4)*Lzde%Glr%d%n1i*Lzd%Glr%d%n2i))
  endif
  !---

  if (ixc < 0) then
     call xc_init(xc, ixc, XC_MIXED, nspin)
  else
     call xc_init(xc, ixc, XC_ABINIT, nspin)
  end if
  if(orbs%nspinor==4) then
     !this wrapper can be inserted inside the poisson solver 
     call PSolverNC(at%astruct%geocode,'D',iproc,nproc,Lzde%Glr%d%n1i,Lzde%Glr%d%n2i,Lzde%Glr%d%n3i,&
          dpcom%nscatterarr(iproc,1),& !this is n3d
          xc,hxh,hyh,hzh,&
          rhopot,pkernel%kernel,pot_ion,ehart,eexcu,vexcu,0.d0,.true.,4)
  else
     !Allocate XC potential
     if (dpcom%nscatterarr(iproc,2) >0) then
        potxc = f_malloc(Lzde%Glr%d%n1i*Lzde%Glr%d%n2i*dpcom%nscatterarr(iproc, 2)*nspin,id='potxc')
     else
        potxc = f_malloc(1,id='potxc')
     end if

     call XC_potential(at%astruct%geocode,'D',iproc,nproc,MPI_COMM_WORLD,&
          Lzde%Glr%d%n1i,Lzde%Glr%d%n2i,Lzde%Glr%d%n3i,xc,hxh,hyh,hzh,&
          rhopot,eexcu,vexcu,nspin,rhocore,potxc,xcstr)
     if( iand(potshortcut,4)==0) then
        call H_potential('D',pkernel,rhopot,pot_ion,ehart,0.0_dp,.true.)
     endif

     call xc_end(xc)

     !sum the two potentials in rhopot array
     !fill the other part, for spin, polarised
     if (nspin == 2) then
        call vcopy(Lzde%Glr%d%n1i*Lzde%Glr%d%n2i*dpcom%nscatterarr(iproc,2),rhopot(1),1,&
             rhopot(Lzde%Glr%d%n1i*Lzde%Glr%d%n2i*dpcom%nscatterarr(iproc,2)+1),1)
     end if
     !spin up and down together with the XC part
     call axpy(Lzde%Glr%d%n1i*Lzde%Glr%d%n2i*dpcom%nscatterarr(iproc,2)*nspin,1.0_dp,potxc(1),1,&
          rhopot(1),1)


     call f_free(potxc)

  end if

  if (switchGPUconv) then
     GPUconv=.true.
  end if
  if (switchOCLconv) then
     GPU%OCLconv=.true.
  end if

  call deallocate_orbs(orbse)
  call f_free_ptr(orbse%eval)


  !in the case of multiple nlr restore the nl projectors
  if (Lzde%nlr > 1) then
     if (Lzd%nlr /=1) then
        call f_err_throw('The cubic localization region should have always nlr=1',&
             err_name='BIGDFT_RUNTIME_ERROR')
     else
        call update_nlpsp(nlpsp,Lzd%nlr,Lzd%llr,Lzd%Glr,(/.true./))
        if (iproc == 0) call print_nlpsp(nlpsp)
     end if
  end if
  

  !deallocate the gaussian basis descriptors
  call deallocate_gwf(G)
  if(potshortcut<=0) call deallocate_local_zone_descriptors(Lzde)  



  call f_free_ptr(psigau)
  call deallocate_comms(commse)
  call f_free(norbsc_arr)


end subroutine extract_potential_for_spectra<|MERGE_RESOLUTION|>--- conflicted
+++ resolved
@@ -355,16 +355,7 @@
    !! to apply paw projectors
    type(PAWproj_data_type) ::PAWD
 
-<<<<<<< HEAD
-   !fow wvl+PAW
-   integer::iatyp
-   type(rholoc_objects)::rholoc_tmp
-   type(gaussian_basis),dimension(atoms%astruct%ntypes)::proj_tmp
-
    energs= energy_terms_null()
-
-=======
->>>>>>> b2462c3b
    if (in%potshortcut==0) then
       if(nproc>1) call MPI_Finalize(ierr)
       stop '   in%potshortcut==0 calculating spectra. Use rather box2Box option      '
