!> @file
!! Main file for XANES calculation
!! @author Copyright (C) 2009-2011 BigDFT group (AM, ESRF)
!!    This file is distributed under the terms of the
!!    GNU General Public License, see ~/COPYING file
!!    or http://www.gnu.org/copyleft/gpl.txt .
!!    For the list of contributors, see ~/AUTHORS


!>  Main program for XANES calculation (absorption calculation)
program abscalc_main

   use module_base
   use module_types
   use module_interfaces
   use m_ab6_symmetry
   !  use minimization, only: parameterminimization 

   implicit none
   character(len=*), parameter :: subname='abscalc_main'
   integer :: iproc,nproc,iat,j,i_stat,i_all,ierr,infocode
   real(gp) :: etot,sumx,sumy,sumz
   logical :: exist_list
   !input variables
   type(atoms_data) :: atoms
   type(input_variables) :: inputs
   type(restart_objects) :: rst
   character(len=50), dimension(:), allocatable :: arr_posinp
   character(len=60) :: radical
   ! atomic coordinates, forces
   real(gp), dimension(:,:), allocatable :: fxyz
   real(gp), dimension(:,:), pointer :: rxyz
   integer :: iconfig,nconfig,istat
   logical :: exists

   ! Start MPI in parallel version
   !in the case of MPIfake libraries the number of processors is automatically adjusted
   call MPI_INIT(ierr)
   call MPI_COMM_RANK(MPI_COMM_WORLD,iproc,ierr)
   call MPI_COMM_SIZE(MPI_COMM_WORLD,nproc,ierr)

   ! Read a possible radical format argument.
   call get_command_argument(1, value = radical, status = istat)
   if (istat > 0) then
      write(radical, "(A)") "input"
   end if

   ! find out which input files will be used
   inquire(file="list_posinp",exist=exist_list)
   if (exist_list) then
      open(54,file="list_posinp")
      read(54,*) nconfig
      if (nconfig > 0) then 
         !allocation not referenced since memocc count not initialised
         allocate(arr_posinp(1:nconfig))

         do iconfig=1,nconfig
            read(54,*) arr_posinp(iconfig)
         enddo
      else
         !normal case
         nconfig=1
         allocate(arr_posinp(1:1))
         if (istat > 0) then
            arr_posinp(1)='posinp'
         else
            arr_posinp(1)=trim(radical)
         end if
      endif
      close(54)
   else
      nconfig=1
      allocate(arr_posinp(1:1))
      if (istat > 0) then
         arr_posinp(1)='posinp'
      else
         arr_posinp(1)=trim(radical)
      end if
   end if

   do iconfig=1,nconfig

      !Welcome screen
      if (iproc==0) call print_logo()

      ! Read all input files.
      !standard names
      call standard_inputfile_names(inputs,radical)
      call read_input_variables(iproc,trim(arr_posinp(iconfig)),inputs, atoms, rxyz)

      !Initialize memory counting
      !call memocc(0,iproc,'count','start')

      !Read absorption-calculation input variables
      !inquire for the needed file 
      !if not present, set default (no absorption calculation)

      inquire(file=trim(radical)//".abscalc",exist=exists)
      if (.not. exists) then
         if (iproc == 0) write(*,*) 'ERROR: need file input.abscalc for x-ray absorber treatment.'
         if(nproc/=0)   call MPI_FINALIZE(ierr)
         stop
      end if
      call abscalc_input_variables(iproc,trim(radical)//".abscalc",inputs)
      if( inputs%iat_absorber <1 .or. inputs%iat_absorber > atoms%nat) then
         if (iproc == 0) write(*,*)'ERROR: inputs%iat_absorber  must .ge. 1 and .le. number_of_atoms '
         if(nproc/=0)   call MPI_FINALIZE(ierr)
         stop
      endif


      !Allocations
      allocate(fxyz(3,atoms%nat+ndebug),stat=i_stat)
      call memocc(i_stat,fxyz,'fxyz',subname)

      call init_restart_objects(iproc,inputs%iacceleration,atoms,rst,subname)

      call call_abscalc(nproc,iproc,atoms,rxyz,inputs,etot,fxyz,rst,infocode)

      if (iproc == 0) then
         sumx=0.d0
         sumy=0.d0
         sumz=0.d0
         write(*,'(1x,a,19x,a)') 'Final values of the Forces for each atom'
         do iat=1,atoms%nat
            write(*,'(1x,i5,1x,a6,3(1x,1pe12.5))') &
               &   iat,trim(atoms%atomnames(atoms%iatype(iat))),(fxyz(j,iat),j=1,3)
            sumx=sumx+fxyz(1,iat)
            sumy=sumy+fxyz(2,iat)
            sumz=sumz+fxyz(3,iat)
         enddo
         if (.not. inputs%gaussian_help .or. .true.) then !zero of the forces calculated
            write(*,'(1x,a)')'the sum of the forces is'
            write(*,'(1x,a16,3x,1pe16.8)')'x direction',sumx
            write(*,'(1x,a16,3x,1pe16.8)')'y direction',sumy
            write(*,'(1x,a16,3x,1pe16.8)')'z direction',sumz
         end if
      endif

      !De-allocations
      call deallocate_abscalc_input(inputs, subname)
      call deallocate_atoms(atoms,subname) 
!      call deallocate_local_zone_descriptors(rst%Lzd, subname)

      call free_restart_objects(rst,subname)

      i_all=-product(shape(rxyz))*kind(rxyz)
      deallocate(rxyz,stat=i_stat)
      call memocc(i_stat,i_all,'rxyz',subname)
      i_all=-product(shape(fxyz))*kind(fxyz)
      deallocate(fxyz,stat=i_stat)
      call memocc(i_stat,i_all,'fxyz',subname)

      call free_input_variables(inputs)

      !finalize memory counting
      call memocc(0,0,'count','stop')

      !     call sg_end()

   enddo !loop over iconfig


   !No referenced by memocc!
   deallocate(arr_posinp)

   call MPI_FINALIZE(ierr)

END PROGRAM abscalc_main


!> Routines to use abscalc as a blackbox
subroutine call_abscalc(nproc,iproc,atoms,rxyz,in,energy,fxyz,rst,infocode)
   use module_base
   use module_types
   use module_interfaces
   implicit none
   !Arguments
   integer, intent(in) :: iproc,nproc
   type(input_variables),intent(inout) :: in
   type(atoms_data), intent(inout) :: atoms
   type(restart_objects), intent(inout) :: rst
   integer, intent(inout) :: infocode
   real(gp), intent(out) :: energy !< only iproc has the right value
   !Local variables
   real(gp), dimension(3,atoms%nat), intent(inout) :: rxyz
   real(gp), dimension(3,atoms%nat), intent(out) :: fxyz
   !local variables
   character(len=*), parameter :: subname='call_bigdft'
   character(len=40) :: comment
   integer :: i_stat,i_all,ierr,inputPsiId_orig,icycle

   !temporary interface
   interface
      subroutine abscalc(nproc,iproc,atoms,rxyz,&
          psi,Lzd,orbs,hx_old,hy_old,hz_old,in,GPU,infocode)
         use module_base
         use module_types
         implicit none
         integer, intent(in) :: nproc,iproc
         integer, intent(out) :: infocode
         real(gp), intent(inout) :: hx_old,hy_old,hz_old
         type(input_variables), intent(in) :: in
       type(local_zone_descriptors), intent(inout) :: Lzd
         type(atoms_data), intent(inout) :: atoms
         type(orbitals_data), intent(inout) :: orbs
         type(GPU_pointers), intent(inout) :: GPU
         real(gp), dimension(3,atoms%nat), target, intent(inout) :: rxyz
         real(wp), dimension(:), pointer :: psi
      END SUBROUTINE abscalc 
   end interface

   !put a barrier for all the processes
   call MPI_BARRIER(MPI_COMM_WORLD,ierr)

   !assign the verbosity of the output
   !the verbose variables is defined in module_base
   verbose=in%verbosity

   !Assign a value for energy to avoid compiler warning and to check the calculation
   energy = huge(1.d0)

   inputPsiId_orig=in%inputPsiId

   loop_cluster: do icycle=1,in%nrepmax

      if (in%inputPsiId == 0 .and. associated(rst%psi)) then
         i_all=-product(shape(rst%psi))*kind(rst%psi)
         deallocate(rst%psi,stat=i_stat)
         call memocc(i_stat,i_all,'psi',subname)
         i_all=-product(shape(rst%orbs%eval))*kind(rst%orbs%eval)
         deallocate(rst%orbs%eval,stat=i_stat)
         call memocc(i_stat,i_all,'eval',subname)
         nullify(rst%orbs%eval)

        call deallocate_wfd(rst%Lzd%Glr%wfd,subname)
      end if

      if(.not. in%c_absorbtion) then 

         stop 'ERROR'
      else

         call abscalc(nproc,iproc,atoms,rxyz,&
             rst%psi,rst%Lzd,rst%orbs,&
            &   rst%hx_old,rst%hy_old,rst%hz_old,in,rst%GPU,infocode)
         fxyz(:,:) = 0.d0
      endif

      if (in%inputPsiId==1 .and. infocode==2) then
         if (in%gaussian_help) then
            in%inputPsiId=11
         else
            in%inputPsiId=0
         end if
      else if ((in%inputPsiId==1 .or. in%inputPsiId==0) .and. infocode==1) then
         !in%inputPsiId=0 !better to diagonalise that to restart an input guess
         in%inputPsiId=1
         if(iproc==0) then
            write(*,*)&
               &   ' WARNING: Wavefunctions not converged after cycle',icycle
            write(*,*)' restart after diagonalisation'
         end if

      else if (in%inputPsiId == 0 .and. infocode==3) then
         if (iproc == 0) then
            write( *,'(1x,a)')'Convergence error, cannot proceed.'
            write( *,'(1x,a)')' writing positions in file posfail.xyz then exiting'
            write(comment,'(a)')'UNCONVERGED WF '
            !call wtxyz('posfail',energy,rxyz,atoms,trim(comment))

            call write_atomic_file("posfail",energy,rxyz,atoms,trim(comment))

         end if 

         i_all=-product(shape(rst%psi))*kind(rst%psi)
         deallocate(rst%psi,stat=i_stat)
         call memocc(i_stat,i_all,'psi',subname)
         i_all=-product(shape(rst%orbs%eval))*kind(rst%orbs%eval)
         deallocate(rst%orbs%eval,stat=i_stat)
         call memocc(i_stat,i_all,'eval',subname)
         nullify(rst%orbs%eval)

        call deallocate_wfd(rst%Lzd%Glr%wfd,subname)
         !finalize memory counting (there are still the positions and the forces allocated)
         call memocc(0,0,'count','stop')

         if (nproc > 1) call MPI_FINALIZE(ierr)

         stop 'normal end'
      else
         exit loop_cluster
      end if

   end do loop_cluster

   !preserve the previous value
   in%inputPsiId=inputPsiId_orig

   !put a barrier for all the processes
   call MPI_BARRIER(MPI_COMM_WORLD,ierr)

END SUBROUTINE call_abscalc


!>   Absorption (XANES) calculation
!!   @param psi should be freed after use outside of the routine.
!!   @param infocode -> encloses some information about the status of the run
!!          - 0 run succesfully succeded
!!          - 1 the run ended after the allowed number of minimization steps. gnrm_cv not reached
!!               forces may be meaningless   
!!          - 2 (present only for inputPsiId=1) gnrm of the first iteration > 1 AND growing in
!!               the second iteration OR grnm 1st >2.
!!               Input wavefunctions need to be recalculated. Routine exits.
!!          - 3 (present only for inputPsiId=0) gnrm > 4. SCF error. Routine exits.
!!
subroutine abscalc(nproc,iproc,atoms,rxyz,&
     psi,Lzd,orbsAO,hx_old,hy_old,hz_old,in,GPU,infocode)
   use module_base
   use module_types
   use module_interfaces
   use Poisson_Solver
   use module_xc
   use vdwcorrection
   use esatto
   use m_ab6_symmetry
   use m_ab6_mixing
   use m_ab6_kpoints
   implicit none
   integer, intent(in) :: nproc,iproc
   real(gp), intent(inout) :: hx_old,hy_old,hz_old
   type(input_variables), intent(in) :: in
  type(local_zone_descriptors), intent(inout) :: Lzd
   type(atoms_data), intent(inout) :: atoms
   type(orbitals_data), intent(inout) :: orbsAO
   type(GPU_pointers), intent(inout) :: GPU
   real(gp), dimension(3,atoms%nat), target, intent(inout) :: rxyz
   integer, intent(out) :: infocode
   real(wp), dimension(:), pointer :: psi
   !local variables
   type(orbitals_data) :: orbs
   character(len=*), parameter :: subname='abscalc'
   character(len=3) :: PSquiet
   integer :: ixc,ncong,idsx,ncongt,nspin,itermax
   integer :: nvirt,nsym
   integer :: nelec,ndegree_ip,j,n1,n2,n3
!   integer :: n3d,n3p,n3pi,i3xcsh,i3s
   integer :: ncount0,ncount1,ncount_rate,ncount_max,n1i,n2i,n3i
   integer :: iat,i_all,i_stat,ierr,inputpsi
   real :: tcpu0,tcpu1
   real(gp), dimension(3) :: shift
   real(kind=8) :: crmult,frmult,cpmult,fpmult,gnrm_cv,rbuf,hxh,hyh,hzh,hx,hy,hz
   real(kind=8) :: peakmem
   real(kind=8) :: eion,epot_sum,ekin_sum,eproj_sum
   real(kind=8) :: tel,psoffset
   real(gp) :: edisp ! Dispersion energy
   type(nonlocal_psp_descriptors) :: nlpspd
   type(communications_arrays) :: comms
   type(gaussian_basis) :: Gvirt
   type(rho_descriptors)  :: rhodsc

   !integer, dimension(:,:), allocatable :: nscatterarr,ngatherarr
   real(kind=8), dimension(:,:), allocatable :: radii_cf
   !real(kind=8), dimension(:,:), allocatable :: gxyz
   real(gp), dimension(:,:),pointer :: fdisp,fion
   ! Charge density/potential,ionic potential, pkernel
   real(kind=8), dimension(:), allocatable :: pot_ion

   real(kind=8), dimension(:,:,:,:), allocatable, target :: rhopot, rhopotTOTO, rhoXanes
   real(kind=8), dimension(:,:,:,:), pointer ::  rhopottmp, rhopotExtra, rhotarget
   integer :: b2Bcounter, b2BN
   character(len=100) :: filename
   real(kind=8), dimension(:), pointer :: pkernel

   !wavefunction gradients, hamiltonian on vavefunction
   !transposed  wavefunction
   ! Pointers and variables to store the last psi
   ! before reformatting if useFormattedInput is .true.
   real(kind=8), dimension(:), pointer :: hpsi,psit,psivirt
   real(dp), dimension(:,:,:,:), pointer :: rhocore
   !real(kind=8), dimension(:), pointer :: psidst,hpsidst
   ! PSP projectors 
   real(kind=8), dimension(:), pointer :: proj
   ! arrays for DIIS convergence accelerator
   !real(kind=8), dimension(:,:,:), pointer :: ads
   ! Arrays for the symmetrisation, not used here...
   type(symmetry_data) :: symObj
   type(denspot_distribution) :: dpcom
   character(len=5) :: gridformat

   !for xabsorber
   integer :: ix, iy, iz , ixnl, iynl, iznl !n(c) lpot_a
   real(gp) :: rpot_a,spot_a,hpot_a,espo,harmo,r,rx,ry,rz,minr  
   real(gp), pointer :: radpot(:,:)
   integer :: radpotcount, igrid
   real(gp), dimension(6) :: ewaldstr
   real(gp), dimension(:,:), pointer :: rxyz_b2B
   integer, dimension(:), pointer :: iatype_b2B, znucl_b2B
   real(gp) :: shift_b2B(3)
   integer :: itype, nd
   integer :: n1i_bB,n2i_bB,n3i_bB
   real(gp), dimension(:,:,:,:), pointer :: pot_bB
   real(gp), dimension(:), pointer ::  intfunc_x, intfunc_y
   real(gp) :: factx, facty, factz
   integer :: idelta
   integer :: ix_bB, iy_bB, iz_bB
   integer :: maxX_B, maxY_B, maxZ_B
   integer :: minX_B, minY_B, minZ_B
   real(gp) :: rx_bB, ry_bB, rz_bB
   integer :: nrange
   real(gp), pointer :: auxint(:)

   logical  :: exists 
   integer  :: nat_b2B
   integer  :: Nreplicas, ireplica, replicaoffset
   real(gp) :: dumvect3D(3)
   real(gp) :: shiftdiff
   real(gp) :: potmodified_maxr, potmodified_shift

   type(atoms_data) :: atoms_clone
   integer :: nsp, nspinor !n(c) noncoll
   integer, parameter :: nelecmax=32,lmax=4 !n(c) nmax=6
   integer, parameter :: noccmax=2

   !! to apply pc_projector
   type(pcproj_data_type) ::PPD
   !! to apply paw projectors
   type(PAWproj_data_type) ::PAWD


   if (in%potshortcut==0) then
      if(nproc>1) call MPI_Finalize(ierr)
      stop '   in%potshortcut==0 calculating spectra. Use rather box2Box option      '
   endif

   crmult=in%crmult
   frmult=in%frmult
   cpmult=in%frmult
   fpmult=in%frmult
   ixc=in%ixc
   gnrm_cv=in%gnrm_cv
   itermax=in%itermax
   ncong=in%ncong
   idsx=in%idsx
   rbuf=in%rbuf
   ncongt=in%ncongt
   nspin=in%nspin

   nvirt=in%nvirt

   hx=in%hx
   hy=in%hy
   hz=in%hz

   write(gridformat, "(A)") ""
   select case (in%output_denspot_format)
   case (output_denspot_FORMAT_ETSF)
      write(gridformat, "(A)") ".etsf"
   case (output_denspot_FORMAT_CUBE)
      write(gridformat, "(A)") ".bin"
   end select

   if (iproc == 0) then
      write( *,'(1x,a,1x,i0)') &
         &   '===================== BigDFT XANE calculation =============== inputPsiId=',&
         &   in%inputPsiId
      call print_dft_parameters(in,atoms)
   end if
   !time initialization
   call timing(nproc,trim(in%dir_output)//'time.prc','IN')
   call cpu_time(tcpu0)
   call system_clock(ncount0,ncount_rate,ncount_max)
 
   if(nspin/=1 .and. nspin/=2 .and. nspin/=4) nspin=1

   ! grid spacing (same in x,y and z direction)

   !these routines can be regrouped in one

   allocate(radii_cf(atoms%ntypes,3+ndebug),stat=i_stat)
   call memocc(i_stat,radii_cf,'radii_cf',subname)


   if (iproc==0) then
      write( *,'(1x,a)')&
           &   '------------------------------------------------------------------ System Properties'
   end if

   if (ixc < 0) then
      call xc_init(ixc, XC_MIXED, nspin)
   else
      call xc_init(ixc, XC_ABINIT, nspin)
   end if

   !character string for quieting the Poisson solver
   if (verbose >1) then
      PSquiet='NO'
   else
      PSquiet='YES'
   end if

   call system_properties(iproc,nproc,in,atoms,orbsAO,radii_cf,nelec)

   call nullify_locreg_descriptors(Lzd%Glr)

   ! Determine size alat of overall simulation cell and shift atom positions
   ! then calculate the size in units of the grid space

   call system_size(iproc,atoms,rxyz,radii_cf,crmult,frmult,hx,hy,hz,Lzd%Glr,shift)

   if ( orbsAO%nspinor.gt.1) then
      !!  hybrid_on is not compatible with kpoints
     Lzd%Glr%hybrid_on=.false.
   endif

   ! Create wavefunctions descriptors and allocate them inside the global locreg desc.
   call createWavefunctionsDescriptors(iproc,hx,hy,hz,&
       atoms,rxyz,radii_cf,crmult,frmult,Lzd%Glr)

   !variables substitution for the PSolver part
   hxh=0.5d0*hx
   hyh=0.5d0*hy
   hzh=0.5d0*hz
   n1i=Lzd%Glr%d%n1i
   n2i=Lzd%Glr%d%n2i
   n3i=Lzd%Glr%d%n3i

   n1=Lzd%Glr%d%n1
   n2=Lzd%Glr%d%n2
   n3=Lzd%Glr%d%n3

   ! Calculate all projectors, or allocate array for on-the-fly calculation

   !de-allocate orbs and recreate it with one orbital only

   !allocate communications arrays (allocate it before Projectors because of the definition
   !of iskpts and nkptsp)

   call orbitals_descriptors(iproc,nproc,1,1,0,in%nspin,1,in%nkpt,in%kpt,in%wkpt,orbs)
   call orbitals_communicators(iproc,nproc,Lzd%Glr,orbs,comms)  

   call createProjectorsArrays(iproc,Lzd%Glr,rxyz,atoms,orbs,&
        radii_cf,cpmult,fpmult,hx,hy,hz,nlpspd,proj)

!   if (in%inputPsiId /= 0 .and. in%inputPsiId /= 10) then
   call check_linear_and_create_Lzd(iproc,nproc,in,Lzd,atoms,orbs,rxyz)
!   end if

   !calculate the partitioning of the orbitals between the different processors
   !memory estimation
   if (iproc==0 .and. verbose > 0) then
     call MemoryEstimator(nproc,idsx,Lzd%Glr,&
         &   atoms%nat,orbs%norb,orbs%nspinor,orbs%nkpts,nlpspd%nprojel,&
         &   in%nspin,in%itrpmax,in%iscf,peakmem)
   end if

<<<<<<< HEAD
  !calculate the descriptors for rho and the potentials.
   call denspot_communications(iproc,nproc,Lzd%Glr%d,hxh,hyh,hzh,in,&
        atoms,rxyz,radii_cf,dpcom,rhodsc)

!!$   !these arrays should be included in the comms descriptor
!!$   !allocate values of the array for the data scattering in sumrho
!!$   !its values are ignored in the datacode='G' case
!!$   allocate(nscatterarr(0:nproc-1,4+ndebug),stat=i_stat)
!!$   call memocc(i_stat,nscatterarr,'nscatterarr',subname)
!!$   !allocate array for the communications of the potential
!!$   allocate(ngatherarr(0:nproc-1,2+ndebug),stat=i_stat)
!!$   call memocc(i_stat,ngatherarr,'ngatherarr',subname)
!!$   !create the descriptors for the density and the potential
!!$   !these descriptors should take into account the localisation regions
!!$  call createDensPotDescriptors(iproc,nproc,atoms,Lzd%Glr%d,hxh,hyh,hzh,&
!!$       rxyz,in%crmult,in%frmult,radii_cf,in%nspin,'D',ixc,in%rho_commun,&
!!$       n3d,n3p,n3pi,i3xcsh,i3s,nscatterarr,ngatherarr,rhodsc)

   !allocate ionic potential
   if (iproc == 0) write(*,*) " allocate ionic potential " 
   if (dpcom%n3pi > 0) then
      allocate(pot_ion(n1i*n2i*dpcom%n3pi+ndebug),stat=i_stat)
      call memocc(i_stat,pot_ion,'pot_ion',subname)
   else
      allocate(pot_ion(1+ndebug),stat=i_stat)
      call memocc(i_stat,pot_ion,'pot_ion',subname)
   end if
=======
!>   Absorption (XANES) calculation
!!   @param psi should be freed after use outside of the routine.
!!   @param infocode -> encloses some information about the status of the run
!!          - 0 run succesfully succeded
!!          - 1 the run ended after the allowed number of minimization steps. gnrm_cv not reached
!!               forces may be meaningless   
!!          - 2 (present only for inputPsiId=1) gnrm of the first iteration > 1 AND growing in
!!               the second iteration OR grnm 1st >2.
!!               Input wavefunctions need to be recalculated. Routine exits.
!!          - 3 (present only for inputPsiId=0) gnrm > 4. SCF error. Routine exits.
!!
subroutine abscalc(nproc,iproc,atoms,rxyz,&
     psi,Glr,orbsAO,hx_old,hy_old,hz_old,in,GPU,infocode)
  use module_base
  use module_types
  use module_interfaces
  use Poisson_Solver
  use module_xc
  use vdwcorrection, only: vdwcorrection_calculate_energy, vdwcorrection_calculate_forces, vdwcorrection_warnings
  use esatto
  implicit none
  integer, intent(in) :: nproc,iproc
  real(gp), intent(inout) :: hx_old,hy_old,hz_old
  type(input_variables), intent(in) :: in
  type(locreg_descriptors), intent(inout) :: Glr
  type(atoms_data), intent(inout) :: atoms
  type(orbitals_data), intent(inout) :: orbsAO
  type(GPU_pointers), intent(inout) :: GPU
  real(gp), dimension(3,atoms%nat), target, intent(inout) :: rxyz
  integer, intent(out) :: infocode
  real(wp), dimension(:), pointer :: psi
  !local variables
  type(orbitals_data) :: orbs
  character(len=*), parameter :: subname='abscalc'
  character(len=3) :: PSquiet
  integer :: ixc,ncong,idsx,ncongt,nspin,itermax
  integer :: nvirt
  integer :: nelec,ndegree_ip,j
  integer :: n3d,n3p,n3pi,i3xcsh,i3s,n1,n2,n3
  integer :: ncount0,ncount1,ncount_rate,ncount_max,n1i,n2i,n3i
  integer :: iatyp,iat,i_all,i_stat,ierr,inputpsi
  real :: tcpu0,tcpu1
  real(gp), dimension(3) :: shift
  real(kind=8) :: crmult,frmult,cpmult,fpmult,gnrm_cv,rbuf,hxh,hyh,hzh,hx,hy,hz
  real(kind=8) :: peakmem
  real(kind=8) :: eion,epot_sum,ekin_sum,eproj_sum
  real(kind=8) :: tel,psoffset
  real(gp) :: edisp ! Dispersion energy
  type(nonlocal_psp_descriptors) :: nlpspd
  type(communications_arrays) :: comms
  type(gaussian_basis) :: Gvirt
  type(rho_descriptors)  :: rhodsc
  type(rholoc_objects)::rholoc_tmp
  type(gaussian_basis),dimension(atoms%ntypes)::proj_tmp
!  type(gaussian_basis)::proj_tmp

  integer, dimension(:,:), allocatable :: nscatterarr,ngatherarr
  real(kind=8), dimension(:,:), allocatable :: radii_cf,fion
  !real(kind=8), dimension(:,:), allocatable :: gxyz
  real(gp), dimension(:,:),allocatable :: fdisp
  ! Charge density/potential,ionic potential, pkernel
  real(kind=8), dimension(:), allocatable :: pot_ion

  real(kind=8), dimension(:,:,:,:), allocatable, target :: rhopot, rhopotTOTO, rhoXanes
  real(kind=8), dimension(:,:,:,:), pointer ::  rhopottmp, rhopotExtra, rhotarget
  integer :: b2Bcounter, b2BN
  character(len=100) :: filename
  real(kind=8), dimension(:), pointer :: pkernel

  !wavefunction gradients, hamiltonian on vavefunction
  !transposed  wavefunction
  ! Pointers and variables to store the last psi
  ! before reformatting if useFormattedInput is .true.
  real(kind=8), dimension(:), pointer :: hpsi,psit,psivirt,rhocore
  !real(kind=8), dimension(:), pointer :: psidst,hpsidst
  ! PSP projectors 
  real(kind=8), dimension(:), pointer :: proj
  ! arrays for DIIS convergence accelerator
  !real(kind=8), dimension(:,:,:), pointer :: ads
  ! Arrays for the symmetrisation, not used here...
  integer, dimension(:,:,:), allocatable :: irrzon
  real(dp), dimension(:,:,:), allocatable :: phnons
  character(len=5) :: gridformat

  !for xabsorber
  integer :: lpot_a, ix, iy, iz , ixnl, iynl, iznl
  real(gp) :: rpot_a,spot_a,hpot_a,espo,harmo,r,rx,ry,rz,minr  
  real(gp), pointer :: radpot(:,:)
  integer :: radpotcount, igrid

  type(atoms_data) :: atoms_b2B
  real(gp), dimension(:,:), pointer :: rxyz_b2B
  integer, dimension(:), pointer :: iatype_b2B, znucl_b2B
  real(gp) :: shift_b2B(3)
  integer :: itype, nd
  integer :: n1i_bB,n2i_bB,n3i_bB
  real(gp), dimension(:), pointer :: pot1_bB
  real(gp), dimension(:,:), pointer :: pot_bB
  real(gp) :: alat1_bB, alat2_bB, alat3_bB
  real(gp), dimension(:), pointer ::  intfunc_x, intfunc_y
  real(gp) :: factx, facty, factz
  integer :: idelta
  integer :: ix_bB, iy_bB, iz_bB
  integer :: maxX_B, maxY_B, maxZ_B
  integer :: minX_B, minY_B, minZ_B
  real(gp) :: rx_bB, ry_bB, rz_bB
  integer :: nrange
  real(gp), pointer :: auxint(:)

  logical  :: exists 
  integer  :: nat_b2B
  integer  :: Nreplicas, ireplica, replicaoffset
  real(gp) :: dumvect3D(3)
  real(gp) :: shiftdiff
  real(gp) :: potmodified_maxr, potmodified_shift

  type(atoms_data) :: atoms_clone
  integer :: nsp, nspinor, noncoll
  integer, parameter :: nelecmax=32,nmax=6,lmax=4
  integer, parameter :: noccmax=2
  
  !! to apply pc_projector
  type(pcproj_data_type) ::PPD
  !! to apply paw projectors
  type(PAWproj_data_type) ::PAWD


  if (in%potshortcut==0) then
     if(nproc>1) call MPI_Finalize(ierr)
     stop '   in%potshortcut==0 calculating spectra. Use rather box2Box option      '
  endif
>>>>>>> 8549ffee

   ! A message about dispersion forces.
   call vdwcorrection_initializeparams(in%ixc, in%dispersion)
   if (iproc == 0) call vdwcorrection_warnings(atoms, in)

   !calculation of the Poisson kernel anticipated to reduce memory peak for small systems
   ndegree_ip=16 !default value 
  call createKernel(iproc,nproc,atoms%geocode,n1i,n2i,n3i,hxh,hyh,hzh,ndegree_ip,pkernel,&
      &   (verbose > 1))

   !calculate the irreductible zone for this region, if necessary.
   call symmetry_set_irreductible_zone(atoms%sym,Lzd%Glr%d%n1i,Lzd%Glr%d%n2i,Lzd%Glr%d%n3i, in%nspin)

!!$   !calculate the irreductible zone for this region, if necessary.
!!$   if (atoms%sym%symObj >= 0) then
!!$      call symmetry_get_n_sym(atoms%sym%symObj, nsym, i_stat)
!!$      if (nsym > 1) then
!!$         ! Current third dimension is set to 1 always
!!$         ! since nspin == nsppol always in BigDFT
!!$         allocate(atoms%sym%irrzon(n1i*n2i*n3i,2,1+ndebug),stat=i_stat)
!!$         call memocc(i_stat,atoms%sym%irrzon,'irrzon',subname)
!!$         allocate(atoms%sym%phnons(2,n1i*n2i*n3i,1+ndebug),stat=i_stat)
!!$         call memocc(i_stat,atoms%sym%phnons,'phnons',subname)
!!$         call kpoints_get_irreductible_zone(atoms%sym%irrzon, atoms%sym%phnons, &
!!$              &   n1i, n2i, n3i, in%nspin, in%nspin, atoms%sym%symObj, i_stat)
!!$      end if
!!$   end if
!!$   if (.not. associated(atoms%sym%irrzon)) then
!!$      ! Allocate anyway to small size otherwise the bounds check does not pass.
!!$      allocate(atoms%sym%irrzon(1,2,1+ndebug),stat=i_stat)
!!$      call memocc(i_stat,atoms%sym%irrzon,'irrzon',subname)
!!$      allocate(atoms%sym%phnons(2,1,1+ndebug),stat=i_stat)
!!$      call memocc(i_stat,atoms%sym%phnons,'phnons',subname)
!!$   end if


   if(sum(atoms%paw_NofL).gt.0) then
      ! Calculate all paw_projectors, or allocate array for on-the-fly calculation
      call timing(iproc,'CrtPawProjects ','ON')
      PAWD%DistProjApply =  .false. !! .true.
      ! the following routine calls a specialized version of localize_projectors
      ! which does not interfere with the global DistProjApply
      call createPawProjectorsArrays(iproc,n1,n2,n3,rxyz,atoms,orbs,&
           radii_cf,cpmult,fpmult,hx,hy,hz, &
           PAWD, Lzd%Glr )
      call timing(iproc,'CrtPawProjects ','OF')
   endif

   if (in%iabscalc_type==3) then
      ! Calculate all pc_projectors, or allocate array for on-the-fly calculation
      call timing(iproc,'CrtPcProjects ','ON')
      PPD%DistProjApply  =  DistProjApply
      ! the following routine calls  localize_projectors again
      ! but this should be in coherence with the previous call for psp projectos 
      call createPcProjectorsArrays(iproc,n1,n2,n3,rxyz,atoms,orbs,&
           radii_cf,cpmult,fpmult,hx,hy,hz,-0.1_gp, &
           PPD, Lzd%Glr  )
      call timing(iproc,'CrtPcProjects ','OF')
   endif

   call IonicEnergyandForces(iproc,nproc,atoms,hxh,hyh,hzh,in%elecfield,rxyz,&
        & eion,fion,in%dispersion,edisp,fdisp,ewaldstr,&
        psoffset,n1,n2,n3,n1i,n2i,n3i,dpcom%i3s+dpcom%i3xcsh,dpcom%n3pi,pot_ion,pkernel)

   call createIonicPotential(atoms%geocode,iproc,nproc,atoms,rxyz,hxh,hyh,hzh,&
        in%elecfield,n1,n2,n3,dpcom%n3pi,dpcom%i3s+dpcom%i3xcsh,n1i,n2i,n3i,pkernel,pot_ion,psoffset)



   !Allocate Charge density, Potential in real space
   if (dpcom%n3d >0) then
      allocate(rhopot(n1i,n2i,dpcom%n3d,in%nspin+ndebug),stat=i_stat)
      call memocc(i_stat,rhopot,'rhopot',subname)
   else
      allocate(rhopot(1,1,1,in%nspin+ndebug),stat=i_stat)
      call memocc(i_stat,rhopot,'rhopot',subname)
   end if

   if( iand( in%potshortcut,16)>0) then
      allocate(rhoXanes(n1i,n2i,n3i,in%nspin+ndebug),stat=i_stat)
      call memocc(i_stat,rhoXanes,'rhoXanes',subname)
   else
      allocate(rhoXanes(1,1,1,1+ndebug),stat=i_stat)
      call memocc(i_stat,rhoXanes,'rhoXanes',subname)     
   endif


   if(  iand( in%potshortcut, 2)  > 0 ) then
      allocate(rhopotTOTO(n1i,n2i,n3i,  in%nspin+ndebug),  stat=i_stat  )
      call memocc(i_stat,rhopotTOTO,'rhopotTOTO',subname)
   endif


   nullify(rhocore)
   !check the communication distribution
  !call check_communications(iproc,nproc,orbs,Lzd%Glr,comms)


   if( iand( in%potshortcut,4)  .gt. 0 ) then
      if (dpcom%n3d >0) then
         allocate(rhopotExtra(n1i,n2i,dpcom%n3d,in%nspin+ndebug),stat=i_stat)
         call memocc(i_stat,rhopotExtra,'rhopotExtra',subname)
      else
         allocate(rhopotExtra(1,1,1,in%nspin+ndebug),stat=i_stat)
         call memocc(i_stat,rhopotExtra,'rhopotExtra',subname)
      end if

      atoms_clone = atoms
      nullify(atoms_clone%aocc)
      nullify(atoms_clone%iasctype)


      allocate(atoms_clone%aocc(lbound(atoms%aocc,1 ):ubound(atoms%aocc,1),&
         &   lbound(atoms%aocc,2):ubound(atoms%aocc,2)),stat=i_stat)
      call memocc(i_stat,atoms%aocc,'atoms_clone%aocc',subname)

      allocate(atoms_clone%iasctype(lbound(atoms%iasctype,1 ):ubound(atoms%iasctype,1)),stat=i_stat)
      call memocc(i_stat,atoms%iasctype,'atoms_clone%iasctype',subname)


      atoms_clone%aocc=0.0_gp
      atoms_clone%iasctype=0


      read(in%extraOrbital,*,iostat=ierr)iat
      !control the spin
      select case(in%nspin)
      case(1)
         nsp=1
         nspinor=1
         !n(c) noncoll=1
      case(2)
         nsp=2
         nspinor=1
         !n(c) noncoll=1
      case(4)
         nsp=1
         nspinor=4
         !n(c) noncoll=2
      case default
         if (iproc == 0) write(*,*)' ERROR: nspin not valid:',nspin
         stop
      end select

      print *, " Going to create extra potential for orbital "
      print *, in%extraOrbital
      print *, "using hard-coded parameters "
      print *, "noccmax, nelecmax,lmax ", noccmax, nelecmax,lmax

      call read_eleconf(in%extraOrbital ,nsp,nspinor,noccmax, nelecmax,lmax, &
         &   atoms_clone%aocc(1,iat), atoms_clone%iasctype(iat))

      nspin=in%nspin
      symObj%symObj = -1

      !-- calculate input guess from non-diagonalised of LCAO basis (written in wavelets)
      !-- if spectra calculation is energy dependent  input_wf_diag will write
      !    the density to the file electronic_density.cube
      !   To tell  input_wf_diag to do this ne must set the 5th bit on in in%potshortcut
      if( iand( in%potshortcut,16)>0) then
         if( in%iabscalc_type<3) then
            if(iproc==0) write(*,*)  ' Energy dependent potential has been asked in abscalc but  iabscalc_type<3 '
            if(nproc>1) call MPI_Finalize(ierr)
            stop '      Energy dependent potential has been asked in abscalc but  iabscalc_type<3    '
         endif
      endif

      call extract_potential_for_spectra(iproc,nproc,atoms_clone,rhodsc,dpcom,&
          orbsAO,nvirt,comms,Lzd,hx,hy,hz,rxyz,rhopotExtra,rhocore,pot_ion,&
          nlpspd,proj,pkernel,pkernel,ixc,psi,hpsi,psit,Gvirt,&
          nspin, in%potshortcut, symObj, GPU,in)
      
      !Check if we must use linear scaling for total SCF
      !change the Lzd structure accordingly, also orbs%inwhichlocreg
      call reinitialize_Lzd_after_LIG(iproc,nproc,in,Lzd,atoms_clone,orbsAO,rxyz) 


      if( iand( in%potshortcut,32)  .gt. 0 .and. in%iabscalc_type==3 ) then
         print *, " ============== TESTING PC_PROJECTORS =========== "
         allocate(hpsi(max(orbsAO%npsidim_orbs,orbsAO%npsidim_comp)+ndebug),stat=i_stat)
         hpsi=0.0_wp
         PPD%iproj_to_factor(1:PPD%mprojtot) = 2.0_gp
        call applyPCprojectors(orbsAO,atoms,hx,hy,hz,Lzd%Glr,PPD,psi,hpsi, .true.)
         deallocate(hpsi)
      end if

      if( iand( in%potshortcut,16)>0) then

         if(iproc==0) write(*,*) "re-reading electronic_density for Xanes energy dependent potential "
         STOP " this part has to be rearranged to keep into account distributed potentials "
         call read_density_cube_old("electronic_density",&
              n1i,n2i,n3i,1, hx ,hy ,hz, atoms%nat, rxyz_b2B, pot_bB)
         rhoXanes=0.0_gp
         do iz = 1,n3i
            do iy=1,n2i
               do ix=1,n1i
                  rhopottmp(ix,iy,iz +dpcom%i3xcsh,1) =  pot_bB(ix,iy,iz,1)  !pot_bB(ix+ (iy-1)*n1i  + (iz-1)*n1i*n2i,1)  
               enddo
            enddo
         enddo

         i_all=-product(shape(pot_bB))*kind(pot_bB)
         deallocate(pot_bB,stat=i_stat)
         call memocc(i_stat,i_all,'pot_bB',subname)

         i_all=-product(shape(rxyz_b2B))*kind(rxyz_b2B)
         deallocate(rxyz_b2B,stat=i_stat)
         call memocc(i_stat,i_all,'rxyz',subname)


      endif



      i_all=-product(shape(psi))*kind(psi)
      deallocate(psi,stat=i_stat)
      call memocc(i_stat,i_all,'psi',subname)

      i_all=-product(shape(atoms_clone%aocc))*kind(atoms_clone%aocc)
      deallocate(atoms_clone%aocc,stat=i_stat)
      call memocc(i_stat,i_all,'atoms_clone%aocc',subname)
      nullify(atoms_clone%aocc)
      i_all=-product(shape(atoms_clone%iasctype))*kind(atoms_clone%iasctype)
      deallocate(atoms_clone%iasctype,stat=i_stat)
      call memocc(i_stat,i_all,'atoms_clone%iasctype',subname)
      nullify(atoms_clone%iasctype)

   endif


   if( iand( in%potshortcut,1)  .gt. 0 ) then

      inputpsi=in%inputPsiId

<<<<<<< HEAD
      nspin=in%nspin

      symObj%symObj = -1
=======
  call orbitals_descriptors(iproc,nproc,1,1,0,in%nspin,1,in%nkpt,in%kpt,in%wkpt,orbs,&
&      atoms%npspcode(1))
  call orbitals_communicators(iproc,nproc,Glr,orbs,comms)  

  call timing(iproc,'CrtProjectors ','ON')
  do iatyp=1,atoms%ntypes
    call nullify_gaussian_basis(proj_tmp(iatyp))
  end do
  !call nullify_gaussian_basis(proj_tmp)

  call createProjectorsArrays(iproc,n1,n2,n3,rxyz,atoms,orbs,&
       radii_cf,cpmult,fpmult,hx,hy,hz,nlpspd,proj_tmp,proj)
  call timing(iproc,'CrtProjectors ','OF')
>>>>>>> 8549ffee


      !calculate input guess from diagonalisation of LCAO basis (written in wavelets)
      call extract_potential_for_spectra(iproc,nproc,atoms,rhodsc,dpcom,&
          orbsAO,nvirt,comms,Lzd,hx,hy,hz,rxyz,rhopot,rhocore,pot_ion,&
          nlpspd,proj,pkernel,pkernel,ixc,psi,hpsi,psit,Gvirt,&
          nspin, in%potshortcut, symObj, GPU, in)

      !Check if we must use linear scaling for total SCF
      !change the Lzd structure accordingly, also orbs%inwhichlocreg
      call reinitialize_Lzd_after_LIG(iproc,nproc,in,Lzd,atoms,orbsAO,rxyz) 

      i_all=-product(shape(psi))*kind(psi)
      deallocate(psi,stat=i_stat)
      call memocc(i_stat,i_all,'psi',subname)

   end if

   nullify(psit)

   i_all=-product(shape(pot_ion))*kind(pot_ion)
   deallocate(pot_ion,stat=i_stat)
   call memocc(i_stat,i_all,'pot_ion',subname)

   i_all=-product(shape(pkernel))*kind(pkernel)
   deallocate(pkernel,stat=i_stat)
   call memocc(i_stat,i_all,'kernel',subname)

   ! needs something to let to  bigdft to deallocate
   allocate(psi(2+ndebug),stat=i_stat)
   call memocc(i_stat,psi,'psi',subname)

   allocate(orbsAO%eval(2+ndebug),stat=i_stat)
   call memocc(i_stat, orbsAO%eval,'eval',subname)


   if ( in%c_absorbtion ) then


<<<<<<< HEAD
      !!$
      !!$     rhopot(10,9,8+i3xcsh,1)=100.0
=======
  call createIonicPotential(atoms%geocode,iproc,nproc,atoms,rxyz,hxh,hyh,hzh,&
       in%elecfield,n1,n2,n3,n3pi,i3s+i3xcsh,n1i,n2i,n3i,pkernel,pot_ion,psoffset,0,&
       .false.,rholoc_tmp)
>>>>>>> 8549ffee

      if (in%output_denspot == output_denspot_DENSPOT) then
         if (in%output_denspot_format == output_denspot_FORMAT_TEXT) then
            if (iproc == 0) write(*,*) 'writing local_potential'

            call plot_density('local_potentialb2B' // gridformat,iproc,nproc,&
               &   n1,n2,n3,n1i,n2i,n3i,dpcom%n3p,&
               &   in%nspin,hxh,hyh,hzh,atoms,rxyz,dpcom%ngatherarr,rhopot(1,1,1,1))
            !!$
            !!$           call plot_density_old(atoms%geocode,'local_potentialb2B.pot',iproc,nproc,&
            !!$                n1,n2,n3,n1i,n2i,n3i,n3p,&
            !!$                atoms%alat1,atoms%alat2,atoms%alat3,ngatherarr,rhopot(1,1,1,1))
         else
            call plot_density_cube_old('local_potentialb2B',iproc,nproc,&
               &   n1,n2,n3,n1i,n2i,n3i,dpcom%n3p,&
               &   in%nspin,hxh,hyh,hzh,atoms,rxyz,dpcom%ngatherarr,rhopot(1,1,1,1))
         endif
      end if

      !!$     call  read_potfile4b2B("local_potential.pot",n1i_bB,n2i_bB,n3i_bB, pot_bB, alat1_bB, alat2_bB, alat3_bB)
      !!$     print *, pot_bB(10  + (9-1)*n1i_bB  + (8-1)*n1i_bB*n2i_bB)
      !!$     stop

      if(iproc==0) print *, " going to calculate spectra "

      if(  iand( in%potshortcut, 2)  > 0 ) then

         if(  iand( in%potshortcut, 16)  > 0 ) then
            b2BN=2
         else
            b2BN=1
         endif

         !Big loop (b2Bcounter)
         do b2Bcounter=1,b2BN

            if(b2Bcounter==1) then
               write(filename,'(A)' ) 'b2B_xanes'
               rhotarget=>rhopotTOTO
            else
               STOP " reimplement allocation of rhoXanesTOTO" 
               write(filename,'(A)') 'b2B_rho'
               !              rhotarget=>rhoXanesTOTO
            endif


            inquire(file=trim(trim(filename)//'.cube'),exist=exists)
            print *, "check ",  trim(filename)//'.cube', exists

            if(exists) then

               nullify(pot_bB);
               call read_cube(trim(filename),atoms%geocode,n1i_bB,n2i_bB,n3i_bB, &
                  &   nspin , hx_old ,hy_old ,hz_old ,pot_bB, nat_b2B, rxyz_b2B, iatype_b2B, znucl_b2B)
               !call read_density_cube_old(trim(filename), n1i_bB,n2i_bB,n3i_bB, 1 , hx_old ,hy_old ,hz_old , nat_b2B, rxyz_b2B, pot_bB )
               hx_old=hx_old*2
               hy_old=hy_old*2
               hz_old=hz_old*2


               if( (atoms%nat/nat_b2B)*nat_b2B /=  atoms%nat ) then
                  if(iproc==0) write(*,*)  "   b2B_xanes cube  is not compatible with actual positions" 
                  if(nproc>1) call MPI_Finalize(ierr)
                  stop '      b2B_xanes cube  is not compatible with actual positions          '
               end if

            else
               print  *, " reading potential from file ","b2B_xanes.pot"
               write(6,*) " reading pot for b2B from potfile has been disactivated. Use cube format instead  " 
               stop  " reading pot for b2B from potfile has been disactivated. Use cube format instead  " 

<<<<<<< HEAD
            endif
=======
     call input_wf_diag(iproc,nproc,atoms_clone,rhodsc,&
          orbsAO,nvirt,comms,Glr,hx,hy,hz,rxyz,rhopotExtra,rhocore,pot_ion,&
          nlpspd,proj,pkernel,pkernel,ixc,psi,hpsi,psit,Gvirt,&
          nscatterarr,ngatherarr,nspin, in%potshortcut, -1, irrzon, phnons, &
          GPU,in,proj_tmp)
     
     
     
     if( iand( in%potshortcut,32)  .gt. 0 .and. in%iabscalc_type==3 ) then
        print *, " ============== TESTING PC_PROJECTORS =========== "
        allocate(hpsi(orbsAO%npsidim+ndebug),stat=i_stat)
        hpsi=0.0_wp
        PPD%iproj_to_factor(1:PPD%mprojtot) = 2.0_gp
        call applyPCprojectors(orbsAO,atoms,rxyz,hx,hy,hz,Glr,PPD,psi,hpsi, .true.)
        deallocate(hpsi)
     end if
>>>>>>> 8549ffee


            allocate(rhopottmp( max(n1i_bB,n1i),max(n2i_bB,n2i),max(n3i_bB,n3i),in%nspin+ndebug),stat=i_stat)
            !! allocate(rhopottmp( max(n1i_bB,n1i),max(n2i_bB,n2i),max(n3i_bB,n3d),in%nspin+ndebug),stat=i_stat)
            call memocc(i_stat,rhopottmp,'rhopottmp',subname)


            rhotarget=0.0_gp


            itype=16
            nd=2**20

            allocate(  intfunc_x(0:nd+ndebug),stat=i_stat )
            call memocc(i_stat,intfunc_x,'intfunc_x',subname)
            allocate( intfunc_y(0:nd+ndebug) ,stat=i_stat )
            call memocc(i_stat,intfunc_y,'intfunc_y',subname)

            print *, " scaling function for interpolation "

            call scaling_function4b2B(itype,nd,nrange,intfunc_x,intfunc_y)  ! intervallo di 32 con 2**20 punti
            if( abs(intfunc_y(nd/2)-1)>1.0e-10 ) then
               stop " wrong scaling function 4b2B: not a centered one "
            endif

            i_all=-product(shape(intfunc_x))*kind(intfunc_x)
            deallocate(intfunc_x,stat=i_stat)
            call memocc(i_stat,i_all,'intfunc_x',subname)

            allocate(auxint(n1i+n2i+n3i+ndebug),stat=i_stat)
            call memocc(i_stat,auxint,'auxint',subname)

            Nreplicas = atoms%nat / nat_b2B
            dumvect3d(1)=atoms%alat1
            dumvect3d(2)=atoms%alat2
            dumvect3d(3)=atoms%alat3


            !Loop over ireplica
            do ireplica=0, Nreplicas-1

               replicaoffset = (ireplica)*(   nat_b2B      )

<<<<<<< HEAD
               do j=1,3
                  shift_b2B(j) = rxyz(j,1+replicaoffset) - rxyz_b2B(j,1) 
=======
     !calculate input guess from diagonalisation of LCAO basis (written in wavelets)
     call input_wf_diag(iproc,nproc,atoms,rhodsc,&
          orbsAO,nvirt,comms,Glr,hx,hy,hz,rxyz,rhopot,rhocore,pot_ion,&
          nlpspd,proj,pkernel,pkernel,ixc,psi,hpsi,psit,Gvirt,&
          nscatterarr,ngatherarr,nspin, in%potshortcut, -1, irrzon, &
          phnons, GPU, in,proj_tmp)
>>>>>>> 8549ffee

                  do iat=2+ireplica*nat_b2B, (ireplica+1)*nat_b2B

                     shiftdiff = shift_b2B(j) - (rxyz(j,iat) -rxyz_b2B(j,iat-replicaoffset)   )

                     if( abs( shiftdiff )>1.0e-4 .and.  abs(abs(shiftdiff)-dumvect3d(j))  >1.0e-4) then
                        if(iproc==0) write(*,*)  "   b2B_xanes  positions are not compatible with actual positions" 
                        if(nproc>1) call MPI_Finalize(ierr)
                        stop '      b2B_xanes positions are not compatible with actual positions          '
                     end if
                  enddo
               enddo

               if (iproc == 0) write(*,'(a,1x,i2,1x,a,1x,3ES13.6)')  "for replica ", ireplica,  "SHIFT " , shift_b2B

               rhopottmp=0.0_gp
               do iz_bB = 1,n3i_bB
                  do iy_bB=1,n2i_bB
                     do ix_bB=1,n1i_bB
                        rhopottmp(ix_bB,iy_bB,iz_bB ,1) =  pot_bB(ix_bB,iy_bB,iz_bB,1)
                                                          !pot_bB(ix_bB  + (iy_bB-1)*n1i_bB  + (iz_bB-1)*n1i_bB*n2i_bB,1)
                        !! rhopottmp(ix_bB,iy_bB,iz_bB ,1) =  pot_bB(ix_bB  + (iy_bB-1)*n1i_bB  + (iz_bB-1)*n1i_bB*n2i_bB,1)
                     enddo
                  enddo
               enddo

               if (ireplica==Nreplicas-1) then
                  i_all=-product(shape(pot_bB))*kind(pot_bB)
                  deallocate(pot_bB,stat=i_stat)
                  call memocc(i_stat,i_all,'pot_bB',subname)
               endif


               do iz_bB = 1,n3i_bB
                  do iy_bB=1,n2i_bB
                     auxint = 0.0_gp
                     do ix_bB=1,n1i_bB
                        rx_bB = hx_old*(ix_bB-1)           /2.0   +  shift_b2B(1)
                        minX_B  =  max(1,NINT((rx_bB -8*hx_old/2)/(hx/2.0)))
                        maxX_B  =  min(n1i,NINT((rx_bB +8*hx_old/2)/(hx/2.0)))

                        minX_B  =  NINT((rx_bB -8*hx_old/2)/(hx/2.0))
                        maxX_B  =  NINT((rx_bB +8*hx_old/2)/(hx/2.0))

                        do ixnl= minX_B , maxX_B 
                           ix = mod(ixnl-1 + n1i , n1i) +1

                           rx = hx*(ix-1  )/2.0  

                           shiftdiff = (rx-rx_bB)
                           if ( abs(shiftdiff -atoms%alat1) < abs(shiftdiff)) shiftdiff=shiftdiff -atoms%alat1
                           if ( abs(shiftdiff +atoms%alat1) < abs(shiftdiff)) shiftdiff=shiftdiff +atoms%alat1

                           idelta = NINT( shiftdiff *2**15/(hx_old/2))  
                           factx = intfunc_y(nd/2+idelta)
                           auxint(ix) = auxint(ix) + &
                              &   factx * rhopottmp(ix_bB,iy_bB,iz_bB ,1)
                        enddo
                     enddo
                     rhopottmp(1:n1i,iy_bB,iz_bB,1)=auxint(1:n1i)
                  enddo
               enddo

               do iz_bB = 1,n3i_bB
                  do ix_bB=1,n1i
                     auxint = 0.0_gp
                     do iy_bB=1,n2i_bB
                        ry_bB = hy_old*(iy_bB-1)/2.0   +  shift_b2B(2)
                        minY_B  =  max(1  ,NINT((ry_bB -8*hy_old/2)/(hy/2.0)))
                        maxY_B  =  min(n2i,NINT((ry_bB +8*hy_old/2)/(hy/2.0)))

                        minY_B  =  NINT((ry_bB -8*hy_old/2)/(hy/2.0))
                        maxY_B  =  NINT((ry_bB +8*hy_old/2)/(hy/2.0))

                        do iynl= minY_B , maxY_B 
                           iy = mod(iynl-1 + n2i , n2i) +1

                           ry = hy*(iy-1  )/2.0  

                           shiftdiff = (ry-ry_bB)
                           if ( abs(shiftdiff -atoms%alat2) < abs(shiftdiff)) shiftdiff=shiftdiff -atoms%alat2
                           if ( abs(shiftdiff +atoms%alat2) < abs(shiftdiff)) shiftdiff=shiftdiff +atoms%alat2


                           idelta = NINT(shiftdiff *2**15/(hy_old/2))
                           facty = intfunc_y(nd/2+idelta)
                           auxint(iy) = auxint(iy) + &
                              &   facty * rhopottmp(ix_bB,iy_bB,iz_bB,1)
                        enddo
                     enddo
                     rhopottmp(ix_bB ,1:n2i,iz_bB,1)=auxint(1:n2i)
                  enddo
               enddo

               do ix_bB=1,n1i
                  do iy_bB=1,n2i
                     auxint = 0.0_gp
                     do iz_bB = 1,n3i_bB
                        rz_bB = hz_old*(iz_bB-1)           /2.0   +  shift_b2B(3)


                        minZ_B  =    NINT((rz_bB -8*hz_old/2)/(hz/2.0))
                        maxZ_B  =    NINT((rz_bB +8*hz_old/2)/(hz/2.0))

                        do iznl= minZ_B , maxZ_B 

                           iz = mod(iznl-1 + n3i , n3i) +1

                           rz = hz*(iz-1  )/2.0  

                           shiftdiff = (rz-rz_bB)
                           if ( abs(shiftdiff -atoms%alat3) < abs(shiftdiff)) shiftdiff=shiftdiff -atoms%alat3
                           if ( abs(shiftdiff +atoms%alat3) < abs(shiftdiff)) shiftdiff=shiftdiff +atoms%alat3

                           idelta = NINT( shiftdiff *2**15/(hz_old/2.0))     
                           factz = intfunc_y(nd/2+idelta)
                           auxint(iz) = auxint(iz) + &
                              &   factz * rhopottmp(ix_bB,iy_bB,iz_bB,1)
                        enddo
                     enddo
                     rhotarget(ix_bB ,iy_bB, 1:n3i ,1)= rhotarget(ix_bB ,iy_bB, : ,1)+auxint(1:n3i)
                  enddo
               enddo
            enddo !End of loop over ireplica

            !De-allocations
            i_all=-product(shape(rxyz_b2B))*kind(rxyz_b2B)
            deallocate(rxyz_b2B,stat=i_stat)
            call memocc(i_stat,i_all,'rxyz',subname)
            i_all=-product(shape(iatype_b2B))*kind(iatype_b2B)
            deallocate(iatype_b2B,stat=i_stat)
            call memocc(i_stat,i_all,'iatype',subname)
            i_all=-product(shape(znucl_b2B))*kind(znucl_b2B)
            deallocate(znucl_b2B,stat=i_stat)
            call memocc(i_stat,i_all,'znucl',subname)
            i_all=-product(shape(rhopottmp))*kind(rhopottmp)
            deallocate(rhopottmp,stat=i_stat)
            call memocc(i_stat,i_all,'rhopottmp',subname)
            i_all=-product(shape(auxint))*kind(auxint)
            deallocate(auxint,stat=i_stat)
            call memocc(i_stat,i_all,'auxint',subname)
            i_all=-product(shape(intfunc_y))*kind(intfunc_y)
            deallocate(intfunc_y,stat=i_stat)
            call memocc(i_stat,i_all,'intfunc_y',subname)
         enddo  !End of loop of B2counter




         ! if (iproc == 0) write(*,*) 'writing NEW local_potential.pot'
         ! call plot_density('local_potentialb2BNEW',iproc,nproc,&
               !      n1,n2,n3,n1i,n2i,n3i,n3p,&
               !      in%nspin,hxh,hyh,hzh,&
               !      atoms,rxyz,ngatherarr,rhopot(1,1,1,1))



         do iz = 1,dpcom%n3p
            do iy = 1,n2i
               do ix = 1,n1i
                  rhopot(ix ,iy , iz  ,1)= rhopotTOTO(ix ,iy,iz+ dpcom%i3s+dpcom%i3xcsh-1  ,1)
               end do
            end do
         end do




      endif !End of if ( iand( in%potshortcut, 2)  > 0)


      if( iand( in%potshortcut,4)  .gt. 0 ) then
         do ix=1,n1i
            do iy=1,n2i
               do iz = 1,n3i
                  rhopot(ix ,iy, iz ,1)= rhopot(ix ,iy, iz ,1)+rhopotExtra(ix ,iy, iz ,1)
               enddo
            enddo
         enddo
         i_all=-product(shape(rhopotExtra))*kind(rhopotExtra)
         deallocate(rhopotExtra,stat=i_stat)
         call memocc(i_stat,i_all,'rhopotExtra',subname)
      endif

      alteration: if(  in%abscalc_alterpot) then
         ! Attention :  modification of the  potential for the  
         ! exactly resolvable case 

         !n(c) lpot_a=1
         rpot_a = 7.5d0
         spot_a = 0.8d0
         hpot_a = 3.0d0

         allocate(radpot(60000 ,2+ndebug ))
         radpotcount=60000

         open(unit=22,file='pot.dat', status='old')
         do igrid=1, radpotcount
            read(22,*)  radpot(igrid ,1 ),  radpot(igrid , 2 )
         enddo
         close(unit=22)

         minr=1000.0
         potmodified_maxr=0
         potmodified_shift=0



         do ix=1,n1i
            do iy=1,n2i
               do iz = 1,dpcom%n3p
                  rx = hx*(ix-1)           /2.0  -  rxyz(1,in%iat_absorber )
                  ry = hy*(iy-1)           /2.0  -  rxyz(2,in%iat_absorber )
                  rz = hz*(iz-1 +dpcom%i3xcsh + dpcom%i3s -1 )/2.0  -  rxyz(3,in%iat_absorber )

                  r  = sqrt( rx*rx+ry*ry+rz*rz)

                  if(r>3.5) then

                     if( r>29) then
                        rhopot(ix,iy,iz,1)=0.0
                     else
                        igrid = binary_search( r, radpot, radpotcount )
                        rhopot(ix,iy,iz,1) = &
                           &   ( radpot(igrid,2)*(radpot(igrid+1,1)-R) + radpot(igrid+1,2)*(R-radpot(igrid,1)) )/&
                           &   ( radpot(igrid+1,1) -radpot(igrid,1) )
                     endif
                  else
                     if(potmodified_maxr<r) then 
                        potmodified_maxr=r
                        igrid = binary_search( r, radpot, radpotcount )
                        potmodified_shift =&
                           &   ( radpot(igrid,2)*(radpot(igrid+1,1)-R) + radpot(igrid+1,2)*(R-radpot(igrid,1)) )/&
                           &   ( radpot(igrid+1,1) -radpot(igrid,1) ) &
                           &   -rhopot(ix,iy,iz,1) 
                     endif
                  endif

                  if(r<minr) minr=r

                  if( r.ge.3.5) then
                     ! harmo = (rx+2*ry+3*rz)/sqrt(14.0)/r *sqrt( 3.0/4.0/3.1415926535)
                     !! harmo = sqrt( 1.0/4.0/3.1415926535)
                     ! harmo = (rz)/sqrt(1.0)/r *sqrt( 3.0/4.0/3.1415926535)
                     harmo = (rx)/sqrt(1.0)/r *sqrt( 3.0/4.0/3.1415926535)
                  else
                     harmo=0.0_gp
                  endif

                  espo  = ((r-rpot_a)**2)/spot_a/spot_a/2.0
                  if(espo<100) then
                     rhopot(ix,iy,iz,1) = rhopot(ix,iy,iz,1) +  hpot_a * exp(-espo) *harmo
                  endif
               enddo
            enddo
         enddo
         do ix=1,n1i
            do iy=1,n2i
               do iz = 1,dpcom%n3p
                  rx = hx*(ix-1)           /2.0  -  rxyz(1,in%iat_absorber )
                  ry = hy*(iy-1)           /2.0  -  rxyz(2,in%iat_absorber )
                  rz = hz*(iz-1 +dpcom%i3xcsh + dpcom%i3s -1 )/2.0  -  rxyz(3,in%iat_absorber )

                  r  = sqrt( rx*rx+ry*ry+rz*rz)

                  if(r<=3.5) then
                     rhopot(ix,iy,iz,1)=rhopot(ix,iy,iz,1)+potmodified_shift*0
                  endif
               enddo
            enddo
         enddo
         print *, "  potmodified_shift =", potmodified_shift
      end if alteration

      infocode=0

      if (in%iabscalc_type==2) then
         call xabs_lanczos(iproc,nproc,atoms,hx,hy,hz,rxyz,&
             radii_cf,nlpspd,proj,Lzd,dpcom,&
             rhopot(1,1,1,1),ekin_sum,epot_sum,eproj_sum,in%nspin,GPU,&
             in%iat_absorber,in,PAWD,orbs)

      else if (in%iabscalc_type==1) then
         call xabs_chebychev(iproc,nproc,atoms,hx,hy,hz,rxyz,&
             radii_cf,nlpspd,proj,Lzd,dpcom,&
            &   rhopot(1,1,1,1) ,ekin_sum,epot_sum,eproj_sum,in%nspin,GPU &
            &   , in%iat_absorber, in, PAWD, orbs)
      else if (in%iabscalc_type==3) then
         call xabs_cg(iproc,nproc,atoms,hx,hy,hz,rxyz,&
             radii_cf,nlpspd,proj,Lzd,dpcom,&
            &   rhopot(1,1,1,1) ,ekin_sum,epot_sum,eproj_sum,in%nspin,GPU &
            &   , in%iat_absorber, in, rhoXanes(1,1,1,1), PAWD, PPD, orbs)
      else
         if (iproc == 0) write(*,*)' iabscalc_type not known, does not perform calculation'
      endif

   end if

   !    No tail calculation
   if (nproc > 1) call MPI_BARRIER(MPI_COMM_WORLD,ierr)

   call deallocate_before_exiting
!   call deallocate_local_zone_descriptors(lzd, subname)

   contains


   !routine which deallocate the pointers and the arrays before exiting 
   subroutine deallocate_before_exiting

      !when this condition is verified we are in the middle of the SCF cycle

      !! if (infocode /=0 .and. infocode /=1) then
      if (.true.) then

         !!$       if (idsx_actual > 0) then
         !!$          i_all=-product(shape(psidst))*kind(psidst)
         !!$          deallocate(psidst,stat=i_stat)
         !!$          call memocc(i_stat,i_all,'psidst',subname)
         !!$          i_all=-product(shape(hpsidst))*kind(hpsidst)
         !!$          deallocate(hpsidst,stat=i_stat)
         !!$          call memocc(i_stat,i_all,'hpsidst',subname)
         !!$          i_all=-product(shape(ads))*kind(ads)
         !!$          deallocate(ads,stat=i_stat)
         !!$          call memocc(i_stat,i_all,'ads',subname)
         !!$       end if

         !!$       if (nproc > 1) then
         !!$          i_all=-product(shape(psit))*kind(psit)
         !!$          deallocate(psit,stat=i_stat)
         !!$          call memocc(i_stat,i_all,'psit',subname)
         !!$       end if
         !!$       
         !!$       i_all=-product(shape(hpsi))*kind(hpsi)
         !!$       deallocate(hpsi,stat=i_stat)
         !!$       call memocc(i_stat,i_all,'hpsi',subname)




         !!$       i_all=-product(shape(pot_ion))*kind(pot_ion)
         !!$       deallocate(pot_ion,stat=i_stat)
         !!$       call memocc(i_stat,i_all,'pot_ion',subname)
         !!$       
         !!$       i_all=-product(shape(pkernel))*kind(pkernel)
         !!$       deallocate(pkernel,stat=i_stat)
         !!$       call memocc(i_stat,i_all,'pkernel',subname)
         !!$

         !!$       if (in%read_ref_den) then
         !!$          i_all=-product(shape(pkernel_ref))*kind(pkernel_ref)
         !!$          deallocate(pkernel_ref,stat=i_stat)
         !!$          call memocc(i_stat,i_all,'pkernel_ref',subname)
         !!$       end if

         ! calc_tail false
         i_all=-product(shape(rhopot))*kind(rhopot)
         deallocate(rhopot,stat=i_stat)
         call memocc(i_stat,i_all,'rhopot',subname)

         if(  iand( in%potshortcut, 2)  > 0 ) then
            i_all=-product(shape(rhopotTOTO))*kind(rhopotTOTO)
            deallocate(rhopotTOTO,stat=i_stat)
            call memocc(i_stat,i_all,'rhopotTOTO',subname)
         endif

         i_all=-product(shape(rhoXanes))*kind(rhoXanes)
         deallocate(rhoXanes,stat=i_stat)
         call memocc(i_stat,i_all,'rhoXanes',subname)

         !!$       if (in%read_ref_den) then
         !!$          i_all=-product(shape(rhoref))*kind(rhoref)
         !!$          deallocate(rhoref,stat=i_stat)
         !!$          call memocc(i_stat,i_all,'rhoref',subname)
         !!$       end if

         i_all=-product(shape(dpcom%nscatterarr))*kind(dpcom%nscatterarr)
         deallocate(dpcom%nscatterarr,stat=i_stat)
         call memocc(i_stat,i_all,'dpcom%nscatterarr',subname)

         i_all=-product(shape(dpcom%ngatherarr))*kind(dpcom%ngatherarr)
         deallocate(dpcom%ngatherarr,stat=i_stat)
         call memocc(i_stat,i_all,'dpcom%ngatherarr',subname)

         i_all=-product(shape(fion))*kind(fion)
         deallocate(fion,stat=i_stat)
         call memocc(i_stat,i_all,'fion',subname)

         i_all=-product(shape(fdisp))*kind(fdisp)
         deallocate(fdisp,stat=i_stat)
         call memocc(i_stat,i_all,'fdisp',subname)


      end if

      !deallocate wavefunction for virtual orbitals
      !if it is the case
      if (in%nvirt > 0) then
         !call deallocate_gwf(Gvirt,subname)
         i_all=-product(shape(psivirt))*kind(psivirt)
         deallocate(psivirt,stat=i_stat)
         call memocc(i_stat,i_all,'psivirt',subname)
      end if

      !De-allocations
      call deallocate_bounds(atoms%geocode,Lzd%Glr%hybrid_on,&
           Lzd%Glr%bounds,subname)
      call deallocate_Lzd_except_Glr(Lzd, subname)
      i_all=-product(shape(Lzd%Glr%projflg))*kind(Lzd%Glr%projflg)
      deallocate(Lzd%Glr%projflg,stat=i_stat)
      call memocc(i_stat,i_all,'Lzd%Glr%projflg',subname)  

      call deallocate_comms(comms,subname)

      call deallocate_orbs(orbs,subname)
      call deallocate_orbs(orbsAO,subname)

      call deallocate_proj_descr(nlpspd,subname)

      i_all=-product(shape(proj))*kind(proj)
      deallocate(proj,stat=i_stat)
      call memocc(i_stat,i_all,'proj',subname)

      i_all=-product(shape(radii_cf))*kind(radii_cf)
      deallocate(radii_cf,stat=i_stat)
      call memocc(i_stat,i_all,'radii_cf',subname)

      call deallocate_rho_descriptors(rhodsc,subname)

      if( in%iabscalc_type==3) then
         call deallocate_pcproj_data(PPD,subname)
      endif
      if(sum(atoms%paw_NofL).gt.0) then
         call deallocate_pawproj_data(PAWD,subname)       
      endif
      !! this is included in deallocate_atomdatapaw
      !! call deallocate_atomdatapaw(atoms,subname)
     
      ! Free the libXC stuff if necessary.
      call xc_end()

      !end of wavefunction minimisation
      call timing(iproc,'LAST','PR')
      call timing(iproc,'              ','RE')
      call cpu_time(tcpu1)
      call system_clock(ncount1,ncount_rate,ncount_max)
      tel=dble(ncount1-ncount0)/dble(ncount_rate)
      if (iproc == 0) &
         &   write( *,'(1x,a,1x,i4,2(1x,f12.2))') 'CPU time/ELAPSED time for root process ', iproc,tel,tcpu1-tcpu0

   END SUBROUTINE deallocate_before_exiting

END SUBROUTINE abscalc


subroutine zero4b2B(n,x)
   implicit none
   !Arguments
   integer, intent(in) :: n
   real(kind=8), intent(out) :: x(n)
   !Local variables
   integer :: i
   do i=1,n
      x(i)=0.d0
   end do
END SUBROUTINE zero4b2B


!> Backward wavelet transform
!! @param nd length of data set
!! @param nt length of data in data set to be transformed
!! @param m filter length (m has to be even!)
!! @param x input data, y output data
subroutine back_trans_14_4b2B(nd,nt,x,y)
   implicit none
   !Arguments
   integer, intent(in) :: nd,nt
   real(kind=8), intent(in) :: x(0:nd-1)
   real(kind=8), intent(out) :: y(0:nd-1)
   !Local variables
   integer :: i,j,ind

   include 'lazy_16.inc'

   do i=0,nt/2-1
      y(2*i+0)=0.d0
      y(2*i+1)=0.d0

      do j=-m/2,m/2-1

         ! periodically wrap index if necessary
         ind=i-j
         loop99: do
            if (ind.lt.0) then 
               ind=ind+nt/2
               cycle loop99
            end if
            if (ind.ge.nt/2) then 
               ind=ind-nt/2
               cycle loop99
            end if
            exit loop99
         end do loop99

         y(2*i+0)=y(2*i+0) + ch(2*j-0)*x(ind)+cg(2*j-0)*x(ind+nt/2)
         y(2*i+1)=y(2*i+1) + ch(2*j+1)*x(ind)+cg(2*j+1)*x(ind+nt/2)
      end do
   end do

END SUBROUTINE back_trans_14_4b2B


subroutine scaling_function4b2B(itype,nd,nrange,a,x)
   use module_base
   implicit none
   !Arguments
   !Type of interpolating functions
   integer, intent(in) :: itype
   !Number of points: must be 2**nex
   integer, intent(in) :: nd
   integer, intent(out) :: nrange
   real(kind=8), dimension(0:nd), intent(out) :: a,x
   !Local variables
   character(len=*), parameter :: subname='scaling_function4b2B'
   real(kind=8), dimension(:), allocatable :: y
   integer :: i,nt,ni,i_all,i_stat  

   !Only itype=8,14,16,20,24,30,40,50,60,100
   select case(itype)
   case(8,14,16,20,24,30,40,50,60,100)
      !O.K.
   case default
      print *,"Only interpolating functions 8, 14, 16, 20, 24, 30, 40, 50, 60, 100"
      stop
   end select
   !!$  write(unit=*,fmt="(1x,a,i0,a)") &
   !!$       "Use interpolating scaling functions of ",itype," order"

   !Give the range of the scaling function
   !from -itype to itype
   ni=2*itype
   nrange = ni
   allocate(y(0:nd+ndebug),stat=i_stat)
   call memocc(i_stat,y,'y',subname)

   ! plot scaling function
   call zero4b2B(nd+1,x)
   call zero4b2B(nd+1,y)
   nt=ni
   x(nt/2)=1.d0
   loop1: do
      nt=2*nt
      ! write(6,*) 'nd,nt',nd,nt
      select case(itype)
      case(8)
         stop
      case(14)
         stop
      case(16)
         call back_trans_14_4b2B(nd,nt,x,y)
      case(20)
         stop
      case(24)
         stop
      case(30)
         stop
      case(40)
         stop
      case(50)
         stop
      case(60)
         stop
      case(100)
         stop
      end select

      do i=0,nt-1
         x(i)=y(i)
      end do
      if (nt.eq.nd) then
         exit loop1
      end if
   end do loop1

   !open (unit=1,file='scfunction',status='unknown')
   do i=0,nd
      a(i) = real(i*ni,kind=8)/real(nd,kind=8)-(.5d0*real(ni,kind=8)-1.d0)
      !write(1,*) a(i),x(i)
   end do
   !close(1)

   i_all=-product(shape(y))*kind(y)
   deallocate(y,stat=i_stat)
   call memocc(i_stat,i_all,'y',subname)
END SUBROUTINE scaling_function4b2B


subroutine read_potfile4b2B(filename,n1i,n2i,n3i, rho, alat1, alat2, alat3)
   use module_base
   implicit none
   character(len=*), intent(in) :: filename
   integer, intent(out) :: n1i,n2i,n3i
   real(gp) alat1, alat2, alat3, dum, dum1
   ! real(dp), dimension(n1i*n2i*n3d), intent(out) :: rho
   real(gp), pointer :: rho(:)
   !local variables
   integer :: nl1,nl2,nl3,i_stat,i1,i2,i3,ind
   real(gp) :: value
   character(len=*), parameter :: subname='read_potfile4b2B'

   open(unit=22,file=filename,status='unknown')
   read(22,*)!'normalised density'
   read(22,*) n1i,n2i,n3i
   read(22,*) alat1,dum ,alat2
   read(22,*)  dum, dum1, alat3
   read(22,*)!xyz   periodic' !not true in general but needed in the case

   !conditions for periodicity in the three directions
   !value of the buffer in the x and z direction
   nl1=1
   nl3=1
   nl2=1

   print *, " allocation for rho for  n1i,n2i,n3i ",  n1i,n2i,n3i

   allocate( rho( n1i*n2i*n3i+ndebug) , stat=i_stat )
   call memocc(i_stat,rho,'rho',subname)

   print *, " going to read all pot points " 
   do i3=0,n3i-1
      do i2=0,n2i-1
         do i1=0,n1i-1
            ind=i1+nl1+(i2+nl2-1)*n1i+(i3+nl3-1)*n1i*n2i
            read(22,*)value
            rho(ind)=value
         end do
      end do
   end do
   print *, " closing file  " 
   close(22)

END SUBROUTINE read_potfile4b2B


subroutine extract_potential_for_spectra(iproc,nproc,at,rhod,dpcom,&
     orbs,nvirt,comms,Lzd,hx,hy,hz,rxyz,rhopot,rhocore,pot_ion,&
     nlpspd,proj,pkernel,pkernelseq,ixc,psi,hpsi,psit,G,&
     nspin,potshortcut,symObj,GPU,input)
   use module_base
   use module_interfaces, except_this_one => extract_potential_for_spectra
   use module_types
   use Poisson_Solver
   use libxc_functionals
   implicit none
   !Arguments
   integer, intent(in) :: iproc,nproc,ixc
   integer, intent(inout) :: nspin,nvirt
   real(gp), intent(in) :: hx,hy,hz
   type(atoms_data), intent(inout) :: at
   type(rho_descriptors),intent(in) :: rhod
   type(denspot_distribution), intent(in) :: dpcom
   type(orbitals_data), intent(inout) :: orbs
   type(nonlocal_psp_descriptors), intent(in) :: nlpspd
   type(local_zone_descriptors), intent(inout) :: Lzd
   type(communications_arrays), intent(in) :: comms
   type(GPU_pointers), intent(inout) :: GPU
   type(input_variables):: input
   type(symmetry_data), intent(in) :: symObj
   !integer, dimension(0:nproc-1,4), intent(in) :: nscatterarr !n3d,n3p,i3s+i3xcsh-1,i3xcsh
   !integer, dimension(0:nproc-1,2), intent(in) :: ngatherarr 
   real(gp), dimension(3,at%nat), intent(in) :: rxyz
   real(wp), dimension(nlpspd%nprojel), intent(in) :: proj
   real(dp), dimension(*), intent(inout) :: rhopot,pot_ion
   type(gaussian_basis), intent(out) :: G !basis for davidson IG
   real(wp), dimension(:), pointer :: psi,hpsi,psit
   real(wp), dimension(:,:,:,:), pointer :: rhocore
   real(dp), dimension(:), pointer :: pkernel,pkernelseq
   integer, intent(in) ::potshortcut

  !local variables
  character(len=*), parameter :: subname='extract_potential_for_spectra'
  logical :: switchGPUconv,switchOCLconv
  integer :: i_stat,i_all,iat,nspin_ig,iorb,idum=0,ncplx,nrhodim,irhotot_add,irho_add,ispin
  real(kind=4) :: tt,builtin_rand
  real(gp) :: hxh,hyh,hzh,eks,eexcu,vexcu,epot_sum,ekin_sum,ehart,eexctX,eproj_sum,eSIC_DC,etol,accurex
  type(orbitals_data) :: orbse
  type(communications_arrays) :: commse
  integer, dimension(:,:), allocatable :: norbsc_arr
  real(wp), dimension(:), allocatable :: potxc,passmat
  !real(wp), dimension(:,:,:), allocatable :: mom_vec
  real(gp), dimension(:), allocatable :: locrad
  !   real(wp), dimension(:), pointer :: pot,pot1
  real(dp), dimension(:,:), pointer :: rho_p
  real(wp), dimension(:,:,:), pointer :: psigau
  type(confpot_data), dimension(:), allocatable :: confdatarr
  ! #### Linear Scaling Variables
  integer :: ilr,ityp
  logical :: calc                           
  real(dp),dimension(:),pointer:: Lpsi,Lhpsi
  logical :: linear, withConfinement
  integer,dimension(:),allocatable :: norbsc
  logical,dimension(:),allocatable:: calculateBounds
  integer :: i!,iorb,jorb,icplx
  real(gp), dimension(:), allocatable :: ovrlp
  real(gp), dimension(:,:), allocatable :: smat,tmp
  real(gp), dimension(6) :: xcstr

  allocate(norbsc_arr(at%natsc+1,nspin+ndebug),stat=i_stat)
  call memocc(i_stat,norbsc_arr,'norbsc_arr',subname)
  allocate(locrad(at%nat+ndebug),stat=i_stat)
  call memocc(i_stat,locrad,'locrad',subname)

  if (iproc == 0) then
     write(*,'(1x,a)')&
          &   '------------------------------------------------------- Input Wavefunctions Creation'
     !yaml_output
     !      write(70,'(a)')repeat(' ',yaml_indent)//'- Input Hamiltonian: { '
     yaml_indent=yaml_indent+2 !list element
  end if
  !spin for inputguess orbitals
  if (nspin == 4) then
     nspin_ig=1
  else
     nspin_ig=nspin
  end if

  call inputguess_gaussian_orbitals(iproc,nproc,at,rxyz,nvirt,nspin_ig,&
       &   orbs,orbse,norbsc_arr,locrad,G,psigau,eks)

  !allocate communications arrays for inputguess orbitals
  !call allocate_comms(nproc,orbse,commse,subname)
  call orbitals_communicators(iproc,nproc,Lzd%Glr,orbse,commse,basedist=comms%nvctr_par(0:,1:))  

  !use the eval array of orbse structure to save the original values
  allocate(orbse%eval(orbse%norb*orbse%nkpts+ndebug),stat=i_stat)
  call memocc(i_stat,orbse%eval,'orbse%eval',subname)

  hxh=.5_gp*hx
  hyh=.5_gp*hy
  hzh=.5_gp*hz

  if(potshortcut<=0) call check_linear_and_create_Lzd(iproc,nproc,input,Lzd,at,orbse,rxyz)

  ! determine the wavefunction dimension
  call wavefunction_dimension(Lzd,orbse)

  !allocate the wavefunction in the transposed way to avoid allocations/deallocations
  allocate(psi(max(orbse%npsidim_orbs,orbse%npsidim_comp)+ndebug),stat=i_stat)
  call memocc(i_stat,psi,'psi',subname)

  !allocate arrays for the GPU if a card is present
  switchGPUconv=.false.
  switchOCLconv=.false.
  if (GPUconv .and. potshortcut ==0 ) then
     call prepare_gpu_for_locham(Lzd%Glr%d%n1,Lzd%Glr%d%n2,Lzd%Glr%d%n3,nspin_ig,&
          hx,hy,hz,Lzd%Glr%wfd,orbse,GPU)
  else if (OCLconv .and. potshortcut ==0) then
     call allocate_data_OCL(Lzd%Glr%d%n1,Lzd%Glr%d%n2,Lzd%Glr%d%n3,at%geocode,&
          nspin_ig,Lzd%Glr%wfd,orbse,GPU)
     if (iproc == 0) write(*,*)&
          'GPU data allocated'
  else if (GPUconv .and. potshortcut >0 ) then
     switchGPUconv=.true.
     GPUconv=.false.
  else if (OCLconv .and. potshortcut >0 ) then
     switchOCLconv=.true.
     OCLconv=.false.
  end if

  call timing(iproc,'wavefunction  ','ON')   
  !use only the part of the arrays for building the hamiltonian matrix
  call gaussians_to_wavelets_new(iproc,nproc,Lzd,orbse,hx,hy,hz,G,&
       psigau(1,1,min(orbse%isorb+1,orbse%norb)),psi)
  call timing(iproc,'wavefunction  ','OF')
  i_all=-product(shape(locrad))*kind(locrad)
  deallocate(locrad,stat=i_stat)
  call memocc(i_stat,i_all,'locrad',subname)

  !spin adaptation for the IG in the spinorial case
  orbse%nspin=nspin
  call sumrho(iproc,nproc,orbse,Lzd,hxh,hyh,hzh,dpcom%nscatterarr,&
       GPU,symObj,rhod,psi,rho_p)
  call communicate_density(iproc,nproc,orbse%nspin,hxh,hyh,hzh,Lzd,&
       rhod,dpcom%nscatterarr,rho_p,rhopot)
  orbse%nspin=nspin_ig

  !-- if spectra calculation uses a energy dependent potential
  !    input_wf_diag will write (to be used in abscalc)
  !    the density to the file electronic_density.cube
  !  The writing is activated if  5th bit of  in%potshortcut is on.
  if( iand( potshortcut,16)==0 .and. potshortcut /= 0) then
     call plot_density_cube_old('electronic_density',&
          iproc,nproc,Lzd%Glr%d%n1,Lzd%Glr%d%n2,Lzd%Glr%d%n3,&
          Lzd%Glr%d%n1i,Lzd%Glr%d%n2i,Lzd%Glr%d%n3i,dpcom%nscatterarr(iproc,2),  & 
          nspin,hxh,hyh,hzh,at,rxyz,dpcom%ngatherarr,&
          rhopot(1+dpcom%nscatterarr(iproc,4)*Lzd%Glr%d%n1i*Lzd%Glr%d%n2i))
  endif
  !---

  if(orbs%nspinor==4) then
     !this wrapper can be inserted inside the poisson solver 
     call PSolverNC(at%geocode,'D',iproc,nproc,Lzd%Glr%d%n1i,Lzd%Glr%d%n2i,Lzd%Glr%d%n3i,&
          dpcom%nscatterarr(iproc,1),& !this is n3d
          ixc,hxh,hyh,hzh,&
          rhopot,pkernel,pot_ion,ehart,eexcu,vexcu,0.d0,.true.,4)
  else
     !Allocate XC potential
     if (dpcom%nscatterarr(iproc,2) >0) then
        allocate(potxc(Lzd%Glr%d%n1i*Lzd%Glr%d%n2i*dpcom%nscatterarr(iproc,2)*nspin+ndebug),stat=i_stat)
        call memocc(i_stat,potxc,'potxc',subname)
     else
        allocate(potxc(1+ndebug),stat=i_stat)
        call memocc(i_stat,potxc,'potxc',subname)
     end if

     call XC_potential(at%geocode,'D',iproc,nproc,&
          Lzd%Glr%d%n1i,Lzd%Glr%d%n2i,Lzd%Glr%d%n3i,ixc,hxh,hyh,hzh,&
          rhopot,eexcu,vexcu,nspin,rhocore,potxc,xcstr)
     if( iand(potshortcut,4)==0) then
        call H_potential(at%geocode,'D',iproc,nproc,&
             Lzd%Glr%d%n1i,Lzd%Glr%d%n2i,Lzd%Glr%d%n3i,hxh,hyh,hzh,&
             rhopot,pkernel,pot_ion,ehart,0.0_dp,.true.)
     endif

     !sum the two potentials in rhopot array
     !fill the other part, for spin, polarised
     if (nspin == 2) then
        call dcopy(Lzd%Glr%d%n1i*Lzd%Glr%d%n2i*dpcom%nscatterarr(iproc,2),rhopot(1),1,&
             rhopot(Lzd%Glr%d%n1i*Lzd%Glr%d%n2i*dpcom%nscatterarr(iproc,2)+1),1)
     end if
     !spin up and down together with the XC part
     call axpy(Lzd%Glr%d%n1i*Lzd%Glr%d%n2i*dpcom%nscatterarr(iproc,2)*nspin,1.0_dp,potxc(1),1,&
          rhopot(1),1)


     i_all=-product(shape(potxc))*kind(potxc)
     deallocate(potxc,stat=i_stat)
     call memocc(i_stat,i_all,'potxc',subname)

  end if

  if (switchGPUconv) then
     GPUconv=.true.
  end if
  if (switchOCLconv) then
     OCLconv=.true.
  end if

  call deallocate_orbs(orbse,subname)
  i_all=-product(shape(orbse%eval))*kind(orbse%eval)
  deallocate(orbse%eval,stat=i_stat)
  call memocc(i_stat,i_all,'orbse%eval',subname)


  !deallocate the gaussian basis descriptors
  call deallocate_gwf(G,subname)

  i_all=-product(shape(psigau))*kind(psigau)
  deallocate(psigau,stat=i_stat)
  call memocc(i_stat,i_all,'psigau',subname)
  call deallocate_comms(commse,subname)
  i_all=-product(shape(norbsc_arr))*kind(norbsc_arr)
  deallocate(norbsc_arr,stat=i_stat)
  call memocc(i_stat,i_all,'norbsc_arr',subname)


end subroutine extract_potential_for_spectra<|MERGE_RESOLUTION|>--- conflicted
+++ resolved
@@ -427,6 +427,11 @@
    !! to apply paw projectors
    type(PAWproj_data_type) ::PAWD
 
+   !fow wvl+PAW
+   integer::iatyp
+   type(rholoc_objects)::rholoc_tmp
+   type(gaussian_basis),dimension(atoms%ntypes)::proj_tmp
+
 
    if (in%potshortcut==0) then
       if(nproc>1) call MPI_Finalize(ierr)
@@ -539,8 +544,14 @@
    call orbitals_descriptors(iproc,nproc,1,1,0,in%nspin,1,in%nkpt,in%kpt,in%wkpt,orbs)
    call orbitals_communicators(iproc,nproc,Lzd%Glr,orbs,comms)  
 
+   !nullify dummy variables only used for PAW:
+   do iatyp=1,atoms%ntypes
+     call nullify_gaussian_basis(proj_tmp(iatyp))
+   end do
+
+
    call createProjectorsArrays(iproc,Lzd%Glr,rxyz,atoms,orbs,&
-        radii_cf,cpmult,fpmult,hx,hy,hz,nlpspd,proj)
+        radii_cf,cpmult,fpmult,hx,hy,hz,nlpspd,proj_tmp,proj)
 
 !   if (in%inputPsiId /= 0 .and. in%inputPsiId /= 10) then
    call check_linear_and_create_Lzd(iproc,nproc,in,Lzd,atoms,orbs,rxyz)
@@ -554,7 +565,6 @@
          &   in%nspin,in%itrpmax,in%iscf,peakmem)
    end if
 
-<<<<<<< HEAD
   !calculate the descriptors for rho and the potentials.
    call denspot_communications(iproc,nproc,Lzd%Glr%d,hxh,hyh,hzh,in,&
         atoms,rxyz,radii_cf,dpcom,rhodsc)
@@ -582,139 +592,6 @@
       allocate(pot_ion(1+ndebug),stat=i_stat)
       call memocc(i_stat,pot_ion,'pot_ion',subname)
    end if
-=======
-!>   Absorption (XANES) calculation
-!!   @param psi should be freed after use outside of the routine.
-!!   @param infocode -> encloses some information about the status of the run
-!!          - 0 run succesfully succeded
-!!          - 1 the run ended after the allowed number of minimization steps. gnrm_cv not reached
-!!               forces may be meaningless   
-!!          - 2 (present only for inputPsiId=1) gnrm of the first iteration > 1 AND growing in
-!!               the second iteration OR grnm 1st >2.
-!!               Input wavefunctions need to be recalculated. Routine exits.
-!!          - 3 (present only for inputPsiId=0) gnrm > 4. SCF error. Routine exits.
-!!
-subroutine abscalc(nproc,iproc,atoms,rxyz,&
-     psi,Glr,orbsAO,hx_old,hy_old,hz_old,in,GPU,infocode)
-  use module_base
-  use module_types
-  use module_interfaces
-  use Poisson_Solver
-  use module_xc
-  use vdwcorrection, only: vdwcorrection_calculate_energy, vdwcorrection_calculate_forces, vdwcorrection_warnings
-  use esatto
-  implicit none
-  integer, intent(in) :: nproc,iproc
-  real(gp), intent(inout) :: hx_old,hy_old,hz_old
-  type(input_variables), intent(in) :: in
-  type(locreg_descriptors), intent(inout) :: Glr
-  type(atoms_data), intent(inout) :: atoms
-  type(orbitals_data), intent(inout) :: orbsAO
-  type(GPU_pointers), intent(inout) :: GPU
-  real(gp), dimension(3,atoms%nat), target, intent(inout) :: rxyz
-  integer, intent(out) :: infocode
-  real(wp), dimension(:), pointer :: psi
-  !local variables
-  type(orbitals_data) :: orbs
-  character(len=*), parameter :: subname='abscalc'
-  character(len=3) :: PSquiet
-  integer :: ixc,ncong,idsx,ncongt,nspin,itermax
-  integer :: nvirt
-  integer :: nelec,ndegree_ip,j
-  integer :: n3d,n3p,n3pi,i3xcsh,i3s,n1,n2,n3
-  integer :: ncount0,ncount1,ncount_rate,ncount_max,n1i,n2i,n3i
-  integer :: iatyp,iat,i_all,i_stat,ierr,inputpsi
-  real :: tcpu0,tcpu1
-  real(gp), dimension(3) :: shift
-  real(kind=8) :: crmult,frmult,cpmult,fpmult,gnrm_cv,rbuf,hxh,hyh,hzh,hx,hy,hz
-  real(kind=8) :: peakmem
-  real(kind=8) :: eion,epot_sum,ekin_sum,eproj_sum
-  real(kind=8) :: tel,psoffset
-  real(gp) :: edisp ! Dispersion energy
-  type(nonlocal_psp_descriptors) :: nlpspd
-  type(communications_arrays) :: comms
-  type(gaussian_basis) :: Gvirt
-  type(rho_descriptors)  :: rhodsc
-  type(rholoc_objects)::rholoc_tmp
-  type(gaussian_basis),dimension(atoms%ntypes)::proj_tmp
-!  type(gaussian_basis)::proj_tmp
-
-  integer, dimension(:,:), allocatable :: nscatterarr,ngatherarr
-  real(kind=8), dimension(:,:), allocatable :: radii_cf,fion
-  !real(kind=8), dimension(:,:), allocatable :: gxyz
-  real(gp), dimension(:,:),allocatable :: fdisp
-  ! Charge density/potential,ionic potential, pkernel
-  real(kind=8), dimension(:), allocatable :: pot_ion
-
-  real(kind=8), dimension(:,:,:,:), allocatable, target :: rhopot, rhopotTOTO, rhoXanes
-  real(kind=8), dimension(:,:,:,:), pointer ::  rhopottmp, rhopotExtra, rhotarget
-  integer :: b2Bcounter, b2BN
-  character(len=100) :: filename
-  real(kind=8), dimension(:), pointer :: pkernel
-
-  !wavefunction gradients, hamiltonian on vavefunction
-  !transposed  wavefunction
-  ! Pointers and variables to store the last psi
-  ! before reformatting if useFormattedInput is .true.
-  real(kind=8), dimension(:), pointer :: hpsi,psit,psivirt,rhocore
-  !real(kind=8), dimension(:), pointer :: psidst,hpsidst
-  ! PSP projectors 
-  real(kind=8), dimension(:), pointer :: proj
-  ! arrays for DIIS convergence accelerator
-  !real(kind=8), dimension(:,:,:), pointer :: ads
-  ! Arrays for the symmetrisation, not used here...
-  integer, dimension(:,:,:), allocatable :: irrzon
-  real(dp), dimension(:,:,:), allocatable :: phnons
-  character(len=5) :: gridformat
-
-  !for xabsorber
-  integer :: lpot_a, ix, iy, iz , ixnl, iynl, iznl
-  real(gp) :: rpot_a,spot_a,hpot_a,espo,harmo,r,rx,ry,rz,minr  
-  real(gp), pointer :: radpot(:,:)
-  integer :: radpotcount, igrid
-
-  type(atoms_data) :: atoms_b2B
-  real(gp), dimension(:,:), pointer :: rxyz_b2B
-  integer, dimension(:), pointer :: iatype_b2B, znucl_b2B
-  real(gp) :: shift_b2B(3)
-  integer :: itype, nd
-  integer :: n1i_bB,n2i_bB,n3i_bB
-  real(gp), dimension(:), pointer :: pot1_bB
-  real(gp), dimension(:,:), pointer :: pot_bB
-  real(gp) :: alat1_bB, alat2_bB, alat3_bB
-  real(gp), dimension(:), pointer ::  intfunc_x, intfunc_y
-  real(gp) :: factx, facty, factz
-  integer :: idelta
-  integer :: ix_bB, iy_bB, iz_bB
-  integer :: maxX_B, maxY_B, maxZ_B
-  integer :: minX_B, minY_B, minZ_B
-  real(gp) :: rx_bB, ry_bB, rz_bB
-  integer :: nrange
-  real(gp), pointer :: auxint(:)
-
-  logical  :: exists 
-  integer  :: nat_b2B
-  integer  :: Nreplicas, ireplica, replicaoffset
-  real(gp) :: dumvect3D(3)
-  real(gp) :: shiftdiff
-  real(gp) :: potmodified_maxr, potmodified_shift
-
-  type(atoms_data) :: atoms_clone
-  integer :: nsp, nspinor, noncoll
-  integer, parameter :: nelecmax=32,nmax=6,lmax=4
-  integer, parameter :: noccmax=2
-  
-  !! to apply pc_projector
-  type(pcproj_data_type) ::PPD
-  !! to apply paw projectors
-  type(PAWproj_data_type) ::PAWD
-
-
-  if (in%potshortcut==0) then
-     if(nproc>1) call MPI_Finalize(ierr)
-     stop '   in%potshortcut==0 calculating spectra. Use rather box2Box option      '
-  endif
->>>>>>> 8549ffee
 
    ! A message about dispersion forces.
    call vdwcorrection_initializeparams(in%ixc, in%dispersion)
@@ -780,7 +657,8 @@
         psoffset,n1,n2,n3,n1i,n2i,n3i,dpcom%i3s+dpcom%i3xcsh,dpcom%n3pi,pot_ion,pkernel)
 
    call createIonicPotential(atoms%geocode,iproc,nproc,atoms,rxyz,hxh,hyh,hzh,&
-        in%elecfield,n1,n2,n3,dpcom%n3pi,dpcom%i3s+dpcom%i3xcsh,n1i,n2i,n3i,pkernel,pot_ion,psoffset)
+        in%elecfield,n1,n2,n3,dpcom%n3pi,dpcom%i3s+dpcom%i3xcsh,n1i,n2i,n3i,pkernel,&
+        pot_ion,psoffset,rholoc_tmp)
 
 
 
@@ -949,25 +827,9 @@
 
       inputpsi=in%inputPsiId
 
-<<<<<<< HEAD
       nspin=in%nspin
 
       symObj%symObj = -1
-=======
-  call orbitals_descriptors(iproc,nproc,1,1,0,in%nspin,1,in%nkpt,in%kpt,in%wkpt,orbs,&
-&      atoms%npspcode(1))
-  call orbitals_communicators(iproc,nproc,Glr,orbs,comms)  
-
-  call timing(iproc,'CrtProjectors ','ON')
-  do iatyp=1,atoms%ntypes
-    call nullify_gaussian_basis(proj_tmp(iatyp))
-  end do
-  !call nullify_gaussian_basis(proj_tmp)
-
-  call createProjectorsArrays(iproc,n1,n2,n3,rxyz,atoms,orbs,&
-       radii_cf,cpmult,fpmult,hx,hy,hz,nlpspd,proj_tmp,proj)
-  call timing(iproc,'CrtProjectors ','OF')
->>>>>>> 8549ffee
 
 
       !calculate input guess from diagonalisation of LCAO basis (written in wavelets)
@@ -1007,14 +869,8 @@
    if ( in%c_absorbtion ) then
 
 
-<<<<<<< HEAD
       !!$
       !!$     rhopot(10,9,8+i3xcsh,1)=100.0
-=======
-  call createIonicPotential(atoms%geocode,iproc,nproc,atoms,rxyz,hxh,hyh,hzh,&
-       in%elecfield,n1,n2,n3,n3pi,i3s+i3xcsh,n1i,n2i,n3i,pkernel,pot_ion,psoffset,0,&
-       .false.,rholoc_tmp)
->>>>>>> 8549ffee
 
       if (in%output_denspot == output_denspot_DENSPOT) then
          if (in%output_denspot_format == output_denspot_FORMAT_TEXT) then
@@ -1086,26 +942,7 @@
                write(6,*) " reading pot for b2B from potfile has been disactivated. Use cube format instead  " 
                stop  " reading pot for b2B from potfile has been disactivated. Use cube format instead  " 
 
-<<<<<<< HEAD
             endif
-=======
-     call input_wf_diag(iproc,nproc,atoms_clone,rhodsc,&
-          orbsAO,nvirt,comms,Glr,hx,hy,hz,rxyz,rhopotExtra,rhocore,pot_ion,&
-          nlpspd,proj,pkernel,pkernel,ixc,psi,hpsi,psit,Gvirt,&
-          nscatterarr,ngatherarr,nspin, in%potshortcut, -1, irrzon, phnons, &
-          GPU,in,proj_tmp)
-     
-     
-     
-     if( iand( in%potshortcut,32)  .gt. 0 .and. in%iabscalc_type==3 ) then
-        print *, " ============== TESTING PC_PROJECTORS =========== "
-        allocate(hpsi(orbsAO%npsidim+ndebug),stat=i_stat)
-        hpsi=0.0_wp
-        PPD%iproj_to_factor(1:PPD%mprojtot) = 2.0_gp
-        call applyPCprojectors(orbsAO,atoms,rxyz,hx,hy,hz,Glr,PPD,psi,hpsi, .true.)
-        deallocate(hpsi)
-     end if
->>>>>>> 8549ffee
 
 
             allocate(rhopottmp( max(n1i_bB,n1i),max(n2i_bB,n2i),max(n3i_bB,n3i),in%nspin+ndebug),stat=i_stat)
@@ -1149,17 +986,8 @@
 
                replicaoffset = (ireplica)*(   nat_b2B      )
 
-<<<<<<< HEAD
                do j=1,3
                   shift_b2B(j) = rxyz(j,1+replicaoffset) - rxyz_b2B(j,1) 
-=======
-     !calculate input guess from diagonalisation of LCAO basis (written in wavelets)
-     call input_wf_diag(iproc,nproc,atoms,rhodsc,&
-          orbsAO,nvirt,comms,Glr,hx,hy,hz,rxyz,rhopot,rhocore,pot_ion,&
-          nlpspd,proj,pkernel,pkernel,ixc,psi,hpsi,psit,Gvirt,&
-          nscatterarr,ngatherarr,nspin, in%potshortcut, -1, irrzon, &
-          phnons, GPU, in,proj_tmp)
->>>>>>> 8549ffee
 
                   do iat=2+ireplica*nat_b2B, (ireplica+1)*nat_b2B
 
