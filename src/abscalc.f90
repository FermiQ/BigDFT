--- conflicted
+++ resolved
@@ -168,14 +168,9 @@
    use communications_init, only: orbitals_communicators
    use ao_inguess, only: set_aocc_from_string
    use gaussians, only: gaussian_basis
-<<<<<<< HEAD
    use yaml_output, only: yaml_warning
    use yaml_strings, only: yaml_toa
-   use psp_projectors, only: free_DFT_PSP_projectors
-=======
-   use yaml_output, only: yaml_warning,yaml_toa
    use psp_projectors_base, only: free_DFT_PSP_projectors
->>>>>>> cf1cab5b
    use public_enums, only: LINEAR_PARTITION_NONE
    use module_input_keys, only: print_dft_parameters
    implicit none
