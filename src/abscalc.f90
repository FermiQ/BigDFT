!> @file
!! Main file for XANES calculation
!! @author Copyright (C) 2009-2011 BigDFT group (AM, ESRF)
!!    This file is distributed under the terms of the
!!    GNU General Public License, see ~/COPYING file
!!    or http://www.gnu.org/copyleft/gpl.txt .
!!    For the list of contributors, see ~/AUTHORS


!>  Main program for XANES calculation (absorption calculation)
program abscalc_main

   use module_base
   use module_types
   use module_interfaces
   use m_ab6_symmetry
   !  use minimization, only: parameterminimization 

   implicit none
   character(len=*), parameter :: subname='abscalc_main'
   integer :: iproc,nproc,i_stat,i_all,ierr,infocode
   real(gp) :: etot
   logical :: exist_list
   !input variables
   type(atoms_data) :: atoms
   type(input_variables) :: inputs
   type(restart_objects) :: rst
   character(len=60), dimension(:), allocatable :: arr_posinp,arr_radical
   character(len=60) :: filename,run_id
   ! atomic coordinates, forces
   real(gp), dimension(:,:), allocatable :: fxyz
   real(gp), dimension(:,:), pointer :: rxyz
   integer :: iconfig,nconfig,istat,igroup,ngroups
   integer, dimension(4) :: mpi_info
   logical :: exists

   !-finds the number of taskgroup size
   !-initializes the mpi_environment for each group
   !-decides the radical name for each run
   call bigdft_init(mpi_info,nconfig,run_id,ierr)

   !just for backward compatibility
   iproc=mpi_info(1)
   nproc=mpi_info(2)

   igroup=mpi_info(3)
   !number of groups
   ngroups=mpi_info(4)


!!$   ! Start MPI in parallel version
!!$   !in the case of MPIfake libraries the number of processors is automatically adjusted
!!$   call MPI_INIT(ierr)
!!$   call MPI_COMM_RANK(MPI_COMM_WORLD,iproc,ierr)
!!$   call MPI_COMM_SIZE(MPI_COMM_WORLD,nproc,ierr)
!!$
!!$   ! Read a possible radical format argument.
!!$   call get_command_argument(1, value = radical, status = istat)
!!$   if (istat > 0) then
!!$      write(radical, "(A)") "input"
!!$   end if
!!$
!!$   ! find out which input files will be used
!!$   inquire(file="list_posinp",exist=exist_list)
!!$   if (exist_list) then
!!$      open(54,file="list_posinp")
!!$      read(54,*) nconfig
!!$      if (nconfig > 0) then
!!$         !allocation not referenced since memocc count not initialised
!!$         allocate(arr_posinp(1:nconfig))
!!$         do iconfig=1,nconfig
!!$            read(54,*) arr_posinp(iconfig)
!!$         enddo
!!$      else
!!$         nconfig=1
!!$         allocate(arr_posinp(1:1))
!!$      endif
!!$   else
!!$      nconfig=1
!!$      allocate(arr_posinp(1:1))
!!$   endif


   !allocate arrays of run ids
   allocate(arr_radical(abs(nconfig)))
   allocate(arr_posinp(abs(nconfig)))

   !here we call  a routine which
   ! Read a possible radical format argument.
   call bigdft_get_run_ids(nconfig,trim(run_id),arr_radical,arr_posinp,ierr)

   do iconfig=1,abs(nconfig)
      if (modulo(iconfig-1,ngroups)==igroup) then

         !Welcome screen
         !if (iproc==0) call print_logo()

         call bigdft_set_input(arr_radical(iconfig),arr_posinp(iconfig),rxyz,inputs,atoms)

!!$
!!$      ! Read all input files.
!!$      !standard names
!!$      call standard_inputfile_names(inputs,radical,nproc)
!!$      call read_input_variables(iproc,nproc,arr_posinp(iconfig),inputs, atoms, rxyz,nconfig,radical,istat)
!!$
!!$      !Initialize memory counting
!!$      !call memocc(0,iproc,'count','start')
!!$
!!$      !Read absorption-calculation input variables
!!$      !inquire for the needed file 
!!$      !if not present, set default (no absorption calculation)

      inquire(file=trim(run_id)//".abscalc",exist=exists)
      if (.not. exists) then
         if (iproc == 0) write(*,*) 'ERROR: need file input.abscalc for x-ray absorber treatment.'
         if(nproc/=0)   call MPI_FINALIZE(ierr)
         stop
      end if
      call abscalc_input_variables(iproc,trim(run_id)//".abscalc",inputs)
      if( inputs%iat_absorber <1 .or. inputs%iat_absorber > atoms%nat) then
         if (iproc == 0) write(*,*)'ERROR: inputs%iat_absorber  must .ge. 1 and .le. number_of_atoms '
         if(nproc/=0)   call MPI_FINALIZE(ierr)
         stop
      endif


      !Allocations
      allocate(fxyz(3,atoms%nat+ndebug),stat=i_stat)
      call memocc(i_stat,fxyz,'fxyz',subname)

      call init_restart_objects(iproc,inputs,atoms,rst,subname)

      call call_abscalc(nproc,iproc,atoms,rxyz,inputs,etot,fxyz,rst,infocode)

      ! if (iproc == 0) call write_forces(atoms,fxyz)

      !De-allocations
      call deallocate_abscalc_input(inputs, subname)
      call deallocate_atoms(atoms,subname) 
!      call deallocate_local_zone_descriptors(rst%Lzd, subname)

      call free_restart_objects(rst,subname)

      i_all=-product(shape(rxyz))*kind(rxyz)
      deallocate(rxyz,stat=i_stat)
      call memocc(i_stat,i_all,'rxyz',subname)
      i_all=-product(shape(fxyz))*kind(fxyz)
      deallocate(fxyz,stat=i_stat)
      call memocc(i_stat,i_all,'fxyz',subname)


      call bigdft_free_input(inputs)
!!$      call free_input_variables(inputs)
!!$
!!$      !finalize memory counting
!!$      call memocc(0,0,'count','stop')

      !     call sg_end()
   end if
   enddo !loop over iconfig

   deallocate(arr_posinp,arr_radical)

   call bigdft_finalize(ierr)

!!$
!!$   !No referenced by memocc!
!!$   deallocate(arr_posinp)
!!$
!!$   call MPI_FINALIZE(ierr)

END PROGRAM abscalc_main


!> Routines to use abscalc as a blackbox
subroutine call_abscalc(nproc,iproc,atoms,rxyz,in,energy,fxyz,rst,infocode)
   use module_base
   use module_types
   use module_interfaces
   implicit none
   !Arguments
   integer, intent(in) :: iproc,nproc
   type(input_variables),intent(inout) :: in
   type(atoms_data), intent(inout) :: atoms
   type(restart_objects), intent(inout) :: rst
   integer, intent(inout) :: infocode
   real(gp), intent(out) :: energy !< only iproc has the right value
   !Local variables
   real(gp), dimension(3,atoms%nat), intent(inout) :: rxyz
   real(gp), dimension(3,atoms%nat), intent(out) :: fxyz
   !local variables
   character(len=*), parameter :: subname='call_bigdft'
   character(len=40) :: comment
   integer :: i_stat,i_all,ierr,inputPsiId_orig,icycle

   !temporary interface
   interface
      subroutine abscalc(nproc,iproc,atoms,rxyz,&
          psi,Lzd,orbs,hx_old,hy_old,hz_old,in,GPU,infocode)
         use module_base
         use module_types
         implicit none
         integer, intent(in) :: nproc,iproc
         integer, intent(out) :: infocode
         real(gp), intent(inout) :: hx_old,hy_old,hz_old
         type(input_variables), intent(in) :: in
       type(local_zone_descriptors), intent(inout) :: Lzd
         type(atoms_data), intent(inout) :: atoms
         type(orbitals_data), intent(inout) :: orbs
         type(GPU_pointers), intent(inout) :: GPU
         real(gp), dimension(3,atoms%nat), target, intent(inout) :: rxyz
         real(wp), dimension(:), pointer :: psi
      END SUBROUTINE abscalc 
   end interface

   !put a barrier for all the processes
   call MPI_BARRIER(MPI_COMM_WORLD,ierr)

   !assign the verbosity of the output
   !the verbose variables is defined in module_base
   verbose=in%verbosity

   !Assign a value for energy to avoid compiler warning and to check the calculation
   energy = huge(1.d0)

   inputPsiId_orig=in%inputPsiId

   loop_cluster: do icycle=1,in%nrepmax

      if (in%inputPsiId == 0 .and. associated(rst%KSwfn%psi)) then
         i_all=-product(shape(rst%KSwfn%psi))*kind(rst%KSwfn%psi)
         deallocate(rst%KSwfn%psi,stat=i_stat)
         call memocc(i_stat,i_all,'psi',subname)
         i_all=-product(shape(rst%KSwfn%orbs%eval))*kind(rst%KSwfn%orbs%eval)
         deallocate(rst%KSwfn%orbs%eval,stat=i_stat)
         call memocc(i_stat,i_all,'eval',subname)
         nullify(rst%KSwfn%orbs%eval)

        call deallocate_wfd(rst%KSwfn%Lzd%Glr%wfd,subname)
      end if

      if(.not. in%c_absorbtion) then 

         stop 'ERROR'
      else

         call abscalc(nproc,iproc,atoms,rxyz,&
             rst%KSwfn%psi,rst%KSwfn%Lzd,rst%KSwfn%orbs,&
             rst%hx_old,rst%hy_old,rst%hz_old,in,rst%GPU,infocode)
         fxyz(:,:) = 0.d0
      endif

      if (in%inputPsiId==1 .and. infocode==2) then
         if (in%gaussian_help) then
            in%inputPsiId=11
         else
            in%inputPsiId=0
         end if
      else if ((in%inputPsiId==1 .or. in%inputPsiId==0) .and. infocode==1) then
         !in%inputPsiId=0 !better to diagonalise that to restart an input guess
         in%inputPsiId=1
         if(iproc==0) then
            write(*,*)&
               &   ' WARNING: Wavefunctions not converged after cycle',icycle
            write(*,*)' restart after diagonalisation'
         end if

      else if (in%inputPsiId == 0 .and. infocode==3) then
         if (iproc == 0) then
            write( *,'(1x,a)')'Convergence error, cannot proceed.'
            write( *,'(1x,a)')' writing positions in file posfail.xyz then exiting'
            write(comment,'(a)')'UNCONVERGED WF '
            !call wtxyz('posfail',energy,rxyz,atoms,trim(comment))

            call write_atomic_file("posfail",energy,rxyz,atoms,trim(comment))

         end if 

         i_all=-product(shape(rst%KSwfn%psi))*kind(rst%KSwfn%psi)
         deallocate(rst%KSwfn%psi,stat=i_stat)
         call memocc(i_stat,i_all,'psi',subname)
         i_all=-product(shape(rst%KSwfn%orbs%eval))*kind(rst%KSwfn%orbs%eval)
         deallocate(rst%KSwfn%orbs%eval,stat=i_stat)
         call memocc(i_stat,i_all,'eval',subname)
         nullify(rst%KSwfn%orbs%eval)

        call deallocate_wfd(rst%KSwfn%Lzd%Glr%wfd,subname)
         !finalize memory counting (there are still the positions and the forces allocated)
         call memocc(0,0,'count','stop')

         if (nproc > 1) call MPI_FINALIZE(ierr)

         stop 'normal end'
      else
         exit loop_cluster
      end if

   end do loop_cluster

   !preserve the previous value
   in%inputPsiId=inputPsiId_orig

   !put a barrier for all the processes
   call MPI_BARRIER(MPI_COMM_WORLD,ierr)

END SUBROUTINE call_abscalc


!>   Absorption (XANES) calculation
!!   @warning psi should be freed after use outside of the routine.
subroutine abscalc(nproc,iproc,atoms,rxyz,&
     psi,Lzd,orbsAO,hx_old,hy_old,hz_old,in,GPU,infocode)
   use module_base
   use module_types
   use module_interfaces
   use Poisson_Solver
   use module_xc
   use vdwcorrection
   use esatto
   use m_ab6_symmetry
   use m_ab6_mixing
   use m_ab6_kpoints
   implicit none
   integer, intent(in) :: nproc,iproc
   real(gp), intent(inout) :: hx_old,hy_old,hz_old
   type(input_variables), intent(in) :: in
  type(local_zone_descriptors), intent(inout) :: Lzd
   type(atoms_data), intent(inout) :: atoms
   type(orbitals_data), intent(inout) :: orbsAO
   type(GPU_pointers), intent(inout) :: GPU
   real(gp), dimension(3,atoms%nat), target, intent(inout) :: rxyz
   real(wp), dimension(:), pointer :: psi
   integer, intent(out) :: infocode        !< encloses some information about the status of the run
!!                         - 0 run successfully succeded
!!                         - 1 the run ended after the allowed number of minimization steps. gnrm_cv not reached
!!                             forces may be meaningless   
!!                         - 2 (present only for inputPsiId=1) gnrm of the first iteration > 1 AND growing in
!!                             the second iteration OR grnm 1st >2.
!!                             Input wavefunctions need to be recalculated. Routine exits.
!!                         - 3 (present only for inputPsiId=0) gnrm > 4. SCF error. Routine exits.
   !local variables
   type(orbitals_data) :: orbs
   character(len=*), parameter :: subname='abscalc'
   character(len=3) :: PSquiet
   integer :: ixc,ncong,idsx,ncongt,nspin,itermax
   integer :: nvirt!,nsym
   integer :: ndegree_ip,j,n1,n2,n3
!   integer :: n3d,n3p,n3pi,i3xcsh,i3s
   integer :: ncount0,ncount1,ncount_rate,ncount_max,n1i,n2i,n3i
   integer :: iat,i_all,i_stat,ierr,inputpsi
   real :: tcpu0,tcpu1
   real(gp), dimension(3) :: shift
   real(kind=8) :: crmult,frmult,cpmult,fpmult,gnrm_cv,rbuf,hxh,hyh,hzh,hx,hy,hz
   real(kind=8) :: peakmem
!   real(kind=8) :: eion,epot_sum,ekin_sum,eproj_sum
   real(kind=8) :: tel,psoffset
   !real(gp) :: edisp ! Dispersion energy
   type(nonlocal_psp_descriptors) :: nlpspd
   type(communications_arrays) :: comms
   type(gaussian_basis) :: Gvirt
   type(rho_descriptors)  :: rhodsc
   type(energy_terms) :: energs

   !integer, dimension(:,:), allocatable :: nscatterarr,ngatherarr
   real(kind=8), dimension(:,:), allocatable :: radii_cf
   !real(kind=8), dimension(:,:), allocatable :: gxyz
   real(gp), dimension(:,:),pointer :: fdisp,fion
   ! Charge density/potential,ionic potential, pkernel
   real(kind=8), dimension(:), allocatable :: pot_ion

   real(kind=8), dimension(:,:,:,:), allocatable, target :: rhopot, rhopotTOTO, rhoXanes
   real(kind=8), dimension(:,:,:,:), pointer ::  rhopottmp, rhopotExtra, rhotarget
   integer :: b2Bcounter, b2BN
   character(len=100) :: filename
   type(coulomb_operator) :: pkernel

   !wavefunction gradients, hamiltonian on vavefunction
   !transposed  wavefunction
   ! Pointers and variables to store the last psi
   ! before reformatting if useFormattedInput is .true.
   real(kind=8), dimension(:), pointer :: hpsi,psit,psivirt
   real(dp), dimension(:,:,:,:), pointer :: rhocore
   !real(kind=8), dimension(:), pointer :: psidst,hpsidst
   ! PSP projectors 
   real(kind=8), dimension(:), pointer :: proj
   ! arrays for DIIS convergence accelerator
   !real(kind=8), dimension(:,:,:), pointer :: ads
   ! Arrays for the symmetrisation, not used here...
   type(symmetry_data) :: symObj
   type(denspot_distribution) :: dpcom
   character(len=5) :: gridformat

   !for xabsorber
   integer :: ix, iy, iz , ixnl, iynl, iznl !n(c) lpot_a
   real(gp) :: rpot_a,spot_a,hpot_a,espo,harmo,r,rx,ry,rz,minr  
   real(gp), pointer :: radpot(:,:)
   integer :: radpotcount, igrid
   real(gp), dimension(6) :: ewaldstr
   real(gp), dimension(:,:), pointer :: rxyz_b2B
   integer, dimension(:), pointer :: iatype_b2B, znucl_b2B
   real(gp) :: shift_b2B(3)
   integer :: itype, nd
   integer :: n1i_bB,n2i_bB,n3i_bB
   real(gp), dimension(:,:,:,:), pointer :: pot_bB
   real(gp), dimension(:), pointer ::  intfunc_x, intfunc_y
   real(gp) :: factx, facty, factz
   integer :: idelta
   integer :: ix_bB, iy_bB, iz_bB
   integer :: maxX_B, maxY_B, maxZ_B
   integer :: minX_B, minY_B, minZ_B
   real(gp) :: rx_bB, ry_bB, rz_bB
   integer :: nrange
   real(gp), pointer :: auxint(:)

   logical  :: exists 
   integer  :: nat_b2B
   integer  :: Nreplicas, ireplica, replicaoffset
   real(gp) :: dumvect3D(3)
   real(gp) :: shiftdiff
   real(gp) :: potmodified_maxr, potmodified_shift

   type(atoms_data) :: atoms_clone
   integer :: nsp, nspinor !n(c) noncoll
   integer, parameter :: nelecmax=32,lmax=4 !n(c) nmax=6
   integer, parameter :: noccmax=2

   !! to apply pc_projector
   type(pcproj_data_type) ::PPD
   !! to apply paw projectors
   type(PAWproj_data_type) ::PAWD

   !fow wvl+PAW
   integer::iatyp
   type(rholoc_objects)::rholoc_tmp
   type(gaussian_basis),dimension(atoms%ntypes)::proj_tmp


   if (in%potshortcut==0) then
      if(nproc>1) call MPI_Finalize(ierr)
      stop '   in%potshortcut==0 calculating spectra. Use rather box2Box option      '
   endif

   crmult=in%crmult
   frmult=in%frmult
   cpmult=in%frmult
   fpmult=in%frmult
   ixc=in%ixc
   gnrm_cv=in%gnrm_cv
   itermax=in%itermax
   ncong=in%ncong
   idsx=in%idsx
   rbuf=in%rbuf
   ncongt=in%ncongt
   nspin=in%nspin

   nvirt=in%nvirt

   hx=in%hx
   hy=in%hy
   hz=in%hz

   write(gridformat, "(A)") ""
   select case (in%output_denspot_format)
   case (output_denspot_FORMAT_ETSF)
      write(gridformat, "(A)") ".etsf"
   case (output_denspot_FORMAT_CUBE)
      write(gridformat, "(A)") ".bin"
   end select

   if (iproc == 0) then
      write( *,'(1x,a,1x,i0)') &
         &   '===================== BigDFT XANE calculation =============== inputPsiId=',&
         &   in%inputPsiId
      call print_dft_parameters(in,atoms)
   end if
   !time initialization
   call timing(nproc,trim(in%dir_output)//'time.prc','IN')
   call cpu_time(tcpu0)
   call system_clock(ncount0,ncount_rate,ncount_max)
 
   if(nspin/=1 .and. nspin/=2 .and. nspin/=4) nspin=1

   ! grid spacing (same in x,y and z direction)

   !these routines can be regrouped in one

   allocate(radii_cf(atoms%ntypes,3+ndebug),stat=i_stat)
   call memocc(i_stat,radii_cf,'radii_cf',subname)


   if (iproc==0) then
      write( *,'(1x,a)')&
           &   '------------------------------------------------------------------ System Properties'
   end if

   if (ixc < 0) then
      call xc_init(ixc, XC_MIXED, nspin)
   else
      call xc_init(ixc, XC_ABINIT, nspin)
   end if

   !character string for quieting the Poisson solver
   if (verbose >1) then
      PSquiet='NO'
   else
      PSquiet='YES'
   end if

   call system_properties(iproc,nproc,in,atoms,orbsAO,radii_cf)

   call nullify_locreg_descriptors(Lzd%Glr)

   ! Determine size alat of overall simulation cell and shift atom positions
   ! then calculate the size in units of the grid space

   call system_size(iproc,atoms,rxyz,radii_cf,crmult,frmult,hx,hy,hz,Lzd%Glr,shift)

   if ( orbsAO%nspinor.gt.1) then
      !!  hybrid_on is not compatible with kpoints
     Lzd%Glr%hybrid_on=.false.
   endif

   ! Create wavefunctions descriptors and allocate them inside the global locreg desc.
   call createWavefunctionsDescriptors(iproc,hx,hy,hz,&
       atoms,rxyz,radii_cf,crmult,frmult,Lzd%Glr)

   Lzd%hgrids(1)=hx
   Lzd%hgrids(2)=hy
   Lzd%hgrids(3)=hz

   !variables substitution for the PSolver part
   hxh=0.5d0*hx
   hyh=0.5d0*hy
   hzh=0.5d0*hz
   n1i=Lzd%Glr%d%n1i
   n2i=Lzd%Glr%d%n2i
   n3i=Lzd%Glr%d%n3i

   n1=Lzd%Glr%d%n1
   n2=Lzd%Glr%d%n2
   n3=Lzd%Glr%d%n3

   ! Calculate all projectors, or allocate array for on-the-fly calculation

   !de-allocate orbs and recreate it with one orbital only

   !allocate communications arrays (allocate it before Projectors because of the definition
   !of iskpts and nkptsp)

   call orbitals_descriptors(iproc,nproc,1,1,0,in%nspin,1,in%nkpt,in%kpt,in%wkpt,orbs,.false.)
   call orbitals_communicators(iproc,nproc,Lzd%Glr,orbs,comms)  

   !nullify dummy variables only used for PAW:
   do iatyp=1,atoms%ntypes
     call nullify_gaussian_basis(proj_tmp(iatyp))
   end do


   call createProjectorsArrays(iproc,Lzd%Glr,rxyz,atoms,orbs,&
        radii_cf,cpmult,fpmult,hx,hy,hz,nlpspd,proj_tmp,proj)

   call check_linear_and_create_Lzd(iproc,nproc,in%linear,Lzd,atoms,orbs,in%nspin,rxyz)

   !calculate the partitioning of the orbitals between the different processors
   !memory estimation
   if (iproc==0 .and. verbose > 0) then
     call MemoryEstimator(nproc,idsx,Lzd%Glr,&
         &   atoms%nat,orbs%norb,orbs%nspinor,orbs%nkpts,nlpspd%nprojel,&
         &   in%nspin,in%itrpmax,in%iscf,peakmem)
   end if

   !complete dpbox initialization
   call dpbox_set(dpcom,Lzd,iproc,nproc,MPI_COMM_WORLD,in,atoms%geocode)

  call density_descriptors(iproc,nproc,in%nspin,in%crmult,in%frmult,atoms,&
       dpcom,in%rho_commun,rxyz,radii_cf,rhodsc)

!!$
!!$  !calculate the descriptors for rho and the potentials.
!!$   call denspot_communications(iproc,nproc,Lzd%Glr%d,hxh,hyh,hzh,in,&
!!$        atoms,rxyz,radii_cf,dpcom,rhodsc)

!!$   !these arrays should be included in the comms descriptor
!!$   !allocate values of the array for the data scattering in sumrho
!!$   !its values are ignored in the datacode='G' case
!!$   allocate(nscatterarr(0:nproc-1,4+ndebug),stat=i_stat)
!!$   call memocc(i_stat,nscatterarr,'nscatterarr',subname)
!!$   !allocate array for the communications of the potential
!!$   allocate(ngatherarr(0:nproc-1,2+ndebug),stat=i_stat)
!!$   call memocc(i_stat,ngatherarr,'ngatherarr',subname)
!!$   !create the descriptors for the density and the potential
!!$   !these descriptors should take into account the localisation regions
!!$  call createDensPotDescriptors(iproc,nproc,atoms,Lzd%Glr%d,hxh,hyh,hzh,&
!!$       rxyz,in%crmult,in%frmult,radii_cf,in%nspin,'D',ixc,in%rho_commun,&
!!$       n3d,n3p,n3pi,i3xcsh,i3s,nscatterarr,ngatherarr,rhodsc)

   !allocate ionic potential
   if (iproc == 0) write(*,*) " allocate ionic potential " 
   if (dpcom%n3pi > 0) then
      allocate(pot_ion(n1i*n2i*dpcom%n3pi+ndebug),stat=i_stat)
      call memocc(i_stat,pot_ion,'pot_ion',subname)
   else
      allocate(pot_ion(1+ndebug),stat=i_stat)
      call memocc(i_stat,pot_ion,'pot_ion',subname)
   end if

   ! A message about dispersion forces.
   call vdwcorrection_initializeparams(in%ixc, in%dispersion)
   if (iproc == 0) call vdwcorrection_warnings(atoms, in)

   !calculation of the Poisson kernel anticipated to reduce memory peak for small systems
   ndegree_ip=16 !default value
   pkernel=pkernel_init(.true.,iproc,nproc,in%matacc%PSolver_igpu,&
        atoms%geocode,dpcom%ndims,dpcom%hgrids,ndegree_ip)
   call pkernel_set(pkernel,(verbose > 1))
   !call createKernel(iproc,nproc,atoms%geocode,dpcom%ndims,dpcom%hgrids,ndegree_ip,pkernel,&
   !     (verbose > 1))

   !calculate the irreductible zone for this region, if necessary.
   call symmetry_set_irreductible_zone(atoms%sym,atoms%geocode,Lzd%Glr%d%n1i,Lzd%Glr%d%n2i,Lzd%Glr%d%n3i, in%nspin)

!!$   !calculate the irreductible zone for this region, if necessary.
!!$   if (atoms%sym%symObj >= 0) then
!!$      call symmetry_get_n_sym(atoms%sym%symObj, nsym, i_stat)
!!$      if (nsym > 1) then
!!$         ! Current third dimension is set to 1 always
!!$         ! since nspin == nsppol always in BigDFT
!!$         allocate(atoms%sym%irrzon(n1i*n2i*n3i,2,1+ndebug),stat=i_stat)
!!$         call memocc(i_stat,atoms%sym%irrzon,'irrzon',subname)
!!$         allocate(atoms%sym%phnons(2,n1i*n2i*n3i,1+ndebug),stat=i_stat)
!!$         call memocc(i_stat,atoms%sym%phnons,'phnons',subname)
!!$         call kpoints_get_irreductible_zone(atoms%sym%irrzon, atoms%sym%phnons, &
!!$              &   n1i, n2i, n3i, in%nspin, in%nspin, atoms%sym%symObj, i_stat)
!!$      end if
!!$   end if
!!$   if (.not. associated(atoms%sym%irrzon)) then
!!$      ! Allocate anyway to small size otherwise the bounds check does not pass.
!!$      allocate(atoms%sym%irrzon(1,2,1+ndebug),stat=i_stat)
!!$      call memocc(i_stat,atoms%sym%irrzon,'irrzon',subname)
!!$      allocate(atoms%sym%phnons(2,1,1+ndebug),stat=i_stat)
!!$      call memocc(i_stat,atoms%sym%phnons,'phnons',subname)
!!$   end if


   if(sum(atoms%paw_NofL).gt.0) then
      ! Calculate all paw_projectors, or allocate array for on-the-fly calculation
      call timing(iproc,'CrtPawProjects ','ON')
      PAWD%DistProjApply =  .false. !! .true.
      ! the following routine calls a specialized version of localize_projectors
      ! which does not interfere with the global DistProjApply
      call createPawProjectorsArrays(iproc,n1,n2,n3,rxyz,atoms,orbs,&
           radii_cf,cpmult,fpmult,hx,hy,hz, &
           PAWD, Lzd%Glr )
      call timing(iproc,'CrtPawProjects ','OF')
   endif

   if (in%iabscalc_type==3) then
      ! Calculate all pc_projectors, or allocate array for on-the-fly calculation
      call timing(iproc,'CrtPcProjects ','ON')
      PPD%DistProjApply  =  DistProjApply
      ! the following routine calls  localize_projectors again
      ! but this should be in coherence with the previous call for psp projectos 
      call createPcProjectorsArrays(iproc,n1,n2,n3,rxyz,atoms,orbs,&
           radii_cf,cpmult,fpmult,hx,hy,hz,-0.1_gp, &
           PPD, Lzd%Glr  )
      call timing(iproc,'CrtPcProjects ','OF')
   endif

   call IonicEnergyandForces(iproc,nproc,dpcom,atoms,in%elecfield,rxyz,&
        energs%eion,fion,in%dispersion,energs%edisp,fdisp,ewaldstr,&
        n1,n2,n3,pot_ion,pkernel,psoffset)

   call createIonicPotential(atoms%geocode,iproc,nproc, (iproc == 0), atoms,rxyz,hxh,hyh,hzh,&
<<<<<<< HEAD
        in%elecfield,n1,n2,n3,dpcom%n3pi,dpcom%i3s+dpcom%i3xcsh,n1i,n2i,n3i,pkernel,pot_ion,psoffset,&
        rholoc_tmp)
=======
        in%elecfield,n1,n2,n3,dpcom%n3pi,dpcom%i3s+dpcom%i3xcsh,n1i,n2i,n3i,pkernel,pot_ion,psoffset)

>>>>>>> 82c115d0

   !Allocate Charge density, Potential in real space
   if (dpcom%n3d >0) then
      allocate(rhopot(n1i,n2i,dpcom%n3d,in%nspin+ndebug),stat=i_stat)
      call memocc(i_stat,rhopot,'rhopot',subname)
   else
      allocate(rhopot(1,1,1,in%nspin+ndebug),stat=i_stat)
      call memocc(i_stat,rhopot,'rhopot',subname)
   end if

   if( iand( in%potshortcut,16)>0) then
      allocate(rhoXanes(n1i,n2i,n3i,in%nspin+ndebug),stat=i_stat)
      call memocc(i_stat,rhoXanes,'rhoXanes',subname)
   else
      allocate(rhoXanes(1,1,1,1+ndebug),stat=i_stat)
      call memocc(i_stat,rhoXanes,'rhoXanes',subname)     
   endif


   if(  iand( in%potshortcut, 2)  > 0 ) then
      allocate(rhopotTOTO(n1i,n2i,n3i,  in%nspin+ndebug),  stat=i_stat  )
      call memocc(i_stat,rhopotTOTO,'rhopotTOTO',subname)
   endif


   nullify(rhocore)
   !check the communication distribution
  !call check_communications(iproc,nproc,orbs,Lzd%Glr,comms)


   if( iand( in%potshortcut,4)  .gt. 0 ) then
      if (dpcom%n3d >0) then
         allocate(rhopotExtra(n1i,n2i,dpcom%n3d,in%nspin+ndebug),stat=i_stat)
         call memocc(i_stat,rhopotExtra,'rhopotExtra',subname)
      else
         allocate(rhopotExtra(1,1,1,in%nspin+ndebug),stat=i_stat)
         call memocc(i_stat,rhopotExtra,'rhopotExtra',subname)
      end if

      atoms_clone = atoms
      nullify(atoms_clone%aocc)
      nullify(atoms_clone%iasctype)


      allocate(atoms_clone%aocc(lbound(atoms%aocc,1 ):ubound(atoms%aocc,1),&
         &   lbound(atoms%aocc,2):ubound(atoms%aocc,2)),stat=i_stat)
      call memocc(i_stat,atoms%aocc,'atoms_clone%aocc',subname)

      allocate(atoms_clone%iasctype(lbound(atoms%iasctype,1 ):ubound(atoms%iasctype,1)),stat=i_stat)
      call memocc(i_stat,atoms%iasctype,'atoms_clone%iasctype',subname)

      atoms_clone%aocc=0.0_gp
      atoms_clone%iasctype=0

      read(in%extraOrbital,*,iostat=ierr)iat
      !control the spin
      select case(in%nspin)
      case(1)
         nsp=1
         nspinor=1
         !n(c) noncoll=1
      case(2)
         nsp=2
         nspinor=1
         !n(c) noncoll=1
      case(4)
         nsp=1
         nspinor=4
         !n(c) noncoll=2
      case default
         if (iproc == 0) write(*,*)' ERROR: nspin not valid:',nspin
         stop
      end select

      print *, " Going to create extra potential for orbital "
      print *, in%extraOrbital
      print *, "using hard-coded parameters "
      print *, "noccmax, nelecmax,lmax ", noccmax, nelecmax,lmax

      call read_eleconf(in%extraOrbital ,nsp,nspinor,noccmax, nelecmax,lmax, &
         &   atoms_clone%aocc(1,iat), atoms_clone%iasctype(iat))

      nspin=in%nspin
      symObj%symObj = -1

      !-- calculate input guess from non-diagonalised of LCAO basis (written in wavelets)
      !-- if spectra calculation is energy dependent  input_wf_diag will write
      !    the density to the file electronic_density.cube
      !   To tell  input_wf_diag to do this ne must set the 5th bit on in in%potshortcut
      if( iand( in%potshortcut,16)>0) then
         if( in%iabscalc_type<3) then
            if(iproc==0) write(*,*)  ' Energy dependent potential has been asked in abscalc but  iabscalc_type<3 '
            if(nproc>1) call MPI_Finalize(ierr)
            stop '      Energy dependent potential has been asked in abscalc but  iabscalc_type<3    '
         endif
      endif

      call extract_potential_for_spectra(iproc,nproc,atoms_clone,rhodsc,dpcom,&
          orbsAO,nvirt,comms,Lzd,hx,hy,hz,rxyz,rhopotExtra,rhocore,pot_ion,&
          nlpspd,proj,pkernel,pkernel,ixc,psi,hpsi,psit,Gvirt,&
          nspin, in%potshortcut, symObj, GPU,in)
      
      if( iand( in%potshortcut,32)  .gt. 0 .and. in%iabscalc_type==3 ) then
         print *, " ============== TESTING PC_PROJECTORS =========== "
         allocate(hpsi(max(orbsAO%npsidim_orbs,orbsAO%npsidim_comp)+ndebug),stat=i_stat)
         hpsi=0.0_wp
         PPD%iproj_to_factor(1:PPD%mprojtot) = 2.0_gp
        call applyPCprojectors(orbsAO,atoms,hx,hy,hz,Lzd%Glr,PPD,psi,hpsi, .true.)
         deallocate(hpsi)
      end if

      if( iand( in%potshortcut,16)>0) then

         if(iproc==0) write(*,*) "re-reading electronic_density for Xanes energy dependent potential "
         STOP " this part has to be rearranged to keep into account distributed potentials "
         call read_density_cube_old("electronic_density",&
              n1i,n2i,n3i,1, hx ,hy ,hz, atoms%nat, rxyz_b2B, pot_bB)
         rhoXanes=0.0_gp
         do iz = 1,n3i
            do iy=1,n2i
               do ix=1,n1i
                  rhopottmp(ix,iy,iz +dpcom%i3xcsh,1) =  pot_bB(ix,iy,iz,1)  !pot_bB(ix+ (iy-1)*n1i  + (iz-1)*n1i*n2i,1)  
               enddo
            enddo
         enddo

         i_all=-product(shape(pot_bB))*kind(pot_bB)
         deallocate(pot_bB,stat=i_stat)
         call memocc(i_stat,i_all,'pot_bB',subname)

         i_all=-product(shape(rxyz_b2B))*kind(rxyz_b2B)
         deallocate(rxyz_b2B,stat=i_stat)
         call memocc(i_stat,i_all,'rxyz',subname)


      endif



      i_all=-product(shape(psi))*kind(psi)
      deallocate(psi,stat=i_stat)
      call memocc(i_stat,i_all,'psi',subname)

      i_all=-product(shape(atoms_clone%aocc))*kind(atoms_clone%aocc)
      deallocate(atoms_clone%aocc,stat=i_stat)
      call memocc(i_stat,i_all,'atoms_clone%aocc',subname)
      nullify(atoms_clone%aocc)
      i_all=-product(shape(atoms_clone%iasctype))*kind(atoms_clone%iasctype)
      deallocate(atoms_clone%iasctype,stat=i_stat)
      call memocc(i_stat,i_all,'atoms_clone%iasctype',subname)
      nullify(atoms_clone%iasctype)

   endif


   if( iand( in%potshortcut,1)  .gt. 0 ) then

      inputpsi=in%inputPsiId

      nspin=in%nspin

      symObj%symObj = -1


      !calculate input guess from diagonalisation of LCAO basis (written in wavelets)
      call extract_potential_for_spectra(iproc,nproc,atoms,rhodsc,dpcom,&
          orbsAO,nvirt,comms,Lzd,hx,hy,hz,rxyz,rhopot,rhocore,pot_ion,&
          nlpspd,proj,pkernel,pkernel,ixc,psi,hpsi,psit,Gvirt,&
          nspin, in%potshortcut, symObj, GPU, in)

      i_all=-product(shape(psi))*kind(psi)
      deallocate(psi,stat=i_stat)
      call memocc(i_stat,i_all,'psi',subname)

   end if

   nullify(psit)

   i_all=-product(shape(pot_ion))*kind(pot_ion)
   deallocate(pot_ion,stat=i_stat)
   call memocc(i_stat,i_all,'pot_ion',subname)

   call pkernel_free(pkernel,subname)
!!$   i_all=-product(shape(pkernel))*kind(pkernel)
!!$   deallocate(pkernel,stat=i_stat)
!!$   call memocc(i_stat,i_all,'kernel',subname)

   ! needs something to let to  bigdft to deallocate
   allocate(psi(2+ndebug),stat=i_stat)
   call memocc(i_stat,psi,'psi',subname)

   allocate(orbsAO%eval(2+ndebug),stat=i_stat)
   call memocc(i_stat, orbsAO%eval,'eval',subname)


   if ( in%c_absorbtion ) then


      !!$
      !!$     rhopot(10,9,8+i3xcsh,1)=100.0

      if (in%output_denspot == output_denspot_DENSPOT) then
         if (in%output_denspot_format == output_denspot_FORMAT_TEXT) then
            if (iproc == 0) write(*,*) 'writing local_potential'
            call plot_density(iproc,nproc,'local_potentialb2B' // gridformat,&
                 atoms,rxyz,dpcom,in%nspin,rhopot(1,1,1,1))
         else
            call plot_density_cube_old('local_potentialb2B',iproc,nproc,&
               &   n1,n2,n3,n1i,n2i,n3i,dpcom%n3p,&
               &   in%nspin,hxh,hyh,hzh,atoms,rxyz,dpcom%ngatherarr,rhopot(1,1,1,1))
         endif
      end if

      !!$     call  read_potfile4b2B("local_potential.pot",n1i_bB,n2i_bB,n3i_bB, pot_bB, alat1_bB, alat2_bB, alat3_bB)
      !!$     print *, pot_bB(10  + (9-1)*n1i_bB  + (8-1)*n1i_bB*n2i_bB)
      !!$     stop

      if(iproc==0) print *, " going to calculate spectra "

      if(  iand( in%potshortcut, 2)  > 0 ) then

         if(  iand( in%potshortcut, 16)  > 0 ) then
            b2BN=2
         else
            b2BN=1
         endif

         !Big loop (b2Bcounter)
         do b2Bcounter=1,b2BN

            if(b2Bcounter==1) then
               write(filename,'(A)' ) 'b2B_xanes'
               rhotarget=>rhopotTOTO
            else
               STOP " reimplement allocation of rhoXanesTOTO" 
               write(filename,'(A)') 'b2B_rho'
               !              rhotarget=>rhoXanesTOTO
            endif


            inquire(file=trim(trim(filename)//'.cube'),exist=exists)
            print *, "check ",  trim(filename)//'.cube', exists

            if(exists) then

               nullify(pot_bB);
               call read_cube(trim(filename),atoms%geocode,n1i_bB,n2i_bB,n3i_bB, &
                  &   nspin , hx_old ,hy_old ,hz_old ,pot_bB, nat_b2B, rxyz_b2B, iatype_b2B, znucl_b2B)
               !call read_density_cube_old(trim(filename), n1i_bB,n2i_bB,n3i_bB, 1 , hx_old ,hy_old ,hz_old , nat_b2B, rxyz_b2B, pot_bB )
               hx_old=hx_old*2
               hy_old=hy_old*2
               hz_old=hz_old*2


               if( (atoms%nat/nat_b2B)*nat_b2B /=  atoms%nat ) then
                  if(iproc==0) write(*,*)  "   b2B_xanes cube  is not compatible with actual positions" 
                  if(nproc>1) call MPI_Finalize(ierr)
                  stop '      b2B_xanes cube  is not compatible with actual positions          '
               end if

            else
               print  *, " reading potential from file ","b2B_xanes.pot"
               write(6,*) " reading pot for b2B from potfile has been disactivated. Use cube format instead  " 
               stop  " reading pot for b2B from potfile has been disactivated. Use cube format instead  " 

            endif


            allocate(rhopottmp( max(n1i_bB,n1i),max(n2i_bB,n2i),max(n3i_bB,n3i),in%nspin+ndebug),stat=i_stat)
            !! allocate(rhopottmp( max(n1i_bB,n1i),max(n2i_bB,n2i),max(n3i_bB,n3d),in%nspin+ndebug),stat=i_stat)
            call memocc(i_stat,rhopottmp,'rhopottmp',subname)


            rhotarget=0.0_gp


            itype=16
            nd=2**20

            allocate(  intfunc_x(0:nd+ndebug),stat=i_stat )
            call memocc(i_stat,intfunc_x,'intfunc_x',subname)
            allocate( intfunc_y(0:nd+ndebug) ,stat=i_stat )
            call memocc(i_stat,intfunc_y,'intfunc_y',subname)

            print *, " scaling function for interpolation "

            call scaling_function4b2B(itype,nd,nrange,intfunc_x,intfunc_y)  ! intervallo di 32 con 2**20 punti
            if( abs(intfunc_y(nd/2)-1)>1.0e-10 ) then
               stop " wrong scaling function 4b2B: not a centered one "
            endif

            i_all=-product(shape(intfunc_x))*kind(intfunc_x)
            deallocate(intfunc_x,stat=i_stat)
            call memocc(i_stat,i_all,'intfunc_x',subname)

            allocate(auxint(n1i+n2i+n3i+ndebug),stat=i_stat)
            call memocc(i_stat,auxint,'auxint',subname)

            Nreplicas = atoms%nat / nat_b2B
            dumvect3d(1)=atoms%alat1
            dumvect3d(2)=atoms%alat2
            dumvect3d(3)=atoms%alat3


            !Loop over ireplica
            do ireplica=0, Nreplicas-1

               replicaoffset = (ireplica)*(   nat_b2B      )

               do j=1,3
                  shift_b2B(j) = rxyz(j,1+replicaoffset) - rxyz_b2B(j,1) 

                  do iat=2+ireplica*nat_b2B, (ireplica+1)*nat_b2B

                     shiftdiff = shift_b2B(j) - (rxyz(j,iat) -rxyz_b2B(j,iat-replicaoffset)   )

                     if( abs( shiftdiff )>1.0e-4 .and.  abs(abs(shiftdiff)-dumvect3d(j))  >1.0e-4) then
                        if(iproc==0) write(*,*)  "   b2B_xanes  positions are not compatible with actual positions" 
                        if(nproc>1) call MPI_Finalize(ierr)
                        stop '      b2B_xanes positions are not compatible with actual positions          '
                     end if
                  enddo
               enddo

               if (iproc == 0) write(*,'(a,1x,i2,1x,a,1x,3ES13.6)')  "for replica ", ireplica,  "SHIFT " , shift_b2B

               rhopottmp=0.0_gp
               do iz_bB = 1,n3i_bB
                  do iy_bB=1,n2i_bB
                     do ix_bB=1,n1i_bB
                        rhopottmp(ix_bB,iy_bB,iz_bB ,1) =  pot_bB(ix_bB,iy_bB,iz_bB,1)
                                                          !pot_bB(ix_bB  + (iy_bB-1)*n1i_bB  + (iz_bB-1)*n1i_bB*n2i_bB,1)
                        !! rhopottmp(ix_bB,iy_bB,iz_bB ,1) =  pot_bB(ix_bB  + (iy_bB-1)*n1i_bB  + (iz_bB-1)*n1i_bB*n2i_bB,1)
                     enddo
                  enddo
               enddo

               if (ireplica==Nreplicas-1) then
                  i_all=-product(shape(pot_bB))*kind(pot_bB)
                  deallocate(pot_bB,stat=i_stat)
                  call memocc(i_stat,i_all,'pot_bB',subname)
               endif


               do iz_bB = 1,n3i_bB
                  do iy_bB=1,n2i_bB
                     auxint = 0.0_gp
                     do ix_bB=1,n1i_bB
                        rx_bB = hx_old*(ix_bB-1)           /2.0   +  shift_b2B(1)
                        minX_B  =  max(1,NINT((rx_bB -8*hx_old/2)/(hx/2.0)))
                        maxX_B  =  min(n1i,NINT((rx_bB +8*hx_old/2)/(hx/2.0)))

                        minX_B  =  NINT((rx_bB -8*hx_old/2)/(hx/2.0))
                        maxX_B  =  NINT((rx_bB +8*hx_old/2)/(hx/2.0))

                        do ixnl= minX_B , maxX_B 
                           ix = mod(ixnl-1 + n1i , n1i) +1

                           rx = hx*(ix-1  )/2.0  

                           shiftdiff = (rx-rx_bB)
                           if ( abs(shiftdiff -atoms%alat1) < abs(shiftdiff)) shiftdiff=shiftdiff -atoms%alat1
                           if ( abs(shiftdiff +atoms%alat1) < abs(shiftdiff)) shiftdiff=shiftdiff +atoms%alat1

                           idelta = NINT( shiftdiff *2**15/(hx_old/2))  
                           factx = intfunc_y(nd/2+idelta)
                           auxint(ix) = auxint(ix) + &
                              &   factx * rhopottmp(ix_bB,iy_bB,iz_bB ,1)
                        enddo
                     enddo
                     rhopottmp(1:n1i,iy_bB,iz_bB,1)=auxint(1:n1i)
                  enddo
               enddo

               do iz_bB = 1,n3i_bB
                  do ix_bB=1,n1i
                     auxint = 0.0_gp
                     do iy_bB=1,n2i_bB
                        ry_bB = hy_old*(iy_bB-1)/2.0   +  shift_b2B(2)
                        minY_B  =  max(1  ,NINT((ry_bB -8*hy_old/2)/(hy/2.0)))
                        maxY_B  =  min(n2i,NINT((ry_bB +8*hy_old/2)/(hy/2.0)))

                        minY_B  =  NINT((ry_bB -8*hy_old/2)/(hy/2.0))
                        maxY_B  =  NINT((ry_bB +8*hy_old/2)/(hy/2.0))

                        do iynl= minY_B , maxY_B 
                           iy = mod(iynl-1 + n2i , n2i) +1

                           ry = hy*(iy-1  )/2.0  

                           shiftdiff = (ry-ry_bB)
                           if ( abs(shiftdiff -atoms%alat2) < abs(shiftdiff)) shiftdiff=shiftdiff -atoms%alat2
                           if ( abs(shiftdiff +atoms%alat2) < abs(shiftdiff)) shiftdiff=shiftdiff +atoms%alat2


                           idelta = NINT(shiftdiff *2**15/(hy_old/2))
                           facty = intfunc_y(nd/2+idelta)
                           auxint(iy) = auxint(iy) + &
                              &   facty * rhopottmp(ix_bB,iy_bB,iz_bB,1)
                        enddo
                     enddo
                     rhopottmp(ix_bB ,1:n2i,iz_bB,1)=auxint(1:n2i)
                  enddo
               enddo

               do ix_bB=1,n1i
                  do iy_bB=1,n2i
                     auxint = 0.0_gp
                     do iz_bB = 1,n3i_bB
                        rz_bB = hz_old*(iz_bB-1)           /2.0   +  shift_b2B(3)


                        minZ_B  =    NINT((rz_bB -8*hz_old/2)/(hz/2.0))
                        maxZ_B  =    NINT((rz_bB +8*hz_old/2)/(hz/2.0))

                        do iznl= minZ_B , maxZ_B 

                           iz = mod(iznl-1 + n3i , n3i) +1

                           rz = hz*(iz-1  )/2.0  

                           shiftdiff = (rz-rz_bB)
                           if ( abs(shiftdiff -atoms%alat3) < abs(shiftdiff)) shiftdiff=shiftdiff -atoms%alat3
                           if ( abs(shiftdiff +atoms%alat3) < abs(shiftdiff)) shiftdiff=shiftdiff +atoms%alat3

                           idelta = NINT( shiftdiff *2**15/(hz_old/2.0))     
                           factz = intfunc_y(nd/2+idelta)
                           auxint(iz) = auxint(iz) + &
                              &   factz * rhopottmp(ix_bB,iy_bB,iz_bB,1)
                        enddo
                     enddo
                     rhotarget(ix_bB ,iy_bB, 1:n3i ,1)= rhotarget(ix_bB ,iy_bB, : ,1)+auxint(1:n3i)
                  enddo
               enddo
            enddo !End of loop over ireplica

            !De-allocations
            i_all=-product(shape(rxyz_b2B))*kind(rxyz_b2B)
            deallocate(rxyz_b2B,stat=i_stat)
            call memocc(i_stat,i_all,'rxyz',subname)
            i_all=-product(shape(iatype_b2B))*kind(iatype_b2B)
            deallocate(iatype_b2B,stat=i_stat)
            call memocc(i_stat,i_all,'iatype',subname)
            i_all=-product(shape(znucl_b2B))*kind(znucl_b2B)
            deallocate(znucl_b2B,stat=i_stat)
            call memocc(i_stat,i_all,'znucl',subname)
            i_all=-product(shape(rhopottmp))*kind(rhopottmp)
            deallocate(rhopottmp,stat=i_stat)
            call memocc(i_stat,i_all,'rhopottmp',subname)
            i_all=-product(shape(auxint))*kind(auxint)
            deallocate(auxint,stat=i_stat)
            call memocc(i_stat,i_all,'auxint',subname)
            i_all=-product(shape(intfunc_y))*kind(intfunc_y)
            deallocate(intfunc_y,stat=i_stat)
            call memocc(i_stat,i_all,'intfunc_y',subname)
         enddo  !End of loop of B2counter




         ! if (iproc == 0) write(*,*) 'writing NEW local_potential.pot'
         ! call plot_density('local_potentialb2BNEW',iproc,nproc,&
               !      n1,n2,n3,n1i,n2i,n3i,n3p,&
               !      in%nspin,hxh,hyh,hzh,&
               !      atoms,rxyz,ngatherarr,rhopot(1,1,1,1))



         do iz = 1,dpcom%n3p
            do iy = 1,n2i
               do ix = 1,n1i
                  rhopot(ix ,iy , iz  ,1)= rhopotTOTO(ix ,iy,iz+ dpcom%i3s+dpcom%i3xcsh-1  ,1)
               end do
            end do
         end do




      endif !End of if ( iand( in%potshortcut, 2)  > 0)


      if( iand( in%potshortcut,4)  .gt. 0 ) then
         do ix=1,n1i
            do iy=1,n2i
               do iz = 1,n3i
                  rhopot(ix ,iy, iz ,1)= rhopot(ix ,iy, iz ,1)+rhopotExtra(ix ,iy, iz ,1)
               enddo
            enddo
         enddo
         i_all=-product(shape(rhopotExtra))*kind(rhopotExtra)
         deallocate(rhopotExtra,stat=i_stat)
         call memocc(i_stat,i_all,'rhopotExtra',subname)
      endif

      alteration: if(  in%abscalc_alterpot) then
         ! Attention :  modification of the  potential for the  
         ! exactly resolvable case 

         !n(c) lpot_a=1
         rpot_a = 7.5d0
         spot_a = 0.8d0
         hpot_a = 3.0d0

         allocate(radpot(60000 ,2+ndebug ))
         radpotcount=60000

         open(unit=22,file='pot.dat', status='old')
         do igrid=1, radpotcount
            read(22,*)  radpot(igrid ,1 ),  radpot(igrid , 2 )
         enddo
         close(unit=22)

         minr=1000.0
         potmodified_maxr=0
         potmodified_shift=0



         do ix=1,n1i
            do iy=1,n2i
               do iz = 1,dpcom%n3p
                  rx = hx*(ix-1)           /2.0  -  rxyz(1,in%iat_absorber )
                  ry = hy*(iy-1)           /2.0  -  rxyz(2,in%iat_absorber )
                  rz = hz*(iz-1 +dpcom%i3xcsh + dpcom%i3s -1 )/2.0  -  rxyz(3,in%iat_absorber )

                  r  = sqrt( rx*rx+ry*ry+rz*rz)

                  if(r>3.5) then

                     if( r>29) then
                        rhopot(ix,iy,iz,1)=0.0
                     else
                        igrid = binary_search( r, radpot, radpotcount )
                        rhopot(ix,iy,iz,1) = &
                           &   ( radpot(igrid,2)*(radpot(igrid+1,1)-R) + radpot(igrid+1,2)*(R-radpot(igrid,1)) )/&
                           &   ( radpot(igrid+1,1) -radpot(igrid,1) )
                     endif
                  else
                     if(potmodified_maxr<r) then 
                        potmodified_maxr=r
                        igrid = binary_search( r, radpot, radpotcount )
                        potmodified_shift =&
                           &   ( radpot(igrid,2)*(radpot(igrid+1,1)-R) + radpot(igrid+1,2)*(R-radpot(igrid,1)) )/&
                           &   ( radpot(igrid+1,1) -radpot(igrid,1) ) &
                           &   -rhopot(ix,iy,iz,1) 
                     endif
                  endif

                  if(r<minr) minr=r

                  if( r.ge.3.5) then
                     ! harmo = (rx+2*ry+3*rz)/sqrt(14.0)/r *sqrt( 3.0/4.0/3.1415926535)
                     !! harmo = sqrt( 1.0/4.0/3.1415926535)
                     ! harmo = (rz)/sqrt(1.0)/r *sqrt( 3.0/4.0/3.1415926535)
                     harmo = (rx)/sqrt(1.0)/r *sqrt( 3.0/4.0/3.1415926535)
                  else
                     harmo=0.0_gp
                  endif

                  espo  = ((r-rpot_a)**2)/spot_a/spot_a/2.0
                  if(espo<100) then
                     rhopot(ix,iy,iz,1) = rhopot(ix,iy,iz,1) +  hpot_a * exp(-espo) *harmo
                  endif
               enddo
            enddo
         enddo
         do ix=1,n1i
            do iy=1,n2i
               do iz = 1,dpcom%n3p
                  rx = hx*(ix-1)           /2.0  -  rxyz(1,in%iat_absorber )
                  ry = hy*(iy-1)           /2.0  -  rxyz(2,in%iat_absorber )
                  rz = hz*(iz-1 +dpcom%i3xcsh + dpcom%i3s -1 )/2.0  -  rxyz(3,in%iat_absorber )

                  r  = sqrt( rx*rx+ry*ry+rz*rz)

                  if(r<=3.5) then
                     rhopot(ix,iy,iz,1)=rhopot(ix,iy,iz,1)+potmodified_shift*0
                  endif
               enddo
            enddo
         enddo
         print *, "  potmodified_shift =", potmodified_shift
      end if alteration

      infocode=0

      if (in%iabscalc_type==2) then
         call xabs_lanczos(iproc,nproc,atoms,hx,hy,hz,rxyz,&
             radii_cf,nlpspd,proj,Lzd,dpcom,&
             rhopot(1,1,1,1),energs,in%nspin,GPU,&
             in%iat_absorber,in,PAWD,orbs)

      else if (in%iabscalc_type==1) then
         call xabs_chebychev(iproc,nproc,atoms,hx,hy,hz,rxyz,&
             radii_cf,nlpspd,proj,Lzd,dpcom,&
            &   rhopot(1,1,1,1) ,energs,in%nspin,GPU &
            &   , in%iat_absorber, in, PAWD, orbs)
      else if (in%iabscalc_type==3) then
         call xabs_cg(iproc,nproc,atoms,hx,hy,hz,rxyz,&
             radii_cf,nlpspd,proj,Lzd,dpcom,&
            &   rhopot(1,1,1,1) ,energs,in%nspin,GPU &
            &   , in%iat_absorber, in, rhoXanes(1,1,1,1), PAWD, PPD, orbs)
      else
         if (iproc == 0) write(*,*)' iabscalc_type not known, does not perform calculation'
      endif

   end if

   !    No tail calculation
   if (nproc > 1) call MPI_BARRIER(MPI_COMM_WORLD,ierr)

   call deallocate_before_exiting
!   call deallocate_local_zone_descriptors(lzd, subname)

   contains


   !routine which deallocate the pointers and the arrays before exiting 
   subroutine deallocate_before_exiting

      !when this condition is verified we are in the middle of the SCF cycle

      !! if (infocode /=0 .and. infocode /=1) then
      if (.true.) then

         !!$       if (idsx_actual > 0) then
         !!$          i_all=-product(shape(psidst))*kind(psidst)
         !!$          deallocate(psidst,stat=i_stat)
         !!$          call memocc(i_stat,i_all,'psidst',subname)
         !!$          i_all=-product(shape(hpsidst))*kind(hpsidst)
         !!$          deallocate(hpsidst,stat=i_stat)
         !!$          call memocc(i_stat,i_all,'hpsidst',subname)
         !!$          i_all=-product(shape(ads))*kind(ads)
         !!$          deallocate(ads,stat=i_stat)
         !!$          call memocc(i_stat,i_all,'ads',subname)
         !!$       end if

         !!$       if (nproc > 1) then
         !!$          i_all=-product(shape(psit))*kind(psit)
         !!$          deallocate(psit,stat=i_stat)
         !!$          call memocc(i_stat,i_all,'psit',subname)
         !!$       end if
         !!$       
         !!$       i_all=-product(shape(hpsi))*kind(hpsi)
         !!$       deallocate(hpsi,stat=i_stat)
         !!$       call memocc(i_stat,i_all,'hpsi',subname)




         !!$       i_all=-product(shape(pot_ion))*kind(pot_ion)
         !!$       deallocate(pot_ion,stat=i_stat)
         !!$       call memocc(i_stat,i_all,'pot_ion',subname)
         !!$       
         !!$       i_all=-product(shape(pkernel))*kind(pkernel)
         !!$       deallocate(pkernel,stat=i_stat)
         !!$       call memocc(i_stat,i_all,'pkernel',subname)
         !!$

         !!$       if (in%read_ref_den) then
         !!$          i_all=-product(shape(pkernel_ref))*kind(pkernel_ref)
         !!$          deallocate(pkernel_ref,stat=i_stat)
         !!$          call memocc(i_stat,i_all,'pkernel_ref',subname)
         !!$       end if

         ! calc_tail false
         i_all=-product(shape(rhopot))*kind(rhopot)
         deallocate(rhopot,stat=i_stat)
         call memocc(i_stat,i_all,'rhopot',subname)

         if(  iand( in%potshortcut, 2)  > 0 ) then
            i_all=-product(shape(rhopotTOTO))*kind(rhopotTOTO)
            deallocate(rhopotTOTO,stat=i_stat)
            call memocc(i_stat,i_all,'rhopotTOTO',subname)
         endif

         i_all=-product(shape(rhoXanes))*kind(rhoXanes)
         deallocate(rhoXanes,stat=i_stat)
         call memocc(i_stat,i_all,'rhoXanes',subname)

         !!$       if (in%read_ref_den) then
         !!$          i_all=-product(shape(rhoref))*kind(rhoref)
         !!$          deallocate(rhoref,stat=i_stat)
         !!$          call memocc(i_stat,i_all,'rhoref',subname)
         !!$       end if

         i_all=-product(shape(dpcom%nscatterarr))*kind(dpcom%nscatterarr)
         deallocate(dpcom%nscatterarr,stat=i_stat)
         call memocc(i_stat,i_all,'dpcom%nscatterarr',subname)

         i_all=-product(shape(dpcom%ngatherarr))*kind(dpcom%ngatherarr)
         deallocate(dpcom%ngatherarr,stat=i_stat)
         call memocc(i_stat,i_all,'dpcom%ngatherarr',subname)

         i_all=-product(shape(fion))*kind(fion)
         deallocate(fion,stat=i_stat)
         call memocc(i_stat,i_all,'fion',subname)

         i_all=-product(shape(fdisp))*kind(fdisp)
         deallocate(fdisp,stat=i_stat)
         call memocc(i_stat,i_all,'fdisp',subname)


      end if

      !deallocate wavefunction for virtual orbitals
      !if it is the case
      if (in%nvirt > 0) then
         !call deallocate_gwf(Gvirt,subname)
         i_all=-product(shape(psivirt))*kind(psivirt)
         deallocate(psivirt,stat=i_stat)
         call memocc(i_stat,i_all,'psivirt',subname)
      end if

      !De-allocations
      call deallocate_bounds(atoms%geocode,Lzd%Glr%hybrid_on,&
           Lzd%Glr%bounds,subname)
      call deallocate_Lzd_except_Glr(Lzd, subname)
!      i_all=-product(shape(Lzd%Glr%projflg))*kind(Lzd%Glr%projflg)
!      deallocate(Lzd%Glr%projflg,stat=i_stat)
!      call memocc(i_stat,i_all,'Lzd%Glr%projflg',subname)  

      call deallocate_comms(comms,subname)

      call deallocate_orbs(orbs,subname)
      call deallocate_orbs(orbsAO,subname)

      call deallocate_proj_descr(nlpspd,subname)

      i_all=-product(shape(proj))*kind(proj)
      deallocate(proj,stat=i_stat)
      call memocc(i_stat,i_all,'proj',subname)

      i_all=-product(shape(radii_cf))*kind(radii_cf)
      deallocate(radii_cf,stat=i_stat)
      call memocc(i_stat,i_all,'radii_cf',subname)

      call deallocate_rho_descriptors(rhodsc,subname)

      if( in%iabscalc_type==3) then
         call deallocate_pcproj_data(PPD,subname)
      endif
      if(sum(atoms%paw_NofL).gt.0) then
         call deallocate_pawproj_data(PAWD,subname)       
      endif
      !! this is included in deallocate_atomdatapaw
      !! call deallocate_atomdatapaw(atoms,subname)
     
      ! Free the libXC stuff if necessary.
      call xc_end()

      !end of wavefunction minimisation
      call timing(iproc,'LAST','PR')
      call timing(iproc,'              ','RE')
      call cpu_time(tcpu1)
      call system_clock(ncount1,ncount_rate,ncount_max)
      tel=dble(ncount1-ncount0)/dble(ncount_rate)
      if (iproc == 0) &
         &   write( *,'(1x,a,1x,i4,2(1x,f12.2))') 'CPU time/ELAPSED time for root process ', iproc,tel,tcpu1-tcpu0

   END SUBROUTINE deallocate_before_exiting

END SUBROUTINE abscalc


subroutine zero4b2B(n,x)
   implicit none
   !Arguments
   integer, intent(in) :: n
   real(kind=8), intent(out) :: x(n)
   !Local variables
   integer :: i
   do i=1,n
      x(i)=0.d0
   end do
END SUBROUTINE zero4b2B


!> Backward wavelet transform
subroutine back_trans_14_4b2B(nd,nt,x,y)
   implicit none
   !Arguments
   integer, intent(in) :: nd                !< length of data set                          
   integer, intent(in) :: nt                !< length of data in data set to be transformed
   real(kind=8), intent(in) :: x(0:nd-1)    !< input data,
   real(kind=8), intent(out) :: y(0:nd-1)   !< output data
   !Local variables
   integer :: i,j,ind

   include 'lazy_16.inc'

   do i=0,nt/2-1
      y(2*i+0)=0.d0
      y(2*i+1)=0.d0

      do j=-m/2,m/2-1

         ! periodically wrap index if necessary
         ind=i-j
         loop99: do
            if (ind.lt.0) then 
               ind=ind+nt/2
               cycle loop99
            end if
            if (ind.ge.nt/2) then 
               ind=ind-nt/2
               cycle loop99
            end if
            exit loop99
         end do loop99

         y(2*i+0)=y(2*i+0) + ch(2*j-0)*x(ind)+cg(2*j-0)*x(ind+nt/2)
         y(2*i+1)=y(2*i+1) + ch(2*j+1)*x(ind)+cg(2*j+1)*x(ind+nt/2)
      end do
   end do

END SUBROUTINE back_trans_14_4b2B


subroutine scaling_function4b2B(itype,nd,nrange,a,x)
   use module_base
   implicit none
   !Arguments
   !Type of interpolating functions
   integer, intent(in) :: itype
   !Number of points: must be 2**nex
   integer, intent(in) :: nd
   integer, intent(out) :: nrange
   real(kind=8), dimension(0:nd), intent(out) :: a,x
   !Local variables
   character(len=*), parameter :: subname='scaling_function4b2B'
   real(kind=8), dimension(:), allocatable :: y
   integer :: i,nt,ni,i_all,i_stat  

   !Only itype=8,14,16,20,24,30,40,50,60,100
   select case(itype)
   case(8,14,16,20,24,30,40,50,60,100)
      !O.K.
   case default
      print *,"Only interpolating functions 8, 14, 16, 20, 24, 30, 40, 50, 60, 100"
      stop
   end select
   !!$  write(unit=*,fmt="(1x,a,i0,a)") &
   !!$       "Use interpolating scaling functions of ",itype," order"

   !Give the range of the scaling function
   !from -itype to itype
   ni=2*itype
   nrange = ni
   allocate(y(0:nd+ndebug),stat=i_stat)
   call memocc(i_stat,y,'y',subname)

   ! plot scaling function
   call zero4b2B(nd+1,x)
   call zero4b2B(nd+1,y)
   nt=ni
   x(nt/2)=1.d0
   loop1: do
      nt=2*nt
      ! write(6,*) 'nd,nt',nd,nt
      select case(itype)
      case(8)
         stop
      case(14)
         stop
      case(16)
         call back_trans_14_4b2B(nd,nt,x,y)
      case(20)
         stop
      case(24)
         stop
      case(30)
         stop
      case(40)
         stop
      case(50)
         stop
      case(60)
         stop
      case(100)
         stop
      end select

      do i=0,nt-1
         x(i)=y(i)
      end do
      if (nt.eq.nd) then
         exit loop1
      end if
   end do loop1

   !open (unit=1,file='scfunction',status='unknown')
   do i=0,nd
      a(i) = real(i*ni,kind=8)/real(nd,kind=8)-(.5d0*real(ni,kind=8)-1.d0)
      !write(1,*) a(i),x(i)
   end do
   !close(1)

   i_all=-product(shape(y))*kind(y)
   deallocate(y,stat=i_stat)
   call memocc(i_stat,i_all,'y',subname)
END SUBROUTINE scaling_function4b2B


subroutine read_potfile4b2B(filename,n1i,n2i,n3i, rho, alat1, alat2, alat3)
   use module_base
   implicit none
   character(len=*), intent(in) :: filename
   integer, intent(out) :: n1i,n2i,n3i
   real(gp) alat1, alat2, alat3, dum, dum1
   ! real(dp), dimension(n1i*n2i*n3d), intent(out) :: rho
   real(gp), pointer :: rho(:)
   !local variables
   integer :: nl1,nl2,nl3,i_stat,i1,i2,i3,ind
   real(gp) :: value
   character(len=*), parameter :: subname='read_potfile4b2B'

   open(unit=22,file=filename,status='unknown')
   read(22,*)!'normalised density'
   read(22,*) n1i,n2i,n3i
   read(22,*) alat1,dum ,alat2
   read(22,*)  dum, dum1, alat3
   read(22,*)!xyz   periodic' !not true in general but needed in the case

   !conditions for periodicity in the three directions
   !value of the buffer in the x and z direction
   nl1=1
   nl3=1
   nl2=1

   print *, " allocation for rho for  n1i,n2i,n3i ",  n1i,n2i,n3i

   allocate( rho( n1i*n2i*n3i+ndebug) , stat=i_stat )
   call memocc(i_stat,rho,'rho',subname)

   print *, " going to read all pot points " 
   do i3=0,n3i-1
      do i2=0,n2i-1
         do i1=0,n1i-1
            ind=i1+nl1+(i2+nl2-1)*n1i+(i3+nl3-1)*n1i*n2i
            read(22,*)value
            rho(ind)=value
         end do
      end do
   end do
   print *, " closing file  " 
   close(22)

END SUBROUTINE read_potfile4b2B


subroutine extract_potential_for_spectra(iproc,nproc,at,rhod,dpcom,&
     orbs,nvirt,comms,Lzd,hx,hy,hz,rxyz,rhopot,rhocore,pot_ion,&
     nlpspd,proj,pkernel,pkernelseq,ixc,psi,hpsi,psit,G,&
     nspin,potshortcut,symObj,GPU,input)
   use module_base
   use module_interfaces, except_this_one => extract_potential_for_spectra
   use module_types
   use Poisson_Solver
   use libxc_functionals
   implicit none
   !Arguments
   integer, intent(in) :: iproc,nproc,ixc
   integer, intent(inout) :: nspin,nvirt
   real(gp), intent(in) :: hx,hy,hz
   type(atoms_data), intent(inout) :: at
   type(rho_descriptors),intent(in) :: rhod
   type(denspot_distribution), intent(in) :: dpcom
   type(orbitals_data), intent(inout) :: orbs
   type(nonlocal_psp_descriptors), intent(in) :: nlpspd
   type(local_zone_descriptors), intent(inout) :: Lzd
   type(communications_arrays), intent(in) :: comms
   type(GPU_pointers), intent(inout) :: GPU
   type(input_variables):: input
   type(symmetry_data), intent(in) :: symObj
   !integer, dimension(0:nproc-1,4), intent(in) :: nscatterarr !n3d,n3p,i3s+i3xcsh-1,i3xcsh
   !integer, dimension(0:nproc-1,2), intent(in) :: ngatherarr 
   real(gp), dimension(3,at%nat), intent(in) :: rxyz
   real(wp), dimension(nlpspd%nprojel), intent(in) :: proj
   real(dp), dimension(*), intent(inout) :: rhopot,pot_ion
   type(gaussian_basis), intent(out) :: G !basis for davidson IG
   real(wp), dimension(:), pointer :: psi,hpsi,psit
   real(wp), dimension(:,:,:,:), pointer :: rhocore
   type(coulomb_operator), intent(in) :: pkernel,pkernelseq
   integer, intent(in) ::potshortcut

  !local variables
  character(len=*), parameter :: subname='extract_potential_for_spectra'
  logical :: switchGPUconv,switchOCLconv
  integer :: i_stat,i_all,nspin_ig
  real(gp) :: hxh,hyh,hzh,eks,ehart,eexcu,vexcu
  type(orbitals_data) :: orbse
  type(communications_arrays) :: commse
  integer, dimension(:,:), allocatable :: norbsc_arr
  real(wp), dimension(:), allocatable :: potxc
  !real(wp), dimension(:,:,:), allocatable :: mom_vec
  real(gp), dimension(:), allocatable :: locrad
  !   real(wp), dimension(:), pointer :: pot,pot1
  real(dp), dimension(:,:), pointer :: rho_p
  real(wp), dimension(:,:,:), pointer :: psigau
  ! #### Linear Scaling Variables
  real(gp), dimension(6) :: xcstr
  type(local_zone_descriptors) :: Lzde

  allocate(norbsc_arr(at%natsc+1,nspin+ndebug),stat=i_stat)
  call memocc(i_stat,norbsc_arr,'norbsc_arr',subname)
  allocate(locrad(at%nat+ndebug),stat=i_stat)
  call memocc(i_stat,locrad,'locrad',subname)

  if (iproc == 0) then
     write(*,'(1x,a)')&
          &   '------------------------------------------------------- Input Wavefunctions Creation'
     !yaml_output
     !      write(70,'(a)')repeat(' ',yaml_indent)//'- Input Hamiltonian: { '
!     yaml_indent=yaml_indent+2 !list element
  end if
  !spin for inputguess orbitals
  if (nspin == 4) then
     nspin_ig=1
  else
     nspin_ig=nspin
  end if

  call inputguess_gaussian_orbitals(iproc,nproc,at,rxyz,nvirt,nspin_ig,&
       &   orbs,orbse,norbsc_arr,locrad,G,psigau,eks)

  !allocate communications arrays for inputguess orbitals
  !call allocate_comms(nproc,orbse,commse,subname)
  call orbitals_communicators(iproc,nproc,Lzd%Glr,orbse,commse,basedist=comms%nvctr_par(0:,1:))  

  !use the eval array of orbse structure to save the original values
  allocate(orbse%eval(orbse%norb*orbse%nkpts+ndebug),stat=i_stat)
  call memocc(i_stat,orbse%eval,'orbse%eval',subname)

  hxh=.5_gp*hx
  hyh=.5_gp*hy
  hzh=.5_gp*hz

  if(potshortcut<=0) then
     call nullify_local_zone_descriptors(Lzde)
     call create_LzdLIG(iproc,nproc,orbs%nspin,input%linear,hx,hy,hz,Lzd%Glr,at,orbse,rxyz,Lzde)
  else
     call nullify_local_zone_descriptors(Lzde)
     Lzde = Lzd
  end if

  ! determine the wavefunction dimension
  call wavefunction_dimension(Lzde,orbse)

  !allocate the wavefunction in the transposed way to avoid allocations/deallocations
  allocate(psi(max(orbse%npsidim_orbs,orbse%npsidim_comp)+ndebug),stat=i_stat)
  call memocc(i_stat,psi,'psi',subname)

  !allocate arrays for the GPU if a card is present
  switchGPUconv=.false.
  switchOCLconv=.false.
  if (GPUconv .and. potshortcut ==0 ) then
     call prepare_gpu_for_locham(Lzde%Glr%d%n1,Lzde%Glr%d%n2,Lzde%Glr%d%n3,nspin_ig,&
          hx,hy,hz,Lzd%Glr%wfd,orbse,GPU)
  else if (OCLconv .and. potshortcut ==0) then
     call allocate_data_OCL(Lzde%Glr%d%n1,Lzde%Glr%d%n2,Lzde%Glr%d%n3,at%geocode,&
          nspin_ig,Lzde%Glr%wfd,orbse,GPU)
     if (iproc == 0) write(*,*)&
          'GPU data allocated'
  else if (GPUconv .and. potshortcut >0 ) then
     switchGPUconv=.true.
     GPUconv=.false.
  else if (OCLconv .and. potshortcut >0 ) then
     switchOCLconv=.true.
     OCLconv=.false.
  end if

  call timing(iproc,'wavefunction  ','ON')   
  !use only the part of the arrays for building the hamiltonian matrix
  call gaussians_to_wavelets_new(iproc,nproc,Lzde,orbse,G,&
       psigau(1,1,min(orbse%isorb+1,orbse%norb)),psi)
  call timing(iproc,'wavefunction  ','OF')
  i_all=-product(shape(locrad))*kind(locrad)
  deallocate(locrad,stat=i_stat)
  call memocc(i_stat,i_all,'locrad',subname)

  !spin adaptation for the IG in the spinorial case
  nullify(rho_p)
  orbse%nspin=nspin
  call sumrho(dpcom,orbse,Lzde,GPU,symObj,rhod,psi,rho_p)
  call communicate_density(dpcom,orbse%nspin,rhod,rho_p,rhopot,.false.)
  orbse%nspin=nspin_ig

  !-- if spectra calculation uses a energy dependent potential
  !    input_wf_diag will write (to be used in abscalc)
  !    the density to the file electronic_density.cube
  !  The writing is activated if  5th bit of  in%potshortcut is on.
  if( iand( potshortcut,16)==0 .and. potshortcut /= 0) then
     call plot_density_cube_old('electronic_density',&
          iproc,nproc,Lzde%Glr%d%n1,Lzde%Glr%d%n2,Lzde%Glr%d%n3,&
          Lzde%Glr%d%n1i,Lzde%Glr%d%n2i,Lzde%Glr%d%n3i,dpcom%nscatterarr(iproc,2),  & 
          nspin,hxh,hyh,hzh,at,rxyz,dpcom%ngatherarr,&
          rhopot(1+dpcom%nscatterarr(iproc,4)*Lzde%Glr%d%n1i*Lzd%Glr%d%n2i))
  endif
  !---

  if(orbs%nspinor==4) then
     !this wrapper can be inserted inside the poisson solver 
     call PSolverNC(at%geocode,'D',iproc,nproc,Lzde%Glr%d%n1i,Lzde%Glr%d%n2i,Lzde%Glr%d%n3i,&
          dpcom%nscatterarr(iproc,1),& !this is n3d
          ixc,hxh,hyh,hzh,&
          rhopot,pkernel%kernel,pot_ion,ehart,eexcu,vexcu,0.d0,.true.,4)
  else
     !Allocate XC potential
     if (dpcom%nscatterarr(iproc,2) >0) then
        allocate(potxc(Lzde%Glr%d%n1i*Lzde%Glr%d%n2i*dpcom%nscatterarr(iproc,2)*nspin+ndebug),stat=i_stat)
        call memocc(i_stat,potxc,'potxc',subname)
     else
        allocate(potxc(1+ndebug),stat=i_stat)
        call memocc(i_stat,potxc,'potxc',subname)
     end if

     call XC_potential(at%geocode,'D',iproc,nproc,MPI_COMM_WORLD,&
          Lzde%Glr%d%n1i,Lzde%Glr%d%n2i,Lzde%Glr%d%n3i,ixc,hxh,hyh,hzh,&
          rhopot,eexcu,vexcu,nspin,rhocore,potxc,xcstr)
     if( iand(potshortcut,4)==0) then
        call H_potential('D',pkernel,rhopot,pot_ion,ehart,0.0_dp,.true.)
     endif

     !sum the two potentials in rhopot array
     !fill the other part, for spin, polarised
     if (nspin == 2) then
        call dcopy(Lzde%Glr%d%n1i*Lzde%Glr%d%n2i*dpcom%nscatterarr(iproc,2),rhopot(1),1,&
             rhopot(Lzde%Glr%d%n1i*Lzde%Glr%d%n2i*dpcom%nscatterarr(iproc,2)+1),1)
     end if
     !spin up and down together with the XC part
     call axpy(Lzde%Glr%d%n1i*Lzde%Glr%d%n2i*dpcom%nscatterarr(iproc,2)*nspin,1.0_dp,potxc(1),1,&
          rhopot(1),1)


     i_all=-product(shape(potxc))*kind(potxc)
     deallocate(potxc,stat=i_stat)
     call memocc(i_stat,i_all,'potxc',subname)

  end if

  if (switchGPUconv) then
     GPUconv=.true.
  end if
  if (switchOCLconv) then
     OCLconv=.true.
  end if

  call deallocate_orbs(orbse,subname)
  i_all=-product(shape(orbse%eval))*kind(orbse%eval)
  deallocate(orbse%eval,stat=i_stat)
  call memocc(i_stat,i_all,'orbse%eval',subname)


  !deallocate the gaussian basis descriptors
  call deallocate_gwf(G,subname)
  if(potshortcut<=0) call deallocate_local_zone_descriptors(Lzde, subname)  

  i_all=-product(shape(psigau))*kind(psigau)
  deallocate(psigau,stat=i_stat)
  call memocc(i_stat,i_all,'psigau',subname)
  call deallocate_comms(commse,subname)
  i_all=-product(shape(norbsc_arr))*kind(norbsc_arr)
  deallocate(norbsc_arr,stat=i_stat)
  call memocc(i_stat,i_all,'norbsc_arr',subname)


end subroutine extract_potential_for_spectra<|MERGE_RESOLUTION|>--- conflicted
+++ resolved
@@ -671,13 +671,9 @@
         n1,n2,n3,pot_ion,pkernel,psoffset)
 
    call createIonicPotential(atoms%geocode,iproc,nproc, (iproc == 0), atoms,rxyz,hxh,hyh,hzh,&
-<<<<<<< HEAD
         in%elecfield,n1,n2,n3,dpcom%n3pi,dpcom%i3s+dpcom%i3xcsh,n1i,n2i,n3i,pkernel,pot_ion,psoffset,&
         rholoc_tmp)
-=======
-        in%elecfield,n1,n2,n3,dpcom%n3pi,dpcom%i3s+dpcom%i3xcsh,n1i,n2i,n3i,pkernel,pot_ion,psoffset)
-
->>>>>>> 82c115d0
+
 
    !Allocate Charge density, Potential in real space
    if (dpcom%n3d >0) then
