!> @file
!! Main file for XANES calculation
!! @author Copyright (C) 2009-2011 BigDFT group (AM, ESRF)
!!    This file is distributed under the terms of the
!!    GNU General Public License, see ~/COPYING file
!!    or http://www.gnu.org/copyleft/gpl.txt .
!!    For the list of contributors, see ~/AUTHORS


!>  Main program for XANES calculation (absorption calculation)
program abscalc_main

   use module_base
   use module_types
   use module_interfaces
   use m_ab6_symmetry
   !  use minimization, only: parameterminimization 

   implicit none
   character(len=*), parameter :: subname='abscalc_main'
   integer :: iproc,nproc,iat,j,i_stat,i_all,ierr,infocode
   real(gp) :: etot,sumx,sumy,sumz
   logical :: exist_list
   !input variables
   type(atoms_data) :: atoms
   type(input_variables) :: inputs
   type(restart_objects) :: rst
   character(len=50), dimension(:), allocatable :: arr_posinp
   character(len=60) :: radical
   ! atomic coordinates, forces
   real(gp), dimension(:,:), allocatable :: fxyz
   real(gp), dimension(:,:), pointer :: rxyz
   integer :: iconfig,nconfig,istat
   logical :: exists

   ! Start MPI in parallel version
   !in the case of MPIfake libraries the number of processors is automatically adjusted
   call MPI_INIT(ierr)
   call MPI_COMM_RANK(MPI_COMM_WORLD,iproc,ierr)
   call MPI_COMM_SIZE(MPI_COMM_WORLD,nproc,ierr)

   ! Read a possible radical format argument.
   call get_command_argument(1, value = radical, status = istat)
   if (istat > 0) then
      write(radical, "(A)") "input"
   end if

   ! find out which input files will be used
   inquire(file="list_posinp",exist=exist_list)
   if (exist_list) then
      open(54,file="list_posinp")
      read(54,*) nconfig
      if (nconfig > 0) then 
         !allocation not referenced since memocc count not initialised
         allocate(arr_posinp(1:nconfig))

         do iconfig=1,nconfig
            read(54,*) arr_posinp(iconfig)
         enddo
      else
         !normal case
         nconfig=1
         allocate(arr_posinp(1:1))
         if (istat > 0) then
            arr_posinp(1)='posinp'
         else
            arr_posinp(1)=trim(radical)
         end if
      endif
      close(54)
   else
      nconfig=1
      allocate(arr_posinp(1:1))
      if (istat > 0) then
         arr_posinp(1)='posinp'
      else
         arr_posinp(1)=trim(radical)
      end if
   end if

   do iconfig=1,nconfig

      !Welcome screen
      if (iproc==0) call print_logo()

      ! Read all input files.
      !standard names
      call standard_inputfile_names(inputs,radical)
      call read_input_variables(iproc,trim(arr_posinp(iconfig)),inputs, atoms, rxyz)

      !Initialize memory counting
      !call memocc(0,iproc,'count','start')

      !Read absorption-calculation input variables
      !inquire for the needed file 
      !if not present, set default (no absorption calculation)

      inquire(file=trim(radical)//".abscalc",exist=exists)
      if (.not. exists) then
         if (iproc == 0) write(*,*) 'ERROR: need file input.abscalc for x-ray absorber treatment.'
         if(nproc/=0)   call MPI_FINALIZE(ierr)
         stop
      end if
      call abscalc_input_variables(iproc,trim(radical)//".abscalc",inputs)
      if( inputs%iat_absorber <1 .or. inputs%iat_absorber > atoms%nat) then
         if (iproc == 0) write(*,*)'ERROR: inputs%iat_absorber  must .ge. 1 and .le. number_of_atoms '
         if(nproc/=0)   call MPI_FINALIZE(ierr)
         stop
      endif


      !Allocations
      allocate(fxyz(3,atoms%nat+ndebug),stat=i_stat)
      call memocc(i_stat,fxyz,'fxyz',subname)

      call init_restart_objects(iproc,inputs%iacceleration,atoms,rst,subname)

      call call_abscalc(nproc,iproc,atoms,rxyz,inputs,etot,fxyz,rst,infocode)

      if (iproc.eq.0) then
         sumx=0.d0
         sumy=0.d0
         sumz=0.d0
         write(*,'(1x,a,19x,a)') 'Final values of the Forces for each atom'
         do iat=1,atoms%nat
            write(*,'(1x,i5,1x,a6,3(1x,1pe12.5))') &
               &   iat,trim(atoms%atomnames(atoms%iatype(iat))),(fxyz(j,iat),j=1,3)
            sumx=sumx+fxyz(1,iat)
            sumy=sumy+fxyz(2,iat)
            sumz=sumz+fxyz(3,iat)
         enddo
         if (.not. inputs%gaussian_help .or. .true.) then !zero of the forces calculated
            write(*,'(1x,a)')'the sum of the forces is'
            write(*,'(1x,a16,3x,1pe16.8)')'x direction',sumx
            write(*,'(1x,a16,3x,1pe16.8)')'y direction',sumy
            write(*,'(1x,a16,3x,1pe16.8)')'z direction',sumz
         end if
      endif

      !De-allocations
      call deallocate_abscalc_input(inputs, subname)
      call deallocate_atoms(atoms,subname) 
      call free_restart_objects(rst,subname)

      i_all=-product(shape(rxyz))*kind(rxyz)
      deallocate(rxyz,stat=i_stat)
      call memocc(i_stat,i_all,'rxyz',subname)
      i_all=-product(shape(fxyz))*kind(fxyz)
      deallocate(fxyz,stat=i_stat)
      call memocc(i_stat,i_all,'fxyz',subname)

      call free_input_variables(inputs)

      !finalize memory counting
      call memocc(0,0,'count','stop')

      !     call sg_end()

   enddo !loop over iconfig


   !No referenced by memocc!
   deallocate(arr_posinp)

   call MPI_FINALIZE(ierr)

END PROGRAM abscalc_main


!> Routines to use abscalc as a blackbox
subroutine call_abscalc(nproc,iproc,atoms,rxyz,in,energy,fxyz,rst,infocode)
   use module_base
   use module_types
   use module_interfaces
   implicit none
   !Arguments
   integer, intent(in) :: iproc,nproc
   type(input_variables),intent(inout) :: in
   type(atoms_data), intent(inout) :: atoms
   type(restart_objects), intent(inout) :: rst
   integer, intent(inout) :: infocode
   real(gp), intent(out) :: energy !< only iproc has the right value
   !Local variables
   real(gp), dimension(3,atoms%nat), intent(inout) :: rxyz
   real(gp), dimension(3,atoms%nat), intent(out) :: fxyz
   !local variables
   character(len=*), parameter :: subname='call_bigdft'
   character(len=40) :: comment
   integer :: i_stat,i_all,ierr,inputPsiId_orig,icycle

   !temporary interface
   interface
      subroutine abscalc(nproc,iproc,atoms,rxyz,&
            &   psi,Glr,orbs,hx_old,hy_old,hz_old,in,GPU,infocode)
         use module_base
         use module_types
         implicit none
         integer, intent(in) :: nproc,iproc
         integer, intent(out) :: infocode
         real(gp), intent(inout) :: hx_old,hy_old,hz_old
         type(input_variables), intent(in) :: in
         type(locreg_descriptors), intent(inout) :: Glr
         type(atoms_data), intent(inout) :: atoms
         type(orbitals_data), intent(inout) :: orbs
         type(GPU_pointers), intent(inout) :: GPU
         real(gp), dimension(3,atoms%nat), target, intent(inout) :: rxyz
         real(wp), dimension(:), pointer :: psi
      END SUBROUTINE abscalc 
   end interface

   !put a barrier for all the processes
   call MPI_BARRIER(MPI_COMM_WORLD,ierr)

   !assign the verbosity of the output
   !the verbose variables is defined in module_base
   verbose=in%verbosity

   !Assign a value for energy to avoid compiler warning and to check the calculation
   energy = huge(1.d0)

   inputPsiId_orig=in%inputPsiId

   loop_cluster: do icycle=1,in%nrepmax

      if (in%inputPsiId == 0 .and. associated(rst%psi)) then
         i_all=-product(shape(rst%psi))*kind(rst%psi)
         deallocate(rst%psi,stat=i_stat)
         call memocc(i_stat,i_all,'psi',subname)
         i_all=-product(shape(rst%orbs%eval))*kind(rst%orbs%eval)
         deallocate(rst%orbs%eval,stat=i_stat)
         call memocc(i_stat,i_all,'eval',subname)
         nullify(rst%orbs%eval)

         call deallocate_wfd(rst%Glr%wfd,subname)
      end if

      if(.not. in%c_absorbtion) then 

         stop 'ERROR'
      else

         call abscalc(nproc,iproc,atoms,rxyz,&
            &   rst%psi,rst%Glr,rst%orbs,&
            &   rst%hx_old,rst%hy_old,rst%hz_old,in,rst%GPU,infocode)
         fxyz(:,:) = 0.d0
      endif

      if (in%inputPsiId==1 .and. infocode==2) then
         if (in%gaussian_help) then
            in%inputPsiId=11
         else
            in%inputPsiId=0
         end if
      else if ((in%inputPsiId==1 .or. in%inputPsiId==0) .and. infocode==1) then
         !in%inputPsiId=0 !better to diagonalise that to restart an input guess
         in%inputPsiId=1
         if(iproc==0) then
            write(*,*)&
               &   ' WARNING: Wavefunctions not converged after cycle',icycle
            write(*,*)' restart after diagonalisation'
         end if

      else if (in%inputPsiId == 0 .and. infocode==3) then
         if (iproc.eq.0) then
            write( *,'(1x,a)')'Convergence error, cannot proceed.'
            write( *,'(1x,a)')' writing positions in file posfail.xyz then exiting'
            write(comment,'(a)')'UNCONVERGED WF '
            !call wtxyz('posfail',energy,rxyz,atoms,trim(comment))

            call write_atomic_file("posfail",energy,rxyz,atoms,trim(comment))

<<<<<<< HEAD
  do iconfig=1,nconfig

     !Welcome screen
     if (iproc==0) call print_logo()

     ! Read all input files.
     !standard names
     call standard_inputfile_names(inputs,radical)
     call read_input_variables(iproc,trim(arr_posinp(iconfig)),inputs, atoms, rxyz)

     !Initialize memory counting
     !call memocc(0,iproc,'count','start')
     
     !Read absorption-calculation input variables
     !inquire for the needed file 
     !if not present, set default (no absorption calculation)
          
     inquire(file=trim(radical)//".abscalc",exist=exists)
     if (.not. exists) then
        if (iproc == 0) write(*,*) 'ERROR: need file input.abscalc for x-ray absorber treatment.'
        if(nproc/=0)   call MPI_FINALIZE(ierr)
        stop
     end if
     call abscalc_input_variables(iproc,trim(radical)//".abscalc",inputs)
     if( inputs%iat_absorber <1 .or. inputs%iat_absorber > atoms%nat) then
        if (iproc == 0) write(*,*)'ERROR: inputs%iat_absorber  must .ge. 1 and .le. number_of_atoms '
        if(nproc/=0)   call MPI_FINALIZE(ierr)
        stop
     endif


     !Allocations
     allocate(fxyz(3,atoms%nat+ndebug),stat=i_stat)
     call memocc(i_stat,fxyz,'fxyz',subname)

     call init_restart_objects(iproc,inputs%iacceleration,atoms,rst,subname)

     call call_abscalc(nproc,iproc,atoms,rxyz,inputs,etot,fxyz,rst,infocode)

     if (iproc.eq.0) then
        sumx=0.d0
        sumy=0.d0
        sumz=0.d0
        write(*,'(1x,a,19x,a)') 'Final values of the Forces for each atom'
        do iat=1,atoms%nat
           write(*,'(1x,i5,1x,a6,3(1x,1pe12.5))') &
                iat,trim(atoms%atomnames(atoms%iatype(iat))),(fxyz(j,iat),j=1,3)
           sumx=sumx+fxyz(1,iat)
           sumy=sumy+fxyz(2,iat)
           sumz=sumz+fxyz(3,iat)
        enddo
        if (.not. inputs%gaussian_help .or. .true.) then !zero of the forces calculated
           write(*,'(1x,a)')'the sum of the forces is'
           write(*,'(1x,a16,3x,1pe16.8)')'x direction',sumx
           write(*,'(1x,a16,3x,1pe16.8)')'y direction',sumy
           write(*,'(1x,a16,3x,1pe16.8)')'z direction',sumz
        end if
     endif

     !De-allocations
     call deallocate_abscalc_input(inputs, subname)
     call deallocate_atoms(atoms,subname) 
     call deallocate_local_zone_descriptors(rst%Lzd, subname)

     call free_restart_objects(rst,subname)

     i_all=-product(shape(rxyz))*kind(rxyz)
     deallocate(rxyz,stat=i_stat)
     call memocc(i_stat,i_all,'rxyz',subname)
     i_all=-product(shape(fxyz))*kind(fxyz)
     deallocate(fxyz,stat=i_stat)
     call memocc(i_stat,i_all,'fxyz',subname)

     call free_input_variables(inputs)

     !finalize memory counting
     call memocc(0,0,'count','stop')

!     call sg_end()

  enddo !loop over iconfig

  
  !No referenced by memocc!
  deallocate(arr_posinp)

  call MPI_FINALIZE(ierr)

end program abscalc_main


!>   Routines to use abscalc as a blackbox
 subroutine call_abscalc(nproc,iproc,atoms,rxyz,in,energy,fxyz,rst,infocode)
  use module_base
  use module_types
  use module_interfaces
  implicit none
  integer, intent(in) :: iproc,nproc
  type(input_variables),intent(inout) :: in
  type(atoms_data), intent(inout) :: atoms
  type(restart_objects), intent(inout) :: rst
  integer, intent(inout) :: infocode
  real(gp), intent(out) :: energy
  real(gp), dimension(3,atoms%nat), intent(inout) :: rxyz
  real(gp), dimension(3,atoms%nat), intent(out) :: fxyz
  !local variables
  character(len=*), parameter :: subname='call_bigdft'
  character(len=40) :: comment
  integer :: i_stat,i_all,ierr,inputPsiId_orig,icycle

  !temporary interface
  interface
     subroutine abscalc(nproc,iproc,atoms,rxyz,&
          psi,Lzd,orbs,hx_old,hy_old,hz_old,in,GPU,infocode)
       use module_base
       use module_types
       implicit none
       integer, intent(in) :: nproc,iproc
       integer, intent(out) :: infocode
       real(gp), intent(inout) :: hx_old,hy_old,hz_old
       type(input_variables), intent(in) :: in
       type(local_zone_descriptors), intent(inout) :: Lzd
       type(atoms_data), intent(inout) :: atoms
       type(orbitals_data), intent(inout) :: orbs
       type(GPU_pointers), intent(inout) :: GPU
       real(gp), dimension(3,atoms%nat), target, intent(inout) :: rxyz
       real(wp), dimension(:), pointer :: psi
     END SUBROUTINE abscalc 
  end interface

  !put a barrier for all the processes
  call MPI_BARRIER(MPI_COMM_WORLD,ierr)

  !assign the verbosity of the output
  !the verbose variables is defined in module_base
  verbose=in%verbosity

  inputPsiId_orig=in%inputPsiId

  loop_cluster: do icycle=1,in%nrepmax

     if (in%inputPsiId == 0 .and. associated(rst%psi)) then
        i_all=-product(shape(rst%psi))*kind(rst%psi)
        deallocate(rst%psi,stat=i_stat)
        call memocc(i_stat,i_all,'psi',subname)
        i_all=-product(shape(rst%orbs%eval))*kind(rst%orbs%eval)
        deallocate(rst%orbs%eval,stat=i_stat)
        call memocc(i_stat,i_all,'eval',subname)
        nullify(rst%orbs%eval)

        call deallocate_wfd(rst%Lzd%Glr%wfd,subname)
     end if

     if(.not. in%c_absorbtion) then 

        stop 'ERROR'
     else

        call abscalc(nproc,iproc,atoms,rxyz,&
             rst%psi,rst%Lzd,rst%orbs,&
             rst%hx_old,rst%hy_old,rst%hz_old,in,rst%GPU,infocode)
        fxyz(:,:) = 0.d0
     endif

     if (in%inputPsiId==1 .and. infocode==2) then
        if (in%gaussian_help) then
           in%inputPsiId=11
        else
           in%inputPsiId=0
        end if
     else if ((in%inputPsiId==1 .or. in%inputPsiId==0) .and. infocode==1) then
        !in%inputPsiId=0 !better to diagonalise that to restart an input guess
        in%inputPsiId=1
        if(iproc==0) then
           write(*,*)&
             ' WARNING: Wavefunctions not converged after cycle',icycle
           write(*,*)' restart after diagonalisation'
        end if
        
     else if (in%inputPsiId == 0 .and. infocode==3) then
        if (iproc.eq.0) then
           write( *,'(1x,a)')'Convergence error, cannot proceed.'
           write( *,'(1x,a)')' writing positions in file posfail.xyz then exiting'
           write(comment,'(a)')'UNCONVERGED WF '
           !call wtxyz('posfail',energy,rxyz,atoms,trim(comment))

           call write_atomic_file("posfail",energy,rxyz,atoms,trim(comment))

        end if 

        i_all=-product(shape(rst%psi))*kind(rst%psi)
        deallocate(rst%psi,stat=i_stat)
        call memocc(i_stat,i_all,'psi',subname)
        i_all=-product(shape(rst%orbs%eval))*kind(rst%orbs%eval)
        deallocate(rst%orbs%eval,stat=i_stat)
        call memocc(i_stat,i_all,'eval',subname)
        nullify(rst%orbs%eval)

        call deallocate_wfd(rst%Lzd%Glr%wfd,subname)
        !finalize memory counting (there are still the positions and the forces allocated)
        call memocc(0,0,'count','stop')

        if (nproc > 1) call MPI_FINALIZE(ierr)

        stop 'normal end'
     else
        exit loop_cluster
     end if

  end do loop_cluster

  !preserve the previous value
  in%inputPsiId=inputPsiId_orig

  !put a barrier for all the processes
  call MPI_BARRIER(MPI_COMM_WORLD,ierr)
=======
         end if 

         i_all=-product(shape(rst%psi))*kind(rst%psi)
         deallocate(rst%psi,stat=i_stat)
         call memocc(i_stat,i_all,'psi',subname)
         i_all=-product(shape(rst%orbs%eval))*kind(rst%orbs%eval)
         deallocate(rst%orbs%eval,stat=i_stat)
         call memocc(i_stat,i_all,'eval',subname)
         nullify(rst%orbs%eval)

         call deallocate_wfd(rst%Glr%wfd,subname)
         !finalize memory counting (there are still the positions and the forces allocated)
         call memocc(0,0,'count','stop')

         if (nproc > 1) call MPI_FINALIZE(ierr)

         stop 'normal end'
      else
         exit loop_cluster
      end if

   end do loop_cluster

   !preserve the previous value
   in%inputPsiId=inputPsiId_orig

   !put a barrier for all the processes
   call MPI_BARRIER(MPI_COMM_WORLD,ierr)
>>>>>>> 01b57ec3

END SUBROUTINE call_abscalc


!>   Absorption (XANES) calculation
!!   @param psi should be freed after use outside of the routine.
!!   @param infocode -> encloses some information about the status of the run
!!          - 0 run succesfully succeded
!!          - 1 the run ended after the allowed number of minimization steps. gnrm_cv not reached
!!               forces may be meaningless   
!!          - 2 (present only for inputPsiId=1) gnrm of the first iteration > 1 AND growing in
!!               the second iteration OR grnm 1st >2.
!!               Input wavefunctions need to be recalculated. Routine exits.
!!          - 3 (present only for inputPsiId=0) gnrm > 4. SCF error. Routine exits.
!!
subroutine abscalc(nproc,iproc,atoms,rxyz,&
<<<<<<< HEAD
     psi,Lzd,orbsAO,hx_old,hy_old,hz_old,in,GPU,infocode)
  use module_base
  use module_types
  use module_interfaces
  use Poisson_Solver
  use module_xc
  use vdwcorrection, only: vdwcorrection_calculate_energy, vdwcorrection_calculate_forces, vdwcorrection_warnings
  use esatto
  implicit none
  integer, intent(in) :: nproc,iproc
  real(gp), intent(inout) :: hx_old,hy_old,hz_old
  type(input_variables), intent(in) :: in
  type(local_zone_descriptors), intent(inout) :: Lzd
  type(atoms_data), intent(inout) :: atoms
  type(orbitals_data), intent(inout) :: orbsAO
  type(GPU_pointers), intent(inout) :: GPU
  real(gp), dimension(3,atoms%nat), target, intent(inout) :: rxyz
  integer, intent(out) :: infocode
  real(wp), dimension(:), pointer :: psi
  !local variables
  type(orbitals_data) :: orbs
  character(len=*), parameter :: subname='abscalc'
  character(len=3) :: PSquiet
  integer :: ixc,ncong,idsx,ncongt,nspin,itermax
  integer :: nvirt
  integer :: nelec,ndegree_ip,j
  integer :: n3d,n3p,n3pi,i3xcsh,i3s,n1,n2,n3
  integer :: ncount0,ncount1,ncount_rate,ncount_max,n1i,n2i,n3i
  integer :: iat,i_all,i_stat,ierr,inputpsi
  real :: tcpu0,tcpu1
  real(gp), dimension(3) :: shift
  real(kind=8) :: crmult,frmult,cpmult,fpmult,gnrm_cv,rbuf,hxh,hyh,hzh,hx,hy,hz
  real(kind=8) :: peakmem
  real(kind=8) :: eion,epot_sum,ekin_sum,eproj_sum
  real(kind=8) :: tel,psoffset
  real(gp) :: edisp ! Dispersion energy
  type(nonlocal_psp_descriptors) :: nlpspd
  type(communications_arrays) :: comms
  type(gaussian_basis) :: Gvirt
  type(rho_descriptors)  :: rhodsc

  integer, dimension(:,:), allocatable :: nscatterarr,ngatherarr
  real(kind=8), dimension(:,:), allocatable :: radii_cf,fion
  !real(kind=8), dimension(:,:), allocatable :: gxyz
  real(gp), dimension(:,:),allocatable :: fdisp
  ! Charge density/potential,ionic potential, pkernel
  real(kind=8), dimension(:), allocatable :: pot_ion

  real(kind=8), dimension(:,:,:,:), allocatable, target :: rhopot, rhopotTOTO, rhoXanes
  real(kind=8), dimension(:,:,:,:), pointer ::  rhopottmp, rhopotExtra, rhotarget
  integer :: b2Bcounter, b2BN
  character(len=100) :: filename
  real(kind=8), dimension(:), pointer :: pkernel

  !wavefunction gradients, hamiltonian on vavefunction
  !transposed  wavefunction
  ! Pointers and variables to store the last psi
  ! before reformatting if useFormattedInput is .true.
  real(kind=8), dimension(:), pointer :: hpsi,psit,psivirt,rhocore
  !real(kind=8), dimension(:), pointer :: psidst,hpsidst
  ! PSP projectors 
  real(kind=8), dimension(:), pointer :: proj
  ! arrays for DIIS convergence accelerator
  !real(kind=8), dimension(:,:,:), pointer :: ads
  ! Arrays for the symmetrisation, not used here...
  integer, dimension(:,:,:), allocatable :: irrzon
  real(dp), dimension(:,:,:), allocatable :: phnons
  character(len=5) :: gridformat

  !for xabsorber
  integer :: ix, iy, iz , ixnl, iynl, iznl !n(c) lpot_a
  real(gp) :: rpot_a,spot_a,hpot_a,espo,harmo,r,rx,ry,rz,minr  
  real(gp), pointer :: radpot(:,:)
  integer :: radpotcount, igrid

  type(atoms_data) :: atoms_b2B
  real(gp), dimension(:,:), pointer :: rxyz_b2B
  integer, dimension(:), pointer :: iatype_b2B, znucl_b2B
  real(gp) :: shift_b2B(3)
  integer :: itype, nd
  integer :: n1i_bB,n2i_bB,n3i_bB
  real(gp), dimension(:), pointer :: pot1_bB
  real(gp), dimension(:,:), pointer :: pot_bB
  real(gp) :: alat1_bB, alat2_bB, alat3_bB
  real(gp), dimension(:), pointer ::  intfunc_x, intfunc_y
  real(gp) :: factx, facty, factz
  integer :: idelta
  integer :: ix_bB, iy_bB, iz_bB
  integer :: maxX_B, maxY_B, maxZ_B
  integer :: minX_B, minY_B, minZ_B
  real(gp) :: rx_bB, ry_bB, rz_bB
  integer :: nrange
  real(gp), pointer :: auxint(:)

  logical  :: exists 
  integer  :: nat_b2B
  integer  :: Nreplicas, ireplica, replicaoffset
  real(gp) :: dumvect3D(3)
  real(gp) :: shiftdiff
  real(gp) :: potmodified_maxr, potmodified_shift

  type(atoms_data) :: atoms_clone
  integer :: nsp, nspinor !n(c) noncoll
  integer, parameter :: nelecmax=32,lmax=4 !n(c) nmax=6
  integer, parameter :: noccmax=2
  
  !! to apply pc_projector
  type(pcproj_data_type) ::PPD
  !! to apply paw projectors
  type(PAWproj_data_type) ::PAWD


  if (in%potshortcut==0) then
     if(nproc>1) call MPI_Finalize(ierr)
     stop '   in%potshortcut==0 calculating spectra. Use rather box2Box option      '
  endif

  crmult=in%crmult
  frmult=in%frmult
  cpmult=in%frmult
  fpmult=in%frmult
  ixc=in%ixc
  gnrm_cv=in%gnrm_cv
  itermax=in%itermax
  ncong=in%ncong
  idsx=in%idsx
  rbuf=in%rbuf
  ncongt=in%ncongt
  nspin=in%nspin

  nvirt=in%nvirt

  hx=in%hx
  hy=in%hy
  hz=in%hz

  write(gridformat, "(A)") ""
  select case (in%output_grid_format)
     case (OUTPUT_GRID_FORMAT_ETSF)
        write(gridformat, "(A)") ".etsf"
     case (OUTPUT_GRID_FORMAT_CUBE)
        write(gridformat, "(A)") ".bin"
  end select

  if (ixc < 0) then
     call xc_init(ixc, XC_MIXED, nspin)
  else
     call xc_init(ixc, XC_ABINIT, nspin)
  end if

  !character string for quieting the Poisson solver
  if (verbose >1) then
     PSquiet='NO'
  else
     PSquiet='YES'
  end if

  if (iproc == 0) then
     write( *,'(1x,a,1x,i0)') &
          '===================== BigDFT XANE calculation =============== inputPsiId=',&
          in%inputPsiId
     call print_dft_parameters(in,atoms)
  end if
  !time initialization
  call timing(nproc,trim(in%dir_output)//'time.prc','IN')
  call cpu_time(tcpu0)
  call system_clock(ncount0,ncount_rate,ncount_max)

  if(nspin/=1 .and. nspin/=2 .and. nspin/=4) nspin=1

  ! grid spacing (same in x,y and z direction)

  if (iproc==0) then
     write( *,'(1x,a)')&
          '------------------------------------------------------------------ System Properties'
  end if

  !these routines can be regrouped in one

  allocate(radii_cf(atoms%ntypes,3+ndebug),stat=i_stat)
  call memocc(i_stat,radii_cf,'radii_cf',subname)

  call system_properties(iproc,nproc,in,atoms,orbsAO,radii_cf,nelec)

  ! Determine size alat of overall simulation cell and shift atom positions
  ! then calculate the size in units of the grid space

  call system_size(iproc,atoms,rxyz,radii_cf,crmult,frmult,hx,hy,hz,Lzd%Glr,shift)
  if ( orbsAO%nspinor.gt.1) then
     !!  hybrid_on is not compatible with kpoints
     Lzd%Glr%hybrid_on=.false.
  endif

  !variables substitution for the PSolver part
  hxh=0.5d0*hx
  hyh=0.5d0*hy
  hzh=0.5d0*hz
  n1i=Lzd%Glr%d%n1i
  n2i=Lzd%Glr%d%n2i
  n3i=Lzd%Glr%d%n3i

  n1=Lzd%Glr%d%n1
  n2=Lzd%Glr%d%n2
  n3=Lzd%Glr%d%n3



  ! Create wavefunctions descriptors and allocate them inside the global locreg desc.
  call timing(iproc,'CrtDescriptors','ON')
  call createWavefunctionsDescriptors(iproc,hx,hy,hz,&
       atoms,rxyz,radii_cf,crmult,frmult,Lzd%Glr)
  call timing(iproc,'CrtDescriptors','OF')

  !allocate communications arrays
  !call allocate_comms(nproc,orbs,comms,subname)
  !call orbitals_communicators(iproc,nproc,Lzd%Glr,orbs,comms)


  ! Calculate all projectors, or allocate array for on-the-fly calculation

  !de-allocate orbs and recreate it with one orbital only


  !allocate communications arrays (allocate it before Projectors because of the definition
  !of iskpts and nkptsp)

  call orbitals_descriptors(iproc,nproc,1,1,0,in%nspin,1,in%nkpt,in%kpt,in%wkpt,orbs)
  call orbitals_communicators(iproc,nproc,Lzd%Glr,orbs,comms)  

  call timing(iproc,'CrtProjectors ','ON')
  call createProjectorsArrays(iproc,Lzd%Glr,rxyz,atoms,orbs,&
       radii_cf,cpmult,fpmult,hx,hy,hz,nlpspd,proj)
  call timing(iproc,'CrtProjectors ','OF')

  if(sum(atoms%paw_NofL).gt.0) then
     ! Calculate all paw_projectors, or allocate array for on-the-fly calculation
     call timing(iproc,'CrtPawProjects ','ON')
     PAWD%DistProjApply =  .false. !! .true.
     ! the following routine calls a specialized version of localize_projectors
     ! which does not interfere with the global DistProjApply
     call createPawProjectorsArrays(iproc,n1,n2,n3,rxyz,atoms,orbs,&
          radii_cf,cpmult,fpmult,hx,hy,hz,-0.1_gp, &
          PAWD, Lzd%Glr )
     call timing(iproc,'CrtPawProjects ','OF')
  endif

  
  if (in%iabscalc_type==3) then
     ! Calculate all pc_projectors, or allocate array for on-the-fly calculation
     call timing(iproc,'CrtPcProjects ','ON')
     PPD%DistProjApply  =  DistProjApply
     ! the following routine calls  localize_projectors again
     ! but this should be in coherence with the previous call for psp projectos 
     call createPcProjectorsArrays(iproc,n1,n2,n3,rxyz,atoms,orbs,&
          radii_cf,cpmult,fpmult,hx,hy,hz,-0.1_gp, &
          PPD, Lzd%Glr  )
     call timing(iproc,'CrtPcProjects ','OF')
  endif




  !calculate the partitioning of the orbitals between the different processors
  !memory estimation
  if (iproc==0 .and. verbose > 0) then
     call MemoryEstimator(nproc,idsx,Lzd%Glr,&
          atoms%nat,orbs%norb,orbs%nspinor,orbs%nkpts,nlpspd%nprojel,&
          in%nspin,in%itrpmax,in%iscf,peakmem)
  end if

  !these arrays should be included in the comms descriptor
  !allocate values of the array for the data scattering in sumrho
  !its values are ignored in the datacode='G' case
  allocate(nscatterarr(0:nproc-1,4+ndebug),stat=i_stat)
  call memocc(i_stat,nscatterarr,'nscatterarr',subname)
  !allocate array for the communications of the potential
  allocate(ngatherarr(0:nproc-1,2+ndebug),stat=i_stat)
  call memocc(i_stat,ngatherarr,'ngatherarr',subname)
  !create the descriptors for the density and the potential
  !these descriptors should take into account the localisation regions
  call createDensPotDescriptors(iproc,nproc,atoms,Lzd%Glr%d,hxh,hyh,hzh,&
       rxyz,in%crmult,in%frmult,radii_cf,in%nspin,'D',ixc,in%rho_commun,&
       n3d,n3p,n3pi,i3xcsh,i3s,nscatterarr,ngatherarr,rhodsc)

  !allocate ionic potential
  print *, " allocate ionic potential " 
  if (n3pi > 0) then
     allocate(pot_ion(n1i*n2i*n3pi+ndebug),stat=i_stat)
     call memocc(i_stat,pot_ion,'pot_ion',subname)
  else
     allocate(pot_ion(1+ndebug),stat=i_stat)
     call memocc(i_stat,pot_ion,'pot_ion',subname)
  end if

  allocate(fion(3,atoms%nat+ndebug),stat=i_stat)
  call memocc(i_stat,fion,'fion',subname)

  ! A message about dispersion forces.
  if (iproc == 0) call vdwcorrection_warnings(atoms, in)

  !calculation of the Poisson kernel anticipated to reduce memory peak for small systems
  ndegree_ip=16 !default value 
  call createKernel(iproc,nproc,atoms%geocode,n1i,n2i,n3i,hxh,hyh,hzh,ndegree_ip,pkernel,&
       quiet=PSquiet)

  print *, " IonicEnergyandForces  " 

  call IonicEnergyandForces(iproc,nproc,atoms,hxh,hyh,hzh,in%elecfield,rxyz,eion,fion,&
       psoffset,0,n1,n2,n3,n1i,n2i,n3i,i3s+i3xcsh,n3pi,pot_ion,pkernel)

  call createIonicPotential(atoms%geocode,iproc,nproc,atoms,rxyz,hxh,hyh,hzh,&
       in%elecfield,n1,n2,n3,n3pi,i3s+i3xcsh,n1i,n2i,n3i,pkernel,pot_ion,psoffset,0,&
       .false.)

  !this can be inserted inside the IonicEnergyandForces routine
  !(after insertion of the non-regression test)
  call vdwcorrection_calculate_energy(edisp,rxyz,atoms,in,iproc)

  allocate(fdisp(3,atoms%nat+ndebug),stat=i_stat)
  call memocc(i_stat,fdisp,'fdisp',subname)
  !this can be inserted inside the IonicEnergyandForces routine
  call vdwcorrection_calculate_forces(fdisp,rxyz,atoms,in) 

  !Allocate Charge density, Potential in real space
  if (n3d >0) then
     allocate(rhopot(n1i,n2i,n3d,in%nspin+ndebug),stat=i_stat)
     call memocc(i_stat,rhopot,'rhopot',subname)
  else
     allocate(rhopot(1,1,1,in%nspin+ndebug),stat=i_stat)
     call memocc(i_stat,rhopot,'rhopot',subname)
  end if

  if( iand( in%potshortcut,16)>0) then
     allocate(rhoXanes(n1i,n2i,n3i,in%nspin+ndebug),stat=i_stat)
     call memocc(i_stat,rhoXanes,'rhoXanes',subname)
  else
     allocate(rhoXanes(1,1,1,1+ndebug),stat=i_stat)
     call memocc(i_stat,rhoXanes,'rhoXanes',subname)     
  endif
  

  if(  iand( in%potshortcut, 2)  > 0 ) then
     allocate(rhopotTOTO(n1i,n2i,n3i,  in%nspin+ndebug),  stat=i_stat  )
     call memocc(i_stat,rhopotTOTO,'rhopotTOTO',subname)
  endif


  nullify(rhocore)
  !check the communication distribution
  !call check_communications(iproc,nproc,orbs,Lzd%Glr,comms)


  if( iand( in%potshortcut,4)  .gt. 0 ) then
     if (n3d >0) then
        allocate(rhopotExtra(n1i,n2i,n3d,in%nspin+ndebug),stat=i_stat)
        call memocc(i_stat,rhopotExtra,'rhopotExtra',subname)
     else
        allocate(rhopotExtra(1,1,1,in%nspin+ndebug),stat=i_stat)
        call memocc(i_stat,rhopotExtra,'rhopotExtra',subname)
     end if

     atoms_clone = atoms
     nullify(atoms_clone%aocc)
     nullify(atoms_clone%iasctype)
     
     
     allocate(atoms_clone%aocc(lbound(atoms%aocc,1 ):ubound(atoms%aocc,1),&
          lbound(atoms%aocc,2):ubound(atoms%aocc,2)),stat=i_stat)
     call memocc(i_stat,atoms%aocc,'atoms_clone%aocc',subname)

     allocate(atoms_clone%iasctype(lbound(atoms%iasctype,1 ):ubound(atoms%iasctype,1)),stat=i_stat)
     call memocc(i_stat,atoms%iasctype,'atoms_clone%iasctype',subname)

  
     atoms_clone%aocc=0.0_gp
     atoms_clone%iasctype=0


     read(in%extraOrbital,*,iostat=ierr)iat
     !control the spin
     select case(in%nspin)
     case(1)
        nsp=1
        nspinor=1
        !n(c) noncoll=1
     case(2)
        nsp=2
        nspinor=1
        !n(c) noncoll=1
     case(4)
        nsp=1
        nspinor=4
        !n(c) noncoll=2
     case default
        write(*,*)' ERROR: nspin not valid:',nspin
        stop
     end select

     
     print *, " Going to create extra potential for orbital "
     print *, in%extraOrbital
     print *, "using hard-coded parameters "
     print *, "noccmax, nelecmax,lmax ", noccmax, nelecmax,lmax


     call read_eleconf(in%extraOrbital ,nsp,nspinor,noccmax, nelecmax,lmax, &
     atoms_clone%aocc(1,iat), atoms_clone%iasctype(iat))

     
     nspin=in%nspin
     
     !Fake allocations
     allocate(irrzon(1,2,1+ndebug),stat=i_stat)
     call memocc(i_stat,irrzon,'irrzon',subname)
     allocate(phnons(2,1,1+ndebug),stat=i_stat)
     call memocc(i_stat,phnons,'phnons',subname)
     
     !-- calculate input guess from non-diagonalised of LCAO basis (written in wavelets)
     !-- if spectra calculation is energy dependent  input_wf_diag will write
     !    the density to the file electronic_density.cube
     !   To tell  input_wf_diag to do this ne must set the 5th bit on in in%potshortcut
     if( iand( in%potshortcut,16)>0) then
        if( in%iabscalc_type<3) then
           if(iproc==0) write(*,*)  ' Energy dependent potential has been asked in abscalc but  iabscalc_type<3 '
           if(nproc>1) call MPI_Finalize(ierr)
           stop '      Energy dependent potential has been asked in abscalc but  iabscalc_type<3    '
        endif
     endif

     call input_wf_diag(iproc,nproc,atoms_clone,rhodsc,&
          orbsAO,nvirt,comms,Lzd,hx,hy,hz,rxyz,rhopotExtra,rhocore,pot_ion,&
          nlpspd,proj,pkernel,pkernel,ixc,psi,hpsi,psit,Gvirt,&
          nscatterarr,ngatherarr,nspin, in%potshortcut, -1, irrzon, phnons, GPU,in,radii_cf)
     
     
     
     if( iand( in%potshortcut,32)  .gt. 0 .and. in%iabscalc_type==3 ) then
        print *, " ============== TESTING PC_PROJECTORS =========== "
        allocate(hpsi(orbsAO%npsidim+ndebug),stat=i_stat)
        hpsi=0.0_wp
        PPD%iproj_to_factor(1:PPD%mprojtot) = 2.0_gp
        call applyPCprojectors(orbsAO,atoms,rxyz,hx,hy,hz,Lzd%Glr,PPD,psi,hpsi, .true.)
        deallocate(hpsi)
     end if



     if( iand( in%potshortcut,16)>0) then

        if(iproc==0) write(*,*) "re-reading electronic_density for Xanes energy dependent potential "
        STOP " this part has to be rearranged to keep into account distributed potentials "
        call read_density_cube_old("electronic_density", n1i,n2i,n3i,1, hx ,hy ,hz, atoms%nat, rxyz_b2B, pot_bB )
        rhoXanes=0.0_gp
        do iz = 1,n3i
           do iy=1,n2i
              do ix=1,n1i
                 rhopottmp(ix,iy,iz +i3xcsh,1) =  pot_bB(ix  + (iy-1)*n1i  + (iz-1)*n1i*n2i,1)  
              enddo
           enddo
        enddo
        
        i_all=-product(shape(pot_bB))*kind(pot_bB)
        deallocate(pot_bB,stat=i_stat)
        call memocc(i_stat,i_all,'pot_bB',subname)

        i_all=-product(shape(rxyz_b2B))*kind(rxyz_b2B)
        deallocate(rxyz_b2B,stat=i_stat)
        call memocc(i_stat,i_all,'rxyz',subname)


     endif

 

     i_all=-product(shape(psi))*kind(psi)
     deallocate(psi,stat=i_stat)
     call memocc(i_stat,i_all,'psi',subname)
     
     i_all=-product(shape(irrzon))*kind(irrzon)
     deallocate(irrzon,stat=i_stat)
     call memocc(i_stat,i_all,'irrzon',subname)
     
     i_all=-product(shape(phnons))*kind(phnons)
     deallocate(phnons,stat=i_stat)
     call memocc(i_stat,i_all,'phnons',subname)
     
     i_all=-product(shape(atoms_clone%aocc))*kind(atoms_clone%aocc)
     deallocate(atoms_clone%aocc,stat=i_stat)
     call memocc(i_stat,i_all,'atoms_clone%aocc',subname)
     nullify(atoms_clone%aocc)
     i_all=-product(shape(atoms_clone%iasctype))*kind(atoms_clone%iasctype)
     deallocate(atoms_clone%iasctype,stat=i_stat)
     call memocc(i_stat,i_all,'atoms_clone%iasctype',subname)
     nullify(atoms_clone%iasctype)

  endif


  if( iand( in%potshortcut,1)  .gt. 0 ) then

     inputpsi=in%inputPsiId

     nspin=in%nspin

     !Fake allocations
     allocate(irrzon(1,2,1+ndebug),stat=i_stat)
     call memocc(i_stat,irrzon,'irrzon',subname)
     allocate(phnons(2,1,1+ndebug),stat=i_stat)
     call memocc(i_stat,phnons,'phnons',subname)


     !calculate input guess from diagonalisation of LCAO basis (written in wavelets)
     call input_wf_diag(iproc,nproc,atoms,rhodsc,&
          orbsAO,nvirt,comms,Lzd,hx,hy,hz,rxyz,rhopot,rhocore,pot_ion,&
          nlpspd,proj,pkernel,pkernel,ixc,psi,hpsi,psit,Gvirt,&
          nscatterarr,ngatherarr,nspin, in%potshortcut, -1, irrzon, phnons, GPU, in, radii_cf)

     i_all=-product(shape(psi))*kind(psi)
     deallocate(psi,stat=i_stat)
     call memocc(i_stat,i_all,'psi',subname)

     i_all=-product(shape(irrzon))*kind(irrzon)
     deallocate(irrzon,stat=i_stat)
     call memocc(i_stat,i_all,'irrzon',subname)

     i_all=-product(shape(phnons))*kind(phnons)
     deallocate(phnons,stat=i_stat)
     call memocc(i_stat,i_all,'phnons',subname)

  end if

  nullify(psit)

  i_all=-product(shape(pot_ion))*kind(pot_ion)
  deallocate(pot_ion,stat=i_stat)
  call memocc(i_stat,i_all,'pot_ion',subname)
       
  i_all=-product(shape(pkernel))*kind(pkernel)
  deallocate(pkernel,stat=i_stat)
  call memocc(i_stat,i_all,'kernel',subname)

  ! needs something to let to  bigdft to deallocate
  allocate(psi(2+ndebug),stat=i_stat)
  call memocc(i_stat,psi,'psi',subname)

  allocate(orbsAO%eval(2+ndebug),stat=i_stat)
  call memocc(i_stat, orbsAO%eval,'eval',subname)


  if ( in%c_absorbtion ) then


!!$
!!$     rhopot(10,9,8+i3xcsh,1)=100.0

     if (in%output_grid == OUTPUT_GRID_DENSPOT) then
        if (in%output_grid_format == OUTPUT_GRID_FORMAT_TEXT) then
          if (iproc == 0) write(*,*) 'writing local_potential'

          call plot_density('local_potentialb2B' // gridformat,iproc,nproc,&
               n1,n2,n3,n1i,n2i,n3i,n3p,&
               in%nspin,hxh,hyh,hzh,atoms,rxyz,ngatherarr,rhopot(1,1,1,1))
!!$
!!$           call plot_density_old(atoms%geocode,'local_potentialb2B.pot',iproc,nproc,&
!!$                n1,n2,n3,n1i,n2i,n3i,n3p,&
!!$                atoms%alat1,atoms%alat2,atoms%alat3,ngatherarr,rhopot(1,1,1,1))
        else
           call plot_density_cube_old(atoms%geocode,'local_potentialb2B',iproc,nproc,&
                n1,n2,n3,n1i,n2i,n3i,n3p,&
                in%nspin,hxh,hyh,hzh,atoms,rxyz,ngatherarr,rhopot(1,1,1,1))
        endif
     end if

!!$     call  read_potfile4b2B("local_potential.pot",n1i_bB,n2i_bB,n3i_bB, pot_bB, alat1_bB, alat2_bB, alat3_bB)
!!$     print *, pot_bB(10  + (9-1)*n1i_bB  + (8-1)*n1i_bB*n2i_bB)
!!$     stop
     
     if(iproc==0) print *, " going to calculate spectra "
     
     if(  iand( in%potshortcut, 2)  > 0 ) then

        if(  iand( in%potshortcut, 16)  > 0 ) then
           b2BN=2
        else
           b2BN=1
        endif
        
        !Big loop (b2Bcounter)
        do b2Bcounter=1,b2BN

           if(b2Bcounter==1) then
              write(filename,'(A)' ) 'b2B_xanes'
              rhotarget=>rhopotTOTO
           else
              STOP " reimplement allocation of rhoXanesTOTO" 
              write(filename,'(A)') 'b2B_rho'
!              rhotarget=>rhoXanesTOTO
           endif


           inquire(file=trim(trim(filename)//'.cube'),exist=exists)
           print *, "check ",  trim(filename)//'.cube', exists

           if(exists) then

              nullify(pot_bB);
              call read_cube(trim(filename),atoms%geocode,n1i_bB,n2i_bB,n3i_bB, &
                   & nspin , hx_old ,hy_old ,hz_old ,pot_bB, nat_b2B, rxyz_b2B, iatype_b2B, znucl_b2B)
              !call read_density_cube_old(trim(filename), n1i_bB,n2i_bB,n3i_bB, 1 , hx_old ,hy_old ,hz_old , nat_b2B, rxyz_b2B, pot_bB )
              hx_old=hx_old*2
              hy_old=hy_old*2
              hz_old=hz_old*2

              
              if( (atoms%nat/nat_b2B)*nat_b2B /=  atoms%nat ) then
                 if(iproc==0) write(*,*)  "   b2B_xanes cube  is not compatible with actual positions" 
                 if(nproc>1) call MPI_Finalize(ierr)
                 stop '      b2B_xanes cube  is not compatible with actual positions          '
              end if
              
           else
              print  *, " reading potential from file ","b2B_xanes.pot"
              write(6,*) " reading pot for b2B from potfile has been disactivated. Use cube format instead  " 
              stop  " reading pot for b2B from potfile has been disactivated. Use cube format instead  " 
              
           endif
           
           
           allocate(rhopottmp( max(n1i_bB,n1i),max(n2i_bB,n2i),max(n3i_bB,n3i),in%nspin+ndebug),stat=i_stat)
           !! allocate(rhopottmp( max(n1i_bB,n1i),max(n2i_bB,n2i),max(n3i_bB,n3d),in%nspin+ndebug),stat=i_stat)
           call memocc(i_stat,rhopottmp,'rhopottmp',subname)


        rhotarget=0.0_gp



        itype=16
        nd=2**20
        
        allocate(  intfunc_x(0:nd+ndebug),stat=i_stat )
        call memocc(i_stat,intfunc_x,'intfunc_x',subname)
        allocate( intfunc_y(0:nd+ndebug) ,stat=i_stat )
        call memocc(i_stat,intfunc_y,'intfunc_y',subname)
        
        print *, " scaling function for interpolation "
        
        call scaling_function4b2B(itype,nd,nrange,intfunc_x,intfunc_y)  ! intervallo di 32 con 2**20 punti
        if( abs(intfunc_y(nd/2)-1)>1.0e-10 ) then
           stop " wrong scaling function 4b2B: not a centered one "
        endif
        
        i_all=-product(shape(intfunc_x))*kind(intfunc_x)
        deallocate(intfunc_x,stat=i_stat)
        call memocc(i_stat,i_all,'intfunc_x',subname)
        
        allocate(auxint(n1i+n2i+n3i+ndebug),stat=i_stat)
        call memocc(i_stat,auxint,'auxint',subname)

        Nreplicas = atoms%nat / nat_b2B
        dumvect3d(1)=atoms%alat1
        dumvect3d(2)=atoms%alat2
        dumvect3d(3)=atoms%alat3


        !Loop over ireplica
        do ireplica=0, Nreplicas-1
           
           replicaoffset = (ireplica)*(   nat_b2B      )

           do j=1,3
              shift_b2B(j) = rxyz(j,1+replicaoffset) - rxyz_b2B(j,1) 

              do iat=2+ireplica*nat_b2B, (ireplica+1)*nat_b2B

                 shiftdiff = shift_b2B(j) - (rxyz(j,iat) -rxyz_b2B(j,iat-replicaoffset)   )
          
                 if( abs( shiftdiff )>1.0e-4 .and.  abs(abs(shiftdiff)-dumvect3d(j))  >1.0e-4) then
                    if(iproc==0) write(*,*)  "   b2B_xanes  positions are not compatible with actual positions" 
                    if(nproc>1) call MPI_Finalize(ierr)
                    stop '      b2B_xanes positions are not compatible with actual positions          '
                 end if
              enddo
           enddo

           write(*,'(a,1x,i2,1x,a,1x,3ES13.6)')  "for replica ", ireplica,  "SHIFT " , shift_b2B

           rhopottmp=0.0_gp
           do iz_bB = 1,n3i_bB
              do iy_bB=1,n2i_bB
                 do ix_bB=1,n1i_bB
                    rhopottmp(ix_bB,iy_bB,iz_bB ,1) =  pot_bB(ix_bB  + (iy_bB-1)*n1i_bB  + (iz_bB-1)*n1i_bB*n2i_bB,1)
                    !! rhopottmp(ix_bB,iy_bB,iz_bB ,1) =  pot_bB(ix_bB  + (iy_bB-1)*n1i_bB  + (iz_bB-1)*n1i_bB*n2i_bB,1)
                 enddo
              enddo
           enddo

           if (ireplica==Nreplicas-1) then
              i_all=-product(shape(pot_bB))*kind(pot_bB)
              deallocate(pot_bB,stat=i_stat)
              call memocc(i_stat,i_all,'pot_bB',subname)
           endif


           do iz_bB = 1,n3i_bB
              do iy_bB=1,n2i_bB
                 auxint = 0.0_gp
                 do ix_bB=1,n1i_bB
                    rx_bB = hx_old*(ix_bB-1)           /2.0   +  shift_b2B(1)
                    minX_B  =  max(1,NINT((rx_bB -8*hx_old/2)/(hx/2.0)))
                    maxX_B  =  min(n1i,NINT((rx_bB +8*hx_old/2)/(hx/2.0)))

                    minX_B  =  NINT((rx_bB -8*hx_old/2)/(hx/2.0))
                    maxX_B  =  NINT((rx_bB +8*hx_old/2)/(hx/2.0))

                    do ixnl= minX_B , maxX_B 
                       ix = mod(ixnl-1 + n1i , n1i) +1

                       rx = hx*(ix-1  )/2.0  

                       shiftdiff = (rx-rx_bB)
                       if ( abs(shiftdiff -atoms%alat1) < abs(shiftdiff)) shiftdiff=shiftdiff -atoms%alat1
                       if ( abs(shiftdiff +atoms%alat1) < abs(shiftdiff)) shiftdiff=shiftdiff +atoms%alat1

                       idelta = NINT( shiftdiff *2**15/(hx_old/2))  
                       factx = intfunc_y(nd/2+idelta)
                       auxint(ix) = auxint(ix) + &
                            factx * rhopottmp(ix_bB,iy_bB,iz_bB ,1)
                    enddo
                 enddo
                 rhopottmp(1:n1i,iy_bB,iz_bB,1)=auxint(1:n1i)
              enddo
           enddo

           do iz_bB = 1,n3i_bB
              do ix_bB=1,n1i
                 auxint = 0.0_gp
                 do iy_bB=1,n2i_bB
                    ry_bB = hy_old*(iy_bB-1)/2.0   +  shift_b2B(2)
                    minY_B  =  max(1  ,NINT((ry_bB -8*hy_old/2)/(hy/2.0)))
                    maxY_B  =  min(n2i,NINT((ry_bB +8*hy_old/2)/(hy/2.0)))

                    minY_B  =  NINT((ry_bB -8*hy_old/2)/(hy/2.0))
                    maxY_B  =  NINT((ry_bB +8*hy_old/2)/(hy/2.0))

                    do iynl= minY_B , maxY_B 
                       iy = mod(iynl-1 + n2i , n2i) +1
                       
                       ry = hy*(iy-1  )/2.0  

                       shiftdiff = (ry-ry_bB)
                       if ( abs(shiftdiff -atoms%alat2) < abs(shiftdiff)) shiftdiff=shiftdiff -atoms%alat2
                       if ( abs(shiftdiff +atoms%alat2) < abs(shiftdiff)) shiftdiff=shiftdiff +atoms%alat2


                       idelta = NINT(shiftdiff *2**15/(hy_old/2))
                       facty = intfunc_y(nd/2+idelta)
                       auxint(iy) = auxint(iy) + &
                            facty * rhopottmp(ix_bB,iy_bB,iz_bB,1)
                    enddo
                 enddo
                 rhopottmp(ix_bB ,1:n2i,iz_bB,1)=auxint(1:n2i)
              enddo
           enddo

           do ix_bB=1,n1i
              do iy_bB=1,n2i
                 auxint = 0.0_gp
                 do iz_bB = 1,n3i_bB
                    rz_bB = hz_old*(iz_bB-1)           /2.0   +  shift_b2B(3)


                    minZ_B  =    NINT((rz_bB -8*hz_old/2)/(hz/2.0))
                    maxZ_B  =    NINT((rz_bB +8*hz_old/2)/(hz/2.0))

                    do iznl= minZ_B , maxZ_B 

                       iz = mod(iznl-1 + n3i , n3i) +1

                       rz = hz*(iz-1  )/2.0  

                       shiftdiff = (rz-rz_bB)
                       if ( abs(shiftdiff -atoms%alat3) < abs(shiftdiff)) shiftdiff=shiftdiff -atoms%alat3
                       if ( abs(shiftdiff +atoms%alat3) < abs(shiftdiff)) shiftdiff=shiftdiff +atoms%alat3

                       idelta = NINT( shiftdiff *2**15/(hz_old/2.0))     
                       factz = intfunc_y(nd/2+idelta)
                       auxint(iz) = auxint(iz) + &
                            factz * rhopottmp(ix_bB,iy_bB,iz_bB,1)
                    enddo
                 enddo
                 rhotarget(ix_bB ,iy_bB, 1:n3i ,1)= rhotarget(ix_bB ,iy_bB, : ,1)+auxint(1:n3i)
              enddo
           enddo
        enddo !End of loop over ireplica
        
        !De-allocations
        i_all=-product(shape(rxyz_b2B))*kind(rxyz_b2B)
        deallocate(rxyz_b2B,stat=i_stat)
        call memocc(i_stat,i_all,'rxyz',subname)
        i_all=-product(shape(iatype_b2B))*kind(iatype_b2B)
        deallocate(iatype_b2B,stat=i_stat)
        call memocc(i_stat,i_all,'iatype',subname)
        i_all=-product(shape(znucl_b2B))*kind(znucl_b2B)
        deallocate(znucl_b2B,stat=i_stat)
        call memocc(i_stat,i_all,'znucl',subname)
        i_all=-product(shape(rhopottmp))*kind(rhopottmp)
        deallocate(rhopottmp,stat=i_stat)
        call memocc(i_stat,i_all,'rhopottmp',subname)
        i_all=-product(shape(auxint))*kind(auxint)
        deallocate(auxint,stat=i_stat)
        call memocc(i_stat,i_all,'auxint',subname)
        i_all=-product(shape(intfunc_y))*kind(intfunc_y)
        deallocate(intfunc_y,stat=i_stat)
        call memocc(i_stat,i_all,'intfunc_y',subname)
     enddo  !End of loop of B2counter

        


        ! if (iproc == 0) write(*,*) 'writing NEW local_potential.pot'
        ! call plot_density('local_potentialb2BNEW',iproc,nproc,&
        !      n1,n2,n3,n1i,n2i,n3i,n3p,&
        !      in%nspin,hxh,hyh,hzh,&
        !      atoms,rxyz,ngatherarr,rhopot(1,1,1,1))


     
      do iz = 1,n3p
         do iy = 1,n2i
           do ix = 1,n1i
                 rhopot(ix ,iy , iz  ,1)= rhopotTOTO(ix ,iy,iz+ i3s+i3xcsh-1  ,1)
              end do
           end do
        end do




     endif !End of if ( iand( in%potshortcut, 2)  > 0)


     if( iand( in%potshortcut,4)  .gt. 0 ) then
        do ix=1,n1i
           do iy=1,n2i
              do iz = 1,n3i
                 rhopot(ix ,iy, iz ,1)= rhopot(ix ,iy, iz ,1)+rhopotExtra(ix ,iy, iz ,1)
              enddo
           enddo
        enddo
        i_all=-product(shape(rhopotExtra))*kind(rhopotExtra)
        deallocate(rhopotExtra,stat=i_stat)
        call memocc(i_stat,i_all,'rhopotExtra',subname)
     endif
     
     alteration: if(  in%abscalc_alterpot) then
        ! Attention :  modification of the  potential for the  
        ! exactly resolvable case 

        !n(c) lpot_a=1
        rpot_a = 7.5d0
        spot_a = 0.8d0
        hpot_a = 3.0d0

        allocate(radpot(60000 ,2+ndebug ))
        radpotcount=60000

        open(unit=22,file='pot.dat', status='old')
        do igrid=1, radpotcount
           read(22,*)  radpot(igrid ,1 ),  radpot(igrid , 2 )
        enddo
        close(unit=22)

        minr=1000.0
        potmodified_maxr=0
        potmodified_shift=0

        

        do ix=1,n1i
           do iy=1,n2i
              do iz = 1,n3p
                 rx = hx*(ix-1)           /2.0  -  rxyz(1,in%iat_absorber )
                 ry = hy*(iy-1)           /2.0  -  rxyz(2,in%iat_absorber )
                 rz = hz*(iz-1 +i3xcsh + i3s -1 )/2.0  -  rxyz(3,in%iat_absorber )

                 r  = sqrt( rx*rx+ry*ry+rz*rz)

                 if(r>3.5) then
                    
                    if( r>29) then
                       rhopot(ix,iy,iz,1)=0.0
                    else
                       igrid = binary_search( r, radpot, radpotcount )
                       rhopot(ix,iy,iz,1) = &
                            ( radpot(igrid,2)*(radpot(igrid+1,1)-R) + radpot(igrid+1,2)*(R-radpot(igrid,1)) )/&
                            ( radpot(igrid+1,1) -radpot(igrid,1) )
                    endif
                 else
                    if(potmodified_maxr<r) then 
                       potmodified_maxr=r
                       igrid = binary_search( r, radpot, radpotcount )
                       potmodified_shift =&
                            ( radpot(igrid,2)*(radpot(igrid+1,1)-R) + radpot(igrid+1,2)*(R-radpot(igrid,1)) )/&
                            ( radpot(igrid+1,1) -radpot(igrid,1) ) &
                            -rhopot(ix,iy,iz,1) 
                    endif
                 endif
                 
                 if(r<minr) minr=r
                 
                 if( r.ge.3.5) then
                    ! harmo = (rx+2*ry+3*rz)/sqrt(14.0)/r *sqrt( 3.0/4.0/3.1415926535)
                    !! harmo = sqrt( 1.0/4.0/3.1415926535)
                    ! harmo = (rz)/sqrt(1.0)/r *sqrt( 3.0/4.0/3.1415926535)
                    harmo = (rx)/sqrt(1.0)/r *sqrt( 3.0/4.0/3.1415926535)
                 else
                    harmo=0.0_gp
                 endif
                 
                 espo  = ((r-rpot_a)**2)/spot_a/spot_a/2.0
                 if(espo<100) then
                    rhopot(ix,iy,iz,1) = rhopot(ix,iy,iz,1) +  hpot_a * exp(-espo) *harmo
                 endif
              enddo
           enddo
        enddo
        do ix=1,n1i
           do iy=1,n2i
              do iz = 1,n3p
                 rx = hx*(ix-1)           /2.0  -  rxyz(1,in%iat_absorber )
                 ry = hy*(iy-1)           /2.0  -  rxyz(2,in%iat_absorber )
                 rz = hz*(iz-1 +i3xcsh + i3s -1 )/2.0  -  rxyz(3,in%iat_absorber )

                 r  = sqrt( rx*rx+ry*ry+rz*rz)

                 if(r<=3.5) then
                    rhopot(ix,iy,iz,1)=rhopot(ix,iy,iz,1)+potmodified_shift*0
                 endif
              enddo
           enddo
        enddo
        print *, "  potmodified_shift =", potmodified_shift
     end if alteration

     infocode=0

     if (in%iabscalc_type==2) then
        call xabs_lanczos(iproc,nproc,atoms,hx,hy,hz,rxyz,&
             radii_cf,nlpspd,proj,Lzd%Glr,ngatherarr,n1i*n2i*n3p,&
             rhopot(1,1,1,1) ,ekin_sum,epot_sum,eproj_sum,in%nspin,GPU &
             , in%iat_absorber  , in , PAWD, orbs)
        
     else if (in%iabscalc_type==1) then
        call xabs_chebychev(iproc,nproc,atoms,hx,hy,hz,rxyz,&
             radii_cf,nlpspd,proj,Lzd%Glr,ngatherarr,n1i*n2i*n3p,&
             rhopot(1,1,1,1) ,ekin_sum,epot_sum,eproj_sum,in%nspin,GPU &
             , in%iat_absorber, in, PAWD, orbs)
     else if (in%iabscalc_type==3) then
        call xabs_cg(iproc,nproc,atoms,hx,hy,hz,rxyz,&
             radii_cf,nlpspd,proj,Lzd%Glr,ngatherarr,n1i*n2i*n3p,&
             rhopot(1,1,1,1) ,ekin_sum,epot_sum,eproj_sum,in%nspin,GPU &
             , in%iat_absorber, in, rhoXanes(1,1,1,1), PAWD, PPD, orbs)
     else
        if (iproc == 0) write(*,*)' iabscalc_type not known, does not perform calculation'
     endif
  

     

  end if

  !    No tail calculation
  if (nproc > 1) call MPI_BARRIER(MPI_COMM_WORLD,ierr)

  call deallocate_before_exiting
  call deallocate_local_zone_descriptors(lzd, subname)

contains


  !routine which deallocate the pointers and the arrays before exiting 
  subroutine deallocate_before_exiting
    
    !when this condition is verified we are in the middle of the SCF cycle

    !! if (infocode /=0 .and. infocode /=1) then
    if (.true.) then
       
!!$       if (idsx_actual > 0) then
!!$          i_all=-product(shape(psidst))*kind(psidst)
!!$          deallocate(psidst,stat=i_stat)
!!$          call memocc(i_stat,i_all,'psidst',subname)
!!$          i_all=-product(shape(hpsidst))*kind(hpsidst)
!!$          deallocate(hpsidst,stat=i_stat)
!!$          call memocc(i_stat,i_all,'hpsidst',subname)
!!$          i_all=-product(shape(ads))*kind(ads)
!!$          deallocate(ads,stat=i_stat)
!!$          call memocc(i_stat,i_all,'ads',subname)
!!$       end if
       
!!$       if (nproc > 1) then
!!$          i_all=-product(shape(psit))*kind(psit)
!!$          deallocate(psit,stat=i_stat)
!!$          call memocc(i_stat,i_all,'psit',subname)
!!$       end if
!!$       
!!$       i_all=-product(shape(hpsi))*kind(hpsi)
!!$       deallocate(hpsi,stat=i_stat)
!!$       call memocc(i_stat,i_all,'hpsi',subname)
       

       
       
!!$       i_all=-product(shape(pot_ion))*kind(pot_ion)
!!$       deallocate(pot_ion,stat=i_stat)
!!$       call memocc(i_stat,i_all,'pot_ion',subname)
!!$       
!!$       i_all=-product(shape(pkernel))*kind(pkernel)
!!$       deallocate(pkernel,stat=i_stat)
!!$       call memocc(i_stat,i_all,'pkernel',subname)
!!$

!!$       if (in%read_ref_den) then
!!$          i_all=-product(shape(pkernel_ref))*kind(pkernel_ref)
!!$          deallocate(pkernel_ref,stat=i_stat)
!!$          call memocc(i_stat,i_all,'pkernel_ref',subname)
!!$       end if
       
       ! calc_tail false
       i_all=-product(shape(rhopot))*kind(rhopot)
       deallocate(rhopot,stat=i_stat)
       call memocc(i_stat,i_all,'rhopot',subname)


       if(  iand( in%potshortcut, 2)  > 0 ) then
          i_all=-product(shape(rhopotTOTO))*kind(rhopotTOTO)
          deallocate(rhopotTOTO,stat=i_stat)
          call memocc(i_stat,i_all,'rhopotTOTO',subname)
       endif
       

       i_all=-product(shape(rhoXanes))*kind(rhoXanes)
       deallocate(rhoXanes,stat=i_stat)
       call memocc(i_stat,i_all,'rhoXanes',subname)




!!$       if (in%read_ref_den) then
!!$          i_all=-product(shape(rhoref))*kind(rhoref)
!!$          deallocate(rhoref,stat=i_stat)
!!$          call memocc(i_stat,i_all,'rhoref',subname)
!!$       end if
       
       i_all=-product(shape(nscatterarr))*kind(nscatterarr)
       deallocate(nscatterarr,stat=i_stat)
       call memocc(i_stat,i_all,'nscatterarr',subname)


       i_all=-product(shape(ngatherarr))*kind(ngatherarr)
       deallocate(ngatherarr,stat=i_stat)
       call memocc(i_stat,i_all,'ngatherarr',subname)
       
       i_all=-product(shape(fion))*kind(fion)
       deallocate(fion,stat=i_stat)
       call memocc(i_stat,i_all,'fion',subname)

       i_all=-product(shape(fdisp))*kind(fdisp)
       deallocate(fdisp,stat=i_stat)
       call memocc(i_stat,i_all,'fdisp',subname)
       
       
    end if

    !deallocate wavefunction for virtual orbitals
    !if it is the case
    if (in%nvirt > 0) then
       !call deallocate_gwf(Gvirt,subname)
       i_all=-product(shape(psivirt))*kind(psivirt)
       deallocate(psivirt,stat=i_stat)
       call memocc(i_stat,i_all,'psivirt',subname)
    end if
    

    !De-allocations
    call deallocate_bounds(atoms%geocode,Lzd%Glr%hybrid_on,  Lzd%Glr%bounds,subname)
    i_all=-product(shape(Lzd%Glr%projflg))*kind(Lzd%Glr%projflg)
    deallocate(Lzd%Glr%projflg,stat=i_stat)
    call memocc(i_stat,i_all,'Lzd%Glr%projflg',subname)  

!!$    if (atoms%geocode == 'F') then
!!$       call deallocate_bounds(Lzd%Glr%bounds,subname)
!!$    end if
!!$    
!!$    if (atoms%geocode == 'P' .and. Lzd%Glr%hybrid_on) then 
!!$       
!!$       i_all=-product(shape(Lzd%Glr%bounds%kb%ibxy_f))*kind(Lzd%Glr%bounds%kb%ibxy_f)
!!$       deallocate(Lzd%Glr%bounds%kb%ibxy_f,stat=i_stat)
!!$       call memocc(i_stat,i_all,'Lzd%Glr%bounds%kb%ibxy_f',subname)
!!$       
!!$       i_all=-product(shape(Lzd%Glr%bounds%kb%ibxz_f))*kind(Lzd%Glr%bounds%kb%ibxz_f)
!!$       deallocate(Lzd%Glr%bounds%kb%ibxz_f,stat=i_stat)
!!$       call memocc(i_stat,i_all,'Lzd%Glr%bounds%kb%ibxz_f',subname)
!!$       
!!$       i_all=-product(shape(Lzd%Glr%bounds%kb%ibyz_f))*kind(Lzd%Glr%bounds%kb%ibyz_f)
!!$       deallocate(Lzd%Glr%bounds%kb%ibyz_f,stat=i_stat)
!!$       call memocc(i_stat,i_all,'Lzd%Glr%bounds%kb%ibyz_f',subname)
!!$       
!!$       i_all=-product(shape(Lzd%Glr%bounds%sb%ibxy_ff))*kind(Lzd%Glr%bounds%sb%ibxy_ff)
!!$       deallocate(Lzd%Glr%bounds%sb%ibxy_ff,stat=i_stat)
!!$       call memocc(i_stat,i_all,'ibxy_ff',subname)
!!$       i_all=-product(shape(Lzd%Glr%bounds%sb%ibzzx_f))*kind(Lzd%Glr%bounds%sb%ibzzx_f)
!!$       deallocate(Lzd%Glr%bounds%sb%ibzzx_f,stat=i_stat)
!!$       call memocc(i_stat,i_all,'ibzzx_f',subname)
!!$       i_all=-product(shape(Lzd%Glr%bounds%sb%ibyyzz_f))*kind(Lzd%Glr%bounds%sb%ibyyzz_f)
!!$       deallocate(Lzd%Glr%bounds%sb%ibyyzz_f,stat=i_stat)
!!$       call memocc(i_stat,i_all,'ibyyzz_f',subname)
!!$       
!!$       i_all=-product(shape(Lzd%Glr%bounds%gb%ibyz_ff))*kind(Lzd%Glr%bounds%gb%ibyz_ff)
!!$       deallocate(Lzd%Glr%bounds%gb%ibyz_ff,stat=i_stat)
!!$       call memocc(i_stat,i_all,'ibyz_ff',subname)
!!$       
!!$       i_all=-product(shape(Lzd%Glr%bounds%gb%ibzxx_f))*kind(Lzd%Glr%bounds%gb%ibzxx_f)
!!$       deallocate(Lzd%Glr%bounds%gb%ibzxx_f,stat=i_stat)
!!$       call memocc(i_stat,i_all,'ibzxx_f',subname)
!!$       
!!$       i_all=-product(shape(Lzd%Glr%bounds%gb%ibxxyy_f))*kind(Lzd%Glr%bounds%gb%ibxxyy_f)
!!$       deallocate(Lzd%Glr%bounds%gb%ibxxyy_f,stat=i_stat)
!!$       call memocc(i_stat,i_all,'ibxxyy_f',subname)
!!$    endif

    call deallocate_comms(comms,subname)

    call deallocate_orbs(orbs,subname)
    call deallocate_orbs(orbsAO,subname)

    call deallocate_atoms_scf(atoms,subname) 


    i_all=-product(shape(nlpspd%nboxp_c))*kind(nlpspd%nboxp_c)
    deallocate(nlpspd%nboxp_c,stat=i_stat)
    call memocc(i_stat,i_all,'nboxp_c',subname)
    i_all=-product(shape(nlpspd%nboxp_f))*kind(nlpspd%nboxp_f)
    deallocate(nlpspd%nboxp_f,stat=i_stat)
    call memocc(i_stat,i_all,'nboxp_f',subname)
    i_all=-product(shape(nlpspd%keyg_p))*kind(nlpspd%keyg_p)
    deallocate(nlpspd%keyg_p,stat=i_stat)
    call memocc(i_stat,i_all,'keyg_p',subname)
    i_all=-product(shape(nlpspd%keyv_p))*kind(nlpspd%keyv_p)
    deallocate(nlpspd%keyv_p,stat=i_stat)
    call memocc(i_stat,i_all,'keyv_p',subname)
    i_all=-product(shape(nlpspd%nvctr_p))*kind(nlpspd%nvctr_p)
    deallocate(nlpspd%nvctr_p,stat=i_stat)
    call memocc(i_stat,i_all,'nvctr_p',subname)
    i_all=-product(shape(nlpspd%nseg_p))*kind(nlpspd%nseg_p)
    deallocate(nlpspd%nseg_p,stat=i_stat)
    call memocc(i_stat,i_all,'nseg_p',subname)

    i_all=-product(shape(proj))*kind(proj)
    deallocate(proj,stat=i_stat)
    call memocc(i_stat,i_all,'proj',subname)

    i_all=-product(shape(radii_cf))*kind(radii_cf)
    deallocate(radii_cf,stat=i_stat)
    call memocc(i_stat,i_all,'radii_cf',subname)

    call deallocate_rho_descriptors(rhodsc,subname)

    if( in%iabscalc_type==3) then
       call deallocate_pcproj_data(PPD,subname)
    endif
    if(sum(atoms%paw_NofL).gt.0) then
       call deallocate_pawproj_data(PAWD,subname)       
    endif
    !! this is included in deallocate_atomdatapaw
    !! call deallocate_atomdatapaw(atoms,subname)

    ! Free the libXC stuff if necessary.
    call xc_end()

    !end of wavefunction minimisation
    call timing(iproc,'LAST','PR')
    call timing(iproc,'              ','RE')
    call cpu_time(tcpu1)
    call system_clock(ncount1,ncount_rate,ncount_max)
    tel=dble(ncount1-ncount0)/dble(ncount_rate)
    if (iproc == 0) &
         write( *,'(1x,a,1x,i4,2(1x,f12.2))') 'CPU time/ELAPSED time for root process ', iproc,tel,tcpu1-tcpu0

  END SUBROUTINE deallocate_before_exiting
=======
      &   psi,Glr,orbsAO,hx_old,hy_old,hz_old,in,GPU,infocode)
   use module_base
   use module_types
   use module_interfaces
   use Poisson_Solver
   use module_xc
   use vdwcorrection, only: vdwcorrection_calculate_energy, vdwcorrection_calculate_forces, vdwcorrection_warnings
   use esatto
   implicit none
   integer, intent(in) :: nproc,iproc
   real(gp), intent(inout) :: hx_old,hy_old,hz_old
   type(input_variables), intent(in) :: in
   type(locreg_descriptors), intent(inout) :: Glr
   type(atoms_data), intent(inout) :: atoms
   type(orbitals_data), intent(inout) :: orbsAO
   type(GPU_pointers), intent(inout) :: GPU
   real(gp), dimension(3,atoms%nat), target, intent(inout) :: rxyz
   integer, intent(out) :: infocode
   real(wp), dimension(:), pointer :: psi
   !local variables
   type(orbitals_data) :: orbs
   character(len=*), parameter :: subname='abscalc'
   character(len=3) :: PSquiet
   integer :: ixc,ncong,idsx,ncongt,nspin,itermax
   integer :: nvirt
   integer :: nelec,ndegree_ip,j
   integer :: n3d,n3p,n3pi,i3xcsh,i3s,n1,n2,n3
   integer :: ncount0,ncount1,ncount_rate,ncount_max,n1i,n2i,n3i
   integer :: iat,i_all,i_stat,ierr,inputpsi
   real :: tcpu0,tcpu1
   real(gp), dimension(3) :: shift
   real(kind=8) :: crmult,frmult,cpmult,fpmult,gnrm_cv,rbuf,hxh,hyh,hzh,hx,hy,hz
   real(kind=8) :: peakmem
   real(kind=8) :: eion,epot_sum,ekin_sum,eproj_sum
   real(kind=8) :: tel,psoffset
   real(gp) :: edisp ! Dispersion energy
   type(nonlocal_psp_descriptors) :: nlpspd
   type(communications_arrays) :: comms
   type(gaussian_basis) :: Gvirt
   type(rho_descriptors)  :: rhodsc

   integer, dimension(:,:), allocatable :: nscatterarr,ngatherarr
   real(kind=8), dimension(:,:), allocatable :: radii_cf,fion
   !real(kind=8), dimension(:,:), allocatable :: gxyz
   real(gp), dimension(:,:),allocatable :: fdisp
   ! Charge density/potential,ionic potential, pkernel
   real(kind=8), dimension(:), allocatable :: pot_ion

   real(kind=8), dimension(:,:,:,:), allocatable, target :: rhopot, rhopotTOTO, rhoXanes
   real(kind=8), dimension(:,:,:,:), pointer ::  rhopottmp, rhopotExtra, rhotarget
   integer :: b2Bcounter, b2BN
   character(len=100) :: filename
   real(kind=8), dimension(:), pointer :: pkernel

   !wavefunction gradients, hamiltonian on vavefunction
   !transposed  wavefunction
   ! Pointers and variables to store the last psi
   ! before reformatting if useFormattedInput is .true.
   real(kind=8), dimension(:), pointer :: hpsi,psit,psivirt,rhocore
   !real(kind=8), dimension(:), pointer :: psidst,hpsidst
   ! PSP projectors 
   real(kind=8), dimension(:), pointer :: proj
   ! arrays for DIIS convergence accelerator
   !real(kind=8), dimension(:,:,:), pointer :: ads
   ! Arrays for the symmetrisation, not used here...
   integer, dimension(:,:,:), allocatable :: irrzon
   real(dp), dimension(:,:,:), allocatable :: phnons
   character(len=5) :: gridformat

   !for xabsorber
   integer :: ix, iy, iz , ixnl, iynl, iznl !n(c) lpot_a
   real(gp) :: rpot_a,spot_a,hpot_a,espo,harmo,r,rx,ry,rz,minr  
   real(gp), pointer :: radpot(:,:)
   integer :: radpotcount, igrid

   real(gp), dimension(:,:), pointer :: rxyz_b2B
   integer, dimension(:), pointer :: iatype_b2B, znucl_b2B
   real(gp) :: shift_b2B(3)
   integer :: itype, nd
   integer :: n1i_bB,n2i_bB,n3i_bB
   real(gp), dimension(:,:), pointer :: pot_bB
   real(gp), dimension(:), pointer ::  intfunc_x, intfunc_y
   real(gp) :: factx, facty, factz
   integer :: idelta
   integer :: ix_bB, iy_bB, iz_bB
   integer :: maxX_B, maxY_B, maxZ_B
   integer :: minX_B, minY_B, minZ_B
   real(gp) :: rx_bB, ry_bB, rz_bB
   integer :: nrange
   real(gp), pointer :: auxint(:)

   logical  :: exists 
   integer  :: nat_b2B
   integer  :: Nreplicas, ireplica, replicaoffset
   real(gp) :: dumvect3D(3)
   real(gp) :: shiftdiff
   real(gp) :: potmodified_maxr, potmodified_shift

   type(atoms_data) :: atoms_clone
   integer :: nsp, nspinor !n(c) noncoll
   integer, parameter :: nelecmax=32,lmax=4 !n(c) nmax=6
   integer, parameter :: noccmax=2

   !! to apply pc_projector
   type(pcproj_data_type) ::PPD
   !! to apply paw projectors
   type(PAWproj_data_type) ::PAWD


   if (in%potshortcut==0) then
      if(nproc>1) call MPI_Finalize(ierr)
      stop '   in%potshortcut==0 calculating spectra. Use rather box2Box option      '
   endif

   crmult=in%crmult
   frmult=in%frmult
   cpmult=in%frmult
   fpmult=in%frmult
   ixc=in%ixc
   gnrm_cv=in%gnrm_cv
   itermax=in%itermax
   ncong=in%ncong
   idsx=in%idsx
   rbuf=in%rbuf
   ncongt=in%ncongt
   nspin=in%nspin

   nvirt=in%nvirt

   hx=in%hx
   hy=in%hy
   hz=in%hz

   write(gridformat, "(A)") ""
   select case (in%output_grid_format)
   case (OUTPUT_GRID_FORMAT_ETSF)
      write(gridformat, "(A)") ".etsf"
   case (OUTPUT_GRID_FORMAT_CUBE)
      write(gridformat, "(A)") ".bin"
   end select

   if (ixc < 0) then
      call xc_init(ixc, XC_MIXED, nspin)
   else
      call xc_init(ixc, XC_ABINIT, nspin)
   end if
>>>>>>> 01b57ec3

   !character string for quieting the Poisson solver
   if (verbose >1) then
      PSquiet='NO'
   else
      PSquiet='YES'
   end if

   if (iproc == 0) then
      write( *,'(1x,a,1x,i0)') &
         &   '===================== BigDFT XANE calculation =============== inputPsiId=',&
         &   in%inputPsiId
      call print_dft_parameters(in,atoms)
   end if
   !time initialization
   call timing(nproc,trim(in%dir_output)//'time.prc','IN')
   call cpu_time(tcpu0)
   call system_clock(ncount0,ncount_rate,ncount_max)

   if(nspin/=1 .and. nspin/=2 .and. nspin/=4) nspin=1

   ! grid spacing (same in x,y and z direction)

   if (iproc==0) then
      write( *,'(1x,a)')&
         &   '------------------------------------------------------------------ System Properties'
   end if

   !these routines can be regrouped in one

   allocate(radii_cf(atoms%ntypes,3+ndebug),stat=i_stat)
   call memocc(i_stat,radii_cf,'radii_cf',subname)

   call system_properties(iproc,nproc,in,atoms,orbsAO,radii_cf,nelec)

   ! Determine size alat of overall simulation cell and shift atom positions
   ! then calculate the size in units of the grid space

   call system_size(iproc,atoms,rxyz,radii_cf,crmult,frmult,hx,hy,hz,Glr,shift)
   if ( orbsAO%nspinor.gt.1) then
      !!  hybrid_on is not compatible with kpoints
      Glr%hybrid_on=.false.
   endif

   !variables substitution for the PSolver part
   hxh=0.5d0*hx
   hyh=0.5d0*hy
   hzh=0.5d0*hz
   n1i=Glr%d%n1i
   n2i=Glr%d%n2i
   n3i=Glr%d%n3i

   n1=Glr%d%n1
   n2=Glr%d%n2
   n3=Glr%d%n3

   ! Create wavefunctions descriptors and allocate them inside the global locreg desc.
   call timing(iproc,'CrtDescriptors','ON')
   call createWavefunctionsDescriptors(iproc,hx,hy,hz,&
      &   atoms,rxyz,radii_cf,crmult,frmult,Glr)
   call timing(iproc,'CrtDescriptors','OF')
   ! Calculate all projectors, or allocate array for on-the-fly calculation

   !de-allocate orbs and recreate it with one orbital only


   !allocate communications arrays (allocate it before Projectors because of the definition
   !of iskpts and nkptsp)

   call orbitals_descriptors(iproc,nproc,1,1,0,in%nspin,1,in%nkpt,in%kpt,in%wkpt,orbs)
   call orbitals_communicators(iproc,nproc,Glr,orbs,comms)  

   call timing(iproc,'CrtProjectors ','ON')
   call createProjectorsArrays(iproc,n1,n2,n3,rxyz,atoms,orbs,&
      &   radii_cf,cpmult,fpmult,hx,hy,hz,nlpspd,proj)
   call timing(iproc,'CrtProjectors ','OF')

   if(sum(atoms%paw_NofL).gt.0) then
      ! Calculate all paw_projectors, or allocate array for on-the-fly calculation
      call timing(iproc,'CrtPawProjects ','ON')
      PAWD%DistProjApply =  .false. !! .true.
      ! the following routine calls a specialized version of localize_projectors
      ! which does not interfere with the global DistProjApply
      call createPawProjectorsArrays(iproc,n1,n2,n3,rxyz,atoms,orbs,&
         &   radii_cf,cpmult,fpmult,hx,hy,hz, &
         &   PAWD, Glr )
      call timing(iproc,'CrtPawProjects ','OF')
   endif


   if (in%iabscalc_type==3) then
      ! Calculate all pc_projectors, or allocate array for on-the-fly calculation
      call timing(iproc,'CrtPcProjects ','ON')
      PPD%DistProjApply  =  DistProjApply
      ! the following routine calls  localize_projectors again
      ! but this should be in coherence with the previous call for psp projectos 
      call createPcProjectorsArrays(iproc,n1,n2,n3,rxyz,atoms,orbs,&
         &   radii_cf,cpmult,fpmult,hx,hy,hz,-0.1_gp, &
         &   PPD, Glr  )
      call timing(iproc,'CrtPcProjects ','OF')
   endif


   !calculate the partitioning of the orbitals between the different processors
   !memory estimation
   if (iproc==0 .and. verbose > 0) then
      call MemoryEstimator(nproc,idsx,Glr,&
         &   atoms%nat,orbs%norb,orbs%nspinor,orbs%nkpts,nlpspd%nprojel,&
         &   in%nspin,in%itrpmax,in%iscf,peakmem)
   end if


   !these arrays should be included in the comms descriptor
   !allocate values of the array for the data scattering in sumrho
   !its values are ignored in the datacode='G' case
   allocate(nscatterarr(0:nproc-1,4+ndebug),stat=i_stat)
   call memocc(i_stat,nscatterarr,'nscatterarr',subname)
   !allocate array for the communications of the potential
   allocate(ngatherarr(0:nproc-1,2+ndebug),stat=i_stat)
   call memocc(i_stat,ngatherarr,'ngatherarr',subname)
   !create the descriptors for the density and the potential
   !these descriptors should take into account the localisation regions
   call createDensPotDescriptors(iproc,nproc,atoms,Glr%d,hxh,hyh,hzh,&
      &   rxyz,in%crmult,in%frmult,radii_cf,in%nspin,'D',ixc,in%rho_commun,&
      &   n3d,n3p,n3pi,i3xcsh,i3s,nscatterarr,ngatherarr,rhodsc)

   !allocate ionic potential
   print *, " allocate ionic potential " 
   if (n3pi > 0) then
      allocate(pot_ion(n1i*n2i*n3pi+ndebug),stat=i_stat)
      call memocc(i_stat,pot_ion,'pot_ion',subname)
   else
      allocate(pot_ion(1+ndebug),stat=i_stat)
      call memocc(i_stat,pot_ion,'pot_ion',subname)
   end if

   allocate(fion(3,atoms%nat+ndebug),stat=i_stat)
   call memocc(i_stat,fion,'fion',subname)

   ! A message about dispersion forces.
   if (iproc == 0) call vdwcorrection_warnings(atoms, in)

   !calculation of the Poisson kernel anticipated to reduce memory peak for small systems
   ndegree_ip=16 !default value 
   call createKernel(iproc,nproc,atoms%geocode,n1i,n2i,n3i,hxh,hyh,hzh,ndegree_ip,pkernel,&
      &   quiet=PSquiet)

   print *, " IonicEnergyandForces  " 

   call IonicEnergyandForces(iproc,nproc,atoms,hxh,hyh,hzh,in%elecfield,rxyz,eion,fion,&
      &   psoffset,0,n1,n2,n3,n1i,n2i,n3i,i3s+i3xcsh,n3pi,pot_ion,pkernel)

   call createIonicPotential(atoms%geocode,iproc,nproc,atoms,rxyz,hxh,hyh,hzh,&
      &   in%elecfield,n1,n2,n3,n3pi,i3s+i3xcsh,n1i,n2i,n3i,pkernel,pot_ion,psoffset,0,&
      &   .false.)

   !this can be inserted inside the IonicEnergyandForces routine
   !(after insertion of the non-regression test)
   call vdwcorrection_calculate_energy(edisp,rxyz,atoms,in,iproc)

   allocate(fdisp(3,atoms%nat+ndebug),stat=i_stat)
   call memocc(i_stat,fdisp,'fdisp',subname)
   !this can be inserted inside the IonicEnergyandForces routine
   call vdwcorrection_calculate_forces(fdisp,rxyz,atoms,in) 

   !Allocate Charge density, Potential in real space
   if (n3d >0) then
      allocate(rhopot(n1i,n2i,n3d,in%nspin+ndebug),stat=i_stat)
      call memocc(i_stat,rhopot,'rhopot',subname)
   else
      allocate(rhopot(1,1,1,in%nspin+ndebug),stat=i_stat)
      call memocc(i_stat,rhopot,'rhopot',subname)
   end if

   if( iand( in%potshortcut,16)>0) then
      allocate(rhoXanes(n1i,n2i,n3i,in%nspin+ndebug),stat=i_stat)
      call memocc(i_stat,rhoXanes,'rhoXanes',subname)
   else
      allocate(rhoXanes(1,1,1,1+ndebug),stat=i_stat)
      call memocc(i_stat,rhoXanes,'rhoXanes',subname)     
   endif


   if(  iand( in%potshortcut, 2)  > 0 ) then
      allocate(rhopotTOTO(n1i,n2i,n3i,  in%nspin+ndebug),  stat=i_stat  )
      call memocc(i_stat,rhopotTOTO,'rhopotTOTO',subname)
   endif


   nullify(rhocore)
   !check the communication distribution
   !call check_communications(iproc,nproc,orbs,Glr,comms)


   if( iand( in%potshortcut,4)  .gt. 0 ) then
      if (n3d >0) then
         allocate(rhopotExtra(n1i,n2i,n3d,in%nspin+ndebug),stat=i_stat)
         call memocc(i_stat,rhopotExtra,'rhopotExtra',subname)
      else
         allocate(rhopotExtra(1,1,1,in%nspin+ndebug),stat=i_stat)
         call memocc(i_stat,rhopotExtra,'rhopotExtra',subname)
      end if

      atoms_clone = atoms
      nullify(atoms_clone%aocc)
      nullify(atoms_clone%iasctype)


      allocate(atoms_clone%aocc(lbound(atoms%aocc,1 ):ubound(atoms%aocc,1),&
         &   lbound(atoms%aocc,2):ubound(atoms%aocc,2)),stat=i_stat)
      call memocc(i_stat,atoms%aocc,'atoms_clone%aocc',subname)

      allocate(atoms_clone%iasctype(lbound(atoms%iasctype,1 ):ubound(atoms%iasctype,1)),stat=i_stat)
      call memocc(i_stat,atoms%iasctype,'atoms_clone%iasctype',subname)


      atoms_clone%aocc=0.0_gp
      atoms_clone%iasctype=0


      read(in%extraOrbital,*,iostat=ierr)iat
      !control the spin
      select case(in%nspin)
      case(1)
         nsp=1
         nspinor=1
         !n(c) noncoll=1
      case(2)
         nsp=2
         nspinor=1
         !n(c) noncoll=1
      case(4)
         nsp=1
         nspinor=4
         !n(c) noncoll=2
      case default
         write(*,*)' ERROR: nspin not valid:',nspin
         stop
      end select


      print *, " Going to create extra potential for orbital "
      print *, in%extraOrbital
      print *, "using hard-coded parameters "
      print *, "noccmax, nelecmax,lmax ", noccmax, nelecmax,lmax


      call read_eleconf(in%extraOrbital ,nsp,nspinor,noccmax, nelecmax,lmax, &
         &   atoms_clone%aocc(1,iat), atoms_clone%iasctype(iat))


      nspin=in%nspin

      !Fake allocations
      allocate(irrzon(1,2,1+ndebug),stat=i_stat)
      call memocc(i_stat,irrzon,'irrzon',subname)
      allocate(phnons(2,1,1+ndebug),stat=i_stat)
      call memocc(i_stat,phnons,'phnons',subname)

      !-- calculate input guess from non-diagonalised of LCAO basis (written in wavelets)
      !-- if spectra calculation is energy dependent  input_wf_diag will write
      !    the density to the file electronic_density.cube
      !   To tell  input_wf_diag to do this ne must set the 5th bit on in in%potshortcut
      if( iand( in%potshortcut,16)>0) then
         if( in%iabscalc_type<3) then
            if(iproc==0) write(*,*)  ' Energy dependent potential has been asked in abscalc but  iabscalc_type<3 '
            if(nproc>1) call MPI_Finalize(ierr)
            stop '      Energy dependent potential has been asked in abscalc but  iabscalc_type<3    '
         endif
      endif


      call input_wf_diag(iproc,nproc,atoms_clone,rhodsc,&
         &   orbsAO,nvirt,comms,Glr,hx,hy,hz,rxyz,rhopotExtra,rhocore,pot_ion,&
         &   nlpspd,proj,pkernel,pkernel,ixc,psi,hpsi,psit,Gvirt,&
         &   nscatterarr,ngatherarr,nspin, in%potshortcut, -1, irrzon, phnons, GPU,in)



      if( iand( in%potshortcut,32)  .gt. 0 .and. in%iabscalc_type==3 ) then
         print *, " ============== TESTING PC_PROJECTORS =========== "
         allocate(hpsi(orbsAO%npsidim+ndebug),stat=i_stat)
         hpsi=0.0_wp
         PPD%iproj_to_factor(1:PPD%mprojtot) = 2.0_gp
         call applyPCprojectors(orbsAO,atoms,hx,hy,hz,Glr,PPD,psi,hpsi, .true.)
         deallocate(hpsi)
      end if



      if( iand( in%potshortcut,16)>0) then

         if(iproc==0) write(*,*) "re-reading electronic_density for Xanes energy dependent potential "
         STOP " this part has to be rearranged to keep into account distributed potentials "
         call read_density_cube_old("electronic_density", n1i,n2i,n3i,1, hx ,hy ,hz, atoms%nat, rxyz_b2B, pot_bB )
         rhoXanes=0.0_gp
         do iz = 1,n3i
            do iy=1,n2i
               do ix=1,n1i
                  rhopottmp(ix,iy,iz +i3xcsh,1) =  pot_bB(ix  + (iy-1)*n1i  + (iz-1)*n1i*n2i,1)  
               enddo
            enddo
         enddo

         i_all=-product(shape(pot_bB))*kind(pot_bB)
         deallocate(pot_bB,stat=i_stat)
         call memocc(i_stat,i_all,'pot_bB',subname)

         i_all=-product(shape(rxyz_b2B))*kind(rxyz_b2B)
         deallocate(rxyz_b2B,stat=i_stat)
         call memocc(i_stat,i_all,'rxyz',subname)


      endif



      i_all=-product(shape(psi))*kind(psi)
      deallocate(psi,stat=i_stat)
      call memocc(i_stat,i_all,'psi',subname)

      i_all=-product(shape(irrzon))*kind(irrzon)
      deallocate(irrzon,stat=i_stat)
      call memocc(i_stat,i_all,'irrzon',subname)

      i_all=-product(shape(phnons))*kind(phnons)
      deallocate(phnons,stat=i_stat)
      call memocc(i_stat,i_all,'phnons',subname)

      i_all=-product(shape(atoms_clone%aocc))*kind(atoms_clone%aocc)
      deallocate(atoms_clone%aocc,stat=i_stat)
      call memocc(i_stat,i_all,'atoms_clone%aocc',subname)
      nullify(atoms_clone%aocc)
      i_all=-product(shape(atoms_clone%iasctype))*kind(atoms_clone%iasctype)
      deallocate(atoms_clone%iasctype,stat=i_stat)
      call memocc(i_stat,i_all,'atoms_clone%iasctype',subname)
      nullify(atoms_clone%iasctype)

   endif


   if( iand( in%potshortcut,1)  .gt. 0 ) then

      inputpsi=in%inputPsiId

      nspin=in%nspin

      !Fake allocations
      allocate(irrzon(1,2,1+ndebug),stat=i_stat)
      call memocc(i_stat,irrzon,'irrzon',subname)
      allocate(phnons(2,1,1+ndebug),stat=i_stat)
      call memocc(i_stat,phnons,'phnons',subname)

      !calculate input guess from diagonalisation of LCAO basis (written in wavelets)
      call input_wf_diag(iproc,nproc,atoms,rhodsc,&
         &   orbsAO,nvirt,comms,Glr,hx,hy,hz,rxyz,rhopot,rhocore,pot_ion,&
         &   nlpspd,proj,pkernel,pkernel,ixc,psi,hpsi,psit,Gvirt,&
         &   nscatterarr,ngatherarr,nspin, in%potshortcut, -1, irrzon, phnons, GPU, in)

      i_all=-product(shape(psi))*kind(psi)
      deallocate(psi,stat=i_stat)
      call memocc(i_stat,i_all,'psi',subname)

      i_all=-product(shape(irrzon))*kind(irrzon)
      deallocate(irrzon,stat=i_stat)
      call memocc(i_stat,i_all,'irrzon',subname)

      i_all=-product(shape(phnons))*kind(phnons)
      deallocate(phnons,stat=i_stat)
      call memocc(i_stat,i_all,'phnons',subname)

   end if

   nullify(psit)

   i_all=-product(shape(pot_ion))*kind(pot_ion)
   deallocate(pot_ion,stat=i_stat)
   call memocc(i_stat,i_all,'pot_ion',subname)

   i_all=-product(shape(pkernel))*kind(pkernel)
   deallocate(pkernel,stat=i_stat)
   call memocc(i_stat,i_all,'kernel',subname)

   ! needs something to let to  bigdft to deallocate
   allocate(psi(2+ndebug),stat=i_stat)
   call memocc(i_stat,psi,'psi',subname)

   allocate(orbsAO%eval(2+ndebug),stat=i_stat)
   call memocc(i_stat, orbsAO%eval,'eval',subname)


   if ( in%c_absorbtion ) then


      !!$
      !!$     rhopot(10,9,8+i3xcsh,1)=100.0

      if (in%output_grid == OUTPUT_GRID_DENSPOT) then
         if (in%output_grid_format == OUTPUT_GRID_FORMAT_TEXT) then
            if (iproc == 0) write(*,*) 'writing local_potential'

            call plot_density('local_potentialb2B' // gridformat,iproc,nproc,&
               &   n1,n2,n3,n1i,n2i,n3i,n3p,&
               &   in%nspin,hxh,hyh,hzh,atoms,rxyz,ngatherarr,rhopot(1,1,1,1))
            !!$
            !!$           call plot_density_old(atoms%geocode,'local_potentialb2B.pot',iproc,nproc,&
            !!$                n1,n2,n3,n1i,n2i,n3i,n3p,&
            !!$                atoms%alat1,atoms%alat2,atoms%alat3,ngatherarr,rhopot(1,1,1,1))
         else
            call plot_density_cube_old('local_potentialb2B',iproc,nproc,&
               &   n1,n2,n3,n1i,n2i,n3i,n3p,&
               &   in%nspin,hxh,hyh,hzh,atoms,rxyz,ngatherarr,rhopot(1,1,1,1))
         endif
      end if

      !!$     call  read_potfile4b2B("local_potential.pot",n1i_bB,n2i_bB,n3i_bB, pot_bB, alat1_bB, alat2_bB, alat3_bB)
      !!$     print *, pot_bB(10  + (9-1)*n1i_bB  + (8-1)*n1i_bB*n2i_bB)
      !!$     stop

      if(iproc==0) print *, " going to calculate spectra "

      if(  iand( in%potshortcut, 2)  > 0 ) then

         if(  iand( in%potshortcut, 16)  > 0 ) then
            b2BN=2
         else
            b2BN=1
         endif

         !Big loop (b2Bcounter)
         do b2Bcounter=1,b2BN

            if(b2Bcounter==1) then
               write(filename,'(A)' ) 'b2B_xanes'
               rhotarget=>rhopotTOTO
            else
               STOP " reimplement allocation of rhoXanesTOTO" 
               write(filename,'(A)') 'b2B_rho'
               !              rhotarget=>rhoXanesTOTO
            endif


            inquire(file=trim(trim(filename)//'.cube'),exist=exists)
            print *, "check ",  trim(filename)//'.cube', exists

            if(exists) then

               nullify(pot_bB);
               call read_cube(trim(filename),atoms%geocode,n1i_bB,n2i_bB,n3i_bB, &
                  &   nspin , hx_old ,hy_old ,hz_old ,pot_bB, nat_b2B, rxyz_b2B, iatype_b2B, znucl_b2B)
               !call read_density_cube_old(trim(filename), n1i_bB,n2i_bB,n3i_bB, 1 , hx_old ,hy_old ,hz_old , nat_b2B, rxyz_b2B, pot_bB )
               hx_old=hx_old*2
               hy_old=hy_old*2
               hz_old=hz_old*2


               if( (atoms%nat/nat_b2B)*nat_b2B /=  atoms%nat ) then
                  if(iproc==0) write(*,*)  "   b2B_xanes cube  is not compatible with actual positions" 
                  if(nproc>1) call MPI_Finalize(ierr)
                  stop '      b2B_xanes cube  is not compatible with actual positions          '
               end if

            else
               print  *, " reading potential from file ","b2B_xanes.pot"
               write(6,*) " reading pot for b2B from potfile has been disactivated. Use cube format instead  " 
               stop  " reading pot for b2B from potfile has been disactivated. Use cube format instead  " 

            endif


            allocate(rhopottmp( max(n1i_bB,n1i),max(n2i_bB,n2i),max(n3i_bB,n3i),in%nspin+ndebug),stat=i_stat)
            !! allocate(rhopottmp( max(n1i_bB,n1i),max(n2i_bB,n2i),max(n3i_bB,n3d),in%nspin+ndebug),stat=i_stat)
            call memocc(i_stat,rhopottmp,'rhopottmp',subname)


            rhotarget=0.0_gp



            itype=16
            nd=2**20

            allocate(  intfunc_x(0:nd+ndebug),stat=i_stat )
            call memocc(i_stat,intfunc_x,'intfunc_x',subname)
            allocate( intfunc_y(0:nd+ndebug) ,stat=i_stat )
            call memocc(i_stat,intfunc_y,'intfunc_y',subname)

            print *, " scaling function for interpolation "

            call scaling_function4b2B(itype,nd,nrange,intfunc_x,intfunc_y)  ! intervallo di 32 con 2**20 punti
            if( abs(intfunc_y(nd/2)-1)>1.0e-10 ) then
               stop " wrong scaling function 4b2B: not a centered one "
            endif

            i_all=-product(shape(intfunc_x))*kind(intfunc_x)
            deallocate(intfunc_x,stat=i_stat)
            call memocc(i_stat,i_all,'intfunc_x',subname)

            allocate(auxint(n1i+n2i+n3i+ndebug),stat=i_stat)
            call memocc(i_stat,auxint,'auxint',subname)

            Nreplicas = atoms%nat / nat_b2B
            dumvect3d(1)=atoms%alat1
            dumvect3d(2)=atoms%alat2
            dumvect3d(3)=atoms%alat3


            !Loop over ireplica
            do ireplica=0, Nreplicas-1

               replicaoffset = (ireplica)*(   nat_b2B      )

               do j=1,3
                  shift_b2B(j) = rxyz(j,1+replicaoffset) - rxyz_b2B(j,1) 

                  do iat=2+ireplica*nat_b2B, (ireplica+1)*nat_b2B

                     shiftdiff = shift_b2B(j) - (rxyz(j,iat) -rxyz_b2B(j,iat-replicaoffset)   )

                     if( abs( shiftdiff )>1.0e-4 .and.  abs(abs(shiftdiff)-dumvect3d(j))  >1.0e-4) then
                        if(iproc==0) write(*,*)  "   b2B_xanes  positions are not compatible with actual positions" 
                        if(nproc>1) call MPI_Finalize(ierr)
                        stop '      b2B_xanes positions are not compatible with actual positions          '
                     end if
                  enddo
               enddo

               write(*,'(a,1x,i2,1x,a,1x,3ES13.6)')  "for replica ", ireplica,  "SHIFT " , shift_b2B

               rhopottmp=0.0_gp
               do iz_bB = 1,n3i_bB
                  do iy_bB=1,n2i_bB
                     do ix_bB=1,n1i_bB
                        rhopottmp(ix_bB,iy_bB,iz_bB ,1) =  pot_bB(ix_bB  + (iy_bB-1)*n1i_bB  + (iz_bB-1)*n1i_bB*n2i_bB,1)
                        !! rhopottmp(ix_bB,iy_bB,iz_bB ,1) =  pot_bB(ix_bB  + (iy_bB-1)*n1i_bB  + (iz_bB-1)*n1i_bB*n2i_bB,1)
                     enddo
                  enddo
               enddo

               if (ireplica==Nreplicas-1) then
                  i_all=-product(shape(pot_bB))*kind(pot_bB)
                  deallocate(pot_bB,stat=i_stat)
                  call memocc(i_stat,i_all,'pot_bB',subname)
               endif


               do iz_bB = 1,n3i_bB
                  do iy_bB=1,n2i_bB
                     auxint = 0.0_gp
                     do ix_bB=1,n1i_bB
                        rx_bB = hx_old*(ix_bB-1)           /2.0   +  shift_b2B(1)
                        minX_B  =  max(1,NINT((rx_bB -8*hx_old/2)/(hx/2.0)))
                        maxX_B  =  min(n1i,NINT((rx_bB +8*hx_old/2)/(hx/2.0)))

                        minX_B  =  NINT((rx_bB -8*hx_old/2)/(hx/2.0))
                        maxX_B  =  NINT((rx_bB +8*hx_old/2)/(hx/2.0))

                        do ixnl= minX_B , maxX_B 
                           ix = mod(ixnl-1 + n1i , n1i) +1

                           rx = hx*(ix-1  )/2.0  

                           shiftdiff = (rx-rx_bB)
                           if ( abs(shiftdiff -atoms%alat1) < abs(shiftdiff)) shiftdiff=shiftdiff -atoms%alat1
                           if ( abs(shiftdiff +atoms%alat1) < abs(shiftdiff)) shiftdiff=shiftdiff +atoms%alat1

                           idelta = NINT( shiftdiff *2**15/(hx_old/2))  
                           factx = intfunc_y(nd/2+idelta)
                           auxint(ix) = auxint(ix) + &
                              &   factx * rhopottmp(ix_bB,iy_bB,iz_bB ,1)
                        enddo
                     enddo
                     rhopottmp(1:n1i,iy_bB,iz_bB,1)=auxint(1:n1i)
                  enddo
               enddo

               do iz_bB = 1,n3i_bB
                  do ix_bB=1,n1i
                     auxint = 0.0_gp
                     do iy_bB=1,n2i_bB
                        ry_bB = hy_old*(iy_bB-1)/2.0   +  shift_b2B(2)
                        minY_B  =  max(1  ,NINT((ry_bB -8*hy_old/2)/(hy/2.0)))
                        maxY_B  =  min(n2i,NINT((ry_bB +8*hy_old/2)/(hy/2.0)))

                        minY_B  =  NINT((ry_bB -8*hy_old/2)/(hy/2.0))
                        maxY_B  =  NINT((ry_bB +8*hy_old/2)/(hy/2.0))

                        do iynl= minY_B , maxY_B 
                           iy = mod(iynl-1 + n2i , n2i) +1

                           ry = hy*(iy-1  )/2.0  

                           shiftdiff = (ry-ry_bB)
                           if ( abs(shiftdiff -atoms%alat2) < abs(shiftdiff)) shiftdiff=shiftdiff -atoms%alat2
                           if ( abs(shiftdiff +atoms%alat2) < abs(shiftdiff)) shiftdiff=shiftdiff +atoms%alat2


                           idelta = NINT(shiftdiff *2**15/(hy_old/2))
                           facty = intfunc_y(nd/2+idelta)
                           auxint(iy) = auxint(iy) + &
                              &   facty * rhopottmp(ix_bB,iy_bB,iz_bB,1)
                        enddo
                     enddo
                     rhopottmp(ix_bB ,1:n2i,iz_bB,1)=auxint(1:n2i)
                  enddo
               enddo

               do ix_bB=1,n1i
                  do iy_bB=1,n2i
                     auxint = 0.0_gp
                     do iz_bB = 1,n3i_bB
                        rz_bB = hz_old*(iz_bB-1)           /2.0   +  shift_b2B(3)


                        minZ_B  =    NINT((rz_bB -8*hz_old/2)/(hz/2.0))
                        maxZ_B  =    NINT((rz_bB +8*hz_old/2)/(hz/2.0))

                        do iznl= minZ_B , maxZ_B 

                           iz = mod(iznl-1 + n3i , n3i) +1

                           rz = hz*(iz-1  )/2.0  

                           shiftdiff = (rz-rz_bB)
                           if ( abs(shiftdiff -atoms%alat3) < abs(shiftdiff)) shiftdiff=shiftdiff -atoms%alat3
                           if ( abs(shiftdiff +atoms%alat3) < abs(shiftdiff)) shiftdiff=shiftdiff +atoms%alat3

                           idelta = NINT( shiftdiff *2**15/(hz_old/2.0))     
                           factz = intfunc_y(nd/2+idelta)
                           auxint(iz) = auxint(iz) + &
                              &   factz * rhopottmp(ix_bB,iy_bB,iz_bB,1)
                        enddo
                     enddo
                     rhotarget(ix_bB ,iy_bB, 1:n3i ,1)= rhotarget(ix_bB ,iy_bB, : ,1)+auxint(1:n3i)
                  enddo
               enddo
            enddo !End of loop over ireplica

            !De-allocations
            i_all=-product(shape(rxyz_b2B))*kind(rxyz_b2B)
            deallocate(rxyz_b2B,stat=i_stat)
            call memocc(i_stat,i_all,'rxyz',subname)
            i_all=-product(shape(iatype_b2B))*kind(iatype_b2B)
            deallocate(iatype_b2B,stat=i_stat)
            call memocc(i_stat,i_all,'iatype',subname)
            i_all=-product(shape(znucl_b2B))*kind(znucl_b2B)
            deallocate(znucl_b2B,stat=i_stat)
            call memocc(i_stat,i_all,'znucl',subname)
            i_all=-product(shape(rhopottmp))*kind(rhopottmp)
            deallocate(rhopottmp,stat=i_stat)
            call memocc(i_stat,i_all,'rhopottmp',subname)
            i_all=-product(shape(auxint))*kind(auxint)
            deallocate(auxint,stat=i_stat)
            call memocc(i_stat,i_all,'auxint',subname)
            i_all=-product(shape(intfunc_y))*kind(intfunc_y)
            deallocate(intfunc_y,stat=i_stat)
            call memocc(i_stat,i_all,'intfunc_y',subname)
         enddo  !End of loop of B2counter




         ! if (iproc == 0) write(*,*) 'writing NEW local_potential.pot'
         ! call plot_density('local_potentialb2BNEW',iproc,nproc,&
            &   !      n1,n2,n3,n1i,n2i,n3i,n3p,&
            &   !      in%nspin,hxh,hyh,hzh,&
            &   !      atoms,rxyz,ngatherarr,rhopot(1,1,1,1))



         do iz = 1,n3p
            do iy = 1,n2i
               do ix = 1,n1i
                  rhopot(ix ,iy , iz  ,1)= rhopotTOTO(ix ,iy,iz+ i3s+i3xcsh-1  ,1)
               end do
            end do
         end do




      endif !End of if ( iand( in%potshortcut, 2)  > 0)


      if( iand( in%potshortcut,4)  .gt. 0 ) then
         do ix=1,n1i
            do iy=1,n2i
               do iz = 1,n3i
                  rhopot(ix ,iy, iz ,1)= rhopot(ix ,iy, iz ,1)+rhopotExtra(ix ,iy, iz ,1)
               enddo
            enddo
         enddo
         i_all=-product(shape(rhopotExtra))*kind(rhopotExtra)
         deallocate(rhopotExtra,stat=i_stat)
         call memocc(i_stat,i_all,'rhopotExtra',subname)
      endif

      alteration: if(  in%abscalc_alterpot) then
         ! Attention :  modification of the  potential for the  
         ! exactly resolvable case 

         !n(c) lpot_a=1
         rpot_a = 7.5d0
         spot_a = 0.8d0
         hpot_a = 3.0d0

         allocate(radpot(60000 ,2+ndebug ))
         radpotcount=60000

         open(unit=22,file='pot.dat', status='old')
         do igrid=1, radpotcount
            read(22,*)  radpot(igrid ,1 ),  radpot(igrid , 2 )
         enddo
         close(unit=22)

         minr=1000.0
         potmodified_maxr=0
         potmodified_shift=0



         do ix=1,n1i
            do iy=1,n2i
               do iz = 1,n3p
                  rx = hx*(ix-1)           /2.0  -  rxyz(1,in%iat_absorber )
                  ry = hy*(iy-1)           /2.0  -  rxyz(2,in%iat_absorber )
                  rz = hz*(iz-1 +i3xcsh + i3s -1 )/2.0  -  rxyz(3,in%iat_absorber )

                  r  = sqrt( rx*rx+ry*ry+rz*rz)

                  if(r>3.5) then

                     if( r>29) then
                        rhopot(ix,iy,iz,1)=0.0
                     else
                        igrid = binary_search( r, radpot, radpotcount )
                        rhopot(ix,iy,iz,1) = &
                           &   ( radpot(igrid,2)*(radpot(igrid+1,1)-R) + radpot(igrid+1,2)*(R-radpot(igrid,1)) )/&
                           &   ( radpot(igrid+1,1) -radpot(igrid,1) )
                     endif
                  else
                     if(potmodified_maxr<r) then 
                        potmodified_maxr=r
                        igrid = binary_search( r, radpot, radpotcount )
                        potmodified_shift =&
                           &   ( radpot(igrid,2)*(radpot(igrid+1,1)-R) + radpot(igrid+1,2)*(R-radpot(igrid,1)) )/&
                           &   ( radpot(igrid+1,1) -radpot(igrid,1) ) &
                           &   -rhopot(ix,iy,iz,1) 
                     endif
                  endif

                  if(r<minr) minr=r

                  if( r.ge.3.5) then
                     ! harmo = (rx+2*ry+3*rz)/sqrt(14.0)/r *sqrt( 3.0/4.0/3.1415926535)
                     !! harmo = sqrt( 1.0/4.0/3.1415926535)
                     ! harmo = (rz)/sqrt(1.0)/r *sqrt( 3.0/4.0/3.1415926535)
                     harmo = (rx)/sqrt(1.0)/r *sqrt( 3.0/4.0/3.1415926535)
                  else
                     harmo=0.0_gp
                  endif

                  espo  = ((r-rpot_a)**2)/spot_a/spot_a/2.0
                  if(espo<100) then
                     rhopot(ix,iy,iz,1) = rhopot(ix,iy,iz,1) +  hpot_a * exp(-espo) *harmo
                  endif
               enddo
            enddo
         enddo
         do ix=1,n1i
            do iy=1,n2i
               do iz = 1,n3p
                  rx = hx*(ix-1)           /2.0  -  rxyz(1,in%iat_absorber )
                  ry = hy*(iy-1)           /2.0  -  rxyz(2,in%iat_absorber )
                  rz = hz*(iz-1 +i3xcsh + i3s -1 )/2.0  -  rxyz(3,in%iat_absorber )

                  r  = sqrt( rx*rx+ry*ry+rz*rz)

                  if(r<=3.5) then
                     rhopot(ix,iy,iz,1)=rhopot(ix,iy,iz,1)+potmodified_shift*0
                  endif
               enddo
            enddo
         enddo
         print *, "  potmodified_shift =", potmodified_shift
      end if alteration

      infocode=0

      if (in%iabscalc_type==2) then
         call xabs_lanczos(iproc,nproc,atoms,hx,hy,hz,rxyz,&
            &   radii_cf,nlpspd,proj,Glr,ngatherarr,n1i*n2i*n3p,&
            &   rhopot(1,1,1,1) ,ekin_sum,epot_sum,eproj_sum,in%nspin,GPU &
            &   , in%iat_absorber  , in , PAWD, orbs)

      else if (in%iabscalc_type==1) then
         call xabs_chebychev(iproc,nproc,atoms,hx,hy,hz,rxyz,&
            &   radii_cf,nlpspd,proj,Glr,ngatherarr,n1i*n2i*n3p,&
            &   rhopot(1,1,1,1) ,ekin_sum,epot_sum,eproj_sum,in%nspin,GPU &
            &   , in%iat_absorber, in, PAWD, orbs)
      else if (in%iabscalc_type==3) then
         call xabs_cg(iproc,nproc,atoms,hx,hy,hz,rxyz,&
            &   radii_cf,nlpspd,proj,Glr,ngatherarr,n1i*n2i*n3p,&
            &   rhopot(1,1,1,1) ,ekin_sum,epot_sum,eproj_sum,in%nspin,GPU &
            &   , in%iat_absorber, in, rhoXanes(1,1,1,1), PAWD, PPD, orbs)
      else
         if (iproc == 0) write(*,*)' iabscalc_type not known, does not perform calculation'
      endif




   end if

   !    No tail calculation
   if (nproc > 1) call MPI_BARRIER(MPI_COMM_WORLD,ierr)

   call deallocate_before_exiting


   contains


   !routine which deallocate the pointers and the arrays before exiting 
   subroutine deallocate_before_exiting

      !when this condition is verified we are in the middle of the SCF cycle

      !! if (infocode /=0 .and. infocode /=1) then
      if (.true.) then

         !!$       if (idsx_actual > 0) then
         !!$          i_all=-product(shape(psidst))*kind(psidst)
         !!$          deallocate(psidst,stat=i_stat)
         !!$          call memocc(i_stat,i_all,'psidst',subname)
         !!$          i_all=-product(shape(hpsidst))*kind(hpsidst)
         !!$          deallocate(hpsidst,stat=i_stat)
         !!$          call memocc(i_stat,i_all,'hpsidst',subname)
         !!$          i_all=-product(shape(ads))*kind(ads)
         !!$          deallocate(ads,stat=i_stat)
         !!$          call memocc(i_stat,i_all,'ads',subname)
         !!$       end if

         !!$       if (nproc > 1) then
         !!$          i_all=-product(shape(psit))*kind(psit)
         !!$          deallocate(psit,stat=i_stat)
         !!$          call memocc(i_stat,i_all,'psit',subname)
         !!$       end if
         !!$       
         !!$       i_all=-product(shape(hpsi))*kind(hpsi)
         !!$       deallocate(hpsi,stat=i_stat)
         !!$       call memocc(i_stat,i_all,'hpsi',subname)




         !!$       i_all=-product(shape(pot_ion))*kind(pot_ion)
         !!$       deallocate(pot_ion,stat=i_stat)
         !!$       call memocc(i_stat,i_all,'pot_ion',subname)
         !!$       
         !!$       i_all=-product(shape(pkernel))*kind(pkernel)
         !!$       deallocate(pkernel,stat=i_stat)
         !!$       call memocc(i_stat,i_all,'pkernel',subname)
         !!$

         !!$       if (in%read_ref_den) then
         !!$          i_all=-product(shape(pkernel_ref))*kind(pkernel_ref)
         !!$          deallocate(pkernel_ref,stat=i_stat)
         !!$          call memocc(i_stat,i_all,'pkernel_ref',subname)
         !!$       end if

         ! calc_tail false
         i_all=-product(shape(rhopot))*kind(rhopot)
         deallocate(rhopot,stat=i_stat)
         call memocc(i_stat,i_all,'rhopot',subname)


         if(  iand( in%potshortcut, 2)  > 0 ) then
            i_all=-product(shape(rhopotTOTO))*kind(rhopotTOTO)
            deallocate(rhopotTOTO,stat=i_stat)
            call memocc(i_stat,i_all,'rhopotTOTO',subname)
         endif


         i_all=-product(shape(rhoXanes))*kind(rhoXanes)
         deallocate(rhoXanes,stat=i_stat)
         call memocc(i_stat,i_all,'rhoXanes',subname)




         !!$       if (in%read_ref_den) then
         !!$          i_all=-product(shape(rhoref))*kind(rhoref)
         !!$          deallocate(rhoref,stat=i_stat)
         !!$          call memocc(i_stat,i_all,'rhoref',subname)
         !!$       end if

         i_all=-product(shape(nscatterarr))*kind(nscatterarr)
         deallocate(nscatterarr,stat=i_stat)
         call memocc(i_stat,i_all,'nscatterarr',subname)


         i_all=-product(shape(ngatherarr))*kind(ngatherarr)
         deallocate(ngatherarr,stat=i_stat)
         call memocc(i_stat,i_all,'ngatherarr',subname)

         i_all=-product(shape(fion))*kind(fion)
         deallocate(fion,stat=i_stat)
         call memocc(i_stat,i_all,'fion',subname)

         i_all=-product(shape(fdisp))*kind(fdisp)
         deallocate(fdisp,stat=i_stat)
         call memocc(i_stat,i_all,'fdisp',subname)


      end if

      !deallocate wavefunction for virtual orbitals
      !if it is the case
      if (in%nvirt > 0) then
         !call deallocate_gwf(Gvirt,subname)
         i_all=-product(shape(psivirt))*kind(psivirt)
         deallocate(psivirt,stat=i_stat)
         call memocc(i_stat,i_all,'psivirt',subname)
      end if


      !De-allocations
      call deallocate_bounds(atoms%geocode,Glr%hybrid_on,  Glr%bounds,subname)

      !!$    if (atoms%geocode == 'F') then
      !!$       call deallocate_bounds(Glr%bounds,subname)
      !!$    end if
      !!$    
      !!$    if (atoms%geocode == 'P' .and. Glr%hybrid_on) then 
      !!$       
      !!$       i_all=-product(shape(Glr%bounds%kb%ibxy_f))*kind(Glr%bounds%kb%ibxy_f)
      !!$       deallocate(Glr%bounds%kb%ibxy_f,stat=i_stat)
      !!$       call memocc(i_stat,i_all,'Glr%bounds%kb%ibxy_f',subname)
      !!$       
      !!$       i_all=-product(shape(Glr%bounds%kb%ibxz_f))*kind(Glr%bounds%kb%ibxz_f)
      !!$       deallocate(Glr%bounds%kb%ibxz_f,stat=i_stat)
      !!$       call memocc(i_stat,i_all,'Glr%bounds%kb%ibxz_f',subname)
      !!$       
      !!$       i_all=-product(shape(Glr%bounds%kb%ibyz_f))*kind(Glr%bounds%kb%ibyz_f)
      !!$       deallocate(Glr%bounds%kb%ibyz_f,stat=i_stat)
      !!$       call memocc(i_stat,i_all,'Glr%bounds%kb%ibyz_f',subname)
      !!$       
      !!$       i_all=-product(shape(Glr%bounds%sb%ibxy_ff))*kind(Glr%bounds%sb%ibxy_ff)
      !!$       deallocate(Glr%bounds%sb%ibxy_ff,stat=i_stat)
      !!$       call memocc(i_stat,i_all,'ibxy_ff',subname)
      !!$       i_all=-product(shape(Glr%bounds%sb%ibzzx_f))*kind(Glr%bounds%sb%ibzzx_f)
      !!$       deallocate(Glr%bounds%sb%ibzzx_f,stat=i_stat)
      !!$       call memocc(i_stat,i_all,'ibzzx_f',subname)
      !!$       i_all=-product(shape(Glr%bounds%sb%ibyyzz_f))*kind(Glr%bounds%sb%ibyyzz_f)
      !!$       deallocate(Glr%bounds%sb%ibyyzz_f,stat=i_stat)
      !!$       call memocc(i_stat,i_all,'ibyyzz_f',subname)
      !!$       
      !!$       i_all=-product(shape(Glr%bounds%gb%ibyz_ff))*kind(Glr%bounds%gb%ibyz_ff)
      !!$       deallocate(Glr%bounds%gb%ibyz_ff,stat=i_stat)
      !!$       call memocc(i_stat,i_all,'ibyz_ff',subname)
      !!$       
      !!$       i_all=-product(shape(Glr%bounds%gb%ibzxx_f))*kind(Glr%bounds%gb%ibzxx_f)
      !!$       deallocate(Glr%bounds%gb%ibzxx_f,stat=i_stat)
      !!$       call memocc(i_stat,i_all,'ibzxx_f',subname)
      !!$       
      !!$       i_all=-product(shape(Glr%bounds%gb%ibxxyy_f))*kind(Glr%bounds%gb%ibxxyy_f)
      !!$       deallocate(Glr%bounds%gb%ibxxyy_f,stat=i_stat)
      !!$       call memocc(i_stat,i_all,'ibxxyy_f',subname)
      !!$    endif

      call deallocate_comms(comms,subname)

      call deallocate_orbs(orbs,subname)
      call deallocate_orbs(orbsAO,subname)

      call deallocate_atoms_scf(atoms,subname) 


      i_all=-product(shape(nlpspd%nboxp_c))*kind(nlpspd%nboxp_c)
      deallocate(nlpspd%nboxp_c,stat=i_stat)
      call memocc(i_stat,i_all,'nboxp_c',subname)
      i_all=-product(shape(nlpspd%nboxp_f))*kind(nlpspd%nboxp_f)
      deallocate(nlpspd%nboxp_f,stat=i_stat)
      call memocc(i_stat,i_all,'nboxp_f',subname)
      i_all=-product(shape(nlpspd%keyg_p))*kind(nlpspd%keyg_p)
      deallocate(nlpspd%keyg_p,stat=i_stat)
      call memocc(i_stat,i_all,'keyg_p',subname)
      i_all=-product(shape(nlpspd%keyv_p))*kind(nlpspd%keyv_p)
      deallocate(nlpspd%keyv_p,stat=i_stat)
      call memocc(i_stat,i_all,'keyv_p',subname)
      i_all=-product(shape(nlpspd%nvctr_p))*kind(nlpspd%nvctr_p)
      deallocate(nlpspd%nvctr_p,stat=i_stat)
      call memocc(i_stat,i_all,'nvctr_p',subname)
      i_all=-product(shape(nlpspd%nseg_p))*kind(nlpspd%nseg_p)
      deallocate(nlpspd%nseg_p,stat=i_stat)
      call memocc(i_stat,i_all,'nseg_p',subname)

      i_all=-product(shape(proj))*kind(proj)
      deallocate(proj,stat=i_stat)
      call memocc(i_stat,i_all,'proj',subname)

      i_all=-product(shape(radii_cf))*kind(radii_cf)
      deallocate(radii_cf,stat=i_stat)
      call memocc(i_stat,i_all,'radii_cf',subname)

      call deallocate_rho_descriptors(rhodsc,subname)

      if( in%iabscalc_type==3) then
         call deallocate_pcproj_data(PPD,subname)
      endif
      if(sum(atoms%paw_NofL).gt.0) then
         call deallocate_pawproj_data(PAWD,subname)       
      endif
      !! this is included in deallocate_atomdatapaw
      !! call deallocate_atomdatapaw(atoms,subname)

      ! Free the libXC stuff if necessary.
      call xc_end()

      !end of wavefunction minimisation
      call timing(iproc,'LAST','PR')
      call timing(iproc,'              ','RE')
      call cpu_time(tcpu1)
      call system_clock(ncount1,ncount_rate,ncount_max)
      tel=dble(ncount1-ncount0)/dble(ncount_rate)
      if (iproc == 0) &
         &   write( *,'(1x,a,1x,i4,2(1x,f12.2))') 'CPU time/ELAPSED time for root process ', iproc,tel,tcpu1-tcpu0

   END SUBROUTINE deallocate_before_exiting

END SUBROUTINE abscalc


subroutine zero4b2B(n,x)
   implicit none
   !Arguments
   integer, intent(in) :: n
   real(kind=8), intent(out) :: x(n)
   !Local variables
   integer :: i
   do i=1,n
      x(i)=0.d0
   end do
END SUBROUTINE zero4b2B


!> Backward wavelet transform
!! @param nd length of data set
!! @param nt length of data in data set to be transformed
!! @param m filter length (m has to be even!)
!! @param x input data, y output data
subroutine back_trans_14_4b2B(nd,nt,x,y)
   implicit none
   !Arguments
   integer, intent(in) :: nd,nt
   real(kind=8), intent(in) :: x(0:nd-1)
   real(kind=8), intent(out) :: y(0:nd-1)
   !Local variables
   integer :: i,j,ind

   include 'lazy_16.inc'

   do i=0,nt/2-1
      y(2*i+0)=0.d0
      y(2*i+1)=0.d0

      do j=-m/2,m/2-1

         ! periodically wrap index if necessary
         ind=i-j
         loop99: do
            if (ind.lt.0) then 
               ind=ind+nt/2
               cycle loop99
            end if
            if (ind.ge.nt/2) then 
               ind=ind-nt/2
               cycle loop99
            end if
            exit loop99
         end do loop99

         y(2*i+0)=y(2*i+0) + ch(2*j-0)*x(ind)+cg(2*j-0)*x(ind+nt/2)
         y(2*i+1)=y(2*i+1) + ch(2*j+1)*x(ind)+cg(2*j+1)*x(ind+nt/2)
      end do
   end do

END SUBROUTINE back_trans_14_4b2B


subroutine scaling_function4b2B(itype,nd,nrange,a,x)
   use module_base
   implicit none
   !Arguments
   !Type of interpolating functions
   integer, intent(in) :: itype
   !Number of points: must be 2**nex
   integer, intent(in) :: nd
   integer, intent(out) :: nrange
   real(kind=8), dimension(0:nd), intent(out) :: a,x
   !Local variables
   character(len=*), parameter :: subname='scaling_function4b2B'
   real(kind=8), dimension(:), allocatable :: y
   integer :: i,nt,ni,i_all,i_stat  

   !Only itype=8,14,16,20,24,30,40,50,60,100
   select case(itype)
   case(8,14,16,20,24,30,40,50,60,100)
      !O.K.
   case default
      print *,"Only interpolating functions 8, 14, 16, 20, 24, 30, 40, 50, 60, 100"
      stop
   end select
   !!$  write(unit=*,fmt="(1x,a,i0,a)") &
   !!$       "Use interpolating scaling functions of ",itype," order"

   !Give the range of the scaling function
   !from -itype to itype
   ni=2*itype
   nrange = ni
   allocate(y(0:nd+ndebug),stat=i_stat)
   call memocc(i_stat,y,'y',subname)

   ! plot scaling function
   call zero4b2B(nd+1,x)
   call zero4b2B(nd+1,y)
   nt=ni
   x(nt/2)=1.d0
   loop1: do
      nt=2*nt
      ! write(6,*) 'nd,nt',nd,nt
      select case(itype)
      case(8)
         stop
      case(14)
         stop
      case(16)
         call back_trans_14_4b2B(nd,nt,x,y)
      case(20)
         stop
      case(24)
         stop
      case(30)
         stop
      case(40)
         stop
      case(50)
         stop
      case(60)
         stop
      case(100)
         stop
      end select

      do i=0,nt-1
         x(i)=y(i)
      end do
      if (nt.eq.nd) then
         exit loop1
      end if
   end do loop1

   !open (unit=1,file='scfunction',status='unknown')
   do i=0,nd
      a(i) = real(i*ni,kind=8)/real(nd,kind=8)-(.5d0*real(ni,kind=8)-1.d0)
      !write(1,*) a(i),x(i)
   end do
   !close(1)

   i_all=-product(shape(y))*kind(y)
   deallocate(y,stat=i_stat)
   call memocc(i_stat,i_all,'y',subname)
END SUBROUTINE scaling_function4b2B


subroutine read_potfile4b2B(filename,n1i,n2i,n3i, rho, alat1, alat2, alat3)
   use module_base
   implicit none
   character(len=*), intent(in) :: filename
   integer, intent(out) :: n1i,n2i,n3i
   real(gp) alat1, alat2, alat3, dum, dum1
   ! real(dp), dimension(n1i*n2i*n3d), intent(out) :: rho
   real(gp), pointer :: rho(:)
   !local variables
   integer :: nl1,nl2,nl3,i_stat,i1,i2,i3,ind
   real(gp) :: value
   character(len=*), parameter :: subname='read_potfile4b2B'

   open(unit=22,file=filename,status='unknown')
   read(22,*)!'normalised density'
   read(22,*) n1i,n2i,n3i
   read(22,*) alat1,dum ,alat2
   read(22,*)  dum, dum1, alat3
   read(22,*)!xyz   periodic' !not true in general but needed in the case

   !conditions for periodicity in the three directions
   !value of the buffer in the x and z direction
   nl1=1
   nl3=1
   nl2=1

   print *, " allocation for rho for  n1i,n2i,n3i ",  n1i,n2i,n3i

   allocate( rho( n1i*n2i*n3i+ndebug) , stat=i_stat )
   call memocc(i_stat,rho,'rho',subname)

   print *, " going to read all pot points " 
   do i3=0,n3i-1
      do i2=0,n2i-1
         do i1=0,n1i-1
            ind=i1+nl1+(i2+nl2-1)*n1i+(i3+nl3-1)*n1i*n2i
            read(22,*)value
            rho(ind)=value
         end do
      end do
   end do
   print *, " closing file  " 
   close(22)

END SUBROUTINE read_potfile4b2B<|MERGE_RESOLUTION|>--- conflicted
+++ resolved
@@ -140,6 +140,8 @@
       !De-allocations
       call deallocate_abscalc_input(inputs, subname)
       call deallocate_atoms(atoms,subname) 
+     call deallocate_local_zone_descriptors(rst%Lzd, subname)
+
       call free_restart_objects(rst,subname)
 
       i_all=-product(shape(rxyz))*kind(rxyz)
@@ -191,7 +193,7 @@
    !temporary interface
    interface
       subroutine abscalc(nproc,iproc,atoms,rxyz,&
-            &   psi,Glr,orbs,hx_old,hy_old,hz_old,in,GPU,infocode)
+          psi,Lzd,orbs,hx_old,hy_old,hz_old,in,GPU,infocode)
          use module_base
          use module_types
          implicit none
@@ -199,7 +201,7 @@
          integer, intent(out) :: infocode
          real(gp), intent(inout) :: hx_old,hy_old,hz_old
          type(input_variables), intent(in) :: in
-         type(locreg_descriptors), intent(inout) :: Glr
+       type(local_zone_descriptors), intent(inout) :: Lzd
          type(atoms_data), intent(inout) :: atoms
          type(orbitals_data), intent(inout) :: orbs
          type(GPU_pointers), intent(inout) :: GPU
@@ -231,7 +233,7 @@
          call memocc(i_stat,i_all,'eval',subname)
          nullify(rst%orbs%eval)
 
-         call deallocate_wfd(rst%Glr%wfd,subname)
+        call deallocate_wfd(rst%Lzd%Glr%wfd,subname)
       end if
 
       if(.not. in%c_absorbtion) then 
@@ -240,7 +242,7 @@
       else
 
          call abscalc(nproc,iproc,atoms,rxyz,&
-            &   rst%psi,rst%Glr,rst%orbs,&
+             rst%psi,rst%Lzd,rst%orbs,&
             &   rst%hx_old,rst%hy_old,rst%hz_old,in,rst%GPU,infocode)
          fxyz(:,:) = 0.d0
       endif
@@ -269,224 +271,6 @@
 
             call write_atomic_file("posfail",energy,rxyz,atoms,trim(comment))
 
-<<<<<<< HEAD
-  do iconfig=1,nconfig
-
-     !Welcome screen
-     if (iproc==0) call print_logo()
-
-     ! Read all input files.
-     !standard names
-     call standard_inputfile_names(inputs,radical)
-     call read_input_variables(iproc,trim(arr_posinp(iconfig)),inputs, atoms, rxyz)
-
-     !Initialize memory counting
-     !call memocc(0,iproc,'count','start')
-     
-     !Read absorption-calculation input variables
-     !inquire for the needed file 
-     !if not present, set default (no absorption calculation)
-          
-     inquire(file=trim(radical)//".abscalc",exist=exists)
-     if (.not. exists) then
-        if (iproc == 0) write(*,*) 'ERROR: need file input.abscalc for x-ray absorber treatment.'
-        if(nproc/=0)   call MPI_FINALIZE(ierr)
-        stop
-     end if
-     call abscalc_input_variables(iproc,trim(radical)//".abscalc",inputs)
-     if( inputs%iat_absorber <1 .or. inputs%iat_absorber > atoms%nat) then
-        if (iproc == 0) write(*,*)'ERROR: inputs%iat_absorber  must .ge. 1 and .le. number_of_atoms '
-        if(nproc/=0)   call MPI_FINALIZE(ierr)
-        stop
-     endif
-
-
-     !Allocations
-     allocate(fxyz(3,atoms%nat+ndebug),stat=i_stat)
-     call memocc(i_stat,fxyz,'fxyz',subname)
-
-     call init_restart_objects(iproc,inputs%iacceleration,atoms,rst,subname)
-
-     call call_abscalc(nproc,iproc,atoms,rxyz,inputs,etot,fxyz,rst,infocode)
-
-     if (iproc.eq.0) then
-        sumx=0.d0
-        sumy=0.d0
-        sumz=0.d0
-        write(*,'(1x,a,19x,a)') 'Final values of the Forces for each atom'
-        do iat=1,atoms%nat
-           write(*,'(1x,i5,1x,a6,3(1x,1pe12.5))') &
-                iat,trim(atoms%atomnames(atoms%iatype(iat))),(fxyz(j,iat),j=1,3)
-           sumx=sumx+fxyz(1,iat)
-           sumy=sumy+fxyz(2,iat)
-           sumz=sumz+fxyz(3,iat)
-        enddo
-        if (.not. inputs%gaussian_help .or. .true.) then !zero of the forces calculated
-           write(*,'(1x,a)')'the sum of the forces is'
-           write(*,'(1x,a16,3x,1pe16.8)')'x direction',sumx
-           write(*,'(1x,a16,3x,1pe16.8)')'y direction',sumy
-           write(*,'(1x,a16,3x,1pe16.8)')'z direction',sumz
-        end if
-     endif
-
-     !De-allocations
-     call deallocate_abscalc_input(inputs, subname)
-     call deallocate_atoms(atoms,subname) 
-     call deallocate_local_zone_descriptors(rst%Lzd, subname)
-
-     call free_restart_objects(rst,subname)
-
-     i_all=-product(shape(rxyz))*kind(rxyz)
-     deallocate(rxyz,stat=i_stat)
-     call memocc(i_stat,i_all,'rxyz',subname)
-     i_all=-product(shape(fxyz))*kind(fxyz)
-     deallocate(fxyz,stat=i_stat)
-     call memocc(i_stat,i_all,'fxyz',subname)
-
-     call free_input_variables(inputs)
-
-     !finalize memory counting
-     call memocc(0,0,'count','stop')
-
-!     call sg_end()
-
-  enddo !loop over iconfig
-
-  
-  !No referenced by memocc!
-  deallocate(arr_posinp)
-
-  call MPI_FINALIZE(ierr)
-
-end program abscalc_main
-
-
-!>   Routines to use abscalc as a blackbox
- subroutine call_abscalc(nproc,iproc,atoms,rxyz,in,energy,fxyz,rst,infocode)
-  use module_base
-  use module_types
-  use module_interfaces
-  implicit none
-  integer, intent(in) :: iproc,nproc
-  type(input_variables),intent(inout) :: in
-  type(atoms_data), intent(inout) :: atoms
-  type(restart_objects), intent(inout) :: rst
-  integer, intent(inout) :: infocode
-  real(gp), intent(out) :: energy
-  real(gp), dimension(3,atoms%nat), intent(inout) :: rxyz
-  real(gp), dimension(3,atoms%nat), intent(out) :: fxyz
-  !local variables
-  character(len=*), parameter :: subname='call_bigdft'
-  character(len=40) :: comment
-  integer :: i_stat,i_all,ierr,inputPsiId_orig,icycle
-
-  !temporary interface
-  interface
-     subroutine abscalc(nproc,iproc,atoms,rxyz,&
-          psi,Lzd,orbs,hx_old,hy_old,hz_old,in,GPU,infocode)
-       use module_base
-       use module_types
-       implicit none
-       integer, intent(in) :: nproc,iproc
-       integer, intent(out) :: infocode
-       real(gp), intent(inout) :: hx_old,hy_old,hz_old
-       type(input_variables), intent(in) :: in
-       type(local_zone_descriptors), intent(inout) :: Lzd
-       type(atoms_data), intent(inout) :: atoms
-       type(orbitals_data), intent(inout) :: orbs
-       type(GPU_pointers), intent(inout) :: GPU
-       real(gp), dimension(3,atoms%nat), target, intent(inout) :: rxyz
-       real(wp), dimension(:), pointer :: psi
-     END SUBROUTINE abscalc 
-  end interface
-
-  !put a barrier for all the processes
-  call MPI_BARRIER(MPI_COMM_WORLD,ierr)
-
-  !assign the verbosity of the output
-  !the verbose variables is defined in module_base
-  verbose=in%verbosity
-
-  inputPsiId_orig=in%inputPsiId
-
-  loop_cluster: do icycle=1,in%nrepmax
-
-     if (in%inputPsiId == 0 .and. associated(rst%psi)) then
-        i_all=-product(shape(rst%psi))*kind(rst%psi)
-        deallocate(rst%psi,stat=i_stat)
-        call memocc(i_stat,i_all,'psi',subname)
-        i_all=-product(shape(rst%orbs%eval))*kind(rst%orbs%eval)
-        deallocate(rst%orbs%eval,stat=i_stat)
-        call memocc(i_stat,i_all,'eval',subname)
-        nullify(rst%orbs%eval)
-
-        call deallocate_wfd(rst%Lzd%Glr%wfd,subname)
-     end if
-
-     if(.not. in%c_absorbtion) then 
-
-        stop 'ERROR'
-     else
-
-        call abscalc(nproc,iproc,atoms,rxyz,&
-             rst%psi,rst%Lzd,rst%orbs,&
-             rst%hx_old,rst%hy_old,rst%hz_old,in,rst%GPU,infocode)
-        fxyz(:,:) = 0.d0
-     endif
-
-     if (in%inputPsiId==1 .and. infocode==2) then
-        if (in%gaussian_help) then
-           in%inputPsiId=11
-        else
-           in%inputPsiId=0
-        end if
-     else if ((in%inputPsiId==1 .or. in%inputPsiId==0) .and. infocode==1) then
-        !in%inputPsiId=0 !better to diagonalise that to restart an input guess
-        in%inputPsiId=1
-        if(iproc==0) then
-           write(*,*)&
-             ' WARNING: Wavefunctions not converged after cycle',icycle
-           write(*,*)' restart after diagonalisation'
-        end if
-        
-     else if (in%inputPsiId == 0 .and. infocode==3) then
-        if (iproc.eq.0) then
-           write( *,'(1x,a)')'Convergence error, cannot proceed.'
-           write( *,'(1x,a)')' writing positions in file posfail.xyz then exiting'
-           write(comment,'(a)')'UNCONVERGED WF '
-           !call wtxyz('posfail',energy,rxyz,atoms,trim(comment))
-
-           call write_atomic_file("posfail",energy,rxyz,atoms,trim(comment))
-
-        end if 
-
-        i_all=-product(shape(rst%psi))*kind(rst%psi)
-        deallocate(rst%psi,stat=i_stat)
-        call memocc(i_stat,i_all,'psi',subname)
-        i_all=-product(shape(rst%orbs%eval))*kind(rst%orbs%eval)
-        deallocate(rst%orbs%eval,stat=i_stat)
-        call memocc(i_stat,i_all,'eval',subname)
-        nullify(rst%orbs%eval)
-
-        call deallocate_wfd(rst%Lzd%Glr%wfd,subname)
-        !finalize memory counting (there are still the positions and the forces allocated)
-        call memocc(0,0,'count','stop')
-
-        if (nproc > 1) call MPI_FINALIZE(ierr)
-
-        stop 'normal end'
-     else
-        exit loop_cluster
-     end if
-
-  end do loop_cluster
-
-  !preserve the previous value
-  in%inputPsiId=inputPsiId_orig
-
-  !put a barrier for all the processes
-  call MPI_BARRIER(MPI_COMM_WORLD,ierr)
-=======
          end if 
 
          i_all=-product(shape(rst%psi))*kind(rst%psi)
@@ -497,7 +281,7 @@
          call memocc(i_stat,i_all,'eval',subname)
          nullify(rst%orbs%eval)
 
-         call deallocate_wfd(rst%Glr%wfd,subname)
+        call deallocate_wfd(rst%Lzd%Glr%wfd,subname)
          !finalize memory counting (there are still the positions and the forces allocated)
          call memocc(0,0,'count','stop')
 
@@ -515,7 +299,6 @@
 
    !put a barrier for all the processes
    call MPI_BARRIER(MPI_COMM_WORLD,ierr)
->>>>>>> 01b57ec3
 
 END SUBROUTINE call_abscalc
 
@@ -532,1200 +315,7 @@
 !!          - 3 (present only for inputPsiId=0) gnrm > 4. SCF error. Routine exits.
 !!
 subroutine abscalc(nproc,iproc,atoms,rxyz,&
-<<<<<<< HEAD
      psi,Lzd,orbsAO,hx_old,hy_old,hz_old,in,GPU,infocode)
-  use module_base
-  use module_types
-  use module_interfaces
-  use Poisson_Solver
-  use module_xc
-  use vdwcorrection, only: vdwcorrection_calculate_energy, vdwcorrection_calculate_forces, vdwcorrection_warnings
-  use esatto
-  implicit none
-  integer, intent(in) :: nproc,iproc
-  real(gp), intent(inout) :: hx_old,hy_old,hz_old
-  type(input_variables), intent(in) :: in
-  type(local_zone_descriptors), intent(inout) :: Lzd
-  type(atoms_data), intent(inout) :: atoms
-  type(orbitals_data), intent(inout) :: orbsAO
-  type(GPU_pointers), intent(inout) :: GPU
-  real(gp), dimension(3,atoms%nat), target, intent(inout) :: rxyz
-  integer, intent(out) :: infocode
-  real(wp), dimension(:), pointer :: psi
-  !local variables
-  type(orbitals_data) :: orbs
-  character(len=*), parameter :: subname='abscalc'
-  character(len=3) :: PSquiet
-  integer :: ixc,ncong,idsx,ncongt,nspin,itermax
-  integer :: nvirt
-  integer :: nelec,ndegree_ip,j
-  integer :: n3d,n3p,n3pi,i3xcsh,i3s,n1,n2,n3
-  integer :: ncount0,ncount1,ncount_rate,ncount_max,n1i,n2i,n3i
-  integer :: iat,i_all,i_stat,ierr,inputpsi
-  real :: tcpu0,tcpu1
-  real(gp), dimension(3) :: shift
-  real(kind=8) :: crmult,frmult,cpmult,fpmult,gnrm_cv,rbuf,hxh,hyh,hzh,hx,hy,hz
-  real(kind=8) :: peakmem
-  real(kind=8) :: eion,epot_sum,ekin_sum,eproj_sum
-  real(kind=8) :: tel,psoffset
-  real(gp) :: edisp ! Dispersion energy
-  type(nonlocal_psp_descriptors) :: nlpspd
-  type(communications_arrays) :: comms
-  type(gaussian_basis) :: Gvirt
-  type(rho_descriptors)  :: rhodsc
-
-  integer, dimension(:,:), allocatable :: nscatterarr,ngatherarr
-  real(kind=8), dimension(:,:), allocatable :: radii_cf,fion
-  !real(kind=8), dimension(:,:), allocatable :: gxyz
-  real(gp), dimension(:,:),allocatable :: fdisp
-  ! Charge density/potential,ionic potential, pkernel
-  real(kind=8), dimension(:), allocatable :: pot_ion
-
-  real(kind=8), dimension(:,:,:,:), allocatable, target :: rhopot, rhopotTOTO, rhoXanes
-  real(kind=8), dimension(:,:,:,:), pointer ::  rhopottmp, rhopotExtra, rhotarget
-  integer :: b2Bcounter, b2BN
-  character(len=100) :: filename
-  real(kind=8), dimension(:), pointer :: pkernel
-
-  !wavefunction gradients, hamiltonian on vavefunction
-  !transposed  wavefunction
-  ! Pointers and variables to store the last psi
-  ! before reformatting if useFormattedInput is .true.
-  real(kind=8), dimension(:), pointer :: hpsi,psit,psivirt,rhocore
-  !real(kind=8), dimension(:), pointer :: psidst,hpsidst
-  ! PSP projectors 
-  real(kind=8), dimension(:), pointer :: proj
-  ! arrays for DIIS convergence accelerator
-  !real(kind=8), dimension(:,:,:), pointer :: ads
-  ! Arrays for the symmetrisation, not used here...
-  integer, dimension(:,:,:), allocatable :: irrzon
-  real(dp), dimension(:,:,:), allocatable :: phnons
-  character(len=5) :: gridformat
-
-  !for xabsorber
-  integer :: ix, iy, iz , ixnl, iynl, iznl !n(c) lpot_a
-  real(gp) :: rpot_a,spot_a,hpot_a,espo,harmo,r,rx,ry,rz,minr  
-  real(gp), pointer :: radpot(:,:)
-  integer :: radpotcount, igrid
-
-  type(atoms_data) :: atoms_b2B
-  real(gp), dimension(:,:), pointer :: rxyz_b2B
-  integer, dimension(:), pointer :: iatype_b2B, znucl_b2B
-  real(gp) :: shift_b2B(3)
-  integer :: itype, nd
-  integer :: n1i_bB,n2i_bB,n3i_bB
-  real(gp), dimension(:), pointer :: pot1_bB
-  real(gp), dimension(:,:), pointer :: pot_bB
-  real(gp) :: alat1_bB, alat2_bB, alat3_bB
-  real(gp), dimension(:), pointer ::  intfunc_x, intfunc_y
-  real(gp) :: factx, facty, factz
-  integer :: idelta
-  integer :: ix_bB, iy_bB, iz_bB
-  integer :: maxX_B, maxY_B, maxZ_B
-  integer :: minX_B, minY_B, minZ_B
-  real(gp) :: rx_bB, ry_bB, rz_bB
-  integer :: nrange
-  real(gp), pointer :: auxint(:)
-
-  logical  :: exists 
-  integer  :: nat_b2B
-  integer  :: Nreplicas, ireplica, replicaoffset
-  real(gp) :: dumvect3D(3)
-  real(gp) :: shiftdiff
-  real(gp) :: potmodified_maxr, potmodified_shift
-
-  type(atoms_data) :: atoms_clone
-  integer :: nsp, nspinor !n(c) noncoll
-  integer, parameter :: nelecmax=32,lmax=4 !n(c) nmax=6
-  integer, parameter :: noccmax=2
-  
-  !! to apply pc_projector
-  type(pcproj_data_type) ::PPD
-  !! to apply paw projectors
-  type(PAWproj_data_type) ::PAWD
-
-
-  if (in%potshortcut==0) then
-     if(nproc>1) call MPI_Finalize(ierr)
-     stop '   in%potshortcut==0 calculating spectra. Use rather box2Box option      '
-  endif
-
-  crmult=in%crmult
-  frmult=in%frmult
-  cpmult=in%frmult
-  fpmult=in%frmult
-  ixc=in%ixc
-  gnrm_cv=in%gnrm_cv
-  itermax=in%itermax
-  ncong=in%ncong
-  idsx=in%idsx
-  rbuf=in%rbuf
-  ncongt=in%ncongt
-  nspin=in%nspin
-
-  nvirt=in%nvirt
-
-  hx=in%hx
-  hy=in%hy
-  hz=in%hz
-
-  write(gridformat, "(A)") ""
-  select case (in%output_grid_format)
-     case (OUTPUT_GRID_FORMAT_ETSF)
-        write(gridformat, "(A)") ".etsf"
-     case (OUTPUT_GRID_FORMAT_CUBE)
-        write(gridformat, "(A)") ".bin"
-  end select
-
-  if (ixc < 0) then
-     call xc_init(ixc, XC_MIXED, nspin)
-  else
-     call xc_init(ixc, XC_ABINIT, nspin)
-  end if
-
-  !character string for quieting the Poisson solver
-  if (verbose >1) then
-     PSquiet='NO'
-  else
-     PSquiet='YES'
-  end if
-
-  if (iproc == 0) then
-     write( *,'(1x,a,1x,i0)') &
-          '===================== BigDFT XANE calculation =============== inputPsiId=',&
-          in%inputPsiId
-     call print_dft_parameters(in,atoms)
-  end if
-  !time initialization
-  call timing(nproc,trim(in%dir_output)//'time.prc','IN')
-  call cpu_time(tcpu0)
-  call system_clock(ncount0,ncount_rate,ncount_max)
-
-  if(nspin/=1 .and. nspin/=2 .and. nspin/=4) nspin=1
-
-  ! grid spacing (same in x,y and z direction)
-
-  if (iproc==0) then
-     write( *,'(1x,a)')&
-          '------------------------------------------------------------------ System Properties'
-  end if
-
-  !these routines can be regrouped in one
-
-  allocate(radii_cf(atoms%ntypes,3+ndebug),stat=i_stat)
-  call memocc(i_stat,radii_cf,'radii_cf',subname)
-
-  call system_properties(iproc,nproc,in,atoms,orbsAO,radii_cf,nelec)
-
-  ! Determine size alat of overall simulation cell and shift atom positions
-  ! then calculate the size in units of the grid space
-
-  call system_size(iproc,atoms,rxyz,radii_cf,crmult,frmult,hx,hy,hz,Lzd%Glr,shift)
-  if ( orbsAO%nspinor.gt.1) then
-     !!  hybrid_on is not compatible with kpoints
-     Lzd%Glr%hybrid_on=.false.
-  endif
-
-  !variables substitution for the PSolver part
-  hxh=0.5d0*hx
-  hyh=0.5d0*hy
-  hzh=0.5d0*hz
-  n1i=Lzd%Glr%d%n1i
-  n2i=Lzd%Glr%d%n2i
-  n3i=Lzd%Glr%d%n3i
-
-  n1=Lzd%Glr%d%n1
-  n2=Lzd%Glr%d%n2
-  n3=Lzd%Glr%d%n3
-
-
-
-  ! Create wavefunctions descriptors and allocate them inside the global locreg desc.
-  call timing(iproc,'CrtDescriptors','ON')
-  call createWavefunctionsDescriptors(iproc,hx,hy,hz,&
-       atoms,rxyz,radii_cf,crmult,frmult,Lzd%Glr)
-  call timing(iproc,'CrtDescriptors','OF')
-
-  !allocate communications arrays
-  !call allocate_comms(nproc,orbs,comms,subname)
-  !call orbitals_communicators(iproc,nproc,Lzd%Glr,orbs,comms)
-
-
-  ! Calculate all projectors, or allocate array for on-the-fly calculation
-
-  !de-allocate orbs and recreate it with one orbital only
-
-
-  !allocate communications arrays (allocate it before Projectors because of the definition
-  !of iskpts and nkptsp)
-
-  call orbitals_descriptors(iproc,nproc,1,1,0,in%nspin,1,in%nkpt,in%kpt,in%wkpt,orbs)
-  call orbitals_communicators(iproc,nproc,Lzd%Glr,orbs,comms)  
-
-  call timing(iproc,'CrtProjectors ','ON')
-  call createProjectorsArrays(iproc,Lzd%Glr,rxyz,atoms,orbs,&
-       radii_cf,cpmult,fpmult,hx,hy,hz,nlpspd,proj)
-  call timing(iproc,'CrtProjectors ','OF')
-
-  if(sum(atoms%paw_NofL).gt.0) then
-     ! Calculate all paw_projectors, or allocate array for on-the-fly calculation
-     call timing(iproc,'CrtPawProjects ','ON')
-     PAWD%DistProjApply =  .false. !! .true.
-     ! the following routine calls a specialized version of localize_projectors
-     ! which does not interfere with the global DistProjApply
-     call createPawProjectorsArrays(iproc,n1,n2,n3,rxyz,atoms,orbs,&
-          radii_cf,cpmult,fpmult,hx,hy,hz,-0.1_gp, &
-          PAWD, Lzd%Glr )
-     call timing(iproc,'CrtPawProjects ','OF')
-  endif
-
-  
-  if (in%iabscalc_type==3) then
-     ! Calculate all pc_projectors, or allocate array for on-the-fly calculation
-     call timing(iproc,'CrtPcProjects ','ON')
-     PPD%DistProjApply  =  DistProjApply
-     ! the following routine calls  localize_projectors again
-     ! but this should be in coherence with the previous call for psp projectos 
-     call createPcProjectorsArrays(iproc,n1,n2,n3,rxyz,atoms,orbs,&
-          radii_cf,cpmult,fpmult,hx,hy,hz,-0.1_gp, &
-          PPD, Lzd%Glr  )
-     call timing(iproc,'CrtPcProjects ','OF')
-  endif
-
-
-
-
-  !calculate the partitioning of the orbitals between the different processors
-  !memory estimation
-  if (iproc==0 .and. verbose > 0) then
-     call MemoryEstimator(nproc,idsx,Lzd%Glr,&
-          atoms%nat,orbs%norb,orbs%nspinor,orbs%nkpts,nlpspd%nprojel,&
-          in%nspin,in%itrpmax,in%iscf,peakmem)
-  end if
-
-  !these arrays should be included in the comms descriptor
-  !allocate values of the array for the data scattering in sumrho
-  !its values are ignored in the datacode='G' case
-  allocate(nscatterarr(0:nproc-1,4+ndebug),stat=i_stat)
-  call memocc(i_stat,nscatterarr,'nscatterarr',subname)
-  !allocate array for the communications of the potential
-  allocate(ngatherarr(0:nproc-1,2+ndebug),stat=i_stat)
-  call memocc(i_stat,ngatherarr,'ngatherarr',subname)
-  !create the descriptors for the density and the potential
-  !these descriptors should take into account the localisation regions
-  call createDensPotDescriptors(iproc,nproc,atoms,Lzd%Glr%d,hxh,hyh,hzh,&
-       rxyz,in%crmult,in%frmult,radii_cf,in%nspin,'D',ixc,in%rho_commun,&
-       n3d,n3p,n3pi,i3xcsh,i3s,nscatterarr,ngatherarr,rhodsc)
-
-  !allocate ionic potential
-  print *, " allocate ionic potential " 
-  if (n3pi > 0) then
-     allocate(pot_ion(n1i*n2i*n3pi+ndebug),stat=i_stat)
-     call memocc(i_stat,pot_ion,'pot_ion',subname)
-  else
-     allocate(pot_ion(1+ndebug),stat=i_stat)
-     call memocc(i_stat,pot_ion,'pot_ion',subname)
-  end if
-
-  allocate(fion(3,atoms%nat+ndebug),stat=i_stat)
-  call memocc(i_stat,fion,'fion',subname)
-
-  ! A message about dispersion forces.
-  if (iproc == 0) call vdwcorrection_warnings(atoms, in)
-
-  !calculation of the Poisson kernel anticipated to reduce memory peak for small systems
-  ndegree_ip=16 !default value 
-  call createKernel(iproc,nproc,atoms%geocode,n1i,n2i,n3i,hxh,hyh,hzh,ndegree_ip,pkernel,&
-       quiet=PSquiet)
-
-  print *, " IonicEnergyandForces  " 
-
-  call IonicEnergyandForces(iproc,nproc,atoms,hxh,hyh,hzh,in%elecfield,rxyz,eion,fion,&
-       psoffset,0,n1,n2,n3,n1i,n2i,n3i,i3s+i3xcsh,n3pi,pot_ion,pkernel)
-
-  call createIonicPotential(atoms%geocode,iproc,nproc,atoms,rxyz,hxh,hyh,hzh,&
-       in%elecfield,n1,n2,n3,n3pi,i3s+i3xcsh,n1i,n2i,n3i,pkernel,pot_ion,psoffset,0,&
-       .false.)
-
-  !this can be inserted inside the IonicEnergyandForces routine
-  !(after insertion of the non-regression test)
-  call vdwcorrection_calculate_energy(edisp,rxyz,atoms,in,iproc)
-
-  allocate(fdisp(3,atoms%nat+ndebug),stat=i_stat)
-  call memocc(i_stat,fdisp,'fdisp',subname)
-  !this can be inserted inside the IonicEnergyandForces routine
-  call vdwcorrection_calculate_forces(fdisp,rxyz,atoms,in) 
-
-  !Allocate Charge density, Potential in real space
-  if (n3d >0) then
-     allocate(rhopot(n1i,n2i,n3d,in%nspin+ndebug),stat=i_stat)
-     call memocc(i_stat,rhopot,'rhopot',subname)
-  else
-     allocate(rhopot(1,1,1,in%nspin+ndebug),stat=i_stat)
-     call memocc(i_stat,rhopot,'rhopot',subname)
-  end if
-
-  if( iand( in%potshortcut,16)>0) then
-     allocate(rhoXanes(n1i,n2i,n3i,in%nspin+ndebug),stat=i_stat)
-     call memocc(i_stat,rhoXanes,'rhoXanes',subname)
-  else
-     allocate(rhoXanes(1,1,1,1+ndebug),stat=i_stat)
-     call memocc(i_stat,rhoXanes,'rhoXanes',subname)     
-  endif
-  
-
-  if(  iand( in%potshortcut, 2)  > 0 ) then
-     allocate(rhopotTOTO(n1i,n2i,n3i,  in%nspin+ndebug),  stat=i_stat  )
-     call memocc(i_stat,rhopotTOTO,'rhopotTOTO',subname)
-  endif
-
-
-  nullify(rhocore)
-  !check the communication distribution
-  !call check_communications(iproc,nproc,orbs,Lzd%Glr,comms)
-
-
-  if( iand( in%potshortcut,4)  .gt. 0 ) then
-     if (n3d >0) then
-        allocate(rhopotExtra(n1i,n2i,n3d,in%nspin+ndebug),stat=i_stat)
-        call memocc(i_stat,rhopotExtra,'rhopotExtra',subname)
-     else
-        allocate(rhopotExtra(1,1,1,in%nspin+ndebug),stat=i_stat)
-        call memocc(i_stat,rhopotExtra,'rhopotExtra',subname)
-     end if
-
-     atoms_clone = atoms
-     nullify(atoms_clone%aocc)
-     nullify(atoms_clone%iasctype)
-     
-     
-     allocate(atoms_clone%aocc(lbound(atoms%aocc,1 ):ubound(atoms%aocc,1),&
-          lbound(atoms%aocc,2):ubound(atoms%aocc,2)),stat=i_stat)
-     call memocc(i_stat,atoms%aocc,'atoms_clone%aocc',subname)
-
-     allocate(atoms_clone%iasctype(lbound(atoms%iasctype,1 ):ubound(atoms%iasctype,1)),stat=i_stat)
-     call memocc(i_stat,atoms%iasctype,'atoms_clone%iasctype',subname)
-
-  
-     atoms_clone%aocc=0.0_gp
-     atoms_clone%iasctype=0
-
-
-     read(in%extraOrbital,*,iostat=ierr)iat
-     !control the spin
-     select case(in%nspin)
-     case(1)
-        nsp=1
-        nspinor=1
-        !n(c) noncoll=1
-     case(2)
-        nsp=2
-        nspinor=1
-        !n(c) noncoll=1
-     case(4)
-        nsp=1
-        nspinor=4
-        !n(c) noncoll=2
-     case default
-        write(*,*)' ERROR: nspin not valid:',nspin
-        stop
-     end select
-
-     
-     print *, " Going to create extra potential for orbital "
-     print *, in%extraOrbital
-     print *, "using hard-coded parameters "
-     print *, "noccmax, nelecmax,lmax ", noccmax, nelecmax,lmax
-
-
-     call read_eleconf(in%extraOrbital ,nsp,nspinor,noccmax, nelecmax,lmax, &
-     atoms_clone%aocc(1,iat), atoms_clone%iasctype(iat))
-
-     
-     nspin=in%nspin
-     
-     !Fake allocations
-     allocate(irrzon(1,2,1+ndebug),stat=i_stat)
-     call memocc(i_stat,irrzon,'irrzon',subname)
-     allocate(phnons(2,1,1+ndebug),stat=i_stat)
-     call memocc(i_stat,phnons,'phnons',subname)
-     
-     !-- calculate input guess from non-diagonalised of LCAO basis (written in wavelets)
-     !-- if spectra calculation is energy dependent  input_wf_diag will write
-     !    the density to the file electronic_density.cube
-     !   To tell  input_wf_diag to do this ne must set the 5th bit on in in%potshortcut
-     if( iand( in%potshortcut,16)>0) then
-        if( in%iabscalc_type<3) then
-           if(iproc==0) write(*,*)  ' Energy dependent potential has been asked in abscalc but  iabscalc_type<3 '
-           if(nproc>1) call MPI_Finalize(ierr)
-           stop '      Energy dependent potential has been asked in abscalc but  iabscalc_type<3    '
-        endif
-     endif
-
-     call input_wf_diag(iproc,nproc,atoms_clone,rhodsc,&
-          orbsAO,nvirt,comms,Lzd,hx,hy,hz,rxyz,rhopotExtra,rhocore,pot_ion,&
-          nlpspd,proj,pkernel,pkernel,ixc,psi,hpsi,psit,Gvirt,&
-          nscatterarr,ngatherarr,nspin, in%potshortcut, -1, irrzon, phnons, GPU,in,radii_cf)
-     
-     
-     
-     if( iand( in%potshortcut,32)  .gt. 0 .and. in%iabscalc_type==3 ) then
-        print *, " ============== TESTING PC_PROJECTORS =========== "
-        allocate(hpsi(orbsAO%npsidim+ndebug),stat=i_stat)
-        hpsi=0.0_wp
-        PPD%iproj_to_factor(1:PPD%mprojtot) = 2.0_gp
-        call applyPCprojectors(orbsAO,atoms,rxyz,hx,hy,hz,Lzd%Glr,PPD,psi,hpsi, .true.)
-        deallocate(hpsi)
-     end if
-
-
-
-     if( iand( in%potshortcut,16)>0) then
-
-        if(iproc==0) write(*,*) "re-reading electronic_density for Xanes energy dependent potential "
-        STOP " this part has to be rearranged to keep into account distributed potentials "
-        call read_density_cube_old("electronic_density", n1i,n2i,n3i,1, hx ,hy ,hz, atoms%nat, rxyz_b2B, pot_bB )
-        rhoXanes=0.0_gp
-        do iz = 1,n3i
-           do iy=1,n2i
-              do ix=1,n1i
-                 rhopottmp(ix,iy,iz +i3xcsh,1) =  pot_bB(ix  + (iy-1)*n1i  + (iz-1)*n1i*n2i,1)  
-              enddo
-           enddo
-        enddo
-        
-        i_all=-product(shape(pot_bB))*kind(pot_bB)
-        deallocate(pot_bB,stat=i_stat)
-        call memocc(i_stat,i_all,'pot_bB',subname)
-
-        i_all=-product(shape(rxyz_b2B))*kind(rxyz_b2B)
-        deallocate(rxyz_b2B,stat=i_stat)
-        call memocc(i_stat,i_all,'rxyz',subname)
-
-
-     endif
-
- 
-
-     i_all=-product(shape(psi))*kind(psi)
-     deallocate(psi,stat=i_stat)
-     call memocc(i_stat,i_all,'psi',subname)
-     
-     i_all=-product(shape(irrzon))*kind(irrzon)
-     deallocate(irrzon,stat=i_stat)
-     call memocc(i_stat,i_all,'irrzon',subname)
-     
-     i_all=-product(shape(phnons))*kind(phnons)
-     deallocate(phnons,stat=i_stat)
-     call memocc(i_stat,i_all,'phnons',subname)
-     
-     i_all=-product(shape(atoms_clone%aocc))*kind(atoms_clone%aocc)
-     deallocate(atoms_clone%aocc,stat=i_stat)
-     call memocc(i_stat,i_all,'atoms_clone%aocc',subname)
-     nullify(atoms_clone%aocc)
-     i_all=-product(shape(atoms_clone%iasctype))*kind(atoms_clone%iasctype)
-     deallocate(atoms_clone%iasctype,stat=i_stat)
-     call memocc(i_stat,i_all,'atoms_clone%iasctype',subname)
-     nullify(atoms_clone%iasctype)
-
-  endif
-
-
-  if( iand( in%potshortcut,1)  .gt. 0 ) then
-
-     inputpsi=in%inputPsiId
-
-     nspin=in%nspin
-
-     !Fake allocations
-     allocate(irrzon(1,2,1+ndebug),stat=i_stat)
-     call memocc(i_stat,irrzon,'irrzon',subname)
-     allocate(phnons(2,1,1+ndebug),stat=i_stat)
-     call memocc(i_stat,phnons,'phnons',subname)
-
-
-     !calculate input guess from diagonalisation of LCAO basis (written in wavelets)
-     call input_wf_diag(iproc,nproc,atoms,rhodsc,&
-          orbsAO,nvirt,comms,Lzd,hx,hy,hz,rxyz,rhopot,rhocore,pot_ion,&
-          nlpspd,proj,pkernel,pkernel,ixc,psi,hpsi,psit,Gvirt,&
-          nscatterarr,ngatherarr,nspin, in%potshortcut, -1, irrzon, phnons, GPU, in, radii_cf)
-
-     i_all=-product(shape(psi))*kind(psi)
-     deallocate(psi,stat=i_stat)
-     call memocc(i_stat,i_all,'psi',subname)
-
-     i_all=-product(shape(irrzon))*kind(irrzon)
-     deallocate(irrzon,stat=i_stat)
-     call memocc(i_stat,i_all,'irrzon',subname)
-
-     i_all=-product(shape(phnons))*kind(phnons)
-     deallocate(phnons,stat=i_stat)
-     call memocc(i_stat,i_all,'phnons',subname)
-
-  end if
-
-  nullify(psit)
-
-  i_all=-product(shape(pot_ion))*kind(pot_ion)
-  deallocate(pot_ion,stat=i_stat)
-  call memocc(i_stat,i_all,'pot_ion',subname)
-       
-  i_all=-product(shape(pkernel))*kind(pkernel)
-  deallocate(pkernel,stat=i_stat)
-  call memocc(i_stat,i_all,'kernel',subname)
-
-  ! needs something to let to  bigdft to deallocate
-  allocate(psi(2+ndebug),stat=i_stat)
-  call memocc(i_stat,psi,'psi',subname)
-
-  allocate(orbsAO%eval(2+ndebug),stat=i_stat)
-  call memocc(i_stat, orbsAO%eval,'eval',subname)
-
-
-  if ( in%c_absorbtion ) then
-
-
-!!$
-!!$     rhopot(10,9,8+i3xcsh,1)=100.0
-
-     if (in%output_grid == OUTPUT_GRID_DENSPOT) then
-        if (in%output_grid_format == OUTPUT_GRID_FORMAT_TEXT) then
-          if (iproc == 0) write(*,*) 'writing local_potential'
-
-          call plot_density('local_potentialb2B' // gridformat,iproc,nproc,&
-               n1,n2,n3,n1i,n2i,n3i,n3p,&
-               in%nspin,hxh,hyh,hzh,atoms,rxyz,ngatherarr,rhopot(1,1,1,1))
-!!$
-!!$           call plot_density_old(atoms%geocode,'local_potentialb2B.pot',iproc,nproc,&
-!!$                n1,n2,n3,n1i,n2i,n3i,n3p,&
-!!$                atoms%alat1,atoms%alat2,atoms%alat3,ngatherarr,rhopot(1,1,1,1))
-        else
-           call plot_density_cube_old(atoms%geocode,'local_potentialb2B',iproc,nproc,&
-                n1,n2,n3,n1i,n2i,n3i,n3p,&
-                in%nspin,hxh,hyh,hzh,atoms,rxyz,ngatherarr,rhopot(1,1,1,1))
-        endif
-     end if
-
-!!$     call  read_potfile4b2B("local_potential.pot",n1i_bB,n2i_bB,n3i_bB, pot_bB, alat1_bB, alat2_bB, alat3_bB)
-!!$     print *, pot_bB(10  + (9-1)*n1i_bB  + (8-1)*n1i_bB*n2i_bB)
-!!$     stop
-     
-     if(iproc==0) print *, " going to calculate spectra "
-     
-     if(  iand( in%potshortcut, 2)  > 0 ) then
-
-        if(  iand( in%potshortcut, 16)  > 0 ) then
-           b2BN=2
-        else
-           b2BN=1
-        endif
-        
-        !Big loop (b2Bcounter)
-        do b2Bcounter=1,b2BN
-
-           if(b2Bcounter==1) then
-              write(filename,'(A)' ) 'b2B_xanes'
-              rhotarget=>rhopotTOTO
-           else
-              STOP " reimplement allocation of rhoXanesTOTO" 
-              write(filename,'(A)') 'b2B_rho'
-!              rhotarget=>rhoXanesTOTO
-           endif
-
-
-           inquire(file=trim(trim(filename)//'.cube'),exist=exists)
-           print *, "check ",  trim(filename)//'.cube', exists
-
-           if(exists) then
-
-              nullify(pot_bB);
-              call read_cube(trim(filename),atoms%geocode,n1i_bB,n2i_bB,n3i_bB, &
-                   & nspin , hx_old ,hy_old ,hz_old ,pot_bB, nat_b2B, rxyz_b2B, iatype_b2B, znucl_b2B)
-              !call read_density_cube_old(trim(filename), n1i_bB,n2i_bB,n3i_bB, 1 , hx_old ,hy_old ,hz_old , nat_b2B, rxyz_b2B, pot_bB )
-              hx_old=hx_old*2
-              hy_old=hy_old*2
-              hz_old=hz_old*2
-
-              
-              if( (atoms%nat/nat_b2B)*nat_b2B /=  atoms%nat ) then
-                 if(iproc==0) write(*,*)  "   b2B_xanes cube  is not compatible with actual positions" 
-                 if(nproc>1) call MPI_Finalize(ierr)
-                 stop '      b2B_xanes cube  is not compatible with actual positions          '
-              end if
-              
-           else
-              print  *, " reading potential from file ","b2B_xanes.pot"
-              write(6,*) " reading pot for b2B from potfile has been disactivated. Use cube format instead  " 
-              stop  " reading pot for b2B from potfile has been disactivated. Use cube format instead  " 
-              
-           endif
-           
-           
-           allocate(rhopottmp( max(n1i_bB,n1i),max(n2i_bB,n2i),max(n3i_bB,n3i),in%nspin+ndebug),stat=i_stat)
-           !! allocate(rhopottmp( max(n1i_bB,n1i),max(n2i_bB,n2i),max(n3i_bB,n3d),in%nspin+ndebug),stat=i_stat)
-           call memocc(i_stat,rhopottmp,'rhopottmp',subname)
-
-
-        rhotarget=0.0_gp
-
-
-
-        itype=16
-        nd=2**20
-        
-        allocate(  intfunc_x(0:nd+ndebug),stat=i_stat )
-        call memocc(i_stat,intfunc_x,'intfunc_x',subname)
-        allocate( intfunc_y(0:nd+ndebug) ,stat=i_stat )
-        call memocc(i_stat,intfunc_y,'intfunc_y',subname)
-        
-        print *, " scaling function for interpolation "
-        
-        call scaling_function4b2B(itype,nd,nrange,intfunc_x,intfunc_y)  ! intervallo di 32 con 2**20 punti
-        if( abs(intfunc_y(nd/2)-1)>1.0e-10 ) then
-           stop " wrong scaling function 4b2B: not a centered one "
-        endif
-        
-        i_all=-product(shape(intfunc_x))*kind(intfunc_x)
-        deallocate(intfunc_x,stat=i_stat)
-        call memocc(i_stat,i_all,'intfunc_x',subname)
-        
-        allocate(auxint(n1i+n2i+n3i+ndebug),stat=i_stat)
-        call memocc(i_stat,auxint,'auxint',subname)
-
-        Nreplicas = atoms%nat / nat_b2B
-        dumvect3d(1)=atoms%alat1
-        dumvect3d(2)=atoms%alat2
-        dumvect3d(3)=atoms%alat3
-
-
-        !Loop over ireplica
-        do ireplica=0, Nreplicas-1
-           
-           replicaoffset = (ireplica)*(   nat_b2B      )
-
-           do j=1,3
-              shift_b2B(j) = rxyz(j,1+replicaoffset) - rxyz_b2B(j,1) 
-
-              do iat=2+ireplica*nat_b2B, (ireplica+1)*nat_b2B
-
-                 shiftdiff = shift_b2B(j) - (rxyz(j,iat) -rxyz_b2B(j,iat-replicaoffset)   )
-          
-                 if( abs( shiftdiff )>1.0e-4 .and.  abs(abs(shiftdiff)-dumvect3d(j))  >1.0e-4) then
-                    if(iproc==0) write(*,*)  "   b2B_xanes  positions are not compatible with actual positions" 
-                    if(nproc>1) call MPI_Finalize(ierr)
-                    stop '      b2B_xanes positions are not compatible with actual positions          '
-                 end if
-              enddo
-           enddo
-
-           write(*,'(a,1x,i2,1x,a,1x,3ES13.6)')  "for replica ", ireplica,  "SHIFT " , shift_b2B
-
-           rhopottmp=0.0_gp
-           do iz_bB = 1,n3i_bB
-              do iy_bB=1,n2i_bB
-                 do ix_bB=1,n1i_bB
-                    rhopottmp(ix_bB,iy_bB,iz_bB ,1) =  pot_bB(ix_bB  + (iy_bB-1)*n1i_bB  + (iz_bB-1)*n1i_bB*n2i_bB,1)
-                    !! rhopottmp(ix_bB,iy_bB,iz_bB ,1) =  pot_bB(ix_bB  + (iy_bB-1)*n1i_bB  + (iz_bB-1)*n1i_bB*n2i_bB,1)
-                 enddo
-              enddo
-           enddo
-
-           if (ireplica==Nreplicas-1) then
-              i_all=-product(shape(pot_bB))*kind(pot_bB)
-              deallocate(pot_bB,stat=i_stat)
-              call memocc(i_stat,i_all,'pot_bB',subname)
-           endif
-
-
-           do iz_bB = 1,n3i_bB
-              do iy_bB=1,n2i_bB
-                 auxint = 0.0_gp
-                 do ix_bB=1,n1i_bB
-                    rx_bB = hx_old*(ix_bB-1)           /2.0   +  shift_b2B(1)
-                    minX_B  =  max(1,NINT((rx_bB -8*hx_old/2)/(hx/2.0)))
-                    maxX_B  =  min(n1i,NINT((rx_bB +8*hx_old/2)/(hx/2.0)))
-
-                    minX_B  =  NINT((rx_bB -8*hx_old/2)/(hx/2.0))
-                    maxX_B  =  NINT((rx_bB +8*hx_old/2)/(hx/2.0))
-
-                    do ixnl= minX_B , maxX_B 
-                       ix = mod(ixnl-1 + n1i , n1i) +1
-
-                       rx = hx*(ix-1  )/2.0  
-
-                       shiftdiff = (rx-rx_bB)
-                       if ( abs(shiftdiff -atoms%alat1) < abs(shiftdiff)) shiftdiff=shiftdiff -atoms%alat1
-                       if ( abs(shiftdiff +atoms%alat1) < abs(shiftdiff)) shiftdiff=shiftdiff +atoms%alat1
-
-                       idelta = NINT( shiftdiff *2**15/(hx_old/2))  
-                       factx = intfunc_y(nd/2+idelta)
-                       auxint(ix) = auxint(ix) + &
-                            factx * rhopottmp(ix_bB,iy_bB,iz_bB ,1)
-                    enddo
-                 enddo
-                 rhopottmp(1:n1i,iy_bB,iz_bB,1)=auxint(1:n1i)
-              enddo
-           enddo
-
-           do iz_bB = 1,n3i_bB
-              do ix_bB=1,n1i
-                 auxint = 0.0_gp
-                 do iy_bB=1,n2i_bB
-                    ry_bB = hy_old*(iy_bB-1)/2.0   +  shift_b2B(2)
-                    minY_B  =  max(1  ,NINT((ry_bB -8*hy_old/2)/(hy/2.0)))
-                    maxY_B  =  min(n2i,NINT((ry_bB +8*hy_old/2)/(hy/2.0)))
-
-                    minY_B  =  NINT((ry_bB -8*hy_old/2)/(hy/2.0))
-                    maxY_B  =  NINT((ry_bB +8*hy_old/2)/(hy/2.0))
-
-                    do iynl= minY_B , maxY_B 
-                       iy = mod(iynl-1 + n2i , n2i) +1
-                       
-                       ry = hy*(iy-1  )/2.0  
-
-                       shiftdiff = (ry-ry_bB)
-                       if ( abs(shiftdiff -atoms%alat2) < abs(shiftdiff)) shiftdiff=shiftdiff -atoms%alat2
-                       if ( abs(shiftdiff +atoms%alat2) < abs(shiftdiff)) shiftdiff=shiftdiff +atoms%alat2
-
-
-                       idelta = NINT(shiftdiff *2**15/(hy_old/2))
-                       facty = intfunc_y(nd/2+idelta)
-                       auxint(iy) = auxint(iy) + &
-                            facty * rhopottmp(ix_bB,iy_bB,iz_bB,1)
-                    enddo
-                 enddo
-                 rhopottmp(ix_bB ,1:n2i,iz_bB,1)=auxint(1:n2i)
-              enddo
-           enddo
-
-           do ix_bB=1,n1i
-              do iy_bB=1,n2i
-                 auxint = 0.0_gp
-                 do iz_bB = 1,n3i_bB
-                    rz_bB = hz_old*(iz_bB-1)           /2.0   +  shift_b2B(3)
-
-
-                    minZ_B  =    NINT((rz_bB -8*hz_old/2)/(hz/2.0))
-                    maxZ_B  =    NINT((rz_bB +8*hz_old/2)/(hz/2.0))
-
-                    do iznl= minZ_B , maxZ_B 
-
-                       iz = mod(iznl-1 + n3i , n3i) +1
-
-                       rz = hz*(iz-1  )/2.0  
-
-                       shiftdiff = (rz-rz_bB)
-                       if ( abs(shiftdiff -atoms%alat3) < abs(shiftdiff)) shiftdiff=shiftdiff -atoms%alat3
-                       if ( abs(shiftdiff +atoms%alat3) < abs(shiftdiff)) shiftdiff=shiftdiff +atoms%alat3
-
-                       idelta = NINT( shiftdiff *2**15/(hz_old/2.0))     
-                       factz = intfunc_y(nd/2+idelta)
-                       auxint(iz) = auxint(iz) + &
-                            factz * rhopottmp(ix_bB,iy_bB,iz_bB,1)
-                    enddo
-                 enddo
-                 rhotarget(ix_bB ,iy_bB, 1:n3i ,1)= rhotarget(ix_bB ,iy_bB, : ,1)+auxint(1:n3i)
-              enddo
-           enddo
-        enddo !End of loop over ireplica
-        
-        !De-allocations
-        i_all=-product(shape(rxyz_b2B))*kind(rxyz_b2B)
-        deallocate(rxyz_b2B,stat=i_stat)
-        call memocc(i_stat,i_all,'rxyz',subname)
-        i_all=-product(shape(iatype_b2B))*kind(iatype_b2B)
-        deallocate(iatype_b2B,stat=i_stat)
-        call memocc(i_stat,i_all,'iatype',subname)
-        i_all=-product(shape(znucl_b2B))*kind(znucl_b2B)
-        deallocate(znucl_b2B,stat=i_stat)
-        call memocc(i_stat,i_all,'znucl',subname)
-        i_all=-product(shape(rhopottmp))*kind(rhopottmp)
-        deallocate(rhopottmp,stat=i_stat)
-        call memocc(i_stat,i_all,'rhopottmp',subname)
-        i_all=-product(shape(auxint))*kind(auxint)
-        deallocate(auxint,stat=i_stat)
-        call memocc(i_stat,i_all,'auxint',subname)
-        i_all=-product(shape(intfunc_y))*kind(intfunc_y)
-        deallocate(intfunc_y,stat=i_stat)
-        call memocc(i_stat,i_all,'intfunc_y',subname)
-     enddo  !End of loop of B2counter
-
-        
-
-
-        ! if (iproc == 0) write(*,*) 'writing NEW local_potential.pot'
-        ! call plot_density('local_potentialb2BNEW',iproc,nproc,&
-        !      n1,n2,n3,n1i,n2i,n3i,n3p,&
-        !      in%nspin,hxh,hyh,hzh,&
-        !      atoms,rxyz,ngatherarr,rhopot(1,1,1,1))
-
-
-     
-      do iz = 1,n3p
-         do iy = 1,n2i
-           do ix = 1,n1i
-                 rhopot(ix ,iy , iz  ,1)= rhopotTOTO(ix ,iy,iz+ i3s+i3xcsh-1  ,1)
-              end do
-           end do
-        end do
-
-
-
-
-     endif !End of if ( iand( in%potshortcut, 2)  > 0)
-
-
-     if( iand( in%potshortcut,4)  .gt. 0 ) then
-        do ix=1,n1i
-           do iy=1,n2i
-              do iz = 1,n3i
-                 rhopot(ix ,iy, iz ,1)= rhopot(ix ,iy, iz ,1)+rhopotExtra(ix ,iy, iz ,1)
-              enddo
-           enddo
-        enddo
-        i_all=-product(shape(rhopotExtra))*kind(rhopotExtra)
-        deallocate(rhopotExtra,stat=i_stat)
-        call memocc(i_stat,i_all,'rhopotExtra',subname)
-     endif
-     
-     alteration: if(  in%abscalc_alterpot) then
-        ! Attention :  modification of the  potential for the  
-        ! exactly resolvable case 
-
-        !n(c) lpot_a=1
-        rpot_a = 7.5d0
-        spot_a = 0.8d0
-        hpot_a = 3.0d0
-
-        allocate(radpot(60000 ,2+ndebug ))
-        radpotcount=60000
-
-        open(unit=22,file='pot.dat', status='old')
-        do igrid=1, radpotcount
-           read(22,*)  radpot(igrid ,1 ),  radpot(igrid , 2 )
-        enddo
-        close(unit=22)
-
-        minr=1000.0
-        potmodified_maxr=0
-        potmodified_shift=0
-
-        
-
-        do ix=1,n1i
-           do iy=1,n2i
-              do iz = 1,n3p
-                 rx = hx*(ix-1)           /2.0  -  rxyz(1,in%iat_absorber )
-                 ry = hy*(iy-1)           /2.0  -  rxyz(2,in%iat_absorber )
-                 rz = hz*(iz-1 +i3xcsh + i3s -1 )/2.0  -  rxyz(3,in%iat_absorber )
-
-                 r  = sqrt( rx*rx+ry*ry+rz*rz)
-
-                 if(r>3.5) then
-                    
-                    if( r>29) then
-                       rhopot(ix,iy,iz,1)=0.0
-                    else
-                       igrid = binary_search( r, radpot, radpotcount )
-                       rhopot(ix,iy,iz,1) = &
-                            ( radpot(igrid,2)*(radpot(igrid+1,1)-R) + radpot(igrid+1,2)*(R-radpot(igrid,1)) )/&
-                            ( radpot(igrid+1,1) -radpot(igrid,1) )
-                    endif
-                 else
-                    if(potmodified_maxr<r) then 
-                       potmodified_maxr=r
-                       igrid = binary_search( r, radpot, radpotcount )
-                       potmodified_shift =&
-                            ( radpot(igrid,2)*(radpot(igrid+1,1)-R) + radpot(igrid+1,2)*(R-radpot(igrid,1)) )/&
-                            ( radpot(igrid+1,1) -radpot(igrid,1) ) &
-                            -rhopot(ix,iy,iz,1) 
-                    endif
-                 endif
-                 
-                 if(r<minr) minr=r
-                 
-                 if( r.ge.3.5) then
-                    ! harmo = (rx+2*ry+3*rz)/sqrt(14.0)/r *sqrt( 3.0/4.0/3.1415926535)
-                    !! harmo = sqrt( 1.0/4.0/3.1415926535)
-                    ! harmo = (rz)/sqrt(1.0)/r *sqrt( 3.0/4.0/3.1415926535)
-                    harmo = (rx)/sqrt(1.0)/r *sqrt( 3.0/4.0/3.1415926535)
-                 else
-                    harmo=0.0_gp
-                 endif
-                 
-                 espo  = ((r-rpot_a)**2)/spot_a/spot_a/2.0
-                 if(espo<100) then
-                    rhopot(ix,iy,iz,1) = rhopot(ix,iy,iz,1) +  hpot_a * exp(-espo) *harmo
-                 endif
-              enddo
-           enddo
-        enddo
-        do ix=1,n1i
-           do iy=1,n2i
-              do iz = 1,n3p
-                 rx = hx*(ix-1)           /2.0  -  rxyz(1,in%iat_absorber )
-                 ry = hy*(iy-1)           /2.0  -  rxyz(2,in%iat_absorber )
-                 rz = hz*(iz-1 +i3xcsh + i3s -1 )/2.0  -  rxyz(3,in%iat_absorber )
-
-                 r  = sqrt( rx*rx+ry*ry+rz*rz)
-
-                 if(r<=3.5) then
-                    rhopot(ix,iy,iz,1)=rhopot(ix,iy,iz,1)+potmodified_shift*0
-                 endif
-              enddo
-           enddo
-        enddo
-        print *, "  potmodified_shift =", potmodified_shift
-     end if alteration
-
-     infocode=0
-
-     if (in%iabscalc_type==2) then
-        call xabs_lanczos(iproc,nproc,atoms,hx,hy,hz,rxyz,&
-             radii_cf,nlpspd,proj,Lzd%Glr,ngatherarr,n1i*n2i*n3p,&
-             rhopot(1,1,1,1) ,ekin_sum,epot_sum,eproj_sum,in%nspin,GPU &
-             , in%iat_absorber  , in , PAWD, orbs)
-        
-     else if (in%iabscalc_type==1) then
-        call xabs_chebychev(iproc,nproc,atoms,hx,hy,hz,rxyz,&
-             radii_cf,nlpspd,proj,Lzd%Glr,ngatherarr,n1i*n2i*n3p,&
-             rhopot(1,1,1,1) ,ekin_sum,epot_sum,eproj_sum,in%nspin,GPU &
-             , in%iat_absorber, in, PAWD, orbs)
-     else if (in%iabscalc_type==3) then
-        call xabs_cg(iproc,nproc,atoms,hx,hy,hz,rxyz,&
-             radii_cf,nlpspd,proj,Lzd%Glr,ngatherarr,n1i*n2i*n3p,&
-             rhopot(1,1,1,1) ,ekin_sum,epot_sum,eproj_sum,in%nspin,GPU &
-             , in%iat_absorber, in, rhoXanes(1,1,1,1), PAWD, PPD, orbs)
-     else
-        if (iproc == 0) write(*,*)' iabscalc_type not known, does not perform calculation'
-     endif
-  
-
-     
-
-  end if
-
-  !    No tail calculation
-  if (nproc > 1) call MPI_BARRIER(MPI_COMM_WORLD,ierr)
-
-  call deallocate_before_exiting
-  call deallocate_local_zone_descriptors(lzd, subname)
-
-contains
-
-
-  !routine which deallocate the pointers and the arrays before exiting 
-  subroutine deallocate_before_exiting
-    
-    !when this condition is verified we are in the middle of the SCF cycle
-
-    !! if (infocode /=0 .and. infocode /=1) then
-    if (.true.) then
-       
-!!$       if (idsx_actual > 0) then
-!!$          i_all=-product(shape(psidst))*kind(psidst)
-!!$          deallocate(psidst,stat=i_stat)
-!!$          call memocc(i_stat,i_all,'psidst',subname)
-!!$          i_all=-product(shape(hpsidst))*kind(hpsidst)
-!!$          deallocate(hpsidst,stat=i_stat)
-!!$          call memocc(i_stat,i_all,'hpsidst',subname)
-!!$          i_all=-product(shape(ads))*kind(ads)
-!!$          deallocate(ads,stat=i_stat)
-!!$          call memocc(i_stat,i_all,'ads',subname)
-!!$       end if
-       
-!!$       if (nproc > 1) then
-!!$          i_all=-product(shape(psit))*kind(psit)
-!!$          deallocate(psit,stat=i_stat)
-!!$          call memocc(i_stat,i_all,'psit',subname)
-!!$       end if
-!!$       
-!!$       i_all=-product(shape(hpsi))*kind(hpsi)
-!!$       deallocate(hpsi,stat=i_stat)
-!!$       call memocc(i_stat,i_all,'hpsi',subname)
-       
-
-       
-       
-!!$       i_all=-product(shape(pot_ion))*kind(pot_ion)
-!!$       deallocate(pot_ion,stat=i_stat)
-!!$       call memocc(i_stat,i_all,'pot_ion',subname)
-!!$       
-!!$       i_all=-product(shape(pkernel))*kind(pkernel)
-!!$       deallocate(pkernel,stat=i_stat)
-!!$       call memocc(i_stat,i_all,'pkernel',subname)
-!!$
-
-!!$       if (in%read_ref_den) then
-!!$          i_all=-product(shape(pkernel_ref))*kind(pkernel_ref)
-!!$          deallocate(pkernel_ref,stat=i_stat)
-!!$          call memocc(i_stat,i_all,'pkernel_ref',subname)
-!!$       end if
-       
-       ! calc_tail false
-       i_all=-product(shape(rhopot))*kind(rhopot)
-       deallocate(rhopot,stat=i_stat)
-       call memocc(i_stat,i_all,'rhopot',subname)
-
-
-       if(  iand( in%potshortcut, 2)  > 0 ) then
-          i_all=-product(shape(rhopotTOTO))*kind(rhopotTOTO)
-          deallocate(rhopotTOTO,stat=i_stat)
-          call memocc(i_stat,i_all,'rhopotTOTO',subname)
-       endif
-       
-
-       i_all=-product(shape(rhoXanes))*kind(rhoXanes)
-       deallocate(rhoXanes,stat=i_stat)
-       call memocc(i_stat,i_all,'rhoXanes',subname)
-
-
-
-
-!!$       if (in%read_ref_den) then
-!!$          i_all=-product(shape(rhoref))*kind(rhoref)
-!!$          deallocate(rhoref,stat=i_stat)
-!!$          call memocc(i_stat,i_all,'rhoref',subname)
-!!$       end if
-       
-       i_all=-product(shape(nscatterarr))*kind(nscatterarr)
-       deallocate(nscatterarr,stat=i_stat)
-       call memocc(i_stat,i_all,'nscatterarr',subname)
-
-
-       i_all=-product(shape(ngatherarr))*kind(ngatherarr)
-       deallocate(ngatherarr,stat=i_stat)
-       call memocc(i_stat,i_all,'ngatherarr',subname)
-       
-       i_all=-product(shape(fion))*kind(fion)
-       deallocate(fion,stat=i_stat)
-       call memocc(i_stat,i_all,'fion',subname)
-
-       i_all=-product(shape(fdisp))*kind(fdisp)
-       deallocate(fdisp,stat=i_stat)
-       call memocc(i_stat,i_all,'fdisp',subname)
-       
-       
-    end if
-
-    !deallocate wavefunction for virtual orbitals
-    !if it is the case
-    if (in%nvirt > 0) then
-       !call deallocate_gwf(Gvirt,subname)
-       i_all=-product(shape(psivirt))*kind(psivirt)
-       deallocate(psivirt,stat=i_stat)
-       call memocc(i_stat,i_all,'psivirt',subname)
-    end if
-    
-
-    !De-allocations
-    call deallocate_bounds(atoms%geocode,Lzd%Glr%hybrid_on,  Lzd%Glr%bounds,subname)
-    i_all=-product(shape(Lzd%Glr%projflg))*kind(Lzd%Glr%projflg)
-    deallocate(Lzd%Glr%projflg,stat=i_stat)
-    call memocc(i_stat,i_all,'Lzd%Glr%projflg',subname)  
-
-!!$    if (atoms%geocode == 'F') then
-!!$       call deallocate_bounds(Lzd%Glr%bounds,subname)
-!!$    end if
-!!$    
-!!$    if (atoms%geocode == 'P' .and. Lzd%Glr%hybrid_on) then 
-!!$       
-!!$       i_all=-product(shape(Lzd%Glr%bounds%kb%ibxy_f))*kind(Lzd%Glr%bounds%kb%ibxy_f)
-!!$       deallocate(Lzd%Glr%bounds%kb%ibxy_f,stat=i_stat)
-!!$       call memocc(i_stat,i_all,'Lzd%Glr%bounds%kb%ibxy_f',subname)
-!!$       
-!!$       i_all=-product(shape(Lzd%Glr%bounds%kb%ibxz_f))*kind(Lzd%Glr%bounds%kb%ibxz_f)
-!!$       deallocate(Lzd%Glr%bounds%kb%ibxz_f,stat=i_stat)
-!!$       call memocc(i_stat,i_all,'Lzd%Glr%bounds%kb%ibxz_f',subname)
-!!$       
-!!$       i_all=-product(shape(Lzd%Glr%bounds%kb%ibyz_f))*kind(Lzd%Glr%bounds%kb%ibyz_f)
-!!$       deallocate(Lzd%Glr%bounds%kb%ibyz_f,stat=i_stat)
-!!$       call memocc(i_stat,i_all,'Lzd%Glr%bounds%kb%ibyz_f',subname)
-!!$       
-!!$       i_all=-product(shape(Lzd%Glr%bounds%sb%ibxy_ff))*kind(Lzd%Glr%bounds%sb%ibxy_ff)
-!!$       deallocate(Lzd%Glr%bounds%sb%ibxy_ff,stat=i_stat)
-!!$       call memocc(i_stat,i_all,'ibxy_ff',subname)
-!!$       i_all=-product(shape(Lzd%Glr%bounds%sb%ibzzx_f))*kind(Lzd%Glr%bounds%sb%ibzzx_f)
-!!$       deallocate(Lzd%Glr%bounds%sb%ibzzx_f,stat=i_stat)
-!!$       call memocc(i_stat,i_all,'ibzzx_f',subname)
-!!$       i_all=-product(shape(Lzd%Glr%bounds%sb%ibyyzz_f))*kind(Lzd%Glr%bounds%sb%ibyyzz_f)
-!!$       deallocate(Lzd%Glr%bounds%sb%ibyyzz_f,stat=i_stat)
-!!$       call memocc(i_stat,i_all,'ibyyzz_f',subname)
-!!$       
-!!$       i_all=-product(shape(Lzd%Glr%bounds%gb%ibyz_ff))*kind(Lzd%Glr%bounds%gb%ibyz_ff)
-!!$       deallocate(Lzd%Glr%bounds%gb%ibyz_ff,stat=i_stat)
-!!$       call memocc(i_stat,i_all,'ibyz_ff',subname)
-!!$       
-!!$       i_all=-product(shape(Lzd%Glr%bounds%gb%ibzxx_f))*kind(Lzd%Glr%bounds%gb%ibzxx_f)
-!!$       deallocate(Lzd%Glr%bounds%gb%ibzxx_f,stat=i_stat)
-!!$       call memocc(i_stat,i_all,'ibzxx_f',subname)
-!!$       
-!!$       i_all=-product(shape(Lzd%Glr%bounds%gb%ibxxyy_f))*kind(Lzd%Glr%bounds%gb%ibxxyy_f)
-!!$       deallocate(Lzd%Glr%bounds%gb%ibxxyy_f,stat=i_stat)
-!!$       call memocc(i_stat,i_all,'ibxxyy_f',subname)
-!!$    endif
-
-    call deallocate_comms(comms,subname)
-
-    call deallocate_orbs(orbs,subname)
-    call deallocate_orbs(orbsAO,subname)
-
-    call deallocate_atoms_scf(atoms,subname) 
-
-
-    i_all=-product(shape(nlpspd%nboxp_c))*kind(nlpspd%nboxp_c)
-    deallocate(nlpspd%nboxp_c,stat=i_stat)
-    call memocc(i_stat,i_all,'nboxp_c',subname)
-    i_all=-product(shape(nlpspd%nboxp_f))*kind(nlpspd%nboxp_f)
-    deallocate(nlpspd%nboxp_f,stat=i_stat)
-    call memocc(i_stat,i_all,'nboxp_f',subname)
-    i_all=-product(shape(nlpspd%keyg_p))*kind(nlpspd%keyg_p)
-    deallocate(nlpspd%keyg_p,stat=i_stat)
-    call memocc(i_stat,i_all,'keyg_p',subname)
-    i_all=-product(shape(nlpspd%keyv_p))*kind(nlpspd%keyv_p)
-    deallocate(nlpspd%keyv_p,stat=i_stat)
-    call memocc(i_stat,i_all,'keyv_p',subname)
-    i_all=-product(shape(nlpspd%nvctr_p))*kind(nlpspd%nvctr_p)
-    deallocate(nlpspd%nvctr_p,stat=i_stat)
-    call memocc(i_stat,i_all,'nvctr_p',subname)
-    i_all=-product(shape(nlpspd%nseg_p))*kind(nlpspd%nseg_p)
-    deallocate(nlpspd%nseg_p,stat=i_stat)
-    call memocc(i_stat,i_all,'nseg_p',subname)
-
-    i_all=-product(shape(proj))*kind(proj)
-    deallocate(proj,stat=i_stat)
-    call memocc(i_stat,i_all,'proj',subname)
-
-    i_all=-product(shape(radii_cf))*kind(radii_cf)
-    deallocate(radii_cf,stat=i_stat)
-    call memocc(i_stat,i_all,'radii_cf',subname)
-
-    call deallocate_rho_descriptors(rhodsc,subname)
-
-    if( in%iabscalc_type==3) then
-       call deallocate_pcproj_data(PPD,subname)
-    endif
-    if(sum(atoms%paw_NofL).gt.0) then
-       call deallocate_pawproj_data(PAWD,subname)       
-    endif
-    !! this is included in deallocate_atomdatapaw
-    !! call deallocate_atomdatapaw(atoms,subname)
-
-    ! Free the libXC stuff if necessary.
-    call xc_end()
-
-    !end of wavefunction minimisation
-    call timing(iproc,'LAST','PR')
-    call timing(iproc,'              ','RE')
-    call cpu_time(tcpu1)
-    call system_clock(ncount1,ncount_rate,ncount_max)
-    tel=dble(ncount1-ncount0)/dble(ncount_rate)
-    if (iproc == 0) &
-         write( *,'(1x,a,1x,i4,2(1x,f12.2))') 'CPU time/ELAPSED time for root process ', iproc,tel,tcpu1-tcpu0
-
-  END SUBROUTINE deallocate_before_exiting
-=======
-      &   psi,Glr,orbsAO,hx_old,hy_old,hz_old,in,GPU,infocode)
    use module_base
    use module_types
    use module_interfaces
@@ -1737,7 +327,7 @@
    integer, intent(in) :: nproc,iproc
    real(gp), intent(inout) :: hx_old,hy_old,hz_old
    type(input_variables), intent(in) :: in
-   type(locreg_descriptors), intent(inout) :: Glr
+  type(local_zone_descriptors), intent(inout) :: Lzd
    type(atoms_data), intent(inout) :: atoms
    type(orbitals_data), intent(inout) :: orbsAO
    type(GPU_pointers), intent(inout) :: GPU
@@ -1871,7 +461,6 @@
    else
       call xc_init(ixc, XC_ABINIT, nspin)
    end if
->>>>>>> 01b57ec3
 
    !character string for quieting the Poisson solver
    if (verbose >1) then
@@ -1910,29 +499,31 @@
    ! Determine size alat of overall simulation cell and shift atom positions
    ! then calculate the size in units of the grid space
 
-   call system_size(iproc,atoms,rxyz,radii_cf,crmult,frmult,hx,hy,hz,Glr,shift)
+  call system_size(iproc,atoms,rxyz,radii_cf,crmult,frmult,hx,hy,hz,Lzd%Glr,shift)
    if ( orbsAO%nspinor.gt.1) then
       !!  hybrid_on is not compatible with kpoints
-      Glr%hybrid_on=.false.
+     Lzd%Glr%hybrid_on=.false.
    endif
 
    !variables substitution for the PSolver part
    hxh=0.5d0*hx
    hyh=0.5d0*hy
    hzh=0.5d0*hz
-   n1i=Glr%d%n1i
-   n2i=Glr%d%n2i
-   n3i=Glr%d%n3i
-
-   n1=Glr%d%n1
-   n2=Glr%d%n2
-   n3=Glr%d%n3
+  n1i=Lzd%Glr%d%n1i
+  n2i=Lzd%Glr%d%n2i
+  n3i=Lzd%Glr%d%n3i
+
+  n1=Lzd%Glr%d%n1
+  n2=Lzd%Glr%d%n2
+  n3=Lzd%Glr%d%n3
 
    ! Create wavefunctions descriptors and allocate them inside the global locreg desc.
    call timing(iproc,'CrtDescriptors','ON')
    call createWavefunctionsDescriptors(iproc,hx,hy,hz,&
-      &   atoms,rxyz,radii_cf,crmult,frmult,Glr)
+       atoms,rxyz,radii_cf,crmult,frmult,Lzd%Glr)
    call timing(iproc,'CrtDescriptors','OF')
+
+
    ! Calculate all projectors, or allocate array for on-the-fly calculation
 
    !de-allocate orbs and recreate it with one orbital only
@@ -1942,10 +533,10 @@
    !of iskpts and nkptsp)
 
    call orbitals_descriptors(iproc,nproc,1,1,0,in%nspin,1,in%nkpt,in%kpt,in%wkpt,orbs)
-   call orbitals_communicators(iproc,nproc,Glr,orbs,comms)  
+  call orbitals_communicators(iproc,nproc,Lzd%Glr,orbs,comms)  
 
    call timing(iproc,'CrtProjectors ','ON')
-   call createProjectorsArrays(iproc,n1,n2,n3,rxyz,atoms,orbs,&
+  call createProjectorsArrays(iproc,Lzd%Glr,rxyz,atoms,orbs,&
       &   radii_cf,cpmult,fpmult,hx,hy,hz,nlpspd,proj)
    call timing(iproc,'CrtProjectors ','OF')
 
@@ -1957,7 +548,7 @@
       ! which does not interfere with the global DistProjApply
       call createPawProjectorsArrays(iproc,n1,n2,n3,rxyz,atoms,orbs,&
          &   radii_cf,cpmult,fpmult,hx,hy,hz, &
-         &   PAWD, Glr )
+          PAWD, Lzd%Glr )
       call timing(iproc,'CrtPawProjects ','OF')
    endif
 
@@ -1970,7 +561,7 @@
       ! but this should be in coherence with the previous call for psp projectos 
       call createPcProjectorsArrays(iproc,n1,n2,n3,rxyz,atoms,orbs,&
          &   radii_cf,cpmult,fpmult,hx,hy,hz,-0.1_gp, &
-         &   PPD, Glr  )
+          PPD, Lzd%Glr  )
       call timing(iproc,'CrtPcProjects ','OF')
    endif
 
@@ -1978,11 +569,10 @@
    !calculate the partitioning of the orbitals between the different processors
    !memory estimation
    if (iproc==0 .and. verbose > 0) then
-      call MemoryEstimator(nproc,idsx,Glr,&
+     call MemoryEstimator(nproc,idsx,Lzd%Glr,&
          &   atoms%nat,orbs%norb,orbs%nspinor,orbs%nkpts,nlpspd%nprojel,&
          &   in%nspin,in%itrpmax,in%iscf,peakmem)
    end if
-
 
    !these arrays should be included in the comms descriptor
    !allocate values of the array for the data scattering in sumrho
@@ -1994,7 +584,7 @@
    call memocc(i_stat,ngatherarr,'ngatherarr',subname)
    !create the descriptors for the density and the potential
    !these descriptors should take into account the localisation regions
-   call createDensPotDescriptors(iproc,nproc,atoms,Glr%d,hxh,hyh,hzh,&
+  call createDensPotDescriptors(iproc,nproc,atoms,Lzd%Glr%d,hxh,hyh,hzh,&
       &   rxyz,in%crmult,in%frmult,radii_cf,in%nspin,'D',ixc,in%rho_commun,&
       &   n3d,n3p,n3pi,i3xcsh,i3s,nscatterarr,ngatherarr,rhodsc)
 
@@ -2063,7 +653,7 @@
 
    nullify(rhocore)
    !check the communication distribution
-   !call check_communications(iproc,nproc,orbs,Glr,comms)
+  !call check_communications(iproc,nproc,orbs,Lzd%Glr,comms)
 
 
    if( iand( in%potshortcut,4)  .gt. 0 ) then
@@ -2143,11 +733,10 @@
          endif
       endif
 
-
       call input_wf_diag(iproc,nproc,atoms_clone,rhodsc,&
-         &   orbsAO,nvirt,comms,Glr,hx,hy,hz,rxyz,rhopotExtra,rhocore,pot_ion,&
+          orbsAO,nvirt,comms,Lzd,hx,hy,hz,rxyz,rhopotExtra,rhocore,pot_ion,&
          &   nlpspd,proj,pkernel,pkernel,ixc,psi,hpsi,psit,Gvirt,&
-         &   nscatterarr,ngatherarr,nspin, in%potshortcut, -1, irrzon, phnons, GPU,in)
+          nscatterarr,ngatherarr,nspin, in%potshortcut, -1, irrzon, phnons, GPU,in,radii_cf)
 
 
 
@@ -2156,7 +745,7 @@
          allocate(hpsi(orbsAO%npsidim+ndebug),stat=i_stat)
          hpsi=0.0_wp
          PPD%iproj_to_factor(1:PPD%mprojtot) = 2.0_gp
-         call applyPCprojectors(orbsAO,atoms,hx,hy,hz,Glr,PPD,psi,hpsi, .true.)
+        call applyPCprojectors(orbsAO,atoms,hx,hy,hz,Lzd%Glr,PPD,psi,hpsi, .true.)
          deallocate(hpsi)
       end if
 
@@ -2225,11 +814,12 @@
       allocate(phnons(2,1,1+ndebug),stat=i_stat)
       call memocc(i_stat,phnons,'phnons',subname)
 
+
       !calculate input guess from diagonalisation of LCAO basis (written in wavelets)
       call input_wf_diag(iproc,nproc,atoms,rhodsc,&
-         &   orbsAO,nvirt,comms,Glr,hx,hy,hz,rxyz,rhopot,rhocore,pot_ion,&
+          orbsAO,nvirt,comms,Lzd,hx,hy,hz,rxyz,rhopot,rhocore,pot_ion,&
          &   nlpspd,proj,pkernel,pkernel,ixc,psi,hpsi,psit,Gvirt,&
-         &   nscatterarr,ngatherarr,nspin, in%potshortcut, -1, irrzon, phnons, GPU, in)
+          nscatterarr,ngatherarr,nspin, in%potshortcut, -1, irrzon, phnons, GPU, in, radii_cf)
 
       i_all=-product(shape(psi))*kind(psi)
       deallocate(psi,stat=i_stat)
@@ -2663,18 +1253,18 @@
 
       if (in%iabscalc_type==2) then
          call xabs_lanczos(iproc,nproc,atoms,hx,hy,hz,rxyz,&
-            &   radii_cf,nlpspd,proj,Glr,ngatherarr,n1i*n2i*n3p,&
+             radii_cf,nlpspd,proj,Lzd%Glr,ngatherarr,n1i*n2i*n3p,&
             &   rhopot(1,1,1,1) ,ekin_sum,epot_sum,eproj_sum,in%nspin,GPU &
             &   , in%iat_absorber  , in , PAWD, orbs)
 
       else if (in%iabscalc_type==1) then
          call xabs_chebychev(iproc,nproc,atoms,hx,hy,hz,rxyz,&
-            &   radii_cf,nlpspd,proj,Glr,ngatherarr,n1i*n2i*n3p,&
+             radii_cf,nlpspd,proj,Lzd%Glr,ngatherarr,n1i*n2i*n3p,&
             &   rhopot(1,1,1,1) ,ekin_sum,epot_sum,eproj_sum,in%nspin,GPU &
             &   , in%iat_absorber, in, PAWD, orbs)
       else if (in%iabscalc_type==3) then
          call xabs_cg(iproc,nproc,atoms,hx,hy,hz,rxyz,&
-            &   radii_cf,nlpspd,proj,Glr,ngatherarr,n1i*n2i*n3p,&
+             radii_cf,nlpspd,proj,Lzd%Glr,ngatherarr,n1i*n2i*n3p,&
             &   rhopot(1,1,1,1) ,ekin_sum,epot_sum,eproj_sum,in%nspin,GPU &
             &   , in%iat_absorber, in, rhoXanes(1,1,1,1), PAWD, PPD, orbs)
       else
@@ -2690,7 +1280,7 @@
    if (nproc > 1) call MPI_BARRIER(MPI_COMM_WORLD,ierr)
 
    call deallocate_before_exiting
-
+  call deallocate_local_zone_descriptors(lzd, subname)
 
    contains
 
@@ -2800,48 +1390,10 @@
 
 
       !De-allocations
-      call deallocate_bounds(atoms%geocode,Glr%hybrid_on,  Glr%bounds,subname)
-
-      !!$    if (atoms%geocode == 'F') then
-      !!$       call deallocate_bounds(Glr%bounds,subname)
-      !!$    end if
-      !!$    
-      !!$    if (atoms%geocode == 'P' .and. Glr%hybrid_on) then 
-      !!$       
-      !!$       i_all=-product(shape(Glr%bounds%kb%ibxy_f))*kind(Glr%bounds%kb%ibxy_f)
-      !!$       deallocate(Glr%bounds%kb%ibxy_f,stat=i_stat)
-      !!$       call memocc(i_stat,i_all,'Glr%bounds%kb%ibxy_f',subname)
-      !!$       
-      !!$       i_all=-product(shape(Glr%bounds%kb%ibxz_f))*kind(Glr%bounds%kb%ibxz_f)
-      !!$       deallocate(Glr%bounds%kb%ibxz_f,stat=i_stat)
-      !!$       call memocc(i_stat,i_all,'Glr%bounds%kb%ibxz_f',subname)
-      !!$       
-      !!$       i_all=-product(shape(Glr%bounds%kb%ibyz_f))*kind(Glr%bounds%kb%ibyz_f)
-      !!$       deallocate(Glr%bounds%kb%ibyz_f,stat=i_stat)
-      !!$       call memocc(i_stat,i_all,'Glr%bounds%kb%ibyz_f',subname)
-      !!$       
-      !!$       i_all=-product(shape(Glr%bounds%sb%ibxy_ff))*kind(Glr%bounds%sb%ibxy_ff)
-      !!$       deallocate(Glr%bounds%sb%ibxy_ff,stat=i_stat)
-      !!$       call memocc(i_stat,i_all,'ibxy_ff',subname)
-      !!$       i_all=-product(shape(Glr%bounds%sb%ibzzx_f))*kind(Glr%bounds%sb%ibzzx_f)
-      !!$       deallocate(Glr%bounds%sb%ibzzx_f,stat=i_stat)
-      !!$       call memocc(i_stat,i_all,'ibzzx_f',subname)
-      !!$       i_all=-product(shape(Glr%bounds%sb%ibyyzz_f))*kind(Glr%bounds%sb%ibyyzz_f)
-      !!$       deallocate(Glr%bounds%sb%ibyyzz_f,stat=i_stat)
-      !!$       call memocc(i_stat,i_all,'ibyyzz_f',subname)
-      !!$       
-      !!$       i_all=-product(shape(Glr%bounds%gb%ibyz_ff))*kind(Glr%bounds%gb%ibyz_ff)
-      !!$       deallocate(Glr%bounds%gb%ibyz_ff,stat=i_stat)
-      !!$       call memocc(i_stat,i_all,'ibyz_ff',subname)
-      !!$       
-      !!$       i_all=-product(shape(Glr%bounds%gb%ibzxx_f))*kind(Glr%bounds%gb%ibzxx_f)
-      !!$       deallocate(Glr%bounds%gb%ibzxx_f,stat=i_stat)
-      !!$       call memocc(i_stat,i_all,'ibzxx_f',subname)
-      !!$       
-      !!$       i_all=-product(shape(Glr%bounds%gb%ibxxyy_f))*kind(Glr%bounds%gb%ibxxyy_f)
-      !!$       deallocate(Glr%bounds%gb%ibxxyy_f,stat=i_stat)
-      !!$       call memocc(i_stat,i_all,'ibxxyy_f',subname)
-      !!$    endif
+    call deallocate_bounds(atoms%geocode,Lzd%Glr%hybrid_on,  Lzd%Glr%bounds,subname)
+    i_all=-product(shape(Lzd%Glr%projflg))*kind(Lzd%Glr%projflg)
+    deallocate(Lzd%Glr%projflg,stat=i_stat)
+    call memocc(i_stat,i_all,'Lzd%Glr%projflg',subname)  
 
       call deallocate_comms(comms,subname)
 
