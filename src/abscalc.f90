!> @file
!! Main file for XANES calculation
!! @author Copyright (C) 2009-2011 ESRF
!!    This file is distributed under the terms of the
!!    GNU General Public License, see ~/COPYING file
!!    or http://www.gnu.org/copyleft/gpl.txt .
!!    For the list of contributors, see ~/AUTHORS 
!!
!>  Main program for XANES calculation (absorption calculation)
program abscalc_main

  use module_base
  use module_types
  use module_interfaces
  use ab6_symmetry
!  use minimization, only: parameterminimization 

  !implicit real(kind=8) (a-h,o-z)
  !as a general policy, I will put "implicit none" by assuming the same
  !name convention as "implicit real(kind=8) (a-h,o-z)"
  !such that the implicit statement can be commented at will

  implicit none
  character(len=*), parameter :: subname='abscalc_main'
  integer :: iproc,nproc,iat,j,i_stat,i_all,ierr,infocode
  real(gp) :: etot,sumx,sumy,sumz
  logical :: exist_list
  !input variables
  type(atoms_data) :: atoms
  type(input_variables) :: inputs
  type(restart_objects) :: rst
  character(len=50), dimension(:), allocatable :: arr_posinp
  ! atomic coordinates, forces
  real(gp), dimension(:,:), allocatable :: fxyz
  real(gp), dimension(:,:), pointer :: rxyz
  integer :: iconfig,nconfig
  logical :: exists


  ! Start MPI in parallel version
  !in the case of MPIfake libraries the number of processors is automatically adjusted
  call MPI_INIT(ierr)
  call MPI_COMM_RANK(MPI_COMM_WORLD,iproc,ierr)
  call MPI_COMM_SIZE(MPI_COMM_WORLD,nproc,ierr)

  ! Find out which input files will be used
  inquire(file="list_posinp",exist=exist_list)
  if (exist_list) then
     open(unit=54,file="list_posinp")
     read(54,*) nconfig
     if (nconfig > 0) then 
        allocate(arr_posinp(1:nconfig),stat=i_stat)
        do iconfig=1,nconfig
           read(54,*) arr_posinp(iconfig)
        enddo
     else
        nconfig=1
        allocate(arr_posinp(1:1),stat=i_stat)
        arr_posinp(1)='posinp'
     endif
     close(unit=54)
  else
     nconfig=1
     allocate(arr_posinp(1:1),stat=i_stat)
     arr_posinp(1)='posinp'
  end if

  do iconfig=1,nconfig

     !Welcome screen
     if (iproc==0) call print_logo()

     ! Read all input files.
     !standard names
     call standard_inputfile_names(inputs)
     call read_input_variables(iproc,trim(arr_posinp(iconfig)),inputs, atoms, rxyz)

     !Initialize memory counting
     !call memocc(0,iproc,'count','start')
     
     !Read absorption-calculation input variables
     !inquire for the needed file 
     !if not present, set default (no absorption calculation)
          
     inquire(file="input.abscalc",exist=exists)
     if (.not. exists) then
        if (iproc == 0) write(*,*) 'ERROR: need file input.abscalc for x-ray absorber treatment.'
        if(nproc/=0)   call MPI_FINALIZE(ierr)
        stop
     end if
     call abscalc_input_variables(iproc,'input.abscalc',inputs)
     if( inputs%iat_absorber <1 .or. inputs%iat_absorber > atoms%nat) then
        if (iproc == 0) write(*,*)'ERROR: inputs%iat_absorber  must .ge. 1 and .le. number_of_atoms '
        if(nproc/=0)   call MPI_FINALIZE(ierr)
        stop
     endif

     !Allocations
     allocate(fxyz(3,atoms%nat+ndebug),stat=i_stat)
     call memocc(i_stat,fxyz,'fxyz',subname)

     call init_restart_objects(iproc,inputs%iacceleration,atoms,rst,subname)

     call call_abscalc(nproc,iproc,atoms,rxyz,inputs,etot,fxyz,rst,infocode)
     call deallocate_abscalc_input(inputs, subname)

     if (iproc.eq.0) then
        sumx=0.d0
        sumy=0.d0
        sumz=0.d0
        write(*,'(1x,a,19x,a)') 'Final values of the Forces for each atom'
        do iat=1,atoms%nat
           write(*,'(1x,i5,1x,a6,3(1x,1pe12.5))') &
                iat,trim(atoms%atomnames(atoms%iatype(iat))),(fxyz(j,iat),j=1,3)
           sumx=sumx+fxyz(1,iat)
           sumy=sumy+fxyz(2,iat)
           sumz=sumz+fxyz(3,iat)
        enddo
        if (.not. inputs%gaussian_help .or. .true.) then !zero of the forces calculated
           write(*,'(1x,a)')'the sum of the forces is'
           write(*,'(1x,a16,3x,1pe16.8)')'x direction',sumx
           write(*,'(1x,a16,3x,1pe16.8)')'y direction',sumy
           write(*,'(1x,a16,3x,1pe16.8)')'z direction',sumz
        end if
     endif

     !De-allocations
     call deallocate_atoms(atoms,subname) 

     call free_restart_objects(rst,subname)

     i_all=-product(shape(rxyz))*kind(rxyz)
     deallocate(rxyz,stat=i_stat)
     call memocc(i_stat,i_all,'rxyz',subname)
     i_all=-product(shape(fxyz))*kind(fxyz)
     deallocate(fxyz,stat=i_stat)
     call memocc(i_stat,i_all,'fxyz',subname)

     call free_input_variables(inputs)

     !finalize memory counting
     call memocc(0,0,'count','stop')

!     call sg_end()

  enddo !loop over iconfig

  !No referenced by memocc!
  deallocate(arr_posinp)

  call MPI_FINALIZE(ierr)

end program abscalc_main


!>   Routines to use abscalc as a blackbox
 subroutine call_abscalc(nproc,iproc,atoms,rxyz,in,energy,fxyz,rst,infocode)
  use module_base
  use module_types
  implicit none
  integer, intent(in) :: iproc,nproc
  type(input_variables),intent(inout) :: in
  type(atoms_data), intent(inout) :: atoms
  type(restart_objects), intent(inout) :: rst
  integer, intent(inout) :: infocode
  real(gp), intent(out) :: energy
  real(gp), dimension(3,atoms%nat), intent(inout) :: rxyz
  real(gp), dimension(3,atoms%nat), intent(out) :: fxyz
  !local variables
  character(len=*), parameter :: subname='call_bigdft'
  character(len=40) :: comment
  integer :: i_stat,i_all,ierr,inputPsiId_orig,icycle

  !temporary interface
  interface
     subroutine abscalc(nproc,iproc,atoms,rxyz,&
          psi,Glr,orbs,hx_old,hy_old,hz_old,in,GPU,infocode)
       use module_base
       use module_types
       implicit none
       integer, intent(in) :: nproc,iproc
       integer, intent(out) :: infocode
       real(gp), intent(inout) :: hx_old,hy_old,hz_old
       type(input_variables), intent(in) :: in
       type(locreg_descriptors), intent(inout) :: Glr
       type(atoms_data), intent(inout) :: atoms
       type(orbitals_data), intent(inout) :: orbs
       type(GPU_pointers), intent(inout) :: GPU
       real(gp), dimension(3,atoms%nat), target, intent(inout) :: rxyz
       real(wp), dimension(:), pointer :: psi
     END SUBROUTINE abscalc 
  end interface

  !put a barrier for all the processes
  call MPI_BARRIER(MPI_COMM_WORLD,ierr)

  !assign the verbosity of the output
  !the verbose variables is defined in module_base
  verbose=in%verbosity

  inputPsiId_orig=in%inputPsiId

  loop_cluster: do icycle=1,in%nrepmax

     if (in%inputPsiId == 0 .and. associated(rst%psi)) then
        i_all=-product(shape(rst%psi))*kind(rst%psi)
        deallocate(rst%psi,stat=i_stat)
        call memocc(i_stat,i_all,'psi',subname)
        i_all=-product(shape(rst%orbs%eval))*kind(rst%orbs%eval)
        deallocate(rst%orbs%eval,stat=i_stat)
        call memocc(i_stat,i_all,'eval',subname)
        nullify(rst%orbs%eval)

        call deallocate_wfd(rst%Glr%wfd,subname)
     end if

     if(.not. in%c_absorbtion) then 

        stop 'ERROR'
     else

        call abscalc(nproc,iproc,atoms,rxyz,&
             rst%psi,rst%Glr,rst%orbs,&
             rst%hx_old,rst%hy_old,rst%hz_old,in,rst%GPU,infocode)
        fxyz(:,:) = 0.d0
     endif

     if (in%inputPsiId==1 .and. infocode==2) then
        if (in%gaussian_help) then
           in%inputPsiId=11
        else
           in%inputPsiId=0
        end if
     else if ((in%inputPsiId==1 .or. in%inputPsiId==0) .and. infocode==1) then
        !in%inputPsiId=0 !better to diagonalise that to restart an input guess
        in%inputPsiId=1
        if(iproc==0) then
           write(*,*)&
             ' WARNING: Wavefunctions not converged after cycle',icycle
           write(*,*)' restart after diagonalisation'
        end if
        
     else if (in%inputPsiId == 0 .and. infocode==3) then
        if (iproc.eq.0) then
           write( *,'(1x,a)')'Convergence error, cannot proceed.'
           write( *,'(1x,a)')' writing positions in file posfail.xyz then exiting'
           write(comment,'(a)')'UNCONVERGED WF '
           !call wtxyz('posfail',energy,rxyz,atoms,trim(comment))

           call write_atomic_file("posfail",energy,rxyz,atoms,trim(comment))

        end if 

        i_all=-product(shape(rst%psi))*kind(rst%psi)
        deallocate(rst%psi,stat=i_stat)
        call memocc(i_stat,i_all,'psi',subname)
        i_all=-product(shape(rst%orbs%eval))*kind(rst%orbs%eval)
        deallocate(rst%orbs%eval,stat=i_stat)
        call memocc(i_stat,i_all,'eval',subname)
        nullify(rst%orbs%eval)

        call deallocate_wfd(rst%Glr%wfd,subname)
        !finalize memory counting (there are still the positions and the forces allocated)
        call memocc(0,0,'count','stop')

        if (nproc > 1) call MPI_FINALIZE(ierr)

        stop 'normal end'
     else
        exit loop_cluster
     end if

  end do loop_cluster

  !preserve the previous value
  in%inputPsiId=inputPsiId_orig

  !put a barrier for all the processes
  call MPI_BARRIER(MPI_COMM_WORLD,ierr)

END SUBROUTINE call_abscalc


!>   Absorption (XANES) calculation
!!   @param psi should be freed after use outside of the routine.
!!   @param infocode -> encloses some information about the status of the run
!!          - 0 run succesfully succeded
!!          - 1 the run ended after the allowed number of minimization steps. gnrm_cv not reached
!!               forces may be meaningless   
!!          - 2 (present only for inputPsiId=1) gnrm of the first iteration > 1 AND growing in
!!               the second iteration OR grnm 1st >2.
!!               Input wavefunctions need to be recalculated. Routine exits.
!!          - 3 (present only for inputPsiId=0) gnrm > 4. SCF error. Routine exits.
!!
subroutine abscalc(nproc,iproc,atoms,rxyz,&
     psi,Glr,orbs,hx_old,hy_old,hz_old,in,GPU,infocode)
  use module_base
  use module_types
  use module_interfaces
  use Poisson_Solver
  use module_xc
  use vdwcorrection, only: vdwcorrection_calculate_energy, vdwcorrection_calculate_forces, vdwcorrection_warnings
  use esatto
  implicit none
  integer, intent(in) :: nproc,iproc
  real(gp), intent(inout) :: hx_old,hy_old,hz_old
  type(input_variables), intent(in) :: in
  type(locreg_descriptors), intent(inout) :: Glr
  type(atoms_data), intent(inout) :: atoms
  type(orbitals_data), intent(inout) :: orbs
  type(GPU_pointers), intent(inout) :: GPU
  real(gp), dimension(3,atoms%nat), target, intent(inout) :: rxyz
  integer, intent(out) :: infocode
  real(wp), dimension(:), pointer :: psi
  !local variables
  character(len=*), parameter :: subname='abscalc'
  character(len=3) :: PSquiet
  integer :: ixc,ncong,idsx,ncongt,nspin,itermax
  integer :: nvirt
  integer :: nelec,ndegree_ip,j
  integer :: n3d,n3p,n3pi,i3xcsh,i3s,n1,n2,n3
  integer :: ncount0,ncount1,ncount_rate,ncount_max,n1i,n2i,n3i
  integer :: iat,i_all,i_stat,ierr,inputpsi
  real :: tcpu0,tcpu1
  real(gp), dimension(3) :: shift
  real(kind=8) :: crmult,frmult,cpmult,fpmult,gnrm_cv,rbuf,hxh,hyh,hzh,hx,hy,hz
  real(kind=8) :: peakmem
  real(kind=8) :: eion,epot_sum,ekin_sum,eproj_sum
  real(kind=8) :: tel,psoffset
  real(gp) :: edisp ! Dispersion energy
  type(nonlocal_psp_descriptors) :: nlpspd
  type(communications_arrays) :: comms
  type(gaussian_basis) :: Gvirt
  type(rho_descriptors)  :: rhodsc

  integer, dimension(:,:), allocatable :: nscatterarr,ngatherarr
  real(kind=8), dimension(:,:), allocatable :: radii_cf,fion
  !real(kind=8), dimension(:,:), allocatable :: gxyz
  real(gp), dimension(:,:),allocatable :: fdisp
  ! Charge density/potential,ionic potential, pkernel
  real(kind=8), dimension(:), allocatable :: pot_ion

  real(kind=8), dimension(:,:,:,:), allocatable, target :: rhopot
  real(kind=8), dimension(:,:,:,:), pointer ::  rhopottmp, rhopotExtra, rhoXanes, rhotarget
  integer :: b2Bcounter, b2BN
  character(len=100) :: filename
  real(kind=8), dimension(:), pointer :: pkernel

  !wavefunction gradients, hamiltonian on vavefunction
  !transposed  wavefunction
  ! Pointers and variables to store the last psi
  ! before reformatting if useFormattedInput is .true.
  real(kind=8), dimension(:), pointer :: hpsi,psit,psivirt,rhocore
  !real(kind=8), dimension(:), pointer :: psidst,hpsidst
  ! PSP projectors 
  real(kind=8), dimension(:), pointer :: proj
  ! arrays for DIIS convergence accelerator
  !real(kind=8), dimension(:,:,:), pointer :: ads
  ! Arrays for the symmetrisation, not used here...
  integer, dimension(:,:,:), allocatable :: irrzon
  real(dp), dimension(:,:,:), allocatable :: phnons
  character(len=5) :: gridformat
  !for xabsorber
  integer :: lpot_a, ix, iy, iz , ixnl, iynl, iznl
  real(gp) :: rpot_a,spot_a,hpot_a,espo,harmo,r,rx,ry,rz,minr  
  real(gp), pointer :: radpot(:,:)
  integer :: radpotcount, igrid

  type(atoms_data) :: atoms_b2B
  real(gp), dimension(:,:), pointer :: rxyz_b2B
  integer, dimension(:), pointer :: iatype_b2B, znucl_b2B
  real(gp) :: shift_b2B(3)
  integer :: itype, nd
  integer :: n1i_bB,n2i_bB,n3i_bB
  real(gp), dimension(:), pointer :: pot1_bB
  real(gp), dimension(:,:), pointer :: pot_bB
  real(gp) :: alat1_bB, alat2_bB, alat3_bB
  real(gp), dimension(:), pointer ::  intfunc_x, intfunc_y
  real(gp) :: factx, facty, factz
  integer :: idelta
  integer :: ix_bB, iy_bB, iz_bB
  integer :: maxX_B, maxY_B, maxZ_B
  integer :: minX_B, minY_B, minZ_B
  real(gp) :: rx_bB, ry_bB, rz_bB
  integer :: nrange
  real(gp), pointer :: auxint(:)

<<<<<<< HEAD
  logical exists 
  integer nat_b2B
  integer Nreplicas, ireplica, replicaoffset
  real(gp) dumvect3D(3)
  real(gp) shiftdiff
  real(gp) potmodified_maxr, potmodified_shift
  real(gp), pointer :: deldel(:)
=======
  logical :: exists 
  integer :: nat_b2B
  integer :: Nreplicas, ireplica, replicaoffset
  real(gp) :: dumvect3D(3)
  real(gp) :: shiftdiff
  real(gp) :: potmodified_maxr, potmodified_shift

>>>>>>> 9e2eb496

  type(atoms_data) :: atoms_clone
  integer :: nsp, nspinor, noncoll
  integer, parameter :: nelecmax=32,nmax=6,lmax=4
  integer, parameter :: noccmax=2
  


  !! to apply pc_projector
  type(pcproj_data_type) ::PPD
  !! to apply paw projectors
  type(PAWproj_data_type) ::PAWD


  if (in%potshortcut==0) then
     if(nproc>1) call MPI_Finalize(ierr)
     stop '   in%potshortcut==0 calculating spectra. Use rather box2Box option      '
  endif

  crmult=in%crmult
  frmult=in%frmult
  cpmult=in%frmult
  fpmult=in%frmult
  ixc=in%ixc
  gnrm_cv=in%gnrm_cv
  itermax=in%itermax
  ncong=in%ncong
  idsx=in%idsx
  rbuf=in%rbuf
  ncongt=in%ncongt
  nspin=in%nspin

  nvirt=in%nvirt

  hx=in%hx
  hy=in%hy
  hz=in%hz

  write(gridformat, "(A)") ""
  select case (in%output_grid_format)
     case (OUTPUT_GRID_FORMAT_ETSF)
        write(gridformat, "(A)") ".etsf"
     case (OUTPUT_GRID_FORMAT_CUBE)
        write(gridformat, "(A)") ".bin"
  end select

  if (ixc < 0) then
     call xc_init(ixc, XC_MIXED, nspin)
  else
     call xc_init(ixc, XC_ABINIT, nspin)
  end if

  !character string for quieting the Poisson solver
  if (verbose >1) then
     PSquiet='NO'
  else
     PSquiet='YES'
  end if

  if (iproc == 0) then
     write( *,'(1x,a,1x,i0)') &
          '===================== BigDFT XANE calculation =============== inputPsiId=',&
          in%inputPsiId
     call print_dft_parameters(in,atoms)
  end if
  if (nproc > 1) then
     call timing(iproc,'parallel     ','IN')
  else
     call timing(iproc,'             ','IN')
  end if
  call cpu_time(tcpu0)
  call system_clock(ncount0,ncount_rate,ncount_max)

  if(nspin/=1 .and. nspin/=2 .and. nspin/=4) nspin=1

  ! grid spacing (same in x,y and z direction)

  if (iproc==0) then
     write( *,'(1x,a)')&
          '------------------------------------------------------------------ System Properties'
  end if

  !these routines can be regrouped in one

  allocate(radii_cf(atoms%ntypes,3+ndebug),stat=i_stat)
  call memocc(i_stat,radii_cf,'radii_cf',subname)

  call system_properties(iproc,nproc,in,atoms,orbs,radii_cf,nelec)

  ! Determine size alat of overall simulation cell and shift atom positions
  ! then calculate the size in units of the grid space

  call system_size(iproc,atoms,rxyz,radii_cf,crmult,frmult,hx,hy,hz,Glr,shift)
  if ( orbs%nspinor.gt.1) then
     !!  hybrid_on is not compatible with kpoints
     Glr%hybrid_on=.false.
  endif

  !variables substitution for the PSolver part
  hxh=0.5d0*hx
  hyh=0.5d0*hy
  hzh=0.5d0*hz
  n1i=Glr%d%n1i
  n2i=Glr%d%n2i
  n3i=Glr%d%n3i

  n1=Glr%d%n1
  n2=Glr%d%n2
  n3=Glr%d%n3

  ! Create wavefunctions descriptors and allocate them inside the global locreg desc.
  call timing(iproc,'CrtDescriptors','ON')
  call createWavefunctionsDescriptors(iproc,hx,hy,hz,&
       atoms,rxyz,radii_cf,crmult,frmult,Glr)
  call timing(iproc,'CrtDescriptors','OF')
  ! Calculate all projectors, or allocate array for on-the-fly calculation
  call timing(iproc,'CrtProjectors ','ON')
  call createProjectorsArrays(iproc,n1,n2,n3,rxyz,atoms,orbs,&
       radii_cf,cpmult,fpmult,hx,hy,hz,nlpspd,proj)
  call timing(iproc,'CrtProjectors ','OF')

  if(sum(atoms%paw_NofL).gt.0) then
     ! Calculate all paw_projectors, or allocate array for on-the-fly calculation
     call timing(iproc,'CrtPawProjects ','ON')
     PAWD%DistProjApply =  .false. !! .true.
     ! the following routine calls a specialized version of localize_projectors
     ! which does not interfere with the global DistProjApply
     call createPawProjectorsArrays(iproc,n1,n2,n3,rxyz,atoms,orbs,&
          radii_cf,cpmult,fpmult,hx,hy,hz,-0.1_gp, &
          PAWD, Glr )
     call timing(iproc,'CrtPawProjects ','OF')
  endif

  
  if (in%iabscalc_type==3) then
     ! Calculate all pc_projectors, or allocate array for on-the-fly calculation
     call timing(iproc,'CrtPcProjects ','ON')
     PPD%DistProjApply  =  DistProjApply
     ! the following routine calls  localize_projectors again
     ! but this should be in coherence with the previous call for psp projectos 
     call createPcProjectorsArrays(iproc,n1,n2,n3,rxyz,atoms,orbs,&
          radii_cf,cpmult,fpmult,hx,hy,hz,-0.1_gp, &
          PPD, Glr  )
     call timing(iproc,'CrtPcProjects ','OF')
  endif




  !calculate the partitioning of the orbitals between the different processors
  !memory estimation
  if (iproc==0 .and. verbose > 0) then
     call MemoryEstimator(nproc,idsx,Glr,&
          atoms%nat,orbs%norb,orbs%nspinor,orbs%nkpts,nlpspd%nprojel,&
          in%nspin,in%itrpmax,in%iscf,peakmem)
  end if


  !allocate communications arrays
  !call allocate_comms(nproc,orbs,comms,subname)
  call orbitals_communicators(iproc,nproc,Glr,orbs,comms)  

  !these arrays should be included in the comms descriptor
  !allocate values of the array for the data scattering in sumrho
  !its values are ignored in the datacode='G' case
  allocate(nscatterarr(0:nproc-1,4+ndebug),stat=i_stat)
  call memocc(i_stat,nscatterarr,'nscatterarr',subname)
  !allocate array for the communications of the potential
  allocate(ngatherarr(0:nproc-1,2+ndebug),stat=i_stat)
  call memocc(i_stat,ngatherarr,'ngatherarr',subname)
  !create the descriptors for the density and the potential
  !these descriptors should take into account the localisation regions
  call createDensPotDescriptors(iproc,nproc,atoms,Glr%d,hxh,hyh,hzh,&
       rxyz,in%crmult,in%frmult,radii_cf,in%nspin,'D',ixc,in%rho_commun,&
       n3d,n3p,n3pi,i3xcsh,i3s,nscatterarr,ngatherarr,rhodsc)

  !allocate ionic potential
  print *, " allocate ionic potential " 
  if (n3pi > 0) then
     allocate(pot_ion(n1i*n2i*n3pi+ndebug),stat=i_stat)
     call memocc(i_stat,pot_ion,'pot_ion',subname)
  else
     allocate(pot_ion(1+ndebug),stat=i_stat)
     call memocc(i_stat,pot_ion,'pot_ion',subname)
  end if

  allocate(fion(3,atoms%nat+ndebug),stat=i_stat)
  call memocc(i_stat,fion,'fion',subname)

  ! A message about dispersion forces.
  if (iproc == 0) call vdwcorrection_warnings(atoms, in)

  !calculation of the Poisson kernel anticipated to reduce memory peak for small systems
  ndegree_ip=16 !default value 
  call createKernel(iproc,nproc,atoms%geocode,n1i,n2i,n3i,hxh,hyh,hzh,ndegree_ip,pkernel,&
       quiet=PSquiet)

  print *, " IonicEnergyandForces  " 

  call IonicEnergyandForces(iproc,nproc,atoms,hxh,hyh,hzh,in%elecfield,rxyz,eion,fion,&
       psoffset,0,n1,n2,n3,n1i,n2i,n3i,i3s+i3xcsh,n3pi,pot_ion,pkernel)

  call createIonicPotential(atoms%geocode,iproc,nproc,atoms,rxyz,hxh,hyh,hzh,&
       in%elecfield,n1,n2,n3,n3pi,i3s+i3xcsh,n1i,n2i,n3i,pkernel,pot_ion,psoffset,0,&
       .false.)

  !this can be inserted inside the IonicEnergyandForces routine
  !(after insertion of the non-regression test)
  call vdwcorrection_calculate_energy(edisp,rxyz,atoms,in,iproc)

  allocate(fdisp(3,atoms%nat+ndebug),stat=i_stat)
  call memocc(i_stat,fdisp,'fdisp',subname)
  !this can be inserted inside the IonicEnergyandForces routine
  call vdwcorrection_calculate_forces(fdisp,rxyz,atoms,in) 

  !Allocate Charge density, Potential in real space
  if (n3d >0) then
     allocate(rhopot(n1i,n2i,n3d,in%nspin+ndebug),stat=i_stat)
     call memocc(i_stat,rhopot,'rhopot',subname)
  else
     allocate(rhopot(1,1,1,in%nspin+ndebug),stat=i_stat)
     call memocc(i_stat,rhopot,'rhopot',subname)
  end if

  if( iand( in%potshortcut,16)>0) then
     allocate(rhoXanes(n1i,n2i,n3i,in%nspin+ndebug),stat=i_stat)
     call memocc(i_stat,rhoXanes,'rhoXanes',subname)
  else
     allocate(rhoXanes(1,1,1,1+ndebug),stat=i_stat)
     call memocc(i_stat,rhoXanes,'rhoXanes',subname)     
  endif
  

  nullify(rhocore)
  !check the communication distribution
  !call check_communications(iproc,nproc,orbs,Glr,comms)


  if( iand( in%potshortcut,4)  .gt. 0 ) then
     if (n3d >0) then
        allocate(rhopotExtra(n1i,n2i,n3d,in%nspin+ndebug),stat=i_stat)
        call memocc(i_stat,rhopotExtra,'rhopotExtra',subname)
     else
        allocate(rhopotExtra(1,1,1,in%nspin+ndebug),stat=i_stat)
        call memocc(i_stat,rhopotExtra,'rhopotExtra',subname)
     end if

     atoms_clone = atoms
     nullify(atoms_clone%aocc)
     nullify(atoms_clone%iasctype)
     
     
     allocate(atoms_clone%aocc(lbound(atoms%aocc,1 ):ubound(atoms%aocc,1),&
          lbound(atoms%aocc,2):ubound(atoms%aocc,2)),stat=i_stat)
     call memocc(i_stat,atoms%aocc,'atoms_clone%aocc',subname)

     allocate(atoms_clone%iasctype(lbound(atoms%iasctype,1 ):ubound(atoms%iasctype,1)),stat=i_stat)
     call memocc(i_stat,atoms%iasctype,'atoms_clone%iasctype',subname)

  
     atoms_clone%aocc=0.0_gp
     atoms_clone%iasctype=0


     read(in%extraOrbital,*,iostat=ierr)iat
     !control the spin
     select case(in%nspin)
     case(1)
        nsp=1
        nspinor=1
        noncoll=1
     case(2)
        nsp=2
        nspinor=1
        noncoll=1
     case(4)
        nsp=1
        nspinor=4
        noncoll=2
     case default
        write(*,*)' ERROR: nspin not valid:',nspin
        stop
     end select

     
     print *, " Going to create extra potential for orbital "
     print *, in%extraOrbital
     print *, "using hard-coded parameters "
     print *, "noccmax, nelecmax,lmax ", noccmax, nelecmax,lmax


     call read_eleconf(in%extraOrbital ,nsp,nspinor,noccmax, nelecmax,lmax, &
     atoms_clone%aocc(1,iat), atoms_clone%iasctype(iat))

     
     nspin=in%nspin
     
     !Fake allocations
     allocate(irrzon(1,2,1+ndebug),stat=i_stat)
     call memocc(i_stat,irrzon,'irrzon',subname)
     allocate(phnons(2,1,1+ndebug),stat=i_stat)
     call memocc(i_stat,phnons,'phnons',subname)
     
     !-- calculate input guess from non-diagonalised of LCAO basis (written in wavelets)
     !-- if spectra calculation is energy dependent  input_wf_diag will write
     !    the density to the file electronic_density.cube
     !   To tell  input_wf_diag to do this ne must set the 5th bit on in in%potshortcut
     if( iand( in%potshortcut,16)>0) then
        if( in%iabscalc_type<3) then
           if(iproc==0) write(*,*)  ' Energy dependent potential has been asked in abscalc but  iabscalc_type<3 '
           if(nproc>1) call MPI_Finalize(ierr)
           stop '      Energy dependent potential has been asked in abscalc but  iabscalc_type<3    '
        endif
     endif


     call input_wf_diag(iproc,nproc,atoms_clone,rhodsc,&
          orbs,nvirt,comms,Glr,hx,hy,hz,rxyz,rhopotExtra,rhocore,pot_ion,&
          nlpspd,proj,pkernel,pkernel,ixc,psi,hpsi,psit,Gvirt,&
          nscatterarr,ngatherarr,nspin, in%potshortcut, -1, irrzon, phnons, GPU,in)
     
     
     
     if( iand( in%potshortcut,32)  .gt. 0 .and. in%iabscalc_type==3 ) then
        print *, " ============== TESTING PC_PROJECTORS =========== "
        allocate(hpsi(orbs%npsidim+ndebug),stat=i_stat)
        hpsi=0.0_wp
        PPD%iproj_to_factor(1:PPD%mprojtot) = 2.0_gp
        call applyPCprojectors(orbs,atoms,rxyz,hx,hy,hz,Glr,PPD,psi,hpsi, .true.)
        deallocate(hpsi)
     end if



     if( iand( in%potshortcut,16)>0) then
        if(iproc==0) write(*,*) "re-reading electronic_density for Xanes energy dependent potential "
        call read_density_cube_old("electronic_density", n1i,n2i,n3i,1, hx ,hy ,hz, atoms%nat, rxyz_b2B, pot_bB )
        rhoXanes=0.0_gp
        do iz = 1,n3i
           do iy=1,n2i
              do ix=1,n1i
                 rhopottmp(ix,iy,iz +i3xcsh,1) =  pot_bB(ix  + (iy-1)*n1i  + (iz-1)*n1i*n2i,1)  
              enddo
           enddo
        enddo
        
        i_all=-product(shape(pot_bB))*kind(pot_bB)
        deallocate(pot_bB,stat=i_stat)
        call memocc(i_stat,i_all,'pot_bB',subname)
        i_all=-product(shape(rxyz_b2B))*kind(rxyz_b2B)
        deallocate(rxyz_b2B,stat=i_stat)
        call memocc(i_stat,i_all,'rxyz',subname)

     endif


     i_all=-product(shape(psi))*kind(psi)
     deallocate(psi,stat=i_stat)
     call memocc(i_stat,i_all,'psi',subname)
     
     i_all=-product(shape(irrzon))*kind(irrzon)
     deallocate(irrzon,stat=i_stat)
     call memocc(i_stat,i_all,'irrzon',subname)
     
     i_all=-product(shape(phnons))*kind(phnons)
     deallocate(phnons,stat=i_stat)
     call memocc(i_stat,i_all,'phnons',subname)
     
     i_all=-product(shape(atoms_clone%aocc))*kind(atoms_clone%aocc)
     deallocate(atoms_clone%aocc,stat=i_stat)
     call memocc(i_stat,i_all,'atoms_clone%aocc',subname)
     nullify(atoms_clone%aocc)
     i_all=-product(shape(atoms_clone%iasctype))*kind(atoms_clone%iasctype)
     deallocate(atoms_clone%iasctype,stat=i_stat)
     call memocc(i_stat,i_all,'atoms_clone%iasctype',subname)
     nullify(atoms_clone%iasctype)
  endif


  if( iand( in%potshortcut,1)  .gt. 0 ) then

     inputpsi=in%inputPsiId

     nspin=in%nspin

     !Fake allocations
     allocate(irrzon(1,2,1+ndebug),stat=i_stat)
     call memocc(i_stat,irrzon,'irrzon',subname)
     allocate(phnons(2,1,1+ndebug),stat=i_stat)
     call memocc(i_stat,phnons,'phnons',subname)

     !calculate input guess from diagonalisation of LCAO basis (written in wavelets)
     call input_wf_diag(iproc,nproc,atoms,rhodsc,&
          orbs,nvirt,comms,Glr,hx,hy,hz,rxyz,rhopot,rhocore,pot_ion,&
          nlpspd,proj,pkernel,pkernel,ixc,psi,hpsi,psit,Gvirt,&
          nscatterarr,ngatherarr,nspin, in%potshortcut, -1, irrzon, phnons, GPU, in)

     i_all=-product(shape(psi))*kind(psi)
     deallocate(psi,stat=i_stat)
     call memocc(i_stat,i_all,'psi',subname)

     i_all=-product(shape(irrzon))*kind(irrzon)
     deallocate(irrzon,stat=i_stat)
     call memocc(i_stat,i_all,'irrzon',subname)

     i_all=-product(shape(phnons))*kind(phnons)
     deallocate(phnons,stat=i_stat)
     call memocc(i_stat,i_all,'phnons',subname)

  end if

  nullify(psit)

  i_all=-product(shape(pot_ion))*kind(pot_ion)
  deallocate(pot_ion,stat=i_stat)
  call memocc(i_stat,i_all,'pot_ion',subname)
       
  i_all=-product(shape(pkernel))*kind(pkernel)
  deallocate(pkernel,stat=i_stat)
  call memocc(i_stat,i_all,'kernel',subname)

  ! needs something to let to  bigdft to deallocate
  allocate(psi(2+ndebug),stat=i_stat)
  call memocc(i_stat,psi,'psi',subname)

  allocate(orbs%eval(2+ndebug),stat=i_stat)
  call memocc(i_stat, orbs%eval,'eval',subname)


  if ( in%c_absorbtion ) then

     !put i3xcsh=0 for the moment, should be eliminated from the potential
     i3xcsh=0

!!$
!!$     rhopot(10,9,8+i3xcsh,1)=100.0

     if (in%output_grid == OUTPUT_GRID_DENSPOT) then
        if (in%output_grid_format == OUTPUT_GRID_FORMAT_TEXT) then
          if (iproc == 0) write(*,*) 'writing local_potential'
          call plot_density('local_potentialb2B' // gridformat,iproc,nproc,&
               n1,n2,n3,n1i,n2i,n3i,n3p,&
               in%nspin,hxh,hyh,hzh,atoms,rxyz,ngatherarr,rhopot(1,1,1,1))
!!$
!!$           call plot_density_old(atoms%geocode,'local_potentialb2B.pot',iproc,nproc,&
!!$                n1,n2,n3,n1i,n2i,n3i,n3p,&
!!$                atoms%alat1,atoms%alat2,atoms%alat3,ngatherarr,rhopot(1,1,1,1))
        else
           call plot_density_cube_old(atoms%geocode,'local_potentialb2B',iproc,nproc,&
                n1,n2,n3,n1i,n2i,n3i,n3p,&
                in%nspin,hxh,hyh,hzh,atoms,rxyz,ngatherarr,rhopot(1,1,1,1))
        endif
     end if

!!$     call  read_potfile4b2B("local_potential.pot",n1i_bB,n2i_bB,n3i_bB, pot_bB, alat1_bB, alat2_bB, alat3_bB)
!!$     print *, pot_bB(10  + (9-1)*n1i_bB  + (8-1)*n1i_bB*n2i_bB)
!!$     stop
     
     if(iproc==0) print *, " going to calculate spectra "
     
     if( iand( in%potshortcut, 2)  > 0 ) then

        if( iand( in%potshortcut, 16)  > 0 ) then
           b2BN=2
        else
           b2BN=1
        endif
       
        !Big loop (b2Bcounter)
        do b2Bcounter=1,b2BN

           if(b2Bcounter==1) then
              write(filename,'(A)' ) 'b2B_xanes'
              rhotarget=>rhopot
           else
              write(filename,'(A)') 'b2B_rho'
              rhotarget=>rhoXanes
           endif

           inquire(file=trim(trim(filename)//'.cube'),exist=exists)
           print *, "check ",  trim(filename)//'.cube', exists
           if(exists) then

<<<<<<< HEAD
        inquire(file=trim(trim(filename)//'.cube'),exist=exists)
        print *, "control ",  trim(filename)//'.cube', exists
        if(exists) then
=======
              call read_cube(trim(filename),atoms%geocode,n1i_bB,n2i_bB,n3i_bB, &
                   & nspin , hx_old ,hy_old ,hz_old ,pot_bB, nat_b2B, rxyz_b2B, iatype_b2B, znucl_b2B)
              !call read_density_cube_old(trim(filename), n1i_bB,n2i_bB,n3i_bB, 1 , hx_old ,hy_old ,hz_old , nat_b2B, rxyz_b2B, pot_bB )
              hx_old=hx_old*2
              hy_old=hy_old*2
              hz_old=hz_old*2
>>>>>>> 9e2eb496

              if( (atoms%nat/nat_b2B)*nat_b2B /=  atoms%nat ) then
                 if(iproc==0) write(*,*)  "   b2B_xanes cube  is not compatible with actual positions" 
                 if(nproc>1) call MPI_Finalize(ierr)
                 stop '      b2B_xanes cube  is not compatible with actual positions          '
              end if

           else

              !Pb of initialization -- alat1_bB, alat2_bB, alat3_bB (TD 24/8/2011)

              if(b2BN>1) then
                 if(iproc==0) write(*,*)  " b2B must be read only from *.cube when potential is energy dependent  " 
                 if(nproc>1) call MPI_Finalize(ierr)
                 stop '   b2B must be read only from *.cube when potential is energy dependent         '
              endif

              print  *, " reading atomic positions from file ","b2B_xanes.xyz"
              call read_atomic_file("b2B_xanes.xyz",iproc, atoms_b2B, rxyz_b2B )
              print *, "OK ", shape( rxyz_b2B )

              nat_b2B= (   Ubound(rxyz_b2B,2)  - Lbound(rxyz_b2B,2)  +  1 ) - ndebug

              if( (atoms%nat/nat_b2B)*nat_b2B /= atoms%nat ) then
                 if(iproc==0) write(*,*)  "   b2B_xanes.xyz  is not compatible with actual positions" 
                 if(nproc>1) call MPI_Finalize(ierr)
                 stop '      b2B_xanes.xyz  is not compatible with actual positions          '
              end if
              
              print  *, " reading potential from file ","b2B_xanes.pot"
              call  read_potfile4b2B("b2B_xanes.pot",n1i_bB,n2i_bB,n3i_bB, pot1_bB, alat1_bB, alat2_bB, alat3_bB)
              print  *, " reading OK "
              
              
              if( atoms_b2B%geocode/='F') then
                 hx_old = 2*alat1_bB / (n1i_bB)
                 hy_old = 2*alat2_bB / (n2i_bB)
                 hz_old = 2*alat3_bB / (n3i_bB)
              else
                 hx_old = 2*alat1_bB / (n1i_bB-2)
                 hy_old = 2*alat2_bB / (n2i_bB-2)
                 hz_old = 2*alat3_bB / (n3i_bB-2)
              endif

              !De-allocations
              i_all=-product(shape(pot1_bB))*kind(pot1_bB)
              deallocate(pot1_bB,stat=i_stat)
              call memocc(i_stat,i_all,'pot1_bB',subname)

              !call deallocate_atoms_scf(atoms_b2B,subname) 

              call deallocate_atoms(atoms_b2B,subname) 

           endif

           allocate(rhopottmp( max(n1i_bB,n1i),max(n2i_bB,n2i),max(n3i_bB,n3d),in%nspin+ndebug),stat=i_stat)
           call memocc(i_stat,rhopottmp,'rhopottmp',subname)

           rhotarget=0.0_gp

           itype=16
           nd=2**20
           
           allocate(  intfunc_x(0:nd+ndebug),stat=i_stat )
           call memocc(i_stat,intfunc_x,'intfunc_x',subname)
           allocate( intfunc_y(0:nd+ndebug) ,stat=i_stat )
           call memocc(i_stat,intfunc_y,'intfunc_y',subname)
           
           print *, " scaling function for interpolation "
           
           call scaling_function4b2B(itype,nd,nrange,intfunc_x,intfunc_y)  ! intervallo di 32 con 2**20 punti
           if( abs(intfunc_y(nd/2)-1)>1.0e-10 ) then
              stop " wrong scaling function 4b2B: not a centered one "
           endif
           
           i_all=-product(shape(intfunc_x))*kind(intfunc_x)
           deallocate(intfunc_x,stat=i_stat)
           call memocc(i_stat,i_all,'intfunc_x',subname)
           
           allocate(auxint(n1i+n2i+n3i+ndebug),stat=i_stat)
           call memocc(i_stat,auxint,'auxint',subname)

           Nreplicas = atoms%nat / nat_b2B
           dumvect3d(1)=atoms%alat1
           dumvect3d(2)=atoms%alat2
           dumvect3d(3)=atoms%alat3

           !Loop over ireplica
           do ireplica=0, Nreplicas-1
              
              replicaoffset = (ireplica)*(   nat_b2B      )

              do j=1,3
                 shift_b2B(j) = rxyz(j,1+replicaoffset) - rxyz_b2B(j,1) 

                 do iat=2+ireplica*nat_b2B, (ireplica+1)*nat_b2B

                    shiftdiff = shift_b2B(j) - (rxyz(j,iat) -rxyz_b2B(j,iat-replicaoffset)   )
             
                    if( abs( shiftdiff )>1.0e-4 .and.  abs(abs(shiftdiff)-dumvect3d(j))  >1.0e-4) then
                       if(iproc==0) write(*,*)  "   b2B_xanes  positions are not compatible with actual positions" 
                       if(nproc>1) call MPI_Finalize(ierr)
                       stop '      b2B_xanes positions are not compatible with actual positions          '
                    end if
                 enddo
              enddo

<<<<<<< HEAD
           write(*,'(a,1x,i2,1x,a,1x,3ES13.6)')  "for replica ", ireplica,  "SHIFT " , shift_b2B
=======
              print '(a,i6,a,3(1x,f18.14))',"for replica ", ireplica,  "SHIFT " , shift_b2B
>>>>>>> 9e2eb496

              rhopottmp=0.0_gp
              do iz_bB = 1,n3i_bB
                 do iy_bB=1,n2i_bB
                    do ix_bB=1,n1i_bB
                       rhopottmp(ix_bB,iy_bB,iz_bB +i3xcsh,1) =  pot_bB(ix_bB  + (iy_bB-1)*n1i_bB  + (iz_bB-1)*n1i_bB*n2i_bB,1)
                    enddo
                 enddo
              enddo
<<<<<<< HEAD
           enddo

           if (ireplica==Nreplicas-1) then
              i_all=-product(shape(pot_bB))*kind(pot_bB)
              deallocate(pot_bB,stat=i_stat)
              call memocc(i_stat,i_all,'rho',subname)
           endif
=======
>>>>>>> 9e2eb496

              i_all=-product(shape(pot_bB))*kind(pot_bB)
              deallocate(pot_bB,stat=i_stat)
              call memocc(i_stat,i_all,'pot_bB',subname)

<<<<<<< HEAD
           do iz_bB = 1,n3i_bB
              do iy_bB=1,n2i_bB
                 auxint = 0.0_gp
                 do ix_bB=1,n1i_bB
                    rx_bB = hx_old*(ix_bB-1)           /2.0   +  shift_b2B(1)
                    minX_B  =  max(1,NINT((rx_bB -8*hx_old/2)/(hx/2.0)))
                    maxX_B  =  min(n1i,NINT((rx_bB +8*hx_old/2)/(hx/2.0)))
=======
>>>>>>> 9e2eb496


              do iz_bB = 1,n3i_bB-1
                 do iy_bB=1,n2i_bB
                    auxint = 0.0_gp
                    do ix_bB=1,n1i_bB
                       rx_bB = hx_old*(ix_bB-1)           /2.0   +  shift_b2B(1)
                       minX_B  =  max(1,NINT((rx_bB -8*hx_old/2)/(hx/2.0)))
                       maxX_B  =  min(n1i,NINT((rx_bB +8*hx_old/2)/(hx/2.0)))

                       minX_B  =  NINT((rx_bB -8*hx_old/2)/(hx/2.0))
                       maxX_B  =  NINT((rx_bB +8*hx_old/2)/(hx/2.0))

                       do ixnl= minX_B , maxX_B 
                          ix = mod(ixnl-1 + n1i , n1i) +1

                          rx = hx*(ix-1  )/2.0  

                          shiftdiff = (rx-rx_bB)
                          if ( abs(shiftdiff -atoms%alat1) < abs(shiftdiff)) shiftdiff=shiftdiff -atoms%alat1
                          if ( abs(shiftdiff +atoms%alat1) < abs(shiftdiff)) shiftdiff=shiftdiff +atoms%alat1

                          idelta = NINT( shiftdiff *2**15/(hx_old/2))  
                          factx = intfunc_y(nd/2+idelta)
   !!$                    print *, rx, rx_bB, ix, ix_bB      , factx
                          auxint(ix) = auxint(ix) + &
                               factx * rhopottmp(ix_bB,iy_bB,iz_bB+i3xcsh,1)
                       enddo
   !!$                 print *, auxint(ix_bB) ,  rhopottmp(ix_bB,iy_bB,iz_bB+i3xcsh,1)
                    enddo
                    rhopottmp(:,iy_bB,iz_bB+i3xcsh,1)=auxint(1:n1i)
                 enddo
              enddo

<<<<<<< HEAD
           do iz_bB = 1,n3i_bB
              do ix_bB=1,n1i
                 auxint = 0.0_gp
                 do iy_bB=1,n2i_bB
                    ry_bB = hy_old*(iy_bB-1)/2.0   +  shift_b2B(2)
                    minY_B  =  max(1  ,NINT((ry_bB -8*hy_old/2)/(hy/2.0)))
                    maxY_B  =  min(n2i,NINT((ry_bB +8*hy_old/2)/(hy/2.0)))
=======
              do iz_bB = 1,n3i_bB-1
                 do ix_bB=1,n1i
                    auxint = 0.0_gp
                    do iy_bB=1,n2i_bB
                       ry_bB = hy_old*(iy_bB-1)/2.0   +  shift_b2B(2)
                       minY_B  =  max(1  ,NINT((ry_bB -8*hy_old/2)/(hy/2.0)))
                       maxY_B  =  min(n2i,NINT((ry_bB +8*hy_old/2)/(hy/2.0)))
>>>>>>> 9e2eb496

                       minY_B  =  NINT((ry_bB -8*hy_old/2)/(hy/2.0))
                       maxY_B  =  NINT((ry_bB +8*hy_old/2)/(hy/2.0))

                       do iynl= minY_B , maxY_B 
                          iy = mod(iynl-1 + n2i , n2i) +1
                          
                          ry = hy*(iy-1  )/2.0  

                          shiftdiff = (ry-ry_bB)
                          if ( abs(shiftdiff -atoms%alat2) < abs(shiftdiff)) shiftdiff=shiftdiff -atoms%alat2
                          if ( abs(shiftdiff +atoms%alat2) < abs(shiftdiff)) shiftdiff=shiftdiff +atoms%alat2


                          idelta = NINT(shiftdiff *2**15/(hy_old/2))
                          facty = intfunc_y(nd/2+idelta)
                          auxint(iy) = auxint(iy) + &
                               facty * rhopottmp(ix_bB,iy_bB,iz_bB+i3xcsh,1)
                       enddo
                    enddo
                    rhopottmp(ix_bB ,:,iz_bB+i3xcsh,1)=auxint(1:n2i)
                 enddo
              enddo

<<<<<<< HEAD
           do ix_bB=1,n1i
              do iy_bB=1,n2i
                 auxint = 0.0_gp
                 do iz_bB = 1,n3i_bB
                    rz_bB = hz_old*(iz_bB-1)           /2.0   +  shift_b2B(3)
=======
              do ix_bB=1,n1i
                 do iy_bB=1,n2i
                    auxint = 0.0_gp
                    do iz_bB = 1,n3i_bB-1
                       rz_bB = hz_old*(iz_bB-1)           /2.0   +  shift_b2B(3)
>>>>>>> 9e2eb496

                       minZ_B  =  max(1  ,  NINT((rz_bB -8*hz_old/2)/(hz/2.0)))
                       maxZ_B  =  min(n3i-i3xcsh , NINT((rz_bB +8*hz_old/2)/(hz/2.0)))

                       minZ_B  =    NINT((rz_bB -8*hz_old/2)/(hz/2.0))
                       maxZ_B  =    NINT((rz_bB +8*hz_old/2)/(hz/2.0))

                       do iznl= minZ_B , maxZ_B 

                          iz = mod(iznl-1 + n3i , n3i) +1

                          rz = hz*(iz-1  )/2.0  

                          shiftdiff = (rz-rz_bB)
                          if ( abs(shiftdiff -atoms%alat3) < abs(shiftdiff)) shiftdiff=shiftdiff -atoms%alat3
                          if ( abs(shiftdiff +atoms%alat3) < abs(shiftdiff)) shiftdiff=shiftdiff +atoms%alat3

                          idelta = NINT( shiftdiff *2**15/(hz_old/2.0))     
                          factz = intfunc_y(nd/2+idelta)
                          auxint(iz+i3xcsh) = auxint(iz+i3xcsh) + &
                               factz * rhopottmp(ix_bB,iy_bB,iz_bB+i3xcsh,1)
                       enddo
                    enddo
                    rhotarget(ix_bB ,iy_bB, : ,1)= rhotarget(ix_bB ,iy_bB, : ,1)+auxint(1:n3i)
                 enddo
              enddo
<<<<<<< HEAD
           enddo
        enddo
        i_all=-product(shape(rxyz_b2B))*kind(rxyz_b2B)
        deallocate(rxyz_b2B,stat=i_stat)
        call memocc(i_stat,i_all,'rxyz',subname)
        i_all=-product(shape(iatype_b2B))*kind(iatype_b2B)
        deallocate(iatype_b2B,stat=i_stat)
        call memocc(i_stat,i_all,'iatype',subname)
        i_all=-product(shape(znucl_b2B))*kind(znucl_b2B)
        deallocate(znucl_b2B,stat=i_stat)
        call memocc(i_stat,i_all,'znucl',subname)
        i_all=-product(shape(rhopottmp))*kind(rhopottmp)
        deallocate(rhopottmp,stat=i_stat)
        call memocc(i_stat,i_all,'rhopottmp',subname)
        i_all=-product(shape(auxint))*kind(auxint)
        deallocate(auxint,stat=i_stat)
        call memocc(i_stat,i_all,'auxint',subname)
        i_all=-product(shape(intfunc_y))*kind(intfunc_y)
        deallocate(intfunc_y,stat=i_stat)
        call memocc(i_stat,i_all,'intfunc_y',subname)
     enddo
=======
           enddo !End of loop over ireplica

           !De-allocations
           i_all=-product(shape(rxyz_b2B))*kind(rxyz_b2B)
           deallocate(rxyz_b2B,stat=i_stat)
           call memocc(i_stat,i_all,'rxyz',subname)
           i_all=-product(shape(iatype_b2B))*kind(iatype_b2B)
           deallocate(iatype_b2B,stat=i_stat)
           call memocc(i_stat,i_all,'iatype',subname)
           i_all=-product(shape(znucl_b2B))*kind(znucl_b2B)
           deallocate(znucl_b2B,stat=i_stat)
           call memocc(i_stat,i_all,'znucl',subname)
           i_all=-product(shape(rhopottmp))*kind(rhopottmp)
           deallocate(rhopottmp,stat=i_stat)
           call memocc(i_stat,i_all,'rhopottmp',subname)
           i_all=-product(shape(auxint))*kind(auxint)
           deallocate(auxint,stat=i_stat)
           call memocc(i_stat,i_all,'auxint',subname)
           i_all=-product(shape(intfunc_y))*kind(intfunc_y)
           deallocate(intfunc_y,stat=i_stat)
           call memocc(i_stat,i_all,'intfunc_y',subname)

           enddo !End of loop of B2counter
>>>>>>> 9e2eb496
        


        if (iproc == 0) write(*,*) 'writing NEW local_potential.pot'

        call plot_density_old(atoms%geocode,'local_potentialb2BNEW.pot',iproc,nproc,&
             n1,n2,n3,n1i,n2i,n3i,n3p,&
             atoms%alat1,atoms%alat2,atoms%alat3,ngatherarr,rhopot(1,1,1+i3xcsh,1))


        print *," exiting b2B"

     endif !End of if ()


     if( iand( in%potshortcut,4)  .gt. 0 ) then
        do ix=1,n1i
           do iy=1,n2i
              do iz = 1,n3i
                 rhopot(ix ,iy, iz ,1)= rhopot(ix ,iy, iz ,1)+rhopotExtra(ix ,iy, iz ,1)
              enddo
           enddo
        enddo
        i_all=-product(shape(rhopotExtra))*kind(rhopotExtra)
        deallocate(rhopotExtra,stat=i_stat)
        call memocc(i_stat,i_all,'rhopotExtra',subname)
     endif
     
<<<<<<< HEAD
     alteration: if(  in%abscalc_alterpot) then
=======

     if(in%abscalc_alterpot) then
>>>>>>> 9e2eb496
        ! Attention :  modification of the  potential for the  
        ! exactly resolvable case 

        lpot_a=1
        rpot_a = 7.5d0
        spot_a = 0.8d0
        hpot_a = 3.0d0

        allocate(radpot(60000 ,2+ndebug ))
        radpotcount=60000

        open(unit=22,file='pot.dat', status='old')
        do igrid=1, radpotcount
           read(22,*)  radpot(igrid ,1 ),  radpot(igrid , 2 )
        enddo
        close(unit=22)

        minr=1000.0
        potmodified_maxr=0
        potmodified_shift=0


        do ix=1,n1i
           do iy=1,n2i
              do iz = 1,n3p
                 rx = hx*(ix-1)           /2.0  -  rxyz(1,in%iat_absorber )
                 ry = hy*(iy-1)           /2.0  -  rxyz(2,in%iat_absorber )
                 rz = hz*(iz-1 +i3xcsh + i3s -1 )/2.0  -  rxyz(3,in%iat_absorber )

                 r  = sqrt( rx*rx+ry*ry+rz*rz)

                 if(r>3.5) then
                    
                    if( r>29) then
                       rhopot(ix,iy,iz+i3xcsh,1)=0.0
                    else
                       igrid = binary_search( r, radpot, radpotcount )
                       rhopot(ix,iy,iz+i3xcsh,1) = &
                            ( radpot(igrid,2)*(radpot(igrid+1,1)-R) + radpot(igrid+1,2)*(R-radpot(igrid,1)) )/&
                            ( radpot(igrid+1,1) -radpot(igrid,1) )
                    endif
                 else
                    if(potmodified_maxr<r) then 
                       potmodified_maxr=r
                       igrid = binary_search( r, radpot, radpotcount )
                       potmodified_shift =&
                            ( radpot(igrid,2)*(radpot(igrid+1,1)-R) + radpot(igrid+1,2)*(R-radpot(igrid,1)) )/&
                            ( radpot(igrid+1,1) -radpot(igrid,1) ) &
                            -rhopot(ix,iy,iz+i3xcsh,1) 
                    endif
                 endif
                 
                 if(r<minr) minr=r
                 
                 if( r.ge.3.5) then
                    ! harmo = (rx+2*ry+3*rz)/sqrt(14.0)/r *sqrt( 3.0/4.0/3.1415926535)
                    !! harmo = sqrt( 1.0/4.0/3.1415926535)
                    ! harmo = (rz)/sqrt(1.0)/r *sqrt( 3.0/4.0/3.1415926535)
                    harmo = (rx)/sqrt(1.0)/r *sqrt( 3.0/4.0/3.1415926535)
                 else
                    harmo=0.0_gp
                 endif
                 
                 espo  = ((r-rpot_a)**2)/spot_a/spot_a/2.0
                 if(espo<100) then
                    rhopot(ix,iy,iz+i3xcsh,1) = rhopot(ix,iy,iz+i3xcsh,1) +  hpot_a * exp(-espo) *harmo
                 endif
              enddo
           enddo
        enddo
        do ix=1,n1i
           do iy=1,n2i
              do iz = 1,n3p
                 rx = hx*(ix-1)           /2.0  -  rxyz(1,in%iat_absorber )
                 ry = hy*(iy-1)           /2.0  -  rxyz(2,in%iat_absorber )
                 rz = hz*(iz-1 +i3xcsh + i3s -1 )/2.0  -  rxyz(3,in%iat_absorber )

                 r  = sqrt( rx*rx+ry*ry+rz*rz)

                 if(r<=3.5) then
                    rhopot(ix,iy,iz+i3xcsh,1)=rhopot(ix,iy,iz+i3xcsh,1)+potmodified_shift*0
                 endif
              enddo
           enddo
        enddo
        print *, "  potmodified_shift =", potmodified_shift
     end if alteration

     infocode=0

     if (in%iabscalc_type==2) then
        call xabs_lanczos(iproc,nproc,atoms,hx,hy,hz,rxyz,&
             radii_cf,nlpspd,proj,Glr,ngatherarr,n1i*n2i*n3p,&
<<<<<<< HEAD
             rhopot(1,1,1+i3xcsh,1) ,ekin_sum,epot_sum,eproj_sum,in%nspin,GPU &
             , in%iat_absorber  , in , PAWD)
=======
             rhopot(1,1,1+i3xcsh,1) ,ekin_sum,epot_sum,eproj_sum,in%nspin,in%SIC,GPU &
             , in%iat_absorber  , in )
>>>>>>> 9e2eb496
        
     else if (in%iabscalc_type==1) then
        call xabs_chebychev(iproc,nproc,atoms,hx,hy,hz,rxyz,&
             radii_cf,nlpspd,proj,Glr,ngatherarr,n1i*n2i*n3p,&
<<<<<<< HEAD
             rhopot(1,1,1+i3xcsh,1) ,ekin_sum,epot_sum,eproj_sum,in%nspin,GPU &
             , in%iat_absorber, in, PAWD)
     else if (in%iabscalc_type==3) then
        call xabs_cg(iproc,nproc,atoms,hx,hy,hz,rxyz,&
             radii_cf,nlpspd,proj,Glr,ngatherarr,n1i*n2i*n3p,&
             rhopot(1,1,1+i3xcsh,1) ,ekin_sum,epot_sum,eproj_sum,in%nspin,GPU &
             , in%iat_absorber, in, rhoXanes(1,1,1,1), PAWD, PPD)
=======
             rhopot(1,1,1+i3xcsh,1) ,ekin_sum,epot_sum,eproj_sum,in%nspin,in%SIC,GPU &
             , in%iat_absorber, in)
     else if (in%iabscalc_type==3) then
        call xabs_cg(iproc,nproc,atoms,hx,hy,hz,rxyz,&
             radii_cf,nlpspd,proj,Glr,ngatherarr,n1i*n2i*n3p,&
             rhopot(1,1,1+i3xcsh,1) ,ekin_sum,epot_sum,eproj_sum,in%nspin,in%SIC,GPU &
             , in%iat_absorber, in, rhoXanes(1,1,1,1))
>>>>>>> 9e2eb496
     else
        if (iproc == 0) write(*,*)' iabscalc_type not known, does not perform calculation'
     endif
  

     

  end if
  !!$ call deallocate_abscalc_input(in, subname)


  !    No tail calculation
  if (nproc > 1) call MPI_BARRIER(MPI_COMM_WORLD,ierr)

  call deallocate_before_exiting


contains


  !routine which deallocate the pointers and the arrays before exiting 
  subroutine deallocate_before_exiting
    
    !when this condition is verified we are in the middle of the SCF cycle

    !! if (infocode /=0 .and. infocode /=1) then
    if (.true.) then
       
!!$       if (idsx_actual > 0) then
!!$          i_all=-product(shape(psidst))*kind(psidst)
!!$          deallocate(psidst,stat=i_stat)
!!$          call memocc(i_stat,i_all,'psidst',subname)
!!$          i_all=-product(shape(hpsidst))*kind(hpsidst)
!!$          deallocate(hpsidst,stat=i_stat)
!!$          call memocc(i_stat,i_all,'hpsidst',subname)
!!$          i_all=-product(shape(ads))*kind(ads)
!!$          deallocate(ads,stat=i_stat)
!!$          call memocc(i_stat,i_all,'ads',subname)
!!$       end if
       
!!$       if (nproc > 1) then
!!$          i_all=-product(shape(psit))*kind(psit)
!!$          deallocate(psit,stat=i_stat)
!!$          call memocc(i_stat,i_all,'psit',subname)
!!$       end if
!!$       
!!$       i_all=-product(shape(hpsi))*kind(hpsi)
!!$       deallocate(hpsi,stat=i_stat)
!!$       call memocc(i_stat,i_all,'hpsi',subname)
       

       
       
!!$       i_all=-product(shape(pot_ion))*kind(pot_ion)
!!$       deallocate(pot_ion,stat=i_stat)
!!$       call memocc(i_stat,i_all,'pot_ion',subname)
!!$       
!!$       i_all=-product(shape(pkernel))*kind(pkernel)
!!$       deallocate(pkernel,stat=i_stat)
!!$       call memocc(i_stat,i_all,'pkernel',subname)
!!$

!!$       if (in%read_ref_den) then
!!$          i_all=-product(shape(pkernel_ref))*kind(pkernel_ref)
!!$          deallocate(pkernel_ref,stat=i_stat)
!!$          call memocc(i_stat,i_all,'pkernel_ref',subname)
!!$       end if
       
       ! calc_tail false
       i_all=-product(shape(rhopot))*kind(rhopot)
       deallocate(rhopot,stat=i_stat)
       call memocc(i_stat,i_all,'rhopot',subname)

       if(associated(rhoXanes)) then
          i_all=-product(shape(rhoXanes))*kind(rhoXanes)
          deallocate(rhoXanes,stat=i_stat)
          call memocc(i_stat,i_all,'rhoXanes',subname)
       endif




!!$       if (in%read_ref_den) then
!!$          i_all=-product(shape(rhoref))*kind(rhoref)
!!$          deallocate(rhoref,stat=i_stat)
!!$          call memocc(i_stat,i_all,'rhoref',subname)
!!$       end if
       
       i_all=-product(shape(nscatterarr))*kind(nscatterarr)
       deallocate(nscatterarr,stat=i_stat)
       call memocc(i_stat,i_all,'nscatterarr',subname)


       i_all=-product(shape(ngatherarr))*kind(ngatherarr)
       deallocate(ngatherarr,stat=i_stat)
       call memocc(i_stat,i_all,'ngatherarr',subname)
       
       i_all=-product(shape(fion))*kind(fion)
       deallocate(fion,stat=i_stat)
       call memocc(i_stat,i_all,'fion',subname)

       i_all=-product(shape(fdisp))*kind(fdisp)
       deallocate(fdisp,stat=i_stat)
       call memocc(i_stat,i_all,'fdisp',subname)
       
       
    end if

    !deallocate wavefunction for virtual orbitals
    !if it is the case
    if (in%nvirt > 0) then
       !call deallocate_gwf(Gvirt,subname)
       i_all=-product(shape(psivirt))*kind(psivirt)
       deallocate(psivirt,stat=i_stat)
       call memocc(i_stat,i_all,'psivirt',subname)
    end if
    

    !De-allocations
    call deallocate_bounds(atoms%geocode,Glr%hybrid_on,  Glr%bounds,subname)

!!$    if (atoms%geocode == 'F') then
!!$       call deallocate_bounds(Glr%bounds,subname)
!!$    end if
!!$    
!!$    if (atoms%geocode == 'P' .and. Glr%hybrid_on) then 
!!$       
!!$       i_all=-product(shape(Glr%bounds%kb%ibxy_f))*kind(Glr%bounds%kb%ibxy_f)
!!$       deallocate(Glr%bounds%kb%ibxy_f,stat=i_stat)
!!$       call memocc(i_stat,i_all,'Glr%bounds%kb%ibxy_f',subname)
!!$       
!!$       i_all=-product(shape(Glr%bounds%kb%ibxz_f))*kind(Glr%bounds%kb%ibxz_f)
!!$       deallocate(Glr%bounds%kb%ibxz_f,stat=i_stat)
!!$       call memocc(i_stat,i_all,'Glr%bounds%kb%ibxz_f',subname)
!!$       
!!$       i_all=-product(shape(Glr%bounds%kb%ibyz_f))*kind(Glr%bounds%kb%ibyz_f)
!!$       deallocate(Glr%bounds%kb%ibyz_f,stat=i_stat)
!!$       call memocc(i_stat,i_all,'Glr%bounds%kb%ibyz_f',subname)
!!$       
!!$       i_all=-product(shape(Glr%bounds%sb%ibxy_ff))*kind(Glr%bounds%sb%ibxy_ff)
!!$       deallocate(Glr%bounds%sb%ibxy_ff,stat=i_stat)
!!$       call memocc(i_stat,i_all,'ibxy_ff',subname)
!!$       i_all=-product(shape(Glr%bounds%sb%ibzzx_f))*kind(Glr%bounds%sb%ibzzx_f)
!!$       deallocate(Glr%bounds%sb%ibzzx_f,stat=i_stat)
!!$       call memocc(i_stat,i_all,'ibzzx_f',subname)
!!$       i_all=-product(shape(Glr%bounds%sb%ibyyzz_f))*kind(Glr%bounds%sb%ibyyzz_f)
!!$       deallocate(Glr%bounds%sb%ibyyzz_f,stat=i_stat)
!!$       call memocc(i_stat,i_all,'ibyyzz_f',subname)
!!$       
!!$       i_all=-product(shape(Glr%bounds%gb%ibyz_ff))*kind(Glr%bounds%gb%ibyz_ff)
!!$       deallocate(Glr%bounds%gb%ibyz_ff,stat=i_stat)
!!$       call memocc(i_stat,i_all,'ibyz_ff',subname)
!!$       
!!$       i_all=-product(shape(Glr%bounds%gb%ibzxx_f))*kind(Glr%bounds%gb%ibzxx_f)
!!$       deallocate(Glr%bounds%gb%ibzxx_f,stat=i_stat)
!!$       call memocc(i_stat,i_all,'ibzxx_f',subname)
!!$       
!!$       i_all=-product(shape(Glr%bounds%gb%ibxxyy_f))*kind(Glr%bounds%gb%ibxxyy_f)
!!$       deallocate(Glr%bounds%gb%ibxxyy_f,stat=i_stat)
!!$       call memocc(i_stat,i_all,'ibxxyy_f',subname)
!!$    endif

    call deallocate_comms(comms,subname)

    call deallocate_orbs(orbs,subname)
    call deallocate_atoms_scf(atoms,subname) 

    i_all=-product(shape(nlpspd%nboxp_c))*kind(nlpspd%nboxp_c)
    deallocate(nlpspd%nboxp_c,stat=i_stat)
    call memocc(i_stat,i_all,'nboxp_c',subname)
    i_all=-product(shape(nlpspd%nboxp_f))*kind(nlpspd%nboxp_f)
    deallocate(nlpspd%nboxp_f,stat=i_stat)
    call memocc(i_stat,i_all,'nboxp_f',subname)
    i_all=-product(shape(nlpspd%keyg_p))*kind(nlpspd%keyg_p)
    deallocate(nlpspd%keyg_p,stat=i_stat)
    call memocc(i_stat,i_all,'keyg_p',subname)
    i_all=-product(shape(nlpspd%keyv_p))*kind(nlpspd%keyv_p)
    deallocate(nlpspd%keyv_p,stat=i_stat)
    call memocc(i_stat,i_all,'keyv_p',subname)
    i_all=-product(shape(nlpspd%nvctr_p))*kind(nlpspd%nvctr_p)
    deallocate(nlpspd%nvctr_p,stat=i_stat)
    call memocc(i_stat,i_all,'nvctr_p',subname)
    i_all=-product(shape(nlpspd%nseg_p))*kind(nlpspd%nseg_p)
    deallocate(nlpspd%nseg_p,stat=i_stat)
    call memocc(i_stat,i_all,'nseg_p',subname)

    i_all=-product(shape(proj))*kind(proj)
    deallocate(proj,stat=i_stat)
    call memocc(i_stat,i_all,'proj',subname)

    i_all=-product(shape(radii_cf))*kind(radii_cf)
    deallocate(radii_cf,stat=i_stat)
    call memocc(i_stat,i_all,'radii_cf',subname)

    call deallocate_rho_descriptors(rhodsc,subname)

    if( in%iabscalc_type==3) then
       call deallocate_pcproj_data(PPD,subname)
    endif
    if(sum(atoms%paw_NofL).gt.0) then
       call deallocate_pawproj_data(PAWD,subname)       
    endif
    call deallocate_atomdatapaw(atoms,subname)

    ! Free the libXC stuff if necessary.
    call xc_end()

    !end of wavefunction minimisation
    call timing(iproc,'LAST','PR')
    call timing(iproc,'              ','RE')
    call cpu_time(tcpu1)
    call system_clock(ncount1,ncount_rate,ncount_max)
    tel=dble(ncount1-ncount0)/dble(ncount_rate)
    if (iproc == 0) &
         write( *,'(1x,a,1x,i4,2(1x,f12.2))') 'CPU time/ELAPSED time for root process ', iproc,tel,tcpu1-tcpu0

  END SUBROUTINE deallocate_before_exiting

END SUBROUTINE abscalc


subroutine applyPCprojectors(orbs,at,&
     rxyz,hx,hy,hz,Glr,PPD,psi,hpsi, dotest)

  use module_base
  use module_types
  use module_interfaces

  type(orbitals_data), intent(inout) :: orbs
  type(atoms_data) :: at
  real(gp), dimension(3,at%nat), target, intent(in) :: rxyz
  real(gp), intent(in) :: hx,hy,hz
  type(locreg_descriptors), intent(in) :: Glr
  type(pcproj_data_type) ::PPD
  real(wp), dimension(:), pointer :: psi, hpsi
  logical, optional :: dotest
 
  
  ! local variables
  character(len=*), parameter :: subname='applyPCprojectors'
  character(len=11) :: orbname
  type(locreg_descriptors) :: Plr
  integer :: ikpt, istart_ck, ispsi_k, isorb,ieorb, ispsi, iproj, istart_c,&
       mproj, mdone, ispinor, istart_c_i, mbvctr_c, mbvctr_f, mbseg_c, mbseg_f, &
       jseg_c, iproj_old, iorb, ncplx, l, i, jorb
  real(gp) eproj_spinor,psppar_aux(0:4, 0:6)
  
  !apply the projectors  k-point of the processor
  !starting k-point
  ikpt=orbs%iokpt(1)
  istart_ck=1
  ispsi_k=1
  loop_kpt: do
     
     call orbs_in_kpt(ikpt,orbs,isorb,ieorb,nspinor)
     
     ! loop over all my orbitals
     istart_c=1
     iproj=1
     
     do iat=1,at%nat
        istart_c_i=istart_c
        iproj_old=iproj
        ispsi=ispsi_k
        do iorb=isorb,ieorb
           
           mproj= PPD%ilr_to_mproj(iat)
           
           call ncplx_kpt(orbs%iokpt(iorb),orbs,ncplx)
           
           
           do ispinor=1,orbs%nspinor,ncplx
              eproj_spinor=0.0_gp
              
              if (ispinor >= 2) istart_c=istart_c_i
              
              mbvctr_c=PPD%pc_nlpspd%nvctr_p(2*iat-1)-PPD%pc_nlpspd%nvctr_p(2*iat-2)
              mbvctr_f=PPD%pc_nlpspd%nvctr_p(2*iat  )-PPD%pc_nlpspd%nvctr_p(2*iat-1)
              
              mbseg_c=PPD%pc_nlpspd%nseg_p(2*iat-1)-PPD%pc_nlpspd%nseg_p(2*iat-2)
              mbseg_f=PPD%pc_nlpspd%nseg_p(2*iat  )-PPD%pc_nlpspd%nseg_p(2*iat-1)
              jseg_c=PPD%pc_nlpspd%nseg_p(2*iat-2)+1
              
              
              mdone=0
              iproj=iproj_old

              if(mproj>0) then
                 if(  PPD%DistProjApply) then
                    jorb=1
                    do while( jorb<=PPD%G%ncoeff         .and. PPD%iorbtolr(jorb)/= iat) 
                       jorb=jorb+1
                    end do
                    if(jorb<PPD%G%ncoeff) then

                       call fillPcProjOnTheFly(PPD, Glr, iat, at, hx,hy,hz, jorb,PPD%ecut_pc ,  istart_c ) 
                       
                    endif
                 end if
              endif

              
              do while(mdone< mproj)
                 
                 l = PPD%iproj_to_l(iproj)
                 
                 i=1
                 psppar_aux=0.0_gp
                 !! psppar_aux(l,i)=1.0_gp/PPD%iproj_to_ene(iproj)
                 !! psppar_aux(l,i)=1.0_gp  ! *iorb
                 psppar_aux(l,i)=PPD%iproj_to_factor(iproj)  
                 
                 
                 call applyprojector(ncplx,l,i, psppar_aux(0,0), 2 ,&
                      Glr%wfd%nvctr_c,Glr%wfd%nvctr_f, Glr%wfd%nseg_c, Glr%wfd%nseg_f,&
                      Glr%wfd%keyv(1),Glr%wfd%keyg(1,1),&
                      mbvctr_c,mbvctr_f,mbseg_c,mbseg_f,&
                      PPD%pc_nlpspd%keyv_p(jseg_c),PPD%pc_nlpspd%keyg_p(1,jseg_c),&
                      PPD%pc_proj(istart_c),&
                      psi(ispsi+ (ispinor-1)*(orbs%npsidim/orbs%nspinor)  ),&
                      hpsi(ispsi+(ispinor-1)*(orbs%npsidim/orbs%nspinor)  ),&
                      eproj_spinor)
                 

                 if(iorb==1) then         
                    if( present(dotest) ) then
                       eproj_spinor=0.0_gp
                       call wpdot_wrap(ncplx,  &
                            mbvctr_c,mbvctr_f,mbseg_c,mbseg_f,PPD%pc_nlpspd%keyv_p(jseg_c),&
                            PPD%pc_nlpspd%keyg_p(1,jseg_c),PPD%pc_proj(istart_c),& 
                            mbvctr_c,mbvctr_f,mbseg_c,mbseg_f,PPD%pc_nlpspd%keyv_p(jseg_c),&
                            PPD%pc_nlpspd%keyg_p(1,jseg_c),&
                            PPD%pc_proj(istart_c),&
                            eproj_spinor)
                       print *, " IL PROIETTORE HA MODULO QUADRO  " ,eproj_spinor 
                       if(dotest) then
                          !! ---------------  use this to plot projectors
                          write(orbname,'(A,i4.4)')'pc_',iproj                     
                          Plr%d%n1=Glr%d%n1
                          Plr%d%n2=Glr%d%n2
                          Plr%d%n3=Glr%d%n3
                          Plr%geocode = at%geocode                    
                          Plr%wfd%nvctr_c  =PPD%pc_nlpspd%nvctr_p(2*iat-1)-PPD%pc_nlpspd%nvctr_p(2*iat-2)
                          Plr%wfd%nvctr_f  =PPD%pc_nlpspd%nvctr_p(2*iat  )-PPD%pc_nlpspd%nvctr_p(2*iat-1)
                          Plr%wfd%nseg_c   =PPD%pc_nlpspd%nseg_p(2*iat-1 )-PPD%pc_nlpspd%nseg_p(2*iat-2)
                          Plr%wfd%nseg_f   =PPD%pc_nlpspd%nseg_p(2*iat  ) -PPD%pc_nlpspd%nseg_p(2*iat-1)
                          call allocate_wfd(Plr%wfd,subname)
                          Plr%wfd%keyv(:)  = PPD%pc_nlpspd%keyv_p(  PPD%pc_nlpspd%nseg_p(2*iat-2)+1:&
                               PPD%pc_nlpspd%nseg_p(2*iat)   )
                          Plr%wfd%keyg(1:2, :)  = PPD%pc_nlpspd%keyg_p( 1:2,  PPD%pc_nlpspd%nseg_p(2*iat-2)+1:&
                               PPD%pc_nlpspd%nseg_p(2*iat)   )
                          Plr%bounds = Glr%bounds
                          Plr%d          = Glr%d                    
                          !! call plot_wf_cube(orbname,at,Plr,hx,hy,hz,rxyz, PPD%pc_proj(istart_c) ,"1234567890" ) 
                          call deallocate_wfd(Plr%wfd,subname)
                       endif
                    endif

                 endif
                 istart_c=istart_c+(mbvctr_c+7*mbvctr_f)*(2*l-1)*ncplx
                 iproj=iproj+(2*l-1)
                 mdone=mdone+(2*l-1)
              end do
           end  do
           istart_c=istart_c_i

           if( present(dotest) ) then
              if(dotest) then
                 eproj_spinor=0.0_gp
                 call wpdot_wrap(ncplx,  &
                      Glr%wfd%nvctr_c,Glr%wfd%nvctr_f, Glr%wfd%nseg_c, Glr%wfd%nseg_f,&
                      Glr%wfd%keyv(1),Glr%wfd%keyg(1,1), hpsi(ispsi + 0 ), &
                      Glr%wfd%nvctr_c,Glr%wfd%nvctr_f, Glr%wfd%nseg_c, Glr%wfd%nseg_f,&
                      Glr%wfd%keyv(1),Glr%wfd%keyg(1,1), hpsi(ispsi + 0 ),  &
                      eproj_spinor)
                 print *, "hpsi  HA MODULO QUADRO  " ,eproj_spinor 
                 eproj_spinor=0.0_gp
                 call wpdot_wrap(ncplx,  &
                      Glr%wfd%nvctr_c,Glr%wfd%nvctr_f, Glr%wfd%nseg_c, Glr%wfd%nseg_f,&
                      Glr%wfd%keyv(1),Glr%wfd%keyg(1,1), psi(ispsi + 0 ), &
                      Glr%wfd%nvctr_c,Glr%wfd%nvctr_f, Glr%wfd%nseg_c, Glr%wfd%nseg_f,&
                      Glr%wfd%keyv(1),Glr%wfd%keyg(1,1), psi(ispsi + 0 ),  &
                      eproj_spinor)
                 print *, "psi  HA MODULO QUADRO  " ,eproj_spinor         
                 !! CECCARE IPROJ = mproj tot, istart_c=nelproj 
                 write(orbname,'(A,i4.4)')'pcorb_',iorb
                 !! call plot_wf_cube(orbname,at,Glr,hx,hy,hz,rxyz,hpsi(ispsi + 0 ),"dopoprec.." ) ! solo spinore 1
              end if
           endif
           
           ispsi=ispsi+(Glr%wfd%nvctr_c+7*Glr%wfd%nvctr_f)*nspinor
           
        end do


        if( PPD%DistProjApply ) then
           istart_c=1
        else
           istart_c=istart_c+(mbvctr_c+7*mbvctr_f)*mproj
        endif

     end do
     
     !! istart_ck=istart_c  non si incrementa
     
     if (ieorb == orbs%norbp) exit loop_kpt
     ikpt=ikpt+1
     ispsi_k=ispsi
  end do loop_kpt
  
end subroutine applyPCprojectors





subroutine applyPAWprojectors(orbs,at,&
     rxyz,hx,hy,hz,Glr,PAWD,psi,hpsi,  paw_matrix, dosuperposition , &
     sup_iatom, sup_l, sup_arraym)

  use module_base
  use module_types
  use module_interfaces

  type(orbitals_data), intent(inout) :: orbs
  type(atoms_data) :: at
  real(gp), dimension(3,at%nat), target, intent(in) :: rxyz
  real(gp), intent(in) :: hx,hy,hz
  type(locreg_descriptors), intent(in) :: Glr
  type(pawproj_data_type) ::PAWD
  real(wp), dimension(:), pointer :: psi, hpsi, paw_matrix
  logical ::  dosuperposition
  integer , optional :: sup_iatom, sup_l
  real(wp) , dimension(:), pointer, optional :: sup_arraym 
  ! local variables
  character(len=*), parameter :: subname='applyPAWprojectors'
  character(len=11) :: orbname
  type(locreg_descriptors) :: Plr
  integer :: ikpt, istart_ck, ispsi_k, isorb,ieorb, ispsi, iproj, istart_c,&
       mproj, mdone, ispinor, istart_c_i, mbvctr_c, mbvctr_f, mbseg_c, mbseg_f, &
       jseg_c, iproj_old, iorb, ncplx, l, i, jorb, lsign, ncplx_global
  real(gp) eproj_spinor,psppar_aux(0:4, 0:6)

  integer , parameter :: dotbuffersize = 1000
  real(dp)  :: dotbuffer(dotbuffersize), dotbufferbis(dotbuffersize)
  integer ibuffer, ichannel, nchannels, imatrix, ilim
  logical lfound_sup
                   

  if (orbs%norbp.gt.0) then


  !apply the projectors  k-point of the processor
  !starting k-point
  ikpt=orbs%iokpt(1)
  istart_ck=1
  ispsi_k=1
  imatrix=1

  !!$ check that the coarse wavelets cover the whole box
  if(Glr%wfd%nvctr_c .ne. ( (Glr%d%n1+1) *(Glr%d%n2+1) * (Glr%d%n3+1)  ) ) then
     print *, " WARNING : coarse wavelets dont cover the whole box "
  endif
  
  if(dosuperposition) then 
     lfound_sup=.false.
  endif
  ncplx_global=min(orbs%nspinor,2)

  loop_kpt: do
     
     call orbs_in_kpt(ikpt,orbs,isorb,ieorb,nspinor)
     
     ! loop over all my orbitals
     do iorb=isorb,ieorb
        istart_c=istart_ck
        iproj=1
        iat=0

        do iatat=1, at%nat
           if (  at%paw_NofL(at%iatype(iatat)).gt.0  ) then
              iat=iat+1
              istart_c_i=istart_c
              iproj_old=iproj
              ispsi=ispsi_k
              !!!! do iorb=isorb,ieorb


              mproj= PAWD%ilr_to_mproj(iat)
              
              if( ikpt .ne. orbs%iokpt(iorb) ) then
                 STOP " ikpt .ne. orbs%iokpt(iorb) in applypawprojectors " 
              end if
              kx=orbs%kpts(1,ikpt)
              ky=orbs%kpts(2,ikpt)
              kz=orbs%kpts(3,ikpt)
              call ncplx_kpt(orbs%iokpt(iorb),orbs,ncplx)

              do ispinor=1,orbs%nspinor,ncplx_global
                 eproj_spinor=0.0_gp
                 if (ispinor >= 2) istart_c=istart_c_i
                 mbvctr_c=PAWD%paw_nlpspd%nvctr_p(2*iat-1)-PAWD%paw_nlpspd%nvctr_p(2*iat-2)
                 mbvctr_f=PAWD%paw_nlpspd%nvctr_p(2*iat  )-PAWD%paw_nlpspd%nvctr_p(2*iat-1)
                 mbseg_c=PAWD%paw_nlpspd%nseg_p(2*iat-1)-PAWD%paw_nlpspd%nseg_p(2*iat-2)
                 mbseg_f=PAWD%paw_nlpspd%nseg_p(2*iat  )-PAWD%paw_nlpspd%nseg_p(2*iat-1)
                 jseg_c=PAWD%paw_nlpspd%nseg_p(2*iat-2)+1
                 mdone=0
                 iproj=iproj_old
                 if(mproj>0) then
                    if(  PAWD%DistProjApply) then
                       jorb=1
                       do while( jorb<=PAWD%G%ncoeff         .and. PAWD%iorbtolr(jorb)/= iat) 
                          jorb=jorb+1
                       end do
                       if(jorb<PAWD%G%ncoeff) then
                          call fillPawProjOnTheFly(PAWD, Glr, iat,  hx,hy,hz,&
                               kx,ky,kz, &
                               jorb, istart_c,  at%geocode, at, iatat ) 
                       endif
                    end if
                 endif
                 
                 do while(mdone< mproj)
                    lsign = PAWD%iproj_to_l(iproj)
                    l=abs(lsign)
                    ibuffer = 0
                    nchannels =  PAWD% iproj_to_paw_nchannels(iproj)
                    imatrix=PAWD%iprojto_imatrixbeg(iproj)
!!$
!!$                    if(.not. dosuperposition) then
!!$                       print *, "applying paw for l= ", l,&
!!$                            "  primo elemento ", paw_matrix(PAWD%iprojto_imatrixbeg(iproj))
!!$                    end if
                    old_istart_c=istart_c
                    do ichannel=1, nchannels
                       do m=1,2*l-1
                          ibuffer=ibuffer+1
                          if(ibuffer.gt.dotbuffersize ) then
                             STOP 'ibuffer.gt.dotbuffersize'
                          end if
                          
                          if( .not. dosuperposition .and. lsign>0 ) then
                             call wpdot_wrap(ncplx,  &
                                  Glr%wfd%nvctr_c,Glr%wfd%nvctr_f,Glr%wfd%nseg_c,Glr%wfd%nseg_f,&
                                  Glr%wfd%keyv(1),Glr%wfd%keyg(1,1),&
                                  psi(ispsi+ (ispinor-1)*(orbs%npsidim/orbs%nspinor)  ),  &
                                  mbvctr_c,mbvctr_f,mbseg_c,mbseg_f,&
                                  PAWD%paw_nlpspd%keyv_p(jseg_c),PAWD%paw_nlpspd%keyg_p(1,jseg_c),&
                                  PAWD%paw_proj(istart_c),&
                                  dotbuffer( ibuffer ) )
                          end if
                          ibuffer=ibuffer + (ncplx-1)
                          
!!$                          !! TTTTTTTTTTTTTTTTTTTt TEST TTTTTTTTTTTTTTTTTTT
!!$                          call wpdot_wrap(ncplx,  &
!!$                               mbvctr_c,mbvctr_f,mbseg_c,mbseg_f,PAWD%paw_nlpspd%keyv_p(jseg_c),&
!!$                               PAWD%paw_nlpspd%keyg_p(1,jseg_c),PAWD%paw_proj(istart_c),& 
!!$                               mbvctr_c,mbvctr_f,mbseg_c,mbseg_f,PAWD%paw_nlpspd%keyv_p(jseg_c),&
!!$                               PAWD%paw_nlpspd%keyg_p(1,jseg_c),&
!!$                               PAWD%paw_proj(istart_c),&
!!$                               eproj_spinor)
!!$                          print *, "TEST:  THE PROJECTOR ichannel = ", ichannel, " m=",m, " HAS SQUARED MODULUS  " ,eproj_spinor 
                          
!!$                          !! plot -------------------------------------------------------------
!!$                          Plr%d%n1 = Glr%d%n1
!!$                          Plr%d%n2 = Glr%d%n2
!!$                          Plr%d%n3 = Glr%d%n3
!!$                          Plr%geocode = at%geocode
!!$                          Plr%wfd%nvctr_c  =PAWD%paw_nlpspd%nvctr_p(2*iat-1)-PAWD%paw_nlpspd%nvctr_p(2*iat-2)
!!$                          Plr%wfd%nvctr_f  =PAWD%paw_nlpspd%nvctr_p(2*iat  )-PAWD%paw_nlpspd%nvctr_p(2*iat-1)
!!$                          Plr%wfd%nseg_c   =PAWD%paw_nlpspd%nseg_p(2*iat-1)-PAWD%paw_nlpspd%nseg_p(2*iat-2)
!!$                          Plr%wfd%nseg_f   =PAWD%paw_nlpspd%nseg_p(2*iat  )-PAWD%paw_nlpspd%nseg_p(2*iat-1)
!!$                          call allocate_wfd(Plr%wfd,subname)
!!$                          Plr%wfd%keyv(:)  = PAWD%paw_nlpspd%keyv_p( PAWD%paw_nlpspd%nseg_p(2*iat-2)+1:&
!!$                               PAWD%paw_nlpspd%nseg_p(2*iat)   )
!!$                          Plr%wfd%keyg(1:2, :)  = PAWD%paw_nlpspd%keyg_p( 1:2,  PAWD%paw_nlpspd%nseg_p(2*iat-2)+1:&
!!$                               PAWD%paw_nlpspd%nseg_p(2*iat)   )
!!$
!!$                          !! ---------------  use this to plot projectors
!!$                          write(orbname,'(A,i4.4)')'paw_',iproj
!!$                          Plr%bounds = Glr%bounds
!!$                          Plr%d          = Glr%d
!!$                          call plot_wf_cube(orbname,at,Plr,hx,hy,hz,rxyz, PAWD%paw_proj(istart_c) ,"1234567890" ) 
!!$                          !! END plot ----------------------------------------------------------
                          
                          
                          !! TTTTTTTTTTTTTTTTTTTTTTTTTTTTTTTTTTTTTTTTTTTTTTTTTTTTTTTTTTTTTTTTTT
                          
                          istart_c=istart_c+(mbvctr_c+7*mbvctr_f)*ncplx
                          iproj=iproj+1
                          mdone=mdone+1
                       end do
                    end do
                    
!!$                    call DGEMM('N','N', nchannels ,(2*l-1)  , nchannels  ,&
!!$                         1.0d0 , paw_matrix(imatrix) , nchannels ,&
!!$                         dotbuffer  ,(2*l-1), 0.0D0 , dotbufferbis  ,(2*l-1))
                    
                    
                    if( .not. dosuperposition) then
                       if(lsign>0) then
                          call DGEMM('N','N',(2*l-1)*ncplx  , nchannels , nchannels  ,&
                               1.0d0 ,dotbuffer , (2*l-1)*ncplx ,&
                               paw_matrix(imatrix)  ,nchannels , 0.0D0 , dotbufferbis  ,(2*l-1)*ncplx )
                       else
                          dotbufferbis=0.0_wp
                       endif
                    else
                       if( sup_iatom .eq. iatat .and. (-sup_l) .eq. lsign ) then
                          do ichannel=1, nchannels
                             do m=1,2*l-1
                                dotbufferbis((ichannel-1)*(2*l-1)*ncplx+m*ncplx           ) = 0.0_gp ! keep this before
                                dotbufferbis((ichannel-1)*(2*l-1)*ncplx+m*ncplx -(ncplx-1)) = sup_arraym(m)
                             end do
                          enddo
                          lfound_sup=.true.
                       else
                          do ichannel=1, nchannels
                             do m=1,2*l-1
                                dotbufferbis((ichannel-1)*(2*l-1)*ncplx+m*ncplx           ) = 0.0_gp 
                                dotbufferbis((ichannel-1)*(2*l-1)*ncplx+m*ncplx -(ncplx-1)) = 0.0_gp
                             end do
                          enddo
                       endif
                    endif
                    
                    
                    ibuffer=0
                    iproj    =  iproj  - nchannels * ( 2*l-1 )
                    istart_c = old_istart_c
                    
                    do ichannel=1, nchannels
                       do m=1,2*l-1
                          ibuffer=ibuffer+1
                          
                          call waxpy_wrap(ncplx,dotbufferbis( ibuffer ) ,&
                               mbvctr_c,mbvctr_f,mbseg_c,mbseg_f,&
                               PAWD%paw_nlpspd%keyv_p(jseg_c),PAWD%paw_nlpspd%keyg_p(1,jseg_c),&
                               PAWD%paw_proj(istart_c),&
                               Glr%wfd%nvctr_c,Glr%wfd%nvctr_f,Glr%wfd%nseg_c,Glr%wfd%nseg_f,&
                               Glr%wfd%keyv(1),Glr%wfd%keyg(1,1),&
                               hpsi(ispsi+(ispinor-1)*(orbs%npsidim/orbs%nspinor)  )&
                               )
                          
                          
                          istart_c=istart_c+(mbvctr_c+7*mbvctr_f)*ncplx
                          iproj=iproj+1
                          ibuffer=ibuffer + (ncplx-1)
                       end do
                    end do
                 end do
                 
                 mdone=0
!!$ iproj=iproj_old
                 istart_c=istart_c_i
                 ispsi=ispsi+(Glr%wfd%nvctr_c+7*Glr%wfd%nvctr_f)*nspinor
                 
              end do

              if( PAWD%DistProjApply ) then
                 istart_c=1
              else
                 istart_c=istart_c+(mbvctr_c+7*mbvctr_f)*mproj*ncplx
              endif
           end if
        end do
        
        ispsi_k=ispsi
     end do
     istart_ck=istart_c
     
     if(  dosuperposition ) then
        if(.not. lfound_sup) then
           print *, " initial state not found in routine ",subname
           STOP 
        endif
     endif
     
     
     if (ieorb == orbs%norbp) exit loop_kpt
     ikpt=ikpt+1
     
     
  end do loop_kpt
  end if
end subroutine applyPAWprojectors
  


subroutine zero4b2B(n,x)
  implicit none
  !Arguments
  integer, intent(in) :: n
  real(kind=8), intent(out) :: x(n)
  !Local variables
  integer :: i
  do i=1,n
     x(i)=0.d0
  end do
END SUBROUTINE zero4b2B
!!***


!!****f* PSolver/back_trans_14_4b2B
!! FUNCTION
!!   backward wavelet transform
!!   nd: length of data set
!!   nt length of data in data set to be transformed
!!   m filter length (m has to be even!)
!!   x input data, y output data
!!
!! SOURCE
!!
subroutine back_trans_14_4b2B(nd,nt,x,y)
  implicit none
  !Arguments
  integer, intent(in) :: nd,nt
  real(kind=8), intent(in) :: x(0:nd-1)
  real(kind=8), intent(out) :: y(0:nd-1)
  !Local variables
  integer :: i,j,ind

  include 'lazy_16.inc'
  
  do i=0,nt/2-1
     y(2*i+0)=0.d0
     y(2*i+1)=0.d0
     
     do j=-m/2,m/2-1
        
        ! periodically wrap index if necessary
        ind=i-j
        loop99: do
           if (ind.lt.0) then 
              ind=ind+nt/2
              cycle loop99
           end if
           if (ind.ge.nt/2) then 
              ind=ind-nt/2
              cycle loop99
           end if
           exit loop99
        end do loop99

        y(2*i+0)=y(2*i+0) + ch(2*j-0)*x(ind)+cg(2*j-0)*x(ind+nt/2)
        y(2*i+1)=y(2*i+1) + ch(2*j+1)*x(ind)+cg(2*j+1)*x(ind+nt/2)
     end do
  end do

END SUBROUTINE back_trans_14_4b2B
!!***


!!****f* BigDFT/scaling_function4b2B
!!
!! SOURCE
!!
subroutine scaling_function4b2B(itype,nd,nrange,a,x)
  use module_base
  implicit none
  !Arguments
  !Type of interpolating functions
  integer, intent(in) :: itype
  !Number of points: must be 2**nex
  integer, intent(in) :: nd
  integer, intent(out) :: nrange
  real(kind=8), dimension(0:nd), intent(out) :: a,x
  !Local variables
  character(len=*), parameter :: subname='scaling_function4b2B'
  real(kind=8), dimension(:), allocatable :: y
  integer :: i,nt,ni,i_all,i_stat  

  !Only itype=8,14,16,20,24,30,40,50,60,100
  select case(itype)
  case(8,14,16,20,24,30,40,50,60,100)
     !O.K.
  case default
     print *,"Only interpolating functions 8, 14, 16, 20, 24, 30, 40, 50, 60, 100"
     stop
  end select
!!$  write(unit=*,fmt="(1x,a,i0,a)") &
!!$       "Use interpolating scaling functions of ",itype," order"

  !Give the range of the scaling function
  !from -itype to itype
  ni=2*itype
  nrange = ni
  allocate(y(0:nd+ndebug),stat=i_stat)
  call memocc(i_stat,y,'y',subname)
  
  ! plot scaling function
  call zero4b2B(nd+1,x)
  call zero4b2B(nd+1,y)
  nt=ni
  x(nt/2)=1.d0
  loop1: do
     nt=2*nt
     ! write(6,*) 'nd,nt',nd,nt
     select case(itype)
     case(8)
        stop
     case(14)
        stop
     case(16)
        call back_trans_14_4b2B(nd,nt,x,y)
     case(20)
        stop
     case(24)
        stop
     case(30)
        stop
     case(40)
        stop
     case(50)
        stop
     case(60)
        stop
     case(100)
        stop
     end select

     do i=0,nt-1
        x(i)=y(i)
     end do
     if (nt.eq.nd) then
        exit loop1
     end if
  end do loop1

  !open (unit=1,file='scfunction',status='unknown')
  do i=0,nd
     a(i) = real(i*ni,kind=8)/real(nd,kind=8)-(.5d0*real(ni,kind=8)-1.d0)
     !write(1,*) a(i),x(i)
  end do
  !close(1)

  i_all=-product(shape(y))*kind(y)
  deallocate(y,stat=i_stat)
  call memocc(i_stat,i_all,'y',subname)
END SUBROUTINE scaling_function4b2B
!!***


!!****f* BigDFT/read_potfile4b2B
!!
!! SOURCE
!!
subroutine read_potfile4b2B(filename,n1i,n2i,n3i, rho, alat1, alat2, alat3)
  use module_base
  implicit none
  character(len=*), intent(in) :: filename
  integer, intent(out) :: n1i,n2i,n3i
  real(gp) alat1, alat2, alat3, dum, dum1
  ! real(dp), dimension(n1i*n2i*n3d), intent(out) :: rho
  real(gp), pointer :: rho(:)
  !local variables
  integer :: nl1,nl2,nl3,i_stat,i1,i2,i3,ind
  real(gp) :: value
  character(len=*), parameter :: subname='read_potfile4b2B'

  open(unit=22,file=filename,status='unknown')
  read(22,*)!'normalised density'
  read(22,*) n1i,n2i,n3i
  read(22,*) alat1,dum ,alat2
  read(22,*)  dum, dum1, alat3
  read(22,*)!xyz   periodic' !not true in general but needed in the case

  !conditions for periodicity in the three directions
  !value of the buffer in the x and z direction
  nl1=1
  nl3=1
  nl2=1

  print *, " allocation for rho for  n1i,n2i,n3i ",  n1i,n2i,n3i

  allocate( rho( n1i*n2i*n3i+ndebug) , stat=i_stat )
  call memocc(i_stat,rho,'rho',subname)

  print *, " going to read all pot points " 
  do i3=0,n3i-1
     do i2=0,n2i-1
        do i1=0,n1i-1
           ind=i1+nl1+(i2+nl2-1)*n1i+(i3+nl3-1)*n1i*n2i
           read(22,*)value
           rho(ind)=value
        end do
     end do
  end do
  print *, " closing file  " 
  close(22)
  
END SUBROUTINE read_potfile4b2B
!!***
<|MERGE_RESOLUTION|>--- conflicted
+++ resolved
@@ -95,6 +95,7 @@
         stop
      endif
 
+
      !Allocations
      allocate(fxyz(3,atoms%nat+ndebug),stat=i_stat)
      call memocc(i_stat,fxyz,'fxyz',subname)
@@ -102,7 +103,6 @@
      call init_restart_objects(iproc,inputs%iacceleration,atoms,rst,subname)
 
      call call_abscalc(nproc,iproc,atoms,rxyz,inputs,etot,fxyz,rst,infocode)
-     call deallocate_abscalc_input(inputs, subname)
 
      if (iproc.eq.0) then
         sumx=0.d0
@@ -125,8 +125,8 @@
      endif
 
      !De-allocations
+     call deallocate_abscalc_input(inputs, subname)
      call deallocate_atoms(atoms,subname) 
-
      call free_restart_objects(rst,subname)
 
      i_all=-product(shape(rxyz))*kind(rxyz)
@@ -145,6 +145,7 @@
 
   enddo !loop over iconfig
 
+  
   !No referenced by memocc!
   deallocate(arr_posinp)
 
@@ -360,6 +361,7 @@
   integer, dimension(:,:,:), allocatable :: irrzon
   real(dp), dimension(:,:,:), allocatable :: phnons
   character(len=5) :: gridformat
+
   !for xabsorber
   integer :: lpot_a, ix, iy, iz , ixnl, iynl, iznl
   real(gp) :: rpot_a,spot_a,hpot_a,espo,harmo,r,rx,ry,rz,minr  
@@ -385,31 +387,18 @@
   integer :: nrange
   real(gp), pointer :: auxint(:)
 
-<<<<<<< HEAD
-  logical exists 
-  integer nat_b2B
-  integer Nreplicas, ireplica, replicaoffset
-  real(gp) dumvect3D(3)
-  real(gp) shiftdiff
-  real(gp) potmodified_maxr, potmodified_shift
-  real(gp), pointer :: deldel(:)
-=======
-  logical :: exists 
-  integer :: nat_b2B
-  integer :: Nreplicas, ireplica, replicaoffset
+  logical  :: exists 
+  integer  :: nat_b2B
+  integer  :: Nreplicas, ireplica, replicaoffset
   real(gp) :: dumvect3D(3)
   real(gp) :: shiftdiff
   real(gp) :: potmodified_maxr, potmodified_shift
-
->>>>>>> 9e2eb496
 
   type(atoms_data) :: atoms_clone
   integer :: nsp, nspinor, noncoll
   integer, parameter :: nelecmax=32,nmax=6,lmax=4
   integer, parameter :: noccmax=2
   
-
-
   !! to apply pc_projector
   type(pcproj_data_type) ::PPD
   !! to apply paw projectors
@@ -751,12 +740,15 @@
         i_all=-product(shape(pot_bB))*kind(pot_bB)
         deallocate(pot_bB,stat=i_stat)
         call memocc(i_stat,i_all,'pot_bB',subname)
+
         i_all=-product(shape(rxyz_b2B))*kind(rxyz_b2B)
         deallocate(rxyz_b2B,stat=i_stat)
         call memocc(i_stat,i_all,'rxyz',subname)
 
+
      endif
 
+ 
 
      i_all=-product(shape(psi))*kind(psi)
      deallocate(psi,stat=i_stat)
@@ -778,6 +770,7 @@
      deallocate(atoms_clone%iasctype,stat=i_stat)
      call memocc(i_stat,i_all,'atoms_clone%iasctype',subname)
      nullify(atoms_clone%iasctype)
+
   endif
 
 
@@ -842,6 +835,7 @@
      if (in%output_grid == OUTPUT_GRID_DENSPOT) then
         if (in%output_grid_format == OUTPUT_GRID_FORMAT_TEXT) then
           if (iproc == 0) write(*,*) 'writing local_potential'
+
           call plot_density('local_potentialb2B' // gridformat,iproc,nproc,&
                n1,n2,n3,n1i,n2i,n3i,n3p,&
                in%nspin,hxh,hyh,hzh,atoms,rxyz,ngatherarr,rhopot(1,1,1,1))
@@ -862,14 +856,14 @@
      
      if(iproc==0) print *, " going to calculate spectra "
      
-     if( iand( in%potshortcut, 2)  > 0 ) then
-
-        if( iand( in%potshortcut, 16)  > 0 ) then
+     if(  iand( in%potshortcut, 2)  > 0 ) then
+
+        if(  iand( in%potshortcut, 16)  > 0 ) then
            b2BN=2
         else
            b2BN=1
         endif
-       
+        
         !Big loop (b2Bcounter)
         do b2Bcounter=1,b2BN
 
@@ -881,29 +875,26 @@
               rhotarget=>rhoXanes
            endif
 
+
            inquire(file=trim(trim(filename)//'.cube'),exist=exists)
            print *, "check ",  trim(filename)//'.cube', exists
+
            if(exists) then
 
-<<<<<<< HEAD
-        inquire(file=trim(trim(filename)//'.cube'),exist=exists)
-        print *, "control ",  trim(filename)//'.cube', exists
-        if(exists) then
-=======
               call read_cube(trim(filename),atoms%geocode,n1i_bB,n2i_bB,n3i_bB, &
                    & nspin , hx_old ,hy_old ,hz_old ,pot_bB, nat_b2B, rxyz_b2B, iatype_b2B, znucl_b2B)
               !call read_density_cube_old(trim(filename), n1i_bB,n2i_bB,n3i_bB, 1 , hx_old ,hy_old ,hz_old , nat_b2B, rxyz_b2B, pot_bB )
               hx_old=hx_old*2
               hy_old=hy_old*2
               hz_old=hz_old*2
->>>>>>> 9e2eb496
-
+              
+              
               if( (atoms%nat/nat_b2B)*nat_b2B /=  atoms%nat ) then
                  if(iproc==0) write(*,*)  "   b2B_xanes cube  is not compatible with actual positions" 
                  if(nproc>1) call MPI_Finalize(ierr)
                  stop '      b2B_xanes cube  is not compatible with actual positions          '
               end if
-
+              
            else
 
               !Pb of initialization -- alat1_bB, alat2_bB, alat3_bB (TD 24/8/2011)
@@ -913,13 +904,13 @@
                  if(nproc>1) call MPI_Finalize(ierr)
                  stop '   b2B must be read only from *.cube when potential is energy dependent         '
               endif
-
               print  *, " reading atomic positions from file ","b2B_xanes.xyz"
               call read_atomic_file("b2B_xanes.xyz",iproc, atoms_b2B, rxyz_b2B )
               print *, "OK ", shape( rxyz_b2B )
 
               nat_b2B= (   Ubound(rxyz_b2B,2)  - Lbound(rxyz_b2B,2)  +  1 ) - ndebug
 
+              
               if( (atoms%nat/nat_b2B)*nat_b2B /= atoms%nat ) then
                  if(iproc==0) write(*,*)  "   b2B_xanes.xyz  is not compatible with actual positions" 
                  if(nproc>1) call MPI_Finalize(ierr)
@@ -927,7 +918,7 @@
               end if
               
               print  *, " reading potential from file ","b2B_xanes.pot"
-              call  read_potfile4b2B("b2B_xanes.pot",n1i_bB,n2i_bB,n3i_bB, pot1_bB, alat1_bB, alat2_bB, alat3_bB)
+              call  read_potfile4b2B("b2B_xanes.pot",n1i_bB,n2i_bB,n3i_bB, pot_bB, alat1_bB, alat2_bB, alat3_bB)
               print  *, " reading OK "
               
               
@@ -940,100 +931,85 @@
                  hy_old = 2*alat2_bB / (n2i_bB-2)
                  hz_old = 2*alat3_bB / (n3i_bB-2)
               endif
-
-              !De-allocations
-              i_all=-product(shape(pot1_bB))*kind(pot1_bB)
-              deallocate(pot1_bB,stat=i_stat)
-              call memocc(i_stat,i_all,'pot1_bB',subname)
-
-              !call deallocate_atoms_scf(atoms_b2B,subname) 
-
+              
               call deallocate_atoms(atoms_b2B,subname) 
-
+              
            endif
-
+           
+           
            allocate(rhopottmp( max(n1i_bB,n1i),max(n2i_bB,n2i),max(n3i_bB,n3d),in%nspin+ndebug),stat=i_stat)
            call memocc(i_stat,rhopottmp,'rhopottmp',subname)
 
-           rhotarget=0.0_gp
-
-           itype=16
-           nd=2**20
+
+        rhotarget=0.0_gp
+
+
+
+        itype=16
+        nd=2**20
+        
+        allocate(  intfunc_x(0:nd+ndebug),stat=i_stat )
+        call memocc(i_stat,intfunc_x,'intfunc_x',subname)
+        allocate( intfunc_y(0:nd+ndebug) ,stat=i_stat )
+        call memocc(i_stat,intfunc_y,'intfunc_y',subname)
+        
+        print *, " scaling function for interpolation "
+        
+        call scaling_function4b2B(itype,nd,nrange,intfunc_x,intfunc_y)  ! intervallo di 32 con 2**20 punti
+        if( abs(intfunc_y(nd/2)-1)>1.0e-10 ) then
+           stop " wrong scaling function 4b2B: not a centered one "
+        endif
+        
+        i_all=-product(shape(intfunc_x))*kind(intfunc_x)
+        deallocate(intfunc_x,stat=i_stat)
+        call memocc(i_stat,i_all,'intfunc_x',subname)
+        
+        allocate(auxint(n1i+n2i+n3i+ndebug),stat=i_stat)
+        call memocc(i_stat,auxint,'auxint',subname)
+
+        Nreplicas = atoms%nat / nat_b2B
+        dumvect3d(1)=atoms%alat1
+        dumvect3d(2)=atoms%alat2
+        dumvect3d(3)=atoms%alat3
+
+        !Loop over ireplica
+        do ireplica=0, Nreplicas-1
            
-           allocate(  intfunc_x(0:nd+ndebug),stat=i_stat )
-           call memocc(i_stat,intfunc_x,'intfunc_x',subname)
-           allocate( intfunc_y(0:nd+ndebug) ,stat=i_stat )
-           call memocc(i_stat,intfunc_y,'intfunc_y',subname)
-           
-           print *, " scaling function for interpolation "
-           
-           call scaling_function4b2B(itype,nd,nrange,intfunc_x,intfunc_y)  ! intervallo di 32 con 2**20 punti
-           if( abs(intfunc_y(nd/2)-1)>1.0e-10 ) then
-              stop " wrong scaling function 4b2B: not a centered one "
-           endif
-           
-           i_all=-product(shape(intfunc_x))*kind(intfunc_x)
-           deallocate(intfunc_x,stat=i_stat)
-           call memocc(i_stat,i_all,'intfunc_x',subname)
-           
-           allocate(auxint(n1i+n2i+n3i+ndebug),stat=i_stat)
-           call memocc(i_stat,auxint,'auxint',subname)
-
-           Nreplicas = atoms%nat / nat_b2B
-           dumvect3d(1)=atoms%alat1
-           dumvect3d(2)=atoms%alat2
-           dumvect3d(3)=atoms%alat3
-
-           !Loop over ireplica
-           do ireplica=0, Nreplicas-1
-              
-              replicaoffset = (ireplica)*(   nat_b2B      )
-
-              do j=1,3
-                 shift_b2B(j) = rxyz(j,1+replicaoffset) - rxyz_b2B(j,1) 
-
-                 do iat=2+ireplica*nat_b2B, (ireplica+1)*nat_b2B
-
-                    shiftdiff = shift_b2B(j) - (rxyz(j,iat) -rxyz_b2B(j,iat-replicaoffset)   )
-             
-                    if( abs( shiftdiff )>1.0e-4 .and.  abs(abs(shiftdiff)-dumvect3d(j))  >1.0e-4) then
-                       if(iproc==0) write(*,*)  "   b2B_xanes  positions are not compatible with actual positions" 
-                       if(nproc>1) call MPI_Finalize(ierr)
-                       stop '      b2B_xanes positions are not compatible with actual positions          '
-                    end if
+           replicaoffset = (ireplica)*(   nat_b2B      )
+
+           do j=1,3
+              shift_b2B(j) = rxyz(j,1+replicaoffset) - rxyz_b2B(j,1) 
+
+              do iat=2+ireplica*nat_b2B, (ireplica+1)*nat_b2B
+
+                 shiftdiff = shift_b2B(j) - (rxyz(j,iat) -rxyz_b2B(j,iat-replicaoffset)   )
+          
+                 if( abs( shiftdiff )>1.0e-4 .and.  abs(abs(shiftdiff)-dumvect3d(j))  >1.0e-4) then
+                    if(iproc==0) write(*,*)  "   b2B_xanes  positions are not compatible with actual positions" 
+                    if(nproc>1) call MPI_Finalize(ierr)
+                    stop '      b2B_xanes positions are not compatible with actual positions          '
+                 end if
+              enddo
+           enddo
+
+           write(*,'(a,1x,i2,1x,a,1x,3ES13.6)')  "for replica ", ireplica,  "SHIFT " , shift_b2B
+
+           rhopottmp=0.0_gp
+           do iz_bB = 1,n3i_bB
+              do iy_bB=1,n2i_bB
+                 do ix_bB=1,n1i_bB
+                    rhopottmp(ix_bB,iy_bB,iz_bB +i3xcsh,1) =  pot_bB(ix_bB  + (iy_bB-1)*n1i_bB  + (iz_bB-1)*n1i_bB*n2i_bB,1)
                  enddo
               enddo
-
-<<<<<<< HEAD
-           write(*,'(a,1x,i2,1x,a,1x,3ES13.6)')  "for replica ", ireplica,  "SHIFT " , shift_b2B
-=======
-              print '(a,i6,a,3(1x,f18.14))',"for replica ", ireplica,  "SHIFT " , shift_b2B
->>>>>>> 9e2eb496
-
-              rhopottmp=0.0_gp
-              do iz_bB = 1,n3i_bB
-                 do iy_bB=1,n2i_bB
-                    do ix_bB=1,n1i_bB
-                       rhopottmp(ix_bB,iy_bB,iz_bB +i3xcsh,1) =  pot_bB(ix_bB  + (iy_bB-1)*n1i_bB  + (iz_bB-1)*n1i_bB*n2i_bB,1)
-                    enddo
-                 enddo
-              enddo
-<<<<<<< HEAD
            enddo
 
            if (ireplica==Nreplicas-1) then
               i_all=-product(shape(pot_bB))*kind(pot_bB)
               deallocate(pot_bB,stat=i_stat)
-              call memocc(i_stat,i_all,'rho',subname)
+              call memocc(i_stat,i_all,'pot_bB',subname)
            endif
-=======
->>>>>>> 9e2eb496
-
-              i_all=-product(shape(pot_bB))*kind(pot_bB)
-              deallocate(pot_bB,stat=i_stat)
-              call memocc(i_stat,i_all,'pot_bB',subname)
-
-<<<<<<< HEAD
+
+
            do iz_bB = 1,n3i_bB
               do iy_bB=1,n2i_bB
                  auxint = 0.0_gp
@@ -1041,43 +1017,31 @@
                     rx_bB = hx_old*(ix_bB-1)           /2.0   +  shift_b2B(1)
                     minX_B  =  max(1,NINT((rx_bB -8*hx_old/2)/(hx/2.0)))
                     maxX_B  =  min(n1i,NINT((rx_bB +8*hx_old/2)/(hx/2.0)))
-=======
->>>>>>> 9e2eb496
-
-
-              do iz_bB = 1,n3i_bB-1
-                 do iy_bB=1,n2i_bB
-                    auxint = 0.0_gp
-                    do ix_bB=1,n1i_bB
-                       rx_bB = hx_old*(ix_bB-1)           /2.0   +  shift_b2B(1)
-                       minX_B  =  max(1,NINT((rx_bB -8*hx_old/2)/(hx/2.0)))
-                       maxX_B  =  min(n1i,NINT((rx_bB +8*hx_old/2)/(hx/2.0)))
-
-                       minX_B  =  NINT((rx_bB -8*hx_old/2)/(hx/2.0))
-                       maxX_B  =  NINT((rx_bB +8*hx_old/2)/(hx/2.0))
-
-                       do ixnl= minX_B , maxX_B 
-                          ix = mod(ixnl-1 + n1i , n1i) +1
-
-                          rx = hx*(ix-1  )/2.0  
-
-                          shiftdiff = (rx-rx_bB)
-                          if ( abs(shiftdiff -atoms%alat1) < abs(shiftdiff)) shiftdiff=shiftdiff -atoms%alat1
-                          if ( abs(shiftdiff +atoms%alat1) < abs(shiftdiff)) shiftdiff=shiftdiff +atoms%alat1
-
-                          idelta = NINT( shiftdiff *2**15/(hx_old/2))  
-                          factx = intfunc_y(nd/2+idelta)
-   !!$                    print *, rx, rx_bB, ix, ix_bB      , factx
-                          auxint(ix) = auxint(ix) + &
-                               factx * rhopottmp(ix_bB,iy_bB,iz_bB+i3xcsh,1)
-                       enddo
-   !!$                 print *, auxint(ix_bB) ,  rhopottmp(ix_bB,iy_bB,iz_bB+i3xcsh,1)
+
+                    minX_B  =  NINT((rx_bB -8*hx_old/2)/(hx/2.0))
+                    maxX_B  =  NINT((rx_bB +8*hx_old/2)/(hx/2.0))
+
+                    do ixnl= minX_B , maxX_B 
+                       ix = mod(ixnl-1 + n1i , n1i) +1
+
+                       rx = hx*(ix-1  )/2.0  
+
+                       shiftdiff = (rx-rx_bB)
+                       if ( abs(shiftdiff -atoms%alat1) < abs(shiftdiff)) shiftdiff=shiftdiff -atoms%alat1
+                       if ( abs(shiftdiff +atoms%alat1) < abs(shiftdiff)) shiftdiff=shiftdiff +atoms%alat1
+
+                       idelta = NINT( shiftdiff *2**15/(hx_old/2))  
+                       factx = intfunc_y(nd/2+idelta)
+!!$                    print *, rx, rx_bB, ix, ix_bB      , factx
+                       auxint(ix) = auxint(ix) + &
+                            factx * rhopottmp(ix_bB,iy_bB,iz_bB+i3xcsh,1)
                     enddo
-                    rhopottmp(:,iy_bB,iz_bB+i3xcsh,1)=auxint(1:n1i)
+!!$                 print *, auxint(ix_bB) ,  rhopottmp(ix_bB,iy_bB,iz_bB+i3xcsh,1)
                  enddo
+                 rhopottmp(:,iy_bB,iz_bB+i3xcsh,1)=auxint(1:n1i)
               enddo
-
-<<<<<<< HEAD
+           enddo
+
            do iz_bB = 1,n3i_bB
               do ix_bB=1,n1i
                  auxint = 0.0_gp
@@ -1085,81 +1049,64 @@
                     ry_bB = hy_old*(iy_bB-1)/2.0   +  shift_b2B(2)
                     minY_B  =  max(1  ,NINT((ry_bB -8*hy_old/2)/(hy/2.0)))
                     maxY_B  =  min(n2i,NINT((ry_bB +8*hy_old/2)/(hy/2.0)))
-=======
-              do iz_bB = 1,n3i_bB-1
-                 do ix_bB=1,n1i
-                    auxint = 0.0_gp
-                    do iy_bB=1,n2i_bB
-                       ry_bB = hy_old*(iy_bB-1)/2.0   +  shift_b2B(2)
-                       minY_B  =  max(1  ,NINT((ry_bB -8*hy_old/2)/(hy/2.0)))
-                       maxY_B  =  min(n2i,NINT((ry_bB +8*hy_old/2)/(hy/2.0)))
->>>>>>> 9e2eb496
-
-                       minY_B  =  NINT((ry_bB -8*hy_old/2)/(hy/2.0))
-                       maxY_B  =  NINT((ry_bB +8*hy_old/2)/(hy/2.0))
-
-                       do iynl= minY_B , maxY_B 
-                          iy = mod(iynl-1 + n2i , n2i) +1
-                          
-                          ry = hy*(iy-1  )/2.0  
-
-                          shiftdiff = (ry-ry_bB)
-                          if ( abs(shiftdiff -atoms%alat2) < abs(shiftdiff)) shiftdiff=shiftdiff -atoms%alat2
-                          if ( abs(shiftdiff +atoms%alat2) < abs(shiftdiff)) shiftdiff=shiftdiff +atoms%alat2
-
-
-                          idelta = NINT(shiftdiff *2**15/(hy_old/2))
-                          facty = intfunc_y(nd/2+idelta)
-                          auxint(iy) = auxint(iy) + &
-                               facty * rhopottmp(ix_bB,iy_bB,iz_bB+i3xcsh,1)
-                       enddo
+
+                    minY_B  =  NINT((ry_bB -8*hy_old/2)/(hy/2.0))
+                    maxY_B  =  NINT((ry_bB +8*hy_old/2)/(hy/2.0))
+
+                    do iynl= minY_B , maxY_B 
+                       iy = mod(iynl-1 + n2i , n2i) +1
+                       
+                       ry = hy*(iy-1  )/2.0  
+
+                       shiftdiff = (ry-ry_bB)
+                       if ( abs(shiftdiff -atoms%alat2) < abs(shiftdiff)) shiftdiff=shiftdiff -atoms%alat2
+                       if ( abs(shiftdiff +atoms%alat2) < abs(shiftdiff)) shiftdiff=shiftdiff +atoms%alat2
+
+
+                       idelta = NINT(shiftdiff *2**15/(hy_old/2))
+                       facty = intfunc_y(nd/2+idelta)
+                       auxint(iy) = auxint(iy) + &
+                            facty * rhopottmp(ix_bB,iy_bB,iz_bB+i3xcsh,1)
                     enddo
-                    rhopottmp(ix_bB ,:,iz_bB+i3xcsh,1)=auxint(1:n2i)
                  enddo
+                 rhopottmp(ix_bB ,:,iz_bB+i3xcsh,1)=auxint(1:n2i)
               enddo
-
-<<<<<<< HEAD
+           enddo
+
            do ix_bB=1,n1i
               do iy_bB=1,n2i
                  auxint = 0.0_gp
                  do iz_bB = 1,n3i_bB
                     rz_bB = hz_old*(iz_bB-1)           /2.0   +  shift_b2B(3)
-=======
-              do ix_bB=1,n1i
-                 do iy_bB=1,n2i
-                    auxint = 0.0_gp
-                    do iz_bB = 1,n3i_bB-1
-                       rz_bB = hz_old*(iz_bB-1)           /2.0   +  shift_b2B(3)
->>>>>>> 9e2eb496
-
-                       minZ_B  =  max(1  ,  NINT((rz_bB -8*hz_old/2)/(hz/2.0)))
-                       maxZ_B  =  min(n3i-i3xcsh , NINT((rz_bB +8*hz_old/2)/(hz/2.0)))
-
-                       minZ_B  =    NINT((rz_bB -8*hz_old/2)/(hz/2.0))
-                       maxZ_B  =    NINT((rz_bB +8*hz_old/2)/(hz/2.0))
-
-                       do iznl= minZ_B , maxZ_B 
-
-                          iz = mod(iznl-1 + n3i , n3i) +1
-
-                          rz = hz*(iz-1  )/2.0  
-
-                          shiftdiff = (rz-rz_bB)
-                          if ( abs(shiftdiff -atoms%alat3) < abs(shiftdiff)) shiftdiff=shiftdiff -atoms%alat3
-                          if ( abs(shiftdiff +atoms%alat3) < abs(shiftdiff)) shiftdiff=shiftdiff +atoms%alat3
-
-                          idelta = NINT( shiftdiff *2**15/(hz_old/2.0))     
-                          factz = intfunc_y(nd/2+idelta)
-                          auxint(iz+i3xcsh) = auxint(iz+i3xcsh) + &
-                               factz * rhopottmp(ix_bB,iy_bB,iz_bB+i3xcsh,1)
-                       enddo
+
+                    minZ_B  =  max(1  ,  NINT((rz_bB -8*hz_old/2)/(hz/2.0)))
+                    maxZ_B  =  min(n3i-i3xcsh , NINT((rz_bB +8*hz_old/2)/(hz/2.0)))
+
+                    minZ_B  =    NINT((rz_bB -8*hz_old/2)/(hz/2.0))
+                    maxZ_B  =    NINT((rz_bB +8*hz_old/2)/(hz/2.0))
+
+                    do iznl= minZ_B , maxZ_B 
+
+                       iz = mod(iznl-1 + n3i , n3i) +1
+
+                       rz = hz*(iz-1  )/2.0  
+
+                       shiftdiff = (rz-rz_bB)
+                       if ( abs(shiftdiff -atoms%alat3) < abs(shiftdiff)) shiftdiff=shiftdiff -atoms%alat3
+                       if ( abs(shiftdiff +atoms%alat3) < abs(shiftdiff)) shiftdiff=shiftdiff +atoms%alat3
+
+                       idelta = NINT( shiftdiff *2**15/(hz_old/2.0))     
+                       factz = intfunc_y(nd/2+idelta)
+                       auxint(iz+i3xcsh) = auxint(iz+i3xcsh) + &
+                            factz * rhopottmp(ix_bB,iy_bB,iz_bB+i3xcsh,1)
                     enddo
-                    rhotarget(ix_bB ,iy_bB, : ,1)= rhotarget(ix_bB ,iy_bB, : ,1)+auxint(1:n3i)
                  enddo
+                 rhotarget(ix_bB ,iy_bB, : ,1)= rhotarget(ix_bB ,iy_bB, : ,1)+auxint(1:n3i)
               enddo
-<<<<<<< HEAD
            enddo
-        enddo
+        enddo !End of loop over ireplica
+        
+        !De-allocations
         i_all=-product(shape(rxyz_b2B))*kind(rxyz_b2B)
         deallocate(rxyz_b2B,stat=i_stat)
         call memocc(i_stat,i_all,'rxyz',subname)
@@ -1178,32 +1125,8 @@
         i_all=-product(shape(intfunc_y))*kind(intfunc_y)
         deallocate(intfunc_y,stat=i_stat)
         call memocc(i_stat,i_all,'intfunc_y',subname)
-     enddo
-=======
-           enddo !End of loop over ireplica
-
-           !De-allocations
-           i_all=-product(shape(rxyz_b2B))*kind(rxyz_b2B)
-           deallocate(rxyz_b2B,stat=i_stat)
-           call memocc(i_stat,i_all,'rxyz',subname)
-           i_all=-product(shape(iatype_b2B))*kind(iatype_b2B)
-           deallocate(iatype_b2B,stat=i_stat)
-           call memocc(i_stat,i_all,'iatype',subname)
-           i_all=-product(shape(znucl_b2B))*kind(znucl_b2B)
-           deallocate(znucl_b2B,stat=i_stat)
-           call memocc(i_stat,i_all,'znucl',subname)
-           i_all=-product(shape(rhopottmp))*kind(rhopottmp)
-           deallocate(rhopottmp,stat=i_stat)
-           call memocc(i_stat,i_all,'rhopottmp',subname)
-           i_all=-product(shape(auxint))*kind(auxint)
-           deallocate(auxint,stat=i_stat)
-           call memocc(i_stat,i_all,'auxint',subname)
-           i_all=-product(shape(intfunc_y))*kind(intfunc_y)
-           deallocate(intfunc_y,stat=i_stat)
-           call memocc(i_stat,i_all,'intfunc_y',subname)
-
-           enddo !End of loop of B2counter
->>>>>>> 9e2eb496
+     enddo  !End of loop of B2counter
+
         
 
 
@@ -1216,7 +1139,9 @@
 
         print *," exiting b2B"
 
-     endif !End of if ()
+
+
+     endif !End of if ( iand( in%potshortcut, 2)  > 0)
 
 
      if( iand( in%potshortcut,4)  .gt. 0 ) then
@@ -1232,12 +1157,7 @@
         call memocc(i_stat,i_all,'rhopotExtra',subname)
      endif
      
-<<<<<<< HEAD
      alteration: if(  in%abscalc_alterpot) then
-=======
-
-     if(in%abscalc_alterpot) then
->>>>>>> 9e2eb496
         ! Attention :  modification of the  potential for the  
         ! exactly resolvable case 
 
@@ -1259,6 +1179,7 @@
         potmodified_maxr=0
         potmodified_shift=0
 
+        
 
         do ix=1,n1i
            do iy=1,n2i
@@ -1331,18 +1252,12 @@
      if (in%iabscalc_type==2) then
         call xabs_lanczos(iproc,nproc,atoms,hx,hy,hz,rxyz,&
              radii_cf,nlpspd,proj,Glr,ngatherarr,n1i*n2i*n3p,&
-<<<<<<< HEAD
              rhopot(1,1,1+i3xcsh,1) ,ekin_sum,epot_sum,eproj_sum,in%nspin,GPU &
              , in%iat_absorber  , in , PAWD)
-=======
-             rhopot(1,1,1+i3xcsh,1) ,ekin_sum,epot_sum,eproj_sum,in%nspin,in%SIC,GPU &
-             , in%iat_absorber  , in )
->>>>>>> 9e2eb496
         
      else if (in%iabscalc_type==1) then
         call xabs_chebychev(iproc,nproc,atoms,hx,hy,hz,rxyz,&
              radii_cf,nlpspd,proj,Glr,ngatherarr,n1i*n2i*n3p,&
-<<<<<<< HEAD
              rhopot(1,1,1+i3xcsh,1) ,ekin_sum,epot_sum,eproj_sum,in%nspin,GPU &
              , in%iat_absorber, in, PAWD)
      else if (in%iabscalc_type==3) then
@@ -1350,15 +1265,6 @@
              radii_cf,nlpspd,proj,Glr,ngatherarr,n1i*n2i*n3p,&
              rhopot(1,1,1+i3xcsh,1) ,ekin_sum,epot_sum,eproj_sum,in%nspin,GPU &
              , in%iat_absorber, in, rhoXanes(1,1,1,1), PAWD, PPD)
-=======
-             rhopot(1,1,1+i3xcsh,1) ,ekin_sum,epot_sum,eproj_sum,in%nspin,in%SIC,GPU &
-             , in%iat_absorber, in)
-     else if (in%iabscalc_type==3) then
-        call xabs_cg(iproc,nproc,atoms,hx,hy,hz,rxyz,&
-             radii_cf,nlpspd,proj,Glr,ngatherarr,n1i*n2i*n3p,&
-             rhopot(1,1,1+i3xcsh,1) ,ekin_sum,epot_sum,eproj_sum,in%nspin,in%SIC,GPU &
-             , in%iat_absorber, in, rhoXanes(1,1,1,1))
->>>>>>> 9e2eb496
      else
         if (iproc == 0) write(*,*)' iabscalc_type not known, does not perform calculation'
      endif
@@ -1367,8 +1273,6 @@
      
 
   end if
-  !!$ call deallocate_abscalc_input(in, subname)
-
 
   !    No tail calculation
   if (nproc > 1) call MPI_BARRIER(MPI_COMM_WORLD,ierr)
@@ -1525,6 +1429,7 @@
 
     call deallocate_orbs(orbs,subname)
     call deallocate_atoms_scf(atoms,subname) 
+
 
     i_all=-product(shape(nlpspd%nboxp_c))*kind(nlpspd%nboxp_c)
     deallocate(nlpspd%nboxp_c,stat=i_stat)
