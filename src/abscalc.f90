--- conflicted
+++ resolved
@@ -669,16 +669,9 @@
         energs%eion,fion,in%dispersion,energs%edisp,fdisp,ewaldstr,&
         psoffset,n1,n2,n3,n1i,n2i,n3i,dpcom%i3s+dpcom%i3xcsh,dpcom%n3pi,pot_ion,pkernel)
 
-<<<<<<< HEAD
    call createIonicPotential(atoms%geocode,iproc,nproc, (iproc == 0), atoms,rxyz,hxh,hyh,hzh,&
-        in%elecfield,n1,n2,n3,dpcom%n3pi,dpcom%i3s+dpcom%i3xcsh,n1i,n2i,n3i,pkernel,pot_ion,psoffset)
-=======
-   call createIonicPotential(atoms%geocode,iproc,nproc,atoms,rxyz,hxh,hyh,hzh,&
-        in%elecfield,n1,n2,n3,dpcom%n3pi,dpcom%i3s+dpcom%i3xcsh,n1i,n2i,n3i,pkernel,&
-        pot_ion,psoffset,rholoc_tmp)
->>>>>>> c31f107d
-
-
+        in%elecfield,n1,n2,n3,dpcom%n3pi,dpcom%i3s+dpcom%i3xcsh,n1i,n2i,n3i,pkernel,pot_ion,psoffset,&
+        rholoc_tmp)
 
    !Allocate Charge density, Potential in real space
    if (dpcom%n3d >0) then
