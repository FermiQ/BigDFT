!> @file
!! Main file for XANES calculation
!! @author Copyright (C) 2009-2011 BigDFT group (AM, ESRF)
!!    This file is distributed under the terms of the
!!    GNU General Public License, see ~/COPYING file
!!    or http://www.gnu.org/copyleft/gpl.txt .
!!    For the list of contributors, see ~/AUTHORS


!>  Main program for XANES calculation (absorption calculation)
program abscalc_main

   use module_base
   use module_types
   use module_interfaces
   use m_ab6_symmetry
   !  use minimization, only: parameterminimization 

   implicit none
   character(len=*), parameter :: subname='abscalc_main'
   integer :: iproc,nproc,iat,j,i_stat,i_all,ierr,infocode
   real(gp) :: etot,sumx,sumy,sumz
   logical :: exist_list
   !input variables
   type(atoms_data) :: atoms
   type(input_variables) :: inputs
   type(restart_objects) :: rst
   character(len=50), dimension(:), allocatable :: arr_posinp
   character(len=60) :: radical
   ! atomic coordinates, forces
   real(gp), dimension(:,:), allocatable :: fxyz
   real(gp), dimension(:,:), pointer :: rxyz
   integer :: iconfig,nconfig,istat
   logical :: exists

   ! Start MPI in parallel version
   !in the case of MPIfake libraries the number of processors is automatically adjusted
   call MPI_INIT(ierr)
   call MPI_COMM_RANK(MPI_COMM_WORLD,iproc,ierr)
   call MPI_COMM_SIZE(MPI_COMM_WORLD,nproc,ierr)

   ! Read a possible radical format argument.
   call get_command_argument(1, value = radical, status = istat)
   if (istat > 0) then
      write(radical, "(A)") "input"
   end if

   ! find out which input files will be used
   inquire(file="list_posinp",exist=exist_list)
   if (exist_list) then
      open(54,file="list_posinp")
      read(54,*) nconfig
      if (nconfig > 0) then 
         !allocation not referenced since memocc count not initialised
         allocate(arr_posinp(1:nconfig))

         do iconfig=1,nconfig
            read(54,*) arr_posinp(iconfig)
         enddo
      else
         !normal case
         nconfig=1
         allocate(arr_posinp(1:1))
         if (istat > 0) then
            arr_posinp(1)='posinp'
         else
            arr_posinp(1)=trim(radical)
         end if
      endif
      close(54)
   else
      nconfig=1
      allocate(arr_posinp(1:1))
      if (istat > 0) then
         arr_posinp(1)='posinp'
      else
         arr_posinp(1)=trim(radical)
      end if
   end if

   do iconfig=1,nconfig

      !Welcome screen
      if (iproc==0) call print_logo()

      ! Read all input files.
      !standard names
      call standard_inputfile_names(inputs,radical,nproc)
      call read_input_variables(iproc,trim(arr_posinp(iconfig)),inputs, atoms, rxyz)

      !Initialize memory counting
      !call memocc(0,iproc,'count','start')

      !Read absorption-calculation input variables
      !inquire for the needed file 
      !if not present, set default (no absorption calculation)

      inquire(file=trim(radical)//".abscalc",exist=exists)
      if (.not. exists) then
         if (iproc == 0) write(*,*) 'ERROR: need file input.abscalc for x-ray absorber treatment.'
         if(nproc/=0)   call MPI_FINALIZE(ierr)
         stop
      end if
      call abscalc_input_variables(iproc,trim(radical)//".abscalc",inputs)
      if( inputs%iat_absorber <1 .or. inputs%iat_absorber > atoms%nat) then
         if (iproc == 0) write(*,*)'ERROR: inputs%iat_absorber  must .ge. 1 and .le. number_of_atoms '
         if(nproc/=0)   call MPI_FINALIZE(ierr)
         stop
      endif


      !Allocations
      allocate(fxyz(3,atoms%nat+ndebug),stat=i_stat)
      call memocc(i_stat,fxyz,'fxyz',subname)

      call init_restart_objects(iproc,inputs%iacceleration,atoms,rst,subname)

      call call_abscalc(nproc,iproc,atoms,rxyz,inputs,etot,fxyz,rst,infocode)

      if (iproc == 0) then
         sumx=0.d0
         sumy=0.d0
         sumz=0.d0
         write(*,'(1x,a,19x,a)') 'Final values of the Forces for each atom'
         do iat=1,atoms%nat
            write(*,'(1x,i5,1x,a6,3(1x,1pe12.5))') &
               &   iat,trim(atoms%atomnames(atoms%iatype(iat))),(fxyz(j,iat),j=1,3)
            sumx=sumx+fxyz(1,iat)
            sumy=sumy+fxyz(2,iat)
            sumz=sumz+fxyz(3,iat)
         enddo
         if (.not. inputs%gaussian_help .or. .true.) then !zero of the forces calculated
            write(*,'(1x,a)')'the sum of the forces is'
            write(*,'(1x,a16,3x,1pe16.8)')'x direction',sumx
            write(*,'(1x,a16,3x,1pe16.8)')'y direction',sumy
            write(*,'(1x,a16,3x,1pe16.8)')'z direction',sumz
         end if
      endif

      !De-allocations
      call deallocate_abscalc_input(inputs, subname)
      call deallocate_atoms(atoms,subname) 
!      call deallocate_local_zone_descriptors(rst%Lzd, subname)

      call free_restart_objects(rst,subname)

      i_all=-product(shape(rxyz))*kind(rxyz)
      deallocate(rxyz,stat=i_stat)
      call memocc(i_stat,i_all,'rxyz',subname)
      i_all=-product(shape(fxyz))*kind(fxyz)
      deallocate(fxyz,stat=i_stat)
      call memocc(i_stat,i_all,'fxyz',subname)

      call free_input_variables(inputs)

      !finalize memory counting
      call memocc(0,0,'count','stop')

      !     call sg_end()

   enddo !loop over iconfig


   !No referenced by memocc!
   deallocate(arr_posinp)

   call MPI_FINALIZE(ierr)

END PROGRAM abscalc_main


!> Routines to use abscalc as a blackbox
subroutine call_abscalc(nproc,iproc,atoms,rxyz,in,energy,fxyz,rst,infocode)
   use module_base
   use module_types
   use module_interfaces
   implicit none
   !Arguments
   integer, intent(in) :: iproc,nproc
   type(input_variables),intent(inout) :: in
   type(atoms_data), intent(inout) :: atoms
   type(restart_objects), intent(inout) :: rst
   integer, intent(inout) :: infocode
   real(gp), intent(out) :: energy !< only iproc has the right value
   !Local variables
   real(gp), dimension(3,atoms%nat), intent(inout) :: rxyz
   real(gp), dimension(3,atoms%nat), intent(out) :: fxyz
   !local variables
   character(len=*), parameter :: subname='call_bigdft'
   character(len=40) :: comment
   integer :: i_stat,i_all,ierr,inputPsiId_orig,icycle

   !temporary interface
   interface
      subroutine abscalc(nproc,iproc,atoms,rxyz,&
          psi,Lzd,orbs,hx_old,hy_old,hz_old,in,GPU,infocode)
         use module_base
         use module_types
         implicit none
         integer, intent(in) :: nproc,iproc
         integer, intent(out) :: infocode
         real(gp), intent(inout) :: hx_old,hy_old,hz_old
         type(input_variables), intent(in) :: in
       type(local_zone_descriptors), intent(inout) :: Lzd
         type(atoms_data), intent(inout) :: atoms
         type(orbitals_data), intent(inout) :: orbs
         type(GPU_pointers), intent(inout) :: GPU
         real(gp), dimension(3,atoms%nat), target, intent(inout) :: rxyz
         real(wp), dimension(:), pointer :: psi
      END SUBROUTINE abscalc 
   end interface

   !put a barrier for all the processes
   call MPI_BARRIER(MPI_COMM_WORLD,ierr)

   !assign the verbosity of the output
   !the verbose variables is defined in module_base
   verbose=in%verbosity

   !Assign a value for energy to avoid compiler warning and to check the calculation
   energy = huge(1.d0)

   inputPsiId_orig=in%inputPsiId

   loop_cluster: do icycle=1,in%nrepmax

      if (in%inputPsiId == 0 .and. associated(rst%KSwfn%psi)) then
         i_all=-product(shape(rst%KSwfn%psi))*kind(rst%KSwfn%psi)
         deallocate(rst%KSwfn%psi,stat=i_stat)
         call memocc(i_stat,i_all,'psi',subname)
         i_all=-product(shape(rst%KSwfn%orbs%eval))*kind(rst%KSwfn%orbs%eval)
         deallocate(rst%KSwfn%orbs%eval,stat=i_stat)
         call memocc(i_stat,i_all,'eval',subname)
         nullify(rst%KSwfn%orbs%eval)

        call deallocate_wfd(rst%KSwfn%Lzd%Glr%wfd,subname)
      end if

      if(.not. in%c_absorbtion) then 

         stop 'ERROR'
      else

         call abscalc(nproc,iproc,atoms,rxyz,&
             rst%KSwfn%psi,rst%KSwfn%Lzd,rst%KSwfn%orbs,&
             rst%hx_old,rst%hy_old,rst%hz_old,in,rst%GPU,infocode)
         fxyz(:,:) = 0.d0
      endif

      if (in%inputPsiId==1 .and. infocode==2) then
         if (in%gaussian_help) then
            in%inputPsiId=11
         else
            in%inputPsiId=0
         end if
      else if ((in%inputPsiId==1 .or. in%inputPsiId==0) .and. infocode==1) then
         !in%inputPsiId=0 !better to diagonalise that to restart an input guess
         in%inputPsiId=1
         if(iproc==0) then
            write(*,*)&
               &   ' WARNING: Wavefunctions not converged after cycle',icycle
            write(*,*)' restart after diagonalisation'
         end if

      else if (in%inputPsiId == 0 .and. infocode==3) then
         if (iproc == 0) then
            write( *,'(1x,a)')'Convergence error, cannot proceed.'
            write( *,'(1x,a)')' writing positions in file posfail.xyz then exiting'
            write(comment,'(a)')'UNCONVERGED WF '
            !call wtxyz('posfail',energy,rxyz,atoms,trim(comment))

            call write_atomic_file("posfail",energy,rxyz,atoms,trim(comment))

         end if 

         i_all=-product(shape(rst%KSwfn%psi))*kind(rst%KSwfn%psi)
         deallocate(rst%KSwfn%psi,stat=i_stat)
         call memocc(i_stat,i_all,'psi',subname)
         i_all=-product(shape(rst%KSwfn%orbs%eval))*kind(rst%KSwfn%orbs%eval)
         deallocate(rst%KSwfn%orbs%eval,stat=i_stat)
         call memocc(i_stat,i_all,'eval',subname)
         nullify(rst%KSwfn%orbs%eval)

        call deallocate_wfd(rst%KSwfn%Lzd%Glr%wfd,subname)
         !finalize memory counting (there are still the positions and the forces allocated)
         call memocc(0,0,'count','stop')

         if (nproc > 1) call MPI_FINALIZE(ierr)

         stop 'normal end'
      else
         exit loop_cluster
      end if

   end do loop_cluster

   !preserve the previous value
   in%inputPsiId=inputPsiId_orig

   !put a barrier for all the processes
   call MPI_BARRIER(MPI_COMM_WORLD,ierr)

END SUBROUTINE call_abscalc


!>   Absorption (XANES) calculation
!!   @param psi should be freed after use outside of the routine.
!!   @param infocode -> encloses some information about the status of the run
!!          - 0 run succesfully succeded
!!          - 1 the run ended after the allowed number of minimization steps. gnrm_cv not reached
!!               forces may be meaningless   
!!          - 2 (present only for inputPsiId=1) gnrm of the first iteration > 1 AND growing in
!!               the second iteration OR grnm 1st >2.
!!               Input wavefunctions need to be recalculated. Routine exits.
!!          - 3 (present only for inputPsiId=0) gnrm > 4. SCF error. Routine exits.
!!
subroutine abscalc(nproc,iproc,atoms,rxyz,&
     psi,Lzd,orbsAO,hx_old,hy_old,hz_old,in,GPU,infocode)
   use module_base
   use module_types
   use module_interfaces
   use Poisson_Solver
   use module_xc
   use vdwcorrection
   use esatto
   use m_ab6_symmetry
   use m_ab6_mixing
   use m_ab6_kpoints
   implicit none
   integer, intent(in) :: nproc,iproc
   real(gp), intent(inout) :: hx_old,hy_old,hz_old
   type(input_variables), intent(in) :: in
  type(local_zone_descriptors), intent(inout) :: Lzd
   type(atoms_data), intent(inout) :: atoms
   type(orbitals_data), intent(inout) :: orbsAO
   type(GPU_pointers), intent(inout) :: GPU
   real(gp), dimension(3,atoms%nat), target, intent(inout) :: rxyz
   integer, intent(out) :: infocode
   real(wp), dimension(:), pointer :: psi
   !local variables
   type(orbitals_data) :: orbs
   character(len=*), parameter :: subname='abscalc'
   character(len=3) :: PSquiet
   integer :: ixc,ncong,idsx,ncongt,nspin,itermax
   integer :: nvirt,nsym
   integer :: nelec,ndegree_ip,j,n1,n2,n3
!   integer :: n3d,n3p,n3pi,i3xcsh,i3s
   integer :: ncount0,ncount1,ncount_rate,ncount_max,n1i,n2i,n3i
   integer :: iat,i_all,i_stat,ierr,inputpsi
   real :: tcpu0,tcpu1
   real(gp), dimension(3) :: shift
   real(kind=8) :: crmult,frmult,cpmult,fpmult,gnrm_cv,rbuf,hxh,hyh,hzh,hx,hy,hz
   real(kind=8) :: peakmem
!   real(kind=8) :: eion,epot_sum,ekin_sum,eproj_sum
   real(kind=8) :: tel,psoffset
   !real(gp) :: edisp ! Dispersion energy
   type(nonlocal_psp_descriptors) :: nlpspd
   type(communications_arrays) :: comms
   type(gaussian_basis) :: Gvirt
   type(rho_descriptors)  :: rhodsc
   type(energy_terms) :: energs

   !integer, dimension(:,:), allocatable :: nscatterarr,ngatherarr
   real(kind=8), dimension(:,:), allocatable :: radii_cf
   !real(kind=8), dimension(:,:), allocatable :: gxyz
   real(gp), dimension(:,:),pointer :: fdisp,fion
   ! Charge density/potential,ionic potential, pkernel
   real(kind=8), dimension(:), allocatable :: pot_ion

   real(kind=8), dimension(:,:,:,:), allocatable, target :: rhopot, rhopotTOTO, rhoXanes
   real(kind=8), dimension(:,:,:,:), pointer ::  rhopottmp, rhopotExtra, rhotarget
   integer :: b2Bcounter, b2BN
   character(len=100) :: filename
   type(coulomb_operator) :: pkernel

   !wavefunction gradients, hamiltonian on vavefunction
   !transposed  wavefunction
   ! Pointers and variables to store the last psi
   ! before reformatting if useFormattedInput is .true.
   real(kind=8), dimension(:), pointer :: hpsi,psit,psivirt
   real(dp), dimension(:,:,:,:), pointer :: rhocore
   !real(kind=8), dimension(:), pointer :: psidst,hpsidst
   ! PSP projectors 
   real(kind=8), dimension(:), pointer :: proj
   ! arrays for DIIS convergence accelerator
   !real(kind=8), dimension(:,:,:), pointer :: ads
   ! Arrays for the symmetrisation, not used here...
   type(symmetry_data) :: symObj
   type(denspot_distribution) :: dpcom
   character(len=5) :: gridformat

   !for xabsorber
   integer :: ix, iy, iz , ixnl, iynl, iznl !n(c) lpot_a
   real(gp) :: rpot_a,spot_a,hpot_a,espo,harmo,r,rx,ry,rz,minr  
   real(gp), pointer :: radpot(:,:)
   integer :: radpotcount, igrid
   real(gp), dimension(6) :: ewaldstr
   real(gp), dimension(:,:), pointer :: rxyz_b2B
   integer, dimension(:), pointer :: iatype_b2B, znucl_b2B
   real(gp) :: shift_b2B(3)
   integer :: itype, nd
   integer :: n1i_bB,n2i_bB,n3i_bB
   real(gp), dimension(:,:,:,:), pointer :: pot_bB
   real(gp), dimension(:), pointer ::  intfunc_x, intfunc_y
   real(gp) :: factx, facty, factz
   integer :: idelta
   integer :: ix_bB, iy_bB, iz_bB
   integer :: maxX_B, maxY_B, maxZ_B
   integer :: minX_B, minY_B, minZ_B
   real(gp) :: rx_bB, ry_bB, rz_bB
   integer :: nrange
   real(gp), pointer :: auxint(:)

   logical  :: exists 
   integer  :: nat_b2B
   integer  :: Nreplicas, ireplica, replicaoffset
   real(gp) :: dumvect3D(3)
   real(gp) :: shiftdiff
   real(gp) :: potmodified_maxr, potmodified_shift

   type(atoms_data) :: atoms_clone
   integer :: nsp, nspinor !n(c) noncoll
   integer, parameter :: nelecmax=32,lmax=4 !n(c) nmax=6
   integer, parameter :: noccmax=2

   !! to apply pc_projector
   type(pcproj_data_type) ::PPD
   !! to apply paw projectors
   type(PAWproj_data_type) ::PAWD


   if (in%potshortcut==0) then
      if(nproc>1) call MPI_Finalize(ierr)
      stop '   in%potshortcut==0 calculating spectra. Use rather box2Box option      '
   endif

   crmult=in%crmult
   frmult=in%frmult
   cpmult=in%frmult
   fpmult=in%frmult
   ixc=in%ixc
   gnrm_cv=in%gnrm_cv
   itermax=in%itermax
   ncong=in%ncong
   idsx=in%idsx
   rbuf=in%rbuf
   ncongt=in%ncongt
   nspin=in%nspin

   nvirt=in%nvirt

   hx=in%hx
   hy=in%hy
   hz=in%hz

   write(gridformat, "(A)") ""
   select case (in%output_denspot_format)
   case (output_denspot_FORMAT_ETSF)
      write(gridformat, "(A)") ".etsf"
   case (output_denspot_FORMAT_CUBE)
      write(gridformat, "(A)") ".bin"
   end select

   if (iproc == 0) then
      write( *,'(1x,a,1x,i0)') &
         &   '===================== BigDFT XANE calculation =============== inputPsiId=',&
         &   in%inputPsiId
      call print_dft_parameters(in,atoms)
   end if
   !time initialization
   call timing(nproc,trim(in%dir_output)//'time.prc','IN')
   call cpu_time(tcpu0)
   call system_clock(ncount0,ncount_rate,ncount_max)
 
   if(nspin/=1 .and. nspin/=2 .and. nspin/=4) nspin=1

   ! grid spacing (same in x,y and z direction)

   !these routines can be regrouped in one

   allocate(radii_cf(atoms%ntypes,3+ndebug),stat=i_stat)
   call memocc(i_stat,radii_cf,'radii_cf',subname)


   if (iproc==0) then
      write( *,'(1x,a)')&
           &   '------------------------------------------------------------------ System Properties'
   end if

   if (ixc < 0) then
      call xc_init(ixc, XC_MIXED, nspin)
   else
      call xc_init(ixc, XC_ABINIT, nspin)
   end if

   !character string for quieting the Poisson solver
   if (verbose >1) then
      PSquiet='NO'
   else
      PSquiet='YES'
   end if

   call system_properties(iproc,nproc,in,atoms,orbsAO,radii_cf,nelec)

   call nullify_locreg_descriptors(Lzd%Glr)

   ! Determine size alat of overall simulation cell and shift atom positions
   ! then calculate the size in units of the grid space

   call system_size(iproc,atoms,rxyz,radii_cf,crmult,frmult,hx,hy,hz,Lzd%Glr,shift)

   if ( orbsAO%nspinor.gt.1) then
      !!  hybrid_on is not compatible with kpoints
     Lzd%Glr%hybrid_on=.false.
   endif

   ! Create wavefunctions descriptors and allocate them inside the global locreg desc.
   call createWavefunctionsDescriptors(iproc,hx,hy,hz,&
       atoms,rxyz,radii_cf,crmult,frmult,Lzd%Glr)

   Lzd%hgrids(1)=hx
   Lzd%hgrids(2)=hy
   Lzd%hgrids(3)=hz

   !variables substitution for the PSolver part
   hxh=0.5d0*hx
   hyh=0.5d0*hy
   hzh=0.5d0*hz
   n1i=Lzd%Glr%d%n1i
   n2i=Lzd%Glr%d%n2i
   n3i=Lzd%Glr%d%n3i

   n1=Lzd%Glr%d%n1
   n2=Lzd%Glr%d%n2
   n3=Lzd%Glr%d%n3

   ! Calculate all projectors, or allocate array for on-the-fly calculation

   !de-allocate orbs and recreate it with one orbital only

   !allocate communications arrays (allocate it before Projectors because of the definition
   !of iskpts and nkptsp)

   call orbitals_descriptors(iproc,nproc,1,1,0,in%nspin,1,in%nkpt,in%kpt,in%wkpt,orbs,.false.)
   call orbitals_communicators(iproc,nproc,Lzd%Glr,orbs,comms)  

   call createProjectorsArrays(iproc,Lzd%Glr,rxyz,atoms,orbs,&
        radii_cf,cpmult,fpmult,hx,hy,hz,nlpspd,proj)

   call check_linear_and_create_Lzd(iproc,nproc,in%linear,Lzd,atoms,orbs,in%nspin,rxyz)

   !calculate the partitioning of the orbitals between the different processors
   !memory estimation
   if (iproc==0 .and. verbose > 0) then
     call MemoryEstimator(nproc,idsx,Lzd%Glr,&
         &   atoms%nat,orbs%norb,orbs%nspinor,orbs%nkpts,nlpspd%nprojel,&
         &   in%nspin,in%itrpmax,in%iscf,peakmem)
   end if

   !grid spacings and box of the density
   call dpbox_set_box(dpcom,Lzd)
   !complete dpbox initialization
   call denspot_communications(iproc,nproc,iproc,nproc,MPI_COMM_WORLD,in%ixc,in%nspin,&
        atoms%geocode,in%SIC%approach,dpcom)

  call density_descriptors(iproc,nproc,in%nspin,in%crmult,in%frmult,atoms,&
       dpcom,in%rho_commun,rxyz,radii_cf,rhodsc)

!!$
!!$  !calculate the descriptors for rho and the potentials.
!!$   call denspot_communications(iproc,nproc,Lzd%Glr%d,hxh,hyh,hzh,in,&
!!$        atoms,rxyz,radii_cf,dpcom,rhodsc)

!!$   !these arrays should be included in the comms descriptor
!!$   !allocate values of the array for the data scattering in sumrho
!!$   !its values are ignored in the datacode='G' case
!!$   allocate(nscatterarr(0:nproc-1,4+ndebug),stat=i_stat)
!!$   call memocc(i_stat,nscatterarr,'nscatterarr',subname)
!!$   !allocate array for the communications of the potential
!!$   allocate(ngatherarr(0:nproc-1,2+ndebug),stat=i_stat)
!!$   call memocc(i_stat,ngatherarr,'ngatherarr',subname)
!!$   !create the descriptors for the density and the potential
!!$   !these descriptors should take into account the localisation regions
!!$  call createDensPotDescriptors(iproc,nproc,atoms,Lzd%Glr%d,hxh,hyh,hzh,&
!!$       rxyz,in%crmult,in%frmult,radii_cf,in%nspin,'D',ixc,in%rho_commun,&
!!$       n3d,n3p,n3pi,i3xcsh,i3s,nscatterarr,ngatherarr,rhodsc)

   !allocate ionic potential
   if (iproc == 0) write(*,*) " allocate ionic potential " 
   if (dpcom%n3pi > 0) then
      allocate(pot_ion(n1i*n2i*dpcom%n3pi+ndebug),stat=i_stat)
      call memocc(i_stat,pot_ion,'pot_ion',subname)
   else
      allocate(pot_ion(1+ndebug),stat=i_stat)
      call memocc(i_stat,pot_ion,'pot_ion',subname)
   end if

   ! A message about dispersion forces.
   call vdwcorrection_initializeparams(in%ixc, in%dispersion)
   if (iproc == 0) call vdwcorrection_warnings(atoms, in)

   !calculation of the Poisson kernel anticipated to reduce memory peak for small systems
   ndegree_ip=16 !default value 
<<<<<<< HEAD
  call createKernel(iproc,nproc,atoms%geocode,n1i,n2i,n3i,hxh,hyh,hzh,ndegree_ip,pkernel,&
      &   (verbose > 1),0)
=======
  call createKernel(iproc,nproc,atoms%geocode,dpcom%ndims,dpcom%hgrids,ndegree_ip,pkernel,&
      &   (verbose > 1))
>>>>>>> 061d5a03

   !calculate the irreductible zone for this region, if necessary.
   call symmetry_set_irreductible_zone(atoms%sym,atoms%geocode,Lzd%Glr%d%n1i,Lzd%Glr%d%n2i,Lzd%Glr%d%n3i, in%nspin)

!!$   !calculate the irreductible zone for this region, if necessary.
!!$   if (atoms%sym%symObj >= 0) then
!!$      call symmetry_get_n_sym(atoms%sym%symObj, nsym, i_stat)
!!$      if (nsym > 1) then
!!$         ! Current third dimension is set to 1 always
!!$         ! since nspin == nsppol always in BigDFT
!!$         allocate(atoms%sym%irrzon(n1i*n2i*n3i,2,1+ndebug),stat=i_stat)
!!$         call memocc(i_stat,atoms%sym%irrzon,'irrzon',subname)
!!$         allocate(atoms%sym%phnons(2,n1i*n2i*n3i,1+ndebug),stat=i_stat)
!!$         call memocc(i_stat,atoms%sym%phnons,'phnons',subname)
!!$         call kpoints_get_irreductible_zone(atoms%sym%irrzon, atoms%sym%phnons, &
!!$              &   n1i, n2i, n3i, in%nspin, in%nspin, atoms%sym%symObj, i_stat)
!!$      end if
!!$   end if
!!$   if (.not. associated(atoms%sym%irrzon)) then
!!$      ! Allocate anyway to small size otherwise the bounds check does not pass.
!!$      allocate(atoms%sym%irrzon(1,2,1+ndebug),stat=i_stat)
!!$      call memocc(i_stat,atoms%sym%irrzon,'irrzon',subname)
!!$      allocate(atoms%sym%phnons(2,1,1+ndebug),stat=i_stat)
!!$      call memocc(i_stat,atoms%sym%phnons,'phnons',subname)
!!$   end if


   if(sum(atoms%paw_NofL).gt.0) then
      ! Calculate all paw_projectors, or allocate array for on-the-fly calculation
      call timing(iproc,'CrtPawProjects ','ON')
      PAWD%DistProjApply =  .false. !! .true.
      ! the following routine calls a specialized version of localize_projectors
      ! which does not interfere with the global DistProjApply
      call createPawProjectorsArrays(iproc,n1,n2,n3,rxyz,atoms,orbs,&
           radii_cf,cpmult,fpmult,hx,hy,hz, &
           PAWD, Lzd%Glr )
      call timing(iproc,'CrtPawProjects ','OF')
   endif

   if (in%iabscalc_type==3) then
      ! Calculate all pc_projectors, or allocate array for on-the-fly calculation
      call timing(iproc,'CrtPcProjects ','ON')
      PPD%DistProjApply  =  DistProjApply
      ! the following routine calls  localize_projectors again
      ! but this should be in coherence with the previous call for psp projectos 
      call createPcProjectorsArrays(iproc,n1,n2,n3,rxyz,atoms,orbs,&
           radii_cf,cpmult,fpmult,hx,hy,hz,-0.1_gp, &
           PPD, Lzd%Glr  )
      call timing(iproc,'CrtPcProjects ','OF')
   endif

   call IonicEnergyandForces(iproc,nproc,atoms,hxh,hyh,hzh,in%elecfield,rxyz,&
        energs%eion,fion,in%dispersion,energs%edisp,fdisp,ewaldstr,&
        psoffset,n1,n2,n3,n1i,n2i,n3i,dpcom%i3s+dpcom%i3xcsh,dpcom%n3pi,pot_ion,pkernel)

   call createIonicPotential(atoms%geocode,iproc,nproc, (iproc == 0), atoms,rxyz,hxh,hyh,hzh,&
        in%elecfield,n1,n2,n3,dpcom%n3pi,dpcom%i3s+dpcom%i3xcsh,n1i,n2i,n3i,pkernel,pot_ion,psoffset)



   !Allocate Charge density, Potential in real space
   if (dpcom%n3d >0) then
      allocate(rhopot(n1i,n2i,dpcom%n3d,in%nspin+ndebug),stat=i_stat)
      call memocc(i_stat,rhopot,'rhopot',subname)
   else
      allocate(rhopot(1,1,1,in%nspin+ndebug),stat=i_stat)
      call memocc(i_stat,rhopot,'rhopot',subname)
   end if

   if( iand( in%potshortcut,16)>0) then
      allocate(rhoXanes(n1i,n2i,n3i,in%nspin+ndebug),stat=i_stat)
      call memocc(i_stat,rhoXanes,'rhoXanes',subname)
   else
      allocate(rhoXanes(1,1,1,1+ndebug),stat=i_stat)
      call memocc(i_stat,rhoXanes,'rhoXanes',subname)     
   endif


   if(  iand( in%potshortcut, 2)  > 0 ) then
      allocate(rhopotTOTO(n1i,n2i,n3i,  in%nspin+ndebug),  stat=i_stat  )
      call memocc(i_stat,rhopotTOTO,'rhopotTOTO',subname)
   endif


   nullify(rhocore)
   !check the communication distribution
  !call check_communications(iproc,nproc,orbs,Lzd%Glr,comms)


   if( iand( in%potshortcut,4)  .gt. 0 ) then
      if (dpcom%n3d >0) then
         allocate(rhopotExtra(n1i,n2i,dpcom%n3d,in%nspin+ndebug),stat=i_stat)
         call memocc(i_stat,rhopotExtra,'rhopotExtra',subname)
      else
         allocate(rhopotExtra(1,1,1,in%nspin+ndebug),stat=i_stat)
         call memocc(i_stat,rhopotExtra,'rhopotExtra',subname)
      end if

      atoms_clone = atoms
      nullify(atoms_clone%aocc)
      nullify(atoms_clone%iasctype)


      allocate(atoms_clone%aocc(lbound(atoms%aocc,1 ):ubound(atoms%aocc,1),&
         &   lbound(atoms%aocc,2):ubound(atoms%aocc,2)),stat=i_stat)
      call memocc(i_stat,atoms%aocc,'atoms_clone%aocc',subname)

      allocate(atoms_clone%iasctype(lbound(atoms%iasctype,1 ):ubound(atoms%iasctype,1)),stat=i_stat)
      call memocc(i_stat,atoms%iasctype,'atoms_clone%iasctype',subname)


      atoms_clone%aocc=0.0_gp
      atoms_clone%iasctype=0


      read(in%extraOrbital,*,iostat=ierr)iat
      !control the spin
      select case(in%nspin)
      case(1)
         nsp=1
         nspinor=1
         !n(c) noncoll=1
      case(2)
         nsp=2
         nspinor=1
         !n(c) noncoll=1
      case(4)
         nsp=1
         nspinor=4
         !n(c) noncoll=2
      case default
         if (iproc == 0) write(*,*)' ERROR: nspin not valid:',nspin
         stop
      end select

      print *, " Going to create extra potential for orbital "
      print *, in%extraOrbital
      print *, "using hard-coded parameters "
      print *, "noccmax, nelecmax,lmax ", noccmax, nelecmax,lmax

      call read_eleconf(in%extraOrbital ,nsp,nspinor,noccmax, nelecmax,lmax, &
         &   atoms_clone%aocc(1,iat), atoms_clone%iasctype(iat))

      nspin=in%nspin
      symObj%symObj = -1

      !-- calculate input guess from non-diagonalised of LCAO basis (written in wavelets)
      !-- if spectra calculation is energy dependent  input_wf_diag will write
      !    the density to the file electronic_density.cube
      !   To tell  input_wf_diag to do this ne must set the 5th bit on in in%potshortcut
      if( iand( in%potshortcut,16)>0) then
         if( in%iabscalc_type<3) then
            if(iproc==0) write(*,*)  ' Energy dependent potential has been asked in abscalc but  iabscalc_type<3 '
            if(nproc>1) call MPI_Finalize(ierr)
            stop '      Energy dependent potential has been asked in abscalc but  iabscalc_type<3    '
         endif
      endif

      call extract_potential_for_spectra(iproc,nproc,atoms_clone,rhodsc,dpcom,&
          orbsAO,nvirt,comms,Lzd,hx,hy,hz,rxyz,rhopotExtra,rhocore,pot_ion,&
          nlpspd,proj,pkernel,pkernel,ixc,psi,hpsi,psit,Gvirt,&
          nspin, in%potshortcut, symObj, GPU,in)
      
      if( iand( in%potshortcut,32)  .gt. 0 .and. in%iabscalc_type==3 ) then
         print *, " ============== TESTING PC_PROJECTORS =========== "
         allocate(hpsi(max(orbsAO%npsidim_orbs,orbsAO%npsidim_comp)+ndebug),stat=i_stat)
         hpsi=0.0_wp
         PPD%iproj_to_factor(1:PPD%mprojtot) = 2.0_gp
        call applyPCprojectors(orbsAO,atoms,hx,hy,hz,Lzd%Glr,PPD,psi,hpsi, .true.)
         deallocate(hpsi)
      end if

      if( iand( in%potshortcut,16)>0) then

         if(iproc==0) write(*,*) "re-reading electronic_density for Xanes energy dependent potential "
         STOP " this part has to be rearranged to keep into account distributed potentials "
         call read_density_cube_old("electronic_density",&
              n1i,n2i,n3i,1, hx ,hy ,hz, atoms%nat, rxyz_b2B, pot_bB)
         rhoXanes=0.0_gp
         do iz = 1,n3i
            do iy=1,n2i
               do ix=1,n1i
                  rhopottmp(ix,iy,iz +dpcom%i3xcsh,1) =  pot_bB(ix,iy,iz,1)  !pot_bB(ix+ (iy-1)*n1i  + (iz-1)*n1i*n2i,1)  
               enddo
            enddo
         enddo

         i_all=-product(shape(pot_bB))*kind(pot_bB)
         deallocate(pot_bB,stat=i_stat)
         call memocc(i_stat,i_all,'pot_bB',subname)

         i_all=-product(shape(rxyz_b2B))*kind(rxyz_b2B)
         deallocate(rxyz_b2B,stat=i_stat)
         call memocc(i_stat,i_all,'rxyz',subname)


      endif



      i_all=-product(shape(psi))*kind(psi)
      deallocate(psi,stat=i_stat)
      call memocc(i_stat,i_all,'psi',subname)

      i_all=-product(shape(atoms_clone%aocc))*kind(atoms_clone%aocc)
      deallocate(atoms_clone%aocc,stat=i_stat)
      call memocc(i_stat,i_all,'atoms_clone%aocc',subname)
      nullify(atoms_clone%aocc)
      i_all=-product(shape(atoms_clone%iasctype))*kind(atoms_clone%iasctype)
      deallocate(atoms_clone%iasctype,stat=i_stat)
      call memocc(i_stat,i_all,'atoms_clone%iasctype',subname)
      nullify(atoms_clone%iasctype)

   endif


   if( iand( in%potshortcut,1)  .gt. 0 ) then

      inputpsi=in%inputPsiId

      nspin=in%nspin

      symObj%symObj = -1


      !calculate input guess from diagonalisation of LCAO basis (written in wavelets)
      call extract_potential_for_spectra(iproc,nproc,atoms,rhodsc,dpcom,&
          orbsAO,nvirt,comms,Lzd,hx,hy,hz,rxyz,rhopot,rhocore,pot_ion,&
          nlpspd,proj,pkernel,pkernel,ixc,psi,hpsi,psit,Gvirt,&
          nspin, in%potshortcut, symObj, GPU, in)

      i_all=-product(shape(psi))*kind(psi)
      deallocate(psi,stat=i_stat)
      call memocc(i_stat,i_all,'psi',subname)

   end if

   nullify(psit)

   i_all=-product(shape(pot_ion))*kind(pot_ion)
   deallocate(pot_ion,stat=i_stat)
   call memocc(i_stat,i_all,'pot_ion',subname)

   call deallocate_coulomb_operator(pkernel,subname)
!!$   i_all=-product(shape(pkernel))*kind(pkernel)
!!$   deallocate(pkernel,stat=i_stat)
!!$   call memocc(i_stat,i_all,'kernel',subname)

   ! needs something to let to  bigdft to deallocate
   allocate(psi(2+ndebug),stat=i_stat)
   call memocc(i_stat,psi,'psi',subname)

   allocate(orbsAO%eval(2+ndebug),stat=i_stat)
   call memocc(i_stat, orbsAO%eval,'eval',subname)


   if ( in%c_absorbtion ) then


      !!$
      !!$     rhopot(10,9,8+i3xcsh,1)=100.0

      if (in%output_denspot == output_denspot_DENSPOT) then
         if (in%output_denspot_format == output_denspot_FORMAT_TEXT) then
            if (iproc == 0) write(*,*) 'writing local_potential'
            call plot_density(iproc,nproc,'local_potentialb2B' // gridformat,&
                 atoms,rxyz,dpcom,in%nspin,rhopot(1,1,1,1))
         else
            call plot_density_cube_old('local_potentialb2B',iproc,nproc,&
               &   n1,n2,n3,n1i,n2i,n3i,dpcom%n3p,&
               &   in%nspin,hxh,hyh,hzh,atoms,rxyz,dpcom%ngatherarr,rhopot(1,1,1,1))
         endif
      end if

      !!$     call  read_potfile4b2B("local_potential.pot",n1i_bB,n2i_bB,n3i_bB, pot_bB, alat1_bB, alat2_bB, alat3_bB)
      !!$     print *, pot_bB(10  + (9-1)*n1i_bB  + (8-1)*n1i_bB*n2i_bB)
      !!$     stop

      if(iproc==0) print *, " going to calculate spectra "

      if(  iand( in%potshortcut, 2)  > 0 ) then

         if(  iand( in%potshortcut, 16)  > 0 ) then
            b2BN=2
         else
            b2BN=1
         endif

         !Big loop (b2Bcounter)
         do b2Bcounter=1,b2BN

            if(b2Bcounter==1) then
               write(filename,'(A)' ) 'b2B_xanes'
               rhotarget=>rhopotTOTO
            else
               STOP " reimplement allocation of rhoXanesTOTO" 
               write(filename,'(A)') 'b2B_rho'
               !              rhotarget=>rhoXanesTOTO
            endif


            inquire(file=trim(trim(filename)//'.cube'),exist=exists)
            print *, "check ",  trim(filename)//'.cube', exists

            if(exists) then

               nullify(pot_bB);
               call read_cube(trim(filename),atoms%geocode,n1i_bB,n2i_bB,n3i_bB, &
                  &   nspin , hx_old ,hy_old ,hz_old ,pot_bB, nat_b2B, rxyz_b2B, iatype_b2B, znucl_b2B)
               !call read_density_cube_old(trim(filename), n1i_bB,n2i_bB,n3i_bB, 1 , hx_old ,hy_old ,hz_old , nat_b2B, rxyz_b2B, pot_bB )
               hx_old=hx_old*2
               hy_old=hy_old*2
               hz_old=hz_old*2


               if( (atoms%nat/nat_b2B)*nat_b2B /=  atoms%nat ) then
                  if(iproc==0) write(*,*)  "   b2B_xanes cube  is not compatible with actual positions" 
                  if(nproc>1) call MPI_Finalize(ierr)
                  stop '      b2B_xanes cube  is not compatible with actual positions          '
               end if

            else
               print  *, " reading potential from file ","b2B_xanes.pot"
               write(6,*) " reading pot for b2B from potfile has been disactivated. Use cube format instead  " 
               stop  " reading pot for b2B from potfile has been disactivated. Use cube format instead  " 

            endif


            allocate(rhopottmp( max(n1i_bB,n1i),max(n2i_bB,n2i),max(n3i_bB,n3i),in%nspin+ndebug),stat=i_stat)
            !! allocate(rhopottmp( max(n1i_bB,n1i),max(n2i_bB,n2i),max(n3i_bB,n3d),in%nspin+ndebug),stat=i_stat)
            call memocc(i_stat,rhopottmp,'rhopottmp',subname)


            rhotarget=0.0_gp


            itype=16
            nd=2**20

            allocate(  intfunc_x(0:nd+ndebug),stat=i_stat )
            call memocc(i_stat,intfunc_x,'intfunc_x',subname)
            allocate( intfunc_y(0:nd+ndebug) ,stat=i_stat )
            call memocc(i_stat,intfunc_y,'intfunc_y',subname)

            print *, " scaling function for interpolation "

            call scaling_function4b2B(itype,nd,nrange,intfunc_x,intfunc_y)  ! intervallo di 32 con 2**20 punti
            if( abs(intfunc_y(nd/2)-1)>1.0e-10 ) then
               stop " wrong scaling function 4b2B: not a centered one "
            endif

            i_all=-product(shape(intfunc_x))*kind(intfunc_x)
            deallocate(intfunc_x,stat=i_stat)
            call memocc(i_stat,i_all,'intfunc_x',subname)

            allocate(auxint(n1i+n2i+n3i+ndebug),stat=i_stat)
            call memocc(i_stat,auxint,'auxint',subname)

            Nreplicas = atoms%nat / nat_b2B
            dumvect3d(1)=atoms%alat1
            dumvect3d(2)=atoms%alat2
            dumvect3d(3)=atoms%alat3


            !Loop over ireplica
            do ireplica=0, Nreplicas-1

               replicaoffset = (ireplica)*(   nat_b2B      )

               do j=1,3
                  shift_b2B(j) = rxyz(j,1+replicaoffset) - rxyz_b2B(j,1) 

                  do iat=2+ireplica*nat_b2B, (ireplica+1)*nat_b2B

                     shiftdiff = shift_b2B(j) - (rxyz(j,iat) -rxyz_b2B(j,iat-replicaoffset)   )

                     if( abs( shiftdiff )>1.0e-4 .and.  abs(abs(shiftdiff)-dumvect3d(j))  >1.0e-4) then
                        if(iproc==0) write(*,*)  "   b2B_xanes  positions are not compatible with actual positions" 
                        if(nproc>1) call MPI_Finalize(ierr)
                        stop '      b2B_xanes positions are not compatible with actual positions          '
                     end if
                  enddo
               enddo

               if (iproc == 0) write(*,'(a,1x,i2,1x,a,1x,3ES13.6)')  "for replica ", ireplica,  "SHIFT " , shift_b2B

               rhopottmp=0.0_gp
               do iz_bB = 1,n3i_bB
                  do iy_bB=1,n2i_bB
                     do ix_bB=1,n1i_bB
                        rhopottmp(ix_bB,iy_bB,iz_bB ,1) =  pot_bB(ix_bB,iy_bB,iz_bB,1)
                                                          !pot_bB(ix_bB  + (iy_bB-1)*n1i_bB  + (iz_bB-1)*n1i_bB*n2i_bB,1)
                        !! rhopottmp(ix_bB,iy_bB,iz_bB ,1) =  pot_bB(ix_bB  + (iy_bB-1)*n1i_bB  + (iz_bB-1)*n1i_bB*n2i_bB,1)
                     enddo
                  enddo
               enddo

               if (ireplica==Nreplicas-1) then
                  i_all=-product(shape(pot_bB))*kind(pot_bB)
                  deallocate(pot_bB,stat=i_stat)
                  call memocc(i_stat,i_all,'pot_bB',subname)
               endif


               do iz_bB = 1,n3i_bB
                  do iy_bB=1,n2i_bB
                     auxint = 0.0_gp
                     do ix_bB=1,n1i_bB
                        rx_bB = hx_old*(ix_bB-1)           /2.0   +  shift_b2B(1)
                        minX_B  =  max(1,NINT((rx_bB -8*hx_old/2)/(hx/2.0)))
                        maxX_B  =  min(n1i,NINT((rx_bB +8*hx_old/2)/(hx/2.0)))

                        minX_B  =  NINT((rx_bB -8*hx_old/2)/(hx/2.0))
                        maxX_B  =  NINT((rx_bB +8*hx_old/2)/(hx/2.0))

                        do ixnl= minX_B , maxX_B 
                           ix = mod(ixnl-1 + n1i , n1i) +1

                           rx = hx*(ix-1  )/2.0  

                           shiftdiff = (rx-rx_bB)
                           if ( abs(shiftdiff -atoms%alat1) < abs(shiftdiff)) shiftdiff=shiftdiff -atoms%alat1
                           if ( abs(shiftdiff +atoms%alat1) < abs(shiftdiff)) shiftdiff=shiftdiff +atoms%alat1

                           idelta = NINT( shiftdiff *2**15/(hx_old/2))  
                           factx = intfunc_y(nd/2+idelta)
                           auxint(ix) = auxint(ix) + &
                              &   factx * rhopottmp(ix_bB,iy_bB,iz_bB ,1)
                        enddo
                     enddo
                     rhopottmp(1:n1i,iy_bB,iz_bB,1)=auxint(1:n1i)
                  enddo
               enddo

               do iz_bB = 1,n3i_bB
                  do ix_bB=1,n1i
                     auxint = 0.0_gp
                     do iy_bB=1,n2i_bB
                        ry_bB = hy_old*(iy_bB-1)/2.0   +  shift_b2B(2)
                        minY_B  =  max(1  ,NINT((ry_bB -8*hy_old/2)/(hy/2.0)))
                        maxY_B  =  min(n2i,NINT((ry_bB +8*hy_old/2)/(hy/2.0)))

                        minY_B  =  NINT((ry_bB -8*hy_old/2)/(hy/2.0))
                        maxY_B  =  NINT((ry_bB +8*hy_old/2)/(hy/2.0))

                        do iynl= minY_B , maxY_B 
                           iy = mod(iynl-1 + n2i , n2i) +1

                           ry = hy*(iy-1  )/2.0  

                           shiftdiff = (ry-ry_bB)
                           if ( abs(shiftdiff -atoms%alat2) < abs(shiftdiff)) shiftdiff=shiftdiff -atoms%alat2
                           if ( abs(shiftdiff +atoms%alat2) < abs(shiftdiff)) shiftdiff=shiftdiff +atoms%alat2


                           idelta = NINT(shiftdiff *2**15/(hy_old/2))
                           facty = intfunc_y(nd/2+idelta)
                           auxint(iy) = auxint(iy) + &
                              &   facty * rhopottmp(ix_bB,iy_bB,iz_bB,1)
                        enddo
                     enddo
                     rhopottmp(ix_bB ,1:n2i,iz_bB,1)=auxint(1:n2i)
                  enddo
               enddo

               do ix_bB=1,n1i
                  do iy_bB=1,n2i
                     auxint = 0.0_gp
                     do iz_bB = 1,n3i_bB
                        rz_bB = hz_old*(iz_bB-1)           /2.0   +  shift_b2B(3)


                        minZ_B  =    NINT((rz_bB -8*hz_old/2)/(hz/2.0))
                        maxZ_B  =    NINT((rz_bB +8*hz_old/2)/(hz/2.0))

                        do iznl= minZ_B , maxZ_B 

                           iz = mod(iznl-1 + n3i , n3i) +1

                           rz = hz*(iz-1  )/2.0  

                           shiftdiff = (rz-rz_bB)
                           if ( abs(shiftdiff -atoms%alat3) < abs(shiftdiff)) shiftdiff=shiftdiff -atoms%alat3
                           if ( abs(shiftdiff +atoms%alat3) < abs(shiftdiff)) shiftdiff=shiftdiff +atoms%alat3

                           idelta = NINT( shiftdiff *2**15/(hz_old/2.0))     
                           factz = intfunc_y(nd/2+idelta)
                           auxint(iz) = auxint(iz) + &
                              &   factz * rhopottmp(ix_bB,iy_bB,iz_bB,1)
                        enddo
                     enddo
                     rhotarget(ix_bB ,iy_bB, 1:n3i ,1)= rhotarget(ix_bB ,iy_bB, : ,1)+auxint(1:n3i)
                  enddo
               enddo
            enddo !End of loop over ireplica

            !De-allocations
            i_all=-product(shape(rxyz_b2B))*kind(rxyz_b2B)
            deallocate(rxyz_b2B,stat=i_stat)
            call memocc(i_stat,i_all,'rxyz',subname)
            i_all=-product(shape(iatype_b2B))*kind(iatype_b2B)
            deallocate(iatype_b2B,stat=i_stat)
            call memocc(i_stat,i_all,'iatype',subname)
            i_all=-product(shape(znucl_b2B))*kind(znucl_b2B)
            deallocate(znucl_b2B,stat=i_stat)
            call memocc(i_stat,i_all,'znucl',subname)
            i_all=-product(shape(rhopottmp))*kind(rhopottmp)
            deallocate(rhopottmp,stat=i_stat)
            call memocc(i_stat,i_all,'rhopottmp',subname)
            i_all=-product(shape(auxint))*kind(auxint)
            deallocate(auxint,stat=i_stat)
            call memocc(i_stat,i_all,'auxint',subname)
            i_all=-product(shape(intfunc_y))*kind(intfunc_y)
            deallocate(intfunc_y,stat=i_stat)
            call memocc(i_stat,i_all,'intfunc_y',subname)
         enddo  !End of loop of B2counter




         ! if (iproc == 0) write(*,*) 'writing NEW local_potential.pot'
         ! call plot_density('local_potentialb2BNEW',iproc,nproc,&
               !      n1,n2,n3,n1i,n2i,n3i,n3p,&
               !      in%nspin,hxh,hyh,hzh,&
               !      atoms,rxyz,ngatherarr,rhopot(1,1,1,1))



         do iz = 1,dpcom%n3p
            do iy = 1,n2i
               do ix = 1,n1i
                  rhopot(ix ,iy , iz  ,1)= rhopotTOTO(ix ,iy,iz+ dpcom%i3s+dpcom%i3xcsh-1  ,1)
               end do
            end do
         end do




      endif !End of if ( iand( in%potshortcut, 2)  > 0)


      if( iand( in%potshortcut,4)  .gt. 0 ) then
         do ix=1,n1i
            do iy=1,n2i
               do iz = 1,n3i
                  rhopot(ix ,iy, iz ,1)= rhopot(ix ,iy, iz ,1)+rhopotExtra(ix ,iy, iz ,1)
               enddo
            enddo
         enddo
         i_all=-product(shape(rhopotExtra))*kind(rhopotExtra)
         deallocate(rhopotExtra,stat=i_stat)
         call memocc(i_stat,i_all,'rhopotExtra',subname)
      endif

      alteration: if(  in%abscalc_alterpot) then
         ! Attention :  modification of the  potential for the  
         ! exactly resolvable case 

         !n(c) lpot_a=1
         rpot_a = 7.5d0
         spot_a = 0.8d0
         hpot_a = 3.0d0

         allocate(radpot(60000 ,2+ndebug ))
         radpotcount=60000

         open(unit=22,file='pot.dat', status='old')
         do igrid=1, radpotcount
            read(22,*)  radpot(igrid ,1 ),  radpot(igrid , 2 )
         enddo
         close(unit=22)

         minr=1000.0
         potmodified_maxr=0
         potmodified_shift=0



         do ix=1,n1i
            do iy=1,n2i
               do iz = 1,dpcom%n3p
                  rx = hx*(ix-1)           /2.0  -  rxyz(1,in%iat_absorber )
                  ry = hy*(iy-1)           /2.0  -  rxyz(2,in%iat_absorber )
                  rz = hz*(iz-1 +dpcom%i3xcsh + dpcom%i3s -1 )/2.0  -  rxyz(3,in%iat_absorber )

                  r  = sqrt( rx*rx+ry*ry+rz*rz)

                  if(r>3.5) then

                     if( r>29) then
                        rhopot(ix,iy,iz,1)=0.0
                     else
                        igrid = binary_search( r, radpot, radpotcount )
                        rhopot(ix,iy,iz,1) = &
                           &   ( radpot(igrid,2)*(radpot(igrid+1,1)-R) + radpot(igrid+1,2)*(R-radpot(igrid,1)) )/&
                           &   ( radpot(igrid+1,1) -radpot(igrid,1) )
                     endif
                  else
                     if(potmodified_maxr<r) then 
                        potmodified_maxr=r
                        igrid = binary_search( r, radpot, radpotcount )
                        potmodified_shift =&
                           &   ( radpot(igrid,2)*(radpot(igrid+1,1)-R) + radpot(igrid+1,2)*(R-radpot(igrid,1)) )/&
                           &   ( radpot(igrid+1,1) -radpot(igrid,1) ) &
                           &   -rhopot(ix,iy,iz,1) 
                     endif
                  endif

                  if(r<minr) minr=r

                  if( r.ge.3.5) then
                     ! harmo = (rx+2*ry+3*rz)/sqrt(14.0)/r *sqrt( 3.0/4.0/3.1415926535)
                     !! harmo = sqrt( 1.0/4.0/3.1415926535)
                     ! harmo = (rz)/sqrt(1.0)/r *sqrt( 3.0/4.0/3.1415926535)
                     harmo = (rx)/sqrt(1.0)/r *sqrt( 3.0/4.0/3.1415926535)
                  else
                     harmo=0.0_gp
                  endif

                  espo  = ((r-rpot_a)**2)/spot_a/spot_a/2.0
                  if(espo<100) then
                     rhopot(ix,iy,iz,1) = rhopot(ix,iy,iz,1) +  hpot_a * exp(-espo) *harmo
                  endif
               enddo
            enddo
         enddo
         do ix=1,n1i
            do iy=1,n2i
               do iz = 1,dpcom%n3p
                  rx = hx*(ix-1)           /2.0  -  rxyz(1,in%iat_absorber )
                  ry = hy*(iy-1)           /2.0  -  rxyz(2,in%iat_absorber )
                  rz = hz*(iz-1 +dpcom%i3xcsh + dpcom%i3s -1 )/2.0  -  rxyz(3,in%iat_absorber )

                  r  = sqrt( rx*rx+ry*ry+rz*rz)

                  if(r<=3.5) then
                     rhopot(ix,iy,iz,1)=rhopot(ix,iy,iz,1)+potmodified_shift*0
                  endif
               enddo
            enddo
         enddo
         print *, "  potmodified_shift =", potmodified_shift
      end if alteration

      infocode=0

      if (in%iabscalc_type==2) then
         call xabs_lanczos(iproc,nproc,atoms,hx,hy,hz,rxyz,&
             radii_cf,nlpspd,proj,Lzd,dpcom,&
             rhopot(1,1,1,1),energs,in%nspin,GPU,&
             in%iat_absorber,in,PAWD,orbs)

      else if (in%iabscalc_type==1) then
         call xabs_chebychev(iproc,nproc,atoms,hx,hy,hz,rxyz,&
             radii_cf,nlpspd,proj,Lzd,dpcom,&
            &   rhopot(1,1,1,1) ,energs,in%nspin,GPU &
            &   , in%iat_absorber, in, PAWD, orbs)
      else if (in%iabscalc_type==3) then
         call xabs_cg(iproc,nproc,atoms,hx,hy,hz,rxyz,&
             radii_cf,nlpspd,proj,Lzd,dpcom,&
            &   rhopot(1,1,1,1) ,energs,in%nspin,GPU &
            &   , in%iat_absorber, in, rhoXanes(1,1,1,1), PAWD, PPD, orbs)
      else
         if (iproc == 0) write(*,*)' iabscalc_type not known, does not perform calculation'
      endif

   end if

   !    No tail calculation
   if (nproc > 1) call MPI_BARRIER(MPI_COMM_WORLD,ierr)

   call deallocate_before_exiting
!   call deallocate_local_zone_descriptors(lzd, subname)

   contains


   !routine which deallocate the pointers and the arrays before exiting 
   subroutine deallocate_before_exiting

      !when this condition is verified we are in the middle of the SCF cycle

      !! if (infocode /=0 .and. infocode /=1) then
      if (.true.) then

         !!$       if (idsx_actual > 0) then
         !!$          i_all=-product(shape(psidst))*kind(psidst)
         !!$          deallocate(psidst,stat=i_stat)
         !!$          call memocc(i_stat,i_all,'psidst',subname)
         !!$          i_all=-product(shape(hpsidst))*kind(hpsidst)
         !!$          deallocate(hpsidst,stat=i_stat)
         !!$          call memocc(i_stat,i_all,'hpsidst',subname)
         !!$          i_all=-product(shape(ads))*kind(ads)
         !!$          deallocate(ads,stat=i_stat)
         !!$          call memocc(i_stat,i_all,'ads',subname)
         !!$       end if

         !!$       if (nproc > 1) then
         !!$          i_all=-product(shape(psit))*kind(psit)
         !!$          deallocate(psit,stat=i_stat)
         !!$          call memocc(i_stat,i_all,'psit',subname)
         !!$       end if
         !!$       
         !!$       i_all=-product(shape(hpsi))*kind(hpsi)
         !!$       deallocate(hpsi,stat=i_stat)
         !!$       call memocc(i_stat,i_all,'hpsi',subname)




         !!$       i_all=-product(shape(pot_ion))*kind(pot_ion)
         !!$       deallocate(pot_ion,stat=i_stat)
         !!$       call memocc(i_stat,i_all,'pot_ion',subname)
         !!$       
         !!$       i_all=-product(shape(pkernel))*kind(pkernel)
         !!$       deallocate(pkernel,stat=i_stat)
         !!$       call memocc(i_stat,i_all,'pkernel',subname)
         !!$

         !!$       if (in%read_ref_den) then
         !!$          i_all=-product(shape(pkernel_ref))*kind(pkernel_ref)
         !!$          deallocate(pkernel_ref,stat=i_stat)
         !!$          call memocc(i_stat,i_all,'pkernel_ref',subname)
         !!$       end if

         ! calc_tail false
         i_all=-product(shape(rhopot))*kind(rhopot)
         deallocate(rhopot,stat=i_stat)
         call memocc(i_stat,i_all,'rhopot',subname)

         if(  iand( in%potshortcut, 2)  > 0 ) then
            i_all=-product(shape(rhopotTOTO))*kind(rhopotTOTO)
            deallocate(rhopotTOTO,stat=i_stat)
            call memocc(i_stat,i_all,'rhopotTOTO',subname)
         endif

         i_all=-product(shape(rhoXanes))*kind(rhoXanes)
         deallocate(rhoXanes,stat=i_stat)
         call memocc(i_stat,i_all,'rhoXanes',subname)

         !!$       if (in%read_ref_den) then
         !!$          i_all=-product(shape(rhoref))*kind(rhoref)
         !!$          deallocate(rhoref,stat=i_stat)
         !!$          call memocc(i_stat,i_all,'rhoref',subname)
         !!$       end if

         i_all=-product(shape(dpcom%nscatterarr))*kind(dpcom%nscatterarr)
         deallocate(dpcom%nscatterarr,stat=i_stat)
         call memocc(i_stat,i_all,'dpcom%nscatterarr',subname)

         i_all=-product(shape(dpcom%ngatherarr))*kind(dpcom%ngatherarr)
         deallocate(dpcom%ngatherarr,stat=i_stat)
         call memocc(i_stat,i_all,'dpcom%ngatherarr',subname)

         i_all=-product(shape(fion))*kind(fion)
         deallocate(fion,stat=i_stat)
         call memocc(i_stat,i_all,'fion',subname)

         i_all=-product(shape(fdisp))*kind(fdisp)
         deallocate(fdisp,stat=i_stat)
         call memocc(i_stat,i_all,'fdisp',subname)


      end if

      !deallocate wavefunction for virtual orbitals
      !if it is the case
      if (in%nvirt > 0) then
         !call deallocate_gwf(Gvirt,subname)
         i_all=-product(shape(psivirt))*kind(psivirt)
         deallocate(psivirt,stat=i_stat)
         call memocc(i_stat,i_all,'psivirt',subname)
      end if

      !De-allocations
      call deallocate_bounds(atoms%geocode,Lzd%Glr%hybrid_on,&
           Lzd%Glr%bounds,subname)
      call deallocate_Lzd_except_Glr(Lzd, subname)
!      i_all=-product(shape(Lzd%Glr%projflg))*kind(Lzd%Glr%projflg)
!      deallocate(Lzd%Glr%projflg,stat=i_stat)
!      call memocc(i_stat,i_all,'Lzd%Glr%projflg',subname)  

      call deallocate_comms(comms,subname)

      call deallocate_orbs(orbs,subname)
      call deallocate_orbs(orbsAO,subname)

      call deallocate_proj_descr(nlpspd,subname)

      i_all=-product(shape(proj))*kind(proj)
      deallocate(proj,stat=i_stat)
      call memocc(i_stat,i_all,'proj',subname)

      i_all=-product(shape(radii_cf))*kind(radii_cf)
      deallocate(radii_cf,stat=i_stat)
      call memocc(i_stat,i_all,'radii_cf',subname)

      call deallocate_rho_descriptors(rhodsc,subname)

      if( in%iabscalc_type==3) then
         call deallocate_pcproj_data(PPD,subname)
      endif
      if(sum(atoms%paw_NofL).gt.0) then
         call deallocate_pawproj_data(PAWD,subname)       
      endif
      !! this is included in deallocate_atomdatapaw
      !! call deallocate_atomdatapaw(atoms,subname)
     
      ! Free the libXC stuff if necessary.
      call xc_end()

      !end of wavefunction minimisation
      call timing(iproc,'LAST','PR')
      call timing(iproc,'              ','RE')
      call cpu_time(tcpu1)
      call system_clock(ncount1,ncount_rate,ncount_max)
      tel=dble(ncount1-ncount0)/dble(ncount_rate)
      if (iproc == 0) &
         &   write( *,'(1x,a,1x,i4,2(1x,f12.2))') 'CPU time/ELAPSED time for root process ', iproc,tel,tcpu1-tcpu0

   END SUBROUTINE deallocate_before_exiting

END SUBROUTINE abscalc


subroutine zero4b2B(n,x)
   implicit none
   !Arguments
   integer, intent(in) :: n
   real(kind=8), intent(out) :: x(n)
   !Local variables
   integer :: i
   do i=1,n
      x(i)=0.d0
   end do
END SUBROUTINE zero4b2B


!> Backward wavelet transform
!! @param nd length of data set
!! @param nt length of data in data set to be transformed
!! @param m filter length (m has to be even!)
!! @param x input data, y output data
subroutine back_trans_14_4b2B(nd,nt,x,y)
   implicit none
   !Arguments
   integer, intent(in) :: nd,nt
   real(kind=8), intent(in) :: x(0:nd-1)
   real(kind=8), intent(out) :: y(0:nd-1)
   !Local variables
   integer :: i,j,ind

   include 'lazy_16.inc'

   do i=0,nt/2-1
      y(2*i+0)=0.d0
      y(2*i+1)=0.d0

      do j=-m/2,m/2-1

         ! periodically wrap index if necessary
         ind=i-j
         loop99: do
            if (ind.lt.0) then 
               ind=ind+nt/2
               cycle loop99
            end if
            if (ind.ge.nt/2) then 
               ind=ind-nt/2
               cycle loop99
            end if
            exit loop99
         end do loop99

         y(2*i+0)=y(2*i+0) + ch(2*j-0)*x(ind)+cg(2*j-0)*x(ind+nt/2)
         y(2*i+1)=y(2*i+1) + ch(2*j+1)*x(ind)+cg(2*j+1)*x(ind+nt/2)
      end do
   end do

END SUBROUTINE back_trans_14_4b2B


subroutine scaling_function4b2B(itype,nd,nrange,a,x)
   use module_base
   implicit none
   !Arguments
   !Type of interpolating functions
   integer, intent(in) :: itype
   !Number of points: must be 2**nex
   integer, intent(in) :: nd
   integer, intent(out) :: nrange
   real(kind=8), dimension(0:nd), intent(out) :: a,x
   !Local variables
   character(len=*), parameter :: subname='scaling_function4b2B'
   real(kind=8), dimension(:), allocatable :: y
   integer :: i,nt,ni,i_all,i_stat  

   !Only itype=8,14,16,20,24,30,40,50,60,100
   select case(itype)
   case(8,14,16,20,24,30,40,50,60,100)
      !O.K.
   case default
      print *,"Only interpolating functions 8, 14, 16, 20, 24, 30, 40, 50, 60, 100"
      stop
   end select
   !!$  write(unit=*,fmt="(1x,a,i0,a)") &
   !!$       "Use interpolating scaling functions of ",itype," order"

   !Give the range of the scaling function
   !from -itype to itype
   ni=2*itype
   nrange = ni
   allocate(y(0:nd+ndebug),stat=i_stat)
   call memocc(i_stat,y,'y',subname)

   ! plot scaling function
   call zero4b2B(nd+1,x)
   call zero4b2B(nd+1,y)
   nt=ni
   x(nt/2)=1.d0
   loop1: do
      nt=2*nt
      ! write(6,*) 'nd,nt',nd,nt
      select case(itype)
      case(8)
         stop
      case(14)
         stop
      case(16)
         call back_trans_14_4b2B(nd,nt,x,y)
      case(20)
         stop
      case(24)
         stop
      case(30)
         stop
      case(40)
         stop
      case(50)
         stop
      case(60)
         stop
      case(100)
         stop
      end select

      do i=0,nt-1
         x(i)=y(i)
      end do
      if (nt.eq.nd) then
         exit loop1
      end if
   end do loop1

   !open (unit=1,file='scfunction',status='unknown')
   do i=0,nd
      a(i) = real(i*ni,kind=8)/real(nd,kind=8)-(.5d0*real(ni,kind=8)-1.d0)
      !write(1,*) a(i),x(i)
   end do
   !close(1)

   i_all=-product(shape(y))*kind(y)
   deallocate(y,stat=i_stat)
   call memocc(i_stat,i_all,'y',subname)
END SUBROUTINE scaling_function4b2B


subroutine read_potfile4b2B(filename,n1i,n2i,n3i, rho, alat1, alat2, alat3)
   use module_base
   implicit none
   character(len=*), intent(in) :: filename
   integer, intent(out) :: n1i,n2i,n3i
   real(gp) alat1, alat2, alat3, dum, dum1
   ! real(dp), dimension(n1i*n2i*n3d), intent(out) :: rho
   real(gp), pointer :: rho(:)
   !local variables
   integer :: nl1,nl2,nl3,i_stat,i1,i2,i3,ind
   real(gp) :: value
   character(len=*), parameter :: subname='read_potfile4b2B'

   open(unit=22,file=filename,status='unknown')
   read(22,*)!'normalised density'
   read(22,*) n1i,n2i,n3i
   read(22,*) alat1,dum ,alat2
   read(22,*)  dum, dum1, alat3
   read(22,*)!xyz   periodic' !not true in general but needed in the case

   !conditions for periodicity in the three directions
   !value of the buffer in the x and z direction
   nl1=1
   nl3=1
   nl2=1

   print *, " allocation for rho for  n1i,n2i,n3i ",  n1i,n2i,n3i

   allocate( rho( n1i*n2i*n3i+ndebug) , stat=i_stat )
   call memocc(i_stat,rho,'rho',subname)

   print *, " going to read all pot points " 
   do i3=0,n3i-1
      do i2=0,n2i-1
         do i1=0,n1i-1
            ind=i1+nl1+(i2+nl2-1)*n1i+(i3+nl3-1)*n1i*n2i
            read(22,*)value
            rho(ind)=value
         end do
      end do
   end do
   print *, " closing file  " 
   close(22)

END SUBROUTINE read_potfile4b2B


subroutine extract_potential_for_spectra(iproc,nproc,at,rhod,dpcom,&
     orbs,nvirt,comms,Lzd,hx,hy,hz,rxyz,rhopot,rhocore,pot_ion,&
     nlpspd,proj,pkernel,pkernelseq,ixc,psi,hpsi,psit,G,&
     nspin,potshortcut,symObj,GPU,input)
   use module_base
   use module_interfaces, except_this_one => extract_potential_for_spectra
   use module_types
   use Poisson_Solver
   use libxc_functionals
   implicit none
   !Arguments
   integer, intent(in) :: iproc,nproc,ixc
   integer, intent(inout) :: nspin,nvirt
   real(gp), intent(in) :: hx,hy,hz
   type(atoms_data), intent(inout) :: at
   type(rho_descriptors),intent(in) :: rhod
   type(denspot_distribution), intent(in) :: dpcom
   type(orbitals_data), intent(inout) :: orbs
   type(nonlocal_psp_descriptors), intent(in) :: nlpspd
   type(local_zone_descriptors), intent(inout) :: Lzd
   type(communications_arrays), intent(in) :: comms
   type(GPU_pointers), intent(inout) :: GPU
   type(input_variables):: input
   type(symmetry_data), intent(in) :: symObj
   !integer, dimension(0:nproc-1,4), intent(in) :: nscatterarr !n3d,n3p,i3s+i3xcsh-1,i3xcsh
   !integer, dimension(0:nproc-1,2), intent(in) :: ngatherarr 
   real(gp), dimension(3,at%nat), intent(in) :: rxyz
   real(wp), dimension(nlpspd%nprojel), intent(in) :: proj
   real(dp), dimension(*), intent(inout) :: rhopot,pot_ion
   type(gaussian_basis), intent(out) :: G !basis for davidson IG
   real(wp), dimension(:), pointer :: psi,hpsi,psit
   real(wp), dimension(:,:,:,:), pointer :: rhocore
   type(coulomb_operator), intent(in) :: pkernel,pkernelseq
   integer, intent(in) ::potshortcut

  !local variables
  character(len=*), parameter :: subname='extract_potential_for_spectra'
  logical :: switchGPUconv,switchOCLconv
  integer :: i_stat,i_all,iat,nspin_ig,iorb,idum=0,ncplx,nrhodim,irhotot_add,irho_add,ispin
  real(kind=4) :: tt,builtin_rand
  real(gp) :: hxh,hyh,hzh,eks,ehart,eexcu,vexcu,etol,accurex
  type(orbitals_data) :: orbse
  type(communications_arrays) :: commse
  integer, dimension(:,:), allocatable :: norbsc_arr
  real(wp), dimension(:), allocatable :: potxc,passmat
  !real(wp), dimension(:,:,:), allocatable :: mom_vec
  real(gp), dimension(:), allocatable :: locrad
  !   real(wp), dimension(:), pointer :: pot,pot1
  real(dp), dimension(:,:), pointer :: rho_p
  real(wp), dimension(:,:,:), pointer :: psigau
  type(confpot_data), dimension(:), allocatable :: confdatarr
  ! #### Linear Scaling Variables
  integer :: ilr,ityp
  logical :: calc                           
  real(dp),dimension(:),pointer:: Lpsi,Lhpsi
  logical :: linear, withConfinement
  integer,dimension(:),allocatable :: norbsc
  logical,dimension(:),allocatable:: calculateBounds
  integer :: i!,iorb,jorb,icplx
  real(gp), dimension(:), allocatable :: ovrlp
  real(gp), dimension(:,:), allocatable :: smat,tmp
  real(gp), dimension(6) :: xcstr
  type(local_zone_descriptors) :: Lzde

  allocate(norbsc_arr(at%natsc+1,nspin+ndebug),stat=i_stat)
  call memocc(i_stat,norbsc_arr,'norbsc_arr',subname)
  allocate(locrad(at%nat+ndebug),stat=i_stat)
  call memocc(i_stat,locrad,'locrad',subname)

  if (iproc == 0) then
     write(*,'(1x,a)')&
          &   '------------------------------------------------------- Input Wavefunctions Creation'
     !yaml_output
     !      write(70,'(a)')repeat(' ',yaml_indent)//'- Input Hamiltonian: { '
!     yaml_indent=yaml_indent+2 !list element
  end if
  !spin for inputguess orbitals
  if (nspin == 4) then
     nspin_ig=1
  else
     nspin_ig=nspin
  end if

  call inputguess_gaussian_orbitals(iproc,nproc,at,rxyz,nvirt,nspin_ig,&
       &   orbs,orbse,norbsc_arr,locrad,G,psigau,eks)

  !allocate communications arrays for inputguess orbitals
  !call allocate_comms(nproc,orbse,commse,subname)
  call orbitals_communicators(iproc,nproc,Lzd%Glr,orbse,commse,basedist=comms%nvctr_par(0:,1:))  

  !use the eval array of orbse structure to save the original values
  allocate(orbse%eval(orbse%norb*orbse%nkpts+ndebug),stat=i_stat)
  call memocc(i_stat,orbse%eval,'orbse%eval',subname)

  hxh=.5_gp*hx
  hyh=.5_gp*hy
  hzh=.5_gp*hz

  if(potshortcut<=0) then
     call nullify_local_zone_descriptors(Lzde)
     call create_LzdLIG(iproc,nproc,orbs%nspin,input%linear,hx,hy,hz,Lzd%Glr,at,orbse,rxyz,Lzde)
  else
     call nullify_local_zone_descriptors(Lzde)
     Lzde = Lzd
  end if

  ! determine the wavefunction dimension
  call wavefunction_dimension(Lzde,orbse)

  !allocate the wavefunction in the transposed way to avoid allocations/deallocations
  allocate(psi(max(orbse%npsidim_orbs,orbse%npsidim_comp)+ndebug),stat=i_stat)
  call memocc(i_stat,psi,'psi',subname)

  !allocate arrays for the GPU if a card is present
  switchGPUconv=.false.
  switchOCLconv=.false.
  if (GPUconv .and. potshortcut ==0 ) then
     call prepare_gpu_for_locham(Lzde%Glr%d%n1,Lzde%Glr%d%n2,Lzde%Glr%d%n3,nspin_ig,&
          hx,hy,hz,Lzd%Glr%wfd,orbse,GPU)
  else if (OCLconv .and. potshortcut ==0) then
     call allocate_data_OCL(Lzde%Glr%d%n1,Lzde%Glr%d%n2,Lzde%Glr%d%n3,at%geocode,&
          nspin_ig,Lzde%Glr%wfd,orbse,GPU)
     if (iproc == 0) write(*,*)&
          'GPU data allocated'
  else if (GPUconv .and. potshortcut >0 ) then
     switchGPUconv=.true.
     GPUconv=.false.
  else if (OCLconv .and. potshortcut >0 ) then
     switchOCLconv=.true.
     OCLconv=.false.
  end if

  call timing(iproc,'wavefunction  ','ON')   
  !use only the part of the arrays for building the hamiltonian matrix
  call gaussians_to_wavelets_new(iproc,nproc,Lzde,orbse,G,&
       psigau(1,1,min(orbse%isorb+1,orbse%norb)),psi)
  call timing(iproc,'wavefunction  ','OF')
  i_all=-product(shape(locrad))*kind(locrad)
  deallocate(locrad,stat=i_stat)
  call memocc(i_stat,i_all,'locrad',subname)

  !spin adaptation for the IG in the spinorial case
  nullify(rho_p)
  orbse%nspin=nspin
  call sumrho(dpcom,orbse,Lzde,GPU,symObj,rhod,psi,rho_p)
  call communicate_density(dpcom,orbse%nspin,rhod,rho_p,rhopot,.false.)
  orbse%nspin=nspin_ig

  !-- if spectra calculation uses a energy dependent potential
  !    input_wf_diag will write (to be used in abscalc)
  !    the density to the file electronic_density.cube
  !  The writing is activated if  5th bit of  in%potshortcut is on.
  if( iand( potshortcut,16)==0 .and. potshortcut /= 0) then
     call plot_density_cube_old('electronic_density',&
          iproc,nproc,Lzde%Glr%d%n1,Lzde%Glr%d%n2,Lzde%Glr%d%n3,&
          Lzde%Glr%d%n1i,Lzde%Glr%d%n2i,Lzde%Glr%d%n3i,dpcom%nscatterarr(iproc,2),  & 
          nspin,hxh,hyh,hzh,at,rxyz,dpcom%ngatherarr,&
          rhopot(1+dpcom%nscatterarr(iproc,4)*Lzde%Glr%d%n1i*Lzd%Glr%d%n2i))
  endif
  !---

  if(orbs%nspinor==4) then
     !this wrapper can be inserted inside the poisson solver 
     call PSolverNC(at%geocode,'D',iproc,nproc,Lzde%Glr%d%n1i,Lzde%Glr%d%n2i,Lzde%Glr%d%n3i,&
          dpcom%nscatterarr(iproc,1),& !this is n3d
          ixc,hxh,hyh,hzh,&
          rhopot,pkernel%kernel,pot_ion,ehart,eexcu,vexcu,0.d0,.true.,4)
  else
     !Allocate XC potential
     if (dpcom%nscatterarr(iproc,2) >0) then
        allocate(potxc(Lzde%Glr%d%n1i*Lzde%Glr%d%n2i*dpcom%nscatterarr(iproc,2)*nspin+ndebug),stat=i_stat)
        call memocc(i_stat,potxc,'potxc',subname)
     else
        allocate(potxc(1+ndebug),stat=i_stat)
        call memocc(i_stat,potxc,'potxc',subname)
     end if

     call XC_potential(at%geocode,'D',iproc,nproc,MPI_COMM_WORLD,&
          Lzde%Glr%d%n1i,Lzde%Glr%d%n2i,Lzde%Glr%d%n3i,ixc,hxh,hyh,hzh,&
          rhopot,eexcu,vexcu,nspin,rhocore,potxc,xcstr)
     if( iand(potshortcut,4)==0) then
        call H_potential('D',pkernel,rhopot,pot_ion,ehart,0.0_dp,.true.)
     endif

     !sum the two potentials in rhopot array
     !fill the other part, for spin, polarised
     if (nspin == 2) then
        call dcopy(Lzde%Glr%d%n1i*Lzde%Glr%d%n2i*dpcom%nscatterarr(iproc,2),rhopot(1),1,&
             rhopot(Lzde%Glr%d%n1i*Lzde%Glr%d%n2i*dpcom%nscatterarr(iproc,2)+1),1)
     end if
     !spin up and down together with the XC part
     call axpy(Lzde%Glr%d%n1i*Lzde%Glr%d%n2i*dpcom%nscatterarr(iproc,2)*nspin,1.0_dp,potxc(1),1,&
          rhopot(1),1)


     i_all=-product(shape(potxc))*kind(potxc)
     deallocate(potxc,stat=i_stat)
     call memocc(i_stat,i_all,'potxc',subname)

  end if

  if (switchGPUconv) then
     GPUconv=.true.
  end if
  if (switchOCLconv) then
     OCLconv=.true.
  end if

  call deallocate_orbs(orbse,subname)
  i_all=-product(shape(orbse%eval))*kind(orbse%eval)
  deallocate(orbse%eval,stat=i_stat)
  call memocc(i_stat,i_all,'orbse%eval',subname)


  !deallocate the gaussian basis descriptors
  call deallocate_gwf(G,subname)
  if(potshortcut<=0) call deallocate_local_zone_descriptors(Lzde, subname)  

  i_all=-product(shape(psigau))*kind(psigau)
  deallocate(psigau,stat=i_stat)
  call memocc(i_stat,i_all,'psigau',subname)
  call deallocate_comms(commse,subname)
  i_all=-product(shape(norbsc_arr))*kind(norbsc_arr)
  deallocate(norbsc_arr,stat=i_stat)
  call memocc(i_stat,i_all,'norbsc_arr',subname)


end subroutine extract_potential_for_spectra<|MERGE_RESOLUTION|>--- conflicted
+++ resolved
@@ -600,14 +600,10 @@
    if (iproc == 0) call vdwcorrection_warnings(atoms, in)
 
    !calculation of the Poisson kernel anticipated to reduce memory peak for small systems
-   ndegree_ip=16 !default value 
-<<<<<<< HEAD
-  call createKernel(iproc,nproc,atoms%geocode,n1i,n2i,n3i,hxh,hyh,hzh,ndegree_ip,pkernel,&
-      &   (verbose > 1),0)
-=======
+   ndegree_ip=16 !default value
+  pkernel%igpu=1 
   call createKernel(iproc,nproc,atoms%geocode,dpcom%ndims,dpcom%hgrids,ndegree_ip,pkernel,&
       &   (verbose > 1))
->>>>>>> 061d5a03
 
    !calculate the irreductible zone for this region, if necessary.
    call symmetry_set_irreductible_zone(atoms%sym,atoms%geocode,Lzd%Glr%d%n1i,Lzd%Glr%d%n2i,Lzd%Glr%d%n3i, in%nspin)
