!> @file
!! Main file for XANES calculation
!! @author Copyright (C) 2009-2011 BigDFT group (AM, ESRF)
!!    This file is distributed under the terms of the
!!    GNU General Public License, see ~/COPYING file
!!    or http://www.gnu.org/copyleft/gpl.txt .
!!    For the list of contributors, see ~/AUTHORS


!>  Main program for XANES calculation (absorption calculation)
program abscalc_main

   use module_base
   use module_types
   use module_interfaces
   use m_ab6_symmetry
   !  use minimization, only: parameterminimization 

   implicit none
   character(len=*), parameter :: subname='abscalc_main'
   integer :: iproc,nproc,i_stat,i_all,ierr,infocode
   real(gp) :: etot
!!$   logical :: exist_list
   !input variables
   type(run_objects) :: runObj
   character(len=60), dimension(:), allocatable :: arr_posinp,arr_radical
   character(len=60) :: run_id
!!$   character(len=60) :: filename
   ! atomic coordinates, forces
   real(gp), dimension(:,:), allocatable :: fxyz
   integer :: iconfig,nconfig,igroup,ngroups
   integer, dimension(4) :: mpi_info
   logical :: exists

   !-finds the number of taskgroup size
   !-initializes the mpi_environment for each group
   !-decides the radical name for each run
   call bigdft_init(mpi_info,nconfig,run_id,ierr)

   !just for backward compatibility
   iproc=mpi_info(1)
   nproc=mpi_info(2)

   igroup=mpi_info(3)
   !number of groups
   ngroups=mpi_info(4)

   !allocate arrays of run ids
   allocate(arr_radical(abs(nconfig)))
   allocate(arr_posinp(abs(nconfig)))

   !here we call  a routine which
   ! Read a possible radical format argument.
   call bigdft_get_run_ids(nconfig,trim(run_id),arr_radical,arr_posinp,ierr)

   do iconfig=1,abs(nconfig)
      if (modulo(iconfig-1,ngroups)==igroup) then

         !Welcome screen
         !if (iproc==0) call print_logo()
         call run_objects_init_from_files(runObj, arr_radical(iconfig),arr_posinp(iconfig))

!!$
!!$      ! Read all input files.
!!$      !standard names
!!$      call standard_inputfile_names(inputs,radical,nproc)
!!$      call read_input_variables(iproc,nproc,arr_posinp(iconfig),inputs, atoms, rxyz,nconfig,radical,istat)
!!$
!!$      !Initialize memory counting
!!$      !call memocc(0,iproc,'count','start')
!!$
!!$      !Read absorption-calculation input variables
!!$      !inquire for the needed file 
!!$      !if not present, set default (no absorption calculation)

      inquire(file=trim(run_id)//".abscalc",exist=exists)
      if (.not. exists) then
         if (iproc == 0) write(*,*) 'ERROR: need file input.abscalc for x-ray absorber treatment.'
         if(nproc/=0)   call MPI_FINALIZE(ierr)
         stop
      end if
      call abscalc_input_variables(iproc,trim(run_id)//".abscalc",runObj%inputs)
      if( runObj%inputs%iat_absorber <1 .or. runObj%inputs%iat_absorber > runObj%atoms%astruct%nat) then
         if (iproc == 0) write(*,*)'ERROR: inputs%iat_absorber  must .ge. 1 and .le. number_of_atoms '
         if(nproc/=0)   call MPI_FINALIZE(ierr)
         stop
      endif


      !Allocations
      allocate(fxyz(3,runObj%atoms%astruct%nat+ndebug),stat=i_stat)
      call memocc(i_stat,fxyz,'fxyz',subname)

      call call_abscalc(nproc,iproc,runObj%atoms,runObj%atoms%astruct%rxyz, &
           & runObj%inputs,etot,fxyz,runObj%rst,infocode)

      ! if (iproc == 0) call write_forces(atoms,fxyz)

      !De-allocations
      call deallocate_abscalc_input(runObj%inputs, subname)
!      call deallocate_local_zone_descriptors(rst%Lzd, subname)


      i_all=-product(shape(fxyz))*kind(fxyz)
      deallocate(fxyz,stat=i_stat)
      call memocc(i_stat,i_all,'fxyz',subname)

      call run_objects_free(runObj, "abscalc")
!!$      call free_input_variables(inputs)
!!$
!!$      !finalize memory counting
!!$      call memocc(0,0,'count','stop')

      !     call sg_end()
   end if
   enddo !loop over iconfig

   deallocate(arr_posinp,arr_radical)

   call bigdft_finalize(ierr)

!!$
!!$   !No referenced by memocc!
!!$   deallocate(arr_posinp)
!!$
!!$   call MPI_FINALIZE(ierr)

END PROGRAM abscalc_main


!> Routines to use abscalc as a blackbox
subroutine call_abscalc(nproc,iproc,atoms,rxyz,in,energy,fxyz,rst,infocode)
   use module_base
   use module_types
   use module_interfaces
   implicit none
   !Arguments
   integer, intent(in) :: iproc,nproc
   type(input_variables),intent(inout) :: in
   type(atoms_data), intent(inout) :: atoms
   type(restart_objects), intent(inout) :: rst
   integer, intent(inout) :: infocode
   real(gp), intent(out) :: energy !< only iproc has the right value
   !Local variables
   real(gp), dimension(3,atoms%astruct%nat), intent(inout) :: rxyz
   real(gp), dimension(3,atoms%astruct%nat), intent(out) :: fxyz
   !local variables
   character(len=*), parameter :: subname='call_abscalc'
   character(len=40) :: comment
   integer :: i_stat,i_all,ierr,inputPsiId_orig,icycle

!!$   !temporary interface
!!$   interface
!!$      subroutine abscalc(nproc,iproc,atoms,rxyz,&
!!$          psi,Lzd,orbs,hx_old,hy_old,hz_old,in,GPU,infocode)
!!$         use module_base
!!$         use module_types
!!$         implicit none
!!$         integer, intent(in) :: nproc,iproc
!!$         integer, intent(out) :: infocode
!!$         real(gp), intent(inout) :: hx_old,hy_old,hz_old
!!$         type(input_variables), intent(in) :: in
!!$       type(local_zone_descriptors), intent(inout) :: Lzd
!!$         type(atoms_data), intent(inout) :: atoms
!!$         type(orbitals_data), intent(inout) :: orbs
!!$         type(GPU_pointers), intent(inout) :: GPU
!!$         real(gp), dimension(3,atoms%astruct%nat), target, intent(inout) :: rxyz
!!$         real(wp), dimension(:), pointer :: psi
!!$      END SUBROUTINE abscalc 
!!$   end interface

   !put a barrier for all the processes
   call MPI_BARRIER(MPI_COMM_WORLD,ierr)

   !assign the verbosity of the output
   !the verbose variables is defined in module_base
   verbose=in%verbosity

   !Assign a value for energy to avoid compiler warning and to check the calculation
   energy = huge(1.d0)

   inputPsiId_orig=in%inputPsiId

   loop_cluster: do icycle=1,in%nrepmax

      if (in%inputPsiId == 0 .and. associated(rst%KSwfn%psi)) then
         i_all=-product(shape(rst%KSwfn%psi))*kind(rst%KSwfn%psi)
         deallocate(rst%KSwfn%psi,stat=i_stat)
         call memocc(i_stat,i_all,'psi',subname)
         i_all=-product(shape(rst%KSwfn%orbs%eval))*kind(rst%KSwfn%orbs%eval)
         deallocate(rst%KSwfn%orbs%eval,stat=i_stat)
         call memocc(i_stat,i_all,'eval',subname)
         nullify(rst%KSwfn%orbs%eval)

        call deallocate_wfd(rst%KSwfn%Lzd%Glr%wfd,subname)
      end if

      if(.not. in%c_absorbtion) then 

         stop 'ERROR'
      else
         call abscalc(nproc,iproc,atoms,rxyz,&
             rst%KSwfn,&!%psi,rst%KSwfn%Lzd,rst%KSwfn%orbs,&
             rst%hx_old,rst%hy_old,rst%hz_old,in,rst%GPU,infocode)
         fxyz(:,:) = 0.d0
      endif

      if (in%inputPsiId==1 .and. infocode==2) then
         if (in%gaussian_help) then
            in%inputPsiId=11
         else
            in%inputPsiId=0
         end if
      else if ((in%inputPsiId==1 .or. in%inputPsiId==0) .and. infocode==1) then
         !in%inputPsiId=0 !better to diagonalise that to restart an input guess
         in%inputPsiId=1
         if(iproc==0) then
            write(*,*)&
               &   ' WARNING: Wavefunctions not converged after cycle',icycle
            write(*,*)' restart after diagonalisation'
         end if

      else if (in%inputPsiId == 0 .and. infocode==3) then
         if (iproc == 0) then
            write( *,'(1x,a)')'Convergence error, cannot proceed.'
            write( *,'(1x,a)')' writing positions in file posfail.xyz then exiting'
            write(comment,'(a)')'UNCONVERGED WF '
            !call wtxyz('posfail',energy,rxyz,atoms,trim(comment))

            call write_atomic_file("posfail",energy,rxyz,atoms,trim(comment))

         end if 

         i_all=-product(shape(rst%KSwfn%psi))*kind(rst%KSwfn%psi)
         deallocate(rst%KSwfn%psi,stat=i_stat)
         call memocc(i_stat,i_all,'psi',subname)
         i_all=-product(shape(rst%KSwfn%orbs%eval))*kind(rst%KSwfn%orbs%eval)
         deallocate(rst%KSwfn%orbs%eval,stat=i_stat)
         call memocc(i_stat,i_all,'eval',subname)
         nullify(rst%KSwfn%orbs%eval)

        call deallocate_wfd(rst%KSwfn%Lzd%Glr%wfd,subname)
         !finalize memory counting (there are still the positions and the forces allocated)
         call memocc(0,0,'count','stop')

         if (nproc > 1) call MPI_FINALIZE(ierr)

         stop 'normal end'
      else
         exit loop_cluster
      end if

   end do loop_cluster

   !preserve the previous value
   in%inputPsiId=inputPsiId_orig

   !put a barrier for all the processes
   call MPI_BARRIER(MPI_COMM_WORLD,ierr)

END SUBROUTINE call_abscalc


!>   Absorption (XANES) calculation
!!   @warning psi should be freed after use outside of the routine.
subroutine abscalc(nproc,iproc,atoms,rxyz,&
     KSwfn,hx_old,hy_old,hz_old,in,GPU,infocode)
   use module_base
   use module_types
   use module_interfaces
   use Poisson_Solver, except_dp => dp, except_gp => gp, except_wp => wp
   use module_xc
   use esatto
   use m_ab6_symmetry
   use m_ab6_mixing
   use m_ab6_kpoints
   implicit none
   integer, intent(in) :: nproc,iproc
   real(gp), intent(inout) :: hx_old,hy_old,hz_old
   type(input_variables), intent(in) :: in
   type(DFT_wavefunction), intent(inout) :: KSwfn
 ! type(local_zone_descriptors), intent(inout) :: Lzd
   type(atoms_data), intent(inout) :: atoms
 !  type(orbitals_data), intent(inout) :: orbsAO
   type(GPU_pointers), intent(inout) :: GPU
   real(gp), dimension(3,atoms%astruct%nat), intent(inout) :: rxyz
!   real(wp), dimension(:), pointer :: psi
   integer, intent(out) :: infocode        !< encloses some information about the status of the run
!!                         - 0 run successfully succeded
!!                         - 1 the run ended after the allowed number of minimization steps. gnrm_cv not reached
!!                             forces may be meaningless   
!!                         - 2 (present only for inputPsiId=1) gnrm of the first iteration > 1 AND growing in
!!                             the second iteration OR grnm 1st >2.
!!                             Input wavefunctions need to be recalculated. Routine exits.
!!                         - 3 (present only for inputPsiId=0) gnrm > 4. SCF error. Routine exits.
   !local variables
   type(orbitals_data) :: orbs
   character(len=*), parameter :: subname='abscalc'
   character(len=3) :: PSquiet
   integer :: ixc,ncong,idsx,ncongt,nspin,itermax
   integer :: nvirt!,nsym
   integer :: ndegree_ip,j,n1,n2,n3
!   integer :: n3d,n3p,n3pi,i3xcsh,i3s
   integer :: ncount0,ncount1,ncount_rate,ncount_max,n1i,n2i,n3i
   integer :: iat,i_all,i_stat,ierr,inputpsi
   real :: tcpu0,tcpu1
   real(gp), dimension(3) :: shift
   real(kind=8) :: crmult,frmult,cpmult,fpmult,gnrm_cv,rbuf,hxh,hyh,hzh,hx,hy,hz
   real(kind=8) :: peakmem
!   real(kind=8) :: eion,epot_sum,ekin_sum,eproj_sum
   real(kind=8) :: tel,psoffset
   !real(gp) :: edisp ! Dispersion energy
   type(nonlocal_psp_descriptors) :: nlpspd
   type(communications_arrays) :: comms
   type(gaussian_basis) :: Gvirt
   type(rho_descriptors)  :: rhodsc
   type(energy_terms) :: energs

   !integer, dimension(:,:), allocatable :: nscatterarr,ngatherarr
   real(kind=8), dimension(:,:), allocatable :: radii_cf
   !real(kind=8), dimension(:,:), allocatable :: gxyz
   real(gp), dimension(:,:),pointer :: fdisp,fion
   ! Charge density/potential,ionic potential, pkernel
   real(kind=8), dimension(:), allocatable :: pot_ion

   real(kind=8), dimension(:,:,:,:), allocatable, target :: rhopot, rhopotTOTO, rhoXanes
   real(kind=8), dimension(:,:,:,:), pointer ::  rhopottmp, rhopotExtra, rhotarget
   integer :: b2Bcounter, b2BN
   character(len=100) :: filename
   type(coulomb_operator) :: pkernel

   !wavefunction gradients, hamiltonian on vavefunction
   !transposed  wavefunction
   ! Pointers and variables to store the last psi
   ! before reformatting if useFormattedInput is .true.
   real(kind=8), dimension(:), pointer :: hpsi,psit,psivirt
   real(dp), dimension(:,:,:,:), pointer :: rhocore
   !real(kind=8), dimension(:), pointer :: psidst,hpsidst
   ! PSP projectors 
   real(kind=8), dimension(:), pointer :: proj
   ! arrays for DIIS convergence accelerator
   !real(kind=8), dimension(:,:,:), pointer :: ads
   ! Arrays for the symmetrisation, not used here...
   type(symmetry_data) :: symObj
   type(denspot_distribution) :: dpcom
   character(len=5) :: gridformat

   !for xabsorber
   integer :: ix, iy, iz , ixnl, iynl, iznl !n(c) lpot_a
   real(gp) :: rpot_a,spot_a,hpot_a,espo,harmo,r,rx,ry,rz,minr  
   real(gp), pointer :: radpot(:,:)
   integer :: radpotcount, igrid
   real(gp), dimension(6) :: ewaldstr
   real(gp), dimension(:,:), pointer :: rxyz_b2B
   integer, dimension(:), pointer :: iatype_b2B, znucl_b2B
   real(gp) :: shift_b2B(3)
   integer :: itype, nd
   integer :: n1i_bB,n2i_bB,n3i_bB
   real(gp), dimension(:,:,:,:), pointer :: pot_bB
   real(gp), dimension(:), pointer ::  intfunc_x, intfunc_y
   real(gp) :: factx, facty, factz
   integer :: idelta
   integer :: ix_bB, iy_bB, iz_bB
   integer :: maxX_B, maxY_B, maxZ_B
   integer :: minX_B, minY_B, minZ_B
   real(gp) :: rx_bB, ry_bB, rz_bB
   integer :: nrange
   real(gp), pointer :: auxint(:)

   logical  :: exists 
   integer  :: nat_b2B
   integer  :: Nreplicas, ireplica, replicaoffset
   real(gp) :: dumvect3D(3)
   real(gp) :: shiftdiff
   real(gp) :: potmodified_maxr, potmodified_shift

   type(atoms_data) :: atoms_clone
   integer :: nsp, nspinor !n(c) noncoll
   integer, parameter :: nelecmax=32,lmax=4 !n(c) nmax=6
   integer, parameter :: noccmax=2

   !! to apply pc_projector
   type(pcproj_data_type) ::PPD
   !! to apply paw projectors
   type(PAWproj_data_type) ::PAWD

   !fow wvl+PAW
   integer::iatyp
   type(rholoc_objects)::rholoc_tmp
   type(gaussian_basis),dimension(atoms%astruct%ntypes)::proj_tmp


   if (in%potshortcut==0) then
      if(nproc>1) call MPI_Finalize(ierr)
      stop '   in%potshortcut==0 calculating spectra. Use rather box2Box option      '
   endif

   crmult=in%crmult
   frmult=in%frmult
   cpmult=in%frmult
   fpmult=in%frmult
   ixc=in%ixc
   gnrm_cv=in%gnrm_cv
   itermax=in%itermax
   ncong=in%ncong
   idsx=in%idsx
   rbuf=in%rbuf
   ncongt=in%ncongt
   nspin=in%nspin

   nvirt=in%nvirt

   hx=in%hx
   hy=in%hy
   hz=in%hz

   write(gridformat, "(A)") ""
   select case (in%output_denspot_format)
   case (output_denspot_FORMAT_ETSF)
      write(gridformat, "(A)") ".etsf"
   case (output_denspot_FORMAT_CUBE)
      write(gridformat, "(A)") ".bin"
   end select

   if (iproc == 0) then
      write( *,'(1x,a,1x,i0)') &
         &   '===================== BigDFT XANE calculation =============== inputPsiId=',&
         &   in%inputPsiId
      call print_dft_parameters(in,atoms)
   end if
   !time initialization
   call timing(nproc,trim(in%dir_output)//'time.prc','IN')
   call cpu_time(tcpu0)
   call system_clock(ncount0,ncount_rate,ncount_max)
 
   if(nspin/=1 .and. nspin/=2 .and. nspin/=4) nspin=1

   ! grid spacing (same in x,y and z direction)

   !these routines can be regrouped in one

   allocate(radii_cf(atoms%astruct%ntypes,3+ndebug),stat=i_stat)
   call memocc(i_stat,radii_cf,'radii_cf',subname)


   if (iproc==0) then
      write( *,'(1x,a)')&
           &   '------------------------------------------------------------------ System Properties'
   end if

   if (ixc < 0) then
      call xc_init(ixc, XC_MIXED, nspin)
   else
      call xc_init(ixc, XC_ABINIT, nspin)
   end if

   !character string for quieting the Poisson solver
   if (verbose >1) then
      PSquiet='NO'
   else
      PSquiet='YES'
   end if

   call system_properties(iproc,nproc,in,atoms,KSwfn%orbs,radii_cf)

   call nullify_locreg_descriptors(KSwfn%Lzd%Glr)

   ! Determine size alat of overall simulation cell and shift atom positions
   ! then calculate the size in units of the grid space

   call system_size(iproc,atoms,rxyz,radii_cf,crmult,frmult,hx,hy,hz,KSwfn%Lzd%Glr,shift)

   if ( KSwfn%orbs%nspinor.gt.1) then
      !!  hybrid_on is not compatible with kpoints
     KSwfn%Lzd%Glr%hybrid_on=.false.
   endif

   ! Create wavefunctions descriptors and allocate them inside the global locreg desc.
   call createWavefunctionsDescriptors(iproc,hx,hy,hz,&
       atoms,rxyz,radii_cf,crmult,frmult,KSwfn%Lzd%Glr)

   KSwfn%Lzd%hgrids(1)=hx
   KSwfn%Lzd%hgrids(2)=hy
   KSwfn%Lzd%hgrids(3)=hz

   !variables substitution for the PSolver part
   hxh=0.5d0*hx
   hyh=0.5d0*hy
   hzh=0.5d0*hz
   n1i=KSwfn%Lzd%Glr%d%n1i
   n2i=KSwfn%Lzd%Glr%d%n2i
   n3i=KSwfn%Lzd%Glr%d%n3i

   n1=KSwfn%Lzd%Glr%d%n1
   n2=KSwfn%Lzd%Glr%d%n2
   n3=KSwfn%Lzd%Glr%d%n3

   ! Calculate all projectors, or allocate array for on-the-fly calculation

   !de-allocate orbs and recreate it with one orbital only

   !allocate communications arrays (allocate it before Projectors because of the definition
   !of iskpts and nkptsp)

<<<<<<< HEAD
   call orbitals_descriptors(iproc,nproc,1,1,0,in%nspin,1,in%gen_nkpt,in%gen_kpt,in%gen_wkpt,orbs,.false.)
   call orbitals_communicators(iproc,nproc,Lzd%Glr,orbs,comms)  
=======
   call orbitals_descriptors(iproc,nproc,1,1,0,in%nspin,1,in%nkpt,in%kpt,in%wkpt,orbs,.false.)
   call orbitals_communicators(iproc,nproc,KSwfn%Lzd%Glr,orbs,comms)  
>>>>>>> 07e6660b

   !nullify dummy variables only used for PAW:
   do iatyp=1,atoms%astruct%ntypes
     call nullify_gaussian_basis(proj_tmp(iatyp))
   end do


   call createProjectorsArrays(iproc,KSwfn%Lzd%Glr,rxyz,atoms,orbs,&
        radii_cf,cpmult,fpmult,hx,hy,hz,nlpspd,proj_tmp,proj)

   call check_linear_and_create_Lzd(iproc,nproc,in%linear,KSwfn%Lzd,atoms,orbs,in%nspin,rxyz)

   !calculate the partitioning of the orbitals between the different processors
   !memory estimation
   if (iproc==0 .and. verbose > 0) then
     call MemoryEstimator(nproc,idsx,KSwfn%Lzd%Glr,&
         &   atoms%astruct%nat,orbs%norb,orbs%nspinor,orbs%nkpts,nlpspd%nprojel,&
         &   in%nspin,in%itrpmax,in%iscf,peakmem)
   end if

   !complete dpbox initialization
   call dpbox_set(dpcom,KSwfn%Lzd,iproc,nproc,MPI_COMM_WORLD,in,atoms%astruct%geocode)

  call density_descriptors(iproc,nproc,in%nspin,in%crmult,in%frmult,atoms,&
       dpcom,in%rho_commun,rxyz,radii_cf,rhodsc)

!!$
!!$  !calculate the descriptors for rho and the potentials.
!!$   call denspot_communications(iproc,nproc,Lzd%Glr%d,hxh,hyh,hzh,in,&
!!$        atoms,rxyz,radii_cf,dpcom,rhodsc)

!!$   !these arrays should be included in the comms descriptor
!!$   !allocate values of the array for the data scattering in sumrho
!!$   !its values are ignored in the datacode='G' case
!!$   allocate(nscatterarr(0:nproc-1,4+ndebug),stat=i_stat)
!!$   call memocc(i_stat,nscatterarr,'nscatterarr',subname)
!!$   !allocate array for the communications of the potential
!!$   allocate(ngatherarr(0:nproc-1,2+ndebug),stat=i_stat)
!!$   call memocc(i_stat,ngatherarr,'ngatherarr',subname)
!!$   !create the descriptors for the density and the potential
!!$   !these descriptors should take into account the localisation regions
!!$  call createDensPotDescriptors(iproc,nproc,atoms,Lzd%Glr%d,hxh,hyh,hzh,&
!!$       rxyz,in%crmult,in%frmult,radii_cf,in%nspin,'D',ixc,in%rho_commun,&
!!$       n3d,n3p,n3pi,i3xcsh,i3s,nscatterarr,ngatherarr,rhodsc)

   !allocate ionic potential
   if (iproc == 0) write(*,*) " allocate ionic potential " 
   if (dpcom%n3pi > 0) then
      allocate(pot_ion(n1i*n2i*dpcom%n3pi+ndebug),stat=i_stat)
      call memocc(i_stat,pot_ion,'pot_ion',subname)
   else
      allocate(pot_ion(1+ndebug),stat=i_stat)
      call memocc(i_stat,pot_ion,'pot_ion',subname)
   end if

   !calculation of the Poisson kernel anticipated to reduce memory peak for small systems
   ndegree_ip=16 !default value
   pkernel=pkernel_init(.true.,iproc,nproc,in%matacc%PSolver_igpu,&
        atoms%astruct%geocode,dpcom%ndims,dpcom%hgrids,ndegree_ip)
   call pkernel_set(pkernel,(verbose > 1))
   !call createKernel(iproc,nproc,atoms%astruct%geocode,dpcom%ndims,dpcom%hgrids,ndegree_ip,pkernel,&
   !     (verbose > 1))

   !calculate the irreductible zone for this region, if necessary.
   call symmetry_set_irreductible_zone(atoms%astruct%sym,atoms%astruct%geocode,&
        KSwfn%Lzd%Glr%d%n1i,KSwfn%Lzd%Glr%d%n2i,KSwfn%Lzd%Glr%d%n3i, in%nspin)

!!$   !calculate the irreductible zone for this region, if necessary.
!!$   if (atoms%astruct%sym%symObj >= 0) then
!!$      call symmetry_get_n_sym(atoms%astruct%sym%symObj, nsym, i_stat)
!!$      if (nsym > 1) then
!!$         ! Current third dimension is set to 1 always
!!$         ! since nspin == nsppol always in BigDFT
!!$         allocate(atoms%astruct%sym%irrzon(n1i*n2i*n3i,2,1+ndebug),stat=i_stat)
!!$         call memocc(i_stat,atoms%astruct%sym%irrzon,'irrzon',subname)
!!$         allocate(atoms%astruct%sym%phnons(2,n1i*n2i*n3i,1+ndebug),stat=i_stat)
!!$         call memocc(i_stat,atoms%astruct%sym%phnons,'phnons',subname)
!!$         call kpoints_get_irreductible_zone(atoms%astruct%sym%irrzon, atoms%astruct%sym%phnons, &
!!$              &   n1i, n2i, n3i, in%nspin, in%nspin, atoms%astruct%sym%symObj, i_stat)
!!$      end if
!!$   end if
!!$   if (.not. associated(atoms%astruct%sym%irrzon)) then
!!$      ! Allocate anyway to small size otherwise the bounds check does not pass.
!!$      allocate(atoms%astruct%sym%irrzon(1,2,1+ndebug),stat=i_stat)
!!$      call memocc(i_stat,atoms%astruct%sym%irrzon,'irrzon',subname)
!!$      allocate(atoms%astruct%sym%phnons(2,1,1+ndebug),stat=i_stat)
!!$      call memocc(i_stat,atoms%astruct%sym%phnons,'phnons',subname)
!!$   end if


   if(sum(atoms%paw_NofL).gt.0) then
      ! Calculate all paw_projectors, or allocate array for on-the-fly calculation
      call timing(iproc,'CrtPawProjects ','ON')
      PAWD%DistProjApply =  .false. !! .true.
      ! the following routine calls a specialized version of localize_projectors
      ! which does not interfere with the global DistProjApply
      call createPawProjectorsArrays(iproc,n1,n2,n3,rxyz,atoms,orbs,&
           radii_cf,cpmult,fpmult,hx,hy,hz, &
           PAWD, KSwfn%Lzd%Glr )
      call timing(iproc,'CrtPawProjects ','OF')
   endif

   if (in%iabscalc_type==3) then
      ! Calculate all pc_projectors, or allocate array for on-the-fly calculation
      call timing(iproc,'CrtPcProjects ','ON')
      PPD%DistProjApply  =  DistProjApply
      ! the following routine calls  localize_projectors again
      ! but this should be in coherence with the previous call for psp projectos 
      call createPcProjectorsArrays(iproc,n1,n2,n3,rxyz,atoms,orbs,&
           radii_cf,cpmult,fpmult,hx,hy,hz,-0.1_gp, &
           PPD, KSwfn%Lzd%Glr  )
      call timing(iproc,'CrtPcProjects ','OF')
   endif

   call IonicEnergyandForces(iproc,nproc,dpcom,atoms,in%elecfield,rxyz,&
        energs%eion,fion,in%dispersion,energs%edisp,fdisp,ewaldstr,&
        n1,n2,n3,pot_ion,pkernel,psoffset)

   call createIonicPotential(atoms%astruct%geocode,iproc,nproc, (iproc == 0), atoms,rxyz,hxh,hyh,hzh,&
        in%elecfield,n1,n2,n3,dpcom%n3pi,dpcom%i3s+dpcom%i3xcsh,n1i,n2i,n3i,pkernel,pot_ion,psoffset,&
        rholoc_tmp)


   !Allocate Charge density, Potential in real space
   if (dpcom%n3d >0) then
      allocate(rhopot(n1i,n2i,dpcom%n3d,in%nspin+ndebug),stat=i_stat)
      call memocc(i_stat,rhopot,'rhopot',subname)
   else
      allocate(rhopot(1,1,1,in%nspin+ndebug),stat=i_stat)
      call memocc(i_stat,rhopot,'rhopot',subname)
   end if

   if( iand( in%potshortcut,16)>0) then
      allocate(rhoXanes(n1i,n2i,n3i,in%nspin+ndebug),stat=i_stat)
      call memocc(i_stat,rhoXanes,'rhoXanes',subname)
   else
      allocate(rhoXanes(1,1,1,1+ndebug),stat=i_stat)
      call memocc(i_stat,rhoXanes,'rhoXanes',subname)     
   endif


   if(  iand( in%potshortcut, 2)  > 0 ) then
      allocate(rhopotTOTO(n1i,n2i,n3i,  in%nspin+ndebug),  stat=i_stat  )
      call memocc(i_stat,rhopotTOTO,'rhopotTOTO',subname)
   endif


   nullify(rhocore)
   !check the communication distribution
  !call check_communications(iproc,nproc,orbs,Lzd%Glr,comms)


   if( iand( in%potshortcut,4)  .gt. 0 ) then
      if (dpcom%n3d >0) then
         allocate(rhopotExtra(n1i,n2i,dpcom%n3d,in%nspin+ndebug),stat=i_stat)
         call memocc(i_stat,rhopotExtra,'rhopotExtra',subname)
      else
         allocate(rhopotExtra(1,1,1,in%nspin+ndebug),stat=i_stat)
         call memocc(i_stat,rhopotExtra,'rhopotExtra',subname)
      end if

      atoms_clone = atoms
      nullify(atoms_clone%aocc)
      nullify(atoms_clone%iasctype)


      allocate(atoms_clone%aocc(lbound(atoms%aocc,1 ):ubound(atoms%aocc,1),&
         &   lbound(atoms%aocc,2):ubound(atoms%aocc,2)),stat=i_stat)
      call memocc(i_stat,atoms%aocc,'atoms_clone%aocc',subname)

      allocate(atoms_clone%iasctype(lbound(atoms%iasctype,1 ):ubound(atoms%iasctype,1)),stat=i_stat)
      call memocc(i_stat,atoms%iasctype,'atoms_clone%iasctype',subname)

      atoms_clone%aocc=0.0_gp
      atoms_clone%iasctype=0

      read(in%extraOrbital,*,iostat=ierr)iat
      !control the spin
      select case(in%nspin)
      case(1)
         nsp=1
         nspinor=1
         !n(c) noncoll=1
      case(2)
         nsp=2
         nspinor=1
         !n(c) noncoll=1
      case(4)
         nsp=1
         nspinor=4
         !n(c) noncoll=2
      case default
         if (iproc == 0) write(*,*)' ERROR: nspin not valid:',nspin
         stop
      end select

      print *, " Going to create extra potential for orbital "
      print *, in%extraOrbital
      print *, "using hard-coded parameters "
      print *, "noccmax, nelecmax,lmax ", noccmax, nelecmax,lmax

      call read_eleconf(in%extraOrbital ,nsp,nspinor,noccmax, nelecmax,lmax, &
         &   atoms_clone%aocc(1,iat), atoms_clone%iasctype(iat))

      nspin=in%nspin
      symObj%symObj = -1

      !-- calculate input guess from non-diagonalised of LCAO basis (written in wavelets)
      !-- if spectra calculation is energy dependent  input_wf_diag will write
      !    the density to the file electronic_density.cube
      !   To tell  input_wf_diag to do this ne must set the 5th bit on in in%potshortcut
      if( iand( in%potshortcut,16)>0) then
         if( in%iabscalc_type<3) then
            if(iproc==0) write(*,*)  ' Energy dependent potential has been asked in abscalc but  iabscalc_type<3 '
            if(nproc>1) call MPI_Finalize(ierr)
            stop '      Energy dependent potential has been asked in abscalc but  iabscalc_type<3    '
         endif
      endif

      call extract_potential_for_spectra(iproc,nproc,atoms_clone,rhodsc,dpcom,&
          KSwfn%orbs,nvirt,comms,KSwfn%Lzd,hx,hy,hz,rxyz,rhopotExtra,rhocore,pot_ion,&
          nlpspd,proj,pkernel,pkernel,ixc,KSwfn%psi,hpsi,psit,Gvirt,&
          nspin, in%potshortcut, symObj, GPU,in)
      
      if( iand( in%potshortcut,32)  .gt. 0 .and. in%iabscalc_type==3 ) then
         print *, " ============== TESTING PC_PROJECTORS =========== "
         allocate(hpsi(max(KSwfn%orbs%npsidim_orbs,KSwfn%orbs%npsidim_comp)+ndebug),stat=i_stat)
         hpsi=0.0_wp
         PPD%iproj_to_factor(1:PPD%mprojtot) = 2.0_gp
        call applyPCprojectors(KSwfn%orbs,atoms,hx,hy,hz,KSwfn%Lzd%Glr,PPD,KSwfn%psi,hpsi, .true.)
         deallocate(hpsi)
      end if

      if( iand( in%potshortcut,16)>0) then

         if(iproc==0) write(*,*) "re-reading electronic_density for Xanes energy dependent potential "
         STOP " this part has to be rearranged to keep into account distributed potentials "
         call read_density_cube_old("electronic_density",&
              n1i,n2i,n3i,1, hx ,hy ,hz, atoms%astruct%nat, rxyz_b2B, pot_bB)
         rhoXanes=0.0_gp
         do iz = 1,n3i
            do iy=1,n2i
               do ix=1,n1i
                  rhopottmp(ix,iy,iz +dpcom%i3xcsh,1) =  pot_bB(ix,iy,iz,1)  !pot_bB(ix+ (iy-1)*n1i  + (iz-1)*n1i*n2i,1)  
               enddo
            enddo
         enddo

         i_all=-product(shape(pot_bB))*kind(pot_bB)
         deallocate(pot_bB,stat=i_stat)
         call memocc(i_stat,i_all,'pot_bB',subname)

         i_all=-product(shape(rxyz_b2B))*kind(rxyz_b2B)
         deallocate(rxyz_b2B,stat=i_stat)
         call memocc(i_stat,i_all,'rxyz',subname)


      endif



      i_all=-product(shape(KSwfn%psi))*kind(KSwfn%psi)
      deallocate(KSwfn%psi,stat=i_stat)
      call memocc(i_stat,i_all,'psi',subname)

      i_all=-product(shape(atoms_clone%aocc))*kind(atoms_clone%aocc)
      deallocate(atoms_clone%aocc,stat=i_stat)
      call memocc(i_stat,i_all,'atoms_clone%aocc',subname)
      nullify(atoms_clone%aocc)
      i_all=-product(shape(atoms_clone%iasctype))*kind(atoms_clone%iasctype)
      deallocate(atoms_clone%iasctype,stat=i_stat)
      call memocc(i_stat,i_all,'atoms_clone%iasctype',subname)
      nullify(atoms_clone%iasctype)

   endif


   if( iand( in%potshortcut,1)  .gt. 0 ) then

      inputpsi=in%inputPsiId

      nspin=in%nspin

      symObj%symObj = -1


      !calculate input guess from diagonalisation of LCAO basis (written in wavelets)
      call extract_potential_for_spectra(iproc,nproc,atoms,rhodsc,dpcom,&
          KSwfn%orbs,nvirt,comms,KSwfn%Lzd,hx,hy,hz,rxyz,rhopot,rhocore,pot_ion,&
          nlpspd,proj,pkernel,pkernel,ixc,KSwfn%psi,hpsi,psit,Gvirt,&
          nspin, in%potshortcut, symObj, GPU, in)

      i_all=-product(shape(KSwfn%psi))*kind(KSwfn%psi)
      deallocate(KSwfn%psi,stat=i_stat)
      call memocc(i_stat,i_all,'psi',subname)

   end if

   nullify(psit)

   i_all=-product(shape(pot_ion))*kind(pot_ion)
   deallocate(pot_ion,stat=i_stat)
   call memocc(i_stat,i_all,'pot_ion',subname)

   call pkernel_free(pkernel,subname)
!!$   i_all=-product(shape(pkernel))*kind(pkernel)
!!$   deallocate(pkernel,stat=i_stat)
!!$   call memocc(i_stat,i_all,'kernel',subname)

   ! needs something to let to  bigdft to deallocate
   allocate(KSwfn%psi(2+ndebug),stat=i_stat)
   call memocc(i_stat,KSwfn%psi,'psi',subname)

   allocate(KSwfn%orbs%eval(2+ndebug),stat=i_stat)
   call memocc(i_stat, KSwfn%orbs%eval,'eval',subname)


   if ( in%c_absorbtion ) then


      !!$
      !!$     rhopot(10,9,8+i3xcsh,1)=100.0

      if (in%output_denspot == output_denspot_DENSPOT) then
         if (in%output_denspot_format == output_denspot_FORMAT_TEXT) then
            if (iproc == 0) write(*,*) 'writing local_potential'
            call plot_density(iproc,nproc,'local_potentialb2B' // gridformat,&
                 atoms,rxyz,dpcom,in%nspin,rhopot(1,1,1,1))
         else
            call plot_density_cube_old('local_potentialb2B',iproc,nproc,&
               &   n1,n2,n3,n1i,n2i,n3i,dpcom%n3p,&
               &   in%nspin,hxh,hyh,hzh,atoms,rxyz,dpcom%ngatherarr,rhopot(1,1,1,1))
         endif
      end if

      !!$     call  read_potfile4b2B("local_potential.pot",n1i_bB,n2i_bB,n3i_bB, pot_bB, alat1_bB, alat2_bB, alat3_bB)
      !!$     print *, pot_bB(10  + (9-1)*n1i_bB  + (8-1)*n1i_bB*n2i_bB)
      !!$     stop

      if(iproc==0) print *, " going to calculate spectra "

      if(  iand( in%potshortcut, 2)  > 0 ) then

         if(  iand( in%potshortcut, 16)  > 0 ) then
            b2BN=2
         else
            b2BN=1
         endif

         !Big loop (b2Bcounter)
         do b2Bcounter=1,b2BN

            if(b2Bcounter==1) then
               write(filename,'(A)' ) 'b2B_xanes'
               rhotarget=>rhopotTOTO
            else
               STOP " reimplement allocation of rhoXanesTOTO" 
               write(filename,'(A)') 'b2B_rho'
               !              rhotarget=>rhoXanesTOTO
            endif


            inquire(file=trim(trim(filename)//'.cube'),exist=exists)
            print *, "check ",  trim(filename)//'.cube', exists

            if(exists) then

               nullify(pot_bB);
               call read_cube(trim(filename),atoms%astruct%geocode,n1i_bB,n2i_bB,n3i_bB, &
                  &   nspin , hx_old ,hy_old ,hz_old ,pot_bB, nat_b2B, rxyz_b2B, iatype_b2B, znucl_b2B)
         !call read_density_cube_old(trim(filename), n1i_bB,n2i_bB,n3i_bB, 1 , hx_old ,hy_old ,hz_old , nat_b2B, rxyz_b2B, pot_bB )
               hx_old=hx_old*2
               hy_old=hy_old*2
               hz_old=hz_old*2


               if( (atoms%astruct%nat/nat_b2B)*nat_b2B /=  atoms%astruct%nat ) then
                  if(iproc==0) write(*,*)  "   b2B_xanes cube  is not compatible with actual positions" 
                  if(nproc>1) call MPI_Finalize(ierr)
                  stop '      b2B_xanes cube  is not compatible with actual positions          '
               end if

            else
               print  *, " reading potential from file ","b2B_xanes.pot"
               write(6,*) " reading pot for b2B from potfile has been disactivated. Use cube format instead  " 
               stop  " reading pot for b2B from potfile has been disactivated. Use cube format instead  " 

            endif


            allocate(rhopottmp( max(n1i_bB,n1i),max(n2i_bB,n2i),max(n3i_bB,n3i),in%nspin+ndebug),stat=i_stat)
            !! allocate(rhopottmp( max(n1i_bB,n1i),max(n2i_bB,n2i),max(n3i_bB,n3d),in%nspin+ndebug),stat=i_stat)
            call memocc(i_stat,rhopottmp,'rhopottmp',subname)


            rhotarget=0.0_gp


            itype=16
            nd=2**20

            allocate(  intfunc_x(0:nd+ndebug),stat=i_stat )
            call memocc(i_stat,intfunc_x,'intfunc_x',subname)
            allocate( intfunc_y(0:nd+ndebug) ,stat=i_stat )
            call memocc(i_stat,intfunc_y,'intfunc_y',subname)

            print *, " scaling function for interpolation "

            call scaling_function4b2B(itype,nd,nrange,intfunc_x,intfunc_y)  ! intervallo di 32 con 2**20 punti
            if( abs(intfunc_y(nd/2)-1)>1.0e-10 ) then
               stop " wrong scaling function 4b2B: not a centered one "
            endif

            i_all=-product(shape(intfunc_x))*kind(intfunc_x)
            deallocate(intfunc_x,stat=i_stat)
            call memocc(i_stat,i_all,'intfunc_x',subname)

            allocate(auxint(n1i+n2i+n3i+ndebug),stat=i_stat)
            call memocc(i_stat,auxint,'auxint',subname)

            Nreplicas = atoms%astruct%nat / nat_b2B
            dumvect3d(1)=atoms%astruct%cell_dim(1)
            dumvect3d(2)=atoms%astruct%cell_dim(2)
            dumvect3d(3)=atoms%astruct%cell_dim(3)


            !Loop over ireplica
            do ireplica=0, Nreplicas-1

               replicaoffset = (ireplica)*(   nat_b2B      )

               do j=1,3
                  shift_b2B(j) = rxyz(j,1+replicaoffset) - rxyz_b2B(j,1) 

                  do iat=2+ireplica*nat_b2B, (ireplica+1)*nat_b2B

                     shiftdiff = shift_b2B(j) - (rxyz(j,iat) -rxyz_b2B(j,iat-replicaoffset)   )

                     if( abs( shiftdiff )>1.0e-4 .and.  abs(abs(shiftdiff)-dumvect3d(j))  >1.0e-4) then
                        if(iproc==0) write(*,*)  "   b2B_xanes  positions are not compatible with actual positions" 
                        if(nproc>1) call MPI_Finalize(ierr)
                        stop '      b2B_xanes positions are not compatible with actual positions          '
                     end if
                  enddo
               enddo

               if (iproc == 0) write(*,'(a,1x,i2,1x,a,1x,3ES13.6)')  "for replica ", ireplica,  "SHIFT " , shift_b2B

               rhopottmp=0.0_gp
               do iz_bB = 1,n3i_bB
                  do iy_bB=1,n2i_bB
                     do ix_bB=1,n1i_bB
                        rhopottmp(ix_bB,iy_bB,iz_bB ,1) =  pot_bB(ix_bB,iy_bB,iz_bB,1)
                                                          !pot_bB(ix_bB  + (iy_bB-1)*n1i_bB  + (iz_bB-1)*n1i_bB*n2i_bB,1)
                        !! rhopottmp(ix_bB,iy_bB,iz_bB ,1) =  pot_bB(ix_bB  + (iy_bB-1)*n1i_bB  + (iz_bB-1)*n1i_bB*n2i_bB,1)
                     enddo
                  enddo
               enddo

               if (ireplica==Nreplicas-1) then
                  i_all=-product(shape(pot_bB))*kind(pot_bB)
                  deallocate(pot_bB,stat=i_stat)
                  call memocc(i_stat,i_all,'pot_bB',subname)
               endif


               do iz_bB = 1,n3i_bB
                  do iy_bB=1,n2i_bB
                     auxint = 0.0_gp
                     do ix_bB=1,n1i_bB
                        rx_bB = hx_old*(ix_bB-1)           /2.0   +  shift_b2B(1)
                        minX_B  =  max(1,NINT((rx_bB -8*hx_old/2)/(hx/2.0)))
                        maxX_B  =  min(n1i,NINT((rx_bB +8*hx_old/2)/(hx/2.0)))

                        minX_B  =  NINT((rx_bB -8*hx_old/2)/(hx/2.0))
                        maxX_B  =  NINT((rx_bB +8*hx_old/2)/(hx/2.0))

                        do ixnl= minX_B , maxX_B 
                           ix = mod(ixnl-1 + n1i , n1i) +1

                           rx = hx*(ix-1  )/2.0  

                           shiftdiff = (rx-rx_bB)
                           if ( abs(shiftdiff -atoms%astruct%cell_dim(1)) < abs(shiftdiff)) &
                                shiftdiff=shiftdiff -atoms%astruct%cell_dim(1)
                           if ( abs(shiftdiff +atoms%astruct%cell_dim(1)) < abs(shiftdiff)) &
                                shiftdiff=shiftdiff +atoms%astruct%cell_dim(1)

                           idelta = NINT( shiftdiff *2**15/(hx_old/2))  
                           factx = intfunc_y(nd/2+idelta)
                           auxint(ix) = auxint(ix) + &
                              &   factx * rhopottmp(ix_bB,iy_bB,iz_bB ,1)
                        enddo
                     enddo
                     rhopottmp(1:n1i,iy_bB,iz_bB,1)=auxint(1:n1i)
                  enddo
               enddo

               do iz_bB = 1,n3i_bB
                  do ix_bB=1,n1i
                     auxint = 0.0_gp
                     do iy_bB=1,n2i_bB
                        ry_bB = hy_old*(iy_bB-1)/2.0   +  shift_b2B(2)
                        minY_B  =  max(1  ,NINT((ry_bB -8*hy_old/2)/(hy/2.0)))
                        maxY_B  =  min(n2i,NINT((ry_bB +8*hy_old/2)/(hy/2.0)))

                        minY_B  =  NINT((ry_bB -8*hy_old/2)/(hy/2.0))
                        maxY_B  =  NINT((ry_bB +8*hy_old/2)/(hy/2.0))

                        do iynl= minY_B , maxY_B 
                           iy = mod(iynl-1 + n2i , n2i) +1

                           ry = hy*(iy-1  )/2.0  

                           shiftdiff = (ry-ry_bB)
                           if ( abs(shiftdiff -atoms%astruct%cell_dim(2)) < abs(shiftdiff)) &
                                shiftdiff=shiftdiff -atoms%astruct%cell_dim(2)
                           if ( abs(shiftdiff +atoms%astruct%cell_dim(2)) < abs(shiftdiff)) &
                                shiftdiff=shiftdiff +atoms%astruct%cell_dim(2)


                           idelta = NINT(shiftdiff *2**15/(hy_old/2))
                           facty = intfunc_y(nd/2+idelta)
                           auxint(iy) = auxint(iy) + &
                              &   facty * rhopottmp(ix_bB,iy_bB,iz_bB,1)
                        enddo
                     enddo
                     rhopottmp(ix_bB ,1:n2i,iz_bB,1)=auxint(1:n2i)
                  enddo
               enddo

               do ix_bB=1,n1i
                  do iy_bB=1,n2i
                     auxint = 0.0_gp
                     do iz_bB = 1,n3i_bB
                        rz_bB = hz_old*(iz_bB-1)           /2.0   +  shift_b2B(3)


                        minZ_B  =    NINT((rz_bB -8*hz_old/2)/(hz/2.0))
                        maxZ_B  =    NINT((rz_bB +8*hz_old/2)/(hz/2.0))

                        do iznl= minZ_B , maxZ_B 

                           iz = mod(iznl-1 + n3i , n3i) +1

                           rz = hz*(iz-1  )/2.0  

                           shiftdiff = (rz-rz_bB)
                           if ( abs(shiftdiff -atoms%astruct%cell_dim(3)) < abs(shiftdiff)) &
                                shiftdiff=shiftdiff -atoms%astruct%cell_dim(3)
                           if ( abs(shiftdiff +atoms%astruct%cell_dim(3)) < abs(shiftdiff)) &
                                shiftdiff=shiftdiff +atoms%astruct%cell_dim(3)

                           idelta = NINT( shiftdiff *2**15/(hz_old/2.0))     
                           factz = intfunc_y(nd/2+idelta)
                           auxint(iz) = auxint(iz) + &
                              &   factz * rhopottmp(ix_bB,iy_bB,iz_bB,1)
                        enddo
                     enddo
                     rhotarget(ix_bB ,iy_bB, 1:n3i ,1)= rhotarget(ix_bB ,iy_bB, : ,1)+auxint(1:n3i)
                  enddo
               enddo
            enddo !End of loop over ireplica

            !De-allocations
            i_all=-product(shape(rxyz_b2B))*kind(rxyz_b2B)
            deallocate(rxyz_b2B,stat=i_stat)
            call memocc(i_stat,i_all,'rxyz',subname)
            i_all=-product(shape(iatype_b2B))*kind(iatype_b2B)
            deallocate(iatype_b2B,stat=i_stat)
            call memocc(i_stat,i_all,'iatype',subname)
            i_all=-product(shape(znucl_b2B))*kind(znucl_b2B)
            deallocate(znucl_b2B,stat=i_stat)
            call memocc(i_stat,i_all,'znucl',subname)
            i_all=-product(shape(rhopottmp))*kind(rhopottmp)
            deallocate(rhopottmp,stat=i_stat)
            call memocc(i_stat,i_all,'rhopottmp',subname)
            i_all=-product(shape(auxint))*kind(auxint)
            deallocate(auxint,stat=i_stat)
            call memocc(i_stat,i_all,'auxint',subname)
            i_all=-product(shape(intfunc_y))*kind(intfunc_y)
            deallocate(intfunc_y,stat=i_stat)
            call memocc(i_stat,i_all,'intfunc_y',subname)
         enddo  !End of loop of B2counter




         ! if (iproc == 0) write(*,*) 'writing NEW local_potential.pot'
         ! call plot_density('local_potentialb2BNEW',iproc,nproc,&
               !      n1,n2,n3,n1i,n2i,n3i,n3p,&
               !      in%nspin,hxh,hyh,hzh,&
               !      atoms,rxyz,ngatherarr,rhopot(1,1,1,1))



         do iz = 1,dpcom%n3p
            do iy = 1,n2i
               do ix = 1,n1i
                  rhopot(ix ,iy , iz  ,1)= rhopotTOTO(ix ,iy,iz+ dpcom%i3s+dpcom%i3xcsh-1  ,1)
               end do
            end do
         end do




      endif !End of if ( iand( in%potshortcut, 2)  > 0)


      if( iand( in%potshortcut,4)  .gt. 0 ) then
         do ix=1,n1i
            do iy=1,n2i
               do iz = 1,n3i
                  rhopot(ix ,iy, iz ,1)= rhopot(ix ,iy, iz ,1)+rhopotExtra(ix ,iy, iz ,1)
               enddo
            enddo
         enddo
         i_all=-product(shape(rhopotExtra))*kind(rhopotExtra)
         deallocate(rhopotExtra,stat=i_stat)
         call memocc(i_stat,i_all,'rhopotExtra',subname)
      endif

      alteration: if(  in%abscalc_alterpot) then
         ! Attention :  modification of the  potential for the  
         ! exactly resolvable case 

         !n(c) lpot_a=1
         rpot_a = 7.5d0
         spot_a = 0.8d0
         hpot_a = 3.0d0

         allocate(radpot(60000 ,2+ndebug ))
         radpotcount=60000

         open(unit=22,file='pot.dat', status='old')
         do igrid=1, radpotcount
            read(22,*)  radpot(igrid ,1 ),  radpot(igrid , 2 )
         enddo
         close(unit=22)

         minr=1000.0
         potmodified_maxr=0
         potmodified_shift=0



         do ix=1,n1i
            do iy=1,n2i
               do iz = 1,dpcom%n3p
                  rx = hx*(ix-1)           /2.0  -  rxyz(1,in%iat_absorber )
                  ry = hy*(iy-1)           /2.0  -  rxyz(2,in%iat_absorber )
                  rz = hz*(iz-1 +dpcom%i3xcsh + dpcom%i3s -1 )/2.0  -  rxyz(3,in%iat_absorber )

                  r  = sqrt( rx*rx+ry*ry+rz*rz)

                  if(r>3.5) then

                     if( r>29) then
                        rhopot(ix,iy,iz,1)=0.0
                     else
                        igrid = binary_search( r, radpot, radpotcount )
                        rhopot(ix,iy,iz,1) = &
                           &   ( radpot(igrid,2)*(radpot(igrid+1,1)-R) + radpot(igrid+1,2)*(R-radpot(igrid,1)) )/&
                           &   ( radpot(igrid+1,1) -radpot(igrid,1) )
                     endif
                  else
                     if(potmodified_maxr<r) then 
                        potmodified_maxr=r
                        igrid = binary_search( r, radpot, radpotcount )
                        potmodified_shift =&
                           &   ( radpot(igrid,2)*(radpot(igrid+1,1)-R) + radpot(igrid+1,2)*(R-radpot(igrid,1)) )/&
                           &   ( radpot(igrid+1,1) -radpot(igrid,1) ) &
                           &   -rhopot(ix,iy,iz,1) 
                     endif
                  endif

                  if(r<minr) minr=r

                  if( r.ge.3.5) then
                     ! harmo = (rx+2*ry+3*rz)/sqrt(14.0)/r *sqrt( 3.0/4.0/3.1415926535)
                     !! harmo = sqrt( 1.0/4.0/3.1415926535)
                     ! harmo = (rz)/sqrt(1.0)/r *sqrt( 3.0/4.0/3.1415926535)
                     harmo = (rx)/sqrt(1.0)/r *sqrt( 3.0/4.0/3.1415926535)
                  else
                     harmo=0.0_gp
                  endif

                  espo  = ((r-rpot_a)**2)/spot_a/spot_a/2.0
                  if(espo<100) then
                     rhopot(ix,iy,iz,1) = rhopot(ix,iy,iz,1) +  hpot_a * exp(-espo) *harmo
                  endif
               enddo
            enddo
         enddo
         do ix=1,n1i
            do iy=1,n2i
               do iz = 1,dpcom%n3p
                  rx = hx*(ix-1)           /2.0  -  rxyz(1,in%iat_absorber )
                  ry = hy*(iy-1)           /2.0  -  rxyz(2,in%iat_absorber )
                  rz = hz*(iz-1 +dpcom%i3xcsh + dpcom%i3s -1 )/2.0  -  rxyz(3,in%iat_absorber )

                  r  = sqrt( rx*rx+ry*ry+rz*rz)

                  if(r<=3.5) then
                     rhopot(ix,iy,iz,1)=rhopot(ix,iy,iz,1)+potmodified_shift*0
                  endif
               enddo
            enddo
         enddo
         print *, "  potmodified_shift =", potmodified_shift
      end if alteration

      infocode=0

      if (in%iabscalc_type==2) then
         call xabs_lanczos(iproc,nproc,atoms,hx,hy,hz,rxyz,&
             radii_cf,nlpspd,proj,KSwfn%Lzd,dpcom,&
             rhopot(1,1,1,1),energs,in%nspin,GPU,&
             in%iat_absorber,in,PAWD,orbs)

      else if (in%iabscalc_type==1) then
         call xabs_chebychev(iproc,nproc,atoms,hx,hy,hz,rxyz,&
             radii_cf,nlpspd,proj,KSwfn%Lzd,dpcom,&
            &   rhopot(1,1,1,1) ,energs,in%nspin,GPU &
            &   , in%iat_absorber, in, PAWD, orbs)
      else if (in%iabscalc_type==3) then
         call xabs_cg(iproc,nproc,atoms,hx,hy,hz,rxyz,&
             radii_cf,nlpspd,proj,KSwfn%Lzd,dpcom,&
            &   rhopot(1,1,1,1) ,energs,in%nspin,GPU &
            &   , in%iat_absorber, in, rhoXanes(1,1,1,1), PAWD, PPD, orbs)
      else
         if (iproc == 0) write(*,*)' iabscalc_type not known, does not perform calculation'
      endif

   end if

   !    No tail calculation
   if (nproc > 1) call MPI_BARRIER(MPI_COMM_WORLD,ierr)

   call deallocate_before_exiting
!   call deallocate_local_zone_descriptors(lzd, subname)

   contains


   !routine which deallocate the pointers and the arrays before exiting 
   subroutine deallocate_before_exiting

      !when this condition is verified we are in the middle of the SCF cycle

      !! if (infocode /=0 .and. infocode /=1) then
      if (.true.) then

         !!$       if (idsx_actual > 0) then
         !!$          i_all=-product(shape(psidst))*kind(psidst)
         !!$          deallocate(psidst,stat=i_stat)
         !!$          call memocc(i_stat,i_all,'psidst',subname)
         !!$          i_all=-product(shape(hpsidst))*kind(hpsidst)
         !!$          deallocate(hpsidst,stat=i_stat)
         !!$          call memocc(i_stat,i_all,'hpsidst',subname)
         !!$          i_all=-product(shape(ads))*kind(ads)
         !!$          deallocate(ads,stat=i_stat)
         !!$          call memocc(i_stat,i_all,'ads',subname)
         !!$       end if

         !!$       if (nproc > 1) then
         !!$          i_all=-product(shape(psit))*kind(psit)
         !!$          deallocate(psit,stat=i_stat)
         !!$          call memocc(i_stat,i_all,'psit',subname)
         !!$       end if
         !!$       
         !!$       i_all=-product(shape(hpsi))*kind(hpsi)
         !!$       deallocate(hpsi,stat=i_stat)
         !!$       call memocc(i_stat,i_all,'hpsi',subname)




         !!$       i_all=-product(shape(pot_ion))*kind(pot_ion)
         !!$       deallocate(pot_ion,stat=i_stat)
         !!$       call memocc(i_stat,i_all,'pot_ion',subname)
         !!$       
         !!$       i_all=-product(shape(pkernel))*kind(pkernel)
         !!$       deallocate(pkernel,stat=i_stat)
         !!$       call memocc(i_stat,i_all,'pkernel',subname)
         !!$

         !!$       if (in%read_ref_den) then
         !!$          i_all=-product(shape(pkernel_ref))*kind(pkernel_ref)
         !!$          deallocate(pkernel_ref,stat=i_stat)
         !!$          call memocc(i_stat,i_all,'pkernel_ref',subname)
         !!$       end if

         ! calc_tail false
         i_all=-product(shape(rhopot))*kind(rhopot)
         deallocate(rhopot,stat=i_stat)
         call memocc(i_stat,i_all,'rhopot',subname)

         if(  iand( in%potshortcut, 2)  > 0 ) then
            i_all=-product(shape(rhopotTOTO))*kind(rhopotTOTO)
            deallocate(rhopotTOTO,stat=i_stat)
            call memocc(i_stat,i_all,'rhopotTOTO',subname)
         endif

         i_all=-product(shape(rhoXanes))*kind(rhoXanes)
         deallocate(rhoXanes,stat=i_stat)
         call memocc(i_stat,i_all,'rhoXanes',subname)

         !!$       if (in%read_ref_den) then
         !!$          i_all=-product(shape(rhoref))*kind(rhoref)
         !!$          deallocate(rhoref,stat=i_stat)
         !!$          call memocc(i_stat,i_all,'rhoref',subname)
         !!$       end if

         i_all=-product(shape(dpcom%nscatterarr))*kind(dpcom%nscatterarr)
         deallocate(dpcom%nscatterarr,stat=i_stat)
         call memocc(i_stat,i_all,'dpcom%nscatterarr',subname)

         i_all=-product(shape(dpcom%ngatherarr))*kind(dpcom%ngatherarr)
         deallocate(dpcom%ngatherarr,stat=i_stat)
         call memocc(i_stat,i_all,'dpcom%ngatherarr',subname)

         i_all=-product(shape(fion))*kind(fion)
         deallocate(fion,stat=i_stat)
         call memocc(i_stat,i_all,'fion',subname)

         i_all=-product(shape(fdisp))*kind(fdisp)
         deallocate(fdisp,stat=i_stat)
         call memocc(i_stat,i_all,'fdisp',subname)


      end if

      !deallocate wavefunction for virtual orbitals
      !if it is the case
      if (in%nvirt > 0) then
         !call deallocate_gwf(Gvirt,subname)
         i_all=-product(shape(psivirt))*kind(psivirt)
         deallocate(psivirt,stat=i_stat)
         call memocc(i_stat,i_all,'psivirt',subname)
      end if

      !De-allocations
      call deallocate_bounds(atoms%astruct%geocode,KSwfn%Lzd%Glr%hybrid_on,&
           KSwfn%Lzd%Glr%bounds,subname)
      call deallocate_Lzd_except_Glr(KSwfn%Lzd, subname)
!      i_all=-product(shape(Lzd%Glr%projflg))*kind(Lzd%Glr%projflg)
!      deallocate(Lzd%Glr%projflg,stat=i_stat)
!      call memocc(i_stat,i_all,'Lzd%Glr%projflg',subname)  

      call deallocate_comms(comms,subname)

      call deallocate_orbs(orbs,subname)
      call deallocate_orbs(KSwfn%orbs,subname)

      call deallocate_proj_descr(nlpspd,subname)

      i_all=-product(shape(proj))*kind(proj)
      deallocate(proj,stat=i_stat)
      call memocc(i_stat,i_all,'proj',subname)

      i_all=-product(shape(radii_cf))*kind(radii_cf)
      deallocate(radii_cf,stat=i_stat)
      call memocc(i_stat,i_all,'radii_cf',subname)

      call deallocate_rho_descriptors(rhodsc,subname)

      if( in%iabscalc_type==3) then
         call deallocate_pcproj_data(PPD,subname)
      endif
      if(sum(atoms%paw_NofL).gt.0) then
         call deallocate_pawproj_data(PAWD,subname)       
      endif
      !! this is included in deallocate_atomdatapaw
      !! call deallocate_atomdatapaw(atoms,subname)
     
      ! Free the libXC stuff if necessary.
      call xc_end()

      !end of wavefunction minimisation
      call timing(bigdft_mpi%mpi_comm,'LAST','PR')
      call timing(bigdft_mpi%mpi_comm,'              ','RE')
      call cpu_time(tcpu1)
      call system_clock(ncount1,ncount_rate,ncount_max)
      tel=dble(ncount1-ncount0)/dble(ncount_rate)
      if (iproc == 0) &
         &   write( *,'(1x,a,1x,i4,2(1x,f12.2))') 'CPU time/ELAPSED time for root process ', iproc,tel,tcpu1-tcpu0

   END SUBROUTINE deallocate_before_exiting

END SUBROUTINE abscalc


subroutine zero4b2B(n,x)
   implicit none
   !Arguments
   integer, intent(in) :: n
   real(kind=8), intent(out) :: x(n)
   !Local variables
   integer :: i
   do i=1,n
      x(i)=0.d0
   end do
END SUBROUTINE zero4b2B


!> Backward wavelet transform
subroutine back_trans_14_4b2B(nd,nt,x,y)
   implicit none
   !Arguments
   integer, intent(in) :: nd                !< length of data set                          
   integer, intent(in) :: nt                !< length of data in data set to be transformed
   real(kind=8), intent(in) :: x(0:nd-1)    !< input data,
   real(kind=8), intent(out) :: y(0:nd-1)   !< output data
   !Local variables
   integer :: i,j,ind

   include 'lazy_16.inc'

   do i=0,nt/2-1
      y(2*i+0)=0.d0
      y(2*i+1)=0.d0

      do j=-m/2,m/2-1

         ! periodically wrap index if necessary
         ind=i-j
         loop99: do
            if (ind.lt.0) then 
               ind=ind+nt/2
               cycle loop99
            end if
            if (ind.ge.nt/2) then 
               ind=ind-nt/2
               cycle loop99
            end if
            exit loop99
         end do loop99

         y(2*i+0)=y(2*i+0) + ch(2*j-0)*x(ind)+cg(2*j-0)*x(ind+nt/2)
         y(2*i+1)=y(2*i+1) + ch(2*j+1)*x(ind)+cg(2*j+1)*x(ind+nt/2)
      end do
   end do

END SUBROUTINE back_trans_14_4b2B


subroutine scaling_function4b2B(itype,nd,nrange,a,x)
   use module_base
   implicit none
   !Arguments
   !Type of interpolating functions
   integer, intent(in) :: itype
   !Number of points: must be 2**nex
   integer, intent(in) :: nd
   integer, intent(out) :: nrange
   real(kind=8), dimension(0:nd), intent(out) :: a,x
   !Local variables
   character(len=*), parameter :: subname='scaling_function4b2B'
   real(kind=8), dimension(:), allocatable :: y
   integer :: i,nt,ni,i_all,i_stat  

   !Only itype=8,14,16,20,24,30,40,50,60,100
   select case(itype)
   case(8,14,16,20,24,30,40,50,60,100)
      !O.K.
   case default
      print *,"Only interpolating functions 8, 14, 16, 20, 24, 30, 40, 50, 60, 100"
      stop
   end select
   !!$  write(unit=*,fmt="(1x,a,i0,a)") &
   !!$       "Use interpolating scaling functions of ",itype," order"

   !Give the range of the scaling function
   !from -itype to itype
   ni=2*itype
   nrange = ni
   allocate(y(0:nd+ndebug),stat=i_stat)
   call memocc(i_stat,y,'y',subname)

   ! plot scaling function
   call zero4b2B(nd+1,x)
   call zero4b2B(nd+1,y)
   nt=ni
   x(nt/2)=1.d0
   loop1: do
      nt=2*nt
      ! write(6,*) 'nd,nt',nd,nt
      select case(itype)
      case(8)
         stop
      case(14)
         stop
      case(16)
         call back_trans_14_4b2B(nd,nt,x,y)
      case(20)
         stop
      case(24)
         stop
      case(30)
         stop
      case(40)
         stop
      case(50)
         stop
      case(60)
         stop
      case(100)
         stop
      end select

      do i=0,nt-1
         x(i)=y(i)
      end do
      if (nt.eq.nd) then
         exit loop1
      end if
   end do loop1

   !open (unit=1,file='scfunction',status='unknown')
   do i=0,nd
      a(i) = real(i*ni,kind=8)/real(nd,kind=8)-(.5d0*real(ni,kind=8)-1.d0)
      !write(1,*) a(i),x(i)
   end do
   !close(1)

   i_all=-product(shape(y))*kind(y)
   deallocate(y,stat=i_stat)
   call memocc(i_stat,i_all,'y',subname)
END SUBROUTINE scaling_function4b2B


subroutine read_potfile4b2B(filename,n1i,n2i,n3i, rho, alat1, alat2, alat3)
   use module_base
   implicit none
   character(len=*), intent(in) :: filename
   integer, intent(out) :: n1i,n2i,n3i
   real(gp) alat1, alat2, alat3, dum, dum1
   ! real(dp), dimension(n1i*n2i*n3d), intent(out) :: rho
   real(gp), pointer :: rho(:)
   !local variables
   integer :: nl1,nl2,nl3,i_stat,i1,i2,i3,ind
   real(gp) :: value
   character(len=*), parameter :: subname='read_potfile4b2B'

   open(unit=22,file=filename,status='unknown')
   read(22,*)!'normalised density'
   read(22,*) n1i,n2i,n3i
   read(22,*) alat1,dum ,alat2
   read(22,*)  dum, dum1, alat3
   read(22,*)!xyz   periodic' !not true in general but needed in the case

   !conditions for periodicity in the three directions
   !value of the buffer in the x and z direction
   nl1=1
   nl3=1
   nl2=1

   print *, " allocation for rho for  n1i,n2i,n3i ",  n1i,n2i,n3i

   allocate( rho( n1i*n2i*n3i+ndebug) , stat=i_stat )
   call memocc(i_stat,rho,'rho',subname)

   print *, " going to read all pot points " 
   do i3=0,n3i-1
      do i2=0,n2i-1
         do i1=0,n1i-1
            ind=i1+nl1+(i2+nl2-1)*n1i+(i3+nl3-1)*n1i*n2i
            read(22,*)value
            rho(ind)=value
         end do
      end do
   end do
   print *, " closing file  " 
   close(22)

END SUBROUTINE read_potfile4b2B


subroutine extract_potential_for_spectra(iproc,nproc,at,rhod,dpcom,&
     orbs,nvirt,comms,Lzd,hx,hy,hz,rxyz,rhopot,rhocore,pot_ion,&
     nlpspd,proj,pkernel,pkernelseq,ixc,psi,hpsi,psit,G,&
     nspin,potshortcut,symObj,GPU,input)
   use module_base
   use module_interfaces, except_this_one => extract_potential_for_spectra
   use module_types
   use Poisson_Solver, except_dp => dp, except_gp => gp, except_wp => wp
   use libxc_functionals
   implicit none
   !Arguments
   integer, intent(in) :: iproc,nproc,ixc
   integer, intent(inout) :: nspin,nvirt
   real(gp), intent(in) :: hx,hy,hz
   type(atoms_data), intent(inout) :: at
   type(rho_descriptors),intent(in) :: rhod
   type(denspot_distribution), intent(in) :: dpcom
   type(orbitals_data), intent(inout) :: orbs
   type(nonlocal_psp_descriptors), intent(in) :: nlpspd
   type(local_zone_descriptors), intent(inout) :: Lzd
   type(communications_arrays), intent(in) :: comms
   type(GPU_pointers), intent(inout) :: GPU
   type(input_variables):: input
   type(symmetry_data), intent(in) :: symObj
   !integer, dimension(0:nproc-1,4), intent(in) :: nscatterarr !n3d,n3p,i3s+i3xcsh-1,i3xcsh
   !integer, dimension(0:nproc-1,2), intent(in) :: ngatherarr 
   real(gp), dimension(3,at%astruct%nat), intent(in) :: rxyz
   real(wp), dimension(nlpspd%nprojel), intent(in) :: proj
   real(dp), dimension(*), intent(inout) :: rhopot,pot_ion
   type(gaussian_basis), intent(out) :: G !basis for davidson IG
   real(wp), dimension(:), pointer :: psi,hpsi,psit
   real(wp), dimension(:,:,:,:), pointer :: rhocore
   type(coulomb_operator), intent(in) :: pkernel,pkernelseq
   integer, intent(in) ::potshortcut

  !local variables
  character(len=*), parameter :: subname='extract_potential_for_spectra'
  logical :: switchGPUconv,switchOCLconv
  integer :: i_stat,i_all,nspin_ig
  real(gp) :: hxh,hyh,hzh,eks,ehart,eexcu,vexcu
  type(orbitals_data) :: orbse
  type(communications_arrays) :: commse
  integer, dimension(:,:), allocatable :: norbsc_arr
  real(wp), dimension(:), allocatable :: potxc
  !real(wp), dimension(:,:,:), allocatable :: mom_vec
  real(gp), dimension(:), allocatable :: locrad
  !   real(wp), dimension(:), pointer :: pot,pot1
  real(dp), dimension(:,:), pointer :: rho_p
  real(wp), dimension(:,:,:), pointer :: psigau
  ! #### Linear Scaling Variables
  real(gp), dimension(6) :: xcstr
  type(local_zone_descriptors) :: Lzde

  allocate(norbsc_arr(at%natsc+1,nspin+ndebug),stat=i_stat)
  call memocc(i_stat,norbsc_arr,'norbsc_arr',subname)
  allocate(locrad(at%astruct%nat+ndebug),stat=i_stat)
  call memocc(i_stat,locrad,'locrad',subname)

  if (iproc == 0) then
     write(*,'(1x,a)')&
          &   '------------------------------------------------------- Input Wavefunctions Creation'
     !yaml_output
     !      write(70,'(a)')repeat(' ',yaml_indent)//'- Input Hamiltonian: { '
!     yaml_indent=yaml_indent+2 !list element
  end if
  !spin for inputguess orbitals
  if (nspin == 4) then
     nspin_ig=1
  else
     nspin_ig=nspin
  end if

  call inputguess_gaussian_orbitals(iproc,nproc,at,rxyz,nvirt,nspin_ig,&
       &   orbs,orbse,norbsc_arr,locrad,G,psigau,eks)

  !allocate communications arrays for inputguess orbitals
  !call allocate_comms(nproc,orbse,commse,subname)
  call orbitals_communicators(iproc,nproc,Lzd%Glr,orbse,commse,basedist=comms%nvctr_par(0:,1:))  

  !use the eval array of orbse structure to save the original values
  allocate(orbse%eval(orbse%norb*orbse%nkpts+ndebug),stat=i_stat)
  call memocc(i_stat,orbse%eval,'orbse%eval',subname)

  hxh=.5_gp*hx
  hyh=.5_gp*hy
  hzh=.5_gp*hz

  if(potshortcut<=0) then
     call nullify_local_zone_descriptors(Lzde)
     call create_LzdLIG(iproc,nproc,orbs%nspin,input%linear,hx,hy,hz,Lzd%Glr,at,orbse,rxyz,Lzde)
  else
     call nullify_local_zone_descriptors(Lzde)
     Lzde = Lzd
  end if

  ! determine the wavefunction dimension
  call wavefunction_dimension(Lzde,orbse)

  !allocate the wavefunction in the transposed way to avoid allocations/deallocations
  allocate(psi(max(orbse%npsidim_orbs,orbse%npsidim_comp)+ndebug),stat=i_stat)
  call memocc(i_stat,psi,'psi',subname)

  !allocate arrays for the GPU if a card is present
  switchGPUconv=.false.
  switchOCLconv=.false.
  if (GPUconv .and. potshortcut ==0 ) then
     call prepare_gpu_for_locham(Lzde%Glr%d%n1,Lzde%Glr%d%n2,Lzde%Glr%d%n3,nspin_ig,&
          hx,hy,hz,Lzd%Glr%wfd,orbse,GPU)
  else if (OCLconv .and. potshortcut ==0) then
     call allocate_data_OCL(Lzde%Glr%d%n1,Lzde%Glr%d%n2,Lzde%Glr%d%n3,at%astruct%geocode,&
          nspin_ig,Lzde%Glr%wfd,orbse,GPU)
     if (iproc == 0) write(*,*)&
          'GPU data allocated'
  else if (GPUconv .and. potshortcut >0 ) then
     switchGPUconv=.true.
     GPUconv=.false.
  else if (OCLconv .and. potshortcut >0 ) then
     switchOCLconv=.true.
     OCLconv=.false.
  end if

  call timing(iproc,'wavefunction  ','ON')   
  !use only the part of the arrays for building the hamiltonian matrix
  call gaussians_to_wavelets_new(iproc,nproc,Lzde,orbse,G,&
       psigau(1,1,min(orbse%isorb+1,orbse%norb)),psi)
  call timing(iproc,'wavefunction  ','OF')
  i_all=-product(shape(locrad))*kind(locrad)
  deallocate(locrad,stat=i_stat)
  call memocc(i_stat,i_all,'locrad',subname)

  !spin adaptation for the IG in the spinorial case
  nullify(rho_p)
  orbse%nspin=nspin
  call sumrho(dpcom,orbse,Lzde,GPU,symObj,rhod,psi,rho_p)
  call communicate_density(dpcom,orbse%nspin,rhod,rho_p,rhopot,.false.)
  orbse%nspin=nspin_ig

  !-- if spectra calculation uses a energy dependent potential
  !    input_wf_diag will write (to be used in abscalc)
  !    the density to the file electronic_density.cube
  !  The writing is activated if  5th bit of  in%potshortcut is on.
  if( iand( potshortcut,16)==0 .and. potshortcut /= 0) then
     call plot_density_cube_old('electronic_density',&
          iproc,nproc,Lzde%Glr%d%n1,Lzde%Glr%d%n2,Lzde%Glr%d%n3,&
          Lzde%Glr%d%n1i,Lzde%Glr%d%n2i,Lzde%Glr%d%n3i,dpcom%nscatterarr(iproc,2),  & 
          nspin,hxh,hyh,hzh,at,rxyz,dpcom%ngatherarr,&
          rhopot(1+dpcom%nscatterarr(iproc,4)*Lzde%Glr%d%n1i*Lzd%Glr%d%n2i))
  endif
  !---

  if(orbs%nspinor==4) then
     !this wrapper can be inserted inside the poisson solver 
     call PSolverNC(at%astruct%geocode,'D',iproc,nproc,Lzde%Glr%d%n1i,Lzde%Glr%d%n2i,Lzde%Glr%d%n3i,&
          dpcom%nscatterarr(iproc,1),& !this is n3d
          ixc,hxh,hyh,hzh,&
          rhopot,pkernel%kernel,pot_ion,ehart,eexcu,vexcu,0.d0,.true.,4)
  else
     !Allocate XC potential
     if (dpcom%nscatterarr(iproc,2) >0) then
        allocate(potxc(Lzde%Glr%d%n1i*Lzde%Glr%d%n2i*dpcom%nscatterarr(iproc,2)*nspin+ndebug),stat=i_stat)
        call memocc(i_stat,potxc,'potxc',subname)
     else
        allocate(potxc(1+ndebug),stat=i_stat)
        call memocc(i_stat,potxc,'potxc',subname)
     end if

     call XC_potential(at%astruct%geocode,'D',iproc,nproc,MPI_COMM_WORLD,&
          Lzde%Glr%d%n1i,Lzde%Glr%d%n2i,Lzde%Glr%d%n3i,ixc,hxh,hyh,hzh,&
          rhopot,eexcu,vexcu,nspin,rhocore,potxc,xcstr)
     if( iand(potshortcut,4)==0) then
        call H_potential('D',pkernel,rhopot,pot_ion,ehart,0.0_dp,.true.)
     endif

     !sum the two potentials in rhopot array
     !fill the other part, for spin, polarised
     if (nspin == 2) then
        call dcopy(Lzde%Glr%d%n1i*Lzde%Glr%d%n2i*dpcom%nscatterarr(iproc,2),rhopot(1),1,&
             rhopot(Lzde%Glr%d%n1i*Lzde%Glr%d%n2i*dpcom%nscatterarr(iproc,2)+1),1)
     end if
     !spin up and down together with the XC part
     call axpy(Lzde%Glr%d%n1i*Lzde%Glr%d%n2i*dpcom%nscatterarr(iproc,2)*nspin,1.0_dp,potxc(1),1,&
          rhopot(1),1)


     i_all=-product(shape(potxc))*kind(potxc)
     deallocate(potxc,stat=i_stat)
     call memocc(i_stat,i_all,'potxc',subname)

  end if

  if (switchGPUconv) then
     GPUconv=.true.
  end if
  if (switchOCLconv) then
     OCLconv=.true.
  end if

  call deallocate_orbs(orbse,subname)
  i_all=-product(shape(orbse%eval))*kind(orbse%eval)
  deallocate(orbse%eval,stat=i_stat)
  call memocc(i_stat,i_all,'orbse%eval',subname)


  !deallocate the gaussian basis descriptors
  call deallocate_gwf(G,subname)
  if(potshortcut<=0) call deallocate_local_zone_descriptors(Lzde, subname)  

  i_all=-product(shape(psigau))*kind(psigau)
  deallocate(psigau,stat=i_stat)
  call memocc(i_stat,i_all,'psigau',subname)
  call deallocate_comms(commse,subname)
  i_all=-product(shape(norbsc_arr))*kind(norbsc_arr)
  deallocate(norbsc_arr,stat=i_stat)
  call memocc(i_stat,i_all,'norbsc_arr',subname)


end subroutine extract_potential_for_spectra<|MERGE_RESOLUTION|>--- conflicted
+++ resolved
@@ -502,13 +502,8 @@
    !allocate communications arrays (allocate it before Projectors because of the definition
    !of iskpts and nkptsp)
 
-<<<<<<< HEAD
    call orbitals_descriptors(iproc,nproc,1,1,0,in%nspin,1,in%gen_nkpt,in%gen_kpt,in%gen_wkpt,orbs,.false.)
-   call orbitals_communicators(iproc,nproc,Lzd%Glr,orbs,comms)  
-=======
-   call orbitals_descriptors(iproc,nproc,1,1,0,in%nspin,1,in%nkpt,in%kpt,in%wkpt,orbs,.false.)
    call orbitals_communicators(iproc,nproc,KSwfn%Lzd%Glr,orbs,comms)  
->>>>>>> 07e6660b
 
    !nullify dummy variables only used for PAW:
    do iatyp=1,atoms%astruct%ntypes
