<<<<<<< HEAD
!> @file
!!  New routines for Poisson solver
!! @author
!! Copyright (C) 2002-2011 BigDFT group 
!! This file is distributed under the terms of the
!! GNU General Public License, see ~/COPYING file
!! or http://www.gnu.org/copyleft/gpl.txt .
!! For the list of contributors, see ~/AUTHORS 


!>  Parallel version of Poisson Solver
!!  General version, for each boundary condition
subroutine G_PoissonSolver(geocode,iproc,nproc,ncplx,n1,n2,n3,nd1,nd2,nd3,md1,md2,md3,pot,zf,&
             scal,hx,hy,hz,offset)
  use module_base
  implicit none
  !to be preprocessed
  include 'perfdata.inc'
  !Arguments
  character(len=1), intent(in) :: geocode
  integer, intent(in) :: n1,n2,n3,nd1,nd2,nd3,md1,md2,md3,nproc,iproc,ncplx
  real(gp), intent(in) :: scal,hx,hy,hz,offset
  real(dp), dimension(nd1,nd2,nd3/nproc), intent(in) :: pot
  real(dp), dimension(ncplx,md1,md3,md2/nproc), intent(inout) :: zf
  !Local variables
  character(len=*), parameter :: subname='G_Poisson_Solver'
  logical :: perx,pery,perz,halffty,cplx
  !Maximum number of points for FFT (should be same number in fft3d routine)
  integer :: ncache,lzt,lot,ma,mb,nfft,ic1,ic2,ic3,Jp2stb,J2stb,Jp2stf,J2stf
  integer :: j2,j3,i1,i3,i,j,inzee,ierr,i_all,i_stat,n1dim,n2dim,n3dim,ntrig
  real(kind=8) :: twopion
  !work arrays for transpositions
  real(kind=8), dimension(:,:,:), allocatable :: zt
  !work arrays for MPI
  real(kind=8), dimension(:,:,:,:,:), allocatable :: zmpi1
  real(kind=8), dimension(:,:,:,:), allocatable :: zmpi2
  !cache work array
  real(kind=8), dimension(:,:,:), allocatable :: zw
  !FFT work arrays
  real(kind=8), dimension(:,:), allocatable :: btrig1,btrig2,btrig3, &
       ftrig1,ftrig2,ftrig3,cosinarr
  integer, dimension(:), allocatable :: after1,now1,before1, & 
       after2,now2,before2,after3,now3,before3
  !integer :: ncount0,ncount1,ncount_max,ncount_rate

  !call system_clock(ncount0,ncount_rate,ncount_max)

  !conditions for periodicity in the three directions
  !perx=(geocode /= 'F' .and. geocode /= 'W' .and. geocode /= 'H')
  perx=(geocode == 'P' .or. geocode == 'S')
  pery=(geocode == 'P')
  perz=(geocode /= 'F' .and. geocode /= 'H')

  cplx= (ncplx == 2)


  !also for complex input this should be eliminated
  halffty=.not. pery .and. .not. cplx

  !defining work arrays dimensions
  ncache=ncache_optimal
  !n3/2 if the dimension is real and isolated
  if (halffty) then
     n3dim=n3/2
  else
     n3dim=n3
  end if

  if (perz) then
     n2dim=n2
  else
     n2dim=n2/2
  end if

  if (perx) then
     n1dim=n1
  else
     n1dim=n1/2
  end if

  call timing(iproc,'PSolv_comput  ','ON')
  ! check input
  if (mod(n1,2) /= 0 .and. .not. perx) stop 'Parallel convolution:ERROR:n1' !this can be avoided
  if (mod(n2,2) /= 0 .and. .not. perz) stop 'Parallel convolution:ERROR:n2' !this can be avoided
  if (mod(n3,2) /= 0 .and. .not. pery) stop 'Parallel convolution:ERROR:n3' !this can be avoided
  if (nd1 < n1/2+1) stop 'Parallel convolution:ERROR:nd1' 
  if (nd2 < n2/2+1) stop 'Parallel convolution:ERROR:nd2' 
  if (nd3 < n3/2+1) stop 'Parallel convolution:ERROR:nd3' 
  if (md1 < n1dim) stop 'Parallel convolution:ERROR:md1'
  if (md2 < n2dim) stop 'Parallel convolution:ERROR:md2'
  if (md3 < n3dim) stop 'Parallel convolution:ERROR:md3'
  if (mod(nd3,nproc) /= 0) stop 'Parallel convolution:ERROR:nd3'
  if (mod(md2,nproc) /= 0) stop 'Parallel convolution:ERROR:md2'
  
  if (ncache <= max(n1,n2,n3dim)*4) ncache=max(n1,n2,n3dim)*4

  if (timing_flag == 1 .and. iproc ==0) print *,'parallel ncache=',ncache

  lzt=n2dim
  if (mod(n2dim,2) == 0) lzt=lzt+1
  if (mod(n2dim,4) == 0) lzt=lzt+1 !maybe this is useless
  
  ntrig=max(n3dim,n1,n2)

  !Allocations
  allocate(btrig1(2,ntrig+ndebug),stat=i_stat)
  call memocc(i_stat,btrig1,'btrig1',subname)
  allocate(ftrig1(2,ntrig+ndebug),stat=i_stat)
  call memocc(i_stat,ftrig1,'ftrig1',subname)
  allocate(after1(7+ndebug),stat=i_stat)
  call memocc(i_stat,after1,'after1',subname)
  allocate(now1(7+ndebug),stat=i_stat)
  call memocc(i_stat,now1,'now1',subname)
  allocate(before1(7+ndebug),stat=i_stat)
  call memocc(i_stat,before1,'before1',subname)
  allocate(btrig2(2,ntrig+ndebug),stat=i_stat)
  call memocc(i_stat,btrig2,'btrig2',subname)
  allocate(ftrig2(2,ntrig+ndebug),stat=i_stat)
  call memocc(i_stat,ftrig2,'ftrig2',subname)
  allocate(after2(7+ndebug),stat=i_stat)
  call memocc(i_stat,after2,'after2',subname)
  allocate(now2(7+ndebug),stat=i_stat)
  call memocc(i_stat,now2,'now2',subname)
  allocate(before2(7+ndebug),stat=i_stat)
  call memocc(i_stat,before2,'before2',subname)
  allocate(btrig3(2,ntrig+ndebug),stat=i_stat)
  call memocc(i_stat,btrig3,'btrig3',subname)
  allocate(ftrig3(2,ntrig+ndebug),stat=i_stat)
  call memocc(i_stat,ftrig3,'ftrig3',subname)
  allocate(after3(7+ndebug),stat=i_stat)
  call memocc(i_stat,after3,'after3',subname)
  allocate(now3(7+ndebug),stat=i_stat)
  call memocc(i_stat,now3,'now3',subname)
  allocate(before3(7+ndebug),stat=i_stat)
  call memocc(i_stat,before3,'before3',subname)
  !allocate(zw(2,ncache/4,2+ndebug),stat=i_stat)
  !call memocc(i_stat,zw,'zw',subname)
  !allocate(zt(2,lzt,n1+ndebug),stat=i_stat)
  !call memocc(i_stat,zt,'zt',subname)
  allocate(zmpi2(2,n1,md2/nproc,nd3+ndebug),stat=i_stat)
  call memocc(i_stat,zmpi2,'zmpi2',subname)
  !also for complex input this should be eliminated
  if (halffty) then
     allocate(cosinarr(2,n3/2+ndebug),stat=i_stat)
     call memocc(i_stat,cosinarr,'cosinarr',subname)
  end if

  if (nproc > 1) then
     allocate(zmpi1(2,n1,md2/nproc,nd3/nproc,nproc+ndebug),stat=i_stat)
     call memocc(i_stat,zmpi1,'zmpi1',subname)
  end if

  !calculating the FFT work arrays (beware on the HalFFT in n3 dimension)
  call ctrig_sg(n3dim,ntrig,btrig3,after3,before3,now3,1,ic3)
  call ctrig_sg(n1,ntrig,btrig1,after1,before1,now1,1,ic1)
  call ctrig_sg(n2,ntrig,btrig2,after2,before2,now2,1,ic2)
  do  j=1,n1
     ftrig1(1,j)= btrig1(1,j)
     ftrig1(2,j)=-btrig1(2,j)
  enddo
  do  j=1,n2
     ftrig2(1,j)= btrig2(1,j)
     ftrig2(2,j)=-btrig2(2,j)
  enddo
  do  j=1,n3dim
     ftrig3(1,j)= btrig3(1,j)
     ftrig3(2,j)=-btrig3(2,j)
  enddo

  if (halffty) then
     !Calculating array of phases for HalFFT decoding
     twopion=8.d0*datan(1.d0)/real(n3,kind=8)
     do i3=1,n3/2
        cosinarr(1,i3)= dcos(twopion*real(i3-1,kind=8))
        cosinarr(2,i3)=-dsin(twopion*real(i3-1,kind=8))
     end do
  end if

  ! transform along z axis
  lot=ncache/(4*n3dim)
  if (lot < 1) then  
     write(6,*) & 
          'convolxc_off:ncache has to be enlarged to be able to hold at' // &  
          'least one 1-d FFT of this size even though this will' // & 
          'reduce the performance for shorter transform lengths'
     stop
  endif

  !put to zero the zw array
  !this should not be done at each time since the
  !array is refilled always the same way
  !zw=0.0_dp
  !call razero(4*(ncache/4),zw)

  !different loop if halfft or not (output part)

  !$omp parallel default(shared)&
  !$omp private(ma,mb,nfft,inzee,zw,zt)
  !$omp critical
    allocate(zw(2,ncache/4,2+ndebug),stat=i_stat)
    call memocc(i_stat,zw,'zw',subname)
    allocate(zt(2,lzt,n1+ndebug),stat=i_stat)
    call memocc(i_stat,zt,'zt',subname)
    call to_zero(4*(ncache/4),zw(1,1,1))
  !$omp end critical
  !$omp do schedule(static,1)
  do j2=1,md2/nproc
     !this condition ensures that we manage only the interesting part for the FFT
     if (iproc*(md2/nproc)+j2 <= n2dim) then
        do i1=1,n1dim,lot
           ma=i1
           mb=min(i1+(lot-1),n1dim)
           nfft=mb-ma+1

           if (halffty) then
              !inserting real data into complex array of half lenght
              call halfill_upcorn(md1,md3,lot,nfft,n3,zf(1,i1,1,j2),zw(1,1,1))
           else if (cplx) then
              !zf should have four indices
              call C_fill_upcorn(md1,md3,lot,nfft,n3,zf(1,i1,1,j2),zw(1,1,1))
           else
              call P_fill_upcorn(md1,md3,lot,nfft,n3,zf(1,i1,1,j2),zw(1,1,1))
           end if

           !performing FFT
           !input: I1,I3,J2,(Jp2)
           inzee=1
           do i=1,ic3
              call fftstp_sg(lot,nfft,n3dim,lot,n3dim,zw(1,1,inzee),zw(1,1,3-inzee), &
                   ntrig,btrig3,after3(i),now3(i),before3(i),1)
              inzee=3-inzee
           enddo          
          
           !output: I1,i3,J2,(Jp2)
           !exchanging components
           !input: I1,i3,J2,(Jp2)
           if (halffty) then
              call scramble_unpack(i1,j2,lot,nfft,n1dim,n3,md2,nproc,nd3,&
                   zw(1,1,inzee),zmpi2,cosinarr)
           else
              call scramble_P(i1,j2,lot,nfft,n1,n3,md2,nproc,nd3,zw(1,1,inzee),zmpi2)
           end if

           !output: I1,J2,i3,(Jp2)
        end do
     end if
  end do
  !$omp enddo
  !$omp critical
    i_all=-product(shape(zw))*kind(zw)
    deallocate(zw,stat=i_stat)
    call memocc(i_stat,i_all,'zw',subname)
    i_all=-product(shape(zt))*kind(zt)
    deallocate(zt,stat=i_stat)
    call memocc(i_stat,i_all,'zt',subname)
  !$omp end critical
  !$omp end parallel


  !Interprocessor data transposition
  !input: I1,J2,j3,jp3,(Jp2)
  if (nproc > 1) then
     call timing(iproc,'PSolv_comput  ','OF')
     call timing(iproc,'PSolv_commun  ','ON')

     !communication scheduling
     call MPI_ALLTOALL(zmpi2,2*n1dim*(md2/nproc)*(nd3/nproc), &
          MPI_double_precision, &
          zmpi1,2*n1dim*(md2/nproc)*(nd3/nproc), &
          MPI_double_precision,MPI_COMM_WORLD,ierr)

     call timing(iproc,'PSolv_commun  ','OF')
     call timing(iproc,'PSolv_comput  ','ON')
  endif
  !output: I1,J2,j3,Jp2,(jp3)
  
  !now each process perform complete convolution of its planes

  !$omp parallel default(shared)&
  !$omp private(nfft,Jp2stb,J2stb,Jp2stf,J2stf,ma,mb,inzee,zt,zw,lot,i3)
  !$omp critical
    allocate(zw(2,ncache/4,2+ndebug),stat=i_stat)
    call memocc(i_stat,zw,'zw',subname)
    allocate(zt(2,lzt,n1+ndebug),stat=i_stat)
    call memocc(i_stat,zt,'zt',subname)
    call to_zero(4*(ncache/4),zw(1,1,1))
  !$omp end critical
  !$omp do schedule(static,1)
    do j3=1,nd3/nproc
       !this condition ensures that we manage only the interesting part for the FFT
       if (iproc*(nd3/nproc)+j3 <= n3/2+1) then
          Jp2stb=1
          J2stb=1
          Jp2stf=1
          J2stf=1
          ! transform along x axis
          lot=ncache/(4*n1)
          if (lot < 1) then  
             write(6,*)&
                  'convolxc_off:ncache has to be enlarged to be able to hold at' //&
                  'least one 1-d FFT of this size even though this will' //&
                  'reduce the performance for shorter transform lengths'
             stop
          endif
          do j=1,n2dim,lot
             ma=j
             mb=min(j+(lot-1),n2dim)
             nfft=mb-ma+1
             !reverse index ordering, leaving the planes to be transformed at the end
             !input: I1,J2,j3,Jp2,(jp3)
             if (nproc > 1) then
                call G_mpiswitch_upcorn(j3,nfft,Jp2stb,J2stb,lot,&
                     n1,n1dim,md2,nd3,nproc,zmpi1,zw(1,1,1))
             else
                call G_mpiswitch_upcorn(j3,nfft,Jp2stb,J2stb,lot,&
                     n1,n1dim,md2,nd3,nproc,zmpi2,zw(1,1,1))
             endif
             !output: J2,Jp2,I1,j3,(jp3)
             !performing FFT
             !input: I2,I1,j3,(jp3)
             inzee=1
             do i=1,ic1-1
                !!test
                !do jj=1,lot
                !   do kk=1,n1
                !      print *,'j,k,zw(:,i,inzee)',lot,n1,n1dim,jj,kk,jj+lot*(kk-1),zw(1:2,jj+lot*(kk-1),inzee)
                !   end do
                !end do
                !end test
                call fftstp_sg(lot,nfft,n1,lot,n1,zw(1,1,inzee),zw(1,1,3-inzee),&
                     ntrig,btrig1,after1(i),now1(i),before1(i),1)
                inzee=3-inzee
             enddo
             !storing the last step into zt array
             i=ic1
             call fftstp_sg(lot,nfft,n1,lzt,n1,zw(1,1,inzee),zt(1,j,1),&
                  ntrig,btrig1,after1(i),now1(i),before1(i),1)           
             !output: I2,i1,j3,(jp3)
          end do

          !transform along y axis
          lot=ncache/(4*n2)
          if (lot < 1) then  
             write(6,*)&
                  'convolxc_off:ncache has to be enlarged to be able to hold at' //&
                  'least one 1-d FFT of this size even though this will' //&
                  'reduce the performance for shorter transform lengths'
             stop
          endif

          do j=1,n1,lot
             ma=j
             mb=min(j+(lot-1),n1)
             nfft=mb-ma+1
             !reverse ordering 
             !input: I2,i1,j3,(jp3)
             call G_switch_upcorn(nfft,n2,n2dim,lot,n1,lzt,zt(1,1,j),zw(1,1,1))
             !output: i1,I2,j3,(jp3)
             !performing FFT
             !input: i1,I2,j3,(jp3)
             inzee=1
             do i=1,ic2
                call fftstp_sg(lot,nfft,n2,lot,n2,zw(1,1,inzee),zw(1,1,3-inzee),&
                     ntrig,btrig2,after2(i),now2(i),before2(i),1)
                inzee=3-inzee
             enddo
             !output: i1,i2,j3,(jp3)
             !Multiply with kernel in fourier space
             i3=iproc*(nd3/nproc)+j3
             if (geocode == 'P') then
                call P_multkernel(nd1,nd2,n1,n2,lot,nfft,j,pot(1,1,j3),zw(1,1,inzee),&
                     i3,hx,hy,hz,offset)
             else
                !write(*,*) 'pot(1,1,j3) = ', pot(1,1,j3)
                call multkernel(nd1,nd2,n1,n2,lot,nfft,j,pot(1,1,j3),zw(1,1,inzee))
             end if
             !TRANSFORM BACK IN REAL SPACE
             !transform along y axis
             !input: i1,i2,j3,(jp3)
             do i=1,ic2
                call fftstp_sg(lot,nfft,n2,lot,n2,zw(1,1,inzee),zw(1,1,3-inzee),&
                     ntrig,ftrig2,after2(i),now2(i),before2(i),-1)
                inzee=3-inzee
             end do
             !reverse ordering
             !input: i1,I2,j3,(jp3)
             call G_unswitch_downcorn(nfft,n2,n2dim,lot,n1,lzt,zw(1,1,inzee),zt(1,1,j))
             !output: I2,i1,j3,(jp3)
          end do
          !transform along x axis
          !input: I2,i1,j3,(jp3)
          lot=ncache/(4*n1)
          do j=1,n2dim,lot
             ma=j
             mb=min(j+(lot-1),n2dim)
             nfft=mb-ma+1

             !performing FFT
             i=1
             call fftstp_sg(lzt,nfft,n1,lot,n1,zt(1,j,1),zw(1,1,1),&
                  ntrig,ftrig1,after1(i),now1(i),before1(i),-1)
             inzee=1
             do i=2,ic1
                call fftstp_sg(lot,nfft,n1,lot,n1,zw(1,1,inzee),zw(1,1,3-inzee),&
                     ntrig,ftrig1,after1(i),now1(i),before1(i),-1)
                inzee=3-inzee
             enddo
             !output: I2,I1,j3,(jp3)
             !reverse ordering
             !input: J2,Jp2,I1,j3,(jp3)
             if (nproc == 1) then
                call G_unmpiswitch_downcorn(j3,nfft,Jp2stf,J2stf,lot,n1,&
                     n1dim,md2,nd3,nproc,zw(1,1,inzee),zmpi2)
             else
                call G_unmpiswitch_downcorn(j3,nfft,Jp2stf,J2stf,lot,n1,&
                     n1dim,md2,nd3,nproc,zw(1,1,inzee),zmpi1)
             endif
             ! output: I1,J2,j3,Jp2,(jp3)
          end do
       endif
    end do
    !$omp enddo
    !$omp critical
    i_all=-product(shape(zw))*kind(zw)
    deallocate(zw,stat=i_stat)
    call memocc(i_stat,i_all,'zw',subname)
    i_all=-product(shape(zt))*kind(zt)
    deallocate(zt,stat=i_stat)
    call memocc(i_stat,i_all,'zt',subname)
    !$omp end critical
    !$omp end parallel

    !Interprocessor data transposition
    !input: I1,J2,j3,Jp2,(jp3)
    if (nproc.gt.1) then
       call timing(iproc,'PSolv_comput  ','OF')

       call timing(iproc,'PSolv_commun  ','ON')
       !communication scheduling
       call MPI_ALLTOALL(zmpi1,2*n1dim*(md2/nproc)*(nd3/nproc), &
            MPI_double_precision, &
            zmpi2,2*n1dim*(md2/nproc)*(nd3/nproc), &
            MPI_double_precision,MPI_COMM_WORLD,ierr)
       call timing(iproc,'PSolv_commun  ','OF')

       call timing(iproc,'PSolv_comput  ','ON')

    endif
    !output: I1,J2,j3,jp3,(Jp2)

  !transform along z axis
  !input: I1,J2,i3,(Jp2)
  lot=ncache/(4*n3dim)

  !$omp parallel default(shared)&
  !$omp private(nfft,ma,mb,inzee,zt,zw)
  !$omp critical
    allocate(zw(2,ncache/4,2+ndebug),stat=i_stat)
    call memocc(i_stat,zw,'zw',subname)
    allocate(zt(2,lzt,n1+ndebug),stat=i_stat)
    call memocc(i_stat,zt,'zt',subname)

    call to_zero(4*(ncache/4),zw(1,1,1))
  !$omp end critical
  !$omp do schedule(static,1)
  do j2=1,md2/nproc
     !this condition ensures that we manage only the interesting part for the FFT
     if (iproc*(md2/nproc)+j2 <= n2dim) then
        do i1=1,n1dim,lot
           ma=i1
           mb=min(i1+(lot-1),n1dim)
           nfft=mb-ma+1

           !reverse ordering
           !input: I1,J2,i3,(Jp2)
           if (halffty) then
              call unscramble_pack(i1,j2,lot,nfft,n1dim,n3,md2,nproc,nd3,zmpi2,zw(1,1,1),cosinarr)
           else
              call unscramble_P(i1,j2,lot,nfft,n1,n3,md2,nproc,nd3,zmpi2,zw(1,1,1))
           end if
           !output: I1,i3,J2,(Jp2)

           !performing FFT
           !input: I1,i3,J2,(Jp2)           
           inzee=1
           do i=1,ic3
              call fftstp_sg(lot,nfft,n3dim,lot,n3dim,zw(1,1,inzee),zw(1,1,3-inzee), &
                   ntrig,ftrig3,after3(i),now3(i),before3(i),-1)
              inzee=3-inzee
           enddo
           !output: I1,I3,J2,(Jp2)

           !rebuild the output array
           if (halffty) then
              call unfill_downcorn(md1,md3,lot,nfft,n3,zw(1,1,inzee),zf(1,i1,1,j2)&
                   ,scal)!,ehartreetmp)
           else if (cplx) then
              call C_unfill_downcorn(md1,md3,lot,nfft,n3,zw(1,1,inzee),zf(1,i1,1,j2),scal)
           else
              call P_unfill_downcorn(md1,md3,lot,nfft,n3,zw(1,1,inzee),zf(1,i1,1,j2),scal)
           end if

           !integrate local pieces together
           !ehartree=ehartree+0.5d0*ehartreetmp*hx*hy*hz

        end do
     endif
  end do
  !$omp enddo
  !$omp critical
    i_all=-product(shape(zw))*kind(zw)
    deallocate(zw,stat=i_stat)
    call memocc(i_stat,i_all,'zw',subname)
    i_all=-product(shape(zt))*kind(zt)
    deallocate(zt,stat=i_stat)
    call memocc(i_stat,i_all,'zt',subname)
  !$omp end critical
  !$omp end parallel

  !De-allocations  
  i_all=-product(shape(btrig1))*kind(btrig1)
  deallocate(btrig1,stat=i_stat)
  call memocc(i_stat,i_all,'btrig1',subname)
  i_all=-product(shape(ftrig1))*kind(ftrig1)
  deallocate(ftrig1,stat=i_stat)
  call memocc(i_stat,i_all,'ftrig1',subname)
  i_all=-product(shape(after1))*kind(after1)
  deallocate(after1,stat=i_stat)
  call memocc(i_stat,i_all,'after1',subname)
  i_all=-product(shape(now1))*kind(now1)
  deallocate(now1,stat=i_stat)
  call memocc(i_stat,i_all,'now1',subname)
  i_all=-product(shape(before1))*kind(before1)
  deallocate(before1,stat=i_stat)
  call memocc(i_stat,i_all,'before1',subname)
  i_all=-product(shape(btrig2))*kind(btrig2)
  deallocate(btrig2,stat=i_stat)
  call memocc(i_stat,i_all,'btrig2',subname)
  i_all=-product(shape(ftrig2))*kind(ftrig2)
  deallocate(ftrig2,stat=i_stat)
  call memocc(i_stat,i_all,'ftrig2',subname)
  i_all=-product(shape(after2))*kind(after2)
  deallocate(after2,stat=i_stat)
  call memocc(i_stat,i_all,'after2',subname)
  i_all=-product(shape(now2))*kind(now2)
  deallocate(now2,stat=i_stat)
  call memocc(i_stat,i_all,'now2',subname)
  i_all=-product(shape(before2))*kind(before2)
  deallocate(before2,stat=i_stat)
  call memocc(i_stat,i_all,'before2',subname)
  i_all=-product(shape(btrig3))*kind(btrig3)
  deallocate(btrig3,stat=i_stat)
  call memocc(i_stat,i_all,'btrig3',subname)
  i_all=-product(shape(ftrig3))*kind(ftrig3)
  deallocate(ftrig3,stat=i_stat)
  call memocc(i_stat,i_all,'ftrig3',subname)
  i_all=-product(shape(after3))*kind(after3)
  deallocate(after3,stat=i_stat)
  call memocc(i_stat,i_all,'after3',subname)
  i_all=-product(shape(now3))*kind(now3)
  deallocate(now3,stat=i_stat)
  call memocc(i_stat,i_all,'now3',subname)
  i_all=-product(shape(before3))*kind(before3)
  deallocate(before3,stat=i_stat)
  call memocc(i_stat,i_all,'before3',subname)
  i_all=-product(shape(zmpi2))*kind(zmpi2)
  deallocate(zmpi2,stat=i_stat)
  call memocc(i_stat,i_all,'zmpi2',subname)
  !i_all=-product(shape(zw))*kind(zw)
  !deallocate(zw,stat=i_stat)
  !call memocc(i_stat,i_all,'zw',subname)
  !i_all=-product(shape(zt))*kind(zt)
  !deallocate(zt,stat=i_stat)
  !call memocc(i_stat,i_all,'zt',subname)
  if (halffty) then
     i_all=-product(shape(cosinarr))*kind(cosinarr)
     deallocate(cosinarr,stat=i_stat)
     call memocc(i_stat,i_all,'cosinarr',subname)
  end if

  if (nproc > 1) then
     i_all=-product(shape(zmpi1))*kind(zmpi1)
     deallocate(zmpi1,stat=i_stat)
     call memocc(i_stat,i_all,'zmpi1',subname)
  end if
  call timing(iproc,'PSolv_comput  ','OF')
  !call system_clock(ncount1,ncount_rate,ncount_max)
  !write(*,*) 'TIMING:PS ', real(ncount1-ncount0)/real(ncount_rate)
END SUBROUTINE G_PoissonSolver


!> General routine, takes into account the free boundary conditions
subroutine G_mpiswitch_upcorn(j3,nfft,Jp2stb,J2stb,lot,&
     n1,n1dim,md2,nd3,nproc,zmpi1,zw)
  use module_base
  implicit none
  !Arguments
  integer, intent(in) :: j3,nfft,lot,n1,md2,nd3,nproc,n1dim
  integer, intent(inout) :: Jp2stb,J2stb
  real(dp),intent(inout) ::  zmpi1(2,n1dim,md2/nproc,nd3/nproc,nproc),zw(2,lot,n1)
  !Local variables
  integer :: mfft,Jp2,J2,I1,ish

  
  !shift
  ish=n1-n1dim
  mfft=0
  do Jp2=Jp2stb,nproc
     do J2=J2stb,md2/nproc
        mfft=mfft+1
        if (mfft > nfft) then
           Jp2stb=Jp2
           J2stb=J2
           return
        end if
        do I1=1,ish
           zw(1,mfft,I1)=0.0_dp
           zw(2,mfft,I1)=0.0_dp
        end do
        do I1=1,n1dim
           zw(1,mfft,I1+ish)=zmpi1(1,I1,J2,j3,Jp2)
           zw(2,mfft,I1+ish)=zmpi1(2,I1,J2,j3,Jp2)
        end do
     end do
     J2stb=1
  end do

END SUBROUTINE G_mpiswitch_upcorn


subroutine G_switch_upcorn(nfft,n2,n2dim,lot,n1,lzt,zt,zw)
  use module_base
  implicit none
  integer, intent(in) :: nfft,n2,lot,n1,lzt,n2dim
  real(dp), dimension(2,lzt,n1), intent(in) :: zt
  real(dp), dimension(2,lot,n2), intent(inout) :: zw
  !local variables
  integer :: i,j,ish

  !shift
  ish=n2-n2dim
  ! Low frequencies 
  do j=1,nfft
     do i=1,n2dim
        zw(1,j,i+ish)=zt(1,i,j)
        zw(2,j,i+ish)=zt(2,i,j)
     end do
  end do

  ! High frequencies 
  do i=1,ish
     do j=1,nfft
        zw(1,j,i)=0.0_dp
        zw(2,j,i)=0.0_dp
     end do
  end do

END SUBROUTINE G_switch_upcorn


!> (Based on suitable modifications of S.Goedecker routines)
!! Restore data into output array
!!
!! SYNOPSIS
!!   @param   zf        Original distributed density as well as
!!                      Distributed solution of the poisson equation (inout)
!!   @param  zw         FFT work array
!!   @param  n3         (twice the) dimension of the last FFTtransform.
!!   @param  md1,md3   Dimensions of the undistributed part of the real grid
!!   @param  nfft      number of planes
!!   @param  scal      Needed to achieve unitarity and correct dimensions
!!
!! @warning
!!     Assuming that high frequencies are in the corners 
!!     and that n3 is multiple of 4   
!!
!! @author
!!     Copyright (C) Stefan Goedecker, Cornell University, Ithaca, USA, 1994
!!     Copyright (C) Stefan Goedecker, MPI Stuttgart, Germany, 1999
!!     Copyright (C) 2002 Stefan Goedecker, CEA Grenoble
!!     This file is distributed under the terms of the
!!     GNU General Public License, see http://www.gnu.org/copyleft/gpl.txt .
!! Author:S
!!    S. Goedecker, L. Genovese
subroutine P_unfill_downcorn(md1,md3,lot,nfft,n3,zw,zf,scal)
  implicit none
  !Arguments
  integer, intent(in) :: md1,md3,lot,nfft,n3
  real(kind=8), dimension(2,lot,n3), intent(in) :: zw
  real(kind=8), dimension(md1,md3),intent(inout) :: zf
  real(kind=8), intent(in) :: scal
  !Local variables
  integer :: i3,i1
  real(kind=8) :: pot1

  do i3=1,n3
     do i1=1,nfft
        pot1 = scal*zw(1,i1,i3)
        zf(i1,i3)= pot1 
     end do
  end do

END SUBROUTINE P_unfill_downcorn


!>complex output
subroutine C_unfill_downcorn(md1,md3,lot,nfft,n3,zw,zf,scal)
  implicit none
  !Arguments
  integer, intent(in) :: md1,md3,lot,nfft,n3
  real(kind=8), dimension(2,lot,n3), intent(in) :: zw
  real(kind=8), dimension(2,md1,md3),intent(inout) :: zf
  real(kind=8), intent(in) :: scal
  !Local variables
  integer :: i3,i1
  real(kind=8) :: pot1,pot2

  !axpy can be used here, if the dimensions were equal
  do i3=1,n3
     do i1=1,nfft
        pot1 = scal*zw(1,i1,i3)
        pot2 = scal*zw(2,i1,i3)
        zf(1,i1,i3)= pot1 
        zf(2,i1,i3)= pot2 
     end do
  end do

END SUBROUTINE C_unfill_downcorn


subroutine P_fill_upcorn(md1,md3,lot,nfft,n3,zf,zw)
  implicit none
  integer, intent(in) :: md1,md3,lot,nfft,n3
  real(kind=8), dimension(md1,md3), intent(in) :: zf
  real(kind=8), dimension(2,lot,n3), intent(out) :: zw
  !local variables
  integer :: i1,i3

  do i3=1,n3
     do i1=1,nfft
      zw(1,i1,i3)=zf(i1,i3)
      zw(2,i1,i3)=0.d0
     end do
  end do

END SUBROUTINE P_fill_upcorn


!> To be used for complex input
subroutine C_fill_upcorn(md1,md3,lot,nfft,n3,zf,zw)
  implicit none
  integer, intent(in) :: md1,md3,lot,nfft,n3
  real(kind=8), dimension(2,md1,md3), intent(in) :: zf
  real(kind=8), dimension(2,lot,n3), intent(out) :: zw
  !local variables
  integer :: i1,i3

  do i3=1,n3
     do i1=1,nfft
        zw(1,i1,i3)=zf(1,i1,i3)
        zw(2,i1,i3)=zf(2,i1,i3)
     end do
  end do

END SUBROUTINE C_fill_upcorn


!> (Based on suitable modifications of S.Goedecker routines)
!! Assign the correct planes to the work array zmpi2
!! in order to prepare for interprocessor data transposition.
!!
!! SYNOPSIS
!!   @param  zmpi2          Work array for multiprocessor manipulation (output)
!!   @param  zw             Work array (input)
!!   @param  n1,n3          logical dimension of the FFT transform, reference for work arrays
!!   @param  md2,nd3        Dimensions of real grid and of the kernel, respectively
!!   @param  i1,j2,lot,nfft Starting points of the plane and number of remaining lines
!!
!! @author
!!     Copyright (C) Stefan Goedecker, Cornell University, Ithaca, USA, 1994
!!     Copyright (C) Stefan Goedecker, MPI Stuttgart, Germany, 1999
!!     Copyright (C) 2002 Stefan Goedecker, CEA Grenoble
!!     This file is distributed under the terms of the
!!     GNU General Public License, see http://www.gnu.org/copyleft/gpl.txt .
!! Author:S
!!    S. Goedecker, L. Genovese
subroutine scramble_P(i1,j2,lot,nfft,n1,n3,md2,nproc,nd3,zw,zmpi2)
  implicit none
  !Arguments
  integer, intent(in) :: i1,j2,lot,nfft,n1,n3,md2,nproc,nd3
  real(kind=8), dimension(2,lot,n3), intent(in) :: zw
  real(kind=8), dimension(2,n1,md2/nproc,nd3), intent(inout) :: zmpi2
  !Local variables
  integer :: i3,i

  do i3=1,n3/2+1
     do i=0,nfft-1
        zmpi2(1,i1+i,j2,i3)=zw(1,i+1,i3)
        zmpi2(2,i1+i,j2,i3)=zw(2,i+1,i3)
     end do
  end do

END SUBROUTINE scramble_P


!> (Based on suitable modifications of S.Goedecker routines)
!! Insert the correct planes of the work array zmpi2
!! in order to prepare for backward FFT transform
!!
!! SYNOPSIS
!!   @param  zmpi2:          Work array for multiprocessor manipulation (input)
!!   @param  zw:             Work array (output)
!!   @param  n1,n3:          logical dimension of the FFT transform, reference for work arrays
!!   @param  md2,nd3:        Dimensions of real grid and of the kernel, respectively
!!   @param  i1,j2,lot,nfft: Starting points of the plane and number of remaining lines
!!
!! @author
!!     Copyright (C) Stefan Goedecker, Cornell University, Ithaca, USA, 1994
!!     Copyright (C) Stefan Goedecker, MPI Stuttgart, Germany, 1999
!!     Copyright (C) 2002 Stefan Goedecker, CEA Grenoble
!!     This file is distributed under the terms of the
!!     GNU General Public License, see http://www.gnu.org/copyleft/gpl.txt .
!! Author:S
!!    S. Goedecker, L. Genovese
subroutine unscramble_P(i1,j2,lot,nfft,n1,n3,md2,nproc,nd3,zmpi2,zw)
  implicit none
  !Arguments
  integer, intent(in) :: i1,j2,lot,nfft,n1,n3,md2,nproc,nd3
  real(kind=8), dimension(2,lot,n3), intent(out) :: zw
  real(kind=8), dimension(2,n1,md2/nproc,nd3), intent(in) :: zmpi2
  !Local variables
  integer :: i3,i,j3

  i3=1
  do i=0,nfft-1
     zw(1,i+1,i3)=zmpi2(1,i1+i,j2,i3)
     zw(2,i+1,i3)=zmpi2(2,i1+i,j2,i3)
  end do

  do i3=2,n3/2+1
     j3=n3+2-i3
     do i=0,nfft-1
        zw(1,i+1,j3)= zmpi2(1,i1+i,j2,i3)
        zw(2,i+1,j3)=-zmpi2(2,i1+i,j2,i3)
        zw(1,i+1,i3)= zmpi2(1,i1+i,j2,i3)
        zw(2,i+1,i3)= zmpi2(2,i1+i,j2,i3)
     end do
  end do

END SUBROUTINE unscramble_P


!> (Based on suitable modifications of S.Goedecker routines)
!! Multiply with the kernel taking into account its symmetry
!! Conceived to be used into convolution loops
!!
!! SYNOPSIS
!!   @param  pot:      Kernel, symmetric and real, half the length
!!   @param  zw:       Work array (input/output)
!!   @param  n1,n2:    logical dimension of the FFT transform, reference for zw
!!   @param  nd1,nd2:  Dimensions of POT
!!   @param  jS, nfft: starting point of the plane and number of remaining lines
!!   @param  offset  : Offset to be defined for periodic BC (usually 0)
!!
!! @author
!!     Copyright (C) Stefan Goedecker, Cornell University, Ithaca, USA, 1994
!!     Copyright (C) Stefan Goedecker, MPI Stuttgart, Germany, 1999
!!     Copyright (C) 2002 Stefan Goedecker, CEA Grenoble
!!     Copyright (C) 2009 Luigi Genovese, ESRF Grenoble
!!     This file is distributed under the terms of the
!!      GNU General Public License, see http://www.gnu.org/copyleft/gpl.txt .
!! Author:S
!!    S. Goedecker, L. Genovese
subroutine P_multkernel(nd1,nd2,n1,n2,lot,nfft,jS,pot,zw,j3,hx,hy,hz,offset)
  implicit none
  !Argments
  integer, intent(in) :: nd1,nd2,n1,n2,lot,nfft,jS,j3
  real(kind=8), intent(in) :: hx,hy,hz,offset
  real(kind=8), dimension(nd1,nd2), intent(in) :: pot
  real(kind=8), dimension(2,lot,n2), intent(inout) :: zw
  !real(kind=8), dimension(0:n1/2), intent(in) :: fourisf
  !Local variables
  !n(c) real(kind=8), parameter :: pi=3.14159265358979323846d0
  integer :: i1,j1,i2,j2

  !acerioni --- triclinic cell ::: can the problem be here?!
  !write (*,*) 'P_multkernel) nfft = ', nfft
  !Body
  !generic case
  do i2=1,n2
     do i1=1,nfft
        j1=i1+jS-1
        j1=j1+(j1/(n1/2+2))*(n1+2-2*j1)
        j2=i2+(i2/(n2/2+2))*(n2+2-2*i2)
        !acerioni
        write(14,*) i1,j1,i2,j2
        !acerioni
        if (j1==1 .and. j2==1 .and. j3==1) then
           zw(1,i1,i2)=offset/(hx*hy*hz)
           zw(2,i1,i2)=0.d0              
        else
           !acerioni
           !write(*,*) 'P_multkernel) nd2 =', nd2
           write(19,*) i1,i2,zw(1,i1,i2),zw(2,i1,i2),1/pot(j1,j2)
           !write(19,*) i1,i2,1/pot(i1,i2)
           
           !acerioni
           zw(1,i1,i2)=zw(1,i1,i2)*pot(j1,j2)
           zw(2,i1,i2)=zw(2,i1,i2)*pot(j1,j2)

           !acerioni /// attempt to use PBCs to mimick monoclinic cell
           !zw(1,i1,i2)=zw(1,i1,i2)*pot(i1,i2)
           !zw(2,i1,i2)=zw(2,i1,i2)*pot(i1,i2)
           !acerioni
        end if
     end do
  end do
END SUBROUTINE P_multkernel


!> (Based on suitable modifications of S.Goedecker routines)
!! Multiply with the kernel taking into account its symmetry
!! Conceived to be used into convolution loops
!!
!! SYNOPSIS
!!   @param  pot:      Kernel, symmetric and real, half the length
!!   @param  zw:       Work array (input/output)
!!   @param  n1,n2:    logical dimension of the FFT transform, reference for zw
!!   @param  nd1,nd2:  Dimensions of POT
!!   @param  jS, nfft: starting point of the plane and number of remaining lines
!!
!! @author
!!     Copyright (C) Stefan Goedecker, Cornell University, Ithaca, USA, 1994
!!     Copyright (C) Stefan Goedecker, MPI Stuttgart, Germany, 1999
!!     Copyright (C) 2002 Stefan Goedecker, CEA Grenoble
!!     This file is distributed under the terms of the
!!      GNU General Public License, see http://www.gnu.org/copyleft/gpl.txt .
!! Author:S
!!    S. Goedecker, L. Genovese
subroutine multkernel(nd1,nd2,n1,n2,lot,nfft,jS,pot,zw)
  implicit none
  !Argments
  integer, intent(in) :: nd1,nd2,n1,n2,lot,nfft,jS
  real(kind=8), dimension(nd1,nd2), intent(in) :: pot
  real(kind=8), dimension(2,lot,n2), intent(inout) :: zw
  !Local variables
  integer :: j,j1,i2,j2

  !Body
  
  !case i2=1
  do j=1,nfft
     j1=j+jS-1
     !isign=(j1/(n1/2+2))
     !j1=(1-2*isign)*j1+isign*(n1+2) !n1/2+1-abs(n1/2+2-jS-i1)
     j1=j1+(j1/(n1/2+2))*(n1+2-2*j1)
     !!     j1=n1/2+1-abs(n1/2+2-jS-j)!this stands for j1=min(jS-1+j,n1+3-jS-j)
     zw(1,j,1)=zw(1,j,1)*pot(j1,1)
     zw(2,j,1)=zw(2,j,1)*pot(j1,1)
  end do


  
  !generic case
  do i2=2,n2/2
     do j=1,nfft
        j1=j+jS-1
        j1=j1+(j1/(n1/2+2))*(n1+2-2*j1)
!!        j1=n1/2+1-abs(n1/2+2-jS-j)
        j2=n2+2-i2
        zw(1,j,i2)=zw(1,j,i2)*pot(j1,i2)
        zw(2,j,i2)=zw(2,j,i2)*pot(j1,i2)
        zw(1,j,j2)=zw(1,j,j2)*pot(j1,i2)
        zw(2,j,j2)=zw(2,j,j2)*pot(j1,i2)
      !  write(*,*) 'Re[zw(i2=', i2, ')] = ', zw(1,j,i2)
      !  write(*,*) 'Im[zw(i2=', i2, ')] = ', zw(2,j,i2)
     end do
  end do
  
  !case i2=n2/2+1
  do j=1,nfft
     j1=j+jS-1
     j1=j1+(j1/(n1/2+2))*(n1+2-2*j1)
!!     j1=n1/2+1-abs(n1/2+2-jS-j)
     j2=n2/2+1
     zw(1,j,j2)=zw(1,j,j2)*pot(j1,j2)
     zw(2,j,j2)=zw(2,j,j2)*pot(j1,j2)
  end do

END SUBROUTINE multkernel


subroutine G_unswitch_downcorn(nfft,n2,n2dim,lot,n1,lzt,zw,zt)
  implicit none
  integer, intent(in) :: nfft,n2,lot,n1,lzt,n2dim
  real(kind=8), dimension(2,lot,n2), intent(in) :: zw
  real(kind=8), dimension(2,lzt,n1), intent(inout) :: zt
  !local variables
  integer :: i,j

  do j=1,nfft
     do i=1,n2dim
      zt(1,i,j)=zw(1,j,i)
      zt(2,i,j)=zw(2,j,i)
     end do
  end do

END SUBROUTINE G_unswitch_downcorn


subroutine G_unmpiswitch_downcorn(j3,nfft,Jp2stf,J2stf,lot,n1,&
    n1dim,md2,nd3,nproc,zw,zmpi1)
  implicit none
  integer, intent(in) :: j3,nfft,lot,n1,md2,nd3,nproc,n1dim
  integer, intent(inout) :: Jp2stf,J2stf
  real(kind=8), dimension(2,lot,n1), intent(in) :: zw
  real(kind=8), dimension(2,n1dim,md2/nproc,nd3/nproc,nproc), intent(inout) :: zmpi1
  !local variables
  integer :: I1,J2,Jp2,mfft

  mfft=0
  do Jp2=Jp2stf,nproc
     do J2=J2stf,md2/nproc
        mfft=mfft+1
        if (mfft > nfft) then
           Jp2stf=Jp2
           J2stf=J2
           return
        end if
        do I1=1,n1dim
           zmpi1(1,I1,J2,j3,Jp2)=zw(1,mfft,I1)
           zmpi1(2,I1,J2,j3,Jp2)=zw(2,mfft,I1)
        end do
     end do
     J2stf=1
  end do
END SUBROUTINE G_unmpiswitch_downcorn


!>  (Based on suitable modifications of S.Goedecker routines)
!!  Restore data into output array, calculating in the meanwhile
!!  Hartree energy of the potential 
!!
!! SYNOPSIS
!!   @param  zf:          Original distributed density as well as
!!   @param               Distributed solution of the poisson equation (inout)
!!   @param  zw:          FFT work array
!!   @param  n3:          (twice the) dimension of the last FFTtransform.
!!   @param  md1,md3:     Dimensions of the undistributed part of the real grid
!!   @param  nfft:        number of planes
!!   @param  scal:        Needed to achieve unitarity and correct dimensions
!!   @param  ehartreetmp: Hartree energy
!!
!! @warning
!!     Assuming that high frequencies are in the corners 
!!     and that n3 is multiple of 4   
!!
!! @author
!!     Copyright (C) Stefan Goedecker, Cornell University, Ithaca, USA, 1994
!!     Copyright (C) Stefan Goedecker, MPI Stuttgart, Germany, 1999
!!     Copyright (C) 2002 Stefan Goedecker, CEA Grenoble
!!     This file is distributed under the terms of the
!!     GNU General Public License, see http://www.gnu.org/copyleft/gpl.txt .
!! Author:S
!!    S. Goedecker, L. Genovese
subroutine unfill_downcorn(md1,md3,lot,nfft,n3,zw,zf&
     ,scal)!,ehartreetmp)
  implicit none
  !Arguments
  integer, intent(in) :: md1,md3,lot,nfft,n3
  real(kind=8), dimension(2,lot,n3/2), intent(in) :: zw
  real(kind=8), dimension(md1,md3),intent(inout) :: zf
  real(kind=8), intent(in) :: scal
  !real(kind=8), intent(out) :: ehartreetmp
  !Local variables
  integer :: i3,i1
  real(kind=8) :: pot1

  !Execution
  !ehartreetmp=0.d0
  do i3=1,n3/4
     do i1=1,nfft
        pot1 = scal*zw(1,i1,i3)
        !ehartreetmp =ehartreetmp + pot1* zf(i1,2*i3-1)
      zf(i1,2*i3-1)= pot1 
      pot1 = scal*zw(2,i1,i3)
        !ehartreetmp =ehartreetmp + pot1* zf(i1,2*i3)
      zf(i1,2*i3)= pot1 
     enddo
  end do
  
END SUBROUTINE unfill_downcorn

subroutine halfill_upcorn(md1,md3,lot,nfft,n3,zf,zw)
  implicit real(kind=8) (a-h,o-z)
!Arguments
  integer, intent(in) :: md1,md3,lot,nfft,n3
  real(kind=8) ::  zw(2,lot,n3/2),zf(md1,md3)
!Local variables
  integer :: i1,i3
! WARNING: Assuming that high frequencies are in the corners 
!          and that n3 is multiple of 4
!in principle we can relax this condition
      
  do i3=1,n3/4
     do i1=1,nfft
        zw(1,i1,i3)=0.d0
        zw(2,i1,i3)=0.d0
     end do
  end do
  do i3=n3/4+1,n3/2
     do i1=1,nfft
        zw(1,i1,i3)=zf(i1,2*i3-1-n3/2)
        zw(2,i1,i3)=zf(i1,2*i3-n3/2)
     end do
  end do
      
END SUBROUTINE halfill_upcorn


!> (Based on suitable modifications of S.Goedecker routines)
!! Assign the correct planes to the work array zmpi2
!! in order to prepare for interprocessor data transposition.
!! In the meanwhile, it unpacks the data of the HalFFT in order to prepare for
!! multiplication with the kernel
!!
!! SYNOPSIS
!!   @param  zmpi2:          Work array for multiprocessor manipulation (output)
!!   @param  zw:             Work array (input)
!!   @param  cosinarr:      Array of the phases needed for unpacking
!!   @param  n1,n3:          logical dimension of the FFT transform, reference for work arrays
!!   @param  md2,nd3:        Dimensions of real grid and of the kernel, respectively
!!   @param  i1,j2,lot,nfft: Starting points of the plane and number of remaining lines
!!
!! @author
!!     Copyright (C) Stefan Goedecker, Cornell University, Ithaca, USA, 1994
!!     Copyright (C) Stefan Goedecker, MPI Stuttgart, Germany, 1999
!!     Copyright (C) 2002 Stefan Goedecker, CEA Grenoble
!!     This file is distributed under the terms of the
!!     GNU General Public License, see http://www.gnu.org/copyleft/gpl.txt .
!! Author:S
!!    S. Goedecker, L. Genovese
subroutine scramble_unpack(i1,j2,lot,nfft,n1,n3,md2,nproc,nd3,zw,zmpi2,cosinarr)
  implicit none
  !Arguments
  integer, intent(in) :: i1,j2,lot,nfft,n1,n3,md2,nproc,nd3
  real(kind=8), dimension(2,lot,n3/2), intent(in) :: zw
  real(kind=8), dimension(2,n3/2), intent(in) :: cosinarr
  real(kind=8), dimension(2,n1,md2/nproc,nd3), intent(inout) :: zmpi2
  !Local variables
  integer :: i3,i,ind1,ind2
  real(kind=8) ::  a,b,c,d,cp,sp,feR,feI,foR,foI,fR,fI
  
  !Body

  !case i3=1 and i3=n3/2+1
  do i=0,nfft-1
     a=zw(1,i+1,1)
     b=zw(2,i+1,1)
     zmpi2(1,i1+i,j2,1)=a+b
     zmpi2(2,i1+i,j2,1)=0.d0
     zmpi2(1,i1+i,j2,n3/2+1)=a-b
     zmpi2(2,i1+i,j2,n3/2+1)=0.d0
  end do
  !case 2<=i3<=n3/2
  do i3=2,n3/2
     ind1=i3
     ind2=n3/2-i3+2
     cp=cosinarr(1,i3)
     sp=cosinarr(2,i3)
     do i=0,nfft-1
        a=zw(1,i+1,ind1)
        b=zw(2,i+1,ind1)
        c=zw(1,i+1,ind2)
        d=zw(2,i+1,ind2)
        feR=.5d0*(a+c)
        feI=.5d0*(b-d)
        foR=.5d0*(a-c)
        foI=.5d0*(b+d) 
        fR=feR+cp*foI-sp*foR
        fI=feI-cp*foR-sp*foI
        zmpi2(1,i1+i,j2,ind1)=fR
        zmpi2(2,i1+i,j2,ind1)=fI
     end do
  end do

END SUBROUTINE scramble_unpack

 
!> (Based on suitable modifications of S.Goedecker routines)
!! Insert the correct planes of the work array zmpi2
!! in order to prepare for backward FFT transform
!! In the meanwhile, it packs the data in order to be transformed with the HalFFT 
!! procedure
!!
!! SYNOPSIS
!!   @param  zmpi2:          Work array for multiprocessor manipulation (input)
!!   @param  zw:             Work array (output)
!!   @param  cosinarr:       Array of the phases needed for packing
!!   @param  n1,n3:          logical dimension of the FFT transform, reference for work arrays
!!   @param  md2,nd3:        Dimensions of real grid and of the kernel, respectively
!!   @param  i1,j2,lot,nfft: Starting points of the plane and number of remaining lines
!!
!! @author
!!     Copyright (C) Stefan Goedecker, Cornell University, Ithaca, USA, 1994
!!     Copyright (C) Stefan Goedecker, MPI Stuttgart, Germany, 1999
!!     Copyright (C) 2002 Stefan Goedecker, CEA Grenoble
!!     This file is distributed under the terms of the
!!     GNU General Public License, see http://www.gnu.org/copyleft/gpl.txt .
!! Author:S
!!    S. Goedecker, L. Genovese
subroutine unscramble_pack(i1,j2,lot,nfft,n1,n3,md2,nproc,nd3,zmpi2,zw,cosinarr)
  implicit none
  !Arguments
  integer, intent(in) :: i1,j2,lot,nfft,n1,n3,md2,nproc,nd3
  real(kind=8), dimension(2,lot,n3/2), intent(out) :: zw
  real(kind=8), dimension(2,n3/2), intent(in) :: cosinarr
  real(kind=8), dimension(2,n1,md2/nproc,nd3), intent(in) :: zmpi2
  !Local variables
  integer :: i3,i,indA,indB
  real(kind=8) ::  a,b,c,d,cp,sp,re,ie,ro,io,rh,ih

  !Body

  do i3=1,n3/2
     indA=i3
     indB=n3/2+2-i3
     cp=cosinarr(1,i3)
     sp=cosinarr(2,i3)
     do i=0,nfft-1
        a=zmpi2(1,i1+i,j2,indA)
        b=zmpi2(2,i1+i,j2,indA)
        c= zmpi2(1,i1+i,j2,indB)
        d=-zmpi2(2,i1+i,j2,indB)
        re=(a+c)
        ie=(b+d)
        ro=(a-c)*cp-(b-d)*sp
        io=(a-c)*sp+(b-d)*cp
        rh=re-io 
        ih=ie+ro
        zw(1,i+1,indA)=rh
        zw(2,i+1,indA)=ih
     end do
  end do

END SUBROUTINE unscramble_pack
=======
!> @file
!!  New routines for Poisson solver
!! @author
!! Copyright (C) 2002-2011 BigDFT group 
!! This file is distributed under the terms of the
!! GNU General Public License, see ~/COPYING file
!! or http://www.gnu.org/copyleft/gpl.txt .
!! For the list of contributors, see ~/AUTHORS 


!>  Parallel version of Poisson Solver
!!  General version, for each boundary condition
subroutine G_PoissonSolver(geocode,iproc,nproc,ncplx,n1,n2,n3,nd1,nd2,nd3,md1,md2,md3,pot,zf,&
             scal,hx,hy,hz,offset,strten)
  use module_base
  implicit none
  !to be preprocessed
  include 'perfdata.inc'
  !Arguments
  character(len=1), intent(in) :: geocode
  integer, intent(in) :: n1,n2,n3,nd1,nd2,nd3,md1,md2,md3,nproc,iproc,ncplx
  real(gp), intent(in) :: scal,hx,hy,hz,offset
  real(dp), dimension(nd1,nd2,nd3/nproc), intent(in), target :: pot
  real(dp), dimension(ncplx,md1,md3,md2/nproc), intent(inout), target :: zf
  real(dp), dimension(6), intent(out) :: strten !< non-symmetric components of Ha stress tensor
  !Local variables
  character(len=*), parameter :: subname='G_Poisson_Solver'
  logical :: perx,pery,perz,halffty,cplx
  !Maximum number of points for FFT (should be same number in fft3d routine)
  integer :: ncache,lzt,lot,ma,mb,nfft,ic1,ic2,ic3,Jp2stb,J2stb,Jp2stf,J2stf,omp_get_num_threads
  integer :: j2,j3,i1,i3,i,j,inzee,ierr,i_all,i_stat,n1dim,n2dim,n3dim,ntrig,nthread,ithread,omp_get_thread_num
  real(kind=8) :: twopion
  !work arrays for transpositions
  real(kind=8), dimension(:,:,:), pointer :: zt
  !work arrays for MPI
  real(kind=8), dimension(:,:,:,:,:), allocatable :: zmpi1
  real(kind=8), dimension(:,:,:,:), allocatable :: zmpi2
  !cache work array
  real(kind=8), dimension(:,:,:), pointer :: zw
  !FFT work arrays
  real(kind=8), dimension(:,:), allocatable :: btrig1,btrig2,btrig3, &
       ftrig1,ftrig2,ftrig3,cosinarr
  integer, dimension(:), allocatable :: after1,now1,before1, & 
       after2,now2,before2,after3,now3,before3
  real(gp), dimension(6) :: strten_omp
  !integer :: ncount0,ncount1,ncount_max,ncount_rate
  integer :: maxThread, omp_get_max_threads
  integer :: maxIter,ith
!!$     real(8), dimension(:,:,:,:), allocatable, target :: zts
!!$     real(8), dimension(:,:,:,:), allocatable, target :: zws
  type :: workspaces
     real(dp), dimension(:,:,:), pointer :: zt
     real(dp), dimension(:,:,:), pointer :: zw
  end type workspaces
  type(workspaces), dimension(:), allocatable :: w_omp


  !call system_clock(ncount0,ncount_rate,ncount_max)

  !initialize stress tensor no matter of the BC
  call to_zero(6,strten(1))

!strten=0.d0

  !conditions for periodicity in the three directions
  perx=(geocode /= 'F' .and. geocode /='W')
  pery=(geocode == 'P')
  perz=(geocode /= 'F')

  cplx= (ncplx ==2)

  !also for complex input this should be eliminated
  halffty=.not. pery .and. .not. cplx

  !defining work arrays dimensions
  ncache=ncache_optimal
  !n3/2 if the dimension is real and isolated
  if (halffty) then
     n3dim=n3/2
  else
     n3dim=n3
  end if

  if (perz) then
     n2dim=n2
  else
     n2dim=n2/2
  end if

  if (perx) then
     n1dim=n1
  else
     n1dim=n1/2
  end if

  call timing(iproc,'PSolv_comput  ','ON')
  ! check input
  if (mod(n1,2) /= 0 .and. .not. perx) stop 'Parallel convolution:ERROR:n1' !this can be avoided
  if (mod(n2,2) /= 0 .and. .not. perz) stop 'Parallel convolution:ERROR:n2' !this can be avoided
  if (mod(n3,2) /= 0 .and. .not. pery) stop 'Parallel convolution:ERROR:n3' !this can be avoided
  if (nd1 < n1/2+1) stop 'Parallel convolution:ERROR:nd1' 
  if (nd2 < n2/2+1) stop 'Parallel convolution:ERROR:nd2' 
  if (nd3 < n3/2+1) stop 'Parallel convolution:ERROR:nd3' 
  if (md1 < n1dim) stop 'Parallel convolution:ERROR:md1'
  if (md2 < n2dim) stop 'Parallel convolution:ERROR:md2'
  if (md3 < n3dim) stop 'Parallel convolution:ERROR:md3'
  if (mod(nd3,nproc) /= 0) stop 'Parallel convolution:ERROR:nd3'
  if (mod(md2,nproc) /= 0) stop 'Parallel convolution:ERROR:md2'
  
  if (ncache <= max(n1,n2,n3dim)*4) ncache=max(n1,n2,n3dim)*4

  if (timing_flag == 1 .and. iproc ==0) print *,'parallel ncache=',ncache

  lzt=n2dim
  if (mod(n2dim,2) == 0) lzt=lzt+1
  if (mod(n2dim,4) == 0) lzt=lzt+1 !maybe this is useless
  
  ntrig=max(n3dim,n1,n2)

  !Allocations
  allocate(btrig1(2,ntrig+ndebug),stat=i_stat)
  call memocc(i_stat,btrig1,'btrig1',subname)
  allocate(ftrig1(2,ntrig+ndebug),stat=i_stat)
  call memocc(i_stat,ftrig1,'ftrig1',subname)
  allocate(after1(7+ndebug),stat=i_stat)
  call memocc(i_stat,after1,'after1',subname)
  allocate(now1(7+ndebug),stat=i_stat)
  call memocc(i_stat,now1,'now1',subname)
  allocate(before1(7+ndebug),stat=i_stat)
  call memocc(i_stat,before1,'before1',subname)
  allocate(btrig2(2,ntrig+ndebug),stat=i_stat)
  call memocc(i_stat,btrig2,'btrig2',subname)
  allocate(ftrig2(2,ntrig+ndebug),stat=i_stat)
  call memocc(i_stat,ftrig2,'ftrig2',subname)
  allocate(after2(7+ndebug),stat=i_stat)
  call memocc(i_stat,after2,'after2',subname)
  allocate(now2(7+ndebug),stat=i_stat)
  call memocc(i_stat,now2,'now2',subname)
  allocate(before2(7+ndebug),stat=i_stat)
  call memocc(i_stat,before2,'before2',subname)
  allocate(btrig3(2,ntrig+ndebug),stat=i_stat)
  call memocc(i_stat,btrig3,'btrig3',subname)
  allocate(ftrig3(2,ntrig+ndebug),stat=i_stat)
  call memocc(i_stat,ftrig3,'ftrig3',subname)
  allocate(after3(7+ndebug),stat=i_stat)
  call memocc(i_stat,after3,'after3',subname)
  allocate(now3(7+ndebug),stat=i_stat)
  call memocc(i_stat,now3,'now3',subname)
  allocate(before3(7+ndebug),stat=i_stat)
  call memocc(i_stat,before3,'before3',subname)
  !allocate(zw(2,ncache/4,2+ndebug),stat=i_stat)
  !call memocc(i_stat,zw,'zw',subname)
  !allocate(zt(2,lzt,n1+ndebug),stat=i_stat)
  !call memocc(i_stat,zt,'zt',subname)
  allocate(zmpi2(2,n1,md2/nproc,nd3+ndebug),stat=i_stat)
  call memocc(i_stat,zmpi2,'zmpi2',subname)
  !also for complex input this should be eliminated
  if (halffty) then
     allocate(cosinarr(2,n3/2+ndebug),stat=i_stat)
     call memocc(i_stat,cosinarr,'cosinarr',subname)
  end if

  if (nproc > 1) then
     allocate(zmpi1(2,n1,md2/nproc,nd3/nproc,nproc+ndebug),stat=i_stat)
     call memocc(i_stat,zmpi1,'zmpi1',subname)
  end if

  !calculating the FFT work arrays (beware on the HalFFT in n3 dimension)

	!for non OMP
	nThread = 1
	iThread = 0

  !$omp parallel sections default(shared)
  !$omp section
    call ctrig_sg(n3dim,ntrig,btrig3,after3,before3,now3,1,ic3)
    do j = 1, n3dim
      ftrig3(1, j) = btrig3(1, j)
      ftrig3(2, j) = -btrig3(2, j)
    enddo
  !$omp section
    call ctrig_sg(n1,ntrig,btrig1,after1,before1,now1,1,ic1)
    do j = 1, n1
      ftrig1(1, j) = btrig1(1, j)
      ftrig1(2, j) = -btrig1(2, j)
    enddo
  !$omp section
    call ctrig_sg(n2,ntrig,btrig2,after2,before2,now2,1,ic2)
    do j = 1, n2
      ftrig2(1, j) = btrig2(1, j)
      ftrig2(2, j) = -btrig2(2, j)
    enddo
  !$omp section
    if (halffty) then
      !Calculating array of phases for HalFFT decoding
      twopion=8.d0*datan(1.d0)/real(n3,kind=8)
      do i3=1,n3/2
        cosinarr(1,i3)= dcos(twopion*real(i3-1,kind=8))
        cosinarr(2,i3)=-dsin(twopion*real(i3-1,kind=8))
      end do
    end if
  !$omp end parallel sections

  ! transform along z axis
  lot=ncache/(4*n3dim)
  if (lot < 1) then  
     write(6,*) & 
          'convolxc_off:ncache has to be enlarged to be able to hold at' // &  
          'least one 1-d FFT of this size even though this will' // & 
          'reduce the performance for shorter transform lengths'
     stop
  endif

  !put to zero the zw array
  !this should not be done at each time since the
  !array is refilled always the same way
  !zw=0.0_dp
  !call razero(4*(ncache/4),zw)

  !different loop if halfft or not (output part)

  !$ nThread = omp_get_max_threads()

  nullify(zw,zt)
  !allocate workspaces (crash if problems)
  allocate(w_omp(0:nThread-1))
  do ith=0,nThread-1
     allocate(w_omp(ith)%zw(2, ncache/4, 2+ndebug), stat=i_stat )
     call memocc(i_stat, w_omp(ith)%zw, 'zws', subname)
     allocate(w_omp(ith)%zt(2,lzt, n1+ndebug), stat=i_stat )
     call memocc(i_stat, w_omp(ith)%zt, 'zts', subname)
  end do

!!$	allocate( zws(2, ncache/4, 2+ndebug, 0:nThread-1), stat=i_stat )
!!$	call memocc(i_stat, zws, 'zws', subname)
!!$	allocate( zts(2,lzt, n1+ndebug, 0:nThread-1), stat=i_stat )
!!$	call memocc(i_stat, zts, 'zts', subname)

	maxIter = min(md2 /nproc, n2dim - iproc *( md2 /nproc))

  !$omp parallel default(shared)&
  !$omp private(nfft,inzee,zw,iThread) !&
!  !$omp firstprivate(before3, now3, after3)

	!$ iThread = omp_get_thread_num()


	zw => w_omp(iThread)%zw

  !$omp do
  do j2 = 1, maxIter
     !this condition ensures that we manage only the interesting part for the FFT
     !if (iproc*(md2/nproc)+j2 <= n2dim) then

        do i1=1,n1dim,lot
           nfft = min(i1 + (lot -1), n1dim) - i1 +1

           if (halffty) then
              !inserting real data into complex array of half lenght
              call halfill_upcorn(md1,md3,lot,nfft,n3,zf(1,i1,1,j2),zw(1,1,1))
           else if (cplx) then
              !zf should have four indices
              call C_fill_upcorn(md1,md3,lot,nfft,n3,zf(1,i1,1,j2),zw(1,1,1))
           else
              call P_fill_upcorn(md1,md3,lot,nfft,n3,zf(1,i1,1,j2),zw(1,1,1))
           end if

           !performing FFT
           !input: I1,I3,J2,(Jp2)
           inzee=1
           do i=1,ic3
              call fftstp_sg(lot,nfft,n3dim,lot,n3dim,zw(1,1,inzee),zw(1,1,3-inzee), &
                   ntrig,btrig3,after3(i),now3(i),before3(i),1)
              inzee=3-inzee
           enddo
           !output: I1,i3,J2,(Jp2)

           !exchanging components
           !input: I1,i3,J2,(Jp2)
           if (halffty) then
              call scramble_unpack(i1,j2,lot,nfft,n1dim,n3,md2,nproc,nd3,&
                   zw(1,1,inzee),zmpi2,cosinarr)
           else
              call scramble_P(i1,j2,lot,nfft,n1,n3,md2,nproc,nd3,zw(1,1,inzee),zmpi2)
           end if

           !output: I1,J2,i3,(Jp2)
        end do
     !end if
  end do
  !$omp end do
  !$omp end parallel

  !Interprocessor data transposition
  !input: I1,J2,j3,jp3,(Jp2)
  if (nproc > 1) then
     call timing(iproc,'PSolv_comput  ','OF')
     call timing(iproc,'PSolv_commun  ','ON')

     !communication scheduling
     call MPI_ALLTOALL(zmpi2,2*n1dim*(md2/nproc)*(nd3/nproc), &
          MPI_double_precision, &
          zmpi1,2*n1dim*(md2/nproc)*(nd3/nproc), &
          MPI_double_precision,MPI_COMM_WORLD,ierr)

     call timing(iproc,'PSolv_commun  ','OF')
     call timing(iproc,'PSolv_comput  ','ON')
  endif
  !output: I1,J2,j3,Jp2,(jp3)

  !now each process perform complete convolution of its planes

	maxIter = min(nd3 /nproc, n3/2+1 - iproc*(nd3/nproc))

  !$omp parallel default(shared)&
  !$omp private(nfft,Jp2stb,J2stb,Jp2stf,J2stf,inzee,zt,zw,lot,i3,strten_omp, iThread)

	!$ iThread = omp_get_thread_num()

	strten_omp=0

	zt => w_omp(iThread)%zt
	zw => w_omp(iThread)%zw

!!$	zt => zts(:, :, :, iThread)
!!$	zw => zws(:, :, :, iThread)
	!call to_zero(4*(ncache/4),zw(1,1,1))

  !$omp do
  do j3 = 1, maxIter
     !this condition ensures that we manage only the interesting part for the FFT
     !if (iproc*(nd3/nproc)+j3 <= n3/2+1) then
      Jp2stb=1
      J2stb=1
      Jp2stf=1
      J2stf=1
        ! transform along x axis
        lot=ncache/(4*n1)
        if (lot < 1) then  
           write(6,*)&
                'convolxc_off:ncache has to be enlarged to be able to hold at' //&
                'least one 1-d FFT of this size even though this will' //&
                'reduce the performance for shorter transform lengths'
           stop
        endif
        do j=1,n2dim,lot
           nfft=min(j+(lot-1), n2dim) -j +1
           !reverse index ordering, leaving the planes to be transformed at the end
           !input: I1,J2,j3,Jp2,(jp3)
           if (nproc > 1) then
              call G_mpiswitch_upcorn(j3,nfft,Jp2stb,J2stb,lot,&
                   n1,n1dim,md2,nd3,nproc,zmpi1,zw(1,1,1))
           else
              call G_mpiswitch_upcorn(j3,nfft,Jp2stb,J2stb,lot,&
                   n1,n1dim,md2,nd3,nproc,zmpi2,zw(1,1,1))
           endif
           !output: J2,Jp2,I1,j3,(jp3)
           !performing FFT
           !input: I2,I1,j3,(jp3)
           inzee=1
           do i=1,ic1-1
              !!test
              !do jj=1,lot
              !   do kk=1,n1
              !      print *,'j,k,zw(:,i,inzee)',lot,n1,n1dim,jj,kk,jj+lot*(kk-1),zw(1:2,jj+lot*(kk-1),inzee)
              !   end do
              !end do
              !end test
              call fftstp_sg(lot,nfft,n1,lot,n1,zw(1,1,inzee),zw(1,1,3-inzee),&
                   ntrig,btrig1,after1(i),now1(i),before1(i),1)
              inzee=3-inzee
           enddo
           !storing the last step into zt array
           i=ic1
           call fftstp_sg(lot,nfft,n1,lzt,n1,zw(1,1,inzee),zt(1,j,1),&
                ntrig,btrig1,after1(i),now1(i),before1(i),1)           
           !output: I2,i1,j3,(jp3)
        end do

        !transform along y axis
        lot=ncache/(4*n2)
        if (lot < 1) then  
           write(6,*)&
                'convolxc_off:ncache has to be enlarged to be able to hold at' //&
                'least one 1-d FFT of this size even though this will' //&
                'reduce the performance for shorter transform lengths'
           stop
        endif

        do j=1,n1,lot
           nfft=min(j+(lot-1),n1)-j+1
           !reverse ordering 
           !input: I2,i1,j3,(jp3)
           call G_switch_upcorn(nfft,n2,n2dim,lot,n1,lzt,zt(1,1,j),zw(1,1,1))
           !output: i1,I2,j3,(jp3)
           !performing FFT
           !input: i1,I2,j3,(jp3)
           inzee=1
           do i=1,ic2
              call fftstp_sg(lot,nfft,n2,lot,n2,zw(1,1,inzee),zw(1,1,3-inzee),&
                   ntrig,btrig2,after2(i),now2(i),before2(i),1)
              inzee=3-inzee
           enddo
           !output: i1,i2,j3,(jp3)
           !Multiply with kernel in fourier space
           i3=iproc*(nd3/nproc)+j3
           if (geocode == 'P') then
              call P_multkernel(nd1,nd2,n1,n2,n3,lot,nfft,j,pot(1,1,j3),zw(1,1,inzee),&
                   i3,hx,hy,hz,offset,scal,strten_omp)
           else
              call multkernel(nd1,nd2,n1,n2,lot,nfft,j,pot(1,1,j3),zw(1,1,inzee))
           end if

!TRANSFORM BACK IN REAL SPACE
           !transform along y axis
           !input: i1,i2,j3,(jp3)
           do i=1,ic2
              call fftstp_sg(lot,nfft,n2,lot,n2,zw(1,1,inzee),zw(1,1,3-inzee),&
                   ntrig,ftrig2,after2(i),now2(i),before2(i),-1)
              inzee=3-inzee
           end do
           !reverse ordering
           !input: i1,I2,j3,(jp3)
           call G_unswitch_downcorn(nfft,n2,n2dim,lot,n1,lzt,zw(1,1,inzee),zt(1,1,j))
           !output: I2,i1,j3,(jp3)
        end do
        !transform along x axis
        !input: I2,i1,j3,(jp3)
        lot=ncache/(4*n1)
        do j=1,n2dim,lot
           nfft=min(j+(lot-1),n2dim)-j+1

           !performing FFT
           i=1
           call fftstp_sg(lzt,nfft,n1,lot,n1,zt(1,j,1),zw(1,1,1),&
                ntrig,ftrig1,after1(i),now1(i),before1(i),-1)
           inzee=1
           do i=2,ic1
              call fftstp_sg(lot,nfft,n1,lot,n1,zw(1,1,inzee),zw(1,1,3-inzee),&
                   ntrig,ftrig1,after1(i),now1(i),before1(i),-1)
              inzee=3-inzee
           enddo
           !output: I2,I1,j3,(jp3)
           !reverse ordering
           !input: J2,Jp2,I1,j3,(jp3)
           if (nproc == 1) then
              call G_unmpiswitch_downcorn(j3,nfft,Jp2stf,J2stf,lot,n1,&
                   n1dim,md2,nd3,nproc,zw(1,1,inzee),zmpi2)
           else
              call G_unmpiswitch_downcorn(j3,nfft,Jp2stf,J2stf,lot,n1,&
                   n1dim,md2,nd3,nproc,zw(1,1,inzee),zmpi1)
           endif
           ! output: I1,J2,j3,Jp2,(jp3)
        end do
     !endif

!END OF TRANSFORM FOR X AND Z

  end do
  !$omp end do
  !$omp critical
    !do i = 1, 6
    !  strten(j) = strten(j) + strten_omp(j)
    !enddo
    strten = strten + strten_omp !could perhaps be done with a reduction
  !$omp end critical
  !$omp end parallel

!TRANSFORM BACK IN Y
  !Interprocessor data transposition
  !input: I1,J2,j3,Jp2,(jp3)
  if (nproc > 1) then
     call timing(iproc,'PSolv_comput  ','OF')
     call timing(iproc,'PSolv_commun  ','ON')

     !communication scheduling
     call MPI_ALLTOALL(zmpi1,2*n1dim*(md2/nproc)*(nd3/nproc), &
          MPI_double_precision, &
          zmpi2,2*n1dim*(md2/nproc)*(nd3/nproc), &
          MPI_double_precision,MPI_COMM_WORLD,ierr)

     call timing(iproc,'PSolv_commun  ','OF')
     call timing(iproc,'PSolv_comput  ','ON')
  endif
  !output: I1,J2,j3,jp3,(Jp2)

  !transform along z axis
  !input: I1,J2,i3,(Jp2)
  lot=ncache/(4*n3dim)

	maxIter = min(md2/nproc, n2dim - iproc *(md2/nproc))

  !$omp parallel default(shared)&
  !$omp private(nfft,inzee,zw, iThread) !&
!  !$omp firstprivate(before3, after3, now3)

	!$ iThread = omp_get_thread_num()
	zw => w_omp(iThread)%zw
	!call to_zero(4*(ncache/4),zw(1,1,1))

  !$omp do
  do j2 = 1, maxIter
     !this condition ensures that we manage only the interesting part for the FFT
     !if (iproc*(md2/nproc)+j2 <= n2dim) then
        do i1=1,n1dim,lot
           nfft=min(i1+(lot-1),n1dim)-i1+1

           !reverse ordering
           !input: I1,J2,i3,(Jp2)
           if (halffty) then
              call unscramble_pack(i1,j2,lot,nfft,n1dim,n3,md2,nproc,nd3,zmpi2,zw(1,1,1),cosinarr)
           else
              call unscramble_P(i1,j2,lot,nfft,n1,n3,md2,nproc,nd3,zmpi2,zw(1,1,1))
           end if
           !output: I1,i3,J2,(Jp2)

           !performing FFT
           !input: I1,i3,J2,(Jp2)           
           inzee=1
           do i=1,ic3
              call fftstp_sg(lot,nfft,n3dim,lot,n3dim,zw(1,1,inzee),zw(1,1,3-inzee), &
                   ntrig,ftrig3,after3(i),now3(i),before3(i),-1)
              inzee=3-inzee
           enddo
           !output: I1,I3,J2,(Jp2)

           !rebuild the output array
           if (halffty) then
              call unfill_downcorn(md1,md3,lot,nfft,n3,zw(1,1,inzee),zf(1,i1,1,j2)&
                   ,scal)!,ehartreetmp)
           else if (cplx) then
              call C_unfill_downcorn(md1,md3,lot,nfft,n3,zw(1,1,inzee),zf(1,i1,1,j2),scal)
           else
              call P_unfill_downcorn(md1,md3,lot,nfft,n3,zw(1,1,inzee),zf(1,i1,1,j2),scal)
           end if

           !integrate local pieces together
           !ehartree=ehartree+0.5d0*ehartreetmp*hx*hy*hz

        end do
     !endif
  end do
  !$omp end do
  !$omp end parallel

!END OF TRANSFORM IN Y DIRECTION

  do ith=0,nThread-1
     i_all = -product(shape(w_omp(ith)%zw))*kind(w_omp(ith)%zw)
     deallocate(w_omp(ith)%zw, stat=i_stat)
     call memocc(i_stat, i_all, 'zw', subname)

     i_all = -product(shape(w_omp(ith)%zt))*kind(w_omp(ith)%zt)
     deallocate(w_omp(ith)%zt, stat=i_stat)
     call memocc(i_stat, i_all, 'zt', subname)
  end do
  deallocate(w_omp) !crash if problems

  !De-allocations  
  i_all=-product(shape(btrig1))*kind(btrig1)
  deallocate(btrig1,stat=i_stat)
  call memocc(i_stat,i_all,'btrig1',subname)
  i_all=-product(shape(ftrig1))*kind(ftrig1)
  deallocate(ftrig1,stat=i_stat)
  call memocc(i_stat,i_all,'ftrig1',subname)
  i_all=-product(shape(after1))*kind(after1)
  deallocate(after1,stat=i_stat)
  call memocc(i_stat,i_all,'after1',subname)
  i_all=-product(shape(now1))*kind(now1)
  deallocate(now1,stat=i_stat)
  call memocc(i_stat,i_all,'now1',subname)
  i_all=-product(shape(before1))*kind(before1)
  deallocate(before1,stat=i_stat)
  call memocc(i_stat,i_all,'before1',subname)
  i_all=-product(shape(btrig2))*kind(btrig2)
  deallocate(btrig2,stat=i_stat)
  call memocc(i_stat,i_all,'btrig2',subname)
  i_all=-product(shape(ftrig2))*kind(ftrig2)
  deallocate(ftrig2,stat=i_stat)
  call memocc(i_stat,i_all,'ftrig2',subname)
  i_all=-product(shape(after2))*kind(after2)
  deallocate(after2,stat=i_stat)
  call memocc(i_stat,i_all,'after2',subname)
  i_all=-product(shape(now2))*kind(now2)
  deallocate(now2,stat=i_stat)
  call memocc(i_stat,i_all,'now2',subname)
  i_all=-product(shape(before2))*kind(before2)
  deallocate(before2,stat=i_stat)
  call memocc(i_stat,i_all,'before2',subname)
  i_all=-product(shape(btrig3))*kind(btrig3)
  deallocate(btrig3,stat=i_stat)
  call memocc(i_stat,i_all,'btrig3',subname)
  i_all=-product(shape(ftrig3))*kind(ftrig3)
  deallocate(ftrig3,stat=i_stat)
  call memocc(i_stat,i_all,'ftrig3',subname)
  i_all=-product(shape(after3))*kind(after3)
  deallocate(after3,stat=i_stat)
  call memocc(i_stat,i_all,'after3',subname)
  i_all=-product(shape(now3))*kind(now3)
  deallocate(now3,stat=i_stat)
  call memocc(i_stat,i_all,'now3',subname)
  i_all=-product(shape(before3))*kind(before3)
  deallocate(before3,stat=i_stat)
  call memocc(i_stat,i_all,'before3',subname)
  i_all=-product(shape(zmpi2))*kind(zmpi2)
  deallocate(zmpi2,stat=i_stat)
  call memocc(i_stat,i_all,'zmpi2',subname)
  !i_all=-product(shape(zw))*kind(zw)
  !deallocate(zw,stat=i_stat)
  !call memocc(i_stat,i_all,'zw',subname)
  !i_all=-product(shape(zt))*kind(zt)
  !deallocate(zt,stat=i_stat)
  !call memocc(i_stat,i_all,'zt',subname)
  if (halffty) then
     i_all=-product(shape(cosinarr))*kind(cosinarr)
     deallocate(cosinarr,stat=i_stat)
     call memocc(i_stat,i_all,'cosinarr',subname)
  end if

  if (nproc > 1) then
     i_all=-product(shape(zmpi1))*kind(zmpi1)
     deallocate(zmpi1,stat=i_stat)
     call memocc(i_stat,i_all,'zmpi1',subname)
  end if
  call timing(iproc,'PSolv_comput  ','OF')
  !call system_clock(ncount1,ncount_rate,ncount_max)
  !write(*,*) 'TIMING:PS ', real(ncount1-ncount0)/real(ncount_rate)
END SUBROUTINE G_PoissonSolver

!> General routine, takes into account the free boundary conditions
subroutine G_mpiswitch_upcorn(j3,nfft,Jp2stb,J2stb,lot,&
     n1,n1dim,md2,nd3,nproc,zmpi1,zw)
  use module_base
  implicit none
!Arguments
  integer, intent(in) :: j3,nfft,lot,n1,md2,nd3,nproc,n1dim
  integer, intent(inout) :: Jp2stb,J2stb
  real(dp),intent(inout) ::  zmpi1(2,n1dim,md2/nproc,nd3/nproc,nproc),zw(2,lot,n1)
!Local variables
  integer :: mfft,Jp2,J2,I1,ish, imfft

  !shift
  ish=n1-n1dim
  mfft=0
  do Jp2=Jp2stb,nproc
     do J2=J2stb,md2/nproc
        mfft=mfft+1
        if (mfft > nfft) then
           Jp2stb=Jp2
           J2stb=J2
           !return
           goto 10
        end if
        do I1=1,ish
           zw(1,mfft,I1)=0.0_dp
           zw(2,mfft,I1)=0.0_dp
        end do
        do I1=1,n1dim
           zw(1,mfft,I1+ish)=zmpi1(1,I1,J2,j3,Jp2)
           zw(2,mfft,I1+ish)=zmpi1(2,I1,J2,j3,Jp2)
        end do
     end do
     J2stb=1
  end do

10	do I1 = 1, ish
	  do imfft = 1, mfft-1
	    zw(1, imfft, I1) = 0.0_dp
	    zw(2, imfft, I1) = 0.0_dp
	  enddo
	enddo

END SUBROUTINE G_mpiswitch_upcorn


subroutine G_switch_upcorn(nfft,n2,n2dim,lot,n1,lzt,zt,zw)
  use module_base
  implicit none
  integer, intent(in) :: nfft,n2,lot,n1,lzt,n2dim
  real(dp), dimension(2,lzt,n1), intent(in) :: zt
  real(dp), dimension(2,lot,n2), intent(inout) :: zw
  !local variables
  integer :: i,j,ish

  !shift
  ish=n2-n2dim
  ! Low frequencies 
  do j=1,nfft
     do i=1,n2dim
        zw(1,j,i+ish)=zt(1,i,j)
        zw(2,j,i+ish)=zt(2,i,j)
     end do
  end do

  ! High frequencies 
  do i=1,ish
     do j=1,nfft
        zw(1,j,i)=0.0_dp
        zw(2,j,i)=0.0_dp
     end do
  end do

END SUBROUTINE G_switch_upcorn


!> (Based on suitable modifications of S.Goedecker routines)
!! Restore data into output array
!!
!! SYNOPSIS
!!   @param   zf        Original distributed density as well as
!!                      Distributed solution of the poisson equation (inout)
!!   @param  zw         FFT work array
!!   @param  n3         (twice the) dimension of the last FFTtransform.
!!   @param  md1,md3   Dimensions of the undistributed part of the real grid
!!   @param  nfft      number of planes
!!   @param  scal      Needed to achieve unitarity and correct dimensions
!!
!! @warning
!!     Assuming that high frequencies are in the corners 
!!     and that n3 is multiple of 4   
!!
!! @author
!!     Copyright (C) Stefan Goedecker, Cornell University, Ithaca, USA, 1994
!!     Copyright (C) Stefan Goedecker, MPI Stuttgart, Germany, 1999
!!     Copyright (C) 2002 Stefan Goedecker, CEA Grenoble
!!     This file is distributed under the terms of the
!!     GNU General Public License, see http://www.gnu.org/copyleft/gpl.txt .
!! Author:S
!!    S. Goedecker, L. Genovese
subroutine P_unfill_downcorn(md1,md3,lot,nfft,n3,zw,zf,scal)
  implicit none
  !Arguments
  integer, intent(in) :: md1,md3,lot,nfft,n3
  real(kind=8), dimension(2,lot,n3), intent(in) :: zw
  real(kind=8), dimension(md1,md3),intent(inout) :: zf
  real(kind=8), intent(in) :: scal
  !Local variables
  integer :: i3,i1
  real(kind=8) :: pot1

  do i3=1,n3
     do i1=1,nfft
        pot1 = scal*zw(1,i1,i3)
      zf(i1,i3)= pot1 
     end do
  end do

END SUBROUTINE P_unfill_downcorn


!>complex output
subroutine C_unfill_downcorn(md1,md3,lot,nfft,n3,zw,zf,scal)
  implicit none
  !Arguments
  integer, intent(in) :: md1,md3,lot,nfft,n3
  real(kind=8), dimension(2,lot,n3), intent(in) :: zw
  real(kind=8), dimension(2,md1,md3),intent(inout) :: zf
  real(kind=8), intent(in) :: scal
  !Local variables
  integer :: i3,i1
  real(kind=8) :: pot1,pot2

  !axpy can be used here, if the dimensions were equal
  do i3=1,n3
     do i1=1,nfft
        pot1 = scal*zw(1,i1,i3)
        pot2 = scal*zw(2,i1,i3)
        zf(1,i1,i3)= pot1 
        zf(2,i1,i3)= pot2 
     end do
  end do

END SUBROUTINE C_unfill_downcorn


subroutine P_fill_upcorn(md1,md3,lot,nfft,n3,zf,zw)
  implicit none
  integer, intent(in) :: md1,md3,lot,nfft,n3
  real(kind=8), dimension(md1,md3), intent(in) :: zf
  real(kind=8), dimension(2,lot,n3), intent(out) :: zw
  !local variables
  integer :: i1,i3

  do i3=1,n3
     do i1=1,nfft
      zw(1,i1,i3)=zf(i1,i3)
      zw(2,i1,i3)=0.d0
     end do
  end do

END SUBROUTINE P_fill_upcorn


!> To be used for complex input
subroutine C_fill_upcorn(md1,md3,lot,nfft,n3,zf,zw)
  implicit none
  integer, intent(in) :: md1,md3,lot,nfft,n3
  real(kind=8), dimension(2,md1,md3), intent(in) :: zf
  real(kind=8), dimension(2,lot,n3), intent(out) :: zw
  !local variables
  integer :: i1,i3

  do i3=1,n3
     do i1=1,nfft
        zw(1,i1,i3)=zf(1,i1,i3)
        zw(2,i1,i3)=zf(2,i1,i3)
     end do
  end do

END SUBROUTINE C_fill_upcorn


!> (Based on suitable modifications of S.Goedecker routines)
!! Assign the correct planes to the work array zmpi2
!! in order to prepare for interprocessor data transposition.
!!
!! SYNOPSIS
!!   @param  zmpi2          Work array for multiprocessor manipulation (output)
!!   @param  zw             Work array (input)
!!   @param  n1,n3          logical dimension of the FFT transform, reference for work arrays
!!   @param  md2,nd3        Dimensions of real grid and of the kernel, respectively
!!   @param  i1,j2,lot,nfft Starting points of the plane and number of remaining lines
!!
!! @author
!!     Copyright (C) Stefan Goedecker, Cornell University, Ithaca, USA, 1994
!!     Copyright (C) Stefan Goedecker, MPI Stuttgart, Germany, 1999
!!     Copyright (C) 2002 Stefan Goedecker, CEA Grenoble
!!     This file is distributed under the terms of the
!!     GNU General Public License, see http://www.gnu.org/copyleft/gpl.txt .
!! Author:S
!!    S. Goedecker, L. Genovese
subroutine scramble_P(i1,j2,lot,nfft,n1,n3,md2,nproc,nd3,zw,zmpi2)
  implicit none
  !Arguments
  integer, intent(in) :: i1,j2,lot,nfft,n1,n3,md2,nproc,nd3
  real(kind=8), dimension(2,lot,n3), intent(in) :: zw
  real(kind=8), dimension(2,n1,md2/nproc,nd3), intent(inout) :: zmpi2
  !Local variables
  integer :: i3,i

  do i3=1,n3/2+1
     do i=0,nfft-1
        zmpi2(1,i1+i,j2,i3)=zw(1,i+1,i3)
        zmpi2(2,i1+i,j2,i3)=zw(2,i+1,i3)
     end do
  end do

END SUBROUTINE scramble_P


!> (Based on suitable modifications of S.Goedecker routines)
!! Insert the correct planes of the work array zmpi2
!! in order to prepare for backward FFT transform
!!
!! SYNOPSIS
!!   @param  zmpi2:          Work array for multiprocessor manipulation (input)
!!   @param  zw:             Work array (output)
!!   @param  n1,n3:          logical dimension of the FFT transform, reference for work arrays
!!   @param  md2,nd3:        Dimensions of real grid and of the kernel, respectively
!!   @param  i1,j2,lot,nfft: Starting points of the plane and number of remaining lines
!!
!! @author
!!     Copyright (C) Stefan Goedecker, Cornell University, Ithaca, USA, 1994
!!     Copyright (C) Stefan Goedecker, MPI Stuttgart, Germany, 1999
!!     Copyright (C) 2002 Stefan Goedecker, CEA Grenoble
!!     This file is distributed under the terms of the
!!     GNU General Public License, see http://www.gnu.org/copyleft/gpl.txt .
!! Author:S
!!    S. Goedecker, L. Genovese
subroutine unscramble_P(i1,j2,lot,nfft,n1,n3,md2,nproc,nd3,zmpi2,zw)
  implicit none
  !Arguments
  integer, intent(in) :: i1,j2,lot,nfft,n1,n3,md2,nproc,nd3
  real(kind=8), dimension(2,lot,n3), intent(out) :: zw
  real(kind=8), dimension(2,n1,md2/nproc,nd3), intent(in) :: zmpi2
  !Local variables
  integer :: i3,i,j3

  i3=1
  do i=0,nfft-1
     zw(1,i+1,i3)=zmpi2(1,i1+i,j2,i3)
     zw(2,i+1,i3)=zmpi2(2,i1+i,j2,i3)
  end do

  do i3=2,n3/2+1
     j3=n3+2-i3
     do i=0,nfft-1
        zw(1,i+1,j3)= zmpi2(1,i1+i,j2,i3)
        zw(2,i+1,j3)=-zmpi2(2,i1+i,j2,i3)
        zw(1,i+1,i3)= zmpi2(1,i1+i,j2,i3)
        zw(2,i+1,i3)= zmpi2(2,i1+i,j2,i3)
     end do
  end do

END SUBROUTINE unscramble_P


!> (Based on suitable modifications of S.Goedecker routines)
!! Multiply with the kernel taking into account its symmetry
!! Conceived to be used into convolution loops
!!
!! SYNOPSIS
!!   @param  pot:      Kernel, symmetric and real, half the length
!!   @param  zw:       Work array (input/output)
!!   @param  n1,n2:    logical dimension of the FFT transform, reference for zw
!!   @param  nd1,nd2:  Dimensions of POT
!!   @param  jS, nfft: starting point of the plane and number of remaining lines
!!   @param  offset  : Offset to be defined for periodic BC (usually 0)
!!   @param  strten  : Components of the Hartree stress tensor order: (11,22,33,23,13,12) !
!!
!! @author
!!     Copyright (C) Stefan Goedecker, Cornell University, Ithaca, USA, 1994
!!     Copyright (C) Stefan Goedecker, MPI Stuttgart, Germany, 1999
!!     Copyright (C) 2002 Stefan Goedecker, CEA Grenoble
!!     Copyright (C) 2009 Luigi Genovese, ESRF Grenoble
!!     This file is distributed under the terms of the
!!      GNU General Public License, see http://www.gnu.org/copyleft/gpl.txt .
!! Author:S
!!    S. Goedecker, L. Genovese
subroutine P_multkernel(nd1,nd2,n1,n2,n3,lot,nfft,jS,pot,zw,j3,hx,hy,hz,offset,scal,strten)
  use module_base
  implicit none
  !Argments
  integer, intent(in) :: nd1,nd2,n1,n2,n3,lot,nfft,jS,j3
  real(dp), intent(in) :: hx,hy,hz,offset,scal
  real(kind=8), dimension(nd1,nd2), intent(in) :: pot
  real(kind=8), dimension(2,lot,n2), intent(inout) :: zw
  real(dp), dimension(6), intent(inout) :: strten
  !real(kind=8), dimension(0:n1/2), intent(in) :: fourisf
  !Local variables
  real(gp), parameter :: pi=3.14159265358979323846_gp
  integer :: i1,j1,i2,j2
  real(gp) :: rhog2,g2
  real(dp), dimension(3) :: pxyz

  !Body
  !running recip space coordinates
  pxyz(3)=real(j3-1,dp)/(real(n3,dp)*hy)

  !j3=1 case (it might contain the zero component)
  if (j3==1) then
     if (jS==1) then
        !zero fourier component (no strten contribution)
        i2=1
        zw(1,1,1)=offset/(hx*hy*hz) 
        zw(2,1,1)=0.d0              
        !running recip space coordinates
        pxyz(2)=0.0_dp
        do i1=2,nfft
           j1=i1+jS-1
           !running recip space coordinate
           pxyz(1)=real(j1-(j1/(n1/2+2))*n1-1,dp)/(real(n1,dp)*hx) 
           !square of modulus of recip space coordinate
           g2=pxyz(1)**2+pxyz(2)**2+pxyz(3)**2
           !density squared over modulus
           rhog2=(zw(1,i1,i2)**2+zw(2,i1,i2)**2)/g2
           rhog2=rhog2/pi*scal**2
           !stress tensor components (diagonal part)
           strten(1)=strten(1)+(pxyz(1)**2/g2-0.5_dp)*rhog2
           strten(3)=strten(3)+(pxyz(3)**2/g2-0.5_dp)*rhog2
           strten(2)=strten(2)+(pxyz(2)**2/g2-0.5_dp)*rhog2
           strten(5)=strten(5)+(pxyz(1)*pxyz(2)/g2)*rhog2
           strten(6)=strten(6)+(pxyz(1)*pxyz(3)/g2)*rhog2
           strten(4)=strten(4)+(pxyz(2)*pxyz(3)/g2)*rhog2

           j1=j1+(j1/(n1/2+2))*(n1+2-2*j1)
           j2=i2+(i2/(n2/2+2))*(n2+2-2*i2)
           zw(1,i1,i2)=zw(1,i1,i2)*pot(j1,j2)
           zw(2,i1,i2)=zw(2,i1,i2)*pot(j1,j2)
        end do
        do i2=2,n2
           !running recip space coordinate
           pxyz(2)=real(i2-(i2/(n2/2+2))*n2-1,dp)/(real(n2,dp)*hz) 

           do i1=1,nfft
              j1=i1+jS-1
              !running recip space coordinate
              pxyz(1)=real(j1-(j1/(n1/2+2))*n1-1,dp)/(real(n1,dp)*hx) 

              !square of modulus of recip space coordinate
              g2=pxyz(1)**2+pxyz(2)**2+pxyz(3)**2
              !density squared over modulus
              rhog2=(zw(1,i1,i2)**2+zw(2,i1,i2)**2)/g2
              rhog2=rhog2/pi*scal**2
              !stress tensor components (diagonal part)
              strten(1)=strten(1)+(pxyz(1)**2/g2-0.5_dp)*rhog2
              strten(3)=strten(3)+(pxyz(2)**2/g2-0.5_dp)*rhog2
              strten(2)=strten(2)+(pxyz(3)**2/g2-0.5_dp)*rhog2
              strten(5)=strten(5)+(pxyz(1)*pxyz(2)/g2)*rhog2
              strten(6)=strten(6)+(pxyz(1)*pxyz(3)/g2)*rhog2
              strten(4)=strten(4)+(pxyz(2)*pxyz(3)/g2)*rhog2

              j1=j1+(j1/(n1/2+2))*(n1+2-2*j1)
              j2=i2+(i2/(n2/2+2))*(n2+2-2*i2)
              zw(1,i1,i2)=zw(1,i1,i2)*pot(j1,j2)
              zw(2,i1,i2)=zw(2,i1,i2)*pot(j1,j2)
           end do
        end do
     else
        !generic case
        do i2=1,n2
           !running recip space coordinate
           pxyz(2)=real(i2-(i2/(n2/2+2))*n2-1,dp)/(real(n2,dp)*hz) 

           do i1=1,nfft
              j1=i1+jS-1
              !running recip space coordinate
              pxyz(1)=real(j1-(j1/(n1/2+2))*n1-1,dp)/(real(n1,dp)*hx) 

              !square of modulus of recip space coordinate
              g2=pxyz(1)**2+pxyz(2)**2+pxyz(3)**2
              !density squared over modulus
              rhog2=(zw(1,i1,i2)**2+zw(2,i1,i2)**2)/g2
              rhog2=rhog2/pi*scal**2
              !stress tensor components (diagonal part)
              strten(1)=strten(1)+(pxyz(1)**2/g2-0.5_dp)*rhog2
              strten(3)=strten(3)+(pxyz(2)**2/g2-0.5_dp)*rhog2
              strten(2)=strten(2)+(pxyz(3)**2/g2-0.5_dp)*rhog2
              strten(5)=strten(5)+(pxyz(1)*pxyz(2)/g2)*rhog2
              strten(6)=strten(6)+(pxyz(1)*pxyz(3)/g2)*rhog2
              strten(4)=strten(4)+(pxyz(2)*pxyz(3)/g2)*rhog2

              j1=j1+(j1/(n1/2+2))*(n1+2-2*j1)
              j2=i2+(i2/(n2/2+2))*(n2+2-2*i2)
              zw(1,i1,i2)=zw(1,i1,i2)*pot(j1,j2)
              zw(2,i1,i2)=zw(2,i1,i2)*pot(j1,j2)
           end do
        end do
     end if
  else
     !generic case
     do i2=1,n2
        !running recip space coordinate
        pxyz(2)=real(i2-(i2/(n2/2+2))*n2-1,dp)/(real(n2,dp)*hz) 
        do i1=1,nfft
           j1=i1+jS-1
           !running recip space coordinate
           pxyz(1)=real(j1-(j1/(n1/2+2))*n1-1,dp)/(real(n1,dp)*hx) 

           !square of modulus of recip space coordinate
           g2=pxyz(1)**2+pxyz(2)**2+pxyz(3)**2
           !density squared over modulus
           rhog2=(zw(1,i1,i2)**2+zw(2,i1,i2)**2)/g2
           rhog2=rhog2/pi*scal**2
           !stress tensor components (diagonal part)
           strten(1)=strten(1)+(pxyz(1)**2/g2-0.5_dp)*rhog2
           strten(3)=strten(3)+(pxyz(2)**2/g2-0.5_dp)*rhog2
           strten(2)=strten(2)+(pxyz(3)**2/g2-0.5_dp)*rhog2
           strten(5)=strten(5)+(pxyz(1)*pxyz(2)/g2)*rhog2
           strten(6)=strten(6)+(pxyz(1)*pxyz(3)/g2)*rhog2
           strten(4)=strten(4)+(pxyz(2)*pxyz(3)/g2)*rhog2
           !avoid mirroring for last j3 point
           if (j3 /= n3/2+1) then
              !stress tensor components (diagonal part)
              strten(1)=strten(1)+(pxyz(1)**2/g2-0.5_dp)*rhog2
              strten(3)=strten(3)+(pxyz(2)**2/g2-0.5_dp)*rhog2
              strten(2)=strten(2)+(pxyz(3)**2/g2-0.5_dp)*rhog2
              strten(5)=strten(5)+(pxyz(1)*pxyz(2)/g2)*rhog2
              strten(6)=strten(6)+(pxyz(1)*pxyz(3)/g2)*rhog2
              strten(4)=strten(4)+(pxyz(2)*pxyz(3)/g2)*rhog2
           end if

           j1=j1+(j1/(n1/2+2))*(n1+2-2*j1)
           j2=i2+(i2/(n2/2+2))*(n2+2-2*i2)
           zw(1,i1,i2)=zw(1,i1,i2)*pot(j1,j2)
           zw(2,i1,i2)=zw(2,i1,i2)*pot(j1,j2)
        end do
     end do
  end if
END SUBROUTINE P_multkernel


!> (Based on suitable modifications of S.Goedecker routines)
!! Multiply with the kernel taking into account its symmetry
!! Conceived to be used into convolution loops
!!
!! SYNOPSIS
!!   @param  pot:      Kernel, symmetric and real, half the length
!!   @param  zw:       Work array (input/output)
!!   @param  n1,n2:    logical dimension of the FFT transform, reference for zw
!!   @param  nd1,nd2:  Dimensions of POT
!!   @param  jS, nfft: starting point of the plane and number of remaining lines
!!
!! @author
!!     Copyright (C) Stefan Goedecker, Cornell University, Ithaca, USA, 1994
!!     Copyright (C) Stefan Goedecker, MPI Stuttgart, Germany, 1999
!!     Copyright (C) 2002 Stefan Goedecker, CEA Grenoble
!!     This file is distributed under the terms of the
!!      GNU General Public License, see http://www.gnu.org/copyleft/gpl.txt .
!! Author:S
!!    S. Goedecker, L. Genovese
subroutine multkernel(nd1,nd2,n1,n2,lot,nfft,jS,pot,zw)
  implicit none
  !Argments
  integer, intent(in) :: nd1,nd2,n1,n2,lot,nfft,jS
  real(kind=8), dimension(nd1,nd2), intent(in) :: pot
  real(kind=8), dimension(2,lot,n2), intent(inout) :: zw
  !Local variables
  integer :: j,j1,i2,j2

  !Body
  
  !case i2=1
  do j=1,nfft
     j1=j+jS-1
     !isign=(j1/(n1/2+2))
     !j1=(1-2*isign)*j1+isign*(n1+2) !n1/2+1-abs(n1/2+2-jS-i1)
     j1=j1+(j1/(n1/2+2))*(n1+2-2*j1)
!!     j1=n1/2+1-abs(n1/2+2-jS-j)!this stands for j1=min(jS-1+j,n1+3-jS-j)
     zw(1,j,1)=zw(1,j,1)*pot(j1,1)
     zw(2,j,1)=zw(2,j,1)*pot(j1,1)
  end do

  !generic case
  do i2=2,n2/2
     do j=1,nfft
        j1=j+jS-1
        j1=j1+(j1/(n1/2+2))*(n1+2-2*j1)
!!        j1=n1/2+1-abs(n1/2+2-jS-j)
        j2=n2+2-i2
        zw(1,j,i2)=zw(1,j,i2)*pot(j1,i2)
        zw(2,j,i2)=zw(2,j,i2)*pot(j1,i2)
        zw(1,j,j2)=zw(1,j,j2)*pot(j1,i2)
        zw(2,j,j2)=zw(2,j,j2)*pot(j1,i2)
     end do
  end do
  
  !case i2=n2/2+1
  do j=1,nfft
     j1=j+jS-1
     j1=j1+(j1/(n1/2+2))*(n1+2-2*j1)
!!     j1=n1/2+1-abs(n1/2+2-jS-j)
     j2=n2/2+1
     zw(1,j,j2)=zw(1,j,j2)*pot(j1,j2)
     zw(2,j,j2)=zw(2,j,j2)*pot(j1,j2)
  end do

END SUBROUTINE multkernel


subroutine G_unswitch_downcorn(nfft,n2,n2dim,lot,n1,lzt,zw,zt)
  implicit none
  integer, intent(in) :: nfft,n2,lot,n1,lzt,n2dim
  real(kind=8), dimension(2,lot,n2), intent(in) :: zw
  real(kind=8), dimension(2,lzt,n1), intent(inout) :: zt
  !local variables
  integer :: i,j

  do j=1,nfft
     do i=1,n2dim
      zt(1,i,j)=zw(1,j,i)
      zt(2,i,j)=zw(2,j,i)
     end do
  end do

END SUBROUTINE G_unswitch_downcorn


subroutine G_unmpiswitch_downcorn(j3,nfft,Jp2stf,J2stf,lot,n1,&
    n1dim,md2,nd3,nproc,zw,zmpi1)
  implicit none
  integer, intent(in) :: j3,nfft,lot,n1,md2,nd3,nproc,n1dim
  integer, intent(inout) :: Jp2stf,J2stf
  real(kind=8), dimension(2,lot,n1), intent(in) :: zw
  real(kind=8), dimension(2,n1dim,md2/nproc,nd3/nproc,nproc), intent(inout) :: zmpi1
  !local variables
  integer :: I1,J2,Jp2,mfft

  mfft=0
  do Jp2=Jp2stf,nproc
     do J2=J2stf,md2/nproc
        mfft=mfft+1
        if (mfft > nfft) then
           Jp2stf=Jp2
           J2stf=J2
           return
        end if
        do I1=1,n1dim
           zmpi1(1,I1,J2,j3,Jp2)=zw(1,mfft,I1)
           zmpi1(2,I1,J2,j3,Jp2)=zw(2,mfft,I1)
        end do
     end do
     J2stf=1
  end do
END SUBROUTINE G_unmpiswitch_downcorn


!>  (Based on suitable modifications of S.Goedecker routines)
!!  Restore data into output array, calculating in the meanwhile
!!  Hartree energy of the potential 
!!
!! SYNOPSIS
!!   @param  zf:          Original distributed density as well as
!!   @param               Distributed solution of the poisson equation (inout)
!!   @param  zw:          FFT work array
!!   @param  n3:          (twice the) dimension of the last FFTtransform.
!!   @param  md1,md3:     Dimensions of the undistributed part of the real grid
!!   @param  nfft:        number of planes
!!   @param  scal:        Needed to achieve unitarity and correct dimensions
!!   @param  ehartreetmp: Hartree energy
!!
!! @warning
!!     Assuming that high frequencies are in the corners 
!!     and that n3 is multiple of 4   
!!
!! @author
!!     Copyright (C) Stefan Goedecker, Cornell University, Ithaca, USA, 1994
!!     Copyright (C) Stefan Goedecker, MPI Stuttgart, Germany, 1999
!!     Copyright (C) 2002 Stefan Goedecker, CEA Grenoble
!!     This file is distributed under the terms of the
!!     GNU General Public License, see http://www.gnu.org/copyleft/gpl.txt .
!! Author:S
!!    S. Goedecker, L. Genovese
subroutine unfill_downcorn(md1,md3,lot,nfft,n3,zw,zf&
     ,scal)!,ehartreetmp)
  implicit none
  !Arguments
  integer, intent(in) :: md1,md3,lot,nfft,n3
  real(kind=8), dimension(2,lot,n3/2), intent(in) :: zw
  real(kind=8), dimension(md1,md3),intent(inout) :: zf
  real(kind=8), intent(in) :: scal
  !real(kind=8), intent(out) :: ehartreetmp
  !Local variables
  integer :: i3,i1
  real(kind=8) :: pot1

  !Execution
  !ehartreetmp=0.d0
  do i3=1,n3/4
     do i1=1,nfft
        pot1 = scal*zw(1,i1,i3)
        !ehartreetmp =ehartreetmp + pot1* zf(i1,2*i3-1)
      zf(i1,2*i3-1)= pot1 
      pot1 = scal*zw(2,i1,i3)
        !ehartreetmp =ehartreetmp + pot1* zf(i1,2*i3)
      zf(i1,2*i3)= pot1 
     enddo
  end do
  
END SUBROUTINE unfill_downcorn

subroutine halfill_upcorn(md1,md3,lot,nfft,n3,zf,zw)
  implicit real(kind=8) (a-h,o-z)
!Arguments
  integer, intent(in) :: md1,md3,lot,nfft,n3
  real(kind=8) ::  zw(2,lot,n3/2),zf(md1,md3)
!Local variables
  integer :: i1,i3
! WARNING: Assuming that high frequencies are in the corners 
!          and that n3 is multiple of 4
!in principle we can relax this condition
      
  do i3=1,n3/4
     do i1=1,nfft
        zw(1,i1,i3)=0.d0
        zw(2,i1,i3)=0.d0
     end do
  end do
  do i3=n3/4+1,n3/2
     do i1=1,nfft
        zw(1,i1,i3)=zf(i1,2*i3-1-n3/2)
        zw(2,i1,i3)=zf(i1,2*i3-n3/2)
     end do
  end do
      
END SUBROUTINE halfill_upcorn


!> (Based on suitable modifications of S.Goedecker routines)
!! Assign the correct planes to the work array zmpi2
!! in order to prepare for interprocessor data transposition.
!! In the meanwhile, it unpacks the data of the HalFFT in order to prepare for
!! multiplication with the kernel
!!
!! SYNOPSIS
!!   @param  zmpi2:          Work array for multiprocessor manipulation (output)
!!   @param  zw:             Work array (input)
!!   @param  cosinarr:      Array of the phases needed for unpacking
!!   @param  n1,n3:          logical dimension of the FFT transform, reference for work arrays
!!   @param  md2,nd3:        Dimensions of real grid and of the kernel, respectively
!!   @param  i1,j2,lot,nfft: Starting points of the plane and number of remaining lines
!!
!! @author
!!     Copyright (C) Stefan Goedecker, Cornell University, Ithaca, USA, 1994
!!     Copyright (C) Stefan Goedecker, MPI Stuttgart, Germany, 1999
!!     Copyright (C) 2002 Stefan Goedecker, CEA Grenoble
!!     This file is distributed under the terms of the
!!     GNU General Public License, see http://www.gnu.org/copyleft/gpl.txt .
!! Author:S
!!    S. Goedecker, L. Genovese
subroutine scramble_unpack(i1,j2,lot,nfft,n1,n3,md2,nproc,nd3,zw,zmpi2,cosinarr)
  implicit none
  !Arguments
  integer, intent(in) :: i1,j2,lot,nfft,n1,n3,md2,nproc,nd3
  real(kind=8), dimension(2,lot,n3/2), intent(in) :: zw
  real(kind=8), dimension(2,n3/2), intent(in) :: cosinarr
  real(kind=8), dimension(2,n1,md2/nproc,nd3), intent(inout) :: zmpi2
  !Local variables
  integer :: i3,i,ind1,ind2
  real(kind=8) ::  a,b,c,d,cp,sp,feR,feI,foR,foI,fR,fI
  
  !Body

  !case i3=1 and i3=n3/2+1
  do i=0,nfft-1
     a=zw(1,i+1,1)
     b=zw(2,i+1,1)
     zmpi2(1,i1+i,j2,1)=a+b
     zmpi2(2,i1+i,j2,1)=0.d0
     zmpi2(1,i1+i,j2,n3/2+1)=a-b
     zmpi2(2,i1+i,j2,n3/2+1)=0.d0
  end do
  !case 2<=i3<=n3/2
  do i3=2,n3/2
     ind1=i3
     ind2=n3/2-i3+2
     cp=cosinarr(1,i3)
     sp=cosinarr(2,i3)
     do i=0,nfft-1
        a=zw(1,i+1,ind1)
        b=zw(2,i+1,ind1)
        c=zw(1,i+1,ind2)
        d=zw(2,i+1,ind2)
        feR=.5d0*(a+c)
        feI=.5d0*(b-d)
        foR=.5d0*(a-c)
        foI=.5d0*(b+d) 
        fR=feR+cp*foI-sp*foR
        fI=feI-cp*foR-sp*foI
        zmpi2(1,i1+i,j2,ind1)=fR
        zmpi2(2,i1+i,j2,ind1)=fI
     end do
  end do

END SUBROUTINE scramble_unpack

 
!> (Based on suitable modifications of S.Goedecker routines)
!! Insert the correct planes of the work array zmpi2
!! in order to prepare for backward FFT transform
!! In the meanwhile, it packs the data in order to be transformed with the HalFFT 
!! procedure
!!
!! SYNOPSIS
!!   @param  zmpi2:          Work array for multiprocessor manipulation (input)
!!   @param  zw:             Work array (output)
!!   @param  cosinarr:       Array of the phases needed for packing
!!   @param  n1,n3:          logical dimension of the FFT transform, reference for work arrays
!!   @param  md2,nd3:        Dimensions of real grid and of the kernel, respectively
!!   @param  i1,j2,lot,nfft: Starting points of the plane and number of remaining lines
!!
!! @author
!!     Copyright (C) Stefan Goedecker, Cornell University, Ithaca, USA, 1994
!!     Copyright (C) Stefan Goedecker, MPI Stuttgart, Germany, 1999
!!     Copyright (C) 2002 Stefan Goedecker, CEA Grenoble
!!     This file is distributed under the terms of the
!!     GNU General Public License, see http://www.gnu.org/copyleft/gpl.txt .
!! Author:S
!!    S. Goedecker, L. Genovese
subroutine unscramble_pack(i1,j2,lot,nfft,n1,n3,md2,nproc,nd3,zmpi2,zw,cosinarr)
  implicit none
  !Arguments
  integer, intent(in) :: i1,j2,lot,nfft,n1,n3,md2,nproc,nd3
  real(kind=8), dimension(2,lot,n3/2), intent(out) :: zw
  real(kind=8), dimension(2,n3/2), intent(in) :: cosinarr
  real(kind=8), dimension(2,n1,md2/nproc,nd3), intent(in) :: zmpi2
  !Local variables
  integer :: i3,i,indA,indB
  real(kind=8) ::  a,b,c,d,cp,sp,re,ie,ro,io,rh,ih

  !Body

  do i3=1,n3/2
     indA=i3
     indB=n3/2+2-i3
     cp=cosinarr(1,i3)
     sp=cosinarr(2,i3)
     do i=0,nfft-1
        a=zmpi2(1,i1+i,j2,indA)
        b=zmpi2(2,i1+i,j2,indA)
        c= zmpi2(1,i1+i,j2,indB)
        d=-zmpi2(2,i1+i,j2,indB)
        re=(a+c)
        ie=(b+d)
        ro=(a-c)*cp-(b-d)*sp
        io=(a-c)*sp+(b-d)*cp
        rh=re-io 
        ih=ie+ro
        zw(1,i+1,indA)=rh
        zw(2,i+1,indA)=ih
     end do
  end do

END SUBROUTINE unscramble_pack
>>>>>>> 21639238
<|MERGE_RESOLUTION|>--- conflicted
+++ resolved
@@ -1,4 +1,3 @@
-<<<<<<< HEAD
 !> @file
 !!  New routines for Poisson solver
 !! @author
@@ -12,7 +11,7 @@
 !>  Parallel version of Poisson Solver
 !!  General version, for each boundary condition
 subroutine G_PoissonSolver(geocode,iproc,nproc,ncplx,n1,n2,n3,nd1,nd2,nd3,md1,md2,md3,pot,zf,&
-             scal,hx,hy,hz,offset)
+             scal,hx,hy,hz,offset,strten)
   use module_base
   implicit none
   !to be preprocessed
@@ -21,30 +20,47 @@
   character(len=1), intent(in) :: geocode
   integer, intent(in) :: n1,n2,n3,nd1,nd2,nd3,md1,md2,md3,nproc,iproc,ncplx
   real(gp), intent(in) :: scal,hx,hy,hz,offset
-  real(dp), dimension(nd1,nd2,nd3/nproc), intent(in) :: pot
-  real(dp), dimension(ncplx,md1,md3,md2/nproc), intent(inout) :: zf
+  real(dp), dimension(nd1,nd2,nd3/nproc), intent(in), target :: pot
+  real(dp), dimension(ncplx,md1,md3,md2/nproc), intent(inout), target :: zf
+  real(dp), dimension(6), intent(out) :: strten !< non-symmetric components of Ha stress tensor
   !Local variables
   character(len=*), parameter :: subname='G_Poisson_Solver'
   logical :: perx,pery,perz,halffty,cplx
   !Maximum number of points for FFT (should be same number in fft3d routine)
-  integer :: ncache,lzt,lot,ma,mb,nfft,ic1,ic2,ic3,Jp2stb,J2stb,Jp2stf,J2stf
-  integer :: j2,j3,i1,i3,i,j,inzee,ierr,i_all,i_stat,n1dim,n2dim,n3dim,ntrig
+  integer :: ncache,lzt,lot,ma,mb,nfft,ic1,ic2,ic3,Jp2stb,J2stb,Jp2stf,J2stf,omp_get_num_threads
+  integer :: j2,j3,i1,i3,i,j,inzee,ierr,i_all,i_stat,n1dim,n2dim,n3dim,ntrig,nthread,ithread,omp_get_thread_num
   real(kind=8) :: twopion
   !work arrays for transpositions
-  real(kind=8), dimension(:,:,:), allocatable :: zt
+  real(kind=8), dimension(:,:,:), pointer :: zt
   !work arrays for MPI
   real(kind=8), dimension(:,:,:,:,:), allocatable :: zmpi1
   real(kind=8), dimension(:,:,:,:), allocatable :: zmpi2
   !cache work array
-  real(kind=8), dimension(:,:,:), allocatable :: zw
+  real(kind=8), dimension(:,:,:), pointer :: zw
   !FFT work arrays
   real(kind=8), dimension(:,:), allocatable :: btrig1,btrig2,btrig3, &
        ftrig1,ftrig2,ftrig3,cosinarr
   integer, dimension(:), allocatable :: after1,now1,before1, & 
        after2,now2,before2,after3,now3,before3
+  real(gp), dimension(6) :: strten_omp
   !integer :: ncount0,ncount1,ncount_max,ncount_rate
+  integer :: maxThread, omp_get_max_threads
+  integer :: maxIter,ith
+!!$     real(8), dimension(:,:,:,:), allocatable, target :: zts
+!!$     real(8), dimension(:,:,:,:), allocatable, target :: zws
+  type :: workspaces
+     real(dp), dimension(:,:,:), pointer :: zt
+     real(dp), dimension(:,:,:), pointer :: zw
+  end type workspaces
+  type(workspaces), dimension(:), allocatable :: w_omp
+
 
   !call system_clock(ncount0,ncount_rate,ncount_max)
+
+  !initialize stress tensor no matter of the BC
+  call to_zero(6,strten(1))
+
+!strten=0.d0
 
   !conditions for periodicity in the three directions
   !perx=(geocode /= 'F' .and. geocode /= 'W' .and. geocode /= 'H')
@@ -53,7 +69,6 @@
   perz=(geocode /= 'F' .and. geocode /= 'H')
 
   cplx= (ncplx == 2)
-
 
   !also for complex input this should be eliminated
   halffty=.not. pery .and. .not. cplx
@@ -152,30 +167,40 @@
   end if
 
   !calculating the FFT work arrays (beware on the HalFFT in n3 dimension)
-  call ctrig_sg(n3dim,ntrig,btrig3,after3,before3,now3,1,ic3)
-  call ctrig_sg(n1,ntrig,btrig1,after1,before1,now1,1,ic1)
-  call ctrig_sg(n2,ntrig,btrig2,after2,before2,now2,1,ic2)
-  do  j=1,n1
-     ftrig1(1,j)= btrig1(1,j)
-     ftrig1(2,j)=-btrig1(2,j)
-  enddo
-  do  j=1,n2
-     ftrig2(1,j)= btrig2(1,j)
-     ftrig2(2,j)=-btrig2(2,j)
-  enddo
-  do  j=1,n3dim
-     ftrig3(1,j)= btrig3(1,j)
-     ftrig3(2,j)=-btrig3(2,j)
-  enddo
-
-  if (halffty) then
-     !Calculating array of phases for HalFFT decoding
-     twopion=8.d0*datan(1.d0)/real(n3,kind=8)
-     do i3=1,n3/2
+
+	!for non OMP
+	nThread = 1
+	iThread = 0
+
+  !$omp parallel sections default(shared)
+  !$omp section
+    call ctrig_sg(n3dim,ntrig,btrig3,after3,before3,now3,1,ic3)
+    do j = 1, n3dim
+      ftrig3(1, j) = btrig3(1, j)
+      ftrig3(2, j) = -btrig3(2, j)
+    enddo
+  !$omp section
+    call ctrig_sg(n1,ntrig,btrig1,after1,before1,now1,1,ic1)
+    do j = 1, n1
+      ftrig1(1, j) = btrig1(1, j)
+      ftrig1(2, j) = -btrig1(2, j)
+    enddo
+  !$omp section
+    call ctrig_sg(n2,ntrig,btrig2,after2,before2,now2,1,ic2)
+    do j = 1, n2
+      ftrig2(1, j) = btrig2(1, j)
+      ftrig2(2, j) = -btrig2(2, j)
+    enddo
+  !$omp section
+    if (halffty) then
+      !Calculating array of phases for HalFFT decoding
+      twopion=8.d0*datan(1.d0)/real(n3,kind=8)
+      do i3=1,n3/2
         cosinarr(1,i3)= dcos(twopion*real(i3-1,kind=8))
         cosinarr(2,i3)=-dsin(twopion*real(i3-1,kind=8))
-     end do
-  end if
+      end do
+    end if
+  !$omp end parallel sections
 
   ! transform along z axis
   lot=ncache/(4*n3dim)
@@ -195,23 +220,41 @@
 
   !different loop if halfft or not (output part)
 
+  !$ nThread = omp_get_max_threads()
+
+  nullify(zw,zt)
+  !allocate workspaces (crash if problems)
+  allocate(w_omp(0:nThread-1))
+  do ith=0,nThread-1
+     allocate(w_omp(ith)%zw(2, ncache/4, 2+ndebug), stat=i_stat )
+     call memocc(i_stat, w_omp(ith)%zw, 'zws', subname)
+     allocate(w_omp(ith)%zt(2,lzt, n1+ndebug), stat=i_stat )
+     call memocc(i_stat, w_omp(ith)%zt, 'zts', subname)
+  end do
+
+!!$	allocate( zws(2, ncache/4, 2+ndebug, 0:nThread-1), stat=i_stat )
+!!$	call memocc(i_stat, zws, 'zws', subname)
+!!$	allocate( zts(2,lzt, n1+ndebug, 0:nThread-1), stat=i_stat )
+!!$	call memocc(i_stat, zts, 'zts', subname)
+
+	maxIter = min(md2 /nproc, n2dim - iproc *( md2 /nproc))
+
   !$omp parallel default(shared)&
-  !$omp private(ma,mb,nfft,inzee,zw,zt)
-  !$omp critical
-    allocate(zw(2,ncache/4,2+ndebug),stat=i_stat)
-    call memocc(i_stat,zw,'zw',subname)
-    allocate(zt(2,lzt,n1+ndebug),stat=i_stat)
-    call memocc(i_stat,zt,'zt',subname)
-    call to_zero(4*(ncache/4),zw(1,1,1))
-  !$omp end critical
-  !$omp do schedule(static,1)
-  do j2=1,md2/nproc
+  !$omp private(nfft,inzee,zw,iThread) !&
+!  !$omp firstprivate(before3, now3, after3)
+
+	!$ iThread = omp_get_thread_num()
+
+
+	zw => w_omp(iThread)%zw
+
+  !$omp do
+  do j2 = 1, maxIter
      !this condition ensures that we manage only the interesting part for the FFT
-     if (iproc*(md2/nproc)+j2 <= n2dim) then
+     !if (iproc*(md2/nproc)+j2 <= n2dim) then
+
         do i1=1,n1dim,lot
-           ma=i1
-           mb=min(i1+(lot-1),n1dim)
-           nfft=mb-ma+1
+           nfft = min(i1 + (lot -1), n1dim) - i1 +1
 
            if (halffty) then
               !inserting real data into complex array of half lenght
@@ -230,9 +273,9 @@
               call fftstp_sg(lot,nfft,n3dim,lot,n3dim,zw(1,1,inzee),zw(1,1,3-inzee), &
                    ntrig,btrig3,after3(i),now3(i),before3(i),1)
               inzee=3-inzee
-           enddo          
-          
+           enddo
            !output: I1,i3,J2,(Jp2)
+
            !exchanging components
            !input: I1,i3,J2,(Jp2)
            if (halffty) then
@@ -244,19 +287,10 @@
 
            !output: I1,J2,i3,(Jp2)
         end do
-     end if
-  end do
-  !$omp enddo
-  !$omp critical
-    i_all=-product(shape(zw))*kind(zw)
-    deallocate(zw,stat=i_stat)
-    call memocc(i_stat,i_all,'zw',subname)
-    i_all=-product(shape(zt))*kind(zt)
-    deallocate(zt,stat=i_stat)
-    call memocc(i_stat,i_all,'zt',subname)
-  !$omp end critical
+     !end if
+  end do
+  !$omp end do
   !$omp end parallel
-
 
   !Interprocessor data transposition
   !input: I1,J2,j3,jp3,(Jp2)
@@ -274,22 +308,29 @@
      call timing(iproc,'PSolv_comput  ','ON')
   endif
   !output: I1,J2,j3,Jp2,(jp3)
-  
+
   !now each process perform complete convolution of its planes
 
+	maxIter = min(nd3 /nproc, n3/2+1 - iproc*(nd3/nproc))
+
   !$omp parallel default(shared)&
-  !$omp private(nfft,Jp2stb,J2stb,Jp2stf,J2stf,ma,mb,inzee,zt,zw,lot,i3)
-  !$omp critical
-    allocate(zw(2,ncache/4,2+ndebug),stat=i_stat)
-    call memocc(i_stat,zw,'zw',subname)
-    allocate(zt(2,lzt,n1+ndebug),stat=i_stat)
-    call memocc(i_stat,zt,'zt',subname)
-    call to_zero(4*(ncache/4),zw(1,1,1))
-  !$omp end critical
-  !$omp do schedule(static,1)
-    do j3=1,nd3/nproc
+  !$omp private(nfft,Jp2stb,J2stb,Jp2stf,J2stf,inzee,zt,zw,lot,i3,strten_omp, iThread)
+
+	!$ iThread = omp_get_thread_num()
+
+	strten_omp=0
+
+	zt => w_omp(iThread)%zt
+	zw => w_omp(iThread)%zw
+
+!!$	zt => zts(:, :, :, iThread)
+!!$	zw => zws(:, :, :, iThread)
+	!call to_zero(4*(ncache/4),zw(1,1,1))
+
+  !$omp do
+  do j3 = 1, maxIter
        !this condition ensures that we manage only the interesting part for the FFT
-       if (iproc*(nd3/nproc)+j3 <= n3/2+1) then
+     !if (iproc*(nd3/nproc)+j3 <= n3/2+1) then
           Jp2stb=1
           J2stb=1
           Jp2stf=1
@@ -304,9 +345,7 @@
              stop
           endif
           do j=1,n2dim,lot
-             ma=j
-             mb=min(j+(lot-1),n2dim)
-             nfft=mb-ma+1
+           nfft=min(j+(lot-1), n2dim) -j +1
              !reverse index ordering, leaving the planes to be transformed at the end
              !input: I1,J2,j3,Jp2,(jp3)
              if (nproc > 1) then
@@ -350,9 +389,7 @@
           endif
 
           do j=1,n1,lot
-             ma=j
-             mb=min(j+(lot-1),n1)
-             nfft=mb-ma+1
+           nfft=min(j+(lot-1),n1)-j+1
              !reverse ordering 
              !input: I2,i1,j3,(jp3)
              call G_switch_upcorn(nfft,n2,n2dim,lot,n1,lzt,zt(1,1,j),zw(1,1,1))
@@ -369,13 +406,14 @@
              !Multiply with kernel in fourier space
              i3=iproc*(nd3/nproc)+j3
              if (geocode == 'P') then
-                call P_multkernel(nd1,nd2,n1,n2,lot,nfft,j,pot(1,1,j3),zw(1,1,inzee),&
-                     i3,hx,hy,hz,offset)
+              call P_multkernel(nd1,nd2,n1,n2,n3,lot,nfft,j,pot(1,1,j3),zw(1,1,inzee),&
+                   i3,hx,hy,hz,offset,scal,strten_omp)
              else
                 !write(*,*) 'pot(1,1,j3) = ', pot(1,1,j3)
                 call multkernel(nd1,nd2,n1,n2,lot,nfft,j,pot(1,1,j3),zw(1,1,inzee))
              end if
-             !TRANSFORM BACK IN REAL SPACE
+
+!TRANSFORM BACK IN REAL SPACE
              !transform along y axis
              !input: i1,i2,j3,(jp3)
              do i=1,ic2
@@ -392,9 +430,7 @@
           !input: I2,i1,j3,(jp3)
           lot=ncache/(4*n1)
           do j=1,n2dim,lot
-             ma=j
-             mb=min(j+(lot-1),n2dim)
-             nfft=mb-ma+1
+           nfft=min(j+(lot-1),n2dim)-j+1
 
              !performing FFT
              i=1
@@ -418,34 +454,35 @@
              endif
              ! output: I1,J2,j3,Jp2,(jp3)
           end do
-       endif
+     !endif
+
+!END OF TRANSFORM FOR X AND Z
+
     end do
-    !$omp enddo
+  !$omp end do
     !$omp critical
-    i_all=-product(shape(zw))*kind(zw)
-    deallocate(zw,stat=i_stat)
-    call memocc(i_stat,i_all,'zw',subname)
-    i_all=-product(shape(zt))*kind(zt)
-    deallocate(zt,stat=i_stat)
-    call memocc(i_stat,i_all,'zt',subname)
+    !do i = 1, 6
+    !  strten(j) = strten(j) + strten_omp(j)
+    !enddo
+    strten = strten + strten_omp !could perhaps be done with a reduction
     !$omp end critical
     !$omp end parallel
 
+!TRANSFORM BACK IN Y
     !Interprocessor data transposition
     !input: I1,J2,j3,Jp2,(jp3)
-    if (nproc.gt.1) then
+  if (nproc > 1) then
        call timing(iproc,'PSolv_comput  ','OF')
-
-       call timing(iproc,'PSolv_commun  ','ON')
+     call timing(iproc,'PSolv_commun  ','ON')
+
        !communication scheduling
        call MPI_ALLTOALL(zmpi1,2*n1dim*(md2/nproc)*(nd3/nproc), &
             MPI_double_precision, &
             zmpi2,2*n1dim*(md2/nproc)*(nd3/nproc), &
             MPI_double_precision,MPI_COMM_WORLD,ierr)
-       call timing(iproc,'PSolv_commun  ','OF')
-
+
+     call timing(iproc,'PSolv_commun  ','OF')
        call timing(iproc,'PSolv_comput  ','ON')
-
     endif
     !output: I1,J2,j3,jp3,(Jp2)
 
@@ -453,24 +490,22 @@
   !input: I1,J2,i3,(Jp2)
   lot=ncache/(4*n3dim)
 
+	maxIter = min(md2/nproc, n2dim - iproc *(md2/nproc))
+
   !$omp parallel default(shared)&
-  !$omp private(nfft,ma,mb,inzee,zt,zw)
-  !$omp critical
-    allocate(zw(2,ncache/4,2+ndebug),stat=i_stat)
-    call memocc(i_stat,zw,'zw',subname)
-    allocate(zt(2,lzt,n1+ndebug),stat=i_stat)
-    call memocc(i_stat,zt,'zt',subname)
-
-    call to_zero(4*(ncache/4),zw(1,1,1))
-  !$omp end critical
-  !$omp do schedule(static,1)
-  do j2=1,md2/nproc
+  !$omp private(nfft,inzee,zw, iThread) !&
+!  !$omp firstprivate(before3, after3, now3)
+
+	!$ iThread = omp_get_thread_num()
+	zw => w_omp(iThread)%zw
+	!call to_zero(4*(ncache/4),zw(1,1,1))
+
+  !$omp do
+  do j2 = 1, maxIter
      !this condition ensures that we manage only the interesting part for the FFT
-     if (iproc*(md2/nproc)+j2 <= n2dim) then
+     !if (iproc*(md2/nproc)+j2 <= n2dim) then
         do i1=1,n1dim,lot
-           ma=i1
-           mb=min(i1+(lot-1),n1dim)
-           nfft=mb-ma+1
+           nfft=min(i1+(lot-1),n1dim)-i1+1
 
            !reverse ordering
            !input: I1,J2,i3,(Jp2)
@@ -505,18 +540,23 @@
            !ehartree=ehartree+0.5d0*ehartreetmp*hx*hy*hz
 
         end do
-     endif
-  end do
-  !$omp enddo
-  !$omp critical
-    i_all=-product(shape(zw))*kind(zw)
-    deallocate(zw,stat=i_stat)
-    call memocc(i_stat,i_all,'zw',subname)
-    i_all=-product(shape(zt))*kind(zt)
-    deallocate(zt,stat=i_stat)
-    call memocc(i_stat,i_all,'zt',subname)
-  !$omp end critical
+     !endif
+  end do
+  !$omp end do
   !$omp end parallel
+
+!END OF TRANSFORM IN Y DIRECTION
+
+  do ith=0,nThread-1
+     i_all = -product(shape(w_omp(ith)%zw))*kind(w_omp(ith)%zw)
+     deallocate(w_omp(ith)%zw, stat=i_stat)
+     call memocc(i_stat, i_all, 'zw', subname)
+
+     i_all = -product(shape(w_omp(ith)%zt))*kind(w_omp(ith)%zt)
+     deallocate(w_omp(ith)%zt, stat=i_stat)
+     call memocc(i_stat, i_all, 'zt', subname)
+  end do
+  deallocate(w_omp) !crash if problems
 
   !De-allocations  
   i_all=-product(shape(btrig1))*kind(btrig1)
@@ -589,7 +629,6 @@
   !write(*,*) 'TIMING:PS ', real(ncount1-ncount0)/real(ncount_rate)
 END SUBROUTINE G_PoissonSolver
 
-
 !> General routine, takes into account the free boundary conditions
 subroutine G_mpiswitch_upcorn(j3,nfft,Jp2stb,J2stb,lot,&
      n1,n1dim,md2,nd3,nproc,zmpi1,zw)
@@ -600,1293 +639,9 @@
   integer, intent(inout) :: Jp2stb,J2stb
   real(dp),intent(inout) ::  zmpi1(2,n1dim,md2/nproc,nd3/nproc,nproc),zw(2,lot,n1)
   !Local variables
-  integer :: mfft,Jp2,J2,I1,ish
+  integer :: mfft,Jp2,J2,I1,ish, imfft
 
   
-  !shift
-  ish=n1-n1dim
-  mfft=0
-  do Jp2=Jp2stb,nproc
-     do J2=J2stb,md2/nproc
-        mfft=mfft+1
-        if (mfft > nfft) then
-           Jp2stb=Jp2
-           J2stb=J2
-           return
-        end if
-        do I1=1,ish
-           zw(1,mfft,I1)=0.0_dp
-           zw(2,mfft,I1)=0.0_dp
-        end do
-        do I1=1,n1dim
-           zw(1,mfft,I1+ish)=zmpi1(1,I1,J2,j3,Jp2)
-           zw(2,mfft,I1+ish)=zmpi1(2,I1,J2,j3,Jp2)
-        end do
-     end do
-     J2stb=1
-  end do
-
-END SUBROUTINE G_mpiswitch_upcorn
-
-
-subroutine G_switch_upcorn(nfft,n2,n2dim,lot,n1,lzt,zt,zw)
-  use module_base
-  implicit none
-  integer, intent(in) :: nfft,n2,lot,n1,lzt,n2dim
-  real(dp), dimension(2,lzt,n1), intent(in) :: zt
-  real(dp), dimension(2,lot,n2), intent(inout) :: zw
-  !local variables
-  integer :: i,j,ish
-
-  !shift
-  ish=n2-n2dim
-  ! Low frequencies 
-  do j=1,nfft
-     do i=1,n2dim
-        zw(1,j,i+ish)=zt(1,i,j)
-        zw(2,j,i+ish)=zt(2,i,j)
-     end do
-  end do
-
-  ! High frequencies 
-  do i=1,ish
-     do j=1,nfft
-        zw(1,j,i)=0.0_dp
-        zw(2,j,i)=0.0_dp
-     end do
-  end do
-
-END SUBROUTINE G_switch_upcorn
-
-
-!> (Based on suitable modifications of S.Goedecker routines)
-!! Restore data into output array
-!!
-!! SYNOPSIS
-!!   @param   zf        Original distributed density as well as
-!!                      Distributed solution of the poisson equation (inout)
-!!   @param  zw         FFT work array
-!!   @param  n3         (twice the) dimension of the last FFTtransform.
-!!   @param  md1,md3   Dimensions of the undistributed part of the real grid
-!!   @param  nfft      number of planes
-!!   @param  scal      Needed to achieve unitarity and correct dimensions
-!!
-!! @warning
-!!     Assuming that high frequencies are in the corners 
-!!     and that n3 is multiple of 4   
-!!
-!! @author
-!!     Copyright (C) Stefan Goedecker, Cornell University, Ithaca, USA, 1994
-!!     Copyright (C) Stefan Goedecker, MPI Stuttgart, Germany, 1999
-!!     Copyright (C) 2002 Stefan Goedecker, CEA Grenoble
-!!     This file is distributed under the terms of the
-!!     GNU General Public License, see http://www.gnu.org/copyleft/gpl.txt .
-!! Author:S
-!!    S. Goedecker, L. Genovese
-subroutine P_unfill_downcorn(md1,md3,lot,nfft,n3,zw,zf,scal)
-  implicit none
-  !Arguments
-  integer, intent(in) :: md1,md3,lot,nfft,n3
-  real(kind=8), dimension(2,lot,n3), intent(in) :: zw
-  real(kind=8), dimension(md1,md3),intent(inout) :: zf
-  real(kind=8), intent(in) :: scal
-  !Local variables
-  integer :: i3,i1
-  real(kind=8) :: pot1
-
-  do i3=1,n3
-     do i1=1,nfft
-        pot1 = scal*zw(1,i1,i3)
-        zf(i1,i3)= pot1 
-     end do
-  end do
-
-END SUBROUTINE P_unfill_downcorn
-
-
-!>complex output
-subroutine C_unfill_downcorn(md1,md3,lot,nfft,n3,zw,zf,scal)
-  implicit none
-  !Arguments
-  integer, intent(in) :: md1,md3,lot,nfft,n3
-  real(kind=8), dimension(2,lot,n3), intent(in) :: zw
-  real(kind=8), dimension(2,md1,md3),intent(inout) :: zf
-  real(kind=8), intent(in) :: scal
-  !Local variables
-  integer :: i3,i1
-  real(kind=8) :: pot1,pot2
-
-  !axpy can be used here, if the dimensions were equal
-  do i3=1,n3
-     do i1=1,nfft
-        pot1 = scal*zw(1,i1,i3)
-        pot2 = scal*zw(2,i1,i3)
-        zf(1,i1,i3)= pot1 
-        zf(2,i1,i3)= pot2 
-     end do
-  end do
-
-END SUBROUTINE C_unfill_downcorn
-
-
-subroutine P_fill_upcorn(md1,md3,lot,nfft,n3,zf,zw)
-  implicit none
-  integer, intent(in) :: md1,md3,lot,nfft,n3
-  real(kind=8), dimension(md1,md3), intent(in) :: zf
-  real(kind=8), dimension(2,lot,n3), intent(out) :: zw
-  !local variables
-  integer :: i1,i3
-
-  do i3=1,n3
-     do i1=1,nfft
-      zw(1,i1,i3)=zf(i1,i3)
-      zw(2,i1,i3)=0.d0
-     end do
-  end do
-
-END SUBROUTINE P_fill_upcorn
-
-
-!> To be used for complex input
-subroutine C_fill_upcorn(md1,md3,lot,nfft,n3,zf,zw)
-  implicit none
-  integer, intent(in) :: md1,md3,lot,nfft,n3
-  real(kind=8), dimension(2,md1,md3), intent(in) :: zf
-  real(kind=8), dimension(2,lot,n3), intent(out) :: zw
-  !local variables
-  integer :: i1,i3
-
-  do i3=1,n3
-     do i1=1,nfft
-        zw(1,i1,i3)=zf(1,i1,i3)
-        zw(2,i1,i3)=zf(2,i1,i3)
-     end do
-  end do
-
-END SUBROUTINE C_fill_upcorn
-
-
-!> (Based on suitable modifications of S.Goedecker routines)
-!! Assign the correct planes to the work array zmpi2
-!! in order to prepare for interprocessor data transposition.
-!!
-!! SYNOPSIS
-!!   @param  zmpi2          Work array for multiprocessor manipulation (output)
-!!   @param  zw             Work array (input)
-!!   @param  n1,n3          logical dimension of the FFT transform, reference for work arrays
-!!   @param  md2,nd3        Dimensions of real grid and of the kernel, respectively
-!!   @param  i1,j2,lot,nfft Starting points of the plane and number of remaining lines
-!!
-!! @author
-!!     Copyright (C) Stefan Goedecker, Cornell University, Ithaca, USA, 1994
-!!     Copyright (C) Stefan Goedecker, MPI Stuttgart, Germany, 1999
-!!     Copyright (C) 2002 Stefan Goedecker, CEA Grenoble
-!!     This file is distributed under the terms of the
-!!     GNU General Public License, see http://www.gnu.org/copyleft/gpl.txt .
-!! Author:S
-!!    S. Goedecker, L. Genovese
-subroutine scramble_P(i1,j2,lot,nfft,n1,n3,md2,nproc,nd3,zw,zmpi2)
-  implicit none
-  !Arguments
-  integer, intent(in) :: i1,j2,lot,nfft,n1,n3,md2,nproc,nd3
-  real(kind=8), dimension(2,lot,n3), intent(in) :: zw
-  real(kind=8), dimension(2,n1,md2/nproc,nd3), intent(inout) :: zmpi2
-  !Local variables
-  integer :: i3,i
-
-  do i3=1,n3/2+1
-     do i=0,nfft-1
-        zmpi2(1,i1+i,j2,i3)=zw(1,i+1,i3)
-        zmpi2(2,i1+i,j2,i3)=zw(2,i+1,i3)
-     end do
-  end do
-
-END SUBROUTINE scramble_P
-
-
-!> (Based on suitable modifications of S.Goedecker routines)
-!! Insert the correct planes of the work array zmpi2
-!! in order to prepare for backward FFT transform
-!!
-!! SYNOPSIS
-!!   @param  zmpi2:          Work array for multiprocessor manipulation (input)
-!!   @param  zw:             Work array (output)
-!!   @param  n1,n3:          logical dimension of the FFT transform, reference for work arrays
-!!   @param  md2,nd3:        Dimensions of real grid and of the kernel, respectively
-!!   @param  i1,j2,lot,nfft: Starting points of the plane and number of remaining lines
-!!
-!! @author
-!!     Copyright (C) Stefan Goedecker, Cornell University, Ithaca, USA, 1994
-!!     Copyright (C) Stefan Goedecker, MPI Stuttgart, Germany, 1999
-!!     Copyright (C) 2002 Stefan Goedecker, CEA Grenoble
-!!     This file is distributed under the terms of the
-!!     GNU General Public License, see http://www.gnu.org/copyleft/gpl.txt .
-!! Author:S
-!!    S. Goedecker, L. Genovese
-subroutine unscramble_P(i1,j2,lot,nfft,n1,n3,md2,nproc,nd3,zmpi2,zw)
-  implicit none
-  !Arguments
-  integer, intent(in) :: i1,j2,lot,nfft,n1,n3,md2,nproc,nd3
-  real(kind=8), dimension(2,lot,n3), intent(out) :: zw
-  real(kind=8), dimension(2,n1,md2/nproc,nd3), intent(in) :: zmpi2
-  !Local variables
-  integer :: i3,i,j3
-
-  i3=1
-  do i=0,nfft-1
-     zw(1,i+1,i3)=zmpi2(1,i1+i,j2,i3)
-     zw(2,i+1,i3)=zmpi2(2,i1+i,j2,i3)
-  end do
-
-  do i3=2,n3/2+1
-     j3=n3+2-i3
-     do i=0,nfft-1
-        zw(1,i+1,j3)= zmpi2(1,i1+i,j2,i3)
-        zw(2,i+1,j3)=-zmpi2(2,i1+i,j2,i3)
-        zw(1,i+1,i3)= zmpi2(1,i1+i,j2,i3)
-        zw(2,i+1,i3)= zmpi2(2,i1+i,j2,i3)
-     end do
-  end do
-
-END SUBROUTINE unscramble_P
-
-
-!> (Based on suitable modifications of S.Goedecker routines)
-!! Multiply with the kernel taking into account its symmetry
-!! Conceived to be used into convolution loops
-!!
-!! SYNOPSIS
-!!   @param  pot:      Kernel, symmetric and real, half the length
-!!   @param  zw:       Work array (input/output)
-!!   @param  n1,n2:    logical dimension of the FFT transform, reference for zw
-!!   @param  nd1,nd2:  Dimensions of POT
-!!   @param  jS, nfft: starting point of the plane and number of remaining lines
-!!   @param  offset  : Offset to be defined for periodic BC (usually 0)
-!!
-!! @author
-!!     Copyright (C) Stefan Goedecker, Cornell University, Ithaca, USA, 1994
-!!     Copyright (C) Stefan Goedecker, MPI Stuttgart, Germany, 1999
-!!     Copyright (C) 2002 Stefan Goedecker, CEA Grenoble
-!!     Copyright (C) 2009 Luigi Genovese, ESRF Grenoble
-!!     This file is distributed under the terms of the
-!!      GNU General Public License, see http://www.gnu.org/copyleft/gpl.txt .
-!! Author:S
-!!    S. Goedecker, L. Genovese
-subroutine P_multkernel(nd1,nd2,n1,n2,lot,nfft,jS,pot,zw,j3,hx,hy,hz,offset)
-  implicit none
-  !Argments
-  integer, intent(in) :: nd1,nd2,n1,n2,lot,nfft,jS,j3
-  real(kind=8), intent(in) :: hx,hy,hz,offset
-  real(kind=8), dimension(nd1,nd2), intent(in) :: pot
-  real(kind=8), dimension(2,lot,n2), intent(inout) :: zw
-  !real(kind=8), dimension(0:n1/2), intent(in) :: fourisf
-  !Local variables
-  !n(c) real(kind=8), parameter :: pi=3.14159265358979323846d0
-  integer :: i1,j1,i2,j2
-
-  !acerioni --- triclinic cell ::: can the problem be here?!
-  !write (*,*) 'P_multkernel) nfft = ', nfft
-  !Body
-  !generic case
-  do i2=1,n2
-     do i1=1,nfft
-        j1=i1+jS-1
-        j1=j1+(j1/(n1/2+2))*(n1+2-2*j1)
-        j2=i2+(i2/(n2/2+2))*(n2+2-2*i2)
-        !acerioni
-        write(14,*) i1,j1,i2,j2
-        !acerioni
-        if (j1==1 .and. j2==1 .and. j3==1) then
-           zw(1,i1,i2)=offset/(hx*hy*hz)
-           zw(2,i1,i2)=0.d0              
-        else
-           !acerioni
-           !write(*,*) 'P_multkernel) nd2 =', nd2
-           write(19,*) i1,i2,zw(1,i1,i2),zw(2,i1,i2),1/pot(j1,j2)
-           !write(19,*) i1,i2,1/pot(i1,i2)
-           
-           !acerioni
-           zw(1,i1,i2)=zw(1,i1,i2)*pot(j1,j2)
-           zw(2,i1,i2)=zw(2,i1,i2)*pot(j1,j2)
-
-           !acerioni /// attempt to use PBCs to mimick monoclinic cell
-           !zw(1,i1,i2)=zw(1,i1,i2)*pot(i1,i2)
-           !zw(2,i1,i2)=zw(2,i1,i2)*pot(i1,i2)
-           !acerioni
-        end if
-     end do
-  end do
-END SUBROUTINE P_multkernel
-
-
-!> (Based on suitable modifications of S.Goedecker routines)
-!! Multiply with the kernel taking into account its symmetry
-!! Conceived to be used into convolution loops
-!!
-!! SYNOPSIS
-!!   @param  pot:      Kernel, symmetric and real, half the length
-!!   @param  zw:       Work array (input/output)
-!!   @param  n1,n2:    logical dimension of the FFT transform, reference for zw
-!!   @param  nd1,nd2:  Dimensions of POT
-!!   @param  jS, nfft: starting point of the plane and number of remaining lines
-!!
-!! @author
-!!     Copyright (C) Stefan Goedecker, Cornell University, Ithaca, USA, 1994
-!!     Copyright (C) Stefan Goedecker, MPI Stuttgart, Germany, 1999
-!!     Copyright (C) 2002 Stefan Goedecker, CEA Grenoble
-!!     This file is distributed under the terms of the
-!!      GNU General Public License, see http://www.gnu.org/copyleft/gpl.txt .
-!! Author:S
-!!    S. Goedecker, L. Genovese
-subroutine multkernel(nd1,nd2,n1,n2,lot,nfft,jS,pot,zw)
-  implicit none
-  !Argments
-  integer, intent(in) :: nd1,nd2,n1,n2,lot,nfft,jS
-  real(kind=8), dimension(nd1,nd2), intent(in) :: pot
-  real(kind=8), dimension(2,lot,n2), intent(inout) :: zw
-  !Local variables
-  integer :: j,j1,i2,j2
-
-  !Body
-  
-  !case i2=1
-  do j=1,nfft
-     j1=j+jS-1
-     !isign=(j1/(n1/2+2))
-     !j1=(1-2*isign)*j1+isign*(n1+2) !n1/2+1-abs(n1/2+2-jS-i1)
-     j1=j1+(j1/(n1/2+2))*(n1+2-2*j1)
-     !!     j1=n1/2+1-abs(n1/2+2-jS-j)!this stands for j1=min(jS-1+j,n1+3-jS-j)
-     zw(1,j,1)=zw(1,j,1)*pot(j1,1)
-     zw(2,j,1)=zw(2,j,1)*pot(j1,1)
-  end do
-
-
-  
-  !generic case
-  do i2=2,n2/2
-     do j=1,nfft
-        j1=j+jS-1
-        j1=j1+(j1/(n1/2+2))*(n1+2-2*j1)
-!!        j1=n1/2+1-abs(n1/2+2-jS-j)
-        j2=n2+2-i2
-        zw(1,j,i2)=zw(1,j,i2)*pot(j1,i2)
-        zw(2,j,i2)=zw(2,j,i2)*pot(j1,i2)
-        zw(1,j,j2)=zw(1,j,j2)*pot(j1,i2)
-        zw(2,j,j2)=zw(2,j,j2)*pot(j1,i2)
-      !  write(*,*) 'Re[zw(i2=', i2, ')] = ', zw(1,j,i2)
-      !  write(*,*) 'Im[zw(i2=', i2, ')] = ', zw(2,j,i2)
-     end do
-  end do
-  
-  !case i2=n2/2+1
-  do j=1,nfft
-     j1=j+jS-1
-     j1=j1+(j1/(n1/2+2))*(n1+2-2*j1)
-!!     j1=n1/2+1-abs(n1/2+2-jS-j)
-     j2=n2/2+1
-     zw(1,j,j2)=zw(1,j,j2)*pot(j1,j2)
-     zw(2,j,j2)=zw(2,j,j2)*pot(j1,j2)
-  end do
-
-END SUBROUTINE multkernel
-
-
-subroutine G_unswitch_downcorn(nfft,n2,n2dim,lot,n1,lzt,zw,zt)
-  implicit none
-  integer, intent(in) :: nfft,n2,lot,n1,lzt,n2dim
-  real(kind=8), dimension(2,lot,n2), intent(in) :: zw
-  real(kind=8), dimension(2,lzt,n1), intent(inout) :: zt
-  !local variables
-  integer :: i,j
-
-  do j=1,nfft
-     do i=1,n2dim
-      zt(1,i,j)=zw(1,j,i)
-      zt(2,i,j)=zw(2,j,i)
-     end do
-  end do
-
-END SUBROUTINE G_unswitch_downcorn
-
-
-subroutine G_unmpiswitch_downcorn(j3,nfft,Jp2stf,J2stf,lot,n1,&
-    n1dim,md2,nd3,nproc,zw,zmpi1)
-  implicit none
-  integer, intent(in) :: j3,nfft,lot,n1,md2,nd3,nproc,n1dim
-  integer, intent(inout) :: Jp2stf,J2stf
-  real(kind=8), dimension(2,lot,n1), intent(in) :: zw
-  real(kind=8), dimension(2,n1dim,md2/nproc,nd3/nproc,nproc), intent(inout) :: zmpi1
-  !local variables
-  integer :: I1,J2,Jp2,mfft
-
-  mfft=0
-  do Jp2=Jp2stf,nproc
-     do J2=J2stf,md2/nproc
-        mfft=mfft+1
-        if (mfft > nfft) then
-           Jp2stf=Jp2
-           J2stf=J2
-           return
-        end if
-        do I1=1,n1dim
-           zmpi1(1,I1,J2,j3,Jp2)=zw(1,mfft,I1)
-           zmpi1(2,I1,J2,j3,Jp2)=zw(2,mfft,I1)
-        end do
-     end do
-     J2stf=1
-  end do
-END SUBROUTINE G_unmpiswitch_downcorn
-
-
-!>  (Based on suitable modifications of S.Goedecker routines)
-!!  Restore data into output array, calculating in the meanwhile
-!!  Hartree energy of the potential 
-!!
-!! SYNOPSIS
-!!   @param  zf:          Original distributed density as well as
-!!   @param               Distributed solution of the poisson equation (inout)
-!!   @param  zw:          FFT work array
-!!   @param  n3:          (twice the) dimension of the last FFTtransform.
-!!   @param  md1,md3:     Dimensions of the undistributed part of the real grid
-!!   @param  nfft:        number of planes
-!!   @param  scal:        Needed to achieve unitarity and correct dimensions
-!!   @param  ehartreetmp: Hartree energy
-!!
-!! @warning
-!!     Assuming that high frequencies are in the corners 
-!!     and that n3 is multiple of 4   
-!!
-!! @author
-!!     Copyright (C) Stefan Goedecker, Cornell University, Ithaca, USA, 1994
-!!     Copyright (C) Stefan Goedecker, MPI Stuttgart, Germany, 1999
-!!     Copyright (C) 2002 Stefan Goedecker, CEA Grenoble
-!!     This file is distributed under the terms of the
-!!     GNU General Public License, see http://www.gnu.org/copyleft/gpl.txt .
-!! Author:S
-!!    S. Goedecker, L. Genovese
-subroutine unfill_downcorn(md1,md3,lot,nfft,n3,zw,zf&
-     ,scal)!,ehartreetmp)
-  implicit none
-  !Arguments
-  integer, intent(in) :: md1,md3,lot,nfft,n3
-  real(kind=8), dimension(2,lot,n3/2), intent(in) :: zw
-  real(kind=8), dimension(md1,md3),intent(inout) :: zf
-  real(kind=8), intent(in) :: scal
-  !real(kind=8), intent(out) :: ehartreetmp
-  !Local variables
-  integer :: i3,i1
-  real(kind=8) :: pot1
-
-  !Execution
-  !ehartreetmp=0.d0
-  do i3=1,n3/4
-     do i1=1,nfft
-        pot1 = scal*zw(1,i1,i3)
-        !ehartreetmp =ehartreetmp + pot1* zf(i1,2*i3-1)
-      zf(i1,2*i3-1)= pot1 
-      pot1 = scal*zw(2,i1,i3)
-        !ehartreetmp =ehartreetmp + pot1* zf(i1,2*i3)
-      zf(i1,2*i3)= pot1 
-     enddo
-  end do
-  
-END SUBROUTINE unfill_downcorn
-
-subroutine halfill_upcorn(md1,md3,lot,nfft,n3,zf,zw)
-  implicit real(kind=8) (a-h,o-z)
-!Arguments
-  integer, intent(in) :: md1,md3,lot,nfft,n3
-  real(kind=8) ::  zw(2,lot,n3/2),zf(md1,md3)
-!Local variables
-  integer :: i1,i3
-! WARNING: Assuming that high frequencies are in the corners 
-!          and that n3 is multiple of 4
-!in principle we can relax this condition
-      
-  do i3=1,n3/4
-     do i1=1,nfft
-        zw(1,i1,i3)=0.d0
-        zw(2,i1,i3)=0.d0
-     end do
-  end do
-  do i3=n3/4+1,n3/2
-     do i1=1,nfft
-        zw(1,i1,i3)=zf(i1,2*i3-1-n3/2)
-        zw(2,i1,i3)=zf(i1,2*i3-n3/2)
-     end do
-  end do
-      
-END SUBROUTINE halfill_upcorn
-
-
-!> (Based on suitable modifications of S.Goedecker routines)
-!! Assign the correct planes to the work array zmpi2
-!! in order to prepare for interprocessor data transposition.
-!! In the meanwhile, it unpacks the data of the HalFFT in order to prepare for
-!! multiplication with the kernel
-!!
-!! SYNOPSIS
-!!   @param  zmpi2:          Work array for multiprocessor manipulation (output)
-!!   @param  zw:             Work array (input)
-!!   @param  cosinarr:      Array of the phases needed for unpacking
-!!   @param  n1,n3:          logical dimension of the FFT transform, reference for work arrays
-!!   @param  md2,nd3:        Dimensions of real grid and of the kernel, respectively
-!!   @param  i1,j2,lot,nfft: Starting points of the plane and number of remaining lines
-!!
-!! @author
-!!     Copyright (C) Stefan Goedecker, Cornell University, Ithaca, USA, 1994
-!!     Copyright (C) Stefan Goedecker, MPI Stuttgart, Germany, 1999
-!!     Copyright (C) 2002 Stefan Goedecker, CEA Grenoble
-!!     This file is distributed under the terms of the
-!!     GNU General Public License, see http://www.gnu.org/copyleft/gpl.txt .
-!! Author:S
-!!    S. Goedecker, L. Genovese
-subroutine scramble_unpack(i1,j2,lot,nfft,n1,n3,md2,nproc,nd3,zw,zmpi2,cosinarr)
-  implicit none
-  !Arguments
-  integer, intent(in) :: i1,j2,lot,nfft,n1,n3,md2,nproc,nd3
-  real(kind=8), dimension(2,lot,n3/2), intent(in) :: zw
-  real(kind=8), dimension(2,n3/2), intent(in) :: cosinarr
-  real(kind=8), dimension(2,n1,md2/nproc,nd3), intent(inout) :: zmpi2
-  !Local variables
-  integer :: i3,i,ind1,ind2
-  real(kind=8) ::  a,b,c,d,cp,sp,feR,feI,foR,foI,fR,fI
-  
-  !Body
-
-  !case i3=1 and i3=n3/2+1
-  do i=0,nfft-1
-     a=zw(1,i+1,1)
-     b=zw(2,i+1,1)
-     zmpi2(1,i1+i,j2,1)=a+b
-     zmpi2(2,i1+i,j2,1)=0.d0
-     zmpi2(1,i1+i,j2,n3/2+1)=a-b
-     zmpi2(2,i1+i,j2,n3/2+1)=0.d0
-  end do
-  !case 2<=i3<=n3/2
-  do i3=2,n3/2
-     ind1=i3
-     ind2=n3/2-i3+2
-     cp=cosinarr(1,i3)
-     sp=cosinarr(2,i3)
-     do i=0,nfft-1
-        a=zw(1,i+1,ind1)
-        b=zw(2,i+1,ind1)
-        c=zw(1,i+1,ind2)
-        d=zw(2,i+1,ind2)
-        feR=.5d0*(a+c)
-        feI=.5d0*(b-d)
-        foR=.5d0*(a-c)
-        foI=.5d0*(b+d) 
-        fR=feR+cp*foI-sp*foR
-        fI=feI-cp*foR-sp*foI
-        zmpi2(1,i1+i,j2,ind1)=fR
-        zmpi2(2,i1+i,j2,ind1)=fI
-     end do
-  end do
-
-END SUBROUTINE scramble_unpack
-
- 
-!> (Based on suitable modifications of S.Goedecker routines)
-!! Insert the correct planes of the work array zmpi2
-!! in order to prepare for backward FFT transform
-!! In the meanwhile, it packs the data in order to be transformed with the HalFFT 
-!! procedure
-!!
-!! SYNOPSIS
-!!   @param  zmpi2:          Work array for multiprocessor manipulation (input)
-!!   @param  zw:             Work array (output)
-!!   @param  cosinarr:       Array of the phases needed for packing
-!!   @param  n1,n3:          logical dimension of the FFT transform, reference for work arrays
-!!   @param  md2,nd3:        Dimensions of real grid and of the kernel, respectively
-!!   @param  i1,j2,lot,nfft: Starting points of the plane and number of remaining lines
-!!
-!! @author
-!!     Copyright (C) Stefan Goedecker, Cornell University, Ithaca, USA, 1994
-!!     Copyright (C) Stefan Goedecker, MPI Stuttgart, Germany, 1999
-!!     Copyright (C) 2002 Stefan Goedecker, CEA Grenoble
-!!     This file is distributed under the terms of the
-!!     GNU General Public License, see http://www.gnu.org/copyleft/gpl.txt .
-!! Author:S
-!!    S. Goedecker, L. Genovese
-subroutine unscramble_pack(i1,j2,lot,nfft,n1,n3,md2,nproc,nd3,zmpi2,zw,cosinarr)
-  implicit none
-  !Arguments
-  integer, intent(in) :: i1,j2,lot,nfft,n1,n3,md2,nproc,nd3
-  real(kind=8), dimension(2,lot,n3/2), intent(out) :: zw
-  real(kind=8), dimension(2,n3/2), intent(in) :: cosinarr
-  real(kind=8), dimension(2,n1,md2/nproc,nd3), intent(in) :: zmpi2
-  !Local variables
-  integer :: i3,i,indA,indB
-  real(kind=8) ::  a,b,c,d,cp,sp,re,ie,ro,io,rh,ih
-
-  !Body
-
-  do i3=1,n3/2
-     indA=i3
-     indB=n3/2+2-i3
-     cp=cosinarr(1,i3)
-     sp=cosinarr(2,i3)
-     do i=0,nfft-1
-        a=zmpi2(1,i1+i,j2,indA)
-        b=zmpi2(2,i1+i,j2,indA)
-        c= zmpi2(1,i1+i,j2,indB)
-        d=-zmpi2(2,i1+i,j2,indB)
-        re=(a+c)
-        ie=(b+d)
-        ro=(a-c)*cp-(b-d)*sp
-        io=(a-c)*sp+(b-d)*cp
-        rh=re-io 
-        ih=ie+ro
-        zw(1,i+1,indA)=rh
-        zw(2,i+1,indA)=ih
-     end do
-  end do
-
-END SUBROUTINE unscramble_pack
-=======
-!> @file
-!!  New routines for Poisson solver
-!! @author
-!! Copyright (C) 2002-2011 BigDFT group 
-!! This file is distributed under the terms of the
-!! GNU General Public License, see ~/COPYING file
-!! or http://www.gnu.org/copyleft/gpl.txt .
-!! For the list of contributors, see ~/AUTHORS 
-
-
-!>  Parallel version of Poisson Solver
-!!  General version, for each boundary condition
-subroutine G_PoissonSolver(geocode,iproc,nproc,ncplx,n1,n2,n3,nd1,nd2,nd3,md1,md2,md3,pot,zf,&
-             scal,hx,hy,hz,offset,strten)
-  use module_base
-  implicit none
-  !to be preprocessed
-  include 'perfdata.inc'
-  !Arguments
-  character(len=1), intent(in) :: geocode
-  integer, intent(in) :: n1,n2,n3,nd1,nd2,nd3,md1,md2,md3,nproc,iproc,ncplx
-  real(gp), intent(in) :: scal,hx,hy,hz,offset
-  real(dp), dimension(nd1,nd2,nd3/nproc), intent(in), target :: pot
-  real(dp), dimension(ncplx,md1,md3,md2/nproc), intent(inout), target :: zf
-  real(dp), dimension(6), intent(out) :: strten !< non-symmetric components of Ha stress tensor
-  !Local variables
-  character(len=*), parameter :: subname='G_Poisson_Solver'
-  logical :: perx,pery,perz,halffty,cplx
-  !Maximum number of points for FFT (should be same number in fft3d routine)
-  integer :: ncache,lzt,lot,ma,mb,nfft,ic1,ic2,ic3,Jp2stb,J2stb,Jp2stf,J2stf,omp_get_num_threads
-  integer :: j2,j3,i1,i3,i,j,inzee,ierr,i_all,i_stat,n1dim,n2dim,n3dim,ntrig,nthread,ithread,omp_get_thread_num
-  real(kind=8) :: twopion
-  !work arrays for transpositions
-  real(kind=8), dimension(:,:,:), pointer :: zt
-  !work arrays for MPI
-  real(kind=8), dimension(:,:,:,:,:), allocatable :: zmpi1
-  real(kind=8), dimension(:,:,:,:), allocatable :: zmpi2
-  !cache work array
-  real(kind=8), dimension(:,:,:), pointer :: zw
-  !FFT work arrays
-  real(kind=8), dimension(:,:), allocatable :: btrig1,btrig2,btrig3, &
-       ftrig1,ftrig2,ftrig3,cosinarr
-  integer, dimension(:), allocatable :: after1,now1,before1, & 
-       after2,now2,before2,after3,now3,before3
-  real(gp), dimension(6) :: strten_omp
-  !integer :: ncount0,ncount1,ncount_max,ncount_rate
-  integer :: maxThread, omp_get_max_threads
-  integer :: maxIter,ith
-!!$     real(8), dimension(:,:,:,:), allocatable, target :: zts
-!!$     real(8), dimension(:,:,:,:), allocatable, target :: zws
-  type :: workspaces
-     real(dp), dimension(:,:,:), pointer :: zt
-     real(dp), dimension(:,:,:), pointer :: zw
-  end type workspaces
-  type(workspaces), dimension(:), allocatable :: w_omp
-
-
-  !call system_clock(ncount0,ncount_rate,ncount_max)
-
-  !initialize stress tensor no matter of the BC
-  call to_zero(6,strten(1))
-
-!strten=0.d0
-
-  !conditions for periodicity in the three directions
-  perx=(geocode /= 'F' .and. geocode /='W')
-  pery=(geocode == 'P')
-  perz=(geocode /= 'F')
-
-  cplx= (ncplx ==2)
-
-  !also for complex input this should be eliminated
-  halffty=.not. pery .and. .not. cplx
-
-  !defining work arrays dimensions
-  ncache=ncache_optimal
-  !n3/2 if the dimension is real and isolated
-  if (halffty) then
-     n3dim=n3/2
-  else
-     n3dim=n3
-  end if
-
-  if (perz) then
-     n2dim=n2
-  else
-     n2dim=n2/2
-  end if
-
-  if (perx) then
-     n1dim=n1
-  else
-     n1dim=n1/2
-  end if
-
-  call timing(iproc,'PSolv_comput  ','ON')
-  ! check input
-  if (mod(n1,2) /= 0 .and. .not. perx) stop 'Parallel convolution:ERROR:n1' !this can be avoided
-  if (mod(n2,2) /= 0 .and. .not. perz) stop 'Parallel convolution:ERROR:n2' !this can be avoided
-  if (mod(n3,2) /= 0 .and. .not. pery) stop 'Parallel convolution:ERROR:n3' !this can be avoided
-  if (nd1 < n1/2+1) stop 'Parallel convolution:ERROR:nd1' 
-  if (nd2 < n2/2+1) stop 'Parallel convolution:ERROR:nd2' 
-  if (nd3 < n3/2+1) stop 'Parallel convolution:ERROR:nd3' 
-  if (md1 < n1dim) stop 'Parallel convolution:ERROR:md1'
-  if (md2 < n2dim) stop 'Parallel convolution:ERROR:md2'
-  if (md3 < n3dim) stop 'Parallel convolution:ERROR:md3'
-  if (mod(nd3,nproc) /= 0) stop 'Parallel convolution:ERROR:nd3'
-  if (mod(md2,nproc) /= 0) stop 'Parallel convolution:ERROR:md2'
-  
-  if (ncache <= max(n1,n2,n3dim)*4) ncache=max(n1,n2,n3dim)*4
-
-  if (timing_flag == 1 .and. iproc ==0) print *,'parallel ncache=',ncache
-
-  lzt=n2dim
-  if (mod(n2dim,2) == 0) lzt=lzt+1
-  if (mod(n2dim,4) == 0) lzt=lzt+1 !maybe this is useless
-  
-  ntrig=max(n3dim,n1,n2)
-
-  !Allocations
-  allocate(btrig1(2,ntrig+ndebug),stat=i_stat)
-  call memocc(i_stat,btrig1,'btrig1',subname)
-  allocate(ftrig1(2,ntrig+ndebug),stat=i_stat)
-  call memocc(i_stat,ftrig1,'ftrig1',subname)
-  allocate(after1(7+ndebug),stat=i_stat)
-  call memocc(i_stat,after1,'after1',subname)
-  allocate(now1(7+ndebug),stat=i_stat)
-  call memocc(i_stat,now1,'now1',subname)
-  allocate(before1(7+ndebug),stat=i_stat)
-  call memocc(i_stat,before1,'before1',subname)
-  allocate(btrig2(2,ntrig+ndebug),stat=i_stat)
-  call memocc(i_stat,btrig2,'btrig2',subname)
-  allocate(ftrig2(2,ntrig+ndebug),stat=i_stat)
-  call memocc(i_stat,ftrig2,'ftrig2',subname)
-  allocate(after2(7+ndebug),stat=i_stat)
-  call memocc(i_stat,after2,'after2',subname)
-  allocate(now2(7+ndebug),stat=i_stat)
-  call memocc(i_stat,now2,'now2',subname)
-  allocate(before2(7+ndebug),stat=i_stat)
-  call memocc(i_stat,before2,'before2',subname)
-  allocate(btrig3(2,ntrig+ndebug),stat=i_stat)
-  call memocc(i_stat,btrig3,'btrig3',subname)
-  allocate(ftrig3(2,ntrig+ndebug),stat=i_stat)
-  call memocc(i_stat,ftrig3,'ftrig3',subname)
-  allocate(after3(7+ndebug),stat=i_stat)
-  call memocc(i_stat,after3,'after3',subname)
-  allocate(now3(7+ndebug),stat=i_stat)
-  call memocc(i_stat,now3,'now3',subname)
-  allocate(before3(7+ndebug),stat=i_stat)
-  call memocc(i_stat,before3,'before3',subname)
-  !allocate(zw(2,ncache/4,2+ndebug),stat=i_stat)
-  !call memocc(i_stat,zw,'zw',subname)
-  !allocate(zt(2,lzt,n1+ndebug),stat=i_stat)
-  !call memocc(i_stat,zt,'zt',subname)
-  allocate(zmpi2(2,n1,md2/nproc,nd3+ndebug),stat=i_stat)
-  call memocc(i_stat,zmpi2,'zmpi2',subname)
-  !also for complex input this should be eliminated
-  if (halffty) then
-     allocate(cosinarr(2,n3/2+ndebug),stat=i_stat)
-     call memocc(i_stat,cosinarr,'cosinarr',subname)
-  end if
-
-  if (nproc > 1) then
-     allocate(zmpi1(2,n1,md2/nproc,nd3/nproc,nproc+ndebug),stat=i_stat)
-     call memocc(i_stat,zmpi1,'zmpi1',subname)
-  end if
-
-  !calculating the FFT work arrays (beware on the HalFFT in n3 dimension)
-
-	!for non OMP
-	nThread = 1
-	iThread = 0
-
-  !$omp parallel sections default(shared)
-  !$omp section
-    call ctrig_sg(n3dim,ntrig,btrig3,after3,before3,now3,1,ic3)
-    do j = 1, n3dim
-      ftrig3(1, j) = btrig3(1, j)
-      ftrig3(2, j) = -btrig3(2, j)
-    enddo
-  !$omp section
-    call ctrig_sg(n1,ntrig,btrig1,after1,before1,now1,1,ic1)
-    do j = 1, n1
-      ftrig1(1, j) = btrig1(1, j)
-      ftrig1(2, j) = -btrig1(2, j)
-    enddo
-  !$omp section
-    call ctrig_sg(n2,ntrig,btrig2,after2,before2,now2,1,ic2)
-    do j = 1, n2
-      ftrig2(1, j) = btrig2(1, j)
-      ftrig2(2, j) = -btrig2(2, j)
-    enddo
-  !$omp section
-    if (halffty) then
-      !Calculating array of phases for HalFFT decoding
-      twopion=8.d0*datan(1.d0)/real(n3,kind=8)
-      do i3=1,n3/2
-        cosinarr(1,i3)= dcos(twopion*real(i3-1,kind=8))
-        cosinarr(2,i3)=-dsin(twopion*real(i3-1,kind=8))
-      end do
-    end if
-  !$omp end parallel sections
-
-  ! transform along z axis
-  lot=ncache/(4*n3dim)
-  if (lot < 1) then  
-     write(6,*) & 
-          'convolxc_off:ncache has to be enlarged to be able to hold at' // &  
-          'least one 1-d FFT of this size even though this will' // & 
-          'reduce the performance for shorter transform lengths'
-     stop
-  endif
-
-  !put to zero the zw array
-  !this should not be done at each time since the
-  !array is refilled always the same way
-  !zw=0.0_dp
-  !call razero(4*(ncache/4),zw)
-
-  !different loop if halfft or not (output part)
-
-  !$ nThread = omp_get_max_threads()
-
-  nullify(zw,zt)
-  !allocate workspaces (crash if problems)
-  allocate(w_omp(0:nThread-1))
-  do ith=0,nThread-1
-     allocate(w_omp(ith)%zw(2, ncache/4, 2+ndebug), stat=i_stat )
-     call memocc(i_stat, w_omp(ith)%zw, 'zws', subname)
-     allocate(w_omp(ith)%zt(2,lzt, n1+ndebug), stat=i_stat )
-     call memocc(i_stat, w_omp(ith)%zt, 'zts', subname)
-  end do
-
-!!$	allocate( zws(2, ncache/4, 2+ndebug, 0:nThread-1), stat=i_stat )
-!!$	call memocc(i_stat, zws, 'zws', subname)
-!!$	allocate( zts(2,lzt, n1+ndebug, 0:nThread-1), stat=i_stat )
-!!$	call memocc(i_stat, zts, 'zts', subname)
-
-	maxIter = min(md2 /nproc, n2dim - iproc *( md2 /nproc))
-
-  !$omp parallel default(shared)&
-  !$omp private(nfft,inzee,zw,iThread) !&
-!  !$omp firstprivate(before3, now3, after3)
-
-	!$ iThread = omp_get_thread_num()
-
-
-	zw => w_omp(iThread)%zw
-
-  !$omp do
-  do j2 = 1, maxIter
-     !this condition ensures that we manage only the interesting part for the FFT
-     !if (iproc*(md2/nproc)+j2 <= n2dim) then
-
-        do i1=1,n1dim,lot
-           nfft = min(i1 + (lot -1), n1dim) - i1 +1
-
-           if (halffty) then
-              !inserting real data into complex array of half lenght
-              call halfill_upcorn(md1,md3,lot,nfft,n3,zf(1,i1,1,j2),zw(1,1,1))
-           else if (cplx) then
-              !zf should have four indices
-              call C_fill_upcorn(md1,md3,lot,nfft,n3,zf(1,i1,1,j2),zw(1,1,1))
-           else
-              call P_fill_upcorn(md1,md3,lot,nfft,n3,zf(1,i1,1,j2),zw(1,1,1))
-           end if
-
-           !performing FFT
-           !input: I1,I3,J2,(Jp2)
-           inzee=1
-           do i=1,ic3
-              call fftstp_sg(lot,nfft,n3dim,lot,n3dim,zw(1,1,inzee),zw(1,1,3-inzee), &
-                   ntrig,btrig3,after3(i),now3(i),before3(i),1)
-              inzee=3-inzee
-           enddo
-           !output: I1,i3,J2,(Jp2)
-
-           !exchanging components
-           !input: I1,i3,J2,(Jp2)
-           if (halffty) then
-              call scramble_unpack(i1,j2,lot,nfft,n1dim,n3,md2,nproc,nd3,&
-                   zw(1,1,inzee),zmpi2,cosinarr)
-           else
-              call scramble_P(i1,j2,lot,nfft,n1,n3,md2,nproc,nd3,zw(1,1,inzee),zmpi2)
-           end if
-
-           !output: I1,J2,i3,(Jp2)
-        end do
-     !end if
-  end do
-  !$omp end do
-  !$omp end parallel
-
-  !Interprocessor data transposition
-  !input: I1,J2,j3,jp3,(Jp2)
-  if (nproc > 1) then
-     call timing(iproc,'PSolv_comput  ','OF')
-     call timing(iproc,'PSolv_commun  ','ON')
-
-     !communication scheduling
-     call MPI_ALLTOALL(zmpi2,2*n1dim*(md2/nproc)*(nd3/nproc), &
-          MPI_double_precision, &
-          zmpi1,2*n1dim*(md2/nproc)*(nd3/nproc), &
-          MPI_double_precision,MPI_COMM_WORLD,ierr)
-
-     call timing(iproc,'PSolv_commun  ','OF')
-     call timing(iproc,'PSolv_comput  ','ON')
-  endif
-  !output: I1,J2,j3,Jp2,(jp3)
-
-  !now each process perform complete convolution of its planes
-
-	maxIter = min(nd3 /nproc, n3/2+1 - iproc*(nd3/nproc))
-
-  !$omp parallel default(shared)&
-  !$omp private(nfft,Jp2stb,J2stb,Jp2stf,J2stf,inzee,zt,zw,lot,i3,strten_omp, iThread)
-
-	!$ iThread = omp_get_thread_num()
-
-	strten_omp=0
-
-	zt => w_omp(iThread)%zt
-	zw => w_omp(iThread)%zw
-
-!!$	zt => zts(:, :, :, iThread)
-!!$	zw => zws(:, :, :, iThread)
-	!call to_zero(4*(ncache/4),zw(1,1,1))
-
-  !$omp do
-  do j3 = 1, maxIter
-     !this condition ensures that we manage only the interesting part for the FFT
-     !if (iproc*(nd3/nproc)+j3 <= n3/2+1) then
-      Jp2stb=1
-      J2stb=1
-      Jp2stf=1
-      J2stf=1
-        ! transform along x axis
-        lot=ncache/(4*n1)
-        if (lot < 1) then  
-           write(6,*)&
-                'convolxc_off:ncache has to be enlarged to be able to hold at' //&
-                'least one 1-d FFT of this size even though this will' //&
-                'reduce the performance for shorter transform lengths'
-           stop
-        endif
-        do j=1,n2dim,lot
-           nfft=min(j+(lot-1), n2dim) -j +1
-           !reverse index ordering, leaving the planes to be transformed at the end
-           !input: I1,J2,j3,Jp2,(jp3)
-           if (nproc > 1) then
-              call G_mpiswitch_upcorn(j3,nfft,Jp2stb,J2stb,lot,&
-                   n1,n1dim,md2,nd3,nproc,zmpi1,zw(1,1,1))
-           else
-              call G_mpiswitch_upcorn(j3,nfft,Jp2stb,J2stb,lot,&
-                   n1,n1dim,md2,nd3,nproc,zmpi2,zw(1,1,1))
-           endif
-           !output: J2,Jp2,I1,j3,(jp3)
-           !performing FFT
-           !input: I2,I1,j3,(jp3)
-           inzee=1
-           do i=1,ic1-1
-              !!test
-              !do jj=1,lot
-              !   do kk=1,n1
-              !      print *,'j,k,zw(:,i,inzee)',lot,n1,n1dim,jj,kk,jj+lot*(kk-1),zw(1:2,jj+lot*(kk-1),inzee)
-              !   end do
-              !end do
-              !end test
-              call fftstp_sg(lot,nfft,n1,lot,n1,zw(1,1,inzee),zw(1,1,3-inzee),&
-                   ntrig,btrig1,after1(i),now1(i),before1(i),1)
-              inzee=3-inzee
-           enddo
-           !storing the last step into zt array
-           i=ic1
-           call fftstp_sg(lot,nfft,n1,lzt,n1,zw(1,1,inzee),zt(1,j,1),&
-                ntrig,btrig1,after1(i),now1(i),before1(i),1)           
-           !output: I2,i1,j3,(jp3)
-        end do
-
-        !transform along y axis
-        lot=ncache/(4*n2)
-        if (lot < 1) then  
-           write(6,*)&
-                'convolxc_off:ncache has to be enlarged to be able to hold at' //&
-                'least one 1-d FFT of this size even though this will' //&
-                'reduce the performance for shorter transform lengths'
-           stop
-        endif
-
-        do j=1,n1,lot
-           nfft=min(j+(lot-1),n1)-j+1
-           !reverse ordering 
-           !input: I2,i1,j3,(jp3)
-           call G_switch_upcorn(nfft,n2,n2dim,lot,n1,lzt,zt(1,1,j),zw(1,1,1))
-           !output: i1,I2,j3,(jp3)
-           !performing FFT
-           !input: i1,I2,j3,(jp3)
-           inzee=1
-           do i=1,ic2
-              call fftstp_sg(lot,nfft,n2,lot,n2,zw(1,1,inzee),zw(1,1,3-inzee),&
-                   ntrig,btrig2,after2(i),now2(i),before2(i),1)
-              inzee=3-inzee
-           enddo
-           !output: i1,i2,j3,(jp3)
-           !Multiply with kernel in fourier space
-           i3=iproc*(nd3/nproc)+j3
-           if (geocode == 'P') then
-              call P_multkernel(nd1,nd2,n1,n2,n3,lot,nfft,j,pot(1,1,j3),zw(1,1,inzee),&
-                   i3,hx,hy,hz,offset,scal,strten_omp)
-           else
-              call multkernel(nd1,nd2,n1,n2,lot,nfft,j,pot(1,1,j3),zw(1,1,inzee))
-           end if
-
-!TRANSFORM BACK IN REAL SPACE
-           !transform along y axis
-           !input: i1,i2,j3,(jp3)
-           do i=1,ic2
-              call fftstp_sg(lot,nfft,n2,lot,n2,zw(1,1,inzee),zw(1,1,3-inzee),&
-                   ntrig,ftrig2,after2(i),now2(i),before2(i),-1)
-              inzee=3-inzee
-           end do
-           !reverse ordering
-           !input: i1,I2,j3,(jp3)
-           call G_unswitch_downcorn(nfft,n2,n2dim,lot,n1,lzt,zw(1,1,inzee),zt(1,1,j))
-           !output: I2,i1,j3,(jp3)
-        end do
-        !transform along x axis
-        !input: I2,i1,j3,(jp3)
-        lot=ncache/(4*n1)
-        do j=1,n2dim,lot
-           nfft=min(j+(lot-1),n2dim)-j+1
-
-           !performing FFT
-           i=1
-           call fftstp_sg(lzt,nfft,n1,lot,n1,zt(1,j,1),zw(1,1,1),&
-                ntrig,ftrig1,after1(i),now1(i),before1(i),-1)
-           inzee=1
-           do i=2,ic1
-              call fftstp_sg(lot,nfft,n1,lot,n1,zw(1,1,inzee),zw(1,1,3-inzee),&
-                   ntrig,ftrig1,after1(i),now1(i),before1(i),-1)
-              inzee=3-inzee
-           enddo
-           !output: I2,I1,j3,(jp3)
-           !reverse ordering
-           !input: J2,Jp2,I1,j3,(jp3)
-           if (nproc == 1) then
-              call G_unmpiswitch_downcorn(j3,nfft,Jp2stf,J2stf,lot,n1,&
-                   n1dim,md2,nd3,nproc,zw(1,1,inzee),zmpi2)
-           else
-              call G_unmpiswitch_downcorn(j3,nfft,Jp2stf,J2stf,lot,n1,&
-                   n1dim,md2,nd3,nproc,zw(1,1,inzee),zmpi1)
-           endif
-           ! output: I1,J2,j3,Jp2,(jp3)
-        end do
-     !endif
-
-!END OF TRANSFORM FOR X AND Z
-
-  end do
-  !$omp end do
-  !$omp critical
-    !do i = 1, 6
-    !  strten(j) = strten(j) + strten_omp(j)
-    !enddo
-    strten = strten + strten_omp !could perhaps be done with a reduction
-  !$omp end critical
-  !$omp end parallel
-
-!TRANSFORM BACK IN Y
-  !Interprocessor data transposition
-  !input: I1,J2,j3,Jp2,(jp3)
-  if (nproc > 1) then
-     call timing(iproc,'PSolv_comput  ','OF')
-     call timing(iproc,'PSolv_commun  ','ON')
-
-     !communication scheduling
-     call MPI_ALLTOALL(zmpi1,2*n1dim*(md2/nproc)*(nd3/nproc), &
-          MPI_double_precision, &
-          zmpi2,2*n1dim*(md2/nproc)*(nd3/nproc), &
-          MPI_double_precision,MPI_COMM_WORLD,ierr)
-
-     call timing(iproc,'PSolv_commun  ','OF')
-     call timing(iproc,'PSolv_comput  ','ON')
-  endif
-  !output: I1,J2,j3,jp3,(Jp2)
-
-  !transform along z axis
-  !input: I1,J2,i3,(Jp2)
-  lot=ncache/(4*n3dim)
-
-	maxIter = min(md2/nproc, n2dim - iproc *(md2/nproc))
-
-  !$omp parallel default(shared)&
-  !$omp private(nfft,inzee,zw, iThread) !&
-!  !$omp firstprivate(before3, after3, now3)
-
-	!$ iThread = omp_get_thread_num()
-	zw => w_omp(iThread)%zw
-	!call to_zero(4*(ncache/4),zw(1,1,1))
-
-  !$omp do
-  do j2 = 1, maxIter
-     !this condition ensures that we manage only the interesting part for the FFT
-     !if (iproc*(md2/nproc)+j2 <= n2dim) then
-        do i1=1,n1dim,lot
-           nfft=min(i1+(lot-1),n1dim)-i1+1
-
-           !reverse ordering
-           !input: I1,J2,i3,(Jp2)
-           if (halffty) then
-              call unscramble_pack(i1,j2,lot,nfft,n1dim,n3,md2,nproc,nd3,zmpi2,zw(1,1,1),cosinarr)
-           else
-              call unscramble_P(i1,j2,lot,nfft,n1,n3,md2,nproc,nd3,zmpi2,zw(1,1,1))
-           end if
-           !output: I1,i3,J2,(Jp2)
-
-           !performing FFT
-           !input: I1,i3,J2,(Jp2)           
-           inzee=1
-           do i=1,ic3
-              call fftstp_sg(lot,nfft,n3dim,lot,n3dim,zw(1,1,inzee),zw(1,1,3-inzee), &
-                   ntrig,ftrig3,after3(i),now3(i),before3(i),-1)
-              inzee=3-inzee
-           enddo
-           !output: I1,I3,J2,(Jp2)
-
-           !rebuild the output array
-           if (halffty) then
-              call unfill_downcorn(md1,md3,lot,nfft,n3,zw(1,1,inzee),zf(1,i1,1,j2)&
-                   ,scal)!,ehartreetmp)
-           else if (cplx) then
-              call C_unfill_downcorn(md1,md3,lot,nfft,n3,zw(1,1,inzee),zf(1,i1,1,j2),scal)
-           else
-              call P_unfill_downcorn(md1,md3,lot,nfft,n3,zw(1,1,inzee),zf(1,i1,1,j2),scal)
-           end if
-
-           !integrate local pieces together
-           !ehartree=ehartree+0.5d0*ehartreetmp*hx*hy*hz
-
-        end do
-     !endif
-  end do
-  !$omp end do
-  !$omp end parallel
-
-!END OF TRANSFORM IN Y DIRECTION
-
-  do ith=0,nThread-1
-     i_all = -product(shape(w_omp(ith)%zw))*kind(w_omp(ith)%zw)
-     deallocate(w_omp(ith)%zw, stat=i_stat)
-     call memocc(i_stat, i_all, 'zw', subname)
-
-     i_all = -product(shape(w_omp(ith)%zt))*kind(w_omp(ith)%zt)
-     deallocate(w_omp(ith)%zt, stat=i_stat)
-     call memocc(i_stat, i_all, 'zt', subname)
-  end do
-  deallocate(w_omp) !crash if problems
-
-  !De-allocations  
-  i_all=-product(shape(btrig1))*kind(btrig1)
-  deallocate(btrig1,stat=i_stat)
-  call memocc(i_stat,i_all,'btrig1',subname)
-  i_all=-product(shape(ftrig1))*kind(ftrig1)
-  deallocate(ftrig1,stat=i_stat)
-  call memocc(i_stat,i_all,'ftrig1',subname)
-  i_all=-product(shape(after1))*kind(after1)
-  deallocate(after1,stat=i_stat)
-  call memocc(i_stat,i_all,'after1',subname)
-  i_all=-product(shape(now1))*kind(now1)
-  deallocate(now1,stat=i_stat)
-  call memocc(i_stat,i_all,'now1',subname)
-  i_all=-product(shape(before1))*kind(before1)
-  deallocate(before1,stat=i_stat)
-  call memocc(i_stat,i_all,'before1',subname)
-  i_all=-product(shape(btrig2))*kind(btrig2)
-  deallocate(btrig2,stat=i_stat)
-  call memocc(i_stat,i_all,'btrig2',subname)
-  i_all=-product(shape(ftrig2))*kind(ftrig2)
-  deallocate(ftrig2,stat=i_stat)
-  call memocc(i_stat,i_all,'ftrig2',subname)
-  i_all=-product(shape(after2))*kind(after2)
-  deallocate(after2,stat=i_stat)
-  call memocc(i_stat,i_all,'after2',subname)
-  i_all=-product(shape(now2))*kind(now2)
-  deallocate(now2,stat=i_stat)
-  call memocc(i_stat,i_all,'now2',subname)
-  i_all=-product(shape(before2))*kind(before2)
-  deallocate(before2,stat=i_stat)
-  call memocc(i_stat,i_all,'before2',subname)
-  i_all=-product(shape(btrig3))*kind(btrig3)
-  deallocate(btrig3,stat=i_stat)
-  call memocc(i_stat,i_all,'btrig3',subname)
-  i_all=-product(shape(ftrig3))*kind(ftrig3)
-  deallocate(ftrig3,stat=i_stat)
-  call memocc(i_stat,i_all,'ftrig3',subname)
-  i_all=-product(shape(after3))*kind(after3)
-  deallocate(after3,stat=i_stat)
-  call memocc(i_stat,i_all,'after3',subname)
-  i_all=-product(shape(now3))*kind(now3)
-  deallocate(now3,stat=i_stat)
-  call memocc(i_stat,i_all,'now3',subname)
-  i_all=-product(shape(before3))*kind(before3)
-  deallocate(before3,stat=i_stat)
-  call memocc(i_stat,i_all,'before3',subname)
-  i_all=-product(shape(zmpi2))*kind(zmpi2)
-  deallocate(zmpi2,stat=i_stat)
-  call memocc(i_stat,i_all,'zmpi2',subname)
-  !i_all=-product(shape(zw))*kind(zw)
-  !deallocate(zw,stat=i_stat)
-  !call memocc(i_stat,i_all,'zw',subname)
-  !i_all=-product(shape(zt))*kind(zt)
-  !deallocate(zt,stat=i_stat)
-  !call memocc(i_stat,i_all,'zt',subname)
-  if (halffty) then
-     i_all=-product(shape(cosinarr))*kind(cosinarr)
-     deallocate(cosinarr,stat=i_stat)
-     call memocc(i_stat,i_all,'cosinarr',subname)
-  end if
-
-  if (nproc > 1) then
-     i_all=-product(shape(zmpi1))*kind(zmpi1)
-     deallocate(zmpi1,stat=i_stat)
-     call memocc(i_stat,i_all,'zmpi1',subname)
-  end if
-  call timing(iproc,'PSolv_comput  ','OF')
-  !call system_clock(ncount1,ncount_rate,ncount_max)
-  !write(*,*) 'TIMING:PS ', real(ncount1-ncount0)/real(ncount_rate)
-END SUBROUTINE G_PoissonSolver
-
-!> General routine, takes into account the free boundary conditions
-subroutine G_mpiswitch_upcorn(j3,nfft,Jp2stb,J2stb,lot,&
-     n1,n1dim,md2,nd3,nproc,zmpi1,zw)
-  use module_base
-  implicit none
-!Arguments
-  integer, intent(in) :: j3,nfft,lot,n1,md2,nd3,nproc,n1dim
-  integer, intent(inout) :: Jp2stb,J2stb
-  real(dp),intent(inout) ::  zmpi1(2,n1dim,md2/nproc,nd3/nproc,nproc),zw(2,lot,n1)
-!Local variables
-  integer :: mfft,Jp2,J2,I1,ish, imfft
-
   !shift
   ish=n1-n1dim
   mfft=0
@@ -1989,7 +744,7 @@
   do i3=1,n3
      do i1=1,nfft
         pot1 = scal*zw(1,i1,i3)
-      zf(i1,i3)= pot1 
+        zf(i1,i3)= pot1 
      end do
   end do
 
@@ -2181,6 +936,8 @@
   real(gp) :: rhog2,g2
   real(dp), dimension(3) :: pxyz
 
+  !acerioni --- triclinic cell ::: can the problem be here?!
+  !write (*,*) 'P_multkernel) nfft = ', nfft
   !Body
   !running recip space coordinates
   pxyz(3)=real(j3-1,dp)/(real(n3,dp)*hy)
@@ -2270,11 +1027,18 @@
 
               j1=j1+(j1/(n1/2+2))*(n1+2-2*j1)
               j2=i2+(i2/(n2/2+2))*(n2+2-2*i2)
+        !acerioni
+        write(14,*) i1,j1,i2,j2
+        !acerioni
               zw(1,i1,i2)=zw(1,i1,i2)*pot(j1,j2)
               zw(2,i1,i2)=zw(2,i1,i2)*pot(j1,j2)
            end do
         end do
      end if
+           !acerioni
+           !write(*,*) 'P_multkernel) nd2 =', nd2
+           write(19,*) i1,i2,zw(1,i1,i2),zw(2,i1,i2),1/pot(j1,j2)
+           !write(19,*) i1,i2,1/pot(i1,i2)
   else
      !generic case
      do i2=1,n2
@@ -2312,6 +1076,12 @@
            j2=i2+(i2/(n2/2+2))*(n2+2-2*i2)
            zw(1,i1,i2)=zw(1,i1,i2)*pot(j1,j2)
            zw(2,i1,i2)=zw(2,i1,i2)*pot(j1,j2)
+
+
+           !acerioni /// attempt to use PBCs to mimick monoclinic cell
+           !zw(1,i1,i2)=zw(1,i1,i2)*pot(i1,i2)
+           !zw(2,i1,i2)=zw(2,i1,i2)*pot(i1,i2)
+           !acerioni
         end do
      end do
   end if
@@ -2354,11 +1124,13 @@
      !isign=(j1/(n1/2+2))
      !j1=(1-2*isign)*j1+isign*(n1+2) !n1/2+1-abs(n1/2+2-jS-i1)
      j1=j1+(j1/(n1/2+2))*(n1+2-2*j1)
-!!     j1=n1/2+1-abs(n1/2+2-jS-j)!this stands for j1=min(jS-1+j,n1+3-jS-j)
+     !!     j1=n1/2+1-abs(n1/2+2-jS-j)!this stands for j1=min(jS-1+j,n1+3-jS-j)
      zw(1,j,1)=zw(1,j,1)*pot(j1,1)
      zw(2,j,1)=zw(2,j,1)*pot(j1,1)
   end do
 
+
+  
   !generic case
   do i2=2,n2/2
      do j=1,nfft
@@ -2370,6 +1142,8 @@
         zw(2,j,i2)=zw(2,j,i2)*pot(j1,i2)
         zw(1,j,j2)=zw(1,j,j2)*pot(j1,i2)
         zw(2,j,j2)=zw(2,j,j2)*pot(j1,i2)
+      !  write(*,*) 'Re[zw(i2=', i2, ')] = ', zw(1,j,i2)
+      !  write(*,*) 'Im[zw(i2=', i2, ')] = ', zw(2,j,i2)
      end do
   end do
   
@@ -2639,5 +1413,4 @@
      end do
   end do
 
-END SUBROUTINE unscramble_pack
->>>>>>> 21639238
+END SUBROUTINE unscramble_pack