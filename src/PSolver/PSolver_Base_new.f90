--- conflicted
+++ resolved
@@ -978,11 +978,7 @@
               j1=j1+(j1/(n1/2+2))*(n1+2-2*j1)
               j2=i2+(i2/(n2/2+2))*(n2+2-2*i2)
         !acerioni
-<<<<<<< HEAD
-              !write(14,*) i1,j1,i2,j2
-=======
         !write(14,*) i1,j1,i2,j2
->>>>>>> f8429fed
         !acerioni
               zw(1,i1,i2)=zw(1,i1,i2)*pot(j1,j2)
               zw(2,i1,i2)=zw(2,i1,i2)*pot(j1,j2)
