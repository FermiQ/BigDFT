--- conflicted
+++ resolved
@@ -44,27 +44,17 @@
 !!    To avoid that, one can properly define the kernel dimensions by adding 
 !!    the nd1,nd2,nd3 arguments to the PS_dim4allocation routine, then eliminating the pointer
 !!    declaration.
-<<<<<<< HEAD
-subroutine createKernel(iproc,nproc,geocode,n01,n02,n03,hx,hy,hz,itype_scf,kernel,wrtmsg,gpu)
-=======
 subroutine createKernel(iproc,nproc,geocode,ndims,hgrids,itype_scf,kernel,wrtmsg,&
      mu0_screening,angrad,taskgroup_size) !optional arguments
->>>>>>> 061d5a03
   use module_base, only: ndebug
   use yaml_output
   implicit none
  ! include 'mpif.h'
   character(len=1), intent(in) :: geocode
-<<<<<<< HEAD
-  integer, intent(in) :: n01,n02,n03,itype_scf,iproc,nproc,gpu
-  real(kind=8), intent(in) :: hx,hy,hz
-  real(kind=8), pointer :: kernel(:)
-=======
   integer, intent(in) :: itype_scf,iproc,nproc
   integer, dimension(3), intent(in) :: ndims
   real(gp), dimension(3), intent(in) :: hgrids
-  type(coulomb_operator), intent(out) :: kernel
->>>>>>> 061d5a03
+  type(coulomb_operator), intent(inout) :: kernel
   logical, intent(in) :: wrtmsg
   integer, intent(in), optional :: taskgroup_size
   real(kind=8), intent(in), optional :: mu0_screening
@@ -79,6 +69,9 @@
   real(kind=8) :: alphat,betat,gammat,mu0t
   integer :: base_grp,group_id,thread_id,temp_comm,grp,i,j,ierr,nthreads,group_size
   integer, dimension(nproc) :: group_list !using nproc instead of taskgroup_size
+  real(kind=8), dimension(:), pointer :: pkernel2
+  integer :: i1,i2,i3,j1,j2,j3,ind,indt,switch_alg,size2,sizek,i_all
+  integer,dimension(3) :: n
   !$ integer :: omp_get_max_threads
 
   call timing(iproc,'PSolvKernel   ','ON')
@@ -113,7 +106,8 @@
   kernel%iproc=iproc
   kernel%nproc=nproc
   kernel%mpi_comm=MPI_COMM_WORLD
-  kernel%igpu=0 !for the moment
+  !kernel%igpu=0 !for the moment
+
 
   dump=iproc==0 .and. wrtmsg
 
@@ -215,12 +209,8 @@
         call yaml_map('Boundary Conditions','Surface')
      end if
      !Build the Kernel
-<<<<<<< HEAD
-     call S_FFT_dimensions(n01,n02,n03,m1,m2,m3,n1,n2,n3,md1,md2,md3,nd1,nd2,nd3,nproc,gpu)
-=======
      call S_FFT_dimensions(kernel%ndims(1),kernel%ndims(2),kernel%ndims(3),&
           m1,m2,m3,n1,n2,n3,md1,md2,md3,nd1,nd2,nd3,kernel%nproc,kernel%igpu)
->>>>>>> 061d5a03
 
      allocate(kernel%kernel(nd1*nd2*nd3/kernel%nproc+ndebug),stat=i_stat)
      call memocc(i_stat,kernel%kernel,'kernel',subname)
@@ -243,12 +233,8 @@
      end if
 !     print *,'debug',kernel%ndims(1),kernel%ndims(2),kernel%ndims(3),kernel%hgrids(1),kernel%hgrids(2),kernel%hgrids(3)
      !Build the Kernel
-<<<<<<< HEAD
-     call F_FFT_dimensions(n01,n02,n03,m1,m2,m3,n1,n2,n3,md1,md2,md3,nd1,nd2,nd3,nproc,gpu)
-=======
      call F_FFT_dimensions(kernel%ndims(1),kernel%ndims(2),kernel%ndims(3),m1,m2,m3,n1,n2,n3,&
           md1,md2,md3,nd1,nd2,nd3,kernel%nproc,kernel%igpu)
->>>>>>> 061d5a03
 
      allocate(kernel%kernel(nd1*nd2*nd3/kernel%nproc+ndebug),stat=i_stat)
      call memocc(i_stat,kernel%kernel,'kernel',subname)
@@ -270,7 +256,7 @@
         call yaml_map('Boundary Conditions','Wire')
      end if
      call W_FFT_dimensions(kernel%ndims(1),kernel%ndims(2),kernel%ndims(3),&
-          m1,m2,m3,n1,n2,n3,md1,md2,md3,nd1,nd2,nd3,kernel%nproc)
+          m1,m2,m3,n1,n2,n3,md1,md2,md3,nd1,nd2,nd3,kernel%nproc,kernel%igpu)
 
      allocate(kernel%kernel(nd1*nd2*nd3/kernel%nproc+ndebug),stat=i_stat)
      call memocc(i_stat,kernel%kernel,'kernel',subname)
@@ -409,6 +395,68 @@
      call yaml_close_map() !memory
      call yaml_close_map() !kernel
   end if
+
+  if (kernel%igpu.eq.1) then
+
+    size2=2*n1*n2*n3
+    sizek=(n1/2+1)*n2*n3
+
+    call cudamalloc(size2,kernel%work1_GPU)
+    call cudamalloc(size2,kernel%work2_GPU)
+    call cudamalloc(sizek,kernel%k_GPU)
+
+    allocate(pkernel2((n1/2+1)*n2*n3+ndebug),stat=i_stat)
+    call memocc(i_stat,pkernel2,'pkernel2',subname)
+
+    ! transpose kernel for GPU
+    do i3=1,n3
+       j3=i3+(i3/(n3/2+2))*(n3+2-2*i3)!injective dimension
+       do i2=1,n2
+          j2=i2+(i2/(n2/2+2))*(n2+2-2*i2)!injective dimension
+          do i1=1,n1
+             j1=i1+(i1/(n1/2+2))*(n1+2-2*i1)!injective dimension
+             !injective index
+             ind=j1+(j2-1)*nd1+(j3-1)*nd1*nd2
+             !unfolded index
+             indt=i2+(j1-1)*n2+(i3-1)*nd1*n2
+             pkernel2(indt)=kernel%kernel(ind)
+          end do
+       end do
+    end do
+    !offset to zero
+    if (geocode == 'P') pkernel2(1)=0.0_dp
+
+    if(geocode == 'P') then
+     kernel%geo(1)=1
+     kernel%geo(2)=1
+     kernel%geo(3)=1
+    else if (geocode == 'S') then
+     kernel%geo(1)=1
+     kernel%geo(2)=0
+     kernel%geo(3)=1
+    else if (geocode == 'F') then
+     kernel%geo(1)=0
+     kernel%geo(2)=0
+     kernel%geo(3)=0
+    else if (geocode == 'W') then
+     kernel%geo(1)=0
+     kernel%geo(2)=0
+     kernel%geo(3)=1
+    end if
+
+    call reset_gpu_data((n1/2+1)*n2*n3,pkernel2,kernel%k_GPU)
+
+    n(1)=kernel%ndims(1)*(2-kernel%geo(1))
+    n(2)=kernel%ndims(2)*(2-kernel%geo(2))
+    n(3)=kernel%ndims(3)*(2-kernel%geo(3))
+
+    call cuda_3d_psolver_general_plan(n,kernel%plan,switch_alg,kernel%geo)
+
+    i_all=-product(shape(pkernel2))*kind(pkernel2)
+    deallocate(pkernel2,stat=i_stat)
+    call memocc(i_stat,i_all,'pkernel2',subname)
+  endif
+  
 !print *,'there',iproc,nproc,kernel%iproc,kernel%nproc,kernel%mpi_comm
 !call MPI_BARRIER(kernel%mpi_comm,ierr)
 !print *,'okcomm',kernel%mpi_comm,kernel%iproc
