--- conflicted
+++ resolved
@@ -7,19 +7,15 @@
 !!    or http://www.gnu.org/copyleft/gpl.txt .
 !!    For the list of contributors, see ~/AUTHORS 
 
-<<<<<<< HEAD
-
 !> Initialization of the Poisson kernel
 !! @param verb   verbosity
 !! @param iproc  proc id
 !! @param nproc  proc number
-function pkernel_init(verb,iproc,nproc,taskgroup_size,igpu,geocode,ndims,hgrids,itype_scf,&
-     mu0_screening,angrad) result(kernel)
-=======
 function pkernel_init(verb,iproc,nproc,igpu,geocode,ndims,hgrids,itype_scf,&
      mu0_screening,angrad,mpi_env,taskgroup_size) result(kernel)
   use module_base
->>>>>>> 5a89d022
+!! @param iproc  proc id
+!! @param nproc  proc number
   use module_types
   use yaml_output
   implicit none
