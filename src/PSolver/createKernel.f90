!> @file
!!    Routines to create the kernel for Poisson solver
!! @author
!!    Copyright (C) 2002-2011 BigDFT group  (LG)
!!    This file is distributed under the terms of the
!!    GNU General Public License, see ~/COPYING file
!!    or http://www.gnu.org/copyleft/gpl.txt .
!!    For the list of contributors, see ~/AUTHORS 

function pkernel_init(iproc,nproc,taskgroup_size,igpu,geocode,ndims,hgrids,itype_scf,&
     mu0_screening,angrad) result(kernel)
  use module_types
  use yaml_output
  implicit none
  integer, intent(in) :: itype_scf,iproc,nproc,taskgroup_size,igpu
  character(len=1), intent(in) :: geocode
  integer, dimension(3), intent(in) :: ndims
  real(gp), dimension(3), intent(in) :: hgrids
  real(kind=8), intent(in), optional :: mu0_screening
  real(gp), dimension(3), intent(in), optional :: angrad
  type(coulomb_operator) :: kernel
  !local variables
  logical :: dump
  real(dp) :: alphat,betat,gammat,mu0t
  integer :: base_grp,group_id,temp_comm,grp,i,j,ierr,nthreads,group_size
  integer, dimension(nproc) :: group_list !using nproc instead of taskgroup_size
  !$ integer :: omp_get_max_threads

  group_size=taskgroup_size
  !nullification
  kernel=pkernel_null()

  if (present(angrad)) then
     kernel%angrad=angrad
  else
     alphat = 2.0_dp*datan(1.0_dp)
     betat = 2.0_dp*datan(1.0_dp)
     gammat = 2.0_dp*datan(1.0_dp)
     kernel%angrad=(/alphat,betat,gammat/)
  end if
  if (.not. present(mu0_screening)) then
     mu0t=0.0_gp
  else
     mu0t=mu0_screening
  end if
  kernel%mu=mu0t

  !geocode and ISF family
  kernel%geocode=geocode
  kernel%itype_scf=itype_scf

  !dimensions and grid spacings
  kernel%ndims=ndims
  kernel%hgrids=hgrids

  !part of decision of the communication procedure
  kernel%iproc_world=iproc
  kernel%iproc=iproc
  kernel%nproc=nproc
  kernel%mpi_comm=bigdft_mpi%mpi_comm
  kernel%igpu=igpu  

  dump=iproc==0

  if (dump) then 
     if (mu0t==0.0_gp) then 
        call yaml_open_map('Poisson Kernel Initialization')
     else
        call yaml_open_map('Helmholtz Kernel Initialization')
         call yaml_map('Screening Length (AU)',1/mu0t,fmt='(g25.17)')
     end if
  end if

  if (nproc >1 .and. group_size > 0) then
     !create taskgroups if the number of processes is bigger than one and multiple of group_size
     !print *,'am i here',nproc >1 .and. group_size < nproc .and. mod(nproc,group_size)==0
!     print *,nproc,group_size,mod(nproc,group_size)
     
     if (nproc >1 .and. group_size < nproc .and. mod(nproc,group_size)==0) then
        group_id=iproc/group_size
        kernel%iproc=mod(iproc,group_size)
        kernel%nproc=group_size
        !take the base group
        call MPI_COMM_GROUP(bigdft_mpi%mpi_comm,base_grp,ierr)
        if (ierr /=0) then
           call yaml_warning('Problem in group creation, ierr:'//yaml_toa(ierr))
           call MPI_ABORT(bigdft_mpi%mpi_comm,ierr)
        end if
        do i=0,nproc/group_size-1
           !define the new groups and thread_id
           do j=0,group_size-1
              group_list(j+1)=i*group_size+j
           enddo
           call MPI_GROUP_INCL(base_grp,group_size,group_list,grp,ierr)
           if (ierr /=0) then
              call yaml_warning('Problem in group inclusion, ierr:'//yaml_toa(ierr))
              call MPI_ABORT(bigdft_mpi%mpi_comm,ierr)
           end if
           call MPI_COMM_CREATE(bigdft_mpi%mpi_comm,grp,temp_comm,ierr)
           if (ierr /=0) then
              call yaml_warning('Problem in communicator creator, ierr:'//yaml_toa(ierr))
              call MPI_ABORT(bigdft_mpi%mpi_comm,ierr)
           end if
           !print *,'i,group_id,temp_comm',i,group_id,temp_comm
           if (i.eq.group_id) kernel%mpi_comm=temp_comm
        enddo
        if (dump) then
             call yaml_map('Total No. of Taskgroups created',nproc/kernel%nproc)
        end if
        
     end if
  end if

<<<<<<< HEAD
  !GPU PSolver MPI support: psolver_groupsize can be larger than 1
=======
  !gpu can be used only for one nproc
>>>>>>> 462a07e1
  !if (kernel%nproc > 1) kernel%igpu=0

  !-------------------
  nthreads=0
  if (kernel%iproc_world ==0) then
     !$ nthreads = omp_get_max_threads()
     call yaml_map('MPI tasks',kernel%nproc)
     if (nthreads /=0) call yaml_map('OpenMP threads per task',nthreads)
     if (kernel%igpu==1) call yaml_map('Kernel copied on GPU',.true.)
     call yaml_close_map() !kernel
  end if

end function pkernel_init

subroutine pkernel_free(kernel,subname)
  use module_base
  implicit none
  character(len=*), intent(in) :: subname
  type(coulomb_operator), intent(inout) :: kernel
  !local variables
  integer :: i_all,i_stat

  if (associated(kernel%kernel)) then
     i_all=-product(shape(kernel%kernel))*kind(kernel%kernel)
     deallocate(kernel%kernel,stat=i_stat)
     call memocc(i_stat,i_all,'kernel',subname)
  end if

  !free GPU data
  if (kernel%igpu == 1) then
    if (kernel%iproc == 0) then
     call cudafree(kernel%work1_GPU)
     call cudafree(kernel%work2_GPU)
     call cudafree(kernel%k_GPU)
    endif
  end if
  

  !cannot yet free the communicators of the poisson kernel

end subroutine pkernel_free


!> Allocate a pointer which corresponds to the zero-padded FFT slice needed for
!! calculating the convolution with the kernel expressed in the interpolating scaling
!! function basis. The kernel pointer is unallocated on input, allocated on output.
!! SYNOPSIS
!!    @param geocode  Indicates the boundary conditions (BC) of the problem:
!!              - 'F' free BC, isolated systems.
!!                    The program calculates the solution as if the given density is
!!                    "alone" in R^3 space.
!!              - 'S' surface BC, isolated in y direction, periodic in xz plane                
!!                    The given density is supposed to be periodic in the xz plane,
!!                    so the dimensions in these direction mus be compatible with the FFT
!!                    Beware of the fact that the isolated direction is y!
!!              - 'P' periodic BC.
!!                    The density is supposed to be periodic in all the three directions,
!!                    then all the dimensions must be compatible with the FFT.
!!                    No need for setting up the kernel.
!!              - 'W' Wires BC.
!!                    The density is supposed to be periodic in z direction, 
!!                    which has to be compatible with the FFT.
!!    @param iproc,nproc number of process, number of processes
!!    @param n01,n02,n03 dimensions of the real space grid to be hit with the Poisson Solver
!!    @param itype_scf   order of the interpolating scaling functions used in the decomposition
!!    @param hx,hy,hz grid spacings. For the isolated BC case for the moment they are supposed to 
!!                    be equal in the three directions
!!    @param kernel   pointer for the kernel FFT. Unallocated on input, allocated on output.
!!                    Its dimensions are equivalent to the region of the FFT space for which the
!!                    kernel is injective. This will divide by two each direction, 
!!                    since the kernel for the zero-padded convolution is real and symmetric.
!!    @param gpu      tag for CUDA gpu   0: CUDA GPU is disabled
!!
!! @warning
!!    Due to the fact that the kernel dimensions are unknown before the calling, the kernel
!!    must be declared as pointer in input of this routine.
!!    To avoid that, one can properly define the kernel dimensions by adding 
!!    the nd1,nd2,nd3 arguments to the PS_dim4allocation routine, then eliminating the pointer
!!    declaration.
subroutine pkernel_set(kernel,wrtmsg) !optional arguments
  use module_base, only: ndebug
  use yaml_output
  implicit none
  logical, intent(in) :: wrtmsg
  type(coulomb_operator), intent(inout) :: kernel
  !!!!!!!!!!!!!!!!!!!!!!!!!!!!!!!!!
  !local variables
  logical :: dump
  character(len=*), parameter :: subname='createKernel'
  integer :: m1,m2,m3,n1,n2,n3,md1,md2,md3,nd1,nd2,nd3,i_stat
  integer :: jproc,nlimd,nlimk,jfd,jhd,jzd,jfk,jhk,jzk,npd,npk
  real(kind=8) :: alphat,betat,gammat,mu0t
<<<<<<< HEAD
  real(kind=8), dimension(:), allocatable :: pkernel2
=======
  real(kind=8), dimension(:), pointer :: pkernel2
>>>>>>> 462a07e1
  integer :: i1,i2,i3,j1,j2,j3,ind,indt,switch_alg,size2,sizek,i_all,kernelnproc
  integer,dimension(3) :: n

  call timing(kernel%iproc_world,'PSolvKernel   ','ON')

  dump=wrtmsg .and. kernel%iproc_world==0

  mu0t=kernel%mu
  alphat=kernel%angrad(1)
  betat=kernel%angrad(2)
  gammat=kernel%angrad(3)

  if (dump) then 
     if (mu0t==0.0_gp) then 
        call yaml_open_map('Poisson Kernel Creation')
     else
        call yaml_open_map('Helmholtz Kernel Creation')
        call yaml_map('Screening Length (AU)',1/mu0t,fmt='(g25.17)')
     end if
  end if

  kernelnproc=kernel%nproc
  if (kernel%igpu == 1) kernelnproc=1

  if (kernel%geocode == 'P') then
     
     if (dump) then
        call yaml_map('Boundary Conditions','Periodic')
     end if
     call P_FFT_dimensions(kernel%ndims(1),kernel%ndims(2),kernel%ndims(3),&
          m1,m2,m3,n1,n2,n3,md1,md2,md3,nd1,nd2,nd3,kernelnproc)

<<<<<<< HEAD
     if (kernel%igpu == 2) then
       allocate(kernel%kernel((n1/2+1)*n2*n3/kernelnproc+ndebug),stat=i_stat)
     else
       allocate(kernel%kernel(nd1*nd2*nd3/kernelnproc+ndebug),stat=i_stat)
     endif
=======
     allocate(kernel%kernel(nd1*nd2*nd3/kernelnproc+ndebug),stat=i_stat)
>>>>>>> 462a07e1
     call memocc(i_stat,kernel%kernel,'kernel',subname)

     call Periodic_Kernel(n1,n2,n3,nd1,nd2,nd3,&
          kernel%hgrids(1),kernel%hgrids(2),kernel%hgrids(3),&
          kernel%itype_scf,kernel%kernel,kernel%iproc,kernelnproc,mu0t,alphat,betat,gammat)

     nlimd=n2
     nlimk=n3/2+1

  else if (kernel%geocode == 'S') then
     
     if (dump) then
        call yaml_map('Boundary Conditions','Surface')
     end if
     !Build the Kernel
     call S_FFT_dimensions(kernel%ndims(1),kernel%ndims(2),kernel%ndims(3),&
          m1,m2,m3,n1,n2,n3,md1,md2,md3,nd1,nd2,nd3,kernelnproc,kernel%igpu)
<<<<<<< HEAD
     
     if (kernel%igpu == 2) then
       allocate(kernel%kernel((n1/2+1)*n2*n3/kernelnproc+ndebug),stat=i_stat)
     else
       allocate(kernel%kernel(nd1*nd2*nd3/kernelnproc+ndebug),stat=i_stat)
     endif
=======

     allocate(kernel%kernel(nd1*nd2*nd3/kernelnproc+ndebug),stat=i_stat)
>>>>>>> 462a07e1
     call memocc(i_stat,kernel%kernel,'kernel',subname)

     !the kernel must be built and scattered to all the processes
     call Surfaces_Kernel(kernel%iproc,kernelnproc,kernel%mpi_comm,n1,n2,n3,m3,nd1,nd2,nd3,&
          kernel%hgrids(1),kernel%hgrids(3),kernel%hgrids(2),&
          kernel%itype_scf,kernel%kernel,mu0t,alphat,betat,gammat)

     !last plane calculated for the density and the kernel
     nlimd=n2
     nlimk=n3/2+1

  else if (kernel%geocode == 'F') then

     if (dump) then
        call yaml_map('Boundary Conditions','Free')
     end if
!     print *,'debug',kernel%ndims(1),kernel%ndims(2),kernel%ndims(3),kernel%hgrids(1),kernel%hgrids(2),kernel%hgrids(3)
     !Build the Kernel
     call F_FFT_dimensions(kernel%ndims(1),kernel%ndims(2),kernel%ndims(3),m1,m2,m3,n1,n2,n3,&
          md1,md2,md3,nd1,nd2,nd3,kernelnproc,kernel%igpu)
<<<<<<< HEAD
  
     if (kernel%igpu == 2) then
       allocate(kernel%kernel((n1/2+1)*n2*n3/kernelnproc+ndebug),stat=i_stat)
     else
       allocate(kernel%kernel(nd1*nd2*nd3/kernelnproc+ndebug),stat=i_stat)
     endif

=======

     allocate(kernel%kernel(nd1*nd2*nd3/kernelnproc+ndebug),stat=i_stat)
>>>>>>> 462a07e1
     call memocc(i_stat,kernel%kernel,'kernel',subname)

     !the kernel must be built and scattered to all the processes
     call Free_Kernel(kernel%ndims(1),kernel%ndims(2),kernel%ndims(3),&
          n1,n2,n3,nd1,nd2,nd3,kernel%hgrids(1),kernel%hgrids(2),kernel%hgrids(3),&
          kernel%itype_scf,kernel%iproc,kernelnproc,kernel%kernel,mu0t)

     !last plane calculated for the density and the kernel
     nlimd=n2/2
     nlimk=n3/2+1
     
  else if (kernel%geocode == 'W') then

     if (dump) then
        call yaml_map('Boundary Conditions','Wire')
     end if
     call W_FFT_dimensions(kernel%ndims(1),kernel%ndims(2),kernel%ndims(3),&
          m1,m2,m3,n1,n2,n3,md1,md2,md3,nd1,nd2,nd3,kernelnproc,kernel%igpu)

<<<<<<< HEAD
     if (kernel%igpu == 2) then
       allocate(kernel%kernel((n1/2+1)*n2*n3/kernelnproc+ndebug),stat=i_stat)
     else
       allocate(kernel%kernel(nd1*nd2*nd3/kernelnproc+ndebug),stat=i_stat)
     endif
=======
     allocate(kernel%kernel(nd1*nd2*nd3/kernelnproc+ndebug),stat=i_stat)
     call memocc(i_stat,kernel%kernel,'kernel',subname)
>>>>>>> 462a07e1

     call Wires_Kernel(kernel%iproc,kernelnproc,&
          kernel%ndims(1),kernel%ndims(2),kernel%ndims(3),&
          n1,n2,n3,nd1,nd2,nd3,kernel%hgrids(1),kernel%hgrids(2),kernel%hgrids(3),&
          kernel%itype_scf,kernel%kernel,mu0t)

     nlimd=n2
     nlimk=n3/2+1
              
  else
     
     !if (iproc==0) 
     write(*,'(1x,a,3a)')'createKernel, geocode not admitted',kernel%geocode

     stop
  end if
!print *,'thereAAA',iproc,nproc,kernel%iproc,kernel%nproc,kernel%mpi_comm
!call MPI_BARRIER(kernel%mpi_comm,ierr)

  if (dump) then
     call yaml_open_map('Memory Requirements per MPI task')
       call yaml_map('Density (MB)',8.0_gp*real(md1*md3,gp)*real(md2/kernel%nproc,gp)/(1024.0_gp**2),fmt='(f8.2)')
       call yaml_map('Kernel (MB)',8.0_gp*real(nd1*nd3,gp)*real(nd2/kernel%nproc,gp)/(1024.0_gp**2),fmt='(f8.2)')
       call yaml_map('Full Grid Arrays (MB)',&
            8.0_gp*real(kernel%ndims(1)*kernel%ndims(2),gp)*real(kernel%ndims(3),gp)/(1024.0_gp**2),fmt='(f8.2)')
       !print the load balancing of the different dimensions on screen
     if (kernel%nproc > 1) then
        call yaml_open_map('Load Balancing of calculations')
        !write(*,'(1x,a)')&
        !     'Load Balancing for Poisson Solver related operations:'
        jhd=10000
        jzd=10000
        npd=0
        load_balancing: do jproc=0,kernel%nproc-1
           !print *,'jproc,jfull=',jproc,jproc*md2/nproc,(jproc+1)*md2/nproc
           if ((jproc+1)*md2/kernel%nproc <= nlimd) then
              jfd=jproc
           else if (jproc*md2/kernel%nproc <= nlimd) then
              jhd=jproc
              npd=nint(real(nlimd-(jproc)*md2/kernel%nproc,kind=8)/real(md2/kernel%nproc,kind=8)*100.d0)
           else
              jzd=jproc
              exit load_balancing
           end if
        end do load_balancing
        call yaml_open_map('Density')
         call yaml_map('MPI tasks 0-'//trim(yaml_toa(jfd,fmt='(i5)')),'100%')
         if (jfd < kernel%nproc-1) &
              call yaml_map('MPI task'//trim(yaml_toa(jhd,fmt='(i5)')),trim(yaml_toa(npd,fmt='(i5)'))//'%')
         if (jhd < kernel%nproc-1) &
              call yaml_map('MPI tasks'//trim(yaml_toa(jhd,fmt='(i5)'))//'-'//&
              yaml_toa(kernel%nproc-1,fmt='(i3)'),'0%')
        call yaml_close_map()
        jhk=10000
        jzk=10000
        npk=0
       ! if (geocode /= 'P') then
           load_balancingk: do jproc=0,kernel%nproc-1
              !print *,'jproc,jfull=',jproc,jproc*nd3/kernel%nproc,(jproc+1)*nd3/kernel%nproc
              if ((jproc+1)*nd3/kernel%nproc <= nlimk) then
                 jfk=jproc
              else if (jproc*nd3/kernel%nproc <= nlimk) then
                 jhk=jproc
                 npk=nint(real(nlimk-(jproc)*nd3/kernel%nproc,kind=8)/real(nd3/kernel%nproc,kind=8)*100.d0)
              else
                 jzk=jproc
                 exit load_balancingk
              end if
           end do load_balancingk
           call yaml_open_map('Kernel')
           call yaml_map('MPI tasks 0-'//trim(yaml_toa(jfk,fmt='(i5)')),'100%')
!           print *,'here,npk',npk
           if (jfk < kernel%nproc-1) &
                call yaml_map('MPI task'//trim(yaml_toa(jhk,fmt='(i5)')),trim(yaml_toa(npk,fmt='(i5)'))//'%')
           if (jhk < kernel%nproc-1) &
                call yaml_map('MPI tasks'//trim(yaml_toa(jhk,fmt='(i5)'))//'-'//&
                yaml_toa(kernel%nproc-1,fmt='(i3)'),'0%')
           call yaml_close_map()
        call yaml_map('Complete LB per task','1/3 LB_density + 2/3 LB_kernel')
        call yaml_close_map()
     end if
     call yaml_close_map() !memory

  end if

  if (kernel%igpu >0) then

    size2=2*n1*n2*n3
    sizek=(n1/2+1)*n2*n3
<<<<<<< HEAD

   if (kernel%iproc == 0) then
    if (kernel%igpu == 1) then
      call cudamalloc(size2,kernel%work1_GPU,i_stat)
      if (i_stat /= 0) print *,'error cudamalloc',i_stat
      call cudamalloc(size2,kernel%work2_GPU,i_stat)
      if (i_stat /= 0) print *,'error cudamalloc',i_stat
      call cudamalloc(sizek,kernel%k_GPU,i_stat)
      if (i_stat /= 0) print *,'error cudamalloc',i_stat
    endif
=======
   
   if (kernel%iproc == 0) then
    call cudamalloc(size2,kernel%work1_GPU,i_stat)
    if (i_stat /= 0) print *,'error cudamalloc',i_stat
    call cudamalloc(size2,kernel%work2_GPU,i_stat)
    if (i_stat /= 0) print *,'error cudamalloc',i_stat
    call cudamalloc(sizek,kernel%k_GPU,i_stat)
    if (i_stat /= 0) print *,'error cudamalloc',i_stat
>>>>>>> 462a07e1

    allocate(pkernel2((n1/2+1)*n2*n3+ndebug),stat=i_stat)
    call memocc(i_stat,pkernel2,'pkernel2',subname)

    ! transpose kernel for GPU
    do i3=1,n3
       j3=i3+(i3/(n3/2+2))*(n3+2-2*i3)!injective dimension
       do i2=1,n2
          j2=i2+(i2/(n2/2+2))*(n2+2-2*i2)!injective dimension
          do i1=1,n1
             j1=i1+(i1/(n1/2+2))*(n1+2-2*i1)!injective dimension
             !injective index
             ind=j1+(j2-1)*nd1+(j3-1)*nd1*nd2
             !unfolded index
             indt=i2+(j1-1)*n2+(i3-1)*nd1*n2
             pkernel2(indt)=kernel%kernel(ind)
          end do
       end do
    end do
    !offset to zero
    if (kernel%geocode == 'P') pkernel2(1)=0.0_dp
   endif

    if (kernel%igpu == 2) kernel%kernel=pkernel2
   endif

    if(kernel%geocode == 'P') then
     kernel%geo(1)=1
     kernel%geo(2)=1
     kernel%geo(3)=1
    else if (kernel%geocode == 'S') then
     kernel%geo(1)=1
     kernel%geo(2)=0
     kernel%geo(3)=1
    else if (kernel%geocode == 'F') then
     kernel%geo(1)=0
     kernel%geo(2)=0
     kernel%geo(3)=0
    else if (kernel%geocode == 'W') then
     kernel%geo(1)=0
     kernel%geo(2)=0
     kernel%geo(3)=1
    end if

   if (kernel%iproc == 0) then
<<<<<<< HEAD
    if (kernel%igpu == 1) then 
      call reset_gpu_data((n1/2+1)*n2*n3,pkernel2,kernel%k_GPU)
=======
    call reset_gpu_data((n1/2+1)*n2*n3,pkernel2,kernel%k_GPU)
>>>>>>> 462a07e1

      n(1)=n1!kernel%ndims(1)*(2-kernel%geo(1))
      n(2)=n3!kernel%ndims(2)*(2-kernel%geo(2))
      n(3)=n2!kernel%ndims(3)*(2-kernel%geo(3))

      call cuda_3d_psolver_general_plan(n,kernel%plan,switch_alg,kernel%geo)
     if (dump) call yaml_map('Kernel Copied on GPU',.true.)
    endif

    i_all=-product(shape(pkernel2))*kind(pkernel2)
    deallocate(pkernel2,stat=i_stat)
<<<<<<< HEAD
    call memocc(i_stat,i_all,'pkernel2',subname)  
  endif
=======
    call memocc(i_stat,i_all,'pkernel2',subname)
   endif   
 
    if (dump) call yaml_map('Kernel Copied on GPU',.true.)
>>>>>>> 462a07e1

 endif
  
!print *,'there',iproc,nproc,kernel%iproc,kernel%nproc,kernel%mpi_comm
!call MPI_BARRIER(kernel%mpi_comm,ierr)
!print *,'okcomm',kernel%mpi_comm,kernel%iproc
!call MPI_BARRIER(bigdft_mpi%mpi_comm,ierr)

  if (dump) call yaml_close_map() !kernel

  call timing(kernel%iproc_world,'PSolvKernel   ','OF')

END SUBROUTINE pkernel_set<|MERGE_RESOLUTION|>--- conflicted
+++ resolved
@@ -111,11 +111,7 @@
      end if
   end if
 
-<<<<<<< HEAD
-  !GPU PSolver MPI support: psolver_groupsize can be larger than 1
-=======
   !gpu can be used only for one nproc
->>>>>>> 462a07e1
   !if (kernel%nproc > 1) kernel%igpu=0
 
   !-------------------
@@ -208,11 +204,7 @@
   integer :: m1,m2,m3,n1,n2,n3,md1,md2,md3,nd1,nd2,nd3,i_stat
   integer :: jproc,nlimd,nlimk,jfd,jhd,jzd,jfk,jhk,jzk,npd,npk
   real(kind=8) :: alphat,betat,gammat,mu0t
-<<<<<<< HEAD
   real(kind=8), dimension(:), allocatable :: pkernel2
-=======
-  real(kind=8), dimension(:), pointer :: pkernel2
->>>>>>> 462a07e1
   integer :: i1,i2,i3,j1,j2,j3,ind,indt,switch_alg,size2,sizek,i_all,kernelnproc
   integer,dimension(3) :: n
 
@@ -245,15 +237,11 @@
      call P_FFT_dimensions(kernel%ndims(1),kernel%ndims(2),kernel%ndims(3),&
           m1,m2,m3,n1,n2,n3,md1,md2,md3,nd1,nd2,nd3,kernelnproc)
 
-<<<<<<< HEAD
      if (kernel%igpu == 2) then
        allocate(kernel%kernel((n1/2+1)*n2*n3/kernelnproc+ndebug),stat=i_stat)
      else
        allocate(kernel%kernel(nd1*nd2*nd3/kernelnproc+ndebug),stat=i_stat)
      endif
-=======
-     allocate(kernel%kernel(nd1*nd2*nd3/kernelnproc+ndebug),stat=i_stat)
->>>>>>> 462a07e1
      call memocc(i_stat,kernel%kernel,'kernel',subname)
 
      call Periodic_Kernel(n1,n2,n3,nd1,nd2,nd3,&
@@ -271,17 +259,12 @@
      !Build the Kernel
      call S_FFT_dimensions(kernel%ndims(1),kernel%ndims(2),kernel%ndims(3),&
           m1,m2,m3,n1,n2,n3,md1,md2,md3,nd1,nd2,nd3,kernelnproc,kernel%igpu)
-<<<<<<< HEAD
      
      if (kernel%igpu == 2) then
        allocate(kernel%kernel((n1/2+1)*n2*n3/kernelnproc+ndebug),stat=i_stat)
      else
        allocate(kernel%kernel(nd1*nd2*nd3/kernelnproc+ndebug),stat=i_stat)
      endif
-=======
-
-     allocate(kernel%kernel(nd1*nd2*nd3/kernelnproc+ndebug),stat=i_stat)
->>>>>>> 462a07e1
      call memocc(i_stat,kernel%kernel,'kernel',subname)
 
      !the kernel must be built and scattered to all the processes
@@ -302,7 +285,6 @@
      !Build the Kernel
      call F_FFT_dimensions(kernel%ndims(1),kernel%ndims(2),kernel%ndims(3),m1,m2,m3,n1,n2,n3,&
           md1,md2,md3,nd1,nd2,nd3,kernelnproc,kernel%igpu)
-<<<<<<< HEAD
   
      if (kernel%igpu == 2) then
        allocate(kernel%kernel((n1/2+1)*n2*n3/kernelnproc+ndebug),stat=i_stat)
@@ -310,10 +292,6 @@
        allocate(kernel%kernel(nd1*nd2*nd3/kernelnproc+ndebug),stat=i_stat)
      endif
 
-=======
-
-     allocate(kernel%kernel(nd1*nd2*nd3/kernelnproc+ndebug),stat=i_stat)
->>>>>>> 462a07e1
      call memocc(i_stat,kernel%kernel,'kernel',subname)
 
      !the kernel must be built and scattered to all the processes
@@ -333,16 +311,11 @@
      call W_FFT_dimensions(kernel%ndims(1),kernel%ndims(2),kernel%ndims(3),&
           m1,m2,m3,n1,n2,n3,md1,md2,md3,nd1,nd2,nd3,kernelnproc,kernel%igpu)
 
-<<<<<<< HEAD
      if (kernel%igpu == 2) then
        allocate(kernel%kernel((n1/2+1)*n2*n3/kernelnproc+ndebug),stat=i_stat)
      else
        allocate(kernel%kernel(nd1*nd2*nd3/kernelnproc+ndebug),stat=i_stat)
      endif
-=======
-     allocate(kernel%kernel(nd1*nd2*nd3/kernelnproc+ndebug),stat=i_stat)
-     call memocc(i_stat,kernel%kernel,'kernel',subname)
->>>>>>> 462a07e1
 
      call Wires_Kernel(kernel%iproc,kernelnproc,&
           kernel%ndims(1),kernel%ndims(2),kernel%ndims(3),&
@@ -432,7 +405,6 @@
 
     size2=2*n1*n2*n3
     sizek=(n1/2+1)*n2*n3
-<<<<<<< HEAD
 
    if (kernel%iproc == 0) then
     if (kernel%igpu == 1) then
@@ -443,16 +415,6 @@
       call cudamalloc(sizek,kernel%k_GPU,i_stat)
       if (i_stat /= 0) print *,'error cudamalloc',i_stat
     endif
-=======
-   
-   if (kernel%iproc == 0) then
-    call cudamalloc(size2,kernel%work1_GPU,i_stat)
-    if (i_stat /= 0) print *,'error cudamalloc',i_stat
-    call cudamalloc(size2,kernel%work2_GPU,i_stat)
-    if (i_stat /= 0) print *,'error cudamalloc',i_stat
-    call cudamalloc(sizek,kernel%k_GPU,i_stat)
-    if (i_stat /= 0) print *,'error cudamalloc',i_stat
->>>>>>> 462a07e1
 
     allocate(pkernel2((n1/2+1)*n2*n3+ndebug),stat=i_stat)
     call memocc(i_stat,pkernel2,'pkernel2',subname)
@@ -474,7 +436,6 @@
     end do
     !offset to zero
     if (kernel%geocode == 'P') pkernel2(1)=0.0_dp
-   endif
 
     if (kernel%igpu == 2) kernel%kernel=pkernel2
    endif
@@ -498,12 +459,8 @@
     end if
 
    if (kernel%iproc == 0) then
-<<<<<<< HEAD
     if (kernel%igpu == 1) then 
       call reset_gpu_data((n1/2+1)*n2*n3,pkernel2,kernel%k_GPU)
-=======
-    call reset_gpu_data((n1/2+1)*n2*n3,pkernel2,kernel%k_GPU)
->>>>>>> 462a07e1
 
       n(1)=n1!kernel%ndims(1)*(2-kernel%geo(1))
       n(2)=n3!kernel%ndims(2)*(2-kernel%geo(2))
@@ -515,15 +472,8 @@
 
     i_all=-product(shape(pkernel2))*kind(pkernel2)
     deallocate(pkernel2,stat=i_stat)
-<<<<<<< HEAD
     call memocc(i_stat,i_all,'pkernel2',subname)  
   endif
-=======
-    call memocc(i_stat,i_all,'pkernel2',subname)
-   endif   
- 
-    if (dump) call yaml_map('Kernel Copied on GPU',.true.)
->>>>>>> 462a07e1
 
  endif
   
