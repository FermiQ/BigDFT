--- conflicted
+++ resolved
@@ -281,13 +281,9 @@
   real(dp), dimension(*), intent(inout) :: rho
   real(wp), dimension(:,:,:,:), pointer :: rhocore !associated if useful
   real(wp), dimension(*), intent(out) :: potxc
-<<<<<<< HEAD
-=======
   real(dp), dimension(:,:,:,:), intent(out), target, optional :: dvxcdrho
   real(wp), dimension(:,:,:,:), optional :: rhohat
->>>>>>> c31f107d
   real(dp), dimension(6), intent(out) :: xcstr
-  real(dp), dimension(:,:,:,:), target, intent(out), optional :: dvxcdrho
   !local variables
   character(len=*), parameter :: subname='XC_potential'
   logical :: wrtmsg
@@ -372,7 +368,6 @@
      return
   end if
   
-<<<<<<< HEAD
 !!$  !if rhocore is associated we should add it on the charge density
 !!$  if (associated(rhocore)) then
 !!$     if (nspin == 1) then
@@ -384,31 +379,17 @@
 !!$        call axpy(m1*m3*nxt,0.5_wp,rhocore(1,1,1,1),1,rho(1+m1*m3*nxt),1)
 !!$     end if
 !!$  end if
-=======
-  !if rhocore is associated we should add it on the charge density
-  if (associated(rhocore)) then
-     if (nspin == 1) then
-        !sum the complete core density for non-spin polarised calculations
-        call axpy(m1*m3*nxt,1.0_wp,rhocore(1,1,1,1),1,rho(1),1)
-     else if (nspin==2) then
-        !for spin-polarised calculation consider half per spin index
-        call axpy(m1*m3*nxt,0.5_wp,rhocore(1,1,1,1),1,rho(1),1)
-        call axpy(m1*m3*nxt,0.5_wp,rhocore(1,1,1,1),1,rho(1+m1*m3*nxt),1)
-     end if
-  end if
  
-  !if rhohat is present, substract it from charge density
-  if (present(rhohat)) then
-     if (nspin == 1) then
-        !sum the complete core density for non-spin polarised calculations
-        call axpy(m1*m3*nxt,-1.0_wp,rhohat(1,1,1,1),1,rho(1),1)
-     else if (nspin==2) then
-        call axpy(m1*m3*nxt*2,-1.0_wp,rhohat(1,1,1,1),1,rho(1),1)
-        !call axpy(m1*m3*nxt,-1.0_wp,rhohat(1,1,1,2),1,rho(1+m1*m3*nxt),1)
-     end if
-  end if
-
->>>>>>> c31f107d
+!!$  !if rhohat is present, substract it from charge density
+!!$  if (present(rhohat)) then
+!!$     if (nspin == 1) then
+!!$        !sum the complete core density for non-spin polarised calculations
+!!$        call axpy(m1*m3*nxt,-1.0_wp,rhohat(1,1,1,1),1,rho(1),1)
+!!$     else if (nspin==2) then
+!!$        call axpy(m1*m3*nxt*2,-1.0_wp,rhohat(1,1,1,1),1,rho(1),1)
+!!$        !call axpy(m1*m3*nxt,-1.0_wp,rhohat(1,1,1,2),1,rho(1+m1*m3*nxt),1)
+!!$     end if
+!!$  end if
 
   if (datacode=='G') then
      !starting address of rho in the case of global i/o
@@ -502,6 +483,18 @@
         else
            call axpy(m1*m3*nxt,0.5_wp,rhocore(1,1,1,1),1,rho(1+n01*n02*(i3start-1)),1)
            if (nspin==2) call axpy(m1*m3*nxt,0.5_wp,rhocore(1,1,1,1),1,&
+                rho(1+n01*n02*(i3start-1)+m1*m3*nxt),1)
+        end if
+     end if
+     !substract rhohat from density
+     if (present(rhohat)) then
+        if (datacode=='G' .and. (i3start <=0 .or. i3start+nxt-1 > n03 )) then
+           call axpy(m1*m3*nxt,-1.0_wp,rhohat(1,1,1,1),1,rho_G(1),1)
+           if (nspin==2) call axpy(m1*m3*nxt,-1.0_wp,rhohat(1,1,1,1),1,&
+                rho_G(1+m1*m3*nxt),1)
+        else
+           call axpy(m1*m3*nxt,-1.0_wp,rhohat(1,1,1,1),1,rho(1+n01*n02*(i3start-1)),1)
+           if (nspin==2) call axpy(m1*m3*nxt,-1.0_wp,rhohat(1,1,1,1),1,&
                 rho(1+n01*n02*(i3start-1)+m1*m3*nxt),1)
         end if
      end if
@@ -576,55 +569,22 @@
      end do
   end if
 
+  !
   !if rhohat is present, add it to charge density
-  !
   if(present(rhohat)) then
-     !at this stage the density is not anymore spin-polarised
-     !sum the complete compensation density for non-spin polarised calculations
-     call axpy(m1*m3*nxc,1.0_wp,rhohat(1,1,i3xcsh_fake,1),1,rho(1),1)
-     if(nspin==2) call axpy(m1*m3*nxc,1.0_wp,rhohat(1,1,i3xcsh_fake,2),1,rho(1),1)
-     call substract_from_vexcu(rhohat)
-  end if
+     call axpy(m1*m3*nxc,1.0_wp,rhohat(1,1,i3xcsh_fake+1,1),1,rho(1),1)
+     !call substract_from_vexcu(rhohat) !it was not added
+  end if
+
 
   !if rhocore is associated we then remove it from the charge density
   !and subtract its contribution from the evaluation of the XC potential integral vexcu
   if (associated(rhocore)) then
      !at this stage the density is not anymore spin-polarised
      !sum the complete core density for non-spin polarised calculations
-<<<<<<< HEAD
      call axpy(m1*m3*nxc,-1.0_wp,rhocore(1,1,i3xcsh_fake+1,1),1,rho(1),1)
-     vexcuRC=0.0_gp
-     do i3=1,nxc
-        do i2=1,m3
-           do i1=1,m1
-              !do i=1,nxc*m3*m1
-              i=i1+(i2-1)*m1+(i3-1)*m1*m3
-              vexcuRC=vexcuRC+rhocore(i1,i2,i3+i3xcsh_fake,1)*potxc(i)
-           end do
-        end do
-     end do
-     if (nspin==2) then
-        do i3=1,nxc
-           do i2=1,m3
-              do i1=1,m1
-                 !do i=1,nxc*m3*m1
-                 !vexcuRC=vexcuRC+rhocore(i+m1*m3*i3xcsh_fake)*potxc(i+m1*m3*nxc)
-                 i=i1+(i2-1)*m1+(i3-1)*m1*m3
-                 vexcuRC=vexcuRC+rhocore(i1,i2,i3+i3xcsh_fake,1)*potxc(i+m1*m3*nxc)
-              end do
-           end do
-        end do
-        !divide the results per two because of the spin multiplicity
-        vexcuRC=0.5*vexcuRC
-     end if
-     vexcuRC=vexcuRC*real(hx*hy*hz,gp)
-     !subtract this value from the vexcu
-     vexcuLOC=vexcuLOC-vexcuRC
+     call substract_from_vexcu(rhocore)
 !print *,' aaaa', vexcuRC,vexcuLOC,eexcuLOC
-=======
-     call axpy(m1*m3*nxc,-1.0_wp,rhocore(1,1,i3xcsh_fake,1),1,rho(1),1)
-     call substract_from_vexcu(rhocore)
->>>>>>> c31f107d
   end if
 
   call timing(iproc,'Exchangecorr  ','OF')
@@ -760,374 +720,6 @@
 end subroutine substract_from_vexcu
 
 END SUBROUTINE XC_potential
-
-!subroutine XC_potential_test(geocode,datacode,iproc,nproc,n01,n02,n03,ixc,hx,hy,hz,&
-!     rho,exc,vxc,nspin,rhocore,use_rhocore,potxc,xcstr,use_dvxcdrho,dvxcdrho)
-!  use module_base
-!  use Poisson_Solver
-!  implicit none
-!  character(len=1), intent(in) :: geocode
-!  character(len=1), intent(in) :: datacode
-!  integer, intent(in) :: iproc,nproc,n01,n02,n03,ixc,nspin
-!  real(gp), intent(in) :: hx,hy,hz
-!  real(gp), intent(out) :: exc,vxc
-!  real(dp), dimension(*), intent(inout) :: rho
-!  real(wp), dimension(:,:,:,:), pointer :: rhocore !associated if useful
-!  real(wp), dimension(*), intent(out) :: potxc
-!  real(dp), dimension(6), intent(out) :: xcstr
-!  real(dp), dimension(:,:,:,:), intent(out), target, optional :: dvxcdrho
-!  logical,intent(in)::use_rhocore,use_dvxcdrho
-!  !local variables
-!  character(len=*), parameter :: subname='XC_potential_test'
-!  logical :: wrtmsg
-!  !n(c) integer, parameter :: nordgr=4 !the order of the finite-difference gradient (fixed)
-!  integer :: m1,m2,m3,md1,md2,md3,n1,n2,n3,nd1,nd2,nd3,i3s_fake,i3xcsh_fake
-!  integer :: i_all,i_stat,ierr,i,j
-!  integer :: i1,i2,i3,istart,iend,i3start,jend,jproc
-!  integer :: nxc,nwbl,nwbr,nxt,nwb,nxcl,nxcr,ispin,istden,istglo
-!  integer :: ndvxc,order
-!  real(dp) :: eexcuLOC,vexcuLOC,vexcuRC
-!  integer, dimension(:,:), allocatable :: gather_arr
-!  real(dp), dimension(:), allocatable :: rho_G
-!  real(dp), dimension(:,:,:,:), allocatable :: vxci
-!  real(gp), dimension(:), allocatable :: energies_mpi
-!  real(dp), dimension(:,:,:,:), pointer :: dvxci
-!  real(dp), dimension(6) :: wbstr
-!  call timing(iproc,'Exchangecorr  ','ON')
-!
-!call to_zero(6,xcstr(1))
-!call to_zero(6,wbstr(1))
-!
-!  wrtmsg=.false.
-!  !calculate the dimensions wrt the geocode
-!  if (geocode == 'P') then
-!     if (iproc==0 .and. wrtmsg) &
-!          write(*,'(1x,a,3(i5),a,i5,a,i7,a)',advance='no')&
-!          'PSolver, periodic BC, dimensions: ',n01,n02,n03,'   proc',nproc,'   ixc:',ixc,' ... '
-!     call P_FFT_dimensions(n01,n02,n03,m1,m2,m3,n1,n2,n3,md1,md2,md3,nd1,nd2,nd3,nproc)
-!  else if (geocode == 'S') then
-!     if (iproc==0 .and. wrtmsg) &
-!          write(*,'(1x,a,3(i5),a,i5,a,i7,a)',advance='no')&
-!          'PSolver, surfaces BC, dimensions: ',n01,n02,n03,'   proc',nproc,'   ixc:',ixc,' ... '
-!     call S_FFT_dimensions(n01,n02,n03,m1,m2,m3,n1,n2,n3,md1,md2,md3,nd1,nd2,nd3,nproc)
-!  else if (geocode == 'F') then
-!     if (iproc==0 .and. wrtmsg) &
-!          write(*,'(1x,a,3(i5),a,i5,a,i7,a)',advance='no')&
-!          'PSolver, free  BC, dimensions: ',n01,n02,n03,'   proc',nproc,'   ixc:',ixc,' ... '
-!     call F_FFT_dimensions(n01,n02,n03,m1,m2,m3,n1,n2,n3,md1,md2,md3,nd1,nd2,nd3,nproc)
-!  else if (geocode == 'W') then
-!     if (iproc==0 .and. wrtmsg) &
-!          write(*,'(1x,a,3(i5),a,i5,a,i7,a)',advance='no')&
-!          'PSolver, wires  BC, dimensions: ',n01,n02,n03,'   proc',nproc,'   ixc:',ixc,' ... '
-!     call W_FFT_dimensions(n01,n02,n03,m1,m2,m3,n1,n2,n3,md1,md2,md3,nd1,nd2,nd3,nproc)
-!  else
-!     stop 'XC potential: geometry code not admitted'
-!  end if
-!
-!  !dimension for exchange-correlation (different in the global or distributed case)
-!  !let us calculate the dimension of the portion of the rho array to be passed 
-!  !to the xc routine
-!  !this portion will depend on the need of calculating the gradient or not, 
-!  !and whether the White-Bird correction must be inserted or not 
-!  !(absent only in the LB ixc=13 case)
-!  
-!  !nxc is the effective part of the third dimension that is being processed
-!  !nxt is the dimension of the part of rho that must be passed to the gradient routine
-!  !nwb is the dimension of the part of rho in the wb-postprocessing routine
-!  !note: nxc <= nwb <= nxt
-!  !the dimension are related by the values of nwbl and nwbr
-!  !      nxc+nxcl+nxcr-2 = nwb
-!  !      nwb+nwbl+nwbr = nxt
-!  istart=iproc*(md2/nproc)
-!  iend=min((iproc+1)*md2/nproc,m2)
-!
-!  call xc_dimensions(geocode,ixc,istart,iend,m2,nxc,nxcl,nxcr,nwbl,nwbr,i3s_fake,i3xcsh_fake)
-!  nwb=nxcl+nxc+nxcr-2
-!  nxt=nwbr+nwb+nwbl
-!
-!  !quick return if no Semilocal XC potential is required (Hartree or Hartree-Fock)
-!  if (ixc == 0 .or. ixc == 100) then
-!     if (datacode == 'G') then
-!        call to_zero(n01*n02*n03,potxc(1))
-!        !call dscal(n01*n02*n03,0.0_dp,potxc,1)
-!     else
-!        call to_zero(n01*n02*nxc,potxc(1))
-!        !call dscal(n01*n02*nxc,0.0_dp,potxc,1)
-!     end if
-!     exc=0.0_gp
-!     vxc=0.0_gp
-!     call timing(iproc,'Exchangecorr  ','OF')
-!     return
-!  end if
-!  
-!  !if rhocore is associated we should add it on the charge density
-!  if (use_rhocore) then
-!     if (nspin == 1) then
-!        !sum the complete core density for non-spin polarised calculations
-!        call axpy(m1*m3*nxt,1.0_wp,rhocore(1,1,1,1),1,rho(1),1)
-!     else if (nspin==2) then
-!        !for spin-polarised calculation consider half per spin index
-!        call axpy(m1*m3*nxt,0.5_wp,rhocore(1,1,1,1),1,rho(1),1)
-!        call axpy(m1*m3*nxt,0.5_wp,rhocore(1,1,1,1),1,rho(1+m1*m3*nxt),1)
-!     end if
-!  end if
-!
-!  if (datacode=='G') then
-!     !starting address of rho in the case of global i/o
-!     i3start=istart+2-nxcl-nwbl
-!     if((nspin==2 .and. nproc>1) .or. i3start <=0 .or. i3start+nxt-1 > n03 ) then
-!        !allocation of an auxiliary array for avoiding the shift of the density
-!        allocate(rho_G(m1*m3*nxt*2+ndebug),stat=i_stat)
-!        call memocc(i_stat,rho_G,'rho_G',subname)
-!        !here we put the modulo of the results for the non-isolated GGA
-!        do ispin=1,nspin
-!           do i3=1,nxt
-!              do i2=1,m3
-!                 do i1=1,m1
-!                    i=i1+(i2-1)*m1+(i3-1)*m1*m3+(ispin-1)*m1*m3*nxt
-!                    j=i1+(i2-1)*n01+(modulo(i3start+i3-2,n03))*n01*n02+(ispin-1)*n01*n02*n03
-!                    rho_G(i)=rho(j)
-!                 end do
-!              end do
-!           end do
-!        end do
-!     end if
-!  else if (datacode == 'D') then
-!     !distributed i/o
-!     i3start=1
-!  else
-!     stop 'PSolver: datacode not admitted'
-!  end if
-!
-!  !print *,'density must go from',min(istart+1,m2),'to',iend,'with n2/2=',n2/2
-!  !print *,'        it goes from',i3start+nwbl+nxcl-1,'to',i3start+nxc-1
-!  !print *,'istart',i3start,nxcl,nwbl,istart,iproc,geocode
-!
-!  !rescale the density to apply that to ABINIT routines
-!
-!  if (nspin==1) then !rho_g does not enter here
-!     if (datacode=='G' .and. (i3start <=0 .or. i3start+nxt-1 > n03 )) then
-!        call vscal(m1*m3*nxt,0.5_dp,rho_G(1),1)
-!     else
-!        call vscal(m1*m3*nxt,0.5_dp,rho(1+n01*n02*(i3start-1)),1)
-!     end if
-!  end if
-!  !allocate array for XC potential enlarged for the WB procedure
-!  allocate(vxci(m1,m3,max(1,nwb),nspin+ndebug),stat=i_stat)
-!  call memocc(i_stat,vxci,'vxci',subname)
-!
-!  !allocate the array of the second derivative of the XC energy if it is needed
-!  !Allocations of the exchange-correlation terms, depending on the ixc value
-!  if (use_dvxcdrho) then
-!     if (nspin==1) then 
-!        order=-2
-!     else
-!        order=2
-!     end if
-!     ndvxc = size(dvxcdrho, 4)
-!     dvxci => dvxcdrho
-!  else
-!     order=1
-!     ndvxc=0
-!     !here ndebug is not put since it is taken form dvxcdrho (not very good)
-!     allocate(dvxci(m1,m3,max(1,nwb),ndvxc),stat=i_stat)
-!     call memocc(i_stat,dvxci,'dvxci',subname)
-!  end if
-!
-!  !if (present(dvxcdrho)) then
-!  !   write(*,*)'Array of second derivatives of Exc allocated, dimension',ndvxc,m1,m3,nwb
-!  !end if
-!  if (istart+1 <= m2) then 
-!     if(datacode=='G' .and. &
-!          ((nspin==2 .and. nproc > 1) .or. i3start <=0 .or. i3start+nxt-1 > n03 )) then
-!        !allocation of an auxiliary array for avoiding the shift
-!        call xc_energy_new(geocode,m1,m3,nxc,nwb,nxt,nwbl,nwbr,nxcl,nxcr,&
-!             ixc,hx,hy,hz,rho_G,vxci,&
-!             eexcuLOC,vexcuLOC,order,ndvxc,dvxci,nspin,wbstr)
-!        !restoring the density on the original form
-!        do ispin=1,nspin
-!           do i3=1,nxt
-!              do i2=1,m3
-!                 do i1=1,m1
-!                    i=i1+(i2-1)*m1+(i3-1)*m1*m3+(ispin-1)*m1*m3*nxt
-!                    j=i1+(i2-1)*n01+(modulo(i3start+i3-2,n03))*n01*n02+(ispin-1)*n01*n02*n03
-!                    rho(j)=rho_G(i)
-!                 end do
-!              end do
-!           end do
-!        end do
-!        i_all=-product(shape(rho_G))*kind(rho_G)
-!        deallocate(rho_G,stat=i_stat)
-!        call memocc(i_stat,i_all,'rho_G',subname)
-!     else
-!        call xc_energy_new(geocode,m1,m3,nxc,nwb,nxt,nwbl,nwbr,nxcl,nxcr,&
-!             ixc,hx,hy,hz,rho(1+n01*n02*(i3start-1)),vxci,&
-!             eexcuLOC,vexcuLOC,order,ndvxc,dvxci,nspin,wbstr)
-!     end if
-!  else
-!     !presumably the vxc should be initialised
-!     call vscal(m1*m3*nwb*nspin,0.0_dp,vxci(1,1,1,1),1)
-!     eexcuLOC=0.0_dp
-!     vexcuLOC=0.0_dp
-!  end if
-!  !the value of the shift depends of the distributed i/o or not
-!  if ((datacode=='G' .and. nproc == 1) .or. datacode == 'D') then
-!     !copy the relevant part of vxci on the output potxc
-!     call dcopy(m1*m3*nxc,vxci(1,1,nxcl,1),1,potxc(1),1)
-!     if (nspin == 2) then
-!        call dcopy(m1*m3*nxc,vxci(1,1,nxcl,2),1,potxc(1+m1*m3*nxc),1)
-!     end if
-!  end if
-! 
-!  !if (iproc == 0) print *,'n03,nxt,nxc,geocode,datacode',n03,nxt,nxc,geocode,datacode
-!
-!  !recollect the final data, and build the total charge density
-!  !no spin index anymore
-!  if (datacode == 'G') then
-!     do i3=nxc,1,-1
-!        do i2=1,n02
-!           do i1=1,n01
-!              rho(i1+(i2-1)*n01+(i3+istart-1)*n01*n02)=&
-!                   rho(i1+(i2-1)*n01+modulo(i3-1-1+i3start,n03)*n01*n02)
-!           end do
-!        end do
-!     end do
-!  end if
-!
-!  !if rhocore is associated we then remove it from the charge density
-!  !and subtract its contribution from the evaluation of the XC potential integral vexcu
-!  if (use_rhocore) then
-!     !at this stage the density is not anymore spin-polarised
-!     !sum the complete core density for non-spin polarised calculations
-!     call axpy(m1*m3*nxc,-1.0_wp,rhocore(1,1,i3xcsh_fake,1),1,rho(1),1)
-!     vexcuRC=0.0_gp
-!     do i3=1,nxc
-!        do i2=1,m3
-!           do i1=1,m1
-!              !do i=1,nxc*m3*m1
-!              vexcuRC=vexcuRC+rhocore(i1,i2,i3+i3xcsh_fake,1)*potxc(i)
-!           end do
-!        end do
-!     end do
-!     if (nspin==2) then
-!        do i3=1,nxc
-!           do i2=1,m3
-!              do i1=1,m1
-!                 !do i=1,nxc*m3*m1
-!                 !vexcuRC=vexcuRC+rhocore(i+m1*m3*i3xcsh_fake)*potxc(i+m1*m3*nxc)
-!                 vexcuRC=vexcuRC+rhocore(i1,i2,i3+i3xcsh_fake,1)*potxc(i+m1*m3*nxc)
-!              end do
-!           end do
-!        end do
-!        !divide the results per two because of the spin multiplicity
-!        vexcuRC=0.5*vexcuRC
-!     end if
-!     vexcuRC=vexcuRC*real(hx*hy*hz,gp)
-!     !subtract this value from the vexcu
-!     vexcuLOC=vexcuLOC-vexcuRC
-!  end if
-!
-!  call timing(iproc,'Exchangecorr  ','OF')
-!
-!  !gathering the data to obtain the distribution array
-!  !evaluating the total ehartree,eexcu,vexcu
-!  if (nproc > 1) then
-!
-!     call timing(iproc,'PSolv_commun  ','ON')
-!     allocate(energies_mpi(2+ndebug),stat=i_stat)
-!     call memocc(i_stat,energies_mpi,'energies_mpi',subname)
-!
-!     energies_mpi(1)=eexcuLOC
-!     energies_mpi(2)=vexcuLOC
-!     call mpiallred(energies_mpi(1),2,MPI_SUM,MPI_COMM_WORLD,ierr)
-!     exc=energies_mpi(1)
-!     vxc=energies_mpi(2)
-!
-!!XC-stress term
-!  if (geocode == 'P') then
-!     xcstr(1:3)=(exc-vxc)/real(n01*n02*n03,dp)/hx/hy/hz
-!     call mpiallred(wbstr(1),6,MPI_SUM,MPI_COMM_WORLD,ierr)
-!     wbstr=wbstr/real(n01*n02*n03,dp)
-!     xcstr(:)=xcstr(:)+wbstr(:)
-!  end if
-!     i_all=-product(shape(energies_mpi))*kind(energies_mpi)
-!     deallocate(energies_mpi,stat=i_stat)
-!     call memocc(i_stat,i_all,'energies_mpi',subname)
-!     call timing(iproc,'PSolv_commun  ','OF')
-!
-!     if (datacode == 'G') then
-!        !building the array of the data to be sent from each process
-!        !and the array of the displacement
-!        if (use_dvxcdrho) then
-!           write(*,*)'ERROR: gathering of 2nd derivative of Exc not implemented yet!'
-!           stop
-!        end if
-!
-!        call timing(iproc,'PSolv_comput  ','ON')
-!        allocate(gather_arr(0:nproc-1,2+ndebug),stat=i_stat)
-!        call memocc(i_stat,gather_arr,'gather_arr',subname)
-!        do jproc=0,nproc-1
-!           istart=min(jproc*(md2/nproc),m2-1)
-!           jend=max(min(md2/nproc,m2-md2/nproc*jproc),0)
-!           gather_arr(jproc,1)=m1*m3*jend
-!           gather_arr(jproc,2)=m1*m3*istart
-!        end do
-!
-!        !gather all the results in the same rho array
-!        istart=min(iproc*(md2/nproc),m2-1)
-!
-!        call timing(iproc,'PSolv_comput  ','OF')
-!        call timing(iproc,'PSolv_commun  ','ON')
-!        istden=1+n01*n02*istart
-!        istglo=1
-!        do ispin=1,nspin
-!           if (ispin==2) then
-!              istden=istden+n01*n02*n03
-!              istglo=istglo+n01*n02*n03
-!           end if
-!           call MPI_ALLGATHERV(vxci(1,1,nxcl,ispin),gather_arr(iproc,1),mpidtypw,&
-!                potxc(istglo),gather_arr(0,1),gather_arr(0,2),mpidtypw,&
-!                MPI_COMM_WORLD,ierr)
-!        end do
-!        call timing(iproc,'PSolv_commun  ','OF')
-!        call timing(iproc,'PSolv_comput  ','ON')
-!
-!        i_all=-product(shape(gather_arr))*kind(gather_arr)
-!        deallocate(gather_arr,stat=i_stat)
-!        call memocc(i_stat,i_all,'gather_arr',subname)
-!
-!        call timing(iproc,'PSolv_comput  ','OF')
-!
-!     end if
-!
-!  else
-!     exc=real(eexcuLOC,gp)
-!     vxc=real(vexcuLOC,gp)
-!
-!!XC-stress term
-!   if (geocode == 'P') then
-!    xcstr(1:3)=(exc-vxc)/real(n01*n02*n03,dp)/hx/hy/hz
-!    wbstr=wbstr/real(n01*n02*n03,dp)
-!    xcstr(:)=xcstr(:)+wbstr(:)
-!   end if
-!
-!  end if
-!
-!  i_all=-product(shape(vxci))*kind(vxci)
-!  deallocate(vxci,stat=i_stat)
-!  call memocc(i_stat,i_all,'vxci',subname)
-!
-!  if (.not. use_dvxcdrho) then
-!     i_all=-product(shape(dvxci))*kind(dvxci)
-!     deallocate(dvxci,stat=i_stat)
-!     call memocc(i_stat,i_all,'dvxci',subname)
-!  end if
-!
-!  if (iproc==0  .and. wrtmsg) write(*,'(a)')'done.'
-!
-!
-!END SUBROUTINE XC_potential_test
-
 
 !>    Calculate the XC terms from the given density in a distributed way.
 !!    it assign also the proper part of the density to the zf array 
