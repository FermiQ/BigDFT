!> @file
!!  Exact-exchange routines
!! @author
!!    Copyright (C) 2002-2011 BigDFT group 
!!    This file is distributed under the terms of the
!!    GNU General Public License, see ~/COPYING file
!!    or http://www.gnu.org/copyleft/gpl.txt .
!!    For the list of contributors, see ~/AUTHORS 


!> Calculate the array of the core density for the atom iat
subroutine calc_rhocore_iat(iproc,atoms,ityp,rx,ry,rz,cutoff,hxh,hyh,hzh,&
     n1,n2,n3,n1i,n2i,n3i,i3s,n3d,rhocore) 
  !n(c) use module_base
  use module_types
  implicit none
  integer, intent(in) :: n1,n2,n3,n1i,n2i,n3i,i3s,n3d,iproc,ityp 
  real(gp), intent(in) :: rx,ry,rz,cutoff,hxh,hyh,hzh
  type(atoms_data), intent(in) :: atoms
  real(dp), dimension(n1i*n2i*n3d,0:3), intent(inout) :: rhocore
  !local variables
  !n(c) character(len=*), parameter :: subname='calc_rhocore'
  real(gp), parameter :: oneo4pi=.079577471545947_wp
  logical :: gox,goy,goz,perx,pery,perz
  integer :: ig,ngv,ngc,isx,isy,isz,iex,iey,iez
  integer :: nbl1,nbl2,nbl3,nbr1,nbr2,nbr3,ilcc,islcc
  integer :: i1,i2,i3,j1,j2,j3,ind
  real(gp) :: x,y,z,r2,rhov,rhoc,chv,chc,charge_from_gaussians,spherical_gaussian_value
  real(gp) :: drhoc,drhov,drhodr2
  !real(gp), dimension(:), allocatable :: rhovxp,rhocxp
  !real(gp), dimension(:,:), allocatable :: rhovc,rhocc

  !read the values of the gaussian for valence and core densities
!!$  open(unit=79,file=filename,status='unknown')
!!$  read(79,*)ngv
!!$
!!$  allocate(rhovxp((ngv*(ngv+1)/2)+ndebug),stat=i_stat)
!!$  call memocc(i_stat,rhovxp,'rhovxp',subname)
!!$  allocate(rhovc((ngv*(ngv+1)/2),4+ndebug),stat=i_stat)
!!$  call memocc(i_stat,rhovc,'rhovc',subname)

  !find the correct position of the nlcc parameters
  call nlcc_start_position(ityp,atoms,ngv,ngc,islcc)

  ilcc=islcc
  chv=0.0_gp
  do ig=1,(ngv*(ngv+1))/2
     ilcc=ilcc+1
     !read(79,*)rhovxp(ig),(rhovc(ig,j),j=1,4)
     chv=chv+charge_from_gaussians(atoms%nlccpar(0,ilcc),atoms%nlccpar(1,ilcc))
  end do
  chv=sqrt(2.0_gp*atan(1.0_gp))*chv

  !read(79,*)ngc

!!$  allocate(rhocxp((ngc*(ngc+1)/2)+ndebug),stat=i_stat)
!!$  call memocc(i_stat,rhocxp,'rhocxp',subname)
!!$  allocate(rhocc((ngc*(ngc+1)/2),4+ndebug),stat=i_stat)
!!$  call memocc(i_stat,rhocc,'rhocc',subname)
  chc=0.0_gp
  do ig=1,(ngc*(ngc+1))/2
     ilcc=ilcc+1
     !read(79,*)rhocxp(ig),(rhocc(ig,j),j=1,4)
     chc=chc+charge_from_gaussians(atoms%nlccpar(0,ilcc),atoms%nlccpar(1,ilcc))
     !rhocc(ig,1)*rhocxp(ig)**3+3.0_gp*rhocc(ig,2)*rhocxp(ig)**5+&
     !     15.0_gp*rhocc(ig,3)*rhocxp(ig)**7+105.0_gp*rhocc(ig,4)*rhocxp(ig)**9
  end do
  chc=sqrt(2.0_gp*atan(1.0_gp))*chc

  !close(unit=79)

 
  if (iproc == 0) write(*,'(1x,a,f12.6)',advance='no')' analytic core charge: ',chc-chv

  !conditions for periodicity in the three directions
  perx=(atoms%geocode /= 'F')
  pery=(atoms%geocode == 'P')
  perz=(atoms%geocode /= 'F')

  call ext_buffers(perx,nbl1,nbr1)
  call ext_buffers(pery,nbl2,nbr2)
  call ext_buffers(perz,nbl3,nbr3)

  if (n3d >0) then

     isx=floor((rx-cutoff)/hxh)
     isy=floor((ry-cutoff)/hyh)
     isz=floor((rz-cutoff)/hzh)

     iex=ceiling((rx+cutoff)/hxh)
     iey=ceiling((ry+cutoff)/hyh)
     iez=ceiling((rz+cutoff)/hzh)

     do i3=isz,iez
        z=real(i3,kind=8)*hzh-rz
        !call ind_positions(perz,i3,n3,j3,goz)
        if (perz) then
           j3=modulo(i3,n3i)
           if (j3 -n3i >= i3s-1 ) j3=j3-n3i !to wrap with negative values
           if (j3 + n3i < i3s+n3d-1) j3=j3+n3i
        else
           j3=i3
        end if
        !in periodic case nbl3=0
        j3=j3+nbl3+1

        !if (atoms%geocode /= 'F' .and. j3 >= modulo(i3s,n3i) .and. i3s < 0) j3=j3-n3i
        if (j3 >= i3s .and. j3 <= i3s+n3d-1) then
           do i2=isy,iey
              y=real(i2,kind=8)*hyh-ry
              call ind_positions(pery,i2,n2,j2,goy)
              if (goy) then
                 do i1=isx,iex
                    x=real(i1,kind=8)*hxh-rx
                    call ind_positions(perx,i1,n1,j1,gox)
                    if (gox) then
                       r2=x**2+y**2+z**2
                       !here we can sum up the gaussians for the
                       !valence density and the core density
                       !restart again from the previously calculated index
                       ilcc=islcc
                       rhov=0.0_dp
                       drhov=0.0_dp
                       do ig=1,(ngv*(ngv+1))/2
                          ilcc=ilcc+1
                          rhov=rhov+&
                               spherical_gaussian_value(r2,atoms%nlccpar(0,ilcc),atoms%nlccpar(1,ilcc),0)
                          !derivative wrt r2
                          drhov=drhov+&
                               spherical_gaussian_value(r2,atoms%nlccpar(0,ilcc),atoms%nlccpar(1,ilcc),1)

                          !arg=r2/rhovxp(ig)**2
                          !(rhovc(ig,1)+r2*rhovc(ig,2)+r2**2*rhovc(ig,3)+r2**3*rhovc(ig,4))*&
                          !     exp(-0.5_gp*arg)
                       end do
                       rhoc=0.0_dp
                       drhoc=0.0_dp
                       do ig=1,(ngc*(ngc+1))/2
                          ilcc=ilcc+1
                          !arg=r2/rhocxp(ig)**2
                          rhoc=rhoc+&
                               spherical_gaussian_value(r2,atoms%nlccpar(0,ilcc),atoms%nlccpar(1,ilcc),0)
                          drhoc=drhoc+&
                               spherical_gaussian_value(r2,atoms%nlccpar(0,ilcc),atoms%nlccpar(1,ilcc),1)
                          !(rhocc(ig,1)+r2*rhocc(ig,2)+r2**2*rhocc(ig,3)+r2**3*rhocc(ig,4))*&
                          !     exp(-0.5_gp*arg)
                       end do

                       !if (j3 >= i3s .and. j3 <= i3s+n3d-1  .and. goy  .and. gox ) then
                       ind=j1+1+nbl1+(j2+nbl2)*n1i+(j3-i3s+1-1)*n1i*n2i
                       rhocore(ind,0)=rhocore(ind,0)+oneo4pi*(rhoc-rhov)
                       drhodr2=drhoc-drhov
                       rhocore(ind,1)=rhocore(ind,1)+x*drhodr2*oneo4pi
                       rhocore(ind,2)=rhocore(ind,2)+y*drhodr2*oneo4pi
                       rhocore(ind,3)=rhocore(ind,3)+z*drhodr2*oneo4pi

!!$                 !print out the result, to see what happens
!!$                 if (z==0.0_gp .and. y==0.0_gp) then
!!$                    write(16,'(3(1x,i0),10(1pe25.17))')j1+1+nbl1,j2+1+nbl2,j3,rhocore(ind),rhoc,rhov,r2,x
!!$                 end if
                    endif
                 enddo
              end if
           enddo
        end if
     enddo
  end if

!!$  i_all=-product(shape(rhovxp))*kind(rhovxp)
!!$  deallocate(rhovxp,stat=i_stat)
!!$  call memocc(i_stat,i_all,'rhovxp',subname)
!!$  i_all=-product(shape(rhovc))*kind(rhovc)
!!$  deallocate(rhovc,stat=i_stat)
!!$  call memocc(i_stat,i_all,'rhovc',subname)
!!$  i_all=-product(shape(rhocxp))*kind(rhocxp)
!!$  deallocate(rhocxp,stat=i_stat)
!!$  call memocc(i_stat,i_all,'rhocxp',subname)
!!$  i_all=-product(shape(rhocc))*kind(rhocc)
!!$  deallocate(rhocc,stat=i_stat)
!!$  call memocc(i_stat,i_all,'rhocc',subname)
  
END SUBROUTINE calc_rhocore_iat

!> Calculate the core charge describe by a sum of spherical harmonics of s-channel with 
!! principal quantum number increased with a given exponent.
!! the principal quantum numbers admitted are from 1 to 4
function charge_from_gaussians(expo,rhoc)
  use module_base
  implicit none
  real(gp), intent(in) :: expo
  real(gp), dimension(4), intent(in) :: rhoc
  real(gp) :: charge_from_gaussians

  charge_from_gaussians=rhoc(1)*expo**3+3.0_gp*rhoc(2)*expo**5+&
       15.0_gp*rhoc(3)*expo**7+105.0_gp*rhoc(4)*expo**9

end function charge_from_gaussians

!> Calculate the value of the gaussian described by a sum of spherical harmonics of s-channel with 
!! principal quantum number increased with a given exponent.
!! the principal quantum numbers admitted are from 1 to 4
function spherical_gaussian_value(r2,expo,rhoc,ider)
  use module_base
  implicit none
  integer, intent(in) :: ider
  real(gp), intent(in) :: expo,r2
  real(gp), dimension(4), intent(in) :: rhoc
  real(gp) :: spherical_gaussian_value
  !local variables
  real(gp) :: arg
  
  arg=r2/(expo**2)
  spherical_gaussian_value=&
       (rhoc(1)+r2*rhoc(2)+r2**2*rhoc(3)+r2**3*rhoc(4))*exp(-0.5_gp*arg)
  if (ider ==1) then !first derivative with respect to r2
     spherical_gaussian_value=-0.5_gp*spherical_gaussian_value/(expo**2)+&
         (rhoc(2)+2.0_gp*r2*rhoc(3)+3.0_gp*r2**2*rhoc(4))*exp(-0.5_gp*arg)           
     !other derivatives to be implemented
  end if

end function spherical_gaussian_value



!> Given a charge density, calculates the exchange-correlation potential
!! SYNOPSIS
!!   @param  geocode  Indicates the boundary conditions (BC) of the problem, useful for gradients
!!          - 'F' free BC, isolated systems.
!!                The program calculates the solution as if the given density is
!!                "alone" in R^3 space.
!!          - 'S' surface BC, isolated in y direction, periodic in xz plane                
!!                The given density is supposed to be periodic in the xz plane,
!!                so the dimensions in these direction mus be compatible with the FFT
!!                Beware of the fact that the isolated direction is y!
!!          - 'P' periodic BC.
!!                The density is supposed to be periodic in all the three directions,
!!                then all the dimensions must be compatible with the FFT.
!!    @param datacode Indicates the distribution of the data of the input/output array:
!!          - 'G' global data. Each process has the whole array of the density 
!!                and the whole array of the potential
!!          - 'D' distributed data. Each process has only the needed part of the density
!!                and of the potential. 
!!                The data distribution is such that each processor
!!                has the xy planes needed for the calculation AND 
!!                for the evaluation of the 
!!                gradient, needed for XC part, and for the White-Bird correction, which
!!                may lead up to 8 planes more on each side. 
!!                Due to this fact, the information between the processors may overlap.
!!    @param nproc       number of processors
!!    @param iproc       label of the process,from 0 to nproc-1
!!    @param n01,n02,n03 global dimension in the three directions. They are the same no matter if the 
!!                datacode is in 'G' or in 'D' position.
!!    @param ixc         eXchange-Correlation code. Indicates the XC functional to be used 
!!                for calculating XC energies and potential. 
!!                ixc=0 indicates that no XC terms are computed. 
!!                The XC functional codes follow the ABINIT convention.
!!    @param hx,hy,hz    grid spacings. For the isolated BC case for the moment they are supposed to 
!!                be equal in the three directions
!!    @param rho         Main input array. it represents the density values on the grid points
!!    @param potxc       Main output array, the values on the grid points of the XC potential
!!    @param exc,vxc     XC energy and integral of $\rho V_{xc}$ respectively
!!    @param nspin       Value of the spin-polarisation
!! @warning
!!    The dimensions of the arrays must be compatible with geocode, datacode, nproc, 
!!    ixc and iproc. Since the arguments of these routines are indicated with the *, it
!!    is IMPERATIVE to use the PS_dim4allocation routine for calculation arrays sizes.
!!    Moreover, for the cases with the exchange and correlation the density must be initialised
!!    to 10^-20 and not to zero.
subroutine XC_potential(geocode,datacode,iproc,nproc,n01,n02,n03,ixc,hx,hy,hz,&
     rho,exc,vxc,nspin,rhocore,potxc,xcstr,dvxcdrho)
  use module_base
  use Poisson_Solver
<<<<<<< HEAD
  use module_interfaces, fake_name => XC_potential
=======
  use module_interfaces, except_this_one => XC_potential
>>>>>>> 16350622
  use module_xc
  implicit none
  character(len=1), intent(in) :: geocode
  character(len=1), intent(in) :: datacode
  integer, intent(in) :: iproc,nproc,n01,n02,n03,ixc,nspin
  real(gp), intent(in) :: hx,hy,hz
  real(gp), intent(out) :: exc,vxc
  real(dp), dimension(*), intent(inout) :: rho
  real(wp), dimension(:,:,:,:), pointer :: rhocore !associated if useful
  real(wp), dimension(*), intent(out) :: potxc
  real(dp), dimension(6), intent(out) :: xcstr
  real(dp), dimension(:,:,:,:), target, intent(out), optional :: dvxcdrho
  !local variables
  character(len=*), parameter :: subname='XC_potential'
  logical :: wrtmsg
  !n(c) integer, parameter :: nordgr=4 !the order of the finite-difference gradient (fixed)
  integer :: m1,m2,m3,md1,md2,md3,n1,n2,n3,nd1,nd2,nd3,i3s_fake,i3xcsh_fake
  integer :: i_all,i_stat,ierr,i,j
  integer :: i1,i2,i3,istart,iend,i3start,jend,jproc
  integer :: nxc,nwbl,nwbr,nxt,nwb,nxcl,nxcr,ispin,istden,istglo
  integer :: ndvxc,order
  real(dp) :: eexcuLOC,vexcuLOC,vexcuRC
  integer, dimension(:,:), allocatable :: gather_arr
  real(dp), dimension(:), allocatable :: rho_G,work
  real(dp), dimension(:,:,:,:,:), allocatable :: gradient
  real(dp), dimension(:,:,:,:), allocatable :: vxci
  real(gp), dimension(:), allocatable :: energies_mpi
  real(dp), dimension(:,:,:,:), pointer :: dvxci
  real(dp), dimension(6) :: wbstr
  call timing(iproc,'Exchangecorr  ','ON')

call to_zero(6,xcstr(1))
call to_zero(6,wbstr(1))

  wrtmsg=.false.
  !calculate the dimensions wrt the geocode
  if (geocode == 'P') then
     if (iproc==0 .and. wrtmsg) &
          write(*,'(1x,a,3(i5),a,i5,a,i7,a)',advance='no')&
          'PSolver, periodic BC, dimensions: ',n01,n02,n03,'   proc',nproc,'   ixc:',ixc,' ... '
     call P_FFT_dimensions(n01,n02,n03,m1,m2,m3,n1,n2,n3,md1,md2,md3,nd1,nd2,nd3,nproc)
  else if (geocode == 'S') then
     if (iproc==0 .and. wrtmsg) &
          write(*,'(1x,a,3(i5),a,i5,a,i7,a)',advance='no')&
          'PSolver, surfaces BC, dimensions: ',n01,n02,n03,'   proc',nproc,'   ixc:',ixc,' ... '
     call S_FFT_dimensions(n01,n02,n03,m1,m2,m3,n1,n2,n3,md1,md2,md3,nd1,nd2,nd3,nproc)
  else if (geocode == 'F') then
     if (iproc==0 .and. wrtmsg) &
          write(*,'(1x,a,3(i5),a,i5,a,i7,a)',advance='no')&
          'PSolver, free  BC, dimensions: ',n01,n02,n03,'   proc',nproc,'   ixc:',ixc,' ... '
     call F_FFT_dimensions(n01,n02,n03,m1,m2,m3,n1,n2,n3,md1,md2,md3,nd1,nd2,nd3,nproc)
  else if (geocode == 'W') then
     if (iproc==0 .and. wrtmsg) &
          write(*,'(1x,a,3(i5),a,i5,a,i7,a)',advance='no')&
          'PSolver, wires  BC, dimensions: ',n01,n02,n03,'   proc',nproc,'   ixc:',ixc,' ... '
     call W_FFT_dimensions(n01,n02,n03,m1,m2,m3,n1,n2,n3,md1,md2,md3,nd1,nd2,nd3,nproc)
  else
     stop 'XC potential: geometry code not admitted'
  end if

  !dimension for exchange-correlation (different in the global or distributed case)
  !let us calculate the dimension of the portion of the rho array to be passed 
  !to the xc routine
  !this portion will depend on the need of calculating the gradient or not, 
  !and whether the White-Bird correction must be inserted or not 
  !(absent only in the LB ixc=13 case)
  
  !nxc is the effective part of the third dimension that is being processed
  !nxt is the dimension of the part of rho that must be passed to the gradient routine
  !nwb is the dimension of the part of rho in the wb-postprocessing routine
  !note: nxc <= nwb <= nxt
  !the dimension are related by the values of nwbl and nwbr
  !      nxc+nxcl+nxcr-2 = nwb
  !      nwb+nwbl+nwbr = nxt
  istart=iproc*(md2/nproc)
  iend=min((iproc+1)*md2/nproc,m2)

  call xc_dimensions(geocode,ixc,istart,iend,m2,nxc,nxcl,nxcr,nwbl,nwbr,i3s_fake,i3xcsh_fake)
  nwb=nxcl+nxc+nxcr-2
  nxt=nwbr+nwb+nwbl

  !quick return if no Semilocal XC potential is required (Hartree or Hartree-Fock)
  if (ixc == 0 .or. ixc == 100) then
     if (datacode == 'G') then
        call to_zero(n01*n02*n03,potxc(1))
        !call dscal(n01*n02*n03,0.0_dp,potxc,1)
     else
        call to_zero(n01*n02*nxc,potxc(1))
        !call dscal(n01*n02*nxc,0.0_dp,potxc,1)
     end if
     exc=0.0_gp
     vxc=0.0_gp
     call timing(iproc,'Exchangecorr  ','OF')
     return
  end if
  
!!$  !if rhocore is associated we should add it on the charge density
!!$  if (associated(rhocore)) then
!!$     if (nspin == 1) then
!!$        !sum the complete core density for non-spin polarised calculations
!!$        call axpy(m1*m3*nxt,1.0_wp,rhocore(1,1,1,1),1,rho(1),1)
!!$     else if (nspin==2) then
!!$        !for spin-polarised calculation consider half per spin index
!!$        call axpy(m1*m3*nxt,0.5_wp,rhocore(1,1,1,1),1,rho(1),1)
!!$        call axpy(m1*m3*nxt,0.5_wp,rhocore(1,1,1,1),1,rho(1+m1*m3*nxt),1)
!!$     end if
!!$  end if

  if (datacode=='G') then
     !starting address of rho in the case of global i/o
     i3start=istart+2-nxcl-nwbl
     if((nspin==2 .and. nproc>1) .or. i3start <=0 .or. i3start+nxt-1 > n03 ) then
        !allocation of an auxiliary array for avoiding the shift of the density
        allocate(rho_G(m1*m3*nxt*2+ndebug),stat=i_stat)
        call memocc(i_stat,rho_G,'rho_G',subname)
        !here we put the modulo of the results for the non-isolated GGA
        do ispin=1,nspin
           do i3=1,nxt
              do i2=1,m3
                 do i1=1,m1
                    i=i1+(i2-1)*m1+(i3-1)*m1*m3+(ispin-1)*m1*m3*nxt
                    j=i1+(i2-1)*n01+(modulo(i3start+i3-2,n03))*n01*n02+(ispin-1)*n01*n02*n03
                    rho_G(i)=rho(j)
                 end do
              end do
           end do
        end do
     end if
  else if (datacode == 'D') then
     !distributed i/o
     i3start=1
  else
     stop 'PSolver: datacode not admitted'
  end if

  !print *,'density must go from',min(istart+1,m2),'to',iend,'with n2/2=',n2/2
  !print *,'        it goes from',i3start+nwbl+nxcl-1,'to',i3start+nxc-1
  !print *,'istart',i3start,nxcl,nwbl,istart,iproc,geocode

  !rescale the density to apply that to ABINIT routines

  if (nspin==1) then !rho_g does not enter here
     if (datacode=='G' .and. (i3start <=0 .or. i3start+nxt-1 > n03 )) then
        call vscal(m1*m3*nxt,0.5_dp,rho_G(1),1)
     else
        call vscal(m1*m3*nxt,0.5_dp,rho(1+n01*n02*(i3start-1)),1)
     end if
  end if
  !allocate array for XC potential enlarged for the WB procedure
  allocate(vxci(m1,m3,max(1,nwb),nspin+ndebug),stat=i_stat)
  call memocc(i_stat,vxci,'vxci',subname)

  !allocate the array of the second derivative of the XC energy if it is needed
  !Allocations of the exchange-correlation terms, depending on the ixc value
  if (present(dvxcdrho)) then
     if (nspin==1) then 
        order=-2
     else
        order=2
     end if
     ndvxc = size(dvxcdrho, 4)
     dvxci => dvxcdrho
  else
     order=1
     ndvxc=0
     !here ndebug is not put since it is taken form dvxcdrho (not very good)
     allocate(dvxci(m1,m3,max(1,nwb),ndvxc),stat=i_stat)
     call memocc(i_stat,dvxci,'dvxci',subname)
  end if

  !calculate gradient
  if (xc_isgga()) then
     !computation of the gradient
     allocate(gradient(m1,m3,nwb,2*nspin-1,0:3+ndebug),stat=i_stat)
     call memocc(i_stat,gradient,'gradient',subname)

     !!the calculation of the gradient will depend on the geometry code
     !this operation will also modify the density arrangment for a GGA calculation
     !in parallel and spin-polarised, since ABINIT routines need to calculate
     !the XC terms for spin up and then spin down
     if(datacode=='G' .and. &
          ((nspin==2 .and. nproc > 1) .or. i3start <=0 .or. i3start+nxt-1 > n03 )) then
        call calc_gradient(geocode,m1,m3,nxt,nwb,nwbl,nwbr,rho_G,nspin,&
             hx,hy,hz,gradient,rhocore)
     else
        call calc_gradient(geocode,m1,m3,nxt,nwb,nwbl,nwbr,rho(1+n01*n02*(i3start-1)),nspin,&
             hx,hy,hz,gradient,rhocore)
     end if
  else
     allocate(gradient(1,1,1,1,1+ndebug),stat=i_stat)
     call memocc(i_stat,gradient,'gradient',subname)
     !add rhocore to the density
     if (associated(rhocore)) then
        if (datacode=='G' .and. (i3start <=0 .or. i3start+nxt-1 > n03 )) then
           call axpy(m1*m3*nxt,0.5_wp,rhocore(1,1,1,1),1,rho_G(1),1)
           if (nspin==2) call axpy(m1*m3*nxt,0.5_wp,rhocore(1,1,1,1),1,&
                rho_G(1+m1*m3*nxt),1)
        else
           call axpy(m1*m3*nxt,0.5_wp,rhocore(1,1,1,1),1,rho(1+n01*n02*(i3start-1)),1)
           if (nspin==2) call axpy(m1*m3*nxt,0.5_wp,rhocore(1,1,1,1),1,&
                rho(1+n01*n02*(i3start-1)+m1*m3*nxt),1)
        end if
     end if
  end if



  !if (present(dvxcdrho)) then
  !   write(*,*)'Array of second derivatives of Exc allocated, dimension',ndvxc,m1,m3,nwb
  !end if
  if (istart+1 <= m2) then 
     if(datacode=='G' .and. &
          ((nspin==2 .and. nproc > 1) .or. i3start <=0 .or. i3start+nxt-1 > n03 )) then
        !allocation of an auxiliary array for avoiding the shift
        call xc_energy_new(geocode,m1,m3,nxc,nwb,nxt,nwbl,nwbr,nxcl,nxcr,&
             ixc,hx,hy,hz,rho_G,gradient,vxci,&
             eexcuLOC,vexcuLOC,order,ndvxc,dvxci,nspin,wbstr)
        !restoring the density on the original form
        do ispin=1,nspin
           do i3=1,nxt
              do i2=1,m3
                 do i1=1,m1
                    i=i1+(i2-1)*m1+(i3-1)*m1*m3+(ispin-1)*m1*m3*nxt
                    j=i1+(i2-1)*n01+(modulo(i3start+i3-2,n03))*n01*n02+(ispin-1)*n01*n02*n03
                    rho(j)=rho_G(i)
                 end do
              end do
           end do
        end do
        i_all=-product(shape(rho_G))*kind(rho_G)
        deallocate(rho_G,stat=i_stat)
        call memocc(i_stat,i_all,'rho_G',subname)
     else
        call xc_energy_new(geocode,m1,m3,nxc,nwb,nxt,nwbl,nwbr,nxcl,nxcr,&
             ixc,hx,hy,hz,rho(1+n01*n02*(i3start-1)),gradient,vxci,&
             eexcuLOC,vexcuLOC,order,ndvxc,dvxci,nspin,wbstr)
     end if
  else
     !presumably the vxc should be initialised
     call vscal(m1*m3*nwb*nspin,0.0_dp,vxci(1,1,1,1),1)
     eexcuLOC=0.0_dp
     vexcuLOC=0.0_dp
  end if

  !deallocate gradient here
  i_all=-product(shape(gradient))*kind(gradient)
  deallocate(gradient,stat=i_stat)
  call memocc(i_stat,i_all,'gradient',subname)


  !the value of the shift depends of the distributed i/o or not
  if ((datacode=='G' .and. nproc == 1) .or. datacode == 'D') then
     !copy the relevant part of vxci on the output potxc
     call dcopy(m1*m3*nxc,vxci(1,1,nxcl,1),1,potxc(1),1)
     if (nspin == 2) then
        call dcopy(m1*m3*nxc,vxci(1,1,nxcl,2),1,potxc(1+m1*m3*nxc),1)
     end if
  end if
 
  !if (iproc == 0) print *,'n03,nxt,nxc,geocode,datacode',n03,nxt,nxc,geocode,datacode

  !recollect the final data, and build the total charge density
  !no spin index anymore
  if (datacode == 'G') then
     do i3=nxc,1,-1
        do i2=1,n02
           do i1=1,n01
              rho(i1+(i2-1)*n01+(i3+istart-1)*n01*n02)=&
                   rho(i1+(i2-1)*n01+modulo(i3-1-1+i3start,n03)*n01*n02)
           end do
        end do
     end do
  end if

  !if rhocore is associated we then remove it from the charge density
  !and subtract its contribution from the evaluation of the XC potential integral vexcu
  if (associated(rhocore)) then
     !at this stage the density is not anymore spin-polarised
     !sum the complete core density for non-spin polarised calculations
     call axpy(m1*m3*nxc,-1.0_wp,rhocore(1,1,i3xcsh_fake+1,1),1,rho(1),1)
     vexcuRC=0.0_gp
     do i3=1,nxc
        do i2=1,m3
           do i1=1,m1
              !do i=1,nxc*m3*m1
              i=i1+(i2-1)*m1+(i3-1)*m1*m3
              vexcuRC=vexcuRC+rhocore(i1,i2,i3+i3xcsh_fake,1)*potxc(i)
           end do
        end do
     end do
     if (nspin==2) then
        do i3=1,nxc
           do i2=1,m3
              do i1=1,m1
                 !do i=1,nxc*m3*m1
                 !vexcuRC=vexcuRC+rhocore(i+m1*m3*i3xcsh_fake)*potxc(i+m1*m3*nxc)
                 i=i1+(i2-1)*m1+(i3-1)*m1*m3
                 vexcuRC=vexcuRC+rhocore(i1,i2,i3+i3xcsh_fake,1)*potxc(i+m1*m3*nxc)
              end do
           end do
        end do
        !divide the results per two because of the spin multiplicity
        vexcuRC=0.5*vexcuRC
     end if
     vexcuRC=vexcuRC*real(hx*hy*hz,gp)
     !subtract this value from the vexcu
     vexcuLOC=vexcuLOC-vexcuRC
!print *,' aaaa', vexcuRC,vexcuLOC,eexcuLOC
  end if

  call timing(iproc,'Exchangecorr  ','OF')
!stop
  !gathering the data to obtain the distribution array
  !evaluating the total ehartree,eexcu,vexcu
  if (nproc > 1) then

     call timing(iproc,'PSolv_commun  ','ON')
     allocate(energies_mpi(2+ndebug),stat=i_stat)
     call memocc(i_stat,energies_mpi,'energies_mpi',subname)

     energies_mpi(1)=eexcuLOC
     energies_mpi(2)=vexcuLOC
     call mpiallred(energies_mpi(1),2,MPI_SUM,MPI_COMM_WORLD,ierr)
     exc=energies_mpi(1)
     vxc=energies_mpi(2)

!XC-stress term
  if (geocode == 'P') then
     xcstr(1:3)=(exc-vxc)/real(n01*n02*n03,dp)/hx/hy/hz
     call mpiallred(wbstr(1),6,MPI_SUM,MPI_COMM_WORLD,ierr)
     wbstr=wbstr/real(n01*n02*n03,dp)
     xcstr(:)=xcstr(:)+wbstr(:)
  end if
     i_all=-product(shape(energies_mpi))*kind(energies_mpi)
     deallocate(energies_mpi,stat=i_stat)
     call memocc(i_stat,i_all,'energies_mpi',subname)
     call timing(iproc,'PSolv_commun  ','OF')

     if (datacode == 'G') then
        !building the array of the data to be sent from each process
        !and the array of the displacement
        if (present(dvxcdrho)) then
           write(*,*)'ERROR: gathering of 2nd derivative of Exc not implemented yet!'
           stop
        end if

        call timing(iproc,'PSolv_comput  ','ON')
        allocate(gather_arr(0:nproc-1,2+ndebug),stat=i_stat)
        call memocc(i_stat,gather_arr,'gather_arr',subname)
        do jproc=0,nproc-1
           istart=min(jproc*(md2/nproc),m2-1)
           jend=max(min(md2/nproc,m2-md2/nproc*jproc),0)
           gather_arr(jproc,1)=m1*m3*jend
           gather_arr(jproc,2)=m1*m3*istart
        end do

        !gather all the results in the same rho array
        istart=min(iproc*(md2/nproc),m2-1)

        call timing(iproc,'PSolv_comput  ','OF')
        call timing(iproc,'PSolv_commun  ','ON')
        istden=1+n01*n02*istart
        istglo=1
        do ispin=1,nspin
           if (ispin==2) then
              istden=istden+n01*n02*n03
              istglo=istglo+n01*n02*n03
           end if
           call MPI_ALLGATHERV(vxci(1,1,nxcl,ispin),gather_arr(iproc,1),mpidtypw,&
                potxc(istglo),gather_arr(0,1),gather_arr(0,2),mpidtypw,&
                MPI_COMM_WORLD,ierr)
        end do
        call timing(iproc,'PSolv_commun  ','OF')
        call timing(iproc,'PSolv_comput  ','ON')

        i_all=-product(shape(gather_arr))*kind(gather_arr)
        deallocate(gather_arr,stat=i_stat)
        call memocc(i_stat,i_all,'gather_arr',subname)

        call timing(iproc,'PSolv_comput  ','OF')

     end if

  else
     exc=real(eexcuLOC,gp)
     vxc=real(vexcuLOC,gp)

!XC-stress term
   if (geocode == 'P') then
    xcstr(1:3)=(exc-vxc)/real(n01*n02*n03,dp)/hx/hy/hz
    wbstr=wbstr/real(n01*n02*n03,dp)
    xcstr(:)=xcstr(:)+wbstr(:)
   end if

  end if

  i_all=-product(shape(vxci))*kind(vxci)
  deallocate(vxci,stat=i_stat)
  call memocc(i_stat,i_all,'vxci',subname)

  if (.not.present(dvxcdrho)) then
     i_all=-product(shape(dvxci))*kind(dvxci)
     deallocate(dvxci,stat=i_stat)
     call memocc(i_stat,i_all,'dvxci',subname)
  end if

  if (iproc==0  .and. wrtmsg) write(*,'(a)')'done.'

END SUBROUTINE XC_potential



!>    Calculate the XC terms from the given density in a distributed way.
!!    it assign also the proper part of the density to the zf array 
!!    which will be used for the core of the FFT procedure.
!!    Following the values of ixc and of sumpion, the array pot_ion is either summed or assigned
!!    to the XC potential, or even ignored.
!!
!! SYNOPSIS
!!    geocode  Indicates the boundary conditions (BC) of the problem:
!!            'F' free BC, isolated systems.
!!                The program calculates the solution as if the given density is
!!                "alone" in R^3 space.
!!            'S' surface BC, isolated in y direction, periodic in xz plane                
!!                The given density is supposed to be periodic in the xz plane,
!!                so the dimensions in these direction mus be compatible with the FFT
!!                Beware of the fact that the isolated direction is y!
!!            'P' periodic BC.
!!                The density is supposed to be periodic in all the three directions,
!!                then all the dimensions must be compatible with the FFT.
!!                No need for setting up the kernel.
!!    m1,m3       global dimensions in the three directions.
!!    nproc       number of processors
!!    iproc       label of the process,from 0 to nproc-1
!!    ixc         eXchange-Correlation code. Indicates the XC functional to be used 
!!                for calculating XC energies and potential. 
!!                ixc=0 indicates that no XC terms are computed. The XC functional codes follow
!!                the ABINIT convention.
!!    hx,hy,hz    grid spacings. 
!!    rho         density in the distributed format, also in spin-polarised
!!    exc,vxc     XC energy and integral of $\rho V_{xc}$ respectively
!!    nxc         value of the effective distributed dimension in the third direction
!!    nwb         enlarged dimension for calculating the WB correction
!!    nxt         enlarged dimension for calculating the GGA case 
!!                (further enlarged for compatibility with WB correction if it is the case)
!!    nwbl,nwbr
!!    nxcl,nxcr   shifts in the three directions to be compatible with the relation
!!                nxc+nxcl+nxcr-2=nwb, nwb+nwbl+nwbr=nxt.
!!
!! @warning
!!    The dimensions of pot_ion must be compatible with geocode, datacode,
!!    ixc and iproc. Since the arguments of these routines are indicated with the *, it
!!    is IMPERATIVE to refer to PSolver routine for the correct allocation sizes.
subroutine xc_energy_new(geocode,m1,m3,nxc,nwb,nxt,nwbl,nwbr,&
     nxcl,nxcr,ixc,hx,hy,hz,rho,gradient,vxci,exc,vxc,order,ndvxc,dvxci,nspden,wbstr)

  use module_base
  use module_xc

  implicit none

  !Arguments----------------------
  character(len=1), intent(in) :: geocode
  integer, intent(in) :: m1,m3,nxc,nwb,nxcl,nxcr,nxt,ixc,nspden
  integer, intent(in) :: nwbl,nwbr,order,ndvxc
  real(gp), intent(in) :: hx,hy,hz
  real(dp), dimension(*), intent(in) :: gradient !< of size 1 if not needed
  real(dp), dimension(m1,m3,nxt,nspden), intent(inout) :: rho
  real(dp), dimension(m1,m3,nwb,nspden), intent(out) :: vxci
  real(dp), dimension(m1,m3,nwb,ndvxc), intent(out) :: dvxci
  real(dp), intent(out) :: exc,vxc
  real(dp), dimension(6), intent(inout) :: wbstr

  !Local variables----------------
  character(len=*), parameter :: subname='xc_energy'
  real(dp), dimension(:,:,:), allocatable :: exci
  real(dp), dimension(:,:,:,:), allocatable :: dvxcdgr
  !real(dp), dimension(:,:,:,:,:), allocatable :: gradient
  real(dp) :: elocal,vlocal,rhov,sfactor
  integer :: npts,i_all,offset,i_stat,ispden
  integer :: i1,i2,i3,j1,j2,j3,jp2,jppp2
  logical :: use_gradient

  !check for the dimensions
  if (nwb/=nxcl+nxc+nxcr-2 .or. nxt/=nwbr+nwb+nwbl) then
     print *,'the XC dimensions are not correct'
     print *,'nxc,nwb,nxt,nxcl,nxcr,nwbl,nwbr',nxc,nwb,nxt,nxcl,nxcr,nwbl,nwbr
     stop
  end if

  !starting point of the density array for the GGA cases in parallel
  offset=nwbl+1
  !divide by two the density to applicate it in the ABINIT xc routines
  use_gradient = xc_isgga()

  if (use_gradient) then
!!$     !computation of the gradient
!!$     allocate(gradient(m1,m3,nwb,2*nspden-1,0:3+ndebug),stat=i_stat)
!!$     call memocc(i_stat,gradient,'gradient',subname)
!!$
!!$     !!the calculation of the gradient will depend on the geometry code
!!$     !this operation will also modify the density arrangment for a GGA calculation
!!$     !in parallel and spin-polarised, since ABINIT routines need to calculate
!!$     !the XC terms for spin up and then spin down
!!$     call calc_gradient(geocode,m1,m3,nxt,nwb,nwbl,nwbr,rho,nspden,&
!!$          real(hx,dp),real(hy,dp),real(hz,dp),gradient)

     allocate(dvxcdgr(m1,m3,nwb,3+ndebug),stat=i_stat)
     call memocc(i_stat,dvxcdgr,'dvxcdgr',subname)
  else
!!$     allocate(gradient(1,1,1,1,1+ndebug),stat=i_stat)
!!$     call memocc(i_stat,gradient,'gradient',subname)
     allocate(dvxcdgr(1,1,1,1+ndebug),stat=i_stat)
     call memocc(i_stat,dvxcdgr,'dvxcdgr',subname)
  end if
  
  !Allocations
  allocate(exci(m1,m3,nwb+ndebug),stat=i_stat)
  call memocc(i_stat,exci,'exci',subname)

  !this part can be commented out if you don't want to use ABINIT modules
  !of course it must be substituted with an alternative XC calculation
  npts=m1*m3*nwb

  !do a separate calculation of the grid to allow for OMP parallelisation
  ! Do the calculation.
  if (abs(order) == 1) then
     call xc_getvxc(npts,exci,nspden,rho(1,1,offset,1),vxci,gradient,dvxcdgr)
  else if (abs(order) == 2) then
     call xc_getvxc(npts,exci,nspden,rho(1,1,offset,1),vxci,gradient,dvxcdgr,dvxci)
  end if
  wbstr(:)=0._dp
  if (use_gradient) then
     !do not calculate the White-Bird term in the Leeuwen Baerends XC case
     if (ixc/=13) then
        call vxcpostprocessing(geocode,m1,m3,nwb,nxc,nxcl,nxcr,nspden,3,gradient,&
             real(hx,dp),real(hy,dp),real(hz,dp),dvxcdgr,vxci,wbstr)
     end if
!print *,wbstr
     !restore the density array in the good position if it was shifted for the parallel GGA
     !operation not necessarily needed, but related to the fact that the array has three
     !indices which make it difficult to treat
     !one should convert the operations with one indices arrays
     if (nspden==2 .and. nxt /= nwb) then
        j3=nwb+1
        do i3=nwb-nwbr,1,-1
           j3=j3-1
           do i2=1,m3
              do i1=1,m1
                 rho(i1,i2,nwbl+j3,2)=rho(i1,i2,i3,2)
              end do
           end do
        end do
        do i3=nxt,nwb+nwbl+1,-1 !we have nwbr points
           j3=j3-1
           do i2=1,m3
              do i1=1,m1
                 rho(i1,i2,nwbl+j3,2)=rho(i1,i2,i3,1)
              end do
           end do
        end do
     end if
  end if
  !end of the part that can be commented out

  if (allocated(dvxcdgr)) then
     i_all=-product(shape(dvxcdgr))*kind(dvxcdgr)
     deallocate(dvxcdgr,stat=i_stat)
     call memocc(i_stat,i_all,'dvxcdgr',subname)
  end if
!!$  if (allocated(gradient)) then
!!$     i_all=-product(shape(gradient))*kind(gradient)
!!$     deallocate(gradient,stat=i_stat)
!!$     call memocc(i_stat,i_all,'gradient',subname)
!!$  end if
  !     rewind(300)
  !     do ispden=1,nspden
  !        do i3=1,nxt
  !           do i2=1,m3
  !              do i1=1,m1
  !                 write(300,'(f18.12)') rho(i1,i2,i3,ispden)
  !              end do
  !           end do
  !        end do
  !     end do

  !this part should be put out from this routine due to the Global distribution code
  exc=0.0_dp
  vxc=0.0_dp
  sfactor=1.0_dp
  if(nspden==1) sfactor=2.0_dp

  !compact the rho array into the total charge density
  !try to use dot and dcopy routines, more general
  ! e.g. exc=dot(m1*m3*nxc,exci(1,1,nxcl),1,rho(1,1,offset+nxcl-1,ispden),1)

  ispden=1
  do jp2=1,nxc
     j2=offset+jp2+nxcl-2
     jppp2=jp2+nxcl-1
     do j3=1,m3
        do j1=1,m1
           rhov=rho(j1,j3,j2,ispden)
           elocal=exci(j1,j3,jppp2)
           vlocal=vxci(j1,j3,jppp2,ispden)
           exc=exc+elocal*rhov
           vxc=vxc+vlocal*rhov
           rho(j1,j3,jp2,1)=sfactor*rhov!restore the original normalization
           !potxc(j1,j3,jp2,ispden)=real(vlocal,wp)
        end do
     end do
  end do
  !spin-polarised case
  if (nspden==2) then
     ispden=2
     do jp2=1,nxc
        j2=offset+jp2+nxcl-2
        jppp2=jp2+nxcl-1
        do j3=1,m3
           do j1=1,m1
              rhov=rho(j1,j3,j2,ispden)
              elocal=exci(j1,j3,jppp2)
              vlocal=vxci(j1,j3,jppp2,ispden)
              exc=exc+elocal*rhov
              vxc=vxc+vlocal*rhov
              rho(j1,j3,jp2,1)=rho(j1,j3,jp2,1)+sfactor*rhov
              !potxc(j1,j3,jp2,ispden)=real(vlocal,dp)
           end do
        end do
     end do
  end if

  !the two factor is due to the 
  !need of using the density of states in abinit routines
  exc=sfactor*real(hx*hy*hz,dp)*exc
  vxc=sfactor*real(hx*hy*hz,dp)*vxc

  !De-allocations
  i_all=-product(shape(exci))*kind(exci)
  deallocate(exci,stat=i_stat)
  call memocc(i_stat,i_all,'exci',subname)
!  call MPI_BARRIER(MPI_COMM_WORLD,i_stat)
!stop
END SUBROUTINE xc_energy_new


!>    Calculate the XC terms from the given density in a distributed way.
!!    it assign also the proper part of the density to the zf array 
!!    which will be used for the core of the FFT procedure.
!!    Following the values of ixc and of sumpion, the array pot_ion is either summed or assigned
!!    to the XC potential, or even ignored.
!!
!! SYNOPSIS
!!    geocode  Indicates the boundary conditions (BC) of the problem:
!!            'F' free BC, isolated systems.
!!                The program calculates the solution as if the given density is
!!                "alone" in R^3 space.
!!            'S' surface BC, isolated in y direction, periodic in xz plane                
!!                The given density is supposed to be periodic in the xz plane,
!!                so the dimensions in these direction mus be compatible with the FFT
!!                Beware of the fact that the isolated direction is y!
!!            'P' periodic BC.
!!                The density is supposed to be periodic in all the three directions,
!!                then all the dimensions must be compatible with the FFT.
!!                No need for setting up the kernel.
!!    m1,m2,m3    global dimensions in the three directions.
!!    md1,md2,md3 dimensions of the arrays compatible with the FFT in the three directions.
!!    nproc       number of processors
!!    iproc       label of the process,from 0 to nproc-1
!!    ixc         eXchange-Correlation code. Indicates the XC functional to be used 
!!                for calculating XC energies and potential. 
!!                ixc=0 indicates that no XC terms are computed. The XC functional codes follow
!!                the ABINIT convention.
!!    hx,hy,hz    grid spacings. 
!!    rhopot      density in the distributed format.
!!    karray      kernel of the poisson equation. It is provided in distributed case, with
!!                dimensions that are related to the output of the PS_dim4allocation routine
!!                it MUST be created by following the same geocode as the Poisson Solver.
!!    pot_ion     additional external potential that is added to the output, 
!!                when the XC parameter ixc/=0. It is always provided in the distributed form,
!!                clearly without the overlapping terms which are needed only for the XC part
!!    exc,vxc     XC energy and integral of $\rho V_{xc}$ respectively
!!    nxc         value of the effective distributed dimension in the third direction
!!    nwb         enlarged dimension for calculating the WB correction
!!    nxt         enlarged dimension for calculating the GGA case 
!!                (further enlarged for compatibility with WB correction if it is the case)
!!    nwbl,nwbr
!!    nxcl,nxcr   shifts in the three directions to be compatible with the relation
!!                nxc+nxcl+nxcr-2=nwb, nwb+nwbl+nwbr=nxt.
!!    sumpion     logical value which states whether to sum pot_ion to the final result or not
!!                if sumpion==.true. zfionxc will be pot_ion+vxci
!!                if sumpion==.false. zfionxc will be vxci
!!                this value is ignored when ixc=0. In that case zfionxc is untouched
!!    zf          output array corresponding to the density which can be passed to FFT part
!!    zfionxc     output array which will contain pot_ion+vxci or vxci, following sumpion
!!
!! @warning
!!    The dimensions of pot_ion must be compatible with geocode, datacode, nproc, 
!!    ixc and iproc. Since the arguments of these routines are indicated with the *, it
!!    is IMPERATIVE to refer to PSolver routine for the correct allocation sizes.
subroutine xc_energy(geocode,m1,m3,md1,md2,md3,nxc,nwb,nxt,nwbl,nwbr,&
     nxcl,nxcr,ixc,hx,hy,hz,rhopot,pot_ion,sumpion,zf,zfionxc,exc,vxc,nproc,nspden)

  use module_base
  use module_xc
  use interfaces_56_xc
<<<<<<< HEAD
  use module_interfaces
=======
  !use module_interfaces, except_this_one => xc_energy
  use module_interfaces, only: calc_gradient
>>>>>>> 16350622

  implicit none

  !Arguments----------------------
  character(len=1), intent(in) :: geocode
  logical, intent(in) :: sumpion
  integer, intent(in) :: m1,m3,nxc,nwb,nxcl,nxcr,nxt,md1,md2,md3,ixc,nproc,nspden
  integer, intent(in) :: nwbl,nwbr
  real(gp), intent(in) :: hx,hy,hz
  real(dp), dimension(m1,m3,nxt,nspden), intent(inout) :: rhopot
  real(wp), dimension(*), intent(in) :: pot_ion
  real(dp), dimension(md1,md3,md2/nproc), intent(out) :: zf
  real(wp), dimension(md1,md3,md2/nproc,nspden), intent(out) :: zfionxc
  real(dp), intent(out) :: exc,vxc

  !Local variables----------------
  character(len=*), parameter :: subname='xc_energy'
  real(dp), dimension(:,:,:), allocatable :: exci,d2vxci
  real(dp), dimension(:,:,:,:), allocatable :: vxci,dvxci,dvxcdgr
  real(dp), dimension(:,:,:,:,:), allocatable :: gradient
  real(dp) :: elocal,vlocal,rho,potion,sfactor
  integer :: npts,i_all,order,offset,i_stat,ispden
  integer :: i1,i2,i3,j1,j2,j3,jp2,jpp2,jppp2
  integer :: ndvxc,nvxcdgr,ngr2,nd2vxc
  logical :: use_gradient
  real(dp),dimension(6) :: wbstr
<<<<<<< HEAD
  real(dp), dimension(:,:,:,:), pointer :: rhocore_fake
=======
  real(dp),dimension(:,:,:,:),pointer:: rhocore_fake
>>>>>>> 16350622
  !check for the dimensions
  if (nwb/=nxcl+nxc+nxcr-2 .or. nxt/=nwbr+nwb+nwbl) then
     print *,'the XC dimensions are not correct'
     print *,'nxc,nwb,nxt,nxcl,nxcr,nwbl,nwbr',nxc,nwb,nxt,nxcl,nxcr,nwbl,nwbr
     stop
  end if
  
  nullify(rhocore_fake)

  !these are always the same
  order=1
  
  !starting point of the density array for the GGA cases in parallel
  offset=nwbl+1
  if (ixc/=0) then
     !divide by two the density to applicate it in the ABINIT xc routines
     if(nspden==1) then
        do i3=1,nxt
           do i2=1,m3
              do i1=1,m1
                 rhopot(i1,i2,i3,nspden)=.5_dp*rhopot(i1,i2,i3,nspden)
              end do
           end do
        end do
     end if
!     rewind(301)
!     do ispden=1,nspden
!        do i3=1,nxt
!           do i2=1,m3
!              do i1=1,m1
!                 write(301,'(f18.12)') rhopot(i1,i2,i3,ispden)
!              end do
!           end do
!        end do
!     end do
     use_gradient = xc_isgga()

     !Allocations of the exchange-correlation terms, depending on the ixc value
     nd2vxc=1
     call size_dvxc(ixc,ndvxc,ngr2,nd2vxc,nspden,nvxcdgr,order)

     if (use_gradient) then
        !computation of the gradient
        allocate(gradient(m1,m3,nwb,2*nspden-1,0:3+ndebug),stat=i_stat)
        call memocc(i_stat,gradient,'gradient',subname)

        !!the calculation of the gradient will depend on the geometry code
        !if (geocode=='F') then
           nullify(rhocore_fake)
           !!call calc_gradient(geocode,m1,m3,nxt,nwb,nwbl,nwbr,rhopot,nspden,&
           !!     real(hx,dp),real(hy,dp),real(hz,dp),gradient)
           call calc_gradient(geocode,m1,m3,nxt,nwb,nwbl,nwbr,rhopot,nspden,&
                real(hx,dp),real(hy,dp),real(hz,dp),gradient,rhocore_fake)
        !else
        !print *,'geocode=',geocode,&
        !     ':the calculation of the gradient is still to be performed in this case'
        !stop
        !end if

     end if

     !Allocations
     allocate(exci(m1,m3,nwb+ndebug),stat=i_stat)
     call memocc(i_stat,exci,'exci',subname)
     allocate(vxci(m1,m3,nwb,nspden+ndebug),stat=i_stat)
     call memocc(i_stat,vxci,'vxci',subname)

     if (ndvxc/=0) then
        allocate(dvxci(m1,m3,nwb,ndvxc+ndebug),stat=i_stat)
        call memocc(i_stat,dvxci,'dvxci',subname)
     end if
     if (nvxcdgr/=0) then
        allocate(dvxcdgr(m1,m3,nwb,nvxcdgr+ndebug),stat=i_stat)
        call memocc(i_stat,dvxcdgr,'dvxcdgr',subname)
     end if
     if ((ixc==3 .or. (ixc>=7 .and. ixc<=15)) .and. order==3) then
        allocate(d2vxci(m1,m3,nwb+ndebug),stat=i_stat)
        call memocc(i_stat,d2vxci,'d2vxci',subname)
     end if

     if (.not.allocated(gradient) .and. nxc/=nxt ) then
        print *,'xc_energy: if nxt/=nxc the gradient must be allocated'
        stop
     end if

     !this part can be commented out if you don't want to use ABINIT modules
     !of course it must be substituted with an alternative XC calculation
     npts=m1*m3*nwb
     !let us apply ABINIT routines
     !case with gradient
     if (ixc >= 11 .and. ixc <= 16) then
        if (order**2 <= 1 .or. ixc == 16) then
           if (ixc /= 13) then             
              call drivexc(exci,ixc,npts,nspden,order,rhopot(1,1,offset,1),vxci,ndvxc,ngr2,nd2vxc,nvxcdgr,&
                   &grho2_updn=gradient,vxcgr=dvxcdgr) 
           else
              call drivexc(exci,ixc,npts,nspden,order,rhopot(1,1,offset,1),vxci,ndvxc,ngr2,nd2vxc,nvxcdgr,&
                   &grho2_updn=gradient) 
           end if
        else if (order /= 3) then
           if (ixc /= 13) then             
              call drivexc(exci,ixc,npts,nspden,order,rhopot(1,1,offset,1),vxci,ndvxc,ngr2,nd2vxc,nvxcdgr,&
                   &dvxc=dvxci,grho2_updn=gradient,vxcgr=dvxcdgr) 
           else
              call drivexc(exci,ixc,npts,nspden,order,rhopot(1,1,offset,1),vxci,ndvxc,ngr2,nd2vxc,nvxcdgr,&
                   &dvxc=dvxci,grho2_updn=gradient) 
           end if
        else if (order == 3) then
           if (ixc /= 13) then             
              call drivexc(exci,ixc,npts,nspden,order,rhopot(1,1,offset,1),vxci,ndvxc,ngr2,nd2vxc,nvxcdgr,&
                   &dvxc=dvxci,d2vxc=d2vxci,grho2_updn=gradient,vxcgr=dvxcdgr) 
           else
              call drivexc(exci,ixc,npts,nspden,order,rhopot(1,1,offset,1),vxci,ndvxc,ngr2,nd2vxc,nvxcdgr,&
                   &dvxc=dvxci,d2vxc=d2vxci,grho2_updn=gradient) 
           end if
        end if

        !cases without gradient
     else if (ixc >= 0) then
        if (order**2 <=1 .or. ixc >= 31 .and. ixc<=34) then
           call drivexc(exci,ixc,npts,nspden,order,rhopot(1,1,offset,1),vxci,ndvxc,ngr2,nd2vxc,nvxcdgr)
        else if (order==3 .and. (ixc==3 .or. ixc>=7 .and. ixc<=10)) then
           call drivexc(exci,ixc,npts,nspden,order,rhopot(1,1,offset,1),vxci,ndvxc,ngr2,nd2vxc,nvxcdgr,&
                &dvxc=dvxci,d2vxc=d2vxci)
        else
           call drivexc(exci,ixc,npts,nspden,order,rhopot(1,1,offset,1),vxci,ndvxc,ngr2,nd2vxc,nvxcdgr,&
                &dvxc=dvxci)
        end if
        !case with libXC, with and without gradient
     else if (ixc < 0) then
        call drivexc(exci,ixc,npts,nspden,order,rhopot(1,1,offset,1),vxci,ndvxc,ngr2,nd2vxc,nvxcdgr,     &
             &      grho2_updn=gradient,vxcgr=dvxcdgr)
     end if

     if (use_gradient) then
        !do not calculate the White-Bird term in the Leeuwen Baerends XC case
        if (ixc/=13) then
           call vxcpostprocessing(geocode,m1,m3,nwb,nxc,nxcl,nxcr,nspden,nvxcdgr,gradient,&
                real(hx,dp),real(hy,dp),real(hz,dp),dvxcdgr,vxci,wbstr)
        end if

        !restore the density array in the good position if it was shifted for the parallel GGA
        !operation not necessarily needed
        if (nspden==2 .and. nxt /= nwb) then
           j3=nwb+1
           do i3=nwb-nwbr,1,-1
              j3=j3-1
              do i2=1,m3
                 do i1=1,m1
                    rhopot(i1,i2,nwbl+j3,2)=rhopot(i1,i2,i3,2)
                 end do
              end do
           end do
           do i3=nxt,nwb+nwbl+1,-1 !we have nwbr points
              j3=j3-1
              do i2=1,m3
                 do i1=1,m1
                    rhopot(i1,i2,nwbl+j3,2)=rhopot(i1,i2,i3,1)
                 end do
              end do
           end do
        end if
     end if
     !end of the part that can be commented out

     if (allocated(dvxci)) then
        i_all=-product(shape(dvxci))*kind(dvxci)
        deallocate(dvxci,stat=i_stat)
        call memocc(i_stat,i_all,'dvxci',subname)
     end if
     if (allocated(dvxcdgr)) then
        i_all=-product(shape(dvxcdgr))*kind(dvxcdgr)
        deallocate(dvxcdgr,stat=i_stat)
        call memocc(i_stat,i_all,'dvxcdgr',subname)
     end if
     if (allocated(d2vxci)) then
        i_all=-product(shape(d2vxci))*kind(d2vxci)
        deallocate(d2vxci,stat=i_stat)
        call memocc(i_stat,i_all,'d2vxci',subname)
     end if
     if (allocated(gradient)) then
        i_all=-product(shape(gradient))*kind(gradient)
        deallocate(gradient,stat=i_stat)
        call memocc(i_stat,i_all,'gradient',subname)
     end if

!     rewind(300)
!     do ispden=1,nspden
!        do i3=1,nxt
!           do i2=1,m3
!              do i1=1,m1
!                 write(300,'(f18.12)') rhopot(i1,i2,i3,ispden)
!              end do
!           end do
!        end do
!     end do


     exc=0.0_dp
     vxc=0.0_dp
     sfactor=1.0_dp
     if(nspden==1) sfactor=2.0_dp
     if (sumpion) then
        !summing the xc potential into the zfionxc array with pot_ion
        ispden=1
        do jp2=1,nxc
           j2=offset+jp2+nxcl-2
           jppp2=jp2+nxcl-1
           do j3=1,m3
              do j1=1,m1
                 jpp2=j1+(j3-1)*m1+(jp2-1)*m1*m3
                 rho=rhopot(j1,j3,j2,ispden)
                 potion=pot_ion(jpp2)
                 elocal=exci(j1,j3,jppp2)
                 vlocal=vxci(j1,j3,jppp2,ispden)
                 exc=exc+elocal*rho
                 vxc=vxc+vlocal*rho
                 zf(j1,j3,jp2)=sfactor*rho !restore the original normalization
                 zfionxc(j1,j3,jp2,ispden)=potion+real(vlocal,wp)
              end do
              do j1=m1+1,md1
                 zf(j1,j3,jp2)=0.d0
                 zfionxc(j1,j3,jp2,ispden)=0.0_wp
              end do
           end do
           do j3=m3+1,md3
              do j1=1,md1
                 zf(j1,j3,jp2)=0.d0
                 zfionxc(j1,j3,jp2,ispden)=0.0_wp
              end do
           end do
        end do
        do jp2=nxc+1,md2/nproc
           do j3=1,md3
              do j1=1,md1
                 zf(j1,j3,jp2)=0.d0
                 zfionxc(j1,j3,jp2,ispden)=0.0_wp
              end do
           end do
        end do
        !spin-polarised case
        if (nspden==2) then
           ispden=2
           do jp2=1,nxc
              j2=offset+jp2+nxcl-2
              jppp2=jp2+nxcl-1
              do j3=1,m3
                 do j1=1,m1
                    jpp2=j1+(j3-1)*m1+(jp2-1)*m1*m3
                    rho=rhopot(j1,j3,j2,ispden)
                    potion=pot_ion(jpp2)
                    elocal=exci(j1,j3,jppp2)
                    vlocal=vxci(j1,j3,jppp2,ispden)
                    exc=exc+elocal*rho
                    vxc=vxc+vlocal*rho
                    zf(j1,j3,jp2)=zf(j1,j3,jp2)+sfactor*rho !restore original normalization
                    zfionxc(j1,j3,jp2,ispden)=potion+real(vlocal,wp)
                 end do
                 do j1=m1+1,md1
                    zfionxc(j1,j3,jp2,ispden)=0.0_wp
                 end do
              end do
              do j3=m3+1,md3
                 do j1=1,md1
                    zfionxc(j1,j3,jp2,ispden)=0.0_wp
                 end do
              end do
           end do
           do jp2=nxc+1,md2/nproc
              do j3=1,md3
                 do j1=1,md1
                    zfionxc(j1,j3,jp2,ispden)=0.0_wp
                 end do
              end do
           end do
        end if
     else
        !the zfionxc aray contain only the XC potential. pot_ion is ignored
        ispden=1
        do jp2=1,nxc
           j2=offset+jp2+nxcl-2
           jppp2=jp2+nxcl-1
           do j3=1,m3
              do j1=1,m1
                 rho=rhopot(j1,j3,j2,ispden)
                 elocal=exci(j1,j3,jppp2)
                 vlocal=vxci(j1,j3,jppp2,ispden)
                 exc=exc+elocal*rho
                 vxc=vxc+vlocal*rho
                 zf(j1,j3,jp2)=sfactor*rho!restore the original normalization
                 zfionxc(j1,j3,jp2,ispden)=real(vlocal,wp)
              end do
              do j1=m1+1,md1
                 zf(j1,j3,jp2)=0.0_dp
                 zfionxc(j1,j3,jp2,ispden)=0.0_wp
              end do
           end do
           do j3=m3+1,md3
              do j1=1,md1
                 zf(j1,j3,jp2)=0.0_dp
                 zfionxc(j1,j3,jp2,ispden)=0.0_wp
              end do
           end do
        end do
        do jp2=nxc+1,md2/nproc
           do j3=1,md3
              do j1=1,md1
                 zf(j1,j3,jp2)=0.0_dp
                 zfionxc(j1,j3,jp2,ispden)=0.0_wp
              end do
           end do
        end do
        !spin-polarised case
        if (nspden==2) then
           ispden=2
           do jp2=1,nxc
              j2=offset+jp2+nxcl-2
              jppp2=jp2+nxcl-1
              do j3=1,m3
                 do j1=1,m1
                    rho=rhopot(j1,j3,j2,ispden)
                    elocal=exci(j1,j3,jppp2)
                    vlocal=vxci(j1,j3,jppp2,ispden)
                    exc=exc+elocal*rho
                    vxc=vxc+vlocal*rho
                    zf(j1,j3,jp2)=zf(j1,j3,jp2)+sfactor*rho!restore the original normalization
                    zfionxc(j1,j3,jp2,ispden)=real(vlocal,dp)
                 end do
                 do j1=m1+1,md1
                    zfionxc(j1,j3,jp2,ispden)=0.0_wp
                 end do
              end do
              do j3=m3+1,md3
                 do j1=1,md1
                    zfionxc(j1,j3,jp2,ispden)=0.0_wp
                 end do
              end do
           end do
           do jp2=nxc+1,md2/nproc
              do j3=1,md3
                 do j1=1,md1
                    zfionxc(j1,j3,jp2,ispden)=0.0_wp
                 end do
              end do
           end do
        end if
     end if
     !the two factor is due to the 
     !need of using the density of states in abinit routines
     exc=sfactor*real(hx*hy*hz,dp)*exc
     vxc=sfactor*real(hx*hy*hz,dp)*vxc

     !De-allocations
     i_all=-product(shape(exci))*kind(exci)
     deallocate(exci,stat=i_stat)
     call memocc(i_stat,i_all,'exci',subname)
     i_all=-product(shape(vxci))*kind(vxci)
     deallocate(vxci,stat=i_stat)
     call memocc(i_stat,i_all,'vxci',subname)


  else

     !case without XC terms
     !distributing the density in the zf array
     exc=0.0_dp
     vxc=0.0_dp
     do jp2=1,nxc
        j2=offset+jp2+nxcl-2
        do j3=1,m3
           do j1=1,m1
              zf(j1,j3,jp2)=rhopot(j1,j3,j2,1)
           end do
           do j1=m1+1,md1
              zf(j1,j3,jp2)=0.0_dp
           end do
        end do
        do j3=m3+1,md3
           do j1=1,md1
              zf(j1,j3,jp2)=0.0_dp
           end do
        end do
     end do
     do jp2=nxc+1,md2/nproc
        do j3=1,md3
           do j1=1,md1
              zf(j1,j3,jp2)=0.0_dp
           end do
        end do
     end do

  end if

END SUBROUTINE xc_energy


!> Correct the XC potential with the White-Bird formula, to be used for the 
!! GGA case. Works either in parallel of in serial, by proper change of the 
!! arguments.
subroutine vxcpostprocessing(geocode,n01,n02,n03,n3eff,wbl,wbr,nspden,nvxcdgr,&
gradient,hx,hy,hz,dvxcdgr,wb_vxc,wbstr)
  use module_base
  implicit none
  character(len=1), intent(in) :: geocode
  integer, intent(in) :: n01,n02,n03,n3eff,wbl,wbr,nspden,nvxcdgr
  real(dp), intent(in) :: hx,hy,hz
  real(dp), dimension(n01,n02,n03,2*nspden-1,0:3), intent(in) :: gradient
  real(dp), dimension(n01,n02,n03,nvxcdgr), intent(in) :: dvxcdgr
  real(dp), dimension(n01,n02,n03,nspden), intent(inout) :: wb_vxc
  real(dp), dimension(6),intent(inout) :: wbstr
  !Local variables
  character(len=*), parameter :: subname='vxcpostprocessing'
  integer :: i1,i2,i3,dir_i,i_all,i_stat
  real(dp) :: dnexcdgog,grad_i,rho_up,rho_down,rho_tot
  real(dp), dimension(:,:,:,:,:), allocatable :: f_i

  !Body

  allocate(f_i(n01,n02,n03,3,nspden+ndebug),stat=i_stat)
  call memocc(i_stat,f_i,'f_i',subname)
  
  !let us first treat the case nspden=1
  if (nspden == 1) then
     !Let us construct the object we have to manipulate with another gradient
     if (nvxcdgr == 3) then
        do dir_i=1,3
           !Let us construct the object we have to manipulate with another gradient
           do i3=1,n03
              do i2=1,n02
                 do i1=1,n01
                    dnexcdgog=0.5_dp*dvxcdgr(i1,i2,i3,1) + dvxcdgr(i1,i2,i3,3)
                    grad_i=2.0_dp*gradient(i1,i2,i3,1,dir_i)
                    f_i(i1,i2,i3,dir_i,1)=dnexcdgog*grad_i
                 end do
              end do
           end do
        end do
     else
        do dir_i=1,3
           !Let us construct the object we have to manipulate with another gradient
           do i3=1,n03
              do i2=1,n02
                 do i1=1,n01
                    dnexcdgog=0.5_dp*dvxcdgr(i1,i2,i3,1)
                    grad_i=2.0_dp*gradient(i1,i2,i3,1,dir_i)
                    f_i(i1,i2,i3,dir_i,1)=dnexcdgog*grad_i
                 end do
              end do
           end do
        end do
     end if

  !then the spin-polarized case
  else

     if (nvxcdgr == 3) then
        do dir_i=1,3
           do i3=1,n03
              do i2=1,n02
                 do i1=1,n01
                    rho_up=gradient(i1,i2,i3,1,dir_i)  !rho_ instead of grad_ for ABINIT comp.
                    rho_down=gradient(i1,i2,i3,2,dir_i)
                    rho_tot=gradient(i1,i2,i3,3,dir_i)
                    f_i(i1,i2,i3,dir_i,1)=rho_up*dvxcdgr(i1,i2,i3,1)+&
                         rho_tot*dvxcdgr(i1,i2,i3,3)
                    f_i(i1,i2,i3,dir_i,2)=rho_down*dvxcdgr(i1,i2,i3,2)+&
                         rho_tot*dvxcdgr(i1,i2,i3,3)
                 end do
              end do
           end do
        end do
     else
        do dir_i=1,3
           do i3=1,n03
              do i2=1,n02
                 do i1=1,n01
                    rho_up=gradient(i1,i2,i3,1,dir_i)
                    rho_down=gradient(i1,i2,i3,2,dir_i)
                    f_i(i1,i2,i3,dir_i,1)=rho_up*dvxcdgr(i1,i2,i3,1)
                    f_i(i1,i2,i3,dir_i,2)=rho_down*dvxcdgr(i1,i2,i3,2)
                 end do
              end do
           end do
        end do
     end if

  !end of spin-polarized if statement
  end if

! wb-stress
  if (geocode == 'P') call wb_stress(n01,n02,n03,n3eff,wbl,nspden,f_i,gradient,wbstr)

  !let us now calculate the gradient and correct the result
  call wb_correction(geocode,n01,n02,n03,n3eff,wbl,wbr,f_i,hx,hy,hz,nspden,wb_vxc)


  i_all=-product(shape(f_i))*kind(f_i)
  deallocate(f_i,stat=i_stat)
  call memocc(i_stat,i_all,'f_i',subname)

END SUBROUTINE vxcpostprocessing

subroutine wb_stress(n1,n2,n3,n3eff,wbl,nsp,f_i,gradient,wbstr)
 use module_base
 implicit none
  integer, intent(in) :: n1,n2,n3,nsp,n3eff,wbl
  real(dp), dimension(n1,n2,n3,3,nsp) :: f_i
  real(dp), dimension(n1,n2,n3,2*nsp-1,0:3), intent(in) :: gradient
 real(dp),dimension(6),intent(out) :: wbstr
 integer :: i1,i2,i3,isp

wbstr=0._dp
!seq: 11 22 33 12 13 23
do isp=1,nsp
           do i3=wbl,n3eff+wbl-1
              do i2=1,n2
                 do i1=1,n1
        wbstr(1) = wbstr(1)-gradient(i1,i2,i3,isp,1)*f_i(i1,i2,i3,1,isp)
        wbstr(2) = wbstr(2)-gradient(i1,i2,i3,isp,2)*f_i(i1,i2,i3,2,isp)
        wbstr(3) = wbstr(3)-gradient(i1,i2,i3,isp,3)*f_i(i1,i2,i3,3,isp)
        wbstr(6) = wbstr(6)-gradient(i1,i2,i3,isp,1)*f_i(i1,i2,i3,2,isp)
        wbstr(5) = wbstr(5)-gradient(i1,i2,i3,isp,1)*f_i(i1,i2,i3,3,isp)
        wbstr(4) = wbstr(4)-gradient(i1,i2,i3,isp,2)*f_i(i1,i2,i3,3,isp)
                 end do
              end do
           end do
end do
! unpol case: up+dn=2*up
if (nsp==1) wbstr=wbstr*2._gp

!wbstress=wbstress/real(n1*n2*n3,gp)

!write(*,*) 'WB-correction to stress'
!write(*,*) wbstress(1:3)
!write(*,*) wbstress(4:6)

end subroutine wb_stress
<|MERGE_RESOLUTION|>--- conflicted
+++ resolved
@@ -270,11 +270,7 @@
      rho,exc,vxc,nspin,rhocore,potxc,xcstr,dvxcdrho)
   use module_base
   use Poisson_Solver
-<<<<<<< HEAD
   use module_interfaces, fake_name => XC_potential
-=======
-  use module_interfaces, except_this_one => XC_potential
->>>>>>> 16350622
   use module_xc
   implicit none
   character(len=1), intent(in) :: geocode
@@ -981,12 +977,7 @@
   use module_base
   use module_xc
   use interfaces_56_xc
-<<<<<<< HEAD
-  use module_interfaces
-=======
-  !use module_interfaces, except_this_one => xc_energy
   use module_interfaces, only: calc_gradient
->>>>>>> 16350622
 
   implicit none
 
@@ -1013,11 +1004,7 @@
   integer :: ndvxc,nvxcdgr,ngr2,nd2vxc
   logical :: use_gradient
   real(dp),dimension(6) :: wbstr
-<<<<<<< HEAD
   real(dp), dimension(:,:,:,:), pointer :: rhocore_fake
-=======
-  real(dp),dimension(:,:,:,:),pointer:: rhocore_fake
->>>>>>> 16350622
   !check for the dimensions
   if (nwb/=nxcl+nxc+nxcr-2 .or. nxt/=nwbr+nwb+nwbl) then
      print *,'the XC dimensions are not correct'
