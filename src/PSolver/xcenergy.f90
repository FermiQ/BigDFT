--- conflicted
+++ resolved
@@ -271,13 +271,8 @@
 !!    is IMPERATIVE to use the PS_dim4allocation routine for calculation arrays sizes.
 !!    Moreover, for the cases with the exchange and correlation the density must be initialised
 !!    to 10^-20 and not to zero.
-<<<<<<< HEAD
-subroutine XC_potential(geocode,datacode,iproc,nproc,n01,n02,n03,ixc,hx,hy,hz,&
+subroutine XC_potential(geocode,datacode,iproc,nproc,mpi_comm,n01,n02,n03,ixc,hx,hy,hz,&
      rho,exc,vxc,nspin,rhocore,potxc,xcstr,dvxcdrho,rhohat)
-=======
-subroutine XC_potential(geocode,datacode,iproc,nproc,mpi_comm,n01,n02,n03,ixc,hx,hy,hz,&
-     rho,exc,vxc,nspin,rhocore,potxc,xcstr,dvxcdrho)
->>>>>>> 82c115d0
   use module_base
   use Poisson_Solver
   use module_interfaces, fake_name => XC_potential
@@ -291,9 +286,9 @@
   real(dp), dimension(*), intent(inout) :: rho
   real(wp), dimension(:,:,:,:), pointer :: rhocore !associated if useful
   real(wp), dimension(*), intent(out) :: potxc
-  real(dp), dimension(:,:,:,:), intent(out), target, optional :: dvxcdrho
+  real(dp), dimension(6), intent(out) :: xcstr
+  real(dp), dimension(:,:,:,:), target, intent(out), optional :: dvxcdrho
   real(wp), dimension(:,:,:,:), optional :: rhohat
-  real(dp), dimension(6), intent(out) :: xcstr
   !local variables
   character(len=*), parameter :: subname='XC_potential'
   logical :: wrtmsg
@@ -303,9 +298,9 @@
   integer :: i1,i2,i3,istart,iend,iwarn,i3start,jend,jproc
   integer :: nxc,nwbl,nwbr,nxt,nwb,nxcl,nxcr,ispin,istden,istglo
   integer :: ndvxc,order
-  real(dp),parameter:: tol14=0.00000000000001_dp
+  !real(dp),parameter:: tol14=0.00000000000001_dp
   real(dp),parameter:: tol20=0.0000000000000000000001_dp
-  real(dp) :: eexcuLOC,vexcuLOC,vexcuRC,fact
+  real(dp) :: eexcuLOC,vexcuLOC,vexcuRC
   integer, dimension(:,:), allocatable :: gather_arr
   real(dp), dimension(:), allocatable :: rho_G
   real(dp), dimension(:,:,:,:,:), allocatable :: gradient
@@ -494,18 +489,6 @@
                 rho(1+n01*n02*(i3start-1)+m1*m3*nxt),1)
         end if
      end if
-!     !substract rhohat from density
-!     if (present(rhohat)) then
-!        if (datacode=='G' .and. (i3start <=0 .or. i3start+nxt-1 > n03 )) then
-!           call axpy(m1*m3*nxt,-1.0_wp,rhohat(1,1,1,1),1,rho_G(1),1)
-!           if (nspin==2) call axpy(m1*m3*nxt,-1.0_wp,rhohat(1,1,1,2),1,&
-!                rho_G(1+m1*m3*nxt),1)
-!        else
-!           call axpy(m1*m3*nxt,-1.0_wp,rhohat(1,1,1,1),1,rho(1+n01*n02*(i3start-1)),1)
-!           if (nspin==2) call axpy(m1*m3*nxt,-1.0_wp,rhohat(1,1,1,2),1,&
-!                rho(1+n01*n02*(i3start-1)+m1*m3*nxt),1)
-!        end if
-!     end if
   end if
 
 
@@ -766,22 +749,15 @@
  
 end subroutine add_to_vexcu
 
-<<<<<<< HEAD
 
 END SUBROUTINE XC_potential
 
-!>    Calculate the XC terms from the given density in a distributed way.
-!!    it assign also the proper part of the density to the zf array 
-!!    which will be used for the core of the FFT procedure.
-!!    Following the values of ixc and of sumpion, the array pot_ion is either summed or assigned
-!!    to the XC potential, or even ignored.
-=======
+
 !> Calculate the XC terms from the given density in a distributed way.
 !! it assign also the proper part of the density to the zf array 
 !! which will be used for the core of the FFT procedure.
 !! Following the values of ixc and of sumpion, the array pot_ion is either summed or assigned
 !! to the XC potential, or even ignored.
->>>>>>> 82c115d0
 !!
 !! SYNOPSIS
 !!    geocode  Indicates the boundary conditions (BC) of the problem:
