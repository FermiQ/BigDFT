!> @file
!!  Exact-exchange routines
!! @author
!!    Copyright (C) 2002-2011 BigDFT group 
!!    This file is distributed under the terms of the
!!    GNU General Public License, see ~/COPYING file
!!    or http://www.gnu.org/copyleft/gpl.txt .
!!    For the list of contributors, see ~/AUTHORS 


!> Calculate the array of the core density for the atom iat
subroutine calc_rhocore_iat(iproc,atoms,ityp,rx,ry,rz,cutoff,hxh,hyh,hzh,&
     n1,n2,n3,n1i,n2i,i3s,n3d,rhocore) 
  !n(c) use module_base
  use module_types
  implicit none
  integer, intent(in) :: n1,n2,n3,n1i,n2i,i3s,n3d,iproc,ityp 
  real(gp), intent(in) :: rx,ry,rz,cutoff,hxh,hyh,hzh
  type(atoms_data), intent(in) :: atoms
  real(dp), dimension(n1i*n2i*n3d), intent(inout) :: rhocore
  !local variables
  !n(c) character(len=*), parameter :: subname='calc_rhocore'
  real(gp), parameter :: oneo4pi=.079577471545947_wp
  logical :: gox,goy,goz,perx,pery,perz
  integer :: ig,ngv,ngc,isx,isy,isz,iex,iey,iez
  integer :: nbl1,nbl2,nbl3,nbr1,nbr2,nbr3,ilcc,islcc
  integer :: i1,i2,i3,j1,j2,j3,ind
  real(gp) :: x,y,z,r2,rhov,rhoc,chv,chc,charge_from_gaussians,spherical_gaussian_value
  !real(gp), dimension(:), allocatable :: rhovxp,rhocxp
  !real(gp), dimension(:,:), allocatable :: rhovc,rhocc

  !read the values of the gaussian for valence and core densities
!!$  open(unit=79,file=filename,status='unknown')
!!$  read(79,*)ngv
!!$
!!$  allocate(rhovxp((ngv*(ngv+1)/2)+ndebug),stat=i_stat)
!!$  call memocc(i_stat,rhovxp,'rhovxp',subname)
!!$  allocate(rhovc((ngv*(ngv+1)/2),4+ndebug),stat=i_stat)
!!$  call memocc(i_stat,rhovc,'rhovc',subname)

  !find the correct position of the nlcc parameters
  call nlcc_start_position(ityp,atoms,ngv,ngc,islcc)

  ilcc=islcc
  chv=0.0_gp
  do ig=1,(ngv*(ngv+1))/2
     ilcc=ilcc+1
     !read(79,*)rhovxp(ig),(rhovc(ig,j),j=1,4)
     chv=chv+charge_from_gaussians(atoms%nlccpar(0,ilcc),atoms%nlccpar(1,ilcc))
  end do
  chv=sqrt(2.0_gp*atan(1.0_gp))*chv

  !read(79,*)ngc

!!$  allocate(rhocxp((ngc*(ngc+1)/2)+ndebug),stat=i_stat)
!!$  call memocc(i_stat,rhocxp,'rhocxp',subname)
!!$  allocate(rhocc((ngc*(ngc+1)/2),4+ndebug),stat=i_stat)
!!$  call memocc(i_stat,rhocc,'rhocc',subname)
  chc=0.0_gp
  do ig=1,(ngc*(ngc+1))/2
     ilcc=ilcc+1
     !read(79,*)rhocxp(ig),(rhocc(ig,j),j=1,4)
     chc=chc+charge_from_gaussians(atoms%nlccpar(0,ilcc),atoms%nlccpar(1,ilcc))
     !rhocc(ig,1)*rhocxp(ig)**3+3.0_gp*rhocc(ig,2)*rhocxp(ig)**5+&
     !     15.0_gp*rhocc(ig,3)*rhocxp(ig)**7+105.0_gp*rhocc(ig,4)*rhocxp(ig)**9
  end do
  chc=sqrt(2.0_gp*atan(1.0_gp))*chc

  !close(unit=79)

 
  if (iproc == 0) write(*,'(1x,a,f12.6)',advance='no')' analytic core charge: ',chc-chv

  !conditions for periodicity in the three directions
  perx=(atoms%geocode /= 'F')
  pery=(atoms%geocode == 'P')
  perz=(atoms%geocode /= 'F')

  call ext_buffers(perx,nbl1,nbr1)
  call ext_buffers(pery,nbl2,nbr2)
  call ext_buffers(perz,nbl3,nbr3)

  if (n3d >0) then

     isx=floor((rx-cutoff)/hxh)
     isy=floor((ry-cutoff)/hyh)
     isz=floor((rz-cutoff)/hzh)

     iex=ceiling((rx+cutoff)/hxh)
     iey=ceiling((ry+cutoff)/hyh)
     iez=ceiling((rz+cutoff)/hzh)

     do i3=isz,iez
        z=real(i3,kind=8)*hzh-rz
        call ind_positions(perz,i3,n3,j3,goz)
        j3=j3+nbl3+1
        if (j3 >= i3s .and. j3 <= i3s+n3d-1) then
           do i2=isy,iey
              y=real(i2,kind=8)*hyh-ry
              call ind_positions(pery,i2,n2,j2,goy)
              if (goy) then
                 do i1=isx,iex
                    x=real(i1,kind=8)*hxh-rx
                    call ind_positions(perx,i1,n1,j1,gox)
                    if (gox) then
                       r2=x**2+y**2+z**2
                       !here we can sum up the gaussians for the
                       !valence density and the core density
                       !restart again from the previously calculated index
                       ilcc=islcc
                       rhov=0.0_dp
                       do ig=1,(ngv*(ngv+1))/2
                          ilcc=ilcc+1
                          rhov=rhov+&
                               spherical_gaussian_value(r2,atoms%nlccpar(0,ilcc),atoms%nlccpar(1,ilcc),0)
                          !arg=r2/rhovxp(ig)**2
                          !(rhovc(ig,1)+r2*rhovc(ig,2)+r2**2*rhovc(ig,3)+r2**3*rhovc(ig,4))*&
                          !     exp(-0.5_gp*arg)
                       end do
                       rhoc=0.0_dp
                       do ig=1,(ngc*(ngc+1))/2
                          ilcc=ilcc+1
                          !arg=r2/rhocxp(ig)**2
                          rhoc=rhoc+&
                               spherical_gaussian_value(r2,atoms%nlccpar(0,ilcc),atoms%nlccpar(1,ilcc),0)
                          !(rhocc(ig,1)+r2*rhocc(ig,2)+r2**2*rhocc(ig,3)+r2**3*rhocc(ig,4))*&
                          !     exp(-0.5_gp*arg)
                       end do

                       !if (j3 >= i3s .and. j3 <= i3s+n3d-1  .and. goy  .and. gox ) then
                       ind=j1+1+nbl1+(j2+nbl2)*n1i+(j3-i3s+1-1)*n1i*n2i
                       rhocore(ind)=rhocore(ind)+oneo4pi*(rhoc-rhov)
!!$                 !print out the result, to see what happens
!!$                 if (z==0.0_gp .and. y==0.0_gp) then
!!$                    write(16,'(3(1x,i0),10(1pe25.17))')j1+1+nbl1,j2+1+nbl2,j3,rhocore(ind),rhoc,rhov,r2,x
!!$                 end if
                    endif
                 enddo
              end if
           enddo
        end if
     enddo
  end if

!!$  i_all=-product(shape(rhovxp))*kind(rhovxp)
!!$  deallocate(rhovxp,stat=i_stat)
!!$  call memocc(i_stat,i_all,'rhovxp',subname)
!!$  i_all=-product(shape(rhovc))*kind(rhovc)
!!$  deallocate(rhovc,stat=i_stat)
!!$  call memocc(i_stat,i_all,'rhovc',subname)
!!$  i_all=-product(shape(rhocxp))*kind(rhocxp)
!!$  deallocate(rhocxp,stat=i_stat)
!!$  call memocc(i_stat,i_all,'rhocxp',subname)
!!$  i_all=-product(shape(rhocc))*kind(rhocc)
!!$  deallocate(rhocc,stat=i_stat)
!!$  call memocc(i_stat,i_all,'rhocc',subname)
  
END SUBROUTINE calc_rhocore_iat

!> Calculate the core charge describe by a sum of spherical harmonics of s-channel with 
!! principal quantum number increased wit a given exponent.
!! the principal quantum numbers admitted are from 1 to 4
function charge_from_gaussians(expo,rhoc)
  use module_base
  implicit none
  real(gp), intent(in) :: expo
  real(gp), dimension(4), intent(in) :: rhoc
  real(gp) :: charge_from_gaussians

  charge_from_gaussians=rhoc(1)*expo**3+3.0_gp*rhoc(2)*expo**5+&
       15.0_gp*rhoc(3)*expo**7+105.0_gp*rhoc(4)*expo**9

end function charge_from_gaussians

!> Calculate the value of the gaussian described by a sum of spherical harmonics of s-channel with 
!! principal quantum number increased wit a given exponent.
!! the principal quantum numbers admitted are from 1 to 4
function spherical_gaussian_value(r2,expo,rhoc,ider)
  use module_base
  implicit none
  integer, intent(in) :: ider
  real(gp), intent(in) :: expo,r2
  real(gp), dimension(4), intent(in) :: rhoc
  real(gp) :: spherical_gaussian_value
  !local variables
  real(gp) :: arg
  
  arg=r2/(expo**2)
  spherical_gaussian_value=&
       (rhoc(1)+r2*rhoc(2)+r2**2*rhoc(3)+r2**3*rhoc(4))*exp(-0.5_gp*arg)
  if (ider ==1) then !first derivative with respect to r2
     spherical_gaussian_value=-0.5_gp*spherical_gaussian_value/(expo**2)+&
         (rhoc(2)+2.0_gp*r2*rhoc(3)+3.0_gp*r2**2*rhoc(4))*exp(-0.5_gp*arg)           
     !other derivatives to be implemented
  end if

end function spherical_gaussian_value



!> Given a charge density, calculates the exchange-correlation potential
!! SYNOPSIS
!!   @param  geocode  Indicates the boundary conditions (BC) of the problem, useful for gradients
!!          - 'F' free BC, isolated systems.
!!                The program calculates the solution as if the given density is
!!                "alone" in R^3 space.
!!          - 'S' surface BC, isolated in y direction, periodic in xz plane                
!!                The given density is supposed to be periodic in the xz plane,
!!                so the dimensions in these direction mus be compatible with the FFT
!!                Beware of the fact that the isolated direction is y!
!!          - 'P' periodic BC.
!!                The density is supposed to be periodic in all the three directions,
!!                then all the dimensions must be compatible with the FFT.
!!    @param datacode Indicates the distribution of the data of the input/output array:
!!          - 'G' global data. Each process has the whole array of the density 
!!                and the whole array of the potential
!!          - 'D' distributed data. Each process has only the needed part of the density
!!                and of the potential. 
!!                The data distribution is such that each processor
!!                has the xy planes needed for the calculation AND 
!!                for the evaluation of the 
!!                gradient, needed for XC part, and for the White-Bird correction, which
!!                may lead up to 8 planes more on each side. 
!!                Due to this fact, the information between the processors may overlap.
!!    @param nproc       number of processors
!!    @param iproc       label of the process,from 0 to nproc-1
!!    @param n01,n02,n03 global dimension in the three directions. They are the same no matter if the 
!!                datacode is in 'G' or in 'D' position.
!!    @param ixc         eXchange-Correlation code. Indicates the XC functional to be used 
!!                for calculating XC energies and potential. 
!!                ixc=0 indicates that no XC terms are computed. 
!!                The XC functional codes follow the ABINIT convention.
!!    @param hx,hy,hz    grid spacings. For the isolated BC case for the moment they are supposed to 
!!                be equal in the three directions
!!    @param rho         Main input array. it represents the density values on the grid points
!!    @param potxc       Main output array, the values on the grid points of the XC potential
!!    @param exc,vxc     XC energy and integral of $\rho V_{xc}$ respectively
!!    @param nspin       Value of the spin-polarisation
!! @warning
!!    The dimensions of the arrays must be compatible with geocode, datacode, nproc, 
!!    ixc and iproc. Since the arguments of these routines are indicated with the *, it
!!    is IMPERATIVE to use the PS_dim4allocation routine for calculation arrays sizes.
!!    Moreover, for the cases with the exchange and correlation the density must be initialised
!!    to 10^-20 and not to zero.
subroutine XC_potential(geocode,datacode,iproc,nproc,n01,n02,n03,ixc,hx,hy,hz,&
     rho,exc,vxc,nspin,rhocore,potxc,dvxcdrho)
  use module_base
  use Poisson_Solver
  implicit none
  character(len=1), intent(in) :: geocode
  character(len=1), intent(in) :: datacode
  integer, intent(in) :: iproc,nproc,n01,n02,n03,ixc,nspin
  real(gp), intent(in) :: hx,hy,hz
  real(gp), intent(out) :: exc,vxc
  real(dp), dimension(*), intent(inout) :: rho
  real(wp), dimension(:), pointer :: rhocore !associated if useful
  real(wp), dimension(*), intent(out) :: potxc
  real(dp), dimension(:,:,:,:), intent(out), target, optional :: dvxcdrho
  !local variables
  character(len=*), parameter :: subname='XC_potential'
  logical :: wrtmsg
  !n(c) integer, parameter :: nordgr=4 !the order of the finite-difference gradient (fixed)
  integer :: m1,m2,m3,md1,md2,md3,n1,n2,n3,nd1,nd2,nd3,i3s_fake,i3xcsh_fake
  integer :: i_all,i_stat,ierr,i,j
  integer :: i1,i2,i3,istart,iend,i3start,jend,jproc
  integer :: nxc,nwbl,nwbr,nxt,nwb,nxcl,nxcr,ispin,istden,istglo
  integer :: ndvxc,order
  real(dp) :: eexcuLOC,vexcuLOC,vexcuRC
  integer, dimension(:,:), allocatable :: gather_arr
  real(dp), dimension(:), allocatable :: rho_G
  real(dp), dimension(:,:,:,:), allocatable :: vxci
  real(gp), dimension(:), allocatable :: energies_mpi
  real(dp), dimension(:,:,:,:), pointer :: dvxci

  call timing(iproc,'Exchangecorr  ','ON')

  wrtmsg=.false.
  !calculate the dimensions wrt the geocode
  if (geocode == 'P') then
     if (iproc==0 .and. wrtmsg) &
          write(*,'(1x,a,3(i5),a,i5,a,i7,a)',advance='no')&
          'PSolver, periodic BC, dimensions: ',n01,n02,n03,'   proc',nproc,'   ixc:',ixc,' ... '
     call P_FFT_dimensions(n01,n02,n03,m1,m2,m3,n1,n2,n3,md1,md2,md3,nd1,nd2,nd3,nproc)
  else if (geocode == 'S') then
     if (iproc==0 .and. wrtmsg) &
          write(*,'(1x,a,3(i5),a,i5,a,i7,a)',advance='no')&
          'PSolver, surfaces BC, dimensions: ',n01,n02,n03,'   proc',nproc,'   ixc:',ixc,' ... '
     call S_FFT_dimensions(n01,n02,n03,m1,m2,m3,n1,n2,n3,md1,md2,md3,nd1,nd2,nd3,nproc)
  else if (geocode == 'F') then
     if (iproc==0 .and. wrtmsg) &
          write(*,'(1x,a,3(i5),a,i5,a,i7,a)',advance='no')&
          'PSolver, free  BC, dimensions: ',n01,n02,n03,'   proc',nproc,'   ixc:',ixc,' ... '
     call F_FFT_dimensions(n01,n02,n03,m1,m2,m3,n1,n2,n3,md1,md2,md3,nd1,nd2,nd3,nproc)
  else
     stop 'PSolver: geometry code not admitted'
  end if

  !dimension for exchange-correlation (different in the global or distributed case)
  !let us calculate the dimension of the portion of the rho array to be passed 
  !to the xc routine
  !this portion will depend on the need of calculating the gradient or not, 
  !and whether the White-Bird correction must be inserted or not 
  !(absent only in the LB ixc=13 case)
  
  !nxc is the effective part of the third dimension that is being processed
  !nxt is the dimension of the part of rho that must be passed to the gradient routine
  !nwb is the dimension of the part of rho in the wb-postprocessing routine
  !note: nxc <= nwb <= nxt
  !the dimension are related by the values of nwbl and nwbr
  !      nxc+nxcl+nxcr-2 = nwb
  !      nwb+nwbl+nwbr = nxt
  istart=iproc*(md2/nproc)
  iend=min((iproc+1)*md2/nproc,m2)

  call xc_dimensions(geocode,ixc,istart,iend,m2,nxc,nxcl,nxcr,nwbl,nwbr,i3s_fake,i3xcsh_fake)
  nwb=nxcl+nxc+nxcr-2
  nxt=nwbr+nwb+nwbl

  !quick return if no Semilocal XC potential is required (Hartree or Hartree-Fock)
  if (ixc == 0 .or. ixc == 100) then
     if (datacode == 'G') then
        call to_zero(n01*n02*n03,potxc(1))
        !call dscal(n01*n02*n03,0.0_dp,potxc,1)
     else
        call to_zero(n01*n02*nxc,potxc(1))
        !call dscal(n01*n02*nxc,0.0_dp,potxc,1)
     end if
     exc=0.0_gp
     vxc=0.0_gp
     call timing(iproc,'Exchangecorr  ','OF')
     return
  end if
  
  !if rhocore is associated we should add it on the charge density
  if (associated(rhocore)) then
     if (nspin == 1) then
        !sum the complete core density for non-spin polarised calculations
        call axpy(m1*m3*nxt,1.0_wp,rhocore(1),1,rho(1),1)
     else if (nspin==2) then
        !for spin-polarised calculation consider half per spin index
        call axpy(m1*m3*nxt,0.5_wp,rhocore(1),1,rho(1),1)
        call axpy(m1*m3*nxt,0.5_wp,rhocore(1),1,rho(1+m1*m3*nxt),1)
     end if
  end if

  if (datacode=='G') then
     !starting address of rho in the case of global i/o
     i3start=istart+2-nxcl-nwbl
     if((nspin==2 .and. nproc>1) .or. i3start <=0 .or. i3start+nxt-1 > n03 ) then
        !allocation of an auxiliary array for avoiding the shift of the density
        allocate(rho_G(m1*m3*nxt*2+ndebug),stat=i_stat)
        call memocc(i_stat,rho_G,'rho_G',subname)
        !here we put the modulo of the results for the non-isolated GGA
        do ispin=1,nspin
           do i3=1,nxt
              do i2=1,m3
                 do i1=1,m1
                    i=i1+(i2-1)*m1+(i3-1)*m1*m3+(ispin-1)*m1*m3*nxt
                    j=i1+(i2-1)*n01+(modulo(i3start+i3-2,n03))*n01*n02+(ispin-1)*n01*n02*n03
                    rho_G(i)=rho(j)
                 end do
              end do
           end do
        end do
     end if
  else if (datacode == 'D') then
     !distributed i/o
     i3start=1
  else
     stop 'PSolver: datacode not admitted'
  end if

  !print *,'density must go from',min(istart+1,m2),'to',iend,'with n2/2=',n2/2
  !print *,'        it goes from',i3start+nwbl+nxcl-1,'to',i3start+nxc-1
  !print *,'istart',i3start,nxcl,nwbl,istart,iproc,geocode

  !rescale the density to apply that to ABINIT routines

  if (nspin==1) then !rho_g does not enter here
     if (datacode=='G' .and. (i3start <=0 .or. i3start+nxt-1 > n03 )) then
        call vscal(m1*m3*nxt,0.5_dp,rho_G(1),1)
     else
        call vscal(m1*m3*nxt,0.5_dp,rho(1+n01*n02*(i3start-1)),1)
     end if
  end if
  !allocate array for XC potential enlarged for the WB procedure
  allocate(vxci(m1,m3,max(1,nwb),nspin+ndebug),stat=i_stat)
  call memocc(i_stat,vxci,'vxci',subname)

  !allocate the array of the second derivative of the XC energy if it is needed
  !Allocations of the exchange-correlation terms, depending on the ixc value
  if (present(dvxcdrho)) then
     if (nspin==1) then 
        order=-2
     else
        order=2
     end if
     ndvxc = size(dvxcdrho, 4)
     dvxci => dvxcdrho
  else
     order=1
     ndvxc=0
     !here ndebug is not put since it is taken form dvxcdrho (not very good)
     allocate(dvxci(m1,m3,max(1,nwb),ndvxc),stat=i_stat)
     call memocc(i_stat,dvxci,'dvxci',subname)
  end if

  !if (present(dvxcdrho)) then
  !   write(*,*)'Array of second derivatives of Exc allocated, dimension',ndvxc,m1,m3,nwb
  !end if
  if (istart+1 <= m2) then 
     if(datacode=='G' .and. &
          ((nspin==2 .and. nproc > 1) .or. i3start <=0 .or. i3start+nxt-1 > n03 )) then
<<<<<<< HEAD
        !allocation of an auxiliary array for avoiding the shift
        call xc_energy_new(geocode,m1,m3,md1,md2,md3,nxc,nwb,nxt,nwbl,nwbr,nxcl,nxcr,&
=======
        !allocation of an auxiliary array for avoiding the shift 
        call xc_energy_new(geocode,m1,m3,nxc,nwb,nxt,nwbl,nwbr,nxcl,nxcr,&
>>>>>>> 01b57ec3
             ixc,hx,hy,hz,rho_G,vxci,&
             eexcuLOC,vexcuLOC,order,ndvxc,dvxci,nspin)
        !restoring the density on the original form
        do ispin=1,nspin
           do i3=1,nxt
              do i2=1,m3
                 do i1=1,m1
                    i=i1+(i2-1)*m1+(i3-1)*m1*m3+(ispin-1)*m1*m3*nxt
                    j=i1+(i2-1)*n01+(modulo(i3start+i3-2,n03))*n01*n02+(ispin-1)*n01*n02*n03
                    rho(j)=rho_G(i)
                 end do
              end do
           end do
        end do
        i_all=-product(shape(rho_G))*kind(rho_G)
        deallocate(rho_G,stat=i_stat)
        call memocc(i_stat,i_all,'rho_G',subname)
     else
        call xc_energy_new(geocode,m1,m3,nxc,nwb,nxt,nwbl,nwbr,nxcl,nxcr,&
             ixc,hx,hy,hz,rho(1+n01*n02*(i3start-1)),vxci,&
             eexcuLOC,vexcuLOC,order,ndvxc,dvxci,nspin)
     end if
  else
     !presumably the vxc should be initialised
     call vscal(m1*m3*nwb*nspin,0.0_dp,vxci(1,1,1,1),1)
     eexcuLOC=0.0_dp
     vexcuLOC=0.0_dp
  end if
  !the value of the shift depends of the distributed i/o or not
  if ((datacode=='G' .and. nproc == 1) .or. datacode == 'D') then
     !copy the relevant part of vxci on the output potxc
     call dcopy(m1*m3*nxc,vxci(1,1,nxcl,1),1,potxc(1),1)
     if (nspin == 2) then
        call dcopy(m1*m3*nxc,vxci(1,1,nxcl,2),1,potxc(1+m1*m3*nxc),1)
     end if
  end if
 
  !if (iproc == 0) print *,'n03,nxt,nxc,geocode,datacode',n03,nxt,nxc,geocode,datacode

  !recollect the final data, and build the total charge density
  !no spin index anymore
  if (datacode == 'G') then
     do i3=nxc,1,-1
        do i2=1,n02
           do i1=1,n01
              rho(i1+(i2-1)*n01+(i3+istart-1)*n01*n02)=&
                   rho(i1+(i2-1)*n01+modulo(i3-1-1+i3start,n03)*n01*n02)
           end do
        end do
     end do
  end if

  !if rhocore is associated we then remove it from the charge density
  !and subtract its contribution from the evaluation of the XC potential integral vexcu
  if (associated(rhocore)) then
     !at this stage the density is not anymore spin-polarised
     !sum the complete core density for non-spin polarised calculations
     call axpy(m1*m3*nxc,-1.0_wp,rhocore(1+m1*m3*i3xcsh_fake),1,rho(1),1)
     vexcuRC=0.0_gp
     do i=1,nxc*m3*m1
        vexcuRC=vexcuRC+rhocore(i+m1*m3*i3xcsh_fake)*potxc(i)
     end do
     if (nspin==2) then
        do i=1,nxc*m3*m1
           vexcuRC=vexcuRC+rhocore(i+m1*m3*i3xcsh_fake)*potxc(i+m1*m3*nxc)
        end do
        !divide the results per two because of the spin multiplicity
        vexcuRC=0.5*vexcuRC
     end if
     vexcuRC=vexcuRC*real(hx*hy*hz,gp)
     !subtract this value from the vexcu
     vexcuLOC=vexcuLOC-vexcuRC
  end if

  call timing(iproc,'Exchangecorr  ','OF')

  !gathering the data to obtain the distribution array
  !evaluating the total ehartree,eexcu,vexcu
  if (nproc > 1) then

     call timing(iproc,'PSolv_commun  ','ON')
     allocate(energies_mpi(2+ndebug),stat=i_stat)
     call memocc(i_stat,energies_mpi,'energies_mpi',subname)

     energies_mpi(1)=eexcuLOC
     energies_mpi(2)=vexcuLOC
     call mpiallred(energies_mpi(1),2,MPI_SUM,MPI_COMM_WORLD,ierr)
     exc=energies_mpi(1)
     vxc=energies_mpi(2)

     i_all=-product(shape(energies_mpi))*kind(energies_mpi)
     deallocate(energies_mpi,stat=i_stat)
     call memocc(i_stat,i_all,'energies_mpi',subname)
     call timing(iproc,'PSolv_commun  ','OF')

     if (datacode == 'G') then
        !building the array of the data to be sent from each process
        !and the array of the displacement
        if (present(dvxcdrho)) then
           write(*,*)'ERROR: gathering of 2nd derivative of Exc not implemented yet!'
           stop
        end if

        call timing(iproc,'PSolv_comput  ','ON')
        allocate(gather_arr(0:nproc-1,2+ndebug),stat=i_stat)
        call memocc(i_stat,gather_arr,'gather_arr',subname)
        do jproc=0,nproc-1
           istart=min(jproc*(md2/nproc),m2-1)
           jend=max(min(md2/nproc,m2-md2/nproc*jproc),0)
           gather_arr(jproc,1)=m1*m3*jend
           gather_arr(jproc,2)=m1*m3*istart
        end do

        !gather all the results in the same rho array
        istart=min(iproc*(md2/nproc),m2-1)

        call timing(iproc,'PSolv_comput  ','OF')
        call timing(iproc,'PSolv_commun  ','ON')
        istden=1+n01*n02*istart
        istglo=1
        do ispin=1,nspin
           if (ispin==2) then
              istden=istden+n01*n02*n03
              istglo=istglo+n01*n02*n03
           end if
           call MPI_ALLGATHERV(vxci(1,1,nxcl,ispin),gather_arr(iproc,1),mpidtypw,&
                potxc(istglo),gather_arr(0,1),gather_arr(0,2),mpidtypw,&
                MPI_COMM_WORLD,ierr)
        end do
        call timing(iproc,'PSolv_commun  ','OF')
        call timing(iproc,'PSolv_comput  ','ON')

        i_all=-product(shape(gather_arr))*kind(gather_arr)
        deallocate(gather_arr,stat=i_stat)
        call memocc(i_stat,i_all,'gather_arr',subname)

        call timing(iproc,'PSolv_comput  ','OF')

     end if

  else
     exc=real(eexcuLOC,gp)
     vxc=real(vexcuLOC,gp)
  end if

  i_all=-product(shape(vxci))*kind(vxci)
  deallocate(vxci,stat=i_stat)
  call memocc(i_stat,i_all,'vxci',subname)

  if (.not.present(dvxcdrho)) then
     i_all=-product(shape(dvxci))*kind(dvxci)
     deallocate(dvxci,stat=i_stat)
     call memocc(i_stat,i_all,'dvxci',subname)
  end if

  if (iproc==0  .and. wrtmsg) write(*,'(a)')'done.'

END SUBROUTINE XC_potential



!>    Calculate the XC terms from the given density in a distributed way.
!!    it assign also the proper part of the density to the zf array 
!!    which will be used for the core of the FFT procedure.
!!    Following the values of ixc and of sumpion, the array pot_ion is either summed or assigned
!!    to the XC potential, or even ignored.
!!
!! SYNOPSIS
!!    geocode  Indicates the boundary conditions (BC) of the problem:
!!            'F' free BC, isolated systems.
!!                The program calculates the solution as if the given density is
!!                "alone" in R^3 space.
!!            'S' surface BC, isolated in y direction, periodic in xz plane                
!!                The given density is supposed to be periodic in the xz plane,
!!                so the dimensions in these direction mus be compatible with the FFT
!!                Beware of the fact that the isolated direction is y!
!!            'P' periodic BC.
!!                The density is supposed to be periodic in all the three directions,
!!                then all the dimensions must be compatible with the FFT.
!!                No need for setting up the kernel.
!!    m1,m3       global dimensions in the three directions.
!!    nproc       number of processors
!!    iproc       label of the process,from 0 to nproc-1
!!    ixc         eXchange-Correlation code. Indicates the XC functional to be used 
!!                for calculating XC energies and potential. 
!!                ixc=0 indicates that no XC terms are computed. The XC functional codes follow
!!                the ABINIT convention.
!!    hx,hy,hz    grid spacings. 
!!    rho         density in the distributed format, also in spin-polarised
!!    exc,vxc     XC energy and integral of $\rho V_{xc}$ respectively
!!    nxc         value of the effective distributed dimension in the third direction
!!    nwb         enlarged dimension for calculating the WB correction
!!    nxt         enlarged dimension for calculating the GGA case 
!!                (further enlarged for compatibility with WB correction if it is the case)
!!    nwbl,nwbr
!!    nxcl,nxcr   shifts in the three directions to be compatible with the relation
!!                nxc+nxcl+nxcr-2=nwb, nwb+nwbl+nwbr=nxt.
!!
!! @warning
!!    The dimensions of pot_ion must be compatible with geocode, datacode,
!!    ixc and iproc. Since the arguments of these routines are indicated with the *, it
!!    is IMPERATIVE to refer to PSolver routine for the correct allocation sizes.
subroutine xc_energy_new(geocode,m1,m3,nxc,nwb,nxt,nwbl,nwbr,&
     nxcl,nxcr,ixc,hx,hy,hz,rho,vxci,exc,vxc,order,ndvxc,dvxci,nspden)

  use module_base
  use module_xc

  implicit none

  !Arguments----------------------
  character(len=1), intent(in) :: geocode
  integer, intent(in) :: m1,m3,nxc,nwb,nxcl,nxcr,nxt,ixc,nspden
  integer, intent(in) :: nwbl,nwbr,order,ndvxc
  real(gp), intent(in) :: hx,hy,hz
  real(dp), dimension(m1,m3,nxt,nspden), intent(inout) :: rho
  real(dp), dimension(m1,m3,nwb,nspden), intent(out) :: vxci
  real(dp), dimension(m1,m3,nwb,ndvxc), intent(out) :: dvxci
  real(dp), intent(out) :: exc,vxc

  !Local variables----------------
  character(len=*), parameter :: subname='xc_energy'
  real(dp), dimension(:,:,:), allocatable :: exci
  real(dp), dimension(:,:,:,:), allocatable :: dvxcdgr
  real(dp), dimension(:,:,:,:,:), allocatable :: gradient
  real(dp) :: elocal,vlocal,rhov,sfactor
  integer :: npts,i_all,offset,i_stat,ispden
  integer :: i1,i2,i3,j1,j2,j3,jp2,jppp2
  logical :: use_gradient

  !check for the dimensions
  if (nwb/=nxcl+nxc+nxcr-2 .or. nxt/=nwbr+nwb+nwbl) then
     print *,'the XC dimensions are not correct'
     print *,'nxc,nwb,nxt,nxcl,nxcr,nwbl,nwbr',nxc,nwb,nxt,nxcl,nxcr,nwbl,nwbr
     stop
  end if

  !starting point of the density array for the GGA cases in parallel
  offset=nwbl+1
  !divide by two the density to applicate it in the ABINIT xc routines
  use_gradient = xc_isgga()

  if (use_gradient) then
     !computation of the gradient
     allocate(gradient(m1,m3,nwb,2*nspden-1,0:3+ndebug),stat=i_stat)
     call memocc(i_stat,gradient,'gradient',subname)

     !!the calculation of the gradient will depend on the geometry code
     !this operation will also modify the density arrangment for a GGA calculation
     !in parallel and spin-polarised, since ABINIT routines need to calculate
     !the XC terms for spin up and then spin down
     call calc_gradient(geocode,m1,m3,nxt,nwb,nwbl,nwbr,rho,nspden,&
          real(hx,dp),real(hy,dp),real(hz,dp),gradient)

     allocate(dvxcdgr(m1,m3,nwb,3+ndebug),stat=i_stat)
     call memocc(i_stat,dvxcdgr,'dvxcdgr',subname)
  else
     allocate(gradient(1,1,1,1,1+ndebug),stat=i_stat)
     call memocc(i_stat,gradient,'gradient',subname)
     allocate(dvxcdgr(1,1,1,1+ndebug),stat=i_stat)
     call memocc(i_stat,dvxcdgr,'dvxcdgr',subname)
  end if
  
  !Allocations
  allocate(exci(m1,m3,nwb+ndebug),stat=i_stat)
  call memocc(i_stat,exci,'exci',subname)

  !this part can be commented out if you don't want to use ABINIT modules
  !of course it must be substituted with an alternative XC calculation
  npts=m1*m3*nwb

  ! Do the calculation.
  if (abs(order) == 1) then
     call xc_getvxc(npts,exci,nspden,rho(1,1,offset,1),vxci,gradient,dvxcdgr)
  else if (abs(order) == 2) then
     call xc_getvxc(npts,exci,nspden,rho(1,1,offset,1),vxci,gradient,dvxcdgr,dvxci)
  
  end if

  if (use_gradient) then
     !do not calculate the White-Bird term in the Leeuwen Baerends XC case
     if (ixc/=13) then
        call vxcpostprocessing(geocode,m1,m3,nwb,nxc,nxcl,nxcr,nspden,3,gradient,&
             real(hx,dp),real(hy,dp),real(hz,dp),dvxcdgr,vxci)
     end if

     !restore the density array in the good position if it was shifted for the parallel GGA
     !operation not necessarily needed, but related to the fact that the array has three
     !indices which make it difficult to treat
     !one should convert the operations with one indices arrays
     if (nspden==2 .and. nxt /= nwb) then
        j3=nwb+1
        do i3=nwb-nwbr,1,-1
           j3=j3-1
           do i2=1,m3
              do i1=1,m1
                 rho(i1,i2,nwbl+j3,2)=rho(i1,i2,i3,2)
              end do
           end do
        end do
        do i3=nxt,nwb+nwbl+1,-1 !we have nwbr points
           j3=j3-1
           do i2=1,m3
              do i1=1,m1
                 rho(i1,i2,nwbl+j3,2)=rho(i1,i2,i3,1)
              end do
           end do
        end do
     end if
  end if
  !end of the part that can be commented out

  if (allocated(dvxcdgr)) then
     i_all=-product(shape(dvxcdgr))*kind(dvxcdgr)
     deallocate(dvxcdgr,stat=i_stat)
     call memocc(i_stat,i_all,'dvxcdgr',subname)
  end if
  if (allocated(gradient)) then
     i_all=-product(shape(gradient))*kind(gradient)
     deallocate(gradient,stat=i_stat)
     call memocc(i_stat,i_all,'gradient',subname)
  end if
  !     rewind(300)
  !     do ispden=1,nspden
  !        do i3=1,nxt
  !           do i2=1,m3
  !              do i1=1,m1
  !                 write(300,'(f18.12)') rho(i1,i2,i3,ispden)
  !              end do
  !           end do
  !        end do
  !     end do

  !this part should be put out from this routine due to the Global distribution code
  exc=0.0_dp
  vxc=0.0_dp
  sfactor=1.0_dp
  if(nspden==1) sfactor=2.0_dp

  !compact the rho array into the total charge density
  !try to use dot and dcopy routines, more general
  ! e.g. exc=dot(m1*m3*nxc,exci(1,1,nxcl),1,rho(1,1,offset+nxcl-1,ispden),1)

  ispden=1
  do jp2=1,nxc
     j2=offset+jp2+nxcl-2
     jppp2=jp2+nxcl-1
     do j3=1,m3
        do j1=1,m1
           rhov=rho(j1,j3,j2,ispden)
           elocal=exci(j1,j3,jppp2)
           vlocal=vxci(j1,j3,jppp2,ispden)
           exc=exc+elocal*rhov
           vxc=vxc+vlocal*rhov
           rho(j1,j3,jp2,1)=sfactor*rhov!restore the original normalization
           !potxc(j1,j3,jp2,ispden)=real(vlocal,wp)
        end do
     end do
  end do
  !spin-polarised case
  if (nspden==2) then
     ispden=2
     do jp2=1,nxc
        j2=offset+jp2+nxcl-2
        jppp2=jp2+nxcl-1
        do j3=1,m3
           do j1=1,m1
              rhov=rho(j1,j3,j2,ispden)
              elocal=exci(j1,j3,jppp2)
              vlocal=vxci(j1,j3,jppp2,ispden)
              exc=exc+elocal*rhov
              vxc=vxc+vlocal*rhov
              rho(j1,j3,jp2,1)=rho(j1,j3,jp2,1)+sfactor*rhov
              !potxc(j1,j3,jp2,ispden)=real(vlocal,dp)
           end do
        end do
     end do
  end if

  !the two factor is due to the 
  !need of using the density of states in abinit routines
  exc=sfactor*real(hx*hy*hz,dp)*exc
  vxc=sfactor*real(hx*hy*hz,dp)*vxc

  !De-allocations
  i_all=-product(shape(exci))*kind(exci)
  deallocate(exci,stat=i_stat)
  call memocc(i_stat,i_all,'exci',subname)

END SUBROUTINE xc_energy_new


!>    Calculate the XC terms from the given density in a distributed way.
!!    it assign also the proper part of the density to the zf array 
!!    which will be used for the core of the FFT procedure.
!!    Following the values of ixc and of sumpion, the array pot_ion is either summed or assigned
!!    to the XC potential, or even ignored.
!!
!! SYNOPSIS
!!    geocode  Indicates the boundary conditions (BC) of the problem:
!!            'F' free BC, isolated systems.
!!                The program calculates the solution as if the given density is
!!                "alone" in R^3 space.
!!            'S' surface BC, isolated in y direction, periodic in xz plane                
!!                The given density is supposed to be periodic in the xz plane,
!!                so the dimensions in these direction mus be compatible with the FFT
!!                Beware of the fact that the isolated direction is y!
!!            'P' periodic BC.
!!                The density is supposed to be periodic in all the three directions,
!!                then all the dimensions must be compatible with the FFT.
!!                No need for setting up the kernel.
!!    m1,m2,m3    global dimensions in the three directions.
!!    md1,md2,md3 dimensions of the arrays compatible with the FFT in the three directions.
!!    nproc       number of processors
!!    iproc       label of the process,from 0 to nproc-1
!!    ixc         eXchange-Correlation code. Indicates the XC functional to be used 
!!                for calculating XC energies and potential. 
!!                ixc=0 indicates that no XC terms are computed. The XC functional codes follow
!!                the ABINIT convention.
!!    hx,hy,hz    grid spacings. 
!!    rhopot      density in the distributed format.
!!    karray      kernel of the poisson equation. It is provided in distributed case, with
!!                dimensions that are related to the output of the PS_dim4allocation routine
!!                it MUST be created by following the same geocode as the Poisson Solver.
!!    pot_ion     additional external potential that is added to the output, 
!!                when the XC parameter ixc/=0. It is always provided in the distributed form,
!!                clearly without the overlapping terms which are needed only for the XC part
!!    exc,vxc     XC energy and integral of $\rho V_{xc}$ respectively
!!    nxc         value of the effective distributed dimension in the third direction
!!    nwb         enlarged dimension for calculating the WB correction
!!    nxt         enlarged dimension for calculating the GGA case 
!!                (further enlarged for compatibility with WB correction if it is the case)
!!    nwbl,nwbr
!!    nxcl,nxcr   shifts in the three directions to be compatible with the relation
!!                nxc+nxcl+nxcr-2=nwb, nwb+nwbl+nwbr=nxt.
!!    sumpion     logical value which states whether to sum pot_ion to the final result or not
!!                if sumpion==.true. zfionxc will be pot_ion+vxci
!!                if sumpion==.false. zfionxc will be vxci
!!                this value is ignored when ixc=0. In that case zfionxc is untouched
!!    zf          output array corresponding to the density which can be passed to FFT part
!!    zfionxc     output array which will contain pot_ion+vxci or vxci, following sumpion
!!
!! @warning
!!    The dimensions of pot_ion must be compatible with geocode, datacode, nproc, 
!!    ixc and iproc. Since the arguments of these routines are indicated with the *, it
!!    is IMPERATIVE to refer to PSolver routine for the correct allocation sizes.
subroutine xc_energy(geocode,m1,m3,md1,md2,md3,nxc,nwb,nxt,nwbl,nwbr,&
     nxcl,nxcr,ixc,hx,hy,hz,rhopot,pot_ion,sumpion,zf,zfionxc,exc,vxc,nproc,nspden)

  use module_base
  use module_xc
  use interfaces_56_xc

  implicit none

  !Arguments----------------------
  character(len=1), intent(in) :: geocode
  logical, intent(in) :: sumpion
  integer, intent(in) :: m1,m3,nxc,nwb,nxcl,nxcr,nxt,md1,md2,md3,ixc,nproc,nspden
  integer, intent(in) :: nwbl,nwbr
  real(gp), intent(in) :: hx,hy,hz
  real(dp), dimension(m1,m3,nxt,nspden), intent(inout) :: rhopot
  real(wp), dimension(*), intent(in) :: pot_ion
  real(dp), dimension(md1,md3,md2/nproc), intent(out) :: zf
  real(wp), dimension(md1,md3,md2/nproc,nspden), intent(out) :: zfionxc
  real(dp), intent(out) :: exc,vxc

  !Local variables----------------
  character(len=*), parameter :: subname='xc_energy'
  real(dp), dimension(:,:,:), allocatable :: exci,d2vxci
  real(dp), dimension(:,:,:,:), allocatable :: vxci,dvxci,dvxcdgr
  real(dp), dimension(:,:,:,:,:), allocatable :: gradient
  real(dp) :: elocal,vlocal,rho,potion,sfactor
  integer :: npts,i_all,order,offset,i_stat,ispden
  integer :: i1,i2,i3,j1,j2,j3,jp2,jpp2,jppp2
  integer :: ndvxc,nvxcdgr,ngr2,nd2vxc
  logical :: use_gradient

  !check for the dimensions
  if (nwb/=nxcl+nxc+nxcr-2 .or. nxt/=nwbr+nwb+nwbl) then
     print *,'the XC dimensions are not correct'
     print *,'nxc,nwb,nxt,nxcl,nxcr,nwbl,nwbr',nxc,nwb,nxt,nxcl,nxcr,nwbl,nwbr
     stop
  end if

  !these are always the same
  order=1
  
  !starting point of the density array for the GGA cases in parallel
  offset=nwbl+1
  if (ixc/=0) then
     !divide by two the density to applicate it in the ABINIT xc routines
     if(nspden==1) then
        do i3=1,nxt
           do i2=1,m3
              do i1=1,m1
                 rhopot(i1,i2,i3,nspden)=.5_dp*rhopot(i1,i2,i3,nspden)
              end do
           end do
        end do
     end if
!     rewind(301)
!     do ispden=1,nspden
!        do i3=1,nxt
!           do i2=1,m3
!              do i1=1,m1
!                 write(301,'(f18.12)') rhopot(i1,i2,i3,ispden)
!              end do
!           end do
!        end do
!     end do
     use_gradient = xc_isgga()

     !Allocations of the exchange-correlation terms, depending on the ixc value
     nd2vxc=1
     call size_dvxc(ixc,ndvxc,ngr2,nd2vxc,nspden,nvxcdgr,order)

     if (use_gradient) then
        !computation of the gradient
        allocate(gradient(m1,m3,nwb,2*nspden-1,0:3+ndebug),stat=i_stat)
        call memocc(i_stat,gradient,'gradient',subname)

        !!the calculation of the gradient will depend on the geometry code
        !if (geocode=='F') then
           call calc_gradient(geocode,m1,m3,nxt,nwb,nwbl,nwbr,rhopot,nspden,&
                real(hx,dp),real(hy,dp),real(hz,dp),gradient)
        !else
        !print *,'geocode=',geocode,&
        !     ':the calculation of the gradient is still to be performed in this case'
        !stop
        !end if

     end if

     !Allocations
     allocate(exci(m1,m3,nwb+ndebug),stat=i_stat)
     call memocc(i_stat,exci,'exci',subname)
     allocate(vxci(m1,m3,nwb,nspden+ndebug),stat=i_stat)
     call memocc(i_stat,vxci,'vxci',subname)

     if (ndvxc/=0) then
        allocate(dvxci(m1,m3,nwb,ndvxc+ndebug),stat=i_stat)
        call memocc(i_stat,dvxci,'dvxci',subname)
     end if
     if (nvxcdgr/=0) then
        allocate(dvxcdgr(m1,m3,nwb,nvxcdgr+ndebug),stat=i_stat)
        call memocc(i_stat,dvxcdgr,'dvxcdgr',subname)
     end if
     if ((ixc==3 .or. (ixc>=7 .and. ixc<=15)) .and. order==3) then
        allocate(d2vxci(m1,m3,nwb+ndebug),stat=i_stat)
        call memocc(i_stat,d2vxci,'d2vxci',subname)
     end if

     if (.not.allocated(gradient) .and. nxc/=nxt ) then
        print *,'xc_energy: if nxt/=nxc the gradient must be allocated'
        stop
     end if

     !this part can be commented out if you don't want to use ABINIT modules
     !of course it must be substituted with an alternative XC calculation
     npts=m1*m3*nwb
     !let us apply ABINIT routines
     !case with gradient
     if (ixc >= 11 .and. ixc <= 16) then
        if (order**2 <= 1 .or. ixc == 16) then
           if (ixc /= 13) then             
              call drivexc(exci,ixc,npts,nspden,order,rhopot(1,1,offset,1),vxci,ndvxc,ngr2,nd2vxc,nvxcdgr,&
                   &grho2_updn=gradient,vxcgr=dvxcdgr) 
           else
              call drivexc(exci,ixc,npts,nspden,order,rhopot(1,1,offset,1),vxci,ndvxc,ngr2,nd2vxc,nvxcdgr,&
                   &grho2_updn=gradient) 
           end if
        else if (order /= 3) then
           if (ixc /= 13) then             
              call drivexc(exci,ixc,npts,nspden,order,rhopot(1,1,offset,1),vxci,ndvxc,ngr2,nd2vxc,nvxcdgr,&
                   &dvxc=dvxci,grho2_updn=gradient,vxcgr=dvxcdgr) 
           else
              call drivexc(exci,ixc,npts,nspden,order,rhopot(1,1,offset,1),vxci,ndvxc,ngr2,nd2vxc,nvxcdgr,&
                   &dvxc=dvxci,grho2_updn=gradient) 
           end if
        else if (order == 3) then
           if (ixc /= 13) then             
              call drivexc(exci,ixc,npts,nspden,order,rhopot(1,1,offset,1),vxci,ndvxc,ngr2,nd2vxc,nvxcdgr,&
                   &dvxc=dvxci,d2vxc=d2vxci,grho2_updn=gradient,vxcgr=dvxcdgr) 
           else
              call drivexc(exci,ixc,npts,nspden,order,rhopot(1,1,offset,1),vxci,ndvxc,ngr2,nd2vxc,nvxcdgr,&
                   &dvxc=dvxci,d2vxc=d2vxci,grho2_updn=gradient) 
           end if
        end if

        !cases without gradient
     else if (ixc >= 0) then
        if (order**2 <=1 .or. ixc >= 31 .and. ixc<=34) then
           call drivexc(exci,ixc,npts,nspden,order,rhopot(1,1,offset,1),vxci,ndvxc,ngr2,nd2vxc,nvxcdgr)
        else if (order==3 .and. (ixc==3 .or. ixc>=7 .and. ixc<=10)) then
           call drivexc(exci,ixc,npts,nspden,order,rhopot(1,1,offset,1),vxci,ndvxc,ngr2,nd2vxc,nvxcdgr,&
                &dvxc=dvxci,d2vxc=d2vxci)
        else
           call drivexc(exci,ixc,npts,nspden,order,rhopot(1,1,offset,1),vxci,ndvxc,ngr2,nd2vxc,nvxcdgr,&
                &dvxc=dvxci)
        end if
        !case with libXC, with and without gradient
     else if (ixc < 0) then
        call drivexc(exci,ixc,npts,nspden,order,rhopot(1,1,offset,1),vxci,ndvxc,ngr2,nd2vxc,nvxcdgr,     &
             &      grho2_updn=gradient,vxcgr=dvxcdgr)
     end if

     if (use_gradient) then
        !do not calculate the White-Bird term in the Leeuwen Baerends XC case
        if (ixc/=13) then
           call vxcpostprocessing(geocode,m1,m3,nwb,nxc,nxcl,nxcr,nspden,nvxcdgr,gradient,&
                real(hx,dp),real(hy,dp),real(hz,dp),dvxcdgr,vxci)
        end if

        !restore the density array in the good position if it was shifted for the parallel GGA
        !operation not necessarily needed
        if (nspden==2 .and. nxt /= nwb) then
           j3=nwb+1
           do i3=nwb-nwbr,1,-1
              j3=j3-1
              do i2=1,m3
                 do i1=1,m1
                    rhopot(i1,i2,nwbl+j3,2)=rhopot(i1,i2,i3,2)
                 end do
              end do
           end do
           do i3=nxt,nwb+nwbl+1,-1 !we have nwbr points
              j3=j3-1
              do i2=1,m3
                 do i1=1,m1
                    rhopot(i1,i2,nwbl+j3,2)=rhopot(i1,i2,i3,1)
                 end do
              end do
           end do
        end if
     end if
     !end of the part that can be commented out

     if (allocated(dvxci)) then
        i_all=-product(shape(dvxci))*kind(dvxci)
        deallocate(dvxci,stat=i_stat)
        call memocc(i_stat,i_all,'dvxci',subname)
     end if
     if (allocated(dvxcdgr)) then
        i_all=-product(shape(dvxcdgr))*kind(dvxcdgr)
        deallocate(dvxcdgr,stat=i_stat)
        call memocc(i_stat,i_all,'dvxcdgr',subname)
     end if
     if (allocated(d2vxci)) then
        i_all=-product(shape(d2vxci))*kind(d2vxci)
        deallocate(d2vxci,stat=i_stat)
        call memocc(i_stat,i_all,'d2vxci',subname)
     end if
     if (allocated(gradient)) then
        i_all=-product(shape(gradient))*kind(gradient)
        deallocate(gradient,stat=i_stat)
        call memocc(i_stat,i_all,'gradient',subname)
     end if

!     rewind(300)
!     do ispden=1,nspden
!        do i3=1,nxt
!           do i2=1,m3
!              do i1=1,m1
!                 write(300,'(f18.12)') rhopot(i1,i2,i3,ispden)
!              end do
!           end do
!        end do
!     end do


     exc=0.0_dp
     vxc=0.0_dp
     sfactor=1.0_dp
     if(nspden==1) sfactor=2.0_dp
     if (sumpion) then
        !summing the xc potential into the zfionxc array with pot_ion
        ispden=1
        do jp2=1,nxc
           j2=offset+jp2+nxcl-2
           jppp2=jp2+nxcl-1
           do j3=1,m3
              do j1=1,m1
                 jpp2=j1+(j3-1)*m1+(jp2-1)*m1*m3
                 rho=rhopot(j1,j3,j2,ispden)
                 potion=pot_ion(jpp2)
                 elocal=exci(j1,j3,jppp2)
                 vlocal=vxci(j1,j3,jppp2,ispden)
                 exc=exc+elocal*rho
                 vxc=vxc+vlocal*rho
                 zf(j1,j3,jp2)=sfactor*rho !restore the original normalization
                 zfionxc(j1,j3,jp2,ispden)=potion+real(vlocal,wp)
              end do
              do j1=m1+1,md1
                 zf(j1,j3,jp2)=0.d0
                 zfionxc(j1,j3,jp2,ispden)=0.0_wp
              end do
           end do
           do j3=m3+1,md3
              do j1=1,md1
                 zf(j1,j3,jp2)=0.d0
                 zfionxc(j1,j3,jp2,ispden)=0.0_wp
              end do
           end do
        end do
        do jp2=nxc+1,md2/nproc
           do j3=1,md3
              do j1=1,md1
                 zf(j1,j3,jp2)=0.d0
                 zfionxc(j1,j3,jp2,ispden)=0.0_wp
              end do
           end do
        end do
        !spin-polarised case
        if (nspden==2) then
           ispden=2
           do jp2=1,nxc
              j2=offset+jp2+nxcl-2
              jppp2=jp2+nxcl-1
              do j3=1,m3
                 do j1=1,m1
                    jpp2=j1+(j3-1)*m1+(jp2-1)*m1*m3
                    rho=rhopot(j1,j3,j2,ispden)
                    potion=pot_ion(jpp2)
                    elocal=exci(j1,j3,jppp2)
                    vlocal=vxci(j1,j3,jppp2,ispden)
                    exc=exc+elocal*rho
                    vxc=vxc+vlocal*rho
                    zf(j1,j3,jp2)=zf(j1,j3,jp2)+sfactor*rho !restore original normalization
                    zfionxc(j1,j3,jp2,ispden)=potion+real(vlocal,wp)
                 end do
                 do j1=m1+1,md1
                    zfionxc(j1,j3,jp2,ispden)=0.0_wp
                 end do
              end do
              do j3=m3+1,md3
                 do j1=1,md1
                    zfionxc(j1,j3,jp2,ispden)=0.0_wp
                 end do
              end do
           end do
           do jp2=nxc+1,md2/nproc
              do j3=1,md3
                 do j1=1,md1
                    zfionxc(j1,j3,jp2,ispden)=0.0_wp
                 end do
              end do
           end do
        end if
     else
        !the zfionxc aray contain only the XC potential. pot_ion is ignored
        ispden=1
        do jp2=1,nxc
           j2=offset+jp2+nxcl-2
           jppp2=jp2+nxcl-1
           do j3=1,m3
              do j1=1,m1
                 rho=rhopot(j1,j3,j2,ispden)
                 elocal=exci(j1,j3,jppp2)
                 vlocal=vxci(j1,j3,jppp2,ispden)
                 exc=exc+elocal*rho
                 vxc=vxc+vlocal*rho
                 zf(j1,j3,jp2)=sfactor*rho!restore the original normalization
                 zfionxc(j1,j3,jp2,ispden)=real(vlocal,wp)
              end do
              do j1=m1+1,md1
                 zf(j1,j3,jp2)=0.0_dp
                 zfionxc(j1,j3,jp2,ispden)=0.0_wp
              end do
           end do
           do j3=m3+1,md3
              do j1=1,md1
                 zf(j1,j3,jp2)=0.0_dp
                 zfionxc(j1,j3,jp2,ispden)=0.0_wp
              end do
           end do
        end do
        do jp2=nxc+1,md2/nproc
           do j3=1,md3
              do j1=1,md1
                 zf(j1,j3,jp2)=0.0_dp
                 zfionxc(j1,j3,jp2,ispden)=0.0_wp
              end do
           end do
        end do
        !spin-polarised case
        if (nspden==2) then
           ispden=2
           do jp2=1,nxc
              j2=offset+jp2+nxcl-2
              jppp2=jp2+nxcl-1
              do j3=1,m3
                 do j1=1,m1
                    rho=rhopot(j1,j3,j2,ispden)
                    elocal=exci(j1,j3,jppp2)
                    vlocal=vxci(j1,j3,jppp2,ispden)
                    exc=exc+elocal*rho
                    vxc=vxc+vlocal*rho
                    zf(j1,j3,jp2)=zf(j1,j3,jp2)+sfactor*rho!restore the original normalization
                    zfionxc(j1,j3,jp2,ispden)=real(vlocal,dp)
                 end do
                 do j1=m1+1,md1
                    zfionxc(j1,j3,jp2,ispden)=0.0_wp
                 end do
              end do
              do j3=m3+1,md3
                 do j1=1,md1
                    zfionxc(j1,j3,jp2,ispden)=0.0_wp
                 end do
              end do
           end do
           do jp2=nxc+1,md2/nproc
              do j3=1,md3
                 do j1=1,md1
                    zfionxc(j1,j3,jp2,ispden)=0.0_wp
                 end do
              end do
           end do
        end if
     end if
     !the two factor is due to the 
     !need of using the density of states in abinit routines
     exc=sfactor*real(hx*hy*hz,dp)*exc
     vxc=sfactor*real(hx*hy*hz,dp)*vxc

     !De-allocations
     i_all=-product(shape(exci))*kind(exci)
     deallocate(exci,stat=i_stat)
     call memocc(i_stat,i_all,'exci',subname)
     i_all=-product(shape(vxci))*kind(vxci)
     deallocate(vxci,stat=i_stat)
     call memocc(i_stat,i_all,'vxci',subname)


  else

     !case without XC terms
     !distributing the density in the zf array
     exc=0.0_dp
     vxc=0.0_dp
     do jp2=1,nxc
        j2=offset+jp2+nxcl-2
        do j3=1,m3
           do j1=1,m1
              zf(j1,j3,jp2)=rhopot(j1,j3,j2,1)
           end do
           do j1=m1+1,md1
              zf(j1,j3,jp2)=0.0_dp
           end do
        end do
        do j3=m3+1,md3
           do j1=1,md1
              zf(j1,j3,jp2)=0.0_dp
           end do
        end do
     end do
     do jp2=nxc+1,md2/nproc
        do j3=1,md3
           do j1=1,md1
              zf(j1,j3,jp2)=0.0_dp
           end do
        end do
     end do

  end if

END SUBROUTINE xc_energy


!> Correct the XC potential with the White-Bird formula, to be used for the 
!! GGA case. Works either in parallel of in serial, by proper change of the 
!! arguments.
subroutine vxcpostprocessing(geocode,n01,n02,n03,n3eff,wbl,wbr,nspden,nvxcdgr,gradient,hx,hy,hz,dvxcdgr,wb_vxc)
  use module_base
  implicit none
  character(len=1), intent(in) :: geocode
  integer, intent(in) :: n01,n02,n03,n3eff,wbl,wbr,nspden,nvxcdgr
  real(dp), intent(in) :: hx,hy,hz
  real(dp), dimension(n01,n02,n03,2*nspden-1,0:3), intent(in) :: gradient
  real(dp), dimension(n01,n02,n03,nvxcdgr), intent(in) :: dvxcdgr
  real(dp), dimension(n01,n02,n03,nspden), intent(inout) :: wb_vxc
  !Local variables
  character(len=*), parameter :: subname='vxcpostprocessing'
  integer :: i1,i2,i3,dir_i,i_all,i_stat
  real(dp) :: dnexcdgog,grad_i,rho_up,rho_down,rho_tot
  real(dp), dimension(:,:,:,:,:), allocatable :: f_i

  !Body

  allocate(f_i(n01,n02,n03,3,nspden+ndebug),stat=i_stat)
  call memocc(i_stat,f_i,'f_i',subname)
  
  !let us first treat the case nspden=1
  if (nspden == 1) then
     !Let us construct the object we have to manipulate with another gradient
     if (nvxcdgr == 3) then
        do dir_i=1,3
           !Let us construct the object we have to manipulate with another gradient
           do i3=1,n03
              do i2=1,n02
                 do i1=1,n01
                    dnexcdgog=0.5_dp*dvxcdgr(i1,i2,i3,1) + dvxcdgr(i1,i2,i3,3)
                    grad_i=2.0_dp*gradient(i1,i2,i3,1,dir_i)
                    f_i(i1,i2,i3,dir_i,1)=dnexcdgog*grad_i
                 end do
              end do
           end do
        end do
     else
        do dir_i=1,3
           !Let us construct the object we have to manipulate with another gradient
           do i3=1,n03
              do i2=1,n02
                 do i1=1,n01
                    dnexcdgog=0.5_dp*dvxcdgr(i1,i2,i3,1)
                    grad_i=2.0_dp*gradient(i1,i2,i3,1,dir_i)
                    f_i(i1,i2,i3,dir_i,1)=dnexcdgog*grad_i
                 end do
              end do
           end do
        end do
     end if

  !then the spin-polarized case
  else

     if (nvxcdgr == 3) then
        do dir_i=1,3
           do i3=1,n03
              do i2=1,n02
                 do i1=1,n01
                    rho_up=gradient(i1,i2,i3,1,dir_i)  !rho_ instead of grad_ for ABINIT comp.
                    rho_down=gradient(i1,i2,i3,2,dir_i)
                    rho_tot=gradient(i1,i2,i3,3,dir_i)
                    f_i(i1,i2,i3,dir_i,1)=rho_up*dvxcdgr(i1,i2,i3,1)+&
                         rho_tot*dvxcdgr(i1,i2,i3,3)
                    f_i(i1,i2,i3,dir_i,2)=rho_down*dvxcdgr(i1,i2,i3,2)+&
                         rho_tot*dvxcdgr(i1,i2,i3,3)
                 end do
              end do
           end do
        end do
     else
        do dir_i=1,3
           do i3=1,n03
              do i2=1,n02
                 do i1=1,n01
                    rho_up=gradient(i1,i2,i3,1,dir_i)
                    rho_down=gradient(i1,i2,i3,2,dir_i)
                    f_i(i1,i2,i3,dir_i,1)=rho_up*dvxcdgr(i1,i2,i3,1)
                    f_i(i1,i2,i3,dir_i,2)=rho_down*dvxcdgr(i1,i2,i3,2)
                 end do
              end do
           end do
        end do
     end if

  !end of spin-polarized if statement
  end if

  !let us now calculate the gradient and correct the result
  call wb_correction(geocode,n01,n02,n03,n3eff,wbl,wbr,f_i,hx,hy,hz,nspden,wb_vxc)


  i_all=-product(shape(f_i))*kind(f_i)
  deallocate(f_i,stat=i_stat)
  call memocc(i_stat,i_all,'f_i',subname)

END SUBROUTINE vxcpostprocessing<|MERGE_RESOLUTION|>--- conflicted
+++ resolved
@@ -411,13 +411,8 @@
   if (istart+1 <= m2) then 
      if(datacode=='G' .and. &
           ((nspin==2 .and. nproc > 1) .or. i3start <=0 .or. i3start+nxt-1 > n03 )) then
-<<<<<<< HEAD
         !allocation of an auxiliary array for avoiding the shift
-        call xc_energy_new(geocode,m1,m3,md1,md2,md3,nxc,nwb,nxt,nwbl,nwbr,nxcl,nxcr,&
-=======
-        !allocation of an auxiliary array for avoiding the shift 
         call xc_energy_new(geocode,m1,m3,nxc,nwb,nxt,nwbl,nwbr,nxcl,nxcr,&
->>>>>>> 01b57ec3
              ixc,hx,hy,hz,rho_G,vxci,&
              eexcuLOC,vexcuLOC,order,ndvxc,dvxci,nspin)
         !restoring the density on the original form
