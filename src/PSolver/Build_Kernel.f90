--- conflicted
+++ resolved
@@ -1424,19 +1424,11 @@
         fwork(0:n_range) = fwork_tmp(0:n_range)
      end if
 
-<<<<<<< HEAD
-     !!open(unit=52, file = 'integral_comparison.plot', status = 'replace', position = 'rewind')
-     !!do j= 0,n_range
-     !!   write (52,*) j,fwork(j)
-     !! end do
-     !!close(52)
-=======
 !     open(unit=52, file = 'integral_comparison.plot', status = 'replace', position = 'rewind')
 !     do j= 0,n_range
 !        write (52,*) j,fwork(j)
 !      end do
 !     close(52)
->>>>>>> a7b9449c
 
      do idir=1,3
         n=ndims(idir)
