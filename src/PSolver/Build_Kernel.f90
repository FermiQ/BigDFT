--- conflicted
+++ resolved
@@ -48,13 +48,9 @@
 !!
 !! SOURCE
 !!
-<<<<<<< HEAD
 subroutine createKernel(iproc,nproc,geocode,n01,n02,n03,hx,hy,hz,itype_scf,kernel,&
      quiet) !optional arguments
-=======
-subroutine createKernel(geocode,n01,n02,n03,hx,hy,hz,itype_scf,iproc,nproc,kernel)
   use module_base, only: ndebug
->>>>>>> d69aa06f
   implicit none
   include 'mpif.h'
   character(len=1), intent(in) :: geocode
