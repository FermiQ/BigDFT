!> @file
!!  Routines to build the kernel used by the Poisson solver
!! @author
!!    Copyright (C) 2006-2011 BigDFT group (LG)
!!    This file is distributed under the terms of the
!!    GNU General Public License, see ~/COPYING file
!!    or http://www.gnu.org/copyleft/gpl.txt .
!!    For the list of contributors, see ~/AUTHORS 

!>  Build the kernel of the Poisson operator with
!!  surfaces Boundary conditions
!!  in an interpolating scaling functions basis.
!!  Beware of the fact that the nonperiodic direction is y!
!! SYNOPSIS
!!   @param n1,n2,n3           Dimensions for the FFT
!!   @param nker1,nker2,nker3  Dimensions of the kernel (nker3=n3/2+1) nker(1,2)=n(1,2)/2+1
!!   @param h1,h2,h3           Mesh steps in the three dimensions
!!   @param itype_scf          Order of the scaling function
!!   @param iproc,nproc        Number of process, number of processes
!!   @param karray             output array
subroutine Periodic_Kernel(n1,n2,n3,nker1,nker2,nker3,h1,h2,h3,itype_scf,karray,iproc,nproc,mu0_screening,alpha,beta,gamma)
  use module_base
  implicit none
  !Arguments
  integer, intent(in) :: n1,n2,n3,nker1,nker2,nker3,itype_scf,iproc,nproc
  real(dp), intent(in) :: h1,h2,h3
  real(dp), dimension(nker1,nker2,nker3/nproc), intent(out) :: karray
  real(dp), intent(in) :: mu0_screening,alpha,beta,gamma
  !Local variables 
  character(len=*), parameter :: subname='Periodic_Kernel'
  real(dp), parameter :: pi=3.14159265358979323846_dp
  integer :: i1,i2,i3,j3,i_all,i_stat
  real(dp) :: p1,p2,p3,mu3,ker
  real(dp), dimension(:), allocatable :: fourISFx,fourISFy,fourISFz
  !metric for triclinic lattices
  real(dp), dimension(3,3) :: gu,gd
  real(dp) :: detg
  !! ABINIT stuff /// to be fixed
  !scalars
  integer :: iout
  real(kind=8) :: ucvol
  !arrays
  real(kind=8) :: rprimd(3,3)
  integer(kind=8) :: ngfft(3),id(3),id1,id2,id3,ig1,ig2,ig3,ii,ing,ig
  real(kind=8) :: gmet(3,3),gprimd(3,3),rmet(3,3)
  real(kind=8) :: b11,b12,b13,b21,b22,b23,b31,b32,b33
  real(kind=8) :: gqg2p3,gqgm12,gqgm13,gqgm23,gs,gs2,gs3
  real(kind=8),allocatable :: gq(:,:)
  !! end of ABINIT stuff

  !first control that the domain is not shorter than the scaling function
  !add also a temporary flag for the allowed ISF types for the kernel
  if (itype_scf > min(n1,n2,n3) .or. itype_scf /= 16) then
     print *,'ERROR: dimension of the box are too small for the ISF basis chosen',&
          itype_scf,n1,n2,n3
     stop
  end if

  ngfft(1)=nker1
  ngfft(2)=nker2
  ngfft(3)=nker3
  
  !In order to speed the routine, precompute the components of g+q
  !Also check if the booked space was large enough...
  allocate(gq(3,max(n1,n2,n3)))
  do ii=1,3
     id(ii)=ngfft(ii)/2+2
     do ing=1,ngfft(ii)
        ig=ing-(ing/id(ii))*ngfft(ii)-1
        gq(ii,ing)=ig!+qphon(ii)
     end do
  end do
 
  detg = 1.0_dp - dcos(alpha)**2 - dcos(beta)**2 - dcos(gamma)**2 + 2.0_dp*dcos(alpha)*dcos(beta)*dcos(gamma)

  iout=1 !turn the switch on

  rprimd(1,1) = h1*n1
  rprimd(2,1) = 0.0d0
  rprimd(3,1) = 0.0d0

  rprimd(1,2) = h2*n3*dcos(alpha)
  rprimd(2,2) = h2*n3*dsin(alpha)
  rprimd(3,2) = 0.0d0

  rprimd(1,3) = n2*h3*dcos(beta)
  rprimd(2,3) = n2*h3*(-dcos(alpha)*dcos(beta)+dcos(gamma))/dsin(alpha)
  rprimd(3,3) = n2*h3*sqrt(detg)/dsin(alpha)

!!$  write(*,*) '\n'
!!$  write(*,*) 'ABINIT metric computation ----------------------------------------------------' 
!!$  call metric(gmet,gprimd,iout,rmet,rprimd,ucvol)
!!$  write(*,*) '------------------------------------------------------------------------------'

!!$  write(*,*) 'nker1, nker2, nker3 = ', nker1,nker2,nker3
   
  !triclinic cell
  !covariant metric
  ! gd(1,1) = 1.0_dp
  ! gd(1,2) = dcos(alpha)
  ! gd(1,3) = dcos(beta)
  ! gd(2,2) = 1.0_dp
  ! gd(2,3) = dcos(gamma)
  ! gd(3,3) = 1.0_dp
  
  ! gd(2,1) = gd(1,2)
  ! gd(3,1) = gd(1,3)
  ! gd(3,2) = gd(2,3)
  
  
  !
  !contravariant metric
  ! gu(1,1) = (dsin(gamma)**2)/detg
  ! gu(1,2) = (dcos(beta)*dcos(gamma)-dcos(alpha))/detg
  ! gu(1,3) = (dcos(alpha)*dcos(gamma)-dcos(beta))/detg
  ! gu(2,2) = (dsin(beta)**2)/detg
  ! gu(2,3) = (dcos(alpha)*dcos(beta)-dcos(gamma))/detg
  ! gu(3,3) = (dsin(alpha)**2)/detg
  ! !
  ! gu(2,1) = gu(1,2)
  ! gu(3,1) = gu(1,3)
  ! gu(3,2) = gu(2,3)

 
!!$  write(*,*) 'Reciprocal space metric'
!!$  write(*,*) '-----------------------'
!!$
!!$  write(*,*) 'gmet(1,1) = ', gmet(1,1)
!!$  write(*,*) 'gmet(1,2) = ', gmet(1,2)
!!$  write(*,*) 'gmet(1,3) = ', gmet(1,3)
!!$  write(*,*) 'gmet(2,1) = ', gmet(2,1)
!!$  write(*,*) 'gmet(2,2) = ', gmet(2,2)
!!$  write(*,*) 'gmet(2,3) = ', gmet(2,3)
!!$  write(*,*) 'gmet(3,1) = ', gmet(3,1)
!!$  write(*,*) 'gmet(3,2) = ', gmet(3,2)
!!$  write(*,*) 'gmet(3,3) = ', gmet(3,3)
  

  !!!!!!!!!!!!!!!!!!!!!!!!!!!!!!


  !acerioni
  id1=int(n1/2)+2
  id2=int(n2/2)+2
  id3=int(n3/2)+2
  !acerioni

  !calculate the FFT of the ISF for the three dimensions
  allocate(fourISFx(0:nker1-1+ndebug),stat=i_stat)
  call memocc(i_stat,fourISFx,'fourISFx',subname)
  allocate(fourISFy(0:nker2-1+ndebug),stat=i_stat)
  call memocc(i_stat,fourISFy,'fourISFy',subname)
  allocate(fourISFz(0:nker3-1+ndebug),stat=i_stat)
  call memocc(i_stat,fourISFz,'fourISFz',subname)

  call fourtrans_isf(n1/2,fourISFx)
  call fourtrans_isf(n2/2,fourISFy)
  call fourtrans_isf(n3/2,fourISFz)

!!  fourISFx=0._dp
!!  fourISFy=0._dp
!!  fourISFz=0._dp

  !write(*,*) 'screening = ', mu0_screening

  !calculate directly the reciprocal space components of the kernel function
  do i3=1,nker3/nproc
     j3=iproc*(nker3/nproc)+i3
     if (j3 <= n3/2+1) then
!!$        p3=real(j3-1,dp)/real(n3,dp)
        mu3=real(j3-1,dp)/real(n3,dp)
        mu3=(mu3/h2)**2 !beware of the exchanged dimension

!!$        !acerioni
!!$        ig3=i3-int(i3/id3)*n3-1
!!$        gs3=gq(3,i3)*gq(3,i3)*gmet(3,3)
!!$        gqgm23=gq(3,i3)*gmet(2,3)*2
!!$        gqgm13=gq(3,i3)*gmet(1,3)*2
!!$        !acerioni
        do i2=1,nker2
           p2=real(i2-1,dp)/real(n2,dp)
!!$           !acerioni
!!$           ig2=i2-int(i2/id2)*n2-1
!!$           gs2=gs3+ gq(2,i2)*(gq(2,i2)*gmet(2,2)+gqgm23)
!!$           gqgm12=gq(2,i2)*gmet(1,2)*2
!!$           gqg2p3=gqgm13+gqgm12
!!$           !acerioni
           do i1=1,nker1
              p1=real(i1-1,dp)/real(n1,dp)
              !beware of the exchanged dimension
              ker = pi*((p1/h1)**2+(p2/h3)**2+mu3)+mu0_screening**2/16.0_dp/datan(1.0_dp)
              
!!$              !triclinic cell
!!$              !acerioni
!!$              ig1=i1-int(i1/id1)*n1-1
!!$              gs=gs2 + gq(1,i1)*(gq(1,i1)*gmet(1,1)+gqg2p3)
!!$              gs = gs * 4.0d0*datan(1.0d0)
!!$              !gs=gs/16.0d0*datan(1.0d0)
!!$              !write(16,*) i1,i2,i3,gs
!!$
!!$
!!$                b11=gprimd(1,1)*real(ig1,kind=8)
!!$                b21=gprimd(2,1)*real(ig1,kind=8)
!!$                b31=gprimd(3,1)*real(ig1,kind=8)
!!$                b12=gprimd(1,2)*real(ig2,kind=8)
!!$                b22=gprimd(2,2)*real(ig2,kind=8)
!!$                b32=gprimd(3,2)*real(ig2,kind=8)
!!$                b13=gprimd(1,3)*real(ig3,kind=8)
!!$                b23=gprimd(2,3)*real(ig3,kind=8)
!!$                b33=gprimd(3,3)*real(ig3,kind=8)
!!$
!!$                !g2cart(ifft)=( &
!!$                !     &     (b11+b12+b13)**2&
!!$                !     &     +(b21+b22+b23)**2&
!!$                !     &     +(b31+b32+b33)**2&
!!$                !     &     )
!!$
!!$                ker = mu0_screening**2/16.0_dp/datan(1.0_dp)
!!$                ker = ker + pi*((b11+b12+b13)**2 &
!!$                    &     +(b21+b22+b23)**2 &
!!$                    &     +(b31+b32+b33)**2 &
!!$                    &     )
!!$
!!$                ker = ker + pi*(gd(1,1)*(p1/h1)**2+gd(3,3)*(p2/h3)**2+gd(2,2)*(p3/h2)**2)
!!$                !ker = ker + 2.0_dp*pi*(gd(1,3)*(p1/h1)*(p2/h3)+gd(2,3)*(p2/h3)*(p3/h2)+gd(1,2)*(p1/h1)*(p3/h2))
!!$             
!!$              if (i3 == nker3/2) write(16,*) i1,i2,gs,ker
 
              
              if (ker/=0._dp) then
                 karray(i1,i2,i3)=1._dp/ker*fourISFx(i1-1)*fourISFy(i2-1)*fourISFz(j3-1)
              else
                 karray(i1,i2,i3)=0._dp
              end if
              !write(1717,*) i1,i2,i3,karray(i1,i2,i3)
           end do
        end do
     else
        do i2=1,nker2
           do i1=1,nker1
              karray(i1,i2,i3)=0._dp
           end do
        end do
     end if
  end do

  ! do i3=1,nker3
  !    do i2=1,nker2
  !       do i1=1,nker1
  !          write(1717,*) i1,i2,i3,1/karray(i1,i2,i3)
  !       end do
  !    end do
  ! end do

  i_all=-product(shape(fourISFx))*kind(fourISFx)
  deallocate(fourISFx,stat=i_stat)
  call memocc(i_stat,i_all,'fourISFx',subname)
  i_all=-product(shape(fourISFy))*kind(fourISFy)
  deallocate(fourISFy,stat=i_stat)
  call memocc(i_stat,i_all,'fourISFy',subname)
  i_all=-product(shape(fourISFz))*kind(fourISFz)
  deallocate(fourISFz,stat=i_stat)
  call memocc(i_stat,i_all,'fourISFz',subname)

END SUBROUTINE Periodic_Kernel


!>  Calculate the fourier transform
!!  Suppose the output symmetric and real
subroutine fourtrans_isf(n,ftisf)
  use module_base
  implicit none
  integer, intent(in) :: n
  real(dp), dimension(0:n), intent(out) :: ftisf
  !local variables
  real(dp), parameter :: twopi=6.28318530717958647688_dp
  integer :: i,j
  real(dp) :: p,pointval,hval,q,htp

  !zero fourier component
  ftisf(0)=1._dp
  !non-zero components, use the previous calculated values for powers of two
  loop_points: do i=1,n
     !do nothing if the point can be divided by two
     if (2*(i/2) == i) then
        cycle loop_points
     end if
     p=real(i,dp)*twopi/real(2*n,dp)
     !calculate the values of the given point
     pointval=1._dp
     q=p
     loop_calc: do
        q=0.5_dp*q
        call fourtrans(q,htp)
        hval=htp
        if (abs(hval - 1._dp) <= 1.d-16) then
           exit loop_calc
        end if
        pointval=pointval*hval
     end do loop_calc
     ftisf(i)=pointval
     !calculate the other points on a dyadic grid until needed
     j=i
     q=p
     loop_dyadic: do
        j=2*j
        if (j > n) then
           exit loop_dyadic
        end if
        call fourtrans(q,htp)
        ftisf(j)=htp*ftisf(j/2)
        q=2._dp*q
     end do loop_dyadic
  end do loop_points

END SUBROUTINE fourtrans_isf


!>   Transform the wavelet filters
subroutine fourtrans(p,htp)
  use module_base
  implicit none
  real(dp), intent(in) :: p
  real(dp), intent(out) :: htp
  !local variables
  integer :: i,j
  real(dp) :: cp,x
  !include the filters for a given scaling function
  include 'lazy_16.inc'

  htp=0._dp
  do j=m-3,1,-2
     x=real(j,dp)
     cp=cos(p*x)
     htp=htp+ch(j)*cp
  end do
  !this is the value divided by two
  htp=0.5_dp+htp

END SUBROUTINE fourtrans


!>    Build the kernel of the Poisson operator with
!!    surfaces Boundary conditions
!!    in an interpolating scaling functions basis.
!!    Beware of the fact that the nonperiodic direction is y!
!! SYNOPSIS
!!   @param n1,n2,n3           Dimensions for the FFT
!!   @param m3                 Actual dimension in non-periodic direction
!!   @param nker1,nker2,nker3  Dimensions of the kernel (nker3=n3/2+1) nker(1,2)=n(1,2)/2+1
!!   @param h1,h2,h3           Mesh steps in the three dimensions
!!   @param itype_scf          Order of the scaling function
!!   @param iproc,nproc        Number of process, number of processes
!!   @param karray             output array
subroutine Surfaces_Kernel(iproc,nproc,mpi_comm,n1,n2,n3,m3,nker1,nker2,nker3,&
     h1,h2,h3,itype_scf,karray,mu0_screening,alpha,beta,gamma)
  
  use module_base

  implicit none
  include 'perfdata.inc'
  
  !Arguments
  integer, intent(in) :: n1,n2,n3,m3,nker1,nker2,nker3,itype_scf,iproc,nproc,mpi_comm
  real(dp), intent(in) :: h1,h2,h3
  real(dp), dimension(nker1,nker2,nker3/nproc), intent(out) :: karray
  real(dp), intent(in) :: mu0_screening,alpha,beta,gamma
  
  !Local variables 
  character(len=*), parameter :: subname='Surfaces_Kernel'
  !Better if higher (1024 points are enough 10^{-14}: 2*itype_scf*n_points)
  integer, parameter :: n_points = 2**6
  !Maximum number of points for FFT (should be same number in fft3d routine)
  !n(c) integer, parameter :: nfft_max=24000
  
  real(dp), dimension(:), allocatable :: kernel_scf
  real(dp), dimension(:), allocatable :: x_scf ,y_scf
  !FFT arrays
  real(dp), dimension(:,:,:), allocatable :: halfft_cache,kernel
  real(dp), dimension(:,:,:,:), allocatable :: kernel_mpi
  real(dp), dimension(:,:), allocatable :: cossinarr,btrig
  integer, dimension(:), allocatable :: after,now,before
  
  real(dp) :: pi,dx,mu1,ponx,pony
  real(dp) :: a,b,c,d,feR,foR,foI,fR,cp,sp,pion,x,value !n(c) ,diff, feI
  integer :: n_scf,ncache,imu,ierr,ntrig
  integer :: n_range,n_cell,num_of_mus,shift,istart,iend,ireim,jreim,j2st,j2nd,nact2
  integer :: i,i1,i2,i3,i_stat,i_all
  integer :: j2,ind1,ind2,jnd1,ic,inzee,nfft,ipolyord,jp2

  !metric for monoclinic lattices
  real(dp), dimension(3,3) :: gu
  real(dp) :: detg

  !coefficients for the polynomial interpolation
  real(dp), dimension(9,8) :: cpol
  !assign the values of the coefficients  
  cpol(:,:)=1._dp

  cpol(1,2)=.25_dp
  
  cpol(1,3)=1._dp/3._dp
  
  cpol(1,4)=7._dp/12._dp
  cpol(2,4)=8._dp/3._dp
  
  cpol(1,5)=19._dp/50._dp
  cpol(2,5)=3._dp/2._dp
  
  cpol(1,6)=41._dp/272._dp
  cpol(2,6)=27._dp/34._dp
  cpol(3,6)=27._dp/272._dp
  
  cpol(1,7)=751._dp/2989._dp
  cpol(2,7)=73._dp/61._dp
  cpol(3,7)=27._dp/61._dp
  
  cpol(1,8)=-989._dp/4540._dp
  cpol(2,8)=-1472._dp/1135._dp
  cpol(3,8)=232._dp/1135._dp
  cpol(4,8)=-2624._dp/1135._dp

  !renormalize values
  cpol(1,1)=.5_dp*cpol(1,1)
  cpol(1:2,2)=2._dp/3._dp*cpol(1:2,2)
  cpol(1:2,3)=3._dp/8._dp*cpol(1:2,3)
  cpol(1:3,4)=2._dp/15._dp*cpol(1:3,4)
  cpol(1:3,5)=25._dp/144._dp*cpol(1:3,5)
  cpol(1:4,6)=34._dp/105._dp*cpol(1:4,6)
  cpol(1:4,7)=2989._dp/17280._dp*cpol(1:4,7)
  cpol(1:5,8)=-454._dp/2835._dp*cpol(1:5,8)
  
  !assign the complete values
  cpol(2,1)=cpol(1,1)

  cpol(3,2)=cpol(1,2)

  cpol(3,3)=cpol(2,3)
  cpol(4,3)=cpol(1,3)

  cpol(4,4)=cpol(2,4)
  cpol(5,4)=cpol(1,4)

  cpol(4,5)=cpol(3,5)
  cpol(5,5)=cpol(2,5)
  cpol(6,5)=cpol(1,5)

  cpol(5,6)=cpol(3,6)
  cpol(6,6)=cpol(2,6)
  cpol(7,6)=cpol(1,6)

  cpol(5,7)=cpol(4,7)
  cpol(6,7)=cpol(3,7)
  cpol(7,7)=cpol(2,7)
  cpol(8,7)=cpol(1,7)

  cpol(6,8)=cpol(4,8)
  cpol(7,8)=cpol(3,8)
  cpol(8,8)=cpol(2,8)
  cpol(9,8)=cpol(1,8)

  !write(*,*) ' '
  !write(*,*) 'mu0_screening = ', mu0_screening

  !Number of integration points : 2*itype_scf*n_points
  n_scf=2*itype_scf*n_points
  !Allocations
  allocate(x_scf(0:n_scf+ndebug),stat=i_stat)
  call memocc(i_stat,x_scf,'x_scf',subname)
  allocate(y_scf(0:n_scf+ndebug),stat=i_stat)
  call memocc(i_stat,y_scf,'y_scf',subname)
  !Build the scaling function
  call scaling_function(itype_scf,n_scf,n_range,x_scf,y_scf)
  !Step grid for the integration
  dx = real(n_range,dp)/real(n_scf,dp)
  !Extend the range (no more calculations because fill in by 0._dp)
  n_cell = m3
  n_range = max(n_cell,n_range)

  ntrig=n3/2

  !Allocations
  ncache=ncache_optimal
  !the HalFFT must be performed only in the third dimension,
  !and nker3=n3/2+1, hence
  if (ncache <= (nker3-1)*4) ncache=nker3-1*4

  !enlarge the second dimension of the kernel to be compatible with nproc
  nact2=nker2
  enlarge_ydim: do
     if (nproc*(nact2/nproc) /= nact2) then
        nact2=nact2+1
     else
        exit enlarge_ydim
     end if
  end do enlarge_ydim

  !array for the MPI procedure
  allocate(kernel(nker1,nact2/nproc,nker3+ndebug),stat=i_stat)
  call memocc(i_stat,kernel,'kernel',subname)
  allocate(kernel_mpi(nker1,nact2/nproc,nker3/nproc,nproc+ndebug),stat=i_stat)
  call memocc(i_stat,kernel_mpi,'kernel_mpi',subname)
  allocate(kernel_scf(n_range+ndebug),stat=i_stat)
  call memocc(i_stat,kernel_scf,'kernel_scf',subname)
  allocate(halfft_cache(2,ncache/4,2+ndebug),stat=i_stat)
  call memocc(i_stat,halfft_cache,'halfft_cache',subname)
  allocate(cossinarr(2,n3/2-1+ndebug),stat=i_stat)
  call memocc(i_stat,cossinarr,'cossinarr',subname)
  allocate(btrig(2,ntrig+ndebug),stat=i_stat)
  call memocc(i_stat,btrig,'btrig',subname)
  allocate(after(7+ndebug),stat=i_stat)
  call memocc(i_stat,after,'after',subname)
  allocate(now(7+ndebug),stat=i_stat)
  call memocc(i_stat,now,'now',subname)
  allocate(before(7+ndebug),stat=i_stat)
  call memocc(i_stat,before,'before',subname)

  !constants
  pi=4._dp*datan(1._dp)

  !monoclinic cell
  detg = dsin(alpha)**2
  !
  !contravariant metric
  gu(1,1) = 1.0_dp/detg
  gu(1,2) = -dcos(alpha)/detg
  gu(1,3) = 0.0_dp
  gu(2,2) = 1.0_dp/detg
  gu(2,3) = 0.0_dp
  gu(3,3) = 1.0_dp
  !
  gu(2,1) = gu(1,2)
  gu(3,1) = gu(1,3)
  gu(3,2) = gu(2,3)
  !!!!!!!!!!!!!!!!!!!!!!!!!!!!!!

  detg = 1.0_dp - dcos(alpha)**2 - dcos(beta)**2 - dcos(gamma)**2 + 2.0_dp*dcos(alpha)*dcos(beta)*dcos(gamma)
  !
  !contravariant metric
  gu(1,1) = (dsin(gamma)**2)/detg
  gu(1,2) = (dcos(beta)*dcos(gamma)-dcos(alpha))/detg
  gu(1,3) = (dcos(alpha)*dcos(gamma)-dcos(beta))/detg
  gu(2,2) = (dsin(beta)**2)/detg
  gu(2,3) = (dcos(alpha)*dcos(beta)-dcos(gamma))/detg
  gu(3,3) = (dsin(alpha)**2)/detg
  !
  gu(2,1) = gu(1,2)
  gu(3,1) = gu(1,3)
  gu(3,2) = gu(2,3)

  !arrays for the halFFT
  call ctrig_sg(n3/2,ntrig,btrig,after,before,now,1,ic)

 
  !build the phases for the HalFFT reconstruction 
  pion=2._dp*pi/real(n3,dp)
  do i3=2,n3/2
     x=real(i3-1,dp)*pion
     cossinarr(1,i3-1)= dcos(x)
     cossinarr(2,i3-1)=-dsin(x)
  end do
  !kernel=0._dp
  !kernel_mpi=0._dp

  !calculate the limits of the FFT calculations
  !that can be performed in a row remaining inside the cache
  num_of_mus=ncache/(2*n3)

  !n(c) diff=0._dp
  !order of the polynomial to be used for integration (must be a power of two)
  ipolyord=8 !this part should be incorporated inside the numerical integration
  !here we have to choice the piece of the x-y grid to cover

  !let us now calculate the fraction of mu that will be considered 
  j2st=iproc*(nact2/nproc)
  j2nd=min((iproc+1)*(nact2/nproc),n2/2+1)

  do ind2=(n1/2+1)*j2st+1,(n1/2+1)*j2nd,num_of_mus
     istart=ind2
     iend=min(ind2+(num_of_mus-1),(n1/2+1)*j2nd)
     nfft=iend-istart+1
     shift=0

     !initialization of the interesting part of the cache array
     halfft_cache(:,:,:)=0._dp
     
     if (istart == 1) then
        !i2=1
        shift=1

        if (mu0_screening == 0.0_dp) then
           call calculates_green_opt_muzero(n_range,n_scf,ipolyord,x_scf,y_scf,&
                cpol(1,ipolyord),dx,kernel_scf)

           !copy of the first zero value
           halfft_cache(1,1,1)=0._dp

           do i3=1,m3

              value=0.5_dp*h3*kernel_scf(i3)
              !index in where to copy the value of the kernel
              call indices(ireim,num_of_mus,n3/2+i3,1,ind1)
              !index in where to copy the symmetric value
              call indices(jreim,num_of_mus,n3/2+2-i3,1,jnd1)
              halfft_cache(ireim,ind1,1) = value
              halfft_cache(jreim,jnd1,1) = value

           end do

        else 
           mu1=abs(mu0_screening)*h3
           call calculates_green_opt(n_range,n_scf,itype_scf,ipolyord,x_scf,y_scf,&
                cpol(1,ipolyord),mu1,dx,kernel_scf)

           !copy of the first zero value
           halfft_cache(1,1,1)=0._dp

           do i3=1,m3

              value=-0.5_dp*h3/mu1*kernel_scf(i3)
              !index in where to copy the value of the kernel
              call indices(ireim,num_of_mus,n3/2+i3,1,ind1)
              !index in where to copy the symmetric value
              call indices(jreim,num_of_mus,n3/2+2-i3,1,jnd1)
              halfft_cache(ireim,ind1,1) = value
              halfft_cache(jreim,jnd1,1) = value

           end do


        end if

        ! !copy of the first zero value
        ! halfft_cache(1,1,1)=0._dp

        ! do i3=1,m3

        !    value=0.5_dp*h3*kernel_scf(i3)
        !    !index in where to copy the value of the kernel
        !    call indices(ireim,num_of_mus,n3/2+i3,1,ind1)
        !    !index in where to copy the symmetric value
        !    call indices(jreim,num_of_mus,n3/2+2-i3,1,jnd1)
        !    halfft_cache(ireim,ind1,1) = value
        !    halfft_cache(jreim,jnd1,1) = value

        ! end do

     end if

     loopimpulses : do imu=istart+shift,iend

        !here there is the value of mu associated to hgrid
        !note that we have multiplicated mu for hgrid to be comparable 
        !with mu0ref

        !calculate the proper value of mu taking into account the periodic dimensions
        !corresponding value of i1 and i2
        i1=mod(imu,n1/2+1)
        if (i1==0) i1=n1/2+1
        i2=(imu-i1)/(n1/2+1)+1
        ponx=real(i1-1,dp)/real(n1,dp)
        pony=real(i2-1,dp)/real(n2,dp)
        
        
        !acerioni --- adding the mu0_screening
        !mu1=2._dp*pi*sqrt((ponx/h1)**2+(pony/h2)**2)*h3
        !old:
        !mu1=2._dp*pi*sqrt((ponx/h1)**2+(pony/h2)**2)
        !new:
        mu1 = 2._dp*pi*sqrt(gu(1,1)*(ponx/h1)**2+gu(2,2)*(pony/h2)**2+2.0_dp*gu(1,2)*(ponx/h1)*(pony/h2))
        mu1 = h3*sqrt(mu1**2+mu0_screening**2)
        !acerioni

        call calculates_green_opt(n_range,n_scf,itype_scf,ipolyord,x_scf,y_scf,&
             cpol(1,ipolyord),mu1,dx,kernel_scf)

        !readjust the coefficient and define the final kernel

        !copy of the first zero value
        halfft_cache(1,imu-istart+1,1) = 0._dp
        do i3=1,m3
           value=-0.5_dp*h3/mu1*kernel_scf(i3)
           !write(80,*)mu1,i3,kernel_scf(i03)
           !index in where to copy the value of the kernel
           call indices(ireim,num_of_mus,n3/2+i3,imu-istart+1,ind1)
           !index in where to copy the symmetric value
           call indices(jreim,num_of_mus,n3/2+2-i3,imu-istart+1,jnd1)
           halfft_cache(ireim,ind1,1)=value
           halfft_cache(jreim,jnd1,1)=value
        end do

     end do loopimpulses

     !now perform the FFT of the array in cache
     inzee=1
     do i=1,ic
        call fftstp_sg(num_of_mus,nfft,n3/2,num_of_mus,n3/2,&
             halfft_cache(1,1,inzee),halfft_cache(1,1,3-inzee),&
             ntrig,btrig,after(i),now(i),before(i),1)
        inzee=3-inzee
     enddo
     !assign the values of the FFT array
     !and compare with the good results
     do imu=istart,iend

        !corresponding value of i1 and i2
        i1=mod(imu,n1/2+1)
        if (i1==0) i1=n1/2+1
        i2=(imu-i1)/(n1/2+1)+1

        j2=i2-j2st

        a=halfft_cache(1,imu-istart+1,inzee)
        b=halfft_cache(2,imu-istart+1,inzee)
        kernel(i1,j2,1)=a+b
        kernel(i1,j2,n3/2+1)=a-b

        do i3=2,n3/2
           ind1=imu-istart+1+num_of_mus*(i3-1)
           jnd1=imu-istart+1+num_of_mus*(n3/2+2-i3-1)
           cp=cossinarr(1,i3-1)
           sp=cossinarr(2,i3-1)
           a=halfft_cache(1,ind1,inzee)
           b=halfft_cache(2,ind1,inzee)
           c=halfft_cache(1,jnd1,inzee)
           d=halfft_cache(2,jnd1,inzee)
           feR=.5_dp*(a+c)
           !n(c) feI=.5_dp*(b-d)
           foR=.5_dp*(a-c)
           foI=.5_dp*(b+d) 
           fR=feR+cp*foI-sp*foR
           kernel(i1,j2,i3)=fR
        end do
     end do

  end do

  i_all=-product(shape(cossinarr))*kind(cossinarr)
  deallocate(cossinarr,stat=i_stat)
  call memocc(i_stat,i_all,'cossinarr',subname)


  !give to each processor a slice of the third dimension
  if (nproc > 1) then
     call MPI_ALLTOALL(kernel,nker1*(nact2/nproc)*(nker3/nproc), &
          MPI_double_precision, &
          kernel_mpi,nker1*(nact2/nproc)*(nker3/nproc), &
          MPI_double_precision,mpi_comm,ierr)

!!     !Maximum difference
!!     max_diff = 0._dp
!!     i1_max = 1
!!     i2_max = 1
!!     i3_max = 1
!!     do i3=1,nker3/nproc
!!        do i2=1,nact2/nproc
!!           do i1=1,nker1
!!              factor=abs(kernel(i1,i2,i3+iproc*(nker3/nproc))&
!!                   -kernel_mpi(i1,i2,i3,iproc+1))
!!              if (max_diff < factor) then
!!                 max_diff = factor
!!                 i1_max = i1
!!                 i2_max = i2
!!                 i3_max = i3
!!              end if
!!           end do
!!        end do
!!     end do
!!     write(*,*) '------------------'
!!     print *,'iproc=',iproc,'difference post-mpi, at',i1_max,i2_max,i3_max
!!     write(unit=*,fmt="(1x,a,1pe12.4)") 'Max diff: ',max_diff,&
!!          'calculated',kernel(i1_max,i2_max,i3_max+iproc*(nker3/nproc)),'post-mpi',kernel_mpi(i1_max,i2_max,i3_max,iproc+1)

     do jp2=1,nproc
        do i3=1,nker3/nproc
           do i2=1,nact2/nproc
              j2=i2+(jp2-1)*(nact2/nproc)
              if (j2 <= nker2) then
                 do i1=1,nker1
                    karray(i1,j2,i3)=&
                         kernel_mpi(i1,i2,i3,jp2)
                 end do
              end if
           end do
        end do
     end do

  else
     karray(1:nker1,1:nker2,1:nker3)=kernel(1:nker1,1:nker2,1:nker3)
  endif


  !De-allocations
  i_all=-product(shape(kernel))*kind(kernel)
  deallocate(kernel,stat=i_stat)
  call memocc(i_stat,i_all,'kernel',subname)
  i_all=-product(shape(kernel_mpi))*kind(kernel_mpi)
  deallocate(kernel_mpi,stat=i_stat)
  call memocc(i_stat,i_all,'kernel_mpi',subname)
  i_all=-product(shape(btrig))*kind(btrig)
  deallocate(btrig,stat=i_stat)
  call memocc(i_stat,i_all,'btrig',subname)
  i_all=-product(shape(after))*kind(after)
  deallocate(after,stat=i_stat)
  call memocc(i_stat,i_all,'after',subname)
  i_all=-product(shape(now))*kind(now)
  deallocate(now,stat=i_stat)
  call memocc(i_stat,i_all,'now',subname)
  i_all=-product(shape(before))*kind(before)
  deallocate(before,stat=i_stat)
  call memocc(i_stat,i_all,'before',subname)
  i_all=-product(shape(halfft_cache))*kind(halfft_cache)
  deallocate(halfft_cache,stat=i_stat)
  call memocc(i_stat,i_all,'halfft_cache',subname)
  i_all=-product(shape(kernel_scf))*kind(kernel_scf)
  deallocate(kernel_scf,stat=i_stat)
  call memocc(i_stat,i_all,'kernel_scf',subname)
  i_all=-product(shape(x_scf))*kind(x_scf)
  deallocate(x_scf,stat=i_stat)
  call memocc(i_stat,i_all,'x_scf',subname)
  i_all=-product(shape(y_scf))*kind(y_scf)
  deallocate(y_scf,stat=i_stat)
  call memocc(i_stat,i_all,'y_scf',subname)

END SUBROUTINE Surfaces_Kernel


subroutine calculates_green_opt(n,n_scf,itype_scf,intorder,xval,yval,c,mu,hres,g_mu)
  use module_base
  implicit none
  real(dp), parameter :: mu_max=0.2_dp
  integer, intent(in) :: n,n_scf,intorder,itype_scf
  real(dp), intent(in) :: hres,mu
  real(dp), dimension(0:n_scf), intent(in) :: xval,yval
  real(dp), dimension(intorder+1), intent(in) :: c
  real(dp), dimension(n), intent(out) :: g_mu
  !local variables
  character(len=*), parameter :: subname='calculates_green_opt'
  integer :: izero,ivalue,i,iend,ikern,n_iter,nrec,i_all,i_stat
  real(dp) :: f,x,filter,gleft,gright,gltmp,grtmp,fl,fr,ratio,mu0 !n(c) x0, x1
  real(dp), dimension(:), allocatable :: green,green1

  !We calculate the number of iterations to go from mu0 to mu0_ref
  if (mu <= mu_max) then
     n_iter = 0
     mu0 = mu
  else
     n_iter=1
     loop_iter: do
        ratio=real(2**n_iter,dp)
        mu0=mu/ratio
        if (mu0 <= mu_max) then
           exit loop_iter
        end if
        n_iter=n_iter+1
     end do loop_iter
  end if

  !dimension needed for the correct calculation of the recursion
  nrec=2**n_iter*n

  allocate(green(-nrec:nrec+ndebug),stat=i_stat)
  call memocc(i_stat,green,'green',subname)


  !initialization of the branching value
  ikern=0
  izero=0
  initialization: do
     if (xval(izero)>=real(ikern,dp) .or. izero==n_scf) exit initialization
     izero=izero+1
  end do initialization
  green=0._dp
  !now perform the interpolation in right direction
  ivalue=izero
  gright=0._dp
  loop_right: do
     if(ivalue >= n_scf-intorder-1) exit loop_right
     do i=1,intorder+1
        x=xval(ivalue)-real(ikern,dp)
        f=yval(ivalue)*dexp(-mu0*x)
        filter=real(intorder,dp)*c(i)
        gright=gright+filter*f
        ivalue=ivalue+1
     end do
     ivalue=ivalue-1
  end do loop_right
  iend=n_scf-ivalue
  do i=1,iend
     x=xval(ivalue)-real(ikern,dp)
     f=yval(ivalue)*dexp(-mu0*x)
     filter=real(intorder,dp)*c(i)
     gright=gright+filter*f
     ivalue=ivalue+1
  end do
  gright=hres*gright

  !the scaling function is symmetric, so the same for the other direction
  gleft=gright

  green(ikern)=gleft+gright

  !now the loop until the last value
  do ikern=1,nrec
     gltmp=0._dp
     grtmp=0._dp
     ivalue=izero
     !n(c) x0=xval(izero)
     loop_integration: do
        if (izero==n_scf)  exit loop_integration
        do i=1,intorder+1
           x=xval(ivalue)
           fl=yval(ivalue)*dexp(mu0*x)
           fr=yval(ivalue)*dexp(-mu0*x)
           filter=real(intorder,dp)*c(i)
           gltmp=gltmp+filter*fl
           grtmp=grtmp+filter*fr
           ivalue=ivalue+1
           if (xval(izero)>=real(ikern,dp) .or. izero==n_scf) then
              !n(c) x1=xval(izero)
              exit loop_integration
           end if
           izero=izero+1
        end do
        ivalue=ivalue-1
        izero=izero-1
     end do loop_integration
     gleft=dexp(-mu0)*(gleft+hres*dexp(-mu0*real(ikern-1,dp))*gltmp)
     if (izero == n_scf) then
        gright=0._dp
     else
        gright=dexp(mu0)*(gright-hres*dexp(mu0*real(ikern-1,dp))*grtmp)
     end if
     green(ikern)=gleft+gright
     green(-ikern)=gleft+gright
     if (abs(green(ikern)) <= 1.d-20) then
        nrec=ikern
        exit
     end if
     !print *,ikern,izero,n_scf,gltmp,grtmp,gleft,gright,x0,x1,green(ikern)
  end do
  !now we must calculate the recursion
  allocate(green1(-nrec:nrec+ndebug),stat=i_stat)
  call memocc(i_stat,green1,'green1',subname)
  !Start the iteration to go from mu0 to mu
  call scf_recursion(itype_scf,n_iter,nrec,green(-nrec),green1(-nrec))

  do i=1,min(n,nrec)
     g_mu(i)=green(i-1)
  end do
  do i=min(n,nrec)+1,n
     g_mu(i)=0._dp
  end do
  

  i_all=-product(shape(green))*kind(green)
  deallocate(green,stat=i_stat)
  call memocc(i_stat,i_all,'green',subname)
  i_all=-product(shape(green1))*kind(green1)
  deallocate(green1,stat=i_stat)
  call memocc(i_stat,i_all,'green1',subname)

END SUBROUTINE calculates_green_opt


subroutine calculates_green_opt_muzero(n,n_scf,intorder,xval,yval,c,hres,green)
  use module_base
  implicit none
  integer, intent(in) :: n,n_scf,intorder
  real(dp), intent(in) :: hres
  real(dp), dimension(0:n_scf), intent(in) :: xval,yval
  real(dp), dimension(intorder+1), intent(in) :: c
  real(dp), dimension(n), intent(out) :: green
  !local variables
  !n(c) character(len=*), parameter :: subname='calculates_green_opt_muzero'
  integer :: izero,ivalue,i,iend,ikern
  real(dp) :: x,y,filter,gl0,gl1,gr0,gr1,c0,c1
 
  !initialization of the branching value
  ikern=0
  izero=0
  initialization: do
     if (xval(izero)>=real(ikern,dp) .or. izero==n_scf) exit initialization
     izero=izero+1
  end do initialization
  green=0._dp
  !first case, ikern=0
  !now perform the interpolation in right direction
  ivalue=izero
  gr1=0._dp
  loop_right: do
     if(ivalue >= n_scf-intorder-1) exit loop_right
     do i=1,intorder+1
        x=xval(ivalue)
        y=yval(ivalue)
        filter=real(intorder,dp)*c(i)
        gr1=gr1+filter*x*y
        ivalue=ivalue+1
     end do
     ivalue=ivalue-1
  end do loop_right
  iend=n_scf-ivalue
  do i=1,iend
     x=xval(ivalue)
     y=yval(ivalue)
     filter=real(intorder,dp)*c(i)
     gr1=gr1+filter*x*y
     ivalue=ivalue+1
  end do
  gr1=hres*gr1
  !the scaling function is symmetric
  gl1=-gr1
  gl0=0.5_dp
  gr0=0.5_dp

  green(1)=2._dp*gr1

  !now the loop until the last value
  do ikern=1,n-1
     c0=0._dp
     c1=0._dp
     ivalue=izero
     loop_integration: do
        if (izero==n_scf)  exit loop_integration
        do i=1,intorder+1
           x=xval(ivalue)
           y=yval(ivalue)
           filter=real(intorder,dp)*c(i)
           c0=c0+filter*y
           c1=c1+filter*y*x
           ivalue=ivalue+1
           if (xval(izero)>=real(ikern,dp) .or. izero==n_scf) then
              exit loop_integration
           end if
           izero=izero+1
        end do
        ivalue=ivalue-1
        izero=izero-1
     end do loop_integration
     c0=hres*c0
     c1=hres*c1

     gl0=gl0+c0
     gl1=gl1+c1
     gr0=gr0-c0
     gr1=gr1-c1
     !general case
     green(ikern+1)=real(ikern,dp)*(gl0-gr0)+gr1-gl1
     !print *,ikern,izero,n_scf,gltmp,grtmp,gleft,gright,x0,x1,green(ikern)
  end do

END SUBROUTINE calculates_green_opt_muzero


subroutine indices(nimag,nelem,intrn,extrn,nindex)
  implicit none
  !arguments
  integer, intent(in) :: intrn,extrn,nelem
  integer, intent(out) :: nimag,nindex
  !local
  integer :: i
  !real or imaginary part
  nimag=2-mod(intrn,2)
  !actual index over half the length
  i=(intrn+1)/2
  !check
  if (2*(i-1)+nimag /= intrn) then
     print *,'error, index=',intrn,'nimag=',nimag,'i=',i
  end if
  !complete index to be assigned
  nindex=extrn+nelem*(i-1)
END SUBROUTINE indices


!>    Build the kernel of a gaussian function
!!    for interpolating scaling functions.
!!    Do the parallel HalFFT of the symmetrized function and stores into
!!    memory only 1/8 of the grid divided by the number of processes nproc
!!
!! SYNOPSIS
!!    Build the kernel (karray) of a gaussian function
!!    for interpolating scaling functions
!!    @f$ K(j) = \sum_k \omega_k \int \int \phi(x) g_k(x'-x) \delta(x'- j) dx dx' @f$
!!
!!   @param n01,n02,n03        Mesh dimensions of the density
!!   @param nfft1,nfft2,nfft3  Dimensions of the FFT grid (HalFFT in the third direction)
!!   @param n1k,n2k,n3k        Dimensions of the kernel FFT
!!   @param hgrid              Mesh step
!!   @param itype_scf          Order of the scaling function (8,14,16)
!! MODIFICATION
!!    Different calculation of the gaussian times ISF integral, LG, Dec 2009
subroutine Free_Kernel(n01,n02,n03,nfft1,nfft2,nfft3,n1k,n2k,n3k,&
     hx,hy,hz,itype_scf,iproc,nproc,karray,mu0_screening)
 use module_base
 implicit none
 !Arguments
 integer, intent(in) :: n01, n02, n03, nfft1, nfft2, nfft3, n1k, n2k, n3k, itype_scf, iproc, nproc
 real(dp), intent(in) :: hx,hy,hz
 real(dp), dimension(n1k,n2k,n3k/nproc), intent(out) :: karray
 real(dp), intent(in) :: mu0_screening
 !Local variables
 character(len=*), parameter :: subname='Free_Kernel'
 !Do not touch !!!!
 integer :: n_gauss
 !Better if higher (1024 points are enough 10^{-14}: 2*itype_scf*n_points)
 integer, parameter :: n_points = 2**6
 !Better p_gauss for calculation
 !(the support of the exponential should be inside [-n_range/2,n_range/2])
 !real(dp), dimension(89) :: p_gauss,w_gauss! = 0.0_dp, w_gauss = 0.0_dp
 !real(dp), dimension(n_gauss_Yukawa) :: p_gauss_Yukawa, w_gauss_Yukawa
 real(dp), dimension(:), allocatable :: fwork, p_gauss, w_gauss
 real(dp), dimension(:,:), allocatable :: kernel_scf, fftwork
 real(dp) :: ur_gauss, dr_gauss, acc_gauss, pgauss, a_range,tt
 real(dp) :: factor, factor2 !mu0_screening = 1.0_dp !n(c) ,dx
 real(dp) :: a1,a2,a3,wg,k1,k2,k3
 integer :: n_scf, nker2, nker3 !n(c) nker1
 integer :: i_gauss, n_range, n_cell, itest
 integer :: i1, i2, i3, i_stat, i_all
 integer :: i03, iMin, iMax
 
!print *,'arguments',n01,n02,n03,nfft1,nfft2,nfft3,n1k,n2k,n3k,&
!     hx,hy,hz,itype_scf,iproc,nproc,mu0_screening
!print '(3(1pe25.17))',hx,hy,hz
 !Number of integration points : 2*itype_scf*n_points
 n_scf=2*itype_scf*n_points
 !Set karray

 !here we must set the dimensions for the fft part, starting from the nfft
 !remember that actually nfft2 is associated to n03 and viceversa
 
 !Auxiliary dimensions only for building the FFT part
 !n(c) nker1=nfft1
 nker2=nfft2
 nker3=nfft3/2+1

 !adjusting the last two dimensions to be multiples of nproc
 do
    if(modulo(nker2,nproc) == 0) exit
    nker2=nker2+1
 end do
 do
    if(modulo(nker3,nproc) == 0) exit
    nker3=nker3+1
 end do

!!$ !Allocations
!!$ allocate(x_scf(0:n_scf+ndebug),stat=i_stat)
!!$ call memocc(i_stat,x_scf,'x_scf',subname)
!!$ allocate(y_scf(0:n_scf+ndebug),stat=i_stat)
!!$ call memocc(i_stat,y_scf,'y_scf',subname)
!!$
!!$ !Build the scaling function
!!$ call scaling_function(itype_scf,n_scf,n_range,x_scf,y_scf)
 n_range=2*itype_scf
 !Step grid for the integration
 !n(c) dx = real(n_range,dp)/real(n_scf,dp)
 !Extend the range (no more calculations because fill in by 0._dp)
 n_cell = max(n01,n02,n03)
 n_range = max(n_cell,n_range)

 !Lengths of the box (use box dimension)
 a1 = hx * real(n01,dp)
 a2 = hy * real(n02,dp)
 a3 = hz * real(n03,dp)
 
 if (mu0_screening == 0.0_dp) then

 !We divide the p_gauss by a_range**2 and a_gauss by a_range
    a_range = sqrt(a1*a1+a2*a2+a3*a3)
    factor = 1._dp/a_range
    !factor2 = factor*factor
    factor2 = 1._dp/(a1*a1+a2*a2+a3*a3)

   
    n_gauss = 89
    allocate(p_gauss(1:n_gauss), stat = i_stat)
    call memocc(i_stat,p_gauss,'p_gauss',subname)
    allocate(w_gauss(1:n_gauss), stat = i_stat)
    call memocc(i_stat,w_gauss,'w_gauss',subname)

    !Initialization of the gaussian (Beylkin)
    call gequad(p_gauss,w_gauss,ur_gauss,dr_gauss,acc_gauss)
    !In order to have a range from a_range=sqrt(a1*a1+a2*a2+a3*a3)
    !(biggest length in the cube)
 !do i_gauss=1,n_gauss
 !   p_gauss(i_gauss) = factor2*p_gauss(i_gauss)
 !end do
 !do i_gauss=1,n_gauss
 !   w_gauss(i_gauss) = factor*w_gauss(i_gauss)
 !end do

 else

    n_gauss = 90
    allocate(p_gauss(1:n_gauss), stat = i_stat)
    call memocc(i_stat,p_gauss,'p_gauss',subname)
    allocate(w_gauss(1:n_gauss), stat = i_stat)
    call memocc(i_stat,w_gauss,'w_gauss',subname)
    
    !Initialization of the gaussian (Mirone)
    call Yukawa_gequad(p_gauss,w_gauss,ur_gauss,dr_gauss,acc_gauss)
    !In order to have a range from a_range=sqrt(a1*a1+a2*a2+a3*a3)
    !(biggest length in the cube)
    !We divide the p_gauss by a_range**2 and a_gauss by a_range
    do i_gauss=1,n_gauss
       p_gauss(i_gauss) = mu0_screening**2*p_gauss(i_gauss)
    end do
    do i_gauss=1,n_gauss
       ! we do not put the 1/(4\pi) factor here because
       ! it is already accounted for in 'scal'
       w_gauss(i_gauss) = mu0_screening*w_gauss(i_gauss)
    end do
    factor2=1.0_gp
    factor=1.0_gp
 end if


  do i3=1,n3k/nproc 
    !$omp parallel do default(shared) private(i2, i1)
    do i2=1,n2k
      do i1=1,n1k
        karray(i1,i2,i3) = 0.0_dp
      end do
    end do
    !$omp end parallel do
  end do


  allocate(fwork(0:n_range+ndebug), stat=i_stat)
  call memocc(i_stat, fwork, 'fwork', subname)
  allocate(fftwork(2, max(nfft1,nfft2,nfft3)*2+ndebug), stat=i_stat)
  call memocc(i_stat, fftwork, 'fftwork', subname)

!!$ allocate(kern_1_scf(-n_range:n_range+ndebug),stat=i_stat)
!!$ call memocc(i_stat,kern_1_scf,'kern_1_scf',subname)


 allocate(kernel_scf(max(n1k,n2k,n3k),3+ndebug),stat=i_stat)
 call memocc(i_stat,kernel_scf,'kernel_scf',subname)
!!$ allocate(kernel_scf(-n_range:n_range,3+ndebug),stat=i_stat)
!!$ call memocc(i_stat,kernel_scf,'kernel_scf',subname)

  iMin = iproc * (nker3/nproc) + 1
  iMax = min((iproc+1)*(nker3/nproc),nfft3/2+1)

  do i_gauss=n_gauss,1,-1
    !Gaussian
    pgauss = p_gauss(i_gauss) * factor2
    
!!$    if (i_gauss == 71 .or. .true.) then
!!$       print *,'pgauss,wgauss',pgauss,w_gauss(i_gauss)
!!$       !take the timings
!!$       call cpu_time(t0)
!!$       do itimes=1,ntimes
!!$          !this routine can be substituted by the wofz calculation
!!$          call gauss_conv_scf(itype_scf,pgauss,hx,dx,n_range,n_scf,x_scf,y_scf,&
!!$               kernel_scf,kern_1_scf)
!!$       end do
!!$       call cpu_time(t1)
!!$       told=real(t1-t0,dp)/real(ntimes,dp)
!!$
!!$       !take the timings
!!$       call cpu_time(t0)
!!$       do itimes=1,ntimes
!!$          call analytic_integral(sqrt(pgauss)*hx,n_range,itype_scf,fwork)
!!$       end do
!!$       call cpu_time(t1)
!!$       tnew=real(t1-t0,dp)/real(ntimes,dp)
!!$
!!$       !calculate maxdiff
!!$       maxdiff=0.0_dp
!!$       do i=0,n_range
!!$          !write(17,*)i,kernel_scf(i,1),kern_1_scf(i)
!!$          maxdiff=max(maxdiff,abs(kernel_scf(i,1)-(fwork(i))))
!!$       end do
!!$
!!$       do i=0,n_range
!!$          write(18,'(i4,3(1pe25.17))')i,kernel_scf(i,1),fwork(i)
!!$       end do
!!$       
!!$       write(*,'(1x,a,i3,2(1pe12.5),1pe24.17)')'time,i_gauss',i_gauss,told,tnew,maxdiff
!!$       !stop
!!$    end if
!!$    !STOP

!    fwork = 0.0_dp

    call gauconv_ffts(itype_scf,pgauss,hx,hy,hz,nfft1,nfft2,nfft3,n1k,n2k,n3k,n_range,&
         fwork,fftwork,kernel_scf)

    !Add to the kernel (only the local part)
    wg=w_gauss(i_gauss) * factor
!tt=0.d0
!print *,'aaa',iMin,iMax,n2k,n3k,sum(kernel_scf(:,:))
    do i03 = iMin, iMax
       i3=i03-iproc*(nker3/nproc)
       k3=kernel_scf(i03,3) * wg

       !$omp parallel do default(shared) private(i2, k2, i1)
       do i2=1,n2k
          k2=kernel_scf(i2,2)*k3
          do i1=1,n1k
             karray(i1,i2,i3) = karray(i1,i2,i3) + kernel_scf(i1,1) * k2
 !            tt=tt+kernel_scf(i1,1) * k2
          end do
       end do
       !$omp end parallel do
    end do
!print *,'igauss,tt',i_gauss,tt
!!$    do i3=1,nker3/nproc  
!!$       if (iproc*(nker3/nproc)+i3  <= nfft3/2+1) then
!!$          i03=iproc*(nker3/nproc)+i3
!!$          do i2=1,n2k
!!$             do i1=1,n1k
!!$                karray(i1,i2,i3) = karray(i1,i2,i3) + w_gauss(i_gauss)* &
!!$                     kernel_scf(i1,1)*kernel_scf(i2,2)*kernel_scf(i03,3)
!!$             end do
!!$          end do
!!$       end if
!!$    end do

    !!!!ALAM: here the print statement can be added print *,'igauss',i_gauss
!!$
 end do
!!$stop
!!$

!!$ !De-allocations
 i_all=-product(shape(kernel_scf))*kind(kernel_scf)
 deallocate(kernel_scf,stat=i_stat)
 call memocc(i_stat,i_all,'kernel_scf',subname)
 i_all=-product(shape(fwork))*kind(fwork)
 deallocate(fwork,stat=i_stat)
 call memocc(i_stat,i_all,'fwork',subname)
 i_all=-product(shape(fftwork))*kind(fftwork)
 deallocate(fftwork,stat=i_stat)
 call memocc(i_stat,i_all,'fftwork',subname)
 i_all=-product(shape(p_gauss))*kind(p_gauss)
 deallocate(p_gauss, stat=i_stat)
 call memocc(i_stat,i_all,'p_gauss',subname)
 i_all=-product(shape(w_gauss))*kind(w_gauss)
 deallocate(w_gauss, stat=i_stat)
 call memocc(i_stat,i_all,'w_gauss',subname)
!!$ i_all=-product(shape(x_scf))*kind(x_scf)
!!$ deallocate(x_scf,stat=i_stat)
!!$ call memocc(i_stat,i_all,'x_scf',subname)
!!$ i_all=-product(shape(y_scf))*kind(y_scf)
!!$ deallocate(y_scf,stat=i_stat)
!!$ call memocc(i_stat,i_all,'y_scf',subname)

END SUBROUTINE Free_Kernel


subroutine gauconv_ffts(itype_scf,pgauss,hx,hy,hz,n1,n2,n3,nk1,nk2,nk3,n_range,fwork,fftwork,kffts)
  use module_base
  !n(c) use module_fft_sg
  implicit none
  integer, intent(in) :: itype_scf,n1,n2,n3,nk1,nk2,nk3,n_range
  real(dp), intent(in) :: pgauss,hx,hy,hz
  real(dp), dimension(0:n_range), intent(inout) :: fwork
  real(dp), dimension(2,max(n1,n2,n3)*2), intent(inout) :: fftwork
  real(dp), dimension(max(nk1,nk2,nk3),3), intent(out) :: kffts
  !local variables
  integer :: j,inzee,idir,n,nk
  real(dp) :: h
  integer, dimension(3) :: ndims,ndimsk
  real(dp), dimension(3) :: hgrids
  !!acerioni
  real(dp), dimension(:), allocatable :: x_scf, y_scf, gaussian
  real(dp), dimension(-n_range:n_range) :: fwork_tmp
  integer :: n_points, i_stat, n_scf, nrange
  real(dp) :: dx
  real(dp), dimension(-n_range:n_range) :: work
  !real(dp), dimension(-n_range:n_range) :: kernel_scf
  !real(dp), dimension(:), allocatable :: fwork2
  logical :: an_int
  !!acerioni

  ndims(1)=n1
  ndims(2)=n2
  ndims(3)=n3

  ndimsk(1)=nk1
  ndimsk(2)=nk2
  ndimsk(3)=nk3

  !beware of the inversion of second and third dimensions
  hgrids(1)=hx
  hgrids(2)=hz
  hgrids(3)=hy

  an_int = .false.

  if (.not. an_int) then
     !!acerioni: setup for gauss_conv_scf
     n_points = 16
     fwork_tmp = 0.0_dp

     !Number of integration points : 2*itype_scf*n_points
     n_scf=2*itype_scf*n_points

     !Other allocations
     allocate(x_scf(0:n_scf),stat=i_stat)
     allocate(y_scf(0:n_scf),stat=i_stat)
     !allocate(gaussian(0:n_scf),stat=i_stat)

     !Build the scaling function
     call scaling_function(itype_scf,n_scf,nrange,x_scf,y_scf)

     !Step grid for the integration
     dx = real(nrange,dp)/real(n_scf,dp)
  else
  end if

  !write(*,*) 'n_range = ', n_range
  
  !Allocations
  !allocate(work(-n_range:n_range), stat=i_stat)
  !allocate(fwork2(-n_range:n_range), stat=i_stat)
  !!acerioni

  
  if (hx == hy .and. hy == hz) then
     
     if(an_int) then 
        call analytic_integral(sqrt(pgauss)*hx,n_range,itype_scf,fwork)
     else 
        call gauss_conv_scf(itype_scf, pgauss, hx, dx, n_range, n_scf, x_scf, y_scf, fwork_tmp, work)
        fwork(0:n_range) = fwork_tmp(0:n_range)
     end if

<<<<<<< HEAD
     !open(unit=52, file = 'integral_comparison.plot', status = 'replace', position = 'rewind')
     !do j= 0,n_range
     !   write (52,*) j,fwork(j)
     ! end do
     !close(52)
=======
!     open(unit=52, file = 'integral_comparison.plot', status = 'replace', position = 'rewind')
!     do j= 0,n_range
!        write (52,*) j,fwork(j)
!      end do
!     close(52)
>>>>>>> 35aaa41c

     do idir=1,3
        n=ndims(idir)
        nk=ndimsk(idir)
        !copy the values on the real part of the fftwork array
        
        ! fftwork=0.0_dp
        ! do j=0,min(n_range,n/2)
        !    fftwork(1,n/2+1+j)=fwork(j)
        !    fftwork(1,n/2+1-j)=fftwork(1,n/2+1+j)
        ! end do

        fftwork=0.0_dp
        do j=0,min(n_range,n/2)-1
           !fftwork(1,n/2+1+j)=kernel_scf(j)
           !fftwork(1,n/2+1-j)=kernel_scf(j)
           fftwork(1,n/2+1+j)=fwork(j)
           fftwork(1,n/2+1-j)=fwork(j)
        end do
        !old version of the loop, after Cray compiler bug.
        !do j=0,min(n_range,n/2)
        !   fftwork(1,n/2+1+j)=fwork(j)
        !   fftwork(1,n/2+1-j)=fftwork(1,n/2+1+j)
        !end do
        !calculate the fft 
        call fft_1d_ctoc(1,1,n,fftwork,inzee)
        !copy the real part on the kfft array
        call dcopy(nk,fftwork(1,n*(inzee-1)+1),2,kffts(1,idir),1)
        !write(17+idir-1,'(1pe24.17)')kffts(:,idir)
     end do
  else
     do idir=1,3
        h=hgrids(idir)
        n=ndims(idir)
        nk=ndimsk(idir)
        if(an_int) then
           call analytic_integral(sqrt(pgauss)*h,n_range,itype_scf,fwork)
        else 
           call gauss_conv_scf(itype_scf, pgauss, h, dx, n_range, n_scf, x_scf, y_scf, fwork_tmp, work)
           fwork(0:n_range) = fwork_tmp(0:n_range)
        end if
        !copy the values on the real part of the fftwork array
        fftwork=0.0_dp
        do j=0,min(n_range,n/2)-1
           fftwork(1,n/2+1+j)=fwork(j)
           fftwork(1,n/2+1-j)=fwork(j)
        end do
     
        ! fftwork=0.0_dp
        ! do j=0,min(n_range,n/2)
           !fftwork(1,n/2+1+j)=fwork(j)
           !fftwork(1,n/2+1-j)=fftwork(1,n/2+1+j)
        ! end do

        !calculate the fft 
        call fft_1d_ctoc(1,1,n,fftwork,inzee)
        !copy the real part on the kfft array
        call dcopy(nk,fftwork(1,n*(inzee-1)+1),2,kffts(1,idir),1)
        !write(17+idir-1,'(1pe24.17)')kffts(:,idir)
     end do
  end if
  
  if(.not. an_int) then
     deallocate(x_scf, stat = i_stat)
     deallocate(y_scf, stat = i_stat)
  else
  end if
  !deallocate(work, stat = i_stat)
  !deallocate(fwork2, stat = i_stat)

END SUBROUTINE gauconv_ffts


!> Here alpha correspondes to sqrtalpha in mathematica
!! the final result is fwork(j+m)-fwork(j-m)
subroutine analytic_integral(alpha,ntot,m,fwork)
  use module_base
  implicit none
  integer, intent(in) :: ntot,m
  real(dp), intent(in) :: alpha
  real(dp), dimension(0:ntot), intent(inout) :: fwork
  !integer, optional, intent(in) :: argument_nf
  !local variables
  integer :: nf
  real(dp), parameter :: pi=3.1415926535897932384_dp
  logical :: flag,flag1,flag2
  integer :: j,q,jz
  real(dp) :: if,r1,r2,res,ypm,ymm,erfcpm,erfcmm,factor,re,ro,factorend
  !fourier transform, from mathematica
  real(dp), dimension(:), pointer :: fISF

  include 'lazy_ISF_8_2048.inc'
  include 'lazy_ISF_14_2048.inc'
  include 'lazy_ISF_16_2048.inc'
  include 'lazy_ISF_20_2048.inc'
  include 'lazy_ISF_24_2048.inc'
  include 'lazy_ISF_30_2048.inc'
  include 'lazy_ISF_40_2048.inc'
  include 'lazy_ISF_50_2048.inc'
  include 'lazy_ISF_60_2048.inc'
  include 'lazy_ISF_100_2048.inc'

  ! real(dp), dimension(0:nf) :: fISF = (/&
  !      1._dp,&
  !      0.99999999999999999284235222189_dp,&
  !      0.99999999999956013105290196791_dp,&
  !      0.99999999974047362436549957134_dp,&
  !      0.999999977723831277163111033987_dp,&
  !      0.999999348120402080917750802356_dp,&
  !      0.99999049783895018128985387648_dp,&
  !      0.99991555832357702478243846513_dp,&
  !      0.999483965311871663439701778468_dp,&
  !      0.997656434461567612067080906608_dp,&
  !      0.99166060711872037183053190362_dp,&
  !      0.975852499662821752376101449171_dp,&
  !      0.941478752030026285801304437187_dp,&
  !      0.878678036869166599071794039064_dp,&
  !      0.780993377358505853552754551915_dp,&
  !      0.65045481899429616671929018797_dp,&
  !      0.499741982655935831719850889234_dp,&
  !      0.349006378709142477173505869256_dp,&
  !      0.218427566876086979858296964531_dp,&
  !      0.120744342131771503808889607743_dp,&
  !      0.0580243447291221387538310922609_dp,&
  !      0.0237939962805936437124240819547_dp,&
  !      0.00813738655512823360783743450662_dp,&
  !      0.00225348982730563717615393684127_dp,&
  !      0.000485814732465831887324674087566_dp,&
  !      0.0000771922718944619737021087074916_dp,&
  !      8.34911217930991992166687474335e-6_dp,&
  !      5.4386155057958302499753464285e-7_dp,&
  !      1.73971967107293590801788194389e-8_dp,&
  !      1.8666847551067074314481563463e-10_dp,&
  !      2.8611022063937216744058802299e-13_dp,&
  !      4.12604249873737563657665492649e-18_dp,&
  !      0._dp,&
  !      3.02775647387618521868673172298e-18_dp,&
  !      1.53514570268556433704096392259e-13_dp,&
  !      7.27079116834250613985176986757e-11_dp,&
  !      4.86563325394873292266790060414e-9_dp,&
  !      1.0762051057772619178393861559e-7_dp,&
  !      1.1473008487467664271213583755e-6_dp,&
  !      7.20032699735536213944939155489e-6_dp,&
  !      0.0000299412827430274803875806741358_dp,&
  !      0.00008893448268856997565968618255_dp,&
  !      0.000198412101719649392215603405001_dp,&
  !      0.000344251643242443482702827827289_dp,&
  !      0.000476137217995145280942423549555_dp,&
  !      0.000534463964629735808538669640174_dp,&
  !      0.000493380569658768192772778551283_dp,&
  !      0.000378335841074046383032625565151_dp,&
  !      0.000242907366232915943662337043783_dp,&
  !      0.000131442744929435769666863922254_dp,&
  !      0.0000602917442687924479053419936816_dp,&
  !      0.0000235549783294245003536257246338_dp,&
  !      7.86058640769338837604478652921e-6_dp,&
  !      2.23813489015410093932264202671e-6_dp,&
  !      5.39326427012172337715252302537e-7_dp,&
  !      1.07974438850159507475448146609e-7_dp,&
  !      1.73882195410933428198534789337e-8_dp,&
  !      2.14124508643951633300134563969e-9_dp,&
  !      1.86666701805198449182670610067e-10_dp,&
  !      1.02097507219447295331839243873e-11_dp,&
  !      2.86110214266058470148547621716e-13_dp,&
  !      2.81016133980507633418466387683e-15_dp,&
  !      4.12604249873556074813981250712e-18_dp,&
  !      5.97401377952175312560963543305e-23_dp,&
  !      0._dp&
  !    /)


  !Only itype=8,14,16,20,24,30,40,50,60,100
  select case(m)
  case(8)
     fISF => fISF8   
  case(14)
     fISF => fISF14
  case(16)
     fISF => fISF16
  case(20)
     fISF => fISF20    
  case(24)
     fISF => fISF24
  case(30)
     fISF => fISF30
  case(40)
     fISF => fISF40
  case(50)
     fISF => fISF50
  case(60)
     fISF => fISF60
  case(100)
     fISF => fISF100
  case default
     print *,"Only interpolating functions 8, 14, 16, 20, 24, 30, 40, 50, 60, 100"
     stop
  end select


  ! if(present(argument_nf)) then 
  !    nf=argument_nf
  ! else
  !    nf = 64 ! "default value"
  ! endif

  nf = 256

  flag=.false.
  factor=pi/real(2*m,dp)/alpha
  factorend=sqrt(pi)/alpha/real(4*m,dp)
  !fill work array
  !the calculation for j=0 can be separated from the rest
  !since it only contains error functions
  loop_nonzero: do j=0,ntot
     ypm=alpha*real(j+m,dp)
     ymm=alpha*real(j-m,dp)
     call derfcf(erfcpm,ypm)
     call derfcf(erfcmm,ymm)
     !assume nf even
     res=0._dp
     !reso=0._dp
     do q=nf,2,-2
        !the sign of q only influences the imaginary part
        !so we can multiply by a factor of two
        
        !call wofz_mod(alpha,m,-q,-j,r1,if,flag1)
        call wofz_mod(alpha,m,q,-j-m,r1,if,flag1)
        call wofz_mod(alpha,m,q,-j+m,r2,if,flag2)
!!$        call wofz_mod(-xe,-y,r1,if,flag1)
!!$        call wofz_mod(xe,-y,r2,if,flag2)
        re=r1-r2
        flag=flag1 .or. flag2 .or. flag
        !if (flag) then
        !   print *,'here',xe,y,q,j
        !   stop 
        !end if
        !call wofz_mod(alpha,m,-q+1,-j,r1,if,flag1)
        call wofz_mod(alpha,m,q-1,-j-m,r1,if,flag1)
        call wofz_mod(alpha,m,q-1,-j+m,r2,if,flag2)
!!$        call wofz_mod(-xo,-y,r1,if,flag1)
!!$        call wofz_mod(xo,-y,r2,if,flag2)
        ro=r1-r2
        flag=flag1 .or. flag2 .or. flag
        !if (flag) then
        !   print *,'there',xo,y
        !   stop 
        !end if
        !write(16,'(2(i4),6(1pe15.7))')j,q,re,ro,erfcmm-erfcpm
        re=re*fISF(q)
        ro=ro*fISF(q-1)
        res=res+re-ro
     end do
     !q=0 
     !fwork(j)=derf(y)+rese-reso
     fwork(j)=erfcmm-erfcpm+2.0_dp*res!e-reso
     fwork(j)=factorend*fwork(j)
     !exit form the loop if it is close to zero
     if (abs(fwork(j)) < 1.e-25_dp) exit loop_nonzero
     !write(17,'(i4,8(1pe15.7))')j,derf(y),erfcsgn,rese,reso,derf(y)+rese-reso,&
     !     -erfcsgn+rese-reso,erfcsgn+rese-reso
  end do loop_nonzero

  !check flag
  if (flag) then
     write (*,*)'value of alpha',alpha
     stop 'problem occurred in wofz'
  end if

  !put to zero the rest
  do jz=j+1,ntot
     fwork(jz)=0.0_dp
  end do
 
END SUBROUTINE analytic_integral


subroutine gauss_conv_scf(itype_scf,pgauss,hgrid,dx,n_range,n_scf,x_scf,y_scf,kernel_scf,work)
  use module_base
  implicit none
  integer, intent(in) :: n_range,n_scf,itype_scf
  real(dp), intent(in) :: pgauss,hgrid,dx
  real(dp), dimension(0:n_scf), intent(in) :: x_scf
  real(dp), dimension(0:n_scf), intent(in) :: y_scf
  real(dp), dimension(-n_range:n_range), intent(inout) :: work
  real(dp), dimension(-n_range:n_range), intent(inout) :: kernel_scf
  !local variables
  real(dp), parameter :: p0_ref = 1.0_dp
  integer :: n_iter,i_kern,i
  real(dp) :: p0_cell,p0gauss,absci,kern

  !Step grid for the integration
  !dx = real(n_range,dp)/real(n_scf,dp)

  !To have a correct integration
  p0_cell = p0_ref/(hgrid*hgrid)
    
  !We calculate the number of iterations to go from pgauss to p0_ref
  n_iter = nint((log(pgauss) - log(p0_cell))/log(4.0_dp))
  if (n_iter <= 0)then
     n_iter = 0
     p0gauss = pgauss
  else
     p0gauss = pgauss/4._dp**n_iter
  end if

  !Stupid integration
  !Do the integration with the exponential centered in i_kern
  kernel_scf(:) = 0.0_dp
  do i_kern=0,n_range
     kern = 0.0_dp
     do i=0,n_scf
        absci = x_scf(i) - real(i_kern,dp)
        absci = absci*absci*hgrid**2
        kern = kern + y_scf(i)*dexp(-p0gauss*absci)
     end do
     kernel_scf(i_kern) = kern*dx
     kernel_scf(-i_kern) = kern*dx
     if (abs(kern) < 1.d-18) then
        !Too small not useful to calculate
        exit
     end if
  end do

  !Start the iteration to go from p0gauss to pgauss
  call scf_recursion(itype_scf,n_iter,n_range,kernel_scf,work)
  
END SUBROUTINE gauss_conv_scf


subroutine inserthalf(n1,n3,lot,nfft,i1,zf,zw)
  use module_base
  implicit none
  integer, intent(in) :: n1,n3,lot,nfft,i1
  real(dp), dimension(n1/2+1,n3/2+1), intent(in) :: zf
  real(dp), dimension(2,lot,n3/2), intent(out) :: zw
  !local variables
  integer :: l1,l3,i01,i03r,i03i,i3

  i3=0
  do l3=1,n3,2
     i3=i3+1
     i03r=abs(l3-n3/2-1)+1
     i03i=abs(l3-n3/2)+1
     do l1=1,nfft
        i01=abs(l1-1+i1-n1/2-1)+1
        zw(1,l1,i3)=zf(i01,i03r)
        zw(2,l1,i3)=zf(i01,i03i)
     end do
  end do

END SUBROUTINE inserthalf


!> Calculates the FFT of the distributed kernel
!!(Based on suitable modifications of S.Goedecker routines)
!!
!! SYNOPSIS
!!   @param  zf:          Real kernel (input)
!!                        zf(i1,i2,i3)
!!   @param  zr:          Distributed Kernel FFT 
!!                        zr(2,i1,i2,i3)
!!   @param  nproc:       number of processors used as returned by MPI_COMM_SIZE
!!   @param  iproc:       [0:nproc-1] number of processor as returned by MPI_COMM_RANK
!!   @param  n1,n2,n3:    logical dimension of the transform. As transform lengths 
!!                        most products of the prime factors 2,3,5 are allowed.
!!                        The detailed table with allowed transform lengths can 
!!                        be found in subroutine ctrig_sg
!!   @param  nd1,nd2,nd3: Dimensions of work arrays
!!
!! @author
!!     Copyright (C) Stefan Goedecker, Cornell University, Ithaca, USA, 1994
!!     Copyright (C) Stefan Goedecker, MPI Stuttgart, Germany, 1999
!!     Copyright (C) 2002 Stefan Goedecker, CEA Grenoble
!!     This file is distributed under the terms of the
!!     GNU General Public License, see http://www.gnu.org/copyleft/gpl.txt .
!! Author:S
!!    S. Goedecker, L. Genovese
subroutine kernelfft(n1,n2,n3,nd1,nd2,nd3,nk1,nk2,nk3,mpi_comm,nproc,iproc,zf,zr)
  use module_base
  implicit none
  include 'perfdata.inc'
  !Arguments
  integer, intent(in) :: n1,n2,n3,nd1,nd2,nd3,nk1,nk2,nk3,nproc,iproc,mpi_comm
  real(dp), dimension(n1/2+1,n3/2+1,nd2/nproc), intent(in) :: zf
  real(dp), dimension(nk1,nk2,nk3/nproc), intent(inout) :: zr
  !Local variables
  character(len=*), parameter :: subname='kernelfft'
  !Maximum number of points for FFT (should be same number in fft3d routine)
  integer :: ncache,lzt,lot,ma,mb,nfft,ic1,ic2,ic3,Jp2st,J2st
  integer :: j2,j3,i1,i3,i,j,inzee,ierr,i_all,i_stat,ntrig
  real(dp) :: twopion
  !work arrays for transpositions
  real(dp), dimension(:,:,:), allocatable :: zt
  !work arrays for MPI
  real(dp), dimension(:,:,:,:,:), allocatable :: zmpi1
  real(dp), dimension(:,:,:,:), allocatable :: zmpi2
  !cache work array
  real(dp), dimension(:,:,:), allocatable :: zw
  !FFT work arrays
  real(dp), dimension(:,:), allocatable :: trig1,trig2,trig3,cosinarr
  integer, dimension(:), allocatable :: after1,now1,before1, & 
       after2,now2,before2,after3,now3,before3

  !Body

  !check input
  if (nd1.lt.n1) stop 'ERROR:nd1'
  if (nd2.lt.n2) stop 'ERROR:nd2'
  if (nd3.lt.n3/2+1) stop 'ERROR:nd3'
  if (mod(nd3,nproc).ne.0) stop 'ERROR:nd3'
  if (mod(nd2,nproc).ne.0) stop 'ERROR:nd2'
  
  !defining work arrays dimensions
  ncache=ncache_optimal
  if (ncache <= max(n1,n2,n3/2)*4) ncache=max(n1,n2,n3/2)*4
  lzt=n2
  if (mod(n2,2).eq.0) lzt=lzt+1
  if (mod(n2,4).eq.0) lzt=lzt+1
  
  ntrig=max(n1,n2,n3/2)

  !Allocations
  allocate(trig1(2,ntrig+ndebug),stat=i_stat)
  call memocc(i_stat,trig1,'trig1',subname)
  allocate(after1(7+ndebug),stat=i_stat)
  call memocc(i_stat,after1,'after1',subname)
  allocate(now1(7+ndebug),stat=i_stat)
  call memocc(i_stat,now1,'now1',subname)
  allocate(before1(7+ndebug),stat=i_stat)
  call memocc(i_stat,before1,'before1',subname)
  allocate(trig2(2,ntrig+ndebug),stat=i_stat)
  call memocc(i_stat,trig2,'trig2',subname)
  allocate(after2(7+ndebug),stat=i_stat)
  call memocc(i_stat,after2,'after2',subname)
  allocate(now2(7+ndebug),stat=i_stat)
  call memocc(i_stat,now2,'now2',subname)
  allocate(before2(7+ndebug),stat=i_stat)
  call memocc(i_stat,before2,'before2',subname)
  allocate(trig3(2,ntrig+ndebug),stat=i_stat)
  call memocc(i_stat,trig3,'trig3',subname)
  allocate(after3(7+ndebug),stat=i_stat)
  call memocc(i_stat,after3,'after3',subname)
  allocate(now3(7+ndebug),stat=i_stat)
  call memocc(i_stat,now3,'now3',subname)
  allocate(before3(7+ndebug),stat=i_stat)
  call memocc(i_stat,before3,'before3',subname)
  allocate(zw(2,ncache/4,2+ndebug),stat=i_stat)
  call memocc(i_stat,zw,'zw',subname)
  allocate(zt(2,lzt,n1+ndebug),stat=i_stat)
  call memocc(i_stat,zt,'zt',subname)
  allocate(zmpi2(2,n1,nd2/nproc,nd3+ndebug),stat=i_stat)
  call memocc(i_stat,zmpi2,'zmpi2',subname)
  allocate(cosinarr(2,n3/2+ndebug),stat=i_stat)
  call memocc(i_stat,cosinarr,'cosinarr',subname)
  if (nproc.gt.1) then
     allocate(zmpi1(2,n1,nd2/nproc,nd3/nproc,nproc+ndebug),stat=i_stat)
     call memocc(i_stat,zmpi1,'zmpi1',subname)
  end if

  
  !calculating the FFT work arrays (beware on the HalFFT in n3 dimension)
  call ctrig_sg(n3/2,ntrig,trig3,after3,before3,now3,1,ic3)
  call ctrig_sg(n1,ntrig,trig1,after1,before1,now1,1,ic1)
  call ctrig_sg(n2,ntrig,trig2,after2,before2,now2,1,ic2)
  
  !Calculating array of phases for HalFFT decoding
  twopion=8._dp*datan(1._dp)/real(n3,dp)
  do i3=1,n3/2
     cosinarr(1,i3)= dcos(twopion*real(i3-1,dp))
     cosinarr(2,i3)=-dsin(twopion*real(i3-1,dp))
  end do
  
  !transform along z axis

  lot=ncache/(2*n3)
  if (lot.lt.1) stop 'kernelfft:enlarge ncache for z'
  
  do j2=1,nd2/nproc
     !this condition ensures that we manage only the interesting part for the FFT
     if (iproc*(nd2/nproc)+j2.le.n2) then
        do i1=1,n1,lot
           ma=i1
           mb=min(i1+(lot-1),n1)
           nfft=mb-ma+1

           !inserting real data into complex array of half lenght
           !input: I1,I3,J2,(Jp2)

           call inserthalf(n1,n3,lot,nfft,i1,zf(1,1,j2),zw(1,1,1))

           !performing FFT
           inzee=1
           do i=1,ic3
              call fftstp_sg(lot,nfft,n3/2,lot,n3/2,zw(1,1,inzee),zw(1,1,3-inzee), &
                   ntrig,trig3,after3(i),now3(i),before3(i),1)
              inzee=3-inzee
           enddo
           !output: I1,i3,J2,(Jp2)

           !unpacking FFT in order to restore correct result, 
           !while exchanging components
           !input: I1,i3,J2,(Jp2)
           call scramble_unpack(i1,j2,lot,nfft,n1,n3,nd2,nproc,nd3,zw(1,1,inzee),zmpi2,cosinarr)
           !output: I1,J2,i3,(Jp2)
        end do
     endif
  end do

  !Interprocessor data transposition
  !input: I1,J2,j3,jp3,(Jp2)
  if (nproc.gt.1) then
     !communication scheduling
     call MPI_ALLTOALL(zmpi2,2*n1*(nd2/nproc)*(nd3/nproc), &
          MPI_double_precision, &
          zmpi1,2*n1*(nd2/nproc)*(nd3/nproc), &
          MPI_double_precision,mpi_comm,ierr)
     ! output: I1,J2,j3,Jp2,(jp3)
  endif


  do j3=1,nd3/nproc
     !this condition ensures that we manage only the interesting part for the FFT
     if (iproc*(nd3/nproc)+j3.le.n3/2+1) then
        Jp2st=1
        J2st=1
        
        !transform along x axis
        lot=ncache/(4*n1)
        if (lot.lt.1) stop 'kernelfft:enlarge ncache for x'
        
        do j=1,n2,lot
           ma=j
           mb=min(j+(lot-1),n2)
           nfft=mb-ma+1

           !reverse ordering
           !input: I1,J2,j3,Jp2,(jp3)
           if (nproc.eq.1) then
              call mpiswitchPS(j3,nfft,Jp2st,J2st,lot,n1,nd2,nd3,nproc,zmpi2,zw(1,1,1))
           else
              call mpiswitchPS(j3,nfft,Jp2st,J2st,lot,n1,nd2,nd3,nproc,zmpi1,zw(1,1,1))
           endif
           !output: J2,Jp2,I1,j3,(jp3)

           !performing FFT
           !input: I2,I1,j3,(jp3)          
           inzee=1
           do i=1,ic1-1
              call fftstp_sg(lot,nfft,n1,lot,n1,zw(1,1,inzee),zw(1,1,3-inzee), &
                   ntrig,trig1,after1(i),now1(i),before1(i),1)
              inzee=3-inzee
           enddo
           !storing the last step into zt
           i=ic1
           call fftstp_sg(lot,nfft,n1,lzt,n1,zw(1,1,inzee),zt(1,j,1), & 
                ntrig,trig1,after1(i),now1(i),before1(i),1)
           !output: I2,i1,j3,(jp3)
        end do

        !transform along y axis, and taking only the first half
        lot=ncache/(4*n2)
        if (lot.lt.1) stop 'kernelfft:enlarge ncache for y'

        do j=1,nk1,lot
           ma=j
           mb=min(j+(lot-1),nk1)
           nfft=mb-ma+1

           !reverse ordering
           !input: I2,i1,j3,(jp3)
           call switchPS(nfft,n2,lot,n1,lzt,zt(1,1,j),zw(1,1,1))
           !output: i1,I2,j3,(jp3)

           !performing FFT
           !input: i1,I2,j3,(jp3)
           inzee=1
           do i=1,ic2
              call fftstp_sg(lot,nfft,n2,lot,n2,zw(1,1,inzee),zw(1,1,3-inzee), &
                   ntrig,trig2,after2(i),now2(i),before2(i),1)
              inzee=3-inzee
           enddo

           call realcopy(lot,nfft,n2,nk1,nk2,zw(1,1,inzee),zr(j,1,j3))
          
        end do
        !output: i1,i2,j3,(jp3)
     endif
  end do

  !De-allocations
  i_all=-product(shape(trig1))*kind(trig1)
  deallocate(trig1,stat=i_stat)
  call memocc(i_stat,i_all,'trig1',subname)
  i_all=-product(shape(after1))*kind(after1)
  deallocate(after1,stat=i_stat)
  call memocc(i_stat,i_all,'after1',subname)
  i_all=-product(shape(now1))*kind(now1)
  deallocate(now1,stat=i_stat)
  call memocc(i_stat,i_all,'now1',subname)
  i_all=-product(shape(before1))*kind(before1)
  deallocate(before1,stat=i_stat)
  call memocc(i_stat,i_all,'before1',subname)
  i_all=-product(shape(trig2))*kind(trig2)
  deallocate(trig2,stat=i_stat)
  call memocc(i_stat,i_all,'trig2',subname)
  i_all=-product(shape(after2))*kind(after2)
  deallocate(after2,stat=i_stat)
  call memocc(i_stat,i_all,'after2',subname)
  i_all=-product(shape(now2))*kind(now2)
  deallocate(now2,stat=i_stat)
  call memocc(i_stat,i_all,'now2',subname)
  i_all=-product(shape(before2))*kind(before2)
  deallocate(before2,stat=i_stat)
  call memocc(i_stat,i_all,'before2',subname)
  i_all=-product(shape(trig3))*kind(trig3)
  deallocate(trig3,stat=i_stat)
  call memocc(i_stat,i_all,'trig3',subname)
  i_all=-product(shape(after3))*kind(after3)
  deallocate(after3,stat=i_stat)
  call memocc(i_stat,i_all,'after3',subname)
  i_all=-product(shape(now3))*kind(now3)
  deallocate(now3,stat=i_stat)
  call memocc(i_stat,i_all,'now3',subname)
  i_all=-product(shape(before3))*kind(before3)
  deallocate(before3,stat=i_stat)
  call memocc(i_stat,i_all,'before3',subname)
  i_all=-product(shape(zmpi2))*kind(zmpi2)
  deallocate(zmpi2,stat=i_stat)
  call memocc(i_stat,i_all,'zmpi2',subname)
  i_all=-product(shape(zw))*kind(zw)
  deallocate(zw,stat=i_stat)
  call memocc(i_stat,i_all,'zw',subname)
  i_all=-product(shape(zt))*kind(zt)
  deallocate(zt,stat=i_stat)
  call memocc(i_stat,i_all,'zt',subname)
  i_all=-product(shape(cosinarr))*kind(cosinarr)
  deallocate(cosinarr,stat=i_stat)
  call memocc(i_stat,i_all,'cosinarr',subname)
  if (nproc.gt.1) then
     i_all=-product(shape(zmpi1))*kind(zmpi1)
     deallocate(zmpi1,stat=i_stat)
     call memocc(i_stat,i_all,'zmpi1',subname)
  end if

END SUBROUTINE kernelfft


subroutine realcopy(lot,nfft,n2,nk1,nk2,zin,zout)
  use module_base
  implicit none
  integer, intent(in) :: nfft,lot,n2,nk1,nk2
  real(dp), dimension(2,lot,n2), intent(in) :: zin
  real(dp), dimension(nk1,nk2), intent(out) :: zout
  !local variables
  integer :: i,j
 
  do i=1,nk2
     do j=1,nfft
        zout(j,i)=zin(1,j,i)
     end do
  end do

END SUBROUTINE realcopy


subroutine switchPS(nfft,n2,lot,n1,lzt,zt,zw)
  use module_base
  implicit none
!Arguments
  integer, intent(in) :: nfft,n2,lot,n1,lzt
  real(dp) :: zw(2,lot,n2),zt(2,lzt,n1)
!Local variables
  integer :: i,j

  do j=1,nfft
     do i=1,n2
        zw(1,j,i)=zt(1,i,j)
        zw(2,j,i)=zt(2,i,j)
     end do
  end do

END SUBROUTINE switchPS


subroutine mpiswitchPS(j3,nfft,Jp2st,J2st,lot,n1,nd2,nd3,nproc,zmpi1,zw)
  use module_base
  implicit none
!Arguments
  integer, intent(in) :: j3,nfft,lot,n1,nd2,nd3,nproc
  integer, intent(inout) :: Jp2st,J2st
  real(dp) :: zmpi1(2,n1,nd2/nproc,nd3/nproc,nproc),zw(2,lot,n1)
!Local variables
  integer :: mfft,Jp2,J2,I1
  mfft=0
  do Jp2=Jp2st,nproc
     do J2=J2st,nd2/nproc
        mfft=mfft+1
        if (mfft.gt.nfft) then
           Jp2st=Jp2
           J2st=J2
           return
        endif
        do I1=1,n1
           zw(1,mfft,I1)=zmpi1(1,I1,J2,j3,Jp2)
           zw(2,mfft,I1)=zmpi1(2,I1,J2,j3,Jp2)
        end do
     end do
     J2st=1
  end do

END SUBROUTINE mpiswitchPS


!> The conversion from d0 to dp type should be finished
subroutine gequad(p,w,urange,drange,acc)
 
  use module_base
  implicit none

!Arguments
  real(dp), intent(out) :: urange,drange,acc
  real(dp), intent(out) :: p(*),w(*)
!
!       range [10^(-9),1] and accuracy ~10^(-8);
!
  p(1)=4.96142640560223544d19
  p(2)=1.37454269147978052d19
  p(3)=7.58610013441204679d18
  p(4)=4.42040691347806996d18
  p(5)=2.61986077948367892d18
  p(6)=1.56320138155496681d18
  p(7)=9.35645215863028402d17
  p(8)=5.60962910452691703d17
  p(9)=3.3666225119686761d17
  p(10)=2.0218253197947866d17
  p(11)=1.21477756091902017d17
  p(12)=7.3012982513608503d16
  p(13)=4.38951893556421099d16
  p(14)=2.63949482512262325d16
  p(15)=1.58742054072786174d16
  p(16)=9.54806587737665531d15
  p(17)=5.74353712364571709d15
  p(18)=3.455214877389445d15
  p(19)=2.07871658520326804d15
  p(20)=1.25064667315629928d15
  p(21)=7.52469429541933745d14
  p(22)=4.5274603337253175d14
  p(23)=2.72414006900059548d14
  p(24)=1.63912168349216752d14
  p(25)=9.86275802590865738d13
  p(26)=5.93457701624974985d13
  p(27)=3.5709554322296296d13
  p(28)=2.14872890367310454d13
  p(29)=1.29294719957726902d13
  p(30)=7.78003375426361016d12
  p(31)=4.68148199759876704d12
  p(32)=2.8169955024829868d12
  p(33)=1.69507790481958464d12
  p(34)=1.01998486064607581d12
  p(35)=6.13759486539856459d11
  p(36)=3.69320183828682544d11
  p(37)=2.22232783898905102d11
  p(38)=1.33725247623668682d11
  p(39)=8.0467192739036288d10
  p(40)=4.84199582415144143d10
  p(41)=2.91360091170559564d10
  p(42)=1.75321747475309216d10
  p(43)=1.0549735552210995d10
  p(44)=6.34815321079006586d9
  p(45)=3.81991113733594231d9
  p(46)=2.29857747533101109d9
  p(47)=1.38313653595483694d9
  p(48)=8.32282908580025358d8
  p(49)=5.00814519374587467d8
  p(50)=3.01358090773319025d8
  p(51)=1.81337994217503535d8
  p(52)=1.09117589961086823d8
  p(53)=6.56599771718640323d7
  p(54)=3.95099693638497164d7
  p(55)=2.37745694710665991d7
  p(56)=1.43060135285912813d7
  p(57)=8.60844290313506695d6
  p(58)=5.18000974075383424d6
  p(59)=3.116998193057466d6
  p(60)=1.87560993870024029d6
  p(61)=1.12862197183979562d6
  p(62)=679132.441326077231_dp
  p(63)=408658.421279877969_dp
  p(64)=245904.473450669789_dp
  p(65)=147969.568088321005_dp
  p(66)=89038.612357311147_dp
  p(67)=53577.7362552358895_dp
  p(68)=32239.6513926914668_dp
  p(69)=19399.7580852362791_dp
  p(70)=11673.5323603058634_dp
  p(71)=7024.38438577707758_dp
  p(72)=4226.82479307685999_dp
  p(73)=2543.43254175354295_dp
  p(74)=1530.47486269122675_dp
  p(75)=920.941785160749482_dp
  p(76)=554.163803906291646_dp
  p(77)=333.46029740785694_dp
  p(78)=200.6550575335041_dp
  p(79)=120.741366914147284_dp
  p(80)=72.6544243200329916_dp
  p(81)=43.7187810415471025_dp
  p(82)=26.3071631447061043_dp
  p(83)=15.8299486353816329_dp
  p(84)=9.52493152341244004_dp
  p(85)=5.72200417067776041_dp
  p(86)=3.36242234070940928_dp
  p(87)=1.75371394604499472_dp
  p(88)=0.64705932650658966_dp
  p(89)=0.072765905943708247_dp
!
  w(1)=47.67445484528304247d10
  w(2)=11.37485774750442175d9
  w(3)=78.64340976880190239d8
  w(4)=46.27335788759590498d8
  w(5)=24.7380464827152951d8
  w(6)=13.62904116438987719d8
  w(7)=92.79560029045882433d8
  w(8)=52.15931216254660251d8
  w(9)=31.67018011061666244d8
  w(10)=1.29291036801493046d8
  w(11)=1.00139319988015862d8
  w(12)=7.75892350510188341d7
  w(13)=6.01333567950731271d7
  w(14)=4.66141178654796875d7
  w(15)=3.61398903394911448d7
  w(16)=2.80225846672956389d7
  w(17)=2.1730509180930247d7
  w(18)=1.68524482625876965d7
  w(19)=1.30701489345870338d7
  w(20)=1.01371784832269282d7
  w(21)=7.86264116300379329d6
  w(22)=6.09861667912273717d6
  w(23)=4.73045784039455683d6
  w(24)=3.66928949951594161d6
  w(25)=2.8462050836230259d6
  w(26)=2.20777394798527011d6
  w(27)=1.71256191589205524d6
  w(28)=1.32843556197737076d6
  w(29)=1.0304731275955989d6
  w(30)=799345.206572271448_dp
  w(31)=620059.354143595343_dp
  w(32)=480986.704107449333_dp
  w(33)=373107.167700228515_dp
  w(34)=289424.08337412132_dp
  w(35)=224510.248231581788_dp
  w(36)=174155.825690028966_dp
  w(37)=135095.256919654065_dp
  w(38)=104795.442776800312_dp
  w(39)=81291.4458222430418_dp
  w(40)=63059.0493649328682_dp
  w(41)=48915.9040455329689_dp
  w(42)=37944.8484018048756_dp
  w(43)=29434.4290473253969_dp
  w(44)=22832.7622054490044_dp
  w(45)=17711.743950151233_dp
  w(46)=13739.287867104177_dp
  w(47)=10657.7895710752585_dp
  w(48)=8267.42141053961834_dp
  w(49)=6413.17397520136448_dp
  w(50)=4974.80402838654277_dp
  w(51)=3859.03698188553047_dp
  w(52)=2993.51824493299154_dp
  w(53)=2322.1211966811754_dp
  w(54)=1801.30750964719641_dp
  w(55)=1397.30379659817038_dp
  w(56)=1083.91149143250697_dp
  w(57)=840.807939169209188_dp
  w(58)=652.228524366749422_dp
  w(59)=505.944376983506128_dp
  w(60)=392.469362317941064_dp
  w(61)=304.444930257324312_dp
  w(62)=236.162932842453601_dp
  w(63)=183.195466078603525_dp
  w(64)=142.107732186551471_dp
  w(65)=110.23530215723992_dp
  w(66)=85.5113346705382257_dp
  w(67)=66.3325469806696621_dp
  w(68)=51.4552463353841373_dp
  w(69)=39.9146798429449273_dp
  w(70)=30.9624728409162095_dp
  w(71)=24.018098812215013_dp
  w(72)=18.6312338024296588_dp
  w(73)=14.4525541233150501_dp
  w(74)=11.2110836519105938_dp
  w(75)=8.69662175848497178_dp
  w(76)=6.74611236165731961_dp
  w(77)=5.23307018057529994_dp
  w(78)=4.05937850501539556_dp
  w(79)=3.14892659076635714_dp
  w(80)=2.44267408211071604_dp
  w(81)=1.89482240522855261_dp
  w(82)=1.46984505907050079_dp
  w(83)=1.14019261330527007_dp
  w(84)=0.884791217422925293_dp
  w(85)=0.692686387080616483_dp
  w(86)=0.585244576897023282_dp
  w(87)=0.576182522545327589_dp
  w(88)=0.596688817388997178_dp
  w(89)=0.607879901151108771_dp
!
  urange = 1._dp
  drange=1d-08
  acc   =1d-08
!
END SUBROUTINE gequad

subroutine fill_halfft(nreal,n1,n_range,nfft,kernelreal,halfft)
  use module_base
  implicit none
  integer, intent(in) :: n1,n_range,nfft,nreal
  real(dp), dimension(nreal,nfft), intent(in) :: kernelreal
  real(dp), dimension(2,n1,nfft), intent(out) :: halfft
  !local variables
  integer :: i,ifft,ntot

  ntot=min(n1/2,n_range)
  halfft(:,:,:)=0.0_dp
  !if (n1 > 2*n_range+1) stop 'n1 > 2*n_range+1'
  do ifft=1,nfft
     do i=0,ntot
        !print *,n1/2+i+1,n1,n_range
        halfft(1,n1/2+i+1,ifft)=kernelreal(i+1,ifft)/real(n1,dp)
     end do
     do i=1,ntot
        !print *,n1/2-i+1,n1,n_range
        halfft(1,n1/2-i+1,ifft)=kernelreal(i+1,ifft)/real(n1,dp)
     end do
     if (ifft==39) halfft(1,:,ifft)=11.0_dp
  end do

END SUBROUTINE fill_halfft

subroutine copyreal(n1,nk1,nfft,halfft,kernelfour)
  use module_base
  implicit none
  integer, intent(in) :: n1,nk1,nfft
  real(dp), dimension(2,n1,nfft), intent(in) :: halfft
  real(dp), dimension(nk1,nfft), intent(out) :: kernelfour
  !local varaibles
  integer :: ifft
  
  do ifft=1,nfft
     !if (ifft==39) write(130,'(1pe24.17)')halfft(1,:,ifft)
    call dcopy(nk1,halfft(1,1,ifft),2,kernelfour(1,ifft),1)  
  enddo
END SUBROUTINE copyreal

!> @file
!!  Wires BC kernel
!! @author
!!    Copyright (C) 2006-2011 BigDFT group (LG)
!!    This file is distributed under the terms of the
!!    GNU General Public License, see ~/COPYING file
!!    or http://www.gnu.org/copyleft/gpl.txt .
!!    For the list of contributors, see ~/AUTHORS 

!>  Build the kernel of the Poisson operator with
!!  wires Boundary conditions
!!  in an interpolating scaling functions basis.
!!  The periodic direction is z
!! SYNOPSIS
!!   @param iproc,nproc        Number of process, number of processes
!!   @param n1,n2,n3           Dimensions for the FFT
!!   @param nker1,nker2,nker3  Dimensions of the kernel nker(1,2,3)=n(1,2,3)/2+1
!!   @param h1,h2,h3           Mesh steps in the three dimensions
!!   @param itype_scf          Order of the scaling function
!!   @param karray             output array
subroutine Wires_Kernel(iproc,nproc,n01,n02,n03,n1,n2,n3,nker1,nker2,nker3,h1,h2,h3,itype_scf,karray,mu0_screening)
  use module_base
  implicit none
  !Arguments
  integer, intent(in) :: n01,n02,n03,n1,n2,n3,nker1,nker2,nker3,itype_scf,iproc,nproc
  real(dp), intent(in) :: h1,h2,h3
  real(dp), dimension(nker1,nker2,nker3/nproc), intent(out) :: karray
  real(dp), intent(in) :: mu0_screening
  !Local variables 
  character(len=*), parameter :: subname='Wires_Kernel'
  real(dp), parameter :: pi=3.14159265358979323846_dp
  integer, parameter :: n_gauss = 144
  integer :: i1, i2, i3, i_all, i_stat, n_range, n_cell, k, i_gauss
  real(dp) :: mu, factor, factor2, a_range, a1, a2, a3, t0, t1
  !real(dp), dimension(:), allocatable :: fourISFx,fourISFy,fourISFz
  real(dp), dimension(:), allocatable :: fwork
  real(dp), dimension(:,:), allocatable :: kernel_scf,fftwork
  real(dp), dimension(:), pointer :: alpha, w

  !load alpha(:) and w(:) coefficients from an .inc file
  include 'gaussfit_wires.inc'

  !write(*,*) "Entering the Wires_Kernel subroutine..."
  call cpu_time(t0)

  w2 = -w2 !because we actually need -K0(mu*r)

  n_range = 2*itype_scf

  n_cell = max(n01,n02)
  n_range = max(n_cell,n_range)

  allocate(kernel_scf(max(nker1,nker2,nker3),3+ndebug),stat=i_stat)
  call memocc(i_stat,kernel_scf,'kernel_scf',subname)
  allocate(fwork(0:n_range+ndebug),stat=i_stat)
  call memocc(i_stat,fwork,'fwork',subname)
  allocate(fftwork(2,max(n1,n2,n3)*2+ndebug),stat=i_stat)
  call memocc(i_stat,fftwork,'fftwork',subname)

  ! initialization
  karray = 0.0_dp

  ! case i2 = 1 (namely mu = 0)

  if (mu0_screening == 0.0_dp) then
     !loads the coefficients alpha(:) and w(:) of the Gaussian fit for log(x):
     alpha => p1
     w => w1

     ! we introduce kind of an 'effective' mu:
     mu = 1.0_dp/sqrt((h1*(n01+2*itype_scf))**2+(h2*(n02+2*itype_scf))**2)
     !mu = 1.0_dp/sqrt((h1*(n_range))**2+(h2*(n_range))**2)
     !mu = 2.0_dp*1.0_dp/(2.0d0*h1*(n01/2))
     !mu = 2.0d0/max(h1*n01,h2*n02)

     ! because of the scaling properties of the log function we have to add the following:
     karray(1,1,1) = karray(1,1,1) - (n1*n3)*log(mu)
  else
     alpha => p2
     w => w2
     mu = mu0_screening
  end if


  do k = 1, n_gauss
     fwork = 0.0_dp
     call gauconv_ffts(itype_scf,alpha(k)*mu**2,h1,h2,h3,n1,n2,n3,nker1,nker2,nker3,n_range,fwork,fftwork,kernel_scf)
     do i3 = 1, nker3
        do i1 = 1, nker1
           karray(i1,1,i3) = karray(i1,1,i3) + w(k)*kernel_scf(i1,1)*kernel_scf(i3,3)
        end do
     end do
  end do
  

  ! case i2 != 1 (namely mu != 0)
  ! loads the coefficients alpha(:) and w(:) of the Gaussian fit for -BesselK0
  alpha => p2
  w => w2
  
  do i2 = 2, nker2
     if (i2 <= n2/2+1) then
        mu = 2.0_dp*pi/real(n2,dp)*real(i2-1,dp)/h3
     else
        mu = 2.0_dp*pi/real(n2,dp)*real(-i2+n2+1,dp)/h3
     end if

     mu = sqrt(mu**2 + mu0_screening**2)

     do k = 1, n_gauss
        fwork = 0.0_dp
        call gauconv_ffts(itype_scf,alpha(k)*mu**2,h1,h2,h3,n1,n2,n3,nker1,nker2,nker3,n_range,fwork,fftwork,kernel_scf)
        do i3 = 1, nker3
           do i1 = 1, nker1
             karray(i1,i2,i3) = karray(i1,i2,i3) + w(k)*kernel_scf(i1,1)*kernel_scf(i3,3)
           end do
        end do
     end do
  end do


 
  call cpu_time(t1)
  !write(*,*) "Exiting the Wires_Kernel subroutine..."
  !write(*,*) "Elapsed time = ", t1-t0


  i_all=-product(shape(kernel_scf))*kind(kernel_scf)
  deallocate(kernel_scf,stat=i_stat)
  call memocc(i_stat,i_all,'kernel_scf',subname)
  i_all=-product(shape(fwork))*kind(fwork)
  deallocate(fwork,stat=i_stat)
  call memocc(i_stat,i_all,'fwork',subname)
  i_all=-product(shape(fftwork))*kind(fftwork)
  deallocate(fftwork,stat=i_stat)
  call memocc(i_stat,i_all,'fftwork',subname)


END SUBROUTINE Wires_Kernel



! !! acerioni

! !>    Build the kernel of a gaussian function
! !!    for interpolating scaling functions.
! !!    Do the parallel HalFFT of the symmetrized function and stores into
! !!    memory only 1/8 of the grid divided by the number of processes nproc
! !!
! !! SYNOPSIS
! !!    Build the kernel (karray) of a gaussian function
! !!    for interpolating scaling functions
! !!    @f$ K(j) = \sum_k \omega_k \int \int \phi(x) g_k(x'-x) \delta(x'- j) dx dx' @f$
! !!
! !!   @param n01,n02,n03        Mesh dimensions of the density
! !!   @param nfft1,nfft2,nfft3  Dimensions of the FFT grid (HalFFT in the third direction)
! !!   @param n1k,n2k,n3k        Dimensions of the kernel FFT
! !!   @param hgrid              Mesh step
! !!   @param itype_scf          Order of the scaling function (8,14,16)
! !! MODIFICATION
! !!    Different calculation of the gaussian times ISF integral, LG, Dec 2009
! subroutine Helmholtz_Kernel(n01,n02,n03,nfft1,nfft2,nfft3,n1k,n2k,n3k,&
!      hx,hy,hz,itype_scf,iproc,nproc,karray)
!  use module_base
!  implicit none
!  !Arguments
!  integer, intent(in) :: n01,n02,n03,nfft1,nfft2,nfft3,n1k,n2k,n3k,itype_scf,iproc,nproc
!  real(dp), intent(in) :: hx,hy,hz
!  real(dp), dimension(n1k,n2k,n3k/nproc), intent(out) :: karray
!  !Local variables
!  character(len=*), parameter :: subname='Helmholtz_Kernel'
!  !Do not touch !!!!
!  integer, parameter :: n_gauss = 90
!  !Better if higher (1024 points are enough 10^{-14}: 2*itype_scf*n_points)
!  integer, parameter :: n_points = 2**6
!  !Better p_gauss for calculation
!  !(the support of the exponential should be inside [-n_range/2,n_range/2])
!  real(dp), dimension(1:n_gauss) :: p_gauss,w_gauss
!  real(dp), dimension(:), allocatable :: fwork
!  real(dp), dimension(:,:), allocatable :: kernel_scf,fftwork
!  real(dp) :: ur_gauss,dr_gauss,acc_gauss,pgauss,mu0_screening
!  real(dp) :: factor,factor2 !n(c) ,dx
!  real(dp) :: a1,a2,a3
!  integer :: n_scf,nker2,nker3 !n(c) nker1
!  integer :: i_gauss,n_range,n_cell,itest
!  integer :: i1,i2,i3,i_stat,i_all
!  integer :: i03

!  !Number of integration points : 2*itype_scf*n_points
!  n_scf=2*itype_scf*n_points
!  !Set karray

!  !here we must set the dimensions for the fft part, starting from the nfft
!  !remember that actually nfft2 is associated to n03 and viceversa
 
!  !Auxiliary dimensions only for building the FFT part
!  !n(c) nker1=nfft1
!  nker2=nfft2
!  nker3=nfft3/2+1

!  !adjusting the last two dimensions to be multiples of nproc
!  do
!     if(modulo(nker2,nproc) == 0) exit
!     nker2=nker2+1
!  end do
!  do
!     if(modulo(nker3,nproc) == 0) exit
!     nker3=nker3+1
!  end do

! !!$ !Allocations
! !!$ allocate(x_scf(0:n_scf+ndebug),stat=i_stat)
! !!$ call memocc(i_stat,x_scf,'x_scf',subname)
! !!$ allocate(y_scf(0:n_scf+ndebug),stat=i_stat)
! !!$ call memocc(i_stat,y_scf,'y_scf',subname)
! !!$
! !!$ !Build the scaling function
! !!$ call scaling_function(itype_scf,n_scf,n_range,x_scf,y_scf)
!  n_range=2*itype_scf
!  !Step grid for the integration
!  !n(c) dx = real(n_range,dp)/real(n_scf,dp)
!  !Extend the range (no more calculations because fill in by 0._dp)
!  n_cell = max(n01,n02,n03)
!  n_range = max(n_cell,n_range)

!  !Lengths of the box (use box dimension)
!  a1 = hx * real(n01,dp)
!  a2 = hy * real(n02,dp)
!  a3 = hz * real(n03,dp)

!  !Initialization of the gaussian (Beylkin)

!  !! to be updated... ************************************ !!
!  call Yukawa_gequad(p_gauss,w_gauss,ur_gauss,dr_gauss,acc_gauss)
!  !In order to have a range from a_range=sqrt(a1*a1+a2*a2+a3*a3)
!  !(biggest length in the cube)
!  !We divide the p_gauss by a_range**2 and a_gauss by a_range
!  mu0_screening = 1.e0_dp
!  !a_range = sqrt(a1*a1+a2*a2+a3*a3)
!  !factor 
!  !factor2 = factor*factor
!  !factor2 = 1._dp/(a1*a1+a2*a2+a3*a3)
!  do i_gauss=1,n_gauss
!     p_gauss(i_gauss) = mu0_screening**2*p_gauss(i_gauss)
!  end do
!  do i_gauss=1,n_gauss
!     ! we do not put the 1/(4\pi) factor here because
!     ! it is already accounted for in 'scal'
!     w_gauss(i_gauss) = mu0_screening*w_gauss(i_gauss)
!  end do
!  !! ***************************************************** !!



!  allocate(fwork(0:n_range+ndebug),stat=i_stat)
!  call memocc(i_stat,fwork,'fwork',subname)

!  allocate(fftwork(2,max(nfft1,nfft2,nfft3)*2+ndebug),stat=i_stat)
!  fftwork(1,1)=0.0d0
!  call memocc(i_stat,fftwork,'fftwork',subname)

!  do i3=1,n3k/nproc
!     do i2=1,n2k
!        do i1=1,n1k
!           karray(i1,i2,i3) = 0.0_dp
!        end do
!     end do
!  end do

! !!$ allocate(kern_1_scf(-n_range:n_range+ndebug),stat=i_stat)
! !!$ call memocc(i_stat,kern_1_scf,'kern_1_scf',subname)


!  allocate(kernel_scf(max(n1k,n2k,n3k),3+ndebug),stat=i_stat)
!  call memocc(i_stat,kernel_scf,'kernel_scf',subname)
! !!$ allocate(kernel_scf(-n_range:n_range,3+ndebug),stat=i_stat)
! !!$ call memocc(i_stat,kernel_scf,'kernel_scf',subname)

!  do i_gauss=n_gauss,1,-1
!     !Gaussian
!     pgauss = p_gauss(i_gauss)
    
! !!$    if (i_gauss == 71 .or. .true.) then
! !!$       print *,'pgauss,wgauss',pgauss,w_gauss(i_gauss)
! !!$       !take the timings
! !!$       call cpu_time(t0)
! !!$       do itimes=1,ntimes
! !!$          !this routine can be substituted by the wofz calculation
! !!$          call gauss_conv_scf(itype_scf,pgauss,hx,dx,n_range,n_scf,x_scf,y_scf,&
! !!$               kernel_scf,kern_1_scf)
! !!$       end do
! !!$       call cpu_time(t1)
! !!$       told=real(t1-t0,dp)/real(ntimes,dp)
! !!$
! !!$       !take the timings
! !!$       call cpu_time(t0)
! !!$       do itimes=1,ntimes
! !!$          call analytic_integral(sqrt(pgauss)*hx,n_range,itype_scf,fwork)
! !!$       end do
! !!$       call cpu_time(t1)
! !!$       tnew=real(t1-t0,dp)/real(ntimes,dp)
! !!$
! !!$       !calculate maxdiff
! !!$       maxdiff=0.0_dp
! !!$       do i=0,n_range
! !!$          !write(17,*)i,kernel_scf(i,1),kern_1_scf(i)
! !!$          maxdiff=max(maxdiff,abs(kernel_scf(i,1)-(fwork(i))))
! !!$       end do
! !!$
! !!$       do i=0,n_range
! !!$          write(18,'(i4,3(1pe25.17))')i,kernel_scf(i,1),fwork(i)
! !!$       end do
! !!$       
! !!$       write(*,'(1x,a,i3,2(1pe12.5),1pe24.17)')'time,i_gauss',i_gauss,told,tnew,maxdiff
! !!$       !stop
! !!$    end if
! !!$    !STOP

! !    fwork = 0.0_dp
    
!     call gauconv_ffts(itype_scf,pgauss,hx,hy,hz,nfft1,nfft2,nfft3,n1k,n2k,n3k,n_range,&
!          fwork,fftwork,kernel_scf)

!     !Add to the kernel (only the local part)
!     do i3=1,nker3/nproc  
!        if (iproc*(nker3/nproc)+i3  <= nfft3/2+1) then
!           i03=iproc*(nker3/nproc)+i3
!           do i2=1,n2k
!              do i1=1,n1k
!                 karray(i1,i2,i3) = karray(i1,i2,i3) + w_gauss(i_gauss)* &
!                      kernel_scf(i1,1)*kernel_scf(i2,2)*kernel_scf(i03,3)
!              end do
!           end do
!        end if
!     end do
! !!$
!  end do
! !!$stop
! !!$

! !!$ !De-allocations
!  i_all=-product(shape(kernel_scf))*kind(kernel_scf)
!  deallocate(kernel_scf,stat=i_stat)
!  call memocc(i_stat,i_all,'kernel_scf',subname)
!  i_all=-product(shape(fwork))*kind(fwork)
!  deallocate(fwork,stat=i_stat)
!  call memocc(i_stat,i_all,'fwork',subname)
!  i_all=-product(shape(fftwork))*kind(fftwork)
!  deallocate(fftwork,stat=i_stat)
!  call memocc(i_stat,i_all,'fftwork',subname)

! !!$ i_all=-product(shape(x_scf))*kind(x_scf)
! !!$ deallocate(x_scf,stat=i_stat)
! !!$ call memocc(i_stat,i_all,'x_scf',subname)
! !!$ i_all=-product(shape(y_scf))*kind(y_scf)
! !!$ deallocate(y_scf,stat=i_stat)
! !!$ call memocc(i_stat,i_all,'y_scf',subname)

! END SUBROUTINE Helmholtz_Kernel

!> The conversion from d0 to dp type should be finished
subroutine Yukawa_gequad(p,w,urange,drange,acc)
 
  use module_base
  implicit none

!Arguments
  real(dp), intent(out) :: urange,drange,acc
  real(dp), dimension(1:90), intent(out) :: p, w
!
! range [10^(-9), 15] and accuracy ~?;
!
  
  include 'gaussfit_Yukawa.inc' 

  p = p1
  w = w1

  urange = 15._dp
  drange = 1.d-09
  acc = 1.d-06 !relative error
!
END SUBROUTINE Yukawa_gequad






!{\src2tex{textfont=tt}}
!!****f* ABINIT/metric
!! NAME metric
!! metric
!!
!! FUNCTION
!! Compute first dimensional primitive translation vectors in reciprocal space
!!  gprimd from rprimd, and eventually writes out.
!! Then, computes metrics for real and recip space
!!  rmet and gmet using length
!!  dimensional primitive translation vectors
!!  in columns of rprimd(3,3) and gprimd(3,3).
!!  gprimd is the inverse transpose of rprimd.
!!  i.e. $ rmet_{i,j}= \sum_k ( rprimd_{k,i}*rprimd_{k,j} )  $
!!       $ gmet_{i,j}= \sum_k ( gprimd_{k,i}*gprimd_{k,j} )  $
!! Also computes unit cell volume ucvol in $\textrm{bohr}^3$
!!
!! COPYRIGHT
!! Copyright (C) 1998-2009 ABINIT group (DCA, XG, GMR)
!! This file is distributed under the terms of the
!! GNU General Public License, see ~abinit/COPYING
!! or http://www.gnu.org/copyleft/gpl.txt .
!!
!! INPUTS
!!  rprimd(3,3)=dimensional primitive translations for real space (bohr)
!!  iout=unit number of output file.  If iout<0, do not write output.
!!
!! OUTPUT
!!  gmet(3,3)=reciprocal space metric ($\textrm{bohr}^{-2}$).
!!  gprimd(3,3)=dimensional primitive translations for reciprocal space ($\textrm{bohr}^{-1}$)
!!  rmet(3,3)=real space metric ($\textrm{bohr}^{2}$).
!!  ucvol=unit cell volume ($\textrm{bohr}^{3}$).
!!
!! SIDE EFFECTS
!!
!! NOTES
!!
!! PARENTS
!!      afterscfloop,brdmin,chkinp,conducti_nc,conducti_paw,delocint,dyfnl3
!!      eltfrhar3,eltfrkin3,eltfrnl3,eltfrxc3,energy,forces,forstrnps,getkgrid
!!      gw_tools,hirsh,ingeo,initaim,inkpts,invacuum,invars2m,ladielmt,lavnl
!!      linear_optics_paw,localorb_S,loper3,m_bz_mesh,m_coulombian,m_crystal
!!      m_gwannier,m_screening,m_wannier2abinit,make_epsm1_driver,mlwfovlp_qp
!!      moddiel,moldyn,mrgscr,newrho,newsp,newvtr,newvtr3,nres2vres,optic
!!      overlap_wf,partial_dos_fractions,pawgrnl,prcref,prcref_PMA,prctfvw1
!!      prctfvw2,prctfw3,rdddb9,rdm,rhohxc,scfcv,scfcv3,screening,setup1
!!      setup_screening,setup_sigma,sigma,stress,suscep,testkgrid,tetrahedron
!!      wannier,wffile,wfread,xfpack
!!
!! CHILDREN
!!      leave_new,matr3inv,wrtout
!!
!! SOURCE

subroutine metric(gmet,gprimd,iout,rmet,rprimd,ucvol)


 implicit none

!Arguments ------------------------------------
!scalars
 integer,intent(in) :: iout
 real(kind=8),intent(out) :: ucvol
!arrays
 real(kind=8),intent(in) :: rprimd(3,3)
 real(kind=8),intent(out) :: gmet(3,3),gprimd(3,3),rmet(3,3)

!Local variables-------------------------------
!scalars
 integer :: ii,nu
 character(len=500) :: message
!arrays
 real(kind=8) :: angle(3)
 character(len=1), parameter :: ch10 = char(10)
 real(kind=8), parameter :: tol10=0.0000000001d0
 real(kind=8), parameter :: pi=3.141592653589793238462643383279502884197d0
 real(kind=8), parameter :: two_pi=2.0d0*pi

! *************************************************************************

!DEBUG
!write(6,*)' metric : enter '
!ENDDEBUG

!Compute unit cell volume
 ucvol=rprimd(1,1)*(rprimd(2,2)*rprimd(3,3)-rprimd(3,2)*rprimd(2,3))+&
& rprimd(2,1)*(rprimd(3,2)*rprimd(1,3)-rprimd(1,2)*rprimd(3,3))+&
& rprimd(3,1)*(rprimd(1,2)*rprimd(2,3)-rprimd(2,2)*rprimd(1,3))

!Check that the input primitive translations are not
!linearly dependent (and none is zero); i.e. ucvol~=0
!Also ask that the mixed product is positive.
 if (abs(ucvol)<1.0d-12) then
  write(*, '(8a)' ) ch10,&
&  ' metric : ERROR -',ch10,&
&  '  Input rprim and acell gives vanishing unit cell volume.',ch10,&
&  '  This indicates linear dependency between primitive lattice vectors',&
&  ch10,'  Action : correct either rprim or acell in input file.'
 end if
 if (ucvol<0.0d0)then
  write(*,&
&  '(5a,3(a,3es16.6,a),7a)' ) ch10,&
&  ' metric : ERROR -',ch10,&
&  '  Current rprimd gives negative (R1xR2).R3 . ',ch10,&
&  '  Rprimd =',rprimd(:,1),ch10,&
&  '          ',rprimd(:,2),ch10,&
&  '          ',rprimd(:,3),ch10,&
&  '  Action : if the cell size and shape are fixed (optcell==0),',ch10,&
&  '   exchange two of the input rprim vectors;',ch10,&
&  '   if you are optimizing the cell size and shape (optcell/=0),',ch10,&
&  '   maybe the move was too large, and you might try to decrease strprecon.'
 end if

!Generates gprimd
 call matr3inv(rprimd,gprimd)

!Write out rprimd, gprimd and ucvol
 if (iout>=0) then
  write(*, '(a,a)' )' Real(R)+Recip(G) ',&
&  'spac primitive vectors, cartesian coordinates (Bohr,Bohr^-1):'
  do nu=1,3
   write(*, '(1x,a,i1,a,3f11.7,2x,a,i1,a,3f11.7)' ) &
&   'R(',nu,')=',rprimd(:,nu)+tol10,&
&   'G(',nu,')=',gprimd(:,nu)+tol10
  end do
  write(*, '(a,1p,e15.7,a)' ) &
&  ' Unit cell volume ucvol=',ucvol+tol10,' bohr^3'
 end if

!Compute real space metrics
 do ii=1,3
  rmet(ii,:)=rprimd(1,ii)*rprimd(1,:)+&
&  rprimd(2,ii)*rprimd(2,:)+&
&  rprimd(3,ii)*rprimd(3,:)
 end do

!Compute reciprocal space metrics
 do ii=1,3
  gmet(ii,:)=gprimd(1,ii)*gprimd(1,:)+&
&  gprimd(2,ii)*gprimd(2,:)+&
&  gprimd(3,ii)*gprimd(3,:)
 end do

!Write out the angles
 if (iout>=0) then
  angle(1)=acos(rmet(2,3)/sqrt(rmet(2,2)*rmet(3,3)))/two_pi*360.0d0
  angle(2)=acos(rmet(1,3)/sqrt(rmet(1,1)*rmet(3,3)))/two_pi*360.0d0
  angle(3)=acos(rmet(1,2)/sqrt(rmet(1,1)*rmet(2,2)))/two_pi*360.0d0
  write(*, '(a,3es16.8,a)' )&
&  ' Angles (23,13,12)=',angle(1:3),' degrees'

 end if

end subroutine metric
!!***

  subroutine test_g2cart(n1,n2,n3,gprimd,g2cart)
    implicit none
    integer, intent(in) :: n1,n2,n3
    real(kind=8), dimension(3,3), intent(in) :: gprimd
    real(kind=8), dimension(n1*n2*n3), intent(out) :: g2cart
    !local variables
    integer :: count, i1,i2,i3,id1,id2,id3,ifft,ifunc,ig1,ig2,ig3,ii1
    real(kind=8) :: b11,b12,b13,b21,b22,b23,b31,b32,b33
    

    id1=int(n1/2)+2
    id2=int(n2/2)+2
    id3=int(n3/2)+2
    ifft=0
    count=0
    do i3=1,n3
       ifft=(i3-1)*n1*n2
       ig3=i3-int(i3/id3)*n3-1
       do i2=1,n2
          ig2=i2-int(i2/id2)*n2-1
          ii1=1
          do i1=ii1,n1
             ig1=i1-int(i1/id1)*n1-1
             ifft=ifft+1

             b11=gprimd(1,1)*real(ig1,kind=8)
             b21=gprimd(2,1)*real(ig1,kind=8)
             b31=gprimd(3,1)*real(ig1,kind=8)
             b12=gprimd(1,2)*real(ig2,kind=8)
             b22=gprimd(2,2)*real(ig2,kind=8)
             b32=gprimd(3,2)*real(ig2,kind=8)
             b13=gprimd(1,3)*real(ig3,kind=8)
             b23=gprimd(2,3)*real(ig3,kind=8)
             b33=gprimd(3,3)*real(ig3,kind=8)

             g2cart(ifft)=( &
                  &     (b11+b12+b13)**2&
                  &     +(b21+b22+b23)**2&
                  &     +(b31+b32+b33)**2&
                  &     )
!!$     do ifunc=1,nfunc
!!$!     compute the laplacien in fourrier space
!!$!     that is * (i x 2pi x G)**2
!!$      laplacerdfuncg(1,ifft,ifunc) = -rdfuncg(1,ifft,ifunc)*g2cart(ifft)*two_pi*two_pi
!!$      laplacerdfuncg(2,ifft,ifunc) = -rdfuncg(2,ifft,ifunc)*g2cart(ifft)*two_pi*two_pi
!!$     end do
          end do
       end do
    end do
  end subroutine test_g2cart


!{\src2tex{textfont=tt}}
!!****f* ABINIT/matr3inv
!! NAME
!! matr3inv
!!
!! FUNCTION
!! Invert and transpose general 3x3 matrix of real*8 elements.
!!
!! COPYRIGHT
!! Copyright (C) 1998-2009 ABINIT group (DCA, XG, GMR)
!! This file is distributed under the terms of the
!! GNU General Public License, see ~abinit/COPYING
!! or http://www.gnu.org/copyleft/gpl.txt .
!!
!! INPUTS
!! aa = 3x3 matrix to be inverted
!!
!! OUTPUT
!! ait = inverse of aa input matrix
!!
!! SIDE EFFECTS
!!
!! NOTES
!! Returned array is TRANSPOSE of inverse, as needed to get g from r.
!!
!! PARENTS
!!      berryphase,chkdilatmx,conducti_nc,electrooptic,elphon,ewald2,ewald9
!!      get_fsurf_1band,getkgrid,getspinrot,hybrid9,inwffil,metric,mkvxc3
!!      mkvxcstr3,mrgscr,newsp,optic,outwant,planeint,prtxf,rdddb9,recip,reduce
!!      relaxpol,rsiaf9,shellin,smpbz,strsym,symbrav,symdyma,symph3,symrelrot
!!      tddft,testkgrid,tetrahedron,thm9,uderiv,volumeint,xfpack,xredxcart
!!
!! CHILDREN
!!
!! SOURCE
subroutine matr3inv(aa,ait)

 implicit none

!Arguments ------------------------------------
!arrays
 real(kind=8),intent(in) :: aa(3,3)
 real(kind=8),intent(out) :: ait(3,3)

!Local variables-------------------------------
!scalars
 real(kind=8) :: dd,t1,t2,t3

! *************************************************************************

 t1 = aa(2,2) * aa(3,3) - aa(3,2) * aa(2,3)
 t2 = aa(3,2) * aa(1,3) - aa(1,2) * aa(3,3)
 t3 = aa(1,2) * aa(2,3) - aa(2,2) * aa(1,3)
 dd  = 1.d0/ (aa(1,1) * t1 + aa(2,1) * t2 + aa(3,1) * t3)
 ait(1,1) = t1 * dd
 ait(2,1) = t2 * dd
 ait(3,1) = t3 * dd
 ait(1,2) = (aa(3,1)*aa(2,3)-aa(2,1)*aa(3,3)) * dd
 ait(2,2) = (aa(1,1)*aa(3,3)-aa(3,1)*aa(1,3)) * dd
 ait(3,2) = (aa(2,1)*aa(1,3)-aa(1,1)*aa(2,3)) * dd
 ait(1,3) = (aa(2,1)*aa(3,2)-aa(3,1)*aa(2,2)) * dd
 ait(2,3) = (aa(3,1)*aa(1,2)-aa(1,1)*aa(3,2)) * dd
 ait(3,3) = (aa(1,1)*aa(2,2)-aa(2,1)*aa(1,2)) * dd

end subroutine matr3inv
!!***<|MERGE_RESOLUTION|>--- conflicted
+++ resolved
@@ -1429,19 +1429,11 @@
         fwork(0:n_range) = fwork_tmp(0:n_range)
      end if
 
-<<<<<<< HEAD
-     !open(unit=52, file = 'integral_comparison.plot', status = 'replace', position = 'rewind')
-     !do j= 0,n_range
-     !   write (52,*) j,fwork(j)
-     ! end do
-     !close(52)
-=======
 !     open(unit=52, file = 'integral_comparison.plot', status = 'replace', position = 'rewind')
 !     do j= 0,n_range
 !        write (52,*) j,fwork(j)
 !      end do
 !     close(52)
->>>>>>> 35aaa41c
 
      do idir=1,3
         n=ndims(idir)
