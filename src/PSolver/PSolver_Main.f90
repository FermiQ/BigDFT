!> @file
!!    Main routine to perform Poisson solver calculation
!! @author
!!    Creation date: February 2007
!!    Luigi Genovese
!!    Copyright (C) 2002-2011 BigDFT group 
!!    This file is distributed under the terms of the
!!    GNU General Public License, see ~/COPYING file
!!    or http://www.gnu.org/copyleft/gpl.txt .
!!    For the list of contributors, see ~/AUTHORS
!!


!>    Calculate the Hartree potential by solving Poisson equation 
!!    @f$\nabla^2 V(x,y,z)=-4 \pi \rho(x,y,z)@f$
!!    from a given @f$\rho@f$, 
!!    for different boundary conditions an for different data distributions.
!!    Following the boundary conditions, it applies the Poisson Kernel previously calculated.
!!    
!!  @param geocode Indicates the boundary conditions (BC) of the problem:
!!          - 'F' free BC, isolated systems.
!!                The program calculates the solution as if the given density is
!!                "alone" in R^3 space.
!!          - 'S' surface BC, isolated in y direction, periodic in xz plane                
!!                The given density is supposed to be periodic in the xz plane,
!!                so the dimensions in these direction mus be compatible with the FFT
!!                Beware of the fact that the isolated direction is y!
!!          - 'P' periodic BC.
!!                The density is supposed to be periodic in all the three directions,
!!                then all the dimensions must be compatible with the FFT.
!!                No need for setting up the kernel (in principle for Plane Waves)
!!          - 'W' Wires BC.
!!                The density is supposed to be periodic in z direction, 
!!                which has to be compatible with the FFT.
!!          - 'H' Helmholtz Equation Solver
!!                ... 
!!                ...
!!  @param datacode Indicates the distribution of the data of the input/output array:
!!          - 'G' global data. Each process has the whole array of the density 
!!                which will be overwritten with the whole array of the potential.
!!          - 'D' distributed data. Each process has only the needed part of the density
!!                and of the potential. The data distribution is such that each processor
!!                has the xy planes needed for the calculation AND for the evaluation of the 
!!                gradient, needed for XC part, and for the White-Bird correction, which
!!                may lead up to 8 planes more on each side. Due to this fact, the information
!!                between the processors may overlap.
!!  @param nproc   Number of processors
!!  @param iproc   Label of the process,from 0 to nproc-1
!!  @param n01,n02,n03 global dimension in the three directions. They are the same no matter if the 
!!                datacode is in 'G' or in 'D' position.
!!  @param hx,hy,hz grid spacings. For the isolated BC case for the moment they are supposed to 
!!                be equal in the three directions
!!  @param rhopot  main input/output array.
!!                On input, it represents the density values on the grid points
!!                On output, it is the Hartree potential
!!  @param karray  kernel of the poisson equation. It is provided in distributed case, with
!!                dimensions that are related to the output of the PS_dim4allocation routine
!!                it MUST be created by following the same geocode as the Poisson Solver.
!!  @param pot_ion additional external potential that is added to the output, 
!!                when the XC parameter ixc/=0 and sumpion=.true.
!!                When sumpion=.true., it is always provided in the distributed form,
!!                clearly without the overlapping terms which are needed only for the XC part
!!  @param eh     Hartree energy
!!  @param offset  Total integral on the supercell of the final potential on output
!!                To be used only in the periodic case, ignored for other boundary conditions.
!!  @param sumpion logical value which states whether to sum pot_ion to the final result or not
!!                - if sumpion==.true. rhopot will be the Hartree potential + pot_ion+vxci
!!                                     pot_ion will be untouched
!!                - if sumpion==.false. rhopot will be only the Hartree potential
!!                                      pot_ion will be the XC potential vxci
!!  @param quiet  Optional argument to avoid output writings
!!
!! @warning
!!    The dimensions of the arrays must be compatible with geocode, datacode, nproc, 
!!    ixc and iproc. Since the arguments of these routines are indicated with the *, it
!!    is IMPERATIVE to use the PS_dim4allocation routine for calculation arrays sizes.
!!    Moreover, for the cases with the exchange and correlation the density must be initialised
!!    to 10^-20 and not to zero.
!!
!! @todo
!!    Wire boundary condition is missing
subroutine H_potential(datacode,kernel,rhopot,pot_ion,eh,offset,sumpion,&
     quiet,stress_tensor) !optional argument
  use yaml_output
  implicit none
  type(coulomb_operator), intent(in) :: kernel
  character(len=1), intent(in) :: datacode
  logical, intent(in) :: sumpion
  real(dp), intent(in) :: offset
  real(gp), intent(out) :: eh
  real(dp), dimension(*), intent(inout) :: rhopot
  real(wp), dimension(*), intent(inout) :: pot_ion
  character(len=3), intent(in), optional :: quiet
  real(dp), dimension(6), intent(out), optional :: stress_tensor
  !local variables
  character(len=*), parameter :: subname='H_potential'
  logical :: wrtmsg,cudasolver
  integer :: m1,m2,m3,md1,md2,md3,n1,n2,n3,nd1,nd2,nd3
  integer :: i_all,i_stat,ierr,ind,ind2,ind3,indp,ind2p,ind3p,i
  integer :: i1,i2,i3,j2,istart,iend,i3start,jend,jproc,i3xcsh
  integer :: nxc,istden,istglo
  real(dp) :: scal,ehartreeLOC,pot
  real(dp), dimension(6) :: strten
  real(dp), dimension(:,:,:), allocatable :: zf
  real(dp), dimension(:), allocatable :: zf1
  integer, dimension(:,:), allocatable :: gather_arr
  integer, dimension(3) :: n
  integer :: size1,size2,switch_alg
<<<<<<< HEAD
  integer :: n3pr1,n3pr2
=======
>>>>>>> c0ad28a6

  cudasolver=.false.

  !do not write anything on screen if quiet is set to yes
  if (present(quiet)) then
     if(quiet == 'yes' .or. quiet == 'YES') then
        wrtmsg=.false.
     else if(trim(quiet) == 'no' .or. trim(quiet) == 'NO') then
        wrtmsg=.true.
     else
        call yaml_warning('ERROR: Unrecognised value for "quiet" option: ' // trim(quiet))
        !write(*,*)'ERROR: Unrecognised value for "quiet" option:',quiet
        stop
     end if
  else
     wrtmsg=.true.
  end if
  wrtmsg=wrtmsg .and. kernel%mpi_env%iproc==0 .and. kernel%mpi_env%igroup==0
  ! rewrite
  if (wrtmsg) call yaml_open_map('Poisson Solver')

  call timing(kernel%mpi_env%iproc,'PSolv_comput  ','ON')
  !calculate the dimensions wrt the geocode
  if (kernel%geocode == 'P') then
     if (wrtmsg) &
          call yaml_map('BC','Periodic')
     call P_FFT_dimensions(kernel%ndims(1),kernel%ndims(2),kernel%ndims(3),m1,m2,m3,n1,n2,n3,&
          md1,md2,md3,nd1,nd2,nd3,kernel%mpi_env%nproc)
  else if (kernel%geocode == 'S') then
     if (wrtmsg) &
          call yaml_map('BC','Surface')
     call S_FFT_dimensions(kernel%ndims(1),kernel%ndims(2),kernel%ndims(3),m1,m2,m3,n1,n2,n3,&
          md1,md2,md3,nd1,nd2,nd3,&
          kernel%mpi_env%nproc,kernel%igpu)
  else if (kernel%geocode == 'F') then
     if (wrtmsg) &
          call yaml_map('BC','Free')
     call F_FFT_dimensions(kernel%ndims(1),kernel%ndims(2),kernel%ndims(3),m1,m2,m3,n1,n2,n3,&
          md1,md2,md3,nd1,nd2,nd3,&
          kernel%mpi_env%nproc,kernel%igpu)
  else if (kernel%geocode == 'W') then
     if (wrtmsg) &
          call yaml_map('BC','Wires')
     call W_FFT_dimensions(kernel%ndims(1),kernel%ndims(2),kernel%ndims(3),m1,m2,m3,n1,n2,n3,&
          md1,md2,md3,nd1,nd2,nd3,kernel%mpi_env%nproc,kernel%igpu)
  else
     stop 'PSolver: geometry code not admitted'
  end if

  cudasolver= (kernel%igpu==1 .and. .not. present(stress_tensor))

  if (wrtmsg) then
     call yaml_map('Box',kernel%ndims,fmt='(i5)')
     call yaml_map('MPI tasks',kernel%mpi_env%nproc,fmt='(i5)')
     if (cudasolver) call yaml_map('GPU acceleration',.true.)
     call yaml_close_map()
     call yaml_newline()
  end if

  if(kernel%geocode == 'P') then
     !no powers of hgrid because they are incorporated in the plane wave treatment
     scal=1.0_dp/(real(n1,dp)*real(n2*n3,dp)) !to reduce chances of overflow
  else if (kernel%geocode == 'S') then
     !only one power of hgrid 
     !factor of -4*pi for the definition of the Poisson equation
     scal=-16.0_dp*atan(1.0_dp)*real(kernel%hgrids(2),dp)/real(n1*n2,dp)/real(n3,dp)
  else if (kernel%geocode == 'F' .or. kernel%geocode == 'H') then
     !hgrid=max(hx,hy,hz)
     scal=product(kernel%hgrids)/real(n1*n2,dp)/real(n3,dp)
  else if (kernel%geocode == 'W') then
     !only one power of hgrid 
     !factor of -1/(2pi) already included in the kernel definition
     scal=-2.0_dp*kernel%hgrids(1)*kernel%hgrids(2)/real(n1*n2,dp)/real(n3,dp)
  end if
  !here the case ncplx/= 1 should be added

  !array allocations
  allocate(zf(md1,md3,2*md2/kernel%mpi_env%nproc+ndebug),stat=i_stat)
  call memocc(i_stat,zf,'zf',subname)
  !initalise to zero the zf array
  call to_zero(md1*md3*(md2/kernel%mpi_env%nproc),zf(1,1,1))

  istart=kernel%mpi_env%iproc*(md2/kernel%mpi_env%nproc)
  iend=min((kernel%mpi_env%iproc+1)*md2/kernel%mpi_env%nproc,m2)
  if (istart <= m2-1) then
     nxc=iend-istart
  else
     nxc=0
  end if

  if (datacode=='G') then
     !starting address of rhopot in the case of global i/o
     i3start=istart+1
  else if (datacode == 'D') then
     !distributed i/o
     i3start=1
  else
     stop 'PSolver: datacode not admitted'
  end if

  !this routine builds the values for each process of the potential (zf), multiplying by scal 

  !fill the array with the values of the charge density
  !no more overlap between planes
  !still the complex case should be defined

  do i3 = 1, nxc
     !$omp parallel do default(shared) private(i2, i1, i)
     do i2=1,m3
        do i1=1,m1
           i=i1+(i2-1)*m1+(i3+i3start-2)*m1*m3
           zf(i1,i2,i3)=rhopot(i)
        end do
     end do
     !$omp end parallel do
  end do

  if (.not. cudasolver) then !CPU case

     call timing(kernel%mpi_env%iproc,'PSolv_comput  ','OF')
     call G_PoissonSolver(kernel%mpi_env%iproc,kernel%mpi_env%nproc,kernel%mpi_env%mpi_comm,kernel%geocode,1,&
          n1,n2,n3,nd1,nd2,nd3,md1,md2,md3,kernel%kernel,&
          zf(1,1,1),&
          scal,kernel%hgrids(1),kernel%hgrids(2),kernel%hgrids(3),offset,strten)
     call timing(kernel%mpi_env%iproc,'PSolv_comput  ','ON')

     !check for the presence of the stress tensor
     if (present(stress_tensor)) then
        call vcopy(6,strten(1),1,stress_tensor(1),1)
     end if

  else !GPU case

     n(1)=n1!kernel%ndims(1)*(2-kernel%geo(1))
     n(2)=n3!kernel%ndims(2)*(2-kernel%geo(2))
     n(3)=n2!kernel%ndims(3)*(2-kernel%geo(3))

     size1=md1*md2*md3! nproc always 1 kernel%ndims(1)*kernel%ndims(2)*kernel%ndims(3)

     if (kernel%keepGPUmemory == 0) then
       size2=2*n1*n2*n3
       call cudamalloc(size2,kernel%work1_GPU,i_stat)
       if (i_stat /= 0) print *,'error cudamalloc',i_stat
       call cudamalloc(size2,kernel%work2_GPU,i_stat)
       if (i_stat /= 0) print *,'error cudamalloc',i_stat
     endif

   if (kernel%mpi_env%nproc > 1) then
     allocate(zf1(md1*md3*md2),stat=i_stat)
     call memocc(i_stat,zf1,'zf1',subname)

     call mpi_gather(zf,size1/kernel%mpi_env%nproc,MPI_DOUBLE_PRECISION,zf1,size1/kernel%mpi_env%nproc, &
          MPI_DOUBLE_PRECISION,0,kernel%mpi_env%mpi_comm,ierr)

     if (kernel%mpi_env%iproc == 0) then
      !fill the GPU memory

      call reset_gpu_data(size1,zf1,kernel%work1_GPU)

      switch_alg=0

      if (kernel%initCufftPlan == 1) then
        call cuda_3d_psolver_general(n,kernel%plan,kernel%work1_GPU,kernel%work2_GPU, &
          kernel%k_GPU,switch_alg,kernel%geo,scal)
      else
        call cuda_3d_psolver_plangeneral(n,kernel%work1_GPU,kernel%work2_GPU, &
          kernel%k_GPU,kernel%geo,scal)
      endif

      !take data from GPU
      call get_gpu_data(size1,zf1,kernel%work1_GPU)
      endif

      call MPI_Scatter(zf1,size1/kernel%mpi_env%nproc,MPI_DOUBLE_PRECISION,zf,size1/kernel%mpi_env%nproc, &
          MPI_DOUBLE_PRECISION,0,kernel%mpi_env%mpi_comm,ierr)

      i_all=-product(shape(zf1))*kind(zf1)
      deallocate(zf1,stat=i_stat)
      call memocc(i_stat,i_all,'zf1',subname)

   else


     !fill the GPU memory
     call reset_gpu_data(size1,zf,kernel%work1_GPU)

     switch_alg=0

     if (kernel%initCufftPlan == 1) then
        call cuda_3d_psolver_general(n,kernel%plan,kernel%work1_GPU,kernel%work2_GPU, &
          kernel%k_GPU,switch_alg,kernel%geo,scal)
     else
        call cuda_3d_psolver_plangeneral(n,kernel%work1_GPU,kernel%work2_GPU, &
          kernel%k_GPU,kernel%geo,scal)
     endif


     !take data from GPU
     call get_gpu_data(size1,zf,kernel%work1_GPU)
 

   endif

   if (kernel%keepGPUmemory == 0) then
     call cudafree(kernel%work1_GPU)
     call cudafree(kernel%work2_GPU)
   endif

   if (kernel%keepGPUmemory == 0) then
     call cudafree(kernel%work1_GPU)
     call cudafree(kernel%work2_GPU)
   endif

  endif

  !the value of the shift depends on the distributed i/o or not
  if (datacode=='G') then
     i3xcsh=istart !beware on the fact that this is not what represents its name!!!
     !is_step=n01*n02*n03
  else if (datacode=='D') then
     i3xcsh=0 !shift not needed anymore
  end if

  !if (iproc == 0) print *,'n03,nxc,kernel%geocode,datacode',n03,nxc,kernel%geocode,datacode

  ehartreeLOC=0.0_dp
  !recollect the final data
  !this part can be eventually removed once the zf disappears
  if (sumpion) then
     do j2=1,nxc
        i2=j2+i3xcsh 
        ind3=(i2-1)*kernel%ndims(1)*kernel%ndims(2)
        ind3p=(j2-1)*kernel%ndims(1)*kernel%ndims(2)
        !$omp parallel do default(shared) private(i3, ind2, ind2p, i1, ind, indp, pot) &
        !$omp reduction(+:ehartreeLOC)
        do i3=1,m3
           ind2=(i3-1)*kernel%ndims(1)+ind3
           ind2p=(i3-1)*kernel%ndims(1)+ind3p
           do i1=1,m1
              ind=i1+ind2
              indp=i1+ind2p
              pot=zf(i1,i3,j2)
              ehartreeLOC=ehartreeLOC+rhopot(ind)*pot
              rhopot(ind)=real(pot,wp)+real(pot_ion(indp),wp)
           end do
        end do
        !$omp end parallel do
     end do
  else
     do j2=1,nxc
        i2=j2+i3xcsh 
        ind3=(i2-1)*kernel%ndims(1)*kernel%ndims(2)
        !$omp parallel do default(shared) private(i3, ind2, i1, ind, pot) &
        !$omp reduction(+:ehartreeLOC)
        do i3=1,m3
           ind2=(i3-1)*kernel%ndims(1)+ind3
           do i1=1,m1
              ind=i1+ind2
              pot=zf(i1,i3,j2)
              ehartreeLOC=ehartreeLOC+rhopot(ind)*pot
              rhopot(ind)=real(pot,wp)
           end do
        end do
        !$omp end parallel do
     end do
  end if

  ehartreeLOC=ehartreeLOC*0.5_dp*product(kernel%hgrids)!hx*hy*hz

  i_all=-product(shape(zf))*kind(zf)
  deallocate(zf,stat=i_stat)
  call memocc(i_stat,i_all,'zf',subname)

  call timing(kernel%mpi_env%iproc,'PSolv_comput  ','OF')

  !gathering the data to obtain the distribution array
  !evaluating the total ehartree
  eh=real(ehartreeLOC,gp)
  if (kernel%mpi_env%nproc > 1) then
     call timing(kernel%mpi_env%iproc,'PSolv_commun  ','ON')

     eh=ehartreeLOC
     call mpiallred(eh,1,MPI_SUM,kernel%mpi_env%mpi_comm,ierr)
     !reduce also the value of the stress tensor

     if (present(stress_tensor)) then
        call mpiallred(stress_tensor(1),6,MPI_SUM,kernel%mpi_env%mpi_comm,ierr)
     end if

     call timing(kernel%mpi_env%iproc,'PSolv_commun  ','OF')

     if (datacode == 'G') then
        !building the array of the data to be sent from each process
        !and the array of the displacement

        call timing(kernel%mpi_env%iproc,'PSolv_comput  ','ON')
        allocate(gather_arr(0:kernel%mpi_env%nproc-1,2+ndebug),stat=i_stat)
        call memocc(i_stat,gather_arr,'gather_arr',subname)
        do jproc=0,kernel%mpi_env%nproc-1
           istart=min(jproc*(md2/kernel%mpi_env%nproc),m2-1)
           jend=max(min(md2/kernel%mpi_env%nproc,m2-md2/kernel%mpi_env%nproc*jproc),0)
           gather_arr(jproc,1)=m1*m3*jend
           gather_arr(jproc,2)=m1*m3*istart
        end do

        !gather all the results in the same rhopot array
        istart=min(kernel%mpi_env%iproc*(md2/kernel%mpi_env%nproc),m2-1)

        call timing(kernel%mpi_env%iproc,'PSolv_comput  ','OF')
        call timing(kernel%mpi_env%iproc,'PSolv_commun  ','ON')
        istden=1+kernel%ndims(1)*kernel%ndims(2)*istart
        istglo=1
!!$        call MPI_ALLGATHERV(rhopot(istden),gather_arr(kernel%mpi_env%iproc,1),mpidtypw,&
!!$             rhopot(istglo),gather_arr(0,1),gather_arr(0,2),mpidtypw,&
!!$             kernel%mpi_env%mpi_comm,ierr)
        call MPI_ALLGATHERV(MPI_IN_PLACE,gather_arr(kernel%mpi_env%iproc,1),mpidtypw,&
             rhopot(istglo),gather_arr(0,1),gather_arr(0,2),mpidtypw,&
             kernel%mpi_env%mpi_comm,ierr)
        call timing(kernel%mpi_env%iproc,'PSolv_commun  ','OF')
        call timing(kernel%mpi_env%iproc,'PSolv_comput  ','ON')

        i_all=-product(shape(gather_arr))*kind(gather_arr)
        deallocate(gather_arr,stat=i_stat)
        call memocc(i_stat,i_all,'gather_arr',subname)

        call timing(kernel%mpi_env%iproc,'PSolv_comput  ','OF')

     end if
  end if



END SUBROUTINE H_potential



!>    Calculate the Poisson equation @f$\nabla^2 V(x,y,z)=-4 \pi \rho(x,y,z)@f$
!!    from a given @f$\rho@f$, for different boundary conditions an for different data distributions.
!!    Following the boundary conditions, it applies the Poisson Kernel previously calculated.
!! @author
!!    Copyright (C) 2002-2007 BigDFT group 
!!    This file is distributed under the terms of the
!!    GNU General Public License, see ~/COPYING file
!!    or http://www.gnu.org/copyleft/gpl.txt .
!!    For the list of contributors, see ~/AUTHORS 
!!
!! SYNOPSIS
!!    geocode  Indicates the boundary conditions (BC) of the problem:
!!            'F' free BC, isolated systems.
!!                The program calculates the solution as if the given density is
!!                "alone" in R^3 space.
!!            'S' surface BC, isolated in y direction, periodic in xz plane                
!!                The given density is supposed to be periodic in the xz plane,
!!                so the dimensions in these direction mus be compatible with the FFT
!!                Beware of the fact that the isolated direction is y!
!!            'P' periodic BC.
!!                The density is supposed to be periodic in all the three directions,
!!                then all the dimensions must be compatible with the FFT.
!!                No need for setting up the kernel.
!!    datacode Indicates the distribution of the data of the input/output array:
!!            'G' global data. Each process has the whole array of the density 
!!                which will be overwritten with the whole array of the potential
!!            'D' distributed data. Each process has only the needed part of the density
!!                and of the potential. The data distribution is such that each processor
!!                has the xy planes needed for the calculation AND for the evaluation of the 
!!                gradient, needed for XC part, and for the White-Bird correction, which
!!                may lead up to 8 planes more on each side. Due to this fact, the information
!!                between the processors may overlap.
!!    nproc       number of processors
!!    iproc       label of the process,from 0 to nproc-1
!!    n01,n02,n03 global dimension in the three directions. They are the same no matter if the 
!!                datacode is in 'G' or in 'D' position.
!!    ixc         eXchange-Correlation code. Indicates the XC functional to be used 
!!                for calculating XC energies and potential. 
!!                ixc=0 indicates that no XC terms are computed. The XC functional codes follow
!!                the ABINIT convention.
!!    hx,hy,hz    grid spacings. For the isolated BC case for the moment they are supposed to 
!!                be equal in the three directions
!!    rhopot      main input/output array.
!!                On input, it represents the density values on the grid points
!!                On output, it is the Hartree potential, namely the solution of the Poisson 
!!                equation PLUS (when ixc/=0 sumpion=.true.) the XC potential 
!!                PLUS (again for ixc/=0 and sumpion=.true.) the pot_ion array. 
!!                The output is non overlapping, in the sense that it does not
!!                consider the points that are related to gradient and WB calculation
!!    karray      kernel of the poisson equation. It is provided in distributed case, with
!!                dimensions that are related to the output of the PS_dim4allocation routine
!!                it MUST be created by following the same geocode as the Poisson Solver.
!!    pot_ion     additional external potential that is added to the output, 
!!                when the XC parameter ixc/=0 and sumpion=.true., otherwise it corresponds 
!!                to the XC potential Vxc.
!!                When sumpion=.true., it is always provided in the distributed form,
!!                clearly without the overlapping terms which are needed only for the XC part
!!                When sumpion=.false. it is the XC potential and therefore it has 
!!                the same distribution of the data as the potential
!!                Ignored when ixc=0.
!!    eh,exc,vxc  Hartree energy, XC energy and integral of $\rho V_{xc}$ respectively
!!    offset      value of the potential at the point 1,1,1 of the grid.
!!                To be used only in the periodic case, ignored for other boundary conditions.
!!    sumpion     logical value which states whether to sum pot_ion to the final result or not
!!                if sumpion==.true. rhopot will be the Hartree potential + pot_ion+vxci
!!                                   pot_ion will be untouched
!!                if sumpion==.false. rhopot will be only the Hartree potential
!!                                    pot_ion will be the XC potential vxci
!!                this value is ignored when ixc=0. In that case pot_ion is untouched
!! @warning
!!    The dimensions of the arrays must be compatible with geocode, datacode, nproc, 
!!    ixc and iproc. Since the arguments of these routines are indicated with the *, it
!!    is IMPERATIVE to use the PS_dim4allocation routine for calculation arrays sizes.
!!    Moreover, for the cases with the exchange and correlation the density must be initialised
!!    to 10^-20 and not to zero.
!! Author:
!!    Luigi Genovese
!! CREATION DATE
!!    February 2007
!! 
subroutine PSolver(geocode,datacode,iproc,nproc,n01,n02,n03,ixc,hx,hy,hz,&
     rhopot,karray,pot_ion,eh,exc,vxc,offset,sumpion,nspin,&
     alpha,beta,gamma,quiet) !optional argument
  use module_base
  use module_types
  use yaml_output
  implicit none
  character(len=1), intent(in) :: geocode
  character(len=1), intent(in) :: datacode
  logical, intent(in) :: sumpion
  integer, intent(in) :: iproc,nproc,n01,n02,n03,ixc,nspin
  real(gp), intent(in) :: hx,hy,hz
  real(dp), intent(in) :: offset
  real(dp), dimension(*), intent(in) :: karray
  real(gp), intent(out) :: eh,exc,vxc
  real(dp), dimension(*), intent(inout) :: rhopot
  real(wp), dimension(*), intent(inout) :: pot_ion
  character(len=3), intent(in), optional :: quiet
  !triclinic lattice
  real(dp), intent(in), optional :: alpha,beta,gamma
  !local variables
  character(len=*), parameter :: subname='PSolver'
  logical :: wrtmsg
  !n(c) integer, parameter :: nordgr=4 !the order of the finite-difference gradient (fixed)
  integer :: m1,m2,m3,md1,md2,md3,n1,n2,n3,nd1,nd2,nd3,i3s_fake,i3xcsh_fake
  integer :: i_all,i_stat,ierr,ind,ind2,ind3,ind4,ind4sh,i,j
  integer :: i1,i2,i3,j2,istart,iend,i3start,jend,jproc,i3xcsh,is_step,ind2nd
  integer :: nxc,nwbl,nwbr,nxt,nwb,nxcl,nxcr,nlim,ispin,istden,istglo
  real(dp) :: scal,ehartreeLOC,eexcuLOC,vexcuLOC,pot,alphat,betat,gammat
  real(dp), dimension(6) :: strten
  real(wp), dimension(:,:,:,:), allocatable :: zfionxc
  real(dp), dimension(:,:,:), allocatable :: zf
  integer, dimension(:,:), allocatable :: gather_arr
  real(dp), dimension(:), allocatable :: rhopot_G
  real(gp), dimension(:), allocatable :: energies_mpi
  real(dp) :: detg

  call timing(iproc,'Exchangecorr  ','ON')

  if (present(quiet)) then
     if(quiet == 'yes' .or. quiet == 'YES') then
        wrtmsg=.false.
     else if(trim(quiet) == 'no' .or. trim(quiet) == 'NO') then
        wrtmsg=.true.
     else
        call yaml_warning('ERROR: Unrecognised value for "quiet" option: ' // trim(quiet))
        !write(*,*)'ERROR: Unrecognised value for "quiet" option:',quiet
        stop
     end if
  else
     wrtmsg=.true.
  end if

  if (present(alpha) .and. present(beta) .and. present(gamma)) then
     alphat = alpha
     betat = beta
     gammat = gamma
  else
     alphat = 2.0_dp*datan(1.0_dp)
     betat = 2.0_dp*datan(1.0_dp)
     gammat = 2.0_dp*datan(1.0_dp)
  end if


 
  detg = 1.0_dp - dcos(alphat)**2 - dcos(betat)**2 - dcos(gammat)**2 + 2.0_dp*dcos(alphat)*dcos(betat)*dcos(gammat)

  
  !calculate the dimensions wrt the geocode
  if (geocode == 'P') then
     if (iproc==0 .and. wrtmsg) call PSolver_yaml('periodic BC',n01,n02,n03,nproc,ixc)
          !write(*,'(1x,a,3(i5),a,i5,a,i7,a)',advance='no')&
          !'PSolver, periodic BC, dimensions: ',n01,n02,n03,'   proc',nproc,'  ixc:',ixc,' ... '
     call P_FFT_dimensions(n01,n02,n03,m1,m2,m3,n1,n2,n3,md1,md2,md3,nd1,nd2,nd3,nproc)
  else if (geocode == 'S') then
     if (iproc==0 .and. wrtmsg) call PSolver_yaml('surfaces BC',n01,n02,n03,nproc,ixc)
          !write(*,'(1x,a,3(i5),a,i5,a,i7,a)',advance='no')&
          !'PSolver, surfaces BC, dimensions: ',n01,n02,n03,'   proc',nproc,'  ixc:',ixc,' ... '
     call S_FFT_dimensions(n01,n02,n03,m1,m2,m3,n1,n2,n3,md1,md2,md3,nd1,nd2,nd3,nproc,0)
  else if (geocode == 'F') then
     if (iproc==0 .and. wrtmsg) call PSolver_yaml('free BC',n01,n02,n03,nproc,ixc)
          !write(*,'(1x,a,3(i5),a,i5,a,i7,a)',advance='no')&
          !'PSolver, free  BC, dimensions: ',n01,n02,n03,'   proc',nproc,'  ixc:',ixc,' ... '
     call F_FFT_dimensions(n01,n02,n03,m1,m2,m3,n1,n2,n3,md1,md2,md3,nd1,nd2,nd3,nproc,0)
  else if (geocode == 'W') then
     if (iproc==0 .and. wrtmsg) call PSolver_yaml('wires BC',n01,n02,n03,nproc,ixc)
          !write(*,'(1x,a,3(i5),a,i5,a,i7,a)',advance='no')&
          !'PSolver, wires  BC, dimensions: ',n01,n02,n03,'   proc',nproc,'  ixc:',ixc,' ... '
     call W_FFT_dimensions(n01,n02,n03,m1,m2,m3,n1,n2,n3,md1,md2,md3,nd1,nd2,nd3,nproc,0)
  else if (geocode == 'H') then
     if (iproc==0 .and. wrtmsg) call PSolver_yaml('Helmholtz Equation Solver',n01,n02,n03,nproc,ixc)
          !write(*,'(1x,a,3(i5),a,i5,a,i7,a)',advance='no')&
          !'PSolver, Helmholtz Equation Solver, dimensions: ',n01,n02,n03,'   proc',nproc,'  ixc:',ixc,' ... '
     call F_FFT_dimensions(n01,n02,n03,m1,m2,m3,n1,n2,n3,md1,md2,md3,nd1,nd2,nd3,nproc,0)
  else
     stop 'PSolver: geometry code not admitted'
  end if

  !array allocations
  allocate(zf(md1,md3,md2/nproc+ndebug),stat=i_stat)
  call memocc(i_stat,zf,'zf',subname)
  allocate(zfionxc(md1,md3,md2/nproc,nspin+ndebug),stat=i_stat)
  call memocc(i_stat,zfionxc,'zfionxc',subname)

  !dimension for exchange-correlation (different in the global or distributed case)
  !let us calculate the dimension of the portion of the rhopot array to be passed 
  !to the xc routine
  !this portion will depend on the need of calculating the gradient or not, 
  !and whether the White-Bird correction must be inserted or not 
  !(absent only in the LB ixc=13 case)
  
  !nxc is the effective part of the third dimension that is being processed
  !nxt is the dimension of the part of rhopot that must be passed to the gradient routine
  !nwb is the dimension of the part of rhopot in the wb-postprocessing routine
  !note: nxc <= nwb <= nxt
  !the dimension are related by the values of nwbl and nwbr
  !      nxc+nxcl+nxcr-2 = nwb
  !      nwb+nwbl+nwbr = nxt
  istart=iproc*(md2/nproc)
  iend=min((iproc+1)*md2/nproc,m2)

  call xc_dimensions(geocode,ixc,istart,iend,m2,nxc,nxcl,nxcr,nwbl,nwbr,i3s_fake,i3xcsh_fake)
  nwb=nxcl+nxc+nxcr-2
  nxt=nwbr+nwb+nwbl

  if (datacode=='G') then
     !starting address of rhopot in the case of global i/o
     i3start=istart+2-nxcl-nwbl
     if((nspin==2 .and. nproc>1) .or. i3start <=0 .or. i3start+nxt-1 > n03 ) then
        !allocation of an auxiliary array for avoiding the shift of the density
        allocate(rhopot_g(m1*m3*nxt*2+ndebug),stat=i_stat)
        call memocc(i_stat,rhopot_g,'rhopot_g',subname)
        !here we should put the modulo of the results for the non-isolated GGA
        do ispin=1,nspin
           do i3=1,nxt
              do i2=1,m3
                 do i1=1,m1
                    i=i1+(i2-1)*m1+(i3-1)*m1*m3+(ispin-1)*m1*m3*nxt
                    j=i1+(i2-1)*n01+(modulo(i3start+i3-2,n03))*n01*n02+(ispin-1)*n01*n02*n03
                    rhopot_G(i)=rhopot(j)
                 end do
              end do
           end do
        end do
     end if
  else if (datacode == 'D') then
     !distributed i/o
     i3start=1
  else
     stop 'PSolver: datacode not admitted'
  end if

  !calculate the actual limit of the array for the zero padded FFT
  if (geocode == 'P' .or. geocode == 'W') then
     nlim=n2
  else if (geocode == 'S') then
     nlim=n2
  else if (geocode == 'F' .or. geocode == 'H') then
     nlim=n2/2
  end if

!!  print *,'density must go from',min(istart+1,m2),'to',iend,'with n2/2=',n2/2
!!  print *,'        it goes from',i3start+nwbl+nxcl-1,'to',i3start+nxc-1

  if (istart+1 <= m2) then 
     if(datacode=='G' .and. &
          ((nspin==2 .and. nproc > 1) .or. i3start <=0 .or. i3start+nxt-1 > n03 )) then
        !allocation of an auxiliary array for avoiding the shift 
        call xc_energy(geocode,m1,m3,md1,md2,md3,nxc,nwb,nxt,nwbl,nwbr,nxcl,nxcr,&
             ixc,hx,hy,hz,rhopot_G,pot_ion,sumpion,zf,zfionxc,&
             eexcuLOC,vexcuLOC,nproc,nspin)
        do ispin=1,nspin
           do i3=1,nxt
              do i2=1,m3
                 do i1=1,m1
                    i=i1+(i2-1)*m1+(i3-1)*m1*m3+(ispin-1)*m1*m3*nxt
                    j=i1+(i2-1)*n01+(modulo(i3start+i3-2,n03))*n01*n02+(ispin-1)*n01*n02*n03
                    rhopot(j)=rhopot_G(i)
                 end do
              end do
           end do
        end do
        !!          do i1=1,m1*m3*nxt
        !!             rhopot(n01*n02*(i3start-1)+i1)=rhopot_G(i1)
        !!          end do
        !!          do i1=1,m1*m3*nxt
        !!             rhopot(n01*n02*(i3start-1)+i1+n01*n02*n03)=rhopot_G(i1+m1*m3*nxt)
        !!          end do
        i_all=-product(shape(rhopot_G))*kind(rhopot_G)
        deallocate(rhopot_G,stat=i_stat)
        call memocc(i_stat,i_all,'rhopot_g',subname)
     else
        call xc_energy(geocode,m1,m3,md1,md2,md3,nxc,nwb,nxt,nwbl,nwbr,nxcl,nxcr,&
             ixc,hx,hy,hz,rhopot(1+n01*n02*(i3start-1)),pot_ion,sumpion,zf,zfionxc,&
             eexcuLOC,vexcuLOC,nproc,nspin)
     end if
  else if (istart+1 <= nlim) then !this condition ensures we have performed good zero padding
     do i2=istart+1,min(nlim,istart+md2/nproc)
        j2=i2-istart
        do i3=1,md3
           do i1=1,md1
              zf(i1,i3,j2)=0.0_dp
           end do
        end do
     end do
     eexcuLOC=0.0_dp
     vexcuLOC=0.0_dp
  else
     eexcuLOC=0.0_dp
     vexcuLOC=0.0_dp
  end if

  call timing(iproc,'Exchangecorr  ','OF')
  !this routine builds the values for each process of the potential (zf), multiplying by scal 
  if(geocode == 'P') then
     !no powers of hgrid because they are incorporated in the plane wave treatment
     scal=1.0_dp/real(n1*n2*n3,dp)
     !call P_PoissonSolver(n1,n2,n3,nd1,nd2,nd3,md1,md2,md3,nproc,iproc,karray,zf(1,1,1),&
     !     scal,hx,hy,hz,offset)
  else if (geocode == 'S') then
     !only one power of hgrid 
     !factor of -4*pi for the definition of the Poisson equation
     scal=-16.0_dp*atan(1.0_dp)*real(hy,dp)/real(n1*n2*n3,dp)
     !call S_PoissonSolver(n1,n2,n3,nd1,nd2,nd3,md1,md2,md3,nproc,iproc,karray,zf(1,1,1),&
     !     scal) !,hx,hy,hz,ehartreeLOC)
  else if (geocode == 'F' .or. geocode == 'H') then
     !hgrid=max(hx,hy,hz)
     scal=hx*hy*hz/real(n1*n2*n3,dp)
     !call F_PoissonSolver(n1,n2,n3,nd1,nd2,nd3,md1,md2,md3,nproc,iproc,karray,zf(1,1,1),&
     !     scal)!,hgrid)!,ehartreeLOC)
  else if (geocode == 'W') then
     !only one power of hgrid 
     !factor of -1/(2pi) already included in the kernel definition
     scal=-2.0_dp*hx*hy/real(n1*n2*n3,dp)
  end if
  !here the case ncplx/= 1 should be added
  call G_PoissonSolver(iproc,nproc,bigdft_mpi%mpi_comm,geocode,1,n1,n2,n3,nd1,nd2,nd3,md1,md2,md3,karray,zf(1,1,1),&
       scal,hx,hy,hz,offset,strten)
  
  call timing(iproc,'PSolv_comput  ','ON')
  
  !the value of the shift depends on the distributed i/o or not
  if (datacode=='G') then
     i3xcsh=istart !beware on the fact that this is not what represents its name!!!
     is_step=n01*n02*n03
  else if (datacode=='D') then
     i3xcsh=nxcl+nwbl-1
     is_step=m1*m3*nxt
  end if
 
  !if (iproc == 0) print *,'n03,nxt,nxc,geocode,datacode',n03,nxt,nxc,geocode,datacode

  ehartreeLOC=0.0_dp
  !recollect the final data
  if (ixc==0) then !without XC the spin does not exist
     do j2=1,nxc
        i2=j2+i3xcsh !in this case the shift is always zero for a parallel run
        ind3=(i2-1)*n01*n02
        do i3=1,m3
           ind2=(i3-1)*n01+ind3
           do i1=1,m1
              ind=i1+ind2
              pot=zf(i1,i3,j2)
              ehartreeLOC=ehartreeLOC+rhopot(ind)*pot
              rhopot(ind)=real(pot,wp)
           end do
        end do
     end do
  else if (sumpion) then
     do j2=1,nxc
        i2=j2+i3xcsh
        ind3=(i2-1)*n01*n02
        do i3=1,m3
           ind2=(i3-1)*n01+ind3
           do i1=1,m1
              ind=i1+ind2
              pot=zf(i1,i3,j2)
              ehartreeLOC=ehartreeLOC+rhopot(ind)*pot
              rhopot(ind)=real(pot,wp)+real(zfionxc(i1,i3,j2,1),wp)
           end do
        end do
     end do
     !in the spin-polarised case the potential is given contiguously
     if (nspin==2) then
        !this start the count in the other component of the global array
        if (datacode=='G') ind=i3xcsh*n01*n02+n01*n02*n03
        do j2=1,nxc
           i2=j2+i3xcsh
           ind3=(i2-1)*n01*n02
           do i3=1,m3
              ind2=(i3-1)*n01+ind3
              do i1=1,m1
                 ind2nd=i1+ind2+is_step
                 ind=ind+1
                 pot=zf(i1,i3,j2)
                 ehartreeLOC=ehartreeLOC+rhopot(ind2nd)*pot
                 rhopot(ind)=real(pot,wp)+real(zfionxc(i1,i3,j2,2),wp)
              end do
           end do
        end do
     end if
  else
     if (datacode == 'G') then
        ind4sh=n01*n02*i3xcsh
     else
        ind4sh=0
     end if
     do j2=1,nxc
        i2=j2+i3xcsh
        ind3=(i2-1)*n01*n02
        do i3=1,m3
           ind2=(i3-1)*n01+ind3
           do i1=1,m1
              ind=i1+(i3-1)*n01+(i2-1)*n01*n02
              ind4=i1+(i3-1)*n01+(j2-1)*n01*n02+ind4sh
              pot=zf(i1,i3,j2)
              ehartreeLOC=ehartreeLOC+rhopot(ind)*pot
              rhopot(ind)=real(pot,wp)
              pot_ion(ind4)=zfionxc(i1,i3,j2,1)
           end do
        end do
     end do
     !in the spin-polarised (distributed) case the potential is given contiguously
     if (nspin==2) then
        if (datacode == 'D') ind4sh=-n01*n02*(nxt-nxc)
        do j2=1,nxc
           i2=j2+i3xcsh
           ind3=(i2-1)*n01*n02
           do i3=1,m3
              ind2=(i3-1)*n01+ind3
              do i1=1,m1
                 ind=i1+(i3-1)*n01+(i2-1)*n01*n02+is_step
                 ind4=i1+(i3-1)*n01+(j2-1)*n01*n02+is_step+ind4sh
                 pot=zf(i1,i3,j2)
                 ehartreeLOC=ehartreeLOC+rhopot(ind)*pot
                 pot_ion(ind4)=zfionxc(i1,i3,j2,2)
              end do
           end do
        end do
     end if
  end if
  ehartreeLOC=ehartreeLOC*0.5_dp*hx*hy*hz

  i_all=-product(shape(zf))*kind(zf)
  deallocate(zf,stat=i_stat)
  call memocc(i_stat,i_all,'zf',subname)
  i_all=-product(shape(zfionxc))*kind(zfionxc)
  deallocate(zfionxc,stat=i_stat)
  call memocc(i_stat,i_all,'zfionxc',subname)

  call timing(iproc,'PSolv_comput  ','OF')

  !gathering the data to obtain the distribution array
  !evaluating the total ehartree,eexcu,vexcu
  if (nproc > 1) then

     call timing(iproc,'PSolv_commun  ','ON')
     allocate(energies_mpi(6+ndebug),stat=i_stat)
     call memocc(i_stat,energies_mpi,'energies_mpi',subname)

     energies_mpi(1)=ehartreeLOC
     energies_mpi(2)=eexcuLOC
     energies_mpi(3)=vexcuLOC
     call MPI_ALLREDUCE(energies_mpi(1),energies_mpi(4),3,mpidtypd,MPI_SUM,bigdft_mpi%mpi_comm,ierr)
     eh=energies_mpi(4)
     exc=energies_mpi(5)
     vxc=energies_mpi(6)

     i_all=-product(shape(energies_mpi))*kind(energies_mpi)
     deallocate(energies_mpi,stat=i_stat)
     call memocc(i_stat,i_all,'energies_mpi',subname)
     call timing(iproc,'PSolv_commun  ','OF')

     if (datacode == 'G') then
        !building the array of the data to be sent from each process
        !and the array of the displacement

        call timing(iproc,'PSolv_comput  ','ON')
        allocate(gather_arr(0:nproc-1,2+ndebug),stat=i_stat)
        call memocc(i_stat,gather_arr,'gather_arr',subname)
        do jproc=0,nproc-1
           istart=min(jproc*(md2/nproc),m2-1)
           jend=max(min(md2/nproc,m2-md2/nproc*jproc),0)
           gather_arr(jproc,1)=m1*m3*jend
           gather_arr(jproc,2)=m1*m3*istart
        end do

        !gather all the results in the same rhopot array
        istart=min(iproc*(md2/nproc),m2-1)

        call timing(iproc,'PSolv_comput  ','OF')
        call timing(iproc,'PSolv_commun  ','ON')
        istden=1+n01*n02*istart
        istglo=1
        do ispin=1,nspin
           if (ispin==2) then
              istden=istden+n01*n02*n03
              istglo=istglo+n01*n02*n03
           end if
!!$           call MPI_ALLGATHERV(rhopot(istden),gather_arr(iproc,1),mpidtypw,&
!!$                rhopot(istglo),gather_arr(0,1),gather_arr(0,2),mpidtypw,&
!!$                bigdft_mpi%mpi_comm,ierr)
           call MPI_ALLGATHERV(MPI_IN_PLACE,gather_arr(iproc,1),mpidtypw,&
                rhopot(istglo),gather_arr(0,1),gather_arr(0,2),mpidtypw,&
                bigdft_mpi%mpi_comm,ierr)

           !if it is the case gather also the results of the XC potential
           if (ixc /=0 .and. .not. sumpion) then
!!$              call MPI_ALLGATHERV(pot_ion(istden),gather_arr(iproc,1),&
!!$                   mpidtypw,pot_ion(istglo),gather_arr(0,1),gather_arr(0,2),&
!!$                   mpidtypw,bigdft_mpi%mpi_comm,ierr)
              call MPI_ALLGATHERV(MPI_IN_PLACE,gather_arr(iproc,1),&
                   mpidtypw,pot_ion(istglo),gather_arr(0,1),gather_arr(0,2),&
                   mpidtypw,bigdft_mpi%mpi_comm,ierr)

           end if
        end do
        call timing(iproc,'PSolv_commun  ','OF')
        call timing(iproc,'PSolv_comput  ','ON')

        i_all=-product(shape(gather_arr))*kind(gather_arr)
        deallocate(gather_arr,stat=i_stat)
        call memocc(i_stat,i_all,'gather_arr',subname)

        call timing(iproc,'PSolv_comput  ','OF')

     end if

  else
     eh=real(ehartreeLOC,gp)
     exc=real(eexcuLOC,gp)
     vxc=real(vexcuLOC,gp)
  end if

  if(nspin==1 .and. ixc /= 0) eh=eh*2.0_gp
  !if (iproc==0  .and. wrtmsg) write(*,'(a)')'done.'

contains

  subroutine PSolver_yaml(code,n01,n02,n03,nproc,ixc)
     use yaml_output
     implicit none
     integer, intent(in) :: n01,n02,n03,nproc,ixc
     character(len=*), intent(in) :: code
     call yaml_open_map('PSolver',flow=.true.)
        call yaml_map('Geometry',trim(code))
        call yaml_map('dim',(/ n01,n02,n03 /))
        call yaml_map('proc',nproc)
        call yaml_map('ixc',ixc)
     call yaml_close_map()
  end subroutine PSolver_yaml

END SUBROUTINE PSolver



!>    Transforms a generalized spin density into a pointwise collinear spin density which is
!!    then passed to the Poisson Solver (PSolver). 
!! @author
!!    Copyright (C) 2002-2007 BigDFT group 
!!    This file is distributed under the terms of the
!!    GNU General Public License, see ~/COPYING file
!!    or http://www.gnu.org/copyleft/gpl.txt .
!!    For the list of contributors, see ~/AUTHORS 
!!
!! SYNOPSIS
!!    geocode  Indicates the boundary conditions (BC) of the problem:
!!            'F' free BC, isolated systems.
!!                The program calculates the solution as if the given density is
!!                "alone" in R^3 space.
!!            'S' surface BC, isolated in y direction, periodic in xz plane                
!!                The given density is supposed to be periodic in the xz plane,
!!                so the dimensions in these direction mus be compatible with the FFT
!!                Beware of the fact that the isolated direction is y!
!!            'P' periodic BC.
!!                The density is supposed to be periodic in all the three directions,
!!                then all the dimensions must be compatible with the FFT.
!!                No need for setting up the kernel.
!!    datacode Indicates the distribution of the data of the input/output array:
!!            'G' global data. Each process has the whole array of the density 
!!                which will be overwritten with the whole array of the potential
!!            'D' distributed data. Each process has only the needed part of the density
!!                and of the potential. The data distribution is such that each processor
!!                has the xy planes needed for the calculation AND for the evaluation of the 
!!                gradient, needed for XC part, and for the White-Bird correction, which
!!                may lead up to 8 planes more on each side. Due to this fact, the information
!!                between the processors may overlap.
!!    nproc       number of processors
!!    iproc       label of the process,from 0 to nproc-1
!!    n01,n02,n03 global dimension in the three directions. They are the same no matter if the 
!!                datacode is in 'G' or in 'D' position.
!!    n3d         third dimension of the density. For distributed data, it takes into account 
!!                the enlarging needed for calculating the XC functionals.
!!                For global data it is simply equal to n03. 
!!                When there are too many processes and there is no room for the density n3d=0
!!    ixc         eXchange-Correlation code. Indicates the XC functional to be used 
!!                for calculating XC energies and potential. 
!!                ixc=0 indicates that no XC terms are computed. The XC functional codes follow
!!                the ABINIT convention.
!!    hx,hy,hz    grid spacings. For the isolated BC case for the moment they are supposed to 
!!                be equal in the three directions
!!    rhopot      main input/output array.
!!                On input, it represents the density values on the grid points
!!                On output, it is the Hartree potential, namely the solution of the Poisson 
!!                equation PLUS (when ixc/=0 sumpion=.true.) the XC potential 
!!                PLUS (again for ixc/=0 and sumpion=.true.) the pot_ion array. 
!!                The output is non overlapping, in the sense that it does not
!!                consider the points that are related to gradient and WB calculation
!!    karray      kernel of the poisson equation. It is provided in distributed case, with
!!                dimensions that are related to the output of the PS_dim4allocation routine
!!                it MUST be created by following the same geocode as the Poisson Solver.
!!    pot_ion     additional external potential that is added to the output, 
!!                when the XC parameter ixc/=0 and sumpion=.true., otherwise it corresponds 
!!                to the XC potential Vxc.
!!                When sumpion=.true., it is always provided in the distributed form,
!!                clearly without the overlapping terms which are needed only for the XC part
!!                When sumpion=.false. it is the XC potential and therefore it has 
!!                the same distribution of the data as the potential
!!                Ignored when ixc=0.
!!    eh,exc,vxc  Hartree energy, XC energy and integral of $\rho V_{xc}$ respectively
!!    offset      value of the potential at the point 1,1,1 of the grid.
!!                To be used only in the periodic case, ignored for other boundary conditions.
!!    sumpion     logical value which states whether to sum pot_ion to the final result or not
!!                if sumpion==.true. rhopot will be the Hartree potential + pot_ion+vxci
!!                                   pot_ion will be untouched
!!                if sumpion==.false. rhopot will be only the Hartree potential
!!                                    pot_ion will be the XC potential vxci
!!                this value is ignored when ixc=0. In that case pot_ion is untouched
!! @warning
!!    The dimensions of the arrays must be compatible with geocode, datacode, nproc, 
!!    ixc and iproc. Since the arguments of these routines are indicated with the *, it
!!    is IMPERATIVE to use the PS_dim4allocation routine for calculation arrays sizes.
!!    Moreover, for the cases with the exchange and correlation the density must be initialised
!!    to 10^-20 and not to zero.
!! Author:
!!    Anders Bergman
!! CREATION DATE
!!    March 2008
!! 
subroutine PSolverNC(geocode,datacode,iproc,nproc,n01,n02,n03,n3d,ixc,hx,hy,hz,&
     rhopot,karray,pot_ion,eh,exc,vxc,offset,sumpion,nspin)
  use module_base
  implicit none
  character(len=1), intent(in) :: geocode
  character(len=1), intent(in) :: datacode
  logical, intent(in) :: sumpion
  integer, intent(in) :: iproc,nproc,n01,n02,n03,n3d,ixc,nspin
  real(gp), intent(in) :: hx,hy,hz
  real(dp), intent(in) :: offset
  real(dp), dimension(*), intent(in) :: karray
  real(gp), intent(out) :: eh,exc,vxc
  real(wp), dimension(*), intent(inout) :: pot_ion
  real(dp), dimension(*), intent(inout) :: rhopot
  !local variables
  character(len=*), parameter :: subname='PSolverNC'
  real(dp) :: rhon,rhos,factor
  integer :: i_all,i_stat,i1,i2,i3,idx,offs
  real(dp), dimension(:,:,:), allocatable :: m_norm
  real(dp), dimension(:,:,:,:), allocatable :: rho_diag
  

  if(nspin==4) then
     !Allocate diagonal spin-density in real space
     if (n3d >0) then
        allocate(rho_diag(n01,n02,n3d,2+ndebug),stat=i_stat)
        call memocc(i_stat,rho_diag,'rho_diag',subname)
        allocate(m_norm(n01,n02,n3d+ndebug),stat=i_stat)
        call memocc(i_stat,m_norm,'m_norm',subname)
        !           print *,'Rho Dims',shape(rhopot),shape(rho_diag)
        idx=1
        offs=n01*n02*n3d 
        do i3=1,n3d
           do i2=1,n02
              do i1=1,n01
                 !rho_diag(i1,i2,i3,1)=rhopot(i1,i2,i3,1)
                 m_norm(i1,i2,i3)=&
                      sqrt(rhopot(idx+offs)**2+rhopot(idx+2*offs)**2+rhopot(idx+3*offs)**2)
                 rho_diag(i1,i2,i3,1)=(rhopot(idx)+m_norm(i1,i2,i3))*0.5_dp+1.00e-20
                 rho_diag(i1,i2,i3,2)=(rhopot(idx)-m_norm(i1,i2,i3))*0.5_dp+1.00e-20
                 idx=idx+1
                 !m_norm(i1,i2,i3)=sqrt(rhopot(i1,i2,i3,2)**2+rhopot(i1,i2,i3,3)**2+rhopot(i1,i2,i3,4)**2)
                 !rho_diag(i1,i2,i3,1)=(rhopot(i1,i2,i3,1)+m_norm(i1,i2,i3))*0.5d0!+1.00e-20
                 !rho_diag(i1,i2,i3,2)=(rhopot(i1,i2,i3,1)-m_norm(i1,i2,i3))*0.5d0!+1.00e-20
              end do
           end do
        end do
     else
        allocate(rho_diag(1,1,1,2+ndebug),stat=i_stat)
        call memocc(i_stat,rho_diag,'rho_diag',subname)
        allocate(m_norm(1,1,1+ndebug),stat=i_stat)
        call memocc(i_stat,m_norm,'m_norm',subname)
        rho_diag=0.0_dp
        m_norm=0.0_dp
     end if
     !print *,'ciao',iproc     
     call PSolver(geocode,datacode,iproc,nproc,n01,n02,n03,ixc,hx,hy,hz,&
          rho_diag,karray,pot_ion,eh,exc,vxc,offset,sumpion,2)
     !print *,'Psolver R',eh,exc,vxc
     !open(17)
     idx=1
     do i3=1,n3d
        do i2=1,n02
           do i1=1,n01
              rhon=(rho_diag(i1,i2,i3,1)+rho_diag(i1,i2,i3,2))*0.5_dp
              rhos=(rho_diag(i1,i2,i3,1)-rho_diag(i1,i2,i3,2))*0.5_dp
              if(m_norm(i1,i2,i3)>rhopot(idx)*4.0e-20_dp)then
                 !                 if(m_norm(i1,i2,i3)>rhopot(i1,i2,i3,1)*4.0e-20)then
                 factor=rhos/m_norm(i1,i2,i3)
              else
                 factor=0.0_dp
              end if
              !write(17,'(3(i0,1x),5(1pe12.5))')i1,i2,i3,rhon,rhos,rho_diag(i1,i2,i3,1),rho_diag(i1,i2,i3,2),factor
              rhopot(idx)=rhon+rhopot(idx+3*offs)*factor
              rhopot(idx+offs)=rhopot(idx+offs)*factor
              rhopot(idx+2*offs)=-rhopot(idx+2*offs)*factor
              rhopot(idx+3*offs)=rhon-rhopot(idx+3*offs)*factor
              idx=idx+1
              !                 rhopot(i1,i2,i3,1)=rhon+rhopot(i1,i2,i3,4)*factor
              !                 rhopot(i1,i2,i3,2)=rhopot(i1,i2,i3,2)*factor
              !                 rhopot(i1,i2,i3,3)=-rhopot(i1,i2,i3,3)*factor
              !                 rhopot(i1,i2,i3,4)=rhon-rhopot(i1,i2,i3,4)*factor
           end do
        end do
     end do
     !close(17)
     i_all=-product(shape(rho_diag))*kind(rho_diag)
     deallocate(rho_diag,stat=i_stat)
     call memocc(i_stat,i_all,'rho_diag',subname)
     i_all=-product(shape(m_norm))*kind(m_norm)
     deallocate(m_norm,stat=i_stat)
     call memocc(i_stat,i_all,'m_norm',subname)
  else
     call PSolver(geocode,datacode,iproc,nproc,n01,n02,n03,ixc,hx,hy,hz,&
          rhopot,karray,pot_ion,eh,exc,vxc,offset,sumpion,nspin)
  end if

END SUBROUTINE PSolverNC



!>    Calculate the dimensions needed for the allocation of the arrays 
!!    related to the Poisson Solver
!!
!! SYNOPSIS
!!    @param geocode  Indicates the boundary conditions (BC) of the problem:
!!            'F' free BC, isolated systems.
!!                The program calculates the solution as if the given density is
!!                "alone" in R^3 space.
!!            'S' surface BC, isolated in y direction, periodic in xz plane                
!!                The given density is supposed to be periodic in the xz plane,
!!                so the dimensions in these direction mus be compatible with the FFT
!!                Beware of the fact that the isolated direction is y!
!!            'P' periodic BC.
!!                The density is supposed to be periodic in all the three directions,
!!                then all the dimensions must be compatible with the FFT.
!!                No need for setting up the kernel.
!!    @param datacode Indicates the distribution of the data of the input/output array:
!!            'G' global data. Each process has the whole array of the density 
!!                which will be overwritten with the whole array of the potential
!!            'D' distributed data. Each process has only the needed part of the density
!!                and of the potential. The data distribution is such that each processor
!!                has the xy planes needed for the calculation AND for the evaluation of the 
!!                gradient, needed for XC part, and for the White-Bird correction, which
!!                may lead up to 8 planes more on each side. Due to this fact, the information
!!                between the processors may overlap.
!!    iproc,nproc number of process, number of processes
!!    n01,n02,n03 dimensions of the real space grid to be hit with the Poisson Solver
!!    ixc         eXchange-Correlation code. Indicates the XC functional to be used 
!!                for calculating XC energies and potential. 
!!                ixc=0 indicates that no XC terms are computed. The XC functional codes follow
!!                the ABINIT convention.
!!    n3d         third dimension of the density. For distributed data, it takes into account 
!!                the enlarging needed for calculating the XC functionals.
!!                For global data it is simply equal to n03. 
!!                When there are too many processes and there is no room for the density n3d=0
!!    n3p         third dimension for the potential. The same as n3d, but without 
!!                taking into account the enlargment for the XC part. For non-GGA XC, n3p=n3d.
!!    n3pi        Dimension of the pot_ion array, always with distributed data. 
!!                For distributed data n3pi=n3p
!!    i3xcsh      Shift of the density that must be performed to enter in the 
!!                non-overlapping region. Useful for recovering the values of the potential
!!                when using GGA XC functionals. If the density starts from rhopot(1,1,1),
!!                the potential starts from rhopot(1,1,i3xcsh+1). 
!!                For non-GGA XCs and for global distribution data i3xcsh=0
!!    i3s         Starting point of the density effectively treated by each processor 
!!                in the third direction.
!!                It takes into account also the XC enlarging. The array rhopot will correspond
!!                To the planes of third coordinate from i3s to i3s+n3d-1. 
!!                The potential to the planes from i3s+i3xcsh to i3s+i3xcsh+n3p-1
!!                The array pot_ion to the planes from i3s+i3xcsh to i3s+i3xcsh+n3pi-1
!!                For global disposition i3s is equal to distributed case with i3xcsh=0.
!! @warning
!!    The XC enlarging due to GGA part is not present for surfaces and 
!!    periodic boundary condition. This is related to the fact that the calculation of the
!!    gradient and the White-Bird correction are not yet implemented for non-isolated systems
!! Author:
!!    Luigi Genovese
!! CREATION DATE
!!    February 2007
!!
subroutine PS_dim4allocation(geocode,datacode,iproc,nproc,n01,n02,n03,ixc,&
     n3d,n3p,n3pi,i3xcsh,i3s)
  implicit none
  character(len=1), intent(in) :: geocode
  character(len=1), intent(in) :: datacode
  integer, intent(in) :: iproc,nproc,n01,n02,n03,ixc
  integer, intent(out) :: n3d,n3p,n3pi,i3xcsh,i3s
  !local variables
  !n(c) integer, parameter :: nordgr=4
  integer :: m1,m2,m3,md1,md2,md3,n1,n2,n3,nd1,nd2,nd3
  integer :: istart,iend,nxc,nwb,nxt,nxcl,nxcr,nwbl,nwbr
  integer :: n3pr1,n3pr2


  !calculate the dimensions wrt the geocode
  if (geocode == 'P') then
     call P_FFT_dimensions(n01,n02,n03,m1,m2,m3,n1,n2,n3,md1,md2,md3,nd1,nd2,nd3,nproc)
      if (nproc>2*(n3/2+1)-1) then
       n3pr1=nproc/(n3/2+1)
       n3pr2=n3/2+1
       if ((md2/nproc)*n3pr1*n3pr2 < n2) then
          md2=(md2/nproc+1)*nproc
       endif
     endif
  else if (geocode == 'S') then
     call S_FFT_dimensions(n01,n02,n03,m1,m2,m3,n1,n2,n3,md1,md2,md3,nd1,nd2,nd3,nproc,0)
     if (nproc>2*(n3/2+1)-1) then
       n3pr1=nproc/(n3/2+1)
       n3pr2=n3/2+1
       if ((md2/nproc)*n3pr1*n3pr2 < n2) then
          md2=(md2/nproc+1)*nproc
       endif
     endif
  else if (geocode == 'F' .or. geocode == 'H') then
     call F_FFT_dimensions(n01,n02,n03,m1,m2,m3,n1,n2,n3,md1,md2,md3,nd1,nd2,nd3,nproc,0)
     if (nproc>2*(n3/2+1)-1) then
       n3pr1=nproc/(n3/2+1)
       n3pr2=n3/2+1
       if ((md2/nproc)*n3pr1*n3pr2 < n2/2) then
          md2=(md2/nproc+1)*nproc 
       endif
     endif
  else if (geocode == 'W') then
     call W_FFT_dimensions(n01,n02,n03,m1,m2,m3,n1,n2,n3,md1,md2,md3,nd1,nd2,nd3,nproc,0)
     if (nproc>2*(n3/2+1)-1) then
       n3pr1=nproc/(n3/2+1)
       n3pr2=n3/2+1
       if ((md2/nproc)*n3pr1*n3pr2 < n2) then
          md2=(md2/nproc+1)*nproc
       endif
     endif
  else
     write(*,*) geocode
     stop 'PS_dim4allocation: geometry code not admitted'
  end if

  !formal start and end of the slice
  istart=iproc*(md2/nproc)
  iend=min((iproc+1)*md2/nproc,m2)

  if (datacode == 'D') then
     call xc_dimensions(geocode,ixc,istart,iend,m2,nxc,nxcl,nxcr,nwbl,nwbr,i3s,i3xcsh)

     nwb=nxcl+nxc+nxcr-2
     nxt=nwbr+nwb+nwbl

     n3p=nxc
     n3d=nxt
     n3pi=n3p
  else if (datacode == 'G') then
     n3d=n03
     n3p=n03
     i3xcsh=0
     i3s=min(istart,m2-1)+1
     n3pi=max(iend-istart,0)
  else
     print *,datacode
     stop 'PS_dim4allocation: data code not admitted'
  end if

!!  print *,'P4,iproc',iproc,'nxc,ncxl,ncxr,nwbl,nwbr',nxc,nxcl,nxcr,nwbl,nwbr,&
!!       'ixc,n3d,n3p,i3xcsh,i3s',ixc,n3d,n3p,i3xcsh,i3s

END SUBROUTINE PS_dim4allocation



!>   Calculate the dimensions to be used for the XC part, taking into account also
!!   the White-bird correction which should be made for some GGA functionals
!!
!! SYNOPSIS
!!    geocode   choice of the boundary conditions
!!
!!    @param ixc       XC id
!!    @param m2        dimension to be parallelised
!!    @param nxc       size of the parallelised XC potential
!!    @param ncxl,ncxr left and right buffers for calculating the WB correction after call drivexc
!!    @param nwbl,nwbr left and right buffers for calculating the gradient to pass to drivexc    
!!    @param i3s       starting addres of the distributed dimension
!!    @param i3xcsh    shift to be applied to i3s for having the striting address of the potential
!!
!! @warning
!!    It is imperative that iend <=m2
!! Author:
!!    Luigi Genovese
!! CREATION DATE
!!    May 2008
!!
subroutine xc_dimensions(geocode,ixc,istart,iend,m2,nxc,nxcl,nxcr,nwbl,nwbr,i3s,i3xcsh)
  use module_xc

  implicit none

  character(len=1), intent(in) :: geocode
  integer, intent(in) :: ixc,istart,iend,m2
  integer, intent(out) :: nxc,nxcl,nxcr,nwbl,nwbr,i3s,i3xcsh
  !local variables
  integer, parameter :: nordgr=4 !the order of the finite-difference gradient (fixed)
  logical :: use_gradient

  if (istart <= m2-1) then
     use_gradient = xc_isgga()
     nxc=iend-istart
     if (use_gradient .and. geocode == 'F') then
        if (ixc==13) then
           !now the dimension of the part required for the gradient
           nwbl=min(istart,nordgr)
           nwbr=min(m2-iend,nordgr) !always m2 < iend
           nxcl=1
           nxcr=1
        else
           !now the dimension of the part required for the gradient
           if(istart<=nordgr) then
              nxcl=istart+1
              nwbl=0
           else
              nxcl=nordgr+1
              nwbl=min(nordgr,istart-nordgr)
           end if
           if(iend>=m2-nordgr+1) then
              nxcr=m2-iend+1
              nwbr=0
           else
              nxcr=nordgr+1
              nwbr=min(nordgr,m2-nordgr-iend)
           end if
        end if
     else if (geocode /= 'F' .and. use_gradient .and. nxc /= m2) then
        if (ixc==13) then
           !now the dimension of the part required for the gradient
           nwbl=nordgr
           nwbr=nordgr
           nxcl=1
           nxcr=1
        else
           nxcl=nordgr+1
           nwbl=nordgr
           nxcr=nordgr+1
           nwbr=nordgr
        end if
     !this case is also considered below
     !else if (geocode /= 'F' .and. use_gradient .and. nxc == m2) then
     else 
        nwbl=0
        nwbr=0
        nxcl=1
        nxcr=1
     end if
     i3xcsh=nxcl+nwbl-1
     i3s=istart+1-i3xcsh
  else
     nwbl=0
     nwbr=0
     nxcl=1
     nxcr=1
     nxc=0
     i3xcsh=0
     i3s=m2
  end if
END SUBROUTINE xc_dimensions



!>    Calculate four sets of dimension needed for the calculation of the
!!    convolution for the periodic system
!!
!!    @param n01,n02,n03 original real dimensions (input)
!!
!!    @param m1,m2,m3 original real dimension, with m2 and m3 exchanged
!!
!!    @param n1,n2,n3 the first FFT dimensions (even for the moment - the medium point being n/2+1)
!!
!!    @param md1,md2,md3 the n1,n2,n3 dimensions. They contain the real unpadded space.
!!           !!           md2 is further enlarged to be a multiple of nproc
!!
!!    @param nd1,nd2,nd3 fourier dimensions for which the kernel is injective,
!!                formally 1/8 of the fourier grid. Here the dimension nd3 is
!!                enlarged to be a multiple of nproc
!!
!! @warning
!!    This four sets of dimensions are actually redundant (mi=n0i), 
!!    due to the backward-compatibility
!!    with the other geometries of the Poisson Solver.
!!    The dimensions 2 and 3 are exchanged.
!! Author:
!!    Luigi Genovese
!! CREATION DATE
!!    October 2006
!!
subroutine P_FFT_dimensions(n01,n02,n03,m1,m2,m3,n1,n2,n3,md1,md2,md3,nd1,nd2,nd3,nproc)
 use module_defs, only: md2plus
 implicit none
 integer, intent(in) :: n01,n02,n03,nproc
 integer, intent(out) :: m1,m2,m3,n1,n2,n3,md1,md2,md3,nd1,nd2,nd3
 integer :: l1,l2,l3
 
 !dimensions of the density in the real space
 m1=n01
 m2=n03
 m3=n02

 ! real space grid dimension (suitable for number of processors)
 l1=m1
 l2=m2
 l3=m3 

 !initialize the n dimension to solve Cray compiler bug
 n1=l1
 n2=l2
 n3=l3

 call fourier_dim(l1,n1)
 if (n1 /= m1) then
    print *,'the FFT in the x direction is not allowed'
    print *,'n01 dimension',n01
    stop
 end if

 call fourier_dim(l2,n2)
 if (n2 /= m2) then
    print *,'the FFT in the z direction is not allowed'
    print *,'n03 dimension',n03
    stop
 end if
 
 call fourier_dim(l3,n3)
 if (n3 /= m3) then
    print *,'the FFT in the y direction is not allowed'
    print *,'n02 dimension',n02
    stop
 end if

 !dimensions that contain the unpadded real space,
 ! compatible with the number of processes
 md1=n1
 md2=n2
 md3=n3

 !enlarge the md2 dimension to be compatible with MPI_ALLTOALL communication
 do while(nproc*(md2/nproc) < n2)
    !151 if (nproc*(md2/nproc) < n2) then
    md2=md2+1
 end do
!    goto 151
 !endif
 
 if (md2plus) md2=(md2/nproc+1)*nproc

 !dimensions of the kernel, 1/8 of the total volume,
 !compatible with nproc
 nd1=n1/2+1 
 nd2=n2/2+1
 nd3=n3/2+1
 
 !enlarge the md2 dimension to be compatible with MPI_ALLTOALL communication
 do while(modulo(nd3,nproc) /= 0)
!250 if (modulo(nd3,nproc) /= 0) then
    nd3=nd3+1
!    goto 250
! endif
 end do

END SUBROUTINE P_FFT_dimensions



!>    Calculate four sets of dimension needed for the calculation of the
!!    convolution for the surface system
!!
!! SYNOPSIS
!!    n01,n02,n03 original real dimensions (input)
!!
!!    m1,m2,m3 original real dimension, with 2 and 3 exchanged
!!
!!    n1,n2 the first FFT dimensions, for the moment supposed to be even
!!    n3    the double of the first FFT even dimension greater than m3
!!          (improved for the HalFFT procedure)
!!
!!    md1,md2     the n1,n2 dimensions. 
!!    md3         half of n3 dimension. They contain the real unpadded space,
!!                which has been properly enlarged to be compatible with the FFT dimensions n_i.
!!                md2 is further enlarged to be a multiple of nproc
!!
!!    nd1,nd2,nd3 fourier dimensions for which the kernel FFT is injective,
!!                formally 1/8 of the fourier grid. Here the dimension nd3 is
!!                enlarged to be a multiple of nproc
!!
!! @warning
!!    This four sets of dimensions are actually redundant (mi=n0i), 
!!    due to the backward-compatibility
!!    with the Poisson Solver with other geometries.
!!    Dimensions n02 and n03 were exchanged
!! Author:
!!    Luigi Genovese
!! CREATION DATE
!!    October 2006
!!
subroutine S_FFT_dimensions(n01,n02,n03,m1,m2,m3,n1,n2,n3,md1,md2,md3,nd1,nd2,nd3,nproc,gpu)
 implicit none
 integer, intent(in) :: n01,n02,n03,nproc,gpu
 integer, intent(out) :: m1,m2,m3,n1,n2,n3,md1,md2,md3,nd1,nd2,nd3
 integer :: l1,l2,l3

 !dimensions of the density in the real space
 m1=n01
 m2=n03
 m3=n02

 ! real space grid dimension (suitable for number of processors)
 l1=m1
 l2=m2
 if (gpu.eq.0) then
  l3=m3 !beware of the half dimension
 else
  l3=2*m3
 endif

 !initialize the n dimension to solve Cray compiler bug
 n1=l1
 n2=l2
 n3=l3

 call fourier_dim(l1,n1)
 if (n1 /= m1) then
    print *,'the FFT in the x direction is not allowed'
    print *,'n01 dimension',n01
    stop
 end if
 
 call fourier_dim(l2,n2)
 if (n2 /= m2) then
    print *,'the FFT in the z direction is not allowed'
    print *,'n03 dimension',n03
    stop
 end if

 do
    call fourier_dim(l3,n3)
    if (modulo(n3,2) == 0) then
       exit
    end if
    l3=l3+1
 end do
 if (gpu.eq.0) n3=2*n3

 !dimensions that contain the unpadded real space,
 ! compatible with the number of processes
 md1=n1
 md2=n2
 md3=n3/2
 do while(nproc*(md2/nproc) < n2)
    !151 if (nproc*(md2/nproc).lt.n2) then
    md2=md2+1
    !goto 151
    !endif
 end do

 if (md2plus) md2=(md2/nproc+1)*nproc

 !dimensions of the kernel, 1/8 of the total volume,
 !compatible with nproc

 !these two dimensions are like that since they are even
 nd1=n1/2+1
 nd2=n2/2+1
 nd3=n3/2+1
 do while(modulo(nd3,nproc) /= 0)
    !250 if (modulo(nd3,nproc) .ne. 0) then
    nd3=nd3+1
    !goto 250
    !endif
 end do

END SUBROUTINE S_FFT_dimensions

!>    Calculate four sets of dimension needed for the calculation of the
!!    convolution for the Wires BC system
!!
!! SYNOPSIS
!!    n01,n02,n03 original real dimensions (input)
!!
!!    m1,m2,m3 original real dimension, with 2 and 3 exchanged
!!
!!    n1,n2 the first FFT dimensions, for the moment supposed to be even
!!    n3    the double of the first FFT even dimension greater than m3
!!          (improved for the HalFFT procedure)
!!
!!    md1,md2     the n1,n2 dimensions. 
!!    md3         half of n3 dimension. They contain the real unpadded space,
!!                which has been properly enlarged to be compatible with the FFT dimensions n_i.
!!                md2 is further enlarged to be a multiple of nproc
!!
!!    nd1,nd2,nd3 fourier dimensions for which the kernel FFT is injective,
!!                formally 1/8 of the fourier grid. Here the dimension nd3 is
!!                enlarged to be a multiple of nproc
!!
!! @warning
!!    This four sets of dimensions are actually redundant (mi=n0i), 
!!    due to the backward-compatibility
!!    with the Poisson Solver with other geometries.
!!    Dimensions n02 and n03 were exchanged
!! Author:
!!    Luigi Genovese
!! CREATION DATE
!!    October 2006
!!
subroutine W_FFT_dimensions(n01,n02,n03,m1,m2,m3,n1,n2,n3,md1,md2,md3,nd1,nd2,nd3,nproc,gpu)
 implicit none
 integer, intent(in) :: n01,n02,n03,nproc,gpu
 integer, intent(out) :: m1,m2,m3,n1,n2,n3,md1,md2,md3,nd1,nd2,nd3
 integer :: l1,l2,l3

 !dimensions of the density in the real space
 m1=n01
 m2=n03
 m3=n02

 ! real space grid dimension (suitable for number of processors)
 l1=2*m1
 l2=m2
 if (gpu.eq.0) then
  l3=m3 !beware of the half dimension
 else
  l3=2*m3
 endif

 do
    call fourier_dim(l1,n1)
    if (modulo(n1,2) == 0) then
       exit
    end if
    l1=l1+1
 end do

 
 call fourier_dim(l2,n2)
 if (n2 /= m2) then
    print *,'the FFT in the z direction is not allowed'
    print *,'n03 dimension',n03
    stop
 end if

 do
    call fourier_dim(l3,n3)
    if (modulo(n3,2) == 0) then
       exit
    end if
    l3=l3+1
 end do

 if (gpu.eq.0) n3=2*n3

 !dimensions that contain the unpadded real space,
 ! compatible with the number of processes
 md1=n1/2
 md2=n2
 md3=n3/2
 do while(nproc*(md2/nproc) < n2)
    !151 if (nproc*(md2/nproc).lt.n2) then
    md2=md2+1
    !goto 151
    !endif
 end do

 if (md2plus) md2=(md2/nproc+1)*nproc

 !dimensions of the kernel, 1/8 of the total volume,
 !compatible with nproc

 !these two dimensions are like that since they are even
 nd1=n1/2+1
 nd2=n2/2+1
 nd3=n3/2+1
 do while(modulo(nd3,nproc) /= 0)
    !250 if (modulo(nd3,nproc) .ne. 0) then
    nd3=nd3+1
    !goto 250
    !endif
 end do

END SUBROUTINE W_FFT_dimensions



!>    Calculate four sets of dimension needed for the calculation of the
!!    zero-padded convolution
!!
!!    @param n01,n02,n03 original real dimensions (input)
!!
!!    @param m1,m2,m3 original real dimension with the dimension 2 and 3 exchanged
!!
!!    @param n1,n2 the first FFT even dimensions greater that 2*m1, 2*m2
!!    @param n3    the double of the first FFT even dimension greater than m3
!!          (improved for the HalFFT procedure)
!!
!!    @param md1,md2,md3 half of n1,n2,n3 dimension. They contain the real unpadded space,
!!                which has been properly enlarged to be compatible with the FFT dimensions n_i.
!!                md2 is further enlarged to be a multiple of nproc
!!
!!    @param nd1,nd2,nd3 fourier dimensions for which the kernel FFT is injective,
!!                formally 1/8 of the fourier grid. Here the dimension nd3 is
!!                enlarged to be a multiple of nproc
!!
!! @warning
!!    The dimension m2 and m3 correspond to n03 and n02 respectively
!!    this is needed since the convolution routine manage arrays of dimension
!!    (md1,md3,md2/nproc)
!! Author:
!!    Luigi Genovese
!! CREATION DATE
!!    February 2006
!!
subroutine F_FFT_dimensions(n01,n02,n03,m1,m2,m3,n1,n2,n3,md1,md2,md3,nd1,nd2,nd3,nproc,gpu)
 use module_defs, only: md2plus
 implicit none
 integer, intent(in) :: n01,n02,n03,nproc,gpu
 integer, intent(out) :: m1,m2,m3,n1,n2,n3,md1,md2,md3,nd1,nd2,nd3
 integer :: l1,l2,l3

 !dimensions of the density in the real space, inverted for convenience
 m1=n01
 m2=n03
 m3=n02
 ! real space grid dimension (suitable for number of processors)
 l1=2*m1
 l2=2*m2
 if (gpu.eq.0) then
  l3=m3 !beware of the half dimension
 else
  l3=2*m3
 endif
 !initialize the n dimension to solve Cray compiler bug
 n1=l1
 n2=l2
 n3=l3
 do
    call fourier_dim(l1,n1)
    if (modulo(n1,2) == 0) then
       exit
    end if
    l1=l1+1
 end do
 do
    call fourier_dim(l2,n2)
    if (modulo(n2,2) == 0) then
       exit
    end if
    l2=l2+1
 end do
 do
    call fourier_dim(l3,n3)
    if (modulo(n3,2) == 0) then
       exit
    end if
    l3=l3+1
 end do
 if (gpu.eq.0) n3=2*n3

 !dimensions that contain the unpadded real space,
 ! compatible with the number of processes
 md1=n1/2
 md2=n2/2
 md3=n3/2
 do while(nproc*(md2/nproc) < n2/2)
   !151 if (nproc*(md2/nproc).lt.n2/2) then
    md2=md2+1
   !goto 151
   !endif
 end do

 if (md2plus) md2=(md2/nproc+1)*nproc

 !dimensions of the kernel, 1/8 of the total volume,
 !compatible with nproc
 nd1=n1/2+1
 nd2=n2/2+1
 nd3=n3/2+1

 do while(modulo(nd3,nproc) /= 0)
    !250 if (modulo(nd3,nproc) .ne. 0) then
    nd3=nd3+1
    !    goto 250
    ! endif
 end do

END SUBROUTINE F_FFT_dimensions
<|MERGE_RESOLUTION|>--- conflicted
+++ resolved
@@ -106,10 +106,6 @@
   integer, dimension(:,:), allocatable :: gather_arr
   integer, dimension(3) :: n
   integer :: size1,size2,switch_alg
-<<<<<<< HEAD
-  integer :: n3pr1,n3pr2
-=======
->>>>>>> c0ad28a6
 
   cudasolver=.false.
 
