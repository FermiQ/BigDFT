!> @file
!!    Main routine to perform Poisson solver calculation
!! @author
!!    Creation date: February 2007
!!    Luigi Genovese
!!    Copyright (C) 2002-2011 BigDFT group 
!!    This file is distributed under the terms of the
!!    GNU General Public License, see ~/COPYING file
!!    or http://www.gnu.org/copyleft/gpl.txt .
!!    For the list of contributors, see ~/AUTHORS
!!

!>    Calculate the Hartree potential by solving Poisson equation 
!!    @f$\nabla^2 V(x,y,z)=-4 \pi \rho(x,y,z)@f$
!!    from a given @f$\rho@f$, 
!!    for different boundary conditions an for different data distributions.
!!    Following the boundary conditions, it applies the Poisson Kernel previously calculated.
!!    
!!  @param geocode Indicates the boundary conditions (BC) of the problem:
!!          - 'F' free BC, isolated systems.
!!                The program calculates the solution as if the given density is
!!                "alone" in R^3 space.
!!          - 'S' surface BC, isolated in y direction, periodic in xz plane                
!!                The given density is supposed to be periodic in the xz plane,
!!                so the dimensions in these direction mus be compatible with the FFT
!!                Beware of the fact that the isolated direction is y!
!!          - 'P' periodic BC.
!!                The density is supposed to be periodic in all the three directions,
!!                then all the dimensions must be compatible with the FFT.
!!                No need for setting up the kernel (in principle for Plane Waves)
!!          - 'W' Wires BC.
!!                The density is supposed to be periodic in z direction, 
!!                which has to be compatible with the FFT.
!!          - 'H' Helmholtz Equation Solver
!!                ... 
!!                ...
!!  @param datacode Indicates the distribution of the data of the input/output array:
!!          - 'G' global data. Each process has the whole array of the density 
!!                which will be overwritten with the whole array of the potential.
!!          - 'D' distributed data. Each process has only the needed part of the density
!!                and of the potential. The data distribution is such that each processor
!!                has the xy planes needed for the calculation AND for the evaluation of the 
!!                gradient, needed for XC part, and for the White-Bird correction, which
!!                may lead up to 8 planes more on each side. Due to this fact, the information
!!                between the processors may overlap.
!!  @param nproc   Number of processors
!!  @param iproc   Label of the process,from 0 to nproc-1
!!  @param n01,n02,n03 global dimension in the three directions. They are the same no matter if the 
!!                datacode is in 'G' or in 'D' position.
!!  @param hx,hy,hz grid spacings. For the isolated BC case for the moment they are supposed to 
!!                be equal in the three directions
!!  @param rhopot  main input/output array.
!!                On input, it represents the density values on the grid points
!!                On output, it is the Hartree potential
!!  @param karray  kernel of the poisson equation. It is provided in distributed case, with
!!                dimensions that are related to the output of the PS_dim4allocation routine
!!                it MUST be created by following the same geocode as the Poisson Solver.
!!  @param pot_ion additional external potential that is added to the output, 
!!                when the XC parameter ixc/=0 and sumpion=.true.
!!                When sumpion=.true., it is always provided in the distributed form,
!!                clearly without the overlapping terms which are needed only for the XC part
!!  @param eh     Hartree energy
!!  @param offset  Total integral on the supercell of the final potential on output
!!                To be used only in the periodic case, ignored for other boundary conditions.
!!  @param sumpion logical value which states whether to sum pot_ion to the final result or not
!!                - if sumpion==.true. rhopot will be the Hartree potential + pot_ion+vxci
!!                                     pot_ion will be untouched
!!                - if sumpion==.false. rhopot will be only the Hartree potential
!!                                      pot_ion will be the XC potential vxci
!!  @param quiet  Optional argument to avoid output writings
!!
!! @warning
!!    The dimensions of the arrays must be compatible with geocode, datacode, nproc, 
!!    ixc and iproc. Since the arguments of these routines are indicated with the *, it
!!    is IMPERATIVE to use the PS_dim4allocation routine for calculation arrays sizes.
!!    Moreover, for the cases with the exchange and correlation the density must be initialised
!!    to 10^-20 and not to zero.
!!
!! @todo
!!    Wire boundary condition is missing
subroutine H_potential(datacode,kernel,rhopot,pot_ion,eh,offset,sumpion,&
     quiet,stress_tensor) !optional argument
  use yaml_output
  implicit none
  type(coulomb_operator), intent(in) :: kernel
  character(len=1), intent(in) :: datacode
  logical, intent(in) :: sumpion
  real(dp), intent(in) :: offset
  real(gp), intent(out) :: eh
  real(dp), dimension(*), intent(inout) :: rhopot
  real(wp), dimension(*), intent(inout) :: pot_ion
  character(len=3), intent(in), optional :: quiet
  real(dp), dimension(6), intent(out), optional :: stress_tensor
  !local variables
  character(len=*), parameter :: subname='H_potential'
  logical :: wrtmsg
  integer :: m1,m2,m3,md1,md2,md3,n1,n2,n3,nd1,nd2,nd3
  integer :: i_all,i_stat,ierr,ind,ind2,ind3,indp,ind2p,ind3p,i
  integer :: i1,i2,i3,j2,istart,iend,i3start,jend,jproc,i3xcsh
  integer :: nxc,istden,istglo
  real(dp) :: scal,ehartreeLOC,pot
  real(dp), dimension(6) :: strten
  real(dp), dimension(:,:,:), allocatable :: zf
  integer, dimension(:,:), allocatable :: gather_arr


  call timing(kernel%iproc,'PSolv_comput  ','ON')

  !do not write anything on screen if quiet is set to yes
  if (present(quiet)) then
     if(quiet == 'yes' .or. quiet == 'YES') then
        wrtmsg=.false.
     else if(trim(quiet) == 'no' .or. trim(quiet) == 'NO') then
        wrtmsg=.true.
     else
        write(*,*)'ERROR: Unrecognised value for "quiet" option:',quiet
        stop
     end if
  else
     wrtmsg=.true.
  end if
  wrtmsg=wrtmsg .and. kernel%iproc_world==0
! rewrite
  if (wrtmsg) call yaml_open_map('Poisson Solver')
  !calculate the dimensions wrt the geocode
  if (kernel%geocode == 'P') then
     if (wrtmsg) &
          call yaml_map('BC','Periodic')
     !write(*,'(1x,a,3(i5),a,i5,a)',advance='no')&
     !     'PSolver, periodic BC, dimensions: ',n01,n02,n03,'   proc',nproc,' ... '
     call P_FFT_dimensions(kernel%ndims(1),kernel%ndims(2),kernel%ndims(3),m1,m2,m3,n1,n2,n3,&
          md1,md2,md3,nd1,nd2,nd3,kernel%nproc)
  else if (kernel%geocode == 'S') then
     if (wrtmsg) &
          call yaml_map('BC','Surface')
     !write(*,'(1x,a,3(i5),a,i5,a)',advance='no')&
     !     'PSolver, surfaces BC, dimensions: ',n01,n02,n03,'   proc',nproc,' ... '
     call S_FFT_dimensions(kernel%ndims(1),kernel%ndims(2),kernel%ndims(3),m1,m2,m3,n1,n2,n3,&
          md1,md2,md3,nd1,nd2,nd3,&
          kernel%nproc,kernel%igpu)
  else if (kernel%geocode == 'F') then
     if (wrtmsg) &
          call yaml_map('BC','Isolated')
     !write(*,'(1x,a,3(i5),a,i5,a)',advance='no')&
     !     'PSolver, free  BC, dimensions: ',n01,n02,n03,'   proc',nproc,' ... '
     call F_FFT_dimensions(kernel%ndims(1),kernel%ndims(2),kernel%ndims(3),m1,m2,m3,n1,n2,n3,&
          md1,md2,md3,nd1,nd2,nd3,&
          kernel%nproc,kernel%igpu)
  else if (kernel%geocode == 'W') then
     if (wrtmsg) &
          call yaml_map('BC','Wires')
     !write(*,'(1x,a,3(i5),a,i5,a)',advance='no')&
     !     'PSolver, wires BC, dimensions: ',n01,n02,n03,'   proc',nproc,' ... '
     call W_FFT_dimensions(kernel%ndims(1),kernel%ndims(2),kernel%ndims(3),m1,m2,m3,n1,n2,n3,&
          md1,md2,md3,nd1,nd2,nd3,kernel%nproc)
  else if (kernel%geocode == 'H') then
     if (wrtmsg) &
          write(*,'(1x,a,3(i5),a,i5,a)',advance='no')&
<<<<<<< HEAD
          'PSolver, periodic BC, dimensions: ',n01,n02,n03,'   proc',nproc,' ... '
     call P_FFT_dimensions(n01,n02,n03,m1,m2,m3,n1,n2,n3,md1,md2,md3,nd1,nd2,nd3,nproc)
  else if (geocode == 'S') then
     if (iproc==0 .and. wrtmsg) &
          write(*,'(1x,a,3(i5),a,i5,a)',advance='no')&
          'PSolver, surfaces BC, dimensions: ',n01,n02,n03,'   proc',nproc,' ... '
     call S_FFT_dimensions(n01,n02,n03,m1,m2,m3,n1,n2,n3,md1,md2,md3,nd1,nd2,nd3,nproc,0)
  else if (geocode == 'F') then
     if (iproc==0 .and. wrtmsg) &
          write(*,'(1x,a,3(i5),a,i5,a)',advance='no')&
          'PSolver, free  BC, dimensions: ',n01,n02,n03,'   proc',nproc,' ... '
     call F_FFT_dimensions(n01,n02,n03,m1,m2,m3,n1,n2,n3,md1,md2,md3,nd1,nd2,nd3,nproc,0)
  else if (geocode == 'W') then
     if (iproc==0 .and. wrtmsg) &
          write(*,'(1x,a,3(i5),a,i5,a)',advance='no')&
          'PSolver, wires BC, dimensions: ',n01,n02,n03,'   proc',nproc,' ... '
     call W_FFT_dimensions(n01,n02,n03,m1,m2,m3,n1,n2,n3,md1,md2,md3,nd1,nd2,nd3,nproc)
=======
          'PSolver, Helmholtz Equation Solver, dimensions: ',&
          kernel%ndims(1),kernel%ndims(2),kernel%ndims(3),'   proc',kernel%nproc,' ... '
     call F_FFT_dimensions(kernel%ndims(1),kernel%ndims(2),kernel%ndims(3),m1,m2,m3,n1,n2,n3,&
          md1,md2,md3,nd1,nd2,nd3,kernel%nproc,kernel%igpu)
>>>>>>> 061d5a03
  else
     stop 'PSolver: geometry code not admitted'
  end if

  if (wrtmsg) then
     call yaml_map('Dimensions',kernel%ndims,fmt='(i5)')
     call yaml_map('MPI tasks',kernel%nproc,fmt='(i5)')
     call yaml_close_map()
     call yaml_newline()
  end if

  !array allocations
  allocate(zf(md1,md3,md2/kernel%nproc+ndebug),stat=i_stat)
  call memocc(i_stat,zf,'zf',subname)
  !initalise to zero the zf array
  call to_zero(md1*md3*md2/kernel%nproc,zf(1,1,1))
  !zf=0.0_dp
  !call razero(md1*md3*md2/kernel%nproc,zf)

  


  !dimension for exchange-correlation (different in the global or distributed case)
  !let us calculate the dimension of the portion of the rhopot array to be passed 
  !to the xc routine
  !this portion will depend on the need of calculating the gradient or not, 
  !and whether the White-Bird correction must be inserted or not 
  !(absent only in the LB ixc=13 case)
  
  !nxc is the effective part of the third dimension that is being processed
  !nwb is the dimension of the part of rhopot in the wb-postprocessing routine
  !note: nxc <= nwb
  !the dimension are related by the values of nwbl and nwbr
  !      nxc+nxcl+nxcr-2 = nwb
  istart=kernel%iproc*(md2/kernel%nproc)
  iend=min((kernel%iproc+1)*md2/kernel%nproc,m2)
  if (istart <= m2-1) then
     nxc=iend-istart
  else
     nxc=0
  end if

  if (datacode=='G') then
     !starting address of rhopot in the case of global i/o
     i3start=istart+1
  else if (datacode == 'D') then
     !distributed i/o
     i3start=1
  else
     stop 'PSolver: datacode not admitted'
  end if

  !this routine builds the values for each process of the potential (zf), multiplying by scal 

  !fill the array with the values of the charge density
  !no more overlap between planes
  !still the complex case should be defined

  do i3 = 1, nxc
    !$omp parallel do default(shared) private(i2, i1, i)
    do i2=1,m3
      do i1=1,m1
        i=i1+(i2-1)*m1+(i3+i3start-2)*m1*m3
        zf(i1,i2,i3)=rhopot(i)
      end do
    end do
    !$omp end parallel do
  end do

  if(kernel%geocode == 'P') then
     !no powers of hgrid because they are incorporated in the plane wave treatment
     scal=1.0_dp/(real(n1,dp)*real(n2*n3,dp)) !to reduce chances of overflow
  else if (kernel%geocode == 'S') then
     !only one power of hgrid 
     !factor of -4*pi for the definition of the Poisson equation
     scal=-16.0_dp*atan(1.0_dp)*real(kernel%hgrids(2),dp)/real(n1*n2*n3,dp)
  else if (kernel%geocode == 'F' .or. kernel%geocode == 'H') then
     !hgrid=max(hx,hy,hz)
     scal=product(kernel%hgrids)/real(n1*n2*n3,dp)
  else if (kernel%geocode == 'W') then
     !only one power of hgrid 
     !factor of -1/(2pi) already included in the kernel definition
     scal=-2.0_dp*kernel%hgrids(1)*kernel%hgrids(2)/real(n1*n2*n3,dp)
  end if
  !here the case ncplx/= 1 should be added
  !eventually one may avoid zf array
  call timing(kernel%iproc,'PSolv_comput  ','OF')
  call G_PoissonSolver(kernel%iproc,kernel%nproc,kernel%mpi_comm,kernel%geocode,1,n1,n2,n3,nd1,nd2,nd3,md1,md2,md3,kernel%kernel,&
       zf(1,1,1),&
       scal,kernel%hgrids(1),kernel%hgrids(2),kernel%hgrids(3),offset,strten)
  call timing(kernel%iproc,'PSolv_comput  ','ON')

  !check for the presence of the stress tensor
  if (present(stress_tensor)) then
     call vcopy(6,strten(1),1,stress_tensor(1),1)
  end if

  
  !the value of the shift depends on the distributed i/o or not
  if (datacode=='G') then
     i3xcsh=istart !beware on the fact that this is not what represents its name!!!
     !is_step=n01*n02*n03
  else if (datacode=='D') then
     i3xcsh=0 !shift not needed anymore
  end if
 
  !if (iproc == 0) print *,'n03,nxc,kernel%geocode,datacode',n03,nxc,kernel%geocode,datacode

  ehartreeLOC=0.0_dp
  !recollect the final data
  !this part can be eventually removed once the zf disappears
  if (sumpion) then
     do j2=1,nxc
        i2=j2+i3xcsh 
        ind3=(i2-1)*kernel%ndims(1)*kernel%ndims(2)
        ind3p=(j2-1)*kernel%ndims(1)*kernel%ndims(2)
        !$omp parallel do default(shared) private(i3, ind2, ind2p, i1, ind, indp, pot) &
        !$omp reduction(+:ehartreeLOC)
        do i3=1,m3
           ind2=(i3-1)*kernel%ndims(1)+ind3
           ind2p=(i3-1)*kernel%ndims(1)+ind3p
           do i1=1,m1
              ind=i1+ind2
              indp=i1+ind2p
              pot=zf(i1,i3,j2)
              ehartreeLOC=ehartreeLOC+rhopot(ind)*pot
              rhopot(ind)=real(pot,wp)+real(pot_ion(indp),wp)
           end do
        end do
        !$omp end parallel do
     end do
  else
     do j2=1,nxc
        i2=j2+i3xcsh 
        ind3=(i2-1)*kernel%ndims(1)*kernel%ndims(2)
        !$omp parallel do default(shared) private(i3, ind2, i1, ind, pot) &
        !$omp reduction(+:ehartreeLOC)
        do i3=1,m3
           ind2=(i3-1)*kernel%ndims(1)+ind3
           do i1=1,m1
              ind=i1+ind2
              pot=zf(i1,i3,j2)
              ehartreeLOC=ehartreeLOC+rhopot(ind)*pot
              rhopot(ind)=real(pot,wp)
           end do
        end do
        !$omp end parallel do
     end do
  end if

  ehartreeLOC=ehartreeLOC*0.5_dp*product(kernel%hgrids)!hx*hy*hz
  
  i_all=-product(shape(zf))*kind(zf)
  deallocate(zf,stat=i_stat)
  call memocc(i_stat,i_all,'zf',subname)

  call timing(kernel%iproc,'PSolv_comput  ','OF')

  !gathering the data to obtain the distribution array
  !evaluating the total ehartree
  eh=real(ehartreeLOC,gp)
  if (kernel%nproc > 1) then
     call timing(kernel%iproc,'PSolv_commun  ','ON')

     eh=ehartreeLOC
     call mpiallred(eh,1,MPI_SUM,kernel%mpi_comm,ierr)
     !reduce also the value of the stress tensor

     if (present(stress_tensor)) then
        call mpiallred(stress_tensor(1),6,MPI_SUM,kernel%mpi_comm,ierr)
     end if

     call timing(kernel%iproc,'PSolv_commun  ','OF')

     if (datacode == 'G') then
        !building the array of the data to be sent from each process
        !and the array of the displacement

        call timing(kernel%iproc,'PSolv_comput  ','ON')
        allocate(gather_arr(0:kernel%nproc-1,2+ndebug),stat=i_stat)
        call memocc(i_stat,gather_arr,'gather_arr',subname)
        do jproc=0,kernel%nproc-1
           istart=min(jproc*(md2/kernel%nproc),m2-1)
           jend=max(min(md2/kernel%nproc,m2-md2/kernel%nproc*jproc),0)
           gather_arr(jproc,1)=m1*m3*jend
           gather_arr(jproc,2)=m1*m3*istart
        end do

        !gather all the results in the same rhopot array
        istart=min(kernel%iproc*(md2/kernel%nproc),m2-1)

        call timing(kernel%iproc,'PSolv_comput  ','OF')
        call timing(kernel%iproc,'PSolv_commun  ','ON')
        istden=1+kernel%ndims(1)*kernel%ndims(2)*istart
        istglo=1
        call MPI_ALLGATHERV(rhopot(istden),gather_arr(kernel%iproc,1),mpidtypw,&
             rhopot(istglo),gather_arr(0,1),gather_arr(0,2),mpidtypw,&
             kernel%mpi_comm,ierr)
        call timing(kernel%iproc,'PSolv_commun  ','OF')
        call timing(kernel%iproc,'PSolv_comput  ','ON')

        i_all=-product(shape(gather_arr))*kind(gather_arr)
        deallocate(gather_arr,stat=i_stat)
        call memocc(i_stat,i_all,'gather_arr',subname)

        call timing(kernel%iproc,'PSolv_comput  ','OF')

     end if
  end if

  !if(nspin==1 .and. ixc /= 0) eh=eh*2.0_gp
  !if (iproc==0  .and. wrtmsg) write(*,'(a)')'done.'


END SUBROUTINE H_potential



!>    Calculate the Poisson equation @f$\nabla^2 V(x,y,z)=-4 \pi \rho(x,y,z)@f$
!!    from a given @f$\rho@f$, for different boundary conditions an for different data distributions.
!!    Following the boundary conditions, it applies the Poisson Kernel previously calculated.
!! @author
!!    Copyright (C) 2002-2007 BigDFT group 
!!    This file is distributed under the terms of the
!!    GNU General Public License, see ~/COPYING file
!!    or http://www.gnu.org/copyleft/gpl.txt .
!!    For the list of contributors, see ~/AUTHORS 
!!
!! SYNOPSIS
!!    geocode  Indicates the boundary conditions (BC) of the problem:
!!            'F' free BC, isolated systems.
!!                The program calculates the solution as if the given density is
!!                "alone" in R^3 space.
!!            'S' surface BC, isolated in y direction, periodic in xz plane                
!!                The given density is supposed to be periodic in the xz plane,
!!                so the dimensions in these direction mus be compatible with the FFT
!!                Beware of the fact that the isolated direction is y!
!!            'P' periodic BC.
!!                The density is supposed to be periodic in all the three directions,
!!                then all the dimensions must be compatible with the FFT.
!!                No need for setting up the kernel.
!!    datacode Indicates the distribution of the data of the input/output array:
!!            'G' global data. Each process has the whole array of the density 
!!                which will be overwritten with the whole array of the potential
!!            'D' distributed data. Each process has only the needed part of the density
!!                and of the potential. The data distribution is such that each processor
!!                has the xy planes needed for the calculation AND for the evaluation of the 
!!                gradient, needed for XC part, and for the White-Bird correction, which
!!                may lead up to 8 planes more on each side. Due to this fact, the information
!!                between the processors may overlap.
!!    nproc       number of processors
!!    iproc       label of the process,from 0 to nproc-1
!!    n01,n02,n03 global dimension in the three directions. They are the same no matter if the 
!!                datacode is in 'G' or in 'D' position.
!!    ixc         eXchange-Correlation code. Indicates the XC functional to be used 
!!                for calculating XC energies and potential. 
!!                ixc=0 indicates that no XC terms are computed. The XC functional codes follow
!!                the ABINIT convention.
!!    hx,hy,hz    grid spacings. For the isolated BC case for the moment they are supposed to 
!!                be equal in the three directions
!!    rhopot      main input/output array.
!!                On input, it represents the density values on the grid points
!!                On output, it is the Hartree potential, namely the solution of the Poisson 
!!                equation PLUS (when ixc/=0 sumpion=.true.) the XC potential 
!!                PLUS (again for ixc/=0 and sumpion=.true.) the pot_ion array. 
!!                The output is non overlapping, in the sense that it does not
!!                consider the points that are related to gradient and WB calculation
!!    karray      kernel of the poisson equation. It is provided in distributed case, with
!!                dimensions that are related to the output of the PS_dim4allocation routine
!!                it MUST be created by following the same geocode as the Poisson Solver.
!!    pot_ion     additional external potential that is added to the output, 
!!                when the XC parameter ixc/=0 and sumpion=.true., otherwise it corresponds 
!!                to the XC potential Vxc.
!!                When sumpion=.true., it is always provided in the distributed form,
!!                clearly without the overlapping terms which are needed only for the XC part
!!                When sumpion=.false. it is the XC potential and therefore it has 
!!                the same distribution of the data as the potential
!!                Ignored when ixc=0.
!!    eh,exc,vxc  Hartree energy, XC energy and integral of $\rho V_{xc}$ respectively
!!    offset      value of the potential at the point 1,1,1 of the grid.
!!                To be used only in the periodic case, ignored for other boundary conditions.
!!    sumpion     logical value which states whether to sum pot_ion to the final result or not
!!                if sumpion==.true. rhopot will be the Hartree potential + pot_ion+vxci
!!                                   pot_ion will be untouched
!!                if sumpion==.false. rhopot will be only the Hartree potential
!!                                    pot_ion will be the XC potential vxci
!!                this value is ignored when ixc=0. In that case pot_ion is untouched
!! @warning
!!    The dimensions of the arrays must be compatible with geocode, datacode, nproc, 
!!    ixc and iproc. Since the arguments of these routines are indicated with the *, it
!!    is IMPERATIVE to use the PS_dim4allocation routine for calculation arrays sizes.
!!    Moreover, for the cases with the exchange and correlation the density must be initialised
!!    to 10^-20 and not to zero.
!! Author:
!!    Luigi Genovese
!! CREATION DATE
!!    February 2007
!! 
subroutine PSolver(geocode,datacode,iproc,nproc,n01,n02,n03,ixc,hx,hy,hz,&
     rhopot,karray,pot_ion,eh,exc,vxc,offset,sumpion,nspin,&
     alpha,beta,gamma,quiet) !optional argument
  use module_base
  implicit none
  character(len=1), intent(in) :: geocode
  character(len=1), intent(in) :: datacode
  logical, intent(in) :: sumpion
  integer, intent(in) :: iproc,nproc,n01,n02,n03,ixc,nspin
  real(gp), intent(in) :: hx,hy,hz
  real(dp), intent(in) :: offset
  real(dp), dimension(*), intent(in) :: karray
  real(gp), intent(out) :: eh,exc,vxc
  real(dp), dimension(*), intent(inout) :: rhopot
  real(wp), dimension(*), intent(inout) :: pot_ion
  character(len=3), intent(in), optional :: quiet
  !triclinic lattice
  real(dp), intent(in), optional :: alpha,beta,gamma
  !local variables
  character(len=*), parameter :: subname='PSolver'
  logical :: wrtmsg
  !n(c) integer, parameter :: nordgr=4 !the order of the finite-difference gradient (fixed)
  integer :: m1,m2,m3,md1,md2,md3,n1,n2,n3,nd1,nd2,nd3,i3s_fake,i3xcsh_fake
  integer :: i_all,i_stat,ierr,ind,ind2,ind3,ind4,ind4sh,i,j
  integer :: i1,i2,i3,j2,istart,iend,i3start,jend,jproc,i3xcsh,is_step,ind2nd
  integer :: nxc,nwbl,nwbr,nxt,nwb,nxcl,nxcr,nlim,ispin,istden,istglo
  real(dp) :: scal,ehartreeLOC,eexcuLOC,vexcuLOC,pot
  real(dp), dimension(6) :: strten
  real(wp), dimension(:,:,:,:), allocatable :: zfionxc
  real(dp), dimension(:,:,:), allocatable :: zf
  integer, dimension(:,:), allocatable :: gather_arr
  real(dp), dimension(:), allocatable :: rhopot_G
  real(gp), dimension(:), allocatable :: energies_mpi
  real(dp) :: detg

  call timing(iproc,'Exchangecorr  ','ON')

  !do not write anything on screen if quiet is set to yes
  if (present(quiet)) then
     if(quiet == 'yes' .or. quiet == 'YES') then
        wrtmsg=.false.
     else if(trim(quiet) == 'no' .or. trim(quiet) == 'NO') then
        wrtmsg=.true.
     else
        write(*,*)'ERROR: Unrecognised value for "quiet" option:',quiet
        stop
     end if
  else
     wrtmsg=.true.
  end if

 
  detg = 1.0_dp - dcos(alpha)**2 - dcos(beta)**2 - dcos(gamma)**2 + 2.0_dp*dcos(alpha)*dcos(beta)*dcos(gamma)

  
  !calculate the dimensions wrt the geocode
  if (geocode == 'P') then
     if (iproc==0 .and. wrtmsg) &
          write(*,'(1x,a,3(i5),a,i5,a,i7,a)',advance='no')&
          'PSolver, periodic BC, dimensions: ',n01,n02,n03,'   proc',nproc,'  ixc:',ixc,' ... '
     call P_FFT_dimensions(n01,n02,n03,m1,m2,m3,n1,n2,n3,md1,md2,md3,nd1,nd2,nd3,nproc)
  else if (geocode == 'S') then
     if (iproc==0 .and. wrtmsg) &
          write(*,'(1x,a,3(i5),a,i5,a,i7,a)',advance='no')&
          'PSolver, surfaces BC, dimensions: ',n01,n02,n03,'   proc',nproc,'  ixc:',ixc,' ... '
     call S_FFT_dimensions(n01,n02,n03,m1,m2,m3,n1,n2,n3,md1,md2,md3,nd1,nd2,nd3,nproc,0)
  else if (geocode == 'F') then
     if (iproc==0 .and. wrtmsg) &
          write(*,'(1x,a,3(i5),a,i5,a,i7,a)',advance='no')&
          'PSolver, free  BC, dimensions: ',n01,n02,n03,'   proc',nproc,'  ixc:',ixc,' ... '
     call F_FFT_dimensions(n01,n02,n03,m1,m2,m3,n1,n2,n3,md1,md2,md3,nd1,nd2,nd3,nproc,0)
  else if (geocode == 'W') then
     if (iproc==0 .and. wrtmsg) &
          write(*,'(1x,a,3(i5),a,i5,a,i7,a)',advance='no')&
          'PSolver, wires  BC, dimensions: ',n01,n02,n03,'   proc',nproc,'  ixc:',ixc,' ... '
     call W_FFT_dimensions(n01,n02,n03,m1,m2,m3,n1,n2,n3,md1,md2,md3,nd1,nd2,nd3,nproc)
  else if (geocode == 'H') then
     if (iproc==0 .and. wrtmsg) &
          write(*,'(1x,a,3(i5),a,i5,a,i7,a)',advance='no')&
          'PSolver, Helmholtz Equation Solver, dimensions: ',n01,n02,n03,'   proc',nproc,'  ixc:',ixc,' ... '
     call F_FFT_dimensions(n01,n02,n03,m1,m2,m3,n1,n2,n3,md1,md2,md3,nd1,nd2,nd3,nproc,0)
  else
     stop 'PSolver: geometry code not admitted'
  end if

  !array allocations
  allocate(zf(md1,md3,md2/nproc+ndebug),stat=i_stat)
  call memocc(i_stat,zf,'zf',subname)
  allocate(zfionxc(md1,md3,md2/nproc,nspin+ndebug),stat=i_stat)
  call memocc(i_stat,zfionxc,'zfionxc',subname)

  !dimension for exchange-correlation (different in the global or distributed case)
  !let us calculate the dimension of the portion of the rhopot array to be passed 
  !to the xc routine
  !this portion will depend on the need of calculating the gradient or not, 
  !and whether the White-Bird correction must be inserted or not 
  !(absent only in the LB ixc=13 case)
  
  !nxc is the effective part of the third dimension that is being processed
  !nxt is the dimension of the part of rhopot that must be passed to the gradient routine
  !nwb is the dimension of the part of rhopot in the wb-postprocessing routine
  !note: nxc <= nwb <= nxt
  !the dimension are related by the values of nwbl and nwbr
  !      nxc+nxcl+nxcr-2 = nwb
  !      nwb+nwbl+nwbr = nxt
  istart=iproc*(md2/nproc)
  iend=min((iproc+1)*md2/nproc,m2)

  call xc_dimensions(geocode,ixc,istart,iend,m2,nxc,nxcl,nxcr,nwbl,nwbr,i3s_fake,i3xcsh_fake)
  nwb=nxcl+nxc+nxcr-2
  nxt=nwbr+nwb+nwbl

  if (datacode=='G') then
     !starting address of rhopot in the case of global i/o
     i3start=istart+2-nxcl-nwbl
     if((nspin==2 .and. nproc>1) .or. i3start <=0 .or. i3start+nxt-1 > n03 ) then
        !allocation of an auxiliary array for avoiding the shift of the density
        allocate(rhopot_g(m1*m3*nxt*2+ndebug),stat=i_stat)
        call memocc(i_stat,rhopot_g,'rhopot_g',subname)
        !here we should put the modulo of the results for the non-isolated GGA
        do ispin=1,nspin
           do i3=1,nxt
              do i2=1,m3
                 do i1=1,m1
                    i=i1+(i2-1)*m1+(i3-1)*m1*m3+(ispin-1)*m1*m3*nxt
                    j=i1+(i2-1)*n01+(modulo(i3start+i3-2,n03))*n01*n02+(ispin-1)*n01*n02*n03
                    rhopot_G(i)=rhopot(j)
                 end do
              end do
           end do
        end do
     end if
  else if (datacode == 'D') then
     !distributed i/o
     i3start=1
  else
     stop 'PSolver: datacode not admitted'
  end if

  !calculate the actual limit of the array for the zero padded FFT
  if (geocode == 'P' .or. geocode == 'W') then
     nlim=n2
  else if (geocode == 'S') then
     nlim=n2
  else if (geocode == 'F' .or. geocode == 'H') then
     nlim=n2/2
  end if

!!  print *,'density must go from',min(istart+1,m2),'to',iend,'with n2/2=',n2/2
!!  print *,'        it goes from',i3start+nwbl+nxcl-1,'to',i3start+nxc-1

  if (istart+1 <= m2) then 
     if(datacode=='G' .and. &
          ((nspin==2 .and. nproc > 1) .or. i3start <=0 .or. i3start+nxt-1 > n03 )) then
        !allocation of an auxiliary array for avoiding the shift 
        call xc_energy(geocode,m1,m3,md1,md2,md3,nxc,nwb,nxt,nwbl,nwbr,nxcl,nxcr,&
             ixc,hx,hy,hz,rhopot_G,pot_ion,sumpion,zf,zfionxc,&
             eexcuLOC,vexcuLOC,nproc,nspin)
        do ispin=1,nspin
           do i3=1,nxt
              do i2=1,m3
                 do i1=1,m1
                    i=i1+(i2-1)*m1+(i3-1)*m1*m3+(ispin-1)*m1*m3*nxt
                    j=i1+(i2-1)*n01+(modulo(i3start+i3-2,n03))*n01*n02+(ispin-1)*n01*n02*n03
                    rhopot(j)=rhopot_G(i)
                 end do
              end do
           end do
        end do
        !!          do i1=1,m1*m3*nxt
        !!             rhopot(n01*n02*(i3start-1)+i1)=rhopot_G(i1)
        !!          end do
        !!          do i1=1,m1*m3*nxt
        !!             rhopot(n01*n02*(i3start-1)+i1+n01*n02*n03)=rhopot_G(i1+m1*m3*nxt)
        !!          end do
        i_all=-product(shape(rhopot_G))*kind(rhopot_G)
        deallocate(rhopot_G,stat=i_stat)
        call memocc(i_stat,i_all,'rhopot_g',subname)
     else
        call xc_energy(geocode,m1,m3,md1,md2,md3,nxc,nwb,nxt,nwbl,nwbr,nxcl,nxcr,&
             ixc,hx,hy,hz,rhopot(1+n01*n02*(i3start-1)),pot_ion,sumpion,zf,zfionxc,&
             eexcuLOC,vexcuLOC,nproc,nspin)
     end if
  else if (istart+1 <= nlim) then !this condition ensures we have performed good zero padding
     do i2=istart+1,min(nlim,istart+md2/nproc)
        j2=i2-istart
        do i3=1,md3
           do i1=1,md1
              zf(i1,i3,j2)=0.0_dp
           end do
        end do
     end do
     eexcuLOC=0.0_dp
     vexcuLOC=0.0_dp
  else
     eexcuLOC=0.0_dp
     vexcuLOC=0.0_dp
  end if

  call timing(iproc,'Exchangecorr  ','OF')
  !this routine builds the values for each process of the potential (zf), multiplying by scal 
  if(geocode == 'P') then
     !no powers of hgrid because they are incorporated in the plane wave treatment
     scal=1.0_dp/real(n1*n2*n3,dp)
     !call P_PoissonSolver(n1,n2,n3,nd1,nd2,nd3,md1,md2,md3,nproc,iproc,karray,zf(1,1,1),&
     !     scal,hx,hy,hz,offset)
  else if (geocode == 'S') then
     !only one power of hgrid 
     !factor of -4*pi for the definition of the Poisson equation
     scal=-16.0_dp*atan(1.0_dp)*real(hy,dp)/real(n1*n2*n3,dp)
     !call S_PoissonSolver(n1,n2,n3,nd1,nd2,nd3,md1,md2,md3,nproc,iproc,karray,zf(1,1,1),&
     !     scal) !,hx,hy,hz,ehartreeLOC)
  else if (geocode == 'F' .or. geocode == 'H') then
     !hgrid=max(hx,hy,hz)
     scal=hx*hy*hz/real(n1*n2*n3,dp)
     !call F_PoissonSolver(n1,n2,n3,nd1,nd2,nd3,md1,md2,md3,nproc,iproc,karray,zf(1,1,1),&
     !     scal)!,hgrid)!,ehartreeLOC)
  else if (geocode == 'W') then
     !only one power of hgrid 
     !factor of -1/(2pi) already included in the kernel definition
     scal=-2.0_dp*hx*hy/real(n1*n2*n3,dp)
  end if
  !here the case ncplx/= 1 should be added
  call G_PoissonSolver(iproc,nproc,MPI_COMM_WORLD,geocode,1,n1,n2,n3,nd1,nd2,nd3,md1,md2,md3,karray,zf(1,1,1),&
       scal,hx,hy,hz,offset,strten)
  
  call timing(iproc,'PSolv_comput  ','ON')
  
  !the value of the shift depends on the distributed i/o or not
  if (datacode=='G') then
     i3xcsh=istart !beware on the fact that this is not what represents its name!!!
     is_step=n01*n02*n03
  else if (datacode=='D') then
     i3xcsh=nxcl+nwbl-1
     is_step=m1*m3*nxt
  end if
 
  !if (iproc == 0) print *,'n03,nxt,nxc,geocode,datacode',n03,nxt,nxc,geocode,datacode

  ehartreeLOC=0.0_dp
  !recollect the final data
  if (ixc==0) then !without XC the spin does not exist
     do j2=1,nxc
        i2=j2+i3xcsh !in this case the shift is always zero for a parallel run
        ind3=(i2-1)*n01*n02
        do i3=1,m3
           ind2=(i3-1)*n01+ind3
           do i1=1,m1
              ind=i1+ind2
              pot=zf(i1,i3,j2)
              ehartreeLOC=ehartreeLOC+rhopot(ind)*pot
              rhopot(ind)=real(pot,wp)
           end do
        end do
     end do
  else if (sumpion) then
     do j2=1,nxc
        i2=j2+i3xcsh
        ind3=(i2-1)*n01*n02
        do i3=1,m3
           ind2=(i3-1)*n01+ind3
           do i1=1,m1
              ind=i1+ind2
              pot=zf(i1,i3,j2)
              ehartreeLOC=ehartreeLOC+rhopot(ind)*pot
              rhopot(ind)=real(pot,wp)+real(zfionxc(i1,i3,j2,1),wp)
           end do
        end do
     end do
     !in the spin-polarised case the potential is given contiguously
     if (nspin==2) then
        !this start the count in the other component of the global array
        if (datacode=='G') ind=i3xcsh*n01*n02+n01*n02*n03
        do j2=1,nxc
           i2=j2+i3xcsh
           ind3=(i2-1)*n01*n02
           do i3=1,m3
              ind2=(i3-1)*n01+ind3
              do i1=1,m1
                 ind2nd=i1+ind2+is_step
                 ind=ind+1
                 pot=zf(i1,i3,j2)
                 ehartreeLOC=ehartreeLOC+rhopot(ind2nd)*pot
                 rhopot(ind)=real(pot,wp)+real(zfionxc(i1,i3,j2,2),wp)
              end do
           end do
        end do
     end if
  else
     if (datacode == 'G') then
        ind4sh=n01*n02*i3xcsh
     else
        ind4sh=0
     end if
     do j2=1,nxc
        i2=j2+i3xcsh
        ind3=(i2-1)*n01*n02
        do i3=1,m3
           ind2=(i3-1)*n01+ind3
           do i1=1,m1
              ind=i1+(i3-1)*n01+(i2-1)*n01*n02
              ind4=i1+(i3-1)*n01+(j2-1)*n01*n02+ind4sh
              pot=zf(i1,i3,j2)
              ehartreeLOC=ehartreeLOC+rhopot(ind)*pot
              rhopot(ind)=real(pot,wp)
              pot_ion(ind4)=zfionxc(i1,i3,j2,1)
           end do
        end do
     end do
     !in the spin-polarised (distributed) case the potential is given contiguously
     if (nspin==2) then
        if (datacode == 'D') ind4sh=-n01*n02*(nxt-nxc)
        do j2=1,nxc
           i2=j2+i3xcsh
           ind3=(i2-1)*n01*n02
           do i3=1,m3
              ind2=(i3-1)*n01+ind3
              do i1=1,m1
                 ind=i1+(i3-1)*n01+(i2-1)*n01*n02+is_step
                 ind4=i1+(i3-1)*n01+(j2-1)*n01*n02+is_step+ind4sh
                 pot=zf(i1,i3,j2)
                 ehartreeLOC=ehartreeLOC+rhopot(ind)*pot
                 pot_ion(ind4)=zfionxc(i1,i3,j2,2)
              end do
           end do
        end do
     end if
  end if
  ehartreeLOC=ehartreeLOC*0.5_dp*hx*hy*hz
  
  i_all=-product(shape(zf))*kind(zf)
  deallocate(zf,stat=i_stat)
  call memocc(i_stat,i_all,'zf',subname)
  i_all=-product(shape(zfionxc))*kind(zfionxc)
  deallocate(zfionxc,stat=i_stat)
  call memocc(i_stat,i_all,'zfionxc',subname)

  call timing(iproc,'PSolv_comput  ','OF')

  !gathering the data to obtain the distribution array
  !evaluating the total ehartree,eexcu,vexcu
  if (nproc > 1) then

     call timing(iproc,'PSolv_commun  ','ON')
     allocate(energies_mpi(6+ndebug),stat=i_stat)
     call memocc(i_stat,energies_mpi,'energies_mpi',subname)

     energies_mpi(1)=ehartreeLOC
     energies_mpi(2)=eexcuLOC
     energies_mpi(3)=vexcuLOC
     call MPI_ALLREDUCE(energies_mpi(1),energies_mpi(4),3,mpidtypd,MPI_SUM,MPI_COMM_WORLD,ierr)
     eh=energies_mpi(4)
     exc=energies_mpi(5)
     vxc=energies_mpi(6)

     i_all=-product(shape(energies_mpi))*kind(energies_mpi)
     deallocate(energies_mpi,stat=i_stat)
     call memocc(i_stat,i_all,'energies_mpi',subname)
     call timing(iproc,'PSolv_commun  ','OF')

     if (datacode == 'G') then
        !building the array of the data to be sent from each process
        !and the array of the displacement

        call timing(iproc,'PSolv_comput  ','ON')
        allocate(gather_arr(0:nproc-1,2+ndebug),stat=i_stat)
        call memocc(i_stat,gather_arr,'gather_arr',subname)
        do jproc=0,nproc-1
           istart=min(jproc*(md2/nproc),m2-1)
           jend=max(min(md2/nproc,m2-md2/nproc*jproc),0)
           gather_arr(jproc,1)=m1*m3*jend
           gather_arr(jproc,2)=m1*m3*istart
        end do

        !gather all the results in the same rhopot array
        istart=min(iproc*(md2/nproc),m2-1)

        call timing(iproc,'PSolv_comput  ','OF')
        call timing(iproc,'PSolv_commun  ','ON')
        istden=1+n01*n02*istart
        istglo=1
        do ispin=1,nspin
           if (ispin==2) then
              istden=istden+n01*n02*n03
              istglo=istglo+n01*n02*n03
           end if
           call MPI_ALLGATHERV(rhopot(istden),gather_arr(iproc,1),mpidtypw,&
                rhopot(istglo),gather_arr(0,1),gather_arr(0,2),mpidtypw,&
                MPI_COMM_WORLD,ierr)
           !if it is the case gather also the results of the XC potential
           if (ixc /=0 .and. .not. sumpion) then
              call MPI_ALLGATHERV(pot_ion(istden),gather_arr(iproc,1),&
                   mpidtypw,pot_ion(istglo),gather_arr(0,1),gather_arr(0,2),&
                   mpidtypw,MPI_COMM_WORLD,ierr)
           end if
        end do
        call timing(iproc,'PSolv_commun  ','OF')
        call timing(iproc,'PSolv_comput  ','ON')

        i_all=-product(shape(gather_arr))*kind(gather_arr)
        deallocate(gather_arr,stat=i_stat)
        call memocc(i_stat,i_all,'gather_arr',subname)

        call timing(iproc,'PSolv_comput  ','OF')

     end if

  else
     eh=real(ehartreeLOC,gp)
     exc=real(eexcuLOC,gp)
     vxc=real(vexcuLOC,gp)
  end if

  if(nspin==1 .and. ixc /= 0) eh=eh*2.0_gp
  if (iproc==0  .and. wrtmsg) write(*,'(a)')'done.'

END SUBROUTINE PSolver



!>    Transforms a generalized spin density into a pointwise collinear spin density which is
!!    then passed to the Poisson Solver (PSolver). 
!! @author
!!    Copyright (C) 2002-2007 BigDFT group 
!!    This file is distributed under the terms of the
!!    GNU General Public License, see ~/COPYING file
!!    or http://www.gnu.org/copyleft/gpl.txt .
!!    For the list of contributors, see ~/AUTHORS 
!!
!! SYNOPSIS
!!    geocode  Indicates the boundary conditions (BC) of the problem:
!!            'F' free BC, isolated systems.
!!                The program calculates the solution as if the given density is
!!                "alone" in R^3 space.
!!            'S' surface BC, isolated in y direction, periodic in xz plane                
!!                The given density is supposed to be periodic in the xz plane,
!!                so the dimensions in these direction mus be compatible with the FFT
!!                Beware of the fact that the isolated direction is y!
!!            'P' periodic BC.
!!                The density is supposed to be periodic in all the three directions,
!!                then all the dimensions must be compatible with the FFT.
!!                No need for setting up the kernel.
!!    datacode Indicates the distribution of the data of the input/output array:
!!            'G' global data. Each process has the whole array of the density 
!!                which will be overwritten with the whole array of the potential
!!            'D' distributed data. Each process has only the needed part of the density
!!                and of the potential. The data distribution is such that each processor
!!                has the xy planes needed for the calculation AND for the evaluation of the 
!!                gradient, needed for XC part, and for the White-Bird correction, which
!!                may lead up to 8 planes more on each side. Due to this fact, the information
!!                between the processors may overlap.
!!    nproc       number of processors
!!    iproc       label of the process,from 0 to nproc-1
!!    n01,n02,n03 global dimension in the three directions. They are the same no matter if the 
!!                datacode is in 'G' or in 'D' position.
!!    n3d         third dimension of the density. For distributed data, it takes into account 
!!                the enlarging needed for calculating the XC functionals.
!!                For global data it is simply equal to n03. 
!!                When there are too many processes and there is no room for the density n3d=0
!!    ixc         eXchange-Correlation code. Indicates the XC functional to be used 
!!                for calculating XC energies and potential. 
!!                ixc=0 indicates that no XC terms are computed. The XC functional codes follow
!!                the ABINIT convention.
!!    hx,hy,hz    grid spacings. For the isolated BC case for the moment they are supposed to 
!!                be equal in the three directions
!!    rhopot      main input/output array.
!!                On input, it represents the density values on the grid points
!!                On output, it is the Hartree potential, namely the solution of the Poisson 
!!                equation PLUS (when ixc/=0 sumpion=.true.) the XC potential 
!!                PLUS (again for ixc/=0 and sumpion=.true.) the pot_ion array. 
!!                The output is non overlapping, in the sense that it does not
!!                consider the points that are related to gradient and WB calculation
!!    karray      kernel of the poisson equation. It is provided in distributed case, with
!!                dimensions that are related to the output of the PS_dim4allocation routine
!!                it MUST be created by following the same geocode as the Poisson Solver.
!!    pot_ion     additional external potential that is added to the output, 
!!                when the XC parameter ixc/=0 and sumpion=.true., otherwise it corresponds 
!!                to the XC potential Vxc.
!!                When sumpion=.true., it is always provided in the distributed form,
!!                clearly without the overlapping terms which are needed only for the XC part
!!                When sumpion=.false. it is the XC potential and therefore it has 
!!                the same distribution of the data as the potential
!!                Ignored when ixc=0.
!!    eh,exc,vxc  Hartree energy, XC energy and integral of $\rho V_{xc}$ respectively
!!    offset      value of the potential at the point 1,1,1 of the grid.
!!                To be used only in the periodic case, ignored for other boundary conditions.
!!    sumpion     logical value which states whether to sum pot_ion to the final result or not
!!                if sumpion==.true. rhopot will be the Hartree potential + pot_ion+vxci
!!                                   pot_ion will be untouched
!!                if sumpion==.false. rhopot will be only the Hartree potential
!!                                    pot_ion will be the XC potential vxci
!!                this value is ignored when ixc=0. In that case pot_ion is untouched
!! @warning
!!    The dimensions of the arrays must be compatible with geocode, datacode, nproc, 
!!    ixc and iproc. Since the arguments of these routines are indicated with the *, it
!!    is IMPERATIVE to use the PS_dim4allocation routine for calculation arrays sizes.
!!    Moreover, for the cases with the exchange and correlation the density must be initialised
!!    to 10^-20 and not to zero.
!! Author:
!!    Anders Bergman
!! CREATION DATE
!!    March 2008
!! 
subroutine PSolverNC(geocode,datacode,iproc,nproc,n01,n02,n03,n3d,ixc,hx,hy,hz,&
     rhopot,karray,pot_ion,eh,exc,vxc,offset,sumpion,nspin)
  use module_base
  implicit none
  character(len=1), intent(in) :: geocode
  character(len=1), intent(in) :: datacode
  logical, intent(in) :: sumpion
  integer, intent(in) :: iproc,nproc,n01,n02,n03,n3d,ixc,nspin
  real(gp), intent(in) :: hx,hy,hz
  real(dp), intent(in) :: offset
  real(dp), dimension(*), intent(in) :: karray
  real(gp), intent(out) :: eh,exc,vxc
  real(wp), dimension(*), intent(inout) :: pot_ion
  real(dp), dimension(*), intent(inout) :: rhopot
  !local variables
  character(len=*), parameter :: subname='PSolverNC'
  real(dp) :: rhon,rhos,factor
  integer :: i_all,i_stat,i1,i2,i3,idx,offs
  real(dp), dimension(:,:,:), allocatable :: m_norm
  real(dp), dimension(:,:,:,:), allocatable :: rho_diag
  
  
  if(nspin==4) then
     !Allocate diagonal spin-density in real space
     if (n3d >0) then
        allocate(rho_diag(n01,n02,n3d,2+ndebug),stat=i_stat)
        call memocc(i_stat,rho_diag,'rho_diag',subname)
        allocate(m_norm(n01,n02,n3d+ndebug),stat=i_stat)
        call memocc(i_stat,m_norm,'m_norm',subname)
        !           print *,'Rho Dims',shape(rhopot),shape(rho_diag)
        idx=1
        offs=n01*n02*n3d 
        do i3=1,n3d
           do i2=1,n02
              do i1=1,n01
                 !rho_diag(i1,i2,i3,1)=rhopot(i1,i2,i3,1)
                 m_norm(i1,i2,i3)=&
                      sqrt(rhopot(idx+offs)**2+rhopot(idx+2*offs)**2+rhopot(idx+3*offs)**2)
                 rho_diag(i1,i2,i3,1)=(rhopot(idx)+m_norm(i1,i2,i3))*0.5_dp+1.00e-20
                 rho_diag(i1,i2,i3,2)=(rhopot(idx)-m_norm(i1,i2,i3))*0.5_dp+1.00e-20
                 idx=idx+1
                 !m_norm(i1,i2,i3)=sqrt(rhopot(i1,i2,i3,2)**2+rhopot(i1,i2,i3,3)**2+rhopot(i1,i2,i3,4)**2)
                 !rho_diag(i1,i2,i3,1)=(rhopot(i1,i2,i3,1)+m_norm(i1,i2,i3))*0.5d0!+1.00e-20
                 !rho_diag(i1,i2,i3,2)=(rhopot(i1,i2,i3,1)-m_norm(i1,i2,i3))*0.5d0!+1.00e-20
              end do
           end do
        end do
     else
        allocate(rho_diag(1,1,1,2+ndebug),stat=i_stat)
        call memocc(i_stat,rho_diag,'rho_diag',subname)
        allocate(m_norm(1,1,1+ndebug),stat=i_stat)
        call memocc(i_stat,m_norm,'m_norm',subname)
        rho_diag=0.0_dp
        m_norm=0.0_dp
     end if
     
     call PSolver(geocode,datacode,iproc,nproc,n01,n02,n03,ixc,hx,hy,hz,&
          rho_diag,karray,pot_ion,eh,exc,vxc,offset,sumpion,2)
     !print *,'Psolver R',eh,exc,vxc
     !open(17)
     idx=1
     do i3=1,n3d
        do i2=1,n02
           do i1=1,n01
              rhon=(rho_diag(i1,i2,i3,1)+rho_diag(i1,i2,i3,2))*0.5_dp
              rhos=(rho_diag(i1,i2,i3,1)-rho_diag(i1,i2,i3,2))*0.5_dp
              if(m_norm(i1,i2,i3)>rhopot(idx)*4.0e-20_dp)then
                 !                 if(m_norm(i1,i2,i3)>rhopot(i1,i2,i3,1)*4.0e-20)then
                 factor=rhos/m_norm(i1,i2,i3)
              else
                 factor=0.0_dp
              end if
              !write(17,'(3(i0,1x),5(1pe12.5))')i1,i2,i3,rhon,rhos,rho_diag(i1,i2,i3,1),rho_diag(i1,i2,i3,2),factor
              rhopot(idx)=rhon+rhopot(idx+3*offs)*factor
              rhopot(idx+offs)=rhopot(idx+offs)*factor
              rhopot(idx+2*offs)=-rhopot(idx+2*offs)*factor
              rhopot(idx+3*offs)=rhon-rhopot(idx+3*offs)*factor
              idx=idx+1
              !                 rhopot(i1,i2,i3,1)=rhon+rhopot(i1,i2,i3,4)*factor
              !                 rhopot(i1,i2,i3,2)=rhopot(i1,i2,i3,2)*factor
              !                 rhopot(i1,i2,i3,3)=-rhopot(i1,i2,i3,3)*factor
              !                 rhopot(i1,i2,i3,4)=rhon-rhopot(i1,i2,i3,4)*factor
           end do
        end do
     end do
     !close(17)
     i_all=-product(shape(rho_diag))*kind(rho_diag)
     deallocate(rho_diag,stat=i_stat)
     call memocc(i_stat,i_all,'rho_diag',subname)
     i_all=-product(shape(m_norm))*kind(m_norm)
     deallocate(m_norm,stat=i_stat)
     call memocc(i_stat,i_all,'m_norm',subname)
  else
     call PSolver(geocode,datacode,iproc,nproc,n01,n02,n03,ixc,hx,hy,hz,&
          rhopot,karray,pot_ion,eh,exc,vxc,offset,sumpion,nspin)
  end if

END SUBROUTINE PSolverNC



!>    Calculate the dimensions needed for the allocation of the arrays 
!!    related to the Poisson Solver
!!
!! SYNOPSIS
!!    @param geocode  Indicates the boundary conditions (BC) of the problem:
!!            'F' free BC, isolated systems.
!!                The program calculates the solution as if the given density is
!!                "alone" in R^3 space.
!!            'S' surface BC, isolated in y direction, periodic in xz plane                
!!                The given density is supposed to be periodic in the xz plane,
!!                so the dimensions in these direction mus be compatible with the FFT
!!                Beware of the fact that the isolated direction is y!
!!            'P' periodic BC.
!!                The density is supposed to be periodic in all the three directions,
!!                then all the dimensions must be compatible with the FFT.
!!                No need for setting up the kernel.
!!    @param datacode Indicates the distribution of the data of the input/output array:
!!            'G' global data. Each process has the whole array of the density 
!!                which will be overwritten with the whole array of the potential
!!            'D' distributed data. Each process has only the needed part of the density
!!                and of the potential. The data distribution is such that each processor
!!                has the xy planes needed for the calculation AND for the evaluation of the 
!!                gradient, needed for XC part, and for the White-Bird correction, which
!!                may lead up to 8 planes more on each side. Due to this fact, the information
!!                between the processors may overlap.
!!    iproc,nproc number of process, number of processes
!!    n01,n02,n03 dimensions of the real space grid to be hit with the Poisson Solver
!!    ixc         eXchange-Correlation code. Indicates the XC functional to be used 
!!                for calculating XC energies and potential. 
!!                ixc=0 indicates that no XC terms are computed. The XC functional codes follow
!!                the ABINIT convention.
!!    n3d         third dimension of the density. For distributed data, it takes into account 
!!                the enlarging needed for calculating the XC functionals.
!!                For global data it is simply equal to n03. 
!!                When there are too many processes and there is no room for the density n3d=0
!!    n3p         third dimension for the potential. The same as n3d, but without 
!!                taking into account the enlargment for the XC part. For non-GGA XC, n3p=n3d.
!!    n3pi        Dimension of the pot_ion array, always with distributed data. 
!!                For distributed data n3pi=n3p
!!    i3xcsh      Shift of the density that must be performed to enter in the 
!!                non-overlapping region. Useful for recovering the values of the potential
!!                when using GGA XC functionals. If the density starts from rhopot(1,1,1),
!!                the potential starts from rhopot(1,1,i3xcsh+1). 
!!                For non-GGA XCs and for global distribution data i3xcsh=0
!!    i3s         Starting point of the density effectively treated by each processor 
!!                in the third direction.
!!                It takes into account also the XC enlarging. The array rhopot will correspond
!!                To the planes of third coordinate from i3s to i3s+n3d-1. 
!!                The potential to the planes from i3s+i3xcsh to i3s+i3xcsh+n3p-1
!!                The array pot_ion to the planes from i3s+i3xcsh to i3s+i3xcsh+n3pi-1
!!                For global disposition i3s is equal to distributed case with i3xcsh=0.
!! @warning
!!    The XC enlarging due to GGA part is not present for surfaces and 
!!    periodic boundary condition. This is related to the fact that the calculation of the
!!    gradient and the White-Bird correction are not yet implemented for non-isolated systems
!! Author:
!!    Luigi Genovese
!! CREATION DATE
!!    February 2007
!!
subroutine PS_dim4allocation(geocode,datacode,iproc,nproc,n01,n02,n03,ixc,&
     n3d,n3p,n3pi,i3xcsh,i3s)
  implicit none
  character(len=1), intent(in) :: geocode
  character(len=1), intent(in) :: datacode
  integer, intent(in) :: iproc,nproc,n01,n02,n03,ixc
  integer, intent(out) :: n3d,n3p,n3pi,i3xcsh,i3s
  !local variables
  !n(c) integer, parameter :: nordgr=4
  integer :: m1,m2,m3,md1,md2,md3,n1,n2,n3,nd1,nd2,nd3
  integer :: istart,iend,nxc,nwb,nxt,nxcl,nxcr,nwbl,nwbr


  !calculate the dimensions wrt the geocode
  if (geocode == 'P') then
     call P_FFT_dimensions(n01,n02,n03,m1,m2,m3,n1,n2,n3,md1,md2,md3,nd1,nd2,nd3,nproc)
  else if (geocode == 'S') then
     call S_FFT_dimensions(n01,n02,n03,m1,m2,m3,n1,n2,n3,md1,md2,md3,nd1,nd2,nd3,nproc,0)
<<<<<<< HEAD
  else if (geocode == 'F') then
=======
  else if (geocode == 'F' .or. geocode == 'H') then
>>>>>>> 061d5a03
     call F_FFT_dimensions(n01,n02,n03,m1,m2,m3,n1,n2,n3,md1,md2,md3,nd1,nd2,nd3,nproc,0)
  else if (geocode == 'W') then
     call W_FFT_dimensions(n01,n02,n03,m1,m2,m3,n1,n2,n3,md1,md2,md3,nd1,nd2,nd3,nproc)
  else
     write(*,*) geocode
     stop 'PS_dim4allocation: geometry code not admitted'
  end if

  !formal start and end of the slice
  istart=iproc*(md2/nproc)
  iend=min((iproc+1)*md2/nproc,m2)

  if (datacode == 'D') then
     call xc_dimensions(geocode,ixc,istart,iend,m2,nxc,nxcl,nxcr,nwbl,nwbr,i3s,i3xcsh)

     nwb=nxcl+nxc+nxcr-2
     nxt=nwbr+nwb+nwbl

     n3p=nxc
     n3d=nxt
     n3pi=n3p
  else if (datacode == 'G') then
     n3d=n03
     n3p=n03
     i3xcsh=0
     i3s=min(istart,m2-1)+1
     n3pi=max(iend-istart,0)
  else
     print *,datacode
     stop 'PS_dim4allocation: data code not admitted'
  end if

!!  print *,'P4,iproc',iproc,'nxc,ncxl,ncxr,nwbl,nwbr',nxc,nxcl,nxcr,nwbl,nwbr,&
!!       'ixc,n3d,n3p,i3xcsh,i3s',ixc,n3d,n3p,i3xcsh,i3s

END SUBROUTINE PS_dim4allocation



!>   Calculate the dimensions to be used for the XC part, taking into account also
!!   the White-bird correction which should be made for some GGA functionals
!!
!! SYNOPSIS
!!    geocode   choice of the boundary conditions
!!
!!    @param ixc       XC id
!!    @param m2        dimension to be parallelised
!!    @param nxc       size of the parallelised XC potential
!!    @param ncxl,ncxr left and right buffers for calculating the WB correction after call drivexc
!!    @param nwbl,nwbr left and right buffers for calculating the gradient to pass to drivexc    
!!    @param i3s       starting addres of the distributed dimension
!!    @param i3xcsh    shift to be applied to i3s for having the striting address of the potential
!!
!! @warning
!!    It is imperative that iend <=m2
!! Author:
!!    Luigi Genovese
!! CREATION DATE
!!    May 2008
!!
subroutine xc_dimensions(geocode,ixc,istart,iend,m2,nxc,nxcl,nxcr,nwbl,nwbr,i3s,i3xcsh)
  use module_xc

  implicit none

  character(len=1), intent(in) :: geocode
  integer, intent(in) :: ixc,istart,iend,m2
  integer, intent(out) :: nxc,nxcl,nxcr,nwbl,nwbr,i3s,i3xcsh
  !local variables
  integer, parameter :: nordgr=4 !the order of the finite-difference gradient (fixed)
  logical :: use_gradient

  if (istart <= m2-1) then
     use_gradient = xc_isgga()
     nxc=iend-istart
     if (use_gradient .and. geocode == 'F') then
        if (ixc==13) then
           !now the dimension of the part required for the gradient
           nwbl=min(istart,nordgr)
           nwbr=min(m2-iend,nordgr) !always m2 < iend
           nxcl=1
           nxcr=1
        else
           !now the dimension of the part required for the gradient
           if(istart<=nordgr) then
              nxcl=istart+1
              nwbl=0
           else
              nxcl=nordgr+1
              nwbl=min(nordgr,istart-nordgr)
           end if
           if(iend>=m2-nordgr+1) then
              nxcr=m2-iend+1
              nwbr=0
           else
              nxcr=nordgr+1
              nwbr=min(nordgr,m2-nordgr-iend)
           end if
        end if
     else if (geocode /= 'F' .and. use_gradient .and. nxc /= m2) then
        if (ixc==13) then
           !now the dimension of the part required for the gradient
           nwbl=nordgr
           nwbr=nordgr
           nxcl=1
           nxcr=1
        else
           nxcl=nordgr+1
           nwbl=nordgr
           nxcr=nordgr+1
           nwbr=nordgr
        end if
     !this case is also considered below
     !else if (geocode /= 'F' .and. use_gradient .and. nxc == m2) then
     else 
        nwbl=0
        nwbr=0
        nxcl=1
        nxcr=1
     end if
     i3xcsh=nxcl+nwbl-1
     i3s=istart+1-i3xcsh
  else
     nwbl=0
     nwbr=0
     nxcl=1
     nxcr=1
     nxc=0
     i3xcsh=0
     i3s=m2
  end if
END SUBROUTINE xc_dimensions



!>    Calculate four sets of dimension needed for the calculation of the
!!    convolution for the periodic system
!!
!!    @param n01,n02,n03 original real dimensions (input)
!!
!!    @param m1,m2,m3 original real dimension, with m2 and m3 exchanged
!!
!!    @param n1,n2,n3 the first FFT dimensions (even for the moment - the medium point being n/2+1)
!!
!!    @param md1,md2,md3 the n1,n2,n3 dimensions. They contain the real unpadded space.
!!           !!           md2 is further enlarged to be a multiple of nproc
!!
!!    @param nd1,nd2,nd3 fourier dimensions for which the kernel is injective,
!!                formally 1/8 of the fourier grid. Here the dimension nd3 is
!!                enlarged to be a multiple of nproc
!!
!! @warning
!!    This four sets of dimensions are actually redundant (mi=n0i), 
!!    due to the backward-compatibility
!!    with the other geometries of the Poisson Solver.
!!    The dimensions 2 and 3 are exchanged.
!! Author:
!!    Luigi Genovese
!! CREATION DATE
!!    October 2006
!!
subroutine P_FFT_dimensions(n01,n02,n03,m1,m2,m3,n1,n2,n3,md1,md2,md3,nd1,nd2,nd3,nproc)
 implicit none
 integer, intent(in) :: n01,n02,n03,nproc
 integer, intent(out) :: m1,m2,m3,n1,n2,n3,md1,md2,md3,nd1,nd2,nd3
 integer :: l1,l2,l3
 
 !dimensions of the density in the real space
 m1=n01
 m2=n03
 m3=n02

 ! real space grid dimension (suitable for number of processors)
 l1=m1
 l2=m2
 l3=m3 

 !initialize the n dimension to solve Cray compiler bug
 n1=l1
 n2=l2
 n3=l3

 call fourier_dim(l1,n1)
 if (n1 /= m1) then
    print *,'the FFT in the x direction is not allowed'
    print *,'n01 dimension',n01
    stop
 end if

 call fourier_dim(l2,n2)
 if (n2 /= m2) then
    print *,'the FFT in the z direction is not allowed'
    print *,'n03 dimension',n03
    stop
 end if
 
 call fourier_dim(l3,n3)
 if (n3 /= m3) then
    print *,'the FFT in the y direction is not allowed'
    print *,'n02 dimension',n02
    stop
 end if

 !dimensions that contain the unpadded real space,
 ! compatible with the number of processes
 md1=n1
 md2=n2
 md3=n3

 !enlarge the md2 dimension to be compatible with MPI_ALLTOALL communication
 do while(nproc*(md2/nproc) < n2)
    !151 if (nproc*(md2/nproc) < n2) then
    md2=md2+1
 end do
!    goto 151
 !endif

 !dimensions of the kernel, 1/8 of the total volume,
 !compatible with nproc
 nd1=n1/2+1 
 nd2=n2/2+1
 nd3=n3/2+1
 
 !enlarge the md2 dimension to be compatible with MPI_ALLTOALL communication
 do while(modulo(nd3,nproc) /= 0)
!250 if (modulo(nd3,nproc) /= 0) then
    nd3=nd3+1
!    goto 250
! endif
 end do

END SUBROUTINE P_FFT_dimensions



!>    Calculate four sets of dimension needed for the calculation of the
!!    convolution for the surface system
!!
!! SYNOPSIS
!!    n01,n02,n03 original real dimensions (input)
!!
!!    m1,m2,m3 original real dimension, with 2 and 3 exchanged
!!
!!    n1,n2 the first FFT dimensions, for the moment supposed to be even
!!    n3    the double of the first FFT even dimension greater than m3
!!          (improved for the HalFFT procedure)
!!
!!    md1,md2     the n1,n2 dimensions. 
!!    md3         half of n3 dimension. They contain the real unpadded space,
!!                which has been properly enlarged to be compatible with the FFT dimensions n_i.
!!                md2 is further enlarged to be a multiple of nproc
!!
!!    nd1,nd2,nd3 fourier dimensions for which the kernel FFT is injective,
!!                formally 1/8 of the fourier grid. Here the dimension nd3 is
!!                enlarged to be a multiple of nproc
!!
!! @warning
!!    This four sets of dimensions are actually redundant (mi=n0i), 
!!    due to the backward-compatibility
!!    with the Poisson Solver with other geometries.
!!    Dimensions n02 and n03 were exchanged
!! Author:
!!    Luigi Genovese
!! CREATION DATE
!!    October 2006
!!
subroutine S_FFT_dimensions(n01,n02,n03,m1,m2,m3,n1,n2,n3,md1,md2,md3,nd1,nd2,nd3,nproc,gpu)
 implicit none
 integer, intent(in) :: n01,n02,n03,nproc,gpu
 integer, intent(out) :: m1,m2,m3,n1,n2,n3,md1,md2,md3,nd1,nd2,nd3
 integer :: l1,l2,l3

 !dimensions of the density in the real space
 m1=n01
 m2=n03
 m3=n02

 ! real space grid dimension (suitable for number of processors)
 l1=m1
 l2=m2
 if (gpu.eq.0) then
  l3=m3 !beware of the half dimension
 else
  l3=2*m3
 endif

 !initialize the n dimension to solve Cray compiler bug
 n1=l1
 n2=l2
 n3=l3

 call fourier_dim(l1,n1)
 if (n1 /= m1) then
    print *,'the FFT in the x direction is not allowed'
    print *,'n01 dimension',n01
    stop
 end if
 
 call fourier_dim(l2,n2)
 if (n2 /= m2) then
    print *,'the FFT in the z direction is not allowed'
    print *,'n03 dimension',n03
    stop
 end if

 do
    call fourier_dim(l3,n3)
    if (modulo(n3,2) == 0) then
       exit
    end if
    l3=l3+1
 end do
 if (gpu.eq.0) n3=2*n3

 !dimensions that contain the unpadded real space,
 ! compatible with the number of processes
 md1=n1
 md2=n2
 md3=n3/2
 do while(nproc*(md2/nproc) < n2)
    !151 if (nproc*(md2/nproc).lt.n2) then
    md2=md2+1
    !goto 151
    !endif
 end do


 !dimensions of the kernel, 1/8 of the total volume,
 !compatible with nproc

 !these two dimensions are like that since they are even
 nd1=n1/2+1
 nd2=n2/2+1
 nd3=n3/2+1
 do while(modulo(nd3,nproc) /= 0)
    !250 if (modulo(nd3,nproc) .ne. 0) then
    nd3=nd3+1
    !goto 250
    !endif
 end do

END SUBROUTINE S_FFT_dimensions

!>    Calculate four sets of dimension needed for the calculation of the
!!    convolution for the Wires BC system
!!
!! SYNOPSIS
!!    n01,n02,n03 original real dimensions (input)
!!
!!    m1,m2,m3 original real dimension, with 2 and 3 exchanged
!!
!!    n1,n2 the first FFT dimensions, for the moment supposed to be even
!!    n3    the double of the first FFT even dimension greater than m3
!!          (improved for the HalFFT procedure)
!!
!!    md1,md2     the n1,n2 dimensions. 
!!    md3         half of n3 dimension. They contain the real unpadded space,
!!                which has been properly enlarged to be compatible with the FFT dimensions n_i.
!!                md2 is further enlarged to be a multiple of nproc
!!
!!    nd1,nd2,nd3 fourier dimensions for which the kernel FFT is injective,
!!                formally 1/8 of the fourier grid. Here the dimension nd3 is
!!                enlarged to be a multiple of nproc
!!
!! @warning
!!    This four sets of dimensions are actually redundant (mi=n0i), 
!!    due to the backward-compatibility
!!    with the Poisson Solver with other geometries.
!!    Dimensions n02 and n03 were exchanged
!! Author:
!!    Luigi Genovese
!! CREATION DATE
!!    October 2006
!!
subroutine W_FFT_dimensions(n01,n02,n03,m1,m2,m3,n1,n2,n3,md1,md2,md3,nd1,nd2,nd3,nproc)
 implicit none
 integer, intent(in) :: n01,n02,n03,nproc
 integer, intent(out) :: m1,m2,m3,n1,n2,n3,md1,md2,md3,nd1,nd2,nd3
 integer :: l1,l2,l3

 !dimensions of the density in the real space
 m1=n01
 m2=n03
 m3=n02

 ! real space grid dimension (suitable for number of processors)
 l1=2*m1
 l2=m2
 l3=m3 !beware of the half dimension

 do
    call fourier_dim(l1,n1)
    if (modulo(n1,2) == 0) then
       exit
    end if
    l1=l1+1
 end do

 
 call fourier_dim(l2,n2)
 if (n2 /= m2) then
    print *,'the FFT in the z direction is not allowed'
    print *,'n03 dimension',n03
    stop
 end if

 do
    call fourier_dim(l3,n3)
    if (modulo(n3,2) == 0) then
       exit
    end if
    l3=l3+1
 end do

 n3=2*n3

 !dimensions that contain the unpadded real space,
 ! compatible with the number of processes
 md1=n1/2
 md2=n2
 md3=n3/2
 do while(nproc*(md2/nproc) < n2)
    !151 if (nproc*(md2/nproc).lt.n2) then
    md2=md2+1
    !goto 151
    !endif
 end do


 !dimensions of the kernel, 1/8 of the total volume,
 !compatible with nproc

 !these two dimensions are like that since they are even
 nd1=n1/2+1
 nd2=n2/2+1
 nd3=n3/2+1
 do while(modulo(nd3,nproc) /= 0)
    !250 if (modulo(nd3,nproc) .ne. 0) then
    nd3=nd3+1
    !goto 250
    !endif
 end do

END SUBROUTINE W_FFT_dimensions



!>    Calculate four sets of dimension needed for the calculation of the
!!    zero-padded convolution
!!
!!    @param n01,n02,n03 original real dimensions (input)
!!
!!    @param m1,m2,m3 original real dimension with the dimension 2 and 3 exchanged
!!
!!    @param n1,n2 the first FFT even dimensions greater that 2*m1, 2*m2
!!    @param n3    the double of the first FFT even dimension greater than m3
!!          (improved for the HalFFT procedure)
!!
!!    @param md1,md2,md3 half of n1,n2,n3 dimension. They contain the real unpadded space,
!!                which has been properly enlarged to be compatible with the FFT dimensions n_i.
!!                md2 is further enlarged to be a multiple of nproc
!!
!!    @param nd1,nd2,nd3 fourier dimensions for which the kernel FFT is injective,
!!                formally 1/8 of the fourier grid. Here the dimension nd3 is
!!                enlarged to be a multiple of nproc
!!
!! @warning
!!    The dimension m2 and m3 correspond to n03 and n02 respectively
!!    this is needed since the convolution routine manage arrays of dimension
!!    (md1,md3,md2/nproc)
!! Author:
!!    Luigi Genovese
!! CREATION DATE
!!    February 2006
!!
subroutine F_FFT_dimensions(n01,n02,n03,m1,m2,m3,n1,n2,n3,md1,md2,md3,nd1,nd2,nd3,nproc,gpu)
 implicit none
 integer, intent(in) :: n01,n02,n03,nproc,gpu
 integer, intent(out) :: m1,m2,m3,n1,n2,n3,md1,md2,md3,nd1,nd2,nd3
 integer :: l1,l2,l3

 !dimensions of the density in the real space, inverted for convenience
 m1=n01
 m2=n03
 m3=n02
 ! real space grid dimension (suitable for number of processors)
 l1=2*m1
 l2=2*m2
 if (gpu.eq.0) then
  l3=m3 !beware of the half dimension
 else
  l3=2*m3
 endif
 !initialize the n dimension to solve Cray compiler bug
 n1=l1
 n2=l2
 n3=l3
 do
    call fourier_dim(l1,n1)
    if (modulo(n1,2) == 0) then
       exit
    end if
    l1=l1+1
 end do
 do
    call fourier_dim(l2,n2)
    if (modulo(n2,2) == 0) then
       exit
    end if
    l2=l2+1
 end do
 do
    call fourier_dim(l3,n3)
    if (modulo(n3,2) == 0) then
       exit
    end if
    l3=l3+1
 end do
<<<<<<< HEAD
=======

>>>>>>> 061d5a03
 if (gpu.eq.0) n3=2*n3

 !dimensions that contain the unpadded real space,
 ! compatible with the number of processes
 md1=n1/2
 md2=n2/2
 md3=n3/2
 do while(nproc*(md2/nproc) < n2/2)
   !151 if (nproc*(md2/nproc).lt.n2/2) then
    md2=md2+1
   !goto 151
   !endif
 end do

 !dimensions of the kernel, 1/8 of the total volume,
 !compatible with nproc
 nd1=n1/2+1
 nd2=n2/2+1
 nd3=n3/2+1

 do while(modulo(nd3,nproc) /= 0)
    !250 if (modulo(nd3,nproc) .ne. 0) then
    nd3=nd3+1
    !    goto 250
    ! endif
 end do

END SUBROUTINE F_FFT_dimensions
<|MERGE_RESOLUTION|>--- conflicted
+++ resolved
@@ -102,9 +102,9 @@
   real(dp), dimension(6) :: strten
   real(dp), dimension(:,:,:), allocatable :: zf
   integer, dimension(:,:), allocatable :: gather_arr
-
-
-  call timing(kernel%iproc,'PSolv_comput  ','ON')
+  integer, dimension(3) :: n
+  integer :: size1,switch_alg
+
 
   !do not write anything on screen if quiet is set to yes
   if (present(quiet)) then
@@ -122,6 +122,9 @@
   wrtmsg=wrtmsg .and. kernel%iproc_world==0
 ! rewrite
   if (wrtmsg) call yaml_open_map('Poisson Solver')
+
+if (kernel%igpu.ne.1) then !CPU case
+  call timing(kernel%iproc,'PSolv_comput  ','ON')
   !calculate the dimensions wrt the geocode
   if (kernel%geocode == 'P') then
      if (wrtmsg) &
@@ -152,37 +155,18 @@
      !write(*,'(1x,a,3(i5),a,i5,a)',advance='no')&
      !     'PSolver, wires BC, dimensions: ',n01,n02,n03,'   proc',nproc,' ... '
      call W_FFT_dimensions(kernel%ndims(1),kernel%ndims(2),kernel%ndims(3),m1,m2,m3,n1,n2,n3,&
-          md1,md2,md3,nd1,nd2,nd3,kernel%nproc)
+          md1,md2,md3,nd1,nd2,nd3,kernel%nproc,kernel%igpu)
   else if (kernel%geocode == 'H') then
      if (wrtmsg) &
           write(*,'(1x,a,3(i5),a,i5,a)',advance='no')&
-<<<<<<< HEAD
-          'PSolver, periodic BC, dimensions: ',n01,n02,n03,'   proc',nproc,' ... '
-     call P_FFT_dimensions(n01,n02,n03,m1,m2,m3,n1,n2,n3,md1,md2,md3,nd1,nd2,nd3,nproc)
-  else if (geocode == 'S') then
-     if (iproc==0 .and. wrtmsg) &
-          write(*,'(1x,a,3(i5),a,i5,a)',advance='no')&
-          'PSolver, surfaces BC, dimensions: ',n01,n02,n03,'   proc',nproc,' ... '
-     call S_FFT_dimensions(n01,n02,n03,m1,m2,m3,n1,n2,n3,md1,md2,md3,nd1,nd2,nd3,nproc,0)
-  else if (geocode == 'F') then
-     if (iproc==0 .and. wrtmsg) &
-          write(*,'(1x,a,3(i5),a,i5,a)',advance='no')&
-          'PSolver, free  BC, dimensions: ',n01,n02,n03,'   proc',nproc,' ... '
-     call F_FFT_dimensions(n01,n02,n03,m1,m2,m3,n1,n2,n3,md1,md2,md3,nd1,nd2,nd3,nproc,0)
-  else if (geocode == 'W') then
-     if (iproc==0 .and. wrtmsg) &
-          write(*,'(1x,a,3(i5),a,i5,a)',advance='no')&
-          'PSolver, wires BC, dimensions: ',n01,n02,n03,'   proc',nproc,' ... '
-     call W_FFT_dimensions(n01,n02,n03,m1,m2,m3,n1,n2,n3,md1,md2,md3,nd1,nd2,nd3,nproc)
-=======
           'PSolver, Helmholtz Equation Solver, dimensions: ',&
           kernel%ndims(1),kernel%ndims(2),kernel%ndims(3),'   proc',kernel%nproc,' ... '
      call F_FFT_dimensions(kernel%ndims(1),kernel%ndims(2),kernel%ndims(3),m1,m2,m3,n1,n2,n3,&
           md1,md2,md3,nd1,nd2,nd3,kernel%nproc,kernel%igpu)
->>>>>>> 061d5a03
   else
      stop 'PSolver: geometry code not admitted'
   end if
+
 
   if (wrtmsg) then
      call yaml_map('Dimensions',kernel%ndims,fmt='(i5)')
@@ -190,6 +174,23 @@
      call yaml_close_map()
      call yaml_newline()
   end if
+  
+  if(kernel%geocode == 'P') then
+     !no powers of hgrid because they are incorporated in the plane wave treatment
+     scal=1.0_dp/(real(n1,dp)*real(n2*n3,dp)) !to reduce chances of overflow
+  else if (kernel%geocode == 'S') then
+     !only one power of hgrid 
+     !factor of -4*pi for the definition of the Poisson equation
+     scal=-16.0_dp*atan(1.0_dp)*real(kernel%hgrids(2),dp)/real(n1*n2*n3,dp)
+  else if (kernel%geocode == 'F' .or. kernel%geocode == 'H') then
+     !hgrid=max(hx,hy,hz)
+     scal=product(kernel%hgrids)/real(n1*n2*n3,dp)
+  else if (kernel%geocode == 'W') then
+     !only one power of hgrid 
+     !factor of -1/(2pi) already included in the kernel definition
+     scal=-2.0_dp*kernel%hgrids(1)*kernel%hgrids(2)/real(n1*n2*n3,dp)
+  end if
+  !here the case ncplx/= 1 should be added
 
   !array allocations
   allocate(zf(md1,md3,md2/kernel%nproc+ndebug),stat=i_stat)
@@ -249,23 +250,6 @@
     !$omp end parallel do
   end do
 
-  if(kernel%geocode == 'P') then
-     !no powers of hgrid because they are incorporated in the plane wave treatment
-     scal=1.0_dp/(real(n1,dp)*real(n2*n3,dp)) !to reduce chances of overflow
-  else if (kernel%geocode == 'S') then
-     !only one power of hgrid 
-     !factor of -4*pi for the definition of the Poisson equation
-     scal=-16.0_dp*atan(1.0_dp)*real(kernel%hgrids(2),dp)/real(n1*n2*n3,dp)
-  else if (kernel%geocode == 'F' .or. kernel%geocode == 'H') then
-     !hgrid=max(hx,hy,hz)
-     scal=product(kernel%hgrids)/real(n1*n2*n3,dp)
-  else if (kernel%geocode == 'W') then
-     !only one power of hgrid 
-     !factor of -1/(2pi) already included in the kernel definition
-     scal=-2.0_dp*kernel%hgrids(1)*kernel%hgrids(2)/real(n1*n2*n3,dp)
-  end if
-  !here the case ncplx/= 1 should be added
-  !eventually one may avoid zf array
   call timing(kernel%iproc,'PSolv_comput  ','OF')
   call G_PoissonSolver(kernel%iproc,kernel%nproc,kernel%mpi_comm,kernel%geocode,1,n1,n2,n3,nd1,nd2,nd3,md1,md2,md3,kernel%kernel,&
        zf(1,1,1),&
@@ -389,6 +373,45 @@
 
      end if
   end if
+
+else !GPU case
+  call timing(kernel%iproc,'PSolv_comput  ','ON')
+
+  n(1)=kernel%ndims(1)*(2-kernel%geo(1))
+  n(2)=kernel%ndims(2)*(2-kernel%geo(2))
+  n(3)=kernel%ndims(3)*(2-kernel%geo(3))
+
+  if(kernel%geocode == 'P') then
+     !no powers of hgrid because they are incorporated in the plane wave treatment
+     scal=1.0_dp/(real(n(1),dp)*real(n(2)*n(3),dp)) !to reduce chances of overflow
+  else if (kernel%geocode == 'S') then
+     !only one power of hgrid 
+     !factor of -4*pi for the definition of the Poisson equation
+     scal=-16.0_dp*atan(1.0_dp)*real(kernel%hgrids(2),dp)/real(n(1)*n(2)*n(3),dp)
+  else if (kernel%geocode == 'F' .or. kernel%geocode == 'H') then
+     !hgrid=max(hx,hy,hz)
+     scal=product(kernel%hgrids)/real(n(1)*n(2)*n(3),dp)
+  else if (kernel%geocode == 'W') then
+     !only one power of hgrid 
+     !factor of -1/(2pi) already included in the kernel definition
+     scal=-2.0_dp*kernel%hgrids(1)*kernel%hgrids(2)/real(n(1)*n(2)*n(3),dp)
+  end if
+
+
+  size1=kernel%ndims(1)*kernel%ndims(2)*kernel%ndims(3)
+
+  call reset_gpu_data(size1,rhopot,kernel%work1_GPU)
+
+  switch_alg=0
+
+  call cuda_3d_psolver_general(n,kernel%plan,kernel%work1_GPU,kernel%work2_GPU, &
+                               kernel%k_GPU,switch_alg,kernel%geo,scal)
+
+  call get_gpu_data(size1,rhopot,kernel%work1_GPU)
+
+  call timing(kernel%iproc,'PSolv_comput  ','OF')
+
+endif
 
   !if(nspin==1 .and. ixc /= 0) eh=eh*2.0_gp
   !if (iproc==0  .and. wrtmsg) write(*,'(a)')'done.'
@@ -553,7 +576,7 @@
      if (iproc==0 .and. wrtmsg) &
           write(*,'(1x,a,3(i5),a,i5,a,i7,a)',advance='no')&
           'PSolver, wires  BC, dimensions: ',n01,n02,n03,'   proc',nproc,'  ixc:',ixc,' ... '
-     call W_FFT_dimensions(n01,n02,n03,m1,m2,m3,n1,n2,n3,md1,md2,md3,nd1,nd2,nd3,nproc)
+     call W_FFT_dimensions(n01,n02,n03,m1,m2,m3,n1,n2,n3,md1,md2,md3,nd1,nd2,nd3,nproc,0)
   else if (geocode == 'H') then
      if (iproc==0 .and. wrtmsg) &
           write(*,'(1x,a,3(i5),a,i5,a,i7,a)',advance='no')&
@@ -1160,14 +1183,10 @@
      call P_FFT_dimensions(n01,n02,n03,m1,m2,m3,n1,n2,n3,md1,md2,md3,nd1,nd2,nd3,nproc)
   else if (geocode == 'S') then
      call S_FFT_dimensions(n01,n02,n03,m1,m2,m3,n1,n2,n3,md1,md2,md3,nd1,nd2,nd3,nproc,0)
-<<<<<<< HEAD
-  else if (geocode == 'F') then
-=======
   else if (geocode == 'F' .or. geocode == 'H') then
->>>>>>> 061d5a03
      call F_FFT_dimensions(n01,n02,n03,m1,m2,m3,n1,n2,n3,md1,md2,md3,nd1,nd2,nd3,nproc,0)
   else if (geocode == 'W') then
-     call W_FFT_dimensions(n01,n02,n03,m1,m2,m3,n1,n2,n3,md1,md2,md3,nd1,nd2,nd3,nproc)
+     call W_FFT_dimensions(n01,n02,n03,m1,m2,m3,n1,n2,n3,md1,md2,md3,nd1,nd2,nd3,nproc,0)
   else
      write(*,*) geocode
      stop 'PS_dim4allocation: geometry code not admitted'
@@ -1539,9 +1558,9 @@
 !! CREATION DATE
 !!    October 2006
 !!
-subroutine W_FFT_dimensions(n01,n02,n03,m1,m2,m3,n1,n2,n3,md1,md2,md3,nd1,nd2,nd3,nproc)
+subroutine W_FFT_dimensions(n01,n02,n03,m1,m2,m3,n1,n2,n3,md1,md2,md3,nd1,nd2,nd3,nproc,gpu)
  implicit none
- integer, intent(in) :: n01,n02,n03,nproc
+ integer, intent(in) :: n01,n02,n03,nproc,gpu
  integer, intent(out) :: m1,m2,m3,n1,n2,n3,md1,md2,md3,nd1,nd2,nd3
  integer :: l1,l2,l3
 
@@ -1553,7 +1572,11 @@
  ! real space grid dimension (suitable for number of processors)
  l1=2*m1
  l2=m2
- l3=m3 !beware of the half dimension
+ if (gpu.eq.0) then
+  l3=m3 !beware of the half dimension
+ else
+  l3=2*m3
+ endif
 
  do
     call fourier_dim(l1,n1)
@@ -1579,7 +1602,7 @@
     l3=l3+1
  end do
 
- n3=2*n3
+ if (gpu.eq.0) n3=2*n3
 
  !dimensions that contain the unpadded real space,
  ! compatible with the number of processes
@@ -1683,10 +1706,6 @@
     end if
     l3=l3+1
  end do
-<<<<<<< HEAD
-=======
-
->>>>>>> 061d5a03
  if (gpu.eq.0) n3=2*n3
 
  !dimensions that contain the unpadded real space,
