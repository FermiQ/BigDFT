--- conflicted
+++ resolved
@@ -1265,38 +1265,13 @@
  ! real space grid dimension (suitable for number of processors)
  l1=m1
  l2=m2
-<<<<<<< HEAD
- l3=m3 !beware of the half dimension
+ l3=m3 
 
  !initialize the n dimension to solve Cray compiler bug
  n1=l1
  n2=l2
  n3=l3
 
-    call fourier_dim(l1,n1)
-    if (n1 == m1) then
-    else
-       print *,'the FFT in the x direction is not allowed'
-       print *,'n01 dimension',n01
-       stop
-    end if
-    l1=l1+1
-    call fourier_dim(l2,n2)
-    if (n2 == m2) then
-    else
-       print *,'the FFT in the z direction is not allowed'
-       print *,'n03 dimension',n03
-       stop
-    end if
-    call fourier_dim(l3,n3)
-    if (n3 == m3) then
-    else
-       print *,'the FFT in the y direction is not allowed'
-       print *,'n02 dimension',n02
-       stop
-    end if
-=======
- l3=m3 
  call fourier_dim(l1,n1)
  if (n1 /= m1) then
     print *,'the FFT in the x direction is not allowed'
@@ -1317,7 +1292,6 @@
     print *,'n02 dimension',n02
     stop
  end if
->>>>>>> 6c20c41f
 
  !dimensions that contain the unpadded real space,
  ! compatible with the number of processes
@@ -1398,28 +1372,11 @@
  l2=m2
  l3=m3 !beware of the half dimension
 
-<<<<<<< HEAD
  !initialize the n dimension to solve Cray compiler bug
  n1=l1
  n2=l2
  n3=l3
 
-    call fourier_dim(l1,n1)
-    if (n1 == m1) then
-    else
-       print *,'the FFT in the x direction is not allowed'
-       print *,'n01 dimension',n01
-       stop
-    end if
-    l1=l1+1
-    call fourier_dim(l2,n2)
-    if (n2 == m2) then
-    else
-       print *,'the FFT in the z direction is not allowed'
-       print *,'n03 dimension',n03
-       stop
-    end if
-=======
  call fourier_dim(l1,n1)
  if (n1 /= m1) then
     print *,'the FFT in the x direction is not allowed'
@@ -1434,7 +1391,6 @@
     stop
  end if
 
->>>>>>> 6c20c41f
  do
     call fourier_dim(l3,n3)
     if (modulo(n3,2) == 0) then
