## Process this file with automake to produce Makefile.in

if BUILD_LIB_XC
sub_dirs_xc = ABINIT-common
else
sub_dirs_xc = 
endif


SOURCES_MOD = PSolver_Main.f90 \
	Build_Kernel.f90 \
	PSolver_Base.f90 \
	xcenergy.f90 \
	3Dgradient.f90 \
	fft3d.f90 \
	scaling_function.f90

OTHERS = Makefile.PSolver \
	PS_Check.f90 \
	PS_Program.f90 \
	PS_Exercise.f90 \
	bench.csh \
	perfdata.t \
	acc_F.20-100.ref \
	acc_S-128.20-100.ref \
	acc_P.20-100.ref \
	README \
	INSTALL \
	COPYING \
	SUBDIRS \
	TODO \
	$(EXERCISE)

EXERCISE = Exercise/plot.gnuplot \
	Exercise/PS_Exercise.tex \
	Exercise/accF.pdf \
	Exercise/accS.pdf \
	Exercise/fandg.pdf \
	Exercise/PvsF.pdf \
	Exercise/rhoSpotS.pdf \
	Exercise/accP.pdf \
	Exercise/emepot.pdf \
	Exercise/rhoFpotF.pdf

EXTRA_DIST = \
	lazy_100.inc \
	lazy_14.inc \
	lazy_16.inc \
	lazy_20.inc \
	lazy_24.inc \
	lazy_30.inc \
	lazy_40.inc \
	lazy_50.inc \
	lazy_60.inc \
	lazy_8.inc \
	perfdata.inc \
	$(SOURCES_MOD) \
	$(OTHERS)

lib_LIBRARIES = libpoissonsolver.a


if CAPITALIZE
module_DATA = POISSON_SOLVER.@MODULE_EXT@
else
module_DATA = poisson_solver.@MODULE_EXT@
endif

SUBDIRS = $(sub_dirs_xc) 

check_PROGRAMS = PS_Check PS_Program PS_Exercise

AM_FCFLAGS = -I../modules @MPI_INCLUDE@ -I. -I$(srcdir) @XC_INCLUDE@ 


if USE_MPI
mpi_source =
mpi_include =
LMPI = @MPI_LDFLAGS@
else
mpi_source = ../MPIfake.f90
mpi_include = mpif.h
LMPI = 
endif

libpoissonsolver_a_SOURCES = \
	Poisson_Solver.f90 

libpoissonsolver_a_LIBADD = 

<<<<<<< HEAD
PSchk_SOURCES = PSchk.f90 timing.f90 base.f90 $(mpi_source)
PSchk_LDFLAGS = 
PSchk_LDADD = libpoissonsolver.a \
=======
PS_Check_SOURCES = PS_Check.f90 timing.f90 base.f90 $(mpi_source)
PS_Check_LDFLAGS = $(LMPI)
PS_Check_LDADD = libpoissonsolver.a \
>>>>>>> ea9ef4e9
	ABINIT-common/libABINIT.a \
	$(LMPI) \
	@MPI_LIBS@

<<<<<<< HEAD
PSolver_SOURCES = PSolver.f90 timing.f90 base.f90 $(mpi_source)
PSolver_LDFLAGS = 
PSolver_LDADD = libpoissonsolver.a \
=======
PS_Program_SOURCES = PS_Program.f90 timing.f90 base.f90 $(mpi_source)
PS_Program_LDFLAGS = $(LMPI)
PS_Program_LDADD = libpoissonsolver.a \
>>>>>>> ea9ef4e9
	ABINIT-common/libABINIT.a \
	$(LMPI) \
	@MPI_LIBS@

PS_Exercise_SOURCES = PS_Exercise.f90 timing.f90 base.f90 
PS_Exercise_LDADD = libpoissonsolver.a \
	ABINIT-common/libABINIT.a


CLEANFILES = mpif.h POISSON_SOLVER.@MODULE_EXT@ poisson_solver.@MODULE_EXT@ \
	module_base.@MODULE_EXT@

#dependencies
mpif.h:
	touch mpif.h && \
	 echo "integer :: MPI_SUM, MPI_COMM_WORLD" >> mpif.h && \
	 echo "integer :: MPI_DOUBLE_PRECISION,MPI_INTEGER" >> mpif.h && \
	 echo "integer :: MPI_MAX,MPI_MIN" >> mpif.h

poisson_solver.@MODULE_EXT@ POISSON_SOLVER.@MODULE_EXT@: Poisson_Solver.o

Poisson_Solver.o : base.o $(mpi_include) $(SOURCES_MOD)

PS_Check.o PSolver.o: Poisson_Solver.o
<|MERGE_RESOLUTION|>--- conflicted
+++ resolved
@@ -88,35 +88,25 @@
 
 libpoissonsolver_a_LIBADD = 
 
-<<<<<<< HEAD
-PSchk_SOURCES = PSchk.f90 timing.f90 base.f90 $(mpi_source)
-PSchk_LDFLAGS = 
-PSchk_LDADD = libpoissonsolver.a \
-=======
 PS_Check_SOURCES = PS_Check.f90 timing.f90 base.f90 $(mpi_source)
-PS_Check_LDFLAGS = $(LMPI)
+PS_Check_LDFLAGS =
 PS_Check_LDADD = libpoissonsolver.a \
->>>>>>> ea9ef4e9
 	ABINIT-common/libABINIT.a \
 	$(LMPI) \
 	@MPI_LIBS@
 
-<<<<<<< HEAD
-PSolver_SOURCES = PSolver.f90 timing.f90 base.f90 $(mpi_source)
-PSolver_LDFLAGS = 
-PSolver_LDADD = libpoissonsolver.a \
-=======
 PS_Program_SOURCES = PS_Program.f90 timing.f90 base.f90 $(mpi_source)
-PS_Program_LDFLAGS = $(LMPI)
+PS_Program_LDFLAGS = 
 PS_Program_LDADD = libpoissonsolver.a \
->>>>>>> ea9ef4e9
 	ABINIT-common/libABINIT.a \
 	$(LMPI) \
 	@MPI_LIBS@
 
 PS_Exercise_SOURCES = PS_Exercise.f90 timing.f90 base.f90 
 PS_Exercise_LDADD = libpoissonsolver.a \
-	ABINIT-common/libABINIT.a
+	ABINIT-common/libABINIT.a \
+	$(LMPI) \
+	@MPI_LIBS@
 
 
 CLEANFILES = mpif.h POISSON_SOLVER.@MODULE_EXT@ poisson_solver.@MODULE_EXT@ \
@@ -126,7 +116,7 @@
 mpif.h:
 	touch mpif.h && \
 	 echo "integer :: MPI_SUM, MPI_COMM_WORLD" >> mpif.h && \
-	 echo "integer :: MPI_DOUBLE_PRECISION,MPI_INTEGER" >> mpif.h && \
+	 echo "integer :: MPI_DOUBLE_PRECISION,MPI_INTEGER,MPI_CHARACTER" >> mpif.h && \
 	 echo "integer :: MPI_MAX,MPI_MIN" >> mpif.h
 
 poisson_solver.@MODULE_EXT@ POISSON_SOLVER.@MODULE_EXT@: Poisson_Solver.o
@@ -134,3 +124,14 @@
 Poisson_Solver.o : base.o $(mpi_include) $(SOURCES_MOD)
 
 PS_Check.o PSolver.o: Poisson_Solver.o
+
+
+check:
+	$(run_parallel) ./PS_Check 57 48 63 0 F  > PS_Check.out
+	$(run_parallel) ./PS_Check 57 48 63 1 F >> PS_Check.out
+	$(run_parallel) ./PS_Check 57 48 63 11 F >> PS_Check.out
+	$(run_parallel) ./PS_Check 57 48 63 13 F >> PS_Check.out
+	$(run_parallel) ./PS_Check 64 64 64 0 P >> PS_Check.out
+	$(run_parallel) ./PS_Check 64 64 64 1 P >> PS_Check.out
+	$(run_parallel) ./PS_Check 32 64 48 0 S >> PS_Check.out
+	$(run_parallel) ./PS_Check 32 64 48 1 S >> PS_Check.out