--- conflicted
+++ resolved
@@ -78,18 +78,10 @@
 mpi_source =
 mpi_include =
 LMPI = @MPI_LDFLAGS@
-<<<<<<< HEAD
-#run_parallel = ompirun -np 2
-=======
->>>>>>> c96aad5c
 else
 mpi_source = ../MPIfake.f90
 mpi_include = mpif.h
 LMPI = 
-<<<<<<< HEAD
-#run_parallel =
-=======
->>>>>>> c96aad5c
 endif
 
 libpoissonsolver_a_SOURCES = \
