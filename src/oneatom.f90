!> @file
!!  Program to do one atom calculation
!! @author
!!    Copyright (C) 2010-2011 ESRF, PoliTo
!!    This file is distributed under the terms of the
!!    GNU General Public License, see ~/COPYING file
!!    or http://www.gnu.org/copyleft/gpl.txt .
!!    For the list of contributors, see ~/AUTHORS 


!> Compute one atom system
!! @deprecated
program oneatom
  use BigDFT_API
  use Poisson_Solver
  implicit none
  character(len=*), parameter :: subname='oneatom'
  logical :: dokernel=.false.
  logical :: endloop
  integer :: n1i,n2i,n3i,iproc,nproc,i_stat,i_all,nelec
  integer :: n3d,n3p,n3pi,i3xcsh,i3s,n1,n2,n3,ndegree_ip
  integer :: idsx_actual,ndiis_sd_sw,idsx_actual_before,iter,istat
  integer :: iatyp
  real(gp) :: hxh,hyh,hzh
  real(gp) :: tt,gnrm,epot_sum,eexctX,ekin_sum,eproj_sum,eSIC_DC !n(c) gnrm_zero,alpha
  real(gp) :: energy,energy_min,energybs,evsum,scprsum !n(c) energy_old
  type(atoms_data) :: atoms
  type(input_variables) :: in
  type(orbitals_data) :: orbs
  type(locreg_descriptors) :: Glr
  type(local_zone_descriptors) :: Lzd
  type(nonlocal_psp_descriptors) :: nlpspd
  type(communications_arrays) :: comms
  type(denspot_distribution) :: denspotd
  type(GPU_pointers) :: GPU
  type(diis_objects) :: diis
  type(rho_descriptors)  :: rhodsc
  type(gaussian_basis),dimension(:),allocatable::proj_G
!  type(gaussian_basis)::proj_G
  type(paw_objects)::paw
  character(len=4) :: itername
  real(gp), dimension(3) :: shift
  integer, dimension(:,:), allocatable :: nscatterarr,ngatherarr
  real(gp), dimension(:,:), allocatable :: radii_cf
  real(wp), dimension(:), pointer :: hpsi,psit,psi,proj,pot
  real(dp), dimension(:), pointer :: pkernel,pot_ion
  real(gp), dimension(:,:), pointer :: rxyz
  type(confpot_data), dimension(:), allocatable :: confdatarr
  character(len=60) :: radical

  !for the moment no need to have parallelism
  iproc=0
  nproc=1

  !Initilization
  idsx_actual = huge(1)
  energy_min = huge(1.0_gp)

  call memocc_set_memory_limit(memorylimit)

  ! Read a possible radical format argument.
  call get_command_argument(1, value = radical, status = istat)
  if (istat > 0) then
     write(radical, "(A)") "input"
  end if


  !initalise the variables for the calculation
  call standard_inputfile_names(in,radical)
  call read_input_variables(iproc,'posinp',in, atoms, rxyz)

  if (iproc == 0) then
     call print_general_parameters(nproc,in,atoms)
  end if
       
  allocate(radii_cf(atoms%ntypes,3+ndebug),stat=i_stat)
  call memocc(i_stat,radii_cf,'radii_cf',subname)

! Nullify paw objects:
  !nullify(paw%paw_ij%dij)
  allocate(proj_G(atoms%ntypes))
  do iatyp=1,atoms%ntypes
     call nullify_gaussian_basis(proj_G(iatyp))
  end do
  !call nullify_gaussian_basis(proj_G)

  call system_properties(iproc,nproc,in,atoms,orbs,radii_cf,nelec)

  ! Determine size alat of overall simulation cell and shift atom positions
  ! then calculate the size in units of the grid space
  call system_size(iproc,atoms,rxyz,radii_cf,in%crmult,in%frmult,in%hx,in%hy,in%hz,&
       Glr,shift)

  !variables substitution for the PSolver part
  hxh=0.5d0*in%hx
  hyh=0.5d0*in%hy
  hzh=0.5d0*in%hz
  n1i=Glr%d%n1i
  n2i=Glr%d%n2i
  n3i=Glr%d%n3i

  n1=Glr%d%n1
  n2=Glr%d%n2
  n3=Glr%d%n3

  call timing(iproc,'CrtDescriptors','ON')
  call createWavefunctionsDescriptors(iproc,in%hx,in%hy,in%hz,&
       atoms,rxyz,radii_cf,in%crmult,in%frmult,Glr)
  call timing(iproc,'CrtDescriptors','OF')
  ! Calculate all projectors, or allocate array for on-the-fly calculation
  call timing(iproc,'CrtProjectors ','ON')
<<<<<<< HEAD
  call createProjectorsArrays(iproc,Glr,rxyz,atoms,orbs,&
       radii_cf,in%frmult,in%frmult,in%hx,in%hy,in%hz,nlpspd,proj)
=======
  call createProjectorsArrays(iproc,n1,n2,n3,rxyz,atoms,orbs,&
       radii_cf,in%frmult,in%frmult,in%hx,in%hy,in%hz,nlpspd,proj_G,proj)
>>>>>>> 8549ffee
  call timing(iproc,'CrtProjectors ','OF')

  !allocate communications arrays
  call orbitals_communicators(iproc,nproc,Glr,orbs,comms)  

  call check_linear_and_create_Lzd(iproc,nproc,in,Lzd,atoms,orbs,rxyz)

  allocate(nscatterarr(0:nproc-1,4+ndebug),stat=i_stat)
  call memocc(i_stat,nscatterarr,'nscatterarr',subname)
  allocate(ngatherarr(0:nproc-1,2+ndebug),stat=i_stat)
  call memocc(i_stat,ngatherarr,'ngatherarr',subname)

  call createDensPotDescriptors(iproc,nproc,atoms,Glr%d,hxh,hyh,hzh,&
       rxyz,in%crmult,in%frmult,radii_cf,in%nspin,'D',0,in%rho_commun,&
       n3d,n3p,n3pi,i3xcsh,i3s,nscatterarr,ngatherarr,rhodsc)

  call local_potential_dimensions(Lzd,orbs,ngatherarr(0,1))
  !commented out, to be used in the future
  if (dokernel) then
     ndegree_ip=16 !default value 
     call createKernel(iproc,nproc,atoms%geocode,n1i,n2i,n3i,hxh,hyh,hzh,ndegree_ip,&
          pkernel,.true.)
  else
     nullify(pkernel)
  end if

  !allocate ionic potential
  if (n3pi > 0) then
     allocate(pot_ion(n1i*n2i*n3pi+ndebug),stat=i_stat)
     call memocc(i_stat,pot_ion,'pot_ion',subname)
  else
     allocate(pot_ion(1+ndebug),stat=i_stat)
     call memocc(i_stat,pot_ion,'pot_ion',subname)
  end if

  allocate(psi(orbs%npsidim_orbs+ndebug),stat=i_stat)
  call memocc(i_stat,psi,'psi',subname)
  allocate(hpsi(orbs%npsidim_orbs+ndebug),stat=i_stat)
  call memocc(i_stat,hpsi,'hpsi',subname)
  if (nproc == 1) then
     nullify(psit)
  else
     stop 'for the moment only sequential runs'
  end if

  ! allocate arrays necessary for DIIS convergence acceleration
  !the allocation with npsidim is not necessary here since DIIS arrays
  !are always calculated in the transposed form
  call allocate_diis_objects(in%idsx,in%alphadiis,sum(comms%ncntt(0:nproc-1)),&
       orbs%nkptsp,orbs%nspinor,diis,subname)  

  !write the local potential in pot_ion array
  call createPotential(atoms%geocode,iproc,nproc,atoms,rxyz,hxh,hyh,hzh,&
       n1,n2,n3,n3pi,i3s+i3xcsh,n1i,n2i,n3i,pkernel,pot_ion,0.0_dp) !n(m)

  !pot_ion=0.0d0

  !create input guess wavefunction
  call psi_from_gaussians(iproc,nproc,atoms,orbs,Lzd,rxyz,in%hx,in%hy,in%hz,in%nspin,psi)

!!$  psi=0.0d0
!!$  ttsum=0.0d0
!!$  do i=1,orbs%npsidim
!!$     do j=0,iproc-1
!!$        call random_number(ttr)
!!$     end do
!!$     call random_number(ttr)
!!$     psi(i)=real(ttr,wp)*0.01_wp
!!$     ttsum=ttsum+psi(i)
!!$     do j=iproc+1,nproc
!!$        call random_number(ttr)
!!$     end do
!!$  end do
!!$
!!$  psi=1.d0


  call plot_wf_oneatom('iter0',1,atoms,Glr,hxh,hyh,hzh,rxyz,psi)


  !othogonalise them
  !transpose the psi wavefunction
  call transpose_v(iproc,nproc,orbs,Glr%wfd,comms,&
       psi,work=hpsi)
  call orthogonalize(iproc,nproc,orbs,comms,psi,in%orthpar)
  !untranspose psi
  call untranspose_v(iproc,nproc,orbs,Glr%wfd,comms,psi,work=hpsi)

  allocate(orbs%eval(orbs%norb*orbs%nkpts+ndebug),stat=i_stat)
  call memocc(i_stat,orbs%eval,'eval',subname)

  orbs%eval(1:orbs%norb*orbs%nkpts)=-0.5d0

  !n(c) alpha=2.d0
  energy=1.d10
  gnrm=1.d10
  !n(c) gnrm_zero=0.0_gp
  ekin_sum=0.d0 
  epot_sum=0.d0 
  eproj_sum=0.d0
  eSIC_DC=0.0_gp

  !number of switching betweed DIIS and SD during self-consistent loop
  ndiis_sd_sw=0
  !previous value of idsx_actual to control if switching has appeared
  idsx_actual_before=diis%idsx

  !allocate the potential in the full box
  call full_local_potential(iproc,nproc,orbs,Lzd,0,denspotd,pot_ion,pot)
!!$  call full_local_potential(iproc,nproc,Glr%d%n1i*Glr%d%n2i*n3p,Glr%d%n1i*Glr%d%n2i*Glr%d%n3i,&
!!$       in%nspin,&
!!$       Glr%d%n1i*Glr%d%n2i*n3d*in%nspin,0,&
!!$       orbs,Lzd,0,ngatherarr,pot_ion,pot)
!!$  
  allocate(confdatarr(orbs%norbp))
  call default_confinement_data(confdatarr,orbs%norbp)

  wfn_loop: do iter=1,in%itermax

     if (iproc == 0 .and. verbose > 0) then 
        write( *,'(1x,a,i0)') &
             & repeat('~',76 - int(log(real(iter))/log(10.))) // ' iter= ', iter
     endif
     !control whether the minimisation iterations ended
     endloop= gnrm <= in%gnrm_cv .or. iter == in%itermax
     
     !control how many times the DIIS has switched into SD
     if (idsx_actual /= idsx_actual_before) ndiis_sd_sw=ndiis_sd_sw+1

     !terminate SCF loop if forced to switch more than once from DIIS to SD
     endloop=endloop .or. ndiis_sd_sw > 2

<<<<<<< HEAD
     call FullHamiltonianApplication(iproc,nproc,atoms,orbs,in%hx,in%hy,in%hz,rxyz,&
          proj,Lzd,nlpspd,confdatarr,ngatherarr,pot_ion,psi,hpsi,&
          ekin_sum,epot_sum,eexctX,eproj_sum,eSIC_DC,in%SIC,GPU)
=======
     call LocalHamiltonianApplication(iproc,nproc,atoms,orbs,in%hx,in%hy,in%hz,rxyz,&
          Glr,ngatherarr,pot_ion,psi,hpsi,ekin_sum,epot_sum,eexctX,eSIC_DC,in%SIC,GPU)

     call NonLocalHamiltonianApplication(iproc,nproc,atoms,orbs,in%hx,in%hy,in%hz,rxyz,&
          nlpspd,proj,Glr,psi,hpsi,eproj_sum,proj_G,paw)
>>>>>>> 8549ffee

!!$     call LocalHamiltonianApplication(iproc,nproc,atoms,orbs,in%hx,in%hy,in%hz,&
!!$          Lzd,ngatherarr,pot_ion,psi,hpsi,ekin_sum,epot_sum,eexctX,eSIC_DC,in%SIC,GPU)
!!$
!!$     call NonLocalHamiltonianApplication(iproc,atoms,orbs,in%hx,in%hy,in%hz,rxyz,&
!!$          proj,Lzd,nlpspd,psi,hpsi,eproj_sum)
!!$
!!$     call SynchronizeHamiltonianApplication(nproc,orbs,Glr,GPU,hpsi,ekin_sum,epot_sum,eproj_sum,eSIC_DC,eexctX)


     energybs=ekin_sum+epot_sum+eproj_sum
     !n(c) energy_old=energy
     energy=energybs-eexctX-eSIC_DC

     !check for convergence or whether max. numb. of iterations exceeded
     if (endloop) then 
        if (iproc == 0) then 
           if (verbose > 1) write( *,'(1x,a,i0,a)')'done. ',iter,' minimization iterations required'
           write( *,'(1x,a)') &
                '------------------------------------------- End of Virtual Wavefunction Optimisation'
           write( *,'(1x,a,3(1x,1pe18.11))') &
                'final  ekin,  epot,  eproj ',ekin_sum,epot_sum,eproj_sum
           write( *,'(1x,a,i6,2x,1pe24.17,1x,1pe9.2)') &
                'FINAL iter,total "energy",gnrm',iter,energy,gnrm
           !write(61,*)hx,hy,hz,energy,ekin_sum,epot_sum,eproj_sum,ehart,eexcu,vexcu
           if (energy > energy_min) write( *,'(1x,a,1pe9.2)')&
                'WARNING: Found an "energy" value lower than the FINAL "energy", delta:',energy-energy_min
        end if
        exit wfn_loop 
     endif

     !control the previous value of idsx_actual
     idsx_actual_before=idsx_actual

     call hpsitopsi(iproc,nproc,orbs,Glr,comms,iter,diis,in%idsx,psi,psit,hpsi,in%orthpar) 

     write(itername,'(i4.4)')iter
     call plot_wf_oneatom('iter'//itername,1,atoms,Glr,hxh,hyh,hzh,rxyz,psi)

     tt=(energybs-scprsum)/scprsum
     if (((abs(tt) > 1.d-10 .and. .not. GPUconv) .or.&
          (abs(tt) > 1.d-8 .and. GPUconv)) .and. iproc==0) then 
        write( *,'(1x,a,1pe9.2,2(1pe22.14))') &
             'ERROR: inconsistency between gradient and energy',tt,energybs,scprsum
     endif
     if (iproc.eq.0) then
        if (verbose > 0) then
           write( *,'(1x,a,3(1x,1pe18.11))') 'ekin_sum,epot_sum,eproj_sum',  & 
                ekin_sum,epot_sum,eproj_sum
        end if
        write( *,'(1x,a,i6,2x,1pe24.17,1x,1pe9.2)') 'iter,total "energy",gnrm',iter,energy,gnrm
     endif

  end do wfn_loop
  if (iter == in%itermax .and. iproc == 0 ) &
       write( *,'(1x,a)')'No convergence within the allowed number of minimization steps'

  !this deallocates also hpsivirt and psitvirt
  call last_orthon(iproc,nproc,orbs,Glr%wfd,in%nspin,&
       comms,psi,hpsi,psit,evsum)
  
  call deallocate_diis_objects(diis,subname)

  deallocate(proj_G)

  if (nproc > 1) then
     i_all=-product(shape(psit))*kind(psit)
     deallocate(psit,stat=i_stat)
     call memocc(i_stat,i_all,'psit',subname)
  end if

  i_all=-product(shape(psi))*kind(psi)
  deallocate(psi,stat=i_stat)
  call memocc(i_stat,i_all,'psi',subname)

  i_all=-product(shape(proj))*kind(proj)
  deallocate(proj,stat=i_stat)
  call memocc(i_stat,i_all,'proj',subname)

  i_all=-product(shape(orbs%eval))*kind(orbs%eval)
  deallocate(orbs%eval,stat=i_stat)
  call memocc(i_stat,i_all,'eval',subname)


  i_all=-product(shape(nscatterarr))*kind(nscatterarr)
  deallocate(nscatterarr,stat=i_stat)
  call memocc(i_stat,i_all,'nscatterarr',subname)
  i_all=-product(shape(ngatherarr))*kind(ngatherarr)
  deallocate(ngatherarr,stat=i_stat)
  call memocc(i_stat,i_all,'ngatherarr',subname)

  i_all=-product(shape(radii_cf))*kind(radii_cf)
  deallocate(radii_cf,stat=i_stat)
  call memocc(i_stat,i_all,'radii_cf',subname)


  call deallocate_lr(Glr,subname)
  call deallocate_comms(comms,subname)
  call deallocate_orbs(orbs,subname)
  call deallocate_proj_descr(nlpspd,subname)

  if (dokernel) then
     i_all=-product(shape(pkernel))*kind(pkernel)
     deallocate(pkernel,stat=i_stat)
     call memocc(i_stat,i_all,'kernel',subname)
  end if

  !deallocate potential
  call free_full_potential(nproc,0,pot,subname)

  i_all=-product(shape(pot_ion))*kind(pot_ion)
  deallocate(pot_ion,stat=i_stat)
  call memocc(i_stat,i_all,'pot_ion',subname)
  
  call deallocate_atoms(atoms,subname) 
  i_all=-product(shape(rxyz))*kind(rxyz)
  deallocate(rxyz,stat=i_stat)
  call memocc(i_stat,i_all,'rxyz',subname)
  call free_input_variables(in)

  call deallocate_rho_descriptors(rhodsc,subname)
  deallocate(confdatarr)
  !finalize memory counting
  call memocc(0,0,'count','stop')


end program oneatom



!>
!!
!!
subroutine createPotential(geocode,iproc,nproc,at,rxyz,& !n(c) elecfield (arg:9)
     hxh,hyh,hzh,n1,n2,n3,n3pi,i3s,n1i,n2i,n3i,pkernel,pot_ion,psoffset)
  use module_base
  use module_types
  !  use module_interfaces, except_this_one => createIonicPotential
  use Poisson_Solver
  implicit none
  character(len=1), intent(in) :: geocode
  integer, intent(in) :: iproc,nproc,n1,n2,n3,n3pi,i3s,n1i,n2i,n3i
  real(gp), intent(in) :: hxh,hyh,hzh,psoffset
  type(atoms_data), intent(in) :: at
  !n(c) real(gp), intent(in) :: elecfield(3)
  real(gp), dimension(3,at%nat), intent(in) :: rxyz
  real(dp), dimension(*), intent(in) :: pkernel
  real(wp), dimension(*), intent(inout) :: pot_ion
  !local variables
  character(len=*), parameter :: subname='createPotential'
  logical :: perx,pery,perz,gox,goy,goz
  logical :: htoobig=.false.
  logical :: check_potion=.false.
  logical :: harmonic=.true.
  integer :: iat,i1,i2,i3,j1,j2,j3,isx,isy,isz,iex,iey,iez,ierr,ityp,nspin
  integer :: nl1,nl2,nl3,nu1,nu2,nu3
  integer :: ind,i_all,i_stat,nbl1,nbr1,nbl2,nbr2,nbl3,nbr3,nloc,iloc
  real(kind=8) :: pi,rholeaked,rloc,charge,cutoff,x,y,z,r2,arg,xp,tt,rx,ry,rz
  real(kind=8) :: tt_tot,rholeaked_tot,potxyz,potcoeff
  real(wp) :: maxdiff
  real(gp) :: ehart
  real(dp), dimension(2) :: charges_mpi
  real(dp), dimension(:), allocatable :: potion_corr

  read(1,*)potcoeff

  call timing(iproc,'CrtLocPot     ','ON')

  if (iproc.eq.0) then
     write(*,'(1x,a)')&
          '----------------------------------------------------------------- Potential Creation'
  end if

  pi=4.d0*atan(1.d0)
  ! Ionic charge (must be calculated for the PS active processes)
  rholeaked=0.d0
  ! Ionic energy (can be calculated for all the processors)

  !Creates charge density arising from the ionic PSP cores
  call razero(n1i*n2i*n3pi,pot_ion)

  !conditions for periodicity in the three directions
  perx=(geocode /= 'F')
  pery=(geocode == 'P')
  perz=(geocode /= 'F')

  call ext_buffers(perx,nbl1,nbr1)
  call ext_buffers(pery,nbl2,nbr2)
  call ext_buffers(perz,nbl3,nbr3)

  if (harmonic) then
     if (n3pi >0) then

        do iat=1,at%nat
           ityp=at%iatype(iat)
           rx=rxyz(1,iat) 
           ry=rxyz(2,iat)
           rz=rxyz(3,iat)

           rloc=at%psppar(0,0,ityp)
           charge=real(at%nelpsp(ityp),kind=8)/(2.d0*pi*sqrt(2.d0*pi)*rloc**3)
           cutoff=max(at%alat1,at%alat2,at%alat3)!10.d0*rloc

           isx=floor((rx-cutoff)/hxh)
           isy=floor((ry-cutoff)/hyh)
           isz=floor((rz-cutoff)/hzh)

           iex=ceiling((rx+cutoff)/hxh)
           iey=ceiling((ry+cutoff)/hyh)
           iez=ceiling((rz+cutoff)/hzh)

           do i3=isz,iez
              z=real(i3,kind=8)*hzh-rz
              call ind_positions(perz,i3,n3,j3,goz) 
              j3=j3+nbl3+1
              do i2=isy,iey
                 y=real(i2,kind=8)*hyh-ry
                 call ind_positions(pery,i2,n2,j2,goy)
                 do i1=isx,iex
                    x=real(i1,kind=8)*hxh-rx
                    call ind_positions(perx,i1,n1,j1,gox)
                    r2=x**2+y**2+z**2
                    arg=r2*potcoeff
                    xp=exp(-.5d0*arg)
                    if (j3 >= i3s .and. j3 <= i3s+n3pi-1  .and. goy  .and. gox ) then
                       ind=j1+1+nbl1+(j2+nbl2)*n1i+(j3-i3s+1-1)*n1i*n2i
                       pot_ion(ind)=pot_ion(ind)+arg
                    else if (.not. goz ) then
                       rholeaked=rholeaked+arg
                    endif
                 enddo
              enddo
           enddo

        enddo
     end if
  else
     if (n3pi >0 .and. .not. htoobig) then

        do iat=1,at%nat
           ityp=at%iatype(iat)
           rx=rxyz(1,iat) 
           ry=rxyz(2,iat)
           rz=rxyz(3,iat)

           rloc=at%psppar(0,0,ityp)
           charge=real(at%nelpsp(ityp),kind=8)/(2.d0*pi*sqrt(2.d0*pi)*rloc**3)
           cutoff=10.d0*rloc

           isx=floor((rx-cutoff)/hxh)
           isy=floor((ry-cutoff)/hyh)
           isz=floor((rz-cutoff)/hzh)

           iex=ceiling((rx+cutoff)/hxh)
           iey=ceiling((ry+cutoff)/hyh)
           iez=ceiling((rz+cutoff)/hzh)

           do i3=isz,iez
              z=real(i3,kind=8)*hzh-rz
              call ind_positions(perz,i3,n3,j3,goz) 
              j3=j3+nbl3+1
              do i2=isy,iey
                 y=real(i2,kind=8)*hyh-ry
                 call ind_positions(pery,i2,n2,j2,goy)
                 do i1=isx,iex
                    x=real(i1,kind=8)*hxh-rx
                    call ind_positions(perx,i1,n1,j1,gox)
                    r2=x**2+y**2+z**2
                    arg=r2/rloc**2
                    xp=exp(-.5d0*arg)
                    if (j3 >= i3s .and. j3 <= i3s+n3pi-1  .and. goy  .and. gox ) then
                       ind=j1+1+nbl1+(j2+nbl2)*n1i+(j3-i3s+1-1)*n1i*n2i
                       pot_ion(ind)=pot_ion(ind)-xp*charge
                    else if (.not. goz ) then
                       rholeaked=rholeaked+xp*charge
                    endif
                 enddo
              enddo
           enddo

        enddo

     end if

     ! Check
     tt=0.d0
     do j3=1,n3pi
        do i2= -nbl2,2*n2+1+nbr2
           do i1= -nbl1,2*n1+1+nbr1
              ind=i1+1+nbl1+(i2+nbl2)*n1i+(j3-1)*n1i*n2i
              tt=tt+pot_ion(ind)
           enddo
        enddo
     enddo

     tt=tt*hxh*hyh*hzh
     rholeaked=rholeaked*hxh*hyh*hzh

     !print *,'test case input_rho_ion',iproc,i3start,i3end,n3pi,2*n3+16,tt

     if (nproc > 1) then
        charges_mpi(1)=tt
        charges_mpi(2)=rholeaked

        call mpiallred(charges_mpi(1),2,MPI_SUM,MPI_COMM_WORLD,ierr)

        tt_tot=charges_mpi(1)
        rholeaked_tot=charges_mpi(2)
     else
        tt_tot=tt
        rholeaked_tot=rholeaked
     end if

     if (iproc == 0) write(*,'(1x,a,f26.12,2x,1pe10.3)') &
          'total ionic charge, leaked charge ',tt_tot,rholeaked_tot

     if (.not. htoobig) then
        call timing(iproc,'CrtLocPot     ','OF')
        !here the value of the datacode must be kept fixed
        nspin=1

        call H_potential(geocode,'D',iproc,nproc,&
             n1i,n2i,n3i,hxh,hyh,hzh,&
             pot_ion,pkernel,pot_ion,ehart,-psoffset,.false.)

        call timing(iproc,'CrtLocPot     ','ON')

        if (check_potion) then
           if (iproc == 0) write(*,'(1x,a)',advance='no') &
                'Check the ionic potential...'

           allocate(potion_corr(n1i*n2i*n3pi+ndebug),stat=i_stat)
           call memocc(i_stat,potion_corr,'potion_corr',subname)

           call razero(n1i*n2i*n3pi,potion_corr)

           !calculate pot_ion with an explicit error function to correct in the case of big grid spacings
           !for the moment works only in the isolated BC case
           do i3=1,n3pi
              z=real(i3+i3s-1-nbl3-1,gp)*hzh
              do i2=1,n2i
                 y=real(i2-nbl2-1,gp)*hyh
                 do i1=1,n1i
                    x=real(i1-nbl1-1,gp)*hxh
                    ind=i1+(i2-1)*n1i+(i3-1)*n1i*n2i
                    !if (i1==49 .and. i2==46 .and. i3==44) then
                    call sum_erfcr(at%nat,at%ntypes,x,y,z,at%iatype,at%nelpsp,at%psppar,rxyz,potxyz)
                    !   stop
                    !end if
                    potion_corr(ind)=potion_corr(ind)+potxyz
                    !write(18,'(3(i6),i12,3(1x,1pe24.17))')i1,i2,i3,ind,potion_corr(ind),pot_ion(ind)
                 end do
              end do
           end do

           !then calculate the maximum difference in the sup norm
           maxdiff=0.0_wp
           do i3=1,n3pi
              do i2=1,n2i
                 do i1=1,n1i
                    ind=i1+(i2-1)*n1i+(i3-1)*n1i*n2i
                    maxdiff=max(maxdiff,abs(potion_corr(ind)-pot_ion(ind)))
                    !write(17,'(3(i6),i12,3(1x,1pe24.17))')i1,i2,i3,ind,potion_corr(ind),pot_ion(ind),maxdiff
                 end do
              end do
           end do

           !call mpiallred(maxdiff,1,MPI_MAX,MPI_COMM_WORLD,ierr)

           if (iproc == 0) write(*,'(1x,a,1pe24.17)')'...done. MaxDiff=',maxdiff

           stop

           i_all=-product(shape(potion_corr))*kind(potion_corr)
           deallocate(potion_corr,stat=i_stat)
           call memocc(i_stat,i_all,'potion_corr',subname)

        end if

     end if


!!!  !calculate the value of the offset to be put
!!!  tt_tot=0.d0
!!!  do ind=1,n1i*n2i*n3i
!!!     tt_tot=tt_tot+pot_ion(ind)
!!!  end do
!!!  print *,'previous offset',tt_tot*hxh*hyh*hzh

     if (n3pi > 0) then
        do iat=1,at%nat
           ityp=at%iatype(iat)

           rx=rxyz(1,iat)
           ry=rxyz(2,iat)
           rz=rxyz(3,iat)

           ! determine number of local terms
           nloc=0
           do iloc=1,4
              if (at%psppar(0,iloc,ityp) /= 0.d0) nloc=iloc
           enddo
           rloc=at%psppar(0,0,ityp)
           cutoff=10.d0*rloc

           isx=floor((rx-cutoff)/hxh)
           isy=floor((ry-cutoff)/hyh)
           isz=floor((rz-cutoff)/hzh)

           iex=ceiling((rx+cutoff)/hxh)
           iey=ceiling((ry+cutoff)/hyh)
           iez=ceiling((rz+cutoff)/hzh)

           !do not add the local part for the vacancy
           if (nloc /= 0) then

              do i3=isz,iez
                 z=real(i3,kind=8)*hzh-rz
                 call ind_positions(perz,i3,n3,j3,goz) 
                 j3=j3+nbl3+1
                 if (goz .and. j3 >= i3s .and. j3 <=  i3s+n3pi-1) then
                    do i2=isy,iey
                       y=real(i2,kind=8)*hyh-ry
                       call ind_positions(pery,i2,n2,j2,goy)
                       if (goy) then
                          do i1=isx,iex
                             x=real(i1,kind=8)*hxh-rx
                             call ind_positions(perx,i1,n1,j1,gox)
                             if (gox) then
                                r2=x**2+y**2+z**2
                                arg=r2/rloc**2
                                xp=exp(-.5d0*arg)
                                tt=at%psppar(0,nloc,ityp)
                                do iloc=nloc-1,1,-1
                                   tt=arg*tt+at%psppar(0,iloc,ityp)
                                enddo
                                ind=j1+1+nbl1+(j2+nbl2)*n1i+(j3-i3s+1-1)*n1i*n2i
                                pot_ion(ind)=pot_ion(ind)+xp*tt
                             end if
                          enddo
                       end if
                    enddo
                 end if
              end do

           end if

        enddo

        if (htoobig) then
           !add to pot_ion an explicit error function to correct in the case of big grid spacing
           !for the moment works only in the isolated BC case
           do i3=1,n3pi
              z=real(i3+i3s-1-nbl3-1,gp)*hzh
              do i2=1,n2i
                 y=real(i2-nbl2-1,gp)*hyh
                 do i1=1,n1i
                    x=real(i1-nbl1-1,gp)*hxh
                    ind=i1+(i2-1)*n1i+(i3-1)*n1i*n2i
                    call sum_erfcr(at%nat,at%ntypes,x,y,z,at%iatype,at%nelpsp,at%psppar,rxyz,potxyz)
                    pot_ion(ind)=pot_ion(ind)+potxyz
                 end do
              end do
           end do
        end if

     end if

  end if
  call timing(iproc,'CrtLocPot     ','OF')


  !plot the created potential (valid only with nproc =1 and geocode == 'F')
     nl1=14
     nu1=15
     nl2=14
     nu2=15
     nl3=14
     nu3=15

  do iat=1,at%nat

     open(unit=22,file='potential',status='unknown')

     do i3=-nl3,2*n3+1+nu3
        z=hzh*real(i3,gp)
        do i2=-nl2,2*n2+1+nu2
           y=hyh*real(i2,gp)
           do i1=-nl1,2*n1+1+nu1
              x=hxh*real(i1,gp)
              if (z == rxyz(3,iat) .and. y ==  rxyz(2,iat)) then
                 !print *,'value of the center',rxyz(1,iat)
                 ind=i1+nl1+1+(i2+nl2)*n1i+(i3+nl3)*n1i*n2i
                 write(22,'(1x,f9.5,1pe18.10)')x,pot_ion(ind)
              end if
           end do
        end do
     end do
     close(22)
  end do


END SUBROUTINE createPotential



!>
!!
!!
subroutine psi_from_gaussians(iproc,nproc,at,orbs,Lzd,rxyz,hx,hy,hz,nspin,psi)
  use module_base
  use module_types
  use module_interfaces
  implicit none
  integer, intent(in) :: iproc,nproc,nspin
  real(gp), intent(in) :: hx,hy,hz
  type(atoms_data), intent(in) :: at
  type(orbitals_data), intent(in) :: orbs
  type(local_zone_descriptors), intent(in) :: Lzd
  real(gp), dimension(3,at%nat), intent(in) :: rxyz
  real(wp), dimension(orbs%npsidim_orbs), intent(out) :: psi
  !local variables
  character(len=*), parameter :: subname='psi_from_gaussians'
  logical ::  randinp
  integer :: iorb,icoeff,i_all,i_stat,jproc,nwork,info,jorb
  real(kind=4) :: tt
  real(wp), dimension(:,:), allocatable :: gaucoeffs
  real(gp), dimension(:), allocatable :: work,ev
  real(gp), dimension(:,:), allocatable :: ovrlp
  type(gaussian_basis) :: G
  real(wp), dimension(:), pointer :: gbd_occ


  !initialise some coefficients in the gaussian basis
  !nullify the G%rxyz pointer
  nullify(G%rxyz)
  !extract the gaussian basis from the pseudowavefunctions
  !use a better basis than the input guess
  call gaussian_pswf_basis(31,.false.,iproc,nspin,at,rxyz,G,gbd_occ)

  allocate(gaucoeffs(G%ncoeff,orbs%norbp*orbs%nspinor+ndebug),stat=i_stat)
  call memocc(i_stat,gaucoeffs,'gaucoeffs',subname)

  !the kinetic overlap is correctly calculated only with Free BC
  randinp = .true.!.false.!lr%geocode /= 'F'

  if (randinp) then
     !fill randomly the gaussian coefficients for the orbitals considered
     do iorb=1,orbs%norbp*orbs%nspinor
        do icoeff=1,G%ncoeff
           !be sure to call always a different random number
           do jproc=0,iproc-1
              call random_number(tt)
           end do
           call random_number(tt)
           gaucoeffs(icoeff,iorb)=real(tt,wp)
           do jproc=iproc+1,nproc-1
              call random_number(tt)
           end do
        end do
     end do

     !othogonalise the gaussian basis (wrong with k-points)
     !call gaussian_orthogonality(iproc,nproc,norb,norbp,G,coeffs)

  else
     !as an alternative strategy we may take the eigenvectors of the kinetic+k hamiltonian

     !in view of complete gaussian calculation
     allocate(ovrlp(G%ncoeff,G%ncoeff),stat=i_stat)
     call memocc(i_stat,ovrlp,'ovrlp',subname)

     !overlap calculation of the kinetic operator, upper triangular part
     !call kinetic_overlap(G,G,ovrlp)
     call gaussian_overlap(G,G,ovrlp)
     nwork=3*G%ncoeff+1
     allocate(work(nwork+ndebug),stat=i_stat)
     call memocc(i_stat,work,'work',subname)
     allocate(ev(G%ncoeff+ndebug),stat=i_stat)
     call memocc(i_stat,ev,'ev',subname)

!!$  if (iproc == 0) then
!!$     do iat=1,G%ncoeff
!!$        write(*,'(a,i0,10(1pe15.7))')'T',iat,ovrlp(1:iat,iat)
!!$     end do
!!$  end if

     !print *,'nwork',nwork,3*nbasis-1
     call dsyev('V','U',G%ncoeff,ovrlp(1,1),G%ncoeff,ev(1),work(1),nwork,info)
     if (info /= 0) then
        if (iproc == 0) then
           write(*,*)'DSyev Error',info
        end if
        stop
     end if

!!$  if (iproc == 0) then
!!$     do iat=1,G%ncoeff
!!$        write(*,'(a,i0,10(1pe15.7))')'Ev',iat,ovrlp(:,iat)
!!$     end do
!!$     do iat=1,G%ncoeff
!!$        write(*,'(a,i0,10(1pe15.7))')'K',iat,ev(iat)
!!$     end do
!!$  end if

     !copy the eigenvectors to the matrix
     call razero(G%ncoeff*orbs%norbp*orbs%nspinor,gaucoeffs)
     if (orbs%norb > G%ncoeff) stop 'wrong gaussian basis'
     jorb=mod(orbs%isorb,orbs%norb)
     do iorb=1,orbs%norbp
        jorb=jorb+1
        if (jorb == orbs%norb+1) jorb=1 !for k-points calculation
        call dcopy(G%ncoeff,ovrlp(1,jorb),1,gaucoeffs(1,orbs%nspinor*(iorb-1)+1),orbs%nspinor)
     end do


     i_all=-product(shape(ovrlp))*kind(ovrlp)
     deallocate(ovrlp,stat=i_stat)
     call memocc(i_stat,i_all,'ovrlp',subname)
     i_all=-product(shape(work))*kind(work)
     deallocate(work,stat=i_stat)
     call memocc(i_stat,i_all,'work',subname)
     i_all=-product(shape(ev))*kind(ev)
     deallocate(ev,stat=i_stat)
     call memocc(i_stat,i_all,'ev',subname)

     !call MPI_BARRIER(MPI_COMM_WORLD,info)
     !stop

  end if

  call gaussians_to_wavelets_new(iproc,nproc,Lzd,orbs,hx,hy,hz,G,&
       gaucoeffs,psi)

  !deallocate the gaussian basis descriptors
  call deallocate_gwf(G,subname)

  !deallocate gaussian array
  i_all=-product(shape(gaucoeffs))*kind(gaucoeffs)
  deallocate(gaucoeffs,stat=i_stat)
  call memocc(i_stat,i_all,'gaucoeffs',subname)
  i_all=-product(shape(gbd_occ))*kind(gbd_occ)
  deallocate(gbd_occ,stat=i_stat)
  call memocc(i_stat,i_all,'gbd_occ',subname)

  
END SUBROUTINE psi_from_gaussians


subroutine plot_wf_oneatom(orbname,nexpo,at,lr,hxh,hyh,hzh,rxyz,psi)
  use module_base
  use module_types
  implicit none
  character(len=*) :: orbname
  integer, intent(in) :: nexpo
  real(gp), intent(in) :: hxh,hyh,hzh
  type(atoms_data), intent(in) :: at
  real(gp), dimension(3,at%nat), intent(in) :: rxyz
  type(locreg_descriptors), intent(in) :: lr
  real(wp), dimension(lr%wfd%nvctr_c+7*lr%wfd%nvctr_f), intent(in) :: psi
  !local variables
  character(len=*), parameter :: subname='plot_wf_oneatom'
  integer :: i_stat,i_all
  integer :: nl1,nl2,nl3,n1i,n2i,n3i,n1,n2,n3,i1,i2,i3,nu1,nu2,nu3,iat
  real(gp) :: x,y,z,maxval
  type(workarr_sumrho) :: w
  real(wp), dimension(:), allocatable :: psi2
  real(wp), dimension(:,:,:), allocatable :: psir,psir2


  n1=lr%d%n1
  n2=lr%d%n2
  n3=lr%d%n3
  n1i=lr%d%n1i
  n2i=lr%d%n2i
  n3i=lr%d%n3i

  if (at%geocode == 'F') then
     nl1=14
     nu1=15
     nl2=14
     nu2=15
     nl3=14
     nu3=15
  else if (at%geocode == 'S') then
     nl1=0
     nu1=0
     nl2=14
     nu2=15
     nl3=0
     nu3=0
  else if (at%geocode == 'P') then
     nl1=0
     nu1=0
     nl2=0
     nu2=0
     nl3=0
     nu3=0
  end if

  call initialize_work_arrays_sumrho(lr,w)
 
  allocate(psir(-nl1:2*n1+1+nu1,-nl2:2*n2+1+nu2,-nl3:2*n3+1+nu3+ndebug),stat=i_stat)
  call memocc(i_stat,psir,'psir',subname)
  !initialisation
  if (lr%geocode == 'F') then
     call razero(lr%d%n1i*lr%d%n2i*lr%d%n3i,psir)
  end if

  allocate(psi2(lr%wfd%nvctr_c+7*lr%wfd%nvctr_f+ndebug),stat=i_stat)
  call memocc(i_stat,psi2,'psi2',subname)
  allocate(psir2(-nl1:2*n1+1+nu1,-nl2:2*n2+1+nu2,-nl3:2*n3+1+nu3+ndebug),stat=i_stat)
  call memocc(i_stat,psir2,'psir2',subname)

  print *,'normDaub',dot(lr%wfd%nvctr_c+7*lr%wfd%nvctr_f,psi(1),1,psi(1),1)
  
  call daub_to_isf(lr,w,psi,psir)

  print *,'normISF',dot(n1i*n2i*n3i,psir(-nl1,-nl2,-nl3),1,psir(-nl1,-nl2,-nl3),1)

  call dcopy(n1i*n2i*n3i,psir(-nl1,-nl2,-nl3),1,psir2(-nl1,-nl2,-nl3),1)
  call isf_to_daub(lr,w,psir2,psi2)
  !psir2 is destroyed
  call dcopy(n1i*n2i*n3i,psir(-nl1,-nl2,-nl3),1,psir2(-nl1,-nl2,-nl3),1)

  print *,'normDaub2',dot(lr%wfd%nvctr_c+7*lr%wfd%nvctr_f,psi2(1),1,psi2(1),1)

  call daub_to_isf(lr,w,psi2,psir)

  print *,'normISF2',dot(n1i*n2i*n3i,psir(-nl1,-nl2,-nl3),1,psir(-nl1,-nl2,-nl3),1)

  maxval=0.0_wp
  do i3=-nl3,2*n3+1+nu3
     do i2=-nl2,2*n2+1+nu2
        do i1=-nl1,2*n1+1+nu1
           maxval=max(maxval,abs(psir(i1,i2,i3)-psir2(i1,i2,i3)))
         end do
     end do
  end do
  print *,'maxvalISF',maxval

  maxval=0.0_wp
  do i3=1,lr%wfd%nvctr_c+7*lr%wfd%nvctr_f
     maxval=max(maxval,abs(psi(i3)-psi2(i3)))
  end do
  print *,'maxvalDaub',maxval

  i_all=-product(shape(psir2))*kind(psir2)
  deallocate(psir2,stat=i_stat)
  call memocc(i_stat,i_all,'psir2',subname)

  i_all=-product(shape(psi2))*kind(psi2)
  deallocate(psi2,stat=i_stat)
  call memocc(i_stat,i_all,'psi2',subname)

  stop

  do iat=1,at%nat

     open(unit=22,file=trim(orbname),status='unknown')

     do i3=-nl3,2*n3+1+nu3
        z=hzh*real(i3,gp)
        do i2=-nl2,2*n2+1+nu2
           y=hyh*real(i2,gp)
           do i1=-nl1,2*n1+1+nu1
              x=hxh*real(i1,gp)
              if (z == rxyz(3,iat) .and. y ==  rxyz(2,iat)) then
                 !print *,'value of the center',rxyz(1,iat)
                 write(22,'(1x,f9.5,1pe18.10)')x,psir(i1,i2,i3)**nexpo
              end if
           end do
        end do
     end do
     close(22)
  end do

  i_all=-product(shape(psir))*kind(psir)
  deallocate(psir,stat=i_stat)
  call memocc(i_stat,i_all,'psir',subname)

  call deallocate_work_arrays_sumrho(w)

END SUBROUTINE plot_wf_oneatom
<|MERGE_RESOLUTION|>--- conflicted
+++ resolved
@@ -109,13 +109,8 @@
   call timing(iproc,'CrtDescriptors','OF')
   ! Calculate all projectors, or allocate array for on-the-fly calculation
   call timing(iproc,'CrtProjectors ','ON')
-<<<<<<< HEAD
   call createProjectorsArrays(iproc,Glr,rxyz,atoms,orbs,&
-       radii_cf,in%frmult,in%frmult,in%hx,in%hy,in%hz,nlpspd,proj)
-=======
-  call createProjectorsArrays(iproc,n1,n2,n3,rxyz,atoms,orbs,&
        radii_cf,in%frmult,in%frmult,in%hx,in%hy,in%hz,nlpspd,proj_G,proj)
->>>>>>> 8549ffee
   call timing(iproc,'CrtProjectors ','OF')
 
   !allocate communications arrays
@@ -248,17 +243,9 @@
      !terminate SCF loop if forced to switch more than once from DIIS to SD
      endloop=endloop .or. ndiis_sd_sw > 2
 
-<<<<<<< HEAD
      call FullHamiltonianApplication(iproc,nproc,atoms,orbs,in%hx,in%hy,in%hz,rxyz,&
           proj,Lzd,nlpspd,confdatarr,ngatherarr,pot_ion,psi,hpsi,&
-          ekin_sum,epot_sum,eexctX,eproj_sum,eSIC_DC,in%SIC,GPU)
-=======
-     call LocalHamiltonianApplication(iproc,nproc,atoms,orbs,in%hx,in%hy,in%hz,rxyz,&
-          Glr,ngatherarr,pot_ion,psi,hpsi,ekin_sum,epot_sum,eexctX,eSIC_DC,in%SIC,GPU)
-
-     call NonLocalHamiltonianApplication(iproc,nproc,atoms,orbs,in%hx,in%hy,in%hz,rxyz,&
-          nlpspd,proj,Glr,psi,hpsi,eproj_sum,proj_G,paw)
->>>>>>> 8549ffee
+          ekin_sum,epot_sum,eexctX,eproj_sum,eSIC_DC,in%SIC,GPU,proj_G,paw)
 
 !!$     call LocalHamiltonianApplication(iproc,nproc,atoms,orbs,in%hx,in%hy,in%hz,&
 !!$          Lzd,ngatherarr,pot_ion,psi,hpsi,ekin_sum,epot_sum,eexctX,eSIC_DC,in%SIC,GPU)
@@ -267,7 +254,6 @@
 !!$          proj,Lzd,nlpspd,psi,hpsi,eproj_sum)
 !!$
 !!$     call SynchronizeHamiltonianApplication(nproc,orbs,Glr,GPU,hpsi,ekin_sum,epot_sum,eproj_sum,eSIC_DC,eexctX)
-
 
      energybs=ekin_sum+epot_sum+eproj_sum
      !n(c) energy_old=energy
