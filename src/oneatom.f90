--- conflicted
+++ resolved
@@ -43,14 +43,8 @@
   nproc=1
 
   !initalise the variables for the calculation
-<<<<<<< HEAD
   call standard_inputfile_names(in)
   call read_input_variables(iproc,'posinp',in, atoms, rxyz)
-=======
-
-  call read_input_variables(iproc,'posinp', &
-       & "input.dft", "input.kpt","input.mix", "input.geopt", "input.perf", in, atoms, rxyz)
->>>>>>> 136de837
 
   if (iproc == 0) then
      call print_general_parameters(in,atoms)
