--- conflicted
+++ resolved
@@ -430,15 +430,8 @@
      pkernelseq => pkernel
   end if
 
-<<<<<<< HEAD
-   ! Create wavefunctions descriptors and allocate them inside the global locreg desc.
-   call timing(iproc,'CrtDescriptors','ON')
+  ! Create wavefunctions descriptors and allocate them inside the global locreg desc.
    call createWavefunctionsDescriptors(iproc,hx,hy,hz,atoms,rxyz,radii_cf,crmult,frmult,Lzd%Glr)
-   call timing(iproc,'CrtDescriptors','OF')
-=======
-  ! Create wavefunctions descriptors and allocate them inside the global locreg desc.
-  call createWavefunctionsDescriptors(iproc,hx,hy,hz,atoms,rxyz,radii_cf,crmult,frmult,Lzd%Glr)
->>>>>>> 79f64f58
 
   !allocate communications arrays (allocate it before Projectors because of the definition
   !of iskpts and nkptsp)
