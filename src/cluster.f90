!> @file 
!!   Routines to use BigDFT as a blackbox
!! @author
!!   Copyright (C) 2005-2011 BigDFT group 
!!   This file is distributed under the terms of the
!!   GNU General Public License, see ~/COPYING file
!!   or http://www.gnu.org/copyleft/gpl.txt .
!!   For the list of contributors, see ~/AUTHORS 
 

!> Routine to use BigDFT as a blackbox
subroutine call_bigdft(nproc,iproc,atoms,rxyz0,in,energy,fxyz,strten,fnoise,rst,infocode)
  use module_base
  use module_types
  use module_interfaces, except_this_one => call_bigdft
  implicit none
  integer, intent(in) :: iproc,nproc
  type(input_variables),intent(inout) :: in
  type(atoms_data), intent(inout) :: atoms
  type(restart_objects), intent(inout) :: rst
  integer, intent(inout) :: infocode
  real(gp), intent(out) :: energy,fnoise
  real(gp), dimension(3,atoms%nat), intent(in) :: rxyz0
  real(gp), dimension(6), intent(out) :: strten
  real(gp), dimension(3,atoms%nat), intent(out) :: fxyz

  !local variables
  character(len=*), parameter :: subname='call_bigdft'
  character(len=40) :: comment
  logical :: exists
  integer :: i_stat,i_all,ierr,inputPsiId_orig,iat

  !temporary interface
  interface
     subroutine cluster(nproc,iproc,atoms,rxyz,energy,fxyz,strten,fnoise,&
          KSwfn,&!psi,Lzd,gaucoeffs,gbd,orbs,
          rxyz_old,hx_old,hy_old,hz_old,in,GPU,infocode)
       use module_base
       use module_types
       implicit none
       integer, intent(in) :: nproc,iproc
       integer, intent(out) :: infocode
       real(gp), intent(inout) :: hx_old,hy_old,hz_old
       type(input_variables), intent(in) :: in
       !type(local_zone_descriptors), intent(inout) :: Lzd
       type(atoms_data), intent(inout) :: atoms
       !type(gaussian_basis), intent(inout) :: gbd
       !type(orbitals_data), intent(inout) :: orbs
       type(GPU_pointers), intent(inout) :: GPU
       type(DFT_wavefunction), intent(inout) :: KSwfn
       real(gp), intent(out) :: energy,fnoise
       real(gp), dimension(3,atoms%nat), intent(inout) :: rxyz_old
       real(gp), dimension(3,atoms%nat), target, intent(inout) :: rxyz
       real(gp), dimension(6), intent(out) :: strten
       real(gp), dimension(3,atoms%nat), intent(out) :: fxyz
     END SUBROUTINE cluster
  end interface

  !put a barrier for all the processes
  call MPI_BARRIER(MPI_COMM_WORLD,ierr)

  !fill the rxyz array with the positions
  !wrap the atoms in the periodic directions when needed
  do iat=1,atoms%nat
     if (atoms%geocode == 'P') then
        rst%rxyz_new(1,iat)=modulo(rxyz0(1,iat),atoms%alat1)
        rst%rxyz_new(2,iat)=modulo(rxyz0(2,iat),atoms%alat2)
        rst%rxyz_new(3,iat)=modulo(rxyz0(3,iat),atoms%alat3)
     else if (atoms%geocode == 'S') then
        rst%rxyz_new(1,iat)=modulo(rxyz0(1,iat),atoms%alat1)
        rst%rxyz_new(2,iat)=rxyz0(2,iat)
        rst%rxyz_new(3,iat)=modulo(rxyz0(3,iat),atoms%alat3)
     else if (atoms%geocode == 'F') then
        rst%rxyz_new(1,iat)=rxyz0(1,iat)
        rst%rxyz_new(2,iat)=rxyz0(2,iat)
        rst%rxyz_new(3,iat)=rxyz0(3,iat)
     end if
  end do

  !assign the verbosity of the output
  !the verbose variables is defined in module_base
  verbose=in%verbosity

  inputPsiId_orig=in%inputPsiId

  loop_cluster: do

     if (in%inputPsiId == 0 .and. associated(rst%KSwfn%psi)) then
        i_all=-product(shape(rst%KSwfn%psi))*kind(rst%KSwfn%psi)
        deallocate(rst%KSwfn%psi,stat=i_stat)
        call memocc(i_stat,i_all,'psi',subname)
        i_all=-product(shape(rst%KSwfn%orbs%eval))*kind(rst%KSwfn%orbs%eval)
        deallocate(rst%KSwfn%orbs%eval,stat=i_stat)
        call memocc(i_stat,i_all,'eval',subname)

        call deallocate_wfd(rst%KSwfn%Lzd%Glr%wfd,subname)
     end if
     !experimental, finite difference method for calculating forces on particular quantities
     inquire(file='input.finite_difference_forces',exist=exists)
     if (exists) then
        in%last_run=1 !do the last_run things nonetheless
        in%inputPsiId=0 !the first run always restart from IG
        !experimental_modulebase_var_onlyfion=.true. !put only ionic forces in the forces
     end if
     call cluster(nproc,iproc,atoms,rst%rxyz_new,energy,fxyz,strten,fnoise,&
          rst%KSwfn,&!psi,rst%Lzd,rst%gaucoeffs,rst%gbd,rst%orbs,&
          rst%rxyz_old,rst%hx_old,rst%hy_old,rst%hz_old,in,rst%GPU,infocode)
     if (exists) then
        call forces_via_finite_differences(iproc,nproc,atoms,in,energy,fxyz,fnoise,rst,infocode)
     end if

     if (in%inputPsiId==1 .and. infocode==2) then
        if (in%gaussian_help) then
           in%inputPsiId=11
        else
           in%inputPsiId=0
        end if
     else if ((in%inputPsiId==1 .or. in%inputPsiId==0) .and. infocode==1) then
        !in%inputPsiId=0 !better to diagonalise than to restart an input guess
        in%inputPsiId=1
        if(iproc==0) then
           write(*,*)&
                &   ' WARNING: Self-consistent cycle did not meet convergence criteria'
        end if
        exit loop_cluster
     else if (in%inputPsiId == 0 .and. infocode==3) then
        if (iproc == 0) then
           write( *,'(1x,a)')'Convergence error, cannot proceed.'
           write( *,'(1x,a)')' writing positions in file posfail.xyz then exiting'
           write(comment,'(a)')'UNCONVERGED WF '
           !call wtxyz('posfail',energy,rxyz,atoms,trim(comment))

           call write_atomic_file("posfail",energy,rst%rxyz_new,atoms,trim(comment))

        end if

        i_all=-product(shape(rst%KSwfn%psi))*kind(rst%KSwfn%psi)
        deallocate(rst%KSwfn%psi,stat=i_stat)
        call memocc(i_stat,i_all,'psi',subname)
        i_all=-product(shape(rst%KSwfn%orbs%eval))*kind(rst%KSwfn%orbs%eval)
        deallocate(rst%KSwfn%orbs%eval,stat=i_stat)
        call memocc(i_stat,i_all,'eval',subname)

        call deallocate_wfd(rst%KSwfn%Lzd%Glr%wfd,subname)

        !finalize memory counting (there are still at least positions and the forces allocated)
        call memocc(0,0,'count','stop')

        if (nproc > 1) call MPI_FINALIZE(ierr)

        stop 'unnormal end'
     else
        exit loop_cluster
     end if

  end do loop_cluster

  !preserve the previous value
  in%inputPsiId=inputPsiId_orig

  !put a barrier for all the processes
  call MPI_BARRIER(MPI_COMM_WORLD,ierr)

END SUBROUTINE call_bigdft


!>  Main routine which does self-consistent loop.
!!  Does not parse input file and no geometry optimization.
!!  Does an electronic structure calculation. 
!!  Output is the total energy and the forces 
!!
!!   @param inputPsiId 
!!           - 0 : compute input guess for Psi by subspace diagonalization of atomic orbitals
!!           - 1 : read waves from argument psi, using n1, n2, n3, hgrid and rxyz_old
!!                 as definition of the previous system.
!!           - 2 : read waves from disk
!!   @param psi, keyg, keyv and eval should be freed after use outside of the routine.
!!   @param infocode -> encloses some information about the status of the run
!!           - 0 run succesfully succeded
!!           - 1 the run ended after the allowed number of minimization steps. gnrm_cv not reached
!!               forces may be meaningless   
!!           - 2 (present only for inputPsiId=1) gnrm of the first iteration > 1 AND growing in
!!               the second iteration OR grnm 1st >2.
!!               Input wavefunctions need to be recalculated. Routine exits.
!!           - 3 (present only for inputPsiId=0) gnrm > 4. SCF error. Routine exits.
subroutine cluster(nproc,iproc,atoms,rxyz,energy,fxyz,strten,fnoise,&
     KSwfn,&
     rxyz_old,hx_old,hy_old,hz_old,in,GPU,infocode)
  use module_base
  use module_types
  use module_interfaces
  use Poisson_Solver
  use module_xc
!  use vdwcorrection
  use m_ab6_mixing
  use yaml_output
  implicit none
  integer, intent(in) :: nproc,iproc
  real(gp), intent(inout) :: hx_old,hy_old,hz_old
  type(input_variables), intent(in) :: in
  type(atoms_data), intent(inout) :: atoms
  type(GPU_pointers), intent(inout) :: GPU
  type(DFT_wavefunction), intent(inout) :: KSwfn
  real(gp), dimension(3,atoms%nat), intent(inout) :: rxyz_old
  real(gp), dimension(3,atoms%nat), target, intent(inout) :: rxyz
  integer, intent(out) :: infocode
  real(gp), intent(out) :: energy,fnoise
  real(gp), dimension(6), intent(out) :: strten
  real(gp), dimension(3,atoms%nat), intent(out) :: fxyz
  !local variables
  character(len=*), parameter :: subname='cluster'
  character(len=5) :: gridformat, wfformat
  logical :: refill_proj !,potential_from_disk=.false.
  logical :: DoDavidson,DoLastRunThings=.false.,scpot
  integer :: nvirt,norbv
  integer :: i, input_wf_format, tag
  integer :: n1,n2,n3
  integer :: ncount0,ncount1,ncount_rate,ncount_max,n1i,n2i,n3i
  integer :: iat,i_all,i_stat,ierr,jproc,inputpsi,igroup,ikpt,nproctiming
  real :: tcpu0,tcpu1
  real(kind=8) :: tel
  type(energy_terms), target :: energs ! Target attribute is mandatory for C wrappers
  real(gp) :: pressure
  type(grid_dimensions) :: d_old
  type(wavefunctions_descriptors) :: wfd_old
  type(nonlocal_psp_descriptors) :: nlpspd
  type(DFT_wavefunction) :: VTwfn !< Virtual wavefunction
  type(DFT_wavefunction) :: tmb
  real(gp), dimension(3) :: shift
  real(dp), dimension(6) :: ewaldstr,hstrten,xcstr
  real(gp), dimension(:,:), allocatable :: radii_cf,thetaphi,band_structure_eval
  real(gp), dimension(:,:), pointer :: fdisp,fion
  ! Charge density/potential,ionic potential, pkernel
  type(DFT_local_fields) :: denspot
  type(DFT_optimization_loop) :: optLoop
  real(gp), dimension(:), allocatable:: denspot0
  !wavefunction gradients, hamiltonian on vavefunction
  !transposed  wavefunction
  ! Pointers and variables to store the last psi
  ! before reformatting if useFormattedInput is .true.
  real(wp), dimension(:), pointer :: psi_old
  ! PSP projectors 
  real(kind=8), dimension(:), pointer :: proj,gbd_occ!,rhocore
  ! Variables for the virtual orbitals and band diagram.
  integer :: nkptv, nvirtu, nvirtd
  real(gp), dimension(:), allocatable :: wkptv

  ! ----------------------------------

  !copying the input variables for readability
  !this section is of course not needed
  !note that this procedure is convenient ONLY in the case of scalar variables
  !an array would have been copied, thus occupying more memory space
  !Hence WARNING: these variables are copied, in case of an update the new value should be 
  !reassigned inside the structure

  write(gridformat, "(A)") ""
  select case (in%output_denspot_format)
  case (output_denspot_FORMAT_ETSF)
     write(gridformat, "(A)") ".etsf"
  case (output_denspot_FORMAT_CUBE)
     write(gridformat, "(A)") ".cube"
  end select
  write(wfformat, "(A)") ""
  select case (in%output_wf_format)
  case (WF_FORMAT_ETSF)
     write(wfformat, "(A)") ".etsf"
  case (WF_FORMAT_BINARY)
     write(wfformat, "(A)") ".bin"
  end select

  norbv=abs(in%norbv)
  nvirt=in%nvirt

  if (iproc == 0) then
     !start a new document in the beginning of the output, if the document is closed before
     call yaml_new_document()
     write( *,'(1x,a,1x,i0)') &
          &   '===================== BigDFT Wavefunction Optimization =============== inputPsiId=',&
          in%inputPsiId
     call print_dft_parameters(in,atoms)
  end if

  !Time initialization
  if (verbose > 2) then
     nproctiming=-nproc !timing in debug mode
  else
     nproctiming=nproc
  end if
  call timing(nproctiming,trim(in%dir_output)//'time.yaml','IN')
  call cpu_time(tcpu0)
  call system_clock(ncount0,ncount_rate,ncount_max)

  ! We save the variables that defined the previous psi if the restart is active
  if (in%inputPsiId == INPUT_PSI_MEMORY_WVL) then
     !regenerate grid spacings (this would not be needed if hgrids is in Lzd)
     if (atoms%geocode == 'P') then
        call correct_grid(atoms%alat1,hx_old,KSwfn%Lzd%Glr%d%n1)
        call correct_grid(atoms%alat2,hy_old,KSwfn%Lzd%Glr%d%n2)
        call correct_grid(atoms%alat3,hz_old,KSwfn%Lzd%Glr%d%n3)
     else if (atoms%geocode == 'S') then 
        call correct_grid(atoms%alat1,hx_old,KSwfn%Lzd%Glr%d%n1)
        call correct_grid(atoms%alat3,hz_old,KSwfn%Lzd%Glr%d%n3)
     end if
     call copy_old_wavefunctions(nproc,KSwfn%orbs,&
          KSwfn%Lzd%Glr%d%n1,KSwfn%Lzd%Glr%d%n2,KSwfn%Lzd%Glr%d%n3,&
          KSwfn%Lzd%Glr%wfd,KSwfn%psi,d_old%n1,d_old%n2,d_old%n3,wfd_old,psi_old)
 
  else if (in%inputPsiId == INPUT_PSI_MEMORY_GAUSS) then
     !deallocate wavefunction and descriptors for placing the gaussians

     call deallocate_wfd(KSwfn%Lzd%Glr%wfd,subname)

     i_all=-product(shape(KSwfn%psi))*kind(KSwfn%psi)
     deallocate(KSwfn%psi,stat=i_stat)
     call memocc(i_stat,i_all,'psi',subname)

  end if

  ! grid spacing (same in x,y and z direction)
 
  allocate(radii_cf(atoms%ntypes,3+ndebug),stat=i_stat)
  call memocc(i_stat,radii_cf,'radii_cf',subname)

  !here we can put KSwfn
  call system_initialization(iproc,nproc,inputpsi,input_wf_format,in,atoms,rxyz,&
       KSwfn%orbs,tmb%orbs,KSwfn%Lzd,tmb%Lzd,denspot,nlpspd,&
       KSwfn%comms,tmb%comms,shift,proj,radii_cf)

  ! We complete here the definition of DFT_wavefunction structures.
  if (inputpsi == INPUT_PSI_LINEAR_AO .or. inputpsi == INPUT_PSI_MEMORY_LINEAR .or. &
      inputpsi == INPUT_PSI_LINEAR_LCAO) then
     call init_p2p_tags(nproc)
     tag=0

     call kswfn_init_comm(tmb, tmb%lzd, in, denspot%dpbox, KSwfn%orbs%norb, iproc, nproc)

     allocate(denspot0(max(denspot%dpbox%ndimrhopot,denspot%dpbox%nrhodim)), stat=i_stat)
     call memocc(i_stat, denspot0, 'denspot0', subname)
  end if

  optLoop%iscf = in%iscf
  optLoop%itrpmax = in%itrpmax
  optLoop%nrepmax = in%nrepmax
  optLoop%itermax = in%itermax
  optLoop%gnrm_cv = in%gnrm_cv
  optLoop%rpnrm_cv = in%rpnrm_cv
  optLoop%gnrm_startmix = in%gnrm_startmix
  optLoop%itrp = 0
  optLoop%itrep = 0
  optLoop%iter = 0
  optLoop%infocode = 0

  call system_signaling(iproc, in%signaling, in%gmainloop, &
       & KSwfn, tmb, energs, denspot, optloop, &
       & atoms%ntypes, radii_cf, in%crmult, in%frmult)

  !variables substitution for the PSolver part
  n1=KSwfn%Lzd%Glr%d%n1
  n2=KSwfn%Lzd%Glr%d%n2
  n3=KSwfn%Lzd%Glr%d%n3

  !calculate the rhocore contribution to the energy value
  if (associated(denspot%rho_C)) then
     !calculate the XC energy of rhocore, use the rhov array as a temporary variable
     !use Vxc and other quantities as local variables
     call xc_init_rho(denspot%dpbox%nrhodim,denspot%rhov,1)
     denspot%rhov=1.d-16
     call XC_potential(atoms%geocode,'D',denspot%pkernel%iproc,denspot%pkernel%nproc,&
          denspot%pkernel%mpi_comm,&
          denspot%dpbox%ndims(1),denspot%dpbox%ndims(2),denspot%dpbox%ndims(3),in%ixc,&
          denspot%dpbox%hgrids(1),denspot%dpbox%hgrids(2),denspot%dpbox%hgrids(3),&
          denspot%rhov,energs%excrhoc,tel,KSwfn%orbs%nspin,denspot%rho_C,denspot%V_XC,xcstr)
     if (iproc==0) write(*,*)'value for Exc[rhoc]',energs%excrhoc
  end if

  !here calculate the ionic energy and forces accordingly
  call IonicEnergyandForces(iproc,nproc,atoms,&
       denspot%dpbox%hgrids(1),denspot%dpbox%hgrids(2),denspot%dpbox%hgrids(3),in%elecfield,rxyz,&
       energs%eion,fion,in%dispersion,energs%edisp,fdisp,ewaldstr,denspot%psoffset,&
       n1,n2,n3,denspot%dpbox%ndims(1),denspot%dpbox%ndims(2),denspot%dpbox%ndims(3),&
       denspot%dpbox%i3s+denspot%dpbox%i3xcsh,denspot%dpbox%n3pi,&
       denspot%V_ext,denspot%pkernel)
  !calculate effective ionic potential, including counter ions if any.
  call createEffectiveIonicPotential(iproc,nproc,(iproc == 0),in,atoms,rxyz,shift,KSwfn%Lzd%Glr,&
       denspot%dpbox%hgrids(1),denspot%dpbox%hgrids(2),denspot%dpbox%hgrids(3),&
       denspot%dpbox,denspot%pkernel,denspot%V_ext,in%elecfield,denspot%psoffset)
  if (denspot%c_obj /= 0) then
     call denspot_emit_v_ext(denspot, iproc, nproc)
  end if

  !obtain initial wavefunctions.
  if(inputpsi /= INPUT_PSI_LINEAR_AO .and. inputpsi /= INPUT_PSI_MEMORY_LINEAR .and. &
                       inputpsi /= INPUT_PSI_LINEAR_LCAO) then 
     call input_wf(iproc,nproc,in,GPU,atoms,rxyz,&
          denspot,denspot0,nlpspd,proj,KSwfn,tmb,energs,inputpsi,input_wf_format,norbv,&
          wfd_old,psi_old,d_old,hx_old,hy_old,hz_old,rxyz_old,.false.)
  else
     call input_wf(iproc,nproc,in,GPU,atoms,rxyz,&
          denspot,denspot0,nlpspd,proj,KSwfn,tmb,energs,inputpsi,input_wf_format,norbv,&
          wfd_old,psi_old,d_old,hx_old,hy_old,hz_old,rxyz_old,.true.)
  end if

  if (in%nvirt > norbv) then
     nvirt = norbv
  end if

  !save the new atomic positions in the rxyz_old array
  do iat=1,atoms%nat
     rxyz_old(1,iat)=rxyz(1,iat)
     rxyz_old(2,iat)=rxyz(2,iat)
     rxyz_old(3,iat)=rxyz(3,iat)
  enddo
  !save the new grid spacing into the hgrid_old value
  hx_old=KSwfn%Lzd%hgrids(1)
  hy_old=KSwfn%Lzd%hgrids(2)
  hz_old=KSwfn%Lzd%hgrids(3)

  !end of the initialization part
  call timing(iproc,'INIT','PR')

  !start the optimization
  energs%eexctX=0.0_gp
  ! Skip the following part in the linear scaling case.
  skip_if_linear: if(inputpsi /= INPUT_PSI_LINEAR_AO .and. inputpsi /= INPUT_PSI_MEMORY_LINEAR .and. &
                     inputpsi /= INPUT_PSI_LINEAR_LCAO) then
     call kswfn_optimization_loop(iproc, nproc, optLoop, &
     & in%alphamix, in%idsx, inputpsi, KSwfn, denspot, nlpspd, proj, energs, atoms, rxyz, GPU, xcstr, &
     & in)
     infocode = optLoop%infocode

     !if we are in the last_run case, validate the last_run only for the last cycle
     !do the last_run things regardless of infocode
     !nrepmax=0 is needed for the Band Structure calculations
     DoLastRunThings=(in%last_run == 1 .and. optLoop%nrepmax == 0) .or. &
          & (in%last_run == 1 .and. optLoop%itrep >= optLoop%nrepmax)
              !print the energies only if they are meaningful
     energy = energs%energy
     !Davidson is set to false first because used in deallocate_before_exiting
     DoDavidson= .false.

     ! Treat the info code from the optimization routine.
     if (infocode == 2 .or. infocode == 3) then
        call deallocate_before_exiting
        return
     end if
  else

     ! I don't think this is usefull...
     !allocate(KSwfn%orbs%eval(KSwfn%orbs%norb),stat=i_stat)
     !call memocc(i_stat,KSwfn%orbs%eval,'KSwfn%orbs%eval',subname)
     !KSwfn%orbs%eval=-.5d0

     scpot=.true.
     call linearScaling(iproc,nproc,KSwfn,&
          tmb,atoms,in,&
          rxyz,fion,fdisp,denspot,denspot0,&
<<<<<<< HEAD
          nlpspd,proj,GPU,energs,scpot,KSwfn%psi,&
          energy)
=======
          nlpspd,proj,GPU,energs,scpot,energy)

>>>>>>> b822b291

     i_all=-product(shape(denspot0))*kind(denspot0)
     deallocate(denspot0, stat=i_stat)
     call memocc(i_stat, i_all, 'denspot0', subname)

     call destroy_DFT_wavefunction(tmb)
     call deallocate_local_zone_descriptors(tmb%lzd, subname)

     call finalize_p2p_tags()
  
     !temporary allocation of the density
     allocate(denspot%rho_work(max(denspot%dpbox%ndimrhopot,denspot%dpbox%nrhodim)),stat=i_stat)
     call memocc(i_stat,denspot%rho_work,'rho',subname)
     call vcopy(max(denspot%dpbox%ndimrhopot,denspot%dpbox%nrhodim),&
          denspot%rhov(1),1,denspot%rho_work(1),1)

     infocode = 0
  end if skip_if_linear


  ! allocate KSwfn%psi here instead for case of linear?!
  !if(inputpsi == INPUT_PSI_LINEAR_AO .or. inputpsi == INPUT_PSI_MEMORY_LINEAR .or. &
  !                   inputpsi == INPUT_PSI_LINEAR_LCAO) then
  !   allocate(KSwfn%psi(max(KSwfn%orbs%npsidim_comp,KSwfn%orbs%npsidim_orbs)+ndebug),stat=i_stat)
  !   call memocc(i_stat,KSwfn%psi,'psi',subname)
  !end if

  !last run things has to be done:
  !if it is the last run and the infocode is zero
  !if infocode is not zero but the last run has been done for nrepmax times

  DoLastRunThings= (in%last_run == 1 .and. infocode == 0) .or. DoLastRunThings

  !analyse the possibility to calculate Davidson treatment
  !(nvirt > 0 .and. in%inputPsiId == 0)
  DoDavidson= abs(in%norbv) > 0 .and. DoLastRunThings

  !project the wavefunctions on a gaussian basis and keep in memory
  if (in%gaussian_help) then
     call timing(iproc,'gauss_proj','ON') !lr408t
     if (iproc == 0) then
        write( *,'(1x,a)')&
             &   '---------------------------------------------------------- Gaussian Basis Projection'
     end if

     !extract the gaussian basis from the pseudowavefunctions
!!!     if (in%inputPsiId == 11) then
!!!        !extract the gaussian basis from the pseudowavefunctions
!!!        call gaussian_pswf_basis(21,.false.,iproc,atoms,rxyz,gbd)
!!!     else if (in%inputPsiId == 12) then
!!!        !extract the gaussian basis from the pseudopotential
!!!        call gaussian_psp_basis(atoms,rxyz,gbd)
!!!     end if

     !extract the gaussian basis from the pseudowavefunctions
     call gaussian_pswf_basis(21,.false.,iproc,in%nspin,atoms,rxyz,KSwfn%gbd,gbd_occ)

     if (associated(gbd_occ)) then
        i_all=-product(shape(gbd_occ))*kind(gbd_occ)
        deallocate(gbd_occ,stat=i_stat)
        call memocc(i_stat,i_all,'gbd_occ',subname)
        nullify(gbd_occ)
     end if


     if (.not. associated(KSwfn%gaucoeffs)) then
        allocate(KSwfn%gaucoeffs(KSwfn%gbd%ncoeff,KSwfn%orbs%norbp+ndebug),stat=i_stat)
        call memocc(i_stat,KSwfn%gaucoeffs,'gaucoeffs',subname)
     end if

     allocate(thetaphi(2,KSwfn%gbd%nat+ndebug),stat=i_stat)
     call memocc(i_stat,thetaphi,'thetaphi',subname)
     thetaphi=0.0_gp

     call wavelets_to_gaussians(atoms%geocode,KSwfn%orbs%norbp,KSwfn%orbs%nspinor,&
          n1,n2,n3,KSwfn%gbd,thetaphi,&
          KSwfn%Lzd%hgrids(1),KSwfn%Lzd%hgrids(2),KSwfn%Lzd%hgrids(3),&
          KSwfn%Lzd%Glr%wfd,KSwfn%psi,KSwfn%gaucoeffs)

     i_all=-product(shape(thetaphi))*kind(thetaphi)
     deallocate(thetaphi,stat=i_stat)
     call memocc(i_stat,i_all,'thetaphi',subname)
     call timing(iproc,'gauss_proj','OF') !lr408t
  end if

  !  write all the wavefunctions into files
  if (in%output_wf_format /= WF_FORMAT_NONE .and. DoLastRunThings) then
     !add flag for writing waves in the gaussian basis form
     !if (in%gaussian_help) then
     if (in%gaussian_help .and. .not.in%inputPsiId==100 .and. .not.in%inputPsiId==101 ) then

!!!        call gaussian_orthogonality(iproc,nproc,norb,norbp,gbd,gaucoeffs)
!!!
!!!        call gaussian_orthogonality(iproc,nproc,norb,norbp,gbd,gaucoeffs)
        !write the coefficients and the basis on a file
        if (iproc ==0) write(*,*)'Writing wavefunctions in wavefunction.gau file'
        call write_gaussian_information(iproc,nproc,KSwfn%orbs,KSwfn%gbd,KSwfn%gaucoeffs,trim(in%dir_output) // 'wavefunctions.gau')

        !build dual coefficients
        call dual_gaussian_coefficients(KSwfn%orbs%norbp,KSwfn%gbd,KSwfn%gaucoeffs)

        !control the accuracy of the expansion
        call check_gaussian_expansion(iproc,nproc,KSwfn%orbs,KSwfn%Lzd,KSwfn%psi,KSwfn%gbd,KSwfn%gaucoeffs)

        call deallocate_gwf(KSwfn%gbd,subname)
        i_all=-product(shape(KSwfn%gaucoeffs))*kind(KSwfn%gaucoeffs)
        deallocate(KSwfn%gaucoeffs,stat=i_stat)
        call memocc(i_stat,i_all,'gaucoeffs',subname)
        nullify(KSwfn%gbd%rxyz)

     else
        call writemywaves(iproc,trim(in%dir_output) // "wavefunction", in%output_wf_format, &
             KSwfn%orbs,n1,n2,n3,KSwfn%Lzd%hgrids(1),KSwfn%Lzd%hgrids(2),KSwfn%Lzd%hgrids(3),&
             atoms,rxyz,KSwfn%Lzd%Glr%wfd,KSwfn%psi)
     end if
  end if

  !plot the ionic potential, if required by output_denspot
  if (in%output_denspot == output_denspot_DENSPOT .and. DoLastRunThings) then
     if (iproc == 0) write(*,*) 'writing external_potential' // gridformat
     call plot_density(iproc,nproc,trim(in%dir_output)//'external_potential' // gridformat,&
          atoms,rxyz,denspot%dpbox,1,denspot%V_ext)
  end if
  if (in%output_denspot == output_denspot_DENSPOT .and. DoLastRunThings) then
     if (iproc == 0) write(*,*) 'writing local_potential' // gridformat
     call plot_density(iproc,nproc,trim(in%dir_output)//'local_potential' // gridformat,&
          atoms,rxyz,denspot%dpbox,in%nspin,denspot%rhov)
  end if

  i_all=-product(shape(denspot%V_ext))*kind(denspot%V_ext)
  deallocate(denspot%V_ext,stat=i_stat)
  call memocc(i_stat,i_all,'denspot%V_ext',subname)
  nullify(denspot%V_ext)

  !variables substitution for the PSolver part
  n1i=KSwfn%Lzd%Glr%d%n1i
  n2i=KSwfn%Lzd%Glr%d%n2i
  n3i=KSwfn%Lzd%Glr%d%n3i

  if (inputpsi /= INPUT_PSI_EMPTY) then
     !------------------------------------------------------------------------
     ! here we start the calculation of the forces
     if (iproc == 0) then
        write( *,'(1x,a)')&
             &   '----------------------------------------------------------------- Forces Calculation'
     end if


     !manipulate scatter array for avoiding the GGA shift
!!$     call dpbox_repartition(denspot%dpbox%iproc,denspot%dpbox%nproc,atoms%geocode,'D',1,denspot%dpbox)
     do jproc=0,denspot%dpbox%nproc-1
        !n3d=n3p
        denspot%dpbox%n3d=denspot%dpbox%n3p
        denspot%dpbox%nscatterarr(jproc,1)=denspot%dpbox%nscatterarr(jproc,2)
        !i3xcsh=0
        denspot%dpbox%nscatterarr(jproc,4)=0
        denspot%dpbox%i3s=denspot%dpbox%i3s+denspot%dpbox%i3xcsh
        denspot%dpbox%i3xcsh=0
        !the same for the density
        denspot%dpbox%ngatherarr(:,3)=denspot%dpbox%ngatherarr(:,1)
     end do
     !change communication scheme to LDA case
     !only in the case of no PSolver tasks
     if (denspot%dpbox%nproc < nproc) then
        denspot%rhod%icomm=0
        denspot%rhod%nrhotot=denspot%dpbox%ndims(3)
     else
        denspot%rhod%icomm=1
        denspot%rhod%nrhotot=sum(denspot%dpbox%nscatterarr(:,1))
     end if

     call density_and_hpot(denspot%dpbox,atoms%sym,KSwfn%orbs,KSwfn%Lzd,&
          denspot%pkernel,denspot%rhod,GPU,KSwfn%psi,denspot%rho_work,denspot%pot_work,hstrten)

     !xc stress, diagonal for the moment
     if (atoms%geocode=='P') then
        if (atoms%sym%symObj >= 0) call symm_stress((iproc==0),xcstr,atoms%sym%symObj)
     end if

     ! calculate dipole moment associated to the charge density
     if (DoLastRunThings) then 
        call calc_dipole(denspot%dpbox,in%nspin,atoms,rxyz,denspot%rho_work)
        !plot the density on the cube file
        !to be done either for post-processing or if a restart is to be done with mixing enabled
        if (((in%output_denspot >= output_denspot_DENSITY))) then
           if (iproc == 0) write(*,*) 'writing electronic_density' // gridformat
           
           call plot_density(iproc,nproc,trim(in%dir_output)//'electronic_density' // gridformat,&
                atoms,rxyz,denspot%dpbox,in%nspin,denspot%rho_work)
           
           if (associated(denspot%rho_C)) then
              if (iproc == 0) write(*,*) 'writing grid core_density' // gridformat
              call plot_density(iproc,nproc,trim(in%dir_output)//'core_density' // gridformat,&
                   atoms,rxyz,denspot%dpbox,1,denspot%rho_C(1,1,denspot%dpbox%i3xcsh:,1))
           end if
        end if
        !plot also the electrostatic potential
        if (in%output_denspot == output_denspot_DENSPOT) then
           if (iproc == 0) write(*,*) 'writing hartree_potential' // gridformat
           call plot_density(iproc,nproc,trim(in%dir_output)//'hartree_potential' // gridformat, &
                atoms,rxyz,denspot%dpbox,in%nspin,denspot%pot_work)
        end if
     end if

     !     !plot also the electrostatic potential
     !     if (in%output_denspot == output_denspot_DENSPOT .and. DoLastRunThings) then
     !        if (iproc == 0) write(*,*) 'writing hartree_potential' // gridformat
     !        call plot_density(iproc,nproc,trim(in%dir_output)//'hartree_potential' // gridformat, &
     !             atoms,rxyz,denspot%dpbox,1,pot)
     !     end if
     !
     call timing(iproc,'Forces        ','ON')
     !refill projectors for tails, davidson
     refill_proj=((in%rbuf > 0.0_gp) .or. DoDavidson) .and. DoLastRunThings


     call calculate_forces(iproc,nproc,denspot%pkernel%nproc,KSwfn%Lzd%Glr,atoms,KSwfn%orbs,nlpspd,rxyz,&
          KSwfn%Lzd%hgrids(1),KSwfn%Lzd%hgrids(2),KSwfn%Lzd%hgrids(3),&
          proj,denspot%dpbox%i3s+denspot%dpbox%i3xcsh,denspot%dpbox%n3p,&
          in%nspin,refill_proj,denspot%dpbox%ngatherarr,denspot%rho_work,&
          denspot%pot_work,denspot%V_XC,KSwfn%psi,fion,fdisp,fxyz,&
          ewaldstr,hstrten,xcstr,strten,fnoise,pressure,denspot%psoffset)

     i_all=-product(shape(denspot%rho_work))*kind(denspot%rho_work)
     deallocate(denspot%rho_work,stat=i_stat)
     call memocc(i_stat,i_all,'denspot%rho_work',subname)
     i_all=-product(shape(denspot%pot_work))*kind(denspot%pot_work)
     deallocate(denspot%pot_work,stat=i_stat)
     call memocc(i_stat,i_all,'denspot%pot_work',subname)
     nullify(denspot%rho_work,denspot%pot_work)
     call timing(iproc,'Forces        ','OF')
     !!stop
  end if

  i_all=-product(shape(fion))*kind(fion)
  deallocate(fion,stat=i_stat)
  call memocc(i_stat,i_all,'fion',subname)
  i_all=-product(shape(fdisp))*kind(fdisp)
  deallocate(fdisp,stat=i_stat)
  call memocc(i_stat,i_all,'fdisp',subname)

  !if (nvirt > 0 .and. in%inputPsiId == 0) then
  if (DoDavidson) then

     !for a band structure calculation allocate the array in which to put the eigenvalues
     if (associated(in%kptv)) then
        allocate(band_structure_eval(KSwfn%orbs%norbu+KSwfn%orbs%norbd+in%nspin*norbv,in%nkptv+ndebug),stat=i_stat)
        call memocc(i_stat,band_structure_eval,'band_structure_eval',subname)
     end if

     !calculate Davidson procedure for all the groups of k-points which are chosen
     ikpt=1
     do igroup=1,in%ngroups_kptv

        ! Set-up number of states and shifting values.
        nvirtu = norbv
        nvirtd = 0
        if (in%nspin==2) nvirtd=nvirtu
        ! Create the orbitals.
        if (associated(in%kptv)) then
           nvirtu = nvirtu + KSwfn%orbs%norbu
           nvirtd = nvirtd + KSwfn%orbs%norbd
           nvirt  = nvirtu+nvirtd

           !number of k-points for this group
           nkptv = in%nkptsv_group(igroup) !size(in%kptv, 2)

           allocate(wkptv(nkptv+ndebug),stat=i_stat)
           call memocc(i_stat,wkptv,'wkptv',subname)
           wkptv(:) = real(1.0, gp) / real(nkptv, gp)
           call orbitals_descriptors(iproc,nproc,nvirtu+nvirtd,nvirtu,nvirtd, &
                KSwfn%orbs%nspin,KSwfn%orbs%nspinor,nkptv, &
                in%kptv(:,sum(in%nkptsv_group(1:igroup - 1)) + 1:sum(in%nkptsv_group(1:igroup))), &
                wkptv,VTwfn%orbs,.false.)
           !allocate communications arrays for virtual orbitals
           call orbitals_communicators(iproc,nproc,KSwfn%Lzd%Glr,VTwfn%orbs,VTwfn%comms)  

           i_all=-product(shape(wkptv))*kind(wkptv)
           deallocate(wkptv,stat=i_stat)
           call memocc(i_stat,i_all,'wkptv',subname)

           !recreate the memory space for the projectors 
           call deallocate_proj_descr(nlpspd,subname)  
           i_all=-product(shape(proj))*kind(proj)
           deallocate(proj,stat=i_stat)
           call memocc(i_stat,i_all,'proj',subname)

           ! Calculate all projectors, or allocate array for on-the-fly calculation
           call timing(iproc,'CrtProjectors ','ON')
           call createProjectorsArrays(iproc,KSwfn%Lzd%Glr,rxyz,atoms,VTwfn%orbs,&
                radii_cf,in%frmult,in%frmult,KSwfn%Lzd%hgrids(1),KSwfn%Lzd%hgrids(2),KSwfn%Lzd%hgrids(3),nlpspd,proj) 
           call timing(iproc,'CrtProjectors ','OF') 

        else
           !the virtual orbitals should be in agreement with the traditional k-points
           call orbitals_descriptors(iproc,nproc,nvirtu+nvirtd,nvirtu,nvirtd, &
                KSwfn%orbs%nspin,KSwfn%orbs%nspinor,KSwfn%orbs%nkpts,&
                KSwfn%orbs%kpts,KSwfn%orbs%kwgts,VTwfn%orbs,.false.,basedist=KSwfn%orbs%norb_par(0:,1:))
           !allocate communications arrays for virtual orbitals
           call orbitals_communicators(iproc,nproc,KSwfn%Lzd%Glr,VTwfn%orbs,VTwfn%comms,&
                basedist=KSwfn%comms%nvctr_par(0:,1:))  

        end if

        !allocate psivirt pointer (note the orbs dimension)
        allocate(VTwfn%psi(max(VTwfn%orbs%npsidim_comp,VTwfn%orbs%npsidim_orbs)+ndebug),stat=i_stat)
        call memocc(i_stat,VTwfn%psi,'psivirt',subname)
        !to avoid problems with the bindings
        VTwfn%c_obj=0

        !define Local zone descriptors
        VTwfn%Lzd = KSwfn%Lzd
        VTwfn%orthpar=KSwfn%orthpar
        allocate(VTwfn%confdatarr(VTwfn%orbs%norbp))
        call default_confinement_data(VTwfn%confdatarr,VTwfn%orbs%norbp)


        if (in%norbv < 0) then
           call direct_minimization(iproc,nproc,in,atoms,& 
                nvirt,rxyz,denspot%rhov,nlpspd,proj, &
                denspot%pkernelseq,denspot%dpbox,GPU,KSwfn,VTwfn)
        else if (in%norbv > 0) then
           call davidson(iproc,nproc,in,atoms,& 
                KSwfn%orbs,VTwfn%orbs,in%nvirt,VTwfn%Lzd,&
                KSwfn%comms,VTwfn%comms,&
                rxyz,denspot%rhov,nlpspd,proj, &
                denspot%pkernelseq,KSwfn%psi,VTwfn%psi,denspot%dpbox,GPU)
!!$           call constrained_davidson(iproc,nproc,in,atoms,&
!!$                orbs,orbsv,in%nvirt,Lzd%Glr,comms,VTwfn%comms,&
!!$                hx,hy,hz,rxyz,denspot%rhov,nlpspd,proj, &
!!$                psi,VTwfn%psi,nscatterarr,ngatherarr,GPU)

        end if

        deallocate(VTwfn%confdatarr)

        ! Write virtual wavefunctions in ETSF format: WORKS ONLY FOR ONE KPOINT 
        if(in%output_wf_format == 3 .and. abs(in%norbv) > 0) then
           call  writemywaves(iproc,trim(in%dir_output) // "virtuals" // trim(wfformat),&
                in%output_wf_format, &
                VTwfn%orbs,n1,n2,n3,&
                KSwfn%Lzd%hgrids(1),KSwfn%Lzd%hgrids(2),KSwfn%Lzd%hgrids(3),&
                atoms,rxyz,KSwfn%Lzd%Glr%wfd,VTwfn%psi)
        end if

        ! Write virtual wavefunctions in ETSF format
        if (in%output_wf_format /= WF_FORMAT_NONE  .and. abs(in%norbv) > 0) then
           call  writemywaves(iproc,trim(in%dir_output) // "virtuals", in%output_wf_format, &
                VTwfn%orbs,n1,n2,n3,KSwfn%Lzd%hgrids(1),KSwfn%Lzd%hgrids(2),KSwfn%Lzd%hgrids(3),&
                atoms,rxyz,KSwfn%Lzd%Glr%wfd,VTwfn%psi)
        end if

        !start the Casida's treatment 
        if (in%tddft_approach=='TDA') then

           !does it makes sense to use GPU only for a one-shot sumrho?
           if (OCLconv) then
              call allocate_data_OCL(KSwfn%Lzd%Glr%d%n1,KSwfn%Lzd%Glr%d%n2,KSwfn%Lzd%Glr%d%n3,&
                   atoms%geocode,&
                   in%nspin,KSwfn%Lzd%Glr%wfd,KSwfn%orbs,GPU)
           end if

           !this could have been calculated before
           ! Potential from electronic charge density
           !WARNING: this is good just because the TDDFT is done with LDA
           call sumrho(denspot%dpbox,KSwfn%orbs,KSwfn%Lzd,&
                GPU,atoms%sym,denspot%rhod,KSwfn%psi,denspot%rho_psi)
           call communicate_density(denspot%dpbox,KSwfn%orbs%nspin,&
                denspot%rhod,denspot%rho_psi,denspot%rhov,.false.)
           call denspot_set_rhov_status(denspot, ELECTRONIC_DENSITY, -1)

           if (OCLconv) then
              call free_gpu_OCL(GPU,KSwfn%orbs,in%nspin)
           end if

           !Allocate second Exc derivative
           if (denspot%dpbox%n3p >0) then
              allocate(denspot%f_XC(n1i,n2i,denspot%dpbox%n3p,in%nspin+1+ndebug),stat=i_stat)
              call memocc(i_stat,denspot%f_XC,'f_XC',subname)
           else
              allocate(denspot%f_XC(1,1,1,in%nspin+1+ndebug),stat=i_stat)
              call memocc(i_stat,denspot%f_XC,'denspot%f_XC',subname)
           end if

           call XC_potential(atoms%geocode,'D',iproc,nproc,MPI_COMM_WORLD,&
                KSwfn%Lzd%Glr%d%n1i,KSwfn%Lzd%Glr%d%n2i,KSwfn%Lzd%Glr%d%n3i,in%ixc,&
                denspot%dpbox%hgrids(1),denspot%dpbox%hgrids(2),denspot%dpbox%hgrids(3),&
                denspot%rhov,energs%exc,energs%evxc,in%nspin,denspot%rho_C,denspot%V_XC,xcstr,denspot%f_XC)
           call denspot_set_rhov_status(denspot, CHARGE_DENSITY, -1)

           !select the active space if needed

           call tddft_casida(iproc,nproc,atoms,rxyz,&
                denspot%dpbox%hgrids(1),denspot%dpbox%hgrids(2),denspot%dpbox%hgrids(3),&
                denspot%dpbox%n3p,denspot%dpbox%ngatherarr(0,1),&
                KSwfn%Lzd%Glr,KSwfn%orbs,VTwfn%orbs,denspot%dpbox%i3s+denspot%dpbox%i3xcsh,&
                denspot%f_XC,denspot%pkernelseq,KSwfn%psi,VTwfn%psi)

           i_all=-product(shape(denspot%f_XC))*kind(denspot%f_XC)
           deallocate(denspot%f_XC,stat=i_stat)
           call memocc(i_stat,i_all,'denspot%f_XC',subname)

        end if

write(*,*) 'associated(VTwfn%comms%ndsplt)', associated(VTwfn%comms%ndsplt)
        call deallocate_comms(VTwfn%comms,subname)
        call deallocate_orbs(VTwfn%orbs,subname)

        !in the case of band structure calculation, copy the values of the eigenvectors
        !into a new array to write them afterwards
        if (associated(in%kptv)) then
           call dcopy(VTwfn%orbs%norb*nkptv,VTwfn%orbs%eval(1),1,band_structure_eval(1,ikpt),1)
           !increment the value of ikpt
           ikpt=ikpt+in%nkptsv_group(igroup)
        end if

        i_all=-product(shape(VTwfn%orbs%eval))*kind(VTwfn%orbs%eval)
        deallocate(VTwfn%orbs%eval,stat=i_stat)
        call memocc(i_stat,i_all,'eval',subname)

        !if the local analysis has to be performed the deallocation should not be done
        i_all=-product(shape(VTwfn%psi))*kind(VTwfn%psi)
        deallocate(VTwfn%psi,stat=i_stat)
        call memocc(i_stat,i_all,'VTwfn%psi',subname)

     end do

     if (associated(in%kptv)) then
        !dump the band structure eigenvalue on a file and deallocate it
        if (iproc == 0) then
           open(unit=11,file='band_structure.dat',status='unknown')
           do ikpt=1,in%nkptv
              write(11,'(i5,3(f12.6),10000(1pe12.4))')ikpt,&
                   (in%kptv(i,ikpt),i=1,3),(band_structure_eval(i,ikpt),i=1,VTwfn%orbs%norb)
           end do
           !tentative gnuplot string for the band structure file
           write(11,'(a,9999(a,i6,a))')&
                "#plot 'band_structure.dat' u 1:5 w l t ''",&
                (",'' u 1:",5+i-1," w l t ''" ,i=2,VTwfn%orbs%norb)
           close(unit=11)
        end if
        i_all=-product(shape(band_structure_eval))*kind(band_structure_eval)
        deallocate(band_structure_eval,stat=i_stat)
        call memocc(i_stat,i_all,'band_structure_eval',subname)
     end if

  end if


  !perform here the mulliken charge and density of states
  !localise them on the basis of gatom of a number of atoms
  !if (in%gaussian_help .and. DoLastRunThings) then
  if (in%gaussian_help .and. DoLastRunThings .and.&
&    (.not.inputpsi==INPUT_PSI_LINEAR_AO .and. .not.inputpsi==INPUT_PSI_MEMORY_LINEAR .and. &
      .not.inputpsi==INPUT_PSI_LINEAR_LCAO)) then
     !here one must check if psivirt should have been kept allocated
     if (.not. DoDavidson) then
        VTwfn%orbs%norb=0
        VTwfn%orbs%norbp=0
     end if
     call local_analysis(iproc,nproc,KSwfn%Lzd%hgrids(1),KSwfn%Lzd%hgrids(2),KSwfn%Lzd%hgrids(3),&
          atoms,rxyz,KSwfn%Lzd%Glr,KSwfn%orbs,VTwfn%orbs,KSwfn%psi,VTwfn%psi)
  else if (DoLastRunThings .and. optLoop%itrpmax /= 1 .and. verbose >= 2) then
     ! Do a full DOS calculation.
     if (iproc == 0) call global_analysis(KSwfn%orbs, in%Tel,in%occopt)
  end if

!!$  i_all=-product(shape(denspot%pkernel))*kind(denspot%pkernel)
!!$  deallocate(denspot%pkernel,stat=i_stat)
!!$  call memocc(i_stat,i_all,'kernel',subname)

  if (((in%exctxpar == 'OP2P' .and. xc_exctXfac() /= 0.0_gp) &
       .or. in%SIC%alpha /= 0.0_gp) .and. nproc >1) then
     
     call pkernel_free(denspot%pkernelseq,subname)
!!$     i_all=-product(shape(denspot%pkernelseq))*kind(denspot%pkernelseq)
!!$     deallocate(denspot%pkernelseq,stat=i_stat)
!!$     call memocc(i_stat,i_all,'kernelseq',subname)
  else if (nproc == 1 .and. (in%exctxpar == 'OP2P' .or. in%SIC%alpha /= 0.0_gp)) then
     nullify(denspot%pkernelseq%kernel)
  end if
  call pkernel_free(denspot%pkernel,subname)


  !------------------------------------------------------------------------
  if ((in%rbuf > 0.0_gp) .and. atoms%geocode == 'F' .and. DoLastRunThings ) then
     if (in%SIC%alpha /= 0.0_gp) then
        if (iproc==0)write(*,*)&
             &   'ERROR: Tail correction not admitted with SIC corrections for the moment'
        stop
     end if
     call timing(iproc,'Tail          ','ON')
     !    Calculate energy correction due to finite size effects
     !    ---reformat potential
     allocate(denspot%pot_work(n1i*n2i*n3i*in%nspin+ndebug),stat=i_stat)
     call memocc(i_stat,denspot%pot_work,'denspot%pot_work',subname)

     if (nproc > 1) then
        call MPI_ALLGATHERV(denspot%rhov,n1i*n2i*denspot%dpbox%n3p,&
             mpidtypd,denspot%pot_work(1),denspot%dpbox%ngatherarr(0,1),denspot%dpbox%ngatherarr(0,2), & 
             mpidtypd,denspot%dpbox%mpi_comm,ierr)
        !print '(a,2f12.6)','RHOup',sum(abs(rhopot(:,:,:,1))),sum(abs(pot(:,:,:,1)))
        if(in%nspin==2) then
           !print '(a,2f12.6)','RHOdw',sum(abs(rhopot(:,:,:,2))),sum(abs(pot(:,:,:,2)))
           call MPI_ALLGATHERV(denspot%rhov(1+n1i*n2i*denspot%dpbox%n3p),n1i*n2i*denspot%dpbox%n3p,&
                mpidtypd,denspot%pot_work(1+n1i*n2i*n3i),&
                denspot%dpbox%ngatherarr(0,1),denspot%dpbox%ngatherarr(0,2), & 
                mpidtypd,denspot%dpbox%mpi_comm,ierr)
        end if
     else
        call dcopy(n1i*n2i*n3i*in%nspin,denspot%rhov,1,denspot%pot_work,1)
     end if

     call deallocate_denspot_distribution(denspot%dpbox, subname)

     i_all=-product(shape(denspot%rhov))*kind(denspot%rhov)
     deallocate(denspot%rhov,stat=i_stat)
     call memocc(i_stat,i_all,'denspot%rhov',subname)

     i_all=-product(shape(denspot%V_XC))*kind(denspot%V_XC)
     deallocate(denspot%V_XC,stat=i_stat)
     call memocc(i_stat,i_all,'denspot%V_XC',subname)

     !pass hx instead of hgrid since we are only in free BC
     call CalculateTailCorrection(iproc,nproc,atoms,in%rbuf,KSwfn%orbs,&
          KSwfn%Lzd%Glr,nlpspd,in%ncongt,denspot%pot_work,KSwfn%Lzd%hgrids(1),&
          rxyz,radii_cf,in%crmult,in%frmult,in%nspin,&
          proj,KSwfn%psi,(in%output_denspot /= 0),energs%ekin,energs%epot,energs%eproj)

     i_all=-product(shape(denspot%pot_work))*kind(denspot%pot_work)
     deallocate(denspot%pot_work,stat=i_stat)
     call memocc(i_stat,i_all,'denspot%pot_work',subname)

     energs%ebs=energs%ekin+energs%epot+energs%eproj
     energy=energs%ebs-energs%eh+energs%exc-energs%evxc-energs%evsic+energs%eion+energs%edisp-energs%eTS+energs%ePV

     if (iproc == 0) then
        write( *,'(1x,a,3(1x,1pe18.11))')&
             &   '  Corrected ekin,epot,eproj',energs%ekin,energs%epot,energs%eproj
        write( *,'(1x,a,1x,1pe24.17)')&
             &   'Total energy with tail correction',energy
     endif

     call timing(iproc,'Tail          ','OF')
  else
     !    No tail calculation
     if (nproc > 1) call MPI_BARRIER(MPI_COMM_WORLD,ierr)
     i_all=-product(shape(denspot%rhov))*kind(denspot%rhov)
     deallocate(denspot%rhov,stat=i_stat)
     call memocc(i_stat,i_all,'denspot%rhov',subname)
     i_all=-product(shape(denspot%V_XC))*kind(denspot%V_XC)
     deallocate(denspot%V_XC,stat=i_stat)
     call memocc(i_stat,i_all,'denspot%V_XC',subname)
     call deallocate_denspot_distribution(denspot%dpbox, subname)
  endif
  ! --- End if of tail calculation

  !?!   !Finally, we add the entropic contribution to the energy from non-integer occnums
  !?!   if(orbs%eTS>0_gp) then 
  !?!      energy=energy - orbs%eTS 
  !?! 
  !?!      if (iproc == 0) then
  !?!         write( *,'(1x,a,1(1x,1pe18.11))')&
  !?!              '  Entropic correction due to electronic tempertature',orbs%eTS
  !?!         write( *,'(1x,a,1x,1pe24.17)')&
  !?!              'Free energy (= total energy - T*S)  ',energy
  !?!      endif
  !?!    endif

  call deallocate_before_exiting

contains

  !> Routine which deallocate the pointers and the arrays before exiting 
  subroutine deallocate_before_exiting

    !when this condition is verified we are in the middle of the SCF cycle
    if (infocode /=0 .and. infocode /=1 .and. inputpsi /= INPUT_PSI_EMPTY) then
       i_all=-product(shape(denspot%V_ext))*kind(denspot%V_ext)
       deallocate(denspot%V_ext,stat=i_stat)
       call memocc(i_stat,i_all,'denspot%V_ext',subname)

       if (((in%exctxpar == 'OP2P' .and. xc_exctXfac() /= 0.0_gp) &
            .or. in%SIC%alpha /= 0.0_gp) .and. nproc >1) then
          call pkernel_free(denspot%pkernelseq,subname)
       else if (nproc == 1 .and. (in%exctxpar == 'OP2P' .or. in%SIC%alpha /= 0.0_gp)) then
          nullify(denspot%pkernelseq%kernel)
       end if
       call pkernel_free(denspot%pkernel,subname)
!!$       i_all=-product(shape(denspot%pkernel))*kind(denspot%pkernel)
!!$       deallocate(denspot%pkernel,stat=i_stat)
!!$       call memocc(i_stat,i_all,'kernel',subname)

       ! calc_tail false
       i_all=-product(shape(denspot%rhov))*kind(denspot%rhov)
       deallocate(denspot%rhov,stat=i_stat)
       call memocc(i_stat,i_all,'denspot%rhov',subname)
       i_all=-product(shape(denspot%V_XC))*kind(denspot%V_XC)
       deallocate(denspot%V_XC,stat=i_stat)
       call memocc(i_stat,i_all,'denspot%V_XC',subname)

       call deallocate_denspot_distribution(denspot%dpbox, subname)

       i_all=-product(shape(fion))*kind(fion)
       deallocate(fion,stat=i_stat)
       call memocc(i_stat,i_all,'fion',subname)
       i_all=-product(shape(fdisp))*kind(fdisp)
       deallocate(fdisp,stat=i_stat)
       call memocc(i_stat,i_all,'fdisp',subname)
    end if

    !free GPU if it is the case
    if (GPUconv .and. .not.(DoDavidson)) then
       call free_gpu(GPU,KSwfn%orbs%norbp)
    else if (OCLconv .and. .not.(DoDavidson)) then
       call free_gpu_OCL(GPU,KSwfn%orbs,in%nspin)
    end if

    ! Free all remaining parts of denspot
    call deallocate_rho_descriptors(denspot%rhod,subname)
    if(associated(denspot%rho_C)) then
       i_all=-product(shape(denspot%rho_C))*kind(denspot%rho_C)
       deallocate(denspot%rho_C,stat=i_stat)
       call memocc(i_stat,i_all,'denspot%rho_C',subname)
    end if

    ! Free all remaining parts of KSwfn
    call deallocate_bounds(KSwfn%Lzd%Glr%geocode,KSwfn%Lzd%Glr%hybrid_on,&
         KSwfn%Lzd%Glr%bounds,subname)
    call deallocate_Lzd_except_Glr(KSwfn%Lzd, subname)
!    i_all=-product(shape(KSwfn%Lzd%Glr%projflg))*kind(KSwfn%Lzd%Glr%projflg)
!    deallocate(KSwfn%Lzd%Glr%projflg,stat=i_stat)
!    call memocc(i_stat,i_all,'Glr%projflg',subname)
    call deallocate_comms(KSwfn%comms,subname)
    call deallocate_orbs(KSwfn%orbs,subname)
    if (inputpsi /= INPUT_PSI_LINEAR_AO .and. inputpsi /= INPUT_PSI_MEMORY_LINEAR .and. &
        inputpsi /= INPUT_PSI_LINEAR_LCAO) then
       deallocate(KSwfn%confdatarr)
    else
       deallocate(tmb%confdatarr)
    end if

    ! Free radii_cf
    i_all=-product(shape(radii_cf))*kind(radii_cf)
    deallocate(radii_cf,stat=i_stat)
    call memocc(i_stat,i_all,'radii_cf',subname)

    ! Free projectors.
    call deallocate_proj_descr(nlpspd,subname)
    i_all=-product(shape(proj))*kind(proj)
    deallocate(proj,stat=i_stat)
    call memocc(i_stat,i_all,'proj',subname)

    !end of wavefunction minimisation
    call timing(iproc,'LAST','PR')
    call timing(iproc,'              ','RE')
    call cpu_time(tcpu1)
    call system_clock(ncount1,ncount_rate,ncount_max)
    tel=dble(ncount1-ncount0)/dble(ncount_rate)
    if (iproc == 0) then
       call yaml_open_map('Timings for root process')
       call yaml_map('CPU time (s)',tcpu1-tcpu0,fmt='(f12.2)')
       call yaml_map('Elapsed time (s)',tel,fmt='(f12.2)')
       call yaml_close_map()
    end if
!       &
!         &   write( *,'(1x,a,1x,i4,2(1x,f12.2))') 'CPU time/ELAPSED time for root process ', iproc,tel,tcpu1-tcpu0

    ! Stop signals
    if (in%signaling .and. iproc == 0) then
       call bigdft_signals_rm_denspot(in%gmainloop)
       call bigdft_signals_rm_energs(in%gmainloop)
       call bigdft_signals_rm_wf(in%gmainloop)
       call bigdft_signals_rm_optloop(in%gmainloop)
       call localfields_free_wrapper(denspot%c_obj)
       call energs_free_wrapper(energs%c_obj)
       call optloop_free_wrapper(optLoop%c_obj)
       call wf_free_wrapper(KSwfn%c_obj)
       call wf_free_wrapper(tmb%c_obj)
    end if

!!$    if(inputpsi ==  INPUT_PSI_LINEAR) then
!!$        i_all=-product(shape(atoms%rloc))*kind(atoms%rloc)
!!$        deallocate(atoms%rloc,stat=i_stat)
!!$        call memocc(i_stat,i_all,'atoms%rloc',subname)
!!$    end if

    !release the yaml document
    call yaml_release_document()

  END SUBROUTINE deallocate_before_exiting

END SUBROUTINE cluster


!> Kohn-Sham wavefunction optimization loop
subroutine kswfn_optimization_loop(iproc, nproc, opt, &
     & alphamix, idsx, inputpsi, KSwfn, denspot, nlpspd, proj, energs, atoms, rxyz, GPU, xcstr, &
     & in)
  use module_base
  use module_types
  use module_interfaces, except_this_one => kswfn_optimization_loop
  use yaml_output
  use m_ab6_mixing
  implicit none
  real(dp), dimension(6), intent(out) :: xcstr
  integer, intent(in) :: iproc, nproc, idsx, inputpsi
  real(gp), intent(in) :: alphamix
  type(DFT_optimization_loop), intent(inout) :: opt
  type(DFT_wavefunction), intent(inout) :: KSwfn
  type(DFT_local_fields), intent(inout) :: denspot
  type(energy_terms), intent(inout) :: energs
  type(atoms_data), intent(in) :: atoms
  type(GPU_pointers), intent(inout) :: GPU
  type(nonlocal_psp_descriptors), intent(inout) :: nlpspd
  real(kind=8), dimension(:), pointer :: proj
  real(gp), dimension(3,atoms%nat), intent(in) :: rxyz
  type(input_variables), intent(in) :: in !<todo: Remove me

  character(len = *), parameter :: subname = "kswfn_optimization_loop"
  logical :: endloop, scpot, endlooprp, lcs
  integer :: ndiis_sd_sw, idsx_actual_before, linflag, ierr,iter_for_diis
  real(gp) :: gnrm_zero
  character(len=5) :: final_out

  ! Setup the mixing, if necessary
  call denspot_set_history(denspot,opt%iscf,in%nspin,KSwfn%Lzd%Glr%d%n1i,KSwfn%Lzd%Glr%d%n2i)

  ! allocate arrays necessary for DIIS convergence acceleration
  call allocate_diis_objects(idsx,in%alphadiis,sum(KSwfn%comms%ncntt(0:nproc-1)),&
       KSwfn%orbs%nkptsp,KSwfn%orbs%nspinor,KSwfn%diis,subname)

  !number of switching betweed DIIS and SD during self-consistent loop
  ndiis_sd_sw=0
  !previous value of idsx_actual to control if switching has appeared
  idsx_actual_before=KSwfn%diis%idsx

  gnrm_zero=0.0d0
  opt%gnrm=1.d10
  opt%rpnrm=1.d10
  endlooprp=.false.
  energs%e_prev=0.0_gp

  !normal opt%infocode, if everything go through smoothly we should keep this
  opt%infocode=0
  !yaml output
  if (iproc==0) then
     call yaml_open_sequence('Ground State Optimization')
  end if
  opt%itrp=1
  rhopot_loop: do
     if (opt%itrp > opt%itrpmax) exit
     !yaml output 
     if (iproc==0) then
        call yaml_sequence(advance='no')
        call yaml_open_sequence("Hamiltonian Optimization",label=&
             'itrp'//trim(adjustl(yaml_toa(opt%itrp,fmt='(i3.3)'))))

     end if
     !set the opt%infocode to the value it would have in the case of no convergence
     opt%infocode=1
     opt%itrep=1
     iter_for_diis=0 !initialize it here for keeping the history also after a subspace diagonalization
     subd_loop: do
        if (opt%itrep > opt%nrepmax) exit subd_loop
        !yaml output 
        if (iproc==0) then
           call yaml_sequence(advance='no')
           call yaml_open_map("Subspace Optimization",label=&
                'itrep'//trim(adjustl(yaml_toa(opt%itrp,fmt='(i3.3)')))//'-'//&
                trim(adjustl(yaml_toa(opt%itrep,fmt='(i2.2)'))))
        end if

        !yaml output
        if (iproc==0) then
           call yaml_open_sequence("Wavefunctions Iterations")
        end if
        opt%iter=1
        iter_for_diis=0
        wfn_loop: do
           if (opt%iter > opt%itermax) exit wfn_loop

           !control whether the minimisation iterations should end after the hamiltionian application
           endloop= opt%gnrm <= opt%gnrm_cv .or. opt%iter == opt%itermax

           if (iproc == 0) then 
              !yaml output
              if ( (((endloop .and. opt%nrepmax==1) .or. (endloop .and. opt%itrep == opt%nrepmax))&
                   .and. opt%itrpmax==1) .or.&
                   (endloop .and. opt%itrpmax >1 .and. endlooprp) ) then
                 !print *,'test',endloop,opt%nrepmax,opt%itrep,opt%itrpmax
                 call yaml_sequence(label='FINAL',advance='no')
              else if (endloop .and. opt%itrep == opt%nrepmax) then
                 call yaml_sequence(label='final'//trim(adjustl(yaml_toa(opt%itrp,fmt='(i4.4)'))),&
                      advance='no')
              else
                 call yaml_sequence(advance='no')
              end if
              call yaml_open_map(flow=.true.)
              if (verbose > 0) &
                   call yaml_comment('iter:'//yaml_toa(opt%iter,fmt='(i6)'),hfill='-')
           endif

           !control how many times the DIIS has switched into SD
           if (KSwfn%diis%idsx /= idsx_actual_before) ndiis_sd_sw=ndiis_sd_sw+1

           !let SD runs if the DIIS did not work the second time
           if (ndiis_sd_sw > 1) then
              KSwfn%diis%switchSD=.false.
           end if

           !stop the partial timing counter if necessary
           if (endloop .and. opt%itrpmax==1) call timing(iproc,'WFN_OPT','PR')
           !logical flag for the self-consistent potential
           scpot=(opt%iscf > SCF_KIND_DIRECT_MINIMIZATION .and. opt%iter==1 .and. opt%itrep==1) .or. & !mixing to be done
                (opt%iscf <= SCF_KIND_DIRECT_MINIMIZATION)!direct minimisation
           !allocate the potential in the full box
           !temporary, should change the use of flag in full_local_potential2
           linflag = 1                                 
           if(in%linear == INPUT_IG_OFF) linflag = 0
           if(in%linear == INPUT_IG_TMO) linflag = 2
           call psitohpsi(iproc,nproc,atoms,scpot,denspot,opt%itrp,opt%iter,opt%iscf,alphamix,in%ixc,&
                nlpspd,proj,rxyz,linflag,in%unblock_comms,GPU,KSwfn,energs,opt%rpnrm,xcstr)

           endlooprp= (opt%itrp > 1 .and. opt%rpnrm <= opt%rpnrm_cv) .or. opt%itrp == opt%itrpmax

           call total_energies(energs, opt%iter, iproc)

           !check for convergence or whether max. numb. of iterations exceeded
           if (endloop) then
              if (opt%gnrm < opt%gnrm_cv) opt%infocode=0
              exit wfn_loop 
           endif

           !evaluate the functional of the wavefunctions and put it into the diis structure
           !the energy values is printed out in this routine
           call calculate_energy_and_gradient(opt%iter,iproc,nproc,GPU,in%ncong,opt%iscf,&
                energs,KSwfn,opt%gnrm,gnrm_zero)

           !control the previous value of idsx_actual
           idsx_actual_before=KSwfn%diis%idsx
           iter_for_diis=iter_for_diis+1
           call hpsitopsi(iproc,nproc,iter_for_diis,idsx,KSwfn)

           if (inputpsi == INPUT_PSI_LCAO) then
              if ((opt%gnrm > 4.d0 .and. KSwfn%orbs%norbu /= KSwfn%orbs%norbd) .or. &
                   &   (KSwfn%orbs%norbu == KSwfn%orbs%norbd .and. opt%gnrm > 10.d0)) then
                 !if (iproc == 0) then
                    !call yaml_warning('The norm of the residue is too large also with input wavefunctions.')
                    !write( *,'(1x,a)')&
                    !     &   'ERROR: the norm of the residue is too large also with input wavefunctions.'
                 !end if
                 opt%infocode=3
              end if
           else if (inputpsi == INPUT_PSI_MEMORY_WVL) then
              if (opt%gnrm > 1.d0) then
                 !if (iproc == 0) then
                    !call yaml_warning('The norm of the residue is too large, need to recalculate input wavefunctions')
                    !write( *,'(1x,a)')&
                    !     &   'The norm of the residue is too large, need to recalculate input wavefunctions'
                 !end if
                 opt%infocode=2
              end if
           end if
           !flush all writings on standart output
           if (iproc==0) then
              !yaml output
              call yaml_close_map() !iteration
              call bigdft_utils_flush(unit=6)
           end if
           ! Emergency exit case
           if (opt%infocode == 2 .or. opt%infocode == 3) then
              if (nproc > 1) call MPI_BARRIER(MPI_COMM_WORLD,ierr)
              !call kswfn_free_scf_data(KSwfn, (nproc > 1))
              !if (opt%iscf /= SCF_KIND_DIRECT_MINIMIZATION) then
              !   call ab6_mixing_deallocate(denspot%mix)
              !   deallocate(denspot%mix)
              !end if
              !>todo: change this return into a clean out of the routine, so the YAML is clean.
              if (iproc==0) then
                 !call yaml_close_map()
                 call yaml_close_sequence() !wfn iterations
                 call yaml_close_map()
                 call yaml_close_sequence() !itrep
                 if (opt%infocode==2) then
                    call yaml_warning('The norm of the residue is too large, need to recalculate input wavefunctions')
                 else if (opt%infocode ==3) then
                    call yaml_warning('The norm of the residue is too large also with input wavefunctions.')
                 end if
              end if

              exit rhopot_loop
              !return
           end if

           if (opt%c_obj /= 0) then
              call optloop_emit_iter(opt, OPTLOOP_WAVEFUNCTIONS, energs, iproc, nproc)
           end if

           opt%iter = opt%iter + 1
        end do wfn_loop


        if (opt%c_obj /= 0) then
           call optloop_emit_done(opt, OPTLOOP_WAVEFUNCTIONS, energs, iproc, nproc)
        end if

        if (iproc == 0) then 
           !if (verbose > 1) write( *,'(1x,a,i0,a)')'done. ',opt%iter,' minimization iterations required'
           !write( *,'(1x,a)') &
           !     &   '--------------------------------------------------- End of Wavefunction Optimisation'
           if ((opt%itrpmax >1 .and. endlooprp) .or. opt%itrpmax == 1) then
              write(final_out, "(A5)") "FINAL"
           else
              write(final_out, "(A5)") "final"
           end if
           call write_energies(opt%iter,0,energs,opt%gnrm,gnrm_zero,final_out)
           call yaml_close_map()

           if (opt%itrpmax >1) then
              if ( KSwfn%diis%energy > KSwfn%diis%energy_min) write( *,'(1x,a,2(1pe9.2))')&
                   'WARNING: Found an energy value lower than the ' // final_out // &
                   ' energy, delta:',KSwfn%diis%energy-KSwfn%diis%energy_min
           else
              !write this warning only if the system is closed shell
              call check_closed_shell(KSwfn%orbs,lcs)
              if (lcs) then
                 if ( energs%eKS > KSwfn%diis%energy_min) write( *,'(1x,a,2(1pe9.2))')&
                      'WARNING: Found an energy value lower than the FINAL energy, delta:',&
                      energs%eKS-KSwfn%diis%energy_min
              end if
           end if
        end if

        if (opt%iter == opt%itermax .and. iproc == 0 .and. opt%infocode/=0) &
             &   write( *,'(1x,a)')'No convergence within the allowed number of minimization steps'
        if (iproc==0) then
           call yaml_close_sequence() !wfn iterations
        end if
        call last_orthon(iproc,nproc,opt%iter,KSwfn,energs%evsum,.true.) !never deallocate psit and hpsi

        !exit if the opt%infocode is correct
        if (opt%infocode /= 0) then
           if(iproc==0) then
              write(*,*)&
                   &   ' WARNING: Wavefunctions not converged after cycle',opt%itrep
              if (opt%itrep < opt%nrepmax) write(*,*)' restart after diagonalisation'
           end if
           opt%gnrm=1.d10

           if (opt%itrpmax == 1 .and. in%norbsempty > 0) then
              !recalculate orbitals occupation numbers
              call evaltoocc(iproc,nproc,.false.,in%Tel,KSwfn%orbs,in%occopt)
              
              !opt%gnrm =1.d10
              KSwfn%diis%energy_min=1.d10
              !KSwfn%diis%alpha=2.d0
              KSwfn%diis%alpha=in%alphadiis
           end if
        end if

        if (opt%itrpmax ==1) then 
           call eigensystem_info(iproc,nproc,opt%gnrm,&
             KSwfn%Lzd%Glr%wfd%nvctr_c+7*KSwfn%Lzd%Glr%wfd%nvctr_f,&
             KSwfn%orbs,KSwfn%psi)
           if (opt%infocode /=0) then
              opt%gnrm =1.d10
           end if
        end if

        if (iproc==0) then
           call yaml_close_map()
        end if

        if (opt%infocode ==0) exit subd_loop

        if (opt%c_obj /= 0) then
           call optloop_emit_iter(opt, OPTLOOP_SUBSPACE, energs, iproc, nproc)
        end if
        
        opt%itrep = opt%itrep + 1
     end do subd_loop
     if (opt%c_obj /= 0) then
        call optloop_emit_done(opt, OPTLOOP_SUBSPACE, energs, iproc, nproc)
     end if

     if (iproc==0) then
        call yaml_close_sequence() !itrep
     end if


     if (opt%itrpmax > 1) then

        !recalculate orbitals occupation numbers 
        call evaltoocc(iproc,nproc,.false.,in%Tel,KSwfn%orbs,in%occopt)

        call eigensystem_info(iproc,nproc,opt%gnrm,&
             KSwfn%Lzd%Glr%wfd%nvctr_c+7*KSwfn%Lzd%Glr%wfd%nvctr_f,&
             KSwfn%orbs,KSwfn%psi)

        !stop the partial timing counter if necessary
        if (endlooprp) then
           call timing(iproc,'WFN_OPT','PR')
           exit rhopot_loop
        end if

        opt%gnrm =1.d10
        KSwfn%diis%energy_min=1.d10
        KSwfn%diis%alpha=in%alphadiis
     end if

     if (iproc == 0) then
        !yaml output
        !summarize the key elements in the opt%itrp element
        if (opt%itrp >1) then
           call yaml_map('RhoPot Delta','*rpnrm'//trim(adjustl(yaml_toa(opt%itrp,fmt='(i4.4)'))))
           call yaml_map('Energies','*final'//trim(adjustl(yaml_toa(opt%itrp,fmt='(i4.4)'))))
!!$           call yaml_comment('End RhoPot Iterations, itrp:'//&
!!$                yaml_toa(opt%itrp,fmt='(i6)'))
        end if
     end if
     if (opt%c_obj /= 0) then
        call optloop_emit_iter(opt, OPTLOOP_HAMILTONIAN, energs, iproc, nproc)
     end if

     opt%itrp = opt%itrp + 1
  end do rhopot_loop
  if (opt%c_obj /= 0) then
     call optloop_emit_done(opt, OPTLOOP_HAMILTONIAN, energs, iproc, nproc)
  end if
  if (iproc==0) call yaml_close_sequence() !opt%itrp

  !!do i_all=1,size(rhopot)
  !!    write(10000+iproc,*) rhopot(i_all)
  !!end do
  !!do i_all=1,size(psi)
  !!    write(11000+iproc,*) psi(i_all)
  !!end do
  !!do i_all=1,size(psi)
  !!    write(12000+iproc,*) psi(i_all)
  !!end do

  !this warning can be deplaced in write_energies
  if (inputpsi /= INPUT_PSI_EMPTY) then
     energs%ebs=energs%ekin+energs%epot+energs%eproj !the potential energy contains also exctX
     !write this warning only if the system is closed shell
     call check_closed_shell(KSwfn%orbs,lcs)  
     if (abs(energs%evsum-energs%ebs) > 1.d-8 .and. iproc==0 .and. lcs) then
        call yaml_newline()
        call yaml_open_map('Energy inconsistencies')
        call yaml_map('Band Structure Energy',energs%ebs,fmt='(1pe22.14)')
        call yaml_map('Sum of Eigenvalues',energs%evsum,fmt='(1pe22.14)')
        if (energs%evsum /= 0.0_gp) call yaml_map('Relative inconsistency',(energs%ebs-energs%evsum)/energs%evsum,fmt='(1pe9.2)')
        call yaml_close_map()
        !write( *,'(1x,a,2(1x,1pe20.13))')&
        !  &   'Difference:evsum,energybs',energs%evsum,energs%ebs
     end if
  end if
  ! Clean KSwfn parts only needed in the SCF loop.
  call kswfn_free_scf_data(KSwfn, (nproc > 1))
  ! Clean denspot parts only needed in the SCF loop.
  call denspot_free_history(denspot)
END SUBROUTINE kswfn_optimization_loop<|MERGE_RESOLUTION|>--- conflicted
+++ resolved
@@ -455,13 +455,8 @@
      call linearScaling(iproc,nproc,KSwfn,&
           tmb,atoms,in,&
           rxyz,fion,fdisp,denspot,denspot0,&
-<<<<<<< HEAD
-          nlpspd,proj,GPU,energs,scpot,KSwfn%psi,&
-          energy)
-=======
           nlpspd,proj,GPU,energs,scpot,energy)
 
->>>>>>> b822b291
 
      i_all=-product(shape(denspot0))*kind(denspot0)
      deallocate(denspot0, stat=i_stat)
