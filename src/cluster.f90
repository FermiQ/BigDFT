!> @file 
!!   Routines to use BigDFT as a blackbox
!! @author
!!   Copyright (C) 2005-2011 BigDFT group 
!!   This file is distributed under the terms of the
!!   GNU General Public License, see ~/COPYING file
!!   or http://www.gnu.org/copyleft/gpl.txt .
!!   For the list of contributors, see ~/AUTHORS 
 

!> Routine to use BigDFT as a blackbox
subroutine call_bigdft(nproc,iproc,atoms,rxyz0,in,energy,fxyz,strten,fnoise,rst,infocode)
  use module_base
  use module_types
  use module_interfaces, except_this_one => call_bigdft
  implicit none
  integer, intent(in) :: iproc,nproc
  type(input_variables),intent(inout) :: in
  type(atoms_data), intent(inout) :: atoms
  type(restart_objects), intent(inout) :: rst
  integer, intent(inout) :: infocode
  real(gp), intent(out) :: energy,fnoise
  real(gp), dimension(3,atoms%nat), intent(in) :: rxyz0
  real(gp), dimension(6), intent(out) :: strten
  real(gp), dimension(3,atoms%nat), intent(out) :: fxyz

  !local variables
  character(len=*), parameter :: subname='call_bigdft'
  character(len=40) :: comment
<<<<<<< HEAD
  logical :: exists, input_lin_exists
  integer :: i_stat,i_all,ierr,inputPsiId_orig,iat,iorb,istep
=======
  logical :: exists
  integer :: i_stat,i_all,ierr,inputPsiId_orig,iat,iorb
>>>>>>> 74903dd8

  !temporary interface
  interface
     subroutine cluster(nproc,iproc,atoms,rxyz,energy,fxyz,strten,fnoise,&
          KSwfn,tmb,&!psi,Lzd,gaucoeffs,gbd,orbs,
          rxyz_old,hx_old,hy_old,hz_old,in,GPU,infocode)
       use module_base
       use module_types
       implicit none
       integer, intent(in) :: nproc,iproc
       integer, intent(out) :: infocode
       real(gp), intent(inout) :: hx_old,hy_old,hz_old
       type(input_variables), intent(in) :: in
       !type(local_zone_descriptors), intent(inout) :: Lzd
       type(atoms_data), intent(inout) :: atoms
       !type(gaussian_basis), intent(inout) :: gbd
       !type(orbitals_data), intent(inout) :: orbs
       type(GPU_pointers), intent(inout) :: GPU
       type(DFT_wavefunction), intent(inout) :: KSwfn,tmb
       real(gp), intent(out) :: energy,fnoise
       real(gp), dimension(3,atoms%nat), intent(inout) :: rxyz_old
       real(gp), dimension(3,atoms%nat), target, intent(inout) :: rxyz
       real(gp), dimension(6), intent(out) :: strten
       real(gp), dimension(3,atoms%nat), intent(out) :: fxyz
     END SUBROUTINE cluster
  end interface

  !put a barrier for all the processes
  call MPI_BARRIER(bigdft_mpi%mpi_comm,ierr)

  !fill the rxyz array with the positions
  !wrap the atoms in the periodic directions when needed
  do iat=1,atoms%nat
     if (atoms%geocode == 'P') then
        rst%rxyz_new(1,iat)=modulo(rxyz0(1,iat),atoms%alat1)
        rst%rxyz_new(2,iat)=modulo(rxyz0(2,iat),atoms%alat2)
        rst%rxyz_new(3,iat)=modulo(rxyz0(3,iat),atoms%alat3)
     else if (atoms%geocode == 'S') then
        rst%rxyz_new(1,iat)=modulo(rxyz0(1,iat),atoms%alat1)
        rst%rxyz_new(2,iat)=rxyz0(2,iat)
        rst%rxyz_new(3,iat)=modulo(rxyz0(3,iat),atoms%alat3)
     else if (atoms%geocode == 'F') then
        rst%rxyz_new(1,iat)=rxyz0(1,iat)
        rst%rxyz_new(2,iat)=rxyz0(2,iat)
        rst%rxyz_new(3,iat)=rxyz0(3,iat)
     end if
  end do

  !assign the verbosity of the output
  !the verbose variables is defined in module_base
  verbose=in%verbosity

  ! Use the restart for the linear scaling version... probably to be modified.
  if(in%inputPsiId==1) then
      if (rst%version == LINEAR_VERSION) then
          in%inputPsiId=101
          do iorb=1,rst%tmb%orbs%norb
              if (in%lin%locrad_lowaccuracy(iorb) /=  in%lin%locrad_highaccuracy(iorb))then
                  stop 'ERROR: at the moment the radii for low and high accuracy must be the same &
                        &when using the linear restart!'
              end if
          end do
      end if
  end if
  inputPsiId_orig=in%inputPsiId


  loop_cluster: do
     !allocate history container if it has not been done
     if (in%wfn_history > 1  .and. .not. associated(rst%KSwfn%oldpsis)) then
        allocate(rst%KSwfn%oldpsis(0:in%wfn_history+1))
        rst%KSwfn%istep_history=0
        do istep=0,in%wfn_history+1
          rst%KSwfn%oldpsis(istep)=old_wavefunction_null() 
        end do
     end if

     if (in%inputPsiId == 0 .and. associated(rst%KSwfn%psi)) then
        i_all=-product(shape(rst%KSwfn%psi))*kind(rst%KSwfn%psi)
        deallocate(rst%KSwfn%psi,stat=i_stat)
        call memocc(i_stat,i_all,'psi',subname)
        i_all=-product(shape(rst%KSwfn%orbs%eval))*kind(rst%KSwfn%orbs%eval)
        deallocate(rst%KSwfn%orbs%eval,stat=i_stat)
        call memocc(i_stat,i_all,'eval',subname)

        call deallocate_wfd(rst%KSwfn%Lzd%Glr%wfd,subname)
     end if
     !experimental, finite difference method for calculating forces on particular quantities
     inquire(file='input.finite_difference_forces',exist=exists)
     if (exists) then
        in%last_run=1 !do the last_run things nonetheless
        in%inputPsiId=0 !the first run always restart from IG
        !experimental_modulebase_var_onlyfion=.true. !put only ionic forces in the forces
     end if
     call cluster(nproc,iproc,atoms,rst%rxyz_new,energy,fxyz,strten,fnoise,&
          rst%KSwfn,rst%tmb,&!psi,rst%Lzd,rst%gaucoeffs,rst%gbd,rst%orbs,&
          rst%rxyz_old,rst%hx_old,rst%hy_old,rst%hz_old,in,rst%GPU,infocode)
     if (exists) then
        call forces_via_finite_differences(iproc,nproc,atoms,in,energy,fxyz,fnoise,rst,infocode)
     end if

     if (in%inputPsiId==1 .and. infocode==2) then
        if (in%gaussian_help) then
           in%inputPsiId=11
        else
           in%inputPsiId=0
        end if
     else if (in%inputPsiId==101 .and. infocode==2) then
         ! problems after restart for linear version
         in%inputPsiId=100
     else if ((in%inputPsiId==1 .or. in%inputPsiId==0) .and. infocode==1) then
        !in%inputPsiId=0 !better to diagonalise than to restart an input guess
        in%inputPsiId=1
        if(iproc==0) then
           write(*,*)&
                &   ' WARNING: Self-consistent cycle did not meet convergence criteria'
        end if
        exit loop_cluster
     else if (in%inputPsiId == 0 .and. infocode==3) then
        if (iproc == 0) then
           write( *,'(1x,a)')'Convergence error, cannot proceed.'
           write( *,'(1x,a)')' writing positions in file posfail.xyz then exiting'
           write(comment,'(a)')'UNCONVERGED WF '
           !call wtxyz('posfail',energy,rxyz,atoms,trim(comment))

           call write_atomic_file("posfail",energy,rst%rxyz_new,atoms,trim(comment))

        end if

        i_all=-product(shape(rst%KSwfn%psi))*kind(rst%KSwfn%psi)
        deallocate(rst%KSwfn%psi,stat=i_stat)
        call memocc(i_stat,i_all,'psi',subname)
        i_all=-product(shape(rst%KSwfn%orbs%eval))*kind(rst%KSwfn%orbs%eval)
        deallocate(rst%KSwfn%orbs%eval,stat=i_stat)
        call memocc(i_stat,i_all,'eval',subname)

        call deallocate_wfd(rst%KSwfn%Lzd%Glr%wfd,subname)

        !finalize memory counting (there are still at least positions and the forces allocated)
        call memocc(0,0,'count','stop')

        if (nproc > 1) call MPI_FINALIZE(ierr)

        stop 'unnormal end'
     else
        exit loop_cluster
     end if

  end do loop_cluster

  !preserve the previous value
  in%inputPsiId=inputPsiId_orig

  !put a barrier for all the processes
  call MPI_BARRIER(bigdft_mpi%mpi_comm,ierr)

END SUBROUTINE call_bigdft


!>  Main routine which does self-consistent loop.
!!  Does not parse input file and no geometry optimization.
!!  Does an electronic structure calculation. 
!!  Output is the total energy and the forces 
!!
!!   @param inputPsiId 
!!           - 0 : compute input guess for Psi by subspace diagonalization of atomic orbitals
!!           - 1 : read waves from argument psi, using n1, n2, n3, hgrid and rxyz_old
!!                 as definition of the previous system.
!!           - 2 : read waves from disk
!!   @param psi, keyg, keyv and eval should be freed after use outside of the routine.
!!   @param infocode -> encloses some information about the status of the run
!!           - 0 run succesfully succeded
!!           - 1 the run ended after the allowed number of minimization steps. gnrm_cv not reached
!!               forces may be meaningless   
!!           - 2 (present only for inputPsiId=1) gnrm of the first iteration > 1 AND growing in
!!               the second iteration OR grnm 1st >2.
!!               Input wavefunctions need to be recalculated. Routine exits.
!!           - 3 (present only for inputPsiId=0) gnrm > 4. SCF error. Routine exits.
subroutine cluster(nproc,iproc,atoms,rxyz,energy,fxyz,strten,fnoise,&
     KSwfn,tmb,&
     rxyz_old,hx_old,hy_old,hz_old,in,GPU,infocode)
  use module_base
  use module_types
  use module_interfaces
  use Poisson_Solver
  use module_xc
!  use vdwcorrection
  use m_ab6_mixing
  use yaml_output
  implicit none
  integer, intent(in) :: nproc,iproc
  real(gp), intent(inout) :: hx_old,hy_old,hz_old
  type(input_variables), intent(in) :: in
  type(atoms_data), intent(inout) :: atoms
  type(GPU_pointers), intent(inout) :: GPU
  type(DFT_wavefunction), intent(inout) :: KSwfn, tmb
  real(gp), dimension(3,atoms%nat), intent(inout) :: rxyz_old
  real(gp), dimension(3,atoms%nat), target, intent(inout) :: rxyz
  integer, intent(out) :: infocode
  real(gp), intent(out) :: energy,fnoise
  real(gp), dimension(6), intent(out) :: strten
  real(gp), dimension(3,atoms%nat), intent(out) :: fxyz
  !local variables
  character(len=*), parameter :: subname='cluster'
  character(len=5) :: gridformat, wfformat
  logical :: refill_proj !,potential_from_disk=.false.
  logical :: DoDavidson,DoLastRunThings=.false.,scpot
  integer :: nvirt,norbv
  integer :: i, input_wf_format, tag
  integer :: n1,n2,n3
  integer :: ncount0,ncount1,ncount_rate,ncount_max,n1i,n2i,n3i
  integer :: iat,i_all,i_stat,ierr,jproc,inputpsi,igroup,ikpt,nproctiming
  real :: tcpu0,tcpu1
  real(kind=8) :: tel
  type(energy_terms), target :: energs ! Target attribute is mandatory for C wrappers
  real(gp) :: pressure
  type(grid_dimensions) :: d_old
  type(wavefunctions_descriptors) :: wfd_old
  type(local_zone_descriptors) :: lzd_old
  type(nonlocal_psp_descriptors) :: nlpspd
  type(DFT_wavefunction) :: tmblarge
  type(DFT_wavefunction) :: VTwfn !< Virtual wavefunction
  !!type(DFT_wavefunction) :: tmb
  real(gp), dimension(3) :: shift
  real(dp), dimension(6) :: ewaldstr,hstrten,xcstr
  real(gp), dimension(:,:), allocatable :: radii_cf,thetaphi,band_structure_eval
  real(gp), dimension(:,:), pointer :: fdisp,fion,fpulay
  ! Charge density/potential,ionic potential, pkernel
  type(DFT_local_fields) :: denspot
  type(DFT_optimization_loop) :: optLoop
  real(gp), dimension(:), allocatable:: denspot0
  !wavefunction gradients, hamiltonian on vavefunction
  !transposed  wavefunction
  ! Pointers and variables to store the last psi
  ! before reformatting if useFormattedInput is .true.
  real(wp), dimension(:), pointer :: psi_old,phi_old
  real(gp),dimension(:,:),pointer:: coeff_old
  integer,dimension(:),pointer:: inwhichlocreg_old, onwhichatom_old
  ! PSP projectors 
  real(kind=8), dimension(:), pointer :: proj,gbd_occ!,rhocore
  ! Variables for the virtual orbitals and band diagram.
  integer :: nkptv, nvirtu, nvirtd
  real(gp), dimension(:), allocatable :: wkptv


  !copying the input variables for readability
  !this section is of course not needed
  !note that this procedure is convenient ONLY in the case of scalar variables
  !an array would have been copied, thus occupying more memory space
  !Hence WARNING: these variables are copied, in case of an update the new value should be 
  !reassigned inside the structure

  write(gridformat, "(A)") ""
  select case (in%output_denspot_format)
  case (output_denspot_FORMAT_ETSF)
     write(gridformat, "(A)") ".etsf"
  case (output_denspot_FORMAT_CUBE)
     write(gridformat, "(A)") ".cube"
  end select
  write(wfformat, "(A)") ""
  select case (in%output_wf_format)
  case (WF_FORMAT_ETSF)
     write(wfformat, "(A)") ".etsf"
  case (WF_FORMAT_BINARY)
     write(wfformat, "(A)") ".bin"
  end select

  norbv=abs(in%norbv)
  nvirt=in%nvirt

  if (iproc == 0) then
     !start a new document in the beginning of the output, if the document is closed before
     call yaml_new_document()
     write( *,'(1x,a,1x,i0)') &
          &   '===================== BigDFT Wavefunction Optimization =============== inputPsiId=',&
          in%inputPsiId
     call print_dft_parameters(in,atoms)
  end if

  !Time initialization
  if (verbose > 2) then
     nproctiming=-nproc !timing in debug mode
  else
     nproctiming=nproc
  end if
  call timing(nproctiming,trim(in%dir_output)//'time.yaml','IN')
  call cpu_time(tcpu0)
  call system_clock(ncount0,ncount_rate,ncount_max)

  ! We save the variables that defined the previous psi if the restart is active
  if (in%inputPsiId == INPUT_PSI_MEMORY_WVL) then
     !regenerate grid spacings (this would not be needed if hgrids is in Lzd)
     if (atoms%geocode == 'P') then
        call correct_grid(atoms%alat1,hx_old,KSwfn%Lzd%Glr%d%n1)
        call correct_grid(atoms%alat2,hy_old,KSwfn%Lzd%Glr%d%n2)
        call correct_grid(atoms%alat3,hz_old,KSwfn%Lzd%Glr%d%n3)
     else if (atoms%geocode == 'S') then 
        call correct_grid(atoms%alat1,hx_old,KSwfn%Lzd%Glr%d%n1)
        call correct_grid(atoms%alat3,hz_old,KSwfn%Lzd%Glr%d%n3)
     end if
     !if the history is bigger than two, create the workspace to store the wavefunction
     if (in%wfn_history > 2) then
        call old_wavefunction_set(KSwfn%oldpsis(in%wfn_history+1),&
             atoms%nat,KSwfn%orbs%norbp*KSwfn%orbs%nspinor,&
             KSwfn%Lzd,rxyz_old,KSwfn%psi)
        !to maintain the same treatment destroy wfd afterwards (to be unified soon)
        !deallocation
        call deallocate_wfd(KSwfn%Lzd%Glr%wfd,subname)
     else
        call copy_old_wavefunctions(nproc,KSwfn%orbs,&
             KSwfn%Lzd%Glr%d%n1,KSwfn%Lzd%Glr%d%n2,KSwfn%Lzd%Glr%d%n3,&
             KSwfn%Lzd%Glr%wfd,KSwfn%psi,d_old%n1,d_old%n2,d_old%n3,wfd_old,psi_old)
     end if

  else if (in%inputPsiId == INPUT_PSI_MEMORY_GAUSS) then
     !deallocate wavefunction and descriptors for placing the gaussians

     call deallocate_wfd(KSwfn%Lzd%Glr%wfd,subname)

     i_all=-product(shape(KSwfn%psi))*kind(KSwfn%psi)
     deallocate(KSwfn%psi,stat=i_stat)
     call memocc(i_stat,i_all,'psi',subname)
  else if (in%inputPsiId == INPUT_PSI_MEMORY_LINEAR) then
      call nullify_local_zone_descriptors(lzd_old)
      call copy_old_supportfunctions(tmb%orbs,tmb%lzd,tmb%psi,lzd_old,phi_old)
      ! Here I use KSwfn%orbs%norb in spite of the fact that KSwfn%orbs will only be defined later.. not very nice
      call copy_old_coefficients(KSwfn%orbs%norb, tmb%orbs%norb, tmb%wfnmd%coeff, coeff_old)
      call copy_old_inwhichlocreg(tmb%orbs%norb, tmb%orbs%inwhichlocreg, inwhichlocreg_old, &
           tmb%orbs%onwhichatom, onwhichatom_old)

      call destroy_DFT_wavefunction(tmb)
      call deallocate_local_zone_descriptors(tmb%lzd, subname)
      i_all=-product(shape(KSwfn%psi))*kind(KSwfn%psi)
      deallocate(KSwfn%psi,stat=i_stat)
      call memocc(i_stat,i_all,'psi',subname)
      call deallocate_wfd(KSwfn%Lzd%Glr%wfd,subname)

  end if

  ! Allococation of array for Pulay forces (only needed for linear version)
  if (in%inputPsiId == INPUT_PSI_LINEAR_AO .or. in%inputPsiId == INPUT_PSI_MEMORY_LINEAR &
      .or. in%inputPsiId == INPUT_PSI_DISK_LINEAR) then
      allocate(fpulay(3,atoms%nat),stat=i_stat)
      call memocc(i_stat,fpulay,'fpulay',subname)
  end if


  ! grid spacing (same in x,y and z direction)
 
  allocate(radii_cf(atoms%ntypes,3+ndebug),stat=i_stat)
  call memocc(i_stat,radii_cf,'radii_cf',subname)

  if(in%inputPsiId == INPUT_PSI_MEMORY_LINEAR) then
      call system_initialization(iproc,nproc,inputpsi,input_wf_format,in,atoms,rxyz,&
           KSwfn%orbs,tmb%orbs,KSwfn%Lzd,tmb%Lzd,denspot,nlpspd,&
           KSwfn%comms,shift,proj,radii_cf,inwhichlocreg_old,onwhichatom_old)
  else
    call system_initialization(iproc,nproc,inputpsi,input_wf_format,in,atoms,rxyz,&
         KSwfn%orbs,tmb%orbs,KSwfn%Lzd,tmb%Lzd,denspot,nlpspd,&
       KSwfn%comms,shift,proj,radii_cf)
  end if


  ! We complete here the definition of DFT_wavefunction structures.
  if (inputpsi == INPUT_PSI_LINEAR_AO .or. inputpsi == INPUT_PSI_DISK_LINEAR &
      .or. inputpsi == INPUT_PSI_MEMORY_LINEAR) then
     call init_p2p_tags(nproc)
     tag=0

     call kswfn_init_comm(tmb, tmb%lzd, in, denspot%dpbox, KSwfn%orbs%norb, iproc, nproc)

     allocate(denspot0(max(denspot%dpbox%ndimrhopot,denspot%dpbox%nrhodim)), stat=i_stat)
     call memocc(i_stat, denspot0, 'denspot0', subname)
     call create_large_tmbs(iproc, nproc, tmb, denspot, in, atoms, rxyz, .false., &                                                                                                          
           tmblarge)
  else
     allocate(denspot0(1+ndebug), stat=i_stat)
     call memocc(i_stat, denspot0, 'denspot0', subname)
  end if

  optLoop%iscf = in%iscf
  optLoop%itrpmax = in%itrpmax
  optLoop%nrepmax = in%nrepmax
  optLoop%itermax = in%itermax
  optLoop%gnrm_cv = in%gnrm_cv
  optLoop%rpnrm_cv = in%rpnrm_cv
  optLoop%gnrm_startmix = in%gnrm_startmix
  optLoop%itrp = 0
  optLoop%itrep = 0
  optLoop%iter = 0
  optLoop%infocode = 0

  call system_signaling(iproc,in%signaling,in%gmainloop,&
       & KSwfn,tmb,energs,denspot,optloop,&
       & atoms%ntypes,radii_cf,in%crmult,in%frmult)

  !variables substitution for the PSolver part
  n1=KSwfn%Lzd%Glr%d%n1
  n2=KSwfn%Lzd%Glr%d%n2
  n3=KSwfn%Lzd%Glr%d%n3

  !calculate the rhocore contribution to the energy value
  if (associated(denspot%rho_C)) then
     !calculate the XC energy of rhocore, use the rhov array as a temporary variable
     !use Vxc and other quantities as local variables
     call xc_init_rho(denspot%dpbox%nrhodim,denspot%rhov,1)
     denspot%rhov=1.d-16
     call XC_potential(atoms%geocode,'D',denspot%pkernel%mpi_env%iproc,denspot%pkernel%mpi_env%nproc,&
          denspot%pkernel%mpi_env%mpi_comm,&
          denspot%dpbox%ndims(1),denspot%dpbox%ndims(2),denspot%dpbox%ndims(3),in%ixc,&
          denspot%dpbox%hgrids(1),denspot%dpbox%hgrids(2),denspot%dpbox%hgrids(3),&
          denspot%rhov,energs%excrhoc,tel,KSwfn%orbs%nspin,denspot%rho_C,denspot%V_XC,xcstr)
     if (iproc==0) write(*,*)'value for Exc[rhoc]',energs%excrhoc
  end if

  !here calculate the ionic energy and forces accordingly
  call IonicEnergyandForces(iproc,nproc,atoms,&
       denspot%dpbox%hgrids(1),denspot%dpbox%hgrids(2),denspot%dpbox%hgrids(3),in%elecfield,rxyz,&
       energs%eion,fion,in%dispersion,energs%edisp,fdisp,ewaldstr,denspot%psoffset,&
       n1,n2,n3,denspot%dpbox%ndims(1),denspot%dpbox%ndims(2),denspot%dpbox%ndims(3),&
       denspot%dpbox%i3s+denspot%dpbox%i3xcsh,denspot%dpbox%n3pi,&
       denspot%V_ext,denspot%pkernel)
  !calculate effective ionic potential, including counter ions if any.
  call createEffectiveIonicPotential(iproc,nproc,(iproc == 0),in,atoms,rxyz,shift,KSwfn%Lzd%Glr,&
       denspot%dpbox%hgrids(1),denspot%dpbox%hgrids(2),denspot%dpbox%hgrids(3),&
       denspot%dpbox,denspot%pkernel,denspot%V_ext,in%elecfield,denspot%psoffset)
  if (denspot%c_obj /= 0) then
     call denspot_emit_v_ext(denspot, iproc, nproc)
  end if


  !obtain initial wavefunctions.
  call input_wf(iproc,nproc,in,GPU,atoms,rxyz,&
       denspot,denspot0,nlpspd,proj,KSwfn,tmb,tmblarge,energs,inputpsi,input_wf_format,norbv,&
       lzd_old,wfd_old,phi_old,coeff_old,psi_old,d_old,hx_old,hy_old,hz_old,rxyz_old)

  if (in%nvirt > norbv) then
     nvirt = norbv
  end if

  !save the new atomic positions in the rxyz_old array
  do iat=1,atoms%nat
     rxyz_old(1,iat)=rxyz(1,iat)
     rxyz_old(2,iat)=rxyz(2,iat)
     rxyz_old(3,iat)=rxyz(3,iat)
  enddo
  !save the new grid spacing into the hgrid_old value
  hx_old=KSwfn%Lzd%hgrids(1)
  hy_old=KSwfn%Lzd%hgrids(2)
  hz_old=KSwfn%Lzd%hgrids(3)

  !end of the initialization part
  call timing(iproc,'INIT','PR')

  !start the optimization
  energs%eexctX=0.0_gp
  ! Skip the following part in the linear scaling case.
  skip_if_linear: if(inputpsi /= INPUT_PSI_LINEAR_AO .and. inputpsi /= INPUT_PSI_DISK_LINEAR &
                     .and. inputpsi /= INPUT_PSI_MEMORY_LINEAR) then
     call kswfn_optimization_loop(iproc, nproc, optLoop, &
     & in%alphamix, in%idsx, inputpsi, KSwfn, denspot, nlpspd, proj, energs, atoms, rxyz, GPU, xcstr, &
     & in)
     infocode = optLoop%infocode

     !if we are in the last_run case, validate the last_run only for the last cycle
     !do the last_run things regardless of infocode
     !nrepmax=0 is needed for the Band Structure calculations
     DoLastRunThings=(in%last_run == 1 .and. optLoop%nrepmax == 0) .or. &
          & (in%last_run == 1 .and. optLoop%itrep >= optLoop%nrepmax)
              !print the energies only if they are meaningful
     energy = energs%energy
     !Davidson is set to false first because used in deallocate_before_exiting
     DoDavidson= .false.

     ! Treat the info code from the optimization routine.
     if (infocode == 2 .or. infocode == 3) then
        call deallocate_before_exiting
        return
     end if
  else

     scpot=.true.
     call linearScaling(iproc,nproc,KSwfn,&
          tmb,tmblarge,atoms,in,&
          rxyz,fion,fdisp,denspot,denspot0,&
          nlpspd,proj,GPU,energs,scpot,energy,fpulay,infocode)

     call finalize_p2p_tags()
  
     !temporary allocation of the density
     allocate(denspot%rho_work(max(denspot%dpbox%ndimrhopot,denspot%dpbox%nrhodim)),stat=i_stat)
     call memocc(i_stat,denspot%rho_work,'rho',subname)
     call vcopy(max(denspot%dpbox%ndimrhopot,denspot%dpbox%nrhodim),&
          denspot%rhov(1),1,denspot%rho_work(1),1)

     if (infocode==2) then
        !!! Allocate this array since it will be deallcoated in deallocate_before_exiting
        !!allocate(denspot%V_ext(1,1,1,1),stat=i_stat)
        !!call memocc(i_stat,denspot%V_ext,'denspot%V_ext',subname)
        call deallocate_before_exiting()
        i_all=-product(shape(fpulay))*kind(fpulay)
        deallocate(fpulay,stat=i_stat)
        call memocc(i_stat,i_all,'fpulay',subname)
        call destroy_DFT_wavefunction(tmb)
        call deallocate_local_zone_descriptors(tmb%lzd, subname)
        i_all=-product(shape(KSwfn%psi))*kind(KSwfn%psi)
        deallocate(KSwfn%psi,stat=i_stat)
        call memocc(i_stat,i_all,'psi',subname)
        call deallocate_wfd(KSwfn%Lzd%Glr%wfd,subname)
        i_all=-product(shape(denspot%rho_work))*kind(denspot%rho_work)
        deallocate(denspot%rho_work,stat=i_stat)
        call memocc(i_stat,i_all,'denspot%rho',subname)
        i_all=-product(shape(KSwfn%orbs%eval))*kind(KSwfn%orbs%eval)
        deallocate(KSwfn%orbs%eval,stat=i_stat)
        call memocc(i_stat,i_all,'KSwfn%orbs%eval',subname)
        return
     end if

     !infocode = 0
  end if skip_if_linear


  ! allocate KSwfn%psi here instead for case of linear?!
  !if(inputpsi == INPUT_PSI_LINEAR_AO .or. inputpsi == INPUT_PSI_DISK_LINEAR .or. &
  !                   inputpsi == INPUT_PSI_LINEAR_LCAO) then
  !   allocate(KSwfn%psi(max(KSwfn%orbs%npsidim_comp,KSwfn%orbs%npsidim_orbs)+ndebug),stat=i_stat)
  !   call memocc(i_stat,KSwfn%psi,'psi',subname)
  !end if

  !last run things has to be done:
  !if it is the last run and the infocode is zero
  !if infocode is not zero but the last run has been done for nrepmax times

  DoLastRunThings= (in%last_run == 1 .and. infocode == 0) .or. DoLastRunThings

  !analyse the possibility to calculate Davidson treatment
  !(nvirt > 0 .and. in%inputPsiId == 0)
  DoDavidson= abs(in%norbv) > 0 .and. DoLastRunThings

  !project the wavefunctions on a gaussian basis and keep in memory
  if (in%gaussian_help) then
     call timing(iproc,'gauss_proj','ON') !lr408t
     if (iproc == 0) then
        write( *,'(1x,a)')&
             &   '---------------------------------------------------------- Gaussian Basis Projection'
     end if

     !extract the gaussian basis from the pseudowavefunctions
!!!     if (in%inputPsiId == 11) then
!!!        !extract the gaussian basis from the pseudowavefunctions
!!!        call gaussian_pswf_basis(21,.false.,iproc,atoms,rxyz,gbd)
!!!     else if (in%inputPsiId == 12) then
!!!        !extract the gaussian basis from the pseudopotential
!!!        call gaussian_psp_basis(atoms,rxyz,gbd)
!!!     end if

     !extract the gaussian basis from the pseudowavefunctions
     call gaussian_pswf_basis(21,.false.,iproc,in%nspin,atoms,rxyz,KSwfn%gbd,gbd_occ)

     if (associated(gbd_occ)) then
        i_all=-product(shape(gbd_occ))*kind(gbd_occ)
        deallocate(gbd_occ,stat=i_stat)
        call memocc(i_stat,i_all,'gbd_occ',subname)
        nullify(gbd_occ)
     end if


     if (.not. associated(KSwfn%gaucoeffs)) then
        allocate(KSwfn%gaucoeffs(KSwfn%gbd%ncoeff,KSwfn%orbs%nspinor*KSwfn%orbs%norbp+ndebug),stat=i_stat)
        call memocc(i_stat,KSwfn%gaucoeffs,'gaucoeffs',subname)
     end if

     allocate(thetaphi(2,KSwfn%gbd%nat+ndebug),stat=i_stat)
     call memocc(i_stat,thetaphi,'thetaphi',subname)
     thetaphi=0.0_gp

     call wavelets_to_gaussians(atoms%geocode,KSwfn%orbs%norbp,KSwfn%orbs%nspinor,&
          n1,n2,n3,KSwfn%gbd,thetaphi,&
          KSwfn%Lzd%hgrids(1),KSwfn%Lzd%hgrids(2),KSwfn%Lzd%hgrids(3),&
          KSwfn%Lzd%Glr%wfd,KSwfn%psi,KSwfn%gaucoeffs)

     i_all=-product(shape(thetaphi))*kind(thetaphi)
     deallocate(thetaphi,stat=i_stat)
     call memocc(i_stat,i_all,'thetaphi',subname)
     call timing(iproc,'gauss_proj','OF') !lr408t
  end if

  !  write all the wavefunctions into files
  if (in%output_wf_format /= WF_FORMAT_NONE .and. DoLastRunThings) then
     !add flag for writing waves in the gaussian basis form
     !if (in%gaussian_help) then
     if (in%gaussian_help .and. .not.in%inputPsiId==100 .and. .not.in%inputPsiId==101 ) then

!!!        call gaussian_orthogonality(iproc,nproc,norb,norbp,gbd,gaucoeffs)
!!!
!!!        call gaussian_orthogonality(iproc,nproc,norb,norbp,gbd,gaucoeffs)
        !write the coefficients and the basis on a file
        if (iproc ==0) write(*,*)'Writing wavefunctions in wavefunction.gau file'
        call write_gaussian_information(iproc,nproc,KSwfn%orbs,KSwfn%gbd,KSwfn%gaucoeffs,trim(in%dir_output) // 'wavefunctions.gau')

        !build dual coefficients
        call dual_gaussian_coefficients(KSwfn%orbs%norbp*KSwfn%orbs%nspinor,KSwfn%gbd,KSwfn%gaucoeffs)

        !control the accuracy of the expansion
        call check_gaussian_expansion(iproc,nproc,KSwfn%orbs,KSwfn%Lzd,KSwfn%psi,KSwfn%gbd,KSwfn%gaucoeffs)

        call deallocate_gwf(KSwfn%gbd,subname)
        i_all=-product(shape(KSwfn%gaucoeffs))*kind(KSwfn%gaucoeffs)
        deallocate(KSwfn%gaucoeffs,stat=i_stat)
        call memocc(i_stat,i_all,'gaucoeffs',subname)
        nullify(KSwfn%gbd%rxyz)

     else
        call writemywaves(iproc,trim(in%dir_output) // "wavefunction", in%output_wf_format, &
             KSwfn%orbs,n1,n2,n3,KSwfn%Lzd%hgrids(1),KSwfn%Lzd%hgrids(2),KSwfn%Lzd%hgrids(3),&
             atoms,rxyz,KSwfn%Lzd%Glr%wfd,KSwfn%psi)
     end if
  end if

  !plot the ionic potential, if required by output_denspot
  if (in%output_denspot == output_denspot_DENSPOT .and. DoLastRunThings) then
     if (iproc == 0) write(*,*) 'writing external_potential' // gridformat
     call plot_density(iproc,nproc,trim(in%dir_output)//'external_potential' // gridformat,&
          atoms,rxyz,denspot%dpbox,1,denspot%V_ext)
  end if
  if (in%output_denspot == output_denspot_DENSPOT .and. DoLastRunThings) then
     if (iproc == 0) write(*,*) 'writing local_potential' // gridformat
     call plot_density(iproc,nproc,trim(in%dir_output)//'local_potential' // gridformat,&
          atoms,rxyz,denspot%dpbox,in%nspin,denspot%rhov)
  end if

  i_all=-product(shape(denspot%V_ext))*kind(denspot%V_ext)
  deallocate(denspot%V_ext,stat=i_stat)
  call memocc(i_stat,i_all,'denspot%V_ext',subname)
  nullify(denspot%V_ext)

  !variables substitution for the PSolver part
  n1i=KSwfn%Lzd%Glr%d%n1i
  n2i=KSwfn%Lzd%Glr%d%n2i
  n3i=KSwfn%Lzd%Glr%d%n3i

  if (inputpsi /= INPUT_PSI_EMPTY) then
     !------------------------------------------------------------------------
     ! here we start the calculation of the forces
     if (iproc == 0) then
        write( *,'(1x,a)')&
             &   '----------------------------------------------------------------- Forces Calculation'
     end if


     !manipulate scatter array for avoiding the GGA shift
!!$     call dpbox_repartition(denspot%dpbox%iproc,denspot%dpbox%nproc,atoms%geocode,'D',1,denspot%dpbox)
     do jproc=0,denspot%dpbox%mpi_env%nproc-1
        !n3d=n3p
        denspot%dpbox%n3d=denspot%dpbox%n3p
        denspot%dpbox%nscatterarr(jproc,1)=denspot%dpbox%nscatterarr(jproc,2)
        !i3xcsh=0
        denspot%dpbox%nscatterarr(jproc,4)=0
        denspot%dpbox%i3s=denspot%dpbox%i3s+denspot%dpbox%i3xcsh
        denspot%dpbox%i3xcsh=0
        !the same for the density
        denspot%dpbox%ngatherarr(:,3)=denspot%dpbox%ngatherarr(:,1)
     end do
     !change communication scheme to LDA case
     !only in the case of no PSolver tasks
     if (denspot%dpbox%mpi_env%nproc < nproc) then
        denspot%rhod%icomm=0
        denspot%rhod%nrhotot=denspot%dpbox%ndims(3)
     else
        denspot%rhod%icomm=1
        denspot%rhod%nrhotot=sum(denspot%dpbox%nscatterarr(:,1))
     end if

     call density_and_hpot(denspot%dpbox,atoms%sym,KSwfn%orbs,KSwfn%Lzd,&
          denspot%pkernel,denspot%rhod,GPU,KSwfn%psi,denspot%rho_work,denspot%pot_work,hstrten)

     !xc stress, diagonal for the moment
     if (atoms%geocode=='P') then
        if (atoms%sym%symObj >= 0) call symm_stress((iproc==0),xcstr,atoms%sym%symObj)
     end if

     ! calculate dipole moment associated to the charge density
     if (DoLastRunThings) then 
        call calc_dipole(denspot%dpbox,in%nspin,atoms,rxyz,denspot%rho_work)
        !plot the density on the cube file
        !to be done either for post-processing or if a restart is to be done with mixing enabled
        if (((in%output_denspot >= output_denspot_DENSITY))) then
           if (iproc == 0) write(*,*) 'writing electronic_density' // gridformat
           
           call plot_density(iproc,nproc,trim(in%dir_output)//'electronic_density' // gridformat,&
                atoms,rxyz,denspot%dpbox,in%nspin,denspot%rho_work)
           
           if (associated(denspot%rho_C)) then
              if (iproc == 0) write(*,*) 'writing grid core_density' // gridformat
              call plot_density(iproc,nproc,trim(in%dir_output)//'core_density' // gridformat,&
                   atoms,rxyz,denspot%dpbox,1,denspot%rho_C(1,1,denspot%dpbox%i3xcsh:,1))
           end if
        end if
        !plot also the electrostatic potential
        if (in%output_denspot == output_denspot_DENSPOT) then
           if (iproc == 0) write(*,*) 'writing hartree_potential' // gridformat
           call plot_density(iproc,nproc,trim(in%dir_output)//'hartree_potential' // gridformat, &
                atoms,rxyz,denspot%dpbox,in%nspin,denspot%pot_work)
        end if
     end if

     !     !plot also the electrostatic potential
     !     if (in%output_denspot == output_denspot_DENSPOT .and. DoLastRunThings) then
     !        if (iproc == 0) write(*,*) 'writing hartree_potential' // gridformat
     !        call plot_density(iproc,nproc,trim(in%dir_output)//'hartree_potential' // gridformat, &
     !             atoms,rxyz,denspot%dpbox,1,pot)
     !     end if
     !
     call timing(iproc,'Forces        ','ON')
     !refill projectors for tails, davidson
     refill_proj=((in%rbuf > 0.0_gp) .or. DoDavidson) .and. DoLastRunThings



     ! Calculate the forces. Pass the pulay forces in the linear scaling case.
     if (in%inputPsiId == INPUT_PSI_LINEAR_AO .or. in%inputPsiId == INPUT_PSI_MEMORY_LINEAR &
         .or. in%inputPsiId == INPUT_PSI_DISK_LINEAR) then
         call calculate_forces(iproc,nproc,denspot%pkernel%mpi_env%nproc,KSwfn%Lzd%Glr,atoms,KSwfn%orbs,nlpspd,rxyz,&
              KSwfn%Lzd%hgrids(1),KSwfn%Lzd%hgrids(2),KSwfn%Lzd%hgrids(3),&
              proj,denspot%dpbox%i3s+denspot%dpbox%i3xcsh,denspot%dpbox%n3p,&
              in%nspin,refill_proj,denspot%dpbox%ngatherarr,denspot%rho_work,&
              denspot%pot_work,denspot%V_XC,KSwfn%psi,fion,fdisp,fxyz,&
              ewaldstr,hstrten,xcstr,strten,fnoise,pressure,denspot%psoffset,fpulay)
         i_all=-product(shape(fpulay))*kind(fpulay)
         deallocate(fpulay,stat=i_stat)
         call memocc(i_stat,i_all,'denspot%rho',subname)
     else
         call calculate_forces(iproc,nproc,denspot%pkernel%mpi_env%nproc,KSwfn%Lzd%Glr,atoms,KSwfn%orbs,nlpspd,rxyz,&
              KSwfn%Lzd%hgrids(1),KSwfn%Lzd%hgrids(2),KSwfn%Lzd%hgrids(3),&
              proj,denspot%dpbox%i3s+denspot%dpbox%i3xcsh,denspot%dpbox%n3p,&
              in%nspin,refill_proj,denspot%dpbox%ngatherarr,denspot%rho_work,&
              denspot%pot_work,denspot%V_XC,KSwfn%psi,fion,fdisp,fxyz,&
              ewaldstr,hstrten,xcstr,strten,fnoise,pressure,denspot%psoffset)
     end if

     i_all=-product(shape(denspot%rho_work))*kind(denspot%rho_work)
     deallocate(denspot%rho_work,stat=i_stat)
     call memocc(i_stat,i_all,'denspot%rho',subname)
     i_all=-product(shape(denspot%pot_work))*kind(denspot%pot_work)
     deallocate(denspot%pot_work,stat=i_stat)
     call memocc(i_stat,i_all,'denspot%pot_work',subname)
     nullify(denspot%rho_work,denspot%pot_work)
     call timing(iproc,'Forces        ','OF')
     !!stop
  end if

  i_all=-product(shape(fion))*kind(fion)
  deallocate(fion,stat=i_stat)
  call memocc(i_stat,i_all,'fion',subname)
  i_all=-product(shape(fdisp))*kind(fdisp)
  deallocate(fdisp,stat=i_stat)
  call memocc(i_stat,i_all,'fdisp',subname)

  !if (nvirt > 0 .and. in%inputPsiId == 0) then
  if (DoDavidson) then

     !for a band structure calculation allocate the array in which to put the eigenvalues
     if (associated(in%kptv)) then
        allocate(band_structure_eval(KSwfn%orbs%norbu+KSwfn%orbs%norbd+in%nspin*norbv,in%nkptv+ndebug),stat=i_stat)
        call memocc(i_stat,band_structure_eval,'band_structure_eval',subname)
     end if

     !calculate Davidson procedure for all the groups of k-points which are chosen
     ikpt=1
     do igroup=1,in%ngroups_kptv

        ! Set-up number of states and shifting values.
        nvirtu = norbv
        nvirtd = 0
        if (in%nspin==2) nvirtd=nvirtu
        ! Create the orbitals.
        if (associated(in%kptv)) then
           nvirtu = nvirtu + KSwfn%orbs%norbu
           nvirtd = nvirtd + KSwfn%orbs%norbd
           nvirt  = nvirtu+nvirtd

           !number of k-points for this group
           nkptv = in%nkptsv_group(igroup) !size(in%kptv, 2)

           allocate(wkptv(nkptv+ndebug),stat=i_stat)
           call memocc(i_stat,wkptv,'wkptv',subname)
           wkptv(:) = real(1.0, gp) / real(nkptv, gp)
           call orbitals_descriptors(iproc,nproc,nvirtu+nvirtd,nvirtu,nvirtd, &
                KSwfn%orbs%nspin,KSwfn%orbs%nspinor,nkptv, &
                in%kptv(:,sum(in%nkptsv_group(1:igroup - 1)) + 1:sum(in%nkptsv_group(1:igroup))), &
                wkptv,VTwfn%orbs,.false.)
           !allocate communications arrays for virtual orbitals
           call orbitals_communicators(iproc,nproc,KSwfn%Lzd%Glr,VTwfn%orbs,VTwfn%comms)  

           i_all=-product(shape(wkptv))*kind(wkptv)
           deallocate(wkptv,stat=i_stat)
           call memocc(i_stat,i_all,'wkptv',subname)

           !recreate the memory space for the projectors 
           call deallocate_proj_descr(nlpspd,subname)  
           i_all=-product(shape(proj))*kind(proj)
           deallocate(proj,stat=i_stat)
           call memocc(i_stat,i_all,'proj',subname)

           ! Calculate all projectors, or allocate array for on-the-fly calculation
           call timing(iproc,'CrtProjectors ','ON')
           call createProjectorsArrays(iproc,KSwfn%Lzd%Glr,rxyz,atoms,VTwfn%orbs,&
                radii_cf,in%frmult,in%frmult,KSwfn%Lzd%hgrids(1),KSwfn%Lzd%hgrids(2),KSwfn%Lzd%hgrids(3),nlpspd,proj) 
           call timing(iproc,'CrtProjectors ','OF') 

        else
           !the virtual orbitals should be in agreement with the traditional k-points
           call orbitals_descriptors(iproc,nproc,nvirtu+nvirtd,nvirtu,nvirtd, &
                KSwfn%orbs%nspin,KSwfn%orbs%nspinor,KSwfn%orbs%nkpts,&
                KSwfn%orbs%kpts,KSwfn%orbs%kwgts,VTwfn%orbs,.false.,basedist=KSwfn%orbs%norb_par(0:,1:))
           !allocate communications arrays for virtual orbitals
           call orbitals_communicators(iproc,nproc,KSwfn%Lzd%Glr,VTwfn%orbs,VTwfn%comms,&
                basedist=KSwfn%comms%nvctr_par(0:,1:))  

        end if

        !allocate psivirt pointer (note the orbs dimension)
        allocate(VTwfn%psi(max(VTwfn%orbs%npsidim_comp,VTwfn%orbs%npsidim_orbs)+ndebug),stat=i_stat)
        call memocc(i_stat,VTwfn%psi,'psivirt',subname)
        !to avoid problems with the bindings
        VTwfn%c_obj=0

        !define Local zone descriptors
        VTwfn%Lzd = KSwfn%Lzd
        VTwfn%orthpar=KSwfn%orthpar
        allocate(VTwfn%confdatarr(VTwfn%orbs%norbp))
        call default_confinement_data(VTwfn%confdatarr,VTwfn%orbs%norbp)


        if (in%norbv < 0) then
           call direct_minimization(iproc,nproc,in,atoms,& 
                nvirt,rxyz,denspot%rhov,nlpspd,proj, &
                denspot%pkernelseq,denspot%dpbox,GPU,KSwfn,VTwfn)
        else if (in%norbv > 0) then
           call davidson(iproc,nproc,in,atoms,& 
                KSwfn%orbs,VTwfn%orbs,in%nvirt,VTwfn%Lzd,&
                KSwfn%comms,VTwfn%comms,&
                rxyz,denspot%rhov,nlpspd,proj, &
                denspot%pkernelseq,KSwfn%psi,VTwfn%psi,denspot%dpbox,GPU)
!!$           call constrained_davidson(iproc,nproc,in,atoms,&
!!$                orbs,orbsv,in%nvirt,Lzd%Glr,comms,VTwfn%comms,&
!!$                hx,hy,hz,rxyz,denspot%rhov,nlpspd,proj, &
!!$                psi,VTwfn%psi,nscatterarr,ngatherarr,GPU)

        end if

        deallocate(VTwfn%confdatarr)

        ! Write virtual wavefunctions in ETSF format: WORKS ONLY FOR ONE KPOINT 
        if(in%output_wf_format == 3 .and. abs(in%norbv) > 0) then
           call  writemywaves(iproc,trim(in%dir_output) // "virtuals" // trim(wfformat),&
                in%output_wf_format, &
                VTwfn%orbs,n1,n2,n3,&
                KSwfn%Lzd%hgrids(1),KSwfn%Lzd%hgrids(2),KSwfn%Lzd%hgrids(3),&
                atoms,rxyz,KSwfn%Lzd%Glr%wfd,VTwfn%psi)
        end if

        ! Write virtual wavefunctions in ETSF format
        if (in%output_wf_format /= WF_FORMAT_NONE  .and. abs(in%norbv) > 0) then
           call  writemywaves(iproc,trim(in%dir_output) // "virtuals", in%output_wf_format, &
                VTwfn%orbs,n1,n2,n3,KSwfn%Lzd%hgrids(1),KSwfn%Lzd%hgrids(2),KSwfn%Lzd%hgrids(3),&
                atoms,rxyz,KSwfn%Lzd%Glr%wfd,VTwfn%psi)
        end if

        !start the Casida's treatment 
        if (in%tddft_approach=='TDA') then

           !does it makes sense to use GPU only for a one-shot sumrho?
           if (OCLconv) then
              call allocate_data_OCL(KSwfn%Lzd%Glr%d%n1,KSwfn%Lzd%Glr%d%n2,KSwfn%Lzd%Glr%d%n3,&
                   atoms%geocode,&
                   in%nspin,KSwfn%Lzd%Glr%wfd,KSwfn%orbs,GPU)
           end if

           !this could have been calculated before
           ! Potential from electronic charge density
           !WARNING: this is good just because the TDDFT is done with LDA
           call sumrho(denspot%dpbox,KSwfn%orbs,KSwfn%Lzd,&
                GPU,atoms%sym,denspot%rhod,KSwfn%psi,denspot%rho_psi)
           call communicate_density(denspot%dpbox,KSwfn%orbs%nspin,&
                denspot%rhod,denspot%rho_psi,denspot%rhov,.false.)
           call denspot_set_rhov_status(denspot, ELECTRONIC_DENSITY, -1,iproc,nproc)

           if (OCLconv) then
              call free_gpu_OCL(GPU,KSwfn%orbs,in%nspin)
           end if

           !Allocate second Exc derivative
           if (denspot%dpbox%n3p >0) then
              allocate(denspot%f_XC(n1i,n2i,denspot%dpbox%n3p,in%nspin+1+ndebug),stat=i_stat)
              call memocc(i_stat,denspot%f_XC,'f_XC',subname)
           else
              allocate(denspot%f_XC(1,1,1,in%nspin+1+ndebug),stat=i_stat)
              call memocc(i_stat,denspot%f_XC,'denspot%f_XC',subname)
           end if

           call XC_potential(atoms%geocode,'D',iproc,nproc,bigdft_mpi%mpi_comm,&
                KSwfn%Lzd%Glr%d%n1i,KSwfn%Lzd%Glr%d%n2i,KSwfn%Lzd%Glr%d%n3i,in%ixc,&
                denspot%dpbox%hgrids(1),denspot%dpbox%hgrids(2),denspot%dpbox%hgrids(3),&
                denspot%rhov,energs%exc,energs%evxc,in%nspin,denspot%rho_C,denspot%V_XC,xcstr,denspot%f_XC)
           call denspot_set_rhov_status(denspot, CHARGE_DENSITY, -1,iproc,nproc)

           !select the active space if needed

           call tddft_casida(iproc,nproc,atoms,rxyz,&
                denspot%dpbox%hgrids(1),denspot%dpbox%hgrids(2),denspot%dpbox%hgrids(3),&
                denspot%dpbox%n3p,denspot%dpbox%ngatherarr(0,1),&
                KSwfn%Lzd%Glr,KSwfn%orbs,VTwfn%orbs,denspot%dpbox%i3s+denspot%dpbox%i3xcsh,&
                denspot%f_XC,denspot%pkernelseq,KSwfn%psi,VTwfn%psi)

           i_all=-product(shape(denspot%f_XC))*kind(denspot%f_XC)
           deallocate(denspot%f_XC,stat=i_stat)
           call memocc(i_stat,i_all,'denspot%f_XC',subname)

        end if

        call deallocate_comms(VTwfn%comms,subname)
        call deallocate_orbs(VTwfn%orbs,subname)

        !in the case of band structure calculation, copy the values of the eigenvectors
        !into a new array to write them afterwards
        if (associated(in%kptv)) then
           call dcopy(VTwfn%orbs%norb*nkptv,VTwfn%orbs%eval(1),1,band_structure_eval(1,ikpt),1)
           !increment the value of ikpt
           ikpt=ikpt+in%nkptsv_group(igroup)
        end if

        i_all=-product(shape(VTwfn%orbs%eval))*kind(VTwfn%orbs%eval)
        deallocate(VTwfn%orbs%eval,stat=i_stat)
        call memocc(i_stat,i_all,'eval',subname)

        !if the local analysis has to be performed the deallocation should not be done
        i_all=-product(shape(VTwfn%psi))*kind(VTwfn%psi)
        deallocate(VTwfn%psi,stat=i_stat)
        call memocc(i_stat,i_all,'VTwfn%psi',subname)

     end do

     if (associated(in%kptv)) then
        !dump the band structure eigenvalue on a file and deallocate it
        if (iproc == 0) then
           open(unit=11,file='band_structure.dat',status='unknown')
           do ikpt=1,in%nkptv
              write(11,'(i5,3(f12.6),10000(1pe12.4))')ikpt,&
                   (in%kptv(i,ikpt),i=1,3),(band_structure_eval(i,ikpt),i=1,VTwfn%orbs%norb)
           end do
           !tentative gnuplot string for the band structure file
           write(11,'(a,9999(a,i6,a))')&
                "#plot 'band_structure.dat' u 1:5 w l t ''",&
                (",'' u 1:",5+i-1," w l t ''" ,i=2,VTwfn%orbs%norb)
           close(unit=11)
        end if
        i_all=-product(shape(band_structure_eval))*kind(band_structure_eval)
        deallocate(band_structure_eval,stat=i_stat)
        call memocc(i_stat,i_all,'band_structure_eval',subname)
     end if

  end if


  !perform here the mulliken charge and density of states
  !localise them on the basis of gatom of a number of atoms
  !if (in%gaussian_help .and. DoLastRunThings) then
  if (in%gaussian_help .and. DoLastRunThings .and.&
&    (.not.inputpsi==INPUT_PSI_LINEAR_AO .and. .not.inputpsi==INPUT_PSI_DISK_LINEAR &
      .and. .not. inputpsi==INPUT_PSI_MEMORY_LINEAR)) then
     !here one must check if psivirt should have been kept allocated
     if (.not. DoDavidson) then
        VTwfn%orbs%norb=0
        VTwfn%orbs%norbp=0
     end if
     call local_analysis(iproc,nproc,KSwfn%Lzd%hgrids(1),KSwfn%Lzd%hgrids(2),KSwfn%Lzd%hgrids(3),&
          atoms,rxyz,KSwfn%Lzd%Glr,KSwfn%orbs,VTwfn%orbs,KSwfn%psi,VTwfn%psi)
  else if (DoLastRunThings .and. optLoop%itrpmax /= 1 .and. verbose >= 2) then
     ! Do a full DOS calculation.
     if (iproc == 0) call global_analysis(KSwfn%orbs, in%Tel,in%occopt)
  end if

!!$  i_all=-product(shape(denspot%pkernel))*kind(denspot%pkernel)
!!$  deallocate(denspot%pkernel,stat=i_stat)
!!$  call memocc(i_stat,i_all,'kernel',subname)

  if (((in%exctxpar == 'OP2P' .and. xc_exctXfac() /= 0.0_gp) &
       .or. in%SIC%alpha /= 0.0_gp) .and. nproc >1) then
     
     call pkernel_free(denspot%pkernelseq,subname)
!!$     i_all=-product(shape(denspot%pkernelseq))*kind(denspot%pkernelseq)
!!$     deallocate(denspot%pkernelseq,stat=i_stat)
!!$     call memocc(i_stat,i_all,'kernelseq',subname)
  else if (nproc == 1 .and. (in%exctxpar == 'OP2P' .or. in%SIC%alpha /= 0.0_gp)) then
     nullify(denspot%pkernelseq%kernel)
  end if
  call pkernel_free(denspot%pkernel,subname)


  !------------------------------------------------------------------------
  if ((in%rbuf > 0.0_gp) .and. atoms%geocode == 'F' .and. DoLastRunThings ) then
     if (in%SIC%alpha /= 0.0_gp) then
        if (iproc==0)write(*,*)&
             &   'ERROR: Tail correction not admitted with SIC corrections for the moment'
        stop
     end if
     call timing(iproc,'Tail          ','ON')
     !    Calculate energy correction due to finite size effects
     !    ---reformat potential
     allocate(denspot%pot_work(n1i*n2i*n3i*in%nspin+ndebug),stat=i_stat)
     call memocc(i_stat,denspot%pot_work,'denspot%pot_work',subname)

     if (nproc > 1) then
        call MPI_ALLGATHERV(denspot%rhov,n1i*n2i*denspot%dpbox%n3p,&
             mpidtypd,denspot%pot_work(1),denspot%dpbox%ngatherarr(0,1),denspot%dpbox%ngatherarr(0,2), & 
             mpidtypd,denspot%dpbox%mpi_env%mpi_comm,ierr)
        !print '(a,2f12.6)','RHOup',sum(abs(rhopot(:,:,:,1))),sum(abs(pot(:,:,:,1)))
        if(in%nspin==2) then
           !print '(a,2f12.6)','RHOdw',sum(abs(rhopot(:,:,:,2))),sum(abs(pot(:,:,:,2)))
           call MPI_ALLGATHERV(denspot%rhov(1+n1i*n2i*denspot%dpbox%n3p),n1i*n2i*denspot%dpbox%n3p,&
                mpidtypd,denspot%pot_work(1+n1i*n2i*n3i),&
                denspot%dpbox%ngatherarr(0,1),denspot%dpbox%ngatherarr(0,2), & 
                mpidtypd,denspot%dpbox%mpi_env%mpi_comm,ierr)
        end if
     else
        call dcopy(n1i*n2i*n3i*in%nspin,denspot%rhov,1,denspot%pot_work,1)
     end if

     call dpbox_free(denspot%dpbox, subname)

     i_all=-product(shape(denspot%rhov))*kind(denspot%rhov)
     deallocate(denspot%rhov,stat=i_stat)
     call memocc(i_stat,i_all,'denspot%rhov',subname)

     i_all=-product(shape(denspot%V_XC))*kind(denspot%V_XC)
     deallocate(denspot%V_XC,stat=i_stat)
     call memocc(i_stat,i_all,'denspot%V_XC',subname)

     !pass hx instead of hgrid since we are only in free BC
     call CalculateTailCorrection(iproc,nproc,atoms,in%rbuf,KSwfn%orbs,&
          KSwfn%Lzd%Glr,nlpspd,in%ncongt,denspot%pot_work,KSwfn%Lzd%hgrids(1),&
          rxyz,radii_cf,in%crmult,in%frmult,in%nspin,&
          proj,KSwfn%psi,(in%output_denspot /= 0),energs%ekin,energs%epot,energs%eproj)

     i_all=-product(shape(denspot%pot_work))*kind(denspot%pot_work)
     deallocate(denspot%pot_work,stat=i_stat)
     call memocc(i_stat,i_all,'denspot%pot_work',subname)

     energs%ebs=energs%ekin+energs%epot+energs%eproj
     energy=energs%ebs-energs%eh+energs%exc-energs%evxc-energs%evsic+energs%eion+energs%edisp-energs%eTS+energs%ePV

     if (iproc == 0) then
        write( *,'(1x,a,3(1x,1pe18.11))')&
             &   '  Corrected ekin,epot,eproj',energs%ekin,energs%epot,energs%eproj
        write( *,'(1x,a,1x,1pe24.17)')&
             &   'Total energy with tail correction',energy
     endif

     call timing(iproc,'Tail          ','OF')
  else
     !    No tail calculation
     if (nproc > 1) call MPI_BARRIER(bigdft_mpi%mpi_comm,ierr)
     i_all=-product(shape(denspot%rhov))*kind(denspot%rhov)
     deallocate(denspot%rhov,stat=i_stat)
     call memocc(i_stat,i_all,'denspot%rhov',subname)
     i_all=-product(shape(denspot%V_XC))*kind(denspot%V_XC)
     deallocate(denspot%V_XC,stat=i_stat)
     call memocc(i_stat,i_all,'denspot%V_XC',subname)
     call dpbox_free(denspot%dpbox, subname)
  endif
  ! --- End if of tail calculation

  !?!   !Finally, we add the entropic contribution to the energy from non-integer occnums
  !?!   if(orbs%eTS>0_gp) then 
  !?!      energy=energy - orbs%eTS 
  !?! 
  !?!      if (iproc == 0) then
  !?!         write( *,'(1x,a,1(1x,1pe18.11))')&
  !?!              '  Entropic correction due to electronic tempertature',orbs%eTS
  !?!         write( *,'(1x,a,1x,1pe24.17)')&
  !?!              'Free energy (= total energy - T*S)  ',energy
  !?!      endif
  !?!    endif

  call deallocate_before_exiting

contains

  !> Routine which deallocate the pointers and the arrays before exiting 
  subroutine deallocate_before_exiting


    !when this condition is verified we are in the middle of the SCF cycle
    if (infocode /=0 .and. infocode /=1 .and. inputpsi /= INPUT_PSI_EMPTY) then
       i_all=-product(shape(denspot%V_ext))*kind(denspot%V_ext)
       deallocate(denspot%V_ext,stat=i_stat)
       call memocc(i_stat,i_all,'denspot%V_ext',subname)

       if (((in%exctxpar == 'OP2P' .and. xc_exctXfac() /= 0.0_gp) &
            .or. in%SIC%alpha /= 0.0_gp) .and. nproc >1) then
          call pkernel_free(denspot%pkernelseq,subname)
       else if (nproc == 1 .and. (in%exctxpar == 'OP2P' .or. in%SIC%alpha /= 0.0_gp)) then
          nullify(denspot%pkernelseq%kernel)
       end if
       call pkernel_free(denspot%pkernel,subname)
!!$       i_all=-product(shape(denspot%pkernel))*kind(denspot%pkernel)
!!$       deallocate(denspot%pkernel,stat=i_stat)
!!$       call memocc(i_stat,i_all,'kernel',subname)

       ! calc_tail false
       i_all=-product(shape(denspot%rhov))*kind(denspot%rhov)
       deallocate(denspot%rhov,stat=i_stat)
       call memocc(i_stat,i_all,'denspot%rhov',subname)
       i_all=-product(shape(denspot%V_XC))*kind(denspot%V_XC)
       deallocate(denspot%V_XC,stat=i_stat)
       call memocc(i_stat,i_all,'denspot%V_XC',subname)

       call dpbox_free(denspot%dpbox, subname)

       i_all=-product(shape(fion))*kind(fion)
       deallocate(fion,stat=i_stat)
       call memocc(i_stat,i_all,'fion',subname)
       i_all=-product(shape(fdisp))*kind(fdisp)
       deallocate(fdisp,stat=i_stat)
       call memocc(i_stat,i_all,'fdisp',subname)
    end if

    !free GPU if it is the case
    if (GPUconv .and. .not.(DoDavidson)) then
       call free_gpu(GPU,KSwfn%orbs%norbp)
    else if (OCLconv .and. .not.(DoDavidson)) then
       call free_gpu_OCL(GPU,KSwfn%orbs,in%nspin)
    end if

    ! Free all remaining parts of denspot
    call deallocate_rho_descriptors(denspot%rhod,subname)
    if(associated(denspot%rho_C)) then
       i_all=-product(shape(denspot%rho_C))*kind(denspot%rho_C)
       deallocate(denspot%rho_C,stat=i_stat)
       call memocc(i_stat,i_all,'denspot%rho_C',subname)
    end if
    i_all=-product(shape(denspot0))*kind(denspot0)
    deallocate(denspot0, stat=i_stat)
    call memocc(i_stat, i_all, 'denspot0', subname)

    ! Free all remaining parts of KSwfn
    call deallocate_bounds(KSwfn%Lzd%Glr%geocode,KSwfn%Lzd%Glr%hybrid_on,&
         KSwfn%Lzd%Glr%bounds,subname)
    call deallocate_Lzd_except_Glr(KSwfn%Lzd, subname)
!    i_all=-product(shape(KSwfn%Lzd%Glr%projflg))*kind(KSwfn%Lzd%Glr%projflg)
!    deallocate(KSwfn%Lzd%Glr%projflg,stat=i_stat)
!    call memocc(i_stat,i_all,'Glr%projflg',subname)
    call deallocate_comms(KSwfn%comms,subname)
    call deallocate_orbs(KSwfn%orbs,subname)
    if (inputpsi /= INPUT_PSI_LINEAR_AO .and. inputpsi /= INPUT_PSI_DISK_LINEAR &
        .and. inputpsi /= INPUT_PSI_MEMORY_LINEAR) then
       deallocate(KSwfn%confdatarr)
    else
       deallocate(tmb%confdatarr)
    end if

    ! Free radii_cf
    i_all=-product(shape(radii_cf))*kind(radii_cf)
    deallocate(radii_cf,stat=i_stat)
    call memocc(i_stat,i_all,'radii_cf',subname)

    ! Free projectors.
    call deallocate_proj_descr(nlpspd,subname)
    i_all=-product(shape(proj))*kind(proj)
    deallocate(proj,stat=i_stat)
    call memocc(i_stat,i_all,'proj',subname)

    !end of wavefunction minimisation
    call timing(iproc,'LAST','PR')
    call timing(iproc,'              ','RE')
    call cpu_time(tcpu1)
    call system_clock(ncount1,ncount_rate,ncount_max)
    tel=dble(ncount1-ncount0)/dble(ncount_rate)
    if (iproc == 0) then
       call yaml_open_map('Timings for root process')
       call yaml_map('CPU time (s)',tcpu1-tcpu0,fmt='(f12.2)')
       call yaml_map('Elapsed time (s)',tel,fmt='(f12.2)')
       call yaml_close_map()
    end if
!       &
!         &   write( *,'(1x,a,1x,i4,2(1x,f12.2))') 'CPU time/ELAPSED time for root process ', iproc,tel,tcpu1-tcpu0

    ! Stop signals
    if (in%signaling .and. iproc == 0) then
       call bigdft_signals_rm_denspot(in%gmainloop)
       call bigdft_signals_rm_energs(in%gmainloop)
       call bigdft_signals_rm_wf(in%gmainloop)
       call bigdft_signals_rm_optloop(in%gmainloop)
       call localfields_free_wrapper(denspot%c_obj)
       call energs_free_wrapper(energs%c_obj)
       call optloop_free_wrapper(optLoop%c_obj)
       call wf_free_wrapper(KSwfn%c_obj)
       call wf_free_wrapper(tmb%c_obj)
    end if

!!$    if(inputpsi ==  INPUT_PSI_LINEAR) then
!!$        i_all=-product(shape(atoms%rloc))*kind(atoms%rloc)
!!$        deallocate(atoms%rloc,stat=i_stat)
!!$        call memocc(i_stat,i_all,'atoms%rloc',subname)
!!$    end if

    !release the yaml document
    call yaml_release_document()

  END SUBROUTINE deallocate_before_exiting

END SUBROUTINE cluster


!> Kohn-Sham wavefunction optimization loop
subroutine kswfn_optimization_loop(iproc, nproc, opt, &
     & alphamix, idsx, inputpsi, KSwfn, denspot, nlpspd, proj, energs, atoms, rxyz, GPU, xcstr, &
     & in)
  use module_base
  use module_types
  use module_interfaces, except_this_one => kswfn_optimization_loop
  use yaml_output
  use m_ab6_mixing
  implicit none
  real(dp), dimension(6), intent(out) :: xcstr
  integer, intent(in) :: iproc, nproc, idsx, inputpsi
  real(gp), intent(in) :: alphamix
  type(DFT_optimization_loop), intent(inout) :: opt
  type(DFT_wavefunction), intent(inout) :: KSwfn
  type(DFT_local_fields), intent(inout) :: denspot
  type(energy_terms), intent(inout) :: energs
  type(atoms_data), intent(in) :: atoms
  type(GPU_pointers), intent(inout) :: GPU
  type(nonlocal_psp_descriptors), intent(inout) :: nlpspd
  real(kind=8), dimension(:), pointer :: proj
  real(gp), dimension(3,atoms%nat), intent(in) :: rxyz
  type(input_variables), intent(in) :: in !<todo: Remove me

  character(len = *), parameter :: subname = "kswfn_optimization_loop"
  logical :: endloop, scpot, endlooprp, lcs
  integer :: ndiis_sd_sw, idsx_actual_before, linflag, ierr,iter_for_diis
  real(gp) :: gnrm_zero
  character(len=5) :: final_out
  !temporary variables for PAPI computation
<<<<<<< HEAD
  real(kind=4) :: rtime, ptime,  mflops
  integer(kind=8) ::flpops
=======
  ! real(kind=4) :: rtime, ptime,  mflops
  ! integer(kind=8) ::flpops
>>>>>>> 74903dd8

!  !start PAPI counting
!  if (iproc==0) call PAPIF_flops(rtime, ptime, flpops, mflops,ierr)

  ! Setup the mixing, if necessary
  call denspot_set_history(denspot,opt%iscf,in%nspin,KSwfn%Lzd%Glr%d%n1i,KSwfn%Lzd%Glr%d%n2i)

  ! allocate arrays necessary for DIIS convergence acceleration
  call allocate_diis_objects(idsx,in%alphadiis,sum(KSwfn%comms%ncntt(0:nproc-1)),&
       KSwfn%orbs%nkptsp,KSwfn%orbs%nspinor,KSwfn%diis,subname)

  !number of switching betweed DIIS and SD during self-consistent loop
  ndiis_sd_sw=0
  !previous value of idsx_actual to control if switching has appeared
  idsx_actual_before=KSwfn%diis%idsx

  gnrm_zero=0.0d0
  opt%gnrm=1.d10
  opt%rpnrm=1.d10
  endlooprp=.false.
  energs%e_prev=0.0_gp

  !normal opt%infocode, if everything go through smoothly we should keep this
  opt%infocode=0
  !yaml output
  if (iproc==0) then
     call yaml_open_sequence('Ground State Optimization')
  end if
  opt%itrp=1
  rhopot_loop: do
     if (opt%itrp > opt%itrpmax) exit
     !yaml output 
     if (iproc==0) then
        call yaml_sequence(advance='no')
        call yaml_open_sequence("Hamiltonian Optimization",label=&
             'itrp'//trim(adjustl(yaml_toa(opt%itrp,fmt='(i3.3)'))))

     end if
     !set the opt%infocode to the value it would have in the case of no convergence
     opt%infocode=1
     opt%itrep=1
     iter_for_diis=0 !initialize it here for keeping the history also after a subspace diagonalization
     subd_loop: do
        if (opt%itrep > opt%nrepmax) exit subd_loop
        !yaml output 
        if (iproc==0) then
           call yaml_sequence(advance='no')
           call yaml_open_map("Subspace Optimization",label=&
                'itrep'//trim(adjustl(yaml_toa(opt%itrp,fmt='(i3.3)')))//'-'//&
                trim(adjustl(yaml_toa(opt%itrep,fmt='(i2.2)'))))
        end if

        !yaml output
        if (iproc==0) then
           call yaml_open_sequence("Wavefunctions Iterations")
        end if
        opt%iter=1
        iter_for_diis=0
        wfn_loop: do
           if (opt%iter > opt%itermax) exit wfn_loop

           !control whether the minimisation iterations should end after the hamiltionian application
           endloop= opt%gnrm <= opt%gnrm_cv .or. opt%iter == opt%itermax

           if (iproc == 0) then 
              !yaml output
              !print *,'test',endloop,opt%nrepmax,opt%itrep,opt%itrpmax,endlooprp,&
              !     (((endloop .and. opt%nrepmax==1) .or. (endloop .and. opt%itrep == opt%nrepmax))&
              !     .and. opt%itrpmax==1) .or.&
              !     (endloop .and. opt%itrpmax >1 .and. endlooprp) 
              !if ( (((endloop .and. opt%nrepmax==1) .or. (endloop .and. opt%itrep == opt%nrepmax))&
              if (endloop .and. (opt%itrpmax==1 .or. opt%itrpmax >1 .and. endlooprp)) then
                 !print *,'test',endloop,opt%nrepmax,opt%itrep,opt%itrpmax
                 call yaml_sequence(label='FINAL'//trim(adjustl(yaml_toa(opt%itrep,fmt='(i3.3)'))),advance='no')
              else if (endloop .and. opt%itrep == opt%nrepmax) then
                 call yaml_sequence(label='final'//trim(adjustl(yaml_toa(opt%itrp,fmt='(i4.4)'))),&
                      advance='no')
              else
                 call yaml_sequence(advance='no')
              end if
              call yaml_open_map(flow=.true.)
              if (verbose > 0) &
                   call yaml_comment('iter:'//yaml_toa(opt%iter,fmt='(i6)'),hfill='-')
           endif

           !control how many times the DIIS has switched into SD
           if (KSwfn%diis%idsx /= idsx_actual_before) ndiis_sd_sw=ndiis_sd_sw+1

           !let SD runs if the DIIS did not work the second time
           if (ndiis_sd_sw > 1) then
              KSwfn%diis%switchSD=.false.
           end if

           !stop the partial timing counter if necessary
           if (endloop .and. opt%itrpmax==1) call timing(iproc,'WFN_OPT','PR')
           !logical flag for the self-consistent potential
           scpot=(opt%iscf > SCF_KIND_DIRECT_MINIMIZATION .and. opt%iter==1 .and. opt%itrep==1) .or. & !mixing to be done
                (opt%iscf <= SCF_KIND_DIRECT_MINIMIZATION)!direct minimisation
           !allocate the potential in the full box
           !temporary, should change the use of flag in full_local_potential2
           linflag = 1                                 
           if(in%linear == INPUT_IG_OFF) linflag = 0
           if(in%linear == INPUT_IG_TMO) linflag = 2
           call psitohpsi(iproc,nproc,atoms,scpot,denspot,opt%itrp,opt%iter,opt%iscf,alphamix,in%ixc,&
                nlpspd,proj,rxyz,linflag,in%unblock_comms,GPU,KSwfn,energs,opt%rpnrm,xcstr)

           endlooprp= (opt%itrp > 1 .and. opt%rpnrm <= opt%rpnrm_cv) .or. opt%itrp == opt%itrpmax

           call total_energies(energs, opt%iter, iproc)

           !check for convergence or whether max. numb. of iterations exceeded
           if (endloop) then
              if (opt%gnrm < opt%gnrm_cv) opt%infocode=0
              exit wfn_loop 
           endif

           !evaluate the functional of the wavefunctions and put it into the diis structure
           !the energy values is printed out in this routine
           call calculate_energy_and_gradient(opt%iter,iproc,nproc,GPU,in%ncong,opt%iscf,&
                energs,KSwfn,opt%gnrm,gnrm_zero)

           !control the previous value of idsx_actual
           idsx_actual_before=KSwfn%diis%idsx
           iter_for_diis=iter_for_diis+1
           call hpsitopsi(iproc,nproc,iter_for_diis,idsx,KSwfn)

           if (inputpsi == INPUT_PSI_LCAO) then
              if ((opt%gnrm > 4.d0 .and. KSwfn%orbs%norbu /= KSwfn%orbs%norbd) .or. &
                   &   (KSwfn%orbs%norbu == KSwfn%orbs%norbd .and. opt%gnrm > 10.d0)) then
                 !if (iproc == 0) then
                    !call yaml_warning('The norm of the residue is too large also with input wavefunctions.')
                    !write( *,'(1x,a)')&
                    !     &   'ERROR: the norm of the residue is too large also with input wavefunctions.'
                 !end if
                 opt%infocode=3
              end if
           else if (inputpsi == INPUT_PSI_MEMORY_WVL) then
              if (opt%gnrm > 1.d0) then
                 !if (iproc == 0) then
                    !call yaml_warning('The norm of the residue is too large, need to recalculate input wavefunctions')
                    !write( *,'(1x,a)')&
                    !     &   'The norm of the residue is too large, need to recalculate input wavefunctions'
                 !end if
                 opt%infocode=2
              end if
           end if
           !flush all writings on standart output
           if (iproc==0) then
              !yaml output
              call yaml_close_map() !iteration
              call bigdft_utils_flush(unit=6)
           end if
           ! Emergency exit case
           if (opt%infocode == 2 .or. opt%infocode == 3) then
              if (nproc > 1) call MPI_BARRIER(bigdft_mpi%mpi_comm,ierr)
              !call kswfn_free_scf_data(KSwfn, (nproc > 1))
              !if (opt%iscf /= SCF_KIND_DIRECT_MINIMIZATION) then
              !   call ab6_mixing_deallocate(denspot%mix)
              !   deallocate(denspot%mix)
              !end if
              !>todo: change this return into a clean out of the routine, so the YAML is clean.
              if (iproc==0) then
                 !call yaml_close_map()
                 call yaml_close_sequence() !wfn iterations
                 call yaml_close_map()
                 call yaml_close_sequence() !itrep
                 if (opt%infocode==2) then
                    call yaml_warning('The norm of the residue is too large, need to recalculate input wavefunctions')
                 else if (opt%infocode ==3) then
                    call yaml_warning('The norm of the residue is too large also with input wavefunctions.')
                 end if
              end if

              exit rhopot_loop
              !return
           end if

           if (opt%c_obj /= 0) then
              call optloop_emit_iter(opt, OPTLOOP_WAVEFUNCTIONS, energs, iproc, nproc)
           end if

           opt%iter = opt%iter + 1
        end do wfn_loop


        if (opt%c_obj /= 0) then
           call optloop_emit_done(opt, OPTLOOP_WAVEFUNCTIONS, energs, iproc, nproc)
        end if

        if (iproc == 0) then 
           !if (verbose > 1) write( *,'(1x,a,i0,a)')'done. ',opt%iter,' minimization iterations required'
           !write( *,'(1x,a)') &
           !     &   '--------------------------------------------------- End of Wavefunction Optimisation'
           if ((opt%itrpmax >1 .and. endlooprp) .or. opt%itrpmax == 1) then
              write(final_out, "(A5)") "FINAL"
           else
              write(final_out, "(A5)") "final"
           end if
           call write_energies(opt%iter,0,energs,opt%gnrm,gnrm_zero,final_out)
           call yaml_close_map()

           if (opt%itrpmax >1) then
              if ( KSwfn%diis%energy > KSwfn%diis%energy_min) write( *,'(1x,a,2(1pe9.2))')&
                   'WARNING: Found an energy value lower than the ' // final_out // &
                   ' energy, delta:',KSwfn%diis%energy-KSwfn%diis%energy_min
           else
              !write this warning only if the system is closed shell
              call check_closed_shell(KSwfn%orbs,lcs)
              if (lcs) then
                 if ( energs%eKS > KSwfn%diis%energy_min) write( *,'(1x,a,2(1pe9.2))')&
                      'WARNING: Found an energy value lower than the FINAL energy, delta:',&
                      energs%eKS-KSwfn%diis%energy_min
              end if
           end if
        end if

        if (opt%iter == opt%itermax .and. iproc == 0 .and. opt%infocode/=0) &
             &   write( *,'(1x,a)')'No convergence within the allowed number of minimization steps'
        if (iproc==0) then
           call yaml_close_sequence() !wfn iterations
        end if
        call last_orthon(iproc,nproc,opt%iter,KSwfn,energs%evsum,.true.) !never deallocate psit and hpsi

        !exit if the opt%infocode is correct
        if (opt%infocode /= 0) then
           if(iproc==0) then
              write(*,*)&
                   &   ' WARNING: Wavefunctions not converged after cycle',opt%itrep
              if (opt%itrep < opt%nrepmax) write(*,*)' restart after diagonalisation'
           end if
           opt%gnrm=1.d10

           if (opt%itrpmax == 1 .and. in%norbsempty > 0) then
              !recalculate orbitals occupation numbers
              call evaltoocc(iproc,nproc,.false.,in%Tel,KSwfn%orbs,in%occopt)
              
              !opt%gnrm =1.d10
              KSwfn%diis%energy_min=1.d10
              !KSwfn%diis%alpha=2.d0
              KSwfn%diis%alpha=in%alphadiis
           end if
        end if

        if (opt%itrpmax ==1) then 
           call eigensystem_info(iproc,nproc,opt%gnrm,&
             KSwfn%Lzd%Glr%wfd%nvctr_c+7*KSwfn%Lzd%Glr%wfd%nvctr_f,&
             KSwfn%orbs,KSwfn%psi)
           if (opt%infocode /=0) then
              opt%gnrm =1.d10
           end if
        end if

        if (iproc==0) then
           call yaml_close_map()
        end if

        if (opt%infocode ==0) exit subd_loop

        if (opt%c_obj /= 0) then
           call optloop_emit_iter(opt, OPTLOOP_SUBSPACE, energs, iproc, nproc)
        end if
        
        opt%itrep = opt%itrep + 1
     end do subd_loop
     if (opt%c_obj /= 0) then
        call optloop_emit_done(opt, OPTLOOP_SUBSPACE, energs, iproc, nproc)
     end if

     if (iproc==0) then
        call yaml_close_sequence() !itrep
     end if


     if (opt%itrpmax > 1) then

        !recalculate orbitals occupation numbers 
        call evaltoocc(iproc,nproc,.false.,in%Tel,KSwfn%orbs,in%occopt)

        call eigensystem_info(iproc,nproc,opt%gnrm,&
             KSwfn%Lzd%Glr%wfd%nvctr_c+7*KSwfn%Lzd%Glr%wfd%nvctr_f,&
             KSwfn%orbs,KSwfn%psi)

        !stop the partial timing counter if necessary
        if (endlooprp) then
           call timing(iproc,'WFN_OPT','PR')
           exit rhopot_loop
        end if

        opt%gnrm =1.d10
        KSwfn%diis%energy_min=1.d10
        KSwfn%diis%alpha=in%alphadiis
     end if

     if (iproc == 0) then
        !yaml output
        !summarize the key elements in the opt%itrp element
        if (opt%itrp >1) then
           call yaml_map('RhoPot Delta','*rpnrm'//trim(adjustl(yaml_toa(opt%itrp,fmt='(i4.4)'))))
           call yaml_map('Energies','*final'//trim(adjustl(yaml_toa(opt%itrp,fmt='(i4.4)'))))
!!$           call yaml_comment('End RhoPot Iterations, itrp:'//&
!!$                yaml_toa(opt%itrp,fmt='(i6)'))
        end if
     end if
     if (opt%c_obj /= 0) then
        call optloop_emit_iter(opt, OPTLOOP_HAMILTONIAN, energs, iproc, nproc)
     end if

     opt%itrp = opt%itrp + 1
  end do rhopot_loop

!!$  if (iproc ==0) then
!!$     call PAPIF_flops(rtime, ptime, flpops, mflops,ierr)
!!$
!!$     write (*,90) rtime, ptime, flpops, mflops
!!$
!!$90   format('           Real time (secs) :', f15.3, &
!!$          /'            CPU time (secs) :', f15.3,&
!!$          /'Floating point instructions :', i15,&
!!$          /'                     MFLOPS :', f15.3)
!!$
!!$
!!$  end if


  if (opt%c_obj /= 0) then
     call optloop_emit_done(opt, OPTLOOP_HAMILTONIAN, energs, iproc, nproc)
  end if
  if (iproc==0) call yaml_close_sequence() !opt%itrp
  !recuperate the information coming from the last iteration (useful for post-processing of the document)
  !only if everything got OK
  if (iproc==0 .and. opt%infocode == BIGDFT_SUCCESS) &
       call yaml_map('Last Iteration','*FINAL'//trim(adjustl(yaml_toa(opt%itrep,fmt='(i3.3)'))))

  !!do i_all=1,size(rhopot)
  !!    write(10000+iproc,*) rhopot(i_all)
  !!end do
  !!do i_all=1,size(psi)
  !!    write(11000+iproc,*) psi(i_all)
  !!end do
  !!do i_all=1,size(psi)
  !!    write(12000+iproc,*) psi(i_all)
  !!end do

  !this warning can be deplaced in write_energies
  if (inputpsi /= INPUT_PSI_EMPTY) then
     energs%ebs=energs%ekin+energs%epot+energs%eproj !the potential energy contains also exctX
     !write this warning only if the system is closed shell
     call check_closed_shell(KSwfn%orbs,lcs)  
     if (abs(energs%evsum-energs%ebs) > 1.d-8 .and. iproc==0 .and. lcs) then
        call yaml_newline()
        call yaml_open_map('Energy inconsistencies')
        call yaml_map('Band Structure Energy',energs%ebs,fmt='(1pe22.14)')
        call yaml_map('Sum of Eigenvalues',energs%evsum,fmt='(1pe22.14)')
        if (energs%evsum /= 0.0_gp) call yaml_map('Relative inconsistency',(energs%ebs-energs%evsum)/energs%evsum,fmt='(1pe9.2)')
        call yaml_close_map()
        !write( *,'(1x,a,2(1x,1pe20.13))')&
        !  &   'Difference:evsum,energybs',energs%evsum,energs%ebs
     end if
  end if
  ! Clean KSwfn parts only needed in the SCF loop.
  call kswfn_free_scf_data(KSwfn, (nproc > 1))
  ! Clean denspot parts only needed in the SCF loop.
  call denspot_free_history(denspot)

END SUBROUTINE kswfn_optimization_loop<|MERGE_RESOLUTION|>--- conflicted
+++ resolved
@@ -27,13 +27,8 @@
   !local variables
   character(len=*), parameter :: subname='call_bigdft'
   character(len=40) :: comment
-<<<<<<< HEAD
-  logical :: exists, input_lin_exists
+  logical :: exists
   integer :: i_stat,i_all,ierr,inputPsiId_orig,iat,iorb,istep
-=======
-  logical :: exists
-  integer :: i_stat,i_all,ierr,inputPsiId_orig,iat,iorb
->>>>>>> 74903dd8
 
   !temporary interface
   interface
@@ -1279,13 +1274,8 @@
   real(gp) :: gnrm_zero
   character(len=5) :: final_out
   !temporary variables for PAPI computation
-<<<<<<< HEAD
-  real(kind=4) :: rtime, ptime,  mflops
-  integer(kind=8) ::flpops
-=======
   ! real(kind=4) :: rtime, ptime,  mflops
   ! integer(kind=8) ::flpops
->>>>>>> 74903dd8
 
 !  !start PAPI counting
 !  if (iproc==0) call PAPIF_flops(rtime, ptime, flpops, mflops,ierr)
