!> @file 
!!   Routines to use BigDFT as a blackbox
!! @author
!!   Copyright (C) 2005-2011 BigDFT group 
!!   This file is distributed under the terms of the
!!   GNU General Public License, see ~/COPYING file
!!   or http://www.gnu.org/copyleft/gpl.txt .
!!   For the list of contributors, see ~/AUTHORS 


!>  Main routine which does self-consistent loop.
!!  Does not parse input file and no geometry optimization.
!!  Does an electronic structure calculation. 
!!  Output is the total energy and the forces 
!!   @warning psi, keyg, keyv and eval should be freed after use outside of the routine.
subroutine cluster(nproc,iproc,atoms,rxyz,energy,energs,fxyz,strten,fnoise,pressure,&
     KSwfn,tmb,rxyz_old,in,GPU,infocode)
  use module_base
  use locregs, only: deallocate_locreg_descriptors
  use module_types
  use module_interfaces
  use gaussians, only: deallocate_gwf
  use module_fragments
  use constrained_dft
  use Poisson_Solver, except_dp => dp, except_gp => gp, except_wp => wp
  use module_xc
  use communications_init, only: orbitals_communicators
  use communications_base, only: deallocate_comms
!  use vdwcorrection
  use yaml_output
  use psp_projectors
  use sparsematrix_base, only: sparse_matrix_null, matrices_null, allocate_matrices, &
                               SPARSE_TASKGROUP, sparsematrix_malloc_ptr, assignment(=), &
                               DENSE_PARALLEL, DENSE_MATMUL, SPARSE_FULL
  use sparsematrix_init, only: init_sparse_matrix_wrapper, init_sparse_matrix_for_KSorbs, check_kernel_cutoff, &
                               init_matrix_taskgroups, check_local_matrix_extents
  use sparsematrix, only: check_matrix_compression
  use communications_base, only: comms_linear_null
  use unitary_tests, only: check_communication_potential, check_communication_sumrho, &
                           check_communications_locreg
<<<<<<< HEAD
  use multipole, only: potential_from_charge_multipoles, potential_from_multipoles, interaction_multipoles_ions
=======
  use multipole, only: potential_from_multipoles
  use public_enums
  use module_input_keys, only: SIC_data_null,print_dft_parameters,inputpsiid_set_policy,set_inputpsiid
>>>>>>> 3a2db98e
  implicit none
  !Arguments
  integer, intent(in) :: nproc,iproc
  type(input_variables), intent(in) :: in
  type(atoms_data), intent(inout) :: atoms
  type(GPU_pointers), intent(inout) :: GPU
  type(DFT_wavefunction), intent(inout) :: KSwfn, tmb
  real(gp), dimension(3,atoms%astruct%nat), intent(in) :: rxyz_old
  real(gp), dimension(3,atoms%astruct%nat), intent(inout) :: rxyz
  type(energy_terms), intent(out) :: energs
  real(gp), intent(out) :: energy,fnoise,pressure
  real(gp), dimension(6), intent(out) :: strten
  real(gp), dimension(3,atoms%astruct%nat), intent(out) :: fxyz
  !> Encloses some information about the status of the run
  !!   - 0 run successfully succeded
  !!   - 1 the run ended after the allowed number of minimization steps. gnrm_cv not reached
  !!       forces may be meaningless   
  !!   - 2 (present only for inputPsiId=INPUT_PSI_MEMORY_WVL) gnrm of the first iteration > 1 AND growing in
  !!       the second iteration OR grnm 1st >2.
  !!       Input wavefunctions need to be recalculated. Routine exits.
  !!   - 3 (present only for inputPsiId=INPUT_PSI_LCAO) gnrm > 4. SCF error. Routine exits.
  integer, intent(out) :: infocode
  !local variables
  character(len=*), parameter :: subname='cluster'
  character(len=5) :: gridformat, wfformat
  logical :: refill_proj, calculate_dipole !,potential_from_disk=.false.
  logical :: DoDavidson,DoLastRunThings
  integer :: nvirt,norbv
  integer :: i, input_wf_format
  integer :: n1,n2,n3
  integer :: ncount0,ncount1,ncount_rate,ncount_max,n1i,n2i,n3i
  integer :: igroup,ikpt,ifrag
  real :: tcpu0,tcpu1
  real(kind=8) :: tel
  type(local_zone_descriptors) :: lzd_old
  type(DFT_PSP_projectors) :: nlpsp
  type(DFT_wavefunction) :: VTwfn !< Virtual wavefunction
  type(DFT_wavefunction) :: tmb_old
  !!type(DFT_wavefunction) :: tmb
  type(system_fragment), dimension(:), pointer :: ref_frags
  type(cdft_data) :: cdft
  real(gp), dimension(3) :: shift
  real(dp), dimension(6) :: ewaldstr,xcstr
  real(gp), dimension(:,:), allocatable :: thetaphi,band_structure_eval
  real(gp), dimension(:,:), pointer :: fdisp,fion,fpulay
  ! Charge density/potential,ionic potential, pkernel
  type(DFT_local_fields) :: denspot
  type(DFT_optimization_loop) :: optLoop
  real(gp), dimension(:), allocatable:: denspot0
  !wavefunction gradients, hamiltonian on vavefunction
  !transposed  wavefunction
  ! Pointers and variables to store the last psi
  ! before reformatting if useFormattedInput is .true.
  real(wp), dimension(:), pointer :: psi_old
  type(memory_estimation) :: mem
  !real(gp) :: energy_constrained
  ! PSP projectors 
  real(kind=8), dimension(:), pointer :: gbd_occ!,rhocore
  ! Variables for the virtual orbitals and band diagram.
  integer :: nkptv, nvirtu, nvirtd
  real(gp), dimension(:), allocatable :: wkptv
  type(f_enumerator) :: inputpsi,output_denspot
  type(dictionary), pointer :: dict_timing_info
  
  real(kind=8),dimension(:,:),allocatable :: locreg_centers

  ! testing
  real(kind=8),dimension(:,:),pointer :: locregcenters
  integer :: ilr, nlr, ioffset, linear_iscf
  integer,dimension(2) :: irow, icol, iirow, iicol
  character(len=20) :: comment

  integer :: ishift, extra_states

  !debug
  !real(kind=8) :: ddot

  call f_routine(id=subname)

  energs = energy_terms_null()

  DoLastRunThings=.false. !to avoid the implicit save attribute

  !copying the input variables for readability
  !this section is of course not needed
  !note that this procedure is convenient ONLY in the case of scalar variables
  !an array would have been copied, thus occupying more memory space
  !Hence WARNING: these variables are copied, in case of an update the new value should be 
  !reassigned inside the structure

  if (iproc == 0) then
     !start a new document in the beginning of the output, if the document is closed before
     call yaml_new_document()
     call print_dft_parameters(in,atoms)
  end if

  !Time initialization
  call f_timing_reset(filename=trim(in%dir_output)//'time.yaml',master=iproc==0,&
       verbose_mode=verbose>2 .and. nproc>1)
  call cpu_time(tcpu0)
  call system_clock(ncount0,ncount_rate,ncount_max)

  !Nullify for new input guess
  call nullify_local_zone_descriptors(lzd_old)
  ! We save the variables that defined the previous psi if the restart is active
  inputpsi = in%inputPsiId
  if (in%inputPsiId == 'INPUT_PSI_MEMORY_WVL') then
     !if (in%inputPsiId .hasattr. 'MEMORY') then
     !if ((in%inputPsiId .hasattr. 'CUBIC') .and. .not. (in%inputPsiId .hasattr. 'GAUSSIAN')) then 
     if (associated(KSwfn%psi)) then
        call copy_local_zone_descriptors(KSwfn%Lzd, lzd_old, subname)
        !if the history is bigger than two, create the workspace to store the wavefunction
        if (in%wfn_history > 2) then
           call old_wavefunction_set(KSwfn%oldpsis(in%wfn_history+1),&
                atoms%astruct%nat,KSwfn%orbs%norbp*KSwfn%orbs%nspinor,&
                KSwfn%Lzd,rxyz_old,KSwfn%psi)
        else
           call copy_old_wavefunctions(nproc,KSwfn%orbs,&
                KSwfn%psi,lzd_old%Glr%wfd,psi_old)
        end if
        !to maintain the same treatment destroy wfd afterwards (to be unified soon)
        !deallocation
        call deallocate_locreg_descriptors(KSwfn%Lzd%Glr)
     else
        !inputpsi = INPUT_PSI_LCAO
        call inputpsiid_set_policy(ENUM_SCRATCH,inputpsi)
     end if
  else if(in%inputPsiId == 'INPUT_PSI_MEMORY_GAUSS') then
     if (associated(KSwfn%psi)) then
        !deallocate wavefunction and descriptors for placing the gaussians
        call deallocate_locreg_descriptors(KSwfn%Lzd%Glr)
        call f_free_ptr(KSwfn%psi)
     else
        !inputpsi = INPUT_PSI_LCAO
        call set_inputpsiid(INPUT_PSI_LCAO,inputpsi) !special treatment here
     end if
  else if ( in%inputPsiId == 'INPUT_PSI_MEMORY_LINEAR' .and. associated(KSwfn%psi)) then !in%inputPsiId == INPUT_PSI_MEMORY_LINEAR_
     if (associated(tmb%psi)) then
        !this is a tmb_null constructor
        tmb_old%lzd = local_zone_descriptors_null()
        tmb_old%linmat%s = sparse_matrix_null()
        tmb_old%linmat%m = sparse_matrix_null()
        tmb_old%linmat%l = sparse_matrix_null()
        !!tmb_old%linmat%ks = sparse_matrix_null()
        !!tmb_old%linmat%ks_e = sparse_matrix_null()
        nullify(tmb_old%linmat%ks)
        nullify(tmb_old%linmat%ks_e)
        tmb_old%linmat%ovrlp_ = matrices_null()
        tmb_old%linmat%ham_ = matrices_null()
        tmb_old%linmat%kernel_ = matrices_null()
        do i=1,size(tmb_old%linmat%ovrlppowers_)
            tmb_old%linmat%ovrlppowers_(i) = matrices_null()
        end do
        tmb_old%collcom = comms_linear_null()
        call copy_tmbs(iproc, tmb, tmb_old, subname)
        call destroy_DFT_wavefunction(tmb)
        call f_free_ptr(KSwfn%psi)
        call deallocate_locreg_descriptors(KSwfn%Lzd%Glr)
        !call deallocate_wfd(KSwfn%Lzd%Glr%wfd)
     else      
        !inputpsi = INPUT_PSI_LINEAR_AO
        call inputpsiid_set_policy(ENUM_SCRATCH,inputpsi)
     end if
  end if

  ! Setup all descriptors and allocate what should be.
!!$  if (inputpsi == INPUT_PSI_LINEAR_AO .or. &
!!$      inputpsi == INPUT_PSI_MEMORY_LINEAR .or. &
!!$      inputpsi == INPUT_PSI_DISK_LINEAR) then
  if (inputpsi .hasattr. 'LINEAR') then
     locregcenters=f_malloc_ptr((/3,atoms%astruct%nat/),id=' locregcenters')
      if (in%explicit_locregcenters) then
          open(unit=123, file='locregcenters.xyz')
          read(123,*) nlr
          if (nlr/=atoms%astruct%nat) stop 'ERROR: wrong nlr'
          read(123,*) comment
          do ilr=1,nlr
              read(123,*) comment, locregcenters(1,ilr), locregcenters(2,ilr), locregcenters(3,ilr)
          end do
      else
          locregcenters = rxyz
      end if
  end if

  if(f_int(inputpsi) == INPUT_PSI_MEMORY_LINEAR) then
    call system_initialization(iproc,nproc,.true.,inputpsi,input_wf_format,.false.,in,atoms,rxyz,GPU%OCLconv,&
         KSwfn%orbs,tmb%npsidim_orbs,tmb%npsidim_comp,tmb%orbs,KSwfn%Lzd,tmb%Lzd,nlpsp,&
         KSwfn%comms,shift,ref_frags,denspot=denspot,locregcenters=locregcenters,&
         inwhichlocreg_old=tmb_old%orbs%inwhichlocreg,onwhichatom_old=tmb_old%orbs%onwhichatom,&
         norb_par_ref=tmb_old%orbs%norb_par, norbu_par_ref=tmb_old%orbs%norbu_par, norbd_par_ref=tmb_old%orbs%norbd_par)
  else if(inputpsi == 'INPUT_PSI_LINEAR_AO' .or. inputpsi == 'INPUT_PSI_DISK_LINEAR') then
    call system_initialization(iproc,nproc,.true.,inputpsi,input_wf_format,.false.,in,atoms,rxyz,GPU%OCLconv,&
         KSwfn%orbs,tmb%npsidim_orbs,tmb%npsidim_comp,tmb%orbs,KSwfn%Lzd,tmb%Lzd,nlpsp,&
         KSwfn%comms,shift,ref_frags,denspot=denspot,locregcenters=locregcenters)
  else
    call system_initialization(iproc,nproc,.true.,inputpsi,input_wf_format,&
         & .false.,in,atoms,rxyz,GPU%OCLconv,&
         KSwfn%orbs,tmb%npsidim_orbs,tmb%npsidim_comp,tmb%orbs,KSwfn%Lzd,tmb%Lzd,nlpsp,&
         KSwfn%comms,shift,ref_frags,denspot=denspot)
  end if

  !memory estimation, to be rebuilt in a more modular way
  call MemoryEstimator(nproc,in%idsx,KSwfn%Lzd%Glr,&
       KSwfn%orbs%norb,KSwfn%orbs%nspinor,KSwfn%orbs%nkpts,&
       nlpsp%nprojel,in%nspin,in%itrpmax,in%iscf,mem)
  if (iproc==0 .and. verbose > 0) call print_memory_estimation(mem)

  if (in%lin%fragment_calculation .and. inputpsi == 'INPUT_PSI_DISK_LINEAR') then
     call output_fragment_rotations(iproc,atoms%astruct%nat,rxyz,1,trim(in%dir_output),in%frag,ref_frags)
  end if

  ! temporary, really want to just initialize it here rather than copy
  ! but still need to move all cubic references to KSwfn%orbs%npsidim to just KSwfn%npsidim
  KSwfn%npsidim_orbs = KSwfn%orbs%npsidim_orbs
  KSwfn%npsidim_comp = KSwfn%orbs%npsidim_comp

  ! We complete here the definition of DFT_wavefunction structures.
!!$  if (inputpsi == INPUT_PSI_LINEAR_AO .or. inputpsi == INPUT_PSI_DISK_LINEAR &
!!$      .or. inputpsi == INPUT_PSI_MEMORY_LINEAR) then
  if (inputpsi .hasattr. 'LINEAR') then
     
     !!call init_p2p_tags(nproc)
     !!tag=0

     call kswfn_init_comm(tmb, denspot%dpbox, iproc, nproc, in%nspin, in%imethod_overlap)
     locreg_centers = f_malloc((/3,tmb%lzd%nlr/),id='locreg_centers')
     do ilr=1,tmb%lzd%nlr
         locreg_centers(1:3,ilr)=tmb%lzd%llr(ilr)%locregcenter(1:3)
     end do
     call init_foe(iproc, nproc, in, KSwfn%orbs, tmb%foe_obj, .true.)
     call f_free(locreg_centers)
     call increase_FOE_cutoff(iproc, nproc, tmb%lzd, atoms%astruct, in, KSwfn%orbs, tmb%orbs, tmb%foe_obj, .true.)

     call create_large_tmbs(iproc, nproc, KSwfn, tmb, denspot,nlpsp,in, atoms, rxyz, .false.)

     call init_sparse_matrix_wrapper(iproc, nproc, in%nspin, tmb%orbs, tmb%ham_descr%lzd, atoms%astruct, &
          in%store_index, imode=1, smat=tmb%linmat%m)


     !!call init_matrixindex_in_compressed_fortransposed(iproc, nproc, tmb%orbs, &
     !!     tmb%collcom, tmb%ham_descr%collcom, tmb%collcom_sr, tmb%linmat%ham)
     call init_matrixindex_in_compressed_fortransposed(iproc, nproc, tmb%orbs, &
          tmb%collcom, tmb%ham_descr%collcom, tmb%collcom_sr, tmb%linmat%m)

     call init_sparse_matrix_wrapper(iproc, nproc, in%nspin, tmb%orbs, tmb%lzd, atoms%astruct, &
          in%store_index, imode=1, smat=tmb%linmat%s)

     !!call init_matrixindex_in_compressed_fortransposed(iproc, nproc, tmb%orbs, &
     !!     tmb%collcom, tmb%ham_descr%collcom, tmb%collcom_sr, tmb%linmat%ovrlp)
     call init_matrixindex_in_compressed_fortransposed(iproc, nproc, tmb%orbs, &
          tmb%collcom, tmb%ham_descr%collcom, tmb%collcom_sr, tmb%linmat%s)

     ! check the extent of the kernel cutoff (must be at least shamop radius)
     call check_kernel_cutoff(iproc, tmb%orbs, atoms, in%hamapp_radius_incr, tmb%lzd)

     call init_sparse_matrix_wrapper(iproc, nproc, in%nspin, tmb%orbs, tmb%lzd, atoms%astruct, &
          in%store_index, imode=2, smat=tmb%linmat%l, smat_ref=tmb%linmat%m)

     !!call init_matrixindex_in_compressed_fortransposed(iproc, nproc, tmb%orbs, &
     !!     tmb%collcom, tmb%ham_descr%collcom, tmb%collcom_sr, tmb%linmat%denskern_large)
     call init_matrixindex_in_compressed_fortransposed(iproc, nproc, tmb%orbs, &
          tmb%collcom, tmb%ham_descr%collcom, tmb%collcom_sr, tmb%linmat%l)

     iirow(1) = tmb%linmat%s%nfvctr
     iirow(2) = 1
     iicol(1) = tmb%linmat%s%nfvctr
     iicol(2) = 1
     call check_local_matrix_extents(iproc, nproc, tmb%collcom, tmb%collcom_sr, tmb%linmat%s, irow, icol)
     iirow(1) = min(irow(1),iirow(1))
     iirow(2) = max(irow(2),iirow(2))
     iicol(1) = min(icol(1),iicol(1))
     iicol(2) = max(icol(2),iicol(2))
     !!write(*,*) 'after s: iirow', iirow
     !!write(*,*) 'after s: iicol', iicol
     call check_local_matrix_extents(iproc, nproc, tmb%ham_descr%collcom, tmb%collcom_sr, tmb%linmat%m, irow, icol)
     iirow(1) = min(irow(1),iirow(1))
     iirow(2) = max(irow(2),iirow(2))
     iicol(1) = min(icol(1),iicol(1))
     iicol(2) = max(icol(2),iicol(2))
     !!write(*,*) 'after m: iirow', iirow
     !!write(*,*) 'after m: iicol', iicol
     call check_local_matrix_extents(iproc, nproc, tmb%ham_descr%collcom, tmb%collcom_sr, tmb%linmat%l, irow, icol)
     iirow(1) = min(irow(1),iirow(1))
     iirow(2) = max(irow(2),iirow(2))
     iicol(1) = min(icol(1),iicol(1))
     iicol(2) = max(icol(2),iicol(2))
     !!write(*,*) 'after l: iirow', iirow
     !!write(*,*) 'after l: iicol', iicol


     call init_matrix_taskgroups(iproc, nproc, in%enable_matrix_taskgroups, &
          tmb%collcom, tmb%collcom_sr, tmb%linmat%s, iirow, iicol)
     !!write(*,*) 'after s'
     call init_matrix_taskgroups(iproc, nproc, in%enable_matrix_taskgroups, &
          tmb%ham_descr%collcom, tmb%collcom_sr, tmb%linmat%m, iirow, iicol)
     !!write(*,*) 'after m'
     call init_matrix_taskgroups(iproc, nproc, in%enable_matrix_taskgroups, &
          tmb%ham_descr%collcom, tmb%collcom_sr, tmb%linmat%l, iirow, iicol)
     !!write(*,*) 'after l'

     tmb%linmat%kernel_ = matrices_null()
     tmb%linmat%ham_ = matrices_null()
     tmb%linmat%ovrlp_ = matrices_null()
     !!call allocate_matrices(tmb%linmat%l, allocate_full=.false., &
     !!     matname='tmb%linmat%kernel_', mat=tmb%linmat%kernel_)
     !!call allocate_matrices(tmb%linmat%m, allocate_full=.false., &
     !!     matname='tmb%linmat%ham_', mat=tmb%linmat%ham_)
     !!call allocate_matrices(tmb%linmat%s, allocate_full=.false., &
     !!     matname='tmb%linmat%ovrlp_', mat=tmb%linmat%ovrlp_)
     tmb%linmat%kernel_%matrix_compr = sparsematrix_malloc_ptr(tmb%linmat%l, &
         iaction=SPARSE_TASKGROUP,id='tmb%linmat%kernel_%matrix_compr')
     if (tmb%linmat%l%smmm%nfvctrp>tmb%linmat%l%nfvctrp) then
         tmb%linmat%kernel_%matrixp = sparsematrix_malloc_ptr(tmb%linmat%l, &
             iaction=DENSE_MATMUL,id='tmb%linmat%kernel_%matrixp')
     else
         tmb%linmat%kernel_%matrixp = sparsematrix_malloc_ptr(tmb%linmat%l, &
             iaction=DENSE_PARALLEL,id='tmb%linmat%kernel_%matrixp')
     end if
     tmb%linmat%ham_%matrix_compr = sparsematrix_malloc_ptr(tmb%linmat%m, &
         iaction=SPARSE_TASKGROUP,id='tmb%linmat%ham_%matrix_compr')
     tmb%linmat%ovrlp_%matrix_compr = sparsematrix_malloc_ptr(tmb%linmat%s, &
         iaction=SPARSE_TASKGROUP,id='tmb%linmat%ovrlp_%matrix_compr')

     if (in%check_matrix_compression) then
         if (iproc==0) call yaml_mapping_open('Checking Compression/Uncompression of small sparse matrices')
         !call check_matrix_compression(iproc,tmb%linmat%ham)
         !call check_matrix_compression(iproc,tmb%linmat%ovrlp)
         call check_matrix_compression(iproc, tmb%linmat%m, tmb%linmat%ham_)
         call check_matrix_compression(iproc, tmb%linmat%s, tmb%linmat%ovrlp_)
         if (iproc ==0) call yaml_mapping_close()
     end if

     do i=1,size(tmb%linmat%ovrlppowers_)
         tmb%linmat%ovrlppowers_(i) = matrices_null()
         !call allocate_matrices(tmb%linmat%l, allocate_full=.false., &
         !     matname='tmb%linmat%ovrlppowers_(i)', mat=tmb%linmat%ovrlppowers_(i))
         tmb%linmat%ovrlppowers_(i)%matrix_compr = &
             sparsematrix_malloc_ptr(tmb%linmat%l, iaction=SPARSE_TASKGROUP, id='tmb%linmat%ovrlppowers_(i)%matrix_comp')
     end do

     !call nullify_sparse_matrix(tmb%linmat%inv_ovrlp_large)
     !tmb%linmat%inv_ovrlp_large=sparse_matrix_null()
     !call sparse_copy_pattern(tmb%linmat%l, tmb%linmat%inv_ovrlp_large, iproc, subname)

     ! Initializes a sparse matrix type compatible with the ditribution of the
     ! KS orbitals. This is required for the re-orthonromalization of the
     ! KS espansion coefficients, so it is not necessary for FOE.
     nullify(tmb%linmat%ks)
     nullify(tmb%linmat%ks_e)
     if (in%lin%scf_mode/=LINEAR_FOE .or. in%lin%pulay_correction .or.  in%lin%new_pulay_correction .or. &
         (mod(in%lin%plotBasisFunctions,10) /= WF_FORMAT_NONE) .or. in%lin%diag_end .or. in%write_orbitals>0 &
         .or. f_int(inputpsi) == INPUT_PSI_DISK_LINEAR) then

         if (in%lin%fragment_calculation) then
            if (in%lin%extra_states/=0) then
               !if (iproc==0) 
               call f_err_throw('ERROR: extra_states must be zero for fragment calculation',&
                    err_name='BIGDFT_INPUT_VARIABLES_ERROR')
               !call MPI_ABORT(bigdft_mpi%mpi_comm,10,ierr)
            end if
            extra_states = tmb%orbs%norb - KSwfn%orbs%norb
         else
            extra_states = in%lin%extra_states
         end if
         call init_sparse_matrix_for_KSorbs(iproc, nproc, KSwfn%orbs, in, extra_states, &
              tmb%linmat%ks, tmb%linmat%ks_e)
     end if


     if (in%check_matrix_compression) then
         if (iproc==0) call yaml_mapping_open('Checking Compression/Uncompression of large sparse matrices')
         call check_matrix_compression(iproc, tmb%linmat%l, tmb%linmat%kernel_)
         if (iproc ==0) call yaml_mapping_close()
     end if

     if (in%check_sumrho>0) then
         call check_communication_potential(iproc,denspot,tmb)
         call check_communication_sumrho(iproc, nproc, tmb%orbs, tmb%lzd, tmb%collcom_sr, &
              denspot, tmb%linmat%l, tmb%linmat%kernel_, in%check_sumrho)
     end if

     if (iproc==0) call yaml_mapping_open('Checking Communications of Minimal Basis')
     call check_communications_locreg(iproc,nproc,tmb%orbs,in%nspin,tmb%lzd, &
          tmb%collcom,tmb%linmat%s,tmb%linmat%ovrlp_, &
          tmb%npsidim_orbs,tmb%npsidim_comp,in%check_overlap)
     if (iproc==0) call yaml_mapping_close()

     if (iproc==0) call yaml_mapping_open('Checking Communications of Enlarged Minimal Basis')
     call check_communications_locreg(iproc,nproc,tmb%orbs,in%nspin,tmb%ham_descr%lzd, &
          tmb%ham_descr%collcom,tmb%linmat%m,tmb%linmat%ham_, &
          tmb%ham_descr%npsidim_orbs,tmb%ham_descr%npsidim_comp,in%check_overlap)
     if (iproc ==0) call yaml_mapping_close()

     if (in%lin%scf_mode/=LINEAR_FOE .or. in%lin%pulay_correction .or.  in%lin%new_pulay_correction .or. &
         (mod(in%lin%plotBasisFunctions,10) /= WF_FORMAT_NONE) .or. in%lin%diag_end .or. in%write_orbitals>0 & 
          .or. f_int(inputpsi) == INPUT_PSI_DISK_LINEAR .or. mod(in%lin%output_coeff_format,10) /= WF_FORMAT_NONE) then
        tmb%coeff = f_malloc_ptr((/ tmb%linmat%m%nfvctr , tmb%orbs%norb /),id='tmb%coeff')
     else
        nullify(tmb%coeff)
     end if

     denspot0 = f_malloc(max(denspot%dpbox%ndimrhopot, denspot%dpbox%nrhodim),id='denspot0')
  else
     denspot0 = f_malloc(1,id='denspot0')
  end if

  !the lookup tables for the application of the nonlocal potential can be created from now on
  optLoop%iscf = in%iscf
  optLoop%itrpmax = in%itrpmax
  optLoop%nrepmax = in%nrepmax
  optLoop%itermax = in%itermax
  optLoop%itermin = in%itermin!Bastian
  optLoop%gnrm_cv = in%gnrm_cv
  optLoop%rpnrm_cv = in%rpnrm_cv
  optLoop%gnrm_startmix = in%gnrm_startmix
  optLoop%itrp = 0
  optLoop%itrep = 0
  optLoop%iter = 0
  optLoop%infocode = 0

  call system_signaling(iproc,in%signaling,in%gmainloop,&
       KSwfn,tmb,energs,denspot,optloop,&
       atoms%astruct%ntypes,atoms%radii_cf,in%crmult,in%frmult)

  !variables substitution for the PSolver part
  n1=KSwfn%Lzd%Glr%d%n1
  n2=KSwfn%Lzd%Glr%d%n2
  n3=KSwfn%Lzd%Glr%d%n3

  !calculate the rhocore contribution to the energy value
  if (associated(denspot%rho_C)) then
     !calculate the XC energy of rhocore, use the rhov array as a temporary variable
     !use Vxc and other quantities as local variables
     call xc_init_rho(denspot%xc, denspot%dpbox%nrhodim,denspot%rhov,1)
     denspot%rhov=1.d-16
     call XC_potential(atoms%astruct%geocode,'D',denspot%pkernel%mpi_env%iproc,denspot%pkernel%mpi_env%nproc,&
          denspot%pkernel%mpi_env%mpi_comm,&
          denspot%dpbox%ndims(1),denspot%dpbox%ndims(2),denspot%dpbox%ndims(3),denspot%xc,&
          denspot%dpbox%hgrids(1),denspot%dpbox%hgrids(2),denspot%dpbox%hgrids(3),&
          denspot%rhov,energs%excrhoc,tel,KSwfn%orbs%nspin,denspot%rho_C,denspot%V_XC,xcstr)
     if (iproc==0) call yaml_map('Value for Exc[rhoc]',energs%excrhoc)
     !if (iproc==0) write(*,*)'value for Exc[rhoc]',energs%excrhoc
  end if

  !here calculate the ionic energy and forces accordingly
  call IonicEnergyandForces(iproc,nproc,denspot%dpbox,atoms,in%elecfield,rxyz,&
       energs%eion,fion,in%dispersion,energs%edisp,fdisp,ewaldstr,&
       n1,n2,n3,denspot%V_ext,denspot%pkernel,denspot%psoffset)
  !calculate effective ionic potential, including counter ions if any.
  call createEffectiveIonicPotential(iproc,nproc,(iproc == 0),in,atoms,rxyz,shift,KSwfn%Lzd%Glr,&
       denspot%dpbox%hgrids(1),denspot%dpbox%hgrids(2),denspot%dpbox%hgrids(3),&
       denspot%dpbox,denspot%pkernel,denspot%V_ext,denspot%rho_ion,in%elecfield,denspot%psoffset)
  call potential_from_charge_multipoles(iproc, nproc, denspot, in%ep, 1, denspot%dpbox%ndims(1), 1, denspot%dpbox%ndims(2), &
       denspot%dpbox%nscatterarr(denspot%dpbox%mpi_env%iproc,3)+1, &
       denspot%dpbox%nscatterarr(denspot%dpbox%mpi_env%iproc,3)+denspot%dpbox%nscatterarr(denspot%dpbox%mpi_env%iproc,2), &
       denspot%dpbox%hgrids(1),denspot%dpbox%hgrids(2),denspot%dpbox%hgrids(3), shift, denspot%V_ext)
  call interaction_multipoles_ions(in%ep, atoms, energs%eion, fion)
  !call yaml_map('rxyz',rxyz)
  !call yaml_map('atoms%astruct%rxyz',atoms%astruct%rxyz)
  !call yaml_map('hgrids',(/denspot%dpbox%hgrids(1),denspot%dpbox%hgrids(2),denspot%dpbox%hgrids(3)/))
  !call potential_from_multipoles(in%ep, 1, denspot%dpbox%ndims(1), 1, denspot%dpbox%ndims(2), &
  !     denspot%dpbox%nscatterarr(denspot%dpbox%mpi_env%iproc,3)+1, &
  !     denspot%dpbox%nscatterarr(denspot%dpbox%mpi_env%iproc,3)+denspot%dpbox%nscatterarr(denspot%dpbox%mpi_env%iproc,2), &
  !     denspot%dpbox%hgrids(1),denspot%dpbox%hgrids(2),denspot%dpbox%hgrids(3), shift, denspot%V_ext)
  if (denspot%c_obj /= 0) then
     call denspot_emit_v_ext(denspot, iproc, nproc)
  end if

  norbv=abs(in%norbv)
!!$  if (in%inputPsiId == INPUT_PSI_LINEAR_AO .or. &
!!$      in%inputPsiId == INPUT_PSI_MEMORY_LINEAR .or. &
!!$      in%inputPsiId == INPUT_PSI_DISK_LINEAR) then
  if (in%inputPsiId .hasattr. 'LINEAR') then
     ! Setup the mixing, if necessary -- NEW
     if (in%lin%mixHist_lowaccuracy /= in%lin%mixHist_highaccuracy) then
         ! This must be fixed later
         stop 'in%lin%mixHist_lowaccuracy /= in%lin%mixHist_highaccuracy'
     end if
     select case (in%lin%scf_mode) 
     case (LINEAR_DIRECT_MINIMIZATION)
         ! still do a density mixing, maybe  to be modified later
         if (in%lin%mixHist_lowaccuracy==0) then
             ! simple mixing
             linear_iscf = 12
         else
             ! Pulay mixing
             linear_iscf = 17
         end if
     case (LINEAR_MIXDENS_SIMPLE) 
         if (in%lin%mixHist_lowaccuracy==0) then
             ! simple mixing
             linear_iscf = 12
         else
             ! Pulay mixing
             linear_iscf = 17
         end if
     case (LINEAR_MIXPOT_SIMPLE) 
         if (in%lin%mixHist_lowaccuracy==0) then
             ! simple mixing
             linear_iscf = 2
         else
             ! Pulay mixing
             linear_iscf = 7
         end if
     case (LINEAR_FOE)
         if (in%lin%mixHist_lowaccuracy==0) then
             ! simple mixing
             linear_iscf = 12
         else
             ! Pulay mixing
             linear_iscf = 17
         end if
     case default
         stop 'ERROR: wrong in%lin%scf_mode'
     end select

     call denspot_set_history(denspot,linear_iscf,in%nspin, &
          KSwfn%Lzd%Glr%d%n1i,KSwfn%Lzd%Glr%d%n2i,npulayit=in%lin%mixHist_lowaccuracy)
     tmb%damping_factor_confinement = 1.d0 !will be modified in case of a restart
     call input_wf(iproc,nproc,in,GPU,atoms,rxyz,denspot,denspot0,nlpsp,KSwfn,tmb,energs,&
          inputpsi,input_wf_format,norbv,lzd_old,psi_old,rxyz_old,tmb_old,ref_frags,cdft,&
          locregcenters)
      call f_free_ptr(locregcenters)
  else
      call input_wf(iproc,nproc,in,GPU,atoms,rxyz,denspot,denspot0,nlpsp,KSwfn,tmb,energs,&
           inputpsi,input_wf_format,norbv,lzd_old,psi_old,rxyz_old,tmb_old,ref_frags,cdft)
   end if
  
  nvirt=in%nvirt
  if(in%nvirt > norbv) then
     nvirt = norbv
  end if

  ! modified by SM
  call deallocate_local_zone_descriptors(lzd_old)

  !end of the initialization part
  call timing(bigdft_mpi%mpi_comm,'INIT','PR')

  !start the optimization
  energs%eexctX=0.0_gp
  ! Skip the following part in the linear scaling case.
!!$  skip_if_linear: if(inputpsi /= INPUT_PSI_LINEAR_AO .and. inputpsi /= INPUT_PSI_DISK_LINEAR &
!!$                     .and. inputpsi /= INPUT_PSI_MEMORY_LINEAR) then
  skip_if_linear: if (inputpsi .hasattr. 'CUBIC') then
     call kswfn_optimization_loop(iproc, nproc, optLoop, &
     & in%alphamix, in%idsx, inputpsi, KSwfn, denspot, nlpsp, energs, atoms, GPU, xcstr, &
     & in)
     infocode = optLoop%infocode

     !if we are in the last_run case, validate the last_run only for the last cycle
     !do the last_run things regardless of infocode
     !nrepmax=0 is needed for the Band Structure calculations
     DoLastRunThings=(in%last_run == 1 .and. optLoop%nrepmax == 0) .or. &
          & (in%last_run == 1 .and. optLoop%itrep >= optLoop%nrepmax)
              !print the energies only if they are meaningful
     energy = energs%energy
     !Davidson is set to false first because used in deallocate_before_exiting
     DoDavidson= .false.

     ! Treat the info code from the optimization routine.
     if (infocode == 2 .or. infocode == 3) then
        !call deallocate_convolutions_bounds(KSwfn%lzd%glr%bounds)
        call deallocate_before_exiting
        return
     end if
  else

     ! Allocation of array for Pulay forces (only needed for linear version)
     fpulay = f_malloc_ptr((/ 3, atoms%astruct%nat /),id='fpulay')

     call linearScaling(iproc,nproc,KSwfn,tmb,atoms,in,&
          rxyz,denspot,denspot0,nlpsp,GPU,energs,energy,fpulay,infocode,ref_frags,cdft,&
          fdisp, fion)

     ! Clean denspot parts only needed in the SCF loop -- NEW
     call denspot_free_history(denspot)

     ! maybe not the best place to keep it - think about it!
     if (in%lin%calc_transfer_integrals) then
        if (in%lin%constrained_dft) then
           ! switch excess charge to other fragment, recalculate kernel and density and reset lagrange multiplier
           if (iproc==0) write(*,*) '--------------------------------------------------------------------------------------'
           if (iproc==0) write(*,*) 'Warning: site-energy/transfer integral calculation not yet working for constrained DFT'
           if (iproc==0) write(*,*) '--------------------------------------------------------------------------------------'

           !in_frag_charge=f_malloc_ptr(in%frag%nfrag,id='in_frag_charge')
           !call vcopy(in%frag%nfrag,in%frag%charge(1),1,in_frag_charge(1),1)
           !! assume all other fragments neutral, use total system charge to get correct charge for the other fragment
           !in_frag_charge(cdft%ifrag_charged(1))=in%ncharge - in_frag_charge(cdft%ifrag_charged(2))
           !overlap_calculated=.true.
           !call fragment_coeffs_to_kernel(iproc,in%frag,in_frag_charge,ref_frags,tmb,KSwfn%orbs,overlap_calculated)
           !call f_free_ptr(in_frag_charge)
           !cdft%charge=-cdft%charge

           !call reconstruct_kernel(iproc, nproc, tmb%orthpar%methTransformOverlap, tmb%orthpar%blocksize_pdsyev, tmb%orthpar%blocksize_pdgemm, &
           !     KSwfn%orbs, tmb, overlap_calculated)     
           !tmb%can_use_transposed=.false. ! - do we really need to deallocate here?
           !i_all = -product(shape(tmb%psit_c))*kind(tmb%psit_c)                               
           !deallocate(tmb%psit_c,stat=i_stat)                                                 
           !call memocc(i_stat,i_all,'tmb%psit_c',subname)                                     
           !i_all = -product(shape(tmb%psit_f))*kind(tmb%psit_f)                               
           !deallocate(tmb%psit_f,stat=i_stat)                                                 
           !call memocc(i_stat,i_all,'tmb%psit_f',subname)     

           !! Now need to calculate the charge density and the potential related to this inputguess
           !call communicate_basis_for_density_collective(iproc, nproc, tmb%lzd, max(tmb%npsidim_orbs,tmb%npsidim_comp), &
           !     tmb%orbs, tmb%psi, tmb%collcom_sr)

           !call sumrho_for_TMBs(iproc, nproc, KSwfn%Lzd%hgrids(1), KSwfn%Lzd%hgrids(2), KSwfn%Lzd%hgrids(3), &
           !     tmb%collcom_sr, tmb%linmat%denskern, KSwfn%Lzd%Glr%d%n1i*KSwfn%Lzd%Glr%d%n2i*denspot%dpbox%n3d, denspot%rhov)

           !! Must initialize rhopotold (FOR NOW... use the trivial one)
           !call vcopy(max(denspot%dpbox%ndims(1)*denspot%dpbox%ndims(2)*denspot%dpbox%n3p,1)*in%nspin, &
           !     denspot%rhov(1), 1, denspot0(1), 1)
           !!!call deallocateCommunicationbufferSumrho(tmb%comsr, subname)
           !call updatePotential(in%ixc,in%nspin,denspot,energs%eh,energs%exc,energs%evxc)
           !call local_potential_dimensions(tmb%lzd,tmb%orbs,denspot%dpbox%ngatherarr(0,1))

           !! keep a copy of previous wavefunctions and energies...
           !allocate(psi_constrained(tmb%npsidim_orbs), stat=i_stat)
           !call memocc(i_stat, psi_constrained, 'psi_constrained', subname)
           !call vcopy(tmb%npsidim_orbs,tmb%psi(1),1,psi_constrained(1),1)
           !energy_constrained=energy

           !call linearScaling(iproc,nproc,KSwfn,tmb,atoms,in,&
           !     rxyz,denspot,denspot0,nlpsp,GPU,energs,energy,fpulay,infocode,ref_frags,cdft)

           !! calculate matrix elements here...

           !i_all=-product(shape(psi_constrained))*kind(psi_constrained)
           !deallocate(psi_constrained, stat=i_stat)
           !call memocc(i_stat, i_all, 'psi_constrained', subname)

        else
           if (.not. in%lin%fragment_calculation) stop 'Error, fragment calculation needed for transfer integral calculation'
           !if (input%frag%nfrag==2) call calc_transfer_integrals_old(iproc,nproc,input%frag,ref_frags,tmb%orbs,&
           !     tmb%linmat%ham,tmb%linmat%ovrlp)
           call calc_site_energies_transfer_integrals(iproc,nproc,in%lin%order_taylor,&
                in%frag,ref_frags,tmb%orbs,tmb%linmat%m,tmb%linmat%ham_,tmb%linmat%s,tmb%linmat%ovrlp_,&
                tmb%linmat%ks)
        end if
     end if

     ! deallocate fragments
      if (in%lin%fragment_calculation) then ! we really need to deallocate
         do ifrag=1,in%frag%nfrag_ref
            call fragment_free(ref_frags(ifrag))
         end do
        deallocate(ref_frags)
     else if (f_int(inputpsi) == INPUT_PSI_DISK_LINEAR) then! we haven't actually allocated anything, so can just nullify - should make this more robust/general
         do ifrag=1,in%frag%nfrag_ref
            call fragment_free(ref_frags(ifrag))
            ref_frags(ifrag)%astruct_frg%nat=-1
            ref_frags(ifrag)%fbasis%forbs=minimal_orbitals_data_null()
            !ref_frags(ifrag)=fragment_null()
         end do
        deallocate(ref_frags)
     end if

     !!call finalize_p2p_tags()
  
     !temporary allocation of the density
     !!allocate(denspot%rho_work(max(denspot%dpbox%ndimrhopot,denspot%dpbox%nrhodim)),stat=i_stat)
     !!call memocc(i_stat,denspot%rho_work,'rho',subname)
     !!call vcopy(max(denspot%dpbox%ndimrhopot,denspot%dpbox%nrhodim),&
     !!     denspot%rhov(1),1,denspot%rho_work(1),1)

     ! keep only the essential part of the density, without the GGA bufffers
     denspot%rho_work = f_malloc_ptr(denspot%dpbox%ndimrhopot,id='denspot%rho_work')
     ioffset=kswfn%lzd%glr%d%n1i*kswfn%lzd%glr%d%n2i*denspot%dpbox%i3xcsh
     if (denspot%dpbox%ndimrhopot>0) then
         call vcopy(denspot%dpbox%ndimpot,denspot%rhov(ioffset+1),1,denspot%rho_work(1),1)
         ! add the spin down part if present
         if (denspot%dpbox%nrhodim==2) then
             ishift=denspot%dpbox%ndimrhopot/denspot%dpbox%nrhodim !start of the spin down part
             call axpy(denspot%dpbox%ndimpot, 1.d0, &
                       denspot%rhov(ioffset+ishift+1), &
                       1, denspot%rho_work(1),1)
         end if
     end if

     if (infocode==2) then
        !!! Allocate this array since it will be deallcoated in deallocate_before_exiting
        !!allocate(denspot%V_ext(1,1,1,1),stat=i_stat)
        !!call memocc(i_stat,denspot%V_ext,'denspot%V_ext',subname)
        call f_free_ptr(fpulay)
        call destroy_DFT_wavefunction(tmb)
        call f_free_ptr(KSwfn%psi)
        !call deallocate_wfd(KSwfn%Lzd%Glr%wfd)
        call deallocate_locreg_descriptors(KSwfn%Lzd%Glr)
        call f_free_ptr(denspot%rho_work)
        call f_free_ptr(KSwfn%orbs%eval)
        call deallocate_before_exiting()
        return
     end if

     !infocode = 0
  end if skip_if_linear

  ! allocate KSwfn%psi here instead for case of linear?!
  !if(inputpsi == INPUT_PSI_LINEAR_AO .or. inputpsi == INPUT_PSI_DISK_LINEAR .or. &
  !                   inputpsi == INPUT_PSI_LINEAR_LCAO) then
  !   allocate(KSwfn%psi(max(KSwfn%orbs%npsidim_comp,KSwfn%orbs%npsidim_orbs)),stat=i_stat)
  !   call memocc(i_stat,KSwfn%psi,'psi',subname)
  !end if

  !last run things has to be done:
  !if it is the last run and the infocode is zero
  !if infocode is not zero but the last run has been done for nrepmax times

  DoLastRunThings= (in%last_run == 1 .and. infocode == 0) .or. DoLastRunThings

  !analyse the possibility to calculate Davidson treatment
  !(nvirt > 0 .and. in%inputPsiId == 0)
  DoDavidson= abs(in%norbv) > 0 .and. DoLastRunThings

  !project the wavefunctions on a gaussian basis and keep in memory
  !if (in%gaussian_help) then
  if (in%inputPsiId .hasattr. 'GAUSSIAN') then
     call timing(iproc,'gauss_proj','ON')
     if (iproc == 0.and.verbose >1) then
        call yaml_comment('Gaussian Basis Projection',hfill='-')
     end if

     !extract the gaussian basis from the pseudowavefunctions
     call gaussian_pswf_basis(21,.false.,iproc,in%nspin,atoms,rxyz,KSwfn%gbd,gbd_occ)
     call f_free_ptr(gbd_occ)

     if (.not. associated(KSwfn%gaucoeffs)) then
        KSwfn%gaucoeffs = f_malloc_ptr((/ KSwfn%gbd%ncoeff, KSwfn%orbs%nspinor*KSwfn%orbs%norbp /),id='KSwfn%gaucoeffs')
     end if

     thetaphi = f_malloc0((/ 2, KSwfn%gbd%nat /),id='thetaphi')
     !thetaphi=0.0_gp
     call wavelets_to_gaussians(atoms%astruct%geocode,KSwfn%orbs%norbp,KSwfn%orbs%nspinor,&
          n1,n2,n3,KSwfn%gbd,thetaphi,&
          KSwfn%Lzd%hgrids(1),KSwfn%Lzd%hgrids(2),KSwfn%Lzd%hgrids(3),&
          KSwfn%Lzd%Glr%wfd,KSwfn%psi,KSwfn%gaucoeffs)

     call f_free(thetaphi)
     call timing(iproc,'gauss_proj','OF')
  end if

  !  write all the wavefunctions into files
  !if (in%output_wf_format /= WF_FORMAT_NONE .and. DoLastRunThings) then
  if (in%output_wf /= ENUM_EMPTY .and. DoLastRunThings) then
     !add flag for writing waves in the gaussian basis form
     !if (in%gaussian_help) then
     !if (in%gaussian_help .and. in%inputPsiId/=INPUT_PSI_LINEAR_AO .and. in%inputPsiId/=INPUT_PSI_MEMORY_LINEAR) then
     if ((in%inputPsiId .hasattr. 'GAUSSIAN') .and. (in%inputPsiId .hasattr. 'CUBIC')) then

        !write the coefficients and the basis on a file
        if (iproc ==0) call yaml_map('Writing wavefunctions in file','wavefunction.gau')
        !if (iproc ==0) write(*,*)'Writing wavefunctions in wavefunction.gau file'
        call write_gaussian_information(iproc,nproc,KSwfn%orbs,KSwfn%gbd,KSwfn%gaucoeffs,trim(in%dir_output) // 'wavefunctions.gau')

        !build dual coefficients
        call dual_gaussian_coefficients(KSwfn%orbs%norbp*KSwfn%orbs%nspinor,KSwfn%gbd,KSwfn%gaucoeffs)

        !control the accuracy of the expansion
        call check_gaussian_expansion(iproc,nproc,KSwfn%orbs,KSwfn%Lzd,KSwfn%psi,KSwfn%gbd,KSwfn%gaucoeffs)

        call deallocate_gwf(KSwfn%gbd)
        call f_free_ptr(KSwfn%gaucoeffs)
        nullify(KSwfn%gbd%rxyz)

     else
        call writemywaves(iproc,trim(in%dir_output) // "wavefunction", f_int(in%output_wf), &
             KSwfn%orbs,n1,n2,n3,KSwfn%Lzd%hgrids(1),KSwfn%Lzd%hgrids(2),KSwfn%Lzd%hgrids(3),&
             atoms,rxyz,KSwfn%Lzd%Glr%wfd,KSwfn%psi)
     end if
  end if

!!$  write(gridformat, "(A)") ""
!!$  select case (in%output_denspot_format)
!!$  case (output_denspot_FORMAT_ETSF)
!!$     write(gridformat, "(A)") ".etsf"
!!$  case (output_denspot_FORMAT_CUBE)
!!$     write(gridformat, "(A)") ".cube"
!!$  end select

  call f_zero(gridformat)
  if (in%output_denspot .hasattr. 'ETSF') then
     call f_strcpy(src='.etsf',dest=gridformat)
  else if (in%output_denspot .hasattr. 'CUBE') then
     call f_strcpy(src='.cube',dest=gridformat)
  end if

  !plot the ionic potential, if required by output_denspot
  if (in%output_denspot == 'DENSPOT' .and. DoLastRunThings) then
     if (iproc == 0) call yaml_map('Writing external potential in file', 'external_potential'//gridformat)
     !if (iproc == 0) write(*,*) 'writing external_potential' // gridformat
     call plot_density(iproc,nproc,trim(in%dir_output)//'external_potential' // gridformat,&
          atoms,rxyz,denspot%dpbox,1,denspot%V_ext)
     if (iproc == 0) call yaml_map('Writing local potential in file','local_potential'//gridformat)
     !if (iproc == 0) write(*,*) 'writing local_potential' // gridformat
     call plot_density(iproc,nproc,trim(in%dir_output)//'local_potential' // gridformat,&
          atoms,rxyz,denspot%dpbox,in%nspin,denspot%rhov)
  end if

  call f_free_ptr(denspot%V_ext)

  !variables substitution for the PSolver part
  n1i=KSwfn%Lzd%Glr%d%n1i
  n2i=KSwfn%Lzd%Glr%d%n2i
  n3i=KSwfn%Lzd%Glr%d%n3i

  if (f_int(inputpsi) /= INPUT_PSI_EMPTY) then
     !------------------------------------------------------------------------
     ! here we start the calculation of the forces
     if (iproc == 0) then
        call yaml_comment('Forces Calculation',hfill='-')
     end if

     !refill projectors for tails, davidson
     refill_proj=((in%rbuf > 0.0_gp) .or. DoDavidson) .and. DoLastRunThings

!!$     if (inputpsi /= INPUT_PSI_LINEAR_AO .and. &
!!$          & inputpsi /= INPUT_PSI_MEMORY_LINEAR .and. &
!!$          & inputpsi /= INPUT_PSI_DISK_LINEAR) then
     if (inputpsi .hasattr. 'CUBIC') then
        fpulay = f_malloc0_ptr((/ 3, atoms%astruct%nat /),id='fpulay')
     end if

     if (DoLastRunThings) then
!!$        if(inputpsi /= INPUT_PSI_LINEAR_AO .and. inputpsi /= INPUT_PSI_DISK_LINEAR &
!!$             .and. inputpsi /= INPUT_PSI_MEMORY_LINEAR) then
        if (inputpsi .hasattr. 'CUBIC') then
           calculate_dipole=.true.
        else
           calculate_dipole = in%lin%calc_dipole
        end if
        output_denspot = in%output_denspot
     else
        output_denspot = ENUM_EMPTY
        calculate_dipole = .false.
     end if

     call kswfn_post_treatments(iproc, nproc, KSwfn, tmb, inputpsi .hasattr. 'LINEAR',&
!!$          & inputpsi == INPUT_PSI_LINEAR_AO .or. inputpsi == INPUT_PSI_DISK_LINEAR .or. &
!!$          & inputpsi == INPUT_PSI_MEMORY_LINEAR, &
          fxyz, fnoise, fion, fdisp, fpulay, &
          & strten, pressure, ewaldstr, xcstr, GPU, denspot, atoms, rxyz, nlpsp, &
          & output_denspot, in%dir_output, gridformat, refill_proj, calculate_dipole, in%nspin)

     call f_free_ptr(fpulay)
  end if

  call f_free_ptr(fion)
  call f_free_ptr(fdisp)

  call deallocate_paw_objects(KSwfn%paw)

  !if (nvirt > 0 .and. in%inputPsiId == 0) then
  if (DoDavidson) then

     !for a band structure calculation allocate the array in which to put the eigenvalues
     if (associated(in%kptv) .and. in%nkptv > 0) then
        band_structure_eval = f_malloc((/ KSwfn%orbs%norbu+KSwfn%orbs%norbd+in%nspin*norbv, in%nkptv /),id='band_structure_eval')
     end if

     !calculate Davidson procedure for all the groups of k-points which are chosen
     ikpt=1
     do igroup=1,in%ngroups_kptv

        ! Set-up number of states and shifting values.
        nvirtu = norbv
        nvirtd = 0
        if (in%nspin==2) nvirtd=nvirtu
        ! Create the orbitals.
        if (associated(in%kptv) .and. in%nkptv > 0) then
           nvirtu = nvirtu + KSwfn%orbs%norbu
           nvirtd = nvirtd + KSwfn%orbs%norbd
           nvirt  = nvirtu+nvirtd

           !number of k-points for this group
           nkptv = in%nkptsv_group(igroup) !size(in%kptv, 2)

           wkptv = f_malloc(nkptv,id='wkptv')
           wkptv(:) = real(1.0, gp) / real(nkptv, gp)
           call orbitals_descriptors(iproc,nproc,nvirtu+nvirtd,nvirtu,nvirtd, &
                KSwfn%orbs%nspin,KSwfn%orbs%nspinor,nkptv, &
                in%kptv(:,sum(in%nkptsv_group(1:igroup - 1)) + 1:sum(in%nkptsv_group(1:igroup))), &
                wkptv,VTwfn%orbs,LINEAR_PARTITION_NONE)
           !allocate communications arrays for virtual orbitals
           call orbitals_communicators(iproc,nproc,KSwfn%Lzd%Glr,VTwfn%orbs,VTwfn%comms)  

           call f_free(wkptv)

           !free projectors
           call free_DFT_PSP_projectors(nlpsp)

           ! Calculate all projectors, or allocate array for on-the-fly calculation
           call timing(iproc,'CrtProjectors ','ON')
           call createProjectorsArrays(KSwfn%Lzd%Glr,rxyz,atoms,VTwfn%orbs,&
                in%frmult,in%frmult,KSwfn%Lzd%hgrids(1),KSwfn%Lzd%hgrids(2),KSwfn%Lzd%hgrids(3),&
                .false.,nlpsp) 
          
           call timing(iproc,'CrtProjectors ','OF') 
           if (iproc == 0) call print_nlpsp(nlpsp)

        else
           !the virtual orbitals should be in agreement with the traditional k-points
           call orbitals_descriptors(iproc,nproc,nvirtu+nvirtd,nvirtu,nvirtd, &
                KSwfn%orbs%nspin,KSwfn%orbs%nspinor,KSwfn%orbs%nkpts,&
                KSwfn%orbs%kpts,KSwfn%orbs%kwgts,VTwfn%orbs,LINEAR_PARTITION_NONE,&
                basedist=KSwfn%orbs%norb_par(0:,1:),basedistu=KSwfn%orbs%norbu_par(0:,1:),&
                basedistd=KSwfn%orbs%norbd_par(0:,1:))
           !allocate communications arrays for virtual orbitals
           call orbitals_communicators(iproc,nproc,KSwfn%Lzd%Glr,VTwfn%orbs,VTwfn%comms,&
                basedist=KSwfn%comms%nvctr_par(0:,1:))  

        end if

        !allocate psivirt pointer (note the orbs dimension)
        VTwfn%psi = f_malloc_ptr(max(VTwfn%orbs%npsidim_comp, VTwfn%orbs%npsidim_orbs),id='VTwfn%psi')
        !to avoid problems with the bindings
        VTwfn%c_obj=0
        !no paw for the Virtual Wavefunction (and this for a while)
        call nullify_paw_objects(VTwfn%paw)
        !define Local zone descriptors, should pass from initializers
        VTwfn%Lzd = KSwfn%Lzd
        VTwfn%orthpar=KSwfn%orthpar
        VTwfn%SIC=SIC_data_null() !then fill it if needed
        allocate(VTwfn%confdatarr(VTwfn%orbs%norbp))
        call default_confinement_data(VTwfn%confdatarr,VTwfn%orbs%norbp)

        if (in%norbv < 0) then
           call direct_minimization(iproc,nproc,in,atoms,& 
                nvirt,rxyz,denspot%rhov,nlpsp, &
                denspot%pkernelseq,denspot%dpbox,denspot%xc,GPU,KSwfn,VTwfn)

           if(abs(in%nplot)>KSwfn%orbs%norb+nvirt) then
              if(iproc==0) call yaml_warning('More plots requested than orbitals calculated')
           end if
        else if (in%norbv > 0) then
           call davidson(iproc,nproc,in,atoms,& 
                KSwfn%orbs,VTwfn%orbs,in%nvirt,VTwfn%Lzd,&
                KSwfn%comms,VTwfn%comms,&
                rxyz,denspot%rhov,nlpsp, &
                denspot%pkernelseq,KSwfn%psi,VTwfn%psi,denspot%dpbox,denspot%xc,GPU)
!!$           call constrained_davidson(iproc,nproc,in,atoms,&
!!$                orbs,orbsv,in%nvirt,Lzd%Glr,comms,VTwfn%comms,&
!!$                hx,hy,hz,rxyz,denspot%rhov,nlpsp, &
!!$                psi,VTwfn%psi,nscatterarr,ngatherarr,GPU)
           if(abs(in%nplot)>KSwfn%orbs%norb+in%nvirt) then
              if(iproc==0) call yaml_warning('More plots requested than orbitals calculated')
           end if
        end if
        if(in%output_wf /= ENUM_EMPTY .and. abs(in%norbv)>0 ) then
           call dump_eigenfunctions(trim(in%dir_output),in%nplot,atoms,VTwfn%Lzd%hgrids,VTwfn%Lzd%Glr,&
                KSwfn%orbs,VTwfn%orbs,rxyz,KSwfn%psi,VTwfn%psi)
        end if

        deallocate(VTwfn%confdatarr)

        !this seems unnecessary
!!$        ! Write virtual wavefunctions in ETSF format: WORKS ONLY FOR ONE KPOINT 
!!$        if(in%output_wf == ENUM_ETSF .and. abs(in%norbv) > 0) then
!!$           write(wfformat, "(A)") ""
!!$           select case (in%output_wf_format)
!!$           case (WF_FORMAT_ETSF)
!!$              write(wfformat, "(A)") ".etsf"
!!$           case (WF_FORMAT_BINARY)
!!$              write(wfformat, "(A)") ".bin"
!!$           end select
!!$
!!$           call  writemywaves(iproc,trim(in%dir_output) // "virtuals" // trim(wfformat),&
!!$                in%output_wf_format, &
!!$                VTwfn%orbs,n1,n2,n3,&
!!$                KSwfn%Lzd%hgrids(1),KSwfn%Lzd%hgrids(2),KSwfn%Lzd%hgrids(3),&
!!$                atoms,rxyz,KSwfn%Lzd%Glr%wfd,VTwfn%psi)
!!$        end if

        ! Write virtual wavefunctions in ETSF format
        if (in%output_wf /= ENUM_EMPTY  .and. abs(in%norbv) > 0) then
           call  writemywaves(iproc,trim(in%dir_output) // "virtuals", f_int(in%output_wf), &
                VTwfn%orbs,n1,n2,n3,KSwfn%Lzd%hgrids(1),KSwfn%Lzd%hgrids(2),KSwfn%Lzd%hgrids(3),&
                atoms,rxyz,KSwfn%Lzd%Glr%wfd,VTwfn%psi)
        end if

        !start the Casida's treatment 
        if (in%tddft_approach=='TDA') then

           !does it make sense to use GPU only for a one-shot sumrho?
           if (GPU%OCLconv) then
              call allocate_data_OCL(KSwfn%Lzd%Glr%d%n1,KSwfn%Lzd%Glr%d%n2,KSwfn%Lzd%Glr%d%n3,&
                   atoms%astruct%geocode,&
                   in%nspin,KSwfn%Lzd%Glr%wfd,KSwfn%orbs,GPU)
           end if

           !this could have been calculated before
           ! Potential from electronic charge density
           !WARNING: this is good just because the TDDFT is done with LDA
           call sumrho(denspot%dpbox,KSwfn%orbs,KSwfn%Lzd,&
                GPU,atoms%astruct%sym,denspot%rhod,denspot%xc,KSwfn%psi,denspot%rho_psi)
           call communicate_density(denspot%dpbox,KSwfn%orbs%nspin,&
                denspot%rhod,denspot%rho_psi,denspot%rhov,.false.)
           call denspot_set_rhov_status(denspot, ELECTRONIC_DENSITY, -1,iproc,nproc)

           if (GPU%OCLconv) then
              call free_gpu_OCL(GPU,KSwfn%orbs,in%nspin)
           end if

           !Allocate second Exc derivative
           if (denspot%dpbox%n3p >0) then
              denspot%f_XC = f_malloc_ptr((/ n1i , n2i , denspot%dpbox%n3p , in%nspin+1 /),id='denspot%f_XC')
           else
              denspot%f_XC = f_malloc_ptr((/ 1 , 1 , 1 , in%nspin+1 /),id='denspot%f_XC')
           end if

           call XC_potential(atoms%astruct%geocode,'D',iproc,nproc,bigdft_mpi%mpi_comm,&
                KSwfn%Lzd%Glr%d%n1i,KSwfn%Lzd%Glr%d%n2i,KSwfn%Lzd%Glr%d%n3i,denspot%xc,&
                denspot%dpbox%hgrids(1),denspot%dpbox%hgrids(2),denspot%dpbox%hgrids(3),&
                denspot%rhov,energs%exc,energs%evxc,in%nspin,denspot%rho_C,denspot%V_XC,xcstr,denspot%f_XC)
           call denspot_set_rhov_status(denspot, CHARGE_DENSITY, -1,iproc,nproc)

           !select the active space if needed

           call tddft_casida(iproc,nproc,atoms,rxyz,&
                denspot%dpbox%hgrids(1),denspot%dpbox%hgrids(2),denspot%dpbox%hgrids(3),&
                denspot%dpbox%n3p,denspot%dpbox%ngatherarr(0,1),&
                KSwfn%Lzd%Glr,KSwfn%orbs,VTwfn%orbs,denspot%dpbox%i3s+denspot%dpbox%i3xcsh,&
                denspot%f_XC,denspot%pkernelseq,KSwfn%psi,VTwfn%psi)

           call f_free_ptr(denspot%f_XC)

        end if

        call deallocate_comms(VTwfn%comms)
        call deallocate_orbs(VTwfn%orbs)

        !in the case of band structure calculation, copy the values of the eigenvectors
        !into a new array to write them afterwards
        if (associated(in%kptv) .and. in%nkptv > 0) then
           call vcopy(VTwfn%orbs%norb*nkptv,VTwfn%orbs%eval(1),1,band_structure_eval(1,ikpt),1)
           !increment the value of ikpt
           ikpt=ikpt+in%nkptsv_group(igroup)
        end if

        call f_free_ptr(VTwfn%orbs%eval)

        !if the local analysis has to be performed the deallocation should not be done
        call f_free_ptr(VTwfn%psi)

     end do

     if (associated(in%kptv) .and. in%nkptv > 0) then
        !dump the band structure eigenvalue on a file and deallocate it
        if (iproc == 0) then
           open(unit=11,file='band_structure.dat',status='unknown')
           do ikpt=1,in%nkptv
              write(11,'(i5,3(f12.6),10000(1pe12.4))')ikpt,&
                   (in%kptv(i,ikpt),i=1,3),(band_structure_eval(i,ikpt),i=1,VTwfn%orbs%norb)
           end do
           !tentative gnuplot string for the band structure file
           write(11,'(a,9999(a,i6,a))')&
                "#plot 'band_structure.dat' u 1:5 w l t ''",&
                (",'' u 1:",5+i-1," w l t ''" ,i=2,VTwfn%orbs%norb)
           close(unit=11)
        end if
        call f_free(band_structure_eval)
     end if

  else if (in%nplot > 0 .and. DoLastRunThings) then 
     !plot the occupied wavefunctions for visualization purposes
     call dump_eigenfunctions(trim(in%dir_output),-in%nplot,atoms,KSwfn%Lzd%hgrids,KSwfn%Lzd%Glr,&
          KSwfn%orbs,KSwfn%orbs,rxyz,KSwfn%psi,KSwfn%psi)
  end if

  !perform here the mulliken charge and density of states
  !localise them on the basis of gatom of a number of atoms
  !if (in%gaussian_help .and. DoLastRunThings) then
  if ((inputpsi .hasattr. 'GAUSSIAN') .and. DoLastRunThings .and. (inputpsi .hasattr. 'CUBIC')) then
!!$  &    (.not.inputpsi==INPUT_PSI_LINEAR_AO .and. .not.inputpsi==INPUT_PSI_DISK_LINEAR &
!!$      .and. .not. inputpsi==INPUT_PSI_MEMORY_LINEAR)) then
     !here one must check if psivirt should have been kept allocated
     if (.not. DoDavidson) then
        VTwfn%orbs%norb=0
        VTwfn%orbs%norbp=0
     end if
     call local_analysis(iproc,nproc,KSwfn%Lzd%hgrids(1),KSwfn%Lzd%hgrids(2),KSwfn%Lzd%hgrids(3),&
          atoms,rxyz,KSwfn%Lzd%Glr,KSwfn%orbs,VTwfn%orbs,KSwfn%psi,VTwfn%psi)
  else if (DoLastRunThings .and. optLoop%itrpmax /= 1 .and. verbose >= 2) then
     ! Do a full DOS calculation.
     if (iproc == 0) call global_analysis(KSwfn%orbs, in%Tel,in%occopt)
  end if
  if (((in%exctxpar == 'OP2P' .and. xc_exctXfac(denspot%xc) /= 0.0_gp) &
       .or. in%SIC%alpha /= 0.0_gp) .and. nproc >1) then
     
     !if (loc(denspot%pkernelseq%kernel) /= loc(denspot%pkernel%kernel)) then !this is not standard
     if (.not. associated(denspot%pkernelseq%kernel,target=denspot%pkernel%kernel) .and. &
          associated(denspot%pkernelseq%kernel)) then
        call pkernel_free(denspot%pkernelseq)
     end if
  else if (nproc == 1 .and. (in%exctxpar == 'OP2P' .or. in%SIC%alpha /= 0.0_gp)) then
     nullify(denspot%pkernelseq%kernel)
  end if
  call pkernel_free(denspot%pkernel)

  !------------------------------------------------------------------------
  if ((in%rbuf > 0.0_gp) .and. atoms%astruct%geocode == 'F' .and. DoLastRunThings ) then
     if (in%SIC%alpha /= 0.0_gp) then
        if (iproc==0) call yaml_warning('Tail correction not admitted with SIC corrections for the moment')
        !write(*,*)&
        !     &   'ERROR: Tail correction not admitted with SIC corrections for the moment'
        stop
     end if
     call timing(iproc,'Tail          ','ON')
     !    Calculate energy correction due to finite size effects
     !    ---reformat potential
     !!denspot%pot_work = f_malloc_ptr(n1i*n2i*n3i*in%nspin,id='denspot%pot_work')
     denspot%pot_work = f_malloc_ptr(n1i*n2i*n3i*in%nspin,id='denspot%pot_work')


     if (nproc > 1) then
        call mpiallgather(sendbuf=denspot%rhov,&
             sendcount=n1i*n2i*denspot%dpbox%n3p,& !denspot%dpbox%ndimpot,&
             recvbuf=denspot%pot_work,&
             recvcounts=denspot%dpbox%ngatherarr(:,1),&
             displs=denspot%dpbox%ngatherarr(:,2),comm=denspot%dpbox%mpi_env%mpi_comm)
!!$        call MPI_ALLGATHERV(denspot%rhov,n1i*n2i*denspot%dpbox%n3p,&
!!$             mpidtypd,denspot%pot_work(1),denspot%dpbox%ngatherarr(0,1),denspot%dpbox%ngatherarr(0,2), & 
!!$             mpidtypd,denspot%dpbox%mpi_env%mpi_comm,ierr)
        !print '(a,2f12.6)','RHOup',sum(abs(rhopot(:,:,:,1))),sum(abs(pot(:,:,:,1)))
        if(in%nspin==2) then
           !print '(a,2f12.6)','RHOdw',sum(abs(rhopot(:,:,:,2))),sum(abs(pot(:,:,:,2)))
           call mpiallgather(sendbuf=denspot%rhov(1+n1i*n2i*denspot%dpbox%n3p),&
                sendcount=n1i*n2i*denspot%dpbox%n3p,&!denspot%dpbox%ndimpot,&
                recvbuf=denspot%pot_work(1+n1i*n2i*n3i),&
                recvcounts=denspot%dpbox%ngatherarr(:,1),&
                displs=denspot%dpbox%ngatherarr(:,2),comm=denspot%dpbox%mpi_env%mpi_comm)
!!$           call MPI_ALLGATHERV(denspot%rhov(1+n1i*n2i*denspot%dpbox%n3p),n1i*n2i*denspot%dpbox%n3p,&
!!$                mpidtypd,denspot%pot_work(1+n1i*n2i*n3i),&
!!$                denspot%dpbox%ngatherarr(0,1),denspot%dpbox%ngatherarr(0,2), & 
!!$                mpidtypd,denspot%dpbox%mpi_env%mpi_comm,ierr)
        end if
     else
        !call vcopy(n1i*n2i*n3i*in%nspin,denspot%rhov(1),1,denspot%pot_work(1),1)
        call f_memcpy(n=n1i*n2i*n3i*in%nspin,src=denspot%rhov(1),dest=denspot%pot_work(1))
     end if
     call dpbox_free(denspot%dpbox)
     call f_free_ptr(denspot%rhov)
     call f_free_ptr(denspot%V_XC)

     !pass hx instead of hgrid since we are only in free BC
     call CalculateTailCorrection(iproc,nproc,atoms,in%rbuf,KSwfn%orbs,&
          KSwfn%Lzd%Glr,nlpsp,in%ncongt,denspot%pot_work,KSwfn%Lzd%hgrids,&
          rxyz,in%crmult,in%frmult,in%nspin,&
          KSwfn%psi,(in%output_denspot /= ENUM_EMPTY),energs%ekin,energs%epot,energs%eproj)

     !call f_free_ptr(denspot%pot_work)
     call f_free_ptr(denspot%pot_work)


     energs%ebs=energs%ekin+energs%epot+energs%eproj
     energy=energs%ebs-energs%eh+energs%exc-energs%evxc-energs%evsic+energs%eion+energs%edisp-energs%eTS+energs%ePV

     if (iproc == 0) then
        call yaml_mapping_open('Corrected Energies', flow=.true.)
        call yaml_map('Ekin', energs%ekin, fmt='(1pe18.11)')
        call yaml_map('Epot', energs%epot, fmt='(1pe18.11)')
        call yaml_map('Eproj',energs%eproj,fmt='(1pe18.11)')
        call yaml_mapping_close()
        call yaml_map('Total energy with tail correction',energy,fmt='(1pe24.17)')
        call yaml_mapping_close()
        !write( *,'(1x,a,3(1x,1pe18.11))')&
        !     &   '  Corrected ekin,epot,eproj',energs%ekin,energs%epot,energs%eproj
        !write( *,'(1x,a,1x,1pe24.17)')&
        !     &   'Total energy with tail correction',energy
     endif

     call timing(iproc,'Tail          ','OF')
  else
     !    No tail calculation
     if (nproc > 1) call mpibarrier(comm=bigdft_mpi%mpi_comm)!,ierr)
     call f_free_ptr(denspot%rhov)
     call f_free_ptr(denspot%V_XC)
     call dpbox_free(denspot%dpbox)
  endif
  ! --- End if of tail calculation

  !?!   !Finally, we add the entropic contribution to the energy from non-integer occnums
  !?!   if(orbs%eTS>0_gp) then 
  !?!      energy=energy - orbs%eTS 
  !?! 
  !?!      if (iproc == 0) then
  !?!         write( *,'(1x,a,1(1x,1pe18.11))')&
  !?!              '  Entropic correction due to electronic tempertature',orbs%eTS
  !?!         write( *,'(1x,a,1x,1pe24.17)')&
  !?!              'Free energy (= total energy - T*S)  ',energy
  !?!      endif
  !?!    endif

  call deallocate_before_exiting

!START debug code added by bastian
!write(*,*)"BIGDFTbastian debug exit sub. cluster, iproc",iproc
!call f_utils_flush(6)
!END debug code added by bastian

contains

  !> Routine which deallocate the pointers and the arrays before exiting 
  subroutine deallocate_before_exiting
    use communications_base, only: deallocate_comms
    implicit none
    external :: gather_timings    
  !when this condition is verified we are in the middle of the SCF cycle
    if (infocode /=0 .and. infocode /=1 .and. inputpsi /= 'INPUT_PSI_EMPTY') then
       call f_free_ptr(denspot%V_ext)

       if (((in%exctxpar == 'OP2P' .and. xc_exctXfac(denspot%xc) /= 0.0_gp) &
            .or. in%SIC%alpha /= 0.0_gp) .and. nproc >1) then
!          if (loc(denspot%pkernelseq%kernel) /= loc(denspot%pkernel%kernel)) then !not standard
             if (.not. associated(denspot%pkernelseq%kernel,target=denspot%pkernel%kernel) .and. &
                  associated(denspot%pkernelseq%kernel)) then
             call pkernel_free(denspot%pkernelseq)
          end if
       else if (nproc == 1 .and. (in%exctxpar == 'OP2P' .or. in%SIC%alpha /= 0.0_gp)) then
          nullify(denspot%pkernelseq%kernel)
       end if
       call pkernel_free(denspot%pkernel)

       ! calc_tail false
       call f_free_ptr(denspot%rhov)
       call f_free_ptr(denspot%V_XC)

       call dpbox_free(denspot%dpbox)

       call f_free_ptr(fion)
       call f_free_ptr(fdisp)
    end if
    call xc_end(denspot%xc)
    !@todo fix a method for freeing the denspot structure
    call f_free_ptr(denspot%rho_ion)

    !free GPU if it is the case
    if (GPU%OCLconv .and. .not.(DoDavidson)) then
       call free_gpu_OCL(GPU,KSwfn%orbs,in%nspin)
    end if

    ! Free all remaining parts of denspot
    call deallocate_rho_descriptors(denspot%rhod)
    if(associated(denspot%rho_C)) then
       call f_free_ptr(denspot%rho_C)
    end if
    call f_free(denspot0)

    ! Free all remaining parts of KSwfn
!!write(*,*) 'WARNING HERE!!!!!'
    !if(inputpsi == INPUT_PSI_LINEAR_AO .or. inputpsi == INPUT_PSI_DISK_LINEAR &
    !                 .or. inputpsi == INPUT_PSI_MEMORY_LINEAR) then
    !!if (in%inguess_geopt/=1) then
    !!    call deallocate_convolutions_bounds(KSwfn%Lzd%Glr%bounds)
    !! end if
    call deallocate_Lzd_except_Glr(KSwfn%Lzd)

!    i_all=-product(shape(KSwfn%Lzd%Glr%projflg))*kind(KSwfn%Lzd%Glr%projflg)
!    deallocate(KSwfn%Lzd%Glr%projflg,stat=i_stat)
!    call memocc(i_stat,i_all,'Glr%projflg',subname)
    call deallocate_comms(KSwfn%comms)
    call deallocate_orbs(KSwfn%orbs)
    !if (inputpsi /= INPUT_PSI_LINEAR_AO .and. inputpsi /= INPUT_PSI_DISK_LINEAR &
    !    .and. inputpsi /= INPUT_PSI_MEMORY_LINEAR) then
    if (inputpsi .hasattr. 'CUBIC') then
       deallocate(KSwfn%confdatarr)
    end if

    ! Free projectors.
    call free_DFT_PSP_projectors(nlpsp)

    ! Stop signals
    if (in%signaling .and. iproc == 0) then
       call bigdft_signals_rm_denspot(in%gmainloop)
       call bigdft_signals_rm_energs(in%gmainloop)
       call bigdft_signals_rm_wf(in%gmainloop)
       call bigdft_signals_rm_optloop(in%gmainloop)
       call localfields_free_wrapper(denspot%c_obj)
       call energs_free_wrapper(energs%c_obj)
       call optloop_free_wrapper(optLoop%c_obj)
       call wf_free_wrapper(KSwfn%c_obj)
       call wf_free_wrapper(tmb%c_obj)
    end if

     if (iproc == 0 .and. (in%inputPsiId .hasattr. 'CUBIC') .and. infocode==1) then
!!$             if (iproc == 0 .and. (in%inputPsiId==1 .or. in%inputPsiId==0) .and. infocode==1) then
        call yaml_warning('Self-consistent cycle did not meet convergence criteria')
     end if
    !release the yaml document
    call yaml_release_document()

    call f_release_routine()

    !end of wavefunction minimisation
    call timing(bigdft_mpi%mpi_comm,'LAST','PR')
    call build_dict_info(dict_timing_info)
    call f_timing_stop(mpi_comm=bigdft_mpi%mpi_comm,nproc=bigdft_mpi%nproc,&
         gather_routine=gather_timings,dict_info=dict_timing_info)
    call dict_free(dict_timing_info)
    call cpu_time(tcpu1)
    call system_clock(ncount1,ncount_rate,ncount_max)
    tel=dble(ncount1-ncount0)/dble(ncount_rate)
    if (iproc == 0) then
       call yaml_comment('Timing for root process',hfill='-')
       call yaml_mapping_open('Timings for root process')
       call yaml_map('CPU time (s)',tcpu1-tcpu0,fmt='(f12.2)')
       call yaml_map('Elapsed time (s)',tel,fmt='(f12.2)')
       call yaml_mapping_close()
       call yaml_flush_document()
    end if

  END SUBROUTINE deallocate_before_exiting

  !> construct the dictionary needed for the timing information
  subroutine build_dict_info(dict_info)
    use dynamic_memory
    use dictionaries
    implicit none
    include 'mpif.h'
    type(dictionary), pointer :: dict_info
    !local variables
    integer :: ierr,namelen,nthreads
    character(len=MPI_MAX_PROCESSOR_NAME) :: nodename_local
    character(len=MPI_MAX_PROCESSOR_NAME), dimension(:), allocatable :: nodename
    type(dictionary), pointer :: dict_tmp
    !$ integer :: omp_get_max_threads

    call dict_init(dict_info)
!bastian: comment out 4 followinf lines for debug purposes (7.12.2014)
    if (DoLastRunThings) then
       call f_malloc_dump_status(dict_summary=dict_tmp)
       call set(dict_info//'Routines timing and number of calls',dict_tmp)
    end if
    nthreads = 0
    !$  nthreads=omp_get_max_threads()
    call set(dict_info//'CPU parallelism'//'MPI tasks',bigdft_mpi%nproc)
    if (nthreads /= 0) call set(dict_info//'CPU parallelism'//'OMP threads',&
         nthreads)

    nodename=f_malloc0_str(MPI_MAX_PROCESSOR_NAME,0.to.bigdft_mpi%nproc-1,id='nodename')
    if (bigdft_mpi%nproc>1) then
       call MPI_GET_PROCESSOR_NAME(nodename_local,namelen,ierr)
       !gather the result between all the process
       call MPI_GATHER(nodename_local,MPI_MAX_PROCESSOR_NAME,MPI_CHARACTER,&
            nodename(0),MPI_MAX_PROCESSOR_NAME,MPI_CHARACTER,0,&
            bigdft_mpi%mpi_comm,ierr)
       if (bigdft_mpi%iproc==0) call set(dict_info//'Hostnames',&
               list_new(.item. nodename))
    end if
    call f_free_str(MPI_MAX_PROCESSOR_NAME,nodename)

  end subroutine build_dict_info

END SUBROUTINE cluster


!> Kohn-Sham wavefunction optimization loop
subroutine kswfn_optimization_loop(iproc, nproc, opt, &
     & alphamix, idsx, inputpsi, KSwfn, denspot, nlpsp, energs, atoms, GPU, xcstr, &
     & in)
  use module_base
  use module_types
  use module_interfaces
  use module_xc, only: XC_NO_HARTREE
  use yaml_output
  use public_enums
  implicit none
  real(dp), dimension(6), intent(out) :: xcstr
  integer, intent(in) :: iproc, nproc, idsx
  type(f_enumerator), intent(in) :: inputpsi
  real(gp), intent(in) :: alphamix
  type(DFT_optimization_loop), intent(inout) :: opt
  type(DFT_wavefunction), intent(inout) :: KSwfn
  type(DFT_local_fields), intent(inout) :: denspot
  type(energy_terms), intent(inout) :: energs
  type(atoms_data), intent(in) :: atoms
  type(GPU_pointers), intent(inout) :: GPU
  type(DFT_PSP_projectors), intent(inout) :: nlpsp
  type(input_variables), intent(in) :: in !<todo: Remove me

  character(len = *), parameter :: subname = "kswfn_optimization_loop"
  logical :: endloop, scpot, endlooprp, lcs
  integer :: ndiis_sd_sw, idsx_actual_before, linflag, ierr,iter_for_diis
  integer :: ikpt_homo,ikpt_lumo,ispin_homo,ispin_lumo
  real(gp) :: gnrm_zero,homo,lumo,occup_lumo
  character(len=5) :: final_out
  !temporary variables for PAPI computation
  ! real(kind=4) :: rtime, ptime,  mflops
  ! integer(kind=8) ::flpops

!  !start PAPI counting
!  if (iproc==0) call PAPIF_flops(rtime, ptime, flpops, mflops,ierr)

  ! Setup the mixing, if necessary
  call denspot_set_history(denspot,opt%iscf,in%nspin, &
       KSwfn%Lzd%Glr%d%n1i,KSwfn%Lzd%Glr%d%n2i)

  ! allocate arrays necessary for DIIS convergence acceleration
  call allocate_diis_objects(idsx,in%alphadiis,sum(KSwfn%comms%ncntt(0:nproc-1)),&
       KSwfn%orbs%nkptsp,KSwfn%orbs%nspinor,KSwfn%diis)

  !number of switching betweed DIIS and SD during self-consistent loop
  ndiis_sd_sw=0
  !previous value of idsx_actual to control if switching has appeared
  idsx_actual_before=KSwfn%diis%idsx

  gnrm_zero=0.0d0
  opt%gnrm=1.d10
  opt%rpnrm=1.d10
  endlooprp=.false.
  energs%e_prev=0.0_gp

  !normal opt%infocode, if everything go through smoothly we should keep this
  opt%infocode=0
  !yaml output
  if (iproc==0) then
     call yaml_comment('Self-Consistent Cycle',hfill='-')
     call yaml_sequence_open('Ground State Optimization')
  end if
  opt%itrp=1
  rhopot_loop: do
     KSwfn%diis%energy_old=1.d100
     if (opt%itrp > opt%itrpmax) exit
     !yaml output 
     if (iproc==0) then
        call yaml_sequence(advance='no')
        call yaml_sequence_open("Hamiltonian Optimization",label=&
             'itrp'//trim(adjustl(yaml_toa(opt%itrp,fmt='(i3.3)'))))

     end if
     !set the opt%infocode to the value it would have in the case of no convergence
     opt%infocode=1
     opt%itrep=1
     iter_for_diis=0 !initialize it here for keeping the history also after a subspace diagonalization
     subd_loop: do
        if (opt%itrep > opt%nrepmax) exit subd_loop
        !yaml output 
        if (iproc==0) then
           call yaml_sequence(advance='no')
           call yaml_mapping_open("Subspace Optimization",label=&
                'itrep'//trim(adjustl(yaml_toa(opt%itrp,fmt='(i3.3)')))//'-'//&
                trim(adjustl(yaml_toa(opt%itrep,fmt='(i2.2)'))))
        end if

        !yaml output
        if (iproc==0) then
           call yaml_sequence_open("Wavefunctions Iterations")
        end if
        opt%iter=1
        iter_for_diis=0
        wfn_loop: do
           if (opt%iter > opt%itermax) exit wfn_loop

           !control whether the minimisation iterations should end after the hamiltionian application
           endloop= (opt%gnrm <= opt%gnrm_cv .or. opt%iter == opt%itermax) .and. opt%iter >= opt%itermin !Bastian

           if (iproc == 0) then 
              !yaml output
              if (endloop .and. (opt%itrpmax==1 .or. opt%itrpmax >1 .and. endlooprp)) then
                 call yaml_sequence(label='FINAL'//trim(adjustl(yaml_toa(opt%itrep,fmt='(i3.3)'))),advance='no')
              else if (endloop .and. opt%itrep == opt%nrepmax) then
                 call yaml_sequence(label='final'//trim(adjustl(yaml_toa(opt%itrp,fmt='(i4.4)'))),&
                      advance='no')
              else
                 call yaml_sequence(advance='no')
              end if
              call yaml_mapping_open(flow=.true.)
              if (verbose > 0) &
                   call yaml_comment('iter:'//yaml_toa(opt%iter,fmt='(i6)'),hfill='-')
           endif

           !control how many times the DIIS has switched into SD
           if (KSwfn%diis%idsx /= idsx_actual_before) ndiis_sd_sw=ndiis_sd_sw+1

           !let SD runs if the DIIS did not work the second time
           if (ndiis_sd_sw > 1) then
              KSwfn%diis%switchSD=.false.
           end if

           !stop the partial timing counter if necessary
           if (endloop .and. opt%itrpmax==1 .and. (opt%itrep == opt%nrepmax .or. opt%gnrm < opt%gnrm_cv)) &
                call timing(bigdft_mpi%mpi_comm,'WFN_OPT','PR')
           !logical flag for the self-consistent potential
           scpot=((opt%iscf > SCF_KIND_DIRECT_MINIMIZATION .and. opt%iter==1 .and. opt%itrep==1) .or. & !mixing to be done
                (opt%iscf <= SCF_KIND_DIRECT_MINIMIZATION)) .and. & !direct minimisation
                .not. (denspot%xc%ixc == XC_NO_HARTREE) ! Need to calculate the scp pot (i.e. Hartree + XC)
           !allocate the potential in the full box
           !temporary, should change the use of flag in full_local_potential2
           linflag = 1                                 
           if(in%linear == INPUT_IG_OFF) linflag = 0
           if(in%linear == INPUT_IG_TMO) linflag = 2

           !Calculates the application of the Hamiltonian on the wavefunction
           call psitohpsi(iproc,nproc,atoms,scpot,denspot,opt%itrp,opt%iter,opt%iscf,alphamix,&
                nlpsp,linflag,in%unblock_comms,GPU,KSwfn,energs,opt%rpnrm,xcstr)

           endlooprp= (opt%itrp > 1 .and. opt%rpnrm <= opt%rpnrm_cv) .or. opt%itrp == opt%itrpmax

           call total_energies(energs, opt%iter, iproc)

           !check for convergence or whether max. numb. of iterations exceeded
           if (endloop) then
              if (opt%gnrm < opt%gnrm_cv) opt%infocode=0
              exit wfn_loop 
           endif

           !evaluate the functional of the wavefunctions and put it into the diis structure
           !the energy values is printed out in this routine
           call calculate_energy_and_gradient(opt%iter,iproc,nproc,GPU,in%ncong,opt%iscf,&
                energs,KSwfn,opt%gnrm,gnrm_zero)

           !control the previous value of idsx_actual
           idsx_actual_before=KSwfn%diis%idsx
           iter_for_diis=iter_for_diis+1
           call hpsitopsi(iproc,nproc,iter_for_diis,idsx,KSwfn,atoms,nlpsp,energs%eproj)

           if (inputpsi == 'INPUT_PSI_LCAO') then !might insert the policy here
              if ((opt%gnrm > 4.d0 .and. KSwfn%orbs%norbu /= KSwfn%orbs%norbd) .or. &
                   &   (KSwfn%orbs%norbu == KSwfn%orbs%norbd .and. opt%gnrm > 10.d0)) then
                 opt%infocode=3
              end if
           else if (inputpsi == 'INPUT_PSI_MEMORY_WVL') then
              if (opt%gnrm > 1.d0) then
                 opt%infocode=2
              end if
           end if
           !flush all writings on standard output
           if (iproc==0) then
              !yaml output
              call yaml_mapping_close() !iteration
              call yaml_flush_document()
           end if
           ! Emergency exit case
           if (opt%infocode == 2 .or. opt%infocode == 3) then
              if (nproc > 1) call mpibarrier(comm=bigdft_mpi%mpi_comm)
              if (iproc==0) then
                 !call yaml_mapping_close()
                 call yaml_sequence_close() !wfn iterations
                 call yaml_mapping_close()
                 call yaml_sequence_close() !itrep
                 if (opt%infocode==2) then
                    call yaml_warning('The norm of the residue is too large, need to recalculate input wavefunctions')
                 else if (opt%infocode ==3) then
                    call yaml_warning('The norm of the residue is too large also with input wavefunctions.')
                 end if
              end if
              exit rhopot_loop
           end if

           if (opt%c_obj /= 0) then
              call optloop_emit_iter(opt, OPTLOOP_WAVEFUNCTIONS, energs, iproc, nproc)
           end if

           opt%iter = opt%iter + 1
        end do wfn_loop


        if (opt%c_obj /= 0) then
           call optloop_emit_done(opt, OPTLOOP_WAVEFUNCTIONS, energs, iproc, nproc)
        end if

        if (iproc == 0) then
           !if (verbose > 1) write( *,'(1x,a,i0,a)')'done. ',opt%iter,' minimization iterations required'
           !write( *,'(1x,a)') &
           !     &   '--------------------------------------------------- End of Wavefunction Optimisation'
           if ((opt%itrpmax >1 .and. endlooprp) .or. opt%itrpmax == 1) then
              write(final_out, "(A5)") "FINAL"
           else
              write(final_out, "(A5)") "final"
           end if
           call write_energies(opt%iter,0,energs,opt%gnrm,gnrm_zero,final_out)
           call yaml_mapping_close()
           call yaml_flush_document()
           if (opt%itrpmax >1) then
              if ( KSwfn%diis%energy > KSwfn%diis%energy_min) &
                   call yaml_warning('Found an energy value lower than the ' // final_out // &
                   ' energy, delta:' // trim(yaml_toa(KSwfn%diis%energy-KSwfn%diis%energy_min,fmt='(1pe9.2)')))
           else
              !write this warning only if the system is closed shell
              call check_closed_shell(KSwfn%orbs,lcs)
              if (lcs) then
                 if ( energs%eKS > KSwfn%diis%energy_min) &
                      call yaml_warning('Found an energy value lower than the FINAL energy, delta:' // &
                      trim(yaml_toa(energs%eKS-KSwfn%diis%energy_min,fmt='(1pe9.2)')))
              end if
           end if
        end if

        if (iproc==0) then
           call yaml_sequence_close() !wfn iterations
           if (opt%iter == opt%itermax .and. opt%infocode/=0) &
                call yaml_warning('No convergence within the allowed number of minimization steps')
        end if
        call last_orthon(iproc,nproc,opt%iter,KSwfn,energs%evsum,.true.) !never deallocate psit and hpsi

!!$        !EXPERIMENTAL
!!$        !check if after convergence the integral equation associated with Helmholtz' Green function is satisfied
!!$        !note: valid only for negative-energy eigenstates
!!$        call integral_equation(iproc,nproc,atoms,KSwfn,denspot%dpbox%ngatherarr,denspot%rhov,GPU,proj,nlpspd,rxyz,KSwfn%paw)

        !exit if the opt%infocode is correct
        if (opt%infocode /= 0) then
           if(iproc==0) then
              if (opt%itrp == opt%itrpmax .and. opt%gnrm_cv > 0.0_gp) &
                   call yaml_warning('Wavefunctions not converged after cycle '// trim(yaml_toa(opt%itrep,fmt='(i0)')))
              if (opt%itrpmax > 1 .and. opt%itrp == opt%itrpmax .and. opt%gnrm > sqrt(opt%rpnrm)) &
                   call yaml_warning('Wavefunction residue is not consistent with density convergence (T_el too small?)')
              if (opt%itrep < opt%nrepmax) call yaml_comment('restart after diagonalisation')
              ! write(*,*) ' WARNING: Wavefunctions not converged after cycle',opt%itrep
              ! if (opt%itrep < opt%nrepmax) write(*,*)' restart after diagonalisation'
           end if
           opt%gnrm=1.d10

           if (opt%itrpmax == 1 .and. in%norbsempty > 0) then
              !recalculate orbitals occupation numbers
              call evaltoocc(iproc,nproc,.false.,in%Tel,KSwfn%orbs,in%occopt)
              
              !opt%gnrm =1.d10
              KSwfn%diis%energy_min=1.d10
              !KSwfn%diis%alpha=2.d0
              KSwfn%diis%alpha=in%alphadiis
           end if
        end if

        if (opt%itrpmax ==1) then 
           call eigensystem_info(iproc,nproc,opt%gnrm,&
             KSwfn%Lzd%Glr%wfd%nvctr_c+7*KSwfn%Lzd%Glr%wfd%nvctr_f,&
             KSwfn%orbs,KSwfn%psi)
           if (opt%infocode /=0) then
              opt%gnrm =1.d10
           end if
        end if

        if (iproc==0) then
           call yaml_mapping_close()
           call yaml_flush_document()
        end if

        if (opt%infocode ==0) exit subd_loop

        if (opt%c_obj /= 0) then
           call optloop_emit_iter(opt, OPTLOOP_SUBSPACE, energs, iproc, nproc)
        end if
        
        opt%itrep = opt%itrep + 1
     end do subd_loop
     if (opt%c_obj /= 0) then
        call optloop_emit_done(opt, OPTLOOP_SUBSPACE, energs, iproc, nproc)
     end if

     if (iproc==0) then
        call yaml_sequence_close() !itrep
     end if


     if (opt%itrpmax > 1) then

        !recalculate orbitals occupation numbers 
        call evaltoocc(iproc,nproc,.false.,in%Tel,KSwfn%orbs,in%occopt)

        call eigensystem_info(iproc,nproc,opt%gnrm,&
             KSwfn%Lzd%Glr%wfd%nvctr_c+7*KSwfn%Lzd%Glr%wfd%nvctr_f,&
             KSwfn%orbs,KSwfn%psi)

!!$        !this section has to be improved to determine whether the system has a semiconductor-like occupation
!!$        !or not
!!$        call orbs_get_gap(KSwfn%orbs,ikpt_homo,ikpt_lumo,ispin_homo,ispin_lumo,homo,lumo,occup_lumo)
!!$
!!$        if (iproc==0) then
!!$           call yaml_mapping_open('Highest Occupied Orbital',flow=.true.)
!!$           call yaml_map('e',homo,fmt='(1pe15.7)')
!!$           call yaml_map('kpt',ikpt_homo)
!!$           call yaml_map('s',ispin_homo)
!!$           call yaml_mapping_close()
!!$           call yaml_mapping_open('Lowest Unoccupied Orbital',flow=.true.)
!!$           call yaml_map('e',lumo,fmt='(1pe15.7)')
!!$           call yaml_map('kpt',ikpt_lumo)
!!$           call yaml_map('s',ispin_lumo)
!!$           call yaml_mapping_close()
!!$           call yaml_map('Gap (Ha, eV)',(lumo-homo)*[1.0_gp,Ha_eV],fmt='(1pe15.7)')
!!$        end if
!!$
!!$        !if the gap is too high for the electronic temperature inform that Direct minimization is available
!!$        if (occup_lumo < 1.d-6) then !lumo-homo > 5.0_gp*in%Tel) then
!!$           if (iproc==0) call yaml_warning('The gap for this system is very high, consider to perform direct minimization')
!!$        end if
        !stop the partial timing counter if necessary
        if (endlooprp) then
           call timing(bigdft_mpi%mpi_comm,'WFN_OPT','PR')
           exit rhopot_loop
        end if

        opt%gnrm =1.d10
        KSwfn%diis%energy_min=1.d10
        ! this line can be commented
        !KSwfn%diis%alpha=in%alphadiis
     end if

     if (iproc == 0) then
        !yaml output
        !summarize the key elements in the opt%itrp element
        if (opt%itrp >1) then
           call yaml_map('RhoPot Delta','*rpnrm'//trim(adjustl(yaml_toa(opt%itrp,fmt='(i4.4)'))))
           call yaml_map('Energies','*final'//trim(adjustl(yaml_toa(opt%itrp,fmt='(i4.4)'))))
!!$           call yaml_comment('End RhoPot Iterations, itrp:'//&
!!$                yaml_toa(opt%itrp,fmt='(i6)'))
        end if
     end if
     if (opt%c_obj /= 0) then
        call optloop_emit_iter(opt, OPTLOOP_HAMILTONIAN, energs, iproc, nproc)
     end if

     opt%itrp = opt%itrp + 1
  end do rhopot_loop

!!$  if (iproc ==0) then
!!$     call PAPIF_flops(rtime, ptime, flpops, mflops,ierr)
!!$
!!$     write (*,90) rtime, ptime, flpops, mflops
!!$
!!$90   format('           Real time (secs) :', f15.3, &
!!$          /'            CPU time (secs) :', f15.3,&
!!$          /'Floating point instructions :', i15,&
!!$          /'                     MFLOPS :', f15.3)
!!$
!!$
!!$  end if


  if (opt%c_obj /= 0) then
     call optloop_emit_done(opt, OPTLOOP_HAMILTONIAN, energs, iproc, nproc)
  end if
  if (iproc==0) call yaml_sequence_close() !opt%itrp
  !recuperate the information coming from the last iteration (useful for post-processing of the document)
  !only if everything got OK
  if (iproc==0 .and. opt%infocode == BIGDFT_SUCCESS) &
       call yaml_map('Last Iteration','*FINAL'//trim(adjustl(yaml_toa(opt%itrep,fmt='(i3.3)'))))

  !!do i_all=1,size(rhopot)
  !!    write(10000+iproc,*) rhopot(i_all)
  !!end do
  !!do i_all=1,size(psi)
  !!    write(11000+iproc,*) psi(i_all)
  !!end do
  !!do i_all=1,size(psi)
  !!    write(12000+iproc,*) psi(i_all)
  !!end do

  !this warning can be deplaced in write_energies
  if (inputpsi /= 'INPUT_PSI_EMPTY') then
     energs%ebs=energs%ekin+energs%epot+energs%eproj !the potential energy contains also exctX
     !write this warning only if the system is closed shell
     call check_closed_shell(KSwfn%orbs,lcs)  
     if (abs(energs%evsum-energs%ebs) > 1.d-8 .and. iproc==0 .and. lcs) then
        call yaml_newline()
        call yaml_mapping_open('Energy inconsistencies')
        call yaml_map('Band Structure Energy',energs%ebs,fmt='(1pe22.14)')
        call yaml_map('Sum of Eigenvalues',energs%evsum,fmt='(1pe22.14)')
        if (energs%evsum /= 0.0_gp) call yaml_map('Relative inconsistency',(energs%ebs-energs%evsum)/energs%evsum,fmt='(1pe9.2)')
        call yaml_mapping_close()
        !write( *,'(1x,a,2(1x,1pe20.13))')&
        !  &   'Difference:evsum,energybs',energs%evsum,energs%ebs
     end if
  end if
  ! Clean KSwfn parts only needed in the SCF loop.
  call kswfn_free_scf_data(KSwfn, (nproc > 1))
  ! Clean denspot parts only needed in the SCF loop.
  call denspot_free_history(denspot)

END SUBROUTINE kswfn_optimization_loop


subroutine kswfn_post_treatments(iproc, nproc, KSwfn, tmb, linear, &
     & fxyz, fnoise, fion, fdisp, fpulay, &
     & strten, pressure, ewaldstr, xcstr, &
     & GPU, denspot, atoms, rxyz, nlpsp, &
     & output_denspot, dir_output, gridformat, refill_proj, calculate_dipole, nspin)
  use module_base
  use module_types
  use module_interfaces, except_this_one => kswfn_post_treatments
  use Poisson_Solver, except_dp => dp, except_gp => gp, except_wp => wp
  use yaml_output
  use communications_base, only: deallocate_comms_linear, deallocate_p2pComms
  use communications, only: synchronize_onesided_communication
  use sparsematrix_base, only: deallocate_matrices, deallocate_sparse_matrix
  use public_enums
  implicit none

  !Arguments
  type(DFT_wavefunction), intent(in) :: KSwfn
  type(DFT_wavefunction), intent(inout) :: tmb
  type(GPU_pointers), intent(inout) :: GPU
  type(DFT_local_fields), intent(inout) :: denspot
  type(atoms_data), intent(in) :: atoms
  type(DFT_PSP_projectors), intent(inout) :: nlpsp
  logical, intent(in) :: linear, refill_proj, calculate_dipole
  integer, intent(in) :: iproc, nproc, nspin
  type(f_enumerator), intent(in) :: output_denspot
  character(len = *), intent(in) :: dir_output
  character(len = *), intent(in) :: gridformat
  real(gp), dimension(3, atoms%astruct%nat), intent(in) :: rxyz
  real(gp), dimension(3, atoms%astruct%nat), intent(in) :: fdisp, fion, fpulay
  real(dp), dimension(6), intent(in) :: ewaldstr
  real(dp), dimension(6), intent(inout) :: xcstr
  real(gp), intent(out) :: fnoise, pressure
  real(gp), dimension(6), intent(out) :: strten
  real(gp), dimension(3, atoms%astruct%nat), intent(out) :: fxyz

  !Local variables
  character(len = *), parameter :: subname = "kswfn_post_treatments"
  integer ::  jproc, nsize_psi, imode, i, ispin,i3xcsh_old
  real(dp), dimension(6) :: hstrten
  real(gp) :: ehart_fake, exc_fake, evxc_fake

  call f_routine(id=subname)
  !manipulate scatter array for avoiding the GGA shift
!!$     call dpbox_repartition(denspot%dpbox%iproc,denspot%dpbox%nproc,atoms%astruct%geocode,'D',1,denspot%dpbox)
  !n3d=n3p
  denspot%dpbox%n3d=denspot%dpbox%n3p
  !i3xcsh=0
  denspot%dpbox%i3s=denspot%dpbox%i3s+denspot%dpbox%i3xcsh
  !save the value for future reference for the core density
  i3xcsh_old=denspot%dpbox%i3xcsh
  denspot%dpbox%i3xcsh=0
  do jproc=0,denspot%dpbox%mpi_env%nproc-1
     !n3d=n3p
     denspot%dpbox%nscatterarr(jproc,1)=denspot%dpbox%nscatterarr(jproc,2)
     !i3xcsh=0
     denspot%dpbox%nscatterarr(jproc,4)=0
     !the same for the density
     denspot%dpbox%ngatherarr(:,3)=denspot%dpbox%ngatherarr(:,1)
  end do
  !change communication scheme to LDA case
  !only in the case of no PSolver tasks
  if (denspot%dpbox%mpi_env%nproc < nproc) then
     denspot%rhod%icomm=0
     denspot%rhod%nrhotot=denspot%dpbox%ndims(3)
  else
     denspot%rhod%icomm=1
     denspot%rhod%nrhotot=sum(denspot%dpbox%nscatterarr(:,1))
  end if

  if (linear) then
     if (denspot%dpbox%ndimpot>0) then
        !!denspot%pot_work = f_malloc_ptr(denspot%dpbox%ndimpot,id='denspot%pot_work')
        denspot%pot_work = f_malloc_ptr(denspot%dpbox%ndimrhopot,id='denspot%pot_work')
     else
        !!denspot%pot_work = f_malloc_ptr(1,id='denspot%pot_work')
        denspot%pot_work = f_malloc_ptr(1,id='denspot%pot_work')
     end if
     ! Density already present in denspot%rho_work
     if (denspot%dpbox%ndimpot>0) then
         call vcopy(denspot%dpbox%ndimpot,denspot%rho_work(1),1,denspot%pot_work(1),1)
     end if
     ! This seems to be necessary to get the correct value of xcstr.
     call XC_potential(atoms%astruct%geocode,'D',iproc,nproc,bigdft_mpi%mpi_comm,&
          KSwfn%Lzd%Glr%d%n1i,KSwfn%Lzd%Glr%d%n2i,KSwfn%Lzd%Glr%d%n3i,denspot%xc,&
          denspot%dpbox%hgrids(1),denspot%dpbox%hgrids(2),denspot%dpbox%hgrids(3),&
          denspot%rhov,exc_fake,evxc_fake,nspin,denspot%rho_C,denspot%V_XC,xcstr)
     !call denspot_set_rhov_status(denspot, CHARGE_DENSITY, -1,iproc,nproc)
     call H_potential('D',denspot%pkernel,denspot%pot_work,denspot%pot_work,ehart_fake,&
          0.0_dp,.false.,stress_tensor=hstrten)
  else
     call density_and_hpot(denspot%dpbox,atoms%astruct%sym,KSwfn%orbs,KSwfn%Lzd,&
          denspot%pkernel,denspot%rhod, GPU, denspot%xc, &
          & KSwfn%psi,denspot%rho_work,denspot%pot_work,hstrten)
  end if

  !xc stress, diagonal for the moment
  if (atoms%astruct%geocode=='P') then
     if (atoms%astruct%sym%symObj >= 0) call symm_stress(xcstr,atoms%astruct%sym%symObj)
  end if

  !SM: for a spin polarized calculation, rho_work already contains the full
  !density in the first half of the array. Therefore I think that calc_dipole should be
  !called with nspin=1 and not nspin=2 as it used to be.
  if (calculate_dipole) then
     ! calculate dipole moment associated to the charge density
     !call calc_dipole(denspot%dpbox,denspot%dpbox%nrhodim,atoms,rxyz,denspot%rho_work,.false.)
     call calc_dipole(denspot%dpbox,1,atoms,rxyz,denspot%rho_work,.false.)
  end if
  !plot the density on the cube file
  !to be done either for post-processing or if a restart is to be done with mixing enabled
  if (output_denspot /= ENUM_EMPTY) then
     if (iproc == 0) call yaml_map('Writing electronic density in file','electronic_density'//gridformat)

     call plot_density(iproc,nproc,trim(dir_output)//'electronic_density' // gridformat,&
          atoms,rxyz,denspot%dpbox,denspot%dpbox%nrhodim,denspot%rho_work)

     if (associated(denspot%rho_C) .and. denspot%dpbox%n3d>0) then
        if (iproc == 0) call yaml_map('Writing core density in file','core_density'//gridformat)
        call plot_density(iproc,nproc,trim(dir_output)//'core_density' // gridformat,&
             atoms,rxyz,denspot%dpbox,1,denspot%rho_C(1,1,i3xcsh_old+1,1))
     end if
  end if
  !plot also the electrostatic potential
  if (output_denspot == 'DENSPOT') then
     if (iproc == 0) call yaml_map('Writing Hartree potential in file','hartree_potential'//gridformat)
     call plot_density(iproc,nproc,trim(dir_output)//'hartree_potential' // gridformat, &
          atoms,rxyz,denspot%dpbox,denspot%dpbox%nrhodim,denspot%pot_work)
  end if

  !     !plot also the electrostatic potential
  !     if (output_denspot == output_denspot_DENSPOT .and. DoLastRunThings) then
  !        if (iproc == 0) write(*,*) 'writing hartree_potential' // gridformat
  !        call plot_density(iproc,nproc,trim(dir_output)//'hartree_potential' // gridformat, &
  !             atoms,rxyz,denspot%dpbox,1,pot)
  !     end if
  !
  call timing(iproc,'Forces        ','ON')

  ! Calculate the forces. Pass the Pulay forces in the linear scaling case.
  if (linear) then
     imode = 1
     nsize_psi=1
     ! This is just to save memory, since calculate_forces will require quite a lot
!     call deallocate_comms_linear(tmb%collcom)
!     call deallocate_comms_linear(tmb%ham_descr%collcom)
!     call deallocate_comms_linear(tmb%collcom_sr)
!     call deallocate_p2pcomms(tmb%comgp)
!     call deallocate_p2pcomms(tmb%ham_descr%comgp)
!     do i=1,size(tmb%linmat%ovrlppowers_)
!         call deallocate_matrices(tmb%linmat%ovrlppowers_(i))
!     end do
!     call deallocate_matrices(tmb%linmat%ham_)
!     call deallocate_matrices(tmb%linmat%ovrlp_)
!     call deallocate_sparse_matrix(tmb%linmat%s)
!     call deallocate_sparse_matrix(tmb%linmat%m)
!     if (associated(tmb%linmat%ks)) then
!         do ispin=1,tmb%linmat%l%nspin
!             call deallocate_sparse_matrix(tmb%linmat%ks(ispin))
!         end do
!         deallocate(tmb%linmat%ks)
!     end if
!     if (associated(tmb%linmat%ks_e)) then
!         do ispin=1,tmb%linmat%l%nspin
!             call deallocate_sparse_matrix(tmb%linmat%ks_e(ispin))
!         end do
!         deallocate(tmb%linmat%ks_e)
!     end if
  else
     imode = 0
     nsize_psi = (KSwfn%Lzd%Glr%wfd%nvctr_c+7*KSwfn%Lzd%Glr%wfd%nvctr_f)*KSwfn%orbs%nspinor*KSwfn%orbs%norbp
  end if
  call calculate_forces(iproc,nproc,denspot%pkernel%mpi_env%nproc,KSwfn%Lzd%Glr,atoms,KSwfn%orbs,nlpsp,rxyz,&
       KSwfn%Lzd%hgrids(1),KSwfn%Lzd%hgrids(2),KSwfn%Lzd%hgrids(3),&
       denspot%dpbox%i3s+denspot%dpbox%i3xcsh,denspot%dpbox%n3p,&
       denspot%dpbox%nrhodim,refill_proj,denspot%dpbox%ngatherarr,denspot%rho_work,&
       denspot%pot_work,denspot%V_XC,nsize_psi,KSwfn%psi,fion,fdisp,fxyz,&
       ewaldstr,hstrten,xcstr,strten,fnoise,pressure,denspot%psoffset,imode,tmb,fpulay)

  call f_free_ptr(denspot%rho_work)
  !call f_free_ptr(denspot%pot_work)
  call f_free_ptr(denspot%pot_work)
  !nullify(denspot%rho_work,denspot%pot_work)
  if (linear) then
     ! to eventually be better sorted
!     call synchronize_onesided_communication(iproc, nproc, tmb%ham_descr%comgp)
!     call deallocate_p2pComms(tmb%ham_descr%comgp)
!     call deallocate_local_zone_descriptors(tmb%ham_descr%lzd)
!     call deallocate_comms_linear(tmb%ham_descr%collcom)
!     call deallocate_auxiliary_basis_function(subname, tmb%ham_descr%psi, tmb%hpsi)

!!!! TEST ##################
     !!fxyz=0.d0
     !!tmb%psi(1:KSwfn%orbs%npsidim_orbs)=KSwfn%psi(1:KSwfn%orbs%npsidim_orbs)
     !!tmb%wfnmd%density_kernel=0.d0
     !!do i_stat=1,KSwfn%orbs%norb
     !!    tmb%wfnmd%density_kernel(i_stat,i_stat)=1.d0
     !!end do
     !!call  nonlocal_forces(tmb%lzd%glr,KSwfn%Lzd%hgrids(1),KSwfn%Lzd%hgrids(2),KSwfn%Lzd%hgrids(3),&
     !! atoms,rxyz,&
     !! KSwfn%orbs,nlpsp,proj,tmb%lzd%glr%wfd,KSwfn%psi,fxyz,refill_proj,strten)
     !!call nonlocal_forces_linear(iproc,nproc,tmb%lzd%glr,KSwfn%Lzd%hgrids(1),KSwfn%Lzd%hgrids(2),&
     !!     KSwfn%Lzd%hgrids(3),atoms,rxyz,&
     !!     tmb%orbs,nlpsp,proj,tmb%lzd,tmb%psi,tmb%wfnmd%density_kernel,fxyz,refill_proj,strten)
     !!call nonlocal_forces_linear(iproc,nproc,tmb%lzd%glr,KSwfn%Lzd%hgrids(1),KSwfn%Lzd%hgrids(2),&
     !!     KSwfn%Lzd%hgrids(3),atoms,rxyz,&
     !!     tmb%orbs,nlpsp,proj,tmb%ham_descr%lzd,tmb%ham_descr%psi,tmb%wfnmd%density_kernel,fxyz,refill_proj,strten)
     !!if (nproc > 1) then
     !!   call mpiallred(fxyz(1,1),3*atoms%astruct%nat,MPI_SUM,bigdft_mpi%mpi_comm,ierr)
     !!end if
     !!if (iproc==0) then
     !!     do iat=1,atoms%astruct%nat
     !!         write(*,'(a,3es18.8)') 'new forces',fxyz(1,iat), fxyz(2,iat), fxyz(3,iat)
     !!     end do 
     !!end if 
!!!! #######################
  end if
  
  !!stop
  call timing(iproc,'Forces        ','OF')
  call f_release_routine()
END SUBROUTINE kswfn_post_treatments<|MERGE_RESOLUTION|>--- conflicted
+++ resolved
@@ -38,13 +38,9 @@
   use communications_base, only: comms_linear_null
   use unitary_tests, only: check_communication_potential, check_communication_sumrho, &
                            check_communications_locreg
-<<<<<<< HEAD
   use multipole, only: potential_from_charge_multipoles, potential_from_multipoles, interaction_multipoles_ions
-=======
-  use multipole, only: potential_from_multipoles
   use public_enums
   use module_input_keys, only: SIC_data_null,print_dft_parameters,inputpsiid_set_policy,set_inputpsiid
->>>>>>> 3a2db98e
   implicit none
   !Arguments
   integer, intent(in) :: nproc,iproc
