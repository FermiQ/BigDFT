--- conflicted
+++ resolved
@@ -745,12 +745,11 @@
      refill_proj=((in%rbuf > 0.0_gp) .or. DoDavidson) .and. DoLastRunThings
 
 
-<<<<<<< HEAD
 
      ! Calculate the forces. Pass the pulay forces in the linear scaling case.
      if (in%inputPsiId == INPUT_PSI_LINEAR_AO .or. in%inputPsiId == INPUT_PSI_MEMORY_LINEAR &
          .or. in%inputPsiId == INPUT_PSI_DISK_LINEAR) then
-         call calculate_forces(iproc,nproc,denspot%pkernel%nproc,KSwfn%Lzd%Glr,atoms,KSwfn%orbs,nlpspd,rxyz,&
+         call calculate_forces(iproc,nproc,denspot%pkernel%mpi_env%nproc,KSwfn%Lzd%Glr,atoms,KSwfn%orbs,nlpspd,rxyz,&
               KSwfn%Lzd%hgrids(1),KSwfn%Lzd%hgrids(2),KSwfn%Lzd%hgrids(3),&
               proj,denspot%dpbox%i3s+denspot%dpbox%i3xcsh,denspot%dpbox%n3p,&
               in%nspin,refill_proj,denspot%dpbox%ngatherarr,denspot%rho_work,&
@@ -760,21 +759,13 @@
          deallocate(fpulay,stat=i_stat)
          call memocc(i_stat,i_all,'denspot%rho',subname)
      else
-         call calculate_forces(iproc,nproc,denspot%pkernel%nproc,KSwfn%Lzd%Glr,atoms,KSwfn%orbs,nlpspd,rxyz,&
+         call calculate_forces(iproc,nproc,denspot%pkernel%mpi_env%nproc,KSwfn%Lzd%Glr,atoms,KSwfn%orbs,nlpspd,rxyz,&
               KSwfn%Lzd%hgrids(1),KSwfn%Lzd%hgrids(2),KSwfn%Lzd%hgrids(3),&
               proj,denspot%dpbox%i3s+denspot%dpbox%i3xcsh,denspot%dpbox%n3p,&
               in%nspin,refill_proj,denspot%dpbox%ngatherarr,denspot%rho_work,&
               denspot%pot_work,denspot%V_XC,KSwfn%psi,fion,fdisp,fxyz,&
               ewaldstr,hstrten,xcstr,strten,fnoise,pressure,denspot%psoffset)
      end if
-=======
-     call calculate_forces(iproc,nproc,denspot%pkernel%mpi_env%nproc,KSwfn%Lzd%Glr,atoms,KSwfn%orbs,nlpspd,rxyz,&
-          KSwfn%Lzd%hgrids(1),KSwfn%Lzd%hgrids(2),KSwfn%Lzd%hgrids(3),&
-          proj,denspot%dpbox%i3s+denspot%dpbox%i3xcsh,denspot%dpbox%n3p,&
-          in%nspin,refill_proj,denspot%dpbox%ngatherarr,denspot%rho_work,&
-          denspot%pot_work,denspot%V_XC,KSwfn%psi,fion,fdisp,fxyz,&
-          ewaldstr,hstrten,xcstr,strten,fnoise,pressure,denspot%psoffset)
->>>>>>> 5a89d022
 
      i_all=-product(shape(denspot%rho_work))*kind(denspot%rho_work)
      deallocate(denspot%rho_work,stat=i_stat)
