--- conflicted
+++ resolved
@@ -217,13 +217,8 @@
    character(len=3) :: PSquiet
    character(len=5) :: gridformat, wfformat, final_out
    character(len=500) :: errmess
-<<<<<<< HEAD
   logical :: endloop,endlooprp,onefile,refill_proj,potential_from_disk=.false.,withConfinement
-   logical :: DoDavidson,counterions,DoLastRunThings=.false.,lcs,scpot
-=======
-   logical :: endloop,endlooprp,onefile,refill_proj
    logical :: DoDavidson,DoLastRunThings=.false.,lcs,scpot
->>>>>>> 7c2f7e5a
    integer :: ixc,ncong,idsx,ncongt,nspin,nsym,icycle,potden,input_wf_format
    integer :: nvirt,ndiis_sd_sw,norbv,idsx_actual_before
    integer :: nelec,ndegree_ip,j,i,npoints,irhotot_add,irho_add
@@ -245,27 +240,15 @@
    type(diis_objects) :: diis
    type(denspot_distribution) :: denspotd
    real(gp), dimension(3) :: shift
-<<<<<<< HEAD
-   real(dp), dimension(6) :: ewaldstr,elstrten,hstrten,xcstr
-   integer, dimension(:,:), allocatable :: nscatterarr,ngatherarr
+   real(dp), dimension(6) :: ewaldstr,hstrten,xcstr
    real(dp), dimension(:), pointer :: rho,pot
-   real(gp), dimension(:,:), allocatable :: radii_cf,fion,thetaphi,band_structure_eval
-   real(gp), dimension(:,:),allocatable :: fdisp
-   ! Charge density/potential,ionic potential, pkernel
-   type(ab6_mixing_object) :: mix
-   real(dp), dimension(:), allocatable :: pot_ion,rhopot,counter_ions
-   real(kind=8), dimension(:,:,:,:), allocatable :: potxc,dvxcdrho
-=======
-   real(dp), dimension(6) :: ewaldstr,hstrten
-   real(kind=8), dimension(:), allocatable :: rho
    real(gp), dimension(:,:), allocatable :: radii_cf,thetaphi,band_structure_eval
    real(gp), dimension(:,:),pointer :: fdisp,fion
    ! Charge density/potential,ionic potential, pkernel
    type(ab6_mixing_object) :: mix
    real(dp), dimension(:), pointer :: pot_ion,rhopot
-   real(kind=8), dimension(:,:,:,:), allocatable :: pot,dvxcdrho
+   real(kind=8), dimension(:,:,:,:), allocatable :: dvxcdrho
    real(kind=8), dimension(:,:,:,:), pointer :: potxc
->>>>>>> 7c2f7e5a
    real(wp), dimension(:), pointer :: potential
    real(wp), dimension(:,:), pointer :: pot_from_disk
    real(dp), dimension(:), pointer :: pkernel,pkernelseq
@@ -438,34 +421,21 @@
    end if
 
    ! Create wavefunctions descriptors and allocate them inside the global locreg desc.
-<<<<<<< HEAD
-   call timing(iproc,'CrtDescriptors','ON')
   call createWavefunctionsDescriptors(iproc,hx,hy,hz,atoms,rxyz,radii_cf,crmult,frmult,Lzd%Glr)
-   call timing(iproc,'CrtDescriptors','OF')
-=======
-   call createWavefunctionsDescriptors(iproc,hx,hy,hz,atoms,rxyz,radii_cf,crmult,frmult,Glr)
->>>>>>> 7c2f7e5a
 
    !allocate communications arrays (allocate it before Projectors because of the definition
    !of iskpts and nkptsp)
   call orbitals_communicators(iproc,nproc,Lzd%Glr,orbs,comms)  
 
    ! Calculate all projectors, or allocate array for on-the-fly calculation
-<<<<<<< HEAD
-   call timing(iproc,'CrtProjectors ','ON')
   call createProjectorsArrays(iproc,Lzd%Glr,rxyz,atoms,orbs,&
        radii_cf,cpmult,fpmult,hx,hy,hz,nlpspd,proj)
-   call timing(iproc,'CrtProjectors ','OF')
   ! See if linear scaling should be activated and build the correct Lzd 
   ! There is a copy of this inside the LCAO input guess because the norbs changes
   ! and so the inwhichlocreg also ==> different distribution for the locregs
   if (in%inputPsiId /= 0 .and. in%inputPsiId /= 10) then
      call check_linear_and_create_Lzd(iproc,nproc,in,Lzd,atoms,orbs,rxyz,radii_cf)
   end if
-=======
-   call createProjectorsArrays(iproc,n1,n2,n3,rxyz,atoms,orbs,&
-      &   radii_cf,cpmult,fpmult,hx,hy,hz,nlpspd,proj)
->>>>>>> 7c2f7e5a
 
    !calculate the partitioning of the orbitals between the different processors
    !memory estimation
@@ -475,31 +445,10 @@
       in%nspin,in%itrpmax,in%iscf,peakmem)
    end if
 
-<<<<<<< HEAD
-   !these arrays should be included in the comms descriptor
-   !allocate values of the array for the data scattering in sumrho
-   !its values are ignored in the datacode='G' case
-   allocate(nscatterarr(0:nproc-1,4+ndebug),stat=i_stat)
-   call memocc(i_stat,nscatterarr,'nscatterarr',subname)
-   !allocate array for the communications of the potential
-   allocate(ngatherarr(0:nproc-1,2+ndebug),stat=i_stat)
-   call memocc(i_stat,ngatherarr,'ngatherarr',subname)
-   !create the descriptors for the density and the potential
-   !these descriptors should take into account the localisation regions
-  call createDensPotDescriptors(iproc,nproc,atoms,Lzd%Glr%d,hxh,hyh,hzh,&
-       rxyz,in%crmult,in%frmult,radii_cf,in%nspin,'D',ixc,in%rho_commun,&
-       n3d,n3p,n3pi,i3xcsh,i3s,nscatterarr,ngatherarr,rhodsc)
-
-  call local_potential_dimensions(Lzd,orbs,ngatherarr(0,1))
-
-  allocate(confdatarr(orbs%norbp))
-
-  call default_confinement_data(confdatarr,orbs%norbp)
-=======
    !calculate the descriptors for rho and the potentials.
    !allocate the arrays.
-   call allocateRhoPot(iproc, nproc, Glr, hxh, hyh, hzh, in, atoms, rxyz, radii_cf, &
-        & denspotd, rhodsc, rhopot, pot_ion, potxc, rhocore)
+   call allocateRhoPot(iproc,nproc,Lzd%Glr,hxh,hyh,hzh,in,atoms,rxyz,radii_cf,&
+        denspotd,rhodsc,rhopot,pot_ion,potxc,rhocore)
 
    !here calculate the ionic energy and forces accordingly
    call IonicEnergyandForces(iproc,nproc,atoms,hxh,hyh,hzh,in%elecfield,rxyz,&
@@ -507,9 +456,14 @@
         & denspotd%i3s+denspotd%i3xcsh,denspotd%n3pi,pot_ion,pkernel)
 
    !calculate effective ionic potential, including counter ions if any.
-   call createEffectiveIonicPotential(iproc,nproc,in,atoms,rxyz,shift,Glr,hxh,hyh,hzh,&
-        &   denspotd,pkernel,pot_ion,in%elecfield,psoffset)
->>>>>>> 7c2f7e5a
+   call createEffectiveIonicPotential(iproc,nproc,in,atoms,rxyz,shift,Lzd%Glr,hxh,hyh,hzh,&
+        denspotd,pkernel,pot_ion,in%elecfield,psoffset)
+
+  call local_potential_dimensions(Lzd,orbs,denspotd%ngatherarr(0,1))
+
+  allocate(confdatarr(orbs%norbp))
+
+  call default_confinement_data(confdatarr,orbs%norbp)
 
    !calculate the irreductible zone, if necessary.
    if (atoms%symObj >= 0) then
@@ -533,84 +487,6 @@
       call memocc(i_stat,phnons,'phnons',subname)
    end if
 
-<<<<<<< HEAD
-   !allocate ionic potential
-   if (n3pi > 0) then
-      allocate(pot_ion(n1i*n2i*n3pi+ndebug),stat=i_stat)
-      call memocc(i_stat,pot_ion,'pot_ion',subname)
-   else
-      allocate(pot_ion(1+ndebug),stat=i_stat)
-      call memocc(i_stat,pot_ion,'pot_ion',subname)
-   end if
-
-   !here calculate the ionic energy and forces accordingly
-   allocate(fion(3,atoms%nat+ndebug),stat=i_stat)
-   call memocc(i_stat,fion,'fion',subname)
-
-   call IonicEnergyandForces(iproc,nproc,atoms,hxh,hyh,hzh,in%elecfield,rxyz,eion,fion,ewaldstr,&
-        psoffset,n1,n2,n3,n1i,n2i,n3i,i3s+i3xcsh,n3pi,pot_ion,pkernel)
-
-   call createIonicPotential(atoms%geocode,iproc,nproc,atoms,rxyz,hxh,hyh,hzh,&
-        in%elecfield,n1,n2,n3,n3pi,i3s+i3xcsh,n1i,n2i,n3i,pkernel,pot_ion,psoffset)
-
-   !inquire for the counter_ion potential calculation (for the moment only xyz format)
-   inquire(file='posinp_ci.xyz',exist=counterions)
-   if (counterions) then
-      if (n3pi > 0) then
-         allocate(counter_ions(n1i*n2i*n3pi+ndebug),stat=i_stat)
-         call memocc(i_stat,counter_ions,'counter_ions',subname)
-      else
-         allocate(counter_ions(1+ndebug),stat=i_stat)
-         call memocc(i_stat,counter_ions,'counter_ions',subname)
-      end if
-
-      call CounterIonPotential(atoms%geocode,iproc,nproc,in,shift,&
-          hxh,hyh,hzh,Lzd%Glr%d,n3pi,i3s+i3xcsh,pkernel,counter_ions)
-
-      !sum that to the ionic potential
-     call axpy(Lzd%Glr%d%n1i*Lzd%Glr%d%n2i*n3pi,1.0_dp,counter_ions(1),1,&
-         &   pot_ion(1),1)
-
-   end if
-
-   !this can be inserted inside the IonicEnergyandForces routine
-   !(after insertion of the non-regression test)
-   call vdwcorrection_calculate_energy(edisp,rxyz,atoms,in,iproc)
-
-   allocate(fdisp(3,atoms%nat+ndebug),stat=i_stat)
-   call memocc(i_stat,fdisp,'fdisp',subname)
-   !this can be inserted inside the IonicEnergyandForces routine
-   call vdwcorrection_calculate_forces(fdisp,rxyz,atoms,in) 
-
-   !Allocate Charge density, Potential in real space
-   nrhodim=in%nspin
-   i3rho_add=0
-   if (trim(in%SIC%approach)=='NK') then
-      nrhodim=2*nrhodim
-     i3rho_add=Lzd%Glr%d%n1i*Lzd%Glr%d%n2i*i3xcsh+1
-   end if
-   if (n3d >0) then
-      allocate(rhopot(n1i*n2i*n3d*nrhodim+ndebug),stat=i_stat)
-      call memocc(i_stat,rhopot,'rhopot',subname)
-   else
-      allocate(rhopot(nrhodim+ndebug),stat=i_stat)
-      call memocc(i_stat,rhopot,'rhopot',subname)
-   end if
-   !Allocate XC potential
-   if (n3p >0) then
-      allocate(potxc(n1i,n2i,n3p,in%nspin+ndebug),stat=i_stat)
-      call memocc(i_stat,potxc,'potxc',subname)
-   else
-      allocate(potxc(1,1,1,in%nspin+ndebug),stat=i_stat)
-      call memocc(i_stat,potxc,'potxc',subname)
-   end if
-
-   !check if non-linear core correction should be applied, and allocate the 
-   !pointer if it is the case
-  call calculate_rhocore(iproc,atoms,Lzd%Glr%d,rxyz,hxh,hyh,hzh,i3s,i3xcsh,n3d,n3p,rhocore)
-
-=======
->>>>>>> 7c2f7e5a
    !check the communication distribution
   call check_communications(iproc,nproc,orbs,Lzd%Glr,comms)
 
@@ -684,15 +560,9 @@
          if (nproc > 1) then
             do ispin=1,in%nspin
                call MPI_SCATTERV(pot_from_disk(1,ispin),&
-<<<<<<< HEAD
-                  &   ngatherarr(0,1),ngatherarr(0,2),mpidtypw, &
-                   rhopot((ispin-1)*Lzd%Glr%d%n1i*Lzd%Glr%d%n2i*n3p+1),&
-                   Lzd%Glr%d%n1i*Lzd%Glr%d%n2i*n3p,mpidtypw,0,MPI_COMM_WORLD,ierr)
-=======
                   &   denspotd%ngatherarr(0,1),denspotd%ngatherarr(0,2),mpidtypw, &
-               rhopot((ispin-1)*Glr%d%n1i*Glr%d%n2i*denspotd%n3p+1),&
-                  &   Glr%d%n1i*Glr%d%n2i*denspotd%n3p,mpidtypw,0,MPI_COMM_WORLD,ierr)
->>>>>>> 7c2f7e5a
+                   rhopot((ispin-1)*Lzd%Glr%d%n1i*Lzd%Glr%d%n2i*denspotd%n3p+1),&
+                   Lzd%Glr%d%n1i*Lzd%Glr%d%n2i*denspotd%n3p,mpidtypw,0,MPI_COMM_WORLD,ierr)
             end do
          else
            call dcopy(Lzd%Glr%d%n1i*Lzd%Glr%d%n2i*Lzd%Glr%d%n3i*in%nspin,pot_from_disk,1,rhopot,1)
@@ -774,16 +644,10 @@
       nspin=in%nspin
       !calculate input guess from diagonalisation of LCAO basis (written in wavelets)
       call input_wf_diag(iproc,nproc, atoms,rhodsc,&
-<<<<<<< HEAD
           orbs,norbv,comms,Lzd,hx,hy,hz,rxyz,rhopot,rhocore,pot_ion,&
           nlpspd,proj,pkernel,pkernelseq,ixc,psi,hpsi,psit,Gvirt,&
-          nscatterarr,ngatherarr,nspin,0,atoms%symObj,irrzon,phnons,GPU,in,radii_cf)
-
-=======
-         &   orbs,norbv,comms,Glr,hx,hy,hz,rxyz,rhopot,rhocore,pot_ion,&
-      nlpspd,proj,pkernel,pkernelseq,ixc,psi,hpsi,psit,Gvirt,&
-         &   denspotd%nscatterarr,denspotd%ngatherarr,nspin,0,atoms%symObj,irrzon,phnons,GPU,in)
->>>>>>> 7c2f7e5a
+         &   denspotd%nscatterarr,denspotd%ngatherarr,nspin,0,atoms%symObj,irrzon,phnons,GPU,in,radii_cf)
+
       if (nvirt > norbv) then
          nvirt = norbv
       end if
@@ -791,7 +655,7 @@
      !Check if we must use linear scaling for total SCF
      !change the Lzd structure accordingly, also orbs%inwhichlocreg
      call reinitialize_Lzd_after_LIG(iproc,nproc,in,Lzd,atoms,orbs,rxyz,radii_cf) 
-     call local_potential_dimensions(Lzd,orbs,ngatherarr(0,1))
+     call local_potential_dimensions(Lzd,orbs,denspotd%ngatherarr(0,1))
 
   case(INPUT_PSI_LINEAR)
 
@@ -823,9 +687,10 @@
      scpot=.true.
      eexctX=0.0_gp   !Exact exchange is not calculated right now 
      ! This is the main routine that does everything related to the linear scaling version.
-     call linearScaling(iproc,nproc,n3d,n3p,n3pi,i3s,i3xcsh,Lzd%Glr,&
+     call linearScaling(iproc,nproc,denspotd%n3d,denspotd%n3p,denspotd%n3pi,&
+          denspotd%i3s,denspotd%i3xcsh,Lzd%Glr,&
           orbs,comms,atoms,in,rhodsc,lin,&
-          rxyz,fion,fdisp,radii_cf,nscatterarr,ngatherarr,&
+          rxyz,fion,fdisp,radii_cf,denspotd%nscatterarr,denspotd%ngatherarr,&
           nlpspd,proj,rhopot,GPU,pkernelseq,&
           irrzon,phnons,pkernel,pot_ion,rhocore,potxc,PSquiet,eion,edisp,eexctX,scpot,psi,psit,&
           energy,fxyz)
@@ -1078,27 +943,17 @@
 
             !calculate the self-consistent potential
             if (scpot) then
-<<<<<<< HEAD
                ! Potential from electronic charge density 
-               call sumrho(iproc,nproc,orbs,Lzd,hxh,hyh,hzh,nscatterarr,&
+               call sumrho(iproc,nproc,orbs,Lzd,hxh,hyh,hzh,denspotd%nscatterarr,&
                     GPU,atoms%symObj,irrzon,phnons,rhodsc,psi,rho_p)
-               call communicate_density(iproc,nproc,orbs%nspin,hxh,hyh,hzh,Lzd,rhodsc,nscatterarr,rho_p,rhopot)
-
-=======
-               ! Potential from electronic charge density     
-               call sumrho(iproc,nproc,orbs,Glr,hxh,hyh,hzh,psi,rhopot,&
-                  &   denspotd%nscatterarr,in%nspin,GPU,atoms%symObj,irrzon,phnons,rhodsc)
->>>>>>> 7c2f7e5a
+               call communicate_density(iproc,nproc,orbs%nspin,hxh,hyh,hzh,Lzd,rhodsc,denspotd%nscatterarr,rho_p,rhopot)
+
                !here the density can be mixed
                if (in%iscf /= SCF_KIND_DIRECT_MINIMIZATION) then
                   if (mix%kind == AB6_MIXING_DENSITY) then
                      call mix_rhopot(iproc,nproc,mix%nfft*mix%nspden,in%alphamix,mix,&
-<<<<<<< HEAD
-                         & rhopot,itrp,Lzd%Glr%d%n1i,Lzd%Glr%d%n2i,Lzd%Glr%d%n3i,hx*hy*hz,rpnrm,nscatterarr)
-
-=======
-                        &   rhopot,itrp,Glr%d%n1i,Glr%d%n2i,Glr%d%n3i,hx*hy*hz,rpnrm,denspotd%nscatterarr)
->>>>>>> 7c2f7e5a
+                          rhopot,itrp,Lzd%Glr%d%n1i,Lzd%Glr%d%n2i,Lzd%Glr%d%n3i,hx*hy*hz,rpnrm,denspotd%nscatterarr)
+
                      if (iproc == 0 .and. itrp > 1) then
                         write( *,'(1x,a,i6,2x,(1x,1pe9.2))') &
                         &   'DENSITY iteration,Delta : (Norm 2/Volume)',itrp,rpnrm
@@ -1115,34 +970,19 @@
                !in the case of NK SIC, so that the potential can be created afterwards
                !copy the density contiguously since the GGA is calculated inside the NK routines
                if (in%SIC%approach=='NK') then
-<<<<<<< HEAD
-                 irhotot_add=Lzd%Glr%d%n1i*Lzd%Glr%d%n2i*i3xcsh+1
-                 irho_add=Lzd%Glr%d%n1i*Lzd%Glr%d%n2i*n3d*in%nspin+1
+                 irhotot_add=Lzd%Glr%d%n1i*Lzd%Glr%d%n2i*denspotd%i3xcsh+1
+                 irho_add=Lzd%Glr%d%n1i*Lzd%Glr%d%n2i*denspotd%n3d*in%nspin+1
                   do ispin=1,in%nspin
-                    call dcopy(Lzd%Glr%d%n1i*Lzd%Glr%d%n2i*n3p,rhopot(irhotot_add),1,rhopot(irho_add),1)
-                    irhotot_add=irhotot_add+Lzd%Glr%d%n1i*Lzd%Glr%d%n2i*n3d
-                    irho_add=irho_add+Lzd%Glr%d%n1i*Lzd%Glr%d%n2i*n3p
-=======
-                  irhotot_add=Glr%d%n1i*Glr%d%n2i*denspotd%i3xcsh+1
-                  irho_add=Glr%d%n1i*Glr%d%n2i*denspotd%n3d*in%nspin+1
-                  do ispin=1,in%nspin
-                     call dcopy(Glr%d%n1i*Glr%d%n2i*denspotd%n3p,rhopot(irhotot_add),1,rhopot(irho_add),1)
-                     irhotot_add=irhotot_add+Glr%d%n1i*Glr%d%n2i*denspotd%n3d
-                     irho_add=irho_add+Glr%d%n1i*Glr%d%n2i*denspotd%n3p
->>>>>>> 7c2f7e5a
+                    call dcopy(Lzd%Glr%d%n1i*Lzd%Glr%d%n2i*denspotd%n3p,rhopot(irhotot_add),1,rhopot(irho_add),1)
+                    irhotot_add=irhotot_add+Lzd%Glr%d%n1i*Lzd%Glr%d%n2i*denspotd%n3d
+                    irho_add=irho_add+Lzd%Glr%d%n1i*Lzd%Glr%d%n2i*denspotd%n3p
                   end do
                end if
                if(orbs%nspinor==4) then
                   !this wrapper can be inserted inside the XC_potential routine
-<<<<<<< HEAD
                   call PSolverNC(atoms%geocode,'D',iproc,nproc,Lzd%Glr%d%n1i,&
-                       Lzd%Glr%d%n2i,Lzd%Glr%d%n3i,n3d,ixc,hxh,hyh,hzh,&
+                       Lzd%Glr%d%n2i,Lzd%Glr%d%n3i,denspotd%n3d,ixc,hxh,hyh,hzh,&
                        rhopot,pkernel,pot_ion,ehart,eexcu,vexcu,0.d0,.true.,4)
-=======
-                  call PSolverNC(atoms%geocode,'D',iproc,nproc,Glr%d%n1i,Glr%d%n2i,Glr%d%n3i,&
-                       &denspotd%n3d,ixc,hxh,hyh,hzh,rhopot,pkernel,pot_ion,&
-                       &ehart,eexcu,vexcu,0.d0,.true.,4)
->>>>>>> 7c2f7e5a
                else
                   call XC_potential(atoms%geocode,'D',iproc,nproc,&
                        Lzd%Glr%d%n1i,Lzd%Glr%d%n2i,Lzd%Glr%d%n3i,ixc,hxh,hyh,hzh,&
@@ -1156,19 +996,11 @@
                   !sum the two potentials in rhopot array
                   !fill the other part, for spin, polarised
                   if (in%nspin == 2) then
-<<<<<<< HEAD
-                    call dcopy(Lzd%Glr%d%n1i*Lzd%Glr%d%n2i*n3p,rhopot(1),1,&
-                        &   rhopot(1+n1i*n2i*n3p),1)
-                  end if
-                  !spin up and down together with the XC part
-                 call axpy(Lzd%Glr%d%n1i*Lzd%Glr%d%n2i*n3p*in%nspin,1.0_dp,potxc(1,1,1,1),1,&
-=======
-                     call dcopy(Glr%d%n1i*Glr%d%n2i*denspotd%n3p,rhopot(1),1,&
+                    call dcopy(Lzd%Glr%d%n1i*Lzd%Glr%d%n2i*denspotd%n3p,rhopot(1),1,&
                         &   rhopot(1+n1i*n2i*denspotd%n3p),1)
                   end if
                   !spin up and down together with the XC part
-                  call axpy(Glr%d%n1i*Glr%d%n2i*denspotd%n3p*in%nspin,1.0_dp,potxc(1,1,1,1),1,&
->>>>>>> 7c2f7e5a
+                 call axpy(Lzd%Glr%d%n1i*Lzd%Glr%d%n2i*denspotd%n3p*in%nspin,1.0_dp,potxc(1,1,1,1),1,&
                      &   rhopot(1),1)
 
                end if
@@ -1176,11 +1008,7 @@
                !here the potential can be mixed
                if (mix%kind == AB6_MIXING_POTENTIAL .and. in%iscf /= SCF_KIND_DIRECT_MINIMIZATION) then
                   call mix_rhopot(iproc,nproc,mix%nfft*mix%nspden,in%alphamix,mix,&
-<<<<<<< HEAD
-                      & rhopot,itrp,Lzd%Glr%d%n1i,Lzd%Glr%d%n2i,Lzd%Glr%d%n3i,hx*hy*hz,rpnrm,nscatterarr)
-=======
-                     &   rhopot,itrp,Glr%d%n1i,Glr%d%n2i,Glr%d%n3i,hx*hy*hz,rpnrm,denspotd%nscatterarr)
->>>>>>> 7c2f7e5a
+                      & rhopot,itrp,Lzd%Glr%d%n1i,Lzd%Glr%d%n2i,Lzd%Glr%d%n3i,hx*hy*hz,rpnrm,denspotd%nscatterarr)
                   if (iproc == 0 .and. itrp > 1) then
                      write( *,'(1x,a,i6,2x,(1x,1pe9.2))') &
                           &   'POTENTIAL iteration,Delta P (Norm 2/Volume)',itrp,rpnrm
@@ -1196,7 +1024,6 @@
             if (in%exctxpar == 'OP2P') eexctX = UNINITIALIZED(1.0_gp)
 
             !allocate the potential in the full box
-<<<<<<< HEAD
            linflag = 1                                 !temporary, should change the use of flag in full_local_potential2
            if(in%linear == 'OFF') linflag = 0
            if(in%linear == 'TMO') linflag = 2
@@ -1205,10 +1032,10 @@
 !!$            orbs, Lzd, ngatherarr, rhopot, potential, linflag)
            !if(.false.) then
               call full_local_potential(iproc,nproc,&
-                   Lzd%Glr%d%n1i*Lzd%Glr%d%n2i*n3p,&
+                   Lzd%Glr%d%n1i*Lzd%Glr%d%n2i*denspotd%n3p,&
                    Lzd%Glr%d%n1i*Lzd%Glr%d%n2i*Lzd%Glr%d%n3i,in%nspin,&
-                   Lzd%Glr%d%n1i*Lzd%Glr%d%n2i*n3d*nrhodim,i3rho_add,&
-                   orbs,Lzd,linflag,ngatherarr,rhopot,potential)
+                   Lzd%Glr%d%n1i*Lzd%Glr%d%n2i*denspotd%n3d*denspotd%nrhodim,denspotd%i3rho_add,&
+                   orbs,Lzd,linflag,denspotd%ngatherarr,rhopot,potential)
            !end if
 
            !Must change this to fit new three routine scheme
@@ -1220,27 +1047,14 @@
 !!$                withConfinement,.true.,&
 !!$                pkernel=pkernelseq)
            call HamiltonianApplication3(iproc,nproc,atoms,orbs,hx,hy,hz,rxyz,&
-                proj,Lzd,nlpspd,confdatarr,ngatherarr,potential,psi,hpsi,&
+                proj,Lzd,nlpspd,confdatarr,denspotd%ngatherarr,potential,psi,hpsi,&
                 ekin_sum,epot_sum,eexctX,eproj_sum,eSIC_DC,in%SIC,GPU,&
                 pkernel=pkernelseq)
            end if
 
             call LocalHamiltonianApplication(iproc,nproc,atoms,orbs,hx,hy,hz,&
-                 Lzd,confdatarr,ngatherarr,potential,psi,hpsi,&
+                 Lzd,confdatarr,denspotd%ngatherarr,potential,psi,hpsi,&
                  ekin_sum,epot_sum,eexctX,eSIC_DC,in%SIC,GPU,pkernel=pkernelseq)
-=======
-            call full_local_potential(iproc,nproc,Glr%d%n1i*Glr%d%n2i*denspotd%n3p,&
-                 & Glr%d%n1i*Glr%d%n2i*Glr%d%n3i,in%nspin,&
-                 & Glr%d%n1i*Glr%d%n2i*denspotd%n3d*denspotd%nrhodim,denspotd%i3rho_add,&
-            orbs%norb,orbs%norbp,denspotd%ngatherarr,rhopot,potential)
-
-            !!$           call HamiltonianApplication(iproc,nproc,atoms,orbs,hx,hy,hz,rxyz,&
-            !!$                nlpspd,proj,Glr,ngatherarr,potential,psi,hpsi,ekin_sum,epot_sum,eexctX,eproj_sum,eSIC_DC,&
-            !!$                in%SIC,GPU,pkernel=pkernelseq)
-
-            call LocalHamiltonianApplication(iproc,nproc,atoms,orbs,hx,hy,hz,&
-               &   Glr,denspotd%ngatherarr,potential,psi,hpsi,ekin_sum,epot_sum,eexctX,eSIC_DC,in%SIC,GPU,pkernel=pkernelseq)
->>>>>>> 7c2f7e5a
 
             call NonLocalHamiltonianApplication(iproc,atoms,orbs,hx,hy,hz,rxyz,&
                  proj,Lzd,nlpspd,psi,hpsi,eproj_sum)
@@ -1561,8 +1375,7 @@
    !change communication scheme to LDA case
    rhodsc%icomm=1
 
-<<<<<<< HEAD
-   call density_and_hpot(iproc,nproc,atoms%geocode,atoms%symObj,orbs,Lzd,hxh,hyh,hzh,nscatterarr,&
+   call density_and_hpot(iproc,nproc,atoms%geocode,atoms%symObj,orbs,Lzd,hxh,hyh,hzh,denspotd%nscatterarr,&
      irrzon,phnons,pkernel,rhodsc,GPU,psi,rho,pot,hstrten)
 
    !xc stress, diagonal for the moment
@@ -1579,23 +1392,8 @@
    ! calculate dipole moment associated to the charge density
    if (DoLastRunThings) & 
         call calc_dipole(iproc,nproc,Lzd%Glr%d%n1,Lzd%Glr%d%n2,Lzd%Glr%d%n3,&
-        Lzd%Glr%d%n1i,Lzd%Glr%d%n2i,Lzd%Glr%d%n3i,n3p,in%nspin,&
-        hxh,hyh,hzh,atoms,rxyz,ngatherarr,rho)
-=======
-   if (denspotd%n3p>0) then
-      allocate(rho(n1i*n2i*denspotd%n3p*in%nspin+ndebug),stat=i_stat)
-      call memocc(i_stat,rho,'rho',subname)
-   else
-      allocate(rho(1*in%nspin+ndebug),stat=i_stat)
-      call memocc(i_stat,rho,'rho',subname)
-   end if
-   call sumrho(iproc,nproc,orbs,Glr,hxh,hyh,hzh,psi,rho,&
-      &   denspotd%nscatterarr,in%nspin,GPU,atoms%symObj,irrzon,phnons,rhodsc)
-
-   ! calculate dipole moment associated to the charge density
-   if (DoLastRunThings) & 
-   call calc_dipole(iproc,nproc,n1,n2,n3,n1i,n2i,n3i,denspotd%n3p,in%nspin,hxh,hyh,hzh,atoms,rxyz,denspotd%ngatherarr,rho)
->>>>>>> 7c2f7e5a
+        Lzd%Glr%d%n1i,Lzd%Glr%d%n2i,Lzd%Glr%d%n3i,denspotd%n3p,in%nspin,&
+        hxh,hyh,hzh,atoms,rxyz,denspotd%ngatherarr,rho)
 
    !plot the density on the cube file
    !to be done either for post-processing or if a restart is to be done with mixing enabled
@@ -1603,13 +1401,8 @@
       if (iproc == 0) write(*,*) 'writing electronic_density' // gridformat
 
       call plot_density(trim(in%dir_output)//'electronic_density' // gridformat,&
-<<<<<<< HEAD
-           iproc,nproc,n1,n2,n3,n1i,n2i,n3i,n3p,  & 
-           in%nspin,hxh,hyh,hzh,atoms,rxyz,ngatherarr,rho)
-=======
-         &   iproc,nproc,n1,n2,n3,n1i,n2i,n3i,denspotd%n3p,  & 
-      in%nspin,hxh,hyh,hzh,atoms,rxyz,denspotd%ngatherarr,rho)
->>>>>>> 7c2f7e5a
+         iproc,nproc,n1,n2,n3,n1i,n2i,n3i,denspotd%n3p,  & 
+         in%nspin,hxh,hyh,hzh,atoms,rxyz,denspotd%ngatherarr,rho)
 
       if (associated(rhocore)) then
          if (iproc == 0) write(*,*) 'writing grid core_density' // gridformat
@@ -1618,38 +1411,6 @@
             1,hxh,hyh,hzh,atoms,rxyz,denspotd%ngatherarr,rhocore(1+n1i*n2i*denspotd%i3xcsh:))
       end if
    end if
-<<<<<<< HEAD
-=======
-   !calculate the total density in the case of nspin==2
-   if (in%nspin==2) then
-      call axpy(n1i*n2i*denspotd%n3p,1.0_dp,rho(1+n1i*n2i*denspotd%n3p),1,rho(1),1)
-   end if
-   if (denspotd%n3p>0) then
-      allocate(pot(n1i,n2i,denspotd%n3p,1+ndebug),stat=i_stat)
-      call memocc(i_stat,pot,'pot',subname)
-   else
-      allocate(pot(1,1,1,1+ndebug),stat=i_stat)
-      call memocc(i_stat,pot,'pot',subname)
-   end if
-
-   !calculate electrostatic potential
-   call dcopy(n1i*n2i*denspotd%n3p,rho,1,pot,1) 
-   call H_potential(atoms%geocode,'D',iproc,nproc,&
-      &   n1i,n2i,n3i,hxh,hyh,hzh,pot,pkernel,pot,ehart_fake,0.0_dp,.false.,stress_tensor=hstrten)
-   !in principle symmetrization of the stress tensor is not needed since the density has been 
-   !already symmetrized
-   if (atoms%symObj >= 0 .and. atoms%geocode=='P') call symm_stress(iproc,hstrten,atoms)
-
-
-!!$   !temporary printout of the stress tensor
-!!$   if (iproc==0 .and. atoms%geocode =='P') then
-!!$     write(*,*) 
-!!$     write(*,*) 'STRESS TENSOR: HARTREE CONTRIBUTION (Ha/Bohr**3)'
-!!$     write(*,*) strten(1),strten(3),strten(2)
-!!$     write(*,*) strten(6),strten(5),strten(4)
-!!$  end if
-
->>>>>>> 7c2f7e5a
 
    !plot also the electrostatic potential
    if (in%output_denspot == output_denspot_DENSPOT .and. DoLastRunThings) then
@@ -1672,16 +1433,10 @@
    !refill projectors for tails, davidson
    refill_proj=((in%rbuf > 0.0_gp) .or. DoDavidson) .and. DoLastRunThings
 
-<<<<<<< HEAD
      call calculate_forces(iproc,nproc,Lzd%Glr,atoms,orbs,nlpspd,rxyz,&
-          hx,hy,hz,proj,i3s+i3xcsh,n3p,&
-          in%nspin,refill_proj,ngatherarr,rho,pot,potxc,psi,fion,fdisp,fxyz,&
+          hx,hy,hz,proj,denspotd%i3s+denspotd%i3xcsh,denspotd%n3p,&
+          in%nspin,refill_proj,denspotd%ngatherarr,rho,pot,potxc,psi,fion,fdisp,fxyz,&
           ewaldstr,hstrten,xcstr,strten,fnoise,pressure,psoffset)
-=======
-   call calculate_forces(iproc,nproc,Glr,atoms,orbs,nlpspd,rxyz,hx,hy,hz,proj,denspotd%i3s+denspotd%i3xcsh,denspotd%n3p,&
-        in%nspin,refill_proj,denspotd%ngatherarr,rho,pot,potxc,psi,fion,fdisp,fxyz,&
-        ewaldstr,hstrten,strten,fnoise,pressure,psoffset)
->>>>>>> 7c2f7e5a
 
    i_all=-product(shape(rho))*kind(rho)
    deallocate(rho,stat=i_stat)
@@ -1766,25 +1521,14 @@
 
       if (in%norbv < 0) then
          call direct_minimization(iproc,nproc,in,atoms,& 
-<<<<<<< HEAD
                 orbs,orbsv,nvirt,Lzd,comms,commsv,&
                 hx,hy,hz,rxyz,rhopot,nlpspd,proj, &
-                pkernelseq,psi,psivirt,nscatterarr,ngatherarr,GPU)
+         pkernelseq,psi,psivirt,denspotd%nscatterarr,denspotd%ngatherarr,GPU)
       else if (in%norbv > 0) then
          call davidson(iproc,nproc,in,atoms,& 
                 orbs,orbsv,in%nvirt,Lzd,comms,commsv,&
                 hx,hy,hz,rxyz,rhopot,nlpspd,proj, &
-                pkernelseq,psi,psivirt,nscatterarr,ngatherarr,GPU)
-=======
-         orbs,orbsv,nvirt,Glr,comms,commsv,&
-            &   hx,hy,hz,rxyz,rhopot,nlpspd,proj, &
-         pkernelseq,psi,psivirt,denspotd%nscatterarr,denspotd%ngatherarr,GPU)
-      else if (in%norbv > 0) then
-         call davidson(iproc,nproc,in,atoms,& 
-         orbs,orbsv,in%nvirt,Glr,comms,commsv,&
-            &   hx,hy,hz,rxyz,rhopot,nlpspd,proj, &
-         pkernelseq,psi,psivirt,denspotd%nscatterarr,denspotd%ngatherarr,GPU)
->>>>>>> 7c2f7e5a
+                pkernelseq,psi,psivirt,denspotd%nscatterarr,denspotd%ngatherarr,GPU)
          !!$           call constrained_davidson(iproc,nproc,in,atoms,&
 !!$                orbs,orbsv,in%nvirt,Lzd%Glr,comms,commsv,&
 !!$                hx,hy,hz,rxyz,rhopot,nlpspd,proj, &
@@ -1816,14 +1560,9 @@
          !this could have been calculated before
          ! Potential from electronic charge density
          !WARNING: this is good just because the TDDFT is done with LDA
-<<<<<<< HEAD
-         call sumrho(iproc,nproc,orbs,Lzd,hxh,hyh,hzh,nscatterarr,&
+         call sumrho(iproc,nproc,orbs,Lzd,hxh,hyh,hzh,denspotd%nscatterarr,&
               GPU,atoms%symObj,irrzon,phnons,rhodsc,psi,rho_p)
-         call communicate_density(iproc,nproc,orbs%nspin,hxh,hyh,hzh,Lzd,rhodsc,nscatterarr,rho_p,rhopot)
-=======
-         call sumrho(iproc,nproc,orbs,Glr,hxh,hyh,hzh,psi,rhopot,&
-            &   denspotd%nscatterarr,in%nspin,GPU,atoms%symObj,irrzon,phnons,rhodsc)
->>>>>>> 7c2f7e5a
+         call communicate_density(iproc,nproc,orbs%nspin,hxh,hyh,hzh,Lzd,rhodsc,denspotd%nscatterarr,rho_p,rhopot)
 
          if (OCLconv) then
             call free_gpu_OCL(GPU,orbs,in%nspin)
@@ -1844,13 +1583,8 @@
 
          !select the active space if needed
 
-<<<<<<< HEAD
-         call tddft_casida(iproc,nproc,atoms,rxyz,hxh,hyh,hzh,n3p,ngatherarr(0,1),&
-                Lzd%Glr,orbs,orbsv,i3s+i3xcsh,dvxcdrho,pkernelseq,psi,psivirt)
-=======
          call tddft_casida(iproc,nproc,atoms,rxyz,hxh,hyh,hzh,denspotd%n3p,denspotd%ngatherarr(0,1),&
-            &   Glr,orbs,orbsv,denspotd%i3s+denspotd%i3xcsh,dvxcdrho,pkernelseq,psi,psivirt)
->>>>>>> 7c2f7e5a
+               Lzd%Glr,orbs,orbsv,denspotd%i3s+denspotd%i3xcsh,dvxcdrho,pkernelseq,psi,psivirt)
 
          i_all=-product(shape(dvxcdrho))*kind(dvxcdrho)
          deallocate(dvxcdrho,stat=i_stat)
@@ -1943,24 +1677,14 @@
    call memocc(i_stat,pot,'pot',subname)
 
    if (nproc > 1) then
-<<<<<<< HEAD
-      call MPI_ALLGATHERV(rhopot,n1i*n2i*n3p,&
-         &   mpidtypd,pot(1),ngatherarr(0,1),ngatherarr(0,2), & 
-=======
       call MPI_ALLGATHERV(rhopot,n1i*n2i*denspotd%n3p,&
-         &   mpidtypd,pot(1,1,1,1),denspotd%ngatherarr(0,1),denspotd%ngatherarr(0,2), & 
->>>>>>> 7c2f7e5a
+         &   mpidtypd,pot(1),denspotd%ngatherarr(0,1),denspotd%ngatherarr(0,2), & 
       mpidtypd,MPI_COMM_WORLD,ierr)
       !print '(a,2f12.6)','RHOup',sum(abs(rhopot(:,:,:,1))),sum(abs(pot(:,:,:,1)))
       if(in%nspin==2) then
          !print '(a,2f12.6)','RHOdw',sum(abs(rhopot(:,:,:,2))),sum(abs(pot(:,:,:,2)))
-<<<<<<< HEAD
-         call MPI_ALLGATHERV(rhopot(1+n1i*n2i*n3p),n1i*n2i*n3p,&
-            &   mpidtypd,pot(n1i*n2i*n3i+1),ngatherarr(0,1),ngatherarr(0,2), & 
-=======
          call MPI_ALLGATHERV(rhopot(1+n1i*n2i*denspotd%n3p),n1i*n2i*denspotd%n3p,&
-            &   mpidtypd,pot(1,1,1,2),denspotd%ngatherarr(0,1),denspotd%ngatherarr(0,2), & 
->>>>>>> 7c2f7e5a
+            &   mpidtypd,pot(n1i*n2i*n3i+1),denspotd%ngatherarr(0,1),denspotd%ngatherarr(0,2), & 
          mpidtypd,MPI_COMM_WORLD,ierr)
       end if
    else
@@ -2183,11 +1907,11 @@
     i_all=-product(shape(pot_ion))*kind(pot_ion)
     deallocate(pot_ion,stat=i_stat)
     call memocc(i_stat,i_all,'pot_ion',subname)
-    if (counterions) then
-       i_all=-product(shape(counter_ions))*kind(counter_ions)
-       deallocate(counter_ions,stat=i_stat)
-       call memocc(i_stat,i_all,'counter_ions',subname)
-    end if
+!!$    if (counterions) then
+!!$       i_all=-product(shape(counter_ions))*kind(counter_ions)
+!!$       deallocate(counter_ions,stat=i_stat)
+!!$       call memocc(i_stat,i_all,'counter_ions',subname)
+!!$    end if
 
     if (((in%exctxpar == 'OP2P' .and. xc_exctXfac() /= 0.0_gp) &
          .or. in%SIC%alpha /= 0.0_gp) .and. nproc >1) then
@@ -2211,12 +1935,13 @@
     deallocate(potxc,stat=i_stat)
     call memocc(i_stat,i_all,'potxc',subname)
 
-    i_all=-product(shape(nscatterarr))*kind(nscatterarr)
-    deallocate(nscatterarr,stat=i_stat)
-    call memocc(i_stat,i_all,'nscatterarr',subname)
-    i_all=-product(shape(ngatherarr))*kind(ngatherarr)
-    deallocate(ngatherarr,stat=i_stat)
-    call memocc(i_stat,i_all,'ngatherarr',subname)
+    call deallocate_denspot_distribution(denspotd, subname)
+!!$    i_all=-product(shape(nscatterarr))*kind(nscatterarr)
+!!$    deallocate(nscatterarr,stat=i_stat)
+!!$    call memocc(i_stat,i_all,'nscatterarr',subname)
+!!$    i_all=-product(shape(ngatherarr))*kind(ngatherarr)
+!!$    deallocate(ngatherarr,stat=i_stat)
+!!$    call memocc(i_stat,i_all,'ngatherarr',subname)
 
     i_all=-product(shape(fion))*kind(fion)
     deallocate(fion,stat=i_stat)
