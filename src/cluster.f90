--- conflicted
+++ resolved
@@ -641,16 +641,10 @@
       nspin=in%nspin
       !calculate input guess from diagonalisation of LCAO basis (written in wavelets)
       call input_wf_diag(iproc,nproc, atoms,rhodsc,&
-<<<<<<< HEAD
           orbs,norbv,comms,Lzd,hx,hy,hz,rxyz,rhopot,rhocore,pot_ion,&
           nlpspd,proj,pkernel,pkernelseq,ixc,psi,hpsi,psit,Gvirt,&
-         &   denspotd%nscatterarr,denspotd%ngatherarr,nspin,0,atoms%symObj,irrzon,phnons,GPU,in,radii_cf)
-
-=======
-         &   orbs,norbv,comms,Glr,hx,hy,hz,rxyz,rhopot,rhocore,pot_ion,&
-      nlpspd,proj,pkernel,pkernelseq,ixc,psi,hpsi,psit,Gvirt,&
-         &   denspotd%nscatterarr,denspotd%ngatherarr,nspin,0,atoms%sym%symObj,atoms%sym%irrzon,atoms%sym%phnons,GPU,in)
->>>>>>> 2a3e87e1
+         &   denspotd%nscatterarr,denspotd%ngatherarr,nspin,0,atoms%sym%symObj,atoms%sym%irrzon,atoms%sym%phnons,GPU,in,radii_cf)
+
       if (nvirt > norbv) then
          nvirt = norbv
       end if
@@ -672,12 +666,12 @@
      lin%as%size_pot_ion=size(pot_ion)
      lin%as%size_pkernel=size(pkernel)
      lin%as%size_pkernelseq=size(pkernelseq)
-     lin%as%size_phnons(1)=size(phnons,1)
-     lin%as%size_phnons(2)=size(phnons,2)
-     lin%as%size_phnons(3)=size(phnons,3)
-     lin%as%size_irrzon(1)=size(irrzon,1)
-     lin%as%size_irrzon(2)=size(irrzon,2)
-     lin%as%size_irrzon(3)=size(irrzon,3)
+     lin%as%size_phnons(1)=size(atoms%sym%phnons,1)
+     lin%as%size_phnons(2)=size(atoms%sym%phnons,2)
+     lin%as%size_phnons(3)=size(atoms%sym%phnons,3)
+     lin%as%size_irrzon(1)=size(atoms%sym%irrzon,1)
+     lin%as%size_irrzon(2)=size(atoms%sym%irrzon,2)
+     lin%as%size_irrzon(3)=size(atoms%sym%irrzon,3)
 
      !!if(.not.lin%transformToGlobal) then
      !!    ! psi and psit will not be calculated, so only allocate them with size 1
@@ -695,7 +689,7 @@
           orbs,comms,atoms,in,rhodsc,lin,&
           rxyz,fion,fdisp,radii_cf,denspotd%nscatterarr,denspotd%ngatherarr,&
           nlpspd,proj,rhopot,GPU,pkernelseq,&
-          irrzon,phnons,pkernel,pot_ion,rhocore,potxc,PSquiet,eion,edisp,eexctX,scpot,psi,psit,&
+          pkernel,pot_ion,rhocore,potxc,PSquiet,eion,edisp,eexctX,scpot,psi,psit,&
           energy,fxyz)
 
 
@@ -946,17 +940,11 @@
 
             !calculate the self-consistent potential
             if (scpot) then
-<<<<<<< HEAD
                ! Potential from electronic charge density 
                call sumrho(iproc,nproc,orbs,Lzd,hxh,hyh,hzh,denspotd%nscatterarr,&
-                    GPU,atoms%symObj,irrzon,phnons,rhodsc,psi,rho_p)
+                    GPU,atoms%sym,rhodsc,psi,rho_p)
                call communicate_density(iproc,nproc,orbs%nspin,hxh,hyh,hzh,Lzd,rhodsc,denspotd%nscatterarr,rho_p,rhopot)
 
-=======
-               ! Potential from electronic charge density     
-               call sumrho(iproc,nproc,orbs,Glr,hxh,hyh,hzh,psi,rhopot,&
-                  &   denspotd%nscatterarr,in%nspin,GPU,atoms%sym,rhodsc)
->>>>>>> 2a3e87e1
                !here the density can be mixed
                if (in%iscf /= SCF_KIND_DIRECT_MINIMIZATION) then
                   if (mix%kind == AB6_MIXING_DENSITY) then
@@ -1384,8 +1372,8 @@
    !change communication scheme to LDA case
    rhodsc%icomm=1
 
-   call density_and_hpot(iproc,nproc,atoms%geocode,atoms%symObj,orbs,Lzd,hxh,hyh,hzh,denspotd%nscatterarr,&
-     irrzon,phnons,pkernel,rhodsc,GPU,psi,rho,pot,hstrten)
+   call density_and_hpot(iproc,nproc,atoms%geocode,atoms%sym,orbs,Lzd,hxh,hyh,hzh,denspotd%nscatterarr,&
+        pkernel,rhodsc,GPU,psi,rho,pot,hstrten)
 
    !xc stress, diagonal for the moment
    if (atoms%geocode=='P') then
@@ -1394,14 +1382,9 @@
       xcstr(3)=(eexcu-vexcu)/(atoms%alat1*atoms%alat2*atoms%alat3)
       xcstr(4:6)=0.0_gp
       !just for completeness
-      if (atoms%symObj >= 0) call symm_stress((iproc==0),xcstr,atoms%symObj)
-   end if
-<<<<<<< HEAD
-
-=======
-   call sumrho(iproc,nproc,orbs,Glr,hxh,hyh,hzh,psi,rho,&
-      &   denspotd%nscatterarr,in%nspin,GPU,atoms%sym,rhodsc)
->>>>>>> 2a3e87e1
+      if (atoms%sym%symObj >= 0) call symm_stress((iproc==0),xcstr,atoms%sym%symObj)
+   end if
+
 
    ! calculate dipole moment associated to the charge density
    if (DoLastRunThings) & 
@@ -1425,38 +1408,6 @@
             1,hxh,hyh,hzh,atoms,rxyz,denspotd%ngatherarr,rhocore(1+n1i*n2i*denspotd%i3xcsh:))
       end if
    end if
-<<<<<<< HEAD
-=======
-   !calculate the total density in the case of nspin==2
-   if (in%nspin==2) then
-      call axpy(n1i*n2i*denspotd%n3p,1.0_dp,rho(1+n1i*n2i*denspotd%n3p),1,rho(1),1)
-   end if
-   if (denspotd%n3p>0) then
-      allocate(pot(n1i,n2i,denspotd%n3p,1+ndebug),stat=i_stat)
-      call memocc(i_stat,pot,'pot',subname)
-   else
-      allocate(pot(1,1,1,1+ndebug),stat=i_stat)
-      call memocc(i_stat,pot,'pot',subname)
-   end if
-
-   !calculate electrostatic potential
-   call dcopy(n1i*n2i*denspotd%n3p,rho,1,pot,1) 
-   call H_potential(atoms%geocode,'D',iproc,nproc,&
-      &   n1i,n2i,n3i,hxh,hyh,hzh,pot,pkernel,pot,ehart_fake,0.0_dp,.false.,stress_tensor=hstrten)
-   !in principle symmetrization of the stress tensor is not needed since the density has been 
-   !already symmetrized
-   if (atoms%sym%symObj >= 0 .and. atoms%geocode=='P') call symm_stress(iproc,hstrten,atoms)
-
-
-!!$   !temporary printout of the stress tensor
-!!$   if (iproc==0 .and. atoms%geocode =='P') then
-!!$     write(*,*) 
-!!$     write(*,*) 'STRESS TENSOR: HARTREE CONTRIBUTION (Ha/Bohr**3)'
-!!$     write(*,*) strten(1),strten(3),strten(2)
-!!$     write(*,*) strten(6),strten(5),strten(4)
-!!$  end if
-
->>>>>>> 2a3e87e1
 
    !plot also the electrostatic potential
    if (in%output_denspot == output_denspot_DENSPOT .and. DoLastRunThings) then
@@ -1606,14 +1557,9 @@
          !this could have been calculated before
          ! Potential from electronic charge density
          !WARNING: this is good just because the TDDFT is done with LDA
-<<<<<<< HEAD
          call sumrho(iproc,nproc,orbs,Lzd,hxh,hyh,hzh,denspotd%nscatterarr,&
-              GPU,atoms%symObj,irrzon,phnons,rhodsc,psi,rho_p)
+              GPU,atoms%sym,rhodsc,psi,rho_p)
          call communicate_density(iproc,nproc,orbs%nspin,hxh,hyh,hzh,Lzd,rhodsc,denspotd%nscatterarr,rho_p,rhopot)
-=======
-         call sumrho(iproc,nproc,orbs,Glr,hxh,hyh,hzh,psi,rhopot,&
-            &   denspotd%nscatterarr,in%nspin,GPU,atoms%sym,rhodsc)
->>>>>>> 2a3e87e1
 
          if (OCLconv) then
             call free_gpu_OCL(GPU,orbs,in%nspin)
@@ -1867,15 +1813,6 @@
 
    end if
 
-<<<<<<< HEAD
-   i_all=-product(shape(irrzon))*kind(irrzon)
-   deallocate(irrzon,stat=i_stat)
-   call memocc(i_stat,i_all,'irrzon',subname)
-
-   i_all=-product(shape(phnons))*kind(phnons)
-   deallocate(phnons,stat=i_stat)
-   call memocc(i_stat,i_all,'phnons',subname)
-
    call deallocate_bounds(Lzd%Glr%geocode,Lzd%Glr%hybrid_on,&
          Lzd%Glr%bounds,subname)
 
@@ -1887,9 +1824,6 @@
     deallocate(Lzd%Glr%projflg,stat=i_stat)
     call memocc(i_stat,i_all,'Glr%projflg',subname)
 
-=======
-   call deallocate_bounds(Glr%geocode,Glr%hybrid_on,Glr%bounds,subname)
->>>>>>> 2a3e87e1
 
    !free GPU if it is the case
    if (GPUconv .and. .not.(DoDavidson)) then
@@ -2006,13 +1940,13 @@
     call memocc(i_stat,i_all,'fdisp',subname)
 
 
-    i_all=-product(shape(irrzon))*kind(irrzon)
-    deallocate(irrzon,stat=i_stat)
-    call memocc(i_stat,i_all,'irrzon',subname)
-
-    i_all=-product(shape(phnons))*kind(phnons)
-    deallocate(phnons,stat=i_stat)
-    call memocc(i_stat,i_all,'phnons',subname)
+    !i_all=-product(shape(irrzon))*kind(irrzon)
+    !deallocate(irrzon,stat=i_stat)
+    !call memocc(i_stat,i_all,'irrzon',subname)
+
+    !i_all=-product(shape(phnons))*kind(phnons)
+    !deallocate(phnons,stat=i_stat)
+    !call memocc(i_stat,i_all,'phnons',subname)
 
     call deallocate_bounds(Lzd%Glr%geocode,Lzd%Glr%hybrid_on,Lzd%Glr%bounds,subname)
     i_all=-product(shape(Lzd%Glr%projflg))*kind(Lzd%Glr%projflg)
