!> @file 
!!   Routines to use BigDFT as a blackbox
!! @author
!!   Copyright (C) 2005-2011 BigDFT group 
!!   This file is distributed under the terms of the
!!   GNU General Public License, see ~/COPYING file
!!   or http://www.gnu.org/copyleft/gpl.txt .
!!   For the list of contributors, see ~/AUTHORS 
 

!> Routine to use BigDFT as a blackbox
subroutine call_bigdft(nproc,iproc,atoms,rxyz0,in,energy,fxyz,strten,fnoise,rst,infocode)
  use module_base
  use module_types
  use module_interfaces, except_this_one => call_bigdft
  implicit none
  integer, intent(in) :: iproc,nproc
  type(input_variables),intent(inout) :: in
  type(atoms_data), intent(inout) :: atoms
  type(restart_objects), intent(inout) :: rst
  integer, intent(inout) :: infocode
  real(gp), intent(out) :: energy,fnoise
  real(gp), dimension(3,atoms%nat), intent(in) :: rxyz0
  real(gp), dimension(6), intent(out) :: strten
  real(gp), dimension(3,atoms%nat), intent(out) :: fxyz

  !local variables
  character(len=*), parameter :: subname='call_bigdft'
  character(len=40) :: comment
  logical :: exists
  integer :: i_stat,i_all,ierr,inputPsiId_orig,iat,iorb,istep

  !temporary interface
  interface
     subroutine cluster(nproc,iproc,atoms,rxyz,energy,fxyz,strten,fnoise,&
          KSwfn,tmb,&!psi,Lzd,gaucoeffs,gbd,orbs,
          rxyz_old,hx_old,hy_old,hz_old,in,GPU,infocode)
       use module_base
       use module_types
       implicit none
       integer, intent(in) :: nproc,iproc
       integer, intent(out) :: infocode
       real(gp), intent(inout) :: hx_old,hy_old,hz_old
       type(input_variables), intent(in) :: in
       !type(local_zone_descriptors), intent(inout) :: Lzd
       type(atoms_data), intent(inout) :: atoms
       !type(gaussian_basis), intent(inout) :: gbd
       !type(orbitals_data), intent(inout) :: orbs
       type(GPU_pointers), intent(inout) :: GPU
       type(DFT_wavefunction), intent(inout) :: KSwfn,tmb
       real(gp), intent(out) :: energy,fnoise
       real(gp), dimension(3,atoms%nat), intent(inout) :: rxyz_old
       real(gp), dimension(3,atoms%nat), target, intent(inout) :: rxyz
       real(gp), dimension(6), intent(out) :: strten
       real(gp), dimension(3,atoms%nat), intent(out) :: fxyz
     END SUBROUTINE cluster
  end interface

  !put a barrier for all the processes
  call MPI_BARRIER(bigdft_mpi%mpi_comm,ierr)

  !fill the rxyz array with the positions
  !wrap the atoms in the periodic directions when needed
  do iat=1,atoms%nat
     if (atoms%geocode == 'P') then
        rst%rxyz_new(1,iat)=modulo(rxyz0(1,iat),atoms%alat1)
        rst%rxyz_new(2,iat)=modulo(rxyz0(2,iat),atoms%alat2)
        rst%rxyz_new(3,iat)=modulo(rxyz0(3,iat),atoms%alat3)
     else if (atoms%geocode == 'S') then
        rst%rxyz_new(1,iat)=modulo(rxyz0(1,iat),atoms%alat1)
        rst%rxyz_new(2,iat)=rxyz0(2,iat)
        rst%rxyz_new(3,iat)=modulo(rxyz0(3,iat),atoms%alat3)
     else if (atoms%geocode == 'F') then
        rst%rxyz_new(1,iat)=rxyz0(1,iat)
        rst%rxyz_new(2,iat)=rxyz0(2,iat)
        rst%rxyz_new(3,iat)=rxyz0(3,iat)
     end if
  end do

  !assign the verbosity of the output
  !the verbose variables is defined in module_base
  verbose=in%verbosity

  ! Use the restart for the linear scaling version... probably to be modified.
  if(in%inputPsiId==1) then
      if (rst%version == LINEAR_VERSION) then
          in%inputPsiId=101
          do iorb=1,rst%tmb%orbs%norb
              if (in%lin%locrad_lowaccuracy(iorb) /=  in%lin%locrad_highaccuracy(iorb))then
                  stop 'ERROR: at the moment the radii for low and high accuracy must be the same &
                        &when using the linear restart!'
              end if
          end do
      end if
  end if
  inputPsiId_orig=in%inputPsiId


  loop_cluster: do
     !allocate history container if it has not been done
     if (in%wfn_history > 1  .and. .not. associated(rst%KSwfn%oldpsis)) then
        allocate(rst%KSwfn%oldpsis(0:in%wfn_history+1))
        rst%KSwfn%istep_history=0
        do istep=0,in%wfn_history+1
          rst%KSwfn%oldpsis(istep)=old_wavefunction_null() 
        end do
     end if

     if (in%inputPsiId == 0 .and. associated(rst%KSwfn%psi)) then
        i_all=-product(shape(rst%KSwfn%psi))*kind(rst%KSwfn%psi)
        deallocate(rst%KSwfn%psi,stat=i_stat)
        call memocc(i_stat,i_all,'psi',subname)
        i_all=-product(shape(rst%KSwfn%orbs%eval))*kind(rst%KSwfn%orbs%eval)
        deallocate(rst%KSwfn%orbs%eval,stat=i_stat)
        call memocc(i_stat,i_all,'eval',subname)

        call deallocate_wfd(rst%KSwfn%Lzd%Glr%wfd,subname)
     end if
     !experimental, finite difference method for calculating forces on particular quantities
     inquire(file='input.finite_difference_forces',exist=exists)
     if (exists) then
        in%last_run=1 !do the last_run things nonetheless
        in%inputPsiId=0 !the first run always restart from IG
        !experimental_modulebase_var_onlyfion=.true. !put only ionic forces in the forces
     end if
     call cluster(nproc,iproc,atoms,rst%rxyz_new,energy,fxyz,strten,fnoise,&
          rst%KSwfn,rst%tmb,&!psi,rst%Lzd,rst%gaucoeffs,rst%gbd,rst%orbs,&
          rst%rxyz_old,rst%hx_old,rst%hy_old,rst%hz_old,in,rst%GPU,infocode)
     if (exists) then
        call forces_via_finite_differences(iproc,nproc,atoms,in,energy,fxyz,fnoise,rst,infocode)
     end if

     if (in%inputPsiId==1 .and. infocode==2) then
        if (in%gaussian_help) then
           in%inputPsiId=11
        else
           in%inputPsiId=0
        end if
     else if (in%inputPsiId==101 .and. infocode==2) then
         ! problems after restart for linear version
         in%inputPsiId=100
     else if ((in%inputPsiId==1 .or. in%inputPsiId==0) .and. infocode==1) then
        !in%inputPsiId=0 !better to diagonalise than to restart an input guess
        in%inputPsiId=1
        if(iproc==0) then
           write(*,*)&
                &   ' WARNING: Self-consistent cycle did not meet convergence criteria'
        end if
        exit loop_cluster
     else if (in%inputPsiId == 0 .and. infocode==3) then
        if (iproc == 0) then
           write( *,'(1x,a)')'Convergence error, cannot proceed.'
           write( *,'(1x,a)')' writing positions in file posfail.xyz then exiting'
           write(comment,'(a)')'UNCONVERGED WF '
           !call wtxyz('posfail',energy,rxyz,atoms,trim(comment))

           call write_atomic_file("posfail",energy,rst%rxyz_new,atoms,trim(comment))

        end if

        i_all=-product(shape(rst%KSwfn%psi))*kind(rst%KSwfn%psi)
        deallocate(rst%KSwfn%psi,stat=i_stat)
        call memocc(i_stat,i_all,'psi',subname)
        i_all=-product(shape(rst%KSwfn%orbs%eval))*kind(rst%KSwfn%orbs%eval)
        deallocate(rst%KSwfn%orbs%eval,stat=i_stat)
        call memocc(i_stat,i_all,'eval',subname)

        call deallocate_wfd(rst%KSwfn%Lzd%Glr%wfd,subname)

        !finalize memory counting (there are still at least positions and the forces allocated)
        call memocc(0,0,'count','stop')

        if (nproc > 1) call MPI_FINALIZE(ierr)

        stop 'unnormal end'
     else
        exit loop_cluster
     end if

  end do loop_cluster

  !preserve the previous value
  in%inputPsiId=inputPsiId_orig

  !put a barrier for all the processes
  call MPI_BARRIER(bigdft_mpi%mpi_comm,ierr)

END SUBROUTINE call_bigdft


!>  Main routine which does self-consistent loop.
!!  Does not parse input file and no geometry optimization.
!!  Does an electronic structure calculation. 
!!  Output is the total energy and the forces 
!!
!!   @param inputPsiId 
!!           - 0 : compute input guess for Psi by subspace diagonalization of atomic orbitals
!!           - 1 : read waves from argument psi, using n1, n2, n3, hgrid and rxyz_old
!!                 as definition of the previous system.
!!           - 2 : read waves from disk
!!   @param psi, keyg, keyv and eval should be freed after use outside of the routine.
!!   @param infocode -> encloses some information about the status of the run
!!           - 0 run succesfully succeded
!!           - 1 the run ended after the allowed number of minimization steps. gnrm_cv not reached
!!               forces may be meaningless   
!!           - 2 (present only for inputPsiId=1) gnrm of the first iteration > 1 AND growing in
!!               the second iteration OR grnm 1st >2.
!!               Input wavefunctions need to be recalculated. Routine exits.
!!           - 3 (present only for inputPsiId=0) gnrm > 4. SCF error. Routine exits.
subroutine cluster(nproc,iproc,atoms,rxyz,energy,fxyz,strten,fnoise,&
     KSwfn,tmb,&
     rxyz_old,hx_old,hy_old,hz_old,in,GPU,infocode)
  use module_base
  use module_types
  use module_interfaces
  use Poisson_Solver
  use module_xc
!  use vdwcorrection
  use m_ab6_mixing
  use yaml_output
  implicit none
  integer, intent(in) :: nproc,iproc
  real(gp), intent(inout) :: hx_old,hy_old,hz_old
  type(input_variables), intent(in) :: in
  type(atoms_data), intent(inout) :: atoms
  type(GPU_pointers), intent(inout) :: GPU
  type(DFT_wavefunction), intent(inout) :: KSwfn, tmb
  real(gp), dimension(3,atoms%nat), intent(inout) :: rxyz_old
  real(gp), dimension(3,atoms%nat), target, intent(inout) :: rxyz
  integer, intent(out) :: infocode
  real(gp), intent(out) :: energy,fnoise
  real(gp), dimension(6), intent(out) :: strten
  real(gp), dimension(3,atoms%nat), intent(out) :: fxyz
  !local variables
  character(len=*), parameter :: subname='cluster'
  character(len=5) :: gridformat, wfformat
  logical :: refill_proj !,potential_from_disk=.false.
  logical :: DoDavidson,DoLastRunThings=.false.,scpot
  integer :: nvirt,norbv
  integer :: i, input_wf_format, tag
  integer :: n1,n2,n3
  integer :: ncount0,ncount1,ncount_rate,ncount_max,n1i,n2i,n3i
  integer :: iat,i_all,i_stat,ierr,jproc,inputpsi,igroup,ikpt,nproctiming
  real :: tcpu0,tcpu1
  real(kind=8) :: tel
  type(energy_terms), target :: energs ! Target attribute is mandatory for C wrappers
  real(gp) :: pressure
  type(grid_dimensions) :: d_old
  type(wavefunctions_descriptors) :: wfd_old
  type(local_zone_descriptors) :: lzd_old
  type(nonlocal_psp_descriptors) :: nlpspd
  type(DFT_wavefunction) :: tmblarge
  type(DFT_wavefunction) :: VTwfn !< Virtual wavefunction
  !!type(DFT_wavefunction) :: tmb
  real(gp), dimension(3) :: shift
  real(dp), dimension(6) :: ewaldstr,hstrten,xcstr
  real(gp), dimension(:,:), allocatable :: radii_cf,thetaphi,band_structure_eval
  real(gp), dimension(:,:), pointer :: fdisp,fion,fpulay
  ! Charge density/potential,ionic potential, pkernel
  type(DFT_local_fields) :: denspot
  type(DFT_optimization_loop) :: optLoop
  real(gp), dimension(:), allocatable:: denspot0
  !wavefunction gradients, hamiltonian on vavefunction
  !transposed  wavefunction
  ! Pointers and variables to store the last psi
  ! before reformatting if useFormattedInput is .true.
  real(wp), dimension(:), pointer :: psi_old,phi_old
  real(gp),dimension(:,:),pointer:: coeff_old, density_kernel_old
  integer,dimension(:),pointer:: inwhichlocreg_old, onwhichatom_old
  ! PSP projectors 
  real(kind=8), dimension(:), pointer :: proj,gbd_occ!,rhocore
  ! Variables for the virtual orbitals and band diagram.
  integer :: nkptv, nvirtu, nvirtd, nsize_psi
  real(gp), dimension(:), allocatable :: wkptv
<<<<<<< HEAD
  ! ----------------------------------
  integer:: ilr, nit_lowaccuracy_orig
  real(gp) :: ehart_fake
  logical :: calculate_dipole

=======
>>>>>>> 02154e33


  !copying the input variables for readability
  !this section is of course not needed
  !note that this procedure is convenient ONLY in the case of scalar variables
  !an array would have been copied, thus occupying more memory space
  !Hence WARNING: these variables are copied, in case of an update the new value should be 
  !reassigned inside the structure

  write(gridformat, "(A)") ""
  select case (in%output_denspot_format)
  case (output_denspot_FORMAT_ETSF)
     write(gridformat, "(A)") ".etsf"
  case (output_denspot_FORMAT_CUBE)
     write(gridformat, "(A)") ".cube"
  end select
  write(wfformat, "(A)") ""
  select case (in%output_wf_format)
  case (WF_FORMAT_ETSF)
     write(wfformat, "(A)") ".etsf"
  case (WF_FORMAT_BINARY)
     write(wfformat, "(A)") ".bin"
  end select

  norbv=abs(in%norbv)
  nvirt=in%nvirt

  if (iproc == 0) then
     !start a new document in the beginning of the output, if the document is closed before
     call yaml_new_document()
     write( *,'(1x,a,1x,i0)') &
          &   '===================== BigDFT Wavefunction Optimization =============== inputPsiId=',&
          in%inputPsiId
     call print_dft_parameters(in,atoms)
  end if

  !Time initialization
  if (verbose > 2) then
     nproctiming=-nproc !timing in debug mode
  else
     nproctiming=nproc
  end if
  call timing(nproctiming,trim(in%dir_output)//'time.yaml','IN')
  call cpu_time(tcpu0)
  call system_clock(ncount0,ncount_rate,ncount_max)

  ! We save the variables that defined the previous psi if the restart is active
  if (in%inputPsiId == INPUT_PSI_MEMORY_WVL) then
     !regenerate grid spacings (this would not be needed if hgrids is in Lzd)
     if (atoms%geocode == 'P') then
        call correct_grid(atoms%alat1,hx_old,KSwfn%Lzd%Glr%d%n1)
        call correct_grid(atoms%alat2,hy_old,KSwfn%Lzd%Glr%d%n2)
        call correct_grid(atoms%alat3,hz_old,KSwfn%Lzd%Glr%d%n3)
     else if (atoms%geocode == 'S') then 
        call correct_grid(atoms%alat1,hx_old,KSwfn%Lzd%Glr%d%n1)
        call correct_grid(atoms%alat3,hz_old,KSwfn%Lzd%Glr%d%n3)
     end if
     !if the history is bigger than two, create the workspace to store the wavefunction
     if (in%wfn_history > 2) then
        call old_wavefunction_set(KSwfn%oldpsis(in%wfn_history+1),&
             atoms%nat,KSwfn%orbs%norbp*KSwfn%orbs%nspinor,&
             KSwfn%Lzd,rxyz_old,KSwfn%psi)
        !to maintain the same treatment destroy wfd afterwards (to be unified soon)
        !deallocation
        call deallocate_wfd(KSwfn%Lzd%Glr%wfd,subname)
     else
        call copy_old_wavefunctions(nproc,KSwfn%orbs,&
             KSwfn%Lzd%Glr%d%n1,KSwfn%Lzd%Glr%d%n2,KSwfn%Lzd%Glr%d%n3,&
             KSwfn%Lzd%Glr%wfd,KSwfn%psi,d_old%n1,d_old%n2,d_old%n3,wfd_old,psi_old)
     end if

  else if (in%inputPsiId == INPUT_PSI_MEMORY_GAUSS) then
     !deallocate wavefunction and descriptors for placing the gaussians

     call deallocate_wfd(KSwfn%Lzd%Glr%wfd,subname)

     i_all=-product(shape(KSwfn%psi))*kind(KSwfn%psi)
     deallocate(KSwfn%psi,stat=i_stat)
     call memocc(i_stat,i_all,'psi',subname)
  else if (in%inputPsiId == INPUT_PSI_MEMORY_LINEAR) then
      call nullify_local_zone_descriptors(lzd_old)
      call copy_old_supportfunctions(tmb%orbs,tmb%lzd,tmb%psi,lzd_old,phi_old)
      ! Here I use KSwfn%orbs%norb in spite of the fact that KSwfn%orbs will only be defined later.. not very nice
      if (in%lin%scf_mode/=LINEAR_FOE) then
          call copy_old_coefficients(KSwfn%orbs%norb, tmb%orbs%norb, tmb%wfnmd%coeff, coeff_old)
      else
          nullify(coeff_old)
      end if
      call copy_old_inwhichlocreg(tmb%orbs%norb, tmb%orbs%inwhichlocreg, inwhichlocreg_old, &
           tmb%orbs%onwhichatom, onwhichatom_old)
      !!allocate(density_kernel_old(tmb%orbs%norb,tmb%orbs%norb), stat=i_stat)
      !!call memocc(i_stat, density_kernel_old, 'density_kernel_old', subname)
      !!call dcopy(tmb%orbs%norb**2, tmb%wfnmd%density_kernel, 1, density_kernel_old, 1)

      call destroy_DFT_wavefunction(tmb)
      call deallocate_local_zone_descriptors(tmb%lzd, subname)
      i_all=-product(shape(KSwfn%psi))*kind(KSwfn%psi)
      deallocate(KSwfn%psi,stat=i_stat)
      call memocc(i_stat,i_all,'psi',subname)
      call deallocate_wfd(KSwfn%Lzd%Glr%wfd,subname)

  end if

  ! Allococation of array for Pulay forces (only needed for linear version)
  if (in%inputPsiId == INPUT_PSI_LINEAR_AO .or. in%inputPsiId == INPUT_PSI_MEMORY_LINEAR &
      .or. in%inputPsiId == INPUT_PSI_DISK_LINEAR) then
      allocate(fpulay(3,atoms%nat),stat=i_stat)
      call memocc(i_stat,fpulay,'fpulay',subname)
  end if


  ! grid spacing (same in x,y and z direction)
 
  allocate(radii_cf(atoms%ntypes,3+ndebug),stat=i_stat)
  call memocc(i_stat,radii_cf,'radii_cf',subname)

  if(in%inputPsiId == INPUT_PSI_MEMORY_LINEAR) then
      call system_initialization(iproc,nproc,inputpsi,input_wf_format,in,atoms,rxyz,&
           KSwfn%orbs,tmb%orbs,KSwfn%Lzd,tmb%Lzd,denspot,nlpspd,&
           KSwfn%comms,shift,proj,radii_cf,inwhichlocreg_old,onwhichatom_old)
  else
    call system_initialization(iproc,nproc,inputpsi,input_wf_format,in,atoms,rxyz,&
         KSwfn%orbs,tmb%orbs,KSwfn%Lzd,tmb%Lzd,denspot,nlpspd,&
       KSwfn%comms,shift,proj,radii_cf)
  end if


  ! We complete here the definition of DFT_wavefunction structures.
  if (inputpsi == INPUT_PSI_LINEAR_AO .or. inputpsi == INPUT_PSI_DISK_LINEAR &
      .or. inputpsi == INPUT_PSI_MEMORY_LINEAR) then
     call init_p2p_tags(nproc)
     tag=0

     call kswfn_init_comm(tmb, tmb%lzd, in, atoms, denspot%dpbox, KSwfn%orbs%norb, iproc, nproc)

     allocate(denspot0(max(denspot%dpbox%ndimrhopot,denspot%dpbox%nrhodim)), stat=i_stat)
     call memocc(i_stat, denspot0, 'denspot0', subname)
     call create_large_tmbs(iproc, nproc, tmb, denspot, in, atoms, rxyz, .false., & 
           tmblarge)
     call init_collective_comms(iproc, nproc, tmb%orbs, tmb%lzd, tmblarge%mad, tmb%collcom)
     call init_collective_comms(iproc, nproc, tmblarge%orbs, tmblarge%lzd, tmblarge%mad, tmblarge%collcom)
     call init_collective_comms_sumro(iproc, nproc, tmb%lzd, tmb%orbs, tmblarge%mad, denspot%dpbox%nscatterarr, tmb%collcom_sr)
  else
     allocate(denspot0(1+ndebug), stat=i_stat)
     call memocc(i_stat, denspot0, 'denspot0', subname)
  end if

  optLoop%iscf = in%iscf
  optLoop%itrpmax = in%itrpmax
  optLoop%nrepmax = in%nrepmax
  optLoop%itermax = in%itermax
  optLoop%gnrm_cv = in%gnrm_cv
  optLoop%rpnrm_cv = in%rpnrm_cv
  optLoop%gnrm_startmix = in%gnrm_startmix
  optLoop%itrp = 0
  optLoop%itrep = 0
  optLoop%iter = 0
  optLoop%infocode = 0

  call system_signaling(iproc,in%signaling,in%gmainloop,&
       & KSwfn,tmb,energs,denspot,optloop,&
       & atoms%ntypes,radii_cf,in%crmult,in%frmult)

  !variables substitution for the PSolver part
  n1=KSwfn%Lzd%Glr%d%n1
  n2=KSwfn%Lzd%Glr%d%n2
  n3=KSwfn%Lzd%Glr%d%n3

  !calculate the rhocore contribution to the energy value
  if (associated(denspot%rho_C)) then
     !calculate the XC energy of rhocore, use the rhov array as a temporary variable
     !use Vxc and other quantities as local variables
     call xc_init_rho(denspot%dpbox%nrhodim,denspot%rhov,1)
     denspot%rhov=1.d-16
     call XC_potential(atoms%geocode,'D',denspot%pkernel%mpi_env%iproc,denspot%pkernel%mpi_env%nproc,&
          denspot%pkernel%mpi_env%mpi_comm,&
          denspot%dpbox%ndims(1),denspot%dpbox%ndims(2),denspot%dpbox%ndims(3),in%ixc,&
          denspot%dpbox%hgrids(1),denspot%dpbox%hgrids(2),denspot%dpbox%hgrids(3),&
          denspot%rhov,energs%excrhoc,tel,KSwfn%orbs%nspin,denspot%rho_C,denspot%V_XC,xcstr)
     if (iproc==0) write(*,*)'value for Exc[rhoc]',energs%excrhoc
  end if

  !here calculate the ionic energy and forces accordingly
  call IonicEnergyandForces(iproc,nproc,atoms,&
       denspot%dpbox%hgrids(1),denspot%dpbox%hgrids(2),denspot%dpbox%hgrids(3),in%elecfield,rxyz,&
       energs%eion,fion,in%dispersion,energs%edisp,fdisp,ewaldstr,denspot%psoffset,&
       n1,n2,n3,denspot%dpbox%ndims(1),denspot%dpbox%ndims(2),denspot%dpbox%ndims(3),&
       denspot%dpbox%i3s+denspot%dpbox%i3xcsh,denspot%dpbox%n3pi,&
       denspot%V_ext,denspot%pkernel)
  !calculate effective ionic potential, including counter ions if any.
  call createEffectiveIonicPotential(iproc,nproc,(iproc == 0),in,atoms,rxyz,shift,KSwfn%Lzd%Glr,&
       denspot%dpbox%hgrids(1),denspot%dpbox%hgrids(2),denspot%dpbox%hgrids(3),&
       denspot%dpbox,denspot%pkernel,denspot%V_ext,in%elecfield,denspot%psoffset)
  if (denspot%c_obj /= 0) then
     call denspot_emit_v_ext(denspot, iproc, nproc)
  end if


  !obtain initial wavefunctions.
  !!if (inputpsi==INPUT_PSI_MEMORY_LINEAR) then
  !!    call dcopy(tmb%orbs%norb**2, density_kernel_old, 1, tmb%wfnmd%density_kernel, 1)
  !!    i_all=-product(shape(density_kernel_old))*kind(density_kernel_old)
  !!    deallocate(density_kernel_old,stat=i_stat)
  !!    call memocc(i_stat,i_all,'gaucoeffs',subname)
  !!end if
  call input_wf(iproc,nproc,in,GPU,atoms,rxyz,&
       denspot,denspot0,nlpspd,proj,KSwfn,tmb,tmblarge,energs,inputpsi,input_wf_format,norbv,&
       lzd_old,wfd_old,phi_old,coeff_old,psi_old,d_old,hx_old,hy_old,hz_old,rxyz_old)

  if (in%nvirt > norbv) then
     nvirt = norbv
  end if

  !save the new atomic positions in the rxyz_old array
  do iat=1,atoms%nat
     rxyz_old(1,iat)=rxyz(1,iat)
     rxyz_old(2,iat)=rxyz(2,iat)
     rxyz_old(3,iat)=rxyz(3,iat)
  enddo
  !save the new grid spacing into the hgrid_old value
  hx_old=KSwfn%Lzd%hgrids(1)
  hy_old=KSwfn%Lzd%hgrids(2)
  hz_old=KSwfn%Lzd%hgrids(3)

  !end of the initialization part
  call timing(iproc,'INIT','PR')

  !start the optimization
  energs%eexctX=0.0_gp
  ! Skip the following part in the linear scaling case.
  skip_if_linear: if(inputpsi /= INPUT_PSI_LINEAR_AO .and. inputpsi /= INPUT_PSI_DISK_LINEAR &
                     .and. inputpsi /= INPUT_PSI_MEMORY_LINEAR) then
     call kswfn_optimization_loop(iproc, nproc, optLoop, &
     & in%alphamix, in%idsx, inputpsi, KSwfn, denspot, nlpspd, proj, energs, atoms, rxyz, GPU, xcstr, &
     & in)
     infocode = optLoop%infocode

     !if we are in the last_run case, validate the last_run only for the last cycle
     !do the last_run things regardless of infocode
     !nrepmax=0 is needed for the Band Structure calculations
     DoLastRunThings=(in%last_run == 1 .and. optLoop%nrepmax == 0) .or. &
          & (in%last_run == 1 .and. optLoop%itrep >= optLoop%nrepmax)
              !print the energies only if they are meaningful
     energy = energs%energy
     !Davidson is set to false first because used in deallocate_before_exiting
     DoDavidson= .false.

     ! Treat the info code from the optimization routine.
     if (infocode == 2 .or. infocode == 3) then
        call deallocate_before_exiting
        return
     end if
  else

     scpot=.true.
     call linearScaling(iproc,nproc,KSwfn,&
          tmb,tmblarge,atoms,in,&
          rxyz,fion,fdisp,denspot,denspot0,&
          nlpspd,proj,GPU,energs,scpot,energy,fpulay,infocode)

     call finalize_p2p_tags()
  
     !temporary allocation of the density
     allocate(denspot%rho_work(max(denspot%dpbox%ndimrhopot,denspot%dpbox%nrhodim)),stat=i_stat)
     call memocc(i_stat,denspot%rho_work,'rho',subname)
     call vcopy(max(denspot%dpbox%ndimrhopot,denspot%dpbox%nrhodim),&
          denspot%rhov(1),1,denspot%rho_work(1),1)

     if (infocode==2) then
        !!! Allocate this array since it will be deallcoated in deallocate_before_exiting
        !!allocate(denspot%V_ext(1,1,1,1),stat=i_stat)
        !!call memocc(i_stat,denspot%V_ext,'denspot%V_ext',subname)
        call deallocate_before_exiting()
        i_all=-product(shape(fpulay))*kind(fpulay)
        deallocate(fpulay,stat=i_stat)
        call memocc(i_stat,i_all,'fpulay',subname)
        call destroy_DFT_wavefunction(tmb)
        call deallocate_local_zone_descriptors(tmb%lzd, subname)
        i_all=-product(shape(KSwfn%psi))*kind(KSwfn%psi)
        deallocate(KSwfn%psi,stat=i_stat)
        call memocc(i_stat,i_all,'psi',subname)
        call deallocate_wfd(KSwfn%Lzd%Glr%wfd,subname)
        i_all=-product(shape(denspot%rho_work))*kind(denspot%rho_work)
        deallocate(denspot%rho_work,stat=i_stat)
        call memocc(i_stat,i_all,'denspot%rho',subname)
        i_all=-product(shape(KSwfn%orbs%eval))*kind(KSwfn%orbs%eval)
        deallocate(KSwfn%orbs%eval,stat=i_stat)
        call memocc(i_stat,i_all,'KSwfn%orbs%eval',subname)
        return
     end if

     !infocode = 0
  end if skip_if_linear


  ! allocate KSwfn%psi here instead for case of linear?!
  !if(inputpsi == INPUT_PSI_LINEAR_AO .or. inputpsi == INPUT_PSI_DISK_LINEAR .or. &
  !                   inputpsi == INPUT_PSI_LINEAR_LCAO) then
  !   allocate(KSwfn%psi(max(KSwfn%orbs%npsidim_comp,KSwfn%orbs%npsidim_orbs)+ndebug),stat=i_stat)
  !   call memocc(i_stat,KSwfn%psi,'psi',subname)
  !end if

  !last run things has to be done:
  !if it is the last run and the infocode is zero
  !if infocode is not zero but the last run has been done for nrepmax times

  DoLastRunThings= (in%last_run == 1 .and. infocode == 0) .or. DoLastRunThings

  !analyse the possibility to calculate Davidson treatment
  !(nvirt > 0 .and. in%inputPsiId == 0)
  DoDavidson= abs(in%norbv) > 0 .and. DoLastRunThings

  !project the wavefunctions on a gaussian basis and keep in memory
  if (in%gaussian_help) then
     call timing(iproc,'gauss_proj','ON') !lr408t
     if (iproc == 0) then
        write( *,'(1x,a)')&
             &   '---------------------------------------------------------- Gaussian Basis Projection'
     end if

     !extract the gaussian basis from the pseudowavefunctions
!!!     if (in%inputPsiId == 11) then
!!!        !extract the gaussian basis from the pseudowavefunctions
!!!        call gaussian_pswf_basis(21,.false.,iproc,atoms,rxyz,gbd)
!!!     else if (in%inputPsiId == 12) then
!!!        !extract the gaussian basis from the pseudopotential
!!!        call gaussian_psp_basis(atoms,rxyz,gbd)
!!!     end if

     !extract the gaussian basis from the pseudowavefunctions
     call gaussian_pswf_basis(21,.false.,iproc,in%nspin,atoms,rxyz,KSwfn%gbd,gbd_occ)

     if (associated(gbd_occ)) then
        i_all=-product(shape(gbd_occ))*kind(gbd_occ)
        deallocate(gbd_occ,stat=i_stat)
        call memocc(i_stat,i_all,'gbd_occ',subname)
        nullify(gbd_occ)
     end if


     if (.not. associated(KSwfn%gaucoeffs)) then
        allocate(KSwfn%gaucoeffs(KSwfn%gbd%ncoeff,KSwfn%orbs%nspinor*KSwfn%orbs%norbp+ndebug),stat=i_stat)
        call memocc(i_stat,KSwfn%gaucoeffs,'gaucoeffs',subname)
     end if

     allocate(thetaphi(2,KSwfn%gbd%nat+ndebug),stat=i_stat)
     call memocc(i_stat,thetaphi,'thetaphi',subname)
     thetaphi=0.0_gp

     call wavelets_to_gaussians(atoms%geocode,KSwfn%orbs%norbp,KSwfn%orbs%nspinor,&
          n1,n2,n3,KSwfn%gbd,thetaphi,&
          KSwfn%Lzd%hgrids(1),KSwfn%Lzd%hgrids(2),KSwfn%Lzd%hgrids(3),&
          KSwfn%Lzd%Glr%wfd,KSwfn%psi,KSwfn%gaucoeffs)

     i_all=-product(shape(thetaphi))*kind(thetaphi)
     deallocate(thetaphi,stat=i_stat)
     call memocc(i_stat,i_all,'thetaphi',subname)
     call timing(iproc,'gauss_proj','OF') !lr408t
  end if

  !  write all the wavefunctions into files
  if (in%output_wf_format /= WF_FORMAT_NONE .and. DoLastRunThings) then
     !add flag for writing waves in the gaussian basis form
     !if (in%gaussian_help) then
     if (in%gaussian_help .and. .not.in%inputPsiId==100 .and. .not.in%inputPsiId==101 ) then

!!!        call gaussian_orthogonality(iproc,nproc,norb,norbp,gbd,gaucoeffs)
!!!
!!!        call gaussian_orthogonality(iproc,nproc,norb,norbp,gbd,gaucoeffs)
        !write the coefficients and the basis on a file
        if (iproc ==0) write(*,*)'Writing wavefunctions in wavefunction.gau file'
        call write_gaussian_information(iproc,nproc,KSwfn%orbs,KSwfn%gbd,KSwfn%gaucoeffs,trim(in%dir_output) // 'wavefunctions.gau')

        !build dual coefficients
        call dual_gaussian_coefficients(KSwfn%orbs%norbp*KSwfn%orbs%nspinor,KSwfn%gbd,KSwfn%gaucoeffs)

        !control the accuracy of the expansion
        call check_gaussian_expansion(iproc,nproc,KSwfn%orbs,KSwfn%Lzd,KSwfn%psi,KSwfn%gbd,KSwfn%gaucoeffs)

        call deallocate_gwf(KSwfn%gbd,subname)
        i_all=-product(shape(KSwfn%gaucoeffs))*kind(KSwfn%gaucoeffs)
        deallocate(KSwfn%gaucoeffs,stat=i_stat)
        call memocc(i_stat,i_all,'gaucoeffs',subname)
        nullify(KSwfn%gbd%rxyz)

     else
        call writemywaves(iproc,trim(in%dir_output) // "wavefunction", in%output_wf_format, &
             KSwfn%orbs,n1,n2,n3,KSwfn%Lzd%hgrids(1),KSwfn%Lzd%hgrids(2),KSwfn%Lzd%hgrids(3),&
             atoms,rxyz,KSwfn%Lzd%Glr%wfd,KSwfn%psi)
     end if
  end if

  !plot the ionic potential, if required by output_denspot
  if (in%output_denspot == output_denspot_DENSPOT .and. DoLastRunThings) then
     if (iproc == 0) write(*,*) 'writing external_potential' // gridformat
     call plot_density(iproc,nproc,trim(in%dir_output)//'external_potential' // gridformat,&
          atoms,rxyz,denspot%dpbox,1,denspot%V_ext)
  end if
  if (in%output_denspot == output_denspot_DENSPOT .and. DoLastRunThings) then
     if (iproc == 0) write(*,*) 'writing local_potential' // gridformat
     call plot_density(iproc,nproc,trim(in%dir_output)//'local_potential' // gridformat,&
          atoms,rxyz,denspot%dpbox,in%nspin,denspot%rhov)
  end if

  i_all=-product(shape(denspot%V_ext))*kind(denspot%V_ext)
  deallocate(denspot%V_ext,stat=i_stat)
  call memocc(i_stat,i_all,'denspot%V_ext',subname)
  nullify(denspot%V_ext)

  !variables substitution for the PSolver part
  n1i=KSwfn%Lzd%Glr%d%n1i
  n2i=KSwfn%Lzd%Glr%d%n2i
  n3i=KSwfn%Lzd%Glr%d%n3i

  if (inputpsi /= INPUT_PSI_EMPTY) then
     !------------------------------------------------------------------------
     ! here we start the calculation of the forces
     if (iproc == 0) then
        write( *,'(1x,a)')&
             &   '----------------------------------------------------------------- Forces Calculation'
     end if


     !manipulate scatter array for avoiding the GGA shift
!!$     call dpbox_repartition(denspot%dpbox%iproc,denspot%dpbox%nproc,atoms%geocode,'D',1,denspot%dpbox)
     do jproc=0,denspot%dpbox%mpi_env%nproc-1
        !n3d=n3p
        denspot%dpbox%n3d=denspot%dpbox%n3p
        denspot%dpbox%nscatterarr(jproc,1)=denspot%dpbox%nscatterarr(jproc,2)
        !i3xcsh=0
        denspot%dpbox%nscatterarr(jproc,4)=0
        denspot%dpbox%i3s=denspot%dpbox%i3s+denspot%dpbox%i3xcsh
        denspot%dpbox%i3xcsh=0
        !the same for the density
        denspot%dpbox%ngatherarr(:,3)=denspot%dpbox%ngatherarr(:,1)
     end do
     !change communication scheme to LDA case
     !only in the case of no PSolver tasks
     if (denspot%dpbox%mpi_env%nproc < nproc) then
        denspot%rhod%icomm=0
        denspot%rhod%nrhotot=denspot%dpbox%ndims(3)
     else
        denspot%rhod%icomm=1
        denspot%rhod%nrhotot=sum(denspot%dpbox%nscatterarr(:,1))
     end if

     if(inputpsi /= INPUT_PSI_LINEAR_AO .and. inputpsi /= INPUT_PSI_DISK_LINEAR &
                     .and. inputpsi /= INPUT_PSI_MEMORY_LINEAR) then
         call density_and_hpot(denspot%dpbox,atoms%sym,KSwfn%orbs,KSwfn%Lzd,&
              denspot%pkernel,denspot%rhod,GPU,KSwfn%psi,denspot%rho_work,denspot%pot_work,hstrten)
     else
         if (denspot%dpbox%ndimpot>0) then
            allocate(denspot%pot_work(denspot%dpbox%ndimpot+ndebug),stat=i_stat)
            call memocc(i_stat,denspot%pot_work,'denspot%pot_work',subname)
         else
            allocate(denspot%pot_work(1+ndebug),stat=i_stat)
            call memocc(i_stat,denspot%pot_work,'denspot%pot_work',subname)
         end if
         ! Density already present in denspot%rho_work
         call dcopy(denspot%dpbox%ndimpot,denspot%rho_work,1,denspot%pot_work,1)
         call H_potential('D',denspot%pkernel,denspot%pot_work,denspot%pot_work,ehart_fake,&
              0.0_dp,.false.,stress_tensor=hstrten)
     end if

     !xc stress, diagonal for the moment
     if (atoms%geocode=='P') then
        if (atoms%sym%symObj >= 0) call symm_stress((iproc==0),xcstr,atoms%sym%symObj)
     end if

     ! calculate dipole moment associated to the charge density
     if (DoLastRunThings) then 
        if(inputpsi /= INPUT_PSI_LINEAR_AO .and. inputpsi /= INPUT_PSI_DISK_LINEAR &
                        .and. inputpsi /= INPUT_PSI_MEMORY_LINEAR) then
           calculate_dipole=.true.
        else
            if(in%lin%calc_dipole) then
                calculate_dipole=.true.
            else
                calculate_dipole=.false.
            end if
        end if
        if (calculate_dipole) then
            call calc_dipole(denspot%dpbox,in%nspin,atoms,rxyz,denspot%rho_work)
        end if
        !plot the density on the cube file
        !to be done either for post-processing or if a restart is to be done with mixing enabled
        if (((in%output_denspot >= output_denspot_DENSITY))) then
           if (iproc == 0) write(*,*) 'writing electronic_density' // gridformat
           
           call plot_density(iproc,nproc,trim(in%dir_output)//'electronic_density' // gridformat,&
                atoms,rxyz,denspot%dpbox,in%nspin,denspot%rho_work)
           
           if (associated(denspot%rho_C)) then
              if (iproc == 0) write(*,*) 'writing grid core_density' // gridformat
              call plot_density(iproc,nproc,trim(in%dir_output)//'core_density' // gridformat,&
                   atoms,rxyz,denspot%dpbox,1,denspot%rho_C(1,1,denspot%dpbox%i3xcsh:,1))
           end if
        end if
        !plot also the electrostatic potential
        if (in%output_denspot == output_denspot_DENSPOT) then
           if (iproc == 0) write(*,*) 'writing hartree_potential' // gridformat
           call plot_density(iproc,nproc,trim(in%dir_output)//'hartree_potential' // gridformat, &
                atoms,rxyz,denspot%dpbox,in%nspin,denspot%pot_work)
        end if
     end if

     !     !plot also the electrostatic potential
     !     if (in%output_denspot == output_denspot_DENSPOT .and. DoLastRunThings) then
     !        if (iproc == 0) write(*,*) 'writing hartree_potential' // gridformat
     !        call plot_density(iproc,nproc,trim(in%dir_output)//'hartree_potential' // gridformat, &
     !             atoms,rxyz,denspot%dpbox,1,pot)
     !     end if
     !
     call timing(iproc,'Forces        ','ON')
     !refill projectors for tails, davidson
     refill_proj=((in%rbuf > 0.0_gp) .or. DoDavidson) .and. DoLastRunThings



     ! Calculate the forces. Pass the pulay forces in the linear scaling case.
     if (in%inputPsiId == INPUT_PSI_LINEAR_AO .or. in%inputPsiId == INPUT_PSI_MEMORY_LINEAR &
         .or. in%inputPsiId == INPUT_PSI_DISK_LINEAR) then
         nsize_psi=1
         call calculate_forces(iproc,nproc,denspot%pkernel%mpi_env%nproc,KSwfn%Lzd%Glr,atoms,KSwfn%orbs,nlpspd,rxyz,&
              KSwfn%Lzd%hgrids(1),KSwfn%Lzd%hgrids(2),KSwfn%Lzd%hgrids(3),&
              proj,denspot%dpbox%i3s+denspot%dpbox%i3xcsh,denspot%dpbox%n3p,&
              in%nspin,refill_proj,denspot%dpbox%ngatherarr,denspot%rho_work,&
              denspot%pot_work,denspot%V_XC,nsize_psi,KSwfn%psi,fion,fdisp,fxyz,&
              ewaldstr,hstrten,xcstr,strten,fnoise,pressure,denspot%psoffset,1,tmb,tmblarge,fpulay)
         i_all=-product(shape(fpulay))*kind(fpulay)
         deallocate(fpulay,stat=i_stat)
         call memocc(i_stat,i_all,'denspot%rho',subname)

         call destroy_new_locregs(iproc, nproc, tmblarge)
         call deallocate_auxiliary_basis_function(subname, tmblarge%psi, tmblarge%hpsi)

         !!!! TEST ##################
         !!fxyz=0.d0
         !!tmb%psi(1:KSwfn%orbs%npsidim_orbs)=KSwfn%psi(1:KSwfn%orbs%npsidim_orbs)
         !!tmb%wfnmd%density_kernel=0.d0
         !!do i_stat=1,KSwfn%orbs%norb
         !!    tmb%wfnmd%density_kernel(i_stat,i_stat)=1.d0
         !!end do
         !!call  nonlocal_forces(iproc,tmb%lzd%glr,KSwfn%Lzd%hgrids(1),KSwfn%Lzd%hgrids(2),KSwfn%Lzd%hgrids(3),&
         !! atoms,rxyz,&
         !! KSwfn%orbs,nlpspd,proj,tmb%lzd%glr%wfd,KSwfn%psi,fxyz,refill_proj,strten)
         !!call nonlocal_forces_linear(iproc,nproc,tmb%lzd%glr,KSwfn%Lzd%hgrids(1),KSwfn%Lzd%hgrids(2),&
         !!     KSwfn%Lzd%hgrids(3),atoms,rxyz,&
         !!     tmb%orbs,nlpspd,proj,tmb%lzd,tmb%psi,tmb%wfnmd%density_kernel,fxyz,refill_proj,strten)
         !!call nonlocal_forces_linear(iproc,nproc,tmb%lzd%glr,KSwfn%Lzd%hgrids(1),KSwfn%Lzd%hgrids(2),&
         !!     KSwfn%Lzd%hgrids(3),atoms,rxyz,&
         !!     tmb%orbs,nlpspd,proj,tmblarge%lzd,tmblarge%psi,tmb%wfnmd%density_kernel,fxyz,refill_proj,strten)
         !!if (nproc > 1) then
         !!   call mpiallred(fxyz(1,1),3*atoms%nat,MPI_SUM,bigdft_mpi%mpi_comm,ierr)
         !!end if
         !!if (iproc==0) then
         !!     do iat=1,atoms%nat
         !!         write(*,'(a,3es18.8)') 'new forces',fxyz(1,iat), fxyz(2,iat), fxyz(3,iat)
         !!     end do 
         !!end if 
         !!!! #######################
     else
         nsize_psi = (KSwfn%Lzd%Glr%wfd%nvctr_c+7*KSwfn%Lzd%Glr%wfd%nvctr_f)*KSwfn%orbs%nspinor*KSwfn%orbs%norbp
         call calculate_forces(iproc,nproc,denspot%pkernel%mpi_env%nproc,KSwfn%Lzd%Glr,atoms,KSwfn%orbs,nlpspd,rxyz,&
              KSwfn%Lzd%hgrids(1),KSwfn%Lzd%hgrids(2),KSwfn%Lzd%hgrids(3),&
              proj,denspot%dpbox%i3s+denspot%dpbox%i3xcsh,denspot%dpbox%n3p,&
              in%nspin,refill_proj,denspot%dpbox%ngatherarr,denspot%rho_work,&
              denspot%pot_work,denspot%V_XC,nsize_psi,KSwfn%psi,fion,fdisp,fxyz,&
              ewaldstr,hstrten,xcstr,strten,fnoise,pressure,denspot%psoffset,0)
     end if

     i_all=-product(shape(denspot%rho_work))*kind(denspot%rho_work)
     deallocate(denspot%rho_work,stat=i_stat)
     call memocc(i_stat,i_all,'denspot%rho',subname)
     i_all=-product(shape(denspot%pot_work))*kind(denspot%pot_work)
     deallocate(denspot%pot_work,stat=i_stat)
     call memocc(i_stat,i_all,'denspot%pot_work',subname)
     nullify(denspot%rho_work,denspot%pot_work)
     call timing(iproc,'Forces        ','OF')
     !!stop
  end if

  i_all=-product(shape(fion))*kind(fion)
  deallocate(fion,stat=i_stat)
  call memocc(i_stat,i_all,'fion',subname)
  i_all=-product(shape(fdisp))*kind(fdisp)
  deallocate(fdisp,stat=i_stat)
  call memocc(i_stat,i_all,'fdisp',subname)

  !if (nvirt > 0 .and. in%inputPsiId == 0) then
  if (DoDavidson) then

     !for a band structure calculation allocate the array in which to put the eigenvalues
     if (associated(in%kptv)) then
        allocate(band_structure_eval(KSwfn%orbs%norbu+KSwfn%orbs%norbd+in%nspin*norbv,in%nkptv+ndebug),stat=i_stat)
        call memocc(i_stat,band_structure_eval,'band_structure_eval',subname)
     end if

     !calculate Davidson procedure for all the groups of k-points which are chosen
     ikpt=1
     do igroup=1,in%ngroups_kptv

        ! Set-up number of states and shifting values.
        nvirtu = norbv
        nvirtd = 0
        if (in%nspin==2) nvirtd=nvirtu
        ! Create the orbitals.
        if (associated(in%kptv)) then
           nvirtu = nvirtu + KSwfn%orbs%norbu
           nvirtd = nvirtd + KSwfn%orbs%norbd
           nvirt  = nvirtu+nvirtd

           !number of k-points for this group
           nkptv = in%nkptsv_group(igroup) !size(in%kptv, 2)

           allocate(wkptv(nkptv+ndebug),stat=i_stat)
           call memocc(i_stat,wkptv,'wkptv',subname)
           wkptv(:) = real(1.0, gp) / real(nkptv, gp)
           call orbitals_descriptors(iproc,nproc,nvirtu+nvirtd,nvirtu,nvirtd, &
                KSwfn%orbs%nspin,KSwfn%orbs%nspinor,nkptv, &
                in%kptv(:,sum(in%nkptsv_group(1:igroup - 1)) + 1:sum(in%nkptsv_group(1:igroup))), &
                wkptv,VTwfn%orbs,.false.)
           !allocate communications arrays for virtual orbitals
           call orbitals_communicators(iproc,nproc,KSwfn%Lzd%Glr,VTwfn%orbs,VTwfn%comms)  

           i_all=-product(shape(wkptv))*kind(wkptv)
           deallocate(wkptv,stat=i_stat)
           call memocc(i_stat,i_all,'wkptv',subname)

           !recreate the memory space for the projectors 
           call deallocate_proj_descr(nlpspd,subname)  
           i_all=-product(shape(proj))*kind(proj)
           deallocate(proj,stat=i_stat)
           call memocc(i_stat,i_all,'proj',subname)

           ! Calculate all projectors, or allocate array for on-the-fly calculation
           call timing(iproc,'CrtProjectors ','ON')
           call createProjectorsArrays(iproc,KSwfn%Lzd%Glr,rxyz,atoms,VTwfn%orbs,&
                radii_cf,in%frmult,in%frmult,KSwfn%Lzd%hgrids(1),KSwfn%Lzd%hgrids(2),KSwfn%Lzd%hgrids(3),nlpspd,proj) 
           call timing(iproc,'CrtProjectors ','OF') 

        else
           !the virtual orbitals should be in agreement with the traditional k-points
           call orbitals_descriptors(iproc,nproc,nvirtu+nvirtd,nvirtu,nvirtd, &
                KSwfn%orbs%nspin,KSwfn%orbs%nspinor,KSwfn%orbs%nkpts,&
                KSwfn%orbs%kpts,KSwfn%orbs%kwgts,VTwfn%orbs,.false.,basedist=KSwfn%orbs%norb_par(0:,1:))
           !allocate communications arrays for virtual orbitals
           call orbitals_communicators(iproc,nproc,KSwfn%Lzd%Glr,VTwfn%orbs,VTwfn%comms,&
                basedist=KSwfn%comms%nvctr_par(0:,1:))  

        end if

        !allocate psivirt pointer (note the orbs dimension)
        allocate(VTwfn%psi(max(VTwfn%orbs%npsidim_comp,VTwfn%orbs%npsidim_orbs)+ndebug),stat=i_stat)
        call memocc(i_stat,VTwfn%psi,'psivirt',subname)
        !to avoid problems with the bindings
        VTwfn%c_obj=0

        !define Local zone descriptors
        VTwfn%Lzd = KSwfn%Lzd
        VTwfn%orthpar=KSwfn%orthpar
        allocate(VTwfn%confdatarr(VTwfn%orbs%norbp))
        call default_confinement_data(VTwfn%confdatarr,VTwfn%orbs%norbp)


        if (in%norbv < 0) then
           call direct_minimization(iproc,nproc,in,atoms,& 
                nvirt,rxyz,denspot%rhov,nlpspd,proj, &
                denspot%pkernelseq,denspot%dpbox,GPU,KSwfn,VTwfn)
        else if (in%norbv > 0) then
           call davidson(iproc,nproc,in,atoms,& 
                KSwfn%orbs,VTwfn%orbs,in%nvirt,VTwfn%Lzd,&
                KSwfn%comms,VTwfn%comms,&
                rxyz,denspot%rhov,nlpspd,proj, &
                denspot%pkernelseq,KSwfn%psi,VTwfn%psi,denspot%dpbox,GPU)
!!$           call constrained_davidson(iproc,nproc,in,atoms,&
!!$                orbs,orbsv,in%nvirt,Lzd%Glr,comms,VTwfn%comms,&
!!$                hx,hy,hz,rxyz,denspot%rhov,nlpspd,proj, &
!!$                psi,VTwfn%psi,nscatterarr,ngatherarr,GPU)

        end if

        deallocate(VTwfn%confdatarr)

        ! Write virtual wavefunctions in ETSF format: WORKS ONLY FOR ONE KPOINT 
        if(in%output_wf_format == 3 .and. abs(in%norbv) > 0) then
           call  writemywaves(iproc,trim(in%dir_output) // "virtuals" // trim(wfformat),&
                in%output_wf_format, &
                VTwfn%orbs,n1,n2,n3,&
                KSwfn%Lzd%hgrids(1),KSwfn%Lzd%hgrids(2),KSwfn%Lzd%hgrids(3),&
                atoms,rxyz,KSwfn%Lzd%Glr%wfd,VTwfn%psi)
        end if

        ! Write virtual wavefunctions in ETSF format
        if (in%output_wf_format /= WF_FORMAT_NONE  .and. abs(in%norbv) > 0) then
           call  writemywaves(iproc,trim(in%dir_output) // "virtuals", in%output_wf_format, &
                VTwfn%orbs,n1,n2,n3,KSwfn%Lzd%hgrids(1),KSwfn%Lzd%hgrids(2),KSwfn%Lzd%hgrids(3),&
                atoms,rxyz,KSwfn%Lzd%Glr%wfd,VTwfn%psi)
        end if

        !start the Casida's treatment 
        if (in%tddft_approach=='TDA') then

           !does it makes sense to use GPU only for a one-shot sumrho?
           if (OCLconv) then
              call allocate_data_OCL(KSwfn%Lzd%Glr%d%n1,KSwfn%Lzd%Glr%d%n2,KSwfn%Lzd%Glr%d%n3,&
                   atoms%geocode,&
                   in%nspin,KSwfn%Lzd%Glr%wfd,KSwfn%orbs,GPU)
           end if

           !this could have been calculated before
           ! Potential from electronic charge density
           !WARNING: this is good just because the TDDFT is done with LDA
           call sumrho(denspot%dpbox,KSwfn%orbs,KSwfn%Lzd,&
                GPU,atoms%sym,denspot%rhod,KSwfn%psi,denspot%rho_psi)
           call communicate_density(denspot%dpbox,KSwfn%orbs%nspin,&
                denspot%rhod,denspot%rho_psi,denspot%rhov,.false.)
           call denspot_set_rhov_status(denspot, ELECTRONIC_DENSITY, -1,iproc,nproc)

           if (OCLconv) then
              call free_gpu_OCL(GPU,KSwfn%orbs,in%nspin)
           end if

           !Allocate second Exc derivative
           if (denspot%dpbox%n3p >0) then
              allocate(denspot%f_XC(n1i,n2i,denspot%dpbox%n3p,in%nspin+1+ndebug),stat=i_stat)
              call memocc(i_stat,denspot%f_XC,'f_XC',subname)
           else
              allocate(denspot%f_XC(1,1,1,in%nspin+1+ndebug),stat=i_stat)
              call memocc(i_stat,denspot%f_XC,'denspot%f_XC',subname)
           end if

           call XC_potential(atoms%geocode,'D',iproc,nproc,bigdft_mpi%mpi_comm,&
                KSwfn%Lzd%Glr%d%n1i,KSwfn%Lzd%Glr%d%n2i,KSwfn%Lzd%Glr%d%n3i,in%ixc,&
                denspot%dpbox%hgrids(1),denspot%dpbox%hgrids(2),denspot%dpbox%hgrids(3),&
                denspot%rhov,energs%exc,energs%evxc,in%nspin,denspot%rho_C,denspot%V_XC,xcstr,denspot%f_XC)
           call denspot_set_rhov_status(denspot, CHARGE_DENSITY, -1,iproc,nproc)

           !select the active space if needed

           call tddft_casida(iproc,nproc,atoms,rxyz,&
                denspot%dpbox%hgrids(1),denspot%dpbox%hgrids(2),denspot%dpbox%hgrids(3),&
                denspot%dpbox%n3p,denspot%dpbox%ngatherarr(0,1),&
                KSwfn%Lzd%Glr,KSwfn%orbs,VTwfn%orbs,denspot%dpbox%i3s+denspot%dpbox%i3xcsh,&
                denspot%f_XC,denspot%pkernelseq,KSwfn%psi,VTwfn%psi)

           i_all=-product(shape(denspot%f_XC))*kind(denspot%f_XC)
           deallocate(denspot%f_XC,stat=i_stat)
           call memocc(i_stat,i_all,'denspot%f_XC',subname)

        end if

        call deallocate_comms(VTwfn%comms,subname)
        call deallocate_orbs(VTwfn%orbs,subname)

        !in the case of band structure calculation, copy the values of the eigenvectors
        !into a new array to write them afterwards
        if (associated(in%kptv)) then
           call dcopy(VTwfn%orbs%norb*nkptv,VTwfn%orbs%eval(1),1,band_structure_eval(1,ikpt),1)
           !increment the value of ikpt
           ikpt=ikpt+in%nkptsv_group(igroup)
        end if

        i_all=-product(shape(VTwfn%orbs%eval))*kind(VTwfn%orbs%eval)
        deallocate(VTwfn%orbs%eval,stat=i_stat)
        call memocc(i_stat,i_all,'eval',subname)

        !if the local analysis has to be performed the deallocation should not be done
        i_all=-product(shape(VTwfn%psi))*kind(VTwfn%psi)
        deallocate(VTwfn%psi,stat=i_stat)
        call memocc(i_stat,i_all,'VTwfn%psi',subname)

     end do

     if (associated(in%kptv)) then
        !dump the band structure eigenvalue on a file and deallocate it
        if (iproc == 0) then
           open(unit=11,file='band_structure.dat',status='unknown')
           do ikpt=1,in%nkptv
              write(11,'(i5,3(f12.6),10000(1pe12.4))')ikpt,&
                   (in%kptv(i,ikpt),i=1,3),(band_structure_eval(i,ikpt),i=1,VTwfn%orbs%norb)
           end do
           !tentative gnuplot string for the band structure file
           write(11,'(a,9999(a,i6,a))')&
                "#plot 'band_structure.dat' u 1:5 w l t ''",&
                (",'' u 1:",5+i-1," w l t ''" ,i=2,VTwfn%orbs%norb)
           close(unit=11)
        end if
        i_all=-product(shape(band_structure_eval))*kind(band_structure_eval)
        deallocate(band_structure_eval,stat=i_stat)
        call memocc(i_stat,i_all,'band_structure_eval',subname)
     end if

  end if


  !perform here the mulliken charge and density of states
  !localise them on the basis of gatom of a number of atoms
  !if (in%gaussian_help .and. DoLastRunThings) then
  if (in%gaussian_help .and. DoLastRunThings .and.&
&    (.not.inputpsi==INPUT_PSI_LINEAR_AO .and. .not.inputpsi==INPUT_PSI_DISK_LINEAR &
      .and. .not. inputpsi==INPUT_PSI_MEMORY_LINEAR)) then
     !here one must check if psivirt should have been kept allocated
     if (.not. DoDavidson) then
        VTwfn%orbs%norb=0
        VTwfn%orbs%norbp=0
     end if
     call local_analysis(iproc,nproc,KSwfn%Lzd%hgrids(1),KSwfn%Lzd%hgrids(2),KSwfn%Lzd%hgrids(3),&
          atoms,rxyz,KSwfn%Lzd%Glr,KSwfn%orbs,VTwfn%orbs,KSwfn%psi,VTwfn%psi)
  else if (DoLastRunThings .and. optLoop%itrpmax /= 1 .and. verbose >= 2) then
     ! Do a full DOS calculation.
     if (iproc == 0) call global_analysis(KSwfn%orbs, in%Tel,in%occopt)
  end if

!!$  i_all=-product(shape(denspot%pkernel))*kind(denspot%pkernel)
!!$  deallocate(denspot%pkernel,stat=i_stat)
!!$  call memocc(i_stat,i_all,'kernel',subname)

  if (((in%exctxpar == 'OP2P' .and. xc_exctXfac() /= 0.0_gp) &
       .or. in%SIC%alpha /= 0.0_gp) .and. nproc >1) then
     
     call pkernel_free(denspot%pkernelseq,subname)
!!$     i_all=-product(shape(denspot%pkernelseq))*kind(denspot%pkernelseq)
!!$     deallocate(denspot%pkernelseq,stat=i_stat)
!!$     call memocc(i_stat,i_all,'kernelseq',subname)
  else if (nproc == 1 .and. (in%exctxpar == 'OP2P' .or. in%SIC%alpha /= 0.0_gp)) then
     nullify(denspot%pkernelseq%kernel)
  end if
  call pkernel_free(denspot%pkernel,subname)


  !------------------------------------------------------------------------
  if ((in%rbuf > 0.0_gp) .and. atoms%geocode == 'F' .and. DoLastRunThings ) then
     if (in%SIC%alpha /= 0.0_gp) then
        if (iproc==0)write(*,*)&
             &   'ERROR: Tail correction not admitted with SIC corrections for the moment'
        stop
     end if
     call timing(iproc,'Tail          ','ON')
     !    Calculate energy correction due to finite size effects
     !    ---reformat potential
     allocate(denspot%pot_work(n1i*n2i*n3i*in%nspin+ndebug),stat=i_stat)
     call memocc(i_stat,denspot%pot_work,'denspot%pot_work',subname)

     if (nproc > 1) then
        call MPI_ALLGATHERV(denspot%rhov,n1i*n2i*denspot%dpbox%n3p,&
             mpidtypd,denspot%pot_work(1),denspot%dpbox%ngatherarr(0,1),denspot%dpbox%ngatherarr(0,2), & 
             mpidtypd,denspot%dpbox%mpi_env%mpi_comm,ierr)
        !print '(a,2f12.6)','RHOup',sum(abs(rhopot(:,:,:,1))),sum(abs(pot(:,:,:,1)))
        if(in%nspin==2) then
           !print '(a,2f12.6)','RHOdw',sum(abs(rhopot(:,:,:,2))),sum(abs(pot(:,:,:,2)))
           call MPI_ALLGATHERV(denspot%rhov(1+n1i*n2i*denspot%dpbox%n3p),n1i*n2i*denspot%dpbox%n3p,&
                mpidtypd,denspot%pot_work(1+n1i*n2i*n3i),&
                denspot%dpbox%ngatherarr(0,1),denspot%dpbox%ngatherarr(0,2), & 
                mpidtypd,denspot%dpbox%mpi_env%mpi_comm,ierr)
        end if
     else
        call dcopy(n1i*n2i*n3i*in%nspin,denspot%rhov,1,denspot%pot_work,1)
     end if

     call dpbox_free(denspot%dpbox, subname)

     i_all=-product(shape(denspot%rhov))*kind(denspot%rhov)
     deallocate(denspot%rhov,stat=i_stat)
     call memocc(i_stat,i_all,'denspot%rhov',subname)

     i_all=-product(shape(denspot%V_XC))*kind(denspot%V_XC)
     deallocate(denspot%V_XC,stat=i_stat)
     call memocc(i_stat,i_all,'denspot%V_XC',subname)

     !pass hx instead of hgrid since we are only in free BC
     call CalculateTailCorrection(iproc,nproc,atoms,in%rbuf,KSwfn%orbs,&
          KSwfn%Lzd%Glr,nlpspd,in%ncongt,denspot%pot_work,KSwfn%Lzd%hgrids(1),&
          rxyz,radii_cf,in%crmult,in%frmult,in%nspin,&
          proj,KSwfn%psi,(in%output_denspot /= 0),energs%ekin,energs%epot,energs%eproj)

     i_all=-product(shape(denspot%pot_work))*kind(denspot%pot_work)
     deallocate(denspot%pot_work,stat=i_stat)
     call memocc(i_stat,i_all,'denspot%pot_work',subname)

     energs%ebs=energs%ekin+energs%epot+energs%eproj
     energy=energs%ebs-energs%eh+energs%exc-energs%evxc-energs%evsic+energs%eion+energs%edisp-energs%eTS+energs%ePV

     if (iproc == 0) then
        write( *,'(1x,a,3(1x,1pe18.11))')&
             &   '  Corrected ekin,epot,eproj',energs%ekin,energs%epot,energs%eproj
        write( *,'(1x,a,1x,1pe24.17)')&
             &   'Total energy with tail correction',energy
     endif

     call timing(iproc,'Tail          ','OF')
  else
     !    No tail calculation
     if (nproc > 1) call MPI_BARRIER(bigdft_mpi%mpi_comm,ierr)
     i_all=-product(shape(denspot%rhov))*kind(denspot%rhov)
     deallocate(denspot%rhov,stat=i_stat)
     call memocc(i_stat,i_all,'denspot%rhov',subname)
     i_all=-product(shape(denspot%V_XC))*kind(denspot%V_XC)
     deallocate(denspot%V_XC,stat=i_stat)
     call memocc(i_stat,i_all,'denspot%V_XC',subname)
     call dpbox_free(denspot%dpbox, subname)
  endif
  ! --- End if of tail calculation

  !?!   !Finally, we add the entropic contribution to the energy from non-integer occnums
  !?!   if(orbs%eTS>0_gp) then 
  !?!      energy=energy - orbs%eTS 
  !?! 
  !?!      if (iproc == 0) then
  !?!         write( *,'(1x,a,1(1x,1pe18.11))')&
  !?!              '  Entropic correction due to electronic tempertature',orbs%eTS
  !?!         write( *,'(1x,a,1x,1pe24.17)')&
  !?!              'Free energy (= total energy - T*S)  ',energy
  !?!      endif
  !?!    endif

  call deallocate_before_exiting

contains

  !> Routine which deallocate the pointers and the arrays before exiting 
  subroutine deallocate_before_exiting


    !when this condition is verified we are in the middle of the SCF cycle
    if (infocode /=0 .and. infocode /=1 .and. inputpsi /= INPUT_PSI_EMPTY) then
       i_all=-product(shape(denspot%V_ext))*kind(denspot%V_ext)
       deallocate(denspot%V_ext,stat=i_stat)
       call memocc(i_stat,i_all,'denspot%V_ext',subname)

       if (((in%exctxpar == 'OP2P' .and. xc_exctXfac() /= 0.0_gp) &
            .or. in%SIC%alpha /= 0.0_gp) .and. nproc >1) then
          call pkernel_free(denspot%pkernelseq,subname)
       else if (nproc == 1 .and. (in%exctxpar == 'OP2P' .or. in%SIC%alpha /= 0.0_gp)) then
          nullify(denspot%pkernelseq%kernel)
       end if
       call pkernel_free(denspot%pkernel,subname)
!!$       i_all=-product(shape(denspot%pkernel))*kind(denspot%pkernel)
!!$       deallocate(denspot%pkernel,stat=i_stat)
!!$       call memocc(i_stat,i_all,'kernel',subname)

       ! calc_tail false
       i_all=-product(shape(denspot%rhov))*kind(denspot%rhov)
       deallocate(denspot%rhov,stat=i_stat)
       call memocc(i_stat,i_all,'denspot%rhov',subname)
       i_all=-product(shape(denspot%V_XC))*kind(denspot%V_XC)
       deallocate(denspot%V_XC,stat=i_stat)
       call memocc(i_stat,i_all,'denspot%V_XC',subname)

       call dpbox_free(denspot%dpbox, subname)

       i_all=-product(shape(fion))*kind(fion)
       deallocate(fion,stat=i_stat)
       call memocc(i_stat,i_all,'fion',subname)
       i_all=-product(shape(fdisp))*kind(fdisp)
       deallocate(fdisp,stat=i_stat)
       call memocc(i_stat,i_all,'fdisp',subname)
    end if

    !free GPU if it is the case
    if (GPUconv .and. .not.(DoDavidson)) then
       call free_gpu(GPU,KSwfn%orbs%norbp)
    else if (OCLconv .and. .not.(DoDavidson)) then
       call free_gpu_OCL(GPU,KSwfn%orbs,in%nspin)
    end if

    ! Free all remaining parts of denspot
    call deallocate_rho_descriptors(denspot%rhod,subname)
    if(associated(denspot%rho_C)) then
       i_all=-product(shape(denspot%rho_C))*kind(denspot%rho_C)
       deallocate(denspot%rho_C,stat=i_stat)
       call memocc(i_stat,i_all,'denspot%rho_C',subname)
    end if
    i_all=-product(shape(denspot0))*kind(denspot0)
    deallocate(denspot0, stat=i_stat)
    call memocc(i_stat, i_all, 'denspot0', subname)

    ! Free all remaining parts of KSwfn
    call deallocate_bounds(KSwfn%Lzd%Glr%geocode,KSwfn%Lzd%Glr%hybrid_on,&
         KSwfn%Lzd%Glr%bounds,subname)
    call deallocate_Lzd_except_Glr(KSwfn%Lzd, subname)
!    i_all=-product(shape(KSwfn%Lzd%Glr%projflg))*kind(KSwfn%Lzd%Glr%projflg)
!    deallocate(KSwfn%Lzd%Glr%projflg,stat=i_stat)
!    call memocc(i_stat,i_all,'Glr%projflg',subname)
    call deallocate_comms(KSwfn%comms,subname)
    call deallocate_orbs(KSwfn%orbs,subname)
    if (inputpsi /= INPUT_PSI_LINEAR_AO .and. inputpsi /= INPUT_PSI_DISK_LINEAR &
        .and. inputpsi /= INPUT_PSI_MEMORY_LINEAR) then
       deallocate(KSwfn%confdatarr)
    else
       deallocate(tmb%confdatarr)
    end if

    ! Free radii_cf
    i_all=-product(shape(radii_cf))*kind(radii_cf)
    deallocate(radii_cf,stat=i_stat)
    call memocc(i_stat,i_all,'radii_cf',subname)

    ! Free projectors.
    call deallocate_proj_descr(nlpspd,subname)
    i_all=-product(shape(proj))*kind(proj)
    deallocate(proj,stat=i_stat)
    call memocc(i_stat,i_all,'proj',subname)

    !end of wavefunction minimisation
    call timing(iproc,'LAST','PR')
    call timing(iproc,'              ','RE')
    call cpu_time(tcpu1)
    call system_clock(ncount1,ncount_rate,ncount_max)
    tel=dble(ncount1-ncount0)/dble(ncount_rate)
    if (iproc == 0) then
       call yaml_open_map('Timings for root process')
       call yaml_map('CPU time (s)',tcpu1-tcpu0,fmt='(f12.2)')
       call yaml_map('Elapsed time (s)',tel,fmt='(f12.2)')
       call yaml_close_map()
    end if
!       &
!         &   write( *,'(1x,a,1x,i4,2(1x,f12.2))') 'CPU time/ELAPSED time for root process ', iproc,tel,tcpu1-tcpu0

    ! Stop signals
    if (in%signaling .and. iproc == 0) then
       call bigdft_signals_rm_denspot(in%gmainloop)
       call bigdft_signals_rm_energs(in%gmainloop)
       call bigdft_signals_rm_wf(in%gmainloop)
       call bigdft_signals_rm_optloop(in%gmainloop)
       call localfields_free_wrapper(denspot%c_obj)
       call energs_free_wrapper(energs%c_obj)
       call optloop_free_wrapper(optLoop%c_obj)
       call wf_free_wrapper(KSwfn%c_obj)
       call wf_free_wrapper(tmb%c_obj)
    end if

!!$    if(inputpsi ==  INPUT_PSI_LINEAR) then
!!$        i_all=-product(shape(atoms%rloc))*kind(atoms%rloc)
!!$        deallocate(atoms%rloc,stat=i_stat)
!!$        call memocc(i_stat,i_all,'atoms%rloc',subname)
!!$    end if

    !release the yaml document
    call yaml_release_document()

  END SUBROUTINE deallocate_before_exiting

END SUBROUTINE cluster


!> Kohn-Sham wavefunction optimization loop
subroutine kswfn_optimization_loop(iproc, nproc, opt, &
     & alphamix, idsx, inputpsi, KSwfn, denspot, nlpspd, proj, energs, atoms, rxyz, GPU, xcstr, &
     & in)
  use module_base
  use module_types
  use module_interfaces, except_this_one => kswfn_optimization_loop
  use yaml_output
  use m_ab6_mixing
  implicit none
  real(dp), dimension(6), intent(out) :: xcstr
  integer, intent(in) :: iproc, nproc, idsx, inputpsi
  real(gp), intent(in) :: alphamix
  type(DFT_optimization_loop), intent(inout) :: opt
  type(DFT_wavefunction), intent(inout) :: KSwfn
  type(DFT_local_fields), intent(inout) :: denspot
  type(energy_terms), intent(inout) :: energs
  type(atoms_data), intent(in) :: atoms
  type(GPU_pointers), intent(inout) :: GPU
  type(nonlocal_psp_descriptors), intent(inout) :: nlpspd
  real(kind=8), dimension(:), pointer :: proj
  real(gp), dimension(3,atoms%nat), intent(in) :: rxyz
  type(input_variables), intent(in) :: in !<todo: Remove me

  character(len = *), parameter :: subname = "kswfn_optimization_loop"
  logical :: endloop, scpot, endlooprp, lcs
  integer :: ndiis_sd_sw, idsx_actual_before, linflag, ierr,iter_for_diis
  real(gp) :: gnrm_zero
  character(len=5) :: final_out
  !temporary variables for PAPI computation
  ! real(kind=4) :: rtime, ptime,  mflops
  ! integer(kind=8) ::flpops

!  !start PAPI counting
!  if (iproc==0) call PAPIF_flops(rtime, ptime, flpops, mflops,ierr)

  ! Setup the mixing, if necessary
  call denspot_set_history(denspot,opt%iscf,in%nspin,KSwfn%Lzd%Glr%d%n1i,KSwfn%Lzd%Glr%d%n2i)

  ! allocate arrays necessary for DIIS convergence acceleration
  call allocate_diis_objects(idsx,in%alphadiis,sum(KSwfn%comms%ncntt(0:nproc-1)),&
       KSwfn%orbs%nkptsp,KSwfn%orbs%nspinor,KSwfn%diis,subname)

  !number of switching betweed DIIS and SD during self-consistent loop
  ndiis_sd_sw=0
  !previous value of idsx_actual to control if switching has appeared
  idsx_actual_before=KSwfn%diis%idsx

  gnrm_zero=0.0d0
  opt%gnrm=1.d10
  opt%rpnrm=1.d10
  endlooprp=.false.
  energs%e_prev=0.0_gp

  !normal opt%infocode, if everything go through smoothly we should keep this
  opt%infocode=0
  !yaml output
  if (iproc==0) then
     call yaml_open_sequence('Ground State Optimization')
  end if
  opt%itrp=1
  rhopot_loop: do
     if (opt%itrp > opt%itrpmax) exit
     !yaml output 
     if (iproc==0) then
        call yaml_sequence(advance='no')
        call yaml_open_sequence("Hamiltonian Optimization",label=&
             'itrp'//trim(adjustl(yaml_toa(opt%itrp,fmt='(i3.3)'))))

     end if
     !set the opt%infocode to the value it would have in the case of no convergence
     opt%infocode=1
     opt%itrep=1
     iter_for_diis=0 !initialize it here for keeping the history also after a subspace diagonalization
     subd_loop: do
        if (opt%itrep > opt%nrepmax) exit subd_loop
        !yaml output 
        if (iproc==0) then
           call yaml_sequence(advance='no')
           call yaml_open_map("Subspace Optimization",label=&
                'itrep'//trim(adjustl(yaml_toa(opt%itrp,fmt='(i3.3)')))//'-'//&
                trim(adjustl(yaml_toa(opt%itrep,fmt='(i2.2)'))))
        end if

        !yaml output
        if (iproc==0) then
           call yaml_open_sequence("Wavefunctions Iterations")
        end if
        opt%iter=1
        iter_for_diis=0
        wfn_loop: do
           if (opt%iter > opt%itermax) exit wfn_loop

           !control whether the minimisation iterations should end after the hamiltionian application
           endloop= opt%gnrm <= opt%gnrm_cv .or. opt%iter == opt%itermax

           if (iproc == 0) then 
              !yaml output
              !print *,'test',endloop,opt%nrepmax,opt%itrep,opt%itrpmax,endlooprp,&
              !     (((endloop .and. opt%nrepmax==1) .or. (endloop .and. opt%itrep == opt%nrepmax))&
              !     .and. opt%itrpmax==1) .or.&
              !     (endloop .and. opt%itrpmax >1 .and. endlooprp) 
              !if ( (((endloop .and. opt%nrepmax==1) .or. (endloop .and. opt%itrep == opt%nrepmax))&
              if (endloop .and. (opt%itrpmax==1 .or. opt%itrpmax >1 .and. endlooprp)) then
                 !print *,'test',endloop,opt%nrepmax,opt%itrep,opt%itrpmax
                 call yaml_sequence(label='FINAL'//trim(adjustl(yaml_toa(opt%itrep,fmt='(i3.3)'))),advance='no')
              else if (endloop .and. opt%itrep == opt%nrepmax) then
                 call yaml_sequence(label='final'//trim(adjustl(yaml_toa(opt%itrp,fmt='(i4.4)'))),&
                      advance='no')
              else
                 call yaml_sequence(advance='no')
              end if
              call yaml_open_map(flow=.true.)
              if (verbose > 0) &
                   call yaml_comment('iter:'//yaml_toa(opt%iter,fmt='(i6)'),hfill='-')
           endif

           !control how many times the DIIS has switched into SD
           if (KSwfn%diis%idsx /= idsx_actual_before) ndiis_sd_sw=ndiis_sd_sw+1

           !let SD runs if the DIIS did not work the second time
           if (ndiis_sd_sw > 1) then
              KSwfn%diis%switchSD=.false.
           end if

           !stop the partial timing counter if necessary
           if (endloop .and. opt%itrpmax==1) call timing(iproc,'WFN_OPT','PR')
           !logical flag for the self-consistent potential
           scpot=(opt%iscf > SCF_KIND_DIRECT_MINIMIZATION .and. opt%iter==1 .and. opt%itrep==1) .or. & !mixing to be done
                (opt%iscf <= SCF_KIND_DIRECT_MINIMIZATION)!direct minimisation
           !allocate the potential in the full box
           !temporary, should change the use of flag in full_local_potential2
           linflag = 1                                 
           if(in%linear == INPUT_IG_OFF) linflag = 0
           if(in%linear == INPUT_IG_TMO) linflag = 2
           call psitohpsi(iproc,nproc,atoms,scpot,denspot,opt%itrp,opt%iter,opt%iscf,alphamix,in%ixc,&
                nlpspd,proj,rxyz,linflag,in%unblock_comms,GPU,KSwfn,energs,opt%rpnrm,xcstr)

           endlooprp= (opt%itrp > 1 .and. opt%rpnrm <= opt%rpnrm_cv) .or. opt%itrp == opt%itrpmax

           call total_energies(energs, opt%iter, iproc)

           !check for convergence or whether max. numb. of iterations exceeded
           if (endloop) then
              if (opt%gnrm < opt%gnrm_cv) opt%infocode=0
              exit wfn_loop 
           endif

           !evaluate the functional of the wavefunctions and put it into the diis structure
           !the energy values is printed out in this routine
           call calculate_energy_and_gradient(opt%iter,iproc,nproc,GPU,in%ncong,opt%iscf,&
                energs,KSwfn,opt%gnrm,gnrm_zero)

           !control the previous value of idsx_actual
           idsx_actual_before=KSwfn%diis%idsx
           iter_for_diis=iter_for_diis+1
           call hpsitopsi(iproc,nproc,iter_for_diis,idsx,KSwfn)

           if (inputpsi == INPUT_PSI_LCAO) then
              if ((opt%gnrm > 4.d0 .and. KSwfn%orbs%norbu /= KSwfn%orbs%norbd) .or. &
                   &   (KSwfn%orbs%norbu == KSwfn%orbs%norbd .and. opt%gnrm > 10.d0)) then
                 !if (iproc == 0) then
                    !call yaml_warning('The norm of the residue is too large also with input wavefunctions.')
                    !write( *,'(1x,a)')&
                    !     &   'ERROR: the norm of the residue is too large also with input wavefunctions.'
                 !end if
                 opt%infocode=3
              end if
           else if (inputpsi == INPUT_PSI_MEMORY_WVL) then
              if (opt%gnrm > 1.d0) then
                 !if (iproc == 0) then
                    !call yaml_warning('The norm of the residue is too large, need to recalculate input wavefunctions')
                    !write( *,'(1x,a)')&
                    !     &   'The norm of the residue is too large, need to recalculate input wavefunctions'
                 !end if
                 opt%infocode=2
              end if
           end if
           !flush all writings on standart output
           if (iproc==0) then
              !yaml output
              call yaml_close_map() !iteration
              call bigdft_utils_flush(unit=6)
           end if
           ! Emergency exit case
           if (opt%infocode == 2 .or. opt%infocode == 3) then
              if (nproc > 1) call MPI_BARRIER(bigdft_mpi%mpi_comm,ierr)
              !call kswfn_free_scf_data(KSwfn, (nproc > 1))
              !if (opt%iscf /= SCF_KIND_DIRECT_MINIMIZATION) then
              !   call ab6_mixing_deallocate(denspot%mix)
              !   deallocate(denspot%mix)
              !end if
              !>todo: change this return into a clean out of the routine, so the YAML is clean.
              if (iproc==0) then
                 !call yaml_close_map()
                 call yaml_close_sequence() !wfn iterations
                 call yaml_close_map()
                 call yaml_close_sequence() !itrep
                 if (opt%infocode==2) then
                    call yaml_warning('The norm of the residue is too large, need to recalculate input wavefunctions')
                 else if (opt%infocode ==3) then
                    call yaml_warning('The norm of the residue is too large also with input wavefunctions.')
                 end if
              end if

              exit rhopot_loop
              !return
           end if

           if (opt%c_obj /= 0) then
              call optloop_emit_iter(opt, OPTLOOP_WAVEFUNCTIONS, energs, iproc, nproc)
           end if

           opt%iter = opt%iter + 1
        end do wfn_loop


        if (opt%c_obj /= 0) then
           call optloop_emit_done(opt, OPTLOOP_WAVEFUNCTIONS, energs, iproc, nproc)
        end if

        if (iproc == 0) then 
           !if (verbose > 1) write( *,'(1x,a,i0,a)')'done. ',opt%iter,' minimization iterations required'
           !write( *,'(1x,a)') &
           !     &   '--------------------------------------------------- End of Wavefunction Optimisation'
           if ((opt%itrpmax >1 .and. endlooprp) .or. opt%itrpmax == 1) then
              write(final_out, "(A5)") "FINAL"
           else
              write(final_out, "(A5)") "final"
           end if
           call write_energies(opt%iter,0,energs,opt%gnrm,gnrm_zero,final_out)
           call yaml_close_map()

           if (opt%itrpmax >1) then
              if ( KSwfn%diis%energy > KSwfn%diis%energy_min) write( *,'(1x,a,2(1pe9.2))')&
                   'WARNING: Found an energy value lower than the ' // final_out // &
                   ' energy, delta:',KSwfn%diis%energy-KSwfn%diis%energy_min
           else
              !write this warning only if the system is closed shell
              call check_closed_shell(KSwfn%orbs,lcs)
              if (lcs) then
                 if ( energs%eKS > KSwfn%diis%energy_min) write( *,'(1x,a,2(1pe9.2))')&
                      'WARNING: Found an energy value lower than the FINAL energy, delta:',&
                      energs%eKS-KSwfn%diis%energy_min
              end if
           end if
        end if

        if (opt%iter == opt%itermax .and. iproc == 0 .and. opt%infocode/=0) &
             &   write( *,'(1x,a)')'No convergence within the allowed number of minimization steps'
        if (iproc==0) then
           call yaml_close_sequence() !wfn iterations
        end if
        call last_orthon(iproc,nproc,opt%iter,KSwfn,energs%evsum,.true.) !never deallocate psit and hpsi

        !exit if the opt%infocode is correct
        if (opt%infocode /= 0) then
           if(iproc==0) then
              write(*,*)&
                   &   ' WARNING: Wavefunctions not converged after cycle',opt%itrep
              if (opt%itrep < opt%nrepmax) write(*,*)' restart after diagonalisation'
           end if
           opt%gnrm=1.d10

           if (opt%itrpmax == 1 .and. in%norbsempty > 0) then
              !recalculate orbitals occupation numbers
              call evaltoocc(iproc,nproc,.false.,in%Tel,KSwfn%orbs,in%occopt)
              
              !opt%gnrm =1.d10
              KSwfn%diis%energy_min=1.d10
              !KSwfn%diis%alpha=2.d0
              KSwfn%diis%alpha=in%alphadiis
           end if
        end if

        if (opt%itrpmax ==1) then 
           call eigensystem_info(iproc,nproc,opt%gnrm,&
             KSwfn%Lzd%Glr%wfd%nvctr_c+7*KSwfn%Lzd%Glr%wfd%nvctr_f,&
             KSwfn%orbs,KSwfn%psi)
           if (opt%infocode /=0) then
              opt%gnrm =1.d10
           end if
        end if

        if (iproc==0) then
           call yaml_close_map()
        end if

        if (opt%infocode ==0) exit subd_loop

        if (opt%c_obj /= 0) then
           call optloop_emit_iter(opt, OPTLOOP_SUBSPACE, energs, iproc, nproc)
        end if
        
        opt%itrep = opt%itrep + 1
     end do subd_loop
     if (opt%c_obj /= 0) then
        call optloop_emit_done(opt, OPTLOOP_SUBSPACE, energs, iproc, nproc)
     end if

     if (iproc==0) then
        call yaml_close_sequence() !itrep
     end if


     if (opt%itrpmax > 1) then

        !recalculate orbitals occupation numbers 
        call evaltoocc(iproc,nproc,.false.,in%Tel,KSwfn%orbs,in%occopt)

        call eigensystem_info(iproc,nproc,opt%gnrm,&
             KSwfn%Lzd%Glr%wfd%nvctr_c+7*KSwfn%Lzd%Glr%wfd%nvctr_f,&
             KSwfn%orbs,KSwfn%psi)

        !stop the partial timing counter if necessary
        if (endlooprp) then
           call timing(iproc,'WFN_OPT','PR')
           exit rhopot_loop
        end if

        opt%gnrm =1.d10
        KSwfn%diis%energy_min=1.d10
        KSwfn%diis%alpha=in%alphadiis
     end if

     if (iproc == 0) then
        !yaml output
        !summarize the key elements in the opt%itrp element
        if (opt%itrp >1) then
           call yaml_map('RhoPot Delta','*rpnrm'//trim(adjustl(yaml_toa(opt%itrp,fmt='(i4.4)'))))
           call yaml_map('Energies','*final'//trim(adjustl(yaml_toa(opt%itrp,fmt='(i4.4)'))))
!!$           call yaml_comment('End RhoPot Iterations, itrp:'//&
!!$                yaml_toa(opt%itrp,fmt='(i6)'))
        end if
     end if
     if (opt%c_obj /= 0) then
        call optloop_emit_iter(opt, OPTLOOP_HAMILTONIAN, energs, iproc, nproc)
     end if

     opt%itrp = opt%itrp + 1
  end do rhopot_loop

!!$  if (iproc ==0) then
!!$     call PAPIF_flops(rtime, ptime, flpops, mflops,ierr)
!!$
!!$     write (*,90) rtime, ptime, flpops, mflops
!!$
!!$90   format('           Real time (secs) :', f15.3, &
!!$          /'            CPU time (secs) :', f15.3,&
!!$          /'Floating point instructions :', i15,&
!!$          /'                     MFLOPS :', f15.3)
!!$
!!$
!!$  end if


  if (opt%c_obj /= 0) then
     call optloop_emit_done(opt, OPTLOOP_HAMILTONIAN, energs, iproc, nproc)
  end if
  if (iproc==0) call yaml_close_sequence() !opt%itrp
  !recuperate the information coming from the last iteration (useful for post-processing of the document)
  !only if everything got OK
  if (iproc==0 .and. opt%infocode == BIGDFT_SUCCESS) &
       call yaml_map('Last Iteration','*FINAL'//trim(adjustl(yaml_toa(opt%itrep,fmt='(i3.3)'))))

  !!do i_all=1,size(rhopot)
  !!    write(10000+iproc,*) rhopot(i_all)
  !!end do
  !!do i_all=1,size(psi)
  !!    write(11000+iproc,*) psi(i_all)
  !!end do
  !!do i_all=1,size(psi)
  !!    write(12000+iproc,*) psi(i_all)
  !!end do

  !this warning can be deplaced in write_energies
  if (inputpsi /= INPUT_PSI_EMPTY) then
     energs%ebs=energs%ekin+energs%epot+energs%eproj !the potential energy contains also exctX
     !write this warning only if the system is closed shell
     call check_closed_shell(KSwfn%orbs,lcs)  
     if (abs(energs%evsum-energs%ebs) > 1.d-8 .and. iproc==0 .and. lcs) then
        call yaml_newline()
        call yaml_open_map('Energy inconsistencies')
        call yaml_map('Band Structure Energy',energs%ebs,fmt='(1pe22.14)')
        call yaml_map('Sum of Eigenvalues',energs%evsum,fmt='(1pe22.14)')
        if (energs%evsum /= 0.0_gp) call yaml_map('Relative inconsistency',(energs%ebs-energs%evsum)/energs%evsum,fmt='(1pe9.2)')
        call yaml_close_map()
        !write( *,'(1x,a,2(1x,1pe20.13))')&
        !  &   'Difference:evsum,energybs',energs%evsum,energs%ebs
     end if
  end if
  ! Clean KSwfn parts only needed in the SCF loop.
  call kswfn_free_scf_data(KSwfn, (nproc > 1))
  ! Clean denspot parts only needed in the SCF loop.
  call denspot_free_history(denspot)

END SUBROUTINE kswfn_optimization_loop<|MERGE_RESOLUTION|>--- conflicted
+++ resolved
@@ -272,14 +272,8 @@
   ! Variables for the virtual orbitals and band diagram.
   integer :: nkptv, nvirtu, nvirtd, nsize_psi
   real(gp), dimension(:), allocatable :: wkptv
-<<<<<<< HEAD
-  ! ----------------------------------
-  integer:: ilr, nit_lowaccuracy_orig
   real(gp) :: ehart_fake
   logical :: calculate_dipole
-
-=======
->>>>>>> 02154e33
 
 
   !copying the input variables for readability
