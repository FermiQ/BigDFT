--- conflicted
+++ resolved
@@ -353,13 +353,6 @@
        denspot%hgrids(1),denspot%hgrids(2),denspot%hgrids(3),&
        denspot%dpcom,denspot%pkernel,denspot%V_ext,in%elecfield,denspot%psoffset)
 
-<<<<<<< HEAD
-  !to be deplaced in wavefunction structure
-  allocate(confdatarr(orbs%norbp))
-  call default_confinement_data(confdatarr,orbs%norbp)
-
-=======
->>>>>>> 424007d3
   !obtain initial wavefunctions.
   if (in%inputPsiId /= INPUT_PSI_LINEAR) then
      call input_wf(iproc,nproc,in,GPU,atoms,rxyz,&
@@ -478,10 +471,6 @@
      if (iproc==0) then
         call yaml_indent_map('Ground State Optimization')
      end if
-<<<<<<< HEAD
-     
-=======
->>>>>>> 424007d3
      rhopot_loop: do itrp=1,in%itrpmax
         !yaml output 
         if (iproc==0) then
@@ -549,16 +538,8 @@
 
               endlooprp= (itrp > 1 .and. rpnrm <= in%rpnrm_cv) .or. itrp == in%itrpmax
 
-<<<<<<< HEAD
-           !energs%ebs=energs%ekin+energs%epot+energs%eproj !the potential energy contains also exctX
-           !energy=energs%ebs-energs%eh+energs%exc&
-           !     -energs%evxc-energs%eexctX-energs%evsic+energs%eion+energs%edisp
-           call total_energies(energs)
-           energy=energs%eKS
-=======
               call total_energies(energs)
               energy=energs%eKS
->>>>>>> 424007d3
 
               !check for convergence or whether max. numb. of iterations exceeded
               if (endloop) then
@@ -618,10 +599,6 @@
                  write(final_out, "(A5)") "final"
               end if
               call write_energies(iter,0,energs,gnrm,gnrm_zero,final_out)
-<<<<<<< HEAD
-
-=======
->>>>>>> 424007d3
               call yaml_close_flow_map()
               call yaml_close_sequence_element()
 
