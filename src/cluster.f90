!> @file 
!!   Routines to use BigDFT as a blackbox
!! @author
!!   Copyright (C) 2005-2011 BigDFT group 
!!   This file is distributed under the terms of the
!!   GNU General Public License, see ~/COPYING file
!!   or http://www.gnu.org/copyleft/gpl.txt .
!!   For the list of contributors, see ~/AUTHORS 
 

!> Routine to use BigDFT as a blackbox
subroutine call_bigdft(nproc,iproc,atoms,rxyz0,in,energy,fxyz,strten,fnoise,rst,infocode)
  use module_base
  use module_types
  use module_interfaces, except_this_one => call_bigdft
  implicit none
  integer, intent(in) :: iproc,nproc
  type(input_variables),intent(inout) :: in
  type(atoms_data), intent(inout) :: atoms
  type(restart_objects), intent(inout) :: rst
  integer, intent(inout) :: infocode
  real(gp), intent(out) :: energy,fnoise
  real(gp), dimension(3,atoms%nat), intent(in) :: rxyz0
  real(gp), dimension(6), intent(out) :: strten
  real(gp), dimension(3,atoms%nat), intent(out) :: fxyz

  !local variables
  character(len=*), parameter :: subname='call_bigdft'
  character(len=40) :: comment
  logical :: exists
  integer :: i_stat,i_all,ierr,inputPsiId_orig,iat

  !temporary interface
  interface
     subroutine cluster(nproc,iproc,atoms,rxyz,energy,fxyz,strten,fnoise,&
          KSwfn,&!psi,Lzd,gaucoeffs,gbd,orbs,
          rxyz_old,hx_old,hy_old,hz_old,in,GPU,infocode)
       use module_base
       use module_types
       implicit none
       integer, intent(in) :: nproc,iproc
       integer, intent(out) :: infocode
       real(gp), intent(inout) :: hx_old,hy_old,hz_old
       type(input_variables), intent(in) :: in
       !type(local_zone_descriptors), intent(inout) :: Lzd
       type(atoms_data), intent(inout) :: atoms
       !type(gaussian_basis), intent(inout) :: gbd
       !type(orbitals_data), intent(inout) :: orbs
       type(GPU_pointers), intent(inout) :: GPU
       type(DFT_wavefunction), intent(inout) :: KSwfn
       real(gp), intent(out) :: energy,fnoise
       real(gp), dimension(3,atoms%nat), intent(inout) :: rxyz_old
       real(gp), dimension(3,atoms%nat), target, intent(inout) :: rxyz
       real(gp), dimension(6), intent(out) :: strten
       real(gp), dimension(3,atoms%nat), intent(out) :: fxyz
     END SUBROUTINE cluster
  end interface

  !put a barrier for all the processes
  call MPI_BARRIER(MPI_COMM_WORLD,ierr)

  !fill the rxyz array with the positions
  !wrap the atoms in the periodic directions when needed
  do iat=1,atoms%nat
     if (atoms%geocode == 'P') then
        rst%rxyz_new(1,iat)=modulo(rxyz0(1,iat),atoms%alat1)
        rst%rxyz_new(2,iat)=modulo(rxyz0(2,iat),atoms%alat2)
        rst%rxyz_new(3,iat)=modulo(rxyz0(3,iat),atoms%alat3)
     else if (atoms%geocode == 'S') then
        rst%rxyz_new(1,iat)=modulo(rxyz0(1,iat),atoms%alat1)
        rst%rxyz_new(2,iat)=rxyz0(2,iat)
        rst%rxyz_new(3,iat)=modulo(rxyz0(3,iat),atoms%alat3)
     else if (atoms%geocode == 'F') then
        rst%rxyz_new(1,iat)=rxyz0(1,iat)
        rst%rxyz_new(2,iat)=rxyz0(2,iat)
        rst%rxyz_new(3,iat)=rxyz0(3,iat)
     end if
  end do

  !assign the verbosity of the output
  !the verbose variables is defined in module_base
  verbose=in%verbosity

  inputPsiId_orig=in%inputPsiId

  loop_cluster: do

     if (in%inputPsiId == 0 .and. associated(rst%KSwfn%psi)) then
        i_all=-product(shape(rst%KSwfn%psi))*kind(rst%KSwfn%psi)
        deallocate(rst%KSwfn%psi,stat=i_stat)
        call memocc(i_stat,i_all,'psi',subname)
        i_all=-product(shape(rst%KSwfn%orbs%eval))*kind(rst%KSwfn%orbs%eval)
        deallocate(rst%KSwfn%orbs%eval,stat=i_stat)
        call memocc(i_stat,i_all,'eval',subname)

        call deallocate_wfd(rst%KSwfn%Lzd%Glr%wfd,subname)
     end if
     !experimental, finite difference method for calculating forces on particular quantities
     inquire(file='input.finite_difference_forces',exist=exists)
     if (exists) then
        in%last_run=1 !do the last_run things nonetheless
        in%inputPsiId=0 !the first run always restart from IG
        !experimental_modulebase_var_onlyfion=.true. !put only ionic forces in the forces
     end if
     call cluster(nproc,iproc,atoms,rst%rxyz_new,energy,fxyz,strten,fnoise,&
          rst%KSwfn,&!psi,rst%Lzd,rst%gaucoeffs,rst%gbd,rst%orbs,&
          rst%rxyz_old,rst%hx_old,rst%hy_old,rst%hz_old,in,rst%GPU,infocode)
     if (exists) then
        call forces_via_finite_differences(iproc,nproc,atoms,in,energy,fxyz,fnoise,rst,infocode)
     end if

     if (in%inputPsiId==1 .and. infocode==2) then
        if (in%gaussian_help) then
           in%inputPsiId=11
        else
           in%inputPsiId=0
        end if
     else if ((in%inputPsiId==1 .or. in%inputPsiId==0) .and. infocode==1) then
        !in%inputPsiId=0 !better to diagonalise than to restart an input guess
        in%inputPsiId=1
        if(iproc==0) then
           write(*,*)&
                &   ' WARNING: Self-consistent cycle did not meet convergence criteria'
        end if
        exit loop_cluster
     else if (in%inputPsiId == 0 .and. infocode==3) then
        if (iproc == 0) then
           write( *,'(1x,a)')'Convergence error, cannot proceed.'
           write( *,'(1x,a)')' writing positions in file posfail.xyz then exiting'
           write(comment,'(a)')'UNCONVERGED WF '
           !call wtxyz('posfail',energy,rxyz,atoms,trim(comment))

           call write_atomic_file("posfail",energy,rst%rxyz_new,atoms,trim(comment))

        end if

        i_all=-product(shape(rst%KSwfn%psi))*kind(rst%KSwfn%psi)
        deallocate(rst%KSwfn%psi,stat=i_stat)
        call memocc(i_stat,i_all,'psi',subname)
        i_all=-product(shape(rst%KSwfn%orbs%eval))*kind(rst%KSwfn%orbs%eval)
        deallocate(rst%KSwfn%orbs%eval,stat=i_stat)
        call memocc(i_stat,i_all,'eval',subname)

        call deallocate_wfd(rst%KSwfn%Lzd%Glr%wfd,subname)

        !finalize memory counting (there are still at least positions and the forces allocated)
        call memocc(0,0,'count','stop')

        if (nproc > 1) call MPI_FINALIZE(ierr)

        stop 'unnormal end'
     else
        exit loop_cluster
     end if

  end do loop_cluster

  !preserve the previous value
  in%inputPsiId=inputPsiId_orig

  !put a barrier for all the processes
  call MPI_BARRIER(MPI_COMM_WORLD,ierr)

END SUBROUTINE call_bigdft


!>  Main routine which does self-consistent loop.
!!  Does not parse input file and no geometry optimization.
!!  Does an electronic structure calculation. 
!!  Output is the total energy and the forces 
!!
!!   @param inputPsiId 
!!           - 0 : compute input guess for Psi by subspace diagonalization of atomic orbitals
!!           - 1 : read waves from argument psi, using n1, n2, n3, hgrid and rxyz_old
!!                 as definition of the previous system.
!!           - 2 : read waves from disk
!!   @param psi, keyg, keyv and eval should be freed after use outside of the routine.
!!   @param infocode -> encloses some information about the status of the run
!!           - 0 run succesfully succeded
!!           - 1 the run ended after the allowed number of minimization steps. gnrm_cv not reached
!!               forces may be meaningless   
!!           - 2 (present only for inputPsiId=1) gnrm of the first iteration > 1 AND growing in
!!               the second iteration OR grnm 1st >2.
!!               Input wavefunctions need to be recalculated. Routine exits.
!!           - 3 (present only for inputPsiId=0) gnrm > 4. SCF error. Routine exits.
subroutine cluster(nproc,iproc,atoms,rxyz,energy,fxyz,strten,fnoise,&
     KSwfn,&!psi,Lzd,gaucoeffs,gbd,orbs,
     rxyz_old,hx_old,hy_old,hz_old,in,GPU,infocode)
  use module_base
  use module_types
  use module_interfaces
!  use Poisson_Solver
  use module_xc
!  use vdwcorrection
  use m_ab6_mixing
  use yaml_output
  implicit none
  integer, intent(in) :: nproc,iproc
  real(gp), intent(inout) :: hx_old,hy_old,hz_old
  type(input_variables), intent(in) :: in
  type(atoms_data), intent(inout) :: atoms
  type(GPU_pointers), intent(inout) :: GPU
  type(DFT_wavefunction), intent(inout) :: KSwfn
  real(gp), dimension(3,atoms%nat), intent(inout) :: rxyz_old
  real(gp), dimension(3,atoms%nat), target, intent(inout) :: rxyz
  integer, intent(out) :: infocode
  real(gp), intent(out) :: energy,fnoise
  real(gp), dimension(6), intent(out) :: strten
  real(gp), dimension(3,atoms%nat), intent(out) :: fxyz
  !local variables
  character(len=*), parameter :: subname='cluster'
  character(len=5) :: gridformat, wfformat, final_out
  character(len=500) :: errmess
  logical :: endloop,endlooprp,refill_proj !,potential_from_disk=.false.
  logical :: DoDavidson,DoLastRunThings=.false.,lcs,scpot
  integer :: icycle,potden
  integer :: nvirt,ndiis_sd_sw,norbv,idsx_actual_before
  integer :: i,npoints
  integer :: n1,n2,n3
  integer :: ncount0,ncount1,ncount_rate,ncount_max,n1i,n2i,n3i
  integer :: iat,i_all,i_stat,iter,itrp,ierr,jproc,inputpsi,igroup,ikpt,nproctiming
  real :: tcpu0,tcpu1
  real(kind=8) :: tel
  type(energy_terms) :: energs
  real(gp) :: rpnrm,gnrm,gnrm_zero,pressure
  type(grid_dimensions) :: d_old
  type(wavefunctions_descriptors) :: wfd_old
  type(nonlocal_psp_descriptors) :: nlpspd
  type(DFT_wavefunction) :: VTwfn !< Virtual wavefunction
  real(gp), dimension(3) :: shift
  real(dp), dimension(6) :: ewaldstr,hstrten,xcstr
  real(gp), dimension(:,:), allocatable :: radii_cf,thetaphi,band_structure_eval
  real(gp), dimension(:,:), pointer :: fdisp,fion
  ! Charge density/potential,ionic potential, pkernel
  type(ab6_mixing_object) :: mix
  type(DFT_local_fields) :: denspot
  !wavefunction gradients, hamiltonian on vavefunction
  !transposed  wavefunction
  ! Pointers and variables to store the last psi
  ! before reformatting if useFormattedInput is .true.
  real(wp), dimension(:), pointer :: psi_old
  ! PSP projectors 
  real(kind=8), dimension(:), pointer :: proj,gbd_occ!,rhocore
  ! Variables for the virtual orbitals and band diagram.
  integer :: nkptv, nvirtu, nvirtd, linflag
  real(gp), dimension(:), allocatable :: wkptv

  ! ----------------------------------

  !copying the input variables for readability
  !this section is of course not needed
  !note that this procedure is convenient ONLY in the case of scalar variables
  !an array would have been copied, thus occupying more memory space
  !Hence WARNING: these variables are copied, in case of an update the new value should be 
  !reassigned inside the structure

  write(gridformat, "(A)") ""
  select case (in%output_denspot_format)
  case (output_denspot_FORMAT_ETSF)
     write(gridformat, "(A)") ".etsf"
  case (output_denspot_FORMAT_CUBE)
     write(gridformat, "(A)") ".cube"
  end select
  write(wfformat, "(A)") ""
  select case (in%output_wf_format)
  case (WF_FORMAT_ETSF)
     write(wfformat, "(A)") ".etsf"
  case (WF_FORMAT_BINARY)
     write(wfformat, "(A)") ".bin"
  end select

  norbv=abs(in%norbv)
  nvirt=in%nvirt

  if (iproc == 0) then
     write( *,'(1x,a,1x,i0)') &
          &   '===================== BigDFT Wavefunction Optimization =============== inputPsiId=',&
          in%inputPsiId
     call print_dft_parameters(in,atoms)
  end if

  !Time initialization
  if (verbose > 2) then
     nproctiming=-nproc !timing in debug mode
  else
     nproctiming=nproc
  end if
  call timing(nproctiming,trim(in%dir_output)//'time.yaml','IN')
  call cpu_time(tcpu0)
  call system_clock(ncount0,ncount_rate,ncount_max)

  ! We save the variables that defined the previous psi if the restart is active
  if (in%inputPsiId == INPUT_PSI_MEMORY_WVL) then
     !regenerate grid spacings (this would not be needed if hgrids is in Lzd)
     if (atoms%geocode == 'P') then
        call correct_grid(atoms%alat1,hx_old,KSwfn%Lzd%Glr%d%n1)
        call correct_grid(atoms%alat2,hy_old,KSwfn%Lzd%Glr%d%n2)
        call correct_grid(atoms%alat3,hz_old,KSwfn%Lzd%Glr%d%n3)
     else if (atoms%geocode == 'S') then 
        call correct_grid(atoms%alat1,hx_old,KSwfn%Lzd%Glr%d%n1)
        call correct_grid(atoms%alat3,hz_old,KSwfn%Lzd%Glr%d%n3)
     end if
     call copy_old_wavefunctions(nproc,KSwfn%orbs,&
          KSwfn%Lzd%Glr%d%n1,KSwfn%Lzd%Glr%d%n2,KSwfn%Lzd%Glr%d%n3,&
          KSwfn%Lzd%Glr%wfd,KSwfn%psi,d_old%n1,d_old%n2,d_old%n3,wfd_old,psi_old)
 
  else if (in%inputPsiId == INPUT_PSI_MEMORY_GAUSS) then
     !deallocate wavefunction and descriptors for placing the gaussians

     call deallocate_wfd(KSwfn%Lzd%Glr%wfd,subname)

     i_all=-product(shape(KSwfn%psi))*kind(KSwfn%psi)
     deallocate(KSwfn%psi,stat=i_stat)
     call memocc(i_stat,i_all,'psi',subname)

  end if

  ! grid spacing (same in x,y and z direction)
 
  allocate(radii_cf(atoms%ntypes,3+ndebug),stat=i_stat)
  call memocc(i_stat,radii_cf,'radii_cf',subname)

  !here we can put KSwfn
  call system_initialization(iproc,nproc,in,atoms,rxyz,&
       KSwfn%orbs,KSwfn%Lzd,denspot,nlpspd,KSwfn%comms,shift,proj,radii_cf)

  !variables substitution for the PSolver part

  n1i=KSwfn%Lzd%Glr%d%n1i
  n2i=KSwfn%Lzd%Glr%d%n2i
  n3i=KSwfn%Lzd%Glr%d%n3i

  n1=KSwfn%Lzd%Glr%d%n1
  n2=KSwfn%Lzd%Glr%d%n2
  n3=KSwfn%Lzd%Glr%d%n3

  !here calculate the ionic energy and forces accordingly
  call IonicEnergyandForces(iproc,nproc,atoms,&
       denspot%hgrids(1),denspot%hgrids(2),denspot%hgrids(3),in%elecfield,rxyz,&
       energs%eion,fion,in%dispersion,energs%edisp,fdisp,ewaldstr,denspot%psoffset,&
       n1,n2,n3,n1i,n2i,n3i,&
       denspot%dpcom%i3s+denspot%dpcom%i3xcsh,denspot%dpcom%n3pi,&
       denspot%V_ext,denspot%pkernel)
  !calculate effective ionic potential, including counter ions if any.
  call createEffectiveIonicPotential(iproc,nproc,(iproc == 0),in,atoms,rxyz,shift,KSwfn%Lzd%Glr,&
       denspot%hgrids(1),denspot%hgrids(2),denspot%hgrids(3),&
       denspot%dpcom,denspot%pkernel,denspot%V_ext,in%elecfield,denspot%psoffset)

  !obtain initial wavefunctions.
  if (in%inputPsiId /= INPUT_PSI_LINEAR) then
     call input_wf(iproc,nproc,in,GPU,atoms,rxyz,&
          denspot,nlpspd,proj,KSwfn,inputpsi,norbv,&
          wfd_old,psi_old,d_old,hx_old,hy_old,hz_old,rxyz_old)
  else
     inputpsi = in%inputPsiId
     !call check_linear_and_create_Lzd(iproc,nproc,in,Lzd,atoms,orbs,rxyz)
     !this does not work with ndebug activated

     !!if(.not.lin%transformToGlobal) then
     !!    ! psi and psit will not be calculated, so only allocate them with size 1
     !!    orbs%npsidim=1
     !!end if
     !!allocate(psi(orbs%npsidim), stat=i_stat)
     !!call memocc(i_stat, psi, 'psi', subname)
     !!allocate(psit(orbs%npsidim), stat=i_stat)
     !!call memocc(i_stat, psit, 'psit', subname)
     scpot=.true.
     energs%eexctX=0.0_gp   !Exact exchange is not calculated right now 
     ! This is the main routine that does everything related to the linear scaling version.

     allocate(KSwfn%orbs%eval(KSwfn%orbs%norb), stat=i_stat)
     call memocc(i_stat, KSwfn%orbs%eval, 'orbs%eval', subname)
     KSwfn%orbs%eval=-.5d0
     call linearScaling(iproc,nproc,KSwfn%Lzd%Glr,&
          KSwfn%orbs,KSwfn%comms,atoms,in,KSwfn%Lzd%hgrids(1),KSwfn%Lzd%hgrids(2),KSwfn%Lzd%hgrids(3),&
          rxyz,fion,fdisp,denspot,&
          nlpspd,proj,GPU,energs%eion,energs%edisp,energs%eexctX,scpot,KSwfn%psi,KSwfn%psit,&
          energy,fxyz)

     ! debug

     !!! debug: write psi to file
     !!call writemywaves(iproc,trim(in%dir_output) // "wavefunction", in%output_wf_format, &
     !!        orbs,n1,n2,n3,hx,hy,hz,atoms,rxyz,Lzd%Glr%wfd,psi)
     !!return

     !temporary allocation of the density
     allocate(denspot%rho_work(KSwfn%Lzd%Glr%d%n1i*KSwfn%Lzd%Glr%d%n2i*&
          denspot%dpcom%n3p*KSwfn%orbs%nspin+ndebug),stat=i_stat)
     call memocc(i_stat,denspot%rho_work,'rho',subname)
     call vcopy(KSwfn%Lzd%Glr%d%n1i*KSwfn%Lzd%Glr%d%n2i*denspot%dpcom%n3p*KSwfn%orbs%nspin,&
          denspot%rhov(1),1,denspot%rho_work(1),1)

     ! denspot%rho_work => denspot%rhov

  end if

  if (in%nvirt > norbv) then
     nvirt = norbv
  end if

  !save the new atomic positions in the rxyz_old array
  do iat=1,atoms%nat
     rxyz_old(1,iat)=rxyz(1,iat)
     rxyz_old(2,iat)=rxyz(2,iat)
     rxyz_old(3,iat)=rxyz(3,iat)
  enddo
  !save the new grid spacing into the hgrid_old value
  hx_old=KSwfn%Lzd%hgrids(1)
  hy_old=KSwfn%Lzd%hgrids(2)
  hz_old=KSwfn%Lzd%hgrids(3)

  !start the optimization
  ! Skip the following part in the linear scaling case.
  skip_if_linear: if(inputpsi /= INPUT_PSI_LINEAR) then

     energy=1.d10
     gnrm=1.d10
     rpnrm=1.d10
     gnrm_zero=0.0d0
     energs%eexctX=0.0_gp

     !number of switching betweed DIIS and SD during self-consistent loop
     ndiis_sd_sw=0
     !previous value of idsx_actual to control if switching has appeared
     idsx_actual_before=KSwfn%diis%idsx

     !Davidson is set to false first because used in deallocate_before_exiting
     DoDavidson= .false.

     !allocate the rhopot_old array needed for mixing
     if (in%iscf < 10) then
        potden = AB6_MIXING_POTENTIAL
        npoints = n1i*n2i*denspot%dpcom%n3p
        if (denspot%dpcom%n3p==0) npoints=1
     else
        potden = AB6_MIXING_DENSITY
        npoints = n1i*n2i*denspot%dpcom%n3d
        if (denspot%dpcom%n3d==0) npoints=1
     end if
     if (in%iscf > SCF_KIND_DIRECT_MINIMIZATION) then
        call ab6_mixing_new(mix, modulo(in%iscf, 10), potden, &
             AB6_MIXING_REAL_SPACE, npoints, in%nspin, 0, &
             ierr, errmess, useprec = .false.)
        call ab6_mixing_eval_allocate(mix)
        !stop if the iscf is not compatible 
        if (in%iscf == 0) then
           write(*,*)'ERROR: the iscf code is not compatible with the mixing routines'
           stop
        end if
     end if
     endlooprp=.false.

     !if we are in the last_run case, validate the last_run only for the last cycle
     !nrepmax=0 is needed for the Band Structure calculations
     DoLastRunThings=(in%last_run == 1 .and. in%nrepmax == 0) !do the last_run things regardless of infocode

     !end of the initialization part
     call timing(iproc,'INIT','PR')

     !normal infocode, if everything go through smoothly we should keep this
     infocode=0
     !yaml output
     if (iproc==0) then
        call yaml_indent_map('Ground State Optimization')
     end if
     rhopot_loop: do itrp=1,in%itrpmax
        !yaml output 
        if (iproc==0) then
           call yaml_sequence_element(advance='no')
           call yaml_map("Hamiltonian Optimization",label='itrp'//adjustl(yaml_toa(itrp,fmt='(i4.4)')))
        end if
        !set the infocode to the value it would have in the case of no convergence
        infocode=1
        subd_loop : do icycle=1,in%nrepmax
           !yaml output 
           if (iproc==0) then
              call yaml_sequence_element(advance='no')
              call yaml_map("Subspace Optimization",label='itrep'//adjustl(yaml_toa(icycle,fmt='(i4.4)')))
           end if

           !if we are in the last_run case, validate the last_run only for the last cycle
           DoLastRunThings=(in%last_run == 1 .and. icycle == in%nrepmax) !do the last_run things regardless of infocode

           !yaml output
           if (iproc==0) then
              call yaml_indent_map("Wavefunctions Iterations")
           end if
           wfn_loop: do iter=1,in%itermax

              !control whether the minimisation iterations should end after the hamiltionian application
              endloop= gnrm <= in%gnrm_cv .or. iter == in%itermax

              if (iproc == 0 .and. verbose > 0) then 
                 write( *,'(1x,a,i0)') &
                      &   repeat('-',76 - int(log(real(iter))/log(10.))) // ' iter= ', iter
                 !test for yaml output

                 if (endloop) then
                    call yaml_sequence_element(label='last',advance='no')
                    !write(70,'(a,i5)')repeat(' ',yaml_indent)//'- &last { #iter: ',iter
                 else
                    call yaml_sequence_element(advance='no')
                    !write(70,'(a,i5)')repeat(' ',yaml_indent)//'- { #iter: ',iter
                 end if
                 call yaml_flow_map()
                 call yaml_flow_newline()
              endif

              !control how many times the DIIS has switched into SD
              if (KSwfn%diis%idsx /= idsx_actual_before) ndiis_sd_sw=ndiis_sd_sw+1

              !let SD runs if the DIIS did not work the second time
              if (ndiis_sd_sw > 1) then
                 KSwfn%diis%switchSD=.false.
              end if

              !stop the partial timing counter if necessary
              if (endloop .and. in%itrpmax==1) call timing(iproc,'WFN_OPT','PR')
              !logical flag for the self-consistent potential
              scpot=(in%iscf > SCF_KIND_DIRECT_MINIMIZATION .and. iter==1 .and. icycle==1) .or. & !mixing to be done
                   (in%iscf <= SCF_KIND_DIRECT_MINIMIZATION) .or. & !direct minimisation
                   (itrp==1 .and. in%itrpmax/=1 .and. gnrm > in%gnrm_startmix)  !startmix condition (hard-coded, always true by default)
              !allocate the potential in the full box
              linflag = 1                                 !temporary, should change the use of flag in full_local_potential2
              if(in%linear == 'OFF') linflag = 0
              if(in%linear == 'TMO') linflag = 2
              call psitohpsi(iproc,nproc,atoms,scpot,denspot,itrp,in%iscf,in%alphamix,mix,in%ixc,&
                   nlpspd,proj,rxyz,linflag,in%unblock_comms,GPU,KSwfn,energs,rpnrm,xcstr)

              endlooprp= (itrp > 1 .and. rpnrm <= in%rpnrm_cv) .or. itrp == in%itrpmax

              call total_energies(energs)
              energy=energs%eKS

              !check for convergence or whether max. numb. of iterations exceeded
              if (endloop) then
                 if (gnrm < in%gnrm_cv) infocode=0
                 exit wfn_loop 
              endif

              !evaluate the functional of the wavefunctions and put it into the diis structure
              !the energy values is printed out in this routine
              call calculate_energy_and_gradient(iter,iproc,nproc,GPU,in%ncong,in%iscf,&
                   energs,KSwfn,gnrm,gnrm_zero)

              !control the previous value of idsx_actual
              idsx_actual_before=KSwfn%diis%idsx

              call hpsitopsi(iproc,nproc,iter,in%idsx,KSwfn)

              if (inputpsi == INPUT_PSI_LCAO) then
                 if ((gnrm > 4.d0 .and. KSwfn%orbs%norbu /= KSwfn%orbs%norbd) .or. &
                      &   (KSwfn%orbs%norbu == KSwfn%orbs%norbd .and. gnrm > 10.d0)) then
                    if (iproc == 0) then
                       write( *,'(1x,a)')&
                            &   'ERROR: the norm of the residue is too large also with input wavefunctions.'
                    end if
                    infocode=3
                    call deallocate_before_exiting
                    return
                 end if
              else if (inputpsi == INPUT_PSI_MEMORY_WVL) then
                 if (gnrm > 1.d0) then
                    if (iproc == 0) then
                       write( *,'(1x,a)')&
                            &   'The norm of the residue is too large, need to recalculate input wavefunctions'
                    end if
                    infocode=2
                    if (nproc > 1) call MPI_BARRIER(MPI_COMM_WORLD,ierr)
                    call deallocate_before_exiting
                    return
                 end if
              end if
              !flush all writings on standart output
              if (iproc==0) then
                 !yaml output
                 call yaml_close_flow_map()
                 call yaml_close_sequence_element()
                 call bigdft_utils_flush(unit=6)
              end if
           end do wfn_loop

           if (iproc == 0) then 
              if (verbose > 1) write( *,'(1x,a,i0,a)')'done. ',iter,' minimization iterations required'
              write( *,'(1x,a)') &
                   &   '--------------------------------------------------- End of Wavefunction Optimisation'
              if ((in%itrpmax >1 .and. endlooprp) .or. in%itrpmax == 1) then
                 write(final_out, "(A5)") "FINAL"
              else
                 write(final_out, "(A5)") "final"
              end if
              call write_energies(iter,0,energs,gnrm,gnrm_zero,final_out)
              call yaml_close_flow_map()
              call yaml_close_sequence_element()

              if (in%itrpmax >1) then
                 if ( KSwfn%diis%energy > KSwfn%diis%energy_min) write( *,'(1x,a,2(1pe9.2))')&
                      'WARNING: Found an energy value lower than the ' // final_out // &
                      ' energy, delta:',KSwfn%diis%energy-KSwfn%diis%energy_min
              else
                 !write this warning only if the system is closed shell
                 call check_closed_shell(KSwfn%orbs,lcs)
                 if (lcs) then
                    if ( energy > KSwfn%diis%energy_min) write( *,'(1x,a,2(1pe9.2))')&
                         'WARNING: Found an energy value lower than the FINAL energy, delta:',&
                         energy-KSwfn%diis%energy_min
                 end if
              end if
           end if

           if (iter == in%itermax .and. iproc == 0 .and. infocode/=0) &
                &   write( *,'(1x,a)')'No convergence within the allowed number of minimization steps'
           if (iproc==0) call yaml_close_indent_map() !wfn iterations

           call last_orthon(iproc,nproc,KSwfn,energs%evsum,.true.) !never deallocate psit and hpsi

           !exit if the infocode is correct
           if (infocode == 0) then
              if (iproc==0)call yaml_close_sequence_element() !itrep
!              yaml_indent=yaml_indent-3 !end list element
              exit subd_loop
           else
              if(iproc==0) then
                 write(*,*)&
                      &   ' WARNING: Wavefunctions not converged after cycle',icycle
                 if (icycle < in%nrepmax) write(*,*)' restart after diagonalisation'
              end if
              gnrm=1.d10
           end if

           if (in%itrpmax == 1 .and. in%norbsempty > 0) then
              !recalculate orbitals occupation numbers
              call evaltoocc(iproc,nproc,.false.,in%Tel,KSwfn%orbs,in%occopt)

              gnrm =1.d10
              KSwfn%diis%energy_min=1.d10
              KSwfn%diis%alpha=2.d0
           end if

           if (iproc==0) then
              !yaml output
              call yaml_close_sequence_element() !itrep
              !         write(70,'(a,i5)')repeat(' ',yaml_indent+2)//'#End itrep:',icycle
!              yaml_indent=yaml_indent-3 !end list element
           end if
        end do subd_loop

        if (in%itrpmax > 1) then
           !stop the partial timing counter if necessary
           if (endlooprp .and. in%itrpmax >1) then
              call timing(iproc,'WFN_OPT','PR')
              call yaml_close_sequence_element() !itrp
              exit rhopot_loop
           end if

           !recalculate orbitals occupation numbers
           call evaltoocc(iproc,nproc,.false.,in%Tel,KSwfn%orbs,in%occopt)

           gnrm =1.d10
           KSwfn%diis%energy_min=1.d10
           KSwfn%diis%alpha=2.d0
        end if

        if (iproc == 0) then
           !yaml output
           call yaml_close_sequence_element() !itrp
!           yaml_indent=yaml_indent-2 !end list element
           !reassume the key elements in the itrp element
           !      if (itrp >1) write(70,'(a)')repeat(' ',yaml_indent+2)//'RhoPot Delta: *rpnrm'
           !      write(70,'(a,i5)')repeat(' ',yaml_indent+2)//'Energies: *last  #End itrp:',itrp
        end if
 
     end do rhopot_loop 
 
     !yaml output
     if (iproc==0) call yaml_close_indent_map() !Ground State Optimization

     !!do i_all=1,size(rhopot)
     !!    write(10000+iproc,*) rhopot(i_all)
     !!end do
     !!do i_all=1,size(psi)
     !!    write(11000+iproc,*) psi(i_all)
     !!end do
     !!do i_all=1,size(psi)
     !!    write(12000+iproc,*) psi(i_all)
     !!end do

     call deallocate_diis_objects(KSwfn%diis,subname)

     if (inputpsi /= INPUT_PSI_EMPTY) then
        energs%ebs=energs%ekin+energs%epot+energs%eproj !the potential energy contains also exctX
         if (abs(energs%evsum-energs%ebs) > 1.d-8 .and. iproc==0) write( *,'(1x,a,2(1x,1pe20.13))')&
          &   'Difference:evsum,energybs',energs%evsum,energs%ebs
     end if

     i_all=-product(shape(KSwfn%hpsi))*kind(KSwfn%hpsi)
     deallocate(KSwfn%hpsi,stat=i_stat)
     call memocc(i_stat,i_all,'hpsi',subname)
  else
     ! put the infocode to 0, which means success
     infocode=0
  end if skip_if_linear !end of linear if


  !deallocate psit and hpsi since it is not anymore done
  !if (nproc > 1 .or. inputpsi == INPUT_PSI_LINEAR) then
  if (nproc > 1) then
     i_all=-product(shape(KSwfn%psit))*kind(KSwfn%psit)
     deallocate(KSwfn%psit,stat=i_stat)
     call memocc(i_stat,i_all,'KSwfn%psit',subname)
  else
     nullify(KSwfn%psit)
  end if
  if (in%iscf > SCF_KIND_DIRECT_MINIMIZATION) then
     call ab6_mixing_deallocate(mix)
  end if

  !last run things has to be done:
  !if it is the last run and the infocode is zero
  !if infocode is not zero but the last run has been done for nrepmax times
  DoLastRunThings= (in%last_run == 1 .and. infocode == 0) .or. DoLastRunThings

  !analyse the possibility to calculate Davidson treatment
  !(nvirt > 0 .and. in%inputPsiId == 0)
  DoDavidson= abs(in%norbv) > 0 .and. DoLastRunThings

  !project the wavefunctions on a gaussian basis and keep in memory
  if (in%gaussian_help) then
     if (iproc == 0) then
        write( *,'(1x,a)')&
             &   '---------------------------------------------------------- Gaussian Basis Projection'
     end if

     !extract the gaussian basis from the pseudowavefunctions
!!!     if (in%inputPsiId == 11) then
!!!        !extract the gaussian basis from the pseudowavefunctions
!!!        call gaussian_pswf_basis(21,.false.,iproc,atoms,rxyz,gbd)
!!!     else if (in%inputPsiId == 12) then
!!!        !extract the gaussian basis from the pseudopotential
!!!        call gaussian_psp_basis(atoms,rxyz,gbd)
!!!     end if

     !extract the gaussian basis from the pseudowavefunctions
     call gaussian_pswf_basis(21,.false.,iproc,in%nspin,atoms,rxyz,KSwfn%gbd,gbd_occ)

     if (associated(gbd_occ)) then
        i_all=-product(shape(gbd_occ))*kind(gbd_occ)
        deallocate(gbd_occ,stat=i_stat)
        call memocc(i_stat,i_all,'gbd_occ',subname)
        nullify(gbd_occ)
     end if


     if (.not. associated(KSwfn%gaucoeffs)) then
        allocate(KSwfn%gaucoeffs(KSwfn%gbd%ncoeff,KSwfn%orbs%norbp+ndebug),stat=i_stat)
        call memocc(i_stat,KSwfn%gaucoeffs,'gaucoeffs',subname)
     end if

     allocate(thetaphi(2,KSwfn%gbd%nat+ndebug),stat=i_stat)
     call memocc(i_stat,thetaphi,'thetaphi',subname)
     thetaphi=0.0_gp

     call wavelets_to_gaussians(atoms%geocode,KSwfn%orbs%norbp,KSwfn%orbs%nspinor,&
          n1,n2,n3,KSwfn%gbd,thetaphi,&
          KSwfn%Lzd%hgrids(1),KSwfn%Lzd%hgrids(2),KSwfn%Lzd%hgrids(3),&
          KSwfn%Lzd%Glr%wfd,KSwfn%psi,KSwfn%gaucoeffs)

     i_all=-product(shape(thetaphi))*kind(thetaphi)
     deallocate(thetaphi,stat=i_stat)
     call memocc(i_stat,i_all,'thetaphi',subname)

  end if

  !  write all the wavefunctions into files
  if (in%output_wf_format /= WF_FORMAT_NONE .and. DoLastRunThings) then
     !add flag for writing waves in the gaussian basis form
     !if (in%gaussian_help) then
     if (in%gaussian_help .and. .not.in%inputPsiId==100) then

!!!        call gaussian_orthogonality(iproc,nproc,norb,norbp,gbd,gaucoeffs)
!!!
!!!        call gaussian_orthogonality(iproc,nproc,norb,norbp,gbd,gaucoeffs)
        !write the coefficients and the basis on a file
        if (iproc ==0) write(*,*)'Writing wavefunctions in wavefunction.gau file'
        call write_gaussian_information(iproc,nproc,KSwfn%orbs,KSwfn%gbd,KSwfn%gaucoeffs,trim(in%dir_output) // 'wavefunctions.gau')

        !build dual coefficients
        call dual_gaussian_coefficients(KSwfn%orbs%norbp,KSwfn%gbd,KSwfn%gaucoeffs)

        !control the accuracy of the expansion
        call check_gaussian_expansion(iproc,nproc,KSwfn%orbs,KSwfn%Lzd,KSwfn%psi,KSwfn%gbd,KSwfn%gaucoeffs)

        call deallocate_gwf(KSwfn%gbd,subname)
        i_all=-product(shape(KSwfn%gaucoeffs))*kind(KSwfn%gaucoeffs)
        deallocate(KSwfn%gaucoeffs,stat=i_stat)
        call memocc(i_stat,i_all,'gaucoeffs',subname)
        nullify(KSwfn%gbd%rxyz)

     else
        call writemywaves(iproc,trim(in%dir_output) // "wavefunction", in%output_wf_format, &
             KSwfn%orbs,n1,n2,n3,KSwfn%Lzd%hgrids(1),KSwfn%Lzd%hgrids(2),KSwfn%Lzd%hgrids(3),&
             atoms,rxyz,KSwfn%Lzd%Glr%wfd,KSwfn%psi)
     end if
  end if

  !plot the ionic potential, if required by output_denspot
  if (in%output_denspot == output_denspot_DENSPOT .and. DoLastRunThings) then
     if (iproc == 0) write(*,*) 'writing external_potential' // gridformat
     call plot_density(trim(in%dir_output)//'external_potential' // gridformat,iproc,nproc,&
          n1,n2,n3,n1i,n2i,n3i,denspot%dpcom%n3p,1,&
          denspot%hgrids(1),denspot%hgrids(2),denspot%hgrids(3),&
          atoms,rxyz,denspot%dpcom%ngatherarr,denspot%V_ext)
  end if
  if (in%output_denspot == output_denspot_DENSPOT .and. DoLastRunThings) then
     if (iproc == 0) write(*,*) 'writing local_potential' // gridformat
     call plot_density(trim(in%dir_output)//'local_potential' // gridformat,iproc,nproc,&
          n1,n2,n3,n1i,n2i,n3i,denspot%dpcom%n3p,in%nspin,&
          denspot%hgrids(1),denspot%hgrids(2),denspot%hgrids(3),&
          atoms,rxyz,denspot%dpcom%ngatherarr,denspot%rhov)
  end if

  i_all=-product(shape(denspot%V_ext))*kind(denspot%V_ext)
  deallocate(denspot%V_ext,stat=i_stat)
  call memocc(i_stat,i_all,'denspot%V_ext',subname)
  nullify(denspot%V_ext)

  if (inputpsi /= -1000) then
     !------------------------------------------------------------------------
     ! here we start the calculation of the forces
     if (iproc == 0) then
        write( *,'(1x,a)')&
             &   '----------------------------------------------------------------- Forces Calculation'
     end if

     !manipulate scatter array for avoiding the GGA shift
     do jproc=0,nproc-1
        !n3d=n3p
        denspot%dpcom%nscatterarr(jproc,1)=denspot%dpcom%nscatterarr(jproc,2)
        !i3xcsh=0
        denspot%dpcom%nscatterarr(jproc,4)=0
     end do
     !change communication scheme to LDA case
     denspot%rhod%icomm=1

     call density_and_hpot(iproc,nproc,atoms%geocode,atoms%sym,KSwfn%orbs,KSwfn%Lzd,&
          denspot%hgrids(1),denspot%hgrids(2),denspot%hgrids(3),&
          denspot%dpcom%nscatterarr,&
          denspot%pkernel,denspot%rhod,GPU,KSwfn%psi,denspot%rho_work,denspot%pot_work,hstrten)

     !xc stress, diagonal for the moment
     if (atoms%geocode=='P') then
        if (atoms%sym%symObj >= 0) call symm_stress((iproc==0),xcstr,atoms%sym%symObj)
     end if

     ! calculate dipole moment associated to the charge density
     if (DoLastRunThings) then 
        call calc_dipole(iproc,nproc,KSwfn%Lzd%Glr%d%n1,KSwfn%Lzd%Glr%d%n2,KSwfn%Lzd%Glr%d%n3,&
             KSwfn%Lzd%Glr%d%n1i,KSwfn%Lzd%Glr%d%n2i,KSwfn%Lzd%Glr%d%n3i,denspot%dpcom%n3p,in%nspin,&
             denspot%hgrids(1),denspot%hgrids(2),denspot%hgrids(3),&
             atoms,rxyz,denspot%dpcom%ngatherarr,denspot%rho_work)
        !plot the density on the cube file
        !to be done either for post-processing or if a restart is to be done with mixing enabled
        if (((in%output_denspot >= output_denspot_DENSITY))) then
           if (iproc == 0) write(*,*) 'writing electronic_density' // gridformat
           
           call plot_density(trim(in%dir_output)//'electronic_density' // gridformat,&
                iproc,nproc,n1,n2,n3,n1i,n2i,n3i,denspot%dpcom%n3p,in%nspin,&
                denspot%hgrids(1),denspot%hgrids(2),denspot%hgrids(3),&
                atoms,rxyz,denspot%dpcom%ngatherarr,denspot%rho_work)
           
           if (associated(denspot%rho_C)) then
              if (iproc == 0) write(*,*) 'writing grid core_density' // gridformat
              call plot_density(trim(in%dir_output)//'core_density' // gridformat,&
                   iproc,nproc,n1,n2,n3,n1i,n2i,n3i,denspot%dpcom%n3p,1,&
                   denspot%hgrids(1),denspot%hgrids(2),denspot%hgrids(3),&
                   atoms,rxyz,denspot%dpcom%ngatherarr,denspot%rho_C(1,1,denspot%dpcom%i3xcsh:,1))
           end if
        end if
        !plot also the electrostatic potential
        if (in%output_denspot == output_denspot_DENSPOT) then
           if (iproc == 0) write(*,*) 'writing hartree_potential' // gridformat
           call plot_density(trim(in%dir_output)//'hartree_potential' // gridformat, &
                iproc,nproc,n1,n2,n3,n1i,n2i,n3i,denspot%dpcom%n3p,in%nspin,&
                denspot%hgrids(1),denspot%hgrids(2),denspot%hgrids(3),&
                atoms,rxyz,denspot%dpcom%ngatherarr,denspot%pot_work)
        end if
     end if

     !     !plot also the electrostatic potential
     !     if (in%output_denspot == output_denspot_DENSPOT .and. DoLastRunThings) then
     !        if (iproc == 0) write(*,*) 'writing hartree_potential' // gridformat
     !        call plot_density(trim(in%dir_output)//'hartree_potential' // gridformat, &
     !             & iproc,nproc,n1,n2,n3,n1i,n2i,n3i,n3p,&
     !             & in%nspin,hxh,hyh,hzh,atoms,rxyz,ngatherarr,pot)
     !     end if
     !
     call timing(iproc,'Forces        ','ON')
     !refill projectors for tails, davidson
     refill_proj=((in%rbuf > 0.0_gp) .or. DoDavidson) .and. DoLastRunThings


     call calculate_forces(iproc,nproc,KSwfn%Lzd%Glr,atoms,KSwfn%orbs,nlpspd,rxyz,&
          KSwfn%Lzd%hgrids(1),KSwfn%Lzd%hgrids(2),KSwfn%Lzd%hgrids(3),&
          proj,denspot%dpcom%i3s+denspot%dpcom%i3xcsh,denspot%dpcom%n3p,&
          in%nspin,refill_proj,denspot%dpcom%ngatherarr,denspot%rho_work,&
          denspot%pot_work,denspot%V_XC,KSwfn%psi,fion,fdisp,fxyz,&
          ewaldstr,hstrten,xcstr,strten,fnoise,pressure,denspot%psoffset)

     i_all=-product(shape(denspot%rho_work))*kind(denspot%rho_work)
     deallocate(denspot%rho_work,stat=i_stat)
     call memocc(i_stat,i_all,'denspot%rho_work',subname)
     i_all=-product(shape(denspot%pot_work))*kind(denspot%pot_work)
     deallocate(denspot%pot_work,stat=i_stat)
     call memocc(i_stat,i_all,'denspot%pot_work',subname)
     nullify(denspot%rho_work,denspot%pot_work)
     call timing(iproc,'Forces        ','OF')
     !!stop
  end if

  i_all=-product(shape(fion))*kind(fion)
  deallocate(fion,stat=i_stat)
  call memocc(i_stat,i_all,'fion',subname)
  i_all=-product(shape(fdisp))*kind(fdisp)
  deallocate(fdisp,stat=i_stat)
  call memocc(i_stat,i_all,'fdisp',subname)

  !if (nvirt > 0 .and. in%inputPsiId == 0) then
  if (DoDavidson) then

     !for a band structure calculation allocate the array in which to put the eigenvalues
     if (associated(in%kptv)) then
        allocate(band_structure_eval(KSwfn%orbs%norbu+KSwfn%orbs%norbd+in%nspin*norbv,in%nkptv+ndebug),stat=i_stat)
        call memocc(i_stat,band_structure_eval,'band_structure_eval',subname)
     end if

     !calculate Davidson procedure for all the groups of k-points which are chosen
     ikpt=1
     do igroup=1,in%ngroups_kptv

        ! Set-up number of states and shifting values.
        nvirtu = norbv
        nvirtd = 0
        if (in%nspin==2) nvirtd=nvirtu
        ! Create the orbitals.
        if (associated(in%kptv)) then
           nvirtu = nvirtu + KSwfn%orbs%norbu
           nvirtd = nvirtd + KSwfn%orbs%norbd
           nvirt  = nvirtu+nvirtd

           !number of k-points for this group
           nkptv = in%nkptsv_group(igroup) !size(in%kptv, 2)

           allocate(wkptv(nkptv+ndebug),stat=i_stat)
           call memocc(i_stat,wkptv,'wkptv',subname)
           wkptv(:) = real(1.0, gp) / real(nkptv, gp)

           call orbitals_descriptors(iproc,nproc,nvirtu+nvirtd,nvirtu,nvirtd, &
                KSwfn%orbs%nspin,KSwfn%orbs%nspinor,nkptv,in%kptv,wkptv,VTwfn%orbs,.false.)
           !allocate communications arrays for virtual orbitals
           call orbitals_communicators(iproc,nproc,KSwfn%Lzd%Glr,VTwfn%orbs,VTwfn%comms)  

           i_all=-product(shape(wkptv))*kind(wkptv)
           deallocate(wkptv,stat=i_stat)
           call memocc(i_stat,i_all,'wkptv',subname)

           !recreate the memory space for the projectors 
           call deallocate_proj_descr(nlpspd,subname)  
           i_all=-product(shape(proj))*kind(proj)
           deallocate(proj,stat=i_stat)
           call memocc(i_stat,i_all,'proj',subname)

           ! Calculate all projectors, or allocate array for on-the-fly calculation
           call timing(iproc,'CrtProjectors ','ON')
           call createProjectorsArrays(iproc,KSwfn%Lzd%Glr,rxyz,atoms,VTwfn%orbs,&
                radii_cf,in%frmult,in%frmult,KSwfn%Lzd%hgrids(1),KSwfn%Lzd%hgrids(2),KSwfn%Lzd%hgrids(3),nlpspd,proj) 
           call timing(iproc,'CrtProjectors ','OF') 

        else
           !the virtual orbitals should be in agreement with the traditional k-points
           call orbitals_descriptors(iproc,nproc,nvirtu+nvirtd,nvirtu,nvirtd, &
                KSwfn%orbs%nspin,KSwfn%orbs%nspinor,KSwfn%orbs%nkpts,&
                KSwfn%orbs%kpts,KSwfn%orbs%kwgts,VTwfn%orbs,.false.,basedist=KSwfn%orbs%norb_par(0:,1:))
           !allocate communications arrays for virtual orbitals
           call orbitals_communicators(iproc,nproc,KSwfn%Lzd%Glr,VTwfn%orbs,VTwfn%comms,&
                basedist=KSwfn%comms%nvctr_par(0:,1:))  

        end if

        !allocate psivirt pointer (note the orbs dimension)
        allocate(VTwfn%psi(max(VTwfn%orbs%npsidim_comp,VTwfn%orbs%npsidim_orbs)+ndebug),stat=i_stat)
        call memocc(i_stat,VTwfn%psi,'psivirt',subname)

        !define Local zone descriptors
        VTwfn%Lzd = KSwfn%Lzd
        VTwfn%orthpar=KSwfn%orthpar
        allocate(VTwfn%confdatarr(VTwfn%orbs%norbp))
        call default_confinement_data(VTwfn%confdatarr,VTwfn%orbs%norbp)


        if (in%norbv < 0) then
           call direct_minimization(iproc,nproc,in,atoms,& 
                nvirt,rxyz,denspot%rhov,nlpspd,proj, &
                denspot%pkernelseq,denspot%dpcom,GPU,KSwfn,VTwfn)
        else if (in%norbv > 0) then
           call davidson(iproc,nproc,in,atoms,& 
                KSwfn%orbs,VTwfn%orbs,in%nvirt,VTwfn%Lzd,&
                KSwfn%comms,VTwfn%comms,&
                rxyz,denspot%rhov,nlpspd,proj, &
                denspot%pkernelseq,KSwfn%psi,VTwfn%psi,denspot%dpcom,GPU)
!!$           call constrained_davidson(iproc,nproc,in,atoms,&
!!$                orbs,orbsv,in%nvirt,Lzd%Glr,comms,VTwfn%comms,&
!!$                hx,hy,hz,rxyz,denspot%rhov,nlpspd,proj, &
!!$                psi,VTwfn%psi,nscatterarr,ngatherarr,GPU)

        end if

        deallocate(VTwfn%confdatarr)

        ! Write virtual wavefunctions in ETSF format: WORKS ONLY FOR ONE KPOINT 
        if(in%output_wf_format == 3 .and. abs(in%norbv) > 0) then
           call  writemywaves(iproc,trim(in%dir_output) // "virtuals" // trim(wfformat),&
                in%output_wf_format, &
                VTwfn%orbs,n1,n2,n3,&
                KSwfn%Lzd%hgrids(1),KSwfn%Lzd%hgrids(2),KSwfn%Lzd%hgrids(3),&
                atoms,rxyz,KSwfn%Lzd%Glr%wfd,VTwfn%psi)
        end if

        ! Write virtual wavefunctions in ETSF format
        if (in%output_wf_format /= WF_FORMAT_NONE  .and. abs(in%norbv) > 0) then
           call  writemywaves(iproc,trim(in%dir_output) // "virtuals", in%output_wf_format, &
                VTwfn%orbs,n1,n2,n3,KSwfn%Lzd%hgrids(1),KSwfn%Lzd%hgrids(2),KSwfn%Lzd%hgrids(3),&
                atoms,rxyz,KSwfn%Lzd%Glr%wfd,VTwfn%psi)
        end if

        !start the Casida's treatment 
        if (in%tddft_approach=='TDA') then

           !does it makes sense to use GPU only for a one-shot sumrho?
           if (OCLconv) then
              call allocate_data_OCL(KSwfn%Lzd%Glr%d%n1,KSwfn%Lzd%Glr%d%n2,KSwfn%Lzd%Glr%d%n3,&
                   atoms%geocode,&
                   in%nspin,KSwfn%Lzd%Glr%wfd,KSwfn%orbs,GPU)
           end if

           !this could have been calculated before
           ! Potential from electronic charge density
           !WARNING: this is good just because the TDDFT is done with LDA
           call sumrho(iproc,nproc,KSwfn%orbs,KSwfn%Lzd,&
                denspot%hgrids(1),denspot%hgrids(2),denspot%hgrids(3),&
                denspot%dpcom%nscatterarr,&
                GPU,atoms%sym,denspot%rhod,KSwfn%psi,denspot%rho_psi)
           call communicate_density(iproc,nproc,KSwfn%orbs%nspin,&
                denspot%hgrids(1),denspot%hgrids(2),denspot%hgrids(3),KSwfn%Lzd,&
<<<<<<< HEAD
                denspot%rhod,denspot%dpcom%nscatterarr,denspot%rho_psi,denspot%rhov,.false.)
           denspot%rhov_is=ELECTRONIC_DENSITY
=======
                denspot%rhod,denspot%dpcom%nscatterarr,denspot%rho_psi,denspot%rhov)
           call denspot_set_rhov_status(denspot, ELECTRONIC_DENSITY, -1)
>>>>>>> 130b7d4a

           if (OCLconv) then
              call free_gpu_OCL(GPU,KSwfn%orbs,in%nspin)
           end if

           !Allocate second Exc derivative
           if (denspot%dpcom%n3p >0) then
              allocate(denspot%f_XC(n1i,n2i,denspot%dpcom%n3p,in%nspin+1+ndebug),stat=i_stat)
              call memocc(i_stat,denspot%f_XC,'f_XC',subname)
           else
              allocate(denspot%f_XC(1,1,1,in%nspin+1+ndebug),stat=i_stat)
              call memocc(i_stat,denspot%f_XC,'denspot%f_XC',subname)
           end if

           call XC_potential(atoms%geocode,'D',iproc,nproc,&
                KSwfn%Lzd%Glr%d%n1i,KSwfn%Lzd%Glr%d%n2i,KSwfn%Lzd%Glr%d%n3i,in%ixc,&
                denspot%hgrids(1),denspot%hgrids(2),denspot%hgrids(3),&
                denspot%rhov,energs%exc,energs%evxc,in%nspin,denspot%rho_C,denspot%V_XC,xcstr,denspot%f_XC)
           call denspot_set_rhov_status(denspot, CHARGE_DENSITY, -1)

           !select the active space if needed

           call tddft_casida(iproc,nproc,atoms,rxyz,&
                denspot%hgrids(1),denspot%hgrids(2),denspot%hgrids(3),&
                denspot%dpcom%n3p,denspot%dpcom%ngatherarr(0,1),&
                KSwfn%Lzd%Glr,KSwfn%orbs,VTwfn%orbs,denspot%dpcom%i3s+denspot%dpcom%i3xcsh,&
                denspot%f_XC,denspot%pkernelseq,KSwfn%psi,VTwfn%psi)

           i_all=-product(shape(denspot%f_XC))*kind(denspot%f_XC)
           deallocate(denspot%f_XC,stat=i_stat)
           call memocc(i_stat,i_all,'denspot%f_XC',subname)

        end if

        call deallocate_comms(VTwfn%comms,subname)
        call deallocate_orbs(VTwfn%orbs,subname)

        !in the case of band structure calculation, copy the values of the eigenvectors
        !into a new array to write them afterwards
        if (associated(in%kptv)) then
           call dcopy(VTwfn%orbs%norb*nkptv,VTwfn%orbs%eval(1),1,band_structure_eval(1,ikpt),1)
           !increment the value of ikpt
           ikpt=ikpt+in%nkptsv_group(igroup)
        end if

        i_all=-product(shape(VTwfn%orbs%eval))*kind(VTwfn%orbs%eval)
        deallocate(VTwfn%orbs%eval,stat=i_stat)
        call memocc(i_stat,i_all,'eval',subname)

        !if the local analysis has to be performed the deallocation should not be done
        i_all=-product(shape(VTwfn%psi))*kind(VTwfn%psi)
        deallocate(VTwfn%psi,stat=i_stat)
        call memocc(i_stat,i_all,'VTwfn%psi',subname)

     end do

     if (associated(in%kptv)) then
        !dump the band structure eigenvalue on a file and deallocate it
        if (iproc == 0) then
           open(unit=11,file='band_structure.dat',status='unknown')
           do ikpt=1,in%nkptv
              write(11,'(i5,3(f12.6),10000(1pe12.4))')ikpt,&
                   (in%kptv(i,ikpt),i=1,3),(band_structure_eval(i,ikpt),i=1,VTwfn%orbs%norb)
           end do
           !tentative gnuplot string for the band structure file
           write(11,'(a,9999(a,i6,a))')&
                "#plot 'band_structure.dat' u 1:5 w l t ''",&
                (",'' u 1:",5+i-1," w l t ''" ,i=2,VTwfn%orbs%norb)
           close(unit=11)
        end if
        i_all=-product(shape(band_structure_eval))*kind(band_structure_eval)
        deallocate(band_structure_eval,stat=i_stat)
        call memocc(i_stat,i_all,'band_structure_eval',subname)
     end if

  end if


  !perform here the mulliken charge and density of states
  !localise them on the basis of gatom of a number of atoms
  !if (in%gaussian_help .and. DoLastRunThings) then
  if (in%gaussian_help .and. DoLastRunThings .and. .not.inputpsi==INPUT_PSI_LINEAR) then
     !here one must check if psivirt should have been kept allocated
     if (.not. DoDavidson) then
        VTwfn%orbs%norb=0
        VTwfn%orbs%norbp=0
     end if
     call local_analysis(iproc,nproc,KSwfn%Lzd%hgrids(1),KSwfn%Lzd%hgrids(2),KSwfn%Lzd%hgrids(3),&
          in,atoms,rxyz,KSwfn%Lzd%Glr,KSwfn%orbs,VTwfn%orbs,KSwfn%psi,VTwfn%psi)
  else if (DoLastRunThings .and. in%itrpmax /= 1 .and. verbose >= 2) then
     ! Do a full DOS calculation.
     if (iproc == 0) call global_analysis(KSwfn%orbs, in%Tel,in%occopt)
  end if

  i_all=-product(shape(denspot%pkernel))*kind(denspot%pkernel)
  deallocate(denspot%pkernel,stat=i_stat)
  call memocc(i_stat,i_all,'kernel',subname)

  if (((in%exctxpar == 'OP2P' .and. xc_exctXfac() /= 0.0_gp) &
       .or. in%SIC%alpha /= 0.0_gp) .and. nproc >1) then
     i_all=-product(shape(denspot%pkernelseq))*kind(denspot%pkernelseq)
     deallocate(denspot%pkernelseq,stat=i_stat)
     call memocc(i_stat,i_all,'kernelseq',subname)
  else if (nproc == 1 .and. (in%exctxpar == 'OP2P' .or. in%SIC%alpha /= 0.0_gp)) then
     nullify(denspot%pkernelseq)
  end if



  !------------------------------------------------------------------------
  if ((in%rbuf > 0.0_gp) .and. atoms%geocode == 'F' .and. DoLastRunThings ) then
     if (in%SIC%alpha /= 0.0_gp) then
        if (iproc==0)write(*,*)&
             &   'ERROR: Tail correction not admitted with SIC corrections for the moment'
        stop
     end if
     call timing(iproc,'Tail          ','ON')
     !    Calculate energy correction due to finite size effects
     !    ---reformat potential
     allocate(denspot%pot_work(n1i*n2i*n3i*in%nspin+ndebug),stat=i_stat)
     call memocc(i_stat,denspot%pot_work,'denspot%pot_work',subname)

     if (nproc > 1) then
        call MPI_ALLGATHERV(denspot%rhov,n1i*n2i*denspot%dpcom%n3p,&
             &   mpidtypd,denspot%pot_work(1),denspot%dpcom%ngatherarr(0,1),denspot%dpcom%ngatherarr(0,2), & 
             mpidtypd,MPI_COMM_WORLD,ierr)
        !print '(a,2f12.6)','RHOup',sum(abs(rhopot(:,:,:,1))),sum(abs(pot(:,:,:,1)))
        if(in%nspin==2) then
           !print '(a,2f12.6)','RHOdw',sum(abs(rhopot(:,:,:,2))),sum(abs(pot(:,:,:,2)))
           call MPI_ALLGATHERV(denspot%rhov(1+n1i*n2i*denspot%dpcom%n3p),n1i*n2i*denspot%dpcom%n3p,&
                mpidtypd,denspot%pot_work(1+n1i*n2i*n3i),&
                denspot%dpcom%ngatherarr(0,1),denspot%dpcom%ngatherarr(0,2), & 
                mpidtypd,MPI_COMM_WORLD,ierr)
        end if
     else
        call dcopy(n1i*n2i*n3i*in%nspin,denspot%rhov,1,denspot%pot_work,1)
     end if

     call deallocate_denspot_distribution(denspot%dpcom, subname)

     i_all=-product(shape(denspot%rhov))*kind(denspot%rhov)
     deallocate(denspot%rhov,stat=i_stat)
     call memocc(i_stat,i_all,'denspot%rhov',subname)

     i_all=-product(shape(denspot%V_XC))*kind(denspot%V_XC)
     deallocate(denspot%V_XC,stat=i_stat)
     call memocc(i_stat,i_all,'denspot%V_XC',subname)

     !pass hx instead of hgrid since we are only in free BC
     call CalculateTailCorrection(iproc,nproc,atoms,in%rbuf,KSwfn%orbs,&
          KSwfn%Lzd%Glr,nlpspd,in%ncongt,denspot%pot_work,KSwfn%Lzd%hgrids(1),&
          rxyz,radii_cf,in%crmult,in%frmult,in%nspin,&
          proj,KSwfn%psi,(in%output_denspot /= 0),energs%ekin,energs%epot,energs%eproj)

     i_all=-product(shape(denspot%pot_work))*kind(denspot%pot_work)
     deallocate(denspot%pot_work,stat=i_stat)
     call memocc(i_stat,i_all,'denspot%pot_work',subname)

     energs%ebs=energs%ekin+energs%epot+energs%eproj
     energy=energs%ebs-energs%eh+energs%exc-energs%evxc-energs%evsic+energs%eion+energs%edisp

     if (iproc == 0) then
        write( *,'(1x,a,3(1x,1pe18.11))')&
             &   '  Corrected ekin,epot,eproj',energs%ekin,energs%epot,energs%eproj
        write( *,'(1x,a,1x,1pe24.17)')&
             &   'Total energy with tail correction',energy
     endif

     call timing(iproc,'Tail          ','OF')
  else
     !    No tail calculation
     if (nproc > 1) call MPI_BARRIER(MPI_COMM_WORLD,ierr)
     i_all=-product(shape(denspot%rhov))*kind(denspot%rhov)
     deallocate(denspot%rhov,stat=i_stat)
     call memocc(i_stat,i_all,'denspot%rhov',subname)
     i_all=-product(shape(denspot%V_XC))*kind(denspot%V_XC)
     deallocate(denspot%V_XC,stat=i_stat)
     call memocc(i_stat,i_all,'denspot%V_XC',subname)
     call deallocate_denspot_distribution(denspot%dpcom, subname)
  endif
  ! --- End if of tail calculation


  !?!   !Finally, we add the entropic contribution to the energy from non-integer occnums
  !?!   if(orbs%eTS>0_gp) then 
  !?!      energy=energy - orbs%eTS 
  !?! 
  !?!      if (iproc == 0) then
  !?!         write( *,'(1x,a,1(1x,1pe18.11))')&
  !?!              '  Entropic correction due to electronic tempertature',orbs%eTS
  !?!         write( *,'(1x,a,1x,1pe24.17)')&
  !?!              'Free energy (= total energy - T*S)  ',energy
  !?!      endif
  !?!    endif

  call deallocate_before_exiting

contains

  !> Routine which deallocate the pointers and the arrays before exiting 
  subroutine deallocate_before_exiting

    !when this condition is verified we are in the middle of the SCF cycle
    if (infocode /=0 .and. infocode /=1 .and. inputpsi /=INPUT_PSI_EMPTY) then

       call deallocate_diis_objects(KSwfn%diis,subname)

       if (nproc > 1) then
          i_all=-product(shape(KSwfn%psit))*kind(KSwfn%psit)
          deallocate(KSwfn%psit,stat=i_stat)
          call memocc(i_stat,i_all,'psit',subname)
       end if

       i_all=-product(shape(KSwfn%hpsi))*kind(KSwfn%hpsi)
       deallocate(KSwfn%hpsi,stat=i_stat)
       call memocc(i_stat,i_all,'hpsi',subname)

       i_all=-product(shape(denspot%V_ext))*kind(denspot%V_ext)
       deallocate(denspot%V_ext,stat=i_stat)
       call memocc(i_stat,i_all,'denspot%V_ext',subname)

       if (((in%exctxpar == 'OP2P' .and. xc_exctXfac() /= 0.0_gp) &
            .or. in%SIC%alpha /= 0.0_gp) .and. nproc >1) then
          i_all=-product(shape(denspot%pkernelseq))*kind(denspot%pkernelseq)
          deallocate(denspot%pkernelseq,stat=i_stat)
          call memocc(i_stat,i_all,'kernelseq',subname)
       else if (nproc == 1 .and. (in%exctxpar == 'OP2P' .or. in%SIC%alpha /= 0.0_gp)) then
          nullify(denspot%pkernelseq)
       end if

       i_all=-product(shape(denspot%pkernel))*kind(denspot%pkernel)
       deallocate(denspot%pkernel,stat=i_stat)
       call memocc(i_stat,i_all,'kernel',subname)

       ! calc_tail false
       i_all=-product(shape(denspot%rhov))*kind(denspot%rhov)
       deallocate(denspot%rhov,stat=i_stat)
       call memocc(i_stat,i_all,'denspot%rhov',subname)
       i_all=-product(shape(denspot%V_XC))*kind(denspot%V_XC)
       deallocate(denspot%V_XC,stat=i_stat)
       call memocc(i_stat,i_all,'denspot%V_XC',subname)

       call deallocate_denspot_distribution(denspot%dpcom, subname)

       i_all=-product(shape(fion))*kind(fion)
       deallocate(fion,stat=i_stat)
       call memocc(i_stat,i_all,'fion',subname)
       i_all=-product(shape(fdisp))*kind(fdisp)
       deallocate(fdisp,stat=i_stat)
       call memocc(i_stat,i_all,'fdisp',subname)

    end if

    call deallocate_bounds(KSwfn%Lzd%Glr%geocode,KSwfn%Lzd%Glr%hybrid_on,&
         KSwfn%Lzd%Glr%bounds,subname)

    !    call deallocate_local_zone_descriptors(Lzd, subname)
    call deallocate_Lzd_except_Glr(KSwfn%Lzd, subname)

    i_all=-product(shape(KSwfn%Lzd%Glr%projflg))*kind(KSwfn%Lzd%Glr%projflg)
    deallocate(KSwfn%Lzd%Glr%projflg,stat=i_stat)
    call memocc(i_stat,i_all,'Glr%projflg',subname)


    !free GPU if it is the case
    if (GPUconv .and. .not.(DoDavidson)) then
       call free_gpu(GPU,KSwfn%orbs%norbp)
    else if (OCLconv .and. .not.(DoDavidson)) then
       call free_gpu_OCL(GPU,KSwfn%orbs,in%nspin)
    end if

    call deallocate_comms(KSwfn%comms,subname)

    call deallocate_orbs(KSwfn%orbs,subname)

    if (inputpsi /= INPUT_PSI_LINEAR) deallocate(KSwfn%confdatarr)

    i_all=-product(shape(radii_cf))*kind(radii_cf)
    deallocate(radii_cf,stat=i_stat)
    call memocc(i_stat,i_all,'radii_cf',subname)

    call deallocate_proj_descr(nlpspd,subname)

    !free the rhodsc pointers if they were allocated
    call deallocate_rho_descriptors(denspot%rhod,subname)

    i_all=-product(shape(proj))*kind(proj)
    deallocate(proj,stat=i_stat)
    call memocc(i_stat,i_all,'proj',subname)

    !deallocate the core density if it has been allocated
    if(associated(denspot%rho_C)) then
       i_all=-product(shape(denspot%rho_C))*kind(denspot%rho_C)
       deallocate(denspot%rho_C,stat=i_stat)
       call memocc(i_stat,i_all,'denspot%rho_C',subname)
    end if

    !deallocate the mixing
    if (in%iscf > SCF_KIND_DIRECT_MINIMIZATION) then
       call ab6_mixing_deallocate(mix)
    end if

    !end of wavefunction minimisation
    call timing(iproc,'LAST','PR')
    call timing(iproc,'              ','RE')
    call cpu_time(tcpu1)
    call system_clock(ncount1,ncount_rate,ncount_max)
    tel=dble(ncount1-ncount0)/dble(ncount_rate)
    if (iproc == 0) &
         &   write( *,'(1x,a,1x,i4,2(1x,f12.2))') 'CPU time/ELAPSED time for root process ', iproc,tel,tcpu1-tcpu0


!!$    if(inputpsi ==  INPUT_PSI_LINEAR) then
!!$        i_all=-product(shape(atoms%rloc))*kind(atoms%rloc)
!!$        deallocate(atoms%rloc,stat=i_stat)
!!$        call memocc(i_stat,i_all,'atoms%rloc',subname)
!!$    end if

  END SUBROUTINE deallocate_before_exiting

END SUBROUTINE cluster<|MERGE_RESOLUTION|>--- conflicted
+++ resolved
@@ -1052,13 +1052,8 @@
                 GPU,atoms%sym,denspot%rhod,KSwfn%psi,denspot%rho_psi)
            call communicate_density(iproc,nproc,KSwfn%orbs%nspin,&
                 denspot%hgrids(1),denspot%hgrids(2),denspot%hgrids(3),KSwfn%Lzd,&
-<<<<<<< HEAD
                 denspot%rhod,denspot%dpcom%nscatterarr,denspot%rho_psi,denspot%rhov,.false.)
-           denspot%rhov_is=ELECTRONIC_DENSITY
-=======
-                denspot%rhod,denspot%dpcom%nscatterarr,denspot%rho_psi,denspot%rhov)
            call denspot_set_rhov_status(denspot, ELECTRONIC_DENSITY, -1)
->>>>>>> 130b7d4a
 
            if (OCLconv) then
               call free_gpu_OCL(GPU,KSwfn%orbs,in%nspin)
