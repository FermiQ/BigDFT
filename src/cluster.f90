!!****f* BigDFT/call_bigdft
!! FUNCTION
!!   Routines to use bigdft as a blackbox
!! COPYRIGHT
!!   Copyright (C) 2005-2008 BigDFT group 
!!   This file is distributed under the terms of the
!!   GNU General Public License, see ~/COPYING file
!!   or http://www.gnu.org/copyleft/gpl.txt .
!!   For the list of contributors, see ~/AUTHORS 
!! SOURCE
!!
 subroutine call_bigdft(nproc,iproc,atoms,rxyz,in,energy,fxyz,rst,infocode)
  use module_base
  use module_types
  implicit none
  integer, intent(in) :: iproc,nproc
  type(input_variables),intent(inout) :: in
  type(atoms_data), intent(inout) :: atoms
  type(restart_objects), intent(inout) :: rst
  integer, intent(inout) :: infocode
  real(gp), intent(out) :: energy
  real(gp), dimension(3,atoms%nat), intent(inout) :: rxyz
  real(gp), dimension(3,atoms%nat), intent(out) :: fxyz
  !local variables
  character(len=*), parameter :: subname='call_bigdft'
  character(len=40) :: comment
  integer :: i_stat,i_all,ierr,inputPsiId_orig,icycle

  !temporary interface
  interface
     subroutine cluster(nproc,iproc,atoms,rxyz,energy,fxyz,&
          psi,Glr,gaucoeffs,gbd,orbs,rxyz_old,hx_old,hy_old,hz_old,in,infocode)
       use module_base
       use module_types
       implicit none
       integer, intent(in) :: nproc,iproc
       integer, intent(out) :: infocode
       real(gp), intent(inout) :: hx_old,hy_old,hz_old
       type(input_variables), intent(in) :: in
       type(locreg_descriptors), intent(inout) :: Glr
       type(atoms_data), intent(inout) :: atoms
       type(gaussian_basis), intent(inout) :: gbd
       type(orbitals_data), intent(inout) :: orbs
       real(gp), intent(out) :: energy
       real(gp), dimension(3,atoms%nat), intent(inout) :: rxyz_old
       real(gp), dimension(3,atoms%nat), target, intent(inout) :: rxyz
       real(gp), dimension(3,atoms%nat), intent(out) :: fxyz
       real(wp), dimension(:), pointer :: psi
       real(wp), dimension(:,:), pointer :: gaucoeffs
     end subroutine cluster 
     subroutine abscalc(nproc,iproc,atoms,rxyz,energy,fxyz,&
          psi,Glr,gaucoeffs,gbd,orbs,rxyz_old,hx_old,hy_old,hz_old,in,infocode)
       use module_base
       use module_types
       implicit none
       integer, intent(in) :: nproc,iproc
       integer, intent(out) :: infocode
       real(gp), intent(inout) :: hx_old,hy_old,hz_old
       type(input_variables), intent(in) :: in
       type(locreg_descriptors), intent(inout) :: Glr
       type(atoms_data), intent(inout) :: atoms
       type(gaussian_basis), intent(inout) :: gbd
       type(orbitals_data), intent(inout) :: orbs
       real(gp), intent(out) :: energy
       real(gp), dimension(3,atoms%nat), intent(inout) :: rxyz_old
       real(gp), dimension(3,atoms%nat), target, intent(inout) :: rxyz
       real(gp), dimension(3,atoms%nat), intent(out) :: fxyz
       real(wp), dimension(:), pointer :: psi
       real(wp), dimension(:,:), pointer :: gaucoeffs
     end subroutine abscalc 
  end interface

  !put a barrier for all the processes
  call MPI_BARRIER(MPI_COMM_WORLD,ierr)

  !assign the verbosity of the output
  !the verbose variables is defined in module_base
  verbose=in%verbosity

  inputPsiId_orig=in%inputPsiId

  loop_cluster: do icycle=1,in%nrepmax

     if (in%inputPsiId == 0 .and. associated(rst%psi)) then
        i_all=-product(shape(rst%psi))*kind(rst%psi)
        deallocate(rst%psi,stat=i_stat)
        call memocc(i_stat,i_all,'psi',subname)
        i_all=-product(shape(rst%orbs%eval))*kind(rst%orbs%eval)
        deallocate(rst%orbs%eval,stat=i_stat)
        call memocc(i_stat,i_all,'eval',subname)

        call deallocate_wfd(rst%Glr%wfd,subname)
     end if

     if(.not. in%c_absorbtion) then 

        call cluster(nproc,iproc,atoms,rxyz,energy,fxyz,&
             rst%psi,rst%Glr,rst%gaucoeffs,rst%gbd,rst%orbs,&
             rst%rxyz_old,rst%hx_old,rst%hy_old,rst%hz_old,in,infocode)

     else
        
        call abscalc(nproc,iproc,atoms,rxyz,energy,fxyz,&
             rst%psi,rst%Glr,rst%gaucoeffs,rst%gbd,rst%orbs,&
             rst%rxyz_old,rst%hx_old,rst%hy_old,rst%hz_old,in,infocode)
     endif


     if (in%inputPsiId==1 .and. infocode==2) then
        if (in%gaussian_help) then
           in%inputPsiId=11
        else
           in%inputPsiId=0
        end if
     else if ((in%inputPsiId==1 .or. in%inputPsiId==0) .and. infocode==1) then
        !in%inputPsiId=0 !better to diagonalise that to restart an input guess
        in%inputPsiId=1
        if(iproc==0) then
           write(*,*)&
             ' WARNING: Wavefunctions not converged after cycle',icycle
           write(*,*)' restart after diagonalisation'
        end if
        
     else if (in%inputPsiId == 0 .and. infocode==3) then
        if (iproc.eq.0) then
           write( *,'(1x,a)')'Convergence error, cannot proceed.'
           write( *,'(1x,a)')' writing positions in file posfail.xyz then exiting'
           write(comment,'(a)')'UNCONVERGED WF '
           !call wtxyz('posfail',energy,rxyz,atoms,trim(comment))

           call write_atomic_file("posfail",energy,rxyz,atoms,trim(comment))

        end if 

        i_all=-product(shape(rst%psi))*kind(rst%psi)
        deallocate(rst%psi,stat=i_stat)
        call memocc(i_stat,i_all,'psi',subname)
        i_all=-product(shape(rst%orbs%eval))*kind(rst%orbs%eval)
        deallocate(rst%orbs%eval,stat=i_stat)
        call memocc(i_stat,i_all,'eval',subname)

        call deallocate_wfd(rst%Glr%wfd,subname)
        !finalize memory counting (there are still the positions and the forces allocated)
        call memocc(0,0,'count','stop')

        if (nproc > 1) call MPI_FINALIZE(ierr)

        stop 'normal end'
     else
        exit loop_cluster
     end if

  end do loop_cluster

  !preserve the previous value
  in%inputPsiId=inputPsiId_orig

  !put a barrier for all the processes
  call MPI_BARRIER(MPI_COMM_WORLD,ierr)


end subroutine call_bigdft






!!***
!!****f* BigDFT/cluster
!!
!! FUNCTION
!!  Main routine which does self-consistent loop.
!!  Does not parse input file and no geometry optimization.
!!
!! COPYRIGHT
!! Copyright (C) 2005-2008 BigDFT group 
!! This file is distributed under the terms of the
!! GNU General Public License, see ~/COPYING file
!! or http://www.gnu.org/copyleft/gpl.txt .
!! For the list of contributors, see ~/AUTHORS 
!!
!!
!! SOURCE
!!
subroutine cluster(nproc,iproc,atoms,rxyz,energy,fxyz,&
     psi,Glr,gaucoeffs,gbd,orbs,rxyz_old,hx_old,hy_old,hz_old,in,infocode)
  ! inputPsiId = 0 : compute input guess for Psi by subspace diagonalization of atomic orbitals
  ! inputPsiId = 1 : read waves from argument psi, using n1, n2, n3, hgrid and rxyz_old
  !                  as definition of the previous system.
  ! inputPsiId = 2 : read waves from disk
  ! does an electronic structure calculation. Output is the total energy and the forces 
  ! psi, keyg, keyv and eval should be freed after use outside of the routine.
  ! infocode -> encloses some information about the status of the run
  !          =0 run succesfully succeded
  !          =1 the run ended after the allowed number of minimization steps. gnrm_cv not reached
  !             forces may be meaningless   
  !          =2 (present only for inputPsiId=1) gnrm of the first iteration > 1 AND growing in
  !             the second iteration OR grnm 1st >2.
  !             Input wavefunctions need to be recalculated. Routine exits.
  !          =3 (present only for inputPsiId=0) gnrm > 4. SCF error. Routine exits.
  use module_base
  use module_types
  use module_interfaces
  use Poisson_Solver
  use libxc_functionals
  use vdwcorrection, only: vdwcorrection_calculate_energy, vdwcorrection_calculate_forces
  use esatto
  implicit none
  integer, intent(in) :: nproc,iproc
  real(gp), intent(inout) :: hx_old,hy_old,hz_old
  type(input_variables), intent(in) :: in
  type(locreg_descriptors), intent(inout) :: Glr
  type(atoms_data), intent(inout) :: atoms
  type(gaussian_basis), intent(inout) :: gbd
  type(orbitals_data), intent(inout) :: orbs
  real(gp), dimension(3,atoms%nat), intent(inout) :: rxyz_old
  real(gp), dimension(3,atoms%nat), target, intent(inout) :: rxyz
  integer, intent(out) :: infocode
  real(gp), intent(out) :: energy
  real(gp), dimension(3,atoms%nat), intent(out) :: fxyz
  real(wp), dimension(:), pointer :: psi
  real(wp), dimension(:,:), pointer :: gaucoeffs
  !local variables
  character(len=*), parameter :: subname='cluster'
  character(len=3) :: PSquiet
  character(len=4) :: f4
  character(len=50) :: filename
  logical :: endloop,potion_overwritten=.false.,allfiles,onefile,refill_proj,DoDavidson
  integer :: ixc,ncong,idsx,ncongt,nspin,itermax,idsx_actual,idsx_actual_before
  integer :: nvirt,ndiis_sd_sw
  integer :: nelec,ndegree_ip,j,i,iorb
  integer :: n1_old,n2_old,n3_old,n3d,n3p,n3pi,i3xcsh,i3s,n1,n2,n3
  integer :: ncount0,ncount1,ncount_rate,ncount_max,n1i,n2i,n3i,i03,i04
  integer :: i1,i2,i3,ind,iat,i_all,i_stat,iter,ierr,jproc,ispin,inputpsi
  real :: tcpu0,tcpu1
  real(kind=8) :: crmult,frmult,cpmult,fpmult,gnrm_cv,rbuf,hxh,hyh,hzh,hx,hy,hz
  real(kind=8) :: peakmem,energy_old,sumz
  real(kind=8) :: eion,epot_sum,ekin_sum,eproj_sum,ehart,eexcu,vexcu,alpha,gnrm,evsum,sumx,sumy
  real(kind=8) :: scprsum,energybs,tt,tel,eexcu_fake,vexcu_fake,ehart_fake,energy_min,psoffset
  real(kind=8) :: ttsum
  real(gp) :: edisp ! Dispersion energy
  type(wavefunctions_descriptors) :: wfd_old
  type(nonlocal_psp_descriptors) :: nlpspd
  type(communications_arrays) :: comms
  type(orbitals_data) :: orbsv
  type(gaussian_basis) :: Gvirt
  type(GPU_pointers) :: GPU
  integer, dimension(:,:), allocatable :: nscatterarr,ngatherarr
  real(kind=8), dimension(:), allocatable :: rho
  real(kind=8), dimension(:,:), allocatable :: radii_cf,gxyz,fion,thetaphi
  real(gp), dimension(:,:),allocatable :: fdisp
  ! Charge density/potential,ionic potential, pkernel
  real(kind=8), dimension(:), allocatable :: pot_ion
  real(kind=8), dimension(:,:,:,:), allocatable :: rhopot,pot,rhoref
  real(kind=8), dimension(:), pointer :: pkernel,pkernel_ref
  !wavefunction gradients, hamiltonian on vavefunction
  !transposed  wavefunction
  ! Pointers and variables to store the last psi
  ! before reformatting if useFormattedInput is .true.
  real(kind=8), dimension(:), pointer :: hpsi,psit,psi_old,psivirt,psidst,hpsidst
  ! PSP projectors 
  real(kind=8), dimension(:), pointer :: proj
  ! arrays for DIIS convergence accelerator
  real(kind=8), dimension(:,:,:), pointer :: ads
  
  !for xabsorber
  logical in_refinement
  integer lpot_a, ix, iy, iz
  real(gp) rpot_a, spot_a, hpot_a, espo, harmo, r, rx, ry, rz, minrx, maxrx,   minry, maxry,   minrz, maxrz, minr  
  real(gp), pointer :: radpot(:,:)
  integer radpotcount, igrid

  type(atoms_data) :: atoms_b2B
  real(gp), dimension(:,:), pointer :: rxyz_b2B
  real(gp) :: shift_b2B(3)
  integer itype, nd
  integer n1i_bB,n2i_bB,n3i_bB
  real(gp), dimension(:), pointer :: pot_bB
  real(gp) alat1_bB, alat2_bB, alat3_bB
  real(gp), dimension(:), pointer ::  intfunc_x, intfunc_y
  real(gp) factx, facty, factz
  character(len=80) :: comment
  integer idelta
  integer ix_bB, iy_bB, iz_bB
  integer maxX_B, maxY_B, maxZ_B
  integer minX_B, minY_B, minZ_B
  real(gp)  rx_bB, ry_bB, rz_bB
  integer nrange
  real(gp), pointer :: auxint(:)

  ! ----------------------------------
  
  !copying the input variables for readability
  !this section is of course not needed
  !note that this procedure is convenient ONLY in the case of scalar variables
  !an array would have been copied, thus occupying more memory space
  !Hence WARNING: these variables are copied, in case of an update the new value should be 
  !reassigned inside the structure


  crmult=in%crmult
  frmult=in%frmult
  cpmult=in%frmult
  fpmult=in%frmult
  ixc=in%ixc
  gnrm_cv=in%gnrm_cv
  itermax=in%itermax
  ncong=in%ncong
  idsx=in%idsx
  rbuf=in%rbuf
  ncongt=in%ncongt
  nspin=in%nspin

  nvirt=in%nvirt

  hx=in%hx
  hy=in%hy
  hz=in%hz

  if (ixc < 0) then
     call libxc_functionals_init(ixc, nspin)
  end if

  !character string for quieting the Poisson solver
  if (verbose >1) then
     PSquiet='NO'
  else
     PSquiet='YES'
  end if

  if (iproc == 0) then
     write( *,'(1x,a,1x,i0)') &
          '===================== BigDFT Wavefunction Optimization =============== inputPsiId=',&
          in%inputPsiId
     call print_input_parameters(in,atoms)
  end if
  if (nproc > 1) then
     call timing(iproc,'parallel     ','IN')
  else
     call timing(iproc,'             ','IN')
  end if
  call cpu_time(tcpu0)
  call system_clock(ncount0,ncount_rate,ncount_max)


  ! We save the variables that defined the previous psi if the restart is active
  if (in%inputPsiId == 1) then
     !regenerate grid spacings
     if (atoms%geocode == 'P') then
        call correct_grid(atoms%alat1,hx_old,Glr%d%n1)
        call correct_grid(atoms%alat2,hy_old,Glr%d%n2)
        call correct_grid(atoms%alat3,hz_old,Glr%d%n3)
     else if (atoms%geocode == 'S') then 
        call correct_grid(atoms%alat1,hx_old,Glr%d%n1)
        call correct_grid(atoms%alat3,hz_old,Glr%d%n3)
     end if
     call copy_old_wavefunctions(nproc,orbs,Glr%d%n1,Glr%d%n2,Glr%d%n3,&
          Glr%wfd,psi,n1_old,n2_old,n3_old,wfd_old,psi_old)
  else if (in%inputPsiId == 11) then
     !deallocate wavefunction and descriptors for placing the gaussians

     call deallocate_wfd(Glr%wfd,subname)

     i_all=-product(shape(psi))*kind(psi)
     deallocate(psi,stat=i_stat)
     call memocc(i_stat,i_all,'psi',subname)

  end if

  if(nspin/=1 .and. nspin/=2 .and. nspin/=4) nspin=1

  ! grid spacing (same in x,y and z direction)

  if (iproc==0) then
     write( *,'(1x,a)')&
          '------------------------------------------------------------------ System Properties'
  end if

  !these routines can be regrouped in one

  allocate(radii_cf(atoms%ntypes,3+ndebug),stat=i_stat)
  call memocc(i_stat,radii_cf,'radii_cf',subname)

  call system_properties(iproc,nproc,in,atoms,orbs,radii_cf,nelec)

  ! Determine size alat of overall simulation cell and shift atom positions
  ! then calculate the size in units of the grid space
  call system_size(iproc,atoms,rxyz,radii_cf,crmult,frmult,hx,hy,hz,Glr)

  !variables substitution for the PSolver part
  hxh=0.5d0*hx
  hyh=0.5d0*hy
  hzh=0.5d0*hz
  n1i=Glr%d%n1i
  n2i=Glr%d%n2i
  n3i=Glr%d%n3i

  n1=Glr%d%n1
  n2=Glr%d%n2
  n3=Glr%d%n3

  !calculation of the Poisson kernel anticipated to reduce memory peak for small systems
  ndegree_ip=16 !default value 
  call createKernel(iproc,nproc,atoms%geocode,n1i,n2i,n3i,hxh,hyh,hzh,ndegree_ip,pkernel,&
       quiet=PSquiet)

  ! Create wavefunctions descriptors and allocate them inside the global locreg desc.
  call timing(iproc,'CrtDescriptors','ON')
  call createWavefunctionsDescriptors(iproc,hx,hy,hz,&
       atoms,rxyz,radii_cf,crmult,frmult,Glr,orbs)
  call timing(iproc,'CrtDescriptors','OF')
  ! Calculate all projectors, or allocate array for on-the-fly calculation
  call timing(iproc,'CrtProjectors ','ON')
  call createProjectorsArrays(iproc,n1,n2,n3,rxyz,atoms,orbs,&
       radii_cf,cpmult,fpmult,hx,hy,hz,nlpspd,proj)
  call timing(iproc,'CrtProjectors ','OF')


 

  !calculate the partitioning of the orbitals between the different processors
  !memory estimation
  if (iproc==0 .and. verbose > 0) then
     call MemoryEstimator(atoms%geocode,nproc,idsx,n1,n2,n3,&
          atoms%alat1,atoms%alat2,atoms%alat3,&
          hx,hy,hz,atoms%nat,atoms%ntypes,atoms%iatype,rxyz,radii_cf,crmult,frmult,&
          orbs%norb,nlpspd%nprojel,atoms%atomnames,0,in%nspin,peakmem)
  end if

  !allocate communications arrays
  !call allocate_comms(nproc,orbs,comms,subname)
  call orbitals_communicators(iproc,nproc,Glr,orbs,comms)  

  !these arrays should be included in the comms descriptor
  !allocate values of the array for the data scattering in sumrho
  !its values are ignored in the datacode='G' case
  allocate(nscatterarr(0:nproc-1,4+ndebug),stat=i_stat)
  call memocc(i_stat,nscatterarr,'nscatterarr',subname)
  !allocate array for the communications of the potential
  allocate(ngatherarr(0:nproc-1,2+ndebug),stat=i_stat)
  call memocc(i_stat,ngatherarr,'ngatherarr',subname)
  !create the descriptors for the density and the potential
  !these descriptors should take into account the localisation regions
  call createDensPotDescriptors(iproc,nproc,atoms%geocode,'D',n1i,n2i,n3i,ixc,&
       n3d,n3p,n3pi,i3xcsh,i3s,nscatterarr,ngatherarr)

  !allocate ionic potential
  if (n3pi > 0) then
     allocate(pot_ion(n1i*n2i*n3pi+ndebug),stat=i_stat)
     call memocc(i_stat,pot_ion,'pot_ion',subname)
  else
     allocate(pot_ion(1+ndebug),stat=i_stat)
     call memocc(i_stat,pot_ion,'pot_ion',subname)
  end if

  !here calculate the ionic energy and forces accordingly
  allocate(fion(3,atoms%nat+ndebug),stat=i_stat)
  call memocc(i_stat,fion,'fion',subname)

  call IonicEnergyandForces(iproc,nproc,atoms,hxh,hyh,hzh,in%elecfield,rxyz,eion,fion,&
       psoffset,in%nvacancy,n1,n2,n3,n1i,n2i,n3i,i3s+i3xcsh,n3pi,pot_ion,pkernel)

  call createIonicPotential(atoms%geocode,iproc,nproc,atoms,rxyz,hxh,hyh,hzh,&
       in%elecfield,n1,n2,n3,n3pi,i3s+i3xcsh,n1i,n2i,n3i,pkernel,pot_ion,psoffset,in%nvacancy,&
       in%correct_offset)

  !this can be inserted inside the IonicEnergyandForces routine
  !(after insertion of the non-regression test)
  call vdwcorrection_calculate_energy(edisp,rxyz,atoms,in,iproc)

  allocate(fdisp(3,atoms%nat+ndebug),stat=i_stat)
  call memocc(i_stat,fdisp,'fdisp',subname)
  !this can be inserted inside the IonicEnergyandForces routine
  call vdwcorrection_calculate_forces(fdisp,rxyz,atoms,in) 

  !Allocate Charge density, Potential in real space
  if (n3d >0) then
     allocate(rhopot(n1i,n2i,n3d,in%nspin+ndebug),stat=i_stat)
     call memocc(i_stat,rhopot,'rhopot',subname)
  else
     allocate(rhopot(1,1,1,in%nspin+ndebug),stat=i_stat)
     call memocc(i_stat,rhopot,'rhopot',subname)
  end if


  !check the communication distribution
  call check_communications(iproc,nproc,orbs,Glr,comms)

  !avoid allocation of the eigenvalues array in case of restart
  if (in%inputPsiId /= 1 .and. in%inputPsiId /= 11) then
     allocate(orbs%eval(orbs%norb*orbs%nkpts+ndebug),stat=i_stat)
     call memocc(i_stat,orbs%eval,'eval',subname)
  end if

  inputpsi=in%inputPsiId

  !for the inputPsiId==2 case, check 
  !if the wavefunctions are all present
  !otherwise switch to normal input guess
  if (in%inputPsiId ==2) then
     allfiles=.true.
     do iorb=1,orbs%norb*orbs%nspinor
        write(f4,'(i4.4)')  iorb
        filename = 'wavefunction.'//f4
        inquire(file=filename,exist=onefile)
        allfiles=allfiles .and. onefile
        if (.not. allfiles) then
           if (iproc == 0) write(*,*)' WARNING: The wavefunction ',filename,&
                'does not exist, switch to normal input guess'
           inputpsi = 0
           exit
        end if
     end do
  end if
   
  ! INPUT WAVEFUNCTIONS, added also random input guess
  select case(inputpsi)
  case(-2)

     if (iproc == 0) then
        write( *,'(1x,a)')&
             '------------------------------------------------ Random wavefunctions initialization'
     end if

     !random initialisation of the wavefunctions
     allocate(psi(orbs%npsidim+ndebug),stat=i_stat)
     call memocc(i_stat,psi,'psi',subname)

     psi=0.0d0
     ttsum=0.0d0
     do i=1,orbs%npsidim
        do j=0,iproc-1
           call random_number(tt)
        end do
        call random_number(tt)
        psi(i)=real(tt,wp)*0.01_wp
        ttsum=ttsum+psi(i)
        do j=iproc+1,nproc
           call random_number(tt)
        end do
     end do

     orbs%eval(1:orbs%norb*orbs%nkpts)=-0.5d0

     !orthogonalise wavefunctions and allocate hpsi wavefunction (and psit if parallel)
     call first_orthon(iproc,nproc,orbs,Glr%wfd,comms,psi,hpsi,psit)

  case(-1)

     !import gaussians form CP2K (data in files gaubasis.dat and gaucoeff.dat)
     !and calculate eigenvalues
     call import_gaussians(iproc,nproc,atoms,orbs,comms,&
          Glr,hx,hy,hz,rxyz,rhopot,pot_ion,nlpspd,proj, &
          pkernel,ixc,psi,psit,hpsi,nscatterarr,ngatherarr,in%nspin)

  case(0)
     nspin=in%nspin
     !calculate input guess from diagonalisation of LCAO basis (written in wavelets)
     call input_wf_diag(iproc,nproc,atoms,&
          orbs,orbsv,nvirt,comms,Glr,hx,hy,hz,rxyz,rhopot,pot_ion,&
          nlpspd,proj,pkernel,ixc,psi,hpsi,psit,psivirt,Gvirt,&
          nscatterarr,ngatherarr,nspin, in%potshortcut)

  case(1)
     !these parts should be reworked for the non-collinear spin case

     !restart from previously calculated wavefunctions, in memory

     !allocate principal wavefunction
     !allocated in the transposed way such as 
     !it can also be used as a work array for transposition
     allocate(psi(orbs%npsidim+ndebug),stat=i_stat)
     call memocc(i_stat,psi,'psi',subname)

     if (iproc == 0) then
        write( *,'(1x,a)')&
             '-------------------------------------------------------------- Wavefunctions Restart'
     end if

     call reformatmywaves(iproc,orbs,atoms,hx_old,hy_old,hz_old,&
          n1_old,n2_old,n3_old,rxyz_old,wfd_old,psi_old,hx,hy,hz,n1,n2,n3,rxyz,Glr%wfd,psi)

     call deallocate_wfd(wfd_old,'cluster')

     i_all=-product(shape(psi_old))*kind(psi_old)
     deallocate(psi_old,stat=i_stat)
     call memocc(i_stat,i_all,'psi_old',subname)

     !orthogonalise wavefunctions and allocate hpsi wavefunction (and psit if parallel)
     call first_orthon(iproc,nproc,orbs,Glr%wfd,comms,psi,hpsi,psit)

  case(2)
     !restart from previously calculated wavefunctions, on disk

     !allocate principal wavefunction
     !allocated in the transposed way such as 
     !it can also be used as a work array for transposition

     allocate(psi(orbs%npsidim+ndebug),stat=i_stat)
     call memocc(i_stat,psi,'psi',subname)

     if (iproc == 0) then
        write( *,'(1x,a)')&
             '---------------------------------------------------- Reading Wavefunctions from disk'
     end if

     call readmywaves(iproc,orbs,n1,n2,n3,hx,hy,hz,atoms,rxyz_old,rxyz,Glr%wfd,psi)

     !orthogonalise wavefunctions and allocate hpsi wavefunction (and psit if parallel)
     call first_orthon(iproc,nproc,orbs,Glr%wfd,comms,psi,hpsi,psit)

  case(11)
     !restart from previously calculated gaussian coefficients
     if (iproc == 0) then
        write( *,'(1x,a)')&
             '--------------------------------------- Quick Wavefunctions Restart (Gaussian basis)'
     end if

     !allocate principal wavefunction
     !allocated in the transposed way such as 
     !it can also be used as a work array for transposition
     allocate(psi(orbs%npsidim+ndebug),stat=i_stat)
     call memocc(i_stat,psi,'psi',subname)

     call restart_from_gaussians(iproc,nproc,orbs,Glr,hx,hy,hz,psi,gbd,gaucoeffs)

     !orthogonalise wavefunctions and allocate hpsi wavefunction (and psit if parallel)
     call first_orthon(iproc,nproc,orbs,Glr%wfd,comms,psi,hpsi,psit)

  case(12)
     !reading wavefunctions from gaussian file
     if (iproc == 0) then
        write( *,'(1x,a)')&
             '------------------------------------------- Reading Wavefunctions from gaussian file'
     end if

     !allocate principal wavefunction
     !allocated in the transposed way such as 
     !it can also be used as a work array for transposition

     allocate(psi(orbs%npsidim+ndebug),stat=i_stat)
     call memocc(i_stat,psi,'psi',subname)

     call read_gaussian_information(iproc,nproc,orbs,gbd,gaucoeffs,'wavefunctions.gau')
     !associate the new positions, provided that the atom number is good
     if (gbd%nat == atoms%nat) then
        gbd%rxyz=>rxyz
     else
!        if (iproc == 0) then
           write( *,*)&
                ' ERROR: the atom number does not coincide with the number of gaussian centers'
!        end if
        stop
     end if

     call restart_from_gaussians(iproc,nproc,orbs,Glr,hx,hy,hz,psi,gbd,gaucoeffs)

     !orthogonalise wavefunctions and allocate hpsi wavefunction (and psit if parallel)
     call first_orthon(iproc,nproc,orbs,Glr%wfd,comms,psi,hpsi,psit)

  case default

!     if (iproc == 0) then
        write( *,'(1x,a)')'ERROR:values of inputPsiId must be integers from -2 to  2'
        write( *,'(1x,a)')'                                         or from 10 to 12'
        write( *,'(1x,a,i0)')'                               while we found',in%inputPsiId
!     end if
     stop

  end select



  !save the new atomic positions in the rxyz_old array
  do iat=1,atoms%nat
     rxyz_old(1,iat)=rxyz(1,iat)
     rxyz_old(2,iat)=rxyz(2,iat)
     rxyz_old(3,iat)=rxyz(3,iat)
  enddo
  !save the new grid spacing into the hgrid_old value
  hx_old=in%hx
  hy_old=in%hy
  hz_old=in%hz

  ! allocate arrays necessary for DIIS convergence acceleration
  !the allocation with npsidim is not necessary here since DIIS arrays
  !are always calculated in the transpsed form
  if (idsx > 0) then
     allocate(psidst(sum(comms%ncntt(0:nproc-1))*idsx+ndebug),stat=i_stat)
     call memocc(i_stat,psidst,'psidst',subname)
     allocate(hpsidst(sum(comms%ncntt(0:nproc-1))*idsx+ndebug),stat=i_stat)
     call memocc(i_stat,hpsidst,'hpsidst',subname)
     allocate(ads(idsx+1,idsx+1,orbs%nkptsp*3+ndebug),stat=i_stat)
     call memocc(i_stat,ads,'ads',subname)
     call razero(orbs%nkptsp*3*(idsx+1)**2,ads)
  endif

  !allocate arrays for the GPU if a card is present
  !do this only if the potshortcut treatment is not activated
  if (GPUconv .and.  in%potshortcut==0) then
     call prepare_gpu_for_locham(Glr%d%n1,Glr%d%n2,Glr%d%n3,in%nspin,&
          hx,hy,hz,Glr%wfd,orbs,GPU)
  end if

  alpha=2.d0
  energy=1.d10
  gnrm=1.d10
  ekin_sum=0.d0 
  epot_sum=0.d0 
  eproj_sum=0.d0
  !minimum value of the energy during the minimisation procedure
  energy_min=1.d10
  !set the infocode to the value it would have in the case of no convergence
  infocode=1
  !local variable for the diis history
  idsx_actual=idsx
  !number of switching betweed DIIS and SD during self-consistent loop
  ndiis_sd_sw=0
  !previous value of idsx_actual to control if switching has appeared
  idsx_actual_before=idsx_actual

  !control whether there is a reference density
  potion_overwritten=.false.
 
  if (in%read_ref_den ) then

     !allocate the kernel for the reference density case
     call createKernel(iproc,nproc,'F',n1i,n2i,n3i,hxh,hyh,hzh,ndegree_ip,pkernel_ref,&
          quiet=PSquiet)

     allocate(rhoref(n1i,n2i,max(n3d,1),in%nspin+ndebug),stat=i_stat)
     call memocc(i_stat,rhoref,'rhoref',subname)

     call read_potfile(atoms%geocode,'density.pot',n1,n2,n3,n1i,n2i,n3i,n3d,i3s,rhoref)

     potion_overwritten=.false.

  end if

  !end of the initialization part
  call timing(iproc,'INIT','PR')

  ! loop for wavefunction minimization
  in_refinement=.false.


  wfn_loop: do iter=1,itermax

     if( in%potshortcut>0) then
         if(iproc==0) print *, " exiting sc loop " 
        exit wfn_loop 
     endif

     if (iproc == 0 .and. verbose > 0) then 
        write( *,'(1x,a,i0)')&
             '---------------------------------------------------------------------------- iter= ',&
             iter
     endif
     !control whether the minimisation iterations ended
     endloop= gnrm <= gnrm_cv .or. iter == itermax
     if(endloop .and. .not. in_refinement) then
        if(in%iat_absorber>0) then
           gnrm_cv = in%absorber_gnrm
           in_refinement=.true.
           endloop=.false.
        end if
     endif
     
     !control how many times the DIIS has switched into SD
     if (idsx_actual /= idsx_actual_before) ndiis_sd_sw=ndiis_sd_sw+1

     !terminate SCF loop if forced to switch more than once from DIIS to SD
     endloop=endloop .or. ndiis_sd_sw > 2

     !stop the partial timing counter if necessary
     if (endloop) call timing(iproc,'WFN_OPT','PR')

     if(.not. in_refinement) then

        ! Potential from electronic charge density
        call sumrho(iproc,nproc,orbs,Glr,ixc,hxh,hyh,hzh,psi,rhopot,&
             n1i*n2i*n3d,nscatterarr,in%nspin,GPU)

        if(orbs%nspinor==4) then
           !this wrapper can be inserted inside the poisson solver 
           call PSolverNC(atoms%geocode,'D',iproc,nproc,Glr%d%n1i,Glr%d%n2i,Glr%d%n3i,n3d,&
                ixc,hxh,hyh,hzh,&
                rhopot,pkernel,pot_ion,ehart,eexcu,vexcu,0.d0,.true.,4)
        else

           if (in%read_ref_den .and. gnrm <= in%gnrm_sw .or. potion_overwritten) then
              if (.not. potion_overwritten) then
                 !overwrite pot_ion with the potential previously created
                 call read_potfile(atoms%geocode,'potion_corr.pot',n1,n2,n3,n1i,n2i,n3i,n3pi,&
                   i3s+i3xcsh,pot_ion)

                 if (.not. in%correct_offset) then
                    !read the ionic energy from disk
                    open(unit=22,file='eion_corr.tmp',status='unknown')
                    read(22,*)eion,ehart_fake
                    close(unit=22)
                 end if
                 potion_overwritten=.true.
              end if
              call correct_hartree_potential(atoms,iproc,nproc,&
                   Glr%d%n1i,Glr%d%n2i,Glr%d%n3i,&
                   n3p,n3pi,n3d,i3s,i3xcsh,hxh,hyh,hzh,pkernel,ngatherarr,&
                   rhoref,pkernel_ref,pot_ion,rhopot,ixc,in%nspin,ehart,eexcu,vexcu,PSquiet,&
                   in%correct_offset)

           else
              call PSolver(atoms%geocode,'D',iproc,nproc,Glr%d%n1i,Glr%d%n2i,Glr%d%n3i,&
                   ixc,hxh,hyh,hzh,&
                   rhopot,pkernel,pot_ion,ehart,eexcu,vexcu,0.d0,.true.,in%nspin,&
                   quiet=PSquiet)

           end if

        end if

        !here we put the exact_exchange potential, in alternative to the poisson solver
        

     endif
  

     call HamiltonianApplication(iproc,nproc,atoms,orbs,hx,hy,hz,rxyz,&
          nlpspd,proj,Glr,ngatherarr,n1i*n2i*n3p,&
          rhopot(1,1,1+i3xcsh,1),psi,hpsi,ekin_sum,epot_sum,eproj_sum,in%nspin,GPU,pkernel)

     energybs=ekin_sum+epot_sum+eproj_sum
     energy_old=energy
     energy=energybs-ehart+eexcu-vexcu+eion+edisp
 
     !check for convergence or whether max. numb. of iterations exceeded
     if (endloop) then 
        if (iproc.eq.0) then 
           if (verbose > 1) write( *,'(1x,a,i0,a)')'done. ',iter,' minimization iterations required'
           write( *,'(1x,a)') &
                '--------------------------------------------------- End of Wavefunction Optimisation'
           write( *,'(1x,a,3(1x,1pe18.11))') &
                'final  ekin,  epot,  eproj ',ekin_sum,epot_sum,eproj_sum
           write( *,'(1x,a,3(1x,1pe18.11))') &
                'final ehart, eexcu,  vexcu ',ehart,eexcu,vexcu
           write( *,'(1x,a,i6,2x,1pe24.17,1x,1pe9.2)') &
                'FINAL iter,total energy,gnrm',iter,energy,gnrm
           !write(61,*)hx,hy,hz,energy,ekin_sum,epot_sum,eproj_sum,ehart,eexcu,vexcu
           if (energy > energy_min) write( *,'(1x,a,1pe9.2)')&
                'WARNING: Found an energy value lower than the FINAL energy, delta:',energy-energy_min
        end if
        if (gnrm <= gnrm_cv) infocode=0
        exit wfn_loop 
     endif

     !control the previous value of idsx_actual
     idsx_actual_before=idsx_actual
     

     call hpsitopsi(iproc,nproc,orbs,hx,hy,hz,Glr,comms,ncong,&
          iter,idsx,idsx_actual,ads,energy,energy_old,energy_min,&
          alpha,gnrm,scprsum,psi,psit,hpsi,psidst,hpsidst,in%nspin,GPU)

     tt=(energybs-scprsum)/scprsum
     if (((abs(tt) > 1.d-10 .and. .not. GPUconv) .or.&
          (abs(tt) > 1.d-8 .and. GPUconv)) .and. iproc==0) then 
        write( *,'(1x,a,1pe9.2,2(1pe22.14))') &
             'ERROR: inconsistency between gradient and energy',tt,energybs,scprsum
     endif
     if (iproc.eq.0) then
        if (verbose > 0) then
           write( *,'(1x,a,3(1x,1pe18.11))') 'ekin_sum,epot_sum,eproj_sum',  & 
                ekin_sum,epot_sum,eproj_sum
           write( *,'(1x,a,3(1x,1pe18.11))') '   ehart,   eexcu,    vexcu',ehart,eexcu,vexcu
        end if
        write( *,'(1x,a,i6,2x,1pe24.17,1x,1pe9.2)') 'iter,total energy,gnrm',iter,energy,gnrm
     endif

     if (in%inputPsiId == 0) then
        if ((gnrm > 4.d0 .and. orbs%norbu /= orbs%norbd) .or. &
             (orbs%norbu == orbs%norbd .and. gnrm > 10.d0)) then
           if (iproc == 0) then
              write( *,'(1x,a)')&
                   'ERROR: the norm of the residue is too large also with input wavefunctions.'
           end if
           infocode=3
           call deallocate_before_exiting
           return
        end if
     else if (in%inputPsiId == 1) then
        if (gnrm > 1.d0) then
           if (iproc == 0) then
              write( *,'(1x,a)')&
                   'The norm of the residue is too large, need to recalculate input wavefunctions'
           end if
           infocode=2
           if (nproc > 1) call MPI_BARRIER(MPI_COMM_WORLD,ierr)
           call deallocate_before_exiting
           return
        end if
     end if
 
  end do wfn_loop
  if (iter == itermax .and. iproc == 0 ) &
       write( *,'(1x,a)')'No convergence within the allowed number of minimization steps'

  if (idsx_actual > 0) then
     i_all=-product(shape(psidst))*kind(psidst)
     deallocate(psidst,stat=i_stat)
     call memocc(i_stat,i_all,'psidst',subname)
     i_all=-product(shape(hpsidst))*kind(hpsidst)
     deallocate(hpsidst,stat=i_stat)
     call memocc(i_stat,i_all,'hpsidst',subname)
     i_all=-product(shape(ads))*kind(ads)
     deallocate(ads,stat=i_stat)
     call memocc(i_stat,i_all,'ads',subname)
  end if

  !analyse the possiblity to calculate Davidson treatment
  !(nvirt > 0 .and. in%inputPsiId == 0)
  DoDavidson= in%nvirt > 0 .and. infocode==0
  if (in%potshortcut==0) then

     call last_orthon(iproc,nproc,orbs,Glr%wfd,in%nspin,&
          comms,psi,hpsi,psit,evsum)


     if (abs(evsum-energybs) > 1.d-8 .and. iproc==0) write( *,'(1x,a,2(1x,1pe20.13))')&
          'Difference:evsum,energybs',evsum,energybs

     !project the wavefunctions on a gaussian basis and keep in memory
     if (in%gaussian_help) then
        if (iproc.eq.0) then
           write( *,'(1x,a)')&
                '---------------------------------------------------------- Gaussian Basis Projection'
        end if

        !extract the gaussian basis from the pseudowavefunctions
!!!     if (in%inputPsiId == 11) then
!!!        !extract the gaussian basis from the pseudowavefunctions
!!!        call gaussian_pswf_basis(iproc,atoms,rxyz,gbd)
!!!     else if (in%inputPsiId == 12) then
!!!        !extract the gaussian basis from the pseudopotential
!!!        call gaussian_psp_basis(atoms,rxyz,gbd)
!!!     end if

        !extract the gaussian basis from the pseudowavefunctions
        call gaussian_pswf_basis(iproc,atoms,rxyz,gbd)

        if (.not. associated(gaucoeffs)) then
           allocate(gaucoeffs(gbd%ncoeff,orbs%norbp+ndebug),stat=i_stat)
           call memocc(i_stat,gaucoeffs,'gaucoeffs',subname)
        end if

        allocate(thetaphi(2,gbd%nat+ndebug),stat=i_stat)
        call memocc(i_stat,thetaphi,'thetaphi',subname)
        thetaphi=0.0_gp

        call wavelets_to_gaussians(atoms%geocode,orbs%norbp,orbs%nspinor,&
             n1,n2,n3,gbd,thetaphi,&
             hx,hy,hz,Glr%wfd,psi,gaucoeffs)

        i_all=-product(shape(thetaphi))*kind(thetaphi)
        deallocate(thetaphi,stat=i_stat)
        call memocc(i_stat,i_all,'thetaphi',subname)

     end if


     !  write all the wavefunctions into files
     if (in%output_wf) then
        !add flag for writing waves in the gaussian basis form
        if (in%gaussian_help) then

!!!        call gaussian_orthogonality(iproc,nproc,norb,norbp,gbd,gaucoeffs)
!!!
!!!        call gaussian_orthogonality(iproc,nproc,norb,norbp,gbd,gaucoeffs)
           !write the coefficients and the basis on a file
           call write_gaussian_information(iproc,nproc,orbs,gbd,gaucoeffs,'wavefunctions.gau')

           !build dual coefficients
           call dual_gaussian_coefficients(orbs%norbp,gbd,gaucoeffs)
           !control the accuracy of the expansion
           call check_gaussian_expansion(iproc,nproc,orbs,Glr,hx,hy,hz,psi,gbd,gaucoeffs)

           call deallocate_gwf(gbd,subname)
           i_all=-product(shape(gaucoeffs))*kind(gaucoeffs)
           deallocate(gaucoeffs,stat=i_stat)
           call memocc(i_stat,i_all,'gaucoeffs',subname)
           nullify(gbd%rxyz)

        else
           call  writemywaves(iproc,orbs,n1,n2,n3,hx,hy,hz,atoms%nat,rxyz,Glr%wfd,psi)
           if (verbose >0) write( *,'(a,1x,i0,a)') '- iproc',iproc,' finished writing waves'
        end if
     end if

     !plot the ionic potential, if required by output_grid
     if (abs(in%output_grid)==2) then
        if (in%output_grid==2) then
           if (iproc == 0) write(*,*) 'writing ionic_potential.pot'
           call plot_density(atoms%geocode,'ionic_potential.pot',iproc,nproc,&
                n1,n2,n3,n1i,n2i,n3i,n3p,&
                atoms%alat1,atoms%alat2,atoms%alat3,ngatherarr,pot_ion)
           if (iproc == 0) write(*,*) 'writing local_potential.pot'
           call plot_density(atoms%geocode,'local_potential.pot',iproc,nproc,&
                n1,n2,n3,n1i,n2i,n3i,n3p,&
                atoms%alat1,atoms%alat2,atoms%alat3,ngatherarr,rhopot(1,1,1+i3xcsh,1))
        else
           if (iproc == 0) write(*,*) 'writing ionic_potential.cube'
           call plot_density_cube(atoms%geocode,'ionic_potential',iproc,nproc,&
                n1,n2,n3,n1i,n2i,n3i,n3p,&
                in%nspin,hxh,hyh,hzh,atoms,rxyz,ngatherarr,pot_ion)
           if (iproc == 0) write(*,*) 'writing local_potential.cube'
           call plot_density_cube(atoms%geocode,'local_potential',iproc,nproc,&
                n1,n2,n3,n1i,n2i,n3i,n3p,&
                in%nspin,hxh,hyh,hzh,atoms,rxyz,ngatherarr,rhopot(1,1,1+i3xcsh,1))
        endif
     end if


     if (in%output_grid==3) then
!!$        print *,'here'
!!$        call plot_density(atoms%geocode,'b2B_xanes.pot',iproc,nproc,n1,n2,n3,n1i,n2i,n3i,n3p,1,&
!!$             atoms%alat1,atoms%alat2,atoms%alat3,ngatherarr,rhopot(1,1,1+i3xcsh,1))
!!$        write(comment,'(a)')'this file to check the positions and calculate shift '
!!$        call write_atomic_file("b2B_xanes",energy,rxyz,atoms,trim(comment))
     endif

     i_all=-product(shape(pot_ion))*kind(pot_ion)
     deallocate(pot_ion,stat=i_stat)
     call memocc(i_stat,i_all,'pot_ion',subname)



     !------------------------------------------------------------------------
     ! here we start the calculation of the forces
     if (iproc.eq.0) then
        write( *,'(1x,a)')&
             '----------------------------------------------------------------- Forces Calculation'
     end if

     ! Selfconsistent potential is saved in rhopot, 
     ! new arrays rho,pot for calculation of forces ground state electronic density

     ! Potential from electronic charge density

     !manipulate scatter array for avoiding the GGA shift
     do jproc=0,nproc-1
        !n3d=n3p
        nscatterarr(jproc,1)=nscatterarr(jproc,2)
        !i3xcsh=0
        nscatterarr(jproc,4)=0
     end do

     if (n3p>0) then
        allocate(rho(n1i*n2i*n3p*in%nspin+ndebug),stat=i_stat)
        call memocc(i_stat,rho,'rho',subname)
     else
        allocate(rho(1+ndebug),stat=i_stat)
        call memocc(i_stat,rho,'rho',subname)
     end if
     call sumrho(iproc,nproc,orbs,Glr,0,hxh,hyh,hzh,psi,rho,n1i*n2i*n3p,&
          nscatterarr,in%nspin,GPU)

     !plot the density on the density.pot file
     if (abs(in%output_grid) .ge. 1 .or. in%nvacancy /=0) then
        if (in%output_grid .ge. 0) then
           if (in%nspin == 2 ) then
              if(iproc==0) write(*,*) 'ERROR: density cannot be plotted in .pot format for a spin-polarised calculation'
           else
              if (iproc.eq.0) write(*,*) 'writing electronic_density.pot'
              call plot_density(atoms%geocode,'electronic_density.pot',&
                   iproc,nproc,n1,n2,n3,n1i,n2i,n3i,n3p,&
                   atoms%alat1,atoms%alat2,atoms%alat3,ngatherarr,rho)
           end if
        else 
           if (iproc.eq.0) write(*,*) 'writing electronic_density.cube'
           call plot_density_cube(atoms%geocode,'electronic_density',&
                iproc,nproc,n1,n2,n3,n1i,n2i,n3i,n3p,  & 
                in%nspin,hxh,hyh,hzh,atoms,rxyz,ngatherarr,rho)
        endif
     end if
     !calculate the total density in the case of nspin==2
     if (in%nspin==2) then
        do i3=1,n3p
           do i2=1,n2i
              do i1=1,n1i
                 ind=i1+(i2-1)*n1i+(i3-1)*n1i*n2i
                 rho(ind)=rho(ind)+rho(ind+n1i*n2i*n3p)
              end do
           end do
        end do
     end if
     if (n3p>0) then
        allocate(pot(n1i,n2i,n3p,1+ndebug),stat=i_stat)
        call memocc(i_stat,pot,'pot',subname)
     else
        allocate(pot(1,1,1,1+ndebug),stat=i_stat)
        call memocc(i_stat,pot,'pot',subname)
     end if

     !calculate electrostatic potential
     call DCOPY(n1i*n2i*n3p,rho,1,pot,1) 
     call PSolver(atoms%geocode,'D',iproc,nproc,n1i,n2i,n3i,0,hxh,hyh,hzh,&
          pot,pkernel,pot,ehart_fake,eexcu_fake,vexcu_fake,0.d0,.false.,1,quiet=PSquiet)
     !here nspin=1 since ixc=0

     !plot also the electrostatic potential
     if (abs(in%output_grid) == 2) then
        if (in%output_grid == 2) then
           if (iproc.eq.0) write(*,*) 'writing hartree_potential.pot'
           call plot_density(atoms%geocode,'hartree_potential.pot',iproc,nproc,n1,n2,n3,n1i,n2i,n3i,n3p,&
                atoms%alat1,atoms%alat2,atoms%alat3,ngatherarr,pot)
        else
           if (iproc.eq.0) write(*,*) 'writing hartree_potential.cube'
           call plot_density_cube(atoms%geocode,'hartree_potential',iproc,nproc,n1,n2,n3,n1i,n2i,n3i,n3p,&
                in%nspin,hxh,hyh,hzh,atoms,rxyz,ngatherarr,pot)
        end if
     end if

     !better to deallocate this after davidson
     i_all=-product(shape(pkernel))*kind(pkernel)
     deallocate(pkernel,stat=i_stat)
     call memocc(i_stat,i_all,'pkernel',subname)

     if (in%read_ref_den) then
        i_all=-product(shape(pkernel_ref))*kind(pkernel_ref)
        deallocate(pkernel_ref,stat=i_stat)
        call memocc(i_stat,i_all,'pkernel_ref',subname)
     end if

     allocate(gxyz(3,atoms%nat+ndebug),stat=i_stat)
     call memocc(i_stat,gxyz,'gxyz',subname)

     call timing(iproc,'Forces        ','ON')
     ! calculate local part of the forces gxyz
     call local_forces(iproc,atoms,rxyz,hxh,hyh,hzh,&
          n1,n2,n3,n3p,i3s+i3xcsh,n1i,n2i,n3i,rho,pot,gxyz)

     i_all=-product(shape(rho))*kind(rho)
     deallocate(rho,stat=i_stat)
     call memocc(i_stat,i_all,'rho',subname)
     i_all=-product(shape(pot))*kind(pot)
     deallocate(pot,stat=i_stat)
     call memocc(i_stat,i_all,'pot',subname)

     if (iproc == 0 .and. verbose > 1) write( *,'(1x,a)',advance='no')'Calculate nonlocal forces...'

     !refill projectors for tails, davidson or x-absorbtion procedures
     refill_proj=in%calc_tail .or. DoDavidson .or. in%c_absorbtion 

     call nonlocal_forces(iproc,n1,n2,n3,hx,hy,hz,atoms,rxyz,&
          orbs,nlpspd,proj,Glr%wfd,psi,gxyz,refill_proj)

     if (iproc == 0 .and. verbose > 1) write( *,'(1x,a)')'done.'

     ! Add up all the force contributions
     if (nproc > 1) then
        call MPI_ALLREDUCE(gxyz,fxyz,3*atoms%nat,mpidtypg,MPI_SUM,MPI_COMM_WORLD,ierr)
     else
        do iat=1,atoms%nat
           fxyz(1,iat)=gxyz(1,iat)
           fxyz(2,iat)=gxyz(2,iat)
           fxyz(3,iat)=gxyz(3,iat)
        enddo
     end if

     !add to the forces the ionic and dispersion contribution 
     do iat=1,atoms%nat
        fxyz(1,iat)=fxyz(1,iat)+fion(1,iat)+fdisp(1,iat)
        fxyz(2,iat)=fxyz(2,iat)+fion(2,iat)+fdisp(2,iat)
        fxyz(3,iat)=fxyz(3,iat)+fion(3,iat)+fdisp(3,iat)
     enddo

     i_all=-product(shape(fion))*kind(fion)
     deallocate(fion,stat=i_stat)
     call memocc(i_stat,i_all,'fion',subname)
     i_all=-product(shape(fdisp))*kind(fdisp)
     deallocate(fdisp,stat=i_stat)
     call memocc(i_stat,i_all,'fdisp',subname)
     i_all=-product(shape(gxyz))*kind(gxyz)
     deallocate(gxyz,stat=i_stat)
     call memocc(i_stat,i_all,'gxyz',subname)

     !subtraction of zero of the forces, disabled for the moment
     !the zero of the forces depends on the atomic positions
     if (in%gaussian_help .and. .false.) then
        sumx=0.d0
        sumy=0.d0
        sumz=0.d0
        do iat=1,atoms%nat
           sumx=sumx+fxyz(1,iat)
           sumy=sumy+fxyz(2,iat)
           sumz=sumz+fxyz(3,iat)
        enddo
        sumx=sumx/real(atoms%nat,gp)
        sumy=sumy/real(atoms%nat,gp)
        sumz=sumz/real(atoms%nat,gp)
        if (iproc==0) write( *,'(1x,a,1x,3(1x,1pe9.2))') &
             'Subtracting center-mass shift of',sumx,sumy,sumz

        do iat=1,atoms%nat
           fxyz(1,iat)=fxyz(1,iat)-sumx
           fxyz(2,iat)=fxyz(2,iat)-sumy
           fxyz(3,iat)=fxyz(3,iat)-sumz
        enddo
     end if

     call timing(iproc,'Forces        ','OF')

     !if (nvirt > 0 .and. in%inputPsiId == 0) then
     if (DoDavidson) then
        call davidson(iproc,nproc,n1i,n2i,n3i,in,atoms,&
             orbs,orbsv,nvirt,Glr,comms,&
             hx,hy,hz,rxyz,rhopot,i3xcsh,n3p,nlpspd,proj, &
             pkernel,psi,psivirt,ngatherarr,GPU)
     end if

  end if
<<<<<<< HEAD
  
=======

12345 continue
  
  if (in%c_absorbtion ) then

!!$
!!$     rhopot(10,9,8+i3xcsh,1)=100.0

     if (abs(in%output_grid)==2) then
        if (in%output_grid==2) then
          if (iproc == 0) write(*,*) 'writing local_potential.pot'
           call plot_density(atoms%geocode,'local_potentialb2B.pot',iproc,nproc,&
                n1,n2,n3,n1i,n2i,n3i,n3p,&
                atoms%alat1,atoms%alat2,atoms%alat3,ngatherarr,rhopot(1,1,1+i3xcsh,1))
        else
           call plot_density_cube(atoms%geocode,'local_potential',iproc,nproc,&
                n1,n2,n3,n1i,n2i,n3i,n3p,&
                in%nspin,hxh,hyh,hzh,atoms,rxyz,ngatherarr,rhopot(1,1,1+i3xcsh,1))
        endif
     end if

!!$     call  read_potfile4b2B("local_potential.pot",n1i_bB,n2i_bB,n3i_bB, pot_bB, alat1_bB, alat2_bB, alat3_bB)
!!$     print *, pot_bB(10  + (9-1)*n1i_bB  + (8-1)*n1i_bB*n2i_bB)
!!$     stop
     
     if(iproc==0) print *, " going to calculate spectra "

     
     if(in%potshortcut==2) then
        print  *, " reading atomic positions from file ","b2B_xanes.xyz"
        call read_atomic_file("b2B_xanes.xyz",iproc, atoms_b2B, rxyz_b2B )
        if( atoms%nat/=atoms_b2B%nat) then
           if(iproc==0) write(*,*)  "   b2B_xanes.xyz  is not compatible with actual positions" 
           if(nproc>1) call MPI_Finalize(ierr)
           stop '      b2B_xanes.xyz  is not compatible with actual positions          '
        end if
        do j=1,3
           shift_b2B(j) = rxyz(j,1) - rxyz_b2B(j,1) 
           do iat=2,atoms%nat
              if( abs(shift_b2B(j) - (rxyz(j,iat) - rxyz_b2B(j,iat) )  )>1.0e-4 ) then
                 if(iproc==0) write(*,*)  "   b2B_xanes.xyz  positions are not compatible with actual positions" 
                 if(nproc>1) call MPI_Finalize(ierr)
                 stop '      b2B_xanes.xyz positions are not compatible with actual positions          '
              end if
           enddo
        enddo

        

        ! passing from an old grid  x  to a new grid one
        !    ((x-1)*hx_old/2.0+shift_x)/(hx/2.0) +1 
        ! inverse change
        !    ((x-1)*hx/2.0-shift_x)/(hx_old/2.0) +1 
        

        itype=16
        nd=2**14

        allocate(  intfunc_x(0:nd+ndebug),stat=i_stat )
        call memocc(i_stat,intfunc_x,'intfunc_x',subname)
        allocate( intfunc_y(0:nd+ndebug) ,stat=i_stat )
        call memocc(i_stat,intfunc_y,'intfunc_y',subname)

        print *, " scaling function for interpolation "

        call scaling_function4b2B(itype,nd,nrange,intfunc_x,intfunc_y)  ! intervallo di 32 con 2**14 punti
        if( abs(intfunc_y(nd/2)-1)>1.0e-10 ) then
           stop " wrong scaling function 4b2B: not a centered one "
        endif

        i_all=-product(shape(intfunc_x))*kind(intfunc_x)
        deallocate(intfunc_x,stat=i_stat)
        call memocc(i_stat,i_all,'intfunc_x',subname)
        

        ! how to acceed to a  function using a  
        ! x variable given in units of the old  grids intfunc_y(( x+16) *2**9)
        
        
        
        print  *, " reading potential from file ","b2B_xanes.pot"
        call  read_potfile4b2B("b2B_xanes.pot",n1i_bB,n2i_bB,n3i_bB, pot_bB, alat1_bB, alat2_bB, alat3_bB)
        print  *, " reading OK "
        hx_old = 2*alat1_bB / (n1i_bB)
        hy_old = 2*alat2_bB / (n2i_bB)
        hz_old = 2*alat3_bB / (n3i_bB)


        rhopot=0.0_gp

        do iz_bB = 1,n3i_bB
           do iy_bB=1,n2i_bB
              do ix_bB=1,n1i_bB
                 rhopot(ix_bB,iy_bB,iz_bB +i3xcsh,1) =  pot_bB(ix_bB  + (iy_bB-1)*n1i_bB  + (iz_bB-1)*n1i_bB*n2i_bB)
              enddo
           enddo
        enddo
        allocate(auxint(n1i+n2i+n3i+ndebug),stat=i_stat)
        call memocc(i_stat,pot,'auxint',subname)

        do iz_bB = 1,n3i_bB-1
           do iy_bB=1,n2i_bB
              auxint = 0.0_gp
              do ix_bB=1,n1i_bB
                 rx_bB = hx_old*(ix_bB-1)           /2.0   +  shift_b2B(1)
                 minX_B  =  max(1,NINT((rx_bB -8*hx_old/2)/(hx/2.0)))
                 maxX_B  =  min(n1i,NINT((rx_bB +8*hx_old/2)/(hx/2.0)))
                 do ix= minX_B , maxX_B 
                    rx = hx*(ix-1  )/2.0  
                    idelta = NINT((rx-rx_bB)*2**9/(hx_old/2))  
                    factx = intfunc_y(nd/2+idelta)
!!$                    print *, rx, rx_bB, ix, ix_bB      , factx
                    auxint(ix) = auxint(ix) + &
                         factx * rhopot(ix_bB,iy_bB,iz_bB+i3xcsh,1)
                 enddo
!!$                 print *, auxint(ix_bB) ,  rhopot(ix_bB,iy_bB,iz_bB+i3xcsh,1)
              enddo
              rhopot(:,iy_bB,iz_bB+i3xcsh,1)=auxint(1:n1i)
           enddo
        enddo

        do iz_bB = 1,n3i_bB-1
           do ix_bB=1,n1i
              auxint = 0.0_gp
              do iy_bB=1,n2i_bB
                 ry_bB = hy_old*(iy_bB-1)/2.0   +  shift_b2B(2)
                 minY_B  =  max(1  ,NINT((ry_bB -8*hy_old/2)/(hy/2.0)))
                 maxY_B  =  min(n2i,NINT((ry_bB +8*hy_old/2)/(hy/2.0)))
                 do iy= minY_B , maxY_B 
                    ry = hy*(iy-1  )/2.0  
                    idelta = NINT((ry-ry_bB)*2**9/(hy_old/2)) 
                    facty = intfunc_y(nd/2+idelta)
                    auxint(iy) = auxint(iy) + &
                         facty * rhopot(ix_bB,iy_bB,iz_bB+i3xcsh,1)
                 enddo
              enddo
              rhopot(ix_bB ,:,iz_bB+i3xcsh,1)=auxint(1:n2i)
           enddo
        enddo
 

        do ix_bB=1,n1i
           do iy_bB=1,n2i
              auxint = 0.0_gp
              do iz_bB = 1,n3i_bB-1
                 rz_bB = hz_old*(iz_bB-1)           /2.0   +  shift_b2B(3)

                 minZ_B  =  max(1  ,  NINT((rz_bB -8*hz_old/2)/(hz/2.0)))
                 maxZ_B  =  min(n3i-i3xcsh , NINT((rz_bB +8*hz_old/2)/(hz/2.0)))

                 do iz= minZ_B , maxZ_B 
                    rz = hz*(iz-1  )/2.0  
                    idelta = NINT((rz-rz_bB)/(hz_old/3))     
                    factz = intfunc_y(nd/2+idelta*2**9)
                    auxint(iz+i3xcsh) = auxint(iz+i3xcsh) + &
                         factz * rhopot(ix_bB,iy_bB,iz_bB+i3xcsh,1)
                 enddo
              enddo
              rhopot(ix_bB ,iy_bB, : ,1)=auxint(1:n3i)
           enddo
        enddo
        
        i_all=-product(shape(auxint))*kind(auxint)
        deallocate(auxint,stat=i_stat)
        call memocc(i_stat,i_all,'auxint',subname)



 
        i_all=-product(shape(pot_bB))*kind(pot_bB)
        deallocate(pot_bB,stat=i_stat)
        call memocc(i_stat,i_all,'pot_bB',subname)
        
        i_all=-product(shape(intfunc_y))*kind(intfunc_y)
        deallocate(intfunc_y,stat=i_stat)
        call memocc(i_stat,i_all,'intfunc_y',subname)
        print *," exiting b2B"


     endif
     
     if(in%abscalc_alterpot) then
        ! Attention :  modification of the  potential for the  
        ! exactly resolvable case 

        lpot_a=1
        rpot_a = 6.0
        spot_a = 1.0
        hpot_a = 3.0


        allocate(radpot(30000 ,2 ))
        radpotcount=30000

        open(unit=22,file='pot.dat', status='old')
        do igrid=1, radpotcount
           read(22,*)  radpot(igrid ,1 ),  radpot(igrid , 2 )
        enddo
        close(unit=22)
        
        minr=1000.0
        do ix=1,n1i
           do iy=1,n2i
              do iz = 1,n3p
                 rx = hx*(ix-1)           /2.0  -  rxyz(1,in%iat_absorber )
                 ry = hy*(iy-1)           /2.0  -  rxyz(2,in%iat_absorber )
                 rz = hz*(iz-1 +i3xcsh + i3s -1 )/2.0  -  rxyz(3,in%iat_absorber )
                 
                 r  = sqrt( rx*rx+ry*ry+rz*rz)
                 
                 if(r>2.5) then
                    if( r>29) then
                       rhopot(ix,iy,iz+i3xcsh,1)=0.0
                    else
                       igrid = binary_search( r, radpot, radpotcount )
                       rhopot(ix,iy,iz+i3xcsh,1) = &
                            ( radpot(igrid,2)*(radpot(igrid+1,1)-R) + radpot(igrid+1,2)*(R-radpot(igrid,1)) )/&
                            ( radpot(igrid+1,1) -radpot(igrid,1) )
                    endif
                 endif
                 
                 if(r<minr) minr=r
                 
                 if( r.ne.0.0) then
                    harmo = rz/r *sqrt(3.0/4.0/3.1415926535)
                 else
                    harmo=0.0_gp
                 endif
                 
                 espo  = ((r-rpot_a)**2)/spot_a/spot_a/2.0
                 if(espo<100) then
                    rhopot(ix,iy,iz+i3xcsh,1) = rhopot(ix,iy,iz+i3xcsh,1) +  hpot_a * exp(-espo) *harmo
                 endif
              enddo
           enddo
        enddo
        
     end if
     infocode=0
 
     if(in%iabscalc_type==2) then
        call lanczos(iproc,nproc,atoms,hx,hy,hz,rxyz,&
             cpmult,fpmult,radii_cf,nlpspd,proj,Glr,ngatherarr,n1i*n2i*n3p,&
             rhopot(1,1,1+i3xcsh,1) ,ekin_sum,epot_sum,eproj_sum,in%nspin,GPU &
             , in%iat_absorber  , .false., orbs%norb,   psit , orbs%eval , in )
        
     else
        call  chebychev(iproc,nproc,atoms,hx,hy,hz,rxyz,&
             cpmult,fpmult,radii_cf,nlpspd,proj,Glr,ngatherarr,n1i*n2i*n3p,&
             rhopot(1,1,1+i3xcsh,1) ,ekin_sum,epot_sum,eproj_sum,in%nspin,GPU &
             , in%iat_absorber, in)
        
     endif
     
  end if
   
>>>>>>> 32d2da4a
  
  !------------------------------------------------------------------------
  if (in%calc_tail .and. atoms%geocode == 'F' .and. .not. in%c_absorbtion ) then
     call timing(iproc,'Tail          ','ON')
     !    Calculate energy correction due to finite size effects
     !    ---reformat potential
     allocate(pot(n1i,n2i,n3i,in%nspin+ndebug),stat=i_stat)
     call memocc(i_stat,pot,'pot',subname)
     
     if (nproc > 1) then
        call MPI_ALLGATHERV(rhopot(1,1,1+i3xcsh,1),n1i*n2i*n3p,&
             mpidtypd,pot(1,1,1,1),ngatherarr(0,1),ngatherarr(0,2), & 
             mpidtypd,MPI_COMM_WORLD,ierr)
        !print '(a,2f12.6)','RHOup',sum(abs(rhopot(:,:,:,1))),sum(abs(pot(:,:,:,1)))
        if(in%nspin==2) then
           !print '(a,2f12.6)','RHOdw',sum(abs(rhopot(:,:,:,2))),sum(abs(pot(:,:,:,2)))
           if (n3d /= n3p) then
              i03=1+i3xcsh+n3p
              i04=1
           else
              i03=1
              i04=2
           end if
           call MPI_ALLGATHERV(rhopot(1,1,i03,i04),n1i*n2i*n3p,&
                mpidtypd,pot(1,1,1,2),ngatherarr(0,1),ngatherarr(0,2), & 
                mpidtypd,MPI_COMM_WORLD,ierr)
        end if
     else
        do ispin=1,in%nspin
           !here one could have not allocated pot and: call move_alloc(rhopot,pot) 
           !(but it is a Fortran 95/2003 spec)
           do i3=1,n3i
              do i2=1,n2i
                 do i1=1,n1i
                    pot(i1,i2,i3,ispin)=rhopot(i1,i2,i3,ispin)
                 enddo
              enddo
           enddo
        end do
     end if
     i_all=-product(shape(nscatterarr))*kind(nscatterarr)
     deallocate(nscatterarr,stat=i_stat)
     call memocc(i_stat,i_all,'nscatterarr',subname)
     i_all=-product(shape(ngatherarr))*kind(ngatherarr)
     deallocate(ngatherarr,stat=i_stat)
     call memocc(i_stat,i_all,'ngatherarr',subname)
     i_all=-product(shape(rhopot))*kind(rhopot)
     deallocate(rhopot,stat=i_stat)
     call memocc(i_stat,i_all,'rhopot',subname)
     
     if (in%read_ref_den) then
        i_all=-product(shape(rhoref))*kind(rhoref)
        deallocate(rhoref,stat=i_stat)
        call memocc(i_stat,i_all,'rhoref',subname)
     end if
     
     
     !pass hx instead of hgrid since we are only in free BC
     call CalculateTailCorrection(iproc,nproc,atoms,rbuf,orbs,&
          Glr,nlpspd,ncongt,pot,hx,rxyz,radii_cf,crmult,frmult,in%nspin,&
          proj,psi,in%output_grid,ekin_sum,epot_sum,eproj_sum)
     
     i_all=-product(shape(pot))*kind(pot)
     deallocate(pot,stat=i_stat)
     call memocc(i_stat,i_all,'pot',subname)
     
     !if (iproc==0) then
     !   open(61)
     !   write(61,'(4(f9.3),1x,7(1pe19.11))',advance='no')&
     !        hgrid,alat1,alat2,alat3,energy,ekin_sum,epot_sum,eproj_sum,ehart,eexcu,vexcu
     !end if
     
     energybs=ekin_sum+epot_sum+eproj_sum
     energy=energybs-ehart+eexcu-vexcu+eion+edisp
     
     !if (iproc==0) then
     !   write(61,'(1pe19.11)')energy
     !   close(61)
     !end if
     
     if (iproc == 0) then
        write( *,'(1x,a,3(1x,1pe18.11))')&
             '  Corrected ekin,epot,eproj',ekin_sum,epot_sum,eproj_sum
        write( *,'(1x,a,1x,1pe24.17)')&
             'Total energy with tail correction',energy
     endif
     
     call timing(iproc,'Tail          ','OF')
  else
     !    No tail calculation
     if (nproc > 1) call MPI_BARRIER(MPI_COMM_WORLD,ierr)
     i_all=-product(shape(rhopot))*kind(rhopot)
     deallocate(rhopot,stat=i_stat)
     call memocc(i_stat,i_all,'rhopot',subname)
     if (in%read_ref_den) then
        i_all=-product(shape(rhoref))*kind(rhoref)
        deallocate(rhoref,stat=i_stat)
        call memocc(i_stat,i_all,'rhoref',subname)
     end if
     i_all=-product(shape(nscatterarr))*kind(nscatterarr)
     deallocate(nscatterarr,stat=i_stat)
     call memocc(i_stat,i_all,'nscatterarr',subname)
     i_all=-product(shape(ngatherarr))*kind(ngatherarr)
     deallocate(ngatherarr,stat=i_stat)
     call memocc(i_stat,i_all,'ngatherarr',subname)
  endif
  ! --- End if of tail calculation
  
  call deallocate_before_exiting
  
contains
  
  !routine which deallocate the pointers and the arrays before exiting 
  subroutine deallocate_before_exiting
    
    !when this condition is verified we are in the middle of the SCF cycle
    if (infocode /=0 .and. infocode /=1) then
       
       if (idsx_actual > 0) then
          i_all=-product(shape(psidst))*kind(psidst)
          deallocate(psidst,stat=i_stat)
          call memocc(i_stat,i_all,'psidst',subname)
          i_all=-product(shape(hpsidst))*kind(hpsidst)
          deallocate(hpsidst,stat=i_stat)
          call memocc(i_stat,i_all,'hpsidst',subname)
          i_all=-product(shape(ads))*kind(ads)
          deallocate(ads,stat=i_stat)
          call memocc(i_stat,i_all,'ads',subname)
       end if
       
       if (nproc > 1) then
          i_all=-product(shape(psit))*kind(psit)
          deallocate(psit,stat=i_stat)
          call memocc(i_stat,i_all,'psit',subname)
       end if
       
       i_all=-product(shape(hpsi))*kind(hpsi)
       deallocate(hpsi,stat=i_stat)
       call memocc(i_stat,i_all,'hpsi',subname)
       
       !free GPU if it is the case
       if (GPUconv .and. .not.(DoDavidson)) then
          call free_gpu(GPU,orbs%norbp)
       end if
       
       i_all=-product(shape(pot_ion))*kind(pot_ion)
       deallocate(pot_ion,stat=i_stat)
       call memocc(i_stat,i_all,'pot_ion',subname)
       
       i_all=-product(shape(pkernel))*kind(pkernel)
       deallocate(pkernel,stat=i_stat)
       call memocc(i_stat,i_all,'pkernel',subname)
       if (in%read_ref_den) then
          i_all=-product(shape(pkernel_ref))*kind(pkernel_ref)
          deallocate(pkernel_ref,stat=i_stat)
          call memocc(i_stat,i_all,'pkernel_ref',subname)
       end if
       
       ! calc_tail false
       i_all=-product(shape(rhopot))*kind(rhopot)
       deallocate(rhopot,stat=i_stat)
       call memocc(i_stat,i_all,'rhopot',subname)
       if (in%read_ref_den) then
          i_all=-product(shape(rhoref))*kind(rhoref)
          deallocate(rhoref,stat=i_stat)
          call memocc(i_stat,i_all,'rhoref',subname)
       end if
       
       i_all=-product(shape(nscatterarr))*kind(nscatterarr)
       deallocate(nscatterarr,stat=i_stat)
       call memocc(i_stat,i_all,'nscatterarr',subname)
       i_all=-product(shape(ngatherarr))*kind(ngatherarr)
       deallocate(ngatherarr,stat=i_stat)
       call memocc(i_stat,i_all,'ngatherarr',subname)
       
       i_all=-product(shape(fion))*kind(fion)
       deallocate(fion,stat=i_stat)
       call memocc(i_stat,i_all,'fion',subname)
       i_all=-product(shape(fdisp))*kind(fdisp)
       deallocate(fdisp,stat=i_stat)
       call memocc(i_stat,i_all,'fdisp',subname)
       
       
    end if
    !deallocate wavefunction for virtual orbitals
    !if it is the case
    if (DoDavidson) then
       !call deallocate_gwf(Gvirt,subname)
       i_all=-product(shape(psivirt))*kind(psivirt)
       deallocate(psivirt,stat=i_stat)
       call memocc(i_stat,i_all,'psivirt',subname)
    end if
    
    if (atoms%geocode == 'F') then
       call deallocate_bounds(Glr%bounds,subname)
    end if
    
    if (atoms%geocode == 'P' .and. Glr%hybrid_on) then 
       
       i_all=-product(shape(Glr%bounds%kb%ibxy_f))*kind(Glr%bounds%kb%ibxy_f)
       deallocate(Glr%bounds%kb%ibxy_f,stat=i_stat)
       call memocc(i_stat,i_all,'Glr%bounds%kb%ibxy_f',subname)
       
       i_all=-product(shape(Glr%bounds%kb%ibxz_f))*kind(Glr%bounds%kb%ibxz_f)
       deallocate(Glr%bounds%kb%ibxz_f,stat=i_stat)
       call memocc(i_stat,i_all,'Glr%bounds%kb%ibxz_f',subname)
       
       i_all=-product(shape(Glr%bounds%kb%ibyz_f))*kind(Glr%bounds%kb%ibyz_f)
       deallocate(Glr%bounds%kb%ibyz_f,stat=i_stat)
       call memocc(i_stat,i_all,'Glr%bounds%kb%ibyz_f',subname)
       
       i_all=-product(shape(Glr%bounds%sb%ibxy_ff))*kind(Glr%bounds%sb%ibxy_ff)
       deallocate(Glr%bounds%sb%ibxy_ff,stat=i_stat)
       call memocc(i_stat,i_all,'ibxy_ff',subname)
       i_all=-product(shape(Glr%bounds%sb%ibzzx_f))*kind(Glr%bounds%sb%ibzzx_f)
       deallocate(Glr%bounds%sb%ibzzx_f,stat=i_stat)
       call memocc(i_stat,i_all,'ibzzx_f',subname)
       i_all=-product(shape(Glr%bounds%sb%ibyyzz_f))*kind(Glr%bounds%sb%ibyyzz_f)
       deallocate(Glr%bounds%sb%ibyyzz_f,stat=i_stat)
       call memocc(i_stat,i_all,'ibyyzz_f',subname)
       
       i_all=-product(shape(Glr%bounds%gb%ibyz_ff))*kind(Glr%bounds%gb%ibyz_ff)
       deallocate(Glr%bounds%gb%ibyz_ff,stat=i_stat)
       call memocc(i_stat,i_all,'ibyz_ff',subname)
       
       i_all=-product(shape(Glr%bounds%gb%ibzxx_f))*kind(Glr%bounds%gb%ibzxx_f)
       deallocate(Glr%bounds%gb%ibzxx_f,stat=i_stat)
       call memocc(i_stat,i_all,'ibzxx_f',subname)
       
       i_all=-product(shape(Glr%bounds%gb%ibxxyy_f))*kind(Glr%bounds%gb%ibxxyy_f)
       deallocate(Glr%bounds%gb%ibxxyy_f,stat=i_stat)
       call memocc(i_stat,i_all,'ibxxyy_f',subname)
    endif
    
    !free GPU if it is the case
    if (GPUconv .and. .not.(DoDavidson)) then
       call free_gpu(GPU,orbs%norbp)
    end if
    
    call deallocate_comms(comms,subname)
    

    call deallocate_orbs(orbs,subname)
    
    !semicores useful only for the input guess
    i_all=-product(shape(atoms%iasctype))*kind(atoms%iasctype)
    deallocate(atoms%iasctype,stat=i_stat)
    call memocc(i_stat,i_all,'iasctype',subname)
    i_all=-product(shape(atoms%nzatom))*kind(atoms%nzatom)
    deallocate(atoms%nzatom,stat=i_stat)
    call memocc(i_stat,i_all,'nzatom',subname)
    i_all=-product(shape(nlpspd%nboxp_c))*kind(nlpspd%nboxp_c)
    deallocate(nlpspd%nboxp_c,stat=i_stat)
    call memocc(i_stat,i_all,'nboxp_c',subname)
    i_all=-product(shape(nlpspd%nboxp_f))*kind(nlpspd%nboxp_f)
    deallocate(nlpspd%nboxp_f,stat=i_stat)
    call memocc(i_stat,i_all,'nboxp_f',subname)
    i_all=-product(shape(nlpspd%keyg_p))*kind(nlpspd%keyg_p)
    deallocate(nlpspd%keyg_p,stat=i_stat)
    call memocc(i_stat,i_all,'keyg_p',subname)
    i_all=-product(shape(nlpspd%keyv_p))*kind(nlpspd%keyv_p)
    deallocate(nlpspd%keyv_p,stat=i_stat)
    call memocc(i_stat,i_all,'keyv_p',subname)
    i_all=-product(shape(nlpspd%nvctr_p))*kind(nlpspd%nvctr_p)
    deallocate(nlpspd%nvctr_p,stat=i_stat)
    call memocc(i_stat,i_all,'nvctr_p',subname)
    i_all=-product(shape(nlpspd%nseg_p))*kind(nlpspd%nseg_p)
    deallocate(nlpspd%nseg_p,stat=i_stat)
    call memocc(i_stat,i_all,'nseg_p',subname)

    i_all=-product(shape(proj))*kind(proj)
    deallocate(proj,stat=i_stat)
    call memocc(i_stat,i_all,'proj',subname)

    i_all=-product(shape(atoms%psppar))*kind(atoms%psppar)
    deallocate(atoms%psppar,stat=i_stat)
    call memocc(i_stat,i_all,'psppar',subname)
    i_all=-product(shape(atoms%nelpsp))*kind(atoms%nelpsp)
    deallocate(atoms%nelpsp,stat=i_stat)
    call memocc(i_stat,i_all,'nelpsp',subname)
    i_all=-product(shape(radii_cf))*kind(radii_cf)
    deallocate(radii_cf,stat=i_stat)
    call memocc(i_stat,i_all,'radii_cf',subname)
    i_all=-product(shape(atoms%npspcode))*kind(atoms%npspcode)
    deallocate(atoms%npspcode,stat=i_stat)
    call memocc(i_stat,i_all,'npspcode',subname)

    ! Free the libXC stuff if necessary.
    if (ixc < 0) then
       call libxc_functionals_end()
    end if

    !end of wavefunction minimisation
    call timing(iproc,'LAST','PR')
    call timing(iproc,'              ','RE')
    call cpu_time(tcpu1)
    call system_clock(ncount1,ncount_rate,ncount_max)
    tel=dble(ncount1-ncount0)/dble(ncount_rate)
    if (iproc == 0) &
         write( *,'(1x,a,1x,i4,2(1x,f12.2))') 'CPU time/ELAPSED time for root process ', iproc,tel,tcpu1-tcpu0

  end subroutine deallocate_before_exiting

END SUBROUTINE cluster
!!***


















subroutine abscalc(nproc,iproc,atoms,rxyz,energy,fxyz,&
     psi,Glr,gaucoeffs,gbd,orbs,rxyz_old,hx_old,hy_old,hz_old,in,infocode)
  ! inputPsiId = 0 : compute input guess for Psi by subspace diagonalization of atomic orbitals
  ! inputPsiId = 1 : read waves from argument psi, using n1, n2, n3, hgrid and rxyz_old
  !                  as definition of the previous system.
  ! inputPsiId = 2 : read waves from disk
  ! does an electronic structure calculation. Output is the total energy and the forces 
  ! psi, keyg, keyv and eval should be freed after use outside of the routine.
  ! infocode -> encloses some information about the status of the run
  !          =0 run succesfully succeded
  !          =1 the run ended after the allowed number of minimization steps. gnrm_cv not reached
  !             forces may be meaningless   
  !          =2 (present only for inputPsiId=1) gnrm of the first iteration > 1 AND growing in
  !             the second iteration OR grnm 1st >2.
  !             Input wavefunctions need to be recalculated. Routine exits.
  !          =3 (present only for inputPsiId=0) gnrm > 4. SCF error. Routine exits.
  use module_base
  use module_types
  use module_interfaces
  use Poisson_Solver
  use libxc_functionals
  use vdwcorrection, only: vdwcorrection_calculate_energy, vdwcorrection_calculate_forces
  use esatto
  implicit none
  integer, intent(in) :: nproc,iproc
  real(gp), intent(inout) :: hx_old,hy_old,hz_old
  type(input_variables), intent(in) :: in
  type(locreg_descriptors), intent(inout) :: Glr
  type(atoms_data), intent(inout) :: atoms
  type(gaussian_basis), intent(inout) :: gbd
  type(orbitals_data), intent(inout) :: orbs
  real(gp), dimension(3,atoms%nat), intent(inout) :: rxyz_old
  real(gp), dimension(3,atoms%nat), target, intent(inout) :: rxyz
  integer, intent(out) :: infocode
  real(gp), intent(out) :: energy
  real(gp), dimension(3,atoms%nat), intent(out) :: fxyz
  real(wp), dimension(:), pointer :: psi
  real(wp), dimension(:,:), pointer :: gaucoeffs
  !local variables
  character(len=*), parameter :: subname='abscalc'
  character(len=3) :: PSquiet
  character(len=4) :: f4
  character(len=50) :: filename
  logical :: endloop,potion_overwritten=.false.,allfiles,onefile
  integer :: ixc,ncong,idsx,ncongt,nspin,itermax,idsx_actual,idsx_actual_before
  integer :: nvirt,ndiis_sd_sw
  integer :: nelec,ndegree_ip,j,i,iorb
  integer :: n1_old,n2_old,n3_old,n3d,n3p,n3pi,i3xcsh,i3s,n1,n2,n3
  integer :: ncount0,ncount1,ncount_rate,ncount_max,n1i,n2i,n3i,i03,i04
  integer :: i1,i2,i3,ind,iat,i_all,i_stat,iter,ierr,jproc,ispin,inputpsi
  real :: tcpu0,tcpu1
  real(kind=8) :: crmult,frmult,cpmult,fpmult,gnrm_cv,rbuf,hxh,hyh,hzh,hx,hy,hz
  real(kind=8) :: peakmem,energy_old,sumz
  real(kind=8) :: eion,epot_sum,ekin_sum,eproj_sum,ehart,eexcu,vexcu,alpha,gnrm,evsum,sumx,sumy
  real(kind=8) :: scprsum,energybs,tt,tel,eexcu_fake,vexcu_fake,ehart_fake,energy_min,psoffset
  real(kind=8) :: ttsum
  real(gp) :: edisp ! Dispersion energy
  type(wavefunctions_descriptors) :: wfd_old
  type(nonlocal_psp_descriptors) :: nlpspd
  type(communications_arrays) :: comms
  type(orbitals_data) :: orbsv
  type(gaussian_basis) :: Gvirt
  type(GPU_pointers) :: GPU

  integer, dimension(:,:), allocatable :: nscatterarr,ngatherarr
  real(kind=8), dimension(:), allocatable :: rho
  real(kind=8), dimension(:,:), allocatable :: radii_cf,gxyz,fion,thetaphi
  real(gp), dimension(:,:),allocatable :: fdisp
  ! Charge density/potential,ionic potential, pkernel
  real(kind=8), dimension(:), allocatable :: pot_ion
  real(kind=8), dimension(:,:,:,:), allocatable :: rhopot,pot,rhoref
  real(kind=8), dimension(:), pointer :: pkernel,pkernel_ref
  !wavefunction gradients, hamiltonian on vavefunction
  !transposed  wavefunction
  ! Pointers and variables to store the last psi
  ! before reformatting if useFormattedInput is .true.
  real(kind=8), dimension(:), pointer :: hpsi,psit,psi_old,psivirt,psidst,hpsidst
  ! PSP projectors 
  real(kind=8), dimension(:), pointer :: proj
  ! arrays for DIIS convergence accelerator
  real(kind=8), dimension(:,:,:), pointer :: ads
  
  !for xabsorber
  logical in_refinement
  integer lpot_a, ix, iy, iz
  real(gp) rpot_a, spot_a, hpot_a, espo, harmo, r, rx, ry, rz, minrx, maxrx,   minry, maxry,   minrz, maxrz, minr  
  real(gp), pointer :: radpot(:,:)
  integer radpotcount, igrid

  type(atoms_data) :: atoms_b2B
  real(gp), dimension(:,:), pointer :: rxyz_b2B
  real(gp) :: shift_b2B(3)
  integer itype, nd
  integer n1i_bB,n2i_bB,n3i_bB
  real(gp), dimension(:), pointer :: pot_bB
  real(gp) alat1_bB, alat2_bB, alat3_bB
  real(gp), dimension(:), pointer ::  intfunc_x, intfunc_y
  real(gp) factx, facty, factz
  character(len=80) :: comment
  integer idelta
  integer ix_bB, iy_bB, iz_bB
  integer maxX_B, maxY_B, maxZ_B
  integer minX_B, minY_B, minZ_B
  real(gp)  rx_bB, ry_bB, rz_bB
  integer nrange
  real(gp), pointer :: auxint(:)

  ! ----------------------------------
  
  !copying the input variables for readability
  !this section is of course not needed
  !note that this procedure is convenient ONLY in the case of scalar variables
  !an array would have been copied, thus occupying more memory space
  !Hence WARNING: these variables are copied, in case of an update the new value should be 
  !reassigned inside the structure





  

  if (  in%potshortcut==0) then
     if(nproc>1) call MPI_Finalize(ierr)
     stop '   in%potshortcut==0 calculating spectra. Use rather box2Box option      '
  endif




  crmult=in%crmult
  frmult=in%frmult
  cpmult=in%frmult
  fpmult=in%frmult
  ixc=in%ixc
  gnrm_cv=in%gnrm_cv
  itermax=in%itermax
  ncong=in%ncong
  idsx=in%idsx
  rbuf=in%rbuf
  ncongt=in%ncongt
  nspin=in%nspin

  nvirt=in%nvirt

  hx=in%hx
  hy=in%hy
  hz=in%hz

  if (ixc < 0) then
     call libxc_functionals_init(ixc, nspin)
  end if

  !character string for quieting the Poisson solver
  if (verbose >1) then
     PSquiet='NO'
  else
     PSquiet='YES'
  end if

  if (iproc == 0) then
     write( *,'(1x,a,1x,i0)') &
          '===================== BigDFT XANE calculation =============== inputPsiId=',&
          in%inputPsiId
     call print_input_parameters(in,atoms)
  end if
  if (nproc > 1) then
     call timing(iproc,'parallel     ','IN')
  else
     call timing(iproc,'             ','IN')
  end if
  call cpu_time(tcpu0)
  call system_clock(ncount0,ncount_rate,ncount_max)


 
  if(nspin/=1 .and. nspin/=2 .and. nspin/=4) nspin=1

  ! grid spacing (same in x,y and z direction)

  if (iproc==0) then
     write( *,'(1x,a)')&
          '------------------------------------------------------------------ System Properties'
  end if

  !these routines can be regrouped in one

  allocate(radii_cf(atoms%ntypes,3+ndebug),stat=i_stat)
  call memocc(i_stat,radii_cf,'radii_cf',subname)


  call system_properties(iproc,nproc,in,atoms,orbs,radii_cf,nelec)

  ! Determine size alat of overall simulation cell and shift atom positions
  ! then calculate the size in units of the grid space

  call system_size(iproc,atoms,rxyz,radii_cf,crmult,frmult,hx,hy,hz,Glr)

  

  !variables substitution for the PSolver part
  hxh=0.5d0*hx
  hyh=0.5d0*hy
  hzh=0.5d0*hz
  n1i=Glr%d%n1i
  n2i=Glr%d%n2i
  n3i=Glr%d%n3i

  n1=Glr%d%n1
  n2=Glr%d%n2
  n3=Glr%d%n3

  ! Create wavefunctions descriptors and allocate them inside the global locreg desc.
  call timing(iproc,'CrtDescriptors','ON')
  call createWavefunctionsDescriptors(iproc,hx,hy,hz,&
       atoms,rxyz,radii_cf,crmult,frmult,Glr,orbs)
  call timing(iproc,'CrtDescriptors','OF')
  ! Calculate all projectors, or allocate array for on-the-fly calculation
  call timing(iproc,'CrtProjectors ','ON')
  call createProjectorsArrays(iproc,n1,n2,n3,rxyz,atoms,orbs,&
       radii_cf,cpmult,fpmult,hx,hy,hz,nlpspd,proj)
  call timing(iproc,'CrtProjectors ','OF')


 

  !calculate the partitioning of the orbitals between the different processors
  !memory estimation
  if (iproc==0 .and. verbose > 0) then
     call MemoryEstimator(atoms%geocode,nproc,idsx,n1,n2,n3,&
          atoms%alat1,atoms%alat2,atoms%alat3,&
          hx,hy,hz,atoms%nat,atoms%ntypes,atoms%iatype,rxyz,radii_cf,crmult,frmult,&
          orbs%norb,nlpspd%nprojel,atoms%atomnames,0,in%nspin,peakmem)
  end if


  !allocate communications arrays
  !call allocate_comms(nproc,orbs,comms,subname)
  call orbitals_communicators(iproc,nproc,Glr,orbs,comms)  

  !these arrays should be included in the comms descriptor
  !allocate values of the array for the data scattering in sumrho
  !its values are ignored in the datacode='G' case
  allocate(nscatterarr(0:nproc-1,4+ndebug),stat=i_stat)
  call memocc(i_stat,nscatterarr,'nscatterarr',subname)
  !allocate array for the communications of the potential
  allocate(ngatherarr(0:nproc-1,2+ndebug),stat=i_stat)
  call memocc(i_stat,ngatherarr,'ngatherarr',subname)
  !create the descriptors for the density and the potential
  !these descriptors should take into account the localisation regions
  call createDensPotDescriptors(iproc,nproc,atoms%geocode,'D',n1i,n2i,n3i,ixc,&
       n3d,n3p,n3pi,i3xcsh,i3s,nscatterarr,ngatherarr)

  !allocate ionic potential
  if (n3pi > 0) then
     allocate(pot_ion(n1i*n2i*n3pi+ndebug),stat=i_stat)
     call memocc(i_stat,pot_ion,'pot_ion',subname)
  else
     allocate(pot_ion(1+ndebug),stat=i_stat)
     call memocc(i_stat,pot_ion,'pot_ion',subname)
  end if

  allocate(fion(3,atoms%nat+ndebug),stat=i_stat)
  call memocc(i_stat,fion,'fion',subname)

 
  !calculation of the Poisson kernel anticipated to reduce memory peak for small systems
  ndegree_ip=16 !default value 
  call createKernel(iproc,nproc,atoms%geocode,n1i,n2i,n3i,hxh,hyh,hzh,ndegree_ip,pkernel,&
       quiet=PSquiet)


  call IonicEnergyandForces(iproc,nproc,atoms,hxh,hyh,hzh,in%elecfield,rxyz,eion,fion,&
       psoffset,in%nvacancy,n1,n2,n3,n1i,n2i,n3i,i3s+i3xcsh,n3pi,pot_ion,pkernel)

  call createIonicPotential(atoms%geocode,iproc,nproc,atoms,rxyz,hxh,hyh,hzh,&
       in%elecfield,n1,n2,n3,n3pi,i3s+i3xcsh,n1i,n2i,n3i,pkernel,pot_ion,psoffset,in%nvacancy,&
       in%correct_offset)

  !this can be inserted inside the IonicEnergyandForces routine
  !(after insertion of the non-regression test)
  call vdwcorrection_calculate_energy(edisp,rxyz,atoms,in,iproc)

  allocate(fdisp(3,atoms%nat+ndebug),stat=i_stat)
  call memocc(i_stat,fdisp,'fdisp',subname)
  !this can be inserted inside the IonicEnergyandForces routine
  call vdwcorrection_calculate_forces(fdisp,rxyz,atoms,in) 

  !Allocate Charge density, Potential in real space
  if (n3d >0) then
     allocate(rhopot(n1i,n2i,n3d,in%nspin+ndebug),stat=i_stat)
     call memocc(i_stat,rhopot,'rhopot',subname)
  else
     allocate(rhopot(1,1,1,in%nspin+ndebug),stat=i_stat)
     call memocc(i_stat,rhopot,'rhopot',subname)
  end if


  !check the communication distribution
  call check_communications(iproc,nproc,orbs,Glr,comms)


  if(in%potshortcut==2) goto 12345


 
  inputpsi=in%inputPsiId

  nspin=in%nspin
  !calculate input guess from diagonalisation of LCAO basis (written in wavelets)

  call input_wf_diag(iproc,nproc,cpmult,fpmult,radii_cf,atoms,&
       orbs,orbsv,nvirt,comms,Glr,hx,hy,hz,rxyz,rhopot,pot_ion,&
       nlpspd,proj,pkernel,ixc,psi,hpsi,psit,psivirt,nscatterarr,ngatherarr,nspin, in%potshortcut )


<<<<<<< HEAD
=======
  i_all=-product(shape(psi))*kind(psi)
  deallocate(psi,stat=i_stat)
  call memocc(i_stat,i_all,'psi',subname)




12345 continue
>>>>>>> 32d2da4a
   
  if (nproc > 1  ) then
     i_all=-product(shape(hpsi))*kind(hpsi)
     deallocate(hpsi,stat=i_stat)
     call memocc(i_stat,i_all,'hpsi',subname)
  endif
  
  if (nproc > 1  ) then
     i_all=-product(shape(psit))*kind(psit)
     deallocate(psit,stat=i_stat)
     call memocc(i_stat,i_all,'psit',subname)
  else
     nullify(psit)
  end if
  


  i_all=-product(shape(pot_ion))*kind(pot_ion)
  deallocate(pot_ion,stat=i_stat)
  call memocc(i_stat,i_all,'pot_ion',subname)
       
  i_all=-product(shape(pkernel))*kind(pkernel)
  deallocate(pkernel,stat=i_stat)
  call memocc(i_stat,i_all,'pkernel',subname)




  ! needs something to let to  bigdft to deallocate
  allocate(psi(2+ndebug),stat=i_stat)
  call memocc(i_stat,psi,'psi',subname)

<<<<<<< HEAD
     !import gaussians form CP2K (data in files gaubasis.dat and gaucoeff.dat)
     !and calculate eigenvalues
     call import_gaussians(iproc,nproc,atoms,orbs,comms,&
          Glr,hx,hy,hz,rxyz,rhopot,pot_ion,nlpspd,proj, &
          pkernel,ixc,psi,psit,hpsi,nscatterarr,ngatherarr,in%nspin)

  case(0)
     nspin=in%nspin
     !calculate input guess from diagonalisation of LCAO basis (written in wavelets)
     call input_wf_diag(iproc,nproc,atoms,&
          orbs,orbsv,nvirt,comms,Glr,hx,hy,hz,rxyz,rhopot,pot_ion,&
          nlpspd,proj,pkernel,ixc,psi,hpsi,psit,psivirt,Gvirt,&
          nscatterarr,ngatherarr,nspin, in%potshortcut )
=======

  allocate(orbs%eval(2+ndebug),stat=i_stat)
  call memocc(i_stat, orbs%eval,'eval',subname)
>>>>>>> 32d2da4a


  if (in%c_absorbtion ) then

!!$
!!$     rhopot(10,9,8+i3xcsh,1)=100.0

     if (abs(in%output_grid)==2) then
        if (in%output_grid==2) then
          if (iproc == 0) write(*,*) 'writing local_potential.pot'
           call plot_density(atoms%geocode,'local_potentialb2B.pot',iproc,nproc,&
                n1,n2,n3,n1i,n2i,n3i,n3p,&
                atoms%alat1,atoms%alat2,atoms%alat3,ngatherarr,rhopot(1,1,1+i3xcsh,1))
        else
           call plot_density_cube(atoms%geocode,'local_potential',iproc,nproc,&
                n1,n2,n3,n1i,n2i,n3i,n3p,&
                in%nspin,hxh,hyh,hzh,atoms,rxyz,ngatherarr,rhopot(1,1,1+i3xcsh,1))
        endif
     end if

!!$     call  read_potfile4b2B("local_potential.pot",n1i_bB,n2i_bB,n3i_bB, pot_bB, alat1_bB, alat2_bB, alat3_bB)
!!$     print *, pot_bB(10  + (9-1)*n1i_bB  + (8-1)*n1i_bB*n2i_bB)
!!$     stop
     
     if(iproc==0) print *, " going to calculate spectra "

     
     if(in%potshortcut==2) then
        print  *, " reading atomic positions from file ","b2B_xanes.xyz"
        call read_atomic_file("b2B_xanes.xyz",iproc, atoms_b2B, rxyz_b2B )
        if( atoms%nat/=atoms_b2B%nat) then
           if(iproc==0) write(*,*)  "   b2B_xanes.xyz  is not compatible with actual positions" 
           if(nproc>1) call MPI_Finalize(ierr)
           stop '      b2B_xanes.xyz  is not compatible with actual positions          '
        end if
        do j=1,3
           shift_b2B(j) = rxyz(j,1) - rxyz_b2B(j,1) 
           do iat=2,atoms%nat
              if( abs(shift_b2B(j) - (rxyz(j,iat) - rxyz_b2B(j,iat) )  )>1.0e-4 ) then
                 if(iproc==0) write(*,*)  "   b2B_xanes.xyz  positions are not compatible with actual positions" 
                 if(nproc>1) call MPI_Finalize(ierr)
                 stop '      b2B_xanes.xyz positions are not compatible with actual positions          '
              end if
           enddo
        enddo

        print *, "SHIFT " , shift_b2B
        
        ! passing from an old grid  x  to a new grid one
        !    ((x-1)*hx_old/2.0+shift_x)/(hx/2.0) +1 
        ! inverse change
        !    ((x-1)*hx/2.0-shift_x)/(hx_old/2.0) +1 
        

        itype=16
        nd=2**14

        allocate(  intfunc_x(0:nd+ndebug),stat=i_stat )
        call memocc(i_stat,intfunc_x,'intfunc_x',subname)
        allocate( intfunc_y(0:nd+ndebug) ,stat=i_stat )
        call memocc(i_stat,intfunc_y,'intfunc_y',subname)

        print *, " scaling function for interpolation "

        call scaling_function4b2B(itype,nd,nrange,intfunc_x,intfunc_y)  ! intervallo di 32 con 2**14 punti
        if( abs(intfunc_y(nd/2)-1)>1.0e-10 ) then
           stop " wrong scaling function 4b2B: not a centered one "
        endif

        i_all=-product(shape(intfunc_x))*kind(intfunc_x)
        deallocate(intfunc_x,stat=i_stat)
        call memocc(i_stat,i_all,'intfunc_x',subname)
        

        ! how to acceed to a  function using a  
        ! x variable given in units of the old  grids intfunc_y(( x+16) *2**9)
        
        
        
        print  *, " reading potential from file ","b2B_xanes.pot"
        call  read_potfile4b2B("b2B_xanes.pot",n1i_bB,n2i_bB,n3i_bB, pot_bB, alat1_bB, alat2_bB, alat3_bB)
        print  *, " reading OK "

        if(  n1i_bB > n1i .or.  n2i_bB > n2i .or.   n3i_bB > n3i    ) then
           if(nproc>1) call MPI_Finalize(ierr)
           stop '  b2B potential mast be defined on a smaller ( in number of points  ) source grid then the target grid    '
        endif

<<<<<<< HEAD
  case(11)
     !restart from previously calculated gaussian coefficients
     if (iproc == 0) then
        write( *,'(1x,a)')&
             '--------------------------------------- Quick Wavefunctions Restart (Gaussian basis)'
     end if

     !allocate principal wavefunction
     !allocated in the transposed way such as 
     !it can also be used as a work array for transposition
     allocate(psi(orbs%npsidim+ndebug),stat=i_stat)
     call memocc(i_stat,psi,'psi',subname)

     call restart_from_gaussians(iproc,nproc,orbs,Glr,hx,hy,hz,psi,gbd,gaucoeffs)

     !orthogonalise wavefunctions and allocate hpsi wavefunction (and psit if parallel)
     call first_orthon(iproc,nproc,orbs,Glr%wfd,comms,psi,hpsi,psit)

  case(12)
     !reading wavefunctions from gaussian file
     if (iproc == 0) then
        write( *,'(1x,a)')&
             '------------------------------------------- Reading Wavefunctions from gaussian file'
     end if

     !allocate principal wavefunction
     !allocated in the transposed way such as 
     !it can also be used as a work array for transposition

     allocate(psi(orbs%npsidim+ndebug),stat=i_stat)
     call memocc(i_stat,psi,'psi',subname)

     call read_gaussian_information(iproc,nproc,orbs,gbd,gaucoeffs,'wavefunctions.gau')
     !associate the new positions, provided that the atom number is good
     if (gbd%nat == atoms%nat) then
        gbd%rxyz=>rxyz
     else
!        if (iproc == 0) then
           write( *,*)&
                ' ERROR: the atom number does not coincide with the number of gaussian centers'
!        end if
        stop
     end if

     call restart_from_gaussians(iproc,nproc,orbs,Glr,hx,hy,hz,psi,gbd,gaucoeffs)

     !orthogonalise wavefunctions and allocate hpsi wavefunction (and psit if parallel)
     call first_orthon(iproc,nproc,orbs,Glr%wfd,comms,psi,hpsi,psit)

  case default

!     if (iproc == 0) then
        write( *,'(1x,a)')'ERROR:values of inputPsiId must be integers from -2 to  2'
        write( *,'(1x,a)')'                                         or from 10 to 12'
        write( *,'(1x,a,i0)')'                               while we found',in%inputPsiId
!     end if
     stop

  end select

  !save the new atomic positions in the rxyz_old array
  do iat=1,atoms%nat
     rxyz_old(1,iat)=rxyz(1,iat)
     rxyz_old(2,iat)=rxyz(2,iat)
     rxyz_old(3,iat)=rxyz(3,iat)
  enddo
  !save the new grid spacing into the hgrid_old value
  hx_old=in%hx
  hy_old=in%hy
  hz_old=in%hz

  ! allocate arrays necessary for DIIS convergence acceleration
  !the allocation with npsidim is not necessary here since DIIS arrays
  !are always calculated in the transpsed form
  if (idsx > 0) then
     allocate(psidst(sum(comms%ncntt(0:nproc-1))*idsx+ndebug),stat=i_stat)
     call memocc(i_stat,psidst,'psidst',subname)
     allocate(hpsidst(sum(comms%ncntt(0:nproc-1))*idsx+ndebug),stat=i_stat)
     call memocc(i_stat,hpsidst,'hpsidst',subname)
     allocate(ads(idsx+1,idsx+1,orbs%nkptsp*3+ndebug),stat=i_stat)
     call memocc(i_stat,ads,'ads',subname)
     call razero(orbs%nkptsp*3*(idsx+1)**2,ads)
  endif

  !allocate arrays for the GPU if a card is present
  !do this only if the potshortcut treatment is not activated
  if (GPUconv .and.  in%potshortcut==0) then
     call prepare_gpu_for_locham(Glr%d%n1,Glr%d%n2,Glr%d%n3,in%nspin,&
          hx,hy,hz,Glr%wfd,orbs,GPU)
  end if

  alpha=2.d0
  energy=1.d10
  gnrm=1.d10
  ekin_sum=0.d0 
  epot_sum=0.d0 
  eproj_sum=0.d0
  !minimum value of the energy during the minimisation procedure
  energy_min=1.d10
  !set the infocode to the value it would have in the case of no convergence
  infocode=1
  !local variable for the diis history
  idsx_actual=idsx
  !number of switching betweed DIIS and SD during self-consistent loop
  ndiis_sd_sw=0
  !previous value of idsx_actual to control if switching has appeared
  idsx_actual_before=idsx_actual

  !control whether there is a reference density
  potion_overwritten=.false.
 
  if (in%read_ref_den ) then

     !allocate the kernel for the reference density case
     call createKernel(iproc,nproc,'F',n1i,n2i,n3i,hxh,hyh,hzh,ndegree_ip,pkernel_ref,&
          quiet=PSquiet)

     allocate(rhoref(n1i,n2i,max(n3d,1),in%nspin+ndebug),stat=i_stat)
     call memocc(i_stat,rhoref,'rhoref',subname)

     call read_potfile(atoms%geocode,'density.pot',n1,n2,n3,n1i,n2i,n3i,n3d,i3s,rhoref)

     potion_overwritten=.false.

  end if

  !end of the initialization part
  call timing(iproc,'INIT','PR')

  ! loop for wavefunction minimization
  in_refinement=.false.


  wfn_loop: do iter=1,itermax

     if( in%potshortcut>0) then
         if(iproc==0) print *, " exiting sc loop " 
        exit wfn_loop 
     endif

     if (iproc == 0 .and. verbose > 0) then 
        write( *,'(1x,a,i0)')&
             '---------------------------------------------------------------------------- iter= ',&
             iter
     endif
     !control whether the minimisation iterations ended
     endloop= gnrm <= gnrm_cv .or. iter == itermax
     if(endloop .and. .not. in_refinement) then
        if(in%iat_absorber>0) then
           gnrm_cv = in%absorber_gnrm
           in_refinement=.true.
           endloop=.false.
        end if
     endif
     
     !control how many times the DIIS has switched into SD
     if (idsx_actual /= idsx_actual_before) ndiis_sd_sw=ndiis_sd_sw+1

     !terminate SCF loop if forced to switch more than once from DIIS to SD
     endloop=endloop .or. ndiis_sd_sw > 2

     !stop the partial timing counter if necessary
     if (endloop) call timing(iproc,'WFN_OPT','PR')

     if(.not. in_refinement) then

        ! Potential from electronic charge density
        call sumrho(iproc,nproc,orbs,Glr,ixc,hxh,hyh,hzh,psi,rhopot,&
             n1i*n2i*n3d,nscatterarr,in%nspin,GPU)

        if(orbs%nspinor==4) then
           !this wrapper can be inserted inside the poisson solver 
           call PSolverNC(atoms%geocode,'D',iproc,nproc,Glr%d%n1i,Glr%d%n2i,Glr%d%n3i,n3d,&
                ixc,hxh,hyh,hzh,&
                rhopot,pkernel,pot_ion,ehart,eexcu,vexcu,0.d0,.true.,4)
        else

           if (in%read_ref_den .and. gnrm <= in%gnrm_sw .or. potion_overwritten) then
              if (.not. potion_overwritten) then
                 !overwrite pot_ion with the potential previously created
                 call read_potfile(atoms%geocode,'potion_corr.pot',n1,n2,n3,n1i,n2i,n3i,n3pi,&
                   i3s+i3xcsh,pot_ion)

                 if (.not. in%correct_offset) then
                    !read the ionic energy from disk
                    open(unit=22,file='eion_corr.tmp',status='unknown')
                    read(22,*)eion,ehart_fake
                    close(unit=22)
                 end if
                 potion_overwritten=.true.
              end if
              call correct_hartree_potential(atoms,iproc,nproc,&
                   Glr%d%n1i,Glr%d%n2i,Glr%d%n3i,&
                   n3p,n3pi,n3d,i3s,i3xcsh,hxh,hyh,hzh,pkernel,ngatherarr,&
                   rhoref,pkernel_ref,pot_ion,rhopot,ixc,in%nspin,ehart,eexcu,vexcu,PSquiet,&
                   in%correct_offset)

           else
              call PSolver(atoms%geocode,'D',iproc,nproc,Glr%d%n1i,Glr%d%n2i,Glr%d%n3i,&
                   ixc,hxh,hyh,hzh,&
                   rhopot,pkernel,pot_ion,ehart,eexcu,vexcu,0.d0,.true.,in%nspin,&
                   quiet=PSquiet)

           end if

        end if

        !here we put the exact_exchange potential, in alternative to the poisson solver
        

     endif
  

     call HamiltonianApplication(iproc,nproc,atoms,orbs,hx,hy,hz,rxyz,&
          nlpspd,proj,Glr,ngatherarr,n1i*n2i*n3p,&
          rhopot(1,1,1+i3xcsh,1),psi,hpsi,ekin_sum,epot_sum,eproj_sum,in%nspin,GPU,pkernel)

     energybs=ekin_sum+epot_sum+eproj_sum
     energy_old=energy
     energy=energybs-ehart+eexcu-vexcu+eion+edisp
 
     !check for convergence or whether max. numb. of iterations exceeded
     if (endloop) then 
        if (iproc.eq.0) then 
           if (verbose > 1) write( *,'(1x,a,i0,a)')'done. ',iter,' minimization iterations required'
           write( *,'(1x,a)') &
                '--------------------------------------------------- End of Wavefunction Optimisation'
           write( *,'(1x,a,3(1x,1pe18.11))') &
                'final  ekin,  epot,  eproj ',ekin_sum,epot_sum,eproj_sum
           write( *,'(1x,a,3(1x,1pe18.11))') &
                'final ehart, eexcu,  vexcu ',ehart,eexcu,vexcu
           write( *,'(1x,a,i6,2x,1pe24.17,1x,1pe9.2)') &
                'FINAL iter,total energy,gnrm',iter,energy,gnrm
           !write(61,*)hx,hy,hz,energy,ekin_sum,epot_sum,eproj_sum,ehart,eexcu,vexcu
           if (energy > energy_min) write( *,'(1x,a,1pe9.2)')&
                'WARNING: Found an energy value lower than the FINAL energy, delta:',energy-energy_min
        end if
        if (gnrm <= gnrm_cv) infocode=0
        exit wfn_loop 
     endif

     !control the previous value of idsx_actual
     idsx_actual_before=idsx_actual
     

     call hpsitopsi(iproc,nproc,orbs,hx,hy,hz,Glr,comms,ncong,&
          iter,idsx,idsx_actual,ads,energy,energy_old,energy_min,&
          alpha,gnrm,scprsum,psi,psit,hpsi,psidst,hpsidst,in%nspin,GPU)

     tt=(energybs-scprsum)/scprsum
     if (((abs(tt) > 1.d-10 .and. .not. GPUconv) .or.&
          (abs(tt) > 1.d-8 .and. GPUconv)) .and. iproc==0) then 
        write( *,'(1x,a,1pe9.2,2(1pe22.14))') &
             'ERROR: inconsistency between gradient and energy',tt,energybs,scprsum
     endif
     if (iproc.eq.0) then
        if (verbose > 0) then
           write( *,'(1x,a,3(1x,1pe18.11))') 'ekin_sum,epot_sum,eproj_sum',  & 
                ekin_sum,epot_sum,eproj_sum
           write( *,'(1x,a,3(1x,1pe18.11))') '   ehart,   eexcu,    vexcu',ehart,eexcu,vexcu
        end if
        write( *,'(1x,a,i6,2x,1pe24.17,1x,1pe9.2)') 'iter,total energy,gnrm',iter,energy,gnrm
     endif

     if (in%inputPsiId == 0) then
        if ((gnrm > 4.d0 .and. orbs%norbu /= orbs%norbd) .or. &
             (orbs%norbu == orbs%norbd .and. gnrm > 10.d0)) then
           if (iproc == 0) then
              write( *,'(1x,a)')&
                   'ERROR: the norm of the residue is too large also with input wavefunctions.'
           end if
           infocode=3
           call deallocate_before_exiting
           return
        end if
     else if (in%inputPsiId == 1) then
        if (gnrm > 1.d0) then
           if (iproc == 0) then
              write( *,'(1x,a)')&
                   'The norm of the residue is too large, need to recalculate input wavefunctions'
           end if
           infocode=2
           if (nproc > 1) call MPI_BARRIER(MPI_COMM_WORLD,ierr)
           call deallocate_before_exiting
           return
        end if
     end if
 
  end do wfn_loop
  if (iter == itermax .and. iproc == 0 ) &
       write( *,'(1x,a)')'No convergence within the allowed number of minimization steps'

  if (idsx_actual > 0) then
     i_all=-product(shape(psidst))*kind(psidst)
     deallocate(psidst,stat=i_stat)
     call memocc(i_stat,i_all,'psidst',subname)
     i_all=-product(shape(hpsidst))*kind(hpsidst)
     deallocate(hpsidst,stat=i_stat)
     call memocc(i_stat,i_all,'hpsidst',subname)
     i_all=-product(shape(ads))*kind(ads)
     deallocate(ads,stat=i_stat)
     call memocc(i_stat,i_all,'ads',subname)
  end if

  if (in%potshortcut==0) then

     call last_orthon(iproc,nproc,orbs,Glr%wfd,in%nspin,&
          comms,psi,hpsi,psit,evsum)


     if (abs(evsum-energybs) > 1.d-8 .and. iproc==0) write( *,'(1x,a,2(1x,1pe20.13))')&
          'Difference:evsum,energybs',evsum,energybs

     !project the wavefunctions on a gaussian basis and keep in memory
     if (in%gaussian_help) then
        if (iproc.eq.0) then
           write( *,'(1x,a)')&
                '---------------------------------------------------------- Gaussian Basis Projection'
        end if

        !extract the gaussian basis from the pseudowavefunctions
!!!     if (in%inputPsiId == 11) then
!!!        !extract the gaussian basis from the pseudowavefunctions
!!!        call gaussian_pswf_basis(iproc,atoms,rxyz,gbd)
!!!     else if (in%inputPsiId == 12) then
!!!        !extract the gaussian basis from the pseudopotential
!!!        call gaussian_psp_basis(atoms,rxyz,gbd)
!!!     end if

        !extract the gaussian basis from the pseudowavefunctions
        call gaussian_pswf_basis(iproc,atoms,rxyz,gbd)

        if (.not. associated(gaucoeffs)) then
           allocate(gaucoeffs(gbd%ncoeff,orbs%norbp+ndebug),stat=i_stat)
           call memocc(i_stat,gaucoeffs,'gaucoeffs',subname)
        end if

        allocate(thetaphi(2,gbd%nat+ndebug),stat=i_stat)
        call memocc(i_stat,thetaphi,'thetaphi',subname)
        thetaphi=0.0_gp

        call wavelets_to_gaussians(atoms%geocode,orbs%norbp,orbs%nspinor,&
             n1,n2,n3,gbd,thetaphi,&
             hx,hy,hz,Glr%wfd,psi,gaucoeffs)

        i_all=-product(shape(thetaphi))*kind(thetaphi)
        deallocate(thetaphi,stat=i_stat)
        call memocc(i_stat,i_all,'thetaphi',subname)

     end if


     !  write all the wavefunctions into files
     if (in%output_wf) then
        !add flag for writing waves in the gaussian basis form
        if (in%gaussian_help) then

!!!        call gaussian_orthogonality(iproc,nproc,norb,norbp,gbd,gaucoeffs)
!!!
!!!        call gaussian_orthogonality(iproc,nproc,norb,norbp,gbd,gaucoeffs)
           !write the coefficients and the basis on a file
           call write_gaussian_information(iproc,nproc,orbs,gbd,gaucoeffs,'wavefunctions.gau')

           !build dual coefficients
           call dual_gaussian_coefficients(orbs%norbp,gbd,gaucoeffs)
           !control the accuracy of the expansion
           call check_gaussian_expansion(iproc,nproc,orbs,Glr,hx,hy,hz,psi,gbd,gaucoeffs)

           call deallocate_gwf(gbd,subname)
           i_all=-product(shape(gaucoeffs))*kind(gaucoeffs)
           deallocate(gaucoeffs,stat=i_stat)
           call memocc(i_stat,i_all,'gaucoeffs',subname)
           nullify(gbd%rxyz)

        else
           call  writemywaves(iproc,orbs,n1,n2,n3,hx,hy,hz,atoms%nat,rxyz,Glr%wfd,psi)
           if (verbose >0) write( *,'(a,1x,i0,a)') '- iproc',iproc,' finished writing waves'
        end if
     end if


     !plot the ionic potential, if required by output_grid
     if (abs(in%output_grid)==2) then
        if (in%output_grid==2) then
           if (iproc == 0) write(*,*) 'writing ionic_potential.pot'
           call plot_density(atoms%geocode,'ionic_potential.pot',iproc,nproc,&
                n1,n2,n3,n1i,n2i,n3i,n3p,&
                atoms%alat1,atoms%alat2,atoms%alat3,ngatherarr,pot_ion)
           if (iproc == 0) write(*,*) 'writing local_potential.pot'
           call plot_density(atoms%geocode,'local_potential.pot',iproc,nproc,&
                n1,n2,n3,n1i,n2i,n3i,n3p,&
                atoms%alat1,atoms%alat2,atoms%alat3,ngatherarr,rhopot(1,1,1+i3xcsh,1))
        else
           if (iproc == 0) write(*,*) 'writing ionic_potential.cube'
           call plot_density_cube(atoms%geocode,'ionic_potential',iproc,nproc,&
                n1,n2,n3,n1i,n2i,n3i,n3p,&
                in%nspin,hxh,hyh,hzh,atoms,rxyz,ngatherarr,pot_ion)
           if (iproc == 0) write(*,*) 'writing local_potential.cube'
           call plot_density_cube(atoms%geocode,'local_potential',iproc,nproc,&
                n1,n2,n3,n1i,n2i,n3i,n3p,&
                in%nspin,hxh,hyh,hzh,atoms,rxyz,ngatherarr,rhopot(1,1,1+i3xcsh,1))
        endif
     end if


     if (in%output_grid==3) then
!!$        print *,'here'
!!$        call plot_density(atoms%geocode,'b2B_xanes.pot',iproc,nproc,n1,n2,n3,n1i,n2i,n3i,n3p,1,&
!!$             atoms%alat1,atoms%alat2,atoms%alat3,ngatherarr,rhopot(1,1,1+i3xcsh,1))
!!$        write(comment,'(a)')'this file to check the positions and calculate shift '
!!$        call write_atomic_file("b2B_xanes",energy,rxyz,atoms,trim(comment))
     endif

     i_all=-product(shape(pot_ion))*kind(pot_ion)
     deallocate(pot_ion,stat=i_stat)
     call memocc(i_stat,i_all,'pot_ion',subname)



     !------------------------------------------------------------------------
     ! here we start the calculation of the forces
     if (iproc.eq.0) then
        write( *,'(1x,a)')&
             '----------------------------------------------------------------- Forces Calculation'
     end if

     ! Selfconsistent potential is saved in rhopot, 
     ! new arrays rho,pot for calculation of forces ground state electronic density

     ! Potential from electronic charge density

     !manipulate scatter array for avoiding the GGA shift
     do jproc=0,nproc-1
        !n3d=n3p
        nscatterarr(jproc,1)=nscatterarr(jproc,2)
        !i3xcsh=0
        nscatterarr(jproc,4)=0
     end do

     if (n3p>0) then
        allocate(rho(n1i*n2i*n3p*in%nspin+ndebug),stat=i_stat)
        call memocc(i_stat,rho,'rho',subname)
     else
        allocate(rho(1+ndebug),stat=i_stat)
        call memocc(i_stat,rho,'rho',subname)
     end if
     call sumrho(iproc,nproc,orbs,Glr,0,hxh,hyh,hzh,psi,rho,n1i*n2i*n3p,&
          nscatterarr,in%nspin,GPU)

     !plot the density on the density.pot file
     if (abs(in%output_grid) .ge. 1 .or. in%nvacancy /=0) then
        if (in%output_grid .ge. 0) then
           if (in%nspin == 2 ) then
              if(iproc==0) write(*,*) 'ERROR: density cannot be plotted in .pot format for a spin-polarised calculation'
           else
              if (iproc.eq.0) write(*,*) 'writing electronic_density.pot'
              call plot_density(atoms%geocode,'electronic_density.pot',&
                   iproc,nproc,n1,n2,n3,n1i,n2i,n3i,n3p,&
                   atoms%alat1,atoms%alat2,atoms%alat3,ngatherarr,rho)
           end if
        else 
           if (iproc.eq.0) write(*,*) 'writing electronic_density.cube'
           call plot_density_cube(atoms%geocode,'electronic_density',&
                iproc,nproc,n1,n2,n3,n1i,n2i,n3i,n3p,  & 
                in%nspin,hxh,hyh,hzh,atoms,rxyz,ngatherarr,rho)
        endif
     end if
     !calculate the total density in the case of nspin==2
     if (in%nspin==2) then
        do i3=1,n3p
           do i2=1,n2i
              do i1=1,n1i
                 ind=i1+(i2-1)*n1i+(i3-1)*n1i*n2i
                 rho(ind)=rho(ind)+rho(ind+n1i*n2i*n3p)
              end do
           end do
        end do
     end if
     if (n3p>0) then
        allocate(pot(n1i,n2i,n3p,1+ndebug),stat=i_stat)
        call memocc(i_stat,pot,'pot',subname)
     else
        allocate(pot(1,1,1,1+ndebug),stat=i_stat)
        call memocc(i_stat,pot,'pot',subname)
     end if

     !calculate electrostatic potential
     call DCOPY(n1i*n2i*n3p,rho,1,pot,1) 
     call PSolver(atoms%geocode,'D',iproc,nproc,n1i,n2i,n3i,0,hxh,hyh,hzh,&
          pot,pkernel,pot,ehart_fake,eexcu_fake,vexcu_fake,0.d0,.false.,1,quiet=PSquiet)
     !here nspin=1 since ixc=0

     !plot also the electrostatic potential
     if (abs(in%output_grid) == 2) then
        if (in%output_grid == 2) then
           if (iproc.eq.0) write(*,*) 'writing hartree_potential.pot'
           call plot_density(atoms%geocode,'hartree_potential.pot',iproc,nproc,n1,n2,n3,n1i,n2i,n3i,n3p,&
                atoms%alat1,atoms%alat2,atoms%alat3,ngatherarr,pot)
        else
           if (iproc.eq.0) write(*,*) 'writing hartree_potential.cube'
           call plot_density_cube(atoms%geocode,'hartree_potential',iproc,nproc,n1,n2,n3,n1i,n2i,n3i,n3p,&
                in%nspin,hxh,hyh,hzh,atoms,rxyz,ngatherarr,pot)
        end if
     end if

     i_all=-product(shape(pkernel))*kind(pkernel)
     deallocate(pkernel,stat=i_stat)
     call memocc(i_stat,i_all,'pkernel',subname)

     if (in%read_ref_den) then
        i_all=-product(shape(pkernel_ref))*kind(pkernel_ref)
        deallocate(pkernel_ref,stat=i_stat)
        call memocc(i_stat,i_all,'pkernel_ref',subname)
     end if

     allocate(gxyz(3,atoms%nat+ndebug),stat=i_stat)
     call memocc(i_stat,gxyz,'gxyz',subname)

     call timing(iproc,'Forces        ','ON')
     ! calculate local part of the forces gxyz
     call local_forces(iproc,atoms,rxyz,hxh,hyh,hzh,&
          n1,n2,n3,n3p,i3s+i3xcsh,n1i,n2i,n3i,rho,pot,gxyz)

     i_all=-product(shape(rho))*kind(rho)
     deallocate(rho,stat=i_stat)
     call memocc(i_stat,i_all,'rho',subname)
     i_all=-product(shape(pot))*kind(pot)
     deallocate(pot,stat=i_stat)
     call memocc(i_stat,i_all,'pot',subname)

     if (iproc == 0 .and. verbose > 1) write( *,'(1x,a)',advance='no')'Calculate nonlocal forces...'

     call nonlocal_forces(iproc,n1,n2,n3,hx,hy,hz,atoms,rxyz,&
          orbs,nlpspd,proj,Glr%wfd,psi,gxyz,in%calc_tail) !refill projectors for tails

     if (iproc == 0 .and. verbose > 1) write( *,'(1x,a)')'done.'

     ! Add up all the force contributions
     if (nproc > 1) then
        call MPI_ALLREDUCE(gxyz,fxyz,3*atoms%nat,mpidtypg,MPI_SUM,MPI_COMM_WORLD,ierr)
     else
        do iat=1,atoms%nat
           fxyz(1,iat)=gxyz(1,iat)
           fxyz(2,iat)=gxyz(2,iat)
           fxyz(3,iat)=gxyz(3,iat)
        enddo
     end if

     !add to the forces the ionic contribution 
     do iat=1,atoms%nat
        fxyz(1,iat)=fxyz(1,iat)+fion(1,iat)+fdisp(1,iat)
        fxyz(2,iat)=fxyz(2,iat)+fion(2,iat)+fdisp(2,iat)
        fxyz(3,iat)=fxyz(3,iat)+fion(3,iat)+fdisp(3,iat)
     enddo

     i_all=-product(shape(fion))*kind(fion)
     deallocate(fion,stat=i_stat)
     call memocc(i_stat,i_all,'fion',subname)
     i_all=-product(shape(fdisp))*kind(fdisp)
     deallocate(fdisp,stat=i_stat)
     call memocc(i_stat,i_all,'fdisp',subname)
     i_all=-product(shape(gxyz))*kind(gxyz)
     deallocate(gxyz,stat=i_stat)
     call memocc(i_stat,i_all,'gxyz',subname)

     !subtraction of zero of the forces, disabled for the moment
     !the zero of the forces depends on the atomic positions
     if (in%gaussian_help .and. .false.) then
        sumx=0.d0
        sumy=0.d0
        sumz=0.d0
        do iat=1,atoms%nat
           sumx=sumx+fxyz(1,iat)
           sumy=sumy+fxyz(2,iat)
           sumz=sumz+fxyz(3,iat)
        enddo
        sumx=sumx/real(atoms%nat,gp)
        sumy=sumy/real(atoms%nat,gp)
        sumz=sumz/real(atoms%nat,gp)
        if (iproc==0) write( *,'(1x,a,1x,3(1x,1pe9.2))') &
             'Subtracting center-mass shift of',sumx,sumy,sumz

        do iat=1,atoms%nat
           fxyz(1,iat)=fxyz(1,iat)-sumx
           fxyz(2,iat)=fxyz(2,iat)-sumy
           fxyz(3,iat)=fxyz(3,iat)-sumz
        enddo
     end if

     call timing(iproc,'Forces        ','OF')

     if (nvirt > 0 .and. in%inputPsiId == 0) then
        call davidson(iproc,nproc,n1i,n2i,n3i,in,atoms,&
             orbs,orbsv,nvirt,Glr,comms,&
             hx,hy,hz,rxyz,rhopot,i3xcsh,n3p,nlpspd,proj, &
             pkernel,psi,psivirt,ngatherarr,GPU)
     end if

  end if

12345 continue
  
  if (in%c_absorbtion ) then

!!$
!!$     rhopot(10,9,8+i3xcsh,1)=100.0

     if (abs(in%output_grid)==2) then
        if (in%output_grid==2) then
          if (iproc == 0) write(*,*) 'writing local_potential.pot'
           call plot_density(atoms%geocode,'local_potentialb2B.pot',iproc,nproc,&
                n1,n2,n3,n1i,n2i,n3i,n3p,&
                atoms%alat1,atoms%alat2,atoms%alat3,ngatherarr,rhopot(1,1,1+i3xcsh,1))
        else
           call plot_density_cube(atoms%geocode,'local_potential',iproc,nproc,&
                n1,n2,n3,n1i,n2i,n3i,n3p,&
                in%nspin,hxh,hyh,hzh,atoms,rxyz,ngatherarr,rhopot(1,1,1+i3xcsh,1))
        endif
     end if

!!$     call  read_potfile4b2B("local_potential.pot",n1i_bB,n2i_bB,n3i_bB, pot_bB, alat1_bB, alat2_bB, alat3_bB)
!!$     print *, pot_bB(10  + (9-1)*n1i_bB  + (8-1)*n1i_bB*n2i_bB)
!!$     stop
     
     if(iproc==0) print *, " going to calculate spectra "

     
     if(in%potshortcut==2) then
        print  *, " reading atomic positions from file ","b2B_xanes.xyz"
        call read_atomic_file("b2B_xanes.xyz",iproc, atoms_b2B, rxyz_b2B )
        if( atoms%nat/=atoms_b2B%nat) then
           if(iproc==0) write(*,*)  "   b2B_xanes.xyz  is not compatible with actual positions" 
           if(nproc>1) call MPI_Finalize(ierr)
           stop '      b2B_xanes.xyz  is not compatible with actual positions          '
        end if
        do j=1,3
           shift_b2B(j) = rxyz(j,1) - rxyz_b2B(j,1) 
           do iat=2,atoms%nat
              if( abs(shift_b2B(j) - (rxyz(j,iat) - rxyz_b2B(j,iat) )  )>1.0e-4 ) then
                 if(iproc==0) write(*,*)  "   b2B_xanes.xyz  positions are not compatible with actual positions" 
                 if(nproc>1) call MPI_Finalize(ierr)
                 stop '      b2B_xanes.xyz positions are not compatible with actual positions          '
              end if
           enddo
        enddo

        

        ! passing from an old grid  x  to a new grid one
        !    ((x-1)*hx_old/2.0+shift_x)/(hx/2.0) +1 
        ! inverse change
        !    ((x-1)*hx/2.0-shift_x)/(hx_old/2.0) +1 
        

        itype=16
        nd=2**14

        allocate(  intfunc_x(0:nd+ndebug),stat=i_stat )
        call memocc(i_stat,intfunc_x,'intfunc_x',subname)
        allocate( intfunc_y(0:nd+ndebug) ,stat=i_stat )
        call memocc(i_stat,intfunc_y,'intfunc_y',subname)

        print *, " scaling function for interpolation "

        call scaling_function4b2B(itype,nd,nrange,intfunc_x,intfunc_y)  ! intervallo di 32 con 2**14 punti
        if( abs(intfunc_y(nd/2)-1)>1.0e-10 ) then
           stop " wrong scaling function 4b2B: not a centered one "
        endif

        i_all=-product(shape(intfunc_x))*kind(intfunc_x)
        deallocate(intfunc_x,stat=i_stat)
        call memocc(i_stat,i_all,'intfunc_x',subname)
        

        ! how to acceed to a  function using a  
        ! x variable given in units of the old  grids intfunc_y(( x+16) *2**9)
        
        
        
        print  *, " reading potential from file ","b2B_xanes.pot"
        call  read_potfile4b2B("b2B_xanes.pot",n1i_bB,n2i_bB,n3i_bB, pot_bB, alat1_bB, alat2_bB, alat3_bB)
        print  *, " reading OK "
=======
>>>>>>> 32d2da4a
        hx_old = 2*alat1_bB / (n1i_bB)
        hy_old = 2*alat2_bB / (n2i_bB)
        hz_old = 2*alat3_bB / (n3i_bB)


        rhopot=0.0_gp
  

        do iz_bB = 1,n3i_bB
           do iy_bB=1,n2i_bB
              do ix_bB=1,n1i_bB
                 rhopot(ix_bB,iy_bB,iz_bB +i3xcsh,1) =  pot_bB(ix_bB  + (iy_bB-1)*n1i_bB  + (iz_bB-1)*n1i_bB*n2i_bB)
              enddo
           enddo
        enddo
        allocate(auxint(n1i+n2i+n3i+ndebug),stat=i_stat)
        call memocc(i_stat,pot,'auxint',subname)

        do iz_bB = 1,n3i_bB-1
           do iy_bB=1,n2i_bB
              auxint = 0.0_gp
              do ix_bB=1,n1i_bB
                 rx_bB = hx_old*(ix_bB-1)           /2.0   +  shift_b2B(1)
                 minX_B  =  max(1,NINT((rx_bB -8*hx_old/2)/(hx/2.0)))
                 maxX_B  =  min(n1i,NINT((rx_bB +8*hx_old/2)/(hx/2.0)))
                 do ix= minX_B , maxX_B 
                    rx = hx*(ix-1  )/2.0  
                    idelta = NINT((rx-rx_bB)*2**9/(hx_old/2))  
                    factx = intfunc_y(nd/2+idelta)
!!$                    print *, rx, rx_bB, ix, ix_bB      , factx
                    auxint(ix) = auxint(ix) + &
                         factx * rhopot(ix_bB,iy_bB,iz_bB+i3xcsh,1)
                 enddo
!!$                 print *, auxint(ix_bB) ,  rhopot(ix_bB,iy_bB,iz_bB+i3xcsh,1)
              enddo
              rhopot(:,iy_bB,iz_bB+i3xcsh,1)=auxint(1:n1i)
           enddo
        enddo

        do iz_bB = 1,n3i_bB-1
           do ix_bB=1,n1i
              auxint = 0.0_gp
              do iy_bB=1,n2i_bB
                 ry_bB = hy_old*(iy_bB-1)/2.0   +  shift_b2B(2)
                 minY_B  =  max(1  ,NINT((ry_bB -8*hy_old/2)/(hy/2.0)))
                 maxY_B  =  min(n2i,NINT((ry_bB +8*hy_old/2)/(hy/2.0)))
                 do iy= minY_B , maxY_B 
                    ry = hy*(iy-1  )/2.0  
                    idelta = NINT((ry-ry_bB)*2**9/(hy_old/2))
                    facty = intfunc_y(nd/2+idelta)
                    auxint(iy) = auxint(iy) + &
                         facty * rhopot(ix_bB,iy_bB,iz_bB+i3xcsh,1)
                 enddo
              enddo
              rhopot(ix_bB ,:,iz_bB+i3xcsh,1)=auxint(1:n2i)
           enddo
        enddo
 
        do ix_bB=1,n1i
           do iy_bB=1,n2i
              auxint = 0.0_gp
              do iz_bB = 1,n3i_bB-1
                 rz_bB = hz_old*(iz_bB-1)           /2.0   +  shift_b2B(3)

                 minZ_B  =  max(1  ,  NINT((rz_bB -8*hz_old/2)/(hz/2.0)))
                 maxZ_B  =  min(n3i-i3xcsh , NINT((rz_bB +8*hz_old/2)/(hz/2.0)))

                 do iz= minZ_B , maxZ_B 
                    rz = hz*(iz-1  )/2.0  
                    idelta = NINT((rz-rz_bB)*2**9/(hz_old/2.0))     
                    factz = intfunc_y(nd/2+idelta)
                    auxint(iz+i3xcsh) = auxint(iz+i3xcsh) + &
                         factz * rhopot(ix_bB,iy_bB,iz_bB+i3xcsh,1)
                 enddo
              enddo
              rhopot(ix_bB ,iy_bB, : ,1)=auxint(1:n3i)
           enddo
        enddo

        i_all=-product(shape(auxint))*kind(auxint)
        deallocate(auxint,stat=i_stat)
        call memocc(i_stat,i_all,'auxint',subname)
 
        i_all=-product(shape(pot_bB))*kind(pot_bB)
        deallocate(pot_bB,stat=i_stat)
        call memocc(i_stat,i_all,'pot_bB',subname)
        
        i_all=-product(shape(intfunc_y))*kind(intfunc_y)
        deallocate(intfunc_y,stat=i_stat)
        call memocc(i_stat,i_all,'intfunc_y',subname)
        print *," exiting b2B"
  
        call deallocate_atoms(atoms_b2B ) 

        i_all=-product(shape(rxyz_b2B))*kind(rxyz_b2B)
        deallocate(rxyz_b2B,stat=i_stat)
        call memocc(i_stat,i_all,'rxyz_b2B',subname)
              
     endif
     
     if(in%abscalc_alterpot) then
        ! Attention :  modification of the  potential for the  
        ! exactly resolvable case 

        lpot_a=1
        rpot_a = 6.0
        spot_a = 1.0
        hpot_a = 3.0


        allocate(radpot(30000 ,2 ))
        radpotcount=30000

        open(unit=22,file='pot.dat', status='old')
        do igrid=1, radpotcount
           read(22,*)  radpot(igrid ,1 ),  radpot(igrid , 2 )
        enddo
        close(unit=22)
        
        minr=1000.0
        do ix=1,n1i
           do iy=1,n2i
              do iz = 1,n3p
                 rx = hx*(ix-1)           /2.0  -  rxyz(1,in%iat_absorber )
                 ry = hy*(iy-1)           /2.0  -  rxyz(2,in%iat_absorber )
                 rz = hz*(iz-1 +i3xcsh + i3s -1 )/2.0  -  rxyz(3,in%iat_absorber )
                 
                 r  = sqrt( rx*rx+ry*ry+rz*rz)
                 
                 if(r>2.5) then
                    if( r>29) then
                       rhopot(ix,iy,iz+i3xcsh,1)=0.0
                    else
                       igrid = binary_search( r, radpot, radpotcount )
                       rhopot(ix,iy,iz+i3xcsh,1) = &
                            ( radpot(igrid,2)*(radpot(igrid+1,1)-R) + radpot(igrid+1,2)*(R-radpot(igrid,1)) )/&
                            ( radpot(igrid+1,1) -radpot(igrid,1) )
                    endif
                 endif
                 
                 if(r<minr) minr=r
                 
                 if( r.ne.0.0) then
                    harmo = rz/r *sqrt(3.0/4.0/3.1415926535)
                 else
                    harmo=0.0_gp
                 endif
                 
                 espo  = ((r-rpot_a)**2)/spot_a/spot_a/2.0
                 if(espo<100) then
                    rhopot(ix,iy,iz+i3xcsh,1) = rhopot(ix,iy,iz+i3xcsh,1) +  hpot_a * exp(-espo) *harmo
                 endif
              enddo
           enddo
        enddo
        
     end if
     infocode=0
 
     if(in%iabscalc_type==2) then
        call lanczos(iproc,nproc,atoms,hx,hy,hz,rxyz,&
             radii_cf,nlpspd,proj,Glr,ngatherarr,n1i*n2i*n3p,&
             rhopot(1,1,1+i3xcsh,1) ,ekin_sum,epot_sum,eproj_sum,in%nspin,GPU &
             , in%iat_absorber  , .false., orbs%norb,   psit , orbs%eval , in )
        
     else
        call  chebychev(iproc,nproc,atoms,hx,hy,hz,rxyz,&
             radii_cf,nlpspd,proj,Glr,ngatherarr,n1i*n2i*n3p,&
             rhopot(1,1,1+i3xcsh,1) ,ekin_sum,epot_sum,eproj_sum,in%nspin,GPU &
             , in%iat_absorber, in)
        
     endif
     
  end if
  
<<<<<<< HEAD
  
  !------------------------------------------------------------------------
  if (in%calc_tail .and. atoms%geocode == 'F' .and. .not. in%c_absorbtion ) then
     call timing(iproc,'Tail          ','ON')
     !    Calculate energy correction due to finite size effects
     !    ---reformat potential
     allocate(pot(n1i,n2i,n3i,in%nspin+ndebug),stat=i_stat)
     call memocc(i_stat,pot,'pot',subname)
     
     if (nproc > 1) then
        call MPI_ALLGATHERV(rhopot(1,1,1+i3xcsh,1),n1i*n2i*n3p,&
             mpidtypd,pot(1,1,1,1),ngatherarr(0,1),ngatherarr(0,2), & 
             mpidtypd,MPI_COMM_WORLD,ierr)
        !print '(a,2f12.6)','RHOup',sum(abs(rhopot(:,:,:,1))),sum(abs(pot(:,:,:,1)))
        if(in%nspin==2) then
           !print '(a,2f12.6)','RHOdw',sum(abs(rhopot(:,:,:,2))),sum(abs(pot(:,:,:,2)))
           if (n3d /= n3p) then
              i03=1+i3xcsh+n3p
              i04=1
           else
              i03=1
              i04=2
           end if
           call MPI_ALLGATHERV(rhopot(1,1,i03,i04),n1i*n2i*n3p,&
                mpidtypd,pot(1,1,1,2),ngatherarr(0,1),ngatherarr(0,2), & 
                mpidtypd,MPI_COMM_WORLD,ierr)
        end if
     else
        do ispin=1,in%nspin
           !here one could have not allocated pot and: call move_alloc(rhopot,pot) 
           !(but it is a Fortran 95/2003 spec)
           do i3=1,n3i
              do i2=1,n2i
                 do i1=1,n1i
                    pot(i1,i2,i3,ispin)=rhopot(i1,i2,i3,ispin)
                 enddo
              enddo
           enddo
        end do
     end if
     i_all=-product(shape(nscatterarr))*kind(nscatterarr)
     deallocate(nscatterarr,stat=i_stat)
     call memocc(i_stat,i_all,'nscatterarr',subname)
     i_all=-product(shape(ngatherarr))*kind(ngatherarr)
     deallocate(ngatherarr,stat=i_stat)
     call memocc(i_stat,i_all,'ngatherarr',subname)
     i_all=-product(shape(rhopot))*kind(rhopot)
     deallocate(rhopot,stat=i_stat)
     call memocc(i_stat,i_all,'rhopot',subname)
     
     if (in%read_ref_den) then
        i_all=-product(shape(rhoref))*kind(rhoref)
        deallocate(rhoref,stat=i_stat)
        call memocc(i_stat,i_all,'rhoref',subname)
     end if
     
     
     !pass hx instead of hgrid since we are only in free BC
     call CalculateTailCorrection(iproc,nproc,atoms,rbuf,orbs,&
          Glr,nlpspd,ncongt,pot,hx,rxyz,radii_cf,crmult,frmult,in%nspin,&
          proj,psi,in%output_grid,ekin_sum,epot_sum,eproj_sum)
     
     i_all=-product(shape(pot))*kind(pot)
     deallocate(pot,stat=i_stat)
     call memocc(i_stat,i_all,'pot',subname)
     
     !if (iproc==0) then
     !   open(61)
     !   write(61,'(4(f9.3),1x,7(1pe19.11))',advance='no')&
     !        hgrid,alat1,alat2,alat3,energy,ekin_sum,epot_sum,eproj_sum,ehart,eexcu,vexcu
     !end if
     
     energybs=ekin_sum+epot_sum+eproj_sum
     energy=energybs-ehart+eexcu-vexcu+eion+edisp
     
     !if (iproc==0) then
     !   write(61,'(1pe19.11)')energy
     !   close(61)
     !end if
     
     if (iproc == 0) then
        write( *,'(1x,a,3(1x,1pe18.11))')&
             '  Corrected ekin,epot,eproj',ekin_sum,epot_sum,eproj_sum
        write( *,'(1x,a,1x,1pe24.17)')&
             'Total energy with tail correction',energy
     endif
     
     call timing(iproc,'Tail          ','OF')
  else
     !    No tail calculation
     if (nproc > 1) call MPI_BARRIER(MPI_COMM_WORLD,ierr)
     i_all=-product(shape(rhopot))*kind(rhopot)
     deallocate(rhopot,stat=i_stat)
     call memocc(i_stat,i_all,'rhopot',subname)
     if (in%read_ref_den) then
        i_all=-product(shape(rhoref))*kind(rhoref)
        deallocate(rhoref,stat=i_stat)
        call memocc(i_stat,i_all,'rhoref',subname)
     end if
     i_all=-product(shape(nscatterarr))*kind(nscatterarr)
     deallocate(nscatterarr,stat=i_stat)
     call memocc(i_stat,i_all,'nscatterarr',subname)
     i_all=-product(shape(ngatherarr))*kind(ngatherarr)
     deallocate(ngatherarr,stat=i_stat)
     call memocc(i_stat,i_all,'ngatherarr',subname)
  endif
  ! --- End if of tail calculation
  
=======


  !    No tail calculation
  if (nproc > 1) call MPI_BARRIER(MPI_COMM_WORLD,ierr)
 

>>>>>>> 32d2da4a
  call deallocate_before_exiting
  
contains
  
  !routine which deallocate the pointers and the arrays before exiting 
  subroutine deallocate_before_exiting
    
    !when this condition is verified we are in the middle of the SCF cycle

    !! if (infocode /=0 .and. infocode /=1) then
    if (.true.) then
       
!!$       if (idsx_actual > 0) then
!!$          i_all=-product(shape(psidst))*kind(psidst)
!!$          deallocate(psidst,stat=i_stat)
!!$          call memocc(i_stat,i_all,'psidst',subname)
!!$          i_all=-product(shape(hpsidst))*kind(hpsidst)
!!$          deallocate(hpsidst,stat=i_stat)
!!$          call memocc(i_stat,i_all,'hpsidst',subname)
!!$          i_all=-product(shape(ads))*kind(ads)
!!$          deallocate(ads,stat=i_stat)
!!$          call memocc(i_stat,i_all,'ads',subname)
!!$       end if
       
!!$       if (nproc > 1) then
!!$          i_all=-product(shape(psit))*kind(psit)
!!$          deallocate(psit,stat=i_stat)
!!$          call memocc(i_stat,i_all,'psit',subname)
!!$       end if
!!$       
!!$       i_all=-product(shape(hpsi))*kind(hpsi)
!!$       deallocate(hpsi,stat=i_stat)
!!$       call memocc(i_stat,i_all,'hpsi',subname)
       

       
       
!!$       i_all=-product(shape(pot_ion))*kind(pot_ion)
!!$       deallocate(pot_ion,stat=i_stat)
!!$       call memocc(i_stat,i_all,'pot_ion',subname)
!!$       
!!$       i_all=-product(shape(pkernel))*kind(pkernel)
!!$       deallocate(pkernel,stat=i_stat)
!!$       call memocc(i_stat,i_all,'pkernel',subname)
!!$

!!$       if (in%read_ref_den) then
!!$          i_all=-product(shape(pkernel_ref))*kind(pkernel_ref)
!!$          deallocate(pkernel_ref,stat=i_stat)
!!$          call memocc(i_stat,i_all,'pkernel_ref',subname)
!!$       end if
       
       ! calc_tail false
       i_all=-product(shape(rhopot))*kind(rhopot)
       deallocate(rhopot,stat=i_stat)
       call memocc(i_stat,i_all,'rhopot',subname)

!!$       if (in%read_ref_den) then
!!$          i_all=-product(shape(rhoref))*kind(rhoref)
!!$          deallocate(rhoref,stat=i_stat)
!!$          call memocc(i_stat,i_all,'rhoref',subname)
!!$       end if
       
       i_all=-product(shape(nscatterarr))*kind(nscatterarr)
       deallocate(nscatterarr,stat=i_stat)
       call memocc(i_stat,i_all,'nscatterarr',subname)


       i_all=-product(shape(ngatherarr))*kind(ngatherarr)
       deallocate(ngatherarr,stat=i_stat)
       call memocc(i_stat,i_all,'ngatherarr',subname)
       
       i_all=-product(shape(fion))*kind(fion)
       deallocate(fion,stat=i_stat)
       call memocc(i_stat,i_all,'fion',subname)

       i_all=-product(shape(fdisp))*kind(fdisp)
       deallocate(fdisp,stat=i_stat)
       call memocc(i_stat,i_all,'fdisp',subname)
       
       
    end if

    !deallocate wavefunction for virtual orbitals
    !if it is the case
    if (in%nvirt > 0) then
       !call deallocate_gwf(Gvirt,subname)
       i_all=-product(shape(psivirt))*kind(psivirt)
       deallocate(psivirt,stat=i_stat)
       call memocc(i_stat,i_all,'psivirt',subname)
    end if
    
    if (atoms%geocode == 'F') then
       call deallocate_bounds(Glr%bounds,subname)
    end if
    
    if (atoms%geocode == 'P' .and. Glr%hybrid_on) then 
       
       i_all=-product(shape(Glr%bounds%kb%ibxy_f))*kind(Glr%bounds%kb%ibxy_f)
       deallocate(Glr%bounds%kb%ibxy_f,stat=i_stat)
       call memocc(i_stat,i_all,'Glr%bounds%kb%ibxy_f',subname)
       
       i_all=-product(shape(Glr%bounds%kb%ibxz_f))*kind(Glr%bounds%kb%ibxz_f)
       deallocate(Glr%bounds%kb%ibxz_f,stat=i_stat)
       call memocc(i_stat,i_all,'Glr%bounds%kb%ibxz_f',subname)
       
       i_all=-product(shape(Glr%bounds%kb%ibyz_f))*kind(Glr%bounds%kb%ibyz_f)
       deallocate(Glr%bounds%kb%ibyz_f,stat=i_stat)
       call memocc(i_stat,i_all,'Glr%bounds%kb%ibyz_f',subname)
       
       i_all=-product(shape(Glr%bounds%sb%ibxy_ff))*kind(Glr%bounds%sb%ibxy_ff)
       deallocate(Glr%bounds%sb%ibxy_ff,stat=i_stat)
       call memocc(i_stat,i_all,'ibxy_ff',subname)
       i_all=-product(shape(Glr%bounds%sb%ibzzx_f))*kind(Glr%bounds%sb%ibzzx_f)
       deallocate(Glr%bounds%sb%ibzzx_f,stat=i_stat)
       call memocc(i_stat,i_all,'ibzzx_f',subname)
       i_all=-product(shape(Glr%bounds%sb%ibyyzz_f))*kind(Glr%bounds%sb%ibyyzz_f)
       deallocate(Glr%bounds%sb%ibyyzz_f,stat=i_stat)
       call memocc(i_stat,i_all,'ibyyzz_f',subname)
       
       i_all=-product(shape(Glr%bounds%gb%ibyz_ff))*kind(Glr%bounds%gb%ibyz_ff)
       deallocate(Glr%bounds%gb%ibyz_ff,stat=i_stat)
       call memocc(i_stat,i_all,'ibyz_ff',subname)
       
       i_all=-product(shape(Glr%bounds%gb%ibzxx_f))*kind(Glr%bounds%gb%ibzxx_f)
       deallocate(Glr%bounds%gb%ibzxx_f,stat=i_stat)
       call memocc(i_stat,i_all,'ibzxx_f',subname)
       
       i_all=-product(shape(Glr%bounds%gb%ibxxyy_f))*kind(Glr%bounds%gb%ibxxyy_f)
       deallocate(Glr%bounds%gb%ibxxyy_f,stat=i_stat)
       call memocc(i_stat,i_all,'ibxxyy_f',subname)
    endif
    
    
    call deallocate_comms(comms,subname)

  
    call deallocate_orbs(orbs,subname)
    

    !semicores useful only for the input guess
    i_all=-product(shape(atoms%iasctype))*kind(atoms%iasctype)
    deallocate(atoms%iasctype,stat=i_stat)
    call memocc(i_stat,i_all,'iasctype',subname)
    i_all=-product(shape(atoms%nzatom))*kind(atoms%nzatom)
    deallocate(atoms%nzatom,stat=i_stat)
    call memocc(i_stat,i_all,'nzatom',subname)
    i_all=-product(shape(nlpspd%nboxp_c))*kind(nlpspd%nboxp_c)
    deallocate(nlpspd%nboxp_c,stat=i_stat)
    call memocc(i_stat,i_all,'nboxp_c',subname)
    i_all=-product(shape(nlpspd%nboxp_f))*kind(nlpspd%nboxp_f)
    deallocate(nlpspd%nboxp_f,stat=i_stat)
    call memocc(i_stat,i_all,'nboxp_f',subname)
    i_all=-product(shape(nlpspd%keyg_p))*kind(nlpspd%keyg_p)
    deallocate(nlpspd%keyg_p,stat=i_stat)
    call memocc(i_stat,i_all,'keyg_p',subname)
    i_all=-product(shape(nlpspd%keyv_p))*kind(nlpspd%keyv_p)
    deallocate(nlpspd%keyv_p,stat=i_stat)
    call memocc(i_stat,i_all,'keyv_p',subname)
    i_all=-product(shape(nlpspd%nvctr_p))*kind(nlpspd%nvctr_p)
    deallocate(nlpspd%nvctr_p,stat=i_stat)
    call memocc(i_stat,i_all,'nvctr_p',subname)
    i_all=-product(shape(nlpspd%nseg_p))*kind(nlpspd%nseg_p)
    deallocate(nlpspd%nseg_p,stat=i_stat)
    call memocc(i_stat,i_all,'nseg_p',subname)

    i_all=-product(shape(proj))*kind(proj)
    deallocate(proj,stat=i_stat)
    call memocc(i_stat,i_all,'proj',subname)

    i_all=-product(shape(atoms%psppar))*kind(atoms%psppar)
    deallocate(atoms%psppar,stat=i_stat)
    call memocc(i_stat,i_all,'psppar',subname)
    i_all=-product(shape(atoms%nelpsp))*kind(atoms%nelpsp)
    deallocate(atoms%nelpsp,stat=i_stat)
    call memocc(i_stat,i_all,'nelpsp',subname)
    i_all=-product(shape(radii_cf))*kind(radii_cf)
    deallocate(radii_cf,stat=i_stat)
    call memocc(i_stat,i_all,'radii_cf',subname)
    i_all=-product(shape(atoms%npspcode))*kind(atoms%npspcode)
    deallocate(atoms%npspcode,stat=i_stat)
    call memocc(i_stat,i_all,'npspcode',subname)

    ! Free the libXC stuff if necessary.
    if (ixc < 0) then
       call libxc_functionals_end()
    end if

    !end of wavefunction minimisation
    call timing(iproc,'LAST','PR')
    call timing(iproc,'              ','RE')
    call cpu_time(tcpu1)
    call system_clock(ncount1,ncount_rate,ncount_max)
    tel=dble(ncount1-ncount0)/dble(ncount_rate)
    if (iproc == 0) &
         write( *,'(1x,a,1x,i4,2(1x,f12.2))') 'CPU time/ELAPSED time for root process ', iproc,tel,tcpu1-tcpu0

 

  end subroutine deallocate_before_exiting

END SUBROUTINE abscalc
!!***
<|MERGE_RESOLUTION|>--- conflicted
+++ resolved
@@ -1218,266 +1218,7 @@
      end if
 
   end if
-<<<<<<< HEAD
   
-=======
-
-12345 continue
-  
-  if (in%c_absorbtion ) then
-
-!!$
-!!$     rhopot(10,9,8+i3xcsh,1)=100.0
-
-     if (abs(in%output_grid)==2) then
-        if (in%output_grid==2) then
-          if (iproc == 0) write(*,*) 'writing local_potential.pot'
-           call plot_density(atoms%geocode,'local_potentialb2B.pot',iproc,nproc,&
-                n1,n2,n3,n1i,n2i,n3i,n3p,&
-                atoms%alat1,atoms%alat2,atoms%alat3,ngatherarr,rhopot(1,1,1+i3xcsh,1))
-        else
-           call plot_density_cube(atoms%geocode,'local_potential',iproc,nproc,&
-                n1,n2,n3,n1i,n2i,n3i,n3p,&
-                in%nspin,hxh,hyh,hzh,atoms,rxyz,ngatherarr,rhopot(1,1,1+i3xcsh,1))
-        endif
-     end if
-
-!!$     call  read_potfile4b2B("local_potential.pot",n1i_bB,n2i_bB,n3i_bB, pot_bB, alat1_bB, alat2_bB, alat3_bB)
-!!$     print *, pot_bB(10  + (9-1)*n1i_bB  + (8-1)*n1i_bB*n2i_bB)
-!!$     stop
-     
-     if(iproc==0) print *, " going to calculate spectra "
-
-     
-     if(in%potshortcut==2) then
-        print  *, " reading atomic positions from file ","b2B_xanes.xyz"
-        call read_atomic_file("b2B_xanes.xyz",iproc, atoms_b2B, rxyz_b2B )
-        if( atoms%nat/=atoms_b2B%nat) then
-           if(iproc==0) write(*,*)  "   b2B_xanes.xyz  is not compatible with actual positions" 
-           if(nproc>1) call MPI_Finalize(ierr)
-           stop '      b2B_xanes.xyz  is not compatible with actual positions          '
-        end if
-        do j=1,3
-           shift_b2B(j) = rxyz(j,1) - rxyz_b2B(j,1) 
-           do iat=2,atoms%nat
-              if( abs(shift_b2B(j) - (rxyz(j,iat) - rxyz_b2B(j,iat) )  )>1.0e-4 ) then
-                 if(iproc==0) write(*,*)  "   b2B_xanes.xyz  positions are not compatible with actual positions" 
-                 if(nproc>1) call MPI_Finalize(ierr)
-                 stop '      b2B_xanes.xyz positions are not compatible with actual positions          '
-              end if
-           enddo
-        enddo
-
-        
-
-        ! passing from an old grid  x  to a new grid one
-        !    ((x-1)*hx_old/2.0+shift_x)/(hx/2.0) +1 
-        ! inverse change
-        !    ((x-1)*hx/2.0-shift_x)/(hx_old/2.0) +1 
-        
-
-        itype=16
-        nd=2**14
-
-        allocate(  intfunc_x(0:nd+ndebug),stat=i_stat )
-        call memocc(i_stat,intfunc_x,'intfunc_x',subname)
-        allocate( intfunc_y(0:nd+ndebug) ,stat=i_stat )
-        call memocc(i_stat,intfunc_y,'intfunc_y',subname)
-
-        print *, " scaling function for interpolation "
-
-        call scaling_function4b2B(itype,nd,nrange,intfunc_x,intfunc_y)  ! intervallo di 32 con 2**14 punti
-        if( abs(intfunc_y(nd/2)-1)>1.0e-10 ) then
-           stop " wrong scaling function 4b2B: not a centered one "
-        endif
-
-        i_all=-product(shape(intfunc_x))*kind(intfunc_x)
-        deallocate(intfunc_x,stat=i_stat)
-        call memocc(i_stat,i_all,'intfunc_x',subname)
-        
-
-        ! how to acceed to a  function using a  
-        ! x variable given in units of the old  grids intfunc_y(( x+16) *2**9)
-        
-        
-        
-        print  *, " reading potential from file ","b2B_xanes.pot"
-        call  read_potfile4b2B("b2B_xanes.pot",n1i_bB,n2i_bB,n3i_bB, pot_bB, alat1_bB, alat2_bB, alat3_bB)
-        print  *, " reading OK "
-        hx_old = 2*alat1_bB / (n1i_bB)
-        hy_old = 2*alat2_bB / (n2i_bB)
-        hz_old = 2*alat3_bB / (n3i_bB)
-
-
-        rhopot=0.0_gp
-
-        do iz_bB = 1,n3i_bB
-           do iy_bB=1,n2i_bB
-              do ix_bB=1,n1i_bB
-                 rhopot(ix_bB,iy_bB,iz_bB +i3xcsh,1) =  pot_bB(ix_bB  + (iy_bB-1)*n1i_bB  + (iz_bB-1)*n1i_bB*n2i_bB)
-              enddo
-           enddo
-        enddo
-        allocate(auxint(n1i+n2i+n3i+ndebug),stat=i_stat)
-        call memocc(i_stat,pot,'auxint',subname)
-
-        do iz_bB = 1,n3i_bB-1
-           do iy_bB=1,n2i_bB
-              auxint = 0.0_gp
-              do ix_bB=1,n1i_bB
-                 rx_bB = hx_old*(ix_bB-1)           /2.0   +  shift_b2B(1)
-                 minX_B  =  max(1,NINT((rx_bB -8*hx_old/2)/(hx/2.0)))
-                 maxX_B  =  min(n1i,NINT((rx_bB +8*hx_old/2)/(hx/2.0)))
-                 do ix= minX_B , maxX_B 
-                    rx = hx*(ix-1  )/2.0  
-                    idelta = NINT((rx-rx_bB)*2**9/(hx_old/2))  
-                    factx = intfunc_y(nd/2+idelta)
-!!$                    print *, rx, rx_bB, ix, ix_bB      , factx
-                    auxint(ix) = auxint(ix) + &
-                         factx * rhopot(ix_bB,iy_bB,iz_bB+i3xcsh,1)
-                 enddo
-!!$                 print *, auxint(ix_bB) ,  rhopot(ix_bB,iy_bB,iz_bB+i3xcsh,1)
-              enddo
-              rhopot(:,iy_bB,iz_bB+i3xcsh,1)=auxint(1:n1i)
-           enddo
-        enddo
-
-        do iz_bB = 1,n3i_bB-1
-           do ix_bB=1,n1i
-              auxint = 0.0_gp
-              do iy_bB=1,n2i_bB
-                 ry_bB = hy_old*(iy_bB-1)/2.0   +  shift_b2B(2)
-                 minY_B  =  max(1  ,NINT((ry_bB -8*hy_old/2)/(hy/2.0)))
-                 maxY_B  =  min(n2i,NINT((ry_bB +8*hy_old/2)/(hy/2.0)))
-                 do iy= minY_B , maxY_B 
-                    ry = hy*(iy-1  )/2.0  
-                    idelta = NINT((ry-ry_bB)*2**9/(hy_old/2)) 
-                    facty = intfunc_y(nd/2+idelta)
-                    auxint(iy) = auxint(iy) + &
-                         facty * rhopot(ix_bB,iy_bB,iz_bB+i3xcsh,1)
-                 enddo
-              enddo
-              rhopot(ix_bB ,:,iz_bB+i3xcsh,1)=auxint(1:n2i)
-           enddo
-        enddo
- 
-
-        do ix_bB=1,n1i
-           do iy_bB=1,n2i
-              auxint = 0.0_gp
-              do iz_bB = 1,n3i_bB-1
-                 rz_bB = hz_old*(iz_bB-1)           /2.0   +  shift_b2B(3)
-
-                 minZ_B  =  max(1  ,  NINT((rz_bB -8*hz_old/2)/(hz/2.0)))
-                 maxZ_B  =  min(n3i-i3xcsh , NINT((rz_bB +8*hz_old/2)/(hz/2.0)))
-
-                 do iz= minZ_B , maxZ_B 
-                    rz = hz*(iz-1  )/2.0  
-                    idelta = NINT((rz-rz_bB)/(hz_old/3))     
-                    factz = intfunc_y(nd/2+idelta*2**9)
-                    auxint(iz+i3xcsh) = auxint(iz+i3xcsh) + &
-                         factz * rhopot(ix_bB,iy_bB,iz_bB+i3xcsh,1)
-                 enddo
-              enddo
-              rhopot(ix_bB ,iy_bB, : ,1)=auxint(1:n3i)
-           enddo
-        enddo
-        
-        i_all=-product(shape(auxint))*kind(auxint)
-        deallocate(auxint,stat=i_stat)
-        call memocc(i_stat,i_all,'auxint',subname)
-
-
-
- 
-        i_all=-product(shape(pot_bB))*kind(pot_bB)
-        deallocate(pot_bB,stat=i_stat)
-        call memocc(i_stat,i_all,'pot_bB',subname)
-        
-        i_all=-product(shape(intfunc_y))*kind(intfunc_y)
-        deallocate(intfunc_y,stat=i_stat)
-        call memocc(i_stat,i_all,'intfunc_y',subname)
-        print *," exiting b2B"
-
-
-     endif
-     
-     if(in%abscalc_alterpot) then
-        ! Attention :  modification of the  potential for the  
-        ! exactly resolvable case 
-
-        lpot_a=1
-        rpot_a = 6.0
-        spot_a = 1.0
-        hpot_a = 3.0
-
-
-        allocate(radpot(30000 ,2 ))
-        radpotcount=30000
-
-        open(unit=22,file='pot.dat', status='old')
-        do igrid=1, radpotcount
-           read(22,*)  radpot(igrid ,1 ),  radpot(igrid , 2 )
-        enddo
-        close(unit=22)
-        
-        minr=1000.0
-        do ix=1,n1i
-           do iy=1,n2i
-              do iz = 1,n3p
-                 rx = hx*(ix-1)           /2.0  -  rxyz(1,in%iat_absorber )
-                 ry = hy*(iy-1)           /2.0  -  rxyz(2,in%iat_absorber )
-                 rz = hz*(iz-1 +i3xcsh + i3s -1 )/2.0  -  rxyz(3,in%iat_absorber )
-                 
-                 r  = sqrt( rx*rx+ry*ry+rz*rz)
-                 
-                 if(r>2.5) then
-                    if( r>29) then
-                       rhopot(ix,iy,iz+i3xcsh,1)=0.0
-                    else
-                       igrid = binary_search( r, radpot, radpotcount )
-                       rhopot(ix,iy,iz+i3xcsh,1) = &
-                            ( radpot(igrid,2)*(radpot(igrid+1,1)-R) + radpot(igrid+1,2)*(R-radpot(igrid,1)) )/&
-                            ( radpot(igrid+1,1) -radpot(igrid,1) )
-                    endif
-                 endif
-                 
-                 if(r<minr) minr=r
-                 
-                 if( r.ne.0.0) then
-                    harmo = rz/r *sqrt(3.0/4.0/3.1415926535)
-                 else
-                    harmo=0.0_gp
-                 endif
-                 
-                 espo  = ((r-rpot_a)**2)/spot_a/spot_a/2.0
-                 if(espo<100) then
-                    rhopot(ix,iy,iz+i3xcsh,1) = rhopot(ix,iy,iz+i3xcsh,1) +  hpot_a * exp(-espo) *harmo
-                 endif
-              enddo
-           enddo
-        enddo
-        
-     end if
-     infocode=0
- 
-     if(in%iabscalc_type==2) then
-        call lanczos(iproc,nproc,atoms,hx,hy,hz,rxyz,&
-             cpmult,fpmult,radii_cf,nlpspd,proj,Glr,ngatherarr,n1i*n2i*n3p,&
-             rhopot(1,1,1+i3xcsh,1) ,ekin_sum,epot_sum,eproj_sum,in%nspin,GPU &
-             , in%iat_absorber  , .false., orbs%norb,   psit , orbs%eval , in )
-        
-     else
-        call  chebychev(iproc,nproc,atoms,hx,hy,hz,rxyz,&
-             cpmult,fpmult,radii_cf,nlpspd,proj,Glr,ngatherarr,n1i*n2i*n3p,&
-             rhopot(1,1,1+i3xcsh,1) ,ekin_sum,epot_sum,eproj_sum,in%nspin,GPU &
-             , in%iat_absorber, in)
-        
-     endif
-     
-  end if
-   
->>>>>>> 32d2da4a
   
   !------------------------------------------------------------------------
   if (in%calc_tail .and. atoms%geocode == 'F' .and. .not. in%c_absorbtion ) then
@@ -2109,16 +1850,15 @@
  
   inputpsi=in%inputPsiId
 
+   
   nspin=in%nspin
   !calculate input guess from diagonalisation of LCAO basis (written in wavelets)
-
-  call input_wf_diag(iproc,nproc,cpmult,fpmult,radii_cf,atoms,&
+     call input_wf_diag(iproc,nproc,atoms,&
        orbs,orbsv,nvirt,comms,Glr,hx,hy,hz,rxyz,rhopot,pot_ion,&
-       nlpspd,proj,pkernel,ixc,psi,hpsi,psit,psivirt,nscatterarr,ngatherarr,nspin, in%potshortcut )
-
-
-<<<<<<< HEAD
-=======
+          nlpspd,proj,pkernel,ixc,psi,hpsi,psit,psivirt,Gvirt,&
+          nscatterarr,ngatherarr,nspin, in%potshortcut )
+
+
   i_all=-product(shape(psi))*kind(psi)
   deallocate(psi,stat=i_stat)
   call memocc(i_stat,i_all,'psi',subname)
@@ -2127,7 +1867,6 @@
 
 
 12345 continue
->>>>>>> 32d2da4a
    
   if (nproc > 1  ) then
      i_all=-product(shape(hpsi))*kind(hpsi)
@@ -2160,25 +1899,9 @@
   allocate(psi(2+ndebug),stat=i_stat)
   call memocc(i_stat,psi,'psi',subname)
 
-<<<<<<< HEAD
-     !import gaussians form CP2K (data in files gaubasis.dat and gaucoeff.dat)
-     !and calculate eigenvalues
-     call import_gaussians(iproc,nproc,atoms,orbs,comms,&
-          Glr,hx,hy,hz,rxyz,rhopot,pot_ion,nlpspd,proj, &
-          pkernel,ixc,psi,psit,hpsi,nscatterarr,ngatherarr,in%nspin)
-
-  case(0)
-     nspin=in%nspin
-     !calculate input guess from diagonalisation of LCAO basis (written in wavelets)
-     call input_wf_diag(iproc,nproc,atoms,&
-          orbs,orbsv,nvirt,comms,Glr,hx,hy,hz,rxyz,rhopot,pot_ion,&
-          nlpspd,proj,pkernel,ixc,psi,hpsi,psit,psivirt,Gvirt,&
-          nscatterarr,ngatherarr,nspin, in%potshortcut )
-=======
 
   allocate(orbs%eval(2+ndebug),stat=i_stat)
   call memocc(i_stat, orbs%eval,'eval',subname)
->>>>>>> 32d2da4a
 
 
   if (in%c_absorbtion ) then
@@ -2267,691 +1990,6 @@
            stop '  b2B potential mast be defined on a smaller ( in number of points  ) source grid then the target grid    '
         endif
 
-<<<<<<< HEAD
-  case(11)
-     !restart from previously calculated gaussian coefficients
-     if (iproc == 0) then
-        write( *,'(1x,a)')&
-             '--------------------------------------- Quick Wavefunctions Restart (Gaussian basis)'
-     end if
-
-     !allocate principal wavefunction
-     !allocated in the transposed way such as 
-     !it can also be used as a work array for transposition
-     allocate(psi(orbs%npsidim+ndebug),stat=i_stat)
-     call memocc(i_stat,psi,'psi',subname)
-
-     call restart_from_gaussians(iproc,nproc,orbs,Glr,hx,hy,hz,psi,gbd,gaucoeffs)
-
-     !orthogonalise wavefunctions and allocate hpsi wavefunction (and psit if parallel)
-     call first_orthon(iproc,nproc,orbs,Glr%wfd,comms,psi,hpsi,psit)
-
-  case(12)
-     !reading wavefunctions from gaussian file
-     if (iproc == 0) then
-        write( *,'(1x,a)')&
-             '------------------------------------------- Reading Wavefunctions from gaussian file'
-     end if
-
-     !allocate principal wavefunction
-     !allocated in the transposed way such as 
-     !it can also be used as a work array for transposition
-
-     allocate(psi(orbs%npsidim+ndebug),stat=i_stat)
-     call memocc(i_stat,psi,'psi',subname)
-
-     call read_gaussian_information(iproc,nproc,orbs,gbd,gaucoeffs,'wavefunctions.gau')
-     !associate the new positions, provided that the atom number is good
-     if (gbd%nat == atoms%nat) then
-        gbd%rxyz=>rxyz
-     else
-!        if (iproc == 0) then
-           write( *,*)&
-                ' ERROR: the atom number does not coincide with the number of gaussian centers'
-!        end if
-        stop
-     end if
-
-     call restart_from_gaussians(iproc,nproc,orbs,Glr,hx,hy,hz,psi,gbd,gaucoeffs)
-
-     !orthogonalise wavefunctions and allocate hpsi wavefunction (and psit if parallel)
-     call first_orthon(iproc,nproc,orbs,Glr%wfd,comms,psi,hpsi,psit)
-
-  case default
-
-!     if (iproc == 0) then
-        write( *,'(1x,a)')'ERROR:values of inputPsiId must be integers from -2 to  2'
-        write( *,'(1x,a)')'                                         or from 10 to 12'
-        write( *,'(1x,a,i0)')'                               while we found',in%inputPsiId
-!     end if
-     stop
-
-  end select
-
-  !save the new atomic positions in the rxyz_old array
-  do iat=1,atoms%nat
-     rxyz_old(1,iat)=rxyz(1,iat)
-     rxyz_old(2,iat)=rxyz(2,iat)
-     rxyz_old(3,iat)=rxyz(3,iat)
-  enddo
-  !save the new grid spacing into the hgrid_old value
-  hx_old=in%hx
-  hy_old=in%hy
-  hz_old=in%hz
-
-  ! allocate arrays necessary for DIIS convergence acceleration
-  !the allocation with npsidim is not necessary here since DIIS arrays
-  !are always calculated in the transpsed form
-  if (idsx > 0) then
-     allocate(psidst(sum(comms%ncntt(0:nproc-1))*idsx+ndebug),stat=i_stat)
-     call memocc(i_stat,psidst,'psidst',subname)
-     allocate(hpsidst(sum(comms%ncntt(0:nproc-1))*idsx+ndebug),stat=i_stat)
-     call memocc(i_stat,hpsidst,'hpsidst',subname)
-     allocate(ads(idsx+1,idsx+1,orbs%nkptsp*3+ndebug),stat=i_stat)
-     call memocc(i_stat,ads,'ads',subname)
-     call razero(orbs%nkptsp*3*(idsx+1)**2,ads)
-  endif
-
-  !allocate arrays for the GPU if a card is present
-  !do this only if the potshortcut treatment is not activated
-  if (GPUconv .and.  in%potshortcut==0) then
-     call prepare_gpu_for_locham(Glr%d%n1,Glr%d%n2,Glr%d%n3,in%nspin,&
-          hx,hy,hz,Glr%wfd,orbs,GPU)
-  end if
-
-  alpha=2.d0
-  energy=1.d10
-  gnrm=1.d10
-  ekin_sum=0.d0 
-  epot_sum=0.d0 
-  eproj_sum=0.d0
-  !minimum value of the energy during the minimisation procedure
-  energy_min=1.d10
-  !set the infocode to the value it would have in the case of no convergence
-  infocode=1
-  !local variable for the diis history
-  idsx_actual=idsx
-  !number of switching betweed DIIS and SD during self-consistent loop
-  ndiis_sd_sw=0
-  !previous value of idsx_actual to control if switching has appeared
-  idsx_actual_before=idsx_actual
-
-  !control whether there is a reference density
-  potion_overwritten=.false.
- 
-  if (in%read_ref_den ) then
-
-     !allocate the kernel for the reference density case
-     call createKernel(iproc,nproc,'F',n1i,n2i,n3i,hxh,hyh,hzh,ndegree_ip,pkernel_ref,&
-          quiet=PSquiet)
-
-     allocate(rhoref(n1i,n2i,max(n3d,1),in%nspin+ndebug),stat=i_stat)
-     call memocc(i_stat,rhoref,'rhoref',subname)
-
-     call read_potfile(atoms%geocode,'density.pot',n1,n2,n3,n1i,n2i,n3i,n3d,i3s,rhoref)
-
-     potion_overwritten=.false.
-
-  end if
-
-  !end of the initialization part
-  call timing(iproc,'INIT','PR')
-
-  ! loop for wavefunction minimization
-  in_refinement=.false.
-
-
-  wfn_loop: do iter=1,itermax
-
-     if( in%potshortcut>0) then
-         if(iproc==0) print *, " exiting sc loop " 
-        exit wfn_loop 
-     endif
-
-     if (iproc == 0 .and. verbose > 0) then 
-        write( *,'(1x,a,i0)')&
-             '---------------------------------------------------------------------------- iter= ',&
-             iter
-     endif
-     !control whether the minimisation iterations ended
-     endloop= gnrm <= gnrm_cv .or. iter == itermax
-     if(endloop .and. .not. in_refinement) then
-        if(in%iat_absorber>0) then
-           gnrm_cv = in%absorber_gnrm
-           in_refinement=.true.
-           endloop=.false.
-        end if
-     endif
-     
-     !control how many times the DIIS has switched into SD
-     if (idsx_actual /= idsx_actual_before) ndiis_sd_sw=ndiis_sd_sw+1
-
-     !terminate SCF loop if forced to switch more than once from DIIS to SD
-     endloop=endloop .or. ndiis_sd_sw > 2
-
-     !stop the partial timing counter if necessary
-     if (endloop) call timing(iproc,'WFN_OPT','PR')
-
-     if(.not. in_refinement) then
-
-        ! Potential from electronic charge density
-        call sumrho(iproc,nproc,orbs,Glr,ixc,hxh,hyh,hzh,psi,rhopot,&
-             n1i*n2i*n3d,nscatterarr,in%nspin,GPU)
-
-        if(orbs%nspinor==4) then
-           !this wrapper can be inserted inside the poisson solver 
-           call PSolverNC(atoms%geocode,'D',iproc,nproc,Glr%d%n1i,Glr%d%n2i,Glr%d%n3i,n3d,&
-                ixc,hxh,hyh,hzh,&
-                rhopot,pkernel,pot_ion,ehart,eexcu,vexcu,0.d0,.true.,4)
-        else
-
-           if (in%read_ref_den .and. gnrm <= in%gnrm_sw .or. potion_overwritten) then
-              if (.not. potion_overwritten) then
-                 !overwrite pot_ion with the potential previously created
-                 call read_potfile(atoms%geocode,'potion_corr.pot',n1,n2,n3,n1i,n2i,n3i,n3pi,&
-                   i3s+i3xcsh,pot_ion)
-
-                 if (.not. in%correct_offset) then
-                    !read the ionic energy from disk
-                    open(unit=22,file='eion_corr.tmp',status='unknown')
-                    read(22,*)eion,ehart_fake
-                    close(unit=22)
-                 end if
-                 potion_overwritten=.true.
-              end if
-              call correct_hartree_potential(atoms,iproc,nproc,&
-                   Glr%d%n1i,Glr%d%n2i,Glr%d%n3i,&
-                   n3p,n3pi,n3d,i3s,i3xcsh,hxh,hyh,hzh,pkernel,ngatherarr,&
-                   rhoref,pkernel_ref,pot_ion,rhopot,ixc,in%nspin,ehart,eexcu,vexcu,PSquiet,&
-                   in%correct_offset)
-
-           else
-              call PSolver(atoms%geocode,'D',iproc,nproc,Glr%d%n1i,Glr%d%n2i,Glr%d%n3i,&
-                   ixc,hxh,hyh,hzh,&
-                   rhopot,pkernel,pot_ion,ehart,eexcu,vexcu,0.d0,.true.,in%nspin,&
-                   quiet=PSquiet)
-
-           end if
-
-        end if
-
-        !here we put the exact_exchange potential, in alternative to the poisson solver
-        
-
-     endif
-  
-
-     call HamiltonianApplication(iproc,nproc,atoms,orbs,hx,hy,hz,rxyz,&
-          nlpspd,proj,Glr,ngatherarr,n1i*n2i*n3p,&
-          rhopot(1,1,1+i3xcsh,1),psi,hpsi,ekin_sum,epot_sum,eproj_sum,in%nspin,GPU,pkernel)
-
-     energybs=ekin_sum+epot_sum+eproj_sum
-     energy_old=energy
-     energy=energybs-ehart+eexcu-vexcu+eion+edisp
- 
-     !check for convergence or whether max. numb. of iterations exceeded
-     if (endloop) then 
-        if (iproc.eq.0) then 
-           if (verbose > 1) write( *,'(1x,a,i0,a)')'done. ',iter,' minimization iterations required'
-           write( *,'(1x,a)') &
-                '--------------------------------------------------- End of Wavefunction Optimisation'
-           write( *,'(1x,a,3(1x,1pe18.11))') &
-                'final  ekin,  epot,  eproj ',ekin_sum,epot_sum,eproj_sum
-           write( *,'(1x,a,3(1x,1pe18.11))') &
-                'final ehart, eexcu,  vexcu ',ehart,eexcu,vexcu
-           write( *,'(1x,a,i6,2x,1pe24.17,1x,1pe9.2)') &
-                'FINAL iter,total energy,gnrm',iter,energy,gnrm
-           !write(61,*)hx,hy,hz,energy,ekin_sum,epot_sum,eproj_sum,ehart,eexcu,vexcu
-           if (energy > energy_min) write( *,'(1x,a,1pe9.2)')&
-                'WARNING: Found an energy value lower than the FINAL energy, delta:',energy-energy_min
-        end if
-        if (gnrm <= gnrm_cv) infocode=0
-        exit wfn_loop 
-     endif
-
-     !control the previous value of idsx_actual
-     idsx_actual_before=idsx_actual
-     
-
-     call hpsitopsi(iproc,nproc,orbs,hx,hy,hz,Glr,comms,ncong,&
-          iter,idsx,idsx_actual,ads,energy,energy_old,energy_min,&
-          alpha,gnrm,scprsum,psi,psit,hpsi,psidst,hpsidst,in%nspin,GPU)
-
-     tt=(energybs-scprsum)/scprsum
-     if (((abs(tt) > 1.d-10 .and. .not. GPUconv) .or.&
-          (abs(tt) > 1.d-8 .and. GPUconv)) .and. iproc==0) then 
-        write( *,'(1x,a,1pe9.2,2(1pe22.14))') &
-             'ERROR: inconsistency between gradient and energy',tt,energybs,scprsum
-     endif
-     if (iproc.eq.0) then
-        if (verbose > 0) then
-           write( *,'(1x,a,3(1x,1pe18.11))') 'ekin_sum,epot_sum,eproj_sum',  & 
-                ekin_sum,epot_sum,eproj_sum
-           write( *,'(1x,a,3(1x,1pe18.11))') '   ehart,   eexcu,    vexcu',ehart,eexcu,vexcu
-        end if
-        write( *,'(1x,a,i6,2x,1pe24.17,1x,1pe9.2)') 'iter,total energy,gnrm',iter,energy,gnrm
-     endif
-
-     if (in%inputPsiId == 0) then
-        if ((gnrm > 4.d0 .and. orbs%norbu /= orbs%norbd) .or. &
-             (orbs%norbu == orbs%norbd .and. gnrm > 10.d0)) then
-           if (iproc == 0) then
-              write( *,'(1x,a)')&
-                   'ERROR: the norm of the residue is too large also with input wavefunctions.'
-           end if
-           infocode=3
-           call deallocate_before_exiting
-           return
-        end if
-     else if (in%inputPsiId == 1) then
-        if (gnrm > 1.d0) then
-           if (iproc == 0) then
-              write( *,'(1x,a)')&
-                   'The norm of the residue is too large, need to recalculate input wavefunctions'
-           end if
-           infocode=2
-           if (nproc > 1) call MPI_BARRIER(MPI_COMM_WORLD,ierr)
-           call deallocate_before_exiting
-           return
-        end if
-     end if
- 
-  end do wfn_loop
-  if (iter == itermax .and. iproc == 0 ) &
-       write( *,'(1x,a)')'No convergence within the allowed number of minimization steps'
-
-  if (idsx_actual > 0) then
-     i_all=-product(shape(psidst))*kind(psidst)
-     deallocate(psidst,stat=i_stat)
-     call memocc(i_stat,i_all,'psidst',subname)
-     i_all=-product(shape(hpsidst))*kind(hpsidst)
-     deallocate(hpsidst,stat=i_stat)
-     call memocc(i_stat,i_all,'hpsidst',subname)
-     i_all=-product(shape(ads))*kind(ads)
-     deallocate(ads,stat=i_stat)
-     call memocc(i_stat,i_all,'ads',subname)
-  end if
-
-  if (in%potshortcut==0) then
-
-     call last_orthon(iproc,nproc,orbs,Glr%wfd,in%nspin,&
-          comms,psi,hpsi,psit,evsum)
-
-
-     if (abs(evsum-energybs) > 1.d-8 .and. iproc==0) write( *,'(1x,a,2(1x,1pe20.13))')&
-          'Difference:evsum,energybs',evsum,energybs
-
-     !project the wavefunctions on a gaussian basis and keep in memory
-     if (in%gaussian_help) then
-        if (iproc.eq.0) then
-           write( *,'(1x,a)')&
-                '---------------------------------------------------------- Gaussian Basis Projection'
-        end if
-
-        !extract the gaussian basis from the pseudowavefunctions
-!!!     if (in%inputPsiId == 11) then
-!!!        !extract the gaussian basis from the pseudowavefunctions
-!!!        call gaussian_pswf_basis(iproc,atoms,rxyz,gbd)
-!!!     else if (in%inputPsiId == 12) then
-!!!        !extract the gaussian basis from the pseudopotential
-!!!        call gaussian_psp_basis(atoms,rxyz,gbd)
-!!!     end if
-
-        !extract the gaussian basis from the pseudowavefunctions
-        call gaussian_pswf_basis(iproc,atoms,rxyz,gbd)
-
-        if (.not. associated(gaucoeffs)) then
-           allocate(gaucoeffs(gbd%ncoeff,orbs%norbp+ndebug),stat=i_stat)
-           call memocc(i_stat,gaucoeffs,'gaucoeffs',subname)
-        end if
-
-        allocate(thetaphi(2,gbd%nat+ndebug),stat=i_stat)
-        call memocc(i_stat,thetaphi,'thetaphi',subname)
-        thetaphi=0.0_gp
-
-        call wavelets_to_gaussians(atoms%geocode,orbs%norbp,orbs%nspinor,&
-             n1,n2,n3,gbd,thetaphi,&
-             hx,hy,hz,Glr%wfd,psi,gaucoeffs)
-
-        i_all=-product(shape(thetaphi))*kind(thetaphi)
-        deallocate(thetaphi,stat=i_stat)
-        call memocc(i_stat,i_all,'thetaphi',subname)
-
-     end if
-
-
-     !  write all the wavefunctions into files
-     if (in%output_wf) then
-        !add flag for writing waves in the gaussian basis form
-        if (in%gaussian_help) then
-
-!!!        call gaussian_orthogonality(iproc,nproc,norb,norbp,gbd,gaucoeffs)
-!!!
-!!!        call gaussian_orthogonality(iproc,nproc,norb,norbp,gbd,gaucoeffs)
-           !write the coefficients and the basis on a file
-           call write_gaussian_information(iproc,nproc,orbs,gbd,gaucoeffs,'wavefunctions.gau')
-
-           !build dual coefficients
-           call dual_gaussian_coefficients(orbs%norbp,gbd,gaucoeffs)
-           !control the accuracy of the expansion
-           call check_gaussian_expansion(iproc,nproc,orbs,Glr,hx,hy,hz,psi,gbd,gaucoeffs)
-
-           call deallocate_gwf(gbd,subname)
-           i_all=-product(shape(gaucoeffs))*kind(gaucoeffs)
-           deallocate(gaucoeffs,stat=i_stat)
-           call memocc(i_stat,i_all,'gaucoeffs',subname)
-           nullify(gbd%rxyz)
-
-        else
-           call  writemywaves(iproc,orbs,n1,n2,n3,hx,hy,hz,atoms%nat,rxyz,Glr%wfd,psi)
-           if (verbose >0) write( *,'(a,1x,i0,a)') '- iproc',iproc,' finished writing waves'
-        end if
-     end if
-
-
-     !plot the ionic potential, if required by output_grid
-     if (abs(in%output_grid)==2) then
-        if (in%output_grid==2) then
-           if (iproc == 0) write(*,*) 'writing ionic_potential.pot'
-           call plot_density(atoms%geocode,'ionic_potential.pot',iproc,nproc,&
-                n1,n2,n3,n1i,n2i,n3i,n3p,&
-                atoms%alat1,atoms%alat2,atoms%alat3,ngatherarr,pot_ion)
-           if (iproc == 0) write(*,*) 'writing local_potential.pot'
-           call plot_density(atoms%geocode,'local_potential.pot',iproc,nproc,&
-                n1,n2,n3,n1i,n2i,n3i,n3p,&
-                atoms%alat1,atoms%alat2,atoms%alat3,ngatherarr,rhopot(1,1,1+i3xcsh,1))
-        else
-           if (iproc == 0) write(*,*) 'writing ionic_potential.cube'
-           call plot_density_cube(atoms%geocode,'ionic_potential',iproc,nproc,&
-                n1,n2,n3,n1i,n2i,n3i,n3p,&
-                in%nspin,hxh,hyh,hzh,atoms,rxyz,ngatherarr,pot_ion)
-           if (iproc == 0) write(*,*) 'writing local_potential.cube'
-           call plot_density_cube(atoms%geocode,'local_potential',iproc,nproc,&
-                n1,n2,n3,n1i,n2i,n3i,n3p,&
-                in%nspin,hxh,hyh,hzh,atoms,rxyz,ngatherarr,rhopot(1,1,1+i3xcsh,1))
-        endif
-     end if
-
-
-     if (in%output_grid==3) then
-!!$        print *,'here'
-!!$        call plot_density(atoms%geocode,'b2B_xanes.pot',iproc,nproc,n1,n2,n3,n1i,n2i,n3i,n3p,1,&
-!!$             atoms%alat1,atoms%alat2,atoms%alat3,ngatherarr,rhopot(1,1,1+i3xcsh,1))
-!!$        write(comment,'(a)')'this file to check the positions and calculate shift '
-!!$        call write_atomic_file("b2B_xanes",energy,rxyz,atoms,trim(comment))
-     endif
-
-     i_all=-product(shape(pot_ion))*kind(pot_ion)
-     deallocate(pot_ion,stat=i_stat)
-     call memocc(i_stat,i_all,'pot_ion',subname)
-
-
-
-     !------------------------------------------------------------------------
-     ! here we start the calculation of the forces
-     if (iproc.eq.0) then
-        write( *,'(1x,a)')&
-             '----------------------------------------------------------------- Forces Calculation'
-     end if
-
-     ! Selfconsistent potential is saved in rhopot, 
-     ! new arrays rho,pot for calculation of forces ground state electronic density
-
-     ! Potential from electronic charge density
-
-     !manipulate scatter array for avoiding the GGA shift
-     do jproc=0,nproc-1
-        !n3d=n3p
-        nscatterarr(jproc,1)=nscatterarr(jproc,2)
-        !i3xcsh=0
-        nscatterarr(jproc,4)=0
-     end do
-
-     if (n3p>0) then
-        allocate(rho(n1i*n2i*n3p*in%nspin+ndebug),stat=i_stat)
-        call memocc(i_stat,rho,'rho',subname)
-     else
-        allocate(rho(1+ndebug),stat=i_stat)
-        call memocc(i_stat,rho,'rho',subname)
-     end if
-     call sumrho(iproc,nproc,orbs,Glr,0,hxh,hyh,hzh,psi,rho,n1i*n2i*n3p,&
-          nscatterarr,in%nspin,GPU)
-
-     !plot the density on the density.pot file
-     if (abs(in%output_grid) .ge. 1 .or. in%nvacancy /=0) then
-        if (in%output_grid .ge. 0) then
-           if (in%nspin == 2 ) then
-              if(iproc==0) write(*,*) 'ERROR: density cannot be plotted in .pot format for a spin-polarised calculation'
-           else
-              if (iproc.eq.0) write(*,*) 'writing electronic_density.pot'
-              call plot_density(atoms%geocode,'electronic_density.pot',&
-                   iproc,nproc,n1,n2,n3,n1i,n2i,n3i,n3p,&
-                   atoms%alat1,atoms%alat2,atoms%alat3,ngatherarr,rho)
-           end if
-        else 
-           if (iproc.eq.0) write(*,*) 'writing electronic_density.cube'
-           call plot_density_cube(atoms%geocode,'electronic_density',&
-                iproc,nproc,n1,n2,n3,n1i,n2i,n3i,n3p,  & 
-                in%nspin,hxh,hyh,hzh,atoms,rxyz,ngatherarr,rho)
-        endif
-     end if
-     !calculate the total density in the case of nspin==2
-     if (in%nspin==2) then
-        do i3=1,n3p
-           do i2=1,n2i
-              do i1=1,n1i
-                 ind=i1+(i2-1)*n1i+(i3-1)*n1i*n2i
-                 rho(ind)=rho(ind)+rho(ind+n1i*n2i*n3p)
-              end do
-           end do
-        end do
-     end if
-     if (n3p>0) then
-        allocate(pot(n1i,n2i,n3p,1+ndebug),stat=i_stat)
-        call memocc(i_stat,pot,'pot',subname)
-     else
-        allocate(pot(1,1,1,1+ndebug),stat=i_stat)
-        call memocc(i_stat,pot,'pot',subname)
-     end if
-
-     !calculate electrostatic potential
-     call DCOPY(n1i*n2i*n3p,rho,1,pot,1) 
-     call PSolver(atoms%geocode,'D',iproc,nproc,n1i,n2i,n3i,0,hxh,hyh,hzh,&
-          pot,pkernel,pot,ehart_fake,eexcu_fake,vexcu_fake,0.d0,.false.,1,quiet=PSquiet)
-     !here nspin=1 since ixc=0
-
-     !plot also the electrostatic potential
-     if (abs(in%output_grid) == 2) then
-        if (in%output_grid == 2) then
-           if (iproc.eq.0) write(*,*) 'writing hartree_potential.pot'
-           call plot_density(atoms%geocode,'hartree_potential.pot',iproc,nproc,n1,n2,n3,n1i,n2i,n3i,n3p,&
-                atoms%alat1,atoms%alat2,atoms%alat3,ngatherarr,pot)
-        else
-           if (iproc.eq.0) write(*,*) 'writing hartree_potential.cube'
-           call plot_density_cube(atoms%geocode,'hartree_potential',iproc,nproc,n1,n2,n3,n1i,n2i,n3i,n3p,&
-                in%nspin,hxh,hyh,hzh,atoms,rxyz,ngatherarr,pot)
-        end if
-     end if
-
-     i_all=-product(shape(pkernel))*kind(pkernel)
-     deallocate(pkernel,stat=i_stat)
-     call memocc(i_stat,i_all,'pkernel',subname)
-
-     if (in%read_ref_den) then
-        i_all=-product(shape(pkernel_ref))*kind(pkernel_ref)
-        deallocate(pkernel_ref,stat=i_stat)
-        call memocc(i_stat,i_all,'pkernel_ref',subname)
-     end if
-
-     allocate(gxyz(3,atoms%nat+ndebug),stat=i_stat)
-     call memocc(i_stat,gxyz,'gxyz',subname)
-
-     call timing(iproc,'Forces        ','ON')
-     ! calculate local part of the forces gxyz
-     call local_forces(iproc,atoms,rxyz,hxh,hyh,hzh,&
-          n1,n2,n3,n3p,i3s+i3xcsh,n1i,n2i,n3i,rho,pot,gxyz)
-
-     i_all=-product(shape(rho))*kind(rho)
-     deallocate(rho,stat=i_stat)
-     call memocc(i_stat,i_all,'rho',subname)
-     i_all=-product(shape(pot))*kind(pot)
-     deallocate(pot,stat=i_stat)
-     call memocc(i_stat,i_all,'pot',subname)
-
-     if (iproc == 0 .and. verbose > 1) write( *,'(1x,a)',advance='no')'Calculate nonlocal forces...'
-
-     call nonlocal_forces(iproc,n1,n2,n3,hx,hy,hz,atoms,rxyz,&
-          orbs,nlpspd,proj,Glr%wfd,psi,gxyz,in%calc_tail) !refill projectors for tails
-
-     if (iproc == 0 .and. verbose > 1) write( *,'(1x,a)')'done.'
-
-     ! Add up all the force contributions
-     if (nproc > 1) then
-        call MPI_ALLREDUCE(gxyz,fxyz,3*atoms%nat,mpidtypg,MPI_SUM,MPI_COMM_WORLD,ierr)
-     else
-        do iat=1,atoms%nat
-           fxyz(1,iat)=gxyz(1,iat)
-           fxyz(2,iat)=gxyz(2,iat)
-           fxyz(3,iat)=gxyz(3,iat)
-        enddo
-     end if
-
-     !add to the forces the ionic contribution 
-     do iat=1,atoms%nat
-        fxyz(1,iat)=fxyz(1,iat)+fion(1,iat)+fdisp(1,iat)
-        fxyz(2,iat)=fxyz(2,iat)+fion(2,iat)+fdisp(2,iat)
-        fxyz(3,iat)=fxyz(3,iat)+fion(3,iat)+fdisp(3,iat)
-     enddo
-
-     i_all=-product(shape(fion))*kind(fion)
-     deallocate(fion,stat=i_stat)
-     call memocc(i_stat,i_all,'fion',subname)
-     i_all=-product(shape(fdisp))*kind(fdisp)
-     deallocate(fdisp,stat=i_stat)
-     call memocc(i_stat,i_all,'fdisp',subname)
-     i_all=-product(shape(gxyz))*kind(gxyz)
-     deallocate(gxyz,stat=i_stat)
-     call memocc(i_stat,i_all,'gxyz',subname)
-
-     !subtraction of zero of the forces, disabled for the moment
-     !the zero of the forces depends on the atomic positions
-     if (in%gaussian_help .and. .false.) then
-        sumx=0.d0
-        sumy=0.d0
-        sumz=0.d0
-        do iat=1,atoms%nat
-           sumx=sumx+fxyz(1,iat)
-           sumy=sumy+fxyz(2,iat)
-           sumz=sumz+fxyz(3,iat)
-        enddo
-        sumx=sumx/real(atoms%nat,gp)
-        sumy=sumy/real(atoms%nat,gp)
-        sumz=sumz/real(atoms%nat,gp)
-        if (iproc==0) write( *,'(1x,a,1x,3(1x,1pe9.2))') &
-             'Subtracting center-mass shift of',sumx,sumy,sumz
-
-        do iat=1,atoms%nat
-           fxyz(1,iat)=fxyz(1,iat)-sumx
-           fxyz(2,iat)=fxyz(2,iat)-sumy
-           fxyz(3,iat)=fxyz(3,iat)-sumz
-        enddo
-     end if
-
-     call timing(iproc,'Forces        ','OF')
-
-     if (nvirt > 0 .and. in%inputPsiId == 0) then
-        call davidson(iproc,nproc,n1i,n2i,n3i,in,atoms,&
-             orbs,orbsv,nvirt,Glr,comms,&
-             hx,hy,hz,rxyz,rhopot,i3xcsh,n3p,nlpspd,proj, &
-             pkernel,psi,psivirt,ngatherarr,GPU)
-     end if
-
-  end if
-
-12345 continue
-  
-  if (in%c_absorbtion ) then
-
-!!$
-!!$     rhopot(10,9,8+i3xcsh,1)=100.0
-
-     if (abs(in%output_grid)==2) then
-        if (in%output_grid==2) then
-          if (iproc == 0) write(*,*) 'writing local_potential.pot'
-           call plot_density(atoms%geocode,'local_potentialb2B.pot',iproc,nproc,&
-                n1,n2,n3,n1i,n2i,n3i,n3p,&
-                atoms%alat1,atoms%alat2,atoms%alat3,ngatherarr,rhopot(1,1,1+i3xcsh,1))
-        else
-           call plot_density_cube(atoms%geocode,'local_potential',iproc,nproc,&
-                n1,n2,n3,n1i,n2i,n3i,n3p,&
-                in%nspin,hxh,hyh,hzh,atoms,rxyz,ngatherarr,rhopot(1,1,1+i3xcsh,1))
-        endif
-     end if
-
-!!$     call  read_potfile4b2B("local_potential.pot",n1i_bB,n2i_bB,n3i_bB, pot_bB, alat1_bB, alat2_bB, alat3_bB)
-!!$     print *, pot_bB(10  + (9-1)*n1i_bB  + (8-1)*n1i_bB*n2i_bB)
-!!$     stop
-     
-     if(iproc==0) print *, " going to calculate spectra "
-
-     
-     if(in%potshortcut==2) then
-        print  *, " reading atomic positions from file ","b2B_xanes.xyz"
-        call read_atomic_file("b2B_xanes.xyz",iproc, atoms_b2B, rxyz_b2B )
-        if( atoms%nat/=atoms_b2B%nat) then
-           if(iproc==0) write(*,*)  "   b2B_xanes.xyz  is not compatible with actual positions" 
-           if(nproc>1) call MPI_Finalize(ierr)
-           stop '      b2B_xanes.xyz  is not compatible with actual positions          '
-        end if
-        do j=1,3
-           shift_b2B(j) = rxyz(j,1) - rxyz_b2B(j,1) 
-           do iat=2,atoms%nat
-              if( abs(shift_b2B(j) - (rxyz(j,iat) - rxyz_b2B(j,iat) )  )>1.0e-4 ) then
-                 if(iproc==0) write(*,*)  "   b2B_xanes.xyz  positions are not compatible with actual positions" 
-                 if(nproc>1) call MPI_Finalize(ierr)
-                 stop '      b2B_xanes.xyz positions are not compatible with actual positions          '
-              end if
-           enddo
-        enddo
-
-        
-
-        ! passing from an old grid  x  to a new grid one
-        !    ((x-1)*hx_old/2.0+shift_x)/(hx/2.0) +1 
-        ! inverse change
-        !    ((x-1)*hx/2.0-shift_x)/(hx_old/2.0) +1 
-        
-
-        itype=16
-        nd=2**14
-
-        allocate(  intfunc_x(0:nd+ndebug),stat=i_stat )
-        call memocc(i_stat,intfunc_x,'intfunc_x',subname)
-        allocate( intfunc_y(0:nd+ndebug) ,stat=i_stat )
-        call memocc(i_stat,intfunc_y,'intfunc_y',subname)
-
-        print *, " scaling function for interpolation "
-
-        call scaling_function4b2B(itype,nd,nrange,intfunc_x,intfunc_y)  ! intervallo di 32 con 2**14 punti
-        if( abs(intfunc_y(nd/2)-1)>1.0e-10 ) then
-           stop " wrong scaling function 4b2B: not a centered one "
-        endif
-
-        i_all=-product(shape(intfunc_x))*kind(intfunc_x)
-        deallocate(intfunc_x,stat=i_stat)
-        call memocc(i_stat,i_all,'intfunc_x',subname)
-        
-
-        ! how to acceed to a  function using a  
-        ! x variable given in units of the old  grids intfunc_y(( x+16) *2**9)
-        
-        
-        
-        print  *, " reading potential from file ","b2B_xanes.pot"
-        call  read_potfile4b2B("b2B_xanes.pot",n1i_bB,n2i_bB,n3i_bB, pot_bB, alat1_bB, alat2_bB, alat3_bB)
-        print  *, " reading OK "
-=======
->>>>>>> 32d2da4a
         hx_old = 2*alat1_bB / (n1i_bB)
         hy_old = 2*alat2_bB / (n2i_bB)
         hz_old = 2*alat3_bB / (n3i_bB)
@@ -3127,123 +2165,12 @@
      
   end if
   
-<<<<<<< HEAD
-  
-  !------------------------------------------------------------------------
-  if (in%calc_tail .and. atoms%geocode == 'F' .and. .not. in%c_absorbtion ) then
-     call timing(iproc,'Tail          ','ON')
-     !    Calculate energy correction due to finite size effects
-     !    ---reformat potential
-     allocate(pot(n1i,n2i,n3i,in%nspin+ndebug),stat=i_stat)
-     call memocc(i_stat,pot,'pot',subname)
-     
-     if (nproc > 1) then
-        call MPI_ALLGATHERV(rhopot(1,1,1+i3xcsh,1),n1i*n2i*n3p,&
-             mpidtypd,pot(1,1,1,1),ngatherarr(0,1),ngatherarr(0,2), & 
-             mpidtypd,MPI_COMM_WORLD,ierr)
-        !print '(a,2f12.6)','RHOup',sum(abs(rhopot(:,:,:,1))),sum(abs(pot(:,:,:,1)))
-        if(in%nspin==2) then
-           !print '(a,2f12.6)','RHOdw',sum(abs(rhopot(:,:,:,2))),sum(abs(pot(:,:,:,2)))
-           if (n3d /= n3p) then
-              i03=1+i3xcsh+n3p
-              i04=1
-           else
-              i03=1
-              i04=2
-           end if
-           call MPI_ALLGATHERV(rhopot(1,1,i03,i04),n1i*n2i*n3p,&
-                mpidtypd,pot(1,1,1,2),ngatherarr(0,1),ngatherarr(0,2), & 
-                mpidtypd,MPI_COMM_WORLD,ierr)
-        end if
-     else
-        do ispin=1,in%nspin
-           !here one could have not allocated pot and: call move_alloc(rhopot,pot) 
-           !(but it is a Fortran 95/2003 spec)
-           do i3=1,n3i
-              do i2=1,n2i
-                 do i1=1,n1i
-                    pot(i1,i2,i3,ispin)=rhopot(i1,i2,i3,ispin)
-                 enddo
-              enddo
-           enddo
-        end do
-     end if
-     i_all=-product(shape(nscatterarr))*kind(nscatterarr)
-     deallocate(nscatterarr,stat=i_stat)
-     call memocc(i_stat,i_all,'nscatterarr',subname)
-     i_all=-product(shape(ngatherarr))*kind(ngatherarr)
-     deallocate(ngatherarr,stat=i_stat)
-     call memocc(i_stat,i_all,'ngatherarr',subname)
-     i_all=-product(shape(rhopot))*kind(rhopot)
-     deallocate(rhopot,stat=i_stat)
-     call memocc(i_stat,i_all,'rhopot',subname)
-     
-     if (in%read_ref_den) then
-        i_all=-product(shape(rhoref))*kind(rhoref)
-        deallocate(rhoref,stat=i_stat)
-        call memocc(i_stat,i_all,'rhoref',subname)
-     end if
-     
-     
-     !pass hx instead of hgrid since we are only in free BC
-     call CalculateTailCorrection(iproc,nproc,atoms,rbuf,orbs,&
-          Glr,nlpspd,ncongt,pot,hx,rxyz,radii_cf,crmult,frmult,in%nspin,&
-          proj,psi,in%output_grid,ekin_sum,epot_sum,eproj_sum)
-     
-     i_all=-product(shape(pot))*kind(pot)
-     deallocate(pot,stat=i_stat)
-     call memocc(i_stat,i_all,'pot',subname)
-     
-     !if (iproc==0) then
-     !   open(61)
-     !   write(61,'(4(f9.3),1x,7(1pe19.11))',advance='no')&
-     !        hgrid,alat1,alat2,alat3,energy,ekin_sum,epot_sum,eproj_sum,ehart,eexcu,vexcu
-     !end if
-     
-     energybs=ekin_sum+epot_sum+eproj_sum
-     energy=energybs-ehart+eexcu-vexcu+eion+edisp
-     
-     !if (iproc==0) then
-     !   write(61,'(1pe19.11)')energy
-     !   close(61)
-     !end if
-     
-     if (iproc == 0) then
-        write( *,'(1x,a,3(1x,1pe18.11))')&
-             '  Corrected ekin,epot,eproj',ekin_sum,epot_sum,eproj_sum
-        write( *,'(1x,a,1x,1pe24.17)')&
-             'Total energy with tail correction',energy
-     endif
-     
-     call timing(iproc,'Tail          ','OF')
-  else
-     !    No tail calculation
-     if (nproc > 1) call MPI_BARRIER(MPI_COMM_WORLD,ierr)
-     i_all=-product(shape(rhopot))*kind(rhopot)
-     deallocate(rhopot,stat=i_stat)
-     call memocc(i_stat,i_all,'rhopot',subname)
-     if (in%read_ref_den) then
-        i_all=-product(shape(rhoref))*kind(rhoref)
-        deallocate(rhoref,stat=i_stat)
-        call memocc(i_stat,i_all,'rhoref',subname)
-     end if
-     i_all=-product(shape(nscatterarr))*kind(nscatterarr)
-     deallocate(nscatterarr,stat=i_stat)
-     call memocc(i_stat,i_all,'nscatterarr',subname)
-     i_all=-product(shape(ngatherarr))*kind(ngatherarr)
-     deallocate(ngatherarr,stat=i_stat)
-     call memocc(i_stat,i_all,'ngatherarr',subname)
-  endif
-  ! --- End if of tail calculation
-  
-=======
 
 
   !    No tail calculation
   if (nproc > 1) call MPI_BARRIER(MPI_COMM_WORLD,ierr)
  
 
->>>>>>> 32d2da4a
   call deallocate_before_exiting
   
 contains
