!> @file 
!!   Routines to use BigDFT as a blackbox
!! @author
!!   Copyright (C) 2005-2011 BigDFT group 
!!   This file is distributed under the terms of the
!!   GNU General Public License, see ~/COPYING file
!!   or http://www.gnu.org/copyleft/gpl.txt .
!!   For the list of contributors, see ~/AUTHORS 


!> Routine to use BigDFT as a blackbox
subroutine call_bigdft(nproc,iproc,atoms,rxyz0,in,energy,fxyz,strten,fnoise,rst,infocode)
   use module_base
   use module_types
   use module_interfaces, except_this_one => call_bigdft
   implicit none
   integer, intent(in) :: iproc,nproc
   type(input_variables),intent(inout) :: in
   type(atoms_data), intent(inout) :: atoms
   type(restart_objects), intent(inout) :: rst
   integer, intent(inout) :: infocode
   real(gp), intent(out) :: energy,fnoise
   real(gp), dimension(3,atoms%nat), intent(in) :: rxyz0
   real(gp), dimension(6), intent(out) :: strten
   real(gp), dimension(3,atoms%nat), intent(out) :: fxyz
 
   !local variables
   character(len=*), parameter :: subname='call_bigdft'
   character(len=40) :: comment
   logical :: exists
   integer :: i_stat,i_all,ierr,inputPsiId_orig,iat

   !temporary interface
   interface
      subroutine cluster(nproc,iproc,atoms,rxyz,energy,fxyz,strten,fnoise,&
          psi,Lzd,gaucoeffs,gbd,orbs,rxyz_old,hx_old,hy_old,hz_old,in,GPU,infocode)
         use module_base
         use module_types
         implicit none
         integer, intent(in) :: nproc,iproc
         integer, intent(out) :: infocode
         real(gp), intent(inout) :: hx_old,hy_old,hz_old
         type(input_variables), intent(in) :: in
       type(local_zone_descriptors), intent(inout) :: Lzd
         type(atoms_data), intent(inout) :: atoms
         type(gaussian_basis), intent(inout) :: gbd
         type(orbitals_data), intent(inout) :: orbs
         type(GPU_pointers), intent(inout) :: GPU
         real(gp), intent(out) :: energy,fnoise
         real(gp), dimension(3,atoms%nat), intent(inout) :: rxyz_old
         real(gp), dimension(3,atoms%nat), target, intent(inout) :: rxyz
         real(gp), dimension(6), intent(out) :: strten
         real(gp), dimension(3,atoms%nat), intent(out) :: fxyz
         real(wp), dimension(:), pointer :: psi
         real(wp), dimension(:,:), pointer :: gaucoeffs
      END SUBROUTINE cluster
   end interface

   !put a barrier for all the processes
   call MPI_BARRIER(MPI_COMM_WORLD,ierr)

   !fill the rxyz array with the positions
   !wrap the atoms in the periodic directions when needed
   do iat=1,atoms%nat
      if (atoms%geocode == 'P') then
         rst%rxyz_new(1,iat)=modulo(rxyz0(1,iat),atoms%alat1)
         rst%rxyz_new(2,iat)=modulo(rxyz0(2,iat),atoms%alat2)
         rst%rxyz_new(3,iat)=modulo(rxyz0(3,iat),atoms%alat3)
      else if (atoms%geocode == 'S') then
         rst%rxyz_new(1,iat)=modulo(rxyz0(1,iat),atoms%alat1)
         rst%rxyz_new(2,iat)=rxyz0(2,iat)
         rst%rxyz_new(3,iat)=modulo(rxyz0(3,iat),atoms%alat3)
      else if (atoms%geocode == 'F') then
         rst%rxyz_new(1,iat)=rxyz0(1,iat)
         rst%rxyz_new(2,iat)=rxyz0(2,iat)
         rst%rxyz_new(3,iat)=rxyz0(3,iat)
      end if
   end do

   !assign the verbosity of the output
   !the verbose variables is defined in module_base
   verbose=in%verbosity

   inputPsiId_orig=in%inputPsiId

   loop_cluster: do

      if (in%inputPsiId == 0 .and. associated(rst%psi)) then
         i_all=-product(shape(rst%psi))*kind(rst%psi)
         deallocate(rst%psi,stat=i_stat)
         call memocc(i_stat,i_all,'psi',subname)
         i_all=-product(shape(rst%orbs%eval))*kind(rst%orbs%eval)
         deallocate(rst%orbs%eval,stat=i_stat)
         call memocc(i_stat,i_all,'eval',subname)

        call deallocate_wfd(rst%Lzd%Glr%wfd,subname)
      end if
      !experimental, finite difference method for calculating forces on particular quantities
      inquire(file='input.finite_difference_forces',exist=exists)
      if (exists) then
         in%last_run=1 !do the last_run things nonetheless
         in%inputPsiId=0 !the first run always restart from IG
         !experimental_modulebase_var_onlyfion=.true. !put only ionic forces in the forces
      end if
      call cluster(nproc,iproc,atoms,rst%rxyz_new,energy,fxyz,strten,fnoise,&
          rst%psi,rst%Lzd,rst%gaucoeffs,rst%gbd,rst%orbs,&
      rst%rxyz_old,rst%hx_old,rst%hy_old,rst%hz_old,in,rst%GPU,infocode)
      if (exists) then
         call forces_via_finite_differences(iproc,nproc,atoms,in,energy,fxyz,fnoise,rst,infocode)
      end if

      if (in%inputPsiId==1 .and. infocode==2) then
         if (in%gaussian_help) then
            in%inputPsiId=11
         else
            in%inputPsiId=0
         end if
      else if ((in%inputPsiId==1 .or. in%inputPsiId==0) .and. infocode==1) then
         !in%inputPsiId=0 !better to diagonalise than to restart an input guess
         in%inputPsiId=1
         if(iproc==0) then
            write(*,*)&
               &   ' WARNING: Self-consistent cycle did not meet convergence criteria'
         end if
         exit loop_cluster
      else if (in%inputPsiId == 0 .and. infocode==3) then
         if (iproc == 0) then
            write( *,'(1x,a)')'Convergence error, cannot proceed.'
            write( *,'(1x,a)')' writing positions in file posfail.xyz then exiting'
            write(comment,'(a)')'UNCONVERGED WF '
            !call wtxyz('posfail',energy,rxyz,atoms,trim(comment))

            call write_atomic_file("posfail",energy,rst%rxyz_new,atoms,trim(comment))

         end if

         i_all=-product(shape(rst%psi))*kind(rst%psi)
         deallocate(rst%psi,stat=i_stat)
         call memocc(i_stat,i_all,'psi',subname)
         i_all=-product(shape(rst%orbs%eval))*kind(rst%orbs%eval)
         deallocate(rst%orbs%eval,stat=i_stat)
         call memocc(i_stat,i_all,'eval',subname)

        call deallocate_wfd(rst%Lzd%Glr%wfd,subname)

         !finalize memory counting (there are still at least positions and the forces allocated)
         call memocc(0,0,'count','stop')

         if (nproc > 1) call MPI_FINALIZE(ierr)

         stop 'unnormal end'
      else
         exit loop_cluster
      end if

   end do loop_cluster

   !preserve the previous value
   in%inputPsiId=inputPsiId_orig

   !put a barrier for all the processes
   call MPI_BARRIER(MPI_COMM_WORLD,ierr)

END SUBROUTINE call_bigdft


!>  Main routine which does self-consistent loop.
!!  Does not parse input file and no geometry optimization.
!!  Does an electronic structure calculation. 
!!  Output is the total energy and the forces 
!!
!!   @param inputPsiId 
!!           - 0 : compute input guess for Psi by subspace diagonalization of atomic orbitals
!!           - 1 : read waves from argument psi, using n1, n2, n3, hgrid and rxyz_old
!!                 as definition of the previous system.
!!           - 2 : read waves from disk
!!   @param psi, keyg, keyv and eval should be freed after use outside of the routine.
!!   @param infocode -> encloses some information about the status of the run
!!           - 0 run succesfully succeded
!!           - 1 the run ended after the allowed number of minimization steps. gnrm_cv not reached
!!               forces may be meaningless   
!!           - 2 (present only for inputPsiId=1) gnrm of the first iteration > 1 AND growing in
!!               the second iteration OR grnm 1st >2.
!!               Input wavefunctions need to be recalculated. Routine exits.
!!           - 3 (present only for inputPsiId=0) gnrm > 4. SCF error. Routine exits.
subroutine cluster(nproc,iproc,atoms,rxyz,energy,fxyz,strten,fnoise,&
     psi,Lzd,gaucoeffs,gbd,orbs,rxyz_old,hx_old,hy_old,hz_old,in,GPU,infocode)
   use module_base
   use module_types
   use module_interfaces
   use Poisson_Solver
   use module_xc
   use vdwcorrection, only: vdwcorrection_calculate_energy, vdwcorrection_calculate_forces, vdwcorrection_warnings
   use esatto
   use m_ab6_symmetry
   use m_ab6_mixing
   use m_ab6_kpoints
   implicit none
   integer, intent(in) :: nproc,iproc
   real(gp), intent(inout) :: hx_old,hy_old,hz_old
   type(input_variables), intent(in) :: in
  type(local_zone_descriptors), intent(inout) :: Lzd
   type(atoms_data), intent(inout) :: atoms
   type(gaussian_basis), intent(inout) :: gbd
   type(orbitals_data), intent(inout) :: orbs
   type(GPU_pointers), intent(inout) :: GPU
   real(gp), dimension(3,atoms%nat), intent(inout) :: rxyz_old
   real(gp), dimension(3,atoms%nat), target, intent(inout) :: rxyz
   integer, intent(out) :: infocode
   real(gp), intent(out) :: energy,fnoise
   real(gp), dimension(6), intent(out) :: strten
   real(gp), dimension(3,atoms%nat), intent(out) :: fxyz
   real(wp), dimension(:), pointer :: psi
   real(wp), dimension(:,:), pointer :: gaucoeffs
   !local variables
   character(len=*), parameter :: subname='cluster'
   character(len=3) :: PSquiet
   character(len=5) :: gridformat, wfformat, final_out
   character(len=500) :: errmess
  logical :: endloop,endlooprp,onefile,refill_proj,potential_from_disk=.false.,withConfinement
   logical :: DoDavidson,counterions,DoLastRunThings=.false.,lcs,scpot
   integer :: ixc,ncong,idsx,ncongt,nspin,nsym,icycle,potden,input_wf_format
   integer :: nvirt,ndiis_sd_sw,norbv,idsx_actual_before
   integer :: nelec,ndegree_ip,j,i,npoints,nrhodim,i3rho_add,irhotot_add,irho_add
   integer :: n1_old,n2_old,n3_old,n3d,n3p,n3pi,i3xcsh,i3s,n1,n2,n3,ispin
   integer :: ncount0,ncount1,ncount_rate,ncount_max,n1i,n2i,n3i
   integer :: iat,i_all,i_stat,iter,itrp,ierr,jproc,inputpsi,igroup,ikpt,nproctiming
   real :: tcpu0,tcpu1
   real(kind=8) :: crmult,frmult,cpmult,fpmult,gnrm_cv,rbuf,hxh,hyh,hzh,hx,hy,hz
   real(gp) :: peakmem,evsum,pressure
   real(gp) :: eion,epot_sum,ekin_sum,eproj_sum,eexctX,ehart,eexcu,vexcu,eSIC_DC,rpnrm,gnrm,gnrm_zero
   real(gp) :: energybs,tt,tel,ehart_fake,psoffset
   real(kind=8) :: ttsum
   real(gp) :: edisp ! Dispersion energy
   type(wavefunctions_descriptors) :: wfd_old
   type(nonlocal_psp_descriptors) :: nlpspd
   type(communications_arrays) :: comms, commsv
   type(orbitals_data) :: orbsv
   type(gaussian_basis) :: Gvirt
   type(diis_objects) :: diis
   real(gp), dimension(3) :: shift
   real(dp), dimension(6) :: ewaldstr,elstrten,hstrten
   integer, dimension(:,:), allocatable :: nscatterarr,ngatherarr
   real(dp), dimension(:), pointer :: rho,pot
   real(gp), dimension(:,:), allocatable :: radii_cf,fion,thetaphi,band_structure_eval
   real(gp), dimension(:,:),allocatable :: fdisp
   ! Charge density/potential,ionic potential, pkernel
   type(ab6_mixing_object) :: mix
   real(dp), dimension(:), allocatable :: pot_ion,rhopot,counter_ions
   real(kind=8), dimension(:,:,:,:), allocatable :: potxc,dvxcdrho
   real(wp), dimension(:), pointer :: potential
   real(wp), dimension(:,:), pointer :: pot_from_disk
   real(dp), dimension(:), pointer :: pkernel,pkernelseq
   real(dp), dimension(:,:), pointer :: rho_p
   !wavefunction gradients, hamiltonian on vavefunction
   !transposed  wavefunction
   ! Pointers and variables to store the last psi
   ! before reformatting if useFormattedInput is .true.
   real(kind=8), dimension(:), pointer :: hpsi,psit,psi_old,psivirt
   ! PSP projectors 
   real(kind=8), dimension(:), pointer :: proj,gbd_occ,rhocore
   ! Arrays for the symmetrisation.
   integer, dimension(:,:,:), allocatable :: irrzon
   real(dp), dimension(:,:,:), allocatable :: phnons
   ! Variables for the virtual orbitals and band diagram.
   integer :: nkptv, nvirtu, nvirtd, linflag
   real(gp), dimension(:), allocatable :: wkptv
   type(rho_descriptors) :: rhodsc
   type(linearParameters):: lin
   type(confpot_data), dimension(:), allocatable :: confdatarr
   !new
   real(8),dimension(:),pointer:: psiwork
   real(8):: E0, El, stepsize, derivative
   stepsize=-1.d0

   ! ----------------------------------

   !copying the input variables for readability
   !this section is of course not needed
   !note that this procedure is convenient ONLY in the case of scalar variables
   !an array would have been copied, thus occupying more memory space
   !Hence WARNING: these variables are copied, in case of an update the new value should be 
   !reassigned inside the structure

   crmult=in%crmult
   frmult=in%frmult
   cpmult=in%frmult
   fpmult=in%frmult
   ixc=in%ixc
   gnrm_cv=in%gnrm_cv
   ncong=in%ncong
   idsx=in%idsx
   rbuf=in%rbuf
   ncongt=in%ncongt
   nspin=in%nspin
   write(gridformat, "(A)") ""
   select case (in%output_denspot_format)
   case (output_denspot_FORMAT_ETSF)
      write(gridformat, "(A)") ".etsf"
   case (output_denspot_FORMAT_CUBE)
      write(gridformat, "(A)") ".cube"
   end select
   write(wfformat, "(A)") ""
   select case (in%output_wf_format)
   case (WF_FORMAT_ETSF)
      write(wfformat, "(A)") ".etsf"
   case (WF_FORMAT_BINARY)
      write(wfformat, "(A)") ".bin"
   end select

   norbv=abs(in%norbv)
   nvirt=in%nvirt
   hx=in%hx
   hy=in%hy
   hz=in%hz

   ! Initialise XC calculation
   if (ixc < 0) then
      call xc_init(ixc, XC_MIXED, nspin)
   else
      call xc_init(ixc, XC_ABINIT, nspin)
   end if

   !character string for quieting the Poisson solver
   if (verbose >1) then
      PSquiet='NO'
   else
      PSquiet='YES'
   end if

   if (iproc == 0) then
      write( *,'(1x,a,1x,i0)') &
         &   '===================== BigDFT Wavefunction Optimization =============== inputPsiId=',&
      in%inputPsiId
      call print_dft_parameters(in,atoms)
   end if
   if (iproc == 0) call xc_dump()

   !Time initialization
   if (verbose > 2) then
      nproctiming=-nproc !timing in debug mode
   else
      nproctiming=nproc
   end if
   call timing(nproctiming,trim(in%dir_output)//'time.yaml','IN')
   call cpu_time(tcpu0)
   call system_clock(ncount0,ncount_rate,ncount_max)

   ! We save the variables that defined the previous psi if the restart is active
   if (in%inputPsiId == 1) then
      !regenerate grid spacings
      if (atoms%geocode == 'P') then
        call correct_grid(atoms%alat1,hx_old,Lzd%Glr%d%n1)
        call correct_grid(atoms%alat2,hy_old,Lzd%Glr%d%n2)
        call correct_grid(atoms%alat3,hz_old,Lzd%Glr%d%n3)
      else if (atoms%geocode == 'S') then 
        call correct_grid(atoms%alat1,hx_old,Lzd%Glr%d%n1)
        call correct_grid(atoms%alat3,hz_old,Lzd%Glr%d%n3)
      end if
     call copy_old_wavefunctions(nproc,orbs,Lzd%Glr%d%n1,Lzd%Glr%d%n2,Lzd%Glr%d%n3,&
          Lzd%Glr%wfd,psi,n1_old,n2_old,n3_old,wfd_old,psi_old)
   else if (in%inputPsiId == 11) then
      !deallocate wavefunction and descriptors for placing the gaussians

     call deallocate_wfd(Lzd%Glr%wfd,subname)

      i_all=-product(shape(psi))*kind(psi)
      deallocate(psi,stat=i_stat)
      call memocc(i_stat,i_all,'psi',subname)

   end if

   if(nspin/=1 .and. nspin/=2 .and. nspin/=4) nspin=1

   ! grid spacing (same in x,y and z direction)

   if (iproc==0) then
      write( *,'(1x,a)')&
         &   '------------------------------------------------------------------ System Properties'
   end if

   !these routines can be regrouped in one ---- system_definition?

   allocate(radii_cf(atoms%ntypes,3+ndebug),stat=i_stat)
   call memocc(i_stat,radii_cf,'radii_cf',subname)

   call system_properties(iproc,nproc,in,atoms,orbs,radii_cf,nelec)

   ! Determine size alat of overall simulation cell and shift atom positions
   ! then calculate the size in units of the grid space
  call system_size(iproc,atoms,rxyz,radii_cf,crmult,frmult,hx,hy,hz,Lzd%Glr,shift)

   !variables substitution for the PSolver part
   hxh=0.5d0*hx
   hyh=0.5d0*hy
   hzh=0.5d0*hz
  n1i=Lzd%Glr%d%n1i
  n2i=Lzd%Glr%d%n2i
  n3i=Lzd%Glr%d%n3i

  n1=Lzd%Glr%d%n1
  n2=Lzd%Glr%d%n2
  n3=Lzd%Glr%d%n3

   ! A message about dispersion forces.
   if (iproc == 0) call vdwcorrection_warnings(atoms, in)

   !calculation of the Poisson kernel anticipated to reduce memory peak for small systems
   ndegree_ip=16 !default value 
   call createKernel(iproc,nproc,atoms%geocode,n1i,n2i,n3i,hxh,hyh,hzh,ndegree_ip,pkernel,&
      &   quiet=PSquiet)

   !create the sequential kernel if the exctX parallelisation scheme requires it
   if ((xc_exctXfac() /= 0.0_gp .and. in%exctxpar=='OP2P' .or. in%SIC%alpha /= 0.0_gp).and. nproc > 1) then
      call createKernel(0,1,atoms%geocode,n1i,n2i,n3i,hxh,hyh,hzh,ndegree_ip,&
         &   pkernelseq,quiet='YES')
   else 
      pkernelseq => pkernel
   end if

   ! Create wavefunctions descriptors and allocate them inside the global locreg desc.
   call timing(iproc,'CrtDescriptors','ON')
  call createWavefunctionsDescriptors(iproc,hx,hy,hz,atoms,rxyz,radii_cf,crmult,frmult,Lzd%Glr)
   call timing(iproc,'CrtDescriptors','OF')

   !allocate communications arrays (allocate it before Projectors because of the definition
   !of iskpts and nkptsp)
  call orbitals_communicators(iproc,nproc,Lzd%Glr,orbs,comms)  

   ! Calculate all projectors, or allocate array for on-the-fly calculation
   call timing(iproc,'CrtProjectors ','ON')
  call createProjectorsArrays(iproc,Lzd%Glr,rxyz,atoms,orbs,&
       radii_cf,cpmult,fpmult,hx,hy,hz,nlpspd,proj)
   call timing(iproc,'CrtProjectors ','OF')
  ! See if linear scaling should be activated and build the correct Lzd 
  ! There is a copy of this inside the LCAO input guess because the norbs changes
  ! and so the inwhichlocreg also ==> different distribution for the locregs
  if (in%inputPsiId /= 0 .and. in%inputPsiId /= 10) then
     call check_linear_and_create_Lzd(iproc,nproc,in,Lzd,atoms,orbs,rxyz,radii_cf)
  end if

   !calculate the partitioning of the orbitals between the different processors
   !memory estimation
   if (iproc==0 .and. verbose > 0) then
     call MemoryEstimator(nproc,idsx,Lzd%Glr,&
          atoms%nat,orbs%norb,orbs%nspinor,orbs%nkpts,nlpspd%nprojel,&
      in%nspin,in%itrpmax,in%iscf,peakmem)
   end if

   !these arrays should be included in the comms descriptor
   !allocate values of the array for the data scattering in sumrho
   !its values are ignored in the datacode='G' case
   allocate(nscatterarr(0:nproc-1,4+ndebug),stat=i_stat)
   call memocc(i_stat,nscatterarr,'nscatterarr',subname)
   !allocate array for the communications of the potential
   allocate(ngatherarr(0:nproc-1,2+ndebug),stat=i_stat)
   call memocc(i_stat,ngatherarr,'ngatherarr',subname)
   !create the descriptors for the density and the potential
   !these descriptors should take into account the localisation regions
  call createDensPotDescriptors(iproc,nproc,atoms,Lzd%Glr%d,hxh,hyh,hzh,&
       rxyz,in%crmult,in%frmult,radii_cf,in%nspin,'D',ixc,in%rho_commun,&
       n3d,n3p,n3pi,i3xcsh,i3s,nscatterarr,ngatherarr,rhodsc)

  call local_potential_dimensions(Lzd,orbs,ngatherarr(0,1))

  allocate(confdatarr(orbs%norbp))

  call default_confinement_data(confdatarr,orbs%norbp)

   !calculate the irreductible zone, if necessary.
   if (atoms%symObj >= 0) then
      call symmetry_get_n_sym(atoms%symObj, nsym, i_stat)
      if (nsym > 1) then
         ! Current third dimension is set to 1 always
         ! since nspin == nsppol always in BigDFT
         allocate(irrzon(n1i*n2i*n3i,2,1+ndebug),stat=i_stat)
         call memocc(i_stat,irrzon,'irrzon',subname)
         allocate(phnons(2,n1i*n2i*n3i,1+ndebug),stat=i_stat)
         call memocc(i_stat,phnons,'phnons',subname)
         call kpoints_get_irreductible_zone(irrzon, phnons, &
            &   n1i, n2i, n3i, in%nspin, in%nspin, atoms%symObj, i_stat)
      end if
   end if
   if (.not. allocated(irrzon)) then
      ! Allocate anyway to small size other size the bounds check does not pass.
      allocate(irrzon(1,2,1+ndebug),stat=i_stat)
      call memocc(i_stat,irrzon,'irrzon',subname)
      allocate(phnons(2,1,1+ndebug),stat=i_stat)
      call memocc(i_stat,phnons,'phnons',subname)
   end if

   !allocate ionic potential
   if (n3pi > 0) then
      allocate(pot_ion(n1i*n2i*n3pi+ndebug),stat=i_stat)
      call memocc(i_stat,pot_ion,'pot_ion',subname)
   else
      allocate(pot_ion(1+ndebug),stat=i_stat)
      call memocc(i_stat,pot_ion,'pot_ion',subname)
   end if

   !here calculate the ionic energy and forces accordingly
   allocate(fion(3,atoms%nat+ndebug),stat=i_stat)
   call memocc(i_stat,fion,'fion',subname)

   call IonicEnergyandForces(iproc,nproc,atoms,hxh,hyh,hzh,in%elecfield,rxyz,eion,fion,ewaldstr,&
        psoffset,n1,n2,n3,n1i,n2i,n3i,i3s+i3xcsh,n3pi,pot_ion,pkernel)

   call createIonicPotential(atoms%geocode,iproc,nproc,atoms,rxyz,hxh,hyh,hzh,&
        in%elecfield,n1,n2,n3,n3pi,i3s+i3xcsh,n1i,n2i,n3i,pkernel,pot_ion,psoffset)

   !inquire for the counter_ion potential calculation (for the moment only xyz format)
   inquire(file='posinp_ci.xyz',exist=counterions)
   if (counterions) then
      if (n3pi > 0) then
         allocate(counter_ions(n1i*n2i*n3pi+ndebug),stat=i_stat)
         call memocc(i_stat,counter_ions,'counter_ions',subname)
      else
         allocate(counter_ions(1+ndebug),stat=i_stat)
         call memocc(i_stat,counter_ions,'counter_ions',subname)
      end if

      call CounterIonPotential(atoms%geocode,iproc,nproc,in,shift,&
          hxh,hyh,hzh,Lzd%Glr%d,n3pi,i3s,pkernel,counter_ions)

      !sum that to the ionic potential
     call axpy(Lzd%Glr%d%n1i*Lzd%Glr%d%n2i*n3p,1.0_dp,counter_ions(1),1,&
         &   pot_ion(1),1)

   end if

   !this can be inserted inside the IonicEnergyandForces routine
   !(after insertion of the non-regression test)
   call vdwcorrection_calculate_energy(edisp,rxyz,atoms,in,iproc)

   allocate(fdisp(3,atoms%nat+ndebug),stat=i_stat)
   call memocc(i_stat,fdisp,'fdisp',subname)
   !this can be inserted inside the IonicEnergyandForces routine
   call vdwcorrection_calculate_forces(fdisp,rxyz,atoms,in) 

   !Allocate Charge density, Potential in real space
   nrhodim=in%nspin
   i3rho_add=0
   if (trim(in%SIC%approach)=='NK') then
      nrhodim=2*nrhodim
     i3rho_add=Lzd%Glr%d%n1i*Lzd%Glr%d%n2i*i3xcsh+1
   end if
   if (n3d >0) then
      allocate(rhopot(n1i*n2i*n3d*nrhodim+ndebug),stat=i_stat)
      call memocc(i_stat,rhopot,'rhopot',subname)
   else
      allocate(rhopot(nrhodim+ndebug),stat=i_stat)
      call memocc(i_stat,rhopot,'rhopot',subname)
   end if
   !Allocate XC potential
   if (n3p >0) then
      allocate(potxc(n1i,n2i,n3p,in%nspin+ndebug),stat=i_stat)
      call memocc(i_stat,potxc,'potxc',subname)
   else
      allocate(potxc(1,1,1,in%nspin+ndebug),stat=i_stat)
      call memocc(i_stat,potxc,'potxc',subname)
   end if

   !check if non-linear core correction should be applied, and allocate the 
   !pointer if it is the case
  call calculate_rhocore(iproc,atoms,Lzd%Glr%d,rxyz,hxh,hyh,hzh,i3s,i3xcsh,n3d,n3p,rhocore)

   !check the communication distribution
  call check_communications(iproc,nproc,orbs,Lzd%Glr,comms)

!---end of system definition routine

   !avoid allocation of the eigenvalues array in case of restart
   if (in%inputPsiId /= 1 .and. in%inputPsiId /= 11) then
      allocate(orbs%eval(orbs%norb*orbs%nkpts+ndebug),stat=i_stat)
      call memocc(i_stat,orbs%eval,'eval',subname)
   end if

   !start the optimization
   !yaml output
   if (iproc==0) then
!      write(70,'(a,a)')repeat(' ',yaml_indent),'Electronic Ground State: '
      yaml_indent=yaml_indent+1 !hash table element
   end if

   inputpsi=in%inputPsiId

   !for the inputPsiId==2 case, check 
   !if the wavefunctions are all present
   !otherwise switch to normal input guess
   if (in%inputPsiId == INPUT_PSI_DISK_WVL) then
      ! Test ETSF file.
      inquire(file=trim(in%dir_output)//"wavefunction.etsf",exist=onefile)
      if (onefile) then
         input_wf_format= WF_FORMAT_ETSF
      else
         call verify_file_presence(trim(in%dir_output)//"wavefunction",orbs,input_wf_format)
      end if
      if (input_wf_format == WF_FORMAT_NONE .and. iproc == 0) &
           & write(*,*)' WARNING: Missing wavefunction files, switch to normal input guess'
   end if

   !all the input formats need to allocate psi except the LCAO input_guess
  ! WARNING: at the moment the linear scaling version allocates psi in the same
  ! way as the LCAO input guess, so it is not necessary to allocate it here.
  ! Maybe to be changed later.
  !if (inputpsi /= 0) then
  if (inputpsi /= 0 .and. inputpsi/=100) then
      allocate(psi(max(orbs%npsidim_comp,orbs%npsidim_orbs)+ndebug),stat=i_stat)
      call memocc(i_stat,psi,'psi',subname)
   end if

   ! INPUT WAVEFUNCTIONS, added also random input guess
   select case(inputpsi)
   case(INPUT_PSI_EMPTY)
      !allocate fake psit and hpsi
      allocate(hpsi(max(orbs%npsidim_comp,orbs%npsidim_orbs)+ndebug),stat=i_stat)
      call memocc(i_stat,hpsi,'hpsi',subname)
      if (nproc > 1) then
         allocate(psit(max(orbs%npsidim_comp,orbs%npsidim_orbs)+ndebug),stat=i_stat)
         call memocc(i_stat,psit,'psit',subname)
      else
         psit => psi
      end if
      !fill the rhopot array with the read potential if needed
      if (trim(in%band_structure_filename) /= '') then
         !only the first processor should read this
         if (iproc == 0) then
            write(*,'(1x,a)')'Reading local potential from file:'//trim(in%band_structure_filename)
            call read_density(trim(in%band_structure_filename),atoms%geocode,&
               &   n1i,n2i,n3i,nspin,hxh,hyh,hzh,pot_from_disk)
            if (nspin /= in%nspin) stop
         else
            allocate(pot_from_disk(1,in%nspin+ndebug),stat=i_stat)
            call memocc(i_stat,pot_from_disk,'pot_from_disk',subname)
         end if

         if (nproc > 1) then
            do ispin=1,in%nspin
               call MPI_SCATTERV(pot_from_disk(1,ispin),&
                  &   ngatherarr(0,1),ngatherarr(0,2),mpidtypw, &
                   rhopot((ispin-1)*Lzd%Glr%d%n1i*Lzd%Glr%d%n2i*n3p+1),&
                   Lzd%Glr%d%n1i*Lzd%Glr%d%n2i*n3p,mpidtypw,0,MPI_COMM_WORLD,ierr)
            end do
         else
           call dcopy(Lzd%Glr%d%n1i*Lzd%Glr%d%n2i*Lzd%Glr%d%n3i*in%nspin,pot_from_disk,1,rhopot,1)
         end if

         i_all=-product(shape(pot_from_disk))*kind(pot_from_disk)
         deallocate(pot_from_disk,stat=i_stat)
         call memocc(i_stat,i_all,'pot_from_disk',subname)

         !add pot_ion potential to the local_potential
         !do ispin=1,in%nspin
         !   !spin up and down together with the XC part
        !   call axpy(Lzd%Glr%d%n1i*Lzd%Glr%d%n2i*n3p,1.0_dp,pot_ion(1),1,&
        !        rhopot((ispin-1)*Lzd%Glr%d%n1i*Lzd%Glr%d%n2i*n3p+1),1)
         !end do
      end if

   case(INPUT_PSI_RANDOM)

      if (iproc == 0) then
         write( *,'(1x,a)')&
            &   '------------------------------------------------ Random wavefunctions initialization'
      end if

      !random initialisation of the wavefunctions

      psi=0.0d0
      ttsum=0.0d0
      do i=1,max(orbs%npsidim_comp,orbs%npsidim_orbs)
         do j=0,iproc-1
            call random_number(tt)
         end do
         call random_number(tt)
         psi(i)=real(tt,wp)*0.01_wp
         ttsum=ttsum+psi(i)
         do j=iproc+1,nproc
            call random_number(tt)
         end do
      end do

      orbs%eval(1:orbs%norb*orbs%nkpts)=-0.5d0

   case(INPUT_PSI_CP2K)

      !import gaussians form CP2K (data in files gaubasis.dat and gaucoeff.dat)
      !and calculate eigenvalues
      if (iproc == 0) then
         write(*,'(1x,a)')&
            &   '--------------------------------------------------------- Import Gaussians from CP2K'
      end if

      if (in%nspin /= 1) then
         if (iproc==0) then
            write(*,'(1x,a)')&
               &   'Gaussian importing is possible only for non-spin polarised calculations'
            write(*,'(1x,a)')&
               &   'The reading rules of CP2K files for spin-polarised orbitals are not implemented'
         end if
         stop
      end if

      call parse_cp2k_files(iproc,'gaubasis.dat','gaucoeff.dat',&
           atoms%nat,atoms%ntypes,orbs,atoms%iatype,rxyz,gbd,gaucoeffs)
      
      call gaussians_to_wavelets_new(iproc,nproc,Lzd%Glr,orbs,hx,hy,hz,gbd,gaucoeffs,psi)
      
      !deallocate gaussian structure and coefficients
      call deallocate_gwf(gbd,subname)
      i_all=-product(shape(gaucoeffs))*kind(gaucoeffs)
      deallocate(gaucoeffs,stat=i_stat)
      call memocc(i_stat,i_all,'gaucoeffs',subname)
      nullify(gbd%rxyz)

      !call dual_gaussian_coefficients(orbs%norbp,gbd,gaucoeffs)
      orbs%eval(1:orbs%norb*orbs%nkpts)=-0.5d0

   case(INPUT_PSI_LCAO)

      nspin=in%nspin
      !calculate input guess from diagonalisation of LCAO basis (written in wavelets)
      call input_wf_diag(iproc,nproc, atoms,rhodsc,&
          orbs,norbv,comms,Lzd,hx,hy,hz,rxyz,rhopot,rhocore,pot_ion,&
          nlpspd,proj,pkernel,pkernelseq,ixc,psi,hpsi,psit,Gvirt,&
          nscatterarr,ngatherarr,nspin,0,atoms%symObj,irrzon,phnons,GPU,in,radii_cf)

      if (nvirt > norbv) then
         nvirt = norbv
      end if

     !Check if we must use linear scaling for total SCF
     !change the Lzd structure accordingly, also orbs%inwhichlocreg
     call reinitialize_Lzd_after_LIG(iproc,nproc,in,Lzd,atoms,orbs,rxyz,radii_cf) 
     call local_potential_dimensions(Lzd,orbs,ngatherarr(0,1))

  case(INPUT_PSI_LINEAR)

     !this does not work with ndebug activated
     lin%as%size_rhopot=size(rhopot)
     lin%as%size_potxc(1)=size(potxc,1)
     lin%as%size_potxc(2)=size(potxc,2)
     lin%as%size_potxc(3)=size(potxc,3)
     lin%as%size_potxc(4)=size(potxc,4)
     lin%as%size_rhocore=size(rhocore)
     lin%as%size_pot_ion=size(pot_ion)
     lin%as%size_pkernel=size(pkernel)
     lin%as%size_pkernelseq=size(pkernelseq)
     lin%as%size_phnons(1)=size(phnons,1)
     lin%as%size_phnons(2)=size(phnons,2)
     lin%as%size_phnons(3)=size(phnons,3)
     lin%as%size_irrzon(1)=size(irrzon,1)
     lin%as%size_irrzon(2)=size(irrzon,2)
     lin%as%size_irrzon(3)=size(irrzon,3)

     !!if(.not.lin%transformToGlobal) then
     !!    ! psi and psit will not be calculated, so only allocate them with size 1
     !!    orbs%npsidim=1
     !!end if
     !!allocate(psi(orbs%npsidim), stat=i_stat)
     !!call memocc(i_stat, psi, 'psi', subname)
     !!allocate(psit(orbs%npsidim), stat=i_stat)
     !!call memocc(i_stat, psit, 'psit', subname)
     scpot=.true.
     eexctX=0.0_gp   !Exact exchange is not calculated right now 
     ! This is the main routine that does everything related to the linear scaling version.
     call linearScaling(iproc,nproc,n3d,n3p,n3pi,i3s,i3xcsh,Lzd%Glr,&
          orbs,comms,atoms,in,rhodsc,lin,&
          rxyz,fion,fdisp,radii_cf,nscatterarr,ngatherarr,&
          nlpspd,proj,rhopot,GPU,pkernelseq,&
          irrzon,phnons,pkernel,pot_ion,rhocore,potxc,PSquiet,eion,edisp,eexctX,scpot,psi,psit,&
          energy,fxyz)


     !!if(iproc==0) write(*,'(x,a)') '************************ END OF THE LINEAR SCALING VERSION. &
     !!    & ************************'
     !!if(iproc==0) write(*,'(x,a)') '********** The program will now continue with the standard &
     !!    & cubic version. **********'
     !!if(iproc==0) write(*,'(x,a)') '********************* !!WARNING: What follows may be garbage!! & 
     !!    & *********************'


     call finalDeallocationForLinear()
    
     return


   case(INPUT_PSI_MEMORY_WVL)
      !these parts should be reworked for the non-collinear spin case

      !restart from previously calculated wavefunctions, in memory
      if (iproc == 0) then
         write( *,'(1x,a)')&
            &   '-------------------------------------------------------------- Wavefunctions Restart'
      end if

      call reformatmywaves(iproc,orbs,atoms,hx_old,hy_old,hz_old,&
          n1_old,n2_old,n3_old,rxyz_old,wfd_old,psi_old,hx,hy,hz,n1,n2,n3,rxyz,Lzd%Glr%wfd,psi)

      call deallocate_wfd(wfd_old,subname)
     
      i_all=-product(shape(psi_old))*kind(psi_old)
      deallocate(psi_old,stat=i_stat)
      call memocc(i_stat,i_all,'psi_old',subname)

   case(INPUT_PSI_DISK_WVL)
      !restart from previously calculated wavefunctions, on disk
      if (iproc == 0) then
         write( *,'(1x,a)')&
            &   '---------------------------------------------------- Reading Wavefunctions from disk'
      end if

      !since each processor read only few eigenvalues, initialise them to zero for all
      call to_zero(orbs%norb*orbs%nkpts,orbs%eval(1))

      call readmywaves(iproc,trim(in%dir_output) // "wavefunction", input_wf_format, &
          & orbs,n1,n2,n3,hx,hy,hz,atoms,rxyz_old,rxyz,Lzd%Glr%wfd,psi)

      !reduce the value for all the eigenvectors
      call mpiallred(orbs%eval(1),orbs%norb*orbs%nkpts,MPI_SUM,MPI_COMM_WORLD,ierr)

      if (in%iscf /= SCF_KIND_DIRECT_MINIMIZATION) then
         !recalculate orbitals occupation numbers
         call evaltoocc(iproc,nproc,.false.,in%Tel,orbs,in%occopt)
         !read potential depending of the mixing scheme
         !considered as optional in the mixing case
         !inquire(file=trim(in%dir_output)//'local_potential.cube',exist=potential_from_disk)
         !if (potential_from_disk)  then
         !   call read_potential_from_disk(iproc,nproc,trim(in%dir_output)//'local_potential.cube',&
        !        atoms%geocode,ngatherarr,Lzd%Glr%d%n1i,Lzd%Glr%d%n2i,Lzd%Glr%d%n3i,n3p,in%nspin,hxh,hyh,hzh,rhopot)
         !   ipot_from_disk=1
         !end if
      end if

   case(INPUT_PSI_MEMORY_GAUSS)
      !restart from previously calculated gaussian coefficients
      if (iproc == 0) then
         write( *,'(1x,a)')&
            &   '--------------------------------------- Quick Wavefunctions Restart (Gaussian basis)'
      end if

     call restart_from_gaussians(iproc,nproc,orbs,Lzd%Glr,hx,hy,hz,psi,gbd,gaucoeffs)

   case(INPUT_PSI_DISK_GAUSS)
      !reading wavefunctions from gaussian file
      if (iproc == 0) then
         write( *,'(1x,a)')&
            &   '------------------------------------------- Reading Wavefunctions from gaussian file'
      end if

      call read_gaussian_information(orbs,gbd,gaucoeffs,trim(in%dir_output) // 'wavefunctions.gau')
      !associate the new positions, provided that the atom number is good
      if (gbd%nat == atoms%nat) then
         gbd%rxyz=>rxyz
      else
         !        if (iproc == 0) then
         write( *,*)&
            &   ' ERROR: the atom number does not coincide with the number of gaussian centers'
         !        end if
         stop
      end if

     call restart_from_gaussians(iproc,nproc,orbs,Lzd%Glr,hx,hy,hz,psi,gbd,gaucoeffs)

   case default

      !     if (iproc == 0) then
      write( *,'(1x,a,I0,a)')'ERROR: illegal value of inputPsiId (', in%inputPsiId, ').'
      call input_psi_help()
      stop
      !     end if

   end select

   !all the input format need first_orthon except the LCAO input_guess
  ! WARNING: at the momemt the linear scaling version does not need first_orthon.
  ! hpsi and psit have been allocated during the LCAO input guess.
  ! Maybe to be changed later.
  !if (inputpsi /= 0 .and. inputpsi /=-1000) then
  if (inputpsi /= 0 .and. inputpsi/=100 .and. inputpsi /=-1000) then
      !orthogonalise wavefunctions and allocate hpsi wavefunction (and psit if parallel)
     call first_orthon(iproc,nproc,orbs,Lzd%Glr%wfd,comms,psi,hpsi,psit,in%orthpar)
   end if

   !save the new atomic positions in the rxyz_old array
   do iat=1,atoms%nat
      rxyz_old(1,iat)=rxyz(1,iat)
      rxyz_old(2,iat)=rxyz(2,iat)
      rxyz_old(3,iat)=rxyz(3,iat)
   enddo
   !save the new grid spacing into the hgrid_old value
   hx_old=hx
   hy_old=hy
   hz_old=hz

   ! allocate arrays necessary for DIIS convergence acceleration
   call allocate_diis_objects(idsx,in%alphadiis,sum(comms%ncntt(0:nproc-1)),&
      &   orbs%nkptsp,orbs%nspinor,diis,subname)

   !allocate arrays for the GPU if a card is present
   if (GPUconv) then
     call prepare_gpu_for_locham(Lzd%Glr%d%n1,Lzd%Glr%d%n2,Lzd%Glr%d%n3,in%nspin,&
          hx,hy,hz,Lzd%Glr%wfd,orbs,GPU)
   end if
   !the same with OpenCL, but they cannot exist at same time
   if (OCLconv) then
      call allocate_data_OCL(Lzd%Glr%d%n1,Lzd%Glr%d%n2,Lzd%Glr%d%n3,atoms%geocode,&
         &   in%nspin,Lzd%Glr%wfd,orbs,GPU)
      if (iproc == 0) write(*,*)&
         &   'GPU data allocated'
   end if

   energy=1.d10
   energybs=1.d10
   gnrm=1.d10
   rpnrm=1.d10
   gnrm_zero=0.0d0
   ekin_sum=0.d0 
   epot_sum=0.d0 
   eproj_sum=0.d0
   eSIC_DC=0.0_gp
   eexctX=0.0_gp

   !number of switching betweed DIIS and SD during self-consistent loop
   ndiis_sd_sw=0
   !previous value of idsx_actual to control if switching has appeared
   idsx_actual_before=diis%idsx

   !Davidson is set to false first because used in deallocate_before_exiting
   DoDavidson= .false.

   !allocate the rhopot_old array needed for mixing
   if (in%iscf < 10) then
      potden = AB6_MIXING_POTENTIAL
      npoints = n1i*n2i*n3p
      if (n3p==0) npoints=1
   else
      potden = AB6_MIXING_DENSITY
      npoints = n1i*n2i*n3d
      if (n3d==0) npoints=1
   end if
   if (in%iscf /= SCF_KIND_DIRECT_MINIMIZATION) then
      call ab6_mixing_new(mix, modulo(in%iscf, 10), potden, &
         &   AB6_MIXING_REAL_SPACE, npoints, in%nspin, 0, &
         & ierr, errmess, useprec = .false.)
      call ab6_mixing_eval_allocate(mix)
      !stop if the iscf is not compatible 
      if (in%iscf == 0) then
         write(*,*)'ERROR: the iscf code is not compatible with the mixing routines'
         stop
      end if
   end if
   endlooprp=.false.

   !if we are in the last_run case, validate the last_run only for the last cycle
   !nrepmax=0 is needed for the Band Structure calculations
   DoLastRunThings=(in%last_run == 1 .and. in%nrepmax == 0) !do the last_run things regardless of infocode

   !end of the initialization part
   call timing(iproc,'INIT','PR')
   
   !normal infocode, if everything go through smoothly we should keep this
   infocode=0
   rhopot_loop: do itrp=1,in%itrpmax
      !yaml output 
      if (iproc==0) then
!         write(70,'(a,i4.4)')repeat(' ',yaml_indent)//'- Hamiltonian Optimization: &itrp',itrp
         yaml_indent=yaml_indent+2 !list element
      end if

      !set the infocode to the value it would have in the case of no convergence
      infocode=1
      subd_loop : do icycle=1,in%nrepmax
         !yaml output 
         if (iproc==0) then
!            write(70,'(a,i4.4)')repeat(' ',yaml_indent)//'- Subspace Optimization: &itrep',icycle
            yaml_indent=yaml_indent+3 !list element
         end if

         !if we are in the last_run case, validate the last_run only for the last cycle
         DoLastRunThings=(in%last_run == 1 .and. icycle == in%nrepmax) !do the last_run things regardless of infocode

         !yaml output
         if (iproc==0) then
!            write(70,'(a,a)')repeat(' ',yaml_indent),'Wavefunctions Iterations: '
            yaml_indent=yaml_indent+1 !Hash table element
         end if
         wfn_loop: do iter=1,in%itermax

            !control whether the minimisation iterations ended
            endloop= gnrm <= gnrm_cv .or. iter == in%itermax

            if (iproc == 0 .and. verbose > 0) then 
               write( *,'(1x,a,i0)') &
                  &   repeat('-',76 - int(log(real(iter))/log(10.))) // ' iter= ', iter
               !test for yaml output
               if (endloop) then
!                  write(70,'(a,i5)')repeat(' ',yaml_indent)//'- &last { #iter: ',iter
               else
!                  write(70,'(a,i5)')repeat(' ',yaml_indent)//'- { #iter: ',iter
               end if

            endif

            !control how many times the DIIS has switched into SD
            if (diis%idsx /= idsx_actual_before) ndiis_sd_sw=ndiis_sd_sw+1

            !let SD runs if the DIIS did not work the second time
            if (ndiis_sd_sw > 1) then
               diis%switchSD=.false.
            end if

            !stop the partial timing counter if necessary
            if (endloop .and. in%itrpmax==1) call timing(iproc,'WFN_OPT','PR')
            !logical flag for the self-consistent potential
            scpot=(in%iscf /= SCF_KIND_DIRECT_MINIMIZATION .and. iter==1 .and. icycle==1) .or. & !mixing to be done
            (in%iscf == SCF_KIND_DIRECT_MINIMIZATION) .or. & !direct minimisation
            (itrp==1 .and. in%itrpmax/=1 .and. gnrm > in%gnrm_startmix)  !startmix condition (hard-coded, always true by default)

            !calculate the self-consistent potential
            if (scpot) then
               ! Potential from electronic charge density 
               call sumrho(iproc,nproc,orbs,Lzd,hxh,hyh,hzh,nscatterarr,&
                    GPU,atoms%symObj,irrzon,phnons,rhodsc,psi,rho_p)
               call communicate_density(iproc,nproc,orbs%nspin,hxh,hyh,hzh,Lzd,rhodsc,nscatterarr,rho_p,rhopot)

               !here the density can be mixed
               if (in%iscf /= SCF_KIND_DIRECT_MINIMIZATION) then
                  if (mix%kind == AB6_MIXING_DENSITY) then
                     call mix_rhopot(iproc,nproc,mix%nfft*mix%nspden,in%alphamix,mix,&
                         & rhopot,itrp,Lzd%Glr%d%n1i,Lzd%Glr%d%n2i,Lzd%Glr%d%n3i,hx*hy*hz,rpnrm,nscatterarr)

                     if (iproc == 0 .and. itrp > 1) then
                        write( *,'(1x,a,i6,2x,(1x,1pe9.2))') &
                        &   'DENSITY iteration,Delta : (Norm 2/Volume)',itrp,rpnrm
                        !yaml output
!                        write(70,'(1x,a,1pe9.2,a,i5)')'DENSITY variation: &rpnrm',rpnrm,', #itrp: ',itrp
                     end if
                     endlooprp= (itrp > 1 .and. rpnrm <= in%rpnrm_cv) .or. itrp == in%itrpmax
                     ! xc_init_rho should be put in the mixing routines
                     rhopot = abs(rhopot) + 1.0d-20
                  end if
               end if

               !before creating the potential, save the density in the second part 
               !in the case of NK SIC, so that the potential can be created afterwards
               !copy the density contiguously since the GGA is calculated inside the NK routines
               if (in%SIC%approach=='NK') then
                 irhotot_add=Lzd%Glr%d%n1i*Lzd%Glr%d%n2i*i3xcsh+1
                 irho_add=Lzd%Glr%d%n1i*Lzd%Glr%d%n2i*n3d*in%nspin+1
                  do ispin=1,in%nspin
                    call dcopy(Lzd%Glr%d%n1i*Lzd%Glr%d%n2i*n3p,rhopot(irhotot_add),1,rhopot(irho_add),1)
                    irhotot_add=irhotot_add+Lzd%Glr%d%n1i*Lzd%Glr%d%n2i*n3d
                    irho_add=irho_add+Lzd%Glr%d%n1i*Lzd%Glr%d%n2i*n3p
                  end do
               end if
               if(orbs%nspinor==4) then
                  !this wrapper can be inserted inside the XC_potential routine
                 call PSolverNC(atoms%geocode,'D',iproc,nproc,Lzd%Glr%d%n1i,Lzd%Glr%d%n2i,Lzd%Glr%d%n3i,n3d,&
                     &   ixc,hxh,hyh,hzh,&
                  rhopot,pkernel,pot_ion,ehart,eexcu,vexcu,0.d0,.true.,4)
               else
                  call XC_potential(atoms%geocode,'D',iproc,nproc,&
                      Lzd%Glr%d%n1i,Lzd%Glr%d%n2i,Lzd%Glr%d%n3i,ixc,hxh,hyh,hzh,&
                  rhopot,eexcu,vexcu,in%nspin,rhocore,potxc)

                  call H_potential(atoms%geocode,'D',iproc,nproc,&
                      Lzd%Glr%d%n1i,Lzd%Glr%d%n2i,Lzd%Glr%d%n3i,hxh,hyh,hzh,&
                  rhopot,pkernel,pot_ion,ehart,0.0_dp,.true.,&
                     &   quiet=PSquiet) !optional argument

                  !sum the two potentials in rhopot array
                  !fill the other part, for spin, polarised
                  if (in%nspin == 2) then
                    call dcopy(Lzd%Glr%d%n1i*Lzd%Glr%d%n2i*n3p,rhopot(1),1,&
                        &   rhopot(1+n1i*n2i*n3p),1)
                  end if
                  !spin up and down together with the XC part
                 call axpy(Lzd%Glr%d%n1i*Lzd%Glr%d%n2i*n3p*in%nspin,1.0_dp,potxc(1,1,1,1),1,&
                     &   rhopot(1),1)

               end if

               !here the potential can be mixed
               if (mix%kind == AB6_MIXING_POTENTIAL .and. in%iscf /= SCF_KIND_DIRECT_MINIMIZATION) then
                  call mix_rhopot(iproc,nproc,mix%nfft*mix%nspden,in%alphamix,mix,&
                      & rhopot,itrp,Lzd%Glr%d%n1i,Lzd%Glr%d%n2i,Lzd%Glr%d%n3i,hx*hy*hz,rpnrm,nscatterarr)
                  if (iproc == 0 .and. itrp > 1) then
                     write( *,'(1x,a,i6,2x,(1x,1pe9.2))') &
                          &   'POTENTIAL iteration,Delta P (Norm 2/Volume)',itrp,rpnrm
                     !yaml output
!                     write(70,'(1x,a,1pe9.2,a,i5)')'POTENTIAL variation: &rpnrm',rpnrm,', #itrp: ',itrp
                  end if
                  endlooprp= (itrp > 1 .and. rpnrm <= in%rpnrm_cv) .or. itrp == in%itrpmax
               end if

            end if

            !temporary, to be corrected with comms structure
            if (in%exctxpar == 'OP2P') eexctX = UNINITIALIZED(1.0_gp)

            !allocate the potential in the full box
           linflag = 1                                 !temporary, should change the use of flag in full_local_potential2
           if(in%linear == 'OFF') linflag = 0
           if(in%linear == 'TMO') linflag = 2
!!$           call full_local_potential2(iproc, nproc, Lzd%Glr%d%n1i*Lzd%Glr%d%n2i*n3p, &
!!$            Lzd%Glr%d%n1i*Lzd%Glr%d%n2i*Lzd%Glr%d%n3i, Lzd%Glr%d%n1i*Lzd%Glr%d%n2i*nscatterarr(iproc,1)*nrhodim, in%nspin,&
!!$            orbs, Lzd, ngatherarr, rhopot, potential, linflag)
           !if(.false.) then
              call full_local_potential(iproc,nproc,&
                   Lzd%Glr%d%n1i*Lzd%Glr%d%n2i*n3p,&
                   Lzd%Glr%d%n1i*Lzd%Glr%d%n2i*Lzd%Glr%d%n3i,in%nspin,&
                   Lzd%Glr%d%n1i*Lzd%Glr%d%n2i*n3d*nrhodim,i3rho_add,&
                   orbs,Lzd,linflag,ngatherarr,rhopot,potential)
           !end if

           !Must change this to fit new three routine scheme
           if(.false.) then
           withConfinement=.false.
!!$           call HamiltonianApplication3(iproc,nproc,atoms,orbs,hx,hy,hz,rxyz,&
!!$                proj,Lzd,ngatherarr,potential,psi,hpsi,&
!!$                ekin_sum,epot_sum,eexctX,eproj_sum,in%nspin,GPU,&
!!$                withConfinement,.true.,&
!!$                pkernel=pkernelseq)
           call HamiltonianApplication3(iproc,nproc,atoms,orbs,hx,hy,hz,rxyz,&
                proj,Lzd,nlpspd,confdatarr,ngatherarr,potential,psi,hpsi,&
                ekin_sum,epot_sum,eexctX,eproj_sum,eSIC_DC,in%SIC,GPU,&
                pkernel=pkernelseq)
           end if

            call LocalHamiltonianApplication(iproc,nproc,atoms,orbs,hx,hy,hz,&
                 Lzd,confdatarr,ngatherarr,potential,psi,hpsi,&
                 ekin_sum,epot_sum,eexctX,eSIC_DC,in%SIC,GPU,pkernel=pkernelseq)

            call NonLocalHamiltonianApplication(iproc,atoms,orbs,hx,hy,hz,rxyz,&
                 proj,Lzd,nlpspd,psi,hpsi,eproj_sum)
            
            call SynchronizeHamiltonianApplication(nproc,orbs,Lzd,GPU,hpsi,&
                ekin_sum,epot_sum,eproj_sum,eSIC_DC,eexctX)

            !deallocate potential
            call free_full_potential(nproc,linflag,potential,subname)

            energybs=ekin_sum+epot_sum+eproj_sum !the potential energy contains also exctX
            energy=energybs-ehart+eexcu-vexcu-eexctX-eSIC_DC+eion+edisp

            !check for convergence or whether max. numb. of iterations exceeded
            if (endloop) then
               if (gnrm < gnrm_cv) infocode=0
               exit wfn_loop 
            endif

           !evaluate the functional of the wavefunctions and put it into the diis structure
            !the energy values is printed out in this routine
           call calculate_energy_and_gradient(iter,iproc,nproc,orbs,comms,GPU,Lzd,hx,hy,hz,in%ncong,in%iscf,&
               &   ekin_sum,epot_sum,eproj_sum,eSIC_DC,ehart,eexcu,vexcu,eexctX,eion,edisp,&
            psi,psit,hpsi,gnrm,gnrm_zero,diis%energy)
            !!$
!!$           call calculate_energy_and_gradient_new(iter,iproc,nproc,orbs,comms,GPU,Lzd%Glr,in%orthpar,&
            !!$                hx,hy,hz,in%ncong,in%iscf,&
            !!$                energs,psi,psit,hpsi,gnrm,gnrm_zero,diis%energy)


            !control the previous value of idsx_actual
            idsx_actual_before=diis%idsx


           !Do not modify psi in the linear scaling case (i.e. if inputpsi==100)
           if(inputpsi/=100) call hpsitopsi(iproc,nproc,orbs,Lzd%Glr,comms,iter,diis,idsx,psi,psit,hpsi,in%orthpar)

            if (in%inputPsiId == 0) then
               if ((gnrm > 4.d0 .and. orbs%norbu /= orbs%norbd) .or. &
                  &   (orbs%norbu == orbs%norbd .and. gnrm > 10.d0)) then
               if (iproc == 0) then
                  write( *,'(1x,a)')&
                     &   'ERROR: the norm of the residue is too large also with input wavefunctions.'
               end if
               infocode=3
               call deallocate_before_exiting
               return
            end if
         else if (in%inputPsiId == 1) then
            if (gnrm > 1.d0) then
               if (iproc == 0) then
                  write( *,'(1x,a)')&
                     &   'The norm of the residue is too large, need to recalculate input wavefunctions'
               end if
               infocode=2
               if (nproc > 1) call MPI_BARRIER(MPI_COMM_WORLD,ierr)
               call deallocate_before_exiting
               return
            end if
         end if
         !flush all writings on standart output
         if (iproc==0) then
            !yaml output
!            write(70,'(a)')repeat(' ',yaml_indent+2)//'}'
            call bigdft_utils_flush(unit=6)
         end if
      end do wfn_loop




      if (iproc == 0) then 
         if (verbose > 1) write( *,'(1x,a,i0,a)')'done. ',iter,' minimization iterations required'
         write( *,'(1x,a)') &
            &   '--------------------------------------------------- End of Wavefunction Optimisation'
!!$         write( *,'(1x,a,3(1x,1pe18.11))') &
!!$            &   'final  ekin,  epot,  eproj ',ekin_sum,epot_sum,eproj_sum
!!$         write( *,'(1x,a,3(1x,1pe18.11))') &
!!$            &   'final ehart, eexcu,  vexcu ',ehart,eexcu,vexcu
         if ((in%itrpmax >1 .and. endlooprp) .or. in%itrpmax == 1) then
            write(final_out, "(A5)") "FINAL"
         else
            write(final_out, "(A5)") "final"
         end if
         call write_energies(iter,0,ekin_sum,epot_sum,eproj_sum,ehart,eexcu,vexcu,energy,0.0_gp,gnrm,gnrm_zero,final_out)
         !yaml output
!         write(70,'(a)')repeat(' ',yaml_indent+2)//'}'
         yaml_indent=yaml_indent-1 !end hash table element

         !write(61,*)hx,hy,hz,energy,ekin_sum,epot_sum,eproj_sum,ehart,eexcu,vexcu
         if (in%itrpmax >1) then
            if ( diis%energy > diis%energy_min) write( *,'(1x,a,2(1pe9.2))')&
               &   'WARNING: Found an energy value lower than the ' // final_out // &
               & ' energy, delta:',diis%energy-diis%energy_min
         else
            !write this warning only if the system is closed shell
            call check_closed_shell(orbs,lcs)
            if (lcs) then
               if ( energy > diis%energy_min) write( *,'(1x,a,2(1pe9.2))')&
                  &   'WARNING: Found an energy value lower than the FINAL energy, delta:',energy-diis%energy_min
            end if
         end if
      end if

      if (iter == in%itermax .and. iproc == 0 .and. infocode/=0) &
         &   write( *,'(1x,a)')'No convergence within the allowed number of minimization steps'

        call last_orthon(iproc,nproc,orbs,Lzd%Glr%wfd,in%nspin,&
         &   comms,psi,hpsi,psit,evsum,.true.) !never deallocate psit and hpsi


      !exit if the infocode is correct
      if (infocode == 0) then
         yaml_indent=yaml_indent-3 !end list element
         exit subd_loop
      else
         if(iproc==0) then
            write(*,*)&
               &   ' WARNING: Wavefunctions not converged after cycle',icycle
            if (icycle < in%nrepmax) write(*,*)' restart after diagonalisation'
         end if
         gnrm=1.d10
      end if

      if (in%itrpmax == 1 .and. in%norbsempty > 0) then
         !recalculate orbitals occupation numbers
         call evaltoocc(iproc,nproc,.false.,in%Tel,orbs,in%occopt)

         gnrm =1.d10
         diis%energy_min=1.d10
         diis%alpha=2.d0
      end if

      if (iproc==0) then
         !yaml output
!         write(70,'(a,i5)')repeat(' ',yaml_indent+2)//'#End itrep:',icycle
         yaml_indent=yaml_indent-3 !end list element
      end if
   end do subd_loop

   if (in%itrpmax > 1) then
      !stop the partial timing counter if necessary
      if (endlooprp .and. in%itrpmax >1) then
         call timing(iproc,'WFN_OPT','PR')
         exit rhopot_loop
      end if

      !recalculate orbitals occupation numbers
      call evaltoocc(iproc,nproc,.false.,in%Tel,orbs,in%occopt)

      gnrm =1.d10
      diis%energy_min=1.d10
      diis%alpha=2.d0
   end if

   if (iproc == 0) then
      !yaml output
      yaml_indent=yaml_indent-2 !end list element
      !reassume the key elements in the itrp element
!      if (itrp >1) write(70,'(a)')repeat(' ',yaml_indent+2)//'RhoPot Delta: *rpnrm'
!      write(70,'(a,i5)')repeat(' ',yaml_indent+2)//'Energies: *last  #End itrp:',itrp
   end if

end do rhopot_loop
!yaml output
if (iproc==0) yaml_indent=yaml_indent-1 !end hash table element

  !!do i_all=1,size(rhopot)
  !!    write(10000+iproc,*) rhopot(i_all)
  !!end do
  !!do i_all=1,size(psi)
  !!    write(11000+iproc,*) psi(i_all)
  !!end do
  !!do i_all=1,size(psi)
  !!    write(12000+iproc,*) psi(i_all)
  !!end do

!deallocate psit and hpsi since it is not anymore done
if (nproc > 1) then
   i_all=-product(shape(psit))*kind(psit)
   deallocate(psit,stat=i_stat)
   call memocc(i_stat,i_all,'psit',subname)
else
   nullify(psit)
end if
i_all=-product(shape(hpsi))*kind(hpsi)
deallocate(hpsi,stat=i_stat)
call memocc(i_stat,i_all,'hpsi',subname)
if (in%iscf /= SCF_KIND_DIRECT_MINIMIZATION) then
   call ab6_mixing_deallocate(mix)
end if

if (in%inputPsiId /=-1000) then
   energybs=ekin_sum+epot_sum+eproj_sum !the potential energy contains also exctX
   if (abs(evsum-energybs) > 1.d-8 .and. iproc==0) write( *,'(1x,a,2(1x,1pe20.13))')&
      &   'Difference:evsum,energybs',evsum,energybs
end if

call deallocate_diis_objects(diis,subname)

!last run things has to be done:
!if it is the last run and the infocode is zero
!if infocode is not zero but the last run has been done for nrepmax times
DoLastRunThings= (in%last_run == 1 .and. infocode == 0) .or. DoLastRunThings

!analyse the possibility to calculate Davidson treatment
!(nvirt > 0 .and. in%inputPsiId == 0)
DoDavidson= abs(in%norbv) > 0 .and. DoLastRunThings

!project the wavefunctions on a gaussian basis and keep in memory
if (in%gaussian_help) then
   if (iproc.eq.0) then
      write( *,'(1x,a)')&
         &   '---------------------------------------------------------- Gaussian Basis Projection'
   end if

   !extract the gaussian basis from the pseudowavefunctions
   !!!     if (in%inputPsiId == 11) then
   !!!        !extract the gaussian basis from the pseudowavefunctions
   !!!        call gaussian_pswf_basis(21,.false.,iproc,atoms,rxyz,gbd)
   !!!     else if (in%inputPsiId == 12) then
   !!!        !extract the gaussian basis from the pseudopotential
   !!!        call gaussian_psp_basis(atoms,rxyz,gbd)
   !!!     end if

   !extract the gaussian basis from the pseudowavefunctions
   call gaussian_pswf_basis(21,.false.,iproc,in%nspin,atoms,rxyz,gbd,gbd_occ)

   if (associated(gbd_occ)) then
      i_all=-product(shape(gbd_occ))*kind(gbd_occ)
      deallocate(gbd_occ,stat=i_stat)
      call memocc(i_stat,i_all,'gbd_occ',subname)
      nullify(gbd_occ)
   end if


   if (.not. associated(gaucoeffs)) then
      allocate(gaucoeffs(gbd%ncoeff,orbs%norbp+ndebug),stat=i_stat)
      call memocc(i_stat,gaucoeffs,'gaucoeffs',subname)
   end if

   allocate(thetaphi(2,gbd%nat+ndebug),stat=i_stat)
   call memocc(i_stat,thetaphi,'thetaphi',subname)
   thetaphi=0.0_gp

   call wavelets_to_gaussians(atoms%geocode,orbs%norbp,orbs%nspinor,&
      &   n1,n2,n3,gbd,thetaphi,&
          hx,hy,hz,Lzd%Glr%wfd,psi,gaucoeffs)

   i_all=-product(shape(thetaphi))*kind(thetaphi)
   deallocate(thetaphi,stat=i_stat)
   call memocc(i_stat,i_all,'thetaphi',subname)

end if

!  write all the wavefunctions into files
if (in%output_wf_format /= WF_FORMAT_NONE .and. DoLastRunThings) then
   !add flag for writing waves in the gaussian basis form
   if (in%gaussian_help) then

      !!!        call gaussian_orthogonality(iproc,nproc,norb,norbp,gbd,gaucoeffs)
      !!!
      !!!        call gaussian_orthogonality(iproc,nproc,norb,norbp,gbd,gaucoeffs)
      !write the coefficients and the basis on a file
      if (iproc ==0) write(*,*)'Writing wavefunctions in wavefunction.gau file'
      call write_gaussian_information(iproc,nproc,orbs,gbd,gaucoeffs,trim(in%dir_output) // 'wavefunctions.gau')

      !build dual coefficients
      call dual_gaussian_coefficients(orbs%norbp,gbd,gaucoeffs)

      !control the accuracy of the expansion
        call check_gaussian_expansion(iproc,nproc,orbs,Lzd%Glr,hx,hy,hz,psi,gbd,gaucoeffs)

      call deallocate_gwf(gbd,subname)
      i_all=-product(shape(gaucoeffs))*kind(gaucoeffs)
      deallocate(gaucoeffs,stat=i_stat)
      call memocc(i_stat,i_all,'gaucoeffs',subname)
      nullify(gbd%rxyz)

   else
      call  writemywaves(iproc,trim(in%dir_output) // "wavefunction", in%output_wf_format, &
             & orbs,n1,n2,n3,hx,hy,hz,atoms,rxyz,Lzd%Glr%wfd,psi)
   end if
end if

!plot the ionic potential, if required by output_denspot
if (in%output_denspot == output_denspot_DENSPOT .and. DoLastRunThings) then
   if (iproc == 0) write(*,*) 'writing external_potential' // gridformat
   call plot_density(trim(in%dir_output)//'external_potential' // gridformat,iproc,nproc,&
      &   n1,n2,n3,n1i,n2i,n3i,n3p,&
   1,hxh,hyh,hzh,atoms,rxyz,ngatherarr,pot_ion)
end if
if (in%output_denspot == output_denspot_DENSPOT .and. DoLastRunThings) then
   if (iproc == 0) write(*,*) 'writing local_potential' // gridformat
   call plot_density(trim(in%dir_output)//'local_potential' // gridformat,iproc,nproc,&
      &   n1,n2,n3,n1i,n2i,n3i,n3p,&
   in%nspin,hxh,hyh,hzh,atoms,rxyz,ngatherarr,rhopot)
end if

i_all=-product(shape(pot_ion))*kind(pot_ion)
deallocate(pot_ion,stat=i_stat)
call memocc(i_stat,i_all,'pot_ion',subname)
if (counterions) then
   i_all=-product(shape(counter_ions))*kind(counter_ions)
   deallocate(counter_ions,stat=i_stat)
   call memocc(i_stat,i_all,'counter_ions',subname)
end if

if (inputpsi /= -1000) then
   !------------------------------------------------------------------------
   ! here we start the calculation of the forces
   if (iproc == 0) then
      write( *,'(1x,a)')&
         &   '----------------------------------------------------------------- Forces Calculation'
   end if

   nullify(rho,pot)
   !manipulate scatter array for avoiding the GGA shift
   do jproc=0,nproc-1
      !n3d=n3p
      nscatterarr(jproc,1)=nscatterarr(jproc,2)
      !i3xcsh=0
      nscatterarr(jproc,4)=0
   end do
   !change communication scheme to LDA case
   rhodsc%icomm=1

   call density_and_hpot(iproc,nproc,atoms%geocode,atoms%symObj,orbs,Lzd,hxh,hyh,hzh,nscatterarr,&
     irrzon,phnons,pkernel,rhodsc,GPU,psi,rho,pot,hstrten)

   ! calculate dipole moment associated to the charge density
   if (DoLastRunThings) & 
        call calc_dipole(iproc,nproc,Lzd%Glr%d%n1,Lzd%Glr%d%n2,Lzd%Glr%d%n3,&
        Lzd%Glr%d%n1i,Lzd%Glr%d%n2i,Lzd%Glr%d%n3i,n3p,in%nspin,&
        hxh,hyh,hzh,atoms,rxyz,ngatherarr,rho)

   !plot the density on the cube file
   !to be done either for post-processing or if a restart is to be done with mixing enabled
   if (((in%output_denspot >= output_denspot_DENSITY)) .and. DoLastRunThings) then
      if (iproc == 0) write(*,*) 'writing electronic_density' // gridformat

      call plot_density(trim(in%dir_output)//'electronic_density' // gridformat,&
         &   iproc,nproc,n1,n2,n3,n1i,n2i,n3i,n3p,  & 
      in%nspin,hxh,hyh,hzh,atoms,rxyz,ngatherarr,rho)

      if (associated(rhocore)) then
         if (iproc == 0) write(*,*) 'writing grid core_density' // gridformat
         call plot_density(trim(in%dir_output)//'core_density' // gridformat,&
            &   iproc,nproc,n1,n2,n3,n1i,n2i,n3i,n3p,  & 
         1,hxh,hyh,hzh,atoms,rxyz,ngatherarr,rhocore(1+n1i*n2i*i3xcsh:))
      end if
   end if

   !plot also the electrostatic potential
   if (in%output_denspot == output_denspot_DENSPOT .and. DoLastRunThings) then
      if (iproc == 0) write(*,*) 'writing hartree_potential' // gridformat
      call plot_density(trim(in%dir_output)//'hartree_potential' // gridformat, &
         &   iproc,nproc,n1,n2,n3,n1i,n2i,n3i,n3p,&
         & in%nspin,hxh,hyh,hzh,atoms,rxyz,ngatherarr,pot)
   end if


   !     !plot also the electrostatic potential
   !     if (in%output_denspot == output_denspot_DENSPOT .and. DoLastRunThings) then
   !        if (iproc == 0) write(*,*) 'writing hartree_potential' // gridformat
   !        call plot_density(trim(in%dir_output)//'hartree_potential' // gridformat, &
   !             & iproc,nproc,n1,n2,n3,n1i,n2i,n3i,n3p,&
   !             & in%nspin,hxh,hyh,hzh,atoms,rxyz,ngatherarr,pot)
   !     end if
   !
   call timing(iproc,'Forces        ','ON')
   !refill projectors for tails, davidson
   refill_proj=((in%rbuf > 0.0_gp) .or. DoDavidson) .and. DoLastRunThings

<<<<<<< HEAD
     call calculate_forces(iproc,nproc,Lzd%Glr,atoms,orbs,nlpspd,rxyz,hx,hy,hz,proj,i3s+i3xcsh,n3p,&
        in%nspin,refill_proj,ngatherarr,rho,pot,potxc,psi,fion,fdisp,fxyz,&
        ewaldstr,hstrten,strten,fnoise,pressure,psoffset)
=======
     call calculate_forces(iproc,nproc,Lzd%Glr,atoms,orbs,Lzd%Gnlpspd,rxyz,&
          hx,hy,hz,proj,i3s+i3xcsh,n3p,&
          in%nspin,refill_proj,ngatherarr,rho,pot,potxc,psi,fion,fdisp,fxyz,&
          ewaldstr,hstrten,strten,fnoise,pressure,psoffset)
>>>>>>> 19877b79

   i_all=-product(shape(rho))*kind(rho)
   deallocate(rho,stat=i_stat)
   call memocc(i_stat,i_all,'rho',subname)
   i_all=-product(shape(pot))*kind(pot)
   deallocate(pot,stat=i_stat)
   call memocc(i_stat,i_all,'pot',subname)
   nullify(rho,pot)
   call timing(iproc,'Forces        ','OF')
end if

i_all=-product(shape(fion))*kind(fion)
deallocate(fion,stat=i_stat)
call memocc(i_stat,i_all,'fion',subname)
i_all=-product(shape(fdisp))*kind(fdisp)
deallocate(fdisp,stat=i_stat)
call memocc(i_stat,i_all,'fdisp',subname)

!if (nvirt > 0 .and. in%inputPsiId == 0) then
if (DoDavidson) then

   !for a band structure calculation allocate the array in which to put the eigenvalues
   if (associated(in%kptv)) then
      allocate(band_structure_eval(orbs%norbu+orbs%norbd+in%nspin*norbv,in%nkptv+ndebug),stat=i_stat)
      call memocc(i_stat,band_structure_eval,'band_structure_eval',subname)
   end if

   !calculate Davidson procedure for all the groups of k-points which are chosen
   ikpt=1
   do igroup=1,in%ngroups_kptv

      ! Set-up number of states and shifting values.
      nvirtu = norbv
      nvirtd = 0
      if (in%nspin==2) nvirtd=nvirtu
      ! Create the orbitals.
      if (associated(in%kptv)) then
         nvirtu = nvirtu + orbs%norbu
         nvirtd = nvirtd + orbs%norbd
         nvirt  = nvirtu+nvirtd

         !number of k-points for this group
         nkptv = in%nkptsv_group(igroup) !size(in%kptv, 2)

         allocate(wkptv(nkptv+ndebug),stat=i_stat)
         call memocc(i_stat,wkptv,'wkptv',subname)
         wkptv(:) = real(1.0, gp) / real(nkptv, gp)

         call orbitals_descriptors(iproc,nproc,nvirtu+nvirtd,nvirtu,nvirtd, &
            &   orbs%nspin,orbs%nspinor,nkptv,in%kptv,wkptv,orbsv)
         !allocate communications arrays for virtual orbitals
           call orbitals_communicators(iproc,nproc,Lzd%Glr,orbsv,commsv)  

         i_all=-product(shape(wkptv))*kind(wkptv)
         deallocate(wkptv,stat=i_stat)
         call memocc(i_stat,i_all,'wkptv',subname)

         !recreate the memory space for the projectors 
         call deallocate_proj_descr(nlpspd,subname)  
         i_all=-product(shape(proj))*kind(proj)
         deallocate(proj,stat=i_stat)
         call memocc(i_stat,i_all,'proj',subname)

         ! Calculate all projectors, or allocate array for on-the-fly calculation
         call timing(iproc,'CrtProjectors ','ON')
           call createProjectorsArrays(iproc,Lzd%Glr,rxyz,atoms,orbsv,&
                radii_cf,cpmult,fpmult,hx,hy,hz,nlpspd,proj) 
         call timing(iproc,'CrtProjectors ','OF') 

      else
         !the virtual orbitals should be in agreement with the traditional k-points
         call orbitals_descriptors(iproc,nproc,nvirtu+nvirtd,nvirtu,nvirtd, &
            &   orbs%nspin,orbs%nspinor,orbs%nkpts,orbs%kpts,orbs%kwgts,orbsv,basedist=orbs%norb_par(0:,1:))
         !allocate communications arrays for virtual orbitals
           call orbitals_communicators(iproc,nproc,Lzd%Glr,orbsv,commsv,basedist=comms%nvctr_par(0:,1:))  

      end if

      !allocate psivirt pointer (note the orbs dimension)
      allocate(psivirt(max(orbsv%npsidim_comp,orbsv%npsidim_orbs)+ndebug),stat=i_stat)
      call memocc(i_stat,psivirt,'psivirt',subname)

      if (in%norbv < 0) then
         call direct_minimization(iproc,nproc,in,atoms,& 
                orbs,orbsv,nvirt,Lzd,comms,commsv,&
                hx,hy,hz,rxyz,rhopot,nlpspd,proj, &
                pkernelseq,psi,psivirt,nscatterarr,ngatherarr,GPU)
      else if (in%norbv > 0) then
         call davidson(iproc,nproc,in,atoms,& 
                orbs,orbsv,in%nvirt,Lzd,comms,commsv,&
                hx,hy,hz,rxyz,rhopot,nlpspd,proj, &
                pkernelseq,psi,psivirt,nscatterarr,ngatherarr,GPU)
         !!$           call constrained_davidson(iproc,nproc,in,atoms,&
!!$                orbs,orbsv,in%nvirt,Lzd%Glr,comms,commsv,&
!!$                hx,hy,hz,rxyz,rhopot,nlpspd,proj, &
         !!$                psi,psivirt,nscatterarr,ngatherarr,GPU)
            
        end if

        ! Write virtual wavefunctions in ETSF format: WORKS ONLY FOR ONE KPOINT 
        if(in%output_wf_format == 3 .and. abs(in%norbv) > 0) then
           call  writemywaves(iproc,trim(in%dir_output) // "virtuals" // trim(wfformat),in%output_wf_format, &
            & orbsv,n1,n2,n3,hx,hy,hz,atoms,rxyz,Lzd%Glr%wfd,psivirt)
      end if

      ! Write virtual wavefunctions in ETSF format
      if (in%output_wf_format /= WF_FORMAT_NONE  .and. abs(in%norbv) > 0) then
         call  writemywaves(iproc,trim(in%dir_output) // "virtuals", in%output_wf_format, &
             & orbsv,n1,n2,n3,hx,hy,hz,atoms,rxyz,Lzd%Glr%wfd,psivirt)
      end if

      !start the Casida's treatment 
      if (in%tddft_approach=='TDA') then

         !does it makes sense to use GPU only for a one-shot sumrho?
         if (OCLconv) then
            call allocate_data_OCL(Lzd%Glr%d%n1,Lzd%Glr%d%n2,Lzd%Glr%d%n3,atoms%geocode,&
               &   in%nspin,Lzd%Glr%wfd,orbs,GPU)
         end if

         !this could have been calculated before
         ! Potential from electronic charge density
         !WARNING: this is good just because the TDDFT is done with LDA
         call sumrho(iproc,nproc,orbs,Lzd,hxh,hyh,hzh,nscatterarr,&
              GPU,atoms%symObj,irrzon,phnons,rhodsc,psi,rho_p)
         call communicate_density(iproc,nproc,orbs%nspin,hxh,hyh,hzh,Lzd,rhodsc,nscatterarr,rho_p,rhopot)

         if (OCLconv) then
            call free_gpu_OCL(GPU,orbs,in%nspin)
         end if

         !Allocate second Exc derivative
         if (n3p >0) then
            allocate(dvxcdrho(n1i,n2i,n3p,in%nspin+1+ndebug),stat=i_stat)
            call memocc(i_stat,dvxcdrho,'dvxcdrho',subname)
         else
            allocate(dvxcdrho(1,1,1,in%nspin+1+ndebug),stat=i_stat)
            call memocc(i_stat,dvxcdrho,'dvxcdrho',subname)
         end if

         call XC_potential(atoms%geocode,'D',iproc,nproc,&
                Lzd%Glr%d%n1i,Lzd%Glr%d%n2i,Lzd%Glr%d%n3i,ixc,hxh,hyh,hzh,&
         rhopot,eexcu,vexcu,in%nspin,rhocore,potxc,dvxcdrho)

         !select the active space if needed

         call tddft_casida(iproc,nproc,atoms,rxyz,hxh,hyh,hzh,n3p,ngatherarr(0,1),&
                Lzd%Glr,orbs,orbsv,i3s+i3xcsh,dvxcdrho,pkernelseq,psi,psivirt)

         i_all=-product(shape(dvxcdrho))*kind(dvxcdrho)
         deallocate(dvxcdrho,stat=i_stat)
         call memocc(i_stat,i_all,'dvxcdrho',subname)

      end if

      call deallocate_comms(commsv,subname)
      call deallocate_orbs(orbsv,subname)

      !in the case of band structure calculation, copy the values of the eigenvectors
      !into a new array to write them afterwards
      if (associated(in%kptv)) then
         call dcopy(orbsv%norb*nkptv,orbsv%eval(1),1,band_structure_eval(1,ikpt),1)
         !increment the value of ikpt
         ikpt=ikpt+in%nkptsv_group(igroup)
      end if

      i_all=-product(shape(orbsv%eval))*kind(orbsv%eval)
      deallocate(orbsv%eval,stat=i_stat)
      call memocc(i_stat,i_all,'eval',subname)

      !if the local analysis has to be performed the deallocation should not be done
      i_all=-product(shape(psivirt))*kind(psivirt)
      deallocate(psivirt,stat=i_stat)
      call memocc(i_stat,i_all,'psivirt',subname)

   end do

   if (associated(in%kptv)) then
      !dump the band structure eigenvalue on a file and deallocate it
      if (iproc == 0) then
         open(unit=11,file='band_structure.dat',status='unknown')
         do ikpt=1,in%nkptv
            write(11,'(i5,3(f12.6),10000(1pe12.4))')ikpt,(in%kptv(i,ikpt),i=1,3),(band_structure_eval(i,ikpt),i=1,orbsv%norb)
         end do
         !tentative gnuplot string for the band structure file
         write(11,'(a,9999(a,i6,a))')"#plot 'band_structure.dat' u 1:5 w l t ''",(",'' u 1:",5+i-1," w l t ''" ,i=2,orbsv%norb)
         close(unit=11)
      end if
      i_all=-product(shape(band_structure_eval))*kind(band_structure_eval)
      deallocate(band_structure_eval,stat=i_stat)
      call memocc(i_stat,i_all,'band_structure_eval',subname)
   end if

end if


!perform here the mulliken charge and density of states
!localise them on the basis of gatom of a number of atoms
  !if (in%gaussian_help .and. DoLastRunThings) then
  if (in%gaussian_help .and. DoLastRunThings .and. .not.in%inputPsiId==100) then
   !here one must check if psivirt should have been kept allocated
   if (.not. DoDavidson) then
      orbsv%norb=0
      orbsv%norbp=0
   end if
   call local_analysis(iproc,nproc,hx,hy,hz,in,atoms,rxyz,Lzd%Glr,orbs,orbsv,psi,psivirt)
else if (DoLastRunThings .and. in%itrpmax /= 1 .and. verbose >= 2) then
   ! Do a full DOS calculation.
   if (iproc == 0) call global_analysis(orbs, in%Tel,in%occopt)
end if

i_all=-product(shape(pkernel))*kind(pkernel)
deallocate(pkernel,stat=i_stat)
call memocc(i_stat,i_all,'kernel',subname)

if (((in%exctxpar == 'OP2P' .and. xc_exctXfac() /= 0.0_gp) &
     .or. in%SIC%alpha /= 0.0_gp) .and. nproc >1) then
   i_all=-product(shape(pkernelseq))*kind(pkernelseq)
   deallocate(pkernelseq,stat=i_stat)
   call memocc(i_stat,i_all,'kernelseq',subname)
else if (nproc == 1 .and. (in%exctxpar == 'OP2P' .or. in%SIC%alpha /= 0.0_gp)) then
   nullify(pkernelseq)
end if



!------------------------------------------------------------------------
if ((in%rbuf > 0.0_gp) .and. atoms%geocode == 'F' .and. DoLastRunThings ) then
   if (in%SIC%alpha /= 0.0_gp) then
      if (iproc==0)write(*,*)&
         &   'ERROR: Tail correction not admitted with SIC corrections for the moment'
      stop
   end if
   call timing(iproc,'Tail          ','ON')
   !    Calculate energy correction due to finite size effects
   !    ---reformat potential
   allocate(pot(n1i*n2i*n3i*in%nspin+ndebug),stat=i_stat)
   call memocc(i_stat,pot,'pot',subname)

   if (nproc > 1) then
      call MPI_ALLGATHERV(rhopot,n1i*n2i*n3p,&
         &   mpidtypd,pot(1),ngatherarr(0,1),ngatherarr(0,2), & 
      mpidtypd,MPI_COMM_WORLD,ierr)
      !print '(a,2f12.6)','RHOup',sum(abs(rhopot(:,:,:,1))),sum(abs(pot(:,:,:,1)))
      if(in%nspin==2) then
         !print '(a,2f12.6)','RHOdw',sum(abs(rhopot(:,:,:,2))),sum(abs(pot(:,:,:,2)))
         call MPI_ALLGATHERV(rhopot(1+n1i*n2i*n3p),n1i*n2i*n3p,&
            &   mpidtypd,pot(n1i*n2i*n3i+1),ngatherarr(0,1),ngatherarr(0,2), & 
         mpidtypd,MPI_COMM_WORLD,ierr)
      end if
   else
      call dcopy(n1i*n2i*n3i*in%nspin,rhopot,1,pot,1)
   end if

   i_all=-product(shape(nscatterarr))*kind(nscatterarr)
   deallocate(nscatterarr,stat=i_stat)
   call memocc(i_stat,i_all,'nscatterarr',subname)

   i_all=-product(shape(ngatherarr))*kind(ngatherarr)
   deallocate(ngatherarr,stat=i_stat)
   call memocc(i_stat,i_all,'ngatherarr',subname)

   i_all=-product(shape(rhopot))*kind(rhopot)
   deallocate(rhopot,stat=i_stat)
   call memocc(i_stat,i_all,'rhopot',subname)

   i_all=-product(shape(potxc))*kind(potxc)
   deallocate(potxc,stat=i_stat)
   call memocc(i_stat,i_all,'potxc',subname)

   !pass hx instead of hgrid since we are only in free BC
   call CalculateTailCorrection(iproc,nproc,atoms,rbuf,orbs,&
      &   Lzd%Glr,nlpspd,ncongt,pot,hx,rxyz,radii_cf,crmult,frmult,in%nspin,&
   proj,psi,(in%output_denspot /= 0),ekin_sum,epot_sum,eproj_sum)

   i_all=-product(shape(pot))*kind(pot)
   deallocate(pot,stat=i_stat)
   call memocc(i_stat,i_all,'pot',subname)

   !if (iproc==0) then
   !   open(61)
   !   write(61,'(4(f9.3),1x,7(1pe19.11))',advance='no')&
   !        hgrid,alat1,alat2,alat3,energy,ekin_sum,epot_sum,eproj_sum,ehart,eexcu,vexcu
   !end if

   energybs=ekin_sum+epot_sum+eproj_sum
   energy=energybs-ehart+eexcu-vexcu-eSIC_DC+eion+edisp

   !if (iproc==0) then
   !   write(61,'(1pe19.11)')energy
   !   close(61)
   !end if

   if (iproc == 0) then
      write( *,'(1x,a,3(1x,1pe18.11))')&
         &   '  Corrected ekin,epot,eproj',ekin_sum,epot_sum,eproj_sum
      write( *,'(1x,a,1x,1pe24.17)')&
         &   'Total energy with tail correction',energy
   endif

   call timing(iproc,'Tail          ','OF')
else
   !    No tail calculation
   if (nproc > 1) call MPI_BARRIER(MPI_COMM_WORLD,ierr)
   i_all=-product(shape(rhopot))*kind(rhopot)
   deallocate(rhopot,stat=i_stat)
   call memocc(i_stat,i_all,'rhopot',subname)
   i_all=-product(shape(potxc))*kind(potxc)
   deallocate(potxc,stat=i_stat)
   call memocc(i_stat,i_all,'potxc',subname)
   i_all=-product(shape(nscatterarr))*kind(nscatterarr)
   deallocate(nscatterarr,stat=i_stat)
   call memocc(i_stat,i_all,'nscatterarr',subname)
   i_all=-product(shape(ngatherarr))*kind(ngatherarr)
   deallocate(ngatherarr,stat=i_stat)
   call memocc(i_stat,i_all,'ngatherarr',subname)
endif
! --- End if of tail calculation


!?!   !Finally, we add the entropic contribution to the energy from non-integer occnums
!?!   if(orbs%eTS>0_gp) then 
!?!      energy=energy - orbs%eTS 
!?! 
!?!      if (iproc == 0) then
!?!         write( *,'(1x,a,1(1x,1pe18.11))')&
!?!              '  Entropic correction due to electronic tempretature',orbs%eTS
!?!         write( *,'(1x,a,1x,1pe24.17)')&
!?!              'Free energy (= total energy - T*S)  ',energy
!?!      endif
!?!    endif

call deallocate_before_exiting

contains

!> Routine which deallocate the pointers and the arrays before exiting 
subroutine deallocate_before_exiting

   !when this condition is verified we are in the middle of the SCF cycle
   if (infocode /=0 .and. infocode /=1 .and. in%inputPsiId /=-1000) then

      call deallocate_diis_objects(diis,subname)

      if (nproc > 1) then
         i_all=-product(shape(psit))*kind(psit)
         deallocate(psit,stat=i_stat)
         call memocc(i_stat,i_all,'psit',subname)
      end if

      i_all=-product(shape(hpsi))*kind(hpsi)
      deallocate(hpsi,stat=i_stat)
      call memocc(i_stat,i_all,'hpsi',subname)

      i_all=-product(shape(pot_ion))*kind(pot_ion)
      deallocate(pot_ion,stat=i_stat)
      call memocc(i_stat,i_all,'pot_ion',subname)
      if (counterions) then
         i_all=-product(shape(counter_ions))*kind(counter_ions)
         deallocate(counter_ions,stat=i_stat)
         call memocc(i_stat,i_all,'counter_ions',subname)
      end if

      if (((in%exctxpar == 'OP2P' .and. xc_exctXfac() /= 0.0_gp) &
           .or. in%SIC%alpha /= 0.0_gp) .and. nproc >1) then
         i_all=-product(shape(pkernelseq))*kind(pkernelseq)
         deallocate(pkernelseq,stat=i_stat)
         call memocc(i_stat,i_all,'kernelseq',subname)
      else if (nproc == 1 .and. (in%exctxpar == 'OP2P' .or. in%SIC%alpha /= 0.0_gp)) then
         nullify(pkernelseq)
      end if

      i_all=-product(shape(pkernel))*kind(pkernel)
      deallocate(pkernel,stat=i_stat)
      call memocc(i_stat,i_all,'kernel',subname)

      ! calc_tail false
      i_all=-product(shape(rhopot))*kind(rhopot)
      deallocate(rhopot,stat=i_stat)
      call memocc(i_stat,i_all,'rhopot',subname)
      i_all=-product(shape(potxc))*kind(potxc)
      deallocate(potxc,stat=i_stat)
      call memocc(i_stat,i_all,'potxc',subname)

      i_all=-product(shape(nscatterarr))*kind(nscatterarr)
      deallocate(nscatterarr,stat=i_stat)
      call memocc(i_stat,i_all,'nscatterarr',subname)
      i_all=-product(shape(ngatherarr))*kind(ngatherarr)
      deallocate(ngatherarr,stat=i_stat)
      call memocc(i_stat,i_all,'ngatherarr',subname)

      i_all=-product(shape(fion))*kind(fion)
      deallocate(fion,stat=i_stat)
      call memocc(i_stat,i_all,'fion',subname)
      i_all=-product(shape(fdisp))*kind(fdisp)
      deallocate(fdisp,stat=i_stat)
      call memocc(i_stat,i_all,'fdisp',subname)

   end if

   i_all=-product(shape(irrzon))*kind(irrzon)
   deallocate(irrzon,stat=i_stat)
   call memocc(i_stat,i_all,'irrzon',subname)

   i_all=-product(shape(phnons))*kind(phnons)
   deallocate(phnons,stat=i_stat)
   call memocc(i_stat,i_all,'phnons',subname)

   call deallocate_bounds(Lzd%Glr%geocode,Lzd%Glr%hybrid_on,&
         Lzd%Glr%bounds,subname)


!    call deallocate_local_zone_descriptors(Lzd, subname)
    call deallocate_Lzd_except_Glr(Lzd, subname)

    i_all=-product(shape(Lzd%Glr%projflg))*kind(Lzd%Glr%projflg)
    deallocate(Lzd%Glr%projflg,stat=i_stat)
    call memocc(i_stat,i_all,'Glr%projflg',subname)


   !free GPU if it is the case
   if (GPUconv .and. .not.(DoDavidson)) then
      call free_gpu(GPU,orbs%norbp)
   else if (OCLconv .and. .not.(DoDavidson)) then
      call free_gpu_OCL(GPU,orbs,in%nspin)
   end if

   call deallocate_comms(comms,subname)

   call deallocate_orbs(orbs,subname)

   deallocate(confdatarr)

   i_all=-product(shape(radii_cf))*kind(radii_cf)
   deallocate(radii_cf,stat=i_stat)
   call memocc(i_stat,i_all,'radii_cf',subname)

    call deallocate_proj_descr(nlpspd,subname)

   !free the rhodsc pointers if they were allocated
   call deallocate_rho_descriptors(rhodsc,subname)

   i_all=-product(shape(proj))*kind(proj)
   deallocate(proj,stat=i_stat)
   call memocc(i_stat,i_all,'proj',subname)

   !deallocate the core density if it has been allocated
   if(associated(rhocore)) then
      i_all=-product(shape(rhocore))*kind(rhocore)
      deallocate(rhocore,stat=i_stat)
      call memocc(i_stat,i_all,'rhocore',subname)
   end if

   ! Free the libXC stuff if necessary.
   call xc_end()


   !deallocate the mixing
   if (in%iscf /= SCF_KIND_DIRECT_MINIMIZATION) then
      call ab6_mixing_deallocate(mix)
   end if

   !end of wavefunction minimisation
   call timing(iproc,'LAST','PR')
   call timing(iproc,'              ','RE')
   call cpu_time(tcpu1)
   call system_clock(ncount1,ncount_rate,ncount_max)
   tel=dble(ncount1-ncount0)/dble(ncount_rate)
   if (iproc == 0) &
      &   write( *,'(1x,a,1x,i4,2(1x,f12.2))') 'CPU time/ELAPSED time for root process ', iproc,tel,tcpu1-tcpu0


END SUBROUTINE deallocate_before_exiting


  !> Final deallocation routine (similar to 'deallocate_before_exiting') for the linear
  !! scaling case.
  subroutine finalDeallocationForLinear()

    !if (in%idsx > 0) then
    !   call deallocate_diis_objects(diis,subname)
    !end if
    !if (nproc > 1) then
       i_all=-product(shape(psit))*kind(psit)
       deallocate(psit,stat=i_stat)
       call memocc(i_stat,i_all,'psit',subname)
    !end if

    i_all=-product(shape(pot_ion))*kind(pot_ion)
    deallocate(pot_ion,stat=i_stat)
    call memocc(i_stat,i_all,'pot_ion',subname)
    if (counterions) then
       i_all=-product(shape(counter_ions))*kind(counter_ions)
       deallocate(counter_ions,stat=i_stat)
       call memocc(i_stat,i_all,'counter_ions',subname)
    end if

    if (((in%exctxpar == 'OP2P' .and. xc_exctXfac() /= 0.0_gp) &
         .or. in%SIC%alpha /= 0.0_gp) .and. nproc >1) then
       i_all=-product(shape(pkernelseq))*kind(pkernelseq)
       deallocate(pkernelseq,stat=i_stat)
       call memocc(i_stat,i_all,'kernelseq',subname)
    else if (nproc == 1 .and. (in%exctxpar == 'OP2P' .or. in%SIC%alpha /= 0.0_gp)) then
       nullify(pkernelseq)
    end if


    i_all=-product(shape(pkernel))*kind(pkernel)
    deallocate(pkernel,stat=i_stat)
    call memocc(i_stat,i_all,'kernel',subname)

    ! calc_tail false
    i_all=-product(shape(rhopot))*kind(rhopot)
    deallocate(rhopot,stat=i_stat)
    call memocc(i_stat,i_all,'rhopot',subname)
    i_all=-product(shape(potxc))*kind(potxc)
    deallocate(potxc,stat=i_stat)
    call memocc(i_stat,i_all,'potxc',subname)

    i_all=-product(shape(nscatterarr))*kind(nscatterarr)
    deallocate(nscatterarr,stat=i_stat)
    call memocc(i_stat,i_all,'nscatterarr',subname)
    i_all=-product(shape(ngatherarr))*kind(ngatherarr)
    deallocate(ngatherarr,stat=i_stat)
    call memocc(i_stat,i_all,'ngatherarr',subname)

    i_all=-product(shape(fion))*kind(fion)
    deallocate(fion,stat=i_stat)
    call memocc(i_stat,i_all,'fion',subname)
    i_all=-product(shape(fdisp))*kind(fdisp)
    deallocate(fdisp,stat=i_stat)
    call memocc(i_stat,i_all,'fdisp',subname)


    i_all=-product(shape(irrzon))*kind(irrzon)
    deallocate(irrzon,stat=i_stat)
    call memocc(i_stat,i_all,'irrzon',subname)

    i_all=-product(shape(phnons))*kind(phnons)
    deallocate(phnons,stat=i_stat)
    call memocc(i_stat,i_all,'phnons',subname)

    call deallocate_bounds(Lzd%Glr%geocode,Lzd%Glr%hybrid_on,Lzd%Glr%bounds,subname)
    i_all=-product(shape(Lzd%Glr%projflg))*kind(Lzd%Glr%projflg)
    deallocate(Lzd%Glr%projflg,stat=i_stat)
    call memocc(i_stat,i_all,'Glr%projflg',subname)

    i_all=-product(shape(atoms%rloc))*kind(atoms%rloc)
    deallocate(atoms%rloc,stat=i_stat)
    call memocc(i_stat,i_all,'atoms%rloc',subname)


    !free GPU if it is the case
    if (GPUconv .and. .not.(DoDavidson)) then
       call free_gpu(GPU,orbs%norbp)
    else if (OCLconv .and. .not.(DoDavidson)) then
       call free_gpu_OCL(GPU,orbs,in%nspin)
    end if

    call deallocate_comms(comms,subname)

    call deallocate_orbs(orbs,subname)
    !call deallocate_atoms(atoms,subname) 

    i_all=-product(shape(radii_cf))*kind(radii_cf)
    deallocate(radii_cf,stat=i_stat)
    call memocc(i_stat,i_all,'radii_cf',subname)

    call deallocate_Lzd_except_Glr(Lzd,subname)
    call deallocate_proj_descr(nlpspd,subname)

    i_all=-product(shape(proj))*kind(proj)
    deallocate(proj,stat=i_stat)
    call memocc(i_stat,i_all,'proj',subname)

  end subroutine finalDeallocationForLinear


END SUBROUTINE cluster<|MERGE_RESOLUTION|>--- conflicted
+++ resolved
@@ -1505,16 +1505,10 @@
    !refill projectors for tails, davidson
    refill_proj=((in%rbuf > 0.0_gp) .or. DoDavidson) .and. DoLastRunThings
 
-<<<<<<< HEAD
-     call calculate_forces(iproc,nproc,Lzd%Glr,atoms,orbs,nlpspd,rxyz,hx,hy,hz,proj,i3s+i3xcsh,n3p,&
-        in%nspin,refill_proj,ngatherarr,rho,pot,potxc,psi,fion,fdisp,fxyz,&
-        ewaldstr,hstrten,strten,fnoise,pressure,psoffset)
-=======
-     call calculate_forces(iproc,nproc,Lzd%Glr,atoms,orbs,Lzd%Gnlpspd,rxyz,&
+     call calculate_forces(iproc,nproc,Lzd%Glr,atoms,orbs,nlpspd,rxyz,&
           hx,hy,hz,proj,i3s+i3xcsh,n3p,&
           in%nspin,refill_proj,ngatherarr,rho,pot,potxc,psi,fion,fdisp,fxyz,&
           ewaldstr,hstrten,strten,fnoise,pressure,psoffset)
->>>>>>> 19877b79
 
    i_all=-product(shape(rho))*kind(rho)
    deallocate(rho,stat=i_stat)
