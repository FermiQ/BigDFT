--- conflicted
+++ resolved
@@ -213,11 +213,7 @@
   character(len=3) :: PSquiet
   character(len=5) :: gridformat, wfformat,wfformat_read, final_out
   character(len=500) :: errmess
-<<<<<<< HEAD
-  logical :: endloop,endlooprp,allfiles,onefile,refill_proj,withConfinement
-=======
-  logical :: endloop,endlooprp,onefile,refill_proj,potential_from_disk=.false.
->>>>>>> bb3fefad
+  logical :: endloop,endlooprp,onefile,refill_proj,potential_from_disk=.false.,withConfinement
   logical :: DoDavidson,counterions,DoLastRunThings=.false.,lcs,scpot
   integer :: ixc,ncong,idsx,ncongt,nspin,nsym,icycle,potden,input_wf_format,ipot_from_disk=0
   integer :: nvirt,ndiis_sd_sw,norbv,idsx_actual_before
@@ -743,6 +739,7 @@
      !!allocate(psit(orbs%npsidim), stat=i_stat)
      !!call memocc(i_stat, psit, 'psit', subname)
      scpot=.true.
+     eexctX=0.0_gp   !Exact exchange is not calculated right now 
      ! This is the main routine that does everything related to the linear scaling version.
      call linearScaling(iproc, nproc, n3d, n3p, n3pi, i3s, i3xcsh, Lzd%Glr, orbs, comms, atoms, in, rhodsc, lin, rxyz, &
          fion, fdisp, radii_cf, nscatterarr, ngatherarr, Lzd%Gnlpspd, proj, rhopot, GPU, pkernelseq, irrzon, &
@@ -805,7 +802,7 @@
         inquire(file=trim(in%dir_output)//'local_potential.cube',exist=potential_from_disk)
         if (potential_from_disk)  then
            call read_potential_from_disk(iproc,nproc,trim(in%dir_output)//'local_potential.cube',&
-                atoms%geocode,ngatherarr,Glr%d%n1i,Glr%d%n2i,Glr%d%n3i,n3p,in%nspin,hxh,hyh,hzh,rhopot)
+                atoms%geocode,ngatherarr,Lzd%Glr%d%n1i,Lzd%Glr%d%n2i,Lzd%Glr%d%n3i,n3p,in%nspin,hxh,hyh,hzh,rhopot)
            ipot_from_disk=1
         end if
      end if
