!> @file 
!!   Routines to use BigDFT as a blackbox
!! @author
!!   Copyright (C) 2005-2011 BigDFT group 
!!   This file is distributed under the terms of the
!!   GNU General Public License, see ~/COPYING file
!!   or http://www.gnu.org/copyleft/gpl.txt .
!!   For the list of contributors, see ~/AUTHORS 
 

!> Routine to use BigDFT as a blackbox
subroutine call_bigdft(nproc,iproc,atoms,rxyz0,in,energy,fxyz,strten,fnoise,rst,infocode)
  use module_base
  use module_types
  use module_interfaces, except_this_one => call_bigdft
  implicit none
  integer, intent(in) :: iproc,nproc
  type(input_variables),intent(inout) :: in
  type(atoms_data), intent(inout) :: atoms
  type(restart_objects), intent(inout) :: rst
  integer, intent(inout) :: infocode
  real(gp), intent(out) :: energy,fnoise
  real(gp), dimension(3,atoms%nat), intent(in) :: rxyz0
  real(gp), dimension(6), intent(out) :: strten
  real(gp), dimension(3,atoms%nat), intent(out) :: fxyz

  !local variables
  character(len=*), parameter :: subname='call_bigdft'
  character(len=40) :: comment
  logical :: exists
  integer :: i_stat,i_all,ierr,inputPsiId_orig,iat
  double precision :: gmainloop

  !temporary interface
  interface
     subroutine cluster(nproc,iproc,gmainloop,atoms,rxyz,energy,fxyz,strten,fnoise,&
          KSwfn,&!psi,Lzd,gaucoeffs,gbd,orbs,
          rxyz_old,hx_old,hy_old,hz_old,in,GPU,infocode)
       use module_base
       use module_types
       implicit none
       integer, intent(in) :: nproc,iproc
       integer, intent(out) :: infocode
       double precision, intent(in) :: gmainloop
       real(gp), intent(inout) :: hx_old,hy_old,hz_old
       type(input_variables), intent(in) :: in
       !type(local_zone_descriptors), intent(inout) :: Lzd
       type(atoms_data), intent(inout) :: atoms
       !type(gaussian_basis), intent(inout) :: gbd
       !type(orbitals_data), intent(inout) :: orbs
       type(GPU_pointers), intent(inout) :: GPU
       type(DFT_wavefunction), intent(inout) :: KSwfn
       real(gp), intent(out) :: energy,fnoise
       real(gp), dimension(3,atoms%nat), intent(inout) :: rxyz_old
       real(gp), dimension(3,atoms%nat), target, intent(inout) :: rxyz
       real(gp), dimension(6), intent(out) :: strten
       real(gp), dimension(3,atoms%nat), intent(out) :: fxyz
     END SUBROUTINE cluster
  end interface

  !put a barrier for all the processes
  call MPI_BARRIER(MPI_COMM_WORLD,ierr)

  !fill the rxyz array with the positions
  !wrap the atoms in the periodic directions when needed
  do iat=1,atoms%nat
     if (atoms%geocode == 'P') then
        rst%rxyz_new(1,iat)=modulo(rxyz0(1,iat),atoms%alat1)
        rst%rxyz_new(2,iat)=modulo(rxyz0(2,iat),atoms%alat2)
        rst%rxyz_new(3,iat)=modulo(rxyz0(3,iat),atoms%alat3)
     else if (atoms%geocode == 'S') then
        rst%rxyz_new(1,iat)=modulo(rxyz0(1,iat),atoms%alat1)
        rst%rxyz_new(2,iat)=rxyz0(2,iat)
        rst%rxyz_new(3,iat)=modulo(rxyz0(3,iat),atoms%alat3)
     else if (atoms%geocode == 'F') then
        rst%rxyz_new(1,iat)=rxyz0(1,iat)
        rst%rxyz_new(2,iat)=rxyz0(2,iat)
        rst%rxyz_new(3,iat)=rxyz0(3,iat)
     end if
  end do

  !assign the verbosity of the output
  !the verbose variables is defined in module_base
  verbose=in%verbosity

  !Create C wrappers on Fortran objects,
  ! and start a GMainLoop.
  if (in%signaling) then
     ! Only iproc 0 has the C wrappers.
     if (iproc == 0) then
        call bigdft_signals_init(gmainloop, 2, in%domain, len(trim(in%domain)))
        call wf_new_wrapper(rst%KSwfn%c_obj, rst%KSwfn)
        call bigdft_signals_add_wf(gmainloop, rst%KSwfn%c_obj)
     else
        rst%KSwfn%c_obj = UNINITIALIZED(rst%KSwfn%c_obj)
     end if
  end if

  inputPsiId_orig=in%inputPsiId

  loop_cluster: do

     if (in%inputPsiId == 0 .and. associated(rst%KSwfn%psi)) then
        i_all=-product(shape(rst%KSwfn%psi))*kind(rst%KSwfn%psi)
        deallocate(rst%KSwfn%psi,stat=i_stat)
        call memocc(i_stat,i_all,'psi',subname)
        i_all=-product(shape(rst%KSwfn%orbs%eval))*kind(rst%KSwfn%orbs%eval)
        deallocate(rst%KSwfn%orbs%eval,stat=i_stat)
        call memocc(i_stat,i_all,'eval',subname)

        call deallocate_wfd(rst%KSwfn%Lzd%Glr%wfd,subname)
     end if
     !experimental, finite difference method for calculating forces on particular quantities
     inquire(file='input.finite_difference_forces',exist=exists)
     if (exists) then
        in%last_run=1 !do the last_run things nonetheless
        in%inputPsiId=0 !the first run always restart from IG
        !experimental_modulebase_var_onlyfion=.true. !put only ionic forces in the forces
     end if
     call cluster(nproc,iproc,gmainloop,atoms,rst%rxyz_new,energy,fxyz,strten,fnoise,&
          rst%KSwfn,&!psi,rst%Lzd,rst%gaucoeffs,rst%gbd,rst%orbs,&
          rst%rxyz_old,rst%hx_old,rst%hy_old,rst%hz_old,in,rst%GPU,infocode)
     if (exists) then
        call forces_via_finite_differences(iproc,nproc,atoms,in,energy,fxyz,fnoise,rst,infocode)
     end if

     if (in%inputPsiId==1 .and. infocode==2) then
        if (in%gaussian_help) then
           in%inputPsiId=11
        else
           in%inputPsiId=0
        end if
     else if ((in%inputPsiId==1 .or. in%inputPsiId==0) .and. infocode==1) then
        !in%inputPsiId=0 !better to diagonalise than to restart an input guess
        in%inputPsiId=1
        if(iproc==0) then
           write(*,*)&
                &   ' WARNING: Self-consistent cycle did not meet convergence criteria'
        end if
        exit loop_cluster
     else if (in%inputPsiId == 0 .and. infocode==3) then
        if (iproc == 0) then
           write( *,'(1x,a)')'Convergence error, cannot proceed.'
           write( *,'(1x,a)')' writing positions in file posfail.xyz then exiting'
           write(comment,'(a)')'UNCONVERGED WF '
           !call wtxyz('posfail',energy,rxyz,atoms,trim(comment))

           call write_atomic_file("posfail",energy,rst%rxyz_new,atoms,trim(comment))

        end if

        i_all=-product(shape(rst%KSwfn%psi))*kind(rst%KSwfn%psi)
        deallocate(rst%KSwfn%psi,stat=i_stat)
        call memocc(i_stat,i_all,'psi',subname)
        i_all=-product(shape(rst%KSwfn%orbs%eval))*kind(rst%KSwfn%orbs%eval)
        deallocate(rst%KSwfn%orbs%eval,stat=i_stat)
        call memocc(i_stat,i_all,'eval',subname)

        call deallocate_wfd(rst%KSwfn%Lzd%Glr%wfd,subname)

        !finalize memory counting (there are still at least positions and the forces allocated)
        call memocc(0,0,'count','stop')

        if (nproc > 1) call MPI_FINALIZE(ierr)

        stop 'unnormal end'
     else
        exit loop_cluster
     end if

  end do loop_cluster

  !Destroy C wrappers on Fortran objects,
  ! and stop the GMainLoop.
  if (in%signaling .and. iproc == 0) then
     call wf_free_wrapper(rst%KSwfn%c_obj)
     call bigdft_signals_free(gmainloop)
  end if

  !preserve the previous value
  in%inputPsiId=inputPsiId_orig

  !put a barrier for all the processes
  call MPI_BARRIER(MPI_COMM_WORLD,ierr)

END SUBROUTINE call_bigdft


!>  Main routine which does self-consistent loop.
!!  Does not parse input file and no geometry optimization.
!!  Does an electronic structure calculation. 
!!  Output is the total energy and the forces 
!!
!!   @param inputPsiId 
!!           - 0 : compute input guess for Psi by subspace diagonalization of atomic orbitals
!!           - 1 : read waves from argument psi, using n1, n2, n3, hgrid and rxyz_old
!!                 as definition of the previous system.
!!           - 2 : read waves from disk
!!   @param psi, keyg, keyv and eval should be freed after use outside of the routine.
!!   @param infocode -> encloses some information about the status of the run
!!           - 0 run succesfully succeded
!!           - 1 the run ended after the allowed number of minimization steps. gnrm_cv not reached
!!               forces may be meaningless   
!!           - 2 (present only for inputPsiId=1) gnrm of the first iteration > 1 AND growing in
!!               the second iteration OR grnm 1st >2.
!!               Input wavefunctions need to be recalculated. Routine exits.
!!           - 3 (present only for inputPsiId=0) gnrm > 4. SCF error. Routine exits.
subroutine cluster(nproc,iproc,gmainloop,atoms,rxyz,energy,fxyz,strten,fnoise,&
     KSwfn,&!psi,Lzd,gaucoeffs,gbd,orbs,
     rxyz_old,hx_old,hy_old,hz_old,in,GPU,infocode)
  use module_base
  use module_types
  use module_interfaces
!  use Poisson_Solver
  use module_xc
!  use vdwcorrection
  use m_ab6_mixing
  use yaml_output
  implicit none
  integer, intent(in) :: nproc,iproc
  double precision, intent(in) :: gmainloop
  real(gp), intent(inout) :: hx_old,hy_old,hz_old
  type(input_variables), intent(in) :: in
  type(atoms_data), intent(inout) :: atoms
  type(GPU_pointers), intent(inout) :: GPU
  type(DFT_wavefunction), intent(inout) :: KSwfn
  real(gp), dimension(3,atoms%nat), intent(inout) :: rxyz_old
  real(gp), dimension(3,atoms%nat), target, intent(inout) :: rxyz
  integer, intent(out) :: infocode
  real(gp), intent(out) :: energy,fnoise
  real(gp), dimension(6), intent(out) :: strten
  real(gp), dimension(3,atoms%nat), intent(out) :: fxyz
  !local variables
  character(len=*), parameter :: subname='cluster'
  character(len=5) :: gridformat, wfformat
  logical :: refill_proj !,potential_from_disk=.false.
  logical :: DoDavidson,DoLastRunThings=.false.,scpot
  integer :: icycle
  integer :: nvirt,norbv
  integer :: i
  integer :: n1,n2,n3
  integer :: ncount0,ncount1,ncount_rate,ncount_max,n1i,n2i,n3i
  integer :: iat,i_all,i_stat,iter,itrp,ierr,jproc,inputpsi,igroup,ikpt,nproctiming
  real :: tcpu0,tcpu1
  real(kind=8) :: tel
  type(energy_terms), target :: energs ! Target attribute is mandatory for C wrappers
  real(gp) :: pressure
  type(grid_dimensions) :: d_old
  type(wavefunctions_descriptors) :: wfd_old
  type(nonlocal_psp_descriptors) :: nlpspd
  type(DFT_wavefunction) :: VTwfn !< Virtual wavefunction
  real(gp), dimension(3) :: shift
  real(dp), dimension(6) :: ewaldstr,hstrten,xcstr
  real(gp), dimension(:,:), allocatable :: radii_cf,thetaphi,band_structure_eval
  real(gp), dimension(:,:), pointer :: fdisp,fion
  ! Charge density/potential,ionic potential, pkernel
  type(DFT_local_fields) :: denspot
  !wavefunction gradients, hamiltonian on vavefunction
  !transposed  wavefunction
  ! Pointers and variables to store the last psi
  ! before reformatting if useFormattedInput is .true.
  real(wp), dimension(:), pointer :: psi_old
  ! PSP projectors 
  real(kind=8), dimension(:), pointer :: proj,gbd_occ!,rhocore
  ! Variables for the virtual orbitals and band diagram.
  integer :: nkptv, nvirtu, nvirtd
  real(gp), dimension(:), allocatable :: wkptv

  ! ----------------------------------

  !copying the input variables for readability
  !this section is of course not needed
  !note that this procedure is convenient ONLY in the case of scalar variables
  !an array would have been copied, thus occupying more memory space
  !Hence WARNING: these variables are copied, in case of an update the new value should be 
  !reassigned inside the structure

  write(gridformat, "(A)") ""
  select case (in%output_denspot_format)
  case (output_denspot_FORMAT_ETSF)
     write(gridformat, "(A)") ".etsf"
  case (output_denspot_FORMAT_CUBE)
     write(gridformat, "(A)") ".cube"
  end select
  write(wfformat, "(A)") ""
  select case (in%output_wf_format)
  case (WF_FORMAT_ETSF)
     write(wfformat, "(A)") ".etsf"
  case (WF_FORMAT_BINARY)
     write(wfformat, "(A)") ".bin"
  end select

  norbv=abs(in%norbv)
  nvirt=in%nvirt

  if (iproc == 0) then
     write( *,'(1x,a,1x,i0)') &
          &   '===================== BigDFT Wavefunction Optimization =============== inputPsiId=',&
          in%inputPsiId
     call print_dft_parameters(in,atoms)
  end if

  !Time initialization
  if (verbose > 2) then
     nproctiming=-nproc !timing in debug mode
  else
     nproctiming=nproc
  end if
  call timing(nproctiming,trim(in%dir_output)//'time.yaml','IN')
  call cpu_time(tcpu0)
  call system_clock(ncount0,ncount_rate,ncount_max)

  ! We save the variables that defined the previous psi if the restart is active
  if (in%inputPsiId == INPUT_PSI_MEMORY_WVL) then
     !regenerate grid spacings (this would not be needed if hgrids is in Lzd)
     if (atoms%geocode == 'P') then
        call correct_grid(atoms%alat1,hx_old,KSwfn%Lzd%Glr%d%n1)
        call correct_grid(atoms%alat2,hy_old,KSwfn%Lzd%Glr%d%n2)
        call correct_grid(atoms%alat3,hz_old,KSwfn%Lzd%Glr%d%n3)
     else if (atoms%geocode == 'S') then 
        call correct_grid(atoms%alat1,hx_old,KSwfn%Lzd%Glr%d%n1)
        call correct_grid(atoms%alat3,hz_old,KSwfn%Lzd%Glr%d%n3)
     end if
     call copy_old_wavefunctions(nproc,KSwfn%orbs,&
          KSwfn%Lzd%Glr%d%n1,KSwfn%Lzd%Glr%d%n2,KSwfn%Lzd%Glr%d%n3,&
          KSwfn%Lzd%Glr%wfd,KSwfn%psi,d_old%n1,d_old%n2,d_old%n3,wfd_old,psi_old)
 
  else if (in%inputPsiId == INPUT_PSI_MEMORY_GAUSS) then
     !deallocate wavefunction and descriptors for placing the gaussians

     call deallocate_wfd(KSwfn%Lzd%Glr%wfd,subname)

     i_all=-product(shape(KSwfn%psi))*kind(KSwfn%psi)
     deallocate(KSwfn%psi,stat=i_stat)
     call memocc(i_stat,i_all,'psi',subname)

  end if

  ! grid spacing (same in x,y and z direction)
 
  allocate(radii_cf(atoms%ntypes,3+ndebug),stat=i_stat)
  call memocc(i_stat,radii_cf,'radii_cf',subname)

  !here we can put KSwfn
  call system_initialization(iproc,nproc,in,atoms,rxyz,&
       KSwfn%orbs,KSwfn%Lzd,denspot,nlpspd,KSwfn%comms,shift,proj,radii_cf)

  if (in%signaling) then
     ! Only iproc 0 has the C wrappers.
     if (iproc == 0) then
        call wf_copy_from_fortran(KSwfn%c_obj, radii_cf, in%crmult, in%frmult)
        call energs_new_wrapper(energs%c_obj, energs)
        call bigdft_signals_add_energs(gmainloop, energs%c_obj)
        call localfields_new_wrapper(denspot%c_obj, denspot, KSwfn%c_obj)
        call bigdft_signals_add_denspot(gmainloop, denspot%c_obj)
        call bigdft_signals_start(gmainloop, in%signalTimeout)
     else
        denspot%c_obj = UNINITIALIZED(denspot%c_obj)
     end if
  end if

  !variables substitution for the PSolver part

  n1i=KSwfn%Lzd%Glr%d%n1i
  n2i=KSwfn%Lzd%Glr%d%n2i
  n3i=KSwfn%Lzd%Glr%d%n3i

  n1=KSwfn%Lzd%Glr%d%n1
  n2=KSwfn%Lzd%Glr%d%n2
  n3=KSwfn%Lzd%Glr%d%n3

  !here calculate the ionic energy and forces accordingly
  call IonicEnergyandForces(iproc,nproc,atoms,&
       denspot%dpbox%hgrids(1),denspot%dpbox%hgrids(2),denspot%dpbox%hgrids(3),in%elecfield,rxyz,&
       energs%eion,fion,in%dispersion,energs%edisp,fdisp,ewaldstr,denspot%psoffset,&
       n1,n2,n3,n1i,n2i,n3i,&
       denspot%dpbox%i3s+denspot%dpbox%i3xcsh,denspot%dpbox%n3pi,&
       denspot%V_ext,denspot%pkernel)
  !calculate effective ionic potential, including counter ions if any.
  call createEffectiveIonicPotential(iproc,nproc,(iproc == 0),in,atoms,rxyz,shift,KSwfn%Lzd%Glr,&
<<<<<<< HEAD
       denspot%hgrids(1),denspot%hgrids(2),denspot%hgrids(3),&
       denspot%dpcom,denspot%pkernel,denspot%V_ext,in%elecfield,denspot%psoffset)
  if (denspot%c_obj /= 0) then
     call denspot_emit_v_ext(denspot, iproc, nproc)
  end if
=======
       denspot%dpbox%hgrids(1),denspot%dpbox%hgrids(2),denspot%dpbox%hgrids(3),&
       denspot%dpbox,denspot%pkernel,denspot%V_ext,in%elecfield,denspot%psoffset)
>>>>>>> 09aff6aa

  !obtain initial wavefunctions.
  if (in%inputPsiId /= INPUT_PSI_LINEAR) then
     call input_wf(iproc,nproc,in,GPU,atoms,rxyz,&
          denspot,nlpspd,proj,KSwfn,energs,inputpsi,norbv,&
          wfd_old,psi_old,d_old,hx_old,hy_old,hz_old,rxyz_old)
  else
     inputpsi = in%inputPsiId
     !call check_linear_and_create_Lzd(iproc,nproc,in,Lzd,atoms,orbs,rxyz)
     !this does not work with ndebug activated

     !!if(.not.lin%transformToGlobal) then
     !!    ! psi and psit will not be calculated, so only allocate them with size 1
     !!    orbs%npsidim=1
     !!end if
     !!allocate(psi(orbs%npsidim), stat=i_stat)
     !!call memocc(i_stat, psi, 'psi', subname)
     !!allocate(psit(orbs%npsidim), stat=i_stat)
     !!call memocc(i_stat, psit, 'psit', subname)
     scpot=.true.
     energs%eexctX=0.0_gp   !Exact exchange is not calculated right now 
     ! This is the main routine that does everything related to the linear scaling version.

     allocate(KSwfn%orbs%eval(KSwfn%orbs%norb), stat=i_stat)
     call memocc(i_stat, KSwfn%orbs%eval, 'orbs%eval', subname)
     KSwfn%orbs%eval=-.5d0
     call linearScaling(iproc,nproc,KSwfn%Lzd%Glr,&
          KSwfn%orbs,KSwfn%comms,atoms,in,KSwfn%Lzd%hgrids(1),KSwfn%Lzd%hgrids(2),KSwfn%Lzd%hgrids(3),&
          rxyz,fion,fdisp,denspot,&
          nlpspd,proj,GPU,energs%eion,energs%edisp,energs%eexctX,scpot,KSwfn%psi,KSwfn%psit,&
          energy)

     ! debug

     !!! debug: write psi to file
     !!call writemywaves(iproc,trim(in%dir_output) // "wavefunction", in%output_wf_format, &
     !!        orbs,n1,n2,n3,hx,hy,hz,atoms,rxyz,Lzd%Glr%wfd,psi)
     !!return

     !temporary allocation of the density
     allocate(denspot%rho_work(max(KSwfn%Lzd%Glr%d%n1i*KSwfn%Lzd%Glr%d%n2i*&
          denspot%dpbox%n3p*KSwfn%orbs%nspin+ndebug,1)),stat=i_stat)
     call memocc(i_stat,denspot%rho_work,'rho',subname)
     call vcopy(KSwfn%Lzd%Glr%d%n1i*KSwfn%Lzd%Glr%d%n2i*denspot%dpbox%n3p*KSwfn%orbs%nspin,&
          denspot%rhov(1),1,denspot%rho_work(1),1)

     if (nproc > 1) then
        i_all=-product(shape(KSwfn%psit))*kind(KSwfn%psit)
        deallocate(KSwfn%psit,stat=i_stat)
        call memocc(i_stat,i_all,'KSwfn%psit',subname)
     else
        nullify(KSwfn%psit)
     end if
     ! denspot%rho_full => denspot%rhov

  end if

  if (in%nvirt > norbv) then
     nvirt = norbv
  end if

  !save the new atomic positions in the rxyz_old array
  do iat=1,atoms%nat
     rxyz_old(1,iat)=rxyz(1,iat)
     rxyz_old(2,iat)=rxyz(2,iat)
     rxyz_old(3,iat)=rxyz(3,iat)
  enddo
  !save the new grid spacing into the hgrid_old value
  hx_old=KSwfn%Lzd%hgrids(1)
  hy_old=KSwfn%Lzd%hgrids(2)
  hz_old=KSwfn%Lzd%hgrids(3)

  !start the optimization
  ! Skip the following part in the linear scaling case.
  skip_if_linear: if(inputpsi /= INPUT_PSI_LINEAR) then

     !end of the initialization part
     call timing(iproc,'INIT','PR')

     energs%eexctX=0.0_gp
     call kswfn_optimization_loop(infocode, itrp, icycle, iter, iproc, nproc, &
     & in%iscf, in%itrpmax, in%nrepmax, in%itermax, in%gnrm_cv, in%rpnrm_cv, &
     & in%gnrm_startmix, in%alphamix, in%idsx, inputpsi, &
     & KSwfn, denspot, nlpspd, proj, energs, atoms, rxyz, GPU, xcstr, &
     & in)

     !if we are in the last_run case, validate the last_run only for the last cycle
     !do the last_run things regardless of infocode
     !nrepmax=0 is needed for the Band Structure calculations
     DoLastRunThings=(in%last_run == 1 .and. in%nrepmax == 0) .or. &
          & (in%last_run == 1 .and. icycle == in%nrepmax)
              !print the energies only if they are meaningful
     energy = energs%eKS
     !Davidson is set to false first because used in deallocate_before_exiting
     DoDavidson= .false.

     ! Treat the info code from the optimization routine.
     if (infocode == 2 .or. infocode == 3) then
        call deallocate_before_exiting
        return
     end if
  else
     infocode = 0
  end if skip_if_linear

  !last run things has to be done:
  !if it is the last run and the infocode is zero
  !if infocode is not zero but the last run has been done for nrepmax times
  DoLastRunThings= (in%last_run == 1 .and. infocode == 0) .or. DoLastRunThings

  !analyse the possibility to calculate Davidson treatment
  !(nvirt > 0 .and. in%inputPsiId == 0)
  DoDavidson= abs(in%norbv) > 0 .and. DoLastRunThings

  !project the wavefunctions on a gaussian basis and keep in memory
  if (in%gaussian_help) then
     if (iproc == 0) then
        write( *,'(1x,a)')&
             &   '---------------------------------------------------------- Gaussian Basis Projection'
     end if

     !extract the gaussian basis from the pseudowavefunctions
!!!     if (in%inputPsiId == 11) then
!!!        !extract the gaussian basis from the pseudowavefunctions
!!!        call gaussian_pswf_basis(21,.false.,iproc,atoms,rxyz,gbd)
!!!     else if (in%inputPsiId == 12) then
!!!        !extract the gaussian basis from the pseudopotential
!!!        call gaussian_psp_basis(atoms,rxyz,gbd)
!!!     end if

     !extract the gaussian basis from the pseudowavefunctions
     call gaussian_pswf_basis(21,.false.,iproc,in%nspin,atoms,rxyz,KSwfn%gbd,gbd_occ)

     if (associated(gbd_occ)) then
        i_all=-product(shape(gbd_occ))*kind(gbd_occ)
        deallocate(gbd_occ,stat=i_stat)
        call memocc(i_stat,i_all,'gbd_occ',subname)
        nullify(gbd_occ)
     end if


     if (.not. associated(KSwfn%gaucoeffs)) then
        allocate(KSwfn%gaucoeffs(KSwfn%gbd%ncoeff,KSwfn%orbs%norbp+ndebug),stat=i_stat)
        call memocc(i_stat,KSwfn%gaucoeffs,'gaucoeffs',subname)
     end if

     allocate(thetaphi(2,KSwfn%gbd%nat+ndebug),stat=i_stat)
     call memocc(i_stat,thetaphi,'thetaphi',subname)
     thetaphi=0.0_gp

     call wavelets_to_gaussians(atoms%geocode,KSwfn%orbs%norbp,KSwfn%orbs%nspinor,&
          n1,n2,n3,KSwfn%gbd,thetaphi,&
          KSwfn%Lzd%hgrids(1),KSwfn%Lzd%hgrids(2),KSwfn%Lzd%hgrids(3),&
          KSwfn%Lzd%Glr%wfd,KSwfn%psi,KSwfn%gaucoeffs)

     i_all=-product(shape(thetaphi))*kind(thetaphi)
     deallocate(thetaphi,stat=i_stat)
     call memocc(i_stat,i_all,'thetaphi',subname)

  end if

  !  write all the wavefunctions into files
  if (in%output_wf_format /= WF_FORMAT_NONE .and. DoLastRunThings) then
     !add flag for writing waves in the gaussian basis form
     !if (in%gaussian_help) then
     if (in%gaussian_help .and. .not.in%inputPsiId==100) then

!!!        call gaussian_orthogonality(iproc,nproc,norb,norbp,gbd,gaucoeffs)
!!!
!!!        call gaussian_orthogonality(iproc,nproc,norb,norbp,gbd,gaucoeffs)
        !write the coefficients and the basis on a file
        if (iproc ==0) write(*,*)'Writing wavefunctions in wavefunction.gau file'
        call write_gaussian_information(iproc,nproc,KSwfn%orbs,KSwfn%gbd,KSwfn%gaucoeffs,trim(in%dir_output) // 'wavefunctions.gau')

        !build dual coefficients
        call dual_gaussian_coefficients(KSwfn%orbs%norbp,KSwfn%gbd,KSwfn%gaucoeffs)

        !control the accuracy of the expansion
        call check_gaussian_expansion(iproc,nproc,KSwfn%orbs,KSwfn%Lzd,KSwfn%psi,KSwfn%gbd,KSwfn%gaucoeffs)

        call deallocate_gwf(KSwfn%gbd,subname)
        i_all=-product(shape(KSwfn%gaucoeffs))*kind(KSwfn%gaucoeffs)
        deallocate(KSwfn%gaucoeffs,stat=i_stat)
        call memocc(i_stat,i_all,'gaucoeffs',subname)
        nullify(KSwfn%gbd%rxyz)

     else
        call writemywaves(iproc,trim(in%dir_output) // "wavefunction", in%output_wf_format, &
             KSwfn%orbs,n1,n2,n3,KSwfn%Lzd%hgrids(1),KSwfn%Lzd%hgrids(2),KSwfn%Lzd%hgrids(3),&
             atoms,rxyz,KSwfn%Lzd%Glr%wfd,KSwfn%psi)
     end if
  end if

  !plot the ionic potential, if required by output_denspot
  if (in%output_denspot == output_denspot_DENSPOT .and. DoLastRunThings) then
     if (iproc == 0) write(*,*) 'writing external_potential' // gridformat
     call plot_density(iproc,nproc,trim(in%dir_output)//'external_potential' // gridformat,&
          atoms,rxyz,denspot%dpbox,1,denspot%V_ext)
  end if
  if (in%output_denspot == output_denspot_DENSPOT .and. DoLastRunThings) then
     if (iproc == 0) write(*,*) 'writing local_potential' // gridformat
     call plot_density(iproc,nproc,trim(in%dir_output)//'local_potential' // gridformat,&
          atoms,rxyz,denspot%dpbox,in%nspin,denspot%rhov)
  end if

  i_all=-product(shape(denspot%V_ext))*kind(denspot%V_ext)
  deallocate(denspot%V_ext,stat=i_stat)
  call memocc(i_stat,i_all,'denspot%V_ext',subname)
  nullify(denspot%V_ext)

  if (inputpsi /= INPUT_PSI_EMPTY) then
     !------------------------------------------------------------------------
     ! here we start the calculation of the forces
     if (iproc == 0) then
        write( *,'(1x,a)')&
             &   '----------------------------------------------------------------- Forces Calculation'
     end if

     !manipulate scatter array for avoiding the GGA shift
     do jproc=0,nproc-1
        !n3d=n3p
        denspot%dpbox%nscatterarr(jproc,1)=denspot%dpbox%nscatterarr(jproc,2)
        !i3xcsh=0
        denspot%dpbox%nscatterarr(jproc,4)=0
     end do
     !change communication scheme to LDA case
     denspot%rhod%icomm=1

     call density_and_hpot(iproc,nproc,atoms%geocode,atoms%sym,KSwfn%orbs,KSwfn%Lzd,&
          denspot%dpbox%hgrids(1),denspot%dpbox%hgrids(2),denspot%dpbox%hgrids(3),&
          denspot%dpbox%nscatterarr,&
          denspot%pkernel,denspot%rhod,GPU,KSwfn%psi,denspot%rho_work,denspot%pot_work,hstrten)

     !xc stress, diagonal for the moment
     if (atoms%geocode=='P') then
        if (atoms%sym%symObj >= 0) call symm_stress((iproc==0),xcstr,atoms%sym%symObj)
     end if

     ! calculate dipole moment associated to the charge density
     if (DoLastRunThings) then 
        call calc_dipole(iproc,nproc,KSwfn%Lzd%Glr%d%n1,KSwfn%Lzd%Glr%d%n2,KSwfn%Lzd%Glr%d%n3,&
             KSwfn%Lzd%Glr%d%n1i,KSwfn%Lzd%Glr%d%n2i,KSwfn%Lzd%Glr%d%n3i,denspot%dpbox%n3p,in%nspin,&
             denspot%dpbox%hgrids(1),denspot%dpbox%hgrids(2),denspot%dpbox%hgrids(3),&
             atoms,rxyz,denspot%dpbox%ngatherarr,denspot%rho_work)
        !plot the density on the cube file
        !to be done either for post-processing or if a restart is to be done with mixing enabled
        if (((in%output_denspot >= output_denspot_DENSITY))) then
           if (iproc == 0) write(*,*) 'writing electronic_density' // gridformat
           
           call plot_density(iproc,nproc,trim(in%dir_output)//'electronic_density' // gridformat,&
                atoms,rxyz,denspot%dpbox,in%nspin,denspot%rho_work)
           
           if (associated(denspot%rho_C)) then
              if (iproc == 0) write(*,*) 'writing grid core_density' // gridformat
              call plot_density(iproc,nproc,trim(in%dir_output)//'core_density' // gridformat,&
                   atoms,rxyz,denspot%dpbox,1,denspot%rho_C(1,1,denspot%dpbox%i3xcsh:,1))
           end if
        end if
        !plot also the electrostatic potential
        if (in%output_denspot == output_denspot_DENSPOT) then
           if (iproc == 0) write(*,*) 'writing hartree_potential' // gridformat
           call plot_density(iproc,nproc,trim(in%dir_output)//'hartree_potential' // gridformat, &
                atoms,rxyz,denspot%dpbox,in%nspin,denspot%pot_work)
        end if
     end if

     !     !plot also the electrostatic potential
     !     if (in%output_denspot == output_denspot_DENSPOT .and. DoLastRunThings) then
     !        if (iproc == 0) write(*,*) 'writing hartree_potential' // gridformat
     !        call plot_density(iproc,nproc,trim(in%dir_output)//'hartree_potential' // gridformat, &
     !             atoms,rxyz,denspot%dpbox,1,pot)
     !     end if
     !
     call timing(iproc,'Forces        ','ON')
     !refill projectors for tails, davidson
     refill_proj=((in%rbuf > 0.0_gp) .or. DoDavidson) .and. DoLastRunThings


     call calculate_forces(iproc,nproc,KSwfn%Lzd%Glr,atoms,KSwfn%orbs,nlpspd,rxyz,&
          KSwfn%Lzd%hgrids(1),KSwfn%Lzd%hgrids(2),KSwfn%Lzd%hgrids(3),&
          proj,denspot%dpbox%i3s+denspot%dpbox%i3xcsh,denspot%dpbox%n3p,&
          in%nspin,refill_proj,denspot%dpbox%ngatherarr,denspot%rho_work,&
          denspot%pot_work,denspot%V_XC,KSwfn%psi,fion,fdisp,fxyz,&
          ewaldstr,hstrten,xcstr,strten,fnoise,pressure,denspot%psoffset)

     i_all=-product(shape(denspot%rho_work))*kind(denspot%rho_work)
     deallocate(denspot%rho_work,stat=i_stat)
     call memocc(i_stat,i_all,'denspot%rho_work',subname)
     i_all=-product(shape(denspot%pot_work))*kind(denspot%pot_work)
     deallocate(denspot%pot_work,stat=i_stat)
     call memocc(i_stat,i_all,'denspot%pot_work',subname)
     nullify(denspot%rho_work,denspot%pot_work)
     call timing(iproc,'Forces        ','OF')
     !!stop
  end if

  i_all=-product(shape(fion))*kind(fion)
  deallocate(fion,stat=i_stat)
  call memocc(i_stat,i_all,'fion',subname)
  i_all=-product(shape(fdisp))*kind(fdisp)
  deallocate(fdisp,stat=i_stat)
  call memocc(i_stat,i_all,'fdisp',subname)

  !if (nvirt > 0 .and. in%inputPsiId == 0) then
  if (DoDavidson) then

     !for a band structure calculation allocate the array in which to put the eigenvalues
     if (associated(in%kptv)) then
        allocate(band_structure_eval(KSwfn%orbs%norbu+KSwfn%orbs%norbd+in%nspin*norbv,in%nkptv+ndebug),stat=i_stat)
        call memocc(i_stat,band_structure_eval,'band_structure_eval',subname)
     end if

     !calculate Davidson procedure for all the groups of k-points which are chosen
     ikpt=1
     do igroup=1,in%ngroups_kptv

        ! Set-up number of states and shifting values.
        nvirtu = norbv
        nvirtd = 0
        if (in%nspin==2) nvirtd=nvirtu
        ! Create the orbitals.
        if (associated(in%kptv)) then
           nvirtu = nvirtu + KSwfn%orbs%norbu
           nvirtd = nvirtd + KSwfn%orbs%norbd
           nvirt  = nvirtu+nvirtd

           !number of k-points for this group
           nkptv = in%nkptsv_group(igroup) !size(in%kptv, 2)

           allocate(wkptv(nkptv+ndebug),stat=i_stat)
           call memocc(i_stat,wkptv,'wkptv',subname)
           wkptv(:) = real(1.0, gp) / real(nkptv, gp)

           call orbitals_descriptors(iproc,nproc,nvirtu+nvirtd,nvirtu,nvirtd, &
                KSwfn%orbs%nspin,KSwfn%orbs%nspinor,nkptv, &
                in%kptv(:,sum(in%nkptsv_group(1:igroup - 1)) + 1:sum(in%nkptsv_group(1:igroup))), &
                wkptv,VTwfn%orbs,.false.)
           !allocate communications arrays for virtual orbitals
           call orbitals_communicators(iproc,nproc,KSwfn%Lzd%Glr,VTwfn%orbs,VTwfn%comms)  

           i_all=-product(shape(wkptv))*kind(wkptv)
           deallocate(wkptv,stat=i_stat)
           call memocc(i_stat,i_all,'wkptv',subname)

           !recreate the memory space for the projectors 
           call deallocate_proj_descr(nlpspd,subname)  
           i_all=-product(shape(proj))*kind(proj)
           deallocate(proj,stat=i_stat)
           call memocc(i_stat,i_all,'proj',subname)

           ! Calculate all projectors, or allocate array for on-the-fly calculation
           call timing(iproc,'CrtProjectors ','ON')
           call createProjectorsArrays(iproc,KSwfn%Lzd%Glr,rxyz,atoms,VTwfn%orbs,&
                radii_cf,in%frmult,in%frmult,KSwfn%Lzd%hgrids(1),KSwfn%Lzd%hgrids(2),KSwfn%Lzd%hgrids(3),nlpspd,proj) 
           call timing(iproc,'CrtProjectors ','OF') 

        else
           !the virtual orbitals should be in agreement with the traditional k-points
           call orbitals_descriptors(iproc,nproc,nvirtu+nvirtd,nvirtu,nvirtd, &
                KSwfn%orbs%nspin,KSwfn%orbs%nspinor,KSwfn%orbs%nkpts,&
                KSwfn%orbs%kpts,KSwfn%orbs%kwgts,VTwfn%orbs,.false.,basedist=KSwfn%orbs%norb_par(0:,1:))
           !allocate communications arrays for virtual orbitals
           call orbitals_communicators(iproc,nproc,KSwfn%Lzd%Glr,VTwfn%orbs,VTwfn%comms,&
                basedist=KSwfn%comms%nvctr_par(0:,1:))  

        end if

        !allocate psivirt pointer (note the orbs dimension)
        allocate(VTwfn%psi(max(VTwfn%orbs%npsidim_comp,VTwfn%orbs%npsidim_orbs)+ndebug),stat=i_stat)
        call memocc(i_stat,VTwfn%psi,'psivirt',subname)

        !define Local zone descriptors
        VTwfn%Lzd = KSwfn%Lzd
        VTwfn%orthpar=KSwfn%orthpar
        allocate(VTwfn%confdatarr(VTwfn%orbs%norbp))
        call default_confinement_data(VTwfn%confdatarr,VTwfn%orbs%norbp)


        if (in%norbv < 0) then
           call direct_minimization(iproc,nproc,in,atoms,& 
                nvirt,rxyz,denspot%rhov,nlpspd,proj, &
                denspot%pkernelseq,denspot%dpbox,GPU,KSwfn,VTwfn)
        else if (in%norbv > 0) then
           call davidson(iproc,nproc,in,atoms,& 
                KSwfn%orbs,VTwfn%orbs,in%nvirt,VTwfn%Lzd,&
                KSwfn%comms,VTwfn%comms,&
                rxyz,denspot%rhov,nlpspd,proj, &
                denspot%pkernelseq,KSwfn%psi,VTwfn%psi,denspot%dpbox,GPU)
!!$           call constrained_davidson(iproc,nproc,in,atoms,&
!!$                orbs,orbsv,in%nvirt,Lzd%Glr,comms,VTwfn%comms,&
!!$                hx,hy,hz,rxyz,denspot%rhov,nlpspd,proj, &
!!$                psi,VTwfn%psi,nscatterarr,ngatherarr,GPU)

        end if

        deallocate(VTwfn%confdatarr)

        ! Write virtual wavefunctions in ETSF format: WORKS ONLY FOR ONE KPOINT 
        if(in%output_wf_format == 3 .and. abs(in%norbv) > 0) then
           call  writemywaves(iproc,trim(in%dir_output) // "virtuals" // trim(wfformat),&
                in%output_wf_format, &
                VTwfn%orbs,n1,n2,n3,&
                KSwfn%Lzd%hgrids(1),KSwfn%Lzd%hgrids(2),KSwfn%Lzd%hgrids(3),&
                atoms,rxyz,KSwfn%Lzd%Glr%wfd,VTwfn%psi)
        end if

        ! Write virtual wavefunctions in ETSF format
        if (in%output_wf_format /= WF_FORMAT_NONE  .and. abs(in%norbv) > 0) then
           call  writemywaves(iproc,trim(in%dir_output) // "virtuals", in%output_wf_format, &
                VTwfn%orbs,n1,n2,n3,KSwfn%Lzd%hgrids(1),KSwfn%Lzd%hgrids(2),KSwfn%Lzd%hgrids(3),&
                atoms,rxyz,KSwfn%Lzd%Glr%wfd,VTwfn%psi)
        end if

        !start the Casida's treatment 
        if (in%tddft_approach=='TDA') then

           !does it makes sense to use GPU only for a one-shot sumrho?
           if (OCLconv) then
              call allocate_data_OCL(KSwfn%Lzd%Glr%d%n1,KSwfn%Lzd%Glr%d%n2,KSwfn%Lzd%Glr%d%n3,&
                   atoms%geocode,&
                   in%nspin,KSwfn%Lzd%Glr%wfd,KSwfn%orbs,GPU)
           end if

           !this could have been calculated before
           ! Potential from electronic charge density
           !WARNING: this is good just because the TDDFT is done with LDA
           call sumrho(iproc,nproc,KSwfn%orbs,KSwfn%Lzd,&
                denspot%dpbox%hgrids(1),denspot%dpbox%hgrids(2),denspot%dpbox%hgrids(3),&
                denspot%dpbox%nscatterarr,&
                GPU,atoms%sym,denspot%rhod,KSwfn%psi,denspot%rho_psi)
           call communicate_density(iproc,nproc,KSwfn%orbs%nspin,&
                denspot%dpbox%hgrids(1),denspot%dpbox%hgrids(2),denspot%dpbox%hgrids(3),KSwfn%Lzd,&
                denspot%rhod,denspot%dpbox%nscatterarr,denspot%rho_psi,denspot%rhov,.false.)
           call denspot_set_rhov_status(denspot, ELECTRONIC_DENSITY, -1)

           if (OCLconv) then
              call free_gpu_OCL(GPU,KSwfn%orbs,in%nspin)
           end if

           !Allocate second Exc derivative
           if (denspot%dpbox%n3p >0) then
              allocate(denspot%f_XC(n1i,n2i,denspot%dpbox%n3p,in%nspin+1+ndebug),stat=i_stat)
              call memocc(i_stat,denspot%f_XC,'f_XC',subname)
           else
              allocate(denspot%f_XC(1,1,1,in%nspin+1+ndebug),stat=i_stat)
              call memocc(i_stat,denspot%f_XC,'denspot%f_XC',subname)
           end if

           call XC_potential(atoms%geocode,'D',iproc,nproc,&
                KSwfn%Lzd%Glr%d%n1i,KSwfn%Lzd%Glr%d%n2i,KSwfn%Lzd%Glr%d%n3i,in%ixc,&
                denspot%dpbox%hgrids(1),denspot%dpbox%hgrids(2),denspot%dpbox%hgrids(3),&
                denspot%rhov,energs%exc,energs%evxc,in%nspin,denspot%rho_C,denspot%V_XC,xcstr,denspot%f_XC)
           call denspot_set_rhov_status(denspot, CHARGE_DENSITY, -1)

           !select the active space if needed

           call tddft_casida(iproc,nproc,atoms,rxyz,&
                denspot%dpbox%hgrids(1),denspot%dpbox%hgrids(2),denspot%dpbox%hgrids(3),&
                denspot%dpbox%n3p,denspot%dpbox%ngatherarr(0,1),&
                KSwfn%Lzd%Glr,KSwfn%orbs,VTwfn%orbs,denspot%dpbox%i3s+denspot%dpbox%i3xcsh,&
                denspot%f_XC,denspot%pkernelseq,KSwfn%psi,VTwfn%psi)

           i_all=-product(shape(denspot%f_XC))*kind(denspot%f_XC)
           deallocate(denspot%f_XC,stat=i_stat)
           call memocc(i_stat,i_all,'denspot%f_XC',subname)

        end if

        call deallocate_comms(VTwfn%comms,subname)
        call deallocate_orbs(VTwfn%orbs,subname)

        !in the case of band structure calculation, copy the values of the eigenvectors
        !into a new array to write them afterwards
        if (associated(in%kptv)) then
           call dcopy(VTwfn%orbs%norb*nkptv,VTwfn%orbs%eval(1),1,band_structure_eval(1,ikpt),1)
           !increment the value of ikpt
           ikpt=ikpt+in%nkptsv_group(igroup)
        end if

        i_all=-product(shape(VTwfn%orbs%eval))*kind(VTwfn%orbs%eval)
        deallocate(VTwfn%orbs%eval,stat=i_stat)
        call memocc(i_stat,i_all,'eval',subname)

        !if the local analysis has to be performed the deallocation should not be done
        i_all=-product(shape(VTwfn%psi))*kind(VTwfn%psi)
        deallocate(VTwfn%psi,stat=i_stat)
        call memocc(i_stat,i_all,'VTwfn%psi',subname)

     end do

     if (associated(in%kptv)) then
        !dump the band structure eigenvalue on a file and deallocate it
        if (iproc == 0) then
           open(unit=11,file='band_structure.dat',status='unknown')
           do ikpt=1,in%nkptv
              write(11,'(i5,3(f12.6),10000(1pe12.4))')ikpt,&
                   (in%kptv(i,ikpt),i=1,3),(band_structure_eval(i,ikpt),i=1,VTwfn%orbs%norb)
           end do
           !tentative gnuplot string for the band structure file
           write(11,'(a,9999(a,i6,a))')&
                "#plot 'band_structure.dat' u 1:5 w l t ''",&
                (",'' u 1:",5+i-1," w l t ''" ,i=2,VTwfn%orbs%norb)
           close(unit=11)
        end if
        i_all=-product(shape(band_structure_eval))*kind(band_structure_eval)
        deallocate(band_structure_eval,stat=i_stat)
        call memocc(i_stat,i_all,'band_structure_eval',subname)
     end if

  end if


  !perform here the mulliken charge and density of states
  !localise them on the basis of gatom of a number of atoms
  !if (in%gaussian_help .and. DoLastRunThings) then
  if (in%gaussian_help .and. DoLastRunThings .and. .not.inputpsi==INPUT_PSI_LINEAR) then
     !here one must check if psivirt should have been kept allocated
     if (.not. DoDavidson) then
        VTwfn%orbs%norb=0
        VTwfn%orbs%norbp=0
     end if
     call local_analysis(iproc,nproc,KSwfn%Lzd%hgrids(1),KSwfn%Lzd%hgrids(2),KSwfn%Lzd%hgrids(3),&
          in,atoms,rxyz,KSwfn%Lzd%Glr,KSwfn%orbs,VTwfn%orbs,KSwfn%psi,VTwfn%psi)
  else if (DoLastRunThings .and. in%itrpmax /= 1 .and. verbose >= 2) then
     ! Do a full DOS calculation.
     if (iproc == 0) call global_analysis(KSwfn%orbs, in%Tel,in%occopt)
  end if

  i_all=-product(shape(denspot%pkernel))*kind(denspot%pkernel)
  deallocate(denspot%pkernel,stat=i_stat)
  call memocc(i_stat,i_all,'kernel',subname)

  if (((in%exctxpar == 'OP2P' .and. xc_exctXfac() /= 0.0_gp) &
       .or. in%SIC%alpha /= 0.0_gp) .and. nproc >1) then
     i_all=-product(shape(denspot%pkernelseq))*kind(denspot%pkernelseq)
     deallocate(denspot%pkernelseq,stat=i_stat)
     call memocc(i_stat,i_all,'kernelseq',subname)
  else if (nproc == 1 .and. (in%exctxpar == 'OP2P' .or. in%SIC%alpha /= 0.0_gp)) then
     nullify(denspot%pkernelseq)
  end if



  !------------------------------------------------------------------------
  if ((in%rbuf > 0.0_gp) .and. atoms%geocode == 'F' .and. DoLastRunThings ) then
     if (in%SIC%alpha /= 0.0_gp) then
        if (iproc==0)write(*,*)&
             &   'ERROR: Tail correction not admitted with SIC corrections for the moment'
        stop
     end if
     call timing(iproc,'Tail          ','ON')
     !    Calculate energy correction due to finite size effects
     !    ---reformat potential
     allocate(denspot%pot_work(n1i*n2i*n3i*in%nspin+ndebug),stat=i_stat)
     call memocc(i_stat,denspot%pot_work,'denspot%pot_work',subname)

     if (nproc > 1) then
        call MPI_ALLGATHERV(denspot%rhov,n1i*n2i*denspot%dpbox%n3p,&
             &   mpidtypd,denspot%pot_work(1),denspot%dpbox%ngatherarr(0,1),denspot%dpbox%ngatherarr(0,2), & 
             mpidtypd,MPI_COMM_WORLD,ierr)
        !print '(a,2f12.6)','RHOup',sum(abs(rhopot(:,:,:,1))),sum(abs(pot(:,:,:,1)))
        if(in%nspin==2) then
           !print '(a,2f12.6)','RHOdw',sum(abs(rhopot(:,:,:,2))),sum(abs(pot(:,:,:,2)))
           call MPI_ALLGATHERV(denspot%rhov(1+n1i*n2i*denspot%dpbox%n3p),n1i*n2i*denspot%dpbox%n3p,&
                mpidtypd,denspot%pot_work(1+n1i*n2i*n3i),&
                denspot%dpbox%ngatherarr(0,1),denspot%dpbox%ngatherarr(0,2), & 
                mpidtypd,MPI_COMM_WORLD,ierr)
        end if
     else
        call dcopy(n1i*n2i*n3i*in%nspin,denspot%rhov,1,denspot%pot_work,1)
     end if

     call deallocate_denspot_distribution(denspot%dpbox, subname)

     i_all=-product(shape(denspot%rhov))*kind(denspot%rhov)
     deallocate(denspot%rhov,stat=i_stat)
     call memocc(i_stat,i_all,'denspot%rhov',subname)

     i_all=-product(shape(denspot%V_XC))*kind(denspot%V_XC)
     deallocate(denspot%V_XC,stat=i_stat)
     call memocc(i_stat,i_all,'denspot%V_XC',subname)

     !pass hx instead of hgrid since we are only in free BC
     call CalculateTailCorrection(iproc,nproc,atoms,in%rbuf,KSwfn%orbs,&
          KSwfn%Lzd%Glr,nlpspd,in%ncongt,denspot%pot_work,KSwfn%Lzd%hgrids(1),&
          rxyz,radii_cf,in%crmult,in%frmult,in%nspin,&
          proj,KSwfn%psi,(in%output_denspot /= 0),energs%ekin,energs%epot,energs%eproj)

     i_all=-product(shape(denspot%pot_work))*kind(denspot%pot_work)
     deallocate(denspot%pot_work,stat=i_stat)
     call memocc(i_stat,i_all,'denspot%pot_work',subname)

     energs%ebs=energs%ekin+energs%epot+energs%eproj
     energy=energs%ebs-energs%eh+energs%exc-energs%evxc-energs%evsic+energs%eion+energs%edisp

     if (iproc == 0) then
        write( *,'(1x,a,3(1x,1pe18.11))')&
             &   '  Corrected ekin,epot,eproj',energs%ekin,energs%epot,energs%eproj
        write( *,'(1x,a,1x,1pe24.17)')&
             &   'Total energy with tail correction',energy
     endif

     call timing(iproc,'Tail          ','OF')
  else
     !    No tail calculation
     if (nproc > 1) call MPI_BARRIER(MPI_COMM_WORLD,ierr)
     i_all=-product(shape(denspot%rhov))*kind(denspot%rhov)
     deallocate(denspot%rhov,stat=i_stat)
     call memocc(i_stat,i_all,'denspot%rhov',subname)
     i_all=-product(shape(denspot%V_XC))*kind(denspot%V_XC)
     deallocate(denspot%V_XC,stat=i_stat)
     call memocc(i_stat,i_all,'denspot%V_XC',subname)
     call deallocate_denspot_distribution(denspot%dpbox, subname)
  endif
  ! --- End if of tail calculation

  !?!   !Finally, we add the entropic contribution to the energy from non-integer occnums
  !?!   if(orbs%eTS>0_gp) then 
  !?!      energy=energy - orbs%eTS 
  !?! 
  !?!      if (iproc == 0) then
  !?!         write( *,'(1x,a,1(1x,1pe18.11))')&
  !?!              '  Entropic correction due to electronic tempertature',orbs%eTS
  !?!         write( *,'(1x,a,1x,1pe24.17)')&
  !?!              'Free energy (= total energy - T*S)  ',energy
  !?!      endif
  !?!    endif

  call deallocate_before_exiting

contains

  !> Routine which deallocate the pointers and the arrays before exiting 
  subroutine deallocate_before_exiting

    !when this condition is verified we are in the middle of the SCF cycle
    if (infocode /=0 .and. infocode /=1 .and. inputpsi /= INPUT_PSI_EMPTY) then
       i_all=-product(shape(denspot%V_ext))*kind(denspot%V_ext)
       deallocate(denspot%V_ext,stat=i_stat)
       call memocc(i_stat,i_all,'denspot%V_ext',subname)

       if (((in%exctxpar == 'OP2P' .and. xc_exctXfac() /= 0.0_gp) &
            .or. in%SIC%alpha /= 0.0_gp) .and. nproc >1) then
          i_all=-product(shape(denspot%pkernelseq))*kind(denspot%pkernelseq)
          deallocate(denspot%pkernelseq,stat=i_stat)
          call memocc(i_stat,i_all,'kernelseq',subname)
       else if (nproc == 1 .and. (in%exctxpar == 'OP2P' .or. in%SIC%alpha /= 0.0_gp)) then
          nullify(denspot%pkernelseq)
       end if

       i_all=-product(shape(denspot%pkernel))*kind(denspot%pkernel)
       deallocate(denspot%pkernel,stat=i_stat)
       call memocc(i_stat,i_all,'kernel',subname)

       ! calc_tail false
       i_all=-product(shape(denspot%rhov))*kind(denspot%rhov)
       deallocate(denspot%rhov,stat=i_stat)
       call memocc(i_stat,i_all,'denspot%rhov',subname)
       i_all=-product(shape(denspot%V_XC))*kind(denspot%V_XC)
       deallocate(denspot%V_XC,stat=i_stat)
       call memocc(i_stat,i_all,'denspot%V_XC',subname)

       call deallocate_denspot_distribution(denspot%dpbox, subname)

       i_all=-product(shape(fion))*kind(fion)
       deallocate(fion,stat=i_stat)
       call memocc(i_stat,i_all,'fion',subname)
       i_all=-product(shape(fdisp))*kind(fdisp)
       deallocate(fdisp,stat=i_stat)
       call memocc(i_stat,i_all,'fdisp',subname)
    end if

    !free GPU if it is the case
    if (GPUconv .and. .not.(DoDavidson)) then
       call free_gpu(GPU,KSwfn%orbs%norbp)
    else if (OCLconv .and. .not.(DoDavidson)) then
       call free_gpu_OCL(GPU,KSwfn%orbs,in%nspin)
    end if

    ! Free all remaining parts of denspot
    call deallocate_rho_descriptors(denspot%rhod,subname)
    if(associated(denspot%rho_C)) then
       i_all=-product(shape(denspot%rho_C))*kind(denspot%rho_C)
       deallocate(denspot%rho_C,stat=i_stat)
       call memocc(i_stat,i_all,'denspot%rho_C',subname)
    end if

    ! Free all remaining parts of KSwfn
    call deallocate_bounds(KSwfn%Lzd%Glr%geocode,KSwfn%Lzd%Glr%hybrid_on,&
         KSwfn%Lzd%Glr%bounds,subname)
    call deallocate_Lzd_except_Glr(KSwfn%Lzd, subname)
    i_all=-product(shape(KSwfn%Lzd%Glr%projflg))*kind(KSwfn%Lzd%Glr%projflg)
    deallocate(KSwfn%Lzd%Glr%projflg,stat=i_stat)
    call memocc(i_stat,i_all,'Glr%projflg',subname)
    call deallocate_comms(KSwfn%comms,subname)
    call deallocate_orbs(KSwfn%orbs,subname)
    if (inputpsi /= INPUT_PSI_LINEAR) deallocate(KSwfn%confdatarr)

    ! Free radii_cf
    i_all=-product(shape(radii_cf))*kind(radii_cf)
    deallocate(radii_cf,stat=i_stat)
    call memocc(i_stat,i_all,'radii_cf',subname)

    ! Free projectors.
    call deallocate_proj_descr(nlpspd,subname)
    i_all=-product(shape(proj))*kind(proj)
    deallocate(proj,stat=i_stat)
    call memocc(i_stat,i_all,'proj',subname)

    !end of wavefunction minimisation
    call timing(iproc,'LAST','PR')
    call timing(iproc,'              ','RE')
    call cpu_time(tcpu1)
    call system_clock(ncount1,ncount_rate,ncount_max)
    tel=dble(ncount1-ncount0)/dble(ncount_rate)
    if (iproc == 0) &
         &   write( *,'(1x,a,1x,i4,2(1x,f12.2))') 'CPU time/ELAPSED time for root process ', iproc,tel,tcpu1-tcpu0

    ! Stop signals
    if (in%signaling .and. iproc == 0) then
       call localfields_free_wrapper(denspot%c_obj)
       call energs_free_wrapper(energs%c_obj)
       call bigdft_signals_rm_denspot(gmainloop)
       call bigdft_signals_rm_energs(gmainloop)
       call bigdft_signals_rm_wf(gmainloop)
       call bigdft_signals_stop(gmainloop)
    end if

!!$    if(inputpsi ==  INPUT_PSI_LINEAR) then
!!$        i_all=-product(shape(atoms%rloc))*kind(atoms%rloc)
!!$        deallocate(atoms%rloc,stat=i_stat)
!!$        call memocc(i_stat,i_all,'atoms%rloc',subname)
!!$    end if

  END SUBROUTINE deallocate_before_exiting

END SUBROUTINE cluster


subroutine kswfn_optimization_loop(infocode, itrp, icycle, iter, iproc, nproc, &
     & iscf, itrpmax, nrepmax, itermax, gnrm_cv, rpnrm_cv, gnrm_startmix, alphamix, idsx, &
     & inputpsi, KSwfn, denspot, nlpspd, proj, energs, atoms, rxyz, GPU, xcstr, &
     & in)
  use module_base
  use module_types
  use module_interfaces, except_this_one => kswfn_optimization_loop
  use yaml_output
  use m_ab6_mixing
  implicit none
  integer, intent(out) :: infocode, itrp, icycle, iter
  real(dp), dimension(6), intent(out) :: xcstr
  integer, intent(in) :: iproc, nproc, itrpmax, nrepmax, itermax, iscf, idsx, inputpsi
  real(gp), intent(in) :: gnrm_cv, rpnrm_cv, gnrm_startmix, alphamix
  type(DFT_wavefunction), intent(inout) :: KSwfn
  type(DFT_local_fields), intent(inout) :: denspot
  type(energy_terms), intent(inout) :: energs
  type(atoms_data), intent(in) :: atoms
  type(GPU_pointers), intent(inout) :: GPU
  type(nonlocal_psp_descriptors), intent(inout) :: nlpspd
  real(kind=8), dimension(:), pointer :: proj
  real(gp), dimension(3,atoms%nat), intent(in) :: rxyz
  type(input_variables), intent(in) :: in !<todo: Remove me

  character(len = *), parameter :: subname = "kswfn_optimization_loop"
  logical :: endloop, scpot, endlooprp, lcs
  integer :: ndiis_sd_sw, idsx_actual_before, linflag, ierr
  real(gp) :: gnrm_zero, gnrm, rpnrm
  character(len=5) :: final_out

  !number of switching betweed DIIS and SD during self-consistent loop
  ndiis_sd_sw=0
  !previous value of idsx_actual to control if switching has appeared
  idsx_actual_before=KSwfn%diis%idsx

  ! Setup the mixing, if necessary
  call denspot_set_history(denspot,iscf,in%nspin,KSwfn%Lzd%Glr%d%n1i,KSwfn%Lzd%Glr%d%n2i)

  ! allocate arrays necessary for DIIS convergence acceleration
  call allocate_diis_objects(idsx,in%alphadiis,sum(KSwfn%comms%ncntt(0:nproc-1)),&
       KSwfn%orbs%nkptsp,KSwfn%orbs%nspinor,KSwfn%diis,subname)

  gnrm_zero=0.0d0
  gnrm=1.d10
  rpnrm=1.d10
  endlooprp=.false.

  !normal infocode, if everything go through smoothly we should keep this
  infocode=0
  !yaml output
  if (iproc==0) then
     call yaml_indent_map('Ground State Optimization')
  end if
  rhopot_loop: do itrp=1,itrpmax
     !yaml output 
     if (iproc==0) then
        call yaml_sequence_element(advance='no')
        call yaml_map("Hamiltonian Optimization",label='itrp'//adjustl(yaml_toa(itrp,fmt='(i4.4)')))
     end if
     !set the infocode to the value it would have in the case of no convergence
     infocode=1
     subd_loop : do icycle=1,nrepmax
        !yaml output 
        if (iproc==0) then
           call yaml_sequence_element(advance='no')
           call yaml_map("Subspace Optimization",label='itrep'//adjustl(yaml_toa(icycle,fmt='(i4.4)')))
        end if

        !yaml output
        if (iproc==0) then
           call yaml_indent_map("Wavefunctions Iterations")
        end if
        wfn_loop: do iter=1,itermax

           !control whether the minimisation iterations should end after the hamiltionian application
           endloop= gnrm <= gnrm_cv .or. iter == itermax

           if (iproc == 0 .and. verbose > 0) then 
              write( *,'(1x,a,i0)') &
                   &   repeat('-',76 - int(log(real(iter))/log(10.))) // ' iter= ', iter
              !test for yaml output

              if (endloop) then
                 call yaml_sequence_element(label='last',advance='no')
                 !write(70,'(a,i5)')repeat(' ',yaml_indent)//'- &last { #iter: ',iter
              else
                 call yaml_sequence_element(advance='no')
                 !write(70,'(a,i5)')repeat(' ',yaml_indent)//'- { #iter: ',iter
              end if
              call yaml_flow_map()
              call yaml_flow_newline()
           endif

           !control how many times the DIIS has switched into SD
           if (KSwfn%diis%idsx /= idsx_actual_before) ndiis_sd_sw=ndiis_sd_sw+1

           !let SD runs if the DIIS did not work the second time
           if (ndiis_sd_sw > 1) then
              KSwfn%diis%switchSD=.false.
           end if

           !stop the partial timing counter if necessary
           if (endloop .and. itrpmax==1) call timing(iproc,'WFN_OPT','PR')
           !logical flag for the self-consistent potential
           scpot=(iscf > SCF_KIND_DIRECT_MINIMIZATION .and. iter==1 .and. icycle==1) .or. & !mixing to be done
                (iscf <= SCF_KIND_DIRECT_MINIMIZATION) .or. & !direct minimisation
                (itrp==1 .and. itrpmax/=1 .and. gnrm > gnrm_startmix)  !startmix condition (hard-coded, always true by default)
           !allocate the potential in the full box
           !temporary, should change the use of flag in full_local_potential2
           linflag = 1                                 
           if(in%linear == 'OFF') linflag = 0
           if(in%linear == 'TMO') linflag = 2
           call psitohpsi(iproc,nproc,atoms,scpot,denspot,itrp,iter,iscf,alphamix,in%ixc,&
                nlpspd,proj,rxyz,linflag,in%unblock_comms,GPU,KSwfn,energs,rpnrm,xcstr)

           endlooprp= (itrp > 1 .and. rpnrm <= rpnrm_cv) .or. itrp == itrpmax

           call total_energies(energs, iter)

           !check for convergence or whether max. numb. of iterations exceeded
           if (endloop) then
              if (gnrm < gnrm_cv) infocode=0
              exit wfn_loop 
           endif

           !evaluate the functional of the wavefunctions and put it into the diis structure
           !the energy values is printed out in this routine
           call calculate_energy_and_gradient(iter,iproc,nproc,GPU,in%ncong,iscf,&
                energs,KSwfn,gnrm,gnrm_zero)

           !control the previous value of idsx_actual
           idsx_actual_before=KSwfn%diis%idsx

           call hpsitopsi(iproc,nproc,iter,idsx,KSwfn)

           if (inputpsi == INPUT_PSI_LCAO) then
              if ((gnrm > 4.d0 .and. KSwfn%orbs%norbu /= KSwfn%orbs%norbd) .or. &
                   &   (KSwfn%orbs%norbu == KSwfn%orbs%norbd .and. gnrm > 10.d0)) then
                 if (iproc == 0) then
                    write( *,'(1x,a)')&
                         &   'ERROR: the norm of the residue is too large also with input wavefunctions.'
                 end if
                 infocode=3
              end if
           else if (inputpsi == INPUT_PSI_MEMORY_WVL) then
              if (gnrm > 1.d0) then
                 if (iproc == 0) then
                    write( *,'(1x,a)')&
                         &   'The norm of the residue is too large, need to recalculate input wavefunctions'
                 end if
                 infocode=2
              end if
           end if
           !flush all writings on standart output
           if (iproc==0) then
              !yaml output
              call yaml_close_flow_map()
              call yaml_close_sequence_element()
              call bigdft_utils_flush(unit=6)
           end if
           ! Emergency exit case
           if (infocode == 2 .or. infocode == 3) then
              if (nproc > 1) call MPI_BARRIER(MPI_COMM_WORLD,ierr)
              call kswfn_free_scf_data(KSwfn, (nproc > 1))
              if (iscf /= SCF_KIND_DIRECT_MINIMIZATION) then
                 call ab6_mixing_deallocate(denspot%mix)
                 deallocate(denspot%mix)
              end if
              !>todo: change this return into a clean out of the routine, so the YAML is clean.
              return
           end if
        end do wfn_loop

        if (iproc == 0) then 
           if (verbose > 1) write( *,'(1x,a,i0,a)')'done. ',iter,' minimization iterations required'
           write( *,'(1x,a)') &
                &   '--------------------------------------------------- End of Wavefunction Optimisation'
           if ((itrpmax >1 .and. endlooprp) .or. itrpmax == 1) then
              write(final_out, "(A5)") "FINAL"
           else
              write(final_out, "(A5)") "final"
           end if
           call write_energies(iter,0,energs,gnrm,gnrm_zero,final_out)
           call yaml_close_flow_map()
           call yaml_close_sequence_element()

           if (itrpmax >1) then
              if ( KSwfn%diis%energy > KSwfn%diis%energy_min) write( *,'(1x,a,2(1pe9.2))')&
                   'WARNING: Found an energy value lower than the ' // final_out // &
                   ' energy, delta:',KSwfn%diis%energy-KSwfn%diis%energy_min
           else
              !write this warning only if the system is closed shell
              call check_closed_shell(KSwfn%orbs,lcs)
              if (lcs) then
                 if ( energs%eKS > KSwfn%diis%energy_min) write( *,'(1x,a,2(1pe9.2))')&
                      'WARNING: Found an energy value lower than the FINAL energy, delta:',&
                      energs%eKS-KSwfn%diis%energy_min
              end if
           end if
        end if

        if (iter == itermax .and. iproc == 0 .and. infocode/=0) &
             &   write( *,'(1x,a)')'No convergence within the allowed number of minimization steps'
        if (iproc==0) call yaml_close_indent_map() !wfn iterations

        call last_orthon(iproc,nproc,iter,KSwfn,energs%evsum,.true.) !never deallocate psit and hpsi

        !exit if the infocode is correct
        if (infocode == 0) then
           if (iproc==0)call yaml_close_sequence_element() !itrep
           !              yaml_indent=yaml_indent-3 !end list element
           exit subd_loop
        else
           if(iproc==0) then
              write(*,*)&
                   &   ' WARNING: Wavefunctions not converged after cycle',icycle
              if (icycle < nrepmax) write(*,*)' restart after diagonalisation'
           end if
           gnrm=1.d10
        end if

        if (itrpmax == 1 .and. in%norbsempty > 0) then
           !recalculate orbitals occupation numbers
           call evaltoocc(iproc,nproc,.false.,in%Tel,KSwfn%orbs,in%occopt)

           gnrm =1.d10
           KSwfn%diis%energy_min=1.d10
           KSwfn%diis%alpha=2.d0
        end if

        if (iproc==0) then
           !yaml output
           call yaml_close_sequence_element() !itrep
           !         write(70,'(a,i5)')repeat(' ',yaml_indent+2)//'#End itrep:',icycle
           !              yaml_indent=yaml_indent-3 !end list element
        end if
     end do subd_loop

     if (itrpmax > 1) then
        !stop the partial timing counter if necessary
        if (endlooprp .and. itrpmax >1) then
           call timing(iproc,'WFN_OPT','PR')
           call yaml_close_sequence_element() !itrp
           exit rhopot_loop
        end if

        !recalculate orbitals occupation numbers
        call evaltoocc(iproc,nproc,.false.,in%Tel,KSwfn%orbs,in%occopt)

        gnrm =1.d10
        KSwfn%diis%energy_min=1.d10
        KSwfn%diis%alpha=2.d0
     end if

     if (iproc == 0) then
        !yaml output
        call yaml_close_sequence_element() !itrp
        !           yaml_indent=yaml_indent-2 !end list element
        !reassume the key elements in the itrp element
        !      if (itrp >1) write(70,'(a)')repeat(' ',yaml_indent+2)//'RhoPot Delta: *rpnrm'
        !      write(70,'(a,i5)')repeat(' ',yaml_indent+2)//'Energies: *last  #End itrp:',itrp
     end if

  end do rhopot_loop

  !yaml output
  if (iproc==0) call yaml_close_indent_map() !Ground State Optimization

  !!do i_all=1,size(rhopot)
  !!    write(10000+iproc,*) rhopot(i_all)
  !!end do
  !!do i_all=1,size(psi)
  !!    write(11000+iproc,*) psi(i_all)
  !!end do
  !!do i_all=1,size(psi)
  !!    write(12000+iproc,*) psi(i_all)
  !!end do

  if (inputpsi /= INPUT_PSI_EMPTY) then
     energs%ebs=energs%ekin+energs%epot+energs%eproj !the potential energy contains also exctX
     if (abs(energs%evsum-energs%ebs) > 1.d-8 .and. iproc==0) write( *,'(1x,a,2(1x,1pe20.13))')&
          &   'Difference:evsum,energybs',energs%evsum,energs%ebs
  end if

  ! Clean KSwfn parts only needed in the SCF loop.
  call kswfn_free_scf_data(KSwfn, (nproc > 1))

  if (iscf > SCF_KIND_DIRECT_MINIMIZATION) then
     call ab6_mixing_deallocate(denspot%mix)
     deallocate(denspot%mix)
  end if
end subroutine kswfn_optimization_loop<|MERGE_RESOLUTION|>--- conflicted
+++ resolved
@@ -378,16 +378,11 @@
        denspot%V_ext,denspot%pkernel)
   !calculate effective ionic potential, including counter ions if any.
   call createEffectiveIonicPotential(iproc,nproc,(iproc == 0),in,atoms,rxyz,shift,KSwfn%Lzd%Glr,&
-<<<<<<< HEAD
-       denspot%hgrids(1),denspot%hgrids(2),denspot%hgrids(3),&
-       denspot%dpcom,denspot%pkernel,denspot%V_ext,in%elecfield,denspot%psoffset)
+       denspot%dpbox%hgrids(1),denspot%dpbox%hgrids(2),denspot%dpbox%hgrids(3),&
+       denspot%dpbox,denspot%pkernel,denspot%V_ext,in%elecfield,denspot%psoffset)
   if (denspot%c_obj /= 0) then
      call denspot_emit_v_ext(denspot, iproc, nproc)
   end if
-=======
-       denspot%dpbox%hgrids(1),denspot%dpbox%hgrids(2),denspot%dpbox%hgrids(3),&
-       denspot%dpbox,denspot%pkernel,denspot%V_ext,in%elecfield,denspot%psoffset)
->>>>>>> 09aff6aa
 
   !obtain initial wavefunctions.
   if (in%inputPsiId /= INPUT_PSI_LINEAR) then
