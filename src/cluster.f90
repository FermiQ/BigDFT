--- conflicted
+++ resolved
@@ -6,7 +6,7 @@
 !!   GNU General Public License, see ~/COPYING file
 !!   or http://www.gnu.org/copyleft/gpl.txt .
 !!   For the list of contributors, see ~/AUTHORS 
-
+ 
 
 !> Routine to use BigDFT as a blackbox
 subroutine call_bigdft(nproc,iproc,atoms,rxyz0,in,energy,fxyz,strten,fnoise,rst,infocode)
@@ -222,6 +222,7 @@
 !  use vdwcorrection
   use m_ab6_mixing
   use yaml_output
+  use gaussians, only: gaussian_basis
   implicit none
   integer, intent(in) :: nproc,iproc
   real(gp), intent(inout) :: hx_old,hy_old,hz_old
@@ -274,15 +275,12 @@
   integer :: nkptv, nvirtu, nvirtd
   real(gp), dimension(:), allocatable :: wkptv
 
-<<<<<<< HEAD
   !Variables for WVL+PAW
   integer:: iatyp
   type(gaussian_basis),dimension(atoms%ntypes)::proj_G
   type(rholoc_objects)::rholoc_tmp
 
   call nullify_rholoc_objects(rholoc_tmp)
-=======
->>>>>>> 82c115d0
 
   !copying the input variables for readability
   !this section is of course not needed
@@ -714,18 +712,12 @@
      !refill projectors for tails, davidson
      refill_proj=((in%rbuf > 0.0_gp) .or. DoDavidson) .and. DoLastRunThings
 
-<<<<<<< HEAD
-     !xc stress, diagonal for the moment
-     if (atoms%geocode=='P') then
-        if (atoms%sym%symObj >= 0) call symm_stress((iproc==0).and.(verbose>2),xcstr,atoms%sym%symObj)
-=======
      if (in%inputPsiId /= INPUT_PSI_LINEAR_AO .and. &
           & in%inputPsiId /= INPUT_PSI_MEMORY_LINEAR .and. &
           & in%inputPsiId /= INPUT_PSI_DISK_LINEAR) then
         allocate(fpulay(3,atoms%nat+ndebug),stat=i_stat)
         call memocc(i_stat,fpulay,'fpulay',subname)
         if (atoms%nat > 0) call to_zero(3 * atoms%nat,fpulay(1, 1))
->>>>>>> 82c115d0
      end if
 
      if (DoLastRunThings) then
@@ -809,8 +801,7 @@
            ! Calculate all projectors, or allocate array for on-the-fly calculation
            call timing(iproc,'CrtProjectors ','ON')
            call createProjectorsArrays(iproc,KSwfn%Lzd%Glr,rxyz,atoms,VTwfn%orbs,&
-                radii_cf,in%frmult,in%frmult,KSwfn%Lzd%hgrids(1),KSwfn%Lzd%hgrids(2),&
-                KSwfn%Lzd%hgrids(3),nlpspd,proj_G,proj) 
+                radii_cf,in%frmult,in%frmult,KSwfn%Lzd%hgrids(1),KSwfn%Lzd%hgrids(2),KSwfn%Lzd%hgrids(3),nlpspd,proj_G,proj) 
            call timing(iproc,'CrtProjectors ','OF') 
 
         else
@@ -1271,18 +1262,8 @@
   ! real(kind=4) :: rtime, ptime,  mflops
   ! integer(kind=8) ::flpops
 
-<<<<<<< HEAD
-
-
-
-  !number of switching betweed DIIS and SD during self-consistent loop
-  ndiis_sd_sw=0
-  !previous value of idsx_actual to control if switching has appeared
-  idsx_actual_before=KSwfn%diis%idsx
-=======
 !  !start PAPI counting
 !  if (iproc==0) call PAPIF_flops(rtime, ptime, flpops, mflops,ierr)
->>>>>>> 82c115d0
 
   ! Setup the mixing, if necessary
   call denspot_set_history(denspot,opt%iscf,in%nspin,KSwfn%Lzd%Glr%d%n1i,KSwfn%Lzd%Glr%d%n2i)
@@ -1404,13 +1385,8 @@
 
            !control the previous value of idsx_actual
            idsx_actual_before=KSwfn%diis%idsx
-<<<<<<< HEAD
-
-           call hpsitopsi(iproc,nproc,opt%iter,idsx,KSwfn,atoms,nlpspd)
-=======
            iter_for_diis=iter_for_diis+1
-           call hpsitopsi(iproc,nproc,iter_for_diis,idsx,KSwfn)
->>>>>>> 82c115d0
+           call hpsitopsi(iproc,nproc,iter_for_diis,idsx,KSwfn,atoms,nlpspd)
 
            if (inputpsi == INPUT_PSI_LCAO) then
               if ((opt%gnrm > 4.d0 .and. KSwfn%orbs%norbu /= KSwfn%orbs%norbd) .or. &
