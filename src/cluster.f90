--- conflicted
+++ resolved
@@ -121,17 +121,10 @@
         end do
      end if
 
-<<<<<<< HEAD
-     if (runObj%inputs%inputPsiId == 0 .and. associated(runObj%rst%KSwfn%psi)) then
+     if (runObj%inputs%inputPsiId == INPUT_PSI_LCAO .and. associated(runObj%rst%KSwfn%psi)) then
         !call f_free_ptr(runObj%rst%KSwfn%psi)
         call f_free_ptr(runObj%rst%KSwfn%psi)
 
-=======
-     if (runObj%inputs%inputPsiId == INPUT_PSI_LCAO .and. associated(runObj%rst%KSwfn%psi)) then
-        i_all=-product(shape(runObj%rst%KSwfn%psi))*kind(runObj%rst%KSwfn%psi)
-        deallocate(runObj%rst%KSwfn%psi,stat=i_stat)
-        call memocc(i_stat,i_all,'psi',subname)
->>>>>>> e586edda
         call f_free_ptr(runObj%rst%KSwfn%orbs%eval)
 
         call deallocate_wfd(runObj%rst%KSwfn%Lzd%Glr%wfd)
@@ -747,14 +740,8 @@
      end if
   else
 
-<<<<<<< HEAD
-     ! Allococation of array for Pulay forces (only needed for linear version)
+     ! Allocation of array for Pulay forces (only needed for linear version)
      fpulay = f_malloc_ptr((/ 3, atoms%astruct%nat /),id='fpulay')
-=======
-     ! Allocation of array for Pulay forces (only needed for linear version)
-     allocate(fpulay(3,atoms%astruct%nat),stat=i_stat)
-     call memocc(i_stat,fpulay,'fpulay',subname)
->>>>>>> e586edda
 
 
      call linearScaling(iproc,nproc,KSwfn,tmb,atoms,in,&
