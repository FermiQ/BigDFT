!> @file 
!!   Routines to use BigDFT as a blackbox
!! @author
!!   Copyright (C) 2005-2011 BigDFT group 
!!   This file is distributed under the terms of the
!!   GNU General Public License, see ~/COPYING file
!!   or http://www.gnu.org/copyleft/gpl.txt .
!!   For the list of contributors, see ~/AUTHORS 
 

!> Routine to use BigDFT as a blackbox
subroutine call_bigdft(runObj,outs,nproc,iproc,infocode)
  use module_base
  use module_types
  use module_interfaces, except_this_one => call_bigdft
  use yaml_output
  use communications_base
  implicit none
  integer, intent(in) :: iproc,nproc
  type(run_objects), intent(inout) :: runObj
  type(DFT_global_output), intent(inout) :: outs
  integer, intent(inout) :: infocode

  !local variables
  character(len=*), parameter :: subname='call_bigdft'
  character(len=40) :: comment
  logical :: exists
  integer :: i_stat,i_all,ierr,inputPsiId_orig,iat,iorb,istep
  real(gp) :: maxdiff

  !temporary interface, not needed anymore since all arguments are structures
!!$  interface
!!$     subroutine cluster(nproc,iproc,atoms,rxyz,energy,energs,fxyz,strten,fnoise,pressure,&
!!$          KSwfn,tmb,&!psi,Lzd,gaucoeffs,gbd,orbs,
!!$          rxyz_old,hx_old,hy_old,hz_old,in,GPU,infocode)
!!$       use module_base
!!$       use module_types
!!$       implicit none
!!$       integer, intent(in) :: nproc,iproc
!!$       integer, intent(out) :: infocode
!!$       real(gp), intent(inout) :: hx_old,hy_old,hz_old
!!$       type(input_variables), intent(in) :: in
!!$       !type(local_zone_descriptors), intent(inout) :: Lzd
!!$       type(atoms_data), intent(inout) :: atoms
!!$       !type(gaussian_basis), intent(inout) :: gbd
!!$       !type(orbitals_data), intent(inout) :: orbs
!!$       type(GPU_pointers), intent(inout) :: GPU
!!$       type(DFT_wavefunction), intent(inout) :: KSwfn,tmb
!!$       type(energy_terms), intent(out), target :: energs
!!$       real(gp), intent(out) :: energy,fnoise,pressure
!!$       real(gp), dimension(3,atoms%astruct%nat), target, intent(inout) :: rxyz
!!$       real(gp), dimension(6), intent(out) :: strten
!!$       real(gp), dimension(3,atoms%astruct%nat), intent(out) :: fxyz
!!$     END SUBROUTINE cluster
!!$  end interface

  !put a barrier for all the processes
  call MPI_BARRIER(bigdft_mpi%mpi_comm,ierr)
  call f_routine(id=subname)

  !Check the consistency between MPI processes of the atomic coordinates
  call check_array_consistency(maxdiff, nproc, runObj%atoms%astruct%rxyz, bigdft_mpi%mpi_comm)
  if (iproc==0 .and. maxdiff > epsilon(1.0_gp)) &
       call yaml_warning('Input positions not identical! '//&
       '(difference:'//trim(yaml_toa(maxdiff))//' )')

  !fill the rxyz array with the positions
  !wrap the atoms in the periodic directions when needed
  select case(runObj%atoms%astruct%geocode)
  case('P')
     do iat=1,runObj%atoms%astruct%nat
        runObj%rst%rxyz_new(1,iat)=modulo(runObj%atoms%astruct%rxyz(1,iat),runObj%atoms%astruct%cell_dim(1))
        runObj%rst%rxyz_new(2,iat)=modulo(runObj%atoms%astruct%rxyz(2,iat),runObj%atoms%astruct%cell_dim(2))
        runObj%rst%rxyz_new(3,iat)=modulo(runObj%atoms%astruct%rxyz(3,iat),runObj%atoms%astruct%cell_dim(3))
     end do
  case('S')
     do iat=1,runObj%atoms%astruct%nat
        runObj%rst%rxyz_new(1,iat)=modulo(runObj%atoms%astruct%rxyz(1,iat),runObj%atoms%astruct%cell_dim(1))
        runObj%rst%rxyz_new(2,iat)=runObj%atoms%astruct%rxyz(2,iat)
        runObj%rst%rxyz_new(3,iat)=modulo(runObj%atoms%astruct%rxyz(3,iat),runObj%atoms%astruct%cell_dim(3))
     end do
  case('W')
     do iat=1,runObj%atoms%astruct%nat
        runObj%rst%rxyz_new(1,iat)=runObj%atoms%astruct%rxyz(1,iat)
        runObj%rst%rxyz_new(2,iat)=runObj%atoms%astruct%rxyz(2,iat)
        runObj%rst%rxyz_new(3,iat)=modulo(runObj%atoms%astruct%rxyz(3,iat),runObj%atoms%astruct%cell_dim(3))
     end do
  case('F')
     do iat=1,runObj%atoms%astruct%nat
        runObj%rst%rxyz_new(1,iat)=runObj%atoms%astruct%rxyz(1,iat)
        runObj%rst%rxyz_new(2,iat)=runObj%atoms%astruct%rxyz(2,iat)
        runObj%rst%rxyz_new(3,iat)=runObj%atoms%astruct%rxyz(3,iat)
     end do
  end select

  !assign the verbosity of the output
  !the verbose variables is defined in module_base
  verbose=runObj%inputs%verbosity

  ! Use the restart for the linear scaling version... probably to be modified.
  if(runObj%inputs%inputPsiId==1) then
      if (runObj%rst%version == LINEAR_VERSION) then
          runObj%inputs%inputPsiId=101
          do iorb=1,runObj%rst%tmb%orbs%norb
              if (runObj%inputs%lin%locrad_lowaccuracy(iorb) /=  runObj%inputs%lin%locrad_highaccuracy(iorb))then
                  stop 'ERROR: at the moment the radii for low and high accuracy must be the same &
                        &when using the linear restart!'
              end if
          end do
      end if
  end if
  inputPsiId_orig=runObj%inputs%inputPsiId

  loop_cluster: do
     !allocate history container if it has not been done
     if (runObj%inputs%wfn_history > 1  .and. .not. associated(runObj%rst%KSwfn%oldpsis)) then
        allocate(runObj%rst%KSwfn%oldpsis(0:runObj%inputs%wfn_history+1))
        runObj%rst%KSwfn%istep_history=0
        do istep=0,runObj%inputs%wfn_history+1
          runObj%rst%KSwfn%oldpsis(istep)=old_wavefunction_null() 
        end do
     end if

     if (runObj%inputs%inputPsiId == 0 .and. associated(runObj%rst%KSwfn%psi)) then
        i_all=-product(shape(runObj%rst%KSwfn%psi))*kind(runObj%rst%KSwfn%psi)
        deallocate(runObj%rst%KSwfn%psi,stat=i_stat)
        call memocc(i_stat,i_all,'psi',subname)
        call f_free_ptr(runObj%rst%KSwfn%orbs%eval)

        call deallocate_wfd(runObj%rst%KSwfn%Lzd%Glr%wfd)
     end if
     !experimental, finite difference method for calculating forces on particular quantities
     inquire(file='input.finite_difference_forces',exist=exists)
     if (exists) then
        runObj%inputs%last_run=1 !do the last_run things nonetheless
        runObj%inputs%inputPsiId=0 !the first run always restart from IG
        !experimental_modulebase_var_onlyfion=.true. !put only ionic forces in the forces
     end if
     call cluster(nproc,iproc,runObj%atoms,runObj%rst%rxyz_new, runObj%radii_cf, &
          & outs%energy, outs%energs, outs%fxyz, outs%strten, outs%fnoise, outs%pressure,&
          runObj%rst%KSwfn,runObj%rst%tmb,&!psi,runObj%rst%Lzd,runObj%rst%gaucoeffs,runObj%rst%gbd,runObj%rst%orbs,&
          runObj%rst%rxyz_old,runObj%rst%hx_old,runObj%rst%hy_old,runObj%rst%hz_old,runObj%inputs,runObj%rst%GPU,infocode)
     !save the new atomic positions in the rxyz_old array
     do iat=1,runObj%atoms%astruct%nat
        runObj%rst%rxyz_old(1,iat)=runObj%rst%rxyz_new(1,iat)
        runObj%rst%rxyz_old(2,iat)=runObj%rst%rxyz_new(2,iat)
        runObj%rst%rxyz_old(3,iat)=runObj%rst%rxyz_new(3,iat)
     enddo
     if (exists) then
        call forces_via_finite_differences(iproc,nproc,runObj%atoms,runObj%inputs, &
             & outs%energy,outs%fxyz,outs%fnoise,runObj%rst,infocode)
     end if

     if (runObj%inputs%inputPsiId==1 .and. infocode==2) then
        if (runObj%inputs%gaussian_help) then
           runObj%inputs%inputPsiId=11
        else
           runObj%inputs%inputPsiId=0
        end if
     else if (runObj%inputs%inputPsiId==101 .and. infocode==2) then
         ! problems after restart for linear version
         runObj%inputs%inputPsiId=100
     else if ((runObj%inputs%inputPsiId==1 .or. runObj%inputs%inputPsiId==0) .and. infocode==1) then
        !runObj%inputs%inputPsiId=0 !better to diagonalise than to restart an input guess
        runObj%inputs%inputPsiId=1
        !if (iproc==0) then
        !   call yaml_warning('Self-consistent cycle did not meet convergence criteria')
        !   write(*,*)&
        !        &   ' WARNING: Self-consistent cycle did not meet convergence criteria'
        !end if
        exit loop_cluster
     else if (runObj%inputs%inputPsiId == 0 .and. infocode==3) then
        if (iproc == 0) then
           write( *,'(1x,a)')'Convergence error, cannot proceed.'
           write( *,'(1x,a)')' writing positions in file posfail.xyz then exiting'
           write(comment,'(a)')'UNCONVERGED WF '
           !call wtxyz('posfail',energy,rxyz,atoms,trim(comment))

           call write_atomic_file("posfail",outs%energy,runObj%rst%rxyz_new,runObj%atoms,trim(comment))

        end if

        i_all=-product(shape(runObj%rst%KSwfn%psi))*kind(runObj%rst%KSwfn%psi)
        deallocate(runObj%rst%KSwfn%psi,stat=i_stat)
        call memocc(i_stat,i_all,'psi',subname)
        call f_free_ptr(runObj%rst%KSwfn%orbs%eval)

        call deallocate_wfd(runObj%rst%KSwfn%Lzd%Glr%wfd)

        !finalize memory counting (there are still at least positions and the forces allocated)
        call memocc(0,0,'count','stop')

        if (nproc > 1) call MPI_FINALIZE(ierr)

        stop 'unnormal end'
     else
        exit loop_cluster
     end if

  end do loop_cluster

  !preserve the previous value
  runObj%inputs%inputPsiId=inputPsiId_orig

  !put a barrier for all the processes
  call f_release_routine()
  call MPI_BARRIER(bigdft_mpi%mpi_comm,ierr)

END SUBROUTINE call_bigdft

!>  Main routine which does self-consistent loop.
!!  Does not parse input file and no geometry optimization.
!!  Does an electronic structure calculation. 
!!  Output is the total energy and the forces 
!!   @warning psi, keyg, keyv and eval should be freed after use outside of the routine.
!!   @param inputPsiId 
!!           - 0 : compute input guess for Psi by subspace diagonalization of atomic orbitals
!!           - 1 : read waves from argument psi, using n1, n2, n3, hgrid and rxyz_old
!!                 as definition of the previous system.
!!           - 2 : read waves from disk
!!   @param infocode -> encloses some information about the status of the run
!!           - 0 run succesfully succeded
!!           - 1 the run ended after the allowed number of minimization steps. gnrm_cv not reached
!!               forces may be meaningless   
!!           - 2 (present only for inputPsiId=1) gnrm of the first iteration > 1 AND growing in
!!               the second iteration OR grnm 1st >2.
!!               Input wavefunctions need to be recalculated. Routine exits.
!!           - 3 (present only for inputPsiId=0) gnrm > 4. SCF error. Routine exits.
subroutine cluster(nproc,iproc,atoms,rxyz,radii_cf,energy,energs,fxyz,strten,fnoise,pressure,&
     KSwfn,tmb,rxyz_old,hx_old,hy_old,hz_old,in,GPU,infocode)
  use module_base
  use module_types
  use module_interfaces
  use module_fragments
  use constrained_dft
  use Poisson_Solver, except_dp => dp, except_gp => gp, except_wp => wp
  use module_xc
  use communications_init, only: orbitals_communicators
!  use vdwcorrection
  use yaml_output
  use gaussians, only: gaussian_basis
  use psp_projectors
  use sparsematrix_base, only: sparse_matrix_null, matrices_null, allocate_matrices
  use sparsematrix_init, only: init_sparse_matrix, check_kernel_cutoff
  use sparsematrix, only: check_matrix_compression
  implicit none
  integer, intent(in) :: nproc,iproc
  real(gp), intent(inout) :: hx_old,hy_old,hz_old
  type(input_variables), intent(in) :: in
  type(atoms_data), intent(inout) :: atoms
  type(GPU_pointers), intent(inout) :: GPU
  type(DFT_wavefunction), intent(inout) :: KSwfn, tmb
  real(gp), dimension(3,atoms%astruct%nat), intent(inout) :: rxyz_old
  real(gp), dimension(3,atoms%astruct%nat), intent(inout) :: rxyz
  real(gp), dimension(atoms%astruct%ntypes,3), intent(in) :: radii_cf
  integer, intent(out) :: infocode
  type(energy_terms), intent(out) :: energs
  real(gp), intent(out) :: energy,fnoise,pressure
  real(gp), dimension(6), intent(out) :: strten
  real(gp), dimension(3,atoms%astruct%nat), intent(out) :: fxyz
  !local variables
  character(len=*), parameter :: subname='cluster'
  character(len=5) :: gridformat, wfformat
  logical :: refill_proj, calculate_dipole !,potential_from_disk=.false.
  logical :: DoDavidson,DoLastRunThings=.false.
  integer :: nvirt,norbv
  integer :: i, input_wf_format, output_denspot
  integer :: n1,n2,n3
  integer :: ncount0,ncount1,ncount_rate,ncount_max,n1i,n2i,n3i
  integer :: i_all,i_stat,ierr,inputpsi,igroup,ikpt,nproctiming,ifrag
  real :: tcpu0,tcpu1
  real(kind=8) :: tel
  type(grid_dimensions) :: d_old
  type(wavefunctions_descriptors) :: wfd_old
  type(local_zone_descriptors) :: lzd_old
  type(DFT_PSP_projectors) :: nlpsp
  type(DFT_wavefunction) :: VTwfn !< Virtual wavefunction
  type(DFT_wavefunction) :: tmb_old
  !!type(DFT_wavefunction) :: tmb
  type(system_fragment), dimension(:), pointer :: ref_frags
  type(cdft_data) :: cdft
  real(gp), dimension(3) :: shift
  real(dp), dimension(6) :: ewaldstr,xcstr
  real(gp), dimension(:,:), allocatable :: thetaphi,band_structure_eval
  real(gp), dimension(:,:), pointer :: fdisp,fion,fpulay
  ! Charge density/potential,ionic potential, pkernel
  type(DFT_local_fields) :: denspot
  type(DFT_optimization_loop) :: optLoop
  real(gp), dimension(:), allocatable:: denspot0
  !wavefunction gradients, hamiltonian on vavefunction
  !transposed  wavefunction
  ! Pointers and variables to store the last psi
  ! before reformatting if useFormattedInput is .true.
  real(wp), dimension(:), pointer :: psi_old
  type(memory_estimation) :: mem
  !real(gp) :: energy_constrained
  ! PSP projectors 
  real(kind=8), dimension(:), pointer :: gbd_occ!,rhocore
  ! Variables for the virtual orbitals and band diagram.
  integer :: nkptv, nvirtu, nvirtd
  real(gp), dimension(:), allocatable :: wkptv
  type(dictionary), pointer :: dict_timing_info
  
  real(kind=8),dimension(:,:),allocatable :: locreg_centers

  !Variables for WVL+PAW
  integer:: iatyp
  type(gaussian_basis),dimension(max(atoms%astruct%ntypes,0))::proj_G
  type(rholoc_objects)::rholoc_tmp

  ! testing
  real(kind=8),dimension(:,:),pointer :: locregcenters
  integer :: ilr, nlr, ioffset, linear_iscf
  character(len=20) :: comment

  !debug
  !real(kind=8) :: ddot

  call f_routine(id=subname)


  !copying the input variables for readability
  !this section is of course not needed
  !note that this procedure is convenient ONLY in the case of scalar variables
  !an array would have been copied, thus occupying more memory space
  !Hence WARNING: these variables are copied, in case of an update the new value should be 
  !reassigned inside the structure

  if (iproc == 0) then
     !start a new document in the beginning of the output, if the document is closed before
     call yaml_new_document()
     !write( *,'(1x,a,1x,i0)') &
     !     &   '===================== BigDFT Wavefunction Optimization =============== inputPsiId=',&
     !     in%inputPsiId
     call print_dft_parameters(in,atoms)
  end if

  !Time initialization
  if (verbose > 2) then
     nproctiming=-nproc !timing in debug mode
  else
     nproctiming=nproc
  end if
  !call timing(nproctiming,trim(in%dir_output)//'time.yaml','IN')
  call f_timing_reset(filename=trim(in%dir_output)//'time.yaml',master=iproc==0,&
       verbose_mode=verbose>2 .and. nproc>1)
  call cpu_time(tcpu0)
  call system_clock(ncount0,ncount_rate,ncount_max)

  !Nullify for new input guess
  call nullify_local_zone_descriptors(lzd_old)
  !call nullify_wavefunctions_descriptors(wfd_old)
  call nullify_wfd(wfd_old)
  ! We save the variables that defined the previous psi if the restart is active
  inputpsi = in%inputPsiId
  if (in%inputPsiId == INPUT_PSI_MEMORY_WVL) then
     if (associated(KSwfn%psi)) then
        !regenerate grid spacings (this would not be needed if hgrids is in Lzd)
        if (atoms%astruct%geocode == 'P') then
           call correct_grid(atoms%astruct%cell_dim(1),hx_old,KSwfn%Lzd%Glr%d%n1)
           call correct_grid(atoms%astruct%cell_dim(2),hy_old,KSwfn%Lzd%Glr%d%n2)
           call correct_grid(atoms%astruct%cell_dim(3),hz_old,KSwfn%Lzd%Glr%d%n3)
        else if (atoms%astruct%geocode == 'S') then 
           call correct_grid(atoms%astruct%cell_dim(1),hx_old,KSwfn%Lzd%Glr%d%n1)
           call correct_grid(atoms%astruct%cell_dim(3),hz_old,KSwfn%Lzd%Glr%d%n3)
        end if

        call copy_local_zone_descriptors(KSwfn%Lzd, lzd_old, subname)

        !if the history is bigger than two, create the workspace to store the wavefunction
        if (in%wfn_history > 2) then
           call old_wavefunction_set(KSwfn%oldpsis(in%wfn_history+1),&
                atoms%astruct%nat,KSwfn%orbs%norbp*KSwfn%orbs%nspinor,&
                KSwfn%Lzd,rxyz_old,KSwfn%psi)
           !to maintain the same treatment destroy wfd afterwards (to be unified soon)
           !deallocation
           call deallocate_wfd(KSwfn%Lzd%Glr%wfd)
        else
           call copy_old_wavefunctions(nproc,KSwfn%orbs,&
                KSwfn%Lzd%Glr%d%n1,KSwfn%Lzd%Glr%d%n2,KSwfn%Lzd%Glr%d%n3,&
                KSwfn%Lzd%Glr%wfd,KSwfn%psi,d_old%n1,d_old%n2,d_old%n3,wfd_old,psi_old)
        end if
        !already here due to new input guess
        call deallocate_bounds(KSwfn%Lzd%Glr%geocode, KSwfn%Lzd%Glr%hybrid_on, KSwfn%lzd%glr%bounds, subname)
     else
        inputpsi = INPUT_PSI_LCAO
     end if
  else if (in%inputPsiId == INPUT_PSI_MEMORY_GAUSS) then
     if (associated(KSwfn%psi)) then
        !deallocate wavefunction and descriptors for placing the gaussians
        
        call deallocate_wfd(KSwfn%Lzd%Glr%wfd)

        i_all=-product(shape(KSwfn%psi))*kind(KSwfn%psi)
        deallocate(KSwfn%psi,stat=i_stat)
        call memocc(i_stat,i_all,'psi',subname)
     else
        inputpsi = INPUT_PSI_LCAO
     end if
  else if (in%inputPsiId == INPUT_PSI_MEMORY_LINEAR .and. associated(KSwfn%psi)) then
     if (associated(KSwfn%psi) .and. associated(tmb%psi)) then
        tmb_old%linmat%s = sparse_matrix_null()
        tmb_old%linmat%m = sparse_matrix_null()
        tmb_old%linmat%l = sparse_matrix_null()
        tmb_old%linmat%ovrlp_ = matrices_null()
        tmb_old%linmat%ham_ = matrices_null()
        tmb_old%linmat%kernel_ = matrices_null()
        call copy_tmbs(iproc, tmb, tmb_old, subname)
        call destroy_DFT_wavefunction(tmb)
        i_all=-product(shape(KSwfn%psi))*kind(KSwfn%psi)
        deallocate(KSwfn%psi,stat=i_stat)
        call memocc(i_stat,i_all,'psi',subname)
        call deallocate_wfd(KSwfn%Lzd%Glr%wfd)
     else
        inputpsi = INPUT_PSI_LINEAR_AO
     end if
  end if

  ! Setup all descriptors and allocate what should be.
  if (inputpsi == INPUT_PSI_LINEAR_AO .or. &
      inputpsi == INPUT_PSI_MEMORY_LINEAR .or. &
      inputpsi == INPUT_PSI_DISK_LINEAR) then
      if (in%explicit_locregcenters) then
          locregcenters=f_malloc_ptr((/3,atoms%astruct%nat/),id=' locregcenters')
          open(unit=123, file='locregcenters.xyz')
          read(123,*) nlr
          if (nlr/=atoms%astruct%nat) stop 'ERROR: wrong nlr'
          read(123,*) comment
          do ilr=1,nlr
              read(123,*) comment, locregcenters(1,ilr), locregcenters(2,ilr), locregcenters(3,ilr)
          end do
      else
          locregcenters=f_malloc_ptr((/3,atoms%astruct%nat/),id=' locregcenters')
          locregcenters = rxyz
      end if
  end if

  if(inputpsi == INPUT_PSI_MEMORY_LINEAR) then
    call system_initialization(iproc,nproc,.true.,inputpsi,input_wf_format,.false.,in,atoms,rxyz,GPU%OCLconv,&
         KSwfn%orbs,tmb%npsidim_orbs,tmb%npsidim_comp,tmb%orbs,KSwfn%Lzd,tmb%Lzd,nlpsp,&
         KSwfn%comms,shift,radii_cf,ref_frags,denspot,locregcenters,tmb_old%orbs%inwhichlocreg,tmb_old%orbs%onwhichatom)
  else if(inputpsi == INPUT_PSI_LINEAR_AO .or. inputpsi == INPUT_PSI_DISK_LINEAR) then
    call system_initialization(iproc,nproc,.true.,inputpsi,input_wf_format,.false.,in,atoms,rxyz,GPU%OCLconv,&
         KSwfn%orbs,tmb%npsidim_orbs,tmb%npsidim_comp,tmb%orbs,KSwfn%Lzd,tmb%Lzd,nlpsp,&
         KSwfn%comms,shift,radii_cf,ref_frags,denspot,locregcenters)
  else
    call system_initialization(iproc,nproc,.true.,inputpsi,input_wf_format,&
         & .false.,in,atoms,rxyz,GPU%OCLconv,&
         KSwfn%orbs,tmb%npsidim_orbs,tmb%npsidim_comp,tmb%orbs,KSwfn%Lzd,tmb%Lzd,nlpsp,&
         KSwfn%comms,shift,radii_cf,ref_frags,denspot)
  end if

  !memory estimation, to be rebuilt in a more modular way
  call MemoryEstimator(nproc,in%idsx,KSwfn%Lzd%Glr,&
       KSwfn%orbs%norb,KSwfn%orbs%nspinor,KSwfn%orbs%nkpts,&
       nlpsp%nprojel,in%nspin,in%itrpmax,in%iscf,mem)
  if (iproc==0 .and. verbose > 0) call print_memory_estimation(mem)

  if (in%lin%fragment_calculation .and. inputpsi == INPUT_PSI_DISK_LINEAR) then
     call output_fragment_rotations(iproc,atoms%astruct%nat,rxyz,1,trim(in%dir_output),in%frag,ref_frags)
     !call mpi_finalize(i_all)
     !stop
  end if

  ! temporary, really want to just initialize it here rather than copy
  ! but still need to move all cubic references to KSwfn%orbs%npsidim to just KSwfn%npsidim
  KSwfn%npsidim_orbs = KSwfn%orbs%npsidim_orbs
  KSwfn%npsidim_comp = KSwfn%orbs%npsidim_comp

  ! We complete here the definition of DFT_wavefunction structures.
  if (inputpsi == INPUT_PSI_LINEAR_AO .or. inputpsi == INPUT_PSI_DISK_LINEAR &
      .or. inputpsi == INPUT_PSI_MEMORY_LINEAR) then
     !!call init_p2p_tags(nproc)
     !!tag=0

     call kswfn_init_comm(tmb, in, atoms, denspot%dpbox, iproc, nproc)
     locreg_centers = f_malloc((/3,tmb%lzd%nlr/),id='locreg_centers')
     do ilr=1,tmb%lzd%nlr
         locreg_centers(1:3,ilr)=tmb%lzd%llr(ilr)%locregcenter(1:3)
     end do
     call init_foe(iproc, nproc, tmb%lzd%nlr, locreg_centers, atoms%astruct, in, KSwfn%orbs, tmb%orbs, tmb%foe_obj, .true.)
     call f_free(locreg_centers)
     call increase_FOE_cutoff(iproc, nproc, tmb%lzd, atoms%astruct, in, KSwfn%orbs, tmb%orbs, tmb%foe_obj, init=.true.)

     call create_large_tmbs(iproc, nproc, KSwfn, tmb, denspot,nlpsp,in, atoms, rxyz, .false.)

     !!call init_sparse_matrix_wrapper(iproc, nproc, tmb%orbs, tmb%ham_descr%lzd, atoms%astruct, &
     !!     in%store_index, imode=1, smat=tmb%linmat%ham)
     call init_sparse_matrix_wrapper(iproc, nproc, tmb%orbs, tmb%ham_descr%lzd, atoms%astruct, &
          in%store_index, imode=1, smat=tmb%linmat%m)
     tmb%linmat%ham_ = matrices_null()
     call allocate_matrices(tmb%linmat%m, allocate_full=.false., &
          matname='tmb%linmat%ham_', mat=tmb%linmat%ham_)

     !!call init_matrixindex_in_compressed_fortransposed(iproc, nproc, tmb%orbs, &
     !!     tmb%collcom, tmb%ham_descr%collcom, tmb%collcom_sr, tmb%linmat%ham)
     call init_matrixindex_in_compressed_fortransposed(iproc, nproc, tmb%orbs, &
          tmb%collcom, tmb%ham_descr%collcom, tmb%collcom_sr, tmb%linmat%m)

     !!call init_sparse_matrix_wrapper(iproc, nproc, tmb%orbs, tmb%lzd, atoms%astruct, &
     !!     in%store_index, imode=1, smat=tmb%linmat%ovrlp)
     call init_sparse_matrix_wrapper(iproc, nproc, tmb%orbs, tmb%lzd, atoms%astruct, &
          in%store_index, imode=1, smat=tmb%linmat%s)
     tmb%linmat%ovrlp_ = matrices_null()
     call allocate_matrices(tmb%linmat%s, allocate_full=.false., &
          matname='tmb%linmat%ovrlp_', mat=tmb%linmat%ovrlp_)

     !!call init_matrixindex_in_compressed_fortransposed(iproc, nproc, tmb%orbs, &
     !!     tmb%collcom, tmb%ham_descr%collcom, tmb%collcom_sr, tmb%linmat%ovrlp)
     call init_matrixindex_in_compressed_fortransposed(iproc, nproc, tmb%orbs, &
          tmb%collcom, tmb%ham_descr%collcom, tmb%collcom_sr, tmb%linmat%s)

     if (in%check_matrix_compression) then
         if (iproc==0) call yaml_open_map('Checking Compression/Uncompression of small sparse matrices')
         !call check_matrix_compression(iproc,tmb%linmat%ham)
         !call check_matrix_compression(iproc,tmb%linmat%ovrlp)
         call check_matrix_compression(iproc, tmb%linmat%m, tmb%linmat%ham_)
         call check_matrix_compression(iproc, tmb%linmat%s, tmb%linmat%ovrlp_)
         if (iproc ==0) call yaml_close_map()
     end if




     ! check the extent of the kernel cutoff (must be at least shamop radius)
     call check_kernel_cutoff(iproc, tmb%orbs, atoms, tmb%lzd)

     !!call init_sparse_matrix_wrapper(iproc, nproc, tmb%orbs, tmb%lzd, atoms%astruct, &
     !!     in%store_index, imode=2, smat=tmb%linmat%denskern_large)
     call init_sparse_matrix_wrapper(iproc, nproc, tmb%orbs, tmb%lzd, atoms%astruct, &
          in%store_index, imode=2, smat=tmb%linmat%l)
     tmb%linmat%kernel_ = matrices_null()
     call allocate_matrices(tmb%linmat%l, allocate_full=.false., &
          matname='tmb%linmat%kernel_', mat=tmb%linmat%kernel_)

     !!call init_matrixindex_in_compressed_fortransposed(iproc, nproc, tmb%orbs, &
     !!     tmb%collcom, tmb%ham_descr%collcom, tmb%collcom_sr, tmb%linmat%denskern_large)
     call init_matrixindex_in_compressed_fortransposed(iproc, nproc, tmb%orbs, &
          tmb%collcom, tmb%ham_descr%collcom, tmb%collcom_sr, tmb%linmat%l)

     !call nullify_sparse_matrix(tmb%linmat%inv_ovrlp_large)
     !tmb%linmat%inv_ovrlp_large=sparse_matrix_null()
     !call sparse_copy_pattern(tmb%linmat%l, tmb%linmat%inv_ovrlp_large, iproc, subname)

     ! Initializes a sparse matrix type compatible with the ditribution of the
     ! KS orbitals. This is required for the re-orthonromalization of the
     ! KS espansion coefficients, so it is not necessary for FOE.
     tmb%linmat%ks = sparse_matrix_null()
     tmb%linmat%ks_e = sparse_matrix_null()
     if (in%lin%scf_mode/=LINEAR_FOE .or. in%lin%pulay_correction .or.  in%lin%new_pulay_correction .or. &
         (in%lin%plotBasisFunctions /= WF_FORMAT_NONE) .or. in%lin%diag_end) then
         call init_sparse_matrix_for_KSorbs(iproc, nproc, KSwfn%orbs, in, in%lin%extra_states, &
              tmb%linmat%ks, tmb%linmat%ks_e)
     end if


     if (in%check_matrix_compression) then
         if (iproc==0) call yaml_open_map('Checking Compression/Uncompression of large sparse matrices')
         !call check_matrix_compression(iproc,tmb%linmat%denskern_large)
         call check_matrix_compression(iproc, tmb%linmat%l, tmb%linmat%kernel_)
         if (iproc ==0) call yaml_close_map()
     end if




     if (in%check_sumrho>0) then
         call check_communication_potential(iproc,denspot,tmb)
         call check_communication_sumrho(iproc, nproc, tmb%orbs, tmb%lzd, tmb%collcom_sr, &
              denspot, tmb%linmat%l, tmb%linmat%kernel_, in%check_sumrho)
     end if

     if (in%lin%scf_mode/=LINEAR_FOE .or. in%lin%pulay_correction .or.  in%lin%new_pulay_correction .or. &
         (in%lin%plotBasisFunctions /= WF_FORMAT_NONE) .or. in%lin%diag_end) then
        allocate(tmb%coeff(tmb%orbs%norb,tmb%orbs%norb), stat=i_stat)
        call memocc(i_stat, tmb%coeff, 'tmb%coeff', subname)
     else
        nullify(tmb%coeff)
     end if

     allocate(denspot0(max(denspot%dpbox%ndimrhopot,denspot%dpbox%nrhodim)), stat=i_stat)
     call memocc(i_stat, denspot0, 'denspot0', subname)
  else
     allocate(denspot0(1+ndebug), stat=i_stat)
     call memocc(i_stat, denspot0, 'denspot0', subname)
  end if

  !the lookup tables for the application of the nonlocal potential can be created from now on

  optLoop%iscf = in%iscf
  optLoop%itrpmax = in%itrpmax
  optLoop%nrepmax = in%nrepmax
  optLoop%itermax = in%itermax
  optLoop%gnrm_cv = in%gnrm_cv
  optLoop%rpnrm_cv = in%rpnrm_cv
  optLoop%gnrm_startmix = in%gnrm_startmix
  optLoop%itrp = 0
  optLoop%itrep = 0
  optLoop%iter = 0
  optLoop%infocode = 0

  call system_signaling(iproc,in%signaling,in%gmainloop,&
       & KSwfn,tmb,energs,denspot,optloop,&
       & atoms%astruct%ntypes,radii_cf,in%crmult,in%frmult)

  !variables substitution for the PSolver part
  n1=KSwfn%Lzd%Glr%d%n1
  n2=KSwfn%Lzd%Glr%d%n2
  n3=KSwfn%Lzd%Glr%d%n3

  !calculate the rhocore contribution to the energy value
  if (associated(denspot%rho_C)) then
     !calculate the XC energy of rhocore, use the rhov array as a temporary variable
     !use Vxc and other quantities as local variables
     call xc_init_rho(denspot%xc, denspot%dpbox%nrhodim,denspot%rhov,1)
     denspot%rhov=1.d-16
     call XC_potential(atoms%astruct%geocode,'D',denspot%pkernel%mpi_env%iproc,denspot%pkernel%mpi_env%nproc,&
          denspot%pkernel%mpi_env%mpi_comm,&
          denspot%dpbox%ndims(1),denspot%dpbox%ndims(2),denspot%dpbox%ndims(3),denspot%xc,&
          denspot%dpbox%hgrids(1),denspot%dpbox%hgrids(2),denspot%dpbox%hgrids(3),&
          denspot%rhov,energs%excrhoc,tel,KSwfn%orbs%nspin,denspot%rho_C,denspot%V_XC,xcstr)
     if (iproc==0) call yaml_map('Value for Exc[rhoc]',energs%excrhoc)
     !if (iproc==0) write(*,*)'value for Exc[rhoc]',energs%excrhoc
  end if

  !here calculate the ionic energy and forces accordingly
  call IonicEnergyandForces(iproc,nproc,denspot%dpbox,atoms,in%elecfield,rxyz,&
       energs%eion,fion,in%dispersion,energs%edisp,fdisp,ewaldstr,&
       n1,n2,n3,denspot%V_ext,denspot%pkernel,denspot%psoffset)
  !calculate effective ionic potential, including counter ions if any.
  call nullify_rholoc_objects(rholoc_tmp)
  call createEffectiveIonicPotential(iproc,nproc,(iproc == 0),in,atoms,rxyz,shift,KSwfn%Lzd%Glr,&
       denspot%dpbox%hgrids(1),denspot%dpbox%hgrids(2),denspot%dpbox%hgrids(3),&
       denspot%dpbox,denspot%pkernel,denspot%V_ext,in%elecfield,denspot%psoffset,&
       rholoc_tmp)
  if (denspot%c_obj /= 0) then
     call denspot_emit_v_ext(denspot, iproc, nproc)
  end if

  norbv=abs(in%norbv)
  if (in%inputPsiId == INPUT_PSI_LINEAR_AO .or. &
      in%inputPsiId == INPUT_PSI_MEMORY_LINEAR .or. &
      in%inputPsiId == INPUT_PSI_DISK_LINEAR) then
     ! Setup the mixing, if necessary -- NEW
     if (in%lin%mixHist_lowaccuracy /= in%lin%mixHist_highaccuracy) then
         ! This must be fixed later
         stop 'in%lin%mixHist_lowaccuracy /= in%lin%mixHist_highaccuracy'
     end if
     select case (in%lin%scf_mode) 
     case (LINEAR_DIRECT_MINIMIZATION)
         ! still do a density mixing, maybe  to be modified later
         if (in%lin%mixHist_lowaccuracy==0) then
             ! simple mixing
             linear_iscf = 12
         else
             ! Pulay mixing
             linear_iscf = 17
         end if
     case (LINEAR_MIXDENS_SIMPLE) 
         if (in%lin%mixHist_lowaccuracy==0) then
             ! simple mixing
             linear_iscf = 12
         else
             ! Pulay mixing
             linear_iscf = 17
         end if
     case (LINEAR_MIXPOT_SIMPLE) 
         if (in%lin%mixHist_lowaccuracy==0) then
             ! simple mixing
             linear_iscf = 2
         else
             ! Pulay mixing
             linear_iscf = 7
         end if
     case (LINEAR_FOE)
         if (in%lin%mixHist_lowaccuracy==0) then
             ! simple mixing
             linear_iscf = 12
         else
             ! Pulay mixing
             linear_iscf = 17
         end if
     case default
         stop 'ERROR: wrong in%lin%scf_mode'
     end select
     call denspot_set_history(denspot,linear_iscf,in%nspin, &
          KSwfn%Lzd%Glr%d%n1i,KSwfn%Lzd%Glr%d%n2i)
     call input_wf(iproc,nproc,in,GPU,atoms,rxyz,denspot,denspot0,nlpsp,KSwfn,tmb,energs,&
          inputpsi,input_wf_format,norbv,lzd_old,wfd_old,psi_old,d_old,hx_old,hy_old,hz_old,rxyz_old,tmb_old,ref_frags,cdft,&
          locregcenters)
  else
      call input_wf(iproc,nproc,in,GPU,atoms,rxyz,denspot,denspot0,nlpsp,KSwfn,tmb,energs,&
           inputpsi,input_wf_format,norbv,lzd_old,wfd_old,psi_old,d_old,hx_old,hy_old,hz_old,rxyz_old,tmb_old,ref_frags,cdft)
      nvirt=in%nvirt
      if(in%nvirt > norbv) then
         nvirt = norbv
      end if
  end if
  
  nvirt=in%nvirt
  if(in%nvirt > norbv) then
     nvirt = norbv
  end if

  if (in%inputPsiId == INPUT_PSI_LINEAR_AO .or. &
      in%inputPsiId == INPUT_PSI_MEMORY_LINEAR .or. &
      in%inputPsiId == INPUT_PSI_DISK_LINEAR) then
      call f_free_ptr(locregcenters)
  end if

  !call deallocate_wfd(wfd_old,subname)
  ! modified by SM
  call deallocate_wfd(wfd_old)
  call deallocate_local_zone_descriptors(lzd_old,subname)

  !save the new grid spacing into the hgrid_old value
  hx_old=KSwfn%Lzd%hgrids(1)
  hy_old=KSwfn%Lzd%hgrids(2)
  hz_old=KSwfn%Lzd%hgrids(3)

  !end of the initialization part
  call timing(bigdft_mpi%mpi_comm,'INIT','PR')

  !start the optimization
  energs%eexctX=0.0_gp
  ! Skip the following part in the linear scaling case.
  skip_if_linear: if(inputpsi /= INPUT_PSI_LINEAR_AO .and. inputpsi /= INPUT_PSI_DISK_LINEAR &
                     .and. inputpsi /= INPUT_PSI_MEMORY_LINEAR) then
     call kswfn_optimization_loop(iproc, nproc, optLoop, &
     & in%alphamix, in%idsx, inputpsi, KSwfn, denspot, nlpsp, energs, atoms, rxyz, GPU, xcstr, &
     & in)
     infocode = optLoop%infocode

     !if we are in the last_run case, validate the last_run only for the last cycle
     !do the last_run things regardless of infocode
     !nrepmax=0 is needed for the Band Structure calculations
     DoLastRunThings=(in%last_run == 1 .and. optLoop%nrepmax == 0) .or. &
          & (in%last_run == 1 .and. optLoop%itrep >= optLoop%nrepmax)
              !print the energies only if they are meaningful
     energy = energs%energy
     !Davidson is set to false first because used in deallocate_before_exiting
     DoDavidson= .false.

     ! Treat the info code from the optimization routine.
     if (infocode == 2 .or. infocode == 3) then
        call deallocate_bounds(KSwfn%Lzd%Glr%geocode, KSwfn%Lzd%Glr%hybrid_on, KSwfn%lzd%glr%bounds, subname)
        call deallocate_before_exiting
        return
     end if
  else

     ! Allococation of array for Pulay forces (only needed for linear version)
     allocate(fpulay(3,atoms%astruct%nat),stat=i_stat)
     call memocc(i_stat,fpulay,'fpulay',subname)


     call linearScaling(iproc,nproc,KSwfn,tmb,atoms,in,&
          rxyz,denspot,denspot0,nlpsp,GPU,energs,energy,fpulay,infocode,ref_frags,cdft,&
          fdisp, fion)

     ! Clean denspot parts only needed in the SCF loop -- NEW
     call denspot_free_history(denspot)

     ! maybe not the best place to keep it - think about it!
     if (in%lin%calc_transfer_integrals) then
        if (in%lin%constrained_dft) then
           ! switch excess charge to other fragment, recalculate kernel and density and reset lagrange multiplier
           if (iproc==0) write(*,*) '--------------------------------------------------------------------------------------'
           if (iproc==0) write(*,*) 'Warning: site-energy/transfer integral calculation not yet working for constrained DFT'
           if (iproc==0) write(*,*) '--------------------------------------------------------------------------------------'

           !in_frag_charge=f_malloc_ptr(in%frag%nfrag,id='in_frag_charge')
           !call vcopy(in%frag%nfrag,in%frag%charge(1),1,in_frag_charge(1),1)
           !! assume all other fragments neutral, use total system charge to get correct charge for the other fragment
           !in_frag_charge(cdft%ifrag_charged(1))=in%ncharge - in_frag_charge(cdft%ifrag_charged(2))
           !overlap_calculated=.true.
           !call fragment_coeffs_to_kernel(iproc,in%frag,in_frag_charge,ref_frags,tmb,KSwfn%orbs,overlap_calculated)
           !call f_free_ptr(in_frag_charge)
           !cdft%charge=-cdft%charge

           !call reconstruct_kernel(iproc, nproc, tmb%orthpar%methTransformOverlap, tmb%orthpar%blocksize_pdsyev, tmb%orthpar%blocksize_pdgemm, &
           !     KSwfn%orbs, tmb, overlap_calculated)     
           !tmb%can_use_transposed=.false. ! - do we really need to deallocate here?
           !i_all = -product(shape(tmb%psit_c))*kind(tmb%psit_c)                               
           !deallocate(tmb%psit_c,stat=i_stat)                                                 
           !call memocc(i_stat,i_all,'tmb%psit_c',subname)                                     
           !i_all = -product(shape(tmb%psit_f))*kind(tmb%psit_f)                               
           !deallocate(tmb%psit_f,stat=i_stat)                                                 
           !call memocc(i_stat,i_all,'tmb%psit_f',subname)     

           !! Now need to calculate the charge density and the potential related to this inputguess
           !call communicate_basis_for_density_collective(iproc, nproc, tmb%lzd, max(tmb%npsidim_orbs,tmb%npsidim_comp), &
           !     tmb%orbs, tmb%psi, tmb%collcom_sr)

           !call sumrho_for_TMBs(iproc, nproc, KSwfn%Lzd%hgrids(1), KSwfn%Lzd%hgrids(2), KSwfn%Lzd%hgrids(3), &
           !     tmb%collcom_sr, tmb%linmat%denskern, KSwfn%Lzd%Glr%d%n1i*KSwfn%Lzd%Glr%d%n2i*denspot%dpbox%n3d, denspot%rhov)

           !! Must initialize rhopotold (FOR NOW... use the trivial one)
           !call vcopy(max(denspot%dpbox%ndims(1)*denspot%dpbox%ndims(2)*denspot%dpbox%n3p,1)*in%nspin, &
           !     denspot%rhov(1), 1, denspot0(1), 1)
           !!!call deallocateCommunicationbufferSumrho(tmb%comsr, subname)
           !call updatePotential(in%ixc,in%nspin,denspot,energs%eh,energs%exc,energs%evxc)
           !call local_potential_dimensions(tmb%lzd,tmb%orbs,denspot%dpbox%ngatherarr(0,1))

           !! keep a copy of previous wavefunctions and energies...
           !allocate(psi_constrained(tmb%npsidim_orbs), stat=i_stat)
           !call memocc(i_stat, psi_constrained, 'psi_constrained', subname)
           !call vcopy(tmb%npsidim_orbs,tmb%psi(1),1,psi_constrained(1),1)
           !energy_constrained=energy

           !call linearScaling(iproc,nproc,KSwfn,tmb,atoms,in,&
           !     rxyz,denspot,denspot0,nlpsp,GPU,energs,energy,fpulay,infocode,ref_frags,cdft)

           !! calculate matrix elements here...

           !i_all=-product(shape(psi_constrained))*kind(psi_constrained)
           !deallocate(psi_constrained, stat=i_stat)
           !call memocc(i_stat, i_all, 'psi_constrained', subname)

        else
           if (.not. in%lin%fragment_calculation) stop 'Error, fragment calculation needed for transfer integral calculation'
           !if (input%frag%nfrag==2) call calc_transfer_integrals_old(iproc,nproc,input%frag,ref_frags,tmb%orbs,&
           !     tmb%linmat%ham,tmb%linmat%ovrlp)
           call calc_site_energies_transfer_integrals(iproc,nproc,in%lin%order_taylor,&
                in%frag,ref_frags,tmb%orbs,tmb%linmat%m,tmb%linmat%ham_,tmb%linmat%s,tmb%linmat%ovrlp_,&
                tmb%linmat%ks)
        end if
     end if

     ! deallocate fragments
     if (inputpsi == INPUT_PSI_DISK_LINEAR) then
        if (in%lin%fragment_calculation) then ! we really need to deallocate
           do ifrag=1,in%frag%nfrag_ref
              call fragment_free(ref_frags(ifrag))
           end do
        else ! we haven't actually allocated anything, so can just nullify - should make this more robust/general
           do ifrag=1,in%frag%nfrag_ref
              ref_frags(ifrag)%astruct_frg%nat=-1
              ref_frags(ifrag)%fbasis%forbs=minimal_orbitals_data_null()
              call fragment_free(ref_frags(ifrag))
              !ref_frags(ifrag)=fragment_null()
           end do
        end if
        deallocate(ref_frags)
     end if

     !!call finalize_p2p_tags()
  
     !temporary allocation of the density
     !!allocate(denspot%rho_work(max(denspot%dpbox%ndimrhopot,denspot%dpbox%nrhodim)),stat=i_stat)
     !!call memocc(i_stat,denspot%rho_work,'rho',subname)
     !!call vcopy(max(denspot%dpbox%ndimrhopot,denspot%dpbox%nrhodim),&
     !!     denspot%rhov(1),1,denspot%rho_work(1),1)

     ! keep only the essential part of the density, without the GGA bufffers
     allocate(denspot%rho_work(denspot%dpbox%ndimpot),stat=i_stat)
     call memocc(i_stat,denspot%rho_work,'rho',subname)
     ioffset=kswfn%lzd%glr%d%n1i*kswfn%lzd%glr%d%n2i*denspot%dpbox%i3xcsh
     call vcopy(denspot%dpbox%ndimpot,denspot%rhov(ioffset+1),1,denspot%rho_work(1),1)

     if (infocode==2) then
        !!! Allocate this array since it will be deallcoated in deallocate_before_exiting
        !!allocate(denspot%V_ext(1,1,1,1),stat=i_stat)
        !!call memocc(i_stat,denspot%V_ext,'denspot%V_ext',subname)
        i_all=-product(shape(fpulay))*kind(fpulay)
        deallocate(fpulay,stat=i_stat)
        call memocc(i_stat,i_all,'fpulay',subname)
        call destroy_DFT_wavefunction(tmb)
        i_all=-product(shape(KSwfn%psi))*kind(KSwfn%psi)
        deallocate(KSwfn%psi,stat=i_stat)
        call memocc(i_stat,i_all,'psi',subname)
        call deallocate_wfd(KSwfn%Lzd%Glr%wfd)
        i_all=-product(shape(denspot%rho_work))*kind(denspot%rho_work)
        deallocate(denspot%rho_work,stat=i_stat)
        call memocc(i_stat,i_all,'denspot%rho',subname)
<<<<<<< HEAD
        i_all=-product(shape(KSwfn%orbs%eval))*kind(KSwfn%orbs%eval)
        deallocate(KSwfn%orbs%eval,stat=i_stat)
        call memocc(i_stat,i_all,'KSwfn%orbs%eval',subname)
        call deallocate_before_exiting()
=======
        call f_free_ptr(KSwfn%orbs%eval)
        call f_release_routine()
>>>>>>> a9d10743
        return
     end if

     !infocode = 0
  end if skip_if_linear


  ! allocate KSwfn%psi here instead for case of linear?!
  !if(inputpsi == INPUT_PSI_LINEAR_AO .or. inputpsi == INPUT_PSI_DISK_LINEAR .or. &
  !                   inputpsi == INPUT_PSI_LINEAR_LCAO) then
  !   allocate(KSwfn%psi(max(KSwfn%orbs%npsidim_comp,KSwfn%orbs%npsidim_orbs)+ndebug),stat=i_stat)
  !   call memocc(i_stat,KSwfn%psi,'psi',subname)
  !end if

  !last run things has to be done:
  !if it is the last run and the infocode is zero
  !if infocode is not zero but the last run has been done for nrepmax times

  DoLastRunThings= (in%last_run == 1 .and. infocode == 0) .or. DoLastRunThings

  !analyse the possibility to calculate Davidson treatment
  !(nvirt > 0 .and. in%inputPsiId == 0)
  DoDavidson= abs(in%norbv) > 0 .and. DoLastRunThings

  !project the wavefunctions on a gaussian basis and keep in memory
  if (in%gaussian_help) then
     call timing(iproc,'gauss_proj','ON') !lr408t
     if (iproc == 0.and.verbose >1) then
        call yaml_comment('Gaussian Basis Projection',hfill='-')
        !write( *,'(1x,a)') '---------------------------------------------------------- Gaussian Basis Projection'
     end if

     !extract the gaussian basis from the pseudowavefunctions
!!!     if (in%inputPsiId == 11) then
!!!        !extract the gaussian basis from the pseudowavefunctions
!!!        call gaussian_pswf_basis(21,.false.,iproc,atoms,rxyz,gbd)
!!!     else if (in%inputPsiId == 12) then
!!!        !extract the gaussian basis from the pseudopotential
!!!        call gaussian_psp_basis(atoms,rxyz,gbd)
!!!     end if

     !extract the gaussian basis from the pseudowavefunctions
     call gaussian_pswf_basis(21,.false.,iproc,in%nspin,atoms,rxyz,KSwfn%gbd,gbd_occ)

     if (associated(gbd_occ)) then
        i_all=-product(shape(gbd_occ))*kind(gbd_occ)
        deallocate(gbd_occ,stat=i_stat)
        call memocc(i_stat,i_all,'gbd_occ',subname)
        nullify(gbd_occ)
     end if


     if (.not. associated(KSwfn%gaucoeffs)) then
        allocate(KSwfn%gaucoeffs(KSwfn%gbd%ncoeff,KSwfn%orbs%nspinor*KSwfn%orbs%norbp+ndebug),stat=i_stat)
        call memocc(i_stat,KSwfn%gaucoeffs,'gaucoeffs',subname)
     end if

     allocate(thetaphi(2,KSwfn%gbd%nat+ndebug),stat=i_stat)
     call memocc(i_stat,thetaphi,'thetaphi',subname)
     thetaphi=0.0_gp

     call wavelets_to_gaussians(atoms%astruct%geocode,KSwfn%orbs%norbp,KSwfn%orbs%nspinor,&
          n1,n2,n3,KSwfn%gbd,thetaphi,&
          KSwfn%Lzd%hgrids(1),KSwfn%Lzd%hgrids(2),KSwfn%Lzd%hgrids(3),&
          KSwfn%Lzd%Glr%wfd,KSwfn%psi,KSwfn%gaucoeffs)

     i_all=-product(shape(thetaphi))*kind(thetaphi)
     deallocate(thetaphi,stat=i_stat)
     call memocc(i_stat,i_all,'thetaphi',subname)
     call timing(iproc,'gauss_proj','OF') !lr408t
  end if

  !  write all the wavefunctions into files
  if (in%output_wf_format /= WF_FORMAT_NONE .and. DoLastRunThings) then
     !add flag for writing waves in the gaussian basis form
     !if (in%gaussian_help) then
     if (in%gaussian_help .and. .not.in%inputPsiId==100 .and. .not.in%inputPsiId==101 ) then

!!!        call gaussian_orthogonality(iproc,nproc,norb,norbp,gbd,gaucoeffs)
!!!
!!!        call gaussian_orthogonality(iproc,nproc,norb,norbp,gbd,gaucoeffs)
        !write the coefficients and the basis on a file
        if (iproc ==0) call yaml_map('Writing wavefunctions in file','wavefunction.gau')
        !if (iproc ==0) write(*,*)'Writing wavefunctions in wavefunction.gau file'
        call write_gaussian_information(iproc,nproc,KSwfn%orbs,KSwfn%gbd,KSwfn%gaucoeffs,trim(in%dir_output) // 'wavefunctions.gau')

        !build dual coefficients
        call dual_gaussian_coefficients(KSwfn%orbs%norbp*KSwfn%orbs%nspinor,KSwfn%gbd,KSwfn%gaucoeffs)

        !control the accuracy of the expansion
        call check_gaussian_expansion(iproc,nproc,KSwfn%orbs,KSwfn%Lzd,KSwfn%psi,KSwfn%gbd,KSwfn%gaucoeffs)

        call deallocate_gwf(KSwfn%gbd,subname)
        i_all=-product(shape(KSwfn%gaucoeffs))*kind(KSwfn%gaucoeffs)
        deallocate(KSwfn%gaucoeffs,stat=i_stat)
        call memocc(i_stat,i_all,'gaucoeffs',subname)
        nullify(KSwfn%gbd%rxyz)

     else
        call writemywaves(iproc,trim(in%dir_output) // "wavefunction", in%output_wf_format, &
             KSwfn%orbs,n1,n2,n3,KSwfn%Lzd%hgrids(1),KSwfn%Lzd%hgrids(2),KSwfn%Lzd%hgrids(3),&
             atoms,rxyz,KSwfn%Lzd%Glr%wfd,KSwfn%psi)
     end if
  end if

  write(gridformat, "(A)") ""
  select case (in%output_denspot_format)
  case (output_denspot_FORMAT_ETSF)
     write(gridformat, "(A)") ".etsf"
  case (output_denspot_FORMAT_CUBE)
     write(gridformat, "(A)") ".cube"
  end select

  !plot the ionic potential, if required by output_denspot
  if (in%output_denspot == output_denspot_DENSPOT .and. DoLastRunThings) then
     if (iproc == 0) call yaml_map('Writing external potential in file', 'external_potential'//gridformat)
     !if (iproc == 0) write(*,*) 'writing external_potential' // gridformat
     call plot_density(iproc,nproc,trim(in%dir_output)//'external_potential' // gridformat,&
          atoms,rxyz,denspot%dpbox,1,denspot%V_ext)
  end if
  if (in%output_denspot == output_denspot_DENSPOT .and. DoLastRunThings) then
     if (iproc == 0) call yaml_map('Writing local potential in file','local_potential'//gridformat)
     !if (iproc == 0) write(*,*) 'writing local_potential' // gridformat
     call plot_density(iproc,nproc,trim(in%dir_output)//'local_potential' // gridformat,&
          atoms,rxyz,denspot%dpbox,in%nspin,denspot%rhov)
  end if

  i_all=-product(shape(denspot%V_ext))*kind(denspot%V_ext)
  deallocate(denspot%V_ext,stat=i_stat)
  call memocc(i_stat,i_all,'denspot%V_ext',subname)
  nullify(denspot%V_ext)

  !variables substitution for the PSolver part
  n1i=KSwfn%Lzd%Glr%d%n1i
  n2i=KSwfn%Lzd%Glr%d%n2i
  n3i=KSwfn%Lzd%Glr%d%n3i

  if (inputpsi /= INPUT_PSI_EMPTY) then
     !------------------------------------------------------------------------
     ! here we start the calculation of the forces
     if (iproc == 0) then
        call yaml_comment('Forces Calculation',hfill='-')
        !write( *,'(1x,a)')'----------------------------------------------------------------- Forces Calculation'
     end if

     !refill projectors for tails, davidson
     refill_proj=((in%rbuf > 0.0_gp) .or. DoDavidson) .and. DoLastRunThings

     if (inputpsi /= INPUT_PSI_LINEAR_AO .and. &
          & inputpsi /= INPUT_PSI_MEMORY_LINEAR .and. &
          & inputpsi /= INPUT_PSI_DISK_LINEAR) then
        allocate(fpulay(3,atoms%astruct%nat+ndebug),stat=i_stat)
        call memocc(i_stat,fpulay,'fpulay',subname)
        if (atoms%astruct%nat > 0) call to_zero(3 * atoms%astruct%nat,fpulay(1, 1))
     end if

     if (DoLastRunThings) then
        if(inputpsi /= INPUT_PSI_LINEAR_AO .and. inputpsi /= INPUT_PSI_DISK_LINEAR &
             .and. inputpsi /= INPUT_PSI_MEMORY_LINEAR) then
           calculate_dipole=.true.
        else
           calculate_dipole = in%lin%calc_dipole
        end if
        output_denspot = in%output_denspot
     else
        output_denspot = -1
        calculate_dipole = .false.
     end if

     call kswfn_post_treatments(iproc, nproc, KSwfn, tmb, &
          & inputpsi == INPUT_PSI_LINEAR_AO .or. inputpsi == INPUT_PSI_DISK_LINEAR .or. &
          & inputpsi == INPUT_PSI_MEMORY_LINEAR, fxyz, fnoise, fion, fdisp, fpulay, &
          & strten, pressure, ewaldstr, xcstr, GPU, denspot, atoms, rxyz, nlpsp, &
          & output_denspot, in%dir_output, gridformat, refill_proj, calculate_dipole)

     i_all=-product(shape(fpulay))*kind(fpulay)
     deallocate(fpulay,stat=i_stat)
     call memocc(i_stat,i_all,'fpulay',subname)
  end if

  i_all=-product(shape(fion))*kind(fion)
  deallocate(fion,stat=i_stat)
  call memocc(i_stat,i_all,'fion',subname)
  i_all=-product(shape(fdisp))*kind(fdisp)
  deallocate(fdisp,stat=i_stat)
  call memocc(i_stat,i_all,'fdisp',subname)

  !if (nvirt > 0 .and. in%inputPsiId == 0) then
  if (DoDavidson) then

     !for a band structure calculation allocate the array in which to put the eigenvalues
     if (associated(in%kptv) .and. in%nkptv > 0) then
        allocate(band_structure_eval(KSwfn%orbs%norbu+KSwfn%orbs%norbd+in%nspin*norbv,in%nkptv+ndebug),stat=i_stat)
        call memocc(i_stat,band_structure_eval,'band_structure_eval',subname)
     end if

     !proj_G is dummy here, it is only used for PAW
     do iatyp=1,atoms%astruct%ntypes
        call nullify_gaussian_basis(proj_G(iatyp))
     end do

     !calculate Davidson procedure for all the groups of k-points which are chosen
     ikpt=1
     do igroup=1,in%ngroups_kptv

        ! Set-up number of states and shifting values.
        nvirtu = norbv
        nvirtd = 0
        if (in%nspin==2) nvirtd=nvirtu
        ! Create the orbitals.
        if (associated(in%kptv) .and. in%nkptv > 0) then
           nvirtu = nvirtu + KSwfn%orbs%norbu
           nvirtd = nvirtd + KSwfn%orbs%norbd
           nvirt  = nvirtu+nvirtd

           !number of k-points for this group
           nkptv = in%nkptsv_group(igroup) !size(in%kptv, 2)

           allocate(wkptv(nkptv+ndebug),stat=i_stat)
           call memocc(i_stat,wkptv,'wkptv',subname)
           wkptv(:) = real(1.0, gp) / real(nkptv, gp)
           call orbitals_descriptors(iproc,nproc,nvirtu+nvirtd,nvirtu,nvirtd, &
                KSwfn%orbs%nspin,KSwfn%orbs%nspinor,nkptv, &
                in%kptv(:,sum(in%nkptsv_group(1:igroup - 1)) + 1:sum(in%nkptsv_group(1:igroup))), &
                wkptv,VTwfn%orbs,.false.)
           !allocate communications arrays for virtual orbitals
           call orbitals_communicators(iproc,nproc,KSwfn%Lzd%Glr,VTwfn%orbs,VTwfn%comms)  

           i_all=-product(shape(wkptv))*kind(wkptv)
           deallocate(wkptv,stat=i_stat)
           call memocc(i_stat,i_all,'wkptv',subname)

           !free projectors
           call free_DFT_PSP_projectors(nlpsp)

           ! Calculate all projectors, or allocate array for on-the-fly calculation
           call timing(iproc,'CrtProjectors ','ON')
           call createProjectorsArrays(KSwfn%Lzd%Glr,rxyz,atoms,VTwfn%orbs,&
                radii_cf,in%frmult,in%frmult,KSwfn%Lzd%hgrids(1),KSwfn%Lzd%hgrids(2),KSwfn%Lzd%hgrids(3),&
                .false.,nlpsp,proj_G) 
           call timing(iproc,'CrtProjectors ','OF') 
           if (iproc == 0) call print_nlpsp(nlpsp)

        else
           !the virtual orbitals should be in agreement with the traditional k-points
           call orbitals_descriptors(iproc,nproc,nvirtu+nvirtd,nvirtu,nvirtd, &
                KSwfn%orbs%nspin,KSwfn%orbs%nspinor,KSwfn%orbs%nkpts,&
                KSwfn%orbs%kpts,KSwfn%orbs%kwgts,VTwfn%orbs,.false.,basedist=KSwfn%orbs%norb_par(0:,1:))
           !allocate communications arrays for virtual orbitals
           call orbitals_communicators(iproc,nproc,KSwfn%Lzd%Glr,VTwfn%orbs,VTwfn%comms,&
                basedist=KSwfn%comms%nvctr_par(0:,1:))  

        end if

        !allocate psivirt pointer (note the orbs dimension)
        allocate(VTwfn%psi(max(VTwfn%orbs%npsidim_comp,VTwfn%orbs%npsidim_orbs)+ndebug),stat=i_stat)
        call memocc(i_stat,VTwfn%psi,'psivirt',subname)
        !to avoid problems with the bindings
        VTwfn%c_obj=0

        !define Local zone descriptors
        VTwfn%Lzd = KSwfn%Lzd
        VTwfn%orthpar=KSwfn%orthpar
        allocate(VTwfn%confdatarr(VTwfn%orbs%norbp))
        call default_confinement_data(VTwfn%confdatarr,VTwfn%orbs%norbp)


        if (in%norbv < 0) then
           call direct_minimization(iproc,nproc,in,atoms,& 
                nvirt,rxyz,denspot%rhov,nlpsp, &
                denspot%pkernelseq,denspot%dpbox,denspot%xc,GPU,KSwfn,VTwfn)

           if(abs(in%nplot)>KSwfn%orbs%norb+nvirt) then
              if(iproc==0) call yaml_warning('More plots requested than orbitals calculated')
           end if
        else if (in%norbv > 0) then
           call davidson(iproc,nproc,in,atoms,& 
                KSwfn%orbs,VTwfn%orbs,in%nvirt,VTwfn%Lzd,&
                KSwfn%comms,VTwfn%comms,&
                rxyz,denspot%rhov,nlpsp, &
                denspot%pkernelseq,KSwfn%psi,VTwfn%psi,denspot%dpbox,denspot%xc,GPU)
!!$           call constrained_davidson(iproc,nproc,in,atoms,&
!!$                orbs,orbsv,in%nvirt,Lzd%Glr,comms,VTwfn%comms,&
!!$                hx,hy,hz,rxyz,denspot%rhov,nlpsp, &
!!$                psi,VTwfn%psi,nscatterarr,ngatherarr,GPU)
           if(abs(in%nplot)>KSwfn%orbs%norb+in%nvirt) then
              if(iproc==0) call yaml_warning('More plots requested than orbitals calculated')
           end if
        end if
        if(in%output_wf_format == 2 .and. abs(in%norbv)>0 ) then
           call dump_eigenfunctions(trim(in%dir_output),in%nplot,atoms,VTwfn%Lzd%hgrids,VTwfn%Lzd%Glr,&
                KSwfn%orbs,VTwfn%orbs,rxyz,KSwfn%psi,VTwfn%psi)
        end if

        deallocate(VTwfn%confdatarr)

        ! Write virtual wavefunctions in ETSF format: WORKS ONLY FOR ONE KPOINT 
        if(in%output_wf_format == 3 .and. abs(in%norbv) > 0) then
           write(wfformat, "(A)") ""
           select case (in%output_wf_format)
           case (WF_FORMAT_ETSF)
              write(wfformat, "(A)") ".etsf"
           case (WF_FORMAT_BINARY)
              write(wfformat, "(A)") ".bin"
           end select

           call  writemywaves(iproc,trim(in%dir_output) // "virtuals" // trim(wfformat),&
                in%output_wf_format, &
                VTwfn%orbs,n1,n2,n3,&
                KSwfn%Lzd%hgrids(1),KSwfn%Lzd%hgrids(2),KSwfn%Lzd%hgrids(3),&
                atoms,rxyz,KSwfn%Lzd%Glr%wfd,VTwfn%psi)
        end if

        ! Write virtual wavefunctions in ETSF format
        if (in%output_wf_format /= WF_FORMAT_NONE  .and. abs(in%norbv) > 0) then
           call  writemywaves(iproc,trim(in%dir_output) // "virtuals", in%output_wf_format, &
                VTwfn%orbs,n1,n2,n3,KSwfn%Lzd%hgrids(1),KSwfn%Lzd%hgrids(2),KSwfn%Lzd%hgrids(3),&
                atoms,rxyz,KSwfn%Lzd%Glr%wfd,VTwfn%psi)
        end if

        !start the Casida's treatment 
        if (in%tddft_approach=='TDA') then

           !does it makes sense to use GPU only for a one-shot sumrho?
           if (GPU%OCLconv) then
              call allocate_data_OCL(KSwfn%Lzd%Glr%d%n1,KSwfn%Lzd%Glr%d%n2,KSwfn%Lzd%Glr%d%n3,&
                   atoms%astruct%geocode,&
                   in%nspin,KSwfn%Lzd%Glr%wfd,KSwfn%orbs,GPU)
           end if

           !this could have been calculated before
           ! Potential from electronic charge density
           !WARNING: this is good just because the TDDFT is done with LDA
           call sumrho(denspot%dpbox,KSwfn%orbs,KSwfn%Lzd,&
                GPU,atoms%astruct%sym,denspot%rhod,denspot%xc,KSwfn%psi,denspot%rho_psi)
           call communicate_density(denspot%dpbox,KSwfn%orbs%nspin,&
                denspot%rhod,denspot%rho_psi,denspot%rhov,.false.)
           call denspot_set_rhov_status(denspot, ELECTRONIC_DENSITY, -1,iproc,nproc)

           if (GPU%OCLconv) then
              call free_gpu_OCL(GPU,KSwfn%orbs,in%nspin)
           end if

           !Allocate second Exc derivative
           if (denspot%dpbox%n3p >0) then
              allocate(denspot%f_XC(n1i,n2i,denspot%dpbox%n3p,in%nspin+1+ndebug),stat=i_stat)
              call memocc(i_stat,denspot%f_XC,'f_XC',subname)
           else
              allocate(denspot%f_XC(1,1,1,in%nspin+1+ndebug),stat=i_stat)
              call memocc(i_stat,denspot%f_XC,'denspot%f_XC',subname)
           end if

           call XC_potential(atoms%astruct%geocode,'D',iproc,nproc,bigdft_mpi%mpi_comm,&
                KSwfn%Lzd%Glr%d%n1i,KSwfn%Lzd%Glr%d%n2i,KSwfn%Lzd%Glr%d%n3i,denspot%xc,&
                denspot%dpbox%hgrids(1),denspot%dpbox%hgrids(2),denspot%dpbox%hgrids(3),&
                denspot%rhov,energs%exc,energs%evxc,in%nspin,denspot%rho_C,denspot%V_XC,xcstr,denspot%f_XC)
           call denspot_set_rhov_status(denspot, CHARGE_DENSITY, -1,iproc,nproc)

           !select the active space if needed

           call tddft_casida(iproc,nproc,atoms,rxyz,&
                denspot%dpbox%hgrids(1),denspot%dpbox%hgrids(2),denspot%dpbox%hgrids(3),&
                denspot%dpbox%n3p,denspot%dpbox%ngatherarr(0,1),&
                KSwfn%Lzd%Glr,KSwfn%orbs,VTwfn%orbs,denspot%dpbox%i3s+denspot%dpbox%i3xcsh,&
                denspot%f_XC,denspot%pkernelseq,KSwfn%psi,VTwfn%psi)

           i_all=-product(shape(denspot%f_XC))*kind(denspot%f_XC)
           deallocate(denspot%f_XC,stat=i_stat)
           call memocc(i_stat,i_all,'denspot%f_XC',subname)

        end if

        call deallocate_comms(VTwfn%comms,subname)
        call deallocate_orbs(VTwfn%orbs,subname)

        !in the case of band structure calculation, copy the values of the eigenvectors
        !into a new array to write them afterwards
        if (associated(in%kptv) .and. in%nkptv > 0) then
           call vcopy(VTwfn%orbs%norb*nkptv,VTwfn%orbs%eval(1),1,band_structure_eval(1,ikpt),1)
           !increment the value of ikpt
           ikpt=ikpt+in%nkptsv_group(igroup)
        end if

        call f_free_ptr(VTwfn%orbs%eval)

        !if the local analysis has to be performed the deallocation should not be done
        i_all=-product(shape(VTwfn%psi))*kind(VTwfn%psi)
        deallocate(VTwfn%psi,stat=i_stat)
        call memocc(i_stat,i_all,'VTwfn%psi',subname)

     end do

     if (associated(in%kptv) .and. in%nkptv > 0) then
        !dump the band structure eigenvalue on a file and deallocate it
        if (iproc == 0) then
           open(unit=11,file='band_structure.dat',status='unknown')
           do ikpt=1,in%nkptv
              write(11,'(i5,3(f12.6),10000(1pe12.4))')ikpt,&
                   (in%kptv(i,ikpt),i=1,3),(band_structure_eval(i,ikpt),i=1,VTwfn%orbs%norb)
           end do
           !tentative gnuplot string for the band structure file
           write(11,'(a,9999(a,i6,a))')&
                "#plot 'band_structure.dat' u 1:5 w l t ''",&
                (",'' u 1:",5+i-1," w l t ''" ,i=2,VTwfn%orbs%norb)
           close(unit=11)
        end if
        i_all=-product(shape(band_structure_eval))*kind(band_structure_eval)
        deallocate(band_structure_eval,stat=i_stat)
        call memocc(i_stat,i_all,'band_structure_eval',subname)
     end if

  end if


  !perform here the mulliken charge and density of states
  !localise them on the basis of gatom of a number of atoms
  !if (in%gaussian_help .and. DoLastRunThings) then
  if (in%gaussian_help .and. DoLastRunThings .and.&
&    (.not.inputpsi==INPUT_PSI_LINEAR_AO .and. .not.inputpsi==INPUT_PSI_DISK_LINEAR &
      .and. .not. inputpsi==INPUT_PSI_MEMORY_LINEAR)) then
     !here one must check if psivirt should have been kept allocated
     if (.not. DoDavidson) then
        VTwfn%orbs%norb=0
        VTwfn%orbs%norbp=0
     end if
     call local_analysis(iproc,nproc,KSwfn%Lzd%hgrids(1),KSwfn%Lzd%hgrids(2),KSwfn%Lzd%hgrids(3),&
          atoms,rxyz,KSwfn%Lzd%Glr,KSwfn%orbs,VTwfn%orbs,KSwfn%psi,VTwfn%psi)
  else if (DoLastRunThings .and. optLoop%itrpmax /= 1 .and. verbose >= 2) then
     ! Do a full DOS calculation.
     if (iproc == 0) call global_analysis(KSwfn%orbs, in%Tel,in%occopt)
  end if

!!$  i_all=-product(shape(denspot%pkernel))*kind(denspot%pkernel)
!!$  deallocate(denspot%pkernel,stat=i_stat)
!!$  call memocc(i_stat,i_all,'kernel',subname)

  if (((in%exctxpar == 'OP2P' .and. xc_exctXfac(denspot%xc) /= 0.0_gp) &
       .or. in%SIC%alpha /= 0.0_gp) .and. nproc >1) then
     
     !if (loc(denspot%pkernelseq%kernel) /= loc(denspot%pkernel%kernel)) then !this is not standard
     if (.not. associated(denspot%pkernelseq%kernel,target=denspot%pkernel%kernel) .and. &
          associated(denspot%pkernelseq%kernel)) then
        call pkernel_free(denspot%pkernelseq,subname)
     end if
!!$     i_all=-product(shape(denspot%pkernelseq))*kind(denspot%pkernelseq)
!!$     deallocate(denspot%pkernelseq,stat=i_stat)
!!$     call memocc(i_stat,i_all,'kernelseq',subname)
  else if (nproc == 1 .and. (in%exctxpar == 'OP2P' .or. in%SIC%alpha /= 0.0_gp)) then
     nullify(denspot%pkernelseq%kernel)
  end if
  call pkernel_free(denspot%pkernel,subname)


  !------------------------------------------------------------------------
  if ((in%rbuf > 0.0_gp) .and. atoms%astruct%geocode == 'F' .and. DoLastRunThings ) then
     if (in%SIC%alpha /= 0.0_gp) then
        if (iproc==0) call yaml_warning('Tail correction not admitted with SIC corrections for the moment')
        !write(*,*)&
        !     &   'ERROR: Tail correction not admitted with SIC corrections for the moment'
        stop
     end if
     call timing(iproc,'Tail          ','ON')
     !    Calculate energy correction due to finite size effects
     !    ---reformat potential
     allocate(denspot%pot_work(n1i*n2i*n3i*in%nspin+ndebug),stat=i_stat)
     call memocc(i_stat,denspot%pot_work,'denspot%pot_work',subname)

     if (nproc > 1) then
        call MPI_ALLGATHERV(denspot%rhov,n1i*n2i*denspot%dpbox%n3p,&
             mpidtypd,denspot%pot_work(1),denspot%dpbox%ngatherarr(0,1),denspot%dpbox%ngatherarr(0,2), & 
             mpidtypd,denspot%dpbox%mpi_env%mpi_comm,ierr)
        !print '(a,2f12.6)','RHOup',sum(abs(rhopot(:,:,:,1))),sum(abs(pot(:,:,:,1)))
        if(in%nspin==2) then
           !print '(a,2f12.6)','RHOdw',sum(abs(rhopot(:,:,:,2))),sum(abs(pot(:,:,:,2)))
           call MPI_ALLGATHERV(denspot%rhov(1+n1i*n2i*denspot%dpbox%n3p),n1i*n2i*denspot%dpbox%n3p,&
                mpidtypd,denspot%pot_work(1+n1i*n2i*n3i),&
                denspot%dpbox%ngatherarr(0,1),denspot%dpbox%ngatherarr(0,2), & 
                mpidtypd,denspot%dpbox%mpi_env%mpi_comm,ierr)
        end if
     else
        call vcopy(n1i*n2i*n3i*in%nspin,denspot%rhov(1),1,denspot%pot_work(1),1)
     end if

     call dpbox_free(denspot%dpbox, subname)

     i_all=-product(shape(denspot%rhov))*kind(denspot%rhov)
     deallocate(denspot%rhov,stat=i_stat)
     call memocc(i_stat,i_all,'denspot%rhov',subname)

     i_all=-product(shape(denspot%V_XC))*kind(denspot%V_XC)
     deallocate(denspot%V_XC,stat=i_stat)
     call memocc(i_stat,i_all,'denspot%V_XC',subname)

     !pass hx instead of hgrid since we are only in free BC
     call CalculateTailCorrection(iproc,nproc,atoms,in%rbuf,KSwfn%orbs,&
          KSwfn%Lzd%Glr,nlpsp,in%ncongt,denspot%pot_work,KSwfn%Lzd%hgrids(1),&
          rxyz,radii_cf,in%crmult,in%frmult,in%nspin,&
          KSwfn%psi,(in%output_denspot /= 0),energs%ekin,energs%epot,energs%eproj)

     i_all=-product(shape(denspot%pot_work))*kind(denspot%pot_work)
     deallocate(denspot%pot_work,stat=i_stat)
     call memocc(i_stat,i_all,'denspot%pot_work',subname)

     energs%ebs=energs%ekin+energs%epot+energs%eproj
     energy=energs%ebs-energs%eh+energs%exc-energs%evxc-energs%evsic+energs%eion+energs%edisp-energs%eTS+energs%ePV

     if (iproc == 0) then
        call yaml_open_map('Corrected Energies', flow=.true.)
        call yaml_map('Ekin', energs%ekin, fmt='(1pe18.11)')
        call yaml_map('Epot', energs%epot, fmt='(1pe18.11)')
        call yaml_map('Eproj',energs%eproj,fmt='(1pe18.11)')
        call yaml_close_map()
        call yaml_map('Total energy with tail correction',energy,fmt='(1pe24.17)')
        call yaml_close_map()
        !write( *,'(1x,a,3(1x,1pe18.11))')&
        !     &   '  Corrected ekin,epot,eproj',energs%ekin,energs%epot,energs%eproj
        !write( *,'(1x,a,1x,1pe24.17)')&
        !     &   'Total energy with tail correction',energy
     endif

     call timing(iproc,'Tail          ','OF')
  else
     !    No tail calculation
     if (nproc > 1) call MPI_BARRIER(bigdft_mpi%mpi_comm,ierr)
     i_all=-product(shape(denspot%rhov))*kind(denspot%rhov)
     deallocate(denspot%rhov,stat=i_stat)
     call memocc(i_stat,i_all,'denspot%rhov',subname)
     i_all=-product(shape(denspot%V_XC))*kind(denspot%V_XC)
     deallocate(denspot%V_XC,stat=i_stat)
     call memocc(i_stat,i_all,'denspot%V_XC',subname)
     call dpbox_free(denspot%dpbox, subname)
  endif
  ! --- End if of tail calculation

  !?!   !Finally, we add the entropic contribution to the energy from non-integer occnums
  !?!   if(orbs%eTS>0_gp) then 
  !?!      energy=energy - orbs%eTS 
  !?! 
  !?!      if (iproc == 0) then
  !?!         write( *,'(1x,a,1(1x,1pe18.11))')&
  !?!              '  Entropic correction due to electronic tempertature',orbs%eTS
  !?!         write( *,'(1x,a,1x,1pe24.17)')&
  !?!              'Free energy (= total energy - T*S)  ',energy
  !?!      endif
  !?!    endif

  call deallocate_before_exiting
contains

  !> Routine which deallocate the pointers and the arrays before exiting 
  subroutine deallocate_before_exiting
    external :: gather_timings    
  !when this condition is verified we are in the middle of the SCF cycle
    if (infocode /=0 .and. infocode /=1 .and. inputpsi /= INPUT_PSI_EMPTY) then
       i_all=-product(shape(denspot%V_ext))*kind(denspot%V_ext)
       deallocate(denspot%V_ext,stat=i_stat)
       call memocc(i_stat,i_all,'denspot%V_ext',subname)

       if (((in%exctxpar == 'OP2P' .and. xc_exctXfac(denspot%xc) /= 0.0_gp) &
            .or. in%SIC%alpha /= 0.0_gp) .and. nproc >1) then
!          if (loc(denspot%pkernelseq%kernel) /= loc(denspot%pkernel%kernel)) then !not standard
             if (.not. associated(denspot%pkernelseq%kernel,target=denspot%pkernel%kernel) .and. &
                  associated(denspot%pkernelseq%kernel)) then
             call pkernel_free(denspot%pkernelseq,subname)
          end if
       else if (nproc == 1 .and. (in%exctxpar == 'OP2P' .or. in%SIC%alpha /= 0.0_gp)) then
          nullify(denspot%pkernelseq%kernel)
       end if
       call pkernel_free(denspot%pkernel,subname)
!!$       i_all=-product(shape(denspot%pkernel))*kind(denspot%pkernel)
!!$       deallocate(denspot%pkernel,stat=i_stat)
!!$       call memocc(i_stat,i_all,'kernel',subname)

       ! calc_tail false
       i_all=-product(shape(denspot%rhov))*kind(denspot%rhov)
       deallocate(denspot%rhov,stat=i_stat)
       call memocc(i_stat,i_all,'denspot%rhov',subname)
       i_all=-product(shape(denspot%V_XC))*kind(denspot%V_XC)
       deallocate(denspot%V_XC,stat=i_stat)
       call memocc(i_stat,i_all,'denspot%V_XC',subname)

       call dpbox_free(denspot%dpbox, subname)

       i_all=-product(shape(fion))*kind(fion)
       deallocate(fion,stat=i_stat)
       call memocc(i_stat,i_all,'fion',subname)
       i_all=-product(shape(fdisp))*kind(fdisp)
       deallocate(fdisp,stat=i_stat)
       call memocc(i_stat,i_all,'fdisp',subname)
    end if
    call xc_end(denspot%xc)

    !free GPU if it is the case
    if (GPUconv .and. .not.(DoDavidson)) then
       call free_gpu(GPU,KSwfn%orbs%norbp)
    else if (GPU%OCLconv .and. .not.(DoDavidson)) then
       call free_gpu_OCL(GPU,KSwfn%orbs,in%nspin)
    end if

    ! Free all remaining parts of denspot
    call deallocate_rho_descriptors(denspot%rhod,subname)
    if(associated(denspot%rho_C)) then
       i_all=-product(shape(denspot%rho_C))*kind(denspot%rho_C)
       deallocate(denspot%rho_C,stat=i_stat)
       call memocc(i_stat,i_all,'denspot%rho_C',subname)
    end if
    i_all=-product(shape(denspot0))*kind(denspot0)
    deallocate(denspot0, stat=i_stat)
    call memocc(i_stat, i_all, 'denspot0', subname)

    ! Free all remaining parts of KSwfn
!!write(*,*) 'WARNING HERE!!!!!'
    !if(inputpsi == INPUT_PSI_LINEAR_AO .or. inputpsi == INPUT_PSI_DISK_LINEAR &
    !                 .or. inputpsi == INPUT_PSI_MEMORY_LINEAR) then
    if (in%inguess_geopt/=1) then
        call deallocate_bounds(KSwfn%Lzd%Glr%geocode,KSwfn%Lzd%Glr%hybrid_on,&
             KSwfn%Lzd%Glr%bounds,subname)
    end if
    call deallocate_Lzd_except_Glr(KSwfn%Lzd, subname)

!    i_all=-product(shape(KSwfn%Lzd%Glr%projflg))*kind(KSwfn%Lzd%Glr%projflg)
!    deallocate(KSwfn%Lzd%Glr%projflg,stat=i_stat)
!    call memocc(i_stat,i_all,'Glr%projflg',subname)
    call deallocate_comms(KSwfn%comms,subname)
    call deallocate_orbs(KSwfn%orbs,subname)
    if (inputpsi /= INPUT_PSI_LINEAR_AO .and. inputpsi /= INPUT_PSI_DISK_LINEAR &
        .and. inputpsi /= INPUT_PSI_MEMORY_LINEAR) then
       deallocate(KSwfn%confdatarr)
    else
       !deallocate(tmb%confdatarr)
    end if

    ! Free projectors.
    call free_DFT_PSP_projectors(nlpsp)
!!$    call deallocate_proj_descr(nlpsp,subname)
!!$    i_all=-product(shape(proj))*kind(proj)
!!$    deallocate(proj,stat=i_stat)
!!$    call memocc(i_stat,i_all,'proj',subname)

!       &
!         &   write( *,'(1x,a,1x,i4,2(1x,f12.2))') 'CPU time/ELAPSED time for root process ', iproc,tel,tcpu1-tcpu0

    ! Stop signals
    if (in%signaling .and. iproc == 0) then
       call bigdft_signals_rm_denspot(in%gmainloop)
       call bigdft_signals_rm_energs(in%gmainloop)
       call bigdft_signals_rm_wf(in%gmainloop)
       call bigdft_signals_rm_optloop(in%gmainloop)
       call localfields_free_wrapper(denspot%c_obj)
       call energs_free_wrapper(energs%c_obj)
       call optloop_free_wrapper(optLoop%c_obj)
       call wf_free_wrapper(KSwfn%c_obj)
       call wf_free_wrapper(tmb%c_obj)
    end if

!!$    if(inputpsi ==  INPUT_PSI_LINEAR) then
!!$        i_all=-product(shape(atoms%rloc))*kind(atoms%rloc)
!!$        deallocate(atoms%rloc,stat=i_stat)
!!$        call memocc(i_stat,i_all,'atoms%rloc',subname)
!!$    end if

     if (iproc == 0 .and. (in%inputPsiId==1 .or. in%inputPsiId==0) .and. infocode==1) then
        call yaml_warning('Self-consistent cycle did not meet convergence criteria')
     end if
    !release the yaml document
    call yaml_release_document()

    call f_release_routine()

    !end of wavefunction minimisation
    call timing(bigdft_mpi%mpi_comm,'LAST','PR')
    call build_dict_info(dict_timing_info)
    call f_timing_stop(mpi_comm=bigdft_mpi%mpi_comm,nproc=bigdft_mpi%nproc,&
         gather_routine=gather_timings,dict_info=dict_timing_info)
    call dict_free(dict_timing_info)
    call cpu_time(tcpu1)
    call system_clock(ncount1,ncount_rate,ncount_max)
    tel=dble(ncount1-ncount0)/dble(ncount_rate)
    if (iproc == 0) then
       call yaml_comment('Timing for root process',hfill='-')
       call yaml_open_map('Timings for root process')
       call yaml_map('CPU time (s)',tcpu1-tcpu0,fmt='(f12.2)')
       call yaml_map('Elapsed time (s)',tel,fmt='(f12.2)')
       call yaml_close_map()
    end if

  END SUBROUTINE deallocate_before_exiting

  !> construct the dictionary needed for the timing information
  subroutine build_dict_info(dict_info)
    use dynamic_memory
    use dictionaries
    implicit none
    include 'mpif.h'
    type(dictionary), pointer :: dict_info
    !local variables
    integer :: ierr,namelen,nthreads
    character(len=MPI_MAX_PROCESSOR_NAME) :: nodename_local
    character(len=MPI_MAX_PROCESSOR_NAME), dimension(:), allocatable :: nodename
    type(dictionary), pointer :: dict_tmp
    !$ integer :: omp_get_max_threads

    call dict_init(dict_info)
    if (DoLastRunThings) then
       call f_malloc_dump_status(dict_summary=dict_tmp)
       call set(dict_info//'Routines timing and number of calls',dict_tmp)
    end if
    nthreads = 0
    !$  nthreads=omp_get_max_threads()
    call set(dict_info//'CPU parallelism'//'MPI tasks',bigdft_mpi%nproc)
    if (nthreads /= 0) call set(dict_info//'CPU parallelism'//'OMP threads',&
         nthreads)

    nodename=f_malloc0_str(MPI_MAX_PROCESSOR_NAME,0.to.bigdft_mpi%nproc-1,id='nodename')
    if (bigdft_mpi%nproc>1) then
       call MPI_GET_PROCESSOR_NAME(nodename_local,namelen,ierr)
       !gather the result between all the process
       call MPI_GATHER(nodename_local,MPI_MAX_PROCESSOR_NAME,MPI_CHARACTER,&
            nodename(0),MPI_MAX_PROCESSOR_NAME,MPI_CHARACTER,0,&
            bigdft_mpi%mpi_comm,ierr)
       if (bigdft_mpi%iproc==0) call set(dict_info//'Hostnames',&
               list_new(.item. nodename))
    end if
    call f_free_str(MPI_MAX_PROCESSOR_NAME,nodename)

  end subroutine build_dict_info


END SUBROUTINE cluster


!> Kohn-Sham wavefunction optimization loop
subroutine kswfn_optimization_loop(iproc, nproc, opt, &
     & alphamix, idsx, inputpsi, KSwfn, denspot, nlpsp, energs, atoms, rxyz, GPU, xcstr, &
     & in)
  use module_base
  use module_types
  use module_interfaces, except_this_one => kswfn_optimization_loop
  use yaml_output
  implicit none
  real(dp), dimension(6), intent(out) :: xcstr
  integer, intent(in) :: iproc, nproc, idsx, inputpsi
  real(gp), intent(in) :: alphamix
  type(DFT_optimization_loop), intent(inout) :: opt
  type(DFT_wavefunction), intent(inout) :: KSwfn
  type(DFT_local_fields), intent(inout) :: denspot
  type(energy_terms), intent(inout) :: energs
  type(atoms_data), intent(in) :: atoms
  type(GPU_pointers), intent(inout) :: GPU
  type(DFT_PSP_projectors), intent(inout) :: nlpsp
  real(gp), dimension(3,atoms%astruct%nat), intent(in) :: rxyz
  type(input_variables), intent(in) :: in !<todo: Remove me

  character(len = *), parameter :: subname = "kswfn_optimization_loop"
  logical :: endloop, scpot, endlooprp, lcs
  integer :: ndiis_sd_sw, idsx_actual_before, linflag, ierr,iter_for_diis
  real(gp) :: gnrm_zero
  character(len=5) :: final_out
  !temporary variables for PAPI computation
  ! real(kind=4) :: rtime, ptime,  mflops
  ! integer(kind=8) ::flpops

!  !start PAPI counting
!  if (iproc==0) call PAPIF_flops(rtime, ptime, flpops, mflops,ierr)

  ! Setup the mixing, if necessary
  call denspot_set_history(denspot,opt%iscf,in%nspin, &
       KSwfn%Lzd%Glr%d%n1i,KSwfn%Lzd%Glr%d%n2i)

  ! allocate arrays necessary for DIIS convergence acceleration
  call allocate_diis_objects(idsx,in%alphadiis,sum(KSwfn%comms%ncntt(0:nproc-1)),&
       KSwfn%orbs%nkptsp,KSwfn%orbs%nspinor,KSwfn%diis,subname)

  !number of switching betweed DIIS and SD during self-consistent loop
  ndiis_sd_sw=0
  !previous value of idsx_actual to control if switching has appeared
  idsx_actual_before=KSwfn%diis%idsx

  gnrm_zero=0.0d0
  opt%gnrm=1.d10
  opt%rpnrm=1.d10
  endlooprp=.false.
  energs%e_prev=0.0_gp

  !normal opt%infocode, if everything go through smoothly we should keep this
  opt%infocode=0
  !yaml output
  if (iproc==0) then
     call yaml_comment('Self-Consistent Cycle',hfill='-')
     call yaml_open_sequence('Ground State Optimization')
  end if
  opt%itrp=1
  rhopot_loop: do
  KSwfn%diis%energy_old=1.d100
     if (opt%itrp > opt%itrpmax) exit
     !yaml output 
     if (iproc==0) then
        call yaml_sequence(advance='no')
        call yaml_open_sequence("Hamiltonian Optimization",label=&
             'itrp'//trim(adjustl(yaml_toa(opt%itrp,fmt='(i3.3)'))))

     end if
     !set the opt%infocode to the value it would have in the case of no convergence
     opt%infocode=1
     opt%itrep=1
     iter_for_diis=0 !initialize it here for keeping the history also after a subspace diagonalization
     subd_loop: do
        if (opt%itrep > opt%nrepmax) exit subd_loop
        !yaml output 
        if (iproc==0) then
           call yaml_sequence(advance='no')
           call yaml_open_map("Subspace Optimization",label=&
                'itrep'//trim(adjustl(yaml_toa(opt%itrp,fmt='(i3.3)')))//'-'//&
                trim(adjustl(yaml_toa(opt%itrep,fmt='(i2.2)'))))
        end if

        !yaml output
        if (iproc==0) then
           call yaml_open_sequence("Wavefunctions Iterations")
        end if
        opt%iter=1
        iter_for_diis=0
        wfn_loop: do
           if (opt%iter > opt%itermax) exit wfn_loop

           !control whether the minimisation iterations should end after the hamiltionian application
           endloop= opt%gnrm <= opt%gnrm_cv .or. opt%iter == opt%itermax

           if (iproc == 0) then 
              !yaml output
              if (endloop .and. (opt%itrpmax==1 .or. opt%itrpmax >1 .and. endlooprp)) then
                 call yaml_sequence(label='FINAL'//trim(adjustl(yaml_toa(opt%itrep,fmt='(i3.3)'))),advance='no')
              else if (endloop .and. opt%itrep == opt%nrepmax) then
                 call yaml_sequence(label='final'//trim(adjustl(yaml_toa(opt%itrp,fmt='(i4.4)'))),&
                      advance='no')
              else
                 call yaml_sequence(advance='no')
              end if
              call yaml_open_map(flow=.true.)
              if (verbose > 0) &
                   call yaml_comment('iter:'//yaml_toa(opt%iter,fmt='(i6)'),hfill='-')
           endif

           !control how many times the DIIS has switched into SD
           if (KSwfn%diis%idsx /= idsx_actual_before) ndiis_sd_sw=ndiis_sd_sw+1

           !let SD runs if the DIIS did not work the second time
           if (ndiis_sd_sw > 1) then
              KSwfn%diis%switchSD=.false.
           end if

           !stop the partial timing counter if necessary
           if (endloop .and. opt%itrpmax==1) call timing(bigdft_mpi%mpi_comm,'WFN_OPT','PR')
           !logical flag for the self-consistent potential
           scpot=(opt%iscf > SCF_KIND_DIRECT_MINIMIZATION .and. opt%iter==1 .and. opt%itrep==1) .or. & !mixing to be done
                (opt%iscf <= SCF_KIND_DIRECT_MINIMIZATION)!direct minimisation
           !allocate the potential in the full box
           !temporary, should change the use of flag in full_local_potential2
           linflag = 1                                 
           if(in%linear == INPUT_IG_OFF) linflag = 0
           if(in%linear == INPUT_IG_TMO) linflag = 2
           call psitohpsi(iproc,nproc,atoms,scpot,denspot,opt%itrp,opt%iter,opt%iscf,alphamix,&
                nlpsp,rxyz,linflag,in%unblock_comms,GPU,KSwfn,energs,opt%rpnrm,xcstr)

           endlooprp= (opt%itrp > 1 .and. opt%rpnrm <= opt%rpnrm_cv) .or. opt%itrp == opt%itrpmax

           call total_energies(energs, opt%iter, iproc)

           !check for convergence or whether max. numb. of iterations exceeded
           if (endloop) then
              if (opt%gnrm < opt%gnrm_cv) opt%infocode=0
              exit wfn_loop 
           endif

           !evaluate the functional of the wavefunctions and put it into the diis structure
           !the energy values is printed out in this routine
           call calculate_energy_and_gradient(opt%iter,iproc,nproc,GPU,in%ncong,opt%iscf,&
                energs,KSwfn,opt%gnrm,gnrm_zero)

           !control the previous value of idsx_actual
           idsx_actual_before=KSwfn%diis%idsx
           iter_for_diis=iter_for_diis+1
           call hpsitopsi(iproc,nproc,iter_for_diis,idsx,KSwfn,atoms,nlpsp)

           if (inputpsi == INPUT_PSI_LCAO) then
              if ((opt%gnrm > 4.d0 .and. KSwfn%orbs%norbu /= KSwfn%orbs%norbd) .or. &
                   &   (KSwfn%orbs%norbu == KSwfn%orbs%norbd .and. opt%gnrm > 10.d0)) then
                 opt%infocode=3
              end if
           else if (inputpsi == INPUT_PSI_MEMORY_WVL) then
              if (opt%gnrm > 1.d0) then
                 opt%infocode=2
              end if
           end if
           !flush all writings on standart output
           if (iproc==0) then
              !yaml output
              call yaml_close_map() !iteration
              call bigdft_utils_flush(unit=6)
           end if
           ! Emergency exit case
           if (opt%infocode == 2 .or. opt%infocode == 3) then
              if (nproc > 1) call MPI_BARRIER(bigdft_mpi%mpi_comm,ierr)
              !>todo: change this return into a clean out of the routine, so the YAML is clean.
              if (iproc==0) then
                 !call yaml_close_map()
                 call yaml_close_sequence() !wfn iterations
                 call yaml_close_map()
                 call yaml_close_sequence() !itrep
                 if (opt%infocode==2) then
                    call yaml_warning('The norm of the residue is too large, need to recalculate input wavefunctions')
                 else if (opt%infocode ==3) then
                    call yaml_warning('The norm of the residue is too large also with input wavefunctions.')
                 end if
              end if

              exit rhopot_loop
              !return
           end if

           if (opt%c_obj /= 0) then
              call optloop_emit_iter(opt, OPTLOOP_WAVEFUNCTIONS, energs, iproc, nproc)
           end if

           opt%iter = opt%iter + 1
        end do wfn_loop


        if (opt%c_obj /= 0) then
           call optloop_emit_done(opt, OPTLOOP_WAVEFUNCTIONS, energs, iproc, nproc)
        end if

        if (iproc == 0) then
           !if (verbose > 1) write( *,'(1x,a,i0,a)')'done. ',opt%iter,' minimization iterations required'
           !write( *,'(1x,a)') &
           !     &   '--------------------------------------------------- End of Wavefunction Optimisation'
           if ((opt%itrpmax >1 .and. endlooprp) .or. opt%itrpmax == 1) then
              write(final_out, "(A5)") "FINAL"
           else
              write(final_out, "(A5)") "final"
           end if
           call write_energies(opt%iter,0,energs,opt%gnrm,gnrm_zero,final_out)
           call yaml_close_map()

           if (opt%itrpmax >1) then
              if ( KSwfn%diis%energy > KSwfn%diis%energy_min) &
                   call yaml_warning('Found an energy value lower than the ' // final_out // &
                   ' energy, delta:' // trim(yaml_toa(KSwfn%diis%energy-KSwfn%diis%energy_min,fmt='(1pe9.2)')))
           else
              !write this warning only if the system is closed shell
              call check_closed_shell(KSwfn%orbs,lcs)
              if (lcs) then
                 if ( energs%eKS > KSwfn%diis%energy_min) &
                      call yaml_warning('Found an energy value lower than the FINAL energy, delta:' // &
                      trim(yaml_toa(energs%eKS-KSwfn%diis%energy_min,fmt='(1pe9.2)')))
              end if
           end if
        end if

        if (iproc==0) then
           call yaml_close_sequence() !wfn iterations
           if (opt%iter == opt%itermax .and. opt%infocode/=0) &
             &  call yaml_comment('No convergence within the allowed number of minimization steps')
             !&   write( *,'(1x,a)')'No convergence within the allowed number of minimization steps'
        end if
        call last_orthon(iproc,nproc,opt%iter,KSwfn,energs%evsum,.true.) !never deallocate psit and hpsi

!!$        !EXPERIMENTAL
!!$        !check if after convergence the integral equation associated with Helmholtz' Green function is satisfied
!!$        !note: valid only for negative-energy eigenstates
!!$        call integral_equation(iproc,nproc,atoms,KSwfn,denspot%dpbox%ngatherarr,denspot%rhov,GPU,proj,nlpspd,rxyz)

        !exit if the opt%infocode is correct
        if (opt%infocode /= 0) then
           if(iproc==0) then
              if (opt%itrp == opt%itrpmax .and. opt%gnrm_cv > 0.0_gp) &
                   call yaml_warning('Wavefunctions not converged after cycle '// trim(yaml_toa(opt%itrep,fmt='(i0)')))
              if (opt%itrep < opt%nrepmax) call yaml_comment('restart after diagonalisation')
              ! write(*,*) ' WARNING: Wavefunctions not converged after cycle',opt%itrep
              ! if (opt%itrep < opt%nrepmax) write(*,*)' restart after diagonalisation'
           end if
           opt%gnrm=1.d10

           if (opt%itrpmax == 1 .and. in%norbsempty > 0) then
              !recalculate orbitals occupation numbers
              call evaltoocc(iproc,nproc,.false.,in%Tel,KSwfn%orbs,in%occopt)
              
              !opt%gnrm =1.d10
              KSwfn%diis%energy_min=1.d10
              !KSwfn%diis%alpha=2.d0
              KSwfn%diis%alpha=in%alphadiis
           end if
        end if

        if (opt%itrpmax ==1) then 
           call eigensystem_info(iproc,nproc,opt%gnrm,&
             KSwfn%Lzd%Glr%wfd%nvctr_c+7*KSwfn%Lzd%Glr%wfd%nvctr_f,&
             KSwfn%orbs,KSwfn%psi)
           if (opt%infocode /=0) then
              opt%gnrm =1.d10
           end if
        end if

        if (iproc==0) then
           call yaml_close_map()
        end if

        if (opt%infocode ==0) exit subd_loop

        if (opt%c_obj /= 0) then
           call optloop_emit_iter(opt, OPTLOOP_SUBSPACE, energs, iproc, nproc)
        end if
        
        opt%itrep = opt%itrep + 1
     end do subd_loop
     if (opt%c_obj /= 0) then
        call optloop_emit_done(opt, OPTLOOP_SUBSPACE, energs, iproc, nproc)
     end if

     if (iproc==0) then
        call yaml_close_sequence() !itrep
     end if


     if (opt%itrpmax > 1) then

        !recalculate orbitals occupation numbers 
        call evaltoocc(iproc,nproc,.false.,in%Tel,KSwfn%orbs,in%occopt)

        call eigensystem_info(iproc,nproc,opt%gnrm,&
             KSwfn%Lzd%Glr%wfd%nvctr_c+7*KSwfn%Lzd%Glr%wfd%nvctr_f,&
             KSwfn%orbs,KSwfn%psi)

        !stop the partial timing counter if necessary
        if (endlooprp) then
           call timing(bigdft_mpi%mpi_comm,'WFN_OPT','PR')
           exit rhopot_loop
        end if

        opt%gnrm =1.d10
        KSwfn%diis%energy_min=1.d10
        ! this line can be commented
        !KSwfn%diis%alpha=in%alphadiis
     end if

     if (iproc == 0) then
        !yaml output
        !summarize the key elements in the opt%itrp element
        if (opt%itrp >1) then
           call yaml_map('RhoPot Delta','*rpnrm'//trim(adjustl(yaml_toa(opt%itrp,fmt='(i4.4)'))))
           call yaml_map('Energies','*final'//trim(adjustl(yaml_toa(opt%itrp,fmt='(i4.4)'))))
!!$           call yaml_comment('End RhoPot Iterations, itrp:'//&
!!$                yaml_toa(opt%itrp,fmt='(i6)'))
        end if
     end if
     if (opt%c_obj /= 0) then
        call optloop_emit_iter(opt, OPTLOOP_HAMILTONIAN, energs, iproc, nproc)
     end if

     opt%itrp = opt%itrp + 1
  end do rhopot_loop

!!$  if (iproc ==0) then
!!$     call PAPIF_flops(rtime, ptime, flpops, mflops,ierr)
!!$
!!$     write (*,90) rtime, ptime, flpops, mflops
!!$
!!$90   format('           Real time (secs) :', f15.3, &
!!$          /'            CPU time (secs) :', f15.3,&
!!$          /'Floating point instructions :', i15,&
!!$          /'                     MFLOPS :', f15.3)
!!$
!!$
!!$  end if


  if (opt%c_obj /= 0) then
     call optloop_emit_done(opt, OPTLOOP_HAMILTONIAN, energs, iproc, nproc)
  end if
  if (iproc==0) call yaml_close_sequence() !opt%itrp
  !recuperate the information coming from the last iteration (useful for post-processing of the document)
  !only if everything got OK
  if (iproc==0 .and. opt%infocode == BIGDFT_SUCCESS) &
       call yaml_map('Last Iteration','*FINAL'//trim(adjustl(yaml_toa(opt%itrep,fmt='(i3.3)'))))

  !!do i_all=1,size(rhopot)
  !!    write(10000+iproc,*) rhopot(i_all)
  !!end do
  !!do i_all=1,size(psi)
  !!    write(11000+iproc,*) psi(i_all)
  !!end do
  !!do i_all=1,size(psi)
  !!    write(12000+iproc,*) psi(i_all)
  !!end do

  !this warning can be deplaced in write_energies
  if (inputpsi /= INPUT_PSI_EMPTY) then
     energs%ebs=energs%ekin+energs%epot+energs%eproj !the potential energy contains also exctX
     !write this warning only if the system is closed shell
     call check_closed_shell(KSwfn%orbs,lcs)  
     if (abs(energs%evsum-energs%ebs) > 1.d-8 .and. iproc==0 .and. lcs) then
        call yaml_newline()
        call yaml_open_map('Energy inconsistencies')
        call yaml_map('Band Structure Energy',energs%ebs,fmt='(1pe22.14)')
        call yaml_map('Sum of Eigenvalues',energs%evsum,fmt='(1pe22.14)')
        if (energs%evsum /= 0.0_gp) call yaml_map('Relative inconsistency',(energs%ebs-energs%evsum)/energs%evsum,fmt='(1pe9.2)')
        call yaml_close_map()
        !write( *,'(1x,a,2(1x,1pe20.13))')&
        !  &   'Difference:evsum,energybs',energs%evsum,energs%ebs
     end if
  end if
  ! Clean KSwfn parts only needed in the SCF loop.
  call kswfn_free_scf_data(KSwfn, (nproc > 1))
  ! Clean denspot parts only needed in the SCF loop.
  call denspot_free_history(denspot)

END SUBROUTINE kswfn_optimization_loop


subroutine kswfn_post_treatments(iproc, nproc, KSwfn, tmb, linear, &
     & fxyz, fnoise, fion, fdisp, fpulay, &
     & strten, pressure, ewaldstr, xcstr, &
     & GPU, denspot, atoms, rxyz, nlpsp, &
     & output_denspot, dir_output, gridformat, refill_proj, calculate_dipole)
  use module_base
  use module_types
  use module_interfaces, except_this_one => kswfn_post_treatments
  use Poisson_Solver, except_dp => dp, except_gp => gp, except_wp => wp
  use yaml_output
  use communications_base, only: deallocate_comms_linear, deallocate_p2pComms
  use communications, only: synchronize_onesided_communication

  implicit none

  !Arguments
  type(DFT_wavefunction), intent(in) :: KSwfn
  type(DFT_wavefunction), intent(inout) :: tmb
  type(GPU_pointers), intent(inout) :: GPU
  type(DFT_local_fields), intent(inout) :: denspot
  type(atoms_data), intent(in) :: atoms
  type(DFT_PSP_projectors), intent(inout) :: nlpsp
  logical, intent(in) :: linear, refill_proj, calculate_dipole
  integer, intent(in) :: output_denspot, iproc, nproc
  character(len = *), intent(in) :: dir_output
  character(len = *), intent(in) :: gridformat
  real(gp), dimension(3, atoms%astruct%nat), intent(in) :: rxyz
  real(gp), dimension(3, atoms%astruct%nat), intent(in) :: fdisp, fion, fpulay
  real(dp), dimension(6), intent(in) :: ewaldstr, xcstr
  real(gp), intent(out) :: fnoise, pressure
  real(gp), dimension(6), intent(out) :: strten
  real(gp), dimension(3, atoms%astruct%nat), intent(out) :: fxyz

  !Local variables
  character(len = *), parameter :: subname = "kswfn_post_treatments"
  integer :: i_all, i_stat, jproc, nsize_psi, imode
  real(dp), dimension(6) :: hstrten
  real(gp) :: ehart_fake


  !manipulate scatter array for avoiding the GGA shift
!!$     call dpbox_repartition(denspot%dpbox%iproc,denspot%dpbox%nproc,atoms%astruct%geocode,'D',1,denspot%dpbox)
  !n3d=n3p
  denspot%dpbox%n3d=denspot%dpbox%n3p
  !i3xcsh=0
  denspot%dpbox%i3s=denspot%dpbox%i3s+denspot%dpbox%i3xcsh
  denspot%dpbox%i3xcsh=0
  do jproc=0,denspot%dpbox%mpi_env%nproc-1
     !n3d=n3p
     denspot%dpbox%nscatterarr(jproc,1)=denspot%dpbox%nscatterarr(jproc,2)
     !i3xcsh=0
     denspot%dpbox%nscatterarr(jproc,4)=0
     !the same for the density
     denspot%dpbox%ngatherarr(:,3)=denspot%dpbox%ngatherarr(:,1)
  end do
  !change communication scheme to LDA case
  !only in the case of no PSolver tasks
  if (denspot%dpbox%mpi_env%nproc < nproc) then
     denspot%rhod%icomm=0
     denspot%rhod%nrhotot=denspot%dpbox%ndims(3)
  else
     denspot%rhod%icomm=1
     denspot%rhod%nrhotot=sum(denspot%dpbox%nscatterarr(:,1))
  end if

  if (linear) then
     if (denspot%dpbox%ndimpot>0) then
        allocate(denspot%pot_work(denspot%dpbox%ndimpot+ndebug),stat=i_stat)
        call memocc(i_stat,denspot%pot_work,'denspot%pot_work',subname)
     else
        allocate(denspot%pot_work(1+ndebug),stat=i_stat)
        call memocc(i_stat,denspot%pot_work,'denspot%pot_work',subname)
     end if
     ! Density already present in denspot%rho_work
     call vcopy(denspot%dpbox%ndimpot,denspot%rho_work(1),1,denspot%pot_work(1),1)
     call H_potential('D',denspot%pkernel,denspot%pot_work,denspot%pot_work,ehart_fake,&
          0.0_dp,.false.,stress_tensor=hstrten)
  else
     call density_and_hpot(denspot%dpbox,atoms%astruct%sym,KSwfn%orbs,KSwfn%Lzd,&
          denspot%pkernel,denspot%rhod, GPU, denspot%xc, &
          & KSwfn%psi,denspot%rho_work,denspot%pot_work,hstrten)
  end if

  !xc stress, diagonal for the moment
  if (atoms%astruct%geocode=='P') then
     if (atoms%astruct%sym%symObj >= 0) call symm_stress(xcstr,atoms%astruct%sym%symObj)
  end if

  if (calculate_dipole) then
     ! calculate dipole moment associated to the charge density
     call calc_dipole(denspot%dpbox,denspot%dpbox%nrhodim,atoms,rxyz,denspot%rho_work,.false.)
  end if
  !plot the density on the cube file
  !to be done either for post-processing or if a restart is to be done with mixing enabled
  if (((output_denspot >= output_denspot_DENSITY))) then
     if (iproc == 0) call yaml_map('Writing electronic density in file','electronic_density'//gridformat)

     call plot_density(iproc,nproc,trim(dir_output)//'electronic_density' // gridformat,&
          atoms,rxyz,denspot%dpbox,denspot%dpbox%nrhodim,denspot%rho_work)

     if (associated(denspot%rho_C)) then
        if (iproc == 0) call yaml_map('Writing core density in file','grid core_density'//gridformat)
        call plot_density(iproc,nproc,trim(dir_output)//'core_density' // gridformat,&
             atoms,rxyz,denspot%dpbox,1,denspot%rho_C(1,1,denspot%dpbox%i3xcsh:,1))
     end if
  end if
  !plot also the electrostatic potential
  if (output_denspot == output_denspot_DENSPOT) then
     if (iproc == 0) call yaml_map('Writing Hartree potential in file','hartree_potential'//gridformat)
     call plot_density(iproc,nproc,trim(dir_output)//'hartree_potential' // gridformat, &
          atoms,rxyz,denspot%dpbox,denspot%dpbox%nrhodim,denspot%pot_work)
  end if

  !     !plot also the electrostatic potential
  !     if (output_denspot == output_denspot_DENSPOT .and. DoLastRunThings) then
  !        if (iproc == 0) write(*,*) 'writing hartree_potential' // gridformat
  !        call plot_density(iproc,nproc,trim(dir_output)//'hartree_potential' // gridformat, &
  !             atoms,rxyz,denspot%dpbox,1,pot)
  !     end if
  !
  call timing(iproc,'Forces        ','ON')

  ! Calculate the forces. Pass the Pulay forces in the linear scaling case.
  if (linear) then
     imode = 1
     nsize_psi=1
     ! This is just to save memory, since calculate_forces will require quite a lot
     call deallocate_comms_linear(tmb%collcom)
     call deallocate_comms_linear(tmb%ham_descr%collcom)
     call deallocate_comms_linear(tmb%collcom_sr)
  else
     imode = 0
     nsize_psi = (KSwfn%Lzd%Glr%wfd%nvctr_c+7*KSwfn%Lzd%Glr%wfd%nvctr_f)*KSwfn%orbs%nspinor*KSwfn%orbs%norbp
  end if
  call calculate_forces(iproc,nproc,denspot%pkernel%mpi_env%nproc,KSwfn%Lzd%Glr,atoms,KSwfn%orbs,nlpsp,rxyz,&
       KSwfn%Lzd%hgrids(1),KSwfn%Lzd%hgrids(2),KSwfn%Lzd%hgrids(3),&
       denspot%dpbox%i3s+denspot%dpbox%i3xcsh,denspot%dpbox%n3p,&
       denspot%dpbox%nrhodim,refill_proj,denspot%dpbox%ngatherarr,denspot%rho_work,&
       denspot%pot_work,denspot%V_XC,nsize_psi,KSwfn%psi,fion,fdisp,fxyz,&
       ewaldstr,hstrten,xcstr,strten,fnoise,pressure,denspot%psoffset,imode,tmb,fpulay)

  i_all=-product(shape(denspot%rho_work))*kind(denspot%rho_work)
  deallocate(denspot%rho_work,stat=i_stat)
  call memocc(i_stat,i_all,'denspot%rho',subname)
  i_all=-product(shape(denspot%pot_work))*kind(denspot%pot_work)
  deallocate(denspot%pot_work,stat=i_stat)
  call memocc(i_stat,i_all,'denspot%pot_work',subname)
  nullify(denspot%rho_work,denspot%pot_work)

  if (linear) then
     ! to eventually be better sorted
     call synchronize_onesided_communication(iproc, nproc, tmb%ham_descr%comgp)
     call deallocate_p2pComms(tmb%ham_descr%comgp)
     call deallocate_local_zone_descriptors(tmb%ham_descr%lzd, subname)
     call deallocate_comms_linear(tmb%ham_descr%collcom)
     call deallocate_auxiliary_basis_function(subname, tmb%ham_descr%psi, tmb%hpsi)

!!!! TEST ##################
     !!fxyz=0.d0
     !!tmb%psi(1:KSwfn%orbs%npsidim_orbs)=KSwfn%psi(1:KSwfn%orbs%npsidim_orbs)
     !!tmb%wfnmd%density_kernel=0.d0
     !!do i_stat=1,KSwfn%orbs%norb
     !!    tmb%wfnmd%density_kernel(i_stat,i_stat)=1.d0
     !!end do
     !!call  nonlocal_forces(tmb%lzd%glr,KSwfn%Lzd%hgrids(1),KSwfn%Lzd%hgrids(2),KSwfn%Lzd%hgrids(3),&
     !! atoms,rxyz,&
     !! KSwfn%orbs,nlpsp,proj,tmb%lzd%glr%wfd,KSwfn%psi,fxyz,refill_proj,strten)
     !!call nonlocal_forces_linear(iproc,nproc,tmb%lzd%glr,KSwfn%Lzd%hgrids(1),KSwfn%Lzd%hgrids(2),&
     !!     KSwfn%Lzd%hgrids(3),atoms,rxyz,&
     !!     tmb%orbs,nlpsp,proj,tmb%lzd,tmb%psi,tmb%wfnmd%density_kernel,fxyz,refill_proj,strten)
     !!call nonlocal_forces_linear(iproc,nproc,tmb%lzd%glr,KSwfn%Lzd%hgrids(1),KSwfn%Lzd%hgrids(2),&
     !!     KSwfn%Lzd%hgrids(3),atoms,rxyz,&
     !!     tmb%orbs,nlpsp,proj,tmb%ham_descr%lzd,tmb%ham_descr%psi,tmb%wfnmd%density_kernel,fxyz,refill_proj,strten)
     !!if (nproc > 1) then
     !!   call mpiallred(fxyz(1,1),3*atoms%astruct%nat,MPI_SUM,bigdft_mpi%mpi_comm,ierr)
     !!end if
     !!if (iproc==0) then
     !!     do iat=1,atoms%astruct%nat
     !!         write(*,'(a,3es18.8)') 'new forces',fxyz(1,iat), fxyz(2,iat), fxyz(3,iat)
     !!     end do 
     !!end if 
!!!! #######################
  end if
  
  !!stop
  call timing(iproc,'Forces        ','OF')
END SUBROUTINE kswfn_post_treatments<|MERGE_RESOLUTION|>--- conflicted
+++ resolved
@@ -873,15 +873,8 @@
         i_all=-product(shape(denspot%rho_work))*kind(denspot%rho_work)
         deallocate(denspot%rho_work,stat=i_stat)
         call memocc(i_stat,i_all,'denspot%rho',subname)
-<<<<<<< HEAD
-        i_all=-product(shape(KSwfn%orbs%eval))*kind(KSwfn%orbs%eval)
-        deallocate(KSwfn%orbs%eval,stat=i_stat)
-        call memocc(i_stat,i_all,'KSwfn%orbs%eval',subname)
+        call f_free_ptr(KSwfn%orbs%eval)
         call deallocate_before_exiting()
-=======
-        call f_free_ptr(KSwfn%orbs%eval)
-        call f_release_routine()
->>>>>>> a9d10743
         return
      end if
 
