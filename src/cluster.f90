!> @file 
!!   Routines to use BigDFT as a blackbox
!! @author
!!   Copyright (C) 2005-2015 BigDFT group 
!!   This file is distributed under the terms of the
!!   GNU General Public License, see ~/COPYING file
!!   or http://www.gnu.org/copyleft/gpl.txt .
!!   For the list of contributors, see ~/AUTHORS 


!>  Main routine which does self-consistent loop.
!!  Does not parse input file and no geometry optimization.
!!  Does an electronic structure calculation. 
!!  Output is the total energy and the forces 
!!   @warning psi, keyg, keyv and eval should be freed after use outside of the routine.
subroutine cluster(nproc,iproc,atoms,rxyz,energy,energs,fxyz,strten,fnoise,pressure,&
     KSwfn,tmb,rxyz_old,in,GPU,infocode)
  use module_base
  use locregs, only: deallocate_locreg_descriptors
  use module_dpbox, only: dpbox_free
  use module_types
  use module_interfaces
  use gaussians, only: deallocate_gwf
  use module_fragments
  use constrained_dft
  use Poisson_Solver, except_dp => dp, except_gp => gp, except_wp => wp
  use module_xc
  use communications_init, only: orbitals_communicators
  use communications_base, only: deallocate_comms
  !  use vdwcorrection
  use yaml_output
  use psp_projectors
  use sparsematrix_base, only: sparse_matrix_null, matrices_null, allocate_matrices, &
                               SPARSE_TASKGROUP, sparsematrix_malloc_ptr, assignment(=), &
                               DENSE_PARALLEL, DENSE_MATMUL, SPARSE_FULL
  use sparsematrix_init, only: init_sparse_matrix_wrapper, init_sparse_matrix_for_KSorbs, check_kernel_cutoff, &
                               init_matrix_taskgroups, check_local_matrix_extents
  use sparsematrix, only: check_matrix_compression
  use communications_base, only: comms_linear_null
  use unitary_tests, only: check_communication_potential, check_communication_sumrho, &
                           check_communications_locreg
  implicit none
  !Arguments
  integer, intent(in) :: nproc,iproc
  type(input_variables), intent(in) :: in
  type(atoms_data), intent(inout) :: atoms
  type(GPU_pointers), intent(inout) :: GPU
  type(DFT_wavefunction), intent(inout) :: KSwfn, tmb
  real(gp), dimension(3,atoms%astruct%nat), intent(in) :: rxyz_old
  real(gp), dimension(3,atoms%astruct%nat), intent(inout) :: rxyz
  !real(gp), dimension(atoms%astruct%ntypes,3), intent(in) :: radii_cf
  type(energy_terms), intent(out) :: energs
  real(gp), intent(out) :: energy,fnoise,pressure
  real(gp), dimension(6), intent(out) :: strten
  real(gp), dimension(3,atoms%astruct%nat), intent(out) :: fxyz
  !> Encloses some information about the status of the run
  !!   - 0 run successfully succeded
  !!   - 1 the run ended after the allowed number of minimization steps. gnrm_cv not reached
  !!       forces may be meaningless   
  !!   - 2 (present only for inputPsiId=INPUT_PSI_MEMORY_WVL) gnrm of the first iteration > 1 AND growing in
  !!       the second iteration OR grnm 1st >2.
  !!       Input wavefunctions need to be recalculated. Routine exits.
  !!   - 3 (present only for inputPsiId=INPUT_PSI_LCAO) gnrm > 4. SCF error. Routine exits.
  integer, intent(out) :: infocode
  !Local variables
  character(len=*), parameter :: subname='cluster'
  character(len=5) :: gridformat, wfformat
  logical :: refill_proj, calculate_dipole !,potential_from_disk=.false.
  logical :: DoDavidson,DoLastRunThings
  integer :: nvirt,norbv
  integer :: i, input_wf_format, output_denspot
  integer :: n1,n2,n3
  integer :: ncount0,ncount1,ncount_rate,ncount_max,n1i,n2i,n3i
  integer :: ierr,inputpsi,igroup,ikpt,ifrag
  !integer :: nproctiming
  real :: tcpu0,tcpu1
  real(kind=8) :: tel
  type(local_zone_descriptors) :: lzd_old
  type(DFT_PSP_projectors) :: nlpsp
  type(DFT_wavefunction) :: VTwfn !< Virtual wavefunction
  type(DFT_wavefunction) :: tmb_old
  !!type(DFT_wavefunction) :: tmb
  type(system_fragment), dimension(:), pointer :: ref_frags
  type(cdft_data) :: cdft
  real(gp), dimension(3) :: shift
  real(dp), dimension(6) :: ewaldstr,xcstr
  real(gp), dimension(:,:), allocatable :: thetaphi,band_structure_eval
  real(gp), dimension(:,:), pointer :: fdisp,fion,fpulay
  ! Charge density/potential,ionic potential, pkernel
  type(DFT_local_fields) :: denspot
  type(DFT_optimization_loop) :: optLoop
  real(gp), dimension(:), allocatable:: denspot0
  !wavefunction gradients, hamiltonian on vavefunction
  !transposed  wavefunction
  ! Pointers and variables to store the last psi
  ! before reformatting if useFormattedInput is .true.
  real(wp), dimension(:), pointer :: psi_old
  type(memory_estimation) :: mem
  !real(gp) :: energy_constrained
  ! PSP projectors 
  real(kind=8), dimension(:), pointer :: gbd_occ!,rhocore
  ! Variables for the virtual orbitals and band diagram.
  integer :: nkptv, nvirtu, nvirtd
  real(gp), dimension(:), allocatable :: wkptv
  type(dictionary), pointer :: dict_timing_info
  
  real(kind=8),dimension(:,:),allocatable :: locreg_centers

  ! testing
  real(kind=8),dimension(:,:),pointer :: locregcenters
  integer :: ilr, nlr, ioffset, linear_iscf
  integer,dimension(2) :: irow, icol, iirow, iicol
  character(len=20) :: comment

  integer :: ishift, extra_states

  !debug
  !real(kind=8) :: ddot

  call f_routine(id=subname)

  energs = energy_terms_null()

  DoLastRunThings=.false. !to avoid the implicit save attribute

  !copying the input variables for readability
  !this section is of course not needed
  !note that this procedure is convenient ONLY in the case of scalar variables
  !an array would have been copied, thus occupying more memory space
  !Hence WARNING: these variables are copied, in case of an update the new value should be 
  !reassigned inside the structure

  if (iproc == 0) then
     !start a new document in the beginning of the output, if the document is closed before
     call yaml_new_document()
     !write( *,'(1x,a,1x,i0)') &
     !     &   '===================== BigDFT Wavefunction Optimization =============== inputPsiId=',&
     !     in%inputPsiId
     call print_dft_parameters(in,atoms)
  end if

  !Time initialization
  !if (verbose > 2) then
  !   nproctiming=-nproc !timing in debug mode
  !else
  !   nproctiming=nproc
  !end if
  !call timing(nproctiming,trim(in%dir_output)//'time.yaml','IN')
  call f_timing_reset(filename=trim(in%dir_output)//'time.yaml',master=iproc==0,&
       verbose_mode=verbose>2 .and. nproc>1)
  call cpu_time(tcpu0)
  call system_clock(ncount0,ncount_rate,ncount_max)

  !Nullify for new input guess
  call nullify_local_zone_descriptors(lzd_old)
  ! We save the variables that defined the previous psi if the restart is active
  inputpsi = in%inputPsiId
  if (in%inputPsiId == INPUT_PSI_MEMORY_WVL) then
     if (associated(KSwfn%psi)) then
        !regenerate grid spacings (this would not be needed if hgrids is in Lzd)
!!$        if (atoms%astruct%geocode == 'P') then
!!$           call correct_grid(atoms%astruct%cell_dim(1),hx_old,KSwfn%Lzd%Glr%d%n1)
!!$           call correct_grid(atoms%astruct%cell_dim(2),hy_old,KSwfn%Lzd%Glr%d%n2)
!!$           call correct_grid(atoms%astruct%cell_dim(3),hz_old,KSwfn%Lzd%Glr%d%n3)
!!$        else if (atoms%astruct%geocode == 'S') then 
!!$           call correct_grid(atoms%astruct%cell_dim(1),hx_old,KSwfn%Lzd%Glr%d%n1)
!!$           call correct_grid(atoms%astruct%cell_dim(3),hz_old,KSwfn%Lzd%Glr%d%n3)
!!$        end if

        call copy_local_zone_descriptors(KSwfn%Lzd, lzd_old, subname)

        !if the history is bigger than two, create the workspace to store the wavefunction
        if (in%wfn_history > 2) then
           call old_wavefunction_set(KSwfn%oldpsis(in%wfn_history+1),&
                atoms%astruct%nat,KSwfn%orbs%norbp*KSwfn%orbs%nspinor,&
                KSwfn%Lzd,rxyz_old,KSwfn%psi)
        else
           call copy_old_wavefunctions(nproc,KSwfn%orbs,&
                KSwfn%psi,lzd_old%Glr%wfd,psi_old)
        end if

        !to maintain the same treatment destroy wfd afterwards (to be unified soon)
        !deallocation
        call deallocate_locreg_descriptors(KSwfn%Lzd%Glr)
!!$        call deallocate_wfd(KSwfn%Lzd%Glr%wfd)
!!$        !already here due to new input guess
!!$        call deallocate_convolutions_bounds(KSwfn%lzd%glr%bounds)
     else
        inputpsi = INPUT_PSI_LCAO
     end if
  else if (in%inputPsiId == INPUT_PSI_MEMORY_GAUSS) then
     if (associated(KSwfn%psi)) then
        !deallocate wavefunction and descriptors for placing the gaussians
        call deallocate_locreg_descriptors(KSwfn%Lzd%Glr)
        !call deallocate_wfd(KSwfn%Lzd%Glr%wfd)
        call f_free_ptr(KSwfn%psi)
     else
        inputpsi = INPUT_PSI_LCAO
     end if
  else if (in%inputPsiId == INPUT_PSI_MEMORY_LINEAR .and. associated(KSwfn%psi)) then
     if (associated(KSwfn%psi) .and. associated(tmb%psi)) then
        tmb_old%lzd = local_zone_descriptors_null()
        tmb_old%linmat%s = sparse_matrix_null()
        tmb_old%linmat%m = sparse_matrix_null()
        tmb_old%linmat%l = sparse_matrix_null()
        !!tmb_old%linmat%ks = sparse_matrix_null()
        !!tmb_old%linmat%ks_e = sparse_matrix_null()
        nullify(tmb_old%linmat%ks)
        nullify(tmb_old%linmat%ks_e)
        tmb_old%linmat%ovrlp_ = matrices_null()
        tmb_old%linmat%ham_ = matrices_null()
        tmb_old%linmat%kernel_ = matrices_null()
        do i=1,size(tmb_old%linmat%ovrlppowers_)
            tmb_old%linmat%ovrlppowers_(i) = matrices_null()
        end do
        tmb_old%collcom = comms_linear_null()
        call copy_tmbs(iproc, tmb, tmb_old, subname)
        call destroy_DFT_wavefunction(tmb)
        call f_free_ptr(KSwfn%psi)
        call deallocate_locreg_descriptors(KSwfn%Lzd%Glr)
        !call deallocate_wfd(KSwfn%Lzd%Glr%wfd)
     else
        inputpsi = INPUT_PSI_LINEAR_AO
     end if
  end if

  ! Setup all descriptors and allocate what should be.
  if (inputpsi == INPUT_PSI_LINEAR_AO .or. &
      inputpsi == INPUT_PSI_MEMORY_LINEAR .or. &
      inputpsi == INPUT_PSI_DISK_LINEAR) then
     locregcenters=f_malloc_ptr((/3,atoms%astruct%nat/),id=' locregcenters')
      if (in%explicit_locregcenters) then
          open(unit=123, file='locregcenters.xyz')
          read(123,*) nlr
          if (nlr/=atoms%astruct%nat) stop 'ERROR: wrong nlr'
          read(123,*) comment
          do ilr=1,nlr
              read(123,*) comment, locregcenters(1,ilr), locregcenters(2,ilr), locregcenters(3,ilr)
          end do
      else
          locregcenters = rxyz
      end if
  end if

  if(inputpsi == INPUT_PSI_MEMORY_LINEAR) then
    call system_initialization(iproc,nproc,.true.,inputpsi,input_wf_format,.false.,in,atoms,rxyz,GPU%OCLconv,&
         KSwfn%orbs,tmb%npsidim_orbs,tmb%npsidim_comp,tmb%orbs,KSwfn%Lzd,tmb%Lzd,nlpsp,&
         KSwfn%comms,shift,ref_frags,denspot=denspot,locregcenters=locregcenters,&
         inwhichlocreg_old=tmb_old%orbs%inwhichlocreg,onwhichatom_old=tmb_old%orbs%onwhichatom,&
         norb_par_ref=tmb_old%orbs%norb_par, norbu_par_ref=tmb_old%orbs%norbu_par, norbd_par_ref=tmb_old%orbs%norbd_par)
  !else if(inputpsi == INPUT_PSI_DISK_LINEAR) then
  !  call system_initialization(iproc,nproc,.true.,inputpsi,input_wf_format,.false.,in,atoms,rxyz,GPU%OCLconv,&
  !       KSwfn%orbs,tmb%npsidim_orbs,tmb%npsidim_comp,tmb%orbs,KSwfn%Lzd,tmb%Lzd,nlpsp,&
  !       KSwfn%comms,shift,ref_frags,denspot=denspot,locregcenters=locregcenters, &
  !       norb_par_ref=tmb_old%orbs%norb_par, norbu_par_ref=tmb_old%orbs%norbu_par, norbd_par_ref=tmb_old%orbs%norbd_par)
  else if(inputpsi == INPUT_PSI_LINEAR_AO .or. inputpsi == INPUT_PSI_DISK_LINEAR) then
    call system_initialization(iproc,nproc,.true.,inputpsi,input_wf_format,.false.,in,atoms,rxyz,GPU%OCLconv,&
         KSwfn%orbs,tmb%npsidim_orbs,tmb%npsidim_comp,tmb%orbs,KSwfn%Lzd,tmb%Lzd,nlpsp,&
         KSwfn%comms,shift,ref_frags,denspot=denspot,locregcenters=locregcenters)
  else
    call system_initialization(iproc,nproc,.true.,inputpsi,input_wf_format,&
         & .false.,in,atoms,rxyz,GPU%OCLconv,&
         KSwfn%orbs,tmb%npsidim_orbs,tmb%npsidim_comp,tmb%orbs,KSwfn%Lzd,tmb%Lzd,nlpsp,&
         KSwfn%comms,shift,ref_frags,denspot=denspot)
  end if

  !memory estimation, to be rebuilt in a more modular way
  call MemoryEstimator(nproc,in%idsx,KSwfn%Lzd%Glr,&
       KSwfn%orbs%norb,KSwfn%orbs%nspinor,KSwfn%orbs%nkpts,&
       nlpsp%nprojel,in%nspin,in%itrpmax,in%iscf,mem)
  if (iproc==0 .and. verbose > 0) call print_memory_estimation(mem)

  if (in%lin%fragment_calculation .and. inputpsi == INPUT_PSI_DISK_LINEAR) then
     call output_fragment_rotations(iproc,atoms%astruct%nat,rxyz,1,trim(in%dir_output),in%frag,ref_frags)
     !call mpi_finalize(i_all)
     !stop
  end if

  ! temporary, really want to just initialize it here rather than copy
  ! but still need to move all cubic references to KSwfn%orbs%npsidim to just KSwfn%npsidim
  KSwfn%npsidim_orbs = KSwfn%orbs%npsidim_orbs
  KSwfn%npsidim_comp = KSwfn%orbs%npsidim_comp

  ! We complete here the definition of DFT_wavefunction structures.
  if (inputpsi == INPUT_PSI_LINEAR_AO .or. inputpsi == INPUT_PSI_DISK_LINEAR &
      .or. inputpsi == INPUT_PSI_MEMORY_LINEAR) then
     !!call init_p2p_tags(nproc)
     !!tag=0

     call kswfn_init_comm(tmb, denspot%dpbox, iproc, nproc, in%nspin, in%imethod_overlap)
     locreg_centers = f_malloc((/3,tmb%lzd%nlr/),id='locreg_centers')
     do ilr=1,tmb%lzd%nlr
         locreg_centers(1:3,ilr)=tmb%lzd%llr(ilr)%locregcenter(1:3)
     end do
     call init_foe(iproc, nproc, in, KSwfn%orbs, tmb%foe_obj, .true.)
     call f_free(locreg_centers)
     call increase_FOE_cutoff(iproc, nproc, tmb%lzd, atoms%astruct, in, KSwfn%orbs, tmb%orbs, tmb%foe_obj, init=.true.)

     call create_large_tmbs(iproc, nproc, KSwfn, tmb, denspot,nlpsp,in, atoms, rxyz, .false.)

     call init_sparse_matrix_wrapper(iproc, nproc, in%nspin, tmb%orbs, tmb%ham_descr%lzd, atoms%astruct, &
          in%store_index, imode=1, smat=tmb%linmat%m)


     !!call init_matrixindex_in_compressed_fortransposed(iproc, nproc, tmb%orbs, &
     !!     tmb%collcom, tmb%ham_descr%collcom, tmb%collcom_sr, tmb%linmat%ham)
     call init_matrixindex_in_compressed_fortransposed(iproc, nproc, tmb%orbs, &
          tmb%collcom, tmb%ham_descr%collcom, tmb%collcom_sr, tmb%linmat%m)


     call init_sparse_matrix_wrapper(iproc, nproc, in%nspin, tmb%orbs, tmb%lzd, atoms%astruct, &
          in%store_index, imode=1, smat=tmb%linmat%s)

     !!call init_matrixindex_in_compressed_fortransposed(iproc, nproc, tmb%orbs, &
     !!     tmb%collcom, tmb%ham_descr%collcom, tmb%collcom_sr, tmb%linmat%ovrlp)
     call init_matrixindex_in_compressed_fortransposed(iproc, nproc, tmb%orbs, &
          tmb%collcom, tmb%ham_descr%collcom, tmb%collcom_sr, tmb%linmat%s)



     ! check the extent of the kernel cutoff (must be at least shamop radius)
     call check_kernel_cutoff(iproc, tmb%orbs, atoms, in%hamapp_radius_incr, tmb%lzd)

     call init_sparse_matrix_wrapper(iproc, nproc, in%nspin, tmb%orbs, tmb%lzd, atoms%astruct, &
          in%store_index, imode=2, smat=tmb%linmat%l, smat_ref=tmb%linmat%m)

     !!call init_matrixindex_in_compressed_fortransposed(iproc, nproc, tmb%orbs, &
     !!     tmb%collcom, tmb%ham_descr%collcom, tmb%collcom_sr, tmb%linmat%denskern_large)
     call init_matrixindex_in_compressed_fortransposed(iproc, nproc, tmb%orbs, &
          tmb%collcom, tmb%ham_descr%collcom, tmb%collcom_sr, tmb%linmat%l)

     iirow(1) = tmb%linmat%s%nfvctr
     iirow(2) = 1
     iicol(1) = tmb%linmat%s%nfvctr
     iicol(2) = 1
     call check_local_matrix_extents(iproc, nproc, tmb%collcom, tmb%collcom_sr, tmb%linmat%s, irow, icol)
     iirow(1) = min(irow(1),iirow(1))
     iirow(2) = max(irow(2),iirow(2))
     iicol(1) = min(icol(1),iicol(1))
     iicol(2) = max(icol(2),iicol(2))
     !!write(*,*) 'after s: iirow', iirow
     !!write(*,*) 'after s: iicol', iicol
     call check_local_matrix_extents(iproc, nproc, tmb%ham_descr%collcom, tmb%collcom_sr, tmb%linmat%m, irow, icol)
     iirow(1) = min(irow(1),iirow(1))
     iirow(2) = max(irow(2),iirow(2))
     iicol(1) = min(icol(1),iicol(1))
     iicol(2) = max(icol(2),iicol(2))
     !!write(*,*) 'after m: iirow', iirow
     !!write(*,*) 'after m: iicol', iicol
     call check_local_matrix_extents(iproc, nproc, tmb%ham_descr%collcom, tmb%collcom_sr, tmb%linmat%l, irow, icol)
     iirow(1) = min(irow(1),iirow(1))
     iirow(2) = max(irow(2),iirow(2))
     iicol(1) = min(icol(1),iicol(1))
     iicol(2) = max(icol(2),iicol(2))
     !!write(*,*) 'after l: iirow', iirow
     !!write(*,*) 'after l: iicol', iicol


     call init_matrix_taskgroups(iproc, nproc, in%enable_matrix_taskgroups, &
          tmb%collcom, tmb%collcom_sr, tmb%linmat%s, iirow, iicol)
     !!write(*,*) 'after s'
     call init_matrix_taskgroups(iproc, nproc, in%enable_matrix_taskgroups, &
          tmb%ham_descr%collcom, tmb%collcom_sr, tmb%linmat%m, iirow, iicol)
     !!write(*,*) 'after m'
     call init_matrix_taskgroups(iproc, nproc, in%enable_matrix_taskgroups, &
          tmb%ham_descr%collcom, tmb%collcom_sr, tmb%linmat%l, iirow, iicol)
     !!write(*,*) 'after l'

     tmb%linmat%kernel_ = matrices_null()
     tmb%linmat%ham_ = matrices_null()
     tmb%linmat%ovrlp_ = matrices_null()
     !!call allocate_matrices(tmb%linmat%l, allocate_full=.false., &
     !!     matname='tmb%linmat%kernel_', mat=tmb%linmat%kernel_)
     !!call allocate_matrices(tmb%linmat%m, allocate_full=.false., &
     !!     matname='tmb%linmat%ham_', mat=tmb%linmat%ham_)
     !!call allocate_matrices(tmb%linmat%s, allocate_full=.false., &
     !!     matname='tmb%linmat%ovrlp_', mat=tmb%linmat%ovrlp_)
     tmb%linmat%kernel_%matrix_compr = sparsematrix_malloc_ptr(tmb%linmat%l, &
         iaction=SPARSE_TASKGROUP,id='tmb%linmat%kernel_%matrix_compr')
     if (tmb%linmat%l%smmm%nfvctrp>tmb%linmat%l%nfvctrp) then
         tmb%linmat%kernel_%matrixp = sparsematrix_malloc_ptr(tmb%linmat%l, &
             iaction=DENSE_MATMUL,id='tmb%linmat%kernel_%matrixp')
     else
         tmb%linmat%kernel_%matrixp = sparsematrix_malloc_ptr(tmb%linmat%l, &
             iaction=DENSE_PARALLEL,id='tmb%linmat%kernel_%matrixp')
     end if
     tmb%linmat%ham_%matrix_compr = sparsematrix_malloc_ptr(tmb%linmat%m, &
         iaction=SPARSE_TASKGROUP,id='tmb%linmat%ham_%matrix_compr')
     tmb%linmat%ovrlp_%matrix_compr = sparsematrix_malloc_ptr(tmb%linmat%s, &
         iaction=SPARSE_TASKGROUP,id='tmb%linmat%ovrlp_%matrix_compr')

     if (in%check_matrix_compression) then
         if (iproc==0) call yaml_mapping_open('Checking Compression/Uncompression of small sparse matrices')
         !call check_matrix_compression(iproc,tmb%linmat%ham)
         !call check_matrix_compression(iproc,tmb%linmat%ovrlp)
         call check_matrix_compression(iproc, tmb%linmat%m, tmb%linmat%ham_)
         call check_matrix_compression(iproc, tmb%linmat%s, tmb%linmat%ovrlp_)
         if (iproc ==0) call yaml_mapping_close()
     end if

     do i=1,size(tmb%linmat%ovrlppowers_)
         tmb%linmat%ovrlppowers_(i) = matrices_null()
         !call allocate_matrices(tmb%linmat%l, allocate_full=.false., &
         !     matname='tmb%linmat%ovrlppowers_(i)', mat=tmb%linmat%ovrlppowers_(i))
         tmb%linmat%ovrlppowers_(i)%matrix_compr = &
             sparsematrix_malloc_ptr(tmb%linmat%l, iaction=SPARSE_TASKGROUP, id='tmb%linmat%ovrlppowers_(i)%matrix_comp')
     end do

     !call nullify_sparse_matrix(tmb%linmat%inv_ovrlp_large)
     !tmb%linmat%inv_ovrlp_large=sparse_matrix_null()
     !call sparse_copy_pattern(tmb%linmat%l, tmb%linmat%inv_ovrlp_large, iproc, subname)

     ! Initializes a sparse matrix type compatible with the ditribution of the
     ! KS orbitals. This is required for the re-orthonromalization of the
     ! KS espansion coefficients, so it is not necessary for FOE.
     nullify(tmb%linmat%ks)
     nullify(tmb%linmat%ks_e)
     if (in%lin%scf_mode/=LINEAR_FOE .or. in%lin%pulay_correction .or.  in%lin%new_pulay_correction .or. &
         (mod(in%lin%plotBasisFunctions,10) /= WF_FORMAT_NONE) .or. in%lin%diag_end .or. in%write_orbitals>0 &
         .or. inputpsi == INPUT_PSI_DISK_LINEAR) then

         if (in%lin%fragment_calculation) then
            if (in%lin%extra_states/=0) then
               if (iproc==0) call yaml_comment('ERROR: extra_states must be zero for fragment calculation')
               call MPI_ABORT(bigdft_mpi%mpi_comm,10,ierr)
            end if

            extra_states = tmb%orbs%norb - KSwfn%orbs%norb
         else
            extra_states = in%lin%extra_states
         end if
         call init_sparse_matrix_for_KSorbs(iproc, nproc, KSwfn%orbs, in, extra_states, &
              tmb%linmat%ks, tmb%linmat%ks_e)
     end if


     if (in%check_matrix_compression) then
         if (iproc==0) call yaml_mapping_open('Checking Compression/Uncompression of large sparse matrices')
         call check_matrix_compression(iproc, tmb%linmat%l, tmb%linmat%kernel_)
         if (iproc ==0) call yaml_mapping_close()
     end if


     if (in%check_sumrho>0) then
         call check_communication_potential(iproc,denspot,tmb)
         call check_communication_sumrho(iproc, nproc, tmb%orbs, tmb%lzd, tmb%collcom_sr, &
              denspot, tmb%linmat%l, tmb%linmat%kernel_, in%check_sumrho)
     end if

     if (iproc==0) call yaml_mapping_open('Checking Communications of Minimal Basis')
     call check_communications_locreg(iproc,nproc,tmb%orbs,in%nspin,tmb%lzd, &
          tmb%collcom,tmb%linmat%s,tmb%linmat%ovrlp_, &
          tmb%npsidim_orbs,tmb%npsidim_comp,in%check_overlap)
     if (iproc==0) call yaml_mapping_close()

     if (iproc==0) call yaml_mapping_open('Checking Communications of Enlarged Minimal Basis')
     call check_communications_locreg(iproc,nproc,tmb%orbs,in%nspin,tmb%ham_descr%lzd, &
          tmb%ham_descr%collcom,tmb%linmat%m,tmb%linmat%ham_, &
          tmb%ham_descr%npsidim_orbs,tmb%ham_descr%npsidim_comp,in%check_overlap)
     if (iproc ==0) call yaml_mapping_close()


     if (in%lin%scf_mode/=LINEAR_FOE .or. in%lin%pulay_correction .or.  in%lin%new_pulay_correction .or. &
         (mod(in%lin%plotBasisFunctions,10) /= WF_FORMAT_NONE) .or. in%lin%diag_end .or. in%write_orbitals>0 & 
          .or. inputpsi == INPUT_PSI_DISK_LINEAR) then
        tmb%coeff = f_malloc_ptr((/ tmb%linmat%m%nfvctr , tmb%orbs%norb /),id='tmb%coeff')
     else
        nullify(tmb%coeff)
     end if

     denspot0 = f_malloc(max(denspot%dpbox%ndimrhopot, denspot%dpbox%nrhodim),id='denspot0')
  else
     denspot0 = f_malloc(1,id='denspot0')
  end if

  !the lookup tables for the application of the nonlocal potential can be created from now on

  optLoop%iscf = in%iscf
  optLoop%itrpmax = in%itrpmax
  optLoop%nrepmax = in%nrepmax
  optLoop%itermax = in%itermax
  optLoop%itermin = in%itermin!Bastian
  optLoop%gnrm_cv = in%gnrm_cv
  optLoop%rpnrm_cv = in%rpnrm_cv
  optLoop%gnrm_startmix = in%gnrm_startmix
  optLoop%itrp = 0
  optLoop%itrep = 0
  optLoop%iter = 0
  optLoop%infocode = 0

  call system_signaling(iproc,in%signaling,in%gmainloop,&
       & KSwfn,tmb,energs,denspot,optloop,&
       & atoms%astruct%ntypes,atoms%radii_cf,in%crmult,in%frmult)

  !variables substitution for the PSolver part
  n1=KSwfn%Lzd%Glr%d%n1
  n2=KSwfn%Lzd%Glr%d%n2
  n3=KSwfn%Lzd%Glr%d%n3

  !calculate the rhocore contribution to the energy value
  if (associated(denspot%rho_C)) then
     !calculate the XC energy of rhocore, use the rhov array as a temporary variable
     !use Vxc and other quantities as local variables
     call xc_init_rho(denspot%xc, denspot%dpbox%nrhodim,denspot%rhov,1)
     denspot%rhov=1.d-16
     call XC_potential(atoms%astruct%geocode,'D',denspot%pkernel%mpi_env%iproc,denspot%pkernel%mpi_env%nproc,&
          denspot%pkernel%mpi_env%mpi_comm,&
          denspot%dpbox%ndims(1),denspot%dpbox%ndims(2),denspot%dpbox%ndims(3),denspot%xc,&
          denspot%dpbox%hgrids(1),denspot%dpbox%hgrids(2),denspot%dpbox%hgrids(3),&
          denspot%rhov,energs%excrhoc,tel,KSwfn%orbs%nspin,denspot%rho_C,denspot%V_XC,xcstr)
     if (iproc==0) call yaml_map('Value for Exc[rhoc]',energs%excrhoc)
     !if (iproc==0) write(*,*)'value for Exc[rhoc]',energs%excrhoc
  end if

  !Calculate the ionic energy and forces accordingly
  call IonicEnergyandForces(iproc,denspot%dpbox,atoms,in%elecfield,rxyz,&
       energs%eion,fion,in%dispersion,energs%edisp,fdisp,ewaldstr,&
<<<<<<< HEAD
       denspot%V_ext,denspot%pkernel,denspot%psoffset)
  !Calculate effective ionic potential, including counter ions if any.
  call createEffectiveIonicPotential(iproc,(iproc == 0),in,atoms,rxyz,shift,&
       denspot%dpbox,denspot%pkernel,denspot%V_ext,in%elecfield,denspot%psoffset)
=======
       n1,n2,n3,denspot%V_ext,denspot%pkernel,denspot%psoffset)
  !calculate effective ionic potential, including counter ions if any.
  call createEffectiveIonicPotential(iproc,nproc,(iproc == 0),in,atoms,rxyz,shift,KSwfn%Lzd%Glr,&
       denspot%dpbox%hgrids(1),denspot%dpbox%hgrids(2),denspot%dpbox%hgrids(3),&
       denspot%dpbox,denspot%pkernel,denspot%V_ext,denspot%rho_ion,in%elecfield,denspot%psoffset)
>>>>>>> 8e8ed21a
  if (denspot%c_obj /= 0) then
     call denspot_emit_v_ext(denspot, iproc, nproc)
  end if

<<<<<<< HEAD

=======
>>>>>>> 8e8ed21a
  norbv=abs(in%norbv)
  if (in%inputPsiId == INPUT_PSI_LINEAR_AO .or. &
      in%inputPsiId == INPUT_PSI_MEMORY_LINEAR .or. &
      in%inputPsiId == INPUT_PSI_DISK_LINEAR) then
     ! Setup the mixing, if necessary -- NEW
     if (in%lin%mixHist_lowaccuracy /= in%lin%mixHist_highaccuracy) then
         ! This must be fixed later
         stop 'in%lin%mixHist_lowaccuracy /= in%lin%mixHist_highaccuracy'
     end if
     select case (in%lin%scf_mode) 
     case (LINEAR_DIRECT_MINIMIZATION)
         ! still do a density mixing, maybe  to be modified later
         if (in%lin%mixHist_lowaccuracy==0) then
             ! simple mixing
             linear_iscf = 12
         else
             ! Pulay mixing
             linear_iscf = 17
         end if
     case (LINEAR_MIXDENS_SIMPLE) 
         if (in%lin%mixHist_lowaccuracy==0) then
             ! simple mixing
             linear_iscf = 12
         else
             ! Pulay mixing
             linear_iscf = 17
         end if
     case (LINEAR_MIXPOT_SIMPLE) 
         if (in%lin%mixHist_lowaccuracy==0) then
             ! simple mixing
             linear_iscf = 2
         else
             ! Pulay mixing
             linear_iscf = 7
         end if
     case (LINEAR_FOE)
         if (in%lin%mixHist_lowaccuracy==0) then
             ! simple mixing
             linear_iscf = 12
         else
             ! Pulay mixing
             linear_iscf = 17
         end if
     case default
         stop 'ERROR: wrong in%lin%scf_mode'
     end select
     call denspot_set_history(denspot,linear_iscf,in%nspin, &
          npulayit=in%lin%mixHist_lowaccuracy)
     tmb%damping_factor_confinement = 1.d0 !will be modified in case of a restart
     call input_wf(iproc,nproc,in,GPU,atoms,rxyz,denspot,denspot0,nlpsp,KSwfn,tmb,energs,&
          inputpsi,input_wf_format,norbv,lzd_old,psi_old,rxyz_old,tmb_old,ref_frags,cdft,&
          locregcenters)
      call f_free_ptr(locregcenters)
  else
      call input_wf(iproc,nproc,in,GPU,atoms,rxyz,denspot,denspot0,nlpsp,KSwfn,tmb,energs,&
           inputpsi,input_wf_format,norbv,lzd_old,psi_old,rxyz_old,tmb_old,ref_frags,cdft)
  end if
  
  nvirt=in%nvirt
  if(in%nvirt > norbv) then
     nvirt = norbv
  end if

  ! modified by SM
  call deallocate_local_zone_descriptors(lzd_old)

  !end of the initialization part
  call timing(bigdft_mpi%mpi_comm,'INIT','PR')

  !start the optimization
  energs%eexctX=0.0_gp
  ! Skip the following part in the linear scaling case.
  skip_if_linear: if(inputpsi /= INPUT_PSI_LINEAR_AO .and. inputpsi /= INPUT_PSI_DISK_LINEAR &
                     .and. inputpsi /= INPUT_PSI_MEMORY_LINEAR) then
     call kswfn_optimization_loop(iproc, nproc, optLoop, &
     & in%alphamix, in%idsx, inputpsi, KSwfn, denspot, nlpsp, energs, atoms, GPU, xcstr, &
     & in)
     infocode = optLoop%infocode

     !if we are in the last_run case, validate the last_run only for the last cycle
     !do the last_run things regardless of infocode
     !nrepmax=0 is needed for the Band Structure calculations
     DoLastRunThings=(in%last_run == 1 .and. optLoop%nrepmax == 0) .or. &
          & (in%last_run == 1 .and. optLoop%itrep >= optLoop%nrepmax)
              !print the energies only if they are meaningful
     energy = energs%energy
     !Davidson is set to false first because used in deallocate_before_exiting
     DoDavidson= .false.

     ! Treat the info code from the optimization routine.
     if (infocode == 2 .or. infocode == 3) then
        !call deallocate_convolutions_bounds(KSwfn%lzd%glr%bounds)
        call deallocate_before_exiting
        return
     end if
  else

     ! Allocation of array for Pulay forces (only needed for linear version)
     fpulay = f_malloc_ptr((/ 3, atoms%astruct%nat /),id='fpulay')


     call linearScaling(iproc,nproc,KSwfn,tmb,atoms,in,&
          rxyz,denspot,denspot0,nlpsp,GPU,energs,energy,fpulay,infocode,ref_frags,cdft,&
          fdisp, fion)



     ! Clean denspot parts only needed in the SCF loop -- NEW
     call denspot_free_history(denspot)

     ! maybe not the best place to keep it - think about it!
     if (in%lin%calc_transfer_integrals) then
        if (in%lin%constrained_dft) then
           ! switch excess charge to other fragment, recalculate kernel and density and reset lagrange multiplier
           if (iproc==0) write(*,*) '--------------------------------------------------------------------------------------'
           if (iproc==0) write(*,*) 'Warning: site-energy/transfer integral calculation not yet working for constrained DFT'
           if (iproc==0) write(*,*) '--------------------------------------------------------------------------------------'

           !in_frag_charge=f_malloc_ptr(in%frag%nfrag,id='in_frag_charge')
           !call vcopy(in%frag%nfrag,in%frag%charge(1),1,in_frag_charge(1),1)
           !! assume all other fragments neutral, use total system charge to get correct charge for the other fragment
           !in_frag_charge(cdft%ifrag_charged(1))=in%ncharge - in_frag_charge(cdft%ifrag_charged(2))
           !overlap_calculated=.true.
           !call fragment_coeffs_to_kernel(iproc,in%frag,in_frag_charge,ref_frags,tmb,KSwfn%orbs,overlap_calculated)
           !call f_free_ptr(in_frag_charge)
           !cdft%charge=-cdft%charge

           !call reconstruct_kernel(iproc, nproc, tmb%orthpar%methTransformOverlap, tmb%orthpar%blocksize_pdsyev, tmb%orthpar%blocksize_pdgemm, &
           !     KSwfn%orbs, tmb, overlap_calculated)     
           !tmb%can_use_transposed=.false. ! - do we really need to deallocate here?
           !i_all = -product(shape(tmb%psit_c))*kind(tmb%psit_c)                               
           !deallocate(tmb%psit_c,stat=i_stat)                                                 
           !call memocc(i_stat,i_all,'tmb%psit_c',subname)                                     
           !i_all = -product(shape(tmb%psit_f))*kind(tmb%psit_f)                               
           !deallocate(tmb%psit_f,stat=i_stat)                                                 
           !call memocc(i_stat,i_all,'tmb%psit_f',subname)     

           !! Now need to calculate the charge density and the potential related to this inputguess
           !call communicate_basis_for_density_collective(iproc, nproc, tmb%lzd, max(tmb%npsidim_orbs,tmb%npsidim_comp), &
           !     tmb%orbs, tmb%psi, tmb%collcom_sr)

           !call sumrho_for_TMBs(iproc, nproc, KSwfn%Lzd%hgrids(1), KSwfn%Lzd%hgrids(2), KSwfn%Lzd%hgrids(3), &
           !     tmb%collcom_sr, tmb%linmat%denskern, KSwfn%Lzd%Glr%d%n1i*KSwfn%Lzd%Glr%d%n2i*denspot%dpbox%n3d, denspot%rhov)

           !! Must initialize rhopotold (FOR NOW... use the trivial one)
           !call vcopy(max(denspot%dpbox%ndims(1)*denspot%dpbox%ndims(2)*denspot%dpbox%n3p,1)*in%nspin, &
           !     denspot%rhov(1), 1, denspot0(1), 1)
           !!!call deallocateCommunicationbufferSumrho(tmb%comsr, subname)
           !call updatePotential(in%ixc,in%nspin,denspot,energs%eh,energs%exc,energs%evxc)
           !call local_potential_dimensions(tmb%lzd,tmb%orbs,denspot%dpbox%ngatherarr(0,1))

           !! keep a copy of previous wavefunctions and energies...
           !allocate(psi_constrained(tmb%npsidim_orbs), stat=i_stat)
           !call memocc(i_stat, psi_constrained, 'psi_constrained', subname)
           !call vcopy(tmb%npsidim_orbs,tmb%psi(1),1,psi_constrained(1),1)
           !energy_constrained=energy

           !call linearScaling(iproc,nproc,KSwfn,tmb,atoms,in,&
           !     rxyz,denspot,denspot0,nlpsp,GPU,energs,energy,fpulay,infocode,ref_frags,cdft)

           !! calculate matrix elements here...

           !i_all=-product(shape(psi_constrained))*kind(psi_constrained)
           !deallocate(psi_constrained, stat=i_stat)
           !call memocc(i_stat, i_all, 'psi_constrained', subname)

        else
           if (.not. in%lin%fragment_calculation) stop 'Error, fragment calculation needed for transfer integral calculation'
           !if (input%frag%nfrag==2) call calc_transfer_integrals_old(iproc,nproc,input%frag,ref_frags,tmb%orbs,&
           !     tmb%linmat%ham,tmb%linmat%ovrlp)
           call calc_site_energies_transfer_integrals(iproc,nproc,in%lin%order_taylor,&
                in%frag,ref_frags,tmb%orbs,tmb%linmat%m,tmb%linmat%ham_,tmb%linmat%s,tmb%linmat%ovrlp_,&
                tmb%linmat%ks)
        end if
     end if

     ! deallocate fragments
      if (in%lin%fragment_calculation) then ! we really need to deallocate
         do ifrag=1,in%frag%nfrag_ref
            call fragment_free(ref_frags(ifrag))
         end do
        deallocate(ref_frags)
      else if (inputpsi == INPUT_PSI_DISK_LINEAR) then! we haven't actually allocated anything, so can just nullify - should make this more robust/general
         do ifrag=1,in%frag%nfrag_ref
            call fragment_free(ref_frags(ifrag))
            ref_frags(ifrag)%astruct_frg%nat=-1
            ref_frags(ifrag)%fbasis%forbs=minimal_orbitals_data_null()
            !ref_frags(ifrag)=fragment_null()
         end do
        deallocate(ref_frags)
     end if

     !!call finalize_p2p_tags()
  
     !temporary allocation of the density
     !!allocate(denspot%rho_work(max(denspot%dpbox%ndimrhopot,denspot%dpbox%nrhodim)),stat=i_stat)
     !!call memocc(i_stat,denspot%rho_work,'rho',subname)
     !!call vcopy(max(denspot%dpbox%ndimrhopot,denspot%dpbox%nrhodim),&
     !!     denspot%rhov(1),1,denspot%rho_work(1),1)

     ! keep only the essential part of the density, without the GGA bufffers
     denspot%rho_work = f_malloc_ptr(denspot%dpbox%ndimrhopot,id='denspot%rho_work')
     ioffset=kswfn%lzd%glr%d%n1i*kswfn%lzd%glr%d%n2i*denspot%dpbox%i3xcsh
     if (denspot%dpbox%ndimrhopot>0) then
         call vcopy(denspot%dpbox%ndimpot,denspot%rhov(ioffset+1),1,denspot%rho_work(1),1)
         ! add the spin down part if present
         if (denspot%dpbox%nrhodim==2) then
             ishift=denspot%dpbox%ndimrhopot/denspot%dpbox%nrhodim !start of the spin down part
             call axpy(denspot%dpbox%ndimpot, 1.d0, &
                       denspot%rhov(ioffset+ishift+1), &
                       1, denspot%rho_work(1),1)
         end if
     end if



     if (infocode==2) then
        !!! Allocate this array since it will be deallcoated in deallocate_before_exiting
        !!allocate(denspot%V_ext(1,1,1,1),stat=i_stat)
        !!call memocc(i_stat,denspot%V_ext,'denspot%V_ext',subname)
        call f_free_ptr(fpulay)
        call destroy_DFT_wavefunction(tmb)
        call f_free_ptr(KSwfn%psi)
        !call deallocate_wfd(KSwfn%Lzd%Glr%wfd)
        call deallocate_locreg_descriptors(KSwfn%Lzd%Glr)
        call f_free_ptr(denspot%rho_work)
        call f_free_ptr(KSwfn%orbs%eval)
        call deallocate_before_exiting()
        return
     end if

     !infocode = 0
  end if skip_if_linear

  ! allocate KSwfn%psi here instead for case of linear?!
  !if(inputpsi == INPUT_PSI_LINEAR_AO .or. inputpsi == INPUT_PSI_DISK_LINEAR .or. &
  !                   inputpsi == INPUT_PSI_LINEAR_LCAO) then
  !   allocate(KSwfn%psi(max(KSwfn%orbs%npsidim_comp,KSwfn%orbs%npsidim_orbs)),stat=i_stat)
  !   call memocc(i_stat,KSwfn%psi,'psi',subname)
  !end if

  !last run things has to be done:
  !if it is the last run and the infocode is zero
  !if infocode is not zero but the last run has been done for nrepmax times

  DoLastRunThings= (in%last_run == 1 .and. infocode == 0) .or. DoLastRunThings

  !analyse the possibility to calculate Davidson treatment
  !(nvirt > 0 .and. in%inputPsiId == 0)
  DoDavidson= abs(in%norbv) > 0 .and. DoLastRunThings

  !project the wavefunctions on a gaussian basis and keep in memory
  if (in%gaussian_help) then
     call timing(iproc,'gauss_proj','ON')
     if (iproc == 0.and.verbose >1) then
        call yaml_comment('Gaussian Basis Projection',hfill='-')
        !write( *,'(1x,a)') '---------------------------------------------------------- Gaussian Basis Projection'
     end if

     !extract the gaussian basis from the pseudowavefunctions
!!!     if (in%inputPsiId == 11) then
!!!        !extract the gaussian basis from the pseudowavefunctions
!!!        call gaussian_pswf_basis(21,.false.,iproc,atoms,rxyz,gbd)
!!!     else if (in%inputPsiId == 12) then
!!!        !extract the gaussian basis from the pseudopotential
!!!        call gaussian_psp_basis(atoms,rxyz,gbd)
!!!     end if

     !extract the gaussian basis from the pseudowavefunctions
     call gaussian_pswf_basis(21,.false.,iproc,in%nspin,atoms,rxyz,KSwfn%gbd,gbd_occ)

     if (associated(gbd_occ)) then
        call f_free_ptr(gbd_occ)
        nullify(gbd_occ)
     end if


     if (.not. associated(KSwfn%gaucoeffs)) then
        KSwfn%gaucoeffs = f_malloc_ptr((/ KSwfn%gbd%ncoeff, KSwfn%orbs%nspinor*KSwfn%orbs%norbp /),id='KSwfn%gaucoeffs')
     end if

     thetaphi = f_malloc((/ 2, KSwfn%gbd%nat /),id='thetaphi')
     thetaphi=0.0_gp

     call wavelets_to_gaussians(atoms%astruct%geocode,KSwfn%orbs%norbp,KSwfn%orbs%nspinor,&
          n1,n2,n3,KSwfn%gbd,thetaphi,&
          KSwfn%Lzd%hgrids(1),KSwfn%Lzd%hgrids(2),KSwfn%Lzd%hgrids(3),&
          KSwfn%Lzd%Glr%wfd,KSwfn%psi,KSwfn%gaucoeffs)

     call f_free(thetaphi)
     call timing(iproc,'gauss_proj','OF')
  end if

  !  write all the wavefunctions into files
  if (in%output_wf_format /= WF_FORMAT_NONE .and. DoLastRunThings) then
     !add flag for writing waves in the gaussian basis form
     !if (in%gaussian_help) then
     if (in%gaussian_help .and. .not.in%inputPsiId==100 .and. .not.in%inputPsiId==101 ) then

!!!        call gaussian_orthogonality(iproc,nproc,norb,norbp,gbd,gaucoeffs)
!!!
!!!        call gaussian_orthogonality(iproc,nproc,norb,norbp,gbd,gaucoeffs)
        !write the coefficients and the basis on a file
        if (iproc ==0) call yaml_map('Writing wavefunctions in file','wavefunction.gau')
        !if (iproc ==0) write(*,*)'Writing wavefunctions in wavefunction.gau file'
        call write_gaussian_information(iproc,nproc,KSwfn%orbs,KSwfn%gbd,KSwfn%gaucoeffs,trim(in%dir_output) // 'wavefunctions.gau')

        !build dual coefficients
        call dual_gaussian_coefficients(KSwfn%orbs%norbp*KSwfn%orbs%nspinor,KSwfn%gbd,KSwfn%gaucoeffs)

        !control the accuracy of the expansion
        call check_gaussian_expansion(iproc,nproc,KSwfn%orbs,KSwfn%Lzd,KSwfn%psi,KSwfn%gbd,KSwfn%gaucoeffs)

        call deallocate_gwf(KSwfn%gbd)
        call f_free_ptr(KSwfn%gaucoeffs)
        nullify(KSwfn%gbd%rxyz)

     else
        call writemywaves(iproc,trim(in%dir_output) // "wavefunction", in%output_wf_format, &
             KSwfn%orbs,n1,n2,n3,KSwfn%Lzd%hgrids(1),KSwfn%Lzd%hgrids(2),KSwfn%Lzd%hgrids(3),&
             atoms,rxyz,KSwfn%Lzd%Glr%wfd,KSwfn%psi)
     end if
  end if

  write(gridformat, "(A)") ""
  select case (in%output_denspot_format)
  case (output_denspot_FORMAT_ETSF)
     write(gridformat, "(A)") ".etsf"
  case (output_denspot_FORMAT_CUBE)
     write(gridformat, "(A)") ".cube"
  end select

  !plot the ionic potential, if required by output_denspot
  if (in%output_denspot == output_denspot_DENSPOT .and. DoLastRunThings) then
     if (iproc == 0) call yaml_map('Writing external potential in file', 'external_potential'//gridformat)
     !if (iproc == 0) write(*,*) 'writing external_potential' // gridformat
     call plot_density(iproc,nproc,trim(in%dir_output)//'external_potential' // gridformat,&
          atoms,rxyz,denspot%dpbox,1,denspot%V_ext)
  end if
  if (in%output_denspot == output_denspot_DENSPOT .and. DoLastRunThings) then
     if (iproc == 0) call yaml_map('Writing local potential in file','local_potential'//gridformat)
     !if (iproc == 0) write(*,*) 'writing local_potential' // gridformat
     call plot_density(iproc,nproc,trim(in%dir_output)//'local_potential' // gridformat,&
          atoms,rxyz,denspot%dpbox,in%nspin,denspot%rhov)
  end if

  call f_free_ptr(denspot%V_ext)

  !variables substitution for the PSolver part
  n1i=KSwfn%Lzd%Glr%d%n1i
  n2i=KSwfn%Lzd%Glr%d%n2i
  n3i=KSwfn%Lzd%Glr%d%n3i

  if (inputpsi /= INPUT_PSI_EMPTY) then
     !------------------------------------------------------------------------
     ! here we start the calculation of the forces
     if (iproc == 0) then
        call yaml_comment('Forces Calculation',hfill='-')
        !write( *,'(1x,a)')'----------------------------------------------------------------- Forces Calculation'
     end if

     !refill projectors for tails, davidson
     refill_proj=((in%rbuf > 0.0_gp) .or. DoDavidson) .and. DoLastRunThings

     if (inputpsi /= INPUT_PSI_LINEAR_AO .and. &
          & inputpsi /= INPUT_PSI_MEMORY_LINEAR .and. &
          & inputpsi /= INPUT_PSI_DISK_LINEAR) then
        fpulay = f_malloc0_ptr((/ 3, atoms%astruct%nat /),id='fpulay')
     end if

     if (DoLastRunThings) then
        if(inputpsi /= INPUT_PSI_LINEAR_AO .and. inputpsi /= INPUT_PSI_DISK_LINEAR &
             .and. inputpsi /= INPUT_PSI_MEMORY_LINEAR) then
           calculate_dipole=.true.
        else
           calculate_dipole = in%lin%calc_dipole
        end if
        output_denspot = in%output_denspot
     else
        output_denspot = -1
        calculate_dipole = .false.
     end if

     call kswfn_post_treatments(iproc, nproc, KSwfn, tmb, &
          & inputpsi == INPUT_PSI_LINEAR_AO .or. inputpsi == INPUT_PSI_DISK_LINEAR .or. &
          & inputpsi == INPUT_PSI_MEMORY_LINEAR, fxyz, fnoise, fion, fdisp, fpulay, &
          & strten, pressure, ewaldstr, xcstr, GPU, denspot, atoms, rxyz, nlpsp, &
          & output_denspot, in%dir_output, gridformat, refill_proj, calculate_dipole, in%nspin)

     call f_free_ptr(fpulay)
  end if

  call f_free_ptr(fion)
  call f_free_ptr(fdisp)

  call deallocate_paw_objects(KSwfn%paw)

  !if (nvirt > 0 .and. in%inputPsiId == 0) then
  if (DoDavidson) then

     !for a band structure calculation allocate the array in which to put the eigenvalues
     if (associated(in%kptv) .and. in%nkptv > 0) then
        band_structure_eval = f_malloc((/ KSwfn%orbs%norbu+KSwfn%orbs%norbd+in%nspin*norbv, in%nkptv /),id='band_structure_eval')
     end if

     !calculate Davidson procedure for all the groups of k-points which are chosen
     ikpt=1
     do igroup=1,in%ngroups_kptv

        ! Set-up number of states and shifting values.
        nvirtu = norbv
        nvirtd = 0
        if (in%nspin==2) nvirtd=nvirtu
        ! Create the orbitals.
        if (associated(in%kptv) .and. in%nkptv > 0) then
           nvirtu = nvirtu + KSwfn%orbs%norbu
           nvirtd = nvirtd + KSwfn%orbs%norbd
           nvirt  = nvirtu+nvirtd

           !number of k-points for this group
           nkptv = in%nkptsv_group(igroup) !size(in%kptv, 2)

           wkptv = f_malloc(nkptv,id='wkptv')
           wkptv(:) = real(1.0, gp) / real(nkptv, gp)
           call orbitals_descriptors(iproc,nproc,nvirtu+nvirtd,nvirtu,nvirtd, &
                KSwfn%orbs%nspin,KSwfn%orbs%nspinor,nkptv, &
                in%kptv(:,sum(in%nkptsv_group(1:igroup - 1)) + 1:sum(in%nkptsv_group(1:igroup))), &
                wkptv,VTwfn%orbs,LINEAR_PARTITION_NONE)
           !allocate communications arrays for virtual orbitals
           call orbitals_communicators(iproc,nproc,KSwfn%Lzd%Glr,VTwfn%orbs,VTwfn%comms)  

           call f_free(wkptv)

           !free projectors
           call free_DFT_PSP_projectors(nlpsp)

           ! Calculate all projectors, or allocate array for on-the-fly calculation
           call timing(iproc,'CrtProjectors ','ON')
           call createProjectorsArrays(KSwfn%Lzd%Glr,rxyz,atoms,VTwfn%orbs,&
                in%frmult,in%frmult,KSwfn%Lzd%hgrids(1),KSwfn%Lzd%hgrids(2),KSwfn%Lzd%hgrids(3),&
                .false.,nlpsp) 
          
           call timing(iproc,'CrtProjectors ','OF') 
           if (iproc == 0) call print_nlpsp(nlpsp)

        else
           !the virtual orbitals should be in agreement with the traditional k-points
           call orbitals_descriptors(iproc,nproc,nvirtu+nvirtd,nvirtu,nvirtd, &
                KSwfn%orbs%nspin,KSwfn%orbs%nspinor,KSwfn%orbs%nkpts,&
                KSwfn%orbs%kpts,KSwfn%orbs%kwgts,VTwfn%orbs,LINEAR_PARTITION_NONE,&
                basedist=KSwfn%orbs%norb_par(0:,1:),basedistu=KSwfn%orbs%norbu_par(0:,1:),&
                basedistd=KSwfn%orbs%norbd_par(0:,1:))
           !allocate communications arrays for virtual orbitals
           call orbitals_communicators(iproc,nproc,KSwfn%Lzd%Glr,VTwfn%orbs,VTwfn%comms,&
                basedist=KSwfn%comms%nvctr_par(0:,1:))  

        end if

        !allocate psivirt pointer (note the orbs dimension)
        VTwfn%psi = f_malloc_ptr(max(VTwfn%orbs%npsidim_comp, VTwfn%orbs%npsidim_orbs),id='VTwfn%psi')
        !to avoid problems with the bindings
        VTwfn%c_obj=0
        !no paw for the Virtual Wavefunction (and this for a while)
        call nullify_paw_objects(VTwfn%paw)
        !define Local zone descriptors
        VTwfn%Lzd = KSwfn%Lzd
        VTwfn%orthpar=KSwfn%orthpar
        VTwfn%SIC=SIC_data_null() !then fill it if needed
        allocate(VTwfn%confdatarr(VTwfn%orbs%norbp))
        call default_confinement_data(VTwfn%confdatarr,VTwfn%orbs%norbp)


        if (in%norbv < 0) then
           call direct_minimization(iproc,nproc,in,atoms,& 
                nvirt,rxyz,denspot%rhov,nlpsp, &
                denspot%pkernelseq,denspot%dpbox,denspot%xc,GPU,KSwfn,VTwfn)

           if(abs(in%nplot)>KSwfn%orbs%norb+nvirt) then
              if(iproc==0) call yaml_warning('More plots requested than orbitals calculated')
           end if
        else if (in%norbv > 0) then
           call davidson(iproc,nproc,in,atoms,& 
                KSwfn%orbs,VTwfn%orbs,in%nvirt,VTwfn%Lzd,&
                KSwfn%comms,VTwfn%comms,&
                rxyz,denspot%rhov,nlpsp, &
                denspot%pkernelseq,KSwfn%psi,VTwfn%psi,denspot%dpbox,denspot%xc,GPU)
!!$           call constrained_davidson(iproc,nproc,in,atoms,&
!!$                orbs,orbsv,in%nvirt,Lzd%Glr,comms,VTwfn%comms,&
!!$                hx,hy,hz,rxyz,denspot%rhov,nlpsp, &
!!$                psi,VTwfn%psi,nscatterarr,ngatherarr,GPU)
           if(abs(in%nplot)>KSwfn%orbs%norb+in%nvirt) then
              if(iproc==0) call yaml_warning('More plots requested than orbitals calculated')
           end if
        end if
        if(in%output_wf_format == 2 .and. abs(in%norbv)>0 ) then
           call dump_eigenfunctions(trim(in%dir_output),in%nplot,atoms,VTwfn%Lzd%hgrids,VTwfn%Lzd%Glr,&
                KSwfn%orbs,VTwfn%orbs,rxyz,KSwfn%psi,VTwfn%psi)
        end if

        deallocate(VTwfn%confdatarr)

        ! Write virtual wavefunctions in ETSF format: WORKS ONLY FOR ONE KPOINT 
        if(in%output_wf_format == 3 .and. abs(in%norbv) > 0) then
           write(wfformat, "(A)") ""
           select case (in%output_wf_format)
           case (WF_FORMAT_ETSF)
              write(wfformat, "(A)") ".etsf"
           case (WF_FORMAT_BINARY)
              write(wfformat, "(A)") ".bin"
           end select

           call  writemywaves(iproc,trim(in%dir_output) // "virtuals" // trim(wfformat),&
                in%output_wf_format, &
                VTwfn%orbs,n1,n2,n3,&
                KSwfn%Lzd%hgrids(1),KSwfn%Lzd%hgrids(2),KSwfn%Lzd%hgrids(3),&
                atoms,rxyz,KSwfn%Lzd%Glr%wfd,VTwfn%psi)
        end if

        ! Write virtual wavefunctions in ETSF format
        if (in%output_wf_format /= WF_FORMAT_NONE  .and. abs(in%norbv) > 0) then
           call  writemywaves(iproc,trim(in%dir_output) // "virtuals", in%output_wf_format, &
                VTwfn%orbs,n1,n2,n3,KSwfn%Lzd%hgrids(1),KSwfn%Lzd%hgrids(2),KSwfn%Lzd%hgrids(3),&
                atoms,rxyz,KSwfn%Lzd%Glr%wfd,VTwfn%psi)
        end if

        !start the Casida's treatment 
        if (in%tddft_approach=='TDA') then

           !does it make sense to use GPU only for a one-shot sumrho?
           if (GPU%OCLconv) then
              call allocate_data_OCL(KSwfn%Lzd%Glr%d%n1,KSwfn%Lzd%Glr%d%n2,KSwfn%Lzd%Glr%d%n3,&
                   atoms%astruct%geocode,&
                   in%nspin,KSwfn%Lzd%Glr%wfd,KSwfn%orbs,GPU)
           end if

           !this could have been calculated before
           ! Potential from electronic charge density
           !WARNING: this is good just because the TDDFT is done with LDA
           call sumrho(denspot%dpbox,KSwfn%orbs,KSwfn%Lzd,&
                GPU,atoms%astruct%sym,denspot%rhod,denspot%xc,KSwfn%psi,denspot%rho_psi)
           call communicate_density(denspot%dpbox,KSwfn%orbs%nspin,&
                denspot%rhod,denspot%rho_psi,denspot%rhov,.false.)
           call denspot_set_rhov_status(denspot, ELECTRONIC_DENSITY, -1,iproc,nproc)

           if (GPU%OCLconv) then
              call free_gpu_OCL(GPU,KSwfn%orbs,in%nspin)
           end if

           !Allocate second Exc derivative
           if (denspot%dpbox%n3p >0) then
              denspot%f_XC = f_malloc_ptr((/ n1i , n2i , denspot%dpbox%n3p , in%nspin+1 /),id='denspot%f_XC')
           else
              denspot%f_XC = f_malloc_ptr((/ 1 , 1 , 1 , in%nspin+1 /),id='denspot%f_XC')
           end if

           call XC_potential(atoms%astruct%geocode,'D',iproc,nproc,bigdft_mpi%mpi_comm,&
                KSwfn%Lzd%Glr%d%n1i,KSwfn%Lzd%Glr%d%n2i,KSwfn%Lzd%Glr%d%n3i,denspot%xc,&
                denspot%dpbox%hgrids(1),denspot%dpbox%hgrids(2),denspot%dpbox%hgrids(3),&
                denspot%rhov,energs%exc,energs%evxc,in%nspin,denspot%rho_C,denspot%V_XC,xcstr,denspot%f_XC)
           call denspot_set_rhov_status(denspot, CHARGE_DENSITY, -1,iproc,nproc)

           !select the active space if needed

           call tddft_casida(iproc,nproc,atoms,rxyz,&
                denspot%dpbox%hgrids(1),denspot%dpbox%hgrids(2),denspot%dpbox%hgrids(3),&
                denspot%dpbox%n3p,denspot%dpbox%ngatherarr(0,1),&
                KSwfn%Lzd%Glr,KSwfn%orbs,VTwfn%orbs,denspot%dpbox%i3s+denspot%dpbox%i3xcsh,&
                denspot%f_XC,denspot%pkernelseq,KSwfn%psi,VTwfn%psi)

           call f_free_ptr(denspot%f_XC)

        end if

        call deallocate_comms(VTwfn%comms)
        call deallocate_orbs(VTwfn%orbs)

        !in the case of band structure calculation, copy the values of the eigenvectors
        !into a new array to write them afterwards
        if (associated(in%kptv) .and. in%nkptv > 0) then
           call vcopy(VTwfn%orbs%norb*nkptv,VTwfn%orbs%eval(1),1,band_structure_eval(1,ikpt),1)
           !increment the value of ikpt
           ikpt=ikpt+in%nkptsv_group(igroup)
        end if

        call f_free_ptr(VTwfn%orbs%eval)

        !if the local analysis has to be performed the deallocation should not be done
        call f_free_ptr(VTwfn%psi)

     end do

     if (associated(in%kptv) .and. in%nkptv > 0) then
        !dump the band structure eigenvalue on a file and deallocate it
        if (iproc == 0) then
           open(unit=11,file='band_structure.dat',status='unknown')
           do ikpt=1,in%nkptv
              write(11,'(i5,3(f12.6),10000(1pe12.4))')ikpt,&
                   (in%kptv(i,ikpt),i=1,3),(band_structure_eval(i,ikpt),i=1,VTwfn%orbs%norb)
           end do
           !tentative gnuplot string for the band structure file
           write(11,'(a,9999(a,i6,a))')&
                "#plot 'band_structure.dat' u 1:5 w l t ''",&
                (",'' u 1:",5+i-1," w l t ''" ,i=2,VTwfn%orbs%norb)
           close(unit=11)
        end if
        call f_free(band_structure_eval)
     end if

  end if


  !perform here the mulliken charge and density of states
  !localise them on the basis of gatom of a number of atoms
  !if (in%gaussian_help .and. DoLastRunThings) then
  if (in%gaussian_help .and. DoLastRunThings .and.&
&    (.not.inputpsi==INPUT_PSI_LINEAR_AO .and. .not.inputpsi==INPUT_PSI_DISK_LINEAR &
      .and. .not. inputpsi==INPUT_PSI_MEMORY_LINEAR)) then
     !here one must check if psivirt should have been kept allocated
     if (.not. DoDavidson) then
        VTwfn%orbs%norb=0
        VTwfn%orbs%norbp=0
     end if
     call local_analysis(iproc,nproc,KSwfn%Lzd%hgrids(1),KSwfn%Lzd%hgrids(2),KSwfn%Lzd%hgrids(3),&
          atoms,rxyz,KSwfn%Lzd%Glr,KSwfn%orbs,VTwfn%orbs,KSwfn%psi,VTwfn%psi)
  else if (DoLastRunThings .and. optLoop%itrpmax /= 1 .and. verbose >= 2) then
     ! Do a full DOS calculation.
     if (iproc == 0) call global_analysis(KSwfn%orbs, in%Tel,in%occopt)
  end if

!!$  i_all=-product(shape(denspot%pkernel))*kind(denspot%pkernel)
!!$  deallocate(denspot%pkernel,stat=i_stat)
!!$  call memocc(i_stat,i_all,'kernel',subname)

  if (((in%exctxpar == 'OP2P' .and. xc_exctXfac(denspot%xc) /= 0.0_gp) &
       .or. in%SIC%alpha /= 0.0_gp) .and. nproc >1) then
     
     !if (loc(denspot%pkernelseq%kernel) /= loc(denspot%pkernel%kernel)) then !this is not standard
     if (.not. associated(denspot%pkernelseq%kernel,target=denspot%pkernel%kernel) .and. &
          associated(denspot%pkernelseq%kernel)) then
        call pkernel_free(denspot%pkernelseq)
     end if
!!$     i_all=-product(shape(denspot%pkernelseq))*kind(denspot%pkernelseq)
!!$     deallocate(denspot%pkernelseq,stat=i_stat)
!!$     call memocc(i_stat,i_all,'kernelseq',subname)
  else if (nproc == 1 .and. (in%exctxpar == 'OP2P' .or. in%SIC%alpha /= 0.0_gp)) then
     nullify(denspot%pkernelseq%kernel)
  end if
  call pkernel_free(denspot%pkernel)


  !------------------------------------------------------------------------
  if ((in%rbuf > 0.0_gp) .and. atoms%astruct%geocode == 'F' .and. DoLastRunThings ) then
     if (in%SIC%alpha /= 0.0_gp) then
        if (iproc==0) call yaml_warning('Tail correction not admitted with SIC corrections for the moment')
        !write(*,*)&
        !     &   'ERROR: Tail correction not admitted with SIC corrections for the moment'
        stop
     end if
     call timing(iproc,'Tail          ','ON')
     !    Calculate energy correction due to finite size effects
     !    ---reformat potential
     !!denspot%pot_work = f_malloc_ptr(n1i*n2i*n3i*in%nspin,id='denspot%pot_work')
     denspot%pot_work = f_malloc_ptr(n1i*n2i*n3i*in%nspin,id='denspot%pot_work')


     if (nproc > 1) then
        call MPI_ALLGATHERV(denspot%rhov,n1i*n2i*denspot%dpbox%n3p,&
             mpidtypd,denspot%pot_work(1),denspot%dpbox%ngatherarr(0,1),denspot%dpbox%ngatherarr(0,2), & 
             mpidtypd,denspot%dpbox%mpi_env%mpi_comm,ierr)
        !print '(a,2f12.6)','RHOup',sum(abs(rhopot(:,:,:,1))),sum(abs(pot(:,:,:,1)))
        if(in%nspin==2) then
           !print '(a,2f12.6)','RHOdw',sum(abs(rhopot(:,:,:,2))),sum(abs(pot(:,:,:,2)))
           call MPI_ALLGATHERV(denspot%rhov(1+n1i*n2i*denspot%dpbox%n3p),n1i*n2i*denspot%dpbox%n3p,&
                mpidtypd,denspot%pot_work(1+n1i*n2i*n3i),&
                denspot%dpbox%ngatherarr(0,1),denspot%dpbox%ngatherarr(0,2), & 
                mpidtypd,denspot%dpbox%mpi_env%mpi_comm,ierr)
        end if
     else
        call vcopy(n1i*n2i*n3i*in%nspin,denspot%rhov(1),1,denspot%pot_work(1),1)
     end if

     call dpbox_free(denspot%dpbox)

     call f_free_ptr(denspot%rhov)

     call f_free_ptr(denspot%V_XC)

     !pass hx instead of hgrid since we are only in free BC
     call CalculateTailCorrection(iproc,nproc,atoms,in%rbuf,KSwfn%orbs,&
          KSwfn%Lzd%Glr,nlpsp,in%ncongt,denspot%pot_work,KSwfn%Lzd%hgrids,&
          rxyz,in%crmult,in%frmult,in%nspin,&
          KSwfn%psi,(in%output_denspot /= 0),energs%ekin,energs%epot,energs%eproj)

     !call f_free_ptr(denspot%pot_work)
     call f_free_ptr(denspot%pot_work)


     energs%ebs=energs%ekin+energs%epot+energs%eproj
     energy=energs%ebs-energs%eh+energs%exc-energs%evxc-energs%evsic+energs%eion+energs%edisp-energs%eTS+energs%ePV

     if (iproc == 0) then
        call yaml_mapping_open('Corrected Energies', flow=.true.)
        call yaml_map('Ekin', energs%ekin, fmt='(1pe18.11)')
        call yaml_map('Epot', energs%epot, fmt='(1pe18.11)')
        call yaml_map('Eproj',energs%eproj,fmt='(1pe18.11)')
        call yaml_mapping_close()
        call yaml_map('Total energy with tail correction',energy,fmt='(1pe24.17)')
        call yaml_mapping_close()
        !write( *,'(1x,a,3(1x,1pe18.11))')&
        !     &   '  Corrected ekin,epot,eproj',energs%ekin,energs%epot,energs%eproj
        !write( *,'(1x,a,1x,1pe24.17)')&
        !     &   'Total energy with tail correction',energy
     endif

     call timing(iproc,'Tail          ','OF')
  else
     !    No tail calculation
     if (nproc > 1) call MPI_BARRIER(bigdft_mpi%mpi_comm,ierr)
     call f_free_ptr(denspot%rhov)
     call f_free_ptr(denspot%V_XC)
     call dpbox_free(denspot%dpbox)
  endif
  ! --- End if of tail calculation

  !?!   !Finally, we add the entropic contribution to the energy from non-integer occnums
  !?!   if(orbs%eTS>0_gp) then 
  !?!      energy=energy - orbs%eTS 
  !?! 
  !?!      if (iproc == 0) then
  !?!         write( *,'(1x,a,1(1x,1pe18.11))')&
  !?!              '  Entropic correction due to electronic tempertature',orbs%eTS
  !?!         write( *,'(1x,a,1x,1pe24.17)')&
  !?!              'Free energy (= total energy - T*S)  ',energy
  !?!      endif
  !?!    endif

  call deallocate_before_exiting

!START debug code added by bastian
!write(*,*)"BIGDFTbastian debug exit sub. cluster, iproc",iproc
!call f_utils_flush(6)
!END debug code added by bastian
contains

  !> Routine which deallocate the pointers and the arrays before exiting 
  subroutine deallocate_before_exiting
    use communications_base, only: deallocate_comms
    implicit none
    external :: gather_timings    
  !when this condition is verified we are in the middle of the SCF cycle
    if (infocode /=0 .and. infocode /=1 .and. inputpsi /= INPUT_PSI_EMPTY) then
       call f_free_ptr(denspot%V_ext)

       if (((in%exctxpar == 'OP2P' .and. xc_exctXfac(denspot%xc) /= 0.0_gp) &
            .or. in%SIC%alpha /= 0.0_gp) .and. nproc >1) then
!          if (loc(denspot%pkernelseq%kernel) /= loc(denspot%pkernel%kernel)) then !not standard
             if (.not. associated(denspot%pkernelseq%kernel,target=denspot%pkernel%kernel) .and. &
                  associated(denspot%pkernelseq%kernel)) then
             call pkernel_free(denspot%pkernelseq)
          end if
       else if (nproc == 1 .and. (in%exctxpar == 'OP2P' .or. in%SIC%alpha /= 0.0_gp)) then
          nullify(denspot%pkernelseq%kernel)
       end if
       call pkernel_free(denspot%pkernel)

       ! calc_tail false
       call f_free_ptr(denspot%rhov)
       call f_free_ptr(denspot%V_XC)

       call dpbox_free(denspot%dpbox)

       call f_free_ptr(fion)
       call f_free_ptr(fdisp)
    end if
    call xc_end(denspot%xc)
    !@todo fix a method for freeing the denspot structure
    call f_free_ptr(denspot%rho_ion)

    !free GPU if it is the case
    if (GPUconv .and. .not.(DoDavidson)) then
       call free_gpu(GPU,KSwfn%orbs%norbp)
    else if (GPU%OCLconv .and. .not.(DoDavidson)) then
       call free_gpu_OCL(GPU,KSwfn%orbs,in%nspin)
    end if

    ! Free all remaining parts of denspot
    call deallocate_rho_descriptors(denspot%rhod)
    if(associated(denspot%rho_C)) then
       call f_free_ptr(denspot%rho_C)
    end if
    call f_free(denspot0)

    ! Free all remaining parts of KSwfn
!!write(*,*) 'WARNING HERE!!!!!'
    !if(inputpsi == INPUT_PSI_LINEAR_AO .or. inputpsi == INPUT_PSI_DISK_LINEAR &
    !                 .or. inputpsi == INPUT_PSI_MEMORY_LINEAR) then
    !!if (in%inguess_geopt/=1) then
    !!    call deallocate_convolutions_bounds(KSwfn%Lzd%Glr%bounds)
    !! end if
    call deallocate_Lzd_except_Glr(KSwfn%Lzd)

!    i_all=-product(shape(KSwfn%Lzd%Glr%projflg))*kind(KSwfn%Lzd%Glr%projflg)
!    deallocate(KSwfn%Lzd%Glr%projflg,stat=i_stat)
!    call memocc(i_stat,i_all,'Glr%projflg',subname)
    call deallocate_comms(KSwfn%comms)
    call deallocate_orbs(KSwfn%orbs)
    if (inputpsi /= INPUT_PSI_LINEAR_AO .and. inputpsi /= INPUT_PSI_DISK_LINEAR &
        .and. inputpsi /= INPUT_PSI_MEMORY_LINEAR) then
       deallocate(KSwfn%confdatarr)
    else
       !deallocate(tmb%confdatarr)
    end if

    ! Free projectors.
    call free_DFT_PSP_projectors(nlpsp)

    ! Stop signals
    if (in%signaling .and. iproc == 0) then
       call bigdft_signals_rm_denspot(in%gmainloop)
       call bigdft_signals_rm_energs(in%gmainloop)
       call bigdft_signals_rm_wf(in%gmainloop)
       call bigdft_signals_rm_optloop(in%gmainloop)
       call localfields_free_wrapper(denspot%c_obj)
       call energs_free_wrapper(energs%c_obj)
       call optloop_free_wrapper(optLoop%c_obj)
       call wf_free_wrapper(KSwfn%c_obj)
       call wf_free_wrapper(tmb%c_obj)
    end if

     if (iproc == 0 .and. (in%inputPsiId==1 .or. in%inputPsiId==0) .and. infocode==1) then
        call yaml_warning('Self-consistent cycle did not meet convergence criteria')
     end if
    !release the yaml document
    call yaml_release_document()

    call f_release_routine()

    !end of wavefunction minimisation
    call timing(bigdft_mpi%mpi_comm,'LAST','PR')
    call build_dict_info(dict_timing_info)
    call f_timing_stop(mpi_comm=bigdft_mpi%mpi_comm,nproc=bigdft_mpi%nproc,&
         gather_routine=gather_timings,dict_info=dict_timing_info)
    call dict_free(dict_timing_info)
    call cpu_time(tcpu1)
    call system_clock(ncount1,ncount_rate,ncount_max)
    tel=dble(ncount1-ncount0)/dble(ncount_rate)
    if (iproc == 0) then
       call yaml_comment('Timing for root process',hfill='-')
       call yaml_mapping_open('Timings for root process')
       call yaml_map('CPU time (s)',tcpu1-tcpu0,fmt='(f12.2)')
       call yaml_map('Elapsed time (s)',tel,fmt='(f12.2)')
       call yaml_mapping_close()
       call yaml_flush_document()
    end if

  END SUBROUTINE deallocate_before_exiting

  !> construct the dictionary needed for the timing information
  subroutine build_dict_info(dict_info)
    use dynamic_memory
    use dictionaries
    implicit none
    include 'mpif.h'
    type(dictionary), pointer :: dict_info
    !local variables
    integer :: ierr,namelen,nthreads
    character(len=MPI_MAX_PROCESSOR_NAME) :: nodename_local
    character(len=MPI_MAX_PROCESSOR_NAME), dimension(:), allocatable :: nodename
    type(dictionary), pointer :: dict_tmp
    !$ integer :: omp_get_max_threads

    call dict_init(dict_info)
!bastian: comment out 4 followinf lines for debug purposes (7.12.2014)
    if (DoLastRunThings) then
       call f_malloc_dump_status(dict_summary=dict_tmp)
       call set(dict_info//'Routines timing and number of calls',dict_tmp)
    end if
    nthreads = 0
    !$  nthreads=omp_get_max_threads()
    call set(dict_info//'CPU parallelism'//'MPI tasks',bigdft_mpi%nproc)
    if (nthreads /= 0) call set(dict_info//'CPU parallelism'//'OMP threads',&
         nthreads)

    nodename=f_malloc0_str(MPI_MAX_PROCESSOR_NAME,0.to.bigdft_mpi%nproc-1,id='nodename')
    if (bigdft_mpi%nproc>1) then
       call MPI_GET_PROCESSOR_NAME(nodename_local,namelen,ierr)
       !gather the result between all the process
       call MPI_GATHER(nodename_local,MPI_MAX_PROCESSOR_NAME,MPI_CHARACTER,&
            nodename(0),MPI_MAX_PROCESSOR_NAME,MPI_CHARACTER,0,&
            bigdft_mpi%mpi_comm,ierr)
       if (bigdft_mpi%iproc==0) call set(dict_info//'Hostnames',&
               list_new(.item. nodename))
    end if
    call f_free_str(MPI_MAX_PROCESSOR_NAME,nodename)

  end subroutine build_dict_info

END SUBROUTINE cluster


!> Kohn-Sham wavefunction optimization loop
subroutine kswfn_optimization_loop(iproc, nproc, opt, &
     & alphamix, idsx, inputpsi, KSwfn, denspot, nlpsp, energs, atoms, GPU, xcstr, &
     & in)
  use module_base
  use module_types
  use module_interfaces, except_this_one => kswfn_optimization_loop
  use module_xc, only: XC_NO_HARTREE
  use yaml_output
  implicit none
  real(dp), dimension(6), intent(out) :: xcstr
  integer, intent(in) :: iproc, nproc, idsx, inputpsi
  real(gp), intent(in) :: alphamix
  type(DFT_optimization_loop), intent(inout) :: opt
  type(DFT_wavefunction), intent(inout) :: KSwfn
  type(DFT_local_fields), intent(inout) :: denspot
  type(energy_terms), intent(inout) :: energs
  type(atoms_data), intent(in) :: atoms
  type(GPU_pointers), intent(inout) :: GPU
  type(DFT_PSP_projectors), intent(inout) :: nlpsp
  type(input_variables), intent(in) :: in !<todo: Remove me

  character(len = *), parameter :: subname = "kswfn_optimization_loop"
  logical :: endloop, scpot, endlooprp, lcs
  integer :: ndiis_sd_sw, idsx_actual_before, linflag, ierr,iter_for_diis
  real(gp) :: gnrm_zero
  character(len=5) :: final_out
  !temporary variables for PAPI computation
  ! real(kind=4) :: rtime, ptime,  mflops
  ! integer(kind=8) ::flpops

!  !start PAPI counting
!  if (iproc==0) call PAPIF_flops(rtime, ptime, flpops, mflops,ierr)

  ! Setup the mixing, if necessary
  call denspot_set_history(denspot,opt%iscf,in%nspin)

  ! allocate arrays necessary for DIIS convergence acceleration
  call allocate_diis_objects(idsx,in%alphadiis,sum(KSwfn%comms%ncntt(0:nproc-1)),&
       KSwfn%orbs%nkptsp,KSwfn%orbs%nspinor,KSwfn%diis)

  !number of switching betweed DIIS and SD during self-consistent loop
  ndiis_sd_sw=0
  !previous value of idsx_actual to control if switching has appeared
  idsx_actual_before=KSwfn%diis%idsx

  gnrm_zero=0.0d0
  opt%gnrm=1.d10
  opt%rpnrm=1.d10
  endlooprp=.false.
  energs%e_prev=0.0_gp

  !normal opt%infocode, if everything go through smoothly we should keep this
  opt%infocode=0
  !yaml output
  if (iproc==0) then
     call yaml_comment('Self-Consistent Cycle',hfill='-')
     call yaml_sequence_open('Ground State Optimization')
  end if
  opt%itrp=1
  rhopot_loop: do
     KSwfn%diis%energy_old=1.d100
     if (opt%itrp > opt%itrpmax) exit
     !yaml output 
     if (iproc==0) then
        call yaml_sequence(advance='no')
        call yaml_sequence_open("Hamiltonian Optimization",label=&
             'itrp'//trim(adjustl(yaml_toa(opt%itrp,fmt='(i3.3)'))))

     end if
     !set the opt%infocode to the value it would have in the case of no convergence
     opt%infocode=1
     opt%itrep=1
     iter_for_diis=0 !initialize it here for keeping the history also after a subspace diagonalization
     subd_loop: do
        if (opt%itrep > opt%nrepmax) exit subd_loop
        !yaml output 
        if (iproc==0) then
           call yaml_sequence(advance='no')
           call yaml_mapping_open("Subspace Optimization",label=&
                'itrep'//trim(adjustl(yaml_toa(opt%itrp,fmt='(i3.3)')))//'-'//&
                trim(adjustl(yaml_toa(opt%itrep,fmt='(i2.2)'))))
        end if

        !yaml output
        if (iproc==0) then
           call yaml_sequence_open("Wavefunctions Iterations")
        end if
        opt%iter=1
        iter_for_diis=0
        wfn_loop: do
           if (opt%iter > opt%itermax) exit wfn_loop

           !control whether the minimisation iterations should end after the hamiltionian application
           endloop= (opt%gnrm <= opt%gnrm_cv .or. opt%iter == opt%itermax) .and. opt%iter >= opt%itermin !Bastian

           if (iproc == 0) then 
              !yaml output
              if (endloop .and. (opt%itrpmax==1 .or. opt%itrpmax >1 .and. endlooprp)) then
                 call yaml_sequence(label='FINAL'//trim(adjustl(yaml_toa(opt%itrep,fmt='(i3.3)'))),advance='no')
              else if (endloop .and. opt%itrep == opt%nrepmax) then
                 call yaml_sequence(label='final'//trim(adjustl(yaml_toa(opt%itrp,fmt='(i4.4)'))),&
                      advance='no')
              else
                 call yaml_sequence(advance='no')
              end if
              call yaml_mapping_open(flow=.true.)
              if (verbose > 0) &
                   call yaml_comment('iter:'//yaml_toa(opt%iter,fmt='(i6)'),hfill='-')
           endif

           !control how many times the DIIS has switched into SD
           if (KSwfn%diis%idsx /= idsx_actual_before) ndiis_sd_sw=ndiis_sd_sw+1

           !let SD runs if the DIIS did not work the second time
           if (ndiis_sd_sw > 1) then
              KSwfn%diis%switchSD=.false.
           end if

           !stop the partial timing counter if necessary
           if (endloop .and. opt%itrpmax==1) call timing(bigdft_mpi%mpi_comm,'WFN_OPT','PR')
           !logical flag for the self-consistent potential
           scpot=((opt%iscf > SCF_KIND_DIRECT_MINIMIZATION .and. opt%iter==1 .and. opt%itrep==1) .or. & !mixing to be done
                (opt%iscf <= SCF_KIND_DIRECT_MINIMIZATION)) .and. & !direct minimisation
                .not. (denspot%xc%ixc == XC_NO_HARTREE) ! Need to calculate the scp pot (i.e. Hartree + XC)
           !allocate the potential in the full box
           !temporary, should change the use of flag in full_local_potential2
           linflag = 1                                 
           if(in%linear == INPUT_IG_OFF) linflag = 0
           if(in%linear == INPUT_IG_TMO) linflag = 2

           !Calculates the application of the Hamiltonian on the wavefunction
           call psitohpsi(iproc,nproc,atoms,scpot,denspot,opt%itrp,opt%iter,opt%iscf,alphamix,&
                nlpsp,linflag,in%unblock_comms,GPU,KSwfn,energs,opt%rpnrm,xcstr)

           endlooprp= (opt%itrp > 1 .and. opt%rpnrm <= opt%rpnrm_cv) .or. opt%itrp == opt%itrpmax

           call total_energies(energs, opt%iter, iproc)

           !check for convergence or whether max. numb. of iterations exceeded
           if (endloop) then
              if (opt%gnrm < opt%gnrm_cv) opt%infocode=0
              exit wfn_loop 
           endif

           !evaluate the functional of the wavefunctions and put it into the diis structure
           !the energy values is printed out in this routine
           call calculate_energy_and_gradient(opt%iter,iproc,nproc,GPU,in%ncong,opt%iscf,&
                energs,KSwfn,opt%gnrm,gnrm_zero)

           !control the previous value of idsx_actual
           idsx_actual_before=KSwfn%diis%idsx
           iter_for_diis=iter_for_diis+1
           call hpsitopsi(iproc,nproc,iter_for_diis,idsx,KSwfn,atoms,nlpsp,energs%eproj)

           if (inputpsi == INPUT_PSI_LCAO) then
              if ((opt%gnrm > 4.d0 .and. KSwfn%orbs%norbu /= KSwfn%orbs%norbd) .or. &
                   &   (KSwfn%orbs%norbu == KSwfn%orbs%norbd .and. opt%gnrm > 10.d0)) then
                 opt%infocode=3
              end if
           else if (inputpsi == INPUT_PSI_MEMORY_WVL) then
              if (opt%gnrm > 1.d0) then
                 opt%infocode=2
              end if
           end if
           !flush all writings on standard output
           if (iproc==0) then
              !yaml output
              call yaml_mapping_close() !iteration
              call yaml_flush_document()
           end if
           ! Emergency exit case
           if (opt%infocode == 2 .or. opt%infocode == 3) then
              if (nproc > 1) call MPI_BARRIER(bigdft_mpi%mpi_comm,ierr)
              !>todo: change this return into a clean out of the routine, so the YAML is clean.
              if (iproc==0) then
                 !call yaml_mapping_close()
                 call yaml_sequence_close() !wfn iterations
                 call yaml_mapping_close()
                 call yaml_sequence_close() !itrep
                 if (opt%infocode==2) then
                    call yaml_warning('The norm of the residue is too large, need to recalculate input wavefunctions')
                 else if (opt%infocode ==3) then
                    call yaml_warning('The norm of the residue is too large also with input wavefunctions.')
                 end if
              end if
              exit rhopot_loop
           end if

           if (opt%c_obj /= 0) then
              call optloop_emit_iter(opt, OPTLOOP_WAVEFUNCTIONS, energs, iproc, nproc)
           end if

           opt%iter = opt%iter + 1
        end do wfn_loop


        if (opt%c_obj /= 0) then
           call optloop_emit_done(opt, OPTLOOP_WAVEFUNCTIONS, energs, iproc, nproc)
        end if

        if (iproc == 0) then
           !if (verbose > 1) write( *,'(1x,a,i0,a)')'done. ',opt%iter,' minimization iterations required'
           !write( *,'(1x,a)') &
           !     &   '--------------------------------------------------- End of Wavefunction Optimisation'
           if ((opt%itrpmax >1 .and. endlooprp) .or. opt%itrpmax == 1) then
              write(final_out, "(A5)") "FINAL"
           else
              write(final_out, "(A5)") "final"
           end if
           call write_energies(opt%iter,0,energs,opt%gnrm,gnrm_zero,final_out)
           call yaml_mapping_close()
           call yaml_flush_document()
           if (opt%itrpmax >1) then
              if ( KSwfn%diis%energy > KSwfn%diis%energy_min) &
                   call yaml_warning('Found an energy value lower than the ' // final_out // &
                   ' energy, delta:' // trim(yaml_toa(KSwfn%diis%energy-KSwfn%diis%energy_min,fmt='(1pe9.2)')))
           else
              !write this warning only if the system is closed shell
              call check_closed_shell(KSwfn%orbs,lcs)
              if (lcs) then
                 if ( energs%eKS > KSwfn%diis%energy_min) &
                      call yaml_warning('Found an energy value lower than the FINAL energy, delta:' // &
                      trim(yaml_toa(energs%eKS-KSwfn%diis%energy_min,fmt='(1pe9.2)')))
              end if
           end if
        end if

        if (iproc==0) then
           call yaml_sequence_close() !wfn iterations
           if (opt%iter == opt%itermax .and. opt%infocode/=0) &
                call yaml_warning('No convergence within the allowed number of minimization steps')
        end if
        call last_orthon(iproc,nproc,opt%iter,KSwfn,energs%evsum,.true.) !never deallocate psit and hpsi

!!$        !EXPERIMENTAL
!!$        !check if after convergence the integral equation associated with Helmholtz' Green function is satisfied
!!$        !note: valid only for negative-energy eigenstates
!!$        call integral_equation(iproc,nproc,atoms,KSwfn,denspot%dpbox%ngatherarr,denspot%rhov,GPU,proj,nlpspd,rxyz,KSwfn%paw)

        !exit if the opt%infocode is correct
        if (opt%infocode /= 0) then
           if(iproc==0) then
              if (opt%itrp == opt%itrpmax .and. opt%gnrm_cv > 0.0_gp) &
                   call yaml_warning('Wavefunctions not converged after cycle '// trim(yaml_toa(opt%itrep,fmt='(i0)')))
              if (opt%itrpmax > 1 .and. opt%itrp == opt%itrpmax .and. opt%gnrm > sqrt(opt%rpnrm)) &
                   call yaml_warning('Wavefunction residue is not consistent with density convergence (T_el too small?)')
              if (opt%itrep < opt%nrepmax) call yaml_comment('restart after diagonalisation')
              ! write(*,*) ' WARNING: Wavefunctions not converged after cycle',opt%itrep
              ! if (opt%itrep < opt%nrepmax) write(*,*)' restart after diagonalisation'
           end if
           opt%gnrm=1.d10

           if (opt%itrpmax == 1 .and. in%norbsempty > 0) then
              !recalculate orbitals occupation numbers
              call evaltoocc(iproc,nproc,.false.,in%Tel,KSwfn%orbs,in%occopt)
              
              !opt%gnrm =1.d10
              KSwfn%diis%energy_min=1.d10
              !KSwfn%diis%alpha=2.d0
              KSwfn%diis%alpha=in%alphadiis
           end if
        end if

        if (opt%itrpmax ==1) then 
           call eigensystem_info(iproc,nproc,opt%gnrm,&
             KSwfn%Lzd%Glr%wfd%nvctr_c+7*KSwfn%Lzd%Glr%wfd%nvctr_f,&
             KSwfn%orbs,KSwfn%psi)
           if (opt%infocode /=0) then
              opt%gnrm =1.d10
           end if
        end if

        if (iproc==0) then
           call yaml_mapping_close()
           call yaml_flush_document()
        end if

        if (opt%infocode ==0) exit subd_loop

        if (opt%c_obj /= 0) then
           call optloop_emit_iter(opt, OPTLOOP_SUBSPACE, energs, iproc, nproc)
        end if
        
        opt%itrep = opt%itrep + 1
     end do subd_loop
     if (opt%c_obj /= 0) then
        call optloop_emit_done(opt, OPTLOOP_SUBSPACE, energs, iproc, nproc)
     end if

     if (iproc==0) then
        call yaml_sequence_close() !itrep
     end if


     if (opt%itrpmax > 1) then

        !recalculate orbitals occupation numbers 
        call evaltoocc(iproc,nproc,.false.,in%Tel,KSwfn%orbs,in%occopt)

        call eigensystem_info(iproc,nproc,opt%gnrm,&
             KSwfn%Lzd%Glr%wfd%nvctr_c+7*KSwfn%Lzd%Glr%wfd%nvctr_f,&
             KSwfn%orbs,KSwfn%psi)

        !stop the partial timing counter if necessary
        if (endlooprp) then
           call timing(bigdft_mpi%mpi_comm,'WFN_OPT','PR')
           exit rhopot_loop
        end if

        opt%gnrm =1.d10
        KSwfn%diis%energy_min=1.d10
        ! this line can be commented
        !KSwfn%diis%alpha=in%alphadiis
     end if

     if (iproc == 0) then
        !yaml output
        !summarize the key elements in the opt%itrp element
        if (opt%itrp >1) then
           call yaml_map('RhoPot Delta','*rpnrm'//trim(adjustl(yaml_toa(opt%itrp,fmt='(i4.4)'))))
           call yaml_map('Energies','*final'//trim(adjustl(yaml_toa(opt%itrp,fmt='(i4.4)'))))
!!$           call yaml_comment('End RhoPot Iterations, itrp:'//&
!!$                yaml_toa(opt%itrp,fmt='(i6)'))
        end if
     end if
     if (opt%c_obj /= 0) then
        call optloop_emit_iter(opt, OPTLOOP_HAMILTONIAN, energs, iproc, nproc)
     end if

     opt%itrp = opt%itrp + 1
  end do rhopot_loop

!!$  if (iproc ==0) then
!!$     call PAPIF_flops(rtime, ptime, flpops, mflops,ierr)
!!$
!!$     write (*,90) rtime, ptime, flpops, mflops
!!$
!!$90   format('           Real time (secs) :', f15.3, &
!!$          /'            CPU time (secs) :', f15.3,&
!!$          /'Floating point instructions :', i15,&
!!$          /'                     MFLOPS :', f15.3)
!!$
!!$
!!$  end if


  if (opt%c_obj /= 0) then
     call optloop_emit_done(opt, OPTLOOP_HAMILTONIAN, energs, iproc, nproc)
  end if
  if (iproc==0) call yaml_sequence_close() !opt%itrp
  !recuperate the information coming from the last iteration (useful for post-processing of the document)
  !only if everything got OK
  if (iproc==0 .and. opt%infocode == BIGDFT_SUCCESS) &
       call yaml_map('Last Iteration','*FINAL'//trim(adjustl(yaml_toa(opt%itrep,fmt='(i3.3)'))))

  !!do i_all=1,size(rhopot)
  !!    write(10000+iproc,*) rhopot(i_all)
  !!end do
  !!do i_all=1,size(psi)
  !!    write(11000+iproc,*) psi(i_all)
  !!end do
  !!do i_all=1,size(psi)
  !!    write(12000+iproc,*) psi(i_all)
  !!end do

  !this warning can be deplaced in write_energies
  if (inputpsi /= INPUT_PSI_EMPTY) then
     energs%ebs=energs%ekin+energs%epot+energs%eproj !the potential energy contains also exctX
     !write this warning only if the system is closed shell
     call check_closed_shell(KSwfn%orbs,lcs)  
     if (abs(energs%evsum-energs%ebs) > 1.d-8 .and. iproc==0 .and. lcs) then
        call yaml_newline()
        call yaml_mapping_open('Energy inconsistencies')
        call yaml_map('Band Structure Energy',energs%ebs,fmt='(1pe22.14)')
        call yaml_map('Sum of Eigenvalues',energs%evsum,fmt='(1pe22.14)')
        if (energs%evsum /= 0.0_gp) call yaml_map('Relative inconsistency',(energs%ebs-energs%evsum)/energs%evsum,fmt='(1pe9.2)')
        call yaml_mapping_close()
        !write( *,'(1x,a,2(1x,1pe20.13))')&
        !  &   'Difference:evsum,energybs',energs%evsum,energs%ebs
     end if
  end if
  ! Clean KSwfn parts only needed in the SCF loop.
  call kswfn_free_scf_data(KSwfn, (nproc > 1))
  ! Clean denspot parts only needed in the SCF loop.
  call denspot_free_history(denspot)

END SUBROUTINE kswfn_optimization_loop


subroutine kswfn_post_treatments(iproc, nproc, KSwfn, tmb, linear, &
     & fxyz, fnoise, fion, fdisp, fpulay, &
     & strten, pressure, ewaldstr, xcstr, &
     & GPU, denspot, atoms, rxyz, nlpsp, &
     & output_denspot, dir_output, gridformat, refill_proj, calculate_dipole, nspin)
  use module_base
  use module_types
  use module_interfaces, except_this_one => kswfn_post_treatments
  use Poisson_Solver, except_dp => dp, except_gp => gp, except_wp => wp
  use yaml_output
  use communications_base, only: deallocate_comms_linear, deallocate_p2pComms
  use communications, only: synchronize_onesided_communication
  use sparsematrix_base, only: deallocate_matrices, deallocate_sparse_matrix

  implicit none

  !Arguments
  type(DFT_wavefunction), intent(in) :: KSwfn
  type(DFT_wavefunction), intent(inout) :: tmb
  type(GPU_pointers), intent(inout) :: GPU
  type(DFT_local_fields), intent(inout) :: denspot
  type(atoms_data), intent(in) :: atoms
  type(DFT_PSP_projectors), intent(inout) :: nlpsp
  logical, intent(in) :: linear, refill_proj, calculate_dipole
  integer, intent(in) :: output_denspot, iproc, nproc, nspin
  character(len = *), intent(in) :: dir_output
  character(len = *), intent(in) :: gridformat
  real(gp), dimension(3, atoms%astruct%nat), intent(in) :: rxyz
  real(gp), dimension(3, atoms%astruct%nat), intent(in) :: fdisp, fion, fpulay
  real(dp), dimension(6), intent(in) :: ewaldstr
  real(dp), dimension(6), intent(inout) :: xcstr
  real(gp), intent(out) :: fnoise, pressure
  real(gp), dimension(6), intent(out) :: strten
  real(gp), dimension(3, atoms%astruct%nat), intent(out) :: fxyz

  !Local variables
  integer ::  jproc, nsize_psi, imode, i3xcsh_old
  !integer :: i,ispin
  real(dp), dimension(6) :: hstrten
  real(gp) :: ehart_fake, exc_fake, evxc_fake


  !manipulate scatter array for avoiding the GGA shift
!!$     call dpbox_repartition(denspot%dpbox%iproc,denspot%dpbox%nproc,atoms%astruct%geocode,'D',1,denspot%dpbox)
  !n3d=n3p
  denspot%dpbox%n3d=denspot%dpbox%n3p
  !i3xcsh=0
  denspot%dpbox%i3s=denspot%dpbox%i3s+denspot%dpbox%i3xcsh
  !save the value for future reference for the core density
  i3xcsh_old=denspot%dpbox%i3xcsh
  denspot%dpbox%i3xcsh=0
  do jproc=0,denspot%dpbox%mpi_env%nproc-1
     !n3d=n3p
     denspot%dpbox%nscatterarr(jproc,1)=denspot%dpbox%nscatterarr(jproc,2)
     !i3xcsh=0
     denspot%dpbox%nscatterarr(jproc,4)=0
     !the same for the density
     denspot%dpbox%ngatherarr(:,3)=denspot%dpbox%ngatherarr(:,1)
  end do
  !change communication scheme to LDA case
  !only in the case of no PSolver tasks
  if (denspot%dpbox%mpi_env%nproc < nproc) then
     denspot%rhod%icomm=0
     denspot%rhod%nrhotot=denspot%dpbox%ndims(3)
  else
     denspot%rhod%icomm=1
     denspot%rhod%nrhotot=sum(denspot%dpbox%nscatterarr(:,1))
  end if

  if (linear) then
     if (denspot%dpbox%ndimpot>0) then
        !!denspot%pot_work = f_malloc_ptr(denspot%dpbox%ndimpot,id='denspot%pot_work')
        denspot%pot_work = f_malloc_ptr(denspot%dpbox%ndimrhopot,id='denspot%pot_work')
     else
        !!denspot%pot_work = f_malloc_ptr(1,id='denspot%pot_work')
        denspot%pot_work = f_malloc_ptr(1,id='denspot%pot_work')
     end if
     ! Density already present in denspot%rho_work
     if (denspot%dpbox%ndimpot>0) then
         call vcopy(denspot%dpbox%ndimpot,denspot%rho_work(1),1,denspot%pot_work(1),1)
     end if
     ! This seems to be necessary to get the correct value of xcstr.
     call XC_potential(atoms%astruct%geocode,'D',iproc,nproc,bigdft_mpi%mpi_comm,&
          KSwfn%Lzd%Glr%d%n1i,KSwfn%Lzd%Glr%d%n2i,KSwfn%Lzd%Glr%d%n3i,denspot%xc,&
          denspot%dpbox%hgrids(1),denspot%dpbox%hgrids(2),denspot%dpbox%hgrids(3),&
          denspot%rhov,exc_fake,evxc_fake,nspin,denspot%rho_C,denspot%V_XC,xcstr)
     !call denspot_set_rhov_status(denspot, CHARGE_DENSITY, -1,iproc,nproc)
     call H_potential('D',denspot%pkernel,denspot%pot_work,denspot%pot_work,ehart_fake,&
          0.0_dp,.false.,stress_tensor=hstrten)
  else
     call density_and_hpot(denspot%dpbox,atoms%astruct%sym,KSwfn%orbs,KSwfn%Lzd,&
          denspot%pkernel,denspot%rhod, GPU, denspot%xc, &
          & KSwfn%psi,denspot%rho_work,denspot%pot_work,hstrten)
  end if

  !xc stress, diagonal for the moment
  if (atoms%astruct%geocode=='P') then
     if (atoms%astruct%sym%symObj >= 0) call symm_stress(xcstr,atoms%astruct%sym%symObj)
  end if

  !SM: for a spin polarized calculation, rho_work already contains the full
  !density in the first half of the array. Therefore I think that calc_dipole should be
  !called with nspin=1 and not nspin=2 as it used to be.
  if (calculate_dipole) then
     ! calculate dipole moment associated to the charge density
     !call calc_dipole(denspot%dpbox,denspot%dpbox%nrhodim,atoms,rxyz,denspot%rho_work,.false.)
     call calc_dipole(denspot%dpbox,1,atoms,rxyz,denspot%rho_work,.false.)
  end if
  !plot the density on the cube file
  !to be done either for post-processing or if a restart is to be done with mixing enabled
  if (((output_denspot >= output_denspot_DENSITY))) then
     if (iproc == 0) call yaml_map('Writing electronic density in file','electronic_density'//gridformat)

     call plot_density(iproc,nproc,trim(dir_output)//'electronic_density' // gridformat,&
          atoms,rxyz,denspot%dpbox,denspot%dpbox%nrhodim,denspot%rho_work)

     if (associated(denspot%rho_C) .and. denspot%dpbox%n3d>0) then
        if (iproc == 0) call yaml_map('Writing core density in file','core_density'//gridformat)
        call plot_density(iproc,nproc,trim(dir_output)//'core_density' // gridformat,&
             atoms,rxyz,denspot%dpbox,1,denspot%rho_C(1,1,i3xcsh_old+1,1))
     end if
  end if
  !plot also the electrostatic potential
  if (output_denspot == output_denspot_DENSPOT) then
     if (iproc == 0) call yaml_map('Writing Hartree potential in file','hartree_potential'//gridformat)
     call plot_density(iproc,nproc,trim(dir_output)//'hartree_potential' // gridformat, &
          atoms,rxyz,denspot%dpbox,denspot%dpbox%nrhodim,denspot%pot_work)
  end if

  !     !plot also the electrostatic potential
  !     if (output_denspot == output_denspot_DENSPOT .and. DoLastRunThings) then
  !        if (iproc == 0) write(*,*) 'writing hartree_potential' // gridformat
  !        call plot_density(iproc,nproc,trim(dir_output)//'hartree_potential' // gridformat, &
  !             atoms,rxyz,denspot%dpbox,1,pot)
  !     end if
  !
  call timing(iproc,'Forces        ','ON')

  ! Calculate the forces. Pass the Pulay forces in the linear scaling case.
  if (linear) then
     imode = 1
     nsize_psi=1
     ! This is just to save memory, since calculate_forces will require quite a lot
!     call deallocate_comms_linear(tmb%collcom)
!     call deallocate_comms_linear(tmb%ham_descr%collcom)
!     call deallocate_comms_linear(tmb%collcom_sr)
!     call deallocate_p2pcomms(tmb%comgp)
!     call deallocate_p2pcomms(tmb%ham_descr%comgp)
!     do i=1,size(tmb%linmat%ovrlppowers_)
!         call deallocate_matrices(tmb%linmat%ovrlppowers_(i))
!     end do
!     call deallocate_matrices(tmb%linmat%ham_)
!     call deallocate_matrices(tmb%linmat%ovrlp_)
!     call deallocate_sparse_matrix(tmb%linmat%s)
!     call deallocate_sparse_matrix(tmb%linmat%m)
!     if (associated(tmb%linmat%ks)) then
!         do ispin=1,tmb%linmat%l%nspin
!             call deallocate_sparse_matrix(tmb%linmat%ks(ispin))
!         end do
!         deallocate(tmb%linmat%ks)
!     end if
!     if (associated(tmb%linmat%ks_e)) then
!         do ispin=1,tmb%linmat%l%nspin
!             call deallocate_sparse_matrix(tmb%linmat%ks_e(ispin))
!         end do
!         deallocate(tmb%linmat%ks_e)
!     end if
  else
     imode = 0
     nsize_psi = (KSwfn%Lzd%Glr%wfd%nvctr_c+7*KSwfn%Lzd%Glr%wfd%nvctr_f)*KSwfn%orbs%nspinor*KSwfn%orbs%norbp
  end if
  call calculate_forces(iproc,nproc,denspot%pkernel%mpi_env%nproc,KSwfn%Lzd%Glr,atoms,KSwfn%orbs,nlpsp,rxyz,&
       KSwfn%Lzd%hgrids(1),KSwfn%Lzd%hgrids(2),KSwfn%Lzd%hgrids(3), &
       denspot%dpbox, &
       denspot%dpbox%i3s+denspot%dpbox%i3xcsh,denspot%dpbox%n3p,&
       denspot%dpbox%nrhodim,refill_proj,denspot%dpbox%ngatherarr,denspot%rho_work,&
       denspot%pot_work,denspot%V_XC,nsize_psi,KSwfn%psi,fion,fdisp,fxyz,&
       ewaldstr,hstrten,xcstr,strten,fnoise,pressure,denspot%psoffset,imode,tmb,fpulay)

  call f_free_ptr(denspot%rho_work)
  !call f_free_ptr(denspot%pot_work)
  call f_free_ptr(denspot%pot_work)
  nullify(denspot%rho_work,denspot%pot_work)

  if (linear) then
     ! to eventually be better sorted
!     call synchronize_onesided_communication(iproc, nproc, tmb%ham_descr%comgp)
!     call deallocate_p2pComms(tmb%ham_descr%comgp)
!     call deallocate_local_zone_descriptors(tmb%ham_descr%lzd)
!     call deallocate_comms_linear(tmb%ham_descr%collcom)
!     call deallocate_auxiliary_basis_function(subname, tmb%ham_descr%psi, tmb%hpsi)

!!!! TEST ##################
     !!fxyz=0.d0
     !!tmb%psi(1:KSwfn%orbs%npsidim_orbs)=KSwfn%psi(1:KSwfn%orbs%npsidim_orbs)
     !!tmb%wfnmd%density_kernel=0.d0
     !!do i_stat=1,KSwfn%orbs%norb
     !!    tmb%wfnmd%density_kernel(i_stat,i_stat)=1.d0
     !!end do
     !!call  nonlocal_forces(tmb%lzd%glr,KSwfn%Lzd%hgrids(1),KSwfn%Lzd%hgrids(2),KSwfn%Lzd%hgrids(3),&
     !! atoms,rxyz,&
     !! KSwfn%orbs,nlpsp,proj,tmb%lzd%glr%wfd,KSwfn%psi,fxyz,refill_proj,strten)
     !!call nonlocal_forces_linear(iproc,nproc,tmb%lzd%glr,KSwfn%Lzd%hgrids(1),KSwfn%Lzd%hgrids(2),&
     !!     KSwfn%Lzd%hgrids(3),atoms,rxyz,&
     !!     tmb%orbs,nlpsp,proj,tmb%lzd,tmb%psi,tmb%wfnmd%density_kernel,fxyz,refill_proj,strten)
     !!call nonlocal_forces_linear(iproc,nproc,tmb%lzd%glr,KSwfn%Lzd%hgrids(1),KSwfn%Lzd%hgrids(2),&
     !!     KSwfn%Lzd%hgrids(3),atoms,rxyz,&
     !!     tmb%orbs,nlpsp,proj,tmb%ham_descr%lzd,tmb%ham_descr%psi,tmb%wfnmd%density_kernel,fxyz,refill_proj,strten)
     !!if (nproc > 1) then
     !!   call mpiallred(fxyz(1,1),3*atoms%astruct%nat,MPI_SUM,bigdft_mpi%mpi_comm,ierr)
     !!end if
     !!if (iproc==0) then
     !!     do iat=1,atoms%astruct%nat
     !!         write(*,'(a,3es18.8)') 'new forces',fxyz(1,iat), fxyz(2,iat), fxyz(3,iat)
     !!     end do 
     !!end if 
!!!! #######################
  end if
  
  !!stop
  call timing(iproc,'Forces        ','OF')
END SUBROUTINE kswfn_post_treatments<|MERGE_RESOLUTION|>--- conflicted
+++ resolved
@@ -515,26 +515,14 @@
   !Calculate the ionic energy and forces accordingly
   call IonicEnergyandForces(iproc,denspot%dpbox,atoms,in%elecfield,rxyz,&
        energs%eion,fion,in%dispersion,energs%edisp,fdisp,ewaldstr,&
-<<<<<<< HEAD
        denspot%V_ext,denspot%pkernel,denspot%psoffset)
   !Calculate effective ionic potential, including counter ions if any.
   call createEffectiveIonicPotential(iproc,(iproc == 0),in,atoms,rxyz,shift,&
-       denspot%dpbox,denspot%pkernel,denspot%V_ext,in%elecfield,denspot%psoffset)
-=======
-       n1,n2,n3,denspot%V_ext,denspot%pkernel,denspot%psoffset)
-  !calculate effective ionic potential, including counter ions if any.
-  call createEffectiveIonicPotential(iproc,nproc,(iproc == 0),in,atoms,rxyz,shift,KSwfn%Lzd%Glr,&
-       denspot%dpbox%hgrids(1),denspot%dpbox%hgrids(2),denspot%dpbox%hgrids(3),&
        denspot%dpbox,denspot%pkernel,denspot%V_ext,denspot%rho_ion,in%elecfield,denspot%psoffset)
->>>>>>> 8e8ed21a
   if (denspot%c_obj /= 0) then
      call denspot_emit_v_ext(denspot, iproc, nproc)
   end if
 
-<<<<<<< HEAD
-
-=======
->>>>>>> 8e8ed21a
   norbv=abs(in%norbv)
   if (in%inputPsiId == INPUT_PSI_LINEAR_AO .or. &
       in%inputPsiId == INPUT_PSI_MEMORY_LINEAR .or. &
