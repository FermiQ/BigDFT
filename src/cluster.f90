!> @file 
!!   Routines to use BigDFT as a blackbox
!! @author
!!   Copyright (C) 2005-2011 BigDFT group 
!!   This file is distributed under the terms of the
!!   GNU General Public License, see ~/COPYING file
!!   or http://www.gnu.org/copyleft/gpl.txt .
!!   For the list of contributors, see ~/AUTHORS 
 

!> Routine to use BigDFT as a blackbox
subroutine call_bigdft(nproc,iproc,atoms,rxyz0,in,energy,fxyz,strten,fnoise,rst,infocode)
  use module_base
  use module_types
  use module_interfaces, except_this_one => call_bigdft
  implicit none
  integer, intent(in) :: iproc,nproc
  type(input_variables),intent(inout) :: in
  type(atoms_data), intent(inout) :: atoms
  type(restart_objects), intent(inout) :: rst
  integer, intent(inout) :: infocode
  real(gp), intent(out) :: energy,fnoise
  real(gp), dimension(3,atoms%nat), intent(in) :: rxyz0
  real(gp), dimension(6), intent(out) :: strten
  real(gp), dimension(3,atoms%nat), intent(out) :: fxyz

  !local variables
  character(len=*), parameter :: subname='call_bigdft'
  character(len=40) :: comment
  logical :: exists
  integer :: i_stat,i_all,ierr,inputPsiId_orig,iat

  !temporary interface
  interface
     subroutine cluster(nproc,iproc,atoms,rxyz,energy,fxyz,strten,fnoise,&
          KSwfn,&!psi,Lzd,gaucoeffs,gbd,orbs,
          rxyz_old,hx_old,hy_old,hz_old,in,GPU,infocode)
       use module_base
       use module_types
       implicit none
       integer, intent(in) :: nproc,iproc
       integer, intent(out) :: infocode
       real(gp), intent(inout) :: hx_old,hy_old,hz_old
       type(input_variables), intent(in) :: in
       !type(local_zone_descriptors), intent(inout) :: Lzd
       type(atoms_data), intent(inout) :: atoms
       !type(gaussian_basis), intent(inout) :: gbd
       !type(orbitals_data), intent(inout) :: orbs
       type(GPU_pointers), intent(inout) :: GPU
       type(DFT_wavefunction), intent(inout) :: KSwfn
       real(gp), intent(out) :: energy,fnoise
       real(gp), dimension(3,atoms%nat), intent(inout) :: rxyz_old
       real(gp), dimension(3,atoms%nat), target, intent(inout) :: rxyz
       real(gp), dimension(6), intent(out) :: strten
       real(gp), dimension(3,atoms%nat), intent(out) :: fxyz
     END SUBROUTINE cluster
  end interface

  !put a barrier for all the processes
  call MPI_BARRIER(MPI_COMM_WORLD,ierr)

  !fill the rxyz array with the positions
  !wrap the atoms in the periodic directions when needed
  do iat=1,atoms%nat
     if (atoms%geocode == 'P') then
        rst%rxyz_new(1,iat)=modulo(rxyz0(1,iat),atoms%alat1)
        rst%rxyz_new(2,iat)=modulo(rxyz0(2,iat),atoms%alat2)
        rst%rxyz_new(3,iat)=modulo(rxyz0(3,iat),atoms%alat3)
     else if (atoms%geocode == 'S') then
        rst%rxyz_new(1,iat)=modulo(rxyz0(1,iat),atoms%alat1)
        rst%rxyz_new(2,iat)=rxyz0(2,iat)
        rst%rxyz_new(3,iat)=modulo(rxyz0(3,iat),atoms%alat3)
     else if (atoms%geocode == 'F') then
        rst%rxyz_new(1,iat)=rxyz0(1,iat)
        rst%rxyz_new(2,iat)=rxyz0(2,iat)
        rst%rxyz_new(3,iat)=rxyz0(3,iat)
     end if
  end do

  !assign the verbosity of the output
  !the verbose variables is defined in module_base
  verbose=in%verbosity

  inputPsiId_orig=in%inputPsiId

  loop_cluster: do

     if (in%inputPsiId == 0 .and. associated(rst%KSwfn%psi)) then
        i_all=-product(shape(rst%KSwfn%psi))*kind(rst%KSwfn%psi)
        deallocate(rst%KSwfn%psi,stat=i_stat)
        call memocc(i_stat,i_all,'psi',subname)
        i_all=-product(shape(rst%KSwfn%orbs%eval))*kind(rst%KSwfn%orbs%eval)
        deallocate(rst%KSwfn%orbs%eval,stat=i_stat)
        call memocc(i_stat,i_all,'eval',subname)

        call deallocate_wfd(rst%KSwfn%Lzd%Glr%wfd,subname)
     end if
     !experimental, finite difference method for calculating forces on particular quantities
     inquire(file='input.finite_difference_forces',exist=exists)
     if (exists) then
        in%last_run=1 !do the last_run things nonetheless
        in%inputPsiId=0 !the first run always restart from IG
        !experimental_modulebase_var_onlyfion=.true. !put only ionic forces in the forces
     end if
     call cluster(nproc,iproc,atoms,rst%rxyz_new,energy,fxyz,strten,fnoise,&
          rst%KSwfn,&!psi,rst%Lzd,rst%gaucoeffs,rst%gbd,rst%orbs,&
          rst%rxyz_old,rst%hx_old,rst%hy_old,rst%hz_old,in,rst%GPU,infocode)
     if (exists) then
        call forces_via_finite_differences(iproc,nproc,atoms,in,energy,fxyz,fnoise,rst,infocode)
     end if

     if (in%inputPsiId==1 .and. infocode==2) then
        if (in%gaussian_help) then
           in%inputPsiId=11
        else
           in%inputPsiId=0
        end if
     else if ((in%inputPsiId==1 .or. in%inputPsiId==0) .and. infocode==1) then
        !in%inputPsiId=0 !better to diagonalise than to restart an input guess
        in%inputPsiId=1
        if(iproc==0) then
           write(*,*)&
                &   ' WARNING: Self-consistent cycle did not meet convergence criteria'
        end if
        exit loop_cluster
     else if (in%inputPsiId == 0 .and. infocode==3) then
        if (iproc == 0) then
           write( *,'(1x,a)')'Convergence error, cannot proceed.'
           write( *,'(1x,a)')' writing positions in file posfail.xyz then exiting'
           write(comment,'(a)')'UNCONVERGED WF '
           !call wtxyz('posfail',energy,rxyz,atoms,trim(comment))

           call write_atomic_file("posfail",energy,rst%rxyz_new,atoms,trim(comment))

        end if

        i_all=-product(shape(rst%KSwfn%psi))*kind(rst%KSwfn%psi)
        deallocate(rst%KSwfn%psi,stat=i_stat)
        call memocc(i_stat,i_all,'psi',subname)
        i_all=-product(shape(rst%KSwfn%orbs%eval))*kind(rst%KSwfn%orbs%eval)
        deallocate(rst%KSwfn%orbs%eval,stat=i_stat)
        call memocc(i_stat,i_all,'eval',subname)

        call deallocate_wfd(rst%KSwfn%Lzd%Glr%wfd,subname)

        !finalize memory counting (there are still at least positions and the forces allocated)
        call memocc(0,0,'count','stop')

        if (nproc > 1) call MPI_FINALIZE(ierr)

        stop 'unnormal end'
     else
        exit loop_cluster
     end if

  end do loop_cluster

  !preserve the previous value
  in%inputPsiId=inputPsiId_orig

  !put a barrier for all the processes
  call MPI_BARRIER(MPI_COMM_WORLD,ierr)

END SUBROUTINE call_bigdft


!>  Main routine which does self-consistent loop.
!!  Does not parse input file and no geometry optimization.
!!  Does an electronic structure calculation. 
!!  Output is the total energy and the forces 
!!
!!   @param inputPsiId 
!!           - 0 : compute input guess for Psi by subspace diagonalization of atomic orbitals
!!           - 1 : read waves from argument psi, using n1, n2, n3, hgrid and rxyz_old
!!                 as definition of the previous system.
!!           - 2 : read waves from disk
!!   @param psi, keyg, keyv and eval should be freed after use outside of the routine.
!!   @param infocode -> encloses some information about the status of the run
!!           - 0 run succesfully succeded
!!           - 1 the run ended after the allowed number of minimization steps. gnrm_cv not reached
!!               forces may be meaningless   
!!           - 2 (present only for inputPsiId=1) gnrm of the first iteration > 1 AND growing in
!!               the second iteration OR grnm 1st >2.
!!               Input wavefunctions need to be recalculated. Routine exits.
!!           - 3 (present only for inputPsiId=0) gnrm > 4. SCF error. Routine exits.
subroutine cluster(nproc,iproc,atoms,rxyz,energy,fxyz,strten,fnoise,&
     KSwfn,&!psi,Lzd,gaucoeffs,gbd,orbs,
     rxyz_old,hx_old,hy_old,hz_old,in,GPU,infocode)
  use module_base
  use module_types
  use module_interfaces
!  use Poisson_Solver
  use module_xc
!  use vdwcorrection
  use m_ab6_mixing
  use yaml_output
  implicit none
  integer, intent(in) :: nproc,iproc
  real(gp), intent(inout) :: hx_old,hy_old,hz_old
  type(input_variables), intent(in) :: in
  type(atoms_data), intent(inout) :: atoms
  type(GPU_pointers), intent(inout) :: GPU
  type(DFT_wavefunction), intent(inout) :: KSwfn
  real(gp), dimension(3,atoms%nat), intent(inout) :: rxyz_old
  real(gp), dimension(3,atoms%nat), target, intent(inout) :: rxyz
  integer, intent(out) :: infocode
  real(gp), intent(out) :: energy,fnoise
  real(gp), dimension(6), intent(out) :: strten
  real(gp), dimension(3,atoms%nat), intent(out) :: fxyz
  !local variables
  character(len=*), parameter :: subname='cluster'
  character(len=5) :: gridformat, wfformat, final_out
  character(len=500) :: errmess
  logical :: endloop,endlooprp,refill_proj !,potential_from_disk=.false.
  logical :: DoDavidson,DoLastRunThings=.false.,lcs,scpot
  integer :: icycle,potden
  integer :: nvirt,ndiis_sd_sw,norbv,idsx_actual_before
  integer :: i,npoints
  integer :: n1,n2,n3
  integer :: ncount0,ncount1,ncount_rate,ncount_max,n1i,n2i,n3i
  integer :: iat,i_all,i_stat,iter,itrp,ierr,jproc,inputpsi,igroup,ikpt,nproctiming
  real :: tcpu0,tcpu1
  real(kind=8) :: tel
  type(energy_terms) :: energs
  real(gp) :: rpnrm,gnrm,gnrm_zero,pressure
  type(grid_dimensions) :: d_old
  type(wavefunctions_descriptors) :: wfd_old
  type(nonlocal_psp_descriptors) :: nlpspd
  type(DFT_wavefunction) :: VTwfn !< Virtual wavefunction
  real(gp), dimension(3) :: shift
  real(dp), dimension(6) :: ewaldstr,hstrten,xcstr
  real(gp), dimension(:,:), allocatable :: radii_cf,thetaphi,band_structure_eval
  real(gp), dimension(:,:), pointer :: fdisp,fion
  ! Charge density/potential,ionic potential, pkernel
  type(DFT_local_fields) :: denspot
  !wavefunction gradients, hamiltonian on vavefunction
  !transposed  wavefunction
  ! Pointers and variables to store the last psi
  ! before reformatting if useFormattedInput is .true.
  real(wp), dimension(:), pointer :: psi_old
  ! PSP projectors 
  real(kind=8), dimension(:), pointer :: proj,gbd_occ!,rhocore
  ! Variables for the virtual orbitals and band diagram.
  integer :: nkptv, nvirtu, nvirtd, linflag
  real(gp), dimension(:), allocatable :: wkptv

  ! ----------------------------------

  !copying the input variables for readability
  !this section is of course not needed
  !note that this procedure is convenient ONLY in the case of scalar variables
  !an array would have been copied, thus occupying more memory space
  !Hence WARNING: these variables are copied, in case of an update the new value should be 
  !reassigned inside the structure

  write(gridformat, "(A)") ""
  select case (in%output_denspot_format)
  case (output_denspot_FORMAT_ETSF)
     write(gridformat, "(A)") ".etsf"
  case (output_denspot_FORMAT_CUBE)
     write(gridformat, "(A)") ".cube"
  end select
  write(wfformat, "(A)") ""
  select case (in%output_wf_format)
  case (WF_FORMAT_ETSF)
     write(wfformat, "(A)") ".etsf"
  case (WF_FORMAT_BINARY)
     write(wfformat, "(A)") ".bin"
  end select

  norbv=abs(in%norbv)
  nvirt=in%nvirt

  if (iproc == 0) then
     write( *,'(1x,a,1x,i0)') &
          &   '===================== BigDFT Wavefunction Optimization =============== inputPsiId=',&
          in%inputPsiId
     call print_dft_parameters(in,atoms)
  end if

  !Time initialization
  if (verbose > 2) then
     nproctiming=-nproc !timing in debug mode
  else
     nproctiming=nproc
  end if
  call timing(nproctiming,trim(in%dir_output)//'time.yaml','IN')
  call cpu_time(tcpu0)
  call system_clock(ncount0,ncount_rate,ncount_max)

  ! We save the variables that defined the previous psi if the restart is active
  if (in%inputPsiId == INPUT_PSI_MEMORY_WVL) then
     !regenerate grid spacings (this would not be needed if hgrids is in Lzd)
     if (atoms%geocode == 'P') then
        call correct_grid(atoms%alat1,hx_old,KSwfn%Lzd%Glr%d%n1)
        call correct_grid(atoms%alat2,hy_old,KSwfn%Lzd%Glr%d%n2)
        call correct_grid(atoms%alat3,hz_old,KSwfn%Lzd%Glr%d%n3)
     else if (atoms%geocode == 'S') then 
        call correct_grid(atoms%alat1,hx_old,KSwfn%Lzd%Glr%d%n1)
        call correct_grid(atoms%alat3,hz_old,KSwfn%Lzd%Glr%d%n3)
     end if
     call copy_old_wavefunctions(nproc,KSwfn%orbs,&
          KSwfn%Lzd%Glr%d%n1,KSwfn%Lzd%Glr%d%n2,KSwfn%Lzd%Glr%d%n3,&
          KSwfn%Lzd%Glr%wfd,KSwfn%psi,d_old%n1,d_old%n2,d_old%n3,wfd_old,psi_old)
 
  else if (in%inputPsiId == INPUT_PSI_MEMORY_GAUSS) then
     !deallocate wavefunction and descriptors for placing the gaussians

     call deallocate_wfd(KSwfn%Lzd%Glr%wfd,subname)

     i_all=-product(shape(KSwfn%psi))*kind(KSwfn%psi)
     deallocate(KSwfn%psi,stat=i_stat)
     call memocc(i_stat,i_all,'psi',subname)

  end if

  ! grid spacing (same in x,y and z direction)
 
  allocate(radii_cf(atoms%ntypes,3+ndebug),stat=i_stat)
  call memocc(i_stat,radii_cf,'radii_cf',subname)

  !here we can put KSwfn
  call system_initialization(iproc,nproc,in,atoms,rxyz,&
       KSwfn%orbs,KSwfn%Lzd,denspot,nlpspd,KSwfn%comms,shift,proj,radii_cf)

  !variables substitution for the PSolver part

  n1i=KSwfn%Lzd%Glr%d%n1i
  n2i=KSwfn%Lzd%Glr%d%n2i
  n3i=KSwfn%Lzd%Glr%d%n3i

  n1=KSwfn%Lzd%Glr%d%n1
  n2=KSwfn%Lzd%Glr%d%n2
  n3=KSwfn%Lzd%Glr%d%n3

  !here calculate the ionic energy and forces accordingly
  call IonicEnergyandForces(iproc,nproc,atoms,&
       denspot%hgrids(1),denspot%hgrids(2),denspot%hgrids(3),in%elecfield,rxyz,&
       energs%eion,fion,in%dispersion,energs%edisp,fdisp,ewaldstr,denspot%psoffset,&
       n1,n2,n3,n1i,n2i,n3i,&
       denspot%dpcom%i3s+denspot%dpcom%i3xcsh,denspot%dpcom%n3pi,&
       denspot%V_ext,denspot%pkernel)
  !calculate effective ionic potential, including counter ions if any.
  call createEffectiveIonicPotential(iproc,nproc,(iproc == 0),in,atoms,rxyz,shift,KSwfn%Lzd%Glr,&
       denspot%hgrids(1),denspot%hgrids(2),denspot%hgrids(3),&
       denspot%dpcom,denspot%pkernel,denspot%V_ext,in%elecfield,denspot%psoffset)

  !obtain initial wavefunctions.
  if (in%inputPsiId /= INPUT_PSI_LINEAR) then
     call input_wf(iproc,nproc,in,GPU,atoms,rxyz,&
          denspot,nlpspd,proj,KSwfn,inputpsi,norbv,&
          wfd_old,psi_old,d_old,hx_old,hy_old,hz_old,rxyz_old)
  else
     inputpsi = in%inputPsiId
     !call check_linear_and_create_Lzd(iproc,nproc,in,Lzd,atoms,orbs,rxyz)
     !this does not work with ndebug activated

     !!if(.not.lin%transformToGlobal) then
     !!    ! psi and psit will not be calculated, so only allocate them with size 1
     !!    orbs%npsidim=1
     !!end if
     !!allocate(psi(orbs%npsidim), stat=i_stat)
     !!call memocc(i_stat, psi, 'psi', subname)
     !!allocate(psit(orbs%npsidim), stat=i_stat)
     !!call memocc(i_stat, psit, 'psit', subname)
     scpot=.true.
     energs%eexctX=0.0_gp   !Exact exchange is not calculated right now 
     ! This is the main routine that does everything related to the linear scaling version.

     allocate(KSwfn%orbs%eval(KSwfn%orbs%norb), stat=i_stat)
     call memocc(i_stat, KSwfn%orbs%eval, 'orbs%eval', subname)
     KSwfn%orbs%eval=-.5d0
     call linearScaling(iproc,nproc,KSwfn%Lzd%Glr,&
          KSwfn%orbs,KSwfn%comms,atoms,in,KSwfn%Lzd%hgrids(1),KSwfn%Lzd%hgrids(2),KSwfn%Lzd%hgrids(3),&
          rxyz,fion,fdisp,denspot,&
          nlpspd,proj,GPU,energs%eion,energs%edisp,energs%eexctX,scpot,KSwfn%psi,KSwfn%psit,&
          energy,fxyz)

     ! debug

     !!! debug: write psi to file
     !!call writemywaves(iproc,trim(in%dir_output) // "wavefunction", in%output_wf_format, &
     !!        orbs,n1,n2,n3,hx,hy,hz,atoms,rxyz,Lzd%Glr%wfd,psi)
     !!return

     !temporary allocation of the density
     allocate(denspot%rho_work(KSwfn%Lzd%Glr%d%n1i*KSwfn%Lzd%Glr%d%n2i*&
          denspot%dpcom%n3p*KSwfn%orbs%nspin+ndebug),stat=i_stat)
     call memocc(i_stat,denspot%rho_work,'rho',subname)
     call vcopy(KSwfn%Lzd%Glr%d%n1i*KSwfn%Lzd%Glr%d%n2i*denspot%dpcom%n3p*KSwfn%orbs%nspin,&
          denspot%rhov(1),1,denspot%rho_work(1),1)

<<<<<<< HEAD
     ! denspot%rho_work => denspot%rhov
=======
     if (nproc > 1) then
        i_all=-product(shape(KSwfn%psit))*kind(KSwfn%psit)
        deallocate(KSwfn%psit,stat=i_stat)
        call memocc(i_stat,i_all,'KSwfn%psit',subname)
     else
        nullify(KSwfn%psit)
     end if
     ! denspot%rho_full => denspot%rhov
>>>>>>> b357dbdb

  end if

  if (in%nvirt > norbv) then
     nvirt = norbv
  end if

  !save the new atomic positions in the rxyz_old array
  do iat=1,atoms%nat
     rxyz_old(1,iat)=rxyz(1,iat)
     rxyz_old(2,iat)=rxyz(2,iat)
     rxyz_old(3,iat)=rxyz(3,iat)
  enddo
  !save the new grid spacing into the hgrid_old value
  hx_old=KSwfn%Lzd%hgrids(1)
  hy_old=KSwfn%Lzd%hgrids(2)
  hz_old=KSwfn%Lzd%hgrids(3)

  !start the optimization
  ! Skip the following part in the linear scaling case.
  skip_if_linear: if(inputpsi /= INPUT_PSI_LINEAR) then

     energy=1.d10
     gnrm=1.d10
     rpnrm=1.d10
     gnrm_zero=0.0d0
     energs%eexctX=0.0_gp

     !number of switching betweed DIIS and SD during self-consistent loop
     ndiis_sd_sw=0
     !previous value of idsx_actual to control if switching has appeared
     idsx_actual_before=KSwfn%diis%idsx

     !Davidson is set to false first because used in deallocate_before_exiting
     DoDavidson= .false.

<<<<<<< HEAD
     !allocate the rhopot_old array needed for mixing
     if (in%iscf < 10) then
        potden = AB6_MIXING_POTENTIAL
        npoints = n1i*n2i*denspot%dpcom%n3p
        if (denspot%dpcom%n3p==0) npoints=1
     else
        potden = AB6_MIXING_DENSITY
        npoints = n1i*n2i*denspot%dpcom%n3d
        if (denspot%dpcom%n3d==0) npoints=1
     end if
     if (in%iscf > SCF_KIND_DIRECT_MINIMIZATION) then
        call ab6_mixing_new(mix, modulo(in%iscf, 10), potden, &
             AB6_MIXING_REAL_SPACE, npoints, in%nspin, 0, &
             ierr, errmess, useprec = .false.)
        call ab6_mixing_eval_allocate(mix)
        !stop if the iscf is not compatible 
        if (in%iscf == 0) then
           write(*,*)'ERROR: the iscf code is not compatible with the mixing routines'
           stop
        end if
     end if
=======
     call denspot_set_history(denspot, in%iscf, KSwfn%Lzd%Glr%d%n1i, KSwfn%Lzd%Glr%d%n2i, in%nspin)
>>>>>>> b357dbdb
     endlooprp=.false.

     !if we are in the last_run case, validate the last_run only for the last cycle
     !nrepmax=0 is needed for the Band Structure calculations
     DoLastRunThings=(in%last_run == 1 .and. in%nrepmax == 0) !do the last_run things regardless of infocode

     !end of the initialization part
     call timing(iproc,'INIT','PR')

     !normal infocode, if everything go through smoothly we should keep this
     infocode=0
     !yaml output
     if (iproc==0) then
        call yaml_indent_map('Ground State Optimization')
     end if
     rhopot_loop: do itrp=1,in%itrpmax
        !yaml output 
        if (iproc==0) then
           call yaml_sequence_element(advance='no')
           call yaml_map("Hamiltonian Optimization",label='itrp'//adjustl(yaml_toa(itrp,fmt='(i4.4)')))
        end if
        !set the infocode to the value it would have in the case of no convergence
        infocode=1
        subd_loop : do icycle=1,in%nrepmax
           !yaml output 
           if (iproc==0) then
              call yaml_sequence_element(advance='no')
              call yaml_map("Subspace Optimization",label='itrep'//adjustl(yaml_toa(icycle,fmt='(i4.4)')))
           end if

           !if we are in the last_run case, validate the last_run only for the last cycle
           DoLastRunThings=(in%last_run == 1 .and. icycle == in%nrepmax) !do the last_run things regardless of infocode

           !yaml output
           if (iproc==0) then
              call yaml_indent_map("Wavefunctions Iterations")
           end if
           wfn_loop: do iter=1,in%itermax

              !control whether the minimisation iterations should end after the hamiltionian application
              endloop= gnrm <= in%gnrm_cv .or. iter == in%itermax

              if (iproc == 0 .and. verbose > 0) then 
                 write( *,'(1x,a,i0)') &
                      &   repeat('-',76 - int(log(real(iter))/log(10.))) // ' iter= ', iter
                 !test for yaml output

                 if (endloop) then
                    call yaml_sequence_element(label='last',advance='no')
                    !write(70,'(a,i5)')repeat(' ',yaml_indent)//'- &last { #iter: ',iter
                 else
                    call yaml_sequence_element(advance='no')
                    !write(70,'(a,i5)')repeat(' ',yaml_indent)//'- { #iter: ',iter
                 end if
                 call yaml_flow_map()
                 call yaml_flow_newline()
              endif

              !control how many times the DIIS has switched into SD
              if (KSwfn%diis%idsx /= idsx_actual_before) ndiis_sd_sw=ndiis_sd_sw+1

              !let SD runs if the DIIS did not work the second time
              if (ndiis_sd_sw > 1) then
                 KSwfn%diis%switchSD=.false.
              end if

              !stop the partial timing counter if necessary
              if (endloop .and. in%itrpmax==1) call timing(iproc,'WFN_OPT','PR')
              !logical flag for the self-consistent potential
              scpot=(in%iscf > SCF_KIND_DIRECT_MINIMIZATION .and. iter==1 .and. icycle==1) .or. & !mixing to be done
                   (in%iscf <= SCF_KIND_DIRECT_MINIMIZATION) .or. & !direct minimisation
                   (itrp==1 .and. in%itrpmax/=1 .and. gnrm > in%gnrm_startmix)  !startmix condition (hard-coded, always true by default)
              !allocate the potential in the full box
              linflag = 1                                 !temporary, should change the use of flag in full_local_potential2
              if(in%linear == 'OFF') linflag = 0
              if(in%linear == 'TMO') linflag = 2
              call psitohpsi(iproc,nproc,atoms,scpot,denspot,itrp,in%iscf,in%alphamix,mix,in%ixc,&
                   nlpspd,proj,rxyz,linflag,in%unblock_comms,GPU,KSwfn,energs,rpnrm,xcstr)

<<<<<<< HEAD
              endlooprp= (itrp > 1 .and. rpnrm <= in%rpnrm_cv) .or. itrp == in%itrpmax
=======
           call psitohpsi(iproc,nproc,atoms,scpot,denspot,itrp,in%iscf,in%alphamix,in%ixc,&
                nlpspd,proj,rxyz,linflag,in%unblock_comms,GPU,KSwfn,energs,rpnrm,xcstr)

           endlooprp= (itrp > 1 .and. rpnrm <= in%rpnrm_cv) .or. itrp == in%itrpmax
>>>>>>> b357dbdb

              call total_energies(energs)
              energy=energs%eKS

              !check for convergence or whether max. numb. of iterations exceeded
              if (endloop) then
                 if (gnrm < in%gnrm_cv) infocode=0
                 exit wfn_loop 
              endif

              !evaluate the functional of the wavefunctions and put it into the diis structure
              !the energy values is printed out in this routine
              call calculate_energy_and_gradient(iter,iproc,nproc,GPU,in%ncong,in%iscf,&
                   energs,KSwfn,gnrm,gnrm_zero)

              !control the previous value of idsx_actual
              idsx_actual_before=KSwfn%diis%idsx

              call hpsitopsi(iproc,nproc,iter,in%idsx,KSwfn)

              if (inputpsi == INPUT_PSI_LCAO) then
                 if ((gnrm > 4.d0 .and. KSwfn%orbs%norbu /= KSwfn%orbs%norbd) .or. &
                      &   (KSwfn%orbs%norbu == KSwfn%orbs%norbd .and. gnrm > 10.d0)) then
                    if (iproc == 0) then
                       write( *,'(1x,a)')&
                            &   'ERROR: the norm of the residue is too large also with input wavefunctions.'
                    end if
                    infocode=3
                    return
                 end if
              else if (inputpsi == INPUT_PSI_MEMORY_WVL) then
                 if (gnrm > 1.d0) then
                    if (iproc == 0) then
                       write( *,'(1x,a)')&
                            &   'The norm of the residue is too large, need to recalculate input wavefunctions'
                    end if
                    infocode=2
                 end if
              end if
              !flush all writings on standart output
              if (iproc==0) then
                 !yaml output
                 call yaml_close_flow_map()
                 call yaml_close_sequence_element()
                 call bigdft_utils_flush(unit=6)
              end if
              ! Emergency exit case
              if (infocode == 2 .or. infocode == 3) then
                 if (nproc > 1) call MPI_BARRIER(MPI_COMM_WORLD,ierr)
                 call kswfn_free_scf_data(KSwfn, (nproc > 1))
                 call deallocate_before_exiting
                 return
              end if
           end do wfn_loop

           if (iproc == 0) then 
              if (verbose > 1) write( *,'(1x,a,i0,a)')'done. ',iter,' minimization iterations required'
              write( *,'(1x,a)') &
                   &   '--------------------------------------------------- End of Wavefunction Optimisation'
              if ((in%itrpmax >1 .and. endlooprp) .or. in%itrpmax == 1) then
                 write(final_out, "(A5)") "FINAL"
              else
                 write(final_out, "(A5)") "final"
              end if
              call write_energies(iter,0,energs,gnrm,gnrm_zero,final_out)
              call yaml_close_flow_map()
              call yaml_close_sequence_element()

              if (in%itrpmax >1) then
                 if ( KSwfn%diis%energy > KSwfn%diis%energy_min) write( *,'(1x,a,2(1pe9.2))')&
                      'WARNING: Found an energy value lower than the ' // final_out // &
                      ' energy, delta:',KSwfn%diis%energy-KSwfn%diis%energy_min
              else
                 !write this warning only if the system is closed shell
                 call check_closed_shell(KSwfn%orbs,lcs)
                 if (lcs) then
                    if ( energy > KSwfn%diis%energy_min) write( *,'(1x,a,2(1pe9.2))')&
                         'WARNING: Found an energy value lower than the FINAL energy, delta:',&
                         energy-KSwfn%diis%energy_min
                 end if
              end if
           end if

           if (iter == in%itermax .and. iproc == 0 .and. infocode/=0) &
                &   write( *,'(1x,a)')'No convergence within the allowed number of minimization steps'
           if (iproc==0) call yaml_close_indent_map() !wfn iterations

           call last_orthon(iproc,nproc,KSwfn,energs%evsum,.true.) !never deallocate psit and hpsi

           !exit if the infocode is correct
           if (infocode == 0) then
              if (iproc==0)call yaml_close_sequence_element() !itrep
!              yaml_indent=yaml_indent-3 !end list element
              exit subd_loop
           else
              if(iproc==0) then
                 write(*,*)&
                      &   ' WARNING: Wavefunctions not converged after cycle',icycle
                 if (icycle < in%nrepmax) write(*,*)' restart after diagonalisation'
              end if
              gnrm=1.d10
           end if

           if (in%itrpmax == 1 .and. in%norbsempty > 0) then
              !recalculate orbitals occupation numbers
              call evaltoocc(iproc,nproc,.false.,in%Tel,KSwfn%orbs,in%occopt)

              gnrm =1.d10
              KSwfn%diis%energy_min=1.d10
              KSwfn%diis%alpha=2.d0
           end if

           if (iproc==0) then
              !yaml output
              call yaml_close_sequence_element() !itrep
              !         write(70,'(a,i5)')repeat(' ',yaml_indent+2)//'#End itrep:',icycle
!              yaml_indent=yaml_indent-3 !end list element
           end if
        end do subd_loop

        if (in%itrpmax > 1) then
           !stop the partial timing counter if necessary
           if (endlooprp .and. in%itrpmax >1) then
              call timing(iproc,'WFN_OPT','PR')
              call yaml_close_sequence_element() !itrp
              exit rhopot_loop
           end if

           !recalculate orbitals occupation numbers
           call evaltoocc(iproc,nproc,.false.,in%Tel,KSwfn%orbs,in%occopt)

           gnrm =1.d10
           KSwfn%diis%energy_min=1.d10
           KSwfn%diis%alpha=2.d0
        end if

        if (iproc == 0) then
           !yaml output
           call yaml_close_sequence_element() !itrp
!           yaml_indent=yaml_indent-2 !end list element
           !reassume the key elements in the itrp element
           !      if (itrp >1) write(70,'(a)')repeat(' ',yaml_indent+2)//'RhoPot Delta: *rpnrm'
           !      write(70,'(a,i5)')repeat(' ',yaml_indent+2)//'Energies: *last  #End itrp:',itrp
        end if
 
     end do rhopot_loop 
 
     !yaml output
     if (iproc==0) call yaml_close_indent_map() !Ground State Optimization

     !!do i_all=1,size(rhopot)
     !!    write(10000+iproc,*) rhopot(i_all)
     !!end do
     !!do i_all=1,size(psi)
     !!    write(11000+iproc,*) psi(i_all)
     !!end do
     !!do i_all=1,size(psi)
     !!    write(12000+iproc,*) psi(i_all)
     !!end do

     if (inputpsi /= INPUT_PSI_EMPTY) then
        energs%ebs=energs%ekin+energs%epot+energs%eproj !the potential energy contains also exctX
         if (abs(energs%evsum-energs%ebs) > 1.d-8 .and. iproc==0) write( *,'(1x,a,2(1x,1pe20.13))')&
          &   'Difference:evsum,energybs',energs%evsum,energs%ebs
     end if

     ! Clean KSwfn parts only needed in the SCF loop.
     call kswfn_free_scf_data(KSwfn, (nproc > 1))

     if (in%iscf /= SCF_KIND_DIRECT_MINIMIZATION) then
        call ab6_mixing_deallocate(denspot%mix)
        deallocate(denspot%mix)
     end if
  else
     ! put the infocode to 0, which means success
     infocode=0
  end if skip_if_linear !end of linear if

<<<<<<< HEAD

  !deallocate psit and hpsi since it is not anymore done
  !if (nproc > 1 .or. inputpsi == INPUT_PSI_LINEAR) then
  if (nproc > 1) then
     i_all=-product(shape(KSwfn%psit))*kind(KSwfn%psit)
     deallocate(KSwfn%psit,stat=i_stat)
     call memocc(i_stat,i_all,'KSwfn%psit',subname)
  else
     nullify(KSwfn%psit)
  end if
  if (in%iscf > SCF_KIND_DIRECT_MINIMIZATION) then
     call ab6_mixing_deallocate(mix)
  end if

=======
>>>>>>> b357dbdb
  !last run things has to be done:
  !if it is the last run and the infocode is zero
  !if infocode is not zero but the last run has been done for nrepmax times
  DoLastRunThings= (in%last_run == 1 .and. infocode == 0) .or. DoLastRunThings

  !analyse the possibility to calculate Davidson treatment
  !(nvirt > 0 .and. in%inputPsiId == 0)
  DoDavidson= abs(in%norbv) > 0 .and. DoLastRunThings

  !project the wavefunctions on a gaussian basis and keep in memory
  if (in%gaussian_help) then
     if (iproc == 0) then
        write( *,'(1x,a)')&
             &   '---------------------------------------------------------- Gaussian Basis Projection'
     end if

     !extract the gaussian basis from the pseudowavefunctions
!!!     if (in%inputPsiId == 11) then
!!!        !extract the gaussian basis from the pseudowavefunctions
!!!        call gaussian_pswf_basis(21,.false.,iproc,atoms,rxyz,gbd)
!!!     else if (in%inputPsiId == 12) then
!!!        !extract the gaussian basis from the pseudopotential
!!!        call gaussian_psp_basis(atoms,rxyz,gbd)
!!!     end if

     !extract the gaussian basis from the pseudowavefunctions
     call gaussian_pswf_basis(21,.false.,iproc,in%nspin,atoms,rxyz,KSwfn%gbd,gbd_occ)

     if (associated(gbd_occ)) then
        i_all=-product(shape(gbd_occ))*kind(gbd_occ)
        deallocate(gbd_occ,stat=i_stat)
        call memocc(i_stat,i_all,'gbd_occ',subname)
        nullify(gbd_occ)
     end if


     if (.not. associated(KSwfn%gaucoeffs)) then
        allocate(KSwfn%gaucoeffs(KSwfn%gbd%ncoeff,KSwfn%orbs%norbp+ndebug),stat=i_stat)
        call memocc(i_stat,KSwfn%gaucoeffs,'gaucoeffs',subname)
     end if

     allocate(thetaphi(2,KSwfn%gbd%nat+ndebug),stat=i_stat)
     call memocc(i_stat,thetaphi,'thetaphi',subname)
     thetaphi=0.0_gp

     call wavelets_to_gaussians(atoms%geocode,KSwfn%orbs%norbp,KSwfn%orbs%nspinor,&
          n1,n2,n3,KSwfn%gbd,thetaphi,&
          KSwfn%Lzd%hgrids(1),KSwfn%Lzd%hgrids(2),KSwfn%Lzd%hgrids(3),&
          KSwfn%Lzd%Glr%wfd,KSwfn%psi,KSwfn%gaucoeffs)

     i_all=-product(shape(thetaphi))*kind(thetaphi)
     deallocate(thetaphi,stat=i_stat)
     call memocc(i_stat,i_all,'thetaphi',subname)

  end if

  !  write all the wavefunctions into files
  if (in%output_wf_format /= WF_FORMAT_NONE .and. DoLastRunThings) then
     !add flag for writing waves in the gaussian basis form
     !if (in%gaussian_help) then
     if (in%gaussian_help .and. .not.in%inputPsiId==100) then

!!!        call gaussian_orthogonality(iproc,nproc,norb,norbp,gbd,gaucoeffs)
!!!
!!!        call gaussian_orthogonality(iproc,nproc,norb,norbp,gbd,gaucoeffs)
        !write the coefficients and the basis on a file
        if (iproc ==0) write(*,*)'Writing wavefunctions in wavefunction.gau file'
        call write_gaussian_information(iproc,nproc,KSwfn%orbs,KSwfn%gbd,KSwfn%gaucoeffs,trim(in%dir_output) // 'wavefunctions.gau')

        !build dual coefficients
        call dual_gaussian_coefficients(KSwfn%orbs%norbp,KSwfn%gbd,KSwfn%gaucoeffs)

        !control the accuracy of the expansion
        call check_gaussian_expansion(iproc,nproc,KSwfn%orbs,KSwfn%Lzd,KSwfn%psi,KSwfn%gbd,KSwfn%gaucoeffs)

        call deallocate_gwf(KSwfn%gbd,subname)
        i_all=-product(shape(KSwfn%gaucoeffs))*kind(KSwfn%gaucoeffs)
        deallocate(KSwfn%gaucoeffs,stat=i_stat)
        call memocc(i_stat,i_all,'gaucoeffs',subname)
        nullify(KSwfn%gbd%rxyz)

     else
        call writemywaves(iproc,trim(in%dir_output) // "wavefunction", in%output_wf_format, &
             KSwfn%orbs,n1,n2,n3,KSwfn%Lzd%hgrids(1),KSwfn%Lzd%hgrids(2),KSwfn%Lzd%hgrids(3),&
             atoms,rxyz,KSwfn%Lzd%Glr%wfd,KSwfn%psi)
     end if
  end if

  !plot the ionic potential, if required by output_denspot
  if (in%output_denspot == output_denspot_DENSPOT .and. DoLastRunThings) then
     if (iproc == 0) write(*,*) 'writing external_potential' // gridformat
     call plot_density(trim(in%dir_output)//'external_potential' // gridformat,iproc,nproc,&
          n1,n2,n3,n1i,n2i,n3i,denspot%dpcom%n3p,1,&
          denspot%hgrids(1),denspot%hgrids(2),denspot%hgrids(3),&
          atoms,rxyz,denspot%dpcom%ngatherarr,denspot%V_ext)
  end if
  if (in%output_denspot == output_denspot_DENSPOT .and. DoLastRunThings) then
     if (iproc == 0) write(*,*) 'writing local_potential' // gridformat
     call plot_density(trim(in%dir_output)//'local_potential' // gridformat,iproc,nproc,&
          n1,n2,n3,n1i,n2i,n3i,denspot%dpcom%n3p,in%nspin,&
          denspot%hgrids(1),denspot%hgrids(2),denspot%hgrids(3),&
          atoms,rxyz,denspot%dpcom%ngatherarr,denspot%rhov)
  end if

  i_all=-product(shape(denspot%V_ext))*kind(denspot%V_ext)
  deallocate(denspot%V_ext,stat=i_stat)
  call memocc(i_stat,i_all,'denspot%V_ext',subname)
  nullify(denspot%V_ext)

  if (inputpsi /= INPUT_PSI_EMPTY) then
     !------------------------------------------------------------------------
     ! here we start the calculation of the forces
     if (iproc == 0) then
        write( *,'(1x,a)')&
             &   '----------------------------------------------------------------- Forces Calculation'
     end if

     !manipulate scatter array for avoiding the GGA shift
     do jproc=0,nproc-1
        !n3d=n3p
        denspot%dpcom%nscatterarr(jproc,1)=denspot%dpcom%nscatterarr(jproc,2)
        !i3xcsh=0
        denspot%dpcom%nscatterarr(jproc,4)=0
     end do
     !change communication scheme to LDA case
     denspot%rhod%icomm=1

     call density_and_hpot(iproc,nproc,atoms%geocode,atoms%sym,KSwfn%orbs,KSwfn%Lzd,&
          denspot%hgrids(1),denspot%hgrids(2),denspot%hgrids(3),&
          denspot%dpcom%nscatterarr,&
          denspot%pkernel,denspot%rhod,GPU,KSwfn%psi,denspot%rho_work,denspot%pot_work,hstrten)

     !xc stress, diagonal for the moment
     if (atoms%geocode=='P') then
        if (atoms%sym%symObj >= 0) call symm_stress((iproc==0),xcstr,atoms%sym%symObj)
     end if

     ! calculate dipole moment associated to the charge density
     if (DoLastRunThings) then 
        call calc_dipole(iproc,nproc,KSwfn%Lzd%Glr%d%n1,KSwfn%Lzd%Glr%d%n2,KSwfn%Lzd%Glr%d%n3,&
             KSwfn%Lzd%Glr%d%n1i,KSwfn%Lzd%Glr%d%n2i,KSwfn%Lzd%Glr%d%n3i,denspot%dpcom%n3p,in%nspin,&
             denspot%hgrids(1),denspot%hgrids(2),denspot%hgrids(3),&
             atoms,rxyz,denspot%dpcom%ngatherarr,denspot%rho_work)
        !plot the density on the cube file
        !to be done either for post-processing or if a restart is to be done with mixing enabled
        if (((in%output_denspot >= output_denspot_DENSITY))) then
           if (iproc == 0) write(*,*) 'writing electronic_density' // gridformat
           
           call plot_density(trim(in%dir_output)//'electronic_density' // gridformat,&
                iproc,nproc,n1,n2,n3,n1i,n2i,n3i,denspot%dpcom%n3p,in%nspin,&
                denspot%hgrids(1),denspot%hgrids(2),denspot%hgrids(3),&
                atoms,rxyz,denspot%dpcom%ngatherarr,denspot%rho_work)
           
           if (associated(denspot%rho_C)) then
              if (iproc == 0) write(*,*) 'writing grid core_density' // gridformat
              call plot_density(trim(in%dir_output)//'core_density' // gridformat,&
                   iproc,nproc,n1,n2,n3,n1i,n2i,n3i,denspot%dpcom%n3p,1,&
                   denspot%hgrids(1),denspot%hgrids(2),denspot%hgrids(3),&
                   atoms,rxyz,denspot%dpcom%ngatherarr,denspot%rho_C(1,1,denspot%dpcom%i3xcsh:,1))
           end if
        end if
        !plot also the electrostatic potential
        if (in%output_denspot == output_denspot_DENSPOT) then
           if (iproc == 0) write(*,*) 'writing hartree_potential' // gridformat
           call plot_density(trim(in%dir_output)//'hartree_potential' // gridformat, &
                iproc,nproc,n1,n2,n3,n1i,n2i,n3i,denspot%dpcom%n3p,in%nspin,&
                denspot%hgrids(1),denspot%hgrids(2),denspot%hgrids(3),&
                atoms,rxyz,denspot%dpcom%ngatherarr,denspot%pot_work)
        end if
     end if

     !     !plot also the electrostatic potential
     !     if (in%output_denspot == output_denspot_DENSPOT .and. DoLastRunThings) then
     !        if (iproc == 0) write(*,*) 'writing hartree_potential' // gridformat
     !        call plot_density(trim(in%dir_output)//'hartree_potential' // gridformat, &
     !             & iproc,nproc,n1,n2,n3,n1i,n2i,n3i,n3p,&
     !             & in%nspin,hxh,hyh,hzh,atoms,rxyz,ngatherarr,pot)
     !     end if
     !
     call timing(iproc,'Forces        ','ON')
     !refill projectors for tails, davidson
     refill_proj=((in%rbuf > 0.0_gp) .or. DoDavidson) .and. DoLastRunThings


     call calculate_forces(iproc,nproc,KSwfn%Lzd%Glr,atoms,KSwfn%orbs,nlpspd,rxyz,&
          KSwfn%Lzd%hgrids(1),KSwfn%Lzd%hgrids(2),KSwfn%Lzd%hgrids(3),&
          proj,denspot%dpcom%i3s+denspot%dpcom%i3xcsh,denspot%dpcom%n3p,&
          in%nspin,refill_proj,denspot%dpcom%ngatherarr,denspot%rho_work,&
          denspot%pot_work,denspot%V_XC,KSwfn%psi,fion,fdisp,fxyz,&
          ewaldstr,hstrten,xcstr,strten,fnoise,pressure,denspot%psoffset)

     i_all=-product(shape(denspot%rho_work))*kind(denspot%rho_work)
     deallocate(denspot%rho_work,stat=i_stat)
     call memocc(i_stat,i_all,'denspot%rho_work',subname)
     i_all=-product(shape(denspot%pot_work))*kind(denspot%pot_work)
     deallocate(denspot%pot_work,stat=i_stat)
     call memocc(i_stat,i_all,'denspot%pot_work',subname)
     nullify(denspot%rho_work,denspot%pot_work)
     call timing(iproc,'Forces        ','OF')
     !!stop
  end if

  i_all=-product(shape(fion))*kind(fion)
  deallocate(fion,stat=i_stat)
  call memocc(i_stat,i_all,'fion',subname)
  i_all=-product(shape(fdisp))*kind(fdisp)
  deallocate(fdisp,stat=i_stat)
  call memocc(i_stat,i_all,'fdisp',subname)

  !if (nvirt > 0 .and. in%inputPsiId == 0) then
  if (DoDavidson) then

     !for a band structure calculation allocate the array in which to put the eigenvalues
     if (associated(in%kptv)) then
        allocate(band_structure_eval(KSwfn%orbs%norbu+KSwfn%orbs%norbd+in%nspin*norbv,in%nkptv+ndebug),stat=i_stat)
        call memocc(i_stat,band_structure_eval,'band_structure_eval',subname)
     end if

     !calculate Davidson procedure for all the groups of k-points which are chosen
     ikpt=1
     do igroup=1,in%ngroups_kptv

        ! Set-up number of states and shifting values.
        nvirtu = norbv
        nvirtd = 0
        if (in%nspin==2) nvirtd=nvirtu
        ! Create the orbitals.
        if (associated(in%kptv)) then
           nvirtu = nvirtu + KSwfn%orbs%norbu
           nvirtd = nvirtd + KSwfn%orbs%norbd
           nvirt  = nvirtu+nvirtd

           !number of k-points for this group
           nkptv = in%nkptsv_group(igroup) !size(in%kptv, 2)

           allocate(wkptv(nkptv+ndebug),stat=i_stat)
           call memocc(i_stat,wkptv,'wkptv',subname)
           wkptv(:) = real(1.0, gp) / real(nkptv, gp)

           call orbitals_descriptors(iproc,nproc,nvirtu+nvirtd,nvirtu,nvirtd, &
                KSwfn%orbs%nspin,KSwfn%orbs%nspinor,nkptv,in%kptv,wkptv,VTwfn%orbs,.false.)
           !allocate communications arrays for virtual orbitals
           call orbitals_communicators(iproc,nproc,KSwfn%Lzd%Glr,VTwfn%orbs,VTwfn%comms)  

           i_all=-product(shape(wkptv))*kind(wkptv)
           deallocate(wkptv,stat=i_stat)
           call memocc(i_stat,i_all,'wkptv',subname)

           !recreate the memory space for the projectors 
           call deallocate_proj_descr(nlpspd,subname)  
           i_all=-product(shape(proj))*kind(proj)
           deallocate(proj,stat=i_stat)
           call memocc(i_stat,i_all,'proj',subname)

           ! Calculate all projectors, or allocate array for on-the-fly calculation
           call timing(iproc,'CrtProjectors ','ON')
           call createProjectorsArrays(iproc,KSwfn%Lzd%Glr,rxyz,atoms,VTwfn%orbs,&
                radii_cf,in%frmult,in%frmult,KSwfn%Lzd%hgrids(1),KSwfn%Lzd%hgrids(2),KSwfn%Lzd%hgrids(3),nlpspd,proj) 
           call timing(iproc,'CrtProjectors ','OF') 

        else
           !the virtual orbitals should be in agreement with the traditional k-points
           call orbitals_descriptors(iproc,nproc,nvirtu+nvirtd,nvirtu,nvirtd, &
                KSwfn%orbs%nspin,KSwfn%orbs%nspinor,KSwfn%orbs%nkpts,&
                KSwfn%orbs%kpts,KSwfn%orbs%kwgts,VTwfn%orbs,.false.,basedist=KSwfn%orbs%norb_par(0:,1:))
           !allocate communications arrays for virtual orbitals
           call orbitals_communicators(iproc,nproc,KSwfn%Lzd%Glr,VTwfn%orbs,VTwfn%comms,&
                basedist=KSwfn%comms%nvctr_par(0:,1:))  

        end if

        !allocate psivirt pointer (note the orbs dimension)
        allocate(VTwfn%psi(max(VTwfn%orbs%npsidim_comp,VTwfn%orbs%npsidim_orbs)+ndebug),stat=i_stat)
        call memocc(i_stat,VTwfn%psi,'psivirt',subname)

        !define Local zone descriptors
        VTwfn%Lzd = KSwfn%Lzd
        VTwfn%orthpar=KSwfn%orthpar
        allocate(VTwfn%confdatarr(VTwfn%orbs%norbp))
        call default_confinement_data(VTwfn%confdatarr,VTwfn%orbs%norbp)


        if (in%norbv < 0) then
           call direct_minimization(iproc,nproc,in,atoms,& 
                nvirt,rxyz,denspot%rhov,nlpspd,proj, &
                denspot%pkernelseq,denspot%dpcom,GPU,KSwfn,VTwfn)
        else if (in%norbv > 0) then
           call davidson(iproc,nproc,in,atoms,& 
                KSwfn%orbs,VTwfn%orbs,in%nvirt,VTwfn%Lzd,&
                KSwfn%comms,VTwfn%comms,&
                rxyz,denspot%rhov,nlpspd,proj, &
                denspot%pkernelseq,KSwfn%psi,VTwfn%psi,denspot%dpcom,GPU)
!!$           call constrained_davidson(iproc,nproc,in,atoms,&
!!$                orbs,orbsv,in%nvirt,Lzd%Glr,comms,VTwfn%comms,&
!!$                hx,hy,hz,rxyz,denspot%rhov,nlpspd,proj, &
!!$                psi,VTwfn%psi,nscatterarr,ngatherarr,GPU)

        end if

        deallocate(VTwfn%confdatarr)

        ! Write virtual wavefunctions in ETSF format: WORKS ONLY FOR ONE KPOINT 
        if(in%output_wf_format == 3 .and. abs(in%norbv) > 0) then
           call  writemywaves(iproc,trim(in%dir_output) // "virtuals" // trim(wfformat),&
                in%output_wf_format, &
                VTwfn%orbs,n1,n2,n3,&
                KSwfn%Lzd%hgrids(1),KSwfn%Lzd%hgrids(2),KSwfn%Lzd%hgrids(3),&
                atoms,rxyz,KSwfn%Lzd%Glr%wfd,VTwfn%psi)
        end if

        ! Write virtual wavefunctions in ETSF format
        if (in%output_wf_format /= WF_FORMAT_NONE  .and. abs(in%norbv) > 0) then
           call  writemywaves(iproc,trim(in%dir_output) // "virtuals", in%output_wf_format, &
                VTwfn%orbs,n1,n2,n3,KSwfn%Lzd%hgrids(1),KSwfn%Lzd%hgrids(2),KSwfn%Lzd%hgrids(3),&
                atoms,rxyz,KSwfn%Lzd%Glr%wfd,VTwfn%psi)
        end if

        !start the Casida's treatment 
        if (in%tddft_approach=='TDA') then

           !does it makes sense to use GPU only for a one-shot sumrho?
           if (OCLconv) then
              call allocate_data_OCL(KSwfn%Lzd%Glr%d%n1,KSwfn%Lzd%Glr%d%n2,KSwfn%Lzd%Glr%d%n3,&
                   atoms%geocode,&
                   in%nspin,KSwfn%Lzd%Glr%wfd,KSwfn%orbs,GPU)
           end if

           !this could have been calculated before
           ! Potential from electronic charge density
           !WARNING: this is good just because the TDDFT is done with LDA
           call sumrho(iproc,nproc,KSwfn%orbs,KSwfn%Lzd,&
                denspot%hgrids(1),denspot%hgrids(2),denspot%hgrids(3),&
                denspot%dpcom%nscatterarr,&
                GPU,atoms%sym,denspot%rhod,KSwfn%psi,denspot%rho_psi)
           call communicate_density(iproc,nproc,KSwfn%orbs%nspin,&
                denspot%hgrids(1),denspot%hgrids(2),denspot%hgrids(3),KSwfn%Lzd,&
                denspot%rhod,denspot%dpcom%nscatterarr,denspot%rho_psi,denspot%rhov,.false.)
           call denspot_set_rhov_status(denspot, ELECTRONIC_DENSITY, -1)

           if (OCLconv) then
              call free_gpu_OCL(GPU,KSwfn%orbs,in%nspin)
           end if

           !Allocate second Exc derivative
           if (denspot%dpcom%n3p >0) then
              allocate(denspot%f_XC(n1i,n2i,denspot%dpcom%n3p,in%nspin+1+ndebug),stat=i_stat)
              call memocc(i_stat,denspot%f_XC,'f_XC',subname)
           else
              allocate(denspot%f_XC(1,1,1,in%nspin+1+ndebug),stat=i_stat)
              call memocc(i_stat,denspot%f_XC,'denspot%f_XC',subname)
           end if

           call XC_potential(atoms%geocode,'D',iproc,nproc,&
                KSwfn%Lzd%Glr%d%n1i,KSwfn%Lzd%Glr%d%n2i,KSwfn%Lzd%Glr%d%n3i,in%ixc,&
                denspot%hgrids(1),denspot%hgrids(2),denspot%hgrids(3),&
                denspot%rhov,energs%exc,energs%evxc,in%nspin,denspot%rho_C,denspot%V_XC,xcstr,denspot%f_XC)
           call denspot_set_rhov_status(denspot, CHARGE_DENSITY, -1)

           !select the active space if needed

           call tddft_casida(iproc,nproc,atoms,rxyz,&
                denspot%hgrids(1),denspot%hgrids(2),denspot%hgrids(3),&
                denspot%dpcom%n3p,denspot%dpcom%ngatherarr(0,1),&
                KSwfn%Lzd%Glr,KSwfn%orbs,VTwfn%orbs,denspot%dpcom%i3s+denspot%dpcom%i3xcsh,&
                denspot%f_XC,denspot%pkernelseq,KSwfn%psi,VTwfn%psi)

           i_all=-product(shape(denspot%f_XC))*kind(denspot%f_XC)
           deallocate(denspot%f_XC,stat=i_stat)
           call memocc(i_stat,i_all,'denspot%f_XC',subname)

        end if

        call deallocate_comms(VTwfn%comms,subname)
        call deallocate_orbs(VTwfn%orbs,subname)

        !in the case of band structure calculation, copy the values of the eigenvectors
        !into a new array to write them afterwards
        if (associated(in%kptv)) then
           call dcopy(VTwfn%orbs%norb*nkptv,VTwfn%orbs%eval(1),1,band_structure_eval(1,ikpt),1)
           !increment the value of ikpt
           ikpt=ikpt+in%nkptsv_group(igroup)
        end if

        i_all=-product(shape(VTwfn%orbs%eval))*kind(VTwfn%orbs%eval)
        deallocate(VTwfn%orbs%eval,stat=i_stat)
        call memocc(i_stat,i_all,'eval',subname)

        !if the local analysis has to be performed the deallocation should not be done
        i_all=-product(shape(VTwfn%psi))*kind(VTwfn%psi)
        deallocate(VTwfn%psi,stat=i_stat)
        call memocc(i_stat,i_all,'VTwfn%psi',subname)

     end do

     if (associated(in%kptv)) then
        !dump the band structure eigenvalue on a file and deallocate it
        if (iproc == 0) then
           open(unit=11,file='band_structure.dat',status='unknown')
           do ikpt=1,in%nkptv
              write(11,'(i5,3(f12.6),10000(1pe12.4))')ikpt,&
                   (in%kptv(i,ikpt),i=1,3),(band_structure_eval(i,ikpt),i=1,VTwfn%orbs%norb)
           end do
           !tentative gnuplot string for the band structure file
           write(11,'(a,9999(a,i6,a))')&
                "#plot 'band_structure.dat' u 1:5 w l t ''",&
                (",'' u 1:",5+i-1," w l t ''" ,i=2,VTwfn%orbs%norb)
           close(unit=11)
        end if
        i_all=-product(shape(band_structure_eval))*kind(band_structure_eval)
        deallocate(band_structure_eval,stat=i_stat)
        call memocc(i_stat,i_all,'band_structure_eval',subname)
     end if

  end if


  !perform here the mulliken charge and density of states
  !localise them on the basis of gatom of a number of atoms
  !if (in%gaussian_help .and. DoLastRunThings) then
  if (in%gaussian_help .and. DoLastRunThings .and. .not.inputpsi==INPUT_PSI_LINEAR) then
     !here one must check if psivirt should have been kept allocated
     if (.not. DoDavidson) then
        VTwfn%orbs%norb=0
        VTwfn%orbs%norbp=0
     end if
     call local_analysis(iproc,nproc,KSwfn%Lzd%hgrids(1),KSwfn%Lzd%hgrids(2),KSwfn%Lzd%hgrids(3),&
          in,atoms,rxyz,KSwfn%Lzd%Glr,KSwfn%orbs,VTwfn%orbs,KSwfn%psi,VTwfn%psi)
  else if (DoLastRunThings .and. in%itrpmax /= 1 .and. verbose >= 2) then
     ! Do a full DOS calculation.
     if (iproc == 0) call global_analysis(KSwfn%orbs, in%Tel,in%occopt)
  end if

  i_all=-product(shape(denspot%pkernel))*kind(denspot%pkernel)
  deallocate(denspot%pkernel,stat=i_stat)
  call memocc(i_stat,i_all,'kernel',subname)

  if (((in%exctxpar == 'OP2P' .and. xc_exctXfac() /= 0.0_gp) &
       .or. in%SIC%alpha /= 0.0_gp) .and. nproc >1) then
     i_all=-product(shape(denspot%pkernelseq))*kind(denspot%pkernelseq)
     deallocate(denspot%pkernelseq,stat=i_stat)
     call memocc(i_stat,i_all,'kernelseq',subname)
  else if (nproc == 1 .and. (in%exctxpar == 'OP2P' .or. in%SIC%alpha /= 0.0_gp)) then
     nullify(denspot%pkernelseq)
  end if



  !------------------------------------------------------------------------
  if ((in%rbuf > 0.0_gp) .and. atoms%geocode == 'F' .and. DoLastRunThings ) then
     if (in%SIC%alpha /= 0.0_gp) then
        if (iproc==0)write(*,*)&
             &   'ERROR: Tail correction not admitted with SIC corrections for the moment'
        stop
     end if
     call timing(iproc,'Tail          ','ON')
     !    Calculate energy correction due to finite size effects
     !    ---reformat potential
     allocate(denspot%pot_work(n1i*n2i*n3i*in%nspin+ndebug),stat=i_stat)
     call memocc(i_stat,denspot%pot_work,'denspot%pot_work',subname)

     if (nproc > 1) then
        call MPI_ALLGATHERV(denspot%rhov,n1i*n2i*denspot%dpcom%n3p,&
             &   mpidtypd,denspot%pot_work(1),denspot%dpcom%ngatherarr(0,1),denspot%dpcom%ngatherarr(0,2), & 
             mpidtypd,MPI_COMM_WORLD,ierr)
        !print '(a,2f12.6)','RHOup',sum(abs(rhopot(:,:,:,1))),sum(abs(pot(:,:,:,1)))
        if(in%nspin==2) then
           !print '(a,2f12.6)','RHOdw',sum(abs(rhopot(:,:,:,2))),sum(abs(pot(:,:,:,2)))
           call MPI_ALLGATHERV(denspot%rhov(1+n1i*n2i*denspot%dpcom%n3p),n1i*n2i*denspot%dpcom%n3p,&
                mpidtypd,denspot%pot_work(1+n1i*n2i*n3i),&
                denspot%dpcom%ngatherarr(0,1),denspot%dpcom%ngatherarr(0,2), & 
                mpidtypd,MPI_COMM_WORLD,ierr)
        end if
     else
        call dcopy(n1i*n2i*n3i*in%nspin,denspot%rhov,1,denspot%pot_work,1)
     end if

     call deallocate_denspot_distribution(denspot%dpcom, subname)

     i_all=-product(shape(denspot%rhov))*kind(denspot%rhov)
     deallocate(denspot%rhov,stat=i_stat)
     call memocc(i_stat,i_all,'denspot%rhov',subname)

     i_all=-product(shape(denspot%V_XC))*kind(denspot%V_XC)
     deallocate(denspot%V_XC,stat=i_stat)
     call memocc(i_stat,i_all,'denspot%V_XC',subname)

     !pass hx instead of hgrid since we are only in free BC
     call CalculateTailCorrection(iproc,nproc,atoms,in%rbuf,KSwfn%orbs,&
          KSwfn%Lzd%Glr,nlpspd,in%ncongt,denspot%pot_work,KSwfn%Lzd%hgrids(1),&
          rxyz,radii_cf,in%crmult,in%frmult,in%nspin,&
          proj,KSwfn%psi,(in%output_denspot /= 0),energs%ekin,energs%epot,energs%eproj)

     i_all=-product(shape(denspot%pot_work))*kind(denspot%pot_work)
     deallocate(denspot%pot_work,stat=i_stat)
     call memocc(i_stat,i_all,'denspot%pot_work',subname)

     energs%ebs=energs%ekin+energs%epot+energs%eproj
     energy=energs%ebs-energs%eh+energs%exc-energs%evxc-energs%evsic+energs%eion+energs%edisp

     if (iproc == 0) then
        write( *,'(1x,a,3(1x,1pe18.11))')&
             &   '  Corrected ekin,epot,eproj',energs%ekin,energs%epot,energs%eproj
        write( *,'(1x,a,1x,1pe24.17)')&
             &   'Total energy with tail correction',energy
     endif

     call timing(iproc,'Tail          ','OF')
  else
     !    No tail calculation
     if (nproc > 1) call MPI_BARRIER(MPI_COMM_WORLD,ierr)
     i_all=-product(shape(denspot%rhov))*kind(denspot%rhov)
     deallocate(denspot%rhov,stat=i_stat)
     call memocc(i_stat,i_all,'denspot%rhov',subname)
     i_all=-product(shape(denspot%V_XC))*kind(denspot%V_XC)
     deallocate(denspot%V_XC,stat=i_stat)
     call memocc(i_stat,i_all,'denspot%V_XC',subname)
     call deallocate_denspot_distribution(denspot%dpcom, subname)
  endif
  ! --- End if of tail calculation


  !?!   !Finally, we add the entropic contribution to the energy from non-integer occnums
  !?!   if(orbs%eTS>0_gp) then 
  !?!      energy=energy - orbs%eTS 
  !?! 
  !?!      if (iproc == 0) then
  !?!         write( *,'(1x,a,1(1x,1pe18.11))')&
  !?!              '  Entropic correction due to electronic tempertature',orbs%eTS
  !?!         write( *,'(1x,a,1x,1pe24.17)')&
  !?!              'Free energy (= total energy - T*S)  ',energy
  !?!      endif
  !?!    endif

  call deallocate_before_exiting

contains

  !> Routine which deallocate the pointers and the arrays before exiting 
  subroutine deallocate_before_exiting

    !when this condition is verified we are in the middle of the SCF cycle
    if (infocode /=0 .and. infocode /=1 .and. inputpsi /= INPUT_PSI_EMPTY) then
       !deallocate the mixing
       if (in%iscf /= SCF_KIND_DIRECT_MINIMIZATION) then
          call ab6_mixing_deallocate(denspot%mix)
          deallocate(denspot%mix)
       end if

       i_all=-product(shape(denspot%V_ext))*kind(denspot%V_ext)
       deallocate(denspot%V_ext,stat=i_stat)
       call memocc(i_stat,i_all,'denspot%V_ext',subname)

       if (((in%exctxpar == 'OP2P' .and. xc_exctXfac() /= 0.0_gp) &
            .or. in%SIC%alpha /= 0.0_gp) .and. nproc >1) then
          i_all=-product(shape(denspot%pkernelseq))*kind(denspot%pkernelseq)
          deallocate(denspot%pkernelseq,stat=i_stat)
          call memocc(i_stat,i_all,'kernelseq',subname)
       else if (nproc == 1 .and. (in%exctxpar == 'OP2P' .or. in%SIC%alpha /= 0.0_gp)) then
          nullify(denspot%pkernelseq)
       end if

       i_all=-product(shape(denspot%pkernel))*kind(denspot%pkernel)
       deallocate(denspot%pkernel,stat=i_stat)
       call memocc(i_stat,i_all,'kernel',subname)

       ! calc_tail false
       i_all=-product(shape(denspot%rhov))*kind(denspot%rhov)
       deallocate(denspot%rhov,stat=i_stat)
       call memocc(i_stat,i_all,'denspot%rhov',subname)
       i_all=-product(shape(denspot%V_XC))*kind(denspot%V_XC)
       deallocate(denspot%V_XC,stat=i_stat)
       call memocc(i_stat,i_all,'denspot%V_XC',subname)

       call deallocate_denspot_distribution(denspot%dpcom, subname)

       i_all=-product(shape(fion))*kind(fion)
       deallocate(fion,stat=i_stat)
       call memocc(i_stat,i_all,'fion',subname)
       i_all=-product(shape(fdisp))*kind(fdisp)
       deallocate(fdisp,stat=i_stat)
       call memocc(i_stat,i_all,'fdisp',subname)

    end if

    !free GPU if it is the case
    if (GPUconv .and. .not.(DoDavidson)) then
       call free_gpu(GPU,KSwfn%orbs%norbp)
    else if (OCLconv .and. .not.(DoDavidson)) then
       call free_gpu_OCL(GPU,KSwfn%orbs,in%nspin)
    end if

    ! Free all remaining parts of denspot
    call deallocate_rho_descriptors(denspot%rhod,subname)
    if(associated(denspot%rho_C)) then
       i_all=-product(shape(denspot%rho_C))*kind(denspot%rho_C)
       deallocate(denspot%rho_C,stat=i_stat)
       call memocc(i_stat,i_all,'denspot%rho_C',subname)
    end if

    ! Free all remaining parts of KSwfn
    call deallocate_bounds(KSwfn%Lzd%Glr%geocode,KSwfn%Lzd%Glr%hybrid_on,&
         KSwfn%Lzd%Glr%bounds,subname)
    call deallocate_Lzd_except_Glr(KSwfn%Lzd, subname)
    i_all=-product(shape(KSwfn%Lzd%Glr%projflg))*kind(KSwfn%Lzd%Glr%projflg)
    deallocate(KSwfn%Lzd%Glr%projflg,stat=i_stat)
    call memocc(i_stat,i_all,'Glr%projflg',subname)
    call deallocate_comms(KSwfn%comms,subname)
    call deallocate_orbs(KSwfn%orbs,subname)
    if (inputpsi /= INPUT_PSI_LINEAR) deallocate(KSwfn%confdatarr)

    ! Free radii_cf
    i_all=-product(shape(radii_cf))*kind(radii_cf)
    deallocate(radii_cf,stat=i_stat)
    call memocc(i_stat,i_all,'radii_cf',subname)

    ! Free projectors.
    call deallocate_proj_descr(nlpspd,subname)
    i_all=-product(shape(proj))*kind(proj)
    deallocate(proj,stat=i_stat)
    call memocc(i_stat,i_all,'proj',subname)

<<<<<<< HEAD
    !deallocate the core density if it has been allocated
    if(associated(denspot%rho_C)) then
       i_all=-product(shape(denspot%rho_C))*kind(denspot%rho_C)
       deallocate(denspot%rho_C,stat=i_stat)
       call memocc(i_stat,i_all,'denspot%rho_C',subname)
    end if

    !deallocate the mixing
    if (in%iscf > SCF_KIND_DIRECT_MINIMIZATION) then
       call ab6_mixing_deallocate(mix)
    end if

=======
>>>>>>> b357dbdb
    !end of wavefunction minimisation
    call timing(iproc,'LAST','PR')
    call timing(iproc,'              ','RE')
    call cpu_time(tcpu1)
    call system_clock(ncount1,ncount_rate,ncount_max)
    tel=dble(ncount1-ncount0)/dble(ncount_rate)
    if (iproc == 0) &
         &   write( *,'(1x,a,1x,i4,2(1x,f12.2))') 'CPU time/ELAPSED time for root process ', iproc,tel,tcpu1-tcpu0


!!$    if(inputpsi ==  INPUT_PSI_LINEAR) then
!!$        i_all=-product(shape(atoms%rloc))*kind(atoms%rloc)
!!$        deallocate(atoms%rloc,stat=i_stat)
!!$        call memocc(i_stat,i_all,'atoms%rloc',subname)
!!$    end if

  END SUBROUTINE deallocate_before_exiting

END SUBROUTINE cluster<|MERGE_RESOLUTION|>--- conflicted
+++ resolved
@@ -390,9 +390,6 @@
      call vcopy(KSwfn%Lzd%Glr%d%n1i*KSwfn%Lzd%Glr%d%n2i*denspot%dpcom%n3p*KSwfn%orbs%nspin,&
           denspot%rhov(1),1,denspot%rho_work(1),1)
 
-<<<<<<< HEAD
-     ! denspot%rho_work => denspot%rhov
-=======
      if (nproc > 1) then
         i_all=-product(shape(KSwfn%psit))*kind(KSwfn%psit)
         deallocate(KSwfn%psit,stat=i_stat)
@@ -401,7 +398,6 @@
         nullify(KSwfn%psit)
      end if
      ! denspot%rho_full => denspot%rhov
->>>>>>> b357dbdb
 
   end if
 
@@ -438,31 +434,6 @@
      !Davidson is set to false first because used in deallocate_before_exiting
      DoDavidson= .false.
 
-<<<<<<< HEAD
-     !allocate the rhopot_old array needed for mixing
-     if (in%iscf < 10) then
-        potden = AB6_MIXING_POTENTIAL
-        npoints = n1i*n2i*denspot%dpcom%n3p
-        if (denspot%dpcom%n3p==0) npoints=1
-     else
-        potden = AB6_MIXING_DENSITY
-        npoints = n1i*n2i*denspot%dpcom%n3d
-        if (denspot%dpcom%n3d==0) npoints=1
-     end if
-     if (in%iscf > SCF_KIND_DIRECT_MINIMIZATION) then
-        call ab6_mixing_new(mix, modulo(in%iscf, 10), potden, &
-             AB6_MIXING_REAL_SPACE, npoints, in%nspin, 0, &
-             ierr, errmess, useprec = .false.)
-        call ab6_mixing_eval_allocate(mix)
-        !stop if the iscf is not compatible 
-        if (in%iscf == 0) then
-           write(*,*)'ERROR: the iscf code is not compatible with the mixing routines'
-           stop
-        end if
-     end if
-=======
-     call denspot_set_history(denspot, in%iscf, KSwfn%Lzd%Glr%d%n1i, KSwfn%Lzd%Glr%d%n2i, in%nspin)
->>>>>>> b357dbdb
      endlooprp=.false.
 
      !if we are in the last_run case, validate the last_run only for the last cycle
@@ -536,20 +507,14 @@
                    (in%iscf <= SCF_KIND_DIRECT_MINIMIZATION) .or. & !direct minimisation
                    (itrp==1 .and. in%itrpmax/=1 .and. gnrm > in%gnrm_startmix)  !startmix condition (hard-coded, always true by default)
               !allocate the potential in the full box
-              linflag = 1                                 !temporary, should change the use of flag in full_local_potential2
+              !temporary, should change the use of flag in full_local_potential2
+              linflag = 1                                 
               if(in%linear == 'OFF') linflag = 0
               if(in%linear == 'TMO') linflag = 2
-              call psitohpsi(iproc,nproc,atoms,scpot,denspot,itrp,in%iscf,in%alphamix,mix,in%ixc,&
+              call psitohpsi(iproc,nproc,atoms,scpot,denspot,itrp,in%iscf,in%alphamix,in%ixc,&
                    nlpspd,proj,rxyz,linflag,in%unblock_comms,GPU,KSwfn,energs,rpnrm,xcstr)
 
-<<<<<<< HEAD
               endlooprp= (itrp > 1 .and. rpnrm <= in%rpnrm_cv) .or. itrp == in%itrpmax
-=======
-           call psitohpsi(iproc,nproc,atoms,scpot,denspot,itrp,in%iscf,in%alphamix,in%ixc,&
-                nlpspd,proj,rxyz,linflag,in%unblock_comms,GPU,KSwfn,energs,rpnrm,xcstr)
-
-           endlooprp= (itrp > 1 .and. rpnrm <= in%rpnrm_cv) .or. itrp == in%itrpmax
->>>>>>> b357dbdb
 
               call total_energies(energs)
               energy=energs%eKS
@@ -728,23 +693,6 @@
      infocode=0
   end if skip_if_linear !end of linear if
 
-<<<<<<< HEAD
-
-  !deallocate psit and hpsi since it is not anymore done
-  !if (nproc > 1 .or. inputpsi == INPUT_PSI_LINEAR) then
-  if (nproc > 1) then
-     i_all=-product(shape(KSwfn%psit))*kind(KSwfn%psit)
-     deallocate(KSwfn%psit,stat=i_stat)
-     call memocc(i_stat,i_all,'KSwfn%psit',subname)
-  else
-     nullify(KSwfn%psit)
-  end if
-  if (in%iscf > SCF_KIND_DIRECT_MINIMIZATION) then
-     call ab6_mixing_deallocate(mix)
-  end if
-
-=======
->>>>>>> b357dbdb
   !last run things has to be done:
   !if it is the last run and the infocode is zero
   !if infocode is not zero but the last run has been done for nrepmax times
@@ -1366,21 +1314,6 @@
     deallocate(proj,stat=i_stat)
     call memocc(i_stat,i_all,'proj',subname)
 
-<<<<<<< HEAD
-    !deallocate the core density if it has been allocated
-    if(associated(denspot%rho_C)) then
-       i_all=-product(shape(denspot%rho_C))*kind(denspot%rho_C)
-       deallocate(denspot%rho_C,stat=i_stat)
-       call memocc(i_stat,i_all,'denspot%rho_C',subname)
-    end if
-
-    !deallocate the mixing
-    if (in%iscf > SCF_KIND_DIRECT_MINIMIZATION) then
-       call ab6_mixing_deallocate(mix)
-    end if
-
-=======
->>>>>>> b357dbdb
     !end of wavefunction minimisation
     call timing(iproc,'LAST','PR')
     call timing(iproc,'              ','RE')
