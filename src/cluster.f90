!> @file 
!!   Routines to use BigDFT as a blackbox
!! @author
!!   Copyright (C) 2005-2011 BigDFT group 
!!   This file is distributed under the terms of the
!!   GNU General Public License, see ~/COPYING file
!!   or http://www.gnu.org/copyleft/gpl.txt .
!!   For the list of contributors, see ~/AUTHORS 
 

!> Routine to use BigDFT as a blackbox
subroutine call_bigdft(nproc,iproc,atoms,rxyz0,in,energy,fxyz,strten,fnoise,rst,infocode)
  use module_base
  use module_types
  use module_interfaces, except_this_one => call_bigdft
  implicit none
  integer, intent(in) :: iproc,nproc
  type(input_variables),intent(inout) :: in
  type(atoms_data), intent(inout) :: atoms
  type(restart_objects), intent(inout) :: rst
  integer, intent(inout) :: infocode
  real(gp), intent(out) :: energy,fnoise
  real(gp), dimension(3,atoms%nat), intent(in) :: rxyz0
  real(gp), dimension(6), intent(out) :: strten
  real(gp), dimension(3,atoms%nat), intent(out) :: fxyz

  !local variables
  character(len=*), parameter :: subname='call_bigdft'
  character(len=40) :: comment
  logical :: exists
  integer :: i_stat,i_all,ierr,inputPsiId_orig,iat

  !temporary interface
  interface
     subroutine cluster(nproc,iproc,atoms,rxyz,energy,fxyz,strten,fnoise,&
          KSwfn,&!psi,Lzd,gaucoeffs,gbd,orbs,
          rxyz_old,hx_old,hy_old,hz_old,in,GPU,infocode)
       use module_base
       use module_types
       implicit none
       integer, intent(in) :: nproc,iproc
       integer, intent(out) :: infocode
       real(gp), intent(inout) :: hx_old,hy_old,hz_old
       type(input_variables), intent(in) :: in
       !type(local_zone_descriptors), intent(inout) :: Lzd
       type(atoms_data), intent(inout) :: atoms
       !type(gaussian_basis), intent(inout) :: gbd
       !type(orbitals_data), intent(inout) :: orbs
       type(GPU_pointers), intent(inout) :: GPU
       type(DFT_wavefunction), intent(inout) :: KSwfn
       real(gp), intent(out) :: energy,fnoise
       real(gp), dimension(3,atoms%nat), intent(inout) :: rxyz_old
       real(gp), dimension(3,atoms%nat), target, intent(inout) :: rxyz
       real(gp), dimension(6), intent(out) :: strten
       real(gp), dimension(3,atoms%nat), intent(out) :: fxyz
     END SUBROUTINE cluster
  end interface

  !put a barrier for all the processes
  call MPI_BARRIER(MPI_COMM_WORLD,ierr)

  !fill the rxyz array with the positions
  !wrap the atoms in the periodic directions when needed
  do iat=1,atoms%nat
     if (atoms%geocode == 'P') then
        rst%rxyz_new(1,iat)=modulo(rxyz0(1,iat),atoms%alat1)
        rst%rxyz_new(2,iat)=modulo(rxyz0(2,iat),atoms%alat2)
        rst%rxyz_new(3,iat)=modulo(rxyz0(3,iat),atoms%alat3)
     else if (atoms%geocode == 'S') then
        rst%rxyz_new(1,iat)=modulo(rxyz0(1,iat),atoms%alat1)
        rst%rxyz_new(2,iat)=rxyz0(2,iat)
        rst%rxyz_new(3,iat)=modulo(rxyz0(3,iat),atoms%alat3)
     else if (atoms%geocode == 'F') then
        rst%rxyz_new(1,iat)=rxyz0(1,iat)
        rst%rxyz_new(2,iat)=rxyz0(2,iat)
        rst%rxyz_new(3,iat)=rxyz0(3,iat)
     end if
  end do

  !assign the verbosity of the output
  !the verbose variables is defined in module_base
  verbose=in%verbosity

  inputPsiId_orig=in%inputPsiId

  loop_cluster: do

     if (in%inputPsiId == 0 .and. associated(rst%KSwfn%psi)) then
        i_all=-product(shape(rst%KSwfn%psi))*kind(rst%KSwfn%psi)
        deallocate(rst%KSwfn%psi,stat=i_stat)
        call memocc(i_stat,i_all,'psi',subname)
        i_all=-product(shape(rst%KSwfn%orbs%eval))*kind(rst%KSwfn%orbs%eval)
        deallocate(rst%KSwfn%orbs%eval,stat=i_stat)
        call memocc(i_stat,i_all,'eval',subname)

        call deallocate_wfd(rst%KSwfn%Lzd%Glr%wfd,subname)
     end if
     !experimental, finite difference method for calculating forces on particular quantities
     inquire(file='input.finite_difference_forces',exist=exists)
     if (exists) then
        in%last_run=1 !do the last_run things nonetheless
        in%inputPsiId=0 !the first run always restart from IG
        !experimental_modulebase_var_onlyfion=.true. !put only ionic forces in the forces
     end if
     call cluster(nproc,iproc,atoms,rst%rxyz_new,energy,fxyz,strten,fnoise,&
          rst%KSwfn,&!psi,rst%Lzd,rst%gaucoeffs,rst%gbd,rst%orbs,&
          rst%rxyz_old,rst%hx_old,rst%hy_old,rst%hz_old,in,rst%GPU,infocode)
     if (exists) then
        call forces_via_finite_differences(iproc,nproc,atoms,in,energy,fxyz,fnoise,rst,infocode)
     end if

     if (in%inputPsiId==1 .and. infocode==2) then
        if (in%gaussian_help) then
           in%inputPsiId=11
        else
           in%inputPsiId=0
        end if
     else if ((in%inputPsiId==1 .or. in%inputPsiId==0) .and. infocode==1) then
        !in%inputPsiId=0 !better to diagonalise than to restart an input guess
        in%inputPsiId=1
        if(iproc==0) then
           write(*,*)&
                &   ' WARNING: Self-consistent cycle did not meet convergence criteria'
        end if
        exit loop_cluster
     else if (in%inputPsiId == 0 .and. infocode==3) then
        if (iproc == 0) then
           write( *,'(1x,a)')'Convergence error, cannot proceed.'
           write( *,'(1x,a)')' writing positions in file posfail.xyz then exiting'
           write(comment,'(a)')'UNCONVERGED WF '
           !call wtxyz('posfail',energy,rxyz,atoms,trim(comment))

           call write_atomic_file("posfail",energy,rst%rxyz_new,atoms,trim(comment))

        end if

        i_all=-product(shape(rst%KSwfn%psi))*kind(rst%KSwfn%psi)
        deallocate(rst%KSwfn%psi,stat=i_stat)
        call memocc(i_stat,i_all,'psi',subname)
        i_all=-product(shape(rst%KSwfn%orbs%eval))*kind(rst%KSwfn%orbs%eval)
        deallocate(rst%KSwfn%orbs%eval,stat=i_stat)
        call memocc(i_stat,i_all,'eval',subname)

        call deallocate_wfd(rst%KSwfn%Lzd%Glr%wfd,subname)

        !finalize memory counting (there are still at least positions and the forces allocated)
        call memocc(0,0,'count','stop')

        if (nproc > 1) call MPI_FINALIZE(ierr)

        stop 'unnormal end'
     else
        exit loop_cluster
     end if

  end do loop_cluster

  !preserve the previous value
  in%inputPsiId=inputPsiId_orig

  !put a barrier for all the processes
  call MPI_BARRIER(MPI_COMM_WORLD,ierr)

END SUBROUTINE call_bigdft


!>  Main routine which does self-consistent loop.
!!  Does not parse input file and no geometry optimization.
!!  Does an electronic structure calculation. 
!!  Output is the total energy and the forces 
!!
!!   @param inputPsiId 
!!           - 0 : compute input guess for Psi by subspace diagonalization of atomic orbitals
!!           - 1 : read waves from argument psi, using n1, n2, n3, hgrid and rxyz_old
!!                 as definition of the previous system.
!!           - 2 : read waves from disk
!!   @param psi, keyg, keyv and eval should be freed after use outside of the routine.
!!   @param infocode -> encloses some information about the status of the run
!!           - 0 run succesfully succeded
!!           - 1 the run ended after the allowed number of minimization steps. gnrm_cv not reached
!!               forces may be meaningless   
!!           - 2 (present only for inputPsiId=1) gnrm of the first iteration > 1 AND growing in
!!               the second iteration OR grnm 1st >2.
!!               Input wavefunctions need to be recalculated. Routine exits.
!!           - 3 (present only for inputPsiId=0) gnrm > 4. SCF error. Routine exits.
subroutine cluster(nproc,iproc,atoms,rxyz,energy,fxyz,strten,fnoise,&
     KSwfn,&!psi,Lzd,gaucoeffs,gbd,orbs,
     rxyz_old,hx_old,hy_old,hz_old,in,GPU,infocode)
  use module_base
  use module_types
  use module_interfaces
!  use Poisson_Solver
  use module_xc
!  use vdwcorrection
  use m_ab6_mixing
  use yaml_output
  implicit none
  integer, intent(in) :: nproc,iproc
  real(gp), intent(inout) :: hx_old,hy_old,hz_old
  type(input_variables), intent(in) :: in
  type(atoms_data), intent(inout) :: atoms
  type(GPU_pointers), intent(inout) :: GPU
  type(DFT_wavefunction), intent(inout) :: KSwfn
  real(gp), dimension(3,atoms%nat), intent(inout) :: rxyz_old
  real(gp), dimension(3,atoms%nat), target, intent(inout) :: rxyz
  integer, intent(out) :: infocode
  real(gp), intent(out) :: energy,fnoise
  real(gp), dimension(6), intent(out) :: strten
  real(gp), dimension(3,atoms%nat), intent(out) :: fxyz
  !local variables
  character(len=*), parameter :: subname='cluster'
  character(len=5) :: gridformat, wfformat, final_out
  character(len=500) :: errmess
  logical :: endloop,endlooprp,refill_proj !,potential_from_disk=.false.
  logical :: DoDavidson,DoLastRunThings=.false.,lcs,scpot
  integer :: icycle,potden
  integer :: nvirt,ndiis_sd_sw,norbv,idsx_actual_before
  integer :: i,npoints
  integer :: n1,n2,n3
  integer :: ncount0,ncount1,ncount_rate,ncount_max,n1i,n2i,n3i
  integer :: iat,i_all,i_stat,iter,itrp,ierr,jproc,inputpsi,igroup,ikpt,nproctiming
  real :: tcpu0,tcpu1
  real(kind=8) :: tel
  type(energy_terms) :: energs
  real(gp) :: rpnrm,gnrm,gnrm_zero,pressure
  type(grid_dimensions) :: d_old
  type(wavefunctions_descriptors) :: wfd_old
  type(nonlocal_psp_descriptors) :: nlpspd
  type(DFT_wavefunction) :: VTwfn !< Virtual wavefunction
  real(gp), dimension(3) :: shift
  real(dp), dimension(6) :: ewaldstr,hstrten,xcstr
  real(gp), dimension(:,:), allocatable :: radii_cf,thetaphi,band_structure_eval
  real(gp), dimension(:,:), pointer :: fdisp,fion
  ! Charge density/potential,ionic potential, pkernel
  type(ab6_mixing_object) :: mix
  type(DFT_local_fields) :: denspot
  !wavefunction gradients, hamiltonian on vavefunction
  !transposed  wavefunction
  ! Pointers and variables to store the last psi
  ! before reformatting if useFormattedInput is .true.
  real(wp), dimension(:), pointer :: psi_old
  ! PSP projectors 
  real(kind=8), dimension(:), pointer :: proj,gbd_occ!,rhocore
  ! Variables for the virtual orbitals and band diagram.
  integer :: nkptv, nvirtu, nvirtd, linflag
  real(gp), dimension(:), allocatable :: wkptv
<<<<<<< HEAD
  !type(rho_descriptors) :: rhodsc
  type(confpot_data), dimension(:), allocatable :: confdatarr
=======
  type(linearParameters) :: lin
  !debug
  integer:: iorb, ist, iall
>>>>>>> aa82b5ae

  ! ----------------------------------

  !copying the input variables for readability
  !this section is of course not needed
  !note that this procedure is convenient ONLY in the case of scalar variables
  !an array would have been copied, thus occupying more memory space
  !Hence WARNING: these variables are copied, in case of an update the new value should be 
  !reassigned inside the structure

  write(gridformat, "(A)") ""
  select case (in%output_denspot_format)
  case (output_denspot_FORMAT_ETSF)
     write(gridformat, "(A)") ".etsf"
  case (output_denspot_FORMAT_CUBE)
     write(gridformat, "(A)") ".cube"
  end select
  write(wfformat, "(A)") ""
  select case (in%output_wf_format)
  case (WF_FORMAT_ETSF)
     write(wfformat, "(A)") ".etsf"
  case (WF_FORMAT_BINARY)
     write(wfformat, "(A)") ".bin"
  end select

  norbv=abs(in%norbv)
  nvirt=in%nvirt

  if (iproc == 0) then
     write( *,'(1x,a,1x,i0)') &
          &   '===================== BigDFT Wavefunction Optimization =============== inputPsiId=',&
          in%inputPsiId
     call print_dft_parameters(in,atoms)
  end if

  !Time initialization
  if (verbose > 2) then
     nproctiming=-nproc !timing in debug mode
  else
     nproctiming=nproc
  end if
  call timing(nproctiming,trim(in%dir_output)//'time.yaml','IN')
  call cpu_time(tcpu0)
  call system_clock(ncount0,ncount_rate,ncount_max)

  ! We save the variables that defined the previous psi if the restart is active
  if (in%inputPsiId == INPUT_PSI_MEMORY_WVL) then
     !regenerate grid spacings (this would not be needed if hgrids is in Lzd)
     if (atoms%geocode == 'P') then
        call correct_grid(atoms%alat1,hx_old,KSwfn%Lzd%Glr%d%n1)
        call correct_grid(atoms%alat2,hy_old,KSwfn%Lzd%Glr%d%n2)
        call correct_grid(atoms%alat3,hz_old,KSwfn%Lzd%Glr%d%n3)
     else if (atoms%geocode == 'S') then 
        call correct_grid(atoms%alat1,hx_old,KSwfn%Lzd%Glr%d%n1)
        call correct_grid(atoms%alat3,hz_old,KSwfn%Lzd%Glr%d%n3)
     end if
     call copy_old_wavefunctions(nproc,KSwfn%orbs,&
          KSwfn%Lzd%Glr%d%n1,KSwfn%Lzd%Glr%d%n2,KSwfn%Lzd%Glr%d%n3,&
          KSwfn%Lzd%Glr%wfd,KSwfn%psi,d_old%n1,d_old%n2,d_old%n3,wfd_old,psi_old)
 
  else if (in%inputPsiId == INPUT_PSI_MEMORY_GAUSS) then
     !deallocate wavefunction and descriptors for placing the gaussians

     call deallocate_wfd(KSwfn%Lzd%Glr%wfd,subname)

     i_all=-product(shape(KSwfn%psi))*kind(KSwfn%psi)
     deallocate(KSwfn%psi,stat=i_stat)
     call memocc(i_stat,i_all,'psi',subname)

  end if

  ! grid spacing (same in x,y and z direction)
 
  allocate(radii_cf(atoms%ntypes,3+ndebug),stat=i_stat)
  call memocc(i_stat,radii_cf,'radii_cf',subname)

  !here we can put KSwfn
  call system_initialization(iproc,nproc,in,atoms,rxyz,&
       KSwfn%orbs,KSwfn%Lzd,denspot,nlpspd,KSwfn%comms,shift,proj,radii_cf)

!!$  hx=hgrids(1)
!!$  hy=hgrids(2)
!!$  hz=hgrids(3)

  !variables substitution for the PSolver part
  !hxh=0.5d0*hx
  !hyh=0.5d0*hy
  !hzh=0.5d0*hz

  n1i=KSwfn%Lzd%Glr%d%n1i
  n2i=KSwfn%Lzd%Glr%d%n2i
  n3i=KSwfn%Lzd%Glr%d%n3i

  n1=KSwfn%Lzd%Glr%d%n1
  n2=KSwfn%Lzd%Glr%d%n2
  n3=KSwfn%Lzd%Glr%d%n3

  !here calculate the ionic energy and forces accordingly
  call IonicEnergyandForces(iproc,nproc,atoms,&
       denspot%hgrids(1),denspot%hgrids(2),denspot%hgrids(3),in%elecfield,rxyz,&
       energs%eion,fion,in%dispersion,energs%edisp,fdisp,ewaldstr,denspot%psoffset,&
       n1,n2,n3,n1i,n2i,n3i,&
       denspot%dpcom%i3s+denspot%dpcom%i3xcsh,denspot%dpcom%n3pi,&
       denspot%V_ext,denspot%pkernel)
  !calculate effective ionic potential, including counter ions if any.
  call createEffectiveIonicPotential(iproc,nproc,(iproc == 0),in,atoms,rxyz,shift,KSwfn%Lzd%Glr,&
       denspot%hgrids(1),denspot%hgrids(2),denspot%hgrids(3),&
       denspot%dpcom,denspot%pkernel,denspot%V_ext,in%elecfield,denspot%psoffset)

  !obtain initial wavefunctions.
  if (in%inputPsiId /= INPUT_PSI_LINEAR) then
     call input_wf(iproc,nproc,in,GPU,atoms,rxyz,&
          denspot,nlpspd,proj,KSwfn,inputpsi,norbv,&
          wfd_old,psi_old,d_old,hx_old,hy_old,hz_old,rxyz_old)
  else
     inputpsi = in%inputPsiId
     !call check_linear_and_create_Lzd(iproc,nproc,in,Lzd,atoms,orbs,rxyz)
     !this does not work with ndebug activated

     !!if(.not.lin%transformToGlobal) then
     !!    ! psi and psit will not be calculated, so only allocate them with size 1
     !!    orbs%npsidim=1
     !!end if
     !!allocate(psi(orbs%npsidim), stat=i_stat)
     !!call memocc(i_stat, psi, 'psi', subname)
     !!allocate(psit(orbs%npsidim), stat=i_stat)
     !!call memocc(i_stat, psit, 'psit', subname)
     scpot=.true.
     energs%eexctX=0.0_gp   !Exact exchange is not calculated right now 
     ! This is the main routine that does everything related to the linear scaling version.

<<<<<<< HEAD
     allocate(orbs%eval(orbs%norb), stat=i_stat)
     call memocc(i_stat, orbs%eval, 'orbs%eval', subname)
     orbs%eval=-.5d0
     call linearScaling(iproc,nproc,Lzd%Glr,&
          orbs,comms,atoms,in,hx,hy,hz,&
=======
     allocate(KSwfn%orbs%eval(KSwfn%orbs%norb), stat=i_stat)
     call memocc(i_stat, KSwfn%orbs%eval, 'orbs%eval', subname)
     KSwfn%orbs%eval=-.5d0
     call linearScaling(iproc,nproc,KSwfn%Lzd%Glr,&
          KSwfn%orbs,KSwfn%comms,atoms,in,KSwfn%Lzd%hgrids(1),KSwfn%Lzd%hgrids(2),KSwfn%Lzd%hgrids(3),lin,&
>>>>>>> aa82b5ae
          rxyz,fion,fdisp,denspot,&
          nlpspd,proj,GPU,energs%eion,energs%edisp,energs%eexctX,scpot,KSwfn%psi,KSwfn%psit,&
          energy,fxyz)

     ! debug

     !!! debug: write psi to file
     !!call writemywaves(iproc,trim(in%dir_output) // "wavefunction", in%output_wf_format, &
     !!        orbs,n1,n2,n3,hx,hy,hz,atoms,rxyz,Lzd%Glr%wfd,psi)
     !!return

     !temporary allocation of the density
     allocate(denspot%rho_full(KSwfn%Lzd%Glr%d%n1i*KSwfn%Lzd%Glr%d%n2i*&
          denspot%dpcom%n3p*KSwfn%orbs%nspin+ndebug),stat=i_stat)
     call memocc(i_stat,denspot%rho_full,'rho',subname)
     call vcopy(KSwfn%Lzd%Glr%d%n1i*KSwfn%Lzd%Glr%d%n2i*denspot%dpcom%n3p*KSwfn%orbs%nspin,&
          denspot%rhov(1),1,denspot%rho_full(1),1)

     ! denspot%rho_full => denspot%rhov

  end if

  if (in%nvirt > norbv) then
     nvirt = norbv
  end if

  !save the new atomic positions in the rxyz_old array
  do iat=1,atoms%nat
     rxyz_old(1,iat)=rxyz(1,iat)
     rxyz_old(2,iat)=rxyz(2,iat)
     rxyz_old(3,iat)=rxyz(3,iat)
  enddo
  !save the new grid spacing into the hgrid_old value
  hx_old=KSwfn%Lzd%hgrids(1)
  hy_old=KSwfn%Lzd%hgrids(2)
  hz_old=KSwfn%Lzd%hgrids(3)

  !start the optimization
  ! Skip the following part in the linear scaling case.
  skip_if_linear: if(inputpsi /= INPUT_PSI_LINEAR) then

     energy=1.d10
     gnrm=1.d10
     rpnrm=1.d10
     gnrm_zero=0.0d0
     energs%eexctX=0.0_gp

     !number of switching betweed DIIS and SD during self-consistent loop
     ndiis_sd_sw=0
     !previous value of idsx_actual to control if switching has appeared
     idsx_actual_before=KSwfn%diis%idsx

     !Davidson is set to false first because used in deallocate_before_exiting
     DoDavidson= .false.

     !allocate the rhopot_old array needed for mixing
     if (in%iscf < 10) then
        potden = AB6_MIXING_POTENTIAL
        npoints = n1i*n2i*denspot%dpcom%n3p
        if (denspot%dpcom%n3p==0) npoints=1
     else
        potden = AB6_MIXING_DENSITY
        npoints = n1i*n2i*denspot%dpcom%n3d
        if (denspot%dpcom%n3d==0) npoints=1
     end if
     if (in%iscf /= SCF_KIND_DIRECT_MINIMIZATION) then
        call ab6_mixing_new(mix, modulo(in%iscf, 10), potden, &
             AB6_MIXING_REAL_SPACE, npoints, in%nspin, 0, &
             ierr, errmess, useprec = .false.)
        call ab6_mixing_eval_allocate(mix)
        !stop if the iscf is not compatible 
        if (in%iscf == 0) then
           write(*,*)'ERROR: the iscf code is not compatible with the mixing routines'
           stop
        end if
     end if
     endlooprp=.false.

     !if we are in the last_run case, validate the last_run only for the last cycle
     !nrepmax=0 is needed for the Band Structure calculations
     DoLastRunThings=(in%last_run == 1 .and. in%nrepmax == 0) !do the last_run things regardless of infocode

     !end of the initialization part
     call timing(iproc,'INIT','PR')

     !normal infocode, if everything go through smoothly we should keep this
     infocode=0
     !yaml output
     if (iproc==0) then
        call yaml_indent_map('Ground State Optimization')
     end if
     rhopot_loop: do itrp=1,in%itrpmax
        !yaml output 
        if (iproc==0) then
           call yaml_sequence_element(advance='no')
           call yaml_map("Hamiltonian Optimization",label='itrp'//adjustl(yaml_toa(itrp,fmt='(i4.4)')))
        end if
        !set the infocode to the value it would have in the case of no convergence
        infocode=1
        subd_loop : do icycle=1,in%nrepmax
           !yaml output 
           if (iproc==0) then
              call yaml_sequence_element(advance='no')
              call yaml_map("Subspace Optimization",label='itrep'//adjustl(yaml_toa(icycle,fmt='(i4.4)')))
           end if

           !if we are in the last_run case, validate the last_run only for the last cycle
           DoLastRunThings=(in%last_run == 1 .and. icycle == in%nrepmax) !do the last_run things regardless of infocode

           !yaml output
           if (iproc==0) then
              call yaml_indent_map("Wavefunctions Iterations")
           end if
           wfn_loop: do iter=1,in%itermax

              !control whether the minimisation iterations ended
              endloop= gnrm <= in%gnrm_cv .or. iter == in%itermax

              if (iproc == 0 .and. verbose > 0) then 
                 write( *,'(1x,a,i0)') &
                      &   repeat('-',76 - int(log(real(iter))/log(10.))) // ' iter= ', iter
                 !test for yaml output

                 if (endloop) then
                    call yaml_sequence_element(label='last',advance='no')
                    !write(70,'(a,i5)')repeat(' ',yaml_indent)//'- &last { #iter: ',iter
                 else
                    call yaml_sequence_element(advance='no')
                    !write(70,'(a,i5)')repeat(' ',yaml_indent)//'- { #iter: ',iter
                 end if
                 call yaml_flow_map()
                 call yaml_flow_newline()
              endif

              !control how many times the DIIS has switched into SD
              if (KSwfn%diis%idsx /= idsx_actual_before) ndiis_sd_sw=ndiis_sd_sw+1

              !let SD runs if the DIIS did not work the second time
              if (ndiis_sd_sw > 1) then
                 KSwfn%diis%switchSD=.false.
              end if

              !stop the partial timing counter if necessary
              if (endloop .and. in%itrpmax==1) call timing(iproc,'WFN_OPT','PR')
              !logical flag for the self-consistent potential
              scpot=(in%iscf /= SCF_KIND_DIRECT_MINIMIZATION .and. iter==1 .and. icycle==1) .or. & !mixing to be done
                   (in%iscf == SCF_KIND_DIRECT_MINIMIZATION) .or. & !direct minimisation
                   (itrp==1 .and. in%itrpmax/=1 .and. gnrm > in%gnrm_startmix)  !startmix condition (hard-coded, always true by default)
              !allocate the potential in the full box
              linflag = 1                                 !temporary, should change the use of flag in full_local_potential2
              if(in%linear == 'OFF') linflag = 0
              if(in%linear == 'TMO') linflag = 2

           call psitohpsi(iproc,nproc,atoms,scpot,denspot,itrp,in%iscf,in%alphamix,mix,in%ixc,&
                nlpspd,proj,rxyz,linflag,in%unblock_comms,GPU,KSwfn,energs,rpnrm,xcstr)

           endlooprp= (itrp > 1 .and. rpnrm <= in%rpnrm_cv) .or. itrp == in%itrpmax

           call total_energies(energs)
           energy=energs%eKS

              !check for convergence or whether max. numb. of iterations exceeded
              if (endloop) then
                 if (gnrm < in%gnrm_cv) infocode=0
                 exit wfn_loop 
              endif

              !evaluate the functional of the wavefunctions and put it into the diis structure
              !the energy values is printed out in this routine
              call calculate_energy_and_gradient(iter,iproc,nproc,GPU,in%ncong,in%iscf,&
                   energs,KSwfn,gnrm,gnrm_zero)

              !control the previous value of idsx_actual
              idsx_actual_before=KSwfn%diis%idsx

              !Do not modify psi in the linear scaling case (i.e. if inputpsi==100)
              if(inputpsi/=INPUT_PSI_LINEAR) call hpsitopsi(iproc,nproc,iter,in%idsx,KSwfn)

              if (inputpsi == INPUT_PSI_LCAO) then
                 if ((gnrm > 4.d0 .and. KSwfn%orbs%norbu /= KSwfn%orbs%norbd) .or. &
                      &   (KSwfn%orbs%norbu == KSwfn%orbs%norbd .and. gnrm > 10.d0)) then
                    if (iproc == 0) then
                       write( *,'(1x,a)')&
                            &   'ERROR: the norm of the residue is too large also with input wavefunctions.'
                    end if
                    infocode=3
                    call deallocate_before_exiting
                    return
                 end if
              else if (inputpsi == INPUT_PSI_MEMORY_WVL) then
                 if (gnrm > 1.d0) then
                    if (iproc == 0) then
                       write( *,'(1x,a)')&
                            &   'The norm of the residue is too large, need to recalculate input wavefunctions'
                    end if
                    infocode=2
                    if (nproc > 1) call MPI_BARRIER(MPI_COMM_WORLD,ierr)
                    call deallocate_before_exiting
                    return
                 end if
              end if
              !flush all writings on standart output
              if (iproc==0) then
                 !yaml output
                 call yaml_close_flow_map()
                 call yaml_close_sequence_element()
                 call bigdft_utils_flush(unit=6)
              end if
           end do wfn_loop

           if (iproc == 0) then 
              if (verbose > 1) write( *,'(1x,a,i0,a)')'done. ',iter,' minimization iterations required'
              write( *,'(1x,a)') &
                   &   '--------------------------------------------------- End of Wavefunction Optimisation'
              if ((in%itrpmax >1 .and. endlooprp) .or. in%itrpmax == 1) then
                 write(final_out, "(A5)") "FINAL"
              else
                 write(final_out, "(A5)") "final"
              end if
              call write_energies(iter,0,energs,gnrm,gnrm_zero,final_out)
              call yaml_close_flow_map()
              call yaml_close_sequence_element()

              if (in%itrpmax >1) then
                 if ( KSwfn%diis%energy > KSwfn%diis%energy_min) write( *,'(1x,a,2(1pe9.2))')&
                      'WARNING: Found an energy value lower than the ' // final_out // &
                      ' energy, delta:',KSwfn%diis%energy-KSwfn%diis%energy_min
              else
                 !write this warning only if the system is closed shell
                 call check_closed_shell(KSwfn%orbs,lcs)
                 if (lcs) then
                    if ( energy > KSwfn%diis%energy_min) write( *,'(1x,a,2(1pe9.2))')&
                         'WARNING: Found an energy value lower than the FINAL energy, delta:',&
                         energy-KSwfn%diis%energy_min
                 end if
              end if
           end if

           if (iter == in%itermax .and. iproc == 0 .and. infocode/=0) &
                &   write( *,'(1x,a)')'No convergence within the allowed number of minimization steps'
           if (iproc==0) call yaml_close_indent_map() !wfn iterations

           call last_orthon(iproc,nproc,KSwfn,energs%evsum,.true.) !never deallocate psit and hpsi

           !exit if the infocode is correct
           if (infocode == 0) then
              if (iproc==0)call yaml_close_sequence_element() !itrep
!              yaml_indent=yaml_indent-3 !end list element
              exit subd_loop
           else
              if(iproc==0) then
                 write(*,*)&
                      &   ' WARNING: Wavefunctions not converged after cycle',icycle
                 if (icycle < in%nrepmax) write(*,*)' restart after diagonalisation'
              end if
              gnrm=1.d10
           end if

           if (in%itrpmax == 1 .and. in%norbsempty > 0) then
              !recalculate orbitals occupation numbers
              call evaltoocc(iproc,nproc,.false.,in%Tel,KSwfn%orbs,in%occopt)

              gnrm =1.d10
              KSwfn%diis%energy_min=1.d10
              KSwfn%diis%alpha=2.d0
           end if

           if (iproc==0) then
              !yaml output
              call yaml_close_sequence_element() !itrep
              !         write(70,'(a,i5)')repeat(' ',yaml_indent+2)//'#End itrep:',icycle
!              yaml_indent=yaml_indent-3 !end list element
           end if
        end do subd_loop

        if (in%itrpmax > 1) then
           !stop the partial timing counter if necessary
           if (endlooprp .and. in%itrpmax >1) then
              call timing(iproc,'WFN_OPT','PR')
              call yaml_close_sequence_element() !itrp
              exit rhopot_loop
           end if

           !recalculate orbitals occupation numbers
           call evaltoocc(iproc,nproc,.false.,in%Tel,KSwfn%orbs,in%occopt)

           gnrm =1.d10
           KSwfn%diis%energy_min=1.d10
           KSwfn%diis%alpha=2.d0
        end if

        if (iproc == 0) then
           !yaml output
           call yaml_close_sequence_element() !itrp
!           yaml_indent=yaml_indent-2 !end list element
           !reassume the key elements in the itrp element
           !      if (itrp >1) write(70,'(a)')repeat(' ',yaml_indent+2)//'RhoPot Delta: *rpnrm'
           !      write(70,'(a,i5)')repeat(' ',yaml_indent+2)//'Energies: *last  #End itrp:',itrp
        end if
 
     end do rhopot_loop 
 
     !yaml output
     if (iproc==0) call yaml_close_indent_map() !Ground State Optimization

     !!do i_all=1,size(rhopot)
     !!    write(10000+iproc,*) rhopot(i_all)
     !!end do
     !!do i_all=1,size(psi)
     !!    write(11000+iproc,*) psi(i_all)
     !!end do
     !!do i_all=1,size(psi)
     !!    write(12000+iproc,*) psi(i_all)
     !!end do

     call deallocate_diis_objects(KSwfn%diis,subname)

     if (inputpsi /= INPUT_PSI_EMPTY) then
        energs%ebs=energs%ekin+energs%epot+energs%eproj !the potential energy contains also exctX
         if (abs(energs%evsum-energs%ebs) > 1.d-8 .and. iproc==0) write( *,'(1x,a,2(1x,1pe20.13))')&
          &   'Difference:evsum,energybs',energs%evsum,energs%ebs
     end if

     i_all=-product(shape(KSwfn%hpsi))*kind(KSwfn%hpsi)
     deallocate(KSwfn%hpsi,stat=i_stat)
     call memocc(i_stat,i_all,'hpsi',subname)
  else
     ! put the infocode to 0, which means success
     infocode=0
  end if skip_if_linear !end of linear if


  !deallocate psit and hpsi since it is not anymore done
  !if (nproc > 1 .or. inputpsi == INPUT_PSI_LINEAR) then
  if (nproc > 1) then
     i_all=-product(shape(KSwfn%psit))*kind(KSwfn%psit)
     deallocate(KSwfn%psit,stat=i_stat)
     call memocc(i_stat,i_all,'KSwfn%psit',subname)
  else
     nullify(KSwfn%psit)
  end if
  if (in%iscf /= SCF_KIND_DIRECT_MINIMIZATION) then
     call ab6_mixing_deallocate(mix)
  end if

  !last run things has to be done:
  !if it is the last run and the infocode is zero
  !if infocode is not zero but the last run has been done for nrepmax times
  DoLastRunThings= (in%last_run == 1 .and. infocode == 0) .or. DoLastRunThings

  !analyse the possibility to calculate Davidson treatment
  !(nvirt > 0 .and. in%inputPsiId == 0)
  DoDavidson= abs(in%norbv) > 0 .and. DoLastRunThings

  !project the wavefunctions on a gaussian basis and keep in memory
  if (in%gaussian_help) then
     if (iproc == 0) then
        write( *,'(1x,a)')&
             &   '---------------------------------------------------------- Gaussian Basis Projection'
     end if

     !extract the gaussian basis from the pseudowavefunctions
!!!     if (in%inputPsiId == 11) then
!!!        !extract the gaussian basis from the pseudowavefunctions
!!!        call gaussian_pswf_basis(21,.false.,iproc,atoms,rxyz,gbd)
!!!     else if (in%inputPsiId == 12) then
!!!        !extract the gaussian basis from the pseudopotential
!!!        call gaussian_psp_basis(atoms,rxyz,gbd)
!!!     end if

     !extract the gaussian basis from the pseudowavefunctions
     call gaussian_pswf_basis(21,.false.,iproc,in%nspin,atoms,rxyz,KSwfn%gbd,gbd_occ)

     if (associated(gbd_occ)) then
        i_all=-product(shape(gbd_occ))*kind(gbd_occ)
        deallocate(gbd_occ,stat=i_stat)
        call memocc(i_stat,i_all,'gbd_occ',subname)
        nullify(gbd_occ)
     end if


     if (.not. associated(KSwfn%gaucoeffs)) then
        allocate(KSwfn%gaucoeffs(KSwfn%gbd%ncoeff,KSwfn%orbs%norbp+ndebug),stat=i_stat)
        call memocc(i_stat,KSwfn%gaucoeffs,'gaucoeffs',subname)
     end if

     allocate(thetaphi(2,KSwfn%gbd%nat+ndebug),stat=i_stat)
     call memocc(i_stat,thetaphi,'thetaphi',subname)
     thetaphi=0.0_gp

     call wavelets_to_gaussians(atoms%geocode,KSwfn%orbs%norbp,KSwfn%orbs%nspinor,&
          n1,n2,n3,KSwfn%gbd,thetaphi,&
          KSwfn%Lzd%hgrids(1),KSwfn%Lzd%hgrids(2),KSwfn%Lzd%hgrids(3),&
          KSwfn%Lzd%Glr%wfd,KSwfn%psi,KSwfn%gaucoeffs)

     i_all=-product(shape(thetaphi))*kind(thetaphi)
     deallocate(thetaphi,stat=i_stat)
     call memocc(i_stat,i_all,'thetaphi',subname)

  end if

  !  write all the wavefunctions into files
  if (in%output_wf_format /= WF_FORMAT_NONE .and. DoLastRunThings) then
     !add flag for writing waves in the gaussian basis form
     !if (in%gaussian_help) then
     if (in%gaussian_help .and. .not.in%inputPsiId==100) then

!!!        call gaussian_orthogonality(iproc,nproc,norb,norbp,gbd,gaucoeffs)
!!!
!!!        call gaussian_orthogonality(iproc,nproc,norb,norbp,gbd,gaucoeffs)
        !write the coefficients and the basis on a file
        if (iproc ==0) write(*,*)'Writing wavefunctions in wavefunction.gau file'
        call write_gaussian_information(iproc,nproc,KSwfn%orbs,KSwfn%gbd,KSwfn%gaucoeffs,trim(in%dir_output) // 'wavefunctions.gau')

        !build dual coefficients
        call dual_gaussian_coefficients(KSwfn%orbs%norbp,KSwfn%gbd,KSwfn%gaucoeffs)

        !control the accuracy of the expansion
        call check_gaussian_expansion(iproc,nproc,KSwfn%orbs,KSwfn%Lzd,KSwfn%psi,KSwfn%gbd,KSwfn%gaucoeffs)

        call deallocate_gwf(KSwfn%gbd,subname)
        i_all=-product(shape(KSwfn%gaucoeffs))*kind(KSwfn%gaucoeffs)
        deallocate(KSwfn%gaucoeffs,stat=i_stat)
        call memocc(i_stat,i_all,'gaucoeffs',subname)
        nullify(KSwfn%gbd%rxyz)

     else
        call writemywaves(iproc,trim(in%dir_output) // "wavefunction", in%output_wf_format, &
             KSwfn%orbs,n1,n2,n3,KSwfn%Lzd%hgrids(1),KSwfn%Lzd%hgrids(2),KSwfn%Lzd%hgrids(3),&
             atoms,rxyz,KSwfn%Lzd%Glr%wfd,KSwfn%psi)
     end if
  end if

  !plot the ionic potential, if required by output_denspot
  if (in%output_denspot == output_denspot_DENSPOT .and. DoLastRunThings) then
     if (iproc == 0) write(*,*) 'writing external_potential' // gridformat
     call plot_density(trim(in%dir_output)//'external_potential' // gridformat,iproc,nproc,&
          n1,n2,n3,n1i,n2i,n3i,denspot%dpcom%n3p,1,&
          denspot%hgrids(1),denspot%hgrids(2),denspot%hgrids(3),&
          atoms,rxyz,denspot%dpcom%ngatherarr,denspot%V_ext)
  end if
  if (in%output_denspot == output_denspot_DENSPOT .and. DoLastRunThings) then
     if (iproc == 0) write(*,*) 'writing local_potential' // gridformat
     call plot_density(trim(in%dir_output)//'local_potential' // gridformat,iproc,nproc,&
          n1,n2,n3,n1i,n2i,n3i,denspot%dpcom%n3p,in%nspin,&
          denspot%hgrids(1),denspot%hgrids(2),denspot%hgrids(3),&
          atoms,rxyz,denspot%dpcom%ngatherarr,denspot%rhov)
  end if

  i_all=-product(shape(denspot%V_ext))*kind(denspot%V_ext)
  deallocate(denspot%V_ext,stat=i_stat)
  call memocc(i_stat,i_all,'denspot%V_ext',subname)
  nullify(denspot%V_ext)

  if (inputpsi /= -1000) then
     !------------------------------------------------------------------------
     ! here we start the calculation of the forces
     if (iproc == 0) then
        write( *,'(1x,a)')&
             &   '----------------------------------------------------------------- Forces Calculation'
     end if

     !manipulate scatter array for avoiding the GGA shift
     do jproc=0,nproc-1
        !n3d=n3p
        denspot%dpcom%nscatterarr(jproc,1)=denspot%dpcom%nscatterarr(jproc,2)
        !i3xcsh=0
        denspot%dpcom%nscatterarr(jproc,4)=0
     end do
     !change communication scheme to LDA case
     denspot%rhod%icomm=1

     call density_and_hpot(iproc,nproc,atoms%geocode,atoms%sym,KSwfn%orbs,KSwfn%Lzd,&
          denspot%hgrids(1),denspot%hgrids(2),denspot%hgrids(3),&
          denspot%dpcom%nscatterarr,&
          denspot%pkernel,denspot%rhod,GPU,KSwfn%psi,denspot%rho_full,denspot%pot_full,hstrten)

     !xc stress, diagonal for the moment
     if (atoms%geocode=='P') then
        if (atoms%sym%symObj >= 0) call symm_stress((iproc==0),xcstr,atoms%sym%symObj)
     end if

     ! calculate dipole moment associated to the charge density
     if (DoLastRunThings) then 
        call calc_dipole(iproc,nproc,KSwfn%Lzd%Glr%d%n1,KSwfn%Lzd%Glr%d%n2,KSwfn%Lzd%Glr%d%n3,&
             KSwfn%Lzd%Glr%d%n1i,KSwfn%Lzd%Glr%d%n2i,KSwfn%Lzd%Glr%d%n3i,denspot%dpcom%n3p,in%nspin,&
             denspot%hgrids(1),denspot%hgrids(2),denspot%hgrids(3),&
             atoms,rxyz,denspot%dpcom%ngatherarr,denspot%rho_full)
        !plot the density on the cube file
        !to be done either for post-processing or if a restart is to be done with mixing enabled
        if (((in%output_denspot >= output_denspot_DENSITY))) then
           if (iproc == 0) write(*,*) 'writing electronic_density' // gridformat
           
           call plot_density(trim(in%dir_output)//'electronic_density' // gridformat,&
                iproc,nproc,n1,n2,n3,n1i,n2i,n3i,denspot%dpcom%n3p,in%nspin,&
                denspot%hgrids(1),denspot%hgrids(2),denspot%hgrids(3),&
                atoms,rxyz,denspot%dpcom%ngatherarr,denspot%rho_full)
           
           if (associated(denspot%rho_C)) then
              if (iproc == 0) write(*,*) 'writing grid core_density' // gridformat
              call plot_density(trim(in%dir_output)//'core_density' // gridformat,&
                   iproc,nproc,n1,n2,n3,n1i,n2i,n3i,denspot%dpcom%n3p,1,&
                   denspot%hgrids(1),denspot%hgrids(2),denspot%hgrids(3),&
                   atoms,rxyz,denspot%dpcom%ngatherarr,denspot%rho_C(1,1,denspot%dpcom%i3xcsh:,1))
           end if
        end if
        !plot also the electrostatic potential
        if (in%output_denspot == output_denspot_DENSPOT) then
           if (iproc == 0) write(*,*) 'writing hartree_potential' // gridformat
           call plot_density(trim(in%dir_output)//'hartree_potential' // gridformat, &
                iproc,nproc,n1,n2,n3,n1i,n2i,n3i,denspot%dpcom%n3p,in%nspin,&
                denspot%hgrids(1),denspot%hgrids(2),denspot%hgrids(3),&
                atoms,rxyz,denspot%dpcom%ngatherarr,denspot%pot_full)
        end if
     end if

     !     !plot also the electrostatic potential
     !     if (in%output_denspot == output_denspot_DENSPOT .and. DoLastRunThings) then
     !        if (iproc == 0) write(*,*) 'writing hartree_potential' // gridformat
     !        call plot_density(trim(in%dir_output)//'hartree_potential' // gridformat, &
     !             & iproc,nproc,n1,n2,n3,n1i,n2i,n3i,n3p,&
     !             & in%nspin,hxh,hyh,hzh,atoms,rxyz,ngatherarr,pot)
     !     end if
     !
     call timing(iproc,'Forces        ','ON')
     !refill projectors for tails, davidson
     refill_proj=((in%rbuf > 0.0_gp) .or. DoDavidson) .and. DoLastRunThings


     call calculate_forces(iproc,nproc,KSwfn%Lzd%Glr,atoms,KSwfn%orbs,nlpspd,rxyz,&
          KSwfn%Lzd%hgrids(1),KSwfn%Lzd%hgrids(2),KSwfn%Lzd%hgrids(3),&
          proj,denspot%dpcom%i3s+denspot%dpcom%i3xcsh,denspot%dpcom%n3p,&
          in%nspin,refill_proj,denspot%dpcom%ngatherarr,denspot%rho_full,&
          denspot%pot_full,denspot%V_XC,KSwfn%psi,fion,fdisp,fxyz,&
          ewaldstr,hstrten,xcstr,strten,fnoise,pressure,denspot%psoffset)

     i_all=-product(shape(denspot%rho_full))*kind(denspot%rho_full)
     deallocate(denspot%rho_full,stat=i_stat)
     call memocc(i_stat,i_all,'denspot%rho_full',subname)
     i_all=-product(shape(denspot%pot_full))*kind(denspot%pot_full)
     deallocate(denspot%pot_full,stat=i_stat)
     call memocc(i_stat,i_all,'denspot%pot_full',subname)
     nullify(denspot%rho_full,denspot%pot_full)
     call timing(iproc,'Forces        ','OF')
     !!stop
  end if

  i_all=-product(shape(fion))*kind(fion)
  deallocate(fion,stat=i_stat)
  call memocc(i_stat,i_all,'fion',subname)
  i_all=-product(shape(fdisp))*kind(fdisp)
  deallocate(fdisp,stat=i_stat)
  call memocc(i_stat,i_all,'fdisp',subname)

  !if (nvirt > 0 .and. in%inputPsiId == 0) then
  if (DoDavidson) then

     !for a band structure calculation allocate the array in which to put the eigenvalues
     if (associated(in%kptv)) then
        allocate(band_structure_eval(KSwfn%orbs%norbu+KSwfn%orbs%norbd+in%nspin*norbv,in%nkptv+ndebug),stat=i_stat)
        call memocc(i_stat,band_structure_eval,'band_structure_eval',subname)
     end if

     !calculate Davidson procedure for all the groups of k-points which are chosen
     ikpt=1
     do igroup=1,in%ngroups_kptv

        ! Set-up number of states and shifting values.
        nvirtu = norbv
        nvirtd = 0
        if (in%nspin==2) nvirtd=nvirtu
        ! Create the orbitals.
        if (associated(in%kptv)) then
           nvirtu = nvirtu + KSwfn%orbs%norbu
           nvirtd = nvirtd + KSwfn%orbs%norbd
           nvirt  = nvirtu+nvirtd

           !number of k-points for this group
           nkptv = in%nkptsv_group(igroup) !size(in%kptv, 2)

           allocate(wkptv(nkptv+ndebug),stat=i_stat)
           call memocc(i_stat,wkptv,'wkptv',subname)
           wkptv(:) = real(1.0, gp) / real(nkptv, gp)

           call orbitals_descriptors(iproc,nproc,nvirtu+nvirtd,nvirtu,nvirtd, &
                &   KSwfn%orbs%nspin,KSwfn%orbs%nspinor,nkptv,in%kptv,wkptv,VTwfn%orbs)
           !allocate communications arrays for virtual orbitals
           call orbitals_communicators(iproc,nproc,KSwfn%Lzd%Glr,VTwfn%orbs,VTwfn%comms)  

           i_all=-product(shape(wkptv))*kind(wkptv)
           deallocate(wkptv,stat=i_stat)
           call memocc(i_stat,i_all,'wkptv',subname)

           !recreate the memory space for the projectors 
           call deallocate_proj_descr(nlpspd,subname)  
           i_all=-product(shape(proj))*kind(proj)
           deallocate(proj,stat=i_stat)
           call memocc(i_stat,i_all,'proj',subname)

           ! Calculate all projectors, or allocate array for on-the-fly calculation
           call timing(iproc,'CrtProjectors ','ON')
           call createProjectorsArrays(iproc,KSwfn%Lzd%Glr,rxyz,atoms,VTwfn%orbs,&
                radii_cf,in%frmult,in%frmult,KSwfn%Lzd%hgrids(1),KSwfn%Lzd%hgrids(2),KSwfn%Lzd%hgrids(3),nlpspd,proj) 
           call timing(iproc,'CrtProjectors ','OF') 

        else
           !the virtual orbitals should be in agreement with the traditional k-points
           call orbitals_descriptors(iproc,nproc,nvirtu+nvirtd,nvirtu,nvirtd, &
                KSwfn%orbs%nspin,KSwfn%orbs%nspinor,KSwfn%orbs%nkpts,&
                KSwfn%orbs%kpts,KSwfn%orbs%kwgts,VTwfn%orbs,basedist=KSwfn%orbs%norb_par(0:,1:))
           !allocate communications arrays for virtual orbitals
           call orbitals_communicators(iproc,nproc,KSwfn%Lzd%Glr,VTwfn%orbs,VTwfn%comms,&
                basedist=KSwfn%comms%nvctr_par(0:,1:))  

        end if

        !allocate psivirt pointer (note the orbs dimension)
        allocate(VTwfn%psi(max(VTwfn%orbs%npsidim_comp,VTwfn%orbs%npsidim_orbs)+ndebug),stat=i_stat)
        call memocc(i_stat,VTwfn%psi,'psivirt',subname)

        !define Local zone descriptors
        VTwfn%Lzd = KSwfn%Lzd
        VTwfn%orthpar=KSwfn%orthpar
        allocate(VTwfn%confdatarr(VTwfn%orbs%norbp))
        call default_confinement_data(VTwfn%confdatarr,VTwfn%orbs%norbp)


        if (in%norbv < 0) then
           call direct_minimization(iproc,nproc,in,atoms,& 
                nvirt,rxyz,denspot%rhov,nlpspd,proj, &
                denspot%pkernelseq,denspot%dpcom,GPU,KSwfn,VTwfn)
        else if (in%norbv > 0) then
           call davidson(iproc,nproc,in,atoms,& 
                KSwfn%orbs,VTwfn%orbs,in%nvirt,VTwfn%Lzd,&
                KSwfn%comms,VTwfn%comms,&
                rxyz,denspot%rhov,nlpspd,proj, &
                denspot%pkernelseq,KSwfn%psi,VTwfn%psi,denspot%dpcom,GPU)
!!$           call constrained_davidson(iproc,nproc,in,atoms,&
!!$                orbs,orbsv,in%nvirt,Lzd%Glr,comms,VTwfn%comms,&
!!$                hx,hy,hz,rxyz,denspot%rhov,nlpspd,proj, &
!!$                psi,VTwfn%psi,nscatterarr,ngatherarr,GPU)

        end if

        deallocate(VTwfn%confdatarr)

        ! Write virtual wavefunctions in ETSF format: WORKS ONLY FOR ONE KPOINT 
        if(in%output_wf_format == 3 .and. abs(in%norbv) > 0) then
           call  writemywaves(iproc,trim(in%dir_output) // "virtuals" // trim(wfformat),&
                in%output_wf_format, &
                VTwfn%orbs,n1,n2,n3,&
                KSwfn%Lzd%hgrids(1),KSwfn%Lzd%hgrids(2),KSwfn%Lzd%hgrids(3),&
                atoms,rxyz,KSwfn%Lzd%Glr%wfd,VTwfn%psi)
        end if

        ! Write virtual wavefunctions in ETSF format
        if (in%output_wf_format /= WF_FORMAT_NONE  .and. abs(in%norbv) > 0) then
           call  writemywaves(iproc,trim(in%dir_output) // "virtuals", in%output_wf_format, &
                VTwfn%orbs,n1,n2,n3,KSwfn%Lzd%hgrids(1),KSwfn%Lzd%hgrids(2),KSwfn%Lzd%hgrids(3),&
                atoms,rxyz,KSwfn%Lzd%Glr%wfd,VTwfn%psi)
        end if

        !start the Casida's treatment 
        if (in%tddft_approach=='TDA') then

           !does it makes sense to use GPU only for a one-shot sumrho?
           if (OCLconv) then
              call allocate_data_OCL(KSwfn%Lzd%Glr%d%n1,KSwfn%Lzd%Glr%d%n2,KSwfn%Lzd%Glr%d%n3,&
                   atoms%geocode,&
                   in%nspin,KSwfn%Lzd%Glr%wfd,KSwfn%orbs,GPU)
           end if

           !this could have been calculated before
           ! Potential from electronic charge density
           !WARNING: this is good just because the TDDFT is done with LDA
           call sumrho(iproc,nproc,KSwfn%orbs,KSwfn%Lzd,&
                denspot%hgrids(1),denspot%hgrids(2),denspot%hgrids(3),&
                denspot%dpcom%nscatterarr,&
                GPU,atoms%sym,denspot%rhod,KSwfn%psi,denspot%rho_psi)
           call communicate_density(iproc,nproc,KSwfn%orbs%nspin,&
                denspot%hgrids(1),denspot%hgrids(2),denspot%hgrids(3),KSwfn%Lzd,&
                denspot%rhod,denspot%dpcom%nscatterarr,denspot%rho_psi,denspot%rhov)
           denspot%rhov_is=ELECTRONIC_DENSITY

           if (OCLconv) then
              call free_gpu_OCL(GPU,KSwfn%orbs,in%nspin)
           end if

           !Allocate second Exc derivative
           if (denspot%dpcom%n3p >0) then
              allocate(denspot%f_XC(n1i,n2i,denspot%dpcom%n3p,in%nspin+1+ndebug),stat=i_stat)
              call memocc(i_stat,denspot%f_XC,'f_XC',subname)
           else
              allocate(denspot%f_XC(1,1,1,in%nspin+1+ndebug),stat=i_stat)
              call memocc(i_stat,denspot%f_XC,'denspot%f_XC',subname)
           end if

           call XC_potential(atoms%geocode,'D',iproc,nproc,&
                KSwfn%Lzd%Glr%d%n1i,KSwfn%Lzd%Glr%d%n2i,KSwfn%Lzd%Glr%d%n3i,in%ixc,&
                denspot%hgrids(1),denspot%hgrids(2),denspot%hgrids(3),&
                denspot%rhov,energs%exc,energs%evxc,in%nspin,denspot%rho_C,denspot%V_XC,xcstr,denspot%f_XC)
           denspot%rhov_is=CHARGE_DENSITY

           !select the active space if needed

           call tddft_casida(iproc,nproc,atoms,rxyz,&
                denspot%hgrids(1),denspot%hgrids(2),denspot%hgrids(3),&
                denspot%dpcom%n3p,denspot%dpcom%ngatherarr(0,1),&
                KSwfn%Lzd%Glr,KSwfn%orbs,VTwfn%orbs,denspot%dpcom%i3s+denspot%dpcom%i3xcsh,&
                denspot%f_XC,denspot%pkernelseq,KSwfn%psi,VTwfn%psi)

           i_all=-product(shape(denspot%f_XC))*kind(denspot%f_XC)
           deallocate(denspot%f_XC,stat=i_stat)
           call memocc(i_stat,i_all,'denspot%f_XC',subname)

        end if

        call deallocate_comms(VTwfn%comms,subname)
        call deallocate_orbs(VTwfn%orbs,subname)

        !in the case of band structure calculation, copy the values of the eigenvectors
        !into a new array to write them afterwards
        if (associated(in%kptv)) then
           call dcopy(VTwfn%orbs%norb*nkptv,VTwfn%orbs%eval(1),1,band_structure_eval(1,ikpt),1)
           !increment the value of ikpt
           ikpt=ikpt+in%nkptsv_group(igroup)
        end if

        i_all=-product(shape(VTwfn%orbs%eval))*kind(VTwfn%orbs%eval)
        deallocate(VTwfn%orbs%eval,stat=i_stat)
        call memocc(i_stat,i_all,'eval',subname)

        !if the local analysis has to be performed the deallocation should not be done
        i_all=-product(shape(VTwfn%psi))*kind(VTwfn%psi)
        deallocate(VTwfn%psi,stat=i_stat)
        call memocc(i_stat,i_all,'VTwfn%psi',subname)

     end do

     if (associated(in%kptv)) then
        !dump the band structure eigenvalue on a file and deallocate it
        if (iproc == 0) then
           open(unit=11,file='band_structure.dat',status='unknown')
           do ikpt=1,in%nkptv
              write(11,'(i5,3(f12.6),10000(1pe12.4))')ikpt,&
                   (in%kptv(i,ikpt),i=1,3),(band_structure_eval(i,ikpt),i=1,VTwfn%orbs%norb)
           end do
           !tentative gnuplot string for the band structure file
           write(11,'(a,9999(a,i6,a))')&
                "#plot 'band_structure.dat' u 1:5 w l t ''",&
                (",'' u 1:",5+i-1," w l t ''" ,i=2,VTwfn%orbs%norb)
           close(unit=11)
        end if
        i_all=-product(shape(band_structure_eval))*kind(band_structure_eval)
        deallocate(band_structure_eval,stat=i_stat)
        call memocc(i_stat,i_all,'band_structure_eval',subname)
     end if

  end if


  !perform here the mulliken charge and density of states
  !localise them on the basis of gatom of a number of atoms
  !if (in%gaussian_help .and. DoLastRunThings) then
  if (in%gaussian_help .and. DoLastRunThings .and. .not.inputpsi==INPUT_PSI_LINEAR) then
     !here one must check if psivirt should have been kept allocated
     if (.not. DoDavidson) then
        VTwfn%orbs%norb=0
        VTwfn%orbs%norbp=0
     end if
     call local_analysis(iproc,nproc,KSwfn%Lzd%hgrids(1),KSwfn%Lzd%hgrids(2),KSwfn%Lzd%hgrids(3),&
          in,atoms,rxyz,KSwfn%Lzd%Glr,KSwfn%orbs,VTwfn%orbs,KSwfn%psi,VTwfn%psi)
  else if (DoLastRunThings .and. in%itrpmax /= 1 .and. verbose >= 2) then
     ! Do a full DOS calculation.
     if (iproc == 0) call global_analysis(KSwfn%orbs, in%Tel,in%occopt)
  end if

  i_all=-product(shape(denspot%pkernel))*kind(denspot%pkernel)
  deallocate(denspot%pkernel,stat=i_stat)
  call memocc(i_stat,i_all,'kernel',subname)

  if (((in%exctxpar == 'OP2P' .and. xc_exctXfac() /= 0.0_gp) &
       .or. in%SIC%alpha /= 0.0_gp) .and. nproc >1) then
     i_all=-product(shape(denspot%pkernelseq))*kind(denspot%pkernelseq)
     deallocate(denspot%pkernelseq,stat=i_stat)
     call memocc(i_stat,i_all,'kernelseq',subname)
  else if (nproc == 1 .and. (in%exctxpar == 'OP2P' .or. in%SIC%alpha /= 0.0_gp)) then
     nullify(denspot%pkernelseq)
  end if



  !------------------------------------------------------------------------
  if ((in%rbuf > 0.0_gp) .and. atoms%geocode == 'F' .and. DoLastRunThings ) then
     if (in%SIC%alpha /= 0.0_gp) then
        if (iproc==0)write(*,*)&
             &   'ERROR: Tail correction not admitted with SIC corrections for the moment'
        stop
     end if
     call timing(iproc,'Tail          ','ON')
     !    Calculate energy correction due to finite size effects
     !    ---reformat potential
     allocate(denspot%pot_full(n1i*n2i*n3i*in%nspin+ndebug),stat=i_stat)
     call memocc(i_stat,denspot%pot_full,'denspot%pot_full',subname)

     if (nproc > 1) then
        call MPI_ALLGATHERV(denspot%rhov,n1i*n2i*denspot%dpcom%n3p,&
             &   mpidtypd,denspot%pot_full(1),denspot%dpcom%ngatherarr(0,1),denspot%dpcom%ngatherarr(0,2), & 
             mpidtypd,MPI_COMM_WORLD,ierr)
        !print '(a,2f12.6)','RHOup',sum(abs(rhopot(:,:,:,1))),sum(abs(pot(:,:,:,1)))
        if(in%nspin==2) then
           !print '(a,2f12.6)','RHOdw',sum(abs(rhopot(:,:,:,2))),sum(abs(pot(:,:,:,2)))
           call MPI_ALLGATHERV(denspot%rhov(1+n1i*n2i*denspot%dpcom%n3p),n1i*n2i*denspot%dpcom%n3p,&
                mpidtypd,denspot%pot_full(1+n1i*n2i*n3i),&
                denspot%dpcom%ngatherarr(0,1),denspot%dpcom%ngatherarr(0,2), & 
                mpidtypd,MPI_COMM_WORLD,ierr)
        end if
     else
        call dcopy(n1i*n2i*n3i*in%nspin,denspot%rhov,1,denspot%pot_full,1)
     end if

     call deallocate_denspot_distribution(denspot%dpcom, subname)

     i_all=-product(shape(denspot%rhov))*kind(denspot%rhov)
     deallocate(denspot%rhov,stat=i_stat)
     call memocc(i_stat,i_all,'denspot%rhov',subname)

     i_all=-product(shape(denspot%V_XC))*kind(denspot%V_XC)
     deallocate(denspot%V_XC,stat=i_stat)
     call memocc(i_stat,i_all,'denspot%V_XC',subname)

     !pass hx instead of hgrid since we are only in free BC
     call CalculateTailCorrection(iproc,nproc,atoms,in%rbuf,KSwfn%orbs,&
          KSwfn%Lzd%Glr,nlpspd,in%ncongt,denspot%pot_full,KSwfn%Lzd%hgrids(1),&
          rxyz,radii_cf,in%crmult,in%frmult,in%nspin,&
          proj,KSwfn%psi,(in%output_denspot /= 0),energs%ekin,energs%epot,energs%eproj)

     i_all=-product(shape(denspot%pot_full))*kind(denspot%pot_full)
     deallocate(denspot%pot_full,stat=i_stat)
     call memocc(i_stat,i_all,'denspot%pot_full',subname)

     !if (iproc==0) then
     !   open(61)
     !   write(61,'(4(f9.3),1x,7(1pe19.11))',advance='no')&
     !        hgrid,alat1,alat2,alat3,energy,ekin_sum,epot_sum,eproj_sum,ehart,eexcu,vexcu
     !end if

     energs%ebs=energs%ekin+energs%epot+energs%eproj
     energy=energs%ebs-energs%eh+energs%exc-energs%evxc-energs%evsic+energs%eion+energs%edisp

     !if (iproc==0) then
     !   write(61,'(1pe19.11)')energy
     !   close(61)
     !end if

     if (iproc == 0) then
        write( *,'(1x,a,3(1x,1pe18.11))')&
             &   '  Corrected ekin,epot,eproj',energs%ekin,energs%epot,energs%eproj
        write( *,'(1x,a,1x,1pe24.17)')&
             &   'Total energy with tail correction',energy
     endif

     call timing(iproc,'Tail          ','OF')
  else
     !    No tail calculation
     if (nproc > 1) call MPI_BARRIER(MPI_COMM_WORLD,ierr)
     i_all=-product(shape(denspot%rhov))*kind(denspot%rhov)
     deallocate(denspot%rhov,stat=i_stat)
     call memocc(i_stat,i_all,'denspot%rhov',subname)
     i_all=-product(shape(denspot%V_XC))*kind(denspot%V_XC)
     deallocate(denspot%V_XC,stat=i_stat)
     call memocc(i_stat,i_all,'denspot%V_XC',subname)
     call deallocate_denspot_distribution(denspot%dpcom, subname)
  endif
  ! --- End if of tail calculation


  !?!   !Finally, we add the entropic contribution to the energy from non-integer occnums
  !?!   if(orbs%eTS>0_gp) then 
  !?!      energy=energy - orbs%eTS 
  !?! 
  !?!      if (iproc == 0) then
  !?!         write( *,'(1x,a,1(1x,1pe18.11))')&
  !?!              '  Entropic correction due to electronic tempertature',orbs%eTS
  !?!         write( *,'(1x,a,1x,1pe24.17)')&
  !?!              'Free energy (= total energy - T*S)  ',energy
  !?!      endif
  !?!    endif

  call deallocate_before_exiting

contains

  !> Routine which deallocate the pointers and the arrays before exiting 
  subroutine deallocate_before_exiting

    !when this condition is verified we are in the middle of the SCF cycle
    if (infocode /=0 .and. infocode /=1 .and. inputpsi /=INPUT_PSI_EMPTY) then

       call deallocate_diis_objects(KSwfn%diis,subname)

       if (nproc > 1) then
          i_all=-product(shape(KSwfn%psit))*kind(KSwfn%psit)
          deallocate(KSwfn%psit,stat=i_stat)
          call memocc(i_stat,i_all,'psit',subname)
       end if

       i_all=-product(shape(KSwfn%hpsi))*kind(KSwfn%hpsi)
       deallocate(KSwfn%hpsi,stat=i_stat)
       call memocc(i_stat,i_all,'hpsi',subname)

       i_all=-product(shape(denspot%V_ext))*kind(denspot%V_ext)
       deallocate(denspot%V_ext,stat=i_stat)
       call memocc(i_stat,i_all,'denspot%V_ext',subname)

       if (((in%exctxpar == 'OP2P' .and. xc_exctXfac() /= 0.0_gp) &
            .or. in%SIC%alpha /= 0.0_gp) .and. nproc >1) then
          i_all=-product(shape(denspot%pkernelseq))*kind(denspot%pkernelseq)
          deallocate(denspot%pkernelseq,stat=i_stat)
          call memocc(i_stat,i_all,'kernelseq',subname)
       else if (nproc == 1 .and. (in%exctxpar == 'OP2P' .or. in%SIC%alpha /= 0.0_gp)) then
          nullify(denspot%pkernelseq)
       end if

       i_all=-product(shape(denspot%pkernel))*kind(denspot%pkernel)
       deallocate(denspot%pkernel,stat=i_stat)
       call memocc(i_stat,i_all,'kernel',subname)

       ! calc_tail false
       i_all=-product(shape(denspot%rhov))*kind(denspot%rhov)
       deallocate(denspot%rhov,stat=i_stat)
       call memocc(i_stat,i_all,'denspot%rhov',subname)
       i_all=-product(shape(denspot%V_XC))*kind(denspot%V_XC)
       deallocate(denspot%V_XC,stat=i_stat)
       call memocc(i_stat,i_all,'denspot%V_XC',subname)

       call deallocate_denspot_distribution(denspot%dpcom, subname)

       i_all=-product(shape(fion))*kind(fion)
       deallocate(fion,stat=i_stat)
       call memocc(i_stat,i_all,'fion',subname)
       i_all=-product(shape(fdisp))*kind(fdisp)
       deallocate(fdisp,stat=i_stat)
       call memocc(i_stat,i_all,'fdisp',subname)

    end if

    call deallocate_bounds(KSwfn%Lzd%Glr%geocode,KSwfn%Lzd%Glr%hybrid_on,&
         KSwfn%Lzd%Glr%bounds,subname)

    !    call deallocate_local_zone_descriptors(Lzd, subname)
    call deallocate_Lzd_except_Glr(KSwfn%Lzd, subname)

    i_all=-product(shape(KSwfn%Lzd%Glr%projflg))*kind(KSwfn%Lzd%Glr%projflg)
    deallocate(KSwfn%Lzd%Glr%projflg,stat=i_stat)
    call memocc(i_stat,i_all,'Glr%projflg',subname)


    !free GPU if it is the case
    if (GPUconv .and. .not.(DoDavidson)) then
       call free_gpu(GPU,KSwfn%orbs%norbp)
    else if (OCLconv .and. .not.(DoDavidson)) then
       call free_gpu_OCL(GPU,KSwfn%orbs,in%nspin)
    end if

    call deallocate_comms(KSwfn%comms,subname)

    call deallocate_orbs(KSwfn%orbs,subname)

    if (inputpsi /= INPUT_PSI_LINEAR) deallocate(KSwfn%confdatarr)

    i_all=-product(shape(radii_cf))*kind(radii_cf)
    deallocate(radii_cf,stat=i_stat)
    call memocc(i_stat,i_all,'radii_cf',subname)

    call deallocate_proj_descr(nlpspd,subname)

    !free the rhodsc pointers if they were allocated
    call deallocate_rho_descriptors(denspot%rhod,subname)

    i_all=-product(shape(proj))*kind(proj)
    deallocate(proj,stat=i_stat)
    call memocc(i_stat,i_all,'proj',subname)

    !deallocate the core density if it has been allocated
    if(associated(denspot%rho_C)) then
       i_all=-product(shape(denspot%rho_C))*kind(denspot%rho_C)
       deallocate(denspot%rho_C,stat=i_stat)
       call memocc(i_stat,i_all,'denspot%rho_C',subname)
    end if

    !deallocate the mixing
    if (in%iscf /= SCF_KIND_DIRECT_MINIMIZATION) then
       call ab6_mixing_deallocate(mix)
    end if

    !end of wavefunction minimisation
    call timing(iproc,'LAST','PR')
    call timing(iproc,'              ','RE')
    call cpu_time(tcpu1)
    call system_clock(ncount1,ncount_rate,ncount_max)
    tel=dble(ncount1-ncount0)/dble(ncount_rate)
    if (iproc == 0) &
         &   write( *,'(1x,a,1x,i4,2(1x,f12.2))') 'CPU time/ELAPSED time for root process ', iproc,tel,tcpu1-tcpu0


!!$    if(inputpsi ==  INPUT_PSI_LINEAR) then
!!$        i_all=-product(shape(atoms%rloc))*kind(atoms%rloc)
!!$        deallocate(atoms%rloc,stat=i_stat)
!!$        call memocc(i_stat,i_all,'atoms%rloc',subname)
!!$    end if

  END SUBROUTINE deallocate_before_exiting

END SUBROUTINE cluster<|MERGE_RESOLUTION|>--- conflicted
+++ resolved
@@ -244,14 +244,6 @@
   ! Variables for the virtual orbitals and band diagram.
   integer :: nkptv, nvirtu, nvirtd, linflag
   real(gp), dimension(:), allocatable :: wkptv
-<<<<<<< HEAD
-  !type(rho_descriptors) :: rhodsc
-  type(confpot_data), dimension(:), allocatable :: confdatarr
-=======
-  type(linearParameters) :: lin
-  !debug
-  integer:: iorb, ist, iall
->>>>>>> aa82b5ae
 
   ! ----------------------------------
 
@@ -383,19 +375,11 @@
      energs%eexctX=0.0_gp   !Exact exchange is not calculated right now 
      ! This is the main routine that does everything related to the linear scaling version.
 
-<<<<<<< HEAD
-     allocate(orbs%eval(orbs%norb), stat=i_stat)
-     call memocc(i_stat, orbs%eval, 'orbs%eval', subname)
-     orbs%eval=-.5d0
-     call linearScaling(iproc,nproc,Lzd%Glr,&
-          orbs,comms,atoms,in,hx,hy,hz,&
-=======
      allocate(KSwfn%orbs%eval(KSwfn%orbs%norb), stat=i_stat)
      call memocc(i_stat, KSwfn%orbs%eval, 'orbs%eval', subname)
      KSwfn%orbs%eval=-.5d0
      call linearScaling(iproc,nproc,KSwfn%Lzd%Glr,&
-          KSwfn%orbs,KSwfn%comms,atoms,in,KSwfn%Lzd%hgrids(1),KSwfn%Lzd%hgrids(2),KSwfn%Lzd%hgrids(3),lin,&
->>>>>>> aa82b5ae
+          KSwfn%orbs,KSwfn%comms,atoms,in,KSwfn%Lzd%hgrids(1),KSwfn%Lzd%hgrids(2),KSwfn%Lzd%hgrids(3),&
           rxyz,fion,fdisp,denspot,&
           nlpspd,proj,GPU,energs%eion,energs%edisp,energs%eexctX,scpot,KSwfn%psi,KSwfn%psit,&
           energy,fxyz)
