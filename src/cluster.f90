!> @file 
!!   Routines to use BigDFT as a blackbox
!! @author
!!   Copyright (C) 2005-2011 BigDFT group 
!!   This file is distributed under the terms of the
!!   GNU General Public License, see ~/COPYING file
!!   or http://www.gnu.org/copyleft/gpl.txt .
!!   For the list of contributors, see ~/AUTHORS 
 

!> Routine to use BigDFT as a blackbox
subroutine call_bigdft(nproc,iproc,atoms,rxyz0,in,energy,fxyz,strten,fnoise,rst,infocode)
  use module_base
  use module_types
  use module_interfaces, except_this_one => call_bigdft
  implicit none
  integer, intent(in) :: iproc,nproc
  type(input_variables),intent(inout) :: in
  type(atoms_data), intent(inout) :: atoms
  type(restart_objects), intent(inout) :: rst
  integer, intent(inout) :: infocode
  real(gp), intent(out) :: energy,fnoise
  real(gp), dimension(3,atoms%nat), intent(in) :: rxyz0
  real(gp), dimension(6), intent(out) :: strten
  real(gp), dimension(3,atoms%nat), intent(out) :: fxyz

  !local variables
  character(len=*), parameter :: subname='call_bigdft'
  character(len=40) :: comment
  logical :: exists
  integer :: i_stat,i_all,ierr,inputPsiId_orig,iat

  !temporary interface
  interface
     subroutine cluster(nproc,iproc,atoms,rxyz,energy,fxyz,strten,fnoise,&
          KSwfn,&!psi,Lzd,gaucoeffs,gbd,orbs,
          rxyz_old,hx_old,hy_old,hz_old,in,GPU,infocode)
       use module_base
       use module_types
       implicit none
       integer, intent(in) :: nproc,iproc
       integer, intent(out) :: infocode
       real(gp), intent(inout) :: hx_old,hy_old,hz_old
       type(input_variables), intent(in) :: in
       !type(local_zone_descriptors), intent(inout) :: Lzd
       type(atoms_data), intent(inout) :: atoms
       !type(gaussian_basis), intent(inout) :: gbd
       !type(orbitals_data), intent(inout) :: orbs
       type(GPU_pointers), intent(inout) :: GPU
       type(DFT_wavefunction), intent(inout) :: KSwfn
       real(gp), intent(out) :: energy,fnoise
       real(gp), dimension(3,atoms%nat), intent(inout) :: rxyz_old
       real(gp), dimension(3,atoms%nat), target, intent(inout) :: rxyz
       real(gp), dimension(6), intent(out) :: strten
       real(gp), dimension(3,atoms%nat), intent(out) :: fxyz
     END SUBROUTINE cluster
  end interface

  !put a barrier for all the processes
  call MPI_BARRIER(MPI_COMM_WORLD,ierr)

  !fill the rxyz array with the positions
  !wrap the atoms in the periodic directions when needed
  do iat=1,atoms%nat
     if (atoms%geocode == 'P') then
        rst%rxyz_new(1,iat)=modulo(rxyz0(1,iat),atoms%alat1)
        rst%rxyz_new(2,iat)=modulo(rxyz0(2,iat),atoms%alat2)
        rst%rxyz_new(3,iat)=modulo(rxyz0(3,iat),atoms%alat3)
     else if (atoms%geocode == 'S') then
        rst%rxyz_new(1,iat)=modulo(rxyz0(1,iat),atoms%alat1)
        rst%rxyz_new(2,iat)=rxyz0(2,iat)
        rst%rxyz_new(3,iat)=modulo(rxyz0(3,iat),atoms%alat3)
     else if (atoms%geocode == 'F') then
        rst%rxyz_new(1,iat)=rxyz0(1,iat)
        rst%rxyz_new(2,iat)=rxyz0(2,iat)
        rst%rxyz_new(3,iat)=rxyz0(3,iat)
     end if
  end do

  !assign the verbosity of the output
  !the verbose variables is defined in module_base
  verbose=in%verbosity

  inputPsiId_orig=in%inputPsiId

  loop_cluster: do

     if (in%inputPsiId == 0 .and. associated(rst%KSwfn%psi)) then
        i_all=-product(shape(rst%KSwfn%psi))*kind(rst%KSwfn%psi)
        deallocate(rst%KSwfn%psi,stat=i_stat)
        call memocc(i_stat,i_all,'psi',subname)
        i_all=-product(shape(rst%KSwfn%orbs%eval))*kind(rst%KSwfn%orbs%eval)
        deallocate(rst%KSwfn%orbs%eval,stat=i_stat)
        call memocc(i_stat,i_all,'eval',subname)

        call deallocate_wfd(rst%KSwfn%Lzd%Glr%wfd,subname)
     end if
     !experimental, finite difference method for calculating forces on particular quantities
     inquire(file='input.finite_difference_forces',exist=exists)
     if (exists) then
        in%last_run=1 !do the last_run things nonetheless
        in%inputPsiId=0 !the first run always restart from IG
        !experimental_modulebase_var_onlyfion=.true. !put only ionic forces in the forces
     end if
     call cluster(nproc,iproc,atoms,rst%rxyz_new,energy,fxyz,strten,fnoise,&
          rst%KSwfn,&!psi,rst%Lzd,rst%gaucoeffs,rst%gbd,rst%orbs,&
          rst%rxyz_old,rst%hx_old,rst%hy_old,rst%hz_old,in,rst%GPU,infocode)
     if (exists) then
        call forces_via_finite_differences(iproc,nproc,atoms,in,energy,fxyz,fnoise,rst,infocode)
     end if

     if (in%inputPsiId==1 .and. infocode==2) then
        if (in%gaussian_help) then
           in%inputPsiId=11
        else
           in%inputPsiId=0
        end if
     else if ((in%inputPsiId==1 .or. in%inputPsiId==0) .and. infocode==1) then
        !in%inputPsiId=0 !better to diagonalise than to restart an input guess
        in%inputPsiId=1
        if(iproc==0) then
           write(*,*)&
                &   ' WARNING: Self-consistent cycle did not meet convergence criteria'
        end if
        exit loop_cluster
     else if (in%inputPsiId == 0 .and. infocode==3) then
        if (iproc == 0) then
           write( *,'(1x,a)')'Convergence error, cannot proceed.'
           write( *,'(1x,a)')' writing positions in file posfail.xyz then exiting'
           write(comment,'(a)')'UNCONVERGED WF '
           !call wtxyz('posfail',energy,rxyz,atoms,trim(comment))

           call write_atomic_file("posfail",energy,rst%rxyz_new,atoms,trim(comment))

        end if

        i_all=-product(shape(rst%KSwfn%psi))*kind(rst%KSwfn%psi)
        deallocate(rst%KSwfn%psi,stat=i_stat)
        call memocc(i_stat,i_all,'psi',subname)
        i_all=-product(shape(rst%KSwfn%orbs%eval))*kind(rst%KSwfn%orbs%eval)
        deallocate(rst%KSwfn%orbs%eval,stat=i_stat)
        call memocc(i_stat,i_all,'eval',subname)

        call deallocate_wfd(rst%KSwfn%Lzd%Glr%wfd,subname)

        !finalize memory counting (there are still at least positions and the forces allocated)
        call memocc(0,0,'count','stop')

        if (nproc > 1) call MPI_FINALIZE(ierr)

        stop 'unnormal end'
     else
        exit loop_cluster
     end if

  end do loop_cluster

  !preserve the previous value
  in%inputPsiId=inputPsiId_orig

  !put a barrier for all the processes
  call MPI_BARRIER(MPI_COMM_WORLD,ierr)

END SUBROUTINE call_bigdft


!>  Main routine which does self-consistent loop.
!!  Does not parse input file and no geometry optimization.
!!  Does an electronic structure calculation. 
!!  Output is the total energy and the forces 
!!
!!   @param inputPsiId 
!!           - 0 : compute input guess for Psi by subspace diagonalization of atomic orbitals
!!           - 1 : read waves from argument psi, using n1, n2, n3, hgrid and rxyz_old
!!                 as definition of the previous system.
!!           - 2 : read waves from disk
!!   @param psi, keyg, keyv and eval should be freed after use outside of the routine.
!!   @param infocode -> encloses some information about the status of the run
!!           - 0 run succesfully succeded
!!           - 1 the run ended after the allowed number of minimization steps. gnrm_cv not reached
!!               forces may be meaningless   
!!           - 2 (present only for inputPsiId=1) gnrm of the first iteration > 1 AND growing in
!!               the second iteration OR grnm 1st >2.
!!               Input wavefunctions need to be recalculated. Routine exits.
!!           - 3 (present only for inputPsiId=0) gnrm > 4. SCF error. Routine exits.
subroutine cluster(nproc,iproc,atoms,rxyz,energy,fxyz,strten,fnoise,&
     KSwfn,&
     rxyz_old,hx_old,hy_old,hz_old,in,GPU,infocode)
  use module_base
  use module_types
  use module_interfaces
  use Poisson_Solver
  use module_xc
!  use vdwcorrection
  use m_ab6_mixing
  use yaml_output
  implicit none
  integer, intent(in) :: nproc,iproc
  real(gp), intent(inout) :: hx_old,hy_old,hz_old
  type(input_variables), intent(in) :: in
  type(atoms_data), intent(inout) :: atoms
  type(GPU_pointers), intent(inout) :: GPU
  type(DFT_wavefunction), intent(inout) :: KSwfn
  real(gp), dimension(3,atoms%nat), intent(inout) :: rxyz_old
  real(gp), dimension(3,atoms%nat), target, intent(inout) :: rxyz
  integer, intent(out) :: infocode
  real(gp), intent(out) :: energy,fnoise
  real(gp), dimension(6), intent(out) :: strten
  real(gp), dimension(3,atoms%nat), intent(out) :: fxyz
  !local variables
  character(len=*), parameter :: subname='cluster'
  character(len=5) :: gridformat, wfformat
  logical :: refill_proj !,potential_from_disk=.false.
  logical :: DoDavidson,DoLastRunThings=.false.,scpot
  integer :: nvirt,norbv
  integer :: i, input_wf_format, tag
  integer :: n1,n2,n3
  integer :: ncount0,ncount1,ncount_rate,ncount_max,n1i,n2i,n3i
  integer :: iat,i_all,i_stat,ierr,jproc,inputpsi,igroup,ikpt,nproctiming
  real :: tcpu0,tcpu1
  real(kind=8) :: tel
  type(energy_terms), target :: energs ! Target attribute is mandatory for C wrappers
  real(gp) :: pressure
  type(grid_dimensions) :: d_old
  type(wavefunctions_descriptors) :: wfd_old
  type(nonlocal_psp_descriptors) :: nlpspd
  type(DFT_wavefunction) :: VTwfn !< Virtual wavefunction
  type(DFT_wavefunction) :: tmb
  type(DFT_wavefunction) :: tmbder
  real(gp), dimension(3) :: shift
  real(dp), dimension(6) :: ewaldstr,hstrten,xcstr
  real(gp), dimension(:,:), allocatable :: radii_cf,thetaphi,band_structure_eval
  real(gp), dimension(:,:), pointer :: fdisp,fion
  ! Charge density/potential,ionic potential, pkernel
  type(DFT_local_fields) :: denspot
  type(DFT_optimization_loop) :: optLoop
  real(gp), dimension(:), allocatable:: denspot0
  !wavefunction gradients, hamiltonian on vavefunction
  !transposed  wavefunction
  ! Pointers and variables to store the last psi
  ! before reformatting if useFormattedInput is .true.
  real(wp), dimension(:), pointer :: psi_old
  ! PSP projectors 
  real(kind=8), dimension(:), pointer :: proj,gbd_occ!,rhocore
  ! Variables for the virtual orbitals and band diagram.
  integer :: nkptv, nvirtu, nvirtd
  real(gp), dimension(:), allocatable :: wkptv

  ! ----------------------------------

  !copying the input variables for readability
  !this section is of course not needed
  !note that this procedure is convenient ONLY in the case of scalar variables
  !an array would have been copied, thus occupying more memory space
  !Hence WARNING: these variables are copied, in case of an update the new value should be 
  !reassigned inside the structure

  write(gridformat, "(A)") ""
  select case (in%output_denspot_format)
  case (output_denspot_FORMAT_ETSF)
     write(gridformat, "(A)") ".etsf"
  case (output_denspot_FORMAT_CUBE)
     write(gridformat, "(A)") ".cube"
  end select
  write(wfformat, "(A)") ""
  select case (in%output_wf_format)
  case (WF_FORMAT_ETSF)
     write(wfformat, "(A)") ".etsf"
  case (WF_FORMAT_BINARY)
     write(wfformat, "(A)") ".bin"
  end select

  norbv=abs(in%norbv)
  nvirt=in%nvirt

  if (iproc == 0) then
     !start a new document in the beginning of the output, if the document is closed before
     call yaml_new_document()
     write( *,'(1x,a,1x,i0)') &
          &   '===================== BigDFT Wavefunction Optimization =============== inputPsiId=',&
          in%inputPsiId
     call print_dft_parameters(in,atoms)
  end if

  !Time initialization
  if (verbose > 2) then
     nproctiming=-nproc !timing in debug mode
  else
     nproctiming=nproc
  end if
  call timing(nproctiming,trim(in%dir_output)//'time.yaml','IN')
  call cpu_time(tcpu0)
  call system_clock(ncount0,ncount_rate,ncount_max)

  ! We save the variables that defined the previous psi if the restart is active
  if (in%inputPsiId == INPUT_PSI_MEMORY_WVL) then
     !regenerate grid spacings (this would not be needed if hgrids is in Lzd)
     if (atoms%geocode == 'P') then
        call correct_grid(atoms%alat1,hx_old,KSwfn%Lzd%Glr%d%n1)
        call correct_grid(atoms%alat2,hy_old,KSwfn%Lzd%Glr%d%n2)
        call correct_grid(atoms%alat3,hz_old,KSwfn%Lzd%Glr%d%n3)
     else if (atoms%geocode == 'S') then 
        call correct_grid(atoms%alat1,hx_old,KSwfn%Lzd%Glr%d%n1)
        call correct_grid(atoms%alat3,hz_old,KSwfn%Lzd%Glr%d%n3)
     end if
     call copy_old_wavefunctions(nproc,KSwfn%orbs,&
          KSwfn%Lzd%Glr%d%n1,KSwfn%Lzd%Glr%d%n2,KSwfn%Lzd%Glr%d%n3,&
          KSwfn%Lzd%Glr%wfd,KSwfn%psi,d_old%n1,d_old%n2,d_old%n3,wfd_old,psi_old)
 
  else if (in%inputPsiId == INPUT_PSI_MEMORY_GAUSS) then
     !deallocate wavefunction and descriptors for placing the gaussians

     call deallocate_wfd(KSwfn%Lzd%Glr%wfd,subname)

     i_all=-product(shape(KSwfn%psi))*kind(KSwfn%psi)
     deallocate(KSwfn%psi,stat=i_stat)
     call memocc(i_stat,i_all,'psi',subname)

  end if

  ! grid spacing (same in x,y and z direction)
 
  allocate(radii_cf(atoms%ntypes,3+ndebug),stat=i_stat)
  call memocc(i_stat,radii_cf,'radii_cf',subname)

  !here we can put KSwfn
  call system_initialization(iproc,nproc,inputpsi,input_wf_format,in,atoms,rxyz,&
       KSwfn%orbs,tmb%orbs,tmbder%orbs,KSwfn%Lzd,tmb%Lzd,denspot,nlpspd,&
       KSwfn%comms,tmb%comms,tmbder%comms,shift,proj,radii_cf)

  ! We complete here the definition of DFT_wavefunction structures.
  if (inputpsi == INPUT_PSI_LINEAR_AO .or. inputpsi == INPUT_PSI_MEMORY_LINEAR .or. &
      inputpsi == INPUT_PSI_LINEAR_LCAO) then
     call init_p2p_tags(nproc)
     tag=0

     call kswfn_init_comm(tmb, tmb%lzd, in, denspot%dpbox, KSwfn%orbs%norb, iproc, nproc)
     !!if(in%lin%useDerivativeBasisFunctions) then
     !!   call kswfn_init_comm(tmbder, tmb%lzd, in, denspot%dpbox, KSwfn%orbs%norb, iproc, nproc)
     !!end if
     
     !!if(in%lin%useDerivativeBasisFunctions) then
     !!   call initializeRepartitionOrbitals(iproc, nproc, tag, tmb%orbs, tmbder%orbs, tmb%lzd, tmb%comrp)
     !!   call initializeRepartitionOrbitals(iproc, nproc, tag, tmb%orbs, tmbder%orbs, tmb%lzd, tmbder%comrp)
     !!   tmbder%wfnmd%bs%use_derivative_basis=.true.
     !!end if

     allocate(denspot0(max(denspot%dpbox%ndimrhopot,denspot%dpbox%nrhodim)), stat=i_stat)
     call memocc(i_stat, denspot0, 'denspot0', subname)
  end if

  optLoop%iscf = in%iscf
  optLoop%itrpmax = in%itrpmax
  optLoop%nrepmax = in%nrepmax
  optLoop%itermax = in%itermax
  optLoop%gnrm_cv = in%gnrm_cv
  optLoop%rpnrm_cv = in%rpnrm_cv
  optLoop%gnrm_startmix = in%gnrm_startmix
  optLoop%itrp = 0
  optLoop%itrep = 0
  optLoop%iter = 0
  optLoop%infocode = 0

  call system_signaling(iproc, in%signaling, in%gmainloop, &
       & KSwfn, tmb, tmbder, energs, denspot, optloop, &
       & atoms%ntypes, radii_cf, in%crmult, in%frmult)

  !variables substitution for the PSolver part
  n1=KSwfn%Lzd%Glr%d%n1
  n2=KSwfn%Lzd%Glr%d%n2
  n3=KSwfn%Lzd%Glr%d%n3

  !calculate the rhocore contribution to the energy value
  if (associated(denspot%rho_C)) then
     !calculate the XC energy of rhocore, use the rhov array as a temporary variable
     !use Vxc and other quantities as local variables
     call xc_init_rho(denspot%dpbox%nrhodim,denspot%rhov,1)
     denspot%rhov=1.d-16
     call XC_potential(atoms%geocode,'D',denspot%pkernel%iproc,denspot%pkernel%nproc,&
          denspot%pkernel%mpi_comm,&
          denspot%dpbox%ndims(1),denspot%dpbox%ndims(2),denspot%dpbox%ndims(3),in%ixc,&
          denspot%dpbox%hgrids(1),denspot%dpbox%hgrids(2),denspot%dpbox%hgrids(3),&
          denspot%rhov,energs%excrhoc,tel,KSwfn%orbs%nspin,denspot%rho_C,denspot%V_XC,xcstr)
     if (iproc==0) write(*,*)'value for Exc[rhoc]',energs%excrhoc
  end if

  !here calculate the ionic energy and forces accordingly
  call IonicEnergyandForces(iproc,nproc,atoms,&
       denspot%dpbox%hgrids(1),denspot%dpbox%hgrids(2),denspot%dpbox%hgrids(3),in%elecfield,rxyz,&
       energs%eion,fion,in%dispersion,energs%edisp,fdisp,ewaldstr,denspot%psoffset,&
       n1,n2,n3,denspot%dpbox%ndims(1),denspot%dpbox%ndims(2),denspot%dpbox%ndims(3),&
       denspot%dpbox%i3s+denspot%dpbox%i3xcsh,denspot%dpbox%n3pi,&
       denspot%V_ext,denspot%pkernel)
  !calculate effective ionic potential, including counter ions if any.
  call createEffectiveIonicPotential(iproc,nproc,(iproc == 0),in,atoms,rxyz,shift,KSwfn%Lzd%Glr,&
       denspot%dpbox%hgrids(1),denspot%dpbox%hgrids(2),denspot%dpbox%hgrids(3),&
       denspot%dpbox,denspot%pkernel,denspot%V_ext,in%elecfield,denspot%psoffset)
  if (denspot%c_obj /= 0) then
     call denspot_emit_v_ext(denspot, iproc, nproc)
  end if

  !obtain initial wavefunctions.
  if(inputpsi /= INPUT_PSI_LINEAR_AO .and. inputpsi /= INPUT_PSI_MEMORY_LINEAR .and. &
                       inputpsi /= INPUT_PSI_LINEAR_LCAO) then 
     call input_wf(iproc,nproc,in,GPU,atoms,rxyz,&
          denspot,denspot0,nlpspd,proj,KSwfn,tmb,tmbder,energs,inputpsi,input_wf_format,norbv,&
          wfd_old,psi_old,d_old,hx_old,hy_old,hz_old,rxyz_old,.false.)
  else
     call input_wf(iproc,nproc,in,GPU,atoms,rxyz,&
          denspot,denspot0,nlpspd,proj,KSwfn,tmb,tmbder,energs,inputpsi,input_wf_format,norbv,&
          wfd_old,psi_old,d_old,hx_old,hy_old,hz_old,rxyz_old,.true.)
  end if

  if (in%nvirt > norbv) then
     nvirt = norbv
  end if

  !save the new atomic positions in the rxyz_old array
  do iat=1,atoms%nat
     rxyz_old(1,iat)=rxyz(1,iat)
     rxyz_old(2,iat)=rxyz(2,iat)
     rxyz_old(3,iat)=rxyz(3,iat)
  enddo
  !save the new grid spacing into the hgrid_old value
  hx_old=KSwfn%Lzd%hgrids(1)
  hy_old=KSwfn%Lzd%hgrids(2)
  hz_old=KSwfn%Lzd%hgrids(3)

  !end of the initialization part
  call timing(iproc,'INIT','PR')

  !start the optimization
  energs%eexctX=0.0_gp
  ! Skip the following part in the linear scaling case.
  skip_if_linear: if(inputpsi /= INPUT_PSI_LINEAR_AO .and. inputpsi /= INPUT_PSI_MEMORY_LINEAR .and. &
                     inputpsi /= INPUT_PSI_LINEAR_LCAO) then
     call kswfn_optimization_loop(iproc, nproc, optLoop, &
     & in%alphamix, in%idsx, inputpsi, KSwfn, denspot, nlpspd, proj, energs, atoms, rxyz, GPU, xcstr, &
     & in)
     infocode = optLoop%infocode

     !if we are in the last_run case, validate the last_run only for the last cycle
     !do the last_run things regardless of infocode
     !nrepmax=0 is needed for the Band Structure calculations
     DoLastRunThings=(in%last_run == 1 .and. optLoop%nrepmax == 0) .or. &
          & (in%last_run == 1 .and. optLoop%itrep >= optLoop%nrepmax)
              !print the energies only if they are meaningful
     energy = energs%energy
     !Davidson is set to false first because used in deallocate_before_exiting
     DoDavidson= .false.

     ! Treat the info code from the optimization routine.
     if (infocode == 2 .or. infocode == 3) then
        call deallocate_before_exiting
        return
     end if
  else

     ! I don't think this is usefull...
     !allocate(KSwfn%orbs%eval(KSwfn%orbs%norb),stat=i_stat)
     !call memocc(i_stat,KSwfn%orbs%eval,'KSwfn%orbs%eval',subname)
     !KSwfn%orbs%eval=-.5d0

     scpot=.true.
     !call linearScaling(iproc,nproc,KSwfn%Lzd%Glr,&
     !     KSwfn%orbs,KSwfn%comms,tmb,tmbder,&
     !     atoms,in,KSwfn%Lzd%hgrids(1),KSwfn%Lzd%hgrids(2),KSwfn%Lzd%hgrids(3),&
     !     rxyz,fion,fdisp,denspot,denspot0,&
     !     nlpspd,proj,GPU,energs,scpot,KSwfn%psi,&
     !     energy)

     call linearScaling(iproc,nproc,KSwfn,&
          tmb,atoms,in,&
          rxyz,fion,fdisp,denspot,denspot0,&
          nlpspd,proj,GPU,energs,scpot,energy)
     call nullify_communications_arrays(tmbder%comms)


     i_all=-product(shape(denspot0))*kind(denspot0)
     deallocate(denspot0, stat=i_stat)
     call memocc(i_stat, i_all, 'denspot0', subname)

     call destroy_DFT_wavefunction(tmb)
     !!if(in%lin%useDerivativeBasisFunctions) then
     !!   call destroy_DFT_wavefunction(tmbder)
     !!else ! tmp change to avoid memory leaks - more derivative cleaning can be done
        call deallocate_orbitals_data(tmbder%orbs, subname)
<<<<<<< HEAD
        call deallocate_communications_arrays(tmbder%comms, subname)
     !!end if
=======
        !call deallocate_communications_arrays(tmbder%comms, subname)
     end if
>>>>>>> faf1c032

     call deallocate_local_zone_descriptors(tmb%lzd, subname)

     call finalize_p2p_tags()
  
     !temporary allocation of the density
     allocate(denspot%rho_work(max(denspot%dpbox%ndimrhopot,denspot%dpbox%nrhodim)),stat=i_stat)
     call memocc(i_stat,denspot%rho_work,'rho',subname)
     call vcopy(max(denspot%dpbox%ndimrhopot,denspot%dpbox%nrhodim),&
          denspot%rhov(1),1,denspot%rho_work(1),1)

     infocode = 0
  end if skip_if_linear


  ! allocate KSwfn%psi here instead for case of linear?!
  !if(inputpsi == INPUT_PSI_LINEAR_AO .or. inputpsi == INPUT_PSI_MEMORY_LINEAR .or. &
  !                   inputpsi == INPUT_PSI_LINEAR_LCAO) then
  !   allocate(KSwfn%psi(max(KSwfn%orbs%npsidim_comp,KSwfn%orbs%npsidim_orbs)+ndebug),stat=i_stat)
  !   call memocc(i_stat,KSwfn%psi,'psi',subname)
  !end if

  !last run things has to be done:
  !if it is the last run and the infocode is zero
  !if infocode is not zero but the last run has been done for nrepmax times

  DoLastRunThings= (in%last_run == 1 .and. infocode == 0) .or. DoLastRunThings

  !analyse the possibility to calculate Davidson treatment
  !(nvirt > 0 .and. in%inputPsiId == 0)
  DoDavidson= abs(in%norbv) > 0 .and. DoLastRunThings

  !project the wavefunctions on a gaussian basis and keep in memory
  if (in%gaussian_help) then
     call timing(iproc,'gauss_proj','ON') !lr408t
     if (iproc == 0) then
        write( *,'(1x,a)')&
             &   '---------------------------------------------------------- Gaussian Basis Projection'
     end if

     !extract the gaussian basis from the pseudowavefunctions
!!!     if (in%inputPsiId == 11) then
!!!        !extract the gaussian basis from the pseudowavefunctions
!!!        call gaussian_pswf_basis(21,.false.,iproc,atoms,rxyz,gbd)
!!!     else if (in%inputPsiId == 12) then
!!!        !extract the gaussian basis from the pseudopotential
!!!        call gaussian_psp_basis(atoms,rxyz,gbd)
!!!     end if

     !extract the gaussian basis from the pseudowavefunctions
     call gaussian_pswf_basis(21,.false.,iproc,in%nspin,atoms,rxyz,KSwfn%gbd,gbd_occ)

     if (associated(gbd_occ)) then
        i_all=-product(shape(gbd_occ))*kind(gbd_occ)
        deallocate(gbd_occ,stat=i_stat)
        call memocc(i_stat,i_all,'gbd_occ',subname)
        nullify(gbd_occ)
     end if


     if (.not. associated(KSwfn%gaucoeffs)) then
        allocate(KSwfn%gaucoeffs(KSwfn%gbd%ncoeff,KSwfn%orbs%norbp+ndebug),stat=i_stat)
        call memocc(i_stat,KSwfn%gaucoeffs,'gaucoeffs',subname)
     end if

     allocate(thetaphi(2,KSwfn%gbd%nat+ndebug),stat=i_stat)
     call memocc(i_stat,thetaphi,'thetaphi',subname)
     thetaphi=0.0_gp

     call wavelets_to_gaussians(atoms%geocode,KSwfn%orbs%norbp,KSwfn%orbs%nspinor,&
          n1,n2,n3,KSwfn%gbd,thetaphi,&
          KSwfn%Lzd%hgrids(1),KSwfn%Lzd%hgrids(2),KSwfn%Lzd%hgrids(3),&
          KSwfn%Lzd%Glr%wfd,KSwfn%psi,KSwfn%gaucoeffs)

     i_all=-product(shape(thetaphi))*kind(thetaphi)
     deallocate(thetaphi,stat=i_stat)
     call memocc(i_stat,i_all,'thetaphi',subname)
     call timing(iproc,'gauss_proj','OF') !lr408t
  end if

  !  write all the wavefunctions into files
  if (in%output_wf_format /= WF_FORMAT_NONE .and. DoLastRunThings) then
     !add flag for writing waves in the gaussian basis form
     !if (in%gaussian_help) then
     if (in%gaussian_help .and. .not.in%inputPsiId==100 .and. .not.in%inputPsiId==101 ) then

!!!        call gaussian_orthogonality(iproc,nproc,norb,norbp,gbd,gaucoeffs)
!!!
!!!        call gaussian_orthogonality(iproc,nproc,norb,norbp,gbd,gaucoeffs)
        !write the coefficients and the basis on a file
        if (iproc ==0) write(*,*)'Writing wavefunctions in wavefunction.gau file'
        call write_gaussian_information(iproc,nproc,KSwfn%orbs,KSwfn%gbd,KSwfn%gaucoeffs,trim(in%dir_output) // 'wavefunctions.gau')

        !build dual coefficients
        call dual_gaussian_coefficients(KSwfn%orbs%norbp,KSwfn%gbd,KSwfn%gaucoeffs)

        !control the accuracy of the expansion
        call check_gaussian_expansion(iproc,nproc,KSwfn%orbs,KSwfn%Lzd,KSwfn%psi,KSwfn%gbd,KSwfn%gaucoeffs)

        call deallocate_gwf(KSwfn%gbd,subname)
        i_all=-product(shape(KSwfn%gaucoeffs))*kind(KSwfn%gaucoeffs)
        deallocate(KSwfn%gaucoeffs,stat=i_stat)
        call memocc(i_stat,i_all,'gaucoeffs',subname)
        nullify(KSwfn%gbd%rxyz)

     else
        call writemywaves(iproc,trim(in%dir_output) // "wavefunction", in%output_wf_format, &
             KSwfn%orbs,n1,n2,n3,KSwfn%Lzd%hgrids(1),KSwfn%Lzd%hgrids(2),KSwfn%Lzd%hgrids(3),&
             atoms,rxyz,KSwfn%Lzd%Glr%wfd,KSwfn%psi)
     end if
  end if

  !plot the ionic potential, if required by output_denspot
  if (in%output_denspot == output_denspot_DENSPOT .and. DoLastRunThings) then
     if (iproc == 0) write(*,*) 'writing external_potential' // gridformat
     call plot_density(iproc,nproc,trim(in%dir_output)//'external_potential' // gridformat,&
          atoms,rxyz,denspot%dpbox,1,denspot%V_ext)
  end if
  if (in%output_denspot == output_denspot_DENSPOT .and. DoLastRunThings) then
     if (iproc == 0) write(*,*) 'writing local_potential' // gridformat
     call plot_density(iproc,nproc,trim(in%dir_output)//'local_potential' // gridformat,&
          atoms,rxyz,denspot%dpbox,in%nspin,denspot%rhov)
  end if

  i_all=-product(shape(denspot%V_ext))*kind(denspot%V_ext)
  deallocate(denspot%V_ext,stat=i_stat)
  call memocc(i_stat,i_all,'denspot%V_ext',subname)
  nullify(denspot%V_ext)

  !variables substitution for the PSolver part
  n1i=KSwfn%Lzd%Glr%d%n1i
  n2i=KSwfn%Lzd%Glr%d%n2i
  n3i=KSwfn%Lzd%Glr%d%n3i

  if (inputpsi /= INPUT_PSI_EMPTY) then
     !------------------------------------------------------------------------
     ! here we start the calculation of the forces
     if (iproc == 0) then
        write( *,'(1x,a)')&
             &   '----------------------------------------------------------------- Forces Calculation'
     end if


     !manipulate scatter array for avoiding the GGA shift
!!$     call dpbox_repartition(denspot%dpbox%iproc,denspot%dpbox%nproc,atoms%geocode,'D',1,denspot%dpbox)
     do jproc=0,denspot%dpbox%nproc-1
        !n3d=n3p
        denspot%dpbox%n3d=denspot%dpbox%n3p
        denspot%dpbox%nscatterarr(jproc,1)=denspot%dpbox%nscatterarr(jproc,2)
        !i3xcsh=0
        denspot%dpbox%nscatterarr(jproc,4)=0
        denspot%dpbox%i3s=denspot%dpbox%i3s+denspot%dpbox%i3xcsh
        denspot%dpbox%i3xcsh=0
        !the same for the density
        denspot%dpbox%ngatherarr(:,3)=denspot%dpbox%ngatherarr(:,1)
     end do
     !change communication scheme to LDA case
     !only in the case of no PSolver tasks
     if (denspot%dpbox%nproc < nproc) then
        denspot%rhod%icomm=0
        denspot%rhod%nrhotot=denspot%dpbox%ndims(3)
     else
        denspot%rhod%icomm=1
        denspot%rhod%nrhotot=sum(denspot%dpbox%nscatterarr(:,1))
     end if

     call density_and_hpot(denspot%dpbox,atoms%sym,KSwfn%orbs,KSwfn%Lzd,&
          denspot%pkernel,denspot%rhod,GPU,KSwfn%psi,denspot%rho_work,denspot%pot_work,hstrten)

     !xc stress, diagonal for the moment
     if (atoms%geocode=='P') then
        if (atoms%sym%symObj >= 0) call symm_stress((iproc==0),xcstr,atoms%sym%symObj)
     end if

     ! calculate dipole moment associated to the charge density
     if (DoLastRunThings) then 
        call calc_dipole(denspot%dpbox,in%nspin,atoms,rxyz,denspot%rho_work)
        !plot the density on the cube file
        !to be done either for post-processing or if a restart is to be done with mixing enabled
        if (((in%output_denspot >= output_denspot_DENSITY))) then
           if (iproc == 0) write(*,*) 'writing electronic_density' // gridformat
           
           call plot_density(iproc,nproc,trim(in%dir_output)//'electronic_density' // gridformat,&
                atoms,rxyz,denspot%dpbox,in%nspin,denspot%rho_work)
           
           if (associated(denspot%rho_C)) then
              if (iproc == 0) write(*,*) 'writing grid core_density' // gridformat
              call plot_density(iproc,nproc,trim(in%dir_output)//'core_density' // gridformat,&
                   atoms,rxyz,denspot%dpbox,1,denspot%rho_C(1,1,denspot%dpbox%i3xcsh:,1))
           end if
        end if
        !plot also the electrostatic potential
        if (in%output_denspot == output_denspot_DENSPOT) then
           if (iproc == 0) write(*,*) 'writing hartree_potential' // gridformat
           call plot_density(iproc,nproc,trim(in%dir_output)//'hartree_potential' // gridformat, &
                atoms,rxyz,denspot%dpbox,in%nspin,denspot%pot_work)
        end if
     end if

     !     !plot also the electrostatic potential
     !     if (in%output_denspot == output_denspot_DENSPOT .and. DoLastRunThings) then
     !        if (iproc == 0) write(*,*) 'writing hartree_potential' // gridformat
     !        call plot_density(iproc,nproc,trim(in%dir_output)//'hartree_potential' // gridformat, &
     !             atoms,rxyz,denspot%dpbox,1,pot)
     !     end if
     !
     call timing(iproc,'Forces        ','ON')
     !refill projectors for tails, davidson
     refill_proj=((in%rbuf > 0.0_gp) .or. DoDavidson) .and. DoLastRunThings


     call calculate_forces(iproc,nproc,denspot%pkernel%nproc,KSwfn%Lzd%Glr,atoms,KSwfn%orbs,nlpspd,rxyz,&
          KSwfn%Lzd%hgrids(1),KSwfn%Lzd%hgrids(2),KSwfn%Lzd%hgrids(3),&
          proj,denspot%dpbox%i3s+denspot%dpbox%i3xcsh,denspot%dpbox%n3p,&
          in%nspin,refill_proj,denspot%dpbox%ngatherarr,denspot%rho_work,&
          denspot%pot_work,denspot%V_XC,KSwfn%psi,fion,fdisp,fxyz,&
          ewaldstr,hstrten,xcstr,strten,fnoise,pressure,denspot%psoffset)

     i_all=-product(shape(denspot%rho_work))*kind(denspot%rho_work)
     deallocate(denspot%rho_work,stat=i_stat)
     call memocc(i_stat,i_all,'denspot%rho_work',subname)
     i_all=-product(shape(denspot%pot_work))*kind(denspot%pot_work)
     deallocate(denspot%pot_work,stat=i_stat)
     call memocc(i_stat,i_all,'denspot%pot_work',subname)
     nullify(denspot%rho_work,denspot%pot_work)
     call timing(iproc,'Forces        ','OF')
     !!stop
  end if

  i_all=-product(shape(fion))*kind(fion)
  deallocate(fion,stat=i_stat)
  call memocc(i_stat,i_all,'fion',subname)
  i_all=-product(shape(fdisp))*kind(fdisp)
  deallocate(fdisp,stat=i_stat)
  call memocc(i_stat,i_all,'fdisp',subname)

  !if (nvirt > 0 .and. in%inputPsiId == 0) then
  if (DoDavidson) then

     !for a band structure calculation allocate the array in which to put the eigenvalues
     if (associated(in%kptv)) then
        allocate(band_structure_eval(KSwfn%orbs%norbu+KSwfn%orbs%norbd+in%nspin*norbv,in%nkptv+ndebug),stat=i_stat)
        call memocc(i_stat,band_structure_eval,'band_structure_eval',subname)
     end if

     !calculate Davidson procedure for all the groups of k-points which are chosen
     ikpt=1
     do igroup=1,in%ngroups_kptv

        ! Set-up number of states and shifting values.
        nvirtu = norbv
        nvirtd = 0
        if (in%nspin==2) nvirtd=nvirtu
        ! Create the orbitals.
        if (associated(in%kptv)) then
           nvirtu = nvirtu + KSwfn%orbs%norbu
           nvirtd = nvirtd + KSwfn%orbs%norbd
           nvirt  = nvirtu+nvirtd

           !number of k-points for this group
           nkptv = in%nkptsv_group(igroup) !size(in%kptv, 2)

           allocate(wkptv(nkptv+ndebug),stat=i_stat)
           call memocc(i_stat,wkptv,'wkptv',subname)
           wkptv(:) = real(1.0, gp) / real(nkptv, gp)
           call orbitals_descriptors(iproc,nproc,nvirtu+nvirtd,nvirtu,nvirtd, &
                KSwfn%orbs%nspin,KSwfn%orbs%nspinor,nkptv, &
                in%kptv(:,sum(in%nkptsv_group(1:igroup - 1)) + 1:sum(in%nkptsv_group(1:igroup))), &
                wkptv,VTwfn%orbs,.false.)
           !allocate communications arrays for virtual orbitals
           call orbitals_communicators(iproc,nproc,KSwfn%Lzd%Glr,VTwfn%orbs,VTwfn%comms)  

           i_all=-product(shape(wkptv))*kind(wkptv)
           deallocate(wkptv,stat=i_stat)
           call memocc(i_stat,i_all,'wkptv',subname)

           !recreate the memory space for the projectors 
           call deallocate_proj_descr(nlpspd,subname)  
           i_all=-product(shape(proj))*kind(proj)
           deallocate(proj,stat=i_stat)
           call memocc(i_stat,i_all,'proj',subname)

           ! Calculate all projectors, or allocate array for on-the-fly calculation
           call timing(iproc,'CrtProjectors ','ON')
           call createProjectorsArrays(iproc,KSwfn%Lzd%Glr,rxyz,atoms,VTwfn%orbs,&
                radii_cf,in%frmult,in%frmult,KSwfn%Lzd%hgrids(1),KSwfn%Lzd%hgrids(2),KSwfn%Lzd%hgrids(3),nlpspd,proj) 
           call timing(iproc,'CrtProjectors ','OF') 

        else
           !the virtual orbitals should be in agreement with the traditional k-points
           call orbitals_descriptors(iproc,nproc,nvirtu+nvirtd,nvirtu,nvirtd, &
                KSwfn%orbs%nspin,KSwfn%orbs%nspinor,KSwfn%orbs%nkpts,&
                KSwfn%orbs%kpts,KSwfn%orbs%kwgts,VTwfn%orbs,.false.,basedist=KSwfn%orbs%norb_par(0:,1:))
           !allocate communications arrays for virtual orbitals
           call orbitals_communicators(iproc,nproc,KSwfn%Lzd%Glr,VTwfn%orbs,VTwfn%comms,&
                basedist=KSwfn%comms%nvctr_par(0:,1:))  

        end if

        !allocate psivirt pointer (note the orbs dimension)
        allocate(VTwfn%psi(max(VTwfn%orbs%npsidim_comp,VTwfn%orbs%npsidim_orbs)+ndebug),stat=i_stat)
        call memocc(i_stat,VTwfn%psi,'psivirt',subname)
        !to avoid problems with the bindings
        VTwfn%c_obj=0

        !define Local zone descriptors
        VTwfn%Lzd = KSwfn%Lzd
        VTwfn%orthpar=KSwfn%orthpar
        allocate(VTwfn%confdatarr(VTwfn%orbs%norbp))
        call default_confinement_data(VTwfn%confdatarr,VTwfn%orbs%norbp)


        if (in%norbv < 0) then
           call direct_minimization(iproc,nproc,in,atoms,& 
                nvirt,rxyz,denspot%rhov,nlpspd,proj, &
                denspot%pkernelseq,denspot%dpbox,GPU,KSwfn,VTwfn)
        else if (in%norbv > 0) then
           call davidson(iproc,nproc,in,atoms,& 
                KSwfn%orbs,VTwfn%orbs,in%nvirt,VTwfn%Lzd,&
                KSwfn%comms,VTwfn%comms,&
                rxyz,denspot%rhov,nlpspd,proj, &
                denspot%pkernelseq,KSwfn%psi,VTwfn%psi,denspot%dpbox,GPU)
!!$           call constrained_davidson(iproc,nproc,in,atoms,&
!!$                orbs,orbsv,in%nvirt,Lzd%Glr,comms,VTwfn%comms,&
!!$                hx,hy,hz,rxyz,denspot%rhov,nlpspd,proj, &
!!$                psi,VTwfn%psi,nscatterarr,ngatherarr,GPU)

        end if

        deallocate(VTwfn%confdatarr)

        ! Write virtual wavefunctions in ETSF format: WORKS ONLY FOR ONE KPOINT 
        if(in%output_wf_format == 3 .and. abs(in%norbv) > 0) then
           call  writemywaves(iproc,trim(in%dir_output) // "virtuals" // trim(wfformat),&
                in%output_wf_format, &
                VTwfn%orbs,n1,n2,n3,&
                KSwfn%Lzd%hgrids(1),KSwfn%Lzd%hgrids(2),KSwfn%Lzd%hgrids(3),&
                atoms,rxyz,KSwfn%Lzd%Glr%wfd,VTwfn%psi)
        end if

        ! Write virtual wavefunctions in ETSF format
        if (in%output_wf_format /= WF_FORMAT_NONE  .and. abs(in%norbv) > 0) then
           call  writemywaves(iproc,trim(in%dir_output) // "virtuals", in%output_wf_format, &
                VTwfn%orbs,n1,n2,n3,KSwfn%Lzd%hgrids(1),KSwfn%Lzd%hgrids(2),KSwfn%Lzd%hgrids(3),&
                atoms,rxyz,KSwfn%Lzd%Glr%wfd,VTwfn%psi)
        end if

        !start the Casida's treatment 
        if (in%tddft_approach=='TDA') then

           !does it makes sense to use GPU only for a one-shot sumrho?
           if (OCLconv) then
              call allocate_data_OCL(KSwfn%Lzd%Glr%d%n1,KSwfn%Lzd%Glr%d%n2,KSwfn%Lzd%Glr%d%n3,&
                   atoms%geocode,&
                   in%nspin,KSwfn%Lzd%Glr%wfd,KSwfn%orbs,GPU)
           end if

           !this could have been calculated before
           ! Potential from electronic charge density
           !WARNING: this is good just because the TDDFT is done with LDA
           call sumrho(denspot%dpbox,KSwfn%orbs,KSwfn%Lzd,&
                GPU,atoms%sym,denspot%rhod,KSwfn%psi,denspot%rho_psi)
           call communicate_density(denspot%dpbox,KSwfn%orbs%nspin,&
                denspot%rhod,denspot%rho_psi,denspot%rhov,.false.)
           call denspot_set_rhov_status(denspot, ELECTRONIC_DENSITY, -1)

           if (OCLconv) then
              call free_gpu_OCL(GPU,KSwfn%orbs,in%nspin)
           end if

           !Allocate second Exc derivative
           if (denspot%dpbox%n3p >0) then
              allocate(denspot%f_XC(n1i,n2i,denspot%dpbox%n3p,in%nspin+1+ndebug),stat=i_stat)
              call memocc(i_stat,denspot%f_XC,'f_XC',subname)
           else
              allocate(denspot%f_XC(1,1,1,in%nspin+1+ndebug),stat=i_stat)
              call memocc(i_stat,denspot%f_XC,'denspot%f_XC',subname)
           end if

           call XC_potential(atoms%geocode,'D',iproc,nproc,MPI_COMM_WORLD,&
                KSwfn%Lzd%Glr%d%n1i,KSwfn%Lzd%Glr%d%n2i,KSwfn%Lzd%Glr%d%n3i,in%ixc,&
                denspot%dpbox%hgrids(1),denspot%dpbox%hgrids(2),denspot%dpbox%hgrids(3),&
                denspot%rhov,energs%exc,energs%evxc,in%nspin,denspot%rho_C,denspot%V_XC,xcstr,denspot%f_XC)
           call denspot_set_rhov_status(denspot, CHARGE_DENSITY, -1)

           !select the active space if needed

           call tddft_casida(iproc,nproc,atoms,rxyz,&
                denspot%dpbox%hgrids(1),denspot%dpbox%hgrids(2),denspot%dpbox%hgrids(3),&
                denspot%dpbox%n3p,denspot%dpbox%ngatherarr(0,1),&
                KSwfn%Lzd%Glr,KSwfn%orbs,VTwfn%orbs,denspot%dpbox%i3s+denspot%dpbox%i3xcsh,&
                denspot%f_XC,denspot%pkernelseq,KSwfn%psi,VTwfn%psi)

           i_all=-product(shape(denspot%f_XC))*kind(denspot%f_XC)
           deallocate(denspot%f_XC,stat=i_stat)
           call memocc(i_stat,i_all,'denspot%f_XC',subname)

        end if

write(*,*) 'associated(VTwfn%comms%ndsplt)', associated(VTwfn%comms%ndsplt)
        call deallocate_comms(VTwfn%comms,subname)
        call deallocate_orbs(VTwfn%orbs,subname)

        !in the case of band structure calculation, copy the values of the eigenvectors
        !into a new array to write them afterwards
        if (associated(in%kptv)) then
           call dcopy(VTwfn%orbs%norb*nkptv,VTwfn%orbs%eval(1),1,band_structure_eval(1,ikpt),1)
           !increment the value of ikpt
           ikpt=ikpt+in%nkptsv_group(igroup)
        end if

        i_all=-product(shape(VTwfn%orbs%eval))*kind(VTwfn%orbs%eval)
        deallocate(VTwfn%orbs%eval,stat=i_stat)
        call memocc(i_stat,i_all,'eval',subname)

        !if the local analysis has to be performed the deallocation should not be done
        i_all=-product(shape(VTwfn%psi))*kind(VTwfn%psi)
        deallocate(VTwfn%psi,stat=i_stat)
        call memocc(i_stat,i_all,'VTwfn%psi',subname)

     end do

     if (associated(in%kptv)) then
        !dump the band structure eigenvalue on a file and deallocate it
        if (iproc == 0) then
           open(unit=11,file='band_structure.dat',status='unknown')
           do ikpt=1,in%nkptv
              write(11,'(i5,3(f12.6),10000(1pe12.4))')ikpt,&
                   (in%kptv(i,ikpt),i=1,3),(band_structure_eval(i,ikpt),i=1,VTwfn%orbs%norb)
           end do
           !tentative gnuplot string for the band structure file
           write(11,'(a,9999(a,i6,a))')&
                "#plot 'band_structure.dat' u 1:5 w l t ''",&
                (",'' u 1:",5+i-1," w l t ''" ,i=2,VTwfn%orbs%norb)
           close(unit=11)
        end if
        i_all=-product(shape(band_structure_eval))*kind(band_structure_eval)
        deallocate(band_structure_eval,stat=i_stat)
        call memocc(i_stat,i_all,'band_structure_eval',subname)
     end if

  end if


  !perform here the mulliken charge and density of states
  !localise them on the basis of gatom of a number of atoms
  !if (in%gaussian_help .and. DoLastRunThings) then
  if (in%gaussian_help .and. DoLastRunThings .and.&
&    (.not.inputpsi==INPUT_PSI_LINEAR_AO .and. .not.inputpsi==INPUT_PSI_MEMORY_LINEAR .and. &
      .not.inputpsi==INPUT_PSI_LINEAR_LCAO)) then
     !here one must check if psivirt should have been kept allocated
     if (.not. DoDavidson) then
        VTwfn%orbs%norb=0
        VTwfn%orbs%norbp=0
     end if
     call local_analysis(iproc,nproc,KSwfn%Lzd%hgrids(1),KSwfn%Lzd%hgrids(2),KSwfn%Lzd%hgrids(3),&
          atoms,rxyz,KSwfn%Lzd%Glr,KSwfn%orbs,VTwfn%orbs,KSwfn%psi,VTwfn%psi)
  else if (DoLastRunThings .and. optLoop%itrpmax /= 1 .and. verbose >= 2) then
     ! Do a full DOS calculation.
     if (iproc == 0) call global_analysis(KSwfn%orbs, in%Tel,in%occopt)
  end if

!!$  i_all=-product(shape(denspot%pkernel))*kind(denspot%pkernel)
!!$  deallocate(denspot%pkernel,stat=i_stat)
!!$  call memocc(i_stat,i_all,'kernel',subname)

  if (((in%exctxpar == 'OP2P' .and. xc_exctXfac() /= 0.0_gp) &
       .or. in%SIC%alpha /= 0.0_gp) .and. nproc >1) then
     
     call pkernel_free(denspot%pkernelseq,subname)
!!$     i_all=-product(shape(denspot%pkernelseq))*kind(denspot%pkernelseq)
!!$     deallocate(denspot%pkernelseq,stat=i_stat)
!!$     call memocc(i_stat,i_all,'kernelseq',subname)
  else if (nproc == 1 .and. (in%exctxpar == 'OP2P' .or. in%SIC%alpha /= 0.0_gp)) then
     nullify(denspot%pkernelseq%kernel)
  end if
  call pkernel_free(denspot%pkernel,subname)


  !------------------------------------------------------------------------
  if ((in%rbuf > 0.0_gp) .and. atoms%geocode == 'F' .and. DoLastRunThings ) then
     if (in%SIC%alpha /= 0.0_gp) then
        if (iproc==0)write(*,*)&
             &   'ERROR: Tail correction not admitted with SIC corrections for the moment'
        stop
     end if
     call timing(iproc,'Tail          ','ON')
     !    Calculate energy correction due to finite size effects
     !    ---reformat potential
     allocate(denspot%pot_work(n1i*n2i*n3i*in%nspin+ndebug),stat=i_stat)
     call memocc(i_stat,denspot%pot_work,'denspot%pot_work',subname)

     if (nproc > 1) then
        call MPI_ALLGATHERV(denspot%rhov,n1i*n2i*denspot%dpbox%n3p,&
             mpidtypd,denspot%pot_work(1),denspot%dpbox%ngatherarr(0,1),denspot%dpbox%ngatherarr(0,2), & 
             mpidtypd,denspot%dpbox%mpi_comm,ierr)
        !print '(a,2f12.6)','RHOup',sum(abs(rhopot(:,:,:,1))),sum(abs(pot(:,:,:,1)))
        if(in%nspin==2) then
           !print '(a,2f12.6)','RHOdw',sum(abs(rhopot(:,:,:,2))),sum(abs(pot(:,:,:,2)))
           call MPI_ALLGATHERV(denspot%rhov(1+n1i*n2i*denspot%dpbox%n3p),n1i*n2i*denspot%dpbox%n3p,&
                mpidtypd,denspot%pot_work(1+n1i*n2i*n3i),&
                denspot%dpbox%ngatherarr(0,1),denspot%dpbox%ngatherarr(0,2), & 
                mpidtypd,denspot%dpbox%mpi_comm,ierr)
        end if
     else
        call dcopy(n1i*n2i*n3i*in%nspin,denspot%rhov,1,denspot%pot_work,1)
     end if

     call deallocate_denspot_distribution(denspot%dpbox, subname)

     i_all=-product(shape(denspot%rhov))*kind(denspot%rhov)
     deallocate(denspot%rhov,stat=i_stat)
     call memocc(i_stat,i_all,'denspot%rhov',subname)

     i_all=-product(shape(denspot%V_XC))*kind(denspot%V_XC)
     deallocate(denspot%V_XC,stat=i_stat)
     call memocc(i_stat,i_all,'denspot%V_XC',subname)

     !pass hx instead of hgrid since we are only in free BC
     call CalculateTailCorrection(iproc,nproc,atoms,in%rbuf,KSwfn%orbs,&
          KSwfn%Lzd%Glr,nlpspd,in%ncongt,denspot%pot_work,KSwfn%Lzd%hgrids(1),&
          rxyz,radii_cf,in%crmult,in%frmult,in%nspin,&
          proj,KSwfn%psi,(in%output_denspot /= 0),energs%ekin,energs%epot,energs%eproj)

     i_all=-product(shape(denspot%pot_work))*kind(denspot%pot_work)
     deallocate(denspot%pot_work,stat=i_stat)
     call memocc(i_stat,i_all,'denspot%pot_work',subname)

     energs%ebs=energs%ekin+energs%epot+energs%eproj
     energy=energs%ebs-energs%eh+energs%exc-energs%evxc-energs%evsic+energs%eion+energs%edisp-energs%eTS+energs%ePV

     if (iproc == 0) then
        write( *,'(1x,a,3(1x,1pe18.11))')&
             &   '  Corrected ekin,epot,eproj',energs%ekin,energs%epot,energs%eproj
        write( *,'(1x,a,1x,1pe24.17)')&
             &   'Total energy with tail correction',energy
     endif

     call timing(iproc,'Tail          ','OF')
  else
     !    No tail calculation
     if (nproc > 1) call MPI_BARRIER(MPI_COMM_WORLD,ierr)
     i_all=-product(shape(denspot%rhov))*kind(denspot%rhov)
     deallocate(denspot%rhov,stat=i_stat)
     call memocc(i_stat,i_all,'denspot%rhov',subname)
     i_all=-product(shape(denspot%V_XC))*kind(denspot%V_XC)
     deallocate(denspot%V_XC,stat=i_stat)
     call memocc(i_stat,i_all,'denspot%V_XC',subname)
     call deallocate_denspot_distribution(denspot%dpbox, subname)
  endif
  ! --- End if of tail calculation

  !?!   !Finally, we add the entropic contribution to the energy from non-integer occnums
  !?!   if(orbs%eTS>0_gp) then 
  !?!      energy=energy - orbs%eTS 
  !?! 
  !?!      if (iproc == 0) then
  !?!         write( *,'(1x,a,1(1x,1pe18.11))')&
  !?!              '  Entropic correction due to electronic tempertature',orbs%eTS
  !?!         write( *,'(1x,a,1x,1pe24.17)')&
  !?!              'Free energy (= total energy - T*S)  ',energy
  !?!      endif
  !?!    endif

  call deallocate_before_exiting

contains

  !> Routine which deallocate the pointers and the arrays before exiting 
  subroutine deallocate_before_exiting

    !when this condition is verified we are in the middle of the SCF cycle
    if (infocode /=0 .and. infocode /=1 .and. inputpsi /= INPUT_PSI_EMPTY) then
       i_all=-product(shape(denspot%V_ext))*kind(denspot%V_ext)
       deallocate(denspot%V_ext,stat=i_stat)
       call memocc(i_stat,i_all,'denspot%V_ext',subname)

       if (((in%exctxpar == 'OP2P' .and. xc_exctXfac() /= 0.0_gp) &
            .or. in%SIC%alpha /= 0.0_gp) .and. nproc >1) then
          call pkernel_free(denspot%pkernelseq,subname)
       else if (nproc == 1 .and. (in%exctxpar == 'OP2P' .or. in%SIC%alpha /= 0.0_gp)) then
          nullify(denspot%pkernelseq%kernel)
       end if
       call pkernel_free(denspot%pkernel,subname)
!!$       i_all=-product(shape(denspot%pkernel))*kind(denspot%pkernel)
!!$       deallocate(denspot%pkernel,stat=i_stat)
!!$       call memocc(i_stat,i_all,'kernel',subname)

       ! calc_tail false
       i_all=-product(shape(denspot%rhov))*kind(denspot%rhov)
       deallocate(denspot%rhov,stat=i_stat)
       call memocc(i_stat,i_all,'denspot%rhov',subname)
       i_all=-product(shape(denspot%V_XC))*kind(denspot%V_XC)
       deallocate(denspot%V_XC,stat=i_stat)
       call memocc(i_stat,i_all,'denspot%V_XC',subname)

       call deallocate_denspot_distribution(denspot%dpbox, subname)

       i_all=-product(shape(fion))*kind(fion)
       deallocate(fion,stat=i_stat)
       call memocc(i_stat,i_all,'fion',subname)
       i_all=-product(shape(fdisp))*kind(fdisp)
       deallocate(fdisp,stat=i_stat)
       call memocc(i_stat,i_all,'fdisp',subname)
    end if

    !free GPU if it is the case
    if (GPUconv .and. .not.(DoDavidson)) then
       call free_gpu(GPU,KSwfn%orbs%norbp)
    else if (OCLconv .and. .not.(DoDavidson)) then
       call free_gpu_OCL(GPU,KSwfn%orbs,in%nspin)
    end if

    ! Free all remaining parts of denspot
    call deallocate_rho_descriptors(denspot%rhod,subname)
    if(associated(denspot%rho_C)) then
       i_all=-product(shape(denspot%rho_C))*kind(denspot%rho_C)
       deallocate(denspot%rho_C,stat=i_stat)
       call memocc(i_stat,i_all,'denspot%rho_C',subname)
    end if

    ! Free all remaining parts of KSwfn
    call deallocate_bounds(KSwfn%Lzd%Glr%geocode,KSwfn%Lzd%Glr%hybrid_on,&
         KSwfn%Lzd%Glr%bounds,subname)
    call deallocate_Lzd_except_Glr(KSwfn%Lzd, subname)
!    i_all=-product(shape(KSwfn%Lzd%Glr%projflg))*kind(KSwfn%Lzd%Glr%projflg)
!    deallocate(KSwfn%Lzd%Glr%projflg,stat=i_stat)
!    call memocc(i_stat,i_all,'Glr%projflg',subname)
    call deallocate_comms(KSwfn%comms,subname)
    call deallocate_orbs(KSwfn%orbs,subname)
    if (inputpsi /= INPUT_PSI_LINEAR_AO .and. inputpsi /= INPUT_PSI_MEMORY_LINEAR .and. &
        inputpsi /= INPUT_PSI_LINEAR_LCAO) then
       deallocate(KSwfn%confdatarr)
    else
       deallocate(tmb%confdatarr)
       !!if(in%lin%useDerivativeBasisFunctions) deallocate(tmbder%confdatarr)
    end if

    ! Free radii_cf
    i_all=-product(shape(radii_cf))*kind(radii_cf)
    deallocate(radii_cf,stat=i_stat)
    call memocc(i_stat,i_all,'radii_cf',subname)

    ! Free projectors.
    call deallocate_proj_descr(nlpspd,subname)
    i_all=-product(shape(proj))*kind(proj)
    deallocate(proj,stat=i_stat)
    call memocc(i_stat,i_all,'proj',subname)

    !end of wavefunction minimisation
    call timing(iproc,'LAST','PR')
    call timing(iproc,'              ','RE')
    call cpu_time(tcpu1)
    call system_clock(ncount1,ncount_rate,ncount_max)
    tel=dble(ncount1-ncount0)/dble(ncount_rate)
    if (iproc == 0) then
       call yaml_open_map('Timings for root process')
       call yaml_map('CPU time (s)',tcpu1-tcpu0,fmt='(f12.2)')
       call yaml_map('Elapsed time (s)',tel,fmt='(f12.2)')
       call yaml_close_map()
    end if
!       &
!         &   write( *,'(1x,a,1x,i4,2(1x,f12.2))') 'CPU time/ELAPSED time for root process ', iproc,tel,tcpu1-tcpu0

    ! Stop signals
    if (in%signaling .and. iproc == 0) then
       call bigdft_signals_rm_denspot(in%gmainloop)
       call bigdft_signals_rm_energs(in%gmainloop)
       call bigdft_signals_rm_wf(in%gmainloop)
       call bigdft_signals_rm_optloop(in%gmainloop)
       call localfields_free_wrapper(denspot%c_obj)
       call energs_free_wrapper(energs%c_obj)
       call optloop_free_wrapper(optLoop%c_obj)
       call wf_free_wrapper(KSwfn%c_obj)
       call wf_free_wrapper(tmb%c_obj)
    end if

!!$    if(inputpsi ==  INPUT_PSI_LINEAR) then
!!$        i_all=-product(shape(atoms%rloc))*kind(atoms%rloc)
!!$        deallocate(atoms%rloc,stat=i_stat)
!!$        call memocc(i_stat,i_all,'atoms%rloc',subname)
!!$    end if

    !release the yaml document
    call yaml_release_document()

  END SUBROUTINE deallocate_before_exiting

END SUBROUTINE cluster


!> Kohn-Sham wavefunction optimization loop
subroutine kswfn_optimization_loop(iproc, nproc, opt, &
     & alphamix, idsx, inputpsi, KSwfn, denspot, nlpspd, proj, energs, atoms, rxyz, GPU, xcstr, &
     & in)
  use module_base
  use module_types
  use module_interfaces, except_this_one => kswfn_optimization_loop
  use yaml_output
  use m_ab6_mixing
  implicit none
  real(dp), dimension(6), intent(out) :: xcstr
  integer, intent(in) :: iproc, nproc, idsx, inputpsi
  real(gp), intent(in) :: alphamix
  type(DFT_optimization_loop), intent(inout) :: opt
  type(DFT_wavefunction), intent(inout) :: KSwfn
  type(DFT_local_fields), intent(inout) :: denspot
  type(energy_terms), intent(inout) :: energs
  type(atoms_data), intent(in) :: atoms
  type(GPU_pointers), intent(inout) :: GPU
  type(nonlocal_psp_descriptors), intent(inout) :: nlpspd
  real(kind=8), dimension(:), pointer :: proj
  real(gp), dimension(3,atoms%nat), intent(in) :: rxyz
  type(input_variables), intent(in) :: in !<todo: Remove me

  character(len = *), parameter :: subname = "kswfn_optimization_loop"
  logical :: endloop, scpot, endlooprp, lcs
  integer :: ndiis_sd_sw, idsx_actual_before, linflag, ierr,iter_for_diis
  real(gp) :: gnrm_zero
  character(len=5) :: final_out

  ! Setup the mixing, if necessary
  call denspot_set_history(denspot,opt%iscf,in%nspin,KSwfn%Lzd%Glr%d%n1i,KSwfn%Lzd%Glr%d%n2i)

  ! allocate arrays necessary for DIIS convergence acceleration
  call allocate_diis_objects(idsx,in%alphadiis,sum(KSwfn%comms%ncntt(0:nproc-1)),&
       KSwfn%orbs%nkptsp,KSwfn%orbs%nspinor,KSwfn%diis,subname)

  !number of switching betweed DIIS and SD during self-consistent loop
  ndiis_sd_sw=0
  !previous value of idsx_actual to control if switching has appeared
  idsx_actual_before=KSwfn%diis%idsx

  gnrm_zero=0.0d0
  opt%gnrm=1.d10
  opt%rpnrm=1.d10
  endlooprp=.false.
  energs%e_prev=0.0_gp

  !normal opt%infocode, if everything go through smoothly we should keep this
  opt%infocode=0
  !yaml output
  if (iproc==0) then
     call yaml_open_sequence('Ground State Optimization')
  end if
  opt%itrp=1
  rhopot_loop: do
     if (opt%itrp > opt%itrpmax) exit
     !yaml output 
     if (iproc==0) then
        call yaml_sequence(advance='no')
        call yaml_open_sequence("Hamiltonian Optimization",label=&
             'itrp'//trim(adjustl(yaml_toa(opt%itrp,fmt='(i3.3)'))))

     end if
     !set the opt%infocode to the value it would have in the case of no convergence
     opt%infocode=1
     opt%itrep=1
     iter_for_diis=0 !initialize it here for keeping the history also after a subspace diagonalization
     subd_loop: do
        if (opt%itrep > opt%nrepmax) exit subd_loop
        !yaml output 
        if (iproc==0) then
           call yaml_sequence(advance='no')
           call yaml_open_map("Subspace Optimization",label=&
                'itrep'//trim(adjustl(yaml_toa(opt%itrp,fmt='(i3.3)')))//'-'//&
                trim(adjustl(yaml_toa(opt%itrep,fmt='(i2.2)'))))
        end if

        !yaml output
        if (iproc==0) then
           call yaml_open_sequence("Wavefunctions Iterations")
        end if
        opt%iter=1
        iter_for_diis=0
        wfn_loop: do
           if (opt%iter > opt%itermax) exit wfn_loop

           !control whether the minimisation iterations should end after the hamiltionian application
           endloop= opt%gnrm <= opt%gnrm_cv .or. opt%iter == opt%itermax

           if (iproc == 0) then 
              !yaml output
              if ( (((endloop .and. opt%nrepmax==1) .or. (endloop .and. opt%itrep == opt%nrepmax))&
                   .and. opt%itrpmax==1) .or.&
                   (endloop .and. opt%itrpmax >1 .and. endlooprp) ) then
                 !print *,'test',endloop,opt%nrepmax,opt%itrep,opt%itrpmax
                 call yaml_sequence(label='FINAL',advance='no')
              else if (endloop .and. opt%itrep == opt%nrepmax) then
                 call yaml_sequence(label='final'//trim(adjustl(yaml_toa(opt%itrp,fmt='(i4.4)'))),&
                      advance='no')
              else
                 call yaml_sequence(advance='no')
              end if
              call yaml_open_map(flow=.true.)
              if (verbose > 0) &
                   call yaml_comment('iter:'//yaml_toa(opt%iter,fmt='(i6)'),hfill='-')
           endif

           !control how many times the DIIS has switched into SD
           if (KSwfn%diis%idsx /= idsx_actual_before) ndiis_sd_sw=ndiis_sd_sw+1

           !let SD runs if the DIIS did not work the second time
           if (ndiis_sd_sw > 1) then
              KSwfn%diis%switchSD=.false.
           end if

           !stop the partial timing counter if necessary
           if (endloop .and. opt%itrpmax==1) call timing(iproc,'WFN_OPT','PR')
           !logical flag for the self-consistent potential
           scpot=(opt%iscf > SCF_KIND_DIRECT_MINIMIZATION .and. opt%iter==1 .and. opt%itrep==1) .or. & !mixing to be done
                (opt%iscf <= SCF_KIND_DIRECT_MINIMIZATION)!direct minimisation
           !allocate the potential in the full box
           !temporary, should change the use of flag in full_local_potential2
           linflag = 1                                 
           if(in%linear == INPUT_IG_OFF) linflag = 0
           if(in%linear == INPUT_IG_TMO) linflag = 2
           call psitohpsi(iproc,nproc,atoms,scpot,denspot,opt%itrp,opt%iter,opt%iscf,alphamix,in%ixc,&
                nlpspd,proj,rxyz,linflag,in%unblock_comms,GPU,KSwfn,energs,opt%rpnrm,xcstr)

           endlooprp= (opt%itrp > 1 .and. opt%rpnrm <= opt%rpnrm_cv) .or. opt%itrp == opt%itrpmax

           call total_energies(energs, opt%iter, iproc)

           !check for convergence or whether max. numb. of iterations exceeded
           if (endloop) then
              if (opt%gnrm < opt%gnrm_cv) opt%infocode=0
              exit wfn_loop 
           endif

           !evaluate the functional of the wavefunctions and put it into the diis structure
           !the energy values is printed out in this routine
           call calculate_energy_and_gradient(opt%iter,iproc,nproc,GPU,in%ncong,opt%iscf,&
                energs,KSwfn,opt%gnrm,gnrm_zero)

           !control the previous value of idsx_actual
           idsx_actual_before=KSwfn%diis%idsx
           iter_for_diis=iter_for_diis+1
           call hpsitopsi(iproc,nproc,iter_for_diis,idsx,KSwfn)

           if (inputpsi == INPUT_PSI_LCAO) then
              if ((opt%gnrm > 4.d0 .and. KSwfn%orbs%norbu /= KSwfn%orbs%norbd) .or. &
                   &   (KSwfn%orbs%norbu == KSwfn%orbs%norbd .and. opt%gnrm > 10.d0)) then
                 !if (iproc == 0) then
                    !call yaml_warning('The norm of the residue is too large also with input wavefunctions.')
                    !write( *,'(1x,a)')&
                    !     &   'ERROR: the norm of the residue is too large also with input wavefunctions.'
                 !end if
                 opt%infocode=3
              end if
           else if (inputpsi == INPUT_PSI_MEMORY_WVL) then
              if (opt%gnrm > 1.d0) then
                 !if (iproc == 0) then
                    !call yaml_warning('The norm of the residue is too large, need to recalculate input wavefunctions')
                    !write( *,'(1x,a)')&
                    !     &   'The norm of the residue is too large, need to recalculate input wavefunctions'
                 !end if
                 opt%infocode=2
              end if
           end if
           !flush all writings on standart output
           if (iproc==0) then
              !yaml output
              call yaml_close_map() !iteration
              call bigdft_utils_flush(unit=6)
           end if
           ! Emergency exit case
           if (opt%infocode == 2 .or. opt%infocode == 3) then
              if (nproc > 1) call MPI_BARRIER(MPI_COMM_WORLD,ierr)
              !call kswfn_free_scf_data(KSwfn, (nproc > 1))
              !if (opt%iscf /= SCF_KIND_DIRECT_MINIMIZATION) then
              !   call ab6_mixing_deallocate(denspot%mix)
              !   deallocate(denspot%mix)
              !end if
              !>todo: change this return into a clean out of the routine, so the YAML is clean.
              if (iproc==0) then
                 !call yaml_close_map()
                 call yaml_close_sequence() !wfn iterations
                 call yaml_close_map()
                 call yaml_close_sequence() !itrep
                 if (opt%infocode==2) then
                    call yaml_warning('The norm of the residue is too large, need to recalculate input wavefunctions')
                 else if (opt%infocode ==3) then
                    call yaml_warning('The norm of the residue is too large also with input wavefunctions.')
                 end if
              end if

              exit rhopot_loop
              !return
           end if

           if (opt%c_obj /= 0) then
              call optloop_emit_iter(opt, OPTLOOP_WAVEFUNCTIONS, energs, iproc, nproc)
           end if

           opt%iter = opt%iter + 1
        end do wfn_loop


        if (opt%c_obj /= 0) then
           call optloop_emit_done(opt, OPTLOOP_WAVEFUNCTIONS, energs, iproc, nproc)
        end if

        if (iproc == 0) then 
           !if (verbose > 1) write( *,'(1x,a,i0,a)')'done. ',opt%iter,' minimization iterations required'
           !write( *,'(1x,a)') &
           !     &   '--------------------------------------------------- End of Wavefunction Optimisation'
           if ((opt%itrpmax >1 .and. endlooprp) .or. opt%itrpmax == 1) then
              write(final_out, "(A5)") "FINAL"
           else
              write(final_out, "(A5)") "final"
           end if
           call write_energies(opt%iter,0,energs,opt%gnrm,gnrm_zero,final_out)
           call yaml_close_map()

           if (opt%itrpmax >1) then
              if ( KSwfn%diis%energy > KSwfn%diis%energy_min) write( *,'(1x,a,2(1pe9.2))')&
                   'WARNING: Found an energy value lower than the ' // final_out // &
                   ' energy, delta:',KSwfn%diis%energy-KSwfn%diis%energy_min
           else
              !write this warning only if the system is closed shell
              call check_closed_shell(KSwfn%orbs,lcs)
              if (lcs) then
                 if ( energs%eKS > KSwfn%diis%energy_min) write( *,'(1x,a,2(1pe9.2))')&
                      'WARNING: Found an energy value lower than the FINAL energy, delta:',&
                      energs%eKS-KSwfn%diis%energy_min
              end if
           end if
        end if

        if (opt%iter == opt%itermax .and. iproc == 0 .and. opt%infocode/=0) &
             &   write( *,'(1x,a)')'No convergence within the allowed number of minimization steps'
        if (iproc==0) then
           call yaml_close_sequence() !wfn iterations
        end if
        call last_orthon(iproc,nproc,opt%iter,KSwfn,energs%evsum,.true.) !never deallocate psit and hpsi

        !exit if the opt%infocode is correct
        if (opt%infocode /= 0) then
           if(iproc==0) then
              write(*,*)&
                   &   ' WARNING: Wavefunctions not converged after cycle',opt%itrep
              if (opt%itrep < opt%nrepmax) write(*,*)' restart after diagonalisation'
           end if
           opt%gnrm=1.d10

           if (opt%itrpmax == 1 .and. in%norbsempty > 0) then
              !recalculate orbitals occupation numbers
              call evaltoocc(iproc,nproc,.false.,in%Tel,KSwfn%orbs,in%occopt)
              
              !opt%gnrm =1.d10
              KSwfn%diis%energy_min=1.d10
              !KSwfn%diis%alpha=2.d0
              KSwfn%diis%alpha=in%alphadiis
           end if
        end if

        if (opt%itrpmax ==1) then 
           call eigensystem_info(iproc,nproc,opt%gnrm,&
             KSwfn%Lzd%Glr%wfd%nvctr_c+7*KSwfn%Lzd%Glr%wfd%nvctr_f,&
             KSwfn%orbs,KSwfn%psi)
           if (opt%infocode /=0) then
              opt%gnrm =1.d10
           end if
        end if

        if (iproc==0) then
           call yaml_close_map()
        end if

        if (opt%infocode ==0) exit subd_loop

        if (opt%c_obj /= 0) then
           call optloop_emit_iter(opt, OPTLOOP_SUBSPACE, energs, iproc, nproc)
        end if
        
        opt%itrep = opt%itrep + 1
     end do subd_loop
     if (opt%c_obj /= 0) then
        call optloop_emit_done(opt, OPTLOOP_SUBSPACE, energs, iproc, nproc)
     end if

     if (iproc==0) then
        call yaml_close_sequence() !itrep
     end if


     if (opt%itrpmax > 1) then

        !recalculate orbitals occupation numbers 
        call evaltoocc(iproc,nproc,.false.,in%Tel,KSwfn%orbs,in%occopt)

        call eigensystem_info(iproc,nproc,opt%gnrm,&
             KSwfn%Lzd%Glr%wfd%nvctr_c+7*KSwfn%Lzd%Glr%wfd%nvctr_f,&
             KSwfn%orbs,KSwfn%psi)

        !stop the partial timing counter if necessary
        if (endlooprp) then
           call timing(iproc,'WFN_OPT','PR')
           exit rhopot_loop
        end if

        opt%gnrm =1.d10
        KSwfn%diis%energy_min=1.d10
        KSwfn%diis%alpha=in%alphadiis
     end if

     if (iproc == 0) then
        !yaml output
        !summarize the key elements in the opt%itrp element
        if (opt%itrp >1) then
           call yaml_map('RhoPot Delta','*rpnrm'//trim(adjustl(yaml_toa(opt%itrp,fmt='(i4.4)'))))
           call yaml_map('Energies','*final'//trim(adjustl(yaml_toa(opt%itrp,fmt='(i4.4)'))))
!!$           call yaml_comment('End RhoPot Iterations, itrp:'//&
!!$                yaml_toa(opt%itrp,fmt='(i6)'))
        end if
     end if
     if (opt%c_obj /= 0) then
        call optloop_emit_iter(opt, OPTLOOP_HAMILTONIAN, energs, iproc, nproc)
     end if

     opt%itrp = opt%itrp + 1
  end do rhopot_loop
  if (opt%c_obj /= 0) then
     call optloop_emit_done(opt, OPTLOOP_HAMILTONIAN, energs, iproc, nproc)
  end if
  if (iproc==0) call yaml_close_sequence() !opt%itrp

  !!do i_all=1,size(rhopot)
  !!    write(10000+iproc,*) rhopot(i_all)
  !!end do
  !!do i_all=1,size(psi)
  !!    write(11000+iproc,*) psi(i_all)
  !!end do
  !!do i_all=1,size(psi)
  !!    write(12000+iproc,*) psi(i_all)
  !!end do

  !this warning can be deplaced in write_energies
  if (inputpsi /= INPUT_PSI_EMPTY) then
     energs%ebs=energs%ekin+energs%epot+energs%eproj !the potential energy contains also exctX
     !write this warning only if the system is closed shell
     call check_closed_shell(KSwfn%orbs,lcs)  
     if (abs(energs%evsum-energs%ebs) > 1.d-8 .and. iproc==0 .and. lcs) then
        call yaml_newline()
        call yaml_open_map('Energy inconsistencies')
        call yaml_map('Band Structure Energy',energs%ebs,fmt='(1pe22.14)')
        call yaml_map('Sum of Eigenvalues',energs%evsum,fmt='(1pe22.14)')
        if (energs%evsum /= 0.0_gp) call yaml_map('Relative inconsistency',(energs%ebs-energs%evsum)/energs%evsum,fmt='(1pe9.2)')
        call yaml_close_map()
        !write( *,'(1x,a,2(1x,1pe20.13))')&
        !  &   'Difference:evsum,energybs',energs%evsum,energs%ebs
     end if
  end if
  ! Clean KSwfn parts only needed in the SCF loop.
  call kswfn_free_scf_data(KSwfn, (nproc > 1))
  ! Clean denspot parts only needed in the SCF loop.
  call denspot_free_history(denspot)
END SUBROUTINE kswfn_optimization_loop<|MERGE_RESOLUTION|>--- conflicted
+++ resolved
@@ -485,13 +485,8 @@
      !!   call destroy_DFT_wavefunction(tmbder)
      !!else ! tmp change to avoid memory leaks - more derivative cleaning can be done
         call deallocate_orbitals_data(tmbder%orbs, subname)
-<<<<<<< HEAD
-        call deallocate_communications_arrays(tmbder%comms, subname)
+        !call deallocate_communications_arrays(tmbder%comms, subname)
      !!end if
-=======
-        !call deallocate_communications_arrays(tmbder%comms, subname)
-     end if
->>>>>>> faf1c032
 
      call deallocate_local_zone_descriptors(tmb%lzd, subname)
 
