--- conflicted
+++ resolved
@@ -209,7 +209,7 @@
   character(len=500) :: errmess
   logical :: endloop,endlooprp,allfiles,onefile,refill_proj
   logical :: DoDavidson,counterions,DoLastRunThings=.false.,lcs,scpot
-  integer :: ixc,ncong,idsx,ncongt,nspin,nsym,icycle,potden,input_wf_format
+  integer :: ixc,ncong,idsx,ncongt,nspin,nsym,icycle,potden
   integer :: nvirt,ndiis_sd_sw,norbv,idsx_actual_before
   integer :: nelec,ndegree_ip,j,i,npoints
   integer :: n1_old,n2_old,n3_old,n3d,n3p,n3pi,i3xcsh,i3s,n1,n2,n3
@@ -400,7 +400,8 @@
 
   ! Create wavefunctions descriptors and allocate them inside the global locreg desc.
   call timing(iproc,'CrtDescriptors','ON')
-  call createWavefunctionsDescriptors(iproc,hx,hy,hz,atoms,rxyz,radii_cf,crmult,frmult,Glr)
+  call createWavefunctionsDescriptors(iproc,hx,hy,hz,&
+       atoms,rxyz,radii_cf,crmult,frmult,Glr)
   call timing(iproc,'CrtDescriptors','OF')
 
   !allocate communications arrays (allocate it before Projectors because of the definition
@@ -544,25 +545,14 @@
   if (in%inputPsiId ==2) then
      ! Test ETSF file.
      inquire(file="wavefunction.etsf",exist=onefile)
-     if (onefile) input_wf_format=3
      allfiles=.true.
      if (.not. onefile) then
-        call verify_file_presence(orbs,input_wf_format)
+        call verify_file_presence(orbs,allfiles)
      end if
      if (.not. allfiles) then
         if (iproc == 0) write(*,*)' WARNING: Missing wavefunction files, switch to normal input guess'
         inputpsi = 0
      end if
- 
-     !assign the input_wf_format
-     write(wfformat, "(A)") ""
-     select case (input_wf_format)
-     case (WF_FORMAT_ETSF)
-        write(wfformat, "(A)") ".etsf"
-     case (WF_FORMAT_BINARY)
-        write(wfformat, "(A)") ".bin"
-     end select
-
   end if
 
   !all the input formats need to allocate psi except the LCAO input_guess
@@ -844,7 +834,6 @@
   endlooprp=.false.
 
   !if we are in the last_run case, validate the last_run only for the last cycle
-  !nrepmax=0 is needed for the Band Structure calculations
   DoLastRunThings=(in%last_run == 1 .and. in%nrepmax == 0) !do the last_run things regardless of infocode
 
   infocode=0
@@ -995,11 +984,7 @@
               end if
            end if
            !flush all writings on standart output
-<<<<<<< HEAD
-           flush(unit=6)
-=======
-           if (iproc==0) flush(unit=6)
->>>>>>> 61d64420
+           if (iproc == 0) flush(unit=6)
         end do wfn_loop
 
         if (iproc == 0) then 
@@ -1171,7 +1156,6 @@
 !!!
 !!!        call gaussian_orthogonality(iproc,nproc,norb,norbp,gbd,gaucoeffs)
         !write the coefficients and the basis on a file
-        if (iproc ==0) write(*,*)'Writing wavefunctions in wavefunction.gau file'
         call write_gaussian_information(iproc,nproc,orbs,gbd,gaucoeffs,'wavefunctions.gau')
 
         !build dual coefficients
@@ -1436,7 +1420,6 @@
         deallocate(orbsv%eval,stat=i_stat)
         call memocc(i_stat,i_all,'eval',subname)
 
-        !if the local analysis has to be performed the deallocation should not be done
         i_all=-product(shape(psivirt))*kind(psivirt)
         deallocate(psivirt,stat=i_stat)
         call memocc(i_stat,i_all,'psivirt',subname)
