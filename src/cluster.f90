--- conflicted
+++ resolved
@@ -508,14 +508,10 @@
      allocate(tmb%linmat%ham%matrix_compr(tmb%linmat%ham%nvctr), stat=i_stat)
      call memocc(i_stat, tmb%linmat%ham%matrix_compr, 'tmb%linmat%ham%matrix_compr', subname)
 
-<<<<<<< HEAD
-     !call check_communication_sumrho(iproc, nproc, tmb%orbs, tmb%lzd, tmb%collcom_sr, denspot, tmb%linmat%denskern)
-=======
-     if (in%check_sumrho>0) then
-         call check_communication_sumrho(iproc, nproc, tmb%orbs, tmb%lzd, tmb%collcom_sr, &
-              denspot, tmb%linmat%denskern, in%check_sumrho)
-     end if
->>>>>>> 55c5ac38
+     !if (in%check_sumrho>0) then
+     !    call check_communication_sumrho(iproc, nproc, tmb%orbs, tmb%lzd, tmb%collcom_sr, &
+     !         denspot, tmb%linmat%denskern, in%check_sumrho)
+     !end if
 
      if (in%lin%scf_mode/=LINEAR_FOE .or. in%lin%pulay_correction) then
         allocate(tmb%coeff(tmb%orbs%norb,tmb%orbs%norb), stat=i_stat)
