--- conflicted
+++ resolved
@@ -19,13 +19,6 @@
   type(run_objects), intent(inout) :: runObj
   type(DFT_global_output), intent(inout) :: outs
   integer, intent(inout) :: infocode
-<<<<<<< HEAD
-=======
-  real(gp), intent(out) :: energy,fnoise
-  real(gp), dimension(3,atoms%astruct%nat), intent(in) :: rxyz0
-  real(gp), dimension(6), intent(out) :: strten
-  real(gp), dimension(3,atoms%astruct%nat), intent(out) :: fxyz
->>>>>>> 14c7d159
 
   !local variables
   character(len=*), parameter :: subname='call_bigdft'
@@ -53,16 +46,10 @@
        !type(orbitals_data), intent(inout) :: orbs
        type(GPU_pointers), intent(inout) :: GPU
        type(DFT_wavefunction), intent(inout) :: KSwfn,tmb
-<<<<<<< HEAD
        type(energy_terms), intent(out), target :: energs
        real(gp), intent(out) :: energy,fnoise,pressure
-       real(gp), dimension(3,atoms%nat), intent(inout) :: rxyz_old
-       real(gp), dimension(3,atoms%nat), target, intent(inout) :: rxyz
-=======
-       real(gp), intent(out) :: energy,fnoise
        real(gp), dimension(3,atoms%astruct%nat), intent(inout) :: rxyz_old
        real(gp), dimension(3,atoms%astruct%nat), target, intent(inout) :: rxyz
->>>>>>> 14c7d159
        real(gp), dimension(6), intent(out) :: strten
        real(gp), dimension(3,atoms%astruct%nat), intent(out) :: fxyz
      END SUBROUTINE cluster
@@ -74,30 +61,18 @@
 
   if (nproc > 1) then
      !check that the positions are identical for all the processes
-<<<<<<< HEAD
-     rxyz_glob=f_malloc((/3,runObj%atoms%nat,nproc/),id='rxyz_glob')
+     rxyz_glob=f_malloc((/3,runObj%atoms%astruct%nat,nproc/),id='rxyz_glob')
      
      !gather the results for all the processors
-     call MPI_GATHER(runObj%rxyz,3*runObj%atoms%nat,mpidtypg,&
-          rxyz_glob,3*runObj%atoms%nat,mpidtypg,0,bigdft_mpi%mpi_comm,ierr)
+     call MPI_GATHER(runObj%atoms%astruct%rxyz,3*runObj%atoms%astruct%nat,mpidtypg,&
+          rxyz_glob,3*runObj%atoms%astruct%nat,mpidtypg,0,bigdft_mpi%mpi_comm,ierr)
      if (iproc==0) then
         maxdiff=0.0_gp
         do jproc=2,nproc
-           do iat=1,runObj%atoms%nat
-=======
-     rxyz_glob=f_malloc((/3,atoms%astruct%nat,nproc/),id='rxyz_glob')
-     
-     !gather the results for all the processors
-     call MPI_GATHER(rxyz0,3*atoms%astruct%nat,mpidtypg,&
-          rxyz_glob,3*atoms%astruct%nat,mpidtypg,0,bigdft_mpi%mpi_comm,ierr)
-     if (iproc==0) then
-        maxdiff=0.0_gp
-        do jproc=2,nproc
-           do iat=1,atoms%astruct%nat
->>>>>>> 14c7d159
+           do iat=1,runObj%atoms%astruct%nat
               do i=1,3
                  maxdiff=max(maxdiff,&
-                      abs(rxyz_glob(i,iat,jproc)-runObj%rxyz(i,iat)))
+                      abs(rxyz_glob(i,iat,jproc)-runObj%atoms%astruct%rxyz(i,iat)))
               end do
            end do
         end do
@@ -110,35 +85,19 @@
   end if
   !fill the rxyz array with the positions
   !wrap the atoms in the periodic directions when needed
-<<<<<<< HEAD
-  do iat=1,runObj%atoms%nat
-     if (runObj%atoms%geocode == 'P') then
-        runObj%rst%rxyz_new(1,iat)=modulo(runObj%rxyz(1,iat),runObj%atoms%alat1)
-        runObj%rst%rxyz_new(2,iat)=modulo(runObj%rxyz(2,iat),runObj%atoms%alat2)
-        runObj%rst%rxyz_new(3,iat)=modulo(runObj%rxyz(3,iat),runObj%atoms%alat3)
-     else if (runObj%atoms%geocode == 'S') then
-        runObj%rst%rxyz_new(1,iat)=modulo(runObj%rxyz(1,iat),runObj%atoms%alat1)
-        runObj%rst%rxyz_new(2,iat)=runObj%rxyz(2,iat)
-        runObj%rst%rxyz_new(3,iat)=modulo(runObj%rxyz(3,iat),runObj%atoms%alat3)
-     else if (runObj%atoms%geocode == 'F') then
-        runObj%rst%rxyz_new(1,iat)=runObj%rxyz(1,iat)
-        runObj%rst%rxyz_new(2,iat)=runObj%rxyz(2,iat)
-        runObj%rst%rxyz_new(3,iat)=runObj%rxyz(3,iat)
-=======
-  do iat=1,atoms%astruct%nat
-     if (atoms%astruct%geocode == 'P') then
-        rst%rxyz_new(1,iat)=modulo(rxyz0(1,iat),atoms%astruct%cell_dim(1))
-        rst%rxyz_new(2,iat)=modulo(rxyz0(2,iat),atoms%astruct%cell_dim(2))
-        rst%rxyz_new(3,iat)=modulo(rxyz0(3,iat),atoms%astruct%cell_dim(3))
-     else if (atoms%astruct%geocode == 'S') then
-        rst%rxyz_new(1,iat)=modulo(rxyz0(1,iat),atoms%astruct%cell_dim(1))
-        rst%rxyz_new(2,iat)=rxyz0(2,iat)
-        rst%rxyz_new(3,iat)=modulo(rxyz0(3,iat),atoms%astruct%cell_dim(3))
-     else if (atoms%astruct%geocode == 'F') then
-        rst%rxyz_new(1,iat)=rxyz0(1,iat)
-        rst%rxyz_new(2,iat)=rxyz0(2,iat)
-        rst%rxyz_new(3,iat)=rxyz0(3,iat)
->>>>>>> 14c7d159
+  do iat=1,runObj%atoms%astruct%nat
+     if (runObj%atoms%astruct%geocode == 'P') then
+        runObj%rst%rxyz_new(1,iat)=modulo(runObj%atoms%astruct%rxyz(1,iat),runObj%atoms%astruct%cell_dim(1))
+        runObj%rst%rxyz_new(2,iat)=modulo(runObj%atoms%astruct%rxyz(2,iat),runObj%atoms%astruct%cell_dim(2))
+        runObj%rst%rxyz_new(3,iat)=modulo(runObj%atoms%astruct%rxyz(3,iat),runObj%atoms%astruct%cell_dim(3))
+     else if (runObj%atoms%astruct%geocode == 'S') then
+        runObj%rst%rxyz_new(1,iat)=modulo(runObj%atoms%astruct%rxyz(1,iat),runObj%atoms%astruct%cell_dim(1))
+        runObj%rst%rxyz_new(2,iat)=runObj%atoms%astruct%rxyz(2,iat)
+        runObj%rst%rxyz_new(3,iat)=modulo(runObj%atoms%astruct%rxyz(3,iat),runObj%atoms%astruct%cell_dim(3))
+     else if (runObj%atoms%astruct%geocode == 'F') then
+        runObj%rst%rxyz_new(1,iat)=runObj%atoms%astruct%rxyz(1,iat)
+        runObj%rst%rxyz_new(2,iat)=runObj%atoms%astruct%rxyz(2,iat)
+        runObj%rst%rxyz_new(3,iat)=runObj%atoms%astruct%rxyz(3,iat)
      end if
   end do
 
@@ -261,7 +220,6 @@
   implicit none
   type(run_objects), intent(out) :: runObj
 
-  nullify(runObj%rxyz)
   nullify(runObj%inputs)
   nullify(runObj%atoms)
   nullify(runObj%rst)
@@ -274,13 +232,7 @@
   implicit none
   type(run_objects), intent(inout) :: runObj
   character(len = *), intent(in) :: subname
-  integer :: i_stat, i_all
-
-  if (associated(runObj%rxyz)) then
-     i_all=-product(shape(runObj%rxyz))*kind(runObj%rxyz)
-     deallocate(runObj%rxyz,stat=i_stat)
-     call memocc(i_stat,i_all,'rxyz',subname)
-  end if
+
   if (associated(runObj%rst)) then
      call free_restart_objects(runObj%rst,subname)
      deallocate(runObj%rst)
@@ -303,31 +255,31 @@
   use yaml_output
   implicit none
   type(run_objects), intent(inout) :: runObj
-  integer :: i_stat, i_all
-
-  if (associated(runObj%rxyz)) then
-     i_all=-product(shape(runObj%rxyz))*kind(runObj%rxyz)
-     deallocate(runObj%rxyz,stat=i_stat)
-     call memocc(i_stat,i_all,'runObj%rxyz',"run_objects_free_container")
-  end if
+
+  ! Currently do except nullifying everything.
+  call run_objects_init(runObj)
 END SUBROUTINE run_objects_free_container
 
 subroutine run_objects_init_from_files(runObj, radical, posinp)
   use module_interfaces
   use module_types
+  use module_interfaces, only: atoms_new, rst_new, inputs_new
   implicit none
   type(run_objects), intent(out) :: runObj
   character(len = *), intent(in) :: radical, posinp
 
+  integer(kind = 8) :: dummy
+  type(symmetry_data), pointer :: dummy_sym
+
   call run_objects_init(runObj)
-  allocate(runObj%atoms)
-  allocate(runObj%inputs)
-  call bigdft_set_input(radical,posinp,runObj%rxyz,runObj%inputs,runObj%atoms)
-
-  allocate(runObj%rst)
+  call atoms_new(runObj%atoms, dummy_sym)
+  call inputs_new(runObj%inputs)
+  call bigdft_set_input(radical, posinp, runObj%inputs, runObj%atoms)
+
+  call rst_new(dummy, runObj%rst)
   call restart_objects_new(runObj%rst)
   call restart_objects_set_mode(runObj%rst, runObj%inputs%inputpsiid)
-  call restart_objects_set_nat(runObj%rst, runObj%atoms%nat, "run_objects_init_from_files")
+  call restart_objects_set_nat(runObj%rst, runObj%atoms%astruct%nat, "run_objects_init_from_files")
   call restart_objects_set_mat_acc(runObj%rst, bigdft_mpi%iproc, runObj%inputs%matacc)
 END SUBROUTINE run_objects_init_from_files
 
@@ -360,16 +312,12 @@
   type(restart_objects), intent(in), target :: rst
   real(gp), intent(in), optional :: rxyz0
 
-  integer :: i_stat
-
   call run_objects_init(runObj)
   runObj%atoms  => atoms
   runObj%inputs => inputs
   runObj%rst    => rst
-  allocate(runObj%rxyz(3, atoms%nat), stat = i_stat)
-  call memocc(i_stat, runObj%rxyz, 'runObj%rxyz', "run_objects_init_container")
   if (present(rxyz0)) then
-     call vcopy(3 * atoms%nat, rxyz0, 1, runObj%rxyz(1,1), 1)
+     call vcopy(3 * atoms%astruct%nat, rxyz0, 1, runObj%atoms%astruct%rxyz(1,1), 1)
   end if
 END SUBROUTINE run_objects_init_container
 
