--- conflicted
+++ resolved
@@ -469,13 +469,8 @@
        nlpsp%nprojel,in%nspin,in%itrpmax,in%iscf,mem)
   if (iproc==0 .and. verbose > 0) call print_memory_estimation(mem)
 
-<<<<<<< HEAD
-  if (in%lin%fragment_calculation .and. in%inputPsiId == INPUT_PSI_DISK_LINEAR) then
+  if (in%lin%fragment_calculation .and. inputpsi == INPUT_PSI_DISK_LINEAR) then
      call output_fragment_rotations(iproc,atoms%astruct%nat,rxyz,1,trim(in%dir_output),in%frag,ref_frags)
-=======
-  if (in%lin%fragment_calculation .and. inputpsi == INPUT_PSI_DISK_LINEAR) then
-     call output_fragment_rotations(iproc,nproc,atoms%astruct%nat,rxyz,1,trim(in%dir_output),in%frag,ref_frags)
->>>>>>> 00db4d89
      !call mpi_finalize(i_all)
      !stop
   end if
