--- conflicted
+++ resolved
@@ -1388,14 +1388,10 @@
            !yaml output
            !         write(70,'(a,i5)')repeat(' ',yaml_indent+2)//'#End itrep:',opt%itrep
         end if
-<<<<<<< HEAD
 
         if (opt%infocode ==0) exit subd_loop
 
-        if (opt%c_obj /= 0.) then
-=======
         if (opt%c_obj /= 0) then
->>>>>>> 7a3bb733
            call optloop_emit_iter(opt, OPTLOOP_SUBSPACE, energs, iproc, nproc)
         end if
         
