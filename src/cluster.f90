--- conflicted
+++ resolved
@@ -163,15 +163,9 @@
   call memocc(i_stat,product(shape(occup))*kind(occup),'occup','cluster')
   allocate(spinar(norb),stat=i_stat)
   call memocc(i_stat,product(shape(spinar))*kind(spinar),'occup','cluster')
-<<<<<<< HEAD
-  
-! Occupation numbers
+
+  ! Occupation numbers
   call input_occup(iproc,iunit,nelec,norb,norbu,norbd,nspin,mpol,occup,spinar)
-=======
-
-  ! Occupation numbers
-  call input_occup(iproc,iunit,nelec,norb,norbu,norbd,nspin,occup,spinar)
->>>>>>> a654ca42
 
   ! Determine size alat of overall simulation cell and shift atom positions
   ! then calculate the size in units of the grid space
