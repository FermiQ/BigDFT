!> @file 
!!   Routines to use BigDFT as a blackbox
!! @author
!!   Copyright (C) 2005-2011 BigDFT group 
!!   This file is distributed under the terms of the
!!   GNU General Public License, see ~/COPYING file
!!   or http://www.gnu.org/copyleft/gpl.txt .
!!   For the list of contributors, see ~/AUTHORS 


!> Routine to use BigDFT as a blackbox
subroutine call_bigdft(nproc,iproc,atoms,rxyz0,in,energy,fxyz,strten,fnoise,rst,infocode)
   use module_base
   use module_types
   use module_interfaces, except_this_one => call_bigdft
   implicit none
   integer, intent(in) :: iproc,nproc
   type(input_variables),intent(inout) :: in
   type(atoms_data), intent(inout) :: atoms
   type(restart_objects), intent(inout) :: rst
   integer, intent(inout) :: infocode
   real(gp), intent(out) :: energy,fnoise
   real(gp), dimension(3,atoms%nat), intent(in) :: rxyz0
   real(gp), dimension(6), intent(out) :: strten
   real(gp), dimension(3,atoms%nat), intent(out) :: fxyz
 
   !local variables
   character(len=*), parameter :: subname='call_bigdft'
   character(len=40) :: comment
   logical :: exists
   integer :: i_stat,i_all,ierr,inputPsiId_orig,iat

   !temporary interface
   interface
      subroutine cluster(nproc,iproc,atoms,rxyz,energy,fxyz,strten,fnoise,&
            &   psi,Glr,gaucoeffs,gbd,orbs,rxyz_old,hx_old,hy_old,hz_old,in,GPU,infocode)
         use module_base
         use module_types
         implicit none
         integer, intent(in) :: nproc,iproc
         integer, intent(out) :: infocode
         real(gp), intent(inout) :: hx_old,hy_old,hz_old
         type(input_variables), intent(in) :: in
         type(locreg_descriptors), intent(inout) :: Glr
         type(atoms_data), intent(inout) :: atoms
         type(gaussian_basis), intent(inout) :: gbd
         type(orbitals_data), intent(inout) :: orbs
         type(GPU_pointers), intent(inout) :: GPU
         real(gp), intent(out) :: energy,fnoise
         real(gp), dimension(3,atoms%nat), intent(inout) :: rxyz_old
         real(gp), dimension(3,atoms%nat), target, intent(inout) :: rxyz
         real(gp), dimension(6), intent(out) :: strten
         real(gp), dimension(3,atoms%nat), intent(out) :: fxyz
         real(wp), dimension(:), pointer :: psi
         real(wp), dimension(:,:), pointer :: gaucoeffs
      END SUBROUTINE cluster
   end interface

   !put a barrier for all the processes
   call MPI_BARRIER(MPI_COMM_WORLD,ierr)

   !fill the rxyz array with the positions
   !wrap the atoms in the periodic directions when needed
   do iat=1,atoms%nat
      if (atoms%geocode == 'P') then
         rst%rxyz_new(1,iat)=modulo(rxyz0(1,iat),atoms%alat1)
         rst%rxyz_new(2,iat)=modulo(rxyz0(2,iat),atoms%alat2)
         rst%rxyz_new(3,iat)=modulo(rxyz0(3,iat),atoms%alat3)
      else if (atoms%geocode == 'S') then
         rst%rxyz_new(1,iat)=modulo(rxyz0(1,iat),atoms%alat1)
         rst%rxyz_new(2,iat)=rxyz0(2,iat)
         rst%rxyz_new(3,iat)=modulo(rxyz0(3,iat),atoms%alat3)
      else if (atoms%geocode == 'F') then
         rst%rxyz_new(1,iat)=rxyz0(1,iat)
         rst%rxyz_new(2,iat)=rxyz0(2,iat)
         rst%rxyz_new(3,iat)=rxyz0(3,iat)
      end if
   end do

   !assign the verbosity of the output
   !the verbose variables is defined in module_base
   verbose=in%verbosity

   inputPsiId_orig=in%inputPsiId

   loop_cluster: do

      if (in%inputPsiId == 0 .and. associated(rst%psi)) then
         i_all=-product(shape(rst%psi))*kind(rst%psi)
         deallocate(rst%psi,stat=i_stat)
         call memocc(i_stat,i_all,'psi',subname)
         i_all=-product(shape(rst%orbs%eval))*kind(rst%orbs%eval)
         deallocate(rst%orbs%eval,stat=i_stat)
         call memocc(i_stat,i_all,'eval',subname)

         call deallocate_wfd(rst%Glr%wfd,subname)
      end if
      !experimental, finite difference method for calculating forces on particular quantities
      inquire(file='input.finite_difference_forces',exist=exists)
      if (exists) then
         in%last_run=1 !do the last_run things nonetheless
         in%inputPsiId=0 !the first run always restart from IG
         !experimental_modulebase_var_onlyfion=.true. !put only ionic forces in the forces
      end if
      call cluster(nproc,iproc,atoms,rst%rxyz_new,energy,fxyz,strten,fnoise,&
         &   rst%psi,rst%Glr,rst%gaucoeffs,rst%gbd,rst%orbs,&
      rst%rxyz_old,rst%hx_old,rst%hy_old,rst%hz_old,in,rst%GPU,infocode)
      if (exists) then
         call forces_via_finite_differences(iproc,nproc,atoms,in,energy,fxyz,fnoise,rst,infocode)
      end if

      if (in%inputPsiId==1 .and. infocode==2) then
         if (in%gaussian_help) then
            in%inputPsiId=11
         else
            in%inputPsiId=0
         end if
      else if ((in%inputPsiId==1 .or. in%inputPsiId==0) .and. infocode==1) then
         !in%inputPsiId=0 !better to diagonalise than to restart an input guess
         in%inputPsiId=1
         if(iproc==0) then
            write(*,*)&
               &   ' WARNING: Self-consistent cycle did not meet convergence criteria'
         end if
         exit loop_cluster
      else if (in%inputPsiId == 0 .and. infocode==3) then
         if (iproc == 0) then
            write( *,'(1x,a)')'Convergence error, cannot proceed.'
            write( *,'(1x,a)')' writing positions in file posfail.xyz then exiting'
            write(comment,'(a)')'UNCONVERGED WF '
            !call wtxyz('posfail',energy,rxyz,atoms,trim(comment))

            call write_atomic_file("posfail",energy,rst%rxyz_new,atoms,trim(comment))

         end if

         i_all=-product(shape(rst%psi))*kind(rst%psi)
         deallocate(rst%psi,stat=i_stat)
         call memocc(i_stat,i_all,'psi',subname)
         i_all=-product(shape(rst%orbs%eval))*kind(rst%orbs%eval)
         deallocate(rst%orbs%eval,stat=i_stat)
         call memocc(i_stat,i_all,'eval',subname)

         call deallocate_wfd(rst%Glr%wfd,subname)

         !finalize memory counting (there are still at least positions and the forces allocated)
         call memocc(0,0,'count','stop')

         if (nproc > 1) call MPI_FINALIZE(ierr)

         stop 'unnormal end'
      else
         exit loop_cluster
      end if

   end do loop_cluster

   !preserve the previous value
   in%inputPsiId=inputPsiId_orig

   !put a barrier for all the processes
   call MPI_BARRIER(MPI_COMM_WORLD,ierr)

END SUBROUTINE call_bigdft


!>  Main routine which does self-consistent loop.
!!  Does not parse input file and no geometry optimization.
!!  Does an electronic structure calculation. 
!!  Output is the total energy and the forces 
!!
!!   @param inputPsiId 
!!           - 0 : compute input guess for Psi by subspace diagonalization of atomic orbitals
!!           - 1 : read waves from argument psi, using n1, n2, n3, hgrid and rxyz_old
!!                 as definition of the previous system.
!!           - 2 : read waves from disk
!!   @param psi, keyg, keyv and eval should be freed after use outside of the routine.
!!   @param infocode -> encloses some information about the status of the run
!!           - 0 run succesfully succeded
!!           - 1 the run ended after the allowed number of minimization steps. gnrm_cv not reached
!!               forces may be meaningless   
!!           - 2 (present only for inputPsiId=1) gnrm of the first iteration > 1 AND growing in
!!               the second iteration OR grnm 1st >2.
!!               Input wavefunctions need to be recalculated. Routine exits.
!!           - 3 (present only for inputPsiId=0) gnrm > 4. SCF error. Routine exits.
subroutine cluster(nproc,iproc,atoms,rxyz,energy,fxyz,strten,fnoise,&
      &   psi,Glr,gaucoeffs,gbd,orbs,rxyz_old,hx_old,hy_old,hz_old,in,GPU,infocode)
   use module_base
   use module_types
   use module_interfaces
   use Poisson_Solver
   use module_xc
   use vdwcorrection, only: vdwcorrection_calculate_energy, vdwcorrection_calculate_forces, vdwcorrection_warnings
   use esatto
   use m_ab6_symmetry
   use m_ab6_mixing
   use m_ab6_kpoints
   implicit none
   integer, intent(in) :: nproc,iproc
   real(gp), intent(inout) :: hx_old,hy_old,hz_old
   type(input_variables), intent(in) :: in
   type(locreg_descriptors), intent(inout) :: Glr
   type(atoms_data), intent(inout) :: atoms
   type(gaussian_basis), intent(inout) :: gbd
   type(orbitals_data), intent(inout) :: orbs
   type(GPU_pointers), intent(inout) :: GPU
   real(gp), dimension(3,atoms%nat), intent(inout) :: rxyz_old
   real(gp), dimension(3,atoms%nat), target, intent(inout) :: rxyz
   integer, intent(out) :: infocode
   real(gp), intent(out) :: energy,fnoise
   real(gp), dimension(6), intent(out) :: strten
   real(gp), dimension(3,atoms%nat), intent(out) :: fxyz
   real(wp), dimension(:), pointer :: psi
   real(wp), dimension(:,:), pointer :: gaucoeffs
   !local variables
   character(len=*), parameter :: subname='cluster'
   character(len=3) :: PSquiet
   character(len=5) :: gridformat, wfformat, final_out
   character(len=500) :: errmess
   logical :: endloop,endlooprp,onefile,refill_proj
<<<<<<< HEAD
   logical :: DoDavidson,DoLastRunThings=.false.,lcs,scpot
   integer :: ixc,ncong,idsx,ncongt,nspin,nsym,icycle,potden,input_wf_format,ipot_from_disk=0
=======
   logical :: DoDavidson,counterions,DoLastRunThings=.false.,lcs,scpot
   integer :: ixc,ncong,idsx,ncongt,nspin,nsym,icycle,potden,input_wf_format
>>>>>>> e7995c61
   integer :: nvirt,ndiis_sd_sw,norbv,idsx_actual_before
   integer :: nelec,ndegree_ip,j,i,npoints,irhotot_add,irho_add
   integer :: n1_old,n2_old,n3_old,n1,n2,n3,ispin
   integer :: ncount0,ncount1,ncount_rate,ncount_max,n1i,n2i,n3i
   integer :: iat,i_all,i_stat,iter,itrp,ierr,jproc,inputpsi,igroup,ikpt,nproctiming
   real :: tcpu0,tcpu1
   real(kind=8) :: crmult,frmult,cpmult,fpmult,gnrm_cv,rbuf,hxh,hyh,hzh,hx,hy,hz
   real(gp) :: peakmem,evsum,pressure
   real(gp) :: eion,epot_sum,ekin_sum,eproj_sum,eexctX,ehart,eexcu,vexcu,eSIC_DC,rpnrm,gnrm,gnrm_zero
   real(gp) :: energybs,tt,tel,ehart_fake,psoffset
   real(kind=8) :: ttsum
   real(gp) :: edisp ! Dispersion energy
   type(wavefunctions_descriptors) :: wfd_old
   type(nonlocal_psp_descriptors) :: nlpspd
   type(communications_arrays) :: comms, commsv
   type(orbitals_data) :: orbsv
   type(gaussian_basis) :: Gvirt
   type(diis_objects) :: diis
   type(rhopot_distribution) :: rhopotd
   real(gp), dimension(3) :: shift
<<<<<<< HEAD
=======
   real(dp), dimension(6) :: ewaldstr,elstrten,hstrten
   integer, dimension(:,:), allocatable :: nscatterarr,ngatherarr
>>>>>>> e7995c61
   real(kind=8), dimension(:), allocatable :: rho
   real(gp), dimension(:,:), allocatable :: radii_cf,fion,thetaphi,band_structure_eval
   real(gp), dimension(:,:),allocatable :: fdisp
   ! Charge density/potential,ionic potential, pkernel
   type(ab6_mixing_object) :: mix
   real(dp), dimension(:), pointer :: pot_ion,rhopot
   real(kind=8), dimension(:,:,:,:), allocatable :: pot,dvxcdrho
   real(kind=8), dimension(:,:,:,:), pointer :: potxc
   real(wp), dimension(:), pointer :: potential
   real(wp), dimension(:,:), pointer :: pot_from_disk
   real(dp), dimension(:), pointer :: pkernel,pkernelseq
   !wavefunction gradients, hamiltonian on vavefunction
   !transposed  wavefunction
   ! Pointers and variables to store the last psi
   ! before reformatting if useFormattedInput is .true.
   real(kind=8), dimension(:), pointer :: hpsi,psit,psi_old,psivirt
   ! PSP projectors 
   real(kind=8), dimension(:), pointer :: proj,gbd_occ,rhocore
   ! Arrays for the symmetrisation.
   integer, dimension(:,:,:), allocatable :: irrzon
   real(dp), dimension(:,:,:), allocatable :: phnons
   ! Variables for the virtual orbitals and band diagram.
   integer :: nkptv, nvirtu, nvirtd
   real(gp), allocatable :: wkptv(:)
   type(rho_descriptors) :: rhodsc

   ! ----------------------------------

   !copying the input variables for readability
   !this section is of course not needed
   !note that this procedure is convenient ONLY in the case of scalar variables
   !an array would have been copied, thus occupying more memory space
   !Hence WARNING: these variables are copied, in case of an update the new value should be 
   !reassigned inside the structure

   crmult=in%crmult
   frmult=in%frmult
   cpmult=in%frmult
   fpmult=in%frmult
   ixc=in%ixc
   gnrm_cv=in%gnrm_cv
   ncong=in%ncong
   idsx=in%idsx
   rbuf=in%rbuf
   ncongt=in%ncongt
   nspin=in%nspin
   write(gridformat, "(A)") ""
   select case (in%output_denspot_format)
   case (output_denspot_FORMAT_ETSF)
      write(gridformat, "(A)") ".etsf"
   case (output_denspot_FORMAT_CUBE)
      write(gridformat, "(A)") ".cube"
   end select
   write(wfformat, "(A)") ""
   select case (in%output_wf_format)
   case (WF_FORMAT_ETSF)
      write(wfformat, "(A)") ".etsf"
   case (WF_FORMAT_BINARY)
      write(wfformat, "(A)") ".bin"
   end select

   norbv=abs(in%norbv)
   nvirt=in%nvirt
   hx=in%hx
   hy=in%hy
   hz=in%hz

   ! Initialise XC calculation
   if (ixc < 0) then
      call xc_init(ixc, XC_MIXED, nspin)
   else
      call xc_init(ixc, XC_ABINIT, nspin)
   end if

   !character string for quieting the Poisson solver
   if (verbose >1) then
      PSquiet='NO'
   else
      PSquiet='YES'
   end if

   if (iproc == 0) then
      write( *,'(1x,a,1x,i0)') &
         &   '===================== BigDFT Wavefunction Optimization =============== inputPsiId=',&
      in%inputPsiId
      call print_dft_parameters(in,atoms)
   end if
   if (iproc == 0) call xc_dump()

   !Time initialization
   if (verbose > 2) then
      nproctiming=-nproc !timing in debug mode
   else
      nproctiming=nproc
   end if
   call timing(nproctiming,trim(in%dir_output)//'time.yaml','IN')
   call cpu_time(tcpu0)
   call system_clock(ncount0,ncount_rate,ncount_max)

   ! We save the variables that defined the previous psi if the restart is active
   if (in%inputPsiId == 1) then
      !regenerate grid spacings
      if (atoms%geocode == 'P') then
         call correct_grid(atoms%alat1,hx_old,Glr%d%n1)
         call correct_grid(atoms%alat2,hy_old,Glr%d%n2)
         call correct_grid(atoms%alat3,hz_old,Glr%d%n3)
      else if (atoms%geocode == 'S') then 
         call correct_grid(atoms%alat1,hx_old,Glr%d%n1)
         call correct_grid(atoms%alat3,hz_old,Glr%d%n3)
      end if
      call copy_old_wavefunctions(nproc,orbs,Glr%d%n1,Glr%d%n2,Glr%d%n3,&
         &   Glr%wfd,psi,n1_old,n2_old,n3_old,wfd_old,psi_old)
   else if (in%inputPsiId == 11) then
      !deallocate wavefunction and descriptors for placing the gaussians

      call deallocate_wfd(Glr%wfd,subname)

      i_all=-product(shape(psi))*kind(psi)
      deallocate(psi,stat=i_stat)
      call memocc(i_stat,i_all,'psi',subname)

   end if

   if(nspin/=1 .and. nspin/=2 .and. nspin/=4) nspin=1

   ! grid spacing (same in x,y and z direction)

   if (iproc==0) then
      write( *,'(1x,a)')&
         &   '------------------------------------------------------------------ System Properties'
   end if

   !these routines can be regrouped in one

   allocate(radii_cf(atoms%ntypes,3+ndebug),stat=i_stat)
   call memocc(i_stat,radii_cf,'radii_cf',subname)

   call system_properties(iproc,nproc,in,atoms,orbs,radii_cf,nelec)

   ! Determine size alat of overall simulation cell and shift atom positions
   ! then calculate the size in units of the grid space
   call system_size(iproc,atoms,rxyz,radii_cf,crmult,frmult,hx,hy,hz,Glr,shift)

   !variables substitution for the PSolver part
   hxh=0.5d0*hx
   hyh=0.5d0*hy
   hzh=0.5d0*hz
   n1i=Glr%d%n1i
   n2i=Glr%d%n2i
   n3i=Glr%d%n3i

   n1=Glr%d%n1
   n2=Glr%d%n2
   n3=Glr%d%n3

   ! A message about dispersion forces.
   if (iproc == 0) call vdwcorrection_warnings(atoms, in)

   !calculation of the Poisson kernel anticipated to reduce memory peak for small systems
   ndegree_ip=16 !default value 
   call createKernel(iproc,nproc,atoms%geocode,n1i,n2i,n3i,hxh,hyh,hzh,ndegree_ip,pkernel,&
      &   (verbose > 1))

   !create the sequential kernel if the exctX parallelisation scheme requires it
   if ((xc_exctXfac() /= 0.0_gp .and. in%exctxpar=='OP2P' .or. in%SIC%alpha /= 0.0_gp).and. nproc > 1) then
      call createKernel(0,1,atoms%geocode,n1i,n2i,n3i,hxh,hyh,hzh,ndegree_ip,&
         &   pkernelseq,.false.)
   else 
      pkernelseq => pkernel
   end if

   ! Create wavefunctions descriptors and allocate them inside the global locreg desc.
   call timing(iproc,'CrtDescriptors','ON')
   call createWavefunctionsDescriptors(iproc,hx,hy,hz,atoms,rxyz,radii_cf,crmult,frmult,Glr)
   call timing(iproc,'CrtDescriptors','OF')

   !allocate communications arrays (allocate it before Projectors because of the definition
   !of iskpts and nkptsp)
   call orbitals_communicators(iproc,nproc,Glr,orbs,comms)  

   ! Calculate all projectors, or allocate array for on-the-fly calculation
   call timing(iproc,'CrtProjectors ','ON')
   call createProjectorsArrays(iproc,n1,n2,n3,rxyz,atoms,orbs,&
      &   radii_cf,cpmult,fpmult,hx,hy,hz,nlpspd,proj)
   call timing(iproc,'CrtProjectors ','OF')

   !calculate the partitioning of the orbitals between the different processors
   !memory estimation
   if (iproc==0 .and. verbose > 0) then
      call MemoryEstimator(nproc,idsx,Glr,&
         &   atoms%nat,orbs%norb,orbs%nspinor,orbs%nkpts,nlpspd%nprojel,&
      in%nspin,in%itrpmax,in%iscf,peakmem)
   end if

   !calculate the descriptors for rho and the potentials.
   !allocate the arrays.
   call allocateRhoPot(iproc, nproc, Glr, hxh, hyh, hzh, in, atoms, rxyz, radii_cf, &
        & rhopotd, rhodsc, rhopot, pot_ion, potxc, rhocore)







   !here calculate the ionic energy and forces accordingly
   allocate(fion(3,atoms%nat+ndebug),stat=i_stat)
   call memocc(i_stat,fion,'fion',subname)

   call IonicEnergyandForces(iproc,nproc,atoms,hxh,hyh,hzh,in%elecfield,rxyz,eion,fion,&
        &   psoffset,0,n1,n2,n3,n1i,n2i,n3i,rhopotd%i3s+rhopotd%i3xcsh,rhopotd%n3pi,pot_ion,pkernel)

   !this can be inserted inside the IonicEnergyandForces routine
   !(after insertion of the non-regression test)
   call vdwcorrection_calculate_energy(edisp,rxyz,atoms,in,iproc)

   allocate(fdisp(3,atoms%nat+ndebug),stat=i_stat)
   call memocc(i_stat,fdisp,'fdisp',subname)
   !this can be inserted inside the IonicEnergyandForces routine
   call vdwcorrection_calculate_forces(fdisp,rxyz,atoms,in) 

   !calculate effective ionic potential, including counter ions if any.
   call createEffectiveIonicPotential(iproc,nproc,in,atoms,rxyz,shift,Glr,hxh,hyh,hzh,&
        &   rhopotd,pkernel,pot_ion,in%elecfield,0,psoffset,.false.)

   !calculate the irreductible zone, if necessary.
   if (atoms%symObj >= 0) then
      call symmetry_get_n_sym(atoms%symObj, nsym, i_stat)
      if (nsym > 1) then
         ! Current third dimension is set to 1 always
         ! since nspin == nsppol always in BigDFT
         allocate(irrzon(n1i*n2i*n3i,2,1+ndebug),stat=i_stat)
         call memocc(i_stat,irrzon,'irrzon',subname)
         allocate(phnons(2,n1i*n2i*n3i,1+ndebug),stat=i_stat)
         call memocc(i_stat,phnons,'phnons',subname)
         call kpoints_get_irreductible_zone(irrzon, phnons, &
            &   n1i, n2i, n3i, in%nspin, in%nspin, atoms%symObj, i_stat)
      end if
   end if
   if (.not. allocated(irrzon)) then
      ! Allocate anyway to small size other size the bounds check does not pass.
      allocate(irrzon(1,2,1+ndebug),stat=i_stat)
      call memocc(i_stat,irrzon,'irrzon',subname)
      allocate(phnons(2,1,1+ndebug),stat=i_stat)
      call memocc(i_stat,phnons,'phnons',subname)
   end if

<<<<<<< HEAD
=======
   !allocate ionic potential
   if (n3pi > 0) then
      allocate(pot_ion(n1i*n2i*n3pi+ndebug),stat=i_stat)
      call memocc(i_stat,pot_ion,'pot_ion',subname)
   else
      allocate(pot_ion(1+ndebug),stat=i_stat)
      call memocc(i_stat,pot_ion,'pot_ion',subname)
   end if

   !here calculate the ionic energy and forces accordingly
   allocate(fion(3,atoms%nat+ndebug),stat=i_stat)
   call memocc(i_stat,fion,'fion',subname)

   call IonicEnergyandForces(iproc,nproc,atoms,hxh,hyh,hzh,in%elecfield,rxyz,eion,fion,ewaldstr,&
        psoffset,n1,n2,n3,n1i,n2i,n3i,i3s+i3xcsh,n3pi,pot_ion,pkernel)

   call createIonicPotential(atoms%geocode,iproc,nproc,atoms,rxyz,hxh,hyh,hzh,&
        in%elecfield,n1,n2,n3,n3pi,i3s+i3xcsh,n1i,n2i,n3i,pkernel,pot_ion,psoffset)

   !inquire for the counter_ion potential calculation (for the moment only xyz format)
   inquire(file='posinp_ci.xyz',exist=counterions)
   if (counterions) then
      if (n3pi > 0) then
         allocate(counter_ions(n1i*n2i*n3pi+ndebug),stat=i_stat)
         call memocc(i_stat,counter_ions,'counter_ions',subname)
      else
         allocate(counter_ions(1+ndebug),stat=i_stat)
         call memocc(i_stat,counter_ions,'counter_ions',subname)
      end if

      call CounterIonPotential(atoms%geocode,iproc,nproc,in,shift,&
         &   hxh,hyh,hzh,Glr%d,n3pi,i3s,pkernel,counter_ions)

      !sum that to the ionic potential
      call axpy(Glr%d%n1i*Glr%d%n2i*n3p,1.0_dp,counter_ions(1),1,&
         &   pot_ion(1),1)

   end if

   !this can be inserted inside the IonicEnergyandForces routine
   !(after insertion of the non-regression test)
   call vdwcorrection_calculate_energy(edisp,rxyz,atoms,in,iproc)

   allocate(fdisp(3,atoms%nat+ndebug),stat=i_stat)
   call memocc(i_stat,fdisp,'fdisp',subname)
   !this can be inserted inside the IonicEnergyandForces routine
   call vdwcorrection_calculate_forces(fdisp,rxyz,atoms,in) 

   !Allocate Charge density, Potential in real space
   nrhodim=in%nspin
   i3rho_add=0
   if (trim(in%SIC%approach)=='NK') then
      nrhodim=2*nrhodim
      i3rho_add=Glr%d%n1i*Glr%d%n2i*i3xcsh+1
   end if
   if (n3d >0) then
      allocate(rhopot(n1i*n2i*n3d*nrhodim+ndebug),stat=i_stat)
      call memocc(i_stat,rhopot,'rhopot',subname)
   else
      allocate(rhopot(nrhodim+ndebug),stat=i_stat)
      call memocc(i_stat,rhopot,'rhopot',subname)
   end if
   !Allocate XC potential
   if (n3p >0) then
      allocate(potxc(n1i,n2i,n3p,in%nspin+ndebug),stat=i_stat)
      call memocc(i_stat,potxc,'potxc',subname)
   else
      allocate(potxc(1,1,1,in%nspin+ndebug),stat=i_stat)
      call memocc(i_stat,potxc,'potxc',subname)
   end if

   !check if non-linear core correction should be applied, and allocate the 
   !pointer if it is the case
   call calculate_rhocore(iproc,atoms,Glr%d,rxyz,hxh,hyh,hzh,i3s,i3xcsh,n3d,n3p,rhocore)

>>>>>>> e7995c61
   !check the communication distribution
   call check_communications(iproc,nproc,orbs,Glr,comms)

   !avoid allocation of the eigenvalues array in case of restart
   if (in%inputPsiId /= 1 .and. in%inputPsiId /= 11) then
      allocate(orbs%eval(orbs%norb*orbs%nkpts+ndebug),stat=i_stat)
      call memocc(i_stat,orbs%eval,'eval',subname)
   end if

   !start the optimization
   !yaml output
   if (iproc==0) then
!      write(70,'(a,a)')repeat(' ',yaml_indent),'Electronic Ground State: '
      yaml_indent=yaml_indent+1 !hash table element
   end if

   inputpsi=in%inputPsiId

   !for the inputPsiId==2 case, check 
   !if the wavefunctions are all present
   !otherwise switch to normal input guess
   if (in%inputPsiId == INPUT_PSI_DISK_WVL) then
      ! Test ETSF file.
      inquire(file=trim(in%dir_output)//"wavefunction.etsf",exist=onefile)
      if (onefile) then
         input_wf_format= WF_FORMAT_ETSF
      else
         call verify_file_presence(trim(in%dir_output)//"wavefunction",orbs,input_wf_format)
      end if
      if (input_wf_format == WF_FORMAT_NONE .and. iproc == 0) &
           & write(*,*)' WARNING: Missing wavefunction files, switch to normal input guess'
   end if

   !all the input formats need to allocate psi except the LCAO input_guess
   if (inputpsi /= 0) then
      allocate(psi(orbs%npsidim+ndebug),stat=i_stat)
      call memocc(i_stat,psi,'psi',subname)
   end if

   ! INPUT WAVEFUNCTIONS, added also random input guess
   select case(inputpsi)
   case(INPUT_PSI_EMPTY)
      !allocate fake psit and hpsi
      allocate(hpsi(orbs%npsidim+ndebug),stat=i_stat)
      call memocc(i_stat,hpsi,'hpsi',subname)
      if (nproc > 1) then
         allocate(psit(orbs%npsidim+ndebug),stat=i_stat)
         call memocc(i_stat,psit,'psit',subname)
      else
         psit => psi
      end if
      !fill the rhopot array with the read potential if needed
      if (trim(in%band_structure_filename) /= '') then
         !only the first processor should read this
         if (iproc == 0) then
            write(*,'(1x,a)')'Reading local potential from file:'//trim(in%band_structure_filename)
            call read_density(trim(in%band_structure_filename),atoms%geocode,&
               &   n1i,n2i,n3i,nspin,hxh,hyh,hzh,pot_from_disk)
            if (nspin /= in%nspin) stop
         else
            allocate(pot_from_disk(1,in%nspin+ndebug),stat=i_stat)
            call memocc(i_stat,pot_from_disk,'pot_from_disk',subname)
         end if

         if (nproc > 1) then
            do ispin=1,in%nspin
               call MPI_SCATTERV(pot_from_disk(1,ispin),&
                  &   rhopotd%ngatherarr(0,1),rhopotd%ngatherarr(0,2),mpidtypw, &
               rhopot((ispin-1)*Glr%d%n1i*Glr%d%n2i*rhopotd%n3p+1),&
                  &   Glr%d%n1i*Glr%d%n2i*rhopotd%n3p,mpidtypw,0,MPI_COMM_WORLD,ierr)
            end do
         else
            call dcopy(Glr%d%n1i*Glr%d%n2i*Glr%d%n3i*in%nspin,pot_from_disk,1,rhopot,1)
         end if

         i_all=-product(shape(pot_from_disk))*kind(pot_from_disk)
         deallocate(pot_from_disk,stat=i_stat)
         call memocc(i_stat,i_all,'pot_from_disk',subname)

         !add pot_ion potential to the local_potential
         !do ispin=1,in%nspin
         !   !spin up and down together with the XC part
         !   call axpy(Glr%d%n1i*Glr%d%n2i*n3p,1.0_dp,pot_ion(1),1,&
         !        rhopot((ispin-1)*Glr%d%n1i*Glr%d%n2i*n3p+1),1)
         !end do
      end if

   case(INPUT_PSI_RANDOM)

      if (iproc == 0) then
         write( *,'(1x,a)')&
            &   '------------------------------------------------ Random wavefunctions initialization'
      end if

      !random initialisation of the wavefunctions

      psi=0.0d0
      ttsum=0.0d0
      do i=1,orbs%npsidim
         do j=0,iproc-1
            call random_number(tt)
         end do
         call random_number(tt)
         psi(i)=real(tt,wp)*0.01_wp
         ttsum=ttsum+psi(i)
         do j=iproc+1,nproc
            call random_number(tt)
         end do
      end do

      orbs%eval(1:orbs%norb*orbs%nkpts)=-0.5d0

   case(INPUT_PSI_CP2K)

      !import gaussians form CP2K (data in files gaubasis.dat and gaucoeff.dat)
      !and calculate eigenvalues
      if (iproc == 0) then
         write(*,'(1x,a)')&
            &   '--------------------------------------------------------- Import Gaussians from CP2K'
      end if

      if (in%nspin /= 1) then
         if (iproc==0) then
            write(*,'(1x,a)')&
               &   'Gaussian importing is possible only for non-spin polarised calculations'
            write(*,'(1x,a)')&
               &   'The reading rules of CP2K files for spin-polarised orbitals are not implemented'
         end if
         stop
      end if

      !eliminate the old_import_gaussians routine
      call parse_cp2k_files(iproc,'gaubasis.dat','gaucoeff.dat',&
         &   atoms%nat,atoms%ntypes,orbs,atoms%iatype,rxyz,gbd,gaucoeffs)
      call gaussians_to_wavelets_new(iproc,nproc,Glr,orbs,hx,hy,hz,gbd,gaucoeffs,psi)
      !deallocate gaussian structure and coefficients
      call deallocate_gwf(gbd,subname)
      i_all=-product(shape(gaucoeffs))*kind(gaucoeffs)
      deallocate(gaucoeffs,stat=i_stat)
      call memocc(i_stat,i_all,'gaucoeffs',subname)
      nullify(gbd%rxyz)

      !call dual_gaussian_coefficients(orbs%norbp,gbd,gaucoeffs)
      orbs%eval(1:orbs%norb*orbs%nkpts)=-0.5d0

   case(INPUT_PSI_LCAO)
      nspin=in%nspin
      !calculate input guess from diagonalisation of LCAO basis (written in wavelets)
      call input_wf_diag(iproc,nproc, atoms,rhodsc,&
         &   orbs,norbv,comms,Glr,hx,hy,hz,rxyz,rhopot,rhocore,pot_ion,&
      nlpspd,proj,pkernel,pkernelseq,ixc,psi,hpsi,psit,Gvirt,&
         &   rhopotd%nscatterarr,rhopotd%ngatherarr,nspin,0,atoms%symObj,irrzon,phnons,GPU,in)
      if (nvirt > norbv) then
         nvirt = norbv
      end if
   case(INPUT_PSI_MEMORY_WVL)
      !these parts should be reworked for the non-collinear spin case

      !restart from previously calculated wavefunctions, in memory
      if (iproc == 0) then
         write( *,'(1x,a)')&
            &   '-------------------------------------------------------------- Wavefunctions Restart'
      end if

      call reformatmywaves(iproc,orbs,atoms,hx_old,hy_old,hz_old,&
         &   n1_old,n2_old,n3_old,rxyz_old,wfd_old,psi_old,hx,hy,hz,n1,n2,n3,rxyz,Glr%wfd,psi)

      call deallocate_wfd(wfd_old,subname)

      i_all=-product(shape(psi_old))*kind(psi_old)
      deallocate(psi_old,stat=i_stat)
      call memocc(i_stat,i_all,'psi_old',subname)

   case(INPUT_PSI_DISK_WVL)
      !restart from previously calculated wavefunctions, on disk
      if (iproc == 0) then
         write( *,'(1x,a)')&
            &   '---------------------------------------------------- Reading Wavefunctions from disk'
      end if

      !since each processor read only few eigenvalues, initialise them to zero for all
      call to_zero(orbs%norb*orbs%nkpts,orbs%eval(1))

      call readmywaves(iproc,trim(in%dir_output) // "wavefunction", input_wf_format, &
         &   orbs,n1,n2,n3,hx,hy,hz,atoms,rxyz_old,rxyz,Glr%wfd,psi)

      !reduce the value for all the eigenvectors
      call mpiallred(orbs%eval(1),orbs%norb*orbs%nkpts,MPI_SUM,MPI_COMM_WORLD,ierr)

      if (in%iscf /= SCF_KIND_DIRECT_MINIMIZATION) then
         !recalculate orbitals occupation numbers
         call evaltoocc(iproc,nproc,.false.,in%Tel,orbs,in%occopt)
         !read potential depending of the mixing scheme
         !considered as optional in the mixing case
         !inquire(file=trim(in%dir_output)//'local_potential.cube',exist=potential_from_disk)
         !if (potential_from_disk)  then
         !   call read_potential_from_disk(iproc,nproc,trim(in%dir_output)//'local_potential.cube',&
         !        atoms%geocode,ngatherarr,Glr%d%n1i,Glr%d%n2i,Glr%d%n3i,n3p,in%nspin,hxh,hyh,hzh,rhopot)
         !   ipot_from_disk=1
         !end if
      end if

   case(INPUT_PSI_MEMORY_GAUSS)
      !restart from previously calculated gaussian coefficients
      if (iproc == 0) then
         write( *,'(1x,a)')&
            &   '--------------------------------------- Quick Wavefunctions Restart (Gaussian basis)'
      end if

      call restart_from_gaussians(iproc,nproc,orbs,Glr,hx,hy,hz,psi,gbd,gaucoeffs)

   case(INPUT_PSI_DISK_GAUSS)
      !reading wavefunctions from gaussian file
      if (iproc == 0) then
         write( *,'(1x,a)')&
            &   '------------------------------------------- Reading Wavefunctions from gaussian file'
      end if

      call read_gaussian_information(orbs,gbd,gaucoeffs,trim(in%dir_output) // 'wavefunctions.gau')
      !associate the new positions, provided that the atom number is good
      if (gbd%nat == atoms%nat) then
         gbd%rxyz=>rxyz
      else
         !        if (iproc == 0) then
         write( *,*)&
            &   ' ERROR: the atom number does not coincide with the number of gaussian centers'
         !        end if
         stop
      end if

      call restart_from_gaussians(iproc,nproc,orbs,Glr,hx,hy,hz,psi,gbd,gaucoeffs)

   case default

      !     if (iproc == 0) then
      write( *,'(1x,a,I0,a)')'ERROR: illegal value of inputPsiId (', in%inputPsiId, ').'
      call input_psi_help()
      stop
      !     end if

   end select

   !all the input format need first_orthon except the LCAO input_guess
   if (inputpsi /= 0 .and. inputpsi /=-1000) then
      !orthogonalise wavefunctions and allocate hpsi wavefunction (and psit if parallel)
      call first_orthon(iproc,nproc,orbs,Glr%wfd,comms,psi,hpsi,psit,in%orthpar)
   end if

   !save the new atomic positions in the rxyz_old array
   do iat=1,atoms%nat
      rxyz_old(1,iat)=rxyz(1,iat)
      rxyz_old(2,iat)=rxyz(2,iat)
      rxyz_old(3,iat)=rxyz(3,iat)
   enddo
   !save the new grid spacing into the hgrid_old value
   hx_old=hx
   hy_old=hy
   hz_old=hz

   ! allocate arrays necessary for DIIS convergence acceleration
   call allocate_diis_objects(idsx,in%alphadiis,sum(comms%ncntt(0:nproc-1)),&
      &   orbs%nkptsp,orbs%nspinor,diis,subname)

   !allocate arrays for the GPU if a card is present
   if (GPUconv) then
      call prepare_gpu_for_locham(Glr%d%n1,Glr%d%n2,Glr%d%n3,in%nspin,&
         &   hx,hy,hz,Glr%wfd,orbs,GPU)
   end if
   !the same with OpenCL, but they cannot exist at same time
   if (OCLconv) then
      call allocate_data_OCL(Glr%d%n1,Glr%d%n2,Glr%d%n3,atoms%geocode,&
         &   in%nspin,Glr%wfd,orbs,GPU)
      if (iproc == 0) write(*,*)&
         &   'GPU data allocated'
   end if

   energy=1.d10
   energybs=1.d10
   gnrm=1.d10
   rpnrm=1.d10
   gnrm_zero=0.0d0
   ekin_sum=0.d0 
   epot_sum=0.d0 
   eproj_sum=0.d0
   eSIC_DC=0.0_gp
   eexctX=0.0_gp

   !number of switching betweed DIIS and SD during self-consistent loop
   ndiis_sd_sw=0
   !previous value of idsx_actual to control if switching has appeared
   idsx_actual_before=diis%idsx

   !end of the initialization part
   call timing(iproc,'INIT','PR')

   !Davidson is set to false first because used in deallocate_before_exiting
   DoDavidson= .false.

   !allocate the rhopot_old array needed for mixing
   if (in%iscf < 10) then
      potden = AB6_MIXING_POTENTIAL
      npoints = n1i*n2i*rhopotd%n3p
      if (rhopotd%n3p==0) npoints=1
   else
      potden = AB6_MIXING_DENSITY
      npoints = n1i*n2i*rhopotd%n3d
      if (rhopotd%n3d==0) npoints=1
   end if
   if (in%iscf /= SCF_KIND_DIRECT_MINIMIZATION) then
      call ab6_mixing_new(mix, modulo(in%iscf, 10), potden, &
         &   AB6_MIXING_REAL_SPACE, npoints, in%nspin, 0, &
         & ierr, errmess, useprec = .false.)
      call ab6_mixing_eval_allocate(mix)
      !stop if the iscf is not compatible 
      if (in%iscf == 0) then
         write(*,*)'ERROR: the iscf code is not compatible with the mixing routines'
         stop
      end if
   end if
   endlooprp=.false.

   !if we are in the last_run case, validate the last_run only for the last cycle
   !nrepmax=0 is needed for the Band Structure calculations
   DoLastRunThings=(in%last_run == 1 .and. in%nrepmax == 0) !do the last_run things regardless of infocode

   infocode=0
   rhopot_loop: do itrp=1,in%itrpmax
      !yaml output 
      if (iproc==0) then
!         write(70,'(a,i4.4)')repeat(' ',yaml_indent)//'- Hamiltonian Optimization: &itrp',itrp
         yaml_indent=yaml_indent+2 !list element
      end if

      !set the infocode to the value it would have in the case of no convergence
      infocode=1
      subd_loop : do icycle=1,in%nrepmax
         !yaml output 
         if (iproc==0) then
!            write(70,'(a,i4.4)')repeat(' ',yaml_indent)//'- Subspace Optimization: &itrep',icycle
            yaml_indent=yaml_indent+3 !list element
         end if

         !if we are in the last_run case, validate the last_run only for the last cycle
         DoLastRunThings=(in%last_run == 1 .and. icycle == in%nrepmax) !do the last_run things regardless of infocode

         !yaml output
         if (iproc==0) then
!            write(70,'(a,a)')repeat(' ',yaml_indent),'Wavefunctions Iterations: '
            yaml_indent=yaml_indent+1 !Hash table element
         end if
         wfn_loop: do iter=1,in%itermax

            !control whether the minimisation iterations ended
            endloop= gnrm <= gnrm_cv .or. iter == in%itermax

            if (iproc == 0 .and. verbose > 0) then 
               write( *,'(1x,a,i0)') &
                  &   repeat('-',76 - int(log(real(iter))/log(10.))) // ' iter= ', iter
               !test for yaml output
               if (endloop) then
!                  write(70,'(a,i5)')repeat(' ',yaml_indent)//'- &last { #iter: ',iter
               else
!                  write(70,'(a,i5)')repeat(' ',yaml_indent)//'- { #iter: ',iter
               end if

            endif

            !control how many times the DIIS has switched into SD
            if (diis%idsx /= idsx_actual_before) ndiis_sd_sw=ndiis_sd_sw+1

            !let SD runs if the DIIS did not work the second time
            if (ndiis_sd_sw > 1) then
               diis%switchSD=.false.
            end if

            !stop the partial timing counter if necessary
            if (endloop .and. in%itrpmax==1) call timing(iproc,'WFN_OPT','PR')
            !logical flag for the self-consistent potential
            scpot=(in%iscf /= SCF_KIND_DIRECT_MINIMIZATION .and. iter==1 .and. icycle==1) .or. & !mixing to be done
            (in%iscf == SCF_KIND_DIRECT_MINIMIZATION) .or. & !direct minimisation
            (itrp==1 .and. in%itrpmax/=1 .and. gnrm > in%gnrm_startmix)  !startmix condition (hard-coded, always true by default)

            !calculate the self-consistent potential
            if (scpot) then
               ! Potential from electronic charge density     
               call sumrho(iproc,nproc,orbs,Glr,hxh,hyh,hzh,psi,rhopot,&
                  &   rhopotd%nscatterarr,in%nspin,GPU,atoms%symObj,irrzon,phnons,rhodsc)
               !here the density can be mixed
               if (in%iscf /= SCF_KIND_DIRECT_MINIMIZATION) then
                  if (mix%kind == AB6_MIXING_DENSITY) then
                     call mix_rhopot(iproc,nproc,mix%nfft*mix%nspden,in%alphamix,mix,&
                        &   rhopot,itrp,Glr%d%n1i,Glr%d%n2i,Glr%d%n3i,hx*hy*hz,rpnrm,rhopotd%nscatterarr)
                     if (iproc == 0 .and. itrp > 1) then
                        write( *,'(1x,a,i6,2x,(1x,1pe9.2))') &
                        &   'DENSITY iteration,Delta : (Norm 2/Volume)',itrp,rpnrm
                        !yaml output
!                        write(70,'(1x,a,1pe9.2,a,i5)')'DENSITY variation: &rpnrm',rpnrm,', #itrp: ',itrp
                     end if
                     endlooprp= (itrp > 1 .and. rpnrm <= in%rpnrm_cv) .or. itrp == in%itrpmax
                     ! xc_init_rho should be put in the mixing routines
                     rhopot = abs(rhopot) + 1.0d-20
                  end if
               end if

               !before creating the potential, save the density in the second part 
               !in the case of NK SIC, so that the potential can be created afterwards
               !copy the density contiguously since the GGA is calculated inside the NK routines
               if (in%SIC%approach=='NK') then
                  irhotot_add=Glr%d%n1i*Glr%d%n2i*rhopotd%i3xcsh+1
                  irho_add=Glr%d%n1i*Glr%d%n2i*rhopotd%n3d*in%nspin+1
                  do ispin=1,in%nspin
                     call dcopy(Glr%d%n1i*Glr%d%n2i*rhopotd%n3p,rhopot(irhotot_add),1,rhopot(irho_add),1)
                     irhotot_add=irhotot_add+Glr%d%n1i*Glr%d%n2i*rhopotd%n3d
                     irho_add=irho_add+Glr%d%n1i*Glr%d%n2i*rhopotd%n3p
                  end do
               end if
               if(orbs%nspinor==4) then
                  !this wrapper can be inserted inside the XC_potential routine
                  call PSolverNC(atoms%geocode,'D',iproc,nproc,Glr%d%n1i,Glr%d%n2i,Glr%d%n3i,&
                       &rhopotd%n3d,ixc,hxh,hyh,hzh,rhopot,pkernel,pot_ion,&
                       &ehart,eexcu,vexcu,0.d0,.true.,4)
               else
                  call XC_potential(atoms%geocode,'D',iproc,nproc,&
                     &   Glr%d%n1i,Glr%d%n2i,Glr%d%n3i,ixc,hxh,hyh,hzh,&
                  rhopot,eexcu,vexcu,in%nspin,rhocore,potxc)

                  call H_potential(atoms%geocode,'D',iproc,nproc,&
                     &   Glr%d%n1i,Glr%d%n2i,Glr%d%n3i,hxh,hyh,hzh,&
                  rhopot,pkernel,pot_ion,ehart,0.0_dp,.true.,&
                     &   quiet=PSquiet) !optional argument

                  !sum the two potentials in rhopot array
                  !fill the other part, for spin, polarised
                  if (in%nspin == 2) then
                     call dcopy(Glr%d%n1i*Glr%d%n2i*rhopotd%n3p,rhopot(1),1,&
                        &   rhopot(1+n1i*n2i*rhopotd%n3p),1)
                  end if
                  !spin up and down together with the XC part
                  call axpy(Glr%d%n1i*Glr%d%n2i*rhopotd%n3p*in%nspin,1.0_dp,potxc(1,1,1,1),1,&
                     &   rhopot(1),1)

               end if

               !here the potential can be mixed
               if (mix%kind == AB6_MIXING_POTENTIAL .and. in%iscf /= SCF_KIND_DIRECT_MINIMIZATION) then
                  call mix_rhopot(iproc,nproc,mix%nfft*mix%nspden,in%alphamix,mix,&
                     &   rhopot,itrp,Glr%d%n1i,Glr%d%n2i,Glr%d%n3i,hx*hy*hz,rpnrm,rhopotd%nscatterarr)
                  if (iproc == 0 .and. itrp > 1) then
                     write( *,'(1x,a,i6,2x,(1x,1pe9.2))') &
                          &   'POTENTIAL iteration,Delta P (Norm 2/Volume)',itrp,rpnrm
                     !yaml output
!                     write(70,'(1x,a,1pe9.2,a,i5)')'POTENTIAL variation: &rpnrm',rpnrm,', #itrp: ',itrp
                  end if
                  endlooprp= (itrp > 1 .and. rpnrm <= in%rpnrm_cv) .or. itrp == in%itrpmax
               end if

            end if

            !temporary, to be corrected with comms structure
            if (in%exctxpar == 'OP2P') eexctX = UNINITIALIZED(1.0_gp)

            !allocate the potential in the full box
            call full_local_potential(iproc,nproc,Glr%d%n1i*Glr%d%n2i*rhopotd%n3p,&
                 & Glr%d%n1i*Glr%d%n2i*Glr%d%n3i,in%nspin,&
                 & Glr%d%n1i*Glr%d%n2i*rhopotd%n3d*rhopotd%nrhodim,rhopotd%i3rho_add,&
            orbs%norb,orbs%norbp,rhopotd%ngatherarr,rhopot,potential)

            !!$           call HamiltonianApplication(iproc,nproc,atoms,orbs,hx,hy,hz,rxyz,&
            !!$                nlpspd,proj,Glr,ngatherarr,potential,psi,hpsi,ekin_sum,epot_sum,eexctX,eproj_sum,eSIC_DC,&
            !!$                in%SIC,GPU,pkernel=pkernelseq)

            call LocalHamiltonianApplication(iproc,nproc,atoms,orbs,hx,hy,hz,&
               &   Glr,rhopotd%ngatherarr,potential,psi,hpsi,ekin_sum,epot_sum,eexctX,eSIC_DC,in%SIC,GPU,pkernel=pkernelseq)

            call NonLocalHamiltonianApplication(iproc,atoms,orbs,hx,hy,hz,rxyz,&
               &   nlpspd,proj,Glr,psi,hpsi,eproj_sum)

            call SynchronizeHamiltonianApplication(nproc,orbs,Glr,GPU,hpsi,ekin_sum,epot_sum,eproj_sum,eSIC_DC,eexctX)

            !deallocate potential
            call free_full_potential(nproc,potential,subname)

            energybs=ekin_sum+epot_sum+eproj_sum !the potential energy contains also exctX
            energy=energybs-ehart+eexcu-vexcu-eexctX-eSIC_DC+eion+edisp

            !check for convergence or whether max. numb. of iterations exceeded
            if (endloop) then
               if (gnrm < gnrm_cv) infocode=0
               exit wfn_loop 
            endif

            !evaluate the functional of the wavefucntions and put it into the diis structure
            !the energy values is printed out in this routine
            call calculate_energy_and_gradient(iter,iproc,nproc,orbs,comms,GPU,Glr,hx,hy,hz,in%ncong,in%iscf,&
               &   ekin_sum,epot_sum,eproj_sum,eSIC_DC,ehart,eexcu,vexcu,eexctX,eion,edisp,&
            psi,psit,hpsi,gnrm,gnrm_zero,diis%energy)
            !!$
            !!$           call calculate_energy_and_gradient_new(iter,iproc,nproc,orbs,comms,GPU,Glr,in%orthpar,&
            !!$                hx,hy,hz,in%ncong,in%iscf,&
            !!$                energs,psi,psit,hpsi,gnrm,gnrm_zero,diis%energy)

            !control the previous value of idsx_actual
            idsx_actual_before=diis%idsx

            call hpsitopsi(iproc,nproc,orbs,Glr,comms,iter,diis,idsx,psi,psit,hpsi,in%orthpar) 

            if (in%inputPsiId == 0) then
               if ((gnrm > 4.d0 .and. orbs%norbu /= orbs%norbd) .or. &
                  &   (orbs%norbu == orbs%norbd .and. gnrm > 10.d0)) then
               if (iproc == 0) then
                  write( *,'(1x,a)')&
                     &   'ERROR: the norm of the residue is too large also with input wavefunctions.'
               end if
               infocode=3
               call deallocate_before_exiting
               return
            end if
         else if (in%inputPsiId == 1) then
            if (gnrm > 1.d0) then
               if (iproc == 0) then
                  write( *,'(1x,a)')&
                     &   'The norm of the residue is too large, need to recalculate input wavefunctions'
               end if
               infocode=2
               if (nproc > 1) call MPI_BARRIER(MPI_COMM_WORLD,ierr)
               call deallocate_before_exiting
               return
            end if
         end if
         !flush all writings on standart output
         if (iproc==0) then
            !yaml output
!            write(70,'(a)')repeat(' ',yaml_indent+2)//'}'
            call bigdft_utils_flush(unit=6)
         end if
      end do wfn_loop

      if (iproc == 0) then 
         if (verbose > 1) write( *,'(1x,a,i0,a)')'done. ',iter,' minimization iterations required'
         write( *,'(1x,a)') &
            &   '--------------------------------------------------- End of Wavefunction Optimisation'
!!$         write( *,'(1x,a,3(1x,1pe18.11))') &
!!$            &   'final  ekin,  epot,  eproj ',ekin_sum,epot_sum,eproj_sum
!!$         write( *,'(1x,a,3(1x,1pe18.11))') &
!!$            &   'final ehart, eexcu,  vexcu ',ehart,eexcu,vexcu
         if ((in%itrpmax >1 .and. endlooprp) .or. in%itrpmax == 1) then
            write(final_out, "(A5)") "FINAL"
         else
            write(final_out, "(A5)") "final"
         end if
         call write_energies(iter,0,ekin_sum,epot_sum,eproj_sum,ehart,eexcu,vexcu,energy,0.0_gp,gnrm,gnrm_zero,final_out)
         !yaml output
!         write(70,'(a)')repeat(' ',yaml_indent+2)//'}'
         yaml_indent=yaml_indent-1 !end hash table element

         !write(61,*)hx,hy,hz,energy,ekin_sum,epot_sum,eproj_sum,ehart,eexcu,vexcu
         if (in%itrpmax >1) then
            if ( diis%energy > diis%energy_min) write( *,'(1x,a,2(1pe9.2))')&
               &   'WARNING: Found an energy value lower than the ' // final_out // &
               & ' energy, delta:',diis%energy-diis%energy_min
         else
            !write this warning only if the system is closed shell
            call check_closed_shell(orbs,lcs)
            if (lcs) then
               if ( energy > diis%energy_min) write( *,'(1x,a,2(1pe9.2))')&
                  &   'WARNING: Found an energy value lower than the FINAL energy, delta:',energy-diis%energy_min
            end if
         end if
      end if

      if (iter == in%itermax .and. iproc == 0 .and. infocode/=0) &
         &   write( *,'(1x,a)')'No convergence within the allowed number of minimization steps'

      call last_orthon(iproc,nproc,orbs,Glr%wfd,in%nspin,&
         &   comms,psi,hpsi,psit,evsum,.true.) !never deallocate psit and hpsi

      !exit if the infocode is correct
      if (infocode == 0) then
         yaml_indent=yaml_indent-3 !end list element
         exit subd_loop
      else
         if(iproc==0) then
            write(*,*)&
               &   ' WARNING: Wavefunctions not converged after cycle',icycle
            if (icycle < in%nrepmax) write(*,*)' restart after diagonalisation'
         end if
         gnrm=1.d10
      end if

      if (in%itrpmax == 1 .and. in%norbsempty > 0) then
         !recalculate orbitals occupation numbers
         call evaltoocc(iproc,nproc,.false.,in%Tel,orbs,in%occopt)

         gnrm =1.d10
         diis%energy_min=1.d10
         diis%alpha=2.d0
      end if

      if (iproc==0) then
         !yaml output
!         write(70,'(a,i5)')repeat(' ',yaml_indent+2)//'#End itrep:',icycle
         yaml_indent=yaml_indent-3 !end list element
      end if
   end do subd_loop

   if (in%itrpmax > 1) then
      !stop the partial timing counter if necessary
      if (endlooprp .and. in%itrpmax >1) then
         call timing(iproc,'WFN_OPT','PR')
         exit rhopot_loop
      end if

      !recalculate orbitals occupation numbers
      call evaltoocc(iproc,nproc,.false.,in%Tel,orbs,in%occopt)

      gnrm =1.d10
      diis%energy_min=1.d10
      diis%alpha=2.d0
   end if

   if (iproc == 0) then
      !yaml output
      yaml_indent=yaml_indent-2 !end list element
      !reassume the key elements in the itrp element
!      if (itrp >1) write(70,'(a)')repeat(' ',yaml_indent+2)//'RhoPot Delta: *rpnrm'
!      write(70,'(a,i5)')repeat(' ',yaml_indent+2)//'Energies: *last  #End itrp:',itrp
   end if

end do rhopot_loop
!yaml output
if (iproc==0) yaml_indent=yaml_indent-1 !end hash table element


!deallocate psit and hpsi since it is not anymore done
if (nproc > 1) then
   i_all=-product(shape(psit))*kind(psit)
   deallocate(psit,stat=i_stat)
   call memocc(i_stat,i_all,'psit',subname)
else
   nullify(psit)
end if
i_all=-product(shape(hpsi))*kind(hpsi)
deallocate(hpsi,stat=i_stat)
call memocc(i_stat,i_all,'hpsi',subname)
if (in%iscf /= SCF_KIND_DIRECT_MINIMIZATION) then
   call ab6_mixing_deallocate(mix)
end if

if (in%inputPsiId /=-1000) then
   energybs=ekin_sum+epot_sum+eproj_sum !the potential energy contains also exctX
   if (abs(evsum-energybs) > 1.d-8 .and. iproc==0) write( *,'(1x,a,2(1x,1pe20.13))')&
      &   'Difference:evsum,energybs',evsum,energybs
end if

call deallocate_diis_objects(diis,subname)

!last run things has to be done:
!if it is the last run and the infocode is zero
!if infocode is not zero but the last run has been done for nrepmax times
DoLastRunThings= (in%last_run == 1 .and. infocode == 0) .or. DoLastRunThings

!analyse the possibility to calculate Davidson treatment
!(nvirt > 0 .and. in%inputPsiId == 0)
DoDavidson= abs(in%norbv) > 0 .and. DoLastRunThings

!project the wavefunctions on a gaussian basis and keep in memory
if (in%gaussian_help) then
   if (iproc.eq.0) then
      write( *,'(1x,a)')&
         &   '---------------------------------------------------------- Gaussian Basis Projection'
   end if

   !extract the gaussian basis from the pseudowavefunctions
   !!!     if (in%inputPsiId == 11) then
   !!!        !extract the gaussian basis from the pseudowavefunctions
   !!!        call gaussian_pswf_basis(21,.false.,iproc,atoms,rxyz,gbd)
   !!!     else if (in%inputPsiId == 12) then
   !!!        !extract the gaussian basis from the pseudopotential
   !!!        call gaussian_psp_basis(atoms,rxyz,gbd)
   !!!     end if

   !extract the gaussian basis from the pseudowavefunctions
   call gaussian_pswf_basis(21,.false.,iproc,in%nspin,atoms,rxyz,gbd,gbd_occ)

   if (associated(gbd_occ)) then
      i_all=-product(shape(gbd_occ))*kind(gbd_occ)
      deallocate(gbd_occ,stat=i_stat)
      call memocc(i_stat,i_all,'gbd_occ',subname)
      nullify(gbd_occ)
   end if


   if (.not. associated(gaucoeffs)) then
      allocate(gaucoeffs(gbd%ncoeff,orbs%norbp+ndebug),stat=i_stat)
      call memocc(i_stat,gaucoeffs,'gaucoeffs',subname)
   end if

   allocate(thetaphi(2,gbd%nat+ndebug),stat=i_stat)
   call memocc(i_stat,thetaphi,'thetaphi',subname)
   thetaphi=0.0_gp

   call wavelets_to_gaussians(atoms%geocode,orbs%norbp,orbs%nspinor,&
      &   n1,n2,n3,gbd,thetaphi,&
   hx,hy,hz,Glr%wfd,psi,gaucoeffs)

   i_all=-product(shape(thetaphi))*kind(thetaphi)
   deallocate(thetaphi,stat=i_stat)
   call memocc(i_stat,i_all,'thetaphi',subname)

end if

!  write all the wavefunctions into files
if (in%output_wf_format /= WF_FORMAT_NONE .and. DoLastRunThings) then
   !add flag for writing waves in the gaussian basis form
   if (in%gaussian_help) then

      !!!        call gaussian_orthogonality(iproc,nproc,norb,norbp,gbd,gaucoeffs)
      !!!
      !!!        call gaussian_orthogonality(iproc,nproc,norb,norbp,gbd,gaucoeffs)
      !write the coefficients and the basis on a file
      if (iproc ==0) write(*,*)'Writing wavefunctions in wavefunction.gau file'
      call write_gaussian_information(iproc,nproc,orbs,gbd,gaucoeffs,trim(in%dir_output) // 'wavefunctions.gau')

      !build dual coefficients
      call dual_gaussian_coefficients(orbs%norbp,gbd,gaucoeffs)

      !control the accuracy of the expansion
      call check_gaussian_expansion(iproc,nproc,orbs,Glr,hx,hy,hz,psi,gbd,gaucoeffs)

      call deallocate_gwf(gbd,subname)
      i_all=-product(shape(gaucoeffs))*kind(gaucoeffs)
      deallocate(gaucoeffs,stat=i_stat)
      call memocc(i_stat,i_all,'gaucoeffs',subname)
      nullify(gbd%rxyz)

   else
      call  writemywaves(iproc,trim(in%dir_output) // "wavefunction", in%output_wf_format, &
         &   orbs,n1,n2,n3,hx,hy,hz,atoms,rxyz,Glr%wfd,psi)
   end if
end if

!plot the ionic potential, if required by output_denspot
if (in%output_denspot == output_denspot_DENSPOT .and. DoLastRunThings) then
   if (iproc == 0) write(*,*) 'writing external_potential' // gridformat
   call plot_density(trim(in%dir_output)//'external_potential' // gridformat,iproc,nproc,&
      &   n1,n2,n3,n1i,n2i,n3i,rhopotd%n3p,&
   1,hxh,hyh,hzh,atoms,rxyz,rhopotd%ngatherarr,pot_ion)
end if
if (in%output_denspot == output_denspot_DENSPOT .and. DoLastRunThings) then
   if (iproc == 0) write(*,*) 'writing local_potential' // gridformat
   call plot_density(trim(in%dir_output)//'local_potential' // gridformat,iproc,nproc,&
      &   n1,n2,n3,n1i,n2i,n3i,rhopotd%n3p,&
   in%nspin,hxh,hyh,hzh,atoms,rxyz,rhopotd%ngatherarr,rhopot)
end if

i_all=-product(shape(pot_ion))*kind(pot_ion)
deallocate(pot_ion,stat=i_stat)
call memocc(i_stat,i_all,'pot_ion',subname)

if (inputpsi /= -1000) then
   !------------------------------------------------------------------------
   ! here we start the calculation of the forces
   if (iproc == 0) then
      write( *,'(1x,a)')&
         &   '----------------------------------------------------------------- Forces Calculation'
   end if

   ! Selfconsistent potential is saved in rhopot, 
   ! new arrays rho,pot for calculation of forces ground state electronic density

   ! Potential from electronic charge density

   !manipulate scatter array for avoiding the GGA shift
   do jproc=0,nproc-1
      !n3d=n3p
      rhopotd%nscatterarr(jproc,1)=rhopotd%nscatterarr(jproc,2)
      !i3xcsh=0
      rhopotd%nscatterarr(jproc,4)=0
   end do
   !change communication scheme to LDA case
   rhodsc%icomm=1

   if (rhopotd%n3p>0) then
      allocate(rho(n1i*n2i*rhopotd%n3p*in%nspin+ndebug),stat=i_stat)
      call memocc(i_stat,rho,'rho',subname)
   else
      allocate(rho(1*in%nspin+ndebug),stat=i_stat)
      call memocc(i_stat,rho,'rho',subname)
   end if
   call sumrho(iproc,nproc,orbs,Glr,hxh,hyh,hzh,psi,rho,&
      &   rhopotd%nscatterarr,in%nspin,GPU,atoms%symObj,irrzon,phnons,rhodsc)

   ! calculate dipole moment associated to the charge density
   if (DoLastRunThings) & 
   call calc_dipole(iproc,nproc,n1,n2,n3,n1i,n2i,n3i,rhopotd%n3p,in%nspin,hxh,hyh,hzh,atoms,rxyz,rhopotd%ngatherarr,rho)

   !plot the density on the cube file
   !to be done either for post-processing or if a restart is to be done with mixing enabled
   if (((in%output_denspot >= output_denspot_DENSITY)) .and. DoLastRunThings) then
      if (iproc == 0) write(*,*) 'writing electronic_density' // gridformat

      call plot_density(trim(in%dir_output)//'electronic_density' // gridformat,&
         &   iproc,nproc,n1,n2,n3,n1i,n2i,n3i,rhopotd%n3p,  & 
      in%nspin,hxh,hyh,hzh,atoms,rxyz,rhopotd%ngatherarr,rho)

      if (associated(rhocore)) then
         if (iproc == 0) write(*,*) 'writing grid core_density' // gridformat
         call plot_density(trim(in%dir_output)//'core_density' // gridformat,&
            &   iproc,nproc,n1,n2,n3,n1i,n2i,n3i,rhopotd%n3p,  & 
            1,hxh,hyh,hzh,atoms,rxyz,rhopotd%ngatherarr,rhocore(1+n1i*n2i*rhopotd%i3xcsh:))
      end if
   end if
   !calculate the total density in the case of nspin==2
   if (in%nspin==2) then
      call axpy(n1i*n2i*rhopotd%n3p,1.0_dp,rho(1+n1i*n2i*rhopotd%n3p),1,rho(1),1)
   end if
   if (rhopotd%n3p>0) then
      allocate(pot(n1i,n2i,rhopotd%n3p,1+ndebug),stat=i_stat)
      call memocc(i_stat,pot,'pot',subname)
   else
      allocate(pot(1,1,1,1+ndebug),stat=i_stat)
      call memocc(i_stat,pot,'pot',subname)
   end if

   !calculate electrostatic potential
   call dcopy(n1i*n2i*rhopotd%n3p,rho,1,pot,1) 
   call H_potential(atoms%geocode,'D',iproc,nproc,&
      &   n1i,n2i,n3i,hxh,hyh,hzh,pot,pkernel,pot,ehart_fake,0.0_dp,.false.,stress_tensor=hstrten)
   !in principle symmetrization of the stress tensor is not needed since the density has been 
   !already symmetrized
   if (atoms%symObj >= 0 .and. atoms%geocode=='P') call symm_stress(iproc,hstrten,atoms)


!!$   !temporary printout of the stress tensor
!!$   if (iproc==0 .and. atoms%geocode =='P') then
!!$     write(*,*) 
!!$     write(*,*) 'STRESS TENSOR: HARTREE CONTRIBUTION (Ha/Bohr**3)'
!!$     write(*,*) strten(1),strten(3),strten(2)
!!$     write(*,*) strten(6),strten(5),strten(4)
!!$  end if


   !plot also the electrostatic potential
   if (in%output_denspot == output_denspot_DENSPOT .and. DoLastRunThings) then
      if (iproc == 0) write(*,*) 'writing hartree_potential' // gridformat
      call plot_density(trim(in%dir_output)//'hartree_potential' // gridformat, &
         &   iproc,nproc,n1,n2,n3,n1i,n2i,n3i,rhopotd%n3p,&
         & in%nspin,hxh,hyh,hzh,atoms,rxyz,rhopotd%ngatherarr,pot)
   end if


   !     !plot also the electrostatic potential
   !     if (in%output_denspot == output_denspot_DENSPOT .and. DoLastRunThings) then
   !        if (iproc == 0) write(*,*) 'writing hartree_potential' // gridformat
   !        call plot_density(trim(in%dir_output)//'hartree_potential' // gridformat, &
   !             & iproc,nproc,n1,n2,n3,n1i,n2i,n3i,n3p,&
   !             & in%nspin,hxh,hyh,hzh,atoms,rxyz,ngatherarr,pot)
   !     end if
   !
   call timing(iproc,'Forces        ','ON')
   !refill projectors for tails, davidson
   refill_proj=((in%rbuf > 0.0_gp) .or. DoDavidson) .and. DoLastRunThings

<<<<<<< HEAD
   call calculate_forces(iproc,nproc,Glr,atoms,orbs,nlpspd,rxyz,hx,hy,hz,proj,&
        & rhopotd%i3s+rhopotd%i3xcsh,rhopotd%n3p,in%nspin,refill_proj,&
      &   rho,pot,potxc,psi,fion,fdisp,fxyz,fnoise)
=======
   call calculate_forces(iproc,nproc,Glr,atoms,orbs,nlpspd,rxyz,hx,hy,hz,proj,i3s+i3xcsh,n3p,&
        in%nspin,refill_proj,ngatherarr,rho,pot,potxc,psi,fion,fdisp,fxyz,&
        ewaldstr,hstrten,strten,fnoise,pressure,psoffset)
>>>>>>> e7995c61

   i_all=-product(shape(rho))*kind(rho)
   deallocate(rho,stat=i_stat)
   call memocc(i_stat,i_all,'rho',subname)
   i_all=-product(shape(pot))*kind(pot)
   deallocate(pot,stat=i_stat)
   call memocc(i_stat,i_all,'pot',subname)

   call timing(iproc,'Forces        ','OF')
end if

i_all=-product(shape(fion))*kind(fion)
deallocate(fion,stat=i_stat)
call memocc(i_stat,i_all,'fion',subname)
i_all=-product(shape(fdisp))*kind(fdisp)
deallocate(fdisp,stat=i_stat)
call memocc(i_stat,i_all,'fdisp',subname)

!if (nvirt > 0 .and. in%inputPsiId == 0) then
if (DoDavidson) then

   !for a band structure calculation allocate the array in which to put the eigenvalues
   if (associated(in%kptv)) then
      allocate(band_structure_eval(orbs%norbu+orbs%norbd+in%nspin*norbv,in%nkptv+ndebug),stat=i_stat)
      call memocc(i_stat,band_structure_eval,'band_structure_eval',subname)
   end if

   !calculate Davidson procedure for all the groups of k-points which are chosen
   ikpt=1
   do igroup=1,in%ngroups_kptv

      ! Set-up number of states and shifting values.
      nvirtu = norbv
      nvirtd = 0
      if (in%nspin==2) nvirtd=nvirtu
      ! Create the orbitals.
      if (associated(in%kptv)) then
         nvirtu = nvirtu + orbs%norbu
         nvirtd = nvirtd + orbs%norbd
         nvirt  = nvirtu+nvirtd

         !number of k-points for this group
         nkptv = in%nkptsv_group(igroup) !size(in%kptv, 2)

         allocate(wkptv(nkptv+ndebug),stat=i_stat)
         call memocc(i_stat,wkptv,'wkptv',subname)
         wkptv(:) = real(1.0, gp) / real(nkptv, gp)

         call orbitals_descriptors(iproc,nproc,nvirtu+nvirtd,nvirtu,nvirtd, &
            &   orbs%nspin,orbs%nspinor,nkptv,in%kptv,wkptv,orbsv)
         !allocate communications arrays for virtual orbitals
         call orbitals_communicators(iproc,nproc,Glr,orbsv,commsv)  

         i_all=-product(shape(wkptv))*kind(wkptv)
         deallocate(wkptv,stat=i_stat)
         call memocc(i_stat,i_all,'wkptv',subname)

         !recreate the memory space for the projectors 
         call deallocate_proj_descr(nlpspd,subname)  
         i_all=-product(shape(proj))*kind(proj)
         deallocate(proj,stat=i_stat)
         call memocc(i_stat,i_all,'proj',subname)

         ! Calculate all projectors, or allocate array for on-the-fly calculation
         call timing(iproc,'CrtProjectors ','ON')
         call createProjectorsArrays(iproc,n1,n2,n3,rxyz,atoms,orbsv,&
            &   radii_cf,cpmult,fpmult,hx,hy,hz,nlpspd,proj) 
         call timing(iproc,'CrtProjectors ','OF') 

      else
         !the virtual orbitals should be in agreement with the traditional k-points
         call orbitals_descriptors(iproc,nproc,nvirtu+nvirtd,nvirtu,nvirtd, &
            &   orbs%nspin,orbs%nspinor,orbs%nkpts,orbs%kpts,orbs%kwgts,orbsv,basedist=orbs%norb_par(0:,1:))
         !allocate communications arrays for virtual orbitals
         call orbitals_communicators(iproc,nproc,Glr,orbsv,commsv,basedist=comms%nvctr_par(0:,1:))  

      end if

      !allocate psivirt pointer (note the orbs dimension)
      allocate(psivirt(orbsv%npsidim+ndebug),stat=i_stat)
      call memocc(i_stat,psivirt,'psivirt',subname)

      if (in%norbv < 0) then
         call direct_minimization(iproc,nproc,in,atoms,& 
         orbs,orbsv,nvirt,Glr,comms,commsv,&
            &   hx,hy,hz,rxyz,rhopot,nlpspd,proj, &
         pkernelseq,psi,psivirt,rhopotd%nscatterarr,rhopotd%ngatherarr,GPU)
      else if (in%norbv > 0) then
         call davidson(iproc,nproc,in,atoms,& 
         orbs,orbsv,in%nvirt,Glr,comms,commsv,&
            &   hx,hy,hz,rxyz,rhopot,nlpspd,proj, &
         pkernelseq,psi,psivirt,rhopotd%nscatterarr,rhopotd%ngatherarr,GPU)
         !!$           call constrained_davidson(iproc,nproc,in,atoms,&
         !!$                orbs,orbsv,in%nvirt,Glr,comms,commsv,&
         !!$                hx,hy,hz,rxyz,rhopot, &
         !!$                psi,psivirt,nscatterarr,ngatherarr,GPU)
      end if

      ! Write virtual wavefunctions in ETSF format
      if (in%output_wf_format /= WF_FORMAT_NONE  .and. abs(in%norbv) > 0) then
         call  writemywaves(iproc,trim(in%dir_output) // "virtuals", in%output_wf_format, &
            &   orbsv,n1,n2,n3,hx,hy,hz,atoms,rxyz,Glr%wfd,psivirt)
      end if

      !start the Casida's treatment 
      if (in%tddft_approach=='TDA') then

         !does it makes sense to use GPU only for a one-shot sumrho?
         if (OCLconv) then
            call allocate_data_OCL(Glr%d%n1,Glr%d%n2,Glr%d%n3,atoms%geocode,&
               &   in%nspin,Glr%wfd,orbs,GPU)
         end if

         !this could have been calculated before
         ! Potential from electronic charge density
         !WARNING: this is good just because the TDDFT is done with LDA
         call sumrho(iproc,nproc,orbs,Glr,hxh,hyh,hzh,psi,rhopot,&
            &   rhopotd%nscatterarr,in%nspin,GPU,atoms%symObj,irrzon,phnons,rhodsc)

         if (OCLconv) then
            call free_gpu_OCL(GPU,orbs,in%nspin)
         end if

         !Allocate second Exc derivative
         if (rhopotd%n3p >0) then
            allocate(dvxcdrho(n1i,n2i,rhopotd%n3p,in%nspin+1+ndebug),stat=i_stat)
            call memocc(i_stat,dvxcdrho,'dvxcdrho',subname)
         else
            allocate(dvxcdrho(1,1,1,in%nspin+1+ndebug),stat=i_stat)
            call memocc(i_stat,dvxcdrho,'dvxcdrho',subname)
         end if

         call XC_potential(atoms%geocode,'D',iproc,nproc,&
            &   Glr%d%n1i,Glr%d%n2i,Glr%d%n3i,ixc,hxh,hyh,hzh,&
         rhopot,eexcu,vexcu,in%nspin,rhocore,potxc,dvxcdrho)

         !select the active space if needed

         call tddft_casida(iproc,nproc,atoms,rxyz,hxh,hyh,hzh,rhopotd%n3p,rhopotd%ngatherarr(0,1),&
            &   Glr,orbs,orbsv,rhopotd%i3s+rhopotd%i3xcsh,dvxcdrho,pkernelseq,psi,psivirt)

         i_all=-product(shape(dvxcdrho))*kind(dvxcdrho)
         deallocate(dvxcdrho,stat=i_stat)
         call memocc(i_stat,i_all,'dvxcdrho',subname)

      end if

      call deallocate_comms(commsv,subname)
      call deallocate_orbs(orbsv,subname)

      !in the case of band structure calculation, copy the values of the eigenvectors
      !into a new array to write them afterwards
      if (associated(in%kptv)) then
         call dcopy(orbsv%norb*nkptv,orbsv%eval(1),1,band_structure_eval(1,ikpt),1)
         !increment the value of ikpt
         ikpt=ikpt+in%nkptsv_group(igroup)
      end if

      i_all=-product(shape(orbsv%eval))*kind(orbsv%eval)
      deallocate(orbsv%eval,stat=i_stat)
      call memocc(i_stat,i_all,'eval',subname)

      !if the local analysis has to be performed the deallocation should not be done
      i_all=-product(shape(psivirt))*kind(psivirt)
      deallocate(psivirt,stat=i_stat)
      call memocc(i_stat,i_all,'psivirt',subname)

   end do

   if (associated(in%kptv)) then
      !dump the band structure eigenvalue on a file and deallocate it
      if (iproc == 0) then
         open(unit=11,file='band_structure.dat',status='unknown')
         do ikpt=1,in%nkptv
            write(11,'(i5,3(f12.6),10000(1pe12.4))')ikpt,(in%kptv(i,ikpt),i=1,3),(band_structure_eval(i,ikpt),i=1,orbsv%norb)
         end do
         !tentative gnuplot string for the band structure file
         write(11,'(a,9999(a,i6,a))')"#plot 'band_structure.dat' u 1:5 w l t ''",(",'' u 1:",5+i-1," w l t ''" ,i=2,orbsv%norb)
         close(unit=11)
      end if
      i_all=-product(shape(band_structure_eval))*kind(band_structure_eval)
      deallocate(band_structure_eval,stat=i_stat)
      call memocc(i_stat,i_all,'band_structure_eval',subname)
   end if

end if


!perform here the mulliken charge and density of states
!localise them on the basis of gatom of a number of atoms
if (in%gaussian_help .and. DoLastRunThings) then
   !here one must check if psivirt should have been kept allocated
   if (.not. DoDavidson) then
      orbsv%norb=0
      orbsv%norbp=0
   end if
   call local_analysis(iproc,nproc,hx,hy,hz,in,atoms,rxyz,Glr,orbs,orbsv,psi,psivirt)
else if (DoLastRunThings .and. in%itrpmax /= 1 .and. verbose >= 2) then
   ! Do a full DOS calculation.
   if (iproc == 0) call global_analysis(orbs, in%Tel,in%occopt)
end if

i_all=-product(shape(pkernel))*kind(pkernel)
deallocate(pkernel,stat=i_stat)
call memocc(i_stat,i_all,'kernel',subname)

if (((in%exctxpar == 'OP2P' .and. xc_exctXfac() /= 0.0_gp) &
     .or. in%SIC%alpha /= 0.0_gp) .and. nproc >1) then
   i_all=-product(shape(pkernelseq))*kind(pkernelseq)
   deallocate(pkernelseq,stat=i_stat)
   call memocc(i_stat,i_all,'kernelseq',subname)
else if (nproc == 1 .and. (in%exctxpar == 'OP2P' .or. in%SIC%alpha /= 0.0_gp)) then
   nullify(pkernelseq)
end if



!------------------------------------------------------------------------
if ((in%rbuf > 0.0_gp) .and. atoms%geocode == 'F' .and. DoLastRunThings ) then
   if (in%SIC%alpha /= 0.0_gp) then
      if (iproc==0)write(*,*)&
         &   'ERROR: Tail correction not admitted with SIC corrections for the moment'
      stop
   end if
   call timing(iproc,'Tail          ','ON')
   !    Calculate energy correction due to finite size effects
   !    ---reformat potential
   allocate(pot(n1i,n2i,n3i,in%nspin+ndebug),stat=i_stat)
   call memocc(i_stat,pot,'pot',subname)

   if (nproc > 1) then
      call MPI_ALLGATHERV(rhopot,n1i*n2i*rhopotd%n3p,&
         &   mpidtypd,pot(1,1,1,1),rhopotd%ngatherarr(0,1),rhopotd%ngatherarr(0,2), & 
      mpidtypd,MPI_COMM_WORLD,ierr)
      !print '(a,2f12.6)','RHOup',sum(abs(rhopot(:,:,:,1))),sum(abs(pot(:,:,:,1)))
      if(in%nspin==2) then
         !print '(a,2f12.6)','RHOdw',sum(abs(rhopot(:,:,:,2))),sum(abs(pot(:,:,:,2)))
         call MPI_ALLGATHERV(rhopot(1+n1i*n2i*rhopotd%n3p),n1i*n2i*rhopotd%n3p,&
            &   mpidtypd,pot(1,1,1,2),rhopotd%ngatherarr(0,1),rhopotd%ngatherarr(0,2), & 
         mpidtypd,MPI_COMM_WORLD,ierr)
      end if
   else
      call dcopy(n1i*n2i*n3i*in%nspin,rhopot,1,pot,1)
   end if

   call deallocate_rhopot_distribution(rhopotd, subname)

   i_all=-product(shape(rhopot))*kind(rhopot)
   deallocate(rhopot,stat=i_stat)
   call memocc(i_stat,i_all,'rhopot',subname)

   i_all=-product(shape(potxc))*kind(potxc)
   deallocate(potxc,stat=i_stat)
   call memocc(i_stat,i_all,'potxc',subname)


   !pass hx instead of hgrid since we are only in free BC
   call CalculateTailCorrection(iproc,nproc,atoms,rbuf,orbs,&
      &   Glr,nlpspd,ncongt,pot,hx,rxyz,radii_cf,crmult,frmult,in%nspin,&
   proj,psi,(in%output_denspot /= 0),ekin_sum,epot_sum,eproj_sum)

   i_all=-product(shape(pot))*kind(pot)
   deallocate(pot,stat=i_stat)
   call memocc(i_stat,i_all,'pot',subname)

   !if (iproc==0) then
   !   open(61)
   !   write(61,'(4(f9.3),1x,7(1pe19.11))',advance='no')&
   !        hgrid,alat1,alat2,alat3,energy,ekin_sum,epot_sum,eproj_sum,ehart,eexcu,vexcu
   !end if

   energybs=ekin_sum+epot_sum+eproj_sum
   energy=energybs-ehart+eexcu-vexcu-eSIC_DC+eion+edisp

   !if (iproc==0) then
   !   write(61,'(1pe19.11)')energy
   !   close(61)
   !end if

   if (iproc == 0) then
      write( *,'(1x,a,3(1x,1pe18.11))')&
         &   '  Corrected ekin,epot,eproj',ekin_sum,epot_sum,eproj_sum
      write( *,'(1x,a,1x,1pe24.17)')&
         &   'Total energy with tail correction',energy
   endif

   call timing(iproc,'Tail          ','OF')
else
   !    No tail calculation
   if (nproc > 1) call MPI_BARRIER(MPI_COMM_WORLD,ierr)
   i_all=-product(shape(rhopot))*kind(rhopot)
   deallocate(rhopot,stat=i_stat)
   call memocc(i_stat,i_all,'rhopot',subname)
   i_all=-product(shape(potxc))*kind(potxc)
   deallocate(potxc,stat=i_stat)
   call memocc(i_stat,i_all,'potxc',subname)
   call deallocate_rhopot_distribution(rhopotd, subname)
endif
! --- End if of tail calculation


!?!   !Finally, we add the entropic contribution to the energy from non-integer occnums
!?!   if(orbs%eTS>0_gp) then 
!?!      energy=energy - orbs%eTS 
!?! 
!?!      if (iproc == 0) then
!?!         write( *,'(1x,a,1(1x,1pe18.11))')&
!?!              '  Entropic correction due to electronic tempretature',orbs%eTS
!?!         write( *,'(1x,a,1x,1pe24.17)')&
!?!              'Free energy (= total energy - T*S)  ',energy
!?!      endif
!?!    endif

call deallocate_before_exiting

contains

!> Routine which deallocate the pointers and the arrays before exiting 
subroutine deallocate_before_exiting

   !when this condition is verified we are in the middle of the SCF cycle
   if (infocode /=0 .and. infocode /=1 .and. in%inputPsiId /=-1000) then

      call deallocate_diis_objects(diis,subname)

      if (nproc > 1) then
         i_all=-product(shape(psit))*kind(psit)
         deallocate(psit,stat=i_stat)
         call memocc(i_stat,i_all,'psit',subname)
      end if

      i_all=-product(shape(hpsi))*kind(hpsi)
      deallocate(hpsi,stat=i_stat)
      call memocc(i_stat,i_all,'hpsi',subname)

      i_all=-product(shape(pot_ion))*kind(pot_ion)
      deallocate(pot_ion,stat=i_stat)
      call memocc(i_stat,i_all,'pot_ion',subname)

      if (((in%exctxpar == 'OP2P' .and. xc_exctXfac() /= 0.0_gp) &
           .or. in%SIC%alpha /= 0.0_gp) .and. nproc >1) then
         i_all=-product(shape(pkernelseq))*kind(pkernelseq)
         deallocate(pkernelseq,stat=i_stat)
         call memocc(i_stat,i_all,'kernelseq',subname)
      else if (nproc == 1 .and. (in%exctxpar == 'OP2P' .or. in%SIC%alpha /= 0.0_gp)) then
         nullify(pkernelseq)
      end if

      i_all=-product(shape(pkernel))*kind(pkernel)
      deallocate(pkernel,stat=i_stat)
      call memocc(i_stat,i_all,'kernel',subname)

      ! calc_tail false
      i_all=-product(shape(rhopot))*kind(rhopot)
      deallocate(rhopot,stat=i_stat)
      call memocc(i_stat,i_all,'rhopot',subname)
      i_all=-product(shape(potxc))*kind(potxc)
      deallocate(potxc,stat=i_stat)
      call memocc(i_stat,i_all,'potxc',subname)

      call deallocate_rhopot_distribution(rhopotd, subname)

      i_all=-product(shape(fion))*kind(fion)
      deallocate(fion,stat=i_stat)
      call memocc(i_stat,i_all,'fion',subname)
      i_all=-product(shape(fdisp))*kind(fdisp)
      deallocate(fdisp,stat=i_stat)
      call memocc(i_stat,i_all,'fdisp',subname)

   end if

   i_all=-product(shape(irrzon))*kind(irrzon)
   deallocate(irrzon,stat=i_stat)
   call memocc(i_stat,i_all,'irrzon',subname)

   i_all=-product(shape(phnons))*kind(phnons)
   deallocate(phnons,stat=i_stat)
   call memocc(i_stat,i_all,'phnons',subname)

   call deallocate_bounds(Glr%geocode,Glr%hybrid_on,Glr%bounds,subname)

   !free GPU if it is the case
   if (GPUconv .and. .not.(DoDavidson)) then
      call free_gpu(GPU,orbs%norbp)
   else if (OCLconv .and. .not.(DoDavidson)) then
      call free_gpu_OCL(GPU,orbs,in%nspin)
   end if

   call deallocate_comms(comms,subname)

   call deallocate_orbs(orbs,subname)

   i_all=-product(shape(radii_cf))*kind(radii_cf)
   deallocate(radii_cf,stat=i_stat)
   call memocc(i_stat,i_all,'radii_cf',subname)

   call deallocate_proj_descr(nlpspd,subname)

   !free the rhodsc pointers if they were allocated
   call deallocate_rho_descriptors(rhodsc,subname)

   i_all=-product(shape(proj))*kind(proj)
   deallocate(proj,stat=i_stat)
   call memocc(i_stat,i_all,'proj',subname)

   !deallocate the core density if it has been allocated
   if(associated(rhocore)) then
      i_all=-product(shape(rhocore))*kind(rhocore)
      deallocate(rhocore,stat=i_stat)
      call memocc(i_stat,i_all,'rhocore',subname)
   end if

   ! Free the libXC stuff if necessary.
   call xc_end()


   !deallocate the mixing
   if (in%iscf /= SCF_KIND_DIRECT_MINIMIZATION) then
      call ab6_mixing_deallocate(mix)
   end if

   !end of wavefunction minimisation
   call timing(iproc,'LAST','PR')
   call timing(iproc,'              ','RE')
   call cpu_time(tcpu1)
   call system_clock(ncount1,ncount_rate,ncount_max)
   tel=dble(ncount1-ncount0)/dble(ncount_rate)
   if (iproc == 0) &
      &   write( *,'(1x,a,1x,i4,2(1x,f12.2))') 'CPU time/ELAPSED time for root process ', iproc,tel,tcpu1-tcpu0


END SUBROUTINE deallocate_before_exiting

END SUBROUTINE cluster<|MERGE_RESOLUTION|>--- conflicted
+++ resolved
@@ -218,13 +218,8 @@
    character(len=5) :: gridformat, wfformat, final_out
    character(len=500) :: errmess
    logical :: endloop,endlooprp,onefile,refill_proj
-<<<<<<< HEAD
    logical :: DoDavidson,DoLastRunThings=.false.,lcs,scpot
-   integer :: ixc,ncong,idsx,ncongt,nspin,nsym,icycle,potden,input_wf_format,ipot_from_disk=0
-=======
-   logical :: DoDavidson,counterions,DoLastRunThings=.false.,lcs,scpot
    integer :: ixc,ncong,idsx,ncongt,nspin,nsym,icycle,potden,input_wf_format
->>>>>>> e7995c61
    integer :: nvirt,ndiis_sd_sw,norbv,idsx_actual_before
    integer :: nelec,ndegree_ip,j,i,npoints,irhotot_add,irho_add
    integer :: n1_old,n2_old,n3_old,n1,n2,n3,ispin
@@ -245,11 +240,7 @@
    type(diis_objects) :: diis
    type(rhopot_distribution) :: rhopotd
    real(gp), dimension(3) :: shift
-<<<<<<< HEAD
-=======
    real(dp), dimension(6) :: ewaldstr,elstrten,hstrten
-   integer, dimension(:,:), allocatable :: nscatterarr,ngatherarr
->>>>>>> e7995c61
    real(kind=8), dimension(:), allocatable :: rho
    real(gp), dimension(:,:), allocatable :: radii_cf,fion,thetaphi,band_structure_eval
    real(gp), dimension(:,:),allocatable :: fdisp
@@ -459,8 +450,8 @@
    allocate(fion(3,atoms%nat+ndebug),stat=i_stat)
    call memocc(i_stat,fion,'fion',subname)
 
-   call IonicEnergyandForces(iproc,nproc,atoms,hxh,hyh,hzh,in%elecfield,rxyz,eion,fion,&
-        &   psoffset,0,n1,n2,n3,n1i,n2i,n3i,rhopotd%i3s+rhopotd%i3xcsh,rhopotd%n3pi,pot_ion,pkernel)
+   call IonicEnergyandForces(iproc,nproc,atoms,hxh,hyh,hzh,in%elecfield,rxyz,eion,fion,ewaldstr,&
+        &   psoffset,n1,n2,n3,n1i,n2i,n3i,rhopotd%i3s+rhopotd%i3xcsh,rhopotd%n3pi,pot_ion,pkernel)
 
    !this can be inserted inside the IonicEnergyandForces routine
    !(after insertion of the non-regression test)
@@ -473,7 +464,7 @@
 
    !calculate effective ionic potential, including counter ions if any.
    call createEffectiveIonicPotential(iproc,nproc,in,atoms,rxyz,shift,Glr,hxh,hyh,hzh,&
-        &   rhopotd,pkernel,pot_ion,in%elecfield,0,psoffset,.false.)
+        &   rhopotd,pkernel,pot_ion,in%elecfield,psoffset)
 
    !calculate the irreductible zone, if necessary.
    if (atoms%symObj >= 0) then
@@ -497,84 +488,6 @@
       call memocc(i_stat,phnons,'phnons',subname)
    end if
 
-<<<<<<< HEAD
-=======
-   !allocate ionic potential
-   if (n3pi > 0) then
-      allocate(pot_ion(n1i*n2i*n3pi+ndebug),stat=i_stat)
-      call memocc(i_stat,pot_ion,'pot_ion',subname)
-   else
-      allocate(pot_ion(1+ndebug),stat=i_stat)
-      call memocc(i_stat,pot_ion,'pot_ion',subname)
-   end if
-
-   !here calculate the ionic energy and forces accordingly
-   allocate(fion(3,atoms%nat+ndebug),stat=i_stat)
-   call memocc(i_stat,fion,'fion',subname)
-
-   call IonicEnergyandForces(iproc,nproc,atoms,hxh,hyh,hzh,in%elecfield,rxyz,eion,fion,ewaldstr,&
-        psoffset,n1,n2,n3,n1i,n2i,n3i,i3s+i3xcsh,n3pi,pot_ion,pkernel)
-
-   call createIonicPotential(atoms%geocode,iproc,nproc,atoms,rxyz,hxh,hyh,hzh,&
-        in%elecfield,n1,n2,n3,n3pi,i3s+i3xcsh,n1i,n2i,n3i,pkernel,pot_ion,psoffset)
-
-   !inquire for the counter_ion potential calculation (for the moment only xyz format)
-   inquire(file='posinp_ci.xyz',exist=counterions)
-   if (counterions) then
-      if (n3pi > 0) then
-         allocate(counter_ions(n1i*n2i*n3pi+ndebug),stat=i_stat)
-         call memocc(i_stat,counter_ions,'counter_ions',subname)
-      else
-         allocate(counter_ions(1+ndebug),stat=i_stat)
-         call memocc(i_stat,counter_ions,'counter_ions',subname)
-      end if
-
-      call CounterIonPotential(atoms%geocode,iproc,nproc,in,shift,&
-         &   hxh,hyh,hzh,Glr%d,n3pi,i3s,pkernel,counter_ions)
-
-      !sum that to the ionic potential
-      call axpy(Glr%d%n1i*Glr%d%n2i*n3p,1.0_dp,counter_ions(1),1,&
-         &   pot_ion(1),1)
-
-   end if
-
-   !this can be inserted inside the IonicEnergyandForces routine
-   !(after insertion of the non-regression test)
-   call vdwcorrection_calculate_energy(edisp,rxyz,atoms,in,iproc)
-
-   allocate(fdisp(3,atoms%nat+ndebug),stat=i_stat)
-   call memocc(i_stat,fdisp,'fdisp',subname)
-   !this can be inserted inside the IonicEnergyandForces routine
-   call vdwcorrection_calculate_forces(fdisp,rxyz,atoms,in) 
-
-   !Allocate Charge density, Potential in real space
-   nrhodim=in%nspin
-   i3rho_add=0
-   if (trim(in%SIC%approach)=='NK') then
-      nrhodim=2*nrhodim
-      i3rho_add=Glr%d%n1i*Glr%d%n2i*i3xcsh+1
-   end if
-   if (n3d >0) then
-      allocate(rhopot(n1i*n2i*n3d*nrhodim+ndebug),stat=i_stat)
-      call memocc(i_stat,rhopot,'rhopot',subname)
-   else
-      allocate(rhopot(nrhodim+ndebug),stat=i_stat)
-      call memocc(i_stat,rhopot,'rhopot',subname)
-   end if
-   !Allocate XC potential
-   if (n3p >0) then
-      allocate(potxc(n1i,n2i,n3p,in%nspin+ndebug),stat=i_stat)
-      call memocc(i_stat,potxc,'potxc',subname)
-   else
-      allocate(potxc(1,1,1,in%nspin+ndebug),stat=i_stat)
-      call memocc(i_stat,potxc,'potxc',subname)
-   end if
-
-   !check if non-linear core correction should be applied, and allocate the 
-   !pointer if it is the case
-   call calculate_rhocore(iproc,atoms,Glr%d,rxyz,hxh,hyh,hzh,i3s,i3xcsh,n3d,n3p,rhocore)
-
->>>>>>> e7995c61
    !check the communication distribution
    call check_communications(iproc,nproc,orbs,Glr,comms)
 
@@ -1438,15 +1351,9 @@
    !refill projectors for tails, davidson
    refill_proj=((in%rbuf > 0.0_gp) .or. DoDavidson) .and. DoLastRunThings
 
-<<<<<<< HEAD
-   call calculate_forces(iproc,nproc,Glr,atoms,orbs,nlpspd,rxyz,hx,hy,hz,proj,&
-        & rhopotd%i3s+rhopotd%i3xcsh,rhopotd%n3p,in%nspin,refill_proj,&
-      &   rho,pot,potxc,psi,fion,fdisp,fxyz,fnoise)
-=======
-   call calculate_forces(iproc,nproc,Glr,atoms,orbs,nlpspd,rxyz,hx,hy,hz,proj,i3s+i3xcsh,n3p,&
-        in%nspin,refill_proj,ngatherarr,rho,pot,potxc,psi,fion,fdisp,fxyz,&
+   call calculate_forces(iproc,nproc,Glr,atoms,orbs,nlpspd,rxyz,hx,hy,hz,proj,rhopotd%i3s+rhopotd%i3xcsh,rhopotd%n3p,&
+        in%nspin,refill_proj,rhopotd%ngatherarr,rho,pot,potxc,psi,fion,fdisp,fxyz,&
         ewaldstr,hstrten,strten,fnoise,pressure,psoffset)
->>>>>>> e7995c61
 
    i_all=-product(shape(rho))*kind(rho)
    deallocate(rho,stat=i_stat)
