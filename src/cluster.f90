--- conflicted
+++ resolved
@@ -1022,19 +1022,13 @@
                if (in%iscf /= SCF_KIND_DIRECT_MINIMIZATION) then
                   if (mix%kind == AB6_MIXING_DENSITY) then
                      call mix_rhopot(iproc,nproc,mix%nfft*mix%nspden,in%alphamix,mix,&
-<<<<<<< HEAD
                          & rhopot,itrp,Lzd%Glr%d%n1i,Lzd%Glr%d%n2i,Lzd%Glr%d%n3i,hx*hy*hz,rpnrm,nscatterarr)
-                     if (iproc == 0 .and. itrp > 1) write( *,'(1x,a,i6,2x,(1x,1pe9.2))') &
-                        &   'DENSITY iteration,Delta P (Norm 2/Volume)',itrp,rpnrm
-=======
-                        &   rhopot,itrp,Glr%d%n1i,Glr%d%n2i,Glr%d%n3i,hx*hy*hz,rpnrm,nscatterarr)
                      if (iproc == 0 .and. itrp > 1) then
                         write( *,'(1x,a,i6,2x,(1x,1pe9.2))') &
                         &   'DENSITY iteration,Delta : (Norm 2/Volume)',itrp,rpnrm
                         !yaml output
                         write(70,'(1x,a,1pe9.2,a,i5)')'DENSITY variation: &rpnrm',rpnrm,', #itrp: ',itrp
                      end if
->>>>>>> 09fa458d
                      endlooprp= (itrp > 1 .and. rpnrm <= in%rpnrm_cv) .or. itrp == in%itrpmax
                      ! xc_init_rho should be put in the mixing routines
                      rhopot = abs(rhopot) + 1.0d-20
@@ -1083,19 +1077,13 @@
                !here the potential can be mixed
                if (mix%kind == AB6_MIXING_POTENTIAL .and. in%iscf /= SCF_KIND_DIRECT_MINIMIZATION) then
                   call mix_rhopot(iproc,nproc,mix%nfft*mix%nspden,in%alphamix,mix,&
-<<<<<<< HEAD
                       & rhopot,itrp,Lzd%Glr%d%n1i,Lzd%Glr%d%n2i,Lzd%Glr%d%n3i,hx*hy*hz,rpnrm,nscatterarr)
-                  if (iproc == 0 .and. itrp > 1) write( *,'(1x,a,i6,2x,(1x,1pe9.2))') &
-                     &   'POTENTIAL iteration,Delta P (Norm 2/Volume)',itrp,rpnrm
-=======
-                     &   rhopot,itrp,Glr%d%n1i,Glr%d%n2i,Glr%d%n3i,hx*hy*hz,rpnrm,nscatterarr)
                   if (iproc == 0 .and. itrp > 1) then
                      write( *,'(1x,a,i6,2x,(1x,1pe9.2))') &
                           &   'POTENTIAL iteration,Delta P (Norm 2/Volume)',itrp,rpnrm
                      !yaml output
                      write(70,'(1x,a,1pe9.2,a,i5)')'POTENTIAL variation: &rpnrm',rpnrm,', #itrp: ',itrp
                   end if
->>>>>>> 09fa458d
                   endlooprp= (itrp > 1 .and. rpnrm <= in%rpnrm_cv) .or. itrp == in%itrpmax
                end if
 
@@ -1298,7 +1286,9 @@
    end if
 
 end do rhopot_loop
-<<<<<<< HEAD
+!yaml output
+if (iproc==0) yaml_indent=yaml_indent-1 !end hash table element
+
   !!do i_all=1,size(rhopot)
   !!    write(10000+iproc,*) rhopot(i_all)
   !!end do
@@ -1308,11 +1298,6 @@
   !!do i_all=1,size(psi)
   !!    write(12000+iproc,*) psi(i_all)
   !!end do
-=======
-!yaml output
-if (iproc==0) yaml_indent=yaml_indent-1 !end hash table element
-
->>>>>>> 09fa458d
 
 !deallocate psit and hpsi since it is not anymore done
 if (nproc > 1) then
