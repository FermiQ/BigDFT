--- conflicted
+++ resolved
@@ -1452,33 +1452,6 @@
     deallocate(proj,stat=i_stat)
     call memocc(i_stat,i_all,'proj',subname)
 
-<<<<<<< HEAD
-    i_all=-product(shape(atoms%psppar))*kind(atoms%psppar)
-    deallocate(atoms%psppar,stat=i_stat)
-    call memocc(i_stat,i_all,'psppar',subname)
-    i_all=-product(shape(atoms%nelpsp))*kind(atoms%nelpsp)
-    deallocate(atoms%nelpsp,stat=i_stat)
-    call memocc(i_stat,i_all,'nelpsp',subname)
-    i_all=-product(shape(radii_cf))*kind(radii_cf)
-    deallocate(radii_cf,stat=i_stat)
-    call memocc(i_stat,i_all,'radii_cf',subname)
-    i_all=-product(shape(atoms%npspcode))*kind(atoms%npspcode)
-    deallocate(atoms%npspcode,stat=i_stat)
-    call memocc(i_stat,i_all,'npspcode',subname)
-
-    if (allocated(irrzon)) then
-       i_all=-product(shape(irrzon))*kind(irrzon)
-       deallocate(irrzon,stat=i_stat)
-       call memocc(i_stat,i_all,'irrzon',subname)
-    end if
-    if (allocated(phnons)) then
-       i_all=-product(shape(phnons))*kind(phnons)
-       deallocate(phnons,stat=i_stat)
-       call memocc(i_stat,i_all,'phnons',subname)
-    end if
-
-=======
->>>>>>> cba8928f
     ! Free the libXC stuff if necessary.
     if (ixc < 0) then
        call libxc_functionals_end()
