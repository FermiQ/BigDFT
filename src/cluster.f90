--- conflicted
+++ resolved
@@ -802,12 +802,7 @@
          call deallocate_collective_comms(tmb%collcom, subname)
          call deallocate_collective_comms(tmb%collcom_shamop, subname)
          call deallocate_collective_comms(tmb%collcom_sr, subname)
-<<<<<<< HEAD
-         call deallocate_p2pComms(tmb%comon, subname)
          call deallocate_p2pComms(tmb%comon_shamop, subname)
-=======
-         call deallocate_collective_comms(tmblarge%collcom_sr, subname)
->>>>>>> 70685a59
          call calculate_forces(iproc,nproc,denspot%pkernel%mpi_env%nproc,KSwfn%Lzd%Glr,atoms,KSwfn%orbs,nlpspd,rxyz,&
               KSwfn%Lzd%hgrids(1),KSwfn%Lzd%hgrids(2),KSwfn%Lzd%hgrids(3),&
               proj,denspot%dpbox%i3s+denspot%dpbox%i3xcsh,denspot%dpbox%n3p,&
