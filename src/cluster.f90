--- conflicted
+++ resolved
@@ -713,7 +713,6 @@
   if (GPUconv) then
      call prepare_gpu_for_locham(Lzd%Glr%d%n1,Lzd%Glr%d%n2,Lzd%Glr%d%n3,in%nspin,&
           hx,hy,hz,Lzd%Glr%wfd,orbs,GPU)
-<<<<<<< HEAD
   end if
   !the same with OpenCL, but they cannot exist at same time
   if (OCLconv) then
@@ -880,175 +879,9 @@
               else
                  call XC_potential(atoms%geocode,'D',iproc,nproc,&
                       Lzd%Glr%d%n1i,Lzd%Glr%d%n2i,Lzd%Glr%d%n3i,ixc,hxh,hyh,hzh,&
-                      denspot%rhov,eexcu,vexcu,in%nspin,denspot%rho_C,denspot%V_XC)
+                      denspot%rhov,eexcu,vexcu,in%nspin,denspot%rho_C,denspot%V_XC,xcstr)
                  denspot%rhov_is=CHARGE_DENSITY
                  call H_potential(atoms%geocode,'D',iproc,nproc,&
-=======
-   end if
-   !the same with OpenCL, but they cannot exist at same time
-   if (OCLconv) then
-      call allocate_data_OCL(Lzd%Glr%d%n1,Lzd%Glr%d%n2,Lzd%Glr%d%n3,atoms%geocode,&
-         &   in%nspin,Lzd%Glr%wfd,orbs,GPU)
-      if (iproc == 0) write(*,*)&
-         &   'GPU data allocated'
-   end if
-
-   energy=1.d10
-   energybs=1.d10
-   gnrm=1.d10
-   rpnrm=1.d10
-   gnrm_zero=0.0d0
-   ekin_sum=0.d0 
-   epot_sum=0.d0 
-   eproj_sum=0.d0
-   eSIC_DC=0.0_gp
-   eexctX=0.0_gp
-
-   !number of switching betweed DIIS and SD during self-consistent loop
-   ndiis_sd_sw=0
-   !previous value of idsx_actual to control if switching has appeared
-   idsx_actual_before=diis%idsx
-
-   !Davidson is set to false first because used in deallocate_before_exiting
-   DoDavidson= .false.
-
-   !allocate the rhopot_old array needed for mixing
-   if (in%iscf < 10) then
-      potden = AB6_MIXING_POTENTIAL
-      npoints = n1i*n2i*denspotd%n3p
-      if (denspotd%n3p==0) npoints=1
-   else
-      potden = AB6_MIXING_DENSITY
-      npoints = n1i*n2i*denspotd%n3d
-      if (denspotd%n3d==0) npoints=1
-   end if
-   if (in%iscf /= SCF_KIND_DIRECT_MINIMIZATION) then
-      call ab6_mixing_new(mix, modulo(in%iscf, 10), potden, &
-         &   AB6_MIXING_REAL_SPACE, npoints, in%nspin, 0, &
-         & ierr, errmess, useprec = .false.)
-      call ab6_mixing_eval_allocate(mix)
-      !stop if the iscf is not compatible 
-      if (in%iscf == 0) then
-         write(*,*)'ERROR: the iscf code is not compatible with the mixing routines'
-         stop
-      end if
-   end if
-   endlooprp=.false.
-
-   !if we are in the last_run case, validate the last_run only for the last cycle
-   !nrepmax=0 is needed for the Band Structure calculations
-   DoLastRunThings=(in%last_run == 1 .and. in%nrepmax == 0) !do the last_run things regardless of infocode
-
-   !end of the initialization part
-   call timing(iproc,'INIT','PR')
-   
-   !normal infocode, if everything go through smoothly we should keep this
-   infocode=0
-   rhopot_loop: do itrp=1,in%itrpmax
-      !yaml output 
-      if (iproc==0) then
-!         write(70,'(a,i4.4)')repeat(' ',yaml_indent)//'- Hamiltonian Optimization: &itrp',itrp
-         yaml_indent=yaml_indent+2 !list element
-      end if
-
-      !set the infocode to the value it would have in the case of no convergence
-      infocode=1
-      subd_loop : do icycle=1,in%nrepmax
-         !yaml output 
-         if (iproc==0) then
-!            write(70,'(a,i4.4)')repeat(' ',yaml_indent)//'- Subspace Optimization: &itrep',icycle
-            yaml_indent=yaml_indent+3 !list element
-         end if
-
-         !if we are in the last_run case, validate the last_run only for the last cycle
-         DoLastRunThings=(in%last_run == 1 .and. icycle == in%nrepmax) !do the last_run things regardless of infocode
-
-         !yaml output
-         if (iproc==0) then
-!            write(70,'(a,a)')repeat(' ',yaml_indent),'Wavefunctions Iterations: '
-            yaml_indent=yaml_indent+1 !Hash table element
-         end if
-         wfn_loop: do iter=1,in%itermax
-
-            !control whether the minimisation iterations ended
-            endloop= gnrm <= gnrm_cv .or. iter == in%itermax
-
-            if (iproc == 0 .and. verbose > 0) then 
-               write( *,'(1x,a,i0)') &
-                  &   repeat('-',76 - int(log(real(iter))/log(10.))) // ' iter= ', iter
-               !test for yaml output
-               if (endloop) then
-!                  write(70,'(a,i5)')repeat(' ',yaml_indent)//'- &last { #iter: ',iter
-               else
-!                  write(70,'(a,i5)')repeat(' ',yaml_indent)//'- { #iter: ',iter
-               end if
-
-            endif
-
-            !control how many times the DIIS has switched into SD
-            if (diis%idsx /= idsx_actual_before) ndiis_sd_sw=ndiis_sd_sw+1
-
-            !let SD runs if the DIIS did not work the second time
-            if (ndiis_sd_sw > 1) then
-               diis%switchSD=.false.
-            end if
-
-            !stop the partial timing counter if necessary
-            if (endloop .and. in%itrpmax==1) call timing(iproc,'WFN_OPT','PR')
-            !logical flag for the self-consistent potential
-            scpot=(in%iscf /= SCF_KIND_DIRECT_MINIMIZATION .and. iter==1 .and. icycle==1) .or. & !mixing to be done
-            (in%iscf == SCF_KIND_DIRECT_MINIMIZATION) .or. & !direct minimisation
-            (itrp==1 .and. in%itrpmax/=1 .and. gnrm > in%gnrm_startmix)  !startmix condition (hard-coded, always true by default)
-
-            !calculate the self-consistent potential
-            if (scpot) then
-               ! Potential from electronic charge density 
-               call sumrho(iproc,nproc,orbs,Lzd,hxh,hyh,hzh,denspotd%nscatterarr,&
-                    GPU,atoms%sym,rhodsc,psi,rho_p)
-               call communicate_density(iproc,nproc,orbs%nspin,hxh,hyh,hzh,Lzd,rhodsc,denspotd%nscatterarr,rho_p,rhopot)
-
-               !here the density can be mixed
-               if (in%iscf /= SCF_KIND_DIRECT_MINIMIZATION) then
-                  if (mix%kind == AB6_MIXING_DENSITY) then
-                     call mix_rhopot(iproc,nproc,mix%nfft*mix%nspden,in%alphamix,mix,&
-                          rhopot,itrp,Lzd%Glr%d%n1i,Lzd%Glr%d%n2i,Lzd%Glr%d%n3i,hx*hy*hz,rpnrm,denspotd%nscatterarr)
-
-                     if (iproc == 0 .and. itrp > 1) then
-                        write( *,'(1x,a,i6,2x,(1x,1pe9.2))') &
-                        &   'DENSITY iteration,Delta : (Norm 2/Volume)',itrp,rpnrm
-                        !yaml output
-!                        write(70,'(1x,a,1pe9.2,a,i5)')'DENSITY variation: &rpnrm',rpnrm,', #itrp: ',itrp
-                     end if
-                     endlooprp= (itrp > 1 .and. rpnrm <= in%rpnrm_cv) .or. itrp == in%itrpmax
-                     ! xc_init_rho should be put in the mixing routines
-                     rhopot = abs(rhopot) + 1.0d-20
-                  end if
-               end if
-
-               !before creating the potential, save the density in the second part 
-               !in the case of NK SIC, so that the potential can be created afterwards
-               !copy the density contiguously since the GGA is calculated inside the NK routines
-               if (in%SIC%approach=='NK') then
-                 irhotot_add=Lzd%Glr%d%n1i*Lzd%Glr%d%n2i*denspotd%i3xcsh+1
-                 irho_add=Lzd%Glr%d%n1i*Lzd%Glr%d%n2i*denspotd%n3d*in%nspin+1
-                  do ispin=1,in%nspin
-                    call dcopy(Lzd%Glr%d%n1i*Lzd%Glr%d%n2i*denspotd%n3p,rhopot(irhotot_add),1,rhopot(irho_add),1)
-                    irhotot_add=irhotot_add+Lzd%Glr%d%n1i*Lzd%Glr%d%n2i*denspotd%n3d
-                    irho_add=irho_add+Lzd%Glr%d%n1i*Lzd%Glr%d%n2i*denspotd%n3p
-                  end do
-               end if
-               if(orbs%nspinor==4) then
-                  !this wrapper can be inserted inside the XC_potential routine
-                  call PSolverNC(atoms%geocode,'D',iproc,nproc,Lzd%Glr%d%n1i,&
-                       Lzd%Glr%d%n2i,Lzd%Glr%d%n3i,denspotd%n3d,ixc,hxh,hyh,hzh,&
-                       rhopot,pkernel,pot_ion,ehart,eexcu,vexcu,0.d0,.true.,4)
-               else
-                  call XC_potential(atoms%geocode,'D',iproc,nproc,&
-                       Lzd%Glr%d%n1i,Lzd%Glr%d%n2i,Lzd%Glr%d%n3i,ixc,hxh,hyh,hzh,&
-                       rhopot,eexcu,vexcu,in%nspin,rhocore,potxc,xcstr)
-
-                  call H_potential(atoms%geocode,'D',iproc,nproc,&
->>>>>>> 91f356fc
                       Lzd%Glr%d%n1i,Lzd%Glr%d%n2i,Lzd%Glr%d%n3i,hxh,hyh,hzh,&
                       denspot%rhov,denspot%pkernel,denspot%V_ext,ehart,0.0_dp,.true.,&
                       quiet=denspot%PSquiet) !optional argument
@@ -1364,7 +1197,6 @@
         !control the accuracy of the expansion
         call check_gaussian_expansion(iproc,nproc,orbs,Lzd%Glr,hx,hy,hz,psi,gbd,gaucoeffs)
 
-<<<<<<< HEAD
         call deallocate_gwf(gbd,subname)
         i_all=-product(shape(gaucoeffs))*kind(gaucoeffs)
         deallocate(gaucoeffs,stat=i_stat)
@@ -1419,11 +1251,6 @@
 
      !xc stress, diagonal for the moment
      if (atoms%geocode=='P') then
-        xcstr(1)=(eexcu-vexcu)/(atoms%alat1*atoms%alat2*atoms%alat3)
-        xcstr(2)=(eexcu-vexcu)/(atoms%alat1*atoms%alat2*atoms%alat3)
-        xcstr(3)=(eexcu-vexcu)/(atoms%alat1*atoms%alat2*atoms%alat3)
-        xcstr(4:6)=0.0_gp
-        !just for completeness
         if (atoms%sym%symObj >= 0) call symm_stress((iproc==0),xcstr,atoms%sym%symObj)
      end if
 
@@ -1471,109 +1298,6 @@
      call timing(iproc,'Forces        ','ON')
      !refill projectors for tails, davidson
      refill_proj=((in%rbuf > 0.0_gp) .or. DoDavidson) .and. DoLastRunThings
-=======
-      call deallocate_gwf(gbd,subname)
-      i_all=-product(shape(gaucoeffs))*kind(gaucoeffs)
-      deallocate(gaucoeffs,stat=i_stat)
-      call memocc(i_stat,i_all,'gaucoeffs',subname)
-      nullify(gbd%rxyz)
-
-   else
-      call  writemywaves(iproc,trim(in%dir_output) // "wavefunction", in%output_wf_format, &
-             & orbs,n1,n2,n3,hx,hy,hz,atoms,rxyz,Lzd%Glr%wfd,psi)
-   end if
-end if
-
-!plot the ionic potential, if required by output_denspot
-if (in%output_denspot == output_denspot_DENSPOT .and. DoLastRunThings) then
-   if (iproc == 0) write(*,*) 'writing external_potential' // gridformat
-   call plot_density(trim(in%dir_output)//'external_potential' // gridformat,iproc,nproc,&
-      &   n1,n2,n3,n1i,n2i,n3i,denspotd%n3p,&
-   1,hxh,hyh,hzh,atoms,rxyz,denspotd%ngatherarr,pot_ion)
-end if
-if (in%output_denspot == output_denspot_DENSPOT .and. DoLastRunThings) then
-   if (iproc == 0) write(*,*) 'writing local_potential' // gridformat
-   call plot_density(trim(in%dir_output)//'local_potential' // gridformat,iproc,nproc,&
-      &   n1,n2,n3,n1i,n2i,n3i,denspotd%n3p,&
-   in%nspin,hxh,hyh,hzh,atoms,rxyz,denspotd%ngatherarr,rhopot)
-end if
-
-i_all=-product(shape(pot_ion))*kind(pot_ion)
-deallocate(pot_ion,stat=i_stat)
-call memocc(i_stat,i_all,'pot_ion',subname)
-
-if (inputpsi /= -1000) then
-   !------------------------------------------------------------------------
-   ! here we start the calculation of the forces
-   if (iproc == 0) then
-      write( *,'(1x,a)')&
-         &   '----------------------------------------------------------------- Forces Calculation'
-   end if
-
-   nullify(rho,pot)
-   !manipulate scatter array for avoiding the GGA shift
-   do jproc=0,nproc-1
-      !n3d=n3p
-      denspotd%nscatterarr(jproc,1)=denspotd%nscatterarr(jproc,2)
-      !i3xcsh=0
-      denspotd%nscatterarr(jproc,4)=0
-   end do
-   !change communication scheme to LDA case
-   rhodsc%icomm=1
-
-   call density_and_hpot(iproc,nproc,atoms%geocode,atoms%sym,orbs,Lzd,hxh,hyh,hzh,denspotd%nscatterarr,&
-        pkernel,rhodsc,GPU,psi,rho,pot,hstrten)
-
-   !xc stress, diagonal for the moment
-   if (atoms%geocode=='P') then
-      if (atoms%sym%symObj >= 0) call symm_stress((iproc==0),xcstr,atoms%sym%symObj)
-   end if
-
-
-   ! calculate dipole moment associated to the charge density
-   if (DoLastRunThings) & 
-        call calc_dipole(iproc,nproc,Lzd%Glr%d%n1,Lzd%Glr%d%n2,Lzd%Glr%d%n3,&
-        Lzd%Glr%d%n1i,Lzd%Glr%d%n2i,Lzd%Glr%d%n3i,denspotd%n3p,in%nspin,&
-        hxh,hyh,hzh,atoms,rxyz,denspotd%ngatherarr,rho)
-
-   !plot the density on the cube file
-   !to be done either for post-processing or if a restart is to be done with mixing enabled
-   if (((in%output_denspot >= output_denspot_DENSITY)) .and. DoLastRunThings) then
-      if (iproc == 0) write(*,*) 'writing electronic_density' // gridformat
-
-      call plot_density(trim(in%dir_output)//'electronic_density' // gridformat,&
-         iproc,nproc,n1,n2,n3,n1i,n2i,n3i,denspotd%n3p,  & 
-         in%nspin,hxh,hyh,hzh,atoms,rxyz,denspotd%ngatherarr,rho)
-
-      if (associated(rhocore)) then
-         if (iproc == 0) write(*,*) 'writing grid core_density' // gridformat
-         call plot_density(trim(in%dir_output)//'core_density' // gridformat,&
-            &   iproc,nproc,n1,n2,n3,n1i,n2i,n3i,denspotd%n3p,  & 
-            1,hxh,hyh,hzh,atoms,rxyz,denspotd%ngatherarr,rhocore(1+n1i*n2i*denspotd%i3xcsh:))
-      end if
-   end if
-
-   !plot also the electrostatic potential
-   if (in%output_denspot == output_denspot_DENSPOT .and. DoLastRunThings) then
-      if (iproc == 0) write(*,*) 'writing hartree_potential' // gridformat
-      call plot_density(trim(in%dir_output)//'hartree_potential' // gridformat, &
-         &   iproc,nproc,n1,n2,n3,n1i,n2i,n3i,denspotd%n3p,&
-         & in%nspin,hxh,hyh,hzh,atoms,rxyz,denspotd%ngatherarr,pot)
-   end if
-
-
-   !     !plot also the electrostatic potential
-   !     if (in%output_denspot == output_denspot_DENSPOT .and. DoLastRunThings) then
-   !        if (iproc == 0) write(*,*) 'writing hartree_potential' // gridformat
-   !        call plot_density(trim(in%dir_output)//'hartree_potential' // gridformat, &
-   !             & iproc,nproc,n1,n2,n3,n1i,n2i,n3i,n3p,&
-   !             & in%nspin,hxh,hyh,hzh,atoms,rxyz,ngatherarr,pot)
-   !     end if
-   !
-   call timing(iproc,'Forces        ','ON')
-   !refill projectors for tails, davidson
-   refill_proj=((in%rbuf > 0.0_gp) .or. DoDavidson) .and. DoLastRunThings
->>>>>>> 91f356fc
 
      call calculate_forces(iproc,nproc,Lzd%Glr,atoms,orbs,nlpspd,rxyz,&
           hx,hy,hz,proj,denspot%dpcom%i3s+denspot%dpcom%i3xcsh,denspot%dpcom%n3p,&
@@ -1724,8 +1448,7 @@
 
            call XC_potential(atoms%geocode,'D',iproc,nproc,&
                 Lzd%Glr%d%n1i,Lzd%Glr%d%n2i,Lzd%Glr%d%n3i,ixc,hxh,hyh,hzh,&
-<<<<<<< HEAD
-                denspot%rhov,eexcu,vexcu,in%nspin,denspot%rho_C,denspot%V_XC,denspot%f_XC)
+                denspot%rhov,eexcu,vexcu,in%nspin,denspot%rho_C,denspot%V_XC,xcstr,denspot%f_XC)
            denspot%rhov_is=CHARGE_DENSITY
 
            !select the active space if needed
@@ -1782,64 +1505,6 @@
 
   !perform here the mulliken charge and density of states
   !localise them on the basis of gatom of a number of atoms
-=======
-         rhopot,eexcu,vexcu,in%nspin,rhocore,potxc,xcstr,dvxcdrho)
-
-         !select the active space if needed
-
-         call tddft_casida(iproc,nproc,atoms,rxyz,hxh,hyh,hzh,denspotd%n3p,denspotd%ngatherarr(0,1),&
-               Lzd%Glr,orbs,orbsv,denspotd%i3s+denspotd%i3xcsh,dvxcdrho,pkernelseq,psi,psivirt)
-
-         i_all=-product(shape(dvxcdrho))*kind(dvxcdrho)
-         deallocate(dvxcdrho,stat=i_stat)
-         call memocc(i_stat,i_all,'dvxcdrho',subname)
-
-      end if
-
-      call deallocate_comms(commsv,subname)
-      call deallocate_orbs(orbsv,subname)
-
-      !in the case of band structure calculation, copy the values of the eigenvectors
-      !into a new array to write them afterwards
-      if (associated(in%kptv)) then
-         call dcopy(orbsv%norb*nkptv,orbsv%eval(1),1,band_structure_eval(1,ikpt),1)
-         !increment the value of ikpt
-         ikpt=ikpt+in%nkptsv_group(igroup)
-      end if
-
-      i_all=-product(shape(orbsv%eval))*kind(orbsv%eval)
-      deallocate(orbsv%eval,stat=i_stat)
-      call memocc(i_stat,i_all,'eval',subname)
-
-      !if the local analysis has to be performed the deallocation should not be done
-      i_all=-product(shape(psivirt))*kind(psivirt)
-      deallocate(psivirt,stat=i_stat)
-      call memocc(i_stat,i_all,'psivirt',subname)
-
-   end do
-
-   if (associated(in%kptv)) then
-      !dump the band structure eigenvalue on a file and deallocate it
-      if (iproc == 0) then
-         open(unit=11,file='band_structure.dat',status='unknown')
-         do ikpt=1,in%nkptv
-            write(11,'(i5,3(f12.6),10000(1pe12.4))')ikpt,(in%kptv(i,ikpt),i=1,3),(band_structure_eval(i,ikpt),i=1,orbsv%norb)
-         end do
-         !tentative gnuplot string for the band structure file
-         write(11,'(a,9999(a,i6,a))')"#plot 'band_structure.dat' u 1:5 w l t ''",(",'' u 1:",5+i-1," w l t ''" ,i=2,orbsv%norb)
-         close(unit=11)
-      end if
-      i_all=-product(shape(band_structure_eval))*kind(band_structure_eval)
-      deallocate(band_structure_eval,stat=i_stat)
-      call memocc(i_stat,i_all,'band_structure_eval',subname)
-   end if
-
-end if
-
-
-!perform here the mulliken charge and density of states
-!localise them on the basis of gatom of a number of atoms
->>>>>>> 91f356fc
   !if (in%gaussian_help .and. DoLastRunThings) then
   if (in%gaussian_help .and. DoLastRunThings .and. .not.in%inputPsiId==100) then
      !here one must check if psivirt should have been kept allocated
