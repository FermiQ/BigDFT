!> @file 
!!   Routines to use BigDFT as a blackbox
!! @author
!!   Copyright (C) 2005-2011 BigDFT group 
!!   This file is distributed under the terms of the
!!   GNU General Public License, see ~/COPYING file
!!   or http://www.gnu.org/copyleft/gpl.txt .
!!   For the list of contributors, see ~/AUTHORS 
 

!> Routine to use BigDFT as a blackbox
subroutine call_bigdft(nproc,iproc,atoms,rxyz0,in,energy,fxyz,strten,fnoise,rst,infocode)
  use module_base
  use module_types
  use module_interfaces, except_this_one => call_bigdft
  implicit none
  integer, intent(in) :: iproc,nproc
  type(input_variables),intent(inout) :: in
  type(atoms_data), intent(inout) :: atoms
  type(restart_objects), intent(inout) :: rst
  integer, intent(inout) :: infocode
  real(gp), intent(out) :: energy,fnoise
  real(gp), dimension(3,atoms%nat), intent(in) :: rxyz0
  real(gp), dimension(6), intent(out) :: strten
  real(gp), dimension(3,atoms%nat), intent(out) :: fxyz

  !local variables
  character(len=*), parameter :: subname='call_bigdft'
  character(len=40) :: comment
  logical :: exists, input_lin_exists
  integer :: i_stat,i_all,ierr,inputPsiId_orig,iat,iorb

  !temporary interface
  interface
     subroutine cluster(nproc,iproc,atoms,rxyz,energy,fxyz,strten,fnoise,&
          KSwfn,tmb,&!psi,Lzd,gaucoeffs,gbd,orbs,
          rxyz_old,hx_old,hy_old,hz_old,in,GPU,infocode)
       use module_base
       use module_types
       implicit none
       integer, intent(in) :: nproc,iproc
       integer, intent(out) :: infocode
       real(gp), intent(inout) :: hx_old,hy_old,hz_old
       type(input_variables), intent(in) :: in
       !type(local_zone_descriptors), intent(inout) :: Lzd
       type(atoms_data), intent(inout) :: atoms
       !type(gaussian_basis), intent(inout) :: gbd
       !type(orbitals_data), intent(inout) :: orbs
       type(GPU_pointers), intent(inout) :: GPU
       type(DFT_wavefunction), intent(inout) :: KSwfn,tmb
       real(gp), intent(out) :: energy,fnoise
       real(gp), dimension(3,atoms%nat), intent(inout) :: rxyz_old
       real(gp), dimension(3,atoms%nat), target, intent(inout) :: rxyz
       real(gp), dimension(6), intent(out) :: strten
       real(gp), dimension(3,atoms%nat), intent(out) :: fxyz
     END SUBROUTINE cluster
  end interface

  !put a barrier for all the processes
  call MPI_BARRIER(bigdft_mpi%mpi_comm,ierr)

  !fill the rxyz array with the positions
  !wrap the atoms in the periodic directions when needed
  do iat=1,atoms%nat
     if (atoms%geocode == 'P') then
        rst%rxyz_new(1,iat)=modulo(rxyz0(1,iat),atoms%alat1)
        rst%rxyz_new(2,iat)=modulo(rxyz0(2,iat),atoms%alat2)
        rst%rxyz_new(3,iat)=modulo(rxyz0(3,iat),atoms%alat3)
     else if (atoms%geocode == 'S') then
        rst%rxyz_new(1,iat)=modulo(rxyz0(1,iat),atoms%alat1)
        rst%rxyz_new(2,iat)=rxyz0(2,iat)
        rst%rxyz_new(3,iat)=modulo(rxyz0(3,iat),atoms%alat3)
     else if (atoms%geocode == 'F') then
        rst%rxyz_new(1,iat)=rxyz0(1,iat)
        rst%rxyz_new(2,iat)=rxyz0(2,iat)
        rst%rxyz_new(3,iat)=rxyz0(3,iat)
     end if
  end do

  !assign the verbosity of the output
  !the verbose variables is defined in module_base
  verbose=in%verbosity

  ! Use the restart for the linear scaling version... probably to be modified.
  if(in%inputPsiId==1) then
      if (rst%version == LINEAR_VERSION) then
          in%inputPsiId=101
          do iorb=1,rst%tmb%orbs%norb
              if (in%lin%locrad_lowaccuracy(iorb) /=  in%lin%locrad_highaccuracy(iorb))then
                  stop 'ERROR: at the moment the radii for low and high accuracy must be the same &
                        &when using the linear restart!'
              end if
          end do
      end if
  end if
  inputPsiId_orig=in%inputPsiId


  loop_cluster: do

     if (in%inputPsiId == 0 .and. associated(rst%KSwfn%psi)) then
        i_all=-product(shape(rst%KSwfn%psi))*kind(rst%KSwfn%psi)
        deallocate(rst%KSwfn%psi,stat=i_stat)
        call memocc(i_stat,i_all,'psi',subname)
        i_all=-product(shape(rst%KSwfn%orbs%eval))*kind(rst%KSwfn%orbs%eval)
        deallocate(rst%KSwfn%orbs%eval,stat=i_stat)
        call memocc(i_stat,i_all,'eval',subname)

        call deallocate_wfd(rst%KSwfn%Lzd%Glr%wfd,subname)
     end if
     !experimental, finite difference method for calculating forces on particular quantities
     inquire(file='input.finite_difference_forces',exist=exists)
     if (exists) then
        in%last_run=1 !do the last_run things nonetheless
        in%inputPsiId=0 !the first run always restart from IG
        !experimental_modulebase_var_onlyfion=.true. !put only ionic forces in the forces
     end if
     call cluster(nproc,iproc,atoms,rst%rxyz_new,energy,fxyz,strten,fnoise,&
          rst%KSwfn,rst%tmb,&!psi,rst%Lzd,rst%gaucoeffs,rst%gbd,rst%orbs,&
          rst%rxyz_old,rst%hx_old,rst%hy_old,rst%hz_old,in,rst%GPU,infocode)
     if (exists) then
        call forces_via_finite_differences(iproc,nproc,atoms,in,energy,fxyz,fnoise,rst,infocode)
     end if

     if (in%inputPsiId==1 .and. infocode==2) then
        if (in%gaussian_help) then
           in%inputPsiId=11
        else
           in%inputPsiId=0
        end if
     else if (in%inputPsiId==101 .and. infocode==2) then
         ! problems after restart for linear version
         in%inputPsiId=100
     else if ((in%inputPsiId==1 .or. in%inputPsiId==0) .and. infocode==1) then
        !in%inputPsiId=0 !better to diagonalise than to restart an input guess
        in%inputPsiId=1
        if(iproc==0) then
           write(*,*)&
                &   ' WARNING: Self-consistent cycle did not meet convergence criteria'
        end if
        exit loop_cluster
     else if (in%inputPsiId == 0 .and. infocode==3) then
        if (iproc == 0) then
           write( *,'(1x,a)')'Convergence error, cannot proceed.'
           write( *,'(1x,a)')' writing positions in file posfail.xyz then exiting'
           write(comment,'(a)')'UNCONVERGED WF '
           !call wtxyz('posfail',energy,rxyz,atoms,trim(comment))

           call write_atomic_file("posfail",energy,rst%rxyz_new,atoms,trim(comment))

        end if

        i_all=-product(shape(rst%KSwfn%psi))*kind(rst%KSwfn%psi)
        deallocate(rst%KSwfn%psi,stat=i_stat)
        call memocc(i_stat,i_all,'psi',subname)
        i_all=-product(shape(rst%KSwfn%orbs%eval))*kind(rst%KSwfn%orbs%eval)
        deallocate(rst%KSwfn%orbs%eval,stat=i_stat)
        call memocc(i_stat,i_all,'eval',subname)

        call deallocate_wfd(rst%KSwfn%Lzd%Glr%wfd,subname)

        !finalize memory counting (there are still at least positions and the forces allocated)
        call memocc(0,0,'count','stop')

        if (nproc > 1) call MPI_FINALIZE(ierr)

        stop 'unnormal end'
     else
        exit loop_cluster
     end if

  end do loop_cluster

  !preserve the previous value
  in%inputPsiId=inputPsiId_orig

  !put a barrier for all the processes
  call MPI_BARRIER(bigdft_mpi%mpi_comm,ierr)

END SUBROUTINE call_bigdft


!>  Main routine which does self-consistent loop.
!!  Does not parse input file and no geometry optimization.
!!  Does an electronic structure calculation. 
!!  Output is the total energy and the forces 
!!
!!   @param inputPsiId 
!!           - 0 : compute input guess for Psi by subspace diagonalization of atomic orbitals
!!           - 1 : read waves from argument psi, using n1, n2, n3, hgrid and rxyz_old
!!                 as definition of the previous system.
!!           - 2 : read waves from disk
!!   @param psi, keyg, keyv and eval should be freed after use outside of the routine.
!!   @param infocode -> encloses some information about the status of the run
!!           - 0 run succesfully succeded
!!           - 1 the run ended after the allowed number of minimization steps. gnrm_cv not reached
!!               forces may be meaningless   
!!           - 2 (present only for inputPsiId=1) gnrm of the first iteration > 1 AND growing in
!!               the second iteration OR grnm 1st >2.
!!               Input wavefunctions need to be recalculated. Routine exits.
!!           - 3 (present only for inputPsiId=0) gnrm > 4. SCF error. Routine exits.
subroutine cluster(nproc,iproc,atoms,rxyz,energy,fxyz,strten,fnoise,&
     KSwfn,tmb,&
     rxyz_old,hx_old,hy_old,hz_old,in,GPU,infocode)
  use module_base
  use module_types
  use module_interfaces
  use Poisson_Solver
  use module_xc
!  use vdwcorrection
  use m_ab6_mixing
  use yaml_output
  implicit none
  integer, intent(in) :: nproc,iproc
  real(gp), intent(inout) :: hx_old,hy_old,hz_old
  type(input_variables), intent(in) :: in
  type(atoms_data), intent(inout) :: atoms
  type(GPU_pointers), intent(inout) :: GPU
  type(DFT_wavefunction), intent(inout) :: KSwfn, tmb
  real(gp), dimension(3,atoms%nat), intent(inout) :: rxyz_old
  real(gp), dimension(3,atoms%nat), target, intent(inout) :: rxyz
  integer, intent(out) :: infocode
  real(gp), intent(out) :: energy,fnoise
  real(gp), dimension(6), intent(out) :: strten
  real(gp), dimension(3,atoms%nat), intent(out) :: fxyz
  !local variables
  character(len=*), parameter :: subname='cluster'
  character(len=5) :: gridformat, wfformat
  logical :: refill_proj !,potential_from_disk=.false.
  logical :: DoDavidson,DoLastRunThings=.false.,scpot
  integer :: nvirt,norbv
  integer :: i, input_wf_format, tag
  integer :: n1,n2,n3
  integer :: ncount0,ncount1,ncount_rate,ncount_max,n1i,n2i,n3i
  integer :: iat,i_all,i_stat,ierr,jproc,inputpsi,igroup,ikpt,nproctiming
  real :: tcpu0,tcpu1
  real(kind=8) :: tel
  type(energy_terms), target :: energs ! Target attribute is mandatory for C wrappers
  real(gp) :: pressure
  type(grid_dimensions) :: d_old
  type(wavefunctions_descriptors) :: wfd_old
  type(local_zone_descriptors) :: lzd_old
  type(nonlocal_psp_descriptors) :: nlpspd
  type(DFT_wavefunction) :: VTwfn !< Virtual wavefunction
  !!type(DFT_wavefunction) :: tmb
  real(gp), dimension(3) :: shift
  real(dp), dimension(6) :: ewaldstr,hstrten,xcstr
  real(gp), dimension(:,:), allocatable :: radii_cf,thetaphi,band_structure_eval
  real(gp), dimension(:,:), pointer :: fdisp,fion,fpulay
  ! Charge density/potential,ionic potential, pkernel
  type(DFT_local_fields) :: denspot
  type(DFT_optimization_loop) :: optLoop
  real(gp), dimension(:), allocatable:: denspot0
  !wavefunction gradients, hamiltonian on vavefunction
  !transposed  wavefunction
  ! Pointers and variables to store the last psi
  ! before reformatting if useFormattedInput is .true.
  real(wp), dimension(:), pointer :: psi_old,phi_old
  real(gp),dimension(:,:),pointer:: coeff_old
  integer,dimension(:),pointer:: inwhichlocreg_old, onwhichatom_old
  ! PSP projectors 
  real(kind=8), dimension(:), pointer :: proj,gbd_occ!,rhocore
  ! Variables for the virtual orbitals and band diagram.
  integer :: nkptv, nvirtu, nvirtd
  real(gp), dimension(:), allocatable :: wkptv
  ! ----------------------------------
  integer:: ilr, nit_lowaccuracy_orig



  !copying the input variables for readability
  !this section is of course not needed
  !note that this procedure is convenient ONLY in the case of scalar variables
  !an array would have been copied, thus occupying more memory space
  !Hence WARNING: these variables are copied, in case of an update the new value should be 
  !reassigned inside the structure

  write(gridformat, "(A)") ""
  select case (in%output_denspot_format)
  case (output_denspot_FORMAT_ETSF)
     write(gridformat, "(A)") ".etsf"
  case (output_denspot_FORMAT_CUBE)
     write(gridformat, "(A)") ".cube"
  end select
  write(wfformat, "(A)") ""
  select case (in%output_wf_format)
  case (WF_FORMAT_ETSF)
     write(wfformat, "(A)") ".etsf"
  case (WF_FORMAT_BINARY)
     write(wfformat, "(A)") ".bin"
  end select

  norbv=abs(in%norbv)
  nvirt=in%nvirt

  if (iproc == 0) then
     !start a new document in the beginning of the output, if the document is closed before
     call yaml_new_document()
     write( *,'(1x,a,1x,i0)') &
          &   '===================== BigDFT Wavefunction Optimization =============== inputPsiId=',&
          in%inputPsiId
     call print_dft_parameters(in,atoms)
  end if

  !Time initialization
  if (verbose > 2) then
     nproctiming=-nproc !timing in debug mode
  else
     nproctiming=nproc
  end if
  call timing(nproctiming,trim(in%dir_output)//'time.yaml','IN')
  call cpu_time(tcpu0)
  call system_clock(ncount0,ncount_rate,ncount_max)

  ! We save the variables that defined the previous psi if the restart is active
  if (in%inputPsiId == INPUT_PSI_MEMORY_WVL) then
     !regenerate grid spacings (this would not be needed if hgrids is in Lzd)
     if (atoms%geocode == 'P') then
        call correct_grid(atoms%alat1,hx_old,KSwfn%Lzd%Glr%d%n1)
        call correct_grid(atoms%alat2,hy_old,KSwfn%Lzd%Glr%d%n2)
        call correct_grid(atoms%alat3,hz_old,KSwfn%Lzd%Glr%d%n3)
     else if (atoms%geocode == 'S') then 
        call correct_grid(atoms%alat1,hx_old,KSwfn%Lzd%Glr%d%n1)
        call correct_grid(atoms%alat3,hz_old,KSwfn%Lzd%Glr%d%n3)
     end if
     call copy_old_wavefunctions(nproc,KSwfn%orbs,&
          KSwfn%Lzd%Glr%d%n1,KSwfn%Lzd%Glr%d%n2,KSwfn%Lzd%Glr%d%n3,&
          KSwfn%Lzd%Glr%wfd,KSwfn%psi,d_old%n1,d_old%n2,d_old%n3,wfd_old,psi_old)
 
  else if (in%inputPsiId == INPUT_PSI_MEMORY_GAUSS) then
     !deallocate wavefunction and descriptors for placing the gaussians

     call deallocate_wfd(KSwfn%Lzd%Glr%wfd,subname)

     i_all=-product(shape(KSwfn%psi))*kind(KSwfn%psi)
     deallocate(KSwfn%psi,stat=i_stat)
     call memocc(i_stat,i_all,'psi',subname)
  else if (in%inputPsiId == INPUT_PSI_MEMORY_LINEAR) then
      call nullify_local_zone_descriptors(lzd_old)
      call copy_old_supportfunctions(tmb%orbs,tmb%lzd,tmb%psi,lzd_old,phi_old)
      ! Here I use KSwfn%orbs%norb in spite of the fact that KSwfn%orbs will only be defined later.. not very nice
      call copy_old_coefficients(KSwfn%orbs%norb, tmb%orbs%norb, tmb%wfnmd%coeff, coeff_old)
      call copy_old_inwhichlocreg(tmb%orbs%norb, tmb%orbs%inwhichlocreg, inwhichlocreg_old, &
           tmb%orbs%onwhichatom, onwhichatom_old)

      call destroy_DFT_wavefunction(tmb)
      call deallocate_local_zone_descriptors(tmb%lzd, subname)
      i_all=-product(shape(KSwfn%psi))*kind(KSwfn%psi)
      deallocate(KSwfn%psi,stat=i_stat)
      call memocc(i_stat,i_all,'psi',subname)
<<<<<<< HEAD

   end if

   if(nspin/=1 .and. nspin/=2 .and. nspin/=4) nspin=1

   ! grid spacing (same in x,y and z direction)

   if (iproc==0) then
      write( *,'(1x,a)')&
         &   '------------------------------------------------------------------ System Properties'
   end if

   !these routines can be regrouped in one

   allocate(radii_cf(atoms%ntypes,3+ndebug),stat=i_stat)
   call memocc(i_stat,radii_cf,'radii_cf',subname)

   call system_properties(iproc,nproc,in,atoms,orbs,radii_cf,nelec)

   ! Determine size alat of overall simulation cell and shift atom positions
   ! then calculate the size in units of the grid space
   call system_size(iproc,atoms,rxyz,radii_cf,crmult,frmult,hx,hy,hz,Glr,shift)

   !variables substitution for the PSolver part
   hxh=0.5d0*hx
   hyh=0.5d0*hy
   hzh=0.5d0*hz
   n1i=Glr%d%n1i
   n2i=Glr%d%n2i
   n3i=Glr%d%n3i

   n1=Glr%d%n1
   n2=Glr%d%n2
   n3=Glr%d%n3

   ! A message about dispersion forces.
   if (iproc == 0) call vdwcorrection_warnings(atoms, in)

   !calculation of the Poisson kernel anticipated to reduce memory peak for small systems
   ndegree_ip=16 !default value 
   call createKernel(iproc,nproc,atoms%geocode,n1i,n2i,n3i,hxh,hyh,hzh,ndegree_ip,pkernel,&
      &   quiet=PSquiet)

   !create the sequential kernel if the exctX parallelisation scheme requires it
   if ((xc_exctXfac() /= 0.0_gp .and. in%exctxpar=='OP2P' .or. in%SIC%alpha /= 0.0_gp).and. nproc > 1) then
      call createKernel(0,1,atoms%geocode,n1i,n2i,n3i,hxh,hyh,hzh,ndegree_ip,&
         &   pkernelseq,quiet='YES')
   else 
      pkernelseq => pkernel
   end if

   ! Create wavefunctions descriptors and allocate them inside the global locreg desc.
   call timing(iproc,'CrtDescriptors','ON')
   call createWavefunctionsDescriptors(iproc,hx,hy,hz,atoms,rxyz,radii_cf,crmult,frmult,Glr)
   call timing(iproc,'CrtDescriptors','OF')

   !allocate communications arrays (allocate it before Projectors because of the definition
   !of iskpts and nkptsp)
   call orbitals_communicators(iproc,nproc,Glr,orbs,comms)  

   ! Calculate all projectors, or allocate array for on-the-fly calculation
   call timing(iproc,'CrtProjectors ','ON')
   call createProjectorsArrays(iproc,n1,n2,n3,rxyz,atoms,orbs,&
      &   radii_cf,cpmult,fpmult,hx,hy,hz,nlpspd,proj)
   call timing(iproc,'CrtProjectors ','OF')

   !calculate the partitioning of the orbitals between the different processors
   !memory estimation
   if (iproc==0 .and. verbose > 0) then
      call MemoryEstimator(nproc,idsx,Glr,&
         &   atoms%nat,orbs%norb,orbs%nspinor,orbs%nkpts,nlpspd%nprojel,&
      in%nspin,in%itrpmax,in%iscf,peakmem)
   end if

   !these arrays should be included in the comms descriptor
   !allocate values of the array for the data scattering in sumrho
   !its values are ignored in the datacode='G' case
   allocate(nscatterarr(0:nproc-1,4+ndebug),stat=i_stat)
   call memocc(i_stat,nscatterarr,'nscatterarr',subname)
   !allocate array for the communications of the potential
   allocate(ngatherarr(0:nproc-1,2+ndebug),stat=i_stat)
   call memocc(i_stat,ngatherarr,'ngatherarr',subname)
   !create the descriptors for the density and the potential
   !these descriptors should take into account the localisation regions
   call createDensPotDescriptors(iproc,nproc,atoms,Glr%d,hxh,hyh,hzh,&
      &   rxyz,in%crmult,in%frmult,radii_cf,in%nspin,'D',ixc,in%rho_commun,&
   n3d,n3p,n3pi,i3xcsh,i3s,nscatterarr,ngatherarr,rhodsc)

   !calculate the irreductible zone, if necessary.
   if (atoms%symObj >= 0) then
      call symmetry_get_n_sym(atoms%symObj, nsym, i_stat)
      if (nsym > 1) then
         ! Current third dimension is set to 1 always
         ! since nspin == nsppol always in BigDFT
         allocate(irrzon(n1i*n2i*n3i,2,1+ndebug),stat=i_stat)
         call memocc(i_stat,irrzon,'irrzon',subname)
         allocate(phnons(2,n1i*n2i*n3i,1+ndebug),stat=i_stat)
         call memocc(i_stat,phnons,'phnons',subname)
         call kpoints_get_irreductible_zone(irrzon, phnons, &
            &   n1i, n2i, n3i, in%nspin, in%nspin, atoms%symObj, i_stat)
      end if
   end if
   if (.not. allocated(irrzon)) then
      ! Allocate anyway to small size other size the bounds check does not pass.
      allocate(irrzon(1,2,1+ndebug),stat=i_stat)
      call memocc(i_stat,irrzon,'irrzon',subname)
      allocate(phnons(2,1,1+ndebug),stat=i_stat)
      call memocc(i_stat,phnons,'phnons',subname)
   end if

   !allocate ionic potential
   if (n3pi > 0) then
      allocate(pot_ion(n1i*n2i*n3pi+ndebug),stat=i_stat)
      call memocc(i_stat,pot_ion,'pot_ion',subname)
   else
      allocate(pot_ion(1+ndebug),stat=i_stat)
      call memocc(i_stat,pot_ion,'pot_ion',subname)
   end if

   !here calculate the ionic energy and forces accordingly
   allocate(fion(3,atoms%nat+ndebug),stat=i_stat)
   call memocc(i_stat,fion,'fion',subname)

   call IonicEnergyandForces(iproc,nproc,atoms,hxh,hyh,hzh,in%elecfield,rxyz,eion,fion,&
      &   psoffset,0,n1,n2,n3,n1i,n2i,n3i,i3s+i3xcsh,n3pi,pot_ion,pkernel)

   call createIonicPotential(atoms%geocode,iproc,nproc,atoms,rxyz,hxh,hyh,hzh,&
      &   in%elecfield,n1,n2,n3,n3pi,i3s+i3xcsh,n1i,n2i,n3i,pkernel,pot_ion,psoffset,&
   0,.false.)

   !inquire for the counter_ion potential calculation (for the moment only xyz format)
   inquire(file='posinp_ci.xyz',exist=counterions)
   if (counterions) then
      if (n3pi > 0) then
         allocate(counter_ions(n1i*n2i*n3pi+ndebug),stat=i_stat)
         call memocc(i_stat,counter_ions,'counter_ions',subname)
      else
         allocate(counter_ions(1+ndebug),stat=i_stat)
         call memocc(i_stat,counter_ions,'counter_ions',subname)
      end if

      call CounterIonPotential(atoms%geocode,iproc,nproc,in,shift,&
         &   hxh,hyh,hzh,Glr%d,n3pi,i3s,pkernel,counter_ions)

      !sum that to the ionic potential
      call axpy(Glr%d%n1i*Glr%d%n2i*n3p,1.0_dp,counter_ions(1),1,&
         &   pot_ion(1),1)

   end if

   !this can be inserted inside the IonicEnergyandForces routine
   !(after insertion of the non-regression test)
   call vdwcorrection_calculate_energy(edisp,rxyz,atoms,in,iproc)

   allocate(fdisp(3,atoms%nat+ndebug),stat=i_stat)
   call memocc(i_stat,fdisp,'fdisp',subname)
   !this can be inserted inside the IonicEnergyandForces routine
   call vdwcorrection_calculate_forces(fdisp,rxyz,atoms,in) 

   !Allocate Charge density, Potential in real space
   nrhodim=in%nspin
   i3rho_add=0
   if (trim(in%SIC%approach)=='NK') then
      nrhodim=2*nrhodim
      i3rho_add=Glr%d%n1i*Glr%d%n2i*i3xcsh+1
   end if
   if (n3d >0) then
      allocate(rhopot(n1i*n2i*n3d*nrhodim+ndebug),stat=i_stat)
      call memocc(i_stat,rhopot,'rhopot',subname)
   else
      allocate(rhopot(nrhodim+ndebug),stat=i_stat)
      call memocc(i_stat,rhopot,'rhopot',subname)
   end if
   !Allocate XC potential
   if (n3p >0) then
      allocate(potxc(n1i,n2i,n3p,in%nspin+ndebug),stat=i_stat)
      call memocc(i_stat,potxc,'potxc',subname)
   else
      allocate(potxc(1,1,1,in%nspin+ndebug),stat=i_stat)
      call memocc(i_stat,potxc,'potxc',subname)
   end if

   !check if non-linear core correction should be applied, and allocate the 
   !pointer if it is the case
   call calculate_rhocore(iproc,atoms,Glr%d,rxyz,hxh,hyh,hzh,i3s,i3xcsh,n3d,n3p,rhocore)

   !check the communication distribution
   call check_communications(iproc,nproc,orbs,Glr,comms)

   !avoid allocation of the eigenvalues array in case of restart
   if (in%inputPsiId /= 1 .and. in%inputPsiId /= 11) then
      allocate(orbs%eval(orbs%norb*orbs%nkpts+ndebug),stat=i_stat)
      call memocc(i_stat,orbs%eval,'eval',subname)
   end if

   !start the optimization
   !yaml output
   if (iproc==0) then
!      write(70,'(a,a)')repeat(' ',yaml_indent),'Electronic Ground State: '
      yaml_indent=yaml_indent+1 !hash table element
   end if

   inputpsi=in%inputPsiId

   !for the inputPsiId==2 case, check 
   !if the wavefunctions are all present
   !otherwise switch to normal input guess
   if (in%inputPsiId == INPUT_PSI_DISK_WVL) then
      ! Test ETSF file.
      inquire(file=trim(in%dir_output)//"wavefunction.etsf",exist=onefile)
      if (onefile) then
         input_wf_format= WF_FORMAT_ETSF
      else
         call verify_file_presence(trim(in%dir_output)//"wavefunction",orbs,input_wf_format)
      end if
      if (input_wf_format == WF_FORMAT_NONE .and. iproc == 0) &
           & write(*,*)' WARNING: Missing wavefunction files, switch to normal input guess'
   end if

   !all the input formats need to allocate psi except the LCAO input_guess
   if (inputpsi /= 0) then
      allocate(psi(orbs%npsidim+ndebug),stat=i_stat)
      call memocc(i_stat,psi,'psi',subname)
   end if

   ! INPUT WAVEFUNCTIONS, added also random input guess
   select case(inputpsi)
   case(INPUT_PSI_EMPTY)
      !allocate fake psit and hpsi
      allocate(hpsi(orbs%npsidim+ndebug),stat=i_stat)
      call memocc(i_stat,hpsi,'hpsi',subname)
      if (nproc > 1) then
         allocate(psit(orbs%npsidim+ndebug),stat=i_stat)
         call memocc(i_stat,psit,'psit',subname)
      else
         psit => psi
      end if
      !fill the rhopot array with the read potential if needed
      if (trim(in%band_structure_filename) /= '') then
         !only the first processor should read this
         if (iproc == 0) then
            write(*,'(1x,a)')'Reading local potential from file:'//trim(in%band_structure_filename)
            call read_density(trim(in%band_structure_filename),atoms%geocode,&
               &   n1i,n2i,n3i,nspin,hxh,hyh,hzh,pot_from_disk)
            if (nspin /= in%nspin) stop
         else
            allocate(pot_from_disk(1,in%nspin+ndebug),stat=i_stat)
            call memocc(i_stat,pot_from_disk,'pot_from_disk',subname)
         end if

         if (nproc > 1) then
            do ispin=1,in%nspin
               call MPI_SCATTERV(pot_from_disk(1,ispin),&
                  &   ngatherarr(0,1),ngatherarr(0,2),mpidtypw, &
               rhopot((ispin-1)*Glr%d%n1i*Glr%d%n2i*n3p+1),&
                  &   Glr%d%n1i*Glr%d%n2i*n3p,mpidtypw,0,MPI_COMM_WORLD,ierr)
            end do
         else
            call dcopy(Glr%d%n1i*Glr%d%n2i*Glr%d%n3i*in%nspin,pot_from_disk,1,rhopot,1)
         end if

         i_all=-product(shape(pot_from_disk))*kind(pot_from_disk)
         deallocate(pot_from_disk,stat=i_stat)
         call memocc(i_stat,i_all,'pot_from_disk',subname)

         !add pot_ion potential to the local_potential
         !do ispin=1,in%nspin
         !   !spin up and down together with the XC part
         !   call axpy(Glr%d%n1i*Glr%d%n2i*n3p,1.0_dp,pot_ion(1),1,&
         !        rhopot((ispin-1)*Glr%d%n1i*Glr%d%n2i*n3p+1),1)
         !end do
      end if

   case(INPUT_PSI_RANDOM)

      if (iproc == 0) then
         write( *,'(1x,a)')&
            &   '------------------------------------------------ Random wavefunctions initialization'
      end if

      !random initialisation of the wavefunctions

      psi=0.0d0
      ttsum=0.0d0
      do i=1,orbs%npsidim
         do j=0,iproc-1
            call random_number(tt)
         end do
         call random_number(tt)
         psi(i)=real(tt,wp)*0.01_wp
         ttsum=ttsum+psi(i)
         do j=iproc+1,nproc
            call random_number(tt)
         end do
      end do

      orbs%eval(1:orbs%norb*orbs%nkpts)=-0.5d0

   case(INPUT_PSI_CP2K)

      !import gaussians form CP2K (data in files gaubasis.dat and gaucoeff.dat)
      !and calculate eigenvalues
      if (iproc == 0) then
         write(*,'(1x,a)')&
            &   '--------------------------------------------------------- Import Gaussians from CP2K'
      end if

      if (in%nspin /= 1) then
         if (iproc==0) then
            write(*,'(1x,a)')&
               &   'Gaussian importing is possible only for non-spin polarised calculations'
            write(*,'(1x,a)')&
               &   'The reading rules of CP2K files for spin-polarised orbitals are not implemented'
         end if
         stop
      end if

      !eliminate the old_import_gaussians routine
      call parse_cp2k_files(iproc,'gaubasis.dat','gaucoeff.dat',&
         &   atoms%nat,atoms%ntypes,orbs,atoms%iatype,rxyz,gbd,gaucoeffs)
      call gaussians_to_wavelets_new(iproc,nproc,Glr,orbs,hx,hy,hz,gbd,gaucoeffs,psi)
      !deallocate gaussian structure and coefficients
      call deallocate_gwf(gbd,subname)
      i_all=-product(shape(gaucoeffs))*kind(gaucoeffs)
      deallocate(gaucoeffs,stat=i_stat)
      call memocc(i_stat,i_all,'gaucoeffs',subname)
      nullify(gbd%rxyz)

      !call dual_gaussian_coefficients(orbs%norbp,gbd,gaucoeffs)
      orbs%eval(1:orbs%norb*orbs%nkpts)=-0.5d0

   case(INPUT_PSI_LCAO)
      nspin=in%nspin
      !calculate input guess from diagonalisation of LCAO basis (written in wavelets)
      call input_wf_diag(iproc,nproc, atoms,rhodsc,&
         &   orbs,norbv,comms,Glr,hx,hy,hz,rxyz,rhopot,rhocore,pot_ion,&
      nlpspd,proj,pkernel,pkernelseq,ixc,psi,hpsi,psit,Gvirt,&
         &   nscatterarr,ngatherarr,nspin,0,atoms%symObj,irrzon,phnons,GPU,in)
      if (nvirt > norbv) then
         nvirt = norbv
      end if
   case(INPUT_PSI_MEMORY_WVL)
      !these parts should be reworked for the non-collinear spin case

      !restart from previously calculated wavefunctions, in memory
      if (iproc == 0) then
         write( *,'(1x,a)')&
            &   '-------------------------------------------------------------- Wavefunctions Restart'
      end if

      call reformatmywaves(iproc,orbs,atoms,hx_old,hy_old,hz_old,&
         &   n1_old,n2_old,n3_old,rxyz_old,wfd_old,psi_old,hx,hy,hz,n1,n2,n3,rxyz,Glr%wfd,psi)

      call deallocate_wfd(wfd_old,subname)

      i_all=-product(shape(psi_old))*kind(psi_old)
      deallocate(psi_old,stat=i_stat)
      call memocc(i_stat,i_all,'psi_old',subname)

   case(INPUT_PSI_DISK_WVL)
      !restart from previously calculated wavefunctions, on disk
      if (iproc == 0) then
         write( *,'(1x,a)')&
            &   '---------------------------------------------------- Reading Wavefunctions from disk'
      end if

      !since each processor read only few eigenvalues, initialise them to zero for all
      call to_zero(orbs%norb*orbs%nkpts,orbs%eval(1))

      call readmywaves(iproc,trim(in%dir_output) // "wavefunction", input_wf_format, &
         &   orbs,n1,n2,n3,hx,hy,hz,atoms,rxyz_old,rxyz,Glr%wfd,psi)

      !reduce the value for all the eigenvectors
      call mpiallred(orbs%eval(1),orbs%norb*orbs%nkpts,MPI_SUM,MPI_COMM_WORLD,ierr)

      if (in%iscf /= SCF_KIND_DIRECT_MINIMIZATION) then
         !recalculate orbitals occupation numbers
         call evaltoocc(iproc,nproc,.false.,in%Tel,orbs,in%occopt)
         !read potential depending of the mixing scheme
         !considered as optional in the mixing case
         !inquire(file=trim(in%dir_output)//'local_potential.cube',exist=potential_from_disk)
         !if (potential_from_disk)  then
         !   call read_potential_from_disk(iproc,nproc,trim(in%dir_output)//'local_potential.cube',&
         !        atoms%geocode,ngatherarr,Glr%d%n1i,Glr%d%n2i,Glr%d%n3i,n3p,in%nspin,hxh,hyh,hzh,rhopot)
         !   ipot_from_disk=1
         !end if
      end if

   case(INPUT_PSI_MEMORY_GAUSS)
      !restart from previously calculated gaussian coefficients
      if (iproc == 0) then
         write( *,'(1x,a)')&
            &   '--------------------------------------- Quick Wavefunctions Restart (Gaussian basis)'
      end if

      call restart_from_gaussians(iproc,nproc,orbs,Glr,hx,hy,hz,psi,gbd,gaucoeffs)

   case(INPUT_PSI_DISK_GAUSS)
      !reading wavefunctions from gaussian file
      if (iproc == 0) then
         write( *,'(1x,a)')&
            &   '------------------------------------------- Reading Wavefunctions from gaussian file'
      end if

      call read_gaussian_information(orbs,gbd,gaucoeffs,trim(in%dir_output) // 'wavefunctions.gau')
      !associate the new positions, provided that the atom number is good
      if (gbd%nat == atoms%nat) then
         gbd%rxyz=>rxyz
      else
         !        if (iproc == 0) then
         write( *,*)&
            &   ' ERROR: the atom number does not coincide with the number of gaussian centers'
         !        end if
         stop
      end if

      call restart_from_gaussians(iproc,nproc,orbs,Glr,hx,hy,hz,psi,gbd,gaucoeffs)

   case default

      !     if (iproc == 0) then
      write( *,'(1x,a,I0,a)')'ERROR: illegal value of inputPsiId (', in%inputPsiId, ').'
      call input_psi_help()
      stop
      !     end if

   end select

   !all the input format need first_orthon except the LCAO input_guess
   if (inputpsi /= 0 .and. inputpsi /=-1000) then
      !orthogonalise wavefunctions and allocate hpsi wavefunction (and psit if parallel)
      call first_orthon(iproc,nproc,orbs,Glr%wfd,comms,psi,hpsi,psit,in%orthpar)
   end if

   !save the new atomic positions in the rxyz_old array
   do iat=1,atoms%nat
      rxyz_old(1,iat)=rxyz(1,iat)
      rxyz_old(2,iat)=rxyz(2,iat)
      rxyz_old(3,iat)=rxyz(3,iat)
   enddo
   !save the new grid spacing into the hgrid_old value
   hx_old=hx
   hy_old=hy
   hz_old=hz

   ! allocate arrays necessary for DIIS convergence acceleration
   call allocate_diis_objects(idsx,in%alphadiis,sum(comms%ncntt(0:nproc-1)),&
      &   orbs%nkptsp,orbs%nspinor,diis,subname)

   !allocate arrays for the GPU if a card is present
   if (GPUconv) then
      call prepare_gpu_for_locham(Glr%d%n1,Glr%d%n2,Glr%d%n3,in%nspin,&
         &   hx,hy,hz,Glr%wfd,orbs,GPU)
   end if
   !the same with OpenCL, but they cannot exist at same time
   if (OCLconv) then
      call allocate_data_OCL(Glr%d%n1,Glr%d%n2,Glr%d%n3,atoms%geocode,&
         &   in%nspin,Glr%wfd,orbs,GPU)
      if (iproc == 0) write(*,*)&
         &   'GPU data allocated'
   end if

   energy=1.d10
   energybs=1.d10
   gnrm=1.d10
   rpnrm=1.d10
   gnrm_zero=0.0d0
   ekin_sum=0.d0 
   epot_sum=0.d0 
   eproj_sum=0.d0
   eSIC_DC=0.0_gp
   eexctX=0.0_gp

   !number of switching betweed DIIS and SD during self-consistent loop
   ndiis_sd_sw=0
   !previous value of idsx_actual to control if switching has appeared
   idsx_actual_before=diis%idsx

   !end of the initialization part
   call timing(iproc,'INIT','PR')

   !Davidson is set to false first because used in deallocate_before_exiting
   DoDavidson= .false.

   !allocate the rhopot_old array needed for mixing
   if (in%iscf < 10) then
      potden = AB6_MIXING_POTENTIAL
      npoints = n1i*n2i*n3p
      if (n3p==0) npoints=1
   else
      potden = AB6_MIXING_DENSITY
      npoints = n1i*n2i*n3d
      if (n3d==0) npoints=1
   end if
   if (in%iscf /= SCF_KIND_DIRECT_MINIMIZATION) then
      call ab6_mixing_new(mix, modulo(in%iscf, 10), potden, &
         &   AB6_MIXING_REAL_SPACE, npoints, in%nspin, 0, &
         & ierr, errmess, useprec = .false.)
      call ab6_mixing_eval_allocate(mix)
      !stop if the iscf is not compatible 
      if (in%iscf == 0) then
         write(*,*)'ERROR: the iscf code is not compatible with the mixing routines'
         stop
      end if
   end if
   endlooprp=.false.

   !if we are in the last_run case, validate the last_run only for the last cycle
   !nrepmax=0 is needed for the Band Structure calculations
   DoLastRunThings=(in%last_run == 1 .and. in%nrepmax == 0) !do the last_run things regardless of infocode

   infocode=0
   rhopot_loop: do itrp=1,in%itrpmax
      !yaml output 
      if (iproc==0) then
!         write(70,'(a,i4.4)')repeat(' ',yaml_indent)//'- Hamiltonian Optimization: &itrp',itrp
         yaml_indent=yaml_indent+2 !list element
      end if

      !set the infocode to the value it would have in the case of no convergence
      infocode=1
      subd_loop : do icycle=1,in%nrepmax
         !yaml output 
         if (iproc==0) then
!            write(70,'(a,i4.4)')repeat(' ',yaml_indent)//'- Subspace Optimization: &itrep',icycle
            yaml_indent=yaml_indent+3 !list element
         end if

         !if we are in the last_run case, validate the last_run only for the last cycle
         DoLastRunThings=(in%last_run == 1 .and. icycle == in%nrepmax) !do the last_run things regardless of infocode

         !yaml output
         if (iproc==0) then
!            write(70,'(a,a)')repeat(' ',yaml_indent),'Wavefunctions Iterations: '
            yaml_indent=yaml_indent+1 !Hash table element
         end if
         wfn_loop: do iter=1,in%itermax

            !control whether the minimisation iterations ended
            endloop= gnrm <= gnrm_cv .or. iter == in%itermax

            if (iproc == 0 .and. verbose > 0) then 
               write( *,'(1x,a,i0)') &
                  &   repeat('-',76 - int(log(real(iter))/log(10.))) // ' iter= ', iter
               !test for yaml output
               if (endloop) then
!                  write(70,'(a,i5)')repeat(' ',yaml_indent)//'- &last { #iter: ',iter
               else
!                  write(70,'(a,i5)')repeat(' ',yaml_indent)//'- { #iter: ',iter
               end if

            endif

            !control how many times the DIIS has switched into SD
            if (diis%idsx /= idsx_actual_before) ndiis_sd_sw=ndiis_sd_sw+1

            !let SD runs if the DIIS did not work the second time
            if (ndiis_sd_sw > 1) then
               diis%switchSD=.false.
            end if

            !stop the partial timing counter if necessary
            if (endloop .and. in%itrpmax==1) call timing(iproc,'WFN_OPT','PR')
            !logical flag for the self-consistent potential
            scpot=(in%iscf /= SCF_KIND_DIRECT_MINIMIZATION .and. iter==1 .and. icycle==1 .and. ipot_from_disk/=1) .or. & !mixing to be done
            (in%iscf == SCF_KIND_DIRECT_MINIMIZATION) .or. & !direct minimisation
            (itrp==1 .and. in%itrpmax/=1 .and. gnrm > in%gnrm_startmix)  !startmix condition (hard-coded, always true by default)

            if (ipot_from_disk ==1) ipot_from_disk=0 !the scpot condition affects the mixing only once

            !calculate the self-consistent potential
            if (scpot) then
               ! Potential from electronic charge density     
               call sumrho(iproc,nproc,orbs,Glr,hxh,hyh,hzh,psi,rhopot,&
                  &   nscatterarr,in%nspin,GPU,atoms%symObj,irrzon,phnons,rhodsc)
               !here the density can be mixed
               if (in%iscf /= SCF_KIND_DIRECT_MINIMIZATION) then
                  if (mix%kind == AB6_MIXING_DENSITY) then
                     call mix_rhopot(iproc,nproc,mix%nfft*mix%nspden,in%alphamix,mix,&
                        &   rhopot,itrp,Glr%d%n1i,Glr%d%n2i,Glr%d%n3i,hx*hy*hz,rpnrm,nscatterarr)
                     if (iproc == 0 .and. itrp > 1) then
                        write( *,'(1x,a,i6,2x,(1x,1pe9.2))') &
                        &   'DENSITY iteration,Delta : (Norm 2/Volume)',itrp,rpnrm
                        !yaml output
!                        write(70,'(1x,a,1pe9.2,a,i5)')'DENSITY variation: &rpnrm',rpnrm,', #itrp: ',itrp
                     end if
                     endlooprp= (itrp > 1 .and. rpnrm <= in%rpnrm_cv) .or. itrp == in%itrpmax
                     ! xc_init_rho should be put in the mixing routines
                     rhopot = abs(rhopot) + 1.0d-20
                  end if
               end if

               !before creating the potential, save the density in the second part 
               !in the case of NK SIC, so that the potential can be created afterwards
               !copy the density contiguously since the GGA is calculated inside the NK routines
               if (in%SIC%approach=='NK') then
                  irhotot_add=Glr%d%n1i*Glr%d%n2i*i3xcsh+1
                  irho_add=Glr%d%n1i*Glr%d%n2i*n3d*in%nspin+1
                  do ispin=1,in%nspin
                     call dcopy(Glr%d%n1i*Glr%d%n2i*n3p,rhopot(irhotot_add),1,rhopot(irho_add),1)
                     irhotot_add=irhotot_add+Glr%d%n1i*Glr%d%n2i*n3d
                     irho_add=irho_add+Glr%d%n1i*Glr%d%n2i*n3p
                  end do
               end if
               if(orbs%nspinor==4) then
                  !this wrapper can be inserted inside the XC_potential routine
                  call PSolverNC(atoms%geocode,'D',iproc,nproc,Glr%d%n1i,Glr%d%n2i,Glr%d%n3i,n3d,&
                     &   ixc,hxh,hyh,hzh,&
                  rhopot,pkernel,pot_ion,ehart,eexcu,vexcu,0.d0,.true.,4)
               else
                  call XC_potential(atoms%geocode,'D',iproc,nproc,&
                     &   Glr%d%n1i,Glr%d%n2i,Glr%d%n3i,ixc,hxh,hyh,hzh,&
                  rhopot,eexcu,vexcu,in%nspin,rhocore,potxc)

                  call H_potential(atoms%geocode,'D',iproc,nproc,&
                     &   Glr%d%n1i,Glr%d%n2i,Glr%d%n3i,hxh,hyh,hzh,&
                  rhopot,pkernel,pot_ion,ehart,0.0_dp,.true.,&
                     &   quiet=PSquiet) !optional argument

                  !sum the two potentials in rhopot array
                  !fill the other part, for spin, polarised
                  if (in%nspin == 2) then
                     call dcopy(Glr%d%n1i*Glr%d%n2i*n3p,rhopot(1),1,&
                        &   rhopot(1+n1i*n2i*n3p),1)
                  end if
                  !spin up and down together with the XC part
                  call axpy(Glr%d%n1i*Glr%d%n2i*n3p*in%nspin,1.0_dp,potxc(1,1,1,1),1,&
                     &   rhopot(1),1)

               end if

               !here the potential can be mixed
               if (mix%kind == AB6_MIXING_POTENTIAL .and. in%iscf /= SCF_KIND_DIRECT_MINIMIZATION) then
                  call mix_rhopot(iproc,nproc,mix%nfft*mix%nspden,in%alphamix,mix,&
                     &   rhopot,itrp,Glr%d%n1i,Glr%d%n2i,Glr%d%n3i,hx*hy*hz,rpnrm,nscatterarr)
                  if (iproc == 0 .and. itrp > 1) then
                     write( *,'(1x,a,i6,2x,(1x,1pe9.2))') &
                          &   'POTENTIAL iteration,Delta P (Norm 2/Volume)',itrp,rpnrm
                     !yaml output
!                     write(70,'(1x,a,1pe9.2,a,i5)')'POTENTIAL variation: &rpnrm',rpnrm,', #itrp: ',itrp
                  end if
                  endlooprp= (itrp > 1 .and. rpnrm <= in%rpnrm_cv) .or. itrp == in%itrpmax
               end if

            end if

            !temporary, to be corrected with comms structure
            if (in%exctxpar == 'OP2P') eexctX = UNINITIALIZED(1.0_gp)

            !allocate the potential in the full box
            call full_local_potential(iproc,nproc,Glr%d%n1i*Glr%d%n2i*n3p,Glr%d%n1i*Glr%d%n2i*Glr%d%n3i,in%nspin,&
               &   Glr%d%n1i*Glr%d%n2i*n3d*nrhodim,i3rho_add,&
            orbs%norb,orbs%norbp,ngatherarr,rhopot,potential)

            !!$           call HamiltonianApplication(iproc,nproc,atoms,orbs,hx,hy,hz,rxyz,&
            !!$                nlpspd,proj,Glr,ngatherarr,potential,psi,hpsi,ekin_sum,epot_sum,eexctX,eproj_sum,eSIC_DC,&
            !!$                in%SIC,GPU,pkernel=pkernelseq)

            call LocalHamiltonianApplication(iproc,nproc,atoms,orbs,hx,hy,hz,&
               &   Glr,ngatherarr,potential,psi,hpsi,ekin_sum,epot_sum,eexctX,eSIC_DC,in%SIC,GPU,pkernel=pkernelseq)

            call NonLocalHamiltonianApplication(iproc,atoms,orbs,hx,hy,hz,rxyz,&
               &   nlpspd,proj,Glr,psi,hpsi,eproj_sum)

            call SynchronizeHamiltonianApplication(nproc,orbs,Glr,GPU,hpsi,ekin_sum,epot_sum,eproj_sum,eSIC_DC,eexctX)

            !deallocate potential
            call free_full_potential(nproc,potential,subname)

            energybs=ekin_sum+epot_sum+eproj_sum !the potential energy contains also exctX
            energy=energybs-ehart+eexcu-vexcu-eexctX-eSIC_DC+eion+edisp

            !check for convergence or whether max. numb. of iterations exceeded
            if (endloop) then
               if (gnrm < gnrm_cv) infocode=0
               exit wfn_loop 
            endif

            !evaluate the functional of the wavefucntions and put it into the diis structure
            !the energy values is printed out in this routine
            call calculate_energy_and_gradient(iter,iproc,nproc,orbs,comms,GPU,Glr,hx,hy,hz,in%ncong,in%iscf,&
               &   ekin_sum,epot_sum,eproj_sum,eSIC_DC,ehart,eexcu,vexcu,eexctX,eion,edisp,&
            psi,psit,hpsi,gnrm,gnrm_zero,diis%energy)
            !!$
            !!$           call calculate_energy_and_gradient_new(iter,iproc,nproc,orbs,comms,GPU,Glr,in%orthpar,&
            !!$                hx,hy,hz,in%ncong,in%iscf,&
            !!$                energs,psi,psit,hpsi,gnrm,gnrm_zero,diis%energy)

            !control the previous value of idsx_actual
            idsx_actual_before=diis%idsx

            call hpsitopsi(iproc,nproc,orbs,Glr,comms,iter,diis,idsx,psi,psit,hpsi,in%orthpar) 

            if (in%inputPsiId == 0) then
               if ((gnrm > 4.d0 .and. orbs%norbu /= orbs%norbd) .or. &
                  &   (orbs%norbu == orbs%norbd .and. gnrm > 10.d0)) then
               if (iproc == 0) then
                  write( *,'(1x,a)')&
                     &   'ERROR: the norm of the residue is too large also with input wavefunctions.'
               end if
               infocode=3
               call deallocate_before_exiting
               return
            end if
         else if (in%inputPsiId == 1) then
            if (gnrm > 1.d0) then
               if (iproc == 0) then
                  write( *,'(1x,a)')&
                     &   'The norm of the residue is too large, need to recalculate input wavefunctions'
               end if
               infocode=2
               if (nproc > 1) call MPI_BARRIER(MPI_COMM_WORLD,ierr)
               call deallocate_before_exiting
               return
            end if
         end if
         !flush all writings on standart output
         if (iproc==0) then
            !yaml output
!            write(70,'(a)')repeat(' ',yaml_indent+2)//'}'
            call bigdft_utils_flush(unit=6)
         end if
      end do wfn_loop

      if (iproc == 0) then 
         if (verbose > 1) write( *,'(1x,a,i0,a)')'done. ',iter,' minimization iterations required'
         write( *,'(1x,a)') &
            &   '--------------------------------------------------- End of Wavefunction Optimisation'
!!$         write( *,'(1x,a,3(1x,1pe18.11))') &
!!$            &   'final  ekin,  epot,  eproj ',ekin_sum,epot_sum,eproj_sum
!!$         write( *,'(1x,a,3(1x,1pe18.11))') &
!!$            &   'final ehart, eexcu,  vexcu ',ehart,eexcu,vexcu
         if ((in%itrpmax >1 .and. endlooprp) .or. in%itrpmax == 1) then
            write(final_out, "(A5)") "FINAL"
         else
            write(final_out, "(A5)") "final"
         end if
         call write_energies(iter,0,ekin_sum,epot_sum,eproj_sum,ehart,eexcu,vexcu,energy,0.0_gp,gnrm,gnrm_zero,final_out)
         !yaml output
!         write(70,'(a)')repeat(' ',yaml_indent+2)//'}'
         yaml_indent=yaml_indent-1 !end hash table element

         !write(61,*)hx,hy,hz,energy,ekin_sum,epot_sum,eproj_sum,ehart,eexcu,vexcu
         if (in%itrpmax >1) then
            if ( diis%energy > diis%energy_min) write( *,'(1x,a,2(1pe9.2))')&
               &   'WARNING: Found an energy value lower than the ' // final_out // &
               & ' energy, delta:',diis%energy-diis%energy_min
         else
            !write this warning only if the system is closed shell
            call check_closed_shell(orbs,lcs)
            if (lcs) then
               if ( energy > diis%energy_min) write( *,'(1x,a,2(1pe9.2))')&
                  &   'WARNING: Found an energy value lower than the FINAL energy, delta:',energy-diis%energy_min
            end if
         end if
      end if

      if (iter == in%itermax .and. iproc == 0 .and. infocode/=0) &
         &   write( *,'(1x,a)')'No convergence within the allowed number of minimization steps'

      call last_orthon(iproc,nproc,orbs,Glr%wfd,in%nspin,&
         &   comms,psi,hpsi,psit,evsum,.true.) !never deallocate psit and hpsi

      !exit if the infocode is correct
      if (infocode == 0) then
         yaml_indent=yaml_indent-3 !end list element
         exit subd_loop
      else
         if(iproc==0) then
            write(*,*)&
               &   ' WARNING: Wavefunctions not converged after cycle',icycle
            if (icycle < in%nrepmax) write(*,*)' restart after diagonalisation'
         end if
         gnrm=1.d10
      end if

      if (in%itrpmax == 1 .and. in%norbsempty > 0) then
         !recalculate orbitals occupation numbers
         call evaltoocc(iproc,nproc,.false.,in%Tel,orbs,in%occopt)

         gnrm =1.d10
         diis%energy_min=1.d10
         diis%alpha=2.d0
      end if

      if (iproc==0) then
         !yaml output
!         write(70,'(a,i5)')repeat(' ',yaml_indent+2)//'#End itrep:',icycle
         yaml_indent=yaml_indent-3 !end list element
      end if
   end do subd_loop

   if (in%itrpmax > 1) then
      !stop the partial timing counter if necessary
      if (endlooprp .and. in%itrpmax >1) then
         call timing(iproc,'WFN_OPT','PR')
         exit rhopot_loop
      end if

      !recalculate orbitals occupation numbers
      call evaltoocc(iproc,nproc,.false.,in%Tel,orbs,in%occopt)

      gnrm =1.d10
      diis%energy_min=1.d10
      diis%alpha=2.d0
   end if

   if (iproc == 0) then
      !yaml output
      yaml_indent=yaml_indent-2 !end list element
      !reassume the key elements in the itrp element
!      if (itrp >1) write(70,'(a)')repeat(' ',yaml_indent+2)//'RhoPot Delta: *rpnrm'
!      write(70,'(a,i5)')repeat(' ',yaml_indent+2)//'Energies: *last  #End itrp:',itrp
   end if

end do rhopot_loop
!yaml output
if (iproc==0) yaml_indent=yaml_indent-1 !end hash table element


!deallocate psit and hpsi since it is not anymore done
if (nproc > 1) then
   i_all=-product(shape(psit))*kind(psit)
   deallocate(psit,stat=i_stat)
   call memocc(i_stat,i_all,'psit',subname)
else
   nullify(psit)
end if
i_all=-product(shape(hpsi))*kind(hpsi)
deallocate(hpsi,stat=i_stat)
call memocc(i_stat,i_all,'hpsi',subname)
if (in%iscf /= SCF_KIND_DIRECT_MINIMIZATION) then
   call ab6_mixing_deallocate(mix)
end if

if (in%inputPsiId /=-1000) then
   energybs=ekin_sum+epot_sum+eproj_sum !the potential energy contains also exctX
   if (abs(evsum-energybs) > 1.d-8 .and. iproc==0) write( *,'(1x,a,2(1x,1pe20.13))')&
      &   'Difference:evsum,energybs',evsum,energybs
end if

call deallocate_diis_objects(diis,subname)

!last run things has to be done:
!if it is the last run and the infocode is zero
!if infocode is not zero but the last run has been done for nrepmax times
DoLastRunThings= (in%last_run == 1 .and. infocode == 0) .or. DoLastRunThings

!analyse the possibility to calculate Davidson treatment
!(nvirt > 0 .and. in%inputPsiId == 0)
DoDavidson= abs(in%norbv) > 0 .and. DoLastRunThings

!project the wavefunctions on a gaussian basis and keep in memory
if (in%gaussian_help) then
   if (iproc.eq.0) then
      write( *,'(1x,a)')&
         &   '---------------------------------------------------------- Gaussian Basis Projection'
   end if

   !extract the gaussian basis from the pseudowavefunctions
   !!!     if (in%inputPsiId == 11) then
   !!!        !extract the gaussian basis from the pseudowavefunctions
   !!!        call gaussian_pswf_basis(21,.false.,iproc,atoms,rxyz,gbd)
   !!!     else if (in%inputPsiId == 12) then
   !!!        !extract the gaussian basis from the pseudopotential
   !!!        call gaussian_psp_basis(atoms,rxyz,gbd)
   !!!     end if

   !extract the gaussian basis from the pseudowavefunctions
   call gaussian_pswf_basis(21,.false.,iproc,in%nspin,atoms,rxyz,gbd,gbd_occ)

   if (associated(gbd_occ)) then
      i_all=-product(shape(gbd_occ))*kind(gbd_occ)
      deallocate(gbd_occ,stat=i_stat)
      call memocc(i_stat,i_all,'gbd_occ',subname)
      nullify(gbd_occ)
   end if


   if (.not. associated(gaucoeffs)) then
      allocate(gaucoeffs(gbd%ncoeff,orbs%norbp+ndebug),stat=i_stat)
      call memocc(i_stat,gaucoeffs,'gaucoeffs',subname)
   end if

   allocate(thetaphi(2,gbd%nat+ndebug),stat=i_stat)
   call memocc(i_stat,thetaphi,'thetaphi',subname)
   thetaphi=0.0_gp

   call wavelets_to_gaussians(atoms%geocode,orbs%norbp,orbs%nspinor,&
      &   n1,n2,n3,gbd,thetaphi,&
   hx,hy,hz,Glr%wfd,psi,gaucoeffs)

   i_all=-product(shape(thetaphi))*kind(thetaphi)
   deallocate(thetaphi,stat=i_stat)
   call memocc(i_stat,i_all,'thetaphi',subname)

end if

!  write all the wavefunctions into files
if (in%output_wf_format /= WF_FORMAT_NONE .and. DoLastRunThings) then
   !add flag for writing waves in the gaussian basis form
   if (in%gaussian_help) then

      !!!        call gaussian_orthogonality(iproc,nproc,norb,norbp,gbd,gaucoeffs)
      !!!
      !!!        call gaussian_orthogonality(iproc,nproc,norb,norbp,gbd,gaucoeffs)
      !write the coefficients and the basis on a file
      if (iproc ==0) write(*,*)'Writing wavefunctions in wavefunction.gau file'
      call write_gaussian_information(iproc,nproc,orbs,gbd,gaucoeffs,trim(in%dir_output) // 'wavefunctions.gau')

      !build dual coefficients
      call dual_gaussian_coefficients(orbs%norbp,gbd,gaucoeffs)

      !control the accuracy of the expansion
      call check_gaussian_expansion(iproc,nproc,orbs,Glr,hx,hy,hz,psi,gbd,gaucoeffs)

      call deallocate_gwf(gbd,subname)
      i_all=-product(shape(gaucoeffs))*kind(gaucoeffs)
      deallocate(gaucoeffs,stat=i_stat)
      call memocc(i_stat,i_all,'gaucoeffs',subname)
      nullify(gbd%rxyz)

   else
      call  writemywaves(iproc,trim(in%dir_output) // "wavefunction", in%output_wf_format, &
         &   orbs,n1,n2,n3,hx,hy,hz,atoms,rxyz,Glr%wfd,psi)
   end if
end if

!plot the ionic potential, if required by output_denspot
if (in%output_denspot == output_denspot_DENSPOT .and. DoLastRunThings) then
   if (iproc == 0) write(*,*) 'writing external_potential' // gridformat
   call plot_density(trim(in%dir_output)//'external_potential' // gridformat,iproc,nproc,&
      &   n1,n2,n3,n1i,n2i,n3i,n3p,&
   1,hxh,hyh,hzh,atoms,rxyz,ngatherarr,pot_ion)
end if
if (in%output_denspot == output_denspot_DENSPOT .and. DoLastRunThings) then
   if (iproc == 0) write(*,*) 'writing local_potential' // gridformat
   call plot_density(trim(in%dir_output)//'local_potential' // gridformat,iproc,nproc,&
      &   n1,n2,n3,n1i,n2i,n3i,n3p,&
   in%nspin,hxh,hyh,hzh,atoms,rxyz,ngatherarr,rhopot)
end if

i_all=-product(shape(pot_ion))*kind(pot_ion)
deallocate(pot_ion,stat=i_stat)
call memocc(i_stat,i_all,'pot_ion',subname)
if (counterions) then
   i_all=-product(shape(counter_ions))*kind(counter_ions)
   deallocate(counter_ions,stat=i_stat)
   call memocc(i_stat,i_all,'counter_ions',subname)
end if

if (inputpsi /= -1000) then
   !------------------------------------------------------------------------
   ! here we start the calculation of the forces
   if (iproc == 0) then
      write( *,'(1x,a)')&
         &   '----------------------------------------------------------------- Forces Calculation'
   end if

   ! Selfconsistent potential is saved in rhopot, 
   ! new arrays rho,pot for calculation of forces ground state electronic density

   ! Potential from electronic charge density

   !manipulate scatter array for avoiding the GGA shift
   do jproc=0,nproc-1
      !n3d=n3p
      nscatterarr(jproc,1)=nscatterarr(jproc,2)
      !i3xcsh=0
      nscatterarr(jproc,4)=0
   end do
   !change communication scheme to LDA case
   rhodsc%icomm=1

   if (n3p>0) then
      allocate(rho(n1i*n2i*n3p*in%nspin+ndebug),stat=i_stat)
      call memocc(i_stat,rho,'rho',subname)
   else
      allocate(rho(1*in%nspin+ndebug),stat=i_stat)
      call memocc(i_stat,rho,'rho',subname)
   end if
   call sumrho(iproc,nproc,orbs,Glr,hxh,hyh,hzh,psi,rho,&
      &   nscatterarr,in%nspin,GPU,atoms%symObj,irrzon,phnons,rhodsc)

   ! calculate dipole moment associated to the charge density
   if (DoLastRunThings) & 
   call calc_dipole(iproc,nproc,n1,n2,n3,n1i,n2i,n3i,n3p,in%nspin,hxh,hyh,hzh,atoms,rxyz,ngatherarr,rho)

   !plot the density on the cube file
   !to be done either for post-processing or if a restart is to be done with mixing enabled
   if (((in%output_denspot >= output_denspot_DENSITY)) .and. DoLastRunThings) then
      if (iproc == 0) write(*,*) 'writing electronic_density' // gridformat

      call plot_density(trim(in%dir_output)//'electronic_density' // gridformat,&
         &   iproc,nproc,n1,n2,n3,n1i,n2i,n3i,n3p,  & 
      in%nspin,hxh,hyh,hzh,atoms,rxyz,ngatherarr,rho)

      if (associated(rhocore)) then
         if (iproc == 0) write(*,*) 'writing grid core_density' // gridformat
         call plot_density(trim(in%dir_output)//'core_density' // gridformat,&
            &   iproc,nproc,n1,n2,n3,n1i,n2i,n3i,n3p,  & 
         1,hxh,hyh,hzh,atoms,rxyz,ngatherarr,rhocore(1+n1i*n2i*i3xcsh:))
      end if
   end if
   !calculate the total density in the case of nspin==2
   if (in%nspin==2) then
      call axpy(n1i*n2i*n3p,1.0_dp,rho(1+n1i*n2i*n3p),1,rho(1),1)
   end if
   if (n3p>0) then
      allocate(pot(n1i,n2i,n3p,1+ndebug),stat=i_stat)
      call memocc(i_stat,pot,'pot',subname)
   else
      allocate(pot(1,1,1,1+ndebug),stat=i_stat)
      call memocc(i_stat,pot,'pot',subname)
   end if

   !calculate electrostatic potential
   call dcopy(n1i*n2i*n3p,rho,1,pot,1) 
   call H_potential(atoms%geocode,'D',iproc,nproc,&
      &   n1i,n2i,n3i,hxh,hyh,hzh,pot,pkernel,pot,ehart_fake,0.0_dp,.false.)

   !plot also the electrostatic potential
   if (in%output_denspot == output_denspot_DENSPOT .and. DoLastRunThings) then
      if (iproc == 0) write(*,*) 'writing hartree_potential' // gridformat
      call plot_density(trim(in%dir_output)//'hartree_potential' // gridformat, &
         &   iproc,nproc,n1,n2,n3,n1i,n2i,n3i,n3p,&
         & in%nspin,hxh,hyh,hzh,atoms,rxyz,ngatherarr,pot)
   end if


   !     !plot also the electrostatic potential
   !     if (in%output_denspot == output_denspot_DENSPOT .and. DoLastRunThings) then
   !        if (iproc == 0) write(*,*) 'writing hartree_potential' // gridformat
   !        call plot_density(trim(in%dir_output)//'hartree_potential' // gridformat, &
   !             & iproc,nproc,n1,n2,n3,n1i,n2i,n3i,n3p,&
   !             & in%nspin,hxh,hyh,hzh,atoms,rxyz,ngatherarr,pot)
   !     end if
   !
   call timing(iproc,'Forces        ','ON')
   !refill projectors for tails, davidson
   refill_proj=((in%rbuf > 0.0_gp) .or. DoDavidson) .and. DoLastRunThings

   call calculate_forces(iproc,nproc,Glr,atoms,orbs,nlpspd,rxyz,hx,hy,hz,proj,i3s+i3xcsh,n3p,in%nspin,refill_proj,&
      &   rho,pot,potxc,psi,fion,fdisp,fxyz,fnoise)

   i_all=-product(shape(rho))*kind(rho)
   deallocate(rho,stat=i_stat)
   call memocc(i_stat,i_all,'rho',subname)
   i_all=-product(shape(pot))*kind(pot)
   deallocate(pot,stat=i_stat)
   call memocc(i_stat,i_all,'pot',subname)

   call timing(iproc,'Forces        ','OF')
end if

i_all=-product(shape(fion))*kind(fion)
deallocate(fion,stat=i_stat)
call memocc(i_stat,i_all,'fion',subname)
i_all=-product(shape(fdisp))*kind(fdisp)
deallocate(fdisp,stat=i_stat)
call memocc(i_stat,i_all,'fdisp',subname)

!if (nvirt > 0 .and. in%inputPsiId == 0) then
if (DoDavidson) then

   !for a band structure calculation allocate the array in which to put the eigenvalues
   if (associated(in%kptv)) then
      allocate(band_structure_eval(orbs%norbu+orbs%norbd+in%nspin*norbv,in%nkptv+ndebug),stat=i_stat)
      call memocc(i_stat,band_structure_eval,'band_structure_eval',subname)
   end if

   !calculate Davidson procedure for all the groups of k-points which are chosen
   ikpt=1
   do igroup=1,in%ngroups_kptv

      ! Set-up number of states and shifting values.
      nvirtu = norbv
      nvirtd = 0
      if (in%nspin==2) nvirtd=nvirtu
      ! Create the orbitals.
      if (associated(in%kptv)) then
         nvirtu = nvirtu + orbs%norbu
         nvirtd = nvirtd + orbs%norbd
         nvirt  = nvirtu+nvirtd

         !number of k-points for this group
         nkptv = in%nkptsv_group(igroup) !size(in%kptv, 2)

         allocate(wkptv(nkptv+ndebug),stat=i_stat)
         call memocc(i_stat,wkptv,'wkptv',subname)
         wkptv(:) = real(1.0, gp) / real(nkptv, gp)

         call orbitals_descriptors(iproc,nproc,nvirtu+nvirtd,nvirtu,nvirtd, &
            &   orbs%nspin,orbs%nspinor,nkptv,in%kptv,wkptv,orbsv)
         !allocate communications arrays for virtual orbitals
         call orbitals_communicators(iproc,nproc,Glr,orbsv,commsv)  

         i_all=-product(shape(wkptv))*kind(wkptv)
         deallocate(wkptv,stat=i_stat)
         call memocc(i_stat,i_all,'wkptv',subname)

         !recreate the memory space for the projectors 
         call deallocate_proj_descr(nlpspd,subname)  
         i_all=-product(shape(proj))*kind(proj)
         deallocate(proj,stat=i_stat)
         call memocc(i_stat,i_all,'proj',subname)

         ! Calculate all projectors, or allocate array for on-the-fly calculation
         call timing(iproc,'CrtProjectors ','ON')
         call createProjectorsArrays(iproc,n1,n2,n3,rxyz,atoms,orbsv,&
            &   radii_cf,cpmult,fpmult,hx,hy,hz,nlpspd,proj) 
         call timing(iproc,'CrtProjectors ','OF') 

      else
         !the virtual orbitals should be in agreement with the traditional k-points
         call orbitals_descriptors(iproc,nproc,nvirtu+nvirtd,nvirtu,nvirtd, &
            &   orbs%nspin,orbs%nspinor,orbs%nkpts,orbs%kpts,orbs%kwgts,orbsv,basedist=orbs%norb_par(0:,1:))
         !allocate communications arrays for virtual orbitals
         call orbitals_communicators(iproc,nproc,Glr,orbsv,commsv,basedist=comms%nvctr_par(0:,1:))  

      end if

      !allocate psivirt pointer (note the orbs dimension)
      allocate(psivirt(orbsv%npsidim+ndebug),stat=i_stat)
      call memocc(i_stat,psivirt,'psivirt',subname)

      if (in%norbv < 0) then
         call direct_minimization(iproc,nproc,in,atoms,& 
         orbs,orbsv,nvirt,Glr,comms,commsv,&
            &   hx,hy,hz,rxyz,rhopot,nlpspd,proj, &
         pkernelseq,psi,psivirt,nscatterarr,ngatherarr,GPU)
      else if (in%norbv > 0) then
         call davidson(iproc,nproc,in,atoms,& 
         orbs,orbsv,in%nvirt,Glr,comms,commsv,&
            &   hx,hy,hz,rxyz,rhopot,nlpspd,proj, &
         pkernelseq,psi,psivirt,nscatterarr,ngatherarr,GPU)
         !!$           call constrained_davidson(iproc,nproc,in,atoms,&
         !!$                orbs,orbsv,in%nvirt,Glr,comms,commsv,&
         !!$                hx,hy,hz,rxyz,rhopot, &
         !!$                psi,psivirt,nscatterarr,ngatherarr,GPU)
      end if

      ! Write virtual wavefunctions in ETSF format
      if (in%output_wf_format /= WF_FORMAT_NONE  .and. abs(in%norbv) > 0) then
         call  writemywaves(iproc,trim(in%dir_output) // "virtuals", in%output_wf_format, &
            &   orbsv,n1,n2,n3,hx,hy,hz,atoms,rxyz,Glr%wfd,psivirt)
      end if

      !start the Casida's treatment 
      if (in%tddft_approach=='TDA') then

         !does it makes sense to use GPU only for a one-shot sumrho?
         if (OCLconv) then
            call allocate_data_OCL(Glr%d%n1,Glr%d%n2,Glr%d%n3,atoms%geocode,&
               &   in%nspin,Glr%wfd,orbs,GPU)
         end if

         !this could have been calculated before
         ! Potential from electronic charge density
         !WARNING: this is good just because the TDDFT is done with LDA
         call sumrho(iproc,nproc,orbs,Glr,hxh,hyh,hzh,psi,rhopot,&
            &   nscatterarr,in%nspin,GPU,atoms%symObj,irrzon,phnons,rhodsc)

         if (OCLconv) then
            call free_gpu_OCL(GPU,orbs,in%nspin)
         end if

         !Allocate second Exc derivative
         if (n3p >0) then
            allocate(dvxcdrho(n1i,n2i,n3p,in%nspin+1+ndebug),stat=i_stat)
            call memocc(i_stat,dvxcdrho,'dvxcdrho',subname)
         else
            allocate(dvxcdrho(1,1,1,in%nspin+1+ndebug),stat=i_stat)
            call memocc(i_stat,dvxcdrho,'dvxcdrho',subname)
         end if

         call XC_potential(atoms%geocode,'D',iproc,nproc,&
            &   Glr%d%n1i,Glr%d%n2i,Glr%d%n3i,ixc,hxh,hyh,hzh,&
         rhopot,eexcu,vexcu,in%nspin,rhocore,potxc,dvxcdrho)

         !select the active space if needed

         call tddft_casida(iproc,nproc,atoms,rxyz,hxh,hyh,hzh,n3p,ngatherarr(0,1),&
            &   Glr,orbs,orbsv,i3s+i3xcsh,dvxcdrho,pkernelseq,psi,psivirt)

         i_all=-product(shape(dvxcdrho))*kind(dvxcdrho)
         deallocate(dvxcdrho,stat=i_stat)
         call memocc(i_stat,i_all,'dvxcdrho',subname)

      end if

      call deallocate_comms(commsv,subname)
      call deallocate_orbs(orbsv,subname)

      !in the case of band structure calculation, copy the values of the eigenvectors
      !into a new array to write them afterwards
      if (associated(in%kptv)) then
         call dcopy(orbsv%norb*nkptv,orbsv%eval(1),1,band_structure_eval(1,ikpt),1)
         !increment the value of ikpt
         ikpt=ikpt+in%nkptsv_group(igroup)
      end if

      i_all=-product(shape(orbsv%eval))*kind(orbsv%eval)
      deallocate(orbsv%eval,stat=i_stat)
      call memocc(i_stat,i_all,'eval',subname)

      !if the local analysis has to be performed the deallocation should not be done
      i_all=-product(shape(psivirt))*kind(psivirt)
      deallocate(psivirt,stat=i_stat)
      call memocc(i_stat,i_all,'psivirt',subname)

   end do

   if (associated(in%kptv)) then
      !dump the band structure eigenvalue on a file and deallocate it
      if (iproc == 0) then
         open(unit=11,file='band_structure.dat',status='unknown')
         do ikpt=1,in%nkptv
            write(11,'(i5,3(f12.6),10000(1pe12.4))')ikpt,(in%kptv(i,ikpt),i=1,3),(band_structure_eval(i,ikpt),i=1,orbsv%norb)
         end do
         !tentative gnuplot string for the band structure file
         write(11,'(a,9999(a,i6,a))')"#plot 'band_structure.dat' u 1:5 w l t ''",(",'' u 1:",5+i-1," w l t ''" ,i=2,orbsv%norb)
         close(unit=11)
      end if
      i_all=-product(shape(band_structure_eval))*kind(band_structure_eval)
      deallocate(band_structure_eval,stat=i_stat)
      call memocc(i_stat,i_all,'band_structure_eval',subname)
   end if

end if


!perform here the mulliken charge and density of states
!localise them on the basis of gatom of a number of atoms
if (in%gaussian_help .and. DoLastRunThings) then
   !here one must check if psivirt should have been kept allocated
   if (.not. DoDavidson) then
      orbsv%norb=0
      orbsv%norbp=0
   end if
   call local_analysis(iproc,nproc,hx,hy,hz,in,atoms,rxyz,Glr,orbs,orbsv,psi,psivirt)
else if (DoLastRunThings .and. in%itrpmax /= 1 .and. verbose >= 2) then
   ! Do a full DOS calculation.
   if (iproc == 0) call global_analysis(orbs, in%Tel,in%occopt)
end if

i_all=-product(shape(pkernel))*kind(pkernel)
deallocate(pkernel,stat=i_stat)
call memocc(i_stat,i_all,'kernel',subname)

!if (in%exctxpar == 'OP2P' .or. in%SIC%alpha /= 0.0_gp) then
if ((in%exctxpar == 'OP2P' .or. in%SIC%alpha /= 0.0_gp) .and. nproc > 1) then
   i_all=-product(shape(pkernelseq))*kind(pkernelseq)
   deallocate(pkernelseq,stat=i_stat)
   call memocc(i_stat,i_all,'kernelseq',subname)
end if



!------------------------------------------------------------------------
if ((in%rbuf > 0.0_gp) .and. atoms%geocode == 'F' .and. DoLastRunThings ) then
   if (in%SIC%alpha /= 0.0_gp) then
      if (iproc==0)write(*,*)&
         &   'ERROR: Tail correction not admitted with SIC corrections for the moment'
      stop
   end if
   call timing(iproc,'Tail          ','ON')
   !    Calculate energy correction due to finite size effects
   !    ---reformat potential
   allocate(pot(n1i,n2i,n3i,in%nspin+ndebug),stat=i_stat)
   call memocc(i_stat,pot,'pot',subname)

   if (nproc > 1) then
      call MPI_ALLGATHERV(rhopot,n1i*n2i*n3p,&
         &   mpidtypd,pot(1,1,1,1),ngatherarr(0,1),ngatherarr(0,2), & 
      mpidtypd,MPI_COMM_WORLD,ierr)
      !print '(a,2f12.6)','RHOup',sum(abs(rhopot(:,:,:,1))),sum(abs(pot(:,:,:,1)))
      if(in%nspin==2) then
         !print '(a,2f12.6)','RHOdw',sum(abs(rhopot(:,:,:,2))),sum(abs(pot(:,:,:,2)))
         call MPI_ALLGATHERV(rhopot(1+n1i*n2i*n3p),n1i*n2i*n3p,&
            &   mpidtypd,pot(1,1,1,2),ngatherarr(0,1),ngatherarr(0,2), & 
         mpidtypd,MPI_COMM_WORLD,ierr)
      end if
   else
      call dcopy(n1i*n2i*n3i*in%nspin,rhopot,1,pot,1)
   end if

   i_all=-product(shape(nscatterarr))*kind(nscatterarr)
   deallocate(nscatterarr,stat=i_stat)
   call memocc(i_stat,i_all,'nscatterarr',subname)

   i_all=-product(shape(ngatherarr))*kind(ngatherarr)
   deallocate(ngatherarr,stat=i_stat)
   call memocc(i_stat,i_all,'ngatherarr',subname)

   i_all=-product(shape(rhopot))*kind(rhopot)
   deallocate(rhopot,stat=i_stat)
   call memocc(i_stat,i_all,'rhopot',subname)

   i_all=-product(shape(potxc))*kind(potxc)
   deallocate(potxc,stat=i_stat)
   call memocc(i_stat,i_all,'potxc',subname)


   !pass hx instead of hgrid since we are only in free BC
   call CalculateTailCorrection(iproc,nproc,atoms,rbuf,orbs,&
      &   Glr,nlpspd,ncongt,pot,hx,rxyz,radii_cf,crmult,frmult,in%nspin,&
   proj,psi,(in%output_denspot /= 0),ekin_sum,epot_sum,eproj_sum)

   i_all=-product(shape(pot))*kind(pot)
   deallocate(pot,stat=i_stat)
   call memocc(i_stat,i_all,'pot',subname)

   !if (iproc==0) then
   !   open(61)
   !   write(61,'(4(f9.3),1x,7(1pe19.11))',advance='no')&
   !        hgrid,alat1,alat2,alat3,energy,ekin_sum,epot_sum,eproj_sum,ehart,eexcu,vexcu
   !end if

   energybs=ekin_sum+epot_sum+eproj_sum
   energy=energybs-ehart+eexcu-vexcu-eSIC_DC+eion+edisp

   !if (iproc==0) then
   !   write(61,'(1pe19.11)')energy
   !   close(61)
   !end if

   if (iproc == 0) then
      write( *,'(1x,a,3(1x,1pe18.11))')&
         &   '  Corrected ekin,epot,eproj',ekin_sum,epot_sum,eproj_sum
      write( *,'(1x,a,1x,1pe24.17)')&
         &   'Total energy with tail correction',energy
   endif

   call timing(iproc,'Tail          ','OF')
else
   !    No tail calculation
   if (nproc > 1) call MPI_BARRIER(MPI_COMM_WORLD,ierr)
   i_all=-product(shape(rhopot))*kind(rhopot)
   deallocate(rhopot,stat=i_stat)
   call memocc(i_stat,i_all,'rhopot',subname)
   i_all=-product(shape(potxc))*kind(potxc)
   deallocate(potxc,stat=i_stat)
   call memocc(i_stat,i_all,'potxc',subname)
   i_all=-product(shape(nscatterarr))*kind(nscatterarr)
   deallocate(nscatterarr,stat=i_stat)
   call memocc(i_stat,i_all,'nscatterarr',subname)
   i_all=-product(shape(ngatherarr))*kind(ngatherarr)
   deallocate(ngatherarr,stat=i_stat)
   call memocc(i_stat,i_all,'ngatherarr',subname)
endif
! --- End if of tail calculation


!?!   !Finally, we add the entropic contribution to the energy from non-integer occnums
!?!   if(orbs%eTS>0_gp) then 
!?!      energy=energy - orbs%eTS 
!?! 
!?!      if (iproc == 0) then
!?!         write( *,'(1x,a,1(1x,1pe18.11))')&
!?!              '  Entropic correction due to electronic tempretature',orbs%eTS
!?!         write( *,'(1x,a,1x,1pe24.17)')&
!?!              'Free energy (= total energy - T*S)  ',energy
!?!      endif
!?!    endif

call deallocate_before_exiting
=======
      call deallocate_wfd(KSwfn%Lzd%Glr%wfd,subname)

  end if

  ! Allococation of array for Pulay forces (only needed for linear version)
  if (in%inputPsiId == INPUT_PSI_LINEAR_AO .or. in%inputPsiId == INPUT_PSI_MEMORY_LINEAR &
      .or. in%inputPsiId == INPUT_PSI_DISK_LINEAR) then
      allocate(fpulay(3,atoms%nat),stat=i_stat)
      call memocc(i_stat,fpulay,'fpulay',subname)
  end if


  ! grid spacing (same in x,y and z direction)
 
  allocate(radii_cf(atoms%ntypes,3+ndebug),stat=i_stat)
  call memocc(i_stat,radii_cf,'radii_cf',subname)

  if(in%inputPsiId == INPUT_PSI_MEMORY_LINEAR) then
      call system_initialization(iproc,nproc,inputpsi,input_wf_format,in,atoms,rxyz,&
           KSwfn%orbs,tmb%orbs,KSwfn%Lzd,tmb%Lzd,denspot,nlpspd,&
           KSwfn%comms,shift,proj,radii_cf,inwhichlocreg_old,onwhichatom_old)
  else
    call system_initialization(iproc,nproc,inputpsi,input_wf_format,in,atoms,rxyz,&
         KSwfn%orbs,tmb%orbs,KSwfn%Lzd,tmb%Lzd,denspot,nlpspd,&
       KSwfn%comms,shift,proj,radii_cf)
  end if


  ! We complete here the definition of DFT_wavefunction structures.
  if (inputpsi == INPUT_PSI_LINEAR_AO .or. inputpsi == INPUT_PSI_DISK_LINEAR &
      .or. inputpsi == INPUT_PSI_MEMORY_LINEAR) then
     call init_p2p_tags(nproc)
     tag=0

     call kswfn_init_comm(tmb, tmb%lzd, in, denspot%dpbox, KSwfn%orbs%norb, iproc, nproc)

     allocate(denspot0(max(denspot%dpbox%ndimrhopot,denspot%dpbox%nrhodim)), stat=i_stat)
     call memocc(i_stat, denspot0, 'denspot0', subname)
  else
     allocate(denspot0(1+ndebug), stat=i_stat)
     call memocc(i_stat, denspot0, 'denspot0', subname)
  end if

  optLoop%iscf = in%iscf
  optLoop%itrpmax = in%itrpmax
  optLoop%nrepmax = in%nrepmax
  optLoop%itermax = in%itermax
  optLoop%gnrm_cv = in%gnrm_cv
  optLoop%rpnrm_cv = in%rpnrm_cv
  optLoop%gnrm_startmix = in%gnrm_startmix
  optLoop%itrp = 0
  optLoop%itrep = 0
  optLoop%iter = 0
  optLoop%infocode = 0

  call system_signaling(iproc, in%signaling, in%gmainloop, &
       & KSwfn, tmb, energs, denspot, optloop, &
       & atoms%ntypes, radii_cf, in%crmult, in%frmult)

  !variables substitution for the PSolver part
  n1=KSwfn%Lzd%Glr%d%n1
  n2=KSwfn%Lzd%Glr%d%n2
  n3=KSwfn%Lzd%Glr%d%n3

  !calculate the rhocore contribution to the energy value
  if (associated(denspot%rho_C)) then
     !calculate the XC energy of rhocore, use the rhov array as a temporary variable
     !use Vxc and other quantities as local variables
     call xc_init_rho(denspot%dpbox%nrhodim,denspot%rhov,1)
     denspot%rhov=1.d-16
     call XC_potential(atoms%geocode,'D',denspot%pkernel%mpi_env%iproc,denspot%pkernel%mpi_env%nproc,&
          denspot%pkernel%mpi_env%mpi_comm,&
          denspot%dpbox%ndims(1),denspot%dpbox%ndims(2),denspot%dpbox%ndims(3),in%ixc,&
          denspot%dpbox%hgrids(1),denspot%dpbox%hgrids(2),denspot%dpbox%hgrids(3),&
          denspot%rhov,energs%excrhoc,tel,KSwfn%orbs%nspin,denspot%rho_C,denspot%V_XC,xcstr)
     if (iproc==0) write(*,*)'value for Exc[rhoc]',energs%excrhoc
  end if

  !here calculate the ionic energy and forces accordingly
  call IonicEnergyandForces(iproc,nproc,atoms,&
       denspot%dpbox%hgrids(1),denspot%dpbox%hgrids(2),denspot%dpbox%hgrids(3),in%elecfield,rxyz,&
       energs%eion,fion,in%dispersion,energs%edisp,fdisp,ewaldstr,denspot%psoffset,&
       n1,n2,n3,denspot%dpbox%ndims(1),denspot%dpbox%ndims(2),denspot%dpbox%ndims(3),&
       denspot%dpbox%i3s+denspot%dpbox%i3xcsh,denspot%dpbox%n3pi,&
       denspot%V_ext,denspot%pkernel)
  !calculate effective ionic potential, including counter ions if any.
  call createEffectiveIonicPotential(iproc,nproc,(iproc == 0),in,atoms,rxyz,shift,KSwfn%Lzd%Glr,&
       denspot%dpbox%hgrids(1),denspot%dpbox%hgrids(2),denspot%dpbox%hgrids(3),&
       denspot%dpbox,denspot%pkernel,denspot%V_ext,in%elecfield,denspot%psoffset)
  if (denspot%c_obj /= 0) then
     call denspot_emit_v_ext(denspot, iproc, nproc)
  end if


  !obtain initial wavefunctions.
  if(inputpsi /= INPUT_PSI_LINEAR_AO .and. inputpsi /= INPUT_PSI_DISK_LINEAR &
     .and. inputpsi /= INPUT_PSI_MEMORY_LINEAR) then
     call input_wf(iproc,nproc,in,GPU,atoms,rxyz,&
          denspot,denspot0,nlpspd,proj,KSwfn,tmb,energs,inputpsi,input_wf_format,norbv,&
          lzd_old,wfd_old,phi_old,coeff_old,psi_old,d_old,hx_old,hy_old,hz_old,rxyz_old,.false.)
  else
     tmb%restart_method = LINEAR_LOWACCURACY !this is just to set a default, will be overwritten in case of restart
     call input_wf(iproc,nproc,in,GPU,atoms,rxyz,&
          denspot,denspot0,nlpspd,proj,KSwfn,tmb,energs,inputpsi,&
          input_wf_format,norbv,&
          lzd_old,wfd_old,phi_old,coeff_old,psi_old,d_old,hx_old,hy_old,hz_old,rxyz_old,.true.)
  end if

  if (in%nvirt > norbv) then
     nvirt = norbv
  end if

  !save the new atomic positions in the rxyz_old array
  do iat=1,atoms%nat
     rxyz_old(1,iat)=rxyz(1,iat)
     rxyz_old(2,iat)=rxyz(2,iat)
     rxyz_old(3,iat)=rxyz(3,iat)
  enddo
  !save the new grid spacing into the hgrid_old value
  hx_old=KSwfn%Lzd%hgrids(1)
  hy_old=KSwfn%Lzd%hgrids(2)
  hz_old=KSwfn%Lzd%hgrids(3)

  !end of the initialization part
  call timing(iproc,'INIT','PR')

  !start the optimization
  energs%eexctX=0.0_gp
  ! Skip the following part in the linear scaling case.
  skip_if_linear: if(inputpsi /= INPUT_PSI_LINEAR_AO .and. inputpsi /= INPUT_PSI_DISK_LINEAR &
                     .and. inputpsi /= INPUT_PSI_MEMORY_LINEAR) then
     call kswfn_optimization_loop(iproc, nproc, optLoop, &
     & in%alphamix, in%idsx, inputpsi, KSwfn, denspot, nlpspd, proj, energs, atoms, rxyz, GPU, xcstr, &
     & in)
     infocode = optLoop%infocode

     !if we are in the last_run case, validate the last_run only for the last cycle
     !do the last_run things regardless of infocode
     !nrepmax=0 is needed for the Band Structure calculations
     DoLastRunThings=(in%last_run == 1 .and. optLoop%nrepmax == 0) .or. &
          & (in%last_run == 1 .and. optLoop%itrep >= optLoop%nrepmax)
              !print the energies only if they are meaningful
     energy = energs%energy
     !Davidson is set to false first because used in deallocate_before_exiting
     DoDavidson= .false.

     ! Treat the info code from the optimization routine.
     if (infocode == 2 .or. infocode == 3) then
        call deallocate_before_exiting
        return
     end if
  else

     ! I don't think this is usefull...
     !allocate(KSwfn%orbs%eval(KSwfn%orbs%norb),stat=i_stat)
     !call memocc(i_stat,KSwfn%orbs%eval,'KSwfn%orbs%eval',subname)
     !KSwfn%orbs%eval=-.5d0

     scpot=.true.
     call linearScaling(iproc,nproc,KSwfn,&
          tmb,atoms,in,&
          rxyz,fion,fdisp,denspot,denspot0,&
          nlpspd,proj,GPU,energs,scpot,energy,fpulay,infocode)

     !!call destroy_DFT_wavefunction(tmb)
     !!call deallocate_local_zone_descriptors(tmb%lzd, subname)

     call finalize_p2p_tags()
  
     !temporary allocation of the density
     allocate(denspot%rho_work(max(denspot%dpbox%ndimrhopot,denspot%dpbox%nrhodim)),stat=i_stat)
     call memocc(i_stat,denspot%rho_work,'rho',subname)
     call vcopy(max(denspot%dpbox%ndimrhopot,denspot%dpbox%nrhodim),&
          denspot%rhov(1),1,denspot%rho_work(1),1)

     if (infocode==2) then
        !!! Allocate this array since it will be deallcoated in deallocate_before_exiting
        !!allocate(denspot%V_ext(1,1,1,1),stat=i_stat)
        !!call memocc(i_stat,denspot%V_ext,'denspot%V_ext',subname)
        call deallocate_before_exiting()
        i_all=-product(shape(fpulay))*kind(fpulay)
        deallocate(fpulay,stat=i_stat)
        call memocc(i_stat,i_all,'denspot%rho',subname)
        call destroy_DFT_wavefunction(tmb)
        call deallocate_local_zone_descriptors(tmb%lzd, subname)
        i_all=-product(shape(KSwfn%psi))*kind(KSwfn%psi)
        deallocate(KSwfn%psi,stat=i_stat)
        call memocc(i_stat,i_all,'psi',subname)
        call deallocate_wfd(KSwfn%Lzd%Glr%wfd,subname)
        i_all=-product(shape(denspot%rho_work))*kind(denspot%rho_work)
        deallocate(denspot%rho_work,stat=i_stat)
        call memocc(i_stat,i_all,'denspot%rho',subname)
        i_all=-product(shape(KSwfn%orbs%eval))*kind(KSwfn%orbs%eval)
        deallocate(KSwfn%orbs%eval,stat=i_stat)
        call memocc(i_stat,i_all,'KSwfn%orbs%eval',subname)
        return
     end if

     !infocode = 0
  end if skip_if_linear


  ! allocate KSwfn%psi here instead for case of linear?!
  !if(inputpsi == INPUT_PSI_LINEAR_AO .or. inputpsi == INPUT_PSI_DISK_LINEAR .or. &
  !                   inputpsi == INPUT_PSI_LINEAR_LCAO) then
  !   allocate(KSwfn%psi(max(KSwfn%orbs%npsidim_comp,KSwfn%orbs%npsidim_orbs)+ndebug),stat=i_stat)
  !   call memocc(i_stat,KSwfn%psi,'psi',subname)
  !end if

  !last run things has to be done:
  !if it is the last run and the infocode is zero
  !if infocode is not zero but the last run has been done for nrepmax times

  DoLastRunThings= (in%last_run == 1 .and. infocode == 0) .or. DoLastRunThings

  !analyse the possibility to calculate Davidson treatment
  !(nvirt > 0 .and. in%inputPsiId == 0)
  DoDavidson= abs(in%norbv) > 0 .and. DoLastRunThings

  !project the wavefunctions on a gaussian basis and keep in memory
  if (in%gaussian_help) then
     call timing(iproc,'gauss_proj','ON') !lr408t
     if (iproc == 0) then
        write( *,'(1x,a)')&
             &   '---------------------------------------------------------- Gaussian Basis Projection'
     end if

     !extract the gaussian basis from the pseudowavefunctions
!!!     if (in%inputPsiId == 11) then
!!!        !extract the gaussian basis from the pseudowavefunctions
!!!        call gaussian_pswf_basis(21,.false.,iproc,atoms,rxyz,gbd)
!!!     else if (in%inputPsiId == 12) then
!!!        !extract the gaussian basis from the pseudopotential
!!!        call gaussian_psp_basis(atoms,rxyz,gbd)
!!!     end if

     !extract the gaussian basis from the pseudowavefunctions
     call gaussian_pswf_basis(21,.false.,iproc,in%nspin,atoms,rxyz,KSwfn%gbd,gbd_occ)

     if (associated(gbd_occ)) then
        i_all=-product(shape(gbd_occ))*kind(gbd_occ)
        deallocate(gbd_occ,stat=i_stat)
        call memocc(i_stat,i_all,'gbd_occ',subname)
        nullify(gbd_occ)
     end if


     if (.not. associated(KSwfn%gaucoeffs)) then
        allocate(KSwfn%gaucoeffs(KSwfn%gbd%ncoeff,KSwfn%orbs%norbp+ndebug),stat=i_stat)
        call memocc(i_stat,KSwfn%gaucoeffs,'gaucoeffs',subname)
     end if

     allocate(thetaphi(2,KSwfn%gbd%nat+ndebug),stat=i_stat)
     call memocc(i_stat,thetaphi,'thetaphi',subname)
     thetaphi=0.0_gp

     call wavelets_to_gaussians(atoms%geocode,KSwfn%orbs%norbp,KSwfn%orbs%nspinor,&
          n1,n2,n3,KSwfn%gbd,thetaphi,&
          KSwfn%Lzd%hgrids(1),KSwfn%Lzd%hgrids(2),KSwfn%Lzd%hgrids(3),&
          KSwfn%Lzd%Glr%wfd,KSwfn%psi,KSwfn%gaucoeffs)

     i_all=-product(shape(thetaphi))*kind(thetaphi)
     deallocate(thetaphi,stat=i_stat)
     call memocc(i_stat,i_all,'thetaphi',subname)
     call timing(iproc,'gauss_proj','OF') !lr408t
  end if

  !  write all the wavefunctions into files
  if (in%output_wf_format /= WF_FORMAT_NONE .and. DoLastRunThings) then
     !add flag for writing waves in the gaussian basis form
     !if (in%gaussian_help) then
     if (in%gaussian_help .and. .not.in%inputPsiId==100 .and. .not.in%inputPsiId==101 ) then

!!!        call gaussian_orthogonality(iproc,nproc,norb,norbp,gbd,gaucoeffs)
!!!
!!!        call gaussian_orthogonality(iproc,nproc,norb,norbp,gbd,gaucoeffs)
        !write the coefficients and the basis on a file
        if (iproc ==0) write(*,*)'Writing wavefunctions in wavefunction.gau file'
        call write_gaussian_information(iproc,nproc,KSwfn%orbs,KSwfn%gbd,KSwfn%gaucoeffs,trim(in%dir_output) // 'wavefunctions.gau')

        !build dual coefficients
        call dual_gaussian_coefficients(KSwfn%orbs%norbp,KSwfn%gbd,KSwfn%gaucoeffs)

        !control the accuracy of the expansion
        call check_gaussian_expansion(iproc,nproc,KSwfn%orbs,KSwfn%Lzd,KSwfn%psi,KSwfn%gbd,KSwfn%gaucoeffs)

        call deallocate_gwf(KSwfn%gbd,subname)
        i_all=-product(shape(KSwfn%gaucoeffs))*kind(KSwfn%gaucoeffs)
        deallocate(KSwfn%gaucoeffs,stat=i_stat)
        call memocc(i_stat,i_all,'gaucoeffs',subname)
        nullify(KSwfn%gbd%rxyz)

     else
        call writemywaves(iproc,trim(in%dir_output) // "wavefunction", in%output_wf_format, &
             KSwfn%orbs,n1,n2,n3,KSwfn%Lzd%hgrids(1),KSwfn%Lzd%hgrids(2),KSwfn%Lzd%hgrids(3),&
             atoms,rxyz,KSwfn%Lzd%Glr%wfd,KSwfn%psi)
     end if
  end if

  !plot the ionic potential, if required by output_denspot
  if (in%output_denspot == output_denspot_DENSPOT .and. DoLastRunThings) then
     if (iproc == 0) write(*,*) 'writing external_potential' // gridformat
     call plot_density(iproc,nproc,trim(in%dir_output)//'external_potential' // gridformat,&
          atoms,rxyz,denspot%dpbox,1,denspot%V_ext)
  end if
  if (in%output_denspot == output_denspot_DENSPOT .and. DoLastRunThings) then
     if (iproc == 0) write(*,*) 'writing local_potential' // gridformat
     call plot_density(iproc,nproc,trim(in%dir_output)//'local_potential' // gridformat,&
          atoms,rxyz,denspot%dpbox,in%nspin,denspot%rhov)
  end if

  i_all=-product(shape(denspot%V_ext))*kind(denspot%V_ext)
  deallocate(denspot%V_ext,stat=i_stat)
  call memocc(i_stat,i_all,'denspot%V_ext',subname)
  nullify(denspot%V_ext)

  !variables substitution for the PSolver part
  n1i=KSwfn%Lzd%Glr%d%n1i
  n2i=KSwfn%Lzd%Glr%d%n2i
  n3i=KSwfn%Lzd%Glr%d%n3i

  if (inputpsi /= INPUT_PSI_EMPTY) then
     !------------------------------------------------------------------------
     ! here we start the calculation of the forces
     if (iproc == 0) then
        write( *,'(1x,a)')&
             &   '----------------------------------------------------------------- Forces Calculation'
     end if


     !manipulate scatter array for avoiding the GGA shift
!!$     call dpbox_repartition(denspot%dpbox%iproc,denspot%dpbox%nproc,atoms%geocode,'D',1,denspot%dpbox)
     do jproc=0,denspot%dpbox%mpi_env%nproc-1
        !n3d=n3p
        denspot%dpbox%n3d=denspot%dpbox%n3p
        denspot%dpbox%nscatterarr(jproc,1)=denspot%dpbox%nscatterarr(jproc,2)
        !i3xcsh=0
        denspot%dpbox%nscatterarr(jproc,4)=0
        denspot%dpbox%i3s=denspot%dpbox%i3s+denspot%dpbox%i3xcsh
        denspot%dpbox%i3xcsh=0
        !the same for the density
        denspot%dpbox%ngatherarr(:,3)=denspot%dpbox%ngatherarr(:,1)
     end do
     !change communication scheme to LDA case
     !only in the case of no PSolver tasks
     if (denspot%dpbox%mpi_env%nproc < nproc) then
        denspot%rhod%icomm=0
        denspot%rhod%nrhotot=denspot%dpbox%ndims(3)
     else
        denspot%rhod%icomm=1
        denspot%rhod%nrhotot=sum(denspot%dpbox%nscatterarr(:,1))
     end if

     call density_and_hpot(denspot%dpbox,atoms%sym,KSwfn%orbs,KSwfn%Lzd,&
          denspot%pkernel,denspot%rhod,GPU,KSwfn%psi,denspot%rho_work,denspot%pot_work,hstrten)

     !xc stress, diagonal for the moment
     if (atoms%geocode=='P') then
        if (atoms%sym%symObj >= 0) call symm_stress((iproc==0),xcstr,atoms%sym%symObj)
     end if

     ! calculate dipole moment associated to the charge density
     if (DoLastRunThings) then 
        call calc_dipole(denspot%dpbox,in%nspin,atoms,rxyz,denspot%rho_work)
        !plot the density on the cube file
        !to be done either for post-processing or if a restart is to be done with mixing enabled
        if (((in%output_denspot >= output_denspot_DENSITY))) then
           if (iproc == 0) write(*,*) 'writing electronic_density' // gridformat
           
           call plot_density(iproc,nproc,trim(in%dir_output)//'electronic_density' // gridformat,&
                atoms,rxyz,denspot%dpbox,in%nspin,denspot%rho_work)
           
           if (associated(denspot%rho_C)) then
              if (iproc == 0) write(*,*) 'writing grid core_density' // gridformat
              call plot_density(iproc,nproc,trim(in%dir_output)//'core_density' // gridformat,&
                   atoms,rxyz,denspot%dpbox,1,denspot%rho_C(1,1,denspot%dpbox%i3xcsh:,1))
           end if
        end if
        !plot also the electrostatic potential
        if (in%output_denspot == output_denspot_DENSPOT) then
           if (iproc == 0) write(*,*) 'writing hartree_potential' // gridformat
           call plot_density(iproc,nproc,trim(in%dir_output)//'hartree_potential' // gridformat, &
                atoms,rxyz,denspot%dpbox,in%nspin,denspot%pot_work)
        end if
     end if

     !     !plot also the electrostatic potential
     !     if (in%output_denspot == output_denspot_DENSPOT .and. DoLastRunThings) then
     !        if (iproc == 0) write(*,*) 'writing hartree_potential' // gridformat
     !        call plot_density(iproc,nproc,trim(in%dir_output)//'hartree_potential' // gridformat, &
     !             atoms,rxyz,denspot%dpbox,1,pot)
     !     end if
     !
     call timing(iproc,'Forces        ','ON')
     !refill projectors for tails, davidson
     refill_proj=((in%rbuf > 0.0_gp) .or. DoDavidson) .and. DoLastRunThings



     ! Calculate the forces. Pass the pulay forces in the linear scaling case.
     if (in%inputPsiId == INPUT_PSI_LINEAR_AO .or. in%inputPsiId == INPUT_PSI_MEMORY_LINEAR &
         .or. in%inputPsiId == INPUT_PSI_DISK_LINEAR) then
         call calculate_forces(iproc,nproc,denspot%pkernel%mpi_env%nproc,KSwfn%Lzd%Glr,atoms,KSwfn%orbs,nlpspd,rxyz,&
              KSwfn%Lzd%hgrids(1),KSwfn%Lzd%hgrids(2),KSwfn%Lzd%hgrids(3),&
              proj,denspot%dpbox%i3s+denspot%dpbox%i3xcsh,denspot%dpbox%n3p,&
              in%nspin,refill_proj,denspot%dpbox%ngatherarr,denspot%rho_work,&
              denspot%pot_work,denspot%V_XC,KSwfn%psi,fion,fdisp,fxyz,&
              ewaldstr,hstrten,xcstr,strten,fnoise,pressure,denspot%psoffset,fpulay)
         i_all=-product(shape(fpulay))*kind(fpulay)
         deallocate(fpulay,stat=i_stat)
         call memocc(i_stat,i_all,'denspot%rho',subname)
     else
         call calculate_forces(iproc,nproc,denspot%pkernel%mpi_env%nproc,KSwfn%Lzd%Glr,atoms,KSwfn%orbs,nlpspd,rxyz,&
              KSwfn%Lzd%hgrids(1),KSwfn%Lzd%hgrids(2),KSwfn%Lzd%hgrids(3),&
              proj,denspot%dpbox%i3s+denspot%dpbox%i3xcsh,denspot%dpbox%n3p,&
              in%nspin,refill_proj,denspot%dpbox%ngatherarr,denspot%rho_work,&
              denspot%pot_work,denspot%V_XC,KSwfn%psi,fion,fdisp,fxyz,&
              ewaldstr,hstrten,xcstr,strten,fnoise,pressure,denspot%psoffset)
     end if

     i_all=-product(shape(denspot%rho_work))*kind(denspot%rho_work)
     deallocate(denspot%rho_work,stat=i_stat)
     call memocc(i_stat,i_all,'denspot%rho',subname)
     i_all=-product(shape(denspot%pot_work))*kind(denspot%pot_work)
     deallocate(denspot%pot_work,stat=i_stat)
     call memocc(i_stat,i_all,'denspot%pot_work',subname)
     nullify(denspot%rho_work,denspot%pot_work)
     call timing(iproc,'Forces        ','OF')
     !!stop
  end if

  i_all=-product(shape(fion))*kind(fion)
  deallocate(fion,stat=i_stat)
  call memocc(i_stat,i_all,'fion',subname)
  i_all=-product(shape(fdisp))*kind(fdisp)
  deallocate(fdisp,stat=i_stat)
  call memocc(i_stat,i_all,'fdisp',subname)

  !if (nvirt > 0 .and. in%inputPsiId == 0) then
  if (DoDavidson) then

     !for a band structure calculation allocate the array in which to put the eigenvalues
     if (associated(in%kptv)) then
        allocate(band_structure_eval(KSwfn%orbs%norbu+KSwfn%orbs%norbd+in%nspin*norbv,in%nkptv+ndebug),stat=i_stat)
        call memocc(i_stat,band_structure_eval,'band_structure_eval',subname)
     end if

     !calculate Davidson procedure for all the groups of k-points which are chosen
     ikpt=1
     do igroup=1,in%ngroups_kptv

        ! Set-up number of states and shifting values.
        nvirtu = norbv
        nvirtd = 0
        if (in%nspin==2) nvirtd=nvirtu
        ! Create the orbitals.
        if (associated(in%kptv)) then
           nvirtu = nvirtu + KSwfn%orbs%norbu
           nvirtd = nvirtd + KSwfn%orbs%norbd
           nvirt  = nvirtu+nvirtd

           !number of k-points for this group
           nkptv = in%nkptsv_group(igroup) !size(in%kptv, 2)

           allocate(wkptv(nkptv+ndebug),stat=i_stat)
           call memocc(i_stat,wkptv,'wkptv',subname)
           wkptv(:) = real(1.0, gp) / real(nkptv, gp)
           call orbitals_descriptors(iproc,nproc,nvirtu+nvirtd,nvirtu,nvirtd, &
                KSwfn%orbs%nspin,KSwfn%orbs%nspinor,nkptv, &
                in%kptv(:,sum(in%nkptsv_group(1:igroup - 1)) + 1:sum(in%nkptsv_group(1:igroup))), &
                wkptv,VTwfn%orbs,.false.)
           !allocate communications arrays for virtual orbitals
           call orbitals_communicators(iproc,nproc,KSwfn%Lzd%Glr,VTwfn%orbs,VTwfn%comms)  

           i_all=-product(shape(wkptv))*kind(wkptv)
           deallocate(wkptv,stat=i_stat)
           call memocc(i_stat,i_all,'wkptv',subname)

           !recreate the memory space for the projectors 
           call deallocate_proj_descr(nlpspd,subname)  
           i_all=-product(shape(proj))*kind(proj)
           deallocate(proj,stat=i_stat)
           call memocc(i_stat,i_all,'proj',subname)

           ! Calculate all projectors, or allocate array for on-the-fly calculation
           call timing(iproc,'CrtProjectors ','ON')
           call createProjectorsArrays(iproc,KSwfn%Lzd%Glr,rxyz,atoms,VTwfn%orbs,&
                radii_cf,in%frmult,in%frmult,KSwfn%Lzd%hgrids(1),KSwfn%Lzd%hgrids(2),KSwfn%Lzd%hgrids(3),nlpspd,proj) 
           call timing(iproc,'CrtProjectors ','OF') 

        else
           !the virtual orbitals should be in agreement with the traditional k-points
           call orbitals_descriptors(iproc,nproc,nvirtu+nvirtd,nvirtu,nvirtd, &
                KSwfn%orbs%nspin,KSwfn%orbs%nspinor,KSwfn%orbs%nkpts,&
                KSwfn%orbs%kpts,KSwfn%orbs%kwgts,VTwfn%orbs,.false.,basedist=KSwfn%orbs%norb_par(0:,1:))
           !allocate communications arrays for virtual orbitals
           call orbitals_communicators(iproc,nproc,KSwfn%Lzd%Glr,VTwfn%orbs,VTwfn%comms,&
                basedist=KSwfn%comms%nvctr_par(0:,1:))  

        end if

        !allocate psivirt pointer (note the orbs dimension)
        allocate(VTwfn%psi(max(VTwfn%orbs%npsidim_comp,VTwfn%orbs%npsidim_orbs)+ndebug),stat=i_stat)
        call memocc(i_stat,VTwfn%psi,'psivirt',subname)
        !to avoid problems with the bindings
        VTwfn%c_obj=0

        !define Local zone descriptors
        VTwfn%Lzd = KSwfn%Lzd
        VTwfn%orthpar=KSwfn%orthpar
        allocate(VTwfn%confdatarr(VTwfn%orbs%norbp))
        call default_confinement_data(VTwfn%confdatarr,VTwfn%orbs%norbp)


        if (in%norbv < 0) then
           call direct_minimization(iproc,nproc,in,atoms,& 
                nvirt,rxyz,denspot%rhov,nlpspd,proj, &
                denspot%pkernelseq,denspot%dpbox,GPU,KSwfn,VTwfn)
        else if (in%norbv > 0) then
           call davidson(iproc,nproc,in,atoms,& 
                KSwfn%orbs,VTwfn%orbs,in%nvirt,VTwfn%Lzd,&
                KSwfn%comms,VTwfn%comms,&
                rxyz,denspot%rhov,nlpspd,proj, &
                denspot%pkernelseq,KSwfn%psi,VTwfn%psi,denspot%dpbox,GPU)
!!$           call constrained_davidson(iproc,nproc,in,atoms,&
!!$                orbs,orbsv,in%nvirt,Lzd%Glr,comms,VTwfn%comms,&
!!$                hx,hy,hz,rxyz,denspot%rhov,nlpspd,proj, &
!!$                psi,VTwfn%psi,nscatterarr,ngatherarr,GPU)

        end if

        deallocate(VTwfn%confdatarr)

        ! Write virtual wavefunctions in ETSF format: WORKS ONLY FOR ONE KPOINT 
        if(in%output_wf_format == 3 .and. abs(in%norbv) > 0) then
           call  writemywaves(iproc,trim(in%dir_output) // "virtuals" // trim(wfformat),&
                in%output_wf_format, &
                VTwfn%orbs,n1,n2,n3,&
                KSwfn%Lzd%hgrids(1),KSwfn%Lzd%hgrids(2),KSwfn%Lzd%hgrids(3),&
                atoms,rxyz,KSwfn%Lzd%Glr%wfd,VTwfn%psi)
        end if

        ! Write virtual wavefunctions in ETSF format
        if (in%output_wf_format /= WF_FORMAT_NONE  .and. abs(in%norbv) > 0) then
           call  writemywaves(iproc,trim(in%dir_output) // "virtuals", in%output_wf_format, &
                VTwfn%orbs,n1,n2,n3,KSwfn%Lzd%hgrids(1),KSwfn%Lzd%hgrids(2),KSwfn%Lzd%hgrids(3),&
                atoms,rxyz,KSwfn%Lzd%Glr%wfd,VTwfn%psi)
        end if

        !start the Casida's treatment 
        if (in%tddft_approach=='TDA') then

           !does it makes sense to use GPU only for a one-shot sumrho?
           if (OCLconv) then
              call allocate_data_OCL(KSwfn%Lzd%Glr%d%n1,KSwfn%Lzd%Glr%d%n2,KSwfn%Lzd%Glr%d%n3,&
                   atoms%geocode,&
                   in%nspin,KSwfn%Lzd%Glr%wfd,KSwfn%orbs,GPU)
           end if

           !this could have been calculated before
           ! Potential from electronic charge density
           !WARNING: this is good just because the TDDFT is done with LDA
           call sumrho(denspot%dpbox,KSwfn%orbs,KSwfn%Lzd,&
                GPU,atoms%sym,denspot%rhod,KSwfn%psi,denspot%rho_psi)
           call communicate_density(denspot%dpbox,KSwfn%orbs%nspin,&
                denspot%rhod,denspot%rho_psi,denspot%rhov,.false.)
           call denspot_set_rhov_status(denspot, ELECTRONIC_DENSITY, -1,iproc,nproc)

           if (OCLconv) then
              call free_gpu_OCL(GPU,KSwfn%orbs,in%nspin)
           end if

           !Allocate second Exc derivative
           if (denspot%dpbox%n3p >0) then
              allocate(denspot%f_XC(n1i,n2i,denspot%dpbox%n3p,in%nspin+1+ndebug),stat=i_stat)
              call memocc(i_stat,denspot%f_XC,'f_XC',subname)
           else
              allocate(denspot%f_XC(1,1,1,in%nspin+1+ndebug),stat=i_stat)
              call memocc(i_stat,denspot%f_XC,'denspot%f_XC',subname)
           end if

           call XC_potential(atoms%geocode,'D',iproc,nproc,bigdft_mpi%mpi_comm,&
                KSwfn%Lzd%Glr%d%n1i,KSwfn%Lzd%Glr%d%n2i,KSwfn%Lzd%Glr%d%n3i,in%ixc,&
                denspot%dpbox%hgrids(1),denspot%dpbox%hgrids(2),denspot%dpbox%hgrids(3),&
                denspot%rhov,energs%exc,energs%evxc,in%nspin,denspot%rho_C,denspot%V_XC,xcstr,denspot%f_XC)
           call denspot_set_rhov_status(denspot, CHARGE_DENSITY, -1,iproc,nproc)

           !select the active space if needed

           call tddft_casida(iproc,nproc,atoms,rxyz,&
                denspot%dpbox%hgrids(1),denspot%dpbox%hgrids(2),denspot%dpbox%hgrids(3),&
                denspot%dpbox%n3p,denspot%dpbox%ngatherarr(0,1),&
                KSwfn%Lzd%Glr,KSwfn%orbs,VTwfn%orbs,denspot%dpbox%i3s+denspot%dpbox%i3xcsh,&
                denspot%f_XC,denspot%pkernelseq,KSwfn%psi,VTwfn%psi)

           i_all=-product(shape(denspot%f_XC))*kind(denspot%f_XC)
           deallocate(denspot%f_XC,stat=i_stat)
           call memocc(i_stat,i_all,'denspot%f_XC',subname)

        end if

        call deallocate_comms(VTwfn%comms,subname)
        call deallocate_orbs(VTwfn%orbs,subname)

        !in the case of band structure calculation, copy the values of the eigenvectors
        !into a new array to write them afterwards
        if (associated(in%kptv)) then
           call dcopy(VTwfn%orbs%norb*nkptv,VTwfn%orbs%eval(1),1,band_structure_eval(1,ikpt),1)
           !increment the value of ikpt
           ikpt=ikpt+in%nkptsv_group(igroup)
        end if

        i_all=-product(shape(VTwfn%orbs%eval))*kind(VTwfn%orbs%eval)
        deallocate(VTwfn%orbs%eval,stat=i_stat)
        call memocc(i_stat,i_all,'eval',subname)

        !if the local analysis has to be performed the deallocation should not be done
        i_all=-product(shape(VTwfn%psi))*kind(VTwfn%psi)
        deallocate(VTwfn%psi,stat=i_stat)
        call memocc(i_stat,i_all,'VTwfn%psi',subname)

     end do

     if (associated(in%kptv)) then
        !dump the band structure eigenvalue on a file and deallocate it
        if (iproc == 0) then
           open(unit=11,file='band_structure.dat',status='unknown')
           do ikpt=1,in%nkptv
              write(11,'(i5,3(f12.6),10000(1pe12.4))')ikpt,&
                   (in%kptv(i,ikpt),i=1,3),(band_structure_eval(i,ikpt),i=1,VTwfn%orbs%norb)
           end do
           !tentative gnuplot string for the band structure file
           write(11,'(a,9999(a,i6,a))')&
                "#plot 'band_structure.dat' u 1:5 w l t ''",&
                (",'' u 1:",5+i-1," w l t ''" ,i=2,VTwfn%orbs%norb)
           close(unit=11)
        end if
        i_all=-product(shape(band_structure_eval))*kind(band_structure_eval)
        deallocate(band_structure_eval,stat=i_stat)
        call memocc(i_stat,i_all,'band_structure_eval',subname)
     end if

  end if


  !perform here the mulliken charge and density of states
  !localise them on the basis of gatom of a number of atoms
  !if (in%gaussian_help .and. DoLastRunThings) then
  if (in%gaussian_help .and. DoLastRunThings .and.&
&    (.not.inputpsi==INPUT_PSI_LINEAR_AO .and. .not.inputpsi==INPUT_PSI_DISK_LINEAR &
      .and. .not. inputpsi==INPUT_PSI_MEMORY_LINEAR)) then
     !here one must check if psivirt should have been kept allocated
     if (.not. DoDavidson) then
        VTwfn%orbs%norb=0
        VTwfn%orbs%norbp=0
     end if
     call local_analysis(iproc,nproc,KSwfn%Lzd%hgrids(1),KSwfn%Lzd%hgrids(2),KSwfn%Lzd%hgrids(3),&
          atoms,rxyz,KSwfn%Lzd%Glr,KSwfn%orbs,VTwfn%orbs,KSwfn%psi,VTwfn%psi)
  else if (DoLastRunThings .and. optLoop%itrpmax /= 1 .and. verbose >= 2) then
     ! Do a full DOS calculation.
     if (iproc == 0) call global_analysis(KSwfn%orbs, in%Tel,in%occopt)
  end if

!!$  i_all=-product(shape(denspot%pkernel))*kind(denspot%pkernel)
!!$  deallocate(denspot%pkernel,stat=i_stat)
!!$  call memocc(i_stat,i_all,'kernel',subname)

  if (((in%exctxpar == 'OP2P' .and. xc_exctXfac() /= 0.0_gp) &
       .or. in%SIC%alpha /= 0.0_gp) .and. nproc >1) then
     
     call pkernel_free(denspot%pkernelseq,subname)
!!$     i_all=-product(shape(denspot%pkernelseq))*kind(denspot%pkernelseq)
!!$     deallocate(denspot%pkernelseq,stat=i_stat)
!!$     call memocc(i_stat,i_all,'kernelseq',subname)
  else if (nproc == 1 .and. (in%exctxpar == 'OP2P' .or. in%SIC%alpha /= 0.0_gp)) then
     nullify(denspot%pkernelseq%kernel)
  end if
  call pkernel_free(denspot%pkernel,subname)


  !------------------------------------------------------------------------
  if ((in%rbuf > 0.0_gp) .and. atoms%geocode == 'F' .and. DoLastRunThings ) then
     if (in%SIC%alpha /= 0.0_gp) then
        if (iproc==0)write(*,*)&
             &   'ERROR: Tail correction not admitted with SIC corrections for the moment'
        stop
     end if
     call timing(iproc,'Tail          ','ON')
     !    Calculate energy correction due to finite size effects
     !    ---reformat potential
     allocate(denspot%pot_work(n1i*n2i*n3i*in%nspin+ndebug),stat=i_stat)
     call memocc(i_stat,denspot%pot_work,'denspot%pot_work',subname)

     if (nproc > 1) then
        call MPI_ALLGATHERV(denspot%rhov,n1i*n2i*denspot%dpbox%n3p,&
             mpidtypd,denspot%pot_work(1),denspot%dpbox%ngatherarr(0,1),denspot%dpbox%ngatherarr(0,2), & 
             mpidtypd,denspot%dpbox%mpi_env%mpi_comm,ierr)
        !print '(a,2f12.6)','RHOup',sum(abs(rhopot(:,:,:,1))),sum(abs(pot(:,:,:,1)))
        if(in%nspin==2) then
           !print '(a,2f12.6)','RHOdw',sum(abs(rhopot(:,:,:,2))),sum(abs(pot(:,:,:,2)))
           call MPI_ALLGATHERV(denspot%rhov(1+n1i*n2i*denspot%dpbox%n3p),n1i*n2i*denspot%dpbox%n3p,&
                mpidtypd,denspot%pot_work(1+n1i*n2i*n3i),&
                denspot%dpbox%ngatherarr(0,1),denspot%dpbox%ngatherarr(0,2), & 
                mpidtypd,denspot%dpbox%mpi_env%mpi_comm,ierr)
        end if
     else
        call dcopy(n1i*n2i*n3i*in%nspin,denspot%rhov,1,denspot%pot_work,1)
     end if

     call dpbox_free(denspot%dpbox, subname)

     i_all=-product(shape(denspot%rhov))*kind(denspot%rhov)
     deallocate(denspot%rhov,stat=i_stat)
     call memocc(i_stat,i_all,'denspot%rhov',subname)

     i_all=-product(shape(denspot%V_XC))*kind(denspot%V_XC)
     deallocate(denspot%V_XC,stat=i_stat)
     call memocc(i_stat,i_all,'denspot%V_XC',subname)

     !pass hx instead of hgrid since we are only in free BC
     call CalculateTailCorrection(iproc,nproc,atoms,in%rbuf,KSwfn%orbs,&
          KSwfn%Lzd%Glr,nlpspd,in%ncongt,denspot%pot_work,KSwfn%Lzd%hgrids(1),&
          rxyz,radii_cf,in%crmult,in%frmult,in%nspin,&
          proj,KSwfn%psi,(in%output_denspot /= 0),energs%ekin,energs%epot,energs%eproj)

     i_all=-product(shape(denspot%pot_work))*kind(denspot%pot_work)
     deallocate(denspot%pot_work,stat=i_stat)
     call memocc(i_stat,i_all,'denspot%pot_work',subname)

     energs%ebs=energs%ekin+energs%epot+energs%eproj
     energy=energs%ebs-energs%eh+energs%exc-energs%evxc-energs%evsic+energs%eion+energs%edisp-energs%eTS+energs%ePV

     if (iproc == 0) then
        write( *,'(1x,a,3(1x,1pe18.11))')&
             &   '  Corrected ekin,epot,eproj',energs%ekin,energs%epot,energs%eproj
        write( *,'(1x,a,1x,1pe24.17)')&
             &   'Total energy with tail correction',energy
     endif

     call timing(iproc,'Tail          ','OF')
  else
     !    No tail calculation
     if (nproc > 1) call MPI_BARRIER(bigdft_mpi%mpi_comm,ierr)
     i_all=-product(shape(denspot%rhov))*kind(denspot%rhov)
     deallocate(denspot%rhov,stat=i_stat)
     call memocc(i_stat,i_all,'denspot%rhov',subname)
     i_all=-product(shape(denspot%V_XC))*kind(denspot%V_XC)
     deallocate(denspot%V_XC,stat=i_stat)
     call memocc(i_stat,i_all,'denspot%V_XC',subname)
     call dpbox_free(denspot%dpbox, subname)
  endif
  ! --- End if of tail calculation

  !?!   !Finally, we add the entropic contribution to the energy from non-integer occnums
  !?!   if(orbs%eTS>0_gp) then 
  !?!      energy=energy - orbs%eTS 
  !?! 
  !?!      if (iproc == 0) then
  !?!         write( *,'(1x,a,1(1x,1pe18.11))')&
  !?!              '  Entropic correction due to electronic tempertature',orbs%eTS
  !?!         write( *,'(1x,a,1x,1pe24.17)')&
  !?!              'Free energy (= total energy - T*S)  ',energy
  !?!      endif
  !?!    endif

  call deallocate_before_exiting
>>>>>>> ac2e1ebf

contains

  !> Routine which deallocate the pointers and the arrays before exiting 
  subroutine deallocate_before_exiting


    !when this condition is verified we are in the middle of the SCF cycle
    if (infocode /=0 .and. infocode /=1 .and. inputpsi /= INPUT_PSI_EMPTY) then
       i_all=-product(shape(denspot%V_ext))*kind(denspot%V_ext)
       deallocate(denspot%V_ext,stat=i_stat)
       call memocc(i_stat,i_all,'denspot%V_ext',subname)

       if (((in%exctxpar == 'OP2P' .and. xc_exctXfac() /= 0.0_gp) &
            .or. in%SIC%alpha /= 0.0_gp) .and. nproc >1) then
          call pkernel_free(denspot%pkernelseq,subname)
       else if (nproc == 1 .and. (in%exctxpar == 'OP2P' .or. in%SIC%alpha /= 0.0_gp)) then
          nullify(denspot%pkernelseq%kernel)
       end if
       call pkernel_free(denspot%pkernel,subname)
!!$       i_all=-product(shape(denspot%pkernel))*kind(denspot%pkernel)
!!$       deallocate(denspot%pkernel,stat=i_stat)
!!$       call memocc(i_stat,i_all,'kernel',subname)

       ! calc_tail false
       i_all=-product(shape(denspot%rhov))*kind(denspot%rhov)
       deallocate(denspot%rhov,stat=i_stat)
       call memocc(i_stat,i_all,'denspot%rhov',subname)
       i_all=-product(shape(denspot%V_XC))*kind(denspot%V_XC)
       deallocate(denspot%V_XC,stat=i_stat)
       call memocc(i_stat,i_all,'denspot%V_XC',subname)

       call dpbox_free(denspot%dpbox, subname)

       i_all=-product(shape(fion))*kind(fion)
       deallocate(fion,stat=i_stat)
       call memocc(i_stat,i_all,'fion',subname)
       i_all=-product(shape(fdisp))*kind(fdisp)
       deallocate(fdisp,stat=i_stat)
       call memocc(i_stat,i_all,'fdisp',subname)
    end if

    !free GPU if it is the case
    if (GPUconv .and. .not.(DoDavidson)) then
       call free_gpu(GPU,KSwfn%orbs%norbp)
    else if (OCLconv .and. .not.(DoDavidson)) then
       call free_gpu_OCL(GPU,KSwfn%orbs,in%nspin)
    end if

    ! Free all remaining parts of denspot
    call deallocate_rho_descriptors(denspot%rhod,subname)
    if(associated(denspot%rho_C)) then
       i_all=-product(shape(denspot%rho_C))*kind(denspot%rho_C)
       deallocate(denspot%rho_C,stat=i_stat)
       call memocc(i_stat,i_all,'denspot%rho_C',subname)
    end if
    i_all=-product(shape(denspot0))*kind(denspot0)
    deallocate(denspot0, stat=i_stat)
    call memocc(i_stat, i_all, 'denspot0', subname)

    ! Free all remaining parts of KSwfn
    call deallocate_bounds(KSwfn%Lzd%Glr%geocode,KSwfn%Lzd%Glr%hybrid_on,&
         KSwfn%Lzd%Glr%bounds,subname)
    call deallocate_Lzd_except_Glr(KSwfn%Lzd, subname)
!    i_all=-product(shape(KSwfn%Lzd%Glr%projflg))*kind(KSwfn%Lzd%Glr%projflg)
!    deallocate(KSwfn%Lzd%Glr%projflg,stat=i_stat)
!    call memocc(i_stat,i_all,'Glr%projflg',subname)
    call deallocate_comms(KSwfn%comms,subname)
    call deallocate_orbs(KSwfn%orbs,subname)
    if (inputpsi /= INPUT_PSI_LINEAR_AO .and. inputpsi /= INPUT_PSI_DISK_LINEAR &
        .and. inputpsi /= INPUT_PSI_MEMORY_LINEAR) then
       deallocate(KSwfn%confdatarr)
    else
       deallocate(tmb%confdatarr)
    end if

    ! Free radii_cf
    i_all=-product(shape(radii_cf))*kind(radii_cf)
    deallocate(radii_cf,stat=i_stat)
    call memocc(i_stat,i_all,'radii_cf',subname)

    ! Free projectors.
    call deallocate_proj_descr(nlpspd,subname)
    i_all=-product(shape(proj))*kind(proj)
    deallocate(proj,stat=i_stat)
    call memocc(i_stat,i_all,'proj',subname)

    !end of wavefunction minimisation
    call timing(iproc,'LAST','PR')
    call timing(iproc,'              ','RE')
    call cpu_time(tcpu1)
    call system_clock(ncount1,ncount_rate,ncount_max)
    tel=dble(ncount1-ncount0)/dble(ncount_rate)
    if (iproc == 0) then
       call yaml_open_map('Timings for root process')
       call yaml_map('CPU time (s)',tcpu1-tcpu0,fmt='(f12.2)')
       call yaml_map('Elapsed time (s)',tel,fmt='(f12.2)')
       call yaml_close_map()
    end if
!       &
!         &   write( *,'(1x,a,1x,i4,2(1x,f12.2))') 'CPU time/ELAPSED time for root process ', iproc,tel,tcpu1-tcpu0

    ! Stop signals
    if (in%signaling .and. iproc == 0) then
       call bigdft_signals_rm_denspot(in%gmainloop)
       call bigdft_signals_rm_energs(in%gmainloop)
       call bigdft_signals_rm_wf(in%gmainloop)
       call bigdft_signals_rm_optloop(in%gmainloop)
       call localfields_free_wrapper(denspot%c_obj)
       call energs_free_wrapper(energs%c_obj)
       call optloop_free_wrapper(optLoop%c_obj)
       call wf_free_wrapper(KSwfn%c_obj)
       call wf_free_wrapper(tmb%c_obj)
    end if

!!$    if(inputpsi ==  INPUT_PSI_LINEAR) then
!!$        i_all=-product(shape(atoms%rloc))*kind(atoms%rloc)
!!$        deallocate(atoms%rloc,stat=i_stat)
!!$        call memocc(i_stat,i_all,'atoms%rloc',subname)
!!$    end if

    !release the yaml document
    call yaml_release_document()

  END SUBROUTINE deallocate_before_exiting

END SUBROUTINE cluster


!> Kohn-Sham wavefunction optimization loop
subroutine kswfn_optimization_loop(iproc, nproc, opt, &
     & alphamix, idsx, inputpsi, KSwfn, denspot, nlpspd, proj, energs, atoms, rxyz, GPU, xcstr, &
     & in)
  use module_base
  use module_types
  use module_interfaces, except_this_one => kswfn_optimization_loop
  use yaml_output
  use m_ab6_mixing
  implicit none
  real(dp), dimension(6), intent(out) :: xcstr
  integer, intent(in) :: iproc, nproc, idsx, inputpsi
  real(gp), intent(in) :: alphamix
  type(DFT_optimization_loop), intent(inout) :: opt
  type(DFT_wavefunction), intent(inout) :: KSwfn
  type(DFT_local_fields), intent(inout) :: denspot
  type(energy_terms), intent(inout) :: energs
  type(atoms_data), intent(in) :: atoms
  type(GPU_pointers), intent(inout) :: GPU
  type(nonlocal_psp_descriptors), intent(inout) :: nlpspd
  real(kind=8), dimension(:), pointer :: proj
  real(gp), dimension(3,atoms%nat), intent(in) :: rxyz
  type(input_variables), intent(in) :: in !<todo: Remove me

  character(len = *), parameter :: subname = "kswfn_optimization_loop"
  logical :: endloop, scpot, endlooprp, lcs
  integer :: ndiis_sd_sw, idsx_actual_before, linflag, ierr,iter_for_diis
  real(gp) :: gnrm_zero
  character(len=5) :: final_out

  ! Setup the mixing, if necessary
  call denspot_set_history(denspot,opt%iscf,in%nspin,KSwfn%Lzd%Glr%d%n1i,KSwfn%Lzd%Glr%d%n2i)

  ! allocate arrays necessary for DIIS convergence acceleration
  call allocate_diis_objects(idsx,in%alphadiis,sum(KSwfn%comms%ncntt(0:nproc-1)),&
       KSwfn%orbs%nkptsp,KSwfn%orbs%nspinor,KSwfn%diis,subname)

  !number of switching betweed DIIS and SD during self-consistent loop
  ndiis_sd_sw=0
  !previous value of idsx_actual to control if switching has appeared
  idsx_actual_before=KSwfn%diis%idsx

  gnrm_zero=0.0d0
  opt%gnrm=1.d10
  opt%rpnrm=1.d10
  endlooprp=.false.
  energs%e_prev=0.0_gp

  !normal opt%infocode, if everything go through smoothly we should keep this
  opt%infocode=0
  !yaml output
  if (iproc==0) then
     call yaml_open_sequence('Ground State Optimization')
  end if
  opt%itrp=1
  rhopot_loop: do
     if (opt%itrp > opt%itrpmax) exit
     !yaml output 
     if (iproc==0) then
        call yaml_sequence(advance='no')
        call yaml_open_sequence("Hamiltonian Optimization",label=&
             'itrp'//trim(adjustl(yaml_toa(opt%itrp,fmt='(i3.3)'))))

     end if
     !set the opt%infocode to the value it would have in the case of no convergence
     opt%infocode=1
     opt%itrep=1
     iter_for_diis=0 !initialize it here for keeping the history also after a subspace diagonalization
     subd_loop: do
        if (opt%itrep > opt%nrepmax) exit subd_loop
        !yaml output 
        if (iproc==0) then
           call yaml_sequence(advance='no')
           call yaml_open_map("Subspace Optimization",label=&
                'itrep'//trim(adjustl(yaml_toa(opt%itrp,fmt='(i3.3)')))//'-'//&
                trim(adjustl(yaml_toa(opt%itrep,fmt='(i2.2)'))))
        end if

        !yaml output
        if (iproc==0) then
           call yaml_open_sequence("Wavefunctions Iterations")
        end if
        opt%iter=1
        iter_for_diis=0
        wfn_loop: do
           if (opt%iter > opt%itermax) exit wfn_loop

           !control whether the minimisation iterations should end after the hamiltionian application
           endloop= opt%gnrm <= opt%gnrm_cv .or. opt%iter == opt%itermax

           if (iproc == 0) then 
              !yaml output
              !print *,'test',endloop,opt%nrepmax,opt%itrep,opt%itrpmax,endlooprp,&
              !     (((endloop .and. opt%nrepmax==1) .or. (endloop .and. opt%itrep == opt%nrepmax))&
              !     .and. opt%itrpmax==1) .or.&
              !     (endloop .and. opt%itrpmax >1 .and. endlooprp) 
              !if ( (((endloop .and. opt%nrepmax==1) .or. (endloop .and. opt%itrep == opt%nrepmax))&
              if (endloop .and. (opt%itrpmax==1 .or. opt%itrpmax >1 .and. endlooprp)) then
                 !print *,'test',endloop,opt%nrepmax,opt%itrep,opt%itrpmax
                 call yaml_sequence(label='FINAL'//trim(adjustl(yaml_toa(opt%itrep,fmt='(i3.3)'))),advance='no')
              else if (endloop .and. opt%itrep == opt%nrepmax) then
                 call yaml_sequence(label='final'//trim(adjustl(yaml_toa(opt%itrp,fmt='(i4.4)'))),&
                      advance='no')
              else
                 call yaml_sequence(advance='no')
              end if
              call yaml_open_map(flow=.true.)
              if (verbose > 0) &
                   call yaml_comment('iter:'//yaml_toa(opt%iter,fmt='(i6)'),hfill='-')
           endif

           !control how many times the DIIS has switched into SD
           if (KSwfn%diis%idsx /= idsx_actual_before) ndiis_sd_sw=ndiis_sd_sw+1

           !let SD runs if the DIIS did not work the second time
           if (ndiis_sd_sw > 1) then
              KSwfn%diis%switchSD=.false.
           end if

           !stop the partial timing counter if necessary
           if (endloop .and. opt%itrpmax==1) call timing(iproc,'WFN_OPT','PR')
           !logical flag for the self-consistent potential
           scpot=(opt%iscf > SCF_KIND_DIRECT_MINIMIZATION .and. opt%iter==1 .and. opt%itrep==1) .or. & !mixing to be done
                (opt%iscf <= SCF_KIND_DIRECT_MINIMIZATION)!direct minimisation
           !allocate the potential in the full box
           !temporary, should change the use of flag in full_local_potential2
           linflag = 1                                 
           if(in%linear == INPUT_IG_OFF) linflag = 0
           if(in%linear == INPUT_IG_TMO) linflag = 2
           call psitohpsi(iproc,nproc,atoms,scpot,denspot,opt%itrp,opt%iter,opt%iscf,alphamix,in%ixc,&
                nlpspd,proj,rxyz,linflag,in%unblock_comms,GPU,KSwfn,energs,opt%rpnrm,xcstr)

           endlooprp= (opt%itrp > 1 .and. opt%rpnrm <= opt%rpnrm_cv) .or. opt%itrp == opt%itrpmax

           call total_energies(energs, opt%iter, iproc)

           !check for convergence or whether max. numb. of iterations exceeded
           if (endloop) then
              if (opt%gnrm < opt%gnrm_cv) opt%infocode=0
              exit wfn_loop 
           endif

           !evaluate the functional of the wavefunctions and put it into the diis structure
           !the energy values is printed out in this routine
           call calculate_energy_and_gradient(opt%iter,iproc,nproc,GPU,in%ncong,opt%iscf,&
                energs,KSwfn,opt%gnrm,gnrm_zero)

           !control the previous value of idsx_actual
           idsx_actual_before=KSwfn%diis%idsx
           iter_for_diis=iter_for_diis+1
           call hpsitopsi(iproc,nproc,iter_for_diis,idsx,KSwfn)

           if (inputpsi == INPUT_PSI_LCAO) then
              if ((opt%gnrm > 4.d0 .and. KSwfn%orbs%norbu /= KSwfn%orbs%norbd) .or. &
                   &   (KSwfn%orbs%norbu == KSwfn%orbs%norbd .and. opt%gnrm > 10.d0)) then
                 !if (iproc == 0) then
                    !call yaml_warning('The norm of the residue is too large also with input wavefunctions.')
                    !write( *,'(1x,a)')&
                    !     &   'ERROR: the norm of the residue is too large also with input wavefunctions.'
                 !end if
                 opt%infocode=3
              end if
           else if (inputpsi == INPUT_PSI_MEMORY_WVL) then
              if (opt%gnrm > 1.d0) then
                 !if (iproc == 0) then
                    !call yaml_warning('The norm of the residue is too large, need to recalculate input wavefunctions')
                    !write( *,'(1x,a)')&
                    !     &   'The norm of the residue is too large, need to recalculate input wavefunctions'
                 !end if
                 opt%infocode=2
              end if
           end if
           !flush all writings on standart output
           if (iproc==0) then
              !yaml output
              call yaml_close_map() !iteration
              call bigdft_utils_flush(unit=6)
           end if
           ! Emergency exit case
           if (opt%infocode == 2 .or. opt%infocode == 3) then
              if (nproc > 1) call MPI_BARRIER(bigdft_mpi%mpi_comm,ierr)
              !call kswfn_free_scf_data(KSwfn, (nproc > 1))
              !if (opt%iscf /= SCF_KIND_DIRECT_MINIMIZATION) then
              !   call ab6_mixing_deallocate(denspot%mix)
              !   deallocate(denspot%mix)
              !end if
              !>todo: change this return into a clean out of the routine, so the YAML is clean.
              if (iproc==0) then
                 !call yaml_close_map()
                 call yaml_close_sequence() !wfn iterations
                 call yaml_close_map()
                 call yaml_close_sequence() !itrep
                 if (opt%infocode==2) then
                    call yaml_warning('The norm of the residue is too large, need to recalculate input wavefunctions')
                 else if (opt%infocode ==3) then
                    call yaml_warning('The norm of the residue is too large also with input wavefunctions.')
                 end if
              end if

              exit rhopot_loop
              !return
           end if

           if (opt%c_obj /= 0) then
              call optloop_emit_iter(opt, OPTLOOP_WAVEFUNCTIONS, energs, iproc, nproc)
           end if

           opt%iter = opt%iter + 1
        end do wfn_loop


        if (opt%c_obj /= 0) then
           call optloop_emit_done(opt, OPTLOOP_WAVEFUNCTIONS, energs, iproc, nproc)
        end if

        if (iproc == 0) then 
           !if (verbose > 1) write( *,'(1x,a,i0,a)')'done. ',opt%iter,' minimization iterations required'
           !write( *,'(1x,a)') &
           !     &   '--------------------------------------------------- End of Wavefunction Optimisation'
           if ((opt%itrpmax >1 .and. endlooprp) .or. opt%itrpmax == 1) then
              write(final_out, "(A5)") "FINAL"
           else
              write(final_out, "(A5)") "final"
           end if
           call write_energies(opt%iter,0,energs,opt%gnrm,gnrm_zero,final_out)
           call yaml_close_map()

           if (opt%itrpmax >1) then
              if ( KSwfn%diis%energy > KSwfn%diis%energy_min) write( *,'(1x,a,2(1pe9.2))')&
                   'WARNING: Found an energy value lower than the ' // final_out // &
                   ' energy, delta:',KSwfn%diis%energy-KSwfn%diis%energy_min
           else
              !write this warning only if the system is closed shell
              call check_closed_shell(KSwfn%orbs,lcs)
              if (lcs) then
                 if ( energs%eKS > KSwfn%diis%energy_min) write( *,'(1x,a,2(1pe9.2))')&
                      'WARNING: Found an energy value lower than the FINAL energy, delta:',&
                      energs%eKS-KSwfn%diis%energy_min
              end if
           end if
        end if

        if (opt%iter == opt%itermax .and. iproc == 0 .and. opt%infocode/=0) &
             &   write( *,'(1x,a)')'No convergence within the allowed number of minimization steps'
        if (iproc==0) then
           call yaml_close_sequence() !wfn iterations
        end if
        call last_orthon(iproc,nproc,opt%iter,KSwfn,energs%evsum,.true.) !never deallocate psit and hpsi

        !exit if the opt%infocode is correct
        if (opt%infocode /= 0) then
           if(iproc==0) then
              write(*,*)&
                   &   ' WARNING: Wavefunctions not converged after cycle',opt%itrep
              if (opt%itrep < opt%nrepmax) write(*,*)' restart after diagonalisation'
           end if
           opt%gnrm=1.d10

           if (opt%itrpmax == 1 .and. in%norbsempty > 0) then
              !recalculate orbitals occupation numbers
              call evaltoocc(iproc,nproc,.false.,in%Tel,KSwfn%orbs,in%occopt)
              
              !opt%gnrm =1.d10
              KSwfn%diis%energy_min=1.d10
              !KSwfn%diis%alpha=2.d0
              KSwfn%diis%alpha=in%alphadiis
           end if
        end if

        if (opt%itrpmax ==1) then 
           call eigensystem_info(iproc,nproc,opt%gnrm,&
             KSwfn%Lzd%Glr%wfd%nvctr_c+7*KSwfn%Lzd%Glr%wfd%nvctr_f,&
             KSwfn%orbs,KSwfn%psi)
           if (opt%infocode /=0) then
              opt%gnrm =1.d10
           end if
        end if

        if (iproc==0) then
           call yaml_close_map()
        end if

        if (opt%infocode ==0) exit subd_loop

        if (opt%c_obj /= 0) then
           call optloop_emit_iter(opt, OPTLOOP_SUBSPACE, energs, iproc, nproc)
        end if
        
        opt%itrep = opt%itrep + 1
     end do subd_loop
     if (opt%c_obj /= 0) then
        call optloop_emit_done(opt, OPTLOOP_SUBSPACE, energs, iproc, nproc)
     end if

     if (iproc==0) then
        call yaml_close_sequence() !itrep
     end if


     if (opt%itrpmax > 1) then

        !recalculate orbitals occupation numbers 
        call evaltoocc(iproc,nproc,.false.,in%Tel,KSwfn%orbs,in%occopt)

        call eigensystem_info(iproc,nproc,opt%gnrm,&
             KSwfn%Lzd%Glr%wfd%nvctr_c+7*KSwfn%Lzd%Glr%wfd%nvctr_f,&
             KSwfn%orbs,KSwfn%psi)

        !stop the partial timing counter if necessary
        if (endlooprp) then
           call timing(iproc,'WFN_OPT','PR')
           exit rhopot_loop
        end if

        opt%gnrm =1.d10
        KSwfn%diis%energy_min=1.d10
        KSwfn%diis%alpha=in%alphadiis
     end if

     if (iproc == 0) then
        !yaml output
        !summarize the key elements in the opt%itrp element
        if (opt%itrp >1) then
           call yaml_map('RhoPot Delta','*rpnrm'//trim(adjustl(yaml_toa(opt%itrp,fmt='(i4.4)'))))
           call yaml_map('Energies','*final'//trim(adjustl(yaml_toa(opt%itrp,fmt='(i4.4)'))))
!!$           call yaml_comment('End RhoPot Iterations, itrp:'//&
!!$                yaml_toa(opt%itrp,fmt='(i6)'))
        end if
     end if
     if (opt%c_obj /= 0) then
        call optloop_emit_iter(opt, OPTLOOP_HAMILTONIAN, energs, iproc, nproc)
     end if

     opt%itrp = opt%itrp + 1
  end do rhopot_loop
  if (opt%c_obj /= 0) then
     call optloop_emit_done(opt, OPTLOOP_HAMILTONIAN, energs, iproc, nproc)
  end if
  if (iproc==0) call yaml_close_sequence() !opt%itrp
  !recuperate the information coming from the last iteration (useful for post-processing of the document)
  !only if everything got OK
  if (iproc==0 .and. opt%infocode == BIGDFT_SUCCESS) &
       call yaml_map('Last Iteration','*FINAL'//trim(adjustl(yaml_toa(opt%itrep,fmt='(i3.3)'))))

  !!do i_all=1,size(rhopot)
  !!    write(10000+iproc,*) rhopot(i_all)
  !!end do
  !!do i_all=1,size(psi)
  !!    write(11000+iproc,*) psi(i_all)
  !!end do
  !!do i_all=1,size(psi)
  !!    write(12000+iproc,*) psi(i_all)
  !!end do

  !this warning can be deplaced in write_energies
  if (inputpsi /= INPUT_PSI_EMPTY) then
     energs%ebs=energs%ekin+energs%epot+energs%eproj !the potential energy contains also exctX
     !write this warning only if the system is closed shell
     call check_closed_shell(KSwfn%orbs,lcs)  
     if (abs(energs%evsum-energs%ebs) > 1.d-8 .and. iproc==0 .and. lcs) then
        call yaml_newline()
        call yaml_open_map('Energy inconsistencies')
        call yaml_map('Band Structure Energy',energs%ebs,fmt='(1pe22.14)')
        call yaml_map('Sum of Eigenvalues',energs%evsum,fmt='(1pe22.14)')
        if (energs%evsum /= 0.0_gp) call yaml_map('Relative inconsistency',(energs%ebs-energs%evsum)/energs%evsum,fmt='(1pe9.2)')
        call yaml_close_map()
        !write( *,'(1x,a,2(1x,1pe20.13))')&
        !  &   'Difference:evsum,energybs',energs%evsum,energs%ebs
     end if
  end if
  ! Clean KSwfn parts only needed in the SCF loop.
  call kswfn_free_scf_data(KSwfn, (nproc > 1))
  ! Clean denspot parts only needed in the SCF loop.
  call denspot_free_history(denspot)

END SUBROUTINE kswfn_optimization_loop<|MERGE_RESOLUTION|>--- conflicted
+++ resolved
@@ -348,1375 +348,6 @@
       i_all=-product(shape(KSwfn%psi))*kind(KSwfn%psi)
       deallocate(KSwfn%psi,stat=i_stat)
       call memocc(i_stat,i_all,'psi',subname)
-<<<<<<< HEAD
-
-   end if
-
-   if(nspin/=1 .and. nspin/=2 .and. nspin/=4) nspin=1
-
-   ! grid spacing (same in x,y and z direction)
-
-   if (iproc==0) then
-      write( *,'(1x,a)')&
-         &   '------------------------------------------------------------------ System Properties'
-   end if
-
-   !these routines can be regrouped in one
-
-   allocate(radii_cf(atoms%ntypes,3+ndebug),stat=i_stat)
-   call memocc(i_stat,radii_cf,'radii_cf',subname)
-
-   call system_properties(iproc,nproc,in,atoms,orbs,radii_cf,nelec)
-
-   ! Determine size alat of overall simulation cell and shift atom positions
-   ! then calculate the size in units of the grid space
-   call system_size(iproc,atoms,rxyz,radii_cf,crmult,frmult,hx,hy,hz,Glr,shift)
-
-   !variables substitution for the PSolver part
-   hxh=0.5d0*hx
-   hyh=0.5d0*hy
-   hzh=0.5d0*hz
-   n1i=Glr%d%n1i
-   n2i=Glr%d%n2i
-   n3i=Glr%d%n3i
-
-   n1=Glr%d%n1
-   n2=Glr%d%n2
-   n3=Glr%d%n3
-
-   ! A message about dispersion forces.
-   if (iproc == 0) call vdwcorrection_warnings(atoms, in)
-
-   !calculation of the Poisson kernel anticipated to reduce memory peak for small systems
-   ndegree_ip=16 !default value 
-   call createKernel(iproc,nproc,atoms%geocode,n1i,n2i,n3i,hxh,hyh,hzh,ndegree_ip,pkernel,&
-      &   quiet=PSquiet)
-
-   !create the sequential kernel if the exctX parallelisation scheme requires it
-   if ((xc_exctXfac() /= 0.0_gp .and. in%exctxpar=='OP2P' .or. in%SIC%alpha /= 0.0_gp).and. nproc > 1) then
-      call createKernel(0,1,atoms%geocode,n1i,n2i,n3i,hxh,hyh,hzh,ndegree_ip,&
-         &   pkernelseq,quiet='YES')
-   else 
-      pkernelseq => pkernel
-   end if
-
-   ! Create wavefunctions descriptors and allocate them inside the global locreg desc.
-   call timing(iproc,'CrtDescriptors','ON')
-   call createWavefunctionsDescriptors(iproc,hx,hy,hz,atoms,rxyz,radii_cf,crmult,frmult,Glr)
-   call timing(iproc,'CrtDescriptors','OF')
-
-   !allocate communications arrays (allocate it before Projectors because of the definition
-   !of iskpts and nkptsp)
-   call orbitals_communicators(iproc,nproc,Glr,orbs,comms)  
-
-   ! Calculate all projectors, or allocate array for on-the-fly calculation
-   call timing(iproc,'CrtProjectors ','ON')
-   call createProjectorsArrays(iproc,n1,n2,n3,rxyz,atoms,orbs,&
-      &   radii_cf,cpmult,fpmult,hx,hy,hz,nlpspd,proj)
-   call timing(iproc,'CrtProjectors ','OF')
-
-   !calculate the partitioning of the orbitals between the different processors
-   !memory estimation
-   if (iproc==0 .and. verbose > 0) then
-      call MemoryEstimator(nproc,idsx,Glr,&
-         &   atoms%nat,orbs%norb,orbs%nspinor,orbs%nkpts,nlpspd%nprojel,&
-      in%nspin,in%itrpmax,in%iscf,peakmem)
-   end if
-
-   !these arrays should be included in the comms descriptor
-   !allocate values of the array for the data scattering in sumrho
-   !its values are ignored in the datacode='G' case
-   allocate(nscatterarr(0:nproc-1,4+ndebug),stat=i_stat)
-   call memocc(i_stat,nscatterarr,'nscatterarr',subname)
-   !allocate array for the communications of the potential
-   allocate(ngatherarr(0:nproc-1,2+ndebug),stat=i_stat)
-   call memocc(i_stat,ngatherarr,'ngatherarr',subname)
-   !create the descriptors for the density and the potential
-   !these descriptors should take into account the localisation regions
-   call createDensPotDescriptors(iproc,nproc,atoms,Glr%d,hxh,hyh,hzh,&
-      &   rxyz,in%crmult,in%frmult,radii_cf,in%nspin,'D',ixc,in%rho_commun,&
-   n3d,n3p,n3pi,i3xcsh,i3s,nscatterarr,ngatherarr,rhodsc)
-
-   !calculate the irreductible zone, if necessary.
-   if (atoms%symObj >= 0) then
-      call symmetry_get_n_sym(atoms%symObj, nsym, i_stat)
-      if (nsym > 1) then
-         ! Current third dimension is set to 1 always
-         ! since nspin == nsppol always in BigDFT
-         allocate(irrzon(n1i*n2i*n3i,2,1+ndebug),stat=i_stat)
-         call memocc(i_stat,irrzon,'irrzon',subname)
-         allocate(phnons(2,n1i*n2i*n3i,1+ndebug),stat=i_stat)
-         call memocc(i_stat,phnons,'phnons',subname)
-         call kpoints_get_irreductible_zone(irrzon, phnons, &
-            &   n1i, n2i, n3i, in%nspin, in%nspin, atoms%symObj, i_stat)
-      end if
-   end if
-   if (.not. allocated(irrzon)) then
-      ! Allocate anyway to small size other size the bounds check does not pass.
-      allocate(irrzon(1,2,1+ndebug),stat=i_stat)
-      call memocc(i_stat,irrzon,'irrzon',subname)
-      allocate(phnons(2,1,1+ndebug),stat=i_stat)
-      call memocc(i_stat,phnons,'phnons',subname)
-   end if
-
-   !allocate ionic potential
-   if (n3pi > 0) then
-      allocate(pot_ion(n1i*n2i*n3pi+ndebug),stat=i_stat)
-      call memocc(i_stat,pot_ion,'pot_ion',subname)
-   else
-      allocate(pot_ion(1+ndebug),stat=i_stat)
-      call memocc(i_stat,pot_ion,'pot_ion',subname)
-   end if
-
-   !here calculate the ionic energy and forces accordingly
-   allocate(fion(3,atoms%nat+ndebug),stat=i_stat)
-   call memocc(i_stat,fion,'fion',subname)
-
-   call IonicEnergyandForces(iproc,nproc,atoms,hxh,hyh,hzh,in%elecfield,rxyz,eion,fion,&
-      &   psoffset,0,n1,n2,n3,n1i,n2i,n3i,i3s+i3xcsh,n3pi,pot_ion,pkernel)
-
-   call createIonicPotential(atoms%geocode,iproc,nproc,atoms,rxyz,hxh,hyh,hzh,&
-      &   in%elecfield,n1,n2,n3,n3pi,i3s+i3xcsh,n1i,n2i,n3i,pkernel,pot_ion,psoffset,&
-   0,.false.)
-
-   !inquire for the counter_ion potential calculation (for the moment only xyz format)
-   inquire(file='posinp_ci.xyz',exist=counterions)
-   if (counterions) then
-      if (n3pi > 0) then
-         allocate(counter_ions(n1i*n2i*n3pi+ndebug),stat=i_stat)
-         call memocc(i_stat,counter_ions,'counter_ions',subname)
-      else
-         allocate(counter_ions(1+ndebug),stat=i_stat)
-         call memocc(i_stat,counter_ions,'counter_ions',subname)
-      end if
-
-      call CounterIonPotential(atoms%geocode,iproc,nproc,in,shift,&
-         &   hxh,hyh,hzh,Glr%d,n3pi,i3s,pkernel,counter_ions)
-
-      !sum that to the ionic potential
-      call axpy(Glr%d%n1i*Glr%d%n2i*n3p,1.0_dp,counter_ions(1),1,&
-         &   pot_ion(1),1)
-
-   end if
-
-   !this can be inserted inside the IonicEnergyandForces routine
-   !(after insertion of the non-regression test)
-   call vdwcorrection_calculate_energy(edisp,rxyz,atoms,in,iproc)
-
-   allocate(fdisp(3,atoms%nat+ndebug),stat=i_stat)
-   call memocc(i_stat,fdisp,'fdisp',subname)
-   !this can be inserted inside the IonicEnergyandForces routine
-   call vdwcorrection_calculate_forces(fdisp,rxyz,atoms,in) 
-
-   !Allocate Charge density, Potential in real space
-   nrhodim=in%nspin
-   i3rho_add=0
-   if (trim(in%SIC%approach)=='NK') then
-      nrhodim=2*nrhodim
-      i3rho_add=Glr%d%n1i*Glr%d%n2i*i3xcsh+1
-   end if
-   if (n3d >0) then
-      allocate(rhopot(n1i*n2i*n3d*nrhodim+ndebug),stat=i_stat)
-      call memocc(i_stat,rhopot,'rhopot',subname)
-   else
-      allocate(rhopot(nrhodim+ndebug),stat=i_stat)
-      call memocc(i_stat,rhopot,'rhopot',subname)
-   end if
-   !Allocate XC potential
-   if (n3p >0) then
-      allocate(potxc(n1i,n2i,n3p,in%nspin+ndebug),stat=i_stat)
-      call memocc(i_stat,potxc,'potxc',subname)
-   else
-      allocate(potxc(1,1,1,in%nspin+ndebug),stat=i_stat)
-      call memocc(i_stat,potxc,'potxc',subname)
-   end if
-
-   !check if non-linear core correction should be applied, and allocate the 
-   !pointer if it is the case
-   call calculate_rhocore(iproc,atoms,Glr%d,rxyz,hxh,hyh,hzh,i3s,i3xcsh,n3d,n3p,rhocore)
-
-   !check the communication distribution
-   call check_communications(iproc,nproc,orbs,Glr,comms)
-
-   !avoid allocation of the eigenvalues array in case of restart
-   if (in%inputPsiId /= 1 .and. in%inputPsiId /= 11) then
-      allocate(orbs%eval(orbs%norb*orbs%nkpts+ndebug),stat=i_stat)
-      call memocc(i_stat,orbs%eval,'eval',subname)
-   end if
-
-   !start the optimization
-   !yaml output
-   if (iproc==0) then
-!      write(70,'(a,a)')repeat(' ',yaml_indent),'Electronic Ground State: '
-      yaml_indent=yaml_indent+1 !hash table element
-   end if
-
-   inputpsi=in%inputPsiId
-
-   !for the inputPsiId==2 case, check 
-   !if the wavefunctions are all present
-   !otherwise switch to normal input guess
-   if (in%inputPsiId == INPUT_PSI_DISK_WVL) then
-      ! Test ETSF file.
-      inquire(file=trim(in%dir_output)//"wavefunction.etsf",exist=onefile)
-      if (onefile) then
-         input_wf_format= WF_FORMAT_ETSF
-      else
-         call verify_file_presence(trim(in%dir_output)//"wavefunction",orbs,input_wf_format)
-      end if
-      if (input_wf_format == WF_FORMAT_NONE .and. iproc == 0) &
-           & write(*,*)' WARNING: Missing wavefunction files, switch to normal input guess'
-   end if
-
-   !all the input formats need to allocate psi except the LCAO input_guess
-   if (inputpsi /= 0) then
-      allocate(psi(orbs%npsidim+ndebug),stat=i_stat)
-      call memocc(i_stat,psi,'psi',subname)
-   end if
-
-   ! INPUT WAVEFUNCTIONS, added also random input guess
-   select case(inputpsi)
-   case(INPUT_PSI_EMPTY)
-      !allocate fake psit and hpsi
-      allocate(hpsi(orbs%npsidim+ndebug),stat=i_stat)
-      call memocc(i_stat,hpsi,'hpsi',subname)
-      if (nproc > 1) then
-         allocate(psit(orbs%npsidim+ndebug),stat=i_stat)
-         call memocc(i_stat,psit,'psit',subname)
-      else
-         psit => psi
-      end if
-      !fill the rhopot array with the read potential if needed
-      if (trim(in%band_structure_filename) /= '') then
-         !only the first processor should read this
-         if (iproc == 0) then
-            write(*,'(1x,a)')'Reading local potential from file:'//trim(in%band_structure_filename)
-            call read_density(trim(in%band_structure_filename),atoms%geocode,&
-               &   n1i,n2i,n3i,nspin,hxh,hyh,hzh,pot_from_disk)
-            if (nspin /= in%nspin) stop
-         else
-            allocate(pot_from_disk(1,in%nspin+ndebug),stat=i_stat)
-            call memocc(i_stat,pot_from_disk,'pot_from_disk',subname)
-         end if
-
-         if (nproc > 1) then
-            do ispin=1,in%nspin
-               call MPI_SCATTERV(pot_from_disk(1,ispin),&
-                  &   ngatherarr(0,1),ngatherarr(0,2),mpidtypw, &
-               rhopot((ispin-1)*Glr%d%n1i*Glr%d%n2i*n3p+1),&
-                  &   Glr%d%n1i*Glr%d%n2i*n3p,mpidtypw,0,MPI_COMM_WORLD,ierr)
-            end do
-         else
-            call dcopy(Glr%d%n1i*Glr%d%n2i*Glr%d%n3i*in%nspin,pot_from_disk,1,rhopot,1)
-         end if
-
-         i_all=-product(shape(pot_from_disk))*kind(pot_from_disk)
-         deallocate(pot_from_disk,stat=i_stat)
-         call memocc(i_stat,i_all,'pot_from_disk',subname)
-
-         !add pot_ion potential to the local_potential
-         !do ispin=1,in%nspin
-         !   !spin up and down together with the XC part
-         !   call axpy(Glr%d%n1i*Glr%d%n2i*n3p,1.0_dp,pot_ion(1),1,&
-         !        rhopot((ispin-1)*Glr%d%n1i*Glr%d%n2i*n3p+1),1)
-         !end do
-      end if
-
-   case(INPUT_PSI_RANDOM)
-
-      if (iproc == 0) then
-         write( *,'(1x,a)')&
-            &   '------------------------------------------------ Random wavefunctions initialization'
-      end if
-
-      !random initialisation of the wavefunctions
-
-      psi=0.0d0
-      ttsum=0.0d0
-      do i=1,orbs%npsidim
-         do j=0,iproc-1
-            call random_number(tt)
-         end do
-         call random_number(tt)
-         psi(i)=real(tt,wp)*0.01_wp
-         ttsum=ttsum+psi(i)
-         do j=iproc+1,nproc
-            call random_number(tt)
-         end do
-      end do
-
-      orbs%eval(1:orbs%norb*orbs%nkpts)=-0.5d0
-
-   case(INPUT_PSI_CP2K)
-
-      !import gaussians form CP2K (data in files gaubasis.dat and gaucoeff.dat)
-      !and calculate eigenvalues
-      if (iproc == 0) then
-         write(*,'(1x,a)')&
-            &   '--------------------------------------------------------- Import Gaussians from CP2K'
-      end if
-
-      if (in%nspin /= 1) then
-         if (iproc==0) then
-            write(*,'(1x,a)')&
-               &   'Gaussian importing is possible only for non-spin polarised calculations'
-            write(*,'(1x,a)')&
-               &   'The reading rules of CP2K files for spin-polarised orbitals are not implemented'
-         end if
-         stop
-      end if
-
-      !eliminate the old_import_gaussians routine
-      call parse_cp2k_files(iproc,'gaubasis.dat','gaucoeff.dat',&
-         &   atoms%nat,atoms%ntypes,orbs,atoms%iatype,rxyz,gbd,gaucoeffs)
-      call gaussians_to_wavelets_new(iproc,nproc,Glr,orbs,hx,hy,hz,gbd,gaucoeffs,psi)
-      !deallocate gaussian structure and coefficients
-      call deallocate_gwf(gbd,subname)
-      i_all=-product(shape(gaucoeffs))*kind(gaucoeffs)
-      deallocate(gaucoeffs,stat=i_stat)
-      call memocc(i_stat,i_all,'gaucoeffs',subname)
-      nullify(gbd%rxyz)
-
-      !call dual_gaussian_coefficients(orbs%norbp,gbd,gaucoeffs)
-      orbs%eval(1:orbs%norb*orbs%nkpts)=-0.5d0
-
-   case(INPUT_PSI_LCAO)
-      nspin=in%nspin
-      !calculate input guess from diagonalisation of LCAO basis (written in wavelets)
-      call input_wf_diag(iproc,nproc, atoms,rhodsc,&
-         &   orbs,norbv,comms,Glr,hx,hy,hz,rxyz,rhopot,rhocore,pot_ion,&
-      nlpspd,proj,pkernel,pkernelseq,ixc,psi,hpsi,psit,Gvirt,&
-         &   nscatterarr,ngatherarr,nspin,0,atoms%symObj,irrzon,phnons,GPU,in)
-      if (nvirt > norbv) then
-         nvirt = norbv
-      end if
-   case(INPUT_PSI_MEMORY_WVL)
-      !these parts should be reworked for the non-collinear spin case
-
-      !restart from previously calculated wavefunctions, in memory
-      if (iproc == 0) then
-         write( *,'(1x,a)')&
-            &   '-------------------------------------------------------------- Wavefunctions Restart'
-      end if
-
-      call reformatmywaves(iproc,orbs,atoms,hx_old,hy_old,hz_old,&
-         &   n1_old,n2_old,n3_old,rxyz_old,wfd_old,psi_old,hx,hy,hz,n1,n2,n3,rxyz,Glr%wfd,psi)
-
-      call deallocate_wfd(wfd_old,subname)
-
-      i_all=-product(shape(psi_old))*kind(psi_old)
-      deallocate(psi_old,stat=i_stat)
-      call memocc(i_stat,i_all,'psi_old',subname)
-
-   case(INPUT_PSI_DISK_WVL)
-      !restart from previously calculated wavefunctions, on disk
-      if (iproc == 0) then
-         write( *,'(1x,a)')&
-            &   '---------------------------------------------------- Reading Wavefunctions from disk'
-      end if
-
-      !since each processor read only few eigenvalues, initialise them to zero for all
-      call to_zero(orbs%norb*orbs%nkpts,orbs%eval(1))
-
-      call readmywaves(iproc,trim(in%dir_output) // "wavefunction", input_wf_format, &
-         &   orbs,n1,n2,n3,hx,hy,hz,atoms,rxyz_old,rxyz,Glr%wfd,psi)
-
-      !reduce the value for all the eigenvectors
-      call mpiallred(orbs%eval(1),orbs%norb*orbs%nkpts,MPI_SUM,MPI_COMM_WORLD,ierr)
-
-      if (in%iscf /= SCF_KIND_DIRECT_MINIMIZATION) then
-         !recalculate orbitals occupation numbers
-         call evaltoocc(iproc,nproc,.false.,in%Tel,orbs,in%occopt)
-         !read potential depending of the mixing scheme
-         !considered as optional in the mixing case
-         !inquire(file=trim(in%dir_output)//'local_potential.cube',exist=potential_from_disk)
-         !if (potential_from_disk)  then
-         !   call read_potential_from_disk(iproc,nproc,trim(in%dir_output)//'local_potential.cube',&
-         !        atoms%geocode,ngatherarr,Glr%d%n1i,Glr%d%n2i,Glr%d%n3i,n3p,in%nspin,hxh,hyh,hzh,rhopot)
-         !   ipot_from_disk=1
-         !end if
-      end if
-
-   case(INPUT_PSI_MEMORY_GAUSS)
-      !restart from previously calculated gaussian coefficients
-      if (iproc == 0) then
-         write( *,'(1x,a)')&
-            &   '--------------------------------------- Quick Wavefunctions Restart (Gaussian basis)'
-      end if
-
-      call restart_from_gaussians(iproc,nproc,orbs,Glr,hx,hy,hz,psi,gbd,gaucoeffs)
-
-   case(INPUT_PSI_DISK_GAUSS)
-      !reading wavefunctions from gaussian file
-      if (iproc == 0) then
-         write( *,'(1x,a)')&
-            &   '------------------------------------------- Reading Wavefunctions from gaussian file'
-      end if
-
-      call read_gaussian_information(orbs,gbd,gaucoeffs,trim(in%dir_output) // 'wavefunctions.gau')
-      !associate the new positions, provided that the atom number is good
-      if (gbd%nat == atoms%nat) then
-         gbd%rxyz=>rxyz
-      else
-         !        if (iproc == 0) then
-         write( *,*)&
-            &   ' ERROR: the atom number does not coincide with the number of gaussian centers'
-         !        end if
-         stop
-      end if
-
-      call restart_from_gaussians(iproc,nproc,orbs,Glr,hx,hy,hz,psi,gbd,gaucoeffs)
-
-   case default
-
-      !     if (iproc == 0) then
-      write( *,'(1x,a,I0,a)')'ERROR: illegal value of inputPsiId (', in%inputPsiId, ').'
-      call input_psi_help()
-      stop
-      !     end if
-
-   end select
-
-   !all the input format need first_orthon except the LCAO input_guess
-   if (inputpsi /= 0 .and. inputpsi /=-1000) then
-      !orthogonalise wavefunctions and allocate hpsi wavefunction (and psit if parallel)
-      call first_orthon(iproc,nproc,orbs,Glr%wfd,comms,psi,hpsi,psit,in%orthpar)
-   end if
-
-   !save the new atomic positions in the rxyz_old array
-   do iat=1,atoms%nat
-      rxyz_old(1,iat)=rxyz(1,iat)
-      rxyz_old(2,iat)=rxyz(2,iat)
-      rxyz_old(3,iat)=rxyz(3,iat)
-   enddo
-   !save the new grid spacing into the hgrid_old value
-   hx_old=hx
-   hy_old=hy
-   hz_old=hz
-
-   ! allocate arrays necessary for DIIS convergence acceleration
-   call allocate_diis_objects(idsx,in%alphadiis,sum(comms%ncntt(0:nproc-1)),&
-      &   orbs%nkptsp,orbs%nspinor,diis,subname)
-
-   !allocate arrays for the GPU if a card is present
-   if (GPUconv) then
-      call prepare_gpu_for_locham(Glr%d%n1,Glr%d%n2,Glr%d%n3,in%nspin,&
-         &   hx,hy,hz,Glr%wfd,orbs,GPU)
-   end if
-   !the same with OpenCL, but they cannot exist at same time
-   if (OCLconv) then
-      call allocate_data_OCL(Glr%d%n1,Glr%d%n2,Glr%d%n3,atoms%geocode,&
-         &   in%nspin,Glr%wfd,orbs,GPU)
-      if (iproc == 0) write(*,*)&
-         &   'GPU data allocated'
-   end if
-
-   energy=1.d10
-   energybs=1.d10
-   gnrm=1.d10
-   rpnrm=1.d10
-   gnrm_zero=0.0d0
-   ekin_sum=0.d0 
-   epot_sum=0.d0 
-   eproj_sum=0.d0
-   eSIC_DC=0.0_gp
-   eexctX=0.0_gp
-
-   !number of switching betweed DIIS and SD during self-consistent loop
-   ndiis_sd_sw=0
-   !previous value of idsx_actual to control if switching has appeared
-   idsx_actual_before=diis%idsx
-
-   !end of the initialization part
-   call timing(iproc,'INIT','PR')
-
-   !Davidson is set to false first because used in deallocate_before_exiting
-   DoDavidson= .false.
-
-   !allocate the rhopot_old array needed for mixing
-   if (in%iscf < 10) then
-      potden = AB6_MIXING_POTENTIAL
-      npoints = n1i*n2i*n3p
-      if (n3p==0) npoints=1
-   else
-      potden = AB6_MIXING_DENSITY
-      npoints = n1i*n2i*n3d
-      if (n3d==0) npoints=1
-   end if
-   if (in%iscf /= SCF_KIND_DIRECT_MINIMIZATION) then
-      call ab6_mixing_new(mix, modulo(in%iscf, 10), potden, &
-         &   AB6_MIXING_REAL_SPACE, npoints, in%nspin, 0, &
-         & ierr, errmess, useprec = .false.)
-      call ab6_mixing_eval_allocate(mix)
-      !stop if the iscf is not compatible 
-      if (in%iscf == 0) then
-         write(*,*)'ERROR: the iscf code is not compatible with the mixing routines'
-         stop
-      end if
-   end if
-   endlooprp=.false.
-
-   !if we are in the last_run case, validate the last_run only for the last cycle
-   !nrepmax=0 is needed for the Band Structure calculations
-   DoLastRunThings=(in%last_run == 1 .and. in%nrepmax == 0) !do the last_run things regardless of infocode
-
-   infocode=0
-   rhopot_loop: do itrp=1,in%itrpmax
-      !yaml output 
-      if (iproc==0) then
-!         write(70,'(a,i4.4)')repeat(' ',yaml_indent)//'- Hamiltonian Optimization: &itrp',itrp
-         yaml_indent=yaml_indent+2 !list element
-      end if
-
-      !set the infocode to the value it would have in the case of no convergence
-      infocode=1
-      subd_loop : do icycle=1,in%nrepmax
-         !yaml output 
-         if (iproc==0) then
-!            write(70,'(a,i4.4)')repeat(' ',yaml_indent)//'- Subspace Optimization: &itrep',icycle
-            yaml_indent=yaml_indent+3 !list element
-         end if
-
-         !if we are in the last_run case, validate the last_run only for the last cycle
-         DoLastRunThings=(in%last_run == 1 .and. icycle == in%nrepmax) !do the last_run things regardless of infocode
-
-         !yaml output
-         if (iproc==0) then
-!            write(70,'(a,a)')repeat(' ',yaml_indent),'Wavefunctions Iterations: '
-            yaml_indent=yaml_indent+1 !Hash table element
-         end if
-         wfn_loop: do iter=1,in%itermax
-
-            !control whether the minimisation iterations ended
-            endloop= gnrm <= gnrm_cv .or. iter == in%itermax
-
-            if (iproc == 0 .and. verbose > 0) then 
-               write( *,'(1x,a,i0)') &
-                  &   repeat('-',76 - int(log(real(iter))/log(10.))) // ' iter= ', iter
-               !test for yaml output
-               if (endloop) then
-!                  write(70,'(a,i5)')repeat(' ',yaml_indent)//'- &last { #iter: ',iter
-               else
-!                  write(70,'(a,i5)')repeat(' ',yaml_indent)//'- { #iter: ',iter
-               end if
-
-            endif
-
-            !control how many times the DIIS has switched into SD
-            if (diis%idsx /= idsx_actual_before) ndiis_sd_sw=ndiis_sd_sw+1
-
-            !let SD runs if the DIIS did not work the second time
-            if (ndiis_sd_sw > 1) then
-               diis%switchSD=.false.
-            end if
-
-            !stop the partial timing counter if necessary
-            if (endloop .and. in%itrpmax==1) call timing(iproc,'WFN_OPT','PR')
-            !logical flag for the self-consistent potential
-            scpot=(in%iscf /= SCF_KIND_DIRECT_MINIMIZATION .and. iter==1 .and. icycle==1 .and. ipot_from_disk/=1) .or. & !mixing to be done
-            (in%iscf == SCF_KIND_DIRECT_MINIMIZATION) .or. & !direct minimisation
-            (itrp==1 .and. in%itrpmax/=1 .and. gnrm > in%gnrm_startmix)  !startmix condition (hard-coded, always true by default)
-
-            if (ipot_from_disk ==1) ipot_from_disk=0 !the scpot condition affects the mixing only once
-
-            !calculate the self-consistent potential
-            if (scpot) then
-               ! Potential from electronic charge density     
-               call sumrho(iproc,nproc,orbs,Glr,hxh,hyh,hzh,psi,rhopot,&
-                  &   nscatterarr,in%nspin,GPU,atoms%symObj,irrzon,phnons,rhodsc)
-               !here the density can be mixed
-               if (in%iscf /= SCF_KIND_DIRECT_MINIMIZATION) then
-                  if (mix%kind == AB6_MIXING_DENSITY) then
-                     call mix_rhopot(iproc,nproc,mix%nfft*mix%nspden,in%alphamix,mix,&
-                        &   rhopot,itrp,Glr%d%n1i,Glr%d%n2i,Glr%d%n3i,hx*hy*hz,rpnrm,nscatterarr)
-                     if (iproc == 0 .and. itrp > 1) then
-                        write( *,'(1x,a,i6,2x,(1x,1pe9.2))') &
-                        &   'DENSITY iteration,Delta : (Norm 2/Volume)',itrp,rpnrm
-                        !yaml output
-!                        write(70,'(1x,a,1pe9.2,a,i5)')'DENSITY variation: &rpnrm',rpnrm,', #itrp: ',itrp
-                     end if
-                     endlooprp= (itrp > 1 .and. rpnrm <= in%rpnrm_cv) .or. itrp == in%itrpmax
-                     ! xc_init_rho should be put in the mixing routines
-                     rhopot = abs(rhopot) + 1.0d-20
-                  end if
-               end if
-
-               !before creating the potential, save the density in the second part 
-               !in the case of NK SIC, so that the potential can be created afterwards
-               !copy the density contiguously since the GGA is calculated inside the NK routines
-               if (in%SIC%approach=='NK') then
-                  irhotot_add=Glr%d%n1i*Glr%d%n2i*i3xcsh+1
-                  irho_add=Glr%d%n1i*Glr%d%n2i*n3d*in%nspin+1
-                  do ispin=1,in%nspin
-                     call dcopy(Glr%d%n1i*Glr%d%n2i*n3p,rhopot(irhotot_add),1,rhopot(irho_add),1)
-                     irhotot_add=irhotot_add+Glr%d%n1i*Glr%d%n2i*n3d
-                     irho_add=irho_add+Glr%d%n1i*Glr%d%n2i*n3p
-                  end do
-               end if
-               if(orbs%nspinor==4) then
-                  !this wrapper can be inserted inside the XC_potential routine
-                  call PSolverNC(atoms%geocode,'D',iproc,nproc,Glr%d%n1i,Glr%d%n2i,Glr%d%n3i,n3d,&
-                     &   ixc,hxh,hyh,hzh,&
-                  rhopot,pkernel,pot_ion,ehart,eexcu,vexcu,0.d0,.true.,4)
-               else
-                  call XC_potential(atoms%geocode,'D',iproc,nproc,&
-                     &   Glr%d%n1i,Glr%d%n2i,Glr%d%n3i,ixc,hxh,hyh,hzh,&
-                  rhopot,eexcu,vexcu,in%nspin,rhocore,potxc)
-
-                  call H_potential(atoms%geocode,'D',iproc,nproc,&
-                     &   Glr%d%n1i,Glr%d%n2i,Glr%d%n3i,hxh,hyh,hzh,&
-                  rhopot,pkernel,pot_ion,ehart,0.0_dp,.true.,&
-                     &   quiet=PSquiet) !optional argument
-
-                  !sum the two potentials in rhopot array
-                  !fill the other part, for spin, polarised
-                  if (in%nspin == 2) then
-                     call dcopy(Glr%d%n1i*Glr%d%n2i*n3p,rhopot(1),1,&
-                        &   rhopot(1+n1i*n2i*n3p),1)
-                  end if
-                  !spin up and down together with the XC part
-                  call axpy(Glr%d%n1i*Glr%d%n2i*n3p*in%nspin,1.0_dp,potxc(1,1,1,1),1,&
-                     &   rhopot(1),1)
-
-               end if
-
-               !here the potential can be mixed
-               if (mix%kind == AB6_MIXING_POTENTIAL .and. in%iscf /= SCF_KIND_DIRECT_MINIMIZATION) then
-                  call mix_rhopot(iproc,nproc,mix%nfft*mix%nspden,in%alphamix,mix,&
-                     &   rhopot,itrp,Glr%d%n1i,Glr%d%n2i,Glr%d%n3i,hx*hy*hz,rpnrm,nscatterarr)
-                  if (iproc == 0 .and. itrp > 1) then
-                     write( *,'(1x,a,i6,2x,(1x,1pe9.2))') &
-                          &   'POTENTIAL iteration,Delta P (Norm 2/Volume)',itrp,rpnrm
-                     !yaml output
-!                     write(70,'(1x,a,1pe9.2,a,i5)')'POTENTIAL variation: &rpnrm',rpnrm,', #itrp: ',itrp
-                  end if
-                  endlooprp= (itrp > 1 .and. rpnrm <= in%rpnrm_cv) .or. itrp == in%itrpmax
-               end if
-
-            end if
-
-            !temporary, to be corrected with comms structure
-            if (in%exctxpar == 'OP2P') eexctX = UNINITIALIZED(1.0_gp)
-
-            !allocate the potential in the full box
-            call full_local_potential(iproc,nproc,Glr%d%n1i*Glr%d%n2i*n3p,Glr%d%n1i*Glr%d%n2i*Glr%d%n3i,in%nspin,&
-               &   Glr%d%n1i*Glr%d%n2i*n3d*nrhodim,i3rho_add,&
-            orbs%norb,orbs%norbp,ngatherarr,rhopot,potential)
-
-            !!$           call HamiltonianApplication(iproc,nproc,atoms,orbs,hx,hy,hz,rxyz,&
-            !!$                nlpspd,proj,Glr,ngatherarr,potential,psi,hpsi,ekin_sum,epot_sum,eexctX,eproj_sum,eSIC_DC,&
-            !!$                in%SIC,GPU,pkernel=pkernelseq)
-
-            call LocalHamiltonianApplication(iproc,nproc,atoms,orbs,hx,hy,hz,&
-               &   Glr,ngatherarr,potential,psi,hpsi,ekin_sum,epot_sum,eexctX,eSIC_DC,in%SIC,GPU,pkernel=pkernelseq)
-
-            call NonLocalHamiltonianApplication(iproc,atoms,orbs,hx,hy,hz,rxyz,&
-               &   nlpspd,proj,Glr,psi,hpsi,eproj_sum)
-
-            call SynchronizeHamiltonianApplication(nproc,orbs,Glr,GPU,hpsi,ekin_sum,epot_sum,eproj_sum,eSIC_DC,eexctX)
-
-            !deallocate potential
-            call free_full_potential(nproc,potential,subname)
-
-            energybs=ekin_sum+epot_sum+eproj_sum !the potential energy contains also exctX
-            energy=energybs-ehart+eexcu-vexcu-eexctX-eSIC_DC+eion+edisp
-
-            !check for convergence or whether max. numb. of iterations exceeded
-            if (endloop) then
-               if (gnrm < gnrm_cv) infocode=0
-               exit wfn_loop 
-            endif
-
-            !evaluate the functional of the wavefucntions and put it into the diis structure
-            !the energy values is printed out in this routine
-            call calculate_energy_and_gradient(iter,iproc,nproc,orbs,comms,GPU,Glr,hx,hy,hz,in%ncong,in%iscf,&
-               &   ekin_sum,epot_sum,eproj_sum,eSIC_DC,ehart,eexcu,vexcu,eexctX,eion,edisp,&
-            psi,psit,hpsi,gnrm,gnrm_zero,diis%energy)
-            !!$
-            !!$           call calculate_energy_and_gradient_new(iter,iproc,nproc,orbs,comms,GPU,Glr,in%orthpar,&
-            !!$                hx,hy,hz,in%ncong,in%iscf,&
-            !!$                energs,psi,psit,hpsi,gnrm,gnrm_zero,diis%energy)
-
-            !control the previous value of idsx_actual
-            idsx_actual_before=diis%idsx
-
-            call hpsitopsi(iproc,nproc,orbs,Glr,comms,iter,diis,idsx,psi,psit,hpsi,in%orthpar) 
-
-            if (in%inputPsiId == 0) then
-               if ((gnrm > 4.d0 .and. orbs%norbu /= orbs%norbd) .or. &
-                  &   (orbs%norbu == orbs%norbd .and. gnrm > 10.d0)) then
-               if (iproc == 0) then
-                  write( *,'(1x,a)')&
-                     &   'ERROR: the norm of the residue is too large also with input wavefunctions.'
-               end if
-               infocode=3
-               call deallocate_before_exiting
-               return
-            end if
-         else if (in%inputPsiId == 1) then
-            if (gnrm > 1.d0) then
-               if (iproc == 0) then
-                  write( *,'(1x,a)')&
-                     &   'The norm of the residue is too large, need to recalculate input wavefunctions'
-               end if
-               infocode=2
-               if (nproc > 1) call MPI_BARRIER(MPI_COMM_WORLD,ierr)
-               call deallocate_before_exiting
-               return
-            end if
-         end if
-         !flush all writings on standart output
-         if (iproc==0) then
-            !yaml output
-!            write(70,'(a)')repeat(' ',yaml_indent+2)//'}'
-            call bigdft_utils_flush(unit=6)
-         end if
-      end do wfn_loop
-
-      if (iproc == 0) then 
-         if (verbose > 1) write( *,'(1x,a,i0,a)')'done. ',iter,' minimization iterations required'
-         write( *,'(1x,a)') &
-            &   '--------------------------------------------------- End of Wavefunction Optimisation'
-!!$         write( *,'(1x,a,3(1x,1pe18.11))') &
-!!$            &   'final  ekin,  epot,  eproj ',ekin_sum,epot_sum,eproj_sum
-!!$         write( *,'(1x,a,3(1x,1pe18.11))') &
-!!$            &   'final ehart, eexcu,  vexcu ',ehart,eexcu,vexcu
-         if ((in%itrpmax >1 .and. endlooprp) .or. in%itrpmax == 1) then
-            write(final_out, "(A5)") "FINAL"
-         else
-            write(final_out, "(A5)") "final"
-         end if
-         call write_energies(iter,0,ekin_sum,epot_sum,eproj_sum,ehart,eexcu,vexcu,energy,0.0_gp,gnrm,gnrm_zero,final_out)
-         !yaml output
-!         write(70,'(a)')repeat(' ',yaml_indent+2)//'}'
-         yaml_indent=yaml_indent-1 !end hash table element
-
-         !write(61,*)hx,hy,hz,energy,ekin_sum,epot_sum,eproj_sum,ehart,eexcu,vexcu
-         if (in%itrpmax >1) then
-            if ( diis%energy > diis%energy_min) write( *,'(1x,a,2(1pe9.2))')&
-               &   'WARNING: Found an energy value lower than the ' // final_out // &
-               & ' energy, delta:',diis%energy-diis%energy_min
-         else
-            !write this warning only if the system is closed shell
-            call check_closed_shell(orbs,lcs)
-            if (lcs) then
-               if ( energy > diis%energy_min) write( *,'(1x,a,2(1pe9.2))')&
-                  &   'WARNING: Found an energy value lower than the FINAL energy, delta:',energy-diis%energy_min
-            end if
-         end if
-      end if
-
-      if (iter == in%itermax .and. iproc == 0 .and. infocode/=0) &
-         &   write( *,'(1x,a)')'No convergence within the allowed number of minimization steps'
-
-      call last_orthon(iproc,nproc,orbs,Glr%wfd,in%nspin,&
-         &   comms,psi,hpsi,psit,evsum,.true.) !never deallocate psit and hpsi
-
-      !exit if the infocode is correct
-      if (infocode == 0) then
-         yaml_indent=yaml_indent-3 !end list element
-         exit subd_loop
-      else
-         if(iproc==0) then
-            write(*,*)&
-               &   ' WARNING: Wavefunctions not converged after cycle',icycle
-            if (icycle < in%nrepmax) write(*,*)' restart after diagonalisation'
-         end if
-         gnrm=1.d10
-      end if
-
-      if (in%itrpmax == 1 .and. in%norbsempty > 0) then
-         !recalculate orbitals occupation numbers
-         call evaltoocc(iproc,nproc,.false.,in%Tel,orbs,in%occopt)
-
-         gnrm =1.d10
-         diis%energy_min=1.d10
-         diis%alpha=2.d0
-      end if
-
-      if (iproc==0) then
-         !yaml output
-!         write(70,'(a,i5)')repeat(' ',yaml_indent+2)//'#End itrep:',icycle
-         yaml_indent=yaml_indent-3 !end list element
-      end if
-   end do subd_loop
-
-   if (in%itrpmax > 1) then
-      !stop the partial timing counter if necessary
-      if (endlooprp .and. in%itrpmax >1) then
-         call timing(iproc,'WFN_OPT','PR')
-         exit rhopot_loop
-      end if
-
-      !recalculate orbitals occupation numbers
-      call evaltoocc(iproc,nproc,.false.,in%Tel,orbs,in%occopt)
-
-      gnrm =1.d10
-      diis%energy_min=1.d10
-      diis%alpha=2.d0
-   end if
-
-   if (iproc == 0) then
-      !yaml output
-      yaml_indent=yaml_indent-2 !end list element
-      !reassume the key elements in the itrp element
-!      if (itrp >1) write(70,'(a)')repeat(' ',yaml_indent+2)//'RhoPot Delta: *rpnrm'
-!      write(70,'(a,i5)')repeat(' ',yaml_indent+2)//'Energies: *last  #End itrp:',itrp
-   end if
-
-end do rhopot_loop
-!yaml output
-if (iproc==0) yaml_indent=yaml_indent-1 !end hash table element
-
-
-!deallocate psit and hpsi since it is not anymore done
-if (nproc > 1) then
-   i_all=-product(shape(psit))*kind(psit)
-   deallocate(psit,stat=i_stat)
-   call memocc(i_stat,i_all,'psit',subname)
-else
-   nullify(psit)
-end if
-i_all=-product(shape(hpsi))*kind(hpsi)
-deallocate(hpsi,stat=i_stat)
-call memocc(i_stat,i_all,'hpsi',subname)
-if (in%iscf /= SCF_KIND_DIRECT_MINIMIZATION) then
-   call ab6_mixing_deallocate(mix)
-end if
-
-if (in%inputPsiId /=-1000) then
-   energybs=ekin_sum+epot_sum+eproj_sum !the potential energy contains also exctX
-   if (abs(evsum-energybs) > 1.d-8 .and. iproc==0) write( *,'(1x,a,2(1x,1pe20.13))')&
-      &   'Difference:evsum,energybs',evsum,energybs
-end if
-
-call deallocate_diis_objects(diis,subname)
-
-!last run things has to be done:
-!if it is the last run and the infocode is zero
-!if infocode is not zero but the last run has been done for nrepmax times
-DoLastRunThings= (in%last_run == 1 .and. infocode == 0) .or. DoLastRunThings
-
-!analyse the possibility to calculate Davidson treatment
-!(nvirt > 0 .and. in%inputPsiId == 0)
-DoDavidson= abs(in%norbv) > 0 .and. DoLastRunThings
-
-!project the wavefunctions on a gaussian basis and keep in memory
-if (in%gaussian_help) then
-   if (iproc.eq.0) then
-      write( *,'(1x,a)')&
-         &   '---------------------------------------------------------- Gaussian Basis Projection'
-   end if
-
-   !extract the gaussian basis from the pseudowavefunctions
-   !!!     if (in%inputPsiId == 11) then
-   !!!        !extract the gaussian basis from the pseudowavefunctions
-   !!!        call gaussian_pswf_basis(21,.false.,iproc,atoms,rxyz,gbd)
-   !!!     else if (in%inputPsiId == 12) then
-   !!!        !extract the gaussian basis from the pseudopotential
-   !!!        call gaussian_psp_basis(atoms,rxyz,gbd)
-   !!!     end if
-
-   !extract the gaussian basis from the pseudowavefunctions
-   call gaussian_pswf_basis(21,.false.,iproc,in%nspin,atoms,rxyz,gbd,gbd_occ)
-
-   if (associated(gbd_occ)) then
-      i_all=-product(shape(gbd_occ))*kind(gbd_occ)
-      deallocate(gbd_occ,stat=i_stat)
-      call memocc(i_stat,i_all,'gbd_occ',subname)
-      nullify(gbd_occ)
-   end if
-
-
-   if (.not. associated(gaucoeffs)) then
-      allocate(gaucoeffs(gbd%ncoeff,orbs%norbp+ndebug),stat=i_stat)
-      call memocc(i_stat,gaucoeffs,'gaucoeffs',subname)
-   end if
-
-   allocate(thetaphi(2,gbd%nat+ndebug),stat=i_stat)
-   call memocc(i_stat,thetaphi,'thetaphi',subname)
-   thetaphi=0.0_gp
-
-   call wavelets_to_gaussians(atoms%geocode,orbs%norbp,orbs%nspinor,&
-      &   n1,n2,n3,gbd,thetaphi,&
-   hx,hy,hz,Glr%wfd,psi,gaucoeffs)
-
-   i_all=-product(shape(thetaphi))*kind(thetaphi)
-   deallocate(thetaphi,stat=i_stat)
-   call memocc(i_stat,i_all,'thetaphi',subname)
-
-end if
-
-!  write all the wavefunctions into files
-if (in%output_wf_format /= WF_FORMAT_NONE .and. DoLastRunThings) then
-   !add flag for writing waves in the gaussian basis form
-   if (in%gaussian_help) then
-
-      !!!        call gaussian_orthogonality(iproc,nproc,norb,norbp,gbd,gaucoeffs)
-      !!!
-      !!!        call gaussian_orthogonality(iproc,nproc,norb,norbp,gbd,gaucoeffs)
-      !write the coefficients and the basis on a file
-      if (iproc ==0) write(*,*)'Writing wavefunctions in wavefunction.gau file'
-      call write_gaussian_information(iproc,nproc,orbs,gbd,gaucoeffs,trim(in%dir_output) // 'wavefunctions.gau')
-
-      !build dual coefficients
-      call dual_gaussian_coefficients(orbs%norbp,gbd,gaucoeffs)
-
-      !control the accuracy of the expansion
-      call check_gaussian_expansion(iproc,nproc,orbs,Glr,hx,hy,hz,psi,gbd,gaucoeffs)
-
-      call deallocate_gwf(gbd,subname)
-      i_all=-product(shape(gaucoeffs))*kind(gaucoeffs)
-      deallocate(gaucoeffs,stat=i_stat)
-      call memocc(i_stat,i_all,'gaucoeffs',subname)
-      nullify(gbd%rxyz)
-
-   else
-      call  writemywaves(iproc,trim(in%dir_output) // "wavefunction", in%output_wf_format, &
-         &   orbs,n1,n2,n3,hx,hy,hz,atoms,rxyz,Glr%wfd,psi)
-   end if
-end if
-
-!plot the ionic potential, if required by output_denspot
-if (in%output_denspot == output_denspot_DENSPOT .and. DoLastRunThings) then
-   if (iproc == 0) write(*,*) 'writing external_potential' // gridformat
-   call plot_density(trim(in%dir_output)//'external_potential' // gridformat,iproc,nproc,&
-      &   n1,n2,n3,n1i,n2i,n3i,n3p,&
-   1,hxh,hyh,hzh,atoms,rxyz,ngatherarr,pot_ion)
-end if
-if (in%output_denspot == output_denspot_DENSPOT .and. DoLastRunThings) then
-   if (iproc == 0) write(*,*) 'writing local_potential' // gridformat
-   call plot_density(trim(in%dir_output)//'local_potential' // gridformat,iproc,nproc,&
-      &   n1,n2,n3,n1i,n2i,n3i,n3p,&
-   in%nspin,hxh,hyh,hzh,atoms,rxyz,ngatherarr,rhopot)
-end if
-
-i_all=-product(shape(pot_ion))*kind(pot_ion)
-deallocate(pot_ion,stat=i_stat)
-call memocc(i_stat,i_all,'pot_ion',subname)
-if (counterions) then
-   i_all=-product(shape(counter_ions))*kind(counter_ions)
-   deallocate(counter_ions,stat=i_stat)
-   call memocc(i_stat,i_all,'counter_ions',subname)
-end if
-
-if (inputpsi /= -1000) then
-   !------------------------------------------------------------------------
-   ! here we start the calculation of the forces
-   if (iproc == 0) then
-      write( *,'(1x,a)')&
-         &   '----------------------------------------------------------------- Forces Calculation'
-   end if
-
-   ! Selfconsistent potential is saved in rhopot, 
-   ! new arrays rho,pot for calculation of forces ground state electronic density
-
-   ! Potential from electronic charge density
-
-   !manipulate scatter array for avoiding the GGA shift
-   do jproc=0,nproc-1
-      !n3d=n3p
-      nscatterarr(jproc,1)=nscatterarr(jproc,2)
-      !i3xcsh=0
-      nscatterarr(jproc,4)=0
-   end do
-   !change communication scheme to LDA case
-   rhodsc%icomm=1
-
-   if (n3p>0) then
-      allocate(rho(n1i*n2i*n3p*in%nspin+ndebug),stat=i_stat)
-      call memocc(i_stat,rho,'rho',subname)
-   else
-      allocate(rho(1*in%nspin+ndebug),stat=i_stat)
-      call memocc(i_stat,rho,'rho',subname)
-   end if
-   call sumrho(iproc,nproc,orbs,Glr,hxh,hyh,hzh,psi,rho,&
-      &   nscatterarr,in%nspin,GPU,atoms%symObj,irrzon,phnons,rhodsc)
-
-   ! calculate dipole moment associated to the charge density
-   if (DoLastRunThings) & 
-   call calc_dipole(iproc,nproc,n1,n2,n3,n1i,n2i,n3i,n3p,in%nspin,hxh,hyh,hzh,atoms,rxyz,ngatherarr,rho)
-
-   !plot the density on the cube file
-   !to be done either for post-processing or if a restart is to be done with mixing enabled
-   if (((in%output_denspot >= output_denspot_DENSITY)) .and. DoLastRunThings) then
-      if (iproc == 0) write(*,*) 'writing electronic_density' // gridformat
-
-      call plot_density(trim(in%dir_output)//'electronic_density' // gridformat,&
-         &   iproc,nproc,n1,n2,n3,n1i,n2i,n3i,n3p,  & 
-      in%nspin,hxh,hyh,hzh,atoms,rxyz,ngatherarr,rho)
-
-      if (associated(rhocore)) then
-         if (iproc == 0) write(*,*) 'writing grid core_density' // gridformat
-         call plot_density(trim(in%dir_output)//'core_density' // gridformat,&
-            &   iproc,nproc,n1,n2,n3,n1i,n2i,n3i,n3p,  & 
-         1,hxh,hyh,hzh,atoms,rxyz,ngatherarr,rhocore(1+n1i*n2i*i3xcsh:))
-      end if
-   end if
-   !calculate the total density in the case of nspin==2
-   if (in%nspin==2) then
-      call axpy(n1i*n2i*n3p,1.0_dp,rho(1+n1i*n2i*n3p),1,rho(1),1)
-   end if
-   if (n3p>0) then
-      allocate(pot(n1i,n2i,n3p,1+ndebug),stat=i_stat)
-      call memocc(i_stat,pot,'pot',subname)
-   else
-      allocate(pot(1,1,1,1+ndebug),stat=i_stat)
-      call memocc(i_stat,pot,'pot',subname)
-   end if
-
-   !calculate electrostatic potential
-   call dcopy(n1i*n2i*n3p,rho,1,pot,1) 
-   call H_potential(atoms%geocode,'D',iproc,nproc,&
-      &   n1i,n2i,n3i,hxh,hyh,hzh,pot,pkernel,pot,ehart_fake,0.0_dp,.false.)
-
-   !plot also the electrostatic potential
-   if (in%output_denspot == output_denspot_DENSPOT .and. DoLastRunThings) then
-      if (iproc == 0) write(*,*) 'writing hartree_potential' // gridformat
-      call plot_density(trim(in%dir_output)//'hartree_potential' // gridformat, &
-         &   iproc,nproc,n1,n2,n3,n1i,n2i,n3i,n3p,&
-         & in%nspin,hxh,hyh,hzh,atoms,rxyz,ngatherarr,pot)
-   end if
-
-
-   !     !plot also the electrostatic potential
-   !     if (in%output_denspot == output_denspot_DENSPOT .and. DoLastRunThings) then
-   !        if (iproc == 0) write(*,*) 'writing hartree_potential' // gridformat
-   !        call plot_density(trim(in%dir_output)//'hartree_potential' // gridformat, &
-   !             & iproc,nproc,n1,n2,n3,n1i,n2i,n3i,n3p,&
-   !             & in%nspin,hxh,hyh,hzh,atoms,rxyz,ngatherarr,pot)
-   !     end if
-   !
-   call timing(iproc,'Forces        ','ON')
-   !refill projectors for tails, davidson
-   refill_proj=((in%rbuf > 0.0_gp) .or. DoDavidson) .and. DoLastRunThings
-
-   call calculate_forces(iproc,nproc,Glr,atoms,orbs,nlpspd,rxyz,hx,hy,hz,proj,i3s+i3xcsh,n3p,in%nspin,refill_proj,&
-      &   rho,pot,potxc,psi,fion,fdisp,fxyz,fnoise)
-
-   i_all=-product(shape(rho))*kind(rho)
-   deallocate(rho,stat=i_stat)
-   call memocc(i_stat,i_all,'rho',subname)
-   i_all=-product(shape(pot))*kind(pot)
-   deallocate(pot,stat=i_stat)
-   call memocc(i_stat,i_all,'pot',subname)
-
-   call timing(iproc,'Forces        ','OF')
-end if
-
-i_all=-product(shape(fion))*kind(fion)
-deallocate(fion,stat=i_stat)
-call memocc(i_stat,i_all,'fion',subname)
-i_all=-product(shape(fdisp))*kind(fdisp)
-deallocate(fdisp,stat=i_stat)
-call memocc(i_stat,i_all,'fdisp',subname)
-
-!if (nvirt > 0 .and. in%inputPsiId == 0) then
-if (DoDavidson) then
-
-   !for a band structure calculation allocate the array in which to put the eigenvalues
-   if (associated(in%kptv)) then
-      allocate(band_structure_eval(orbs%norbu+orbs%norbd+in%nspin*norbv,in%nkptv+ndebug),stat=i_stat)
-      call memocc(i_stat,band_structure_eval,'band_structure_eval',subname)
-   end if
-
-   !calculate Davidson procedure for all the groups of k-points which are chosen
-   ikpt=1
-   do igroup=1,in%ngroups_kptv
-
-      ! Set-up number of states and shifting values.
-      nvirtu = norbv
-      nvirtd = 0
-      if (in%nspin==2) nvirtd=nvirtu
-      ! Create the orbitals.
-      if (associated(in%kptv)) then
-         nvirtu = nvirtu + orbs%norbu
-         nvirtd = nvirtd + orbs%norbd
-         nvirt  = nvirtu+nvirtd
-
-         !number of k-points for this group
-         nkptv = in%nkptsv_group(igroup) !size(in%kptv, 2)
-
-         allocate(wkptv(nkptv+ndebug),stat=i_stat)
-         call memocc(i_stat,wkptv,'wkptv',subname)
-         wkptv(:) = real(1.0, gp) / real(nkptv, gp)
-
-         call orbitals_descriptors(iproc,nproc,nvirtu+nvirtd,nvirtu,nvirtd, &
-            &   orbs%nspin,orbs%nspinor,nkptv,in%kptv,wkptv,orbsv)
-         !allocate communications arrays for virtual orbitals
-         call orbitals_communicators(iproc,nproc,Glr,orbsv,commsv)  
-
-         i_all=-product(shape(wkptv))*kind(wkptv)
-         deallocate(wkptv,stat=i_stat)
-         call memocc(i_stat,i_all,'wkptv',subname)
-
-         !recreate the memory space for the projectors 
-         call deallocate_proj_descr(nlpspd,subname)  
-         i_all=-product(shape(proj))*kind(proj)
-         deallocate(proj,stat=i_stat)
-         call memocc(i_stat,i_all,'proj',subname)
-
-         ! Calculate all projectors, or allocate array for on-the-fly calculation
-         call timing(iproc,'CrtProjectors ','ON')
-         call createProjectorsArrays(iproc,n1,n2,n3,rxyz,atoms,orbsv,&
-            &   radii_cf,cpmult,fpmult,hx,hy,hz,nlpspd,proj) 
-         call timing(iproc,'CrtProjectors ','OF') 
-
-      else
-         !the virtual orbitals should be in agreement with the traditional k-points
-         call orbitals_descriptors(iproc,nproc,nvirtu+nvirtd,nvirtu,nvirtd, &
-            &   orbs%nspin,orbs%nspinor,orbs%nkpts,orbs%kpts,orbs%kwgts,orbsv,basedist=orbs%norb_par(0:,1:))
-         !allocate communications arrays for virtual orbitals
-         call orbitals_communicators(iproc,nproc,Glr,orbsv,commsv,basedist=comms%nvctr_par(0:,1:))  
-
-      end if
-
-      !allocate psivirt pointer (note the orbs dimension)
-      allocate(psivirt(orbsv%npsidim+ndebug),stat=i_stat)
-      call memocc(i_stat,psivirt,'psivirt',subname)
-
-      if (in%norbv < 0) then
-         call direct_minimization(iproc,nproc,in,atoms,& 
-         orbs,orbsv,nvirt,Glr,comms,commsv,&
-            &   hx,hy,hz,rxyz,rhopot,nlpspd,proj, &
-         pkernelseq,psi,psivirt,nscatterarr,ngatherarr,GPU)
-      else if (in%norbv > 0) then
-         call davidson(iproc,nproc,in,atoms,& 
-         orbs,orbsv,in%nvirt,Glr,comms,commsv,&
-            &   hx,hy,hz,rxyz,rhopot,nlpspd,proj, &
-         pkernelseq,psi,psivirt,nscatterarr,ngatherarr,GPU)
-         !!$           call constrained_davidson(iproc,nproc,in,atoms,&
-         !!$                orbs,orbsv,in%nvirt,Glr,comms,commsv,&
-         !!$                hx,hy,hz,rxyz,rhopot, &
-         !!$                psi,psivirt,nscatterarr,ngatherarr,GPU)
-      end if
-
-      ! Write virtual wavefunctions in ETSF format
-      if (in%output_wf_format /= WF_FORMAT_NONE  .and. abs(in%norbv) > 0) then
-         call  writemywaves(iproc,trim(in%dir_output) // "virtuals", in%output_wf_format, &
-            &   orbsv,n1,n2,n3,hx,hy,hz,atoms,rxyz,Glr%wfd,psivirt)
-      end if
-
-      !start the Casida's treatment 
-      if (in%tddft_approach=='TDA') then
-
-         !does it makes sense to use GPU only for a one-shot sumrho?
-         if (OCLconv) then
-            call allocate_data_OCL(Glr%d%n1,Glr%d%n2,Glr%d%n3,atoms%geocode,&
-               &   in%nspin,Glr%wfd,orbs,GPU)
-         end if
-
-         !this could have been calculated before
-         ! Potential from electronic charge density
-         !WARNING: this is good just because the TDDFT is done with LDA
-         call sumrho(iproc,nproc,orbs,Glr,hxh,hyh,hzh,psi,rhopot,&
-            &   nscatterarr,in%nspin,GPU,atoms%symObj,irrzon,phnons,rhodsc)
-
-         if (OCLconv) then
-            call free_gpu_OCL(GPU,orbs,in%nspin)
-         end if
-
-         !Allocate second Exc derivative
-         if (n3p >0) then
-            allocate(dvxcdrho(n1i,n2i,n3p,in%nspin+1+ndebug),stat=i_stat)
-            call memocc(i_stat,dvxcdrho,'dvxcdrho',subname)
-         else
-            allocate(dvxcdrho(1,1,1,in%nspin+1+ndebug),stat=i_stat)
-            call memocc(i_stat,dvxcdrho,'dvxcdrho',subname)
-         end if
-
-         call XC_potential(atoms%geocode,'D',iproc,nproc,&
-            &   Glr%d%n1i,Glr%d%n2i,Glr%d%n3i,ixc,hxh,hyh,hzh,&
-         rhopot,eexcu,vexcu,in%nspin,rhocore,potxc,dvxcdrho)
-
-         !select the active space if needed
-
-         call tddft_casida(iproc,nproc,atoms,rxyz,hxh,hyh,hzh,n3p,ngatherarr(0,1),&
-            &   Glr,orbs,orbsv,i3s+i3xcsh,dvxcdrho,pkernelseq,psi,psivirt)
-
-         i_all=-product(shape(dvxcdrho))*kind(dvxcdrho)
-         deallocate(dvxcdrho,stat=i_stat)
-         call memocc(i_stat,i_all,'dvxcdrho',subname)
-
-      end if
-
-      call deallocate_comms(commsv,subname)
-      call deallocate_orbs(orbsv,subname)
-
-      !in the case of band structure calculation, copy the values of the eigenvectors
-      !into a new array to write them afterwards
-      if (associated(in%kptv)) then
-         call dcopy(orbsv%norb*nkptv,orbsv%eval(1),1,band_structure_eval(1,ikpt),1)
-         !increment the value of ikpt
-         ikpt=ikpt+in%nkptsv_group(igroup)
-      end if
-
-      i_all=-product(shape(orbsv%eval))*kind(orbsv%eval)
-      deallocate(orbsv%eval,stat=i_stat)
-      call memocc(i_stat,i_all,'eval',subname)
-
-      !if the local analysis has to be performed the deallocation should not be done
-      i_all=-product(shape(psivirt))*kind(psivirt)
-      deallocate(psivirt,stat=i_stat)
-      call memocc(i_stat,i_all,'psivirt',subname)
-
-   end do
-
-   if (associated(in%kptv)) then
-      !dump the band structure eigenvalue on a file and deallocate it
-      if (iproc == 0) then
-         open(unit=11,file='band_structure.dat',status='unknown')
-         do ikpt=1,in%nkptv
-            write(11,'(i5,3(f12.6),10000(1pe12.4))')ikpt,(in%kptv(i,ikpt),i=1,3),(band_structure_eval(i,ikpt),i=1,orbsv%norb)
-         end do
-         !tentative gnuplot string for the band structure file
-         write(11,'(a,9999(a,i6,a))')"#plot 'band_structure.dat' u 1:5 w l t ''",(",'' u 1:",5+i-1," w l t ''" ,i=2,orbsv%norb)
-         close(unit=11)
-      end if
-      i_all=-product(shape(band_structure_eval))*kind(band_structure_eval)
-      deallocate(band_structure_eval,stat=i_stat)
-      call memocc(i_stat,i_all,'band_structure_eval',subname)
-   end if
-
-end if
-
-
-!perform here the mulliken charge and density of states
-!localise them on the basis of gatom of a number of atoms
-if (in%gaussian_help .and. DoLastRunThings) then
-   !here one must check if psivirt should have been kept allocated
-   if (.not. DoDavidson) then
-      orbsv%norb=0
-      orbsv%norbp=0
-   end if
-   call local_analysis(iproc,nproc,hx,hy,hz,in,atoms,rxyz,Glr,orbs,orbsv,psi,psivirt)
-else if (DoLastRunThings .and. in%itrpmax /= 1 .and. verbose >= 2) then
-   ! Do a full DOS calculation.
-   if (iproc == 0) call global_analysis(orbs, in%Tel,in%occopt)
-end if
-
-i_all=-product(shape(pkernel))*kind(pkernel)
-deallocate(pkernel,stat=i_stat)
-call memocc(i_stat,i_all,'kernel',subname)
-
-!if (in%exctxpar == 'OP2P' .or. in%SIC%alpha /= 0.0_gp) then
-if ((in%exctxpar == 'OP2P' .or. in%SIC%alpha /= 0.0_gp) .and. nproc > 1) then
-   i_all=-product(shape(pkernelseq))*kind(pkernelseq)
-   deallocate(pkernelseq,stat=i_stat)
-   call memocc(i_stat,i_all,'kernelseq',subname)
-end if
-
-
-
-!------------------------------------------------------------------------
-if ((in%rbuf > 0.0_gp) .and. atoms%geocode == 'F' .and. DoLastRunThings ) then
-   if (in%SIC%alpha /= 0.0_gp) then
-      if (iproc==0)write(*,*)&
-         &   'ERROR: Tail correction not admitted with SIC corrections for the moment'
-      stop
-   end if
-   call timing(iproc,'Tail          ','ON')
-   !    Calculate energy correction due to finite size effects
-   !    ---reformat potential
-   allocate(pot(n1i,n2i,n3i,in%nspin+ndebug),stat=i_stat)
-   call memocc(i_stat,pot,'pot',subname)
-
-   if (nproc > 1) then
-      call MPI_ALLGATHERV(rhopot,n1i*n2i*n3p,&
-         &   mpidtypd,pot(1,1,1,1),ngatherarr(0,1),ngatherarr(0,2), & 
-      mpidtypd,MPI_COMM_WORLD,ierr)
-      !print '(a,2f12.6)','RHOup',sum(abs(rhopot(:,:,:,1))),sum(abs(pot(:,:,:,1)))
-      if(in%nspin==2) then
-         !print '(a,2f12.6)','RHOdw',sum(abs(rhopot(:,:,:,2))),sum(abs(pot(:,:,:,2)))
-         call MPI_ALLGATHERV(rhopot(1+n1i*n2i*n3p),n1i*n2i*n3p,&
-            &   mpidtypd,pot(1,1,1,2),ngatherarr(0,1),ngatherarr(0,2), & 
-         mpidtypd,MPI_COMM_WORLD,ierr)
-      end if
-   else
-      call dcopy(n1i*n2i*n3i*in%nspin,rhopot,1,pot,1)
-   end if
-
-   i_all=-product(shape(nscatterarr))*kind(nscatterarr)
-   deallocate(nscatterarr,stat=i_stat)
-   call memocc(i_stat,i_all,'nscatterarr',subname)
-
-   i_all=-product(shape(ngatherarr))*kind(ngatherarr)
-   deallocate(ngatherarr,stat=i_stat)
-   call memocc(i_stat,i_all,'ngatherarr',subname)
-
-   i_all=-product(shape(rhopot))*kind(rhopot)
-   deallocate(rhopot,stat=i_stat)
-   call memocc(i_stat,i_all,'rhopot',subname)
-
-   i_all=-product(shape(potxc))*kind(potxc)
-   deallocate(potxc,stat=i_stat)
-   call memocc(i_stat,i_all,'potxc',subname)
-
-
-   !pass hx instead of hgrid since we are only in free BC
-   call CalculateTailCorrection(iproc,nproc,atoms,rbuf,orbs,&
-      &   Glr,nlpspd,ncongt,pot,hx,rxyz,radii_cf,crmult,frmult,in%nspin,&
-   proj,psi,(in%output_denspot /= 0),ekin_sum,epot_sum,eproj_sum)
-
-   i_all=-product(shape(pot))*kind(pot)
-   deallocate(pot,stat=i_stat)
-   call memocc(i_stat,i_all,'pot',subname)
-
-   !if (iproc==0) then
-   !   open(61)
-   !   write(61,'(4(f9.3),1x,7(1pe19.11))',advance='no')&
-   !        hgrid,alat1,alat2,alat3,energy,ekin_sum,epot_sum,eproj_sum,ehart,eexcu,vexcu
-   !end if
-
-   energybs=ekin_sum+epot_sum+eproj_sum
-   energy=energybs-ehart+eexcu-vexcu-eSIC_DC+eion+edisp
-
-   !if (iproc==0) then
-   !   write(61,'(1pe19.11)')energy
-   !   close(61)
-   !end if
-
-   if (iproc == 0) then
-      write( *,'(1x,a,3(1x,1pe18.11))')&
-         &   '  Corrected ekin,epot,eproj',ekin_sum,epot_sum,eproj_sum
-      write( *,'(1x,a,1x,1pe24.17)')&
-         &   'Total energy with tail correction',energy
-   endif
-
-   call timing(iproc,'Tail          ','OF')
-else
-   !    No tail calculation
-   if (nproc > 1) call MPI_BARRIER(MPI_COMM_WORLD,ierr)
-   i_all=-product(shape(rhopot))*kind(rhopot)
-   deallocate(rhopot,stat=i_stat)
-   call memocc(i_stat,i_all,'rhopot',subname)
-   i_all=-product(shape(potxc))*kind(potxc)
-   deallocate(potxc,stat=i_stat)
-   call memocc(i_stat,i_all,'potxc',subname)
-   i_all=-product(shape(nscatterarr))*kind(nscatterarr)
-   deallocate(nscatterarr,stat=i_stat)
-   call memocc(i_stat,i_all,'nscatterarr',subname)
-   i_all=-product(shape(ngatherarr))*kind(ngatherarr)
-   deallocate(ngatherarr,stat=i_stat)
-   call memocc(i_stat,i_all,'ngatherarr',subname)
-endif
-! --- End if of tail calculation
-
-
-!?!   !Finally, we add the entropic contribution to the energy from non-integer occnums
-!?!   if(orbs%eTS>0_gp) then 
-!?!      energy=energy - orbs%eTS 
-!?! 
-!?!      if (iproc == 0) then
-!?!         write( *,'(1x,a,1(1x,1pe18.11))')&
-!?!              '  Entropic correction due to electronic tempretature',orbs%eTS
-!?!         write( *,'(1x,a,1x,1pe24.17)')&
-!?!              'Free energy (= total energy - T*S)  ',energy
-!?!      endif
-!?!    endif
-
-call deallocate_before_exiting
-=======
       call deallocate_wfd(KSwfn%Lzd%Glr%wfd,subname)
 
   end if
@@ -2483,7 +1114,6 @@
   !?!    endif
 
   call deallocate_before_exiting
->>>>>>> ac2e1ebf
 
 contains
 
