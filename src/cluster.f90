!> @file 
!!   Routines to use BigDFT as a blackbox
!! @author
!!   Copyright (C) 2005-2011 BigDFT group 
!!   This file is distributed under the terms of the
!!   GNU General Public License, see ~/COPYING file
!!   or http://www.gnu.org/copyleft/gpl.txt .
!!   For the list of contributors, see ~/AUTHORS 
 

!> Routine to use BigDFT as a blackbox
subroutine call_bigdft(runObj,outs,nproc,iproc,infocode)
  use module_base
  use module_types
  use module_interfaces, except_this_one => call_bigdft
  use yaml_output
  implicit none
  integer, intent(in) :: iproc,nproc
  type(run_objects), intent(inout) :: runObj
  type(DFT_global_output), intent(inout) :: outs
  integer, intent(inout) :: infocode

  !local variables
  character(len=*), parameter :: subname='call_bigdft'
  character(len=40) :: comment
  logical :: exists
  integer :: i_stat,i_all,ierr,inputPsiId_orig,iat,iorb,istep,i,jproc
  real(gp) :: maxdiff
  real(gp), dimension(:,:,:), allocatable :: rxyz_glob

  !temporary interface, not needed anymore since all arguments are structures
!!$  interface
!!$     subroutine cluster(nproc,iproc,atoms,rxyz,energy,energs,fxyz,strten,fnoise,pressure,&
!!$          KSwfn,tmb,&!psi,Lzd,gaucoeffs,gbd,orbs,
!!$          rxyz_old,hx_old,hy_old,hz_old,in,GPU,infocode)
!!$       use module_base
!!$       use module_types
!!$       implicit none
!!$       integer, intent(in) :: nproc,iproc
!!$       integer, intent(out) :: infocode
!!$       real(gp), intent(inout) :: hx_old,hy_old,hz_old
!!$       type(input_variables), intent(in) :: in
!!$       !type(local_zone_descriptors), intent(inout) :: Lzd
!!$       type(atoms_data), intent(inout) :: atoms
!!$       !type(gaussian_basis), intent(inout) :: gbd
!!$       !type(orbitals_data), intent(inout) :: orbs
!!$       type(GPU_pointers), intent(inout) :: GPU
!!$       type(DFT_wavefunction), intent(inout) :: KSwfn,tmb
!!$       type(energy_terms), intent(out), target :: energs
!!$       real(gp), intent(out) :: energy,fnoise,pressure
!!$       real(gp), dimension(3,atoms%astruct%nat), target, intent(inout) :: rxyz
!!$       real(gp), dimension(6), intent(out) :: strten
!!$       real(gp), dimension(3,atoms%astruct%nat), intent(out) :: fxyz
!!$     END SUBROUTINE cluster
!!$  end interface

  !put a barrier for all the processes
  call MPI_BARRIER(bigdft_mpi%mpi_comm,ierr)
  call f_routine(id=subname)

  if (nproc > 1) then
     !check that the positions are identical for all the processes
     rxyz_glob=f_malloc((/3,runObj%atoms%astruct%nat,nproc/),id='rxyz_glob')
     
     !gather the results for all the processors
     call MPI_GATHER(runObj%atoms%astruct%rxyz,3*runObj%atoms%astruct%nat,mpidtypg,&
          rxyz_glob,3*runObj%atoms%astruct%nat,mpidtypg,0,bigdft_mpi%mpi_comm,ierr)
     if (iproc==0) then
        maxdiff=0.0_gp
        do jproc=2,nproc
           do iat=1,runObj%atoms%astruct%nat
              do i=1,3
                 maxdiff=max(maxdiff,&
                      abs(rxyz_glob(i,iat,jproc)-runObj%atoms%astruct%rxyz(i,iat)))
              end do
           end do
        end do
        if (maxdiff > epsilon(1.0_gp)) &
             call yaml_warning('Input positions not identical! '//&
             '(difference:'//trim(yaml_toa(maxdiff))//' )')
     end if

     call f_free(rxyz_glob)
  end if
  !fill the rxyz array with the positions
  !wrap the atoms in the periodic directions when needed
  select case(runObj%atoms%astruct%geocode)
  case('P')
     do iat=1,runObj%atoms%astruct%nat
        runObj%rst%rxyz_new(1,iat)=modulo(runObj%atoms%astruct%rxyz(1,iat),runObj%atoms%astruct%cell_dim(1))
        runObj%rst%rxyz_new(2,iat)=modulo(runObj%atoms%astruct%rxyz(2,iat),runObj%atoms%astruct%cell_dim(2))
        runObj%rst%rxyz_new(3,iat)=modulo(runObj%atoms%astruct%rxyz(3,iat),runObj%atoms%astruct%cell_dim(3))
     end do
  case('S')
     do iat=1,runObj%atoms%astruct%nat
        runObj%rst%rxyz_new(1,iat)=modulo(runObj%atoms%astruct%rxyz(1,iat),runObj%atoms%astruct%cell_dim(1))
        runObj%rst%rxyz_new(2,iat)=runObj%atoms%astruct%rxyz(2,iat)
        runObj%rst%rxyz_new(3,iat)=modulo(runObj%atoms%astruct%rxyz(3,iat),runObj%atoms%astruct%cell_dim(3))
     end do
  case('W')
     do iat=1,runObj%atoms%astruct%nat
        runObj%rst%rxyz_new(1,iat)=runObj%atoms%astruct%rxyz(1,iat)
        runObj%rst%rxyz_new(2,iat)=runObj%atoms%astruct%rxyz(2,iat)
        runObj%rst%rxyz_new(3,iat)=modulo(runObj%atoms%astruct%rxyz(3,iat),runObj%atoms%astruct%cell_dim(3))
     end do
  case('F')
     do iat=1,runObj%atoms%astruct%nat
        runObj%rst%rxyz_new(1,iat)=runObj%atoms%astruct%rxyz(1,iat)
        runObj%rst%rxyz_new(2,iat)=runObj%atoms%astruct%rxyz(2,iat)
        runObj%rst%rxyz_new(3,iat)=runObj%atoms%astruct%rxyz(3,iat)
     end do
  end select

  !assign the verbosity of the output
  !the verbose variables is defined in module_base
  verbose=runObj%inputs%verbosity

  ! Use the restart for the linear scaling version... probably to be modified.
  if(runObj%inputs%inputPsiId==1) then
      if (runObj%rst%version == LINEAR_VERSION) then
          runObj%inputs%inputPsiId=101
          do iorb=1,runObj%rst%tmb%orbs%norb
              if (runObj%inputs%lin%locrad_lowaccuracy(iorb) /=  runObj%inputs%lin%locrad_highaccuracy(iorb))then
                  stop 'ERROR: at the moment the radii for low and high accuracy must be the same &
                        &when using the linear restart!'
              end if
          end do
      end if
  end if
  inputPsiId_orig=runObj%inputs%inputPsiId

  loop_cluster: do
     !allocate history container if it has not been done
     if (runObj%inputs%wfn_history > 1  .and. .not. associated(runObj%rst%KSwfn%oldpsis)) then
        allocate(runObj%rst%KSwfn%oldpsis(0:runObj%inputs%wfn_history+1))
        runObj%rst%KSwfn%istep_history=0
        do istep=0,runObj%inputs%wfn_history+1
          runObj%rst%KSwfn%oldpsis(istep)=old_wavefunction_null() 
        end do
     end if

     if (runObj%inputs%inputPsiId == 0 .and. associated(runObj%rst%KSwfn%psi)) then
        i_all=-product(shape(runObj%rst%KSwfn%psi))*kind(runObj%rst%KSwfn%psi)
        deallocate(runObj%rst%KSwfn%psi,stat=i_stat)
        call memocc(i_stat,i_all,'psi',subname)
        i_all=-product(shape(runObj%rst%KSwfn%orbs%eval))*kind(runObj%rst%KSwfn%orbs%eval)
        deallocate(runObj%rst%KSwfn%orbs%eval,stat=i_stat)
        call memocc(i_stat,i_all,'eval',subname)

        call deallocate_wfd(runObj%rst%KSwfn%Lzd%Glr%wfd)
     end if
     !experimental, finite difference method for calculating forces on particular quantities
     inquire(file='input.finite_difference_forces',exist=exists)
     if (exists) then
        runObj%inputs%last_run=1 !do the last_run things nonetheless
        runObj%inputs%inputPsiId=0 !the first run always restart from IG
        !experimental_modulebase_var_onlyfion=.true. !put only ionic forces in the forces
     end if
     call cluster(nproc,iproc,runObj%atoms,runObj%rst%rxyz_new, runObj%radii_cf, &
          & outs%energy, outs%energs, outs%fxyz, outs%strten, outs%fnoise, outs%pressure,&
          runObj%rst%KSwfn,runObj%rst%tmb,&!psi,runObj%rst%Lzd,runObj%rst%gaucoeffs,runObj%rst%gbd,runObj%rst%orbs,&
          runObj%rst%rxyz_old,runObj%rst%hx_old,runObj%rst%hy_old,runObj%rst%hz_old,runObj%inputs,runObj%rst%GPU,infocode)
     if (exists) then
        call forces_via_finite_differences(iproc,nproc,runObj%atoms,runObj%inputs, &
             & outs%energy,outs%fxyz,outs%fnoise,runObj%rst,infocode)
     end if

     if (runObj%inputs%inputPsiId==1 .and. infocode==2) then
        if (runObj%inputs%gaussian_help) then
           runObj%inputs%inputPsiId=11
        else
           runObj%inputs%inputPsiId=0
        end if
     else if (runObj%inputs%inputPsiId==101 .and. infocode==2) then
         ! problems after restart for linear version
         runObj%inputs%inputPsiId=100
     else if ((runObj%inputs%inputPsiId==1 .or. runObj%inputs%inputPsiId==0) .and. infocode==1) then
        !runObj%inputs%inputPsiId=0 !better to diagonalise than to restart an input guess
        runObj%inputs%inputPsiId=1
        !if (iproc==0) then
        !   call yaml_warning('Self-consistent cycle did not meet convergence criteria')
        !   write(*,*)&
        !        &   ' WARNING: Self-consistent cycle did not meet convergence criteria'
        !end if
        exit loop_cluster
     else if (runObj%inputs%inputPsiId == 0 .and. infocode==3) then
        if (iproc == 0) then
           write( *,'(1x,a)')'Convergence error, cannot proceed.'
           write( *,'(1x,a)')' writing positions in file posfail.xyz then exiting'
           write(comment,'(a)')'UNCONVERGED WF '
           !call wtxyz('posfail',energy,rxyz,atoms,trim(comment))

           call write_atomic_file("posfail",outs%energy,runObj%rst%rxyz_new,runObj%atoms,trim(comment))

        end if

        i_all=-product(shape(runObj%rst%KSwfn%psi))*kind(runObj%rst%KSwfn%psi)
        deallocate(runObj%rst%KSwfn%psi,stat=i_stat)
        call memocc(i_stat,i_all,'psi',subname)
        i_all=-product(shape(runObj%rst%KSwfn%orbs%eval))*kind(runObj%rst%KSwfn%orbs%eval)
        deallocate(runObj%rst%KSwfn%orbs%eval,stat=i_stat)
        call memocc(i_stat,i_all,'eval',subname)

        call deallocate_wfd(runObj%rst%KSwfn%Lzd%Glr%wfd)

        !finalize memory counting (there are still at least positions and the forces allocated)
        call memocc(0,0,'count','stop')

        if (nproc > 1) call MPI_FINALIZE(ierr)

        stop 'unnormal end'
     else
        exit loop_cluster
     end if

  end do loop_cluster

  !preserve the previous value
  runObj%inputs%inputPsiId=inputPsiId_orig

  !put a barrier for all the processes
  call f_release_routine()
  call MPI_BARRIER(bigdft_mpi%mpi_comm,ierr)

END SUBROUTINE call_bigdft

!>  Main routine which does self-consistent loop.
!!  Does not parse input file and no geometry optimization.
!!  Does an electronic structure calculation. 
!!  Output is the total energy and the forces 
!!   @warning psi, keyg, keyv and eval should be freed after use outside of the routine.
!!   @param inputPsiId 
!!           - 0 : compute input guess for Psi by subspace diagonalization of atomic orbitals
!!           - 1 : read waves from argument psi, using n1, n2, n3, hgrid and rxyz_old
!!                 as definition of the previous system.
!!           - 2 : read waves from disk
!!   @param infocode -> encloses some information about the status of the run
!!           - 0 run succesfully succeded
!!           - 1 the run ended after the allowed number of minimization steps. gnrm_cv not reached
!!               forces may be meaningless   
!!           - 2 (present only for inputPsiId=1) gnrm of the first iteration > 1 AND growing in
!!               the second iteration OR grnm 1st >2.
!!               Input wavefunctions need to be recalculated. Routine exits.
!!           - 3 (present only for inputPsiId=0) gnrm > 4. SCF error. Routine exits.
subroutine cluster(nproc,iproc,atoms,rxyz,radii_cf,energy,energs,fxyz,strten,fnoise,pressure,&
     KSwfn,tmb,rxyz_old,hx_old,hy_old,hz_old,in,GPU,infocode)
  use module_base
  use module_types
  use module_interfaces
  use module_fragments
  use constrained_dft
  use Poisson_Solver, except_dp => dp, except_gp => gp, except_wp => wp
  use module_xc
  use communications_init, only: orbitals_communicators
!  use vdwcorrection
  use yaml_output
  use gaussians, only: gaussian_basis
  use psp_projectors
  use sparsematrix_base, only: sparse_matrix_null
  use sparsematrix_init, only: init_sparse_matrix, init_sparsity_from_distance, check_kernel_cutoff
  use sparsematrix, only: check_matrix_compression
  implicit none
  integer, intent(in) :: nproc,iproc
  real(gp), intent(inout) :: hx_old,hy_old,hz_old
  type(input_variables), intent(in) :: in
  type(atoms_data), intent(inout) :: atoms
  type(GPU_pointers), intent(inout) :: GPU
  type(DFT_wavefunction), intent(inout) :: KSwfn, tmb
  real(gp), dimension(3,atoms%astruct%nat), intent(inout) :: rxyz_old
  real(gp), dimension(3,atoms%astruct%nat), intent(inout) :: rxyz
  real(gp), dimension(atoms%astruct%ntypes,3), intent(in) :: radii_cf
  integer, intent(out) :: infocode
  type(energy_terms), intent(out) :: energs
  real(gp), intent(out) :: energy,fnoise,pressure
  real(gp), dimension(6), intent(out) :: strten
  real(gp), dimension(3,atoms%astruct%nat), intent(out) :: fxyz
  !local variables
  character(len=*), parameter :: subname='cluster'
  character(len=5) :: gridformat, wfformat
  logical :: refill_proj, calculate_dipole !,potential_from_disk=.false.
  logical :: DoDavidson,DoLastRunThings=.false.
  integer :: nvirt,norbv
  integer :: i, input_wf_format, output_denspot
  integer :: n1,n2,n3
  integer :: ncount0,ncount1,ncount_rate,ncount_max,n1i,n2i,n3i
  integer :: iat,i_all,i_stat,ierr,inputpsi,igroup,ikpt,nproctiming,ifrag
  real :: tcpu0,tcpu1
  real(kind=8) :: tel
  type(grid_dimensions) :: d_old
  type(wavefunctions_descriptors) :: wfd_old
  type(local_zone_descriptors) :: lzd_old
  type(DFT_PSP_projectors) :: nlpsp
  type(DFT_wavefunction) :: VTwfn !< Virtual wavefunction
  type(DFT_wavefunction) :: tmb_old
  !!type(DFT_wavefunction) :: tmb
  type(system_fragment), dimension(:), pointer :: ref_frags
  type(cdft_data) :: cdft
  real(gp), dimension(3) :: shift
  real(dp), dimension(6) :: ewaldstr,xcstr
  real(gp), dimension(:,:), allocatable :: thetaphi,band_structure_eval
  real(gp), dimension(:,:), pointer :: fdisp,fion,fpulay
  ! Charge density/potential,ionic potential, pkernel
  type(DFT_local_fields) :: denspot
  type(DFT_optimization_loop) :: optLoop
  real(gp), dimension(:), allocatable:: denspot0
  !wavefunction gradients, hamiltonian on vavefunction
  !transposed  wavefunction
  ! Pointers and variables to store the last psi
  ! before reformatting if useFormattedInput is .true.
  real(wp), dimension(:), pointer :: psi_old
  type(memory_estimation) :: mem
  !real(gp) :: energy_constrained
  ! PSP projectors 
  real(kind=8), dimension(:), pointer :: gbd_occ!,rhocore
  ! Variables for the virtual orbitals and band diagram.
  integer :: nkptv, nvirtu, nvirtd
  real(gp), dimension(:), allocatable :: wkptv

  !Variables for WVL+PAW
  integer:: iatyp
  type(gaussian_basis),dimension(max(atoms%astruct%ntypes,0))::proj_G
  type(rholoc_objects)::rholoc_tmp

  ! testing
  real(kind=8),dimension(:,:),pointer :: locregcenters
<<<<<<< HEAD
  integer :: ilr, nlr
=======
  integer :: ilr, nlr, iorb, jorb, ioffset, linear_iscf
>>>>>>> ffa93dbe
  character(len=20) :: comment

  !debug
  !real(kind=8) :: ddot

  call f_routine(id=subname)


  !copying the input variables for readability
  !this section is of course not needed
  !note that this procedure is convenient ONLY in the case of scalar variables
  !an array would have been copied, thus occupying more memory space
  !Hence WARNING: these variables are copied, in case of an update the new value should be 
  !reassigned inside the structure

  if (iproc == 0) then
     !start a new document in the beginning of the output, if the document is closed before
     call yaml_new_document()
     !write( *,'(1x,a,1x,i0)') &
     !     &   '===================== BigDFT Wavefunction Optimization =============== inputPsiId=',&
     !     in%inputPsiId
     call print_dft_parameters(in,atoms)
  end if

  !Time initialization
  if (verbose > 2) then
     nproctiming=-nproc !timing in debug mode
  else
     nproctiming=nproc
  end if
  !call timing(nproctiming,trim(in%dir_output)//'time.yaml','IN')
  call f_timing_reset(filename=trim(in%dir_output)//'time.yaml',master=iproc==0,&
       verbose_mode=verbose>2 .and. nproc>1)
  call cpu_time(tcpu0)
  call system_clock(ncount0,ncount_rate,ncount_max)

  !Nullify for new input guess
  call nullify_local_zone_descriptors(lzd_old)
  !call nullify_wavefunctions_descriptors(wfd_old)
  call nullify_wfd(wfd_old)
  ! We save the variables that defined the previous psi if the restart is active
  if (in%inputPsiId == INPUT_PSI_MEMORY_WVL) then
     !regenerate grid spacings (this would not be needed if hgrids is in Lzd)
     if (atoms%astruct%geocode == 'P') then
        call correct_grid(atoms%astruct%cell_dim(1),hx_old,KSwfn%Lzd%Glr%d%n1)
        call correct_grid(atoms%astruct%cell_dim(2),hy_old,KSwfn%Lzd%Glr%d%n2)
        call correct_grid(atoms%astruct%cell_dim(3),hz_old,KSwfn%Lzd%Glr%d%n3)
     else if (atoms%astruct%geocode == 'S') then 
        call correct_grid(atoms%astruct%cell_dim(1),hx_old,KSwfn%Lzd%Glr%d%n1)
        call correct_grid(atoms%astruct%cell_dim(3),hz_old,KSwfn%Lzd%Glr%d%n3)
     end if
     
     call copy_local_zone_descriptors(KSwfn%Lzd, lzd_old, subname)
     
     !if the history is bigger than two, create the workspace to store the wavefunction
     if (in%wfn_history > 2) then
        call old_wavefunction_set(KSwfn%oldpsis(in%wfn_history+1),&
             atoms%astruct%nat,KSwfn%orbs%norbp*KSwfn%orbs%nspinor,&
             KSwfn%Lzd,rxyz_old,KSwfn%psi)
        !to maintain the same treatment destroy wfd afterwards (to be unified soon)
        !deallocation
        call deallocate_wfd(KSwfn%Lzd%Glr%wfd)
     else
        call copy_old_wavefunctions(nproc,KSwfn%orbs,&
             KSwfn%Lzd%Glr%d%n1,KSwfn%Lzd%Glr%d%n2,KSwfn%Lzd%Glr%d%n3,&
             KSwfn%Lzd%Glr%wfd,KSwfn%psi,d_old%n1,d_old%n2,d_old%n3,wfd_old,psi_old)
     end if
     !already here due to new input guess
     call deallocate_bounds(KSwfn%Lzd%Glr%geocode, KSwfn%Lzd%Glr%hybrid_on, KSwfn%lzd%glr%bounds, subname)

  else if (in%inputPsiId == INPUT_PSI_MEMORY_GAUSS) then
     !deallocate wavefunction and descriptors for placing the gaussians

     call deallocate_wfd(KSwfn%Lzd%Glr%wfd)

     i_all=-product(shape(KSwfn%psi))*kind(KSwfn%psi)
     deallocate(KSwfn%psi,stat=i_stat)
     call memocc(i_stat,i_all,'psi',subname)
  else if (in%inputPsiId == INPUT_PSI_MEMORY_LINEAR) then
     call copy_tmbs(iproc, tmb, tmb_old, subname)
     call destroy_DFT_wavefunction(tmb)
     i_all=-product(shape(KSwfn%psi))*kind(KSwfn%psi)
     deallocate(KSwfn%psi,stat=i_stat)
     call memocc(i_stat,i_all,'psi',subname)
     call deallocate_wfd(KSwfn%Lzd%Glr%wfd)
  end if

  ! Setup all descriptors and allocate what should be.
  if (in%inputPsiId == INPUT_PSI_LINEAR_AO .or. &
      in%inputPsiId == INPUT_PSI_MEMORY_LINEAR .or. &
      in%inputPsiId == INPUT_PSI_DISK_LINEAR) then
      if (in%explicit_locregcenters) then
          locregcenters=f_malloc_ptr((/3,atoms%astruct%nat/),id=' locregcenters')
          open(unit=123, file='locregcenters.xyz')
          read(123,*) nlr
          if (nlr/=atoms%astruct%nat) stop 'ERROR: wrong nlr'
          read(123,*) comment
          do ilr=1,nlr
              read(123,*) comment, locregcenters(1,ilr), locregcenters(2,ilr), locregcenters(3,ilr)
          end do
      else
          locregcenters=f_malloc_ptr((/3,atoms%astruct%nat/),id=' locregcenters')
          locregcenters = rxyz
      end if
  end if

  if(in%inputPsiId == INPUT_PSI_MEMORY_LINEAR) then
    call system_initialization(iproc,nproc,.true.,inputpsi,input_wf_format,.false.,in,atoms,rxyz,&
         KSwfn%orbs,tmb%npsidim_orbs,tmb%npsidim_comp,tmb%orbs,KSwfn%Lzd,tmb%Lzd,nlpsp,&
         KSwfn%comms,shift,radii_cf,ref_frags,denspot,locregcenters,tmb_old%orbs%inwhichlocreg,tmb_old%orbs%onwhichatom)
  else if(in%inputPsiId == INPUT_PSI_LINEAR_AO .or. in%inputPsiId == INPUT_PSI_DISK_LINEAR) then
    call system_initialization(iproc,nproc,.true.,inputpsi,input_wf_format,.false.,in,atoms,rxyz,&
         KSwfn%orbs,tmb%npsidim_orbs,tmb%npsidim_comp,tmb%orbs,KSwfn%Lzd,tmb%Lzd,nlpsp,&
         KSwfn%comms,shift,radii_cf,ref_frags,denspot,locregcenters)
  else
    call system_initialization(iproc,nproc,.true.,inputpsi,input_wf_format,.false.,in,atoms,rxyz,&
         KSwfn%orbs,tmb%npsidim_orbs,tmb%npsidim_comp,tmb%orbs,KSwfn%Lzd,tmb%Lzd,nlpsp,&
         KSwfn%comms,shift,radii_cf,ref_frags,denspot)
  end if

  !memory estimation, to be rebuilt in a more modular way
  call MemoryEstimator(nproc,in%idsx,KSwfn%Lzd%Glr,&
       KSwfn%orbs%norb,KSwfn%orbs%nspinor,KSwfn%orbs%nkpts,&
       nlpsp%nprojel,in%nspin,in%itrpmax,in%iscf,mem)
  if (iproc==0 .and. verbose > 0) call print_memory_estimation(mem)

  if (in%lin%fragment_calculation .and. in%inputPsiId == INPUT_PSI_DISK_LINEAR) then
     call output_fragment_rotations(iproc,atoms%astruct%nat,rxyz,1,trim(in%dir_output),in%frag,ref_frags)
     !call mpi_finalize(i_all)
     !stop
  end if

  ! temporary, really want to just initialize it here rather than copy
  ! but still need to move all cubic references to KSwfn%orbs%npsidim to just KSwfn%npsidim
  KSwfn%npsidim_orbs = KSwfn%orbs%npsidim_orbs
  KSwfn%npsidim_comp = KSwfn%orbs%npsidim_comp

  ! We complete here the definition of DFT_wavefunction structures.
  if (inputpsi == INPUT_PSI_LINEAR_AO .or. inputpsi == INPUT_PSI_DISK_LINEAR &
      .or. inputpsi == INPUT_PSI_MEMORY_LINEAR) then
     !!call init_p2p_tags(nproc)
     !!tag=0

     call kswfn_init_comm(tmb, in, atoms, denspot%dpbox, iproc, nproc)
     call init_foe(iproc, nproc, tmb%lzd, atoms%astruct, in, KSwfn%orbs, tmb%orbs, tmb%foe_obj, .true.)
     call increase_FOE_cutoff(iproc, nproc, tmb%lzd, atoms%astruct, in, KSwfn%orbs, tmb%orbs, tmb%foe_obj, init=.true.)

     call create_large_tmbs(iproc, nproc, KSwfn, tmb, denspot,nlpsp,in, atoms, rxyz, .false.)

     call init_sparse_matrix(iproc, nproc, tmb%ham_descr%lzd, tmb%orbs, in, tmb%linmat%ham)
     call init_matrixindex_in_compressed_fortransposed(iproc, nproc, tmb%orbs, &
          tmb%collcom, tmb%ham_descr%collcom, tmb%collcom_sr, tmb%linmat%ham)
     call init_sparse_matrix(iproc, nproc, tmb%lzd, tmb%orbs, in, tmb%linmat%ovrlp)
     call init_matrixindex_in_compressed_fortransposed(iproc, nproc, tmb%orbs, &
          tmb%collcom, tmb%ham_descr%collcom, tmb%collcom_sr, tmb%linmat%ovrlp)

     if (iproc==0) call yaml_open_map('Checking Compression/Uncompression of small sparse matrices')
     call check_matrix_compression(iproc,tmb%linmat%ham)
     call check_matrix_compression(iproc,tmb%linmat%ovrlp)
     if (iproc ==0) call yaml_close_map()



     !!allocate(tmb%linmat%ovrlp%matrix_compr(tmb%linmat%ovrlp%nvctr), stat=i_stat)
     !!call memocc(i_stat, tmb%linmat%ovrlp%matrix_compr, 'tmb%linmat%ovrlp%matrix_compr', subname)
     !!allocate(tmb%linmat%ham%matrix_compr(tmb%linmat%ham%nvctr), stat=i_stat)
     !!call memocc(i_stat, tmb%linmat%ham%matrix_compr, 'tmb%linmat%ham%matrix_compr', subname)
     tmb%linmat%ovrlp%matrix_compr=f_malloc_ptr(tmb%linmat%ovrlp%nvctr,id='tmb%linmat%ovrlp%matrix_compr')
     tmb%linmat%ham%matrix_compr=f_malloc_ptr(tmb%linmat%ham%nvctr,id='tmb%linmat%ham%matrix_compr')


     ! check the extent of the kernel cutoff (must be at least shamop radius)
     call check_kernel_cutoff(iproc, tmb%orbs, atoms, tmb%lzd)
     call init_sparsity_from_distance(iproc, nproc, tmb%orbs, tmb%lzd, in, tmb%linmat%denskern_large)
     call init_matrixindex_in_compressed_fortransposed(iproc, nproc, tmb%orbs, &
          tmb%collcom, tmb%ham_descr%collcom, tmb%collcom_sr, tmb%linmat%denskern_large)
     !call nullify_sparse_matrix(tmb%linmat%inv_ovrlp_large)
     tmb%linmat%inv_ovrlp_large=sparse_matrix_null()
     call sparse_copy_pattern(tmb%linmat%denskern_large, tmb%linmat%inv_ovrlp_large, iproc, subname)


     if (iproc==0) call yaml_open_map('Checking Compression/Uncompression of large sparse matrices')
     call check_matrix_compression(iproc,tmb%linmat%denskern_large)
     if (iproc ==0) call yaml_close_map()


     !!allocate(tmb%linmat%denskern_large%matrix_compr(tmb%linmat%denskern_large%nvctr), stat=i_stat)
     !!call memocc(i_stat, tmb%linmat%denskern_large%matrix_compr, 'tmb%linmat%denskern_large%matrix_compr', subname)
     tmb%linmat%denskern_large%matrix_compr=f_malloc_ptr(tmb%linmat%denskern_large%nvctr,&
         id='tmb%linmat%denskern_large%matrix_compr')



     if (in%check_sumrho>0) then
         call check_communication_potential(iproc,denspot,tmb)
         call check_communication_sumrho(iproc, nproc, tmb%orbs, tmb%lzd, tmb%collcom_sr, &
              denspot, tmb%linmat%denskern_large, in%check_sumrho)
     end if

     if (in%lin%scf_mode/=LINEAR_FOE .or. in%lin%pulay_correction .or.  in%lin%new_pulay_correction .or. &
         (in%lin%plotBasisFunctions /= WF_FORMAT_NONE) .or. in%lin%diag_end) then
        allocate(tmb%coeff(tmb%orbs%norb,tmb%orbs%norb), stat=i_stat)
        call memocc(i_stat, tmb%coeff, 'tmb%coeff', subname)
     else
        nullify(tmb%coeff)
     end if

     allocate(denspot0(max(denspot%dpbox%ndimrhopot,denspot%dpbox%nrhodim)), stat=i_stat)
     call memocc(i_stat, denspot0, 'denspot0', subname)
  else
     allocate(denspot0(1+ndebug), stat=i_stat)
     call memocc(i_stat, denspot0, 'denspot0', subname)
  end if

  !the lookup tables for the application of the nonlocal potential can be created from now on

  optLoop%iscf = in%iscf
  optLoop%itrpmax = in%itrpmax
  optLoop%nrepmax = in%nrepmax
  optLoop%itermax = in%itermax
  optLoop%gnrm_cv = in%gnrm_cv
  optLoop%rpnrm_cv = in%rpnrm_cv
  optLoop%gnrm_startmix = in%gnrm_startmix
  optLoop%itrp = 0
  optLoop%itrep = 0
  optLoop%iter = 0
  optLoop%infocode = 0

  call system_signaling(iproc,in%signaling,in%gmainloop,&
       & KSwfn,tmb,energs,denspot,optloop,&
       & atoms%astruct%ntypes,radii_cf,in%crmult,in%frmult)

  !variables substitution for the PSolver part
  n1=KSwfn%Lzd%Glr%d%n1
  n2=KSwfn%Lzd%Glr%d%n2
  n3=KSwfn%Lzd%Glr%d%n3

  !calculate the rhocore contribution to the energy value
  if (associated(denspot%rho_C)) then
     !calculate the XC energy of rhocore, use the rhov array as a temporary variable
     !use Vxc and other quantities as local variables
     call xc_init_rho(denspot%dpbox%nrhodim,denspot%rhov,1)
     denspot%rhov=1.d-16
     call XC_potential(atoms%astruct%geocode,'D',denspot%pkernel%mpi_env%iproc,denspot%pkernel%mpi_env%nproc,&
          denspot%pkernel%mpi_env%mpi_comm,&
          denspot%dpbox%ndims(1),denspot%dpbox%ndims(2),denspot%dpbox%ndims(3),in%ixc,&
          denspot%dpbox%hgrids(1),denspot%dpbox%hgrids(2),denspot%dpbox%hgrids(3),&
          denspot%rhov,energs%excrhoc,tel,KSwfn%orbs%nspin,denspot%rho_C,denspot%V_XC,xcstr)
     if (iproc==0) call yaml_map('Value for Exc[rhoc]',energs%excrhoc)
     !if (iproc==0) write(*,*)'value for Exc[rhoc]',energs%excrhoc
  end if

  !here calculate the ionic energy and forces accordingly
  call IonicEnergyandForces(iproc,nproc,denspot%dpbox,atoms,in%elecfield,rxyz,&
       energs%eion,fion,in%dispersion,energs%edisp,fdisp,ewaldstr,&
       n1,n2,n3,denspot%V_ext,denspot%pkernel,denspot%psoffset)
  !calculate effective ionic potential, including counter ions if any.
  call nullify_rholoc_objects(rholoc_tmp)
  call createEffectiveIonicPotential(iproc,nproc,(iproc == 0),in,atoms,rxyz,shift,KSwfn%Lzd%Glr,&
       denspot%dpbox%hgrids(1),denspot%dpbox%hgrids(2),denspot%dpbox%hgrids(3),&
       denspot%dpbox,denspot%pkernel,denspot%V_ext,in%elecfield,denspot%psoffset,&
       rholoc_tmp)
  if (denspot%c_obj /= 0) then
     call denspot_emit_v_ext(denspot, iproc, nproc)
  end if

  norbv=abs(in%norbv)
  if (in%inputPsiId == INPUT_PSI_LINEAR_AO .or. &
      in%inputPsiId == INPUT_PSI_MEMORY_LINEAR .or. &
      in%inputPsiId == INPUT_PSI_DISK_LINEAR) then
<<<<<<< HEAD
      call input_wf(iproc,nproc,in,GPU,atoms,rxyz,denspot,denspot0,nlpsp,KSwfn,tmb,energs,&
           inputpsi,input_wf_format,norbv,lzd_old,wfd_old,psi_old,d_old,hx_old,hy_old,hz_old,rxyz_old,tmb_old,ref_frags,cdft,&
           locregcenters)
=======
     ! Setup the mixing, if necessary -- NEW
     if (in%lin%mixHist_lowaccuracy /= in%lin%mixHist_highaccuracy) then
         ! This must be fixed later
         stop 'in%lin%mixHist_lowaccuracy /= in%lin%mixHist_highaccuracy'
     end if
     select case (in%lin%scf_mode) 
     case (LINEAR_DIRECT_MINIMIZATION)
         ! still do a density mixing, maybe  to be modified later
         if (in%lin%mixHist_lowaccuracy==0) then
             ! simple mixing
             linear_iscf = 12
         else
             ! Pulay mixing
             linear_iscf = 17
         end if
     case (LINEAR_MIXDENS_SIMPLE) 
         if (in%lin%mixHist_lowaccuracy==0) then
             ! simple mixing
             linear_iscf = 12
         else
             ! Pulay mixing
             linear_iscf = 17
         end if
     case (LINEAR_MIXPOT_SIMPLE) 
         if (in%lin%mixHist_lowaccuracy==0) then
             ! simple mixing
             linear_iscf = 2
         else
             ! Pulay mixing
             linear_iscf = 7
         end if
     case (LINEAR_FOE)
         if (in%lin%mixHist_lowaccuracy==0) then
             ! simple mixing
             linear_iscf = 12
         else
             ! Pulay mixing
             linear_iscf = 17
         end if
     case default
         stop 'ERROR: wrong in%lin%scf_mode'
     end select
     call denspot_set_history(denspot,linear_iscf,in%nspin, &
          KSwfn%Lzd%Glr%d%n1i,KSwfn%Lzd%Glr%d%n2i)
     call input_wf(iproc,nproc,in,GPU,atoms,rxyz,denspot,denspot0,nlpsp,KSwfn,tmb,energs,&
          inputpsi,input_wf_format,norbv,lzd_old,wfd_old,psi_old,d_old,hx_old,hy_old,hz_old,rxyz_old,tmb_old,ref_frags,cdft,&
          locregcenters)
>>>>>>> ffa93dbe
  else
      call input_wf(iproc,nproc,in,GPU,atoms,rxyz,denspot,denspot0,nlpsp,KSwfn,tmb,energs,&
           inputpsi,input_wf_format,norbv,lzd_old,wfd_old,psi_old,d_old,hx_old,hy_old,hz_old,rxyz_old,tmb_old,ref_frags,cdft)
  nvirt=in%nvirt
  if(in%nvirt > norbv) then
     nvirt = norbv
  end if
  end if
  
  nvirt=in%nvirt
  if(in%nvirt > norbv) then
     nvirt = norbv
  end if

  if (in%inputPsiId == INPUT_PSI_LINEAR_AO .or. &
      in%inputPsiId == INPUT_PSI_MEMORY_LINEAR .or. &
      in%inputPsiId == INPUT_PSI_DISK_LINEAR) then
      call f_free_ptr(locregcenters)
  end if
<<<<<<< HEAD

  !!do i_stat=1,KSwfn%orbs%norb*(KSwfn%lzd%glr%wfd%nvctr_c+7*KSwfn%lzd%glr%wfd%nvctr_f)
  !!    write(601,'(i10,es16.7)') i_stat, KSwfn%psi(i_stat)
  !!end do
  !!ierr=(KSwfn%lzd%glr%wfd%nvctr_c+7*KSwfn%lzd%glr%wfd%nvctr_f)
  !!do i_stat=1,KSwfn%orbs%norb
  !!    write(*,*) 'partial ddot', ddot(ierr, KSwfn%psi((i_stat-1)*ierr+1), 1, KSwfn%psi((i_stat-1)*ierr+1), 1)
  !!end do 

  !!write(*,*) 'GLOBAL DDOT',ddot(KSwfn%orbs%norb*ierr, KSwfn%psi, 1, KSwfn%psi, 1)

  !new position due to new input guess
  !!!call plotOrbitals(iproc, KSwfn, KSwfn%psi, atoms%astruct%nat, rxyz, .125d0, .125d0, .125d0, 0, 'cubi')
=======
>>>>>>> ffa93dbe

  !call deallocate_wfd(wfd_old,subname)
  ! modified by SM
  call deallocate_wfd(wfd_old)
  call deallocate_local_zone_descriptors(lzd_old,subname)

  !save the new atomic positions in the rxyz_old array
  do iat=1,atoms%astruct%nat
     rxyz_old(1,iat)=rxyz(1,iat)
     rxyz_old(2,iat)=rxyz(2,iat)
     rxyz_old(3,iat)=rxyz(3,iat)
  enddo
  !save the new grid spacing into the hgrid_old value
  hx_old=KSwfn%Lzd%hgrids(1)
  hy_old=KSwfn%Lzd%hgrids(2)
  hz_old=KSwfn%Lzd%hgrids(3)

  !end of the initialization part
  call timing(bigdft_mpi%mpi_comm,'INIT','PR')

  !start the optimization
  energs%eexctX=0.0_gp
  ! Skip the following part in the linear scaling case.
  skip_if_linear: if(inputpsi /= INPUT_PSI_LINEAR_AO .and. inputpsi /= INPUT_PSI_DISK_LINEAR &
                     .and. inputpsi /= INPUT_PSI_MEMORY_LINEAR) then
     call kswfn_optimization_loop(iproc, nproc, optLoop, &
     & in%alphamix, in%idsx, inputpsi, KSwfn, denspot, nlpsp, energs, atoms, rxyz, GPU, xcstr, &
     & in)
     infocode = optLoop%infocode

     !if we are in the last_run case, validate the last_run only for the last cycle
     !do the last_run things regardless of infocode
     !nrepmax=0 is needed for the Band Structure calculations
     DoLastRunThings=(in%last_run == 1 .and. optLoop%nrepmax == 0) .or. &
          & (in%last_run == 1 .and. optLoop%itrep >= optLoop%nrepmax)
              !print the energies only if they are meaningful
     energy = energs%energy
     !Davidson is set to false first because used in deallocate_before_exiting
     DoDavidson= .false.

     ! Treat the info code from the optimization routine.
     if (infocode == 2 .or. infocode == 3) then
        call deallocate_before_exiting
        call deallocate_bounds(KSwfn%Lzd%Glr%geocode, KSwfn%Lzd%Glr%hybrid_on, KSwfn%lzd%glr%bounds, subname)
        call f_release_routine()
        return
     end if
  else

     ! Allococation of array for Pulay forces (only needed for linear version)
     allocate(fpulay(3,atoms%astruct%nat),stat=i_stat)
     call memocc(i_stat,fpulay,'fpulay',subname)



     call linearScaling(iproc,nproc,KSwfn,tmb,atoms,in,&
          rxyz,denspot,denspot0,nlpsp,GPU,energs,energy,fpulay,infocode,ref_frags,cdft,&
          fdisp, fion)
<<<<<<< HEAD
=======

     ! Clean denspot parts only needed in the SCF loop -- NEW
     call denspot_free_history(denspot)
>>>>>>> ffa93dbe

     ! maybe not the best place to keep it - think about it!
     if (in%lin%calc_transfer_integrals) then
        if (in%lin%constrained_dft) then
           ! switch excess charge to other fragment, recalculate kernel and density and reset lagrange multiplier
           if (iproc==0) write(*,*) '--------------------------------------------------------------------------------------'
           if (iproc==0) write(*,*) 'Warning: site-energy/transfer integral calculation not yet working for constrained DFT'
           if (iproc==0) write(*,*) '--------------------------------------------------------------------------------------'

           !in_frag_charge=f_malloc_ptr(in%frag%nfrag,id='in_frag_charge')
           !call vcopy(in%frag%nfrag,in%frag%charge(1),1,in_frag_charge(1),1)
           !! assume all other fragments neutral, use total system charge to get correct charge for the other fragment
           !in_frag_charge(cdft%ifrag_charged(1))=in%ncharge - in_frag_charge(cdft%ifrag_charged(2))
           !overlap_calculated=.true.
           !call fragment_coeffs_to_kernel(iproc,in%frag,in_frag_charge,ref_frags,tmb,KSwfn%orbs,overlap_calculated)
           !call f_free_ptr(in_frag_charge)
           !cdft%charge=-cdft%charge

           !call reconstruct_kernel(iproc, nproc, tmb%orthpar%methTransformOverlap, tmb%orthpar%blocksize_pdsyev, tmb%orthpar%blocksize_pdgemm, &
           !     KSwfn%orbs, tmb, overlap_calculated)     
           !tmb%can_use_transposed=.false. ! - do we really need to deallocate here?
           !i_all = -product(shape(tmb%psit_c))*kind(tmb%psit_c)                               
           !deallocate(tmb%psit_c,stat=i_stat)                                                 
           !call memocc(i_stat,i_all,'tmb%psit_c',subname)                                     
           !i_all = -product(shape(tmb%psit_f))*kind(tmb%psit_f)                               
           !deallocate(tmb%psit_f,stat=i_stat)                                                 
           !call memocc(i_stat,i_all,'tmb%psit_f',subname)     

           !! Now need to calculate the charge density and the potential related to this inputguess
           !call communicate_basis_for_density_collective(iproc, nproc, tmb%lzd, max(tmb%npsidim_orbs,tmb%npsidim_comp), &
           !     tmb%orbs, tmb%psi, tmb%collcom_sr)

           !call sumrho_for_TMBs(iproc, nproc, KSwfn%Lzd%hgrids(1), KSwfn%Lzd%hgrids(2), KSwfn%Lzd%hgrids(3), &
           !     tmb%collcom_sr, tmb%linmat%denskern, KSwfn%Lzd%Glr%d%n1i*KSwfn%Lzd%Glr%d%n2i*denspot%dpbox%n3d, denspot%rhov)

           !! Must initialize rhopotold (FOR NOW... use the trivial one)
           !call vcopy(max(denspot%dpbox%ndims(1)*denspot%dpbox%ndims(2)*denspot%dpbox%n3p,1)*in%nspin, &
           !     denspot%rhov(1), 1, denspot0(1), 1)
           !!!call deallocateCommunicationbufferSumrho(tmb%comsr, subname)
           !call updatePotential(in%ixc,in%nspin,denspot,energs%eh,energs%exc,energs%evxc)
           !call local_potential_dimensions(tmb%lzd,tmb%orbs,denspot%dpbox%ngatherarr(0,1))

           !! keep a copy of previous wavefunctions and energies...
           !allocate(psi_constrained(tmb%npsidim_orbs), stat=i_stat)
           !call memocc(i_stat, psi_constrained, 'psi_constrained', subname)
           !call vcopy(tmb%npsidim_orbs,tmb%psi(1),1,psi_constrained(1),1)
           !energy_constrained=energy

           !call linearScaling(iproc,nproc,KSwfn,tmb,atoms,in,&
           !     rxyz,denspot,denspot0,nlpsp,GPU,energs,energy,fpulay,infocode,ref_frags,cdft)

           !! calculate matrix elements here...

           !i_all=-product(shape(psi_constrained))*kind(psi_constrained)
           !deallocate(psi_constrained, stat=i_stat)
           !call memocc(i_stat, i_all, 'psi_constrained', subname)

        else
           if (.not. in%lin%fragment_calculation) stop 'Error, fragment calculation needed for transfer integral calculation'
           !if (input%frag%nfrag==2) call calc_transfer_integrals_old(iproc,nproc,input%frag,ref_frags,tmb%orbs,&
           !     tmb%linmat%ham,tmb%linmat%ovrlp)
           call calc_site_energies_transfer_integrals(iproc,nproc,tmb%orthpar%methTransformOverlap,&
                in%frag,ref_frags,tmb%orbs,tmb%linmat%ham,tmb%linmat%ovrlp)
        end if
     end if

     ! deallocate fragments
     if (in%inputPsiId == INPUT_PSI_DISK_LINEAR) then
        if (in%lin%fragment_calculation) then ! we really need to deallocate
           do ifrag=1,in%frag%nfrag_ref
              call fragment_free(ref_frags(ifrag))
           end do
        else ! we haven't actually allocated anything, so can just nullify - should make this more robust/general
           do ifrag=1,in%frag%nfrag_ref
              ref_frags(ifrag)%astruct_frg%nat=-1
              ref_frags(ifrag)%fbasis%forbs=minimal_orbitals_data_null()
              call fragment_free(ref_frags(ifrag))
              !ref_frags(ifrag)=fragment_null()
           end do
        end if
        deallocate(ref_frags)
     end if

     !!call finalize_p2p_tags()
  
     !temporary allocation of the density
     !!allocate(denspot%rho_work(max(denspot%dpbox%ndimrhopot,denspot%dpbox%nrhodim)),stat=i_stat)
     !!call memocc(i_stat,denspot%rho_work,'rho',subname)
     !!call vcopy(max(denspot%dpbox%ndimrhopot,denspot%dpbox%nrhodim),&
     !!     denspot%rhov(1),1,denspot%rho_work(1),1)

     ! keep only the essential part of the density, without the GGA bufffers
     allocate(denspot%rho_work(denspot%dpbox%ndimpot),stat=i_stat)
     call memocc(i_stat,denspot%rho_work,'rho',subname)
     ioffset=kswfn%lzd%glr%d%n1i*kswfn%lzd%glr%d%n2i*denspot%dpbox%i3xcsh
     call vcopy(denspot%dpbox%ndimpot,denspot%rhov(ioffset+1),1,denspot%rho_work(1),1)

     if (infocode==2) then
        !!! Allocate this array since it will be deallcoated in deallocate_before_exiting
        !!allocate(denspot%V_ext(1,1,1,1),stat=i_stat)
        !!call memocc(i_stat,denspot%V_ext,'denspot%V_ext',subname)
        call deallocate_before_exiting()
        i_all=-product(shape(fpulay))*kind(fpulay)
        deallocate(fpulay,stat=i_stat)
        call memocc(i_stat,i_all,'fpulay',subname)
        call destroy_DFT_wavefunction(tmb)
        i_all=-product(shape(KSwfn%psi))*kind(KSwfn%psi)
        deallocate(KSwfn%psi,stat=i_stat)
        call memocc(i_stat,i_all,'psi',subname)
        call deallocate_wfd(KSwfn%Lzd%Glr%wfd)
        i_all=-product(shape(denspot%rho_work))*kind(denspot%rho_work)
        deallocate(denspot%rho_work,stat=i_stat)
        call memocc(i_stat,i_all,'denspot%rho',subname)
        i_all=-product(shape(KSwfn%orbs%eval))*kind(KSwfn%orbs%eval)
        deallocate(KSwfn%orbs%eval,stat=i_stat)
        call memocc(i_stat,i_all,'KSwfn%orbs%eval',subname)
        call f_release_routine()
        return
     end if

     !infocode = 0
  end if skip_if_linear


  ! allocate KSwfn%psi here instead for case of linear?!
  !if(inputpsi == INPUT_PSI_LINEAR_AO .or. inputpsi == INPUT_PSI_DISK_LINEAR .or. &
  !                   inputpsi == INPUT_PSI_LINEAR_LCAO) then
  !   allocate(KSwfn%psi(max(KSwfn%orbs%npsidim_comp,KSwfn%orbs%npsidim_orbs)+ndebug),stat=i_stat)
  !   call memocc(i_stat,KSwfn%psi,'psi',subname)
  !end if

  !last run things has to be done:
  !if it is the last run and the infocode is zero
  !if infocode is not zero but the last run has been done for nrepmax times

  DoLastRunThings= (in%last_run == 1 .and. infocode == 0) .or. DoLastRunThings

  !analyse the possibility to calculate Davidson treatment
  !(nvirt > 0 .and. in%inputPsiId == 0)
  DoDavidson= abs(in%norbv) > 0 .and. DoLastRunThings

  !project the wavefunctions on a gaussian basis and keep in memory
  if (in%gaussian_help) then
     call timing(iproc,'gauss_proj','ON') !lr408t
     if (iproc == 0.and.verbose >1) then
        call yaml_comment('Gaussian Basis Projection',hfill='-')
        !write( *,'(1x,a)') '---------------------------------------------------------- Gaussian Basis Projection'
     end if

     !extract the gaussian basis from the pseudowavefunctions
!!!     if (in%inputPsiId == 11) then
!!!        !extract the gaussian basis from the pseudowavefunctions
!!!        call gaussian_pswf_basis(21,.false.,iproc,atoms,rxyz,gbd)
!!!     else if (in%inputPsiId == 12) then
!!!        !extract the gaussian basis from the pseudopotential
!!!        call gaussian_psp_basis(atoms,rxyz,gbd)
!!!     end if

     !extract the gaussian basis from the pseudowavefunctions
     call gaussian_pswf_basis(21,.false.,iproc,in%nspin,atoms,rxyz,KSwfn%gbd,gbd_occ)

     if (associated(gbd_occ)) then
        i_all=-product(shape(gbd_occ))*kind(gbd_occ)
        deallocate(gbd_occ,stat=i_stat)
        call memocc(i_stat,i_all,'gbd_occ',subname)
        nullify(gbd_occ)
     end if


     if (.not. associated(KSwfn%gaucoeffs)) then
        allocate(KSwfn%gaucoeffs(KSwfn%gbd%ncoeff,KSwfn%orbs%nspinor*KSwfn%orbs%norbp+ndebug),stat=i_stat)
        call memocc(i_stat,KSwfn%gaucoeffs,'gaucoeffs',subname)
     end if

     allocate(thetaphi(2,KSwfn%gbd%nat+ndebug),stat=i_stat)
     call memocc(i_stat,thetaphi,'thetaphi',subname)
     thetaphi=0.0_gp

     call wavelets_to_gaussians(atoms%astruct%geocode,KSwfn%orbs%norbp,KSwfn%orbs%nspinor,&
          n1,n2,n3,KSwfn%gbd,thetaphi,&
          KSwfn%Lzd%hgrids(1),KSwfn%Lzd%hgrids(2),KSwfn%Lzd%hgrids(3),&
          KSwfn%Lzd%Glr%wfd,KSwfn%psi,KSwfn%gaucoeffs)

     i_all=-product(shape(thetaphi))*kind(thetaphi)
     deallocate(thetaphi,stat=i_stat)
     call memocc(i_stat,i_all,'thetaphi',subname)
     call timing(iproc,'gauss_proj','OF') !lr408t
  end if

  !  write all the wavefunctions into files
  if (in%output_wf_format /= WF_FORMAT_NONE .and. DoLastRunThings) then
     !add flag for writing waves in the gaussian basis form
     !if (in%gaussian_help) then
     if (in%gaussian_help .and. .not.in%inputPsiId==100 .and. .not.in%inputPsiId==101 ) then

!!!        call gaussian_orthogonality(iproc,nproc,norb,norbp,gbd,gaucoeffs)
!!!
!!!        call gaussian_orthogonality(iproc,nproc,norb,norbp,gbd,gaucoeffs)
        !write the coefficients and the basis on a file
        if (iproc ==0) call yaml_map('Writing wavefunctions in file','wavefunction.gau')
        !if (iproc ==0) write(*,*)'Writing wavefunctions in wavefunction.gau file'
        call write_gaussian_information(iproc,nproc,KSwfn%orbs,KSwfn%gbd,KSwfn%gaucoeffs,trim(in%dir_output) // 'wavefunctions.gau')

        !build dual coefficients
        call dual_gaussian_coefficients(KSwfn%orbs%norbp*KSwfn%orbs%nspinor,KSwfn%gbd,KSwfn%gaucoeffs)

        !control the accuracy of the expansion
        call check_gaussian_expansion(iproc,nproc,KSwfn%orbs,KSwfn%Lzd,KSwfn%psi,KSwfn%gbd,KSwfn%gaucoeffs)

        call deallocate_gwf(KSwfn%gbd,subname)
        i_all=-product(shape(KSwfn%gaucoeffs))*kind(KSwfn%gaucoeffs)
        deallocate(KSwfn%gaucoeffs,stat=i_stat)
        call memocc(i_stat,i_all,'gaucoeffs',subname)
        nullify(KSwfn%gbd%rxyz)

     else
        call writemywaves(iproc,trim(in%dir_output) // "wavefunction", in%output_wf_format, &
             KSwfn%orbs,n1,n2,n3,KSwfn%Lzd%hgrids(1),KSwfn%Lzd%hgrids(2),KSwfn%Lzd%hgrids(3),&
             atoms,rxyz,KSwfn%Lzd%Glr%wfd,KSwfn%psi)
     end if
  end if

  write(gridformat, "(A)") ""
  select case (in%output_denspot_format)
  case (output_denspot_FORMAT_ETSF)
     write(gridformat, "(A)") ".etsf"
  case (output_denspot_FORMAT_CUBE)
     write(gridformat, "(A)") ".cube"
  end select

  !plot the ionic potential, if required by output_denspot
  if (in%output_denspot == output_denspot_DENSPOT .and. DoLastRunThings) then
     if (iproc == 0) call yaml_map('Writing external potential in file', 'external_potential'//gridformat)
     !if (iproc == 0) write(*,*) 'writing external_potential' // gridformat
     call plot_density(iproc,nproc,trim(in%dir_output)//'external_potential' // gridformat,&
          atoms,rxyz,denspot%dpbox,1,denspot%V_ext)
  end if
  if (in%output_denspot == output_denspot_DENSPOT .and. DoLastRunThings) then
     if (iproc == 0) call yaml_map('Writing local potential in file','local_potential'//gridformat)
     !if (iproc == 0) write(*,*) 'writing local_potential' // gridformat
     call plot_density(iproc,nproc,trim(in%dir_output)//'local_potential' // gridformat,&
          atoms,rxyz,denspot%dpbox,in%nspin,denspot%rhov)
  end if

  i_all=-product(shape(denspot%V_ext))*kind(denspot%V_ext)
  deallocate(denspot%V_ext,stat=i_stat)
  call memocc(i_stat,i_all,'denspot%V_ext',subname)
  nullify(denspot%V_ext)

  !variables substitution for the PSolver part
  n1i=KSwfn%Lzd%Glr%d%n1i
  n2i=KSwfn%Lzd%Glr%d%n2i
  n3i=KSwfn%Lzd%Glr%d%n3i

  if (inputpsi /= INPUT_PSI_EMPTY) then
     !------------------------------------------------------------------------
     ! here we start the calculation of the forces
     if (iproc == 0) then
        call yaml_comment('Forces Calculation',hfill='-')
        !write( *,'(1x,a)')'----------------------------------------------------------------- Forces Calculation'
     end if

     !refill projectors for tails, davidson
     refill_proj=((in%rbuf > 0.0_gp) .or. DoDavidson) .and. DoLastRunThings

     if (in%inputPsiId /= INPUT_PSI_LINEAR_AO .and. &
          & in%inputPsiId /= INPUT_PSI_MEMORY_LINEAR .and. &
          & in%inputPsiId /= INPUT_PSI_DISK_LINEAR) then
        allocate(fpulay(3,atoms%astruct%nat+ndebug),stat=i_stat)
        call memocc(i_stat,fpulay,'fpulay',subname)
        if (atoms%astruct%nat > 0) call to_zero(3 * atoms%astruct%nat,fpulay(1, 1))
     end if

     if (DoLastRunThings) then
        if(inputpsi /= INPUT_PSI_LINEAR_AO .and. inputpsi /= INPUT_PSI_DISK_LINEAR &
             .and. inputpsi /= INPUT_PSI_MEMORY_LINEAR) then
           calculate_dipole=.true.
        else
           calculate_dipole = in%lin%calc_dipole
        end if
        output_denspot = in%output_denspot
     else
        output_denspot = -1
        calculate_dipole = .false.
     end if

     call kswfn_post_treatments(iproc, nproc, KSwfn, tmb, &
          & inputpsi == INPUT_PSI_LINEAR_AO .or. inputpsi == INPUT_PSI_DISK_LINEAR .or. &
          & inputpsi == INPUT_PSI_MEMORY_LINEAR, fxyz, fnoise, fion, fdisp, fpulay, &
          & strten, pressure, ewaldstr, xcstr, GPU, denspot, atoms, rxyz, nlpsp, &
          & output_denspot, in%dir_output, gridformat, refill_proj, calculate_dipole)

     i_all=-product(shape(fpulay))*kind(fpulay)
     deallocate(fpulay,stat=i_stat)
     call memocc(i_stat,i_all,'fpulay',subname)
  end if

  i_all=-product(shape(fion))*kind(fion)
  deallocate(fion,stat=i_stat)
  call memocc(i_stat,i_all,'fion',subname)
  i_all=-product(shape(fdisp))*kind(fdisp)
  deallocate(fdisp,stat=i_stat)
  call memocc(i_stat,i_all,'fdisp',subname)

  !if (nvirt > 0 .and. in%inputPsiId == 0) then
  if (DoDavidson) then

     !for a band structure calculation allocate the array in which to put the eigenvalues
     if (associated(in%kptv) .and. in%nkptv > 0) then
        allocate(band_structure_eval(KSwfn%orbs%norbu+KSwfn%orbs%norbd+in%nspin*norbv,in%nkptv+ndebug),stat=i_stat)
        call memocc(i_stat,band_structure_eval,'band_structure_eval',subname)
     end if

     !proj_G is dummy here, it is only used for PAW
     do iatyp=1,atoms%astruct%ntypes
        call nullify_gaussian_basis(proj_G(iatyp))
     end do

     !calculate Davidson procedure for all the groups of k-points which are chosen
     ikpt=1
     do igroup=1,in%ngroups_kptv

        ! Set-up number of states and shifting values.
        nvirtu = norbv
        nvirtd = 0
        if (in%nspin==2) nvirtd=nvirtu
        ! Create the orbitals.
        if (associated(in%kptv) .and. in%nkptv > 0) then
           nvirtu = nvirtu + KSwfn%orbs%norbu
           nvirtd = nvirtd + KSwfn%orbs%norbd
           nvirt  = nvirtu+nvirtd

           !number of k-points for this group
           nkptv = in%nkptsv_group(igroup) !size(in%kptv, 2)

           allocate(wkptv(nkptv+ndebug),stat=i_stat)
           call memocc(i_stat,wkptv,'wkptv',subname)
           wkptv(:) = real(1.0, gp) / real(nkptv, gp)
           call orbitals_descriptors(iproc,nproc,nvirtu+nvirtd,nvirtu,nvirtd, &
                KSwfn%orbs%nspin,KSwfn%orbs%nspinor,nkptv, &
                in%kptv(:,sum(in%nkptsv_group(1:igroup - 1)) + 1:sum(in%nkptsv_group(1:igroup))), &
                wkptv,VTwfn%orbs,.false.)
           !allocate communications arrays for virtual orbitals
           call orbitals_communicators(iproc,nproc,KSwfn%Lzd%Glr,VTwfn%orbs,VTwfn%comms)  

           i_all=-product(shape(wkptv))*kind(wkptv)
           deallocate(wkptv,stat=i_stat)
           call memocc(i_stat,i_all,'wkptv',subname)

           !free projectors
           call free_DFT_PSP_projectors(nlpsp)

           ! Calculate all projectors, or allocate array for on-the-fly calculation
           call timing(iproc,'CrtProjectors ','ON')
           call createProjectorsArrays(KSwfn%Lzd%Glr,rxyz,atoms,VTwfn%orbs,&
                radii_cf,in%frmult,in%frmult,KSwfn%Lzd%hgrids(1),KSwfn%Lzd%hgrids(2),KSwfn%Lzd%hgrids(3),&
                .false.,nlpsp,proj_G) 
           call timing(iproc,'CrtProjectors ','OF') 
           if (iproc == 0) call print_nlpsp(nlpsp)

        else
           !the virtual orbitals should be in agreement with the traditional k-points
           call orbitals_descriptors(iproc,nproc,nvirtu+nvirtd,nvirtu,nvirtd, &
                KSwfn%orbs%nspin,KSwfn%orbs%nspinor,KSwfn%orbs%nkpts,&
                KSwfn%orbs%kpts,KSwfn%orbs%kwgts,VTwfn%orbs,.false.,basedist=KSwfn%orbs%norb_par(0:,1:))
           !allocate communications arrays for virtual orbitals
           call orbitals_communicators(iproc,nproc,KSwfn%Lzd%Glr,VTwfn%orbs,VTwfn%comms,&
                basedist=KSwfn%comms%nvctr_par(0:,1:))  

        end if

        !allocate psivirt pointer (note the orbs dimension)
        allocate(VTwfn%psi(max(VTwfn%orbs%npsidim_comp,VTwfn%orbs%npsidim_orbs)+ndebug),stat=i_stat)
        call memocc(i_stat,VTwfn%psi,'psivirt',subname)
        !to avoid problems with the bindings
        VTwfn%c_obj=0

        !define Local zone descriptors
        VTwfn%Lzd = KSwfn%Lzd
        VTwfn%orthpar=KSwfn%orthpar
        allocate(VTwfn%confdatarr(VTwfn%orbs%norbp))
        call default_confinement_data(VTwfn%confdatarr,VTwfn%orbs%norbp)


        if (in%norbv < 0) then
           call direct_minimization(iproc,nproc,in,atoms,& 
                nvirt,rxyz,denspot%rhov,nlpsp, &
                denspot%pkernelseq,denspot%dpbox,GPU,KSwfn,VTwfn)

           if(abs(in%nplot)>KSwfn%orbs%norb+nvirt) then
              if(iproc==0) call yaml_warning('More plots requested than orbitals calculated')
           end if
        else if (in%norbv > 0) then
           call davidson(iproc,nproc,in,atoms,& 
                KSwfn%orbs,VTwfn%orbs,in%nvirt,VTwfn%Lzd,&
                KSwfn%comms,VTwfn%comms,&
                rxyz,denspot%rhov,nlpsp, &
                denspot%pkernelseq,KSwfn%psi,VTwfn%psi,denspot%dpbox,GPU)
!!$           call constrained_davidson(iproc,nproc,in,atoms,&
!!$                orbs,orbsv,in%nvirt,Lzd%Glr,comms,VTwfn%comms,&
!!$                hx,hy,hz,rxyz,denspot%rhov,nlpsp, &
!!$                psi,VTwfn%psi,nscatterarr,ngatherarr,GPU)
           if(abs(in%nplot)>KSwfn%orbs%norb+in%nvirt) then
              if(iproc==0) call yaml_warning('More plots requested than orbitals calculated')
           end if
        end if
        if(in%output_wf_format == 2 .and. abs(in%norbv)>0 ) then
           call dump_eigenfunctions(trim(in%dir_output),in%nplot,atoms,VTwfn%Lzd%hgrids,VTwfn%Lzd%Glr,&
                KSwfn%orbs,VTwfn%orbs,rxyz,KSwfn%psi,VTwfn%psi)
        end if

        deallocate(VTwfn%confdatarr)

        ! Write virtual wavefunctions in ETSF format: WORKS ONLY FOR ONE KPOINT 
        if(in%output_wf_format == 3 .and. abs(in%norbv) > 0) then
           write(wfformat, "(A)") ""
           select case (in%output_wf_format)
           case (WF_FORMAT_ETSF)
              write(wfformat, "(A)") ".etsf"
           case (WF_FORMAT_BINARY)
              write(wfformat, "(A)") ".bin"
           end select

           call  writemywaves(iproc,trim(in%dir_output) // "virtuals" // trim(wfformat),&
                in%output_wf_format, &
                VTwfn%orbs,n1,n2,n3,&
                KSwfn%Lzd%hgrids(1),KSwfn%Lzd%hgrids(2),KSwfn%Lzd%hgrids(3),&
                atoms,rxyz,KSwfn%Lzd%Glr%wfd,VTwfn%psi)
        end if

        ! Write virtual wavefunctions in ETSF format
        if (in%output_wf_format /= WF_FORMAT_NONE  .and. abs(in%norbv) > 0) then
           call  writemywaves(iproc,trim(in%dir_output) // "virtuals", in%output_wf_format, &
                VTwfn%orbs,n1,n2,n3,KSwfn%Lzd%hgrids(1),KSwfn%Lzd%hgrids(2),KSwfn%Lzd%hgrids(3),&
                atoms,rxyz,KSwfn%Lzd%Glr%wfd,VTwfn%psi)
        end if

        !start the Casida's treatment 
        if (in%tddft_approach=='TDA') then

           !does it makes sense to use GPU only for a one-shot sumrho?
           if (OCLconv) then
              call allocate_data_OCL(KSwfn%Lzd%Glr%d%n1,KSwfn%Lzd%Glr%d%n2,KSwfn%Lzd%Glr%d%n3,&
                   atoms%astruct%geocode,&
                   in%nspin,KSwfn%Lzd%Glr%wfd,KSwfn%orbs,GPU)
           end if

           !this could have been calculated before
           ! Potential from electronic charge density
           !WARNING: this is good just because the TDDFT is done with LDA
           call sumrho(denspot%dpbox,KSwfn%orbs,KSwfn%Lzd,&
                GPU,atoms%astruct%sym,denspot%rhod,KSwfn%psi,denspot%rho_psi)
           call communicate_density(denspot%dpbox,KSwfn%orbs%nspin,&
                denspot%rhod,denspot%rho_psi,denspot%rhov,.false.)
           call denspot_set_rhov_status(denspot, ELECTRONIC_DENSITY, -1,iproc,nproc)

           if (OCLconv) then
              call free_gpu_OCL(GPU,KSwfn%orbs,in%nspin)
           end if

           !Allocate second Exc derivative
           if (denspot%dpbox%n3p >0) then
              allocate(denspot%f_XC(n1i,n2i,denspot%dpbox%n3p,in%nspin+1+ndebug),stat=i_stat)
              call memocc(i_stat,denspot%f_XC,'f_XC',subname)
           else
              allocate(denspot%f_XC(1,1,1,in%nspin+1+ndebug),stat=i_stat)
              call memocc(i_stat,denspot%f_XC,'denspot%f_XC',subname)
           end if

           call XC_potential(atoms%astruct%geocode,'D',iproc,nproc,bigdft_mpi%mpi_comm,&
                KSwfn%Lzd%Glr%d%n1i,KSwfn%Lzd%Glr%d%n2i,KSwfn%Lzd%Glr%d%n3i,in%ixc,&
                denspot%dpbox%hgrids(1),denspot%dpbox%hgrids(2),denspot%dpbox%hgrids(3),&
                denspot%rhov,energs%exc,energs%evxc,in%nspin,denspot%rho_C,denspot%V_XC,xcstr,denspot%f_XC)
           call denspot_set_rhov_status(denspot, CHARGE_DENSITY, -1,iproc,nproc)

           !select the active space if needed

           call tddft_casida(iproc,nproc,atoms,rxyz,&
                denspot%dpbox%hgrids(1),denspot%dpbox%hgrids(2),denspot%dpbox%hgrids(3),&
                denspot%dpbox%n3p,denspot%dpbox%ngatherarr(0,1),&
                KSwfn%Lzd%Glr,KSwfn%orbs,VTwfn%orbs,denspot%dpbox%i3s+denspot%dpbox%i3xcsh,&
                denspot%f_XC,denspot%pkernelseq,KSwfn%psi,VTwfn%psi)

           i_all=-product(shape(denspot%f_XC))*kind(denspot%f_XC)
           deallocate(denspot%f_XC,stat=i_stat)
           call memocc(i_stat,i_all,'denspot%f_XC',subname)

        end if

        call deallocate_comms(VTwfn%comms,subname)
        call deallocate_orbs(VTwfn%orbs,subname)

        !in the case of band structure calculation, copy the values of the eigenvectors
        !into a new array to write them afterwards
        if (associated(in%kptv) .and. in%nkptv > 0) then
           call vcopy(VTwfn%orbs%norb*nkptv,VTwfn%orbs%eval(1),1,band_structure_eval(1,ikpt),1)
           !increment the value of ikpt
           ikpt=ikpt+in%nkptsv_group(igroup)
        end if

        i_all=-product(shape(VTwfn%orbs%eval))*kind(VTwfn%orbs%eval)
        deallocate(VTwfn%orbs%eval,stat=i_stat)
        call memocc(i_stat,i_all,'eval',subname)

        !if the local analysis has to be performed the deallocation should not be done
        i_all=-product(shape(VTwfn%psi))*kind(VTwfn%psi)
        deallocate(VTwfn%psi,stat=i_stat)
        call memocc(i_stat,i_all,'VTwfn%psi',subname)

     end do

     if (associated(in%kptv) .and. in%nkptv > 0) then
        !dump the band structure eigenvalue on a file and deallocate it
        if (iproc == 0) then
           open(unit=11,file='band_structure.dat',status='unknown')
           do ikpt=1,in%nkptv
              write(11,'(i5,3(f12.6),10000(1pe12.4))')ikpt,&
                   (in%kptv(i,ikpt),i=1,3),(band_structure_eval(i,ikpt),i=1,VTwfn%orbs%norb)
           end do
           !tentative gnuplot string for the band structure file
           write(11,'(a,9999(a,i6,a))')&
                "#plot 'band_structure.dat' u 1:5 w l t ''",&
                (",'' u 1:",5+i-1," w l t ''" ,i=2,VTwfn%orbs%norb)
           close(unit=11)
        end if
        i_all=-product(shape(band_structure_eval))*kind(band_structure_eval)
        deallocate(band_structure_eval,stat=i_stat)
        call memocc(i_stat,i_all,'band_structure_eval',subname)
     end if

  end if


  !perform here the mulliken charge and density of states
  !localise them on the basis of gatom of a number of atoms
  !if (in%gaussian_help .and. DoLastRunThings) then
  if (in%gaussian_help .and. DoLastRunThings .and.&
&    (.not.inputpsi==INPUT_PSI_LINEAR_AO .and. .not.inputpsi==INPUT_PSI_DISK_LINEAR &
      .and. .not. inputpsi==INPUT_PSI_MEMORY_LINEAR)) then
     !here one must check if psivirt should have been kept allocated
     if (.not. DoDavidson) then
        VTwfn%orbs%norb=0
        VTwfn%orbs%norbp=0
     end if
     call local_analysis(iproc,nproc,KSwfn%Lzd%hgrids(1),KSwfn%Lzd%hgrids(2),KSwfn%Lzd%hgrids(3),&
          atoms,rxyz,KSwfn%Lzd%Glr,KSwfn%orbs,VTwfn%orbs,KSwfn%psi,VTwfn%psi)
  else if (DoLastRunThings .and. optLoop%itrpmax /= 1 .and. verbose >= 2) then
     ! Do a full DOS calculation.
     if (iproc == 0) call global_analysis(KSwfn%orbs, in%Tel,in%occopt)
  end if

!!$  i_all=-product(shape(denspot%pkernel))*kind(denspot%pkernel)
!!$  deallocate(denspot%pkernel,stat=i_stat)
!!$  call memocc(i_stat,i_all,'kernel',subname)

  if (((in%exctxpar == 'OP2P' .and. xc_exctXfac() /= 0.0_gp) &
       .or. in%SIC%alpha /= 0.0_gp) .and. nproc >1) then
     
     !if (loc(denspot%pkernelseq%kernel) /= loc(denspot%pkernel%kernel)) then !this is not standard
     if (.not. associated(denspot%pkernelseq%kernel,target=denspot%pkernel%kernel) .and. &
          associated(denspot%pkernelseq%kernel)) then
        call pkernel_free(denspot%pkernelseq,subname)
     end if
!!$     i_all=-product(shape(denspot%pkernelseq))*kind(denspot%pkernelseq)
!!$     deallocate(denspot%pkernelseq,stat=i_stat)
!!$     call memocc(i_stat,i_all,'kernelseq',subname)
  else if (nproc == 1 .and. (in%exctxpar == 'OP2P' .or. in%SIC%alpha /= 0.0_gp)) then
     nullify(denspot%pkernelseq%kernel)
  end if
  call pkernel_free(denspot%pkernel,subname)


  !------------------------------------------------------------------------
  if ((in%rbuf > 0.0_gp) .and. atoms%astruct%geocode == 'F' .and. DoLastRunThings ) then
     if (in%SIC%alpha /= 0.0_gp) then
        if (iproc==0) call yaml_warning('Tail correction not admitted with SIC corrections for the moment')
        !write(*,*)&
        !     &   'ERROR: Tail correction not admitted with SIC corrections for the moment'
        stop
     end if
     call timing(iproc,'Tail          ','ON')
     !    Calculate energy correction due to finite size effects
     !    ---reformat potential
     allocate(denspot%pot_work(n1i*n2i*n3i*in%nspin+ndebug),stat=i_stat)
     call memocc(i_stat,denspot%pot_work,'denspot%pot_work',subname)

     if (nproc > 1) then
        call MPI_ALLGATHERV(denspot%rhov,n1i*n2i*denspot%dpbox%n3p,&
             mpidtypd,denspot%pot_work(1),denspot%dpbox%ngatherarr(0,1),denspot%dpbox%ngatherarr(0,2), & 
             mpidtypd,denspot%dpbox%mpi_env%mpi_comm,ierr)
        !print '(a,2f12.6)','RHOup',sum(abs(rhopot(:,:,:,1))),sum(abs(pot(:,:,:,1)))
        if(in%nspin==2) then
           !print '(a,2f12.6)','RHOdw',sum(abs(rhopot(:,:,:,2))),sum(abs(pot(:,:,:,2)))
           call MPI_ALLGATHERV(denspot%rhov(1+n1i*n2i*denspot%dpbox%n3p),n1i*n2i*denspot%dpbox%n3p,&
                mpidtypd,denspot%pot_work(1+n1i*n2i*n3i),&
                denspot%dpbox%ngatherarr(0,1),denspot%dpbox%ngatherarr(0,2), & 
                mpidtypd,denspot%dpbox%mpi_env%mpi_comm,ierr)
        end if
     else
        call vcopy(n1i*n2i*n3i*in%nspin,denspot%rhov(1),1,denspot%pot_work(1),1)
     end if

     call dpbox_free(denspot%dpbox, subname)

     i_all=-product(shape(denspot%rhov))*kind(denspot%rhov)
     deallocate(denspot%rhov,stat=i_stat)
     call memocc(i_stat,i_all,'denspot%rhov',subname)

     i_all=-product(shape(denspot%V_XC))*kind(denspot%V_XC)
     deallocate(denspot%V_XC,stat=i_stat)
     call memocc(i_stat,i_all,'denspot%V_XC',subname)

     !pass hx instead of hgrid since we are only in free BC
     call CalculateTailCorrection(iproc,nproc,atoms,in%rbuf,KSwfn%orbs,&
          KSwfn%Lzd%Glr,nlpsp,in%ncongt,denspot%pot_work,KSwfn%Lzd%hgrids(1),&
          rxyz,radii_cf,in%crmult,in%frmult,in%nspin,&
          KSwfn%psi,(in%output_denspot /= 0),energs%ekin,energs%epot,energs%eproj)

     i_all=-product(shape(denspot%pot_work))*kind(denspot%pot_work)
     deallocate(denspot%pot_work,stat=i_stat)
     call memocc(i_stat,i_all,'denspot%pot_work',subname)

     energs%ebs=energs%ekin+energs%epot+energs%eproj
     energy=energs%ebs-energs%eh+energs%exc-energs%evxc-energs%evsic+energs%eion+energs%edisp-energs%eTS+energs%ePV

     if (iproc == 0) then
        call yaml_open_map('Corrected Energies', flow=.true.)
        call yaml_map('Ekin', energs%ekin, fmt='(1pe18.11)')
        call yaml_map('Epot', energs%epot, fmt='(1pe18.11)')
        call yaml_map('Eproj',energs%eproj,fmt='(1pe18.11)')
        call yaml_close_map()
        call yaml_map('Total energy with tail correction',energy,fmt='(1pe24.17)')
        call yaml_close_map()
        !write( *,'(1x,a,3(1x,1pe18.11))')&
        !     &   '  Corrected ekin,epot,eproj',energs%ekin,energs%epot,energs%eproj
        !write( *,'(1x,a,1x,1pe24.17)')&
        !     &   'Total energy with tail correction',energy
     endif

     call timing(iproc,'Tail          ','OF')
  else
     !    No tail calculation
     if (nproc > 1) call MPI_BARRIER(bigdft_mpi%mpi_comm,ierr)
     i_all=-product(shape(denspot%rhov))*kind(denspot%rhov)
     deallocate(denspot%rhov,stat=i_stat)
     call memocc(i_stat,i_all,'denspot%rhov',subname)
     i_all=-product(shape(denspot%V_XC))*kind(denspot%V_XC)
     deallocate(denspot%V_XC,stat=i_stat)
     call memocc(i_stat,i_all,'denspot%V_XC',subname)
     call dpbox_free(denspot%dpbox, subname)
  endif
  ! --- End if of tail calculation

  !?!   !Finally, we add the entropic contribution to the energy from non-integer occnums
  !?!   if(orbs%eTS>0_gp) then 
  !?!      energy=energy - orbs%eTS 
  !?! 
  !?!      if (iproc == 0) then
  !?!         write( *,'(1x,a,1(1x,1pe18.11))')&
  !?!              '  Entropic correction due to electronic tempertature',orbs%eTS
  !?!         write( *,'(1x,a,1x,1pe24.17)')&
  !?!              'Free energy (= total energy - T*S)  ',energy
  !?!      endif
  !?!    endif

  call deallocate_before_exiting

  call f_release_routine()
contains

  !> Routine which deallocate the pointers and the arrays before exiting 
  subroutine deallocate_before_exiting
    
  !when this condition is verified we are in the middle of the SCF cycle
    if (infocode /=0 .and. infocode /=1 .and. inputpsi /= INPUT_PSI_EMPTY) then
       i_all=-product(shape(denspot%V_ext))*kind(denspot%V_ext)
       deallocate(denspot%V_ext,stat=i_stat)
       call memocc(i_stat,i_all,'denspot%V_ext',subname)

       if (((in%exctxpar == 'OP2P' .and. xc_exctXfac() /= 0.0_gp) &
            .or. in%SIC%alpha /= 0.0_gp) .and. nproc >1) then
!          if (loc(denspot%pkernelseq%kernel) /= loc(denspot%pkernel%kernel)) then !not standard
             if (.not. associated(denspot%pkernelseq%kernel,target=denspot%pkernel%kernel) .and. &
                  associated(denspot%pkernelseq%kernel)) then
             call pkernel_free(denspot%pkernelseq,subname)
          end if
       else if (nproc == 1 .and. (in%exctxpar == 'OP2P' .or. in%SIC%alpha /= 0.0_gp)) then
          nullify(denspot%pkernelseq%kernel)
       end if
       call pkernel_free(denspot%pkernel,subname)
!!$       i_all=-product(shape(denspot%pkernel))*kind(denspot%pkernel)
!!$       deallocate(denspot%pkernel,stat=i_stat)
!!$       call memocc(i_stat,i_all,'kernel',subname)

       ! calc_tail false
       i_all=-product(shape(denspot%rhov))*kind(denspot%rhov)
       deallocate(denspot%rhov,stat=i_stat)
       call memocc(i_stat,i_all,'denspot%rhov',subname)
       i_all=-product(shape(denspot%V_XC))*kind(denspot%V_XC)
       deallocate(denspot%V_XC,stat=i_stat)
       call memocc(i_stat,i_all,'denspot%V_XC',subname)

       call dpbox_free(denspot%dpbox, subname)

       i_all=-product(shape(fion))*kind(fion)
       deallocate(fion,stat=i_stat)
       call memocc(i_stat,i_all,'fion',subname)
       i_all=-product(shape(fdisp))*kind(fdisp)
       deallocate(fdisp,stat=i_stat)
       call memocc(i_stat,i_all,'fdisp',subname)
    end if

    !free GPU if it is the case
    if (GPUconv .and. .not.(DoDavidson)) then
       call free_gpu(GPU,KSwfn%orbs%norbp)
    else if (OCLconv .and. .not.(DoDavidson)) then
       call free_gpu_OCL(GPU,KSwfn%orbs,in%nspin)
    end if

    ! Free all remaining parts of denspot
    call deallocate_rho_descriptors(denspot%rhod,subname)
    if(associated(denspot%rho_C)) then
       i_all=-product(shape(denspot%rho_C))*kind(denspot%rho_C)
       deallocate(denspot%rho_C,stat=i_stat)
       call memocc(i_stat,i_all,'denspot%rho_C',subname)
    end if
    i_all=-product(shape(denspot0))*kind(denspot0)
    deallocate(denspot0, stat=i_stat)
    call memocc(i_stat, i_all, 'denspot0', subname)

    ! Free all remaining parts of KSwfn
!!write(*,*) 'WARNING HERE!!!!!'
    !if(inputpsi == INPUT_PSI_LINEAR_AO .or. inputpsi == INPUT_PSI_DISK_LINEAR &
    !                 .or. inputpsi == INPUT_PSI_MEMORY_LINEAR) then
    if (in%inguess_geopt/=1) then
        call deallocate_bounds(KSwfn%Lzd%Glr%geocode,KSwfn%Lzd%Glr%hybrid_on,&
             KSwfn%Lzd%Glr%bounds,subname)
    end if
    call deallocate_Lzd_except_Glr(KSwfn%Lzd, subname)

!    i_all=-product(shape(KSwfn%Lzd%Glr%projflg))*kind(KSwfn%Lzd%Glr%projflg)
!    deallocate(KSwfn%Lzd%Glr%projflg,stat=i_stat)
!    call memocc(i_stat,i_all,'Glr%projflg',subname)
    call deallocate_comms(KSwfn%comms,subname)
    call deallocate_orbs(KSwfn%orbs,subname)
    if (inputpsi /= INPUT_PSI_LINEAR_AO .and. inputpsi /= INPUT_PSI_DISK_LINEAR &
        .and. inputpsi /= INPUT_PSI_MEMORY_LINEAR) then
       deallocate(KSwfn%confdatarr)
    else
       !deallocate(tmb%confdatarr)
    end if

    ! Free projectors.
    call free_DFT_PSP_projectors(nlpsp)
!!$    call deallocate_proj_descr(nlpsp,subname)
!!$    i_all=-product(shape(proj))*kind(proj)
!!$    deallocate(proj,stat=i_stat)
!!$    call memocc(i_stat,i_all,'proj',subname)

    !end of wavefunction minimisation
    call timing(bigdft_mpi%mpi_comm,'LAST','PR')
    call f_timing_stop(mpi_comm=bigdft_mpi%mpi_comm)    
    call cpu_time(tcpu1)
    call system_clock(ncount1,ncount_rate,ncount_max)
    tel=dble(ncount1-ncount0)/dble(ncount_rate)
    if (iproc == 0) then
       call yaml_comment('Timing for root process',hfill='-')
       call yaml_open_map('Timings for root process')
       call yaml_map('CPU time (s)',tcpu1-tcpu0,fmt='(f12.2)')
       call yaml_map('Elapsed time (s)',tel,fmt='(f12.2)')
       call yaml_close_map()
    end if
!       &
!         &   write( *,'(1x,a,1x,i4,2(1x,f12.2))') 'CPU time/ELAPSED time for root process ', iproc,tel,tcpu1-tcpu0

    ! Stop signals
    if (in%signaling .and. iproc == 0) then
       call bigdft_signals_rm_denspot(in%gmainloop)
       call bigdft_signals_rm_energs(in%gmainloop)
       call bigdft_signals_rm_wf(in%gmainloop)
       call bigdft_signals_rm_optloop(in%gmainloop)
       call localfields_free_wrapper(denspot%c_obj)
       call energs_free_wrapper(energs%c_obj)
       call optloop_free_wrapper(optLoop%c_obj)
       call wf_free_wrapper(KSwfn%c_obj)
       call wf_free_wrapper(tmb%c_obj)
    end if

!!$    if(inputpsi ==  INPUT_PSI_LINEAR) then
!!$        i_all=-product(shape(atoms%rloc))*kind(atoms%rloc)
!!$        deallocate(atoms%rloc,stat=i_stat)
!!$        call memocc(i_stat,i_all,'atoms%rloc',subname)
!!$    end if

     if (iproc == 0 .and. (in%inputPsiId==1 .or. in%inputPsiId==0) .and. infocode==1) then
        call yaml_warning('Self-consistent cycle did not meet convergence criteria')
     end if
    !release the yaml document
    call yaml_release_document()

  END SUBROUTINE deallocate_before_exiting

END SUBROUTINE cluster


!> Kohn-Sham wavefunction optimization loop
subroutine kswfn_optimization_loop(iproc, nproc, opt, &
     & alphamix, idsx, inputpsi, KSwfn, denspot, nlpsp, energs, atoms, rxyz, GPU, xcstr, &
     & in)
  use module_base
  use module_types
  use module_interfaces, except_this_one => kswfn_optimization_loop
  use yaml_output
  implicit none
  real(dp), dimension(6), intent(out) :: xcstr
  integer, intent(in) :: iproc, nproc, idsx, inputpsi
  real(gp), intent(in) :: alphamix
  type(DFT_optimization_loop), intent(inout) :: opt
  type(DFT_wavefunction), intent(inout) :: KSwfn
  type(DFT_local_fields), intent(inout) :: denspot
  type(energy_terms), intent(inout) :: energs
  type(atoms_data), intent(in) :: atoms
  type(GPU_pointers), intent(inout) :: GPU
  type(DFT_PSP_projectors), intent(inout) :: nlpsp
  real(gp), dimension(3,atoms%astruct%nat), intent(in) :: rxyz
  type(input_variables), intent(in) :: in !<todo: Remove me

  character(len = *), parameter :: subname = "kswfn_optimization_loop"
  logical :: endloop, scpot, endlooprp, lcs
  integer :: ndiis_sd_sw, idsx_actual_before, linflag, ierr,iter_for_diis
  real(gp) :: gnrm_zero
  character(len=5) :: final_out
  !temporary variables for PAPI computation
  ! real(kind=4) :: rtime, ptime,  mflops
  ! integer(kind=8) ::flpops

!  !start PAPI counting
!  if (iproc==0) call PAPIF_flops(rtime, ptime, flpops, mflops,ierr)

  ! Setup the mixing, if necessary
  call denspot_set_history(denspot,opt%iscf,in%nspin, &
       KSwfn%Lzd%Glr%d%n1i,KSwfn%Lzd%Glr%d%n2i)

  ! allocate arrays necessary for DIIS convergence acceleration
  call allocate_diis_objects(idsx,in%alphadiis,sum(KSwfn%comms%ncntt(0:nproc-1)),&
       KSwfn%orbs%nkptsp,KSwfn%orbs%nspinor,KSwfn%diis,subname)

  !number of switching betweed DIIS and SD during self-consistent loop
  ndiis_sd_sw=0
  !previous value of idsx_actual to control if switching has appeared
  idsx_actual_before=KSwfn%diis%idsx

  gnrm_zero=0.0d0
  opt%gnrm=1.d10
  opt%rpnrm=1.d10
  endlooprp=.false.
  energs%e_prev=0.0_gp

  !normal opt%infocode, if everything go through smoothly we should keep this
  opt%infocode=0
  !yaml output
  if (iproc==0) then
     call yaml_comment('Self-Consistent Cycle',hfill='-')
     call yaml_open_sequence('Ground State Optimization')
  end if
  opt%itrp=1
  rhopot_loop: do
  KSwfn%diis%energy_old=1.d100
     if (opt%itrp > opt%itrpmax) exit
     !yaml output 
     if (iproc==0) then
        call yaml_sequence(advance='no')
        call yaml_open_sequence("Hamiltonian Optimization",label=&
             'itrp'//trim(adjustl(yaml_toa(opt%itrp,fmt='(i3.3)'))))

     end if
     !set the opt%infocode to the value it would have in the case of no convergence
     opt%infocode=1
     opt%itrep=1
     iter_for_diis=0 !initialize it here for keeping the history also after a subspace diagonalization
     subd_loop: do
        if (opt%itrep > opt%nrepmax) exit subd_loop
        !yaml output 
        if (iproc==0) then
           call yaml_sequence(advance='no')
           call yaml_open_map("Subspace Optimization",label=&
                'itrep'//trim(adjustl(yaml_toa(opt%itrp,fmt='(i3.3)')))//'-'//&
                trim(adjustl(yaml_toa(opt%itrep,fmt='(i2.2)'))))
        end if

        !yaml output
        if (iproc==0) then
           call yaml_open_sequence("Wavefunctions Iterations")
        end if
        opt%iter=1
        iter_for_diis=0
        wfn_loop: do
           if (opt%iter > opt%itermax) exit wfn_loop

           !control whether the minimisation iterations should end after the hamiltionian application
           endloop= opt%gnrm <= opt%gnrm_cv .or. opt%iter == opt%itermax

           if (iproc == 0) then 
              !yaml output
              if (endloop .and. (opt%itrpmax==1 .or. opt%itrpmax >1 .and. endlooprp)) then
                 call yaml_sequence(label='FINAL'//trim(adjustl(yaml_toa(opt%itrep,fmt='(i3.3)'))),advance='no')
              else if (endloop .and. opt%itrep == opt%nrepmax) then
                 call yaml_sequence(label='final'//trim(adjustl(yaml_toa(opt%itrp,fmt='(i4.4)'))),&
                      advance='no')
              else
                 call yaml_sequence(advance='no')
              end if
              call yaml_open_map(flow=.true.)
              if (verbose > 0) &
                   call yaml_comment('iter:'//yaml_toa(opt%iter,fmt='(i6)'),hfill='-')
           endif

           !control how many times the DIIS has switched into SD
           if (KSwfn%diis%idsx /= idsx_actual_before) ndiis_sd_sw=ndiis_sd_sw+1

           !let SD runs if the DIIS did not work the second time
           if (ndiis_sd_sw > 1) then
              KSwfn%diis%switchSD=.false.
           end if

           !stop the partial timing counter if necessary
           if (endloop .and. opt%itrpmax==1) call timing(bigdft_mpi%mpi_comm,'WFN_OPT','PR')
           !logical flag for the self-consistent potential
           scpot=(opt%iscf > SCF_KIND_DIRECT_MINIMIZATION .and. opt%iter==1 .and. opt%itrep==1) .or. & !mixing to be done
                (opt%iscf <= SCF_KIND_DIRECT_MINIMIZATION)!direct minimisation
           !allocate the potential in the full box
           !temporary, should change the use of flag in full_local_potential2
           linflag = 1                                 
           if(in%linear == INPUT_IG_OFF) linflag = 0
           if(in%linear == INPUT_IG_TMO) linflag = 2
           call psitohpsi(iproc,nproc,atoms,scpot,denspot,opt%itrp,opt%iter,opt%iscf,alphamix,in%ixc,&
                nlpsp,rxyz,linflag,in%unblock_comms,GPU,KSwfn,energs,opt%rpnrm,xcstr)

           endlooprp= (opt%itrp > 1 .and. opt%rpnrm <= opt%rpnrm_cv) .or. opt%itrp == opt%itrpmax

           call total_energies(energs, opt%iter, iproc)

           !check for convergence or whether max. numb. of iterations exceeded
           if (endloop) then
              if (opt%gnrm < opt%gnrm_cv) opt%infocode=0
              exit wfn_loop 
           endif

           !evaluate the functional of the wavefunctions and put it into the diis structure
           !the energy values is printed out in this routine
           call calculate_energy_and_gradient(opt%iter,iproc,nproc,GPU,in%ncong,opt%iscf,&
                energs,KSwfn,opt%gnrm,gnrm_zero)

           !control the previous value of idsx_actual
           idsx_actual_before=KSwfn%diis%idsx
           iter_for_diis=iter_for_diis+1
           call hpsitopsi(iproc,nproc,iter_for_diis,idsx,KSwfn,atoms,nlpsp)

           if (inputpsi == INPUT_PSI_LCAO) then
              if ((opt%gnrm > 4.d0 .and. KSwfn%orbs%norbu /= KSwfn%orbs%norbd) .or. &
                   &   (KSwfn%orbs%norbu == KSwfn%orbs%norbd .and. opt%gnrm > 10.d0)) then
                 opt%infocode=3
              end if
           else if (inputpsi == INPUT_PSI_MEMORY_WVL) then
              if (opt%gnrm > 1.d0) then
                 opt%infocode=2
              end if
           end if
           !flush all writings on standart output
           if (iproc==0) then
              !yaml output
              call yaml_close_map() !iteration
              call bigdft_utils_flush(unit=6)
           end if
           ! Emergency exit case
           if (opt%infocode == 2 .or. opt%infocode == 3) then
              if (nproc > 1) call MPI_BARRIER(bigdft_mpi%mpi_comm,ierr)
              !>todo: change this return into a clean out of the routine, so the YAML is clean.
              if (iproc==0) then
                 !call yaml_close_map()
                 call yaml_close_sequence() !wfn iterations
                 call yaml_close_map()
                 call yaml_close_sequence() !itrep
                 if (opt%infocode==2) then
                    call yaml_warning('The norm of the residue is too large, need to recalculate input wavefunctions')
                 else if (opt%infocode ==3) then
                    call yaml_warning('The norm of the residue is too large also with input wavefunctions.')
                 end if
              end if

              exit rhopot_loop
              !return
           end if

           if (opt%c_obj /= 0) then
              call optloop_emit_iter(opt, OPTLOOP_WAVEFUNCTIONS, energs, iproc, nproc)
           end if

           opt%iter = opt%iter + 1
        end do wfn_loop


        if (opt%c_obj /= 0) then
           call optloop_emit_done(opt, OPTLOOP_WAVEFUNCTIONS, energs, iproc, nproc)
        end if

        if (iproc == 0) then
           !if (verbose > 1) write( *,'(1x,a,i0,a)')'done. ',opt%iter,' minimization iterations required'
           !write( *,'(1x,a)') &
           !     &   '--------------------------------------------------- End of Wavefunction Optimisation'
           if ((opt%itrpmax >1 .and. endlooprp) .or. opt%itrpmax == 1) then
              write(final_out, "(A5)") "FINAL"
           else
              write(final_out, "(A5)") "final"
           end if
           call write_energies(opt%iter,0,energs,opt%gnrm,gnrm_zero,final_out)
           call yaml_close_map()

           if (opt%itrpmax >1) then
              if ( KSwfn%diis%energy > KSwfn%diis%energy_min) &
                   call yaml_warning('Found an energy value lower than the ' // final_out // &
                   ' energy, delta:' // trim(yaml_toa(KSwfn%diis%energy-KSwfn%diis%energy_min,fmt='(1pe9.2)')))
           else
              !write this warning only if the system is closed shell
              call check_closed_shell(KSwfn%orbs,lcs)
              if (lcs) then
                 if ( energs%eKS > KSwfn%diis%energy_min) &
                      call yaml_warning('Found an energy value lower than the FINAL energy, delta:' // &
                      trim(yaml_toa(energs%eKS-KSwfn%diis%energy_min,fmt='(1pe9.2)')))
              end if
           end if
        end if

        if (iproc==0) then
           call yaml_close_sequence() !wfn iterations
           if (opt%iter == opt%itermax .and. opt%infocode/=0) &
             &  call yaml_comment('No convergence within the allowed number of minimization steps')
             !&   write( *,'(1x,a)')'No convergence within the allowed number of minimization steps'
        end if
        call last_orthon(iproc,nproc,opt%iter,KSwfn,energs%evsum,.true.) !never deallocate psit and hpsi

!!$        !EXPERIMENTAL
!!$        !check if after convergence the integral equation associated with Helmholtz' Green function is satisfied
!!$        !note: valid only for negative-energy eigenstates
!!$        call integral_equation(iproc,nproc,atoms,KSwfn,denspot%dpbox%ngatherarr,denspot%rhov,GPU,proj,nlpspd,rxyz)

        !exit if the opt%infocode is correct
        if (opt%infocode /= 0) then
           if(iproc==0) then
              if (opt%itrp == opt%itrpmax .and. opt%gnrm_cv > 0.0_gp) &
                   call yaml_warning('Wavefunctions not converged after cycle '// trim(yaml_toa(opt%itrep,fmt='(i0)')))
              if (opt%itrep < opt%nrepmax) call yaml_comment('restart after diagonalisation')
              ! write(*,*) ' WARNING: Wavefunctions not converged after cycle',opt%itrep
              ! if (opt%itrep < opt%nrepmax) write(*,*)' restart after diagonalisation'
           end if
           opt%gnrm=1.d10

           if (opt%itrpmax == 1 .and. in%norbsempty > 0) then
              !recalculate orbitals occupation numbers
              call evaltoocc(iproc,nproc,.false.,in%Tel,KSwfn%orbs,in%occopt)
              
              !opt%gnrm =1.d10
              KSwfn%diis%energy_min=1.d10
              !KSwfn%diis%alpha=2.d0
              KSwfn%diis%alpha=in%alphadiis
           end if
        end if

        if (opt%itrpmax ==1) then 
           call eigensystem_info(iproc,nproc,opt%gnrm,&
             KSwfn%Lzd%Glr%wfd%nvctr_c+7*KSwfn%Lzd%Glr%wfd%nvctr_f,&
             KSwfn%orbs,KSwfn%psi)
           if (opt%infocode /=0) then
              opt%gnrm =1.d10
           end if
        end if

        if (iproc==0) then
           call yaml_close_map()
        end if

        if (opt%infocode ==0) exit subd_loop

        if (opt%c_obj /= 0) then
           call optloop_emit_iter(opt, OPTLOOP_SUBSPACE, energs, iproc, nproc)
        end if
        
        opt%itrep = opt%itrep + 1
     end do subd_loop
     if (opt%c_obj /= 0) then
        call optloop_emit_done(opt, OPTLOOP_SUBSPACE, energs, iproc, nproc)
     end if

     if (iproc==0) then
        call yaml_close_sequence() !itrep
     end if


     if (opt%itrpmax > 1) then

        !recalculate orbitals occupation numbers 
        call evaltoocc(iproc,nproc,.false.,in%Tel,KSwfn%orbs,in%occopt)

        call eigensystem_info(iproc,nproc,opt%gnrm,&
             KSwfn%Lzd%Glr%wfd%nvctr_c+7*KSwfn%Lzd%Glr%wfd%nvctr_f,&
             KSwfn%orbs,KSwfn%psi)

        !stop the partial timing counter if necessary
        if (endlooprp) then
           call timing(bigdft_mpi%mpi_comm,'WFN_OPT','PR')
           exit rhopot_loop
        end if

        opt%gnrm =1.d10
        KSwfn%diis%energy_min=1.d10
        ! this line can be commented
        !KSwfn%diis%alpha=in%alphadiis
     end if

     if (iproc == 0) then
        !yaml output
        !summarize the key elements in the opt%itrp element
        if (opt%itrp >1) then
           call yaml_map('RhoPot Delta','*rpnrm'//trim(adjustl(yaml_toa(opt%itrp,fmt='(i4.4)'))))
           call yaml_map('Energies','*final'//trim(adjustl(yaml_toa(opt%itrp,fmt='(i4.4)'))))
!!$           call yaml_comment('End RhoPot Iterations, itrp:'//&
!!$                yaml_toa(opt%itrp,fmt='(i6)'))
        end if
     end if
     if (opt%c_obj /= 0) then
        call optloop_emit_iter(opt, OPTLOOP_HAMILTONIAN, energs, iproc, nproc)
     end if

     opt%itrp = opt%itrp + 1
  end do rhopot_loop

!!$  if (iproc ==0) then
!!$     call PAPIF_flops(rtime, ptime, flpops, mflops,ierr)
!!$
!!$     write (*,90) rtime, ptime, flpops, mflops
!!$
!!$90   format('           Real time (secs) :', f15.3, &
!!$          /'            CPU time (secs) :', f15.3,&
!!$          /'Floating point instructions :', i15,&
!!$          /'                     MFLOPS :', f15.3)
!!$
!!$
!!$  end if


  if (opt%c_obj /= 0) then
     call optloop_emit_done(opt, OPTLOOP_HAMILTONIAN, energs, iproc, nproc)
  end if
  if (iproc==0) call yaml_close_sequence() !opt%itrp
  !recuperate the information coming from the last iteration (useful for post-processing of the document)
  !only if everything got OK
  if (iproc==0 .and. opt%infocode == BIGDFT_SUCCESS) &
       call yaml_map('Last Iteration','*FINAL'//trim(adjustl(yaml_toa(opt%itrep,fmt='(i3.3)'))))

  !!do i_all=1,size(rhopot)
  !!    write(10000+iproc,*) rhopot(i_all)
  !!end do
  !!do i_all=1,size(psi)
  !!    write(11000+iproc,*) psi(i_all)
  !!end do
  !!do i_all=1,size(psi)
  !!    write(12000+iproc,*) psi(i_all)
  !!end do

  !this warning can be deplaced in write_energies
  if (inputpsi /= INPUT_PSI_EMPTY) then
     energs%ebs=energs%ekin+energs%epot+energs%eproj !the potential energy contains also exctX
     !write this warning only if the system is closed shell
     call check_closed_shell(KSwfn%orbs,lcs)  
     if (abs(energs%evsum-energs%ebs) > 1.d-8 .and. iproc==0 .and. lcs) then
        call yaml_newline()
        call yaml_open_map('Energy inconsistencies')
        call yaml_map('Band Structure Energy',energs%ebs,fmt='(1pe22.14)')
        call yaml_map('Sum of Eigenvalues',energs%evsum,fmt='(1pe22.14)')
        if (energs%evsum /= 0.0_gp) call yaml_map('Relative inconsistency',(energs%ebs-energs%evsum)/energs%evsum,fmt='(1pe9.2)')
        call yaml_close_map()
        !write( *,'(1x,a,2(1x,1pe20.13))')&
        !  &   'Difference:evsum,energybs',energs%evsum,energs%ebs
     end if
  end if
  ! Clean KSwfn parts only needed in the SCF loop.
  call kswfn_free_scf_data(KSwfn, (nproc > 1))
  ! Clean denspot parts only needed in the SCF loop.
  call denspot_free_history(denspot)

END SUBROUTINE kswfn_optimization_loop


subroutine kswfn_post_treatments(iproc, nproc, KSwfn, tmb, linear, &
     & fxyz, fnoise, fion, fdisp, fpulay, &
     & strten, pressure, ewaldstr, xcstr, &
     & GPU, denspot, atoms, rxyz, nlpsp, &
     & output_denspot, dir_output, gridformat, refill_proj, calculate_dipole)
  use module_base
  use module_types
  use module_interfaces, except_this_one => kswfn_post_treatments
  use Poisson_Solver, except_dp => dp, except_gp => gp, except_wp => wp
  use yaml_output
  use communications_base, only: deallocate_comms_linear
  use communications, only: synchronize_onesided_communication

  implicit none

  !Arguments
  type(DFT_wavefunction), intent(in) :: KSwfn
  type(DFT_wavefunction), intent(inout) :: tmb
  type(GPU_pointers), intent(inout) :: GPU
  type(DFT_local_fields), intent(inout) :: denspot
  type(atoms_data), intent(in) :: atoms
  type(DFT_PSP_projectors), intent(inout) :: nlpsp
  logical, intent(in) :: linear, refill_proj, calculate_dipole
  integer, intent(in) :: output_denspot, iproc, nproc
  character(len = *), intent(in) :: dir_output
  character(len = *), intent(in) :: gridformat
  real(gp), dimension(3, atoms%astruct%nat), intent(in) :: rxyz
  real(gp), dimension(3, atoms%astruct%nat), intent(in) :: fdisp, fion, fpulay
  real(dp), dimension(6), intent(in) :: ewaldstr, xcstr
  real(gp), intent(out) :: fnoise, pressure
  real(gp), dimension(6), intent(out) :: strten
  real(gp), dimension(3, atoms%astruct%nat), intent(out) :: fxyz

  !Local variables
  character(len = *), parameter :: subname = "kswfn_post_treatments"
  integer :: i_all, i_stat, jproc, nsize_psi, imode
  real(dp), dimension(6) :: hstrten
  real(gp) :: ehart_fake


  !manipulate scatter array for avoiding the GGA shift
!!$     call dpbox_repartition(denspot%dpbox%iproc,denspot%dpbox%nproc,atoms%astruct%geocode,'D',1,denspot%dpbox)
  !n3d=n3p
  denspot%dpbox%n3d=denspot%dpbox%n3p
  !i3xcsh=0
  denspot%dpbox%i3s=denspot%dpbox%i3s+denspot%dpbox%i3xcsh
  denspot%dpbox%i3xcsh=0
  do jproc=0,denspot%dpbox%mpi_env%nproc-1
     !n3d=n3p
     denspot%dpbox%nscatterarr(jproc,1)=denspot%dpbox%nscatterarr(jproc,2)
     !i3xcsh=0
     denspot%dpbox%nscatterarr(jproc,4)=0
     !the same for the density
     denspot%dpbox%ngatherarr(:,3)=denspot%dpbox%ngatherarr(:,1)
  end do
  !change communication scheme to LDA case
  !only in the case of no PSolver tasks
  if (denspot%dpbox%mpi_env%nproc < nproc) then
     denspot%rhod%icomm=0
     denspot%rhod%nrhotot=denspot%dpbox%ndims(3)
  else
     denspot%rhod%icomm=1
     denspot%rhod%nrhotot=sum(denspot%dpbox%nscatterarr(:,1))
  end if

  if (linear) then
     if (denspot%dpbox%ndimpot>0) then
        allocate(denspot%pot_work(denspot%dpbox%ndimpot+ndebug),stat=i_stat)
        call memocc(i_stat,denspot%pot_work,'denspot%pot_work',subname)
     else
        allocate(denspot%pot_work(1+ndebug),stat=i_stat)
        call memocc(i_stat,denspot%pot_work,'denspot%pot_work',subname)
     end if
     ! Density already present in denspot%rho_work
     call vcopy(denspot%dpbox%ndimpot,denspot%rho_work(1),1,denspot%pot_work(1),1)
     call H_potential('D',denspot%pkernel,denspot%pot_work,denspot%pot_work,ehart_fake,&
          0.0_dp,.false.,stress_tensor=hstrten)
  else
     call density_and_hpot(denspot%dpbox,atoms%astruct%sym,KSwfn%orbs,KSwfn%Lzd,&
          denspot%pkernel,denspot%rhod,GPU,KSwfn%psi,denspot%rho_work,denspot%pot_work,hstrten)
  end if

  !xc stress, diagonal for the moment
  if (atoms%astruct%geocode=='P') then
     if (atoms%astruct%sym%symObj >= 0) call symm_stress(xcstr,atoms%astruct%sym%symObj)
  end if

  if (calculate_dipole) then
     ! calculate dipole moment associated to the charge density
     call calc_dipole(denspot%dpbox,denspot%dpbox%nrhodim,atoms,rxyz,denspot%rho_work)
  end if
  !plot the density on the cube file
  !to be done either for post-processing or if a restart is to be done with mixing enabled
  if (((output_denspot >= output_denspot_DENSITY))) then
     if (iproc == 0) call yaml_map('Writing electronic density in file','electronic_density'//gridformat)

     call plot_density(iproc,nproc,trim(dir_output)//'electronic_density' // gridformat,&
          atoms,rxyz,denspot%dpbox,denspot%dpbox%nrhodim,denspot%rho_work)

     if (associated(denspot%rho_C)) then
        if (iproc == 0) call yaml_map('Writing core density in file','grid core_density'//gridformat)
        call plot_density(iproc,nproc,trim(dir_output)//'core_density' // gridformat,&
             atoms,rxyz,denspot%dpbox,1,denspot%rho_C(1,1,denspot%dpbox%i3xcsh:,1))
     end if
  end if
  !plot also the electrostatic potential
  if (output_denspot == output_denspot_DENSPOT) then
     if (iproc == 0) call yaml_map('Writing Hartree potential in file','hartree_potential'//gridformat)
     call plot_density(iproc,nproc,trim(dir_output)//'hartree_potential' // gridformat, &
          atoms,rxyz,denspot%dpbox,denspot%dpbox%nrhodim,denspot%pot_work)
  end if

  !     !plot also the electrostatic potential
  !     if (output_denspot == output_denspot_DENSPOT .and. DoLastRunThings) then
  !        if (iproc == 0) write(*,*) 'writing hartree_potential' // gridformat
  !        call plot_density(iproc,nproc,trim(dir_output)//'hartree_potential' // gridformat, &
  !             atoms,rxyz,denspot%dpbox,1,pot)
  !     end if
  !
  call timing(iproc,'Forces        ','ON')

  ! Calculate the forces. Pass the Pulay forces in the linear scaling case.
  if (linear) then
     imode = 1
     nsize_psi=1
     ! This is just to save memory, since calculate_forces will require quite a lot
     call deallocate_comms_linear(tmb%collcom)
     call deallocate_comms_linear(tmb%ham_descr%collcom)
     call deallocate_comms_linear(tmb%collcom_sr)
  else
     imode = 0
     nsize_psi = (KSwfn%Lzd%Glr%wfd%nvctr_c+7*KSwfn%Lzd%Glr%wfd%nvctr_f)*KSwfn%orbs%nspinor*KSwfn%orbs%norbp
  end if
  call calculate_forces(iproc,nproc,denspot%pkernel%mpi_env%nproc,KSwfn%Lzd%Glr,atoms,KSwfn%orbs,nlpsp,rxyz,&
       KSwfn%Lzd%hgrids(1),KSwfn%Lzd%hgrids(2),KSwfn%Lzd%hgrids(3),&
       denspot%dpbox%i3s+denspot%dpbox%i3xcsh,denspot%dpbox%n3p,&
       denspot%dpbox%nrhodim,refill_proj,denspot%dpbox%ngatherarr,denspot%rho_work,&
       denspot%pot_work,denspot%V_XC,nsize_psi,KSwfn%psi,fion,fdisp,fxyz,&
       ewaldstr,hstrten,xcstr,strten,fnoise,pressure,denspot%psoffset,imode,tmb,fpulay)

  i_all=-product(shape(denspot%rho_work))*kind(denspot%rho_work)
  deallocate(denspot%rho_work,stat=i_stat)
  call memocc(i_stat,i_all,'denspot%rho',subname)
  i_all=-product(shape(denspot%pot_work))*kind(denspot%pot_work)
  deallocate(denspot%pot_work,stat=i_stat)
  call memocc(i_stat,i_all,'denspot%pot_work',subname)
  nullify(denspot%rho_work,denspot%pot_work)

  if (linear) then
     ! to eventually be better sorted
     call synchronize_onesided_communication(iproc, nproc, tmb%ham_descr%comgp)
     call deallocate_p2pComms(tmb%ham_descr%comgp, subname)
     call deallocate_local_zone_descriptors(tmb%ham_descr%lzd, subname)
     call deallocate_comms_linear(tmb%ham_descr%collcom)
     call deallocate_auxiliary_basis_function(subname, tmb%ham_descr%psi, tmb%hpsi)

!!!! TEST ##################
     !!fxyz=0.d0
     !!tmb%psi(1:KSwfn%orbs%npsidim_orbs)=KSwfn%psi(1:KSwfn%orbs%npsidim_orbs)
     !!tmb%wfnmd%density_kernel=0.d0
     !!do i_stat=1,KSwfn%orbs%norb
     !!    tmb%wfnmd%density_kernel(i_stat,i_stat)=1.d0
     !!end do
     !!call  nonlocal_forces(tmb%lzd%glr,KSwfn%Lzd%hgrids(1),KSwfn%Lzd%hgrids(2),KSwfn%Lzd%hgrids(3),&
     !! atoms,rxyz,&
     !! KSwfn%orbs,nlpsp,proj,tmb%lzd%glr%wfd,KSwfn%psi,fxyz,refill_proj,strten)
     !!call nonlocal_forces_linear(iproc,nproc,tmb%lzd%glr,KSwfn%Lzd%hgrids(1),KSwfn%Lzd%hgrids(2),&
     !!     KSwfn%Lzd%hgrids(3),atoms,rxyz,&
     !!     tmb%orbs,nlpsp,proj,tmb%lzd,tmb%psi,tmb%wfnmd%density_kernel,fxyz,refill_proj,strten)
     !!call nonlocal_forces_linear(iproc,nproc,tmb%lzd%glr,KSwfn%Lzd%hgrids(1),KSwfn%Lzd%hgrids(2),&
     !!     KSwfn%Lzd%hgrids(3),atoms,rxyz,&
     !!     tmb%orbs,nlpsp,proj,tmb%ham_descr%lzd,tmb%ham_descr%psi,tmb%wfnmd%density_kernel,fxyz,refill_proj,strten)
     !!if (nproc > 1) then
     !!   call mpiallred(fxyz(1,1),3*atoms%astruct%nat,MPI_SUM,bigdft_mpi%mpi_comm,ierr)
     !!end if
     !!if (iproc==0) then
     !!     do iat=1,atoms%astruct%nat
     !!         write(*,'(a,3es18.8)') 'new forces',fxyz(1,iat), fxyz(2,iat), fxyz(3,iat)
     !!     end do 
     !!end if 
!!!! #######################
  end if
  
  !!stop
  call timing(iproc,'Forces        ','OF')
END SUBROUTINE kswfn_post_treatments<|MERGE_RESOLUTION|>--- conflicted
+++ resolved
@@ -323,11 +323,7 @@
 
   ! testing
   real(kind=8),dimension(:,:),pointer :: locregcenters
-<<<<<<< HEAD
-  integer :: ilr, nlr
-=======
   integer :: ilr, nlr, iorb, jorb, ioffset, linear_iscf
->>>>>>> ffa93dbe
   character(len=20) :: comment
 
   !debug
@@ -598,11 +594,6 @@
   if (in%inputPsiId == INPUT_PSI_LINEAR_AO .or. &
       in%inputPsiId == INPUT_PSI_MEMORY_LINEAR .or. &
       in%inputPsiId == INPUT_PSI_DISK_LINEAR) then
-<<<<<<< HEAD
-      call input_wf(iproc,nproc,in,GPU,atoms,rxyz,denspot,denspot0,nlpsp,KSwfn,tmb,energs,&
-           inputpsi,input_wf_format,norbv,lzd_old,wfd_old,psi_old,d_old,hx_old,hy_old,hz_old,rxyz_old,tmb_old,ref_frags,cdft,&
-           locregcenters)
-=======
      ! Setup the mixing, if necessary -- NEW
      if (in%lin%mixHist_lowaccuracy /= in%lin%mixHist_highaccuracy) then
          ! This must be fixed later
@@ -650,7 +641,6 @@
      call input_wf(iproc,nproc,in,GPU,atoms,rxyz,denspot,denspot0,nlpsp,KSwfn,tmb,energs,&
           inputpsi,input_wf_format,norbv,lzd_old,wfd_old,psi_old,d_old,hx_old,hy_old,hz_old,rxyz_old,tmb_old,ref_frags,cdft,&
           locregcenters)
->>>>>>> ffa93dbe
   else
       call input_wf(iproc,nproc,in,GPU,atoms,rxyz,denspot,denspot0,nlpsp,KSwfn,tmb,energs,&
            inputpsi,input_wf_format,norbv,lzd_old,wfd_old,psi_old,d_old,hx_old,hy_old,hz_old,rxyz_old,tmb_old,ref_frags,cdft)
@@ -670,22 +660,6 @@
       in%inputPsiId == INPUT_PSI_DISK_LINEAR) then
       call f_free_ptr(locregcenters)
   end if
-<<<<<<< HEAD
-
-  !!do i_stat=1,KSwfn%orbs%norb*(KSwfn%lzd%glr%wfd%nvctr_c+7*KSwfn%lzd%glr%wfd%nvctr_f)
-  !!    write(601,'(i10,es16.7)') i_stat, KSwfn%psi(i_stat)
-  !!end do
-  !!ierr=(KSwfn%lzd%glr%wfd%nvctr_c+7*KSwfn%lzd%glr%wfd%nvctr_f)
-  !!do i_stat=1,KSwfn%orbs%norb
-  !!    write(*,*) 'partial ddot', ddot(ierr, KSwfn%psi((i_stat-1)*ierr+1), 1, KSwfn%psi((i_stat-1)*ierr+1), 1)
-  !!end do 
-
-  !!write(*,*) 'GLOBAL DDOT',ddot(KSwfn%orbs%norb*ierr, KSwfn%psi, 1, KSwfn%psi, 1)
-
-  !new position due to new input guess
-  !!!call plotOrbitals(iproc, KSwfn, KSwfn%psi, atoms%astruct%nat, rxyz, .125d0, .125d0, .125d0, 0, 'cubi')
-=======
->>>>>>> ffa93dbe
 
   !call deallocate_wfd(wfd_old,subname)
   ! modified by SM
@@ -744,12 +718,9 @@
      call linearScaling(iproc,nproc,KSwfn,tmb,atoms,in,&
           rxyz,denspot,denspot0,nlpsp,GPU,energs,energy,fpulay,infocode,ref_frags,cdft,&
           fdisp, fion)
-<<<<<<< HEAD
-=======
 
      ! Clean denspot parts only needed in the SCF loop -- NEW
      call denspot_free_history(denspot)
->>>>>>> ffa93dbe
 
      ! maybe not the best place to keep it - think about it!
      if (in%lin%calc_transfer_integrals) then
