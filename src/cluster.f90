!!****f* BigDFT/call_bigdft
!! FUNCTION
!!   Routines to use bigdft as a blackbox
!! COPYRIGHT
!!   Copyright (C) 2005-2009 BigDFT group 
!!   This file is distributed under the terms of the
!!   GNU General Public License, see ~/COPYING file
!!   or http://www.gnu.org/copyleft/gpl.txt .
!!   For the list of contributors, see ~/AUTHORS 
!! SOURCE
!!
 subroutine call_bigdft(nproc,iproc,atoms,rxyz,in,energy,fxyz,rst,infocode)
  use module_base
  use module_types
  implicit none
  integer, intent(in) :: iproc,nproc
  type(input_variables),intent(inout) :: in
  type(atoms_data), intent(inout) :: atoms
  type(restart_objects), intent(inout) :: rst
  integer, intent(inout) :: infocode
  real(gp), intent(out) :: energy
  real(gp), dimension(3,atoms%nat), intent(inout) :: rxyz
  real(gp), dimension(3,atoms%nat), intent(out) :: fxyz
  !local variables
  character(len=*), parameter :: subname='call_bigdft'
  character(len=40) :: comment
  integer :: i_stat,i_all,ierr,inputPsiId_orig,icycle

  !temporary interface
  interface
     subroutine cluster(nproc,iproc,atoms,rxyz,energy,fxyz,&
          psi,Glr,gaucoeffs,gbd,orbs,rxyz_old,hx_old,hy_old,hz_old,in,infocode)
       use module_base
       use module_types
       implicit none
       integer, intent(in) :: nproc,iproc
       integer, intent(out) :: infocode
       real(gp), intent(inout) :: hx_old,hy_old,hz_old
       type(input_variables), intent(in) :: in
       type(locreg_descriptors), intent(inout) :: Glr
       type(atoms_data), intent(inout) :: atoms
       type(gaussian_basis), intent(inout) :: gbd
       type(orbitals_data), intent(inout) :: orbs
       real(gp), intent(out) :: energy
       real(gp), dimension(3,atoms%nat), intent(inout) :: rxyz_old
       real(gp), dimension(3,atoms%nat), target, intent(inout) :: rxyz
       real(gp), dimension(3,atoms%nat), intent(out) :: fxyz
       real(wp), dimension(:), pointer :: psi
       real(wp), dimension(:,:), pointer :: gaucoeffs
     end subroutine cluster 
  end interface

  !put a barrier for all the processes
  call MPI_BARRIER(MPI_COMM_WORLD,ierr)

  !assign the verbosity of the output
  !the verbose variables is defined in module_base
  verbose=in%verbosity

  inputPsiId_orig=in%inputPsiId

  loop_cluster: do icycle=1,in%nrepmax

     if (in%inputPsiId == 0 .and. associated(rst%psi)) then
        i_all=-product(shape(rst%psi))*kind(rst%psi)
        deallocate(rst%psi,stat=i_stat)
        call memocc(i_stat,i_all,'psi',subname)
        i_all=-product(shape(rst%orbs%eval))*kind(rst%orbs%eval)
        deallocate(rst%orbs%eval,stat=i_stat)
        call memocc(i_stat,i_all,'eval',subname)

        call deallocate_wfd(rst%Glr%wfd,subname)
     end if

     call cluster(nproc,iproc,atoms,rxyz,energy,fxyz,&
          rst%psi,rst%Glr,rst%gaucoeffs,rst%gbd,rst%orbs,&
          rst%rxyz_old,rst%hx_old,rst%hy_old,rst%hz_old,in,infocode)
     


     if (in%inputPsiId==1 .and. infocode==2) then
        if (in%gaussian_help) then
           in%inputPsiId=11
        else
           in%inputPsiId=0
        end if
     else if ((in%inputPsiId==1 .or. in%inputPsiId==0) .and. infocode==1) then
        !in%inputPsiId=0 !better to diagonalise that to restart an input guess
        in%inputPsiId=1
        if(iproc==0) then
           write(*,*)&
             ' WARNING: Wavefunctions not converged after cycle',icycle
           write(*,*)' restart after diagonalisation'
        end if
        
     else if (in%inputPsiId == 0 .and. infocode==3) then
        if (iproc.eq.0) then
           write( *,'(1x,a)')'Convergence error, cannot proceed.'
           write( *,'(1x,a)')' writing positions in file posfail.xyz then exiting'
           write(comment,'(a)')'UNCONVERGED WF '
           !call wtxyz('posfail',energy,rxyz,atoms,trim(comment))

           call write_atomic_file("posfail",energy,rxyz,atoms,trim(comment))

        end if 

        i_all=-product(shape(rst%psi))*kind(rst%psi)
        deallocate(rst%psi,stat=i_stat)
        call memocc(i_stat,i_all,'psi',subname)
        i_all=-product(shape(rst%orbs%eval))*kind(rst%orbs%eval)
        deallocate(rst%orbs%eval,stat=i_stat)
        call memocc(i_stat,i_all,'eval',subname)

        call deallocate_wfd(rst%Glr%wfd,subname)
        !finalize memory counting (there are still the positions and the forces allocated)
        call memocc(0,0,'count','stop')

        if (nproc > 1) call MPI_FINALIZE(ierr)

        stop 'normal end'
     else
        exit loop_cluster
     end if

  end do loop_cluster

  !preserve the previous value
  in%inputPsiId=inputPsiId_orig

  !put a barrier for all the processes
  call MPI_BARRIER(MPI_COMM_WORLD,ierr)

end subroutine call_bigdft
!!***


!!****f* BigDFT/cluster
!! FUNCTION
!!  Main routine which does self-consistent loop.
!!  Does not parse input file and no geometry optimization.
!! DESCRIPTION
!!   inputPsiId = 0 : compute input guess for Psi by subspace diagonalization of atomic orbitals
!!   inputPsiId = 1 : read waves from argument psi, using n1, n2, n3, hgrid and rxyz_old
!!                    as definition of the previous system.
!!   inputPsiId = 2 : read waves from disk
!!   does an electronic structure calculation. Output is the total energy and the forces 
!!   psi, keyg, keyv and eval should be freed after use outside of the routine.
!!   infocode -> encloses some information about the status of the run
!!            =0 run succesfully succeded
!!            =1 the run ended after the allowed number of minimization steps. gnrm_cv not reached
!!               forces may be meaningless   
!!            =2 (present only for inputPsiId=1) gnrm of the first iteration > 1 AND growing in
!!               the second iteration OR grnm 1st >2.
!!               Input wavefunctions need to be recalculated. Routine exits.
!!            =3 (present only for inputPsiId=0) gnrm > 4. SCF error. Routine exits.
!! SOURCE
!!
subroutine cluster(nproc,iproc,atoms,rxyz,energy,fxyz,&
     psi,Glr,gaucoeffs,gbd,orbs,rxyz_old,hx_old,hy_old,hz_old,in,infocode)
  use module_base
  use module_types
  use module_interfaces
  use Poisson_Solver
  use libxc_functionals
  use vdwcorrection, only: vdwcorrection_calculate_energy, vdwcorrection_calculate_forces
  use esatto
  use ab6_symmetry
  implicit none
  integer, intent(in) :: nproc,iproc
  real(gp), intent(inout) :: hx_old,hy_old,hz_old
  type(input_variables), intent(in) :: in
  type(locreg_descriptors), intent(inout) :: Glr
  type(atoms_data), intent(inout) :: atoms
  type(gaussian_basis), intent(inout) :: gbd
  type(orbitals_data), intent(inout) :: orbs
  real(gp), dimension(3,atoms%nat), intent(inout) :: rxyz_old
  real(gp), dimension(3,atoms%nat), target, intent(inout) :: rxyz
  integer, intent(out) :: infocode
  real(gp), intent(out) :: energy
  real(gp), dimension(3,atoms%nat), intent(out) :: fxyz
  real(wp), dimension(:), pointer :: psi
  real(wp), dimension(:,:), pointer :: gaucoeffs
  !local variables
  character(len=*), parameter :: subname='cluster'
  character(len=3) :: PSquiet
  character(len=4) :: f4
  character(len=50) :: filename
  logical :: endloop,potion_overwritten=.false.,allfiles,onefile,refill_proj,DoDavidson
  integer :: ixc,ncong,idsx,ncongt,nspin,itermax,idsx_actual,idsx_actual_before
  integer :: nvirt,ndiis_sd_sw
  integer :: nelec,ndegree_ip,j,i,iorb
  integer :: n1_old,n2_old,n3_old,n3d,n3p,n3pi,i3xcsh,i3s,n1,n2,n3
  integer :: ncount0,ncount1,ncount_rate,ncount_max,n1i,n2i,n3i,i03,i04
  integer :: i1,i2,i3,ind,iat,i_all,i_stat,iter,ierr,jproc,ispin,inputpsi
  real :: tcpu0,tcpu1
  real(kind=8) :: crmult,frmult,cpmult,fpmult,gnrm_cv,rbuf,hxh,hyh,hzh,hx,hy,hz
  real(gp) :: peakmem,energy_old,sumz,evsum,sumx,sumy
  real(gp) :: eion,epot_sum,ekin_sum,eproj_sum,eexctX,ehart,eexcu,vexcu,alpha,gnrm
  real(gp) :: scprsum,energybs,tt,tel,eexcu_fake,vexcu_fake,ehart_fake,energy_min,psoffset
  real(kind=8) :: ttsum
  real(gp) :: edisp ! Dispersion energy
  type(wavefunctions_descriptors) :: wfd_old
  type(nonlocal_psp_descriptors) :: nlpspd
  type(communications_arrays) :: comms
  type(orbitals_data) :: orbsv
  type(gaussian_basis) :: Gvirt
  type(GPU_pointers) :: GPU
  integer, dimension(:,:), allocatable :: nscatterarr,ngatherarr
  real(kind=8), dimension(:), allocatable :: rho
  real(kind=8), dimension(:,:), allocatable :: radii_cf,gxyz,fion,thetaphi
  real(gp), dimension(:,:),allocatable :: fdisp
  ! Charge density/potential,ionic potential, pkernel
  real(kind=8), dimension(:), allocatable :: pot_ion
  real(kind=8), dimension(:,:,:,:), allocatable :: rhopot,pot,rhoref
  real(kind=8), dimension(:), pointer :: pkernel,pkernel_ref
  !wavefunction gradients, hamiltonian on vavefunction
  !transposed  wavefunction
  ! Pointers and variables to store the last psi
  ! before reformatting if useFormattedInput is .true.
  real(kind=8), dimension(:), pointer :: hpsi,psit,psi_old,psivirt,psidst,hpsidst
  ! PSP projectors 
  real(kind=8), dimension(:), pointer :: proj
  ! arrays for DIIS convergence accelerator
  real(kind=8), dimension(:,:,:), pointer :: ads
  ! Arrays for the symmetrisation.
  integer, dimension(:,:,:), allocatable :: irrzon
  real(dp), dimension(:,:,:), allocatable :: phnons
  






  ! ----------------------------------
  
  !copying the input variables for readability
  !this section is of course not needed
  !note that this procedure is convenient ONLY in the case of scalar variables
  !an array would have been copied, thus occupying more memory space
  !Hence WARNING: these variables are copied, in case of an update the new value should be 
  !reassigned inside the structure


  crmult=in%crmult
  frmult=in%frmult
  cpmult=in%frmult
  fpmult=in%frmult
  ixc=in%ixc
  gnrm_cv=in%gnrm_cv
  itermax=in%itermax
  ncong=in%ncong
  idsx=in%idsx
  rbuf=in%rbuf
  ncongt=in%ncongt
  nspin=in%nspin

  nvirt=in%nvirt

  hx=in%hx
  hy=in%hy
  hz=in%hz

  call libxc_functionals_init(ixc, nspin)

  !character string for quieting the Poisson solver
  if (verbose >1) then
     PSquiet='NO'
  else
     PSquiet='YES'
  end if

  if (iproc == 0) then
     write( *,'(1x,a,1x,i0)') &
          '===================== BigDFT Wavefunction Optimization =============== inputPsiId=',&
          in%inputPsiId
     call print_input_parameters(in,atoms)
  end if
  if (nproc > 1) then
     call timing(iproc,'parallel     ','IN')
  else
     call timing(iproc,'             ','IN')
  end if
  call cpu_time(tcpu0)
  call system_clock(ncount0,ncount_rate,ncount_max)


  ! We save the variables that defined the previous psi if the restart is active
  if (in%inputPsiId == 1) then
     !regenerate grid spacings
     if (atoms%geocode == 'P') then
        call correct_grid(atoms%alat1,hx_old,Glr%d%n1)
        call correct_grid(atoms%alat2,hy_old,Glr%d%n2)
        call correct_grid(atoms%alat3,hz_old,Glr%d%n3)
     else if (atoms%geocode == 'S') then 
        call correct_grid(atoms%alat1,hx_old,Glr%d%n1)
        call correct_grid(atoms%alat3,hz_old,Glr%d%n3)
     end if
     call copy_old_wavefunctions(nproc,orbs,Glr%d%n1,Glr%d%n2,Glr%d%n3,&
          Glr%wfd,psi,n1_old,n2_old,n3_old,wfd_old,psi_old)
  else if (in%inputPsiId == 11) then
     !deallocate wavefunction and descriptors for placing the gaussians

     call deallocate_wfd(Glr%wfd,subname)

     i_all=-product(shape(psi))*kind(psi)
     deallocate(psi,stat=i_stat)
     call memocc(i_stat,i_all,'psi',subname)

  end if

  if(nspin/=1 .and. nspin/=2 .and. nspin/=4) nspin=1

  ! grid spacing (same in x,y and z direction)

  if (iproc==0) then
     write( *,'(1x,a)')&
          '------------------------------------------------------------------ System Properties'
  end if

  !these routines can be regrouped in one

  allocate(radii_cf(atoms%ntypes,3+ndebug),stat=i_stat)
  call memocc(i_stat,radii_cf,'radii_cf',subname)

  call system_properties(iproc,nproc,in,atoms,orbs,radii_cf,nelec)

  ! Determine size alat of overall simulation cell and shift atom positions
  ! then calculate the size in units of the grid space
  call system_size(iproc,atoms,rxyz,radii_cf,crmult,frmult,hx,hy,hz,Glr)

  !variables substitution for the PSolver part
  hxh=0.5d0*hx
  hyh=0.5d0*hy
  hzh=0.5d0*hz
  n1i=Glr%d%n1i
  n2i=Glr%d%n2i
  n3i=Glr%d%n3i

  n1=Glr%d%n1
  n2=Glr%d%n2
  n3=Glr%d%n3

  !calculation of the Poisson kernel anticipated to reduce memory peak for small systems
  ndegree_ip=16 !default value 
  call createKernel(iproc,nproc,atoms%geocode,n1i,n2i,n3i,hxh,hyh,hzh,ndegree_ip,pkernel,&
       quiet=PSquiet)

  ! Create wavefunctions descriptors and allocate them inside the global locreg desc.
  call timing(iproc,'CrtDescriptors','ON')
  call createWavefunctionsDescriptors(iproc,hx,hy,hz,&
       atoms,rxyz,radii_cf,crmult,frmult,Glr,orbs)
  call timing(iproc,'CrtDescriptors','OF')
  ! Calculate all projectors, or allocate array for on-the-fly calculation
  call timing(iproc,'CrtProjectors ','ON')
  call createProjectorsArrays(iproc,n1,n2,n3,rxyz,atoms,orbs,&
       radii_cf,cpmult,fpmult,hx,hy,hz,nlpspd,proj)
  call timing(iproc,'CrtProjectors ','OF')

  !calculate the partitioning of the orbitals between the different processors
  !memory estimation
  if (iproc==0 .and. verbose > 0) then
     call MemoryEstimator(atoms%geocode,nproc,idsx,n1,n2,n3,&
          atoms%alat1,atoms%alat2,atoms%alat3,&
          hx,hy,hz,atoms%nat,atoms%ntypes,atoms%iatype,rxyz,radii_cf,crmult,frmult,&
          orbs%norb,nlpspd%nprojel,atoms%atomnames,0,in%nspin,peakmem)
  end if

  !allocate communications arrays
  !call allocate_comms(nproc,orbs,comms,subname)
  call orbitals_communicators(iproc,nproc,Glr,orbs,comms)  

  !these arrays should be included in the comms descriptor
  !allocate values of the array for the data scattering in sumrho
  !its values are ignored in the datacode='G' case
  allocate(nscatterarr(0:nproc-1,4+ndebug),stat=i_stat)
  call memocc(i_stat,nscatterarr,'nscatterarr',subname)
  !allocate array for the communications of the potential
  allocate(ngatherarr(0:nproc-1,2+ndebug),stat=i_stat)
  call memocc(i_stat,ngatherarr,'ngatherarr',subname)
  !create the descriptors for the density and the potential
  !these descriptors should take into account the localisation regions
  call createDensPotDescriptors(iproc,nproc,atoms%geocode,'D',n1i,n2i,n3i,ixc,&
       n3d,n3p,n3pi,i3xcsh,i3s,nscatterarr,ngatherarr)
  !calculate the irreductible zone, if necessary.
  if (atoms%symObj >= 0) then
     ! Current third dimension is set to 1 always
     ! since nspin == nsppol always in BigDFT
     allocate(irrzon(n1i*n2i*n3i,2,1+ndebug),stat=i_stat)
     call memocc(i_stat,irrzon,'irrzon',subname)
     allocate(phnons(2,n1i*n2i*n3i,1+ndebug),stat=i_stat)
     call memocc(i_stat,phnons,'phnons',subname)
     call ab6_symmetry_get_irreductible_zone(atoms%symObj, irrzon, phnons, &
          & n1i, n2i, n3i, in%nspin, in%nspin, i_stat)
  end if

  !allocate ionic potential
  if (n3pi > 0) then
     allocate(pot_ion(n1i*n2i*n3pi+ndebug),stat=i_stat)
     call memocc(i_stat,pot_ion,'pot_ion',subname)
  else
     allocate(pot_ion(1+ndebug),stat=i_stat)
     call memocc(i_stat,pot_ion,'pot_ion',subname)
  end if

  !here calculate the ionic energy and forces accordingly
  allocate(fion(3,atoms%nat+ndebug),stat=i_stat)
  call memocc(i_stat,fion,'fion',subname)

  call IonicEnergyandForces(iproc,nproc,atoms,hxh,hyh,hzh,in%elecfield,rxyz,eion,fion,&
       psoffset,in%nvacancy,n1,n2,n3,n1i,n2i,n3i,i3s+i3xcsh,n3pi,pot_ion,pkernel)

  call createIonicPotential(atoms%geocode,iproc,nproc,atoms,rxyz,hxh,hyh,hzh,&
       in%elecfield,n1,n2,n3,n3pi,i3s+i3xcsh,n1i,n2i,n3i,pkernel,pot_ion,psoffset,in%nvacancy,&
       in%correct_offset)

  !this can be inserted inside the IonicEnergyandForces routine
  !(after insertion of the non-regression test)
  call vdwcorrection_calculate_energy(edisp,rxyz,atoms,in,iproc)

  allocate(fdisp(3,atoms%nat+ndebug),stat=i_stat)
  call memocc(i_stat,fdisp,'fdisp',subname)
  !this can be inserted inside the IonicEnergyandForces routine
  call vdwcorrection_calculate_forces(fdisp,rxyz,atoms,in) 

  !Allocate Charge density, Potential in real space
  if (n3d >0) then
     allocate(rhopot(n1i,n2i,n3d,in%nspin+ndebug),stat=i_stat)
     call memocc(i_stat,rhopot,'rhopot',subname)
  else
     allocate(rhopot(1,1,1,in%nspin+ndebug),stat=i_stat)
     call memocc(i_stat,rhopot,'rhopot',subname)
  end if

  !check the communication distribution
  call check_communications(iproc,nproc,orbs,Glr,comms)


  !avoid allocation of the eigenvalues array in case of restart
  if (in%inputPsiId /= 1 .and. in%inputPsiId /= 11) then
     allocate(orbs%eval(orbs%norb*orbs%nkpts+ndebug),stat=i_stat)
     call memocc(i_stat,orbs%eval,'eval',subname)
  end if

  inputpsi=in%inputPsiId

  !for the inputPsiId==2 case, check 
  !if the wavefunctions are all present
  !otherwise switch to normal input guess
  if (in%inputPsiId ==2) then
     allfiles=.true.
     do iorb=1,orbs%norb*orbs%nspinor
        write(f4,'(i4.4)')  iorb
        filename = 'wavefunction.'//f4
        inquire(file=filename,exist=onefile)
        allfiles=allfiles .and. onefile
        if (.not. allfiles) then
           if (iproc == 0) write(*,*)' WARNING: The wavefunction ',filename,&
                'does not exist, switch to normal input guess'
           inputpsi = 0
           exit
        end if
     end do
  end if

  ! INPUT WAVEFUNCTIONS, added also random input guess
  select case(inputpsi)
  case(-2)

     if (iproc == 0) then
        write( *,'(1x,a)')&
             '------------------------------------------------ Random wavefunctions initialization'
     end if

     !random initialisation of the wavefunctions
     allocate(psi(orbs%npsidim+ndebug),stat=i_stat)
     call memocc(i_stat,psi,'psi',subname)

     psi=0.0d0
     ttsum=0.0d0
     do i=1,orbs%npsidim
        do j=0,iproc-1
           call random_number(tt)
        end do
        call random_number(tt)
        psi(i)=real(tt,wp)*0.01_wp
        ttsum=ttsum+psi(i)
        do j=iproc+1,nproc
           call random_number(tt)
        end do
     end do

     orbs%eval(1:orbs%norb*orbs%nkpts)=-0.5d0

     !orthogonalise wavefunctions and allocate hpsi wavefunction (and psit if parallel)
     call first_orthon(iproc,nproc,orbs,Glr%wfd,comms,psi,hpsi,psit)

  case(-1)

     !import gaussians form CP2K (data in files gaubasis.dat and gaucoeff.dat)
     !and calculate eigenvalues
     call import_gaussians(iproc,nproc,atoms,orbs,comms,&
          & Glr,hx,hy,hz,rxyz,rhopot,pot_ion,nlpspd,proj, &
          & pkernel,ixc,psi,psit,hpsi,nscatterarr,ngatherarr,in%nspin,&
          & atoms%symObj, irrzon, phnons)

  case(0)
     nspin=in%nspin
     !calculate input guess from diagonalisation of LCAO basis (written in wavelets)
     call input_wf_diag(iproc,nproc,atoms,&
          orbs,orbsv,nvirt,comms,Glr,hx,hy,hz,rxyz,rhopot,pot_ion,&
          nlpspd,proj,pkernel,ixc,psi,hpsi,psit,psivirt,Gvirt,&
          nscatterarr,ngatherarr,nspin,0,atoms%symObj, irrzon, phnons)

  case(1)
     !these parts should be reworked for the non-collinear spin case

     !restart from previously calculated wavefunctions, in memory

     !allocate principal wavefunction
     !allocated in the transposed way such as 
     !it can also be used as a work array for transposition
     allocate(psi(orbs%npsidim+ndebug),stat=i_stat)
     call memocc(i_stat,psi,'psi',subname)

     if (iproc == 0) then
        write( *,'(1x,a)')&
             '-------------------------------------------------------------- Wavefunctions Restart'
     end if

     call reformatmywaves(iproc,orbs,atoms,hx_old,hy_old,hz_old,&
          n1_old,n2_old,n3_old,rxyz_old,wfd_old,psi_old,hx,hy,hz,n1,n2,n3,rxyz,Glr%wfd,psi)

     call deallocate_wfd(wfd_old,'cluster')

     i_all=-product(shape(psi_old))*kind(psi_old)
     deallocate(psi_old,stat=i_stat)
     call memocc(i_stat,i_all,'psi_old',subname)

     !orthogonalise wavefunctions and allocate hpsi wavefunction (and psit if parallel)
     call first_orthon(iproc,nproc,orbs,Glr%wfd,comms,psi,hpsi,psit)

  case(2)
     !restart from previously calculated wavefunctions, on disk

     !allocate principal wavefunction
     !allocated in the transposed way such as 
     !it can also be used as a work array for transposition

     allocate(psi(orbs%npsidim+ndebug),stat=i_stat)
     call memocc(i_stat,psi,'psi',subname)

     if (iproc == 0) then
        write( *,'(1x,a)')&
             '---------------------------------------------------- Reading Wavefunctions from disk'
     end if

     call readmywaves(iproc,orbs,n1,n2,n3,hx,hy,hz,atoms,rxyz_old,rxyz,Glr%wfd,psi)

     !orthogonalise wavefunctions and allocate hpsi wavefunction (and psit if parallel)
     call first_orthon(iproc,nproc,orbs,Glr%wfd,comms,psi,hpsi,psit)

  case(11)
     !restart from previously calculated gaussian coefficients
     if (iproc == 0) then
        write( *,'(1x,a)')&
             '--------------------------------------- Quick Wavefunctions Restart (Gaussian basis)'
     end if

     !allocate principal wavefunction
     !allocated in the transposed way such as 
     !it can also be used as a work array for transposition
     allocate(psi(orbs%npsidim+ndebug),stat=i_stat)
     call memocc(i_stat,psi,'psi',subname)

     call restart_from_gaussians(iproc,nproc,orbs,Glr,hx,hy,hz,psi,gbd,gaucoeffs)

     !orthogonalise wavefunctions and allocate hpsi wavefunction (and psit if parallel)
     call first_orthon(iproc,nproc,orbs,Glr%wfd,comms,psi,hpsi,psit)

  case(12)
     !reading wavefunctions from gaussian file
     if (iproc == 0) then
        write( *,'(1x,a)')&
             '------------------------------------------- Reading Wavefunctions from gaussian file'
     end if

     !allocate principal wavefunction
     !allocated in the transposed way such as 
     !it can also be used as a work array for transposition

     allocate(psi(orbs%npsidim+ndebug),stat=i_stat)
     call memocc(i_stat,psi,'psi',subname)

     call read_gaussian_information(iproc,nproc,orbs,gbd,gaucoeffs,'wavefunctions.gau')
     !associate the new positions, provided that the atom number is good
     if (gbd%nat == atoms%nat) then
        gbd%rxyz=>rxyz
     else
!        if (iproc == 0) then
           write( *,*)&
                ' ERROR: the atom number does not coincide with the number of gaussian centers'
!        end if
        stop
     end if

     call restart_from_gaussians(iproc,nproc,orbs,Glr,hx,hy,hz,psi,gbd,gaucoeffs)

     !orthogonalise wavefunctions and allocate hpsi wavefunction (and psit if parallel)
     call first_orthon(iproc,nproc,orbs,Glr%wfd,comms,psi,hpsi,psit)

  case default

!     if (iproc == 0) then
        write( *,'(1x,a)')'ERROR:values of inputPsiId must be integers from -2 to  2'
        write( *,'(1x,a)')'                                         or from 10 to 12'
        write( *,'(1x,a,i0)')'                               while we found',in%inputPsiId
!     end if
     stop

  end select



  !save the new atomic positions in the rxyz_old array
  do iat=1,atoms%nat
     rxyz_old(1,iat)=rxyz(1,iat)
     rxyz_old(2,iat)=rxyz(2,iat)
     rxyz_old(3,iat)=rxyz(3,iat)
  enddo
  !save the new grid spacing into the hgrid_old value
  hx_old=in%hx
  hy_old=in%hy
  hz_old=in%hz

  ! allocate arrays necessary for DIIS convergence acceleration
  !the allocation with npsidim is not necessary here since DIIS arrays
  !are always calculated in the transpsed form
  if (idsx > 0) then
     allocate(psidst(sum(comms%ncntt(0:nproc-1))*idsx+ndebug),stat=i_stat)
     call memocc(i_stat,psidst,'psidst',subname)
     allocate(hpsidst(sum(comms%ncntt(0:nproc-1))*idsx+ndebug),stat=i_stat)
     call memocc(i_stat,hpsidst,'hpsidst',subname)
     allocate(ads(idsx+1,idsx+1,orbs%nkptsp*3+ndebug),stat=i_stat)
     call memocc(i_stat,ads,'ads',subname)
     call razero(orbs%nkptsp*3*(idsx+1)**2,ads)
  endif

  !allocate arrays for the GPU if a card is present
  !do this only if the potshortcut treatment is not activated
  if (GPUconv .and.  in%potshortcut==0) then
     call prepare_gpu_for_locham(Glr%d%n1,Glr%d%n2,Glr%d%n3,in%nspin,&
          hx,hy,hz,Glr%wfd,orbs,GPU)
  end if

  alpha=2.d0
  energy=1.d10
  gnrm=1.d10
  ekin_sum=0.d0 
  epot_sum=0.d0 
  eproj_sum=0.d0
  !minimum value of the energy during the minimisation procedure
  energy_min=1.d10
  !set the infocode to the value it would have in the case of no convergence
  infocode=1
  !local variable for the diis history
  idsx_actual=idsx
  !number of switching betweed DIIS and SD during self-consistent loop
  ndiis_sd_sw=0
  !previous value of idsx_actual to control if switching has appeared
  idsx_actual_before=idsx_actual

  !control whether there is a reference density
  potion_overwritten=.false.
 
  if (in%read_ref_den ) then

     !allocate the kernel for the reference density case
     call createKernel(iproc,nproc,'F',n1i,n2i,n3i,hxh,hyh,hzh,ndegree_ip,pkernel_ref,&
          quiet=PSquiet)

     allocate(rhoref(n1i,n2i,max(n3d,1),in%nspin+ndebug),stat=i_stat)
     call memocc(i_stat,rhoref,'rhoref',subname)

     call read_potfile(atoms%geocode,'density.pot',n1,n2,n3,n1i,n2i,n3i,n3d,i3s,rhoref)

     potion_overwritten=.false.

  end if

  !end of the initialization part
  call timing(iproc,'INIT','PR')

  !Davidson is set to false first because used in deallocate_before_exiting
  DoDavidson= .false.

  wfn_loop: do iter=1,itermax

     if (iproc == 0 .and. verbose > 0) then 
        write( *,'(1x,a,i0)')&
             '---------------------------------------------------------------------------- iter= ',&
             iter
     endif
     !control whether the minimisation iterations ended
     endloop= gnrm <= gnrm_cv .or. iter == itermax

     
     !control how many times the DIIS has switched into SD
     if (idsx_actual /= idsx_actual_before) ndiis_sd_sw=ndiis_sd_sw+1

     !terminate SCF loop if forced to switch more than once from DIIS to SD
     endloop=endloop .or. ndiis_sd_sw > 2

     !stop the partial timing counter if necessary
     if (endloop) call timing(iproc,'WFN_OPT','PR')

     ! Potential from electronic charge density
     call sumrho(iproc,nproc,orbs,Glr,ixc,hxh,hyh,hzh,psi,rhopot,&
          n1i*n2i*n3d,nscatterarr,in%nspin,GPU,atoms%symObj,irrzon,phnons)

     if(orbs%nspinor==4) then
        !this wrapper can be inserted inside the poisson solver 
        call PSolverNC(atoms%geocode,'D',iproc,nproc,Glr%d%n1i,Glr%d%n2i,Glr%d%n3i,n3d,&
             ixc,hxh,hyh,hzh,&
             rhopot,pkernel,pot_ion,ehart,eexcu,vexcu,0.d0,.true.,4)
     else

        if (in%read_ref_den .and. gnrm <= in%gnrm_sw .or. potion_overwritten) then
           if (.not. potion_overwritten) then
              !overwrite pot_ion with the potential previously created
              call read_potfile(atoms%geocode,'potion_corr.pot',n1,n2,n3,n1i,n2i,n3i,n3pi,&
                   i3s+i3xcsh,pot_ion)

              if (.not. in%correct_offset) then
                 !read the ionic energy from disk
                 open(unit=22,file='eion_corr.tmp',status='unknown')
                 read(22,*)eion,ehart_fake
                 close(unit=22)
              end if
              potion_overwritten=.true.
           end if
           call correct_hartree_potential(atoms,iproc,nproc,&
                Glr%d%n1i,Glr%d%n2i,Glr%d%n3i,&
                n3p,n3pi,n3d,i3s,i3xcsh,hxh,hyh,hzh,pkernel,ngatherarr,&
                rhoref,pkernel_ref,pot_ion,rhopot,ixc,in%nspin,ehart,eexcu,vexcu,PSquiet,&
                in%correct_offset)

        else
           call PSolver(atoms%geocode,'D',iproc,nproc,Glr%d%n1i,Glr%d%n2i,Glr%d%n3i,&
                ixc,hxh,hyh,hzh,&
                rhopot,pkernel,pot_ion,ehart,eexcu,vexcu,0.d0,.true.,in%nspin,&
                quiet=PSquiet)

        end if

     end if

     call HamiltonianApplication(iproc,nproc,atoms,orbs,hx,hy,hz,rxyz,&
          nlpspd,proj,Glr,ngatherarr,n1i*n2i*n3p,&
          rhopot(1,1,1+i3xcsh,1),psi,hpsi,ekin_sum,epot_sum,eexctX,eproj_sum,&
          in%nspin,GPU,pkernel)

     energybs=ekin_sum+epot_sum+eproj_sum
     energy_old=energy
     energy=energybs-ehart+eexcu-vexcu-eexctX+eion+edisp

     !check for convergence or whether max. numb. of iterations exceeded
     if (endloop) then 
        if (iproc.eq.0) then 
           if (verbose > 1) write( *,'(1x,a,i0,a)')'done. ',iter,' minimization iterations required'
           write( *,'(1x,a)') &
                '--------------------------------------------------- End of Wavefunction Optimisation'
           write( *,'(1x,a,3(1x,1pe18.11))') &
                'final  ekin,  epot,  eproj ',ekin_sum,epot_sum,eproj_sum
           write( *,'(1x,a,3(1x,1pe18.11))') &
                'final ehart, eexcu,  vexcu ',ehart,eexcu,vexcu
           write( *,'(1x,a,i6,2x,1pe24.17,1x,1pe9.2)') &
                'FINAL iter,total energy,gnrm',iter,energy,gnrm
           !write(61,*)hx,hy,hz,energy,ekin_sum,epot_sum,eproj_sum,ehart,eexcu,vexcu
           if (energy > energy_min) write( *,'(1x,a,1pe9.2)')&
                'WARNING: Found an energy value lower than the FINAL energy, delta:',energy-energy_min
        end if
        if (gnrm <= gnrm_cv) infocode=0
        exit wfn_loop 
     endif

     !control the previous value of idsx_actual
     idsx_actual_before=idsx_actual
     

     call hpsitopsi(iproc,nproc,orbs,hx,hy,hz,Glr,comms,ncong,&
          iter,idsx,idsx_actual,ads,energy,energy_old,energy_min,&
          alpha,gnrm,scprsum,psi,psit,hpsi,psidst,hpsidst,in%nspin,GPU)

     tt=(energybs-scprsum)/scprsum
     if (((abs(tt) > 1.d-10 .and. .not. GPUconv) .or.&
          (abs(tt) > 1.d-8 .and. GPUconv)) .and. iproc==0) then 
        write( *,'(1x,a,1pe9.2,2(1pe22.14))') &
             'ERROR: inconsistency between gradient and energy',tt,energybs,scprsum
     endif
     if (iproc.eq.0) then
        if (verbose > 0) then
           write( *,'(1x,a,3(1x,1pe18.11))') 'ekin_sum,epot_sum,eproj_sum',  & 
                ekin_sum,epot_sum,eproj_sum
           write( *,'(1x,a,3(1x,1pe18.11))') '   ehart,   eexcu,    vexcu',ehart,eexcu,vexcu
        end if
        write( *,'(1x,a,i6,2x,1pe24.17,1x,1pe9.2)') 'iter,total energy,gnrm',iter,energy,gnrm
     endif

     if (in%inputPsiId == 0) then
        if ((gnrm > 4.d0 .and. orbs%norbu /= orbs%norbd) .or. &
             (orbs%norbu == orbs%norbd .and. gnrm > 10.d0)) then
           if (iproc == 0) then
              write( *,'(1x,a)')&
                   'ERROR: the norm of the residue is too large also with input wavefunctions.'
           end if
           infocode=3
           call deallocate_before_exiting
           return
        end if
     else if (in%inputPsiId == 1) then
        if (gnrm > 1.d0) then
           if (iproc == 0) then
              write( *,'(1x,a)')&
                   'The norm of the residue is too large, need to recalculate input wavefunctions'
           end if
           infocode=2
           if (nproc > 1) call MPI_BARRIER(MPI_COMM_WORLD,ierr)
           call deallocate_before_exiting
           return
        end if
     end if
 
  end do wfn_loop
  if (iter == itermax .and. iproc == 0 ) &
       write( *,'(1x,a)')'No convergence within the allowed number of minimization steps'

  if (idsx_actual > 0) then
     i_all=-product(shape(psidst))*kind(psidst)
     deallocate(psidst,stat=i_stat)
     call memocc(i_stat,i_all,'psidst',subname)
     i_all=-product(shape(hpsidst))*kind(hpsidst)
     deallocate(hpsidst,stat=i_stat)
     call memocc(i_stat,i_all,'hpsidst',subname)
     i_all=-product(shape(ads))*kind(ads)
     deallocate(ads,stat=i_stat)
     call memocc(i_stat,i_all,'ads',subname)
  end if

  !analyse the possiblity to calculate Davidson treatment
  !(nvirt > 0 .and. in%inputPsiId == 0)
  DoDavidson= in%nvirt > 0 .and. (infocode==0 .or. in%nrepmax == 1)
  
  call last_orthon(iproc,nproc,orbs,Glr%wfd,in%nspin,&
       comms,psi,hpsi,psit,evsum)


  if (abs(evsum-energybs) > 1.d-8 .and. iproc==0) write( *,'(1x,a,2(1x,1pe20.13))')&
       'Difference:evsum,energybs',evsum,energybs

  !project the wavefunctions on a gaussian basis and keep in memory
  if (in%gaussian_help) then
     if (iproc.eq.0) then
        write( *,'(1x,a)')&
             '---------------------------------------------------------- Gaussian Basis Projection'
     end if

     !extract the gaussian basis from the pseudowavefunctions
!!!     if (in%inputPsiId == 11) then
!!!        !extract the gaussian basis from the pseudowavefunctions
!!!        call gaussian_pswf_basis(iproc,atoms,rxyz,gbd)
!!!     else if (in%inputPsiId == 12) then
!!!        !extract the gaussian basis from the pseudopotential
!!!        call gaussian_psp_basis(atoms,rxyz,gbd)
!!!     end if

     !extract the gaussian basis from the pseudowavefunctions
     call gaussian_pswf_basis(iproc,atoms,rxyz,gbd)

     if (.not. associated(gaucoeffs)) then
        allocate(gaucoeffs(gbd%ncoeff,orbs%norbp+ndebug),stat=i_stat)
        call memocc(i_stat,gaucoeffs,'gaucoeffs',subname)
     end if

     allocate(thetaphi(2,gbd%nat+ndebug),stat=i_stat)
     call memocc(i_stat,thetaphi,'thetaphi',subname)
     thetaphi=0.0_gp

     call wavelets_to_gaussians(atoms%geocode,orbs%norbp,orbs%nspinor,&
          n1,n2,n3,gbd,thetaphi,&
          hx,hy,hz,Glr%wfd,psi,gaucoeffs)

     i_all=-product(shape(thetaphi))*kind(thetaphi)
     deallocate(thetaphi,stat=i_stat)
     call memocc(i_stat,i_all,'thetaphi',subname)

  end if


  !  write all the wavefunctions into files
  if (in%output_wf) then
     !add flag for writing waves in the gaussian basis form
     if (in%gaussian_help) then

!!!        call gaussian_orthogonality(iproc,nproc,norb,norbp,gbd,gaucoeffs)
!!!
!!!        call gaussian_orthogonality(iproc,nproc,norb,norbp,gbd,gaucoeffs)
        !write the coefficients and the basis on a file
        call write_gaussian_information(iproc,nproc,orbs,gbd,gaucoeffs,'wavefunctions.gau')

        !build dual coefficients
        call dual_gaussian_coefficients(orbs%norbp,gbd,gaucoeffs)
        !control the accuracy of the expansion
        call check_gaussian_expansion(iproc,nproc,orbs,Glr,hx,hy,hz,psi,gbd,gaucoeffs)

        call deallocate_gwf(gbd,subname)
        i_all=-product(shape(gaucoeffs))*kind(gaucoeffs)
        deallocate(gaucoeffs,stat=i_stat)
        call memocc(i_stat,i_all,'gaucoeffs',subname)
        nullify(gbd%rxyz)

     else
        call  writemywaves(iproc,orbs,n1,n2,n3,hx,hy,hz,atoms%nat,rxyz,Glr%wfd,psi)
        if (verbose >0) write( *,'(a,1x,i0,a)') '- iproc',iproc,' finished writing waves'
     end if
  end if

  !plot the ionic potential, if required by output_grid
  if (abs(in%output_grid)==2) then
     if (in%output_grid==2) then
        if (iproc == 0) write(*,*) 'writing ionic_potential.pot'
        call plot_density(atoms%geocode,'ionic_potential.pot',iproc,nproc,&
             n1,n2,n3,n1i,n2i,n3i,n3p,&
             atoms%alat1,atoms%alat2,atoms%alat3,ngatherarr,pot_ion)
        if (iproc == 0) write(*,*) 'writing local_potential.pot'
        call plot_density(atoms%geocode,'local_potential.pot',iproc,nproc,&
             n1,n2,n3,n1i,n2i,n3i,n3p,&
             atoms%alat1,atoms%alat2,atoms%alat3,ngatherarr,rhopot(1,1,1+i3xcsh,1))
     else
        if (iproc == 0) write(*,*) 'writing ionic_potential.cube'
        call plot_density_cube(atoms%geocode,'ionic_potential',iproc,nproc,&
             n1,n2,n3,n1i,n2i,n3i,n3p,&
             in%nspin,hxh,hyh,hzh,atoms,rxyz,ngatherarr,pot_ion)
        if (iproc == 0) write(*,*) 'writing local_potential.cube'
        call plot_density_cube(atoms%geocode,'local_potential',iproc,nproc,&
             n1,n2,n3,n1i,n2i,n3i,n3p,&
             in%nspin,hxh,hyh,hzh,atoms,rxyz,ngatherarr,rhopot(1,1,1+i3xcsh,1))
     endif
  end if


  if (in%output_grid==3) then
!!$        print *,'here'
!!$        call plot_density(atoms%geocode,'b2B_xanes.pot',iproc,nproc,n1,n2,n3,n1i,n2i,n3i,n3p,1,&
!!$             atoms%alat1,atoms%alat2,atoms%alat3,ngatherarr,rhopot(1,1,1+i3xcsh,1))
!!$        write(comment,'(a)')'this file to check the positions and calculate shift '
!!$        call write_atomic_file("b2B_xanes",energy,rxyz,atoms,trim(comment))
  endif

  i_all=-product(shape(pot_ion))*kind(pot_ion)
  deallocate(pot_ion,stat=i_stat)
  call memocc(i_stat,i_all,'pot_ion',subname)

  !------------------------------------------------------------------------
  ! here we start the calculation of the forces
  if (iproc.eq.0) then
     write( *,'(1x,a)')&
          '----------------------------------------------------------------- Forces Calculation'
  end if

  ! Selfconsistent potential is saved in rhopot, 
  ! new arrays rho,pot for calculation of forces ground state electronic density

  ! Potential from electronic charge density

  !manipulate scatter array for avoiding the GGA shift
  do jproc=0,nproc-1
     !n3d=n3p
     nscatterarr(jproc,1)=nscatterarr(jproc,2)
     !i3xcsh=0
     nscatterarr(jproc,4)=0
  end do

<<<<<<< HEAD
     if (n3p>0) then
        allocate(rho(n1i*n2i*n3p*in%nspin+ndebug),stat=i_stat)
        call memocc(i_stat,rho,'rho',subname)
     else
        allocate(rho(1+ndebug),stat=i_stat)
        call memocc(i_stat,rho,'rho',subname)
     end if
     call sumrho(iproc,nproc,orbs,Glr,0,hxh,hyh,hzh,psi,rho,n1i*n2i*n3p,&
          nscatterarr,in%nspin,GPU, atoms%symObj, irrzon, phnons)

     !plot the density on the density.pot file
     if (abs(in%output_grid) .ge. 1 .or. in%nvacancy /=0) then
        if (in%output_grid .ge. 0) then
           if (in%nspin == 2 ) then
              if(iproc==0) write(*,*) 'ERROR: density cannot be plotted in .pot format for a spin-polarised calculation'
           else
              if (iproc.eq.0) write(*,*) 'writing electronic_density.pot'
              call plot_density(atoms%geocode,'electronic_density.pot',&
                   iproc,nproc,n1,n2,n3,n1i,n2i,n3i,n3p,&
                   atoms%alat1,atoms%alat2,atoms%alat3,ngatherarr,rho)
           end if
        else 
           if (iproc.eq.0) write(*,*) 'writing electronic_density.cube'
           call plot_density_cube(atoms%geocode,'electronic_density',&
                iproc,nproc,n1,n2,n3,n1i,n2i,n3i,n3p,  & 
                in%nspin,hxh,hyh,hzh,atoms,rxyz,ngatherarr,rho)
        endif
     end if
     !calculate the total density in the case of nspin==2
     if (in%nspin==2) then
        do i3=1,n3p
           do i2=1,n2i
              do i1=1,n1i
                 ind=i1+(i2-1)*n1i+(i3-1)*n1i*n2i
                 rho(ind)=rho(ind)+rho(ind+n1i*n2i*n3p)
              end do
=======
  if (n3p>0) then
     allocate(rho(n1i*n2i*n3p*in%nspin+ndebug),stat=i_stat)
     call memocc(i_stat,rho,'rho',subname)
  else
     allocate(rho(1+ndebug),stat=i_stat)
     call memocc(i_stat,rho,'rho',subname)
  end if
  call sumrho(iproc,nproc,orbs,Glr,0,hxh,hyh,hzh,psi,rho,n1i*n2i*n3p,&
       nscatterarr,in%nspin,GPU)

  !plot the density on the density.pot file
  if (abs(in%output_grid) .ge. 1 .or. in%nvacancy /=0) then
     if (in%output_grid .ge. 0) then
        if (in%nspin == 2 ) then
           if(iproc==0) write(*,*) 'ERROR: density cannot be plotted in .pot format for a spin-polarised calculation'
        else
           if (iproc.eq.0) write(*,*) 'writing electronic_density.pot'
           call plot_density(atoms%geocode,'electronic_density.pot',&
                iproc,nproc,n1,n2,n3,n1i,n2i,n3i,n3p,&
                atoms%alat1,atoms%alat2,atoms%alat3,ngatherarr,rho)
        end if
     else 
        if (iproc.eq.0) write(*,*) 'writing electronic_density.cube'
        call plot_density_cube(atoms%geocode,'electronic_density',&
             iproc,nproc,n1,n2,n3,n1i,n2i,n3i,n3p,  & 
             in%nspin,hxh,hyh,hzh,atoms,rxyz,ngatherarr,rho)
     endif
  end if
  !calculate the total density in the case of nspin==2
  if (in%nspin==2) then
     do i3=1,n3p
        do i2=1,n2i
           do i1=1,n1i
              ind=i1+(i2-1)*n1i+(i3-1)*n1i*n2i
              rho(ind)=rho(ind)+rho(ind+n1i*n2i*n3p)
>>>>>>> 2919e031
           end do
        end do
     end do
  end if
  if (n3p>0) then
     allocate(pot(n1i,n2i,n3p,1+ndebug),stat=i_stat)
     call memocc(i_stat,pot,'pot',subname)
  else
     allocate(pot(1,1,1,1+ndebug),stat=i_stat)
     call memocc(i_stat,pot,'pot',subname)
  end if

  !calculate electrostatic potential
  call DCOPY(n1i*n2i*n3p,rho,1,pot,1) 
  call PSolver(atoms%geocode,'D',iproc,nproc,n1i,n2i,n3i,0,hxh,hyh,hzh,&
       pot,pkernel,pot,ehart_fake,eexcu_fake,vexcu_fake,0.d0,.false.,1,quiet=PSquiet)
  !here nspin=1 since ixc=0

  !plot also the electrostatic potential
  if (abs(in%output_grid) == 2) then
     if (in%output_grid == 2) then
        if (iproc.eq.0) write(*,*) 'writing hartree_potential.pot'
        call plot_density(atoms%geocode,'hartree_potential.pot',iproc,nproc,n1,n2,n3,n1i,n2i,n3i,n3p,&
             atoms%alat1,atoms%alat2,atoms%alat3,ngatherarr,pot)
     else
        if (iproc.eq.0) write(*,*) 'writing hartree_potential.cube'
        call plot_density_cube(atoms%geocode,'hartree_potential',iproc,nproc,n1,n2,n3,n1i,n2i,n3i,n3p,&
             in%nspin,hxh,hyh,hzh,atoms,rxyz,ngatherarr,pot)
     end if
  end if

  !better to deallocate this after davidson
  i_all=-product(shape(pkernel))*kind(pkernel)
  deallocate(pkernel,stat=i_stat)
  call memocc(i_stat,i_all,'kernel',subname)

  if (in%read_ref_den) then
     i_all=-product(shape(pkernel_ref))*kind(pkernel_ref)
     deallocate(pkernel_ref,stat=i_stat)
     call memocc(i_stat,i_all,'pkernel_ref',subname)
  end if

  allocate(gxyz(3,atoms%nat+ndebug),stat=i_stat)
  call memocc(i_stat,gxyz,'gxyz',subname)

  call timing(iproc,'Forces        ','ON')
  ! calculate local part of the forces gxyz
  call local_forces(iproc,atoms,rxyz,hxh,hyh,hzh,&
       n1,n2,n3,n3p,i3s+i3xcsh,n1i,n2i,n3i,rho,pot,gxyz)

  i_all=-product(shape(rho))*kind(rho)
  deallocate(rho,stat=i_stat)
  call memocc(i_stat,i_all,'rho',subname)
  i_all=-product(shape(pot))*kind(pot)
  deallocate(pot,stat=i_stat)
  call memocc(i_stat,i_all,'pot',subname)

  if (iproc == 0 .and. verbose > 1) write( *,'(1x,a)',advance='no')'Calculate nonlocal forces...'

  !refill projectors for tails, davidson
  refill_proj=in%calc_tail .or. DoDavidson 

  call nonlocal_forces(iproc,n1,n2,n3,hx,hy,hz,atoms,rxyz,&
       orbs,nlpspd,proj,Glr%wfd,psi,gxyz,refill_proj)

  if (iproc == 0 .and. verbose > 1) write( *,'(1x,a)')'done.'

  ! Add up all the force contributions
  if (nproc > 1) then
     call MPI_ALLREDUCE(gxyz,fxyz,3*atoms%nat,mpidtypg,MPI_SUM,MPI_COMM_WORLD,ierr)
  else
     do iat=1,atoms%nat
        fxyz(1,iat)=gxyz(1,iat)
        fxyz(2,iat)=gxyz(2,iat)
        fxyz(3,iat)=gxyz(3,iat)
     enddo
  end if

  !add to the forces the ionic and dispersion contribution 
  do iat=1,atoms%nat
     fxyz(1,iat)=fxyz(1,iat)+fion(1,iat)+fdisp(1,iat)
     fxyz(2,iat)=fxyz(2,iat)+fion(2,iat)+fdisp(2,iat)
     fxyz(3,iat)=fxyz(3,iat)+fion(3,iat)+fdisp(3,iat)
  enddo

  i_all=-product(shape(fion))*kind(fion)
  deallocate(fion,stat=i_stat)
  call memocc(i_stat,i_all,'fion',subname)
  i_all=-product(shape(fdisp))*kind(fdisp)
  deallocate(fdisp,stat=i_stat)
  call memocc(i_stat,i_all,'fdisp',subname)
  i_all=-product(shape(gxyz))*kind(gxyz)
  deallocate(gxyz,stat=i_stat)
  call memocc(i_stat,i_all,'gxyz',subname)

  !subtraction of zero of the forces, disabled for the moment
  !the zero of the forces depends on the atomic positions
  if (in%gaussian_help .and. .false.) then
     sumx=0.d0
     sumy=0.d0
     sumz=0.d0
     do iat=1,atoms%nat
        sumx=sumx+fxyz(1,iat)
        sumy=sumy+fxyz(2,iat)
        sumz=sumz+fxyz(3,iat)
     enddo
     sumx=sumx/real(atoms%nat,gp)
     sumy=sumy/real(atoms%nat,gp)
     sumz=sumz/real(atoms%nat,gp)
     if (iproc==0) write( *,'(1x,a,1x,3(1x,1pe9.2))') &
          'Subtracting center-mass shift of',sumx,sumy,sumz

     do iat=1,atoms%nat
        fxyz(1,iat)=fxyz(1,iat)-sumx
        fxyz(2,iat)=fxyz(2,iat)-sumy
        fxyz(3,iat)=fxyz(3,iat)-sumz
     enddo
  end if

  call timing(iproc,'Forces        ','OF')

  !if (nvirt > 0 .and. in%inputPsiId == 0) then
  if (DoDavidson) then
     call davidson(iproc,nproc,n1i,n2i,n3i,in,atoms,&
          orbs,orbsv,nvirt,Glr,comms,&
          hx,hy,hz,rxyz,rhopot,i3xcsh,n3p,nlpspd,proj, &
          pkernel,psi,psivirt,ngatherarr,GPU)
  end if


  !------------------------------------------------------------------------
  if (in%calc_tail .and. atoms%geocode == 'F' ) then
     call timing(iproc,'Tail          ','ON')
     !    Calculate energy correction due to finite size effects
     !    ---reformat potential
     allocate(pot(n1i,n2i,n3i,in%nspin+ndebug),stat=i_stat)
     call memocc(i_stat,pot,'pot',subname)
     
     if (nproc > 1) then
        call MPI_ALLGATHERV(rhopot(1,1,1+i3xcsh,1),n1i*n2i*n3p,&
             mpidtypd,pot(1,1,1,1),ngatherarr(0,1),ngatherarr(0,2), & 
             mpidtypd,MPI_COMM_WORLD,ierr)
        !print '(a,2f12.6)','RHOup',sum(abs(rhopot(:,:,:,1))),sum(abs(pot(:,:,:,1)))
        if(in%nspin==2) then
           !print '(a,2f12.6)','RHOdw',sum(abs(rhopot(:,:,:,2))),sum(abs(pot(:,:,:,2)))
           if (n3d /= n3p) then
              i03=1+i3xcsh+n3p
              i04=1
           else
              i03=1
              i04=2
           end if
           call MPI_ALLGATHERV(rhopot(1,1,i03,i04),n1i*n2i*n3p,&
                mpidtypd,pot(1,1,1,2),ngatherarr(0,1),ngatherarr(0,2), & 
                mpidtypd,MPI_COMM_WORLD,ierr)
        end if
     else
        do ispin=1,in%nspin
           !here one could have not allocated pot and: call move_alloc(rhopot,pot) 
           !(but it is a Fortran 95/2003 spec)
           do i3=1,n3i
              do i2=1,n2i
                 do i1=1,n1i
                    pot(i1,i2,i3,ispin)=rhopot(i1,i2,i3,ispin)
                 enddo
              enddo
           enddo
        end do
     end if
     i_all=-product(shape(nscatterarr))*kind(nscatterarr)
     deallocate(nscatterarr,stat=i_stat)
     call memocc(i_stat,i_all,'nscatterarr',subname)
     i_all=-product(shape(ngatherarr))*kind(ngatherarr)
     deallocate(ngatherarr,stat=i_stat)
     call memocc(i_stat,i_all,'ngatherarr',subname)
     i_all=-product(shape(rhopot))*kind(rhopot)
     deallocate(rhopot,stat=i_stat)
     call memocc(i_stat,i_all,'rhopot',subname)
     i_all=-product(shape(irrzon))*kind(irrzon)
     deallocate(irrzon,stat=i_stat)
     call memocc(i_stat,i_all,'irrzon',subname)
     i_all=-product(shape(phnons))*kind(phnons)
     deallocate(phnons,stat=i_stat)
     call memocc(i_stat,i_all,'phnons',subname)
     
     if (in%read_ref_den) then
        i_all=-product(shape(rhoref))*kind(rhoref)
        deallocate(rhoref,stat=i_stat)
        call memocc(i_stat,i_all,'rhoref',subname)
     end if
     
     !pass hx instead of hgrid since we are only in free BC
     call CalculateTailCorrection(iproc,nproc,atoms,rbuf,orbs,&
          Glr,nlpspd,ncongt,pot,hx,rxyz,radii_cf,crmult,frmult,in%nspin,&
          proj,psi,in%output_grid,ekin_sum,epot_sum,eproj_sum)
     
     i_all=-product(shape(pot))*kind(pot)
     deallocate(pot,stat=i_stat)
     call memocc(i_stat,i_all,'pot',subname)
     
     !if (iproc==0) then
     !   open(61)
     !   write(61,'(4(f9.3),1x,7(1pe19.11))',advance='no')&
     !        hgrid,alat1,alat2,alat3,energy,ekin_sum,epot_sum,eproj_sum,ehart,eexcu,vexcu
     !end if
     
     energybs=ekin_sum+epot_sum+eproj_sum
     energy=energybs-ehart+eexcu-vexcu+eion+edisp
     
     !if (iproc==0) then
     !   write(61,'(1pe19.11)')energy
     !   close(61)
     !end if
     
     if (iproc == 0) then
        write( *,'(1x,a,3(1x,1pe18.11))')&
             '  Corrected ekin,epot,eproj',ekin_sum,epot_sum,eproj_sum
        write( *,'(1x,a,1x,1pe24.17)')&
             'Total energy with tail correction',energy
     endif
     
     call timing(iproc,'Tail          ','OF')
  else
     !    No tail calculation
     if (nproc > 1) call MPI_BARRIER(MPI_COMM_WORLD,ierr)
     i_all=-product(shape(rhopot))*kind(rhopot)
     deallocate(rhopot,stat=i_stat)
     call memocc(i_stat,i_all,'rhopot',subname)
     if (in%read_ref_den) then
        i_all=-product(shape(rhoref))*kind(rhoref)
        deallocate(rhoref,stat=i_stat)
        call memocc(i_stat,i_all,'rhoref',subname)
     end if
     i_all=-product(shape(nscatterarr))*kind(nscatterarr)
     deallocate(nscatterarr,stat=i_stat)
     call memocc(i_stat,i_all,'nscatterarr',subname)
     i_all=-product(shape(ngatherarr))*kind(ngatherarr)
     deallocate(ngatherarr,stat=i_stat)
     call memocc(i_stat,i_all,'ngatherarr',subname)
  endif
  ! --- End if of tail calculation
  
  call deallocate_before_exiting
  
contains
  
  !routine which deallocate the pointers and the arrays before exiting 
  subroutine deallocate_before_exiting
    
    !when this condition is verified we are in the middle of the SCF cycle
    if (infocode /=0 .and. infocode /=1) then
       
       if (idsx_actual > 0) then
          i_all=-product(shape(psidst))*kind(psidst)
          deallocate(psidst,stat=i_stat)
          call memocc(i_stat,i_all,'psidst',subname)
          i_all=-product(shape(hpsidst))*kind(hpsidst)
          deallocate(hpsidst,stat=i_stat)
          call memocc(i_stat,i_all,'hpsidst',subname)
          i_all=-product(shape(ads))*kind(ads)
          deallocate(ads,stat=i_stat)
          call memocc(i_stat,i_all,'ads',subname)
       end if
       
       if (nproc > 1) then
          i_all=-product(shape(psit))*kind(psit)
          deallocate(psit,stat=i_stat)
          call memocc(i_stat,i_all,'psit',subname)
       end if
       
       i_all=-product(shape(hpsi))*kind(hpsi)
       deallocate(hpsi,stat=i_stat)
       call memocc(i_stat,i_all,'hpsi',subname)
       
       !free GPU if it is the case
       if (GPUconv .and. .not.(DoDavidson)) then
          call free_gpu(GPU,orbs%norbp)
       end if
       
       i_all=-product(shape(pot_ion))*kind(pot_ion)
       deallocate(pot_ion,stat=i_stat)
       call memocc(i_stat,i_all,'pot_ion',subname)
       
       i_all=-product(shape(pkernel))*kind(pkernel)
       deallocate(pkernel,stat=i_stat)
       call memocc(i_stat,i_all,'kernel',subname)
       if (in%read_ref_den) then
          i_all=-product(shape(pkernel_ref))*kind(pkernel_ref)
          deallocate(pkernel_ref,stat=i_stat)
          call memocc(i_stat,i_all,'pkernel_ref',subname)
       end if
       
       ! calc_tail false
       i_all=-product(shape(rhopot))*kind(rhopot)
       deallocate(rhopot,stat=i_stat)
       call memocc(i_stat,i_all,'rhopot',subname)
       if (in%read_ref_den) then
          i_all=-product(shape(rhoref))*kind(rhoref)
          deallocate(rhoref,stat=i_stat)
          call memocc(i_stat,i_all,'rhoref',subname)
       end if
       
       i_all=-product(shape(nscatterarr))*kind(nscatterarr)
       deallocate(nscatterarr,stat=i_stat)
       call memocc(i_stat,i_all,'nscatterarr',subname)
       i_all=-product(shape(ngatherarr))*kind(ngatherarr)
       deallocate(ngatherarr,stat=i_stat)
       call memocc(i_stat,i_all,'ngatherarr',subname)
       
       i_all=-product(shape(fion))*kind(fion)
       deallocate(fion,stat=i_stat)
       call memocc(i_stat,i_all,'fion',subname)
       i_all=-product(shape(fdisp))*kind(fdisp)
       deallocate(fdisp,stat=i_stat)
       call memocc(i_stat,i_all,'fdisp',subname)
       
    end if
    !deallocate wavefunction for virtual orbitals
    !if it is the case
    if (DoDavidson) then
       !call deallocate_gwf(Gvirt,subname)
       i_all=-product(shape(psivirt))*kind(psivirt)
       deallocate(psivirt,stat=i_stat)
       call memocc(i_stat,i_all,'psivirt',subname)
    end if
    
    if (atoms%geocode == 'F') then
       call deallocate_bounds(Glr%bounds,subname)
    end if
    
    if (atoms%geocode == 'P' .and. Glr%hybrid_on) then 
       
       i_all=-product(shape(Glr%bounds%kb%ibxy_f))*kind(Glr%bounds%kb%ibxy_f)
       deallocate(Glr%bounds%kb%ibxy_f,stat=i_stat)
       call memocc(i_stat,i_all,'Glr%bounds%kb%ibxy_f',subname)
       
       i_all=-product(shape(Glr%bounds%kb%ibxz_f))*kind(Glr%bounds%kb%ibxz_f)
       deallocate(Glr%bounds%kb%ibxz_f,stat=i_stat)
       call memocc(i_stat,i_all,'Glr%bounds%kb%ibxz_f',subname)
       
       i_all=-product(shape(Glr%bounds%kb%ibyz_f))*kind(Glr%bounds%kb%ibyz_f)
       deallocate(Glr%bounds%kb%ibyz_f,stat=i_stat)
       call memocc(i_stat,i_all,'Glr%bounds%kb%ibyz_f',subname)
       
       i_all=-product(shape(Glr%bounds%sb%ibxy_ff))*kind(Glr%bounds%sb%ibxy_ff)
       deallocate(Glr%bounds%sb%ibxy_ff,stat=i_stat)
       call memocc(i_stat,i_all,'ibxy_ff',subname)
       i_all=-product(shape(Glr%bounds%sb%ibzzx_f))*kind(Glr%bounds%sb%ibzzx_f)
       deallocate(Glr%bounds%sb%ibzzx_f,stat=i_stat)
       call memocc(i_stat,i_all,'ibzzx_f',subname)
       i_all=-product(shape(Glr%bounds%sb%ibyyzz_f))*kind(Glr%bounds%sb%ibyyzz_f)
       deallocate(Glr%bounds%sb%ibyyzz_f,stat=i_stat)
       call memocc(i_stat,i_all,'ibyyzz_f',subname)
       
       i_all=-product(shape(Glr%bounds%gb%ibyz_ff))*kind(Glr%bounds%gb%ibyz_ff)
       deallocate(Glr%bounds%gb%ibyz_ff,stat=i_stat)
       call memocc(i_stat,i_all,'ibyz_ff',subname)
       
       i_all=-product(shape(Glr%bounds%gb%ibzxx_f))*kind(Glr%bounds%gb%ibzxx_f)
       deallocate(Glr%bounds%gb%ibzxx_f,stat=i_stat)
       call memocc(i_stat,i_all,'ibzxx_f',subname)
       
       i_all=-product(shape(Glr%bounds%gb%ibxxyy_f))*kind(Glr%bounds%gb%ibxxyy_f)
       deallocate(Glr%bounds%gb%ibxxyy_f,stat=i_stat)
       call memocc(i_stat,i_all,'ibxxyy_f',subname)
    endif
    
    !free GPU if it is the case
    if (GPUconv .and. .not.(DoDavidson)) then
       call free_gpu(GPU,orbs%norbp)
    end if
    
    call deallocate_comms(comms,subname)
    

    call deallocate_orbs(orbs,subname)
    
    !semicores useful only for the input guess
    i_all=-product(shape(atoms%iasctype))*kind(atoms%iasctype)
    deallocate(atoms%iasctype,stat=i_stat)
    call memocc(i_stat,i_all,'iasctype',subname)
    i_all=-product(shape(atoms%aocc))*kind(atoms%aocc)
    deallocate(atoms%aocc,stat=i_stat)
    call memocc(i_stat,i_all,'aocc',subname)
    i_all=-product(shape(atoms%nzatom))*kind(atoms%nzatom)
    deallocate(atoms%nzatom,stat=i_stat)
    call memocc(i_stat,i_all,'nzatom',subname)
    i_all=-product(shape(nlpspd%nboxp_c))*kind(nlpspd%nboxp_c)
    deallocate(nlpspd%nboxp_c,stat=i_stat)
    call memocc(i_stat,i_all,'nboxp_c',subname)
    i_all=-product(shape(nlpspd%nboxp_f))*kind(nlpspd%nboxp_f)
    deallocate(nlpspd%nboxp_f,stat=i_stat)
    call memocc(i_stat,i_all,'nboxp_f',subname)
    i_all=-product(shape(nlpspd%keyg_p))*kind(nlpspd%keyg_p)
    deallocate(nlpspd%keyg_p,stat=i_stat)
    call memocc(i_stat,i_all,'keyg_p',subname)
    i_all=-product(shape(nlpspd%keyv_p))*kind(nlpspd%keyv_p)
    deallocate(nlpspd%keyv_p,stat=i_stat)
    call memocc(i_stat,i_all,'keyv_p',subname)
    i_all=-product(shape(nlpspd%nvctr_p))*kind(nlpspd%nvctr_p)
    deallocate(nlpspd%nvctr_p,stat=i_stat)
    call memocc(i_stat,i_all,'nvctr_p',subname)
    i_all=-product(shape(nlpspd%nseg_p))*kind(nlpspd%nseg_p)
    deallocate(nlpspd%nseg_p,stat=i_stat)
    call memocc(i_stat,i_all,'nseg_p',subname)

    i_all=-product(shape(proj))*kind(proj)
    deallocate(proj,stat=i_stat)
    call memocc(i_stat,i_all,'proj',subname)

    i_all=-product(shape(atoms%psppar))*kind(atoms%psppar)
    deallocate(atoms%psppar,stat=i_stat)
    call memocc(i_stat,i_all,'psppar',subname)
    i_all=-product(shape(atoms%nelpsp))*kind(atoms%nelpsp)
    deallocate(atoms%nelpsp,stat=i_stat)
    call memocc(i_stat,i_all,'nelpsp',subname)
    i_all=-product(shape(radii_cf))*kind(radii_cf)
    deallocate(radii_cf,stat=i_stat)
    call memocc(i_stat,i_all,'radii_cf',subname)
    i_all=-product(shape(atoms%npspcode))*kind(atoms%npspcode)
    deallocate(atoms%npspcode,stat=i_stat)
    call memocc(i_stat,i_all,'npspcode',subname)

    ! Free the libXC stuff if necessary.
    if (ixc < 0) then
       call libxc_functionals_end()
    end if

    !end of wavefunction minimisation
    call timing(iproc,'LAST','PR')
    call timing(iproc,'              ','RE')
    call cpu_time(tcpu1)
    call system_clock(ncount1,ncount_rate,ncount_max)
    tel=dble(ncount1-ncount0)/dble(ncount_rate)
    if (iproc == 0) &
         write( *,'(1x,a,1x,i4,2(1x,f12.2))') 'CPU time/ELAPSED time for root process ', iproc,tel,tcpu1-tcpu0

  end subroutine deallocate_before_exiting

END SUBROUTINE cluster
!!***
<|MERGE_RESOLUTION|>--- conflicted
+++ resolved
@@ -981,44 +981,6 @@
      nscatterarr(jproc,4)=0
   end do
 
-<<<<<<< HEAD
-     if (n3p>0) then
-        allocate(rho(n1i*n2i*n3p*in%nspin+ndebug),stat=i_stat)
-        call memocc(i_stat,rho,'rho',subname)
-     else
-        allocate(rho(1+ndebug),stat=i_stat)
-        call memocc(i_stat,rho,'rho',subname)
-     end if
-     call sumrho(iproc,nproc,orbs,Glr,0,hxh,hyh,hzh,psi,rho,n1i*n2i*n3p,&
-          nscatterarr,in%nspin,GPU, atoms%symObj, irrzon, phnons)
-
-     !plot the density on the density.pot file
-     if (abs(in%output_grid) .ge. 1 .or. in%nvacancy /=0) then
-        if (in%output_grid .ge. 0) then
-           if (in%nspin == 2 ) then
-              if(iproc==0) write(*,*) 'ERROR: density cannot be plotted in .pot format for a spin-polarised calculation'
-           else
-              if (iproc.eq.0) write(*,*) 'writing electronic_density.pot'
-              call plot_density(atoms%geocode,'electronic_density.pot',&
-                   iproc,nproc,n1,n2,n3,n1i,n2i,n3i,n3p,&
-                   atoms%alat1,atoms%alat2,atoms%alat3,ngatherarr,rho)
-           end if
-        else 
-           if (iproc.eq.0) write(*,*) 'writing electronic_density.cube'
-           call plot_density_cube(atoms%geocode,'electronic_density',&
-                iproc,nproc,n1,n2,n3,n1i,n2i,n3i,n3p,  & 
-                in%nspin,hxh,hyh,hzh,atoms,rxyz,ngatherarr,rho)
-        endif
-     end if
-     !calculate the total density in the case of nspin==2
-     if (in%nspin==2) then
-        do i3=1,n3p
-           do i2=1,n2i
-              do i1=1,n1i
-                 ind=i1+(i2-1)*n1i+(i3-1)*n1i*n2i
-                 rho(ind)=rho(ind)+rho(ind+n1i*n2i*n3p)
-              end do
-=======
   if (n3p>0) then
      allocate(rho(n1i*n2i*n3p*in%nspin+ndebug),stat=i_stat)
      call memocc(i_stat,rho,'rho',subname)
@@ -1027,7 +989,7 @@
      call memocc(i_stat,rho,'rho',subname)
   end if
   call sumrho(iproc,nproc,orbs,Glr,0,hxh,hyh,hzh,psi,rho,n1i*n2i*n3p,&
-       nscatterarr,in%nspin,GPU)
+          nscatterarr,in%nspin,GPU, atoms%symObj, irrzon, phnons)
 
   !plot the density on the density.pot file
   if (abs(in%output_grid) .ge. 1 .or. in%nvacancy /=0) then
@@ -1054,7 +1016,6 @@
            do i1=1,n1i
               ind=i1+(i2-1)*n1i+(i3-1)*n1i*n2i
               rho(ind)=rho(ind)+rho(ind+n1i*n2i*n3p)
->>>>>>> 2919e031
            end do
         end do
      end do
