!!****f* BigDFT/call_bigdft
!! FUNCTION
!!   Routines to use bigdft as a blackbox
!! COPYRIGHT
!!   Copyright (C) 2005-2008 BigDFT group 
!!   This file is distributed under the terms of the
!!   GNU General Public License, see ~/COPYING file
!!   or http://www.gnu.org/copyleft/gpl.txt .
!!   For the list of contributors, see ~/AUTHORS 
!! SOURCE
!!
 subroutine call_bigdft(nproc,iproc,atoms,rxyz,in,energy,fxyz,rst,infocode)
  use module_base
  use module_types
  implicit none
  integer, intent(in) :: iproc,nproc
  type(input_variables),intent(inout) :: in
  type(atoms_data), intent(inout) :: atoms
  type(restart_objects), intent(inout) :: rst
  integer, intent(inout) :: infocode
  real(gp), intent(out) :: energy
  real(gp), dimension(3,atoms%nat), intent(inout) :: rxyz
  real(gp), dimension(3,atoms%nat), intent(out) :: fxyz
  !local variables
  character(len=*), parameter :: subname='call_bigdft'
  character(len=40) :: comment
  integer :: i_stat,i_all,ierr,inputPsiId_orig,icycle

  !temporary interface
  interface
     subroutine cluster(nproc,iproc,atoms,rxyz,energy,fxyz,&
          psi,Glr,gaucoeffs,gbd,orbs,rxyz_old,hx_old,hy_old,hz_old,in,infocode)
       use module_base
       use module_types
       implicit none
       integer, intent(in) :: nproc,iproc
       integer, intent(out) :: infocode
       real(gp), intent(inout) :: hx_old,hy_old,hz_old
       type(input_variables), intent(in) :: in
       type(locreg_descriptors), intent(inout) :: Glr
       type(atoms_data), intent(inout) :: atoms
       type(gaussian_basis), intent(inout) :: gbd
       type(orbitals_data), intent(inout) :: orbs
       real(gp), intent(out) :: energy
       real(gp), dimension(3,atoms%nat), intent(inout) :: rxyz_old
       real(gp), dimension(3,atoms%nat), target, intent(inout) :: rxyz
       real(gp), dimension(3,atoms%nat), intent(out) :: fxyz
       real(wp), dimension(:), pointer :: psi
       real(wp), dimension(:,:), pointer :: gaucoeffs
     end subroutine cluster 
  end interface

  !put a barrier for all the processes
  call MPI_BARRIER(MPI_COMM_WORLD,ierr)

  !assign the verbosity of the output
  !the verbose variables is defined in module_base
  verbose=in%verbosity

  inputPsiId_orig=in%inputPsiId

  loop_cluster: do icycle=1,in%nrepmax

     if (in%inputPsiId == 0 .and. associated(rst%psi)) then
        i_all=-product(shape(rst%psi))*kind(rst%psi)
        deallocate(rst%psi,stat=i_stat)
        call memocc(i_stat,i_all,'psi',subname)
        i_all=-product(shape(rst%orbs%eval))*kind(rst%orbs%eval)
        deallocate(rst%orbs%eval,stat=i_stat)
        call memocc(i_stat,i_all,'eval',subname)

        call deallocate_wfd(rst%Glr%wfd,subname)
     end if

     call cluster(nproc,iproc,atoms,rxyz,energy,fxyz,&
          rst%psi,rst%Glr,rst%gaucoeffs,rst%gbd,rst%orbs,&
          rst%rxyz_old,rst%hx_old,rst%hy_old,rst%hz_old,in,infocode)

     if (in%inputPsiId==1 .and. infocode==2) then
        if (in%gaussian_help) then
           in%inputPsiId=11
        else
           in%inputPsiId=0
        end if
     else if ((in%inputPsiId==1 .or. in%inputPsiId==0) .and. infocode==1) then
        !in%inputPsiId=0 !better to diagonalise that to restart an input guess
        in%inputPsiId=1
        if(iproc==0) then
           write(*,*)&
             ' WARNING: Wavefunctions not converged after cycle',icycle
           write(*,*)' restart after diagonalisation'
        end if
        
     else if (in%inputPsiId == 0 .and. infocode==3) then
        if (iproc.eq.0) then
           write( *,'(1x,a)')'Convergence error, cannot proceed.'
           write( *,'(1x,a)')' writing positions in file posfail.xyz then exiting'
           write(comment,'(a)')'UNCONVERGED WF '
           !call wtxyz('posfail',energy,rxyz,atoms,trim(comment))

           call write_atomic_file("posfail",energy,rxyz,atoms,trim(comment))

        end if 

        i_all=-product(shape(rst%psi))*kind(rst%psi)
        deallocate(rst%psi,stat=i_stat)
        call memocc(i_stat,i_all,'psi',subname)
        i_all=-product(shape(rst%orbs%eval))*kind(rst%orbs%eval)
        deallocate(rst%orbs%eval,stat=i_stat)
        call memocc(i_stat,i_all,'eval',subname)

        call deallocate_wfd(rst%Glr%wfd,subname)
        !finalize memory counting (there are still the positions and the forces allocated)
        call memocc(0,0,'count','stop')

        if (nproc > 1) call MPI_FINALIZE(ierr)

        stop 'normal end'
     else
        exit loop_cluster
     end if

  end do loop_cluster

  !preserve the previous value
  in%inputPsiId=inputPsiId_orig

  !put a barrier for all the processes
  call MPI_BARRIER(MPI_COMM_WORLD,ierr)


end subroutine call_bigdft

!!***
!!****f* BigDFT/cluster
!!
!! FUNCTION
!!  Main routine which does self-consistent loop.
!!  Does not parse input file and no geometry optimization.
!!
!! COPYRIGHT
!! Copyright (C) 2005-2008 BigDFT group 
!! This file is distributed under the terms of the
!! GNU General Public License, see ~/COPYING file
!! or http://www.gnu.org/copyleft/gpl.txt .
!! For the list of contributors, see ~/AUTHORS 
!!
!!
!! SOURCE
!!
subroutine cluster(nproc,iproc,atoms,rxyz,energy,fxyz,&
     psi,Glr,gaucoeffs,gbd,orbs,rxyz_old,hx_old,hy_old,hz_old,in,infocode)
  ! inputPsiId = 0 : compute input guess for Psi by subspace diagonalization of atomic orbitals
  ! inputPsiId = 1 : read waves from argument psi, using n1, n2, n3, hgrid and rxyz_old
  !                  as definition of the previous system.
  ! inputPsiId = 2 : read waves from disk
  ! does an electronic structure calculation. Output is the total energy and the forces 
  ! psi, keyg, keyv and eval should be freed after use outside of the routine.
  ! infocode -> encloses some information about the status of the run
  !          =0 run succesfully succeded
  !          =1 the run ended after the allowed number of minimization steps. gnrm_cv not reached
  !             forces may be meaningless   
  !          =2 (present only for inputPsiId=1) gnrm of the first iteration > 1 AND growing in
  !             the second iteration OR grnm 1st >2.
  !             Input wavefunctions need to be recalculated. Routine exits.
  !          =3 (present only for inputPsiId=0) gnrm > 4. SCF error. Routine exits.
  use module_base
  use module_types
  use module_interfaces
  use Poisson_Solver
  use libxc_functionals
  use vdwcorrection, only: vdwcorrection_calculate_energy, vdwcorrection_calculate_forces
  use esatto
  implicit none
  integer, intent(in) :: nproc,iproc
  real(gp), intent(inout) :: hx_old,hy_old,hz_old
  type(input_variables), intent(in) :: in
  type(locreg_descriptors), intent(inout) :: Glr
  type(atoms_data), intent(inout) :: atoms
  type(gaussian_basis), intent(inout) :: gbd
  type(orbitals_data), intent(inout) :: orbs
  real(gp), dimension(3,atoms%nat), intent(inout) :: rxyz_old
  real(gp), dimension(3,atoms%nat), target, intent(inout) :: rxyz
  integer, intent(out) :: infocode
  real(gp), intent(out) :: energy
  real(gp), dimension(3,atoms%nat), intent(out) :: fxyz
  real(wp), dimension(:), pointer :: psi
  real(wp), dimension(:,:), pointer :: gaucoeffs
  !local variables
  character(len=*), parameter :: subname='cluster'
  character(len=3) :: PSquiet
  character(len=4) :: f4
  character(len=50) :: filename
  logical :: endloop,potion_overwritten=.false.,allfiles,onefile
  integer :: ixc,ncong,idsx,ncongt,nspin,itermax,idsx_actual,idsx_actual_before
  integer :: nvirt,ndiis_sd_sw
  integer :: nelec,ndegree_ip,j,i,iorb
  integer :: n1_old,n2_old,n3_old,n3d,n3p,n3pi,i3xcsh,i3s,n1,n2,n3
  integer :: ncount0,ncount1,ncount_rate,ncount_max,n1i,n2i,n3i,i03,i04
  integer :: i1,i2,i3,ind,iat,i_all,i_stat,iter,ierr,jproc,ispin,inputpsi
  real :: tcpu0,tcpu1
  real(kind=8) :: crmult,frmult,cpmult,fpmult,gnrm_cv,rbuf,hxh,hyh,hzh,hx,hy,hz
  real(kind=8) :: peakmem,energy_old,sumz
  real(kind=8) :: eion,epot_sum,ekin_sum,eproj_sum,ehart,eexcu,vexcu,alpha,gnrm,evsum,sumx,sumy
  real(kind=8) :: scprsum,energybs,tt,tel,eexcu_fake,vexcu_fake,ehart_fake,energy_min,psoffset
  real(kind=8) :: ttsum
  real(gp) :: edisp ! Dispersion energy
  type(wavefunctions_descriptors) :: wfd_old
  type(nonlocal_psp_descriptors) :: nlpspd
  type(communications_arrays) :: comms
  type(orbitals_data) :: orbsv
  type(GPU_pointers) :: GPU
  integer, dimension(:,:), allocatable :: nscatterarr,ngatherarr
  real(kind=8), dimension(:), allocatable :: rho
  real(kind=8), dimension(:,:), allocatable :: radii_cf,gxyz,fion,thetaphi
  real(gp), dimension(:,:),allocatable :: fdisp
  ! Charge density/potential,ionic potential, pkernel
  real(kind=8), dimension(:), allocatable :: pot_ion
  real(kind=8), dimension(:,:,:,:), allocatable :: rhopot,pot,rhoref
  real(kind=8), dimension(:), pointer :: pkernel,pkernel_ref
  !wavefunction gradients, hamiltonian on vavefunction
  !transposed  wavefunction
  ! Pointers and variables to store the last psi
  ! before reformatting if useFormattedInput is .true.
  real(kind=8), dimension(:), pointer :: hpsi,psit,psi_old,psivirt,psidst,hpsidst
  ! PSP projectors 
  real(kind=8), dimension(:), pointer :: proj
  ! arrays for DIIS convergence accelerator
  real(kind=8), dimension(:,:,:), pointer :: ads
  
  !for xabsorber
  logical in_refinement
  integer lpot_a, ix, iy, iz
  real(gp) rpot_a, spot_a, hpot_a, espo, harmo, r, rx, ry, rz, minrx, maxrx,   minry, maxry,   minrz, maxrz, minr  
  real(gp), pointer :: radpot(:,:)
  integer radpotcount, igrid

  type(atoms_data) :: atoms_b2B
  real(gp), dimension(:,:), pointer :: rxyz_b2B
  real(gp) :: shift_b2B(3)
  integer itype, nd
  integer n1i_bB,n2i_bB,n3i_bB
  real(gp), dimension(:), pointer :: pot_bB
  real(gp) alat1_bB, alat2_bB, alat3_bB
  real(gp), dimension(:), pointer ::  intfunc_x, intfunc_y
  real(gp) factx, facty, factz
  character(len=80) :: comment
  integer idelta
  integer ix_bB, iy_bB, iz_bB
  integer maxX_B, maxY_B, maxZ_B
  integer minX_B, minY_B, minZ_B
  real(gp)  rx_bB, ry_bB, rz_bB
  integer nrange
  ! ----------------------------------
  
  !copying the input variables for readability
  !this section is of course not needed
  !note that this procedure is convenient ONLY in the case of scalar variables
  !an array would have been copied, thus occupying more memory space
  !Hence WARNING: these variables are copied, in case of an update the new value should be 
  !reassigned inside the structure



  crmult=in%crmult
  frmult=in%frmult
  cpmult=in%frmult
  fpmult=in%frmult
  ixc=in%ixc
  gnrm_cv=in%gnrm_cv
  itermax=in%itermax
  ncong=in%ncong
  idsx=in%idsx
  rbuf=in%rbuf
  ncongt=in%ncongt
  nspin=in%nspin

  nvirt=in%nvirt

  hx=in%hx
  hy=in%hy
  hz=in%hz

  if (ixc < 0) then
     call libxc_functionals_init(ixc, nspin)
  end if

  !character string for quieting the Poisson solver
  if (verbose >1) then
     PSquiet='NO'
  else
     PSquiet='YES'
  end if

  if (iproc == 0) then
     write( *,'(1x,a,1x,i0)') &
          '===================== BigDFT Wavefunction Optimization =============== inputPsiId=',&
          in%inputPsiId
     call print_input_parameters(in,atoms)
  end if
  if (nproc > 1) then
     call timing(iproc,'parallel     ','IN')
  else
     call timing(iproc,'             ','IN')
  end if
  call cpu_time(tcpu0)
  call system_clock(ncount0,ncount_rate,ncount_max)


  ! We save the variables that defined the previous psi if the restart is active
  if (in%inputPsiId == 1) then
     !regenerate grid spacings
     if (atoms%geocode == 'P') then
        call correct_grid(atoms%alat1,hx_old,Glr%d%n1)
        call correct_grid(atoms%alat2,hy_old,Glr%d%n2)
        call correct_grid(atoms%alat3,hz_old,Glr%d%n3)
     else if (atoms%geocode == 'S') then 
        call correct_grid(atoms%alat1,hx_old,Glr%d%n1)
        call correct_grid(atoms%alat3,hz_old,Glr%d%n3)
     end if
     call copy_old_wavefunctions(nproc,orbs,Glr%d%n1,Glr%d%n2,Glr%d%n3,&
          Glr%wfd,psi,n1_old,n2_old,n3_old,wfd_old,psi_old)
  else if (in%inputPsiId == 11) then
     !deallocate wavefunction and descriptors for placing the gaussians

     call deallocate_wfd(Glr%wfd,subname)

     i_all=-product(shape(psi))*kind(psi)
     deallocate(psi,stat=i_stat)
     call memocc(i_stat,i_all,'psi',subname)

  end if

  if(nspin/=1 .and. nspin/=2 .and. nspin/=4) nspin=1

  ! grid spacing (same in x,y and z direction)

  if (iproc==0) then
     write( *,'(1x,a)')&
          '------------------------------------------------------------------ System Properties'
  end if

  !these routines can be regrouped in one

  allocate(radii_cf(atoms%ntypes,3+ndebug),stat=i_stat)
  call memocc(i_stat,radii_cf,'radii_cf',subname)

  call system_properties(iproc,nproc,in,atoms,orbs,radii_cf,nelec)

  ! Determine size alat of overall simulation cell and shift atom positions
  ! then calculate the size in units of the grid space
  call system_size(iproc,atoms,rxyz,radii_cf,crmult,frmult,hx,hy,hz,Glr)

  !variables substitution for the PSolver part
  hxh=0.5d0*hx
  hyh=0.5d0*hy
  hzh=0.5d0*hz
  n1i=Glr%d%n1i
  n2i=Glr%d%n2i
  n3i=Glr%d%n3i

  n1=Glr%d%n1
  n2=Glr%d%n2
  n3=Glr%d%n3

  !calculation of the Poisson kernel anticipated to reduce memory peak for small systems
  ndegree_ip=16 !default value 
  call createKernel(iproc,nproc,atoms%geocode,n1i,n2i,n3i,hxh,hyh,hzh,ndegree_ip,pkernel,&
       quiet=PSquiet)

  ! Create wavefunctions descriptors and allocate them inside the global locreg desc.
  call timing(iproc,'CrtDescriptors','ON')
  call createWavefunctionsDescriptors(iproc,hx,hy,hz,&
       atoms,rxyz,radii_cf,crmult,frmult,Glr,orbs)
  call timing(iproc,'CrtDescriptors','OF')
  ! Calculate all projectors, or allocate array for on-the-fly calculation
  call timing(iproc,'CrtProjectors ','ON')
  call createProjectorsArrays(iproc,n1,n2,n3,rxyz,atoms,&
       radii_cf,cpmult,fpmult,hx,hy,hz,nlpspd,proj)
  call timing(iproc,'CrtProjectors ','OF')

  !calculate the partitioning of the orbitals between the different processors
  !memory estimation
  if (iproc==0 .and. verbose > 0) then
     call MemoryEstimator(atoms%geocode,nproc,idsx,n1,n2,n3,&
          atoms%alat1,atoms%alat2,atoms%alat3,&
          hx,hy,hz,atoms%nat,atoms%ntypes,atoms%iatype,rxyz,radii_cf,crmult,frmult,&
          orbs%norb,nlpspd%nprojel,atoms%atomnames,0,in%nspin,peakmem)
  end if

  !allocate communications arrays
  !call allocate_comms(nproc,orbs,comms,subname)
  call orbitals_communicators(iproc,nproc,Glr,orbs,comms)  

  !these arrays should be included in the comms descriptor
  !allocate values of the array for the data scattering in sumrho
  !its values are ignored in the datacode='G' case
  allocate(nscatterarr(0:nproc-1,4+ndebug),stat=i_stat)
  call memocc(i_stat,nscatterarr,'nscatterarr',subname)
  !allocate array for the communications of the potential
  allocate(ngatherarr(0:nproc-1,2+ndebug),stat=i_stat)
  call memocc(i_stat,ngatherarr,'ngatherarr',subname)
  !create the descriptors for the density and the potential
  !these descriptors should take into account the localisation regions
  call createDensPotDescriptors(iproc,nproc,atoms%geocode,'D',n1i,n2i,n3i,ixc,&
       n3d,n3p,n3pi,i3xcsh,i3s,nscatterarr,ngatherarr)

  !allocate ionic potential
  if (n3pi > 0) then
     allocate(pot_ion(n1i*n2i*n3pi+ndebug),stat=i_stat)
     call memocc(i_stat,pot_ion,'pot_ion',subname)
  else
     allocate(pot_ion(1+ndebug),stat=i_stat)
     call memocc(i_stat,pot_ion,'pot_ion',subname)
  end if

  !here calculate the ionic energy and forces accordingly
  allocate(fion(3,atoms%nat+ndebug),stat=i_stat)
  call memocc(i_stat,fion,'fion',subname)

  call IonicEnergyandForces(iproc,nproc,atoms,hxh,hyh,hzh,in%elecfield,rxyz,eion,fion,&
       psoffset,in%nvacancy,n1,n2,n3,n1i,n2i,n3i,i3s+i3xcsh,n3pi,pot_ion,pkernel)

  call createIonicPotential(atoms%geocode,iproc,nproc,atoms,rxyz,hxh,hyh,hzh,&
       in%elecfield,n1,n2,n3,n3pi,i3s+i3xcsh,n1i,n2i,n3i,pkernel,pot_ion,psoffset,in%nvacancy,&
       in%correct_offset)

  !this can be inserted inside the IonicEnergyandForces routine
  !(after insertion of the non-regression test)
  call vdwcorrection_calculate_energy(edisp,rxyz,atoms,in,iproc)

  allocate(fdisp(3,atoms%nat+ndebug),stat=i_stat)
  call memocc(i_stat,fdisp,'fdisp',subname)
  !this can be inserted inside the IonicEnergyandForces routine
  call vdwcorrection_calculate_forces(fdisp,rxyz,atoms,in) 

  !Allocate Charge density, Potential in real space
  if (n3d >0) then
     allocate(rhopot(n1i,n2i,n3d,in%nspin+ndebug),stat=i_stat)
     call memocc(i_stat,rhopot,'rhopot',subname)
  else
     allocate(rhopot(1,1,1,in%nspin+ndebug),stat=i_stat)
     call memocc(i_stat,rhopot,'rhopot',subname)
  end if

  !check the communication distribution
  call check_communications(iproc,nproc,orbs,Glr,comms)


  !avoid allocation of the eigenvalues array in case of restart
  if (in%inputPsiId /= 1 .and. in%inputPsiId /= 11) then
     allocate(orbs%eval(orbs%norb*orbs%nkpts+ndebug),stat=i_stat)
     call memocc(i_stat,orbs%eval,'eval',subname)
  end if

  inputpsi=in%inputPsiId

  !for the inputPsiId==2 case, check 
  !if the wavefunctions are all present
  !otherwise switch to normal input guess
  if (in%inputPsiId ==2) then
     allfiles=.true.
     do iorb=1,orbs%norb*orbs%nspinor
        write(f4,'(i4.4)')  iorb
        filename = 'wavefunction.'//f4
        inquire(file=filename,exist=onefile)
        allfiles=allfiles .and. onefile
        if (.not. allfiles) then
           if (iproc == 0) write(*,*)' WARNING: The wavefunction ',filename,&
                'does not exist, switch to normal input guess'
           inputpsi = 0
           exit
        end if
     end do
  end if

  ! INPUT WAVEFUNCTIONS, added also random input guess
  select case(inputpsi)
  case(-2)

     if (iproc == 0) then
        write( *,'(1x,a)')&
             '------------------------------------------------ Random wavefunctions initialization'
     end if

     !random initialisation of the wavefunctions
     allocate(psi(orbs%npsidim+ndebug),stat=i_stat)
     call memocc(i_stat,psi,'psi',subname)

     psi=0.0d0
     ttsum=0.0d0
     do i=1,orbs%npsidim
        do j=0,iproc-1
           call random_number(tt)
        end do
        call random_number(tt)
        psi(i)=real(tt,wp)*0.01_wp
        ttsum=ttsum+psi(i)
        do j=iproc+1,nproc
           call random_number(tt)
        end do
     end do

     orbs%eval(1:orbs%norb*orbs%nkpts)=-0.5d0

     !orthogonalise wavefunctions and allocate hpsi wavefunction (and psit if parallel)
     call first_orthon(iproc,nproc,orbs,Glr%wfd,comms,psi,hpsi,psit)

  case(-1)

     !import gaussians form CP2K (data in files gaubasis.dat and gaucoeff.dat)
     !and calculate eigenvalues
     call import_gaussians(iproc,nproc,cpmult,fpmult,radii_cf,atoms,orbs,comms,&
          Glr,hx,hy,hz,rxyz,rhopot,pot_ion,nlpspd,proj, &
          pkernel,ixc,psi,psit,hpsi,nscatterarr,ngatherarr,in%nspin)

  case(0)
     nspin=in%nspin
     !calculate input guess from diagonalisation of LCAO basis (written in wavelets)
     call input_wf_diag(iproc,nproc,cpmult,fpmult,radii_cf,atoms,&
          orbs,orbsv,nvirt,comms,Glr,hx,hy,hz,rxyz,rhopot,pot_ion,&
          nlpspd,proj,pkernel,ixc,psi,hpsi,psit,psivirt,nscatterarr,ngatherarr,nspin, in%potshortcut )

  case(1)
     !these parts should be reworked for the non-collinear spin case

     !restart from previously calculated wavefunctions, in memory

     !allocate principal wavefunction
     !allocated in the transposed way such as 
     !it can also be used as a work array for transposition
     allocate(psi(orbs%npsidim+ndebug),stat=i_stat)
     call memocc(i_stat,psi,'psi',subname)

     if (iproc == 0) then
        write( *,'(1x,a)')&
             '-------------------------------------------------------------- Wavefunctions Restart'
     end if

     call reformatmywaves(iproc,orbs,atoms,hx_old,hy_old,hz_old,&
          n1_old,n2_old,n3_old,rxyz_old,wfd_old,psi_old,hx,hy,hz,n1,n2,n3,rxyz,Glr%wfd,psi)

     call deallocate_wfd(wfd_old,'cluster')

     i_all=-product(shape(psi_old))*kind(psi_old)
     deallocate(psi_old,stat=i_stat)
     call memocc(i_stat,i_all,'psi_old',subname)

     !orthogonalise wavefunctions and allocate hpsi wavefunction (and psit if parallel)
     call first_orthon(iproc,nproc,orbs,Glr%wfd,comms,psi,hpsi,psit)

  case(2)
     !restart from previously calculated wavefunctions, on disk

     !allocate principal wavefunction
     !allocated in the transposed way such as 
     !it can also be used as a work array for transposition

     allocate(psi(orbs%npsidim+ndebug),stat=i_stat)
     call memocc(i_stat,psi,'psi',subname)

     if (iproc == 0) then
        write( *,'(1x,a)')&
             '---------------------------------------------------- Reading Wavefunctions from disk'
     end if

     call readmywaves(iproc,orbs,n1,n2,n3,hx,hy,hz,atoms,rxyz_old,rxyz,Glr%wfd,psi)

     !orthogonalise wavefunctions and allocate hpsi wavefunction (and psit if parallel)
     call first_orthon(iproc,nproc,orbs,Glr%wfd,comms,psi,hpsi,psit)

  case(11)
     !restart from previously calculated gaussian coefficients
     if (iproc == 0) then
        write( *,'(1x,a)')&
             '--------------------------------------- Quick Wavefunctions Restart (Gaussian basis)'
     end if

     !allocate principal wavefunction
     !allocated in the transposed way such as 
     !it can also be used as a work array for transposition
     allocate(psi(orbs%npsidim+ndebug),stat=i_stat)
     call memocc(i_stat,psi,'psi',subname)

     call restart_from_gaussians(iproc,nproc,orbs,Glr,hx,hy,hz,psi,gbd,gaucoeffs)

     !orthogonalise wavefunctions and allocate hpsi wavefunction (and psit if parallel)
     call first_orthon(iproc,nproc,orbs,Glr%wfd,comms,psi,hpsi,psit)

  case(12)
     !reading wavefunctions from gaussian file
     if (iproc == 0) then
        write( *,'(1x,a)')&
             '------------------------------------------- Reading Wavefunctions from gaussian file'
     end if

     !allocate principal wavefunction
     !allocated in the transposed way such as 
     !it can also be used as a work array for transposition

     allocate(psi(orbs%npsidim+ndebug),stat=i_stat)
     call memocc(i_stat,psi,'psi',subname)

     call read_gaussian_information(iproc,nproc,orbs,gbd,gaucoeffs,'wavefunctions.gau')
     !associate the new positions, provided that the atom number is good
     if (gbd%nat == atoms%nat) then
        gbd%rxyz=>rxyz
     else
!        if (iproc == 0) then
           write( *,*)&
                ' ERROR: the atom number does not coincide with the number of gaussian centers'
!        end if
        stop
     end if

     call restart_from_gaussians(iproc,nproc,orbs,Glr,hx,hy,hz,psi,gbd,gaucoeffs)

     !orthogonalise wavefunctions and allocate hpsi wavefunction (and psit if parallel)
     call first_orthon(iproc,nproc,orbs,Glr%wfd,comms,psi,hpsi,psit)

  case default

!     if (iproc == 0) then
        write( *,'(1x,a)')'ERROR:values of inputPsiId must be integers from -2 to  2'
        write( *,'(1x,a)')'                                         or from 10 to 12'
        write( *,'(1x,a,i0)')'                               while we found',in%inputPsiId
!     end if
     stop

  end select



  !save the new atomic positions in the rxyz_old array
  do iat=1,atoms%nat
     rxyz_old(1,iat)=rxyz(1,iat)
     rxyz_old(2,iat)=rxyz(2,iat)
     rxyz_old(3,iat)=rxyz(3,iat)
  enddo
  !save the new grid spacing into the hgrid_old value
  hx_old=in%hx
  hy_old=in%hy
  hz_old=in%hz

  ! allocate arrays necessary for DIIS convergence acceleration
  !the allocation with npsidim is not necessary here since DIIS arrays
  !are always calculated in the transpsed form
  if (idsx > 0) then
     allocate(psidst(sum(comms%ncntt(0:nproc-1))*idsx+ndebug),stat=i_stat)
     call memocc(i_stat,psidst,'psidst',subname)
     allocate(hpsidst(sum(comms%ncntt(0:nproc-1))*idsx+ndebug),stat=i_stat)
     call memocc(i_stat,hpsidst,'hpsidst',subname)
     allocate(ads(idsx+1,idsx+1,orbs%nkptsp*3+ndebug),stat=i_stat)
     call memocc(i_stat,ads,'ads',subname)
     call razero(orbs%nkptsp*3*(idsx+1)**2,ads)
  endif

  !allocate arrays for the GPU if a card is present
  !do this only if the potshortcut treatment is not activated
  if (GPUconv .and.  in%potshortcut==0) then
     call prepare_gpu_for_locham(Glr%d%n1,Glr%d%n2,Glr%d%n3,in%nspin,&
          hx,hy,hz,Glr%wfd,orbs,GPU)
  end if

  alpha=2.d0
  energy=1.d10
  gnrm=1.d10
  ekin_sum=0.d0 
  epot_sum=0.d0 
  eproj_sum=0.d0
  !minimum value of the energy during the minimisation procedure
  energy_min=1.d10
  !set the infocode to the value it would have in the case of no convergence
  infocode=1
  !local variable for the diis history
  idsx_actual=idsx
  !number of switching betweed DIIS and SD during self-consistent loop
  ndiis_sd_sw=0
  !previous value of idsx_actual to control if switching has appeared
  idsx_actual_before=idsx_actual

  !control whether there is a reference density
  potion_overwritten=.false.
  if (in%read_ref_den) then

     !allocate the kernel for the reference density case
     call createKernel(iproc,nproc,'F',n1i,n2i,n3i,hxh,hyh,hzh,ndegree_ip,pkernel_ref,&
          quiet=PSquiet)

     allocate(rhoref(n1i,n2i,max(n3d,1),in%nspin+ndebug),stat=i_stat)
     call memocc(i_stat,rhoref,'rhoref',subname)

     call read_potfile(atoms%geocode,'density.pot',n1,n2,n3,n1i,n2i,n3i,n3d,i3s,rhoref)

     potion_overwritten=.false.

  end if

  !end of the initialization part
  call timing(iproc,'INIT','PR')

  ! loop for wavefunction minimization
  in_refinement=.false.
  
  !if(iproc==0) print *, " entering loop " 

  wfn_loop: do iter=1,itermax

     if( in%potshortcut>0) then
         if(iproc==0) print *, " exiting sc loop " 
        exit wfn_loop 
     endif

     if (iproc == 0 .and. verbose > 0) then 
        write( *,'(1x,a,i0)')&
             '---------------------------------------------------------------------------- iter= ',&
             iter
     endif
     !control whether the minimisation iterations ended
     endloop= gnrm <= gnrm_cv .or. iter == itermax
     if(endloop .and. .not. in_refinement) then
        if(in%iat_absorber>0) then
           gnrm_cv = in%absorber_gnrm
           in_refinement=.true.
           endloop=.false.
        end if
     endif
     
     !control how many times the DIIS has switched into SD
     if (idsx_actual /= idsx_actual_before) ndiis_sd_sw=ndiis_sd_sw+1

     !terminate SCF loop if forced to switch more than once from DIIS to SD
     endloop=endloop .or. ndiis_sd_sw > 2

     !stop the partial timing counter if necessary
     if (endloop) call timing(iproc,'WFN_OPT','PR')

     if(.not. in_refinement) then

        ! Potential from electronic charge density
        call sumrho(iproc,nproc,orbs,Glr,ixc,hxh,hyh,hzh,psi,rhopot,&
             n1i*n2i*n3d,nscatterarr,in%nspin,GPU)

        if(orbs%nspinor==4) then
           !this wrapper can be inserted inside the poisson solver 
           call PSolverNC(atoms%geocode,'D',iproc,nproc,Glr%d%n1i,Glr%d%n2i,Glr%d%n3i,n3d,&
                ixc,hxh,hyh,hzh,&
                rhopot,pkernel,pot_ion,ehart,eexcu,vexcu,0.d0,.true.,4)
        else

           if (in%read_ref_den .and. gnrm <= in%gnrm_sw .or. potion_overwritten) then
              if (.not. potion_overwritten) then
                 !overwrite pot_ion with the potential previously created
                 call read_potfile(atoms%geocode,'potion_corr.pot',n1,n2,n3,n1i,n2i,n3i,n3pi,&
                   i3s+i3xcsh,pot_ion)

                 if (.not. in%correct_offset) then
                    !read the ionic energy from disk
                    open(unit=22,file='eion_corr.tmp',status='unknown')
                    read(22,*)eion,ehart_fake
                    close(unit=22)
                 end if
                 potion_overwritten=.true.
              end if
              call correct_hartree_potential(atoms,iproc,nproc,&
                   Glr%d%n1i,Glr%d%n2i,Glr%d%n3i,&
                   n3p,n3pi,n3d,i3s,i3xcsh,hxh,hyh,hzh,pkernel,ngatherarr,&
                   rhoref,pkernel_ref,pot_ion,rhopot,ixc,in%nspin,ehart,eexcu,vexcu,PSquiet,&
                   in%correct_offset)

           else
              call PSolver(atoms%geocode,'D',iproc,nproc,Glr%d%n1i,Glr%d%n2i,Glr%d%n3i,&
                   ixc,hxh,hyh,hzh,&
                   rhopot,pkernel,pot_ion,ehart,eexcu,vexcu,0.d0,.true.,in%nspin,&
                   quiet=PSquiet)

           end if

        end if

        !here we put the exact_exchange potential, in alternative to the poisson solver
        

     endif
  

     call HamiltonianApplication(iproc,nproc,atoms,orbs,hx,hy,hz,rxyz,&
          cpmult,fpmult,radii_cf,nlpspd,proj,Glr,ngatherarr,n1i*n2i*n3p,&
          rhopot(1,1,1+i3xcsh,1),psi,hpsi,ekin_sum,epot_sum,eproj_sum,in%nspin,GPU,pkernel)

     energybs=ekin_sum+epot_sum+eproj_sum
     energy_old=energy
     energy=energybs-ehart+eexcu-vexcu+eion+edisp

     !check for convergence or whether max. numb. of iterations exceeded
     if (endloop) then 
        if (iproc.eq.0) then 
           if (verbose > 1) write( *,'(1x,a,i0,a)')'done. ',iter,' minimization iterations required'
           write( *,'(1x,a)') &
                '--------------------------------------------------- End of Wavefunction Optimisation'
           write( *,'(1x,a,3(1x,1pe18.11))') &
                'final  ekin,  epot,  eproj ',ekin_sum,epot_sum,eproj_sum
           write( *,'(1x,a,3(1x,1pe18.11))') &
                'final ehart, eexcu,  vexcu ',ehart,eexcu,vexcu
           write( *,'(1x,a,i6,2x,1pe24.17,1x,1pe9.2)') &
                'FINAL iter,total energy,gnrm',iter,energy,gnrm
           !write(61,*)hx,hy,hz,energy,ekin_sum,epot_sum,eproj_sum,ehart,eexcu,vexcu
           if (energy > energy_min) write( *,'(1x,a,1pe9.2)')&
                'WARNING: Found an energy value lower than the FINAL energy, delta:',energy-energy_min
        end if
        if (gnrm <= gnrm_cv) infocode=0
        exit wfn_loop 
     endif

     !control the previous value of idsx_actual
     idsx_actual_before=idsx_actual
     

     call hpsitopsi(iproc,nproc,orbs,hx,hy,hz,Glr,comms,ncong,&
          iter,idsx,idsx_actual,ads,energy,energy_old,energy_min,&
          alpha,gnrm,scprsum,psi,psit,hpsi,psidst,hpsidst,in%nspin,GPU)

     tt=(energybs-scprsum)/scprsum
     if (((abs(tt) > 1.d-10 .and. .not. GPUconv) .or.&
          (abs(tt) > 1.d-8 .and. GPUconv)) .and. iproc==0) then 
        write( *,'(1x,a,1pe9.2,2(1pe22.14))') &
             'ERROR: inconsistency between gradient and energy',tt,energybs,scprsum
     endif
     if (iproc.eq.0) then
        if (verbose > 0) then
           write( *,'(1x,a,3(1x,1pe18.11))') 'ekin_sum,epot_sum,eproj_sum',  & 
                ekin_sum,epot_sum,eproj_sum
           write( *,'(1x,a,3(1x,1pe18.11))') '   ehart,   eexcu,    vexcu',ehart,eexcu,vexcu
        end if
        write( *,'(1x,a,i6,2x,1pe24.17,1x,1pe9.2)') 'iter,total energy,gnrm',iter,energy,gnrm
     endif

     if (in%inputPsiId == 0) then
        if ((gnrm > 4.d0 .and. orbs%norbu /= orbs%norbd) .or. &
             (orbs%norbu == orbs%norbd .and. gnrm > 10.d0)) then
           if (iproc == 0) then
              write( *,'(1x,a)')&
                   'ERROR: the norm of the residue is too large also with input wavefunctions.'
           end if
           infocode=3
           call deallocate_before_exiting
           return
        end if
     else if (in%inputPsiId == 1) then
        if (gnrm > 1.d0) then
           if (iproc == 0) then
              write( *,'(1x,a)')&
                   'The norm of the residue is too large, need to recalculate input wavefunctions'
           end if
           infocode=2
           if (nproc > 1) call MPI_BARRIER(MPI_COMM_WORLD,ierr)
           call deallocate_before_exiting
           return
        end if
     end if
 
  end do wfn_loop
  if (iter == itermax .and. iproc == 0 ) &
       write( *,'(1x,a)')'No convergence within the allowed number of minimization steps'

  if (idsx_actual > 0) then
     i_all=-product(shape(psidst))*kind(psidst)
     deallocate(psidst,stat=i_stat)
     call memocc(i_stat,i_all,'psidst',subname)
     i_all=-product(shape(hpsidst))*kind(hpsidst)
     deallocate(hpsidst,stat=i_stat)
     call memocc(i_stat,i_all,'hpsidst',subname)
     i_all=-product(shape(ads))*kind(ads)
     deallocate(ads,stat=i_stat)
     call memocc(i_stat,i_all,'ads',subname)
  end if



  if (in%potshortcut==0) then

     ! transform to KS orbitals and deallocate hpsi wavefunction (and also psit in parallel)
     if (in%iat_absorber /= 0  .and. .false.) then
        ! the last argument tells to the routine to keep psit
        if(iproc==0) print *, " in cluster " , associated(psit)
        call last_orthon(iproc,nproc,orbs,Glr%wfd,in%nspin,&
             comms,psi,hpsi,psit,evsum, .true.)
        if(iproc==0) print *, " in cluster , dopo " , associated(psit)
     else
        call last_orthon(iproc,nproc,orbs,Glr%wfd,in%nspin,&
             comms,psi,hpsi,psit,evsum)
     endif


     if (abs(evsum-energybs) > 1.d-8 .and. iproc==0) write( *,'(1x,a,2(1x,1pe20.13))')&
          'Difference:evsum,energybs',evsum,energybs

     !project the wavefunctions on a gaussian basis and keep in memory
     if (in%gaussian_help) then
        if (iproc.eq.0) then
           write( *,'(1x,a)')&
                '---------------------------------------------------------- Gaussian Basis Projection'
        end if

<<<<<<< HEAD
        !extract the gaussian basis from the pseudowavefunctions
!!$     if (in%inputPsiId == 11) then
!!$        !extract the gaussian basis from the pseudowavefunctions
!!$        call gaussian_pswf_basis(iproc,atoms,rxyz,gbd)
!!$     else if (in%inputPsiId == 12) then
!!$        !extract the gaussian basis from the pseudopotential
!!$        call gaussian_psp_basis(atoms,rxyz,gbd)
!!$     end if
=======
     !extract the gaussian basis from the pseudowavefunctions
!!!     if (in%inputPsiId == 11) then
!!!        !extract the gaussian basis from the pseudowavefunctions
!!!        call gaussian_pswf_basis(iproc,atoms,rxyz,gbd)
!!!     else if (in%inputPsiId == 12) then
!!!        !extract the gaussian basis from the pseudopotential
!!!        call gaussian_psp_basis(atoms,rxyz,gbd)
!!!     end if
>>>>>>> f022de79

        !extract the gaussian basis from the pseudowavefunctions
        call gaussian_pswf_basis(iproc,atoms,rxyz,gbd)

        if (.not. associated(gaucoeffs)) then
           allocate(gaucoeffs(gbd%ncoeff,orbs%norbp+ndebug),stat=i_stat)
           call memocc(i_stat,gaucoeffs,'gaucoeffs',subname)
        end if

        allocate(thetaphi(2,gbd%nat+ndebug),stat=i_stat)
        call memocc(i_stat,thetaphi,'thetaphi',subname)
        thetaphi=0.0_gp

        call wavelets_to_gaussians(atoms%geocode,orbs%norbp,orbs%nspinor,&
             n1,n2,n3,gbd,thetaphi,&
             hx,hy,hz,Glr%wfd,psi,gaucoeffs)

        i_all=-product(shape(thetaphi))*kind(thetaphi)
        deallocate(thetaphi,stat=i_stat)
        call memocc(i_stat,i_all,'thetaphi',subname)

     end if


     !  write all the wavefunctions into files
     if (in%output_wf) then
        !add flag for writing waves in the gaussian basis form
        if (in%gaussian_help) then

<<<<<<< HEAD
!!$        call gaussian_orthogonality(iproc,nproc,norb,norbp,gbd,gaucoeffs)
!!$
!!$        call gaussian_orthogonality(iproc,nproc,norb,norbp,gbd,gaucoeffs)
           !write the coefficients and the basis on a file
           call write_gaussian_information(iproc,nproc,orbs,gbd,gaucoeffs,'wavefunctions.gau')
=======
!!!        call gaussian_orthogonality(iproc,nproc,norb,norbp,gbd,gaucoeffs)
!!!
!!!        call gaussian_orthogonality(iproc,nproc,norb,norbp,gbd,gaucoeffs)
        !write the coefficients and the basis on a file
        call write_gaussian_information(iproc,nproc,orbs,gbd,gaucoeffs,'wavefunctions.gau')
>>>>>>> f022de79

           !build dual coefficients
           call dual_gaussian_coefficients(orbs%norbp,gbd,gaucoeffs)
           !control the accuracy of the expansion
           call check_gaussian_expansion(iproc,nproc,orbs,Glr,hx,hy,hz,psi,gbd,gaucoeffs)

           call deallocate_gwf(gbd,subname)
           i_all=-product(shape(gaucoeffs))*kind(gaucoeffs)
           deallocate(gaucoeffs,stat=i_stat)
           call memocc(i_stat,i_all,'gaucoeffs',subname)
           nullify(gbd%rxyz)

        else
           call  writemywaves(iproc,orbs,n1,n2,n3,hx,hy,hz,atoms%nat,rxyz,Glr%wfd,psi)
           if (verbose >0) write( *,'(a,1x,i0,a)') '- iproc',iproc,' finished writing waves'
        end if
     end if


     !plot the ionic potential, if required by output_grid
     if (abs(in%output_grid)==2) then
        if (in%output_grid==2) then
           if (iproc == 0) write(*,*) 'writing ionic_potential.pot'
           call plot_density(atoms%geocode,'ionic_potential.pot',iproc,nproc,&
                n1,n2,n3,n1i,n2i,n3i,n3p,&
                atoms%alat1,atoms%alat2,atoms%alat3,ngatherarr,pot_ion)
           if (iproc == 0) write(*,*) 'writing local_potential.pot'
           call plot_density(atoms%geocode,'local_potential.pot',iproc,nproc,&
                n1,n2,n3,n1i,n2i,n3i,n3p,&
                atoms%alat1,atoms%alat2,atoms%alat3,ngatherarr,rhopot(1,1,1+i3xcsh,1))
        else
           if (iproc == 0) write(*,*) 'writing ionic_potential.cube'
           call plot_density_cube(atoms%geocode,'ionic_potential',iproc,nproc,&
                n1,n2,n3,n1i,n2i,n3i,n3p,&
                in%nspin,hxh,hyh,hzh,atoms,rxyz,ngatherarr,pot_ion)
           if (iproc == 0) write(*,*) 'writing local_potential.cube'
           call plot_density_cube(atoms%geocode,'local_potential',iproc,nproc,&
                n1,n2,n3,n1i,n2i,n3i,n3p,&
                in%nspin,hxh,hyh,hzh,atoms,rxyz,ngatherarr,rhopot(1,1,1+i3xcsh,1))
        endif
     end if


     if (in%output_grid==3) then
!!$        print *,'here'
!!$        call plot_density(atoms%geocode,'b2B_xanes.pot',iproc,nproc,n1,n2,n3,n1i,n2i,n3i,n3p,1,&
!!$             atoms%alat1,atoms%alat2,atoms%alat3,ngatherarr,rhopot(1,1,1+i3xcsh,1))
!!$        write(comment,'(a)')'this file to check the positions and calculate shift '
!!$        call write_atomic_file("b2B_xanes",energy,rxyz,atoms,trim(comment))
     endif

     i_all=-product(shape(pot_ion))*kind(pot_ion)
     deallocate(pot_ion,stat=i_stat)
     call memocc(i_stat,i_all,'pot_ion',subname)



     !------------------------------------------------------------------------
     ! here we start the calculation of the forces
     if (iproc.eq.0) then
        write( *,'(1x,a)')&
             '----------------------------------------------------------------- Forces Calculation'
     end if

     ! Selfconsistent potential is saved in rhopot, 
     ! new arrays rho,pot for calculation of forces ground state electronic density

     ! Potential from electronic charge density

     !manipulate scatter array for avoiding the GGA shift
     do jproc=0,nproc-1
        !n3d=n3p
        nscatterarr(jproc,1)=nscatterarr(jproc,2)
        !i3xcsh=0
        nscatterarr(jproc,4)=0
     end do

     if (n3p>0) then
        allocate(rho(n1i*n2i*n3p*in%nspin+ndebug),stat=i_stat)
        call memocc(i_stat,rho,'rho',subname)
     else
        allocate(rho(1+ndebug),stat=i_stat)
        call memocc(i_stat,rho,'rho',subname)
     end if
     call sumrho(iproc,nproc,orbs,Glr,0,hxh,hyh,hzh,psi,rho,n1i*n2i*n3p,&
          nscatterarr,in%nspin,GPU)

     !plot the density on the density.pot file
     if (abs(in%output_grid) .ge. 1 .or. in%nvacancy /=0) then
        if (in%output_grid .ge. 0) then
           if (in%nspin == 2 ) then
              if(iproc==0) write(*,*) 'ERROR: density cannot be plotted in .pot format for a spin-polarised calculation'
           else
              if (iproc.eq.0) write(*,*) 'writing electronic_density.pot'
              call plot_density(atoms%geocode,'electronic_density.pot',&
                   iproc,nproc,n1,n2,n3,n1i,n2i,n3i,n3p,&
                   atoms%alat1,atoms%alat2,atoms%alat3,ngatherarr,rho)
           end if
        else 
           if (iproc.eq.0) write(*,*) 'writing electronic_density.cube'
           call plot_density_cube(atoms%geocode,'electronic_density',&
                iproc,nproc,n1,n2,n3,n1i,n2i,n3i,n3p,  & 
                in%nspin,hxh,hyh,hzh,atoms,rxyz,ngatherarr,rho)
        endif
     end if
     !calculate the total density in the case of nspin==2
     if (in%nspin==2) then
        do i3=1,n3p
           do i2=1,n2i
              do i1=1,n1i
                 ind=i1+(i2-1)*n1i+(i3-1)*n1i*n2i
                 rho(ind)=rho(ind)+rho(ind+n1i*n2i*n3p)
              end do
           end do
        end do
     end if
     if (n3p>0) then
        allocate(pot(n1i,n2i,n3p,1+ndebug),stat=i_stat)
        call memocc(i_stat,pot,'pot',subname)
     else
        allocate(pot(1,1,1,1+ndebug),stat=i_stat)
        call memocc(i_stat,pot,'pot',subname)
     end if

     !calculate electrostatic potential
     call DCOPY(n1i*n2i*n3p,rho,1,pot,1) 
     call PSolver(atoms%geocode,'D',iproc,nproc,n1i,n2i,n3i,0,hxh,hyh,hzh,&
          pot,pkernel,pot,ehart_fake,eexcu_fake,vexcu_fake,0.d0,.false.,1,quiet=PSquiet)
     !here nspin=1 since ixc=0

     !plot also the electrostatic potential
     if (abs(in%output_grid) == 2) then
        if (in%output_grid == 2) then
           if (iproc.eq.0) write(*,*) 'writing hartree_potential.pot'
           call plot_density(atoms%geocode,'hartree_potential.pot',iproc,nproc,n1,n2,n3,n1i,n2i,n3i,n3p,&
                atoms%alat1,atoms%alat2,atoms%alat3,ngatherarr,pot)
        else
           if (iproc.eq.0) write(*,*) 'writing hartree_potential.cube'
           call plot_density_cube(atoms%geocode,'hartree_potential',iproc,nproc,n1,n2,n3,n1i,n2i,n3i,n3p,&
                in%nspin,hxh,hyh,hzh,atoms,rxyz,ngatherarr,pot)
        end if
     end if

     i_all=-product(shape(pkernel))*kind(pkernel)
     deallocate(pkernel,stat=i_stat)
     call memocc(i_stat,i_all,'pkernel',subname)

     if (in%read_ref_den) then
        i_all=-product(shape(pkernel_ref))*kind(pkernel_ref)
        deallocate(pkernel_ref,stat=i_stat)
        call memocc(i_stat,i_all,'pkernel_ref',subname)
     end if

     allocate(gxyz(3,atoms%nat+ndebug),stat=i_stat)
     call memocc(i_stat,gxyz,'gxyz',subname)

     call timing(iproc,'Forces        ','ON')
     ! calculate local part of the forces gxyz
     call local_forces(iproc,atoms,rxyz,hxh,hyh,hzh,&
          n1,n2,n3,n3p,i3s+i3xcsh,n1i,n2i,n3i,rho,pot,gxyz)

     i_all=-product(shape(rho))*kind(rho)
     deallocate(rho,stat=i_stat)
     call memocc(i_stat,i_all,'rho',subname)
     i_all=-product(shape(pot))*kind(pot)
     deallocate(pot,stat=i_stat)
     call memocc(i_stat,i_all,'pot',subname)

     if (iproc == 0 .and. verbose > 1) write( *,'(1x,a)',advance='no')'Calculate nonlocal forces...'

     call nonlocal_forces(iproc,n1,n2,n3,hx,hy,hz,cpmult,fpmult,atoms,rxyz,radii_cf,&
          orbs,nlpspd,proj,Glr%wfd,psi,gxyz,in%calc_tail) !refill projectors for tails

     if (iproc == 0 .and. verbose > 1) write( *,'(1x,a)')'done.'

     ! Add up all the force contributions
     if (nproc > 1) then
        call MPI_ALLREDUCE(gxyz,fxyz,3*atoms%nat,mpidtypg,MPI_SUM,MPI_COMM_WORLD,ierr)
     else
        do iat=1,atoms%nat
           fxyz(1,iat)=gxyz(1,iat)
           fxyz(2,iat)=gxyz(2,iat)
           fxyz(3,iat)=gxyz(3,iat)
        enddo
     end if

     !add to the forces the ionic contribution 
     do iat=1,atoms%nat
        fxyz(1,iat)=fxyz(1,iat)+fion(1,iat)+fdisp(1,iat)
        fxyz(2,iat)=fxyz(2,iat)+fion(2,iat)+fdisp(2,iat)
        fxyz(3,iat)=fxyz(3,iat)+fion(3,iat)+fdisp(3,iat)
     enddo

     i_all=-product(shape(fion))*kind(fion)
     deallocate(fion,stat=i_stat)
     call memocc(i_stat,i_all,'fion',subname)
     i_all=-product(shape(fdisp))*kind(fdisp)
     deallocate(fdisp,stat=i_stat)
     call memocc(i_stat,i_all,'fdisp',subname)
     i_all=-product(shape(gxyz))*kind(gxyz)
     deallocate(gxyz,stat=i_stat)
     call memocc(i_stat,i_all,'gxyz',subname)

     !subtraction of zero of the forces, disabled for the moment
     !the zero of the forces depends on the atomic positions
     if (in%gaussian_help .and. .false.) then
        sumx=0.d0
        sumy=0.d0
        sumz=0.d0
        do iat=1,atoms%nat
           sumx=sumx+fxyz(1,iat)
           sumy=sumy+fxyz(2,iat)
           sumz=sumz+fxyz(3,iat)
        enddo
        sumx=sumx/real(atoms%nat,gp)
        sumy=sumy/real(atoms%nat,gp)
        sumz=sumz/real(atoms%nat,gp)
        if (iproc==0) write( *,'(1x,a,1x,3(1x,1pe9.2))') &
             'Subtracting center-mass shift of',sumx,sumy,sumz

        do iat=1,atoms%nat
           fxyz(1,iat)=fxyz(1,iat)-sumx
           fxyz(2,iat)=fxyz(2,iat)-sumy
           fxyz(3,iat)=fxyz(3,iat)-sumz
        enddo
     end if

     call timing(iproc,'Forces        ','OF')

     if (nvirt > 0 .and. in%inputPsiId == 0) then
        call davidson(iproc,nproc,n1i,n2i,n3i,in,atoms,cpmult,fpmult,radii_cf,&
             orbs,orbsv,nvirt,Glr,comms,&
             hx,hy,hz,rxyz,rhopot,i3xcsh,n3p,nlpspd,proj, &
             pkernel,psi,psivirt,ngatherarr,GPU)
     end if

  end if

  if (in%c_absorbtion ) then

     if(iproc==0) print *, " goin to calculate spectra "

     
     if(in%potshortcut==2) then
        call read_atomic_file("b2B_xanes",iproc, atoms_b2B, rxyz_b2B )
        if( atoms%nat/=atoms_b2B%nat) then
           if(iproc==0) write(*,*)  "   b2B_xanes.xyz  is not compatible with actual positions" 
           if(nproc>1) call MPI_Finalize()
           stop '      b2B_xanes.xyz  is not compatible with actual positions          '
        end if
        do j=1,3
           shift_b2B(j) = rxyz(j,1) - rxyz_b2B(j,1) 
           do iat=2,atoms%nat
              if( abs(shift_b2B(j) - (rxyz(j,iat) - rxyz_b2B(j,iat) )  )>1.0e-4 ) then
                 if(iproc==0) write(*,*)  "   b2B_xanes.xyz  positions are not compatible with actual positions" 
                 if(nproc>1) call MPI_Finalize()
                 stop '      b2B_xanes.xyz positions are not compatible with actual positions          '
              end if
           enddo
        enddo
        ! come passare da un x della vecchia a un x della nuova
        ! ((x-1)*hx_old/2.0+shift_x)/(hx/2.0) +1 
        ! cambiamento inverso 
        !  ((x-1)*hx/2.0-shift_x)/(hx_old/2.0) +1 
        

        

        itype=16
        nd=2**14

        allocate(  intfunc_x(0:nd+ndebug),stat=i_stat )
        call memocc(i_stat,intfunc_x,'intfunc_x',subname)
        allocate( intfunc_y(0:nd+ndebug) ,stat=i_stat )
        call memocc(i_stat,intfunc_y,'intfunc_y',subname)

        call scaling_function4b2B(itype,nd,nrange,intfunc_x,intfunc_y)  ! intervallo di 32 con 2**14 punti
        if( abs(intfunc_x(nd/2))>1.0e-8 ) then
           stop
        endif

        i_all=-product(shape(intfunc_x))*kind(intfunc_x)
        deallocate(intfunc_x,stat=i_stat)
        call memocc(i_stat,i_all,'intfunc_x',subname)
        

        ! come accedere alla funzione 
        ! x in unita della vecchia griglia   intfunc_y(( x+16) *2**9)
        
        
        
        call  read_potfile4b2B("b2B_xanes.pot",n1i_bB,n2i_bB,n3i_bB, pot_bB, alat1_bB, alat2_bB, alat3_bB)
        hx_old = 2*alat1_bB / (n1i_bB-1)
        hy_old = 2*alat2_bB / (n2i_bB-1)
        hz_old = 2*alat3_bB / (n3i_bB-1)


        rhopot=0.0_gp

        do iz_bB = 1,n3i_bB

           rz_bB = hz_old*(iz_bB-1 )          /2.0   +  shift_b2B(3)
           
           minZ_B  =  max( 1, NINT((rz_bB -8*hz_old/2)/(hz/2.0)))
           maxZ_B  =  min( n3p, NINT((rz_bB +8*hz_old/2)/(hz/2.0)))
           
 
 
           do iy_bB=1,n2i_bB
              
              ry_bB = hy_old*(iy_bB-1)           /2.0   +  shift_b2B(2)
              
              minY_B  =  max(1,NINT((ry_bB -8*hy_old/2)/(hy/2.0)))
              maxY_B  =  min(n2i,NINT((ry_bB +8*hy_old/2)/(hy/2.0)))
              
              
              
              
              do ix_bB=1,n1i_bB
                 
                 rx_bB = hx_old*(ix_bB-1)           /2.0   +  shift_b2B(1)
                 
                 minX_B  =  max(1,NINT((rx_bB -8*hx_old/2)/(hx/2.0)))
                 maxX_B  =  min(n1i,NINT((rx_bB +8*hx_old/2)/(hx/2.0)))
                 
                 
                 
                 
                 do iz= minZ_B , maxZ_B 
                    
                    rz = hz*(iz-1  )/2.0  
                    idelta = NINT((rz-rz_bB)/(hz_old/2))   !  float2int andrebbe ottimizzato ...
                    
                    factz = intfunc_y(nd/2+idelta)
                    
                    
                    do iy= minY_B , maxY_B 
                       
                       ry = hy*(iy-1  )/2.0  
                       idelta = NINT((ry-ry_bB)/(hy_old/2))   !  float2int andrebbe ottimizzato ...
                       
                       facty = factz*intfunc_y(nd/2+idelta)
                       
                       
                       do ix= minX_B , maxX_B 
                          
                          rx = hx*(ix-1  )/2.0  
                          idelta = NINT((rx-rx_bB)/(hx_old/2))   !  float2int andrebbe ottimizzato ...
                          
                          factx = facty*intfunc_y(nd/2+idelta)
                          
                          rhopot(ix,iy,iz+i3xcsh,1) = rhopot(ix,iy,iz+i3xcsh,1) + &
                               factx * pot_bB(ix  + iy*n1i_bB  + iz*n1i_bB*n2i_bB)
                          
                       end do
                    end do
                 end do
              enddo
           enddo
        enddo
     

 
        i_all=-product(shape(pot_bB))*kind(pot_bB)
        deallocate(pot_bB,stat=i_stat)
        call memocc(i_stat,i_all,'pot_bB',subname)
        
        i_all=-product(shape(intfunc_y))*kind(intfunc_y)
        deallocate(intfunc_y,stat=i_stat)
        call memocc(i_stat,i_all,'intfunc_y',subname)
     endif
     
     if(in%abscalc_alterpot) then
        ! ATTENZIONE alterazione del potenziale per 
        ! il caso risolvibile esattamente
        lpot_a=1
        rpot_a = 6.0
        spot_a = 1.0
        hpot_a = 3.0
        !! questa disposizione vale solo nel caso periodico ( si parte da 1, se no sarebbe 15 )
!!!        allocate(radpot(n1i*n2i*n3p ,2 ))
        radpotcount=0
        
        allocate(radpot(30000 ,2 ))
        radpotcount=30000
        open(unit=22,file='pot.dat', status='old')
        do igrid=1, radpotcount
           read(22,*)  radpot(igrid ,1 ),  radpot(igrid , 2 )
        enddo
        close(unit=22)
        
        minr=1000.0
        do ix=1,n1i
           do iy=1,n2i
              do iz = 1,n3p
                 rx = hx*(ix-1)           /2.0  -  rxyz(1,in%iat_absorber )
                 ry = hy*(iy-1)           /2.0  -  rxyz(2,in%iat_absorber )
                 rz = hz*(iz-1 +i3xcsh + i3s -1 )/2.0  -  rxyz(3,in%iat_absorber )
                 
                 r  = sqrt( rx*rx+ry*ry+rz*rz)
                 
                 if(r>2.5) then
                    if( r>29) then
                       rhopot(ix,iy,iz+i3xcsh,1)=0.0
                    else
                       igrid = binary_search( r, radpot, radpotcount )
                       rhopot(ix,iy,iz+i3xcsh,1) = &
                            ( radpot(igrid,2)*(radpot(igrid+1,1)-R) + radpot(igrid+1,2)*(R-radpot(igrid,1)) )/&
                            ( radpot(igrid+1,1) -radpot(igrid,1) )
                    endif
                 endif
                 
                 if(r<minr) minr=r
<<<<<<< HEAD
                 
!!$                 radpotcount=radpotcount+1
!!$                 radpot(radpotcount,1)=r
!!$                 radpot(radpotcount,2)=rhopot(ix,iy,iz+i3xcsh,1)
                 
=======

!!!                 radpotcount=radpotcount+1
!!!                 radpot(radpotcount,1)=r
!!!                 radpot(radpotcount,2)=rhopot(ix,iy,iz+i3xcsh,1)

>>>>>>> f022de79
                 if( r.ne.0.0) then
                    harmo = rz/r *sqrt(3.0/4.0/3.1415926535)
                 else
                    harmo=0.0_gp
                 endif
                 
                 espo  = ((r-rpot_a)**2)/spot_a/spot_a/2.0
                 if(espo<100) then
                    rhopot(ix,iy,iz+i3xcsh,1) = rhopot(ix,iy,iz+i3xcsh,1) +  hpot_a * exp(-espo) *harmo
                 endif
              enddo
           enddo
        enddo
<<<<<<< HEAD
!!$        open(unit=22,file='radpot.dat')
!!$        do igrid=1, radpotcount
!!$           write(22,'(200(f20.10,1x))')  radpot(igrid,1),  radpot(igrid,2)
!!$        enddo
!!$        close(unit=22)       
        
     end if
     
     if(in%iabscalc_type==2) then
        call lanczos(iproc,nproc,atoms,hx,hy,hz,rxyz,&
             cpmult,fpmult,radii_cf,nlpspd,proj,Glr,ngatherarr,n1i*n2i*n3p,&
             rhopot(1,1,1+i3xcsh,1) ,ekin_sum,epot_sum,eproj_sum,in%nspin,GPU &
             , in%iat_absorber  , .false., orbs%norb,   psit , orbs%eval , in )
        
        if (nproc > 1) call MPI_FINALIZE(ierr)
        stop
     else
        call  chebychev(iproc,nproc,atoms,hx,hy,hz,rxyz,&
             cpmult,fpmult,radii_cf,nlpspd,proj,Glr,ngatherarr,n1i*n2i*n3p,&
             rhopot(1,1,1+i3xcsh,1) ,ekin_sum,epot_sum,eproj_sum,in%nspin,GPU &
             , in%iat_absorber, in)
        
        if (nproc > 1) call MPI_FINALIZE(ierr)
        stop
=======
!!!        open(unit=22,file='radpot.dat')
!!!        do igrid=1, radpotcount
!!!           write(22,'(200(f20.10,1x))')  radpot(igrid,1),  radpot(igrid,2)
!!!        enddo
!!!        close(unit=22)       

>>>>>>> f022de79
     endif
     
  end if
  
  
  if (in%potshortcut>0) stop ' in%potshortcut meaningless outside spectra calculation '
  
  !------------------------------------------------------------------------
  if (in%calc_tail .and. atoms%geocode == 'F') then
     call timing(iproc,'Tail          ','ON')
     !    Calculate energy correction due to finite size effects
     !    ---reformat potential
     allocate(pot(n1i,n2i,n3i,in%nspin+ndebug),stat=i_stat)
     call memocc(i_stat,pot,'pot',subname)
     
     if (nproc > 1) then
        call MPI_ALLGATHERV(rhopot(1,1,1+i3xcsh,1),n1i*n2i*n3p,&
             mpidtypd,pot(1,1,1,1),ngatherarr(0,1),ngatherarr(0,2), & 
             mpidtypd,MPI_COMM_WORLD,ierr)
        !print '(a,2f12.6)','RHOup',sum(abs(rhopot(:,:,:,1))),sum(abs(pot(:,:,:,1)))
        if(in%nspin==2) then
           !print '(a,2f12.6)','RHOdw',sum(abs(rhopot(:,:,:,2))),sum(abs(pot(:,:,:,2)))
           if (n3d /= n3p) then
              i03=1+i3xcsh+n3p
              i04=1
           else
              i03=1
              i04=2
           end if
           call MPI_ALLGATHERV(rhopot(1,1,i03,i04),n1i*n2i*n3p,&
                mpidtypd,pot(1,1,1,2),ngatherarr(0,1),ngatherarr(0,2), & 
                mpidtypd,MPI_COMM_WORLD,ierr)
        end if
     else
        do ispin=1,in%nspin
           !here one could have not allocated pot and: call move_alloc(rhopot,pot) 
           !(but it is a Fortran 95/2003 spec)
           do i3=1,n3i
              do i2=1,n2i
                 do i1=1,n1i
                    pot(i1,i2,i3,ispin)=rhopot(i1,i2,i3,ispin)
                 enddo
              enddo
           enddo
        end do
     end if
     i_all=-product(shape(nscatterarr))*kind(nscatterarr)
     deallocate(nscatterarr,stat=i_stat)
     call memocc(i_stat,i_all,'nscatterarr',subname)
     i_all=-product(shape(ngatherarr))*kind(ngatherarr)
     deallocate(ngatherarr,stat=i_stat)
     call memocc(i_stat,i_all,'ngatherarr',subname)
     i_all=-product(shape(rhopot))*kind(rhopot)
     deallocate(rhopot,stat=i_stat)
     call memocc(i_stat,i_all,'rhopot',subname)
     
     if (in%read_ref_den) then
        i_all=-product(shape(rhoref))*kind(rhoref)
        deallocate(rhoref,stat=i_stat)
        call memocc(i_stat,i_all,'rhoref',subname)
     end if
     
     
     !pass hx instead of hgrid since we are only in free BC
     call CalculateTailCorrection(iproc,nproc,atoms,rbuf,orbs,&
          Glr,nlpspd,ncongt,pot,hx,rxyz,radii_cf,crmult,frmult,cpmult,fpmult,in%nspin,&
          proj,psi,in%output_grid,ekin_sum,epot_sum,eproj_sum)
     
     i_all=-product(shape(pot))*kind(pot)
     deallocate(pot,stat=i_stat)
     call memocc(i_stat,i_all,'pot',subname)
     
     !if (iproc==0) then
     !   open(61)
     !   write(61,'(4(f9.3),1x,7(1pe19.11))',advance='no')&
     !        hgrid,alat1,alat2,alat3,energy,ekin_sum,epot_sum,eproj_sum,ehart,eexcu,vexcu
     !end if
     
     energybs=ekin_sum+epot_sum+eproj_sum
     energy=energybs-ehart+eexcu-vexcu+eion+edisp
     
     !if (iproc==0) then
     !   write(61,'(1pe19.11)')energy
     !   close(61)
     !end if
     
     if (iproc == 0) then
        write( *,'(1x,a,3(1x,1pe18.11))')&
             '  Corrected ekin,epot,eproj',ekin_sum,epot_sum,eproj_sum
        write( *,'(1x,a,1x,1pe24.17)')&
             'Total energy with tail correction',energy
     endif
     
     call timing(iproc,'Tail          ','OF')
  else
     !    No tail calculation
     if (nproc > 1) call MPI_BARRIER(MPI_COMM_WORLD,ierr)
     i_all=-product(shape(rhopot))*kind(rhopot)
     deallocate(rhopot,stat=i_stat)
     call memocc(i_stat,i_all,'rhopot',subname)
     if (in%read_ref_den) then
        i_all=-product(shape(rhoref))*kind(rhoref)
        deallocate(rhoref,stat=i_stat)
        call memocc(i_stat,i_all,'rhoref',subname)
     end if
     i_all=-product(shape(nscatterarr))*kind(nscatterarr)
     deallocate(nscatterarr,stat=i_stat)
     call memocc(i_stat,i_all,'nscatterarr',subname)
     i_all=-product(shape(ngatherarr))*kind(ngatherarr)
     deallocate(ngatherarr,stat=i_stat)
     call memocc(i_stat,i_all,'ngatherarr',subname)
  endif
  ! --- End if of tail calculation
  
  call deallocate_before_exiting
  
contains
  
  !routine which deallocate the pointers and the arrays before exiting 
  subroutine deallocate_before_exiting
    
    !when this condition is verified we are in the middle of the SCF cycle
    if (infocode /=0 .and. infocode /=1) then
       
       if (idsx_actual > 0) then
          i_all=-product(shape(psidst))*kind(psidst)
          deallocate(psidst,stat=i_stat)
          call memocc(i_stat,i_all,'psidst',subname)
          i_all=-product(shape(hpsidst))*kind(hpsidst)
          deallocate(hpsidst,stat=i_stat)
          call memocc(i_stat,i_all,'hpsidst',subname)
          i_all=-product(shape(ads))*kind(ads)
          deallocate(ads,stat=i_stat)
          call memocc(i_stat,i_all,'ads',subname)
       end if
       
       if (nproc > 1) then
          i_all=-product(shape(psit))*kind(psit)
          deallocate(psit,stat=i_stat)
          call memocc(i_stat,i_all,'psit',subname)
       end if
       
       i_all=-product(shape(hpsi))*kind(hpsi)
       deallocate(hpsi,stat=i_stat)
       call memocc(i_stat,i_all,'hpsi',subname)
       
       !free GPU if it is the case
       if (GPUconv .and. .not.(nvirt > 0 .and. in%inputPsiId == 0)) then
          call free_gpu(GPU,orbs%norbp)
       end if
       
       i_all=-product(shape(pot_ion))*kind(pot_ion)
       deallocate(pot_ion,stat=i_stat)
       call memocc(i_stat,i_all,'pot_ion',subname)
       
       i_all=-product(shape(pkernel))*kind(pkernel)
       deallocate(pkernel,stat=i_stat)
       call memocc(i_stat,i_all,'pkernel',subname)
       if (in%read_ref_den) then
          i_all=-product(shape(pkernel_ref))*kind(pkernel_ref)
          deallocate(pkernel_ref,stat=i_stat)
          call memocc(i_stat,i_all,'pkernel_ref',subname)
       end if
       
       ! calc_tail false
       i_all=-product(shape(rhopot))*kind(rhopot)
       deallocate(rhopot,stat=i_stat)
       call memocc(i_stat,i_all,'rhopot',subname)
       if (in%read_ref_den) then
          i_all=-product(shape(rhoref))*kind(rhoref)
          deallocate(rhoref,stat=i_stat)
          call memocc(i_stat,i_all,'rhoref',subname)
       end if
       
       i_all=-product(shape(nscatterarr))*kind(nscatterarr)
       deallocate(nscatterarr,stat=i_stat)
       call memocc(i_stat,i_all,'nscatterarr',subname)
       i_all=-product(shape(ngatherarr))*kind(ngatherarr)
       deallocate(ngatherarr,stat=i_stat)
       call memocc(i_stat,i_all,'ngatherarr',subname)
       
       i_all=-product(shape(fion))*kind(fion)
       deallocate(fion,stat=i_stat)
       call memocc(i_stat,i_all,'fion',subname)
       i_all=-product(shape(fdisp))*kind(fdisp)
       deallocate(fdisp,stat=i_stat)
       call memocc(i_stat,i_all,'fdisp',subname)
       
       
    end if
    !deallocate wavefunction for virtual orbitals
    !if it is the case
    if (in%nvirt > 0) then
       i_all=-product(shape(psivirt))*kind(psivirt)
       deallocate(psivirt,stat=i_stat)
       call memocc(i_stat,i_all,'psivirt',subname)
    end if
    
    if (atoms%geocode == 'F') then
       call deallocate_bounds(Glr%bounds,subname)
    end if
    
    if (atoms%geocode == 'P' .and. Glr%hybrid_on) then 
       
       i_all=-product(shape(Glr%bounds%kb%ibxy_f))*kind(Glr%bounds%kb%ibxy_f)
       deallocate(Glr%bounds%kb%ibxy_f,stat=i_stat)
       call memocc(i_stat,i_all,'Glr%bounds%kb%ibxy_f',subname)
       
       i_all=-product(shape(Glr%bounds%kb%ibxz_f))*kind(Glr%bounds%kb%ibxz_f)
       deallocate(Glr%bounds%kb%ibxz_f,stat=i_stat)
       call memocc(i_stat,i_all,'Glr%bounds%kb%ibxz_f',subname)
       
       i_all=-product(shape(Glr%bounds%kb%ibyz_f))*kind(Glr%bounds%kb%ibyz_f)
       deallocate(Glr%bounds%kb%ibyz_f,stat=i_stat)
       call memocc(i_stat,i_all,'Glr%bounds%kb%ibyz_f',subname)
       
       i_all=-product(shape(Glr%bounds%sb%ibxy_ff))*kind(Glr%bounds%sb%ibxy_ff)
       deallocate(Glr%bounds%sb%ibxy_ff,stat=i_stat)
       call memocc(i_stat,i_all,'ibxy_ff',subname)
       i_all=-product(shape(Glr%bounds%sb%ibzzx_f))*kind(Glr%bounds%sb%ibzzx_f)
       deallocate(Glr%bounds%sb%ibzzx_f,stat=i_stat)
       call memocc(i_stat,i_all,'ibzzx_f',subname)
       i_all=-product(shape(Glr%bounds%sb%ibyyzz_f))*kind(Glr%bounds%sb%ibyyzz_f)
       deallocate(Glr%bounds%sb%ibyyzz_f,stat=i_stat)
       call memocc(i_stat,i_all,'ibyyzz_f',subname)
       
       i_all=-product(shape(Glr%bounds%gb%ibyz_ff))*kind(Glr%bounds%gb%ibyz_ff)
       deallocate(Glr%bounds%gb%ibyz_ff,stat=i_stat)
       call memocc(i_stat,i_all,'ibyz_ff',subname)
       
       i_all=-product(shape(Glr%bounds%gb%ibzxx_f))*kind(Glr%bounds%gb%ibzxx_f)
       deallocate(Glr%bounds%gb%ibzxx_f,stat=i_stat)
       call memocc(i_stat,i_all,'ibzxx_f',subname)
       
       i_all=-product(shape(Glr%bounds%gb%ibxxyy_f))*kind(Glr%bounds%gb%ibxxyy_f)
       deallocate(Glr%bounds%gb%ibxxyy_f,stat=i_stat)
       call memocc(i_stat,i_all,'ibxxyy_f',subname)
    endif
    
    !free GPU if it is the case
    if (GPUconv .and. .not.(nvirt > 0 .and. in%inputPsiId == 0)) then
       call free_gpu(GPU,orbs%norbp)
    end if
    
    call deallocate_comms(comms,subname)
    
    call deallocate_orbs(orbs,subname)
    
    !semicores useful only for the input guess
    i_all=-product(shape(atoms%iasctype))*kind(atoms%iasctype)
    deallocate(atoms%iasctype,stat=i_stat)
    call memocc(i_stat,i_all,'iasctype',subname)
    i_all=-product(shape(atoms%nzatom))*kind(atoms%nzatom)
    deallocate(atoms%nzatom,stat=i_stat)
    call memocc(i_stat,i_all,'nzatom',subname)
    i_all=-product(shape(nlpspd%nboxp_c))*kind(nlpspd%nboxp_c)
    deallocate(nlpspd%nboxp_c,stat=i_stat)
    call memocc(i_stat,i_all,'nboxp_c',subname)
    i_all=-product(shape(nlpspd%nboxp_f))*kind(nlpspd%nboxp_f)
    deallocate(nlpspd%nboxp_f,stat=i_stat)
    call memocc(i_stat,i_all,'nboxp_f',subname)
    i_all=-product(shape(nlpspd%keyg_p))*kind(nlpspd%keyg_p)
    deallocate(nlpspd%keyg_p,stat=i_stat)
    call memocc(i_stat,i_all,'keyg_p',subname)
    i_all=-product(shape(nlpspd%keyv_p))*kind(nlpspd%keyv_p)
    deallocate(nlpspd%keyv_p,stat=i_stat)
    call memocc(i_stat,i_all,'keyv_p',subname)
    i_all=-product(shape(nlpspd%nvctr_p))*kind(nlpspd%nvctr_p)
    deallocate(nlpspd%nvctr_p,stat=i_stat)
    call memocc(i_stat,i_all,'nvctr_p',subname)
    i_all=-product(shape(nlpspd%nseg_p))*kind(nlpspd%nseg_p)
    deallocate(nlpspd%nseg_p,stat=i_stat)
    call memocc(i_stat,i_all,'nseg_p',subname)

    i_all=-product(shape(proj))*kind(proj)
    deallocate(proj,stat=i_stat)
    call memocc(i_stat,i_all,'proj',subname)

    i_all=-product(shape(atoms%psppar))*kind(atoms%psppar)
    deallocate(atoms%psppar,stat=i_stat)
    call memocc(i_stat,i_all,'psppar',subname)
    i_all=-product(shape(atoms%nelpsp))*kind(atoms%nelpsp)
    deallocate(atoms%nelpsp,stat=i_stat)
    call memocc(i_stat,i_all,'nelpsp',subname)
    i_all=-product(shape(radii_cf))*kind(radii_cf)
    deallocate(radii_cf,stat=i_stat)
    call memocc(i_stat,i_all,'radii_cf',subname)
    i_all=-product(shape(atoms%npspcode))*kind(atoms%npspcode)
    deallocate(atoms%npspcode,stat=i_stat)
    call memocc(i_stat,i_all,'npspcode',subname)

    ! Free the libXC stuff if necessary.
    if (ixc < 0) then
       call libxc_functionals_end()
    end if

    !end of wavefunction minimisation
    call timing(iproc,'LAST','PR')
    call timing(iproc,'              ','RE')
    call cpu_time(tcpu1)
    call system_clock(ncount1,ncount_rate,ncount_max)
    tel=dble(ncount1-ncount0)/dble(ncount_rate)
    if (iproc == 0) &
         write( *,'(1x,a,1x,i4,2(1x,f12.2))') 'CPU time/ELAPSED time for root process ', iproc,tel,tcpu1-tcpu0

  end subroutine deallocate_before_exiting

END SUBROUTINE cluster
!!***
<|MERGE_RESOLUTION|>--- conflicted
+++ resolved
@@ -902,17 +902,7 @@
                 '---------------------------------------------------------- Gaussian Basis Projection'
         end if
 
-<<<<<<< HEAD
         !extract the gaussian basis from the pseudowavefunctions
-!!$     if (in%inputPsiId == 11) then
-!!$        !extract the gaussian basis from the pseudowavefunctions
-!!$        call gaussian_pswf_basis(iproc,atoms,rxyz,gbd)
-!!$     else if (in%inputPsiId == 12) then
-!!$        !extract the gaussian basis from the pseudopotential
-!!$        call gaussian_psp_basis(atoms,rxyz,gbd)
-!!$     end if
-=======
-     !extract the gaussian basis from the pseudowavefunctions
 !!!     if (in%inputPsiId == 11) then
 !!!        !extract the gaussian basis from the pseudowavefunctions
 !!!        call gaussian_pswf_basis(iproc,atoms,rxyz,gbd)
@@ -920,7 +910,6 @@
 !!!        !extract the gaussian basis from the pseudopotential
 !!!        call gaussian_psp_basis(atoms,rxyz,gbd)
 !!!     end if
->>>>>>> f022de79
 
         !extract the gaussian basis from the pseudowavefunctions
         call gaussian_pswf_basis(iproc,atoms,rxyz,gbd)
@@ -950,19 +939,11 @@
         !add flag for writing waves in the gaussian basis form
         if (in%gaussian_help) then
 
-<<<<<<< HEAD
-!!$        call gaussian_orthogonality(iproc,nproc,norb,norbp,gbd,gaucoeffs)
-!!$
-!!$        call gaussian_orthogonality(iproc,nproc,norb,norbp,gbd,gaucoeffs)
-           !write the coefficients and the basis on a file
-           call write_gaussian_information(iproc,nproc,orbs,gbd,gaucoeffs,'wavefunctions.gau')
-=======
 !!!        call gaussian_orthogonality(iproc,nproc,norb,norbp,gbd,gaucoeffs)
 !!!
 !!!        call gaussian_orthogonality(iproc,nproc,norb,norbp,gbd,gaucoeffs)
-        !write the coefficients and the basis on a file
-        call write_gaussian_information(iproc,nproc,orbs,gbd,gaucoeffs,'wavefunctions.gau')
->>>>>>> f022de79
+           !write the coefficients and the basis on a file
+           call write_gaussian_information(iproc,nproc,orbs,gbd,gaucoeffs,'wavefunctions.gau')
 
            !build dual coefficients
            call dual_gaussian_coefficients(orbs%norbp,gbd,gaucoeffs)
@@ -1376,19 +1357,11 @@
                  endif
                  
                  if(r<minr) minr=r
-<<<<<<< HEAD
                  
-!!$                 radpotcount=radpotcount+1
-!!$                 radpot(radpotcount,1)=r
-!!$                 radpot(radpotcount,2)=rhopot(ix,iy,iz+i3xcsh,1)
-                 
-=======
-
 !!!                 radpotcount=radpotcount+1
 !!!                 radpot(radpotcount,1)=r
 !!!                 radpot(radpotcount,2)=rhopot(ix,iy,iz+i3xcsh,1)
-
->>>>>>> f022de79
+                 
                  if( r.ne.0.0) then
                     harmo = rz/r *sqrt(3.0/4.0/3.1415926535)
                  else
@@ -1402,12 +1375,11 @@
               enddo
            enddo
         enddo
-<<<<<<< HEAD
-!!$        open(unit=22,file='radpot.dat')
-!!$        do igrid=1, radpotcount
-!!$           write(22,'(200(f20.10,1x))')  radpot(igrid,1),  radpot(igrid,2)
-!!$        enddo
-!!$        close(unit=22)       
+!!!        open(unit=22,file='radpot.dat')
+!!!        do igrid=1, radpotcount
+!!!           write(22,'(200(f20.10,1x))')  radpot(igrid,1),  radpot(igrid,2)
+!!!        enddo
+!!!        close(unit=22)       
         
      end if
      
@@ -1427,14 +1399,6 @@
         
         if (nproc > 1) call MPI_FINALIZE(ierr)
         stop
-=======
-!!!        open(unit=22,file='radpot.dat')
-!!!        do igrid=1, radpotcount
-!!!           write(22,'(200(f20.10,1x))')  radpot(igrid,1),  radpot(igrid,2)
-!!!        enddo
-!!!        close(unit=22)       
-
->>>>>>> f022de79
      endif
      
   end if
