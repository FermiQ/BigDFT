!> @file 
!!   Routines to use BigDFT as a blackbox
!! @author
!!   Copyright (C) 2005-2011 BigDFT group 
!!   This file is distributed under the terms of the
!!   GNU General Public License, see ~/COPYING file
!!   or http://www.gnu.org/copyleft/gpl.txt .
!!   For the list of contributors, see ~/AUTHORS 
 

!> Routine to use BigDFT as a blackbox
subroutine call_bigdft(nproc,iproc,atoms,rxyz0,in,energy,fxyz,strten,fnoise,rst,infocode)
  use module_base
  use module_types
  use module_interfaces, except_this_one => call_bigdft
  implicit none
  integer, intent(in) :: iproc,nproc
  type(input_variables),intent(inout) :: in
  type(atoms_data), intent(inout) :: atoms
  type(restart_objects), intent(inout) :: rst
  integer, intent(inout) :: infocode
  real(gp), intent(out) :: energy,fnoise
  real(gp), dimension(3,atoms%nat), intent(in) :: rxyz0
  real(gp), dimension(6), intent(out) :: strten
  real(gp), dimension(3,atoms%nat), intent(out) :: fxyz

  !local variables
  character(len=*), parameter :: subname='call_bigdft'
  character(len=40) :: comment
  logical :: exists
  integer :: i_stat,i_all,ierr,inputPsiId_orig,iat

  !temporary interface
  interface
     subroutine cluster(nproc,iproc,atoms,rxyz,energy,fxyz,strten,fnoise,&
          KSwfn,&!psi,Lzd,gaucoeffs,gbd,orbs,
          rxyz_old,hx_old,hy_old,hz_old,in,GPU,infocode)
       use module_base
       use module_types
       implicit none
       integer, intent(in) :: nproc,iproc
       integer, intent(out) :: infocode
       real(gp), intent(inout) :: hx_old,hy_old,hz_old
       type(input_variables), intent(in) :: in
       !type(local_zone_descriptors), intent(inout) :: Lzd
       type(atoms_data), intent(inout) :: atoms
       !type(gaussian_basis), intent(inout) :: gbd
       !type(orbitals_data), intent(inout) :: orbs
       type(GPU_pointers), intent(inout) :: GPU
       type(DFT_wavefunction), intent(inout) :: KSwfn
       real(gp), intent(out) :: energy,fnoise
       real(gp), dimension(3,atoms%nat), intent(inout) :: rxyz_old
       real(gp), dimension(3,atoms%nat), target, intent(inout) :: rxyz
       real(gp), dimension(6), intent(out) :: strten
       real(gp), dimension(3,atoms%nat), intent(out) :: fxyz
     END SUBROUTINE cluster
  end interface

  !put a barrier for all the processes
  call MPI_BARRIER(MPI_COMM_WORLD,ierr)

  !fill the rxyz array with the positions
  !wrap the atoms in the periodic directions when needed
  do iat=1,atoms%nat
     if (atoms%geocode == 'P') then
        rst%rxyz_new(1,iat)=modulo(rxyz0(1,iat),atoms%alat1)
        rst%rxyz_new(2,iat)=modulo(rxyz0(2,iat),atoms%alat2)
        rst%rxyz_new(3,iat)=modulo(rxyz0(3,iat),atoms%alat3)
     else if (atoms%geocode == 'S') then
        rst%rxyz_new(1,iat)=modulo(rxyz0(1,iat),atoms%alat1)
        rst%rxyz_new(2,iat)=rxyz0(2,iat)
        rst%rxyz_new(3,iat)=modulo(rxyz0(3,iat),atoms%alat3)
     else if (atoms%geocode == 'F') then
        rst%rxyz_new(1,iat)=rxyz0(1,iat)
        rst%rxyz_new(2,iat)=rxyz0(2,iat)
        rst%rxyz_new(3,iat)=rxyz0(3,iat)
     end if
  end do

  !assign the verbosity of the output
  !the verbose variables is defined in module_base
  verbose=in%verbosity

  inputPsiId_orig=in%inputPsiId

  loop_cluster: do

     if (in%inputPsiId == 0 .and. associated(rst%KSwfn%psi)) then
        i_all=-product(shape(rst%KSwfn%psi))*kind(rst%KSwfn%psi)
        deallocate(rst%KSwfn%psi,stat=i_stat)
        call memocc(i_stat,i_all,'psi',subname)
        i_all=-product(shape(rst%KSwfn%orbs%eval))*kind(rst%KSwfn%orbs%eval)
        deallocate(rst%KSwfn%orbs%eval,stat=i_stat)
        call memocc(i_stat,i_all,'eval',subname)

        call deallocate_wfd(rst%KSwfn%Lzd%Glr%wfd,subname)
     end if
     !experimental, finite difference method for calculating forces on particular quantities
     inquire(file='input.finite_difference_forces',exist=exists)
     if (exists) then
        in%last_run=1 !do the last_run things nonetheless
        in%inputPsiId=0 !the first run always restart from IG
        !experimental_modulebase_var_onlyfion=.true. !put only ionic forces in the forces
     end if
     call cluster(nproc,iproc,atoms,rst%rxyz_new,energy,fxyz,strten,fnoise,&
          rst%KSwfn,&!psi,rst%Lzd,rst%gaucoeffs,rst%gbd,rst%orbs,&
          rst%rxyz_old,rst%hx_old,rst%hy_old,rst%hz_old,in,rst%GPU,infocode)
     if (exists) then
        call forces_via_finite_differences(iproc,nproc,atoms,in,energy,fxyz,fnoise,rst,infocode)
     end if

     if (in%inputPsiId==1 .and. infocode==2) then
        if (in%gaussian_help) then
           in%inputPsiId=11
        else
           in%inputPsiId=0
        end if
     else if ((in%inputPsiId==1 .or. in%inputPsiId==0) .and. infocode==1) then
        !in%inputPsiId=0 !better to diagonalise than to restart an input guess
        in%inputPsiId=1
        if(iproc==0) then
           write(*,*)&
                &   ' WARNING: Self-consistent cycle did not meet convergence criteria'
        end if
        exit loop_cluster
     else if (in%inputPsiId == 0 .and. infocode==3) then
        if (iproc == 0) then
           write( *,'(1x,a)')'Convergence error, cannot proceed.'
           write( *,'(1x,a)')' writing positions in file posfail.xyz then exiting'
           write(comment,'(a)')'UNCONVERGED WF '
           !call wtxyz('posfail',energy,rxyz,atoms,trim(comment))

           call write_atomic_file("posfail",energy,rst%rxyz_new,atoms,trim(comment))

        end if

        i_all=-product(shape(rst%KSwfn%psi))*kind(rst%KSwfn%psi)
        deallocate(rst%KSwfn%psi,stat=i_stat)
        call memocc(i_stat,i_all,'psi',subname)
        i_all=-product(shape(rst%KSwfn%orbs%eval))*kind(rst%KSwfn%orbs%eval)
        deallocate(rst%KSwfn%orbs%eval,stat=i_stat)
        call memocc(i_stat,i_all,'eval',subname)

        call deallocate_wfd(rst%KSwfn%Lzd%Glr%wfd,subname)

        !finalize memory counting (there are still at least positions and the forces allocated)
        call memocc(0,0,'count','stop')

        if (nproc > 1) call MPI_FINALIZE(ierr)

        stop 'unnormal end'
     else
        exit loop_cluster
     end if

  end do loop_cluster

  !preserve the previous value
  in%inputPsiId=inputPsiId_orig

  !put a barrier for all the processes
  call MPI_BARRIER(MPI_COMM_WORLD,ierr)

END SUBROUTINE call_bigdft


!>  Main routine which does self-consistent loop.
!!  Does not parse input file and no geometry optimization.
!!  Does an electronic structure calculation. 
!!  Output is the total energy and the forces 
!!
!!   @param inputPsiId 
!!           - 0 : compute input guess for Psi by subspace diagonalization of atomic orbitals
!!           - 1 : read waves from argument psi, using n1, n2, n3, hgrid and rxyz_old
!!                 as definition of the previous system.
!!           - 2 : read waves from disk
!!   @param psi, keyg, keyv and eval should be freed after use outside of the routine.
!!   @param infocode -> encloses some information about the status of the run
!!           - 0 run succesfully succeded
!!           - 1 the run ended after the allowed number of minimization steps. gnrm_cv not reached
!!               forces may be meaningless   
!!           - 2 (present only for inputPsiId=1) gnrm of the first iteration > 1 AND growing in
!!               the second iteration OR grnm 1st >2.
!!               Input wavefunctions need to be recalculated. Routine exits.
!!           - 3 (present only for inputPsiId=0) gnrm > 4. SCF error. Routine exits.
subroutine cluster(nproc,iproc,atoms,rxyz,energy,fxyz,strten,fnoise,&
     KSwfn,&!psi,Lzd,gaucoeffs,gbd,orbs,
     rxyz_old,hx_old,hy_old,hz_old,in,GPU,infocode)
  use module_base
  use module_types
  use module_interfaces
!  use Poisson_Solver
  use module_xc
!  use vdwcorrection
  use m_ab6_mixing
  use yaml_output
  implicit none
  integer, intent(in) :: nproc,iproc
  real(gp), intent(inout) :: hx_old,hy_old,hz_old
  type(input_variables), intent(in) :: in
  type(atoms_data), intent(inout) :: atoms
  type(GPU_pointers), intent(inout) :: GPU
  type(DFT_wavefunction), intent(inout) :: KSwfn
  real(gp), dimension(3,atoms%nat), intent(inout) :: rxyz_old
  real(gp), dimension(3,atoms%nat), target, intent(inout) :: rxyz
  integer, intent(out) :: infocode
  real(gp), intent(out) :: energy,fnoise
  real(gp), dimension(6), intent(out) :: strten
  real(gp), dimension(3,atoms%nat), intent(out) :: fxyz
  !local variables
  character(len=*), parameter :: subname='cluster'
  character(len=5) :: gridformat, wfformat
  logical :: refill_proj !,potential_from_disk=.false.
  logical :: DoDavidson,DoLastRunThings=.false.,scpot
  integer :: icycle
  integer :: nvirt,norbv
  integer :: i
  integer :: n1,n2,n3
  integer :: ncount0,ncount1,ncount_rate,ncount_max,n1i,n2i,n3i
  integer :: iat,i_all,i_stat,iter,itrp,ierr,jproc,inputpsi,igroup,ikpt,nproctiming
  real :: tcpu0,tcpu1
  real(kind=8) :: tel
  type(energy_terms) :: energs
  real(gp) :: pressure
  type(grid_dimensions) :: d_old
  type(wavefunctions_descriptors) :: wfd_old
  type(nonlocal_psp_descriptors) :: nlpspd
  type(DFT_wavefunction) :: VTwfn !< Virtual wavefunction
  real(gp), dimension(3) :: shift
  real(dp), dimension(6) :: ewaldstr,hstrten,xcstr
  real(gp), dimension(:,:), allocatable :: radii_cf,thetaphi,band_structure_eval
  real(gp), dimension(:,:), pointer :: fdisp,fion
  ! Charge density/potential,ionic potential, pkernel
  type(DFT_local_fields) :: denspot
  !wavefunction gradients, hamiltonian on vavefunction
  !transposed  wavefunction
  ! Pointers and variables to store the last psi
  ! before reformatting if useFormattedInput is .true.
  real(wp), dimension(:), pointer :: psi_old
  ! PSP projectors 
  real(kind=8), dimension(:), pointer :: proj,gbd_occ!,rhocore
  ! Variables for the virtual orbitals and band diagram.
  integer :: nkptv, nvirtu, nvirtd
  real(gp), dimension(:), allocatable :: wkptv

  ! ----------------------------------

  !copying the input variables for readability
  !this section is of course not needed
  !note that this procedure is convenient ONLY in the case of scalar variables
  !an array would have been copied, thus occupying more memory space
  !Hence WARNING: these variables are copied, in case of an update the new value should be 
  !reassigned inside the structure

  write(gridformat, "(A)") ""
  select case (in%output_denspot_format)
  case (output_denspot_FORMAT_ETSF)
     write(gridformat, "(A)") ".etsf"
  case (output_denspot_FORMAT_CUBE)
     write(gridformat, "(A)") ".cube"
  end select
  write(wfformat, "(A)") ""
  select case (in%output_wf_format)
  case (WF_FORMAT_ETSF)
     write(wfformat, "(A)") ".etsf"
  case (WF_FORMAT_BINARY)
     write(wfformat, "(A)") ".bin"
  end select

  norbv=abs(in%norbv)
  nvirt=in%nvirt

  if (iproc == 0) then
     write( *,'(1x,a,1x,i0)') &
          &   '===================== BigDFT Wavefunction Optimization =============== inputPsiId=',&
          in%inputPsiId
     call print_dft_parameters(in,atoms)
  end if

  !Time initialization
  if (verbose > 2) then
     nproctiming=-nproc !timing in debug mode
  else
     nproctiming=nproc
  end if
  call timing(nproctiming,trim(in%dir_output)//'time.yaml','IN')
  call cpu_time(tcpu0)
  call system_clock(ncount0,ncount_rate,ncount_max)

  ! We save the variables that defined the previous psi if the restart is active
  if (in%inputPsiId == INPUT_PSI_MEMORY_WVL) then
     !regenerate grid spacings (this would not be needed if hgrids is in Lzd)
     if (atoms%geocode == 'P') then
        call correct_grid(atoms%alat1,hx_old,KSwfn%Lzd%Glr%d%n1)
        call correct_grid(atoms%alat2,hy_old,KSwfn%Lzd%Glr%d%n2)
        call correct_grid(atoms%alat3,hz_old,KSwfn%Lzd%Glr%d%n3)
     else if (atoms%geocode == 'S') then 
        call correct_grid(atoms%alat1,hx_old,KSwfn%Lzd%Glr%d%n1)
        call correct_grid(atoms%alat3,hz_old,KSwfn%Lzd%Glr%d%n3)
     end if
     call copy_old_wavefunctions(nproc,KSwfn%orbs,&
          KSwfn%Lzd%Glr%d%n1,KSwfn%Lzd%Glr%d%n2,KSwfn%Lzd%Glr%d%n3,&
          KSwfn%Lzd%Glr%wfd,KSwfn%psi,d_old%n1,d_old%n2,d_old%n3,wfd_old,psi_old)
 
  else if (in%inputPsiId == INPUT_PSI_MEMORY_GAUSS) then
     !deallocate wavefunction and descriptors for placing the gaussians

     call deallocate_wfd(KSwfn%Lzd%Glr%wfd,subname)

     i_all=-product(shape(KSwfn%psi))*kind(KSwfn%psi)
     deallocate(KSwfn%psi,stat=i_stat)
     call memocc(i_stat,i_all,'psi',subname)

  end if

  ! grid spacing (same in x,y and z direction)
 
  allocate(radii_cf(atoms%ntypes,3+ndebug),stat=i_stat)
  call memocc(i_stat,radii_cf,'radii_cf',subname)

  !here we can put KSwfn
  call system_initialization(iproc,nproc,in,atoms,rxyz,&
       KSwfn%orbs,KSwfn%Lzd,denspot,nlpspd,KSwfn%comms,shift,proj,radii_cf)

  !variables substitution for the PSolver part

  n1i=KSwfn%Lzd%Glr%d%n1i
  n2i=KSwfn%Lzd%Glr%d%n2i
  n3i=KSwfn%Lzd%Glr%d%n3i

  n1=KSwfn%Lzd%Glr%d%n1
  n2=KSwfn%Lzd%Glr%d%n2
  n3=KSwfn%Lzd%Glr%d%n3

  !here calculate the ionic energy and forces accordingly
  call IonicEnergyandForces(iproc,nproc,atoms,&
       denspot%hgrids(1),denspot%hgrids(2),denspot%hgrids(3),in%elecfield,rxyz,&
       energs%eion,fion,in%dispersion,energs%edisp,fdisp,ewaldstr,denspot%psoffset,&
       n1,n2,n3,n1i,n2i,n3i,&
       denspot%dpcom%i3s+denspot%dpcom%i3xcsh,denspot%dpcom%n3pi,&
       denspot%V_ext,denspot%pkernel)
  !calculate effective ionic potential, including counter ions if any.
  call createEffectiveIonicPotential(iproc,nproc,(iproc == 0),in,atoms,rxyz,shift,KSwfn%Lzd%Glr,&
       denspot%hgrids(1),denspot%hgrids(2),denspot%hgrids(3),&
       denspot%dpcom,denspot%pkernel,denspot%V_ext,in%elecfield,denspot%psoffset)

  !obtain initial wavefunctions.
  if (in%inputPsiId /= INPUT_PSI_LINEAR) then
     call input_wf(iproc,nproc,in,GPU,atoms,rxyz,&
          denspot,nlpspd,proj,KSwfn,energs,inputpsi,norbv,&
          wfd_old,psi_old,d_old,hx_old,hy_old,hz_old,rxyz_old)
  else
     inputpsi = in%inputPsiId
     !call check_linear_and_create_Lzd(iproc,nproc,in,Lzd,atoms,orbs,rxyz)
     !this does not work with ndebug activated

     !!if(.not.lin%transformToGlobal) then
     !!    ! psi and psit will not be calculated, so only allocate them with size 1
     !!    orbs%npsidim=1
     !!end if
     !!allocate(psi(orbs%npsidim), stat=i_stat)
     !!call memocc(i_stat, psi, 'psi', subname)
     !!allocate(psit(orbs%npsidim), stat=i_stat)
     !!call memocc(i_stat, psit, 'psit', subname)
     scpot=.true.
     energs%eexctX=0.0_gp   !Exact exchange is not calculated right now 
     ! This is the main routine that does everything related to the linear scaling version.

     allocate(KSwfn%orbs%eval(KSwfn%orbs%norb), stat=i_stat)
     call memocc(i_stat, KSwfn%orbs%eval, 'orbs%eval', subname)
     KSwfn%orbs%eval=-.5d0
     call linearScaling(iproc,nproc,KSwfn%Lzd%Glr,&
          KSwfn%orbs,KSwfn%comms,atoms,in,KSwfn%Lzd%hgrids(1),KSwfn%Lzd%hgrids(2),KSwfn%Lzd%hgrids(3),&
          rxyz,fion,fdisp,denspot,&
          nlpspd,proj,GPU,energs%eion,energs%edisp,energs%eexctX,scpot,KSwfn%psi,KSwfn%psit,&
          energy)

     ! debug

     !!! debug: write psi to file
     !!call writemywaves(iproc,trim(in%dir_output) // "wavefunction", in%output_wf_format, &
     !!        orbs,n1,n2,n3,hx,hy,hz,atoms,rxyz,Lzd%Glr%wfd,psi)
     !!return

     !temporary allocation of the density
<<<<<<< HEAD
     allocate(denspot%rho_full(max(KSwfn%Lzd%Glr%d%n1i*KSwfn%Lzd%Glr%d%n2i*&
          denspot%dpcom%n3p*KSwfn%orbs%nspin+ndebug,1)),stat=i_stat)
     call memocc(i_stat,denspot%rho_full,'rho',subname)
=======
     allocate(denspot%rho_work(KSwfn%Lzd%Glr%d%n1i*KSwfn%Lzd%Glr%d%n2i*&
          denspot%dpcom%n3p*KSwfn%orbs%nspin+ndebug),stat=i_stat)
     call memocc(i_stat,denspot%rho_work,'rho',subname)
>>>>>>> 534f2d02
     call vcopy(KSwfn%Lzd%Glr%d%n1i*KSwfn%Lzd%Glr%d%n2i*denspot%dpcom%n3p*KSwfn%orbs%nspin,&
          denspot%rhov(1),1,denspot%rho_work(1),1)

     if (nproc > 1) then
        i_all=-product(shape(KSwfn%psit))*kind(KSwfn%psit)
        deallocate(KSwfn%psit,stat=i_stat)
        call memocc(i_stat,i_all,'KSwfn%psit',subname)
     else
        nullify(KSwfn%psit)
     end if
     ! denspot%rho_full => denspot%rhov

  end if

  if (in%nvirt > norbv) then
     nvirt = norbv
  end if

  !save the new atomic positions in the rxyz_old array
  do iat=1,atoms%nat
     rxyz_old(1,iat)=rxyz(1,iat)
     rxyz_old(2,iat)=rxyz(2,iat)
     rxyz_old(3,iat)=rxyz(3,iat)
  enddo
  !save the new grid spacing into the hgrid_old value
  hx_old=KSwfn%Lzd%hgrids(1)
  hy_old=KSwfn%Lzd%hgrids(2)
  hz_old=KSwfn%Lzd%hgrids(3)

  !start the optimization
  ! Skip the following part in the linear scaling case.
  skip_if_linear: if(inputpsi /= INPUT_PSI_LINEAR) then

     !end of the initialization part
     call timing(iproc,'INIT','PR')

<<<<<<< HEAD
     !normal infocode, if everything go through smoothly we should keep this
     infocode=0
     !yaml output
     if (iproc==0) then
        call yaml_indent_map('Ground State Optimization')
     end if
     rhopot_loop: do itrp=1,in%itrpmax
        !yaml output 
        if (iproc==0) then
           call yaml_sequence_element(advance='no')
           call yaml_map("Hamiltonian Optimization",label='itrp'//adjustl(yaml_toa(itrp,fmt='(i4.4)')))
        end if
        !set the infocode to the value it would have in the case of no convergence
        infocode=1
        subd_loop : do icycle=1,in%nrepmax
           !yaml output 
           if (iproc==0) then
              call yaml_sequence_element(advance='no')
              call yaml_map("Subspace Optimization",label='itrep'//adjustl(yaml_toa(icycle,fmt='(i4.4)')))
           end if

           !if we are in the last_run case, validate the last_run only for the last cycle
           DoLastRunThings=(in%last_run == 1 .and. icycle == in%nrepmax) !do the last_run things regardless of infocode

           !yaml output
           if (iproc==0) then
              call yaml_indent_map("Wavefunctions Iterations")
           end if
           wfn_loop: do iter=1,in%itermax

              !control whether the minimisation iterations should end after the hamiltionian application
              endloop= gnrm <= in%gnrm_cv .or. iter == in%itermax

              if (iproc == 0 .and. verbose > 0) then 
                 write( *,'(1x,a,i0)') &
                      &   repeat('-',76 - int(log(real(iter))/log(10.))) // ' iter= ', iter
                 !test for yaml output

                 if (endloop) then
                    call yaml_sequence_element(label='last',advance='no')
                    !write(70,'(a,i5)')repeat(' ',yaml_indent)//'- &last { #iter: ',iter
                 else
                    call yaml_sequence_element(advance='no')
                    !write(70,'(a,i5)')repeat(' ',yaml_indent)//'- { #iter: ',iter
                 end if
                 call yaml_flow_map()
                 call yaml_flow_newline()
              endif

              !control how many times the DIIS has switched into SD
              if (KSwfn%diis%idsx /= idsx_actual_before) ndiis_sd_sw=ndiis_sd_sw+1

              !let SD runs if the DIIS did not work the second time
              if (ndiis_sd_sw > 1) then
                 KSwfn%diis%switchSD=.false.
              end if

              !stop the partial timing counter if necessary
              if (endloop .and. in%itrpmax==1) call timing(iproc,'WFN_OPT','PR')
              !logical flag for the self-consistent potential
              scpot=(in%iscf /= SCF_KIND_DIRECT_MINIMIZATION .and. iter==1 .and. icycle==1) .or. & !mixing to be done
                   (in%iscf == SCF_KIND_DIRECT_MINIMIZATION) .or. & !direct minimisation
                   (itrp==1 .and. in%itrpmax/=1 .and. gnrm > in%gnrm_startmix)  !startmix condition (hard-coded, always true by default)
              !allocate the potential in the full box
              linflag = 1                                 !temporary, should change the use of flag in full_local_potential2
              if(in%linear == 'OFF') linflag = 0
              if(in%linear == 'TMO') linflag = 2

              call psitohpsi(iproc,nproc,atoms,scpot,denspot,itrp,in%iscf,in%alphamix,mix,in%ixc,&
                   nlpspd,proj,rxyz,linflag,in%unblock_comms,GPU,KSwfn,energs,rpnrm,xcstr)

              endlooprp= (itrp > 1 .and. rpnrm <= in%rpnrm_cv) .or. itrp == in%itrpmax

              call total_energies(energs)
              energy=energs%eKS

              !check for convergence or whether max. numb. of iterations exceeded
              if (endloop) then
                 if (gnrm < in%gnrm_cv) infocode=0
                 exit wfn_loop 
              endif

              !evaluate the functional of the wavefunctions and put it into the diis structure
              !the energy values is printed out in this routine
              call calculate_energy_and_gradient(iter,iproc,nproc,GPU,in%ncong,in%iscf,&
                   energs,KSwfn,gnrm,gnrm_zero)

              !control the previous value of idsx_actual
              idsx_actual_before=KSwfn%diis%idsx

              call hpsitopsi(iproc,nproc,iter,in%idsx,KSwfn)

              if (inputpsi == INPUT_PSI_LCAO) then
                 if ((gnrm > 4.d0 .and. KSwfn%orbs%norbu /= KSwfn%orbs%norbd) .or. &
                      &   (KSwfn%orbs%norbu == KSwfn%orbs%norbd .and. gnrm > 10.d0)) then
                    if (iproc == 0) then
                       write( *,'(1x,a)')&
                            &   'ERROR: the norm of the residue is too large also with input wavefunctions.'
                    end if
                    infocode=3
                    call deallocate_before_exiting
                    return
                 end if
              else if (inputpsi == INPUT_PSI_MEMORY_WVL) then
                 if (gnrm > 1.d0) then
                    if (iproc == 0) then
                       write( *,'(1x,a)')&
                            &   'The norm of the residue is too large, need to recalculate input wavefunctions'
                    end if
                    infocode=2
                    if (nproc > 1) call MPI_BARRIER(MPI_COMM_WORLD,ierr)
                    call deallocate_before_exiting
                    return
                 end if
              end if
              !flush all writings on standart output
              if (iproc==0) then
                 !yaml output
                 call yaml_close_flow_map()
                 call yaml_close_sequence_element()
                 call bigdft_utils_flush(unit=6)
              end if
           end do wfn_loop

           if (iproc == 0) then 
              if (verbose > 1) write( *,'(1x,a,i0,a)')'done. ',iter,' minimization iterations required'
              write( *,'(1x,a)') &
                   &   '--------------------------------------------------- End of Wavefunction Optimisation'
              if ((in%itrpmax >1 .and. endlooprp) .or. in%itrpmax == 1) then
                 write(final_out, "(A5)") "FINAL"
              else
                 write(final_out, "(A5)") "final"
              end if
              call write_energies(iter,0,energs,gnrm,gnrm_zero,final_out)
              call yaml_close_flow_map()
              call yaml_close_sequence_element()

              if (in%itrpmax >1) then
                 if ( KSwfn%diis%energy > KSwfn%diis%energy_min) write( *,'(1x,a,2(1pe9.2))')&
                      'WARNING: Found an energy value lower than the ' // final_out // &
                      ' energy, delta:',KSwfn%diis%energy-KSwfn%diis%energy_min
              else
                 !write this warning only if the system is closed shell
                 call check_closed_shell(KSwfn%orbs,lcs)
                 if (lcs) then
                    if ( energy > KSwfn%diis%energy_min) write( *,'(1x,a,2(1pe9.2))')&
                         'WARNING: Found an energy value lower than the FINAL energy, delta:',&
                         energy-KSwfn%diis%energy_min
                 end if
              end if
           end if

           if (iter == in%itermax .and. iproc == 0 .and. infocode/=0) &
                &   write( *,'(1x,a)')'No convergence within the allowed number of minimization steps'
           if (iproc==0) call yaml_close_indent_map() !wfn iterations

           call last_orthon(iproc,nproc,KSwfn,energs%evsum,.true.) !never deallocate psit and hpsi

           !exit if the infocode is correct
           if (infocode == 0) then
              if (iproc==0)call yaml_close_sequence_element() !itrep
!              yaml_indent=yaml_indent-3 !end list element
              exit subd_loop
           else
              if(iproc==0) then
                 write(*,*)&
                      &   ' WARNING: Wavefunctions not converged after cycle',icycle
                 if (icycle < in%nrepmax) write(*,*)' restart after diagonalisation'
              end if
              gnrm=1.d10
           end if

           if (in%itrpmax == 1 .and. in%norbsempty > 0) then
              !recalculate orbitals occupation numbers
              call evaltoocc(iproc,nproc,.false.,in%Tel,KSwfn%orbs,in%occopt)

              gnrm =1.d10
              KSwfn%diis%energy_min=1.d10
              KSwfn%diis%alpha=2.d0
           end if

           if (iproc==0) then
              !yaml output
              call yaml_close_sequence_element() !itrep
              !         write(70,'(a,i5)')repeat(' ',yaml_indent+2)//'#End itrep:',icycle
!              yaml_indent=yaml_indent-3 !end list element
           end if
        end do subd_loop

        if (in%itrpmax > 1) then
           !stop the partial timing counter if necessary
           if (endlooprp .and. in%itrpmax >1) then
              call timing(iproc,'WFN_OPT','PR')
              call yaml_close_sequence_element() !itrp
              exit rhopot_loop
           end if

           !recalculate orbitals occupation numbers
           call evaltoocc(iproc,nproc,.false.,in%Tel,KSwfn%orbs,in%occopt)
=======
     energs%eexctX=0.0_gp
     call kswfn_optimization_loop(infocode, itrp, icycle, iter, iproc, nproc, &
     & in%iscf, in%itrpmax, in%nrepmax, in%itermax, in%gnrm_cv, in%rpnrm_cv, &
     & in%gnrm_startmix, in%alphamix, in%idsx, inputpsi, &
     & KSwfn, denspot, nlpspd, proj, energs, atoms, rxyz, GPU, xcstr, &
     & in)
>>>>>>> 534f2d02

     !if we are in the last_run case, validate the last_run only for the last cycle
     !do the last_run things regardless of infocode
     !nrepmax=0 is needed for the Band Structure calculations
     DoLastRunThings=(in%last_run == 1 .and. in%nrepmax == 0) .or. &
          & (in%last_run == 1 .and. icycle == in%nrepmax)
              !print the energies only if they are meaningful
     energy = energs%eKS
     !Davidson is set to false first because used in deallocate_before_exiting
     DoDavidson= .false.

     ! Treat the info code from the optimization routine.
     if (infocode == 2 .or. infocode == 3) then
        call deallocate_before_exiting
        return
     end if
  else
     infocode = 0
  end if skip_if_linear

  !last run things has to be done:
  !if it is the last run and the infocode is zero
  !if infocode is not zero but the last run has been done for nrepmax times
  DoLastRunThings= (in%last_run == 1 .and. infocode == 0) .or. DoLastRunThings

  !analyse the possibility to calculate Davidson treatment
  !(nvirt > 0 .and. in%inputPsiId == 0)
  DoDavidson= abs(in%norbv) > 0 .and. DoLastRunThings

  !project the wavefunctions on a gaussian basis and keep in memory
  if (in%gaussian_help) then
     if (iproc == 0) then
        write( *,'(1x,a)')&
             &   '---------------------------------------------------------- Gaussian Basis Projection'
     end if

     !extract the gaussian basis from the pseudowavefunctions
!!!     if (in%inputPsiId == 11) then
!!!        !extract the gaussian basis from the pseudowavefunctions
!!!        call gaussian_pswf_basis(21,.false.,iproc,atoms,rxyz,gbd)
!!!     else if (in%inputPsiId == 12) then
!!!        !extract the gaussian basis from the pseudopotential
!!!        call gaussian_psp_basis(atoms,rxyz,gbd)
!!!     end if

     !extract the gaussian basis from the pseudowavefunctions
     call gaussian_pswf_basis(21,.false.,iproc,in%nspin,atoms,rxyz,KSwfn%gbd,gbd_occ)

     if (associated(gbd_occ)) then
        i_all=-product(shape(gbd_occ))*kind(gbd_occ)
        deallocate(gbd_occ,stat=i_stat)
        call memocc(i_stat,i_all,'gbd_occ',subname)
        nullify(gbd_occ)
     end if


     if (.not. associated(KSwfn%gaucoeffs)) then
        allocate(KSwfn%gaucoeffs(KSwfn%gbd%ncoeff,KSwfn%orbs%norbp+ndebug),stat=i_stat)
        call memocc(i_stat,KSwfn%gaucoeffs,'gaucoeffs',subname)
     end if

     allocate(thetaphi(2,KSwfn%gbd%nat+ndebug),stat=i_stat)
     call memocc(i_stat,thetaphi,'thetaphi',subname)
     thetaphi=0.0_gp

     call wavelets_to_gaussians(atoms%geocode,KSwfn%orbs%norbp,KSwfn%orbs%nspinor,&
          n1,n2,n3,KSwfn%gbd,thetaphi,&
          KSwfn%Lzd%hgrids(1),KSwfn%Lzd%hgrids(2),KSwfn%Lzd%hgrids(3),&
          KSwfn%Lzd%Glr%wfd,KSwfn%psi,KSwfn%gaucoeffs)

     i_all=-product(shape(thetaphi))*kind(thetaphi)
     deallocate(thetaphi,stat=i_stat)
     call memocc(i_stat,i_all,'thetaphi',subname)

  end if

  !  write all the wavefunctions into files
  if (in%output_wf_format /= WF_FORMAT_NONE .and. DoLastRunThings) then
     !add flag for writing waves in the gaussian basis form
     !if (in%gaussian_help) then
     if (in%gaussian_help .and. .not.in%inputPsiId==100) then

!!!        call gaussian_orthogonality(iproc,nproc,norb,norbp,gbd,gaucoeffs)
!!!
!!!        call gaussian_orthogonality(iproc,nproc,norb,norbp,gbd,gaucoeffs)
        !write the coefficients and the basis on a file
        if (iproc ==0) write(*,*)'Writing wavefunctions in wavefunction.gau file'
        call write_gaussian_information(iproc,nproc,KSwfn%orbs,KSwfn%gbd,KSwfn%gaucoeffs,trim(in%dir_output) // 'wavefunctions.gau')

        !build dual coefficients
        call dual_gaussian_coefficients(KSwfn%orbs%norbp,KSwfn%gbd,KSwfn%gaucoeffs)

        !control the accuracy of the expansion
        call check_gaussian_expansion(iproc,nproc,KSwfn%orbs,KSwfn%Lzd,KSwfn%psi,KSwfn%gbd,KSwfn%gaucoeffs)

        call deallocate_gwf(KSwfn%gbd,subname)
        i_all=-product(shape(KSwfn%gaucoeffs))*kind(KSwfn%gaucoeffs)
        deallocate(KSwfn%gaucoeffs,stat=i_stat)
        call memocc(i_stat,i_all,'gaucoeffs',subname)
        nullify(KSwfn%gbd%rxyz)

     else
        call writemywaves(iproc,trim(in%dir_output) // "wavefunction", in%output_wf_format, &
             KSwfn%orbs,n1,n2,n3,KSwfn%Lzd%hgrids(1),KSwfn%Lzd%hgrids(2),KSwfn%Lzd%hgrids(3),&
             atoms,rxyz,KSwfn%Lzd%Glr%wfd,KSwfn%psi)
     end if
  end if

  !plot the ionic potential, if required by output_denspot
  if (in%output_denspot == output_denspot_DENSPOT .and. DoLastRunThings) then
     if (iproc == 0) write(*,*) 'writing external_potential' // gridformat
     call plot_density(trim(in%dir_output)//'external_potential' // gridformat,iproc,nproc,&
          n1,n2,n3,n1i,n2i,n3i,denspot%dpcom%n3p,1,&
          denspot%hgrids(1),denspot%hgrids(2),denspot%hgrids(3),&
          atoms,rxyz,denspot%dpcom%ngatherarr,denspot%V_ext)
  end if
  if (in%output_denspot == output_denspot_DENSPOT .and. DoLastRunThings) then
     if (iproc == 0) write(*,*) 'writing local_potential' // gridformat
     call plot_density(trim(in%dir_output)//'local_potential' // gridformat,iproc,nproc,&
          n1,n2,n3,n1i,n2i,n3i,denspot%dpcom%n3p,in%nspin,&
          denspot%hgrids(1),denspot%hgrids(2),denspot%hgrids(3),&
          atoms,rxyz,denspot%dpcom%ngatherarr,denspot%rhov)
  end if

  i_all=-product(shape(denspot%V_ext))*kind(denspot%V_ext)
  deallocate(denspot%V_ext,stat=i_stat)
  call memocc(i_stat,i_all,'denspot%V_ext',subname)
  nullify(denspot%V_ext)

  if (inputpsi /= INPUT_PSI_EMPTY) then
     !------------------------------------------------------------------------
     ! here we start the calculation of the forces
     if (iproc == 0) then
        write( *,'(1x,a)')&
             &   '----------------------------------------------------------------- Forces Calculation'
     end if

     !manipulate scatter array for avoiding the GGA shift
     do jproc=0,nproc-1
        !n3d=n3p
        denspot%dpcom%nscatterarr(jproc,1)=denspot%dpcom%nscatterarr(jproc,2)
        !i3xcsh=0
        denspot%dpcom%nscatterarr(jproc,4)=0
     end do
     !change communication scheme to LDA case
     denspot%rhod%icomm=1

     call density_and_hpot(iproc,nproc,atoms%geocode,atoms%sym,KSwfn%orbs,KSwfn%Lzd,&
          denspot%hgrids(1),denspot%hgrids(2),denspot%hgrids(3),&
          denspot%dpcom%nscatterarr,&
          denspot%pkernel,denspot%rhod,GPU,KSwfn%psi,denspot%rho_work,denspot%pot_work,hstrten)

     !xc stress, diagonal for the moment
     if (atoms%geocode=='P') then
        if (atoms%sym%symObj >= 0) call symm_stress((iproc==0),xcstr,atoms%sym%symObj)
     end if

     ! calculate dipole moment associated to the charge density
     if (DoLastRunThings) then 
        call calc_dipole(iproc,nproc,KSwfn%Lzd%Glr%d%n1,KSwfn%Lzd%Glr%d%n2,KSwfn%Lzd%Glr%d%n3,&
             KSwfn%Lzd%Glr%d%n1i,KSwfn%Lzd%Glr%d%n2i,KSwfn%Lzd%Glr%d%n3i,denspot%dpcom%n3p,in%nspin,&
             denspot%hgrids(1),denspot%hgrids(2),denspot%hgrids(3),&
             atoms,rxyz,denspot%dpcom%ngatherarr,denspot%rho_work)
        !plot the density on the cube file
        !to be done either for post-processing or if a restart is to be done with mixing enabled
        if (((in%output_denspot >= output_denspot_DENSITY))) then
           if (iproc == 0) write(*,*) 'writing electronic_density' // gridformat
           
           call plot_density(trim(in%dir_output)//'electronic_density' // gridformat,&
                iproc,nproc,n1,n2,n3,n1i,n2i,n3i,denspot%dpcom%n3p,in%nspin,&
                denspot%hgrids(1),denspot%hgrids(2),denspot%hgrids(3),&
                atoms,rxyz,denspot%dpcom%ngatherarr,denspot%rho_work)
           
           if (associated(denspot%rho_C)) then
              if (iproc == 0) write(*,*) 'writing grid core_density' // gridformat
              call plot_density(trim(in%dir_output)//'core_density' // gridformat,&
                   iproc,nproc,n1,n2,n3,n1i,n2i,n3i,denspot%dpcom%n3p,1,&
                   denspot%hgrids(1),denspot%hgrids(2),denspot%hgrids(3),&
                   atoms,rxyz,denspot%dpcom%ngatherarr,denspot%rho_C(1,1,denspot%dpcom%i3xcsh:,1))
           end if
        end if
        !plot also the electrostatic potential
        if (in%output_denspot == output_denspot_DENSPOT) then
           if (iproc == 0) write(*,*) 'writing hartree_potential' // gridformat
           call plot_density(trim(in%dir_output)//'hartree_potential' // gridformat, &
                iproc,nproc,n1,n2,n3,n1i,n2i,n3i,denspot%dpcom%n3p,in%nspin,&
                denspot%hgrids(1),denspot%hgrids(2),denspot%hgrids(3),&
                atoms,rxyz,denspot%dpcom%ngatherarr,denspot%pot_work)
        end if
     end if

     !     !plot also the electrostatic potential
     !     if (in%output_denspot == output_denspot_DENSPOT .and. DoLastRunThings) then
     !        if (iproc == 0) write(*,*) 'writing hartree_potential' // gridformat
     !        call plot_density(trim(in%dir_output)//'hartree_potential' // gridformat, &
     !             & iproc,nproc,n1,n2,n3,n1i,n2i,n3i,n3p,&
     !             & in%nspin,hxh,hyh,hzh,atoms,rxyz,ngatherarr,pot)
     !     end if
     !
     call timing(iproc,'Forces        ','ON')
     !refill projectors for tails, davidson
     refill_proj=((in%rbuf > 0.0_gp) .or. DoDavidson) .and. DoLastRunThings


     call calculate_forces(iproc,nproc,KSwfn%Lzd%Glr,atoms,KSwfn%orbs,nlpspd,rxyz,&
          KSwfn%Lzd%hgrids(1),KSwfn%Lzd%hgrids(2),KSwfn%Lzd%hgrids(3),&
          proj,denspot%dpcom%i3s+denspot%dpcom%i3xcsh,denspot%dpcom%n3p,&
          in%nspin,refill_proj,denspot%dpcom%ngatherarr,denspot%rho_work,&
          denspot%pot_work,denspot%V_XC,KSwfn%psi,fion,fdisp,fxyz,&
          ewaldstr,hstrten,xcstr,strten,fnoise,pressure,denspot%psoffset)

     i_all=-product(shape(denspot%rho_work))*kind(denspot%rho_work)
     deallocate(denspot%rho_work,stat=i_stat)
     call memocc(i_stat,i_all,'denspot%rho_work',subname)
     i_all=-product(shape(denspot%pot_work))*kind(denspot%pot_work)
     deallocate(denspot%pot_work,stat=i_stat)
     call memocc(i_stat,i_all,'denspot%pot_work',subname)
     nullify(denspot%rho_work,denspot%pot_work)
     call timing(iproc,'Forces        ','OF')
     !!stop
  end if

  i_all=-product(shape(fion))*kind(fion)
  deallocate(fion,stat=i_stat)
  call memocc(i_stat,i_all,'fion',subname)
  i_all=-product(shape(fdisp))*kind(fdisp)
  deallocate(fdisp,stat=i_stat)
  call memocc(i_stat,i_all,'fdisp',subname)

  !if (nvirt > 0 .and. in%inputPsiId == 0) then
  if (DoDavidson) then

     !for a band structure calculation allocate the array in which to put the eigenvalues
     if (associated(in%kptv)) then
        allocate(band_structure_eval(KSwfn%orbs%norbu+KSwfn%orbs%norbd+in%nspin*norbv,in%nkptv+ndebug),stat=i_stat)
        call memocc(i_stat,band_structure_eval,'band_structure_eval',subname)
     end if

     !calculate Davidson procedure for all the groups of k-points which are chosen
     ikpt=1
     do igroup=1,in%ngroups_kptv

        ! Set-up number of states and shifting values.
        nvirtu = norbv
        nvirtd = 0
        if (in%nspin==2) nvirtd=nvirtu
        ! Create the orbitals.
        if (associated(in%kptv)) then
           nvirtu = nvirtu + KSwfn%orbs%norbu
           nvirtd = nvirtd + KSwfn%orbs%norbd
           nvirt  = nvirtu+nvirtd

           !number of k-points for this group
           nkptv = in%nkptsv_group(igroup) !size(in%kptv, 2)

           allocate(wkptv(nkptv+ndebug),stat=i_stat)
           call memocc(i_stat,wkptv,'wkptv',subname)
           wkptv(:) = real(1.0, gp) / real(nkptv, gp)

           call orbitals_descriptors(iproc,nproc,nvirtu+nvirtd,nvirtu,nvirtd, &
                KSwfn%orbs%nspin,KSwfn%orbs%nspinor,nkptv,in%kptv,wkptv,VTwfn%orbs,.false.)
           !allocate communications arrays for virtual orbitals
           call orbitals_communicators(iproc,nproc,KSwfn%Lzd%Glr,VTwfn%orbs,VTwfn%comms)  

           i_all=-product(shape(wkptv))*kind(wkptv)
           deallocate(wkptv,stat=i_stat)
           call memocc(i_stat,i_all,'wkptv',subname)

           !recreate the memory space for the projectors 
           call deallocate_proj_descr(nlpspd,subname)  
           i_all=-product(shape(proj))*kind(proj)
           deallocate(proj,stat=i_stat)
           call memocc(i_stat,i_all,'proj',subname)

           ! Calculate all projectors, or allocate array for on-the-fly calculation
           call timing(iproc,'CrtProjectors ','ON')
           call createProjectorsArrays(iproc,KSwfn%Lzd%Glr,rxyz,atoms,VTwfn%orbs,&
                radii_cf,in%frmult,in%frmult,KSwfn%Lzd%hgrids(1),KSwfn%Lzd%hgrids(2),KSwfn%Lzd%hgrids(3),nlpspd,proj) 
           call timing(iproc,'CrtProjectors ','OF') 

        else
           !the virtual orbitals should be in agreement with the traditional k-points
           call orbitals_descriptors(iproc,nproc,nvirtu+nvirtd,nvirtu,nvirtd, &
                KSwfn%orbs%nspin,KSwfn%orbs%nspinor,KSwfn%orbs%nkpts,&
                KSwfn%orbs%kpts,KSwfn%orbs%kwgts,VTwfn%orbs,.false.,basedist=KSwfn%orbs%norb_par(0:,1:))
           !allocate communications arrays for virtual orbitals
           call orbitals_communicators(iproc,nproc,KSwfn%Lzd%Glr,VTwfn%orbs,VTwfn%comms,&
                basedist=KSwfn%comms%nvctr_par(0:,1:))  

        end if

        !allocate psivirt pointer (note the orbs dimension)
        allocate(VTwfn%psi(max(VTwfn%orbs%npsidim_comp,VTwfn%orbs%npsidim_orbs)+ndebug),stat=i_stat)
        call memocc(i_stat,VTwfn%psi,'psivirt',subname)

        !define Local zone descriptors
        VTwfn%Lzd = KSwfn%Lzd
        VTwfn%orthpar=KSwfn%orthpar
        allocate(VTwfn%confdatarr(VTwfn%orbs%norbp))
        call default_confinement_data(VTwfn%confdatarr,VTwfn%orbs%norbp)


        if (in%norbv < 0) then
           call direct_minimization(iproc,nproc,in,atoms,& 
                nvirt,rxyz,denspot%rhov,nlpspd,proj, &
                denspot%pkernelseq,denspot%dpcom,GPU,KSwfn,VTwfn)
        else if (in%norbv > 0) then
           call davidson(iproc,nproc,in,atoms,& 
                KSwfn%orbs,VTwfn%orbs,in%nvirt,VTwfn%Lzd,&
                KSwfn%comms,VTwfn%comms,&
                rxyz,denspot%rhov,nlpspd,proj, &
                denspot%pkernelseq,KSwfn%psi,VTwfn%psi,denspot%dpcom,GPU)
!!$           call constrained_davidson(iproc,nproc,in,atoms,&
!!$                orbs,orbsv,in%nvirt,Lzd%Glr,comms,VTwfn%comms,&
!!$                hx,hy,hz,rxyz,denspot%rhov,nlpspd,proj, &
!!$                psi,VTwfn%psi,nscatterarr,ngatherarr,GPU)

        end if

        deallocate(VTwfn%confdatarr)

        ! Write virtual wavefunctions in ETSF format: WORKS ONLY FOR ONE KPOINT 
        if(in%output_wf_format == 3 .and. abs(in%norbv) > 0) then
           call  writemywaves(iproc,trim(in%dir_output) // "virtuals" // trim(wfformat),&
                in%output_wf_format, &
                VTwfn%orbs,n1,n2,n3,&
                KSwfn%Lzd%hgrids(1),KSwfn%Lzd%hgrids(2),KSwfn%Lzd%hgrids(3),&
                atoms,rxyz,KSwfn%Lzd%Glr%wfd,VTwfn%psi)
        end if

        ! Write virtual wavefunctions in ETSF format
        if (in%output_wf_format /= WF_FORMAT_NONE  .and. abs(in%norbv) > 0) then
           call  writemywaves(iproc,trim(in%dir_output) // "virtuals", in%output_wf_format, &
                VTwfn%orbs,n1,n2,n3,KSwfn%Lzd%hgrids(1),KSwfn%Lzd%hgrids(2),KSwfn%Lzd%hgrids(3),&
                atoms,rxyz,KSwfn%Lzd%Glr%wfd,VTwfn%psi)
        end if

        !start the Casida's treatment 
        if (in%tddft_approach=='TDA') then

           !does it makes sense to use GPU only for a one-shot sumrho?
           if (OCLconv) then
              call allocate_data_OCL(KSwfn%Lzd%Glr%d%n1,KSwfn%Lzd%Glr%d%n2,KSwfn%Lzd%Glr%d%n3,&
                   atoms%geocode,&
                   in%nspin,KSwfn%Lzd%Glr%wfd,KSwfn%orbs,GPU)
           end if

           !this could have been calculated before
           ! Potential from electronic charge density
           !WARNING: this is good just because the TDDFT is done with LDA
           call sumrho(iproc,nproc,KSwfn%orbs,KSwfn%Lzd,&
                denspot%hgrids(1),denspot%hgrids(2),denspot%hgrids(3),&
                denspot%dpcom%nscatterarr,&
                GPU,atoms%sym,denspot%rhod,KSwfn%psi,denspot%rho_psi)
           call communicate_density(iproc,nproc,KSwfn%orbs%nspin,&
                denspot%hgrids(1),denspot%hgrids(2),denspot%hgrids(3),KSwfn%Lzd,&
                denspot%rhod,denspot%dpcom%nscatterarr,denspot%rho_psi,denspot%rhov,.false.)
           call denspot_set_rhov_status(denspot, ELECTRONIC_DENSITY, -1)

           if (OCLconv) then
              call free_gpu_OCL(GPU,KSwfn%orbs,in%nspin)
           end if

           !Allocate second Exc derivative
           if (denspot%dpcom%n3p >0) then
              allocate(denspot%f_XC(n1i,n2i,denspot%dpcom%n3p,in%nspin+1+ndebug),stat=i_stat)
              call memocc(i_stat,denspot%f_XC,'f_XC',subname)
           else
              allocate(denspot%f_XC(1,1,1,in%nspin+1+ndebug),stat=i_stat)
              call memocc(i_stat,denspot%f_XC,'denspot%f_XC',subname)
           end if

           call XC_potential(atoms%geocode,'D',iproc,nproc,&
                KSwfn%Lzd%Glr%d%n1i,KSwfn%Lzd%Glr%d%n2i,KSwfn%Lzd%Glr%d%n3i,in%ixc,&
                denspot%hgrids(1),denspot%hgrids(2),denspot%hgrids(3),&
                denspot%rhov,energs%exc,energs%evxc,in%nspin,denspot%rho_C,denspot%V_XC,xcstr,denspot%f_XC)
           call denspot_set_rhov_status(denspot, CHARGE_DENSITY, -1)

           !select the active space if needed

           call tddft_casida(iproc,nproc,atoms,rxyz,&
                denspot%hgrids(1),denspot%hgrids(2),denspot%hgrids(3),&
                denspot%dpcom%n3p,denspot%dpcom%ngatherarr(0,1),&
                KSwfn%Lzd%Glr,KSwfn%orbs,VTwfn%orbs,denspot%dpcom%i3s+denspot%dpcom%i3xcsh,&
                denspot%f_XC,denspot%pkernelseq,KSwfn%psi,VTwfn%psi)

           i_all=-product(shape(denspot%f_XC))*kind(denspot%f_XC)
           deallocate(denspot%f_XC,stat=i_stat)
           call memocc(i_stat,i_all,'denspot%f_XC',subname)

        end if

        call deallocate_comms(VTwfn%comms,subname)
        call deallocate_orbs(VTwfn%orbs,subname)

        !in the case of band structure calculation, copy the values of the eigenvectors
        !into a new array to write them afterwards
        if (associated(in%kptv)) then
           call dcopy(VTwfn%orbs%norb*nkptv,VTwfn%orbs%eval(1),1,band_structure_eval(1,ikpt),1)
           !increment the value of ikpt
           ikpt=ikpt+in%nkptsv_group(igroup)
        end if

        i_all=-product(shape(VTwfn%orbs%eval))*kind(VTwfn%orbs%eval)
        deallocate(VTwfn%orbs%eval,stat=i_stat)
        call memocc(i_stat,i_all,'eval',subname)

        !if the local analysis has to be performed the deallocation should not be done
        i_all=-product(shape(VTwfn%psi))*kind(VTwfn%psi)
        deallocate(VTwfn%psi,stat=i_stat)
        call memocc(i_stat,i_all,'VTwfn%psi',subname)

     end do

     if (associated(in%kptv)) then
        !dump the band structure eigenvalue on a file and deallocate it
        if (iproc == 0) then
           open(unit=11,file='band_structure.dat',status='unknown')
           do ikpt=1,in%nkptv
              write(11,'(i5,3(f12.6),10000(1pe12.4))')ikpt,&
                   (in%kptv(i,ikpt),i=1,3),(band_structure_eval(i,ikpt),i=1,VTwfn%orbs%norb)
           end do
           !tentative gnuplot string for the band structure file
           write(11,'(a,9999(a,i6,a))')&
                "#plot 'band_structure.dat' u 1:5 w l t ''",&
                (",'' u 1:",5+i-1," w l t ''" ,i=2,VTwfn%orbs%norb)
           close(unit=11)
        end if
        i_all=-product(shape(band_structure_eval))*kind(band_structure_eval)
        deallocate(band_structure_eval,stat=i_stat)
        call memocc(i_stat,i_all,'band_structure_eval',subname)
     end if

  end if


  !perform here the mulliken charge and density of states
  !localise them on the basis of gatom of a number of atoms
  !if (in%gaussian_help .and. DoLastRunThings) then
  if (in%gaussian_help .and. DoLastRunThings .and. .not.inputpsi==INPUT_PSI_LINEAR) then
     !here one must check if psivirt should have been kept allocated
     if (.not. DoDavidson) then
        VTwfn%orbs%norb=0
        VTwfn%orbs%norbp=0
     end if
     call local_analysis(iproc,nproc,KSwfn%Lzd%hgrids(1),KSwfn%Lzd%hgrids(2),KSwfn%Lzd%hgrids(3),&
          in,atoms,rxyz,KSwfn%Lzd%Glr,KSwfn%orbs,VTwfn%orbs,KSwfn%psi,VTwfn%psi)
  else if (DoLastRunThings .and. in%itrpmax /= 1 .and. verbose >= 2) then
     ! Do a full DOS calculation.
     if (iproc == 0) call global_analysis(KSwfn%orbs, in%Tel,in%occopt)
  end if

  i_all=-product(shape(denspot%pkernel))*kind(denspot%pkernel)
  deallocate(denspot%pkernel,stat=i_stat)
  call memocc(i_stat,i_all,'kernel',subname)

  if (((in%exctxpar == 'OP2P' .and. xc_exctXfac() /= 0.0_gp) &
       .or. in%SIC%alpha /= 0.0_gp) .and. nproc >1) then
     i_all=-product(shape(denspot%pkernelseq))*kind(denspot%pkernelseq)
     deallocate(denspot%pkernelseq,stat=i_stat)
     call memocc(i_stat,i_all,'kernelseq',subname)
  else if (nproc == 1 .and. (in%exctxpar == 'OP2P' .or. in%SIC%alpha /= 0.0_gp)) then
     nullify(denspot%pkernelseq)
  end if



  !------------------------------------------------------------------------
  if ((in%rbuf > 0.0_gp) .and. atoms%geocode == 'F' .and. DoLastRunThings ) then
     if (in%SIC%alpha /= 0.0_gp) then
        if (iproc==0)write(*,*)&
             &   'ERROR: Tail correction not admitted with SIC corrections for the moment'
        stop
     end if
     call timing(iproc,'Tail          ','ON')
     !    Calculate energy correction due to finite size effects
     !    ---reformat potential
     allocate(denspot%pot_work(n1i*n2i*n3i*in%nspin+ndebug),stat=i_stat)
     call memocc(i_stat,denspot%pot_work,'denspot%pot_work',subname)

     if (nproc > 1) then
        call MPI_ALLGATHERV(denspot%rhov,n1i*n2i*denspot%dpcom%n3p,&
             &   mpidtypd,denspot%pot_work(1),denspot%dpcom%ngatherarr(0,1),denspot%dpcom%ngatherarr(0,2), & 
             mpidtypd,MPI_COMM_WORLD,ierr)
        !print '(a,2f12.6)','RHOup',sum(abs(rhopot(:,:,:,1))),sum(abs(pot(:,:,:,1)))
        if(in%nspin==2) then
           !print '(a,2f12.6)','RHOdw',sum(abs(rhopot(:,:,:,2))),sum(abs(pot(:,:,:,2)))
           call MPI_ALLGATHERV(denspot%rhov(1+n1i*n2i*denspot%dpcom%n3p),n1i*n2i*denspot%dpcom%n3p,&
                mpidtypd,denspot%pot_work(1+n1i*n2i*n3i),&
                denspot%dpcom%ngatherarr(0,1),denspot%dpcom%ngatherarr(0,2), & 
                mpidtypd,MPI_COMM_WORLD,ierr)
        end if
     else
        call dcopy(n1i*n2i*n3i*in%nspin,denspot%rhov,1,denspot%pot_work,1)
     end if

     call deallocate_denspot_distribution(denspot%dpcom, subname)

     i_all=-product(shape(denspot%rhov))*kind(denspot%rhov)
     deallocate(denspot%rhov,stat=i_stat)
     call memocc(i_stat,i_all,'denspot%rhov',subname)

     i_all=-product(shape(denspot%V_XC))*kind(denspot%V_XC)
     deallocate(denspot%V_XC,stat=i_stat)
     call memocc(i_stat,i_all,'denspot%V_XC',subname)

     !pass hx instead of hgrid since we are only in free BC
     call CalculateTailCorrection(iproc,nproc,atoms,in%rbuf,KSwfn%orbs,&
          KSwfn%Lzd%Glr,nlpspd,in%ncongt,denspot%pot_work,KSwfn%Lzd%hgrids(1),&
          rxyz,radii_cf,in%crmult,in%frmult,in%nspin,&
          proj,KSwfn%psi,(in%output_denspot /= 0),energs%ekin,energs%epot,energs%eproj)

     i_all=-product(shape(denspot%pot_work))*kind(denspot%pot_work)
     deallocate(denspot%pot_work,stat=i_stat)
     call memocc(i_stat,i_all,'denspot%pot_work',subname)

     energs%ebs=energs%ekin+energs%epot+energs%eproj
     energy=energs%ebs-energs%eh+energs%exc-energs%evxc-energs%evsic+energs%eion+energs%edisp

     if (iproc == 0) then
        write( *,'(1x,a,3(1x,1pe18.11))')&
             &   '  Corrected ekin,epot,eproj',energs%ekin,energs%epot,energs%eproj
        write( *,'(1x,a,1x,1pe24.17)')&
             &   'Total energy with tail correction',energy
     endif

     call timing(iproc,'Tail          ','OF')
  else
     !    No tail calculation
     if (nproc > 1) call MPI_BARRIER(MPI_COMM_WORLD,ierr)
     i_all=-product(shape(denspot%rhov))*kind(denspot%rhov)
     deallocate(denspot%rhov,stat=i_stat)
     call memocc(i_stat,i_all,'denspot%rhov',subname)
     i_all=-product(shape(denspot%V_XC))*kind(denspot%V_XC)
     deallocate(denspot%V_XC,stat=i_stat)
     call memocc(i_stat,i_all,'denspot%V_XC',subname)
     call deallocate_denspot_distribution(denspot%dpcom, subname)
  endif
  ! --- End if of tail calculation


  !?!   !Finally, we add the entropic contribution to the energy from non-integer occnums
  !?!   if(orbs%eTS>0_gp) then 
  !?!      energy=energy - orbs%eTS 
  !?! 
  !?!      if (iproc == 0) then
  !?!         write( *,'(1x,a,1(1x,1pe18.11))')&
  !?!              '  Entropic correction due to electronic tempertature',orbs%eTS
  !?!         write( *,'(1x,a,1x,1pe24.17)')&
  !?!              'Free energy (= total energy - T*S)  ',energy
  !?!      endif
  !?!    endif

  call deallocate_before_exiting

contains

  !> Routine which deallocate the pointers and the arrays before exiting 
  subroutine deallocate_before_exiting

    !when this condition is verified we are in the middle of the SCF cycle
    if (infocode /=0 .and. infocode /=1 .and. inputpsi /= INPUT_PSI_EMPTY) then
       i_all=-product(shape(denspot%V_ext))*kind(denspot%V_ext)
       deallocate(denspot%V_ext,stat=i_stat)
       call memocc(i_stat,i_all,'denspot%V_ext',subname)

       if (((in%exctxpar == 'OP2P' .and. xc_exctXfac() /= 0.0_gp) &
            .or. in%SIC%alpha /= 0.0_gp) .and. nproc >1) then
          i_all=-product(shape(denspot%pkernelseq))*kind(denspot%pkernelseq)
          deallocate(denspot%pkernelseq,stat=i_stat)
          call memocc(i_stat,i_all,'kernelseq',subname)
       else if (nproc == 1 .and. (in%exctxpar == 'OP2P' .or. in%SIC%alpha /= 0.0_gp)) then
          nullify(denspot%pkernelseq)
       end if

       i_all=-product(shape(denspot%pkernel))*kind(denspot%pkernel)
       deallocate(denspot%pkernel,stat=i_stat)
       call memocc(i_stat,i_all,'kernel',subname)

       ! calc_tail false
       i_all=-product(shape(denspot%rhov))*kind(denspot%rhov)
       deallocate(denspot%rhov,stat=i_stat)
       call memocc(i_stat,i_all,'denspot%rhov',subname)
       i_all=-product(shape(denspot%V_XC))*kind(denspot%V_XC)
       deallocate(denspot%V_XC,stat=i_stat)
       call memocc(i_stat,i_all,'denspot%V_XC',subname)

       call deallocate_denspot_distribution(denspot%dpcom, subname)

       i_all=-product(shape(fion))*kind(fion)
       deallocate(fion,stat=i_stat)
       call memocc(i_stat,i_all,'fion',subname)
       i_all=-product(shape(fdisp))*kind(fdisp)
       deallocate(fdisp,stat=i_stat)
       call memocc(i_stat,i_all,'fdisp',subname)
    end if

    !free GPU if it is the case
    if (GPUconv .and. .not.(DoDavidson)) then
       call free_gpu(GPU,KSwfn%orbs%norbp)
    else if (OCLconv .and. .not.(DoDavidson)) then
       call free_gpu_OCL(GPU,KSwfn%orbs,in%nspin)
    end if

    ! Free all remaining parts of denspot
    call deallocate_rho_descriptors(denspot%rhod,subname)
    if(associated(denspot%rho_C)) then
       i_all=-product(shape(denspot%rho_C))*kind(denspot%rho_C)
       deallocate(denspot%rho_C,stat=i_stat)
       call memocc(i_stat,i_all,'denspot%rho_C',subname)
    end if

    ! Free all remaining parts of KSwfn
    call deallocate_bounds(KSwfn%Lzd%Glr%geocode,KSwfn%Lzd%Glr%hybrid_on,&
         KSwfn%Lzd%Glr%bounds,subname)
    call deallocate_Lzd_except_Glr(KSwfn%Lzd, subname)
    i_all=-product(shape(KSwfn%Lzd%Glr%projflg))*kind(KSwfn%Lzd%Glr%projflg)
    deallocate(KSwfn%Lzd%Glr%projflg,stat=i_stat)
    call memocc(i_stat,i_all,'Glr%projflg',subname)
    call deallocate_comms(KSwfn%comms,subname)
    call deallocate_orbs(KSwfn%orbs,subname)
    if (inputpsi /= INPUT_PSI_LINEAR) deallocate(KSwfn%confdatarr)

    ! Free radii_cf
    i_all=-product(shape(radii_cf))*kind(radii_cf)
    deallocate(radii_cf,stat=i_stat)
    call memocc(i_stat,i_all,'radii_cf',subname)

    ! Free projectors.
    call deallocate_proj_descr(nlpspd,subname)
    i_all=-product(shape(proj))*kind(proj)
    deallocate(proj,stat=i_stat)
    call memocc(i_stat,i_all,'proj',subname)

    !end of wavefunction minimisation
    call timing(iproc,'LAST','PR')
    call timing(iproc,'              ','RE')
    call cpu_time(tcpu1)
    call system_clock(ncount1,ncount_rate,ncount_max)
    tel=dble(ncount1-ncount0)/dble(ncount_rate)
    if (iproc == 0) &
         &   write( *,'(1x,a,1x,i4,2(1x,f12.2))') 'CPU time/ELAPSED time for root process ', iproc,tel,tcpu1-tcpu0


!!$    if(inputpsi ==  INPUT_PSI_LINEAR) then
!!$        i_all=-product(shape(atoms%rloc))*kind(atoms%rloc)
!!$        deallocate(atoms%rloc,stat=i_stat)
!!$        call memocc(i_stat,i_all,'atoms%rloc',subname)
!!$    end if

  END SUBROUTINE deallocate_before_exiting

END SUBROUTINE cluster


subroutine kswfn_optimization_loop(infocode, itrp, icycle, iter, iproc, nproc, &
     & iscf, itrpmax, nrepmax, itermax, gnrm_cv, rpnrm_cv, gnrm_startmix, alphamix, idsx, &
     & inputpsi, KSwfn, denspot, nlpspd, proj, energs, atoms, rxyz, GPU, xcstr, &
     & in)
  use module_base
  use module_types
  use module_interfaces, except_this_one => kswfn_optimization_loop
  use yaml_output
  use m_ab6_mixing
  implicit none
  integer, intent(out) :: infocode, itrp, icycle, iter
  real(dp), dimension(6), intent(out) :: xcstr
  integer, intent(in) :: iproc, nproc, itrpmax, nrepmax, itermax, iscf, idsx, inputpsi
  real(gp), intent(in) :: gnrm_cv, rpnrm_cv, gnrm_startmix, alphamix
  type(DFT_wavefunction), intent(inout) :: KSwfn
  type(DFT_local_fields), intent(inout) :: denspot
  type(energy_terms), intent(inout) :: energs
  type(atoms_data), intent(in) :: atoms
  type(GPU_pointers), intent(inout) :: GPU
  type(nonlocal_psp_descriptors), intent(inout) :: nlpspd
  real(kind=8), dimension(:), pointer :: proj
  real(gp), dimension(3,atoms%nat), intent(in) :: rxyz
  type(input_variables), intent(in) :: in !<todo: Remove me

  character(len = *), parameter :: subname = "kswfn_optimization_loop"
  logical :: endloop, scpot, endlooprp, lcs
  integer :: ndiis_sd_sw, idsx_actual_before, linflag, ierr
  real(gp) :: gnrm_zero, gnrm, rpnrm
  character(len=5) :: final_out

  !number of switching betweed DIIS and SD during self-consistent loop
  ndiis_sd_sw=0
  !previous value of idsx_actual to control if switching has appeared
  idsx_actual_before=KSwfn%diis%idsx

  ! Setup the mixing, if necessary
  call denspot_set_history(denspot,iscf,in%nspin,KSwfn%Lzd%Glr%d%n1i,KSwfn%Lzd%Glr%d%n2i)

  ! allocate arrays necessary for DIIS convergence acceleration
  call allocate_diis_objects(idsx,in%alphadiis,sum(KSwfn%comms%ncntt(0:nproc-1)),&
       KSwfn%orbs%nkptsp,KSwfn%orbs%nspinor,KSwfn%diis,subname)

  gnrm_zero=0.0d0
  gnrm=1.d10
  rpnrm=1.d10
  endlooprp=.false.

  !normal infocode, if everything go through smoothly we should keep this
  infocode=0
  !yaml output
  if (iproc==0) then
     call yaml_indent_map('Ground State Optimization')
  end if
  rhopot_loop: do itrp=1,itrpmax
     !yaml output 
     if (iproc==0) then
        call yaml_sequence_element(advance='no')
        call yaml_map("Hamiltonian Optimization",label='itrp'//adjustl(yaml_toa(itrp,fmt='(i4.4)')))
     end if
     !set the infocode to the value it would have in the case of no convergence
     infocode=1
     subd_loop : do icycle=1,nrepmax
        !yaml output 
        if (iproc==0) then
           call yaml_sequence_element(advance='no')
           call yaml_map("Subspace Optimization",label='itrep'//adjustl(yaml_toa(icycle,fmt='(i4.4)')))
        end if

        !yaml output
        if (iproc==0) then
           call yaml_indent_map("Wavefunctions Iterations")
        end if
        wfn_loop: do iter=1,itermax

           !control whether the minimisation iterations should end after the hamiltionian application
           endloop= gnrm <= gnrm_cv .or. iter == itermax

           if (iproc == 0 .and. verbose > 0) then 
              write( *,'(1x,a,i0)') &
                   &   repeat('-',76 - int(log(real(iter))/log(10.))) // ' iter= ', iter
              !test for yaml output

              if (endloop) then
                 call yaml_sequence_element(label='last',advance='no')
                 !write(70,'(a,i5)')repeat(' ',yaml_indent)//'- &last { #iter: ',iter
              else
                 call yaml_sequence_element(advance='no')
                 !write(70,'(a,i5)')repeat(' ',yaml_indent)//'- { #iter: ',iter
              end if
              call yaml_flow_map()
              call yaml_flow_newline()
           endif

           !control how many times the DIIS has switched into SD
           if (KSwfn%diis%idsx /= idsx_actual_before) ndiis_sd_sw=ndiis_sd_sw+1

           !let SD runs if the DIIS did not work the second time
           if (ndiis_sd_sw > 1) then
              KSwfn%diis%switchSD=.false.
           end if

           !stop the partial timing counter if necessary
           if (endloop .and. itrpmax==1) call timing(iproc,'WFN_OPT','PR')
           !logical flag for the self-consistent potential
           scpot=(iscf > SCF_KIND_DIRECT_MINIMIZATION .and. iter==1 .and. icycle==1) .or. & !mixing to be done
                (iscf <= SCF_KIND_DIRECT_MINIMIZATION) .or. & !direct minimisation
                (itrp==1 .and. itrpmax/=1 .and. gnrm > gnrm_startmix)  !startmix condition (hard-coded, always true by default)
           !allocate the potential in the full box
           !temporary, should change the use of flag in full_local_potential2
           linflag = 1                                 
           if(in%linear == 'OFF') linflag = 0
           if(in%linear == 'TMO') linflag = 2
           call psitohpsi(iproc,nproc,atoms,scpot,denspot,itrp,iter,iscf,alphamix,in%ixc,&
                nlpspd,proj,rxyz,linflag,in%unblock_comms,GPU,KSwfn,energs,rpnrm,xcstr)

           endlooprp= (itrp > 1 .and. rpnrm <= rpnrm_cv) .or. itrp == itrpmax

           call total_energies(energs, iter)

           !check for convergence or whether max. numb. of iterations exceeded
           if (endloop) then
              if (gnrm < gnrm_cv) infocode=0
              exit wfn_loop 
           endif

           !evaluate the functional of the wavefunctions and put it into the diis structure
           !the energy values is printed out in this routine
           call calculate_energy_and_gradient(iter,iproc,nproc,GPU,in%ncong,iscf,&
                energs,KSwfn,gnrm,gnrm_zero)

           !control the previous value of idsx_actual
           idsx_actual_before=KSwfn%diis%idsx

           call hpsitopsi(iproc,nproc,iter,idsx,KSwfn)

           if (inputpsi == INPUT_PSI_LCAO) then
              if ((gnrm > 4.d0 .and. KSwfn%orbs%norbu /= KSwfn%orbs%norbd) .or. &
                   &   (KSwfn%orbs%norbu == KSwfn%orbs%norbd .and. gnrm > 10.d0)) then
                 if (iproc == 0) then
                    write( *,'(1x,a)')&
                         &   'ERROR: the norm of the residue is too large also with input wavefunctions.'
                 end if
                 infocode=3
              end if
           else if (inputpsi == INPUT_PSI_MEMORY_WVL) then
              if (gnrm > 1.d0) then
                 if (iproc == 0) then
                    write( *,'(1x,a)')&
                         &   'The norm of the residue is too large, need to recalculate input wavefunctions'
                 end if
                 infocode=2
              end if
           end if
           !flush all writings on standart output
           if (iproc==0) then
              !yaml output
              call yaml_close_flow_map()
              call yaml_close_sequence_element()
              call bigdft_utils_flush(unit=6)
           end if
           ! Emergency exit case
           if (infocode == 2 .or. infocode == 3) then
              if (nproc > 1) call MPI_BARRIER(MPI_COMM_WORLD,ierr)
              call kswfn_free_scf_data(KSwfn, (nproc > 1))
              if (iscf /= SCF_KIND_DIRECT_MINIMIZATION) then
                 call ab6_mixing_deallocate(denspot%mix)
                 deallocate(denspot%mix)
              end if
              !>todo: change this return into a clean out of the routine, so the YAML is clean.
              return
           end if
        end do wfn_loop

        if (iproc == 0) then 
           if (verbose > 1) write( *,'(1x,a,i0,a)')'done. ',iter,' minimization iterations required'
           write( *,'(1x,a)') &
                &   '--------------------------------------------------- End of Wavefunction Optimisation'
           if ((itrpmax >1 .and. endlooprp) .or. itrpmax == 1) then
              write(final_out, "(A5)") "FINAL"
           else
              write(final_out, "(A5)") "final"
           end if
           call write_energies(iter,0,energs,gnrm,gnrm_zero,final_out)
           call yaml_close_flow_map()
           call yaml_close_sequence_element()

           if (itrpmax >1) then
              if ( KSwfn%diis%energy > KSwfn%diis%energy_min) write( *,'(1x,a,2(1pe9.2))')&
                   'WARNING: Found an energy value lower than the ' // final_out // &
                   ' energy, delta:',KSwfn%diis%energy-KSwfn%diis%energy_min
           else
              !write this warning only if the system is closed shell
              call check_closed_shell(KSwfn%orbs,lcs)
              if (lcs) then
                 if ( energs%eKS > KSwfn%diis%energy_min) write( *,'(1x,a,2(1pe9.2))')&
                      'WARNING: Found an energy value lower than the FINAL energy, delta:',&
                      energs%eKS-KSwfn%diis%energy_min
              end if
           end if
        end if

        if (iter == itermax .and. iproc == 0 .and. infocode/=0) &
             &   write( *,'(1x,a)')'No convergence within the allowed number of minimization steps'
        if (iproc==0) call yaml_close_indent_map() !wfn iterations

        call last_orthon(iproc,nproc,iter,KSwfn,energs%evsum,.true.) !never deallocate psit and hpsi

        !exit if the infocode is correct
        if (infocode == 0) then
           if (iproc==0)call yaml_close_sequence_element() !itrep
           !              yaml_indent=yaml_indent-3 !end list element
           exit subd_loop
        else
           if(iproc==0) then
              write(*,*)&
                   &   ' WARNING: Wavefunctions not converged after cycle',icycle
              if (icycle < nrepmax) write(*,*)' restart after diagonalisation'
           end if
           gnrm=1.d10
        end if

        if (itrpmax == 1 .and. in%norbsempty > 0) then
           !recalculate orbitals occupation numbers
           call evaltoocc(iproc,nproc,.false.,in%Tel,KSwfn%orbs,in%occopt)

           gnrm =1.d10
           KSwfn%diis%energy_min=1.d10
           KSwfn%diis%alpha=2.d0
        end if

        if (iproc==0) then
           !yaml output
           call yaml_close_sequence_element() !itrep
           !         write(70,'(a,i5)')repeat(' ',yaml_indent+2)//'#End itrep:',icycle
           !              yaml_indent=yaml_indent-3 !end list element
        end if
     end do subd_loop

     if (itrpmax > 1) then
        !stop the partial timing counter if necessary
        if (endlooprp .and. itrpmax >1) then
           call timing(iproc,'WFN_OPT','PR')
           call yaml_close_sequence_element() !itrp
           exit rhopot_loop
        end if

        !recalculate orbitals occupation numbers
        call evaltoocc(iproc,nproc,.false.,in%Tel,KSwfn%orbs,in%occopt)

        gnrm =1.d10
        KSwfn%diis%energy_min=1.d10
        KSwfn%diis%alpha=2.d0
     end if

     if (iproc == 0) then
        !yaml output
        call yaml_close_sequence_element() !itrp
        !           yaml_indent=yaml_indent-2 !end list element
        !reassume the key elements in the itrp element
        !      if (itrp >1) write(70,'(a)')repeat(' ',yaml_indent+2)//'RhoPot Delta: *rpnrm'
        !      write(70,'(a,i5)')repeat(' ',yaml_indent+2)//'Energies: *last  #End itrp:',itrp
     end if

  end do rhopot_loop

  !yaml output
  if (iproc==0) call yaml_close_indent_map() !Ground State Optimization

  !!do i_all=1,size(rhopot)
  !!    write(10000+iproc,*) rhopot(i_all)
  !!end do
  !!do i_all=1,size(psi)
  !!    write(11000+iproc,*) psi(i_all)
  !!end do
  !!do i_all=1,size(psi)
  !!    write(12000+iproc,*) psi(i_all)
  !!end do

  if (inputpsi /= INPUT_PSI_EMPTY) then
     energs%ebs=energs%ekin+energs%epot+energs%eproj !the potential energy contains also exctX
     if (abs(energs%evsum-energs%ebs) > 1.d-8 .and. iproc==0) write( *,'(1x,a,2(1x,1pe20.13))')&
          &   'Difference:evsum,energybs',energs%evsum,energs%ebs
  end if

  ! Clean KSwfn parts only needed in the SCF loop.
  call kswfn_free_scf_data(KSwfn, (nproc > 1))

  if (iscf > SCF_KIND_DIRECT_MINIMIZATION) then
     call ab6_mixing_deallocate(denspot%mix)
     deallocate(denspot%mix)
  end if
end subroutine kswfn_optimization_loop<|MERGE_RESOLUTION|>--- conflicted
+++ resolved
@@ -383,15 +383,9 @@
      !!return
 
      !temporary allocation of the density
-<<<<<<< HEAD
-     allocate(denspot%rho_full(max(KSwfn%Lzd%Glr%d%n1i*KSwfn%Lzd%Glr%d%n2i*&
+     allocate(denspot%rho_work(max(KSwfn%Lzd%Glr%d%n1i*KSwfn%Lzd%Glr%d%n2i*&
           denspot%dpcom%n3p*KSwfn%orbs%nspin+ndebug,1)),stat=i_stat)
-     call memocc(i_stat,denspot%rho_full,'rho',subname)
-=======
-     allocate(denspot%rho_work(KSwfn%Lzd%Glr%d%n1i*KSwfn%Lzd%Glr%d%n2i*&
-          denspot%dpcom%n3p*KSwfn%orbs%nspin+ndebug),stat=i_stat)
      call memocc(i_stat,denspot%rho_work,'rho',subname)
->>>>>>> 534f2d02
      call vcopy(KSwfn%Lzd%Glr%d%n1i*KSwfn%Lzd%Glr%d%n2i*denspot%dpcom%n3p*KSwfn%orbs%nspin,&
           denspot%rhov(1),1,denspot%rho_work(1),1)
 
@@ -428,214 +422,12 @@
      !end of the initialization part
      call timing(iproc,'INIT','PR')
 
-<<<<<<< HEAD
-     !normal infocode, if everything go through smoothly we should keep this
-     infocode=0
-     !yaml output
-     if (iproc==0) then
-        call yaml_indent_map('Ground State Optimization')
-     end if
-     rhopot_loop: do itrp=1,in%itrpmax
-        !yaml output 
-        if (iproc==0) then
-           call yaml_sequence_element(advance='no')
-           call yaml_map("Hamiltonian Optimization",label='itrp'//adjustl(yaml_toa(itrp,fmt='(i4.4)')))
-        end if
-        !set the infocode to the value it would have in the case of no convergence
-        infocode=1
-        subd_loop : do icycle=1,in%nrepmax
-           !yaml output 
-           if (iproc==0) then
-              call yaml_sequence_element(advance='no')
-              call yaml_map("Subspace Optimization",label='itrep'//adjustl(yaml_toa(icycle,fmt='(i4.4)')))
-           end if
-
-           !if we are in the last_run case, validate the last_run only for the last cycle
-           DoLastRunThings=(in%last_run == 1 .and. icycle == in%nrepmax) !do the last_run things regardless of infocode
-
-           !yaml output
-           if (iproc==0) then
-              call yaml_indent_map("Wavefunctions Iterations")
-           end if
-           wfn_loop: do iter=1,in%itermax
-
-              !control whether the minimisation iterations should end after the hamiltionian application
-              endloop= gnrm <= in%gnrm_cv .or. iter == in%itermax
-
-              if (iproc == 0 .and. verbose > 0) then 
-                 write( *,'(1x,a,i0)') &
-                      &   repeat('-',76 - int(log(real(iter))/log(10.))) // ' iter= ', iter
-                 !test for yaml output
-
-                 if (endloop) then
-                    call yaml_sequence_element(label='last',advance='no')
-                    !write(70,'(a,i5)')repeat(' ',yaml_indent)//'- &last { #iter: ',iter
-                 else
-                    call yaml_sequence_element(advance='no')
-                    !write(70,'(a,i5)')repeat(' ',yaml_indent)//'- { #iter: ',iter
-                 end if
-                 call yaml_flow_map()
-                 call yaml_flow_newline()
-              endif
-
-              !control how many times the DIIS has switched into SD
-              if (KSwfn%diis%idsx /= idsx_actual_before) ndiis_sd_sw=ndiis_sd_sw+1
-
-              !let SD runs if the DIIS did not work the second time
-              if (ndiis_sd_sw > 1) then
-                 KSwfn%diis%switchSD=.false.
-              end if
-
-              !stop the partial timing counter if necessary
-              if (endloop .and. in%itrpmax==1) call timing(iproc,'WFN_OPT','PR')
-              !logical flag for the self-consistent potential
-              scpot=(in%iscf /= SCF_KIND_DIRECT_MINIMIZATION .and. iter==1 .and. icycle==1) .or. & !mixing to be done
-                   (in%iscf == SCF_KIND_DIRECT_MINIMIZATION) .or. & !direct minimisation
-                   (itrp==1 .and. in%itrpmax/=1 .and. gnrm > in%gnrm_startmix)  !startmix condition (hard-coded, always true by default)
-              !allocate the potential in the full box
-              linflag = 1                                 !temporary, should change the use of flag in full_local_potential2
-              if(in%linear == 'OFF') linflag = 0
-              if(in%linear == 'TMO') linflag = 2
-
-              call psitohpsi(iproc,nproc,atoms,scpot,denspot,itrp,in%iscf,in%alphamix,mix,in%ixc,&
-                   nlpspd,proj,rxyz,linflag,in%unblock_comms,GPU,KSwfn,energs,rpnrm,xcstr)
-
-              endlooprp= (itrp > 1 .and. rpnrm <= in%rpnrm_cv) .or. itrp == in%itrpmax
-
-              call total_energies(energs)
-              energy=energs%eKS
-
-              !check for convergence or whether max. numb. of iterations exceeded
-              if (endloop) then
-                 if (gnrm < in%gnrm_cv) infocode=0
-                 exit wfn_loop 
-              endif
-
-              !evaluate the functional of the wavefunctions and put it into the diis structure
-              !the energy values is printed out in this routine
-              call calculate_energy_and_gradient(iter,iproc,nproc,GPU,in%ncong,in%iscf,&
-                   energs,KSwfn,gnrm,gnrm_zero)
-
-              !control the previous value of idsx_actual
-              idsx_actual_before=KSwfn%diis%idsx
-
-              call hpsitopsi(iproc,nproc,iter,in%idsx,KSwfn)
-
-              if (inputpsi == INPUT_PSI_LCAO) then
-                 if ((gnrm > 4.d0 .and. KSwfn%orbs%norbu /= KSwfn%orbs%norbd) .or. &
-                      &   (KSwfn%orbs%norbu == KSwfn%orbs%norbd .and. gnrm > 10.d0)) then
-                    if (iproc == 0) then
-                       write( *,'(1x,a)')&
-                            &   'ERROR: the norm of the residue is too large also with input wavefunctions.'
-                    end if
-                    infocode=3
-                    call deallocate_before_exiting
-                    return
-                 end if
-              else if (inputpsi == INPUT_PSI_MEMORY_WVL) then
-                 if (gnrm > 1.d0) then
-                    if (iproc == 0) then
-                       write( *,'(1x,a)')&
-                            &   'The norm of the residue is too large, need to recalculate input wavefunctions'
-                    end if
-                    infocode=2
-                    if (nproc > 1) call MPI_BARRIER(MPI_COMM_WORLD,ierr)
-                    call deallocate_before_exiting
-                    return
-                 end if
-              end if
-              !flush all writings on standart output
-              if (iproc==0) then
-                 !yaml output
-                 call yaml_close_flow_map()
-                 call yaml_close_sequence_element()
-                 call bigdft_utils_flush(unit=6)
-              end if
-           end do wfn_loop
-
-           if (iproc == 0) then 
-              if (verbose > 1) write( *,'(1x,a,i0,a)')'done. ',iter,' minimization iterations required'
-              write( *,'(1x,a)') &
-                   &   '--------------------------------------------------- End of Wavefunction Optimisation'
-              if ((in%itrpmax >1 .and. endlooprp) .or. in%itrpmax == 1) then
-                 write(final_out, "(A5)") "FINAL"
-              else
-                 write(final_out, "(A5)") "final"
-              end if
-              call write_energies(iter,0,energs,gnrm,gnrm_zero,final_out)
-              call yaml_close_flow_map()
-              call yaml_close_sequence_element()
-
-              if (in%itrpmax >1) then
-                 if ( KSwfn%diis%energy > KSwfn%diis%energy_min) write( *,'(1x,a,2(1pe9.2))')&
-                      'WARNING: Found an energy value lower than the ' // final_out // &
-                      ' energy, delta:',KSwfn%diis%energy-KSwfn%diis%energy_min
-              else
-                 !write this warning only if the system is closed shell
-                 call check_closed_shell(KSwfn%orbs,lcs)
-                 if (lcs) then
-                    if ( energy > KSwfn%diis%energy_min) write( *,'(1x,a,2(1pe9.2))')&
-                         'WARNING: Found an energy value lower than the FINAL energy, delta:',&
-                         energy-KSwfn%diis%energy_min
-                 end if
-              end if
-           end if
-
-           if (iter == in%itermax .and. iproc == 0 .and. infocode/=0) &
-                &   write( *,'(1x,a)')'No convergence within the allowed number of minimization steps'
-           if (iproc==0) call yaml_close_indent_map() !wfn iterations
-
-           call last_orthon(iproc,nproc,KSwfn,energs%evsum,.true.) !never deallocate psit and hpsi
-
-           !exit if the infocode is correct
-           if (infocode == 0) then
-              if (iproc==0)call yaml_close_sequence_element() !itrep
-!              yaml_indent=yaml_indent-3 !end list element
-              exit subd_loop
-           else
-              if(iproc==0) then
-                 write(*,*)&
-                      &   ' WARNING: Wavefunctions not converged after cycle',icycle
-                 if (icycle < in%nrepmax) write(*,*)' restart after diagonalisation'
-              end if
-              gnrm=1.d10
-           end if
-
-           if (in%itrpmax == 1 .and. in%norbsempty > 0) then
-              !recalculate orbitals occupation numbers
-              call evaltoocc(iproc,nproc,.false.,in%Tel,KSwfn%orbs,in%occopt)
-
-              gnrm =1.d10
-              KSwfn%diis%energy_min=1.d10
-              KSwfn%diis%alpha=2.d0
-           end if
-
-           if (iproc==0) then
-              !yaml output
-              call yaml_close_sequence_element() !itrep
-              !         write(70,'(a,i5)')repeat(' ',yaml_indent+2)//'#End itrep:',icycle
-!              yaml_indent=yaml_indent-3 !end list element
-           end if
-        end do subd_loop
-
-        if (in%itrpmax > 1) then
-           !stop the partial timing counter if necessary
-           if (endlooprp .and. in%itrpmax >1) then
-              call timing(iproc,'WFN_OPT','PR')
-              call yaml_close_sequence_element() !itrp
-              exit rhopot_loop
-           end if
-
-           !recalculate orbitals occupation numbers
-           call evaltoocc(iproc,nproc,.false.,in%Tel,KSwfn%orbs,in%occopt)
-=======
      energs%eexctX=0.0_gp
      call kswfn_optimization_loop(infocode, itrp, icycle, iter, iproc, nproc, &
      & in%iscf, in%itrpmax, in%nrepmax, in%itermax, in%gnrm_cv, in%rpnrm_cv, &
      & in%gnrm_startmix, in%alphamix, in%idsx, inputpsi, &
      & KSwfn, denspot, nlpspd, proj, energs, atoms, rxyz, GPU, xcstr, &
      & in)
->>>>>>> 534f2d02
 
      !if we are in the last_run case, validate the last_run only for the last cycle
      !do the last_run things regardless of infocode
