!> @file 
!!   Routines to use BigDFT as a blackbox
!! @author
!!   Copyright (C) 2005-2011 BigDFT group 
!!   This file is distributed under the terms of the
!!   GNU General Public License, see ~/COPYING file
!!   or http://www.gnu.org/copyleft/gpl.txt .
!!   For the list of contributors, see ~/AUTHORS 
 

!> Routine to use BigDFT as a blackbox
subroutine call_bigdft(nproc,iproc,atoms,rxyz0,in,energy,fxyz,strten,fnoise,rst,infocode)
  use module_base
  use module_types
  use module_interfaces, except_this_one => call_bigdft
  implicit none
  integer, intent(in) :: iproc,nproc
  type(input_variables),intent(inout) :: in
  type(atoms_data), intent(inout) :: atoms
  type(restart_objects), intent(inout) :: rst
  integer, intent(inout) :: infocode
  real(gp), intent(out) :: energy,fnoise
  real(gp), dimension(3,atoms%nat), intent(in) :: rxyz0
  real(gp), dimension(6), intent(out) :: strten
  real(gp), dimension(3,atoms%nat), intent(out) :: fxyz

  !local variables
  character(len=*), parameter :: subname='call_bigdft'
  character(len=40) :: comment
  logical :: exists
  integer :: i_stat,i_all,ierr,inputPsiId_orig,iat

  !temporary interface
  interface
     subroutine cluster(nproc,iproc,atoms,rxyz,energy,fxyz,strten,fnoise,&
          KSwfn,&!psi,Lzd,gaucoeffs,gbd,orbs,
          rxyz_old,hx_old,hy_old,hz_old,in,GPU,infocode)
       use module_base
       use module_types
       implicit none
       integer, intent(in) :: nproc,iproc
       integer, intent(out) :: infocode
       real(gp), intent(inout) :: hx_old,hy_old,hz_old
       type(input_variables), intent(in) :: in
       !type(local_zone_descriptors), intent(inout) :: Lzd
       type(atoms_data), intent(inout) :: atoms
       !type(gaussian_basis), intent(inout) :: gbd
       !type(orbitals_data), intent(inout) :: orbs
       type(GPU_pointers), intent(inout) :: GPU
       type(DFT_wavefunction), intent(inout) :: KSwfn
       real(gp), intent(out) :: energy,fnoise
       real(gp), dimension(3,atoms%nat), intent(inout) :: rxyz_old
       real(gp), dimension(3,atoms%nat), target, intent(inout) :: rxyz
       real(gp), dimension(6), intent(out) :: strten
       real(gp), dimension(3,atoms%nat), intent(out) :: fxyz
     END SUBROUTINE cluster
  end interface

  !put a barrier for all the processes
  call MPI_BARRIER(MPI_COMM_WORLD,ierr)

  !fill the rxyz array with the positions
  !wrap the atoms in the periodic directions when needed
  do iat=1,atoms%nat
     if (atoms%geocode == 'P') then
        rst%rxyz_new(1,iat)=modulo(rxyz0(1,iat),atoms%alat1)
        rst%rxyz_new(2,iat)=modulo(rxyz0(2,iat),atoms%alat2)
        rst%rxyz_new(3,iat)=modulo(rxyz0(3,iat),atoms%alat3)
     else if (atoms%geocode == 'S') then
        rst%rxyz_new(1,iat)=modulo(rxyz0(1,iat),atoms%alat1)
        rst%rxyz_new(2,iat)=rxyz0(2,iat)
        rst%rxyz_new(3,iat)=modulo(rxyz0(3,iat),atoms%alat3)
     else if (atoms%geocode == 'F') then
        rst%rxyz_new(1,iat)=rxyz0(1,iat)
        rst%rxyz_new(2,iat)=rxyz0(2,iat)
        rst%rxyz_new(3,iat)=rxyz0(3,iat)
     end if
  end do

  !assign the verbosity of the output
  !the verbose variables is defined in module_base
  verbose=in%verbosity

  inputPsiId_orig=in%inputPsiId

  loop_cluster: do

     if (in%inputPsiId == 0 .and. associated(rst%KSwfn%psi)) then
        i_all=-product(shape(rst%KSwfn%psi))*kind(rst%KSwfn%psi)
        deallocate(rst%KSwfn%psi,stat=i_stat)
        call memocc(i_stat,i_all,'psi',subname)
        i_all=-product(shape(rst%KSwfn%orbs%eval))*kind(rst%KSwfn%orbs%eval)
        deallocate(rst%KSwfn%orbs%eval,stat=i_stat)
        call memocc(i_stat,i_all,'eval',subname)

        call deallocate_wfd(rst%KSwfn%Lzd%Glr%wfd,subname)
     end if
     !experimental, finite difference method for calculating forces on particular quantities
     inquire(file='input.finite_difference_forces',exist=exists)
     if (exists) then
        in%last_run=1 !do the last_run things nonetheless
        in%inputPsiId=0 !the first run always restart from IG
        !experimental_modulebase_var_onlyfion=.true. !put only ionic forces in the forces
     end if
     call cluster(nproc,iproc,atoms,rst%rxyz_new,energy,fxyz,strten,fnoise,&
          rst%KSwfn,&!psi,rst%Lzd,rst%gaucoeffs,rst%gbd,rst%orbs,&
          rst%rxyz_old,rst%hx_old,rst%hy_old,rst%hz_old,in,rst%GPU,infocode)
     if (exists) then
        call forces_via_finite_differences(iproc,nproc,atoms,in,energy,fxyz,fnoise,rst,infocode)
     end if

     if (in%inputPsiId==1 .and. infocode==2) then
        if (in%gaussian_help) then
           in%inputPsiId=11
        else
           in%inputPsiId=0
        end if
     else if ((in%inputPsiId==1 .or. in%inputPsiId==0) .and. infocode==1) then
        !in%inputPsiId=0 !better to diagonalise than to restart an input guess
        in%inputPsiId=1
        if(iproc==0) then
           write(*,*)&
                &   ' WARNING: Self-consistent cycle did not meet convergence criteria'
        end if
        exit loop_cluster
     else if (in%inputPsiId == 0 .and. infocode==3) then
        if (iproc == 0) then
           write( *,'(1x,a)')'Convergence error, cannot proceed.'
           write( *,'(1x,a)')' writing positions in file posfail.xyz then exiting'
           write(comment,'(a)')'UNCONVERGED WF '
           !call wtxyz('posfail',energy,rxyz,atoms,trim(comment))

           call write_atomic_file("posfail",energy,rst%rxyz_new,atoms,trim(comment))

        end if

        i_all=-product(shape(rst%KSwfn%psi))*kind(rst%KSwfn%psi)
        deallocate(rst%KSwfn%psi,stat=i_stat)
        call memocc(i_stat,i_all,'psi',subname)
        i_all=-product(shape(rst%KSwfn%orbs%eval))*kind(rst%KSwfn%orbs%eval)
        deallocate(rst%KSwfn%orbs%eval,stat=i_stat)
        call memocc(i_stat,i_all,'eval',subname)

        call deallocate_wfd(rst%KSwfn%Lzd%Glr%wfd,subname)

        !finalize memory counting (there are still at least positions and the forces allocated)
        call memocc(0,0,'count','stop')

        if (nproc > 1) call MPI_FINALIZE(ierr)

        stop 'unnormal end'
     else
        exit loop_cluster
     end if

  end do loop_cluster

  !preserve the previous value
  in%inputPsiId=inputPsiId_orig

  !put a barrier for all the processes
  call MPI_BARRIER(MPI_COMM_WORLD,ierr)

END SUBROUTINE call_bigdft


!>  Main routine which does self-consistent loop.
!!  Does not parse input file and no geometry optimization.
!!  Does an electronic structure calculation. 
!!  Output is the total energy and the forces 
!!
!!   @param inputPsiId 
!!           - 0 : compute input guess for Psi by subspace diagonalization of atomic orbitals
!!           - 1 : read waves from argument psi, using n1, n2, n3, hgrid and rxyz_old
!!                 as definition of the previous system.
!!           - 2 : read waves from disk
!!   @param psi, keyg, keyv and eval should be freed after use outside of the routine.
!!   @param infocode -> encloses some information about the status of the run
!!           - 0 run succesfully succeded
!!           - 1 the run ended after the allowed number of minimization steps. gnrm_cv not reached
!!               forces may be meaningless   
!!           - 2 (present only for inputPsiId=1) gnrm of the first iteration > 1 AND growing in
!!               the second iteration OR grnm 1st >2.
!!               Input wavefunctions need to be recalculated. Routine exits.
!!           - 3 (present only for inputPsiId=0) gnrm > 4. SCF error. Routine exits.
subroutine cluster(nproc,iproc,atoms,rxyz,energy,fxyz,strten,fnoise,&
     KSwfn,&!psi,Lzd,gaucoeffs,gbd,orbs,
     rxyz_old,hx_old,hy_old,hz_old,in,GPU,infocode)
  use module_base
  use module_types
  use module_interfaces
!  use Poisson_Solver
  use module_xc
!  use vdwcorrection
  use m_ab6_mixing
  use yaml_output
  implicit none
  integer, intent(in) :: nproc,iproc
  real(gp), intent(inout) :: hx_old,hy_old,hz_old
  type(input_variables), intent(in) :: in
  type(atoms_data), intent(inout) :: atoms
  type(GPU_pointers), intent(inout) :: GPU
  type(DFT_wavefunction), intent(inout) :: KSwfn
  real(gp), dimension(3,atoms%nat), intent(inout) :: rxyz_old
  real(gp), dimension(3,atoms%nat), target, intent(inout) :: rxyz
  integer, intent(out) :: infocode
  real(gp), intent(out) :: energy,fnoise
  real(gp), dimension(6), intent(out) :: strten
  real(gp), dimension(3,atoms%nat), intent(out) :: fxyz
  !local variables
  character(len=*), parameter :: subname='cluster'
  character(len=5) :: gridformat, wfformat
  logical :: refill_proj !,potential_from_disk=.false.
  logical :: DoDavidson,DoLastRunThings=.false.,scpot
  integer :: nvirt,norbv
  integer :: i
  integer :: n1,n2,n3
  integer :: ncount0,ncount1,ncount_rate,ncount_max,n1i,n2i,n3i
  integer :: iat,i_all,i_stat,ierr,jproc,inputpsi,igroup,ikpt,nproctiming
  real :: tcpu0,tcpu1
  real(kind=8) :: tel
  type(energy_terms), target :: energs ! Target attribute is mandatory for C wrappers
  real(gp) :: pressure
  type(grid_dimensions) :: d_old
  type(wavefunctions_descriptors) :: wfd_old
  type(nonlocal_psp_descriptors) :: nlpspd
  type(DFT_wavefunction) :: VTwfn !< Virtual wavefunction
  real(gp), dimension(3) :: shift
  real(dp), dimension(6) :: ewaldstr,hstrten,xcstr
  real(gp), dimension(:,:), allocatable :: radii_cf,thetaphi,band_structure_eval
  real(gp), dimension(:,:), pointer :: fdisp,fion
  ! Charge density/potential,ionic potential, pkernel
  type(DFT_local_fields) :: denspot
  type(DFT_optimization_loop) :: optLoop
  !wavefunction gradients, hamiltonian on vavefunction
  !transposed  wavefunction
  ! Pointers and variables to store the last psi
  ! before reformatting if useFormattedInput is .true.
  real(wp), dimension(:), pointer :: psi_old
  ! PSP projectors 
  real(kind=8), dimension(:), pointer :: proj,gbd_occ!,rhocore
  ! Variables for the virtual orbitals and band diagram.
  integer :: nkptv, nvirtu, nvirtd
  real(gp), dimension(:), allocatable :: wkptv

  ! ----------------------------------

  !copying the input variables for readability
  !this section is of course not needed
  !note that this procedure is convenient ONLY in the case of scalar variables
  !an array would have been copied, thus occupying more memory space
  !Hence WARNING: these variables are copied, in case of an update the new value should be 
  !reassigned inside the structure

  write(gridformat, "(A)") ""
  select case (in%output_denspot_format)
  case (output_denspot_FORMAT_ETSF)
     write(gridformat, "(A)") ".etsf"
  case (output_denspot_FORMAT_CUBE)
     write(gridformat, "(A)") ".cube"
  end select
  write(wfformat, "(A)") ""
  select case (in%output_wf_format)
  case (WF_FORMAT_ETSF)
     write(wfformat, "(A)") ".etsf"
  case (WF_FORMAT_BINARY)
     write(wfformat, "(A)") ".bin"
  end select

  norbv=abs(in%norbv)
  nvirt=in%nvirt

  if (iproc == 0) then
     write( *,'(1x,a,1x,i0)') &
          &   '===================== BigDFT Wavefunction Optimization =============== inputPsiId=',&
          in%inputPsiId
     call print_dft_parameters(in,atoms)
  end if

  !Time initialization
  if (verbose > 2) then
     nproctiming=-nproc !timing in debug mode
  else
     nproctiming=nproc
  end if
  call timing(nproctiming,trim(in%dir_output)//'time.yaml','IN')
  call cpu_time(tcpu0)
  call system_clock(ncount0,ncount_rate,ncount_max)

  ! We save the variables that defined the previous psi if the restart is active
  if (in%inputPsiId == INPUT_PSI_MEMORY_WVL) then
     !regenerate grid spacings (this would not be needed if hgrids is in Lzd)
     if (atoms%geocode == 'P') then
        call correct_grid(atoms%alat1,hx_old,KSwfn%Lzd%Glr%d%n1)
        call correct_grid(atoms%alat2,hy_old,KSwfn%Lzd%Glr%d%n2)
        call correct_grid(atoms%alat3,hz_old,KSwfn%Lzd%Glr%d%n3)
     else if (atoms%geocode == 'S') then 
        call correct_grid(atoms%alat1,hx_old,KSwfn%Lzd%Glr%d%n1)
        call correct_grid(atoms%alat3,hz_old,KSwfn%Lzd%Glr%d%n3)
     end if
     call copy_old_wavefunctions(nproc,KSwfn%orbs,&
          KSwfn%Lzd%Glr%d%n1,KSwfn%Lzd%Glr%d%n2,KSwfn%Lzd%Glr%d%n3,&
          KSwfn%Lzd%Glr%wfd,KSwfn%psi,d_old%n1,d_old%n2,d_old%n3,wfd_old,psi_old)
 
  else if (in%inputPsiId == INPUT_PSI_MEMORY_GAUSS) then
     !deallocate wavefunction and descriptors for placing the gaussians

     call deallocate_wfd(KSwfn%Lzd%Glr%wfd,subname)

     i_all=-product(shape(KSwfn%psi))*kind(KSwfn%psi)
     deallocate(KSwfn%psi,stat=i_stat)
     call memocc(i_stat,i_all,'psi',subname)

  end if

  ! grid spacing (same in x,y and z direction)
 
  allocate(radii_cf(atoms%ntypes,3+ndebug),stat=i_stat)
  call memocc(i_stat,radii_cf,'radii_cf',subname)

  !here we can put KSwfn
  call system_initialization(iproc,nproc,in,atoms,rxyz,&
       KSwfn%orbs,KSwfn%Lzd,denspot,nlpspd,KSwfn%comms,shift,proj,radii_cf)

  optLoop%iscf = in%iscf
  optLoop%itrpmax = in%itrpmax
  optLoop%nrepmax = in%nrepmax
  optLoop%itermax = in%itermax
  optLoop%gnrm_cv = in%gnrm_cv
  optLoop%rpnrm_cv = in%rpnrm_cv
  optLoop%gnrm_startmix = in%gnrm_startmix
  optLoop%itrp = 0
  optLoop%itrep = 0
  optLoop%iter = 0
  optLoop%infocode = 0

  if (in%signaling) then
     ! Only iproc 0 has the C wrappers.
     if (iproc == 0) then
        call wf_new_wrapper(KSwfn%c_obj, KSwfn)
        call wf_copy_from_fortran(KSwfn%c_obj, radii_cf, in%crmult, in%frmult)
        call bigdft_signals_add_wf(in%gmainloop, KSwfn%c_obj)
        call energs_new_wrapper(energs%c_obj, energs)
        call bigdft_signals_add_energs(in%gmainloop, energs%c_obj)
        call localfields_new_wrapper(denspot%c_obj, denspot)
        call bigdft_signals_add_denspot(in%gmainloop, denspot%c_obj)
        call optloop_new_wrapper(optLoop%c_obj, optLoop)
        call bigdft_signals_add_optloop(in%gmainloop, optLoop%c_obj)
     else
        KSwfn%c_obj = UNINITIALIZED(KSwfn%c_obj)
        denspot%c_obj = UNINITIALIZED(denspot%c_obj)
        optloop%c_obj = UNINITIALIZED(optloop%c_obj)
     end if
  end if

  !variables substitution for the PSolver part

  n1i=KSwfn%Lzd%Glr%d%n1i
  n2i=KSwfn%Lzd%Glr%d%n2i
  n3i=KSwfn%Lzd%Glr%d%n3i

  n1=KSwfn%Lzd%Glr%d%n1
  n2=KSwfn%Lzd%Glr%d%n2
  n3=KSwfn%Lzd%Glr%d%n3

  !calculate the rhocore contribution to the energy value
  if (associated(denspot%rho_C)) then
     !calculate the XC energy of rhocore, use the rhov array as a temporary variable
     !use Vxc and other quantities as local variables
     call xc_init_rho(denspot%dpbox%nrhodim,denspot%rhov,1)
     denspot%rhov=1.d-16
     call XC_potential(atoms%geocode,'D',iproc,nproc,&
          denspot%dpbox%ndims(1),denspot%dpbox%ndims(2),denspot%dpbox%ndims(3),in%ixc,&
          denspot%dpbox%hgrids(1),denspot%dpbox%hgrids(2),denspot%dpbox%hgrids(3),&
          denspot%rhov,energs%excrhoc,tel,KSwfn%orbs%nspin,denspot%rho_C,denspot%V_XC,xcstr)
     if (iproc==0) write(*,*)'value for Exc[rhoc]',energs%excrhoc
  end if



  !here calculate the ionic energy and forces accordingly
  call IonicEnergyandForces(iproc,nproc,atoms,&
       denspot%dpbox%hgrids(1),denspot%dpbox%hgrids(2),denspot%dpbox%hgrids(3),in%elecfield,rxyz,&
       energs%eion,fion,in%dispersion,energs%edisp,fdisp,ewaldstr,denspot%psoffset,&
       n1,n2,n3,n1i,n2i,n3i,&
       denspot%dpbox%i3s+denspot%dpbox%i3xcsh,denspot%dpbox%n3pi,&
       denspot%V_ext,denspot%pkernel)
  !calculate effective ionic potential, including counter ions if any.
  call createEffectiveIonicPotential(iproc,nproc,(iproc == 0),in,atoms,rxyz,shift,KSwfn%Lzd%Glr,&
       denspot%dpbox%hgrids(1),denspot%dpbox%hgrids(2),denspot%dpbox%hgrids(3),&
       denspot%dpbox,denspot%pkernel,denspot%V_ext,in%elecfield,denspot%psoffset)
  if (denspot%c_obj /= 0) then
     call denspot_emit_v_ext(denspot, iproc, nproc)
  end if

  !obtain initial wavefunctions.
  if (in%inputPsiId /= INPUT_PSI_LINEAR .and. in%inputPsiId /= INPUT_PSI_MEMORY_LINEAR) then
     call input_wf(iproc,nproc,in,GPU,atoms,rxyz,&
          denspot,nlpspd,proj,KSwfn,energs,inputpsi,norbv,&
          wfd_old,psi_old,d_old,hx_old,hy_old,hz_old,rxyz_old)
  else
     inputpsi = in%inputPsiId
     !call check_linear_and_create_Lzd(iproc,nproc,in,Lzd,atoms,orbs,rxyz)
     !this does not work with ndebug activated

     !!if(.not.lin%transformToGlobal) then
     !!    ! psi and psit will not be calculated, so only allocate them with size 1
     !!    orbs%npsidim=1
     !!end if
     !!allocate(psi(orbs%npsidim), stat=i_stat)
     !!call memocc(i_stat, psi, 'psi', subname)
     !!allocate(psit(orbs%npsidim), stat=i_stat)
     !!call memocc(i_stat, psit, 'psit', subname)
     scpot=.true.
     energs%eexctX=0.0_gp   !Exact exchange is not calculated right now 
     ! This is the main routine that does everything related to the linear scaling version.

     allocate(KSwfn%orbs%eval(KSwfn%orbs%norb), stat=i_stat)
     call memocc(i_stat, KSwfn%orbs%eval, 'orbs%eval', subname)
     KSwfn%orbs%eval=-.5d0

     call linearScaling(iproc,nproc,KSwfn%Lzd%Glr,&
          KSwfn%orbs,KSwfn%comms,atoms,in,KSwfn%Lzd%hgrids(1),KSwfn%Lzd%hgrids(2),KSwfn%Lzd%hgrids(3),&
          rxyz,fion,fdisp,denspot,&
          nlpspd,proj,GPU,energs%eion,energs%edisp,energs%eexctX,scpot,KSwfn%psi,KSwfn%psit,&
          energy)

     ! debug

     !!! debug: write psi to file
     !!call writemywaves(iproc,trim(in%dir_output) // "wavefunction", in%output_wf_format, &
     !!        orbs,n1,n2,n3,hx,hy,hz,atoms,rxyz,Lzd%Glr%wfd,psi)
     !!return

     !temporary allocation of the density
     allocate(denspot%rho_work(max(KSwfn%Lzd%Glr%d%n1i*KSwfn%Lzd%Glr%d%n2i*&
          denspot%dpbox%n3p*KSwfn%orbs%nspin+ndebug,1)),stat=i_stat)
     call memocc(i_stat,denspot%rho_work,'rho',subname)
     call vcopy(KSwfn%Lzd%Glr%d%n1i*KSwfn%Lzd%Glr%d%n2i*denspot%dpbox%n3p*KSwfn%orbs%nspin,&
          denspot%rhov(1),1,denspot%rho_work(1),1)

     if (nproc > 1) then
        i_all=-product(shape(KSwfn%psit))*kind(KSwfn%psit)
        deallocate(KSwfn%psit,stat=i_stat)
        call memocc(i_stat,i_all,'KSwfn%psit',subname)
     else
        nullify(KSwfn%psit)
     end if
     ! denspot%rho_full => denspot%rhov

  end if

  if (in%nvirt > norbv) then
     nvirt = norbv
  end if

  !save the new atomic positions in the rxyz_old array
  do iat=1,atoms%nat
     rxyz_old(1,iat)=rxyz(1,iat)
     rxyz_old(2,iat)=rxyz(2,iat)
     rxyz_old(3,iat)=rxyz(3,iat)
  enddo
  !save the new grid spacing into the hgrid_old value
  hx_old=KSwfn%Lzd%hgrids(1)
  hy_old=KSwfn%Lzd%hgrids(2)
  hz_old=KSwfn%Lzd%hgrids(3)

  !start the optimization
  ! Skip the following part in the linear scaling case.
  skip_if_linear: if(inputpsi /= INPUT_PSI_LINEAR .and. inputpsi /= INPUT_PSI_MEMORY_LINEAR) then

     !end of the initialization part
     call timing(iproc,'INIT','PR')

     energs%eexctX=0.0_gp
     call kswfn_optimization_loop(iproc, nproc, optLoop, &
     & in%alphamix, in%idsx, inputpsi, KSwfn, denspot, nlpspd, proj, energs, atoms, rxyz, GPU, xcstr, &
     & in)
     infocode = optLoop%infocode

     !if we are in the last_run case, validate the last_run only for the last cycle
     !do the last_run things regardless of infocode
     !nrepmax=0 is needed for the Band Structure calculations
<<<<<<< HEAD
     DoLastRunThings=(in%last_run == 1 .and. optLoop%nrepmax == 0) .or. &
          & (in%last_run == 1 .and. optLoop%itrep == optLoop%nrepmax)
=======
     DoLastRunThings=(in%last_run == 1 .and. in%nrepmax == 0) .or. &
          & (in%last_run == 1 .and. icycle >= in%nrepmax)
>>>>>>> fa5378d4
              !print the energies only if they are meaningful
     energy = energs%eKS
     !Davidson is set to false first because used in deallocate_before_exiting
     DoDavidson= .false.

     ! Treat the info code from the optimization routine.
     if (infocode == 2 .or. infocode == 3) then
        call deallocate_before_exiting
        return
     end if
  else
     infocode = 0
  end if skip_if_linear

  !last run things has to be done:
  !if it is the last run and the infocode is zero
  !if infocode is not zero but the last run has been done for nrepmax times

  DoLastRunThings= (in%last_run == 1 .and. infocode == 0) .or. DoLastRunThings

  !analyse the possibility to calculate Davidson treatment
  !(nvirt > 0 .and. in%inputPsiId == 0)
  DoDavidson= abs(in%norbv) > 0 .and. DoLastRunThings

  !project the wavefunctions on a gaussian basis and keep in memory
  if (in%gaussian_help) then
     if (iproc == 0) then
        write( *,'(1x,a)')&
             &   '---------------------------------------------------------- Gaussian Basis Projection'
     end if

     !extract the gaussian basis from the pseudowavefunctions
!!!     if (in%inputPsiId == 11) then
!!!        !extract the gaussian basis from the pseudowavefunctions
!!!        call gaussian_pswf_basis(21,.false.,iproc,atoms,rxyz,gbd)
!!!     else if (in%inputPsiId == 12) then
!!!        !extract the gaussian basis from the pseudopotential
!!!        call gaussian_psp_basis(atoms,rxyz,gbd)
!!!     end if

     !extract the gaussian basis from the pseudowavefunctions
     call gaussian_pswf_basis(21,.false.,iproc,in%nspin,atoms,rxyz,KSwfn%gbd,gbd_occ)

     if (associated(gbd_occ)) then
        i_all=-product(shape(gbd_occ))*kind(gbd_occ)
        deallocate(gbd_occ,stat=i_stat)
        call memocc(i_stat,i_all,'gbd_occ',subname)
        nullify(gbd_occ)
     end if


     if (.not. associated(KSwfn%gaucoeffs)) then
        allocate(KSwfn%gaucoeffs(KSwfn%gbd%ncoeff,KSwfn%orbs%norbp+ndebug),stat=i_stat)
        call memocc(i_stat,KSwfn%gaucoeffs,'gaucoeffs',subname)
     end if

     allocate(thetaphi(2,KSwfn%gbd%nat+ndebug),stat=i_stat)
     call memocc(i_stat,thetaphi,'thetaphi',subname)
     thetaphi=0.0_gp

     call wavelets_to_gaussians(atoms%geocode,KSwfn%orbs%norbp,KSwfn%orbs%nspinor,&
          n1,n2,n3,KSwfn%gbd,thetaphi,&
          KSwfn%Lzd%hgrids(1),KSwfn%Lzd%hgrids(2),KSwfn%Lzd%hgrids(3),&
          KSwfn%Lzd%Glr%wfd,KSwfn%psi,KSwfn%gaucoeffs)

     i_all=-product(shape(thetaphi))*kind(thetaphi)
     deallocate(thetaphi,stat=i_stat)
     call memocc(i_stat,i_all,'thetaphi',subname)

  end if

  !  write all the wavefunctions into files
  if (in%output_wf_format /= WF_FORMAT_NONE .and. DoLastRunThings) then
     !add flag for writing waves in the gaussian basis form
     !if (in%gaussian_help) then
     if (in%gaussian_help .and. .not.in%inputPsiId==100 .and. .not.in%inputPsiId==101 ) then

!!!        call gaussian_orthogonality(iproc,nproc,norb,norbp,gbd,gaucoeffs)
!!!
!!!        call gaussian_orthogonality(iproc,nproc,norb,norbp,gbd,gaucoeffs)
        !write the coefficients and the basis on a file
        if (iproc ==0) write(*,*)'Writing wavefunctions in wavefunction.gau file'
        call write_gaussian_information(iproc,nproc,KSwfn%orbs,KSwfn%gbd,KSwfn%gaucoeffs,trim(in%dir_output) // 'wavefunctions.gau')

        !build dual coefficients
        call dual_gaussian_coefficients(KSwfn%orbs%norbp,KSwfn%gbd,KSwfn%gaucoeffs)

        !control the accuracy of the expansion
        call check_gaussian_expansion(iproc,nproc,KSwfn%orbs,KSwfn%Lzd,KSwfn%psi,KSwfn%gbd,KSwfn%gaucoeffs)

        call deallocate_gwf(KSwfn%gbd,subname)
        i_all=-product(shape(KSwfn%gaucoeffs))*kind(KSwfn%gaucoeffs)
        deallocate(KSwfn%gaucoeffs,stat=i_stat)
        call memocc(i_stat,i_all,'gaucoeffs',subname)
        nullify(KSwfn%gbd%rxyz)

     else
        call writemywaves(iproc,trim(in%dir_output) // "wavefunction", in%output_wf_format, &
             KSwfn%orbs,n1,n2,n3,KSwfn%Lzd%hgrids(1),KSwfn%Lzd%hgrids(2),KSwfn%Lzd%hgrids(3),&
             atoms,rxyz,KSwfn%Lzd%Glr%wfd,KSwfn%psi)
     end if
  end if

  !plot the ionic potential, if required by output_denspot
  if (in%output_denspot == output_denspot_DENSPOT .and. DoLastRunThings) then
     if (iproc == 0) write(*,*) 'writing external_potential' // gridformat
     call plot_density(iproc,nproc,trim(in%dir_output)//'external_potential' // gridformat,&
          atoms,rxyz,denspot%dpbox,1,denspot%V_ext)
  end if
  if (in%output_denspot == output_denspot_DENSPOT .and. DoLastRunThings) then
     if (iproc == 0) write(*,*) 'writing local_potential' // gridformat
     call plot_density(iproc,nproc,trim(in%dir_output)//'local_potential' // gridformat,&
          atoms,rxyz,denspot%dpbox,in%nspin,denspot%rhov)
  end if

  i_all=-product(shape(denspot%V_ext))*kind(denspot%V_ext)
  deallocate(denspot%V_ext,stat=i_stat)
  call memocc(i_stat,i_all,'denspot%V_ext',subname)
  nullify(denspot%V_ext)

  if (inputpsi /= INPUT_PSI_EMPTY) then
     !------------------------------------------------------------------------
     ! here we start the calculation of the forces
     if (iproc == 0) then
        write( *,'(1x,a)')&
             &   '----------------------------------------------------------------- Forces Calculation'
     end if

     !manipulate scatter array for avoiding the GGA shift
     do jproc=0,nproc-1
        !n3d=n3p
        denspot%dpbox%nscatterarr(jproc,1)=denspot%dpbox%nscatterarr(jproc,2)
        !i3xcsh=0
        denspot%dpbox%nscatterarr(jproc,4)=0
     end do
     !change communication scheme to LDA case
     denspot%rhod%icomm=1

     call density_and_hpot(iproc,nproc,atoms%geocode,atoms%sym,KSwfn%orbs,KSwfn%Lzd,&
          denspot%dpbox%hgrids(1),denspot%dpbox%hgrids(2),denspot%dpbox%hgrids(3),&
          denspot%dpbox%nscatterarr,&
          denspot%pkernel,denspot%rhod,GPU,KSwfn%psi,denspot%rho_work,denspot%pot_work,hstrten)

     !xc stress, diagonal for the moment
     if (atoms%geocode=='P') then
        if (atoms%sym%symObj >= 0) call symm_stress((iproc==0),xcstr,atoms%sym%symObj)
     end if

     ! calculate dipole moment associated to the charge density
     if (DoLastRunThings) then 
        call calc_dipole(iproc,nproc,KSwfn%Lzd%Glr%d%n1,KSwfn%Lzd%Glr%d%n2,KSwfn%Lzd%Glr%d%n3,&
             KSwfn%Lzd%Glr%d%n1i,KSwfn%Lzd%Glr%d%n2i,KSwfn%Lzd%Glr%d%n3i,denspot%dpbox%n3p,in%nspin,&
             denspot%dpbox%hgrids(1),denspot%dpbox%hgrids(2),denspot%dpbox%hgrids(3),&
             atoms,rxyz,denspot%dpbox%ngatherarr,denspot%rho_work)
        !plot the density on the cube file
        !to be done either for post-processing or if a restart is to be done with mixing enabled
        if (((in%output_denspot >= output_denspot_DENSITY))) then
           if (iproc == 0) write(*,*) 'writing electronic_density' // gridformat
           
           call plot_density(iproc,nproc,trim(in%dir_output)//'electronic_density' // gridformat,&
                atoms,rxyz,denspot%dpbox,in%nspin,denspot%rho_work)
           
           if (associated(denspot%rho_C)) then
              if (iproc == 0) write(*,*) 'writing grid core_density' // gridformat
              call plot_density(iproc,nproc,trim(in%dir_output)//'core_density' // gridformat,&
                   atoms,rxyz,denspot%dpbox,1,denspot%rho_C(1,1,denspot%dpbox%i3xcsh:,1))
           end if
        end if
        !plot also the electrostatic potential
        if (in%output_denspot == output_denspot_DENSPOT) then
           if (iproc == 0) write(*,*) 'writing hartree_potential' // gridformat
           call plot_density(iproc,nproc,trim(in%dir_output)//'hartree_potential' // gridformat, &
                atoms,rxyz,denspot%dpbox,in%nspin,denspot%pot_work)
        end if
     end if

     !     !plot also the electrostatic potential
     !     if (in%output_denspot == output_denspot_DENSPOT .and. DoLastRunThings) then
     !        if (iproc == 0) write(*,*) 'writing hartree_potential' // gridformat
     !        call plot_density(iproc,nproc,trim(in%dir_output)//'hartree_potential' // gridformat, &
     !             atoms,rxyz,denspot%dpbox,1,pot)
     !     end if
     !
     call timing(iproc,'Forces        ','ON')
     !refill projectors for tails, davidson
     refill_proj=((in%rbuf > 0.0_gp) .or. DoDavidson) .and. DoLastRunThings


     call calculate_forces(iproc,nproc,KSwfn%Lzd%Glr,atoms,KSwfn%orbs,nlpspd,rxyz,&
          KSwfn%Lzd%hgrids(1),KSwfn%Lzd%hgrids(2),KSwfn%Lzd%hgrids(3),&
          proj,denspot%dpbox%i3s+denspot%dpbox%i3xcsh,denspot%dpbox%n3p,&
          in%nspin,refill_proj,denspot%dpbox%ngatherarr,denspot%rho_work,&
          denspot%pot_work,denspot%V_XC,KSwfn%psi,fion,fdisp,fxyz,&
          ewaldstr,hstrten,xcstr,strten,fnoise,pressure,denspot%psoffset)

     i_all=-product(shape(denspot%rho_work))*kind(denspot%rho_work)
     deallocate(denspot%rho_work,stat=i_stat)
     call memocc(i_stat,i_all,'denspot%rho_work',subname)
     i_all=-product(shape(denspot%pot_work))*kind(denspot%pot_work)
     deallocate(denspot%pot_work,stat=i_stat)
     call memocc(i_stat,i_all,'denspot%pot_work',subname)
     nullify(denspot%rho_work,denspot%pot_work)
     call timing(iproc,'Forces        ','OF')
     !!stop
  end if

  i_all=-product(shape(fion))*kind(fion)
  deallocate(fion,stat=i_stat)
  call memocc(i_stat,i_all,'fion',subname)
  i_all=-product(shape(fdisp))*kind(fdisp)
  deallocate(fdisp,stat=i_stat)
  call memocc(i_stat,i_all,'fdisp',subname)

  !if (nvirt > 0 .and. in%inputPsiId == 0) then
  if (DoDavidson) then

     !for a band structure calculation allocate the array in which to put the eigenvalues
     if (associated(in%kptv)) then
        allocate(band_structure_eval(KSwfn%orbs%norbu+KSwfn%orbs%norbd+in%nspin*norbv,in%nkptv+ndebug),stat=i_stat)
        call memocc(i_stat,band_structure_eval,'band_structure_eval',subname)
     end if

     !calculate Davidson procedure for all the groups of k-points which are chosen
     ikpt=1
     do igroup=1,in%ngroups_kptv

        ! Set-up number of states and shifting values.
        nvirtu = norbv
        nvirtd = 0
        if (in%nspin==2) nvirtd=nvirtu
        ! Create the orbitals.
        if (associated(in%kptv)) then
           nvirtu = nvirtu + KSwfn%orbs%norbu
           nvirtd = nvirtd + KSwfn%orbs%norbd
           nvirt  = nvirtu+nvirtd

           !number of k-points for this group
           nkptv = in%nkptsv_group(igroup) !size(in%kptv, 2)

           allocate(wkptv(nkptv+ndebug),stat=i_stat)
           call memocc(i_stat,wkptv,'wkptv',subname)
           wkptv(:) = real(1.0, gp) / real(nkptv, gp)
           call orbitals_descriptors(iproc,nproc,nvirtu+nvirtd,nvirtu,nvirtd, &
                KSwfn%orbs%nspin,KSwfn%orbs%nspinor,nkptv, &
                in%kptv(:,sum(in%nkptsv_group(1:igroup - 1)) + 1:sum(in%nkptsv_group(1:igroup))), &
                wkptv,VTwfn%orbs,.false.)
           !allocate communications arrays for virtual orbitals
           call orbitals_communicators(iproc,nproc,KSwfn%Lzd%Glr,VTwfn%orbs,VTwfn%comms)  

           i_all=-product(shape(wkptv))*kind(wkptv)
           deallocate(wkptv,stat=i_stat)
           call memocc(i_stat,i_all,'wkptv',subname)

           !recreate the memory space for the projectors 
           call deallocate_proj_descr(nlpspd,subname)  
           i_all=-product(shape(proj))*kind(proj)
           deallocate(proj,stat=i_stat)
           call memocc(i_stat,i_all,'proj',subname)

           ! Calculate all projectors, or allocate array for on-the-fly calculation
           call timing(iproc,'CrtProjectors ','ON')
           call createProjectorsArrays(iproc,KSwfn%Lzd%Glr,rxyz,atoms,VTwfn%orbs,&
                radii_cf,in%frmult,in%frmult,KSwfn%Lzd%hgrids(1),KSwfn%Lzd%hgrids(2),KSwfn%Lzd%hgrids(3),nlpspd,proj) 
           call timing(iproc,'CrtProjectors ','OF') 

        else
           !the virtual orbitals should be in agreement with the traditional k-points
           call orbitals_descriptors(iproc,nproc,nvirtu+nvirtd,nvirtu,nvirtd, &
                KSwfn%orbs%nspin,KSwfn%orbs%nspinor,KSwfn%orbs%nkpts,&
                KSwfn%orbs%kpts,KSwfn%orbs%kwgts,VTwfn%orbs,.false.,basedist=KSwfn%orbs%norb_par(0:,1:))
           !allocate communications arrays for virtual orbitals
           call orbitals_communicators(iproc,nproc,KSwfn%Lzd%Glr,VTwfn%orbs,VTwfn%comms,&
                basedist=KSwfn%comms%nvctr_par(0:,1:))  

        end if

        !allocate psivirt pointer (note the orbs dimension)
        allocate(VTwfn%psi(max(VTwfn%orbs%npsidim_comp,VTwfn%orbs%npsidim_orbs)+ndebug),stat=i_stat)
        call memocc(i_stat,VTwfn%psi,'psivirt',subname)
        !to avoid problems with the bindings
        VTwfn%c_obj=0.d0

        !define Local zone descriptors
        VTwfn%Lzd = KSwfn%Lzd
        VTwfn%orthpar=KSwfn%orthpar
        allocate(VTwfn%confdatarr(VTwfn%orbs%norbp))
        call default_confinement_data(VTwfn%confdatarr,VTwfn%orbs%norbp)


        if (in%norbv < 0) then
           call direct_minimization(iproc,nproc,in,atoms,& 
                nvirt,rxyz,denspot%rhov,nlpspd,proj, &
                denspot%pkernelseq,denspot%dpbox,GPU,KSwfn,VTwfn)
        else if (in%norbv > 0) then
           call davidson(iproc,nproc,in,atoms,& 
                KSwfn%orbs,VTwfn%orbs,in%nvirt,VTwfn%Lzd,&
                KSwfn%comms,VTwfn%comms,&
                rxyz,denspot%rhov,nlpspd,proj, &
                denspot%pkernelseq,KSwfn%psi,VTwfn%psi,denspot%dpbox,GPU)
!!$           call constrained_davidson(iproc,nproc,in,atoms,&
!!$                orbs,orbsv,in%nvirt,Lzd%Glr,comms,VTwfn%comms,&
!!$                hx,hy,hz,rxyz,denspot%rhov,nlpspd,proj, &
!!$                psi,VTwfn%psi,nscatterarr,ngatherarr,GPU)

        end if

        deallocate(VTwfn%confdatarr)

        ! Write virtual wavefunctions in ETSF format: WORKS ONLY FOR ONE KPOINT 
        if(in%output_wf_format == 3 .and. abs(in%norbv) > 0) then
           call  writemywaves(iproc,trim(in%dir_output) // "virtuals" // trim(wfformat),&
                in%output_wf_format, &
                VTwfn%orbs,n1,n2,n3,&
                KSwfn%Lzd%hgrids(1),KSwfn%Lzd%hgrids(2),KSwfn%Lzd%hgrids(3),&
                atoms,rxyz,KSwfn%Lzd%Glr%wfd,VTwfn%psi)
        end if

        ! Write virtual wavefunctions in ETSF format
        if (in%output_wf_format /= WF_FORMAT_NONE  .and. abs(in%norbv) > 0) then
           call  writemywaves(iproc,trim(in%dir_output) // "virtuals", in%output_wf_format, &
                VTwfn%orbs,n1,n2,n3,KSwfn%Lzd%hgrids(1),KSwfn%Lzd%hgrids(2),KSwfn%Lzd%hgrids(3),&
                atoms,rxyz,KSwfn%Lzd%Glr%wfd,VTwfn%psi)
        end if

        !start the Casida's treatment 
        if (in%tddft_approach=='TDA') then

           !does it makes sense to use GPU only for a one-shot sumrho?
           if (OCLconv) then
              call allocate_data_OCL(KSwfn%Lzd%Glr%d%n1,KSwfn%Lzd%Glr%d%n2,KSwfn%Lzd%Glr%d%n3,&
                   atoms%geocode,&
                   in%nspin,KSwfn%Lzd%Glr%wfd,KSwfn%orbs,GPU)
           end if

           !this could have been calculated before
           ! Potential from electronic charge density
           !WARNING: this is good just because the TDDFT is done with LDA
           call sumrho(iproc,nproc,KSwfn%orbs,KSwfn%Lzd,&
                denspot%dpbox%hgrids(1),denspot%dpbox%hgrids(2),denspot%dpbox%hgrids(3),&
                denspot%dpbox%nscatterarr,&
                GPU,atoms%sym,denspot%rhod,KSwfn%psi,denspot%rho_psi)
           call communicate_density(iproc,nproc,KSwfn%orbs%nspin,&
                denspot%dpbox%hgrids(1),denspot%dpbox%hgrids(2),denspot%dpbox%hgrids(3),KSwfn%Lzd,&
                denspot%rhod,denspot%dpbox%nscatterarr,denspot%rho_psi,denspot%rhov,.false.)
           call denspot_set_rhov_status(denspot, ELECTRONIC_DENSITY, -1)

           if (OCLconv) then
              call free_gpu_OCL(GPU,KSwfn%orbs,in%nspin)
           end if

           !Allocate second Exc derivative
           if (denspot%dpbox%n3p >0) then
              allocate(denspot%f_XC(n1i,n2i,denspot%dpbox%n3p,in%nspin+1+ndebug),stat=i_stat)
              call memocc(i_stat,denspot%f_XC,'f_XC',subname)
           else
              allocate(denspot%f_XC(1,1,1,in%nspin+1+ndebug),stat=i_stat)
              call memocc(i_stat,denspot%f_XC,'denspot%f_XC',subname)
           end if

           call XC_potential(atoms%geocode,'D',iproc,nproc,&
                KSwfn%Lzd%Glr%d%n1i,KSwfn%Lzd%Glr%d%n2i,KSwfn%Lzd%Glr%d%n3i,in%ixc,&
                denspot%dpbox%hgrids(1),denspot%dpbox%hgrids(2),denspot%dpbox%hgrids(3),&
                denspot%rhov,energs%exc,energs%evxc,in%nspin,denspot%rho_C,denspot%V_XC,xcstr,denspot%f_XC)
           call denspot_set_rhov_status(denspot, CHARGE_DENSITY, -1)

           !select the active space if needed

           call tddft_casida(iproc,nproc,atoms,rxyz,&
                denspot%dpbox%hgrids(1),denspot%dpbox%hgrids(2),denspot%dpbox%hgrids(3),&
                denspot%dpbox%n3p,denspot%dpbox%ngatherarr(0,1),&
                KSwfn%Lzd%Glr,KSwfn%orbs,VTwfn%orbs,denspot%dpbox%i3s+denspot%dpbox%i3xcsh,&
                denspot%f_XC,denspot%pkernelseq,KSwfn%psi,VTwfn%psi)

           i_all=-product(shape(denspot%f_XC))*kind(denspot%f_XC)
           deallocate(denspot%f_XC,stat=i_stat)
           call memocc(i_stat,i_all,'denspot%f_XC',subname)

        end if

        call deallocate_comms(VTwfn%comms,subname)
        call deallocate_orbs(VTwfn%orbs,subname)

        !in the case of band structure calculation, copy the values of the eigenvectors
        !into a new array to write them afterwards
        if (associated(in%kptv)) then
           call dcopy(VTwfn%orbs%norb*nkptv,VTwfn%orbs%eval(1),1,band_structure_eval(1,ikpt),1)
           !increment the value of ikpt
           ikpt=ikpt+in%nkptsv_group(igroup)
        end if

        i_all=-product(shape(VTwfn%orbs%eval))*kind(VTwfn%orbs%eval)
        deallocate(VTwfn%orbs%eval,stat=i_stat)
        call memocc(i_stat,i_all,'eval',subname)

        !if the local analysis has to be performed the deallocation should not be done
        i_all=-product(shape(VTwfn%psi))*kind(VTwfn%psi)
        deallocate(VTwfn%psi,stat=i_stat)
        call memocc(i_stat,i_all,'VTwfn%psi',subname)

     end do

     if (associated(in%kptv)) then
        !dump the band structure eigenvalue on a file and deallocate it
        if (iproc == 0) then
           open(unit=11,file='band_structure.dat',status='unknown')
           do ikpt=1,in%nkptv
              write(11,'(i5,3(f12.6),10000(1pe12.4))')ikpt,&
                   (in%kptv(i,ikpt),i=1,3),(band_structure_eval(i,ikpt),i=1,VTwfn%orbs%norb)
           end do
           !tentative gnuplot string for the band structure file
           write(11,'(a,9999(a,i6,a))')&
                "#plot 'band_structure.dat' u 1:5 w l t ''",&
                (",'' u 1:",5+i-1," w l t ''" ,i=2,VTwfn%orbs%norb)
           close(unit=11)
        end if
        i_all=-product(shape(band_structure_eval))*kind(band_structure_eval)
        deallocate(band_structure_eval,stat=i_stat)
        call memocc(i_stat,i_all,'band_structure_eval',subname)
     end if

  end if


  !perform here the mulliken charge and density of states
  !localise them on the basis of gatom of a number of atoms
  !if (in%gaussian_help .and. DoLastRunThings) then
  if (in%gaussian_help .and. DoLastRunThings .and.&
&    (.not.inputpsi==INPUT_PSI_LINEAR .and. .not.inputpsi==INPUT_PSI_MEMORY_LINEAR)) then
     !here one must check if psivirt should have been kept allocated
     if (.not. DoDavidson) then
        VTwfn%orbs%norb=0
        VTwfn%orbs%norbp=0
     end if
     call local_analysis(iproc,nproc,KSwfn%Lzd%hgrids(1),KSwfn%Lzd%hgrids(2),KSwfn%Lzd%hgrids(3),&
<<<<<<< HEAD
          in,atoms,rxyz,KSwfn%Lzd%Glr,KSwfn%orbs,VTwfn%orbs,KSwfn%psi,VTwfn%psi)
  else if (DoLastRunThings .and. optLoop%itrpmax /= 1 .and. verbose >= 2) then
=======
          atoms,rxyz,KSwfn%Lzd%Glr,KSwfn%orbs,VTwfn%orbs,KSwfn%psi,VTwfn%psi)
  else if (DoLastRunThings .and. in%itrpmax /= 1 .and. verbose >= 2) then
>>>>>>> fa5378d4
     ! Do a full DOS calculation.
     if (iproc == 0) call global_analysis(KSwfn%orbs, in%Tel,in%occopt)
  end if

  i_all=-product(shape(denspot%pkernel))*kind(denspot%pkernel)
  deallocate(denspot%pkernel,stat=i_stat)
  call memocc(i_stat,i_all,'kernel',subname)

  if (((in%exctxpar == 'OP2P' .and. xc_exctXfac() /= 0.0_gp) &
       .or. in%SIC%alpha /= 0.0_gp) .and. nproc >1) then
     i_all=-product(shape(denspot%pkernelseq))*kind(denspot%pkernelseq)
     deallocate(denspot%pkernelseq,stat=i_stat)
     call memocc(i_stat,i_all,'kernelseq',subname)
  else if (nproc == 1 .and. (in%exctxpar == 'OP2P' .or. in%SIC%alpha /= 0.0_gp)) then
     nullify(denspot%pkernelseq)
  end if



  !------------------------------------------------------------------------
  if ((in%rbuf > 0.0_gp) .and. atoms%geocode == 'F' .and. DoLastRunThings ) then
     if (in%SIC%alpha /= 0.0_gp) then
        if (iproc==0)write(*,*)&
             &   'ERROR: Tail correction not admitted with SIC corrections for the moment'
        stop
     end if
     call timing(iproc,'Tail          ','ON')
     !    Calculate energy correction due to finite size effects
     !    ---reformat potential
     allocate(denspot%pot_work(n1i*n2i*n3i*in%nspin+ndebug),stat=i_stat)
     call memocc(i_stat,denspot%pot_work,'denspot%pot_work',subname)

     if (nproc > 1) then
        call MPI_ALLGATHERV(denspot%rhov,n1i*n2i*denspot%dpbox%n3p,&
             &   mpidtypd,denspot%pot_work(1),denspot%dpbox%ngatherarr(0,1),denspot%dpbox%ngatherarr(0,2), & 
             mpidtypd,MPI_COMM_WORLD,ierr)
        !print '(a,2f12.6)','RHOup',sum(abs(rhopot(:,:,:,1))),sum(abs(pot(:,:,:,1)))
        if(in%nspin==2) then
           !print '(a,2f12.6)','RHOdw',sum(abs(rhopot(:,:,:,2))),sum(abs(pot(:,:,:,2)))
           call MPI_ALLGATHERV(denspot%rhov(1+n1i*n2i*denspot%dpbox%n3p),n1i*n2i*denspot%dpbox%n3p,&
                mpidtypd,denspot%pot_work(1+n1i*n2i*n3i),&
                denspot%dpbox%ngatherarr(0,1),denspot%dpbox%ngatherarr(0,2), & 
                mpidtypd,MPI_COMM_WORLD,ierr)
        end if
     else
        call dcopy(n1i*n2i*n3i*in%nspin,denspot%rhov,1,denspot%pot_work,1)
     end if

     call deallocate_denspot_distribution(denspot%dpbox, subname)

     i_all=-product(shape(denspot%rhov))*kind(denspot%rhov)
     deallocate(denspot%rhov,stat=i_stat)
     call memocc(i_stat,i_all,'denspot%rhov',subname)

     i_all=-product(shape(denspot%V_XC))*kind(denspot%V_XC)
     deallocate(denspot%V_XC,stat=i_stat)
     call memocc(i_stat,i_all,'denspot%V_XC',subname)

     !pass hx instead of hgrid since we are only in free BC
     call CalculateTailCorrection(iproc,nproc,atoms,in%rbuf,KSwfn%orbs,&
          KSwfn%Lzd%Glr,nlpspd,in%ncongt,denspot%pot_work,KSwfn%Lzd%hgrids(1),&
          rxyz,radii_cf,in%crmult,in%frmult,in%nspin,&
          proj,KSwfn%psi,(in%output_denspot /= 0),energs%ekin,energs%epot,energs%eproj)

     i_all=-product(shape(denspot%pot_work))*kind(denspot%pot_work)
     deallocate(denspot%pot_work,stat=i_stat)
     call memocc(i_stat,i_all,'denspot%pot_work',subname)

     energs%ebs=energs%ekin+energs%epot+energs%eproj
     energy=energs%ebs-energs%eh+energs%exc-energs%evxc-energs%evsic+energs%eion+energs%edisp

     if (iproc == 0) then
        write( *,'(1x,a,3(1x,1pe18.11))')&
             &   '  Corrected ekin,epot,eproj',energs%ekin,energs%epot,energs%eproj
        write( *,'(1x,a,1x,1pe24.17)')&
             &   'Total energy with tail correction',energy
     endif

     call timing(iproc,'Tail          ','OF')
  else
     !    No tail calculation
     if (nproc > 1) call MPI_BARRIER(MPI_COMM_WORLD,ierr)
     i_all=-product(shape(denspot%rhov))*kind(denspot%rhov)
     deallocate(denspot%rhov,stat=i_stat)
     call memocc(i_stat,i_all,'denspot%rhov',subname)
     i_all=-product(shape(denspot%V_XC))*kind(denspot%V_XC)
     deallocate(denspot%V_XC,stat=i_stat)
     call memocc(i_stat,i_all,'denspot%V_XC',subname)
     call deallocate_denspot_distribution(denspot%dpbox, subname)
  endif
  ! --- End if of tail calculation

  !?!   !Finally, we add the entropic contribution to the energy from non-integer occnums
  !?!   if(orbs%eTS>0_gp) then 
  !?!      energy=energy - orbs%eTS 
  !?! 
  !?!      if (iproc == 0) then
  !?!         write( *,'(1x,a,1(1x,1pe18.11))')&
  !?!              '  Entropic correction due to electronic tempertature',orbs%eTS
  !?!         write( *,'(1x,a,1x,1pe24.17)')&
  !?!              'Free energy (= total energy - T*S)  ',energy
  !?!      endif
  !?!    endif

  call deallocate_before_exiting

contains

  !> Routine which deallocate the pointers and the arrays before exiting 
  subroutine deallocate_before_exiting

    !when this condition is verified we are in the middle of the SCF cycle
    if (infocode /=0 .and. infocode /=1 .and. inputpsi /= INPUT_PSI_EMPTY) then
       i_all=-product(shape(denspot%V_ext))*kind(denspot%V_ext)
       deallocate(denspot%V_ext,stat=i_stat)
       call memocc(i_stat,i_all,'denspot%V_ext',subname)

       if (((in%exctxpar == 'OP2P' .and. xc_exctXfac() /= 0.0_gp) &
            .or. in%SIC%alpha /= 0.0_gp) .and. nproc >1) then
          i_all=-product(shape(denspot%pkernelseq))*kind(denspot%pkernelseq)
          deallocate(denspot%pkernelseq,stat=i_stat)
          call memocc(i_stat,i_all,'kernelseq',subname)
       else if (nproc == 1 .and. (in%exctxpar == 'OP2P' .or. in%SIC%alpha /= 0.0_gp)) then
          nullify(denspot%pkernelseq)
       end if

       i_all=-product(shape(denspot%pkernel))*kind(denspot%pkernel)
       deallocate(denspot%pkernel,stat=i_stat)
       call memocc(i_stat,i_all,'kernel',subname)

       ! calc_tail false
       i_all=-product(shape(denspot%rhov))*kind(denspot%rhov)
       deallocate(denspot%rhov,stat=i_stat)
       call memocc(i_stat,i_all,'denspot%rhov',subname)
       i_all=-product(shape(denspot%V_XC))*kind(denspot%V_XC)
       deallocate(denspot%V_XC,stat=i_stat)
       call memocc(i_stat,i_all,'denspot%V_XC',subname)

       call deallocate_denspot_distribution(denspot%dpbox, subname)

       i_all=-product(shape(fion))*kind(fion)
       deallocate(fion,stat=i_stat)
       call memocc(i_stat,i_all,'fion',subname)
       i_all=-product(shape(fdisp))*kind(fdisp)
       deallocate(fdisp,stat=i_stat)
       call memocc(i_stat,i_all,'fdisp',subname)
    end if

    !free GPU if it is the case
    if (GPUconv .and. .not.(DoDavidson)) then
       call free_gpu(GPU,KSwfn%orbs%norbp)
    else if (OCLconv .and. .not.(DoDavidson)) then
       call free_gpu_OCL(GPU,KSwfn%orbs,in%nspin)
    end if

    ! Free all remaining parts of denspot
    call deallocate_rho_descriptors(denspot%rhod,subname)
    if(associated(denspot%rho_C)) then
       i_all=-product(shape(denspot%rho_C))*kind(denspot%rho_C)
       deallocate(denspot%rho_C,stat=i_stat)
       call memocc(i_stat,i_all,'denspot%rho_C',subname)
    end if

    ! Free all remaining parts of KSwfn
    call deallocate_bounds(KSwfn%Lzd%Glr%geocode,KSwfn%Lzd%Glr%hybrid_on,&
         KSwfn%Lzd%Glr%bounds,subname)
    call deallocate_Lzd_except_Glr(KSwfn%Lzd, subname)
!    i_all=-product(shape(KSwfn%Lzd%Glr%projflg))*kind(KSwfn%Lzd%Glr%projflg)
!    deallocate(KSwfn%Lzd%Glr%projflg,stat=i_stat)
!    call memocc(i_stat,i_all,'Glr%projflg',subname)
    call deallocate_comms(KSwfn%comms,subname)
    call deallocate_orbs(KSwfn%orbs,subname)
    if (inputpsi /= INPUT_PSI_LINEAR .and. inputpsi /= INPUT_PSI_MEMORY_LINEAR) deallocate(KSwfn%confdatarr)

    ! Free radii_cf
    i_all=-product(shape(radii_cf))*kind(radii_cf)
    deallocate(radii_cf,stat=i_stat)
    call memocc(i_stat,i_all,'radii_cf',subname)

    ! Free projectors.
    call deallocate_proj_descr(nlpspd,subname)
    i_all=-product(shape(proj))*kind(proj)
    deallocate(proj,stat=i_stat)
    call memocc(i_stat,i_all,'proj',subname)

    !end of wavefunction minimisation
    call timing(iproc,'LAST','PR')
    call timing(iproc,'              ','RE')
    call cpu_time(tcpu1)
    call system_clock(ncount1,ncount_rate,ncount_max)
    tel=dble(ncount1-ncount0)/dble(ncount_rate)
    if (iproc == 0) &
         &   write( *,'(1x,a,1x,i4,2(1x,f12.2))') 'CPU time/ELAPSED time for root process ', iproc,tel,tcpu1-tcpu0

    ! Stop signals
    if (in%signaling .and. iproc == 0) then
       call bigdft_signals_rm_denspot(in%gmainloop)
       call bigdft_signals_rm_energs(in%gmainloop)
       call bigdft_signals_rm_wf(in%gmainloop)
       call bigdft_signals_rm_optloop(in%gmainloop)
       call localfields_free_wrapper(denspot%c_obj)
       call energs_free_wrapper(energs%c_obj)
       call optloop_free_wrapper(optLoop%c_obj)
       call wf_free_wrapper(KSwfn%c_obj)
    end if

!!$    if(inputpsi ==  INPUT_PSI_LINEAR) then
!!$        i_all=-product(shape(atoms%rloc))*kind(atoms%rloc)
!!$        deallocate(atoms%rloc,stat=i_stat)
!!$        call memocc(i_stat,i_all,'atoms%rloc',subname)
!!$    end if

  END SUBROUTINE deallocate_before_exiting

END SUBROUTINE cluster


subroutine kswfn_optimization_loop(iproc, nproc, opt, &
     & alphamix, idsx, inputpsi, KSwfn, denspot, nlpspd, proj, energs, atoms, rxyz, GPU, xcstr, &
     & in)
  use module_base
  use module_types
  use module_interfaces, except_this_one => kswfn_optimization_loop
  use yaml_output
  use m_ab6_mixing
  implicit none
  real(dp), dimension(6), intent(out) :: xcstr
  integer, intent(in) :: iproc, nproc, idsx, inputpsi
  real(gp), intent(in) :: alphamix
  type(DFT_optimization_loop), intent(inout) :: opt
  type(DFT_wavefunction), intent(inout) :: KSwfn
  type(DFT_local_fields), intent(inout) :: denspot
  type(energy_terms), intent(inout) :: energs
  type(atoms_data), intent(in) :: atoms
  type(GPU_pointers), intent(inout) :: GPU
  type(nonlocal_psp_descriptors), intent(inout) :: nlpspd
  real(kind=8), dimension(:), pointer :: proj
  real(gp), dimension(3,atoms%nat), intent(in) :: rxyz
  type(input_variables), intent(in) :: in !<todo: Remove me

  character(len = *), parameter :: subname = "kswfn_optimization_loop"
  logical :: endloop, scpot, endlooprp, lcs
  integer :: ndiis_sd_sw, idsx_actual_before, linflag, ierr
  real(gp) :: gnrm_zero
  character(len=5) :: final_out

  !number of switching betweed DIIS and SD during self-consistent loop
  ndiis_sd_sw=0
  !previous value of idsx_actual to control if switching has appeared
  idsx_actual_before=KSwfn%diis%idsx

  ! Setup the mixing, if necessary
  call denspot_set_history(denspot,opt%iscf,in%nspin,KSwfn%Lzd%Glr%d%n1i,KSwfn%Lzd%Glr%d%n2i)

  ! allocate arrays necessary for DIIS convergence acceleration
  call allocate_diis_objects(idsx,in%alphadiis,sum(KSwfn%comms%ncntt(0:nproc-1)),&
       KSwfn%orbs%nkptsp,KSwfn%orbs%nspinor,KSwfn%diis,subname)

  gnrm_zero=0.0d0
  opt%gnrm=1.d10
  opt%rpnrm=1.d10
  endlooprp=.false.

  !normal opt%infocode, if everything go through smoothly we should keep this
  opt%infocode=0
  !yaml output
  if (iproc==0) then
     call yaml_indent_map('Ground State Optimization')
  end if
  opt%itrp=1
  rhopot_loop: do
     if (opt%itrp > opt%itrpmax) exit
     !yaml output 
     if (iproc==0) then
        call yaml_sequence_element(advance='no')
        call yaml_map("Hamiltonian Optimization",label='itrp'//adjustl(yaml_toa(opt%itrp,fmt='(i4.4)')))
     end if
     !set the opt%infocode to the value it would have in the case of no convergence
     opt%infocode=1
     opt%itrep=1
     subd_loop: do
        if (opt%itrep > opt%nrepmax) exit
        !yaml output 
        if (iproc==0) then
           call yaml_sequence_element(advance='no')
           call yaml_map("Subspace Optimization",label='itrep'//adjustl(yaml_toa(opt%itrep,fmt='(i4.4)')))
        end if

        !yaml output
        if (iproc==0) then
           call yaml_indent_map("Wavefunctions Iterations")
        end if
        opt%iter=1
        wfn_loop: do
           if (opt%iter > opt%itermax) exit

           !control whether the minimisation iterations should end after the hamiltionian application
           endloop= opt%gnrm <= opt%gnrm_cv .or. opt%iter == opt%itermax

           if (iproc == 0 .and. verbose > 0) then 
              write( *,'(1x,a,i0)') &
                   &   repeat('-',76 - int(log(real(opt%iter))/log(10.))) // ' iter= ', opt%iter
              !test for yaml output

              if (endloop) then
                 call yaml_sequence_element(label='last',advance='no')
                 !write(70,'(a,i5)')repeat(' ',yaml_indent)//'- &last { #iter: ',opt%iter
              else
                 call yaml_sequence_element(advance='no')
                 !write(70,'(a,i5)')repeat(' ',yaml_indent)//'- { #iter: ',opt%iter
              end if
              call yaml_flow_map()
              call yaml_flow_newline()
           endif

           !control how many times the DIIS has switched into SD
           if (KSwfn%diis%idsx /= idsx_actual_before) ndiis_sd_sw=ndiis_sd_sw+1

           !let SD runs if the DIIS did not work the second time
           if (ndiis_sd_sw > 1) then
              KSwfn%diis%switchSD=.false.
           end if

           !stop the partial timing counter if necessary
           if (endloop .and. opt%itrpmax==1) call timing(iproc,'WFN_OPT','PR')
           !logical flag for the self-consistent potential
           scpot=(opt%iscf > SCF_KIND_DIRECT_MINIMIZATION .and. opt%iter==1 .and. opt%itrep==1) .or. & !mixing to be done
                (opt%iscf <= SCF_KIND_DIRECT_MINIMIZATION) .or. & !direct minimisation
                (opt%itrp==1 .and. opt%itrpmax/=1 .and. opt%gnrm > opt%gnrm_startmix)  !startmix condition (hard-coded, always true by default)
           !allocate the potential in the full box
           !temporary, should change the use of flag in full_local_potential2
           linflag = 1                                 
           if(in%linear == 'OFF') linflag = 0
           if(in%linear == 'TMO') linflag = 2
           call psitohpsi(iproc,nproc,atoms,scpot,denspot,opt%itrp,opt%iter,opt%iscf,alphamix,in%ixc,&
                nlpspd,proj,rxyz,linflag,in%unblock_comms,GPU,KSwfn,energs,opt%rpnrm,xcstr)

           endlooprp= (opt%itrp > 1 .and. opt%rpnrm <= opt%rpnrm_cv) .or. opt%itrp == opt%itrpmax

           call total_energies(energs, opt%iter, iproc)

           !check for convergence or whether max. numb. of iterations exceeded
           if (endloop) then
              if (opt%gnrm < opt%gnrm_cv) opt%infocode=0
              exit wfn_loop 
           endif

           !evaluate the functional of the wavefunctions and put it into the diis structure
           !the energy values is printed out in this routine
           call calculate_energy_and_gradient(opt%iter,iproc,nproc,GPU,in%ncong,opt%iscf,&
                energs,KSwfn,opt%gnrm,gnrm_zero)

           !control the previous value of idsx_actual
           idsx_actual_before=KSwfn%diis%idsx

           call hpsitopsi(iproc,nproc,opt%iter,idsx,KSwfn)

           if (inputpsi == INPUT_PSI_LCAO) then
              if ((opt%gnrm > 4.d0 .and. KSwfn%orbs%norbu /= KSwfn%orbs%norbd) .or. &
                   &   (KSwfn%orbs%norbu == KSwfn%orbs%norbd .and. opt%gnrm > 10.d0)) then
                 if (iproc == 0) then
                    write( *,'(1x,a)')&
                         &   'ERROR: the norm of the residue is too large also with input wavefunctions.'
                 end if
                 opt%infocode=3
              end if
           else if (inputpsi == INPUT_PSI_MEMORY_WVL) then
              if (opt%gnrm > 1.d0) then
                 if (iproc == 0) then
                    write( *,'(1x,a)')&
                         &   'The norm of the residue is too large, need to recalculate input wavefunctions'
                 end if
                 opt%infocode=2
              end if
           end if
           !flush all writings on standart output
           if (iproc==0) then
              !yaml output
              call yaml_close_flow_map()
              call yaml_close_sequence_element()
              call bigdft_utils_flush(unit=6)
           end if
           ! Emergency exit case
           if (opt%infocode == 2 .or. opt%infocode == 3) then
              if (nproc > 1) call MPI_BARRIER(MPI_COMM_WORLD,ierr)
              call kswfn_free_scf_data(KSwfn, (nproc > 1))
              if (opt%iscf /= SCF_KIND_DIRECT_MINIMIZATION) then
                 call ab6_mixing_deallocate(denspot%mix)
                 deallocate(denspot%mix)
              end if
              !>todo: change this return into a clean out of the routine, so the YAML is clean.
              return
           end if

           if (opt%c_obj /= 0.) then
              call optloop_emit_iter(opt, OPTLOOP_WAVEFUNCTIONS, energs, iproc, nproc)
           end if

           opt%iter = opt%iter + 1
        end do wfn_loop
        if (opt%c_obj /= 0.) then
           call optloop_emit_done(opt, OPTLOOP_WAVEFUNCTIONS, energs, iproc, nproc)
        end if

        if (iproc == 0) then 
           if (verbose > 1) write( *,'(1x,a,i0,a)')'done. ',opt%iter,' minimization iterations required'
           write( *,'(1x,a)') &
                &   '--------------------------------------------------- End of Wavefunction Optimisation'
           if ((opt%itrpmax >1 .and. endlooprp) .or. opt%itrpmax == 1) then
              write(final_out, "(A5)") "FINAL"
           else
              write(final_out, "(A5)") "final"
           end if
           call write_energies(opt%iter,0,energs,opt%gnrm,gnrm_zero,final_out)
           call yaml_close_flow_map()
           call yaml_close_sequence_element()

           if (opt%itrpmax >1) then
              if ( KSwfn%diis%energy > KSwfn%diis%energy_min) write( *,'(1x,a,2(1pe9.2))')&
                   'WARNING: Found an energy value lower than the ' // final_out // &
                   ' energy, delta:',KSwfn%diis%energy-KSwfn%diis%energy_min
           else
              !write this warning only if the system is closed shell
              call check_closed_shell(KSwfn%orbs,lcs)
              if (lcs) then
                 if ( energs%eKS > KSwfn%diis%energy_min) write( *,'(1x,a,2(1pe9.2))')&
                      'WARNING: Found an energy value lower than the FINAL energy, delta:',&
                      energs%eKS-KSwfn%diis%energy_min
              end if
           end if
        end if

        if (opt%iter == opt%itermax .and. iproc == 0 .and. opt%infocode/=0) &
             &   write( *,'(1x,a)')'No convergence within the allowed number of minimization steps'
        if (iproc==0) call yaml_close_indent_map() !wfn iterations

        call last_orthon(iproc,nproc,opt%iter,KSwfn,energs%evsum,.true.) !never deallocate psit and hpsi

        !exit if the opt%infocode is correct
        if (opt%infocode == 0) then
           if (iproc==0)call yaml_close_sequence_element() !itrep
           !              yaml_indent=yaml_indent-3 !end list element
           exit subd_loop
        else
           if(iproc==0) then
              write(*,*)&
                   &   ' WARNING: Wavefunctions not converged after cycle',opt%itrep
              if (opt%itrep < opt%nrepmax) write(*,*)' restart after diagonalisation'
           end if
           opt%gnrm=1.d10
        end if

        if (opt%itrpmax == 1 .and. in%norbsempty > 0) then
           !recalculate orbitals occupation numbers
           call evaltoocc(iproc,nproc,.false.,in%Tel,KSwfn%orbs,in%occopt)

           opt%gnrm =1.d10
           KSwfn%diis%energy_min=1.d10
           KSwfn%diis%alpha=2.d0
        end if

        if (iproc==0) then
           !yaml output
           call yaml_close_sequence_element() !itrep
           !         write(70,'(a,i5)')repeat(' ',yaml_indent+2)//'#End itrep:',opt%itrep
           !              yaml_indent=yaml_indent-3 !end list element
        end if
        if (opt%c_obj /= 0.) then
           call optloop_emit_iter(opt, OPTLOOP_SUBSPACE, energs, iproc, nproc)
        end if
        
        opt%itrep = opt%itrep + 1
     end do subd_loop
     if (opt%c_obj /= 0.) then
        call optloop_emit_done(opt, OPTLOOP_SUBSPACE, energs, iproc, nproc)
     end if

     if (opt%itrpmax > 1) then
        !stop the partial timing counter if necessary
        if (endlooprp .and. opt%itrpmax >1) then
           call timing(iproc,'WFN_OPT','PR')
           call yaml_close_sequence_element() !opt%itrp
           exit rhopot_loop
        end if

        !recalculate orbitals occupation numbers
        call evaltoocc(iproc,nproc,.false.,in%Tel,KSwfn%orbs,in%occopt)

        opt%gnrm =1.d10
        KSwfn%diis%energy_min=1.d10
        KSwfn%diis%alpha=2.d0
     end if

     if (iproc == 0) then
        !yaml output
        call yaml_close_sequence_element() !opt%itrp
        !           yaml_indent=yaml_indent-2 !end list element
        !reassume the key elements in the opt%itrp element
        !      if (opt%itrp >1) write(70,'(a)')repeat(' ',yaml_indent+2)//'RhoPot Delta: *rpnrm'
        !      write(70,'(a,i5)')repeat(' ',yaml_indent+2)//'Energies: *last  #End opt%itrp:',opt%itrp
     end if
     if (opt%c_obj /= 0.) then
        call optloop_emit_iter(opt, OPTLOOP_HAMILTONIAN, energs, iproc, nproc)
     end if

     opt%itrp = opt%itrp + 1
  end do rhopot_loop
  if (opt%c_obj /= 0.) then
     call optloop_emit_done(opt, OPTLOOP_HAMILTONIAN, energs, iproc, nproc)
  end if

  !yaml output
  if (iproc==0) call yaml_close_indent_map() !Ground State Optimization

  !!do i_all=1,size(rhopot)
  !!    write(10000+iproc,*) rhopot(i_all)
  !!end do
  !!do i_all=1,size(psi)
  !!    write(11000+iproc,*) psi(i_all)
  !!end do
  !!do i_all=1,size(psi)
  !!    write(12000+iproc,*) psi(i_all)
  !!end do

  if (inputpsi /= INPUT_PSI_EMPTY) then
     energs%ebs=energs%ekin+energs%epot+energs%eproj !the potential energy contains also exctX
     if (abs(energs%evsum-energs%ebs) > 1.d-8 .and. iproc==0) write( *,'(1x,a,2(1x,1pe20.13))')&
          &   'Difference:evsum,energybs',energs%evsum,energs%ebs
  end if

  ! Clean KSwfn parts only needed in the SCF loop.
  call kswfn_free_scf_data(KSwfn, (nproc > 1))

  if (opt%iscf > SCF_KIND_DIRECT_MINIMIZATION) then
     call ab6_mixing_deallocate(denspot%mix)
     deallocate(denspot%mix)
  end if
end subroutine kswfn_optimization_loop<|MERGE_RESOLUTION|>--- conflicted
+++ resolved
@@ -481,13 +481,8 @@
      !if we are in the last_run case, validate the last_run only for the last cycle
      !do the last_run things regardless of infocode
      !nrepmax=0 is needed for the Band Structure calculations
-<<<<<<< HEAD
      DoLastRunThings=(in%last_run == 1 .and. optLoop%nrepmax == 0) .or. &
-          & (in%last_run == 1 .and. optLoop%itrep == optLoop%nrepmax)
-=======
-     DoLastRunThings=(in%last_run == 1 .and. in%nrepmax == 0) .or. &
-          & (in%last_run == 1 .and. icycle >= in%nrepmax)
->>>>>>> fa5378d4
+          & (in%last_run == 1 .and. optLoop%itrep >= optLoop%nrepmax)
               !print the energies only if they are meaningful
      energy = energs%eKS
      !Davidson is set to false first because used in deallocate_before_exiting
@@ -922,13 +917,8 @@
         VTwfn%orbs%norbp=0
      end if
      call local_analysis(iproc,nproc,KSwfn%Lzd%hgrids(1),KSwfn%Lzd%hgrids(2),KSwfn%Lzd%hgrids(3),&
-<<<<<<< HEAD
-          in,atoms,rxyz,KSwfn%Lzd%Glr,KSwfn%orbs,VTwfn%orbs,KSwfn%psi,VTwfn%psi)
+          atoms,rxyz,KSwfn%Lzd%Glr,KSwfn%orbs,VTwfn%orbs,KSwfn%psi,VTwfn%psi)
   else if (DoLastRunThings .and. optLoop%itrpmax /= 1 .and. verbose >= 2) then
-=======
-          atoms,rxyz,KSwfn%Lzd%Glr,KSwfn%orbs,VTwfn%orbs,KSwfn%psi,VTwfn%psi)
-  else if (DoLastRunThings .and. in%itrpmax /= 1 .and. verbose >= 2) then
->>>>>>> fa5378d4
      ! Do a full DOS calculation.
      if (iproc == 0) call global_analysis(KSwfn%orbs, in%Tel,in%occopt)
   end if
