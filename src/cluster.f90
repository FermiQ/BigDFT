!> @file 
!!   Routines to use BigDFT as a blackbox
!! @author
!!   Copyright (C) 2005-2011 BigDFT group 
!!   This file is distributed under the terms of the
!!   GNU General Public License, see ~/COPYING file
!!   or http://www.gnu.org/copyleft/gpl.txt .
!!   For the list of contributors, see ~/AUTHORS 


!> Routine to use BigDFT as a blackbox
subroutine call_bigdft(nproc,iproc,atoms,rxyz0,in,energy,fxyz,strten,fnoise,rst,infocode)
  use module_base
  use module_types
  use module_interfaces, except_this_one => call_bigdft
  implicit none
  integer, intent(in) :: iproc,nproc
  type(input_variables),intent(inout) :: in
  type(atoms_data), intent(inout) :: atoms
  type(restart_objects), intent(inout) :: rst
  integer, intent(inout) :: infocode
  real(gp), intent(out) :: energy,fnoise
  real(gp), dimension(3,atoms%nat), intent(in) :: rxyz0
  real(gp), dimension(6), intent(out) :: strten
  real(gp), dimension(3,atoms%nat), intent(out) :: fxyz

  !local variables
  character(len=*), parameter :: subname='call_bigdft'
  character(len=40) :: comment
  logical :: exists
  integer :: i_stat,i_all,ierr,inputPsiId_orig,iat

  !temporary interface
  interface
     subroutine cluster(nproc,iproc,atoms,rxyz,energy,fxyz,strten,fnoise,&
          psi,Lzd,gaucoeffs,gbd,orbs,rxyz_old,hx_old,hy_old,hz_old,in,GPU,infocode)
       use module_base
       use module_types
       implicit none
       integer, intent(in) :: nproc,iproc
       integer, intent(out) :: infocode
       real(gp), intent(inout) :: hx_old,hy_old,hz_old
       type(input_variables), intent(in) :: in
       type(local_zone_descriptors), intent(inout) :: Lzd
       type(atoms_data), intent(inout) :: atoms
       type(gaussian_basis), intent(inout) :: gbd
       type(orbitals_data), intent(inout) :: orbs
       type(GPU_pointers), intent(inout) :: GPU
       real(gp), intent(out) :: energy,fnoise
       real(gp), dimension(3,atoms%nat), intent(inout) :: rxyz_old
       real(gp), dimension(3,atoms%nat), target, intent(inout) :: rxyz
       real(gp), dimension(6), intent(out) :: strten
       real(gp), dimension(3,atoms%nat), intent(out) :: fxyz
       real(wp), dimension(:), pointer :: psi
       real(wp), dimension(:,:), pointer :: gaucoeffs
     END SUBROUTINE cluster
  end interface

  !put a barrier for all the processes
  call MPI_BARRIER(MPI_COMM_WORLD,ierr)

  !fill the rxyz array with the positions
  !wrap the atoms in the periodic directions when needed
  do iat=1,atoms%nat
     if (atoms%geocode == 'P') then
        rst%rxyz_new(1,iat)=modulo(rxyz0(1,iat),atoms%alat1)
        rst%rxyz_new(2,iat)=modulo(rxyz0(2,iat),atoms%alat2)
        rst%rxyz_new(3,iat)=modulo(rxyz0(3,iat),atoms%alat3)
     else if (atoms%geocode == 'S') then
        rst%rxyz_new(1,iat)=modulo(rxyz0(1,iat),atoms%alat1)
        rst%rxyz_new(2,iat)=rxyz0(2,iat)
        rst%rxyz_new(3,iat)=modulo(rxyz0(3,iat),atoms%alat3)
     else if (atoms%geocode == 'F') then
        rst%rxyz_new(1,iat)=rxyz0(1,iat)
        rst%rxyz_new(2,iat)=rxyz0(2,iat)
        rst%rxyz_new(3,iat)=rxyz0(3,iat)
     end if
  end do

  !assign the verbosity of the output
  !the verbose variables is defined in module_base
  verbose=in%verbosity

  inputPsiId_orig=in%inputPsiId

  loop_cluster: do

     if (in%inputPsiId == 0 .and. associated(rst%psi)) then
        i_all=-product(shape(rst%psi))*kind(rst%psi)
        deallocate(rst%psi,stat=i_stat)
        call memocc(i_stat,i_all,'psi',subname)
        i_all=-product(shape(rst%orbs%eval))*kind(rst%orbs%eval)
        deallocate(rst%orbs%eval,stat=i_stat)
        call memocc(i_stat,i_all,'eval',subname)

        call deallocate_wfd(rst%Lzd%Glr%wfd,subname)
     end if
     !experimental, finite difference method for calculating forces on particular quantities
     inquire(file='input.finite_difference_forces',exist=exists)
     if (exists) then
        in%last_run=1 !do the last_run things nonetheless
        in%inputPsiId=0 !the first run always restart from IG
        !experimental_modulebase_var_onlyfion=.true. !put only ionic forces in the forces
     end if
     call cluster(nproc,iproc,atoms,rst%rxyz_new,energy,fxyz,strten,fnoise,&
          rst%psi,rst%Lzd,rst%gaucoeffs,rst%gbd,rst%orbs,&
          rst%rxyz_old,rst%hx_old,rst%hy_old,rst%hz_old,in,rst%GPU,infocode)
     if (exists) then
        call forces_via_finite_differences(iproc,nproc,atoms,in,energy,fxyz,fnoise,rst,infocode)
     end if

     if (in%inputPsiId==1 .and. infocode==2) then
        if (in%gaussian_help) then
           in%inputPsiId=11
        else
           in%inputPsiId=0
        end if
     else if ((in%inputPsiId==1 .or. in%inputPsiId==0) .and. infocode==1) then
        !in%inputPsiId=0 !better to diagonalise than to restart an input guess
        in%inputPsiId=1
        if(iproc==0) then
           write(*,*)&
                &   ' WARNING: Self-consistent cycle did not meet convergence criteria'
        end if
        exit loop_cluster
     else if (in%inputPsiId == 0 .and. infocode==3) then
        if (iproc == 0) then
           write( *,'(1x,a)')'Convergence error, cannot proceed.'
           write( *,'(1x,a)')' writing positions in file posfail.xyz then exiting'
           write(comment,'(a)')'UNCONVERGED WF '
           !call wtxyz('posfail',energy,rxyz,atoms,trim(comment))

           call write_atomic_file("posfail",energy,rst%rxyz_new,atoms,trim(comment))

        end if

        i_all=-product(shape(rst%psi))*kind(rst%psi)
        deallocate(rst%psi,stat=i_stat)
        call memocc(i_stat,i_all,'psi',subname)
        i_all=-product(shape(rst%orbs%eval))*kind(rst%orbs%eval)
        deallocate(rst%orbs%eval,stat=i_stat)
        call memocc(i_stat,i_all,'eval',subname)

        call deallocate_wfd(rst%Lzd%Glr%wfd,subname)

        !finalize memory counting (there are still at least positions and the forces allocated)
        call memocc(0,0,'count','stop')

        if (nproc > 1) call MPI_FINALIZE(ierr)

        stop 'unnormal end'
     else
        exit loop_cluster
     end if

  end do loop_cluster

  !preserve the previous value
  in%inputPsiId=inputPsiId_orig

  !put a barrier for all the processes
  call MPI_BARRIER(MPI_COMM_WORLD,ierr)

END SUBROUTINE call_bigdft


!>  Main routine which does self-consistent loop.
!!  Does not parse input file and no geometry optimization.
!!  Does an electronic structure calculation. 
!!  Output is the total energy and the forces 
!!
!!   @param inputPsiId 
!!           - 0 : compute input guess for Psi by subspace diagonalization of atomic orbitals
!!           - 1 : read waves from argument psi, using n1, n2, n3, hgrid and rxyz_old
!!                 as definition of the previous system.
!!           - 2 : read waves from disk
!!   @param psi, keyg, keyv and eval should be freed after use outside of the routine.
!!   @param infocode -> encloses some information about the status of the run
!!           - 0 run succesfully succeded
!!           - 1 the run ended after the allowed number of minimization steps. gnrm_cv not reached
!!               forces may be meaningless   
!!           - 2 (present only for inputPsiId=1) gnrm of the first iteration > 1 AND growing in
!!               the second iteration OR grnm 1st >2.
!!               Input wavefunctions need to be recalculated. Routine exits.
!!           - 3 (present only for inputPsiId=0) gnrm > 4. SCF error. Routine exits.
subroutine cluster(nproc,iproc,atoms,rxyz,energy,fxyz,strten,fnoise,&
     psi,Lzd,gaucoeffs,gbd,orbs,rxyz_old,hx_old,hy_old,hz_old,in,GPU,infocode)
  use module_base
  use module_types
  use module_interfaces
  use Poisson_Solver
  use module_xc
  use vdwcorrection
  use esatto
  use m_ab6_mixing
  implicit none
  integer, intent(in) :: nproc,iproc
  real(gp), intent(inout) :: hx_old,hy_old,hz_old
  type(input_variables), intent(in) :: in
  type(local_zone_descriptors), intent(inout) :: Lzd
  type(atoms_data), intent(inout) :: atoms
  type(gaussian_basis), intent(inout) :: gbd
  type(orbitals_data), intent(inout) :: orbs
  type(GPU_pointers), intent(inout) :: GPU
  real(gp), dimension(3,atoms%nat), intent(inout) :: rxyz_old
  real(gp), dimension(3,atoms%nat), target, intent(inout) :: rxyz
  integer, intent(out) :: infocode
  real(gp), intent(out) :: energy,fnoise
  real(gp), dimension(6), intent(out) :: strten
  real(gp), dimension(3,atoms%nat), intent(out) :: fxyz
  real(wp), dimension(:), pointer :: psi
  real(wp), dimension(:,:), pointer :: gaucoeffs
  !local variables
  character(len=*), parameter :: subname='cluster'
  !character(len=3) :: PSquiet
  character(len=5) :: gridformat, wfformat, final_out
  character(len=500) :: errmess
  logical :: endloop,endlooprp,refill_proj !,potential_from_disk=.false.
  logical :: DoDavidson,DoLastRunThings=.false.,lcs,scpot
  integer :: ncong,ncongt,icycle,potden
  integer :: nvirt,ndiis_sd_sw,norbv,idsx_actual_before
  integer :: i,npoints
  integer :: n1,n2,n3
  integer :: ncount0,ncount1,ncount_rate,ncount_max,n1i,n2i,n3i
  integer :: iat,i_all,i_stat,iter,itrp,ierr,jproc,inputpsi,igroup,ikpt,nproctiming
  real :: tcpu0,tcpu1
  real(kind=8) :: gnrm_cv,rbuf,hxh,hyh,hzh,hx,hy,hz
  !real(kind=8) :: crmult,frmult,cpmult,fpmult
  real(gp) :: evsum,pressure
  real(gp) :: eion,epot_sum,ekin_sum,eproj_sum,eexctX,ehart,eexcu,vexcu,eSIC_DC,rpnrm,gnrm,gnrm_zero
  real(gp) :: energybs,tel
  real(gp) :: edisp ! Dispersion energy
  type(grid_dimensions) :: d_old
  type(wavefunctions_descriptors) :: wfd_old
  type(nonlocal_psp_descriptors) :: nlpspd
  type(communications_arrays) :: comms, commsv
  type(orbitals_data) :: orbsv
  type(diis_objects) :: diis
  !type(denspot_distribution) :: denspotd
  real(gp), dimension(3) :: shift,hgrids
  real(dp), dimension(6) :: ewaldstr,hstrten,xcstr
  !real(dp), dimension(:), pointer :: rho,pot
  real(gp), dimension(:,:), allocatable :: radii_cf,thetaphi,band_structure_eval
  real(gp), dimension(:,:), pointer :: fdisp,fion
  ! Charge density/potential,ionic potential, pkernel
  type(ab6_mixing_object) :: mix
  type(DFT_local_fields) :: denspot
  !real(dp), dimension(:), pointer :: pot_ion,rhopot
  !real(kind=8), dimension(:,:,:,:), allocatable :: dvxcdrho
  !real(kind=8), dimension(:,:,:,:), pointer :: potxc
  !real(wp), dimension(:), pointer :: potential
  !real(wp), dimension(:,:), pointer :: pot_from_disk
  !real(dp), dimension(:), pointer :: pkernel,pkernelseq
  !real(dp), dimension(:,:), pointer :: rho_p
  !wavefunction gradients, hamiltonian on vavefunction
  !transposed  wavefunction
  ! Pointers and variables to store the last psi
  ! before reformatting if useFormattedInput is .true.
  real(kind=8), dimension(:), pointer :: hpsi,psit,psi_old,psivirt
  ! PSP projectors 
  real(kind=8), dimension(:), pointer :: proj,gbd_occ!,rhocore
  ! Variables for the virtual orbitals and band diagram.
  integer :: nkptv, nvirtu, nvirtd, linflag
  real(gp), dimension(:), allocatable :: wkptv
  !type(rho_descriptors) :: rhodsc
  type(linearParameters) :: lin
  type(confpot_data), dimension(:), allocatable :: confdatarr

  ! ----------------------------------

  !copying the input variables for readability
  !this section is of course not needed
  !note that this procedure is convenient ONLY in the case of scalar variables
  !an array would have been copied, thus occupying more memory space
  !Hence WARNING: these variables are copied, in case of an update the new value should be 
  !reassigned inside the structure

  gnrm_cv=in%gnrm_cv
  ncong=in%ncong
  rbuf=in%rbuf
  ncongt=in%ncongt

  write(gridformat, "(A)") ""
  select case (in%output_denspot_format)
  case (output_denspot_FORMAT_ETSF)
     write(gridformat, "(A)") ".etsf"
  case (output_denspot_FORMAT_CUBE)
     write(gridformat, "(A)") ".cube"
  end select
  write(wfformat, "(A)") ""
  select case (in%output_wf_format)
  case (WF_FORMAT_ETSF)
     write(wfformat, "(A)") ".etsf"
  case (WF_FORMAT_BINARY)
     write(wfformat, "(A)") ".bin"
  end select

  norbv=abs(in%norbv)
  nvirt=in%nvirt

  if (iproc == 0) then
     write( *,'(1x,a,1x,i0)') &
          &   '===================== BigDFT Wavefunction Optimization =============== inputPsiId=',&
          in%inputPsiId
     call print_dft_parameters(in,atoms)
  end if

  !Time initialization
  if (verbose > 2) then
     nproctiming=-nproc !timing in debug mode
  else
     nproctiming=nproc
  end if
  call timing(nproctiming,trim(in%dir_output)//'time.yaml','IN')
  call cpu_time(tcpu0)
  call system_clock(ncount0,ncount_rate,ncount_max)

  ! We save the variables that defined the previous psi if the restart is active
  if (in%inputPsiId == 1) then
     !regenerate grid spacings
     if (atoms%geocode == 'P') then
        call correct_grid(atoms%alat1,hx_old,Lzd%Glr%d%n1)
        call correct_grid(atoms%alat2,hy_old,Lzd%Glr%d%n2)
        call correct_grid(atoms%alat3,hz_old,Lzd%Glr%d%n3)
     else if (atoms%geocode == 'S') then 
        call correct_grid(atoms%alat1,hx_old,Lzd%Glr%d%n1)
        call correct_grid(atoms%alat3,hz_old,Lzd%Glr%d%n3)
     end if
     call copy_old_wavefunctions(nproc,orbs,Lzd%Glr%d%n1,Lzd%Glr%d%n2,Lzd%Glr%d%n3,&
<<<<<<< HEAD
          Lzd%Glr%wfd,psi,d_old%n1,d_old%n2,d_old%n3,wfd_old,psi_old)
=======
          Lzd%Glr%wfd,psi,n1_old,n2_old,n3_old,wfd_old,psi_old)
     d_old%n1 = n1_old
     d_old%n2 = n2_old
     d_old%n3 = n3_old
>>>>>>> 7d9d2103
  else if (in%inputPsiId == 11) then
     !deallocate wavefunction and descriptors for placing the gaussians

     call deallocate_wfd(Lzd%Glr%wfd,subname)

     i_all=-product(shape(psi))*kind(psi)
     deallocate(psi,stat=i_stat)
     call memocc(i_stat,i_all,'psi',subname)

  end if

  ! grid spacing (same in x,y and z direction)
 
  allocate(radii_cf(atoms%ntypes,3+ndebug),stat=i_stat)
  call memocc(i_stat,radii_cf,'radii_cf',subname)

  call system_initialization(iproc,nproc,in,atoms,rxyz,&
       orbs,Lzd,denspot,nlpspd,comms,hgrids,shift,proj,radii_cf)

  hx=hgrids(1)
  hy=hgrids(2)
  hz=hgrids(3)

  !variables substitution for the PSolver part
  hxh=0.5d0*hx
  hyh=0.5d0*hy
  hzh=0.5d0*hz

  n1i=Lzd%Glr%d%n1i
  n2i=Lzd%Glr%d%n2i
  n3i=Lzd%Glr%d%n3i

  n1=Lzd%Glr%d%n1
  n2=Lzd%Glr%d%n2
  n3=Lzd%Glr%d%n3

  !here calculate the ionic energy and forces accordingly
  call IonicEnergyandForces(iproc,nproc,atoms,hxh,hyh,hzh,in%elecfield,rxyz,&
       eion,fion,in%dispersion,edisp,fdisp,ewaldstr,denspot%psoffset,&
       n1,n2,n3,n1i,n2i,n3i,&
       denspot%dpcom%i3s+denspot%dpcom%i3xcsh,denspot%dpcom%n3pi,&
       denspot%V_ext,denspot%pkernel)

  !calculate effective ionic potential, including counter ions if any.
  call createEffectiveIonicPotential(iproc,nproc,in,atoms,rxyz,shift,Lzd%Glr,&
       hxh,hyh,hzh,&
       denspot%dpcom,denspot%pkernel,denspot%V_ext,in%elecfield,denspot%psoffset)

  !to be deplaced in wavefunction structure
  allocate(confdatarr(orbs%norbp))
  call default_confinement_data(confdatarr,orbs%norbp)

  !yaml output
  if (iproc==0) then
     !      write(70,'(a,a)')repeat(' ',yaml_indent),'Electronic Ground State: '
     yaml_indent=yaml_indent+1 !hash table element
  end if

  !obtain initial wavefunctions.
  if (in%inputPsiId /= INPUT_PSI_LINEAR) then
     call input_wf(iproc, nproc, in, GPU, atoms, rxyz, Lzd, hx, hy, hz, &
     & denspot, nlpspd, proj, orbs, comms, psi, hpsi, psit, inputpsi, &
     & gbd, gaucoeffs, wfd_old, psi_old, d_old, hx_old, hy_old, hz_old, rxyz_old, norbv)
  else
     inputpsi = in%inputPsiId
     !call check_linear_and_create_Lzd(iproc,nproc,in,Lzd,atoms,orbs,rxyz)
     !this does not work with ndebug activated
     lin%as%size_rhopot=size(denspot%rhov)
     lin%as%size_potxc(1)=size(denspot%V_XC,1)
     lin%as%size_potxc(2)=size(denspot%V_XC,2)
     lin%as%size_potxc(3)=size(denspot%V_XC,3)
     lin%as%size_potxc(4)=size(denspot%V_XC,4)
     lin%as%size_rhocore=size(denspot%rho_C)
     lin%as%size_pot_ion=size(denspot%V_ext)
     lin%as%size_pkernel=size(denspot%pkernel)
     lin%as%size_pkernelseq=size(denspot%pkernelseq)
     lin%as%size_phnons(1)=size(atoms%sym%phnons,1)
     lin%as%size_phnons(2)=size(atoms%sym%phnons,2)
     lin%as%size_phnons(3)=size(atoms%sym%phnons,3)
     lin%as%size_irrzon(1)=size(atoms%sym%irrzon,1)
     lin%as%size_irrzon(2)=size(atoms%sym%irrzon,2)
     lin%as%size_irrzon(3)=size(atoms%sym%irrzon,3)

     !!if(.not.lin%transformToGlobal) then
     !!    ! psi and psit will not be calculated, so only allocate them with size 1
     !!    orbs%npsidim=1
     !!end if
     !!allocate(psi(orbs%npsidim), stat=i_stat)
     !!call memocc(i_stat, psi, 'psi', subname)
     !!allocate(psit(orbs%npsidim), stat=i_stat)
     !!call memocc(i_stat, psit, 'psit', subname)
     scpot=.true.
     eexctX=0.0_gp   !Exact exchange is not calculated right now 
     ! This is the main routine that does everything related to the linear scaling version.
     call linearScaling(iproc,nproc,Lzd%Glr,&
          orbs,comms,atoms,in,lin,&
          rxyz,fion,fdisp,denspot,&
          nlpspd,proj,GPU,eion,edisp,eexctX,scpot,psi,psit,&
          energy,fxyz)

     !temporary allocation of the density
     allocate(denspot%rho_full(Lzd%Glr%d%n1i*Lzd%Glr%d%n2i*denspot%dpcom%n3p*orbs%nspin+ndebug),stat=i_stat)
     call memocc(i_stat,denspot%rho_full,'rho',subname)
     call vcopy(Lzd%Glr%d%n1i*Lzd%Glr%d%n2i*denspot%dpcom%n3p*orbs%nspin,denspot%rhov(1),1,denspot%rho_full(1),1)

     ! denspot%rho_full => denspot%rhov

     !!call finalDeallocationForLinear()

     !!return
  end if

  if (in%nvirt > norbv) then
     nvirt = norbv
  end if

  !save the new atomic positions in the rxyz_old array
  do iat=1,atoms%nat
     rxyz_old(1,iat)=rxyz(1,iat)
     rxyz_old(2,iat)=rxyz(2,iat)
     rxyz_old(3,iat)=rxyz(3,iat)
  enddo
  !save the new grid spacing into the hgrid_old value
  hx_old=hx
  hy_old=hy
  hz_old=hz

  !start the optimization
  ! Skip the following part in the linear scaling case.
  if(inputpsi /= INPUT_PSI_LINEAR) then

     ! allocate arrays necessary for DIIS convergence acceleration
     call allocate_diis_objects(in%idsx,in%alphadiis,sum(comms%ncntt(0:nproc-1)),&
          orbs%nkptsp,orbs%nspinor,diis,subname)

     !allocate arrays for the GPU if a card is present
     if (GPUconv) then
        call prepare_gpu_for_locham(Lzd%Glr%d%n1,Lzd%Glr%d%n2,Lzd%Glr%d%n3,in%nspin,&
             hx,hy,hz,Lzd%Glr%wfd,orbs,GPU)
     end if
     !the same with OpenCL, but they cannot exist at same time
     if (OCLconv) then
        call allocate_data_OCL(Lzd%Glr%d%n1,Lzd%Glr%d%n2,Lzd%Glr%d%n3,atoms%geocode,&
             &   in%nspin,Lzd%Glr%wfd,orbs,GPU)
        if (iproc == 0) write(*,*)&
             &   'GPU data allocated'
     end if

     energy=1.d10
     energybs=1.d10
     gnrm=1.d10
     rpnrm=1.d10
     gnrm_zero=0.0d0
     ekin_sum=0.d0 
     epot_sum=0.d0 
     eproj_sum=0.d0
     eSIC_DC=0.0_gp
     eexctX=0.0_gp

     !number of switching betweed DIIS and SD during self-consistent loop
     ndiis_sd_sw=0
     !previous value of idsx_actual to control if switching has appeared
     idsx_actual_before=diis%idsx

     !Davidson is set to false first because used in deallocate_before_exiting
     DoDavidson= .false.

     !allocate the rhopot_old array needed for mixing
     if (in%iscf < 10) then
        potden = AB6_MIXING_POTENTIAL
        npoints = n1i*n2i*denspot%dpcom%n3p
        if (denspot%dpcom%n3p==0) npoints=1
     else
        potden = AB6_MIXING_DENSITY
        npoints = n1i*n2i*denspot%dpcom%n3d
        if (denspot%dpcom%n3d==0) npoints=1
     end if
     if (in%iscf /= SCF_KIND_DIRECT_MINIMIZATION) then
        call ab6_mixing_new(mix, modulo(in%iscf, 10), potden, &
             AB6_MIXING_REAL_SPACE, npoints, in%nspin, 0, &
             ierr, errmess, useprec = .false.)
        call ab6_mixing_eval_allocate(mix)
        !stop if the iscf is not compatible 
        if (in%iscf == 0) then
           write(*,*)'ERROR: the iscf code is not compatible with the mixing routines'
           stop
        end if
     end if
     endlooprp=.false.

     !if we are in the last_run case, validate the last_run only for the last cycle
     !nrepmax=0 is needed for the Band Structure calculations
     DoLastRunThings=(in%last_run == 1 .and. in%nrepmax == 0) !do the last_run things regardless of infocode

     !end of the initialization part
     call timing(iproc,'INIT','PR')

     !normal infocode, if everything go through smoothly we should keep this
     infocode=0
     rhopot_loop: do itrp=1,in%itrpmax
        !yaml output 
        if (iproc==0) then
           !         write(70,'(a,i4.4)')repeat(' ',yaml_indent)//'- Hamiltonian Optimization: &itrp',itrp
           yaml_indent=yaml_indent+2 !list element
        end if

        !set the infocode to the value it would have in the case of no convergence
        infocode=1
        subd_loop : do icycle=1,in%nrepmax
           !yaml output 
           if (iproc==0) then
              !            write(70,'(a,i4.4)')repeat(' ',yaml_indent)//'- Subspace Optimization: &itrep',icycle
              yaml_indent=yaml_indent+3 !list element
           end if

           !if we are in the last_run case, validate the last_run only for the last cycle
           DoLastRunThings=(in%last_run == 1 .and. icycle == in%nrepmax) !do the last_run things regardless of infocode

           !yaml output
           if (iproc==0) then
              !            write(70,'(a,a)')repeat(' ',yaml_indent),'Wavefunctions Iterations: '
              yaml_indent=yaml_indent+1 !Hash table element
           end if
           wfn_loop: do iter=1,in%itermax

              !control whether the minimisation iterations ended
              endloop= gnrm <= gnrm_cv .or. iter == in%itermax

              if (iproc == 0 .and. verbose > 0) then 
                 write( *,'(1x,a,i0)') &
                      &   repeat('-',76 - int(log(real(iter))/log(10.))) // ' iter= ', iter
                 !test for yaml output
                 if (endloop) then
                    !                  write(70,'(a,i5)')repeat(' ',yaml_indent)//'- &last { #iter: ',iter
                 else
                    !                  write(70,'(a,i5)')repeat(' ',yaml_indent)//'- { #iter: ',iter
                 end if

              endif

              !control how many times the DIIS has switched into SD
              if (diis%idsx /= idsx_actual_before) ndiis_sd_sw=ndiis_sd_sw+1

              !let SD runs if the DIIS did not work the second time
              if (ndiis_sd_sw > 1) then
                 diis%switchSD=.false.
              end if

              !stop the partial timing counter if necessary
              if (endloop .and. in%itrpmax==1) call timing(iproc,'WFN_OPT','PR')
              !logical flag for the self-consistent potential
              scpot=(in%iscf /= SCF_KIND_DIRECT_MINIMIZATION .and. iter==1 .and. icycle==1) .or. & !mixing to be done
                   (in%iscf == SCF_KIND_DIRECT_MINIMIZATION) .or. & !direct minimisation
                   (itrp==1 .and. in%itrpmax/=1 .and. gnrm > in%gnrm_startmix)  !startmix condition (hard-coded, always true by default)
              !allocate the potential in the full box
              linflag = 1                                 !temporary, should change the use of flag in full_local_potential2
              if(in%linear == 'OFF') linflag = 0
              if(in%linear == 'TMO') linflag = 2
           !     orbs,Lzd,linflag,denspot%dpcom%ngatherarr,denspot%rhov,denspot%pot_full)

           call psitohpsi(iproc,nproc,atoms,scpot,denspot,hxh,hyh,hzh,itrp,in%iscf,in%alphamix,mix,in%ixc,&
                nlpspd,proj,rxyz,linflag,in%exctxpar,in%unblock_comms,hx,hy,hz,Lzd,orbs,in%SIC,confdatarr,GPU,psi,&
                ekin_sum,epot_sum,eexctX,eSIC_DC,eproj_sum,ehart,eexcu,vexcu,rpnrm,xcstr,hpsi)

!!$!----
!!$           !calculate the self-consistent potential
!!$           if (scpot) then
!!$              ! Potential from electronic charge density 
!!$              call sumrho(iproc,nproc,orbs,Lzd,hxh,hyh,hzh,denspot%dpcom%nscatterarr,&
!!$                   GPU,atoms%sym,denspot%rhod,psi,denspot%rho_psi)
!!$
!!$              call communicate_density(iproc,nproc,orbs%nspin,hxh,hyh,hzh,Lzd,&
!!$                   denspot%rhod,denspot%dpcom%nscatterarr,denspot%rho_psi,denspot%rhov)
!!$
!!$              if (orbs%npsidim_orbs >0) call to_zero(orbs%npsidim_orbs,hpsi(1))
!!$              call NonLocalHamiltonianApplication(iproc,atoms,orbs,hx,hy,hz,rxyz,&
!!$                   proj,Lzd,nlpspd,psi,hpsi,eproj_sum)
!!$
!!$
!!$              !here the density can be mixed
!!$              if (in%iscf /= SCF_KIND_DIRECT_MINIMIZATION) then
!!$                 if (mix%kind == AB6_MIXING_DENSITY) then
!!$                    call mix_rhopot(iproc,nproc,mix%nfft*mix%nspden,in%alphamix,mix,&
!!$                         denspot%rhov,itrp,Lzd%Glr%d%n1i,Lzd%Glr%d%n2i,Lzd%Glr%d%n3i,hx*hy*hz,rpnrm,denspot%dpcom%nscatterarr)
!!$
!!$                    if (iproc == 0 .and. itrp > 1) then
!!$                       write( *,'(1x,a,i6,2x,(1x,1pe9.2))') &
!!$                            &   'DENSITY iteration,Delta : (Norm 2/Volume)',itrp,rpnrm
!!$                       !yaml output
!!$                       !                        write(70,'(1x,a,1pe9.2,a,i5)')'DENSITY variation: &rpnrm',rpnrm,', #itrp: ',itrp
!!$                    end if
!!$                    !endlooprp= (itrp > 1 .and. rpnrm <= in%rpnrm_cv) .or. itrp == in%itrpmax
!!$                    ! xc_init_rho should be put in the mixing routines
!!$                    denspot%rhov = abs(denspot%rhov) + 1.0d-20
!!$                 end if
!!$              end if
!!$              denspot%rhov_is=ELECTRONIC_DENSITY
!!$
!!$              !before creating the potential, save the density in the second part 
!!$              !in the case of NK SIC, so that the potential can be created afterwards
!!$              !copy the density contiguously since the GGA is calculated inside the NK routines
!!$              if (in%SIC%approach=='NK') then !here the density should be copied somewhere else
!!$                 irhotot_add=Lzd%Glr%d%n1i*Lzd%Glr%d%n2i*denspot%dpcom%i3xcsh+1
!!$                 irho_add=Lzd%Glr%d%n1i*Lzd%Glr%d%n2i*denspot%dpcom%n3d*in%nspin+1
!!$                 do ispin=1,in%nspin
!!$                    call dcopy(Lzd%Glr%d%n1i*Lzd%Glr%d%n2i*denspot%dpcom%n3p,&
!!$                         denspot%rhov(irhotot_add),1,denspot%rhov(irho_add),1)
!!$                    irhotot_add=irhotot_add+Lzd%Glr%d%n1i*Lzd%Glr%d%n2i*denspot%dpcom%n3d
!!$                    irho_add=irho_add+Lzd%Glr%d%n1i*Lzd%Glr%d%n2i*denspot%dpcom%n3p
!!$                 end do
!!$              end if
!!$
!!$              if(orbs%nspinor==4) then
!!$                 !this wrapper can be inserted inside the XC_potential routine
!!$                 call PSolverNC(atoms%geocode,'D',iproc,nproc,Lzd%Glr%d%n1i,&
!!$                      Lzd%Glr%d%n2i,Lzd%Glr%d%n3i,denspot%dpcom%n3d,ixc,hxh,hyh,hzh,&
!!$                      denspot%rhov,denspot%pkernel,denspot%V_ext,ehart,eexcu,vexcu,0.d0,.true.,4)
!!$              else
!!$                 call XC_potential(atoms%geocode,'D',iproc,nproc,&
!!$                      Lzd%Glr%d%n1i,Lzd%Glr%d%n2i,Lzd%Glr%d%n3i,ixc,hxh,hyh,hzh,&
!!$                      denspot%rhov,eexcu,vexcu,in%nspin,denspot%rho_C,denspot%V_XC,xcstr)
!!$                 denspot%rhov_is=CHARGE_DENSITY
!!$                 call H_potential(atoms%geocode,'D',iproc,nproc,&
!!$                      Lzd%Glr%d%n1i,Lzd%Glr%d%n2i,Lzd%Glr%d%n3i,hxh,hyh,hzh,&
!!$                      denspot%rhov,denspot%pkernel,denspot%V_ext,ehart,0.0_dp,.true.,&
!!$                      quiet=denspot%PSquiet) !optional argument
!!$                 denspot%rhov_is=HARTREE_POTENTIAL
!!$
!!$                 !sum the two potentials in rhopot array
!!$                 !fill the other part, for spin, polarised
!!$                 if (in%nspin == 2) then
!!$                    call dcopy(Lzd%Glr%d%n1i*Lzd%Glr%d%n2i*denspot%dpcom%n3p,denspot%rhov(1),1,&
!!$                         denspot%rhov(1+n1i*n2i*denspot%dpcom%n3p),1)
!!$                 end if
!!$                 !spin up and down together with the XC part
!!$                 call axpy(Lzd%Glr%d%n1i*Lzd%Glr%d%n2i*denspot%dpcom%n3p*in%nspin,1.0_dp,denspot%V_XC(1,1,1,1),1,&
!!$                      denspot%rhov(1),1)
!!$
!!$              end if
!!$
!!$              !here the potential can be mixed
!!$              if (mix%kind == AB6_MIXING_POTENTIAL .and. in%iscf /= SCF_KIND_DIRECT_MINIMIZATION) then
!!$                 call mix_rhopot(iproc,nproc,mix%nfft*mix%nspden,in%alphamix,mix,&
!!$                      denspot%rhov,itrp,Lzd%Glr%d%n1i,Lzd%Glr%d%n2i,Lzd%Glr%d%n3i,hx*hy*hz,rpnrm,denspot%dpcom%nscatterarr)
!!$                 if (iproc == 0 .and. itrp > 1) then
!!$                    write( *,'(1x,a,i6,2x,(1x,1pe9.2))') &
!!$                         &   'POTENTIAL iteration,Delta P (Norm 2/Volume)',itrp,rpnrm
!!$                    !yaml output
!!$                    !                     write(70,'(1x,a,1pe9.2,a,i5)')'POTENTIAL variation: &rpnrm',rpnrm,', #itrp: ',itrp
!!$                 end if
!!$              end if
!!$              denspot%rhov_is=KS_POTENTIAL
!!$
!!$           end if
!!$
!!$           !temporary, to be corrected with comms structure
!!$           if (in%exctxpar == 'OP2P') eexctX = UNINITIALIZED(1.0_gp)
!!$
!!$           call full_local_potential(iproc,nproc,orbs,Lzd,linflag,denspot%dpcom,denspot%rhov,denspot%pot_full)
!!$
!!$           if (.not. scpot) then
!!$              if (orbs%npsidim_orbs >0) call to_zero(orbs%npsidim_orbs,hpsi(1))
!!$              call NonLocalHamiltonianApplication(iproc,atoms,orbs,hx,hy,hz,rxyz,&
!!$                   proj,Lzd,nlpspd,psi,hpsi,eproj_sum)
!!$           end if
!!$
!!$
!!$           !Must change this to fit new three routine scheme
!!$           call LocalHamiltonianApplication(iproc,nproc,atoms,orbs,hx,hy,hz,&
!!$                Lzd,confdatarr,denspot%dpcom%ngatherarr,denspot%pot_full,psi,hpsi,&
!!$                ekin_sum,epot_sum,eexctX,eSIC_DC,in%SIC,GPU,pkernel=denspot%pkernelseq)
!!$
!!$           call SynchronizeHamiltonianApplication(nproc,orbs,Lzd,GPU,hpsi,&
!!$                ekin_sum,epot_sum,eproj_sum,eSIC_DC,eexctX)
!!$
!!$           !deallocate potential
!!$           call free_full_potential(nproc,linflag,denspot%pot_full,subname)
!!$!----

           endlooprp= (itrp > 1 .and. rpnrm <= in%rpnrm_cv) .or. itrp == in%itrpmax

              energybs=ekin_sum+epot_sum+eproj_sum !the potential energy contains also exctX
              energy=energybs-ehart+eexcu-vexcu-eexctX-eSIC_DC+eion+edisp

              !check for convergence or whether max. numb. of iterations exceeded
              if (endloop) then
                 if (gnrm < gnrm_cv) infocode=0
                 exit wfn_loop 
              endif

              !evaluate the functional of the wavefunctions and put it into the diis structure
              !the energy values is printed out in this routine
              call calculate_energy_and_gradient(iter,iproc,nproc,orbs,comms,GPU,Lzd,hx,hy,hz,&
                   in%ncong,in%iscf,&
                   ekin_sum,epot_sum,eproj_sum,eSIC_DC,ehart,eexcu,vexcu,eexctX,eion,edisp,&
                   psi,psit,hpsi,gnrm,gnrm_zero,diis%energy)

              !control the previous value of idsx_actual
              idsx_actual_before=diis%idsx

              !Do not modify psi in the linear scaling case (i.e. if inputpsi==100)
              if(inputpsi/=100) call hpsitopsi(iproc,nproc,orbs,Lzd%Glr,comms,iter,diis,in%idsx,psi,psit,hpsi,in%orthpar)

              if (in%inputPsiId == 0) then
                 if ((gnrm > 4.d0 .and. orbs%norbu /= orbs%norbd) .or. &
                      &   (orbs%norbu == orbs%norbd .and. gnrm > 10.d0)) then
                    if (iproc == 0) then
                       write( *,'(1x,a)')&
                            &   'ERROR: the norm of the residue is too large also with input wavefunctions.'
                    end if
                    infocode=3
                    call deallocate_before_exiting
                    return
                 end if
              else if (in%inputPsiId == 1) then
                 if (gnrm > 1.d0) then
                    if (iproc == 0) then
                       write( *,'(1x,a)')&
                            &   'The norm of the residue is too large, need to recalculate input wavefunctions'
                    end if
                    infocode=2
                    if (nproc > 1) call MPI_BARRIER(MPI_COMM_WORLD,ierr)
                    call deallocate_before_exiting
                    return
                 end if
              end if
              !flush all writings on standart output
              if (iproc==0) then
                 !yaml output
                 !            write(70,'(a)')repeat(' ',yaml_indent+2)//'}'
                 call bigdft_utils_flush(unit=6)
              end if
           end do wfn_loop

           if (iproc == 0) then 
              if (verbose > 1) write( *,'(1x,a,i0,a)')'done. ',iter,' minimization iterations required'
              write( *,'(1x,a)') &
                   &   '--------------------------------------------------- End of Wavefunction Optimisation'
!!   $         write( *,'(1x,a,3(1x,1pe18.11))') &
!!   $            &   'final  ekin,  epot,  eproj ',ekin_sum,epot_sum,eproj_sum
!!   $         write( *,'(1x,a,3(1x,1pe18.11))') &
!!   $            &   'final ehart, eexcu,  vexcu ',ehart,eexcu,vexcu
              if ((in%itrpmax >1 .and. endlooprp) .or. in%itrpmax == 1) then
                 write(final_out, "(A5)") "FINAL"
              else
                 write(final_out, "(A5)") "final"
              end if
              call write_energies(iter,0,ekin_sum,epot_sum,eproj_sum,ehart,eexcu,vexcu,energy,0.0_gp,gnrm,gnrm_zero,final_out)
              !yaml output
              !         write(70,'(a)')repeat(' ',yaml_indent+2)//'}'
              yaml_indent=yaml_indent-1 !end hash table element

              !write(61,*)hx,hy,hz,energy,ekin_sum,epot_sum,eproj_sum,ehart,eexcu,vexcu
              if (in%itrpmax >1) then
                 if ( diis%energy > diis%energy_min) write( *,'(1x,a,2(1pe9.2))')&
                      &   'WARNING: Found an energy value lower than the ' // final_out // &
                      & ' energy, delta:',diis%energy-diis%energy_min
              else
                 !write this warning only if the system is closed shell
                 call check_closed_shell(orbs,lcs)
                 if (lcs) then
                    if ( energy > diis%energy_min) write( *,'(1x,a,2(1pe9.2))')&
                         &   'WARNING: Found an energy value lower than the FINAL energy, delta:',energy-diis%energy_min
                 end if
              end if
           end if

           if (iter == in%itermax .and. iproc == 0 .and. infocode/=0) &
                &   write( *,'(1x,a)')'No convergence within the allowed number of minimization steps'

           call last_orthon(iproc,nproc,orbs,Lzd%Glr%wfd,in%nspin,&
                comms,psi,hpsi,psit,evsum,.true.) !never deallocate psit and hpsi


           !exit if the infocode is correct
           if (infocode == 0) then
              yaml_indent=yaml_indent-3 !end list element
              exit subd_loop
           else
              if(iproc==0) then
                 write(*,*)&
                      &   ' WARNING: Wavefunctions not converged after cycle',icycle
                 if (icycle < in%nrepmax) write(*,*)' restart after diagonalisation'
              end if
              gnrm=1.d10
           end if

           if (in%itrpmax == 1 .and. in%norbsempty > 0) then
              !recalculate orbitals occupation numbers
              call evaltoocc(iproc,nproc,.false.,in%Tel,orbs,in%occopt)

              gnrm =1.d10
              diis%energy_min=1.d10
              diis%alpha=2.d0
           end if

           if (iproc==0) then
              !yaml output
              !         write(70,'(a,i5)')repeat(' ',yaml_indent+2)//'#End itrep:',icycle
              yaml_indent=yaml_indent-3 !end list element
           end if
        end do subd_loop

        if (in%itrpmax > 1) then
           !stop the partial timing counter if necessary
           if (endlooprp .and. in%itrpmax >1) then
              call timing(iproc,'WFN_OPT','PR')
              exit rhopot_loop
           end if

           !recalculate orbitals occupation numbers
           call evaltoocc(iproc,nproc,.false.,in%Tel,orbs,in%occopt)

           gnrm =1.d10
           diis%energy_min=1.d10
           diis%alpha=2.d0
        end if

        if (iproc == 0) then
           !yaml output
           yaml_indent=yaml_indent-2 !end list element
           !reassume the key elements in the itrp element
           !      if (itrp >1) write(70,'(a)')repeat(' ',yaml_indent+2)//'RhoPot Delta: *rpnrm'
           !      write(70,'(a,i5)')repeat(' ',yaml_indent+2)//'Energies: *last  #End itrp:',itrp
        end if

     end do rhopot_loop
     !yaml output
     if (iproc==0) yaml_indent=yaml_indent-1 !end hash table element

     !!do i_all=1,size(rhopot)
     !!    write(10000+iproc,*) rhopot(i_all)
     !!end do
     !!do i_all=1,size(psi)
     !!    write(11000+iproc,*) psi(i_all)
     !!end do
     !!do i_all=1,size(psi)
     !!    write(12000+iproc,*) psi(i_all)
     !!end do

     call deallocate_diis_objects(diis,subname)

     if (in%inputPsiId /=-1000) then
         energybs=ekin_sum+epot_sum+eproj_sum !the potential energy contains also exctX
         if (abs(evsum-energybs) > 1.d-8 .and. iproc==0) write( *,'(1x,a,2(1x,1pe20.13))')&
          &   'Difference:evsum,energybs',evsum,energybs
     end if

     i_all=-product(shape(hpsi))*kind(hpsi)
     deallocate(hpsi,stat=i_stat)
     call memocc(i_stat,i_all,'hpsi',subname)
  else
     ! put the infocode to 0, which means success
     infocode=0
  end if !end of linear if

  !deallocate psit and hpsi since it is not anymore done
  if (nproc > 1) then
     i_all=-product(shape(psit))*kind(psit)
     deallocate(psit,stat=i_stat)
     call memocc(i_stat,i_all,'psit',subname)
  else
     nullify(psit)
  end if
  if (in%iscf /= SCF_KIND_DIRECT_MINIMIZATION) then
     call ab6_mixing_deallocate(mix)
  end if



  !last run things has to be done:
  !if it is the last run and the infocode is zero
  !if infocode is not zero but the last run has been done for nrepmax times
  DoLastRunThings= (in%last_run == 1 .and. infocode == 0) .or. DoLastRunThings

  !analyse the possibility to calculate Davidson treatment
  !(nvirt > 0 .and. in%inputPsiId == 0)
  DoDavidson= abs(in%norbv) > 0 .and. DoLastRunThings

  !project the wavefunctions on a gaussian basis and keep in memory
  if (in%gaussian_help) then
     if (iproc.eq.0) then
        write( *,'(1x,a)')&
             &   '---------------------------------------------------------- Gaussian Basis Projection'
     end if

     !extract the gaussian basis from the pseudowavefunctions
!!!     if (in%inputPsiId == 11) then
!!!        !extract the gaussian basis from the pseudowavefunctions
!!!        call gaussian_pswf_basis(21,.false.,iproc,atoms,rxyz,gbd)
!!!     else if (in%inputPsiId == 12) then
!!!        !extract the gaussian basis from the pseudopotential
!!!        call gaussian_psp_basis(atoms,rxyz,gbd)
!!!     end if

     !extract the gaussian basis from the pseudowavefunctions
     call gaussian_pswf_basis(21,.false.,iproc,in%nspin,atoms,rxyz,gbd,gbd_occ)

     if (associated(gbd_occ)) then
        i_all=-product(shape(gbd_occ))*kind(gbd_occ)
        deallocate(gbd_occ,stat=i_stat)
        call memocc(i_stat,i_all,'gbd_occ',subname)
        nullify(gbd_occ)
     end if


     if (.not. associated(gaucoeffs)) then
        allocate(gaucoeffs(gbd%ncoeff,orbs%norbp+ndebug),stat=i_stat)
        call memocc(i_stat,gaucoeffs,'gaucoeffs',subname)
     end if

     allocate(thetaphi(2,gbd%nat+ndebug),stat=i_stat)
     call memocc(i_stat,thetaphi,'thetaphi',subname)
     thetaphi=0.0_gp

     call wavelets_to_gaussians(atoms%geocode,orbs%norbp,orbs%nspinor,&
          n1,n2,n3,gbd,thetaphi,&
          hx,hy,hz,Lzd%Glr%wfd,psi,gaucoeffs)

     i_all=-product(shape(thetaphi))*kind(thetaphi)
     deallocate(thetaphi,stat=i_stat)
     call memocc(i_stat,i_all,'thetaphi',subname)

  end if

  !  write all the wavefunctions into files
  if (in%output_wf_format /= WF_FORMAT_NONE .and. DoLastRunThings) then
     !add flag for writing waves in the gaussian basis form
     if (in%gaussian_help) then

!!!        call gaussian_orthogonality(iproc,nproc,norb,norbp,gbd,gaucoeffs)
!!!
!!!        call gaussian_orthogonality(iproc,nproc,norb,norbp,gbd,gaucoeffs)
        !write the coefficients and the basis on a file
        if (iproc ==0) write(*,*)'Writing wavefunctions in wavefunction.gau file'
        call write_gaussian_information(iproc,nproc,orbs,gbd,gaucoeffs,trim(in%dir_output) // 'wavefunctions.gau')

        !build dual coefficients
        call dual_gaussian_coefficients(orbs%norbp,gbd,gaucoeffs)

        !control the accuracy of the expansion
        call check_gaussian_expansion(iproc,nproc,orbs,Lzd,hx,hy,hz,psi,gbd,gaucoeffs)

        call deallocate_gwf(gbd,subname)
        i_all=-product(shape(gaucoeffs))*kind(gaucoeffs)
        deallocate(gaucoeffs,stat=i_stat)
        call memocc(i_stat,i_all,'gaucoeffs',subname)
        nullify(gbd%rxyz)

     else
        call writemywaves(iproc,trim(in%dir_output) // "wavefunction", in%output_wf_format, &
             orbs,n1,n2,n3,hx,hy,hz,atoms,rxyz,Lzd%Glr%wfd,psi)
     end if
  end if

  !plot the ionic potential, if required by output_denspot
  if (in%output_denspot == output_denspot_DENSPOT .and. DoLastRunThings) then
     if (iproc == 0) write(*,*) 'writing external_potential' // gridformat
     call plot_density(trim(in%dir_output)//'external_potential' // gridformat,iproc,nproc,&
          n1,n2,n3,n1i,n2i,n3i,denspot%dpcom%n3p,&
          1,hxh,hyh,hzh,atoms,rxyz,denspot%dpcom%ngatherarr,denspot%V_ext)
  end if
  if (in%output_denspot == output_denspot_DENSPOT .and. DoLastRunThings) then
     if (iproc == 0) write(*,*) 'writing local_potential' // gridformat
     call plot_density(trim(in%dir_output)//'local_potential' // gridformat,iproc,nproc,&
          &   n1,n2,n3,n1i,n2i,n3i,denspot%dpcom%n3p,&
          in%nspin,hxh,hyh,hzh,atoms,rxyz,denspot%dpcom%ngatherarr,denspot%rhov)
  end if

  i_all=-product(shape(denspot%V_ext))*kind(denspot%V_ext)
  deallocate(denspot%V_ext,stat=i_stat)
  call memocc(i_stat,i_all,'denspot%V_ext',subname)
  nullify(denspot%V_ext)

  if (inputpsi /= -1000) then
     !------------------------------------------------------------------------
     ! here we start the calculation of the forces
     if (iproc == 0) then
        write( *,'(1x,a)')&
             &   '----------------------------------------------------------------- Forces Calculation'
     end if

     !manipulate scatter array for avoiding the GGA shift
     do jproc=0,nproc-1
        !n3d=n3p
        denspot%dpcom%nscatterarr(jproc,1)=denspot%dpcom%nscatterarr(jproc,2)
        !i3xcsh=0
        denspot%dpcom%nscatterarr(jproc,4)=0
     end do
     !change communication scheme to LDA case
     denspot%rhod%icomm=1

     call density_and_hpot(iproc,nproc,atoms%geocode,atoms%sym,orbs,Lzd,hxh,hyh,hzh,denspot%dpcom%nscatterarr,&
          denspot%pkernel,denspot%rhod,GPU,psi,denspot%rho_full,denspot%pot_full,hstrten)

     !xc stress, diagonal for the moment
     if (atoms%geocode=='P') then
        if (atoms%sym%symObj >= 0) call symm_stress((iproc==0),xcstr,atoms%sym%symObj)
     end if


     ! calculate dipole moment associated to the charge density
     if (DoLastRunThings) & 
          call calc_dipole(iproc,nproc,Lzd%Glr%d%n1,Lzd%Glr%d%n2,Lzd%Glr%d%n3,&
          Lzd%Glr%d%n1i,Lzd%Glr%d%n2i,Lzd%Glr%d%n3i,denspot%dpcom%n3p,in%nspin,&
          hxh,hyh,hzh,atoms,rxyz,denspot%dpcom%ngatherarr,denspot%rho_full)

     !plot the density on the cube file
     !to be done either for post-processing or if a restart is to be done with mixing enabled
     if (((in%output_denspot >= output_denspot_DENSITY)) .and. DoLastRunThings) then
        if (iproc == 0) write(*,*) 'writing electronic_density' // gridformat

        call plot_density(trim(in%dir_output)//'electronic_density' // gridformat,&
             iproc,nproc,n1,n2,n3,n1i,n2i,n3i,denspot%dpcom%n3p,  & 
             in%nspin,hxh,hyh,hzh,atoms,rxyz,denspot%dpcom%ngatherarr,denspot%rho_full)

        if (associated(denspot%rho_C)) then
           if (iproc == 0) write(*,*) 'writing grid core_density' // gridformat
           call plot_density(trim(in%dir_output)//'core_density' // gridformat,&
                iproc,nproc,n1,n2,n3,n1i,n2i,n3i,denspot%dpcom%n3p,  & 
                1,hxh,hyh,hzh,atoms,rxyz,denspot%dpcom%ngatherarr,denspot%rho_C(1,1,denspot%dpcom%i3xcsh:,1))
        end if
     end if

     !plot also the electrostatic potential
     if (in%output_denspot == output_denspot_DENSPOT .and. DoLastRunThings) then
        if (iproc == 0) write(*,*) 'writing hartree_potential' // gridformat
        call plot_density(trim(in%dir_output)//'hartree_potential' // gridformat, &
             iproc,nproc,n1,n2,n3,n1i,n2i,n3i,denspot%dpcom%n3p,&
             in%nspin,hxh,hyh,hzh,atoms,rxyz,denspot%dpcom%ngatherarr,denspot%pot_full)
     end if


     !     !plot also the electrostatic potential
     !     if (in%output_denspot == output_denspot_DENSPOT .and. DoLastRunThings) then
     !        if (iproc == 0) write(*,*) 'writing hartree_potential' // gridformat
     !        call plot_density(trim(in%dir_output)//'hartree_potential' // gridformat, &
     !             & iproc,nproc,n1,n2,n3,n1i,n2i,n3i,n3p,&
     !             & in%nspin,hxh,hyh,hzh,atoms,rxyz,ngatherarr,pot)
     !     end if
     !
     call timing(iproc,'Forces        ','ON')
     !refill projectors for tails, davidson
     refill_proj=((in%rbuf > 0.0_gp) .or. DoDavidson) .and. DoLastRunThings

     call calculate_forces(iproc,nproc,Lzd%Glr,atoms,orbs,nlpspd,rxyz,&
          hx,hy,hz,proj,denspot%dpcom%i3s+denspot%dpcom%i3xcsh,denspot%dpcom%n3p,&
          in%nspin,refill_proj,denspot%dpcom%ngatherarr,denspot%rho_full,&
          denspot%pot_full,denspot%V_XC,psi,fion,fdisp,fxyz,&
          ewaldstr,hstrten,xcstr,strten,fnoise,pressure,denspot%psoffset)

     i_all=-product(shape(denspot%rho_full))*kind(denspot%rho_full)
     deallocate(denspot%rho_full,stat=i_stat)
     call memocc(i_stat,i_all,'denspot%rho_full',subname)
     i_all=-product(shape(denspot%pot_full))*kind(denspot%pot_full)
     deallocate(denspot%pot_full,stat=i_stat)
     call memocc(i_stat,i_all,'denspot%pot_full',subname)
     nullify(denspot%rho_full,denspot%pot_full)
     call timing(iproc,'Forces        ','OF')
     !!stop
  end if

  i_all=-product(shape(fion))*kind(fion)
  deallocate(fion,stat=i_stat)
  call memocc(i_stat,i_all,'fion',subname)
  i_all=-product(shape(fdisp))*kind(fdisp)
  deallocate(fdisp,stat=i_stat)
  call memocc(i_stat,i_all,'fdisp',subname)

  !if (nvirt > 0 .and. in%inputPsiId == 0) then
  if (DoDavidson) then

     !for a band structure calculation allocate the array in which to put the eigenvalues
     if (associated(in%kptv)) then
        allocate(band_structure_eval(orbs%norbu+orbs%norbd+in%nspin*norbv,in%nkptv+ndebug),stat=i_stat)
        call memocc(i_stat,band_structure_eval,'band_structure_eval',subname)
     end if

     !calculate Davidson procedure for all the groups of k-points which are chosen
     ikpt=1
     do igroup=1,in%ngroups_kptv

        ! Set-up number of states and shifting values.
        nvirtu = norbv
        nvirtd = 0
        if (in%nspin==2) nvirtd=nvirtu
        ! Create the orbitals.
        if (associated(in%kptv)) then
           nvirtu = nvirtu + orbs%norbu
           nvirtd = nvirtd + orbs%norbd
           nvirt  = nvirtu+nvirtd

           !number of k-points for this group
           nkptv = in%nkptsv_group(igroup) !size(in%kptv, 2)

           allocate(wkptv(nkptv+ndebug),stat=i_stat)
           call memocc(i_stat,wkptv,'wkptv',subname)
           wkptv(:) = real(1.0, gp) / real(nkptv, gp)

           call orbitals_descriptors(iproc,nproc,nvirtu+nvirtd,nvirtu,nvirtd, &
                &   orbs%nspin,orbs%nspinor,nkptv,in%kptv,wkptv,orbsv)
           !allocate communications arrays for virtual orbitals
           call orbitals_communicators(iproc,nproc,Lzd%Glr,orbsv,commsv)  

           i_all=-product(shape(wkptv))*kind(wkptv)
           deallocate(wkptv,stat=i_stat)
           call memocc(i_stat,i_all,'wkptv',subname)

           !recreate the memory space for the projectors 
           call deallocate_proj_descr(nlpspd,subname)  
           i_all=-product(shape(proj))*kind(proj)
           deallocate(proj,stat=i_stat)
           call memocc(i_stat,i_all,'proj',subname)

           ! Calculate all projectors, or allocate array for on-the-fly calculation
           call timing(iproc,'CrtProjectors ','ON')
           call createProjectorsArrays(iproc,Lzd%Glr,rxyz,atoms,orbsv,&
                radii_cf,in%frmult,in%frmult,hx,hy,hz,nlpspd,proj) 
           call timing(iproc,'CrtProjectors ','OF') 

        else
           !the virtual orbitals should be in agreement with the traditional k-points
           call orbitals_descriptors(iproc,nproc,nvirtu+nvirtd,nvirtu,nvirtd, &
                &   orbs%nspin,orbs%nspinor,orbs%nkpts,orbs%kpts,orbs%kwgts,orbsv,basedist=orbs%norb_par(0:,1:))
           !allocate communications arrays for virtual orbitals
           call orbitals_communicators(iproc,nproc,Lzd%Glr,orbsv,commsv,basedist=comms%nvctr_par(0:,1:))  

        end if

        !allocate psivirt pointer (note the orbs dimension)
        allocate(psivirt(max(orbsv%npsidim_comp,orbsv%npsidim_orbs)+ndebug),stat=i_stat)
        call memocc(i_stat,psivirt,'psivirt',subname)

        if (in%norbv < 0) then
           call direct_minimization(iproc,nproc,in,atoms,& 
                orbs,orbsv,nvirt,Lzd,comms,commsv,&
                hx,hy,hz,rxyz,denspot%rhov,nlpspd,proj, &
                denspot%pkernelseq,psi,psivirt,denspot%dpcom,GPU)
        else if (in%norbv > 0) then
           call davidson(iproc,nproc,in,atoms,& 
                orbs,orbsv,in%nvirt,Lzd,comms,commsv,&
                hx,hy,hz,rxyz,denspot%rhov,nlpspd,proj, &
                denspot%pkernelseq,psi,psivirt,denspot%dpcom,GPU)
!!$           call constrained_davidson(iproc,nproc,in,atoms,&
!!$                orbs,orbsv,in%nvirt,Lzd%Glr,comms,commsv,&
!!$                hx,hy,hz,rxyz,denspot%rhov,nlpspd,proj, &
!!$                psi,psivirt,nscatterarr,ngatherarr,GPU)

        end if

        ! Write virtual wavefunctions in ETSF format: WORKS ONLY FOR ONE KPOINT 
        if(in%output_wf_format == 3 .and. abs(in%norbv) > 0) then
           call  writemywaves(iproc,trim(in%dir_output) // "virtuals" // trim(wfformat),in%output_wf_format, &
                & orbsv,n1,n2,n3,hx,hy,hz,atoms,rxyz,Lzd%Glr%wfd,psivirt)
        end if

        ! Write virtual wavefunctions in ETSF format
        if (in%output_wf_format /= WF_FORMAT_NONE  .and. abs(in%norbv) > 0) then
           call  writemywaves(iproc,trim(in%dir_output) // "virtuals", in%output_wf_format, &
                & orbsv,n1,n2,n3,hx,hy,hz,atoms,rxyz,Lzd%Glr%wfd,psivirt)
        end if

        !start the Casida's treatment 
        if (in%tddft_approach=='TDA') then

           !does it makes sense to use GPU only for a one-shot sumrho?
           if (OCLconv) then
              call allocate_data_OCL(Lzd%Glr%d%n1,Lzd%Glr%d%n2,Lzd%Glr%d%n3,atoms%geocode,&
                   &   in%nspin,Lzd%Glr%wfd,orbs,GPU)
           end if

           !this could have been calculated before
           ! Potential from electronic charge density
           !WARNING: this is good just because the TDDFT is done with LDA
           call sumrho(iproc,nproc,orbs,Lzd,hxh,hyh,hzh,denspot%dpcom%nscatterarr,&
                GPU,atoms%sym,denspot%rhod,psi,denspot%rho_psi)
           call communicate_density(iproc,nproc,orbs%nspin,hxh,hyh,hzh,Lzd,&
                denspot%rhod,denspot%dpcom%nscatterarr,denspot%rho_psi,denspot%rhov)
           denspot%rhov_is=ELECTRONIC_DENSITY

           if (OCLconv) then
              call free_gpu_OCL(GPU,orbs,in%nspin)
           end if

           !Allocate second Exc derivative
           if (denspot%dpcom%n3p >0) then
              allocate(denspot%f_XC(n1i,n2i,denspot%dpcom%n3p,in%nspin+1+ndebug),stat=i_stat)
              call memocc(i_stat,denspot%f_XC,'f_XC',subname)
           else
              allocate(denspot%f_XC(1,1,1,in%nspin+1+ndebug),stat=i_stat)
              call memocc(i_stat,denspot%f_XC,'denspot%f_XC',subname)
           end if

           call XC_potential(atoms%geocode,'D',iproc,nproc,&
                Lzd%Glr%d%n1i,Lzd%Glr%d%n2i,Lzd%Glr%d%n3i,in%ixc,hxh,hyh,hzh,&
                denspot%rhov,eexcu,vexcu,in%nspin,denspot%rho_C,denspot%V_XC,xcstr,denspot%f_XC)
           denspot%rhov_is=CHARGE_DENSITY

           !select the active space if needed

           call tddft_casida(iproc,nproc,atoms,rxyz,hxh,hyh,hzh,denspot%dpcom%n3p,denspot%dpcom%ngatherarr(0,1),&
                Lzd%Glr,orbs,orbsv,denspot%dpcom%i3s+denspot%dpcom%i3xcsh,denspot%f_XC,denspot%pkernelseq,psi,psivirt)

           i_all=-product(shape(denspot%f_XC))*kind(denspot%f_XC)
           deallocate(denspot%f_XC,stat=i_stat)
           call memocc(i_stat,i_all,'denspot%f_XC',subname)

        end if

        call deallocate_comms(commsv,subname)
        call deallocate_orbs(orbsv,subname)

        !in the case of band structure calculation, copy the values of the eigenvectors
        !into a new array to write them afterwards
        if (associated(in%kptv)) then
           call dcopy(orbsv%norb*nkptv,orbsv%eval(1),1,band_structure_eval(1,ikpt),1)
           !increment the value of ikpt
           ikpt=ikpt+in%nkptsv_group(igroup)
        end if

        i_all=-product(shape(orbsv%eval))*kind(orbsv%eval)
        deallocate(orbsv%eval,stat=i_stat)
        call memocc(i_stat,i_all,'eval',subname)

        !if the local analysis has to be performed the deallocation should not be done
        i_all=-product(shape(psivirt))*kind(psivirt)
        deallocate(psivirt,stat=i_stat)
        call memocc(i_stat,i_all,'psivirt',subname)

     end do

     if (associated(in%kptv)) then
        !dump the band structure eigenvalue on a file and deallocate it
        if (iproc == 0) then
           open(unit=11,file='band_structure.dat',status='unknown')
           do ikpt=1,in%nkptv
              write(11,'(i5,3(f12.6),10000(1pe12.4))')ikpt,(in%kptv(i,ikpt),i=1,3),(band_structure_eval(i,ikpt),i=1,orbsv%norb)
           end do
           !tentative gnuplot string for the band structure file
           write(11,'(a,9999(a,i6,a))')"#plot 'band_structure.dat' u 1:5 w l t ''",(",'' u 1:",5+i-1," w l t ''" ,i=2,orbsv%norb)
           close(unit=11)
        end if
        i_all=-product(shape(band_structure_eval))*kind(band_structure_eval)
        deallocate(band_structure_eval,stat=i_stat)
        call memocc(i_stat,i_all,'band_structure_eval',subname)
     end if

  end if


  !perform here the mulliken charge and density of states
  !localise them on the basis of gatom of a number of atoms
  !if (in%gaussian_help .and. DoLastRunThings) then
  if (in%gaussian_help .and. DoLastRunThings .and. .not.in%inputPsiId==100) then
     !here one must check if psivirt should have been kept allocated
     if (.not. DoDavidson) then
        orbsv%norb=0
        orbsv%norbp=0
     end if
     call local_analysis(iproc,nproc,hx,hy,hz,in,atoms,rxyz,Lzd%Glr,orbs,orbsv,psi,psivirt)
  else if (DoLastRunThings .and. in%itrpmax /= 1 .and. verbose >= 2) then
     ! Do a full DOS calculation.
     if (iproc == 0) call global_analysis(orbs, in%Tel,in%occopt)
  end if

  i_all=-product(shape(denspot%pkernel))*kind(denspot%pkernel)
  deallocate(denspot%pkernel,stat=i_stat)
  call memocc(i_stat,i_all,'kernel',subname)

  if (((in%exctxpar == 'OP2P' .and. xc_exctXfac() /= 0.0_gp) &
       .or. in%SIC%alpha /= 0.0_gp) .and. nproc >1) then
     i_all=-product(shape(denspot%pkernelseq))*kind(denspot%pkernelseq)
     deallocate(denspot%pkernelseq,stat=i_stat)
     call memocc(i_stat,i_all,'kernelseq',subname)
  else if (nproc == 1 .and. (in%exctxpar == 'OP2P' .or. in%SIC%alpha /= 0.0_gp)) then
     nullify(denspot%pkernelseq)
  end if



  !------------------------------------------------------------------------
  if ((in%rbuf > 0.0_gp) .and. atoms%geocode == 'F' .and. DoLastRunThings ) then
     if (in%SIC%alpha /= 0.0_gp) then
        if (iproc==0)write(*,*)&
             &   'ERROR: Tail correction not admitted with SIC corrections for the moment'
        stop
     end if
     call timing(iproc,'Tail          ','ON')
     !    Calculate energy correction due to finite size effects
     !    ---reformat potential
     allocate(denspot%pot_full(n1i*n2i*n3i*in%nspin+ndebug),stat=i_stat)
     call memocc(i_stat,denspot%pot_full,'denspot%pot_full',subname)

     if (nproc > 1) then
        call MPI_ALLGATHERV(denspot%rhov,n1i*n2i*denspot%dpcom%n3p,&
             &   mpidtypd,denspot%pot_full(1),denspot%dpcom%ngatherarr(0,1),denspot%dpcom%ngatherarr(0,2), & 
             mpidtypd,MPI_COMM_WORLD,ierr)
        !print '(a,2f12.6)','RHOup',sum(abs(rhopot(:,:,:,1))),sum(abs(pot(:,:,:,1)))
        if(in%nspin==2) then
           !print '(a,2f12.6)','RHOdw',sum(abs(rhopot(:,:,:,2))),sum(abs(pot(:,:,:,2)))
           call MPI_ALLGATHERV(denspot%rhov(1+n1i*n2i*denspot%dpcom%n3p),n1i*n2i*denspot%dpcom%n3p,&
                &   mpidtypd,denspot%pot_full(1+n1i*n2i*n3i),denspot%dpcom%ngatherarr(0,1),denspot%dpcom%ngatherarr(0,2), & 
                mpidtypd,MPI_COMM_WORLD,ierr)
        end if
     else
        call dcopy(n1i*n2i*n3i*in%nspin,denspot%rhov,1,denspot%pot_full,1)
     end if

     call deallocate_denspot_distribution(denspot%dpcom, subname)

     i_all=-product(shape(denspot%rhov))*kind(denspot%rhov)
     deallocate(denspot%rhov,stat=i_stat)
     call memocc(i_stat,i_all,'denspot%rhov',subname)

     i_all=-product(shape(denspot%V_XC))*kind(denspot%V_XC)
     deallocate(denspot%V_XC,stat=i_stat)
     call memocc(i_stat,i_all,'denspot%V_XC',subname)

     !pass hx instead of hgrid since we are only in free BC
     call CalculateTailCorrection(iproc,nproc,atoms,rbuf,orbs,&
          &   Lzd%Glr,nlpspd,ncongt,denspot%pot_full,hx,rxyz,radii_cf,in%crmult,in%frmult,in%nspin,&
          proj,psi,(in%output_denspot /= 0),ekin_sum,epot_sum,eproj_sum)

     i_all=-product(shape(denspot%pot_full))*kind(denspot%pot_full)
     deallocate(denspot%pot_full,stat=i_stat)
     call memocc(i_stat,i_all,'denspot%pot_full',subname)

     !if (iproc==0) then
     !   open(61)
     !   write(61,'(4(f9.3),1x,7(1pe19.11))',advance='no')&
     !        hgrid,alat1,alat2,alat3,energy,ekin_sum,epot_sum,eproj_sum,ehart,eexcu,vexcu
     !end if

     energybs=ekin_sum+epot_sum+eproj_sum
     energy=energybs-ehart+eexcu-vexcu-eSIC_DC+eion+edisp

     !if (iproc==0) then
     !   write(61,'(1pe19.11)')energy
     !   close(61)
     !end if

     if (iproc == 0) then
        write( *,'(1x,a,3(1x,1pe18.11))')&
             &   '  Corrected ekin,epot,eproj',ekin_sum,epot_sum,eproj_sum
        write( *,'(1x,a,1x,1pe24.17)')&
             &   'Total energy with tail correction',energy
     endif

     call timing(iproc,'Tail          ','OF')
  else
     !    No tail calculation
     if (nproc > 1) call MPI_BARRIER(MPI_COMM_WORLD,ierr)
     i_all=-product(shape(denspot%rhov))*kind(denspot%rhov)
     deallocate(denspot%rhov,stat=i_stat)
     call memocc(i_stat,i_all,'denspot%rhov',subname)
     i_all=-product(shape(denspot%V_XC))*kind(denspot%V_XC)
     deallocate(denspot%V_XC,stat=i_stat)
     call memocc(i_stat,i_all,'denspot%V_XC',subname)
     call deallocate_denspot_distribution(denspot%dpcom, subname)
  endif
  ! --- End if of tail calculation


  !?!   !Finally, we add the entropic contribution to the energy from non-integer occnums
  !?!   if(orbs%eTS>0_gp) then 
  !?!      energy=energy - orbs%eTS 
  !?! 
  !?!      if (iproc == 0) then
  !?!         write( *,'(1x,a,1(1x,1pe18.11))')&
  !?!              '  Entropic correction due to electronic tempretature',orbs%eTS
  !?!         write( *,'(1x,a,1x,1pe24.17)')&
  !?!              'Free energy (= total energy - T*S)  ',energy
  !?!      endif
  !?!    endif

  call deallocate_before_exiting

contains

  !> Routine which deallocate the pointers and the arrays before exiting 
  subroutine deallocate_before_exiting

    !when this condition is verified we are in the middle of the SCF cycle
    if (infocode /=0 .and. infocode /=1 .and. in%inputPsiId /=-1000) then

       call deallocate_diis_objects(diis,subname)

       if (nproc > 1) then
          i_all=-product(shape(psit))*kind(psit)
          deallocate(psit,stat=i_stat)
          call memocc(i_stat,i_all,'psit',subname)
       end if

       i_all=-product(shape(hpsi))*kind(hpsi)
       deallocate(hpsi,stat=i_stat)
       call memocc(i_stat,i_all,'hpsi',subname)

       i_all=-product(shape(denspot%V_ext))*kind(denspot%V_ext)
       deallocate(denspot%V_ext,stat=i_stat)
       call memocc(i_stat,i_all,'denspot%V_ext',subname)

       if (((in%exctxpar == 'OP2P' .and. xc_exctXfac() /= 0.0_gp) &
            .or. in%SIC%alpha /= 0.0_gp) .and. nproc >1) then
          i_all=-product(shape(denspot%pkernelseq))*kind(denspot%pkernelseq)
          deallocate(denspot%pkernelseq,stat=i_stat)
          call memocc(i_stat,i_all,'kernelseq',subname)
       else if (nproc == 1 .and. (in%exctxpar == 'OP2P' .or. in%SIC%alpha /= 0.0_gp)) then
          nullify(denspot%pkernelseq)
       end if

       i_all=-product(shape(denspot%pkernel))*kind(denspot%pkernel)
       deallocate(denspot%pkernel,stat=i_stat)
       call memocc(i_stat,i_all,'kernel',subname)

       ! calc_tail false
       i_all=-product(shape(denspot%rhov))*kind(denspot%rhov)
       deallocate(denspot%rhov,stat=i_stat)
       call memocc(i_stat,i_all,'denspot%rhov',subname)
       i_all=-product(shape(denspot%V_XC))*kind(denspot%V_XC)
       deallocate(denspot%V_XC,stat=i_stat)
       call memocc(i_stat,i_all,'denspot%V_XC',subname)

       call deallocate_denspot_distribution(denspot%dpcom, subname)

       i_all=-product(shape(fion))*kind(fion)
       deallocate(fion,stat=i_stat)
       call memocc(i_stat,i_all,'fion',subname)
       i_all=-product(shape(fdisp))*kind(fdisp)
       deallocate(fdisp,stat=i_stat)
       call memocc(i_stat,i_all,'fdisp',subname)

    end if

    call deallocate_bounds(Lzd%Glr%geocode,Lzd%Glr%hybrid_on,&
         Lzd%Glr%bounds,subname)

    !    call deallocate_local_zone_descriptors(Lzd, subname)
    call deallocate_Lzd_except_Glr(Lzd, subname)

    i_all=-product(shape(Lzd%Glr%projflg))*kind(Lzd%Glr%projflg)
    deallocate(Lzd%Glr%projflg,stat=i_stat)
    call memocc(i_stat,i_all,'Glr%projflg',subname)


    !free GPU if it is the case
    if (GPUconv .and. .not.(DoDavidson)) then
       call free_gpu(GPU,orbs%norbp)
    else if (OCLconv .and. .not.(DoDavidson)) then
       call free_gpu_OCL(GPU,orbs,in%nspin)
    end if

    call deallocate_comms(comms,subname)

    call deallocate_orbs(orbs,subname)

    deallocate(confdatarr)

    i_all=-product(shape(radii_cf))*kind(radii_cf)
    deallocate(radii_cf,stat=i_stat)
    call memocc(i_stat,i_all,'radii_cf',subname)

    call deallocate_proj_descr(nlpspd,subname)

    !free the rhodsc pointers if they were allocated
    call deallocate_rho_descriptors(denspot%rhod,subname)

    i_all=-product(shape(proj))*kind(proj)
    deallocate(proj,stat=i_stat)
    call memocc(i_stat,i_all,'proj',subname)

    !deallocate the core density if it has been allocated
    if(associated(denspot%rho_C)) then
       i_all=-product(shape(denspot%rho_C))*kind(denspot%rho_C)
       deallocate(denspot%rho_C,stat=i_stat)
       call memocc(i_stat,i_all,'denspot%rho_C',subname)
    end if

    !deallocate the mixing
    if (in%iscf /= SCF_KIND_DIRECT_MINIMIZATION) then
       call ab6_mixing_deallocate(mix)
    end if

    !end of wavefunction minimisation
    call timing(iproc,'LAST','PR')
    call timing(iproc,'              ','RE')
    call cpu_time(tcpu1)
    call system_clock(ncount1,ncount_rate,ncount_max)
    tel=dble(ncount1-ncount0)/dble(ncount_rate)
    if (iproc == 0) &
         &   write( *,'(1x,a,1x,i4,2(1x,f12.2))') 'CPU time/ELAPSED time for root process ', iproc,tel,tcpu1-tcpu0

!!$    if(inputpsi ==  INPUT_PSI_LINEAR) then
!!$        i_all=-product(shape(atoms%rloc))*kind(atoms%rloc)
!!$        deallocate(atoms%rloc,stat=i_stat)
!!$        call memocc(i_stat,i_all,'atoms%rloc',subname)
!!$    end if

  END SUBROUTINE deallocate_before_exiting


  !!!!> Final deallocation routine (similar to 'deallocate_before_exiting') for the linear
  !!!!! scaling case.
  !!!subroutine finalDeallocationForLinear()

  !!!  !if (in%idsx > 0) then
  !!!  !   call deallocate_diis_objects(diis,subname)
  !!!  !end if
  !!!  !if (nproc > 1) then
  !!!  i_all=-product(shape(psit))*kind(psit)
  !!!  deallocate(psit,stat=i_stat)
  !!!  call memocc(i_stat,i_all,'psit',subname)
  !!!  !end if

  !!!  i_all=-product(shape(denspot%V_ext))*kind(denspot%V_ext)
  !!!  deallocate(denspot%V_ext,stat=i_stat)
  !!!  call memocc(i_stat,i_all,'denspot%V_ext',subname)
!!!!!$    if (counterions) then
!!!!!$       i_all=-product(shape(counter_ions))*kind(counter_ions)
!!!!!$       deallocate(counter_ions,stat=i_stat)
!!!!!$       call memocc(i_stat,i_all,'counter_ions',subname)
!!!!!$    end if

  !!!  if (((in%exctxpar == 'OP2P' .and. xc_exctXfac() /= 0.0_gp) &
  !!!       .or. in%SIC%alpha /= 0.0_gp) .and. nproc >1) then
  !!!     i_all=-product(shape(denspot%pkernelseq))*kind(denspot%pkernelseq)
  !!!     deallocate(denspot%pkernelseq,stat=i_stat)
  !!!     call memocc(i_stat,i_all,'kernelseq',subname)
  !!!  else if (nproc == 1 .and. (in%exctxpar == 'OP2P' .or. in%SIC%alpha /= 0.0_gp)) then
  !!!     nullify(denspot%pkernelseq)
  !!!  end if


  !!!  i_all=-product(shape(denspot%pkernel))*kind(denspot%pkernel)
  !!!  deallocate(denspot%pkernel,stat=i_stat)
  !!!  call memocc(i_stat,i_all,'kernel',subname)

  !!!  ! calc_tail false
  !!!  i_all=-product(shape(denspot%rhov))*kind(denspot%rhov)
  !!!  deallocate(denspot%rhov,stat=i_stat)
  !!!  call memocc(i_stat,i_all,'denspot%rhov',subname)
  !!!  i_all=-product(shape(denspot%V_XC))*kind(denspot%V_XC)
  !!!  deallocate(denspot%V_XC,stat=i_stat)
  !!!  call memocc(i_stat,i_all,'denspot%V_XC',subname)

  !!!  call deallocate_denspot_distribution(denspot%dpcom, subname)
!!!!!$    i_all=-product(shape(nscatterarr))*kind(nscatterarr)
!!!!!$    deallocate(nscatterarr,stat=i_stat)
!!!!!$    call memocc(i_stat,i_all,'nscatterarr',subname)
!!!!!$    i_all=-product(shape(ngatherarr))*kind(ngatherarr)
!!!!!$    deallocate(ngatherarr,stat=i_stat)
!!!!!$    call memocc(i_stat,i_all,'ngatherarr',subname)

  !!!  i_all=-product(shape(fion))*kind(fion)
  !!!  deallocate(fion,stat=i_stat)
  !!!  call memocc(i_stat,i_all,'fion',subname)
  !!!  i_all=-product(shape(fdisp))*kind(fdisp)
  !!!  deallocate(fdisp,stat=i_stat)
  !!!  call memocc(i_stat,i_all,'fdisp',subname)


  !!!  !i_all=-product(shape(irrzon))*kind(irrzon)
  !!!  !deallocate(irrzon,stat=i_stat)
  !!!  !call memocc(i_stat,i_all,'irrzon',subname)

  !!!  !i_all=-product(shape(phnons))*kind(phnons)
  !!!  !deallocate(phnons,stat=i_stat)
  !!!  !call memocc(i_stat,i_all,'phnons',subname)

  !!!  call deallocate_bounds(Lzd%Glr%geocode,Lzd%Glr%hybrid_on,Lzd%Glr%bounds,subname)
  !!!  i_all=-product(shape(Lzd%Glr%projflg))*kind(Lzd%Glr%projflg)
  !!!  deallocate(Lzd%Glr%projflg,stat=i_stat)
  !!!  call memocc(i_stat,i_all,'Glr%projflg',subname)

  !!!  i_all=-product(shape(atoms%rloc))*kind(atoms%rloc)
  !!!  deallocate(atoms%rloc,stat=i_stat)
  !!!  call memocc(i_stat,i_all,'atoms%rloc',subname)


  !!!  !free GPU if it is the case
  !!!  if (GPUconv .and. .not.(DoDavidson)) then
  !!!     call free_gpu(GPU,orbs%norbp)
  !!!  else if (OCLconv .and. .not.(DoDavidson)) then
  !!!     call free_gpu_OCL(GPU,orbs,in%nspin)
  !!!  end if

  !!!  call deallocate_comms(comms,subname)

  !!!  call deallocate_orbs(orbs,subname)
  !!!  !call deallocate_atoms(atoms,subname) 

  !!!  i_all=-product(shape(radii_cf))*kind(radii_cf)
  !!!  deallocate(radii_cf,stat=i_stat)
  !!!  call memocc(i_stat,i_all,'radii_cf',subname)

  !!!  call deallocate_Lzd_except_Glr(Lzd,subname)
  !!!  call deallocate_proj_descr(nlpspd,subname)

  !!!  i_all=-product(shape(proj))*kind(proj)
  !!!  deallocate(proj,stat=i_stat)
  !!!  call memocc(i_stat,i_all,'proj',subname)

  !!!end subroutine finalDeallocationForLinear


END SUBROUTINE cluster<|MERGE_RESOLUTION|>--- conflicted
+++ resolved
@@ -327,14 +327,8 @@
         call correct_grid(atoms%alat3,hz_old,Lzd%Glr%d%n3)
      end if
      call copy_old_wavefunctions(nproc,orbs,Lzd%Glr%d%n1,Lzd%Glr%d%n2,Lzd%Glr%d%n3,&
-<<<<<<< HEAD
           Lzd%Glr%wfd,psi,d_old%n1,d_old%n2,d_old%n3,wfd_old,psi_old)
-=======
-          Lzd%Glr%wfd,psi,n1_old,n2_old,n3_old,wfd_old,psi_old)
-     d_old%n1 = n1_old
-     d_old%n2 = n2_old
-     d_old%n3 = n3_old
->>>>>>> 7d9d2103
+ 
   else if (in%inputPsiId == 11) then
      !deallocate wavefunction and descriptors for placing the gaussians
 
