--- conflicted
+++ resolved
@@ -261,11 +261,7 @@
   !local variables
   character(len=*), parameter :: subname='cluster'
   character(len=5) :: gridformat, wfformat
-<<<<<<< HEAD
-  logical :: refill_proj, calculate_dipole!, overlap_calculated ,potential_from_disk=.false.
-=======
   logical :: refill_proj, calculate_dipole !,potential_from_disk=.false.
->>>>>>> 1e43bccf
   logical :: DoDavidson,DoLastRunThings=.false.
   integer :: nvirt,norbv
   integer :: i, input_wf_format, output_denspot
@@ -296,13 +292,8 @@
   ! Pointers and variables to store the last psi
   ! before reformatting if useFormattedInput is .true.
   real(wp), dimension(:), pointer :: psi_old
-<<<<<<< HEAD
-  !real(wp), dimension(:), pointer :: psi_constrained
-  !real(gp), dimension(:), pointer :: in_frag_charge
+  type(memory_estimation) :: mem
   !real(gp) :: energy_constrained
-=======
-  type(memory_estimation) :: mem
->>>>>>> 1e43bccf
   ! PSP projectors 
   real(kind=8), dimension(:), pointer :: proj,gbd_occ!,rhocore
   ! Variables for the virtual orbitals and band diagram.
