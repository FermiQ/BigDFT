!> @file 
!!   Routines to use BigDFT as a blackbox
!! @author
!!   Copyright (C) 2005-2015 BigDFT group 
!!   This file is distributed under the terms of the
!!   GNU General Public License, see ~/COPYING file
!!   or http://www.gnu.org/copyleft/gpl.txt .
!!   For the list of contributors, see ~/AUTHORS 


!>  Main routine which does self-consistent loop.
!!  Does not parse input file and no geometry optimization.
!!  Does an electronic structure calculation. 
!!  Output is the total energy and the forces 
!!   @warning psi, keyg, keyv and eval should be freed after use outside of the routine.
subroutine cluster(nproc,iproc,atoms,rxyz,energy,energs,fxyz,strten,fnoise,pressure,&
     KSwfn,tmb,rxyz_old,in,GPU,infocode)
  use module_base
  use locregs, only: deallocate_locreg_descriptors
  use module_dpbox, only: dpbox_free
  use module_types
  use module_interfaces, only: IonicEnergyandForces, &
       & XC_potential, communicate_density, copy_old_wavefunctions, &
       & createProjectorsArrays, denspot_set_history, &
       & gaussian_pswf_basis, local_analysis, &
       & orbitals_descriptors, sumrho, system_initialization
  use gaussians, only: deallocate_gwf
  use module_fragments
  use constrained_dft
  use Poisson_Solver, except_dp => dp, except_gp => gp
  use module_xc
  use communications_init, only: orbitals_communicators
  use transposed_operations, only: init_matrixindex_in_compressed_fortransposed
  use communications_base, only: deallocate_comms
  !  use vdwcorrection
  use yaml_output
  use psp_projectors_base, only: free_dft_psp_projectors
  use sparsematrix_base, only: sparse_matrix_null, matrices_null, allocate_matrices, &
                               SPARSE_TASKGROUP, sparsematrix_malloc_ptr, assignment(=), &
                               DENSE_PARALLEL, DENSE_MATMUL, SPARSE_FULL
  use sparsematrix_init, only: init_sparse_matrix_wrapper, init_sparse_matrix_for_KSorbs, check_kernel_cutoff, &
                               init_matrix_taskgroups, check_local_matrix_extents
  use sparsematrix, only: check_matrix_compression
  use communications_base, only: comms_linear_null
  use unitary_tests, only: check_communication_potential, check_communication_sumrho, &
                           check_communications_locreg
  use multipole, only: potential_from_charge_multipoles, potential_from_multipoles, interaction_multipoles_ions, &
                       ionic_energy_of_external_charges
  use public_enums
  use module_input_keys, only: SIC_data_null,print_dft_parameters,inputpsiid_set_policy,set_inputpsiid
  implicit none
  !Arguments
  integer, intent(in) :: nproc,iproc
  type(input_variables), intent(in) :: in
  type(atoms_data), intent(inout) :: atoms
  type(GPU_pointers), intent(inout) :: GPU
  type(DFT_wavefunction), intent(inout) :: KSwfn, tmb
  real(gp), dimension(3,atoms%astruct%nat), intent(in) :: rxyz_old
  real(gp), dimension(3,atoms%astruct%nat), intent(inout) :: rxyz
  type(energy_terms), intent(out) :: energs
  real(gp), intent(out) :: energy,fnoise,pressure
  real(gp), dimension(6), intent(out) :: strten
  real(gp), dimension(3,atoms%astruct%nat), intent(out) :: fxyz
  !> Encloses some information about the status of the run
  !!   - 0 run successfully succeded
  !!   - 1 the run ended after the allowed number of minimization steps. gnrm_cv not reached
  !!       forces may be meaningless   
  !!   - 2 (present only for inputPsiId=INPUT_PSI_MEMORY_WVL) gnrm of the first iteration > 1 AND growing in
  !!       the second iteration OR grnm 1st >2.
  !!       Input wavefunctions need to be recalculated. Routine exits.
  !!   - 3 (present only for inputPsiId=INPUT_PSI_LCAO) gnrm > 4. SCF error. Routine exits.
  integer, intent(out) :: infocode
  !Local variables
  character(len=*), parameter :: subname='cluster'
  character(len=5) :: gridformat, wfformat
  logical :: refill_proj, calculate_dipole !,potential_from_disk=.false.
  logical :: DoDavidson,DoLastRunThings
  integer :: nvirt,norbv
  integer :: i, input_wf_format
  integer :: n1,n2,n3
  integer :: ncount0,ncount1,ncount_rate,ncount_max,n1i,n2i,n3i
  integer :: igroup,ikpt,ifrag
  !integer :: nproctiming
  real :: tcpu0,tcpu1
  real(kind=8) :: tel
  type(local_zone_descriptors) :: lzd_old
  type(DFT_PSP_projectors) :: nlpsp
  type(DFT_wavefunction) :: VTwfn !< Virtual wavefunction
  type(DFT_wavefunction) :: tmb_old
  !!type(DFT_wavefunction) :: tmb
  type(system_fragment), dimension(:), pointer :: ref_frags
  type(cdft_data) :: cdft
  real(gp), dimension(3) :: shift
  real(dp), dimension(6) :: ewaldstr,xcstr
  real(gp), dimension(:,:), allocatable :: thetaphi,band_structure_eval
  real(gp), dimension(:,:), pointer :: fdisp,fion,fpulay
  ! Charge density/potential,ionic potential, pkernel
  type(DFT_local_fields) :: denspot
  type(DFT_optimization_loop) :: optLoop
  real(gp), dimension(:), allocatable:: denspot0
  !wavefunction gradients, hamiltonian on vavefunction
  !transposed  wavefunction
  ! Pointers and variables to store the last psi
  ! before reformatting if useFormattedInput is .true.
  real(wp), dimension(:), pointer :: psi_old
  type(memory_estimation) :: mem
  !real(gp) :: energy_constrained
  ! PSP projectors 
  real(kind=8), dimension(:), pointer :: gbd_occ!,rhocore
  ! Variables for the virtual orbitals and band diagram.
  integer :: nkptv, nvirtu, nvirtd
  real(gp), dimension(:), allocatable :: wkptv
  type(f_enumerator) :: inputpsi,output_denspot
  type(dictionary), pointer :: dict_timing_info
  
  real(kind=8),dimension(:,:),allocatable :: locreg_centers

  ! testing
  real(kind=8),dimension(:,:),pointer :: locregcenters
  integer :: ilr, nlr, ioffset, linear_iscf
  integer,dimension(2) :: irow, icol, iirow, iicol
  character(len=20) :: comment

  integer :: ishift, extra_states, i1, i2, i3, ii

  !debug
  !real(kind=8) :: ddot
  !proprietary interfaces
  interface
     subroutine input_wf(iproc,nproc,in,GPU,atoms,rxyz,&
          denspot,denspot0,nlpsp,KSwfn,tmb,energs,inputpsi,input_wf_format,norbv,&
          lzd_old,psi_old,rxyz_old,tmb_old,ref_frags,cdft,&
          locregcenters)
       use module_defs, only: gp,wp
       use f_enums, only: f_enumerator
       use module_types
       use module_fragments
       use constrained_dft
       implicit none
       integer, intent(in) :: iproc, nproc, input_wf_format
       type(f_enumerator), intent(in) :: inputpsi
       type(input_variables), intent(in) :: in
       type(GPU_pointers), intent(inout) :: GPU
       type(atoms_data), intent(inout) :: atoms
       real(gp), dimension(3, atoms%astruct%nat), target, intent(in) :: rxyz
       type(DFT_local_fields), intent(inout) :: denspot
       type(DFT_wavefunction), intent(inout) :: KSwfn,tmb,tmb_old !<input wavefunction
       type(energy_terms), intent(inout) :: energs !<energies of the system
       real(gp), dimension(*), intent(out) :: denspot0 !< Initial density / potential, if needed
       real(wp), dimension(:), pointer :: psi_old
       integer, intent(out) :: norbv
       type(DFT_PSP_projectors), intent(inout) :: nlpsp
       real(gp), dimension(3, atoms%astruct%nat), intent(in) :: rxyz_old
       type(local_zone_descriptors),intent(in):: lzd_old
       type(system_fragment), dimension(:), pointer :: ref_frags
       type(cdft_data), intent(out) :: cdft
       real(kind=8),dimension(3,atoms%astruct%nat),intent(in),optional :: locregcenters
     END SUBROUTINE input_wf
  end interface
  interface
     subroutine CalculateTailCorrection(iproc,nproc,at,rbuf,orbs,&
          Glr,nlpsp,ncongt,pot,hgrid,rxyz,crmult,frmult,nspin,&
          psi,output_denspot,ekin_sum,epot_sum,eproj_sum,paw)
       use module_defs, only: gp,wp,dp
       use module_types
       use gaussians, only: gaussian_basis
       implicit none
       type(atoms_data), intent(in) :: at
       type(orbitals_data), intent(in) :: orbs
       type(locreg_descriptors), intent(in) :: Glr
       type(DFT_PSP_projectors), intent(inout) :: nlpsp
       integer, intent(in) :: iproc,nproc,ncongt,nspin
       logical, intent(in) :: output_denspot
       real(kind=8), dimension(3), intent(in) :: hgrid
       real(kind=8), intent(in) :: crmult,frmult,rbuf
       !real(kind=8), dimension(at%astruct%ntypes,3), intent(in) :: radii_cf
       real(kind=8), dimension(3,at%astruct%nat), intent(in) :: rxyz
       real(kind=8), dimension(Glr%d%n1i,Glr%d%n2i,Glr%d%n3i,nspin), intent(in) :: pot
       real(kind=8), dimension(Glr%wfd%nvctr_c+7*Glr%wfd%nvctr_f,orbs%norbp), intent(in) :: psi
       real(kind=8), intent(out) :: ekin_sum,epot_sum,eproj_sum
       type(paw_objects),optional,intent(inout)::paw
     END SUBROUTINE CalculateTailCorrection
  end interface

  interface
     subroutine davidson(iproc,nproc,in,at,&
          orbs,orbsv,nvirt,Lzd,comms,commsv,&
          rxyz,rhopot,nlpsp,pkernel,psi,v,dpbox,xc,GPU)
       use module_defs, only: gp,dp,wp
       use module_types
       use communications_base, only: comms_cubic
       use module_xc
       implicit none
       integer, intent(in) :: iproc,nproc
       integer, intent(in) :: nvirt
       type(input_variables), intent(in) :: in
       type(atoms_data), intent(in) :: at
       type(DFT_PSP_projectors), intent(inout) :: nlpsp
       type(local_zone_descriptors), intent(inout) :: Lzd
       type(orbitals_data), intent(inout) :: orbs
       type(comms_cubic), intent(in) :: comms, commsv
       type(denspot_distribution), intent(in) :: dpbox
       real(gp), dimension(3,at%astruct%nat), intent(in) :: rxyz
       type(coulomb_operator), intent(inout) :: pkernel
       real(dp), dimension(*), intent(in) :: rhopot
       type(orbitals_data), intent(inout) :: orbsv
       type(GPU_pointers), intent(inout) :: GPU
       type(xc_info), intent(in) :: xc
       real(wp), dimension(:), pointer :: psi,v!=psivirt(nvctrp,nvirtep*nproc)
     END SUBROUTINE davidson
  end interface
  interface
     subroutine direct_minimization(iproc,nproc,in,at,nvirt,rxyz,&
          rhopot,nlpsp,pkernel,dpbox,xc,GPU,KSwfn,VTwfn)
       use module_defs, only: gp,dp,wp
       use module_types
       use module_xc

       implicit none
       integer, intent(in) :: iproc,nproc,nvirt
       type(input_variables), intent(in) :: in
       type(atoms_data), intent(in) :: at
       type(DFT_PSP_projectors), intent(inout) :: nlpsp
       type(denspot_distribution), intent(in) :: dpbox
       type(DFT_wavefunction), intent(inout) :: KSwfn,VTwfn
       real(gp), dimension(3,at%astruct%nat), intent(in) :: rxyz
       type(coulomb_operator), intent(inout) :: pkernel
       real(dp), dimension(*), intent(in), target :: rhopot
       type(GPU_pointers), intent(inout) :: GPU
       type(xc_info), intent(in) :: xc
     END SUBROUTINE direct_minimization
  end interface
  interface
     subroutine linearScaling(iproc,nproc,KSwfn,tmb,at,input,rxyz,denspot,rhopotold,nlpsp,GPU,&
          energs,energy,fpulay,infocode,ref_frags,cdft, &
          fdisp, fion)
       use module_defs, only: gp,dp,wp
       use module_types
       use module_fragments
       use constrained_dft
       implicit none
       integer,intent(in):: iproc, nproc
       type(atoms_data),intent(inout):: at
       type(input_variables),intent(in):: input
       real(8),dimension(3,at%astruct%nat),intent(inout):: rxyz
       real(8),dimension(3,at%astruct%nat),intent(out):: fpulay
       type(DFT_local_fields), intent(inout) :: denspot
       real(gp), dimension(*), intent(inout) :: rhopotold
       type(DFT_PSP_projectors),intent(inout):: nlpsp
       type(GPU_pointers),intent(in out):: GPU
       type(energy_terms),intent(inout) :: energs
       real(gp), dimension(:), pointer :: rho,pot
       real(8),intent(out):: energy
       type(DFT_wavefunction),intent(inout),target:: tmb
       type(DFT_wavefunction),intent(inout),target:: KSwfn
       integer,intent(out):: infocode
       type(system_fragment), dimension(:), pointer :: ref_frags
       type(cdft_data), intent(inout) :: cdft
       real(kind=8),dimension(3,at%astruct%nat),intent(in) :: fdisp, fion
     END SUBROUTINE linearScaling
  end interface



  call f_routine(id=subname)

  energs = energy_terms_null()

  DoLastRunThings=.false. !to avoid the implicit save attribute

  !copying the input variables for readability
  !this section is of course not needed
  !note that this procedure is convenient ONLY in the case of scalar variables
  !an array would have been copied, thus occupying more memory space
  !Hence WARNING: these variables are copied, in case of an update the new value should be 
  !reassigned inside the structure

  if (iproc == 0) then
     !start a new document in the beginning of the output, if the document is closed before
     call yaml_new_document()
     call print_dft_parameters(in,atoms)
  end if

  !Time initialization
  call f_timing_reset(filename=trim(in%dir_output)//'time'+in%naming_id+'.yaml',master=iproc==0,&
       verbose_mode=verbose>2 .and. nproc>1)
  call cpu_time(tcpu0)
  call system_clock(ncount0,ncount_rate,ncount_max)

  !Nullify for new input guess
  call nullify_local_zone_descriptors(lzd_old)
  ! We save the variables that defined the previous psi if the restart is active
  inputpsi = in%inputPsiId
  if (in%inputPsiId == 'INPUT_PSI_MEMORY_WVL') then
     !if (in%inputPsiId .hasattr. 'MEMORY') then
     !if ((in%inputPsiId .hasattr. 'CUBIC') .and. .not. (in%inputPsiId .hasattr. 'GAUSSIAN')) then 
     if (associated(KSwfn%psi)) then
        call copy_local_zone_descriptors(KSwfn%Lzd, lzd_old, subname)
        !if the history is bigger than two, create the workspace to store the wavefunction
        if (in%wfn_history > 2) then
           call old_wavefunction_set(KSwfn%oldpsis(in%wfn_history+1),&
                atoms%astruct%nat,KSwfn%orbs%norbp*KSwfn%orbs%nspinor,&
                KSwfn%Lzd,rxyz_old,KSwfn%psi)
        else
           call copy_old_wavefunctions(nproc,KSwfn%orbs,&
                KSwfn%psi,lzd_old%Glr%wfd,psi_old)
        end if
        !to maintain the same treatment destroy wfd afterwards (to be unified soon)
        !deallocation
        call deallocate_locreg_descriptors(KSwfn%Lzd%Glr)
     else
        !inputpsi = INPUT_PSI_LCAO
        call inputpsiid_set_policy(ENUM_SCRATCH,inputpsi)
     end if
  else if(in%inputPsiId == 'INPUT_PSI_MEMORY_GAUSS') then
     if (associated(KSwfn%psi)) then
        !deallocate wavefunction and descriptors for placing the gaussians
        call deallocate_locreg_descriptors(KSwfn%Lzd%Glr)
        call f_free_ptr(KSwfn%psi)
     else
        !inputpsi = INPUT_PSI_LCAO
        call set_inputpsiid(INPUT_PSI_LCAO,inputpsi) !special treatment here
     end if
  else if ( in%inputPsiId == 'INPUT_PSI_MEMORY_LINEAR' .and. associated(KSwfn%psi)) then !in%inputPsiId == INPUT_PSI_MEMORY_LINEAR_
     if (associated(tmb%psi)) then
        !this is a tmb_null constructor
        tmb_old%lzd = local_zone_descriptors_null()
        tmb_old%linmat%s = sparse_matrix_null()
        tmb_old%linmat%m = sparse_matrix_null()
        tmb_old%linmat%l = sparse_matrix_null()
        !!tmb_old%linmat%ks = sparse_matrix_null()
        !!tmb_old%linmat%ks_e = sparse_matrix_null()
        nullify(tmb_old%linmat%ks)
        nullify(tmb_old%linmat%ks_e)
        tmb_old%linmat%ovrlp_ = matrices_null()
        tmb_old%linmat%ham_ = matrices_null()
        tmb_old%linmat%kernel_ = matrices_null()
        do i=1,size(tmb_old%linmat%ovrlppowers_)
            tmb_old%linmat%ovrlppowers_(i) = matrices_null()
        end do
        tmb_old%collcom = comms_linear_null()
        call copy_tmbs(iproc, tmb, tmb_old, subname)
        call destroy_DFT_wavefunction(tmb)
        call f_free_ptr(KSwfn%psi)
        call deallocate_locreg_descriptors(KSwfn%Lzd%Glr)
        !call deallocate_wfd(KSwfn%Lzd%Glr%wfd)
     else      
        !inputpsi = INPUT_PSI_LINEAR_AO
        call inputpsiid_set_policy(ENUM_SCRATCH,inputpsi)
     end if
  end if

  ! Setup all descriptors and allocate what should be.
!!$  if (inputpsi == INPUT_PSI_LINEAR_AO .or. &
!!$      inputpsi == INPUT_PSI_MEMORY_LINEAR .or. &
!!$      inputpsi == INPUT_PSI_DISK_LINEAR) then
  if (inputpsi .hasattr. 'LINEAR') then
     locregcenters=f_malloc_ptr((/3,atoms%astruct%nat/),id=' locregcenters')
      if (in%explicit_locregcenters) then
          open(unit=123, file='locregcenters.xyz')
          read(123,*) nlr
          if (nlr/=atoms%astruct%nat) stop 'ERROR: wrong nlr'
          read(123,*) comment
          do ilr=1,nlr
              read(123,*) comment, locregcenters(1,ilr), locregcenters(2,ilr), locregcenters(3,ilr)
          end do
      else
          locregcenters = rxyz
      end if
  end if

  if(f_int(inputpsi) == INPUT_PSI_MEMORY_LINEAR) then
    call system_initialization(iproc,nproc,.true.,inputpsi,input_wf_format,.false.,in,atoms,rxyz,GPU%OCLconv,&
         KSwfn%orbs,tmb%npsidim_orbs,tmb%npsidim_comp,tmb%orbs,KSwfn%Lzd,tmb%Lzd,nlpsp,&
         KSwfn%comms,shift,ref_frags,denspot=denspot,locregcenters=locregcenters,&
         inwhichlocreg_old=tmb_old%orbs%inwhichlocreg,onwhichatom_old=tmb_old%orbs%onwhichatom,&
         norb_par_ref=tmb_old%orbs%norb_par, norbu_par_ref=tmb_old%orbs%norbu_par, norbd_par_ref=tmb_old%orbs%norbd_par)
  else if(inputpsi == 'INPUT_PSI_LINEAR_AO' .or. inputpsi == 'INPUT_PSI_DISK_LINEAR') then
    call system_initialization(iproc,nproc,.true.,inputpsi,input_wf_format,.false.,in,atoms,rxyz,GPU%OCLconv,&
         KSwfn%orbs,tmb%npsidim_orbs,tmb%npsidim_comp,tmb%orbs,KSwfn%Lzd,tmb%Lzd,nlpsp,&
         KSwfn%comms,shift,ref_frags,denspot=denspot,locregcenters=locregcenters)
  else
    call system_initialization(iproc,nproc,.true.,inputpsi,input_wf_format,&
         & .false.,in,atoms,rxyz,GPU%OCLconv,&
         KSwfn%orbs,tmb%npsidim_orbs,tmb%npsidim_comp,tmb%orbs,KSwfn%Lzd,tmb%Lzd,nlpsp,&
         KSwfn%comms,shift,ref_frags,denspot=denspot)
  end if

  !memory estimation, to be rebuilt in a more modular way
  call MemoryEstimator(nproc,in%idsx,KSwfn%Lzd%Glr,&
       KSwfn%orbs%norb,KSwfn%orbs%nspinor,KSwfn%orbs%nkpts,&
       nlpsp%nprojel,in%nspin,in%itrpmax,in%iscf,mem)
  if (iproc==0 .and. verbose > 0) call print_memory_estimation(mem)

  if (in%lin%fragment_calculation .and. inputpsi == 'INPUT_PSI_DISK_LINEAR') then
     call output_fragment_rotations(iproc,atoms%astruct%nat,rxyz,1,trim(in%dir_output),in%frag,ref_frags)
  end if

  ! temporary, really want to just initialize it here rather than copy
  ! but still need to move all cubic references to KSwfn%orbs%npsidim to just KSwfn%npsidim
  KSwfn%npsidim_orbs = KSwfn%orbs%npsidim_orbs
  KSwfn%npsidim_comp = KSwfn%orbs%npsidim_comp

  ! We complete here the definition of DFT_wavefunction structures.
!!$  if (inputpsi == INPUT_PSI_LINEAR_AO .or. inputpsi == INPUT_PSI_DISK_LINEAR &
!!$      .or. inputpsi == INPUT_PSI_MEMORY_LINEAR) then
  if (inputpsi .hasattr. 'LINEAR') then
     
     !!call init_p2p_tags(nproc)
     !!tag=0

     call kswfn_init_comm(tmb, denspot%dpbox, iproc, nproc, in%nspin, in%imethod_overlap)
     locreg_centers = f_malloc((/3,tmb%lzd%nlr/),id='locreg_centers')
     do ilr=1,tmb%lzd%nlr
         locreg_centers(1:3,ilr)=tmb%lzd%llr(ilr)%locregcenter(1:3)
     end do
     call init_foe(iproc, nproc, in, KSwfn%orbs, tmb%foe_obj, .true.)
     call f_free(locreg_centers)
     call increase_FOE_cutoff(iproc, nproc, tmb%lzd, atoms%astruct, in, KSwfn%orbs, tmb%orbs, tmb%foe_obj, .true.)

     call create_large_tmbs(iproc, nproc, KSwfn, tmb, denspot,nlpsp,in, atoms, rxyz, .false.)

     call init_sparse_matrix_wrapper(iproc, nproc, in%nspin, tmb%orbs, tmb%ham_descr%lzd, atoms%astruct, &
          in%store_index, imode=1, smat=tmb%linmat%m)


     !!call init_matrixindex_in_compressed_fortransposed(iproc, nproc, tmb%orbs, &
     !!     tmb%collcom, tmb%ham_descr%collcom, tmb%collcom_sr, tmb%linmat%ham)
     call init_matrixindex_in_compressed_fortransposed(iproc, nproc, tmb%orbs, &
          tmb%collcom, tmb%ham_descr%collcom, tmb%collcom_sr, tmb%linmat%m)

     call init_sparse_matrix_wrapper(iproc, nproc, in%nspin, tmb%orbs, tmb%lzd, atoms%astruct, &
          in%store_index, imode=1, smat=tmb%linmat%s)

     !!call init_matrixindex_in_compressed_fortransposed(iproc, nproc, tmb%orbs, &
     !!     tmb%collcom, tmb%ham_descr%collcom, tmb%collcom_sr, tmb%linmat%ovrlp)
     call init_matrixindex_in_compressed_fortransposed(iproc, nproc, tmb%orbs, &
          tmb%collcom, tmb%ham_descr%collcom, tmb%collcom_sr, tmb%linmat%s)

     ! check the extent of the kernel cutoff (must be at least shamop radius)
     call check_kernel_cutoff(iproc, tmb%orbs, atoms, in%hamapp_radius_incr, tmb%lzd)

     call init_sparse_matrix_wrapper(iproc, nproc, in%nspin, tmb%orbs, tmb%lzd, atoms%astruct, &
          in%store_index, imode=2, smat=tmb%linmat%l, smat_ref=tmb%linmat%m)

     !!call init_matrixindex_in_compressed_fortransposed(iproc, nproc, tmb%orbs, &
     !!     tmb%collcom, tmb%ham_descr%collcom, tmb%collcom_sr, tmb%linmat%denskern_large)
     call init_matrixindex_in_compressed_fortransposed(iproc, nproc, tmb%orbs, &
          tmb%collcom, tmb%ham_descr%collcom, tmb%collcom_sr, tmb%linmat%l)

     iirow(1) = tmb%linmat%s%nfvctr
     iirow(2) = 1
     iicol(1) = tmb%linmat%s%nfvctr
     iicol(2) = 1
     call check_local_matrix_extents(iproc, nproc, atoms%astruct%nat, &
          tmb%collcom, tmb%collcom_sr, tmb%linmat%s, irow, icol)
     iirow(1) = min(irow(1),iirow(1))
     iirow(2) = max(irow(2),iirow(2))
     iicol(1) = min(icol(1),iicol(1))
     iicol(2) = max(icol(2),iicol(2))
     !!write(*,*) 'after s: iirow', iirow
     !!write(*,*) 'after s: iicol', iicol
     call check_local_matrix_extents(iproc, nproc, atoms%astruct%nat, &
          tmb%ham_descr%collcom, tmb%collcom_sr, tmb%linmat%m, irow, icol)
     iirow(1) = min(irow(1),iirow(1))
     iirow(2) = max(irow(2),iirow(2))
     iicol(1) = min(icol(1),iicol(1))
     iicol(2) = max(icol(2),iicol(2))
     !!write(*,*) 'after m: iirow', iirow
     !!write(*,*) 'after m: iicol', iicol
     call check_local_matrix_extents(iproc, nproc, atoms%astruct%nat, &
          tmb%ham_descr%collcom, tmb%collcom_sr, tmb%linmat%l, irow, icol)
     iirow(1) = min(irow(1),iirow(1))
     iirow(2) = max(irow(2),iirow(2))
     iicol(1) = min(icol(1),iicol(1))
     iicol(2) = max(icol(2),iicol(2))
     !!write(*,*) 'after l: iirow', iirow
     !!write(*,*) 'after l: iicol', iicol

     call init_matrix_taskgroups(iproc, nproc, atoms%astruct%nat, in%enable_matrix_taskgroups, &
          tmb%collcom, tmb%collcom_sr, tmb%linmat%s, iirow, iicol)
     !!write(*,*) 'after s'
     call init_matrix_taskgroups(iproc, nproc, atoms%astruct%nat, in%enable_matrix_taskgroups, &
          tmb%ham_descr%collcom, tmb%collcom_sr, tmb%linmat%m, iirow, iicol)
     !!write(*,*) 'after m'
     call init_matrix_taskgroups(iproc, nproc, atoms%astruct%nat, in%enable_matrix_taskgroups, &
          tmb%ham_descr%collcom, tmb%collcom_sr, tmb%linmat%l, iirow, iicol)
     !!write(*,*) 'after l'

     tmb%linmat%kernel_ = matrices_null()
     tmb%linmat%ham_ = matrices_null()
     tmb%linmat%ovrlp_ = matrices_null()
     !!call allocate_matrices(tmb%linmat%l, allocate_full=.false., &
     !!     matname='tmb%linmat%kernel_', mat=tmb%linmat%kernel_)
     !!call allocate_matrices(tmb%linmat%m, allocate_full=.false., &
     !!     matname='tmb%linmat%ham_', mat=tmb%linmat%ham_)
     !!call allocate_matrices(tmb%linmat%s, allocate_full=.false., &
     !!     matname='tmb%linmat%ovrlp_', mat=tmb%linmat%ovrlp_)
     tmb%linmat%kernel_%matrix_compr = sparsematrix_malloc_ptr(tmb%linmat%l, &
         iaction=SPARSE_TASKGROUP,id='tmb%linmat%kernel_%matrix_compr')
     if (tmb%linmat%l%smmm%nfvctrp>tmb%linmat%l%nfvctrp) then
         tmb%linmat%kernel_%matrixp = sparsematrix_malloc_ptr(tmb%linmat%l, &
             iaction=DENSE_MATMUL,id='tmb%linmat%kernel_%matrixp')
     else
         tmb%linmat%kernel_%matrixp = sparsematrix_malloc_ptr(tmb%linmat%l, &
             iaction=DENSE_PARALLEL,id='tmb%linmat%kernel_%matrixp')
     end if
     tmb%linmat%ham_%matrix_compr = sparsematrix_malloc_ptr(tmb%linmat%m, &
         iaction=SPARSE_TASKGROUP,id='tmb%linmat%ham_%matrix_compr')
     tmb%linmat%ovrlp_%matrix_compr = sparsematrix_malloc_ptr(tmb%linmat%s, &
         iaction=SPARSE_TASKGROUP,id='tmb%linmat%ovrlp_%matrix_compr')

     if (in%check_matrix_compression) then
         if (iproc==0) call yaml_mapping_open('Checking Compression/Uncompression of small sparse matrices')
         !call check_matrix_compression(iproc,tmb%linmat%ham)
         !call check_matrix_compression(iproc,tmb%linmat%ovrlp)
         call check_matrix_compression(iproc, tmb%linmat%m, tmb%linmat%ham_)
         call check_matrix_compression(iproc, tmb%linmat%s, tmb%linmat%ovrlp_)
         if (iproc ==0) call yaml_mapping_close()
     end if

     do i=1,size(tmb%linmat%ovrlppowers_)
         tmb%linmat%ovrlppowers_(i) = matrices_null()
         !call allocate_matrices(tmb%linmat%l, allocate_full=.false., &
         !     matname='tmb%linmat%ovrlppowers_(i)', mat=tmb%linmat%ovrlppowers_(i))
         tmb%linmat%ovrlppowers_(i)%matrix_compr = &
             sparsematrix_malloc_ptr(tmb%linmat%l, iaction=SPARSE_TASKGROUP, id='tmb%linmat%ovrlppowers_(i)%matrix_comp')
     end do

     !call nullify_sparse_matrix(tmb%linmat%inv_ovrlp_large)
     !tmb%linmat%inv_ovrlp_large=sparse_matrix_null()
     !call sparse_copy_pattern(tmb%linmat%l, tmb%linmat%inv_ovrlp_large, iproc, subname)

     ! Initializes a sparse matrix type compatible with the ditribution of the
     ! KS orbitals. This is required for the re-orthonromalization of the
     ! KS espansion coefficients, so it is not necessary for FOE.
     nullify(tmb%linmat%ks)
     nullify(tmb%linmat%ks_e)
     if (in%lin%scf_mode/=LINEAR_FOE .or. in%lin%pulay_correction .or.  in%lin%new_pulay_correction .or. &
         (mod(in%lin%plotBasisFunctions,10) /= WF_FORMAT_NONE) .or. in%lin%diag_end .or. in%write_orbitals>0 &
         .or. f_int(inputpsi) == INPUT_PSI_DISK_LINEAR) then

         if (in%lin%fragment_calculation) then
            if (in%lin%extra_states/=0) then
               !if (iproc==0) 
               call f_err_throw('ERROR: extra_states must be zero for fragment calculation',&
                    err_name='BIGDFT_INPUT_VARIABLES_ERROR')
               !call MPI_ABORT(bigdft_mpi%mpi_comm,10,ierr)
            end if
            extra_states = tmb%orbs%norb - KSwfn%orbs%norb
         else
            extra_states = in%lin%extra_states
         end if
         call init_sparse_matrix_for_KSorbs(iproc, nproc, KSwfn%orbs, in, atoms%astruct%geocode, &
              extra_states, tmb%linmat%ks, tmb%linmat%ks_e)
     end if


     if (in%check_matrix_compression) then
         if (iproc==0) call yaml_mapping_open('Checking Compression/Uncompression of large sparse matrices')
         call check_matrix_compression(iproc, tmb%linmat%l, tmb%linmat%kernel_)
         if (iproc ==0) call yaml_mapping_close()
     end if

     if (in%check_sumrho>0) then
         call check_communication_potential(iproc,denspot,tmb)
         call check_communication_sumrho(iproc, nproc, tmb%orbs, tmb%lzd, tmb%collcom_sr, &
              denspot, tmb%linmat%l, tmb%linmat%kernel_, in%check_sumrho)
     end if

     if (iproc==0) call yaml_mapping_open('Checking Communications of Minimal Basis')
     call check_communications_locreg(iproc,nproc,tmb%orbs,in%nspin,tmb%lzd, &
          tmb%collcom,tmb%linmat%s,tmb%linmat%ovrlp_, &
          tmb%npsidim_orbs,tmb%npsidim_comp,in%check_overlap)
     if (iproc==0) call yaml_mapping_close()

     if (iproc==0) call yaml_mapping_open('Checking Communications of Enlarged Minimal Basis')
     call check_communications_locreg(iproc,nproc,tmb%orbs,in%nspin,tmb%ham_descr%lzd, &
          tmb%ham_descr%collcom,tmb%linmat%m,tmb%linmat%ham_, &
          tmb%ham_descr%npsidim_orbs,tmb%ham_descr%npsidim_comp,in%check_overlap)
     if (iproc ==0) call yaml_mapping_close()

     if (in%lin%scf_mode/=LINEAR_FOE .or. in%lin%pulay_correction .or.  in%lin%new_pulay_correction .or. &
         (mod(in%lin%plotBasisFunctions,10) /= WF_FORMAT_NONE) .or. in%lin%diag_end .or. in%write_orbitals>0 & 
          .or. f_int(inputpsi) == INPUT_PSI_DISK_LINEAR .or. mod(in%lin%output_coeff_format,10) /= WF_FORMAT_NONE) then
        tmb%coeff = f_malloc_ptr((/ tmb%linmat%m%nfvctr , tmb%orbs%norb /),id='tmb%coeff')
     else
        nullify(tmb%coeff)
     end if

     denspot0 = f_malloc(max(denspot%dpbox%ndimrhopot, denspot%dpbox%nrhodim),id='denspot0')
  else
     denspot0 = f_malloc(1,id='denspot0')
  end if

  !the lookup tables for the application of the nonlocal potential can be created from now on
  optLoop%iscf = in%iscf
  optLoop%itrpmax = in%itrpmax
  optLoop%nrepmax = in%nrepmax
  optLoop%itermax = in%itermax
  optLoop%itermin = in%itermin!Bastian
  optLoop%gnrm_cv = in%gnrm_cv
  optLoop%rpnrm_cv = in%rpnrm_cv
  optLoop%gnrm_startmix = in%gnrm_startmix
  optLoop%itrp = 0
  optLoop%itrep = 0
  optLoop%iter = 0
  optLoop%infocode = 0

  call system_signaling(iproc,in%signaling,in%gmainloop,&
       KSwfn,tmb,energs,denspot,optloop,&
       atoms%astruct%ntypes,atoms%radii_cf,in%crmult,in%frmult)

  !variables substitution for the PSolver part
  n1=KSwfn%Lzd%Glr%d%n1
  n2=KSwfn%Lzd%Glr%d%n2
  n3=KSwfn%Lzd%Glr%d%n3

  !calculate the rhocore contribution to the energy value
  if (associated(denspot%rho_C)) then
     !calculate the XC energy of rhocore, use the rhov array as a temporary variable
     !use Vxc and other quantities as local variables
     call xc_init_rho(denspot%xc, denspot%dpbox%nrhodim,denspot%rhov,1)
     denspot%rhov=1.d-16
     call XC_potential(atoms%astruct%geocode,'D',denspot%pkernel%mpi_env%iproc,denspot%pkernel%mpi_env%nproc,&
          denspot%pkernel%mpi_env%mpi_comm,&
          denspot%dpbox%ndims(1),denspot%dpbox%ndims(2),denspot%dpbox%ndims(3),denspot%xc,&
          denspot%dpbox%hgrids,&
          denspot%rhov,energs%excrhoc,tel,KSwfn%orbs%nspin,denspot%rho_C,denspot%V_XC,xcstr)
     if (iproc==0) call yaml_map('Value for Exc[rhoc]',energs%excrhoc)
     !if (iproc==0) write(*,*)'value for Exc[rhoc]',energs%excrhoc
  end if

  !Calculate the ionic energy and forces accordingly
  call IonicEnergyandForces(iproc,nproc,denspot%dpbox,atoms,in%elecfield,rxyz,&
       energs%eion,fion,in%dispersion,energs%edisp,fdisp,ewaldstr,&
       denspot%V_ext,denspot%pkernel,denspot%psoffset)
  !Calculate effective ionic potential, including counter ions if any.
  call createEffectiveIonicPotential(iproc,(iproc == 0),in,atoms,rxyz,shift,&
       denspot%dpbox,denspot%pkernel,denspot%V_ext,denspot%rho_ion,in%elecfield,denspot%psoffset)
  call potential_from_charge_multipoles(iproc, nproc, denspot, in%ep, 1, denspot%dpbox%ndims(1), 1, denspot%dpbox%ndims(2), &
       denspot%dpbox%nscatterarr(denspot%dpbox%mpi_env%iproc,3)+1, &
       denspot%dpbox%nscatterarr(denspot%dpbox%mpi_env%iproc,3)+denspot%dpbox%nscatterarr(denspot%dpbox%mpi_env%iproc,2), &
       denspot%dpbox%hgrids(1),denspot%dpbox%hgrids(2),denspot%dpbox%hgrids(3), shift, denspot%V_ext)
  call interaction_multipoles_ions(bigdft_mpi%iproc, in%ep, atoms, energs%eion, fion)
  !write(*,*) 'eion before', energs%eion
  call ionic_energy_of_external_charges(bigdft_mpi%iproc, in%ep, atoms, energs%eion)
  !write(*,*) 'eion after', energs%eion
  !call yaml_map('rxyz',rxyz)
  !call yaml_map('atoms%astruct%rxyz',atoms%astruct%rxyz)
  !call yaml_map('hgrids',(/denspot%dpbox%hgrids(1),denspot%dpbox%hgrids(2),denspot%dpbox%hgrids(3)/))
  !!call potential_from_multipoles(in%ep, 1, denspot%dpbox%ndims(1), 1, denspot%dpbox%ndims(2), &
  !!     denspot%dpbox%nscatterarr(denspot%dpbox%mpi_env%iproc,3)+1, &
  !!     denspot%dpbox%nscatterarr(denspot%dpbox%mpi_env%iproc,3)+denspot%dpbox%nscatterarr(denspot%dpbox%mpi_env%iproc,2), &
  !!     1, denspot%dpbox%ndims(3), &
  !!     denspot%dpbox%hgrids(1),denspot%dpbox%hgrids(2),denspot%dpbox%hgrids(3), shift, denspot%V_ext)
  if (denspot%c_obj /= 0) then
     call denspot_emit_v_ext(denspot, iproc, nproc)
  end if

  !ii = 0
  !do i3=1,denspot%dpbox%ndims(3)
  !    do i2=1,denspot%dpbox%ndims(2)
  !        do i1=1,denspot%dpbox%ndims(1)
  !            ii = ii + 1
  !            write(300,*) 'vals', i1, i2, i3, denspot%V_ext(i1,i2,i3,1)
  !        end do
  !    end do
  !end do

  !call mpi_finalize(ii)
  !stop



  norbv=abs(in%norbv)
!!$  if (in%inputPsiId == INPUT_PSI_LINEAR_AO .or. &
!!$      in%inputPsiId == INPUT_PSI_MEMORY_LINEAR .or. &
!!$      in%inputPsiId == INPUT_PSI_DISK_LINEAR) then
  if (in%inputPsiId .hasattr. 'LINEAR') then
     ! Setup the mixing, if necessary -- NEW
     if (in%lin%mixHist_lowaccuracy /= in%lin%mixHist_highaccuracy) then
         ! This must be fixed later
         stop 'in%lin%mixHist_lowaccuracy /= in%lin%mixHist_highaccuracy'
     end if
     select case (in%lin%scf_mode) 
     case (LINEAR_DIRECT_MINIMIZATION)
         ! still do a density mixing, maybe  to be modified later
         if (in%lin%mixHist_lowaccuracy==0) then
             ! simple mixing
             linear_iscf = 12
         else
             ! Pulay mixing
             linear_iscf = 17
         end if
     case (LINEAR_MIXDENS_SIMPLE) 
         if (in%lin%mixHist_lowaccuracy==0) then
             ! simple mixing
             linear_iscf = 12
         else
             ! Pulay mixing
             linear_iscf = 17
         end if
     case (LINEAR_MIXPOT_SIMPLE) 
         if (in%lin%mixHist_lowaccuracy==0) then
             ! simple mixing
             linear_iscf = 2
         else
             ! Pulay mixing
             linear_iscf = 7
         end if
     case (LINEAR_FOE)
         if (in%lin%mixHist_lowaccuracy==0) then
             ! simple mixing
             linear_iscf = 12
         else
             ! Pulay mixing
             linear_iscf = 17
         end if
     case default
         stop 'ERROR: wrong in%lin%scf_mode'
     end select

     call denspot_set_history(denspot,linear_iscf,in%nspin, &
          npulayit=in%lin%mixHist_lowaccuracy)
     tmb%damping_factor_confinement = 1.d0 !will be modified in case of a restart
     call input_wf(iproc,nproc,in,GPU,atoms,rxyz,denspot,denspot0,nlpsp,KSwfn,tmb,energs,&
          inputpsi,input_wf_format,norbv,lzd_old,psi_old,rxyz_old,tmb_old,ref_frags,cdft,&
          locregcenters)
      call f_free_ptr(locregcenters)
  else
      call input_wf(iproc,nproc,in,GPU,atoms,rxyz,denspot,denspot0,nlpsp,KSwfn,tmb,energs,&
           inputpsi,input_wf_format,norbv,lzd_old,psi_old,rxyz_old,tmb_old,ref_frags,cdft)
   end if

  nvirt=in%nvirt
  if(in%nvirt > norbv) then
     nvirt = norbv
  end if

  ! modified by SM
  call deallocate_local_zone_descriptors(lzd_old)

  !end of the initialization part
  call timing(bigdft_mpi%mpi_comm,'INIT','PR')

  !start the optimization
  energs%eexctX=0.0_gp
  ! Skip the following part in the linear scaling case.
!!$  skip_if_linear: if(inputpsi /= INPUT_PSI_LINEAR_AO .and. inputpsi /= INPUT_PSI_DISK_LINEAR &
!!$                     .and. inputpsi /= INPUT_PSI_MEMORY_LINEAR) then
  skip_if_linear: if (inputpsi .hasattr. 'CUBIC') then
     call kswfn_optimization_loop(iproc, nproc, optLoop, &
     & in%alphamix, in%idsx, inputpsi, KSwfn, denspot, nlpsp, energs, atoms, GPU, xcstr, &
     & in)
     infocode = optLoop%infocode

     !if we are in the last_run case, validate the last_run only for the last cycle
     !do the last_run things regardless of infocode
     !nrepmax=0 is needed for the Band Structure calculations
     DoLastRunThings=(in%last_run == 1 .and. optLoop%nrepmax == 0) .or. &
          & (in%last_run == 1 .and. optLoop%itrep >= optLoop%nrepmax)
              !print the energies only if they are meaningful
     energy = energs%energy
     !Davidson is set to false first because used in deallocate_before_exiting
     DoDavidson= .false.

     ! Treat the info code from the optimization routine.
     if (infocode == 2 .or. infocode == 3) then
        !call deallocate_convolutions_bounds(KSwfn%lzd%glr%bounds)
        call deallocate_before_exiting
        return
     end if
  else

     ! Allocation of array for Pulay forces (only needed for linear version)
     fpulay = f_malloc_ptr((/ 3, atoms%astruct%nat /),id='fpulay')

     call linearScaling(iproc,nproc,KSwfn,tmb,atoms,in,&
          rxyz,denspot,denspot0,nlpsp,GPU,energs,energy,fpulay,infocode,ref_frags,cdft,&
          fdisp,fion)

     ! Clean denspot parts only needed in the SCF loop -- NEW
     call denspot_free_history(denspot)

     ! maybe not the best place to keep it - think about it!
     if (in%lin%calc_transfer_integrals) then
        if (in%lin%constrained_dft) then
           ! switch excess charge to other fragment, recalculate kernel and density and reset lagrange multiplier
           if (iproc==0) write(*,*) '--------------------------------------------------------------------------------------'
           if (iproc==0) write(*,*) 'Warning: site-energy/transfer integral calculation not yet working for constrained DFT'
           if (iproc==0) write(*,*) '--------------------------------------------------------------------------------------'

           !in_frag_charge=f_malloc_ptr(in%frag%nfrag,id='in_frag_charge')
           !call vcopy(in%frag%nfrag,in%frag%charge(1),1,in_frag_charge(1),1)
           !! assume all other fragments neutral, use total system charge to get correct charge for the other fragment
           !in_frag_charge(cdft%ifrag_charged(1))=in%ncharge - in_frag_charge(cdft%ifrag_charged(2))
           !overlap_calculated=.true.
           !call fragment_coeffs_to_kernel(iproc,in%frag,in_frag_charge,ref_frags,tmb,KSwfn%orbs,overlap_calculated)
           !call f_free_ptr(in_frag_charge)
           !cdft%charge=-cdft%charge

           !call reconstruct_kernel(iproc, nproc, tmb%orthpar%methTransformOverlap, tmb%orthpar%blocksize_pdsyev, tmb%orthpar%blocksize_pdgemm, &
           !     KSwfn%orbs, tmb, overlap_calculated)     
           !tmb%can_use_transposed=.false. ! - do we really need to deallocate here?
           !i_all = -product(shape(tmb%psit_c))*kind(tmb%psit_c)                               
           !deallocate(tmb%psit_c,stat=i_stat)                                                 
           !call memocc(i_stat,i_all,'tmb%psit_c',subname)                                     
           !i_all = -product(shape(tmb%psit_f))*kind(tmb%psit_f)                               
           !deallocate(tmb%psit_f,stat=i_stat)                                                 
           !call memocc(i_stat,i_all,'tmb%psit_f',subname)     

           !! Now need to calculate the charge density and the potential related to this inputguess
           !call communicate_basis_for_density_collective(iproc, nproc, tmb%lzd, max(tmb%npsidim_orbs,tmb%npsidim_comp), &
           !     tmb%orbs, tmb%psi, tmb%collcom_sr)

           !call sumrho_for_TMBs(iproc, nproc, KSwfn%Lzd%hgrids(1), KSwfn%Lzd%hgrids(2), KSwfn%Lzd%hgrids(3), &
           !     tmb%collcom_sr, tmb%linmat%denskern, KSwfn%Lzd%Glr%d%n1i*KSwfn%Lzd%Glr%d%n2i*denspot%dpbox%n3d, denspot%rhov)

           !! Must initialize rhopotold (FOR NOW... use the trivial one)
           !call vcopy(max(denspot%dpbox%ndims(1)*denspot%dpbox%ndims(2)*denspot%dpbox%n3p,1)*in%nspin, &
           !     denspot%rhov(1), 1, denspot0(1), 1)
           !!!call deallocateCommunicationbufferSumrho(tmb%comsr, subname)
           !call updatePotential(in%ixc,in%nspin,denspot,energs%eh,energs%exc,energs%evxc)
           !call local_potential_dimensions(tmb%lzd,tmb%orbs,denspot%dpbox%ngatherarr(0,1))

           !! keep a copy of previous wavefunctions and energies...
           !allocate(psi_constrained(tmb%npsidim_orbs), stat=i_stat)
           !call memocc(i_stat, psi_constrained, 'psi_constrained', subname)
           !call vcopy(tmb%npsidim_orbs,tmb%psi(1),1,psi_constrained(1),1)
           !energy_constrained=energy

           !call linearScaling(iproc,nproc,KSwfn,tmb,atoms,in,&
           !     rxyz,denspot,denspot0,nlpsp,GPU,energs,energy,fpulay,infocode,ref_frags,cdft)

           !! calculate matrix elements here...

           !i_all=-product(shape(psi_constrained))*kind(psi_constrained)
           !deallocate(psi_constrained, stat=i_stat)
           !call memocc(i_stat, i_all, 'psi_constrained', subname)

        else
           if (.not. in%lin%fragment_calculation) stop 'Error, fragment calculation needed for transfer integral calculation'
           !if (input%frag%nfrag==2) call calc_transfer_integrals_old(iproc,nproc,input%frag,ref_frags,tmb%orbs,&
           !     tmb%linmat%ham,tmb%linmat%ovrlp)
           call calc_site_energies_transfer_integrals(iproc,nproc,in%lin%order_taylor,&
                in%frag,ref_frags,tmb%orbs,tmb%linmat%m,tmb%linmat%ham_,tmb%linmat%s,tmb%linmat%ovrlp_,&
                tmb%linmat%ks)
        end if
     end if

     ! deallocate fragments
      if (in%lin%fragment_calculation) then ! we really need to deallocate
         do ifrag=1,in%frag%nfrag_ref
            call fragment_free(ref_frags(ifrag))
         end do
        deallocate(ref_frags)
     else if (f_int(inputpsi) == INPUT_PSI_DISK_LINEAR) then! we haven't actually allocated anything, so can just nullify - should make this more robust/general
         do ifrag=1,in%frag%nfrag_ref
            call fragment_free(ref_frags(ifrag))
            ref_frags(ifrag)%astruct_frg%nat=-1
            ref_frags(ifrag)%fbasis%forbs=minimal_orbitals_data_null()
            !ref_frags(ifrag)=fragment_null()
         end do
        deallocate(ref_frags)
     end if

     !!call finalize_p2p_tags()
  
     !temporary allocation of the density
     !!allocate(denspot%rho_work(max(denspot%dpbox%ndimrhopot,denspot%dpbox%nrhodim)),stat=i_stat)
     !!call memocc(i_stat,denspot%rho_work,'rho',subname)
     !!call vcopy(max(denspot%dpbox%ndimrhopot,denspot%dpbox%nrhodim),&
     !!     denspot%rhov(1),1,denspot%rho_work(1),1)

     ! keep only the essential part of the density, without the GGA bufffers
     denspot%rho_work = f_malloc_ptr(denspot%dpbox%ndimrhopot,id='denspot%rho_work')
     ioffset=kswfn%lzd%glr%d%n1i*kswfn%lzd%glr%d%n2i*denspot%dpbox%i3xcsh
     if (denspot%dpbox%ndimrhopot>0) then
         call vcopy(denspot%dpbox%ndimpot,denspot%rhov(ioffset+1),1,denspot%rho_work(1),1)
         ! add the spin down part if present
         if (denspot%dpbox%nrhodim==2) then
             ishift=denspot%dpbox%ndimrhopot/denspot%dpbox%nrhodim !start of the spin down part
             call axpy(denspot%dpbox%ndimpot, 1.d0, &
                       denspot%rhov(ioffset+ishift+1), &
                       1, denspot%rho_work(1),1)
         end if
     end if

     if (infocode==2) then
        !!! Allocate this array since it will be deallcoated in deallocate_before_exiting
        !!allocate(denspot%V_ext(1,1,1,1),stat=i_stat)
        !!call memocc(i_stat,denspot%V_ext,'denspot%V_ext',subname)
        call f_free_ptr(fpulay)
        call destroy_DFT_wavefunction(tmb)
        call f_free_ptr(KSwfn%psi)
        !call deallocate_wfd(KSwfn%Lzd%Glr%wfd)
        call deallocate_locreg_descriptors(KSwfn%Lzd%Glr)
        call f_free_ptr(denspot%rho_work)
        call f_free_ptr(KSwfn%orbs%eval)
        call deallocate_before_exiting()
        return
     end if

     !infocode = 0
  end if skip_if_linear

  ! allocate KSwfn%psi here instead for case of linear?!
  !if(inputpsi == INPUT_PSI_LINEAR_AO .or. inputpsi == INPUT_PSI_DISK_LINEAR .or. &
  !                   inputpsi == INPUT_PSI_LINEAR_LCAO) then
  !   allocate(KSwfn%psi(max(KSwfn%orbs%npsidim_comp,KSwfn%orbs%npsidim_orbs)),stat=i_stat)
  !   call memocc(i_stat,KSwfn%psi,'psi',subname)
  !end if

  !last run things has to be done:
  !if it is the last run and the infocode is zero
  !if infocode is not zero but the last run has been done for nrepmax times

  DoLastRunThings= (in%last_run == 1 .and. infocode == 0) .or. DoLastRunThings

  !analyse the possibility to calculate Davidson treatment
  !(nvirt > 0 .and. in%inputPsiId == 0)
  DoDavidson= abs(in%norbv) > 0 .and. DoLastRunThings

  !project the wavefunctions on a gaussian basis and keep in memory
  !if (in%gaussian_help) then
  if (in%inputPsiId .hasattr. 'GAUSSIAN') then
     call timing(iproc,'gauss_proj','ON')
     if (iproc == 0.and.verbose >1) then
        call yaml_comment('Gaussian Basis Projection',hfill='-')
     end if

     !extract the gaussian basis from the pseudowavefunctions
     call gaussian_pswf_basis(21,.false.,iproc,in%nspin,atoms,rxyz,KSwfn%gbd,gbd_occ)
     call f_free_ptr(gbd_occ)

     if (.not. associated(KSwfn%gaucoeffs)) then
        KSwfn%gaucoeffs = f_malloc_ptr((/ KSwfn%gbd%ncoeff, KSwfn%orbs%nspinor*KSwfn%orbs%norbp /),id='KSwfn%gaucoeffs')
     end if

     thetaphi = f_malloc0((/ 2, KSwfn%gbd%nat /),id='thetaphi')
     !thetaphi=0.0_gp
     call wavelets_to_gaussians(atoms%astruct%geocode,KSwfn%orbs%norbp,KSwfn%orbs%nspinor,&
          n1,n2,n3,KSwfn%gbd,thetaphi,&
          KSwfn%Lzd%hgrids(1),KSwfn%Lzd%hgrids(2),KSwfn%Lzd%hgrids(3),&
          KSwfn%Lzd%Glr%wfd,KSwfn%psi,KSwfn%gaucoeffs)

     call f_free(thetaphi)
     call timing(iproc,'gauss_proj','OF')
  end if

  !  write all the wavefunctions into files
  !if (in%output_wf_format /= WF_FORMAT_NONE .and. DoLastRunThings) then
  if (in%output_wf /= ENUM_EMPTY .and. DoLastRunThings) then
     !add flag for writing waves in the gaussian basis form
     !if (in%gaussian_help) then
     !if (in%gaussian_help .and. in%inputPsiId/=INPUT_PSI_LINEAR_AO .and. in%inputPsiId/=INPUT_PSI_MEMORY_LINEAR) then
     if ((in%inputPsiId .hasattr. 'GAUSSIAN') .and. (in%inputPsiId .hasattr. 'CUBIC')) then

        !write the coefficients and the basis on a file
        if (iproc ==0) call yaml_map('Writing wavefunctions in file','wavefunction.gau')
        !if (iproc ==0) write(*,*)'Writing wavefunctions in wavefunction.gau file'
        call write_gaussian_information(iproc,nproc,KSwfn%orbs,KSwfn%gbd,KSwfn%gaucoeffs,trim(in%dir_output) // 'wavefunctions.gau')

        !build dual coefficients
        call dual_gaussian_coefficients(KSwfn%orbs%norbp*KSwfn%orbs%nspinor,KSwfn%gbd,KSwfn%gaucoeffs)

        !control the accuracy of the expansion
        call check_gaussian_expansion(iproc,nproc,KSwfn%orbs,KSwfn%Lzd,KSwfn%psi,KSwfn%gbd,KSwfn%gaucoeffs)

        call deallocate_gwf(KSwfn%gbd)
        call f_free_ptr(KSwfn%gaucoeffs)
        nullify(KSwfn%gbd%rxyz)

     else
        call writemywaves(iproc,trim(in%dir_output) // "wavefunction", f_int(in%output_wf), &
             KSwfn%orbs,n1,n2,n3,KSwfn%Lzd%hgrids(1),KSwfn%Lzd%hgrids(2),KSwfn%Lzd%hgrids(3),&
             atoms,rxyz,KSwfn%Lzd%Glr%wfd,KSwfn%psi)
     end if
  end if

!!$  write(gridformat, "(A)") ""
!!$  select case (in%output_denspot_format)
!!$  case (output_denspot_FORMAT_ETSF)
!!$     write(gridformat, "(A)") ".etsf"
!!$  case (output_denspot_FORMAT_CUBE)
!!$     write(gridformat, "(A)") ".cube"
!!$  end select

  call f_zero(gridformat)
  if (in%output_denspot .hasattr. 'ETSF') then
     call f_strcpy(src='.etsf',dest=gridformat)
  else if (in%output_denspot .hasattr. 'CUBE') then
     call f_strcpy(src='.cube',dest=gridformat)
  end if

  !plot the ionic potential, if required by output_denspot
  if (in%output_denspot == 'DENSPOT' .and. DoLastRunThings) then
     if (iproc == 0) call yaml_map('Writing external potential in file', 'external_potential'//gridformat)
     !if (iproc == 0) write(*,*) 'writing external_potential' // gridformat
     call plot_density(iproc,nproc,trim(in%dir_output)//'external_potential' // gridformat,&
          atoms,rxyz,denspot%pkernel,1,denspot%V_ext)
!!$     call plot_density(iproc,nproc,trim(in%dir_output)//'external_potential' // gridformat,&
!!$          atoms,rxyz,denspot%dpbox,1,denspot%V_ext)
     if (iproc == 0) call yaml_map('Writing local potential in file','local_potential'//gridformat)
     !if (iproc == 0) write(*,*) 'writing local_potential' // gridformat
     call plot_density(iproc,nproc,trim(in%dir_output)//'local_potential' // gridformat,&
          atoms,rxyz,denspot%pkernel,in%nspin,denspot%rhov)
  end if

  call f_free_ptr(denspot%V_ext)

  !variables substitution for the PSolver part
  n1i=KSwfn%Lzd%Glr%d%n1i
  n2i=KSwfn%Lzd%Glr%d%n2i
  n3i=KSwfn%Lzd%Glr%d%n3i

  if (f_int(inputpsi) /= INPUT_PSI_EMPTY) then
     !------------------------------------------------------------------------
     ! here we start the calculation of the forces
     if (iproc == 0) then
        call yaml_comment('Forces Calculation',hfill='-')
     end if

     !refill projectors for tails, davidson
     refill_proj=((in%rbuf > 0.0_gp) .or. DoDavidson) .and. DoLastRunThings

!!$     if (inputpsi /= INPUT_PSI_LINEAR_AO .and. &
!!$          & inputpsi /= INPUT_PSI_MEMORY_LINEAR .and. &
!!$          & inputpsi /= INPUT_PSI_DISK_LINEAR) then
     if (inputpsi .hasattr. 'CUBIC') then
        fpulay = f_malloc0_ptr((/ 3, atoms%astruct%nat /),id='fpulay')
     end if

     if (DoLastRunThings) then
!!$        if(inputpsi /= INPUT_PSI_LINEAR_AO .and. inputpsi /= INPUT_PSI_DISK_LINEAR &
!!$             .and. inputpsi /= INPUT_PSI_MEMORY_LINEAR) then
        if (inputpsi .hasattr. 'CUBIC') then
           calculate_dipole=.true.
        else
           calculate_dipole = in%lin%calc_dipole
        end if
        output_denspot = in%output_denspot
     else
        output_denspot = ENUM_EMPTY
        calculate_dipole = .false.
     end if

     call kswfn_post_treatments(iproc, nproc, KSwfn, tmb, inputpsi .hasattr. 'LINEAR',&
!!$          & inputpsi == INPUT_PSI_LINEAR_AO .or. inputpsi == INPUT_PSI_DISK_LINEAR .or. &
!!$          & inputpsi == INPUT_PSI_MEMORY_LINEAR, &
          fxyz, fnoise, fion, fdisp, fpulay, &
          & strten, pressure, ewaldstr, xcstr, GPU, denspot, atoms, rxyz, nlpsp, &
          & output_denspot, in%dir_output, gridformat, refill_proj, calculate_dipole, in%calculate_strten,in%nspin)

     call f_free_ptr(fpulay)
  end if

  call f_free_ptr(fion)
  call f_free_ptr(fdisp)

  call deallocate_paw_objects(KSwfn%paw)

  !if (nvirt > 0 .and. in%inputPsiId == 0) then
  if (DoDavidson) then

     !for a band structure calculation allocate the array in which to put the eigenvalues
     if (associated(in%kptv) .and. in%nkptv > 0) then
        band_structure_eval = f_malloc((/ KSwfn%orbs%norbu+KSwfn%orbs%norbd+in%nspin*norbv, in%nkptv /),id='band_structure_eval')
     end if

     !calculate Davidson procedure for all the groups of k-points which are chosen
     ikpt=1
     do igroup=1,in%ngroups_kptv

        ! Set-up number of states and shifting values.
        nvirtu = norbv
        nvirtd = 0
        if (in%nspin==2) nvirtd=nvirtu
        ! Create the orbitals.
        if (associated(in%kptv) .and. in%nkptv > 0) then
           nvirtu = nvirtu + KSwfn%orbs%norbu
           nvirtd = nvirtd + KSwfn%orbs%norbd
           nvirt  = nvirtu+nvirtd

           !number of k-points for this group
           nkptv = in%nkptsv_group(igroup) !size(in%kptv, 2)

           wkptv = f_malloc(nkptv,id='wkptv')
           wkptv(:) = real(1.0, gp) / real(nkptv, gp)
           call orbitals_descriptors(iproc,nproc,nvirtu+nvirtd,nvirtu,nvirtd, &
                KSwfn%orbs%nspin,KSwfn%orbs%nspinor,nkptv, &
                in%kptv(:,sum(in%nkptsv_group(1:igroup - 1)) + 1:sum(in%nkptsv_group(1:igroup))), &
                wkptv,VTwfn%orbs,LINEAR_PARTITION_NONE)
           !allocate communications arrays for virtual orbitals
           call orbitals_communicators(iproc,nproc,KSwfn%Lzd%Glr,VTwfn%orbs,VTwfn%comms)  

           call f_free(wkptv)

           !free projectors
           call free_DFT_PSP_projectors(nlpsp)

           ! Calculate all projectors, or allocate array for on-the-fly calculation
           call timing(iproc,'CrtProjectors ','ON')
           call createProjectorsArrays(KSwfn%Lzd%Glr,rxyz,atoms,VTwfn%orbs,&
                in%frmult,in%frmult,KSwfn%Lzd%hgrids(1),KSwfn%Lzd%hgrids(2),KSwfn%Lzd%hgrids(3),&
                .false.,nlpsp) 
          
           call timing(iproc,'CrtProjectors ','OF') 
           if (iproc == 0) call print_nlpsp(nlpsp)

        else
           !the virtual orbitals should be in agreement with the traditional k-points
           call orbitals_descriptors(iproc,nproc,nvirtu+nvirtd,nvirtu,nvirtd, &
                KSwfn%orbs%nspin,KSwfn%orbs%nspinor,KSwfn%orbs%nkpts,&
                KSwfn%orbs%kpts,KSwfn%orbs%kwgts,VTwfn%orbs,LINEAR_PARTITION_NONE,&
                basedist=KSwfn%orbs%norb_par(0:,1:),basedistu=KSwfn%orbs%norbu_par(0:,1:),&
                basedistd=KSwfn%orbs%norbd_par(0:,1:))
           !allocate communications arrays for virtual orbitals
           call orbitals_communicators(iproc,nproc,KSwfn%Lzd%Glr,VTwfn%orbs,VTwfn%comms,&
                basedist=KSwfn%comms%nvctr_par(0:,1:))  

        end if

        !allocate psivirt pointer (note the orbs dimension)
        VTwfn%psi = f_malloc_ptr(max(VTwfn%orbs%npsidim_comp, VTwfn%orbs%npsidim_orbs),id='VTwfn%psi')
        !to avoid problems with the bindings
        VTwfn%c_obj=0
        !no paw for the Virtual Wavefunction (and this for a while)
        call nullify_paw_objects(VTwfn%paw)
        !define Local zone descriptors, should pass from initializers
        VTwfn%Lzd = KSwfn%Lzd
        VTwfn%orthpar=KSwfn%orthpar
        VTwfn%SIC=SIC_data_null() !then fill it if needed
        allocate(VTwfn%confdatarr(VTwfn%orbs%norbp))
        call default_confinement_data(VTwfn%confdatarr,VTwfn%orbs%norbp)

        if (in%norbv < 0) then
           call direct_minimization(iproc,nproc,in,atoms,& 
                nvirt,rxyz,denspot%rhov,nlpsp, &
                denspot%pkernelseq,denspot%dpbox,denspot%xc,GPU,KSwfn,VTwfn)

           if(abs(in%nplot)>KSwfn%orbs%norb+nvirt) then
              if(iproc==0) call yaml_warning('More plots requested than orbitals calculated')
           end if
        else if (in%norbv > 0) then
           call davidson(iproc,nproc,in,atoms,& 
                KSwfn%orbs,VTwfn%orbs,in%nvirt,VTwfn%Lzd,&
                KSwfn%comms,VTwfn%comms,&
                rxyz,denspot%rhov,nlpsp, &
                denspot%pkernelseq,KSwfn%psi,VTwfn%psi,denspot%dpbox,denspot%xc,GPU)
!!$           call constrained_davidson(iproc,nproc,in,atoms,&
!!$                orbs,orbsv,in%nvirt,Lzd%Glr,comms,VTwfn%comms,&
!!$                hx,hy,hz,rxyz,denspot%rhov,nlpsp, &
!!$                psi,VTwfn%psi,nscatterarr,ngatherarr,GPU)
           if(abs(in%nplot)>KSwfn%orbs%norb+in%nvirt) then
              if(iproc==0) call yaml_warning('More plots requested than orbitals calculated')
           end if
        end if
        if(in%output_wf /= ENUM_EMPTY .and. abs(in%norbv)>0 ) then
           call dump_eigenfunctions(trim(in%dir_output),in%nplot,atoms,VTwfn%Lzd%hgrids,VTwfn%Lzd%Glr,&
                KSwfn%orbs,VTwfn%orbs,rxyz,KSwfn%psi,VTwfn%psi)
        end if

        deallocate(VTwfn%confdatarr)

        !this seems unnecessary
!!$        ! Write virtual wavefunctions in ETSF format: WORKS ONLY FOR ONE KPOINT 
!!$        if(in%output_wf == ENUM_ETSF .and. abs(in%norbv) > 0) then
!!$           write(wfformat, "(A)") ""
!!$           select case (in%output_wf_format)
!!$           case (WF_FORMAT_ETSF)
!!$              write(wfformat, "(A)") ".etsf"
!!$           case (WF_FORMAT_BINARY)
!!$              write(wfformat, "(A)") ".bin"
!!$           end select
!!$
!!$           call  writemywaves(iproc,trim(in%dir_output) // "virtuals" // trim(wfformat),&
!!$                in%output_wf_format, &
!!$                VTwfn%orbs,n1,n2,n3,&
!!$                KSwfn%Lzd%hgrids(1),KSwfn%Lzd%hgrids(2),KSwfn%Lzd%hgrids(3),&
!!$                atoms,rxyz,KSwfn%Lzd%Glr%wfd,VTwfn%psi)
!!$        end if

        ! Write virtual wavefunctions in ETSF format
        if (in%output_wf /= ENUM_EMPTY  .and. abs(in%norbv) > 0) then
           call  writemywaves(iproc,trim(in%dir_output) // "virtuals", f_int(in%output_wf), &
                VTwfn%orbs,n1,n2,n3,KSwfn%Lzd%hgrids(1),KSwfn%Lzd%hgrids(2),KSwfn%Lzd%hgrids(3),&
                atoms,rxyz,KSwfn%Lzd%Glr%wfd,VTwfn%psi)
        end if

        !start the Casida's treatment 
        if (in%tddft_approach=='TDA') then

           !does it make sense to use GPU only for a one-shot sumrho?
           if (GPU%OCLconv) then
              call allocate_data_OCL(KSwfn%Lzd%Glr%d%n1,KSwfn%Lzd%Glr%d%n2,KSwfn%Lzd%Glr%d%n3,&
                   atoms%astruct%geocode,&
                   in%nspin,KSwfn%Lzd%Glr%wfd,KSwfn%orbs,GPU)
           end if

           !this could have been calculated before
           ! Potential from electronic charge density
           !WARNING: this is good just because the TDDFT is done with LDA
           call sumrho(denspot%dpbox,KSwfn%orbs,KSwfn%Lzd,&
                GPU,atoms%astruct%sym,denspot%rhod,denspot%xc,KSwfn%psi,denspot%rho_psi)
           call communicate_density(denspot%dpbox,KSwfn%orbs%nspin,&
                denspot%rhod,denspot%rho_psi,denspot%rhov,.false.)
           call denspot_set_rhov_status(denspot, ELECTRONIC_DENSITY, -1,iproc,nproc)

           if (GPU%OCLconv) then
              call free_gpu_OCL(GPU,KSwfn%orbs,in%nspin)
           end if

           !Allocate second Exc derivative
           if (denspot%dpbox%n3p >0) then
              denspot%f_XC = f_malloc_ptr((/ n1i , n2i , denspot%dpbox%n3p , in%nspin+1 /),id='denspot%f_XC')
           else
              denspot%f_XC = f_malloc_ptr((/ 1 , 1 , 1 , in%nspin+1 /),id='denspot%f_XC')
           end if

           call XC_potential(atoms%astruct%geocode,'D',iproc,nproc,bigdft_mpi%mpi_comm,&
                KSwfn%Lzd%Glr%d%n1i,KSwfn%Lzd%Glr%d%n2i,KSwfn%Lzd%Glr%d%n3i,denspot%xc,&
                denspot%dpbox%hgrids,&
                denspot%rhov,energs%exc,energs%evxc,in%nspin,denspot%rho_C,denspot%V_XC,xcstr,denspot%f_XC)
           call denspot_set_rhov_status(denspot, CHARGE_DENSITY, -1,iproc,nproc)

           !select the active space if needed

           call tddft_casida(iproc,nproc,atoms,rxyz,&
                denspot%dpbox%hgrids(1),denspot%dpbox%hgrids(2),denspot%dpbox%hgrids(3),&
                denspot%dpbox%n3p,denspot%dpbox%ngatherarr(0,1),&
                KSwfn%Lzd%Glr,KSwfn%orbs,VTwfn%orbs,denspot%dpbox%i3s+denspot%dpbox%i3xcsh,&
                denspot%f_XC,denspot%pkernelseq,KSwfn%psi,VTwfn%psi)

           call f_free_ptr(denspot%f_XC)

        end if

        call deallocate_comms(VTwfn%comms)
        call deallocate_orbs(VTwfn%orbs)

        !in the case of band structure calculation, copy the values of the eigenvectors
        !into a new array to write them afterwards
        if (associated(in%kptv) .and. in%nkptv > 0) then
           call vcopy(VTwfn%orbs%norb*nkptv,VTwfn%orbs%eval(1),1,band_structure_eval(1,ikpt),1)
           !increment the value of ikpt
           ikpt=ikpt+in%nkptsv_group(igroup)
        end if

        call f_free_ptr(VTwfn%orbs%eval)

        !if the local analysis has to be performed the deallocation should not be done
        call f_free_ptr(VTwfn%psi)

     end do

     if (associated(in%kptv) .and. in%nkptv > 0) then
        !dump the band structure eigenvalue on a file and deallocate it
        if (iproc == 0) then
           open(unit=11,file='band_structure.dat',status='unknown')
           do ikpt=1,in%nkptv
              write(11,'(i5,3(f12.6),10000(1pe12.4))')ikpt,&
                   (in%kptv(i,ikpt),i=1,3),(band_structure_eval(i,ikpt),i=1,VTwfn%orbs%norb)
           end do
           !tentative gnuplot string for the band structure file
           write(11,'(a,9999(a,i6,a))')&
                "#plot 'band_structure.dat' u 1:5 w l t ''",&
                (",'' u 1:",5+i-1," w l t ''" ,i=2,VTwfn%orbs%norb)
           close(unit=11)
        end if
        call f_free(band_structure_eval)
     end if

  else if (in%nplot > 0 .and. DoLastRunThings) then 
     !plot the occupied wavefunctions for visualization purposes
     call dump_eigenfunctions(trim(in%dir_output),-in%nplot,atoms,KSwfn%Lzd%hgrids,KSwfn%Lzd%Glr,&
          KSwfn%orbs,KSwfn%orbs,rxyz,KSwfn%psi,KSwfn%psi)
  end if

  !perform here the mulliken charge and density of states
  !localise them on the basis of gatom of a number of atoms
  !if (in%gaussian_help .and. DoLastRunThings) then
  if ((inputpsi .hasattr. 'GAUSSIAN') .and. DoLastRunThings .and. (inputpsi .hasattr. 'CUBIC')) then
!!$  &    (.not.inputpsi==INPUT_PSI_LINEAR_AO .and. .not.inputpsi==INPUT_PSI_DISK_LINEAR &
!!$      .and. .not. inputpsi==INPUT_PSI_MEMORY_LINEAR)) then
     !here one must check if psivirt should have been kept allocated
     if (.not. DoDavidson) then
        VTwfn%orbs%norb=0
        VTwfn%orbs%norbp=0
     end if
     call local_analysis(iproc,nproc,KSwfn%Lzd%hgrids(1),KSwfn%Lzd%hgrids(2),KSwfn%Lzd%hgrids(3),&
          atoms,rxyz,KSwfn%Lzd%Glr,KSwfn%orbs,VTwfn%orbs,KSwfn%psi,VTwfn%psi)
  else if (DoLastRunThings .and. optLoop%itrpmax /= 1 .and. verbose >= 2) then
     ! Do a full DOS calculation.
     if (iproc == 0) call global_analysis(KSwfn%orbs, in%Tel,in%occopt)
  end if
  if (((in%exctxpar == 'OP2P' .and. xc_exctXfac(denspot%xc) /= 0.0_gp) &
       .or. in%SIC%alpha /= 0.0_gp) .and. nproc >1) then
     
     !if (loc(denspot%pkernelseq%kernel) /= loc(denspot%pkernel%kernel)) then !this is not standard
     if (.not. associated(denspot%pkernelseq%kernel,target=denspot%pkernel%kernel) .and. &
          associated(denspot%pkernelseq%kernel)) then
        call pkernel_free(denspot%pkernelseq)
     end if
  else if (nproc == 1 .and. (in%exctxpar == 'OP2P' .or. in%SIC%alpha /= 0.0_gp)) then
     nullify(denspot%pkernelseq%kernel)
  end if
  call pkernel_free(denspot%pkernel)

  !------------------------------------------------------------------------
  if ((in%rbuf > 0.0_gp) .and. atoms%astruct%geocode == 'F' .and. DoLastRunThings ) then
     if (in%SIC%alpha /= 0.0_gp) then
        if (iproc==0) call yaml_warning('Tail correction not admitted with SIC corrections for the moment')
        !write(*,*)&
        !     &   'ERROR: Tail correction not admitted with SIC corrections for the moment'
        stop
     end if
     call timing(iproc,'Tail          ','ON')
     !    Calculate energy correction due to finite size effects
     !    ---reformat potential
     !!denspot%pot_work = f_malloc_ptr(n1i*n2i*n3i*in%nspin,id='denspot%pot_work')
     denspot%pot_work = f_malloc_ptr(n1i*n2i*n3i*in%nspin,id='denspot%pot_work')


     if (nproc > 1) then
        call mpiallgather(sendbuf=denspot%rhov,&
             sendcount=n1i*n2i*denspot%dpbox%n3p,& !denspot%dpbox%ndimpot,&
             recvbuf=denspot%pot_work,&
             recvcounts=denspot%dpbox%ngatherarr(:,1),&
             displs=denspot%dpbox%ngatherarr(:,2),comm=denspot%dpbox%mpi_env%mpi_comm)
!!$        call MPI_ALLGATHERV(denspot%rhov,n1i*n2i*denspot%dpbox%n3p,&
!!$             mpidtypd,denspot%pot_work(1),denspot%dpbox%ngatherarr(0,1),denspot%dpbox%ngatherarr(0,2), & 
!!$             mpidtypd,denspot%dpbox%mpi_env%mpi_comm,ierr)
        !print '(a,2f12.6)','RHOup',sum(abs(rhopot(:,:,:,1))),sum(abs(pot(:,:,:,1)))
        if(in%nspin==2) then
           !print '(a,2f12.6)','RHOdw',sum(abs(rhopot(:,:,:,2))),sum(abs(pot(:,:,:,2)))
           call mpiallgather(sendbuf=denspot%rhov(1+n1i*n2i*denspot%dpbox%n3p),&
                sendcount=n1i*n2i*denspot%dpbox%n3p,&!denspot%dpbox%ndimpot,&
                recvbuf=denspot%pot_work(1+n1i*n2i*n3i),&
                recvcounts=denspot%dpbox%ngatherarr(:,1),&
                displs=denspot%dpbox%ngatherarr(:,2),comm=denspot%dpbox%mpi_env%mpi_comm)
!!$           call MPI_ALLGATHERV(denspot%rhov(1+n1i*n2i*denspot%dpbox%n3p),n1i*n2i*denspot%dpbox%n3p,&
!!$                mpidtypd,denspot%pot_work(1+n1i*n2i*n3i),&
!!$                denspot%dpbox%ngatherarr(0,1),denspot%dpbox%ngatherarr(0,2), & 
!!$                mpidtypd,denspot%dpbox%mpi_env%mpi_comm,ierr)
        end if
     else
        !call vcopy(n1i*n2i*n3i*in%nspin,denspot%rhov(1),1,denspot%pot_work(1),1)
        call f_memcpy(n=n1i*n2i*n3i*in%nspin,src=denspot%rhov(1),dest=denspot%pot_work(1))
     end if
     call dpbox_free(denspot%dpbox)
     call f_free_ptr(denspot%rhov)
     call f_free_ptr(denspot%V_XC)

     !pass hx instead of hgrid since we are only in free BC
     call CalculateTailCorrection(iproc,nproc,atoms,in%rbuf,KSwfn%orbs,&
          KSwfn%Lzd%Glr,nlpsp,in%ncongt,denspot%pot_work,KSwfn%Lzd%hgrids,&
          rxyz,in%crmult,in%frmult,in%nspin,&
          KSwfn%psi,(in%output_denspot /= ENUM_EMPTY),energs%ekin,energs%epot,energs%eproj)

     !call f_free_ptr(denspot%pot_work)
     call f_free_ptr(denspot%pot_work)


     energs%ebs=energs%ekin+energs%epot+energs%eproj
     energy=energs%ebs-energs%eh+energs%exc-energs%evxc-energs%evsic+energs%eion+energs%edisp-energs%eTS+energs%ePV

     if (iproc == 0) then
        call yaml_mapping_open('Corrected Energies', flow=.true.)
        call yaml_map('Ekin', energs%ekin, fmt='(1pe18.11)')
        call yaml_map('Epot', energs%epot, fmt='(1pe18.11)')
        call yaml_map('Eproj',energs%eproj,fmt='(1pe18.11)')
        call yaml_mapping_close()
        call yaml_map('Total energy with tail correction',energy,fmt='(1pe24.17)')
        call yaml_mapping_close()
        !write( *,'(1x,a,3(1x,1pe18.11))')&
        !     &   '  Corrected ekin,epot,eproj',energs%ekin,energs%epot,energs%eproj
        !write( *,'(1x,a,1x,1pe24.17)')&
        !     &   'Total energy with tail correction',energy
     endif

     call timing(iproc,'Tail          ','OF')
  else
     !    No tail calculation
     if (nproc > 1) call mpibarrier(comm=bigdft_mpi%mpi_comm)!,ierr)
     call f_free_ptr(denspot%rhov)
     call f_free_ptr(denspot%V_XC)
     call dpbox_free(denspot%dpbox)
  endif
  ! --- End if of tail calculation

  !?!   !Finally, we add the entropic contribution to the energy from non-integer occnums
  !?!   if(orbs%eTS>0_gp) then 
  !?!      energy=energy - orbs%eTS 
  !?! 
  !?!      if (iproc == 0) then
  !?!         write( *,'(1x,a,1(1x,1pe18.11))')&
  !?!              '  Entropic correction due to electronic tempertature',orbs%eTS
  !?!         write( *,'(1x,a,1x,1pe24.17)')&
  !?!              'Free energy (= total energy - T*S)  ',energy
  !?!      endif
  !?!    endif

  call deallocate_before_exiting

!START debug code added by bastian
!write(*,*)"BIGDFTbastian debug exit sub. cluster, iproc",iproc
!call f_utils_flush(6)
!END debug code added by bastian

contains

  !> Routine which deallocate the pointers and the arrays before exiting 
  subroutine deallocate_before_exiting
    use communications_base, only: deallocate_comms
    implicit none
    external :: gather_timings    
  !when this condition is verified we are in the middle of the SCF cycle
    if (infocode /=0 .and. infocode /=1 .and. inputpsi /= 'INPUT_PSI_EMPTY') then
       call f_free_ptr(denspot%V_ext)

       if (((in%exctxpar == 'OP2P' .and. xc_exctXfac(denspot%xc) /= 0.0_gp) &
            .or. in%SIC%alpha /= 0.0_gp) .and. nproc >1) then
!          if (loc(denspot%pkernelseq%kernel) /= loc(denspot%pkernel%kernel)) then !not standard
             if (.not. associated(denspot%pkernelseq%kernel,target=denspot%pkernel%kernel) .and. &
                  associated(denspot%pkernelseq%kernel)) then
             call pkernel_free(denspot%pkernelseq)
          end if
       else if (nproc == 1 .and. (in%exctxpar == 'OP2P' .or. in%SIC%alpha /= 0.0_gp)) then
          nullify(denspot%pkernelseq%kernel)
       end if
       call pkernel_free(denspot%pkernel)

       ! calc_tail false
       call f_free_ptr(denspot%rhov)
       call f_free_ptr(denspot%V_XC)

       call dpbox_free(denspot%dpbox)

       call f_free_ptr(fion)
       call f_free_ptr(fdisp)
    end if
    call xc_end(denspot%xc)
    !@todo fix a method for freeing the denspot structure
    call f_free_ptr(denspot%rho_ion)

    !free GPU if it is the case
    if (GPU%OCLconv .and. .not.(DoDavidson)) then
       call free_gpu_OCL(GPU,KSwfn%orbs,in%nspin)
    end if

    ! Free all remaining parts of denspot
    call deallocate_rho_descriptors(denspot%rhod)
    if(associated(denspot%rho_C)) then
       call f_free_ptr(denspot%rho_C)
    end if
    call f_free(denspot0)

    ! Free all remaining parts of KSwfn
!!write(*,*) 'WARNING HERE!!!!!'
    !if(inputpsi == INPUT_PSI_LINEAR_AO .or. inputpsi == INPUT_PSI_DISK_LINEAR &
    !                 .or. inputpsi == INPUT_PSI_MEMORY_LINEAR) then
    !!if (in%inguess_geopt/=1) then
    !!    call deallocate_convolutions_bounds(KSwfn%Lzd%Glr%bounds)
    !! end if
    call deallocate_Lzd_except_Glr(KSwfn%Lzd)

!    i_all=-product(shape(KSwfn%Lzd%Glr%projflg))*kind(KSwfn%Lzd%Glr%projflg)
!    deallocate(KSwfn%Lzd%Glr%projflg,stat=i_stat)
!    call memocc(i_stat,i_all,'Glr%projflg',subname)
    call deallocate_comms(KSwfn%comms)
    call deallocate_orbs(KSwfn%orbs)
    !if (inputpsi /= INPUT_PSI_LINEAR_AO .and. inputpsi /= INPUT_PSI_DISK_LINEAR &
    !    .and. inputpsi /= INPUT_PSI_MEMORY_LINEAR) then
    if (inputpsi .hasattr. 'CUBIC') then
       deallocate(KSwfn%confdatarr)
    end if

    ! Free projectors.
    call free_DFT_PSP_projectors(nlpsp)

    ! Stop signals
    if (in%signaling .and. iproc == 0) then
       call bigdft_signals_rm_denspot(in%gmainloop)
       call bigdft_signals_rm_energs(in%gmainloop)
       call bigdft_signals_rm_wf(in%gmainloop)
       call bigdft_signals_rm_optloop(in%gmainloop)
       call localfields_free_wrapper(denspot%c_obj)
       call energs_free_wrapper(energs%c_obj)
       call optloop_free_wrapper(optLoop%c_obj)
       call wf_free_wrapper(KSwfn%c_obj)
       call wf_free_wrapper(tmb%c_obj)
    end if

     if (iproc == 0 .and. (in%inputPsiId .hasattr. 'CUBIC') .and. infocode==1) then
!!$             if (iproc == 0 .and. (in%inputPsiId==1 .or. in%inputPsiId==0) .and. infocode==1) then
        call yaml_warning('Self-consistent cycle did not meet convergence criteria')
     end if
    !release the yaml document
    call yaml_release_document()

    call f_release_routine()

    !end of wavefunction minimisation
    call timing(bigdft_mpi%mpi_comm,'LAST','PR')
    call build_dict_info(dict_timing_info)
    call f_timing_stop(mpi_comm=bigdft_mpi%mpi_comm,nproc=bigdft_mpi%nproc,&
         gather_routine=gather_timings,dict_info=dict_timing_info)
    call dict_free(dict_timing_info)
    call cpu_time(tcpu1)
    call system_clock(ncount1,ncount_rate,ncount_max)
    tel=dble(ncount1-ncount0)/dble(ncount_rate)
    if (iproc == 0) then
       call yaml_comment('Timing for root process',hfill='-')
       call yaml_mapping_open('Timings for root process')
       call yaml_map('CPU time (s)',tcpu1-tcpu0,fmt='(f12.2)')
       call yaml_map('Elapsed time (s)',tel,fmt='(f12.2)')
       call yaml_mapping_close()
       call yaml_flush_document()
    end if

  END SUBROUTINE deallocate_before_exiting

  !> construct the dictionary needed for the timing information
  subroutine build_dict_info(dict_info)
    use dynamic_memory
    use dictionaries
    implicit none
    include 'mpif.h'
    type(dictionary), pointer :: dict_info
    !local variables
    integer :: ierr,namelen,nthreads
    character(len=MPI_MAX_PROCESSOR_NAME) :: nodename_local
    character(len=MPI_MAX_PROCESSOR_NAME), dimension(:), allocatable :: nodename
    type(dictionary), pointer :: dict_tmp
    !$ integer :: omp_get_max_threads

    call dict_init(dict_info)
!bastian: comment out 4 followinf lines for debug purposes (7.12.2014)
    if (DoLastRunThings) then
       call f_malloc_dump_status(dict_summary=dict_tmp)
       call set(dict_info//'Routines timing and number of calls',dict_tmp)
    end if
    nthreads = 0
    !$  nthreads=omp_get_max_threads()
    call set(dict_info//'CPU parallelism'//'MPI tasks',bigdft_mpi%nproc)
    if (nthreads /= 0) call set(dict_info//'CPU parallelism'//'OMP threads',&
         nthreads)

    nodename=f_malloc0_str(MPI_MAX_PROCESSOR_NAME,0.to.bigdft_mpi%nproc-1,id='nodename')
    if (bigdft_mpi%nproc>1) then
       call MPI_GET_PROCESSOR_NAME(nodename_local,namelen,ierr)
       !gather the result between all the process
       call MPI_GATHER(nodename_local,MPI_MAX_PROCESSOR_NAME,MPI_CHARACTER,&
            nodename(0),MPI_MAX_PROCESSOR_NAME,MPI_CHARACTER,0,&
            bigdft_mpi%mpi_comm,ierr)
       if (bigdft_mpi%iproc==0) call set(dict_info//'Hostnames',&
               list_new(.item. nodename))
    end if
    call f_free_str(MPI_MAX_PROCESSOR_NAME,nodename)

  end subroutine build_dict_info

END SUBROUTINE cluster


!> Kohn-Sham wavefunction optimization loop
subroutine kswfn_optimization_loop(iproc, nproc, opt, &
     & alphamix, idsx, inputpsi, KSwfn, denspot, nlpsp, energs, atoms, GPU, xcstr, &
     & in)
  use module_base
  use module_types
  use module_interfaces, only: denspot_set_history, hpsitopsi, last_orthon, write_energies
  use module_xc, only: XC_NO_HARTREE
  use yaml_output
  use public_enums
  implicit none
  real(dp), dimension(6), intent(out) :: xcstr
  integer, intent(in) :: iproc, nproc, idsx
  type(f_enumerator), intent(in) :: inputpsi
  real(gp), intent(in) :: alphamix
  type(DFT_optimization_loop), intent(inout) :: opt
  type(DFT_wavefunction), intent(inout) :: KSwfn
  type(DFT_local_fields), intent(inout) :: denspot
  type(energy_terms), intent(inout) :: energs
  type(atoms_data), intent(in) :: atoms
  type(GPU_pointers), intent(inout) :: GPU
  type(DFT_PSP_projectors), intent(inout) :: nlpsp
  type(input_variables), intent(in) :: in !<todo: Remove me

  character(len = *), parameter :: subname = "kswfn_optimization_loop"
  logical :: endloop, scpot, endlooprp, lcs
  integer :: ndiis_sd_sw, idsx_actual_before, linflag, ierr,iter_for_diis
  integer :: ikpt_homo,ikpt_lumo,ispin_homo,ispin_lumo
  real(gp) :: gnrm_zero,homo,lumo,occup_lumo
  character(len=5) :: final_out
  !temporary variables for PAPI computation
  ! real(kind=4) :: rtime, ptime,  mflops
  ! integer(kind=8) ::flpops

!  !start PAPI counting
!  if (iproc==0) call PAPIF_flops(rtime, ptime, flpops, mflops,ierr)

  ! Setup the mixing, if necessary
  call denspot_set_history(denspot,opt%iscf,in%nspin)

  ! allocate arrays necessary for DIIS convergence acceleration
  call allocate_diis_objects(idsx,in%alphadiis,sum(KSwfn%comms%ncntt(0:nproc-1)),&
       KSwfn%orbs%nkptsp,KSwfn%orbs%nspinor,KSwfn%diis)

  !number of switching betweed DIIS and SD during self-consistent loop
  ndiis_sd_sw=0
  !previous value of idsx_actual to control if switching has appeared
  idsx_actual_before=KSwfn%diis%idsx

  gnrm_zero=0.0d0
  opt%gnrm=1.d10
  opt%rpnrm=1.d10
  endlooprp=.false.
  energs%e_prev=0.0_gp

  !normal opt%infocode, if everything go through smoothly we should keep this
  opt%infocode=0
  !yaml output
  if (iproc==0) then
     call yaml_comment('Self-Consistent Cycle',hfill='-')
     call yaml_sequence_open('Ground State Optimization')
  end if
  opt%itrp=1
  rhopot_loop: do
     KSwfn%diis%energy_old=1.d100
     if (opt%itrp > opt%itrpmax) exit
     !yaml output 
     if (iproc==0) then
        call yaml_sequence(advance='no')
        call yaml_sequence_open("Hamiltonian Optimization",label=&
             'itrp'//trim(adjustl(yaml_toa(opt%itrp,fmt='(i3.3)'))))

     end if
     !set the opt%infocode to the value it would have in the case of no convergence
     opt%infocode=1
     opt%itrep=1
     iter_for_diis=0 !initialize it here for keeping the history also after a subspace diagonalization
     subd_loop: do
        if (opt%itrep > opt%nrepmax) exit subd_loop
        !yaml output 
        if (iproc==0) then
           call yaml_sequence(advance='no')
           call yaml_mapping_open("Subspace Optimization",label=&
                'itrep'//trim(adjustl(yaml_toa(opt%itrp,fmt='(i3.3)')))//'-'//&
                trim(adjustl(yaml_toa(opt%itrep,fmt='(i2.2)'))))
        end if

        !yaml output
        if (iproc==0) then
           call yaml_sequence_open("Wavefunctions Iterations")
        end if
        opt%iter=1
        iter_for_diis=0
        wfn_loop: do
           if (opt%iter > opt%itermax) exit wfn_loop

           !control whether the minimisation iterations should end after the hamiltionian application
           endloop= (opt%gnrm <= opt%gnrm_cv .or. opt%iter == opt%itermax) .and. opt%iter >= opt%itermin !Bastian

           if (iproc == 0) then 
              !yaml output
              if (endloop .and. (opt%itrpmax==1 .or. opt%itrpmax >1 .and. endlooprp)) then
                 call yaml_sequence(label='FINAL'//trim(adjustl(yaml_toa(opt%itrep,fmt='(i3.3)'))),advance='no')
              else if (endloop .and. opt%itrep == opt%nrepmax) then
                 call yaml_sequence(label='final'//trim(adjustl(yaml_toa(opt%itrp,fmt='(i4.4)'))),&
                      advance='no')
              else
                 call yaml_sequence(advance='no')
              end if
              call yaml_mapping_open(flow=.true.)
              if (verbose > 0) &
                   call yaml_comment('iter:'//yaml_toa(opt%iter,fmt='(i6)'),hfill='-')
           endif

           !control how many times the DIIS has switched into SD
           if (KSwfn%diis%idsx /= idsx_actual_before) ndiis_sd_sw=ndiis_sd_sw+1

           !let SD runs if the DIIS did not work the second time
           if (ndiis_sd_sw > 1) then
              KSwfn%diis%switchSD=.false.
           end if

           !stop the partial timing counter if necessary
           if (endloop .and. opt%itrpmax==1 .and. (opt%itrep == opt%nrepmax .or. opt%gnrm < opt%gnrm_cv)) &
                call timing(bigdft_mpi%mpi_comm,'WFN_OPT','PR')
           !logical flag for the self-consistent potential
           scpot=((opt%iscf > SCF_KIND_DIRECT_MINIMIZATION .and. opt%iter==1 .and. opt%itrep==1) .or. & !mixing to be done
                (opt%iscf <= SCF_KIND_DIRECT_MINIMIZATION)) .and. & !direct minimisation
                .not. (denspot%xc%ixc == XC_NO_HARTREE) ! Need to calculate the scp pot (i.e. Hartree + XC)
           !allocate the potential in the full box
           !temporary, should change the use of flag in full_local_potential2
           linflag = 1                                 
           if(in%linear == INPUT_IG_OFF) linflag = 0
           if(in%linear == INPUT_IG_TMO) linflag = 2

           !Calculates the application of the Hamiltonian on the wavefunction
           call psitohpsi(iproc,nproc,atoms,scpot,denspot,opt%itrp,opt%iter,opt%iscf,alphamix,&
                nlpsp,linflag,in%unblock_comms,GPU,KSwfn,energs,opt%rpnrm,xcstr)

           endlooprp= (opt%itrp > 1 .and. opt%rpnrm <= opt%rpnrm_cv) .or. opt%itrp == opt%itrpmax

           call total_energies(energs, opt%iter, iproc)

           !check for convergence or whether max. numb. of iterations exceeded
           if (endloop) then
              if (opt%gnrm < opt%gnrm_cv) opt%infocode=0
              exit wfn_loop 
           endif

           !evaluate the functional of the wavefunctions and put it into the diis structure
           !the energy values is printed out in this routine
           call calculate_energy_and_gradient(opt%iter,iproc,nproc,GPU,in%ncong,opt%iscf,&
                energs,KSwfn,opt%gnrm,gnrm_zero)

           !control the previous value of idsx_actual
           idsx_actual_before=KSwfn%diis%idsx
           iter_for_diis=iter_for_diis+1
           call hpsitopsi(iproc,nproc,iter_for_diis,idsx,KSwfn,atoms,nlpsp,energs%eproj)

           if (inputpsi == 'INPUT_PSI_LCAO') then !might insert the policy here
              if ((opt%gnrm > 4.d0 .and. KSwfn%orbs%norbu /= KSwfn%orbs%norbd) .or. &
                   &   (KSwfn%orbs%norbu == KSwfn%orbs%norbd .and. opt%gnrm > 10.d0)) then
                 opt%infocode=3
              end if
           else if (inputpsi == 'INPUT_PSI_MEMORY_WVL') then
              if (opt%gnrm > 1.d0) then
                 opt%infocode=2
              end if
           end if
           !flush all writings on standard output
           if (iproc==0) then
              !yaml output
              call yaml_mapping_close() !iteration
              call yaml_flush_document()
           end if
           ! Emergency exit case
           if (opt%infocode == 2 .or. opt%infocode == 3) then
              if (nproc > 1) call mpibarrier(comm=bigdft_mpi%mpi_comm)
              if (iproc==0) then
                 !call yaml_mapping_close()
                 call yaml_sequence_close() !wfn iterations
                 call yaml_mapping_close()
                 call yaml_sequence_close() !itrep
                 if (opt%infocode==2) then
                    call yaml_warning('The norm of the residue is too large, need to recalculate input wavefunctions')
                 else if (opt%infocode ==3) then
                    call yaml_warning('The norm of the residue is too large also with input wavefunctions.')
                 end if
              end if
              exit rhopot_loop
           end if

           if (opt%c_obj /= 0) then
              call optloop_emit_iter(opt, OPTLOOP_WAVEFUNCTIONS, energs, iproc, nproc)
           end if

           opt%iter = opt%iter + 1
        !if (opt%iter == 2) stop
        end do wfn_loop


        if (opt%c_obj /= 0) then
           call optloop_emit_done(opt, OPTLOOP_WAVEFUNCTIONS, energs, iproc, nproc)
        end if

        if (iproc == 0) then
           !if (verbose > 1) write( *,'(1x,a,i0,a)')'done. ',opt%iter,' minimization iterations required'
           !write( *,'(1x,a)') &
           !     &   '--------------------------------------------------- End of Wavefunction Optimisation'
           if ((opt%itrpmax >1 .and. endlooprp) .or. opt%itrpmax == 1) then
              write(final_out, "(A5)") "FINAL"
           else
              write(final_out, "(A5)") "final"
           end if
           call write_energies(opt%iter,0,energs,opt%gnrm,gnrm_zero,final_out)
           call yaml_mapping_close()
           call yaml_flush_document()
           if (opt%itrpmax >1) then
              if ( KSwfn%diis%energy > KSwfn%diis%energy_min) &
                   call yaml_warning('Found an energy value lower than the ' // final_out // ' energy (delta=' // &
                   trim(yaml_toa(KSwfn%diis%energy-KSwfn%diis%energy_min,fmt='(1pe9.2)')) // ')')
           else
              !write this warning only if the system is closed shell
              call check_closed_shell(KSwfn%orbs,lcs)
              if (lcs) then
                 if ( energs%eKS > KSwfn%diis%energy_min) &
                      call yaml_warning('Found an energy value lower than the FINAL energy (delta=' // &
                      trim(yaml_toa(energs%eKS-KSwfn%diis%energy_min,fmt='(1pe9.2)')) // ')')
              end if
           end if
        end if

        if (iproc==0) then
           call yaml_sequence_close() !wfn iterations
           if (opt%iter == opt%itermax .and. opt%infocode/=0) &
                call yaml_warning('No convergence within the allowed number of minimization steps')
        end if
        call last_orthon(iproc,nproc,opt%iter,KSwfn,energs%evsum,.true.) !never deallocate psit and hpsi

!!$        !EXPERIMENTAL
!!$        !check if after convergence the integral equation associated with Helmholtz' Green function is satisfied
!!$        !note: valid only for negative-energy eigenstates
!!$        call integral_equation(iproc,nproc,atoms,KSwfn,denspot%dpbox%ngatherarr,denspot%rhov,GPU,proj,nlpspd,rxyz,KSwfn%paw)

        !exit if the opt%infocode is correct
        if (opt%infocode /= 0) then
           if(iproc==0) then
              if (opt%itrp == opt%itrpmax .and. opt%gnrm_cv > 0.0_gp) &
                   call yaml_warning('Wavefunctions not converged after cycle '// trim(yaml_toa(opt%itrep,fmt='(i0)')))
              if (opt%itrpmax > 1 .and. opt%itrp == opt%itrpmax .and. opt%gnrm > sqrt(opt%rpnrm)) &
                   call yaml_warning('Wavefunction residue is not consistent with density convergence (T_el too small?)')
              if (opt%itrep < opt%nrepmax) call yaml_comment('restart after diagonalisation')
              ! write(*,*) ' WARNING: Wavefunctions not converged after cycle',opt%itrep
              ! if (opt%itrep < opt%nrepmax) write(*,*)' restart after diagonalisation'
           end if
           opt%gnrm=1.d10

           if (opt%itrpmax == 1 .and. in%norbsempty > 0) then
              !recalculate orbitals occupation numbers
              call evaltoocc(iproc,nproc,.false.,in%Tel,KSwfn%orbs,in%occopt)
              
              !opt%gnrm =1.d10
              KSwfn%diis%energy_min=1.d10
              !KSwfn%diis%alpha=2.d0
              KSwfn%diis%alpha=in%alphadiis
           end if
        end if

        if (opt%itrpmax ==1) then 
           call eigensystem_info(iproc,nproc,opt%gnrm,&
             KSwfn%Lzd%Glr%wfd%nvctr_c+7*KSwfn%Lzd%Glr%wfd%nvctr_f,&
             KSwfn%orbs,KSwfn%psi)
           if (opt%infocode /=0) then
              opt%gnrm =1.d10
           end if
        end if

        if (iproc==0) then
           call yaml_mapping_close()
           call yaml_flush_document()
        end if

        if (opt%infocode ==0) exit subd_loop

        if (opt%c_obj /= 0) then
           call optloop_emit_iter(opt, OPTLOOP_SUBSPACE, energs, iproc, nproc)
        end if
        
        opt%itrep = opt%itrep + 1
     end do subd_loop
     if (opt%c_obj /= 0) then
        call optloop_emit_done(opt, OPTLOOP_SUBSPACE, energs, iproc, nproc)
     end if

     if (iproc==0) then
        call yaml_sequence_close() !itrep
     end if


     if (opt%itrpmax > 1) then

        !recalculate orbitals occupation numbers 
        call evaltoocc(iproc,nproc,.false.,in%Tel,KSwfn%orbs,in%occopt)

        call eigensystem_info(iproc,nproc,opt%gnrm,&
             KSwfn%Lzd%Glr%wfd%nvctr_c+7*KSwfn%Lzd%Glr%wfd%nvctr_f,&
             KSwfn%orbs,KSwfn%psi)

!!$        !this section has to be improved to determine whether the system has a semiconductor-like occupation
!!$        !or not
!!$        call orbs_get_gap(KSwfn%orbs,ikpt_homo,ikpt_lumo,ispin_homo,ispin_lumo,homo,lumo,occup_lumo)
!!$
!!$        if (iproc==0) then
!!$           call yaml_mapping_open('Highest Occupied Orbital',flow=.true.)
!!$           call yaml_map('e',homo,fmt='(1pe15.7)')
!!$           call yaml_map('kpt',ikpt_homo)
!!$           call yaml_map('s',ispin_homo)
!!$           call yaml_mapping_close()
!!$           call yaml_mapping_open('Lowest Unoccupied Orbital',flow=.true.)
!!$           call yaml_map('e',lumo,fmt='(1pe15.7)')
!!$           call yaml_map('kpt',ikpt_lumo)
!!$           call yaml_map('s',ispin_lumo)
!!$           call yaml_mapping_close()
!!$           call yaml_map('Gap (Ha, eV)',(lumo-homo)*[1.0_gp,Ha_eV],fmt='(1pe15.7)')
!!$        end if
!!$
!!$        !if the gap is too high for the electronic temperature inform that Direct minimization is available
!!$        if (occup_lumo < 1.d-6) then !lumo-homo > 5.0_gp*in%Tel) then
!!$           if (iproc==0) call yaml_warning('The gap for this system is very high, consider to perform direct minimization')
!!$        end if
        !stop the partial timing counter if necessary
        if (endlooprp) then
           call timing(bigdft_mpi%mpi_comm,'WFN_OPT','PR')
           exit rhopot_loop
        end if

        opt%gnrm =1.d10
        KSwfn%diis%energy_min=1.d10
        ! this line can be commented
        !KSwfn%diis%alpha=in%alphadiis
     end if

     if (iproc == 0) then
        !yaml output
        !summarize the key elements in the opt%itrp element
        if (opt%itrp >1) then
           call yaml_map('RhoPot Delta','*rpnrm'//trim(adjustl(yaml_toa(opt%itrp,fmt='(i4.4)'))))
           call yaml_map('Energies','*final'//trim(adjustl(yaml_toa(opt%itrp,fmt='(i4.4)'))))
!!$           call yaml_comment('End RhoPot Iterations, itrp:'//&
!!$                yaml_toa(opt%itrp,fmt='(i6)'))
        end if
     end if
     if (opt%c_obj /= 0) then
        call optloop_emit_iter(opt, OPTLOOP_HAMILTONIAN, energs, iproc, nproc)
     end if

     opt%itrp = opt%itrp + 1
  end do rhopot_loop

!!$  if (iproc ==0) then
!!$     call PAPIF_flops(rtime, ptime, flpops, mflops,ierr)
!!$
!!$     write (*,90) rtime, ptime, flpops, mflops
!!$
!!$90   format('           Real time (secs) :', f15.3, &
!!$          /'            CPU time (secs) :', f15.3,&
!!$          /'Floating point instructions :', i15,&
!!$          /'                     MFLOPS :', f15.3)
!!$
!!$
!!$  end if


  if (opt%c_obj /= 0) then
     call optloop_emit_done(opt, OPTLOOP_HAMILTONIAN, energs, iproc, nproc)
  end if
  if (iproc==0) call yaml_sequence_close() !opt%itrp
  !recuperate the information coming from the last iteration (useful for post-processing of the document)
  !only if everything got OK
  if (iproc==0 .and. opt%infocode == BIGDFT_SUCCESS) &
       call yaml_map('Last Iteration','*FINAL'//trim(adjustl(yaml_toa(opt%itrep,fmt='(i3.3)'))))

  !!do i_all=1,size(rhopot)
  !!    write(10000+iproc,*) rhopot(i_all)
  !!end do
  !!do i_all=1,size(psi)
  !!    write(11000+iproc,*) psi(i_all)
  !!end do
  !!do i_all=1,size(psi)
  !!    write(12000+iproc,*) psi(i_all)
  !!end do

  !this warning can be deplaced in write_energies
  if (inputpsi /= 'INPUT_PSI_EMPTY') then
     energs%ebs=energs%ekin+energs%epot+energs%eproj !the potential energy contains also exctX
     !write this warning only if the system is closed shell
     call check_closed_shell(KSwfn%orbs,lcs)  
     if (abs(energs%evsum-energs%ebs) > 1.d-8 .and. iproc==0 .and. lcs) then
        call yaml_newline()
        call yaml_mapping_open('Energy inconsistencies')
        call yaml_map('Band Structure Energy',energs%ebs,fmt='(1pe22.14)')
        call yaml_map('Sum of Eigenvalues',energs%evsum,fmt='(1pe22.14)')
        if (energs%evsum /= 0.0_gp) call yaml_map('Relative inconsistency',(energs%ebs-energs%evsum)/energs%evsum,fmt='(1pe9.2)')
        call yaml_mapping_close()
        !write( *,'(1x,a,2(1x,1pe20.13))')&
        !  &   'Difference:evsum,energybs',energs%evsum,energs%ebs
     end if
  end if
  ! Clean KSwfn parts only needed in the SCF loop.
  call kswfn_free_scf_data(KSwfn, (nproc > 1))
  ! Clean denspot parts only needed in the SCF loop.
  call denspot_free_history(denspot)

END SUBROUTINE kswfn_optimization_loop


subroutine kswfn_post_treatments(iproc, nproc, KSwfn, tmb, linear, &
     & fxyz, fnoise, fion, fdisp, fpulay, &
     & strten, pressure, ewaldstr, xcstr, &
     & GPU, denspot, atoms, rxyz, nlpsp, &
     & output_denspot, dir_output, gridformat, refill_proj, calculate_dipole, calculate_strten,nspin)
  use module_base
  use module_types
  use module_interfaces, only: XC_potential, density_and_hpot
  use Poisson_Solver, except_dp => dp, except_gp => gp
  use yaml_output
  use communications_base, only: deallocate_comms_linear, deallocate_p2pComms
  use communications, only: synchronize_onesided_communication
  use sparsematrix_base, only: deallocate_matrices, deallocate_sparse_matrix
  use public_enums
  implicit none

  !Arguments
  type(DFT_wavefunction), intent(in) :: KSwfn
  type(DFT_wavefunction), intent(inout) :: tmb
  type(GPU_pointers), intent(inout) :: GPU
  type(DFT_local_fields), intent(inout) :: denspot
  type(atoms_data), intent(in) :: atoms
  type(DFT_PSP_projectors), intent(inout) :: nlpsp
  logical, intent(in) :: linear, refill_proj, calculate_dipole,calculate_strten
  integer, intent(in) :: iproc, nproc, nspin
  type(f_enumerator), intent(in) :: output_denspot
  character(len = *), intent(in) :: dir_output
  character(len = *), intent(in) :: gridformat
  real(gp), dimension(3, atoms%astruct%nat), intent(in) :: rxyz
  real(gp), dimension(3, atoms%astruct%nat), intent(in) :: fdisp, fion, fpulay
  real(dp), dimension(6), intent(in) :: ewaldstr
  real(dp), dimension(6), intent(inout) :: xcstr
  real(gp), intent(out) :: fnoise, pressure
  real(gp), dimension(6), intent(out) :: strten
  real(gp), dimension(3, atoms%astruct%nat), intent(out) :: fxyz

  !Local variables
  character(len = *), parameter :: subname = "kswfn_post_treatments"
  integer ::  jproc, nsize_psi, imode, i3xcsh_old
  !integer :: i,ispin
  real(dp), dimension(6) :: hstrten
  real(gp) :: ehart_fake, exc_fake, evxc_fake

  call f_routine(id=subname)
  !manipulate scatter array for avoiding the GGA shift
!!$     call dpbox_repartition(denspot%dpbox%iproc,denspot%dpbox%nproc,atoms%astruct%geocode,'D',1,denspot%dpbox)
  !n3d=n3p
  denspot%dpbox%n3d=denspot%dpbox%n3p
  !i3xcsh=0
  denspot%dpbox%i3s=denspot%dpbox%i3s+denspot%dpbox%i3xcsh
  !save the value for future reference for the core density
  i3xcsh_old=denspot%dpbox%i3xcsh
  denspot%dpbox%i3xcsh=0
  do jproc=0,denspot%dpbox%mpi_env%nproc-1
     !n3d=n3p
     denspot%dpbox%nscatterarr(jproc,1)=denspot%dpbox%nscatterarr(jproc,2)
     !i3xcsh=0
     denspot%dpbox%nscatterarr(jproc,4)=0
     !the same for the density
     denspot%dpbox%ngatherarr(:,3)=denspot%dpbox%ngatherarr(:,1)
  end do
  !change communication scheme to LDA case
  !only in the case of no PSolver tasks
  if (denspot%dpbox%mpi_env%nproc < nproc) then
     denspot%rhod%icomm=0
     denspot%rhod%nrhotot=denspot%dpbox%ndims(3)
  else
     denspot%rhod%icomm=1
     denspot%rhod%nrhotot=sum(denspot%dpbox%nscatterarr(:,1))
  end if

  if (linear) then
     if (denspot%dpbox%ndimpot>0) then
        !!denspot%pot_work = f_malloc_ptr(denspot%dpbox%ndimpot,id='denspot%pot_work')
        denspot%pot_work = f_malloc_ptr(denspot%dpbox%ndimrhopot,id='denspot%pot_work')
     else
        !!denspot%pot_work = f_malloc_ptr(1,id='denspot%pot_work')
        denspot%pot_work = f_malloc_ptr(1,id='denspot%pot_work')
     end if
     ! Density already present in denspot%rho_work
     if (denspot%dpbox%ndimpot>0) then
         call vcopy(denspot%dpbox%ndimpot,denspot%rho_work(1),1,denspot%pot_work(1),1)
     end if
     ! This seems to be necessary to get the correct value of xcstr.
     call XC_potential(atoms%astruct%geocode,'D',iproc,nproc,bigdft_mpi%mpi_comm,&
          KSwfn%Lzd%Glr%d%n1i,KSwfn%Lzd%Glr%d%n2i,KSwfn%Lzd%Glr%d%n3i,denspot%xc,&
          denspot%dpbox%hgrids,&
          denspot%rhov,exc_fake,evxc_fake,nspin,denspot%rho_C,denspot%V_XC,xcstr)
     !call denspot_set_rhov_status(denspot, CHARGE_DENSITY, -1,iproc,nproc)
     call H_potential('D',denspot%pkernel,denspot%pot_work,denspot%pot_work,ehart_fake,&
          0.0_dp,.false.,stress_tensor=hstrten)
  else
     call density_and_hpot(denspot%dpbox,atoms%astruct%sym,KSwfn%orbs,KSwfn%Lzd,&
          denspot%pkernel,denspot%rhod, GPU, denspot%xc, &
          KSwfn%psi,denspot%rho_work,denspot%pot_work,denspot%rho_ion,hstrten)
  end if

  !xc stress, diagonal for the moment
  if (atoms%astruct%geocode=='P') then
     if (atoms%astruct%sym%symObj >= 0) call symm_stress(xcstr,atoms%astruct%sym%symObj)
  end if

  !SM: for a spin polarized calculation, rho_work already contains the full
  !density in the first half of the array. Therefore I think that calc_dipole should be
  !called with nspin=1 and not nspin=2 as it used to be.
  if (calculate_dipole) then
     ! calculate dipole moment associated to the charge density
     !call calc_dipole(denspot%dpbox,denspot%dpbox%nrhodim,atoms,rxyz,denspot%rho_work,.false.)
     call calc_dipole(denspot%dpbox,1,atoms,rxyz,denspot%rho_work,.false.)
  end if
  !plot the density on the cube file
  !to be done either for post-processing or if a restart is to be done with mixing enabled
  if (output_denspot /= ENUM_EMPTY) then
     if (iproc == 0) call yaml_map('Writing electronic density in file','electronic_density'//gridformat)

     call plot_density(iproc,nproc,trim(dir_output)//'electronic_density' // gridformat,&
          atoms,rxyz,denspot%pkernel,denspot%dpbox%nrhodim,denspot%rho_work)
!---------------------------------------------------
! giuseppe fisicaro dilectric cavity
     if (denspot%pkernel%method /= 'VAC') then
        if (iproc == 0) call yaml_map('Writing polarization charge in file','polarization_charge'//gridformat)

!this one should be plotted otherwise as the array is now deallocated
!!$        call plot_density(iproc,nproc,trim(dir_output)//'polarization_charge' // gridformat,&
!!$             atoms,rxyz,denspot%pkernel,denspot%dpbox%nrhodim,denspot%pkernel%w%rho_pol)

!!$        if (iproc == 0) call yaml_map('Writing dielectric cavity in file','dielectric_cavity'//gridformat)
!!$
!!$        call plot_density(iproc,nproc,trim(dir_output)//'dielectric_cavity' // gridformat,&
!!$             atoms,rxyz,denspot%dpbox,denspot%dpbox%nrhodim,denspot%pkernel%eps)
     end if
!---------------------------------------------------

     if (associated(denspot%rho_C) .and. denspot%dpbox%n3d>0) then
        if (iproc == 0) call yaml_map('Writing core density in file','core_density'//gridformat)
        call plot_density(iproc,nproc,trim(dir_output)//'core_density' // gridformat,&
             atoms,rxyz,denspot%pkernel,1,denspot%rho_C(1,1,i3xcsh_old+1,1))
     end if
  end if
  !plot also the electrostatic potential
  if (output_denspot == 'DENSPOT') then
     if (iproc == 0) call yaml_map('Writing Hartree potential in file','hartree_potential'//gridformat)
     call plot_density(iproc,nproc,trim(dir_output)//'hartree_potential' // gridformat, &
          atoms,rxyz,denspot%pkernel,denspot%dpbox%nrhodim,denspot%pot_work)
  end if

  !     !plot also the electrostatic potential
  !     if (output_denspot == output_denspot_DENSPOT .and. DoLastRunThings) then
  !        if (iproc == 0) write(*,*) 'writing hartree_potential' // gridformat
  !        call plot_density(iproc,nproc,trim(dir_output)//'hartree_potential' // gridformat, &
  !             atoms,rxyz,denspot%dpbox,1,pot)
  !     end if
  !
  call timing(iproc,'Forces        ','ON')

  ! Calculate the forces. Pass the Pulay forces in the linear scaling case.
  if (linear) then
     imode = 1
     nsize_psi=1
     ! This is just to save memory, since calculate_forces will require quite a lot
!     call deallocate_comms_linear(tmb%collcom)
!     call deallocate_comms_linear(tmb%ham_descr%collcom)
!     call deallocate_comms_linear(tmb%collcom_sr)
!     call deallocate_p2pcomms(tmb%comgp)
!     call deallocate_p2pcomms(tmb%ham_descr%comgp)
!     do i=1,size(tmb%linmat%ovrlppowers_)
!         call deallocate_matrices(tmb%linmat%ovrlppowers_(i))
!     end do
!     call deallocate_matrices(tmb%linmat%ham_)
!     call deallocate_matrices(tmb%linmat%ovrlp_)
!     call deallocate_sparse_matrix(tmb%linmat%s)
!     call deallocate_sparse_matrix(tmb%linmat%m)
!     if (associated(tmb%linmat%ks)) then
!         do ispin=1,tmb%linmat%l%nspin
!             call deallocate_sparse_matrix(tmb%linmat%ks(ispin))
!         end do
!         deallocate(tmb%linmat%ks)
!     end if
!     if (associated(tmb%linmat%ks_e)) then
!         do ispin=1,tmb%linmat%l%nspin
!             call deallocate_sparse_matrix(tmb%linmat%ks_e(ispin))
!         end do
!         deallocate(tmb%linmat%ks_e)
!     end if
  else
     imode = 0
     nsize_psi = (KSwfn%Lzd%Glr%wfd%nvctr_c+7*KSwfn%Lzd%Glr%wfd%nvctr_f)*KSwfn%orbs%nspinor*KSwfn%orbs%norbp
  end if
  call calculate_forces(iproc,nproc,denspot%pkernel%mpi_env%nproc,KSwfn%Lzd%Glr,atoms,KSwfn%orbs,nlpsp,rxyz,&
       KSwfn%Lzd%hgrids(1),KSwfn%Lzd%hgrids(2),KSwfn%Lzd%hgrids(3),&
       denspot%dpbox, &
       denspot%dpbox%i3s+denspot%dpbox%i3xcsh,denspot%dpbox%n3p,&
       denspot%dpbox%nrhodim,refill_proj,denspot%dpbox%ngatherarr,denspot%rho_work,&
       denspot%pot_work,denspot%V_XC,nsize_psi,KSwfn%psi,fion,fdisp,fxyz,&
<<<<<<< HEAD
       calculate_strten,ewaldstr,hstrten,xcstr,strten,fnoise,pressure,denspot%psoffset,imode,tmb,fpulay)
=======
       ewaldstr,hstrten,xcstr,strten,pressure,denspot%psoffset,imode,tmb,fpulay)
>>>>>>> be3b50c0

  call f_free_ptr(denspot%rho_work)
  !call f_free_ptr(denspot%pot_work)
  call f_free_ptr(denspot%pot_work)
  !nullify(denspot%rho_work,denspot%pot_work)
  if (linear) then
     ! to eventually be better sorted
!     call synchronize_onesided_communication(iproc, nproc, tmb%ham_descr%comgp)
!     call deallocate_p2pComms(tmb%ham_descr%comgp)
!     call deallocate_local_zone_descriptors(tmb%ham_descr%lzd)
!     call deallocate_comms_linear(tmb%ham_descr%collcom)
!     call deallocate_auxiliary_basis_function(subname, tmb%ham_descr%psi, tmb%hpsi)

!!!! TEST ##################
     !!fxyz=0.d0
     !!tmb%psi(1:KSwfn%orbs%npsidim_orbs)=KSwfn%psi(1:KSwfn%orbs%npsidim_orbs)
     !!tmb%wfnmd%density_kernel=0.d0
     !!do i_stat=1,KSwfn%orbs%norb
     !!    tmb%wfnmd%density_kernel(i_stat,i_stat)=1.d0
     !!end do
     !!call  nonlocal_forces(tmb%lzd%glr,KSwfn%Lzd%hgrids(1),KSwfn%Lzd%hgrids(2),KSwfn%Lzd%hgrids(3),&
     !! atoms,rxyz,&
     !! KSwfn%orbs,nlpsp,proj,tmb%lzd%glr%wfd,KSwfn%psi,fxyz,refill_proj,strten)
     !!call nonlocal_forces_linear(iproc,nproc,tmb%lzd%glr,KSwfn%Lzd%hgrids(1),KSwfn%Lzd%hgrids(2),&
     !!     KSwfn%Lzd%hgrids(3),atoms,rxyz,&
     !!     tmb%orbs,nlpsp,proj,tmb%lzd,tmb%psi,tmb%wfnmd%density_kernel,fxyz,refill_proj,strten)
     !!call nonlocal_forces_linear(iproc,nproc,tmb%lzd%glr,KSwfn%Lzd%hgrids(1),KSwfn%Lzd%hgrids(2),&
     !!     KSwfn%Lzd%hgrids(3),atoms,rxyz,&
     !!     tmb%orbs,nlpsp,proj,tmb%ham_descr%lzd,tmb%ham_descr%psi,tmb%wfnmd%density_kernel,fxyz,refill_proj,strten)
     !!if (nproc > 1) then
     !!   call mpiallred(fxyz(1,1),3*atoms%astruct%nat,MPI_SUM,bigdft_mpi%mpi_comm,ierr)
     !!end if
     !!if (iproc==0) then
     !!     do iat=1,atoms%astruct%nat
     !!         write(*,'(a,3es18.8)') 'new forces',fxyz(1,iat), fxyz(2,iat), fxyz(3,iat)
     !!     end do 
     !!end if 
!!!! #######################
  end if
  
  !!stop
  call timing(iproc,'Forces        ','OF')
  call f_release_routine()
END SUBROUTINE kswfn_post_treatments<|MERGE_RESOLUTION|>--- conflicted
+++ resolved
@@ -190,6 +190,7 @@
        use module_types
        use communications_base, only: comms_cubic
        use module_xc
+       use module_dpbox
        implicit none
        integer, intent(in) :: iproc,nproc
        integer, intent(in) :: nvirt
@@ -215,7 +216,7 @@
        use module_defs, only: gp,dp,wp
        use module_types
        use module_xc
-
+       use module_dpbox
        implicit none
        integer, intent(in) :: iproc,nproc,nvirt
        type(input_variables), intent(in) :: in
@@ -2175,11 +2176,7 @@
        denspot%dpbox%i3s+denspot%dpbox%i3xcsh,denspot%dpbox%n3p,&
        denspot%dpbox%nrhodim,refill_proj,denspot%dpbox%ngatherarr,denspot%rho_work,&
        denspot%pot_work,denspot%V_XC,nsize_psi,KSwfn%psi,fion,fdisp,fxyz,&
-<<<<<<< HEAD
-       calculate_strten,ewaldstr,hstrten,xcstr,strten,fnoise,pressure,denspot%psoffset,imode,tmb,fpulay)
-=======
-       ewaldstr,hstrten,xcstr,strten,pressure,denspot%psoffset,imode,tmb,fpulay)
->>>>>>> be3b50c0
+       calculate_strten,ewaldstr,hstrten,xcstr,strten,pressure,denspot%psoffset,imode,tmb,fpulay)
 
   call f_free_ptr(denspot%rho_work)
   !call f_free_ptr(denspot%pot_work)
