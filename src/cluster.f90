!!****f* BigDFT/call_bigdft
!! FUNCTION
!!   Routines to use bigdft as a blackbox
!! COPYRIGHT
!!   Copyright (C) 2005-2010 BigDFT group 
!!   This file is distributed under the terms of the
!!   GNU General Public License, see ~/COPYING file
!!   or http://www.gnu.org/copyleft/gpl.txt .
!!   For the list of contributors, see ~/AUTHORS 
!! SOURCE
!!
 subroutine call_bigdft(nproc,iproc,atoms,rxyz0,in,energy,fxyz,fnoise,rst,infocode)
  use module_base
  use module_types
  implicit none
  integer, intent(in) :: iproc,nproc
  type(input_variables),intent(inout) :: in
  type(atoms_data), intent(inout) :: atoms
  type(restart_objects), intent(inout) :: rst
  integer, intent(inout) :: infocode
  real(gp), intent(out) :: energy,fnoise
  real(gp), dimension(3,atoms%nat), intent(in) :: rxyz0
  real(gp), dimension(3,atoms%nat), intent(out) :: fxyz
  !local variables
  character(len=*), parameter :: subname='call_bigdft'
  character(len=40) :: comment
  integer :: i_stat,i_all,ierr,inputPsiId_orig,icycle,iat

  !temporary interface
  interface
     subroutine cluster(nproc,iproc,atoms,rxyz,energy,fxyz,fnoise,&
          psi,Glr,gaucoeffs,gbd,orbs,rxyz_old,hx_old,hy_old,hz_old,in,GPU,infocode)
       use module_base
       use module_types
       implicit none
       integer, intent(in) :: nproc,iproc
       integer, intent(out) :: infocode
       real(gp), intent(inout) :: hx_old,hy_old,hz_old
       type(input_variables), intent(in) :: in
       type(locreg_descriptors), intent(inout) :: Glr
       type(atoms_data), intent(inout) :: atoms
       type(gaussian_basis), intent(inout) :: gbd
       type(orbitals_data), intent(inout) :: orbs
       type(GPU_pointers), intent(inout) :: GPU
       real(gp), intent(out) :: energy,fnoise
       real(gp), dimension(3,atoms%nat), intent(inout) :: rxyz_old
       real(gp), dimension(3,atoms%nat), target, intent(inout) :: rxyz
       real(gp), dimension(3,atoms%nat), intent(out) :: fxyz
       real(wp), dimension(:), pointer :: psi
       real(wp), dimension(:,:), pointer :: gaucoeffs
     END SUBROUTINE cluster 
  end interface

  !put a barrier for all the processes
  call MPI_BARRIER(MPI_COMM_WORLD,ierr)

  !fill the rxyz array with the positions
  !wrap the atoms in the periodic directions when needed
  do iat=1,atoms%nat
     if (atoms%geocode == 'P') then
        rst%rxyz_new(1,iat)=modulo(rxyz0(1,iat),atoms%alat1)
        rst%rxyz_new(2,iat)=modulo(rxyz0(2,iat),atoms%alat2)
        rst%rxyz_new(3,iat)=modulo(rxyz0(3,iat),atoms%alat3)
     else if (atoms%geocode == 'S') then
        rst%rxyz_new(1,iat)=modulo(rxyz0(1,iat),atoms%alat1)
        rst%rxyz_new(2,iat)=rxyz0(2,iat)
        rst%rxyz_new(3,iat)=modulo(rxyz0(3,iat),atoms%alat3)
     else if (atoms%geocode == 'F') then
        rst%rxyz_new(1,iat)=rxyz0(1,iat)
        rst%rxyz_new(2,iat)=rxyz0(2,iat)
        rst%rxyz_new(3,iat)=rxyz0(3,iat)
     end if
  end do

  !assign the verbosity of the output
  !the verbose variables is defined in module_base
  verbose=in%verbosity
  call memocc_set_verbosity(verbose)

  inputPsiId_orig=in%inputPsiId

  loop_cluster: do 

     if (in%inputPsiId == 0 .and. associated(rst%psi)) then
        i_all=-product(shape(rst%psi))*kind(rst%psi)
        deallocate(rst%psi,stat=i_stat)
        call memocc(i_stat,i_all,'psi',subname)
        i_all=-product(shape(rst%orbs%eval))*kind(rst%orbs%eval)
        deallocate(rst%orbs%eval,stat=i_stat)
        call memocc(i_stat,i_all,'eval',subname)

        call deallocate_wfd(rst%Glr%wfd,subname)
     end if

     call cluster(nproc,iproc,atoms,rst%rxyz_new,energy,fxyz,fnoise,&
          rst%psi,rst%Glr,rst%gaucoeffs,rst%gbd,rst%orbs,&
          rst%rxyz_old,rst%hx_old,rst%hy_old,rst%hz_old,in,rst%GPU,infocode)

     if (in%inputPsiId==1 .and. infocode==2) then
        if (in%gaussian_help) then
           in%inputPsiId=11
        else
           in%inputPsiId=0
        end if
     else if ((in%inputPsiId==1 .or. in%inputPsiId==0) .and. infocode==1) then
        !in%inputPsiId=0 !better to diagonalise than to restart an input guess
        in%inputPsiId=1
        if(iproc==0) then
           write(*,*)&
                ' WARNING: Self-consistent cycle did not met convergence criteria'
        end if
        exit loop_cluster
     else if (in%inputPsiId == 0 .and. infocode==3) then
        if (iproc == 0) then
           write( *,'(1x,a)')'Convergence error, cannot proceed.'
           write( *,'(1x,a)')' writing positions in file posfail.xyz then exiting'
           write(comment,'(a)')'UNCONVERGED WF '
           !call wtxyz('posfail',energy,rxyz,atoms,trim(comment))

           call write_atomic_file("posfail",energy,rst%rxyz_new,atoms,trim(comment))

        end if 

        i_all=-product(shape(rst%psi))*kind(rst%psi)
        deallocate(rst%psi,stat=i_stat)
        call memocc(i_stat,i_all,'psi',subname)
        i_all=-product(shape(rst%orbs%eval))*kind(rst%orbs%eval)
        deallocate(rst%orbs%eval,stat=i_stat)
        call memocc(i_stat,i_all,'eval',subname)

        call deallocate_wfd(rst%Glr%wfd,subname)

        !finalize memory counting (there are still at least positions and the forces allocated)
        call memocc(0,0,'count','stop')

        if (nproc > 1) call MPI_FINALIZE(ierr)

        stop 'unnormal end'
     else
        exit loop_cluster
     end if

  end do loop_cluster

  !preserve the previous value
  in%inputPsiId=inputPsiId_orig

  !put a barrier for all the processes
  call MPI_BARRIER(MPI_COMM_WORLD,ierr)

END SUBROUTINE call_bigdft
!!***


!!****f* BigDFT/cluster
!! FUNCTION
!!  Main routine which does self-consistent loop.
!!  Does not parse input file and no geometry optimization.
!! DESCRIPTION
!!   inputPsiId = 0 : compute input guess for Psi by subspace diagonalization of atomic orbitals
!!   inputPsiId = 1 : read waves from argument psi, using n1, n2, n3, hgrid and rxyz_old
!!                    as definition of the previous system.
!!   inputPsiId = 2 : read waves from disk
!!   does an electronic structure calculation. Output is the total energy and the forces 
!!   psi, keyg, keyv and eval should be freed after use outside of the routine.
!!   infocode -> encloses some information about the status of the run
!!            =0 run succesfully succeded
!!            =1 the run ended after the allowed number of minimization steps. gnrm_cv not reached
!!               forces may be meaningless   
!!            =2 (present only for inputPsiId=1) gnrm of the first iteration > 1 AND growing in
!!               the second iteration OR grnm 1st >2.
!!               Input wavefunctions need to be recalculated. Routine exits.
!!            =3 (present only for inputPsiId=0) gnrm > 4. SCF error. Routine exits.
!! SOURCE
!!
subroutine cluster(nproc,iproc,atoms,rxyz,energy,fxyz,fnoise,&
     psi,Glr,gaucoeffs,gbd,orbs,rxyz_old,hx_old,hy_old,hz_old,in,GPU,infocode)
  use module_base
  use module_types
  use module_interfaces
  use Poisson_Solver
  use libxc_functionals
  use vdwcorrection, only: vdwcorrection_calculate_energy, vdwcorrection_calculate_forces, vdwcorrection_warnings
  use esatto
  use ab6_symmetry
  use m_ab6_mixing
  implicit none
  integer, intent(in) :: nproc,iproc
  real(gp), intent(inout) :: hx_old,hy_old,hz_old
  type(input_variables), intent(in) :: in
  type(locreg_descriptors), intent(inout) :: Glr
  type(atoms_data), intent(inout) :: atoms
  type(gaussian_basis), intent(inout) :: gbd
  type(orbitals_data), intent(inout) :: orbs
  type(GPU_pointers), intent(inout) :: GPU
  real(gp), dimension(3,atoms%nat), intent(inout) :: rxyz_old
  real(gp), dimension(3,atoms%nat), target, intent(inout) :: rxyz
  integer, intent(out) :: infocode
  real(gp), intent(out) :: energy,fnoise
  real(gp), dimension(3,atoms%nat), intent(out) :: fxyz
  real(wp), dimension(:), pointer :: psi
  real(wp), dimension(:,:), pointer :: gaucoeffs
  !local variables
  character(len=*), parameter :: subname='cluster'
  character(len=3) :: PSquiet
  character(len=4) :: f4
  character(len=5) :: fformat
  character(len=50) :: filename
  character(len=500) :: errmess
  logical :: endloop,endlooprp,potion_overwritten=.false.,allfiles,onefile,refill_proj
  logical :: DoDavidson,counterions,DoLastRunThings=.false.,lcs,scpot
  integer :: ixc,ncong,idsx,ncongt,nspin,nsym,icycle,potden
  integer :: nvirt,ndiis_sd_sw,norbv,idsx_actual_before
  integer :: nelec,ndegree_ip,j,i,iorb
  integer :: n1_old,n2_old,n3_old,n3d,n3p,n3pi,i3xcsh,i3s,n1,n2,n3
  integer :: ncount0,ncount1,ncount_rate,ncount_max,n1i,n2i,n3i
  integer :: iat,i_all,i_stat,iter,itrp,ierr,jproc,inputpsi,igroup,ikpt,ispin
  real :: tcpu0,tcpu1
  real(kind=8) :: crmult,frmult,cpmult,fpmult,gnrm_cv,rbuf,hxh,hyh,hzh,hx,hy,hz
  real(gp) :: peakmem,evsum
  real(gp) :: eion,epot_sum,ekin_sum,eproj_sum,eexctX,ehart,eexcu,vexcu,rpnrm,gnrm,gnrm_zero
  real(gp) :: trH,energybs,tt,tel,ehart_fake,psoffset
  real(kind=8) :: ttsum
  real(gp) :: edisp ! Dispersion energy
  type(wavefunctions_descriptors) :: wfd_old
  type(nonlocal_psp_descriptors) :: nlpspd
  type(communications_arrays) :: comms, commsv
  type(orbitals_data) :: orbsv
  type(gaussian_basis) :: Gvirt
  type(diis_objects) :: diis
  real(gp), dimension(3) :: shift,chargec
  integer, dimension(:,:), allocatable :: nscatterarr,ngatherarr
  real(kind=8), dimension(:), allocatable :: rho,psirocc,psirvirt
  real(gp), dimension(:,:), allocatable :: radii_cf,gxyz,fion,thetaphi
  real(gp), dimension(:,:),allocatable :: fdisp
  ! Charge density/potential,ionic potential, pkernel
  type(ab6_mixing_object) :: mix
  real(dp), dimension(:), allocatable :: pot_ion,rhopot,counter_ions
  real(kind=8), dimension(:,:,:,:), allocatable :: pot,potxc,dvxcdrho
  real(wp), dimension(:), pointer :: potential
  real(wp), dimension(:,:), pointer :: pot_from_disk
  real(dp), dimension(:), pointer :: pkernel,pkernelseq
  !wavefunction gradients, hamiltonian on vavefunction
  !transposed  wavefunction
  ! Pointers and variables to store the last psi
  ! before reformatting if useFormattedInput is .true.
  real(kind=8), dimension(:), pointer :: hpsi,psit,psi_old,psivirt
  ! PSP projectors 
  real(kind=8), dimension(:), pointer :: proj,gbd_occ,rhocore
  ! Arrays for the symmetrisation.
  integer, dimension(:,:,:), allocatable :: irrzon
  real(dp), dimension(:,:,:), allocatable :: phnons
  ! Variables for the virtual orbitals and band diagram.
  integer :: nkptv, nvirtu, nvirtd
  real(gp), allocatable :: wkptv(:)


  ! ----------------------------------
  
  !copying the input variables for readability
  !this section is of course not needed
  !note that this procedure is convenient ONLY in the case of scalar variables
  !an array would have been copied, thus occupying more memory space
  !Hence WARNING: these variables are copied, in case of an update the new value should be 
  !reassigned inside the structure


  crmult=in%crmult
  frmult=in%frmult
  cpmult=in%frmult
  fpmult=in%frmult
  ixc=in%ixc
  gnrm_cv=in%gnrm_cv
  ncong=in%ncong
  idsx=in%idsx
  rbuf=in%rbuf
  ncongt=in%ncongt
  nspin=in%nspin
  if (abs(in%output_grid) > 10) then
     write(fformat, "(A)") ".etsf"
  else
     write(fformat, "(A)") ".cube"
  end if

  norbv=abs(in%norbv)
  nvirt=in%nvirt

  hx=in%hx
  hy=in%hy
  hz=in%hz

  call libxc_functionals_init(ixc, nspin)

  !character string for quieting the Poisson solver
  if (verbose >1) then
     PSquiet='NO'
  else
     PSquiet='YES'
  end if

  if (iproc == 0) then
     write( *,'(1x,a,1x,i0)') &
          '===================== BigDFT Wavefunction Optimization =============== inputPsiId=',&
          in%inputPsiId
     call print_dft_parameters(in,atoms)
  end if
  if (nproc > 1) then
     call timing(iproc,'parallel     ','IN')
  else
     call timing(iproc,'             ','IN')
  end if
  call cpu_time(tcpu0)
  call system_clock(ncount0,ncount_rate,ncount_max)

  ! We save the variables that defined the previous psi if the restart is active
  if (in%inputPsiId == 1) then
     !regenerate grid spacings
     if (atoms%geocode == 'P') then
        call correct_grid(atoms%alat1,hx_old,Glr%d%n1)
        call correct_grid(atoms%alat2,hy_old,Glr%d%n2)
        call correct_grid(atoms%alat3,hz_old,Glr%d%n3)
     else if (atoms%geocode == 'S') then 
        call correct_grid(atoms%alat1,hx_old,Glr%d%n1)
        call correct_grid(atoms%alat3,hz_old,Glr%d%n3)
     end if
     call copy_old_wavefunctions(nproc,orbs,Glr%d%n1,Glr%d%n2,Glr%d%n3,&
          Glr%wfd,psi,n1_old,n2_old,n3_old,wfd_old,psi_old)
  else if (in%inputPsiId == 11) then
     !deallocate wavefunction and descriptors for placing the gaussians

     call deallocate_wfd(Glr%wfd,subname)

     i_all=-product(shape(psi))*kind(psi)
     deallocate(psi,stat=i_stat)
     call memocc(i_stat,i_all,'psi',subname)

  end if

  if(nspin/=1 .and. nspin/=2 .and. nspin/=4) nspin=1

  ! grid spacing (same in x,y and z direction)

  if (iproc==0) then
     write( *,'(1x,a)')&
          '------------------------------------------------------------------ System Properties'
  end if

  !these routines can be regrouped in one

  allocate(radii_cf(atoms%ntypes,3+ndebug),stat=i_stat)
  call memocc(i_stat,radii_cf,'radii_cf',subname)

  call system_properties(iproc,nproc,in,atoms,orbs,radii_cf,nelec)

  ! Determine size alat of overall simulation cell and shift atom positions
  ! then calculate the size in units of the grid space
  call system_size(iproc,atoms,rxyz,radii_cf,crmult,frmult,hx,hy,hz,Glr,shift)

  !variables substitution for the PSolver part
  hxh=0.5d0*hx
  hyh=0.5d0*hy
  hzh=0.5d0*hz
  n1i=Glr%d%n1i
  n2i=Glr%d%n2i
  n3i=Glr%d%n3i

  n1=Glr%d%n1
  n2=Glr%d%n2
  n3=Glr%d%n3

  ! A message about dispersion forces.
  if (iproc == 0) call vdwcorrection_warnings(atoms, in)

  !calculation of the Poisson kernel anticipated to reduce memory peak for small systems
  ndegree_ip=16 !default value 
  call createKernel(iproc,nproc,atoms%geocode,n1i,n2i,n3i,hxh,hyh,hzh,ndegree_ip,pkernel,&
       quiet=PSquiet)

  !create the sequential kernel if the exctX parallelisation scheme requires it
  if (libxc_functionals_exctXfac() /= 0.0_gp .and. in%exctxpar=='OP2P' .and. nproc > 1) then
     call createKernel(0,1,atoms%geocode,n1i,n2i,n3i,hxh,hyh,hzh,ndegree_ip,&
          pkernelseq,quiet='YES')
  else
     pkernelseq => pkernel
  end if
  

  ! Create wavefunctions descriptors and allocate them inside the global locreg desc.
  call timing(iproc,'CrtDescriptors','ON')
  call createWavefunctionsDescriptors(iproc,hx,hy,hz,&
       atoms,rxyz,radii_cf,crmult,frmult,Glr)
  call timing(iproc,'CrtDescriptors','OF')
  ! Calculate all projectors, or allocate array for on-the-fly calculation
  call timing(iproc,'CrtProjectors ','ON')
  call createProjectorsArrays(iproc,n1,n2,n3,rxyz,atoms,orbs,&
       radii_cf,cpmult,fpmult,hx,hy,hz,nlpspd,proj)
  call timing(iproc,'CrtProjectors ','OF')

  !calculate the partitioning of the orbitals between the different processors
  !memory estimation
  if (iproc==0 .and. verbose > 0) then
     call MemoryEstimator(atoms%geocode,nproc,idsx,n1,n2,n3,&
          atoms%alat1,atoms%alat2,atoms%alat3,&
          hx,hy,hz,atoms%nat,atoms%ntypes,atoms%iatype,rxyz,radii_cf,crmult,frmult,&
          orbs%norb,orbs%nkpts,nlpspd%nprojel,atoms%atomnames,0,in%nspin,peakmem)
  end if

  !allocate communications arrays
  call orbitals_communicators(iproc,nproc,Glr,orbs,comms)  

  !these arrays should be included in the comms descriptor
  !allocate values of the array for the data scattering in sumrho
  !its values are ignored in the datacode='G' case
  allocate(nscatterarr(0:nproc-1,4+ndebug),stat=i_stat)
  call memocc(i_stat,nscatterarr,'nscatterarr',subname)
  !allocate array for the communications of the potential
  allocate(ngatherarr(0:nproc-1,2+ndebug),stat=i_stat)
  call memocc(i_stat,ngatherarr,'ngatherarr',subname)
  !create the descriptors for the density and the potential
  !these descriptors should take into account the localisation regions
  call createDensPotDescriptors(iproc,nproc,atoms%geocode,'D',n1i,n2i,n3i,ixc,&
       n3d,n3p,n3pi,i3xcsh,i3s,nscatterarr,ngatherarr)

  !calculate the irreductible zone, if necessary.
  if (atoms%symObj >= 0) then
     call ab6_symmetry_get_n_sym(atoms%symObj, nsym, i_stat)
     if (nsym > 1) then
        ! Current third dimension is set to 1 always
        ! since nspin == nsppol always in BigDFT
        allocate(irrzon(n1i*n2i*n3i,2,1+ndebug),stat=i_stat)
        call memocc(i_stat,irrzon,'irrzon',subname)
        allocate(phnons(2,n1i*n2i*n3i,1+ndebug),stat=i_stat)
        call memocc(i_stat,phnons,'phnons',subname)
        call ab6_symmetry_get_irreductible_zone(atoms%symObj, irrzon, phnons, &
             & n1i, n2i, n3i, in%nspin, in%nspin, i_stat)
     end if
  end if
  if (.not. allocated(irrzon)) then
     ! Allocate anyway to small size other size the bounds check does not pass.
     allocate(irrzon(1,2,1+ndebug),stat=i_stat)
     call memocc(i_stat,irrzon,'irrzon',subname)
     allocate(phnons(2,1,1+ndebug),stat=i_stat)
     call memocc(i_stat,phnons,'phnons',subname)
  end if

  !allocate ionic potential
  if (n3pi > 0) then
     allocate(pot_ion(n1i*n2i*n3pi+ndebug),stat=i_stat)
     call memocc(i_stat,pot_ion,'pot_ion',subname)
  else
     allocate(pot_ion(1+ndebug),stat=i_stat)
     call memocc(i_stat,pot_ion,'pot_ion',subname)
  end if

  !here calculate the ionic energy and forces accordingly
  allocate(fion(3,atoms%nat+ndebug),stat=i_stat)
  call memocc(i_stat,fion,'fion',subname)

  call IonicEnergyandForces(iproc,nproc,atoms,hxh,hyh,hzh,in%elecfield,rxyz,eion,fion,&
       psoffset,in%nvacancy,n1,n2,n3,n1i,n2i,n3i,i3s+i3xcsh,n3pi,pot_ion,pkernel)

  call createIonicPotential(atoms%geocode,iproc,nproc,atoms,rxyz,hxh,hyh,hzh,&
       in%elecfield,n1,n2,n3,n3pi,i3s+i3xcsh,n1i,n2i,n3i,pkernel,pot_ion,psoffset,&
       in%nvacancy,in%correct_offset)

  !inquire for the counter_ion potential calculation (for the moment only xyz format)
  inquire(file='posinp_ci.xyz',exist=counterions)
  if (counterions) then
     if (n3pi > 0) then
        allocate(counter_ions(n1i*n2i*n3pi+ndebug),stat=i_stat)
        call memocc(i_stat,counter_ions,'counter_ions',subname)
     else
        allocate(counter_ions(1+ndebug),stat=i_stat)
        call memocc(i_stat,counter_ions,'counter_ions',subname)
     end if

     call CounterIonPotential(atoms%geocode,iproc,nproc,in,shift,&
          hxh,hyh,hzh,Glr%d,n3pi,i3s,pkernel,counter_ions)

     !sum that to the ionic potential
     call axpy(Glr%d%n1i*Glr%d%n2i*n3p,1.0_dp,counter_ions(1),1,&
          pot_ion(1),1)
                   
  end if

  !this can be inserted inside the IonicEnergyandForces routine
  !(after insertion of the non-regression test)
  call vdwcorrection_calculate_energy(edisp,rxyz,atoms,in,iproc)

  allocate(fdisp(3,atoms%nat+ndebug),stat=i_stat)
  call memocc(i_stat,fdisp,'fdisp',subname)
  !this can be inserted inside the IonicEnergyandForces routine
  call vdwcorrection_calculate_forces(fdisp,rxyz,atoms,in) 

  !Allocate Charge density, Potential in real space
  if (n3d >0) then
     allocate(rhopot(n1i*n2i*n3d*in%nspin+ndebug),stat=i_stat)
     call memocc(i_stat,rhopot,'rhopot',subname)
  else
     allocate(rhopot(in%nspin+ndebug),stat=i_stat)
     call memocc(i_stat,rhopot,'rhopot',subname)
  end if
  !Allocate XC potential
  if (n3p >0) then
     allocate(potxc(n1i,n2i,n3p,in%nspin+ndebug),stat=i_stat)
     call memocc(i_stat,potxc,'potxc',subname)
  else
     allocate(potxc(1,1,1,in%nspin+ndebug),stat=i_stat)
     call memocc(i_stat,potxc,'potxc',subname)
  end if

  !check if non-linear core correction should be applied, and allocate the 
  !pointer if it is the case
  call calculate_rhocore(iproc,atoms,Glr%d,rxyz,hxh,hyh,hzh,i3s,i3xcsh,n3d,n3p,rhocore)

  !check the communication distribution
  call check_communications(iproc,nproc,orbs,Glr,comms)

  !avoid allocation of the eigenvalues array in case of restart
  if (in%inputPsiId /= 1 .and. in%inputPsiId /= 11) then
     allocate(orbs%eval(orbs%norb*orbs%nkpts+ndebug),stat=i_stat)
     call memocc(i_stat,orbs%eval,'eval',subname)
  end if

  inputpsi=in%inputPsiId

  !for the inputPsiId==2 case, check 
  !if the wavefunctions are all present
  !otherwise switch to normal input guess
  if (in%inputPsiId ==2) then
     allfiles=.true.
     do iorb=1,orbs%norb*orbs%nspinor
        write(f4,'(i4.4)')  iorb
        filename = 'wavefunction.'//f4
        inquire(file=filename,exist=onefile)
        allfiles=allfiles .and. onefile
        if (.not. allfiles) then
           if (iproc == 0) write(*,*)' WARNING: The wavefunction file ',trim(filename),&
                ' does not exist, switch to normal input guess'
           inputpsi = 0
           exit
        end if
     end do
  end if

  !all the input formats need to allocate psi except the LCAO input_guess
  if (inputpsi /= 0) then
     allocate(psi(orbs%npsidim+ndebug),stat=i_stat)
     call memocc(i_stat,psi,'psi',subname)
  end if

  ! INPUT WAVEFUNCTIONS, added also random input guess
  select case(inputpsi)
  case(-1000)
     !allocate fake psit and hpsi
     allocate(hpsi(orbs%npsidim+ndebug),stat=i_stat)
     call memocc(i_stat,hpsi,'hpsi',subname)
     if (nproc > 1) then
        allocate(psit(orbs%npsidim+ndebug),stat=i_stat)
        call memocc(i_stat,psit,'psit',subname)
     else
        psit => psi
     end if
     !fill the rhopot array with the read potential if needed
     if (trim(in%band_structure_filename) /= '') then
        !only the first processor should read this
        if (iproc == 0) then
           write(*,'(1x,a)')'Reading local potential from file:'//trim(in%band_structure_filename)
           call read_cube(trim(in%band_structure_filename),atoms%geocode,&
                n1i,n2i,n3i,in%nspin,hxh,hyh,hzh,pot_from_disk)
        else
           allocate(pot_from_disk(1,in%nspin+ndebug),stat=i_stat)
           call memocc(i_stat,pot_from_disk,'pot_from_disk',subname)
        end if

        if (nproc > 1) then
           do ispin=1,in%nspin
              call MPI_SCATTERV(pot_from_disk(1,ispin),&
                   ngatherarr(0,1),ngatherarr(0,2),mpidtypw, &
                   rhopot((ispin-1)*Glr%d%n1i*Glr%d%n2i*n3p+1),&
                   Glr%d%n1i*Glr%d%n2i*n3p,mpidtypw,0,MPI_COMM_WORLD,ierr)
           end do
        else
           call dcopy(Glr%d%n1i*Glr%d%n2i*Glr%d%n3i*in%nspin,pot_from_disk,1,rhopot,1)
        end if

        i_all=-product(shape(pot_from_disk))*kind(pot_from_disk)
        deallocate(pot_from_disk,stat=i_stat)
        call memocc(i_stat,i_all,'pot_from_disk',subname)

        !add pot_ion potential to the local_potential
        !do ispin=1,in%nspin
        !   !spin up and down together with the XC part
        !   call axpy(Glr%d%n1i*Glr%d%n2i*n3p,1.0_dp,pot_ion(1),1,&
        !        rhopot((ispin-1)*Glr%d%n1i*Glr%d%n2i*n3p+1),1)
        !end do
     end if

  case(-2)

     if (iproc == 0) then
        write( *,'(1x,a)')&
             '------------------------------------------------ Random wavefunctions initialization'
     end if

     !random initialisation of the wavefunctions

     psi=0.0d0
     ttsum=0.0d0
     do i=1,orbs%npsidim
        do j=0,iproc-1
           call random_number(tt)
        end do
        call random_number(tt)
        psi(i)=real(tt,wp)*0.01_wp
        ttsum=ttsum+psi(i)
        do j=iproc+1,nproc
           call random_number(tt)
        end do
     end do

     orbs%eval(1:orbs%norb*orbs%nkpts)=-0.5d0

  case(-1)

     !import gaussians form CP2K (data in files gaubasis.dat and gaucoeff.dat)
     !and calculate eigenvalues
     if (iproc == 0) then
        write(*,'(1x,a)')&
             '--------------------------------------------------------- Import Gaussians from CP2K'
     end if

     if (in%nspin /= 1) then
        if (iproc==0) then
           write(*,'(1x,a)')&
                'Gaussian importing is possible only for non-spin polarised calculations'
           write(*,'(1x,a)')&
                'The reading rules of CP2K files for spin-polarised orbitals are not implemented'
        end if
        stop
     end if

     !eliminate the old_import_gaussians routine
     call parse_cp2k_files(iproc,'gaubasis.dat','gaucoeff.dat',&
          atoms%nat,atoms%ntypes,orbs,atoms%iatype,rxyz,gbd,gaucoeffs)
     call gaussians_to_wavelets_new(iproc,nproc,Glr,orbs,hx,hy,hz,gbd,gaucoeffs,psi)
     !deallocate gaussian structure and coefficients
     call deallocate_gwf(gbd,subname)
     i_all=-product(shape(gaucoeffs))*kind(gaucoeffs)
     deallocate(gaucoeffs,stat=i_stat)
     call memocc(i_stat,i_all,'gaucoeffs',subname)
     nullify(gbd%rxyz)

     !call dual_gaussian_coefficients(orbs%norbp,gbd,gaucoeffs)
     orbs%eval(1:orbs%norb*orbs%nkpts)=-0.5d0

  case(0)
     nspin=in%nspin
     !calculate input guess from diagonalisation of LCAO basis (written in wavelets)
     call input_wf_diag(iproc,nproc, atoms,&
          orbs,norbv,comms,Glr,hx,hy,hz,rxyz,rhopot,rhocore,pot_ion,&
          nlpspd,proj,pkernel,pkernelseq,ixc,psi,hpsi,psit,Gvirt,&
          nscatterarr,ngatherarr,nspin,0,atoms%symObj,irrzon,phnons,GPU,in)
     if (nvirt > norbv) then
        nvirt = norbv
     end if
  case(1)
     !these parts should be reworked for the non-collinear spin case

     !restart from previously calculated wavefunctions, in memory
     if (iproc == 0) then
        write( *,'(1x,a)')&
             '-------------------------------------------------------------- Wavefunctions Restart'
     end if

     call reformatmywaves(iproc,orbs,atoms,hx_old,hy_old,hz_old,&
          n1_old,n2_old,n3_old,rxyz_old,wfd_old,psi_old,hx,hy,hz,n1,n2,n3,rxyz,Glr%wfd,psi)

     call deallocate_wfd(wfd_old,subname)

     i_all=-product(shape(psi_old))*kind(psi_old)
     deallocate(psi_old,stat=i_stat)
     call memocc(i_stat,i_all,'psi_old',subname)

  case(2)
     !restart from previously calculated wavefunctions, on disk
     if (iproc == 0) then
        write( *,'(1x,a)')&
             '---------------------------------------------------- Reading Wavefunctions from disk'
     end if

     call readmywaves(iproc,orbs,n1,n2,n3,hx,hy,hz,atoms,rxyz_old,rxyz,Glr%wfd,psi)

  case(11)
     !restart from previously calculated gaussian coefficients
     if (iproc == 0) then
        write( *,'(1x,a)')&
             '--------------------------------------- Quick Wavefunctions Restart (Gaussian basis)'
     end if

     call restart_from_gaussians(iproc,nproc,orbs,Glr,hx,hy,hz,psi,gbd,gaucoeffs)

  case(12)
     !reading wavefunctions from gaussian file
     if (iproc == 0) then
        write( *,'(1x,a)')&
             '------------------------------------------- Reading Wavefunctions from gaussian file'
     end if

     call read_gaussian_information(orbs,gbd,gaucoeffs,'wavefunctions.gau')
     !associate the new positions, provided that the atom number is good
     if (gbd%nat == atoms%nat) then
        gbd%rxyz=>rxyz
     else
!        if (iproc == 0) then
           write( *,*)&
                ' ERROR: the atom number does not coincide with the number of gaussian centers'
!        end if
        stop
     end if

     call restart_from_gaussians(iproc,nproc,orbs,Glr,hx,hy,hz,psi,gbd,gaucoeffs)

  case default

!     if (iproc == 0) then
        write( *,'(1x,a)')'ERROR:values of inputPsiId must be integers from -2 to  2'
        write( *,'(1x,a)')'                                         or from 10 to 12'
        write( *,'(1x,a,i0)')'                               while we found',in%inputPsiId
!     end if
     stop

  end select

  !all the input format need first_orthon except the LCAO input_guess
  if (inputpsi /= 0 .and. inputpsi /=-1000) then
     !orthogonalise wavefunctions and allocate hpsi wavefunction (and psit if parallel)
     call first_orthon(iproc,nproc,orbs,Glr%wfd,comms,psi,hpsi,psit,in)
  end if

  !save the new atomic positions in the rxyz_old array
  do iat=1,atoms%nat
     rxyz_old(1,iat)=rxyz(1,iat)
     rxyz_old(2,iat)=rxyz(2,iat)
     rxyz_old(3,iat)=rxyz(3,iat)
  enddo
  !save the new grid spacing into the hgrid_old value
  hx_old=in%hx
  hy_old=in%hy
  hz_old=in%hz

  ! allocate arrays necessary for DIIS convergence acceleration
  !the allocation with npsidim is not necessary here since DIIS arrays
  !are always calculated in the transpsed form
  if (idsx > 0) then
     call allocate_diis_objects(idsx,sum(comms%ncntt(0:nproc-1)),orbs%nkptsp,diis,subname)
  endif

  !allocate arrays for the GPU if a card is present
  if (GPUconv) then
     call prepare_gpu_for_locham(Glr%d%n1,Glr%d%n2,Glr%d%n3,in%nspin,&
          hx,hy,hz,Glr%wfd,orbs,GPU)
  end if
  !the same with OpenCL, but they cannot exist at same time
  if (OCLconv) then
     call allocate_data_OCL(Glr%d%n1,Glr%d%n2,Glr%d%n3,atoms%geocode,&
          in%nspin,hx,hy,hz,Glr%wfd,orbs,GPU)
  end if

  energy=1.d10
  energybs=1.d10
  gnrm=1.d10
  rpnrm=1.d10
  gnrm_zero=0.0d0
  ekin_sum=0.d0 
  epot_sum=0.d0 
  eproj_sum=0.d0
  !diis initialisation variables
  diis%alpha=in%alphadiis
  diis%alpha_max=in%alphadiis
  diis%energy=1.d10
  !minimum value of the energy during the minimisation procedure
  diis%energy_min=1.d10
  !local variable for the diis history
  diis%idsx=idsx
  !number of switching betweed DIIS and SD during self-consistent loop
  ndiis_sd_sw=0
  !previous value of idsx_actual to control if switching has appeared
  idsx_actual_before=diis%idsx
  !logical control variable for switch DIIS-SD
  diis%switchSD=.false.

  !end of the initialization part
  call timing(iproc,'INIT','PR')

  !Davidson is set to false first because used in deallocate_before_exiting
  DoDavidson= .false.

  !allocate the rhopot_old array needed for mixing
  if (in%iscf < 10) then
     potden = AB6_MIXING_POTENTIAL
  else
     potden = AB6_MIXING_DENSITY
  end if
  if (n3d >0 .and. in%itrpmax>1) then
     call ab6_mixing_new(mix, modulo(in%iscf, 10), potden, &
          & AB6_MIXING_REAL_SPACE, n1i*n2i*n3d, in%nspin, 0, &
          & ierr, errmess, useprec = .false.)
  else if (in%itrpmax >1) then
     call ab6_mixing_new(mix, modulo(in%iscf, 10), potden, &
          & AB6_MIXING_REAL_SPACE, 1, in%nspin, 0, &
          & ierr, errmess, useprec = .false.)
  end if
  if (in%itrpmax >1) call ab6_mixing_eval_allocate(mix)
  endlooprp=.false.

  !if we are in the last_run case, validate the last_run only for the last cycle
  DoLastRunThings=(in%last_run == 1 .and. in%nrepmax == 0) !do the last_run things regardless of infocode

  rhopot_loop: do itrp=1,in%itrpmax
     !set the infocode to the value it would have in the case of no convergence
     infocode=1
     subd_loop : do icycle=1,in%nrepmax
        !if we are in the last_run case, validate the last_run only for the last cycle
        DoLastRunThings=(in%last_run == 1 .and. icycle == in%nrepmax) !do the last_run things regardless of infocode
       
        wfn_loop: do iter=1,in%itermax

           if (iproc == 0 .and. verbose > 0) then 
              write( *,'(1x,a,i0)') &
                   & repeat('-',76 - int(log(real(iter))/log(10.))) // ' iter= ', iter
           endif
           !control whether the minimisation iterations ended
           endloop= gnrm <= gnrm_cv .or. iter == in%itermax

           !control how many times the DIIS has switched into SD
           if (diis%idsx /= idsx_actual_before) ndiis_sd_sw=ndiis_sd_sw+1

           !leave SD if the DIIS did not work the second time
           if (ndiis_sd_sw > 1) then
              diis%switchSD=.false.
           end if

           !stop the partial timing counter if necessary
           if (endloop .and. in%itrpmax==1) call timing(iproc,'WFN_OPT','PR')
           !logical flac for the self-consistent potential
           scpot=(in%itrpmax /= 1 .and. iter==1 .and. icycle==1) .or. & !mixing to be done
                (in%itrpmax == 1) .or. & !direct minimisation
                (itrp==1 .and. in%itrpmax/=1 .and. gnrm > in%gnrm_startmix) !startmix condition

           !calculate the self-consistent potential
           if (scpot) then
              ! Potential from electronic charge density
              call sumrho(iproc,nproc,orbs,Glr,ixc,hxh,hyh,hzh,psi,rhopot,&
                   n1i*n2i*n3d,nscatterarr,in%nspin,GPU,atoms%symObj,irrzon,phnons)

              !here the density can be mixed
              if (mix%kind == AB6_MIXING_DENSITY .and. in%itrpmax>1) then
                 call mix_rhopot(nproc,mix%nfft*mix%nspden,in%alphamix,mix,&
                      & rhopot,itrp,Glr%d%n1i*Glr%d%n2i*Glr%d%n3i,hx*hy*hz,rpnrm)
                 if (iproc == 0 .and. itrp > 1) write( *,'(1x,a,i6,2x,(1x,1pe9.2))') &
                      'DENSITY iteration,Delta P (Norm 2/Volume)',itrp,rpnrm
                 endlooprp= (itrp > 1 .and. rpnrm <= in%rpnrm_cv) .or. itrp == in%itrpmax
              end if


              if(orbs%nspinor==4) then
                 !this wrapper can be inserted inside the poisson solver 
                 call PSolverNC(atoms%geocode,'D',iproc,nproc,Glr%d%n1i,Glr%d%n2i,Glr%d%n3i,n3d,&
                      ixc,hxh,hyh,hzh,&
                      rhopot,pkernel,pot_ion,ehart,eexcu,vexcu,0.d0,.true.,4)
              else
                 call XC_potential(atoms%geocode,'D',iproc,nproc,&
                      Glr%d%n1i,Glr%d%n2i,Glr%d%n3i,ixc,hxh,hyh,hzh,&
                      rhopot,eexcu,vexcu,in%nspin,rhocore,potxc)

                 call H_potential(atoms%geocode,'D',iproc,nproc,&
                      Glr%d%n1i,Glr%d%n2i,Glr%d%n3i,hxh,hyh,hzh,&
                      rhopot,pkernel,pot_ion,ehart,0.0_dp,.true.,&
                      quiet=PSquiet) !optional argument

                 !sum the two potentials in rhopot array
                 !fill the other part, for spin, polarised
                 if (in%nspin == 2) then
                    call dcopy(Glr%d%n1i*Glr%d%n2i*n3p,rhopot(1),1,&
                         rhopot(1+n1i*n2i*n3p),1)
                 end if
                 !spin up and down together with the XC part
                 call axpy(Glr%d%n1i*Glr%d%n2i*n3p*in%nspin,1.0_dp,potxc(1,1,1,1),1,&
                      rhopot(1),1)
                 
              end if

              !here the potential can be mixed
              if (mix%kind == AB6_MIXING_POTENTIAL .and. in%itrpmax>1) then
                 call mix_rhopot(nproc,mix%nfft*mix%nspden,in%alphamix,mix,&
                      & rhopot,itrp,Glr%d%n1i*Glr%d%n2i*Glr%d%n3i,hx*hy*hz,rpnrm)
                 if (iproc == 0 .and. itrp > 1) write( *,'(1x,a,i6,2x,(1x,1pe9.2))') &
                      'DENSITY iteration,Delta P (Norm 2/Volume)',itrp,rpnrm
                 endlooprp= (itrp > 1 .and. rpnrm <= in%rpnrm_cv) .or. itrp == in%itrpmax
              end if

           end if

           !temporary, to be corrected with comms structure
           if (in%exctxpar == 'OP2P') eexctX = -99.0_gp

           !allocate the potential in the full box
           call full_local_potential(iproc,nproc,Glr%d%n1i*Glr%d%n2i*n3p,Glr%d%n1i*Glr%d%n2i*Glr%d%n3i,in%nspin,&
                orbs%norb,orbs%norbp,ngatherarr,rhopot,potential)

           call HamiltonianApplication(iproc,nproc,atoms,orbs,hx,hy,hz,rxyz,&
                nlpspd,proj,Glr,ngatherarr,potential,psi,hpsi,ekin_sum,epot_sum,eexctX,eproj_sum,&
                in%nspin,GPU,pkernel=pkernelseq)

           !deallocate potential
           call free_full_potential(nproc,potential,subname)

           energybs=ekin_sum+epot_sum+eproj_sum !the potential energy contains also exctX
           energy=energybs-ehart+eexcu-vexcu-eexctX+eion+edisp

           !check for convergence or whether max. numb. of iterations exceeded
           if (endloop) then
              if (gnrm < gnrm_cv) infocode=0
              exit wfn_loop 
           endif

           !control the previous value of idsx_actual
           idsx_actual_before=diis%idsx
           !previous value
           diis%energy_old=diis%energy
           !new value without the trace, to be added in hpsitopsi
           if (in%itrpmax >1) then
              diis%energy=0.0_gp
           else
              diis%energy=-ehart+eexcu-vexcu-eexctX+eion+edisp
           end if

           call hpsitopsi(iproc,nproc,orbs,hx,hy,hz,Glr,comms,ncong,&
                iter,diis,idsx,gnrm,gnrm_zero,trH,psi,psit,hpsi,in%nspin,GPU,in)

           tt=(energybs-trH)/trH
           if (((abs(tt) > 1.d-10 .and. .not. GPUconv) .or.&
                (abs(tt) > 1.d-8 .and. GPUconv)) .and. iproc==0) then 
              !write this warning only if the system is closed shell
              call check_closed_shell(in%nspin,orbs,lcs)
              if (lcs) then
                 write( *,'(1x,a,1pe9.2,2(1pe22.14))') &
                      'ERROR: inconsistency between gradient and energy',tt,energybs,trH
              end if
           endif
           if (iproc == 0) then
              if (verbose > 0 .and. in%itrpmax==1) then
                 write( *,'(1x,a,3(1x,1pe18.11))') 'ekin_sum,epot_sum,eproj_sum',  & 
                      ekin_sum,epot_sum,eproj_sum
                 write( *,'(1x,a,3(1x,1pe18.11))') '   ehart,   eexcu,    vexcu',ehart,eexcu,vexcu
              end if
              if (.not. scpot) then
                 if (gnrm_zero == 0.0_gp) then
                    write( *,'(1x,a,i6,2x,1pe24.17,1x,1pe9.2)') 'iter, tr(H),gnrm',iter,trH,gnrm
                 else
                    write( *,'(1x,a,i6,2x,1pe24.17,2(1x,1pe9.2))') 'iter, tr(H),gnrm,gnrm_zero',iter,trH,gnrm,gnrm_zero
                 end if
              else
                 if (gnrm_zero == 0.0_gp) then
                    write( *,'(1x,a,i6,2x,1pe24.17,1x,1pe9.2)') 'iter,total energy,gnrm',iter,energy,gnrm
                 else
                    write( *,'(1x,a,i6,2x,1pe24.17,2(1x,1pe9.2))') 'iter,total energy,gnrm,gnrm_zero',iter,energy,gnrm,gnrm_zero
                 end if
              end if
           endif

           if (in%inputPsiId == 0) then
              if ((gnrm > 4.d0 .and. orbs%norbu /= orbs%norbd) .or. &
                   (orbs%norbu == orbs%norbd .and. gnrm > 10.d0)) then
                 if (iproc == 0) then
                    write( *,'(1x,a)')&
                         'ERROR: the norm of the residue is too large also with input wavefunctions.'
                 end if
                 infocode=3
                 call deallocate_before_exiting
                 return
              end if
           else if (in%inputPsiId == 1) then
              if (gnrm > 1.d0) then
                 if (iproc == 0) then
                    write( *,'(1x,a)')&
                         'The norm of the residue is too large, need to recalculate input wavefunctions'
                 end if
                 infocode=2
                 if (nproc > 1) call MPI_BARRIER(MPI_COMM_WORLD,ierr)
                 call deallocate_before_exiting
                 return
              end if
           end if
           !flush all writings on standart output
           call flush(6)
        end do wfn_loop

        if (iproc == 0) then 
           if (verbose > 1) write( *,'(1x,a,i0,a)')'done. ',iter,' minimization iterations required'
           write( *,'(1x,a)') &
                '--------------------------------------------------- End of Wavefunction Optimisation'
           write( *,'(1x,a,3(1x,1pe18.11))') &
                'final  ekin,  epot,  eproj ',ekin_sum,epot_sum,eproj_sum
           write( *,'(1x,a,3(1x,1pe18.11))') &
                'final ehart, eexcu,  vexcu ',ehart,eexcu,vexcu
           if (gnrm_zero == 0.0_gp) then
              write( *,'(1x,a,i6,2x,1pe24.17,1x,1pe9.2)') &
                   'FINAL iter,total energy,gnrm',iter,energy,gnrm
           else
              write( *,'(1x,a,i6,2x,1pe24.17,2(1x,1pe9.2))') &
                   'FINAL iter,total energy,gnrm,gnrm_zero',iter,energy,gnrm,gnrm_zero

           end if
           !write(61,*)hx,hy,hz,energy,ekin_sum,epot_sum,eproj_sum,ehart,eexcu,vexcu
           if (in%itrpmax >1) then
              if ( diis%energy > diis%energy_min) write( *,'(1x,a,2(1pe9.2))')&
                   'WARNING: Found an energy value lower than the FINAL energy, delta:',diis%energy-diis%energy_min
           else
              !write this warning only if the system is closed shell
              call check_closed_shell(in%nspin,orbs,lcs)
              if (lcs) then
                 if ( energy > diis%energy_min) write( *,'(1x,a,2(1pe19.12))')&
                   'WARNING: Found an energy value lower than the FINAL energy, delta:',energy,diis%energy_min
              end if
           end if
        end if

        if (iter == in%itermax .and. iproc == 0 .and. infocode/=0) &
             write( *,'(1x,a)')'No convergence within the allowed number of minimization steps'

        call last_orthon(iproc,nproc,orbs,Glr%wfd,in%nspin,&
             comms,psi,hpsi,psit,evsum,.true.) !never deallocate psit and hpsi

        !exit if the infocode is correct
        if (infocode == 0) then
           exit subd_loop
        else
           if(iproc==0) then
              write(*,*)&
                   ' WARNING: Wavefunctions not converged after cycle',icycle
              if (icycle < in%nrepmax) write(*,*)' restart after diagonalisation'
           end if
           gnrm=1.d10
        end if

        if (in%itrpmax == 1 .and. in%norbsempty > 0) then
           !recalculate orbitals occupation numbers
           call evaltoocc(iproc,.false.,in%Tel,orbs)

           gnrm =1.d10
           diis%energy_min=1.d10
           diis%alpha=2.d0
        end if

     end do subd_loop

     if (in%itrpmax > 1) then
        !stop the partial timing counter if necessary
        if (endlooprp .and. in%itrpmax >1) then
           call timing(iproc,'WFN_OPT','PR')
           exit rhopot_loop
        end if

        !recalculate orbitals occupation numbers
        call evaltoocc(iproc,.false.,in%Tel,orbs)

        gnrm =1.d10
        diis%energy_min=1.d10
        diis%alpha=2.d0
     end if

  end do rhopot_loop

  !deallocate psit and hpsi if it was not already been done
  if (nproc > 1) then
     i_all=-product(shape(psit))*kind(psit)
     deallocate(psit,stat=i_stat)
     call memocc(i_stat,i_all,'psit',subname)
  else
     nullify(psit)
  end if
  i_all=-product(shape(hpsi))*kind(hpsi)
  deallocate(hpsi,stat=i_stat)
  call memocc(i_stat,i_all,'hpsi',subname)
  if (in%itrpmax > 1) then
     call ab6_mixing_deallocate(mix)
  end if
     
  if (in%inputPsiId /=-1000) then
     if (abs(evsum-energybs) > 1.d-8 .and. iproc==0) write( *,'(1x,a,2(1x,1pe20.13))')&
          'Difference:evsum,energybs',evsum,energybs
  end if



  if (in%idsx > 0) then
     call deallocate_diis_objects(diis,subname)
  end if

  !last run things has to be done:
  !if it is the last run and the infocode is zero
  !if infocode is not zero but the last run has been done for nrepmax times
  DoLastRunThings= (in%last_run == 1 .and. infocode == 0) .or. DoLastRunThings

  !analyse the possiblity to calculate Davidson treatment
  !(nvirt > 0 .and. in%inputPsiId == 0)
  DoDavidson= abs(in%norbv) > 0 .and. DoLastRunThings
  
  !project the wavefunctions on a gaussian basis and keep in memory
  if (in%gaussian_help) then
     if (iproc.eq.0) then
        write( *,'(1x,a)')&
             '---------------------------------------------------------- Gaussian Basis Projection'
     end if

     !extract the gaussian basis from the pseudowavefunctions
!!!     if (in%inputPsiId == 11) then
!!!        !extract the gaussian basis from the pseudowavefunctions
!!!        call gaussian_pswf_basis(21,.false.,iproc,atoms,rxyz,gbd)
!!!     else if (in%inputPsiId == 12) then
!!!        !extract the gaussian basis from the pseudopotential
!!!        call gaussian_psp_basis(atoms,rxyz,gbd)
!!!     end if

     !extract the gaussian basis from the pseudowavefunctions
     call gaussian_pswf_basis(21,.false.,iproc,in%nspin,atoms,rxyz,gbd,gbd_occ)
     
     if (associated(gbd_occ)) then
        i_all=-product(shape(gbd_occ))*kind(gbd_occ)
        deallocate(gbd_occ,stat=i_stat)
        call memocc(i_stat,i_all,'gbd_occ',subname)
        nullify(gbd_occ)
     end if


     if (.not. associated(gaucoeffs)) then
        allocate(gaucoeffs(gbd%ncoeff,orbs%norbp+ndebug),stat=i_stat)
        call memocc(i_stat,gaucoeffs,'gaucoeffs',subname)
     end if

     allocate(thetaphi(2,gbd%nat+ndebug),stat=i_stat)
     call memocc(i_stat,thetaphi,'thetaphi',subname)
     thetaphi=0.0_gp

     call wavelets_to_gaussians(atoms%geocode,orbs%norbp,orbs%nspinor,&
          n1,n2,n3,gbd,thetaphi,&
          hx,hy,hz,Glr%wfd,psi,gaucoeffs)

     i_all=-product(shape(thetaphi))*kind(thetaphi)
     deallocate(thetaphi,stat=i_stat)
     call memocc(i_stat,i_all,'thetaphi',subname)

  end if

  !  write all the wavefunctions into files
  if (in%output_wf .and. DoLastRunThings) then
     !add flag for writing waves in the gaussian basis form
     if (in%gaussian_help) then

!!!        call gaussian_orthogonality(iproc,nproc,norb,norbp,gbd,gaucoeffs)
!!!
!!!        call gaussian_orthogonality(iproc,nproc,norb,norbp,gbd,gaucoeffs)
        !write the coefficients and the basis on a file
        call write_gaussian_information(iproc,nproc,orbs,gbd,gaucoeffs,'wavefunctions.gau')

        !build dual coefficients
        call dual_gaussian_coefficients(orbs%norbp,gbd,gaucoeffs)

        !control the accuracy of the expansion
        call check_gaussian_expansion(iproc,nproc,orbs,Glr,hx,hy,hz,psi,gbd,gaucoeffs)

        call deallocate_gwf(gbd,subname)
        i_all=-product(shape(gaucoeffs))*kind(gaucoeffs)
        deallocate(gaucoeffs,stat=i_stat)
        call memocc(i_stat,i_all,'gaucoeffs',subname)
        nullify(gbd%rxyz)

     else
        call  writemywaves(iproc,orbs,n1,n2,n3,hx,hy,hz,atoms%nat,rxyz,Glr%wfd,psi)
        if (verbose >0) write( *,'(a,1x,i0,a)') '- iproc',iproc,' finished writing waves'
     end if
  end if

  !plot the ionic potential, if required by output_grid
  if (mod(abs(in%output_grid), 10) == 2 .and. DoLastRunThings) then
     !if (in%output_grid==2) then
        !if (iproc == 0) write(*,*) 'writing ionic_potential.pot'
        if (iproc == 0) write(*,*) 'writing ionic_potential' // fformat
        call plot_density('ionic_potential' // fformat,iproc,nproc,&
             n1,n2,n3,n1i,n2i,n3i,n3p,&
             1,hxh,hyh,hzh,atoms,rxyz,ngatherarr,pot_ion)
        if (iproc == 0) write(*,*) 'writing local_potential' // fformat
        call plot_density('local_potential' // fformat,iproc,nproc,&
             n1,n2,n3,n1i,n2i,n3i,n3p,&
             1,hxh,hyh,hzh,atoms,rxyz,ngatherarr,rhopot)
  end if

  i_all=-product(shape(pot_ion))*kind(pot_ion)
  deallocate(pot_ion,stat=i_stat)
  call memocc(i_stat,i_all,'pot_ion',subname)
  if (counterions) then
     i_all=-product(shape(counter_ions))*kind(counter_ions)
     deallocate(counter_ions,stat=i_stat)
     call memocc(i_stat,i_all,'counter_ions',subname)
  end if

  if (inputpsi /= -1000) then
     !------------------------------------------------------------------------
     ! here we start the calculation of the forces
     if (iproc == 0) then
        write( *,'(1x,a)')&
             '----------------------------------------------------------------- Forces Calculation'
     end if

     ! Selfconsistent potential is saved in rhopot, 
     ! new arrays rho,pot for calculation of forces ground state electronic density

     ! Potential from electronic charge density

     !manipulate scatter array for avoiding the GGA shift
     do jproc=0,nproc-1
        !n3d=n3p
        nscatterarr(jproc,1)=nscatterarr(jproc,2)
        !i3xcsh=0
        nscatterarr(jproc,4)=0
     end do

     if (n3p>0) then
        allocate(rho(n1i*n2i*n3p*in%nspin+ndebug),stat=i_stat)
        call memocc(i_stat,rho,'rho',subname)
     else
        allocate(rho(1+ndebug),stat=i_stat)
        call memocc(i_stat,rho,'rho',subname)
     end if
     call sumrho(iproc,nproc,orbs,Glr,0,hxh,hyh,hzh,psi,rho,n1i*n2i*n3p,&
          nscatterarr,in%nspin,GPU,atoms%symObj,irrzon,phnons)

<<<<<<< HEAD
  !plot the density on the density.pot file
  if ((abs(in%output_grid) >= 1 .or. in%nvacancy /=0) .and. DoLastRunThings) then
     if (iproc == 0) write(*,*) 'writing electronic_density' // fformat

     call plot_density('electronic_density' // fformat,&
          iproc,nproc,n1,n2,n3,n1i,n2i,n3i,n3p,  & 
          in%nspin,hxh,hyh,hzh,atoms,rxyz,ngatherarr,rho)
     if (associated(rhocore)) then
        if (iproc == 0) write(*,*) 'writing grid core_density' // fformat
        call plot_density('core_density' // fformat,&
=======
     !plot the density on the density.pot file
     if ((abs(in%output_grid) >= 1 .or. in%nvacancy /=0) .and. DoLastRunThings) then
        if (iproc == 0) write(*,*) 'writing electronic_density.cube'

        call plot_density(atoms%geocode,'electronic_density',&
>>>>>>> 7ce365cd
             iproc,nproc,n1,n2,n3,n1i,n2i,n3i,n3p,  & 
             in%nspin,hxh,hyh,hzh,atoms,rxyz,ngatherarr,rho)
        if (associated(rhocore)) then
           if (iproc == 0) write(*,*) 'writing grid core_density.cube'
           call plot_density(atoms%geocode,'core_density',&
                iproc,nproc,n1,n2,n3,n1i,n2i,n3i,n3p,  & 
                1,hxh,hyh,hzh,atoms,rxyz,ngatherarr,rhocore(1+n1i*n2i*i3xcsh:))
        end if
     end if
     !calculate the total density in the case of nspin==2
     if (in%nspin==2) then
        call axpy(n1i*n2i*n3p,1.0_dp,rho(1+n1i*n2i*n3p),1,rho(1),1)
     end if
     if (n3p>0) then
        allocate(pot(n1i,n2i,n3p,1+ndebug),stat=i_stat)
        call memocc(i_stat,pot,'pot',subname)
     else
        allocate(pot(1,1,1,1+ndebug),stat=i_stat)
        call memocc(i_stat,pot,'pot',subname)
     end if

     !calculate electrostatic potential
     call dcopy(n1i*n2i*n3p,rho,1,pot,1) 
     call H_potential(atoms%geocode,'D',iproc,nproc,&
          n1i,n2i,n3i,hxh,hyh,hzh,pot,pkernel,pot,ehart_fake,0.0_dp,.false.)

<<<<<<< HEAD
  !plot also the electrostatic potential
  if (mod(abs(in%output_grid), 10) == 2 .and. DoLastRunThings) then
     if (iproc == 0) write(*,*) 'writing hartree_potential' // fformat
     call plot_density('hartree_potential' // fformat, &
          & iproc,nproc,n1,n2,n3,n1i,n2i,n3i,n3p,&
          in%nspin,hxh,hyh,hzh,atoms,rxyz,ngatherarr,pot)
  end if
=======
     !plot also the electrostatic potential
     if (abs(in%output_grid) == 2 .and. DoLastRunThings) then
        call plot_density(atoms%geocode,'hartree_potential',iproc,nproc,n1,n2,n3,n1i,n2i,n3i,n3p,&
             in%nspin,hxh,hyh,hzh,atoms,rxyz,ngatherarr,pot)
     end if
>>>>>>> 7ce365cd

     allocate(gxyz(3,atoms%nat+ndebug),stat=i_stat)
     call memocc(i_stat,gxyz,'gxyz',subname)

     call timing(iproc,'Forces        ','ON')
     ! calculate local part of the forces gxyz
     call local_forces(iproc,atoms,rxyz,hxh,hyh,hzh,&
          n1,n2,n3,n3p,i3s+i3xcsh,n1i,n2i,n3i,rho,pot,gxyz)

     i_all=-product(shape(rho))*kind(rho)
     deallocate(rho,stat=i_stat)
     call memocc(i_stat,i_all,'rho',subname)
     i_all=-product(shape(pot))*kind(pot)
     deallocate(pot,stat=i_stat)
     call memocc(i_stat,i_all,'pot',subname)

     if (iproc == 0 .and. verbose > 1) write( *,'(1x,a)',advance='no')'Calculate nonlocal forces...'

     !refill projectors for tails, davidson
     refill_proj=(in%calc_tail .or. DoDavidson) .and. DoLastRunThings

     call nonlocal_forces(iproc,n1,n2,n3,hx,hy,hz,atoms,rxyz,&
          orbs,nlpspd,proj,Glr%wfd,psi,gxyz,refill_proj)

     if (iproc == 0 .and. verbose > 1) write( *,'(1x,a)')'done.'

     ! Add up all the force contributions
     if (nproc > 1) then
        call MPI_ALLREDUCE(gxyz,fxyz,3*atoms%nat,mpidtypg,MPI_SUM,MPI_COMM_WORLD,ierr)
     else
        do iat=1,atoms%nat
           fxyz(1,iat)=gxyz(1,iat)
           fxyz(2,iat)=gxyz(2,iat)
           fxyz(3,iat)=gxyz(3,iat)
        enddo
     end if

!!$  if (iproc == 0) then
!!$     sumx=0.d0 ; sumy=0.d0 ; sumz=0.d0
!!$     fumx=0.d0 ; fumy=0.d0 ; fumz=0.d0
!!$     do iat=1,atoms%nat
!!$        sumx=sumx+fxyz(1,iat) ; sumy=sumy+fxyz(2,iat) ; sumz=sumz+fxyz(3,iat)
!!$        fumx=fumx+fion(1,iat) ; fumy=fumy+fion(2,iat) ; fumz=fumz+fion(3,iat)
!!$     enddo
!!$     write(77,'(a30,3(1x,e10.3))') 'translat. force total pot ',sumx,sumy,sumz
!!$     write(77,'(a30,3(1x,e10.3))') 'translat. force ionic pot ',fumx,fumy,fumz
!!$  endif

     !add to the forces the ionic and dispersion contribution 
     do iat=1,atoms%nat
        fxyz(1,iat)=fxyz(1,iat)+fion(1,iat)+fdisp(1,iat)
        fxyz(2,iat)=fxyz(2,iat)+fion(2,iat)+fdisp(2,iat)
        fxyz(3,iat)=fxyz(3,iat)+fion(3,iat)+fdisp(3,iat)
     enddo

     i_all=-product(shape(gxyz))*kind(gxyz)
     deallocate(gxyz,stat=i_stat)
     call memocc(i_stat,i_all,'gxyz',subname)

     !clean the center mass shift and the torque in isolated directions
     call clean_forces(iproc,atoms,rxyz,fxyz,fnoise)

     call timing(iproc,'Forces        ','OF')
  end if
  
  i_all=-product(shape(fion))*kind(fion)
  deallocate(fion,stat=i_stat)
  call memocc(i_stat,i_all,'fion',subname)
  i_all=-product(shape(fdisp))*kind(fdisp)
  deallocate(fdisp,stat=i_stat)
  call memocc(i_stat,i_all,'fdisp',subname)

  !if (nvirt > 0 .and. in%inputPsiId == 0) then
  if (DoDavidson) then
     
     !calculate davidson procedure for all the groups of k-points which are chosen
     ikpt=1
     do igroup=1,in%ngroups_kptv

        ! Set-up number of states and shifting values.
        nvirtu = norbv
        nvirtd = 0
        if (in%nspin==2) nvirtd=nvirtu
        ! Create the orbitals.
        if (associated(in%kptv)) then
           nvirtu = nvirtu + orbs%norbu
           nvirtd = nvirtd + orbs%norbd
           nvirt  = nvirtu+nvirtd

           !number of k-points for this group
           nkptv = in%nkptsv_group(igroup) !size(in%kptv, 2)

           allocate(wkptv(nkptv+ndebug),stat=i_stat)
           call memocc(i_stat,wkptv,'wkptv',subname)
           wkptv(:) = real(1.0, gp) / real(nkptv, gp)

           call orbitals_descriptors(iproc,nproc,nvirtu+nvirtd,nvirtu,nvirtd, &
                & orbs%nspinor,nkptv,in%kptv(1,ikpt),wkptv,orbsv)

           i_all=-product(shape(wkptv))*kind(wkptv)
           deallocate(wkptv,stat=i_stat)
           call memocc(i_stat,i_all,'wkptv',subname)

           !recreate the memory space for the projectors 
           call deallocate_proj_descr(nlpspd,subname)  
           i_all=-product(shape(proj))*kind(proj)
           deallocate(proj,stat=i_stat)
           call memocc(i_stat,i_all,'proj',subname)

           ! Calculate all projectors, or allocate array for on-the-fly calculation
           call timing(iproc,'CrtProjectors ','ON')
           call createProjectorsArrays(iproc,n1,n2,n3,rxyz,atoms,orbsv,&
                radii_cf,cpmult,fpmult,hx,hy,hz,nlpspd,proj) 
           call timing(iproc,'CrtProjectors ','OF') 

           ikpt=ikpt+in%nkptsv_group(igroup)

        else
           call orbitals_descriptors(iproc,nproc,nvirtu+nvirtd,nvirtu,nvirtd, &
                & orbs%nspinor,orbs%nkpts,orbs%kpts,orbs%kwgts,orbsv)
        end if

        !allocate communications arrays for virtual orbitals
        call orbitals_communicators(iproc,nproc,Glr,orbsv,commsv)  

        !allocate psivirt pointer (note the orbs dimension)
        allocate(psivirt(orbsv%npsidim+ndebug),stat=i_stat)
        call memocc(i_stat,psivirt,'psivirt',subname)

        if (in%norbv < 0) then

           call direct_minimization(iproc,nproc,n1i,n2i,in,atoms,&
                orbs,orbsv,nvirt,Glr,comms,commsv,&
                hx,hy,hz,rxyz,rhopot,n3p,nlpspd,proj, &
                pkernelseq,psi,psivirt,ngatherarr,GPU)

        else if (in%norbv > 0) then
           call davidson(iproc,nproc,n1i,n2i,in,atoms,&
                orbs,orbsv,nvirt,Glr,comms,commsv,&
                hx,hy,hz,rxyz,rhopot,n3p,nlpspd,proj, &
                pkernelseq,psi,psivirt,ngatherarr,GPU)

        end if

        if (atoms%geocode == 'F' .and. .false.) then
           ! Potential from electronic charge density
           call sumrho(iproc,nproc,orbs,Glr,ixc,hxh,hyh,hzh,psi,rhopot,&
                n1i*n2i*n3d,nscatterarr,in%nspin,GPU,atoms%symObj,irrzon,phnons)

           !Allocate second Exc derivative
           if (n3p >0) then
              allocate(dvxcdrho(n1i,n2i,n3p,in%nspin+1+ndebug),stat=i_stat)
              call memocc(i_stat,dvxcdrho,'dvxcdrho',subname)
           else
              allocate(dvxcdrho(1,1,1,in%nspin+1+ndebug),stat=i_stat)
              call memocc(i_stat,dvxcdrho,'dvxcdrho',subname)
           end if

           call XC_potential(atoms%geocode,'D',iproc,nproc,&
                Glr%d%n1i,Glr%d%n2i,Glr%d%n3i,ixc,hxh,hyh,hzh,&
                rhopot,eexcu,vexcu,in%nspin,rhocore,potxc,dvxcdrho)

           !temporary call to the coupling matrix calculation
           allocate(psirocc(max(max(n1i*n2i*n3i*orbs%norbp,&
                ngatherarr(0,1)*orbs%norb),1)+ndebug),stat=i_stat)
           call memocc(i_stat,psirocc,'psirocc',subname)

           allocate(psirvirt(max(max(n1i*n2i*n3i*orbsv%norbp,&
                ngatherarr(0,1)*orbsv%norb),1)+ndebug),stat=i_stat)
           call memocc(i_stat,psirvirt,'psirvirt',subname)

           call prepare_psirocc(iproc,nproc,Glr,orbs,n3p,ngatherarr(0,1),psi,psirocc)

           call prepare_psirocc(iproc,nproc,Glr,orbsv,n3p,ngatherarr(0,1),psivirt,psirvirt)

           call center_of_charge(atoms,rxyz,chargec)

           call coupling_matrix_prelim(iproc,nproc,atoms%geocode,in%nspin,Glr,orbs,orbsv,&
                i3s+i3xcsh,n3p,hxh,hyh,hzh,chargec,pkernelseq,dvxcdrho,psirocc,psirvirt)

           i_all=-product(shape(psirocc))*kind(psirocc)
           deallocate(psirocc,stat=i_stat)
           call memocc(i_stat,i_all,'psirocc',subname)

           i_all=-product(shape(psirvirt))*kind(psirvirt)
           deallocate(psirvirt,stat=i_stat)
           call memocc(i_stat,i_all,'psirvirt',subname)


           i_all=-product(shape(dvxcdrho))*kind(dvxcdrho)
           deallocate(dvxcdrho,stat=i_stat)
           call memocc(i_stat,i_all,'dvxcdrho',subname)

        end if

        call deallocate_comms(commsv,subname)
        call deallocate_orbs(orbsv,subname)
       
        !in the case of band structure calculation, copy the values of the eigenvectors
        !into a new array to write them afterwards

        i_all=-product(shape(orbsv%eval))*kind(orbsv%eval)
        deallocate(orbsv%eval,stat=i_stat)
        call memocc(i_stat,i_all,'eval',subname)

        i_all=-product(shape(psivirt))*kind(psivirt)
        deallocate(psivirt,stat=i_stat)
        call memocc(i_stat,i_all,'psivirt',subname)

     end do
     
  end if
  

  !perform here the mulliken charge and density of states
  !localise them on the basis of gatom of a number of atoms
  if (in%gaussian_help .and. DoLastRunThings) then
     !here one must check if psivirt should have been kept allocated
     if (.not. DoDavidson) then
        orbsv%norb=0
        orbsv%norbp=0
     end if
     call local_analysis(iproc,nproc,hx,hy,hz,in,atoms,rxyz,shift,Glr,orbs,orbsv,psi,psivirt)
  end if

  i_all=-product(shape(pkernel))*kind(pkernel)
  deallocate(pkernel,stat=i_stat)
  call memocc(i_stat,i_all,'kernel',subname)

  if (in%exctxpar == 'OP2P') then
     i_all=-product(shape(pkernelseq))*kind(pkernelseq)
     deallocate(pkernelseq,stat=i_stat)
     call memocc(i_stat,i_all,'kernelseq',subname)
  end if



  !------------------------------------------------------------------------
  if (in%calc_tail .and. atoms%geocode == 'F' .and. DoLastRunThings ) then
     call timing(iproc,'Tail          ','ON')
     !    Calculate energy correction due to finite size effects
     !    ---reformat potential
     allocate(pot(n1i,n2i,n3i,in%nspin+ndebug),stat=i_stat)
     call memocc(i_stat,pot,'pot',subname)
     
     if (nproc > 1) then
        call MPI_ALLGATHERV(rhopot,n1i*n2i*n3p,&
             mpidtypd,pot(1,1,1,1),ngatherarr(0,1),ngatherarr(0,2), & 
             mpidtypd,MPI_COMM_WORLD,ierr)
        !print '(a,2f12.6)','RHOup',sum(abs(rhopot(:,:,:,1))),sum(abs(pot(:,:,:,1)))
        if(in%nspin==2) then
           !print '(a,2f12.6)','RHOdw',sum(abs(rhopot(:,:,:,2))),sum(abs(pot(:,:,:,2)))
           call MPI_ALLGATHERV(rhopot(1+n1i*n2i*n3p),n1i*n2i*n3p,&
                mpidtypd,pot(1,1,1,2),ngatherarr(0,1),ngatherarr(0,2), & 
                mpidtypd,MPI_COMM_WORLD,ierr)
        end if
     else
        call dcopy(n1i*n2i*n3i*in%nspin,rhopot,1,pot,1)
     end if
     i_all=-product(shape(nscatterarr))*kind(nscatterarr)
     deallocate(nscatterarr,stat=i_stat)
     call memocc(i_stat,i_all,'nscatterarr',subname)
     i_all=-product(shape(ngatherarr))*kind(ngatherarr)
     deallocate(ngatherarr,stat=i_stat)
     call memocc(i_stat,i_all,'ngatherarr',subname)
     i_all=-product(shape(rhopot))*kind(rhopot)
     deallocate(rhopot,stat=i_stat)
     call memocc(i_stat,i_all,'rhopot',subname)
     i_all=-product(shape(potxc))*kind(potxc)
     deallocate(potxc,stat=i_stat)
     call memocc(i_stat,i_all,'potxc',subname)

          
     !pass hx instead of hgrid since we are only in free BC
     call CalculateTailCorrection(iproc,nproc,atoms,rbuf,orbs,&
          Glr,nlpspd,ncongt,pot,hx,rxyz,radii_cf,crmult,frmult,in%nspin,&
          proj,psi,in%output_grid,ekin_sum,epot_sum,eproj_sum)
     
     i_all=-product(shape(pot))*kind(pot)
     deallocate(pot,stat=i_stat)
     call memocc(i_stat,i_all,'pot',subname)
     
     !if (iproc==0) then
     !   open(61)
     !   write(61,'(4(f9.3),1x,7(1pe19.11))',advance='no')&
     !        hgrid,alat1,alat2,alat3,energy,ekin_sum,epot_sum,eproj_sum,ehart,eexcu,vexcu
     !end if
     
     energybs=ekin_sum+epot_sum+eproj_sum
     energy=energybs-ehart+eexcu-vexcu+eion+edisp
     
     !if (iproc==0) then
     !   write(61,'(1pe19.11)')energy
     !   close(61)
     !end if
     
     if (iproc == 0) then
        write( *,'(1x,a,3(1x,1pe18.11))')&
             '  Corrected ekin,epot,eproj',ekin_sum,epot_sum,eproj_sum
        write( *,'(1x,a,1x,1pe24.17)')&
             'Total energy with tail correction',energy
     endif
     
     call timing(iproc,'Tail          ','OF')
  else
     !    No tail calculation
     if (nproc > 1) call MPI_BARRIER(MPI_COMM_WORLD,ierr)
     i_all=-product(shape(rhopot))*kind(rhopot)
     deallocate(rhopot,stat=i_stat)
     call memocc(i_stat,i_all,'rhopot',subname)
     i_all=-product(shape(potxc))*kind(potxc)
     deallocate(potxc,stat=i_stat)
     call memocc(i_stat,i_all,'potxc',subname)
     i_all=-product(shape(nscatterarr))*kind(nscatterarr)
     deallocate(nscatterarr,stat=i_stat)
     call memocc(i_stat,i_all,'nscatterarr',subname)
     i_all=-product(shape(ngatherarr))*kind(ngatherarr)
     deallocate(ngatherarr,stat=i_stat)
     call memocc(i_stat,i_all,'ngatherarr',subname)
  endif
  ! --- End if of tail calculation
  
  call deallocate_before_exiting
  
contains
  
  !routine which deallocate the pointers and the arrays before exiting 
  subroutine deallocate_before_exiting
    
    !when this condition is verified we are in the middle of the SCF cycle
    if (infocode /=0 .and. infocode /=1 .and. in%inputPsiId /=-1000) then
       
       if (in%idsx > 0) then
          call deallocate_diis_objects(diis,subname)
       end if
       
       if (nproc > 1) then
          i_all=-product(shape(psit))*kind(psit)
          deallocate(psit,stat=i_stat)
          call memocc(i_stat,i_all,'psit',subname)
       end if
       
       i_all=-product(shape(hpsi))*kind(hpsi)
       deallocate(hpsi,stat=i_stat)
       call memocc(i_stat,i_all,'hpsi',subname)
       
       !free GPU if it is the case
       if (GPUconv .and. .not.(DoDavidson)) then
          call free_gpu(GPU,orbs%norbp)
       else if (OCLconv .and. .not.(DoDavidson)) then
          call free_gpu_OCL(GPU,orbs,in%nspin)
       end if
       
       i_all=-product(shape(pot_ion))*kind(pot_ion)
       deallocate(pot_ion,stat=i_stat)
       call memocc(i_stat,i_all,'pot_ion',subname)
       if (counterions) then
          i_all=-product(shape(counter_ions))*kind(counter_ions)
          deallocate(counter_ions,stat=i_stat)
          call memocc(i_stat,i_all,'counter_ions',subname)
       end if

       if (in%exctxpar == 'OP2P') then
          i_all=-product(shape(pkernelseq))*kind(pkernelseq)
          deallocate(pkernelseq,stat=i_stat)
          call memocc(i_stat,i_all,'kernelseq',subname)
       end if

       
       i_all=-product(shape(pkernel))*kind(pkernel)
       deallocate(pkernel,stat=i_stat)
       call memocc(i_stat,i_all,'kernel',subname)
       
       ! calc_tail false
       i_all=-product(shape(rhopot))*kind(rhopot)
       deallocate(rhopot,stat=i_stat)
       call memocc(i_stat,i_all,'rhopot',subname)
       i_all=-product(shape(potxc))*kind(potxc)
       deallocate(potxc,stat=i_stat)
       call memocc(i_stat,i_all,'potxc',subname)
       
       i_all=-product(shape(nscatterarr))*kind(nscatterarr)
       deallocate(nscatterarr,stat=i_stat)
       call memocc(i_stat,i_all,'nscatterarr',subname)
       i_all=-product(shape(ngatherarr))*kind(ngatherarr)
       deallocate(ngatherarr,stat=i_stat)
       call memocc(i_stat,i_all,'ngatherarr',subname)
       
       i_all=-product(shape(fion))*kind(fion)
       deallocate(fion,stat=i_stat)
       call memocc(i_stat,i_all,'fion',subname)
       i_all=-product(shape(fdisp))*kind(fdisp)
       deallocate(fdisp,stat=i_stat)
       call memocc(i_stat,i_all,'fdisp',subname)
       
    end if
    
    i_all=-product(shape(irrzon))*kind(irrzon)
    deallocate(irrzon,stat=i_stat)
    call memocc(i_stat,i_all,'irrzon',subname)

    i_all=-product(shape(phnons))*kind(phnons)
    deallocate(phnons,stat=i_stat)
    call memocc(i_stat,i_all,'phnons',subname)

    call deallocate_bounds(Glr%geocode,Glr%hybrid_on,Glr%bounds,subname)
    
    !free GPU if it is the case
    if (GPUconv .and. .not.(DoDavidson)) then
       call free_gpu(GPU,orbs%norbp)
    else if (OCLconv .and. .not.(DoDavidson)) then
       call free_gpu_OCL(GPU,orbs,in%nspin)
    end if
    
    call deallocate_comms(comms,subname)

    call deallocate_orbs(orbs,subname)
    call deallocate_atoms_scf(atoms,subname) 
    
    i_all=-product(shape(radii_cf))*kind(radii_cf)
    deallocate(radii_cf,stat=i_stat)
    call memocc(i_stat,i_all,'radii_cf',subname)

    call deallocate_proj_descr(nlpspd,subname)

    i_all=-product(shape(proj))*kind(proj)
    deallocate(proj,stat=i_stat)
    call memocc(i_stat,i_all,'proj',subname)

    !deallocate the core density if it has been allocated
    if(associated(rhocore)) then
       i_all=-product(shape(rhocore))*kind(rhocore)
       deallocate(rhocore,stat=i_stat)
       call memocc(i_stat,i_all,'rhocore',subname)
    end if

    ! Free the libXC stuff if necessary.
    if (ixc < 0) then
       call libxc_functionals_end()
    end if

    !end of wavefunction minimisation
    call timing(iproc,'LAST','PR')
    call timing(iproc,'              ','RE')
    call cpu_time(tcpu1)
    call system_clock(ncount1,ncount_rate,ncount_max)
    tel=dble(ncount1-ncount0)/dble(ncount_rate)
    if (iproc == 0) &
         write( *,'(1x,a,1x,i4,2(1x,f12.2))') 'CPU time/ELAPSED time for root process ', iproc,tel,tcpu1-tcpu0

  END SUBROUTINE deallocate_before_exiting

END SUBROUTINE cluster
!!***
<|MERGE_RESOLUTION|>--- conflicted
+++ resolved
@@ -1237,29 +1237,16 @@
      call sumrho(iproc,nproc,orbs,Glr,0,hxh,hyh,hzh,psi,rho,n1i*n2i*n3p,&
           nscatterarr,in%nspin,GPU,atoms%symObj,irrzon,phnons)
 
-<<<<<<< HEAD
-  !plot the density on the density.pot file
-  if ((abs(in%output_grid) >= 1 .or. in%nvacancy /=0) .and. DoLastRunThings) then
-     if (iproc == 0) write(*,*) 'writing electronic_density' // fformat
-
-     call plot_density('electronic_density' // fformat,&
-          iproc,nproc,n1,n2,n3,n1i,n2i,n3i,n3p,  & 
-          in%nspin,hxh,hyh,hzh,atoms,rxyz,ngatherarr,rho)
-     if (associated(rhocore)) then
-        if (iproc == 0) write(*,*) 'writing grid core_density' // fformat
-        call plot_density('core_density' // fformat,&
-=======
      !plot the density on the density.pot file
      if ((abs(in%output_grid) >= 1 .or. in%nvacancy /=0) .and. DoLastRunThings) then
-        if (iproc == 0) write(*,*) 'writing electronic_density.cube'
-
-        call plot_density(atoms%geocode,'electronic_density',&
->>>>>>> 7ce365cd
+        if (iproc == 0) write(*,*) 'writing electronic_density' // fformat
+
+        call plot_density('electronic_density' // fformat,&
              iproc,nproc,n1,n2,n3,n1i,n2i,n3i,n3p,  & 
              in%nspin,hxh,hyh,hzh,atoms,rxyz,ngatherarr,rho)
         if (associated(rhocore)) then
-           if (iproc == 0) write(*,*) 'writing grid core_density.cube'
-           call plot_density(atoms%geocode,'core_density',&
+           if (iproc == 0) write(*,*) 'writing grid core_density' // fformat
+           call plot_density('core_density' // fformat,&
                 iproc,nproc,n1,n2,n3,n1i,n2i,n3i,n3p,  & 
                 1,hxh,hyh,hzh,atoms,rxyz,ngatherarr,rhocore(1+n1i*n2i*i3xcsh:))
         end if
@@ -1281,21 +1268,13 @@
      call H_potential(atoms%geocode,'D',iproc,nproc,&
           n1i,n2i,n3i,hxh,hyh,hzh,pot,pkernel,pot,ehart_fake,0.0_dp,.false.)
 
-<<<<<<< HEAD
-  !plot also the electrostatic potential
-  if (mod(abs(in%output_grid), 10) == 2 .and. DoLastRunThings) then
-     if (iproc == 0) write(*,*) 'writing hartree_potential' // fformat
-     call plot_density('hartree_potential' // fformat, &
-          & iproc,nproc,n1,n2,n3,n1i,n2i,n3i,n3p,&
-          in%nspin,hxh,hyh,hzh,atoms,rxyz,ngatherarr,pot)
-  end if
-=======
      !plot also the electrostatic potential
-     if (abs(in%output_grid) == 2 .and. DoLastRunThings) then
-        call plot_density(atoms%geocode,'hartree_potential',iproc,nproc,n1,n2,n3,n1i,n2i,n3i,n3p,&
-             in%nspin,hxh,hyh,hzh,atoms,rxyz,ngatherarr,pot)
-     end if
->>>>>>> 7ce365cd
+     if (mod(abs(in%output_grid), 10) == 2 .and. DoLastRunThings) then
+        if (iproc == 0) write(*,*) 'writing hartree_potential' // fformat
+        call plot_density('hartree_potential' // fformat, &
+             & iproc,nproc,n1,n2,n3,n1i,n2i,n3i,n3p,&
+             & in%nspin,hxh,hyh,hzh,atoms,rxyz,ngatherarr,pot)
+     end if
 
      allocate(gxyz(3,atoms%nat+ndebug),stat=i_stat)
      call memocc(i_stat,gxyz,'gxyz',subname)
