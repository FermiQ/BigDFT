--- conflicted
+++ resolved
@@ -88,12 +88,9 @@
            write( *,'(1x,a)')'Convergence error, cannot proceed.'
            write( *,'(1x,a)')' writing positions in file posfail.xyz then exiting'
            write(comment,'(a)')'UNCONVERGED WF '
-           call wtxyz('posfail',energy,rxyz,atoms,trim(comment))
-
-<<<<<<< HEAD
-=======
-           call write_atomic_file("posout_999",energy,rxyz,atoms,'Convergence error')
->>>>>>> f1707979
+           !call wtxyz('posfail',energy,rxyz,atoms,trim(comment))
+
+           call write_atomic_file("posfail",energy,rxyz,atoms,trim(comment))
 
         end if
 
