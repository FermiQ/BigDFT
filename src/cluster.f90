--- conflicted
+++ resolved
@@ -308,13 +308,8 @@
   !debug
   !real(kind=8) :: ddot
 
-<<<<<<< HEAD
   call f_routine(id=subname)
 
-  call nullify_rholoc_objects(rholoc_tmp)
-
-=======
->>>>>>> 1d6e1f27
   !copying the input variables for readability
   !this section is of course not needed
   !note that this procedure is convenient ONLY in the case of scalar variables
@@ -548,14 +543,9 @@
      call denspot_emit_v_ext(denspot, iproc, nproc)
   end if
 
-<<<<<<< HEAD
-
+  norbv=abs(in%norbv)
 
   call input_wf(iproc,nproc,in,GPU,atoms,rxyz,denspot,denspot0,nlpsp,KSwfn,tmb,energs,&
-=======
-  norbv=abs(in%norbv)
-  call input_wf(iproc,nproc,in,GPU,atoms,rxyz,denspot,denspot0,nlpspd,proj,KSwfn,tmb,energs,&
->>>>>>> 1d6e1f27
        inputpsi,input_wf_format,norbv,lzd_old,wfd_old,psi_old,d_old,hx_old,hy_old,hz_old,rxyz_old,tmb_old,ref_frags,cdft)
   nvirt=in%nvirt
   if(in%nvirt > norbv) then
