!!****f* BigDFT/call_bigdft
!! FUNCTION
!!   Routines to use bigdft as a blackbox
!! COPYRIGHT
!!   Copyright (C) 2005-2008 BigDFT group 
!!   This file is distributed under the terms of the
!!   GNU General Public License, see ~/COPYING file
!!   or http://www.gnu.org/copyleft/gpl.txt .
!!   For the list of contributors, see ~/AUTHORS 
!! SOURCE
!!
 subroutine call_bigdft(nproc,iproc,atoms,rxyz,in,energy,fxyz,rst,infocode)
  use module_base
  use module_types
  implicit none
  integer, intent(in) :: iproc,nproc
  type(input_variables),intent(inout) :: in
  type(atoms_data), intent(inout) :: atoms
  type(restart_objects), intent(inout) :: rst
  integer, intent(inout) :: infocode
  real(gp), intent(out) :: energy
  real(gp), dimension(3,atoms%nat), intent(inout) :: rxyz
  real(gp), dimension(3,atoms%nat), intent(out) :: fxyz
  !local variables
  character(len=*), parameter :: subname='call_bigdft'
  integer :: i_stat,i_all,ierr,inputPsiId_orig,icycle
  character(len=40) :: comment
  !temporary interface
  interface
     subroutine cluster(nproc,iproc,atoms,rxyz,energy,fxyz,&
          psi,Glr,gaucoeffs,gbd,orbs,rxyz_old,hx_old,hy_old,hz_old,in,infocode)
       use module_base
       use module_types
       implicit none
       integer, intent(in) :: nproc,iproc
       integer, intent(out) :: infocode
       real(gp), intent(inout) :: hx_old,hy_old,hz_old
       type(input_variables), intent(in) :: in
       type(locreg_descriptors), intent(inout) :: Glr
       type(atoms_data), intent(inout) :: atoms
       type(gaussian_basis), intent(inout) :: gbd
       type(orbitals_data), intent(inout) :: orbs
       real(gp), intent(out) :: energy
       real(gp), dimension(3,atoms%nat), intent(inout) :: rxyz_old
       real(gp), dimension(3,atoms%nat), target, intent(inout) :: rxyz
       real(gp), dimension(3,atoms%nat), intent(out) :: fxyz
       real(wp), dimension(:), pointer :: psi
       real(wp), dimension(:,:), pointer :: gaucoeffs
     end subroutine cluster 
  end interface

  inputPsiId_orig=in%inputPsiId

  loop_cluster: do icycle=1,in%nrepmax

     if (in%inputPsiId == 0 .and. associated(rst%psi)) then
        i_all=-product(shape(rst%psi))*kind(rst%psi)
        deallocate(rst%psi,stat=i_stat)
        call memocc(i_stat,i_all,'rst%psi',subname)
        i_all=-product(shape(rst%orbs%eval))*kind(rst%orbs%eval)
        deallocate(rst%orbs%eval,stat=i_stat)
        call memocc(i_stat,i_all,'rst%orbs%eval',subname)

        call deallocate_wfd(rst%Glr%wfd,subname)
     end if

     call cluster(nproc,iproc,atoms,rxyz,energy,fxyz,&
          rst%psi,rst%Glr,rst%gaucoeffs,rst%gbd,rst%orbs,&
          rst%rxyz_old,rst%hx_old,rst%hy_old,rst%hz_old,in,infocode)

     if (in%inputPsiId==1 .and. infocode==2) then
        if (in%gaussian_help) then
           in%inputPsiId=11
        else
           in%inputPsiId=0
        end if
     else if ((in%inputPsiId==1 .or. in%inputPsiId==0) .and. infocode==1) then
        !in%inputPsiId=0 !better to diagonalise that to restart an input guess
        in%inputPsiId=1
        if(iproc==0) then
           write(*,*)&
             ' WARNING: Wavefunctions not converged after cycle',icycle
           write(*,*)' restart after diagonalisation'
        end if
        
     else if (in%inputPsiId == 0 .and. infocode==3) then
        if (iproc.eq.0) then
           write( *,'(1x,a)')'Convergence error, cannot proceed.'
           write( *,'(1x,a)')' writing positions in file posfail.xyz then exiting'
           write(comment,'(a)')'UNCONVERGED WF '
           !call wtxyz('posfail',energy,rxyz,atoms,trim(comment))

           call write_atomic_file("posfail",energy,rxyz,atoms,trim(comment))

        end if

        i_all=-product(shape(rst%psi))*kind(rst%psi)
        deallocate(rst%psi,stat=i_stat)
        call memocc(i_stat,i_all,'rst%psi',subname)
        i_all=-product(shape(rst%orbs%eval))*kind(rst%orbs%eval)
        deallocate(rst%orbs%eval,stat=i_stat)
        call memocc(i_stat,i_all,'rst%orbs%eval',subname)

        call deallocate_wfd(rst%Glr%wfd,subname)
        !finalize memory counting (there are still the positions and the forces allocated)
        call memocc(0,0,'count','stop')

        if (nproc > 1) call MPI_FINALIZE(ierr)

        stop
     else
        exit loop_cluster
     end if

  end do loop_cluster

  !preserve the previous value
  in%inputPsiId=inputPsiId_orig

end subroutine call_bigdft
!!***


!!****f* BigDFT/cluster
!!
!! FUNCTION
!!  Main routine which does self-consistent loop.
!!  Do not parse input file and no geometry optimization.
!!
!! SOURCE
!!
subroutine cluster(nproc,iproc,atoms,rxyz,energy,fxyz,&
     psi,Glr,gaucoeffs,gbd,orbs,rxyz_old,hx_old,hy_old,hz_old,in,infocode)
  ! inputPsiId = 0 : compute input guess for Psi by subspace diagonalization of atomic orbitals
  ! inputPsiId = 1 : read waves from argument psi, using n1, n2, n3, hgrid and rxyz_old
  !                  as definition of the previous system.
  ! inputPsiId = 2 : read waves from disk
  ! does an electronic structure calculation. Output is the total energy and the forces 
  ! psi, keyg, keyv and eval should be freed after use outside of the routine.
  ! infocode -> encloses some information about the status of the run
  !          =0 run succesfully succeded
  !          =1 the run ended after the allowed number of minimization steps. gnrm_cv not reached
  !             forces may be meaningless   
  !          =2 (present only for inputPsiId=1) gnrm of the first iteration > 1 AND growing in
  !             the second iteration OR grnm 1st >2.
  !             Input wavefunctions need to be recalculated. Routine exits.
  !          =3 (present only for inputPsiId=0) gnrm > 4. SCF error. Routine exits.
  use module_base
  use module_types
  use module_interfaces
  use Poisson_Solver
  use vdwcorrection, only: vdwcorrection_calculate_energy, vdwcorrection_calculate_forces
  implicit none
  integer, intent(in) :: nproc,iproc
  real(gp), intent(inout) :: hx_old,hy_old,hz_old
  type(input_variables), intent(in) :: in
  type(locreg_descriptors), intent(inout) :: Glr
  type(atoms_data), intent(inout) :: atoms
  type(gaussian_basis), intent(inout) :: gbd
  type(orbitals_data), intent(inout) :: orbs
  real(gp), dimension(3,atoms%nat), intent(inout) :: rxyz_old
  real(gp), dimension(3,atoms%nat), target, intent(inout) :: rxyz
  integer, intent(out) :: infocode
  real(gp), intent(out) :: energy
  real(gp), dimension(3,atoms%nat), intent(out) :: fxyz
  real(wp), dimension(:), pointer :: psi
  real(wp), dimension(:,:), pointer :: gaucoeffs
  !local variables
  character(len=*), parameter :: subname='cluster'
  character(len=10) :: orbname
  character(len=3) :: PSquiet
  logical :: endloop
  integer :: ixc,ncong,idsx,ncongt,nspin,itermax,idsx_actual,idsx_actual_before
  integer :: nvirt,ndiis_sd_sw
  integer :: nelec,ndegree_ip,mids,iorb,ids,idiistol,j,i
  integer :: n1_old,n2_old,n3_old,n3d,n3p,n3pi,i3xcsh,i3s,n1,n2,n3
  integer :: ncount0,ncount1,ncount_rate,ncount_max,iunit,n1i,n2i,n3i,i03,i04
  integer :: i1,i2,i3,ind,iat,ierror,i_all,i_stat,iter,ierr,isorb,jproc,ispin,nplot
  real :: tcpu0,tcpu1
  real(kind=8) :: crmult,frmult,cpmult,fpmult,gnrm_cv,rbuf,hxh,hyh,hzh,hx,hy,hz
  real(kind=8) :: peakmem,gnrm_check,energy_old,sumz
  real(kind=8) :: eion,epot_sum,ekin_sum,eproj_sum,ehart,eexcu,vexcu,alpha,gnrm,evsum,sumx,sumy
  real(kind=8) :: scprsum,energybs,tt,tel,eexcu_fake,vexcu_fake,ehart_fake,energy_min,psoffset
  real(kind=8) :: factor,ttsum
  real(gp) :: edisp ! Dispersion energy
  type(wavefunctions_descriptors) :: wfd_old
  type(nonlocal_psp_descriptors) :: nlpspd
  type(communications_arrays) :: comms
  type(orbitals_data) :: orbsv
  type(GPU_pointers) :: GPU
  integer, dimension(:,:), allocatable :: nscatterarr,ngatherarr
  real(kind=8), dimension(:), allocatable :: spinsgn_foo,rho
  real(kind=8), dimension(:,:), allocatable :: radii_cf,gxyz,fion,thetaphi
<<<<<<< HEAD
  ! Charge density/potential,ionic potential, kernel
=======
  real(GP), dimension(:,:),allocatable :: fdisp
  ! Charge density/potential,ionic potential, pkernel
>>>>>>> 32420d41
  real(kind=8), dimension(:), allocatable :: pot_ion
  real(kind=8), dimension(:,:,:,:), allocatable :: rhopot,pot,rho_diag
  real(kind=8), dimension(:,:,:), allocatable :: m_norm
  real(kind=8), dimension(:), pointer :: kernel
  !wavefunction gradients, hamiltonian on vavefunction
  !transposed  wavefunction
  ! Pointers and variables to store the last psi
  ! before reformatting if useFormattedInput is .true.
  real(kind=8), dimension(:), pointer :: hpsi,psit,psi_old,psivirt,psidst,hpsidst
  ! PSP projectors 
  real(kind=8), dimension(:), pointer :: proj
  ! arrays for DIIS convergence accelerator
  real(kind=8), dimension(:,:,:), pointer :: ads
  ! tmp debug array
  real(kind=8), dimension(:,:), allocatable :: tmred
  
  !copying the input variables for readability
  !this section is of course not needed
  !note that this procedure is convenient ONLY in the case of scalar variables
  !an array would have been copied, thus occupying more memory space
  !Hence WARNING: these variables are copied, in case of an update the new value should be 
  !reassigned inside the structure

  crmult=in%crmult
  frmult=in%frmult
  cpmult=in%frmult
  fpmult=in%frmult
  ixc=in%ixc
  gnrm_cv=in%gnrm_cv
  itermax=in%itermax
  ncong=in%ncong
  idsx=in%idsx
  rbuf=in%rbuf
  ncongt=in%ncongt
  nspin=in%nspin

  nvirt=in%nvirt
  nplot=in%nplot

  hx=in%hx
  hy=in%hy
  hz=in%hz

  !character string for quieting the Poisson solver
  if (verbose >1) then
     PSquiet='NO'
  else
     PSquiet='YES'
  end if

  if (iproc == 0) then
     write( *,'(1x,a,1x,i0)') &
       '===================== BigDFT Wavefunction Optimization =============== inputPsiId=',&
       in%inputPsiId
     call print_input_parameters(in,atoms)
  end if
  if (nproc > 1) then
     call timing(iproc,'parallel     ','IN')
  else
     call timing(iproc,'             ','IN')
  end if
  call cpu_time(tcpu0)
  call system_clock(ncount0,ncount_rate,ncount_max)


  ! We save the variables that defined the previous psi if the restart is active
  if (in%inputPsiId == 1) then
     !regenerate grid spacings
     if (atoms%geocode == 'P') then
        call correct_grid(atoms%alat1,hx_old,Glr%d%n1)
        call correct_grid(atoms%alat2,hy_old,Glr%d%n2)
        call correct_grid(atoms%alat3,hz_old,Glr%d%n3)
     else if (atoms%geocode == 'S') then 
        call correct_grid(atoms%alat1,hx_old,Glr%d%n1)
        call correct_grid(atoms%alat3,hz_old,Glr%d%n3)
     end if
     call copy_old_wavefunctions(iproc,nproc,orbs,Glr%d%n1,Glr%d%n2,Glr%d%n3,&
          Glr%wfd,psi,n1_old,n2_old,n3_old,wfd_old,psi_old)
  else if (in%inputPsiId == 11) then
     !deallocate wavefunction and descriptors for placing the gaussians
     
     call deallocate_wfd(Glr%wfd,subname)

     i_all=-product(shape(psi))*kind(psi)
     deallocate(psi,stat=i_stat)
     call memocc(i_stat,i_all,'psi',subname)

  end if

  if(nspin/=1 .and. nspin/=2 .and. nspin/=4) nspin=1

  ! grid spacing (same in x,y and z direction)

  if (iproc==0) then
     write( *,'(1x,a)')&
          '------------------------------------------------------------------ System Properties'
  end if

  !these routines can be regrouped in one

  allocate(radii_cf(atoms%ntypes,3+ndebug),stat=i_stat)
  call memocc(i_stat,radii_cf,'radii_cf',subname)

  call system_properties(iproc,nproc,in,atoms,orbs,radii_cf,nelec)

  ! Determine size alat of overall simulation cell and shift atom positions
  ! then calculate the size in units of the grid space
  call system_size(iproc,atoms,rxyz,radii_cf,crmult,frmult,hx,hy,hz,Glr)

  !variables substitution for the PSolver part
  hxh=0.5d0*hx
  hyh=0.5d0*hy
  hzh=0.5d0*hz
  n1i=Glr%d%n1i
  n2i=Glr%d%n2i
  n3i=Glr%d%n3i

  n1=Glr%d%n1
  n2=Glr%d%n2
  n3=Glr%d%n3

  !calculation of the Poisson kernel anticipated to reduce memory peak for small systems
  ndegree_ip=16 !default value 
<<<<<<< HEAD
  call createKernel(iproc,nproc,atoms%geocode,n1i,n2i,n3i,hxh,hyh,hzh,ndegree_ip,kernel)
=======
  call createKernel(iproc,nproc,atoms%geocode,n1i,n2i,n3i,hxh,hyh,hzh,ndegree_ip,pkernel,&
       quiet=PSquiet)
>>>>>>> 32420d41

  ! Create wavefunctions descriptors and allocate them inside the global locreg desc.
  call timing(iproc,'CrtDescriptors','ON')
  call createWavefunctionsDescriptors(iproc,nproc,hx,hy,hz,&
       atoms,rxyz,radii_cf,crmult,frmult,Glr,orbs)
  call timing(iproc,'CrtDescriptors','OF')

  ! Calculate all projectors, or allocate array for on-the-fly calculation
  call timing(iproc,'CrtProjectors ','ON')
  call createProjectorsArrays(iproc,n1,n2,n3,rxyz,atoms,&
       radii_cf,cpmult,fpmult,hx,hy,hz,nlpspd,proj)
  call timing(iproc,'CrtProjectors ','OF')

  !calculate the partitioning of the orbitals between the different processors
  !memory estimation
  if (iproc==0 .and. verbose > 0) then
     call MemoryEstimator(atoms%geocode,nproc,idsx,n1,n2,n3,&
          atoms%alat1,atoms%alat2,atoms%alat3,&
          hx,hy,hz,atoms%nat,atoms%ntypes,atoms%iatype,rxyz,radii_cf,crmult,frmult,&
          orbs%norb,nlpspd%nprojel,atoms%atomnames,0,in%nspin,peakmem)
  end if

  !allocate communications arrays
  call allocate_comms(nproc,comms,subname)
  call orbitals_communicators(iproc,nproc,Glr,orbs,comms)  

  !these arrays should be included in the comms descriptor
  !allocate values of the array for the data scattering in sumrho
  !its values are ignored in the datacode='G' case
  allocate(nscatterarr(0:nproc-1,4+ndebug),stat=i_stat)
  call memocc(i_stat,nscatterarr,'nscatterarr',subname)
  !allocate array for the communications of the potential
  allocate(ngatherarr(0:nproc-1,2+ndebug),stat=i_stat)
  call memocc(i_stat,ngatherarr,'ngatherarr',subname)
  !create the descriptors for the density and the potential
  !these descriptors should take into account the localisation regions
  call createDensPotDescriptors(iproc,nproc,atoms%geocode,'D',n1i,n2i,n3i,ixc,&
       n3d,n3p,n3pi,i3xcsh,i3s,nscatterarr,ngatherarr)

  !allocate ionic potential
  if (n3pi > 0) then
     allocate(pot_ion(n1i*n2i*n3pi+ndebug),stat=i_stat)
     call memocc(i_stat,pot_ion,'pot_ion',subname)
  else
     allocate(pot_ion(1+ndebug),stat=i_stat)
     call memocc(i_stat,pot_ion,'pot_ion',subname)
  end if

  !here calculate the ionic energy and forces accordingly
  allocate(fion(3,atoms%nat+ndebug),stat=i_stat)
  call memocc(i_stat,fion,'fion',subname)

  call IonicEnergyandForces(iproc,nproc,atoms,hxh,hyh,hzh,rxyz,eion,fion,&
       psoffset,n1,n2,n3,n1i,n2i,n3i,i3s+i3xcsh,n3pi,pot_ion,kernel)

  call createIonicPotential(atoms%geocode,iproc,nproc,atoms,rxyz,hxh,hyh,hzh,&
<<<<<<< HEAD
       in%ef,n1,n2,n3,n3pi,i3s+i3xcsh,n1i,n2i,n3i,kernel,pot_ion,eion,psoffset)
=======
       in%ef,n1,n2,n3,n3pi,i3s+i3xcsh,n1i,n2i,n3i,pkernel,pot_ion,eion,psoffset)
        
  !this can be inserted inside the IonicEnergyandForces routine
  !(after insertion of the non-regression test)
  call vdwcorrection_calculate_energy(edisp,rxyz,atoms,in,iproc)
  
  allocate(fdisp(3,atoms%nat+ndebug),stat=i_stat)
  call memocc(i_stat,fdisp,'fdisp',subname)
  !this can be inserted inside the IonicEnergyandForces routine
  call vdwcorrection_calculate_forces(fdisp,rxyz,atoms,in,iproc) 
>>>>>>> 32420d41

  !Allocate Charge density, Potential in real space
  if (n3d >0) then
     allocate(rhopot(n1i,n2i,n3d,in%nspin+ndebug),stat=i_stat)
     call memocc(i_stat,rhopot,'rhopot',subname)
  else
     allocate(rhopot(1,1,1,in%nspin+ndebug),stat=i_stat)
     call memocc(i_stat,rhopot,'rhopot',subname)
  end if

  !avoid allocation of the eigenvalues array in case of restart
  if (in%inputPsiId /= 1 .and. in%inputPsiId /= 11) then
<<<<<<< HEAD
     allocate(orbs%eval(orbs%norb+ndebug),stat=i_stat)
     call memocc(i_stat,orbs%eval,'orbs%eval',subname)
=======
     allocate(orbs%eval(orbs%norb*orbs%nkpts+ndebug),stat=i_stat)
     call memocc(i_stat,orbs%eval,'eval',subname)
>>>>>>> 32420d41
  end if

  ! INPUT WAVEFUNCTIONS, added also random input guess
  if (in%inputPsiId == -2) then

     if (iproc == 0) then
        write( *,'(1x,a)')&
             '------------------------------------------------ Random wavefunctions initialization'
     end if

     !random initialisation of the wavefunctions
     allocate(psi(orbs%npsidim+ndebug),stat=i_stat)
     call memocc(i_stat,psi,'psi',subname)

     psi=0.0d0
     ttsum=0.0d0
     do i=1,orbs%npsidim
        do j=0,iproc-1
           call random_number(tt)
        end do
        call random_number(tt)
        psi(i)=real(tt,wp)*0.01_wp
        ttsum=ttsum+psi(i)
        do j=iproc+1,nproc
           call random_number(tt)
        end do
     end do
 
     orbs%eval(1:orbs%norb*orbs%nkpts)=-0.5d0

     !orthogonalise wavefunctions and allocate hpsi wavefunction (and psit if parallel)
     call first_orthon(iproc,nproc,orbs,Glr%wfd,comms,psi,hpsi,psit)

  else if (in%inputPsiId == -1) then

     !import gaussians form CP2K (data in files gaubasis.dat and gaucoeff.dat)
     !and calculate eigenvalues
     call import_gaussians(iproc,nproc,cpmult,fpmult,radii_cf,atoms,orbs,comms,&
<<<<<<< HEAD
          nvctrp,Glr,hx,hy,hz,rxyz,rhopot,pot_ion,nlpspd,proj, &
          kernel,ixc,psi,psit,hpsi,nscatterarr,ngatherarr,in%nspin)
=======
          Glr,hx,hy,hz,rxyz,rhopot,pot_ion,nlpspd,proj, &
          pkernel,ixc,psi,psit,hpsi,nscatterarr,ngatherarr,in%nspin)
>>>>>>> 32420d41

  else if (in%inputPsiId == 0) then 
     !temporary correction for non-collinear case in view of gaussian input guess
     if (in%nspin == 4) then
        nspin=4!not 2
!!$        orbs%norbu=orbs%norb/2
!!$        orbs%norbd=orbs%norb-orbs%norbu
     else
        nspin=in%nspin
     end if
     !calculate input guess from diagonalisation of LCAO basis (written in wavelets)
     call input_wf_diag(iproc,nproc,cpmult,fpmult,radii_cf,atoms,&
<<<<<<< HEAD
          orbs,orbsv,nvirt,nvctrp,comms,Glr,hx,hy,hz,rxyz,rhopot,pot_ion,&
          nlpspd,proj,kernel,ixc,psi,hpsi,psit,psivirt,nscatterarr,ngatherarr,nspin)
=======
          orbs,orbsv,nvirt,comms,Glr,hx,hy,hz,rxyz,rhopot,pot_ion,&
          nlpspd,proj,pkernel,ixc,psi,hpsi,psit,psivirt,nscatterarr,ngatherarr,nspin)
>>>>>>> 32420d41
!!$     if (in%nspin == 4) then
!!$        orbs%norbu=orbs%norb
!!$        orbs%norbd=0
!!$     end if
 
  else if (in%inputPsiId == 1) then 
     !these parts should be reworked for the non-collinear spin case

     !restart from previously calculated wavefunctions, in memory

     !allocate principal wavefunction
     !allocated in the transposed way such as 
     !it can also be used as a work array for transposition
     allocate(psi(orbs%npsidim+ndebug),stat=i_stat)
     call memocc(i_stat,psi,'psi',subname)

     if (iproc == 0) then
        write( *,'(1x,a)')&
             '-------------------------------------------------------------- Wavefunctions Restart'
     end if

     call reformatmywaves(iproc,orbs,atoms,hx_old,hy_old,hz_old,&
          n1_old,n2_old,n3_old,rxyz_old,wfd_old,psi_old,hx,hy,hz,n1,n2,n3,rxyz,Glr%wfd,psi)

     call deallocate_wfd(wfd_old,'cluster')

     i_all=-product(shape(psi_old))*kind(psi_old)
     deallocate(psi_old,stat=i_stat)
     call memocc(i_stat,i_all,'psi_old',subname)

     !initialise control value for gnrm in the case of a restart
     gnrm_check=0.d0

     !orthogonalise wavefunctions and allocate hpsi wavefunction (and psit if parallel)
     call first_orthon(iproc,nproc,orbs,Glr%wfd,comms,psi,hpsi,psit)

  else if (in%inputPsiId == 2 ) then 
     !restart from previously calculated wavefunctions, on disk

     !allocate principal wavefunction
     !allocated in the transposed way such as 
     !it can also be used as a work array for transposition

     allocate(psi(orbs%npsidim+ndebug),stat=i_stat)
     call memocc(i_stat,psi,'psi',subname)

     if (iproc == 0) then
        write( *,'(1x,a)')&
             '---------------------------------------------------- Reading Wavefunctions from disk'
     end if

     call readmywaves(iproc,orbs,n1,n2,n3,hx,hy,hz,atoms,rxyz_old,rxyz,Glr%wfd,psi)

     !initialise control value for gnrm in the case of a restart
     gnrm_check=0.0_gp

     !orthogonalise wavefunctions and allocate hpsi wavefunction (and psit if parallel)
     call first_orthon(iproc,nproc,orbs,Glr%wfd,comms,psi,hpsi,psit)

  else if (in%inputPsiId == 11 ) then 
     !restart from previously calculated gaussian coefficients
     if (iproc == 0) then
        write( *,'(1x,a)')&
             '--------------------------------------- Quick Wavefunctions Restart (Gaussian basis)'
     end if

     !allocate principal wavefunction
     !allocated in the transposed way such as 
     !it can also be used as a work array for transposition
     allocate(psi(orbs%npsidim+ndebug),stat=i_stat)
     call memocc(i_stat,psi,'psi',subname)

     call restart_from_gaussians(iproc,nproc,orbs,Glr,hx,hy,hz,psi,gbd,gaucoeffs)

     !orthogonalise wavefunctions and allocate hpsi wavefunction (and psit if parallel)
     call first_orthon(iproc,nproc,orbs,Glr%wfd,comms,psi,hpsi,psit)

  else if (in%inputPsiId == 12 ) then 
     !reading wavefunctions from gaussian file
     if (iproc == 0) then
        write( *,'(1x,a)')&
             '------------------------------------------- Reading Wavefunctions from gaussian file'
     end if
     
     !allocate principal wavefunction
     !allocated in the transposed way such as 
     !it can also be used as a work array for transposition
     
     allocate(psi(orbs%npsidim+ndebug),stat=i_stat)
     call memocc(i_stat,psi,'psi',subname)
     
     call read_gaussian_information(iproc,nproc,orbs,gbd,gaucoeffs,'wavefunctions.gau')
     !associate the new positions, provided that the atom number is good
     if (gbd%nat == atoms%nat) then
        gbd%rxyz=>rxyz
     else
        if (iproc == 0) then
           write( *,*)&
                ' ERROR: the atom number does not coincide with the number of gaussian centers'
        end if
        stop
     end if
 
     call restart_from_gaussians(iproc,nproc,orbs,Glr,hx,hy,hz,psi,gbd,gaucoeffs)

     !orthogonalise wavefunctions and allocate hpsi wavefunction (and psit if parallel)
     call first_orthon(iproc,nproc,orbs,Glr%wfd,comms,psi,hpsi,psit)

  else

     if (iproc == 0) then
        write( *,'(1x,a)')'ERROR:values of inputPsiId must be integers from -2 to  2'
        write( *,'(1x,a)')'                                         or from 10 to 12'
        write( *,'(1x,a,i0)')'                               while we found',in%inputPsiId
     end if
     stop

  end if

  !save the new atomic positions in the rxyz_old array
  do iat=1,atoms%nat
     rxyz_old(1,iat)=rxyz(1,iat)
     rxyz_old(2,iat)=rxyz(2,iat)
     rxyz_old(3,iat)=rxyz(3,iat)
  enddo
  !save the new grid spacing into the hgrid_old value
  hx_old=in%hx
  hy_old=in%hy
  hz_old=in%hz

  ! allocate arrays necessary for DIIS convergence acceleration
  !the allocation with npsidim is not necessary here since DIIS arrays
  !are always calculated in the transpsed form
  if (idsx > 0) then
     allocate(psidst(comms%nvctr_par(iproc)*orbs%nspinor*orbs%norb*idsx+ndebug),stat=i_stat)
     call memocc(i_stat,psidst,'psidst',subname)
     allocate(hpsidst(comms%nvctr_par(iproc)*orbs%nspinor*orbs%norb*idsx+ndebug),stat=i_stat)
     call memocc(i_stat,hpsidst,'hpsidst',subname)
     allocate(ads(idsx+1,idsx+1,3+ndebug),stat=i_stat)
     call memocc(i_stat,ads,'ads',subname)
     call razero(3*(idsx+1)**2,ads)
  endif

  !allocate arrays for the GPU if a card is present
  if (GPUconv) then
       call prepare_gpu_for_locham(Glr%d%n1,Glr%d%n2,Glr%d%n3,in%nspin,&
            hx,hy,hz,Glr%wfd,orbs,GPU)
  end if

  alpha=2.d0
  energy=1.d10
  gnrm=1.d10
  ekin_sum=0.d0 
  epot_sum=0.d0 
  eproj_sum=0.d0
  !minimum value of the energy during the minimisation procedure
  energy_min=1.d10
  !set the infocode to the value it would have in the case of no convergence
  infocode=1
  !local variable for the diis history
  idsx_actual=idsx
  !number of switching betweed DIIS and SD during self-consistent loop
  ndiis_sd_sw=0
  !previous value of idsx_actual to control if switching has appeared
  idsx_actual_before=idsx_actual

  !end of the initialization part
  call timing(iproc,'INIT','PR')

  ! loop for wavefunction minimization
  wfn_loop: do iter=1,itermax
     if (iproc == 0 .and. verbose > 0) then 
        write( *,'(1x,a,i0)')&
           '---------------------------------------------------------------------------- iter= ',&
           iter
     endif
     !control whether the minimisation iterations ended
     endloop= gnrm <= gnrm_cv .or. iter == itermax

     !control how many times the DIIS has switched into SD
     if (idsx_actual /= idsx_actual_before) ndiis_sd_sw=ndiis_sd_sw+1

     !terminate SCF loop if forced to switch more than once from DIIS to SD
     endloop=endloop .or. ndiis_sd_sw > 2

     !stop the partial timing counter if necessary
     if (endloop) call timing(iproc,'WFN_OPT','PR')

     ! Potential from electronic charge density
     call sumrho(iproc,nproc,orbs,Glr,ixc,hxh,hyh,hzh,psi,rhopot,&
          n1i*n2i*n3d,nscatterarr,in%nspin,GPU)
     
     if(orbs%nspinor==4) then
        !this wrapper can be inserted inside the poisson solver 
        call PSolverNC(atoms%geocode,'D',iproc,nproc,Glr%d%n1i,Glr%d%n2i,Glr%d%n3i,n3d,&
             ixc,hxh,hyh,hzh,&
             rhopot,kernel,pot_ion,ehart,eexcu,vexcu,0.d0,.true.,4)
     else
              
        call PSolver(atoms%geocode,'D',iproc,nproc,Glr%d%n1i,Glr%d%n2i,Glr%d%n3i,&
             ixc,hxh,hyh,hzh,&
<<<<<<< HEAD
             rhopot,kernel,pot_ion,ehart,eexcu,vexcu,0.d0,.true.,in%nspin)
=======
             rhopot,pkernel,pot_ion,ehart,eexcu,vexcu,0.d0,.true.,in%nspin,&
             quiet=PSquiet)
>>>>>>> 32420d41
        
     end if

     call HamiltonianApplication(iproc,nproc,atoms,orbs,hx,hy,hz,rxyz,&
          cpmult,fpmult,radii_cf,nlpspd,proj,Glr,ngatherarr,n1i*n2i*n3p,&
          rhopot(1,1,1+i3xcsh,1),psi,hpsi,ekin_sum,epot_sum,eproj_sum,in%nspin,GPU)

     energybs=ekin_sum+epot_sum+eproj_sum
     energy_old=energy
     energy=energybs-ehart+eexcu-vexcu+eion+edisp

     !check for convergence or whether max. numb. of iterations exceeded
     if (endloop) then 
        if (iproc.eq.0) then 
           if (verbose > 0) write( *,'(1x,a,i0,a)')'done. ',iter,' minimization iterations required'
           write( *,'(1x,a)') &
                '--------------------------------------------------- End of Wavefunction Optimisation'
           write( *,'(1x,a,3(1x,1pe18.11))') &
                'final  ekin,  epot,  eproj ',ekin_sum,epot_sum,eproj_sum
           write( *,'(1x,a,3(1x,1pe18.11))') &
                'final ehart, eexcu,  vexcu ',ehart,eexcu,vexcu
           write( *,'(1x,a,i6,2x,1pe24.17,1x,1pe9.2)') &
                'FINAL iter,total energy,gnrm',iter,energy,gnrm
           !write(61,*)hx,hy,hz,energy,ekin_sum,epot_sum,eproj_sum,ehart,eexcu,vexcu
           if (energy > energy_min) write( *,'(1x,a,1pe9.2)')&
                'WARNING: Found an energy value lower than the FINAL energy, delta:',energy-energy_min
        end if
        if (gnrm <= gnrm_cv) infocode=0
        exit wfn_loop 
     endif

     !control the previous value of idsx_actual
     idsx_actual_before=idsx_actual
     
     call hpsitopsi(iproc,nproc,orbs,hx,hy,hz,Glr,comms,ncong,&
          iter,idsx,idsx_actual,ads,energy,energy_old,energy_min,&
          alpha,gnrm,scprsum,psi,psit,hpsi,psidst,hpsidst,in%nspin,GPU)

     tt=(energybs-scprsum)/scprsum
     if (((abs(tt) > 1.d-10 .and. .not. GPUconv) .or.&
          (abs(tt) > 1.d-8 .and. GPUconv)) .and. iproc==0) then 
        write( *,'(1x,a,1pe9.2,2(1pe22.14))') &
             'ERROR: inconsistency between gradient and energy',tt,energybs,scprsum
     endif
     if (iproc.eq.0) then
        if (verbose > 0) then
           write( *,'(1x,a,3(1x,1pe18.11))') 'ekin_sum,epot_sum,eproj_sum',  & 
                ekin_sum,epot_sum,eproj_sum
           write( *,'(1x,a,3(1x,1pe18.11))') '   ehart,   eexcu,    vexcu',ehart,eexcu,vexcu
        end if
        write( *,'(1x,a,i6,2x,1pe24.17,1x,1pe9.2)') 'iter,total energy,gnrm',iter,energy,gnrm
     endif

     if (in%inputPsiId == 0) then
        if ((gnrm > 4.d0 .and. orbs%norbu /= orbs%norbd) .or. &
             (orbs%norbu == orbs%norbd .and. gnrm > 10.d0)) then
           if (iproc == 0) then
              write( *,'(1x,a)')&
                   'ERROR: the norm of the residue is too large also with input wavefunctions.'
           end if
           infocode=3
           call deallocate_before_exiting()
           return
        end if
     else if (in%inputPsiId == 1) then
        if (gnrm > 1.d0) then
           if (iproc == 0) then
              write( *,'(1x,a)')&
                   'The norm of the residue is too large, need to recalculate input wavefunctions'
           end if
           infocode=2
           if (nproc > 1) call MPI_BARRIER(MPI_COMM_WORLD,ierr)
           call deallocate_before_exiting()
           return
        end if
     end if
 
  end do wfn_loop
  if (iter == itermax .and. iproc == 0 ) &
       write( *,'(1x,a)')'No convergence within the allowed number of minimization steps'

  if (idsx_actual > 0) then
     i_all=-product(shape(psidst))*kind(psidst)
     deallocate(psidst,stat=i_stat)
     call memocc(i_stat,i_all,'psidst',subname)
     i_all=-product(shape(hpsidst))*kind(hpsidst)
     deallocate(hpsidst,stat=i_stat)
     call memocc(i_stat,i_all,'hpsidst',subname)
     i_all=-product(shape(ads))*kind(ads)
     deallocate(ads,stat=i_stat)
     call memocc(i_stat,i_all,'ads',subname)
  end if

  ! transform to KS orbitals and deallocate hpsi wavefunction (and also psit in parallel)
  call last_orthon(iproc,nproc,orbs,Glr%wfd,in%nspin,&
       comms,psi,hpsi,psit,evsum)

  if (abs(evsum-energybs) > 1.d-8 .and. iproc==0) write( *,'(1x,a,2(1x,1pe20.13))')&
       'Difference:evsum,energybs',evsum,energybs
 
  if (nvirt > 0 .and. in%inputPsiId == 0) then
     call davidson(iproc,nproc,n1i,n2i,n3i,atoms,cpmult,fpmult,radii_cf,&
          orbs,orbsv,nvirt,gnrm_cv,nplot,Glr,comms,&
          hx,hy,hz,rxyz,rhopot,i3xcsh,n3p,itermax,nlpspd,proj, &
          kernel,ixc,psi,psivirt,ncong,nscatterarr,ngatherarr)
  end if
  
  !project the wavefunctions on a gaussian basis and keep in memory
  if (in%gaussian_help) then
     if (iproc.eq.0) then
        write( *,'(1x,a)')&
             '---------------------------------------------------------- Gaussian Basis Projection'
     end if

     !extract the gaussian basis from the pseudowavefunctions
!!$     if (in%inputPsiId == 11) then
!!$        !extract the gaussian basis from the pseudowavefunctions
!!$        call gaussian_pswf_basis(iproc,atoms,rxyz,gbd)
!!$     else if (in%inputPsiId == 12) then
!!$        !extract the gaussian basis from the pseudopotential
!!$        call gaussian_psp_basis(atoms,rxyz,gbd)
!!$     end if

     !extract the gaussian basis from the pseudowavefunctions
     call gaussian_pswf_basis(iproc,atoms,rxyz,gbd)

     if (.not. associated(gaucoeffs)) then
        allocate(gaucoeffs(gbd%ncoeff,orbs%norbp+ndebug),stat=i_stat)
        call memocc(i_stat,gaucoeffs,'gaucoeffs',subname)
     end if

     allocate(thetaphi(2,gbd%nat+ndebug),stat=i_stat)
     call memocc(i_stat,thetaphi,'thetaphi',subname)
     thetaphi=0.0_gp

     call wavelets_to_gaussians(atoms%geocode,orbs%norbp,orbs%nspinor,n1,n2,n3,gbd,thetaphi,&
          hx,hy,hz,Glr%wfd,psi,gaucoeffs)

     i_all=-product(shape(thetaphi))*kind(thetaphi)
     deallocate(thetaphi,stat=i_stat)
     call memocc(i_stat,i_all,'thetaphi',subname)

  end if


  !  write all the wavefunctions into files
  if (in%output_wf) then
     !add flag for writing waves in the gaussian basis form
     if (in%gaussian_help) then

!!$        call gaussian_orthogonality(iproc,nproc,norb,norbp,gbd,gaucoeffs)
!!$
!!$        call gaussian_orthogonality(iproc,nproc,norb,norbp,gbd,gaucoeffs)
        !write the coefficients and the basis on a file
        call write_gaussian_information(iproc,nproc,orbs,gbd,gaucoeffs,'wavefunctions.gau')

        !build dual coefficients
        call dual_gaussian_coefficients(orbs%norbp,gbd,gaucoeffs)
        !control the accuracy of the expansion
        call check_gaussian_expansion(iproc,nproc,orbs,Glr,hx,hy,hz,psi,gbd,gaucoeffs)

        call deallocate_gwf(gbd,subname)
        i_all=-product(shape(gaucoeffs))*kind(gaucoeffs)
        deallocate(gaucoeffs,stat=i_stat)
        call memocc(i_stat,i_all,'gaucoeffs',subname)
        nullify(gbd%rxyz)

     else
        call  writemywaves(iproc,orbs,n1,n2,n3,hx,hy,hz,atoms%nat,rxyz,Glr%wfd,psi)
        if (verbose >0) write( *,'(a,1x,i0,a)') '- iproc',iproc,' finished writing waves'
     end if
  end if


  !plot the ionic potential, if required by output_grid
  if (in%output_grid==3) then
     call plot_density(atoms%geocode,'pot_ion.pot',iproc,nproc,n1,n2,n3,n1i,n2i,n3i,n3p,1,&
          atoms%alat1,atoms%alat2,atoms%alat3,ngatherarr,pot_ion)
  end if

  i_all=-product(shape(pot_ion))*kind(pot_ion)
  deallocate(pot_ion,stat=i_stat)
  call memocc(i_stat,i_all,'pot_ion',subname)



  !------------------------------------------------------------------------
  ! here we start the calculation of the forces
  if (iproc.eq.0) then
     write( *,'(1x,a)')&
          '----------------------------------------------------------------- Forces Calculation'
  end if

  ! Selfconsistent potential is saved in rhopot, 
  ! new arrays rho,pot for calculation of forces ground state electronic density

  ! Potential from electronic charge density

  !manipulate scatter array for avoiding the GGA shift
  do jproc=0,nproc-1
     !n3d=n3p
     nscatterarr(jproc,1)=nscatterarr(jproc,2)
     !i3xcsh=0
     nscatterarr(jproc,4)=0
  end do

  if (n3p>0) then
     allocate(rho(n1i*n2i*n3p*in%nspin+ndebug),stat=i_stat)
     call memocc(i_stat,rho,'rho',subname)
  else
     allocate(rho(1+ndebug),stat=i_stat)
     call memocc(i_stat,rho,'rho',subname)
  end if
  call sumrho(iproc,nproc,orbs,Glr,0,hxh,hyh,hzh,psi,rho,n1i*n2i*n3p,nscatterarr,in%nspin,GPU)

  !plot the density on the density.pot file
  if (in%output_grid==1 .or. in%output_grid==3) then
     if (in%nspin == 2 ) then
        if(iproc==0) write(*,*)&
             'ERROR: density cannot be plotted in .pot format for a spin-polarised calculation'
     else
        call plot_density(atoms%geocode,'density.pot',iproc,nproc,&
             n1,n2,n3,n1i,n2i,n3i,n3p,nelec,atoms%alat1,atoms%alat2,atoms%alat3,&
             ngatherarr,rho)
     end if
  else if(in%output_grid==2) then
     call plot_density_cube(atoms%geocode,'density',iproc,nproc,n1,n2,n3,n1i,n2i,n3i,&
          max(n3p,1),in%nspin,hxh,hyh,hzh,atoms,rxyz,ngatherarr,rho)
  end if
  !calculate the total density in the case of nspin==2
  if (in%nspin==2) then
     do i3=1,n3p
        do i2=1,n2i
           do i1=1,n1i
              ind=i1+(i2-1)*n1i+(i3-1)*n1i*n2i
              rho(ind)=rho(ind)+rho(ind+n1i*n2i*n3p)
           end do
        end do
     end do
  end if
  if (n3p>0) then
     allocate(pot(n1i,n2i,n3p,1+ndebug),stat=i_stat)
     call memocc(i_stat,pot,'pot',subname)
  else
     allocate(pot(1,1,1,1+ndebug),stat=i_stat)
     call memocc(i_stat,pot,'pot',subname)
  end if

  !calculate electrostatic potential
  call DCOPY(n1i*n2i*n3p,rho,1,pot,1) 
  call PSolver(atoms%geocode,'D',iproc,nproc,n1i,n2i,n3i,0,hxh,hyh,hzh,&
<<<<<<< HEAD
       pot,kernel,pot,ehart_fake,eexcu_fake,vexcu_fake,0.d0,.false.,1)
=======
       pot,pkernel,pot,ehart_fake,eexcu_fake,vexcu_fake,0.d0,.false.,1,quiet=PSquiet)
>>>>>>> 32420d41
  !here nspin=1 since ixc=0

  !plot also the electrostatic potential
  if (in%output_grid == 3) then
     call plot_density(atoms%geocode,'potential.pot',iproc,nproc,&
          n1,n2,n3,n1i,n2i,n3i,n3p,1,&
          atoms%alat1,atoms%alat2,atoms%alat3,ngatherarr,pot)
  end if

  i_all=-product(shape(kernel))*kind(kernel)
  deallocate(kernel,stat=i_stat)
  call memocc(i_stat,i_all,'kernel',subname)

  allocate(gxyz(3,atoms%nat+ndebug),stat=i_stat)
  call memocc(i_stat,gxyz,'gxyz',subname)

  call timing(iproc,'Forces        ','ON')
  ! calculate local part of the forces gxyz
  call local_forces(iproc,nproc,atoms,rxyz,hxh,hyh,hzh,&
       n1,n2,n3,n3p,i3s+i3xcsh,n1i,n2i,n3i,rho,pot,gxyz)

  i_all=-product(shape(rho))*kind(rho)
  deallocate(rho,stat=i_stat)
  call memocc(i_stat,i_all,'rho',subname)
  i_all=-product(shape(pot))*kind(pot)
  deallocate(pot,stat=i_stat)
  call memocc(i_stat,i_all,'pot',subname)

  if (iproc == 0 .and. verbose > 1) write( *,'(1x,a)',advance='no')'Calculate nonlocal forces...'

  call nonlocal_forces(iproc,n1,n2,n3,hx,hy,hz,cpmult,fpmult,atoms,rxyz,radii_cf,&
       orbs,nlpspd,proj,Glr%wfd,psi,gxyz,in%calc_tail) !refill projectors for tails

  if (iproc == 0 .and. verbose > 1) write( *,'(1x,a)')'done.'

  ! Add up all the force contributions
  if (nproc > 1) then
     call MPI_ALLREDUCE(gxyz,fxyz,3*atoms%nat,mpidtypg,MPI_SUM,MPI_COMM_WORLD,ierr)
  else
     do iat=1,atoms%nat
        fxyz(1,iat)=gxyz(1,iat)
        fxyz(2,iat)=gxyz(2,iat)
        fxyz(3,iat)=gxyz(3,iat)
     enddo
  end if

  !add to the forces the ionic contribution 
  do iat=1,atoms%nat
     fxyz(1,iat)=fxyz(1,iat)+fion(1,iat)+fdisp(1,iat)
     fxyz(2,iat)=fxyz(2,iat)+fion(2,iat)+fdisp(2,iat)
     fxyz(3,iat)=fxyz(3,iat)+fion(3,iat)+fdisp(3,iat)
  enddo

  i_all=-product(shape(fion))*kind(fion)
  deallocate(fion,stat=i_stat)
  call memocc(i_stat,i_all,'fion',subname)
  i_all=-product(shape(fdisp))*kind(fdisp)
  deallocate(fdisp,stat=i_stat)
  call memocc(i_stat,i_all,'fdisp',subname)
  i_all=-product(shape(gxyz))*kind(gxyz)
  deallocate(gxyz,stat=i_stat)
  call memocc(i_stat,i_all,'gxyz',subname)

  !subtraction of zero of the forces, disabled for the moment
  !the zero of the forces depends on the atomic positions
  if (in%gaussian_help .and. .false.) then
     sumx=0.d0
     sumy=0.d0
     sumz=0.d0
     do iat=1,atoms%nat
        sumx=sumx+fxyz(1,iat)
        sumy=sumy+fxyz(2,iat)
        sumz=sumz+fxyz(3,iat)
     enddo
     sumx=sumx/real(atoms%nat,gp)
     sumy=sumy/real(atoms%nat,gp)
     sumz=sumz/real(atoms%nat,gp)
     if (iproc==0) write( *,'(1x,a,1x,3(1x,1pe9.2))') &
          'Subtracting center-mass shift of',sumx,sumy,sumz

     do iat=1,atoms%nat
        fxyz(1,iat)=fxyz(1,iat)-sumx
        fxyz(2,iat)=fxyz(2,iat)-sumy
        fxyz(3,iat)=fxyz(3,iat)-sumz
     enddo
  end if

  call timing(iproc,'Forces        ','OF')

  !------------------------------------------------------------------------
  if (in%calc_tail .and. atoms%geocode == 'F') then
     call timing(iproc,'Tail          ','ON')
     !    Calculate energy correction due to finite size effects
     !    ---reformat potential
     allocate(pot(n1i,n2i,n3i,in%nspin+ndebug),stat=i_stat)
     call memocc(i_stat,pot,'pot',subname)

     if (nproc > 1) then
        call MPI_ALLGATHERV(rhopot(1,1,1+i3xcsh,1),n1i*n2i*n3p,&
             mpidtypd,pot(1,1,1,1),ngatherarr(0,1),ngatherarr(0,2), & 
             mpidtypd,MPI_COMM_WORLD,ierr)
        !print '(a,2f12.6)','RHOup',sum(abs(rhopot(:,:,:,1))),sum(abs(pot(:,:,:,1)))
        if(in%nspin==2) then
           !print '(a,2f12.6)','RHOdw',sum(abs(rhopot(:,:,:,2))),sum(abs(pot(:,:,:,2)))
           if (n3d /= n3p) then
              i03=1+i3xcsh+n3p
              i04=1
           else
              i03=1
              i04=2
           end if
           call MPI_ALLGATHERV(rhopot(1,1,i03,i04),n1i*n2i*n3p,&
                mpidtypd,pot(1,1,1,2),ngatherarr(0,1),ngatherarr(0,2), & 
                mpidtypd,MPI_COMM_WORLD,ierr)
        end if
     else
        do ispin=1,in%nspin
           !here one could have not allocated pot and: call move_alloc(rhopot,pot) 
           !(but it is a Fortran 95/2003 spec)
           do i3=1,n3i
              do i2=1,n2i
                 do i1=1,n1i
                    pot(i1,i2,i3,ispin)=rhopot(i1,i2,i3,ispin)
                 enddo
              enddo
           enddo
        end do
     end if
     i_all=-product(shape(nscatterarr))*kind(nscatterarr)
     deallocate(nscatterarr,stat=i_stat)
     call memocc(i_stat,i_all,'nscatterarr',subname)
     i_all=-product(shape(ngatherarr))*kind(ngatherarr)
     deallocate(ngatherarr,stat=i_stat)
     call memocc(i_stat,i_all,'ngatherarr',subname)
     i_all=-product(shape(rhopot))*kind(rhopot)
     deallocate(rhopot,stat=i_stat)
     call memocc(i_stat,i_all,'rhopot',subname)

     !pass hx instead of hgrid since we are only in free BC
     call CalculateTailCorrection(iproc,nproc,atoms,rbuf,orbs,&
          Glr,nlpspd,ncongt,pot,hx,rxyz,radii_cf,crmult,frmult,cpmult,fpmult,in%nspin,&
          proj,psi,in%output_grid,ekin_sum,epot_sum,eproj_sum)

     i_all=-product(shape(pot))*kind(pot)
     deallocate(pot,stat=i_stat)
     call memocc(i_stat,i_all,'pot',subname)

     !if (iproc==0) then
     !   open(61)
     !   write(61,'(4(f9.3),1x,7(1pe19.11))',advance='no')&
     !        hgrid,alat1,alat2,alat3,energy,ekin_sum,epot_sum,eproj_sum,ehart,eexcu,vexcu
     !end if

     energybs=ekin_sum+epot_sum+eproj_sum
     energy=energybs-ehart+eexcu-vexcu+eion+edisp

     !if (iproc==0) then
     !   write(61,'(1pe19.11)')energy
     !   close(61)
     !end if

     if (iproc == 0) then
        write( *,'(1x,a,3(1x,1pe18.11))')&
             '  Corrected ekin,epot,eproj',ekin_sum,epot_sum,eproj_sum
        write( *,'(1x,a,1x,1pe24.17)')&
             'Total energy with tail correction',energy
     endif

     call timing(iproc,'Tail          ','OF')
  else
     !    No tail calculation
     if (nproc > 1) call MPI_BARRIER(MPI_COMM_WORLD,ierr)
     i_all=-product(shape(rhopot))*kind(rhopot)
     deallocate(rhopot,stat=i_stat)
     call memocc(i_stat,i_all,'rhopot',subname)
     i_all=-product(shape(nscatterarr))*kind(nscatterarr)
     deallocate(nscatterarr,stat=i_stat)
     call memocc(i_stat,i_all,'nscatterarr',subname)
     i_all=-product(shape(ngatherarr))*kind(ngatherarr)
     deallocate(ngatherarr,stat=i_stat)
     call memocc(i_stat,i_all,'ngatherarr',subname)
  endif
  ! --- End if of tail calculation

  call deallocate_before_exiting()

contains

  !routine which deallocate the pointers and the arrays before exiting 
  subroutine deallocate_before_exiting

    !when this condition is verified we are in the middle of the SCF cycle
    if (infocode /=0 .and. infocode /=1) then

       if (idsx_actual > 0) then
          i_all=-product(shape(psidst))*kind(psidst)
          deallocate(psidst,stat=i_stat)
          call memocc(i_stat,i_all,'psidst',subname)
          i_all=-product(shape(hpsidst))*kind(hpsidst)
          deallocate(hpsidst,stat=i_stat)
          call memocc(i_stat,i_all,'hpsidst',subname)
          i_all=-product(shape(ads))*kind(ads)
          deallocate(ads,stat=i_stat)
          call memocc(i_stat,i_all,'ads',subname)
       end if

       if (nproc > 1) then
          i_all=-product(shape(psit))*kind(psit)
          deallocate(psit,stat=i_stat)
          call memocc(i_stat,i_all,'psit',subname)
       end if

       i_all=-product(shape(hpsi))*kind(hpsi)
       deallocate(hpsi,stat=i_stat)
       call memocc(i_stat,i_all,'hpsi',subname)
     
       !free GPU if it is the case
       if (GPUconv) then
          call free_gpu(GPU,orbs%norbp)
       end if

       i_all=-product(shape(pot_ion))*kind(pot_ion)
       deallocate(pot_ion,stat=i_stat)
       call memocc(i_stat,i_all,'pot_ion',subname)

       i_all=-product(shape(kernel))*kind(kernel)
       deallocate(kernel,stat=i_stat)
       call memocc(i_stat,i_all,'kernel',subname)

       ! calc_tail false
       i_all=-product(shape(rhopot))*kind(rhopot)
       deallocate(rhopot,stat=i_stat)
       call memocc(i_stat,i_all,'rhopot',subname)
       i_all=-product(shape(nscatterarr))*kind(nscatterarr)
       deallocate(nscatterarr,stat=i_stat)
       call memocc(i_stat,i_all,'nscatterarr',subname)
       i_all=-product(shape(ngatherarr))*kind(ngatherarr)
       deallocate(ngatherarr,stat=i_stat)
       call memocc(i_stat,i_all,'ngatherarr',subname)

       i_all=-product(shape(fion))*kind(fion)
       deallocate(fion,stat=i_stat)
       call memocc(i_stat,i_all,'fion',subname)
       i_all=-product(shape(fdisp))*kind(fdisp)
       deallocate(fdisp,stat=i_stat)
       call memocc(i_stat,i_all,'fdisp',subname)


    end if
    !deallocate wavefunction for virtual orbitals
    if (in%nvirt > 0) then
       i_all=-product(shape(psivirt))*kind(psivirt)
       deallocate(psivirt)
       call memocc(i_stat,i_all,'psivirt',subname)
    end if

    if (atoms%geocode == 'F') then
       call deallocate_bounds(Glr%bounds,subname)
    end if

    if (atoms%geocode == 'P' .and. Glr%hybrid_on) then 

       i_all=-product(shape(Glr%bounds%kb%ibxy_f))*kind(Glr%bounds%kb%ibxy_f)
       deallocate(Glr%bounds%kb%ibxy_f,stat=i_stat)
       call memocc(i_stat,i_all,'Glr%bounds%kb%ibxy_f',subname)

       i_all=-product(shape(Glr%bounds%kb%ibxz_f))*kind(Glr%bounds%kb%ibxz_f)
       deallocate(Glr%bounds%kb%ibxz_f,stat=i_stat)
       call memocc(i_stat,i_all,'Glr%bounds%kb%ibxz_f',subname)

       i_all=-product(shape(Glr%bounds%kb%ibyz_f))*kind(Glr%bounds%kb%ibyz_f)
       deallocate(Glr%bounds%kb%ibyz_f,stat=i_stat)
       call memocc(i_stat,i_all,'Glr%bounds%kb%ibyz_f',subname)

       i_all=-product(shape(Glr%bounds%sb%ibxy_ff))*kind(Glr%bounds%sb%ibxy_ff)
       deallocate(Glr%bounds%sb%ibxy_ff,stat=i_stat)
       call memocc(i_stat,i_all,'Glr%bounds%sb%ibxy_ff',subname)
       i_all=-product(shape(Glr%bounds%sb%ibzzx_f))*kind(Glr%bounds%sb%ibzzx_f)
       deallocate(Glr%bounds%sb%ibzzx_f,stat=i_stat)
       call memocc(i_stat,i_all,'Glr%bounds%sb%ibzzx_f',subname)
       i_all=-product(shape(Glr%bounds%sb%ibyyzz_f))*kind(Glr%bounds%sb%ibyyzz_f)
       deallocate(Glr%bounds%sb%ibyyzz_f,stat=i_stat)
       call memocc(i_stat,i_all,'Glr%bounds%sb%ibyyzz_f',subname)

       i_all=-product(shape(Glr%bounds%gb%ibyz_ff))*kind(Glr%bounds%gb%ibyz_ff)
       deallocate(Glr%bounds%gb%ibyz_ff,stat=i_stat)
       call memocc(i_stat,i_all,'Glr%bounds%gb%ibyz_ff',subname)

       i_all=-product(shape(Glr%bounds%gb%ibzxx_f))*kind(Glr%bounds%gb%ibzxx_f)
       deallocate(Glr%bounds%gb%ibzxx_f,stat=i_stat)
       call memocc(i_stat,i_all,'Glr%bounds%gb%ibzxx_f',subname)

       i_all=-product(shape(Glr%bounds%gb%ibxxyy_f))*kind(Glr%bounds%gb%ibxxyy_f)
       deallocate(Glr%bounds%gb%ibxxyy_f,stat=i_stat)
       call memocc(i_stat,i_all,'Glr%bounds%gb%ibxxyy_f',subname)
    endif

    !free GPU if it is the case
    if (GPUconv) then
       call free_gpu(GPU,orbs%norbp)
    end if

    i_all=-product(shape(orbs%norb_par))*kind(orbs%norb_par)
    deallocate(orbs%norb_par,stat=i_stat)
    call memocc(i_stat,i_all,'orbs%norb_par',subname)

    call deallocate_comms(comms,subname)

    !semicores useful only for the input guess
    i_all=-product(shape(atoms%iasctype))*kind(atoms%iasctype)
    deallocate(atoms%iasctype,stat=i_stat)
    call memocc(i_stat,i_all,'atoms%iasctype',subname)
    i_all=-product(shape(atoms%nzatom))*kind(atoms%nzatom)
    deallocate(atoms%nzatom,stat=i_stat)
    call memocc(i_stat,i_all,'atoms%nzatom',subname)
    i_all=-product(shape(nlpspd%nboxp_c))*kind(nlpspd%nboxp_c)
    deallocate(nlpspd%nboxp_c,stat=i_stat)
    call memocc(i_stat,i_all,'nlpspd%nboxp_c',subname)
    i_all=-product(shape(nlpspd%nboxp_f))*kind(nlpspd%nboxp_f)
    deallocate(nlpspd%nboxp_f,stat=i_stat)
    call memocc(i_stat,i_all,'nlpspd%nboxp_f',subname)
    i_all=-product(shape(nlpspd%keyg_p))*kind(nlpspd%keyg_p)
    deallocate(nlpspd%keyg_p,stat=i_stat)
    call memocc(i_stat,i_all,'nlpspd%keyg_p',subname)
    i_all=-product(shape(nlpspd%keyv_p))*kind(nlpspd%keyv_p)
    deallocate(nlpspd%keyv_p,stat=i_stat)
    call memocc(i_stat,i_all,'nlpspd%keyv_p',subname)
    i_all=-product(shape(nlpspd%nvctr_p))*kind(nlpspd%nvctr_p)
    deallocate(nlpspd%nvctr_p,stat=i_stat)
    call memocc(i_stat,i_all,'nlpspd%nvctr_p',subname)
    i_all=-product(shape(nlpspd%nseg_p))*kind(nlpspd%nseg_p)
    deallocate(nlpspd%nseg_p,stat=i_stat)
    call memocc(i_stat,i_all,'nlpspd%nseg_p',subname)

    i_all=-product(shape(proj))*kind(proj)
    deallocate(proj,stat=i_stat)
    call memocc(i_stat,i_all,'proj',subname)

    i_all=-product(shape(orbs%occup))*kind(orbs%occup)
    deallocate(orbs%occup,stat=i_stat)
    call memocc(i_stat,i_all,'orbs%occup',subname)
    i_all=-product(shape(orbs%spinsgn))*kind(orbs%spinsgn)
    deallocate(orbs%spinsgn,stat=i_stat)
    call memocc(i_stat,i_all,'orbs%spinsgn',subname)
    i_all=-product(shape(orbs%kpts))*kind(orbs%kpts)
    deallocate(orbs%kpts,stat=i_stat)
    call memocc(i_stat,i_all,'orbs%kpts',subname)
    i_all=-product(shape(orbs%kwgts))*kind(orbs%kwgts)
    deallocate(orbs%kwgts,stat=i_stat)
    call memocc(i_stat,i_all,'orbs%kwgts',subname)
    i_all=-product(shape(orbs%iokpt))*kind(orbs%iokpt)
    deallocate(orbs%iokpt,stat=i_stat)
    call memocc(i_stat,i_all,'orbs%iokpt',subname)
    i_all=-product(shape(atoms%psppar))*kind(atoms%psppar)
    deallocate(atoms%psppar,stat=i_stat)
    call memocc(i_stat,i_all,'atoms%psppar',subname)
    i_all=-product(shape(atoms%nelpsp))*kind(atoms%nelpsp)
    deallocate(atoms%nelpsp,stat=i_stat)
    call memocc(i_stat,i_all,'atoms%nelpsp',subname)
    i_all=-product(shape(radii_cf))*kind(radii_cf)
    deallocate(radii_cf,stat=i_stat)
    call memocc(i_stat,i_all,'radii_cf',subname)
    i_all=-product(shape(atoms%npspcode))*kind(atoms%npspcode)
    deallocate(atoms%npspcode,stat=i_stat)
    call memocc(i_stat,i_all,'atoms%npspcode',subname)

    !end of wavefunction minimisation
    call timing(iproc,'LAST','PR')
    call timing(iproc,'              ','RE')
    call cpu_time(tcpu1)
    call system_clock(ncount1,ncount_rate,ncount_max)
    tel=dble(ncount1-ncount0)/dble(ncount_rate)
    if (iproc == 0) &
         write( *,'(1x,a,1x,i4,2(1x,f12.2))') 'CPU time for root process ', iproc,tel,tcpu1-tcpu0

  end subroutine deallocate_before_exiting

END SUBROUTINE cluster
!!***
<|MERGE_RESOLUTION|>--- conflicted
+++ resolved
@@ -24,7 +24,7 @@
   !local variables
   character(len=*), parameter :: subname='call_bigdft'
   integer :: i_stat,i_all,ierr,inputPsiId_orig,icycle
-  character(len=40) :: comment
+  character*40 comment
   !temporary interface
   interface
      subroutine cluster(nproc,iproc,atoms,rxyz,energy,fxyz,&
@@ -56,10 +56,10 @@
      if (in%inputPsiId == 0 .and. associated(rst%psi)) then
         i_all=-product(shape(rst%psi))*kind(rst%psi)
         deallocate(rst%psi,stat=i_stat)
-        call memocc(i_stat,i_all,'rst%psi',subname)
+        call memocc(i_stat,i_all,'psi',subname)
         i_all=-product(shape(rst%orbs%eval))*kind(rst%orbs%eval)
         deallocate(rst%orbs%eval,stat=i_stat)
-        call memocc(i_stat,i_all,'rst%orbs%eval',subname)
+        call memocc(i_stat,i_all,'eval',subname)
 
         call deallocate_wfd(rst%Glr%wfd,subname)
      end if
@@ -96,10 +96,10 @@
 
         i_all=-product(shape(rst%psi))*kind(rst%psi)
         deallocate(rst%psi,stat=i_stat)
-        call memocc(i_stat,i_all,'rst%psi',subname)
+        call memocc(i_stat,i_all,'psi',subname)
         i_all=-product(shape(rst%orbs%eval))*kind(rst%orbs%eval)
         deallocate(rst%orbs%eval,stat=i_stat)
-        call memocc(i_stat,i_all,'rst%orbs%eval',subname)
+        call memocc(i_stat,i_all,'eval',subname)
 
         call deallocate_wfd(rst%Glr%wfd,subname)
         !finalize memory counting (there are still the positions and the forces allocated)
@@ -126,6 +126,14 @@
 !! FUNCTION
 !!  Main routine which does self-consistent loop.
 !!  Do not parse input file and no geometry optimization.
+!!
+!! COPYRIGHT
+!! Copyright (C) 2005-2008 BigDFT group 
+!! This file is distributed under the terms of the
+!! GNU General Public License, see ~/COPYING file
+!! or http://www.gnu.org/copyleft/gpl.txt .
+!! For the list of contributors, see ~/AUTHORS 
+!!
 !!
 !! SOURCE
 !!
@@ -191,16 +199,12 @@
   integer, dimension(:,:), allocatable :: nscatterarr,ngatherarr
   real(kind=8), dimension(:), allocatable :: spinsgn_foo,rho
   real(kind=8), dimension(:,:), allocatable :: radii_cf,gxyz,fion,thetaphi
-<<<<<<< HEAD
-  ! Charge density/potential,ionic potential, kernel
-=======
   real(GP), dimension(:,:),allocatable :: fdisp
   ! Charge density/potential,ionic potential, pkernel
->>>>>>> 32420d41
   real(kind=8), dimension(:), allocatable :: pot_ion
   real(kind=8), dimension(:,:,:,:), allocatable :: rhopot,pot,rho_diag
   real(kind=8), dimension(:,:,:), allocatable :: m_norm
-  real(kind=8), dimension(:), pointer :: kernel
+  real(kind=8), dimension(:), pointer :: pkernel
   !wavefunction gradients, hamiltonian on vavefunction
   !transposed  wavefunction
   ! Pointers and variables to store the last psi
@@ -305,7 +309,7 @@
   ! Determine size alat of overall simulation cell and shift atom positions
   ! then calculate the size in units of the grid space
   call system_size(iproc,atoms,rxyz,radii_cf,crmult,frmult,hx,hy,hz,Glr)
-
+	
   !variables substitution for the PSolver part
   hxh=0.5d0*hx
   hyh=0.5d0*hy
@@ -320,12 +324,8 @@
 
   !calculation of the Poisson kernel anticipated to reduce memory peak for small systems
   ndegree_ip=16 !default value 
-<<<<<<< HEAD
-  call createKernel(iproc,nproc,atoms%geocode,n1i,n2i,n3i,hxh,hyh,hzh,ndegree_ip,kernel)
-=======
   call createKernel(iproc,nproc,atoms%geocode,n1i,n2i,n3i,hxh,hyh,hzh,ndegree_ip,pkernel,&
        quiet=PSquiet)
->>>>>>> 32420d41
 
   ! Create wavefunctions descriptors and allocate them inside the global locreg desc.
   call timing(iproc,'CrtDescriptors','ON')
@@ -379,12 +379,9 @@
   call memocc(i_stat,fion,'fion',subname)
 
   call IonicEnergyandForces(iproc,nproc,atoms,hxh,hyh,hzh,rxyz,eion,fion,&
-       psoffset,n1,n2,n3,n1i,n2i,n3i,i3s+i3xcsh,n3pi,pot_ion,kernel)
+       psoffset,n1,n2,n3,n1i,n2i,n3i,i3s+i3xcsh,n3pi,pot_ion,pkernel)
 
   call createIonicPotential(atoms%geocode,iproc,nproc,atoms,rxyz,hxh,hyh,hzh,&
-<<<<<<< HEAD
-       in%ef,n1,n2,n3,n3pi,i3s+i3xcsh,n1i,n2i,n3i,kernel,pot_ion,eion,psoffset)
-=======
        in%ef,n1,n2,n3,n3pi,i3s+i3xcsh,n1i,n2i,n3i,pkernel,pot_ion,eion,psoffset)
         
   !this can be inserted inside the IonicEnergyandForces routine
@@ -395,7 +392,6 @@
   call memocc(i_stat,fdisp,'fdisp',subname)
   !this can be inserted inside the IonicEnergyandForces routine
   call vdwcorrection_calculate_forces(fdisp,rxyz,atoms,in,iproc) 
->>>>>>> 32420d41
 
   !Allocate Charge density, Potential in real space
   if (n3d >0) then
@@ -408,13 +404,8 @@
 
   !avoid allocation of the eigenvalues array in case of restart
   if (in%inputPsiId /= 1 .and. in%inputPsiId /= 11) then
-<<<<<<< HEAD
-     allocate(orbs%eval(orbs%norb+ndebug),stat=i_stat)
-     call memocc(i_stat,orbs%eval,'orbs%eval',subname)
-=======
      allocate(orbs%eval(orbs%norb*orbs%nkpts+ndebug),stat=i_stat)
      call memocc(i_stat,orbs%eval,'eval',subname)
->>>>>>> 32420d41
   end if
 
   ! INPUT WAVEFUNCTIONS, added also random input guess
@@ -453,13 +444,8 @@
      !import gaussians form CP2K (data in files gaubasis.dat and gaucoeff.dat)
      !and calculate eigenvalues
      call import_gaussians(iproc,nproc,cpmult,fpmult,radii_cf,atoms,orbs,comms,&
-<<<<<<< HEAD
-          nvctrp,Glr,hx,hy,hz,rxyz,rhopot,pot_ion,nlpspd,proj, &
-          kernel,ixc,psi,psit,hpsi,nscatterarr,ngatherarr,in%nspin)
-=======
           Glr,hx,hy,hz,rxyz,rhopot,pot_ion,nlpspd,proj, &
           pkernel,ixc,psi,psit,hpsi,nscatterarr,ngatherarr,in%nspin)
->>>>>>> 32420d41
 
   else if (in%inputPsiId == 0) then 
      !temporary correction for non-collinear case in view of gaussian input guess
@@ -472,13 +458,8 @@
      end if
      !calculate input guess from diagonalisation of LCAO basis (written in wavelets)
      call input_wf_diag(iproc,nproc,cpmult,fpmult,radii_cf,atoms,&
-<<<<<<< HEAD
-          orbs,orbsv,nvirt,nvctrp,comms,Glr,hx,hy,hz,rxyz,rhopot,pot_ion,&
-          nlpspd,proj,kernel,ixc,psi,hpsi,psit,psivirt,nscatterarr,ngatherarr,nspin)
-=======
           orbs,orbsv,nvirt,comms,Glr,hx,hy,hz,rxyz,rhopot,pot_ion,&
           nlpspd,proj,pkernel,ixc,psi,hpsi,psit,psivirt,nscatterarr,ngatherarr,nspin)
->>>>>>> 32420d41
 !!$     if (in%nspin == 4) then
 !!$        orbs%norbu=orbs%norb
 !!$        orbs%norbd=0
@@ -675,17 +656,13 @@
         !this wrapper can be inserted inside the poisson solver 
         call PSolverNC(atoms%geocode,'D',iproc,nproc,Glr%d%n1i,Glr%d%n2i,Glr%d%n3i,n3d,&
              ixc,hxh,hyh,hzh,&
-             rhopot,kernel,pot_ion,ehart,eexcu,vexcu,0.d0,.true.,4)
+             rhopot,pkernel,pot_ion,ehart,eexcu,vexcu,0.d0,.true.,4)
      else
               
         call PSolver(atoms%geocode,'D',iproc,nproc,Glr%d%n1i,Glr%d%n2i,Glr%d%n3i,&
              ixc,hxh,hyh,hzh,&
-<<<<<<< HEAD
-             rhopot,kernel,pot_ion,ehart,eexcu,vexcu,0.d0,.true.,in%nspin)
-=======
              rhopot,pkernel,pot_ion,ehart,eexcu,vexcu,0.d0,.true.,in%nspin,&
              quiet=PSquiet)
->>>>>>> 32420d41
         
      end if
 
@@ -747,7 +724,7 @@
                    'ERROR: the norm of the residue is too large also with input wavefunctions.'
            end if
            infocode=3
-           call deallocate_before_exiting()
+           call deallocate_before_exiting
            return
         end if
      else if (in%inputPsiId == 1) then
@@ -758,7 +735,7 @@
            end if
            infocode=2
            if (nproc > 1) call MPI_BARRIER(MPI_COMM_WORLD,ierr)
-           call deallocate_before_exiting()
+           call deallocate_before_exiting
            return
         end if
      end if
@@ -790,7 +767,7 @@
      call davidson(iproc,nproc,n1i,n2i,n3i,atoms,cpmult,fpmult,radii_cf,&
           orbs,orbsv,nvirt,gnrm_cv,nplot,Glr,comms,&
           hx,hy,hz,rxyz,rhopot,i3xcsh,n3p,itermax,nlpspd,proj, &
-          kernel,ixc,psi,psivirt,ncong,nscatterarr,ngatherarr)
+          pkernel,ixc,psi,psivirt,ncong,nscatterarr,ngatherarr)
   end if
   
   !project the wavefunctions on a gaussian basis and keep in memory
@@ -937,11 +914,7 @@
   !calculate electrostatic potential
   call DCOPY(n1i*n2i*n3p,rho,1,pot,1) 
   call PSolver(atoms%geocode,'D',iproc,nproc,n1i,n2i,n3i,0,hxh,hyh,hzh,&
-<<<<<<< HEAD
-       pot,kernel,pot,ehart_fake,eexcu_fake,vexcu_fake,0.d0,.false.,1)
-=======
        pot,pkernel,pot,ehart_fake,eexcu_fake,vexcu_fake,0.d0,.false.,1,quiet=PSquiet)
->>>>>>> 32420d41
   !here nspin=1 since ixc=0
 
   !plot also the electrostatic potential
@@ -951,9 +924,9 @@
           atoms%alat1,atoms%alat2,atoms%alat3,ngatherarr,pot)
   end if
 
-  i_all=-product(shape(kernel))*kind(kernel)
-  deallocate(kernel,stat=i_stat)
-  call memocc(i_stat,i_all,'kernel',subname)
+  i_all=-product(shape(pkernel))*kind(pkernel)
+  deallocate(pkernel,stat=i_stat)
+  call memocc(i_stat,i_all,'pkernel',subname)
 
   allocate(gxyz(3,atoms%nat+ndebug),stat=i_stat)
   call memocc(i_stat,gxyz,'gxyz',subname)
@@ -1126,7 +1099,7 @@
   endif
   ! --- End if of tail calculation
 
-  call deallocate_before_exiting()
+  call deallocate_before_exiting
 
 contains
 
@@ -1167,9 +1140,9 @@
        deallocate(pot_ion,stat=i_stat)
        call memocc(i_stat,i_all,'pot_ion',subname)
 
-       i_all=-product(shape(kernel))*kind(kernel)
-       deallocate(kernel,stat=i_stat)
-       call memocc(i_stat,i_all,'kernel',subname)
+       i_all=-product(shape(pkernel))*kind(pkernel)
+       deallocate(pkernel,stat=i_stat)
+       call memocc(i_stat,i_all,'pkernel',subname)
 
        ! calc_tail false
        i_all=-product(shape(rhopot))*kind(rhopot)
@@ -1218,25 +1191,25 @@
 
        i_all=-product(shape(Glr%bounds%sb%ibxy_ff))*kind(Glr%bounds%sb%ibxy_ff)
        deallocate(Glr%bounds%sb%ibxy_ff,stat=i_stat)
-       call memocc(i_stat,i_all,'Glr%bounds%sb%ibxy_ff',subname)
+       call memocc(i_stat,i_all,'ibxy_ff',subname)
        i_all=-product(shape(Glr%bounds%sb%ibzzx_f))*kind(Glr%bounds%sb%ibzzx_f)
        deallocate(Glr%bounds%sb%ibzzx_f,stat=i_stat)
-       call memocc(i_stat,i_all,'Glr%bounds%sb%ibzzx_f',subname)
+       call memocc(i_stat,i_all,'ibzzx_f',subname)
        i_all=-product(shape(Glr%bounds%sb%ibyyzz_f))*kind(Glr%bounds%sb%ibyyzz_f)
        deallocate(Glr%bounds%sb%ibyyzz_f,stat=i_stat)
-       call memocc(i_stat,i_all,'Glr%bounds%sb%ibyyzz_f',subname)
+       call memocc(i_stat,i_all,'ibyyzz_f',subname)
 
        i_all=-product(shape(Glr%bounds%gb%ibyz_ff))*kind(Glr%bounds%gb%ibyz_ff)
        deallocate(Glr%bounds%gb%ibyz_ff,stat=i_stat)
-       call memocc(i_stat,i_all,'Glr%bounds%gb%ibyz_ff',subname)
+       call memocc(i_stat,i_all,'ibyz_ff',subname)
 
        i_all=-product(shape(Glr%bounds%gb%ibzxx_f))*kind(Glr%bounds%gb%ibzxx_f)
        deallocate(Glr%bounds%gb%ibzxx_f,stat=i_stat)
-       call memocc(i_stat,i_all,'Glr%bounds%gb%ibzxx_f',subname)
+       call memocc(i_stat,i_all,'ibzxx_f',subname)
 
        i_all=-product(shape(Glr%bounds%gb%ibxxyy_f))*kind(Glr%bounds%gb%ibxxyy_f)
        deallocate(Glr%bounds%gb%ibxxyy_f,stat=i_stat)
-       call memocc(i_stat,i_all,'Glr%bounds%gb%ibxxyy_f',subname)
+       call memocc(i_stat,i_all,'ibxxyy_f',subname)
     endif
 
     !free GPU if it is the case
@@ -1253,28 +1226,28 @@
     !semicores useful only for the input guess
     i_all=-product(shape(atoms%iasctype))*kind(atoms%iasctype)
     deallocate(atoms%iasctype,stat=i_stat)
-    call memocc(i_stat,i_all,'atoms%iasctype',subname)
+    call memocc(i_stat,i_all,'iasctype',subname)
     i_all=-product(shape(atoms%nzatom))*kind(atoms%nzatom)
     deallocate(atoms%nzatom,stat=i_stat)
-    call memocc(i_stat,i_all,'atoms%nzatom',subname)
+    call memocc(i_stat,i_all,'nzatom',subname)
     i_all=-product(shape(nlpspd%nboxp_c))*kind(nlpspd%nboxp_c)
     deallocate(nlpspd%nboxp_c,stat=i_stat)
-    call memocc(i_stat,i_all,'nlpspd%nboxp_c',subname)
+    call memocc(i_stat,i_all,'nboxp_c',subname)
     i_all=-product(shape(nlpspd%nboxp_f))*kind(nlpspd%nboxp_f)
     deallocate(nlpspd%nboxp_f,stat=i_stat)
-    call memocc(i_stat,i_all,'nlpspd%nboxp_f',subname)
+    call memocc(i_stat,i_all,'nboxp_f',subname)
     i_all=-product(shape(nlpspd%keyg_p))*kind(nlpspd%keyg_p)
     deallocate(nlpspd%keyg_p,stat=i_stat)
-    call memocc(i_stat,i_all,'nlpspd%keyg_p',subname)
+    call memocc(i_stat,i_all,'keyg_p',subname)
     i_all=-product(shape(nlpspd%keyv_p))*kind(nlpspd%keyv_p)
     deallocate(nlpspd%keyv_p,stat=i_stat)
-    call memocc(i_stat,i_all,'nlpspd%keyv_p',subname)
+    call memocc(i_stat,i_all,'keyv_p',subname)
     i_all=-product(shape(nlpspd%nvctr_p))*kind(nlpspd%nvctr_p)
     deallocate(nlpspd%nvctr_p,stat=i_stat)
-    call memocc(i_stat,i_all,'nlpspd%nvctr_p',subname)
+    call memocc(i_stat,i_all,'nvctr_p',subname)
     i_all=-product(shape(nlpspd%nseg_p))*kind(nlpspd%nseg_p)
     deallocate(nlpspd%nseg_p,stat=i_stat)
-    call memocc(i_stat,i_all,'nlpspd%nseg_p',subname)
+    call memocc(i_stat,i_all,'nseg_p',subname)
 
     i_all=-product(shape(proj))*kind(proj)
     deallocate(proj,stat=i_stat)
@@ -1297,16 +1270,16 @@
     call memocc(i_stat,i_all,'orbs%iokpt',subname)
     i_all=-product(shape(atoms%psppar))*kind(atoms%psppar)
     deallocate(atoms%psppar,stat=i_stat)
-    call memocc(i_stat,i_all,'atoms%psppar',subname)
+    call memocc(i_stat,i_all,'psppar',subname)
     i_all=-product(shape(atoms%nelpsp))*kind(atoms%nelpsp)
     deallocate(atoms%nelpsp,stat=i_stat)
-    call memocc(i_stat,i_all,'atoms%nelpsp',subname)
+    call memocc(i_stat,i_all,'nelpsp',subname)
     i_all=-product(shape(radii_cf))*kind(radii_cf)
     deallocate(radii_cf,stat=i_stat)
     call memocc(i_stat,i_all,'radii_cf',subname)
     i_all=-product(shape(atoms%npspcode))*kind(atoms%npspcode)
     deallocate(atoms%npspcode,stat=i_stat)
-    call memocc(i_stat,i_all,'atoms%npspcode',subname)
+    call memocc(i_stat,i_all,'npspcode',subname)
 
     !end of wavefunction minimisation
     call timing(iproc,'LAST','PR')
