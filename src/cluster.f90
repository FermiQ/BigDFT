!> @file 
!!   Routines to use BigDFT as a blackbox
!! @author
!!   Copyright (C) 2005-2011 BigDFT group 
!!   This file is distributed under the terms of the
!!   GNU General Public License, see ~/COPYING file
!!   or http://www.gnu.org/copyleft/gpl.txt .
!!   For the list of contributors, see ~/AUTHORS 
 

!> Routine to use BigDFT as a blackbox
subroutine call_bigdft(nproc,iproc,atoms,rxyz0,in,energy,fxyz,strten,fnoise,rst,infocode)
  use module_base
  use module_types
  use module_interfaces, except_this_one => call_bigdft
  implicit none
  integer, intent(in) :: iproc,nproc
  type(input_variables),intent(inout) :: in
  type(atoms_data), intent(inout) :: atoms
  type(restart_objects), intent(inout) :: rst
  integer, intent(inout) :: infocode
  real(gp), intent(out) :: energy,fnoise
  real(gp), dimension(3,atoms%nat), intent(in) :: rxyz0
  real(gp), dimension(6), intent(out) :: strten
  real(gp), dimension(3,atoms%nat), intent(out) :: fxyz

  !local variables
  character(len=*), parameter :: subname='call_bigdft'
  character(len=40) :: comment
  logical :: exists
  integer :: i_stat,i_all,ierr,inputPsiId_orig,iat

  !temporary interface
  interface
     subroutine cluster(nproc,iproc,atoms,rxyz,energy,fxyz,strten,fnoise,&
          KSwfn,&!psi,Lzd,gaucoeffs,gbd,orbs,
          rxyz_old,hx_old,hy_old,hz_old,in,GPU,infocode)
       use module_base
       use module_types
       implicit none
       integer, intent(in) :: nproc,iproc
       integer, intent(out) :: infocode
       real(gp), intent(inout) :: hx_old,hy_old,hz_old
       type(input_variables), intent(in) :: in
       !type(local_zone_descriptors), intent(inout) :: Lzd
       type(atoms_data), intent(inout) :: atoms
       !type(gaussian_basis), intent(inout) :: gbd
       !type(orbitals_data), intent(inout) :: orbs
       type(GPU_pointers), intent(inout) :: GPU
       type(DFT_wavefunction), intent(inout) :: KSwfn
       real(gp), intent(out) :: energy,fnoise
       real(gp), dimension(3,atoms%nat), intent(inout) :: rxyz_old
       real(gp), dimension(3,atoms%nat), target, intent(inout) :: rxyz
       real(gp), dimension(6), intent(out) :: strten
       real(gp), dimension(3,atoms%nat), intent(out) :: fxyz
     END SUBROUTINE cluster
  end interface

  !put a barrier for all the processes
  call MPI_BARRIER(MPI_COMM_WORLD,ierr)

  !fill the rxyz array with the positions
  !wrap the atoms in the periodic directions when needed
  do iat=1,atoms%nat
     if (atoms%geocode == 'P') then
        rst%rxyz_new(1,iat)=modulo(rxyz0(1,iat),atoms%alat1)
        rst%rxyz_new(2,iat)=modulo(rxyz0(2,iat),atoms%alat2)
        rst%rxyz_new(3,iat)=modulo(rxyz0(3,iat),atoms%alat3)
     else if (atoms%geocode == 'S') then
        rst%rxyz_new(1,iat)=modulo(rxyz0(1,iat),atoms%alat1)
        rst%rxyz_new(2,iat)=rxyz0(2,iat)
        rst%rxyz_new(3,iat)=modulo(rxyz0(3,iat),atoms%alat3)
     else if (atoms%geocode == 'F') then
        rst%rxyz_new(1,iat)=rxyz0(1,iat)
        rst%rxyz_new(2,iat)=rxyz0(2,iat)
        rst%rxyz_new(3,iat)=rxyz0(3,iat)
     end if
  end do

  !assign the verbosity of the output
  !the verbose variables is defined in module_base
  verbose=in%verbosity

  inputPsiId_orig=in%inputPsiId

  loop_cluster: do

     if (in%inputPsiId == 0 .and. associated(rst%KSwfn%psi)) then
        i_all=-product(shape(rst%KSwfn%psi))*kind(rst%KSwfn%psi)
        deallocate(rst%KSwfn%psi,stat=i_stat)
        call memocc(i_stat,i_all,'psi',subname)
        i_all=-product(shape(rst%KSwfn%orbs%eval))*kind(rst%KSwfn%orbs%eval)
        deallocate(rst%KSwfn%orbs%eval,stat=i_stat)
        call memocc(i_stat,i_all,'eval',subname)

        call deallocate_wfd(rst%KSwfn%Lzd%Glr%wfd,subname)
     end if
     !experimental, finite difference method for calculating forces on particular quantities
     inquire(file='input.finite_difference_forces',exist=exists)
     if (exists) then
        in%last_run=1 !do the last_run things nonetheless
        in%inputPsiId=0 !the first run always restart from IG
        !experimental_modulebase_var_onlyfion=.true. !put only ionic forces in the forces
     end if
     call cluster(nproc,iproc,atoms,rst%rxyz_new,energy,fxyz,strten,fnoise,&
          rst%KSwfn,&!psi,rst%Lzd,rst%gaucoeffs,rst%gbd,rst%orbs,&
          rst%rxyz_old,rst%hx_old,rst%hy_old,rst%hz_old,in,rst%GPU,infocode)
     if (exists) then
        call forces_via_finite_differences(iproc,nproc,atoms,in,energy,fxyz,fnoise,rst,infocode)
     end if

     if (in%inputPsiId==1 .and. infocode==2) then
        if (in%gaussian_help) then
           in%inputPsiId=11
        else
           in%inputPsiId=0
        end if
     else if ((in%inputPsiId==1 .or. in%inputPsiId==0) .and. infocode==1) then
        !in%inputPsiId=0 !better to diagonalise than to restart an input guess
        in%inputPsiId=1
        if(iproc==0) then
           write(*,*)&
                &   ' WARNING: Self-consistent cycle did not meet convergence criteria'
        end if
        exit loop_cluster
     else if (in%inputPsiId == 0 .and. infocode==3) then
        if (iproc == 0) then
           write( *,'(1x,a)')'Convergence error, cannot proceed.'
           write( *,'(1x,a)')' writing positions in file posfail.xyz then exiting'
           write(comment,'(a)')'UNCONVERGED WF '
           !call wtxyz('posfail',energy,rxyz,atoms,trim(comment))

           call write_atomic_file("posfail",energy,rst%rxyz_new,atoms,trim(comment))

        end if

        i_all=-product(shape(rst%KSwfn%psi))*kind(rst%KSwfn%psi)
        deallocate(rst%KSwfn%psi,stat=i_stat)
        call memocc(i_stat,i_all,'psi',subname)
        i_all=-product(shape(rst%KSwfn%orbs%eval))*kind(rst%KSwfn%orbs%eval)
        deallocate(rst%KSwfn%orbs%eval,stat=i_stat)
        call memocc(i_stat,i_all,'eval',subname)

        call deallocate_wfd(rst%KSwfn%Lzd%Glr%wfd,subname)

        !finalize memory counting (there are still at least positions and the forces allocated)
        call memocc(0,0,'count','stop')

        if (nproc > 1) call MPI_FINALIZE(ierr)

        stop 'unnormal end'
     else
        exit loop_cluster
     end if

  end do loop_cluster

  !preserve the previous value
  in%inputPsiId=inputPsiId_orig

  !put a barrier for all the processes
  call MPI_BARRIER(MPI_COMM_WORLD,ierr)

END SUBROUTINE call_bigdft


!>  Main routine which does self-consistent loop.
!!  Does not parse input file and no geometry optimization.
!!  Does an electronic structure calculation. 
!!  Output is the total energy and the forces 
!!
!!   @param inputPsiId 
!!           - 0 : compute input guess for Psi by subspace diagonalization of atomic orbitals
!!           - 1 : read waves from argument psi, using n1, n2, n3, hgrid and rxyz_old
!!                 as definition of the previous system.
!!           - 2 : read waves from disk
!!   @param psi, keyg, keyv and eval should be freed after use outside of the routine.
!!   @param infocode -> encloses some information about the status of the run
!!           - 0 run succesfully succeded
!!           - 1 the run ended after the allowed number of minimization steps. gnrm_cv not reached
!!               forces may be meaningless   
!!           - 2 (present only for inputPsiId=1) gnrm of the first iteration > 1 AND growing in
!!               the second iteration OR grnm 1st >2.
!!               Input wavefunctions need to be recalculated. Routine exits.
!!           - 3 (present only for inputPsiId=0) gnrm > 4. SCF error. Routine exits.
subroutine cluster(nproc,iproc,atoms,rxyz,energy,fxyz,strten,fnoise,&
     KSwfn,&!psi,Lzd,gaucoeffs,gbd,orbs,
     rxyz_old,hx_old,hy_old,hz_old,in,GPU,infocode)
  use module_base
  use module_types
  use module_interfaces
!  use Poisson_Solver
  use module_xc
!  use vdwcorrection
  use m_ab6_mixing
  use yaml_output
  implicit none
  integer, intent(in) :: nproc,iproc
  real(gp), intent(inout) :: hx_old,hy_old,hz_old
  type(input_variables), intent(in) :: in
  type(atoms_data), intent(inout) :: atoms
  type(GPU_pointers), intent(inout) :: GPU
  type(DFT_wavefunction), intent(inout) :: KSwfn
  real(gp), dimension(3,atoms%nat), intent(inout) :: rxyz_old
  real(gp), dimension(3,atoms%nat), target, intent(inout) :: rxyz
  integer, intent(out) :: infocode
  real(gp), intent(out) :: energy,fnoise
  real(gp), dimension(6), intent(out) :: strten
  real(gp), dimension(3,atoms%nat), intent(out) :: fxyz
  !local variables
  character(len=*), parameter :: subname='cluster'
  character(len=5) :: gridformat, wfformat
  logical :: refill_proj !,potential_from_disk=.false.
  logical :: DoDavidson,DoLastRunThings=.false.,scpot
  integer :: nvirt,norbv
  integer :: i, input_wf_format, tag
  integer :: n1,n2,n3
  integer :: ncount0,ncount1,ncount_rate,ncount_max,n1i,n2i,n3i
  integer :: iat,i_all,i_stat,ierr,jproc,inputpsi,igroup,ikpt,nproctiming
  real :: tcpu0,tcpu1
  real(kind=8) :: tel
  type(energy_terms), target :: energs ! Target attribute is mandatory for C wrappers
  real(gp) :: pressure
  type(grid_dimensions) :: d_old
  type(wavefunctions_descriptors) :: wfd_old
  type(nonlocal_psp_descriptors) :: nlpspd
  type(DFT_wavefunction) :: VTwfn !< Virtual wavefunction
  type(DFT_wavefunction) :: tmb
  type(DFT_wavefunction) :: tmbder
  real(gp), dimension(3) :: shift
  real(dp), dimension(6) :: ewaldstr,hstrten,xcstr
  real(gp), dimension(:,:), allocatable :: radii_cf,thetaphi,band_structure_eval
  real(gp), dimension(:,:), pointer :: fdisp,fion
  ! Charge density/potential,ionic potential, pkernel
  type(DFT_local_fields) :: denspot
  type(DFT_optimization_loop) :: optLoop
  real(gp), dimension(:), allocatable:: denspot0
  !wavefunction gradients, hamiltonian on vavefunction
  !transposed  wavefunction
  ! Pointers and variables to store the last psi
  ! before reformatting if useFormattedInput is .true.
  real(wp), dimension(:), pointer :: psi_old
  ! PSP projectors 
  real(kind=8), dimension(:), pointer :: proj,gbd_occ!,rhocore
  ! Variables for the virtual orbitals and band diagram.
  integer :: nkptv, nvirtu, nvirtd
  real(gp), dimension(:), allocatable :: wkptv

  ! ----------------------------------

  !copying the input variables for readability
  !this section is of course not needed
  !note that this procedure is convenient ONLY in the case of scalar variables
  !an array would have been copied, thus occupying more memory space
  !Hence WARNING: these variables are copied, in case of an update the new value should be 
  !reassigned inside the structure

  write(gridformat, "(A)") ""
  select case (in%output_denspot_format)
  case (output_denspot_FORMAT_ETSF)
     write(gridformat, "(A)") ".etsf"
  case (output_denspot_FORMAT_CUBE)
     write(gridformat, "(A)") ".cube"
  end select
  write(wfformat, "(A)") ""
  select case (in%output_wf_format)
  case (WF_FORMAT_ETSF)
     write(wfformat, "(A)") ".etsf"
  case (WF_FORMAT_BINARY)
     write(wfformat, "(A)") ".bin"
  end select

  norbv=abs(in%norbv)
  nvirt=in%nvirt

  if (iproc == 0) then
     write( *,'(1x,a,1x,i0)') &
          &   '===================== BigDFT Wavefunction Optimization =============== inputPsiId=',&
          in%inputPsiId
     call print_dft_parameters(in,atoms)
  end if

  !Time initialization
  if (verbose > 2) then
     nproctiming=-nproc !timing in debug mode
  else
     nproctiming=nproc
  end if
  call timing(nproctiming,trim(in%dir_output)//'time.yaml','IN')
  call cpu_time(tcpu0)
  call system_clock(ncount0,ncount_rate,ncount_max)

  ! We save the variables that defined the previous psi if the restart is active
  if (in%inputPsiId == INPUT_PSI_MEMORY_WVL) then
     !regenerate grid spacings (this would not be needed if hgrids is in Lzd)
     if (atoms%geocode == 'P') then
        call correct_grid(atoms%alat1,hx_old,KSwfn%Lzd%Glr%d%n1)
        call correct_grid(atoms%alat2,hy_old,KSwfn%Lzd%Glr%d%n2)
        call correct_grid(atoms%alat3,hz_old,KSwfn%Lzd%Glr%d%n3)
     else if (atoms%geocode == 'S') then 
        call correct_grid(atoms%alat1,hx_old,KSwfn%Lzd%Glr%d%n1)
        call correct_grid(atoms%alat3,hz_old,KSwfn%Lzd%Glr%d%n3)
     end if
     call copy_old_wavefunctions(nproc,KSwfn%orbs,&
          KSwfn%Lzd%Glr%d%n1,KSwfn%Lzd%Glr%d%n2,KSwfn%Lzd%Glr%d%n3,&
          KSwfn%Lzd%Glr%wfd,KSwfn%psi,d_old%n1,d_old%n2,d_old%n3,wfd_old,psi_old)
 
  else if (in%inputPsiId == INPUT_PSI_MEMORY_GAUSS) then
     !deallocate wavefunction and descriptors for placing the gaussians

     call deallocate_wfd(KSwfn%Lzd%Glr%wfd,subname)

     i_all=-product(shape(KSwfn%psi))*kind(KSwfn%psi)
     deallocate(KSwfn%psi,stat=i_stat)
     call memocc(i_stat,i_all,'psi',subname)

  end if

  ! grid spacing (same in x,y and z direction)
 
  allocate(radii_cf(atoms%ntypes,3+ndebug),stat=i_stat)
  call memocc(i_stat,radii_cf,'radii_cf',subname)

  !here we can put KSwfn
  call system_initialization(iproc,nproc,inputpsi,input_wf_format,in,atoms,rxyz,&
       KSwfn%orbs,tmb%orbs,tmbder%orbs,KSwfn%Lzd,tmb%Lzd,denspot,nlpspd,&
       KSwfn%comms,tmb%comms,tmbder%comms,shift,proj,radii_cf)

  ! We complete here the definition of DFT_wavefunction structures.
  if (inputpsi == INPUT_PSI_LINEAR_AO .or. inputpsi == INPUT_PSI_MEMORY_LINEAR .or. &
      inputpsi == INPUT_PSI_LINEAR_LCAO) then
     call init_p2p_tags(nproc)
     tag=0

     call kswfn_init_comm(tmb, tmb%lzd, in, denspot%dpbox, KSwfn%orbs%norb, iproc, nproc)
     call kswfn_init_comm(tmbder, tmb%lzd, in, denspot%dpbox, KSwfn%orbs%norb, iproc, nproc)
     
     if(in%lin%useDerivativeBasisFunctions) then
        call initializeRepartitionOrbitals(iproc, nproc, tag, tmb%orbs, tmbder%orbs, tmb%lzd, tmb%comrp)
        call initializeRepartitionOrbitals(iproc, nproc, tag, tmb%orbs, tmbder%orbs, tmb%lzd, tmbder%comrp)
        tmbder%wfnmd%bs%use_derivative_basis=.true.
     end if

     allocate(denspot0(max(denspot%dpbox%ndimrhopot,denspot%dpbox%nrhodim)), stat=i_stat)
     call memocc(i_stat, denspot0, 'denspot0', subname)
  end if

  optLoop%iscf = in%iscf
  optLoop%itrpmax = in%itrpmax
  optLoop%nrepmax = in%nrepmax
  optLoop%itermax = in%itermax
  optLoop%gnrm_cv = in%gnrm_cv
  optLoop%rpnrm_cv = in%rpnrm_cv
  optLoop%gnrm_startmix = in%gnrm_startmix
  optLoop%itrp = 0
  optLoop%itrep = 0
  optLoop%iter = 0
  optLoop%infocode = 0

  call system_signaling(iproc, in%signaling, in%gmainloop, &
       & KSwfn, tmb, tmbder, energs, denspot, optloop, &
       & atoms%ntypes, radii_cf, in%crmult, in%frmult)

  !variables substitution for the PSolver part
  n1=KSwfn%Lzd%Glr%d%n1
  n2=KSwfn%Lzd%Glr%d%n2
  n3=KSwfn%Lzd%Glr%d%n3

  !calculate the rhocore contribution to the energy value
  if (associated(denspot%rho_C)) then
     !calculate the XC energy of rhocore, use the rhov array as a temporary variable
     !use Vxc and other quantities as local variables
     call xc_init_rho(denspot%dpbox%nrhodim,denspot%rhov,1)
     denspot%rhov=1.d-16
     call XC_potential(atoms%geocode,'D',denspot%pkernel%iproc,denspot%pkernel%nproc,&
          denspot%pkernel%mpi_comm,&
          denspot%dpbox%ndims(1),denspot%dpbox%ndims(2),denspot%dpbox%ndims(3),in%ixc,&
          denspot%dpbox%hgrids(1),denspot%dpbox%hgrids(2),denspot%dpbox%hgrids(3),&
          denspot%rhov,energs%excrhoc,tel,KSwfn%orbs%nspin,denspot%rho_C,denspot%V_XC,xcstr)
     if (iproc==0) write(*,*)'value for Exc[rhoc]',energs%excrhoc
  end if

  !here calculate the ionic energy and forces accordingly
  call IonicEnergyandForces(iproc,nproc,atoms,&
       denspot%dpbox%hgrids(1),denspot%dpbox%hgrids(2),denspot%dpbox%hgrids(3),in%elecfield,rxyz,&
       energs%eion,fion,in%dispersion,energs%edisp,fdisp,ewaldstr,denspot%psoffset,&
       n1,n2,n3,denspot%dpbox%ndims(1),denspot%dpbox%ndims(2),denspot%dpbox%ndims(3),&
       denspot%dpbox%i3s+denspot%dpbox%i3xcsh,denspot%dpbox%n3pi,&
       denspot%V_ext,denspot%pkernel)
  !calculate effective ionic potential, including counter ions if any.
  call createEffectiveIonicPotential(iproc,nproc,(iproc == 0),in,atoms,rxyz,shift,KSwfn%Lzd%Glr,&
       denspot%dpbox%hgrids(1),denspot%dpbox%hgrids(2),denspot%dpbox%hgrids(3),&
       denspot%dpbox,denspot%pkernel,denspot%V_ext,in%elecfield,denspot%psoffset)
  if (denspot%c_obj /= 0) then
     call denspot_emit_v_ext(denspot, iproc, nproc)
  end if

  !obtain initial wavefunctions.
  call input_wf(iproc,nproc,in,GPU,atoms,rxyz,&
       denspot,denspot0,nlpspd,proj,KSwfn,tmb,tmbder,energs,inputpsi,input_wf_format,norbv,&
       wfd_old,psi_old,d_old,hx_old,hy_old,hz_old,rxyz_old)

  if (in%nvirt > norbv) then
     nvirt = norbv
  end if

  !save the new atomic positions in the rxyz_old array
  do iat=1,atoms%nat
     rxyz_old(1,iat)=rxyz(1,iat)
     rxyz_old(2,iat)=rxyz(2,iat)
     rxyz_old(3,iat)=rxyz(3,iat)
  enddo
  !save the new grid spacing into the hgrid_old value
  hx_old=KSwfn%Lzd%hgrids(1)
  hy_old=KSwfn%Lzd%hgrids(2)
  hz_old=KSwfn%Lzd%hgrids(3)

  !end of the initialization part
  call timing(iproc,'INIT','PR')

  !start the optimization
  energs%eexctX=0.0_gp
  ! Skip the following part in the linear scaling case.
  skip_if_linear: if(inputpsi /= INPUT_PSI_LINEAR_AO .and. inputpsi /= INPUT_PSI_MEMORY_LINEAR .and. &
                     inputpsi /= INPUT_PSI_LINEAR_LCAO) then
     call kswfn_optimization_loop(iproc, nproc, optLoop, &
     & in%alphamix, in%idsx, inputpsi, KSwfn, denspot, nlpspd, proj, energs, atoms, rxyz, GPU, xcstr, &
     & in)
     infocode = optLoop%infocode

     !if we are in the last_run case, validate the last_run only for the last cycle
     !do the last_run things regardless of infocode
     !nrepmax=0 is needed for the Band Structure calculations
     DoLastRunThings=(in%last_run == 1 .and. optLoop%nrepmax == 0) .or. &
          & (in%last_run == 1 .and. optLoop%itrep >= optLoop%nrepmax)
              !print the energies only if they are meaningful
     energy = energs%eKS
     !Davidson is set to false first because used in deallocate_before_exiting
     DoDavidson= .false.

     ! Treat the info code from the optimization routine.
     if (infocode == 2 .or. infocode == 3) then
        call deallocate_before_exiting
        return
     end if
  else

     ! I don't think this is usefull...
     !allocate(KSwfn%orbs%eval(KSwfn%orbs%norb),stat=i_stat)
     !call memocc(i_stat,KSwfn%orbs%eval,'KSwfn%orbs%eval',subname)
     !KSwfn%orbs%eval=-.5d0

     scpot=.true.
     call linearScaling(iproc,nproc,KSwfn%Lzd%Glr,&
          KSwfn%orbs,KSwfn%comms,tmb,tmbder,&
          atoms,in,KSwfn%Lzd%hgrids(1),KSwfn%Lzd%hgrids(2),KSwfn%Lzd%hgrids(3),&
          rxyz,fion,fdisp,denspot,denspot0,&
          nlpspd,proj,GPU,energs,scpot,KSwfn%psi,&
          energy)

     i_all=-product(shape(denspot0))*kind(denspot0)
     deallocate(denspot0, stat=i_stat)
     call memocc(i_stat, i_all, 'denspot0', subname)

     call destroy_DFT_wavefunction(tmb)
     call destroy_DFT_wavefunction(tmbder)

     call deallocate_local_zone_descriptors(tmb%lzd, subname)

     call finalize_p2p_tags()
  
     !temporary allocation of the density
     allocate(denspot%rho_work(max(denspot%dpbox%ndimrhopot,denspot%dpbox%nrhodim)),stat=i_stat)
     call memocc(i_stat,denspot%rho_work,'rho',subname)
     call vcopy(max(denspot%dpbox%ndimrhopot,denspot%dpbox%nrhodim),&
          denspot%rhov(1),1,denspot%rho_work(1),1)

     infocode = 0
  end if skip_if_linear

  !last run things has to be done:
  !if it is the last run and the infocode is zero
  !if infocode is not zero but the last run has been done for nrepmax times

  DoLastRunThings= (in%last_run == 1 .and. infocode == 0) .or. DoLastRunThings

  !analyse the possibility to calculate Davidson treatment
  !(nvirt > 0 .and. in%inputPsiId == 0)
  DoDavidson= abs(in%norbv) > 0 .and. DoLastRunThings

  !project the wavefunctions on a gaussian basis and keep in memory
  if (in%gaussian_help) then
     call timing(iproc,'gauss_proj','ON') !lr408t
     if (iproc == 0) then
        write( *,'(1x,a)')&
             &   '---------------------------------------------------------- Gaussian Basis Projection'
     end if

     !extract the gaussian basis from the pseudowavefunctions
!!!     if (in%inputPsiId == 11) then
!!!        !extract the gaussian basis from the pseudowavefunctions
!!!        call gaussian_pswf_basis(21,.false.,iproc,atoms,rxyz,gbd)
!!!     else if (in%inputPsiId == 12) then
!!!        !extract the gaussian basis from the pseudopotential
!!!        call gaussian_psp_basis(atoms,rxyz,gbd)
!!!     end if

     !extract the gaussian basis from the pseudowavefunctions
     call gaussian_pswf_basis(21,.false.,iproc,in%nspin,atoms,rxyz,KSwfn%gbd,gbd_occ)

     if (associated(gbd_occ)) then
        i_all=-product(shape(gbd_occ))*kind(gbd_occ)
        deallocate(gbd_occ,stat=i_stat)
        call memocc(i_stat,i_all,'gbd_occ',subname)
        nullify(gbd_occ)
     end if


     if (.not. associated(KSwfn%gaucoeffs)) then
        allocate(KSwfn%gaucoeffs(KSwfn%gbd%ncoeff,KSwfn%orbs%norbp+ndebug),stat=i_stat)
        call memocc(i_stat,KSwfn%gaucoeffs,'gaucoeffs',subname)
     end if

     allocate(thetaphi(2,KSwfn%gbd%nat+ndebug),stat=i_stat)
     call memocc(i_stat,thetaphi,'thetaphi',subname)
     thetaphi=0.0_gp

     call wavelets_to_gaussians(atoms%geocode,KSwfn%orbs%norbp,KSwfn%orbs%nspinor,&
          n1,n2,n3,KSwfn%gbd,thetaphi,&
          KSwfn%Lzd%hgrids(1),KSwfn%Lzd%hgrids(2),KSwfn%Lzd%hgrids(3),&
          KSwfn%Lzd%Glr%wfd,KSwfn%psi,KSwfn%gaucoeffs)

     i_all=-product(shape(thetaphi))*kind(thetaphi)
     deallocate(thetaphi,stat=i_stat)
     call memocc(i_stat,i_all,'thetaphi',subname)
     call timing(iproc,'gauss_proj','OF') !lr408t
  end if

  !  write all the wavefunctions into files
  if (in%output_wf_format /= WF_FORMAT_NONE .and. DoLastRunThings) then
     !add flag for writing waves in the gaussian basis form
     !if (in%gaussian_help) then
     if (in%gaussian_help .and. .not.in%inputPsiId==100 .and. .not.in%inputPsiId==101 ) then

!!!        call gaussian_orthogonality(iproc,nproc,norb,norbp,gbd,gaucoeffs)
!!!
!!!        call gaussian_orthogonality(iproc,nproc,norb,norbp,gbd,gaucoeffs)
        !write the coefficients and the basis on a file
        if (iproc ==0) write(*,*)'Writing wavefunctions in wavefunction.gau file'
        call write_gaussian_information(iproc,nproc,KSwfn%orbs,KSwfn%gbd,KSwfn%gaucoeffs,trim(in%dir_output) // 'wavefunctions.gau')

        !build dual coefficients
        call dual_gaussian_coefficients(KSwfn%orbs%norbp,KSwfn%gbd,KSwfn%gaucoeffs)

        !control the accuracy of the expansion
        call check_gaussian_expansion(iproc,nproc,KSwfn%orbs,KSwfn%Lzd,KSwfn%psi,KSwfn%gbd,KSwfn%gaucoeffs)

        call deallocate_gwf(KSwfn%gbd,subname)
        i_all=-product(shape(KSwfn%gaucoeffs))*kind(KSwfn%gaucoeffs)
        deallocate(KSwfn%gaucoeffs,stat=i_stat)
        call memocc(i_stat,i_all,'gaucoeffs',subname)
        nullify(KSwfn%gbd%rxyz)

     else
        call writemywaves(iproc,trim(in%dir_output) // "wavefunction", in%output_wf_format, &
             KSwfn%orbs,n1,n2,n3,KSwfn%Lzd%hgrids(1),KSwfn%Lzd%hgrids(2),KSwfn%Lzd%hgrids(3),&
             atoms,rxyz,KSwfn%Lzd%Glr%wfd,KSwfn%psi)
     end if
  end if

  !plot the ionic potential, if required by output_denspot
  if (in%output_denspot == output_denspot_DENSPOT .and. DoLastRunThings) then
     if (iproc == 0) write(*,*) 'writing external_potential' // gridformat
     call plot_density(iproc,nproc,trim(in%dir_output)//'external_potential' // gridformat,&
          atoms,rxyz,denspot%dpbox,1,denspot%V_ext)
  end if
  if (in%output_denspot == output_denspot_DENSPOT .and. DoLastRunThings) then
     if (iproc == 0) write(*,*) 'writing local_potential' // gridformat
     call plot_density(iproc,nproc,trim(in%dir_output)//'local_potential' // gridformat,&
          atoms,rxyz,denspot%dpbox,in%nspin,denspot%rhov)
  end if

  i_all=-product(shape(denspot%V_ext))*kind(denspot%V_ext)
  deallocate(denspot%V_ext,stat=i_stat)
  call memocc(i_stat,i_all,'denspot%V_ext',subname)
  nullify(denspot%V_ext)

  !variables substitution for the PSolver part
  n1i=KSwfn%Lzd%Glr%d%n1i
  n2i=KSwfn%Lzd%Glr%d%n2i
  n3i=KSwfn%Lzd%Glr%d%n3i

  if (inputpsi /= INPUT_PSI_EMPTY) then
     !------------------------------------------------------------------------
     ! here we start the calculation of the forces
     if (iproc == 0) then
        write( *,'(1x,a)')&
             &   '----------------------------------------------------------------- Forces Calculation'
     end if


     !manipulate scatter array for avoiding the GGA shift
!!$     call dpbox_repartition(denspot%dpbox%iproc,denspot%dpbox%nproc,atoms%geocode,'D',1,denspot%dpbox)
     do jproc=0,denspot%dpbox%nproc-1
        !n3d=n3p
        denspot%dpbox%n3d=denspot%dpbox%n3p
        denspot%dpbox%nscatterarr(jproc,1)=denspot%dpbox%nscatterarr(jproc,2)
        !i3xcsh=0
        denspot%dpbox%nscatterarr(jproc,4)=0
        denspot%dpbox%i3s=denspot%dpbox%i3s+denspot%dpbox%i3xcsh
        denspot%dpbox%i3xcsh=0
        !the same for the density
        denspot%dpbox%ngatherarr(:,3)=denspot%dpbox%ngatherarr(:,1)
     end do
     !change communication scheme to LDA case
     !only in the case of no PSolver tasks
     if (denspot%dpbox%nproc < nproc) then
        denspot%rhod%icomm=0
        denspot%rhod%nrhotot=denspot%dpbox%ndims(3)
     else
        denspot%rhod%icomm=1
        denspot%rhod%nrhotot=sum(denspot%dpbox%nscatterarr(:,1))
     end if

     call density_and_hpot(denspot%dpbox,atoms%sym,KSwfn%orbs,KSwfn%Lzd,&
          denspot%pkernel,denspot%rhod,GPU,KSwfn%psi,denspot%rho_work,denspot%pot_work,hstrten)

     !xc stress, diagonal for the moment
     if (atoms%geocode=='P') then
        if (atoms%sym%symObj >= 0) call symm_stress((iproc==0),xcstr,atoms%sym%symObj)
     end if

     ! calculate dipole moment associated to the charge density
     if (DoLastRunThings) then 
        call calc_dipole(denspot%dpbox,in%nspin,atoms,rxyz,denspot%rho_work)
        !plot the density on the cube file
        !to be done either for post-processing or if a restart is to be done with mixing enabled
        if (((in%output_denspot >= output_denspot_DENSITY))) then
           if (iproc == 0) write(*,*) 'writing electronic_density' // gridformat
           
           call plot_density(iproc,nproc,trim(in%dir_output)//'electronic_density' // gridformat,&
                atoms,rxyz,denspot%dpbox,in%nspin,denspot%rho_work)
           
           if (associated(denspot%rho_C)) then
              if (iproc == 0) write(*,*) 'writing grid core_density' // gridformat
              call plot_density(iproc,nproc,trim(in%dir_output)//'core_density' // gridformat,&
                   atoms,rxyz,denspot%dpbox,1,denspot%rho_C(1,1,denspot%dpbox%i3xcsh:,1))
           end if
        end if
        !plot also the electrostatic potential
        if (in%output_denspot == output_denspot_DENSPOT) then
           if (iproc == 0) write(*,*) 'writing hartree_potential' // gridformat
           call plot_density(iproc,nproc,trim(in%dir_output)//'hartree_potential' // gridformat, &
                atoms,rxyz,denspot%dpbox,in%nspin,denspot%pot_work)
        end if
     end if

     !     !plot also the electrostatic potential
     !     if (in%output_denspot == output_denspot_DENSPOT .and. DoLastRunThings) then
     !        if (iproc == 0) write(*,*) 'writing hartree_potential' // gridformat
     !        call plot_density(iproc,nproc,trim(in%dir_output)//'hartree_potential' // gridformat, &
     !             atoms,rxyz,denspot%dpbox,1,pot)
     !     end if
     !
     call timing(iproc,'Forces        ','ON')
     !refill projectors for tails, davidson
     refill_proj=((in%rbuf > 0.0_gp) .or. DoDavidson) .and. DoLastRunThings


     call calculate_forces(iproc,nproc,denspot%pkernel%nproc,KSwfn%Lzd%Glr,atoms,KSwfn%orbs,nlpspd,rxyz,&
          KSwfn%Lzd%hgrids(1),KSwfn%Lzd%hgrids(2),KSwfn%Lzd%hgrids(3),&
          proj,denspot%dpbox%i3s+denspot%dpbox%i3xcsh,denspot%dpbox%n3p,&
          in%nspin,refill_proj,denspot%dpbox%ngatherarr,denspot%rho_work,&
          denspot%pot_work,denspot%V_XC,KSwfn%psi,fion,fdisp,fxyz,&
          ewaldstr,hstrten,xcstr,strten,fnoise,pressure,denspot%psoffset)

     i_all=-product(shape(denspot%rho_work))*kind(denspot%rho_work)
     deallocate(denspot%rho_work,stat=i_stat)
     call memocc(i_stat,i_all,'denspot%rho_work',subname)
     i_all=-product(shape(denspot%pot_work))*kind(denspot%pot_work)
     deallocate(denspot%pot_work,stat=i_stat)
     call memocc(i_stat,i_all,'denspot%pot_work',subname)
     nullify(denspot%rho_work,denspot%pot_work)
     call timing(iproc,'Forces        ','OF')
     !!stop
  end if

  i_all=-product(shape(fion))*kind(fion)
  deallocate(fion,stat=i_stat)
  call memocc(i_stat,i_all,'fion',subname)
  i_all=-product(shape(fdisp))*kind(fdisp)
  deallocate(fdisp,stat=i_stat)
  call memocc(i_stat,i_all,'fdisp',subname)

  !if (nvirt > 0 .and. in%inputPsiId == 0) then
  if (DoDavidson) then

     !for a band structure calculation allocate the array in which to put the eigenvalues
     if (associated(in%kptv)) then
        allocate(band_structure_eval(KSwfn%orbs%norbu+KSwfn%orbs%norbd+in%nspin*norbv,in%nkptv+ndebug),stat=i_stat)
        call memocc(i_stat,band_structure_eval,'band_structure_eval',subname)
     end if

     !calculate Davidson procedure for all the groups of k-points which are chosen
     ikpt=1
     do igroup=1,in%ngroups_kptv

        ! Set-up number of states and shifting values.
        nvirtu = norbv
        nvirtd = 0
        if (in%nspin==2) nvirtd=nvirtu
        ! Create the orbitals.
        if (associated(in%kptv)) then
           nvirtu = nvirtu + KSwfn%orbs%norbu
           nvirtd = nvirtd + KSwfn%orbs%norbd
           nvirt  = nvirtu+nvirtd

           !number of k-points for this group
           nkptv = in%nkptsv_group(igroup) !size(in%kptv, 2)

           allocate(wkptv(nkptv+ndebug),stat=i_stat)
           call memocc(i_stat,wkptv,'wkptv',subname)
           wkptv(:) = real(1.0, gp) / real(nkptv, gp)
           call orbitals_descriptors(iproc,nproc,nvirtu+nvirtd,nvirtu,nvirtd, &
                KSwfn%orbs%nspin,KSwfn%orbs%nspinor,nkptv, &
                in%kptv(:,sum(in%nkptsv_group(1:igroup - 1)) + 1:sum(in%nkptsv_group(1:igroup))), &
                wkptv,VTwfn%orbs,.false.)
           !allocate communications arrays for virtual orbitals
           call orbitals_communicators(iproc,nproc,KSwfn%Lzd%Glr,VTwfn%orbs,VTwfn%comms)  

           i_all=-product(shape(wkptv))*kind(wkptv)
           deallocate(wkptv,stat=i_stat)
           call memocc(i_stat,i_all,'wkptv',subname)

           !recreate the memory space for the projectors 
           call deallocate_proj_descr(nlpspd,subname)  
           i_all=-product(shape(proj))*kind(proj)
           deallocate(proj,stat=i_stat)
           call memocc(i_stat,i_all,'proj',subname)

           ! Calculate all projectors, or allocate array for on-the-fly calculation
           call timing(iproc,'CrtProjectors ','ON')
           call createProjectorsArrays(iproc,KSwfn%Lzd%Glr,rxyz,atoms,VTwfn%orbs,&
                radii_cf,in%frmult,in%frmult,KSwfn%Lzd%hgrids(1),KSwfn%Lzd%hgrids(2),KSwfn%Lzd%hgrids(3),nlpspd,proj) 
           call timing(iproc,'CrtProjectors ','OF') 

        else
           !the virtual orbitals should be in agreement with the traditional k-points
           call orbitals_descriptors(iproc,nproc,nvirtu+nvirtd,nvirtu,nvirtd, &
                KSwfn%orbs%nspin,KSwfn%orbs%nspinor,KSwfn%orbs%nkpts,&
                KSwfn%orbs%kpts,KSwfn%orbs%kwgts,VTwfn%orbs,.false.,basedist=KSwfn%orbs%norb_par(0:,1:))
           !allocate communications arrays for virtual orbitals
           call orbitals_communicators(iproc,nproc,KSwfn%Lzd%Glr,VTwfn%orbs,VTwfn%comms,&
                basedist=KSwfn%comms%nvctr_par(0:,1:))  

        end if

        !allocate psivirt pointer (note the orbs dimension)
        allocate(VTwfn%psi(max(VTwfn%orbs%npsidim_comp,VTwfn%orbs%npsidim_orbs)+ndebug),stat=i_stat)
        call memocc(i_stat,VTwfn%psi,'psivirt',subname)
        !to avoid problems with the bindings
        VTwfn%c_obj=0

        !define Local zone descriptors
        VTwfn%Lzd = KSwfn%Lzd
        VTwfn%orthpar=KSwfn%orthpar
        allocate(VTwfn%confdatarr(VTwfn%orbs%norbp))
        call default_confinement_data(VTwfn%confdatarr,VTwfn%orbs%norbp)


        if (in%norbv < 0) then
           call direct_minimization(iproc,nproc,in,atoms,& 
                nvirt,rxyz,denspot%rhov,nlpspd,proj, &
                denspot%pkernelseq,denspot%dpbox,GPU,KSwfn,VTwfn)
        else if (in%norbv > 0) then
           call davidson(iproc,nproc,in,atoms,& 
                KSwfn%orbs,VTwfn%orbs,in%nvirt,VTwfn%Lzd,&
                KSwfn%comms,VTwfn%comms,&
                rxyz,denspot%rhov,nlpspd,proj, &
                denspot%pkernelseq,KSwfn%psi,VTwfn%psi,denspot%dpbox,GPU)
!!$           call constrained_davidson(iproc,nproc,in,atoms,&
!!$                orbs,orbsv,in%nvirt,Lzd%Glr,comms,VTwfn%comms,&
!!$                hx,hy,hz,rxyz,denspot%rhov,nlpspd,proj, &
!!$                psi,VTwfn%psi,nscatterarr,ngatherarr,GPU)

        end if

        deallocate(VTwfn%confdatarr)

        ! Write virtual wavefunctions in ETSF format: WORKS ONLY FOR ONE KPOINT 
        if(in%output_wf_format == 3 .and. abs(in%norbv) > 0) then
           call  writemywaves(iproc,trim(in%dir_output) // "virtuals" // trim(wfformat),&
                in%output_wf_format, &
                VTwfn%orbs,n1,n2,n3,&
                KSwfn%Lzd%hgrids(1),KSwfn%Lzd%hgrids(2),KSwfn%Lzd%hgrids(3),&
                atoms,rxyz,KSwfn%Lzd%Glr%wfd,VTwfn%psi)
        end if

        ! Write virtual wavefunctions in ETSF format
        if (in%output_wf_format /= WF_FORMAT_NONE  .and. abs(in%norbv) > 0) then
           call  writemywaves(iproc,trim(in%dir_output) // "virtuals", in%output_wf_format, &
                VTwfn%orbs,n1,n2,n3,KSwfn%Lzd%hgrids(1),KSwfn%Lzd%hgrids(2),KSwfn%Lzd%hgrids(3),&
                atoms,rxyz,KSwfn%Lzd%Glr%wfd,VTwfn%psi)
        end if

        !start the Casida's treatment 
        if (in%tddft_approach=='TDA') then

           !does it makes sense to use GPU only for a one-shot sumrho?
           if (OCLconv) then
              call allocate_data_OCL(KSwfn%Lzd%Glr%d%n1,KSwfn%Lzd%Glr%d%n2,KSwfn%Lzd%Glr%d%n3,&
                   atoms%geocode,&
                   in%nspin,KSwfn%Lzd%Glr%wfd,KSwfn%orbs,GPU)
           end if

           !this could have been calculated before
           ! Potential from electronic charge density
           !WARNING: this is good just because the TDDFT is done with LDA
           call sumrho(denspot%dpbox,KSwfn%orbs,KSwfn%Lzd,&
                GPU,atoms%sym,denspot%rhod,KSwfn%psi,denspot%rho_psi)
           call communicate_density(denspot%dpbox,KSwfn%orbs%nspin,&
                denspot%rhod,denspot%rho_psi,denspot%rhov,.false.)
           call denspot_set_rhov_status(denspot, ELECTRONIC_DENSITY, -1)

           if (OCLconv) then
              call free_gpu_OCL(GPU,KSwfn%orbs,in%nspin)
           end if

           !Allocate second Exc derivative
           if (denspot%dpbox%n3p >0) then
              allocate(denspot%f_XC(n1i,n2i,denspot%dpbox%n3p,in%nspin+1+ndebug),stat=i_stat)
              call memocc(i_stat,denspot%f_XC,'f_XC',subname)
           else
              allocate(denspot%f_XC(1,1,1,in%nspin+1+ndebug),stat=i_stat)
              call memocc(i_stat,denspot%f_XC,'denspot%f_XC',subname)
           end if

           call XC_potential(atoms%geocode,'D',iproc,nproc,MPI_COMM_WORLD,&
                KSwfn%Lzd%Glr%d%n1i,KSwfn%Lzd%Glr%d%n2i,KSwfn%Lzd%Glr%d%n3i,in%ixc,&
                denspot%dpbox%hgrids(1),denspot%dpbox%hgrids(2),denspot%dpbox%hgrids(3),&
                denspot%rhov,energs%exc,energs%evxc,in%nspin,denspot%rho_C,denspot%V_XC,xcstr,denspot%f_XC)
           call denspot_set_rhov_status(denspot, CHARGE_DENSITY, -1)

           !select the active space if needed

           call tddft_casida(iproc,nproc,atoms,rxyz,&
                denspot%dpbox%hgrids(1),denspot%dpbox%hgrids(2),denspot%dpbox%hgrids(3),&
                denspot%dpbox%n3p,denspot%dpbox%ngatherarr(0,1),&
                KSwfn%Lzd%Glr,KSwfn%orbs,VTwfn%orbs,denspot%dpbox%i3s+denspot%dpbox%i3xcsh,&
                denspot%f_XC,denspot%pkernelseq,KSwfn%psi,VTwfn%psi)

           i_all=-product(shape(denspot%f_XC))*kind(denspot%f_XC)
           deallocate(denspot%f_XC,stat=i_stat)
           call memocc(i_stat,i_all,'denspot%f_XC',subname)

        end if

        call deallocate_comms(VTwfn%comms,subname)
        call deallocate_orbs(VTwfn%orbs,subname)

        !in the case of band structure calculation, copy the values of the eigenvectors
        !into a new array to write them afterwards
        if (associated(in%kptv)) then
           call dcopy(VTwfn%orbs%norb*nkptv,VTwfn%orbs%eval(1),1,band_structure_eval(1,ikpt),1)
           !increment the value of ikpt
           ikpt=ikpt+in%nkptsv_group(igroup)
        end if

        i_all=-product(shape(VTwfn%orbs%eval))*kind(VTwfn%orbs%eval)
        deallocate(VTwfn%orbs%eval,stat=i_stat)
        call memocc(i_stat,i_all,'eval',subname)

        !if the local analysis has to be performed the deallocation should not be done
        i_all=-product(shape(VTwfn%psi))*kind(VTwfn%psi)
        deallocate(VTwfn%psi,stat=i_stat)
        call memocc(i_stat,i_all,'VTwfn%psi',subname)

     end do

     if (associated(in%kptv)) then
        !dump the band structure eigenvalue on a file and deallocate it
        if (iproc == 0) then
           open(unit=11,file='band_structure.dat',status='unknown')
           do ikpt=1,in%nkptv
              write(11,'(i5,3(f12.6),10000(1pe12.4))')ikpt,&
                   (in%kptv(i,ikpt),i=1,3),(band_structure_eval(i,ikpt),i=1,VTwfn%orbs%norb)
           end do
           !tentative gnuplot string for the band structure file
           write(11,'(a,9999(a,i6,a))')&
                "#plot 'band_structure.dat' u 1:5 w l t ''",&
                (",'' u 1:",5+i-1," w l t ''" ,i=2,VTwfn%orbs%norb)
           close(unit=11)
        end if
        i_all=-product(shape(band_structure_eval))*kind(band_structure_eval)
        deallocate(band_structure_eval,stat=i_stat)
        call memocc(i_stat,i_all,'band_structure_eval',subname)
     end if

  end if


  !perform here the mulliken charge and density of states
  !localise them on the basis of gatom of a number of atoms
  !if (in%gaussian_help .and. DoLastRunThings) then
  if (in%gaussian_help .and. DoLastRunThings .and.&
&    (.not.inputpsi==INPUT_PSI_LINEAR_AO .and. .not.inputpsi==INPUT_PSI_MEMORY_LINEAR .and. &
      .not.inputpsi==INPUT_PSI_LINEAR_LCAO)) then
     !here one must check if psivirt should have been kept allocated
     if (.not. DoDavidson) then
        VTwfn%orbs%norb=0
        VTwfn%orbs%norbp=0
     end if
     call local_analysis(iproc,nproc,KSwfn%Lzd%hgrids(1),KSwfn%Lzd%hgrids(2),KSwfn%Lzd%hgrids(3),&
          atoms,rxyz,KSwfn%Lzd%Glr,KSwfn%orbs,VTwfn%orbs,KSwfn%psi,VTwfn%psi)
  else if (DoLastRunThings .and. optLoop%itrpmax /= 1 .and. verbose >= 2) then
     ! Do a full DOS calculation.
     if (iproc == 0) call global_analysis(KSwfn%orbs, in%Tel,in%occopt)
  end if

!!$  i_all=-product(shape(denspot%pkernel))*kind(denspot%pkernel)
!!$  deallocate(denspot%pkernel,stat=i_stat)
!!$  call memocc(i_stat,i_all,'kernel',subname)

  if (((in%exctxpar == 'OP2P' .and. xc_exctXfac() /= 0.0_gp) &
       .or. in%SIC%alpha /= 0.0_gp) .and. nproc >1) then
     call deallocate_coulomb_operator(denspot%pkernelseq,subname)
!!$     i_all=-product(shape(denspot%pkernelseq))*kind(denspot%pkernelseq)
!!$     deallocate(denspot%pkernelseq,stat=i_stat)
!!$     call memocc(i_stat,i_all,'kernelseq',subname)
  else if (nproc == 1 .and. (in%exctxpar == 'OP2P' .or. in%SIC%alpha /= 0.0_gp)) then
     nullify(denspot%pkernelseq%kernel)
  end if
  call deallocate_coulomb_operator(denspot%pkernel,subname)


  !------------------------------------------------------------------------
  if ((in%rbuf > 0.0_gp) .and. atoms%geocode == 'F' .and. DoLastRunThings ) then
     if (in%SIC%alpha /= 0.0_gp) then
        if (iproc==0)write(*,*)&
             &   'ERROR: Tail correction not admitted with SIC corrections for the moment'
        stop
     end if
     call timing(iproc,'Tail          ','ON')
     !    Calculate energy correction due to finite size effects
     !    ---reformat potential
     allocate(denspot%pot_work(n1i*n2i*n3i*in%nspin+ndebug),stat=i_stat)
     call memocc(i_stat,denspot%pot_work,'denspot%pot_work',subname)

     if (nproc > 1) then
        call MPI_ALLGATHERV(denspot%rhov,n1i*n2i*denspot%dpbox%n3p,&
             mpidtypd,denspot%pot_work(1),denspot%dpbox%ngatherarr(0,1),denspot%dpbox%ngatherarr(0,2), & 
             mpidtypd,denspot%dpbox%mpi_comm,ierr)
        !print '(a,2f12.6)','RHOup',sum(abs(rhopot(:,:,:,1))),sum(abs(pot(:,:,:,1)))
        if(in%nspin==2) then
           !print '(a,2f12.6)','RHOdw',sum(abs(rhopot(:,:,:,2))),sum(abs(pot(:,:,:,2)))
           call MPI_ALLGATHERV(denspot%rhov(1+n1i*n2i*denspot%dpbox%n3p),n1i*n2i*denspot%dpbox%n3p,&
                mpidtypd,denspot%pot_work(1+n1i*n2i*n3i),&
                denspot%dpbox%ngatherarr(0,1),denspot%dpbox%ngatherarr(0,2), & 
                mpidtypd,denspot%dpbox%mpi_comm,ierr)
        end if
     else
        call dcopy(n1i*n2i*n3i*in%nspin,denspot%rhov,1,denspot%pot_work,1)
     end if

     call deallocate_denspot_distribution(denspot%dpbox, subname)

     i_all=-product(shape(denspot%rhov))*kind(denspot%rhov)
     deallocate(denspot%rhov,stat=i_stat)
     call memocc(i_stat,i_all,'denspot%rhov',subname)

     i_all=-product(shape(denspot%V_XC))*kind(denspot%V_XC)
     deallocate(denspot%V_XC,stat=i_stat)
     call memocc(i_stat,i_all,'denspot%V_XC',subname)

     !pass hx instead of hgrid since we are only in free BC
     call CalculateTailCorrection(iproc,nproc,atoms,in%rbuf,KSwfn%orbs,&
          KSwfn%Lzd%Glr,nlpspd,in%ncongt,denspot%pot_work,KSwfn%Lzd%hgrids(1),&
          rxyz,radii_cf,in%crmult,in%frmult,in%nspin,&
          proj,KSwfn%psi,(in%output_denspot /= 0),energs%ekin,energs%epot,energs%eproj)

     i_all=-product(shape(denspot%pot_work))*kind(denspot%pot_work)
     deallocate(denspot%pot_work,stat=i_stat)
     call memocc(i_stat,i_all,'denspot%pot_work',subname)

     energs%ebs=energs%ekin+energs%epot+energs%eproj
     energy=energs%ebs-energs%eh+energs%exc-energs%evxc-energs%evsic+energs%eion+energs%edisp

     if (iproc == 0) then
        write( *,'(1x,a,3(1x,1pe18.11))')&
             &   '  Corrected ekin,epot,eproj',energs%ekin,energs%epot,energs%eproj
        write( *,'(1x,a,1x,1pe24.17)')&
             &   'Total energy with tail correction',energy
     endif

     call timing(iproc,'Tail          ','OF')
  else
     !    No tail calculation
     if (nproc > 1) call MPI_BARRIER(MPI_COMM_WORLD,ierr)
     i_all=-product(shape(denspot%rhov))*kind(denspot%rhov)
     deallocate(denspot%rhov,stat=i_stat)
     call memocc(i_stat,i_all,'denspot%rhov',subname)
     i_all=-product(shape(denspot%V_XC))*kind(denspot%V_XC)
     deallocate(denspot%V_XC,stat=i_stat)
     call memocc(i_stat,i_all,'denspot%V_XC',subname)
     call deallocate_denspot_distribution(denspot%dpbox, subname)
  endif
  ! --- End if of tail calculation

  !?!   !Finally, we add the entropic contribution to the energy from non-integer occnums
  !?!   if(orbs%eTS>0_gp) then 
  !?!      energy=energy - orbs%eTS 
  !?! 
  !?!      if (iproc == 0) then
  !?!         write( *,'(1x,a,1(1x,1pe18.11))')&
  !?!              '  Entropic correction due to electronic tempertature',orbs%eTS
  !?!         write( *,'(1x,a,1x,1pe24.17)')&
  !?!              'Free energy (= total energy - T*S)  ',energy
  !?!      endif
  !?!    endif

  call deallocate_before_exiting

contains

  !> Routine which deallocate the pointers and the arrays before exiting 
  subroutine deallocate_before_exiting

    !when this condition is verified we are in the middle of the SCF cycle
    if (infocode /=0 .and. infocode /=1 .and. inputpsi /= INPUT_PSI_EMPTY) then
       i_all=-product(shape(denspot%V_ext))*kind(denspot%V_ext)
       deallocate(denspot%V_ext,stat=i_stat)
       call memocc(i_stat,i_all,'denspot%V_ext',subname)

       if (((in%exctxpar == 'OP2P' .and. xc_exctXfac() /= 0.0_gp) &
            .or. in%SIC%alpha /= 0.0_gp) .and. nproc >1) then
          call deallocate_coulomb_operator(denspot%pkernelseq,subname)
       else if (nproc == 1 .and. (in%exctxpar == 'OP2P' .or. in%SIC%alpha /= 0.0_gp)) then
          nullify(denspot%pkernelseq%kernel)
       end if
       call deallocate_coulomb_operator(denspot%pkernel,subname)
!!$       i_all=-product(shape(denspot%pkernel))*kind(denspot%pkernel)
!!$       deallocate(denspot%pkernel,stat=i_stat)
!!$       call memocc(i_stat,i_all,'kernel',subname)

       ! calc_tail false
       i_all=-product(shape(denspot%rhov))*kind(denspot%rhov)
       deallocate(denspot%rhov,stat=i_stat)
       call memocc(i_stat,i_all,'denspot%rhov',subname)
       i_all=-product(shape(denspot%V_XC))*kind(denspot%V_XC)
       deallocate(denspot%V_XC,stat=i_stat)
       call memocc(i_stat,i_all,'denspot%V_XC',subname)

       call deallocate_denspot_distribution(denspot%dpbox, subname)

       i_all=-product(shape(fion))*kind(fion)
       deallocate(fion,stat=i_stat)
       call memocc(i_stat,i_all,'fion',subname)
       i_all=-product(shape(fdisp))*kind(fdisp)
       deallocate(fdisp,stat=i_stat)
       call memocc(i_stat,i_all,'fdisp',subname)
    end if

    !free GPU if it is the case
    if (GPUconv .and. .not.(DoDavidson)) then
       call free_gpu(GPU,KSwfn%orbs%norbp)
    else if (OCLconv .and. .not.(DoDavidson)) then
       call free_gpu_OCL(GPU,KSwfn%orbs,in%nspin)
    end if

    ! Free all remaining parts of denspot
    call deallocate_rho_descriptors(denspot%rhod,subname)
    if(associated(denspot%rho_C)) then
       i_all=-product(shape(denspot%rho_C))*kind(denspot%rho_C)
       deallocate(denspot%rho_C,stat=i_stat)
       call memocc(i_stat,i_all,'denspot%rho_C',subname)
    end if

    ! Free all remaining parts of KSwfn
    call deallocate_bounds(KSwfn%Lzd%Glr%geocode,KSwfn%Lzd%Glr%hybrid_on,&
         KSwfn%Lzd%Glr%bounds,subname)
    call deallocate_Lzd_except_Glr(KSwfn%Lzd, subname)
!    i_all=-product(shape(KSwfn%Lzd%Glr%projflg))*kind(KSwfn%Lzd%Glr%projflg)
!    deallocate(KSwfn%Lzd%Glr%projflg,stat=i_stat)
!    call memocc(i_stat,i_all,'Glr%projflg',subname)
    call deallocate_comms(KSwfn%comms,subname)
    call deallocate_orbs(KSwfn%orbs,subname)
    if (inputpsi /= INPUT_PSI_LINEAR_AO .and. inputpsi /= INPUT_PSI_MEMORY_LINEAR .and. &
        inputpsi /= INPUT_PSI_LINEAR_LCAO) then
       deallocate(KSwfn%confdatarr)
    else
       deallocate(tmb%confdatarr)
       deallocate(tmbder%confdatarr)
    end if

    ! Free radii_cf
    i_all=-product(shape(radii_cf))*kind(radii_cf)
    deallocate(radii_cf,stat=i_stat)
    call memocc(i_stat,i_all,'radii_cf',subname)

    ! Free projectors.
    call deallocate_proj_descr(nlpspd,subname)
    i_all=-product(shape(proj))*kind(proj)
    deallocate(proj,stat=i_stat)
    call memocc(i_stat,i_all,'proj',subname)

    !end of wavefunction minimisation
    call timing(iproc,'LAST','PR')
    call timing(iproc,'              ','RE')
    call cpu_time(tcpu1)
    call system_clock(ncount1,ncount_rate,ncount_max)
    tel=dble(ncount1-ncount0)/dble(ncount_rate)
    if (iproc == 0) &
         &   write( *,'(1x,a,1x,i4,2(1x,f12.2))') 'CPU time/ELAPSED time for root process ', iproc,tel,tcpu1-tcpu0

    ! Stop signals
    if (in%signaling .and. iproc == 0) then
       call bigdft_signals_rm_denspot(in%gmainloop)
       call bigdft_signals_rm_energs(in%gmainloop)
       call bigdft_signals_rm_wf(in%gmainloop)
       call bigdft_signals_rm_optloop(in%gmainloop)
       call localfields_free_wrapper(denspot%c_obj)
       call energs_free_wrapper(energs%c_obj)
       call optloop_free_wrapper(optLoop%c_obj)
       call wf_free_wrapper(KSwfn%c_obj)
       call wf_free_wrapper(tmb%c_obj)
    end if

!!$    if(inputpsi ==  INPUT_PSI_LINEAR) then
!!$        i_all=-product(shape(atoms%rloc))*kind(atoms%rloc)
!!$        deallocate(atoms%rloc,stat=i_stat)
!!$        call memocc(i_stat,i_all,'atoms%rloc',subname)
!!$    end if

  END SUBROUTINE deallocate_before_exiting

END SUBROUTINE cluster


subroutine kswfn_optimization_loop(iproc, nproc, opt, &
     & alphamix, idsx, inputpsi, KSwfn, denspot, nlpspd, proj, energs, atoms, rxyz, GPU, xcstr, &
     & in)
  use module_base
  use module_types
  use module_interfaces, except_this_one => kswfn_optimization_loop
  use yaml_output
  use m_ab6_mixing
  implicit none
  real(dp), dimension(6), intent(out) :: xcstr
  integer, intent(in) :: iproc, nproc, idsx, inputpsi
  real(gp), intent(in) :: alphamix
  type(DFT_optimization_loop), intent(inout) :: opt
  type(DFT_wavefunction), intent(inout) :: KSwfn
  type(DFT_local_fields), intent(inout) :: denspot
  type(energy_terms), intent(inout) :: energs
  type(atoms_data), intent(in) :: atoms
  type(GPU_pointers), intent(inout) :: GPU
  type(nonlocal_psp_descriptors), intent(inout) :: nlpspd
  real(kind=8), dimension(:), pointer :: proj
  real(gp), dimension(3,atoms%nat), intent(in) :: rxyz
  type(input_variables), intent(in) :: in !<todo: Remove me

  character(len = *), parameter :: subname = "kswfn_optimization_loop"
  logical :: endloop, scpot, endlooprp, lcs
  integer :: ndiis_sd_sw, idsx_actual_before, linflag, ierr,icurs,irecl
  real(gp) :: gnrm_zero
  character(len=5) :: final_out

  !number of switching betweed DIIS and SD during self-consistent loop
  ndiis_sd_sw=0
  !previous value of idsx_actual to control if switching has appeared
  idsx_actual_before=KSwfn%diis%idsx

  ! Setup the mixing, if necessary
  call denspot_set_history(denspot,opt%iscf,in%nspin,KSwfn%Lzd%Glr%d%n1i,KSwfn%Lzd%Glr%d%n2i)

  ! allocate arrays necessary for DIIS convergence acceleration
  call allocate_diis_objects(idsx,in%alphadiis,sum(KSwfn%comms%ncntt(0:nproc-1)),&
       KSwfn%orbs%nkptsp,KSwfn%orbs%nspinor,KSwfn%diis,subname)

  gnrm_zero=0.0d0
  opt%gnrm=1.d10
  opt%rpnrm=1.d10
  endlooprp=.false.

  !normal opt%infocode, if everything go through smoothly we should keep this
  opt%infocode=0
  !yaml output
  if (iproc==0) then
     call yaml_open_sequence('Ground State Optimization')
  end if
  opt%itrp=1
  rhopot_loop: do
     if (opt%itrp > opt%itrpmax) exit
     !yaml output 
     if (iproc==0) then
        call yaml_sequence(advance='no')
        call yaml_open_sequence("Hamiltonian Optimization",label=&
             'itrp'//adjustl(yaml_toa(opt%itrp,fmt='(i4.4)')))

     end if
     !set the opt%infocode to the value it would have in the case of no convergence
     opt%infocode=1
     opt%itrep=1
     subd_loop: do
        if (opt%itrep > opt%nrepmax) exit subd_loop
        !yaml output 
        if (iproc==0) then
           call yaml_sequence(advance='no')
           call yaml_open_map("Subspace Optimization",label=&
                'itrep'//adjustl(yaml_toa(opt%itrep,fmt='(i4.4)')))
        end if

        !yaml output
        if (iproc==0) then
           call yaml_open_sequence("Wavefunctions Iterations")
        end if
        opt%iter=1
        wfn_loop: do
           if (opt%iter > opt%itermax) exit wfn_loop

           !control whether the minimisation iterations should end after the hamiltionian application
           endloop= opt%gnrm <= opt%gnrm_cv .or. opt%iter == opt%itermax

           if (iproc == 0) then 
              !yaml output
              if (endloop) then 
                 call yaml_sequence(label='FINAL',advance='no')
              else
                 call yaml_sequence(advance='no')
              end if
              call yaml_open_map(flow=.true.)
              if (verbose > 0) &
                   call yaml_comment('iter:'//yaml_toa(opt%iter,fmt='(i6)'),hfill='-')
           endif

           !control how many times the DIIS has switched into SD
           if (KSwfn%diis%idsx /= idsx_actual_before) ndiis_sd_sw=ndiis_sd_sw+1

           !let SD runs if the DIIS did not work the second time
           if (ndiis_sd_sw > 1) then
              KSwfn%diis%switchSD=.false.
           end if

           !stop the partial timing counter if necessary
           if (endloop .and. opt%itrpmax==1) call timing(iproc,'WFN_OPT','PR')
           !logical flag for the self-consistent potential
           scpot=(opt%iscf > SCF_KIND_DIRECT_MINIMIZATION .and. opt%iter==1 .and. opt%itrep==1) .or. & !mixing to be done
                (opt%iscf <= SCF_KIND_DIRECT_MINIMIZATION) .or. & !direct minimisation
                (opt%itrp==1 .and. opt%itrpmax/=1 .and. opt%gnrm > opt%gnrm_startmix)  !startmix condition (hard-coded, always true by default)
           !allocate the potential in the full box
           !temporary, should change the use of flag in full_local_potential2
           linflag = 1                                 
           if(in%linear == INPUT_IG_OFF) linflag = 0
           if(in%linear == INPUT_IG_TMO) linflag = 2
           call psitohpsi(iproc,nproc,atoms,scpot,denspot,opt%itrp,opt%iter,opt%iscf,alphamix,in%ixc,&
                nlpspd,proj,rxyz,linflag,in%unblock_comms,GPU,KSwfn,energs,opt%rpnrm,xcstr)

           endlooprp= (opt%itrp > 1 .and. opt%rpnrm <= opt%rpnrm_cv) .or. opt%itrp == opt%itrpmax

           call total_energies(energs, opt%iter, iproc)

           !check for convergence or whether max. numb. of iterations exceeded
           if (endloop) then
              if (opt%gnrm < opt%gnrm_cv) opt%infocode=0
              exit wfn_loop 
           endif

           !evaluate the functional of the wavefunctions and put it into the diis structure
           !the energy values is printed out in this routine
           call calculate_energy_and_gradient(opt%iter,iproc,nproc,GPU,in%ncong,opt%iscf,&
                energs,KSwfn,opt%gnrm,gnrm_zero)

           !control the previous value of idsx_actual
           idsx_actual_before=KSwfn%diis%idsx

           call hpsitopsi(iproc,nproc,opt%iter,idsx,KSwfn)

           if (inputpsi == INPUT_PSI_LCAO) then
              if ((opt%gnrm > 4.d0 .and. KSwfn%orbs%norbu /= KSwfn%orbs%norbd) .or. &
                   &   (KSwfn%orbs%norbu == KSwfn%orbs%norbd .and. opt%gnrm > 10.d0)) then
                 !if (iproc == 0) then
                    !call yaml_warning('The norm of the residue is too large also with input wavefunctions.')
                    !write( *,'(1x,a)')&
                    !     &   'ERROR: the norm of the residue is too large also with input wavefunctions.'
                 !end if
                 opt%infocode=3
              end if
           else if (inputpsi == INPUT_PSI_MEMORY_WVL) then
              if (opt%gnrm > 1.d0) then
                 !if (iproc == 0) then
                    !call yaml_warning('The norm of the residue is too large, need to recalculate input wavefunctions')
                    !write( *,'(1x,a)')&
                    !     &   'The norm of the residue is too large, need to recalculate input wavefunctions'
                 !end if
                 opt%infocode=2
              end if
           end if
           !flush all writings on standart output
           if (iproc==0) then
              !yaml output
              call yaml_close_map()
              call bigdft_utils_flush(unit=6)
           end if
           ! Emergency exit case
           if (opt%infocode == 2 .or. opt%infocode == 3) then
              if (nproc > 1) call MPI_BARRIER(MPI_COMM_WORLD,ierr)
              !call kswfn_free_scf_data(KSwfn, (nproc > 1))
              !if (opt%iscf /= SCF_KIND_DIRECT_MINIMIZATION) then
              !   call ab6_mixing_deallocate(denspot%mix)
              !   deallocate(denspot%mix)
              !end if
              !>todo: change this return into a clean out of the routine, so the YAML is clean.
              if (iproc==0) then
                 call yaml_close_map()
                 call yaml_close_sequence() !wfn iterations
                 call yaml_close_map()
                 call yaml_close_sequence() !itrep
                 if (opt%infocode==2) then
                    call yaml_warning('The norm of the residue is too large, need to recalculate input wavefunctions')
                 else if (opt%infocode ==3) then
                    call yaml_warning('The norm of the residue is too large also with input wavefunctions.')
                 end if
              end if

              exit rhopot_loop
              !return
           end if

           if (opt%c_obj /= 0) then
              call optloop_emit_iter(opt, OPTLOOP_WAVEFUNCTIONS, energs, iproc, nproc)
           end if

           opt%iter = opt%iter + 1
        end do wfn_loop
<<<<<<< HEAD


=======
>>>>>>> d30d10e7
        if (opt%c_obj /= 0) then
           call optloop_emit_done(opt, OPTLOOP_WAVEFUNCTIONS, energs, iproc, nproc)
        end if

        if (iproc == 0) then 
           !if (verbose > 1) write( *,'(1x,a,i0,a)')'done. ',opt%iter,' minimization iterations required'
           !write( *,'(1x,a)') &
           !     &   '--------------------------------------------------- End of Wavefunction Optimisation'
           if ((opt%itrpmax >1 .and. endlooprp) .or. opt%itrpmax == 1) then
              write(final_out, "(A5)") "FINAL"
           else
              write(final_out, "(A5)") "final"
           end if
           call write_energies(opt%iter,0,energs,opt%gnrm,gnrm_zero,final_out)
           call yaml_close_map()

           if (opt%itrpmax >1) then
              if ( KSwfn%diis%energy > KSwfn%diis%energy_min) write( *,'(1x,a,2(1pe9.2))')&
                   'WARNING: Found an energy value lower than the ' // final_out // &
                   ' energy, delta:',KSwfn%diis%energy-KSwfn%diis%energy_min
           else
              !write this warning only if the system is closed shell
              call check_closed_shell(KSwfn%orbs,lcs)
              if (lcs) then
                 if ( energs%eKS > KSwfn%diis%energy_min) write( *,'(1x,a,2(1pe9.2))')&
                      'WARNING: Found an energy value lower than the FINAL energy, delta:',&
                      energs%eKS-KSwfn%diis%energy_min
              end if
           end if
        end if

        if (opt%iter == opt%itermax .and. iproc == 0 .and. opt%infocode/=0) &
             &   write( *,'(1x,a)')'No convergence within the allowed number of minimization steps'
        if (iproc==0) then
           call yaml_close_sequence() !wfn iterations
        end if
        call last_orthon(iproc,nproc,opt%iter,KSwfn,energs%evsum,.true.) !never deallocate psit and hpsi

        !exit if the opt%infocode is correct
        if (opt%infocode /= 0) then
           if(iproc==0) then
              write(*,*)&
                   &   ' WARNING: Wavefunctions not converged after cycle',opt%itrep
              if (opt%itrep < opt%nrepmax) write(*,*)' restart after diagonalisation'
           end if
           opt%gnrm=1.d10

           if (opt%itrpmax == 1 .and. in%norbsempty > 0) then
              !recalculate orbitals occupation numbers
              call evaltoocc(iproc,nproc,.false.,in%Tel,KSwfn%orbs,in%occopt)
              
              !opt%gnrm =1.d10
              KSwfn%diis%energy_min=1.d10
              KSwfn%diis%alpha=2.d0
           end if
        end if

        if (opt%itrpmax ==1) then 
           call eigensystem_info(iproc,nproc,opt%gnrm,&
             KSwfn%Lzd%Glr%wfd%nvctr_c+7*KSwfn%Lzd%Glr%wfd%nvctr_f,&
             KSwfn%orbs,KSwfn%psi)
           if (opt%infocode /=0) then
              opt%gnrm =1.d10
           end if
        end if

        if (iproc==0) then
           call yaml_close_map()
           !yaml output
           !         write(70,'(a,i5)')repeat(' ',yaml_indent+2)//'#End itrep:',opt%itrep
        end if

        if (opt%infocode ==0) exit subd_loop

        if (opt%c_obj /= 0) then
           call optloop_emit_iter(opt, OPTLOOP_SUBSPACE, energs, iproc, nproc)
        end if
        
        opt%itrep = opt%itrep + 1
     end do subd_loop
     if (opt%c_obj /= 0) then
        call optloop_emit_done(opt, OPTLOOP_SUBSPACE, energs, iproc, nproc)
     end if

     if (iproc==0) then
        call yaml_close_sequence() !itrep
     end if


     if (opt%itrpmax > 1) then

        !recalculate orbitals occupation numbers if the loop continues
        if (.not.endlooprp) call evaltoocc(iproc,nproc,.false.,in%Tel,KSwfn%orbs,in%occopt)

        call eigensystem_info(iproc,nproc,opt%gnrm,&
             KSwfn%Lzd%Glr%wfd%nvctr_c+7*KSwfn%Lzd%Glr%wfd%nvctr_f,&
             KSwfn%orbs,KSwfn%psi)

        !stop the partial timing counter if necessary
        if (endlooprp) then
           call timing(iproc,'WFN_OPT','PR')
           exit rhopot_loop
        end if

        opt%gnrm =1.d10
        KSwfn%diis%energy_min=1.d10
        KSwfn%diis%alpha=2.d0
     end if

     if (iproc == 0) then
        !yaml output
        !summarize the key elements in the opt%itrp element
        if (opt%itrp >1) then
           call yaml_map('RhoPot Delta','*rpnrm')
           call yaml_map('Energies','*FINAL',advance='no')
           call yaml_comment('End RhoPot Iterations, itrp:'//&
                yaml_toa(opt%itrp,fmt='(i6)'))
        end if
     end if
     if (opt%c_obj /= 0) then
        call optloop_emit_iter(opt, OPTLOOP_HAMILTONIAN, energs, iproc, nproc)
     end if

     opt%itrp = opt%itrp + 1
  end do rhopot_loop
  if (opt%c_obj /= 0) then
     call optloop_emit_done(opt, OPTLOOP_HAMILTONIAN, energs, iproc, nproc)
  end if
  if (iproc==0) call yaml_close_sequence() !opt%itrp

  !!do i_all=1,size(rhopot)
  !!    write(10000+iproc,*) rhopot(i_all)
  !!end do
  !!do i_all=1,size(psi)
  !!    write(11000+iproc,*) psi(i_all)
  !!end do
  !!do i_all=1,size(psi)
  !!    write(12000+iproc,*) psi(i_all)
  !!end do

  !this warning can be deplaced in write_energies
  if (inputpsi /= INPUT_PSI_EMPTY) then
     energs%ebs=energs%ekin+energs%epot+energs%eproj !the potential energy contains also exctX
     !write this warning only if the system is closed shell
     call check_closed_shell(KSwfn%orbs,lcs)  
     if (abs(energs%evsum-energs%ebs) > 1.d-8 .and. iproc==0 .and. lcs) then
        call yaml_newline()
        call yaml_open_map('Energy inconsistencies')
        call yaml_map('Band Structure Energy',energs%ebs,fmt='(1pe22.14)')
        call yaml_map('Sum of Eigenvalues',energs%evsum,fmt='(1pe22.14)')
        if (energs%evsum /= 0.0_gp) call yaml_map('Relative inconsistency',(energs%ebs-energs%evsum)/energs%evsum,fmt='(1pe9.2)')
        call yaml_close_map()
        !write( *,'(1x,a,2(1x,1pe20.13))')&
        !  &   'Difference:evsum,energybs',energs%evsum,energs%ebs
     end if
  end if
  ! Clean KSwfn parts only needed in the SCF loop.
  call kswfn_free_scf_data(KSwfn, (nproc > 1))

  if (opt%iscf > SCF_KIND_DIRECT_MINIMIZATION) then
     call ab6_mixing_deallocate(denspot%mix)
     deallocate(denspot%mix)
  end if
end subroutine kswfn_optimization_loop<|MERGE_RESOLUTION|>--- conflicted
+++ resolved
@@ -1332,11 +1332,7 @@
 
            opt%iter = opt%iter + 1
         end do wfn_loop
-<<<<<<< HEAD
-
-
-=======
->>>>>>> d30d10e7
+
         if (opt%c_obj /= 0) then
            call optloop_emit_done(opt, OPTLOOP_WAVEFUNCTIONS, energs, iproc, nproc)
         end if
