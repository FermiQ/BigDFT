 subroutine call_cluster(nproc,iproc,atoms,rxyz,energy,fxyz,&
     psi,wfd,norbp,norb,eval,n1,n2,n3,rxyz_old,in,infocode)
  use module_types
  implicit none
  integer, intent(in) :: iproc,nproc
  type(input_variables),intent(inout) :: in
  type(wavefunctions_descriptors), intent(inout) :: wfd
  type(atoms_data), intent(inout) :: atoms
  integer, intent(inout) :: infocode,n1,n2,n3,norbp,norb
  real(kind=8), intent(out) :: energy
  real(kind=8), dimension(3,atoms%nat), intent(inout) :: rxyz
  real(kind=8), dimension(3,atoms%nat), intent(out) :: fxyz,rxyz_old
  real(kind=8), dimension(:), pointer :: eval
  real(kind=8), dimension(:,:), pointer :: psi
  !local variables
  integer :: i_stat,i_all,ierr,inputPsiId_orig
  !temporary interface
  interface
     subroutine cluster(nproc,iproc,atoms,rxyz,energy,fxyz,&
          psi,wfd,norbp,norb,eval,n1,n2,n3,rxyz_old,in,infocode)
       use module_types
       use module_interfaces
       use Poisson_Solver
       implicit none
       integer, intent(in) :: nproc,iproc
       integer, intent(inout) :: n1,n2,n3,norbp,norb
       integer, intent(out) :: infocode
       type(input_variables), intent(in) :: in
       type(wavefunctions_descriptors), intent(inout) :: wfd
       type(atoms_data), intent(inout) :: atoms
       real(kind=8), intent(out) :: energy
       real(kind=8), dimension(3,atoms%nat), intent(inout) :: rxyz
       real(kind=8), dimension(3,atoms%nat), intent(out) :: rxyz_old,fxyz
       real(kind=8), dimension(:), pointer :: eval
       real(kind=8), dimension(:,:), pointer :: psi
     end subroutine cluster
  end interface

  inputPsiId_orig=in%inputPsiId

  loop_cluster: do

     if (in%inputPsiId == 0 .and. associated(psi)) then
        i_all=-product(shape(psi))*kind(psi)
        deallocate(psi,stat=i_stat)
        call memocc(i_stat,i_all,'psi','call_cluster')
        i_all=-product(shape(eval))*kind(eval)
        deallocate(eval,stat=i_stat)
        call memocc(i_stat,i_all,'eval','call_cluster')

        call deallocate_wfd(wfd,'call_cluster')
     end if

     call cluster(nproc,iproc,atoms,rxyz,energy,fxyz,&
          psi,wfd,norbp,norb,eval,n1,n2,n3,rxyz_old,in,infocode)

     if (in%inputPsiId==1 .and. infocode==2) then
        in%inputPsiId=0
     else if (in%inputPsiId==1 .and. infocode==1) then
        in%inputPsiId=0
     else if (in%inputPsiId == 0 .and. infocode==3) then
        if (iproc.eq.0) then
           write(*,'(1x,a)')'Convergence error, cannot proceed.'
           write(*,'(1x,a)')' writing positions in file posout_999.xyz then exiting'

           call wtposout(999,energy,rxyz,atoms)

        end if

        i_all=-product(shape(psi))*kind(psi)
        deallocate(psi,stat=i_stat)
        call memocc(i_stat,i_all,'psi','call_cluster')
        i_all=-product(shape(eval))*kind(eval)
        deallocate(eval,stat=i_stat)
        call memocc(i_stat,i_all,'eval','call_cluster')

        call deallocate_wfd(wfd,'call_cluster')
        !finalize memory counting (there are still the positions and the forces allocated)
        call memocc(0,0,'count','stop')

        if (nproc > 1) call MPI_FINALIZE(ierr)

        stop
     else
        exit loop_cluster
     end if

  end do loop_cluster

  !preserve the previous value
  inputPsiId_orig=in%inputPsiId

end subroutine call_cluster

subroutine cluster(nproc,iproc,atoms,rxyz,energy,fxyz,&
     psi,wfd,norbp,norb,eval,n1,n2,n3,rxyz_old,in,infocode)
  ! inputPsiId = 0 : compute input guess for Psi by subspace diagonalization of atomic orbitals
  ! inputPsiId = 1 : read waves from argument psi, using n1, n2, n3, hgrid and rxyz_old
  !                  as definition of the previous system.
  ! inputPsiId = 2 : read waves from disk
  ! does an electronic structure calculation. Output is the total energy and the forces 
  ! psi, keyg, keyv and eval should be freed after use outside of the routine.
  ! infocode -> encloses some information about the status of the run
  !          =0 run succesfully succeded
  !          =1 the run ended after the allowed number of minimization steps. gnrm_cv not reached
  !             forces may be meaningless   
  !          =2 (present only for inputPsiId=1) gnrm of the first iteration > 1 AND growing in
  !             the second iteration OR grnm 1st >2.
  !             Input wavefunctions need to be recalculated. Routine exits.
  !          =3 (present only for inputPsiId=0) gnrm > 4. SCF error. Routine exits.

  use module_types
  use module_interfaces
  use Poisson_Solver
  implicit none
  !implicit real(kind=8) (a-h,o-z)
  integer, intent(in) :: nproc,iproc
  integer, intent(inout) :: n1,n2,n3,norbp,norb
  integer, intent(out) :: infocode
  type(input_variables), intent(in) :: in
  type(wavefunctions_descriptors), intent(inout) :: wfd
  type(atoms_data), intent(inout) :: atoms
  real(kind=8), intent(out) :: energy
  real(kind=8), dimension(3,atoms%nat), intent(inout) :: rxyz
  real(kind=8), dimension(3,atoms%nat), intent(out) :: rxyz_old,fxyz
  real(kind=8), dimension(:), pointer :: eval
  real(kind=8), dimension(:,:), pointer :: psi
  !local variables
  include 'mpif.h'
  character(len=1) :: datacode,geocode
  logical :: calc_tail,output_wf,output_grid,switchSD
  integer :: ixc,ncharge,ncong,idsx,ncongt,nspin,mpol,inputPsiId,itermax,idsx_actual
  integer :: nelec,norbu,norbd,ndegree_ip,nvctrp,mids,iorb,iounit,ids,idiistol,j
  integer :: n1_old,n2_old,n3_old,nfl1,nfl2,nfl3,nfu1,nfu2,nfu3,n3d,n3p,n3pi,i3xcsh,i3s
<<<<<<< HEAD
  integer :: ncount0,ncount1,ncount_rate,ncount_max,iunit,n1i,n2i,n3i,nl1,nl2,nl3
  integer :: i1,i2,i3,ind,iat,ierror,i_all,i_stat,iter,ierr,i03,i04,jproc,ispin
=======
  integer :: ncount0,ncount1,ncount_rate,ncount_max,iunit,n1i,n2i,n3i
  integer :: i1,i2,i3,ind,iat,ierror,i_all,i_stat,iter,ierr,i03,i04,jproc,ispin,nspinor
>>>>>>> 94a45bdb
  real :: tcpu0,tcpu1
  real(kind=8) :: hgrid,crmult,frmult,cpmult,fpmult,elecfield,gnrm_cv,rbuf,hx,hy,hz,hxh,hyh,hzh
  real(kind=8) :: hgridh,peakmem,alat1,alat2,alat3,accurex,gnrm_check,hgrid_old,energy_old,sumz
  real(kind=8) :: eion,epot_sum,ekin_sum,eproj_sum,ehart,eexcu,vexcu,alpha,gnrm,evsum,sumx,sumy
  real(kind=8) :: scprsum,energybs,tt,tel,eexcu_fake,vexcu_fake,ehart_fake,energy_min
  real(kind=8) :: factor,rhon,rhos,ttsum
  type(wavefunctions_descriptors) :: wfd_old
  type(convolutions_bounds) :: bounds
  type(nonlocal_psp_descriptors) :: nlpspd
  integer, dimension(:,:), allocatable :: nscatterarr,ngatherarr
  real(kind=8), dimension(:), allocatable :: occup,spinsgn,spinsgn_foo,derproj,rho
  real(kind=8), dimension(:,:), allocatable :: radii_cf,gxyz
  ! Charge density/potential,ionic potential, pkernel
  real(kind=8), dimension(:), allocatable :: pot_ion
  real(kind=8), dimension(:,:,:,:), allocatable :: rhopot,pot,rho_diag
  real(kind=8), dimension(:,:,:), allocatable :: m_norm
  real(kind=8), dimension(:), pointer :: pkernel
  real(kind=8), dimension(:), pointer :: eval_old !should be removed from copy_old_wavefunctions
  !wavefunction gradients, hamiltonian on vavefunction
  !transposed  wavefunction
  ! Pointers and variables to store the last psi
  ! before reformatting if useFormattedInput is .true.
  real(kind=8), dimension(:,:), pointer :: hpsi,psit,psi_old
  ! PSP projectors 
  real(kind=8), dimension(:), pointer :: proj
  ! arrays for DIIS convergence accelerator
  real(kind=8), dimension(:,:,:), pointer :: ads,psidst,hpsidst
  ! tmp debug array
  real(kind=8), dimension(:,:), allocatable :: tmred
  real(kind=8), external :: DDOT
  

  !copying the input variables for readability
  !this section is of course not needed
  !note that this procedure is convenient ONLY in the case of scalar variables
  !an array would have been copied, thus occupying more memory space
  !Hence WARNING: these variables are copied, in case of an update the new value should be 
  !reassigned inside the structure

  hgrid=in%hgrid
  crmult=in%crmult
  frmult=in%frmult
  cpmult=in%cpmult
  fpmult=in%fpmult
  ixc=in%ixc
  ncharge=in%ncharge
  elecfield=in%elecfield
  gnrm_cv=in%gnrm_cv
  itermax=in%itermax
  ncong=in%ncong
  idsx=in%idsx
  calc_tail=in%calc_tail
  rbuf=in%rbuf
  ncongt=in%ncongt
  nspin=in%nspin
  if(nspin==4) then
     nspinor=4
  else
     nspinor=1
  end if
  mpol=in%mpol

  inputPsiId=in%inputPsiId
  output_grid=in%output_grid
  output_wf=in%output_wf

  hx=in%hgrid
  hy=in%hgrid
  hz=in%hgrid

  geocode=in%geocode

  alat1=in%alat1
  alat2=in%alat2
  alat3=in%alat3

  if (iproc.eq.0) then
     write(*,'(1x,a,1x,i0)') &
       '===================== BigDFT Wavefunction Optimization =============== inputPsiId=',inputPsiId
     call print_input_parameters(in)
  end if
  if (nproc > 1) then
     call timing(iproc,'parallel     ','IN')
  else
     call timing(iproc,'             ','IN')
  end if
  call cpu_time(tcpu0)
  call system_clock(ncount0,ncount_rate,ncount_max)



  ! We save the variables that defined the previous psi if
  ! restartOnPsi is .true.
  if (inputPsiId == 1) then
     call copy_old_wavefunctions(iproc,nproc,norb,norbp,nspinor,hgrid,n1,n2,n3,eval,wfd,psi,&
          hgrid_old,n1_old,n2_old,n3_old,eval_old,wfd_old,psi_old)
  end if

  !datacodes for the poisson solver, depending on the implementation
  datacode='D'
  !leaving always datacode to D
  !if () datacode='G'

  if(nspin/=1.and.nspin/=2.and.nspin/=4) nspin=1
  if(nspin==1) mpol=0

  ! grid spacing (same in x,y and z direction)
  !modify the grid spacings such that it allows for inhomogeneous values of hgrid
  hgridh=.5d0*hgrid

  if (iproc==0) then
     write(*,'(1x,a)')&
          '------------------------------------------------------------------ System Properties'
  end if

  allocate(radii_cf(atoms%ntypes,2),stat=i_stat)
  call memocc(i_stat,product(shape(radii_cf))*kind(radii_cf),'radii_cf','cluster')


  call read_system_variables(iproc,nproc,in,atoms,radii_cf,nelec,norb,norbu,norbd,norbp,iunit)

  allocate(occup(norb),stat=i_stat)
  call memocc(i_stat,product(shape(occup))*kind(occup),'occup','cluster')
  allocate(spinsgn(norb),stat=i_stat)
  call memocc(i_stat,product(shape(spinsgn))*kind(spinsgn),'spinsgn','cluster')

  ! Occupation numbers
  call input_occup(iproc,iunit,nelec,norb,norbu,norbd,nspin,mpol,occup,spinsgn)

  ! Determine size alat of overall simulation cell and shift atom positions
  ! then calculate the size in units of the grid space
  call system_size(iproc,geocode,atoms,rxyz,radii_cf,crmult,frmult,hx,hy,hz,&
       alat1,alat2,alat3,n1,n2,n3,nfl1,nfl2,nfl3,nfu1,nfu2,nfu3,n1i,n2i,n3i)

  hxh=0.5d0*hx
  hyh=0.5d0*hy
  hzh=0.5d0*hz

  !memory estimation
  if (iproc==0) then
     !for the moment leave the atoms data as they are due to the module dependence
     call MemoryEstimator(geocode,nproc,idsx,n1,n2,n3,alat1,alat2,alat3,hx,hy,hz,&
          atoms%nat,atoms%ntypes,atoms%iatype,rxyz,radii_cf,crmult,frmult,norb,&
          atoms%atomnames,.false.,nspin,peakmem) 
  end if


  !calculation of the Poisson kernel anticipated to reduce memory peak for small systems
  ndegree_ip=16 !default value to be put to 16 and update references for test
  call createKernel(geocode,n1i,n2i,n3i,hxh,hyh,hzh,ndegree_ip,iproc,nproc,pkernel)

  ! Create wavefunctions descriptors and allocate them
  call timing(iproc,'CrtDescriptors','ON')
  call createWavefunctionsDescriptors(iproc,nproc,geocode,n1,n2,n3,output_grid,hx,hy,hz,&
       atoms,alat1,alat2,alat3,rxyz,radii_cf,crmult,frmult,wfd,&
       nvctrp,norb,norbp,nfl1,nfu1,nfl2,nfu2,nfl3,nfu3,bounds,nspinor)
  call timing(iproc,'CrtDescriptors','OF')

  ! Calculate all projectors
  call timing(iproc,'CrtProjectors ','ON')
  call createProjectorsArrays(geocode,iproc,n1,n2,n3,rxyz,atoms,&
       radii_cf,cpmult,fpmult,hx,hy,hz,nlpspd,proj)
  call timing(iproc,'CrtProjectors ','OF')

  !allocate values of the array for the data scattering in sumrho
  !its values are ignored in the datacode='G' case
  allocate(nscatterarr(0:nproc-1,4),stat=i_stat)
  call memocc(i_stat,product(shape(nscatterarr))*kind(nscatterarr),'nscatterarr','cluster')
  !allocate array for the communications of the potential
  allocate(ngatherarr(0:nproc-1,2),stat=i_stat)
  call memocc(i_stat,product(shape(ngatherarr))*kind(ngatherarr),'ngatherarr','cluster')

  !create the descriptors for the density and the potential
  call createDensPotDescriptors(iproc,nproc,geocode,datacode,n1i,n2i,n3i,ixc,&
       n3d,n3p,n3pi,i3xcsh,i3s,nscatterarr,ngatherarr)

  !allocate ionic potential
  if (n3pi > 0) then
     allocate(pot_ion(n1i*n2i*n3pi),stat=i_stat)
     call memocc(i_stat,product(shape(pot_ion))*kind(pot_ion),'pot_ion','cluster')
  else
     allocate(pot_ion(1),stat=i_stat)
     call memocc(i_stat,product(shape(pot_ion))*kind(pot_ion),'pot_ion','cluster')
  end if

  !do not pass the atoms data structure as arguments for dependence problem in compiling
  call createIonicPotential(geocode,iproc,nproc,atoms%nat,atoms%ntypes,atoms%iatype,&
       atoms%psppar,atoms%nelpsp,rxyz,hxh,hyh,hzh,elecfield,n1,n2,n3,n3pi,i3s+i3xcsh,&
       n1i,n2i,n3i,pkernel,pot_ion,eion)

  !here calculate the ionic energy
  call IonicEnergy(geocode,iproc,atoms,alat1,alat2,alat3,rxyz,eion)

  !Allocate Charge density, Potential in real space
  if (n3d >0) then
     allocate(rhopot(n1i,n2i,n3d,nspin),stat=i_stat)
     call memocc(i_stat,product(shape(rhopot))*kind(rhopot),'rhopot','cluster')
  else
     allocate(rhopot(1,1,1,nspin),stat=i_stat)
     call memocc(i_stat,product(shape(rhopot))*kind(rhopot),'rhopot','cluster')
  end if

  allocate(eval(norb),stat=i_stat)
  call memocc(i_stat,product(shape(eval))*kind(eval),'eval','cluster')

  ! INPUT WAVEFUNCTIONS, added also random input guess
  if (inputPsiId == -2) then

     if (iproc.eq.0) then
        write(*,'(1x,a)')&
             '------------------------------------------------- Random wavefunctions initalization'
     end if

     !random initialisation of the wavefunctions
     allocate(psi(nvctrp,nspinor*norbp*nproc),stat=i_stat)
     call memocc(i_stat,product(shape(psi))*kind(psi),'psi','cluster')

     psi=0.0d0
     ttsum=0.0d0
     do iorb=1,norbp*nproc*max(1,nspinor)
        if(mod(iorb-1,nspinor)==0) then
           do i1=1,nvctrp
              do j=0,iproc-1
                 call random_number(tt)
              end do
              call random_number(tt)
              psi(i1,iorb)=real(tt,kind=8)*0.01d0
              ttsum=ttsum+psi(i1,iorb)
              do j=iproc+1,nproc
                 call random_number(tt)
              end do
           end do
        end if
     end do
     write(*,'(a,30f10.4)') 'Rand Check',ttsum,(sum(psi(:,iorb)),iorb=1,norbp*nproc*nspinor)
 
     eval(:)=-0.5d0

     !orthogonalise wavefunctions and allocate hpsi wavefunction (and psit if parallel)
     call first_orthon(iproc,nproc,norbu,norbd,norb,norbp,&
          wfd%nvctr_c,wfd%nvctr_f,nvctrp,nspin,psi,hpsi,psit)

  else if (inputPsiId == -1) then

     !import gaussians form CP2K (data in files def_gaubasis.dat and gaucoeff.dat)
     !and calculate eigenvalues
     call import_gaussians(geocode,iproc,nproc,atoms,nfl1,nfu1,nfl2,nfu2,nfl3,nfu3, & 
          norb,norbp,occup,n1,n2,n3,nvctrp,hx,hy,hz,rxyz,rhopot,pot_ion,wfd,bounds,nlpspd,proj, &
          pkernel,ixc,psi,psit,hpsi,eval,accurex,datacode,nscatterarr,ngatherarr,nspin,spinsgn)

  else if (inputPsiId == 0) then

     !calculate input guess from diagonalisation of LCAO basis (written in wavelets)
     call input_wf_diag(geocode,iproc,nproc,atoms,nfl1,nfu1,nfl2,nfu2,nfl3,nfu3, & 
          norb,norbp,n1,n2,n3,nvctrp,hx,hy,hz,rxyz,rhopot,pot_ion,wfd,bounds,nlpspd,proj, &
          pkernel,ixc,psi,hpsi,psit,eval,accurex,datacode,nscatterarr,ngatherarr,nspin,spinsgn)
     
     if (iproc.eq.0) then
        write(*,'(1x,a,1pe9.2)') 'expected accuracy in kinetic energy due to grid size',accurex
        write(*,'(1x,a,1pe9.2)') 'suggested value for gnrm_cv ',accurex/real(norb,kind=8)
     endif

     !allocate hpsi array (used also as transposed)
     !allocated in the transposed way such as 
     !it can also be used as the transposed hpsi
     !allocate(hpsi(nvctrp,norbp*nproc),stat=i_stat)
     !call memocc(i_stat,product(shape(hpsi))*kind(hpsi),'hpsi','cluster')
    
  else if (inputPsiId == 1 ) then 
     !restart from previously calculated wavefunctions, in memory

     !allocate principal wavefunction
     !allocated in the transposed way such as 
     !it can also be used as a work array for transposition
     allocate(psi(nvctrp,norbp*nproc*nspinor),stat=i_stat)
     call memocc(i_stat,product(shape(psi))*kind(psi),'psi','cluster')

     if (iproc.eq.0) then
        write(*,'(1x,a)')&
             '-------------------------------------------------------------- Wavefunctions Restart'
     end if
     call reformatmywaves(iproc,norb*nspinor,norbp*nspinor,atoms%nat,hgrid_old,n1_old,n2_old,n3_old,&
          rxyz_old,wfd_old,psi_old,hgrid,n1,n2,n3,rxyz,wfd,psi)
     eval=eval_old

     call deallocate_wfd(wfd_old,'cluster')

     i_all=-product(shape(psi_old))*kind(psi_old)
     deallocate(psi_old,stat=i_stat)
     call memocc(i_stat,i_all,'psi_old','cluster')
     i_all=-product(shape(eval_old))*kind(eval_old)
     deallocate(eval_old,stat=i_stat)
     call memocc(i_stat,i_all,'eval_old','cluster')

     !initialise control value for gnrm in the case of a restart
     gnrm_check=0.d0

     !orthogonalise wavefunctions and allocate hpsi wavefunction (and psit if parallel)
     call first_orthon(iproc,nproc,norbu,norbd,norb,norbp,&
          wfd%nvctr_c,wfd%nvctr_f,nvctrp,nspin,psi,hpsi,psit)

  else if (inputPsiId == 2 ) then 
     !restart from previously calculated wavefunctions, on disk

     !allocate principal wavefunction
     !allocated in the transposed way such as 
     !it can also be used as a work array for transposition
     allocate(psi(nvctrp,norbp*nproc),stat=i_stat)
     call memocc(i_stat,product(shape(psi))*kind(psi),'psi','cluster')

     if (iproc.eq.0) then
        write(*,'(1x,a)')&
             '---------------------------------------------------- Reading Wavefunctions from disk'
     end if

     call readmywaves(iproc,norb,norbp,n1,n2,n3,hgrid,atoms%nat,rxyz,wfd,psi,eval)

     !initialise control value for gnrm in the case of a restart
     gnrm_check=0.d0

     !orthogonalise wavefunctions and allocate hpsi wavefunction (and psit if parallel)
     call first_orthon(iproc,nproc,norbu,norbd,norb,norbp,&
          wfd%nvctr_c,wfd%nvctr_f,nvctrp,nspin,psi,hpsi,psit)

  else

     if (iproc == 0) then
        write(*,'(1x,a)')'The supported values of inputPsiId are integers from -2 to 2'
        write(*,'(1x,a,i0)')'                        while we found',inputPsiId
     end if
     stop

  end if

  if(nspinor==4) then
     norbu=norb
     norbd=0
  end if

  !save the new atomic positions in the rxyz_old array
  do iat=1,atoms%nat
     rxyz_old(1,iat)=rxyz(1,iat)
     rxyz_old(2,iat)=rxyz(2,iat)
     rxyz_old(3,iat)=rxyz(3,iat)
  enddo

  !no need of using nzatom array, semicores useful only for the input guess
  i_all=-product(shape(atoms%nzatom))*kind(atoms%nzatom)
  deallocate(atoms%nzatom,stat=i_stat)
  call memocc(i_stat,i_all,'nzatom','cluster')
  i_all=-product(shape(atoms%iasctype))*kind(atoms%iasctype)
  deallocate(atoms%iasctype,stat=i_stat)
  call memocc(i_stat,i_all,'iasctype','cluster')

  ! allocate arrays necessary for DIIS convergence acceleration
  if (idsx.gt.0) then
     allocate(psidst(nvctrp,nspinor*norbp*nproc,idsx),stat=i_stat)
     call memocc(i_stat,product(shape(psidst))*kind(psidst),'psidst','cluster')
     allocate(hpsidst(nvctrp,nspinor*norbp*nproc,idsx),stat=i_stat)
     call memocc(i_stat,product(shape(hpsidst))*kind(hpsidst),'hpsidst','cluster')
     allocate(ads(idsx+1,idsx+1,3),stat=i_stat)
     call memocc(i_stat,product(shape(ads))*kind(ads),'ads','cluster')
     call razero(3*(idsx+1)**2,ads)
  endif

  alpha=2.d0
  energy=1.d10
  gnrm=1.d10
  ekin_sum=0.d0 
  epot_sum=0.d0 
  eproj_sum=0.d0
  !minimum value of the energy during the minimisation procedure
  energy_min=1.d10
  !set the infocode to the value it would have in the case of no convergence
  infocode=1
  !logical control variable for switch DIIS-SD
  switchSD=.false.
  !local variable for the diis history
  idsx_actual=idsx

  ids=0
  idiistol=0

  !end of the initialization part
  call timing(iproc,'INIT','PR')

  ! loop for wavefunction minimization
  wfn_loop: do iter=1,itermax
     if (idsx.gt.0) then
        mids=mod(ids,idsx)+1
        ids=ids+1
     end if
     if (iproc.eq.0) then 
        write(*,'(1x,a,i0)')&
             '---------------------------------------------------------------------------- iter= ',&
             iter
     endif

     !control whether the minimisation iterations ended
     if (gnrm.le.gnrm_cv .or. iter.eq.itermax) call timing(iproc,'WFN_OPT','PR')

     ! Potential from electronic charge density
     call sumrho(geocode,iproc,nproc,norb,norbp,n1,n2,n3,hxh,hyh,hzh,occup,  & 
          wfd,psi,rhopot,n1i*n2i*n3d,nscatterarr,nspin,nspinor,spinsgn,&
          nfl1,nfu1,nfl2,nfu2,nfl3,nfu3,bounds)
     
     if(nspinor==4) then
        !        call calc_moments(iproc,nproc,norb,norbp,nvctrp*nproc,nspinor,psi)
        allocate(tmred(nspin+1,2),stat=i_stat)
        call memocc(i_stat,product(shape(tmred))*kind(tmred),'tmred','cluster')
        tmred=0.0d0
        do ispin=1,nspin
           tmred(ispin,1)=sum(rhopot(:,:,:,ispin))
        end do
        tmred(nspin+1,1)=sum(rhopot(:,:,:,:))
        if (parallel) then
           call MPI_ALLREDUCE(tmred(:,1),tmred(:,2),nspin+1,MPI_DOUBLE_PRECISION,MPI_SUM,MPI_COMM_WORLD,ierr)
           tt=sqrt(tmred(2,2)**2+tmred(3,2)**2+tmred(4,2)**2)
           if(iproc==0.and.tt>0.0d0) write(*,'(a,5f10.4)') '  Magnetic density orientation:', &
                (tmred(ispin,2)/tmred(1,2),ispin=2,nspin)
        else
           tt=sqrt(tmred(2,1)**2+tmred(3,1)**2+tmred(4,1)**2)
           if(iproc==0.and.tt>0.0d0) write(*,'(a,5f10.4)') '  Magnetic density orientation:',&
                (tmred(ispin,1)/tmred(1,1),ispin=2,nspin)
        end if
        i_all=-product(shape(tmred))*kind(tmred)
        deallocate(tmred,stat=i_stat)
        call memocc(i_stat,i_all,'tmred','cluster')
     end if
     
     if(nspinor==4) then
        ispin=1
     else
        ispin=nspin
     end if
     
     if(nspinor==4) then
         call PSolverNC(geocode,datacode,iproc,nproc,n1i,n2i,n3i,n3d,ixc,hxh,hyh,hzh,&
             rhopot,pkernel,pot_ion,ehart,eexcu,vexcu,0.d0,.true.,nspin)

     else
              
        call PSolver(geocode,datacode,iproc,nproc,n1i,n2i,n3i,ixc,hxh,hyh,hzh,&
             rhopot,pkernel,pot_ion,ehart,eexcu,vexcu,0.d0,.true.,nspin)
        
     end if

     call HamiltonianApplication(geocode,iproc,nproc,atoms,hx,hy,hz,&
          norb,norbp,occup,n1,n2,n3,nfl1,nfu1,nfl2,nfu2,nfl3,nfu3,&
          wfd,bounds,nlpspd,proj,ngatherarr,n1i*n2i*n3p,&
          rhopot(1,1,1+i3xcsh,1),psi,hpsi,ekin_sum,epot_sum,eproj_sum,nspin,nspinor,spinsgn)

     energybs=ekin_sum+epot_sum+eproj_sum
     energy_old=energy
     energy=energybs-ehart+eexcu-vexcu+eion
     energy_min=min(energy_min,energy)

     !check for convergence or whether max. numb. of iterations exceeded
     if (gnrm.le.gnrm_cv .or. iter.eq.itermax) then 
        if (iproc.eq.0) then 
           write(*,'(1x,a,i0,a)')'done. ',iter,' minimization iterations required'
           write(*,'(1x,a)') &
                '--------------------------------------------------- End of Wavefunction Optimisation'
           write(*,'(1x,a,3(1x,1pe18.11))') &
                'final  ekin,  epot,  eproj ',ekin_sum,epot_sum,eproj_sum
           write(*,'(1x,a,3(1x,1pe18.11))') &
                'final ehart, eexcu,  vexcu ',ehart,eexcu,vexcu
           write(*,'(1x,a,i6,2x,1pe24.17,1x,1pe9.2)') &
                'FINAL iter,total energy,gnrm',iter,energy,gnrm
           !write(61,*)hgrid,energy,ekin_sum,epot_sum,eproj_sum,ehart,eexcu,vexcu
           if (energy > energy_min) write(*,'(1x,a,1pe9.2)')&
                'WARNING: Found an energy value lower than the FINAL energy, delta:',energy-energy_min
        end if
        infocode=0
        exit wfn_loop 
     endif

     call hpsitopsi(geocode,ids,iproc,nproc,norb,norbp,occup,hx,hy,hz,n1,n2,n3,&
          nfl1,nfu1,nfl2,nfu2,nfl3,nfu3,nvctrp,wfd,bounds%kb,&
          eval,ncong,mids,idsx_actual,ads,energy,energy_old,alpha,gnrm,scprsum,&
          psi,psit,hpsi,psidst,hpsidst,nspin,nspinor,spinsgn)

     tt=energybs-scprsum
     if (abs(tt).gt.1.d-8 .and. iproc==0) then 
        write(*,'(1x,a,3(1pe22.14))') &
             'ERROR: inconsistency between gradient and energy',tt,energybs,scprsum
     endif
     if (iproc.eq.0) then
        write(*,'(1x,a,3(1x,1pe18.11))') 'ekin_sum,epot_sum,eproj_sum',  & 
             ekin_sum,epot_sum,eproj_sum
        write(*,'(1x,a,3(1x,1pe18.11))') '   ehart,   eexcu,    vexcu',ehart,eexcu,vexcu
        write(*,'(1x,a,i6,2x,1pe24.17,1x,1pe9.2)') 'iter,total energy,gnrm',iter,energy,gnrm
     endif

     if(nspinor==4) then
        call calc_moments(iproc,nproc,norb,norbp,nvctrp*nproc,nspinor,psi)
     end if

     if (inputPsiId == 0) then
        if ((gnrm > 4.d0 .and. norbu/=norbd) .or. (norbu==norbd .and. gnrm > 10.d0)) then
           if (iproc == 0) then
              write(*,'(1x,a)')&
                   'Error: the norm of the residue is too large also with input wavefunctions.'
           end if
           infocode=3
           call deallocate_before_exiting
           return
        end if
     else if (inputPsiId == 1) then
        if (gnrm > 1.d0) then
           if (iproc == 0) then
              write(*,'(1x,a)')&
                   'The norm of the residue is too large, need to recalculate input wavefunctions'
           end if
           infocode=2
           if (nproc > 1) call MPI_BARRIER(MPI_COMM_WORLD,ierr)
           call deallocate_before_exiting
           return
        else if (iter == 1 .and. gnrm > 1.d0) then
           !check the value of the first gnrm to see whether it is the case
           !to recalculate input guess
           gnrm_check=gnrm
        else if (iter == 2 .and. gnrm_check > 1.d0) then
           !control whether it is the case to exit the program
           if (gnrm >= gnrm_check) then
              if (iproc == 0) write(*,'(1x,a)')&
                   'The norm of the residue is growing, need to recalculate input wavefunctions'
              infocode=2
              if (nproc > 1) call MPI_BARRIER(MPI_COMM_WORLD,ierr)
              call deallocate_before_exiting
              return
           end if
        end if
     end if

     !add experimental switch between DIIS and SD
     !if it works this section should be inserted into hpsitopsi
     if (energy == energy_min .and. .not. switchSD) idiistol=0
     if (energy > energy_min .and. idsx >0 .and. .not. switchSD) then
        idiistol=idiistol+1
     end if
     if (idiistol > idsx .and. .not. switchSD) then
        !the energy has not decreasing for too much steps, switching to SD for next steps
        if (iproc ==0) write(*,'(1x,a,1pe9.2,a)')&
                'WARNING: The energy value is growing (delta=',energy-energy_min,') switch to SD'
        switchSD=.true.
        i_all=-product(shape(psidst))*kind(psidst)
        deallocate(psidst,stat=i_stat)
        call memocc(i_stat,i_all,'psidst','cluster')
        i_all=-product(shape(hpsidst))*kind(hpsidst)
        deallocate(hpsidst,stat=i_stat)
        call memocc(i_stat,i_all,'hpsidst','cluster')
        i_all=-product(shape(ads))*kind(ads)
        deallocate(ads,stat=i_stat)
        call memocc(i_stat,i_all,'ads','cluster')
        idsx_actual=0
        idiistol=0

     end if
     if ( (energy == energy_min) .and. switchSD) then
        idiistol=idiistol+1
     end if
     if (idiistol > idsx .and. switchSD) then
        !restore the original DIIS
        if (iproc ==0) write(*,'(1x,a,1pe9.2)')&
                'WARNING: The energy value is now decreasing again, coming back to DIIS'
        switchSD=.false.
        idsx_actual=idsx
        ids=0
        idiistol=0

        allocate(psidst(nvctrp*nspinor,norbp*nproc,idsx),stat=i_stat)
        call memocc(i_stat,product(shape(psidst))*kind(psidst),'psidst','cluster')
        allocate(hpsidst(nvctrp*nspinor,norbp*nproc,idsx),stat=i_stat)
        call memocc(i_stat,product(shape(hpsidst))*kind(hpsidst),'hpsidst','cluster')
        allocate(ads(idsx+1,idsx+1,3),stat=i_stat)
        call memocc(i_stat,product(shape(ads))*kind(ads),'ads','cluster')
        call razero(3*(idsx+1)**2,ads)
     end if


  end do wfn_loop
  if (iter == itermax+1 .and. iproc == 0 ) &
       write(*,'(1x,a)')'No convergence within the allowed number of minimization steps'

  if (idsx_actual > 0) then
     i_all=-product(shape(psidst))*kind(psidst)
     deallocate(psidst,stat=i_stat)
     call memocc(i_stat,i_all,'psidst','cluster')
     i_all=-product(shape(hpsidst))*kind(hpsidst)
     deallocate(hpsidst,stat=i_stat)
     call memocc(i_stat,i_all,'hpsidst','cluster')
     i_all=-product(shape(ads))*kind(ads)
     deallocate(ads,stat=i_stat)
     call memocc(i_stat,i_all,'ads','cluster')
  end if

  ! transform to KS orbitals and deallocate hpsi wavefunction (and also psit in parallel)
  call last_orthon(iproc,nproc,norbu,norbd,norb,norbp,wfd%nvctr_c,wfd%nvctr_f,nvctrp,&
       nspin,psi,hpsi,psit,occup,evsum,eval)

  if (abs(evsum-energybs).gt.1.d-8 .and. iproc==0) write(*,'(1x,a,2(1x,1pe20.13))')&
       'Difference:evsum,energybs',evsum,energybs

  !plot the converged wavefunctions in the different orbitals
!!$  do iorb=iproc*norbp+1,min((iproc+1)*norbp,norb)
!!$     iounit=iorb
!!$     call plot_wf(iounit,n1,n2,n3,hgrid,wfd%nseg_c,wfd%nvctr_c,wfd%keyg,wfd%keyv,wfd%nseg_f,wfd%nvctr_f,  & 
!!$          rxyz(1,1),rxyz(2,1),rxyz(3,1),psi(1,iorb-iproc*norbp),&
!!$          bounds%kb%ibyz_c,bounds%gb%ibzxx_c,bounds%gb%ibxxyy_c,bounds%gb%ibyz_ff,bounds%gb%ibzxx_f,&
!!$          bounds%gb%ibxxyy_f,bounds%ibyyzz_r,nfl1,nfu1,nfl2,nfu2,nfl3,nfu3)
!!$  end do

  !  write all the wavefunctions into files
  if (output_wf) then
     call  writemywaves(iproc,norb,norbp,n1,n2,n3,hgrid,atoms%nat,rxyz,wfd,psi,eval)
     write(*,'(a,1x,i0,a)') '- iproc',iproc,' finished writing waves'
  end if


  !------------------------------------------------------------------------
  ! here we start the calculation of the forces
  if (iproc.eq.0) then
     write(*,'(1x,a)')&
          '----------------------------------------------------------------- Forces Calculation'
  end if

  ! Selfconsistent potential is saved in rhopot, 
  ! new arrays rho,pot for calculation of forces ground state electronic density

  allocate(spinsgn_foo(norb),stat=i_stat)
  call memocc(i_stat,product(shape(spinsgn_foo))*kind(spinsgn_foo),'spinsgn_foo','cluster')
  spinsgn_foo(:)=1.0d0
  ! Potential from electronic charge density

  !manipulate scatter array for avoiding the GGA shift
  do jproc=0,nproc-1
     !n3d=n3p
     nscatterarr(jproc,1)=nscatterarr(jproc,2)
     !i3xcsh=0
     nscatterarr(jproc,4)=0
  end do

<<<<<<< HEAD
  if (n3p>0) then
     allocate(rho(n1i*n2i*n3p),stat=i_stat)
     call memocc(i_stat,product(shape(rho))*kind(rho),'rho','cluster')
=======
  if(nproc>1) then
     if (n3p>0) then
        allocate(rho((2*n1+31)*(2*n2+31)*n3p),stat=i_stat)
        call memocc(i_stat,product(shape(rho))*kind(rho),'rho','cluster')
     else
        allocate(rho(1),stat=i_stat)
        call memocc(i_stat,product(shape(rho))*kind(rho),'rho','cluster')
     end if
     
     !use pot_ion array for building total rho
     call sumrho(geocode,iproc,nproc,norb,norbp,n1,n2,n3,hxh,hyh,hzh,occup,  & 
          wfd,psi,rho,n1i*n2i*n3p,nscatterarr,1,nspinor,spinsgn_foo,&
          !         wfd,psi,rho,n1i*n2i*n3p,nscatterarr,1,nspinor,spinsgn_foo,&
          nfl1,nfu1,nfl2,nfu2,nfl3,nfu3,bounds)
     
>>>>>>> 94a45bdb
  else
     
     if (n3p>0) then
        allocate(rho((2*n1+31)*(2*n2+31)*n3p*nspinor),stat=i_stat)
        call memocc(i_stat,product(shape(rho))*kind(rho),'rho','cluster')
     else
        allocate(rho(1),stat=i_stat)
        call memocc(i_stat,product(shape(rho))*kind(rho),'rho','cluster')
     end if
     
     !use pot_ion array for building total rho
     call sumrho(geocode,iproc,nproc,norb,norbp,n1,n2,n3,hxh,hyh,hzh,occup,  & 
          wfd,psi,rho,n1i*n2i*n3p,nscatterarr,1,nspinor,spinsgn_foo,&
 !         wfd,psi,rho,n1i*n2i*n3p,nscatterarr,nspin,nspinor,spinsgn_foo,&
          nfl1,nfu1,nfl2,nfu2,nfl3,nfu3,bounds)
     
  end if

  i_all=-product(shape(spinsgn_foo))*kind(spinsgn_foo)
  deallocate(spinsgn_foo,stat=i_stat)
  call memocc(i_stat,i_all,'spinsgn_foo','cluster')

  i_all=-product(shape(pot_ion))*kind(pot_ion)
  deallocate(pot_ion,stat=i_stat)
  call memocc(i_stat,i_all,'pot_ion','cluster')

  if (iproc.eq.0 .and. output_grid) then

     open(unit=22,file='density.pot',status='unknown')
     write(22,*)'density'
     write(22,*) 2*n1+2,2*n2+2,2*n3+2
     write(22,*) alat1,' 0. ',alat2
     write(22,*) ' 0. ',' 0. ',alat3
     write(22,*)'xyz'

     !conditions for periodicity in the three directions
     !value of the buffer in the x and z direction
     if (geocode /= 'F') then
        nl1=0
        nl3=0
     else
        nl1=14
        nl3=14
     end if
     !value of the buffer in the y direction
     if (geocode == 'P') then
        nl2=0
     else
        nl2=14
     end if


     if (nproc > 1) then
        !allocate full density in pot_ion directory
        allocate(pot_ion(n1i*n2i*n3i),stat=i_stat)
        call memocc(i_stat,product(shape(pot))*kind(pot),'pot','hamiltonianapplication')

        call MPI_ALLGATHERV(pot_ion,n1i*n2i*n3p,&
             MPI_DOUBLE_PRECISION,rho,ngatherarr(0,1),&
             ngatherarr(0,2),MPI_DOUBLE_PRECISION,MPI_COMM_WORLD,ierr)

        do i3=0,2*n3+1
           do i2=0,2*n2+1
              do i1=0,2*n1+1
                 ind=i1+nl1+(i2+nl2-1)*n1i+(i3+nl3-1)*n1i*n2i
                 write(22,*)pot_ion(ind)
              end do
           end do
        end do

        i_all=-product(shape(pot_ion))*kind(pot_ion)
        deallocate(pot_ion,stat=i_stat)
        call memocc(i_stat,i_all,'pot_ion','cluster')
     else
        do i3=0,2*n3+1
           do i2=0,2*n2+1
              do i1=0,2*n1+1
                 ind=i1+nl1+(i2+nl2-1)*n1i+(i3+nl3-1)*n1i*n2i
                 write(22,*)rho(ind)
              end do
           end do
        end do
     end if
     close(22)
  endif

  if (n3p>0) then
     allocate(pot(n1i,n2i,n3p,1),stat=i_stat)
     call memocc(i_stat,product(shape(pot))*kind(pot),'pot','cluster')
  else
     allocate(pot(1,1,1,1),stat=i_stat)
     call memocc(i_stat,product(shape(pot))*kind(pot),'pot','cluster')
  end if

  call DCOPY(n1i*n2i*n3p,rho,1,pot,1) 
  call PSolver(geocode,datacode,iproc,nproc,n1i,n2i,n3i,0,hxh,hyh,hzh,&
       pot,pkernel,pot,ehart_fake,eexcu_fake,vexcu_fake,0.d0,.false.,1)
  !here nspin=1 since ixc=0


  i_all=-product(shape(pkernel))*kind(pkernel)
  deallocate(pkernel,stat=i_stat)
  call memocc(i_stat,i_all,'pkernel','cluster')

  allocate(gxyz(3,atoms%nat),stat=i_stat)
  call memocc(i_stat,product(shape(gxyz))*kind(gxyz),'gxyz','cluster')

  call timing(iproc,'Forces        ','ON')
  ! calculate local part of the forces gxyz
  call local_forces(geocode,iproc,nproc,atoms,rxyz,hxh,hyh,hzh,&
       n1,n2,n3,n3p,i3s+i3xcsh,n1i,n2i,n3i,rho,pot,gxyz)

!!$  sumx=0.d0
!!$  sumy=0.d0
!!$  sumz=0.d0
!!$  write(*,'(1x,a,19x,a)') 'Final values of the Local Forces for each atom'
!!$  do iat=1,atoms%nat
!!$     write(*,'(1x,a,i5,i5,1x,a6,3(1x,1pe12.5))') &
!!$          'L',iproc,iat,trim(atoms%atomnames(atoms%iatype(iat))),(gxyz(j,iat),j=1,3)
!!$     sumx=sumx+gxyz(1,iat)
!!$     sumy=sumy+gxyz(2,iat)
!!$     sumz=sumz+gxyz(3,iat)
!!$  enddo
!!$  write(*,'(1x,a)')'the sum of the forces is'
!!$  write(*,'(1x,a,3x,i5,1pe16.8)')'x direction(L)',iproc,sumx
!!$  write(*,'(1x,a,3x,i5,1pe16.8)')'y direction(L)',iproc,sumy
!!$  write(*,'(1x,a,3x,i5,1pe16.8)')'z direction(L)',iproc,sumz

  i_all=-product(shape(rho))*kind(rho)
  deallocate(rho,stat=i_stat)
  call memocc(i_stat,i_all,'rho','cluster')
  i_all=-product(shape(pot))*kind(pot)
  deallocate(pot,stat=i_stat)
  call memocc(i_stat,i_all,'pot','cluster')

  allocate(derproj(3*nlpspd%nprojel),stat=i_stat)
  call memocc(i_stat,product(shape(derproj))*kind(derproj),'derproj','cluster')

  if (iproc == 0) write(*,'(1x,a)',advance='no')'Calculate projectors derivatives...'

  !the calculation of the derivatives of the projectors has been decoupled
  !from the one of nonlocal forces, in this way forces can be calculated
  !during the wavefunction minimization if needed
  call projectors_derivatives(geocode,iproc,atoms,n1,n2,n3,norb,nlpspd,proj,&
       rxyz,radii_cf,cpmult,fpmult,hx,hy,hz,derproj)

  if (iproc == 0) write(*,'(1x,a)',advance='no')'done, calculate nonlocal forces...'

  call nonlocal_forces(iproc,atoms,norb,norbp,occup,nlpspd,proj,derproj,wfd,psi,gxyz,nspinor)

  if (iproc == 0) write(*,'(1x,a)')'done.'

!!$  sumx=0.d0
!!$  sumy=0.d0
!!$  sumz=0.d0
!!$  write(*,'(1x,a,19x,a)') 'Final values of the NonLocal+LOCAL Forces for each atom'
!!$  do iat=1,atoms%nat
!!$     write(*,'(1x,a,i5,i5,1x,a6,3(1x,1pe12.5))') &
!!$          'NL',iproc,iat,trim(atoms%atomnames(atoms%iatype(iat))),(gxyz(j,iat),j=1,3)
!!$     sumx=sumx+gxyz(1,iat)
!!$     sumy=sumy+gxyz(2,iat)
!!$     sumz=sumz+gxyz(3,iat)
!!$  enddo
!!$  write(*,'(1x,a)')'the sum of the forces is'
!!$  write(*,'(1x,a,3x,i5,1pe16.8)')'x direction(NL)',iproc,sumx
!!$  write(*,'(1x,a,3x,i5,1pe16.8)')'y direction(NL)',iproc,sumy
!!$  write(*,'(1x,a,3x,i5,1pe16.8)')'z direction(NL)',iproc,sumz


  i_all=-product(shape(derproj))*kind(derproj)
  deallocate(derproj,stat=i_stat)
  call memocc(i_stat,i_all,'derproj','cluster')

  i_all=-product(shape(nlpspd%nboxp_c))*kind(nlpspd%nboxp_c)
  deallocate(nlpspd%nboxp_c,stat=i_stat)
  call memocc(i_stat,i_all,'nboxp_c','cluster')
  i_all=-product(shape(nlpspd%nboxp_f))*kind(nlpspd%nboxp_f)
  deallocate(nlpspd%nboxp_f,stat=i_stat)
  call memocc(i_stat,i_all,'nboxp_f','cluster')

  ! Add up all the force contributions
  if (nproc > 1) then
     call MPI_ALLREDUCE(gxyz,fxyz,3*atoms%nat,MPI_DOUBLE_PRECISION,MPI_SUM,MPI_COMM_WORLD,ierr)
  else
     do iat=1,atoms%nat
        fxyz(1,iat)=gxyz(1,iat)
        fxyz(2,iat)=gxyz(2,iat)
        fxyz(3,iat)=gxyz(3,iat)
     enddo
  end if

  i_all=-product(shape(gxyz))*kind(gxyz)
  deallocate(gxyz,stat=i_stat)
  call memocc(i_stat,i_all,'gxyz','cluster')

  call timing(iproc,'Forces        ','OF')

  !------------------------------------------------------------------------
  if (calc_tail .and. geocode == 'F') then
     call timing(iproc,'Tail          ','ON')
     !    Calculate energy correction due to finite size effects
     !    ---reformat potential
     allocate(pot(n1i,n2i,n3i,nspin),stat=i_stat)
     call memocc(i_stat,product(shape(pot))*kind(pot),'pot','cluster')

<<<<<<< HEAD
     if (nproc > 1) then
        call MPI_ALLGATHERV(rhopot(1,1,1+i3xcsh,1),n1i*n2i*n3p,&
=======
     if (datacode=='D') then
        call MPI_ALLGATHERV(rhopot(1,1,1+i3xcsh,1),(2*n1+31)*(2*n2+31)*n3p*nspinor,&
>>>>>>> 94a45bdb
             MPI_DOUBLE_PRECISION,pot(1,1,1,1),ngatherarr(0,1),ngatherarr(0,2), & 
             MPI_DOUBLE_PRECISION,MPI_COMM_WORLD,ierr)

        if(nspin==2) then
           if (n3d /= n3p) then
              i03=1+i3xcsh+n3p
              i04=1
           else
              i03=1
              i04=2
           end if
<<<<<<< HEAD
           call MPI_ALLGATHERV(rhopot(1,1,i03,i04),n1i*n2i*n3p,&
=======
           call MPI_ALLGATHERV(rhopot(1,1,i03,i04),(2*n1+31)*(2*n2+31)*n3p*nspinor,&
>>>>>>> 94a45bdb
                MPI_DOUBLE_PRECISION,pot(1,1,1,2),ngatherarr(0,1),ngatherarr(0,2), & 
                MPI_DOUBLE_PRECISION,MPI_COMM_WORLD,ierr)
        end if
     else
        do ispin=1,nspin
           !here one could have not allocated pot and: call move_alloc(rhopot,pot) 
           !(but it is a Fortran 95/2003 spec)
           do i3=1,n3i
              do i2=1,n2i
                 do i1=1,n1i
                    pot(i1,i2,i3,ispin)=rhopot(i1,i2,i3,ispin)
                 enddo
              enddo
           enddo
        end do
     end if
     i_all=-product(shape(nscatterarr))*kind(nscatterarr)
     deallocate(nscatterarr,stat=i_stat)
     call memocc(i_stat,i_all,'nscatterarr','cluster')
     i_all=-product(shape(ngatherarr))*kind(ngatherarr)
     deallocate(ngatherarr,stat=i_stat)
     call memocc(i_stat,i_all,'ngatherarr','cluster')
     i_all=-product(shape(rhopot))*kind(rhopot)
     deallocate(rhopot,stat=i_stat)
     call memocc(i_stat,i_all,'rhopot','cluster')

     !pass hx instead of hgrid since we are only in free BC
     call CalculateTailCorrection(iproc,nproc,atoms,n1,n2,n3,rbuf,norb,norbp,&
          nfl1,nfu1,nfl2,nfu2,nfl3,nfu3,wfd,nlpspd,ncongt,eval,&
<<<<<<< HEAD
          pot,hx,rxyz,radii_cf,crmult,frmult,nspin,spinar,&
          proj,psi,occup,output_grid,ekin_sum,epot_sum,eproj_sum)
=======
          pot,hx,rxyz,radii_cf,crmult,frmult,nspin,spinsgn,&
          proj,psi,occup,output_grid,parallel,ekin_sum,epot_sum,eproj_sum)
>>>>>>> 94a45bdb

     i_all=-product(shape(pot))*kind(pot)
     deallocate(pot,stat=i_stat)
     call memocc(i_stat,i_all,'pot','cluster')

     !if (iproc==0) then
     !   open(61)
     !   write(61,'(4(f9.3),1x,7(1pe19.11))',advance='no')&
     !        hgrid,alat1,alat2,alat3,energy,ekin_sum,epot_sum,eproj_sum,ehart,eexcu,vexcu
     !end if

     energybs=ekin_sum+epot_sum+eproj_sum
     energy=energybs-ehart+eexcu-vexcu+eion

     !if (iproc==0) then
     !   write(61,'(1pe19.11)')energy
     !   close(61)
     !end if

     if (iproc.eq.0) then
        write(*,'(1x,a,3(1x,1pe18.11))')&
             '  Corrected ekin,epot,eproj',ekin_sum,epot_sum,eproj_sum
        write(*,'(1x,a,1x,1pe24.17)')&
             'Total energy with tail correction',energy
     endif

     call timing(iproc,'Tail          ','OF')
  else
     !    No tail calculation
     if (nproc > 1) call MPI_BARRIER(MPI_COMM_WORLD,ierr)
     i_all=-product(shape(rhopot))*kind(rhopot)
     deallocate(rhopot,stat=i_stat)
     call memocc(i_stat,i_all,'rhopot','cluster')
     i_all=-product(shape(nscatterarr))*kind(nscatterarr)
     deallocate(nscatterarr,stat=i_stat)
     call memocc(i_stat,i_all,'nscatterarr','cluster')
     i_all=-product(shape(ngatherarr))*kind(ngatherarr)
     deallocate(ngatherarr,stat=i_stat)
     call memocc(i_stat,i_all,'ngatherarr','cluster')
  endif
  ! --- End if of tail calculation

  call deallocate_before_exiting

contains

  !routine which deallocate the pointers and the arrays before exiting 
  subroutine deallocate_before_exiting

    !when this condition is verified we are in the middle of the SCF cycle
    if (infocode /=0 .and. infocode /=1) then

       if (idsx_actual > 0) then
          i_all=-product(shape(psidst))*kind(psidst)
          deallocate(psidst,stat=i_stat)
          call memocc(i_stat,i_all,'psidst','cluster')
          i_all=-product(shape(hpsidst))*kind(hpsidst)
          deallocate(hpsidst,stat=i_stat)
          call memocc(i_stat,i_all,'hpsidst','cluster')
          i_all=-product(shape(ads))*kind(ads)
          deallocate(ads,stat=i_stat)
          call memocc(i_stat,i_all,'ads','cluster')
       end if

       if (nproc > 1) then
          i_all=-product(shape(psit))*kind(psit)
          deallocate(psit,stat=i_stat)
          call memocc(i_stat,i_all,'psit','cluster')
       end if

       i_all=-product(shape(hpsi))*kind(hpsi)
       deallocate(hpsi,stat=i_stat)
       call memocc(i_stat,i_all,'hpsi','cluster')

       i_all=-product(shape(pot_ion))*kind(pot_ion)
       deallocate(pot_ion,stat=i_stat)
       call memocc(i_stat,i_all,'pot_ion','cluster')

       i_all=-product(shape(pkernel))*kind(pkernel)
       deallocate(pkernel,stat=i_stat)
       call memocc(i_stat,i_all,'pkernel','cluster')

       i_all=-product(shape(nlpspd%nboxp_c))*kind(nlpspd%nboxp_c)
       deallocate(nlpspd%nboxp_c,stat=i_stat)
       call memocc(i_stat,i_all,'nboxp_c','cluster')
       i_all=-product(shape(nlpspd%nboxp_f))*kind(nlpspd%nboxp_f)
       deallocate(nlpspd%nboxp_f,stat=i_stat)
       call memocc(i_stat,i_all,'nboxp_f','cluster')

       ! calc_tail false
       i_all=-product(shape(rhopot))*kind(rhopot)
       deallocate(rhopot,stat=i_stat)
       call memocc(i_stat,i_all,'rhopot','cluster')
       i_all=-product(shape(nscatterarr))*kind(nscatterarr)
       deallocate(nscatterarr,stat=i_stat)
       call memocc(i_stat,i_all,'nscatterarr','cluster')
       i_all=-product(shape(ngatherarr))*kind(ngatherarr)
       deallocate(ngatherarr,stat=i_stat)
       call memocc(i_stat,i_all,'ngatherarr','cluster')

    end if

    call deallocate_bounds(bounds,'cluster')

    i_all=-product(shape(nlpspd%keyg_p))*kind(nlpspd%keyg_p)
    deallocate(nlpspd%keyg_p,stat=i_stat)
    call memocc(i_stat,i_all,'keyg_p','cluster')
    i_all=-product(shape(nlpspd%keyv_p))*kind(nlpspd%keyv_p)
    deallocate(nlpspd%keyv_p,stat=i_stat)
    call memocc(i_stat,i_all,'keyv_p','cluster')
    i_all=-product(shape(nlpspd%nvctr_p))*kind(nlpspd%nvctr_p)
    deallocate(nlpspd%nvctr_p,stat=i_stat)
    call memocc(i_stat,i_all,'nvctr_p','cluster')
    i_all=-product(shape(nlpspd%nseg_p))*kind(nlpspd%nseg_p)
    deallocate(nlpspd%nseg_p,stat=i_stat)
    call memocc(i_stat,i_all,'nseg_p','cluster')
    i_all=-product(shape(proj))*kind(proj)
    deallocate(proj,stat=i_stat)
    call memocc(i_stat,i_all,'proj','cluster')
    i_all=-product(shape(occup))*kind(occup)
    deallocate(occup,stat=i_stat)
    call memocc(i_stat,i_all,'occup','cluster')
    i_all=-product(shape(spinsgn))*kind(spinsgn)
    deallocate(spinsgn,stat=i_stat)
    call memocc(i_stat,i_all,'spinsgn','cluster')
    i_all=-product(shape(atoms%psppar))*kind(atoms%psppar)
    deallocate(atoms%psppar,stat=i_stat)
    call memocc(i_stat,i_all,'psppar','cluster')
    i_all=-product(shape(atoms%nelpsp))*kind(atoms%nelpsp)
    deallocate(atoms%nelpsp,stat=i_stat)
    call memocc(i_stat,i_all,'nelpsp','cluster')
    i_all=-product(shape(radii_cf))*kind(radii_cf)
    deallocate(radii_cf,stat=i_stat)
    call memocc(i_stat,i_all,'radii_cf','cluster')
    i_all=-product(shape(atoms%npspcode))*kind(atoms%npspcode)
    deallocate(atoms%npspcode,stat=i_stat)
    call memocc(i_stat,i_all,'npspcode','cluster')

    !end of wavefunction minimisation
    call timing(iproc,'LAST','PR')
    call timing(iproc,'              ','RE')
    call cpu_time(tcpu1)
    call system_clock(ncount1,ncount_rate,ncount_max)
    tel=dble(ncount1-ncount0)/dble(ncount_rate)
!    if (iproc == 0) &
!         write(*,'(1x,a,1x,i4,2(1x,f12.2))') 'CPU time for root process ', iproc,tel,tcpu1-tcpu0

  end subroutine deallocate_before_exiting

END SUBROUTINE cluster

<|MERGE_RESOLUTION|>--- conflicted
+++ resolved
@@ -132,13 +132,8 @@
   integer :: ixc,ncharge,ncong,idsx,ncongt,nspin,mpol,inputPsiId,itermax,idsx_actual
   integer :: nelec,norbu,norbd,ndegree_ip,nvctrp,mids,iorb,iounit,ids,idiistol,j
   integer :: n1_old,n2_old,n3_old,nfl1,nfl2,nfl3,nfu1,nfu2,nfu3,n3d,n3p,n3pi,i3xcsh,i3s
-<<<<<<< HEAD
   integer :: ncount0,ncount1,ncount_rate,ncount_max,iunit,n1i,n2i,n3i,nl1,nl2,nl3
-  integer :: i1,i2,i3,ind,iat,ierror,i_all,i_stat,iter,ierr,i03,i04,jproc,ispin
-=======
-  integer :: ncount0,ncount1,ncount_rate,ncount_max,iunit,n1i,n2i,n3i
   integer :: i1,i2,i3,ind,iat,ierror,i_all,i_stat,iter,ierr,i03,i04,jproc,ispin,nspinor
->>>>>>> 94a45bdb
   real :: tcpu0,tcpu1
   real(kind=8) :: hgrid,crmult,frmult,cpmult,fpmult,elecfield,gnrm_cv,rbuf,hx,hy,hz,hxh,hyh,hzh
   real(kind=8) :: hgridh,peakmem,alat1,alat2,alat3,accurex,gnrm_check,hgrid_old,energy_old,sumz
@@ -554,16 +549,12 @@
            tmred(ispin,1)=sum(rhopot(:,:,:,ispin))
         end do
         tmred(nspin+1,1)=sum(rhopot(:,:,:,:))
-        if (parallel) then
+        if (nproc>1) then
            call MPI_ALLREDUCE(tmred(:,1),tmred(:,2),nspin+1,MPI_DOUBLE_PRECISION,MPI_SUM,MPI_COMM_WORLD,ierr)
-           tt=sqrt(tmred(2,2)**2+tmred(3,2)**2+tmred(4,2)**2)
-           if(iproc==0.and.tt>0.0d0) write(*,'(a,5f10.4)') '  Magnetic density orientation:', &
-                (tmred(ispin,2)/tmred(1,2),ispin=2,nspin)
-        else
-           tt=sqrt(tmred(2,1)**2+tmred(3,1)**2+tmred(4,1)**2)
-           if(iproc==0.and.tt>0.0d0) write(*,'(a,5f10.4)') '  Magnetic density orientation:',&
-                (tmred(ispin,1)/tmred(1,1),ispin=2,nspin)
         end if
+        tt=sqrt(tmred(2,2)**2+tmred(3,2)**2+tmred(4,2)**2)
+        if(iproc==0.and.tt>0.0d0) write(*,'(a,5f10.4)') '  Magnetic density orientation:', &
+             (tmred(ispin,2)/tmred(1,2),ispin=2,nspin)
         i_all=-product(shape(tmred))*kind(tmred)
         deallocate(tmred,stat=i_stat)
         call memocc(i_stat,i_all,'tmred','cluster')
@@ -782,14 +773,9 @@
      nscatterarr(jproc,4)=0
   end do
 
-<<<<<<< HEAD
-  if (n3p>0) then
-     allocate(rho(n1i*n2i*n3p),stat=i_stat)
-     call memocc(i_stat,product(shape(rho))*kind(rho),'rho','cluster')
-=======
   if(nproc>1) then
      if (n3p>0) then
-        allocate(rho((2*n1+31)*(2*n2+31)*n3p),stat=i_stat)
+     allocate(rho(n1i*n2i*n3p),stat=i_stat)
         call memocc(i_stat,product(shape(rho))*kind(rho),'rho','cluster')
      else
         allocate(rho(1),stat=i_stat)
@@ -802,7 +788,6 @@
           !         wfd,psi,rho,n1i*n2i*n3p,nscatterarr,1,nspinor,spinsgn_foo,&
           nfl1,nfu1,nfl2,nfu2,nfl3,nfu3,bounds)
      
->>>>>>> 94a45bdb
   else
      
      if (n3p>0) then
@@ -1008,13 +993,8 @@
      allocate(pot(n1i,n2i,n3i,nspin),stat=i_stat)
      call memocc(i_stat,product(shape(pot))*kind(pot),'pot','cluster')
 
-<<<<<<< HEAD
      if (nproc > 1) then
         call MPI_ALLGATHERV(rhopot(1,1,1+i3xcsh,1),n1i*n2i*n3p,&
-=======
-     if (datacode=='D') then
-        call MPI_ALLGATHERV(rhopot(1,1,1+i3xcsh,1),(2*n1+31)*(2*n2+31)*n3p*nspinor,&
->>>>>>> 94a45bdb
              MPI_DOUBLE_PRECISION,pot(1,1,1,1),ngatherarr(0,1),ngatherarr(0,2), & 
              MPI_DOUBLE_PRECISION,MPI_COMM_WORLD,ierr)
 
@@ -1026,11 +1006,7 @@
               i03=1
               i04=2
            end if
-<<<<<<< HEAD
            call MPI_ALLGATHERV(rhopot(1,1,i03,i04),n1i*n2i*n3p,&
-=======
-           call MPI_ALLGATHERV(rhopot(1,1,i03,i04),(2*n1+31)*(2*n2+31)*n3p*nspinor,&
->>>>>>> 94a45bdb
                 MPI_DOUBLE_PRECISION,pot(1,1,1,2),ngatherarr(0,1),ngatherarr(0,2), & 
                 MPI_DOUBLE_PRECISION,MPI_COMM_WORLD,ierr)
         end if
@@ -1060,13 +1036,8 @@
      !pass hx instead of hgrid since we are only in free BC
      call CalculateTailCorrection(iproc,nproc,atoms,n1,n2,n3,rbuf,norb,norbp,&
           nfl1,nfu1,nfl2,nfu2,nfl3,nfu3,wfd,nlpspd,ncongt,eval,&
-<<<<<<< HEAD
-          pot,hx,rxyz,radii_cf,crmult,frmult,nspin,spinar,&
+          pot,hx,rxyz,radii_cf,crmult,frmult,nspin,spinsgn,&
           proj,psi,occup,output_grid,ekin_sum,epot_sum,eproj_sum)
-=======
-          pot,hx,rxyz,radii_cf,crmult,frmult,nspin,spinsgn,&
-          proj,psi,occup,output_grid,parallel,ekin_sum,epot_sum,eproj_sum)
->>>>>>> 94a45bdb
 
      i_all=-product(shape(pot))*kind(pot)
      deallocate(pot,stat=i_stat)
