!!****f* BigDFT/call_bigdft
!! FUNCTION
!!   Routines to use bigdft as a blackbox
!! COPYRIGHT
!!   Copyright (C) 2005-2008 BigDFT group 
!!   This file is distributed under the terms of the
!!   GNU General Public License, see ~/COPYING file
!!   or http://www.gnu.org/copyleft/gpl.txt .
!!   For the list of contributors, see ~/AUTHORS 
!! SOURCE
!!
 subroutine call_bigdft(nproc,iproc,atoms,rxyz,in,energy,fxyz,rst,infocode)
  use module_base
  use module_types
  implicit none
  integer, intent(in) :: iproc,nproc
  type(input_variables),intent(inout) :: in
  type(atoms_data), intent(inout) :: atoms
  type(restart_objects), intent(inout) :: rst
  integer, intent(inout) :: infocode
  real(gp), intent(out) :: energy
  real(gp), dimension(3,atoms%nat), intent(inout) :: rxyz
  real(gp), dimension(3,atoms%nat), intent(out) :: fxyz
  !local variables
  character(len=*), parameter :: subname='call_bigdft'
  character(len=40) :: comment
  integer :: i_stat,i_all,ierr,inputPsiId_orig,icycle

  !temporary interface
  interface
     subroutine cluster(nproc,iproc,atoms,rxyz,energy,fxyz,&
          psi,Glr,gaucoeffs,gbd,orbs,rxyz_old,hx_old,hy_old,hz_old,in,infocode)
       use module_base
       use module_types
       implicit none
       integer, intent(in) :: nproc,iproc
       integer, intent(out) :: infocode
       real(gp), intent(inout) :: hx_old,hy_old,hz_old
       type(input_variables), intent(in) :: in
       type(locreg_descriptors), intent(inout) :: Glr
       type(atoms_data), intent(inout) :: atoms
       type(gaussian_basis), intent(inout) :: gbd
       type(orbitals_data), intent(inout) :: orbs
       real(gp), intent(out) :: energy
       real(gp), dimension(3,atoms%nat), intent(inout) :: rxyz_old
       real(gp), dimension(3,atoms%nat), target, intent(inout) :: rxyz
       real(gp), dimension(3,atoms%nat), intent(out) :: fxyz
       real(wp), dimension(:), pointer :: psi
       real(wp), dimension(:,:), pointer :: gaucoeffs
     end subroutine cluster 
  end interface

  !put a barrier for all the processes
  call MPI_BARRIER(MPI_COMM_WORLD,ierr)

  !assign the verbosity of the output
  !the verbose variables is defined in module_base
  verbose=in%verbosity

  inputPsiId_orig=in%inputPsiId

  loop_cluster: do icycle=1,in%nrepmax

     if (in%inputPsiId == 0 .and. associated(rst%psi)) then
        i_all=-product(shape(rst%psi))*kind(rst%psi)
        deallocate(rst%psi,stat=i_stat)
        call memocc(i_stat,i_all,'psi',subname)
        i_all=-product(shape(rst%orbs%eval))*kind(rst%orbs%eval)
        deallocate(rst%orbs%eval,stat=i_stat)
        call memocc(i_stat,i_all,'eval',subname)

        call deallocate_wfd(rst%Glr%wfd,subname)
     end if

     call cluster(nproc,iproc,atoms,rxyz,energy,fxyz,&
          rst%psi,rst%Glr,rst%gaucoeffs,rst%gbd,rst%orbs,&
          rst%rxyz_old,rst%hx_old,rst%hy_old,rst%hz_old,in,infocode)

     if (in%inputPsiId==1 .and. infocode==2) then
        if (in%gaussian_help) then
           in%inputPsiId=11
        else
           in%inputPsiId=0
        end if
     else if ((in%inputPsiId==1 .or. in%inputPsiId==0) .and. infocode==1) then
        !in%inputPsiId=0 !better to diagonalise that to restart an input guess
        in%inputPsiId=1
        if(iproc==0) then
           write(*,*)&
             ' WARNING: Wavefunctions not converged after cycle',icycle
           write(*,*)' restart after diagonalisation'
        end if
        
     else if (in%inputPsiId == 0 .and. infocode==3) then
        if (iproc.eq.0) then
           write( *,'(1x,a)')'Convergence error, cannot proceed.'
           write( *,'(1x,a)')' writing positions in file posfail.xyz then exiting'
           write(comment,'(a)')'UNCONVERGED WF '
           !call wtxyz('posfail',energy,rxyz,atoms,trim(comment))

           call write_atomic_file("posfail",energy,rxyz,atoms,trim(comment))

        end if 

        i_all=-product(shape(rst%psi))*kind(rst%psi)
        deallocate(rst%psi,stat=i_stat)
        call memocc(i_stat,i_all,'psi',subname)
        i_all=-product(shape(rst%orbs%eval))*kind(rst%orbs%eval)
        deallocate(rst%orbs%eval,stat=i_stat)
        call memocc(i_stat,i_all,'eval',subname)

        call deallocate_wfd(rst%Glr%wfd,subname)
        !finalize memory counting (there are still the positions and the forces allocated)
        call memocc(0,0,'count','stop')

        if (nproc > 1) call MPI_FINALIZE(ierr)

        stop 'normal end'
     else
        exit loop_cluster
     end if

  end do loop_cluster

  !preserve the previous value
  in%inputPsiId=inputPsiId_orig

  !put a barrier for all the processes
  call MPI_BARRIER(MPI_COMM_WORLD,ierr)


end subroutine call_bigdft

!!***
!!****f* BigDFT/cluster
!!
!! FUNCTION
!!  Main routine which does self-consistent loop.
!!  Does not parse input file and no geometry optimization.
!!
!! COPYRIGHT
!! Copyright (C) 2005-2008 BigDFT group 
!! This file is distributed under the terms of the
!! GNU General Public License, see ~/COPYING file
!! or http://www.gnu.org/copyleft/gpl.txt .
!! For the list of contributors, see ~/AUTHORS 
!!
!!
!! SOURCE
!!
subroutine cluster(nproc,iproc,atoms,rxyz,energy,fxyz,&
     psi,Glr,gaucoeffs,gbd,orbs,rxyz_old,hx_old,hy_old,hz_old,in,infocode)
  ! inputPsiId = 0 : compute input guess for Psi by subspace diagonalization of atomic orbitals
  ! inputPsiId = 1 : read waves from argument psi, using n1, n2, n3, hgrid and rxyz_old
  !                  as definition of the previous system.
  ! inputPsiId = 2 : read waves from disk
  ! does an electronic structure calculation. Output is the total energy and the forces 
  ! psi, keyg, keyv and eval should be freed after use outside of the routine.
  ! infocode -> encloses some information about the status of the run
  !          =0 run succesfully succeded
  !          =1 the run ended after the allowed number of minimization steps. gnrm_cv not reached
  !             forces may be meaningless   
  !          =2 (present only for inputPsiId=1) gnrm of the first iteration > 1 AND growing in
  !             the second iteration OR grnm 1st >2.
  !             Input wavefunctions need to be recalculated. Routine exits.
  !          =3 (present only for inputPsiId=0) gnrm > 4. SCF error. Routine exits.
  use module_base
  use module_types
  use module_interfaces
  use Poisson_Solver
  use libxc_functionals
  use vdwcorrection, only: vdwcorrection_calculate_energy, vdwcorrection_calculate_forces
  use esatto
  implicit none
  integer, intent(in) :: nproc,iproc
  real(gp), intent(inout) :: hx_old,hy_old,hz_old
  type(input_variables), intent(in) :: in
  type(locreg_descriptors), intent(inout) :: Glr
  type(atoms_data), intent(inout) :: atoms
  type(gaussian_basis), intent(inout) :: gbd
  type(orbitals_data), intent(inout) :: orbs
  real(gp), dimension(3,atoms%nat), intent(inout) :: rxyz_old
  real(gp), dimension(3,atoms%nat), target, intent(inout) :: rxyz
  integer, intent(out) :: infocode
  real(gp), intent(out) :: energy
  real(gp), dimension(3,atoms%nat), intent(out) :: fxyz
  real(wp), dimension(:), pointer :: psi
  real(wp), dimension(:,:), pointer :: gaucoeffs
  !local variables
  character(len=*), parameter :: subname='cluster'
  character(len=3) :: PSquiet
  character(len=4) :: f4
  character(len=50) :: filename
  logical :: endloop,potion_overwritten=.false.,allfiles,onefile
  integer :: ixc,ncong,idsx,ncongt,nspin,itermax,idsx_actual,idsx_actual_before
  integer :: nvirt,ndiis_sd_sw
  integer :: nelec,ndegree_ip,j,i,iorb
  integer :: n1_old,n2_old,n3_old,n3d,n3p,n3pi,i3xcsh,i3s,n1,n2,n3
  integer :: ncount0,ncount1,ncount_rate,ncount_max,n1i,n2i,n3i,i03,i04
  integer :: i1,i2,i3,ind,iat,i_all,i_stat,iter,ierr,jproc,ispin,inputpsi
  real :: tcpu0,tcpu1
  real(kind=8) :: crmult,frmult,cpmult,fpmult,gnrm_cv,rbuf,hxh,hyh,hzh,hx,hy,hz
  real(kind=8) :: peakmem,energy_old,sumz
  real(kind=8) :: eion,epot_sum,ekin_sum,eproj_sum,ehart,eexcu,vexcu,alpha,gnrm,evsum,sumx,sumy
  real(kind=8) :: scprsum,energybs,tt,tel,eexcu_fake,vexcu_fake,ehart_fake,energy_min,psoffset
  real(kind=8) :: ttsum
  real(gp) :: edisp ! Dispersion energy
  type(wavefunctions_descriptors) :: wfd_old
  type(nonlocal_psp_descriptors) :: nlpspd
  type(communications_arrays) :: comms
  type(orbitals_data) :: orbsv
  type(GPU_pointers) :: GPU
  integer, dimension(:,:), allocatable :: nscatterarr,ngatherarr
  real(kind=8), dimension(:), allocatable :: rho
  real(kind=8), dimension(:,:), allocatable :: radii_cf,gxyz,fion,thetaphi
  real(gp), dimension(:,:),allocatable :: fdisp
  ! Charge density/potential,ionic potential, pkernel
  real(kind=8), dimension(:), allocatable :: pot_ion
  real(kind=8), dimension(:,:,:,:), allocatable :: rhopot,pot,rhoref
  real(kind=8), dimension(:), pointer :: pkernel,pkernel_ref
  !wavefunction gradients, hamiltonian on vavefunction
  !transposed  wavefunction
  ! Pointers and variables to store the last psi
  ! before reformatting if useFormattedInput is .true.
  real(kind=8), dimension(:), pointer :: hpsi,psit,psi_old,psivirt,psidst,hpsidst
  ! PSP projectors 
  real(kind=8), dimension(:), pointer :: proj
  ! arrays for DIIS convergence accelerator
  real(kind=8), dimension(:,:,:), pointer :: ads
  
  ! per xabsorber
  logical in_refinement
  integer lpot_a, ix, iy, iz
  real(gp) rpot_a, spot_a, hpot_a, espo, harmo, r, rx, ry, rz, minrx, maxrx,   minry, maxry,   minrz, maxrz, minr  
  real(gp), pointer :: radpot(:,:)
  integer radpotcount, igrid

  type(atoms_data) :: atoms_b2B
  real(gp), dimension(:,:), pointer :: rxyz_b2B
  real(gp) :: shift_b2B(3)
  integer itype, nd
  integer n1i_bB,n2i_bB,n3i_bB
  real(gp), dimension(:), pointer :: pot_bB
  real(gp) alat1_bB, alat2_bB, alat3_bB
  real(gp), dimension(:), pointer ::  intfunc_x, intfunc_y
  real(gp) factx, facty, factz
  character(len=80) :: comment
  integer idelta
  integer ix_bB, iy_bB, iz_bB
  integer maxX_B, maxY_B, maxZ_B
  integer minX_B, minY_B, minZ_B
  real(gp)  rx_bB, ry_bB, rz_bB
  integer nrange
  ! ----------------------------------
  
  !copying the input variables for readability
  !this section is of course not needed
  !note that this procedure is convenient ONLY in the case of scalar variables
  !an array would have been copied, thus occupying more memory space
  !Hence WARNING: these variables are copied, in case of an update the new value should be 
  !reassigned inside the structure



  crmult=in%crmult
  frmult=in%frmult
  cpmult=in%frmult
  fpmult=in%frmult
  ixc=in%ixc
  gnrm_cv=in%gnrm_cv
  itermax=in%itermax
  ncong=in%ncong
  idsx=in%idsx
  rbuf=in%rbuf
  ncongt=in%ncongt
  nspin=in%nspin

  nvirt=in%nvirt

  hx=in%hx
  hy=in%hy
  hz=in%hz

  if (ixc < 0) then
     call libxc_functionals_init(ixc, nspin)
  end if

  !character string for quieting the Poisson solver
  if (verbose >1) then
     PSquiet='NO'
  else
     PSquiet='YES'
  end if

  if (iproc == 0) then
     write( *,'(1x,a,1x,i0)') &
          '===================== BigDFT Wavefunction Optimization =============== inputPsiId=',&
          in%inputPsiId
     call print_input_parameters(in,atoms)
  end if
  if (nproc > 1) then
     call timing(iproc,'parallel     ','IN')
  else
     call timing(iproc,'             ','IN')
  end if
  call cpu_time(tcpu0)
  call system_clock(ncount0,ncount_rate,ncount_max)


  ! We save the variables that defined the previous psi if the restart is active
  if (in%inputPsiId == 1) then
     !regenerate grid spacings
     if (atoms%geocode == 'P') then
        call correct_grid(atoms%alat1,hx_old,Glr%d%n1)
        call correct_grid(atoms%alat2,hy_old,Glr%d%n2)
        call correct_grid(atoms%alat3,hz_old,Glr%d%n3)
     else if (atoms%geocode == 'S') then 
        call correct_grid(atoms%alat1,hx_old,Glr%d%n1)
        call correct_grid(atoms%alat3,hz_old,Glr%d%n3)
     end if
     call copy_old_wavefunctions(nproc,orbs,Glr%d%n1,Glr%d%n2,Glr%d%n3,&
          Glr%wfd,psi,n1_old,n2_old,n3_old,wfd_old,psi_old)
  else if (in%inputPsiId == 11) then
     !deallocate wavefunction and descriptors for placing the gaussians

     call deallocate_wfd(Glr%wfd,subname)

     i_all=-product(shape(psi))*kind(psi)
     deallocate(psi,stat=i_stat)
     call memocc(i_stat,i_all,'psi',subname)

  end if

  if(nspin/=1 .and. nspin/=2 .and. nspin/=4) nspin=1

  ! grid spacing (same in x,y and z direction)

  if (iproc==0) then
     write( *,'(1x,a)')&
          '------------------------------------------------------------------ System Properties'
  end if

  !these routines can be regrouped in one

  allocate(radii_cf(atoms%ntypes,3+ndebug),stat=i_stat)
  call memocc(i_stat,radii_cf,'radii_cf',subname)

  call system_properties(iproc,nproc,in,atoms,orbs,radii_cf,nelec)

  ! Determine size alat of overall simulation cell and shift atom positions
  ! then calculate the size in units of the grid space
  call system_size(iproc,atoms,rxyz,radii_cf,crmult,frmult,hx,hy,hz,Glr)

  !variables substitution for the PSolver part
  hxh=0.5d0*hx
  hyh=0.5d0*hy
  hzh=0.5d0*hz
  n1i=Glr%d%n1i
  n2i=Glr%d%n2i
  n3i=Glr%d%n3i

  n1=Glr%d%n1
  n2=Glr%d%n2
  n3=Glr%d%n3

  !calculation of the Poisson kernel anticipated to reduce memory peak for small systems
  ndegree_ip=16 !default value 
  call createKernel(iproc,nproc,atoms%geocode,n1i,n2i,n3i,hxh,hyh,hzh,ndegree_ip,pkernel,&
       quiet=PSquiet)

  ! Create wavefunctions descriptors and allocate them inside the global locreg desc.
  call timing(iproc,'CrtDescriptors','ON')
  call createWavefunctionsDescriptors(iproc,hx,hy,hz,&
       atoms,rxyz,radii_cf,crmult,frmult,Glr,orbs)
  call timing(iproc,'CrtDescriptors','OF')
  ! Calculate all projectors, or allocate array for on-the-fly calculation
  call timing(iproc,'CrtProjectors ','ON')
  call createProjectorsArrays(iproc,n1,n2,n3,rxyz,atoms,&
       radii_cf,cpmult,fpmult,hx,hy,hz,nlpspd,proj)
  call timing(iproc,'CrtProjectors ','OF')

  !calculate the partitioning of the orbitals between the different processors
  !memory estimation
  if (iproc==0 .and. verbose > 0) then
     call MemoryEstimator(atoms%geocode,nproc,idsx,n1,n2,n3,&
          atoms%alat1,atoms%alat2,atoms%alat3,&
          hx,hy,hz,atoms%nat,atoms%ntypes,atoms%iatype,rxyz,radii_cf,crmult,frmult,&
          orbs%norb,nlpspd%nprojel,atoms%atomnames,0,in%nspin,peakmem)
  end if

  !allocate communications arrays
  !call allocate_comms(nproc,orbs,comms,subname)
  call orbitals_communicators(iproc,nproc,Glr,orbs,comms)  

  !these arrays should be included in the comms descriptor
  !allocate values of the array for the data scattering in sumrho
  !its values are ignored in the datacode='G' case
  allocate(nscatterarr(0:nproc-1,4+ndebug),stat=i_stat)
  call memocc(i_stat,nscatterarr,'nscatterarr',subname)
  !allocate array for the communications of the potential
  allocate(ngatherarr(0:nproc-1,2+ndebug),stat=i_stat)
  call memocc(i_stat,ngatherarr,'ngatherarr',subname)
  !create the descriptors for the density and the potential
  !these descriptors should take into account the localisation regions
  call createDensPotDescriptors(iproc,nproc,atoms%geocode,'D',n1i,n2i,n3i,ixc,&
       n3d,n3p,n3pi,i3xcsh,i3s,nscatterarr,ngatherarr)

  !allocate ionic potential
  if (n3pi > 0) then
     allocate(pot_ion(n1i*n2i*n3pi+ndebug),stat=i_stat)
     call memocc(i_stat,pot_ion,'pot_ion',subname)
  else
     allocate(pot_ion(1+ndebug),stat=i_stat)
     call memocc(i_stat,pot_ion,'pot_ion',subname)
  end if

  !here calculate the ionic energy and forces accordingly
  allocate(fion(3,atoms%nat+ndebug),stat=i_stat)
  call memocc(i_stat,fion,'fion',subname)

  call IonicEnergyandForces(iproc,nproc,atoms,hxh,hyh,hzh,in%elecfield,rxyz,eion,fion,&
       psoffset,in%nvacancy,n1,n2,n3,n1i,n2i,n3i,i3s+i3xcsh,n3pi,pot_ion,pkernel)

  call createIonicPotential(atoms%geocode,iproc,nproc,atoms,rxyz,hxh,hyh,hzh,&
       in%elecfield,n1,n2,n3,n3pi,i3s+i3xcsh,n1i,n2i,n3i,pkernel,pot_ion,psoffset,in%nvacancy,&
       in%correct_offset)

  !this can be inserted inside the IonicEnergyandForces routine
  !(after insertion of the non-regression test)
  call vdwcorrection_calculate_energy(edisp,rxyz,atoms,in,iproc)

  allocate(fdisp(3,atoms%nat+ndebug),stat=i_stat)
  call memocc(i_stat,fdisp,'fdisp',subname)
  !this can be inserted inside the IonicEnergyandForces routine
  call vdwcorrection_calculate_forces(fdisp,rxyz,atoms,in) 

  !Allocate Charge density, Potential in real space
  if (n3d >0) then
     allocate(rhopot(n1i,n2i,n3d,in%nspin+ndebug),stat=i_stat)
     call memocc(i_stat,rhopot,'rhopot',subname)
  else
     allocate(rhopot(1,1,1,in%nspin+ndebug),stat=i_stat)
     call memocc(i_stat,rhopot,'rhopot',subname)
  end if

  !check the communication distribution
  call check_communications(iproc,nproc,orbs,Glr,comms)


  !avoid allocation of the eigenvalues array in case of restart
  if (in%inputPsiId /= 1 .and. in%inputPsiId /= 11) then
     allocate(orbs%eval(orbs%norb*orbs%nkpts+ndebug),stat=i_stat)
     call memocc(i_stat,orbs%eval,'eval',subname)
  end if

  inputpsi=in%inputPsiId

  !for the inputPsiId==2 case, check 
  !if the wavefunctions are all present
  !otherwise switch to normal input guess
  if (in%inputPsiId ==2) then
     allfiles=.true.
     do iorb=1,orbs%norb*orbs%nspinor
        write(f4,'(i4.4)')  iorb
        filename = 'wavefunction.'//f4
        inquire(file=filename,exist=onefile)
        allfiles=allfiles .and. onefile
        if (.not. allfiles) then
           if (iproc == 0) write(*,*)' WARNING: The wavefunction ',filename,&
                'does not exist, switch to normal input guess'
           inputpsi = 0
           exit
        end if
     end do
  end if

  ! INPUT WAVEFUNCTIONS, added also random input guess
  select case(inputpsi)
  case(-2)

     if (iproc == 0) then
        write( *,'(1x,a)')&
             '------------------------------------------------ Random wavefunctions initialization'
     end if

     !random initialisation of the wavefunctions
     allocate(psi(orbs%npsidim+ndebug),stat=i_stat)
     call memocc(i_stat,psi,'psi',subname)

     psi=0.0d0
     ttsum=0.0d0
     do i=1,orbs%npsidim
        do j=0,iproc-1
           call random_number(tt)
        end do
        call random_number(tt)
        psi(i)=real(tt,wp)*0.01_wp
        ttsum=ttsum+psi(i)
        do j=iproc+1,nproc
           call random_number(tt)
        end do
     end do

     orbs%eval(1:orbs%norb*orbs%nkpts)=-0.5d0

     !orthogonalise wavefunctions and allocate hpsi wavefunction (and psit if parallel)
     call first_orthon(iproc,nproc,orbs,Glr%wfd,comms,psi,hpsi,psit)

  case(-1)

     !import gaussians form CP2K (data in files gaubasis.dat and gaucoeff.dat)
     !and calculate eigenvalues
     call import_gaussians(iproc,nproc,cpmult,fpmult,radii_cf,atoms,orbs,comms,&
          Glr,hx,hy,hz,rxyz,rhopot,pot_ion,nlpspd,proj, &
          pkernel,ixc,psi,psit,hpsi,nscatterarr,ngatherarr,in%nspin)

  case(0)
     nspin=in%nspin
     !calculate input guess from diagonalisation of LCAO basis (written in wavelets)
     call input_wf_diag(iproc,nproc,cpmult,fpmult,radii_cf,atoms,&
          orbs,orbsv,nvirt,comms,Glr,hx,hy,hz,rxyz,rhopot,pot_ion,&
          nlpspd,proj,pkernel,ixc,psi,hpsi,psit,psivirt,nscatterarr,ngatherarr,nspin, in%potshortcut )

  case(1)
     !these parts should be reworked for the non-collinear spin case

     !restart from previously calculated wavefunctions, in memory

     !allocate principal wavefunction
     !allocated in the transposed way such as 
     !it can also be used as a work array for transposition
     allocate(psi(orbs%npsidim+ndebug),stat=i_stat)
     call memocc(i_stat,psi,'psi',subname)

     if (iproc == 0) then
        write( *,'(1x,a)')&
             '-------------------------------------------------------------- Wavefunctions Restart'
     end if

     call reformatmywaves(iproc,orbs,atoms,hx_old,hy_old,hz_old,&
          n1_old,n2_old,n3_old,rxyz_old,wfd_old,psi_old,hx,hy,hz,n1,n2,n3,rxyz,Glr%wfd,psi)

     call deallocate_wfd(wfd_old,'cluster')

     i_all=-product(shape(psi_old))*kind(psi_old)
     deallocate(psi_old,stat=i_stat)
     call memocc(i_stat,i_all,'psi_old',subname)

     !orthogonalise wavefunctions and allocate hpsi wavefunction (and psit if parallel)
     call first_orthon(iproc,nproc,orbs,Glr%wfd,comms,psi,hpsi,psit)

  case(2)
     !restart from previously calculated wavefunctions, on disk

     !allocate principal wavefunction
     !allocated in the transposed way such as 
     !it can also be used as a work array for transposition

     allocate(psi(orbs%npsidim+ndebug),stat=i_stat)
     call memocc(i_stat,psi,'psi',subname)

     if (iproc == 0) then
        write( *,'(1x,a)')&
             '---------------------------------------------------- Reading Wavefunctions from disk'
     end if

     call readmywaves(iproc,orbs,n1,n2,n3,hx,hy,hz,atoms,rxyz_old,rxyz,Glr%wfd,psi)

     !orthogonalise wavefunctions and allocate hpsi wavefunction (and psit if parallel)
     call first_orthon(iproc,nproc,orbs,Glr%wfd,comms,psi,hpsi,psit)

  case(11)
     !restart from previously calculated gaussian coefficients
     if (iproc == 0) then
        write( *,'(1x,a)')&
             '--------------------------------------- Quick Wavefunctions Restart (Gaussian basis)'
     end if

     !allocate principal wavefunction
     !allocated in the transposed way such as 
     !it can also be used as a work array for transposition
     allocate(psi(orbs%npsidim+ndebug),stat=i_stat)
     call memocc(i_stat,psi,'psi',subname)

     call restart_from_gaussians(iproc,nproc,orbs,Glr,hx,hy,hz,psi,gbd,gaucoeffs)

     !orthogonalise wavefunctions and allocate hpsi wavefunction (and psit if parallel)
     call first_orthon(iproc,nproc,orbs,Glr%wfd,comms,psi,hpsi,psit)

  case(12)
     !reading wavefunctions from gaussian file
     if (iproc == 0) then
        write( *,'(1x,a)')&
             '------------------------------------------- Reading Wavefunctions from gaussian file'
     end if

     !allocate principal wavefunction
     !allocated in the transposed way such as 
     !it can also be used as a work array for transposition

     allocate(psi(orbs%npsidim+ndebug),stat=i_stat)
     call memocc(i_stat,psi,'psi',subname)

     call read_gaussian_information(iproc,nproc,orbs,gbd,gaucoeffs,'wavefunctions.gau')
     !associate the new positions, provided that the atom number is good
     if (gbd%nat == atoms%nat) then
        gbd%rxyz=>rxyz
     else
!        if (iproc == 0) then
           write( *,*)&
                ' ERROR: the atom number does not coincide with the number of gaussian centers'
!        end if
        stop
     end if

     call restart_from_gaussians(iproc,nproc,orbs,Glr,hx,hy,hz,psi,gbd,gaucoeffs)

     !orthogonalise wavefunctions and allocate hpsi wavefunction (and psit if parallel)
     call first_orthon(iproc,nproc,orbs,Glr%wfd,comms,psi,hpsi,psit)

  case default

!     if (iproc == 0) then
        write( *,'(1x,a)')'ERROR:values of inputPsiId must be integers from -2 to  2'
        write( *,'(1x,a)')'                                         or from 10 to 12'
        write( *,'(1x,a,i0)')'                               while we found',in%inputPsiId
!     end if
     stop

  end select



  !save the new atomic positions in the rxyz_old array
  do iat=1,atoms%nat
     rxyz_old(1,iat)=rxyz(1,iat)
     rxyz_old(2,iat)=rxyz(2,iat)
     rxyz_old(3,iat)=rxyz(3,iat)
  enddo
  !save the new grid spacing into the hgrid_old value
  hx_old=in%hx
  hy_old=in%hy
  hz_old=in%hz

  ! allocate arrays necessary for DIIS convergence acceleration
  !the allocation with npsidim is not necessary here since DIIS arrays
  !are always calculated in the transpsed form
  if (idsx > 0) then
     allocate(psidst(sum(comms%ncntt(0:nproc-1))*idsx+ndebug),stat=i_stat)
     call memocc(i_stat,psidst,'psidst',subname)
     allocate(hpsidst(sum(comms%ncntt(0:nproc-1))*idsx+ndebug),stat=i_stat)
     call memocc(i_stat,hpsidst,'hpsidst',subname)
     allocate(ads(idsx+1,idsx+1,orbs%nkptsp*3+ndebug),stat=i_stat)
     call memocc(i_stat,ads,'ads',subname)
     call razero(orbs%nkptsp*3*(idsx+1)**2,ads)
  endif

  !allocate arrays for the GPU if a card is present
  if (GPUconv) then
     call prepare_gpu_for_locham(Glr%d%n1,Glr%d%n2,Glr%d%n3,in%nspin,&
          hx,hy,hz,Glr%wfd,orbs,GPU)
  end if

  alpha=2.d0
  energy=1.d10
  gnrm=1.d10
  ekin_sum=0.d0 
  epot_sum=0.d0 
  eproj_sum=0.d0
  !minimum value of the energy during the minimisation procedure
  energy_min=1.d10
  !set the infocode to the value it would have in the case of no convergence
  infocode=1
  !local variable for the diis history
  idsx_actual=idsx
  !number of switching betweed DIIS and SD during self-consistent loop
  ndiis_sd_sw=0
  !previous value of idsx_actual to control if switching has appeared
  idsx_actual_before=idsx_actual

  !control whether there is a reference density
  potion_overwritten=.false.
  if (in%read_ref_den) then

     !allocate the kernel for the reference density case
     call createKernel(iproc,nproc,'F',n1i,n2i,n3i,hxh,hyh,hzh,ndegree_ip,pkernel_ref,&
          quiet=PSquiet)

     allocate(rhoref(n1i,n2i,max(n3d,1),in%nspin+ndebug),stat=i_stat)
     call memocc(i_stat,rhoref,'rhoref',subname)

     call read_potfile(atoms%geocode,'density.pot',n1,n2,n3,n1i,n2i,n3i,n3d,i3s,rhoref)

     potion_overwritten=.false.

  end if

  !end of the initialization part
  call timing(iproc,'INIT','PR')

  ! loop for wavefunction minimization
  in_refinement=.false.
  
  if(iproc==0) print *, " entering loop " 

  wfn_loop: do iter=1,itermax

        

     if( in%potshortcut>0) then
         if(iproc==0) print *, " exiting sc loop " 
        exit wfn_loop 
     endif

     if (iproc == 0 .and. verbose > 0) then 
        write( *,'(1x,a,i0)')&
             '---------------------------------------------------------------------------- iter= ',&
             iter
     endif
     !control whether the minimisation iterations ended
     endloop= gnrm <= gnrm_cv .or. iter == itermax
     if(endloop .and. .not. in_refinement) then
        if(in%iat_absorber>0) then
           gnrm_cv = in%absorber_gnrm
           in_refinement=.true.
           endloop=.false.
        end if
     endif
     
     !control how many times the DIIS has switched into SD
     if (idsx_actual /= idsx_actual_before) ndiis_sd_sw=ndiis_sd_sw+1

     !terminate SCF loop if forced to switch more than once from DIIS to SD
     endloop=endloop .or. ndiis_sd_sw > 2

     !stop the partial timing counter if necessary
     if (endloop) call timing(iproc,'WFN_OPT','PR')

     if(.not. in_refinement) then

        ! Potential from electronic charge density
        call sumrho(iproc,nproc,orbs,Glr,ixc,hxh,hyh,hzh,psi,rhopot,&
             n1i*n2i*n3d,nscatterarr,in%nspin,GPU)

        if(orbs%nspinor==4) then
           !this wrapper can be inserted inside the poisson solver 
           call PSolverNC(atoms%geocode,'D',iproc,nproc,Glr%d%n1i,Glr%d%n2i,Glr%d%n3i,n3d,&
                ixc,hxh,hyh,hzh,&
                rhopot,pkernel,pot_ion,ehart,eexcu,vexcu,0.d0,.true.,4)
        else

           if (in%read_ref_den .and. gnrm <= in%gnrm_sw .or. potion_overwritten) then
              if (.not. potion_overwritten) then
                 !overwrite pot_ion with the potential previously created
                 call read_potfile(atoms%geocode,'potion_corr.pot',n1,n2,n3,n1i,n2i,n3i,n3pi,&
                   i3s+i3xcsh,pot_ion)

                 if (.not. in%correct_offset) then
                    !read the ionic energy from disk
                    open(unit=22,file='eion_corr.tmp',status='unknown')
                    read(22,*)eion,ehart_fake
                    close(unit=22)
                 end if
                 potion_overwritten=.true.
              end if
           call correct_hartree_potential(atoms,iproc,nproc,&
                   Glr%d%n1i,Glr%d%n2i,Glr%d%n3i,&
                   n3p,n3pi,n3d,i3s,i3xcsh,hxh,hyh,hzh,pkernel,ngatherarr,&
                   rhoref,pkernel_ref,pot_ion,rhopot,ixc,in%nspin,ehart,eexcu,vexcu,PSquiet,&
                   in%correct_offset)

           else
              call PSolver(atoms%geocode,'D',iproc,nproc,Glr%d%n1i,Glr%d%n2i,Glr%d%n3i,&
                   ixc,hxh,hyh,hzh,&
                   rhopot,pkernel,pot_ion,ehart,eexcu,vexcu,0.d0,.true.,in%nspin,&
                   quiet=PSquiet)

           end if

        end if

        !here we put the exact_exchange potential, in alternative to the poisson solver
        

     endif

  

     call HamiltonianApplication(iproc,nproc,atoms,orbs,hx,hy,hz,rxyz,&
          cpmult,fpmult,radii_cf,nlpspd,proj,Glr,ngatherarr,n1i*n2i*n3p,&
          rhopot(1,1,1+i3xcsh,1),psi,hpsi,ekin_sum,epot_sum,eproj_sum,in%nspin,GPU,pkernel)

     energybs=ekin_sum+epot_sum+eproj_sum
     energy_old=energy
     energy=energybs-ehart+eexcu-vexcu+eion+edisp

     !check for convergence or whether max. numb. of iterations exceeded
     if (endloop) then 
        if (iproc.eq.0) then 
           if (verbose > 1) write( *,'(1x,a,i0,a)')'done. ',iter,' minimization iterations required'
           write( *,'(1x,a)') &
                '--------------------------------------------------- End of Wavefunction Optimisation'
           write( *,'(1x,a,3(1x,1pe18.11))') &
                'final  ekin,  epot,  eproj ',ekin_sum,epot_sum,eproj_sum
           write( *,'(1x,a,3(1x,1pe18.11))') &
                'final ehart, eexcu,  vexcu ',ehart,eexcu,vexcu
           write( *,'(1x,a,i6,2x,1pe24.17,1x,1pe9.2)') &
                'FINAL iter,total energy,gnrm',iter,energy,gnrm
           !write(61,*)hx,hy,hz,energy,ekin_sum,epot_sum,eproj_sum,ehart,eexcu,vexcu
           if (energy > energy_min) write( *,'(1x,a,1pe9.2)')&
                'WARNING: Found an energy value lower than the FINAL energy, delta:',energy-energy_min
        end if
        if (gnrm <= gnrm_cv) infocode=0
        exit wfn_loop 
     endif

     !control the previous value of idsx_actual
     idsx_actual_before=idsx_actual
     

     call hpsitopsi(iproc,nproc,orbs,hx,hy,hz,Glr,comms,ncong,&
          iter,idsx,idsx_actual,ads,energy,energy_old,energy_min,&
          alpha,gnrm,scprsum,psi,psit,hpsi,psidst,hpsidst,in%nspin,GPU)

     tt=(energybs-scprsum)/scprsum
     if (((abs(tt) > 1.d-10 .and. .not. GPUconv) .or.&
          (abs(tt) > 1.d-8 .and. GPUconv)) .and. iproc==0) then 
        write( *,'(1x,a,1pe9.2,2(1pe22.14))') &
             'ERROR: inconsistency between gradient and energy',tt,energybs,scprsum
     endif
     if (iproc.eq.0) then
        if (verbose > 0) then
           write( *,'(1x,a,3(1x,1pe18.11))') 'ekin_sum,epot_sum,eproj_sum',  & 
                ekin_sum,epot_sum,eproj_sum
           write( *,'(1x,a,3(1x,1pe18.11))') '   ehart,   eexcu,    vexcu',ehart,eexcu,vexcu
        end if
        write( *,'(1x,a,i6,2x,1pe24.17,1x,1pe9.2)') 'iter,total energy,gnrm',iter,energy,gnrm
     endif

     if (in%inputPsiId == 0) then
        if ((gnrm > 4.d0 .and. orbs%norbu /= orbs%norbd) .or. &
             (orbs%norbu == orbs%norbd .and. gnrm > 10.d0)) then
           if (iproc == 0) then
              write( *,'(1x,a)')&
                   'ERROR: the norm of the residue is too large also with input wavefunctions.'
           end if
           infocode=3
           call deallocate_before_exiting
           return
        end if
     else if (in%inputPsiId == 1) then
        if (gnrm > 1.d0) then
           if (iproc == 0) then
              write( *,'(1x,a)')&
                   'The norm of the residue is too large, need to recalculate input wavefunctions'
           end if
           infocode=2
           if (nproc > 1) call MPI_BARRIER(MPI_COMM_WORLD,ierr)
           call deallocate_before_exiting
           return
        end if
     end if
 
  end do wfn_loop
  if (iter == itermax .and. iproc == 0 ) &
       write( *,'(1x,a)')'No convergence within the allowed number of minimization steps'

  if (idsx_actual > 0) then
     i_all=-product(shape(psidst))*kind(psidst)
     deallocate(psidst,stat=i_stat)
     call memocc(i_stat,i_all,'psidst',subname)
     i_all=-product(shape(hpsidst))*kind(hpsidst)
     deallocate(hpsidst,stat=i_stat)
     call memocc(i_stat,i_all,'hpsidst',subname)
     i_all=-product(shape(ads))*kind(ads)
     deallocate(ads,stat=i_stat)
     call memocc(i_stat,i_all,'ads',subname)
  end if



  if (in%potshortcut==0) then


  ! transform to KS orbitals and deallocate hpsi wavefunction (and also psit in parallel)
  if (in%iat_absorber /= 0  .and. .false.) then
     ! the last argument tells to the routine to keep psit
       if(iproc==0) print *, " in cluster " , associated(psit)
     call last_orthon(iproc,nproc,orbs,Glr%wfd,in%nspin,&
          comms,psi,hpsi,psit,evsum, .true.)
      if(iproc==0) print *, " in cluster , dopo " , associated(psit)
  else
     call last_orthon(iproc,nproc,orbs,Glr%wfd,in%nspin,&
          comms,psi,hpsi,psit,evsum)
  endif



  if (abs(evsum-energybs) > 1.d-8 .and. iproc==0) write( *,'(1x,a,2(1x,1pe20.13))')&
       'Difference:evsum,energybs',evsum,energybs
   
  !project the wavefunctions on a gaussian basis and keep in memory
  if (in%gaussian_help) then
     if (iproc.eq.0) then
        write( *,'(1x,a)')&
             '---------------------------------------------------------- Gaussian Basis Projection'
     end if

     !extract the gaussian basis from the pseudowavefunctions
!!$     if (in%inputPsiId == 11) then
!!$        !extract the gaussian basis from the pseudowavefunctions
!!$        call gaussian_pswf_basis(iproc,atoms,rxyz,gbd)
!!$     else if (in%inputPsiId == 12) then
!!$        !extract the gaussian basis from the pseudopotential
!!$        call gaussian_psp_basis(atoms,rxyz,gbd)
!!$     end if

     !extract the gaussian basis from the pseudowavefunctions
     call gaussian_pswf_basis(iproc,atoms,rxyz,gbd)

     if (.not. associated(gaucoeffs)) then
        allocate(gaucoeffs(gbd%ncoeff,orbs%norbp+ndebug),stat=i_stat)
        call memocc(i_stat,gaucoeffs,'gaucoeffs',subname)
     end if

     allocate(thetaphi(2,gbd%nat+ndebug),stat=i_stat)
     call memocc(i_stat,thetaphi,'thetaphi',subname)
     thetaphi=0.0_gp

     call wavelets_to_gaussians(atoms%geocode,orbs%norbp,orbs%nspinor,&
          n1,n2,n3,gbd,thetaphi,&
          hx,hy,hz,Glr%wfd,psi,gaucoeffs)

     i_all=-product(shape(thetaphi))*kind(thetaphi)
     deallocate(thetaphi,stat=i_stat)
     call memocc(i_stat,i_all,'thetaphi',subname)

  end if


  !  write all the wavefunctions into files
  if (in%output_wf) then
     !add flag for writing waves in the gaussian basis form
     if (in%gaussian_help) then

!!$        call gaussian_orthogonality(iproc,nproc,norb,norbp,gbd,gaucoeffs)
!!$
!!$        call gaussian_orthogonality(iproc,nproc,norb,norbp,gbd,gaucoeffs)
        !write the coefficients and the basis on a file
        call write_gaussian_information(iproc,nproc,orbs,gbd,gaucoeffs,'wavefunctions.gau')

        !build dual coefficients
        call dual_gaussian_coefficients(orbs%norbp,gbd,gaucoeffs)
        !control the accuracy of the expansion
        call check_gaussian_expansion(iproc,nproc,orbs,Glr,hx,hy,hz,psi,gbd,gaucoeffs)

        call deallocate_gwf(gbd,subname)
        i_all=-product(shape(gaucoeffs))*kind(gaucoeffs)
        deallocate(gaucoeffs,stat=i_stat)
        call memocc(i_stat,i_all,'gaucoeffs',subname)
        nullify(gbd%rxyz)

     else
        call  writemywaves(iproc,orbs,n1,n2,n3,hx,hy,hz,atoms%nat,rxyz,Glr%wfd,psi)
        if (verbose >0) write( *,'(a,1x,i0,a)') '- iproc',iproc,' finished writing waves'
     end if
  end if


  !plot the ionic potential, if required by output_grid
  if (abs(in%output_grid)==2) then
  if (in%output_grid==2) then
     if (iproc == 0) write(*,*) 'writing ionic_potential.pot'
     call plot_density(atoms%geocode,'ionic_potential.pot',iproc,nproc,&
          n1,n2,n3,n1i,n2i,n3i,n3p,&
          atoms%alat1,atoms%alat2,atoms%alat3,ngatherarr,pot_ion)
     if (iproc == 0) write(*,*) 'writing local_potential.pot'
     call plot_density(atoms%geocode,'local_potential.pot',iproc,nproc,&
          n1,n2,n3,n1i,n2i,n3i,n3p,&
          atoms%alat1,atoms%alat2,atoms%alat3,ngatherarr,rhopot(1,1,1+i3xcsh,1))
  else
     if (iproc == 0) write(*,*) 'writing ionic_potential.cube'
     call plot_density_cube(atoms%geocode,'ionic_potential',iproc,nproc,&
          n1,n2,n3,n1i,n2i,n3i,n3p,&
          in%nspin,hxh,hyh,hzh,atoms,rxyz,ngatherarr,pot_ion)
     if (iproc == 0) write(*,*) 'writing local_potential.cube'
     call plot_density_cube(atoms%geocode,'local_potential',iproc,nproc,&
          n1,n2,n3,n1i,n2i,n3i,n3p,&
          in%nspin,hxh,hyh,hzh,atoms,rxyz,ngatherarr,rhopot(1,1,1+i3xcsh,1))
  endif
  end if


  if (in%output_grid==3) then
     call plot_density(atoms%geocode,'b2B_xanes.pot',iproc,nproc,n1,n2,n3,n1i,n2i,n3i,n3p,1,&
          atoms%alat1,atoms%alat2,atoms%alat3,ngatherarr,rhopot(1,1,1+i3xcsh,1))
     write(comment,'(a)')'this file to check the positions and calculate shift '
     call write_atomic_file("b2B_xanes",energy,rxyz,atoms,trim(comment))
  endif

  i_all=-product(shape(pot_ion))*kind(pot_ion)
  deallocate(pot_ion,stat=i_stat)
  call memocc(i_stat,i_all,'pot_ion',subname)



  !------------------------------------------------------------------------
  ! here we start the calculation of the forces
  if (iproc.eq.0) then
     write( *,'(1x,a)')&
          '----------------------------------------------------------------- Forces Calculation'
  end if

  ! Selfconsistent potential is saved in rhopot, 
  ! new arrays rho,pot for calculation of forces ground state electronic density

  ! Potential from electronic charge density

  !manipulate scatter array for avoiding the GGA shift
  do jproc=0,nproc-1
     !n3d=n3p
     nscatterarr(jproc,1)=nscatterarr(jproc,2)
     !i3xcsh=0
     nscatterarr(jproc,4)=0
  end do

  if (n3p>0) then
     allocate(rho(n1i*n2i*n3p*in%nspin+ndebug),stat=i_stat)
     call memocc(i_stat,rho,'rho',subname)
  else
     allocate(rho(1+ndebug),stat=i_stat)
     call memocc(i_stat,rho,'rho',subname)
  end if
  call sumrho(iproc,nproc,orbs,Glr,0,hxh,hyh,hzh,psi,rho,n1i*n2i*n3p,&
       nscatterarr,in%nspin,GPU)

  !plot the density on the density.pot file
  if (abs(in%output_grid) .ge. 1 .or. in%nvacancy /=0) then
  if (in%output_grid .ge. 0) then
     if (in%nspin == 2 ) then
        if(iproc==0) write(*,*) 'ERROR: density cannot be plotted in .pot format for a spin-polarised calculation'
     else
     if (iproc.eq.0) write(*,*) 'writing electronic_density.pot'
        call plot_density(atoms%geocode,'electronic_density.pot',&
             iproc,nproc,n1,n2,n3,n1i,n2i,n3i,n3p,&
             atoms%alat1,atoms%alat2,atoms%alat3,ngatherarr,rho)
     end if
  else 
     if (iproc.eq.0) write(*,*) 'writing electronic_density.cube'
     call plot_density_cube(atoms%geocode,'electronic_density',&
          iproc,nproc,n1,n2,n3,n1i,n2i,n3i,n3p,  & 
          in%nspin,hxh,hyh,hzh,atoms,rxyz,ngatherarr,rho)
  endif
  end if
  !calculate the total density in the case of nspin==2
  if (in%nspin==2) then
     do i3=1,n3p
        do i2=1,n2i
           do i1=1,n1i
              ind=i1+(i2-1)*n1i+(i3-1)*n1i*n2i
              rho(ind)=rho(ind)+rho(ind+n1i*n2i*n3p)
           end do
        end do
     end do
  end if
  if (n3p>0) then
     allocate(pot(n1i,n2i,n3p,1+ndebug),stat=i_stat)
     call memocc(i_stat,pot,'pot',subname)
  else
     allocate(pot(1,1,1,1+ndebug),stat=i_stat)
     call memocc(i_stat,pot,'pot',subname)
  end if

  !calculate electrostatic potential
  call DCOPY(n1i*n2i*n3p,rho,1,pot,1) 
  call PSolver(atoms%geocode,'D',iproc,nproc,n1i,n2i,n3i,0,hxh,hyh,hzh,&
       pot,pkernel,pot,ehart_fake,eexcu_fake,vexcu_fake,0.d0,.false.,1,quiet=PSquiet)
  !here nspin=1 since ixc=0

  !plot also the electrostatic potential
  if (abs(in%output_grid) == 2) then
  if (in%output_grid == 2) then
     if (iproc.eq.0) write(*,*) 'writing hartree_potential.pot'
     call plot_density(atoms%geocode,'hartree_potential.pot',iproc,nproc,n1,n2,n3,n1i,n2i,n3i,n3p,&
                       atoms%alat1,atoms%alat2,atoms%alat3,ngatherarr,pot)
  else
     if (iproc.eq.0) write(*,*) 'writing hartree_potential.cube'
     call plot_density_cube(atoms%geocode,'hartree_potential',iproc,nproc,n1,n2,n3,n1i,n2i,n3i,n3p,&
                       in%nspin,hxh,hyh,hzh,atoms,rxyz,ngatherarr,pot)
  end if
  end if

  i_all=-product(shape(pkernel))*kind(pkernel)
  deallocate(pkernel,stat=i_stat)
  call memocc(i_stat,i_all,'pkernel',subname)

  if (in%read_ref_den) then
     i_all=-product(shape(pkernel_ref))*kind(pkernel_ref)
     deallocate(pkernel_ref,stat=i_stat)
     call memocc(i_stat,i_all,'pkernel_ref',subname)
  end if

  allocate(gxyz(3,atoms%nat+ndebug),stat=i_stat)
  call memocc(i_stat,gxyz,'gxyz',subname)

  call timing(iproc,'Forces        ','ON')
  ! calculate local part of the forces gxyz
  call local_forces(iproc,atoms,rxyz,hxh,hyh,hzh,&
       n1,n2,n3,n3p,i3s+i3xcsh,n1i,n2i,n3i,rho,pot,gxyz)

  i_all=-product(shape(rho))*kind(rho)
  deallocate(rho,stat=i_stat)
  call memocc(i_stat,i_all,'rho',subname)
  i_all=-product(shape(pot))*kind(pot)
  deallocate(pot,stat=i_stat)
  call memocc(i_stat,i_all,'pot',subname)

  if (iproc == 0 .and. verbose > 1) write( *,'(1x,a)',advance='no')'Calculate nonlocal forces...'

  call nonlocal_forces(iproc,n1,n2,n3,hx,hy,hz,cpmult,fpmult,atoms,rxyz,radii_cf,&
       orbs,nlpspd,proj,Glr%wfd,psi,gxyz,in%calc_tail) !refill projectors for tails

  if (iproc == 0 .and. verbose > 1) write( *,'(1x,a)')'done.'

  ! Add up all the force contributions
  if (nproc > 1) then
     call MPI_ALLREDUCE(gxyz,fxyz,3*atoms%nat,mpidtypg,MPI_SUM,MPI_COMM_WORLD,ierr)
  else
     do iat=1,atoms%nat
        fxyz(1,iat)=gxyz(1,iat)
        fxyz(2,iat)=gxyz(2,iat)
        fxyz(3,iat)=gxyz(3,iat)
     enddo
  end if

  !add to the forces the ionic contribution 
  do iat=1,atoms%nat
     fxyz(1,iat)=fxyz(1,iat)+fion(1,iat)+fdisp(1,iat)
     fxyz(2,iat)=fxyz(2,iat)+fion(2,iat)+fdisp(2,iat)
     fxyz(3,iat)=fxyz(3,iat)+fion(3,iat)+fdisp(3,iat)
  enddo

  i_all=-product(shape(fion))*kind(fion)
  deallocate(fion,stat=i_stat)
  call memocc(i_stat,i_all,'fion',subname)
  i_all=-product(shape(fdisp))*kind(fdisp)
  deallocate(fdisp,stat=i_stat)
  call memocc(i_stat,i_all,'fdisp',subname)
  i_all=-product(shape(gxyz))*kind(gxyz)
  deallocate(gxyz,stat=i_stat)
  call memocc(i_stat,i_all,'gxyz',subname)

  !subtraction of zero of the forces, disabled for the moment
  !the zero of the forces depends on the atomic positions
  if (in%gaussian_help .and. .false.) then
     sumx=0.d0
     sumy=0.d0
     sumz=0.d0
     do iat=1,atoms%nat
        sumx=sumx+fxyz(1,iat)
        sumy=sumy+fxyz(2,iat)
        sumz=sumz+fxyz(3,iat)
     enddo
     sumx=sumx/real(atoms%nat,gp)
     sumy=sumy/real(atoms%nat,gp)
     sumz=sumz/real(atoms%nat,gp)
     if (iproc==0) write( *,'(1x,a,1x,3(1x,1pe9.2))') &
          'Subtracting center-mass shift of',sumx,sumy,sumz

     do iat=1,atoms%nat
        fxyz(1,iat)=fxyz(1,iat)-sumx
        fxyz(2,iat)=fxyz(2,iat)-sumy
        fxyz(3,iat)=fxyz(3,iat)-sumz
     enddo
  end if

  call timing(iproc,'Forces        ','OF')

<<<<<<< HEAD
  if (nvirt > 0 .and. in%inputPsiId == 0) then
     call davidson(iproc,nproc,n1i,n2i,n3i,in,atoms,cpmult,fpmult,radii_cf,&
          orbs,orbsv,nvirt,Glr,comms,&
          hx,hy,hz,rxyz,rhopot,i3xcsh,n3p,nlpspd,proj, &
          pkernel,psi,psivirt,ngatherarr,GPU)
  end if
=======
  endif
>>>>>>> 1e6a82c5

  if (in%c_absorbtion ) then

     if(iproc==0) print *, " goin to calculate spectra "

     
     if(in%potshortcut==2) then
        call read_atomic_file("b2B_xanes",iproc, atoms_b2B, rxyz_b2B )
        if( atoms%nat/=atoms_b2B%nat) then
           if(iproc==0) write(*,*)  "   b2B_xanes.xyz  is not compatible with actual positions" 
           if(nproc>1) call MPI_Finalize()
           stop '      b2B_xanes.xyz  is not compatible with actual positions          '
        end if
        do j=1,3
           shift_b2B(j) = rxyz(j,1) - rxyz_b2B(j,1) 
           do iat=2,atoms%nat
              if( abs(shift_b2B(j) - (rxyz(j,iat) - rxyz_b2B(j,iat) )  )>1.0e-4 ) then
                 if(iproc==0) write(*,*)  "   b2B_xanes.xyz  positions are not compatible with actual positions" 
                 if(nproc>1) call MPI_Finalize()
                 stop '      b2B_xanes.xyz positions are not compatible with actual positions          '
              end if
           enddo
        enddo
        ! come passare da un x della vecchia a un x della nuova
        ! ((x-1)*hx_old/2.0+shift_x)/(hx/2.0) +1 
        ! cambiamento inverso 
        !  ((x-1)*hx/2.0-shift_x)/(hx_old/2.0) +1 
        

        

        itype=16
        nd=2**14

        allocate(  intfunc_x(0:nd+ndebug),stat=i_stat )
        call memocc(i_stat,intfunc_x,'intfunc_x',subname)
        allocate( intfunc_y(0:nd+ndebug) ,stat=i_stat )
        call memocc(i_stat,intfunc_y,'intfunc_y',subname)

        call scaling_function4b2B(itype,nd,nrange,intfunc_x,intfunc_y)  ! intervallo di 32 con 2**14 punti
        if( abs(intfunc_x(nd/2))>1.0e-8 ) then
           stop
        endif

        i_all=-product(shape(intfunc_x))*kind(intfunc_x)
        deallocate(intfunc_x,stat=i_stat)
        call memocc(i_stat,i_all,'intfunc_x',subname)
        

        ! come accedere alla funzione 
        ! x in unita della vecchia griglia   intfunc_y(( x+16) *2**9)
        
        
        
        call  read_potfile4b2B("b2B_xanes.pot",n1i_bB,n2i_bB,n3i_bB, pot_bB, alat1_bB, alat2_bB, alat3_bB)
        hx_old = 2*alat1_bB / (n1i_bB-1)
        hy_old = 2*alat2_bB / (n2i_bB-1)
        hz_old = 2*alat3_bB / (n3i_bB-1)


        rhopot=0.0_gp

        do iz_bB = 1,n3i_bB

           rz_bB = hz_old*(iz_bB-1 )          /2.0   +  shift_b2B(3)
           
           minZ_B  =  max( 1, NINT((rz_bB -8*hz_old/2)/(hz/2.0)))
           maxZ_B  =  min( n3p, NINT((rz_bB +8*hz_old/2)/(hz/2.0)))
           
 
 
           do iy_bB=1,n2i_bB
              
              ry_bB = hy_old*(iy_bB-1)           /2.0   +  shift_b2B(2)
              
              minY_B  =  max(1,NINT((ry_bB -8*hy_old/2)/(hy/2.0)))
              maxY_B  =  min(n2i,NINT((ry_bB +8*hy_old/2)/(hy/2.0)))
              
              
              
              
              do ix_bB=1,n1i_bB
                 
                 rx_bB = hx_old*(ix_bB-1)           /2.0   +  shift_b2B(1)
                 
                 minX_B  =  max(1,NINT((rx_bB -8*hx_old/2)/(hx/2.0)))
                 maxX_B  =  min(n1i,NINT((rx_bB +8*hx_old/2)/(hx/2.0)))
                 
                 
                 
                 
                 do iz= minZ_B , maxZ_B 
                    
                    rz = hz*(iz-1  )/2.0  
                    idelta = NINT((rz-rz_bB)/(hz_old/2))   !  float2int andrebbe ottimizzato ...
                    
                    factz = intfunc_y(nd/2+idelta)
                    
                    
                    do iy= minY_B , maxY_B 
                       
                       ry = hy*(iy-1  )/2.0  
                       idelta = NINT((ry-ry_bB)/(hy_old/2))   !  float2int andrebbe ottimizzato ...
                       
                       facty = factz*intfunc_y(nd/2+idelta)
                       
                       
                       do ix= minX_B , maxX_B 
                          
                          rx = hx*(ix-1  )/2.0  
                          idelta = NINT((rx-rx_bB)/(hx_old/2))   !  float2int andrebbe ottimizzato ...
                          
                          factx = facty*intfunc_y(nd/2+idelta)
                          
                          rhopot(ix,iy,iz+i3xcsh,1) = rhopot(ix,iy,iz+i3xcsh,1) + &
                               factx * pot_bB(ix  + iy*n1i_bB  + iz*n1i_bB*n2i_bB)
                          
                       end do
                    end do
                 end do
              enddo
           enddo
        enddo
     

 
        i_all=-product(shape(pot_bB))*kind(pot_bB)
        deallocate(pot_bB,stat=i_stat)
        call memocc(i_stat,i_all,'pot_bB',subname)
        
        i_all=-product(shape(intfunc_y))*kind(intfunc_y)
        deallocate(intfunc_y,stat=i_stat)
        call memocc(i_stat,i_all,'intfunc_y',subname)
     endif
     
     if(in%abscalc_alterpot) then
        ! ATTENZIONE alterazione del potenziale per 
        ! il caso risolvibile esattamente
        lpot_a=1
        rpot_a = 6.0
        spot_a = 1.0
        hpot_a = 3.0
        !! questa disposizione vale solo nel caso periodico ( si parte da 1, se no sarebbe 15 )
!!$        allocate(radpot(n1i*n2i*n3p ,2 ))
        radpotcount=0
        
        allocate(radpot(30000 ,2 ))
        radpotcount=30000
        open(unit=22,file='pot.dat', status='old')
        do igrid=1, radpotcount
           read(22,*)  radpot(igrid ,1 ),  radpot(igrid , 2 )
        enddo
        close(unit=22)
        
        minr=1000.0
        do ix=1,n1i
           do iy=1,n2i
              do iz = 1,n3p
                 rx = hx*(ix-1)           /2.0  -  rxyz(1,in%iat_absorber )
                 ry = hy*(iy-1)           /2.0  -  rxyz(2,in%iat_absorber )
                 rz = hz*(iz-1 +i3xcsh + i3s -1 )/2.0  -  rxyz(3,in%iat_absorber )
                 
                 r  = sqrt( rx*rx+ry*ry+rz*rz)
                 
                 if(r>2.5) then
                    if( r>29) then
                       rhopot(ix,iy,iz+i3xcsh,1)=0.0
                    else
                       igrid = binary_search( r, radpot, radpotcount )
                       rhopot(ix,iy,iz+i3xcsh,1) = &
                            ( radpot(igrid,2)*(radpot(igrid+1,1)-R) + radpot(igrid+1,2)*(R-radpot(igrid,1)) )/&
                            ( radpot(igrid+1,1) -radpot(igrid,1) )
                    endif
                 endif
                 
                 if(r<minr) minr=r
                 
!!$                 radpotcount=radpotcount+1
!!$                 radpot(radpotcount,1)=r
!!$                 radpot(radpotcount,2)=rhopot(ix,iy,iz+i3xcsh,1)
                 
                 if( r.ne.0.0) then
                    harmo = rz/r *sqrt(3.0/4.0/3.1415926535)
                 else
                    harmo=0.0_gp
                 endif
                 
                 espo  = ((r-rpot_a)**2)/spot_a/spot_a/2.0
                 if(espo<100) then
                    rhopot(ix,iy,iz+i3xcsh,1) = rhopot(ix,iy,iz+i3xcsh,1) +  hpot_a * exp(-espo) *harmo
                 endif
              enddo
           enddo
        enddo
!!$        open(unit=22,file='radpot.dat')
!!$        do igrid=1, radpotcount
!!$           write(22,'(200(f20.10,1x))')  radpot(igrid,1),  radpot(igrid,2)
!!$        enddo
!!$        close(unit=22)       
        
     end if
     
     if(in%iabscalc_type==2) then
        call lanczos(iproc,nproc,atoms,hx,hy,hz,rxyz,&
             cpmult,fpmult,radii_cf,nlpspd,proj,Glr,ngatherarr,n1i*n2i*n3p,&
             rhopot(1,1,1+i3xcsh,1) ,ekin_sum,epot_sum,eproj_sum,in%nspin,GPU &
             , in%iat_absorber  , .false., orbs%norb,   psit , orbs%eval , in )
        
        if (nproc > 1) call MPI_FINALIZE(ierr)
        stop
     else
        call  chebychev(iproc,nproc,atoms,hx,hy,hz,rxyz,&
             cpmult,fpmult,radii_cf,nlpspd,proj,Glr,ngatherarr,n1i*n2i*n3p,&
             rhopot(1,1,1+i3xcsh,1) ,ekin_sum,epot_sum,eproj_sum,in%nspin,GPU &
             , in%iat_absorber, in  )
        
        if (nproc > 1) call MPI_FINALIZE(ierr)
        stop
     endif
     
  end if
  
  
  if (in%potshortcut>0) stop ' in%potshortcut meaningless outside spectra calculation '
  
  !------------------------------------------------------------------------
  if (in%calc_tail .and. atoms%geocode == 'F') then
     call timing(iproc,'Tail          ','ON')
     !    Calculate energy correction due to finite size effects
     !    ---reformat potential
     allocate(pot(n1i,n2i,n3i,in%nspin+ndebug),stat=i_stat)
     call memocc(i_stat,pot,'pot',subname)
     
     if (nproc > 1) then
        call MPI_ALLGATHERV(rhopot(1,1,1+i3xcsh,1),n1i*n2i*n3p,&
             mpidtypd,pot(1,1,1,1),ngatherarr(0,1),ngatherarr(0,2), & 
             mpidtypd,MPI_COMM_WORLD,ierr)
        !print '(a,2f12.6)','RHOup',sum(abs(rhopot(:,:,:,1))),sum(abs(pot(:,:,:,1)))
        if(in%nspin==2) then
           !print '(a,2f12.6)','RHOdw',sum(abs(rhopot(:,:,:,2))),sum(abs(pot(:,:,:,2)))
           if (n3d /= n3p) then
              i03=1+i3xcsh+n3p
              i04=1
           else
              i03=1
              i04=2
           end if
           call MPI_ALLGATHERV(rhopot(1,1,i03,i04),n1i*n2i*n3p,&
                mpidtypd,pot(1,1,1,2),ngatherarr(0,1),ngatherarr(0,2), & 
                mpidtypd,MPI_COMM_WORLD,ierr)
        end if
     else
        do ispin=1,in%nspin
           !here one could have not allocated pot and: call move_alloc(rhopot,pot) 
           !(but it is a Fortran 95/2003 spec)
           do i3=1,n3i
              do i2=1,n2i
                 do i1=1,n1i
                    pot(i1,i2,i3,ispin)=rhopot(i1,i2,i3,ispin)
                 enddo
              enddo
           enddo
        end do
     end if
     i_all=-product(shape(nscatterarr))*kind(nscatterarr)
     deallocate(nscatterarr,stat=i_stat)
     call memocc(i_stat,i_all,'nscatterarr',subname)
     i_all=-product(shape(ngatherarr))*kind(ngatherarr)
     deallocate(ngatherarr,stat=i_stat)
     call memocc(i_stat,i_all,'ngatherarr',subname)
     i_all=-product(shape(rhopot))*kind(rhopot)
     deallocate(rhopot,stat=i_stat)
     call memocc(i_stat,i_all,'rhopot',subname)
     
     if (in%read_ref_den) then
        i_all=-product(shape(rhoref))*kind(rhoref)
        deallocate(rhoref,stat=i_stat)
        call memocc(i_stat,i_all,'rhoref',subname)
     end if
     
     
     !pass hx instead of hgrid since we are only in free BC
     call CalculateTailCorrection(iproc,nproc,atoms,rbuf,orbs,&
          Glr,nlpspd,ncongt,pot,hx,rxyz,radii_cf,crmult,frmult,cpmult,fpmult,in%nspin,&
          proj,psi,in%output_grid,ekin_sum,epot_sum,eproj_sum)
     
     i_all=-product(shape(pot))*kind(pot)
     deallocate(pot,stat=i_stat)
     call memocc(i_stat,i_all,'pot',subname)
     
     !if (iproc==0) then
     !   open(61)
     !   write(61,'(4(f9.3),1x,7(1pe19.11))',advance='no')&
     !        hgrid,alat1,alat2,alat3,energy,ekin_sum,epot_sum,eproj_sum,ehart,eexcu,vexcu
     !end if
     
     energybs=ekin_sum+epot_sum+eproj_sum
     energy=energybs-ehart+eexcu-vexcu+eion+edisp
     
     !if (iproc==0) then
     !   write(61,'(1pe19.11)')energy
     !   close(61)
     !end if
     
     if (iproc == 0) then
        write( *,'(1x,a,3(1x,1pe18.11))')&
             '  Corrected ekin,epot,eproj',ekin_sum,epot_sum,eproj_sum
        write( *,'(1x,a,1x,1pe24.17)')&
             'Total energy with tail correction',energy
     endif
     
     call timing(iproc,'Tail          ','OF')
  else
     !    No tail calculation
     if (nproc > 1) call MPI_BARRIER(MPI_COMM_WORLD,ierr)
     i_all=-product(shape(rhopot))*kind(rhopot)
     deallocate(rhopot,stat=i_stat)
     call memocc(i_stat,i_all,'rhopot',subname)
     if (in%read_ref_den) then
        i_all=-product(shape(rhoref))*kind(rhoref)
        deallocate(rhoref,stat=i_stat)
        call memocc(i_stat,i_all,'rhoref',subname)
     end if
     i_all=-product(shape(nscatterarr))*kind(nscatterarr)
     deallocate(nscatterarr,stat=i_stat)
     call memocc(i_stat,i_all,'nscatterarr',subname)
     i_all=-product(shape(ngatherarr))*kind(ngatherarr)
     deallocate(ngatherarr,stat=i_stat)
     call memocc(i_stat,i_all,'ngatherarr',subname)
  endif
  ! --- End if of tail calculation
  
  call deallocate_before_exiting
  
contains
  
  !routine which deallocate the pointers and the arrays before exiting 
  subroutine deallocate_before_exiting
    
    !when this condition is verified we are in the middle of the SCF cycle
    if (infocode /=0 .and. infocode /=1) then
       
       if (idsx_actual > 0) then
          i_all=-product(shape(psidst))*kind(psidst)
          deallocate(psidst,stat=i_stat)
          call memocc(i_stat,i_all,'psidst',subname)
          i_all=-product(shape(hpsidst))*kind(hpsidst)
          deallocate(hpsidst,stat=i_stat)
          call memocc(i_stat,i_all,'hpsidst',subname)
          i_all=-product(shape(ads))*kind(ads)
          deallocate(ads,stat=i_stat)
          call memocc(i_stat,i_all,'ads',subname)
       end if
       
       if (nproc > 1) then
          i_all=-product(shape(psit))*kind(psit)
          deallocate(psit,stat=i_stat)
          call memocc(i_stat,i_all,'psit',subname)
       end if
       
       i_all=-product(shape(hpsi))*kind(hpsi)
       deallocate(hpsi,stat=i_stat)
       call memocc(i_stat,i_all,'hpsi',subname)
       
       !free GPU if it is the case
       if (GPUconv .and. .not.(nvirt > 0 .and. in%inputPsiId == 0)) then
          call free_gpu(GPU,orbs%norbp)
       end if
       
       i_all=-product(shape(pot_ion))*kind(pot_ion)
       deallocate(pot_ion,stat=i_stat)
       call memocc(i_stat,i_all,'pot_ion',subname)
       
       i_all=-product(shape(pkernel))*kind(pkernel)
       deallocate(pkernel,stat=i_stat)
       call memocc(i_stat,i_all,'pkernel',subname)
       if (in%read_ref_den) then
          i_all=-product(shape(pkernel_ref))*kind(pkernel_ref)
          deallocate(pkernel_ref,stat=i_stat)
          call memocc(i_stat,i_all,'pkernel_ref',subname)
       end if
       
       ! calc_tail false
       i_all=-product(shape(rhopot))*kind(rhopot)
       deallocate(rhopot,stat=i_stat)
       call memocc(i_stat,i_all,'rhopot',subname)
       if (in%read_ref_den) then
          i_all=-product(shape(rhoref))*kind(rhoref)
          deallocate(rhoref,stat=i_stat)
          call memocc(i_stat,i_all,'rhoref',subname)
       end if
       
       i_all=-product(shape(nscatterarr))*kind(nscatterarr)
       deallocate(nscatterarr,stat=i_stat)
       call memocc(i_stat,i_all,'nscatterarr',subname)
       i_all=-product(shape(ngatherarr))*kind(ngatherarr)
       deallocate(ngatherarr,stat=i_stat)
       call memocc(i_stat,i_all,'ngatherarr',subname)
       
       i_all=-product(shape(fion))*kind(fion)
       deallocate(fion,stat=i_stat)
       call memocc(i_stat,i_all,'fion',subname)
       i_all=-product(shape(fdisp))*kind(fdisp)
       deallocate(fdisp,stat=i_stat)
       call memocc(i_stat,i_all,'fdisp',subname)
       
       
    end if
    !deallocate wavefunction for virtual orbitals
    !if it is the case
    if (in%nvirt > 0) then
       i_all=-product(shape(psivirt))*kind(psivirt)
       deallocate(psivirt,stat=i_stat)
       call memocc(i_stat,i_all,'psivirt',subname)
    end if
    
    if (atoms%geocode == 'F') then
       call deallocate_bounds(Glr%bounds,subname)
    end if
    
    if (atoms%geocode == 'P' .and. Glr%hybrid_on) then 
       
       i_all=-product(shape(Glr%bounds%kb%ibxy_f))*kind(Glr%bounds%kb%ibxy_f)
       deallocate(Glr%bounds%kb%ibxy_f,stat=i_stat)
       call memocc(i_stat,i_all,'Glr%bounds%kb%ibxy_f',subname)
       
       i_all=-product(shape(Glr%bounds%kb%ibxz_f))*kind(Glr%bounds%kb%ibxz_f)
       deallocate(Glr%bounds%kb%ibxz_f,stat=i_stat)
       call memocc(i_stat,i_all,'Glr%bounds%kb%ibxz_f',subname)
       
       i_all=-product(shape(Glr%bounds%kb%ibyz_f))*kind(Glr%bounds%kb%ibyz_f)
       deallocate(Glr%bounds%kb%ibyz_f,stat=i_stat)
       call memocc(i_stat,i_all,'Glr%bounds%kb%ibyz_f',subname)
       
       i_all=-product(shape(Glr%bounds%sb%ibxy_ff))*kind(Glr%bounds%sb%ibxy_ff)
       deallocate(Glr%bounds%sb%ibxy_ff,stat=i_stat)
       call memocc(i_stat,i_all,'ibxy_ff',subname)
       i_all=-product(shape(Glr%bounds%sb%ibzzx_f))*kind(Glr%bounds%sb%ibzzx_f)
       deallocate(Glr%bounds%sb%ibzzx_f,stat=i_stat)
       call memocc(i_stat,i_all,'ibzzx_f',subname)
       i_all=-product(shape(Glr%bounds%sb%ibyyzz_f))*kind(Glr%bounds%sb%ibyyzz_f)
       deallocate(Glr%bounds%sb%ibyyzz_f,stat=i_stat)
       call memocc(i_stat,i_all,'ibyyzz_f',subname)
       
       i_all=-product(shape(Glr%bounds%gb%ibyz_ff))*kind(Glr%bounds%gb%ibyz_ff)
       deallocate(Glr%bounds%gb%ibyz_ff,stat=i_stat)
       call memocc(i_stat,i_all,'ibyz_ff',subname)
       
       i_all=-product(shape(Glr%bounds%gb%ibzxx_f))*kind(Glr%bounds%gb%ibzxx_f)
       deallocate(Glr%bounds%gb%ibzxx_f,stat=i_stat)
       call memocc(i_stat,i_all,'ibzxx_f',subname)
       
       i_all=-product(shape(Glr%bounds%gb%ibxxyy_f))*kind(Glr%bounds%gb%ibxxyy_f)
       deallocate(Glr%bounds%gb%ibxxyy_f,stat=i_stat)
       call memocc(i_stat,i_all,'ibxxyy_f',subname)
    endif
    
    !free GPU if it is the case
    if (GPUconv .and. .not.(nvirt > 0 .and. in%inputPsiId == 0)) then
       call free_gpu(GPU,orbs%norbp)
    end if
    
    call deallocate_comms(comms,subname)
    
    call deallocate_orbs(orbs,subname)
    
    !semicores useful only for the input guess
    i_all=-product(shape(atoms%iasctype))*kind(atoms%iasctype)
    deallocate(atoms%iasctype,stat=i_stat)
    call memocc(i_stat,i_all,'iasctype',subname)
    i_all=-product(shape(atoms%nzatom))*kind(atoms%nzatom)
    deallocate(atoms%nzatom,stat=i_stat)
    call memocc(i_stat,i_all,'nzatom',subname)
    i_all=-product(shape(nlpspd%nboxp_c))*kind(nlpspd%nboxp_c)
    deallocate(nlpspd%nboxp_c,stat=i_stat)
    call memocc(i_stat,i_all,'nboxp_c',subname)
    i_all=-product(shape(nlpspd%nboxp_f))*kind(nlpspd%nboxp_f)
    deallocate(nlpspd%nboxp_f,stat=i_stat)
    call memocc(i_stat,i_all,'nboxp_f',subname)
    i_all=-product(shape(nlpspd%keyg_p))*kind(nlpspd%keyg_p)
    deallocate(nlpspd%keyg_p,stat=i_stat)
    call memocc(i_stat,i_all,'keyg_p',subname)
    i_all=-product(shape(nlpspd%keyv_p))*kind(nlpspd%keyv_p)
    deallocate(nlpspd%keyv_p,stat=i_stat)
    call memocc(i_stat,i_all,'keyv_p',subname)
    i_all=-product(shape(nlpspd%nvctr_p))*kind(nlpspd%nvctr_p)
    deallocate(nlpspd%nvctr_p,stat=i_stat)
    call memocc(i_stat,i_all,'nvctr_p',subname)
    i_all=-product(shape(nlpspd%nseg_p))*kind(nlpspd%nseg_p)
    deallocate(nlpspd%nseg_p,stat=i_stat)
    call memocc(i_stat,i_all,'nseg_p',subname)

    i_all=-product(shape(proj))*kind(proj)
    deallocate(proj,stat=i_stat)
    call memocc(i_stat,i_all,'proj',subname)

    i_all=-product(shape(atoms%psppar))*kind(atoms%psppar)
    deallocate(atoms%psppar,stat=i_stat)
    call memocc(i_stat,i_all,'psppar',subname)
    i_all=-product(shape(atoms%nelpsp))*kind(atoms%nelpsp)
    deallocate(atoms%nelpsp,stat=i_stat)
    call memocc(i_stat,i_all,'nelpsp',subname)
    i_all=-product(shape(radii_cf))*kind(radii_cf)
    deallocate(radii_cf,stat=i_stat)
    call memocc(i_stat,i_all,'radii_cf',subname)
    i_all=-product(shape(atoms%npspcode))*kind(atoms%npspcode)
    deallocate(atoms%npspcode,stat=i_stat)
    call memocc(i_stat,i_all,'npspcode',subname)

    ! Free the libXC stuff if necessary.
    if (ixc < 0) then
       call libxc_functionals_end()
    end if

    !end of wavefunction minimisation
    call timing(iproc,'LAST','PR')
    call timing(iproc,'              ','RE')
    call cpu_time(tcpu1)
    call system_clock(ncount1,ncount_rate,ncount_max)
    tel=dble(ncount1-ncount0)/dble(ncount_rate)
    if (iproc == 0) &
         write( *,'(1x,a,1x,i4,2(1x,f12.2))') 'CPU time/ELAPSED time for root process ', iproc,tel,tcpu1-tcpu0

  end subroutine deallocate_before_exiting

END SUBROUTINE cluster
!!***
<|MERGE_RESOLUTION|>--- conflicted
+++ resolved
@@ -228,7 +228,7 @@
   ! arrays for DIIS convergence accelerator
   real(kind=8), dimension(:,:,:), pointer :: ads
   
-  ! per xabsorber
+  !for xabsorber
   logical in_refinement
   integer lpot_a, ix, iy, iz
   real(gp) rpot_a, spot_a, hpot_a, espo, harmo, r, rx, ry, rz, minrx, maxrx,   minry, maxry,   minrz, maxrz, minr  
@@ -701,11 +701,9 @@
   ! loop for wavefunction minimization
   in_refinement=.false.
   
-  if(iproc==0) print *, " entering loop " 
+  !if(iproc==0) print *, " entering loop " 
 
   wfn_loop: do iter=1,itermax
-
-        
 
      if( in%potshortcut>0) then
          if(iproc==0) print *, " exiting sc loop " 
@@ -783,7 +781,6 @@
         
 
      endif
-
   
 
      call HamiltonianApplication(iproc,nproc,atoms,orbs,hx,hy,hz,rxyz,&
@@ -881,32 +878,30 @@
 
   if (in%potshortcut==0) then
 
-
-  ! transform to KS orbitals and deallocate hpsi wavefunction (and also psit in parallel)
-  if (in%iat_absorber /= 0  .and. .false.) then
-     ! the last argument tells to the routine to keep psit
-       if(iproc==0) print *, " in cluster " , associated(psit)
-     call last_orthon(iproc,nproc,orbs,Glr%wfd,in%nspin,&
-          comms,psi,hpsi,psit,evsum, .true.)
-      if(iproc==0) print *, " in cluster , dopo " , associated(psit)
-  else
-     call last_orthon(iproc,nproc,orbs,Glr%wfd,in%nspin,&
-          comms,psi,hpsi,psit,evsum)
-  endif
-
-
-
-  if (abs(evsum-energybs) > 1.d-8 .and. iproc==0) write( *,'(1x,a,2(1x,1pe20.13))')&
-       'Difference:evsum,energybs',evsum,energybs
-   
-  !project the wavefunctions on a gaussian basis and keep in memory
-  if (in%gaussian_help) then
-     if (iproc.eq.0) then
-        write( *,'(1x,a)')&
-             '---------------------------------------------------------- Gaussian Basis Projection'
-     end if
-
-     !extract the gaussian basis from the pseudowavefunctions
+     ! transform to KS orbitals and deallocate hpsi wavefunction (and also psit in parallel)
+     if (in%iat_absorber /= 0  .and. .false.) then
+        ! the last argument tells to the routine to keep psit
+        if(iproc==0) print *, " in cluster " , associated(psit)
+        call last_orthon(iproc,nproc,orbs,Glr%wfd,in%nspin,&
+             comms,psi,hpsi,psit,evsum, .true.)
+        if(iproc==0) print *, " in cluster , dopo " , associated(psit)
+     else
+        call last_orthon(iproc,nproc,orbs,Glr%wfd,in%nspin,&
+             comms,psi,hpsi,psit,evsum)
+     endif
+
+
+     if (abs(evsum-energybs) > 1.d-8 .and. iproc==0) write( *,'(1x,a,2(1x,1pe20.13))')&
+          'Difference:evsum,energybs',evsum,energybs
+
+     !project the wavefunctions on a gaussian basis and keep in memory
+     if (in%gaussian_help) then
+        if (iproc.eq.0) then
+           write( *,'(1x,a)')&
+                '---------------------------------------------------------- Gaussian Basis Projection'
+        end if
+
+        !extract the gaussian basis from the pseudowavefunctions
 !!$     if (in%inputPsiId == 11) then
 !!$        !extract the gaussian basis from the pseudowavefunctions
 !!$        call gaussian_pswf_basis(iproc,atoms,rxyz,gbd)
@@ -915,277 +910,276 @@
 !!$        call gaussian_psp_basis(atoms,rxyz,gbd)
 !!$     end if
 
-     !extract the gaussian basis from the pseudowavefunctions
-     call gaussian_pswf_basis(iproc,atoms,rxyz,gbd)
-
-     if (.not. associated(gaucoeffs)) then
-        allocate(gaucoeffs(gbd%ncoeff,orbs%norbp+ndebug),stat=i_stat)
-        call memocc(i_stat,gaucoeffs,'gaucoeffs',subname)
-     end if
-
-     allocate(thetaphi(2,gbd%nat+ndebug),stat=i_stat)
-     call memocc(i_stat,thetaphi,'thetaphi',subname)
-     thetaphi=0.0_gp
-
-     call wavelets_to_gaussians(atoms%geocode,orbs%norbp,orbs%nspinor,&
-          n1,n2,n3,gbd,thetaphi,&
-          hx,hy,hz,Glr%wfd,psi,gaucoeffs)
-
-     i_all=-product(shape(thetaphi))*kind(thetaphi)
-     deallocate(thetaphi,stat=i_stat)
-     call memocc(i_stat,i_all,'thetaphi',subname)
-
-  end if
-
-
-  !  write all the wavefunctions into files
-  if (in%output_wf) then
-     !add flag for writing waves in the gaussian basis form
-     if (in%gaussian_help) then
+        !extract the gaussian basis from the pseudowavefunctions
+        call gaussian_pswf_basis(iproc,atoms,rxyz,gbd)
+
+        if (.not. associated(gaucoeffs)) then
+           allocate(gaucoeffs(gbd%ncoeff,orbs%norbp+ndebug),stat=i_stat)
+           call memocc(i_stat,gaucoeffs,'gaucoeffs',subname)
+        end if
+
+        allocate(thetaphi(2,gbd%nat+ndebug),stat=i_stat)
+        call memocc(i_stat,thetaphi,'thetaphi',subname)
+        thetaphi=0.0_gp
+
+        call wavelets_to_gaussians(atoms%geocode,orbs%norbp,orbs%nspinor,&
+             n1,n2,n3,gbd,thetaphi,&
+             hx,hy,hz,Glr%wfd,psi,gaucoeffs)
+
+        i_all=-product(shape(thetaphi))*kind(thetaphi)
+        deallocate(thetaphi,stat=i_stat)
+        call memocc(i_stat,i_all,'thetaphi',subname)
+
+     end if
+
+
+     !  write all the wavefunctions into files
+     if (in%output_wf) then
+        !add flag for writing waves in the gaussian basis form
+        if (in%gaussian_help) then
 
 !!$        call gaussian_orthogonality(iproc,nproc,norb,norbp,gbd,gaucoeffs)
 !!$
 !!$        call gaussian_orthogonality(iproc,nproc,norb,norbp,gbd,gaucoeffs)
-        !write the coefficients and the basis on a file
-        call write_gaussian_information(iproc,nproc,orbs,gbd,gaucoeffs,'wavefunctions.gau')
-
-        !build dual coefficients
-        call dual_gaussian_coefficients(orbs%norbp,gbd,gaucoeffs)
-        !control the accuracy of the expansion
-        call check_gaussian_expansion(iproc,nproc,orbs,Glr,hx,hy,hz,psi,gbd,gaucoeffs)
-
-        call deallocate_gwf(gbd,subname)
-        i_all=-product(shape(gaucoeffs))*kind(gaucoeffs)
-        deallocate(gaucoeffs,stat=i_stat)
-        call memocc(i_stat,i_all,'gaucoeffs',subname)
-        nullify(gbd%rxyz)
-
+           !write the coefficients and the basis on a file
+           call write_gaussian_information(iproc,nproc,orbs,gbd,gaucoeffs,'wavefunctions.gau')
+
+           !build dual coefficients
+           call dual_gaussian_coefficients(orbs%norbp,gbd,gaucoeffs)
+           !control the accuracy of the expansion
+           call check_gaussian_expansion(iproc,nproc,orbs,Glr,hx,hy,hz,psi,gbd,gaucoeffs)
+
+           call deallocate_gwf(gbd,subname)
+           i_all=-product(shape(gaucoeffs))*kind(gaucoeffs)
+           deallocate(gaucoeffs,stat=i_stat)
+           call memocc(i_stat,i_all,'gaucoeffs',subname)
+           nullify(gbd%rxyz)
+
+        else
+           call  writemywaves(iproc,orbs,n1,n2,n3,hx,hy,hz,atoms%nat,rxyz,Glr%wfd,psi)
+           if (verbose >0) write( *,'(a,1x,i0,a)') '- iproc',iproc,' finished writing waves'
+        end if
+     end if
+
+
+     !plot the ionic potential, if required by output_grid
+     if (abs(in%output_grid)==2) then
+        if (in%output_grid==2) then
+           if (iproc == 0) write(*,*) 'writing ionic_potential.pot'
+           call plot_density(atoms%geocode,'ionic_potential.pot',iproc,nproc,&
+                n1,n2,n3,n1i,n2i,n3i,n3p,&
+                atoms%alat1,atoms%alat2,atoms%alat3,ngatherarr,pot_ion)
+           if (iproc == 0) write(*,*) 'writing local_potential.pot'
+           call plot_density(atoms%geocode,'local_potential.pot',iproc,nproc,&
+                n1,n2,n3,n1i,n2i,n3i,n3p,&
+                atoms%alat1,atoms%alat2,atoms%alat3,ngatherarr,rhopot(1,1,1+i3xcsh,1))
+        else
+           if (iproc == 0) write(*,*) 'writing ionic_potential.cube'
+           call plot_density_cube(atoms%geocode,'ionic_potential',iproc,nproc,&
+                n1,n2,n3,n1i,n2i,n3i,n3p,&
+                in%nspin,hxh,hyh,hzh,atoms,rxyz,ngatherarr,pot_ion)
+           if (iproc == 0) write(*,*) 'writing local_potential.cube'
+           call plot_density_cube(atoms%geocode,'local_potential',iproc,nproc,&
+                n1,n2,n3,n1i,n2i,n3i,n3p,&
+                in%nspin,hxh,hyh,hzh,atoms,rxyz,ngatherarr,rhopot(1,1,1+i3xcsh,1))
+        endif
+     end if
+
+
+     if (in%output_grid==3) then
+!!$        print *,'here'
+!!$        call plot_density(atoms%geocode,'b2B_xanes.pot',iproc,nproc,n1,n2,n3,n1i,n2i,n3i,n3p,1,&
+!!$             atoms%alat1,atoms%alat2,atoms%alat3,ngatherarr,rhopot(1,1,1+i3xcsh,1))
+!!$        write(comment,'(a)')'this file to check the positions and calculate shift '
+!!$        call write_atomic_file("b2B_xanes",energy,rxyz,atoms,trim(comment))
+     endif
+
+     i_all=-product(shape(pot_ion))*kind(pot_ion)
+     deallocate(pot_ion,stat=i_stat)
+     call memocc(i_stat,i_all,'pot_ion',subname)
+
+
+
+     !------------------------------------------------------------------------
+     ! here we start the calculation of the forces
+     if (iproc.eq.0) then
+        write( *,'(1x,a)')&
+             '----------------------------------------------------------------- Forces Calculation'
+     end if
+
+     ! Selfconsistent potential is saved in rhopot, 
+     ! new arrays rho,pot for calculation of forces ground state electronic density
+
+     ! Potential from electronic charge density
+
+     !manipulate scatter array for avoiding the GGA shift
+     do jproc=0,nproc-1
+        !n3d=n3p
+        nscatterarr(jproc,1)=nscatterarr(jproc,2)
+        !i3xcsh=0
+        nscatterarr(jproc,4)=0
+     end do
+
+     if (n3p>0) then
+        allocate(rho(n1i*n2i*n3p*in%nspin+ndebug),stat=i_stat)
+        call memocc(i_stat,rho,'rho',subname)
      else
-        call  writemywaves(iproc,orbs,n1,n2,n3,hx,hy,hz,atoms%nat,rxyz,Glr%wfd,psi)
-        if (verbose >0) write( *,'(a,1x,i0,a)') '- iproc',iproc,' finished writing waves'
-     end if
-  end if
-
-
-  !plot the ionic potential, if required by output_grid
-  if (abs(in%output_grid)==2) then
-  if (in%output_grid==2) then
-     if (iproc == 0) write(*,*) 'writing ionic_potential.pot'
-     call plot_density(atoms%geocode,'ionic_potential.pot',iproc,nproc,&
-          n1,n2,n3,n1i,n2i,n3i,n3p,&
-          atoms%alat1,atoms%alat2,atoms%alat3,ngatherarr,pot_ion)
-     if (iproc == 0) write(*,*) 'writing local_potential.pot'
-     call plot_density(atoms%geocode,'local_potential.pot',iproc,nproc,&
-          n1,n2,n3,n1i,n2i,n3i,n3p,&
-          atoms%alat1,atoms%alat2,atoms%alat3,ngatherarr,rhopot(1,1,1+i3xcsh,1))
-  else
-     if (iproc == 0) write(*,*) 'writing ionic_potential.cube'
-     call plot_density_cube(atoms%geocode,'ionic_potential',iproc,nproc,&
-          n1,n2,n3,n1i,n2i,n3i,n3p,&
-          in%nspin,hxh,hyh,hzh,atoms,rxyz,ngatherarr,pot_ion)
-     if (iproc == 0) write(*,*) 'writing local_potential.cube'
-     call plot_density_cube(atoms%geocode,'local_potential',iproc,nproc,&
-          n1,n2,n3,n1i,n2i,n3i,n3p,&
-          in%nspin,hxh,hyh,hzh,atoms,rxyz,ngatherarr,rhopot(1,1,1+i3xcsh,1))
-  endif
-  end if
-
-
-  if (in%output_grid==3) then
-     call plot_density(atoms%geocode,'b2B_xanes.pot',iproc,nproc,n1,n2,n3,n1i,n2i,n3i,n3p,1,&
-          atoms%alat1,atoms%alat2,atoms%alat3,ngatherarr,rhopot(1,1,1+i3xcsh,1))
-     write(comment,'(a)')'this file to check the positions and calculate shift '
-     call write_atomic_file("b2B_xanes",energy,rxyz,atoms,trim(comment))
-  endif
-
-  i_all=-product(shape(pot_ion))*kind(pot_ion)
-  deallocate(pot_ion,stat=i_stat)
-  call memocc(i_stat,i_all,'pot_ion',subname)
-
-
-
-  !------------------------------------------------------------------------
-  ! here we start the calculation of the forces
-  if (iproc.eq.0) then
-     write( *,'(1x,a)')&
-          '----------------------------------------------------------------- Forces Calculation'
-  end if
-
-  ! Selfconsistent potential is saved in rhopot, 
-  ! new arrays rho,pot for calculation of forces ground state electronic density
-
-  ! Potential from electronic charge density
-
-  !manipulate scatter array for avoiding the GGA shift
-  do jproc=0,nproc-1
-     !n3d=n3p
-     nscatterarr(jproc,1)=nscatterarr(jproc,2)
-     !i3xcsh=0
-     nscatterarr(jproc,4)=0
-  end do
-
-  if (n3p>0) then
-     allocate(rho(n1i*n2i*n3p*in%nspin+ndebug),stat=i_stat)
-     call memocc(i_stat,rho,'rho',subname)
-  else
-     allocate(rho(1+ndebug),stat=i_stat)
-     call memocc(i_stat,rho,'rho',subname)
-  end if
-  call sumrho(iproc,nproc,orbs,Glr,0,hxh,hyh,hzh,psi,rho,n1i*n2i*n3p,&
-       nscatterarr,in%nspin,GPU)
-
-  !plot the density on the density.pot file
-  if (abs(in%output_grid) .ge. 1 .or. in%nvacancy /=0) then
-  if (in%output_grid .ge. 0) then
-     if (in%nspin == 2 ) then
-        if(iproc==0) write(*,*) 'ERROR: density cannot be plotted in .pot format for a spin-polarised calculation'
-     else
-     if (iproc.eq.0) write(*,*) 'writing electronic_density.pot'
-        call plot_density(atoms%geocode,'electronic_density.pot',&
-             iproc,nproc,n1,n2,n3,n1i,n2i,n3i,n3p,&
-             atoms%alat1,atoms%alat2,atoms%alat3,ngatherarr,rho)
-     end if
-  else 
-     if (iproc.eq.0) write(*,*) 'writing electronic_density.cube'
-     call plot_density_cube(atoms%geocode,'electronic_density',&
-          iproc,nproc,n1,n2,n3,n1i,n2i,n3i,n3p,  & 
-          in%nspin,hxh,hyh,hzh,atoms,rxyz,ngatherarr,rho)
-  endif
-  end if
-  !calculate the total density in the case of nspin==2
-  if (in%nspin==2) then
-     do i3=1,n3p
-        do i2=1,n2i
-           do i1=1,n1i
-              ind=i1+(i2-1)*n1i+(i3-1)*n1i*n2i
-              rho(ind)=rho(ind)+rho(ind+n1i*n2i*n3p)
+        allocate(rho(1+ndebug),stat=i_stat)
+        call memocc(i_stat,rho,'rho',subname)
+     end if
+     call sumrho(iproc,nproc,orbs,Glr,0,hxh,hyh,hzh,psi,rho,n1i*n2i*n3p,&
+          nscatterarr,in%nspin,GPU)
+
+     !plot the density on the density.pot file
+     if (abs(in%output_grid) .ge. 1 .or. in%nvacancy /=0) then
+        if (in%output_grid .ge. 0) then
+           if (in%nspin == 2 ) then
+              if(iproc==0) write(*,*) 'ERROR: density cannot be plotted in .pot format for a spin-polarised calculation'
+           else
+              if (iproc.eq.0) write(*,*) 'writing electronic_density.pot'
+              call plot_density(atoms%geocode,'electronic_density.pot',&
+                   iproc,nproc,n1,n2,n3,n1i,n2i,n3i,n3p,&
+                   atoms%alat1,atoms%alat2,atoms%alat3,ngatherarr,rho)
+           end if
+        else 
+           if (iproc.eq.0) write(*,*) 'writing electronic_density.cube'
+           call plot_density_cube(atoms%geocode,'electronic_density',&
+                iproc,nproc,n1,n2,n3,n1i,n2i,n3i,n3p,  & 
+                in%nspin,hxh,hyh,hzh,atoms,rxyz,ngatherarr,rho)
+        endif
+     end if
+     !calculate the total density in the case of nspin==2
+     if (in%nspin==2) then
+        do i3=1,n3p
+           do i2=1,n2i
+              do i1=1,n1i
+                 ind=i1+(i2-1)*n1i+(i3-1)*n1i*n2i
+                 rho(ind)=rho(ind)+rho(ind+n1i*n2i*n3p)
+              end do
            end do
         end do
-     end do
+     end if
+     if (n3p>0) then
+        allocate(pot(n1i,n2i,n3p,1+ndebug),stat=i_stat)
+        call memocc(i_stat,pot,'pot',subname)
+     else
+        allocate(pot(1,1,1,1+ndebug),stat=i_stat)
+        call memocc(i_stat,pot,'pot',subname)
+     end if
+
+     !calculate electrostatic potential
+     call DCOPY(n1i*n2i*n3p,rho,1,pot,1) 
+     call PSolver(atoms%geocode,'D',iproc,nproc,n1i,n2i,n3i,0,hxh,hyh,hzh,&
+          pot,pkernel,pot,ehart_fake,eexcu_fake,vexcu_fake,0.d0,.false.,1,quiet=PSquiet)
+     !here nspin=1 since ixc=0
+
+     !plot also the electrostatic potential
+     if (abs(in%output_grid) == 2) then
+        if (in%output_grid == 2) then
+           if (iproc.eq.0) write(*,*) 'writing hartree_potential.pot'
+           call plot_density(atoms%geocode,'hartree_potential.pot',iproc,nproc,n1,n2,n3,n1i,n2i,n3i,n3p,&
+                atoms%alat1,atoms%alat2,atoms%alat3,ngatherarr,pot)
+        else
+           if (iproc.eq.0) write(*,*) 'writing hartree_potential.cube'
+           call plot_density_cube(atoms%geocode,'hartree_potential',iproc,nproc,n1,n2,n3,n1i,n2i,n3i,n3p,&
+                in%nspin,hxh,hyh,hzh,atoms,rxyz,ngatherarr,pot)
+        end if
+     end if
+
+     i_all=-product(shape(pkernel))*kind(pkernel)
+     deallocate(pkernel,stat=i_stat)
+     call memocc(i_stat,i_all,'pkernel',subname)
+
+     if (in%read_ref_den) then
+        i_all=-product(shape(pkernel_ref))*kind(pkernel_ref)
+        deallocate(pkernel_ref,stat=i_stat)
+        call memocc(i_stat,i_all,'pkernel_ref',subname)
+     end if
+
+     allocate(gxyz(3,atoms%nat+ndebug),stat=i_stat)
+     call memocc(i_stat,gxyz,'gxyz',subname)
+
+     call timing(iproc,'Forces        ','ON')
+     ! calculate local part of the forces gxyz
+     call local_forces(iproc,atoms,rxyz,hxh,hyh,hzh,&
+          n1,n2,n3,n3p,i3s+i3xcsh,n1i,n2i,n3i,rho,pot,gxyz)
+
+     i_all=-product(shape(rho))*kind(rho)
+     deallocate(rho,stat=i_stat)
+     call memocc(i_stat,i_all,'rho',subname)
+     i_all=-product(shape(pot))*kind(pot)
+     deallocate(pot,stat=i_stat)
+     call memocc(i_stat,i_all,'pot',subname)
+
+     if (iproc == 0 .and. verbose > 1) write( *,'(1x,a)',advance='no')'Calculate nonlocal forces...'
+
+     call nonlocal_forces(iproc,n1,n2,n3,hx,hy,hz,cpmult,fpmult,atoms,rxyz,radii_cf,&
+          orbs,nlpspd,proj,Glr%wfd,psi,gxyz,in%calc_tail) !refill projectors for tails
+
+     if (iproc == 0 .and. verbose > 1) write( *,'(1x,a)')'done.'
+
+     ! Add up all the force contributions
+     if (nproc > 1) then
+        call MPI_ALLREDUCE(gxyz,fxyz,3*atoms%nat,mpidtypg,MPI_SUM,MPI_COMM_WORLD,ierr)
+     else
+        do iat=1,atoms%nat
+           fxyz(1,iat)=gxyz(1,iat)
+           fxyz(2,iat)=gxyz(2,iat)
+           fxyz(3,iat)=gxyz(3,iat)
+        enddo
+     end if
+
+     !add to the forces the ionic contribution 
+     do iat=1,atoms%nat
+        fxyz(1,iat)=fxyz(1,iat)+fion(1,iat)+fdisp(1,iat)
+        fxyz(2,iat)=fxyz(2,iat)+fion(2,iat)+fdisp(2,iat)
+        fxyz(3,iat)=fxyz(3,iat)+fion(3,iat)+fdisp(3,iat)
+     enddo
+
+     i_all=-product(shape(fion))*kind(fion)
+     deallocate(fion,stat=i_stat)
+     call memocc(i_stat,i_all,'fion',subname)
+     i_all=-product(shape(fdisp))*kind(fdisp)
+     deallocate(fdisp,stat=i_stat)
+     call memocc(i_stat,i_all,'fdisp',subname)
+     i_all=-product(shape(gxyz))*kind(gxyz)
+     deallocate(gxyz,stat=i_stat)
+     call memocc(i_stat,i_all,'gxyz',subname)
+
+     !subtraction of zero of the forces, disabled for the moment
+     !the zero of the forces depends on the atomic positions
+     if (in%gaussian_help .and. .false.) then
+        sumx=0.d0
+        sumy=0.d0
+        sumz=0.d0
+        do iat=1,atoms%nat
+           sumx=sumx+fxyz(1,iat)
+           sumy=sumy+fxyz(2,iat)
+           sumz=sumz+fxyz(3,iat)
+        enddo
+        sumx=sumx/real(atoms%nat,gp)
+        sumy=sumy/real(atoms%nat,gp)
+        sumz=sumz/real(atoms%nat,gp)
+        if (iproc==0) write( *,'(1x,a,1x,3(1x,1pe9.2))') &
+             'Subtracting center-mass shift of',sumx,sumy,sumz
+
+        do iat=1,atoms%nat
+           fxyz(1,iat)=fxyz(1,iat)-sumx
+           fxyz(2,iat)=fxyz(2,iat)-sumy
+           fxyz(3,iat)=fxyz(3,iat)-sumz
+        enddo
+     end if
+
+     call timing(iproc,'Forces        ','OF')
+
+     if (nvirt > 0 .and. in%inputPsiId == 0) then
+        call davidson(iproc,nproc,n1i,n2i,n3i,in,atoms,cpmult,fpmult,radii_cf,&
+             orbs,orbsv,nvirt,Glr,comms,&
+             hx,hy,hz,rxyz,rhopot,i3xcsh,n3p,nlpspd,proj, &
+             pkernel,psi,psivirt,ngatherarr,GPU)
+     end if
+
   end if
-  if (n3p>0) then
-     allocate(pot(n1i,n2i,n3p,1+ndebug),stat=i_stat)
-     call memocc(i_stat,pot,'pot',subname)
-  else
-     allocate(pot(1,1,1,1+ndebug),stat=i_stat)
-     call memocc(i_stat,pot,'pot',subname)
-  end if
-
-  !calculate electrostatic potential
-  call DCOPY(n1i*n2i*n3p,rho,1,pot,1) 
-  call PSolver(atoms%geocode,'D',iproc,nproc,n1i,n2i,n3i,0,hxh,hyh,hzh,&
-       pot,pkernel,pot,ehart_fake,eexcu_fake,vexcu_fake,0.d0,.false.,1,quiet=PSquiet)
-  !here nspin=1 since ixc=0
-
-  !plot also the electrostatic potential
-  if (abs(in%output_grid) == 2) then
-  if (in%output_grid == 2) then
-     if (iproc.eq.0) write(*,*) 'writing hartree_potential.pot'
-     call plot_density(atoms%geocode,'hartree_potential.pot',iproc,nproc,n1,n2,n3,n1i,n2i,n3i,n3p,&
-                       atoms%alat1,atoms%alat2,atoms%alat3,ngatherarr,pot)
-  else
-     if (iproc.eq.0) write(*,*) 'writing hartree_potential.cube'
-     call plot_density_cube(atoms%geocode,'hartree_potential',iproc,nproc,n1,n2,n3,n1i,n2i,n3i,n3p,&
-                       in%nspin,hxh,hyh,hzh,atoms,rxyz,ngatherarr,pot)
-  end if
-  end if
-
-  i_all=-product(shape(pkernel))*kind(pkernel)
-  deallocate(pkernel,stat=i_stat)
-  call memocc(i_stat,i_all,'pkernel',subname)
-
-  if (in%read_ref_den) then
-     i_all=-product(shape(pkernel_ref))*kind(pkernel_ref)
-     deallocate(pkernel_ref,stat=i_stat)
-     call memocc(i_stat,i_all,'pkernel_ref',subname)
-  end if
-
-  allocate(gxyz(3,atoms%nat+ndebug),stat=i_stat)
-  call memocc(i_stat,gxyz,'gxyz',subname)
-
-  call timing(iproc,'Forces        ','ON')
-  ! calculate local part of the forces gxyz
-  call local_forces(iproc,atoms,rxyz,hxh,hyh,hzh,&
-       n1,n2,n3,n3p,i3s+i3xcsh,n1i,n2i,n3i,rho,pot,gxyz)
-
-  i_all=-product(shape(rho))*kind(rho)
-  deallocate(rho,stat=i_stat)
-  call memocc(i_stat,i_all,'rho',subname)
-  i_all=-product(shape(pot))*kind(pot)
-  deallocate(pot,stat=i_stat)
-  call memocc(i_stat,i_all,'pot',subname)
-
-  if (iproc == 0 .and. verbose > 1) write( *,'(1x,a)',advance='no')'Calculate nonlocal forces...'
-
-  call nonlocal_forces(iproc,n1,n2,n3,hx,hy,hz,cpmult,fpmult,atoms,rxyz,radii_cf,&
-       orbs,nlpspd,proj,Glr%wfd,psi,gxyz,in%calc_tail) !refill projectors for tails
-
-  if (iproc == 0 .and. verbose > 1) write( *,'(1x,a)')'done.'
-
-  ! Add up all the force contributions
-  if (nproc > 1) then
-     call MPI_ALLREDUCE(gxyz,fxyz,3*atoms%nat,mpidtypg,MPI_SUM,MPI_COMM_WORLD,ierr)
-  else
-     do iat=1,atoms%nat
-        fxyz(1,iat)=gxyz(1,iat)
-        fxyz(2,iat)=gxyz(2,iat)
-        fxyz(3,iat)=gxyz(3,iat)
-     enddo
-  end if
-
-  !add to the forces the ionic contribution 
-  do iat=1,atoms%nat
-     fxyz(1,iat)=fxyz(1,iat)+fion(1,iat)+fdisp(1,iat)
-     fxyz(2,iat)=fxyz(2,iat)+fion(2,iat)+fdisp(2,iat)
-     fxyz(3,iat)=fxyz(3,iat)+fion(3,iat)+fdisp(3,iat)
-  enddo
-
-  i_all=-product(shape(fion))*kind(fion)
-  deallocate(fion,stat=i_stat)
-  call memocc(i_stat,i_all,'fion',subname)
-  i_all=-product(shape(fdisp))*kind(fdisp)
-  deallocate(fdisp,stat=i_stat)
-  call memocc(i_stat,i_all,'fdisp',subname)
-  i_all=-product(shape(gxyz))*kind(gxyz)
-  deallocate(gxyz,stat=i_stat)
-  call memocc(i_stat,i_all,'gxyz',subname)
-
-  !subtraction of zero of the forces, disabled for the moment
-  !the zero of the forces depends on the atomic positions
-  if (in%gaussian_help .and. .false.) then
-     sumx=0.d0
-     sumy=0.d0
-     sumz=0.d0
-     do iat=1,atoms%nat
-        sumx=sumx+fxyz(1,iat)
-        sumy=sumy+fxyz(2,iat)
-        sumz=sumz+fxyz(3,iat)
-     enddo
-     sumx=sumx/real(atoms%nat,gp)
-     sumy=sumy/real(atoms%nat,gp)
-     sumz=sumz/real(atoms%nat,gp)
-     if (iproc==0) write( *,'(1x,a,1x,3(1x,1pe9.2))') &
-          'Subtracting center-mass shift of',sumx,sumy,sumz
-
-     do iat=1,atoms%nat
-        fxyz(1,iat)=fxyz(1,iat)-sumx
-        fxyz(2,iat)=fxyz(2,iat)-sumy
-        fxyz(3,iat)=fxyz(3,iat)-sumz
-     enddo
-  end if
-
-  call timing(iproc,'Forces        ','OF')
-
-<<<<<<< HEAD
-  if (nvirt > 0 .and. in%inputPsiId == 0) then
-     call davidson(iproc,nproc,n1i,n2i,n3i,in,atoms,cpmult,fpmult,radii_cf,&
-          orbs,orbsv,nvirt,Glr,comms,&
-          hx,hy,hz,rxyz,rhopot,i3xcsh,n3p,nlpspd,proj, &
-          pkernel,psi,psivirt,ngatherarr,GPU)
-  end if
-=======
-  endif
->>>>>>> 1e6a82c5
 
   if (in%c_absorbtion ) then
 
