!> @file 
!!   Routines to use BigDFT as a blackbox
!! @author
!!   Copyright (C) 2005-2011 BigDFT group 
!!   This file is distributed under the terms of the
!!   GNU General Public License, see ~/COPYING file
!!   or http://www.gnu.org/copyleft/gpl.txt .
!!   For the list of contributors, see ~/AUTHORS 
 

!> Routine to use BigDFT as a blackbox
subroutine call_bigdft(nproc,iproc,atoms,rxyz0,in,energy,fxyz,strten,fnoise,rst,infocode)
  use module_base
  use module_types
  use module_interfaces, except_this_one => call_bigdft
  implicit none
  integer, intent(in) :: iproc,nproc
  type(input_variables),intent(inout) :: in
  type(atoms_data), intent(inout) :: atoms
  type(restart_objects), intent(inout) :: rst
  integer, intent(inout) :: infocode
  real(gp), intent(out) :: energy,fnoise
  real(gp), dimension(3,atoms%nat), intent(in) :: rxyz0
  real(gp), dimension(6), intent(out) :: strten
  real(gp), dimension(3,atoms%nat), intent(out) :: fxyz

  !local variables
  character(len=*), parameter :: subname='call_bigdft'
  character(len=40) :: comment
  logical :: exists
  integer :: i_stat,i_all,ierr,inputPsiId_orig,iat

  !temporary interface
  interface
     subroutine cluster(nproc,iproc,atoms,rxyz,energy,fxyz,strten,fnoise,&
          psi,Lzd,gaucoeffs,gbd,orbs,rxyz_old,hx_old,hy_old,hz_old,in,GPU,infocode)
       use module_base
       use module_types
       implicit none
       integer, intent(in) :: nproc,iproc
       integer, intent(out) :: infocode
       real(gp), intent(inout) :: hx_old,hy_old,hz_old
       type(input_variables), intent(in) :: in
       type(local_zone_descriptors), intent(inout) :: Lzd
       type(atoms_data), intent(inout) :: atoms
       type(gaussian_basis), intent(inout) :: gbd
       type(orbitals_data), intent(inout) :: orbs
       type(GPU_pointers), intent(inout) :: GPU
       real(gp), intent(out) :: energy,fnoise
       real(gp), dimension(3,atoms%nat), intent(inout) :: rxyz_old
       real(gp), dimension(3,atoms%nat), target, intent(inout) :: rxyz
       real(gp), dimension(6), intent(out) :: strten
       real(gp), dimension(3,atoms%nat), intent(out) :: fxyz
       real(wp), dimension(:), pointer :: psi
       real(wp), dimension(:,:), pointer :: gaucoeffs
     END SUBROUTINE cluster
  end interface

  !put a barrier for all the processes
  call MPI_BARRIER(MPI_COMM_WORLD,ierr)

  !fill the rxyz array with the positions
  !wrap the atoms in the periodic directions when needed
  do iat=1,atoms%nat
     if (atoms%geocode == 'P') then
        rst%rxyz_new(1,iat)=modulo(rxyz0(1,iat),atoms%alat1)
        rst%rxyz_new(2,iat)=modulo(rxyz0(2,iat),atoms%alat2)
        rst%rxyz_new(3,iat)=modulo(rxyz0(3,iat),atoms%alat3)
     else if (atoms%geocode == 'S') then
        rst%rxyz_new(1,iat)=modulo(rxyz0(1,iat),atoms%alat1)
        rst%rxyz_new(2,iat)=rxyz0(2,iat)
        rst%rxyz_new(3,iat)=modulo(rxyz0(3,iat),atoms%alat3)
     else if (atoms%geocode == 'F') then
        rst%rxyz_new(1,iat)=rxyz0(1,iat)
        rst%rxyz_new(2,iat)=rxyz0(2,iat)
        rst%rxyz_new(3,iat)=rxyz0(3,iat)
     end if
  end do

  !assign the verbosity of the output
  !the verbose variables is defined in module_base
  verbose=in%verbosity

  inputPsiId_orig=in%inputPsiId

  loop_cluster: do

     if (in%inputPsiId == 0 .and. associated(rst%psi)) then
        i_all=-product(shape(rst%psi))*kind(rst%psi)
        deallocate(rst%psi,stat=i_stat)
        call memocc(i_stat,i_all,'psi',subname)
        i_all=-product(shape(rst%orbs%eval))*kind(rst%orbs%eval)
        deallocate(rst%orbs%eval,stat=i_stat)
        call memocc(i_stat,i_all,'eval',subname)

        call deallocate_wfd(rst%Lzd%Glr%wfd,subname)
     end if
     !experimental, finite difference method for calculating forces on particular quantities
     inquire(file='input.finite_difference_forces',exist=exists)
     if (exists) then
        in%last_run=1 !do the last_run things nonetheless
        in%inputPsiId=0 !the first run always restart from IG
        !experimental_modulebase_var_onlyfion=.true. !put only ionic forces in the forces
     end if
     call cluster(nproc,iproc,atoms,rst%rxyz_new,energy,fxyz,strten,fnoise,&
          rst%psi,rst%Lzd,rst%gaucoeffs,rst%gbd,rst%orbs,&
          rst%rxyz_old,rst%hx_old,rst%hy_old,rst%hz_old,in,rst%GPU,infocode)
     if (exists) then
        call forces_via_finite_differences(iproc,nproc,atoms,in,energy,fxyz,fnoise,rst,infocode)
     end if

     if (in%inputPsiId==1 .and. infocode==2) then
        if (in%gaussian_help) then
           in%inputPsiId=11
        else
           in%inputPsiId=0
        end if
     else if ((in%inputPsiId==1 .or. in%inputPsiId==0) .and. infocode==1) then
        !in%inputPsiId=0 !better to diagonalise than to restart an input guess
        in%inputPsiId=1
        if(iproc==0) then
           write(*,*)&
                &   ' WARNING: Self-consistent cycle did not meet convergence criteria'
        end if
        exit loop_cluster
     else if (in%inputPsiId == 0 .and. infocode==3) then
        if (iproc == 0) then
           write( *,'(1x,a)')'Convergence error, cannot proceed.'
           write( *,'(1x,a)')' writing positions in file posfail.xyz then exiting'
           write(comment,'(a)')'UNCONVERGED WF '
           !call wtxyz('posfail',energy,rxyz,atoms,trim(comment))

           call write_atomic_file("posfail",energy,rst%rxyz_new,atoms,trim(comment))

        end if

        i_all=-product(shape(rst%psi))*kind(rst%psi)
        deallocate(rst%psi,stat=i_stat)
        call memocc(i_stat,i_all,'psi',subname)
        i_all=-product(shape(rst%orbs%eval))*kind(rst%orbs%eval)
        deallocate(rst%orbs%eval,stat=i_stat)
        call memocc(i_stat,i_all,'eval',subname)

        call deallocate_wfd(rst%Lzd%Glr%wfd,subname)

        !finalize memory counting (there are still at least positions and the forces allocated)
        call memocc(0,0,'count','stop')

        if (nproc > 1) call MPI_FINALIZE(ierr)

        stop 'unnormal end'
     else
        exit loop_cluster
     end if

  end do loop_cluster

  !preserve the previous value
  in%inputPsiId=inputPsiId_orig

  !put a barrier for all the processes
  call MPI_BARRIER(MPI_COMM_WORLD,ierr)

END SUBROUTINE call_bigdft


!>  Main routine which does self-consistent loop.
!!  Does not parse input file and no geometry optimization.
!!  Does an electronic structure calculation. 
!!  Output is the total energy and the forces 
!!
!!   @param inputPsiId 
!!           - 0 : compute input guess for Psi by subspace diagonalization of atomic orbitals
!!           - 1 : read waves from argument psi, using n1, n2, n3, hgrid and rxyz_old
!!                 as definition of the previous system.
!!           - 2 : read waves from disk
!!   @param psi, keyg, keyv and eval should be freed after use outside of the routine.
!!   @param infocode -> encloses some information about the status of the run
!!           - 0 run succesfully succeded
!!           - 1 the run ended after the allowed number of minimization steps. gnrm_cv not reached
!!               forces may be meaningless   
!!           - 2 (present only for inputPsiId=1) gnrm of the first iteration > 1 AND growing in
!!               the second iteration OR grnm 1st >2.
!!               Input wavefunctions need to be recalculated. Routine exits.
!!           - 3 (present only for inputPsiId=0) gnrm > 4. SCF error. Routine exits.
subroutine cluster(nproc,iproc,atoms,rxyz,energy,fxyz,strten,fnoise,&
     psi,Lzd,gaucoeffs,gbd,orbs,rxyz_old,hx_old,hy_old,hz_old,in,GPU,infocode)
  use module_base
  use module_types
  use module_interfaces
  use Poisson_Solver
  use module_xc
  use vdwcorrection
  use esatto
  use m_ab6_mixing
  use yaml_output
  implicit none
  integer, intent(in) :: nproc,iproc
  real(gp), intent(inout) :: hx_old,hy_old,hz_old
  type(input_variables), intent(in) :: in
  type(local_zone_descriptors), intent(inout) :: Lzd
  type(atoms_data), intent(inout) :: atoms
  type(gaussian_basis), intent(inout) :: gbd
  type(orbitals_data), intent(inout) :: orbs
  type(GPU_pointers), intent(inout) :: GPU
  real(gp), dimension(3,atoms%nat), intent(inout) :: rxyz_old
  real(gp), dimension(3,atoms%nat), target, intent(inout) :: rxyz
  integer, intent(out) :: infocode
  real(gp), intent(out) :: energy,fnoise
  real(gp), dimension(6), intent(out) :: strten
  real(gp), dimension(3,atoms%nat), intent(out) :: fxyz
  real(wp), dimension(:), pointer :: psi
  real(wp), dimension(:,:), pointer :: gaucoeffs
  !local variables
  character(len=*), parameter :: subname='cluster'
  !character(len=3) :: PSquiet
  character(len=5) :: gridformat, wfformat, final_out
  character(len=500) :: errmess
  logical :: endloop,endlooprp,refill_proj !,potential_from_disk=.false.
  logical :: DoDavidson,DoLastRunThings=.false.,lcs,scpot
  integer :: ncong,ncongt,icycle,potden
  integer :: nvirt,ndiis_sd_sw,norbv,idsx_actual_before
  integer :: i,npoints
  integer :: n1,n2,n3
  integer :: ncount0,ncount1,ncount_rate,ncount_max,n1i,n2i,n3i
  integer :: iat,i_all,i_stat,iter,itrp,ierr,jproc,inputpsi,igroup,ikpt,nproctiming
  real :: tcpu0,tcpu1
  real(kind=8) :: gnrm_cv,rbuf,hxh,hyh,hzh,hx,hy,hz,tel
  type(energy_terms) :: energs
  !real(gp) :: evsum,pressure
  !real(gp) :: eion,epot_sum,ekin_sum,eproj_sum,eexctX,ehart,eexcu,vexcu,eSIC_DC
  !real(gp) :: energybs
  !real(gp) :: edisp ! Dispersion energy
  real(gp) :: rpnrm,gnrm,gnrm_zero
  type(grid_dimensions) :: d_old
  type(wavefunctions_descriptors) :: wfd_old
  type(nonlocal_psp_descriptors) :: nlpspd
  type(communications_arrays) :: comms, commsv
  type(orbitals_data) :: orbsv
  type(diis_objects) :: diis
  real(gp), dimension(3) :: shift,hgrids
  real(dp), dimension(6) :: ewaldstr,hstrten,xcstr
  real(gp), dimension(:,:), allocatable :: radii_cf,thetaphi,band_structure_eval
  real(gp), dimension(:,:), pointer :: fdisp,fion
  ! Charge density/potential,ionic potential, pkernel
  type(ab6_mixing_object) :: mix
  type(DFT_local_fields) :: denspot
  !wavefunction gradients, hamiltonian on vavefunction
  !transposed  wavefunction
  ! Pointers and variables to store the last psi
  ! before reformatting if useFormattedInput is .true.
  real(kind=8), dimension(:), pointer :: hpsi,psit,psi_old,psivirt
  ! PSP projectors 
  real(kind=8), dimension(:), pointer :: proj,gbd_occ!,rhocore
  ! Variables for the virtual orbitals and band diagram.
  integer :: nkptv, nvirtu, nvirtd, linflag
  real(gp), dimension(:), allocatable :: wkptv
  !type(rho_descriptors) :: rhodsc
  type(linearParameters) :: lin
  type(confpot_data), dimension(:), allocatable :: confdatarr
  !debug
  integer:: iorb, ist, iall

  ! ----------------------------------

  !copying the input variables for readability
  !this section is of course not needed
  !note that this procedure is convenient ONLY in the case of scalar variables
  !an array would have been copied, thus occupying more memory space
  !Hence WARNING: these variables are copied, in case of an update the new value should be 
  !reassigned inside the structure

  gnrm_cv=in%gnrm_cv
  ncong=in%ncong
  rbuf=in%rbuf
  ncongt=in%ncongt

  write(gridformat, "(A)") ""
  select case (in%output_denspot_format)
  case (output_denspot_FORMAT_ETSF)
     write(gridformat, "(A)") ".etsf"
  case (output_denspot_FORMAT_CUBE)
     write(gridformat, "(A)") ".cube"
  end select
  write(wfformat, "(A)") ""
  select case (in%output_wf_format)
  case (WF_FORMAT_ETSF)
     write(wfformat, "(A)") ".etsf"
  case (WF_FORMAT_BINARY)
     write(wfformat, "(A)") ".bin"
  end select

  norbv=abs(in%norbv)
  nvirt=in%nvirt

  if (iproc == 0) then
     write( *,'(1x,a,1x,i0)') &
          &   '===================== BigDFT Wavefunction Optimization =============== inputPsiId=',&
          in%inputPsiId
     call print_dft_parameters(in,atoms)
  end if

  !Time initialization
  if (verbose > 2) then
     nproctiming=-nproc !timing in debug mode
  else
     nproctiming=nproc
  end if
  call timing(nproctiming,trim(in%dir_output)//'time.yaml','IN')
  call cpu_time(tcpu0)
  call system_clock(ncount0,ncount_rate,ncount_max)

  ! We save the variables that defined the previous psi if the restart is active
  if (in%inputPsiId == 1) then
     !regenerate grid spacings
     if (atoms%geocode == 'P') then
        call correct_grid(atoms%alat1,hx_old,Lzd%Glr%d%n1)
        call correct_grid(atoms%alat2,hy_old,Lzd%Glr%d%n2)
        call correct_grid(atoms%alat3,hz_old,Lzd%Glr%d%n3)
     else if (atoms%geocode == 'S') then 
        call correct_grid(atoms%alat1,hx_old,Lzd%Glr%d%n1)
        call correct_grid(atoms%alat3,hz_old,Lzd%Glr%d%n3)
     end if
     call copy_old_wavefunctions(nproc,orbs,Lzd%Glr%d%n1,Lzd%Glr%d%n2,Lzd%Glr%d%n3,&
          Lzd%Glr%wfd,psi,d_old%n1,d_old%n2,d_old%n3,wfd_old,psi_old)
 
  else if (in%inputPsiId == 11) then
     !deallocate wavefunction and descriptors for placing the gaussians

     call deallocate_wfd(Lzd%Glr%wfd,subname)

     i_all=-product(shape(psi))*kind(psi)
     deallocate(psi,stat=i_stat)
     call memocc(i_stat,i_all,'psi',subname)

  end if

  ! grid spacing (same in x,y and z direction)
 
  allocate(radii_cf(atoms%ntypes,3+ndebug),stat=i_stat)
  call memocc(i_stat,radii_cf,'radii_cf',subname)

  call system_initialization(iproc,nproc,in,atoms,rxyz,&
       orbs,Lzd,denspot,nlpspd,comms,hgrids,shift,proj,radii_cf)

  hx=hgrids(1)
  hy=hgrids(2)
  hz=hgrids(3)

  !variables substitution for the PSolver part
  hxh=0.5d0*hx
  hyh=0.5d0*hy
  hzh=0.5d0*hz

  n1i=Lzd%Glr%d%n1i
  n2i=Lzd%Glr%d%n2i
  n3i=Lzd%Glr%d%n3i

  n1=Lzd%Glr%d%n1
  n2=Lzd%Glr%d%n2
  n3=Lzd%Glr%d%n3

  !here calculate the ionic energy and forces accordingly
  call IonicEnergyandForces(iproc,nproc,atoms,hxh,hyh,hzh,in%elecfield,rxyz,&
       energs%eion,fion,in%dispersion,energs%edisp,fdisp,ewaldstr,denspot%psoffset,&
       n1,n2,n3,n1i,n2i,n3i,&
       denspot%dpcom%i3s+denspot%dpcom%i3xcsh,denspot%dpcom%n3pi,&
       denspot%V_ext,denspot%pkernel)

  !calculate effective ionic potential, including counter ions if any.
  call createEffectiveIonicPotential(iproc,nproc, (iproc == 0), in,atoms,rxyz,shift,Lzd%Glr,&
       hxh,hyh,hzh,&
       denspot%dpcom,denspot%pkernel,denspot%V_ext,in%elecfield,denspot%psoffset)

  !to be deplaced in wavefunction structure
  allocate(confdatarr(orbs%norbp))
  call default_confinement_data(confdatarr,orbs%norbp)

  !yaml output
!  if (iproc==0) then
     !      write(70,'(a,a)')repeat(' ',yaml_indent),'Electronic Ground State: '
 !    yaml_indent=yaml_indent+1 !hash table element
  !end if

  !obtain initial wavefunctions.
  if (in%inputPsiId /= INPUT_PSI_LINEAR) then
<<<<<<< HEAD
     call input_wf(iproc, nproc, in, GPU, atoms, rxyz, Lzd, hx, hy, hz, &
     & denspot, nlpspd, proj, orbs, comms, psi, hpsi, psit, inputpsi, norbv, &
     & gbd, gaucoeffs, wfd_old, psi_old, d_old, hx_old, hy_old, hz_old, rxyz_old)
=======
     call input_wf(iproc,nproc,in,GPU,atoms,rxyz,Lzd,hx,hy,hz,&
          denspot,nlpspd,proj,orbs,comms,psi,hpsi,psit,inputpsi,norbv,&
          gbd,gaucoeffs,wfd_old,psi_old,d_old,hx_old,hy_old,hz_old,rxyz_old)
>>>>>>> e9b509ce
  else
     inputpsi = in%inputPsiId
     !call check_linear_and_create_Lzd(iproc,nproc,in,Lzd,atoms,orbs,rxyz)
     !this does not work with ndebug activated
     lin%as%size_rhopot=size(denspot%rhov)
     lin%as%size_potxc(1)=size(denspot%V_XC,1)
     lin%as%size_potxc(2)=size(denspot%V_XC,2)
     lin%as%size_potxc(3)=size(denspot%V_XC,3)
     lin%as%size_potxc(4)=size(denspot%V_XC,4)
     lin%as%size_rhocore=size(denspot%rho_C)
     lin%as%size_pot_ion=size(denspot%V_ext)
     lin%as%size_pkernel=size(denspot%pkernel)
     lin%as%size_pkernelseq=size(denspot%pkernelseq)
     lin%as%size_phnons(1)=size(atoms%sym%phnons,1)
     lin%as%size_phnons(2)=size(atoms%sym%phnons,2)
     lin%as%size_phnons(3)=size(atoms%sym%phnons,3)
     lin%as%size_irrzon(1)=size(atoms%sym%irrzon,1)
     lin%as%size_irrzon(2)=size(atoms%sym%irrzon,2)
     lin%as%size_irrzon(3)=size(atoms%sym%irrzon,3)

     !!if(.not.lin%transformToGlobal) then
     !!    ! psi and psit will not be calculated, so only allocate them with size 1
     !!    orbs%npsidim=1
     !!end if
     !!allocate(psi(orbs%npsidim), stat=i_stat)
     !!call memocc(i_stat, psi, 'psi', subname)
     !!allocate(psit(orbs%npsidim), stat=i_stat)
     !!call memocc(i_stat, psit, 'psit', subname)
     scpot=.true.
     eexctX=0.0_gp   !Exact exchange is not calculated right now 
     ! This is the main routine that does everything related to the linear scaling version.
     call linearScaling(iproc,nproc,Lzd%Glr,&
          orbs,comms,atoms,in,hx,hy,hz,lin,&
          rxyz,fion,fdisp,denspot,&
          nlpspd,proj,GPU,energs%eion,energs%edisp,energs%eexctX,scpot,psi,psit,&
          energy,fxyz)

     !temporary allocation of the density
     allocate(denspot%rho_full(Lzd%Glr%d%n1i*Lzd%Glr%d%n2i*denspot%dpcom%n3p*orbs%nspin+ndebug),stat=i_stat)
     call memocc(i_stat,denspot%rho_full,'rho',subname)
     call vcopy(Lzd%Glr%d%n1i*Lzd%Glr%d%n2i*denspot%dpcom%n3p*orbs%nspin,denspot%rhov(1),1,denspot%rho_full(1),1)

     ! denspot%rho_full => denspot%rhov

     !!call finalDeallocationForLinear()

     !!return
  end if

  if (in%nvirt > norbv) then
     nvirt = norbv
  end if

  !save the new atomic positions in the rxyz_old array
  do iat=1,atoms%nat
     rxyz_old(1,iat)=rxyz(1,iat)
     rxyz_old(2,iat)=rxyz(2,iat)
     rxyz_old(3,iat)=rxyz(3,iat)
  enddo
  !save the new grid spacing into the hgrid_old value
  hx_old=hx
  hy_old=hy
  hz_old=hz

  !start the optimization
  ! Skip the following part in the linear scaling case.
  skip_if_linear: if(inputpsi /= INPUT_PSI_LINEAR) then

     ! allocate arrays necessary for DIIS convergence acceleration
     call allocate_diis_objects(in%idsx,in%alphadiis,sum(comms%ncntt(0:nproc-1)),&
          orbs%nkptsp,orbs%nspinor,diis,subname)

     !allocate arrays for the GPU if a card is present
     if (GPUconv) then
        call prepare_gpu_for_locham(Lzd%Glr%d%n1,Lzd%Glr%d%n2,Lzd%Glr%d%n3,in%nspin,&
             hx,hy,hz,Lzd%Glr%wfd,orbs,GPU)
     end if
     !the same with OpenCL, but they cannot exist at same time
     if (OCLconv) then
        call allocate_data_OCL(Lzd%Glr%d%n1,Lzd%Glr%d%n2,Lzd%Glr%d%n3,atoms%geocode,&
             &   in%nspin,Lzd%Glr%wfd,orbs,GPU)
        if (iproc == 0) write(*,*)&
             &   'GPU data allocated'
     end if

     energy=1.d10
     energybs=1.d10
     gnrm=1.d10
     rpnrm=1.d10
     gnrm_zero=0.0d0
     ekin_sum=0.d0 
     epot_sum=0.d0 
     eproj_sum=0.d0
     eSIC_DC=0.0_gp
     eexctX=0.0_gp

     !number of switching betweed DIIS and SD during self-consistent loop
     ndiis_sd_sw=0
     !previous value of idsx_actual to control if switching has appeared
     idsx_actual_before=diis%idsx

     !Davidson is set to false first because used in deallocate_before_exiting
     DoDavidson= .false.

     !allocate the rhopot_old array needed for mixing
     if (in%iscf < 10) then
        potden = AB6_MIXING_POTENTIAL
        npoints = n1i*n2i*denspot%dpcom%n3p
        if (denspot%dpcom%n3p==0) npoints=1
     else
        potden = AB6_MIXING_DENSITY
        npoints = n1i*n2i*denspot%dpcom%n3d
        if (denspot%dpcom%n3d==0) npoints=1
     end if
     if (in%iscf /= SCF_KIND_DIRECT_MINIMIZATION) then
        call ab6_mixing_new(mix, modulo(in%iscf, 10), potden, &
             AB6_MIXING_REAL_SPACE, npoints, in%nspin, 0, &
             ierr, errmess, useprec = .false.)
        call ab6_mixing_eval_allocate(mix)
        !stop if the iscf is not compatible 
        if (in%iscf == 0) then
           write(*,*)'ERROR: the iscf code is not compatible with the mixing routines'
           stop
        end if
     end if
     endlooprp=.false.

     !if we are in the last_run case, validate the last_run only for the last cycle
     !nrepmax=0 is needed for the Band Structure calculations
     DoLastRunThings=(in%last_run == 1 .and. in%nrepmax == 0) !do the last_run things regardless of infocode

     !end of the initialization part
     call timing(iproc,'INIT','PR')

     !normal infocode, if everything go through smoothly we should keep this
     infocode=0
     rhopot_loop: do itrp=1,in%itrpmax
        !yaml output 
        if (iproc==0) then
           call yaml_sequence_element(advance='no')
           call yaml_map("Hamiltonian Optimization",label='itrp'//adjustl(yaml_toa(itrp,fmt='(i4.4)')))
!           !         write(70,'(a,i4.4)')repeat(' ',yaml_indent)//'- Hamiltonian Optimization: &itrp',itrp
!           yaml_indent=yaml_indent+2 !list element
        end if

        !set the infocode to the value it would have in the case of no convergence
        infocode=1
        subd_loop : do icycle=1,in%nrepmax
           !yaml output 
           if (iproc==0) then
              call yaml_sequence_element(advance='no')
              call yaml_map("Subspace Optimization",label='itrep'//adjustl(yaml_toa(icycle,fmt='(i4.4)')))
              !            write(70,'(a,i4.4)')repeat(' ',yaml_indent)//'- Subspace Optimization: &itrep',icycle
 !             yaml_indent=yaml_indent+3 !list element
           end if

           !if we are in the last_run case, validate the last_run only for the last cycle
           DoLastRunThings=(in%last_run == 1 .and. icycle == in%nrepmax) !do the last_run things regardless of infocode

           !yaml output
           if (iproc==0) then
              call yaml_indent_map("Wavefunctions Iterations")
!              !            write(70,'(a,a)')repeat(' ',yaml_indent),'Wavefunctions Iterations: '
!              yaml_indent=yaml_indent+1 !Hash table element
           end if
           wfn_loop: do iter=1,in%itermax

              !control whether the minimisation iterations ended
              endloop= gnrm <= gnrm_cv .or. iter == in%itermax

              if (iproc == 0 .and. verbose > 0) then 
                 write( *,'(1x,a,i0)') &
                      &   repeat('-',76 - int(log(real(iter))/log(10.))) // ' iter= ', iter
                 !test for yaml output
                 call yaml_sequence_element(advance='no')
                 call yaml_flow_map()
                 call yaml_flow_newline()
                 if (endloop) then
                    !                  write(70,'(a,i5)')repeat(' ',yaml_indent)//'- &last { #iter: ',iter
                 else
                    !                  write(70,'(a,i5)')repeat(' ',yaml_indent)//'- { #iter: ',iter
                 end if

              endif

              !control how many times the DIIS has switched into SD
              if (diis%idsx /= idsx_actual_before) ndiis_sd_sw=ndiis_sd_sw+1

              !let SD runs if the DIIS did not work the second time
              if (ndiis_sd_sw > 1) then
                 diis%switchSD=.false.
              end if

              !stop the partial timing counter if necessary
              if (endloop .and. in%itrpmax==1) call timing(iproc,'WFN_OPT','PR')
              !logical flag for the self-consistent potential
              scpot=(in%iscf /= SCF_KIND_DIRECT_MINIMIZATION .and. iter==1 .and. icycle==1) .or. & !mixing to be done
                   (in%iscf == SCF_KIND_DIRECT_MINIMIZATION) .or. & !direct minimisation
                   (itrp==1 .and. in%itrpmax/=1 .and. gnrm > in%gnrm_startmix)  !startmix condition (hard-coded, always true by default)
              !allocate the potential in the full box
              linflag = 1                                 !temporary, should change the use of flag in full_local_potential2
              if(in%linear == 'OFF') linflag = 0
              if(in%linear == 'TMO') linflag = 2
           !     orbs,Lzd,linflag,denspot%dpcom%ngatherarr,denspot%rhov,denspot%pot_full)

           call psitohpsi(iproc,nproc,atoms,scpot,denspot,hxh,hyh,hzh,itrp,in%iscf,in%alphamix,mix,in%ixc,&
                nlpspd,proj,rxyz,linflag,in%exctxpar,in%unblock_comms,hx,hy,hz,Lzd,orbs,in%SIC,confdatarr,GPU,psi,&
                ekin_sum,epot_sum,eexctX,eSIC_DC,eproj_sum,ehart,eexcu,vexcu,rpnrm,xcstr,hpsi)

           endlooprp= (itrp > 1 .and. rpnrm <= in%rpnrm_cv) .or. itrp == in%itrpmax

              energybs=ekin_sum+epot_sum+eproj_sum !the potential energy contains also exctX
              energy=energybs-ehart+eexcu-vexcu-eexctX-eSIC_DC+eion+edisp

              !check for convergence or whether max. numb. of iterations exceeded
              if (endloop) then
                 if (gnrm < gnrm_cv) infocode=0
                 exit wfn_loop 
              endif

              !evaluate the functional of the wavefunctions and put it into the diis structure
              !the energy values is printed out in this routine
              call calculate_energy_and_gradient(iter,iproc,nproc,orbs,comms,GPU,Lzd,hx,hy,hz,&
                   in%ncong,in%iscf,&
                   ekin_sum,epot_sum,eproj_sum,eSIC_DC,ehart,eexcu,vexcu,eexctX,eion,edisp,&
                   psi,psit,hpsi,gnrm,gnrm_zero,diis%energy)

              !control the previous value of idsx_actual
              idsx_actual_before=diis%idsx

              !Do not modify psi in the linear scaling case (i.e. if inputpsi==100)
              if(inputpsi/=100) call hpsitopsi(iproc,nproc,orbs,Lzd%Glr,comms,iter,diis,in%idsx,psi,psit,hpsi,in%orthpar)

              if (in%inputPsiId == 0) then
                 if ((gnrm > 4.d0 .and. orbs%norbu /= orbs%norbd) .or. &
                      &   (orbs%norbu == orbs%norbd .and. gnrm > 10.d0)) then
                    if (iproc == 0) then
                       write( *,'(1x,a)')&
                            &   'ERROR: the norm of the residue is too large also with input wavefunctions.'
                    end if
                    infocode=3
                    call deallocate_before_exiting
                    return
                 end if
              else if (in%inputPsiId == 1) then
                 if (gnrm > 1.d0) then
                    if (iproc == 0) then
                       write( *,'(1x,a)')&
                            &   'The norm of the residue is too large, need to recalculate input wavefunctions'
                    end if
                    infocode=2
                    if (nproc > 1) call MPI_BARRIER(MPI_COMM_WORLD,ierr)
                    call deallocate_before_exiting
                    return
                 end if
              end if
              !flush all writings on standart output
              if (iproc==0) then
                 !yaml output
                 call yaml_close_flow_map()
                 call yaml_close_sequence_element()
                 !            write(70,'(a)')repeat(' ',yaml_indent+2)//'}'
                 call bigdft_utils_flush(unit=6)
              end if
           end do wfn_loop

           if (iproc == 0) then 
              if (verbose > 1) write( *,'(1x,a,i0,a)')'done. ',iter,' minimization iterations required'
              write( *,'(1x,a)') &
                   &   '--------------------------------------------------- End of Wavefunction Optimisation'
!!   $         write( *,'(1x,a,3(1x,1pe18.11))') &
!!   $            &   'final  ekin,  epot,  eproj ',ekin_sum,epot_sum,eproj_sum
!!   $         write( *,'(1x,a,3(1x,1pe18.11))') &
!!   $            &   'final ehart, eexcu,  vexcu ',ehart,eexcu,vexcu
              if ((in%itrpmax >1 .and. endlooprp) .or. in%itrpmax == 1) then
                 write(final_out, "(A5)") "FINAL"
              else
                 write(final_out, "(A5)") "final"
              end if
              call write_energies(iter,0,ekin_sum,epot_sum,eproj_sum,ehart,eexcu,vexcu,energy,0.0_gp,gnrm,gnrm_zero,final_out)

              call yaml_close_flow_map()
              call yaml_close_sequence_element()

              !yaml output
              !         write(70,'(a)')repeat(' ',yaml_indent+2)//'}'
!              yaml_indent=yaml_indent-1 !end hash table element

              !write(61,*)hx,hy,hz,energy,ekin_sum,epot_sum,eproj_sum,ehart,eexcu,vexcu
              if (in%itrpmax >1) then
                 if ( diis%energy > diis%energy_min) write( *,'(1x,a,2(1pe9.2))')&
                      &   'WARNING: Found an energy value lower than the ' // final_out // &
                      & ' energy, delta:',diis%energy-diis%energy_min
              else
                 !write this warning only if the system is closed shell
                 call check_closed_shell(orbs,lcs)
                 if (lcs) then
                    if ( energy > diis%energy_min) write( *,'(1x,a,2(1pe9.2))')&
                         &   'WARNING: Found an energy value lower than the FINAL energy, delta:',energy-diis%energy_min
                 end if
              end if
           end if

           if (iter == in%itermax .and. iproc == 0 .and. infocode/=0) &
                &   write( *,'(1x,a)')'No convergence within the allowed number of minimization steps'

           call last_orthon(iproc,nproc,orbs,Lzd%Glr%wfd,in%nspin,&
                comms,psi,hpsi,psit,evsum,.true.) !never deallocate psit and hpsi


           if (iproc==0) call yaml_close_indent_map() !wfn iterations
           !exit if the infocode is correct
           if (infocode == 0) then
              if (iproc==0)call yaml_close_sequence_element() !itrep
!              yaml_indent=yaml_indent-3 !end list element
              exit subd_loop
           else
              if(iproc==0) then
                 write(*,*)&
                      &   ' WARNING: Wavefunctions not converged after cycle',icycle
                 if (icycle < in%nrepmax) write(*,*)' restart after diagonalisation'
              end if
              gnrm=1.d10
           end if

           if (in%itrpmax == 1 .and. in%norbsempty > 0) then
              !recalculate orbitals occupation numbers
              call evaltoocc(iproc,nproc,.false.,in%Tel,orbs,in%occopt)

              gnrm =1.d10
              diis%energy_min=1.d10
              diis%alpha=2.d0
           end if

           if (iproc==0) then
              !yaml output
              call yaml_close_sequence_element() !itrep
              !         write(70,'(a,i5)')repeat(' ',yaml_indent+2)//'#End itrep:',icycle
!              yaml_indent=yaml_indent-3 !end list element
           end if
        end do subd_loop

        if (in%itrpmax > 1) then
           !stop the partial timing counter if necessary
           if (endlooprp .and. in%itrpmax >1) then
              call timing(iproc,'WFN_OPT','PR')
              call yaml_close_sequence_element() !itrp
              exit rhopot_loop
           end if

           !recalculate orbitals occupation numbers
           call evaltoocc(iproc,nproc,.false.,in%Tel,orbs,in%occopt)

           gnrm =1.d10
           diis%energy_min=1.d10
           diis%alpha=2.d0
        end if

        if (iproc == 0) then
           !yaml output
           call yaml_close_sequence_element() !itrp
!           yaml_indent=yaml_indent-2 !end list element
           !reassume the key elements in the itrp element
           !      if (itrp >1) write(70,'(a)')repeat(' ',yaml_indent+2)//'RhoPot Delta: *rpnrm'
           !      write(70,'(a,i5)')repeat(' ',yaml_indent+2)//'Energies: *last  #End itrp:',itrp
        end if
 
     end do rhopot_loop 
 
     !yaml output
!     if (iproc==0) yaml_indent=yaml_indent-1 !end hash table element

     !!do i_all=1,size(rhopot)
     !!    write(10000+iproc,*) rhopot(i_all)
     !!end do
     !!do i_all=1,size(psi)
     !!    write(11000+iproc,*) psi(i_all)
     !!end do
     !!do i_all=1,size(psi)
     !!    write(12000+iproc,*) psi(i_all)
     !!end do

     call deallocate_diis_objects(diis,subname)

     if (in%inputPsiId /=-1000) then
         energybs=ekin_sum+epot_sum+eproj_sum !the potential energy contains also exctX
         if (abs(evsum-energybs) > 1.d-8 .and. iproc==0) write( *,'(1x,a,2(1x,1pe20.13))')&
          &   'Difference:evsum,energybs',evsum,energybs
     end if

     i_all=-product(shape(hpsi))*kind(hpsi)
     deallocate(hpsi,stat=i_stat)
     call memocc(i_stat,i_all,'hpsi',subname)
  else
     ! put the infocode to 0, which means success
     infocode=0
  end if skip_if_linear !end of linear if


  !deallocate psit and hpsi since it is not anymore done
  !if (nproc > 1 .or. inputpsi == INPUT_PSI_LINEAR) then
  if (nproc > 1) then
     i_all=-product(shape(psit))*kind(psit)
     deallocate(psit,stat=i_stat)
     call memocc(i_stat,i_all,'psit',subname)
  else
     nullify(psit)
  end if
  if (in%iscf /= SCF_KIND_DIRECT_MINIMIZATION) then
     call ab6_mixing_deallocate(mix)
  end if



  !last run things has to be done:
  !if it is the last run and the infocode is zero
  !if infocode is not zero but the last run has been done for nrepmax times
  DoLastRunThings= (in%last_run == 1 .and. infocode == 0) .or. DoLastRunThings

  !analyse the possibility to calculate Davidson treatment
  !(nvirt > 0 .and. in%inputPsiId == 0)
  DoDavidson= abs(in%norbv) > 0 .and. DoLastRunThings

  !project the wavefunctions on a gaussian basis and keep in memory
  if (in%gaussian_help) then
     if (iproc.eq.0) then
        write( *,'(1x,a)')&
             &   '---------------------------------------------------------- Gaussian Basis Projection'
     end if

     !extract the gaussian basis from the pseudowavefunctions
!!!     if (in%inputPsiId == 11) then
!!!        !extract the gaussian basis from the pseudowavefunctions
!!!        call gaussian_pswf_basis(21,.false.,iproc,atoms,rxyz,gbd)
!!!     else if (in%inputPsiId == 12) then
!!!        !extract the gaussian basis from the pseudopotential
!!!        call gaussian_psp_basis(atoms,rxyz,gbd)
!!!     end if

     !extract the gaussian basis from the pseudowavefunctions
     call gaussian_pswf_basis(21,.false.,iproc,in%nspin,atoms,rxyz,gbd,gbd_occ)

     if (associated(gbd_occ)) then
        i_all=-product(shape(gbd_occ))*kind(gbd_occ)
        deallocate(gbd_occ,stat=i_stat)
        call memocc(i_stat,i_all,'gbd_occ',subname)
        nullify(gbd_occ)
     end if


     if (.not. associated(gaucoeffs)) then
        allocate(gaucoeffs(gbd%ncoeff,orbs%norbp+ndebug),stat=i_stat)
        call memocc(i_stat,gaucoeffs,'gaucoeffs',subname)
     end if

     allocate(thetaphi(2,gbd%nat+ndebug),stat=i_stat)
     call memocc(i_stat,thetaphi,'thetaphi',subname)
     thetaphi=0.0_gp

     call wavelets_to_gaussians(atoms%geocode,orbs%norbp,orbs%nspinor,&
          n1,n2,n3,gbd,thetaphi,&
          hx,hy,hz,Lzd%Glr%wfd,psi,gaucoeffs)

     i_all=-product(shape(thetaphi))*kind(thetaphi)
     deallocate(thetaphi,stat=i_stat)
     call memocc(i_stat,i_all,'thetaphi',subname)

  end if


  !  write all the wavefunctions into files
  if (in%output_wf_format /= WF_FORMAT_NONE .and. DoLastRunThings) then
     !add flag for writing waves in the gaussian basis form
     if (in%gaussian_help) then

!!!        call gaussian_orthogonality(iproc,nproc,norb,norbp,gbd,gaucoeffs)
!!!
!!!        call gaussian_orthogonality(iproc,nproc,norb,norbp,gbd,gaucoeffs)
        !write the coefficients and the basis on a file
        if (iproc ==0) write(*,*)'Writing wavefunctions in wavefunction.gau file'
        call write_gaussian_information(iproc,nproc,orbs,gbd,gaucoeffs,trim(in%dir_output) // 'wavefunctions.gau')

        !build dual coefficients
        call dual_gaussian_coefficients(orbs%norbp,gbd,gaucoeffs)

        !control the accuracy of the expansion
        call check_gaussian_expansion(iproc,nproc,orbs,Lzd,hx,hy,hz,psi,gbd,gaucoeffs)

        call deallocate_gwf(gbd,subname)
        i_all=-product(shape(gaucoeffs))*kind(gaucoeffs)
        deallocate(gaucoeffs,stat=i_stat)
        call memocc(i_stat,i_all,'gaucoeffs',subname)
        nullify(gbd%rxyz)

     else
        call writemywaves(iproc,trim(in%dir_output) // "wavefunction", in%output_wf_format, &
             orbs,n1,n2,n3,hx,hy,hz,atoms,rxyz,Lzd%Glr%wfd,psi)
     end if
  end if

  !plot the ionic potential, if required by output_denspot
  if (in%output_denspot == output_denspot_DENSPOT .and. DoLastRunThings) then
     if (iproc == 0) write(*,*) 'writing external_potential' // gridformat
     call plot_density(trim(in%dir_output)//'external_potential' // gridformat,iproc,nproc,&
          n1,n2,n3,n1i,n2i,n3i,denspot%dpcom%n3p,&
          1,hxh,hyh,hzh,atoms,rxyz,denspot%dpcom%ngatherarr,denspot%V_ext)
  end if
  if (in%output_denspot == output_denspot_DENSPOT .and. DoLastRunThings) then
     if (iproc == 0) write(*,*) 'writing local_potential' // gridformat
     call plot_density(trim(in%dir_output)//'local_potential' // gridformat,iproc,nproc,&
          &   n1,n2,n3,n1i,n2i,n3i,denspot%dpcom%n3p,&
          in%nspin,hxh,hyh,hzh,atoms,rxyz,denspot%dpcom%ngatherarr,denspot%rhov)
  end if

  i_all=-product(shape(denspot%V_ext))*kind(denspot%V_ext)
  deallocate(denspot%V_ext,stat=i_stat)
  call memocc(i_stat,i_all,'denspot%V_ext',subname)
  nullify(denspot%V_ext)

  if (inputpsi /= -1000) then
     !------------------------------------------------------------------------
     ! here we start the calculation of the forces
     if (iproc == 0) then
        write( *,'(1x,a)')&
             &   '----------------------------------------------------------------- Forces Calculation'
     end if

     !manipulate scatter array for avoiding the GGA shift
     do jproc=0,nproc-1
        !n3d=n3p
        denspot%dpcom%nscatterarr(jproc,1)=denspot%dpcom%nscatterarr(jproc,2)
        !i3xcsh=0
        denspot%dpcom%nscatterarr(jproc,4)=0
     end do
     !change communication scheme to LDA case
     denspot%rhod%icomm=1

     call density_and_hpot(iproc,nproc,atoms%geocode,atoms%sym,orbs,Lzd,hxh,hyh,hzh,denspot%dpcom%nscatterarr,&
          denspot%pkernel,denspot%rhod,GPU,psi,denspot%rho_full,denspot%pot_full,hstrten)

     !xc stress, diagonal for the moment
     if (atoms%geocode=='P') then
        if (atoms%sym%symObj >= 0) call symm_stress((iproc==0),xcstr,atoms%sym%symObj)
     end if


     ! calculate dipole moment associated to the charge density
     if (DoLastRunThings) & 
          call calc_dipole(iproc,nproc,Lzd%Glr%d%n1,Lzd%Glr%d%n2,Lzd%Glr%d%n3,&
          Lzd%Glr%d%n1i,Lzd%Glr%d%n2i,Lzd%Glr%d%n3i,denspot%dpcom%n3p,in%nspin,&
          hxh,hyh,hzh,atoms,rxyz,denspot%dpcom%ngatherarr,denspot%rho_full)

     !plot the density on the cube file
     !to be done either for post-processing or if a restart is to be done with mixing enabled
     if (((in%output_denspot >= output_denspot_DENSITY)) .and. DoLastRunThings) then
        if (iproc == 0) write(*,*) 'writing electronic_density' // gridformat

        call plot_density(trim(in%dir_output)//'electronic_density' // gridformat,&
             iproc,nproc,n1,n2,n3,n1i,n2i,n3i,denspot%dpcom%n3p,  & 
             in%nspin,hxh,hyh,hzh,atoms,rxyz,denspot%dpcom%ngatherarr,denspot%rho_full)

        if (associated(denspot%rho_C)) then
           if (iproc == 0) write(*,*) 'writing grid core_density' // gridformat
           call plot_density(trim(in%dir_output)//'core_density' // gridformat,&
                iproc,nproc,n1,n2,n3,n1i,n2i,n3i,denspot%dpcom%n3p,  & 
                1,hxh,hyh,hzh,atoms,rxyz,denspot%dpcom%ngatherarr,denspot%rho_C(1,1,denspot%dpcom%i3xcsh:,1))
        end if
     end if

     !plot also the electrostatic potential
     if (in%output_denspot == output_denspot_DENSPOT .and. DoLastRunThings) then
        if (iproc == 0) write(*,*) 'writing hartree_potential' // gridformat
        call plot_density(trim(in%dir_output)//'hartree_potential' // gridformat, &
             iproc,nproc,n1,n2,n3,n1i,n2i,n3i,denspot%dpcom%n3p,&
             in%nspin,hxh,hyh,hzh,atoms,rxyz,denspot%dpcom%ngatherarr,denspot%pot_full)
     end if


     !     !plot also the electrostatic potential
     !     if (in%output_denspot == output_denspot_DENSPOT .and. DoLastRunThings) then
     !        if (iproc == 0) write(*,*) 'writing hartree_potential' // gridformat
     !        call plot_density(trim(in%dir_output)//'hartree_potential' // gridformat, &
     !             & iproc,nproc,n1,n2,n3,n1i,n2i,n3i,n3p,&
     !             & in%nspin,hxh,hyh,hzh,atoms,rxyz,ngatherarr,pot)
     !     end if
     !
     call timing(iproc,'Forces        ','ON')
     !refill projectors for tails, davidson
     refill_proj=((in%rbuf > 0.0_gp) .or. DoDavidson) .and. DoLastRunThings


     call calculate_forces(iproc,nproc,Lzd%Glr,atoms,orbs,nlpspd,rxyz,&
          hx,hy,hz,proj,denspot%dpcom%i3s+denspot%dpcom%i3xcsh,denspot%dpcom%n3p,&
          in%nspin,refill_proj,denspot%dpcom%ngatherarr,denspot%rho_full,&
          denspot%pot_full,denspot%V_XC,psi,fion,fdisp,fxyz,&
          ewaldstr,hstrten,xcstr,strten,fnoise,pressure,denspot%psoffset)

     i_all=-product(shape(denspot%rho_full))*kind(denspot%rho_full)
     deallocate(denspot%rho_full,stat=i_stat)
     call memocc(i_stat,i_all,'denspot%rho_full',subname)
     i_all=-product(shape(denspot%pot_full))*kind(denspot%pot_full)
     deallocate(denspot%pot_full,stat=i_stat)
     call memocc(i_stat,i_all,'denspot%pot_full',subname)
     nullify(denspot%rho_full,denspot%pot_full)
     call timing(iproc,'Forces        ','OF')
     !!stop
  end if

  i_all=-product(shape(fion))*kind(fion)
  deallocate(fion,stat=i_stat)
  call memocc(i_stat,i_all,'fion',subname)
  i_all=-product(shape(fdisp))*kind(fdisp)
  deallocate(fdisp,stat=i_stat)
  call memocc(i_stat,i_all,'fdisp',subname)

  !if (nvirt > 0 .and. in%inputPsiId == 0) then
  if (DoDavidson) then

     !for a band structure calculation allocate the array in which to put the eigenvalues
     if (associated(in%kptv)) then
        allocate(band_structure_eval(orbs%norbu+orbs%norbd+in%nspin*norbv,in%nkptv+ndebug),stat=i_stat)
        call memocc(i_stat,band_structure_eval,'band_structure_eval',subname)
     end if

     !calculate Davidson procedure for all the groups of k-points which are chosen
     ikpt=1
     do igroup=1,in%ngroups_kptv

        ! Set-up number of states and shifting values.
        nvirtu = norbv
        nvirtd = 0
        if (in%nspin==2) nvirtd=nvirtu
        ! Create the orbitals.
        if (associated(in%kptv)) then
           nvirtu = nvirtu + orbs%norbu
           nvirtd = nvirtd + orbs%norbd
           nvirt  = nvirtu+nvirtd

           !number of k-points for this group
           nkptv = in%nkptsv_group(igroup) !size(in%kptv, 2)

           allocate(wkptv(nkptv+ndebug),stat=i_stat)
           call memocc(i_stat,wkptv,'wkptv',subname)
           wkptv(:) = real(1.0, gp) / real(nkptv, gp)

           call orbitals_descriptors(iproc,nproc,nvirtu+nvirtd,nvirtu,nvirtd, &
                &   orbs%nspin,orbs%nspinor,nkptv,in%kptv,wkptv,orbsv)
           !allocate communications arrays for virtual orbitals
           call orbitals_communicators(iproc,nproc,Lzd%Glr,orbsv,commsv)  

           i_all=-product(shape(wkptv))*kind(wkptv)
           deallocate(wkptv,stat=i_stat)
           call memocc(i_stat,i_all,'wkptv',subname)

           !recreate the memory space for the projectors 
           call deallocate_proj_descr(nlpspd,subname)  
           i_all=-product(shape(proj))*kind(proj)
           deallocate(proj,stat=i_stat)
           call memocc(i_stat,i_all,'proj',subname)

           ! Calculate all projectors, or allocate array for on-the-fly calculation
           call timing(iproc,'CrtProjectors ','ON')
           call createProjectorsArrays(iproc,Lzd%Glr,rxyz,atoms,orbsv,&
                radii_cf,in%frmult,in%frmult,hx,hy,hz,nlpspd,proj) 
           call timing(iproc,'CrtProjectors ','OF') 

        else
           !the virtual orbitals should be in agreement with the traditional k-points
           call orbitals_descriptors(iproc,nproc,nvirtu+nvirtd,nvirtu,nvirtd, &
                &   orbs%nspin,orbs%nspinor,orbs%nkpts,orbs%kpts,orbs%kwgts,orbsv,basedist=orbs%norb_par(0:,1:))
           !allocate communications arrays for virtual orbitals
           call orbitals_communicators(iproc,nproc,Lzd%Glr,orbsv,commsv,basedist=comms%nvctr_par(0:,1:))  

        end if

        !allocate psivirt pointer (note the orbs dimension)
        allocate(psivirt(max(orbsv%npsidim_comp,orbsv%npsidim_orbs)+ndebug),stat=i_stat)
        call memocc(i_stat,psivirt,'psivirt',subname)

        if (in%norbv < 0) then
           call direct_minimization(iproc,nproc,in,atoms,& 
                orbs,orbsv,nvirt,Lzd,comms,commsv,&
                hx,hy,hz,rxyz,denspot%rhov,nlpspd,proj, &
                denspot%pkernelseq,psi,psivirt,denspot%dpcom,GPU)
        else if (in%norbv > 0) then
           call davidson(iproc,nproc,in,atoms,& 
                orbs,orbsv,in%nvirt,Lzd,comms,commsv,&
                hx,hy,hz,rxyz,denspot%rhov,nlpspd,proj, &
                denspot%pkernelseq,psi,psivirt,denspot%dpcom,GPU)
!!$           call constrained_davidson(iproc,nproc,in,atoms,&
!!$                orbs,orbsv,in%nvirt,Lzd%Glr,comms,commsv,&
!!$                hx,hy,hz,rxyz,denspot%rhov,nlpspd,proj, &
!!$                psi,psivirt,nscatterarr,ngatherarr,GPU)

        end if

        ! Write virtual wavefunctions in ETSF format: WORKS ONLY FOR ONE KPOINT 
        if(in%output_wf_format == 3 .and. abs(in%norbv) > 0) then
           call  writemywaves(iproc,trim(in%dir_output) // "virtuals" // trim(wfformat),in%output_wf_format, &
                & orbsv,n1,n2,n3,hx,hy,hz,atoms,rxyz,Lzd%Glr%wfd,psivirt)
        end if

        ! Write virtual wavefunctions in ETSF format
        if (in%output_wf_format /= WF_FORMAT_NONE  .and. abs(in%norbv) > 0) then
           call  writemywaves(iproc,trim(in%dir_output) // "virtuals", in%output_wf_format, &
                & orbsv,n1,n2,n3,hx,hy,hz,atoms,rxyz,Lzd%Glr%wfd,psivirt)
        end if

        !start the Casida's treatment 
        if (in%tddft_approach=='TDA') then

           !does it makes sense to use GPU only for a one-shot sumrho?
           if (OCLconv) then
              call allocate_data_OCL(Lzd%Glr%d%n1,Lzd%Glr%d%n2,Lzd%Glr%d%n3,atoms%geocode,&
                   &   in%nspin,Lzd%Glr%wfd,orbs,GPU)
           end if

           !this could have been calculated before
           ! Potential from electronic charge density
           !WARNING: this is good just because the TDDFT is done with LDA
           call sumrho(iproc,nproc,orbs,Lzd,hxh,hyh,hzh,denspot%dpcom%nscatterarr,&
                GPU,atoms%sym,denspot%rhod,psi,denspot%rho_psi)
           call communicate_density(iproc,nproc,orbs%nspin,hxh,hyh,hzh,Lzd,&
                denspot%rhod,denspot%dpcom%nscatterarr,denspot%rho_psi,denspot%rhov)
           denspot%rhov_is=ELECTRONIC_DENSITY

           if (OCLconv) then
              call free_gpu_OCL(GPU,orbs,in%nspin)
           end if

           !Allocate second Exc derivative
           if (denspot%dpcom%n3p >0) then
              allocate(denspot%f_XC(n1i,n2i,denspot%dpcom%n3p,in%nspin+1+ndebug),stat=i_stat)
              call memocc(i_stat,denspot%f_XC,'f_XC',subname)
           else
              allocate(denspot%f_XC(1,1,1,in%nspin+1+ndebug),stat=i_stat)
              call memocc(i_stat,denspot%f_XC,'denspot%f_XC',subname)
           end if

           call XC_potential(atoms%geocode,'D',iproc,nproc,&
                Lzd%Glr%d%n1i,Lzd%Glr%d%n2i,Lzd%Glr%d%n3i,in%ixc,hxh,hyh,hzh,&
                denspot%rhov,eexcu,vexcu,in%nspin,denspot%rho_C,denspot%V_XC,xcstr,denspot%f_XC)
           denspot%rhov_is=CHARGE_DENSITY

           !select the active space if needed

           call tddft_casida(iproc,nproc,atoms,rxyz,hxh,hyh,hzh,denspot%dpcom%n3p,denspot%dpcom%ngatherarr(0,1),&
                Lzd%Glr,orbs,orbsv,denspot%dpcom%i3s+denspot%dpcom%i3xcsh,denspot%f_XC,denspot%pkernelseq,psi,psivirt)

           i_all=-product(shape(denspot%f_XC))*kind(denspot%f_XC)
           deallocate(denspot%f_XC,stat=i_stat)
           call memocc(i_stat,i_all,'denspot%f_XC',subname)

        end if

        call deallocate_comms(commsv,subname)
        call deallocate_orbs(orbsv,subname)

        !in the case of band structure calculation, copy the values of the eigenvectors
        !into a new array to write them afterwards
        if (associated(in%kptv)) then
           call dcopy(orbsv%norb*nkptv,orbsv%eval(1),1,band_structure_eval(1,ikpt),1)
           !increment the value of ikpt
           ikpt=ikpt+in%nkptsv_group(igroup)
        end if

        i_all=-product(shape(orbsv%eval))*kind(orbsv%eval)
        deallocate(orbsv%eval,stat=i_stat)
        call memocc(i_stat,i_all,'eval',subname)

        !if the local analysis has to be performed the deallocation should not be done
        i_all=-product(shape(psivirt))*kind(psivirt)
        deallocate(psivirt,stat=i_stat)
        call memocc(i_stat,i_all,'psivirt',subname)

     end do

     if (associated(in%kptv)) then
        !dump the band structure eigenvalue on a file and deallocate it
        if (iproc == 0) then
           open(unit=11,file='band_structure.dat',status='unknown')
           do ikpt=1,in%nkptv
              write(11,'(i5,3(f12.6),10000(1pe12.4))')ikpt,(in%kptv(i,ikpt),i=1,3),(band_structure_eval(i,ikpt),i=1,orbsv%norb)
           end do
           !tentative gnuplot string for the band structure file
           write(11,'(a,9999(a,i6,a))')"#plot 'band_structure.dat' u 1:5 w l t ''",(",'' u 1:",5+i-1," w l t ''" ,i=2,orbsv%norb)
           close(unit=11)
        end if
        i_all=-product(shape(band_structure_eval))*kind(band_structure_eval)
        deallocate(band_structure_eval,stat=i_stat)
        call memocc(i_stat,i_all,'band_structure_eval',subname)
     end if

  end if


  !perform here the mulliken charge and density of states
  !localise them on the basis of gatom of a number of atoms
  !if (in%gaussian_help .and. DoLastRunThings) then
  if (in%gaussian_help .and. DoLastRunThings .and. .not.in%inputPsiId==100) then
     !here one must check if psivirt should have been kept allocated
     if (.not. DoDavidson) then
        orbsv%norb=0
        orbsv%norbp=0
     end if
     call local_analysis(iproc,nproc,hx,hy,hz,in,atoms,rxyz,Lzd%Glr,orbs,orbsv,psi,psivirt)
  else if (DoLastRunThings .and. in%itrpmax /= 1 .and. verbose >= 2) then
     ! Do a full DOS calculation.
     if (iproc == 0) call global_analysis(orbs, in%Tel,in%occopt)
  end if

  i_all=-product(shape(denspot%pkernel))*kind(denspot%pkernel)
  deallocate(denspot%pkernel,stat=i_stat)
  call memocc(i_stat,i_all,'kernel',subname)

  if (((in%exctxpar == 'OP2P' .and. xc_exctXfac() /= 0.0_gp) &
       .or. in%SIC%alpha /= 0.0_gp) .and. nproc >1) then
     i_all=-product(shape(denspot%pkernelseq))*kind(denspot%pkernelseq)
     deallocate(denspot%pkernelseq,stat=i_stat)
     call memocc(i_stat,i_all,'kernelseq',subname)
  else if (nproc == 1 .and. (in%exctxpar == 'OP2P' .or. in%SIC%alpha /= 0.0_gp)) then
     nullify(denspot%pkernelseq)
  end if



  !------------------------------------------------------------------------
  if ((in%rbuf > 0.0_gp) .and. atoms%geocode == 'F' .and. DoLastRunThings ) then
     if (in%SIC%alpha /= 0.0_gp) then
        if (iproc==0)write(*,*)&
             &   'ERROR: Tail correction not admitted with SIC corrections for the moment'
        stop
     end if
     call timing(iproc,'Tail          ','ON')
     !    Calculate energy correction due to finite size effects
     !    ---reformat potential
     allocate(denspot%pot_full(n1i*n2i*n3i*in%nspin+ndebug),stat=i_stat)
     call memocc(i_stat,denspot%pot_full,'denspot%pot_full',subname)

     if (nproc > 1) then
        call MPI_ALLGATHERV(denspot%rhov,n1i*n2i*denspot%dpcom%n3p,&
             &   mpidtypd,denspot%pot_full(1),denspot%dpcom%ngatherarr(0,1),denspot%dpcom%ngatherarr(0,2), & 
             mpidtypd,MPI_COMM_WORLD,ierr)
        !print '(a,2f12.6)','RHOup',sum(abs(rhopot(:,:,:,1))),sum(abs(pot(:,:,:,1)))
        if(in%nspin==2) then
           !print '(a,2f12.6)','RHOdw',sum(abs(rhopot(:,:,:,2))),sum(abs(pot(:,:,:,2)))
           call MPI_ALLGATHERV(denspot%rhov(1+n1i*n2i*denspot%dpcom%n3p),n1i*n2i*denspot%dpcom%n3p,&
                &   mpidtypd,denspot%pot_full(1+n1i*n2i*n3i),denspot%dpcom%ngatherarr(0,1),denspot%dpcom%ngatherarr(0,2), & 
                mpidtypd,MPI_COMM_WORLD,ierr)
        end if
     else
        call dcopy(n1i*n2i*n3i*in%nspin,denspot%rhov,1,denspot%pot_full,1)
     end if

     call deallocate_denspot_distribution(denspot%dpcom, subname)

     i_all=-product(shape(denspot%rhov))*kind(denspot%rhov)
     deallocate(denspot%rhov,stat=i_stat)
     call memocc(i_stat,i_all,'denspot%rhov',subname)

     i_all=-product(shape(denspot%V_XC))*kind(denspot%V_XC)
     deallocate(denspot%V_XC,stat=i_stat)
     call memocc(i_stat,i_all,'denspot%V_XC',subname)

     !pass hx instead of hgrid since we are only in free BC
     call CalculateTailCorrection(iproc,nproc,atoms,rbuf,orbs,&
          &   Lzd%Glr,nlpspd,ncongt,denspot%pot_full,hx,rxyz,radii_cf,in%crmult,in%frmult,in%nspin,&
          proj,psi,(in%output_denspot /= 0),ekin_sum,epot_sum,eproj_sum)

     i_all=-product(shape(denspot%pot_full))*kind(denspot%pot_full)
     deallocate(denspot%pot_full,stat=i_stat)
     call memocc(i_stat,i_all,'denspot%pot_full',subname)

     !if (iproc==0) then
     !   open(61)
     !   write(61,'(4(f9.3),1x,7(1pe19.11))',advance='no')&
     !        hgrid,alat1,alat2,alat3,energy,ekin_sum,epot_sum,eproj_sum,ehart,eexcu,vexcu
     !end if

     energybs=ekin_sum+epot_sum+eproj_sum
     energy=energybs-ehart+eexcu-vexcu-eSIC_DC+eion+edisp

     !if (iproc==0) then
     !   write(61,'(1pe19.11)')energy
     !   close(61)
     !end if

     if (iproc == 0) then
        write( *,'(1x,a,3(1x,1pe18.11))')&
             &   '  Corrected ekin,epot,eproj',ekin_sum,epot_sum,eproj_sum
        write( *,'(1x,a,1x,1pe24.17)')&
             &   'Total energy with tail correction',energy
     endif

     call timing(iproc,'Tail          ','OF')
  else
     !    No tail calculation
     if (nproc > 1) call MPI_BARRIER(MPI_COMM_WORLD,ierr)
     i_all=-product(shape(denspot%rhov))*kind(denspot%rhov)
     deallocate(denspot%rhov,stat=i_stat)
     call memocc(i_stat,i_all,'denspot%rhov',subname)
     i_all=-product(shape(denspot%V_XC))*kind(denspot%V_XC)
     deallocate(denspot%V_XC,stat=i_stat)
     call memocc(i_stat,i_all,'denspot%V_XC',subname)
     call deallocate_denspot_distribution(denspot%dpcom, subname)
  endif
  ! --- End if of tail calculation


  !?!   !Finally, we add the entropic contribution to the energy from non-integer occnums
  !?!   if(orbs%eTS>0_gp) then 
  !?!      energy=energy - orbs%eTS 
  !?! 
  !?!      if (iproc == 0) then
  !?!         write( *,'(1x,a,1(1x,1pe18.11))')&
  !?!              '  Entropic correction due to electronic tempretature',orbs%eTS
  !?!         write( *,'(1x,a,1x,1pe24.17)')&
  !?!              'Free energy (= total energy - T*S)  ',energy
  !?!      endif
  !?!    endif

  call deallocate_before_exiting

contains

  !> Routine which deallocate the pointers and the arrays before exiting 
  subroutine deallocate_before_exiting

    !when this condition is verified we are in the middle of the SCF cycle
    if (infocode /=0 .and. infocode /=1 .and. in%inputPsiId /=-1000) then

       call deallocate_diis_objects(diis,subname)

       if (nproc > 1) then
          i_all=-product(shape(psit))*kind(psit)
          deallocate(psit,stat=i_stat)
          call memocc(i_stat,i_all,'psit',subname)
       end if

       i_all=-product(shape(hpsi))*kind(hpsi)
       deallocate(hpsi,stat=i_stat)
       call memocc(i_stat,i_all,'hpsi',subname)

       i_all=-product(shape(denspot%V_ext))*kind(denspot%V_ext)
       deallocate(denspot%V_ext,stat=i_stat)
       call memocc(i_stat,i_all,'denspot%V_ext',subname)

       if (((in%exctxpar == 'OP2P' .and. xc_exctXfac() /= 0.0_gp) &
            .or. in%SIC%alpha /= 0.0_gp) .and. nproc >1) then
          i_all=-product(shape(denspot%pkernelseq))*kind(denspot%pkernelseq)
          deallocate(denspot%pkernelseq,stat=i_stat)
          call memocc(i_stat,i_all,'kernelseq',subname)
       else if (nproc == 1 .and. (in%exctxpar == 'OP2P' .or. in%SIC%alpha /= 0.0_gp)) then
          nullify(denspot%pkernelseq)
       end if

       i_all=-product(shape(denspot%pkernel))*kind(denspot%pkernel)
       deallocate(denspot%pkernel,stat=i_stat)
       call memocc(i_stat,i_all,'kernel',subname)

       ! calc_tail false
       i_all=-product(shape(denspot%rhov))*kind(denspot%rhov)
       deallocate(denspot%rhov,stat=i_stat)
       call memocc(i_stat,i_all,'denspot%rhov',subname)
       i_all=-product(shape(denspot%V_XC))*kind(denspot%V_XC)
       deallocate(denspot%V_XC,stat=i_stat)
       call memocc(i_stat,i_all,'denspot%V_XC',subname)

       call deallocate_denspot_distribution(denspot%dpcom, subname)

       i_all=-product(shape(fion))*kind(fion)
       deallocate(fion,stat=i_stat)
       call memocc(i_stat,i_all,'fion',subname)
       i_all=-product(shape(fdisp))*kind(fdisp)
       deallocate(fdisp,stat=i_stat)
       call memocc(i_stat,i_all,'fdisp',subname)

    end if

    call deallocate_bounds(Lzd%Glr%geocode,Lzd%Glr%hybrid_on,&
         Lzd%Glr%bounds,subname)

    !    call deallocate_local_zone_descriptors(Lzd, subname)
    call deallocate_Lzd_except_Glr(Lzd, subname)

    i_all=-product(shape(Lzd%Glr%projflg))*kind(Lzd%Glr%projflg)
    deallocate(Lzd%Glr%projflg,stat=i_stat)
    call memocc(i_stat,i_all,'Glr%projflg',subname)


    !free GPU if it is the case
    if (GPUconv .and. .not.(DoDavidson)) then
       call free_gpu(GPU,orbs%norbp)
    else if (OCLconv .and. .not.(DoDavidson)) then
       call free_gpu_OCL(GPU,orbs,in%nspin)
    end if

    call deallocate_comms(comms,subname)

    call deallocate_orbs(orbs,subname)

    deallocate(confdatarr)

    i_all=-product(shape(radii_cf))*kind(radii_cf)
    deallocate(radii_cf,stat=i_stat)
    call memocc(i_stat,i_all,'radii_cf',subname)

    call deallocate_proj_descr(nlpspd,subname)

    !free the rhodsc pointers if they were allocated
    call deallocate_rho_descriptors(denspot%rhod,subname)

    i_all=-product(shape(proj))*kind(proj)
    deallocate(proj,stat=i_stat)
    call memocc(i_stat,i_all,'proj',subname)

    !deallocate the core density if it has been allocated
    if(associated(denspot%rho_C)) then
       i_all=-product(shape(denspot%rho_C))*kind(denspot%rho_C)
       deallocate(denspot%rho_C,stat=i_stat)
       call memocc(i_stat,i_all,'denspot%rho_C',subname)
    end if

    !deallocate the mixing
    if (in%iscf /= SCF_KIND_DIRECT_MINIMIZATION) then
       call ab6_mixing_deallocate(mix)
    end if

    !end of wavefunction minimisation
    call timing(iproc,'LAST','PR')
    call timing(iproc,'              ','RE')
    call cpu_time(tcpu1)
    call system_clock(ncount1,ncount_rate,ncount_max)
    tel=dble(ncount1-ncount0)/dble(ncount_rate)
    if (iproc == 0) &
         &   write( *,'(1x,a,1x,i4,2(1x,f12.2))') 'CPU time/ELAPSED time for root process ', iproc,tel,tcpu1-tcpu0


!!$    if(inputpsi ==  INPUT_PSI_LINEAR) then
!!$        i_all=-product(shape(atoms%rloc))*kind(atoms%rloc)
!!$        deallocate(atoms%rloc,stat=i_stat)
!!$        call memocc(i_stat,i_all,'atoms%rloc',subname)
!!$    end if

  END SUBROUTINE deallocate_before_exiting


  !!!!> Final deallocation routine (similar to 'deallocate_before_exiting') for the linear
  !!!!! scaling case.
  !!!subroutine finalDeallocationForLinear()

  !!!  !if (in%idsx > 0) then
  !!!  !   call deallocate_diis_objects(diis,subname)
  !!!  !end if
  !!!  !if (nproc > 1) then
  !!!  i_all=-product(shape(psit))*kind(psit)
  !!!  deallocate(psit,stat=i_stat)
  !!!  call memocc(i_stat,i_all,'psit',subname)
  !!!  !end if

  !!!  i_all=-product(shape(denspot%V_ext))*kind(denspot%V_ext)
  !!!  deallocate(denspot%V_ext,stat=i_stat)
  !!!  call memocc(i_stat,i_all,'denspot%V_ext',subname)
!!!!!$    if (counterions) then
!!!!!$       i_all=-product(shape(counter_ions))*kind(counter_ions)
!!!!!$       deallocate(counter_ions,stat=i_stat)
!!!!!$       call memocc(i_stat,i_all,'counter_ions',subname)
!!!!!$    end if

  !!!  if (((in%exctxpar == 'OP2P' .and. xc_exctXfac() /= 0.0_gp) &
  !!!       .or. in%SIC%alpha /= 0.0_gp) .and. nproc >1) then
  !!!     i_all=-product(shape(denspot%pkernelseq))*kind(denspot%pkernelseq)
  !!!     deallocate(denspot%pkernelseq,stat=i_stat)
  !!!     call memocc(i_stat,i_all,'kernelseq',subname)
  !!!  else if (nproc == 1 .and. (in%exctxpar == 'OP2P' .or. in%SIC%alpha /= 0.0_gp)) then
  !!!     nullify(denspot%pkernelseq)
  !!!  end if


  !!!  i_all=-product(shape(denspot%pkernel))*kind(denspot%pkernel)
  !!!  deallocate(denspot%pkernel,stat=i_stat)
  !!!  call memocc(i_stat,i_all,'kernel',subname)

  !!!  ! calc_tail false
  !!!  i_all=-product(shape(denspot%rhov))*kind(denspot%rhov)
  !!!  deallocate(denspot%rhov,stat=i_stat)
  !!!  call memocc(i_stat,i_all,'denspot%rhov',subname)
  !!!  i_all=-product(shape(denspot%V_XC))*kind(denspot%V_XC)
  !!!  deallocate(denspot%V_XC,stat=i_stat)
  !!!  call memocc(i_stat,i_all,'denspot%V_XC',subname)

  !!!  call deallocate_denspot_distribution(denspot%dpcom, subname)
!!!!!$    i_all=-product(shape(nscatterarr))*kind(nscatterarr)
!!!!!$    deallocate(nscatterarr,stat=i_stat)
!!!!!$    call memocc(i_stat,i_all,'nscatterarr',subname)
!!!!!$    i_all=-product(shape(ngatherarr))*kind(ngatherarr)
!!!!!$    deallocate(ngatherarr,stat=i_stat)
!!!!!$    call memocc(i_stat,i_all,'ngatherarr',subname)

  !!!  i_all=-product(shape(fion))*kind(fion)
  !!!  deallocate(fion,stat=i_stat)
  !!!  call memocc(i_stat,i_all,'fion',subname)
  !!!  i_all=-product(shape(fdisp))*kind(fdisp)
  !!!  deallocate(fdisp,stat=i_stat)
  !!!  call memocc(i_stat,i_all,'fdisp',subname)


  !!!  !i_all=-product(shape(irrzon))*kind(irrzon)
  !!!  !deallocate(irrzon,stat=i_stat)
  !!!  !call memocc(i_stat,i_all,'irrzon',subname)

  !!!  !i_all=-product(shape(phnons))*kind(phnons)
  !!!  !deallocate(phnons,stat=i_stat)
  !!!  !call memocc(i_stat,i_all,'phnons',subname)

  !!!  call deallocate_bounds(Lzd%Glr%geocode,Lzd%Glr%hybrid_on,Lzd%Glr%bounds,subname)
  !!!  i_all=-product(shape(Lzd%Glr%projflg))*kind(Lzd%Glr%projflg)
  !!!  deallocate(Lzd%Glr%projflg,stat=i_stat)
  !!!  call memocc(i_stat,i_all,'Glr%projflg',subname)

  !!!  i_all=-product(shape(atoms%rloc))*kind(atoms%rloc)
  !!!  deallocate(atoms%rloc,stat=i_stat)
  !!!  call memocc(i_stat,i_all,'atoms%rloc',subname)


  !!!  !free GPU if it is the case
  !!!  if (GPUconv .and. .not.(DoDavidson)) then
  !!!     call free_gpu(GPU,orbs%norbp)
  !!!  else if (OCLconv .and. .not.(DoDavidson)) then
  !!!     call free_gpu_OCL(GPU,orbs,in%nspin)
  !!!  end if

  !!!  call deallocate_comms(comms,subname)

  !!!  call deallocate_orbs(orbs,subname)
  !!!  !call deallocate_atoms(atoms,subname) 

  !!!  i_all=-product(shape(radii_cf))*kind(radii_cf)
  !!!  deallocate(radii_cf,stat=i_stat)
  !!!  call memocc(i_stat,i_all,'radii_cf',subname)

  !!!  call deallocate_Lzd_except_Glr(Lzd,subname)
  !!!  call deallocate_proj_descr(nlpspd,subname)

  !!!  i_all=-product(shape(proj))*kind(proj)
  !!!  deallocate(proj,stat=i_stat)
  !!!  call memocc(i_stat,i_all,'proj',subname)

  !!!end subroutine finalDeallocationForLinear


END SUBROUTINE cluster<|MERGE_RESOLUTION|>--- conflicted
+++ resolved
@@ -384,15 +384,9 @@
 
   !obtain initial wavefunctions.
   if (in%inputPsiId /= INPUT_PSI_LINEAR) then
-<<<<<<< HEAD
-     call input_wf(iproc, nproc, in, GPU, atoms, rxyz, Lzd, hx, hy, hz, &
-     & denspot, nlpspd, proj, orbs, comms, psi, hpsi, psit, inputpsi, norbv, &
-     & gbd, gaucoeffs, wfd_old, psi_old, d_old, hx_old, hy_old, hz_old, rxyz_old)
-=======
      call input_wf(iproc,nproc,in,GPU,atoms,rxyz,Lzd,hx,hy,hz,&
           denspot,nlpspd,proj,orbs,comms,psi,hpsi,psit,inputpsi,norbv,&
           gbd,gaucoeffs,wfd_old,psi_old,d_old,hx_old,hy_old,hz_old,rxyz_old)
->>>>>>> e9b509ce
   else
      inputpsi = in%inputPsiId
      !call check_linear_and_create_Lzd(iproc,nproc,in,Lzd,atoms,orbs,rxyz)
