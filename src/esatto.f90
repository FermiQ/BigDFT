--- conflicted
+++ resolved
@@ -412,12 +412,7 @@
 
 
    real(gp) function esatto_CalcolaRiflettivita( ngrid_A ,rgrid, dumgrid1, nls_a, lpot_a, rpot_a,spot_a,hpot_a,y_r,d_r,&
-<<<<<<< HEAD
         Rmts,    Rinf ,nsteps_coarse ,nsteps_fine, Energia , Labs)
-     real(gp), target :: rgrid(1:ngrid_A), dumgrid1(1:ngrid_A)
-=======
-        Rmts,    Rinf ,nsteps_coarse ,nsteps_fine, Energia )
->>>>>>> 9e2eb496
      real(gp) rpot_a, spot_a, hpot_a,Rmts , Rinf, Energia
      integer nls_a, lpot_a, nsteps_coarse, nsteps_fine, ngrid_A
      real(gp), target :: rgrid(1:ngrid_A), dumgrid1(1:ngrid_A)
