!> @file
!!  Routines to do BFGS geometry optimisation
!! @author
!!    Copyright (C) 2007-2011 BigDFT group
!!    This file is distributed under the terms of the
!!    GNU General Public License, see ~/COPYING file
!!    or http://www.gnu.org/copyleft/gpl.txt .
!!    For the list of contributors, see ~/AUTHORS

!> BFGS driver routine
subroutine bfgsdriver(nproc,iproc,rxyz,fxyz,epot,at,rst,in,ncount_bigdft)
    use module_base
    use module_types
    use minpar
    implicit none
    integer, intent(in) :: nproc,iproc
    integer, intent(inout) :: ncount_bigdft
    type(atoms_data), intent(inout) :: at
    type(input_variables), intent(inout) :: in
    type(restart_objects), intent(inout) :: rst
    real(gp), intent(inout) :: epot
    real(gp), dimension(3*at%nat), intent(inout) :: rxyz
    real(gp), dimension(3*at%nat), intent(inout) :: fxyz
    real(gp) :: fluct=0.0_gp,fnrm,fmax,fnoise
    integer :: infocode,i,ixyz,iat,istat,icall,icheck
    character(len=4) :: fn4
    character(len=40) :: comment
    logical :: move_this_coordinate
    integer ::  nr
    integer ::  nwork
    real(gp),allocatable:: x(:),f(:),work(:)
    !character(len=4) :: fn4
    !character(len=40) :: comment
    !real(gp), dimension(3*at%nat) :: rxyz0,rxyzwrite
    !character(len=*), parameter :: subname='bfgs'

    in%inputPsiId=1
    in%output_grid=0
    in%output_wf=.false.
    icheck=0
    !if(iproc==0) write(*,*) 'EPOT=',epot
    !return

    nr=0
    do i=1,3*at%nat
        iat=(i-1)/3+1
        ixyz=mod(i-1,3)+1
        if(move_this_coordinate(at%ifrztyp(iat),ixyz)) nr=nr+1
    enddo
    parmin%iflag=0
    nwork=nr*nr+3*nr+3*nr*nr+3*nr
    allocate(work(nwork),stat=istat)
    if(istat/=0) stop 'ERROR: failure allocating work.'
    allocate(x(nr),stat=istat)
    if(istat/=0) stop 'ERROR: failure allocating x.'
    allocate(f(nr),stat=istat)
    if(istat/=0) stop 'ERROR: failure allocating f.'
    icall=0
    do 
        !call nebforce(n,np,x,f,fnrmtot,pnow,nproc,iproc,atoms,rst,ll_inputs,ncount_bigdft)
        !do ip=1,np-1
        !    call atomic_copymoving_forward(atoms,n,f(1,ip),nr,fa(1,ip))
        !enddo
        !if(icall/=0) then
            call call_bigdft(nproc,iproc,at,rxyz,in,epot,fxyz,fnoise,rst,infocode)
            ncount_bigdft=ncount_bigdft+1
        !endif
        call atomic_copymoving_forward(at,3*at%nat,fxyz,nr,f)
        call atomic_copymoving_forward(at,3*at%nat,rxyz,nr,x)
        call fnrmandforcemax(fxyz,fnrm,fmax,at%nat)
        if(fmax<3.d-1) call updatefluctsum(at%nat,fnoise,fluct)
        call convcheck(fnrm,fmax,fluct*in%frac_fluct,in%forcemax,icheck)
        if(iproc==0) write(*,*) 'ICHECK ',icheck
        if(icheck>5) parmin%converged=.true.
        !call calmaxforcecomponentanchors(atoms,np,f(1,1),fnrm,fspmax)
        !call checkconvergence(parmin,fspmax)
        !if(ncount_bigdft>in%ncount_cluster_x-1)
        !if(iproc==0) write(*,*) 'nr=',nr,f(1)
        if (iproc == 0) then
           write(fn4,'(i4.4)') ncount_bigdft
           write(comment,'(a,1pe10.3)')'BFGS:fnrm= ',sqrt(fnrm)
           call  write_atomic_file('posout_'//fn4,epot,rxyz,at,trim(comment))
        endif
        call bfgs_reza(iproc,nr,x,epot,f,nwork,work,in%betax,sqrt(fnrm),fmax, &
            ncount_bigdft,fluct*in%frac_fluct,fluct,at)
        !x(1:nr)=x(1:nr)+1.d-2*f(1:nr)
        call atomic_copymoving_backward(at,nr,x,3*at%nat,rxyz)
        if(parmin%converged) then
           if(iproc==0) write(16,'(a,i0,a)') "   BFGS converged in ",icall," iterations"
           if(iproc==0) then
              write(fn4,'(i4.4)') ncount_bigdft
              write(comment,'(a,1pe10.3)')'BFGS:fnrm= ',sqrt(fnrm)
              call  write_atomic_file('posout_'//fn4,epot,rxyz,at,trim(comment))
           endif
        endif
        !if(ncount_bigdft>in%ncount_cluster_x-1)
        !do ip=1,np-1
        !    call atomic_copymoving_backward(atoms,nr,xa(1,ip),n,x(1,ip))
        !enddo
        if(parmin%converged) exit
        if(parmin%iflag<=0) exit
        icall=icall+1
        if(icall>in%ncount_cluster_x) exit
    enddo
    deallocate(work,stat=istat);if(istat/=0) stop 'ERROR: failure deallocating work.'
    deallocate(x,stat=istat);if(istat/=0) stop 'ERROR: failure deallocating x.'
    deallocate(f,stat=istat);if(istat/=0) stop 'ERROR: failure deallocating f.'
END SUBROUTINE bfgsdriver
<<<<<<< HEAD
!*****************************************************************************************
subroutine inithess(iproc,nr,nat,rat,atoms,hess)
    use module_types
    implicit none
    integer::iproc,nr,nat,iat,jat,nsb,nrsqtwo,i,j,k,info
    real(8)::rat(3,nat),hess(nr,nr),r0types(4,4),fctypes(4,4),soft,hard
    type(atoms_data), intent(inout) :: atoms
    integer, allocatable::ita(:),isb(:,:)
    real(8), allocatable::r0bonds(:),fcbonds(:),evec(:,:),eval(:),wa(:)
    real(8)::dx,dy,dz,r,tt,ep
=======


subroutine inithess(iproc,nr,nat,rat,atoms,hess)
    use module_types
    implicit none
    integer :: iproc,nr,nat,iat,jat,nsb,nrsqtwo,i,j,k,info
    real(kind=8) :: rat(3,nat),hess(nr,nr),r0types(4,4),fctypes(4,4),soft,hard
    type(atoms_data), intent(inout) :: atoms
    integer, allocatable::ita(:),isb(:,:)
    real(8), allocatable::r0bonds(:),fcbonds(:),evec(:,:),eval(:),wa(:)
    real(kind=8) :: dx,dy,dz,r,tt
>>>>>>> 2316d4ab
    nrsqtwo=2*nr**2
    if(nr/=3*atoms%nat) then
        stop 'ERROR: This subroutine works only for systems without fixed atoms.'
    endif
    allocate(ita(nat),isb(10*nat,2),r0bonds(10*nat),fcbonds(10*nat))
    allocate(evec(nr,nr),eval(nr),wa(nrsqtwo))
    do iat=1,nat
        if(trim(atoms%atomnames(atoms%iatype(iat)))=='H') then
            ita(iat)=1
        elseif(trim(atoms%atomnames(atoms%iatype(iat)))=='C') then
            ita(iat)=2
        elseif(trim(atoms%atomnames(atoms%iatype(iat)))=='N') then
            ita(iat)=3
        elseif(trim(atoms%atomnames(atoms%iatype(iat)))=='O') then
            ita(iat)=4
        else
            if(iproc==0) then
                write(*,'(a)') 'ERROR: This PBFGS is only implemented for systems which '
<<<<<<< HEAD
                write(*,'(a)') '       contain only ogganic elements, namely H,C,N,O.'
=======
                write(*,'(a)') '       contain only organic elements, namely H,C,N,O.'
>>>>>>> 2316d4ab
                write(*,'(a)') '       so use BFGS instead.'
            endif
            stop
        endif
    enddo
    call init_parameters(r0types,fctypes)
    !r0types(1:4,1:4)=2.d0 ; fctypes(1:4,1:4)=5.d2
    nsb=0
    do iat=1,nat
        do jat=iat+1,nat
            dx=rat(1,jat)-rat(1,iat)
            dy=rat(2,jat)-rat(2,iat)
            dz=rat(3,jat)-rat(3,iat)
            r=sqrt(dx**2+dy**2+dz**2)
            !if(iat==21 .and. jat==27 .and. iproc==0) then
            !    write(*,*) 'REZA ',r,1.35d0*r0types(ita(iat),ita(jat))
            !endif
            if(r<1.35d0*r0types(ita(iat),ita(jat))) then
                nsb=nsb+1
                if(nsb>10*nat) stop 'ERROR: too many stretching bonds, is everything OK?'
                isb(nsb,1)=iat
                isb(nsb,2)=jat
                r0bonds(nsb)=r0types(ita(iat),ita(jat)) !CAUTION: equil. bond length from amber
                !r0bonds(nsb)=r !CAUTION: current bond length assumed as equil. 
                fcbonds(nsb)=fctypes(ita(iat),ita(jat))
            endif
        enddo
    enddo
    if(iproc==0) write(*,*) 'NSB ',nsb
    !if(iproc==0) then
    !    do i=1,nsb
    !        write(*,'(a,i5,2f20.10,2i4,2(x,a))') 'PAR ', &
    !            i,r0bonds(i),fcbonds(i),isb(i,1),isb(i,2), &
    !            trim(atoms%atomnames(atoms%iatype(isb(i,1)))),trim(atoms%atomnames(atoms%iatype(isb(i,2))))
    !    enddo
    !endif
    call pseudohess(nat,rat,nsb,isb(1,1),isb(1,2),fcbonds,r0bonds,hess)
    evec(1:nr,1:nr)=hess(1:nr,1:nr)
    !if(iproc==0) write(*,*) 'HESS ',hess(:,:)
    call DSYEV('V','L',nr,evec,nr,eval,wa,nrsqtwo,info)
    if(info/=0) stop 'ERROR: DSYEV in inithess failed.'
    if(iproc==0) then
        do i=1,nr
            write(*,'(i5,es20.10)') i,eval(i)
        enddo
    endif
    !stop
    hard=eval(nr)
    soft=eval(nr-nsb+1)
    do k=1,nr
        if(eval(k)<soft) then
            eval(k)=soft
        endif
        eval(k)=1.d0/sqrt(eval(k)**2+soft**2)
    enddo
    do i=1,nr
    do j=i,nr
        tt=0.d0
        do k=1,nr
            !ep=1.d0/max(1.d-5,eval(k))
            !ep=sqrt(ep**2+(20.d0/eval(nr))**2)
            !if(eval(k
            !ep=sqrt(eval(k)**2+constant**2)
            tt=tt+eval(k)*evec(i,k)*evec(j,k)
        enddo
        hess(i,j)=tt
    enddo
    enddo
    do i=1,nr
    do j=1,i-1
        hess(i,j)=hess(j,i)
    enddo
    enddo
    deallocate(ita,isb,r0bonds,fcbonds,evec,eval,wa)
end subroutine inithess
<<<<<<< HEAD
!*****************************************************************************************
subroutine init_parameters(r0,fc)
    implicit none
    integer::i,j
    real(8)::r0(4,4),fc(4,4)
    !((0.0104 / 0.239) / 27.2114) * (0.529177^2) = 0.000447802457
    r0(1,1)=0.80d0/0.529d0
    r0(2,1)=1.09d0/0.529d0 ; r0(2,2)=1.51d0/0.529d0
    r0(3,1)=1.01d0/0.529d0 ; r0(3,2)=1.39d0/0.529d0 ; r0(3,3)=1.10d0/0.529d0
    r0(4,1)=0.96d0/0.529d0 ; r0(4,2)=1.26d0/0.529d0 ; r0(4,3)=1.10d0/0.529d0 ; r0(4,4)=1.10/0.529d0
    do i=1,4
        do j=i+1,4
            r0(i,j)=r0(j,i)
        enddo
    enddo
    fc(1,1)=1.00d3*4.48d-4
    fc(2,1)=3.40d2*4.48d-4 ; fc(2,2)=3.31d2*4.48d-4
    fc(3,1)=4.34d2*4.48d-4 ; fc(3,2)=4.13d2*4.48d-4 ; fc(3,3)=4.56d3*4.48d-4
    fc(4,1)=5.53d2*4.48d-4 ; fc(4,2)=5.43d2*4.48d-4 ; fc(4,3)=4.56d3*4.48d-4 ; fc(4,4)=4.56d3*4.48d-4
    do i=1,4
        do j=i+1,4
            fc(i,j)=fc(j,i)
        enddo
    enddo
end subroutine init_parameters
!*****************************************************************************************
subroutine pseudohess(nat,rat,nbond,indbond1,indbond2,sprcons,xl0,hess)
    implicit none
    integer::nat,nbond,indbond1(nbond),indbond2(nbond)
    real(8)::rat(3,nat),sprcons(nbond),xl0(nbond),hess(3*nat,3*nat)
    integer::iat,jat,i,j,ibond
    real(8)::xiat,yiat,ziat,dx,dy,dz,r2,r,rinv,r3inv !,rinv2,rinv4,rinv8,rinv10,rinv14,rinv16
    real(8)::dxsq,dysq,dzsq,dxdy,dxdz,dydz,tt1,tt2,tt3,tt4
    real(8)::h11,h22,h33,h12,h13,h23
    do j=1,3*nat
        do i=1,3*nat
            hess(i,j)=0.d0
        enddo
    enddo
    do ibond=1,nbond
        iat=indbond1(ibond)
        jat=indbond2(ibond)
        dx=rat(1,iat)-rat(1,jat)
        dy=rat(2,iat)-rat(2,jat)
        dz=rat(3,iat)-rat(3,jat)
        r2=dx**2+dy**2+dz**2
        r=sqrt(r2) ; rinv=1.d0/r ; r3inv=rinv**3
        !rinv2=1.d0/r2
        !rinv4=rinv2*rinv2
        !rinv8=rinv4*rinv4
        !rinv10=rinv8*rinv2
        !rinv14=rinv10*rinv4
        !rinv16=rinv8*rinv8
        dxsq=dx*dx ; dysq=dy*dy ; dzsq=dz*dz
        dxdy=dx*dy ; dxdz=dx*dz ; dydz=dy*dz
        !tt1=672.d0*rinv16
        !tt2=48.d0*rinv14
        !tt3=192.d0*rinv10
        !tt4=24.d0*rinv8
        tt1=sprcons(ibond)
        tt2=xl0(ibond)*rinv
        tt3=tt2*rinv**2
        !calculating the six distinct elements of 6 by 6 block
        !h11=dxsq*tt1-tt2-dxsq*tt3+tt4
        !h22=dysq*tt1-tt2-dysq*tt3+tt4
        !h33=dzsq*tt1-tt2-dzsq*tt3+tt4
        !h12=dxdy*tt1-dxdy*tt3
        !h13=dxdz*tt1-dxdz*tt3
        !h23=dydz*tt1-dydz*tt3

        !k_b*(1-l0/l+l0*(x_i-x_j)^2/l^3)
        h11=tt1*(1.d0-tt2+dxsq*tt3)
        h22=tt1*(1.d0-tt2+dysq*tt3)
        h33=tt1*(1.d0-tt2+dzsq*tt3)
        h12=tt1*dxdy*tt3
        h13=tt1*dxdz*tt3
        h23=tt1*dydz*tt3
        i=3*(iat-1)+1 ; j=3*(jat-1)+1
        !filling upper-left traingle (summing-up is necessary)
        hess(i+0,i+0)=hess(i+0,i+0)+h11
        hess(i+0,i+1)=hess(i+0,i+1)+h12
        hess(i+1,i+1)=hess(i+1,i+1)+h22
        hess(i+0,i+2)=hess(i+0,i+2)+h13
        hess(i+1,i+2)=hess(i+1,i+2)+h23
        hess(i+2,i+2)=hess(i+2,i+2)+h33
        !filling lower-right traingle (summing-up is necessary)
        hess(j+0,j+0)=hess(j+0,j+0)+h11
        hess(j+0,j+1)=hess(j+0,j+1)+h12
        hess(j+1,j+1)=hess(j+1,j+1)+h22
        hess(j+0,j+2)=hess(j+0,j+2)+h13
        hess(j+1,j+2)=hess(j+1,j+2)+h23
        hess(j+2,j+2)=hess(j+2,j+2)+h33
        !filling 3 by 3 block
        !summing-up is not needed but it may be necessary for PBC
        hess(i+0,j+0)=-h11 ; hess(i+1,j+0)=-h12 ; hess(i+2,j+0)=-h13
        hess(i+0,j+1)=-h12 ; hess(i+1,j+1)=-h22 ; hess(i+2,j+1)=-h23
        hess(i+0,j+2)=-h13 ; hess(i+1,j+2)=-h23 ; hess(i+2,j+2)=-h33
        !write(*,'(i3,5es20.10)') ibond,hess(i+0,i+0),tt1,tt2,tt3,xl0(ibond)
    enddo
    !filling the lower triangle of 3Nx3N Hessian matrix
    do i=1,3*nat-1
        do j =i+1,3*nat
            hess(j,i)=hess(i,j)
        enddo
    enddo
    !---------------------------------------------------------------------------
end subroutine pseudohess
!*****************************************************************************************
subroutine bfgs_reza(iproc,nr,x,epot,f,nwork,work,alphax,fnrm,fmax,ncount_bigdft,flt1,flt2,atoms)
    use minpar, only:parmin
    use module_types
    implicit none
    integer::iproc,nr,nwork,mf,my,ms,nrsqtwo,iw1,iw2,iw3,iw4,info,i,j,l,mx
    integer::ncount_bigdft
    real(8)::x(nr),f(nr),epot,work(nwork),alphax,flt1,flt2
    type(atoms_data), intent(inout) :: atoms
    integer, allocatable::ipiv(:)
=======


subroutine init_parameters(r0,fc)
    implicit none
    integer :: i,j
    real(kind=8) :: r0(4,4),fc(4,4)
    !((0.0104 / 0.239) / 27.2114) * (0.529177^2) = 0.000447802457
    r0(1,1)=0.80d0/0.529d0
    r0(2,1)=1.09d0/0.529d0 ; r0(2,2)=1.51d0/0.529d0
    r0(3,1)=1.01d0/0.529d0 ; r0(3,2)=1.39d0/0.529d0 ; r0(3,3)=1.10d0/0.529d0
    r0(4,1)=0.96d0/0.529d0 ; r0(4,2)=1.26d0/0.529d0 ; r0(4,3)=1.10d0/0.529d0 ; r0(4,4)=1.10/0.529d0
    do i=1,4
        do j=i+1,4
            r0(i,j)=r0(j,i)
        enddo
    enddo
    fc(1,1)=1.00d3*4.48d-4
    fc(2,1)=3.40d2*4.48d-4 ; fc(2,2)=3.31d2*4.48d-4
    fc(3,1)=4.34d2*4.48d-4 ; fc(3,2)=4.13d2*4.48d-4 ; fc(3,3)=4.56d3*4.48d-4
    fc(4,1)=5.53d2*4.48d-4 ; fc(4,2)=5.43d2*4.48d-4 ; fc(4,3)=4.56d3*4.48d-4 ; fc(4,4)=4.56d3*4.48d-4
    do i=1,4
        do j=i+1,4
            fc(i,j)=fc(j,i)
        enddo
    enddo
end subroutine init_parameters


subroutine pseudohess(nat,rat,nbond,indbond1,indbond2,sprcons,xl0,hess)
    implicit none
    integer :: nat,nbond,indbond1(nbond),indbond2(nbond)
    real(kind=8) :: rat(3,nat),sprcons(nbond),xl0(nbond),hess(3*nat,3*nat)
    integer :: iat,jat,i,j,ibond
    real(kind=8) :: dx,dy,dz,r2,r,rinv,r3inv !,rinv2,rinv4,rinv8,rinv10,rinv14,rinv16
    real(kind=8) :: dxsq,dysq,dzsq,dxdy,dxdz,dydz,tt1,tt2,tt3
    real(kind=8) :: h11,h22,h33,h12,h13,h23
    do j=1,3*nat
        do i=1,3*nat
            hess(i,j)=0.d0
        enddo
    enddo
    do ibond=1,nbond
        iat=indbond1(ibond)
        jat=indbond2(ibond)
        dx=rat(1,iat)-rat(1,jat)
        dy=rat(2,iat)-rat(2,jat)
        dz=rat(3,iat)-rat(3,jat)
        r2=dx**2+dy**2+dz**2
        r=sqrt(r2) ; rinv=1.d0/r ; r3inv=rinv**3
        !rinv2=1.d0/r2
        !rinv4=rinv2*rinv2
        !rinv8=rinv4*rinv4
        !rinv10=rinv8*rinv2
        !rinv14=rinv10*rinv4
        !rinv16=rinv8*rinv8
        dxsq=dx*dx ; dysq=dy*dy ; dzsq=dz*dz
        dxdy=dx*dy ; dxdz=dx*dz ; dydz=dy*dz
        !tt1=672.d0*rinv16
        !tt2=48.d0*rinv14
        !tt3=192.d0*rinv10
        !tt4=24.d0*rinv8
        tt1=sprcons(ibond)
        tt2=xl0(ibond)*rinv
        tt3=tt2*rinv**2
        !calculating the six distinct elements of 6 by 6 block
        !h11=dxsq*tt1-tt2-dxsq*tt3+tt4
        !h22=dysq*tt1-tt2-dysq*tt3+tt4
        !h33=dzsq*tt1-tt2-dzsq*tt3+tt4
        !h12=dxdy*tt1-dxdy*tt3
        !h13=dxdz*tt1-dxdz*tt3
        !h23=dydz*tt1-dydz*tt3

        !k_b*(1-l0/l+l0*(x_i-x_j)^2/l^3)
        h11=tt1*(1.d0-tt2+dxsq*tt3)
        h22=tt1*(1.d0-tt2+dysq*tt3)
        h33=tt1*(1.d0-tt2+dzsq*tt3)
        h12=tt1*dxdy*tt3
        h13=tt1*dxdz*tt3
        h23=tt1*dydz*tt3
        i=3*(iat-1)+1 ; j=3*(jat-1)+1
        !filling upper-left traingle (summing-up is necessary)
        hess(i+0,i+0)=hess(i+0,i+0)+h11
        hess(i+0,i+1)=hess(i+0,i+1)+h12
        hess(i+1,i+1)=hess(i+1,i+1)+h22
        hess(i+0,i+2)=hess(i+0,i+2)+h13
        hess(i+1,i+2)=hess(i+1,i+2)+h23
        hess(i+2,i+2)=hess(i+2,i+2)+h33
        !filling lower-right traingle (summing-up is necessary)
        hess(j+0,j+0)=hess(j+0,j+0)+h11
        hess(j+0,j+1)=hess(j+0,j+1)+h12
        hess(j+1,j+1)=hess(j+1,j+1)+h22
        hess(j+0,j+2)=hess(j+0,j+2)+h13
        hess(j+1,j+2)=hess(j+1,j+2)+h23
        hess(j+2,j+2)=hess(j+2,j+2)+h33
        !filling 3 by 3 block
        !summing-up is not needed but it may be necessary for PBC
        hess(i+0,j+0)=-h11 ; hess(i+1,j+0)=-h12 ; hess(i+2,j+0)=-h13
        hess(i+0,j+1)=-h12 ; hess(i+1,j+1)=-h22 ; hess(i+2,j+1)=-h23
        hess(i+0,j+2)=-h13 ; hess(i+1,j+2)=-h23 ; hess(i+2,j+2)=-h33
        !write(*,'(i3,5es20.10)') ibond,hess(i+0,i+0),tt1,tt2,tt3,xl0(ibond)
    enddo
    !filling the lower triangle of 3Nx3N Hessian matrix
    do i=1,3*nat-1
        do j =i+1,3*nat
            hess(j,i)=hess(i,j)
        enddo
    enddo
    
end subroutine pseudohess


subroutine bfgs_reza(iproc,nr,x,epot,f,nwork,work,alphax,fnrm,fmax,ncount_bigdft,flt1,flt2,atoms)
    use minpar, only:parmin
    use module_types
    implicit none
    integer :: iproc,nr,nwork,mf,my,ms,nrsqtwo,iw1,iw2,iw3,iw4,info,i,j,l,mx
    integer :: ncount_bigdft
    real(kind=8) :: x(nr),f(nr),epot,work(nwork),alphax,flt1,flt2
    type(atoms_data), intent(inout) :: atoms
>>>>>>> 2316d4ab
    !real(8), allocatable::eval(:),umat(:)
    !type(parameterminimization)::parmin
    real(kind=8) :: DDOT,tt1,tt2,de,fnrm,fmax,beta
    real(kind=8) :: tt3,tt4,tt5,tt6
    real(8), save::epotold,alpha,alphamax,zeta
    logical, save::reset
    integer, save::isatur
    if(nwork/=nr*nr+3*nr+3*nr*nr+3*nr) then
        stop 'ERROR: size of work array is insufficient.'
    endif
    nrsqtwo=nr*nr*2
    mf=nr*nr+1       !for force of previous iteration in wiki notation
    my=mf+nr         !for y_k in wiki notation
    ms=my+nr         !for s_k in wiki notation
    iw1=ms+nr        !work array to keep the hessian untouched
    iw2=iw1+nr*nr    !for work array of DSYTRF
    iw3=iw2+nrsqtwo  !for p_k in wiki notation
    mx =iw3+nr       !for position of previous iteration
    iw4=mx+nr        !for eigenvalues of inverse og hessian
    if(parmin%iflag==0) then
        parmin%iflag=1
        parmin%converged=.false.   !! STEFAN Stefan stefan
        parmin%iter=0
        epotold=epot
        alpha=8.d-1
        reset=.false.
        alphamax=0.9d0
        zeta=1.d0
        isatur=0
        if(iproc==0) then
        open(unit=1390,file='bfgs_eigenvalues.dat',status='replace')
        close(1390)
        endif
    else
        parmin%iter=parmin%iter+1
    endif
    if(fnrm<min(6.d-2,max(1.d-2,2.d-3*sqrt(real(nr,8))))) then
        if(isatur<99) isatur=isatur+1
    else
        isatur=0
    endif
    de=epot-epotold
    !fnrm=calnorm(nr,f);fmax=calmaxforcecomponent(nr,f)
    if(iproc==0) then
    !write(*,'(a10,i5,es23.15,es11.3,2es12.5,2es12.4,i3)') &
    !    'GEOPT_BFGS',parmin%iter,epot,de,fnrm,fmax,zeta,alpha,isatur
    !       '(I5,1x,I5,2x,a10,2x,1pe21.14,2x,e9.2,1(1pe11.3),3(1pe10.2),2x,a,I3,2x,a,1pe8.2E1)'
    write(*,'(i5,1x,i5,2x,a10,2x,1es21.14,2x,es9.2,es11.3,3es10.2,2x,a7,i3)') &
        ncount_bigdft,parmin%iter,'GEOPT_BFGS',epot,de,fmax,fnrm,flt1,flt2,'isatur=',isatur
    write(16,'(i5,1x,i5,2x,a10,2x,1es21.14,2x,es9.2,es11.3,3es10.2,2x,a7,i3)') &
        ncount_bigdft,parmin%iter,'GEOPT_BFGS',epot,de,fmax,fnrm,flt1,flt2,'isatur=',isatur
    endif
    close(16)
    open(unit=16,file='geopt.mon',status='unknown',position='APPEND')
    !if(parmin%iter==602) then
    !    do i=1,nr/3
    !        write(31,*) x(i*3-2),x(i*3-1),x(i*3-0)
    !    enddo
    !    stop
    !endif
    !if(fmax<parmin%fmaxtol) then
    if(parmin%converged) then
        !parmin%converged=.true.
        parmin%iflag=0
        if(iproc==0) then
        write(*,'(a,i4,es23.15,2es12.5)') &
            'BFGS FINISHED: itfire,epot,fnrm,fmax ',parmin%iter,epot,fnrm,fmax
        endif
        return
    endif

    !if(de>0.d0 .and. zeta>1.d-1) then
    if(de>5.d-2) then
        epot=epotold
        x(1:nr)=work(mx:mx-1+nr)
        f(1:nr)=work(mf:mf-1+nr)
        reset=.true.
        !alpha=max(alpha*0.5d0/1.1d0,1.d-2)
        zeta=max(zeta*2.d-1,1.d-3)
        isatur=0
    else
        !zeta=1.d0
        !if(zeta>1.d-1) zeta=min(zeta*1.1d0,1.d0)
        zeta=min(zeta*1.1d0,1.d0)
        !isatur=isatur+1
    endif
    if(parmin%iter==0 .or. reset) then
        reset=.false.
        !if(isatur>=10) then
        !    reset=.false.
        !    !alpha=5.d-1
        !endif

        if(trim(parmin%approach)=='PBFGS') then
            call inithess(iproc,nr,atoms%nat,x,atoms,work(1))
        else
            work(1:nr*nr)=0.d0
            do i=1,nr
                work(i+(i-1)*nr)=zeta*alphax
            enddo
        endif
        work(iw3:iw3-1+nr)=zeta*alphax*f(1:nr)
    else
        work(ms:ms-1+nr)=x(1:nr)-work(mx:mx-1+nr)
        work(my:my-1+nr)=work(mf:mf-1+nr)-f(1:nr)
        tt1=DDOT(nr,work(my),1,work(ms),1)
        do i=1,nr
            tt2=0.d0
            do j=1,nr
                tt2=tt2+work(i+(j-1)*nr)*work(my-1+j)
            enddo
            work(iw2-1+i)=tt2
        enddo
        tt2=DDOT(nr,work(my),1,work(iw2),1)
        !write(21,*) parmin%iter,tt1,tt2
        !tt1=max(tt1,1.d-2)
        do i=1,nr
            do j=i,nr
                l=i+(j-1)*nr
                work(l)=work(l)+(tt1+tt2)*work(ms-1+i)*work(ms-1+j)/tt1**2- &
                    (work(iw2-1+i)*work(ms-1+j)+work(iw2-1+j)*work(ms-1+i))/tt1
                work(j+(i-1)*nr)=work(l)
            enddo
        enddo
        !do i=1,nr
        !    tt2=0.d0
        !    do j=1,nr
        !        tt2=tt2+work(j+(i-1)*nr)*f(j)
        !    enddo
        !    work(iw3-1+i)=tt2
        !enddo
        !write(31,*) zeta
        work(iw1:iw1-1+nr*nr)=work(1:nr*nr)
        call DSYEV('V','L',nr,work(iw1),nr,work(iw4),work(iw2),nrsqtwo,info)
        if(info/=0) stop 'ERROR: DSYEV in bfgs_reza failed.'
        tt1=work(iw4+0)    ; tt2=work(iw4+1)    ; tt3=work(iw4+2)
        tt4=work(iw4+nr-3) ; tt5=work(iw4+nr-2) ; tt6=work(iw4+nr-1)
        if(iproc==0) then
        open(unit=1390,file='bfgs_eigenvalues.dat',status='old',position='append')
        write(1390,'(i5,6es15.5)') parmin%iter,tt1,tt2,tt3,tt4,tt5,tt6
        close(1390)
        endif
        work(iw3:iw3-1+nr)=0.d0
        if(isatur<3) then
            beta=1.d-1/alphax
        elseif(isatur<6) then
            beta=1.d-2/alphax
        elseif(isatur<10) then
            beta=1.d-3/alphax
        else
            beta=1.d-3/alphax
        endif
        !do j=1,nr
        !    if(work(iw4-1+j)>0.d0) then
        !        tt3=work(iw4-1+j)
        !        exit
        !    enddo
        !enddo
        tt3=alphax*0.5d0
        do j=1,nr
            tt1=DDOT(nr,work(iw1+nr*(j-1)),1,f,1)
            if(work(iw4-1+j)<tt3) then
                tt4=tt3
            else
                tt4=work(iw4-1+j)
            endif
            tt2=1.d0/sqrt(1.d0/tt4**2+beta**2)
            do i=1,nr
                work(iw3-1+i)=work(iw3-1+i)+tt1*work(iw1-1+i+nr*(j-1))*tt2
            enddo
        enddo
    endif
    epotold=epot
    work(mf:mf-1+nr)=f(1:nr)
    work(mx:mx-1+nr)=x(1:nr)
    alpha=min(alphamax,alpha*1.1d0)
    x(1:nr)=x(1:nr)+alpha*work(iw3:iw3-1+nr)
end subroutine bfgs_reza


!> Driver for the LBFGS routine found on the Nocedal Homepage
!! The subroutines have only been modified slightly, so a VIMDIFF will show all modifications!
!! This is helpfull when we are looking for the source of problems during BFGS runs
subroutine lbfgsdriver(nproc,iproc,rxyz,fxyz,etot,at,rst,in,ncount_bigdft,fail) 
  use module_base
  use module_types
!  use par_driver
  use minpar
  implicit none
!  type(driverparameters)::par
  integer, intent(in) :: nproc,iproc
  integer, intent(inout) :: ncount_bigdft
  type(atoms_data), intent(inout) :: at
  type(input_variables), intent(inout) :: in
  type(restart_objects), intent(inout) :: rst
  real(gp), intent(inout) :: etot
  real(gp), dimension(3*at%nat), intent(inout) :: rxyz
  logical, intent(out) :: fail
  real(gp), dimension(3*at%nat), intent(out) :: fxyz

  real(gp), dimension(3*at%nat):: txyz, sxyz
  real(gp) :: fluct,fnrm, fnoise
  real(gp) :: fmax
!  logical :: check
  integer :: check
  integer :: infocode,i,ixyz,iat,nitsd
  real(gp) :: fnormmax_sw,etotprev
  character(len=4) :: fn4
  character(len=40) :: comment
  logical :: move_this_coordinate

  integer ::  n,nr,ndim
  integer ::  NWORK
  real(gp),allocatable:: X(:),G(:),DIAG(:),W(:)
  real(gp):: F,EPS!,XTOL,GTOL,,STPMIN,STPMAX
  real(gp), dimension(3*at%nat) :: rxyz0,rxyzwrite
  integer ::  IPRINT(2),IFLAG,ICALL,M
  character(len=*), parameter :: subname='bfgs'
  integer :: i_stat,i_all

  check=0

!  call init_driver(par)     !Initialize the parameters
  parmin%finstep=0
  parmin%alpha=1.d0
  fail=.false.
  fnrm=1.d10
  nitsd=10!500                 !Maximum number of SD steps before entering BFGS
  fnormmax_sw=in%forcemax!1.e-2_gp      !SD till the max force comp is less than this value
  
  !Dummy variables
  txyz=0._gp
  sxyz=0._gp
  
  if (iproc==0)    write(*,*) 'Maximum number of SD steps used in the beginning: ',nitsd

  call steepdes(nproc,iproc,at,rxyz,etot,fxyz,rst,ncount_bigdft,fnrm,fnoise,in,&
       fnormmax_sw,nitsd,fluct)
  etotprev=etot
  rxyz0=rxyz     !Save initial positions, since the unconstrained degrees of freedom will be updated upon them
  rxyzwrite=rxyz
  call fnrmandforcemax(fxyz,fnrm,fmax,at%nat)
  !call fnrmandforcemax(fxyz,fnrm,fmax,at)
  !check if the convergence is reached after SD
  call convcheck(fnrm,fmax,fluct*in%frac_fluct,in%forcemax,check)

  if (check.gt.5) then
     if (iproc.eq.0) write(*,*) 'Converged before entering BFGS'
     return
  endif


  !Make a list of all degrees of freedom that should be passed to bfgs
  n=3*at%nat
  nr=0
  do i=1,3*at%nat
     iat=(i-1)/3+1
     ixyz=mod(i-1,3)+1
     if(move_this_coordinate(at%ifrztyp(iat),ixyz)) nr=nr+1
  enddo
  if(iproc==0) write(*,*) 'DOF: n,nr ',n,nr
     NDIM=nr
     NWORK=NDIM*(2*parmin%MSAVE +1)+2*parmin%MSAVE
      
     allocate(X(NDIM),stat=i_stat)
     call memocc(i_stat,X,'X',subname)
     allocate(G(NDIM),stat=i_stat)
     call memocc(i_stat,G,'G',subname)
     allocate(DIAG(NDIM),stat=i_stat)
     call memocc(i_stat,DIAG,'DIAG',subname)
     allocate(W(NWORK),stat=i_stat)
     call memocc(i_stat,W,'W',subname)

     call atomic_copymoving_forward(at,n,rxyz,nr,X)

     N=nr
     M=parmin%MSAVE
     IPRINT(1)= 1
     IPRINT(2)= 0
     F=etot
!     We do not wish to provide the diagonal matrices Hk0, and 
!     therefore set DIAGCO to FALSE.

     EPS=0.0_gp
     ICALL=0
     IFLAG=0

 20   CONTINUE
        if (parmin%IWRITE) then
           if (iproc == 0) then
              write(fn4,'(i4.4)') ncount_bigdft
              write(comment,'(a,1pe10.3)')'BFGS:fnrm= ',sqrt(fnrm)
              call  write_atomic_file('posout_'//fn4,etot,rxyz,at,trim(comment))
           endif
           parmin%IWRITE=.false.
        endif
        rxyzwrite=rxyz

        if (fmax < 3.d-1) call updatefluctsum(at%nat,fnoise,fluct)
   if (iproc==0.and.ICALL.ne.0.and.parmin%verbosity > 0) & 
              &write(16,'(I5,1x,I5,2x,a11,1x,1pe21.14,2x,e9.2,1(1pe11.3),3(1pe10.2),2x,a,I3,2x,a,1pe8.2E1)')&
              &ncount_bigdft,ICALL,"GEOPT_LBFGS",etot,etot-etotprev,fmax,sqrt(fnrm),fluct*in%frac_fluct,fluct&
              &,"BFGS-it=",parmin%finstep,"alpha=",parmin%alpha
   if (iproc==0.and.ICALL.ne.0.and.parmin%verbosity > 0) & 
              & write(* ,'(I5,1x,I5,2x,a11,1x,1pe21.14,2x,e9.2,1(1pe11.3),3(1pe10.2),2x,a,I3,2x,a,1pe8.2E1)')&
              &ncount_bigdft,ICALL,"GEOPT_LBFGS",etot,etot-etotprev,fmax,sqrt(fnrm),fluct*in%frac_fluct,fluct&
              &,"BFGS-it=",parmin%finstep,"alpha=",parmin%alpha
              etotprev=etot
              if (iproc==0.and.ICALL.ne.0.and.parmin%verbosity > 0) write(*,'(1x,a,1pe14.5,2(1x,a,1pe14.5))')&
                           'FORCES norm(Ha/Bohr): maxval=',fmax,'fnrm2=',fnrm,'fluct=', fluct
              call convcheck(fnrm,fmax,fluct*in%frac_fluct, in%forcemax,check)
              if (ncount_bigdft >= in%ncount_cluster_x) goto 50
              close(16)
              open(unit=16,file='geopt.mon',status='unknown',position='APPEND')

      if(check.gt.5) then
         if(iproc==0)  write(16,'(a,i0,a)') "   BFGS converged in ",ICALL," iterations"
         if (iproc == 0) then
            write(fn4,'(i4.4)') ncount_bigdft
            write(comment,'(a,1pe10.3)')'BFGS:fnrm= ',sqrt(fnrm)
            call  write_atomic_file('posout_'//fn4,etot,rxyz,at,trim(comment))
         endif
         goto 100
      endif

      
      rxyz=rxyz0
      call atomic_copymoving_backward(at,nr,X,n,rxyz)
!      txyz=rxyz
!      alpha=0._gp
!      call atomic_axpy(at,txyz,alpha,sxyz,rxyz)
      in%inputPsiId=1
      in%output_grid=0
      in%output_wf=.false.
!      if(ICALL.ne.0) call call_bigdft(nproc,iproc,at,rxyz,in,F,fxyz,rst,infocode)
      if(ICALL.ne.0) call call_bigdft(nproc,iproc,at,rxyz,in,F,fxyz,fnoise,rst,infocode)
      if(ICALL.ne.0) ncount_bigdft=ncount_bigdft+1
      call atomic_copymoving_forward(at,n,fxyz,nr,G)
      etot=F
      G=-G
      call fnrmandforcemax(fxyz,fnrm,fmax,at%nat)
!      call fnrmandforcemax(fxyz,fnrm,fmax,at)

      CALL LBFGS(IPROC,IN,PARMIN,N,M,X,F,G,DIAG,IPRINT,EPS,W,IFLAG)
      IF(IFLAG.LE.0) GO TO 50
      ICALL=ICALL + 1
!     We allow at most the given number of evaluations of F and G
      if(ncount_bigdft>in%ncount_cluster_x-1)  then
        goto 100
      endif
      close(16)
      open(unit=16,file='geopt.mon',status='unknown',position='append')
      GO TO 20
  50  CONTINUE
        if (iproc==0) write(*,*) "# Error in BFGS, switching to SD and CG"
        if (iproc==0) write(16,*) "Error in BFGS, switching to SD and CG"
        rxyz(:)=rxyzwrite(:)
        fail=.true.
 100  CONTINUE
        
      i_all=-product(shape(X))*kind(X)
      deallocate(X,stat=i_stat)
      call memocc(i_stat,i_all,'X',subname)
      i_all=-product(shape(G))*kind(G)
      deallocate(G,stat=i_stat)
      call memocc(i_stat,i_all,'G',subname)
      i_all=-product(shape(DIAG))*kind(DIAG)
      deallocate(DIAG,stat=i_stat)
      call memocc(i_stat,i_all,'DIAG',subname)
      i_all=-product(shape(W))*kind(W)
      deallocate(W,stat=i_stat)
      call memocc(i_stat,i_all,'W',subname)

END SUBROUTINE lbfgsdriver

subroutine atomic_copymoving_forward(atoms,n,x,nr,xa)
    use module_types
    implicit none
    type(atoms_data), intent(inout) :: atoms
    integer :: n,nr,i,iat,ixyz,ir
    real(kind=8) :: x(n),xa(nr)
    logical :: move_this_coordinate
    ir=0
    do i=1,3*atoms%nat
        iat=(i-1)/3+1
        ixyz=mod(i-1,3)+1
        if(move_this_coordinate(atoms%ifrztyp(iat),ixyz)) then
            ir=ir+1
            xa(ir)=x(i)
        endif
    enddo
    if(ir/=nr) stop 'ERROR: inconsistent number of relaxing DOF'
END SUBROUTINE atomic_copymoving_forward


subroutine atomic_copymoving_backward(atoms,nr,xa,n,x)
    use module_types
    implicit none
    type(atoms_data), intent(inout) :: atoms
    integer :: n,nr,i,iat,ixyz,ir
    real(kind=8) :: x(n),xa(nr)
    logical :: move_this_coordinate
    ir=0
    do i=1,3*atoms%nat
        iat=(i-1)/3+1
        ixyz=mod(i-1,3)+1
        if(move_this_coordinate(atoms%ifrztyp(iat),ixyz)) then
            ir=ir+1
            x(i)=xa(ir)
        endif
    enddo
    if(ir/=nr) stop 'ERROR: inconsistent number of relaxing DOF'
END SUBROUTINE atomic_copymoving_backward<|MERGE_RESOLUTION|>--- conflicted
+++ resolved
@@ -106,18 +106,6 @@
     deallocate(x,stat=istat);if(istat/=0) stop 'ERROR: failure deallocating x.'
     deallocate(f,stat=istat);if(istat/=0) stop 'ERROR: failure deallocating f.'
 END SUBROUTINE bfgsdriver
-<<<<<<< HEAD
-!*****************************************************************************************
-subroutine inithess(iproc,nr,nat,rat,atoms,hess)
-    use module_types
-    implicit none
-    integer::iproc,nr,nat,iat,jat,nsb,nrsqtwo,i,j,k,info
-    real(8)::rat(3,nat),hess(nr,nr),r0types(4,4),fctypes(4,4),soft,hard
-    type(atoms_data), intent(inout) :: atoms
-    integer, allocatable::ita(:),isb(:,:)
-    real(8), allocatable::r0bonds(:),fcbonds(:),evec(:,:),eval(:),wa(:)
-    real(8)::dx,dy,dz,r,tt,ep
-=======
 
 
 subroutine inithess(iproc,nr,nat,rat,atoms,hess)
@@ -129,7 +117,6 @@
     integer, allocatable::ita(:),isb(:,:)
     real(8), allocatable::r0bonds(:),fcbonds(:),evec(:,:),eval(:),wa(:)
     real(kind=8) :: dx,dy,dz,r,tt
->>>>>>> 2316d4ab
     nrsqtwo=2*nr**2
     if(nr/=3*atoms%nat) then
         stop 'ERROR: This subroutine works only for systems without fixed atoms.'
@@ -148,11 +135,7 @@
         else
             if(iproc==0) then
                 write(*,'(a)') 'ERROR: This PBFGS is only implemented for systems which '
-<<<<<<< HEAD
-                write(*,'(a)') '       contain only ogganic elements, namely H,C,N,O.'
-=======
                 write(*,'(a)') '       contain only organic elements, namely H,C,N,O.'
->>>>>>> 2316d4ab
                 write(*,'(a)') '       so use BFGS instead.'
             endif
             stop
@@ -228,12 +211,12 @@
     enddo
     deallocate(ita,isb,r0bonds,fcbonds,evec,eval,wa)
 end subroutine inithess
-<<<<<<< HEAD
-!*****************************************************************************************
+
+
 subroutine init_parameters(r0,fc)
     implicit none
-    integer::i,j
-    real(8)::r0(4,4),fc(4,4)
+    integer :: i,j
+    real(kind=8) :: r0(4,4),fc(4,4)
     !((0.0104 / 0.239) / 27.2114) * (0.529177^2) = 0.000447802457
     r0(1,1)=0.80d0/0.529d0
     r0(2,1)=1.09d0/0.529d0 ; r0(2,2)=1.51d0/0.529d0
@@ -254,15 +237,16 @@
         enddo
     enddo
 end subroutine init_parameters
-!*****************************************************************************************
+
+
 subroutine pseudohess(nat,rat,nbond,indbond1,indbond2,sprcons,xl0,hess)
     implicit none
-    integer::nat,nbond,indbond1(nbond),indbond2(nbond)
-    real(8)::rat(3,nat),sprcons(nbond),xl0(nbond),hess(3*nat,3*nat)
-    integer::iat,jat,i,j,ibond
-    real(8)::xiat,yiat,ziat,dx,dy,dz,r2,r,rinv,r3inv !,rinv2,rinv4,rinv8,rinv10,rinv14,rinv16
-    real(8)::dxsq,dysq,dzsq,dxdy,dxdz,dydz,tt1,tt2,tt3,tt4
-    real(8)::h11,h22,h33,h12,h13,h23
+    integer :: nat,nbond,indbond1(nbond),indbond2(nbond)
+    real(kind=8) :: rat(3,nat),sprcons(nbond),xl0(nbond),hess(3*nat,3*nat)
+    integer :: iat,jat,i,j,ibond
+    real(kind=8) :: dx,dy,dz,r2,r,rinv,r3inv !,rinv2,rinv4,rinv8,rinv10,rinv14,rinv16
+    real(kind=8) :: dxsq,dysq,dzsq,dxdy,dxdz,dydz,tt1,tt2,tt3
+    real(kind=8) :: h11,h22,h33,h12,h13,h23
     do j=1,3*nat
         do i=1,3*nat
             hess(i,j)=0.d0
@@ -334,126 +318,6 @@
             hess(j,i)=hess(i,j)
         enddo
     enddo
-    !---------------------------------------------------------------------------
-end subroutine pseudohess
-!*****************************************************************************************
-subroutine bfgs_reza(iproc,nr,x,epot,f,nwork,work,alphax,fnrm,fmax,ncount_bigdft,flt1,flt2,atoms)
-    use minpar, only:parmin
-    use module_types
-    implicit none
-    integer::iproc,nr,nwork,mf,my,ms,nrsqtwo,iw1,iw2,iw3,iw4,info,i,j,l,mx
-    integer::ncount_bigdft
-    real(8)::x(nr),f(nr),epot,work(nwork),alphax,flt1,flt2
-    type(atoms_data), intent(inout) :: atoms
-    integer, allocatable::ipiv(:)
-=======
-
-
-subroutine init_parameters(r0,fc)
-    implicit none
-    integer :: i,j
-    real(kind=8) :: r0(4,4),fc(4,4)
-    !((0.0104 / 0.239) / 27.2114) * (0.529177^2) = 0.000447802457
-    r0(1,1)=0.80d0/0.529d0
-    r0(2,1)=1.09d0/0.529d0 ; r0(2,2)=1.51d0/0.529d0
-    r0(3,1)=1.01d0/0.529d0 ; r0(3,2)=1.39d0/0.529d0 ; r0(3,3)=1.10d0/0.529d0
-    r0(4,1)=0.96d0/0.529d0 ; r0(4,2)=1.26d0/0.529d0 ; r0(4,3)=1.10d0/0.529d0 ; r0(4,4)=1.10/0.529d0
-    do i=1,4
-        do j=i+1,4
-            r0(i,j)=r0(j,i)
-        enddo
-    enddo
-    fc(1,1)=1.00d3*4.48d-4
-    fc(2,1)=3.40d2*4.48d-4 ; fc(2,2)=3.31d2*4.48d-4
-    fc(3,1)=4.34d2*4.48d-4 ; fc(3,2)=4.13d2*4.48d-4 ; fc(3,3)=4.56d3*4.48d-4
-    fc(4,1)=5.53d2*4.48d-4 ; fc(4,2)=5.43d2*4.48d-4 ; fc(4,3)=4.56d3*4.48d-4 ; fc(4,4)=4.56d3*4.48d-4
-    do i=1,4
-        do j=i+1,4
-            fc(i,j)=fc(j,i)
-        enddo
-    enddo
-end subroutine init_parameters
-
-
-subroutine pseudohess(nat,rat,nbond,indbond1,indbond2,sprcons,xl0,hess)
-    implicit none
-    integer :: nat,nbond,indbond1(nbond),indbond2(nbond)
-    real(kind=8) :: rat(3,nat),sprcons(nbond),xl0(nbond),hess(3*nat,3*nat)
-    integer :: iat,jat,i,j,ibond
-    real(kind=8) :: dx,dy,dz,r2,r,rinv,r3inv !,rinv2,rinv4,rinv8,rinv10,rinv14,rinv16
-    real(kind=8) :: dxsq,dysq,dzsq,dxdy,dxdz,dydz,tt1,tt2,tt3
-    real(kind=8) :: h11,h22,h33,h12,h13,h23
-    do j=1,3*nat
-        do i=1,3*nat
-            hess(i,j)=0.d0
-        enddo
-    enddo
-    do ibond=1,nbond
-        iat=indbond1(ibond)
-        jat=indbond2(ibond)
-        dx=rat(1,iat)-rat(1,jat)
-        dy=rat(2,iat)-rat(2,jat)
-        dz=rat(3,iat)-rat(3,jat)
-        r2=dx**2+dy**2+dz**2
-        r=sqrt(r2) ; rinv=1.d0/r ; r3inv=rinv**3
-        !rinv2=1.d0/r2
-        !rinv4=rinv2*rinv2
-        !rinv8=rinv4*rinv4
-        !rinv10=rinv8*rinv2
-        !rinv14=rinv10*rinv4
-        !rinv16=rinv8*rinv8
-        dxsq=dx*dx ; dysq=dy*dy ; dzsq=dz*dz
-        dxdy=dx*dy ; dxdz=dx*dz ; dydz=dy*dz
-        !tt1=672.d0*rinv16
-        !tt2=48.d0*rinv14
-        !tt3=192.d0*rinv10
-        !tt4=24.d0*rinv8
-        tt1=sprcons(ibond)
-        tt2=xl0(ibond)*rinv
-        tt3=tt2*rinv**2
-        !calculating the six distinct elements of 6 by 6 block
-        !h11=dxsq*tt1-tt2-dxsq*tt3+tt4
-        !h22=dysq*tt1-tt2-dysq*tt3+tt4
-        !h33=dzsq*tt1-tt2-dzsq*tt3+tt4
-        !h12=dxdy*tt1-dxdy*tt3
-        !h13=dxdz*tt1-dxdz*tt3
-        !h23=dydz*tt1-dydz*tt3
-
-        !k_b*(1-l0/l+l0*(x_i-x_j)^2/l^3)
-        h11=tt1*(1.d0-tt2+dxsq*tt3)
-        h22=tt1*(1.d0-tt2+dysq*tt3)
-        h33=tt1*(1.d0-tt2+dzsq*tt3)
-        h12=tt1*dxdy*tt3
-        h13=tt1*dxdz*tt3
-        h23=tt1*dydz*tt3
-        i=3*(iat-1)+1 ; j=3*(jat-1)+1
-        !filling upper-left traingle (summing-up is necessary)
-        hess(i+0,i+0)=hess(i+0,i+0)+h11
-        hess(i+0,i+1)=hess(i+0,i+1)+h12
-        hess(i+1,i+1)=hess(i+1,i+1)+h22
-        hess(i+0,i+2)=hess(i+0,i+2)+h13
-        hess(i+1,i+2)=hess(i+1,i+2)+h23
-        hess(i+2,i+2)=hess(i+2,i+2)+h33
-        !filling lower-right traingle (summing-up is necessary)
-        hess(j+0,j+0)=hess(j+0,j+0)+h11
-        hess(j+0,j+1)=hess(j+0,j+1)+h12
-        hess(j+1,j+1)=hess(j+1,j+1)+h22
-        hess(j+0,j+2)=hess(j+0,j+2)+h13
-        hess(j+1,j+2)=hess(j+1,j+2)+h23
-        hess(j+2,j+2)=hess(j+2,j+2)+h33
-        !filling 3 by 3 block
-        !summing-up is not needed but it may be necessary for PBC
-        hess(i+0,j+0)=-h11 ; hess(i+1,j+0)=-h12 ; hess(i+2,j+0)=-h13
-        hess(i+0,j+1)=-h12 ; hess(i+1,j+1)=-h22 ; hess(i+2,j+1)=-h23
-        hess(i+0,j+2)=-h13 ; hess(i+1,j+2)=-h23 ; hess(i+2,j+2)=-h33
-        !write(*,'(i3,5es20.10)') ibond,hess(i+0,i+0),tt1,tt2,tt3,xl0(ibond)
-    enddo
-    !filling the lower triangle of 3Nx3N Hessian matrix
-    do i=1,3*nat-1
-        do j =i+1,3*nat
-            hess(j,i)=hess(i,j)
-        enddo
-    enddo
     
 end subroutine pseudohess
 
@@ -466,7 +330,6 @@
     integer :: ncount_bigdft
     real(kind=8) :: x(nr),f(nr),epot,work(nwork),alphax,flt1,flt2
     type(atoms_data), intent(inout) :: atoms
->>>>>>> 2316d4ab
     !real(8), allocatable::eval(:),umat(:)
     !type(parameterminimization)::parmin
     real(kind=8) :: DDOT,tt1,tt2,de,fnrm,fmax,beta
