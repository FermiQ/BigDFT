!> @file
!!  Routines to do BFGS geometry optimisation
!! @author
!!    Copyright (C) 2007-2011 BigDFT group
!!    This file is distributed under the terms of the
!!    GNU General Public License, see ~/COPYING file
!!    or http://www.gnu.org/copyleft/gpl.txt .
!!    For the list of contributors, see ~/AUTHORS


!> BFGS driver routine
subroutine bfgsdriver(runObj,outs,nproc,iproc,ncount_bigdft)
    !n(c) use module_base
    use module_types
    use module_interfaces
    use yaml_output
    use minpar
    implicit none
    !Arguments
    integer, intent(in) :: nproc,iproc
    integer, intent(inout) :: ncount_bigdft
<<<<<<< HEAD
    type(run_objects), intent(inout) :: runObj
    type(DFT_global_output), intent(inout) :: outs
=======
    type(atoms_data), intent(inout) :: at
    type(input_variables), intent(inout) :: in
    type(restart_objects), intent(inout) :: rst
    real(gp), intent(inout) :: epot
    real(gp), dimension(3*at%astruct%nat), intent(inout) :: rxyz
    real(gp), dimension(3*at%astruct%nat), intent(inout) :: fxyz
>>>>>>> 14c7d159
    !Local variables
    character(len=*), parameter :: subname='bfgs'
    real(gp) :: fluct=0.0_gp,fnrm,fmax
    integer :: infocode,i,ixyz,iat,i_stat,icall,icheck,i_all
    character(len=4) :: fn4
    character(len=40) :: comment
    logical :: move_this_coordinate
    integer :: nr
    integer :: nwork
    real(gp), allocatable, dimension(:) :: x,f,work
    !character(len=4) :: fn4
    !character(len=40) :: comment
    !real(gp), dimension(3*at%astruct%nat) :: rxyz0,rxyzwrite

    runObj%inputs%inputPsiId=1
    icheck=0
    !if(iproc==0) write(*,*) 'EPOT=',epot
    !return

    nr=0
<<<<<<< HEAD
    do i=1,3*runObj%atoms%nat
       iat=(i-1)/3+1
       ixyz=mod(i-1,3)+1
       if(move_this_coordinate(runObj%atoms%ifrztyp(iat),ixyz)) nr=nr+1
=======
    do i=1,3*at%astruct%nat
       iat=(i-1)/3+1
       ixyz=mod(i-1,3)+1
       if(move_this_coordinate(at%astruct%ifrztyp(iat),ixyz)) nr=nr+1
>>>>>>> 14c7d159
    enddo
    parmin%iflag=0

    !Allocations
    nwork=nr*nr+3*nr+3*nr*nr+3*nr
    allocate(work(nwork),stat=i_stat)
    call memocc(i_stat,work,'work',subname)
    allocate(x(nr),stat=i_stat)
    call memocc(i_stat,x,'x',subname)
    allocate(f(nr),stat=i_stat)
    call memocc(i_stat,f,'f',subname)

    icall=0
    do 
        !call nebforce(n,np,x,f,fnrmtot,pnow,nproc,iproc,atoms,rst,ll_inputs,ncount_bigdft)
        !do ip=1,np-1
        !    call atomic_copymoving_forward(atoms,n,f(1,ip),nr,fa(1,ip))
        !enddo
        !if(icall/=0) then
            call call_bigdft(runObj,outs,nproc,iproc,infocode)
            ncount_bigdft=ncount_bigdft+1
        !endif
<<<<<<< HEAD
        call atomic_copymoving_forward(runObj%atoms,3*runObj%atoms%nat,outs%fxyz,nr,f)
        call atomic_copymoving_forward(runObj%atoms,3*runObj%atoms%nat,runObj%rxyz,nr,x)

        call fnrmandforcemax(outs%fxyz,fnrm,fmax,runObj%atoms%nat)
        if(fmax<3.d-1) call updatefluctsum(outs%fnoise,fluct) !n(m)
        call convcheck(fmax,fluct*runObj%inputs%frac_fluct,runObj%inputs%forcemax,icheck) !n(m)
=======
        call atomic_copymoving_forward(at,3*at%astruct%nat,fxyz,nr,f)
        call atomic_copymoving_forward(at,3*at%astruct%nat,rxyz,nr,x)

        call fnrmandforcemax(fxyz,fnrm,fmax,at%astruct%nat)
        if(fmax<3.d-1) call updatefluctsum(fnoise,fluct) !n(m)
        call convcheck(fmax,fluct*in%frac_fluct,in%forcemax,icheck) !n(m)
>>>>>>> 14c7d159

        !if(iproc==0) write(*,*) 'ICHECK ',icheck
        if (iproc == 0) call yaml_map('ICHECK',icheck)
        if(icheck>5) parmin%converged=.true.
        !call calmaxforcecomponentanchors(atoms,np,f(1,1),fnrm,fspmax)
        !call checkconvergence(parmin,fspmax)
        !if(ncount_bigdft>in%ncount_cluster_x-1)
        !if(iproc==0) write(*,*) 'nr=',nr,f(1)
        if (iproc == 0) then
           write(fn4,'(i4.4)') ncount_bigdft
           write(comment,'(a,1pe10.3)')'BFGS:fnrm= ',sqrt(fnrm)
           call  write_atomic_file(trim(runObj%inputs%dir_output)//'posout_'//fn4, &
                & outs%energy,runObj%rxyz,runObj%atoms,trim(comment),forces=outs%fxyz)
        endif

        call bfgs_reza(iproc,runObj%inputs%dir_output,nr,x,outs%energy,f,nwork,work,&
             & runObj%inputs%betax,sqrt(fnrm),fmax,ncount_bigdft,&
             & fluct*runObj%inputs%frac_fluct,fluct,runObj%atoms)
        !x(1:nr)=x(1:nr)+1.d-2*f(1:nr)
<<<<<<< HEAD
        call atomic_copymoving_backward(runObj%atoms,nr,x,3*runObj%atoms%nat,runObj%rxyz)
=======
        call atomic_copymoving_backward(at,nr,x,3*at%astruct%nat,rxyz)
>>>>>>> 14c7d159
        if(parmin%converged) then
           if(iproc==0) write(16,'(a,i0,a)') "   BFGS converged in ",icall," iterations"
           if(iproc==0) then
              write(fn4,'(i4.4)') ncount_bigdft
              write(comment,'(a,1pe10.3)')'BFGS:fnrm= ',sqrt(fnrm)
              call  write_atomic_file(trim(runObj%inputs%dir_output)//'posout_'//fn4, &
                   & outs%energy,runObj%rxyz,runObj%atoms,trim(comment),forces=outs%fxyz)
           endif
        endif
        !if(ncount_bigdft>in%ncount_cluster_x-1)
        !do ip=1,np-1
        !    call atomic_copymoving_backward(atoms,nr,xa(1,ip),n,x(1,ip))
        !enddo
        if(parmin%converged) exit
        if(parmin%iflag<=0) exit
        icall=icall+1
        if(icall>runObj%inputs%ncount_cluster_x) exit
    enddo

    !De-Allocations
    i_all=-product(shape(work))*kind(work)
    deallocate(work,stat=i_stat)
    call memocc(i_stat,i_all,'work',subname)

    i_all=-product(shape(x))*kind(x)
    deallocate(x,stat=i_stat)
    call memocc(i_stat,i_all,'x',subname)

    i_all=-product(shape(f))*kind(f)
    deallocate(f,stat=i_stat)
    call memocc(i_stat,i_all,'f',subname)

END SUBROUTINE bfgsdriver


!> Initialize the Hessian for BFGS method
subroutine inithess(iproc,nr,nat,rat,atoms,hess)

   use module_types
   use yaml_output
   implicit none
   integer :: iproc,nr,nat,iat,jat,nsb,nrsqtwo,i,j,k,info
   real(kind=8) :: rat(3,nat),hess(nr,nr),r0types(4,4),fctypes(4,4),soft,hard
   type(atoms_data), intent(inout) :: atoms
   integer, allocatable::ita(:),isb(:,:)
   real(kind=8), allocatable::r0bonds(:),fcbonds(:),evec(:,:),eval(:),wa(:)
   real(kind=8) :: dx,dy,dz,r,tt

   nrsqtwo=2*nr**2
   if(nr/=3*atoms%astruct%nat) then
       if (iproc == 0) call yaml_warning('This subroutine works only for systems without fixed atoms.')
       stop
   endif
   allocate(ita(nat),isb(10*nat,2),r0bonds(10*nat),fcbonds(10*nat))
   allocate(evec(nr,nr),eval(nr),wa(nrsqtwo))
   do iat=1,nat
       if(trim(atoms%astruct%atomnames(atoms%astruct%iatype(iat)))=='H') then
           ita(iat)=1
       elseif(trim(atoms%astruct%atomnames(atoms%astruct%iatype(iat)))=='C') then
           ita(iat)=2
       elseif(trim(atoms%astruct%atomnames(atoms%astruct%iatype(iat)))=='N') then
           ita(iat)=3
       elseif(trim(atoms%astruct%atomnames(atoms%astruct%iatype(iat)))=='O') then
           ita(iat)=4
       else
           if(iproc==0) then
             call yaml_warning('This PBFGS is only implemented for systems which')
             call yaml_comment('contain only organic elements, namely H,C,N,O.')
             call yaml_warning('so use BFGS instead.')
             !write(*,'(a)') 'ERROR: This PBFGS is only implemented for systems which '
             !write(*,'(a)') '       contain only organic elements, namely H,C,N,O.'
             !write(*,'(a)') '       so use BFGS instead.'
           endif
           stop
       endif
   enddo
   call init_parameters(r0types,fctypes)
   !r0types(1:4,1:4)=2.d0 ; fctypes(1:4,1:4)=5.d2
   nsb=0
   do iat=1,nat
       do jat=iat+1,nat
           dx=rat(1,jat)-rat(1,iat)
           dy=rat(2,jat)-rat(2,iat)
           dz=rat(3,jat)-rat(3,iat)
           r=sqrt(dx**2+dy**2+dz**2)
           !if(iat==21 .and. jat==27 .and. iproc==0) then
           !    write(*,*) 'REZA ',r,1.35d0*r0types(ita(iat),ita(jat))
           !endif
           if(r<1.35d0*r0types(ita(iat),ita(jat))) then
               nsb=nsb+1
               if(nsb>10*nat) stop 'ERROR: too many stretching bonds, is everything OK?'
               isb(nsb,1)=iat
               isb(nsb,2)=jat
               r0bonds(nsb)=r0types(ita(iat),ita(jat)) !CAUTION: equil. bond le >  from amber
               !r0bonds(nsb)=r !CAUTION: current bond le >  assumed as equil. 
               fcbonds(nsb)=fctypes(ita(iat),ita(jat))
           endif
       enddo
   enddo
   if(iproc==0) call yaml_map('NSB',nsb)
   !if(iproc==0) write(*,*) 'NSB ',nsb
   !if(iproc==0) then
   !    do i=1,nsb
   !        write(*,'(a,i5,2f20.10,2i4,2(x,a))') 'PAR ', &
   !            i,r0bonds(i),fcbonds(i),isb(i,1),isb(i,2), &
   !            trim(atoms%astruct%atomnames(atoms%astruct%iatype(isb(i,1)))),trim(atoms%astruct%atomnames(atoms%astruct%iatype(isb(i,2))))
   !    enddo
   !endif
   call pseudohess(nat,rat,nsb,isb(1,1),isb(1,2),fcbonds,r0bonds,hess)
   evec(1:nr,1:nr)=hess(1:nr,1:nr)
   !if(iproc==0) write(*,*) 'HESS ',hess(:,:)

   call DSYEV('V','L',nr,evec,nr,eval,wa,nrsqtwo,info)
   if(info/=0) stop 'ERROR: DSYEV in inithess failed.'

   if (iproc==0) then
      call yaml_map('HESS eigenvalues',eval(1:nr),fmt='(es20.10)')
       !do i=1,nr
       !    write(*,'(i5,es20.10)') i,eval(i)
       !enddo
   endif

   hard=eval(nr)
   soft=eval(nr-nsb+1)
   do k=1,nr
       if(eval(k)<soft) then
           eval(k)=soft
       endif
       eval(k)=1.d0/sqrt(eval(k)**2+soft**2)
   enddo
   do i=1,nr
   do j=i,nr
       tt=0.d0
       do k=1,nr
           !ep=1.d0/max(1.d-5,eval(k))
           !ep=sqrt(ep**2+(20.d0/eval(nr))**2)
           !if(eval(k
           !ep=sqrt(eval(k)**2+constant**2)
           tt=tt+eval(k)*evec(i,k)*evec(j,k)
       enddo
       hess(i,j)=tt
   enddo
   enddo
   do i=1,nr
   do j=1,i-1
       hess(i,j)=hess(j,i)
   enddo
   enddo
   deallocate(ita,isb,r0bonds,fcbonds,evec,eval,wa)
end subroutine inithess


subroutine init_parameters(r0,fc)
    implicit none
    integer :: i,j
    real(kind=8) :: r0(4,4),fc(4,4)
    !((0.0104 / 0.239) / 27.2114) * (0.529177^2) = 0.000447802457
    r0(1,1)=0.80d0/0.529d0
    r0(2,1)=1.09d0/0.529d0 ; r0(2,2)=1.51d0/0.529d0
    r0(3,1)=1.01d0/0.529d0 ; r0(3,2)=1.39d0/0.529d0 ; r0(3,3)=1.10d0/0.529d0
    r0(4,1)=0.96d0/0.529d0 ; r0(4,2)=1.26d0/0.529d0 ; r0(4,3)=1.10d0/0.529d0 ; r0(4,4)=1.10/0.529d0
    do i=1,4
        do j=i+1,4
            r0(i,j)=r0(j,i)
        enddo
    enddo
    fc(1,1)=1.00d3*4.48d-4
    fc(2,1)=3.40d2*4.48d-4 ; fc(2,2)=3.31d2*4.48d-4
    fc(3,1)=4.34d2*4.48d-4 ; fc(3,2)=4.13d2*4.48d-4 ; fc(3,3)=4.56d3*4.48d-4
    fc(4,1)=5.53d2*4.48d-4 ; fc(4,2)=5.43d2*4.48d-4 ; fc(4,3)=4.56d3*4.48d-4 ; fc(4,4)=4.56d3*4.48d-4
    do i=1,4
        do j=i+1,4
            fc(i,j)=fc(j,i)
        enddo
    enddo
end subroutine init_parameters


subroutine pseudohess(nat,rat,nbond,indbond1,indbond2,sprcons,xl0,hess)
    implicit none
    integer :: nat,nbond,indbond1(nbond),indbond2(nbond)
    real(kind=8) :: rat(3,nat),sprcons(nbond),xl0(nbond),hess(3*nat,3*nat)
    integer :: iat,jat,i,j,ibond
    real(kind=8) :: dx,dy,dz,r2,r,rinv! n(c) r3inv !,rinv2,rinv4,rinv8,rinv10,rinv14,rinv16
    real(kind=8) :: dxsq,dysq,dzsq,dxdy,dxdz,dydz,tt1,tt2,tt3
    real(kind=8) :: h11,h22,h33,h12,h13,h23
    do j=1,3*nat
        do i=1,3*nat
            hess(i,j)=0.d0
        enddo
    enddo
    do ibond=1,nbond
        iat=indbond1(ibond)
        jat=indbond2(ibond)
        dx=rat(1,iat)-rat(1,jat)
        dy=rat(2,iat)-rat(2,jat)
        dz=rat(3,iat)-rat(3,jat)
        r2=dx**2+dy**2+dz**2
        r=sqrt(r2) ; rinv=1.d0/r !n(c) ; r3inv=rinv**3
        !rinv2=1.d0/r2
        !rinv4=rinv2*rinv2
        !rinv8=rinv4*rinv4
        !rinv10=rinv8*rinv2
        !rinv14=rinv10*rinv4
        !rinv16=rinv8*rinv8
        dxsq=dx*dx ; dysq=dy*dy ; dzsq=dz*dz
        dxdy=dx*dy ; dxdz=dx*dz ; dydz=dy*dz
        !tt1=672.d0*rinv16
        !tt2=48.d0*rinv14
        !tt3=192.d0*rinv10
        !tt4=24.d0*rinv8
        tt1=sprcons(ibond)
        tt2=xl0(ibond)*rinv
        tt3=tt2*rinv**2
        !calculating the six distinct elements of 6 by 6 block
        !h11=dxsq*tt1-tt2-dxsq*tt3+tt4
        !h22=dysq*tt1-tt2-dysq*tt3+tt4
        !h33=dzsq*tt1-tt2-dzsq*tt3+tt4
        !h12=dxdy*tt1-dxdy*tt3
        !h13=dxdz*tt1-dxdz*tt3
        !h23=dydz*tt1-dydz*tt3

        !k_b*(1-l0/l+l0*(x_i-x_j)^2/l^3)
        h11=tt1*(1.d0-tt2+dxsq*tt3)
        h22=tt1*(1.d0-tt2+dysq*tt3)
        h33=tt1*(1.d0-tt2+dzsq*tt3)
        h12=tt1*dxdy*tt3
        h13=tt1*dxdz*tt3
        h23=tt1*dydz*tt3
        i=3*(iat-1)+1 ; j=3*(jat-1)+1
        !filling upper-left traingle (summing-up is necessary)
        hess(i+0,i+0)=hess(i+0,i+0)+h11
        hess(i+0,i+1)=hess(i+0,i+1)+h12
        hess(i+1,i+1)=hess(i+1,i+1)+h22
        hess(i+0,i+2)=hess(i+0,i+2)+h13
        hess(i+1,i+2)=hess(i+1,i+2)+h23
        hess(i+2,i+2)=hess(i+2,i+2)+h33
        !filling lower-right traingle (summing-up is necessary)
        hess(j+0,j+0)=hess(j+0,j+0)+h11
        hess(j+0,j+1)=hess(j+0,j+1)+h12
        hess(j+1,j+1)=hess(j+1,j+1)+h22
        hess(j+0,j+2)=hess(j+0,j+2)+h13
        hess(j+1,j+2)=hess(j+1,j+2)+h23
        hess(j+2,j+2)=hess(j+2,j+2)+h33
        !filling 3 by 3 block
        !summing-up is not needed but it may be necessary for PBC
        hess(i+0,j+0)=-h11 ; hess(i+1,j+0)=-h12 ; hess(i+2,j+0)=-h13
        hess(i+0,j+1)=-h12 ; hess(i+1,j+1)=-h22 ; hess(i+2,j+1)=-h23
        hess(i+0,j+2)=-h13 ; hess(i+1,j+2)=-h23 ; hess(i+2,j+2)=-h33
        !write(*,'(i3,5es20.10)') ibond,hess(i+0,i+0),tt1,tt2,tt3,xl0(ibond)
    enddo
    !filling the lower triangle of 3Nx3N Hessian matrix
    do i=1,3*nat-1
        do j =i+1,3*nat
            hess(j,i)=hess(i,j)
        enddo
    enddo
    
end subroutine pseudohess


subroutine bfgs_reza(iproc,dir_output,nr,x,epot,f,nwork,work,alphax,fnrm,fmax,ncount_bigdft,flt1,flt2,atoms)
   use minpar, only:parmin
   use module_base
   use module_types
   use yaml_output
   implicit none
   integer :: iproc,nr,nwork,mf,my,ms,nrsqtwo,iw1,iw2,iw3,iw4,info,i,j,l,mx
   integer :: ncount_bigdft
   character(len=*), intent(in) :: dir_output
   real(kind=8) :: x(nr),f(nr),epot,work(nwork),alphax,flt1,flt2
   type(atoms_data), intent(inout) :: atoms
   !real(kind=8), allocatable::eval(:),umat(:)
   !type(parameterminimization)::parmin
   real(kind=8) :: DDOT,tt1,tt2,de,fnrm,fmax,beta
   real(kind=8) :: tt3,tt4,tt5,tt6
   real(kind=8), save::epotold,alpha,alphamax,zeta
   logical, save::reset
   integer, save::isatur
   if(nwork/=nr*nr+3*nr+3*nr*nr+3*nr) then
       stop 'ERROR: size of work array is insufficient.'
   endif
   nrsqtwo=nr*nr*2
   mf=nr*nr+1       !for force of previous iteration in wiki notation
   my=mf+nr         !for y_k in wiki notation
   ms=my+nr         !for s_k in wiki notation
   iw1=ms+nr        !work array to keep the hessian untouched
   iw2=iw1+nr*nr    !for work array of DSYTRF
   iw3=iw2+nrsqtwo  !for p_k in wiki notation
   mx =iw3+nr       !for position of previous iteration
   iw4=mx+nr        !for eigenvalues of inverse og hessian
   if(parmin%iflag==0) then
       parmin%iflag=1
       parmin%converged=.false.   !! STEFAN Stefan stefan
       parmin%iter=0
       epotold=epot
       alpha=8.d-1
       reset=.false.
       alphamax=0.9d0
       zeta=1.d0
       isatur=0
       if(iproc==0) then
       open(unit=1390,file=trim(dir_output)//'bfgs_eigenvalues.dat',status='replace')
       close(1390)
       endif
   else
       parmin%iter=parmin%iter+1
   endif
   if(fnrm<min(6.d-2,max(1.d-2,2.d-3*sqrt(real(nr,8))))) then
       if(isatur<99) isatur=isatur+1
   else
       isatur=0
   endif
   de=epot-epotold
   !fnrm=calnorm(nr,f);fmax=calmaxforcecomponent(nr,f)
   if (iproc==0) then
      !write(*,'(a10,i5,es23.15,es11.3,2es12.5,2es12.4,i3)') &
      !    'GEOPT_BFGS',parmin%iter,epot,de,fnrm,fmax,zeta,alpha,isatur
      !       '(I5,1x,I5,2x,a10,2x,1pe21.14,2x,e9.2,1(1pe11.3),3(1pe10.2),2x,a,I3,2x,a,1pe8.2E1)'
      call yaml_open_map('Geometry')
         call yaml_map('Ncount_BigDFT',ncount_bigdft)
         call yaml_map('Geometry step',parmin%iter)
         call yaml_map('Geometry Method','GEOPT_BFGS')
         call yaml_map('etot',epot,fmt='(1es21.14)')
         call yaml_map('de',de,fmt='(es9.2)')
         call yaml_map('Forces', (/ fmax,fnrm/), fmt='(es11.3)')
         call yaml_map('flt', (/ flt1, flt2 /), fmt='(es10.2)')
         call yaml_map('Alpha', alpha, fmt='(es7.2e1)')
         call yaml_map('isatur',isatur)
      call yaml_close_map()
      !write(*,'(i5,1x,i5,2x,a10,2x,1es21.14,2x,es9.2,es11.3,3es10.2,2x,a7,i3)') &
      !    ncount_bigdft,parmin%iter,'GEOPT_BFGS',epot,de,fmax,fnrm,flt1,flt2,'isatur=',isatur
      write(16,'(i5,1x,i5,2x,a10,2x,1es21.14,2x,es9.2,es11.3,3es10.2,2x,a7,i3)') &
          ncount_bigdft,parmin%iter,'GEOPT_BFGS',epot,de,fmax,fnrm,flt1,flt2,'isatur=',isatur
   endif
   close(16)
   open(unit=16,file=trim(dir_output)//'geopt.mon',status='unknown',position='APPEND')
   !if(parmin%iter==602) then
   !    do i=1,nr/3
   !        write(31,*) x(i*3-2),x(i*3-1),x(i*3-0)
   !    enddo
   !    stop
   !endif
   !if(fmax<parmin%fmaxtol) then
   if(parmin%converged) then
       !parmin%converged=.true.
       parmin%iflag=0
       if(iproc==0) then
          call yaml_open_map('BFGS FINISHED',flow=.true.)
             call yaml_map('It',parmin%iter)
             call yaml_map('Etot',epot)
             call yaml_map('Forces', (/ fnrm,fmax /))
          call yaml_close_map()
          !write(*,'(a,i4,es23.15,2es12.5)') &
          !    'BFGS FINISHED: itfire,epot,fnrm,fmax ',parmin%iter,epot,fnrm,fmax
       endif
       return
   endif

   !if(de>0.d0 .and. zeta>1.d-1) then
   if(de>5.d-2) then
       epot=epotold
       x(1:nr)=work(mx:mx-1+nr)
       f(1:nr)=work(mf:mf-1+nr)
       reset=.true.
       !alpha=max(alpha*0.5d0/1.1d0,1.d-2)
       zeta=max(zeta*2.d-1,1.d-3)
       isatur=0
   else
       !zeta=1.d0
       !if(zeta>1.d-1) zeta=min(zeta*1.1d0,1.d0)
       zeta=min(zeta*1.1d0,1.d0)
       !isatur=isatur+1
   endif
   if(parmin%iter==0 .or. reset) then
       reset=.false.
       !if(isatur>=10) then
       !    reset=.false.
       !    !alpha=5.d-1
       !endif

       if(trim(parmin%approach)=='PBFGS') then
           call inithess(iproc,nr,atoms%astruct%nat,x,atoms,work(1))
       else
           work(1:nr*nr)=0.d0
           do i=1,nr
               work(i+(i-1)*nr)=zeta*alphax
           enddo
       endif
       work(iw3:iw3-1+nr)=zeta*alphax*f(1:nr)
   else
       work(ms:ms-1+nr)=x(1:nr)-work(mx:mx-1+nr)
       work(my:my-1+nr)=work(mf:mf-1+nr)-f(1:nr)
       tt1=DDOT(nr,work(my),1,work(ms),1)
       do i=1,nr
           tt2=0.d0
           do j=1,nr
               tt2=tt2+work(i+(j-1)*nr)*work(my-1+j)
           enddo
           work(iw2-1+i)=tt2
       enddo
       tt2=DDOT(nr,work(my),1,work(iw2),1)
       !write(21,*) parmin%iter,tt1,tt2
       !tt1=max(tt1,1.d-2)
       do i=1,nr
           do j=i,nr
               l=i+(j-1)*nr
               work(l)=work(l)+(tt1+tt2)*work(ms-1+i)*work(ms-1+j)/tt1**2- &
                   (work(iw2-1+i)*work(ms-1+j)+work(iw2-1+j)*work(ms-1+i))/tt1
               work(j+(i-1)*nr)=work(l)
           enddo
       enddo
       !do i=1,nr
       !    tt2=0.d0
       !    do j=1,nr
       !        tt2=tt2+work(j+(i-1)*nr)*f(j)
       !    enddo
       !    work(iw3-1+i)=tt2
       !enddo
       !write(31,*) zeta
       work(iw1:iw1-1+nr*nr)=work(1:nr*nr)
       call DSYEV('V','L',nr,work(iw1),nr,work(iw4),work(iw2),nrsqtwo,info)
       if(info/=0) stop 'ERROR: DSYEV in bfgs_reza failed.'
       tt1=work(iw4+0)    ; tt2=work(iw4+1)    ; tt3=work(iw4+2)
       tt4=work(iw4+nr-3) ; tt5=work(iw4+nr-2) ; tt6=work(iw4+nr-1)
       if(iproc==0) then
       open(unit=1390,file=trim(dir_output)//'bfgs_eigenvalues.dat',status='old',position='append')
       write(1390,'(i5,6es15.5)') parmin%iter,tt1,tt2,tt3,tt4,tt5,tt6
       close(1390)
       endif
       work(iw3:iw3-1+nr)=0.d0
       if(isatur<3) then
           beta=1.d-1/alphax
       elseif(isatur<6) then
           beta=1.d-2/alphax
       elseif(isatur<10) then
           beta=1.d-3/alphax
       else
           beta=1.d-3/alphax
       endif
       !do j=1,nr
       !    if(work(iw4-1+j)>0.d0) then
       !        tt3=work(iw4-1+j)
       !        exit
       !    enddo
       !enddo
       tt3=alphax*0.5d0
       do j=1,nr
           tt1=DDOT(nr,work(iw1+nr*(j-1)),1,f,1)
           if(work(iw4-1+j)<tt3) then
               tt4=tt3
           else
               tt4=work(iw4-1+j)
           endif
           tt2=1.d0/sqrt(1.d0/tt4**2+beta**2)
           do i=1,nr
               work(iw3-1+i)=work(iw3-1+i)+tt1*work(iw1-1+i+nr*(j-1))*tt2
           enddo
       enddo
   endif
   epotold=epot
   work(mf:mf-1+nr)=f(1:nr)
   work(mx:mx-1+nr)=x(1:nr)
   alpha=min(alphamax,alpha*1.1d0)
   x(1:nr)=x(1:nr)+alpha*work(iw3:iw3-1+nr)
END SUBROUTINE bfgs_reza


!> Driver for the LBFGS routine found on the Nocedal Homepage
!! The subroutines have only been modified slightly, so a VIMDIFF will show all modifications!
!! This is helpfull when we are looking for the source of problems during BFGS runs
subroutine lbfgsdriver(runObj,outs,nproc,iproc,ncount_bigdft,fail) 
  use module_base
  use module_types
  use module_interfaces
!  use par_driver
  use minpar
  use yaml_output
  implicit none
!  type(driverparameters)::par
  integer, intent(in) :: nproc,iproc
  integer, intent(inout) :: ncount_bigdft
<<<<<<< HEAD
  type(run_objects), intent(inout) :: runObj
  type(DFT_global_output), intent(inout) :: outs
  logical, intent(out) :: fail

  !n(c) real(gp), dimension(3*runObj%atoms%nat):: txyz, sxyz
  real(gp) :: fluct,fnrm
=======
  type(atoms_data), intent(inout) :: at
  type(input_variables), intent(inout) :: in
  type(restart_objects), intent(inout) :: rst
  real(gp), intent(inout) :: etot
  real(gp), dimension(3*at%astruct%nat), intent(inout) :: rxyz
  logical, intent(out) :: fail
  real(gp), dimension(3*at%astruct%nat), intent(out) :: fxyz

  !n(c) real(gp), dimension(3*at%astruct%nat):: txyz, sxyz
  real(gp) :: fluct,fnrm, fnoise
>>>>>>> 14c7d159
  real(gp) :: fmax
!  logical :: check
  integer :: check
  integer :: infocode,i,ixyz,iat,nitsd
  real(gp) :: fnormmax_sw,etotprev
  character(len=4) :: fn4
  character(len=40) :: comment
  logical :: move_this_coordinate

  integer ::  n,nr,ndim
  integer ::  NWORK
  real(gp),allocatable:: X(:),G(:),DIAG(:),W(:)
  real(gp):: F,TEPS!,XTOL > L,,STPMIN,STPMAX
<<<<<<< HEAD
  real(gp), dimension(3,runObj%atoms%nat) :: rxyz0,rxyzwrite
=======
  real(gp), dimension(6) :: strten
  real(gp), dimension(3*at%astruct%nat) :: rxyz0,rxyzwrite
>>>>>>> 14c7d159
  integer ::  IPRINT(2),IFLAG,ICALL,M
  character(len=*), parameter :: subname='lbfgs'
  integer :: i_stat,i_all

  check=0

!  call init_driver(par)     !Initialize the parameters
  parmin%finstep=0
  parmin%alpha=1.d0
  fail=.false.
  fnrm=1.d10
  nitsd=10!500                 !Maximum number of SD steps before entering BFGS
  fnormmax_sw=runObj%inputs%forcemax!1.e-2_gp      !SD till the max force comp is less than this value
  
  !Dummy variables
  !n(c) txyz=0._gp
  !n(c) sxyz=0._gp
  
  if (iproc==0) call yaml_map('Maximum number of SD steps used in the beginning',nitsd)
  !if (iproc==0) write(*,*) 'Maximum number of SD steps used in the beginning: ',nitsd

<<<<<<< HEAD
  call steepdes(runObj,outs,nproc,iproc,ncount_bigdft,fnrm,fnormmax_sw,nitsd,fluct)
  etotprev=outs%energy
  rxyz0=runObj%rxyz     !Save initial positions, since the unconstrained degrees of freedom will be updated upon them
  rxyzwrite=runObj%rxyz
  call fnrmandforcemax(outs%fxyz,fnrm,fmax,runObj%atoms%nat)
=======
  call steepdes(nproc,iproc,at,rxyz,etot,fxyz,rst,ncount_bigdft,fnrm,fnoise,in,&
       fnormmax_sw,nitsd,fluct)
  etotprev=etot
  rxyz0=rxyz     !Save initial positions, since the unconstrained degrees of freedom will be updated upon them
  rxyzwrite=rxyz
  call fnrmandforcemax(fxyz,fnrm,fmax,at%astruct%nat)
>>>>>>> 14c7d159
  !call fnrmandforcemax(fxyz,fnrm,fmax,at)
  !check if the convergence is reached after SD
  call convcheck(fmax,fluct*runObj%inputs%frac_fluct,runObj%inputs%forcemax,check) !n(m)

  if (check > 5) then
     if (iproc.eq.0) call yaml_map('Converged before entering BFGS',check)
     !if (iproc.eq.0) write(*,*) 'Converged before entering BFGS'
     return
  endif


  !Make a list of all degrees of freedom that should be passed to bfgs
<<<<<<< HEAD
  n=3*runObj%atoms%nat
  nr=0
  do i=1,3*runObj%atoms%nat
     iat=(i-1)/3+1
     ixyz=mod(i-1,3)+1
     if(move_this_coordinate(runObj%atoms%ifrztyp(iat),ixyz)) nr=nr+1
=======
  n=3*at%astruct%nat
  nr=0
  do i=1,3*at%astruct%nat
     iat=(i-1)/3+1
     ixyz=mod(i-1,3)+1
     if(move_this_coordinate(at%astruct%ifrztyp(iat),ixyz)) nr=nr+1
>>>>>>> 14c7d159
  enddo

  if(iproc==0) call yaml_map('DOF (n,nr)', (/ n,nr /))
  !if(iproc==0) write(*,*) 'DOF: n,nr ',n,nr

  NDIM=nr
  NWORK=NDIM*(2*parmin%MSAVE +1)+2*parmin%MSAVE
   
  allocate(X(NDIM),stat=i_stat)
  call memocc(i_stat,X,'X',subname)
  allocate(G(NDIM),stat=i_stat)
  call memocc(i_stat,G,'G',subname)
  allocate(DIAG(NDIM),stat=i_stat)
  call memocc(i_stat,DIAG,'DIAG',subname)
  allocate(W(NWORK),stat=i_stat)
  call memocc(i_stat,W,'W',subname)

  call atomic_copymoving_forward(runObj%atoms,n,runObj%rxyz,nr,X)

  N=nr
  M=parmin%MSAVE
  IPRINT(1)= 1
  IPRINT(2)= 0
  F=outs%energy
!  We do not wish to provide the diagonal matrices Hk0, and 
!  therefore set DIAGCO to FALSE.

  TEPS=0.0_gp
  ICALL=0
  IFLAG=0

20  CONTINUE

  if (parmin%IWRITE) then
     if (iproc == 0) then
        write(fn4,'(i4.4)') ncount_bigdft
        write(comment,'(a,1pe10.3)')'BFGS:fnrm= ',sqrt(fnrm)
        call  write_atomic_file(trim(runObj%inputs%dir_output)//'posout_'//fn4, &
             & outs%energy,runObj%rxyz,runObj%atoms,trim(comment),forces=outs%fxyz)
     endif
     parmin%IWRITE=.false.
  endif

  rxyzwrite=runObj%rxyz

  if (fmax < 3.d-1) call updatefluctsum(outs%fnoise,fluct) !n(m)

  if (iproc==0.and.ICALL.ne.0.and.parmin%verbosity > 0) then
     write(16,'(I5,1x,I5,2x,a11,1x,1pe21.14,2x,e9.2,1(1pe11.3),3(1pe10.2),2x,a,I3,2x,a,1pe8.2E1)')&
        & ncount_bigdft,ICALL,"GEOPT_LBFGS",outs%energy,outs%energy-etotprev, &
        & fmax,sqrt(fnrm),fluct*runObj%inputs%frac_fluct,fluct, &
        & "BFGS-it=",parmin%finstep,"alpha=",parmin%alpha
  end if
  if (iproc==0.and.ICALL.ne.0.and.parmin%verbosity > 0) then
     call yaml_open_map('Geometry')
        call yaml_map('Ncount_BigDFT',ncount_bigdft)
        call yaml_map('ICALL',ICALL)
        call yaml_map('Geometry Method','GEOPT_LBFGS')
        call yaml_map('etot',(/ outs%energy,outs%energy-etotprev /),fmt='(1pe21.14)')
        call yaml_map('Forces', (/ fmax,sqrt(fnrm),fluct*runObj%inputs%frac_fluct,fluct /), fmt='(1pe10.2)')
        call yaml_map('BFGS-it',parmin%finstep)
        call yaml_map('Alpha', parmin%alpha, fmt='(1pe8.2e1)')
        call yaml_open_map('FORCES norm(Ha/Bohr)',flow=.true.)
           call yaml_map(' maxval',fmax,fmt='(1pe14.5)')
           call yaml_map('fnrm2',fnrm,fmt='(1pe14.5)')
           call yaml_map('fluct',fluct,fmt='(1pe14.5)')
        call yaml_close_map()
     call yaml_close_map()
     !write(* ,'(I5,1x,I5,2x,a11,1x,1pe21.14,2x,e9.2,1(1pe11.3),3(1pe10.2),2x,a,I3,2x,a,1pe8.2E1)')&
     !   & ncount_bigdft,ICALL,"GEOPT_LBFGS",etot,etot-etotprev,fmax,sqrt(fnrm),fluct*in%frac_fluct,fluct&
     !   & ,"BFGS-it=",parmin%finstep,"alpha=",parmin%alpha
     !write(*,'(1x,a,1pe14.5,2(1x,a,1pe14.5))') &
     !                'FORCES norm(Ha/Bohr): maxval=',fmax,'fnrm2=',fnrm,'fluct=', fluct
  end if

  etotprev=outs%energy

  call convcheck(fmax,fluct*runObj%inputs%frac_fluct, runObj%inputs%forcemax,check) !n(m)
  if (ncount_bigdft >= runObj%inputs%ncount_cluster_x) goto 50
  close(16)
  open(unit=16,file=trim(runObj%inputs%dir_output)//'geopt.mon',status='unknown',position='APPEND')

  if(check > 5) then
     if(iproc==0)  write(16,'(a,i0,a)') "   BFGS converged in ",ICALL," iterations"
     if (iproc == 0) then
        write(fn4,'(i4.4)') ncount_bigdft
        write(comment,'(a,1pe10.3)')'BFGS:fnrm= ',sqrt(fnrm)
        call  write_atomic_file(trim(runObj%inputs%dir_output)//'posout_'//fn4, &
             & outs%energy,runObj%rxyz,runObj%atoms,trim(comment),forces=outs%fxyz)
     endif
     goto 100
  endif

  
  runObj%rxyz=rxyz0
  call atomic_copymoving_backward(runObj%atoms,nr,X,n,runObj%rxyz)
!  txyz=rxyz
!  alpha=0._gp
!  call atomic_axpy(at,txyz,alpha,sxyz,rxyz)
  runObj%inputs%inputPsiId=1
!  if(ICALL.ne.0) call call_bigdft(nproc,iproc,at,rxyz,in,F,fxyz,rst,infocode)
  if(ICALL.ne.0) then
     call call_bigdft(runObj,outs,nproc,iproc,infocode)
     F=outs%energy
     ncount_bigdft=ncount_bigdft+1
  end if
  call atomic_copymoving_forward(runObj%atoms,n,outs%fxyz,nr,G)
  outs%energy=F
  G=-G
<<<<<<< HEAD
  call fnrmandforcemax(outs%fxyz,fnrm,fmax,runObj%atoms%nat)
=======
  call fnrmandforcemax(fxyz,fnrm,fmax,at%astruct%nat)
>>>>>>> 14c7d159
!  call fnrmandforcemax(fxyz,fnrm,fmax,at)

  CALL LBFGS(IPROC,runObj%INputs,PARMIN,N,M,X,outs%energy,G,DIAG,IPRINT,TEPS,W,IFLAG)
  IF(IFLAG.LE.0) GO TO 50
  ICALL=ICALL + 1
! We allow at most the given number of evaluations of F and G
  if(ncount_bigdft>runObj%inputs%ncount_cluster_x-1)  then
    goto 100
  endif
  close(16)
  open(unit=16,file=trim(runObj%inputs%dir_output)//'geopt.mon',status='unknown',position='append')
  GO TO 20
50 CONTINUE
       if (iproc==0) call yaml_warning('Error in BFGS, switching to SD and CG')
       !if (iproc==0) write(*,*) "# Error in BFGS, switching to SD and CG"
       if (iproc==0) write(16,*) "Error in BFGS, switching to SD and CG"
       runObj%rxyz=rxyzwrite
       fail=.true.
100 CONTINUE
       
  i_all=-product(shape(X))*kind(X)
  deallocate(X,stat=i_stat)
  call memocc(i_stat,i_all,'X',subname)
  i_all=-product(shape(G))*kind(G)
  deallocate(G,stat=i_stat)
  call memocc(i_stat,i_all,'G',subname)
  i_all=-product(shape(DIAG))*kind(DIAG)
  deallocate(DIAG,stat=i_stat)
  call memocc(i_stat,i_all,'DIAG',subname)
  i_all=-product(shape(W))*kind(W)
  deallocate(W,stat=i_stat)
  call memocc(i_stat,i_all,'W',subname)

END SUBROUTINE lbfgsdriver


subroutine atomic_copymoving_forward(atoms,n,x,nr,xa)
    use module_types
    implicit none
    type(atoms_data), intent(inout) :: atoms
    integer :: n,nr,i,iat,ixyz,ir
    real(kind=8) :: x(n),xa(nr)
    logical :: move_this_coordinate
    ir=0
    do i=1,3*atoms%astruct%nat
        iat=(i-1)/3+1
        ixyz=mod(i-1,3)+1
        if(move_this_coordinate(atoms%astruct%ifrztyp(iat),ixyz)) then
            ir=ir+1
            xa(ir)=x(i)
        endif
    enddo
    if(ir/=nr) stop 'ERROR: inconsistent number of relaxing DOF'
END SUBROUTINE atomic_copymoving_forward


subroutine atomic_copymoving_backward(atoms,nr,xa,n,x)
    use module_types
    implicit none
    type(atoms_data), intent(inout) :: atoms
    integer :: n,nr,i,iat,ixyz,ir
    real(kind=8) :: x(n),xa(nr)
    logical :: move_this_coordinate
    ir=0
    do i=1,3*atoms%astruct%nat
        iat=(i-1)/3+1
        ixyz=mod(i-1,3)+1
        if(move_this_coordinate(atoms%astruct%ifrztyp(iat),ixyz)) then
            ir=ir+1
            x(i)=xa(ir)
        endif
    enddo
    if(ir/=nr) stop 'ERROR: inconsistent number of relaxing DOF'
END SUBROUTINE atomic_copymoving_backward<|MERGE_RESOLUTION|>--- conflicted
+++ resolved
@@ -19,17 +19,8 @@
     !Arguments
     integer, intent(in) :: nproc,iproc
     integer, intent(inout) :: ncount_bigdft
-<<<<<<< HEAD
     type(run_objects), intent(inout) :: runObj
     type(DFT_global_output), intent(inout) :: outs
-=======
-    type(atoms_data), intent(inout) :: at
-    type(input_variables), intent(inout) :: in
-    type(restart_objects), intent(inout) :: rst
-    real(gp), intent(inout) :: epot
-    real(gp), dimension(3*at%astruct%nat), intent(inout) :: rxyz
-    real(gp), dimension(3*at%astruct%nat), intent(inout) :: fxyz
->>>>>>> 14c7d159
     !Local variables
     character(len=*), parameter :: subname='bfgs'
     real(gp) :: fluct=0.0_gp,fnrm,fmax
@@ -50,17 +41,10 @@
     !return
 
     nr=0
-<<<<<<< HEAD
-    do i=1,3*runObj%atoms%nat
+    do i=1,3*runObj%atoms%astruct%nat
        iat=(i-1)/3+1
        ixyz=mod(i-1,3)+1
-       if(move_this_coordinate(runObj%atoms%ifrztyp(iat),ixyz)) nr=nr+1
-=======
-    do i=1,3*at%astruct%nat
-       iat=(i-1)/3+1
-       ixyz=mod(i-1,3)+1
-       if(move_this_coordinate(at%astruct%ifrztyp(iat),ixyz)) nr=nr+1
->>>>>>> 14c7d159
+       if(move_this_coordinate(runObj%atoms%astruct%ifrztyp(iat),ixyz)) nr=nr+1
     enddo
     parmin%iflag=0
 
@@ -83,21 +67,12 @@
             call call_bigdft(runObj,outs,nproc,iproc,infocode)
             ncount_bigdft=ncount_bigdft+1
         !endif
-<<<<<<< HEAD
-        call atomic_copymoving_forward(runObj%atoms,3*runObj%atoms%nat,outs%fxyz,nr,f)
-        call atomic_copymoving_forward(runObj%atoms,3*runObj%atoms%nat,runObj%rxyz,nr,x)
-
-        call fnrmandforcemax(outs%fxyz,fnrm,fmax,runObj%atoms%nat)
+        call atomic_copymoving_forward(runObj%atoms,3*outs%fdim,outs%fxyz,nr,f)
+        call atomic_copymoving_forward(runObj%atoms,3*runObj%atoms%astruct%nat,runObj%atoms%astruct%rxyz,nr,x)
+
+        call fnrmandforcemax(outs%fxyz,fnrm,fmax,outs%fdim)
         if(fmax<3.d-1) call updatefluctsum(outs%fnoise,fluct) !n(m)
         call convcheck(fmax,fluct*runObj%inputs%frac_fluct,runObj%inputs%forcemax,icheck) !n(m)
-=======
-        call atomic_copymoving_forward(at,3*at%astruct%nat,fxyz,nr,f)
-        call atomic_copymoving_forward(at,3*at%astruct%nat,rxyz,nr,x)
-
-        call fnrmandforcemax(fxyz,fnrm,fmax,at%astruct%nat)
-        if(fmax<3.d-1) call updatefluctsum(fnoise,fluct) !n(m)
-        call convcheck(fmax,fluct*in%frac_fluct,in%forcemax,icheck) !n(m)
->>>>>>> 14c7d159
 
         !if(iproc==0) write(*,*) 'ICHECK ',icheck
         if (iproc == 0) call yaml_map('ICHECK',icheck)
@@ -110,25 +85,21 @@
            write(fn4,'(i4.4)') ncount_bigdft
            write(comment,'(a,1pe10.3)')'BFGS:fnrm= ',sqrt(fnrm)
            call  write_atomic_file(trim(runObj%inputs%dir_output)//'posout_'//fn4, &
-                & outs%energy,runObj%rxyz,runObj%atoms,trim(comment),forces=outs%fxyz)
+                & outs%energy,runObj%atoms%astruct%rxyz,runObj%atoms,trim(comment),forces=outs%fxyz)
         endif
 
         call bfgs_reza(iproc,runObj%inputs%dir_output,nr,x,outs%energy,f,nwork,work,&
              & runObj%inputs%betax,sqrt(fnrm),fmax,ncount_bigdft,&
              & fluct*runObj%inputs%frac_fluct,fluct,runObj%atoms)
         !x(1:nr)=x(1:nr)+1.d-2*f(1:nr)
-<<<<<<< HEAD
-        call atomic_copymoving_backward(runObj%atoms,nr,x,3*runObj%atoms%nat,runObj%rxyz)
-=======
-        call atomic_copymoving_backward(at,nr,x,3*at%astruct%nat,rxyz)
->>>>>>> 14c7d159
+        call atomic_copymoving_backward(runObj%atoms,nr,x,3*runObj%atoms%astruct%nat,runObj%atoms%astruct%rxyz)
         if(parmin%converged) then
            if(iproc==0) write(16,'(a,i0,a)') "   BFGS converged in ",icall," iterations"
            if(iproc==0) then
               write(fn4,'(i4.4)') ncount_bigdft
               write(comment,'(a,1pe10.3)')'BFGS:fnrm= ',sqrt(fnrm)
               call  write_atomic_file(trim(runObj%inputs%dir_output)//'posout_'//fn4, &
-                   & outs%energy,runObj%rxyz,runObj%atoms,trim(comment),forces=outs%fxyz)
+                   & outs%energy,runObj%atoms%astruct%rxyz,runObj%atoms,trim(comment),forces=outs%fxyz)
            endif
         endif
         !if(ncount_bigdft>in%ncount_cluster_x-1)
@@ -604,25 +575,12 @@
 !  type(driverparameters)::par
   integer, intent(in) :: nproc,iproc
   integer, intent(inout) :: ncount_bigdft
-<<<<<<< HEAD
   type(run_objects), intent(inout) :: runObj
   type(DFT_global_output), intent(inout) :: outs
   logical, intent(out) :: fail
 
-  !n(c) real(gp), dimension(3*runObj%atoms%nat):: txyz, sxyz
+  !n(c) real(gp), dimension(3*runObj%atoms%astruct%nat):: txyz, sxyz
   real(gp) :: fluct,fnrm
-=======
-  type(atoms_data), intent(inout) :: at
-  type(input_variables), intent(inout) :: in
-  type(restart_objects), intent(inout) :: rst
-  real(gp), intent(inout) :: etot
-  real(gp), dimension(3*at%astruct%nat), intent(inout) :: rxyz
-  logical, intent(out) :: fail
-  real(gp), dimension(3*at%astruct%nat), intent(out) :: fxyz
-
-  !n(c) real(gp), dimension(3*at%astruct%nat):: txyz, sxyz
-  real(gp) :: fluct,fnrm, fnoise
->>>>>>> 14c7d159
   real(gp) :: fmax
 !  logical :: check
   integer :: check
@@ -636,12 +594,7 @@
   integer ::  NWORK
   real(gp),allocatable:: X(:),G(:),DIAG(:),W(:)
   real(gp):: F,TEPS!,XTOL > L,,STPMIN,STPMAX
-<<<<<<< HEAD
-  real(gp), dimension(3,runObj%atoms%nat) :: rxyz0,rxyzwrite
-=======
-  real(gp), dimension(6) :: strten
-  real(gp), dimension(3*at%astruct%nat) :: rxyz0,rxyzwrite
->>>>>>> 14c7d159
+  real(gp), dimension(3,runObj%atoms%astruct%nat) :: rxyz0,rxyzwrite
   integer ::  IPRINT(2),IFLAG,ICALL,M
   character(len=*), parameter :: subname='lbfgs'
   integer :: i_stat,i_all
@@ -663,20 +616,11 @@
   if (iproc==0) call yaml_map('Maximum number of SD steps used in the beginning',nitsd)
   !if (iproc==0) write(*,*) 'Maximum number of SD steps used in the beginning: ',nitsd
 
-<<<<<<< HEAD
   call steepdes(runObj,outs,nproc,iproc,ncount_bigdft,fnrm,fnormmax_sw,nitsd,fluct)
   etotprev=outs%energy
-  rxyz0=runObj%rxyz     !Save initial positions, since the unconstrained degrees of freedom will be updated upon them
-  rxyzwrite=runObj%rxyz
-  call fnrmandforcemax(outs%fxyz,fnrm,fmax,runObj%atoms%nat)
-=======
-  call steepdes(nproc,iproc,at,rxyz,etot,fxyz,rst,ncount_bigdft,fnrm,fnoise,in,&
-       fnormmax_sw,nitsd,fluct)
-  etotprev=etot
-  rxyz0=rxyz     !Save initial positions, since the unconstrained degrees of freedom will be updated upon them
-  rxyzwrite=rxyz
-  call fnrmandforcemax(fxyz,fnrm,fmax,at%astruct%nat)
->>>>>>> 14c7d159
+  rxyz0=runObj%atoms%astruct%rxyz     !Save initial positions, since the unconstrained degrees of freedom will be updated upon them
+  rxyzwrite=runObj%atoms%astruct%rxyz
+  call fnrmandforcemax(outs%fxyz,fnrm,fmax,outs%fdim)
   !call fnrmandforcemax(fxyz,fnrm,fmax,at)
   !check if the convergence is reached after SD
   call convcheck(fmax,fluct*runObj%inputs%frac_fluct,runObj%inputs%forcemax,check) !n(m)
@@ -689,21 +633,12 @@
 
 
   !Make a list of all degrees of freedom that should be passed to bfgs
-<<<<<<< HEAD
-  n=3*runObj%atoms%nat
+  n=3*runObj%atoms%astruct%nat
   nr=0
-  do i=1,3*runObj%atoms%nat
+  do i=1,n
      iat=(i-1)/3+1
      ixyz=mod(i-1,3)+1
-     if(move_this_coordinate(runObj%atoms%ifrztyp(iat),ixyz)) nr=nr+1
-=======
-  n=3*at%astruct%nat
-  nr=0
-  do i=1,3*at%astruct%nat
-     iat=(i-1)/3+1
-     ixyz=mod(i-1,3)+1
-     if(move_this_coordinate(at%astruct%ifrztyp(iat),ixyz)) nr=nr+1
->>>>>>> 14c7d159
+     if(move_this_coordinate(runObj%atoms%astruct%ifrztyp(iat),ixyz)) nr=nr+1
   enddo
 
   if(iproc==0) call yaml_map('DOF (n,nr)', (/ n,nr /))
@@ -721,7 +656,7 @@
   allocate(W(NWORK),stat=i_stat)
   call memocc(i_stat,W,'W',subname)
 
-  call atomic_copymoving_forward(runObj%atoms,n,runObj%rxyz,nr,X)
+  call atomic_copymoving_forward(runObj%atoms,n,runObj%atoms%astruct%rxyz,nr,X)
 
   N=nr
   M=parmin%MSAVE
@@ -742,12 +677,12 @@
         write(fn4,'(i4.4)') ncount_bigdft
         write(comment,'(a,1pe10.3)')'BFGS:fnrm= ',sqrt(fnrm)
         call  write_atomic_file(trim(runObj%inputs%dir_output)//'posout_'//fn4, &
-             & outs%energy,runObj%rxyz,runObj%atoms,trim(comment),forces=outs%fxyz)
+             & outs%energy,runObj%atoms%astruct%rxyz,runObj%atoms,trim(comment),forces=outs%fxyz)
      endif
      parmin%IWRITE=.false.
   endif
 
-  rxyzwrite=runObj%rxyz
+  rxyzwrite=runObj%atoms%astruct%rxyz
 
   if (fmax < 3.d-1) call updatefluctsum(outs%fnoise,fluct) !n(m)
 
@@ -792,14 +727,14 @@
         write(fn4,'(i4.4)') ncount_bigdft
         write(comment,'(a,1pe10.3)')'BFGS:fnrm= ',sqrt(fnrm)
         call  write_atomic_file(trim(runObj%inputs%dir_output)//'posout_'//fn4, &
-             & outs%energy,runObj%rxyz,runObj%atoms,trim(comment),forces=outs%fxyz)
+             & outs%energy,runObj%atoms%astruct%rxyz,runObj%atoms,trim(comment),forces=outs%fxyz)
      endif
      goto 100
   endif
 
   
-  runObj%rxyz=rxyz0
-  call atomic_copymoving_backward(runObj%atoms,nr,X,n,runObj%rxyz)
+  runObj%atoms%astruct%rxyz=rxyz0
+  call atomic_copymoving_backward(runObj%atoms,nr,X,n,runObj%atoms%astruct%rxyz)
 !  txyz=rxyz
 !  alpha=0._gp
 !  call atomic_axpy(at,txyz,alpha,sxyz,rxyz)
@@ -813,11 +748,7 @@
   call atomic_copymoving_forward(runObj%atoms,n,outs%fxyz,nr,G)
   outs%energy=F
   G=-G
-<<<<<<< HEAD
-  call fnrmandforcemax(outs%fxyz,fnrm,fmax,runObj%atoms%nat)
-=======
-  call fnrmandforcemax(fxyz,fnrm,fmax,at%astruct%nat)
->>>>>>> 14c7d159
+  call fnrmandforcemax(outs%fxyz,fnrm,fmax,outs%fdim)
 !  call fnrmandforcemax(fxyz,fnrm,fmax,at)
 
   CALL LBFGS(IPROC,runObj%INputs,PARMIN,N,M,X,outs%energy,G,DIAG,IPRINT,TEPS,W,IFLAG)
@@ -834,7 +765,7 @@
        if (iproc==0) call yaml_warning('Error in BFGS, switching to SD and CG')
        !if (iproc==0) write(*,*) "# Error in BFGS, switching to SD and CG"
        if (iproc==0) write(16,*) "Error in BFGS, switching to SD and CG"
-       runObj%rxyz=rxyzwrite
+       runObj%atoms%astruct%rxyz=rxyzwrite
        fail=.true.
 100 CONTINUE
        
