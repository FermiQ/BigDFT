!> @file
!!  Routines to do BFGS geometry optimisation
!! @author
!!    Copyright (C) 2007-2011 BigDFT group
!!    This file is distributed under the terms of the
!!    GNU General Public License, see ~/COPYING file
!!    or http://www.gnu.org/copyleft/gpl.txt .
!!    For the list of contributors, see ~/AUTHORS

!> BFGS driver routine
subroutine bfgsdriver(nproc,iproc,rxyz,fxyz,epot,at,rst,in,ncount_bigdft)
    !n(c) use module_base
    use module_types
    use module_interfaces
    use minpar
    implicit none
    integer, intent(in) :: nproc,iproc
    integer, intent(inout) :: ncount_bigdft
    type(atoms_data), intent(inout) :: at
    type(input_variables), intent(inout) :: in
    type(restart_objects), intent(inout) :: rst
    real(gp), intent(inout) :: epot
    real(gp), dimension(3*at%nat), intent(inout) :: rxyz
    real(gp), dimension(3*at%nat), intent(inout) :: fxyz
    real(gp) :: fluct=0.0_gp,fnrm,fmax,fnoise
    integer :: infocode,i,ixyz,iat,istat,icall,icheck
    character(len=4) :: fn4
    character(len=40) :: comment
    logical :: move_this_coordinate
    integer ::  nr
    integer ::  nwork
    real(gp), dimension(6) :: strten
    real(gp),allocatable:: x(:),f(:),work(:)
    !character(len=4) :: fn4
    !character(len=40) :: comment
    !real(gp), dimension(3*at%nat) :: rxyz0,rxyzwrite
    !character(len=*), parameter :: subname='bfgs'

    in%inputPsiId=1
    icheck=0
    !if(iproc==0) write(*,*) 'EPOT=',epot
    !return

    nr=0
    do i=1,3*at%nat
        iat=(i-1)/3+1
        ixyz=mod(i-1,3)+1
        if(move_this_coordinate(at%ifrztyp(iat),ixyz)) nr=nr+1
    enddo
    parmin%iflag=0
    nwork=nr*nr+3*nr+3*nr*nr+3*nr
    allocate(work(nwork),stat=istat)
    if(istat/=0) stop 'ERROR: failure allocating work.'
    allocate(x(nr),stat=istat)
    if(istat/=0) stop 'ERROR: failure allocating x.'
    allocate(f(nr),stat=istat)
    if(istat/=0) stop 'ERROR: failure allocating f.'
    icall=0
    do 
        !call nebforce(n,np,x,f,fnrmtot,pnow,nproc,iproc,atoms,rst,ll_inputs,ncount_bigdft)
        !do ip=1,np-1
        !    call atomic_copymoving_forward(atoms,n,f(1,ip),nr,fa(1,ip))
        !enddo
        !if(icall/=0) then
            call call_bigdft(nproc,iproc,at,rxyz,in,epot,fxyz,strten,fnoise,rst,infocode)
            ncount_bigdft=ncount_bigdft+1
        !endif
        call atomic_copymoving_forward(at,3*at%nat,fxyz,nr,f)
        call atomic_copymoving_forward(at,3*at%nat,rxyz,nr,x)
        call fnrmandforcemax(fxyz,fnrm,fmax,at%nat)
        if(fmax<3.d-1) call updatefluctsum(fnoise,fluct) !n(m)
        call convcheck(fmax,fluct*in%frac_fluct,in%forcemax,icheck) !n(m)
        if(iproc==0) write(*,*) 'ICHECK ',icheck
        if(icheck>5) parmin%converged=.true.
        !call calmaxforcecomponentanchors(atoms,np,f(1,1),fnrm,fspmax)
        !call checkconvergence(parmin,fspmax)
        !if(ncount_bigdft>in%ncount_cluster_x-1)
        !if(iproc==0) write(*,*) 'nr=',nr,f(1)
        if (iproc == 0) then
           write(fn4,'(i4.4)') ncount_bigdft
           write(comment,'(a,1pe10.3)')'BFGS:fnrm= ',sqrt(fnrm)
           call  write_atomic_file(trim(in%dir_output)//'posout_'//fn4,epot,rxyz,at,trim(comment),forces=fxyz)
        endif
        call bfgs_reza(iproc,in%dir_output,nr,x,epot,f,nwork,work,in%betax,sqrt(fnrm),fmax, &
            ncount_bigdft,fluct*in%frac_fluct,fluct,at)
        !x(1:nr)=x(1:nr)+1.d-2*f(1:nr)
        call atomic_copymoving_backward(at,nr,x,3*at%nat,rxyz)
        if(parmin%converged) then
           if(iproc==0) write(16,'(a,i0,a)') "   BFGS converged in ",icall," iterations"
           if(iproc==0) then
              write(fn4,'(i4.4)') ncount_bigdft
              write(comment,'(a,1pe10.3)')'BFGS:fnrm= ',sqrt(fnrm)
              call  write_atomic_file(trim(in%dir_output)//'posout_'//fn4,epot,rxyz,at,trim(comment),forces=fxyz)
           endif
        endif
        !if(ncount_bigdft>in%ncount_cluster_x-1)
        !do ip=1,np-1
        !    call atomic_copymoving_backward(atoms,nr,xa(1,ip),n,x(1,ip))
        !enddo
        if(parmin%converged) exit
        if(parmin%iflag<=0) exit
        icall=icall+1
        if(icall>in%ncount_cluster_x) exit
    enddo
    deallocate(work,stat=istat);if(istat/=0) stop 'ERROR: failure deallocating work.'
    deallocate(x,stat=istat);if(istat/=0) stop 'ERROR: failure deallocating x.'
    deallocate(f,stat=istat);if(istat/=0) stop 'ERROR: failure deallocating f.'
END SUBROUTINE bfgsdriver


subroutine inithess(iproc,nr,nat,rat,atoms,hess)

    use module_types
    implicit none
    integer :: iproc,nr,nat,iat,jat,nsb,nrsqtwo,i,j,k,info
    real(kind=8) :: rat(3,nat),hess(nr,nr),r0types(4,4),fctypes(4,4),soft,hard
    type(atoms_data), intent(inout) :: atoms
    integer, allocatable::ita(:),isb(:,:)
    real(8), allocatable::r0bonds(:),fcbonds(:),evec(:,:),eval(:),wa(:)
    real(kind=8) :: dx,dy,dz,r,tt
<<<<<<< HEAD
    real(8) :: eval_i,evec_i

=======
>>>>>>> 74903dd8

    nrsqtwo=2*nr**2
    if(nr/=3*atoms%nat) then
        stop 'ERROR: This subroutine works only for systems without fixed atoms.'
    endif
    allocate(ita(nat),isb(10*nat,2),r0bonds(10*nat),fcbonds(10*nat))
    allocate(evec(nr,nr),eval(nr),wa(nrsqtwo))
    do iat=1,nat
        if(trim(atoms%atomnames(atoms%iatype(iat)))=='H') then
            ita(iat)=1
        elseif(trim(atoms%atomnames(atoms%iatype(iat)))=='C') then
            ita(iat)=2
        elseif(trim(atoms%atomnames(atoms%iatype(iat)))=='N') then
            ita(iat)=3
        elseif(trim(atoms%atomnames(atoms%iatype(iat)))=='O') then
            ita(iat)=4
        else
            if(iproc==0) then
                write(*,'(a)') 'ERROR: This PBFGS is only implemented for systems which '
                write(*,'(a)') '       contain only organic elements, namely H,C,N,O.'
                write(*,'(a)') '       so use BFGS instead.'
            endif
            stop
        endif
    enddo
    call init_parameters(r0types,fctypes)
    !r0types(1:4,1:4)=2.d0 ; fctypes(1:4,1:4)=5.d2
    nsb=0
    do iat=1,nat
        do jat=iat+1,nat
            dx=rat(1,jat)-rat(1,iat)
            dy=rat(2,jat)-rat(2,iat)
            dz=rat(3,jat)-rat(3,iat)
            r=sqrt(dx**2+dy**2+dz**2)
            !if(iat==21 .and. jat==27 .and. iproc==0) then
            !    write(*,*) 'REZA ',r,1.35d0*r0types(ita(iat),ita(jat))
            !endif
            if(r<1.35d0*r0types(ita(iat),ita(jat))) then
                nsb=nsb+1
                if(nsb>10*nat) stop 'ERROR: too many stretching bonds, is everything OK?'
                isb(nsb,1)=iat
                isb(nsb,2)=jat
                r0bonds(nsb)=r0types(ita(iat),ita(jat)) !CAUTION: equil. bond length from amber
                !r0bonds(nsb)=r !CAUTION: current bond length assumed as equil. 
                fcbonds(nsb)=fctypes(ita(iat),ita(jat))
            endif
        enddo
    enddo
    if(iproc==0) write(*,*) 'NSB ',nsb
    !if(iproc==0) then
    !    do i=1,nsb
    !        write(*,'(a,i5,2f20.10,2i4,2(x,a))') 'PAR ', &
    !            i,r0bonds(i),fcbonds(i),isb(i,1),isb(i,2), &
    !            trim(atoms%atomnames(atoms%iatype(isb(i,1)))),trim(atoms%atomnames(atoms%iatype(isb(i,2))))
    !    enddo
    !endif
    call pseudohess(nat,rat,nsb,isb(1,1),isb(1,2),fcbonds,r0bonds,hess)
    evec(1:nr,1:nr)=hess(1:nr,1:nr)
    !if(iproc==0) write(*,*) 'HESS ',hess(:,:)

    call DSYEV('V','L',nr,evec,nr,eval,wa,nrsqtwo,info)


    if(info/=0) stop 'ERROR: DSYEV in inithess failed.'
    if(iproc==0) then
        do i=1,nr
            write(*,'(i5,es20.10)') i,eval(i)
        enddo
    endif
    !stop
    hard=eval(nr)
    soft=eval(nr-nsb+1)
    do k=1,nr
        if(eval(k)<soft) then
            eval(k)=soft
        endif
        eval(k)=1.d0/sqrt(eval(k)**2+soft**2)
    enddo
    do i=1,nr
    do j=i,nr
        tt=0.d0
        do k=1,nr
            !ep=1.d0/max(1.d-5,eval(k))
            !ep=sqrt(ep**2+(20.d0/eval(nr))**2)
            !if(eval(k
            !ep=sqrt(eval(k)**2+constant**2)
            tt=tt+eval(k)*evec(i,k)*evec(j,k)
        enddo
        hess(i,j)=tt
    enddo
    enddo
    do i=1,nr
    do j=1,i-1
        hess(i,j)=hess(j,i)
    enddo
    enddo
    deallocate(ita,isb,r0bonds,fcbonds,evec,eval,wa)
end subroutine inithess


subroutine init_parameters(r0,fc)
    implicit none
    integer :: i,j
    real(kind=8) :: r0(4,4),fc(4,4)
    !((0.0104 / 0.239) / 27.2114) * (0.529177^2) = 0.000447802457
    r0(1,1)=0.80d0/0.529d0
    r0(2,1)=1.09d0/0.529d0 ; r0(2,2)=1.51d0/0.529d0
    r0(3,1)=1.01d0/0.529d0 ; r0(3,2)=1.39d0/0.529d0 ; r0(3,3)=1.10d0/0.529d0
    r0(4,1)=0.96d0/0.529d0 ; r0(4,2)=1.26d0/0.529d0 ; r0(4,3)=1.10d0/0.529d0 ; r0(4,4)=1.10/0.529d0
    do i=1,4
        do j=i+1,4
            r0(i,j)=r0(j,i)
        enddo
    enddo
    fc(1,1)=1.00d3*4.48d-4
    fc(2,1)=3.40d2*4.48d-4 ; fc(2,2)=3.31d2*4.48d-4
    fc(3,1)=4.34d2*4.48d-4 ; fc(3,2)=4.13d2*4.48d-4 ; fc(3,3)=4.56d3*4.48d-4
    fc(4,1)=5.53d2*4.48d-4 ; fc(4,2)=5.43d2*4.48d-4 ; fc(4,3)=4.56d3*4.48d-4 ; fc(4,4)=4.56d3*4.48d-4
    do i=1,4
        do j=i+1,4
            fc(i,j)=fc(j,i)
        enddo
    enddo
end subroutine init_parameters


subroutine pseudohess(nat,rat,nbond,indbond1,indbond2,sprcons,xl0,hess)
    implicit none
    integer :: nat,nbond,indbond1(nbond),indbond2(nbond)
    real(kind=8) :: rat(3,nat),sprcons(nbond),xl0(nbond),hess(3*nat,3*nat)
    integer :: iat,jat,i,j,ibond
    real(kind=8) :: dx,dy,dz,r2,r,rinv! n(c) r3inv !,rinv2,rinv4,rinv8,rinv10,rinv14,rinv16
    real(kind=8) :: dxsq,dysq,dzsq,dxdy,dxdz,dydz,tt1,tt2,tt3
    real(kind=8) :: h11,h22,h33,h12,h13,h23
    do j=1,3*nat
        do i=1,3*nat
            hess(i,j)=0.d0
        enddo
    enddo
    do ibond=1,nbond
        iat=indbond1(ibond)
        jat=indbond2(ibond)
        dx=rat(1,iat)-rat(1,jat)
        dy=rat(2,iat)-rat(2,jat)
        dz=rat(3,iat)-rat(3,jat)
        r2=dx**2+dy**2+dz**2
        r=sqrt(r2) ; rinv=1.d0/r !n(c) ; r3inv=rinv**3
        !rinv2=1.d0/r2
        !rinv4=rinv2*rinv2
        !rinv8=rinv4*rinv4
        !rinv10=rinv8*rinv2
        !rinv14=rinv10*rinv4
        !rinv16=rinv8*rinv8
        dxsq=dx*dx ; dysq=dy*dy ; dzsq=dz*dz
        dxdy=dx*dy ; dxdz=dx*dz ; dydz=dy*dz
        !tt1=672.d0*rinv16
        !tt2=48.d0*rinv14
        !tt3=192.d0*rinv10
        !tt4=24.d0*rinv8
        tt1=sprcons(ibond)
        tt2=xl0(ibond)*rinv
        tt3=tt2*rinv**2
        !calculating the six distinct elements of 6 by 6 block
        !h11=dxsq*tt1-tt2-dxsq*tt3+tt4
        !h22=dysq*tt1-tt2-dysq*tt3+tt4
        !h33=dzsq*tt1-tt2-dzsq*tt3+tt4
        !h12=dxdy*tt1-dxdy*tt3
        !h13=dxdz*tt1-dxdz*tt3
        !h23=dydz*tt1-dydz*tt3

        !k_b*(1-l0/l+l0*(x_i-x_j)^2/l^3)
        h11=tt1*(1.d0-tt2+dxsq*tt3)
        h22=tt1*(1.d0-tt2+dysq*tt3)
        h33=tt1*(1.d0-tt2+dzsq*tt3)
        h12=tt1*dxdy*tt3
        h13=tt1*dxdz*tt3
        h23=tt1*dydz*tt3
        i=3*(iat-1)+1 ; j=3*(jat-1)+1
        !filling upper-left traingle (summing-up is necessary)
        hess(i+0,i+0)=hess(i+0,i+0)+h11
        hess(i+0,i+1)=hess(i+0,i+1)+h12
        hess(i+1,i+1)=hess(i+1,i+1)+h22
        hess(i+0,i+2)=hess(i+0,i+2)+h13
        hess(i+1,i+2)=hess(i+1,i+2)+h23
        hess(i+2,i+2)=hess(i+2,i+2)+h33
        !filling lower-right traingle (summing-up is necessary)
        hess(j+0,j+0)=hess(j+0,j+0)+h11
        hess(j+0,j+1)=hess(j+0,j+1)+h12
        hess(j+1,j+1)=hess(j+1,j+1)+h22
        hess(j+0,j+2)=hess(j+0,j+2)+h13
        hess(j+1,j+2)=hess(j+1,j+2)+h23
        hess(j+2,j+2)=hess(j+2,j+2)+h33
        !filling 3 by 3 block
        !summing-up is not needed but it may be necessary for PBC
        hess(i+0,j+0)=-h11 ; hess(i+1,j+0)=-h12 ; hess(i+2,j+0)=-h13
        hess(i+0,j+1)=-h12 ; hess(i+1,j+1)=-h22 ; hess(i+2,j+1)=-h23
        hess(i+0,j+2)=-h13 ; hess(i+1,j+2)=-h23 ; hess(i+2,j+2)=-h33
        !write(*,'(i3,5es20.10)') ibond,hess(i+0,i+0),tt1,tt2,tt3,xl0(ibond)
    enddo
    !filling the lower triangle of 3Nx3N Hessian matrix
    do i=1,3*nat-1
        do j =i+1,3*nat
            hess(j,i)=hess(i,j)
        enddo
    enddo
    
end subroutine pseudohess


subroutine bfgs_reza(iproc,dir_output,nr,x,epot,f,nwork,work,alphax,fnrm,fmax,ncount_bigdft,flt1,flt2,atoms)
    use minpar, only:parmin
    use module_base
    use module_types
    implicit none
    integer :: iproc,nr,nwork,mf,my,ms,nrsqtwo,iw1,iw2,iw3,iw4,info,i,j,l,mx
    integer :: ncount_bigdft
    character(len=*), intent(in) :: dir_output
    real(kind=8) :: x(nr),f(nr),epot,work(nwork),alphax,flt1,flt2
    type(atoms_data), intent(inout) :: atoms
    !real(8), allocatable::eval(:),umat(:)
    !type(parameterminimization)::parmin
    real(kind=8) :: DDOT,tt1,tt2,de,fnrm,fmax,beta
    real(kind=8) :: tt3,tt4,tt5,tt6
    real(8), save::epotold,alpha,alphamax,zeta
    logical, save::reset
    integer, save::isatur
    if(nwork/=nr*nr+3*nr+3*nr*nr+3*nr) then
        stop 'ERROR: size of work array is insufficient.'
    endif
    nrsqtwo=nr*nr*2
    mf=nr*nr+1       !for force of previous iteration in wiki notation
    my=mf+nr         !for y_k in wiki notation
    ms=my+nr         !for s_k in wiki notation
    iw1=ms+nr        !work array to keep the hessian untouched
    iw2=iw1+nr*nr    !for work array of DSYTRF
    iw3=iw2+nrsqtwo  !for p_k in wiki notation
    mx =iw3+nr       !for position of previous iteration
    iw4=mx+nr        !for eigenvalues of inverse og hessian
    if(parmin%iflag==0) then
        parmin%iflag=1
        parmin%converged=.false.   !! STEFAN Stefan stefan
        parmin%iter=0
        epotold=epot
        alpha=8.d-1
        reset=.false.
        alphamax=0.9d0
        zeta=1.d0
        isatur=0
        if(iproc==0) then
        open(unit=1390,file=trim(dir_output)//'bfgs_eigenvalues.dat',status='replace')
        close(1390)
        endif
    else
        parmin%iter=parmin%iter+1
    endif
    if(fnrm<min(6.d-2,max(1.d-2,2.d-3*sqrt(real(nr,8))))) then
        if(isatur<99) isatur=isatur+1
    else
        isatur=0
    endif
    de=epot-epotold
    !fnrm=calnorm(nr,f);fmax=calmaxforcecomponent(nr,f)
    if(iproc==0) then
    !write(*,'(a10,i5,es23.15,es11.3,2es12.5,2es12.4,i3)') &
    !    'GEOPT_BFGS',parmin%iter,epot,de,fnrm,fmax,zeta,alpha,isatur
    !       '(I5,1x,I5,2x,a10,2x,1pe21.14,2x,e9.2,1(1pe11.3),3(1pe10.2),2x,a,I3,2x,a,1pe8.2E1)'
    write(*,'(i5,1x,i5,2x,a10,2x,1es21.14,2x,es9.2,es11.3,3es10.2,2x,a7,i3)') &
        ncount_bigdft,parmin%iter,'GEOPT_BFGS',epot,de,fmax,fnrm,flt1,flt2,'isatur=',isatur
    write(16,'(i5,1x,i5,2x,a10,2x,1es21.14,2x,es9.2,es11.3,3es10.2,2x,a7,i3)') &
        ncount_bigdft,parmin%iter,'GEOPT_BFGS',epot,de,fmax,fnrm,flt1,flt2,'isatur=',isatur
    endif
    close(16)
    open(unit=16,file=trim(dir_output)//'geopt.mon',status='unknown',position='APPEND')
    !if(parmin%iter==602) then
    !    do i=1,nr/3
    !        write(31,*) x(i*3-2),x(i*3-1),x(i*3-0)
    !    enddo
    !    stop
    !endif
    !if(fmax<parmin%fmaxtol) then
    if(parmin%converged) then
        !parmin%converged=.true.
        parmin%iflag=0
        if(iproc==0) then
        write(*,'(a,i4,es23.15,2es12.5)') &
            'BFGS FINISHED: itfire,epot,fnrm,fmax ',parmin%iter,epot,fnrm,fmax
        endif
        return
    endif

    !if(de>0.d0 .and. zeta>1.d-1) then
    if(de>5.d-2) then
        epot=epotold
        x(1:nr)=work(mx:mx-1+nr)
        f(1:nr)=work(mf:mf-1+nr)
        reset=.true.
        !alpha=max(alpha*0.5d0/1.1d0,1.d-2)
        zeta=max(zeta*2.d-1,1.d-3)
        isatur=0
    else
        !zeta=1.d0
        !if(zeta>1.d-1) zeta=min(zeta*1.1d0,1.d0)
        zeta=min(zeta*1.1d0,1.d0)
        !isatur=isatur+1
    endif
    if(parmin%iter==0 .or. reset) then
        reset=.false.
        !if(isatur>=10) then
        !    reset=.false.
        !    !alpha=5.d-1
        !endif

        if(trim(parmin%approach)=='PBFGS') then
            call inithess(iproc,nr,atoms%nat,x,atoms,work(1))
        else
            work(1:nr*nr)=0.d0
            do i=1,nr
                work(i+(i-1)*nr)=zeta*alphax
            enddo
        endif
        work(iw3:iw3-1+nr)=zeta*alphax*f(1:nr)
    else
        work(ms:ms-1+nr)=x(1:nr)-work(mx:mx-1+nr)
        work(my:my-1+nr)=work(mf:mf-1+nr)-f(1:nr)
        tt1=DDOT(nr,work(my),1,work(ms),1)
        do i=1,nr
            tt2=0.d0
            do j=1,nr
                tt2=tt2+work(i+(j-1)*nr)*work(my-1+j)
            enddo
            work(iw2-1+i)=tt2
        enddo
        tt2=DDOT(nr,work(my),1,work(iw2),1)
        !write(21,*) parmin%iter,tt1,tt2
        !tt1=max(tt1,1.d-2)
        do i=1,nr
            do j=i,nr
                l=i+(j-1)*nr
                work(l)=work(l)+(tt1+tt2)*work(ms-1+i)*work(ms-1+j)/tt1**2- &
                    (work(iw2-1+i)*work(ms-1+j)+work(iw2-1+j)*work(ms-1+i))/tt1
                work(j+(i-1)*nr)=work(l)
            enddo
        enddo
        !do i=1,nr
        !    tt2=0.d0
        !    do j=1,nr
        !        tt2=tt2+work(j+(i-1)*nr)*f(j)
        !    enddo
        !    work(iw3-1+i)=tt2
        !enddo
        !write(31,*) zeta
        work(iw1:iw1-1+nr*nr)=work(1:nr*nr)
        call DSYEV('V','L',nr,work(iw1),nr,work(iw4),work(iw2),nrsqtwo,info)
        if(info/=0) stop 'ERROR: DSYEV in bfgs_reza failed.'
        tt1=work(iw4+0)    ; tt2=work(iw4+1)    ; tt3=work(iw4+2)
        tt4=work(iw4+nr-3) ; tt5=work(iw4+nr-2) ; tt6=work(iw4+nr-1)
        if(iproc==0) then
        open(unit=1390,file=trim(dir_output)//'bfgs_eigenvalues.dat',status='old',position='append')
        write(1390,'(i5,6es15.5)') parmin%iter,tt1,tt2,tt3,tt4,tt5,tt6
        close(1390)
        endif
        work(iw3:iw3-1+nr)=0.d0
        if(isatur<3) then
            beta=1.d-1/alphax
        elseif(isatur<6) then
            beta=1.d-2/alphax
        elseif(isatur<10) then
            beta=1.d-3/alphax
        else
            beta=1.d-3/alphax
        endif
        !do j=1,nr
        !    if(work(iw4-1+j)>0.d0) then
        !        tt3=work(iw4-1+j)
        !        exit
        !    enddo
        !enddo
        tt3=alphax*0.5d0
        do j=1,nr
            tt1=DDOT(nr,work(iw1+nr*(j-1)),1,f,1)
            if(work(iw4-1+j)<tt3) then
                tt4=tt3
            else
                tt4=work(iw4-1+j)
            endif
            tt2=1.d0/sqrt(1.d0/tt4**2+beta**2)
            do i=1,nr
                work(iw3-1+i)=work(iw3-1+i)+tt1*work(iw1-1+i+nr*(j-1))*tt2
            enddo
        enddo
    endif
    epotold=epot
    work(mf:mf-1+nr)=f(1:nr)
    work(mx:mx-1+nr)=x(1:nr)
    alpha=min(alphamax,alpha*1.1d0)
    x(1:nr)=x(1:nr)+alpha*work(iw3:iw3-1+nr)
end subroutine bfgs_reza


!> Driver for the LBFGS routine found on the Nocedal Homepage
!! The subroutines have only been modified slightly, so a VIMDIFF will show all modifications!
!! This is helpfull when we are looking for the source of problems during BFGS runs
subroutine lbfgsdriver(nproc,iproc,rxyz,fxyz,etot,at,rst,in,ncount_bigdft,fail) 
  use module_base
  use module_types
  use module_interfaces
!  use par_driver
  use minpar
  implicit none
!  type(driverparameters)::par
  integer, intent(in) :: nproc,iproc
  integer, intent(inout) :: ncount_bigdft
  type(atoms_data), intent(inout) :: at
  type(input_variables), intent(inout) :: in
  type(restart_objects), intent(inout) :: rst
  real(gp), intent(inout) :: etot
  real(gp), dimension(3*at%nat), intent(inout) :: rxyz
  logical, intent(out) :: fail
  real(gp), dimension(3*at%nat), intent(out) :: fxyz

  !n(c) real(gp), dimension(3*at%nat):: txyz, sxyz
  real(gp) :: fluct,fnrm, fnoise
  real(gp) :: fmax
!  logical :: check
  integer :: check
  integer :: infocode,i,ixyz,iat,nitsd
  real(gp) :: fnormmax_sw,etotprev
  character(len=4) :: fn4
  character(len=40) :: comment
  logical :: move_this_coordinate

  integer ::  n,nr,ndim
  integer ::  NWORK
  real(gp),allocatable:: X(:),G(:),DIAG(:),W(:)
  real(gp):: F,TEPS!,XTOL,GTOL,,STPMIN,STPMAX
  real(gp), dimension(6) :: strten
  real(gp), dimension(3*at%nat) :: rxyz0,rxyzwrite
  integer ::  IPRINT(2),IFLAG,ICALL,M
  character(len=*), parameter :: subname='bfgs'
  integer :: i_stat,i_all

  check=0

!  call init_driver(par)     !Initialize the parameters
  parmin%finstep=0
  parmin%alpha=1.d0
  fail=.false.
  fnrm=1.d10
  nitsd=10!500                 !Maximum number of SD steps before entering BFGS
  fnormmax_sw=in%forcemax!1.e-2_gp      !SD till the max force comp is less than this value
  
  !Dummy variables
  !n(c) txyz=0._gp
  !n(c) sxyz=0._gp
  
  if (iproc==0)    write(*,*) 'Maximum number of SD steps used in the beginning: ',nitsd

  call steepdes(nproc,iproc,at,rxyz,etot,fxyz,rst,ncount_bigdft,fnrm,fnoise,in,&
       fnormmax_sw,nitsd,fluct)
  etotprev=etot
  rxyz0=rxyz     !Save initial positions, since the unconstrained degrees of freedom will be updated upon them
  rxyzwrite=rxyz
  call fnrmandforcemax(fxyz,fnrm,fmax,at%nat)
  !call fnrmandforcemax(fxyz,fnrm,fmax,at)
  !check if the convergence is reached after SD
  call convcheck(fmax,fluct*in%frac_fluct,in%forcemax,check) !n(m)

  if (check.gt.5) then
     if (iproc.eq.0) write(*,*) 'Converged before entering BFGS'
     return
  endif


  !Make a list of all degrees of freedom that should be passed to bfgs
  n=3*at%nat
  nr=0
  do i=1,3*at%nat
     iat=(i-1)/3+1
     ixyz=mod(i-1,3)+1
     if(move_this_coordinate(at%ifrztyp(iat),ixyz)) nr=nr+1
  enddo
  if(iproc==0) write(*,*) 'DOF: n,nr ',n,nr
     NDIM=nr
     NWORK=NDIM*(2*parmin%MSAVE +1)+2*parmin%MSAVE
      
     allocate(X(NDIM),stat=i_stat)
     call memocc(i_stat,X,'X',subname)
     allocate(G(NDIM),stat=i_stat)
     call memocc(i_stat,G,'G',subname)
     allocate(DIAG(NDIM),stat=i_stat)
     call memocc(i_stat,DIAG,'DIAG',subname)
     allocate(W(NWORK),stat=i_stat)
     call memocc(i_stat,W,'W',subname)

     call atomic_copymoving_forward(at,n,rxyz,nr,X)

     N=nr
     M=parmin%MSAVE
     IPRINT(1)= 1
     IPRINT(2)= 0
     F=etot
!     We do not wish to provide the diagonal matrices Hk0, and 
!     therefore set DIAGCO to FALSE.

     TEPS=0.0_gp
     ICALL=0
     IFLAG=0

 20   CONTINUE
        if (parmin%IWRITE) then
           if (iproc == 0) then
              write(fn4,'(i4.4)') ncount_bigdft
              write(comment,'(a,1pe10.3)')'BFGS:fnrm= ',sqrt(fnrm)
              call  write_atomic_file(trim(in%dir_output)//'posout_'//fn4,etot,rxyz,at,trim(comment),forces=fxyz)
           endif
           parmin%IWRITE=.false.
        endif
        rxyzwrite=rxyz

        if (fmax < 3.d-1) call updatefluctsum(fnoise,fluct) !n(m)
   if (iproc==0.and.ICALL.ne.0.and.parmin%verbosity > 0) & 
              &write(16,'(I5,1x,I5,2x,a11,1x,1pe21.14,2x,e9.2,1(1pe11.3),3(1pe10.2),2x,a,I3,2x,a,1pe8.2E1)')&
              &ncount_bigdft,ICALL,"GEOPT_LBFGS",etot,etot-etotprev,fmax,sqrt(fnrm),fluct*in%frac_fluct,fluct&
              &,"BFGS-it=",parmin%finstep,"alpha=",parmin%alpha
   if (iproc==0.and.ICALL.ne.0.and.parmin%verbosity > 0) & 
              & write(* ,'(I5,1x,I5,2x,a11,1x,1pe21.14,2x,e9.2,1(1pe11.3),3(1pe10.2),2x,a,I3,2x,a,1pe8.2E1)')&
              &ncount_bigdft,ICALL,"GEOPT_LBFGS",etot,etot-etotprev,fmax,sqrt(fnrm),fluct*in%frac_fluct,fluct&
              &,"BFGS-it=",parmin%finstep,"alpha=",parmin%alpha
              etotprev=etot
              if (iproc==0.and.ICALL.ne.0.and.parmin%verbosity > 0) write(*,'(1x,a,1pe14.5,2(1x,a,1pe14.5))')&
                           'FORCES norm(Ha/Bohr): maxval=',fmax,'fnrm2=',fnrm,'fluct=', fluct
              call convcheck(fmax,fluct*in%frac_fluct, in%forcemax,check) !n(m)
              if (ncount_bigdft >= in%ncount_cluster_x) goto 50
              close(16)
              open(unit=16,file=trim(in%dir_output)//'geopt.mon',status='unknown',position='APPEND')

      if(check.gt.5) then
         if(iproc==0)  write(16,'(a,i0,a)') "   BFGS converged in ",ICALL," iterations"
         if (iproc == 0) then
            write(fn4,'(i4.4)') ncount_bigdft
            write(comment,'(a,1pe10.3)')'BFGS:fnrm= ',sqrt(fnrm)
            call  write_atomic_file(trim(in%dir_output)//'posout_'//fn4,etot,rxyz,at,trim(comment),forces=fxyz)
         endif
         goto 100
      endif

      
      rxyz=rxyz0
      call atomic_copymoving_backward(at,nr,X,n,rxyz)
!      txyz=rxyz
!      alpha=0._gp
!      call atomic_axpy(at,txyz,alpha,sxyz,rxyz)
      in%inputPsiId=1
!      if(ICALL.ne.0) call call_bigdft(nproc,iproc,at,rxyz,in,F,fxyz,rst,infocode)
      if(ICALL.ne.0) call call_bigdft(nproc,iproc,at,rxyz,in,F,fxyz,strten,fnoise,rst,infocode)
      if(ICALL.ne.0) ncount_bigdft=ncount_bigdft+1
      call atomic_copymoving_forward(at,n,fxyz,nr,G)
      etot=F
      G=-G
      call fnrmandforcemax(fxyz,fnrm,fmax,at%nat)
!      call fnrmandforcemax(fxyz,fnrm,fmax,at)

      CALL LBFGS(IPROC,IN,PARMIN,N,M,X,F,G,DIAG,IPRINT,TEPS,W,IFLAG)
      IF(IFLAG.LE.0) GO TO 50
      ICALL=ICALL + 1
!     We allow at most the given number of evaluations of F and G
      if(ncount_bigdft>in%ncount_cluster_x-1)  then
        goto 100
      endif
      close(16)
      open(unit=16,file=trim(in%dir_output)//'geopt.mon',status='unknown',position='append')
      GO TO 20
  50  CONTINUE
        if (iproc==0) write(*,*) "# Error in BFGS, switching to SD and CG"
        if (iproc==0) write(16,*) "Error in BFGS, switching to SD and CG"
        rxyz(:)=rxyzwrite(:)
        fail=.true.
 100  CONTINUE
        
      i_all=-product(shape(X))*kind(X)
      deallocate(X,stat=i_stat)
      call memocc(i_stat,i_all,'X',subname)
      i_all=-product(shape(G))*kind(G)
      deallocate(G,stat=i_stat)
      call memocc(i_stat,i_all,'G',subname)
      i_all=-product(shape(DIAG))*kind(DIAG)
      deallocate(DIAG,stat=i_stat)
      call memocc(i_stat,i_all,'DIAG',subname)
      i_all=-product(shape(W))*kind(W)
      deallocate(W,stat=i_stat)
      call memocc(i_stat,i_all,'W',subname)

END SUBROUTINE lbfgsdriver

subroutine atomic_copymoving_forward(atoms,n,x,nr,xa)
    use module_types
    implicit none
    type(atoms_data), intent(inout) :: atoms
    integer :: n,nr,i,iat,ixyz,ir
    real(kind=8) :: x(n),xa(nr)
    logical :: move_this_coordinate
    ir=0
    do i=1,3*atoms%nat
        iat=(i-1)/3+1
        ixyz=mod(i-1,3)+1
        if(move_this_coordinate(atoms%ifrztyp(iat),ixyz)) then
            ir=ir+1
            xa(ir)=x(i)
        endif
    enddo
    if(ir/=nr) stop 'ERROR: inconsistent number of relaxing DOF'
END SUBROUTINE atomic_copymoving_forward


subroutine atomic_copymoving_backward(atoms,nr,xa,n,x)
    use module_types
    implicit none
    type(atoms_data), intent(inout) :: atoms
    integer :: n,nr,i,iat,ixyz,ir
    real(kind=8) :: x(n),xa(nr)
    logical :: move_this_coordinate
    ir=0
    do i=1,3*atoms%nat
        iat=(i-1)/3+1
        ixyz=mod(i-1,3)+1
        if(move_this_coordinate(atoms%ifrztyp(iat),ixyz)) then
            ir=ir+1
            x(i)=xa(ir)
        endif
    enddo
    if(ir/=nr) stop 'ERROR: inconsistent number of relaxing DOF'
END SUBROUTINE atomic_copymoving_backward<|MERGE_RESOLUTION|>--- conflicted
+++ resolved
@@ -118,11 +118,6 @@
     integer, allocatable::ita(:),isb(:,:)
     real(8), allocatable::r0bonds(:),fcbonds(:),evec(:,:),eval(:),wa(:)
     real(kind=8) :: dx,dy,dz,r,tt
-<<<<<<< HEAD
-    real(8) :: eval_i,evec_i
-
-=======
->>>>>>> 74903dd8
 
     nrsqtwo=2*nr**2
     if(nr/=3*atoms%nat) then
