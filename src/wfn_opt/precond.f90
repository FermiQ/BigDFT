--- conflicted
+++ resolved
@@ -1339,11 +1339,7 @@
   deallocate(x_f3,stat=i_stat)
   call memocc(i_stat,i_all,'x_f3',subname)
      
-<<<<<<< HEAD
 END SUBROUTINE precong
-=======
-END SUBROUTINE precong
-!!***
 
 
 
@@ -1721,5 +1717,4 @@
 !!!       scal,ypsig_c,ypsig_f,ypsi_c,ypsi_f)
 !!!
 !!!
-!!!END SUBROUTINE calc_grad_rezaLIN
->>>>>>> 91d658a9
+!!!END SUBROUTINE calc_grad_rezaLIN