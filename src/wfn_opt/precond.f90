--- conflicted
+++ resolved
@@ -138,23 +138,16 @@
   type(confpot_data), dimension(orbs%norbp), intent(in) :: confdatarr !< used in the linear scaling but also for the cubic case
   !local variables
   character(len=*), parameter :: subname='preconditionall2'
-  integer :: iorb,inds,ncplx,ikpt,jorb,ist,ilr,it
-  real(wp) :: cprecr,scpr,evalmax,eval_zero
-<<<<<<< HEAD
-  real(gp) :: kx,ky,kz,eh
-  type(coulomb_operator) :: kernel
-  type(workarr_sumrho) :: w
-  real(wp), dimension(:,:), allocatable :: hpsir
-  integer, dimension(:,:), allocatable :: ncntdsp
-  real(wp), dimension(:,:), allocatable :: gnrm_per_orb
-=======
+  integer :: iorb,inds,ncplx,ikpt,jorb,ist,ilr,it,i_all,i_stat,ierr,jproc
+  real(wp) :: cprecr,scpr,evalmax,eval_zero,gnrm_orb
   real(gp) :: kx,ky,kz
 !!$  integer :: i_stat,i_all,ispinor,nbox
 !!$  real(gp) :: eh
 !!$  real(wp), dimension(:,:), allocatable :: hpsir
 !!$  type(coulomb_operator) :: kernel
 !!$  type(workarr_sumrho) :: w
->>>>>>> 51191659
+  integer, dimension(:,:), allocatable :: ncntdsp
+  real(wp), dimension(:), allocatable :: gnrms,gnrmp
 
 
   ! Preconditions all orbitals belonging to iproc
@@ -172,7 +165,13 @@
 !   call MPI_ALLREDUCE(evalmax,eval_zero,1,mpidtypd,&
 !        MPI_MAX,MPI_COMM_WORLD,ierr)
 
-  if (iproc.eq. 0 .and. verbose.ge.3) write(*,*) ' '
+  !prepare the arrays for the 
+  if (verbose >=3) then
+     allocate(gnrmp(max(orbs%norbp,1)+ndebug),stat=i_stat)
+     call memocc(i_stat,gnrmp,'gnrmp',subname)
+  end if
+  
+  !if (iproc.eq. 0 .and. verbose.ge.3) write(*,*) ' '
   ist = 0
   if (orbs%norbp >0) ikpt=orbs%iokpt(1)
   do iorb=1,orbs%norbp
@@ -250,6 +249,7 @@
 !!$     deallocate(hpsir,stat=i_stat)
 !!$     call memocc(i_stat,i_all,'hpsir',subname)
 !!$
+     gnrm_orb=0.0_wp
      do inds=1,orbs%nspinor,ncplx
 
         !the nrm2 function can be replaced here by ddot
@@ -260,7 +260,11 @@
            !write(*,*)'iorb,gnrm',orbs%isorb+iorb,scpr**2,ilr
            gnrm=gnrm+orbs%kwgts(orbs%iokpt(iorb))*scpr**2
         end if
-        if (verbose.ge.3) write(*,*) 'iorb,gnrm,ilr',orbs%isorb+iorb,scpr,ilr
+        if (verbose.ge.3) then
+           gnrm_orb=gnrm_orb+scpr
+           if (inds+ncplx-1==orbs%nspinor) gnrmp(iorb)=gnrm_orb
+           !write(*,*) 'iorb,gnrm,ilr',orbs%isorb+iorb,scpr,ilr,gnrm_orb
+        end if
 
        if (scpr /= 0.0_wp) then
           call cprecr_from_eval(Lzd%Llr(ilr)%geocode,eval_zero,orbs%eval(orbs%isorb+iorb),cprecr)
@@ -294,7 +298,6 @@
                       confdatarr(iorb)%potorder, &
                       it) !unused variable
 
-
 !                 call solvePrecondEquation(Lzd%Llr(ilr),ncplx,ncong,cprecr,&
 !                   hx,hy,hz,kx,ky,kz,hpsi(1+ist), rxyz(1,ilr), orbs,&                         !here should change rxyz to be center of Locreg
 !                   potentialPrefac(ilr), confPotOrder, 1)                         ! should depend on locreg not atom type? 'it' is commented in lower routines, so put 1
@@ -309,9 +312,48 @@
        ist = ist + (Lzd%Llr(ilr)%wfd%nvctr_c+7*Lzd%Llr(ilr)%wfd%nvctr_f)*ncplx
 !     print *,iorb,inds,dot(lr%wfd%nvctr_c+7*lr%wfd%nvctr_f, hpsi(1,inds,iorb),1,hpsi(1,inds,iorb),1)
 !     print *,iorb,inds+1,dot(lr%wfd%nvctr_c+7*lr%wfd%nvctr_f, hpsi(1,inds+1,iorb),1,hpsi(1,inds+1,iorb),1)
+    end do
+
+  enddo
+
+  !gather the results of the gnrm per orbital in the case of high verbosity
+  if (verbose >= 3) then
+     allocate(gnrms(orbs%norb*orbs%nkpts+ndebug),stat=i_stat)
+     call memocc(i_stat,gnrms,'gnrms',subname)
+     !prepare displacements arrays
+     allocate(ncntdsp(nproc,2+ndebug),stat=i_stat)
+     call memocc(i_stat,ncntdsp,'ncntdsp',subname)
+     ncntdsp(1,2)=0
+     ncntdsp(1,1)=orbs%norb_par(0,0)
+     do jproc=1,nproc-1
+        ncntdsp(jproc+1,2)=ncntdsp(jproc,2)+ncntdsp(jproc,1)
+        ncntdsp(jproc+1,1)=orbs%norb_par(jproc,0)
      end do
-
-  enddo
+     call to_zero(orbs%norb*orbs%nkpts,gnrms(1))
+     !root mpi task collects the data
+     if (nproc > 1) then
+        call MPI_GATHERV(gnrmp(1),orbs%norbp,mpidtypw,gnrms(1),ncntdsp(1,1),&
+             ncntdsp(1,2),mpidtypw,0,MPI_COMM_WORLD,ierr)
+     else
+        call vcopy(orbs%norb*orbs%nkpts,gnrmp(1),1,gnrms(1),1)
+     end if
+
+     !if (iproc ==0) print *,'ciao',gnrmp,orbs%nspinor
+
+     !write the values per orbitals
+     if (iproc ==0) call write_gnrms(orbs%nkpts,orbs%norb,gnrms)
+
+
+     i_all=-product(shape(ncntdsp))*kind(ncntdsp)
+     deallocate(ncntdsp,stat=i_stat)
+     call memocc(i_stat,i_all,'ncntdsp',subname)
+     i_all=-product(shape(gnrms))*kind(gnrms)
+     deallocate(gnrms,stat=i_stat)
+     call memocc(i_stat,i_all,'gnrms',subname)
+     i_all=-product(shape(gnrmp))*kind(gnrmp)
+     deallocate(gnrmp,stat=i_stat)
+     call memocc(i_stat,i_all,'gnrmp',subname)
+  end if
 
 END SUBROUTINE preconditionall2
 
