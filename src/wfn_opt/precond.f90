!!****f* BigDFT/preconditionall
!! FUNCTION
!!    Calls the preconditioner for each orbital treated by the processor
!! COPYRIGHT
!!    Copyright (C) 2005-2010 BigDFT group 
!!    This file is distributed under the terms of the
!!    GNU General Public License, see ~/COPYING file
!!    or http://www.gnu.org/copyleft/gpl.txt .
!!    For the list of contributors, see ~/AUTHORS 
!!
!! SOURCE
!! 
subroutine preconditionall(iproc,nproc,orbs,lr,hx,hy,hz,ncong,hpsi,gnrm,gnrm_zero)
  use module_base
  use module_types
  implicit none
  integer, intent(in) :: iproc,nproc,ncong
  real(gp), intent(in) :: hx,hy,hz
  type(locreg_descriptors), intent(in) :: lr
  type(orbitals_data), intent(in) :: orbs
  real(dp), intent(out) :: gnrm,gnrm_zero
  real(wp), dimension(lr%wfd%nvctr_c+7*lr%wfd%nvctr_f,orbs%nspinor,orbs%norbp), intent(inout) :: hpsi
  !local variables
  integer :: iorb,inds,ncplx,ikpt,ierr,jorb
  real(wp) :: cprecr,scpr,evalmax,eval_zero
  real(gp) :: kx,ky,kz

  ! Preconditions all orbitals belonging to iproc
  !and calculate the norm of the residue

  ! norm of gradient
  gnrm=0.0_dp
  !norm of gradient of unoccupied orbitals
  gnrm_zero=0.0_dp

<<<<<<< HEAD
   !evalmax=orbs%eval(orbs%isorb+1)
   evalmax=orbs%eval(min(orbs%isorb+1,size(orbs%eval)))
   do iorb=1,orbs%norbp
     evalmax=max(orbs%eval(orbs%isorb+iorb),evalmax)
   enddo
   call MPI_ALLREDUCE(evalmax,eval_zero,1,mpidtypd,&
        MPI_MAX,MPI_COMM_WORLD,ierr)
=======
>>>>>>> 79d20644

  !commented out, never used
!   evalmax=orbs%eval(orbs%isorb+1)
!   do iorb=1,orbs%norbp
!     evalmax=max(orbs%eval(orbs%isorb+iorb),evalmax)
!   enddo
!   call MPI_ALLREDUCE(evalmax,eval_zero,1,mpidtypd,&
!        MPI_MAX,MPI_COMM_WORLD,ierr)


  if (orbs%norbp >0) ikpt=orbs%iokpt(1)
  do iorb=1,orbs%norbp
     !if it is the first orbital or the k-point has changed calculate the max
     if (orbs%iokpt(iorb) /= ikpt .or. iorb == 1) then
        !the eval array contains all the values
        !take the max for all k-points
        !one may think to take the max per k-point
        evalmax=orbs%eval((orbs%iokpt(iorb)-1)*orbs%norb+1)
        do jorb=1,orbs%norb
           evalmax=max(orbs%eval((orbs%iokpt(iorb)-1)*orbs%norb+jorb),evalmax)
        enddo
        eval_zero=evalmax
        ikpt=orbs%iokpt(iorb)
     end if

     !indo=(iorb-1)*nspinor+1
     !loop over the spinorial components
     !k-point values, if present
     kx=orbs%kpts(1,orbs%iokpt(iorb))
     ky=orbs%kpts(2,orbs%iokpt(iorb))
     kz=orbs%kpts(3,orbs%iokpt(iorb))
!       print *, iorb, orbs%kpts(1,orbs%iokpt(iorb)), orbs%kpts(2,orbs%iokpt(iorb)), orbs%kpts(3,orbs%iokpt(iorb))

     !real k-point different from Gamma still not implemented
     if (kx**2+ky**2+kz**2 > 0.0_gp .or. orbs%nspinor==2 ) then
        ncplx=2
     else
        ncplx=1
     end if

     do inds=1,orbs%nspinor,ncplx

        !the nrm2 function can be replaced here by ddot
        scpr=nrm2(ncplx*(lr%wfd%nvctr_c+7*lr%wfd%nvctr_f),hpsi(1,inds,iorb),1)
        if (orbs%occup(orbs%isorb+iorb) == 0.0_gp) then
           gnrm_zero=gnrm_zero+orbs%kwgts(orbs%iokpt(iorb))*scpr**2
        else
           !write(17,*)'iorb,gnrm',orbs%isorb+iorb,scpr**2
           gnrm=gnrm+orbs%kwgts(orbs%iokpt(iorb))*scpr**2
        end if

       if (scpr /= 0.0_wp) then

          call cprecr_from_eval(lr%geocode,eval_zero,orbs%eval(orbs%isorb+iorb),cprecr)          
           !cases with no CG iterations, diagonal preconditioning
           !for Free BC it is incorporated in the standard procedure
           if (ncong == 0 .and. lr%geocode /= 'F') then
              select case(lr%geocode)
              case('F')
              case('S')
                 call prec_fft_slab(lr%d%n1,lr%d%n2,lr%d%n3, &
                      lr%wfd%nseg_c,lr%wfd%nvctr_c,lr%wfd%nseg_f,&
                      lr%wfd%nvctr_f,lr%wfd%keyg,lr%wfd%keyv, &
                      cprecr,hx,hy,hz,hpsi(1,inds,iorb))
              case('P')
                 call prec_fft(lr%d%n1,lr%d%n2,lr%d%n3, &
                      lr%wfd%nseg_c,lr%wfd%nvctr_c,lr%wfd%nseg_f,lr%wfd%nvctr_f,&
                      lr%wfd%keyg,lr%wfd%keyv, &
                      cprecr,hx,hy,hz,hpsi(1,inds,iorb))
              end select

           else !normal preconditioner
              
              call precondition_residue(lr,ncplx,ncong,cprecr,&
                   hx,hy,hz,kx,ky,kz,hpsi(1,inds,iorb))

           end if

        end if

!     print *,iorb,inds,dot(lr%wfd%nvctr_c+7*lr%wfd%nvctr_f, hpsi(1,inds,iorb),1,hpsi(1,inds,iorb),1)
!     print *,iorb,inds+1,dot(lr%wfd%nvctr_c+7*lr%wfd%nvctr_f, hpsi(1,inds+1,iorb),1,hpsi(1,inds+1,iorb),1)
     end do
  enddo

END SUBROUTINE preconditionall
!!***

!this function has been created also for the GPU-ported routines
subroutine cprecr_from_eval(geocode,eval_zero,eval,cprecr)
  use module_base
  implicit none
  character(len=1), intent(in) :: geocode
  real(gp), intent(in) :: eval,eval_zero
  real(gp), intent(out) :: cprecr

  select case(geocode)
  case('F')
     cprecr=sqrt(.2d0**2+min(0.d0,eval)**2)
  case('S')
     cprecr=sqrt(0.2d0**2+(eval-eval_zero)**2)
  case('P')
     cprecr=sqrt(0.2d0**2+(eval-eval_zero)**2)
  end select

end subroutine cprecr_from_eval


!routine used for the k-points, eventually to be used for all cases
subroutine precondition_residue(lr,ncplx,ncong,cprecr,&
     hx,hy,hz,kx,ky,kz,x)
  use module_base
  use module_types
  ! Solves (KE+cprecr*I)*xx=yy by conjugate gradient method
  ! x is the right hand side on input and the solution on output
  implicit none
  integer, intent(in) :: ncong,ncplx
  real(gp), intent(in) :: hx,hy,hz,cprecr,kx,ky,kz
  type(locreg_descriptors), intent(in) :: lr
  real(wp), dimension((lr%wfd%nvctr_c+7*lr%wfd%nvctr_f)*ncplx), intent(inout) :: x
  ! local variables
  character(len=*), parameter :: subname='precondition_residue'
  real(gp), dimension(0:7) :: scal
  real(wp) :: rmr_old,rmr_new,alpha,beta
  integer :: i_stat,i_all,icong
  type(workarr_precond) :: w
  real(wp), dimension(:), allocatable :: b,r,d

  !arrays for the CG procedure
  allocate(b(ncplx*(lr%wfd%nvctr_c+7*lr%wfd%nvctr_f)+ndebug),stat=i_stat)
  call memocc(i_stat,b,'b',subname)
  allocate(r(ncplx*(lr%wfd%nvctr_c+7*lr%wfd%nvctr_f)+ndebug),stat=i_stat)
  call memocc(i_stat,r,'r',subname)
  allocate(d(ncplx*(lr%wfd%nvctr_c+7*lr%wfd%nvctr_f)+ndebug),stat=i_stat)
  call memocc(i_stat,d,'d',subname)

  call allocate_work_arrays(lr%geocode,lr%hybrid_on,ncplx,lr%d,w)

  call precondition_preconditioner(lr,ncplx,hx,hy,hz,scal,cprecr,w,x,b)

  call precond_locham(ncplx,lr,hx,hy,hz,kx,ky,kz,cprecr,x,d,w,scal)

!!  rmr_new=dot(ncplx*(lr%wfd%nvctr_c+7*lr%wfd%nvctr_f),d(1),1,d(1),1)
!!  write(*,*)'debug1',rmr_new

  !this operation should be rewritten in a better way
  r=b-d ! r=b-Ax

  call calculate_rmr_new(lr%geocode,lr%hybrid_on,ncplx,lr%wfd,scal,r,d,rmr_new)
  !stands for
  !d=r
  !rmr_new=dot_product(r,r)


  do icong=1,ncong 
     !write(*,*)icong,rmr_new

     call precond_locham(ncplx,lr,hx,hy,hz,kx,ky,kz,cprecr,d,b,w,scal)! b:=Ad

     !in the complex case these objects are to be supposed real
     alpha=rmr_new/dot(ncplx*(lr%wfd%nvctr_c+7*lr%wfd%nvctr_f),d(1),1,b(1),1)

     call axpy(ncplx*(lr%wfd%nvctr_c+7*lr%wfd%nvctr_f),alpha,d(1),1,x(1),1)
     call axpy(ncplx*(lr%wfd%nvctr_c+7*lr%wfd%nvctr_f),-alpha,b(1),1,r(1),1)

     if (icong==ncong) exit

     rmr_old=rmr_new

     call calculate_rmr_new(lr%geocode,lr%hybrid_on,ncplx,lr%wfd,scal,r,b,rmr_new)

     beta=rmr_new/rmr_old

     d=b+beta*d
    
  enddo

  call finalise_precond_residue(lr%geocode,lr%hybrid_on,ncplx,lr%wfd,scal,x)

  i_all=-product(shape(b))*kind(b)
  deallocate(b,stat=i_stat)
  call memocc(i_stat,i_all,'b',subname)
  i_all=-product(shape(r))*kind(r)
  deallocate(r,stat=i_stat)
  call memocc(i_stat,i_all,'r',subname)
  i_all=-product(shape(d))*kind(d)
  deallocate(d,stat=i_stat)
  call memocc(i_stat,i_all,'d',subname)

  call deallocate_work_arrays(lr%geocode,lr%hybrid_on,ncplx,w)

END SUBROUTINE precondition_residue

subroutine finalise_precond_residue(geocode,hybrid_on,ncplx,wfd,scal,x)
  use module_base
  use module_types
  implicit none
  character(len=1), intent(in) :: geocode
  logical, intent(in) :: hybrid_on
  integer, intent(in) :: ncplx
  type(wavefunctions_descriptors), intent(in) :: wfd
  real(gp), dimension(0:7), intent(in) :: scal
  real(wp), dimension(wfd%nvctr_c+7*wfd%nvctr_f,ncplx), intent(inout) :: x
  !local variables
  integer :: idx

  if (geocode == 'F') then
     do idx=1,ncplx
        call wscalv_wrap(wfd%nvctr_c,wfd%nvctr_f,scal,x(1,idx))
     end do
  else if ((geocode == 'P' .and. .not. hybrid_on) .or. geocode == 'S') then
     do idx=1,ncplx
        ! x=D^{-1/2}x'
        call wscal_per_self(wfd%nvctr_c,wfd%nvctr_f,scal,x(1,idx),&
             x(wfd%nvctr_c+min(1,wfd%nvctr_f),idx))
        !	write(30,*) x
        !	stop
     end do
  else
  end if
END SUBROUTINE finalise_precond_residue


subroutine calculate_rmr_new(geocode,hybrid_on,ncplx,wfd,scal,r,b,rmr_new)
  use module_base
  use module_types
  implicit none
  character(len=1), intent(in) :: geocode
  logical, intent(in) :: hybrid_on
  integer, intent(in) :: ncplx
  type(wavefunctions_descriptors), intent(in) :: wfd
  real(gp), dimension(0:7), intent(in) :: scal
  real(wp), dimension(wfd%nvctr_c+7*wfd%nvctr_f,ncplx), intent(in) :: r
  real(wp), intent(out) :: rmr_new
  real(wp), dimension(wfd%nvctr_c+7*wfd%nvctr_f,ncplx), intent(out) :: b
  !local variables
  logical :: noscal
  integer :: idx

  noscal = ((geocode == 'P' .and. .not. hybrid_on) .or. &
       geocode == 'F' .or. geocode == 'S')

  if (noscal) then
     call dcopy(ncplx*(wfd%nvctr_c+7*wfd%nvctr_f),r(1,1),1,b(1,1),1) 
     rmr_new=dot(ncplx*(wfd%nvctr_c+7*wfd%nvctr_f),r(1,1),1,r(1,1),1)
  else 
     do idx=1,ncplx
        call wscal_per(wfd%nvctr_c,wfd%nvctr_f,scal,r(1,idx),&
             r(wfd%nvctr_c+min(1,wfd%nvctr_f),idx),&
             b(1,idx),b(wfd%nvctr_c+min(1,wfd%nvctr_f),idx))
     end do
     rmr_new=dot(ncplx*(wfd%nvctr_c+7*wfd%nvctr_f),r(1,1),1,b(1,1),1)
  end if

END SUBROUTINE calculate_rmr_new


subroutine precondition_preconditioner(lr,ncplx,hx,hy,hz,scal,cprecr,w,x,b)
  use module_base
  use module_types
  implicit none
  integer, intent(in) :: ncplx
  real(gp), intent(in) :: hx,hy,hz,cprecr
  type(locreg_descriptors), intent(in) :: lr
  type(workarr_precond), intent(inout) :: w
  real(gp), dimension(0:7), intent(inout) :: scal
  real(wp), dimension(lr%wfd%nvctr_c+7*lr%wfd%nvctr_f,ncplx), intent(inout) ::  x
  real(wp), dimension(lr%wfd%nvctr_c+7*lr%wfd%nvctr_f,ncplx), intent(out) ::  b
  !local variables
  logical, parameter :: inguess_on=.true.
  !       wavelet and scaling function second derivative filters
  real(wp), parameter :: b2=24.8758460293923314_wp, a2=3.55369228991319019_wp
  integer :: nd1,nd2,nd3,idx
  integer :: n1f,n3f,n1b,n3b,nd1f,nd3f,nd1b,nd3b 
  real(gp) :: fac
  real(wp) :: fac_h,h0,h1,h2,h3
    
  if (lr%geocode == 'F') then
     !using hx instead of hgrid for isolated bc
     fac_h=1.0_wp/real(hx,wp)**2
     h0=    1.5_wp*a2*fac_h
     h1=(a2+b2*.5_wp)*fac_h
     h2=(a2*.5_wp+b2)*fac_h
     h3=    1.5_wp*b2*fac_h

     scal(0)=sqrt(1.0_wp/(h0+cprecr)) 
     scal(1)=sqrt(1.0_wp/(h1+cprecr)) 
     scal(2)=sqrt(1.0_wp/(h2+cprecr)) 
     scal(3)=sqrt(1.0_wp/(h3+cprecr))

     do idx=1,ncplx
        if (inguess_on) then
           !the right hand side is temporarily stored in the rpsi array
           !rpsi=hpsi           
           call dcopy(lr%wfd%nvctr_c+7*lr%wfd%nvctr_f,x(1,idx),1,b(1,idx),1) 
           !          and preconditioned with d^{-1/2} as usual:
           call wscalv_wrap(lr%wfd%nvctr_c,lr%wfd%nvctr_f,scal,b(1,idx))
           !hpsi is now diagonally preconditioned with alexey's old preconditioner;
           !inside the diagonal preconditioner a factor of d^{1/2} was added
           !to make the overall factor d^{-1/2} again

           call prec_diag(lr%d%n1,lr%d%n2,lr%d%n3,hx,lr%wfd%nseg_c,&
                lr%wfd%nvctr_c,lr%wfd%nvctr_f,&
                lr%wfd%keyg,lr%wfd%keyv,&
                x(1,idx),x(lr%wfd%nvctr_c+min(1,lr%wfd%nvctr_f),idx),cprecr,scal,a2,b2)

        else
           !assume as input guess x=y
           !hpsi is preconditioned with d^{-1/2} as usual
           call wscalv_wrap(lr%wfd%nvctr_c,lr%wfd%nvctr_f,scal,x(1,idx))

           !b=x
           call dcopy(lr%wfd%nvctr_c+7*lr%wfd%nvctr_f,x(1,idx),1,b(1,idx),1) 
        endif
     end do

     !initalize to zero the work arrays, probably not needed
     call razero((lr%d%nfu1-lr%d%nfl1+1)*(lr%d%nfu2-lr%d%nfl2+1)*(lr%d%nfu3-lr%d%nfl3+1),&
          w%x_f1)
     call razero((lr%d%nfu1-lr%d%nfl1+1)*(lr%d%nfu2-lr%d%nfl2+1)*(lr%d%nfu3-lr%d%nfl3+1),&
          w%x_f2)
     call razero((lr%d%nfu1-lr%d%nfl1+1)*(lr%d%nfu2-lr%d%nfl2+1)*(lr%d%nfu3-lr%d%nfl3+1),&
          w%x_f3)
     call razero((lr%d%n1+1)*(lr%d%n2+1)*(lr%d%n3+1),w%xpsig_c)
     call razero(7*(lr%d%nfu1-lr%d%nfl1+1)*(lr%d%nfu2-lr%d%nfl2+1)*(lr%d%nfu3-lr%d%nfl3+1),w%xpsig_f)

     call razero((lr%d%n1+1)*(lr%d%n2+1)*(lr%d%n3+1),w%ypsig_c)
     call razero(7*(lr%d%nfu1-lr%d%nfl1+1)*(lr%d%nfu2-lr%d%nfl2+1)*(lr%d%nfu3-lr%d%nfl3+1),w%ypsig_f)

  else if (lr%geocode == 'P') then

     call dimensions_fft(lr%d%n1,lr%d%n2,lr%d%n3,&
          nd1,nd2,nd3,n1f,n3f,n1b,n3b,nd1f,nd3f,nd1b,nd3b)

     if (ncplx /=2 .and. .not. lr%hybrid_on) then
        call prepare_sdc(lr%d%n1,lr%d%n2,lr%d%n3,&
          w%modul1,w%modul2,w%modul3,w%af,w%bf,w%cf,w%ef,hx,hy,hz)
     end if
     !	initializes the wavelet scaling coefficients	
     call wscal_init_per(scal,hx,hy,hz,cprecr)


     if (lr%hybrid_on) then
        do idx=1,ncplx
           !b=x
           call dcopy(lr%wfd%nvctr_c+7*lr%wfd%nvctr_f,x(1,idx),1,b(1,idx),1) 
           
           call prec_fft_fast(lr%d%n1,lr%d%n2,lr%d%n3,&
                lr%wfd%nseg_c,lr%wfd%nvctr_c,lr%wfd%nseg_f,lr%wfd%nvctr_f,&
                lr%wfd%keyg,lr%wfd%keyv, &
                cprecr,hx,hy,hz,x(1,idx),&
                w%kern_k1,w%kern_k2,w%kern_k3,w%z1,w%z3,w%x_c,&
                nd1,nd2,nd3,n1f,n1b,n3f,n3b,nd1f,nd1b,nd3f,nd3b)
        end do

     else
        ! Array sizes for the real-to-complex FFT: note that n1(there)=n1(here)+1
        ! and the same for lr%d%n2,n3.

        do idx=1,ncplx
           !	scale the r.h.s. that is also the scaled input guess :
           !	b'=D^{-1/2}b
           call wscal_per_self(lr%wfd%nvctr_c,lr%wfd%nvctr_f,scal,&
                x(1,idx),x(lr%wfd%nvctr_c+1,idx))
           !b=x
           call dcopy(lr%wfd%nvctr_c+7*lr%wfd%nvctr_f,x(1,idx),1,b(1,idx),1) 

           !if GPU is swithced on and there is no call to GPU preconditioner
           !do not do the FFT preconditioning
           if (.not. GPUconv .or. .true.) then
              !	compute the input guess x via a Fourier transform in a cubic box.
              !	Arrays psifscf and ww serve as work arrays for the Fourier
              fac=1.0_gp/scal(0)**2
              call prec_fft_c(lr%d%n1,lr%d%n2,lr%d%n3,lr%wfd%nseg_c,&
                   lr%wfd%nvctr_c,lr%wfd%nseg_f,lr%wfd%nvctr_f,&
                   lr%wfd%keyg,lr%wfd%keyv, &
                   cprecr,hx,hy,hz,x(1,idx),&
                   w%psifscf(1),w%psifscf(lr%d%n1+2),&
                   w%psifscf(lr%d%n1+lr%d%n2+3),w%ww(1),w%ww(nd1b*nd2*nd3*4+1),&
                   w%ww(nd1b*nd2*nd3*4+nd1*nd2*nd3f*4+1),&
                   nd1,nd2,nd3,n1f,n1b,n3f,n3b,nd1f,nd1b,nd3f,nd3b,fac)
           end if
        end do
     end if


  else if (lr%geocode == 'S') then

     if (ncplx == 1) then
        call prepare_sdc_slab(lr%d%n1,lr%d%n3,w%modul1,w%modul3,&
          w%af,w%bf,w%cf,w%ef,hx,hy,hz)
     end if
    
     !	initializes the wavelet scaling coefficients	
     call wscal_init_per(scal,hx,hy,hz,cprecr)
    
     do idx=1,ncplx

        !recently added
        !	scale the r.h.s. that is also the scaled input guess :
        !	b'=D^{-1/2}b
        call wscal_per_self(lr%wfd%nvctr_c,lr%wfd%nvctr_f,scal,&
             x(1,idx),x(lr%wfd%nvctr_c+1,idx))
        !end of that

        !b=x
        call dcopy(lr%wfd%nvctr_c+7*lr%wfd%nvctr_f,x(1,idx),1,b(1,idx),1) 
        
        !	compute the input guess x via a Fourier transform in a cubic box.
        !	Arrays psifscf and ww serve as work arrays for the Fourier
        call prec_fft_slab_fast(lr%d%n1,lr%d%n2,lr%d%n3,lr%wfd%nseg_c,lr%wfd%nvctr_c,&
             lr%wfd%nseg_f,lr%wfd%nvctr_f,lr%wfd%keyg,lr%wfd%keyv, &
             cprecr,hx,hy,hz,x(1,idx),&
             w%psifscf(1),w%psifscf(lr%d%n1+2),w%ww(1),&
             w%ww(2*((lr%d%n1+1)/2+1)*(lr%d%n2+1)*(lr%d%n3+1)+1))

        !we will probably have to rescale x by fac=1.0_gp/scal(0)**2
        call dscal(lr%wfd%nvctr_c+7*lr%wfd%nvctr_f,1.0_gp/scal(0)**2,x(1,idx),1)
        
     end do

  end if
  
END SUBROUTINE precondition_preconditioner

subroutine allocate_work_arrays(geocode,hybrid_on,ncplx,d,w)
  use module_base
  use module_types
  implicit none
  character(len=1), intent(in) :: geocode
  logical, intent(in) :: hybrid_on
  integer, intent(in) :: ncplx
  type(grid_dimensions), intent(in) :: d
  type(workarr_precond), intent(out) :: w
  !local variables
  character(len=*), parameter :: subname='allocate_work_arrays'
  integer, parameter :: lowfil=-14,lupfil=14
  integer :: i_stat
  integer :: nd1,nd2,nd3
  integer :: n1f,n3f,n1b,n3b,nd1f,nd3f,nd1b,nd3b
  integer :: nf


  if (geocode == 'F') then

     nf=(d%nfu1-d%nfl1+1)*(d%nfu2-d%nfl2+1)*(d%nfu3-d%nfl3+1)
     !allocate work arrays
     allocate(w%xpsig_c(0:d%n1,0:d%n2,0:d%n3+ndebug),stat=i_stat)
     call memocc(i_stat,w%xpsig_c,'xpsig_c',subname)
     allocate(w%xpsig_f(7,d%nfl1:d%nfu1,d%nfl2:d%nfu2,d%nfl3:d%nfu3+ndebug),stat=i_stat)
     call memocc(i_stat,w%xpsig_f,'xpsig_f',subname)
     allocate(w%ypsig_c(0:d%n1,0:d%n2,0:d%n3+ndebug),stat=i_stat)
     call memocc(i_stat,w%ypsig_c,'ypsig_c',subname)
     allocate(w%ypsig_f(7,d%nfl1:d%nfu1,d%nfl2:d%nfu2,d%nfl3:d%nfu3+ndebug),stat=i_stat)
     call memocc(i_stat,w%ypsig_f,'ypsig_f',subname)

     allocate(w%x_f1(nf+ndebug),stat=i_stat)
     call memocc(i_stat,w%x_f1,'x_f1',subname)
     allocate(w%x_f2(nf+ndebug),stat=i_stat)
     call memocc(i_stat,w%x_f2,'x_f2',subname)
     allocate(w%x_f3(nf+ndebug),stat=i_stat)
     call memocc(i_stat,w%x_f3,'x_f3',subname)
    
  else if (geocode == 'P') then
     
     if (hybrid_on) then
          
        call dimensions_fft(d%n1,d%n2,d%n3,&
             nd1,nd2,nd3,n1f,n3f,n1b,n3b,nd1f,nd3f,nd1b,nd3b)

        nf=(d%nfu1-d%nfl1+1)*(d%nfu2-d%nfl2+1)*(d%nfu3-d%nfl3+1)

        allocate(w%kern_k1(0:d%n1+ndebug),stat=i_stat)
        call memocc(i_stat,w%kern_k1,'kern_k1',subname)
        allocate(w%kern_k2(0:d%n2+ndebug),stat=i_stat)
        call memocc(i_stat,w%kern_k2,'kern_k2',subname)
        allocate(w%kern_k3(0:d%n3+ndebug),stat=i_stat)
        call memocc(i_stat,w%kern_k3,'kern_k3',subname)
        allocate(w%z1(2,nd1b,nd2,nd3,2+ndebug),stat=i_stat) ! work array for fft
        call memocc(i_stat,w%z1,'z1',subname)
        allocate(w%z3(2,nd1,nd2,nd3f,2+ndebug),stat=i_stat) ! work array for fft
        call memocc(i_stat,w%z3,'z3',subname)
        allocate(w%x_c(0:d%n1,0:d%n2,0:d%n3+ndebug),stat=i_stat)
        call memocc(i_stat,w%x_c,'x_c',subname)

        allocate(w%x_f(7,d%nfl1:d%nfu1,d%nfl2:d%nfu2,d%nfl3:d%nfu3+ndebug),stat=i_stat)
        call memocc(i_stat,w%x_f,'x_f',subname)
        allocate(w%x_f1(nf+ndebug),stat=i_stat)
        call memocc(i_stat,w%x_f1,'x_f1',subname)
        allocate(w%x_f2(nf+ndebug),stat=i_stat)
        call memocc(i_stat,w%x_f2,'x_f2',subname)
        allocate(w%x_f3(nf+ndebug),stat=i_stat)
        call memocc(i_stat,w%x_f3,'x_f3',subname)
        allocate(w%y_f(7,d%nfl1:d%nfu1,d%nfl2:d%nfu2,d%nfl3:d%nfu3+ndebug),stat=i_stat)
        call memocc(i_stat,w%y_f,'y_f',subname)

     else 

        if (ncplx == 1) then
           !periodic, not k-points
           allocate(w%modul1(lowfil:d%n1+lupfil+ndebug),stat=i_stat)
           call memocc(i_stat,w%modul1,'modul1',subname)
           allocate(w%modul2(lowfil:d%n2+lupfil+ndebug),stat=i_stat)
           call memocc(i_stat,w%modul2,'modul2',subname)
           allocate(w%modul3(lowfil:d%n3+lupfil+ndebug),stat=i_stat)
           call memocc(i_stat,w%modul3,'modul3',subname)
           allocate(w%af(lowfil:lupfil,3+ndebug),stat=i_stat)
           call memocc(i_stat,w%af,'af',subname)
           allocate(w%bf(lowfil:lupfil,3+ndebug),stat=i_stat)
           call memocc(i_stat,w%bf,'bf',subname)
           allocate(w%cf(lowfil:lupfil,3+ndebug),stat=i_stat)
           call memocc(i_stat,w%cf,'cf',subname)
           allocate(w%ef(lowfil:lupfil,3+ndebug),stat=i_stat)
           call memocc(i_stat,w%ef,'ef',subname)
        end if

        allocate(w%psifscf(ncplx*(2*d%n1+2)*(2*d%n2+2)*(2*d%n3+2)+ndebug),stat=i_stat )
        call memocc(i_stat,w%psifscf,'psifscf',subname)
        allocate(w%ww(ncplx*(2*d%n1+2)*(2*d%n2+2)*(2*d%n3+2)+ndebug),stat=i_stat)
        call memocc(i_stat,w%ww,'ww',subname)

     end if

  else if (geocode == 'S') then

     if (ncplx == 1) then
        allocate(w%modul1(lowfil:d%n1+lupfil+ndebug),stat=i_stat)
        call memocc(i_stat,w%modul1,'modul1',subname)
        allocate(w%modul3(lowfil:d%n3+lupfil+ndebug),stat=i_stat)
        call memocc(i_stat,w%modul3,'modul3',subname)
        allocate(w%af(lowfil:lupfil,3+ndebug),stat=i_stat)
        call memocc(i_stat,w%af,'af',subname)
        allocate(w%bf(lowfil:lupfil,3+ndebug),stat=i_stat)
        call memocc(i_stat,w%bf,'bf',subname)
        allocate(w%cf(lowfil:lupfil,3+ndebug),stat=i_stat)
        call memocc(i_stat,w%cf,'cf',subname)
        allocate(w%ef(lowfil:lupfil,3+ndebug),stat=i_stat)
        call memocc(i_stat,w%ef,'ef',subname)
     end if
        
     allocate(w%psifscf(ncplx*(2*d%n1+2)*(2*d%n2+16)*(2*d%n3+2)+ndebug),stat=i_stat )
     call memocc(i_stat,w%psifscf,'psifscf',subname)
     allocate(w%ww(ncplx*(2*d%n1+2)*(2*d%n2+16)*(2*d%n3+2)+ndebug) ,stat=i_stat)
     call memocc(i_stat,w%ww,'ww',subname)

  end if

END SUBROUTINE allocate_work_arrays

subroutine memspace_work_arrays_precond(geocode,hybrid_on,ncplx,d,memwork)
  use module_base
  use module_types
  implicit none
  character(len=1), intent(in) :: geocode
  logical, intent(in) :: hybrid_on
  integer, intent(in) :: ncplx
  type(grid_dimensions), intent(in) :: d
  integer(kind=8), intent(out) :: memwork
  !local variables
  integer, parameter :: lowfil=-14,lupfil=14
  integer :: nd1,nd2,nd3
  integer :: n1f,n3f,n1b,n3b,nd1f,nd3f,nd1b,nd3b
  integer :: nf


  if (geocode == 'F') then

     nf=(d%nfu1-d%nfl1+1)*(d%nfu2-d%nfl2+1)*(d%nfu3-d%nfl3+1)

     memwork=2*(d%n1+1)*(d%n2+1)*(d%n3+1)+2*7*(d%nfu1-d%nfl1+1)*(d%nfu2-d%nfl2+1)*(d%nfu3-d%nfl3+1)+3*nf
     
    
  else if (geocode == 'P') then
     
     if (hybrid_on) then
          
        call dimensions_fft(d%n1,d%n2,d%n3,&
             nd1,nd2,nd3,n1f,n3f,n1b,n3b,nd1f,nd3f,nd1b,nd3b)

        nf=(d%nfu1-d%nfl1+1)*(d%nfu2-d%nfl2+1)*(d%nfu3-d%nfl3+1)

        memwork=(d%n1+1)+(d%n2+1)+(d%n3+1)+2*nd1b*nd2*nd3*2+2*nd1*nd2*nd3f*2+&
             (d%n1+1)*(d%n2+1)*(d%n3+1)+2*7*(d%nfu1-d%nfl1+1)*(d%nfu2-d%nfl2+1)*(d%nfu3-d%nfl3+1)+3*nf

     else 

        memwork=0
        if (ncplx == 1) then
           memwork=d%n1+d%n2+d%n3+15*(lupfil-lowfil+1)
        end if
        memwork=memwork+2*ncplx*(2*d%n1+2)*(2*d%n2+2)*(2*d%n3+2)

     end if

  else if (geocode == 'S') then

     memwork=0
     if (ncplx == 1) then
        memwork=d%n1+d%n3+14*(lupfil-lowfil+1)
     end if
     memwork=memwork+2*ncplx*(2*d%n1+2)*(2*d%n2+16)*(2*d%n3+2)
  end if

END SUBROUTINE memspace_work_arrays_precond


subroutine deallocate_work_arrays(geocode,hybrid_on,ncplx,w)
  use module_base
  use module_types
  implicit none
  character(len=1), intent(in) :: geocode
  logical, intent(in) :: hybrid_on
  integer, intent(in) :: ncplx
  type(workarr_precond), intent(out) :: w
  !local variables
  character(len=*), parameter :: subname='deallocate_work_arrays'
  integer :: i_stat,i_all

  if (geocode == 'F') then

     i_all=-product(shape(w%xpsig_c))*kind(w%xpsig_c)
     deallocate(w%xpsig_c,stat=i_stat)
     call memocc(i_stat,i_all,'xpsig_c',subname)
     i_all=-product(shape(w%ypsig_c))*kind(w%ypsig_c)
     deallocate(w%ypsig_c,stat=i_stat)
     call memocc(i_stat,i_all,'ypsig_c',subname)
     i_all=-product(shape(w%xpsig_f))*kind(w%xpsig_f)
     deallocate(w%xpsig_f,stat=i_stat)
     call memocc(i_stat,i_all,'xpsig_f',subname)
     i_all=-product(shape(w%ypsig_f))*kind(w%ypsig_f)
     deallocate(w%ypsig_f,stat=i_stat)
     call memocc(i_stat,i_all,'ypsig_f',subname)
     i_all=-product(shape(w%x_f1))*kind(w%x_f1)
     deallocate(w%x_f1,stat=i_stat)
     call memocc(i_stat,i_all,'x_f1',subname)
     i_all=-product(shape(w%x_f2))*kind(w%x_f2)
     deallocate(w%x_f2,stat=i_stat)
     call memocc(i_stat,i_all,'x_f2',subname)
     i_all=-product(shape(w%x_f3))*kind(w%x_f3)
     deallocate(w%x_f3,stat=i_stat)
     call memocc(i_stat,i_all,'x_f3',subname)

  else if ((geocode == 'P' .and. .not. hybrid_on) .or. geocode == 'S') then

     if (ncplx == 1) then
        i_all=-product(shape(w%modul1))*kind(w%modul1)
        deallocate(w%modul1,stat=i_stat)
        call memocc(i_stat,i_all,'modul1',subname)
        if (geocode /= 'S') then
           i_all=-product(shape(w%modul2))*kind(w%modul2)
           deallocate(w%modul2,stat=i_stat)
           call memocc(i_stat,i_all,'modul2',subname)
        end if
        i_all=-product(shape(w%modul3))*kind(w%modul3)
        deallocate(w%modul3,stat=i_stat)
        call memocc(i_stat,i_all,'modul3',subname)
        i_all=-product(shape(w%af))*kind(w%af)
        deallocate(w%af,stat=i_stat)
        call memocc(i_stat,i_all,'af',subname)
        i_all=-product(shape(w%bf))*kind(w%bf)
        deallocate(w%bf,stat=i_stat)
        call memocc(i_stat,i_all,'bf',subname)
        i_all=-product(shape(w%cf))*kind(w%cf)
        deallocate(w%cf,stat=i_stat)
        call memocc(i_stat,i_all,'cf',subname)
        i_all=-product(shape(w%ef))*kind(w%ef)
        deallocate(w%ef,stat=i_stat)
        call memocc(i_stat,i_all,'ef',subname)
     end if

     i_all=-product(shape(w%psifscf))*kind(w%psifscf)
     deallocate(w%psifscf,stat=i_stat)
     call memocc(i_stat,i_all,'psifscf',subname)
     i_all=-product(shape(w%ww))*kind(w%ww)
     deallocate(w%ww,stat=i_stat)
     call memocc(i_stat,i_all,'ww',subname)

  else if (geocode == 'P' .and. hybrid_on) then

     i_all=-product(shape(w%z1))*kind(w%z1)
     deallocate(w%z1,stat=i_stat)
     call memocc(i_stat,i_all,'z1',subname)
     i_all=-product(shape(w%z3))*kind(w%z3)
     deallocate(w%z3,stat=i_stat)
     call memocc(i_stat,i_all,'z3',subname)
     i_all=-product(shape(w%kern_k1))*kind(w%kern_k1)
     deallocate(w%kern_k1,stat=i_stat)
     call memocc(i_stat,i_all,'kern_k1',subname)
     i_all=-product(shape(w%kern_k2))*kind(w%kern_k2)
     deallocate(w%kern_k2,stat=i_stat)
     call memocc(i_stat,i_all,'kern_k2',subname)
     i_all=-product(shape(w%kern_k3))*kind(w%kern_k3)
     deallocate(w%kern_k3,stat=i_stat)
     call memocc(i_stat,i_all,'kern_k3',subname)
     i_all=-product(shape(w%x_c))*kind(w%x_c)
     deallocate(w%x_c,stat=i_stat)
     call memocc(i_stat,i_all,'x_c',subname)
     i_all=-product(shape(w%x_f))*kind(w%x_f)
     deallocate(w%x_f,stat=i_stat)
     call memocc(i_stat,i_all,'x_f',subname)
     i_all=-product(shape(w%x_f1))*kind(w%x_f1)
     deallocate(w%x_f1,stat=i_stat)
     call memocc(i_stat,i_all,'x_f1',subname)
     i_all=-product(shape(w%x_f2))*kind(w%x_f2)
     deallocate(w%x_f2,stat=i_stat)
     call memocc(i_stat,i_all,'x_f2',subname)
     i_all=-product(shape(w%x_f3))*kind(w%x_f3)
     deallocate(w%x_f3,stat=i_stat)
     call memocc(i_stat,i_all,'x_f3',subname)
     i_all=-product(shape(w%y_f))*kind(w%y_f)
     deallocate(w%y_f,stat=i_stat)
     call memocc(i_stat,i_all,'y_f',subname)


  end if

END SUBROUTINE deallocate_work_arrays

subroutine precond_locham(ncplx,lr,hx,hy,hz,kx,ky,kz,&
     cprecr,x,y,w,scal)! y:=Ax
  use module_base
  use module_types
  implicit none
  integer, intent(in) :: ncplx
  real(gp), intent(in) :: hx,hy,hz,cprecr,kx,ky,kz
  type(locreg_descriptors), intent(in) :: lr
  real(gp), dimension(0:7), intent(in) :: scal
  real(wp), dimension(lr%wfd%nvctr_c+7*lr%wfd%nvctr_f,ncplx), intent(in) ::  x
  type(workarr_precond), intent(inout) :: w
  real(wp), dimension(lr%wfd%nvctr_c+7*lr%wfd%nvctr_f,ncplx), intent(out) ::  y
  !local variables
  integer :: idx,nf

  if (lr%geocode == 'F') then
     do idx=1,ncplx
        call calc_grad_reza(lr%d%n1,lr%d%n2,lr%d%n3,&
             lr%d%nfl1,lr%d%nfu1,lr%d%nfl2,lr%d%nfu2,lr%d%nfl3,lr%d%nfu3, &
             lr%wfd%nseg_c,lr%wfd%nvctr_c,lr%wfd%keyg,lr%wfd%keyv,&
             lr%wfd%nseg_f,lr%wfd%nvctr_f,&
             lr%wfd%keyg(1,lr%wfd%nseg_c+min(1,lr%wfd%nseg_f)),&
             lr%wfd%keyv(lr%wfd%nseg_c+min(1,lr%wfd%nseg_f)), &
             scal,cprecr,hx,&
             lr%bounds%kb%ibyz_c,lr%bounds%kb%ibxz_c,lr%bounds%kb%ibxy_c,&
             lr%bounds%kb%ibyz_f,lr%bounds%kb%ibxz_f,lr%bounds%kb%ibxy_f,&
             x(1,idx),x(lr%wfd%nvctr_c+min(1,lr%wfd%nvctr_f),idx),&
             y(1,idx),y(lr%wfd%nvctr_c+min(1,lr%wfd%nvctr_f),idx),&
             w%xpsig_c,w%xpsig_f,w%ypsig_c,w%ypsig_f,&
             w%x_f1,w%x_f2,w%x_f3)
     end do
  else if (lr%geocode == 'P') then
     if (lr%hybrid_on) then

        nf=(lr%d%nfu1-lr%d%nfl1+1)*(lr%d%nfu2-lr%d%nfl2+1)*(lr%d%nfu3-lr%d%nfl3+1)
        do idx=1,ncplx
           call apply_hp_hyb(lr%d%n1,lr%d%n2,lr%d%n3,&
                lr%wfd%nseg_c,lr%wfd%nvctr_c,lr%wfd%nseg_f,lr%wfd%nvctr_f,&
                lr%wfd%keyg,lr%wfd%keyv, &
                cprecr,hx,hy,hz,x(1,idx),y(1,idx),&
                w%x_f,w%x_c,w%x_f1,w%x_f2,w%x_f3,w%y_f,w%z1,&
                lr%d%nfl1,lr%d%nfl2,lr%d%nfl3,lr%d%nfu1,lr%d%nfu2,lr%d%nfu3,nf,&
                lr%bounds%kb%ibyz_f,lr%bounds%kb%ibxz_f,lr%bounds%kb%ibxy_f)
        end do
     else
        if (ncplx == 1) then
           call apply_hp_scal(lr%d%n1,lr%d%n2,lr%d%n3,&
                lr%wfd%nseg_c,lr%wfd%nvctr_c,lr%wfd%nseg_f,&
                lr%wfd%nvctr_f,lr%wfd%keyg,lr%wfd%keyv, &
                cprecr,hx,hy,hz,x,y,w%psifscf,w%ww,w%modul1,w%modul2,w%modul3,&
                w%af,w%bf,w%cf,w%ef,scal) 
        else
           call apply_hp_per_k(lr%d%n1,lr%d%n2,lr%d%n3,&
                lr%wfd%nseg_c,lr%wfd%nvctr_c,lr%wfd%nseg_f,&
                lr%wfd%nvctr_f,lr%wfd%keyg,lr%wfd%keyv, &
                !cprecr,hx,hy,hz,0.0_gp,0.0_gp,0.0_gp,x,y,w%psifscf,w%ww,scal) 
                cprecr,hx,hy,hz,kx,ky,kz,x,y,w%psifscf,w%ww,scal) 
        end if
     end if
  else if (lr%geocode == 'S') then
     if (ncplx == 1) then
        call apply_hp_slab_sd_scal(lr%d%n1,lr%d%n2,lr%d%n3,&
             lr%wfd%nseg_c,lr%wfd%nvctr_c,lr%wfd%nseg_f,&
             lr%wfd%nvctr_f,lr%wfd%keyg,lr%wfd%keyv, &
             cprecr,hx,hy,hz,x,y,w%psifscf,w%ww,w%modul1,w%modul3,&
             w%af,w%bf,w%cf,w%ef,scal)
     else
        call apply_hp_slab_k(lr%d%n1,lr%d%n2,lr%d%n3,&
             lr%wfd%nseg_c,lr%wfd%nvctr_c,lr%wfd%nseg_f,&
             lr%wfd%nvctr_f,lr%wfd%keyg,lr%wfd%keyv, &
             cprecr,hx,hy,hz,kx,ky,kz,x,y,w%psifscf,w%ww,scal) 

     end if
   end if
END SUBROUTINE precond_locham

! ypsi = (1/2) \Nabla^2 xpsi + cprecr xpsi
subroutine calc_grad_reza(n1,n2,n3,nfl1,nfu1,nfl2,nfu2,nfl3,nfu3, & 
     nseg_c,nvctr_c,keyg_c,keyv_c,nseg_f,nvctr_f,keyg_f,keyv_f, &
     scal,cprecr,hgrid,ibyz_c,ibxz_c,ibxy_c,ibyz_f,ibxz_f,ibxy_f,&
     xpsi_c,xpsi_f,ypsi_c,ypsi_f,&
     xpsig_c,xpsig_f,ypsig_c,ypsig_f,x_f1,x_f2,x_f3)
  use module_base
  implicit none
  integer, intent(in) :: n1,n2,n3,nfl1,nfu1,nfl2,nfu2,nfl3,nfu3
  integer, intent(in) :: nseg_c,nvctr_c,nseg_f,nvctr_f
  real(wp), intent(in) :: cprecr
  real(gp), intent(in) :: hgrid
  integer, dimension(nseg_c), intent(in) :: keyv_c
  integer, dimension(nseg_f), intent(in) :: keyv_f
  integer, dimension(2,nseg_c), intent(in) :: keyg_c
  integer, dimension(2,nseg_f), intent(in) :: keyg_f
  integer, dimension(2,0:n2,0:n3), intent(in) :: ibyz_c,ibyz_f
  integer, dimension(2,0:n1,0:n3), intent(in) :: ibxz_c,ibxz_f
  integer, dimension(2,0:n1,0:n2), intent(in) :: ibxy_c,ibxy_f
  real(wp), dimension(0:3), intent(in) :: scal
  real(wp), dimension(nvctr_c), intent(in) :: xpsi_c
  real(wp), dimension(7,nvctr_f), intent(in) :: xpsi_f
  real(wp), dimension(nvctr_c), intent(out) :: ypsi_c
  real(wp), dimension(7,nvctr_f), intent(out) :: ypsi_f
  real(wp), dimension(0:n1,0:n2,0:n3), intent(inout) :: xpsig_c,ypsig_c
  real(wp), dimension(7,nfl1:nfu1,nfl2:nfu2,nfl3:nfu3), intent(inout) :: xpsig_f,ypsig_f
  real(wp), dimension(nfl1:nfu1,nfl2:nfu2,nfl3:nfu3), intent(inout) :: x_f1
  real(wp), dimension(nfl2:nfu2,nfl1:nfu1,nfl3:nfu3), intent(inout) :: x_f2
  real(wp), dimension(nfl3:nfu3,nfl1:nfu1,nfl2:nfu2), intent(inout) :: x_f3

  call uncompress_forstandard(n1,n2,n3,nfl1,nfu1,nfl2,nfu2,nfl3,nfu3,  &
       nseg_c,nvctr_c,keyg_c,keyv_c,  & 
       nseg_f,nvctr_f,keyg_f,keyv_f,  & 
       scal,xpsi_c,xpsi_f,xpsig_c,xpsig_f,x_f1,x_f2,x_f3)

!!  ypsig_c=xpsig_c
!!  ypsig_f=xpsig_f
  call Convolkinetic(n1,n2,n3,nfl1,nfu1,nfl2,nfu2,nfl3,nfu3, & 
       cprecr,hgrid,ibyz_c,ibxz_c,ibxy_c,ibyz_f,ibxz_f,ibxy_f,xpsig_c,&
       xpsig_f,ypsig_c,ypsig_f,x_f1,x_f2,x_f3)

  call compress_forstandard(n1,n2,n3,nfl1,nfu1,nfl2,nfu2,nfl3,nfu3,  &
       nseg_c,nvctr_c,keyg_c,keyv_c,  & 
       nseg_f,nvctr_f,keyg_f,keyv_f,  & 
       scal,ypsig_c,ypsig_f,ypsi_c,ypsi_f)

END SUBROUTINE calc_grad_reza


subroutine prec_diag(n1,n2,n3,hgrid,nseg_c,nvctr_c,nvctr_f,&
     keyg_c,keyv_c,hpsi_c,hpsi_f,c,scal,a2,b2)
  use module_base
  implicit none
  integer, intent(in) :: n1,n2,n3,nseg_c,nvctr_c,nvctr_f
  real(wp), intent(in) :: c,a2,b2
  real(gp), intent(in) :: hgrid
  integer, dimension(nseg_c), intent(in) :: keyv_c
  integer, dimension(2,nseg_c), intent(in) :: keyg_c
  real(wp), dimension(0:3), intent(in) :: scal
  real(wp), dimension(nvctr_c), intent(inout) :: hpsi_c
  real(wp), dimension(7,nvctr_f), intent(inout) :: hpsi_f
  !local variables
  character(len=*), parameter :: subname='prec_diag'
  real(gp), parameter ::atomic_length=2.0_gp,fac_len=2.0_gp
  integer :: num_trans,n2_nt,nd1,nd2,nd3,iseg,jj,j0,ii,i3,i2,i
  integer :: nn1,nn2,nn3,nnn1,nnn2,nnn3,i0,i_all,i_stat,i1,j1
  real(wp) :: h0,h1,h2,h3,fac_h
  real(wp), dimension(:,:,:), allocatable :: hpsip

  !      number of sweeps in wavelet transformation
  !      the biggest scaling function step: atomic_length*fac_len
  !      (not just atomic_length, because so it is better in practice) 
  num_trans=nint(log(atomic_length*fac_len/hgrid)/log(2.0_gp))
  n2_nt=2**num_trans
  !write(*,'(1x,a)') 'number of wavelet transforms (sweeps)',num_trans

  ! find right leading dimensions for array

  !       nd1+1 is the multiple of n2_n
  !       which is closest to n1+1 from above. 
  nd1=ceiling( real(n1+1,kind=8)/real(n2_nt,kind=8)) *n2_nt-1
  !       the same for nd2,nd3.
  nd2=ceiling( real(n2+1,kind=8)/real(n2_nt,kind=8)) *n2_nt-1
  nd3=ceiling( real(n3+1,kind=8)/real(n2_nt,kind=8)) *n2_nt-1

  !write(*,'(3(1x,a,i0))')'nd1=',nd1,'nd2=',nd2,'nd3=',nd3

  allocate(hpsip(0:nd1,0:nd2,0:nd3+ndebug),stat=i_stat)
  call memocc(i_stat,hpsip,'hpsip',subname)

  hpsip=0.0_wp

  ! coarse part
  do iseg=1,nseg_c
     jj=keyv_c(iseg)
     j0=keyg_c(1,iseg)
     j1=keyg_c(2,iseg)
     ii=j0-1
     i3=ii/((n1+1)*(n2+1))
     ii=ii-i3*(n1+1)*(n2+1)
     i2=ii/(n1+1)
     i0=ii-i2*(n1+1)
     i1=i0+j1-j0
     do i=i0,i1
        hpsip(i,i2,i3)=hpsi_c(i-i0+jj)
     enddo
  enddo

  fac_h=real(1.0_gp/((hgrid*real(n2_nt,gp))**2),wp)

  h0=    1.5_wp*a2*fac_h
  h1=(a2+b2*.5d0)*fac_h
  h2=(a2*.5_wp+b2)*fac_h
  h3=    1.5_wp*b2*fac_h

  !       forward transform the coarse scaling functions num_trans times
  call ana_repeated_per(nd1,nd2,nd3,hpsip,num_trans,nn1,nn2,nn3) 

  nnn1=nn1
  nnn2=nn2
  nnn3=nn3 

  !       diagonally precondition the resulting coarse wavelets
  call precond_proper(nd1,nd2,nd3,hpsip,num_trans,nnn1,nnn2,nnn3,h0,h1,h2,h3,c)

  hpsip=hpsip/scal(0) ! apply (wscal)^(-1)

  !       backward transform the coarse scaling functions num_trans times
  call syn_repeated_per(nd1,nd2,nd3,hpsip,num_trans,nn1,nn2,nn3)

  !       diagonally precondition the fine wavelets
  do i=1,nvctr_f
     hpsi_f(1,i)=hpsi_f(1,i)*scal(1)
     hpsi_f(2,i)=hpsi_f(2,i)*scal(1)
     hpsi_f(4,i)=hpsi_f(4,i)*scal(1)

     hpsi_f(3,i)=hpsi_f(3,i)*scal(2)
     hpsi_f(5,i)=hpsi_f(5,i)*scal(2)
     hpsi_f(6,i)=hpsi_f(6,i)*scal(2)

     hpsi_f(7,i)=hpsi_f(7,i)*scal(3)
  enddo

  ! coarse part
  do iseg=1,nseg_c
     jj=keyv_c(iseg)
     j0=keyg_c(1,iseg)
     j1=keyg_c(2,iseg)
     ii=j0-1
     i3=ii/((n1+1)*(n2+1))
     ii=ii-i3*(n1+1)*(n2+1)
     i2=ii/(n1+1)
     i0=ii-i2*(n1+1)
     i1=i0+j1-j0
     do i=i0,i1
        hpsi_c(i-i0+jj)=hpsip(i,i2,i3)
     enddo
  enddo

  i_all=-product(shape(hpsip))*kind(hpsip)
  deallocate(hpsip,stat=i_stat)
  call memocc(i_stat,i_all,'hpsip',subname)

END SUBROUTINE prec_diag

subroutine precond_proper(nd1,nd2,nd3,x,num_trans,n1,n2,n3,h0,h1,h2,h3,eps)
  use module_base
  implicit none
  integer, intent(in) :: nd1,nd2,nd3,num_trans
  integer, intent(inout) :: n1,n2,n3
  real(wp), intent(in) :: eps,h0
  real(wp), intent(inout) :: h1,h2,h3
  real(wp), dimension(0:nd1,0:nd2,0:nd3), intent(inout) :: x
  !local variables
  integer :: i_trans,n1p,n2p,n3p,n1pp,n2pp,n3pp,i1,i2,i3,i1p,i2p,i3p
  real(wp) :: f0,f1,f2,f3


  do i_trans=1,num_trans
     n1p=2*(n1+1)-1
     n2p=2*(n2+1)-1
     n3p=2*(n3+1)-1

     if (n1p.gt.nd1) stop 'n1 beyond borders'
     if (n2p.gt.nd2) stop 'n2 beyond borders'
     if (n3p.gt.nd3) stop 'n3 beyond borders'

     n1pp=n1+1
     n2pp=n2+1
     n3pp=n3+1

     f1=1.0_wp/(h1+eps)
     f2=1.0_wp/(h2+eps)
     f3=1.0_wp/(h3+eps)       

     if (i_trans == 1) then 

        f0=1.d0/(h0+eps)

        do i3=0,n3
           i3p=i3+n3pp
           do i2=0,n2
              i2p=i2+n2pp
              do i1=0,n1
                 i1p=i1+n1pp

                 x(i1,i2,i3)=x(i1,i2,i3)*f0

                 x(i1p,i2,i3)=x(i1p,i2,i3)*f1
                 x(i1,i2p,i3)=x(i1,i2p,i3)*f1
                 x(i1,i2,i3p)=x(i1,i2,i3p)*f1

                 x(i1p,i2p,i3)=x(i1p,i2p,i3)*f2
                 x(i1,i2p,i3p)=x(i1,i2p,i3p)*f2
                 x(i1p,i2,i3p)=x(i1p,i2,i3p)*f2

                 x(i1p,i2p,i3p)=x(i1p,i2p,i3p)*f3

              enddo
           enddo
        enddo

     else

        do i3=0,n3
           i3p=i3+n3pp
           do i2=0,n2
              i2p=i2+n2pp
              do i1=0,n1
                 i1p=i1+n1pp

                 x(i1p,i2,i3)=x(i1p,i2,i3)*f1
                 x(i1,i2p,i3)=x(i1,i2p,i3)*f1
                 x(i1,i2,i3p)=x(i1,i2,i3p)*f1

                 x(i1p,i2p,i3)=x(i1p,i2p,i3)*f2
                 x(i1,i2p,i3p)=x(i1,i2p,i3p)*f2
                 x(i1p,i2,i3p)=x(i1p,i2,i3p)*f2

                 x(i1p,i2p,i3p)=x(i1p,i2p,i3p)*f3

              enddo
           enddo
        enddo

     endif

     n1=n1p
     n2=n2p
     n3=n3p

     h1=h1*4.0_wp
     h2=h2*4.0_wp
     h3=h3*4.0_wp

  enddo

END SUBROUTINE precond_proper


!!****f* BigDFT/precong
!! FUNCTION
!!   Solves (KE+cprecr*I)*xx=yy by conjugate gradient method
!!   hpsi is the right hand side on input and the solution on output
!!
!! SOURCE
!!
subroutine precong(iorb,n1,n2,n3,nfl1,nfu1,nfl2,nfu2,nfl3,nfu3, &
     nseg_c,nvctr_c,nseg_f,nvctr_f,keyg,keyv, &
     ncong,cprecr,hgrid,ibyz_c,ibxz_c,ibxy_c,ibyz_f,ibxz_f,ibxy_f,hpsi)
  use module_base
  implicit none
  !implicit real(kind=8) (a-h,o-z)
  integer, intent(in) :: iorb,n1,n2,n3,nfl1,nfu1,nfl2,nfu2,nfl3,nfu3
  integer, intent(in) :: nseg_c,nvctr_c,nseg_f,nvctr_f,ncong
  real(gp), intent(in) :: hgrid
  real(dp), intent(in) :: cprecr
  integer, dimension(nseg_c+nseg_f), intent(in) :: keyv
  integer, dimension(2,nseg_c+nseg_f), intent(in) :: keyg
  integer, dimension(2,0:n2,0:n3), intent(in) :: ibyz_c,ibyz_f
  integer, dimension(2,0:n1,0:n3), intent(in) :: ibxz_c,ibxz_f
  integer, dimension(2,0:n1,0:n2), intent(in) :: ibxy_c,ibxy_f
  real(wp), dimension(nvctr_c+7*nvctr_f), intent(inout) :: hpsi
  !local variables
  character(len=*), parameter :: subname='precong'
  logical, parameter :: inguess_on=.true.
  !       wavelet and scaling function second derivative filters
  real(wp), parameter :: b2=24.8758460293923314_wp, a2=3.55369228991319019_wp
  integer :: i,icong,i_stat,i_all
  real(wp) :: fac_h,h0,h1,h2,h3,tt,alpha1,alpha2,alpha,beta1,beta2,beta
  real(wp), dimension(0:3) :: scal
  real(wp), dimension(:), allocatable :: rpsi,ppsi,wpsi
  real(wp), dimension(:,:,:,:), allocatable :: xpsig_f,ypsig_f
  real(wp), dimension(:,:,:), allocatable :: xpsig_c,ypsig_c,x_f1,x_f2,x_f3


  ! The input guess consists of diagonal preconditioning of the original gradient.
  ! In contrast to older version, not only the wavelet part and the scfunction
  ! part are multiplied by different factors, but the scfunction part is 
  ! subjected to wavelet analysis with periodic boundaries. Then the wavelets
  ! on different scales are multiplied by different factors and backward wavelet 
  ! transformed to scaling functions.
  !
  ! The new input guess is turned on if the parameter INGUESS_ON
  ! has value .TRUE.
  ! 
  
  allocate(rpsi(nvctr_c+7*nvctr_f+ndebug),stat=i_stat)
  call memocc(i_stat,rpsi,'rpsi',subname)
  allocate(ppsi(nvctr_c+7*nvctr_f+ndebug),stat=i_stat)
  call memocc(i_stat,ppsi,'ppsi',subname)
  allocate(wpsi(nvctr_c+7*nvctr_f+ndebug),stat=i_stat)
  call memocc(i_stat,wpsi,'wpsi',subname)

!!  !array of initial wavefunction
!!  allocate(spsi(nvctr_c+7*nvctr_f),stat=i_stat)
!!  call memocc(i_stat,spsi,'spsi',subname)
!!  do i=1,nvctr_c+7*nvctr_f
!!     spsi(i)=hpsi(i)
!!  enddo

  fac_h=1.0_wp/real(hgrid,wp)**2
  h0=    1.5_wp*a2*fac_h
  h1=(a2+b2*.5_wp)*fac_h
  h2=(a2*.5_wp+b2)*fac_h
  h3=    1.5_wp*b2*fac_h

  scal(0)=sqrt(1.0_wp/(h0+cprecr)) 
  scal(1)=sqrt(1.0_wp/(h1+cprecr)) 
  scal(2)=sqrt(1.0_wp/(h2+cprecr)) 
  scal(3)=sqrt(1.0_wp/(h3+cprecr))

  if (inguess_on) then
     !          the right hand side is temporarily stored in the rpsi array
     !rpsi=hpsi           
     call dcopy(nvctr_c+7*nvctr_f,hpsi,1,rpsi,1) 
     !          and preconditioned with d^{-1/2} as usual:
     call  wscalv(nvctr_c,nvctr_f,scal,rpsi,rpsi(nvctr_c+1))

     !          hpsi is now diagonally preconditioned with alexey's old preconditioner;
     !          inside the diagonal preconditioner a factor of d^{1/2} was added
     !          to make the overall factor d^{-1/2} again
     call prec_diag(n1,n2,n3,hgrid,nseg_c,nvctr_c,nvctr_f,&
          keyg,keyv,hpsi,hpsi(nvctr_c+1),cprecr,scal,a2,b2)
  else
     !          assume as input guess x=y
     !          hpsi is preconditioned with d^{-1/2} as usual
     call  wscalv(nvctr_c,nvctr_f,scal,hpsi,hpsi(nvctr_c+1))
  endif

  !allocate work arrays
  allocate(xpsig_c(0:n1,0:n2,0:n3+ndebug),stat=i_stat)
  call memocc(i_stat,xpsig_c,'xpsig_c',subname)
  allocate(xpsig_f(7,nfl1:nfu1,nfl2:nfu2,nfl3:nfu3+ndebug),stat=i_stat)
  call memocc(i_stat,xpsig_f,'xpsig_f',subname)
  allocate(ypsig_c(0:n1,0:n2,0:n3+ndebug),stat=i_stat)
  call memocc(i_stat,ypsig_c,'ypsig_c',subname)
  allocate(ypsig_f(7,nfl1:nfu1,nfl2:nfu2,nfl3:nfu3+ndebug),stat=i_stat)
  call memocc(i_stat,ypsig_f,'ypsig_f',subname)

  allocate(x_f1(nfl1:nfu1,nfl2:nfu2,nfl3:nfu3+ndebug),stat=i_stat)
  call memocc(i_stat,x_f1,'x_f1',subname)
  allocate(x_f2(nfl2:nfu2,nfl1:nfu1,nfl3:nfu3+ndebug),stat=i_stat)
  call memocc(i_stat,x_f2,'x_f2',subname)
  allocate(x_f3(nfl3:nfu3,nfl1:nfu1,nfl2:nfu2+ndebug),stat=i_stat)
  call memocc(i_stat,x_f3,'x_f3',subname)
  
  !initalize to zero the work arrays, probably not needed
  call razero((nfu1-nfl1+1)*(nfu2-nfl2+1)*(nfu3-nfl3+1),x_f1)
  call razero((nfu1-nfl1+1)*(nfu2-nfl2+1)*(nfu3-nfl3+1),x_f2)
  call razero((nfu1-nfl1+1)*(nfu2-nfl2+1)*(nfu3-nfl3+1),x_f3)

  call razero((n1+1)*(n2+1)*(n3+1),xpsig_c)
  call razero(7*(nfu1-nfl1+1)*(nfu2-nfl2+1)*(nfu3-nfl3+1),xpsig_f)

  call razero((n1+1)*(n2+1)*(n3+1),ypsig_c)
  call razero(7*(nfu1-nfl1+1)*(nfu2-nfl2+1)*(nfu3-nfl3+1),ypsig_f)
  
  call calc_grad_reza(n1,n2,n3,nfl1,nfu1,nfl2,nfu2,nfl3,nfu3, &
       nseg_c,nvctr_c,keyg,keyv,nseg_f,nvctr_f,keyg(1,nseg_c+1),keyv(nseg_c+1), &
       scal,cprecr,hgrid,ibyz_c,ibxz_c,ibxy_c,ibyz_f,ibxz_f,ibxy_f,hpsi,&
       hpsi(nvctr_c+1),wpsi,wpsi(nvctr_c+1),&
       xpsig_c,xpsig_f,ypsig_c,ypsig_f,&
       x_f1,x_f2,x_f3)


  IF (INGUESS_ON) THEN 
     do i=1,nvctr_c+7*nvctr_f
        tt=wpsi(i)-rpsi(i)  ! rpsi instead of hpsi: alexey
        rpsi(i)=tt
        ppsi(i)=tt
     enddo

  ELSE
     do i=1,nvctr_c+7*nvctr_f
        tt=wpsi(i)-hpsi(i)  ! normal
        rpsi(i)=tt
        ppsi(i)=tt
     enddo
  ENDIF

  loop_precond: do icong=2,ncong

     call calc_grad_reza(n1,n2,n3,nfl1,nfu1,nfl2,nfu2,nfl3,nfu3, &
          nseg_c,nvctr_c,keyg,keyv,nseg_f,nvctr_f,keyg(1,nseg_c+1),keyv(nseg_c+1), &
          scal,cprecr,hgrid,ibyz_c,ibxz_c,ibxy_c,ibyz_f,ibxz_f,&
          ibxy_f,ppsi,ppsi(nvctr_c+1),wpsi,wpsi(nvctr_c+1),&
          xpsig_c,xpsig_f,ypsig_c,ypsig_f,&
          x_f1,x_f2,x_f3)

     alpha1=0.0_wp 
     alpha2=0.0_wp
     do i=1,nvctr_c+7*nvctr_f
        alpha1=alpha1+rpsi(i)*rpsi(i)
        alpha2=alpha2+rpsi(i)*wpsi(i)
     enddo
     !write(*,*)icong,alpha1

     !residues(icong)=alpha1
     alpha=alpha1/alpha2        

     !write(10+iorb,'(1x,i0,3(1x,1pe24.17))')icong,alpha1,alpha2,alpha

     do i=1,nvctr_c+7*nvctr_f
        hpsi(i)=hpsi(i)-alpha*ppsi(i)
        rpsi(i)=rpsi(i)-alpha*wpsi(i)
     end do

     if (icong >= ncong) exit loop_precond

     beta1=0.0_wp 
     beta2=0.0_wp

     do i=1,nvctr_c+7*nvctr_f
        beta1=beta1+rpsi(i)*wpsi(i)
        beta2=beta2+ppsi(i)*wpsi(i)
     enddo

     beta=beta1/beta2        

     do i=1,nvctr_c+7*nvctr_f
        ppsi(i)=rpsi(i)-beta*ppsi(i)
     end do

  end do loop_precond

  !  D^{-1/2} times solution
  call wscalv(nvctr_c,nvctr_f,scal,hpsi,hpsi(nvctr_c+1))

  !write(*,'(i4,(100(1x,e8.2)))') iorb,(residues(icong),icong=2,ncong)

!!  ! check final residue of original equation
!!  do i=0,3
!!     scal(i)=1.d0
!!  enddo
!!
!!  call CALC_GRAD_REZA(n1,n2,n3,nfl1,nfu1,nfl2,nfu2,nfl3,nfu3, &
!!       nseg_c,nvctr_c,keyg,keyv,nseg_f,nvctr_f,keyg(1,nseg_c+1),keyv(nseg_c+1), &
!!       scal,cprecr,hgrid,ibyz_c,ibxz_c,ibxy_c,ibyz_f,ibxz_f,&
!!       ibxy_f,hpsi,hpsi(nvctr_c+1),wpsi,wpsi(nvctr_c+1),&
!!       xpsig_c,xpsig_f,ypsig_c,ypsig_f,&
!!       x_f1,x_f2,x_f3)
!!     
!!  tt=0.d0
!!  do i=1,nvctr_c+7*nvctr_f
!!     tt=tt+(wpsi(i)-spsi(i))**2
!!  enddo
!!  !write(*,'(1x,a,1x,i0,1x,1pe13.6)') 'Precond, final residue',iorb,sqrt(tt)
!!  i_all=-product(shape(spsi))*kind(spsi)
!!  deallocate(spsi,stat=i_stat)
!!  call memocc(i_stat,i_all,'spsi',subname)
!!  ! checkend

  i_all=-product(shape(rpsi))*kind(rpsi)
  deallocate(rpsi,stat=i_stat)
  call memocc(i_stat,i_all,'rpsi',subname)
  i_all=-product(shape(ppsi))*kind(ppsi)
  deallocate(ppsi,stat=i_stat)
  call memocc(i_stat,i_all,'ppsi',subname)
  i_all=-product(shape(wpsi))*kind(wpsi)
  deallocate(wpsi,stat=i_stat)
  call memocc(i_stat,i_all,'wpsi',subname)


  i_all=-product(shape(xpsig_c))*kind(xpsig_c)
  deallocate(xpsig_c,stat=i_stat)
  call memocc(i_stat,i_all,'xpsig_c',subname)

  i_all=-product(shape(ypsig_c))*kind(ypsig_c)
  deallocate(ypsig_c,stat=i_stat)
  call memocc(i_stat,i_all,'ypsig_c',subname)

  i_all=-product(shape(xpsig_f))*kind(xpsig_f)
  deallocate(xpsig_f,stat=i_stat)
  call memocc(i_stat,i_all,'xpsig_f',subname)

  i_all=-product(shape(ypsig_f))*kind(ypsig_f)
  deallocate(ypsig_f,stat=i_stat)
  call memocc(i_stat,i_all,'ypsig_f',subname)

  i_all=-product(shape(x_f1))*kind(x_f1)
  deallocate(x_f1,stat=i_stat)
  call memocc(i_stat,i_all,'x_f1',subname)

  i_all=-product(shape(x_f2))*kind(x_f2)
  deallocate(x_f2,stat=i_stat)
  call memocc(i_stat,i_all,'x_f2',subname)

  i_all=-product(shape(x_f3))*kind(x_f3)
  deallocate(x_f3,stat=i_stat)
  call memocc(i_stat,i_all,'x_f3',subname)
     
END SUBROUTINE precong
!!***






subroutine preconditionallLIN(iproc,nproc,orbs,lr,hx,hy,hz,ncong,hpsi,gnrm,gnrm_zero, gnrmMax, nat, rxyz, onWhichAtom, at, it)
  use module_base
  use module_types
  implicit none
  integer, intent(in) :: iproc,nproc,ncong
  real(gp), intent(in) :: hx,hy,hz
  type(locreg_descriptors), intent(in) :: lr
  type(orbitals_data), intent(in) :: orbs
  real(dp), intent(out) :: gnrm,gnrm_zero, gnrmMax
  real(wp), dimension(lr%wfd%nvctr_c+7*lr%wfd%nvctr_f,orbs%nspinor,orbs%norbp), intent(inout) :: hpsi
integer,intent(in):: nat, it
real(8),dimension(3,nat),intent(in):: rxyz
integer,dimension(orbs%norbp),intent(in):: onWhichAtom
type(atoms_data), intent(in) :: at
  !local variables
  integer :: iorb,inds,ncplx,ikpt,ierr
  real(wp) :: cprecr,scpr,eval_zero,evalmax 
  real(gp) :: kx,ky,kz
integer:: iiAt
real(8):: parabPrefac, ddot
real(8),dimension(3):: rxyzShifted

  ! Preconditions all orbitals belonging to iproc
  !and calculate the norm of the residue

  ! norm of gradient
  gnrm=0.0_dp
  !norm of gradient of unoccupied orbitals
  gnrm_zero=0.0_dp
  ! maximum of all grnm and grnm_zero
  gnrmMax=0.d0

   evalmax=orbs%eval(orbs%isorb+1)
   do iorb=1,orbs%norbp
     evalmax=max(orbs%eval(orbs%isorb+iorb),evalmax)
   enddo
   call MPI_ALLREDUCE(evalmax,eval_zero,1,mpidtypd,&
        MPI_MAX,MPI_COMM_WORLD,ierr)


  do iorb=1,orbs%norbp
!     ! define zero energy for preconditioning 
!     eval_zero=max(orbs%eval(orbs%norb),0.d0)  !  Non-spin pol
!     if (orbs%spinsgn(orbs%isorb+iorb) > 0.0_gp) then    !spin-pol
!        eval_zero=max(orbs%eval(orbs%norbu),0.d0)  !up orbital
!     else if (orbs%spinsgn(orbs%isorb+iorb) < 0.0_gp) then
!        eval_zero=max(orbs%eval(orbs%norbu+orbs%norbd),0.d0)  !down orbital
!     end if
     !indo=(iorb-1)*nspinor+1
     !loop over the spinorial components
     !k-point values, if present
     kx=orbs%kpts(1,orbs%iokpt(iorb))
     ky=orbs%kpts(2,orbs%iokpt(iorb))
     kz=orbs%kpts(3,orbs%iokpt(iorb))

     !real k-point different from Gamma still not implemented
     if (kx**2+ky**2+kz**2 > 0.0_gp .or. orbs%nspinor==2 ) then
        ncplx=2
     else
        ncplx=1
     end if

     do inds=1,orbs%nspinor,ncplx

        ! This things are done in the subroutine 'getLocalizedBasis' calling this subroutine.
        !the nrm2 function can be replaced here by ddot
        !!scpr=ddot(ncplx*(lr%wfd%nvctr_c+7*lr%wfd%nvctr_f), hpsi(1,inds,iorb), 1, hpsi(1,inds,iorb),1)
        !!if (orbs%occup(orbs%isorb+iorb) == 0.0_gp) then
        !!   gnrm_zero=gnrm_zero+orbs%kwgts(orbs%iokpt(iorb))*scpr
        !!else
        !!   !write(17,*)'iorb,gnrm',orbs%isorb+iorb,scpr**2
        !!   gnrm=gnrm+orbs%kwgts(orbs%iokpt(iorb))*scpr
        !!end if
        !!if(orbs%kwgts(orbs%iokpt(iorb))*scpr>gnrmMax) then
        !!    gnrmMax=orbs%kwgts(orbs%iokpt(iorb))*scpr
        !!end if

       !if (scpr /= 0.0_wp) then
       if (.true.) then
           select case(lr%geocode)
           case('F')
              cprecr=sqrt(.2d0**2+min(0.d0,orbs%eval(orbs%isorb+iorb))**2)
           case('S')
              cprecr=sqrt(0.2d0**2+(orbs%eval(orbs%isorb+iorb)-eval_zero)**2)
           case('P')
              cprecr=sqrt(0.2d0**2+(orbs%eval(orbs%isorb+iorb)-eval_zero)**2)
           end select

           !cases with no CG iterations, diagonal preconditioning
           !for Free BC it is incorporated in the standard procedure
           if (ncong == 0 .and. lr%geocode /= 'F') then
              select case(lr%geocode)
              case('F')
              case('S')
                 call prec_fft_slab(lr%d%n1,lr%d%n2,lr%d%n3, &
                      lr%wfd%nseg_c,lr%wfd%nvctr_c,lr%wfd%nseg_f,&
                      lr%wfd%nvctr_f,lr%wfd%keyg,lr%wfd%keyv, &
                      cprecr,hx,hy,hz,hpsi(1,inds,iorb))
              case('P')
                 call prec_fft(lr%d%n1,lr%d%n2,lr%d%n3, &
                      lr%wfd%nseg_c,lr%wfd%nvctr_c,lr%wfd%nseg_f,lr%wfd%nvctr_f,&
                      lr%wfd%keyg,lr%wfd%keyv, &
                      cprecr,hx,hy,hz,hpsi(1,inds,iorb))
              end select

           else !normal preconditioner
              
              iiAt=onWhichAtom(iorb)
              parabPrefac=orbs%parabPrefacArr(at%iatype(onWhichAtom(iorb)))
           ! WITH PARABOLA SHIFT
              rxyzShifted(1)=rxyz(1,onWhichAtom(iorb))+orbs%parabolaShift(1,iorb)
              rxyzShifted(2)=rxyz(2,onWhichAtom(iorb))+orbs%parabolaShift(2,iorb)
              rxyzShifted(3)=rxyz(3,onWhichAtom(iorb))+orbs%parabolaShift(3,iorb)
              call precondition_residueLIN(lr,ncplx,ncong,cprecr,&
                   hx,hy,hz,kx,ky,kz,hpsi(1,inds,iorb), rxyzShifted, orbs, parabPrefac, it)
           ! THIS WAS THE ORIGINAL VERSION
              !call precondition_residueLIN(lr,ncplx,ncong,cprecr,&
              !     hx,hy,hz,kx,ky,kz,hpsi(1,inds,iorb), rxyz(1,iiAt), orbs, parabPrefac, it)

           end if

        end if

     end do
  enddo

END SUBROUTINE preconditionallLIN
!!***




subroutine precondition_residueLIN(lr,ncplx,ncong,cprecr,&
     hx,hy,hz,kx,ky,kz,x,  rxyzParab, orbs, parabPrefac, it)
  use module_base
  use module_types
  ! Solves (KE+cprecr*I)*xx=yy by conjugate gradient method
  ! x is the right hand side on input and the solution on output
  implicit none
  integer, intent(in) :: ncong,ncplx
  real(gp), intent(in) :: hx,hy,hz,cprecr,kx,ky,kz
  type(locreg_descriptors), intent(in) :: lr
  real(wp), dimension((lr%wfd%nvctr_c+7*lr%wfd%nvctr_f)*ncplx), intent(inout) :: x
real(8),dimension(3),intent(in):: rxyzParab
type(orbitals_data), intent(in) :: orbs
real(8):: parabPrefac
integer:: it
  ! local variables
  character(len=*), parameter :: subname='precondition_residue'
  real(gp), dimension(0:7) :: scal
  real(wp) :: rmr_old,rmr_new,alpha,beta
  integer :: i_stat,i_all,icong
  type(workarr_precond) :: w
  real(wp), dimension(:), allocatable :: b,r,d

  !arrays for the CG procedure
  allocate(b(ncplx*(lr%wfd%nvctr_c+7*lr%wfd%nvctr_f)+ndebug),stat=i_stat)
  call memocc(i_stat,b,'b',subname)
  allocate(r(ncplx*(lr%wfd%nvctr_c+7*lr%wfd%nvctr_f)+ndebug),stat=i_stat)
  call memocc(i_stat,r,'r',subname)
  allocate(d(ncplx*(lr%wfd%nvctr_c+7*lr%wfd%nvctr_f)+ndebug),stat=i_stat)
  call memocc(i_stat,d,'d',subname)

  call allocate_work_arrays(lr%geocode,lr%hybrid_on,ncplx,lr%d,w)

  call precondition_preconditioner(lr,ncplx,hx,hy,hz,scal,cprecr,w,x,b)

  call precond_lochamLIN(ncplx,lr,hx,hy,hz,kx,ky,kz,cprecr,x,d,w,scal, rxyzParab, orbs, parabPrefac, it)

!!  rmr_new=dot(ncplx*(lr%wfd%nvctr_c+7*lr%wfd%nvctr_f),d(1),1,d(1),1)
!!  write(*,*)'debug1',rmr_new

  !this operation should be rewritten in a better way
  r=b-d ! r=b-Ax

  call calculate_rmr_new(lr%geocode,lr%hybrid_on,ncplx,lr%wfd,scal,r,d,rmr_new)
  !stands for
  !d=r
  !rmr_new=dot_product(r,r)


  do icong=1,ncong 
     !write(*,*)icong,rmr_new

     call precond_lochamLIN(ncplx,lr,hx,hy,hz,kx,ky,kz,cprecr,d,b,w,scal, rxyzParab, orbs, parabPrefac, it)! b:=Ad

     !in the complex case these objects are to be supposed real
     alpha=rmr_new/dot(ncplx*(lr%wfd%nvctr_c+7*lr%wfd%nvctr_f),d(1),1,b(1),1)

     call axpy(ncplx*(lr%wfd%nvctr_c+7*lr%wfd%nvctr_f),alpha,d(1),1,x(1),1)
     call axpy(ncplx*(lr%wfd%nvctr_c+7*lr%wfd%nvctr_f),-alpha,b(1),1,r(1),1)

     if (icong==ncong) exit

     rmr_old=rmr_new

     call calculate_rmr_new(lr%geocode,lr%hybrid_on,ncplx,lr%wfd,scal,r,b,rmr_new)

     beta=rmr_new/rmr_old

     d=b+beta*d
    
  enddo

  call finalise_precond_residue(lr%geocode,lr%hybrid_on,ncplx,lr%wfd,scal,x)

  i_all=-product(shape(b))*kind(b)
  deallocate(b,stat=i_stat)
  call memocc(i_stat,i_all,'b',subname)
  i_all=-product(shape(r))*kind(r)
  deallocate(r,stat=i_stat)
  call memocc(i_stat,i_all,'r',subname)
  i_all=-product(shape(d))*kind(d)
  deallocate(d,stat=i_stat)
  call memocc(i_stat,i_all,'d',subname)

  call deallocate_work_arrays(lr%geocode,lr%hybrid_on,ncplx,w)

END SUBROUTINE precondition_residueLIN






subroutine precond_lochamLIN(ncplx,lr,hx,hy,hz,kx,ky,kz,&
     cprecr,x,y,w,scal, rxyzParab, orbs, parabPrefac, it)! y:=Ax
  use module_base
  use module_types
  implicit none
  integer, intent(in) :: ncplx
  real(gp), intent(in) :: hx,hy,hz,cprecr,kx,ky,kz
  type(locreg_descriptors), intent(in) :: lr
  real(gp), dimension(0:7), intent(in) :: scal
  real(wp), dimension(lr%wfd%nvctr_c+7*lr%wfd%nvctr_f,ncplx), intent(in) ::  x
  type(workarr_precond), intent(inout) :: w
  real(wp), dimension(lr%wfd%nvctr_c+7*lr%wfd%nvctr_f,ncplx), intent(out) ::  y
real(8),dimension(3),intent(in):: rxyzParab
type(orbitals_data), intent(in) :: orbs
real(8):: parabPrefac
integer:: it
  !local variables
  integer :: idx,nf

  if (lr%geocode == 'F') then
     do idx=1,ncplx
        call calc_grad_rezaLIN(lr%d%n1,lr%d%n2,lr%d%n3,&
             lr%d%nfl1,lr%d%nfu1,lr%d%nfl2,lr%d%nfu2,lr%d%nfl3,lr%d%nfu3, &
             lr%wfd%nseg_c,lr%wfd%nvctr_c,lr%wfd%keyg,lr%wfd%keyv,&
             lr%wfd%nseg_f,lr%wfd%nvctr_f,&
             lr%wfd%keyg(1,lr%wfd%nseg_c+min(1,lr%wfd%nseg_f)),&
             lr%wfd%keyv(lr%wfd%nseg_c+min(1,lr%wfd%nseg_f)), &
             scal,cprecr,hx,&
             lr%bounds%kb%ibyz_c,lr%bounds%kb%ibxz_c,lr%bounds%kb%ibxy_c,&
             lr%bounds%kb%ibyz_f,lr%bounds%kb%ibxz_f,lr%bounds%kb%ibxy_f,&
             x(1,idx),x(lr%wfd%nvctr_c+min(1,lr%wfd%nvctr_f),idx),&
             y(1,idx),y(lr%wfd%nvctr_c+min(1,lr%wfd%nvctr_f),idx),&
             w%xpsig_c,w%xpsig_f,w%ypsig_c,w%ypsig_f,&
             w%x_f1,w%x_f2,w%x_f3, rxyzParab, orbs, lr, parabPrefac, it)
     end do
  else if (lr%geocode == 'P') then
     if (lr%hybrid_on) then

        nf=(lr%d%nfu1-lr%d%nfl1+1)*(lr%d%nfu2-lr%d%nfl2+1)*(lr%d%nfu3-lr%d%nfl3+1)
        do idx=1,ncplx
           call apply_hp_hyb(lr%d%n1,lr%d%n2,lr%d%n3,&
                lr%wfd%nseg_c,lr%wfd%nvctr_c,lr%wfd%nseg_f,lr%wfd%nvctr_f,&
                lr%wfd%keyg,lr%wfd%keyv, &
                cprecr,hx,hy,hz,x(1,idx),y(1,idx),&
                w%x_f,w%x_c,w%x_f1,w%x_f2,w%x_f3,w%y_f,w%z1,&
                lr%d%nfl1,lr%d%nfl2,lr%d%nfl3,lr%d%nfu1,lr%d%nfu2,lr%d%nfu3,nf,&
                lr%bounds%kb%ibyz_f,lr%bounds%kb%ibxz_f,lr%bounds%kb%ibxy_f)
        end do
     else
        if (ncplx == 1) then
           call apply_hp_scal(lr%d%n1,lr%d%n2,lr%d%n3,&
                lr%wfd%nseg_c,lr%wfd%nvctr_c,lr%wfd%nseg_f,&
                lr%wfd%nvctr_f,lr%wfd%keyg,lr%wfd%keyv, &
                cprecr,hx,hy,hz,x,y,w%psifscf,w%ww,w%modul1,w%modul2,w%modul3,&
                w%af,w%bf,w%cf,w%ef,scal) 
        else
           call apply_hp_per_k(lr%d%n1,lr%d%n2,lr%d%n3,&
                lr%wfd%nseg_c,lr%wfd%nvctr_c,lr%wfd%nseg_f,&
                lr%wfd%nvctr_f,lr%wfd%keyg,lr%wfd%keyv, &
                !cprecr,hx,hy,hz,0.0_gp,0.0_gp,0.0_gp,x,y,w%psifscf,w%ww,scal) 
                cprecr,hx,hy,hz,kx,ky,kz,x,y,w%psifscf,w%ww,scal) 
        end if
     end if
  else if (lr%geocode == 'S') then
     if (ncplx == 1) then
        call apply_hp_slab_sd(lr%d%n1,lr%d%n2,lr%d%n3,&
             lr%wfd%nseg_c,lr%wfd%nvctr_c,lr%wfd%nseg_f,&
             lr%wfd%nvctr_f,lr%wfd%keyg,lr%wfd%keyv, &
             cprecr,hx,hy,hz,x,y,w%psifscf,w%ww,w%modul1,w%modul3,&
             w%af,w%bf,w%cf,w%ef)
     else
        call apply_hp_slab_k(lr%d%n1,lr%d%n2,lr%d%n3,&
             lr%wfd%nseg_c,lr%wfd%nvctr_c,lr%wfd%nseg_f,&
             lr%wfd%nvctr_f,lr%wfd%keyg,lr%wfd%keyv, &
             cprecr,hx,hy,hz,kx,ky,kz,x,y,w%psifscf,w%ww) 

     end if
   end if
END SUBROUTINE precond_lochamLIN

! ypsi = (1/2) \Nabla^2 xpsi + cprecr xpsi
subroutine calc_grad_rezaLIN(n1,n2,n3,nfl1,nfu1,nfl2,nfu2,nfl3,nfu3, & 
     nseg_c,nvctr_c,keyg_c,keyv_c,nseg_f,nvctr_f,keyg_f,keyv_f, &
     scal,cprecr,hgrid,ibyz_c,ibxz_c,ibxy_c,ibyz_f,ibxz_f,ibxy_f,&
     xpsi_c,xpsi_f,ypsi_c,ypsi_f,&
     xpsig_c,xpsig_f,ypsig_c,ypsig_f,x_f1,x_f2,x_f3, rxyzParab, orbs, lr, parabPrefac, it)
  use module_base
  use module_types
  implicit none
  integer, intent(in) :: n1,n2,n3,nfl1,nfu1,nfl2,nfu2,nfl3,nfu3
  integer, intent(in) :: nseg_c,nvctr_c,nseg_f,nvctr_f
  real(wp), intent(in) :: cprecr
  real(gp), intent(in) :: hgrid
  integer, dimension(nseg_c), intent(in) :: keyv_c
  integer, dimension(nseg_f), intent(in) :: keyv_f
  integer, dimension(2,nseg_c), intent(in) :: keyg_c
  integer, dimension(2,nseg_f), intent(in) :: keyg_f
  integer, dimension(2,0:n2,0:n3), intent(in) :: ibyz_c,ibyz_f
  integer, dimension(2,0:n1,0:n3), intent(in) :: ibxz_c,ibxz_f
  integer, dimension(2,0:n1,0:n2), intent(in) :: ibxy_c,ibxy_f
  real(wp), dimension(0:3), intent(in) :: scal
  real(wp), dimension(nvctr_c), intent(in) :: xpsi_c
  real(wp), dimension(7,nvctr_f), intent(in) :: xpsi_f
  real(wp), dimension(nvctr_c), intent(out) :: ypsi_c
  real(wp), dimension(7,nvctr_f), intent(out) :: ypsi_f
  real(wp), dimension(0:n1,0:n2,0:n3), intent(inout) :: xpsig_c,ypsig_c
  real(wp), dimension(7,nfl1:nfu1,nfl2:nfu2,nfl3:nfu3), intent(inout) :: xpsig_f,ypsig_f
  real(wp), dimension(nfl1:nfu1,nfl2:nfu2,nfl3:nfu3), intent(inout) :: x_f1
  real(wp), dimension(nfl2:nfu2,nfl1:nfu1,nfl3:nfu3), intent(inout) :: x_f2
  real(wp), dimension(nfl3:nfu3,nfl1:nfu1,nfl2:nfu2), intent(inout) :: x_f3
real(8),dimension(3),intent(in):: rxyzParab
type(orbitals_data), intent(in) :: orbs
type(locreg_descriptors), intent(in) :: lr
real(8):: parabPrefac
integer:: it

! Local variables
integer:: ix, iy, iz, ix0, iy0, iz0, i1, i2, i3, istat, ii, jj
real(8):: hxh, hyh, hzh, tt, dis, kx, ky, kz
real(8),dimension(:,:,:),allocatable:: xpsig_cTemp
real(8),dimension(:,:,:,:),allocatable:: xpsig_fTemp
real(8),dimension(:),allocatable:: phi, phir
type(workarr_locham) :: w2


  call uncompress_forstandard(n1,n2,n3,nfl1,nfu1,nfl2,nfu2,nfl3,nfu3,  &
       nseg_c,nvctr_c,keyg_c,keyv_c,  & 
       nseg_f,nvctr_f,keyg_f,keyv_f,  & 
       scal,xpsi_c,xpsi_f,xpsig_c,xpsig_f,x_f1,x_f2,x_f3)

  if(orbs%power==2) then
      call ConvolkineticParabola(n1,n2,n3,nfl1,nfu1,nfl2,nfu2,nfl3,nfu3, & 
           cprecr,hgrid,ibyz_c,ibxz_c,ibxy_c,ibyz_f,ibxz_f,ibxy_f,xpsig_c,&
           xpsig_f,ypsig_c,ypsig_f,x_f1,x_f2,x_f3, rxyzParab(1), parabPrefac, it)
  else if(orbs%power==4) then
      call ConvolkineticQuartic(n1,n2,n3,nfl1,nfu1,nfl2,nfu2,nfl3,nfu3, & 
           cprecr,hgrid,ibyz_c,ibxz_c,ibxy_c,ibyz_f,ibxz_f,ibxy_f,xpsig_c,&
           xpsig_f,ypsig_c,ypsig_f,x_f1,x_f2,x_f3, rxyzParab(1), parabPrefac, it)
  end if

  call compress_forstandard(n1,n2,n3,nfl1,nfu1,nfl2,nfu2,nfl3,nfu3,  &
       nseg_c,nvctr_c,keyg_c,keyv_c,  & 
       nseg_f,nvctr_f,keyg_f,keyv_f,  & 
       scal,ypsig_c,ypsig_f,ypsi_c,ypsi_f)


END SUBROUTINE calc_grad_rezaLIN<|MERGE_RESOLUTION|>--- conflicted
+++ resolved
@@ -33,16 +33,6 @@
   !norm of gradient of unoccupied orbitals
   gnrm_zero=0.0_dp
 
-<<<<<<< HEAD
-   !evalmax=orbs%eval(orbs%isorb+1)
-   evalmax=orbs%eval(min(orbs%isorb+1,size(orbs%eval)))
-   do iorb=1,orbs%norbp
-     evalmax=max(orbs%eval(orbs%isorb+iorb),evalmax)
-   enddo
-   call MPI_ALLREDUCE(evalmax,eval_zero,1,mpidtypd,&
-        MPI_MAX,MPI_COMM_WORLD,ierr)
-=======
->>>>>>> 79d20644
 
   !commented out, never used
 !   evalmax=orbs%eval(orbs%isorb+1)
