!> @file
!!   Routines to calculate the exact exchange potential
!! @author
!!    Copyright (C) 2010-2013 BigDFT group 
!!    This file is distributed under the terms of the
!!    GNU General Public License, see ~/COPYING file
!!    or http://www.gnu.org/copyleft/gpl.txt .
!!    For the list of contributors, see ~/AUTHORS 


!> Calculate the exact exchange potential
subroutine exact_exchange_potential(iproc,nproc,geocode,xc,nspin,lr,orbs,n3parr,n3p,&
     hxh,hyh,hzh,pkernel,psi,psir,eexctX)

  use module_base
  use module_types
  use Poisson_Solver, except_dp => dp, except_gp => gp
  use module_xc
  use yaml_output
  use locreg_operations
  implicit none
  character(len=1), intent(in) :: geocode !< @copydoc poisson_solver::doc::geocode             !< Determine Boundary conditions
  integer, intent(in) :: iproc,nproc                  !< MPI information
  integer, intent(in) :: n3p,nspin                    !< spin and ...
  real(gp), intent(in) :: hxh,hyh,hzh                 !< hgrid
  type(xc_info), intent(in) :: xc
  type(locreg_descriptors), intent(in) :: lr          !< Local region descriptors
  type(orbitals_data), intent(in) :: orbs             !< Orbitals
  integer, dimension(0:nproc-1), intent(in) :: n3parr
  real(wp), dimension(lr%wfd%nvctr_c+7*lr%wfd%nvctr_f,orbs%nspinor,orbs%norbp), intent(in) :: psi
  type(coulomb_operator), intent(inout) :: pkernel
  real(gp), intent(out) :: eexctX
  real(wp), dimension(max(lr%d%n1i*lr%d%n2i*lr%d%n3i*orbs%norbp,n3parr(0)*orbs%norb)), intent(out) :: psir
  !local variables
  character(len=*), parameter :: subname='exact_exchange_potential'
  integer :: ierr,ispinor,ispsiw,ispin,norb,ncall
  integer :: i1,i2,i3p,iorb,iorbs,jorb,jorbs,ispsir,ind3,ind2,ind1i,ind1j,jproc,igran,ngran
  real(gp) :: ehart,hfac,exctXfac,sign,sfac,hfaci,hfacj
  type(workarr_sumrho) :: w
  integer, dimension(:,:), allocatable :: ncommarr
  real(wp), dimension(:), allocatable :: psiw
  real(wp), dimension(:,:,:,:), allocatable :: rp_ij

  !call timing(iproc,'Exchangecorr  ','ON')

  exctXfac = xc_exctXfac(xc)

  eexctX=0.0_gp

  call initialize_work_arrays_sumrho(1,[lr],.true.,w)
  
  !save the value of the previous offset of the kernel
  !kerneloff=pkernel(1)
  !put to szero the offset to subtract the energy of the momentum
  !pkernel(1)=0.0_dp

  !the granularity of the calculation is set by ngran
  !for the moment it is irrelevant but if the poisson solver is modified
  !we may increase this value
  ngran=1

  !partial densities with a given granularity
  rp_ij = f_malloc((/ lr%d%n1i, lr%d%n2i, n3p, ngran /),id='rp_ij')
  psiw = f_malloc(max(max(lr%d%n1i*lr%d%n2i*lr%d%n3i*orbs%norbp, n3parr(0)*orbs%norb), 1),id='psiw')

  if (geocode == 'F') then
     !call to_zero(lr%d%n1i*lr%d%n2i*lr%d%n3i*orbs%norbp,psiw)
     call f_zero(psiw)
  end if

  !uncompress the wavefunction in the real grid
  !and switch the values of the function
  ispinor=1
  ispsiw=1
  do iorb=1,orbs%norbp
     call daub_to_isf(lr,w,psi(1,ispinor,iorb),psiw(ispsiw))
     ispsir=1+(iorb-1)*n3parr(0)
     do jproc=0,nproc-1
        !write(*,'(a,1x,8(i10))'),'iproc,jproc',iproc,jproc,iorb,orbs%norbp,ispsir,ispsiw,&
        !     lr%d%n1i*lr%d%n2i*max(lr%d%n3i*orbs%norbp,n3p*orbs%norb),n3parr(jproc)
        call vcopy(n3parr(jproc),psiw(ispsiw),1,psir(ispsir),1)
        ispsiw=ispsiw+n3parr(jproc)
        if (jproc /= nproc-1) then
           do jorb=iorb,orbs%norbp
              ispsir=ispsir+n3parr(jproc)
           end do
           do jorb=1,iorb-1
              ispsir=ispsir+n3parr(jproc+1)
           end do
        end if
     end do
  end do
  call deallocate_work_arrays_sumrho(w)

  !communicate them between processors
  if (nproc > 1) then
     !arrays for the communication between processors
     !valid only for one k-point for the moment
     !and only real functions (nspinor=1)
     !this distribution is in principle valid also for k-points

     ncommarr = f_malloc((/ 0.to.nproc-1, 1.to.4 /),id='ncommarr')

     !count array for orbitals => components
     do jproc=0,nproc-1
        ncommarr(jproc,1)=n3parr(jproc)*orbs%norb_par(iproc,0)
     end do
     !displacement array for orbitals => components
     ncommarr(0,2)=0
     do jproc=1,nproc-1
        ncommarr(jproc,2)=ncommarr(jproc-1,2)+ncommarr(jproc-1,1)
     end do
     !count array for components => orbitals
     do jproc=0,nproc-1
        ncommarr(jproc,3)=n3parr(iproc)*orbs%norb_par(jproc,0)
     end do
     !displacement array for components => orbitals
     ncommarr(0,4)=0
     do jproc=1,nproc-1
        ncommarr(jproc,4)=ncommarr(jproc-1,4)+ncommarr(jproc-1,3)
     end do

     call MPI_ALLTOALLV(psir,ncommarr(0,1),ncommarr(0,2),mpidtypw, &
          psiw,ncommarr(0,3),ncommarr(0,4),mpidtypw,bigdft_mpi%mpi_comm,ierr)

  else
     call vcopy(lr%d%n1i*lr%d%n2i*n3p*orbs%norb,psir(1),1,psiw(1),1)
  end if

  !this is the array of the actions of the X potential on psi
  call f_zero(lr%d%n1i*lr%d%n2i*n3p*orbs%norb,psir(1))

  !build the partial densities for the poisson solver, calculate the partial potential
  !and accumulate the result
  !do it for different spins
  !for non spin-polarised systems there is a factor of two
  !non-collinear spin not yet implemented
  if (nspin==2) then
     sfac=1.0_gp
  else 
     sfac=0.5_gp
  end if

  !number of orbitals, all quantum numbers
  norb=orbs%norb!*orbs%nkpts, for the future
  iorb=1
  jorb=1
  ncall=0
  do ispin=1,nspin
     if (ispin==1) then
        iorb=1
        jorb=1
        norb=orbs%norbu
        sign=1.0_gp
     else
        iorb=orbs%norbu+1
        jorb=orbs%norbu+1
        norb=orbs%norb
        sign=-1.0_gp
     end if
     orbital_loop: do
        iorbs=iorb
        jorbs=jorb
        hfac=1/(hxh*hyh*hzh)
        do igran=1,ngran
           if (iorb > norb) exit orbital_loop
           if (orbs%spinsgn(iorb) == sign .and. orbs%spinsgn(jorb) == sign) then
              !calculate partial density (real functions), no spin-polarisation
              do i3p=1,n3p
                 ind3=(i3p-1)*lr%d%n1i*lr%d%n2i
                 do i2=1,lr%d%n2i
                    ind2=(i2-1)*lr%d%n1i+ind3
                    do i1=1,lr%d%n1i
                       ind1i=i1+ind2+(iorb-1)*lr%d%n1i*lr%d%n2i*n3p
                       ind1j=i1+ind2+(jorb-1)*lr%d%n1i*lr%d%n2i*n3p
                       rp_ij(i1,i2,i3p,igran)=hfac*psiw(ind1i)*psiw(ind1j)
                    end do
                 end do
              end do
           end if
           jorb=jorb+1
           if (jorb > norb) then
              iorb=iorb+1
              jorb=iorb
           end if
        end do
        jorb=jorbs
        iorb=iorbs
        do igran=1,ngran
           if (iorb > norb) exit orbital_loop
           if (orbs%spinsgn(iorb) == sign .and. orbs%spinsgn(jorb) == sign) then
              !this factor is only valid with one k-point
              !can be easily generalised to the k-point case
              hfac=sfac*orbs%occup(iorb)*orbs%occup(jorb)

              !print *,'test',iproc,iorb,jorb,sum(rp_ij(:,:,:,igran))
              !partial exchange term for each partial density
              ncall=ncall+1
              if (iproc == 0 .and. verbose > 1) then
                 !write(*,*)'Exact exchange calculation: spin, orbitals:',ispin,iorb,jorb
                 call yaml_comment('Exact exchange calculation: ' // trim(yaml_toa( nint(real(ncall,gp)/ &
                 &    real(orbs%norbu*(orbs%norbu+1)/2+orbs%norbd*(orbs%norbd+1)/2,gp)*100.0_gp),fmt='(i3)')) // '%')
              end if
              
              call H_potential('D',pkernel,rp_ij(1,1,1,igran),rp_ij,ehart,0.0_dp,.false.,&
                   quiet='YES')

!!$              call PSolver(geocode,'D',iproc,nproc,lr%d%n1i,lr%d%n2i,lr%d%n3i,&
!!$                   0,hxh,hyh,hzh,rp_ij(1,1,1,igran),pkernel,rp_ij,ehart,zero,zero,&
!!$                   0.d0,.false.,1,quiet='YES')
              if (iorb==jorb) then
                 eexctX=eexctX+hfac*real(ehart,gp)
              else
                 eexctX=eexctX+2.0_gp*hfac*real(ehart,gp)
              end if
              !print *,'PSOLVER,ehart,iproc',iproc,ehart,hfac
           end if
           jorb=jorb+1
           if (jorb > norb) then
              iorb=iorb+1
              jorb=iorb
           end if
        end do
        jorb=jorbs
        iorb=iorbs
        do igran=1,ngran
           if (iorb > norb) exit orbital_loop
           if (orbs%spinsgn(iorb) == sign .and. orbs%spinsgn(jorb) == sign) then
              !this factor is only valid with one k-point
              !we have to correct with the kwgts if we want more than one k-point
              hfaci=-sfac*orbs%occup(jorb)
              hfacj=-sfac*orbs%occup(iorb)

              if (iorb /= jorb) then
                 !accumulate the results for each of the wavefunctions concerned
                 do i3p=1,n3p
                    ind3=(i3p-1)*lr%d%n1i*lr%d%n2i
                    do i2=1,lr%d%n2i
                       ind2=(i2-1)*lr%d%n1i+ind3
                       do i1=1,lr%d%n1i
                          ind1i=i1+ind2+(iorb-1)*lr%d%n1i*lr%d%n2i*n3p
                          ind1j=i1+ind2+(jorb-1)*lr%d%n1i*lr%d%n2i*n3p
                          psir(ind1i)=psir(ind1i)+hfaci*rp_ij(i1,i2,i3p,igran)*psiw(ind1j)
                          psir(ind1j)=psir(ind1j)+hfacj*rp_ij(i1,i2,i3p,igran)*psiw(ind1i)
                       end do
                    end do
                 end do
              else
                 !accumulate the results for each of the wavefunctions concerned
                 do i3p=1,n3p
                    ind3=(i3p-1)*lr%d%n1i*lr%d%n2i
                    do i2=1,lr%d%n2i
                       ind2=(i2-1)*lr%d%n1i+ind3
                       do i1=1,lr%d%n1i
                          ind1i=i1+ind2+(iorb-1)*lr%d%n1i*lr%d%n2i*n3p
                          ind1j=i1+ind2+(jorb-1)*lr%d%n1i*lr%d%n2i*n3p
                          psir(ind1i)=psir(ind1i)+hfacj*rp_ij(i1,i2,i3p,igran)*psiw(ind1j)
                       end do
                    end do
                 end do
              end if
           end if
           jorb=jorb+1
           if (jorb > norb) then
              iorb=iorb+1
              jorb=iorb
           end if
        end do
     end do orbital_loop
  end do

  !the exact exchange energy is half the Hartree energy (which already has another half)
  eexctX=-exctXfac*eexctX

  if (iproc == 0) call yaml_map('Exact Exchange Energy',eexctX,fmt='(1pe18.1)')
  !if (iproc == 0) write(*,'(1x,a,1x,1pe18.11)')'Exact Exchange Energy:',eexctX

  !assign the potential for each function
  if (nproc > 1) then
     !call vcopy(lr%d%n1i*lr%d%n2i*n3p*orbs%norb,psir,1,psirt,1)
     !recommunicate the values in the psir array
     call MPI_ALLTOALLV(psir,ncommarr(0,3),ncommarr(0,4),mpidtypw, &
          psiw,ncommarr(0,1),ncommarr(0,2),mpidtypw,bigdft_mpi%mpi_comm,ierr)
     !redress the potential
     ispsiw=1
     do iorb=1,orbs%norbp
        ispsir=1+(iorb-1)*n3parr(0)
        do jproc=0,nproc-1
           call vcopy(n3parr(jproc),psiw(ispsir),1,psir(ispsiw),1)
           ispsiw=ispsiw+n3parr(jproc)
           if (jproc /= nproc-1) then
              do jorb=iorb,orbs%norbp
                 ispsir=ispsir+n3parr(jproc)
              end do
              do jorb=1,iorb-1
                 ispsir=ispsir+n3parr(jproc+1)
              end do
           end if
        end do
     end do
  end if

  call f_free(rp_ij)
  call f_free(psiw)


  if (nproc > 1) then
     call f_free(ncommarr)
  end if

  !call timing(iproc,'Exchangecorr  ','OF')

END SUBROUTINE exact_exchange_potential


subroutine prepare_psirocc(iproc,nproc,lr,orbsocc,n3p,n3parr,psiocc,psirocc)
  use module_base
  use module_types
  use locreg_operations
  implicit none
  integer, intent(in) :: iproc,nproc,n3p
  type(locreg_descriptors), intent(in) :: lr
  type(orbitals_data), intent(in) :: orbsocc
  integer, dimension(0:nproc-1), intent(in) :: n3parr
  real(wp), dimension(lr%wfd%nvctr_c+7*lr%wfd%nvctr_f,orbsocc%nspinor,orbsocc%norbp), intent(in) :: psiocc
  real(wp), dimension(max(lr%d%n1i*lr%d%n2i*lr%d%n3i*orbsocc%norbp,n3parr(0)*orbsocc%norb)), intent(out) :: psirocc
  !local variables
  character(len=*), parameter :: subname='prepare_psirocc'
  integer :: ierr,ispinor,ispsiw
  integer :: iorb,jorb,ispsir,jproc
  type(workarr_sumrho) :: w
  integer, dimension(:,:), allocatable :: ncommocc
  real(wp), dimension(:), allocatable :: psiwocc

  call initialize_work_arrays_sumrho(1,[lr],.true.,w)

  psiwocc = f_malloc0(max(max(lr%d%n1i*lr%d%n2i*lr%d%n3i*orbsocc%norbp, n3parr(0)*orbsocc%norb), 1),id='psiwocc')

  !call to_zero(max(max(lr%d%n1i*lr%d%n2i*lr%d%n3i*orbsocc%norbp,n3parr(0)*orbsocc%norb),1),psiwocc)

  if (lr%geocode == 'F') then
     !call f_zero(lr%d%n1i*lr%d%n2i*lr%d%n3i*orbsocc%norbp,psirocc)
     call f_zero(psirocc)
  end if

  !uncompress the wavefunction in the real grid
  !and switch the values of the function

  !occupied orbitals
  ispinor=1
  ispsiw=1
  do iorb=1,orbsocc%norbp
     call daub_to_isf(lr,w,psiocc(1,ispinor,iorb),psirocc(ispsiw))
     ispsir=1+(iorb-1)*n3parr(0)
     do jproc=0,nproc-1
        !write(*,'(a,1x,8(i10))'),'iproc,jproc',iproc,jproc,iorb,orbs%norbp,ispsir,ispsiw,&
        !     lr%d%n1i*lr%d%n2i*max(lr%d%n3i*orbs%norbp,n3p*orbs%norb),n3parr(jproc)
        call vcopy(n3parr(jproc),psirocc(ispsiw),1,psiwocc(ispsir),1)
        ispsiw=ispsiw+n3parr(jproc)
        if (jproc /= nproc-1) then
           do jorb=iorb,orbsocc%norbp
              ispsir=ispsir+n3parr(jproc)
           end do
           do jorb=1,iorb-1
              ispsir=ispsir+n3parr(jproc+1)
           end do
        end if
     end do
  end do
  call deallocate_work_arrays_sumrho(w)

  !communicate them between processors
  !occupied orbitals
  if (nproc > 1) then
     !arrays for the communication between processors
     !valid only for one k-point for the moment
     !and only real functions (nspinor=1)
     !this distribution is in principle valid also for k-points
     ncommocc = f_malloc((/ 0.to.nproc-1, 1.to.4 /),id='ncommocc')

     !count occay for orbitals => components
     do jproc=0,nproc-1
        ncommocc(jproc,1)=n3parr(jproc)*orbsocc%norb_par(iproc,0)
     end do
     !displacement array for orbitals => components
     ncommocc(0,2)=0
     do jproc=1,nproc-1
        ncommocc(jproc,2)=ncommocc(jproc-1,2)+ncommocc(jproc-1,1)
     end do
     !count occay for components => orbitals
     do jproc=0,nproc-1
        ncommocc(jproc,3)=n3parr(iproc)*orbsocc%norb_par(jproc,0)
     end do
     !displacement array for components => orbitals
     ncommocc(0,4)=0
     do jproc=1,nproc-1
        ncommocc(jproc,4)=ncommocc(jproc-1,4)+ncommocc(jproc-1,3)
     end do

     call MPI_ALLTOALLV(psiwocc,ncommocc(0,1),ncommocc(0,2),mpidtypw, &
          psirocc,ncommocc(0,3),ncommocc(0,4),mpidtypw,bigdft_mpi%mpi_comm,ierr)
  else
     call vcopy(lr%d%n1i*lr%d%n2i*n3p*orbsocc%norb,psiwocc(1),1,psirocc(1),1)
  end if
  call f_free(psiwocc)

  if (nproc > 1) then
     call f_free(ncommocc)
  end if

END SUBROUTINE prepare_psirocc


!> Calculate the exact exchange potential only on virtual orbitals
!! by knowing the occupied orbitals and their distribution
!! both sets of orbitals are to be 
subroutine exact_exchange_potential_virt(iproc,nproc,geocode,nspin,lr,orbsocc,orbsvirt,n3parr,n3p,&
     hxh,hyh,hzh,pkernel,psirocc,psivirt,psirvirt)
  use module_base
  use module_types
  use Poisson_Solver, except_dp => dp, except_gp => gp
  use yaml_output
  use locreg_operations
  implicit none
  character(len=1), intent(in) :: geocode !< @copydoc poisson_solver::doc::geocode
  integer, intent(in) :: iproc,nproc,n3p,nspin
  real(gp), intent(in) :: hxh,hyh,hzh
  type(locreg_descriptors), intent(in) :: lr
  type(orbitals_data), intent(in) :: orbsocc,orbsvirt
  integer, dimension(0:nproc-1), intent(in) :: n3parr
  real(wp), dimension(max(lr%d%n1i*lr%d%n2i*lr%d%n3i*orbsocc%norbp,n3parr(0)*orbsocc%norb)), intent(in) :: psirocc
  real(wp), dimension(lr%wfd%nvctr_c+7*lr%wfd%nvctr_f,orbsvirt%nspinor,orbsvirt%norbp), intent(in) :: psivirt
  type(coulomb_operator), intent(inout) :: pkernel
  real(wp), dimension(max(lr%d%n1i*lr%d%n2i*lr%d%n3i*orbsvirt%norbp,n3parr(0)*orbsvirt%norb)), intent(out) :: psirvirt
  !local variables
  character(len=*), parameter :: subname='exact_exchange_potential_virt'
  integer :: ierr,ispinor,ispsiw,ispin,norbocc,norbvirt
  integer :: i1,i2,i3p,iorb,iorbs,jorb,jorbs,ispsir,ind3,ind2,ind1i,ind1j,jproc,igran,ngran
  real(gp) :: ehart,hfac,sign,sfac,hfaci
  type(workarr_sumrho) :: w
  integer, dimension(:,:), allocatable :: ncommvirt
  real(wp), dimension(:), allocatable :: psiwvirt
  real(wp), dimension(:,:,:,:), allocatable :: rp_ij

  !call timing(iproc,'Exchangecorr  ','ON')

  call initialize_work_arrays_sumrho(1,[lr],.true.,w)
  
  !the granularity of the calculation is set by ngran
  !for the moment it is irrelevant but if the poisson solver is modified
  !we may increase this value
  ngran=1

  !partial densities with a given granularity
  rp_ij = f_malloc((/ lr%d%n1i, lr%d%n2i, n3p, ngran /),id='rp_ij')
  psiwvirt = f_malloc(max(max(lr%d%n1i*lr%d%n2i*lr%d%n3i*orbsvirt%norbp, n3parr(0)*orbsvirt%norb), 1),id='psiwvirt')

  if (geocode == 'F') then
     call f_zero(psiwvirt)
  end if

  !uncompress the wavefunction in the real grid
  !and switch the values of the function
  !unoccupied orbitals
  ispinor=1
  ispsiw=1
  do iorb=1,orbsvirt%norbp
     call daub_to_isf(lr,w,psivirt(1,ispinor,iorb),psiwvirt(ispsiw))
     ispsir=1+(iorb-1)*n3parr(0)
     do jproc=0,nproc-1
        !write(*,'(a,1x,8(i10))'),'iproc,jproc',iproc,jproc,iorb,orbs%norbp,ispsir,ispsiw,&
        !     lr%d%n1i*lr%d%n2i*max(lr%d%n3i*orbs%norbp,n3p*orbs%norb),n3parr(jproc)
        call vcopy(n3parr(jproc),psiwvirt(ispsiw),1,psirvirt(ispsir),1)
        ispsiw=ispsiw+n3parr(jproc)
        if (jproc /= nproc-1) then
           do jorb=iorb,orbsvirt%norbp
              ispsir=ispsir+n3parr(jproc)
           end do
           do jorb=1,iorb-1
              ispsir=ispsir+n3parr(jproc+1)
           end do
        end if
     end do
  end do

  call deallocate_work_arrays_sumrho(w)

  !communicate them between processors
  !unoccupied orbitals
  if (nproc > 1) then
     !arrays for the communication between processors
     !valid only for one k-point for the moment
     !and only real functions (nspinor=1)
     !this distribution is in principle valid also for k-points

     ncommvirt = f_malloc((/ 0.to.nproc-1, 1.to.4 /),id='ncommvirt')

     !count array for orbitals => components
     do jproc=0,nproc-1
        ncommvirt(jproc,1)=n3parr(jproc)*orbsvirt%norb_par(iproc,0)
     end do
     !displacement array for orbitals => components
     ncommvirt(0,2)=0
     do jproc=1,nproc-1
        ncommvirt(jproc,2)=ncommvirt(jproc-1,2)+ncommvirt(jproc-1,1)
     end do
     !count array for components => orbitals
     do jproc=0,nproc-1
        ncommvirt(jproc,3)=n3parr(iproc)*orbsvirt%norb_par(jproc,0)
     end do
     !displacement array for components => orbitals
     ncommvirt(0,4)=0
     do jproc=1,nproc-1
        ncommvirt(jproc,4)=ncommvirt(jproc-1,4)+ncommvirt(jproc-1,3)
     end do

     call MPI_ALLTOALLV(psirvirt,ncommvirt(0,1),ncommvirt(0,2),mpidtypw, &
          psiwvirt,ncommvirt(0,3),ncommvirt(0,4),mpidtypw,bigdft_mpi%mpi_comm,ierr)

  else
     call vcopy(lr%d%n1i*lr%d%n2i*n3p*orbsvirt%norb,psirvirt(1),1,psiwvirt(1),1)
  end if

  !this is the array of the actions of the X potential on psi
  call f_zero(psirvirt)

  !build the partial densities for the poisson solver, calculate the partial potential
  !and accumulate the result
  !do it for different spins
  !for non spin-polarised systems there is a factor of two
  !non-collinear spin not yet implemented
  if (nspin==2) then
     sfac=1.0_gp
  else 
     sfac=0.5_gp
  end if

  !number of orbitals, all quantum numbers
  norbocc=orbsocc%norb!*orbs%nkpts, for the future
  norbvirt=orbsvirt%norb
  iorb=1 !index on virtual orbitals
  jorb=1 !index on occupied orbitals
  
  do ispin=1,nspin
     if (ispin==1) then
        iorb=1
        jorb=1
        norbocc=orbsocc%norbu
        norbvirt=orbsvirt%norbu
        sign=1.0_gp
     else
        iorb=orbsvirt%norbu+1
        jorb=orbsocc%norbu+1
        norbocc=orbsocc%norb
        norbvirt=orbsvirt%norb
        sign=-1.0_gp
     end if
     orbital_loop: do
        iorbs=iorb
        jorbs=jorb
        hfac=1/(hxh*hyh*hzh)
        do igran=1,ngran
           if (iorb > norbvirt) exit orbital_loop
           if (orbsvirt%spinsgn(iorb) == sign .and. orbsocc%spinsgn(jorb) == sign) then
              !calculate partial density (real functions), no spin-polarisation
              do i3p=1,n3p
                 ind3=(i3p-1)*lr%d%n1i*lr%d%n2i
                 do i2=1,lr%d%n2i
                    ind2=(i2-1)*lr%d%n1i+ind3
                    do i1=1,lr%d%n1i
                       ind1i=i1+ind2+(iorb-1)*lr%d%n1i*lr%d%n2i*n3p
                       ind1j=i1+ind2+(jorb-1)*lr%d%n1i*lr%d%n2i*n3p
                       rp_ij(i1,i2,i3p,igran)=hfac*psiwvirt(ind1i)*psirocc(ind1j)
                    end do
                 end do
              end do
           end if
           jorb=jorb+1
           if (jorb > norbocc) then
              iorb=iorb+1
              jorb=1
           end if
        end do
        jorb=jorbs
        iorb=iorbs
        do igran=1,ngran
           if (iorb > norbvirt) exit orbital_loop
           if (orbsvirt%spinsgn(iorb) == sign .and. orbsocc%spinsgn(jorb) == sign) then

              !partial exchange term for each partial density
              if (iproc == 0 .and. verbose > 1) then
                 call yaml_map('Exact exchange calculation (spin, orbitals)', (/ispin,iorb,jorb /))
                 !write(*,*)'Exact exchange calculation: spin, orbitals:',ispin,iorb,jorb
              end if

              call H_potential('D',pkernel,rp_ij(1,1,1,igran),rp_ij,ehart,0.0_dp,.false.,&
                   quiet='YES')

!!$              call PSolver(geocode,'D',iproc,nproc,lr%d%n1i,lr%d%n2i,lr%d%n3i,&
!!$                   0,hxh,hyh,hzh,rp_ij(1,1,1,igran),pkernel,rp_ij,ehart,zero,zero,&
!!$                   0.d0,.false.,1,quiet='YES')

           end if
           jorb=jorb+1
           if (jorb > norbocc) then
              iorb=iorb+1
              jorb=1
           end if
        end do
        jorb=jorbs
        iorb=iorbs
        do igran=1,ngran
           if (iorb > norbvirt) exit orbital_loop
           if (orbsvirt%spinsgn(iorb) == sign .and. orbsocc%spinsgn(jorb) == sign) then
              !this factor is only valid with one k-point
              !we have to correct with the kwgts if we want more than one k-point
              hfaci=-sfac*orbsocc%occup(jorb)

              !accumulate the results for each of the wavefunctions concerned
              do i3p=1,n3p
                 ind3=(i3p-1)*lr%d%n1i*lr%d%n2i
                 do i2=1,lr%d%n2i
                    ind2=(i2-1)*lr%d%n1i+ind3
                    do i1=1,lr%d%n1i
                       ind1i=i1+ind2+(iorb-1)*lr%d%n1i*lr%d%n2i*n3p
                       ind1j=i1+ind2+(jorb-1)*lr%d%n1i*lr%d%n2i*n3p
                       psirvirt(ind1i)=psirvirt(ind1i)+hfaci*rp_ij(i1,i2,i3p,igran)*psirocc(ind1j)
                    end do
                 end do
              end do
           end if
           jorb=jorb+1
           if (jorb > norbocc) then
              iorb=iorb+1
              jorb=1
           end if
        end do
     end do orbital_loop
  end do

  !assign the potential for each function
  if (nproc > 1) then
     !call vcopy(lr%d%n1i*lr%d%n2i*n3p*orbs%norb,psir,1,psirt,1)
     !recommunicate the values in the psir array
     call MPI_ALLTOALLV(psirvirt,ncommvirt(0,3),ncommvirt(0,4),mpidtypw, &
          psiwvirt,ncommvirt(0,1),ncommvirt(0,2),mpidtypw,bigdft_mpi%mpi_comm,ierr)
     !redress the potential
     ispsiw=1
     do iorb=1,orbsvirt%norbp
        ispsir=1+(iorb-1)*n3parr(0)
        do jproc=0,nproc-1
           call vcopy(n3parr(jproc),psiwvirt(ispsir),1,psirvirt(ispsiw),1)
           ispsiw=ispsiw+n3parr(jproc)
           if (jproc /= nproc-1) then
              do jorb=iorb,orbsvirt%norbp
                 ispsir=ispsir+n3parr(jproc)
              end do
              do jorb=1,iorb-1
                 ispsir=ispsir+n3parr(jproc+1)
              end do
           end if
        end do
     end do
  end if

  call f_free(rp_ij)
  call f_free(psiwvirt)


  if (nproc > 1) then
     call f_free(ncommvirt)
  end if

END SUBROUTINE exact_exchange_potential_virt


!> Calculate the exact exchange potential on occupied orbitals
!! within the symmetric round-robin scheme
!! the psi is already given in the real-space form
subroutine exact_exchange_potential_round(iproc,nproc,xc,nspin,lr,orbs,&
     hxh,hyh,hzh,pkernel,psi,dpsir,eexctX)
  use module_base
  use module_types
  use Poisson_Solver, except_dp => dp, except_gp => gp
  use module_xc
  use yaml_output
  use locreg_operations
  implicit none
  integer, intent(in) :: iproc,nproc,nspin
  real(gp), intent(in) :: hxh,hyh,hzh
  type(xc_info), intent(in) :: xc
  type(locreg_descriptors), intent(in) :: lr
  type(orbitals_data), intent(in) :: orbs
  real(wp), dimension(lr%wfd%nvctr_c+7*lr%wfd%nvctr_f,orbs%nspinor,orbs%norbp), intent(in) :: psi
  type(coulomb_operator), intent(inout) :: pkernel
  real(gp), intent(out) :: eexctX
  real(wp), dimension(lr%d%n1i*lr%d%n2i*lr%d%n3i,orbs%norbp), intent(out) :: dpsir
  !local variables
  character(len=*), parameter :: subname='exact_exchange_potential_round'
  logical :: doit, use_mpi_get,new_mpi_get
  integer :: ierr,ncommsstep,ncommsstep2,isnow,irnow,isnow2,irnow2,jsorb,kproc,norbp
  integer :: i,iorb,jorb,jproc,igroup,ngroup,ngroupp,nend,isorb,iorbs,jorbs,ii,iproc_totake,iproc_toput
  integer :: icount,nprocgr,iprocgrs,iprocgrr,itestproc,norbi,norbj,ncalltot,icountmax,iprocref,ncalls
  real(gp) :: ehart,hfac,exctXfac,sfac,hfaci,hfacj,hfac2
  integer, dimension(4) :: mpireq,mpireq2
  integer, dimension(MPI_STATUS_SIZE,4) :: mpistat,mpistat2
  type(workarr_sumrho) :: w
  integer, dimension(:), allocatable :: igrpr,ndatac
  integer, dimension(:,:), allocatable :: nvctr_par,igrprarr
  integer, dimension(:,:,:), allocatable :: jprocsr,iprocpm1,ndatas,iorbgr
  real(wp), dimension(:), allocatable :: rp_ij
  real(wp), dimension(:,:), allocatable :: psir
  real(wp), dimension(:,:,:,:), allocatable :: psiw,dpsiw
  integer :: win, win2, win3, size_of_double,win4

  !call timing(iproc,'Exchangecorr  ','ON')
  use_mpi_get = .true.
<<<<<<< HEAD
  new_mpi_get=.false.
=======
  new_mpi_get=.true.
>>>>>>> 21d3682a

  exctXfac = xc_exctXfac(xc)

  eexctX=0.0_gp

  !build the partial densities for the poisson solver, calculate the partial potential
  !and accumulate the result
  !do it for different spins
  !for non spin-polarised systems there is a factor of two
  !non-collinear spin not yet implemented
  if (nspin==2) then
     sfac=1.0_gp
     ngroup=2
  else 
     sfac=0.5_gp
     ngroup=1
  end if

  hfac=1.0_gp/(hxh*hyh*hzh)

  !here we can start with the round-robin scheme
  !since the orbitals are all occupied we have to use the symmetric scheme
  !we have first to define the number of groups, which correspond to the repartition 
  !of spin up and spin down orbitals
  nvctr_par = f_malloc((/ 0.to.nproc-1, 1.to.ngroup /),id='nvctr_par')

  iorbgr = f_malloc((/ 1.to.2, 0.to.nproc-1, 1.to.ngroup /),id='iorbgr')

  !test array for data sending
  ndatas = f_malloc((/ 1.to.2, 0.to.nproc-1, 1.to.ngroup /),id='ndatas')

  
  if (ngroup==2) then
     isorb=0
     do jproc=0,nproc-1
        iorbgr(1,jproc,1)=isorb
        iorbgr(2,jproc,1)=1
        norbp=max(min(isorb+orbs%norb_par(jproc,0),orbs%norbu)-isorb,0)
        if (norbp == 0) then
           iorbgr(1,jproc,1)=0
           iorbgr(1,jproc,2)=0
        end if
        nvctr_par(jproc,1)=norbp*lr%d%n1i*lr%d%n2i*lr%d%n3i
        iorbgr(1,jproc,2)=isorb
        iorbgr(2,jproc,2)=norbp+1
        norbp=max(isorb+orbs%norb_par(jproc,0)-max(orbs%norbu,isorb),0)
        if (norbp == 0) then
           iorbgr(1,jproc,2)=0
           iorbgr(2,jproc,2)=1
        end if
        nvctr_par(jproc,2)=norbp*lr%d%n1i*lr%d%n2i*lr%d%n3i
        isorb=isorb+orbs%norb_par(jproc,0)
     end do
!!$     if (iproc ==0) then
!!$        print '(a,10(1x,i8))','iproc,nvctr_parA',iproc,nvctr_par(:,1)/(lr%d%n1i*lr%d%n2i*lr%d%n3i)
!!$        print '(a,10(1x,i8))','iproc,nvctr_parB',iproc,nvctr_par(:,2)/(lr%d%n1i*lr%d%n2i*lr%d%n3i)
!!$        print '(a,10(1x,i8))','iproc,iorbgr',iproc,iorbgr
!!$     end if
  else
     isorb=0
     do jproc=0,nproc-1
        iorbgr(1,jproc,1)=isorb
        iorbgr(2,jproc,1)=1
        nvctr_par(jproc,1)=orbs%norb_par(jproc,0)*lr%d%n1i*lr%d%n2i*lr%d%n3i
        isorb=isorb+orbs%norb_par(jproc,0)
     end do
  end if


  !here we can allocate the working arrays giving the maximum
  !between the components for each group
  ngroupp=0
  do igroup=1,ngroup
     if (nvctr_par(iproc,igroup) > 0) then
        ngroupp=ngroupp+1
     end if
  end do

  !determine the array of the groups which are of interest for this processor
  igrpr = f_malloc(ngroupp,id='igrpr')
  igrprarr= f_malloc0((/ 1.to.ngroup, 0.to.nproc-1 /),id='igrprarr')
  iprocpm1 = f_malloc((/ 1.to.2, 0.to.nproc-1, 1.to.ngroupp /),id='iprocpm1')

  !test array for data calculation
  ndatac = f_malloc(ngroupp,id='ndatac')


  !determine for each processor the groups which has to be used
  icount=0
  do igroup=1,ngroup
     if (nvctr_par(iproc,igroup) > 0) then
        icount=icount+1
        igrpr(icount)=igroup
     end if
  end do

  !calculate the processor which lies after and before the present in the list
  iprocpm1=-1
  do igroup=1,ngroupp
     iprocgrs=-1
     iprocgrr=-1
     !define the number of data to calculate in total
     ndatac(igroup)=0
     do kproc=0,nproc-1
        ndatac(igroup)=ndatac(igroup)-nvctr_par(kproc,igrpr(igroup))
        if (nvctr_par(modulo(iproc+kproc,nproc),igrpr(igroup)) > 0) then
           iprocgrs=iprocgrs+1
           iprocpm1(1,iprocgrs,igroup)=modulo(iproc+kproc,nproc)
        end if
        if (nvctr_par(modulo(iproc-kproc,nproc),igrpr(igroup)) > 0) then
           iprocgrr=iprocgrr+1
           iprocpm1(2,iprocgrr,igroup)=modulo(iproc-kproc,nproc)
        end if
     end do
  end do

  !find the processor whih has the maximum number of groups
  icountmax=0
  do kproc=0,nproc-1
     icount=0
     do igroup=1,ngroup
        if (nvctr_par(kproc,igroup) > 0) then
           icount=icount+1
           igrprarr(igroup,kproc)=icount
        end if
     end do
     if (icount > icountmax) then
        iprocref=kproc
        icountmax=icount
     end if
  end do

  !calculate the list of send-receive operations which have to be performed per group
  !allocate it at the maximum size needed
  jprocsr = f_malloc((/ 1.to.4, 0.to.nproc/2+1, 1.to.ngroupp /),id='jprocsr')
  !initalise array to minus one
  jprocsr=-1

  ncalltot=0
  do igroup=1,ngroupp
  ncalltot=ncalltot+&
       (nvctr_par(iproc,igrpr(igroup))/(lr%d%n1i*lr%d%n2i*lr%d%n3i))*&
       (nvctr_par(iproc,igrpr(igroup))/(lr%d%n1i*lr%d%n2i*lr%d%n3i)+1)/2
       !calculate the number of processors per group
     nprocgr=0
     do kproc=0,nproc-1
        if (nvctr_par(kproc,igrpr(igroup)) > 0) nprocgr=nprocgr+1
     end do
     
     !do not send anything if there is only one member in the group
     if (nprocgr > 1) then
        do kproc=0,(nprocgr-1)/2-1
           !define the arrays for send-receive of data
           jprocsr(1,kproc,igroup)=iprocpm1(2,kproc,igroup)
           jprocsr(2,kproc,igroup)=iprocpm1(2,kproc+1,igroup)
           if (iproc == iprocref) then
              ncalltot=ncalltot+&
                   (nvctr_par(jprocsr(2,kproc,igroup),igrpr(igroup))/(lr%d%n1i*lr%d%n2i*lr%d%n3i))*&
                   (nvctr_par(iproc,igrpr(igroup))/(lr%d%n1i*lr%d%n2i*lr%d%n3i))
             end if
           if (kproc > 0) then
              jprocsr(3,kproc,igroup)=iprocpm1(2,kproc,igroup)
              jprocsr(4,kproc,igroup)=iprocpm1(1,kproc,igroup)
           end if
        end do
        kproc=(nprocgr-1)/2
        !the last step behaves differently if the group number is odd or even
        if (modulo(nprocgr,2) == 0) then
           jprocsr(1,kproc,igroup)=iprocpm1(2,kproc,igroup)
           jprocsr(2,kproc,igroup)=iprocpm1(2,kproc+1,igroup)
           if (iproc == iprocref) then
              ncalltot=ncalltot+&
                   (nvctr_par(jprocsr(2,kproc,igroup),igrpr(igroup))/(lr%d%n1i*lr%d%n2i*lr%d%n3i))*&
                   (nvctr_par(iproc,igrpr(igroup))/(lr%d%n1i*lr%d%n2i*lr%d%n3i))
             end if
           if (kproc > 0) then
              jprocsr(3,kproc,igroup)=iprocpm1(2,kproc,igroup)
              jprocsr(4,kproc,igroup)=iprocpm1(1,kproc,igroup)
           end if
        else
           jprocsr(3,kproc,igroup)=iprocpm1(2,kproc,igroup)
           jprocsr(4,kproc,igroup)=iprocpm1(1,kproc,igroup)
        end if
     end if
  end do

  itestproc=-1 !-1=no debug verbosity
  if (itestproc > -1) then
     !simulation of communication
     isnow=1
     isnow2=1
     nend=(nproc-1)/2+1
     ncommsstep2=0
     ndatas=0

     do jproc=0,nend
        irnow=3-isnow
        ncommsstep=0
        !sending receiving data
        do igroup=1,ngroupp
           if (jprocsr(1,jproc,igroup) /= -1) then
              ncommsstep=ncommsstep+1
              !send the fixed array to the processor which comes in the list
              if (iprocpm1(1,1,igroup) == itestproc) then
                 print *,'step',jproc+1,': sending',nvctr_par(jprocsr(1,jproc,igroup),igrpr(igroup)),&
                      'elements from',iproc,'to',iprocpm1(1,1,igroup)
              end if
              ndatas(1,iprocpm1(1,1,igroup),igrpr(igroup))=ndatas(1,iprocpm1(1,1,igroup),igrpr(igroup))+&
                   nvctr_par(jprocsr(1,jproc,igroup),igrpr(igroup))
           end if
           if (jprocsr(2,jproc,igroup) /= -1) then
              ncommsstep=ncommsstep+1
              if (iproc == itestproc) then
                 print *,'step',jproc+1,': receiving',nvctr_par(jprocsr(2,jproc,igroup),igrpr(igroup)),&
                      'elements from',iprocpm1(2,1,igroup),'to',iproc
              end if
              ndatas(1,iproc,igrpr(igroup))=ndatas(1,iproc,igrpr(igroup))-&
                   nvctr_par(jprocsr(2,jproc,igroup),igrpr(igroup))
           end if
        end do

        !calculation for orbitals to be performed
        do igroup=1,ngroupp
           if (jproc==0) then
              ndatac(igroup)=ndatac(igroup)+nvctr_par(iproc,igrpr(igroup))
           else
              if (jprocsr(2,jproc-1,igroup) /=-1) then
                 ndatac(igroup)=ndatac(igroup)+&
                      nvctr_par(jprocsr(2,jproc-1,igroup),igrpr(igroup))  
                 if (iproc == itestproc) then
                    print '(5(1x,a,i8))','step',jproc+1,'group:',igrpr(igroup),&
                         ':processing',nvctr_par(jprocsr(2,jproc-1,igroup),igrpr(igroup)),&
                         'elements in',iproc,'from',jprocsr(2,jproc-1,igroup)
                 end if
              end if
           end if
        end do

        !copy the results which have been received
        if (ncommsstep2 > 0) then
           do igroup=1,ngroupp
              if (jprocsr(4,jproc-1,igroup) /= -1) then
                 if (iproc == itestproc) then
                    print '(5(1x,a,i8))','step',jproc+1,'group:',igrpr(igroup),&
                         ':copying',nvctr_par(jprocsr(4,jproc-1,igroup),igrpr(igroup)),&
                         'elements from',jprocsr(4,jproc-1,igroup),'in',iproc
                 end if
                 ndatac(igroup)=ndatac(igroup)+&
                      nvctr_par(jprocsr(4,jproc-1,igroup),igrpr(igroup)) 
              end if
           end do
        end if

        !send-receive of the results
        ncommsstep2=0
        do igroup=1,ngroupp
           if (jprocsr(3,jproc,igroup) /= -1) then
              ncommsstep2=ncommsstep2+1
              if (jprocsr(3,jproc,igroup) == itestproc) then
                 print '(5(1x,a,i8))','step',jproc+1,'group:',igrpr(igroup),&
                      ': sending',nvctr_par(jprocsr(3,jproc,igroup),igrpr(igroup)),&
                      'elements from',iproc,'to',jprocsr(3,jproc,igroup)
              end if
              ndatas(2,jprocsr(3,jproc,igroup),igrpr(igroup))=ndatas(2,jprocsr(3,jproc,igroup),igrpr(igroup))+&
                   nvctr_par(jprocsr(3,jproc,igroup),igrpr(igroup))
           end if
           if (jprocsr(4,jproc,igroup) /= -1) then
              ncommsstep2=ncommsstep2+1
              if (iproc == itestproc) then
                 print '(5(1x,a,i8))','step',jproc+1,'group:',igrpr(igroup),&
                      ': receiving',nvctr_par(iproc,igrpr(igroup)),&
                      'elements from',jprocsr(4,jproc,igroup),'to',iproc
              end if
              ndatas(2,iproc,igrpr(igroup))=ndatas(2,iproc,igrpr(igroup))-&
                   nvctr_par(iproc,igrpr(igroup))
           end if
        end do

     end do

     if (nproc > 1) call mpiallred(ndatas,MPI_SUM,comm=bigdft_mpi%mpi_comm)
     !if(iproc ==0)print *,'iproc,datas',iproc,ndatas

     do igroup=1,ngroupp
        if (ndatac(igroup) /=0) then
           write(*,*)'ERROR: OP2P communication simulation failed: processor',iproc,&
                ' has calculated',ndatac(igroup),' data more than needed'
           stop
        end if
        if (ndatas(1,iproc,igrpr(igroup)) /=0 .or. ndatas(2,iproc,igrpr(igroup)) /=0) then
           write(*,*)'ERROR: OP2P communication simulation failed: processor',iproc,&
                ' has not a zero balance of send-receive calls',ndatas(1:2,iproc,igrpr(igroup))
           stop
        end if
     end do
  end if
  !stop
  !open(100+iproc)  
  
  call initialize_work_arrays_sumrho(1,[lr],.true.,w)
  psir = f_malloc0((/ lr%d%n1i*lr%d%n2i*lr%d%n3i, orbs%norbp /),id='psir')
  
  !call to_zero(lr%d%n1i*lr%d%n2i*lr%d%n3i*orbs%norbp,psir(1,1))
  
  !uncompress the wavefunction in the real grid
  do iorb=1,orbs%norbp
     !here ispinor is equal to one
     call daub_to_isf(lr,w,psi(1,1,iorb),psir(1,iorb))
  end do
  
  call deallocate_work_arrays_sumrho(w)
  
  psiw = f_malloc0((/ 1.to.lr%d%n1i*lr%d%n2i*lr%d%n3i, 1.to.maxval(orbs%norb_par(:,0)), 1.to.2, 1.to.ngroupp /),id='psiw')


 if (nproc>1) then
   call mpi_type_size(mpi_double_precision, size_of_double, ierr)
 else
   size_of_double = 8
 end if


  
  dpsiw = f_malloc0((/ 1.to.lr%d%n1i*lr%d%n2i*lr%d%n3i, 1.to.maxval(orbs%norb_par(:,0)), 1.to.3, 1.to.ngroupp /),id='dpsiw')
  !partial densities and potentials
  rp_ij = f_malloc(lr%d%n1i*lr%d%n2i*lr%d%n3i,id='rp_ij')

  if(use_mpi_get) then 
     if (.not. new_mpi_get) then
        win = mpiwindow(lr%d%n1i*lr%d%n2i*lr%d%n3i*maxval(orbs%norb_par(:,0))*2*ngroupp,&
             psiw(1,1,1,1),bigdft_mpi%mpi_comm)
        win2 = mpiwindow(lr%d%n1i*lr%d%n2i*lr%d%n3i*maxval(orbs%norb_par(:,0))*3*ngroupp,dpsiw(1,1,1,1), bigdft_mpi%mpi_comm)
     end if
    ! To use MPI_get, we need a window covering psir, which will be used only once
    win3 = mpiwindow(lr%d%n1i*lr%d%n2i*lr%d%n3i*orbs%norbp,psir(1,1), bigdft_mpi%mpi_comm)
    if (new_mpi_get) win4 = mpiwindow(lr%d%n1i*lr%d%n2i*lr%d%n3i*orbs%norbp,dpsir(1,1), bigdft_mpi%mpi_comm)
  end if 

  !this is the array of the actions of the X potential on psi
  !ii=lr%d%n1i*lr%d%n2i*lr%d%n3i*maxval(orbs%norb_par(:,0))*2*ngroupp
  !call to_zero(lr%d%n1i*lr%d%n2i*lr%d%n3i*maxval(orbs%norb_par,1)*2*ngroupp,psiw(1,1,1,1))
  !call to_zero(ii,psiw(1,1,1,1))
  !ii=lr%d%n1i*lr%d%n2i*lr%d%n3i*maxval(orbs%norb_par(:,0))*3*ngroupp
  !call to_zero(lr%d%n1i*lr%d%n2i*lr%d%n3i*maxval(orbs%norb_par,1)*3*ngroupp,dpsiw(1,1,1,1))
  !call to_zero(ii,dpsiw(1,1,1,1))
  
  call f_zero(dpsir)
  ncalls=0
  !real communication
  isnow=1
  isnow2=1
  nend=(nproc-1)/2+1
  ncommsstep2=0


  do jproc=0,nend
     irnow=3-isnow
     ncommsstep=0
     !sending receiving data
     do igroup=1,ngroupp
        
       if( .not. use_mpi_get) then 
        if (jprocsr(1,jproc,igroup) /= -1) then
           ncommsstep=ncommsstep+1
           if (iprocpm1(1,1,igroup) == itestproc) then
              print *,'step',jproc+1,': sending',nvctr_par(jprocsr(1,jproc,igroup),igrpr(igroup)),&
                   'elements from',iproc,'to',iprocpm1(1,1,igroup)
           end if
           
           if (jproc == 0) then
              call MPI_ISEND(psir(1,iorbgr(2,iproc,igrpr(igroup))),nvctr_par(jprocsr(1,jproc,igroup),igrpr(igroup)),&
                   mpidtypw,iprocpm1(1,1,igroup),&
                   iproc+2*nproc*jproc,bigdft_mpi%mpi_comm,mpireq(ncommsstep),ierr)
           else
              call MPI_ISEND(psiw(1,1,isnow,igroup),nvctr_par(jprocsr(1,jproc,igroup),igrpr(igroup)),&
                   mpidtypw,iprocpm1(1,1,igroup),&
                   iproc+2*nproc*jproc,bigdft_mpi%mpi_comm,mpireq(ncommsstep),ierr)
           end if
         end if
       end if

           
        if (jprocsr(2,jproc,igroup) /= -1) then
          ncommsstep=ncommsstep+1
          if (iproc == itestproc) then
            print *,'step',jproc+1,': receiving',nvctr_par(jprocsr(2,jproc,igroup),igrpr(igroup)),&
               'elements from',iprocpm1(2,1,igroup),'to',iproc
          end if

          if(use_mpi_get) then 
             if (new_mpi_get) then
                iproc_totake=jprocsr(2,jproc,igroup) !this should always be the same
                call mpiget(origin=psiw(1,1,irnow,igroup), &
                     count=nvctr_par(iproc_totake,igrpr(igroup)),&
                     target_rank=iproc_totake,&
                     target_disp=int((iorbgr(2,iproc_totake,igrprarr(igrpr(igroup), iproc_totake))-1)&
                     *(lr%d%n1i*lr%d%n2i*lr%d%n3i), kind=mpi_address_kind),window=win3)
             else
                if (jproc == 0) then
!!$              call MPI_GET(psiw(1,1,irnow,igroup), &
!!$        int(nvctr_par(jprocsr(2,jproc,igroup),igrpr(igroup)), kind=mpi_address_kind),mpidtypw,&
!!$        iprocpm1(2,1,igroup),int((iorbgr(2,iprocpm1(2,1,igroup),igrprarr(igrpr(igroup), iprocpm1(2,1,igroup)))-1)&
!!$        *(lr%d%n1i*lr%d%n2i*lr%d%n3i), kind=mpi_address_kind),int(nvctr_par(jprocsr(2,jproc,igroup),&
!!$        igrpr(igroup)), kind=mpi_address_kind),&
!!$        mpidtypw,win3,ierr)
!!$              if (ierr /=0)  print *,'mpi get error',jproc+1,iproc,ierr,mpistat2 !,MPI_STATUSES_IGNORE
                   call mpiget(origin=psiw(1,1,irnow,igroup), &
                        count=nvctr_par(jprocsr(2,jproc,igroup),igrpr(igroup)),&
                        target_rank=iprocpm1(2,1,igroup),&
                        target_disp=int((iorbgr(2,iprocpm1(2,1,igroup),igrprarr(igrpr(igroup), iprocpm1(2,1,igroup)))-1)&
                        *(lr%d%n1i*lr%d%n2i*lr%d%n3i), kind=mpi_address_kind),window=win3)
                else             
!!$               call MPI_GET(psiw(1,1,irnow,igroup), &
!!$                    int(nvctr_par(jprocsr(2,jproc,igroup),igrpr(igroup)), kind=mpi_address_kind),mpidtypw,&
!!$                    iprocpm1(2,1,igroup), int((igrprarr(igrpr(igroup), iprocpm1(2,1,igroup))-1)*&
!!$                    (lr%d%n1i*lr%d%n2i*lr%d%n3i*maxval(orbs%norb_par(:,0)*2))&
!!$                    + (isnow-1)*(lr%d%n1i*lr%d%n2i*lr%d%n3i*maxval(orbs%norb_par(:,0))), kind=mpi_address_kind),&
!!$                    int(nvctr_par(jprocsr(2,jproc,igroup),igrpr(igroup)), kind=mpi_address_kind),mpidtypw,win,ierr)
!!$               if (ierr /=0)  print *,'mpi get error',jproc+1,iproc,ierr,mpistat2 !,MPI_STATUSES_IGNORE             
                   call mpiget(origin=psiw(1,1,irnow,igroup), &
                        count=nvctr_par(jprocsr(2,jproc,igroup),igrpr(igroup)),&
                        target_rank=iprocpm1(2,1,igroup),&
                        target_disp=int((igrprarr(igrpr(igroup), iprocpm1(2,1,igroup))-1)*&
                        (lr%d%n1i*lr%d%n2i*lr%d%n3i*maxval(orbs%norb_par(:,0)*2))&
                        + (isnow-1)*(lr%d%n1i*lr%d%n2i*lr%d%n3i*maxval(orbs%norb_par(:,0))), kind=mpi_address_kind),&
                        window=win)
                end if
             end if
          else
             call MPI_IRECV(psiw(1,1,irnow,igroup),nvctr_par(jprocsr(2,jproc,igroup),igrpr(igroup)),&
                  mpidtypw,iprocpm1(2,1,igroup),&
                  iprocpm1(2,1,igroup)+2*nproc*jproc,bigdft_mpi%mpi_comm,mpireq(ncommsstep),ierr)
          end if 
       end if
    end do

    do igroup=1,ngroupp
       if (jproc /= 0 .and. jprocsr(3,jproc,igroup) /= -1) then
          !put to zero the sending element
          ii=lr%d%n1i*lr%d%n2i*lr%d%n3i*maxval(orbs%norb_par(:,0))
          !call to_zero(lr%d%n1i*lr%d%n2i*lr%d%n3i*maxval(orbs%norb_par,1),dpsiw(1,1,3,igroup))
          call f_zero(ii,dpsiw(1,1,3,igroup))
       end if
    end do

    !calculation for orbitals to be performed
    do igroup=1,ngroupp
       if (jproc == 0) then
          doit=.true.
       else if (jprocsr(2,jproc-1,igroup) /=-1) then
          doit=.true.
       else
          doit=.false.
       end if
       if (doit) then
          !calculation of the partial densities and potentials
          !starting point of the loop
          !here there is the calculation routine
          !number of orbitals to be treated locally
          norbi=nvctr_par(iproc,igrpr(igroup))/(lr%d%n1i*lr%d%n2i*lr%d%n3i)
          if (jproc == 0) then
             norbj=norbi
          else
             norbj=nvctr_par(jprocsr(2,jproc-1,igroup),igrpr(igroup))/(lr%d%n1i*lr%d%n2i*lr%d%n3i)
          end if
          !calculating the starting orbitals locally
          iorbs=iorbgr(2,iproc,igrpr(igroup))
          if (jproc == 0) then
             jorbs=iorbs
          else
             jorbs=iorbgr(2,jprocsr(2,jproc-1,igroup),igrpr(igroup))
          end if
          !calculate the starting orbital globally
          isorb=iorbgr(1,iproc,igrpr(igroup))
          if (jproc==0) then
             jsorb=isorb
          else
             jsorb=iorbgr(1,jprocsr(2,jproc-1,igroup),igrpr(igroup))
             !if (igrpr(igroup) == 2) jsorb=orbs%norbu+jsorb
          end if

          !loop over all the orbitals
          !for the first step do only the upper triangular part
          do iorb=iorbs,iorbs+norbi-1
             hfacj=-sfac*orbs%occup(iorb+isorb)
             do jorb=jorbs,jorbs+norbj-1
                !first cross-check whether the spin indices are the same
                if (orbs%spinsgn(isorb+iorb) /= orbs%spinsgn(jsorb+jorb)) then
                   write(*,*)'ERROR in partitioning the orbitals',&
                        iorb+isorb,jorb+jsorb,igroup,jsorb,iproc
                   stop
                end if
                hfaci=-sfac*orbs%occup(jorb+jsorb)
                !do it only for upper triangular results
                if (jproc /= 0 .or. jorb+jsorb >= iorb+isorb) then
                   if (jproc == 0 ) then
                      !$omp parallel do default(shared) private(i)
                      do i=1,lr%d%n1i*lr%d%n2i*lr%d%n3i
                         rp_ij(i)=hfac*psir(i,iorb)*psir(i,jorb)
                      end do
                      !$omp end parallel do
                   else
                      !$omp parallel do default(shared) private(i)
                      do i=1,lr%d%n1i*lr%d%n2i*lr%d%n3i
                         rp_ij(i)=hfac*psir(i,iorb)*psiw(i,jorb-jorbs+1,isnow,igroup)
                      end do
                      !$omp end parallel do
                   end if
                   ncalls=ncalls+1
                   !Poisson solver in sequential
                   if (iproc == iprocref .and. verbose > 1) then
                      call yaml_comment('Exact exchange calculation: ' // trim(yaml_toa( &
                           nint(real(ncalls,gp)/real(ncalltot,gp)*100.0_gp),fmt='(i3)')) //'%')
                      !write(*,'(1x,a,i3,a2)')'Exact exchange calculation: ',&
                      !     nint(real(ncalls,gp)/real(ncalltot,gp)*100.0_gp),' %'
                      !write(*,'(1x,a,2(1x,i5))')'Exact exchange calculation: ',ncalls,ncalltot
                      !write(*,*)'Exact exchange calculation: spin, orbitals:',igrpr(igroup),iorb,jorb
                   end if

                   call H_potential('D',pkernel,rp_ij,rp_ij,ehart,0.0_dp,.false.,&
                        quiet='YES')

                   !this factor is only valid with one k-point
                   !can be easily generalised to the k-point case
                   hfac2=sfac*orbs%occup(iorb+isorb)*orbs%occup(jorb+jsorb)

                   !exact exchange energy
                   if (iorb+isorb == jorb+jsorb) then
                      eexctX=eexctX+hfac2*real(ehart,gp)
                   else
                      !if the result has to be sent away
                      if (jprocsr(3,jproc,igroup) /= -1 .or. jproc==0) then
                         eexctX=eexctX+2.0_gp*hfac2*real(ehart,gp)
                      else !otherwise other processors are already calculating it
                         eexctX=eexctX+hfac2*real(ehart,gp)
                      end if
                   end if
                   !accumulate the results for each of the wavefunctions concerned
                   if (jproc == 0) then
                      !$omp parallel do default(shared) private(i)
                      do i=1,lr%d%n1i*lr%d%n2i*lr%d%n3i
                         dpsir(i,iorb)=dpsir(i,iorb)+&
                              hfaci*rp_ij(i)*psir(i,jorb)
                      end do
                      !$omp end parallel do
                      if (jorb+jsorb /= iorb+isorb) then
                         !$omp parallel do default(shared) private(i)
                         do i=1,lr%d%n1i*lr%d%n2i*lr%d%n3i
                            dpsir(i,jorb)=dpsir(i,jorb)+&
                                 hfacj*rp_ij(i)*psir(i,iorb)
                         end do
                         !$omp end parallel do
                         !write(100+iproc,*)jorb+jsorb,iorb+isorb,igrpr(igroup) 
                      end if
                   else
                      !$omp parallel do default(shared) private(i)
                      do i=1,lr%d%n1i*lr%d%n2i*lr%d%n3i
                         dpsir(i,iorb)=dpsir(i,iorb)+&
                              hfaci*rp_ij(i)*psiw(i,jorb-jorbs+1,isnow,igroup)
                      end do
                      !$omp end parallel do
                   end if
                   !write(100+iproc,*)iorb+isorb,jorb+jsorb,igrpr(igroup)
                end if

                !fill the set of the vector to be sent to the other processes
                !in the first step the results are self-contained
                if (jproc /= 0 .and. jprocsr(3,jproc,igroup) /= -1) then
                   !write(100+iproc,*)jorb+jsorb,iorb+isorb,igrpr(igroup)
                   !$omp parallel do default(shared) private(i)
                   do i=1,lr%d%n1i*lr%d%n2i*lr%d%n3i
                      dpsiw(i,jorb-jorbs+1,3,igroup)=dpsiw(i,jorb-jorbs+1,3,igroup)+&
                           hfacj*rp_ij(i)*psir(i,iorb)
                   end do
                   !$omp end parallel do
                end if
             end do
          end do
       end if
    end do
    if(use_mpi_get) then
       if (new_mpi_get) then
          call mpi_fence(win4)
       else
          call mpi_fence(win2)
       end if
    end if
    if (ncommsstep2 > 0) then
       !verify that the messages have been passed
       if(.not. use_mpi_get) call MPI_WAITALL(ncommsstep2,mpireq2,mpistat2,ierr)
       !copy the results which have been received (the messages sending are after)
       !this part is already done by the mpi_accumulate
       if (.not. (use_mpi_get .and. new_mpi_get)) then
          do igroup=1,ngroupp
             if (jprocsr(4,jproc-1,igroup) /= -1) then
                if (iproc == itestproc) then
                   print '(5(1x,a,i8))','step',jproc+1,'group:',igrpr(igroup),&
                        ':copying',nvctr_par(jprocsr(4,jproc-1,igroup),igrpr(igroup)),&
                        'processed elements from',jprocsr(4,jproc-1,igroup),'in',iproc
                end if

                call axpy(nvctr_par(iproc,igrpr(igroup)),1.0_wp,dpsiw(1,1,irnow2,igroup),1,&
                     dpsir(1,iorbgr(2,iproc,igrpr(igroup))),1)
             end if
          end do
       end if
    end if

    ncommsstep2=0
    !meanwhile, we can receive the result from the processor which has the psi 

    irnow2=3-isnow2
 do igroup=1,ngroupp
    if (jprocsr(3,jproc,igroup) /= -1) then
       ncommsstep2=ncommsstep2+1
       if (jprocsr(3,jproc,igroup) == itestproc) then
          print *,'step',jproc+1,'group:',igrpr(igroup),&
               ': sending',nvctr_par(jprocsr(3,jproc,igroup),igrpr(igroup)),&
               'elements from',iproc,'to',jprocsr(3,jproc,igroup)
       end if
       call vcopy(nvctr_par(jprocsr(3,jproc,igroup),igrpr(igroup)),&
            dpsiw(1,1,3,igroup),1,dpsiw(1,1,isnow2,igroup),1)
       if(.not. use_mpi_get) then
          call MPI_ISEND(dpsiw(1,1,isnow2,igroup),&
               nvctr_par(jprocsr(3,jproc,igroup),igrpr(igroup)),mpidtypw,&
               jprocsr(3,jproc,igroup),&
               iproc+nproc+2*nproc*jproc,bigdft_mpi%mpi_comm,mpireq2(ncommsstep2),ierr)
       else if (new_mpi_get) then
          !version with accumulate
          iproc_toput=jprocsr(3,jproc,igroup)
          call mpiaccumulate(origin=dpsiw(1,1,isnow2,igroup),&
               count=nvctr_par(iproc_toput,igrpr(igroup)),& !this one has to be changed for the version with put
               target_rank=iproc_toput,&
<<<<<<< HEAD
               target_disp=int((iorbgr(2,iproc,igrpr(igroup))-1)*lr%d%n1i*lr%d%n2i*lr%d%n3i, kind=mpi_address_kind),&
=======
               target_disp=int((iorbgr(2,iproc_toput,igrpr(igroup))-1)*lr%d%n1i*lr%d%n2i*lr%d%n3i, kind=mpi_address_kind),&
>>>>>>> 21d3682a
               op=MPI_SUM,window=win4)
       end if
    end if
 end do

 do igroup=1,ngroupp
    if (jprocsr(4,jproc,igroup) /= -1) then
       ncommsstep2=ncommsstep2+1
       if(use_mpi_get .and. .not. new_mpi_get) then
          !if (new_mpi_get) then
!!$                iproc_totake=jprocsr(4,jproc,igroup) !this should always be the same
!!$                call mpiget(origin=dpsiw(1,1,irnow2,igroup),&
!!$                     count=nvctr_par(iproc,igrpr(igroup)),& !this one has to be changed for the version with put
!!$                     target_rank=iproc_totake,&
!!$                     target_disp=int((igrprarr(igrpr(igroup), iproc_totake)-1)*& !this also
!!$                     (lr%d%n1i*lr%d%n2i*lr%d%n3i*maxval(orbs%norb_par(:,0)*3))&
!!$                     + (isnow2-1)*(lr%d%n1i*lr%d%n2i*lr%d%n3i*maxval(orbs%norb_par(:,0))), kind=mpi_address_kind) ,&
!!$                     window=win2)

!!$            call MPI_GET(dpsiw(1,1,irnow2,igroup),&
!!$            int(nvctr_par(iproc,igrpr(igroup)), kind=mpi_address_kind),mpidtypw,&
!!$            jprocsr(4,jproc,igroup),&
!!$            int((igrprarr(igrpr(igroup), jprocsr(4,jproc,igroup))-1)*&
!!$        (lr%d%n1i*lr%d%n2i*lr%d%n3i*maxval(orbs%norb_par(:,0)*3))&
!!$             + (isnow2-1)*(lr%d%n1i*lr%d%n2i*lr%d%n3i*maxval(orbs%norb_par(:,0))), kind=mpi_address_kind) ,&
!!$            int(nvctr_par(iproc,igrpr(igroup)), kind=mpi_address_kind),mpidtypw,win2,ierr)
!!$        if (ierr /=0)  print *,'mpi get error',jproc+1,iproc,ierr,mpistat2 !,MPI_STATUSES_IGNORE
          call mpiget(origin=dpsiw(1,1,irnow2,igroup),&
               count=nvctr_par(iproc,igrpr(igroup)),&
               target_rank=jprocsr(4,jproc,igroup),&
               target_disp=int((igrprarr(igrpr(igroup), jprocsr(4,jproc,igroup))-1)*&
               (lr%d%n1i*lr%d%n2i*lr%d%n3i*maxval(orbs%norb_par(:,0)*3))&
               + (isnow2-1)*(lr%d%n1i*lr%d%n2i*lr%d%n3i*maxval(orbs%norb_par(:,0))), kind=mpi_address_kind) ,&
               window=win2)
       else
          call MPI_IRECV(dpsiw(1,1,irnow2,igroup),&
               nvctr_par(iproc,igrpr(igroup)),mpidtypw,jprocsr(4,jproc,igroup),&
               jprocsr(4,jproc,igroup)+nproc+2*nproc*jproc,bigdft_mpi%mpi_comm,mpireq2(ncommsstep2),ierr)
       end if
       end if
     end do
     if (jproc>1) isnow2=3-isnow2

     if(use_mpi_get) then
        if (new_mpi_get) then
           call mpi_fence(win3)
        else
           if (jproc == 0) then
              call mpi_fence(win3)
           else
              call mpi_fence(win)
           endif
        end if
     else
      if (ncommsstep /=0) then
        !verify that the messages have been passed
        !print *,'waiting,iproc',iproc
        call MPI_WAITALL(ncommsstep,mpireq,mpistat,ierr)
        if (ierr /=0) print *,'step,ierr',jproc+1,iproc,ierr,mpistat !,MPI_STATUSES_IGNORE
        !print *,'done,iproc',iproc
      end if
     end if

     isnow=3-isnow
     ncommsstep=0
  end do
  
  !call MPI_BARRIER(bigdft_mpi%mpi_comm,ierr)
  if (nproc>1) call mpiallred(eexctX,1,MPI_SUM,comm=bigdft_mpi%mpi_comm)
  
  !the exact exchange energy is half the Hartree energy (which already has another half)
  eexctX=-exctXfac*eexctX
  
  if (iproc == 0) call yaml_map('Exact Exchange Energy',eexctX,fmt='(1pe18.11)')
  !if (iproc == 0) write(*,'(1x,a,1x,1pe18.11)')'Exact Exchange Energy:',eexctX
  if(use_mpi_get) then
     if (.not. new_mpi_get) then
     call mpi_win_free(win, ierr)
     call mpi_win_free(win2, ierr)
  end if
  call mpi_win_free(win3, ierr)
  if (new_mpi_get) call mpi_win_free(win4, ierr)
  end if 
  !close(100+iproc)
  call f_free(nvctr_par)
  call f_free(iorbgr)
  call f_free(ndatas)
  call f_free(ndatac)
  call f_free(rp_ij)
  call f_free(psiw)
  call f_free(dpsiw)
  call f_free(psir)
  call f_free(igrpr)
  call f_free(igrprarr)
  call f_free(iprocpm1)
  call f_free(jprocsr)
  !call timing(iproc,'Exchangecorr  ','OF')

END SUBROUTINE exact_exchange_potential_round


!!$!> Calculate the exact exchange potential on occupied orbitals
!!$!! within the symmetric round-robin scheme
!!$!! the psi is already given in the real-space form
!!$subroutine exact_exchange_potential_round_new(iproc,nproc,geocode,nspin,lr,orbs,&
!!$     hxh,hyh,hzh,pkernel,psi,dpsir,eexctX)
!!$  use module_base
!!$  use module_types
!!$  use Poisson_Solver
!!$  use module_xc
!!$  implicit none
!!$  character(len=1), intent(in) :: geocode !< @copydoc poisson_solver::doc::geocode
!!$  integer, intent(in) :: iproc,nproc,nspin
!!$  real(gp), intent(in) :: hxh,hyh,hzh
!!$  type(locreg_descriptors), intent(in) :: lr
!!$  type(orbitals_data), intent(in) :: orbs
!!$  real(wp), dimension(lr%wfd%nvctr_c+7*lr%wfd%nvctr_f,orbs%nspinor,orbs%norbp), intent(in) :: psi
!!$  real(dp), dimension(*), intent(in) :: pkernel
!!$  real(gp), intent(out) :: eexctX
!!$  real(wp), dimension(lr%d%n1i*lr%d%n2i*lr%d%n3i,orbs%norbp), intent(out) :: dpsir
!!$  !local variables
!!$  character(len=*), parameter :: subname='exact_exchange_potential_round_new'
!!$  logical :: doit
!!$  integer :: ierr,ispin,ncommsstep,ncommsstep2,isnow,irnow,isnow2,irnow2,jsorb,kproc,norbp,jgroup
!!$  integer :: i,iorb,jorb,jproc,igroup,ngroup,ngroupp,jprocsend,jprocrecv,jprocrecv2,nend,isorb,iorbs,iorbe,jorbs,jorbe
!!$  integer :: icount,nprocgr,iprocgrs,iprocgrr,itestproc,norbi,norbj,iproclast,ncalltot,icountmax,iprocref,ncalls
!!$  real(gp) :: ehart,hfac,exctXfac,sfac,hfaci,hfacj,hfac2
!!$  integer, dimension(4) :: mpireq,mpireq2
!!$  integer, dimension(MPI_STATUS_SIZE,4) :: mpistat,mpistat2
!!$  type(workarr_sumrho) :: w
!!$  integer, dimension(:), allocatable :: igrpr,ndatac
!!$  integer, dimension(:,:), allocatable :: nvctr_par
!!$  integer, dimension(:,:,:), allocatable :: jprocsr,iprocpm1,ndatas,iorbgr
!!$  real(wp), dimension(:), allocatable :: rp_ij
!!$  real(wp), dimension(:,:), allocatable :: psir
!!$  real(wp), dimension(:,:,:,:), allocatable :: psiw,dpsiw
!!$
!!$  !call timing(iproc,'Exchangecorr  ','ON')
!!$
!!$  exctXfac = xc_exctXfac()
!!$
!!$  eexctX=0.0_gp
!!$
!!$  !build the partial densities for the poisson solver, calculate the partial potential
!!$  !and accumulate the result
!!$  !do it for different spins
!!$  !for non spin-polarised systems there is a factor of two
!!$  !non-collinear spin not yet implemented
!!$  if (nspin==2) then
!!$     sfac=1.0_gp
!!$     ngroup=2
!!$  else 
!!$     sfac=0.5_gp
!!$     ngroup=1
!!$  end if
!!$
!!$  hfac=1.0_gp/(hxh*hyh*hzh)
!!$
!!$  !here we can start with the round-robin scheme
!!$  !since the orbitlas are all occupied we have to use the symmetric scheme
!!$  !we have first to define the number of groups, which correspond to the repartition 
!!$  !of spin up and spin down orbitals
!!$  allocate(nvctr_par(0:nproc-1,ngroup+ndebug),stat=i_stat)
!!$  call memocc(i_stat,nvctr_par,'nvctr_par',subname)
!!$
!!$  allocate(iorbgr(2,0:nproc-1,ngroup+ndebug),stat=i_stat)
!!$  call memocc(i_stat,iorbgr,'iorbgr',subname)
!!$
!!$
!!$  
!!$  if (ngroup==2) then
!!$     isorb=0
!!$     do jproc=0,nproc-1
!!$        iorbgr(1,jproc,1)=isorb
!!$        iorbgr(2,jproc,1)=1
!!$        norbp=max(min(isorb+orbs%norb_par(jproc),orbs%norbu)-isorb,0)
!!$        if (norbp == 0) then
!!$           iorbgr(1,jproc,1)=0
!!$           iorbgr(1,jproc,2)=0
!!$        end if
!!$        nvctr_par(jproc,1)=norbp*lr%d%n1i*lr%d%n2i*lr%d%n3i
!!$        iorbgr(1,jproc,2)=isorb
!!$        iorbgr(2,jproc,2)=norbp+1
!!$        norbp=max(isorb+orbs%norb_par(jproc)-max(orbs%norbu,isorb),0)
!!$        if (norbp == 0) then
!!$           iorbgr(1,jproc,2)=0
!!$           iorbgr(2,jproc,2)=1
!!$        end if
!!$        nvctr_par(jproc,2)=norbp*lr%d%n1i*lr%d%n2i*lr%d%n3i
!!$        isorb=isorb+orbs%norb_par(jproc)
!!$     end do
!!$     if (iproc ==0) then
!!$        print '(a,10(1x,i8))','iproc,nvctr_parA',iproc,nvctr_par(:,1)/(lr%d%n1i*lr%d%n2i*lr%d%n3i)
!!$        print '(a,10(1x,i8))','iproc,nvctr_parB',iproc,nvctr_par(:,2)/(lr%d%n1i*lr%d%n2i*lr%d%n3i)
!!$        print '(a,10(1x,i8))','iproc,iorbgr',iproc,iorbgr
!!$     end if
!!$  else
!!$     isorb=0
!!$     do jproc=0,nproc-1
!!$        iorbgr(1,jproc,1)=isorb
!!$        iorbgr(2,jproc,1)=1
!!$        nvctr_par(jproc,1)=orbs%norb_par(jproc)*lr%d%n1i*lr%d%n2i*lr%d%n3i
!!$        isorb=isorb+orbs%norb_par(jproc)
!!$     end do
!!$  end if
!!$
!!$
!!$subroutine op2p_communication_descriptors(iproc,nproc,ngroup,nvctr_par,op2p)
!!$  use module_base
!!$  use module_types
!!$  implicit none
!!$  integer, intent(in) :: iproc,nproc,ngroup
!!$  integer, dimension(0:nproc-1,ngroup), intent(in) :: nvctr_par
!!$  type(op2p_descriptors), intent(out) :: op2p
!!$  !local variables
!!$  integer :: igroup
!!$
!!$  !allocate and copy nvctr_par
!!$  allocate(op2p%nvctr_par(0:nproc-1,ngroup+ndebug),stat=i_stat)
!!$  call memocc(i_stat,op2p%nvctr_par,'nvctr_par',subname)
!!$  
!!$  do igroup=1,ngroup
!!$     do kproc=0,nproc-1
!!$        op2p%nvctr_par(kproc,igroup)=nvctr_par(kproc,igroup)
!!$     end do
!!$  end do
!!$
!!$  !here we can allocate the working arrays giving the maximum
!!$  !between the components for each group
!!$  op2p%ngroupp=0
!!$  do igroup=1,ngroup
!!$     if (nvctr_par(iproc,igroup) > 0) then
!!$        op2p%ngroupp=op2p%ngroupp+1
!!$     end if
!!$  end do
!!$
!!$  !determine the array of the groups which are of interest for this processor
!!$  allocate(op2p%igrpr(op2p%ngroupp+ndebug),stat=i_stat)
!!$  call memocc(i_stat,igrpr,'igrpr',subname)
!!$  allocate(op2p%iprocpm1(2,0:nproc-1,op2p%ngroupp+ndebug),stat=i_stat)
!!$  call memocc(i_stat,iprocpm1,'iprocpm1',subname)
!!$
!!$
!!$  !determine for each processor the groups which has to be used
!!$  icount=0
!!$  do igroup=1,ngroup
!!$     if (nvctr_par(iproc,igroup) > 0) then
!!$        icount=icount+1
!!$        op2p%igrpr(icount)=igroup
!!$     end if
!!$  end do
!!$
!!$  !calculate the processor which lies after and before the present in the list
!!$  op2p%iprocpm1=-1
!!$  do igroup=1,op2p%ngroupp
!!$     iprocgrs=-1
!!$     iprocgrr=-1
!!$     do kproc=0,nproc-1
!!$        if (nvctr_par(modulo(iproc+kproc,nproc),op2p%igrpr(igroup)) > 0) then
!!$           iprocgrs=iprocgrs+1
!!$           op2p%iprocpm1(1,iprocgrs,igroup)=modulo(iproc+kproc,nproc)
!!$        end if
!!$        if (op2p%nvctr_par(modulo(iproc-kproc,nproc),op2p%igrpr(igroup)) > 0) then
!!$           iprocgrr=iprocgrr+1
!!$           op2p%iprocpm1(2,iprocgrr,igroup)=modulo(iproc-kproc,nproc)
!!$        end if
!!$     end do
!!$  end do
!!$
!!$  !find the processor whih has the maximum number of groups
!!$  icountmax=0
!!$  do kproc=0,nproc-1
!!$     icount=0
!!$     do igroup=1,ngroup
!!$        if (nvctr_par(kproc,igroup) > 0) then
!!$           icount=icount+1
!!$        end if
!!$     end do
!!$     if (icount > icountmax) then
!!$        op2p%iprocref=kproc
!!$        icountmax=icount
!!$     end if
!!$  end do
!!$
!!$  !calculate the list of send-receive operations which have to be performed per group
!!$  !allocate it at the maximum size needed
!!$  allocate(op2p%jprocsr(4,0:nproc/2+1,op2p%ngroupp+ndebug),stat=i_stat)
!!$  call memocc(i_stat,jprocsr,'jprocsr',subname)
!!$  !initalise array to minus one
!!$  jprocsr=-1
!!$
!!$  do igroup=1,op2p%ngroupp
!!$     !calculate the number of processors per group
!!$     nprocgr=0
!!$     do kproc=0,nproc-1
!!$        if (nvctr_par(kproc,op2p%igrpr(igroup)) > 0) nprocgr=nprocgr+1
!!$     end do
!!$     
!!$     !do not sent anything if there is only one member in the group
!!$     if (nprocgr > 1) then
!!$        do kproc=0,(nprocgr-1)/2-1
!!$           !define the arrays for send-receive of data
!!$           op2p%jprocsr(1,kproc,igroup)=op2p%iprocpm1(2,kproc,igroup)
!!$           op2p%jprocsr(2,kproc,igroup)=op2p%iprocpm1(2,kproc+1,igroup)
!!$           if (iproc == iprocref) then
!!$              ncalltot=ncalltot+&
!!$                   (nvctr_par(jprocsr(2,kproc,igroup),igrpr(igroup))/(lr%d%n1i*lr%d%n2i*lr%d%n3i))*&
!!$                   (nvctr_par(iproc,igrpr(igroup))/(lr%d%n1i*lr%d%n2i*lr%d%n3i))
!!$             end if
!!$           if (kproc > 0) then
!!$              op2p%jprocsr(3,kproc,igroup)=op2p%iprocpm1(2,kproc,igroup)
!!$              op2p%jprocsr(4,kproc,igroup)=op2p%iprocpm1(1,kproc,igroup)
!!$           end if
!!$        end do
!!$        kproc=(nprocgr-1)/2
!!$        !the last step behaves differently if the group number is odd or even
!!$        if (modulo(nprocgr,2) == 0) then
!!$           jprocsr(1,kproc,igroup)=iprocpm1(2,kproc,igroup)
!!$           jprocsr(2,kproc,igroup)=iprocpm1(2,kproc+1,igroup)
!!$           if (iproc == iprocref) then
!!$              ncalltot=ncalltot+&
!!$                   (nvctr_par(jprocsr(2,kproc,igroup),igrpr(igroup))/(lr%d%n1i*lr%d%n2i*lr%d%n3i))*&
!!$                   (nvctr_par(iproc,igrpr(igroup))/(lr%d%n1i*lr%d%n2i*lr%d%n3i))
!!$             end if
!!$           if (kproc > 0) then
!!$              jprocsr(3,kproc,igroup)=iprocpm1(2,kproc,igroup)
!!$              jprocsr(4,kproc,igroup)=iprocpm1(1,kproc,igroup)
!!$           end if
!!$        else
!!$           jprocsr(3,kproc,igroup)=iprocpm1(2,kproc,igroup)
!!$           jprocsr(4,kproc,igroup)=iprocpm1(1,kproc,igroup)
!!$        end if
!!$     end if
!!$  end do
!!$
!!$  !stop
!!$  !open(100+iproc)  
!!$  
!!$  call initialize_work_arrays_sumrho(1,lr,.true.,w)
!!$  allocate(psir(lr%d%n1i*lr%d%n2i*lr%d%n3i,orbs%norbp+ndebug),stat=i_stat)
!!$  call memocc(i_stat,psir,'psir',subname)
!!$  
!!$  call to_zero(lr%d%n1i*lr%d%n2i*lr%d%n3i*orbs%norbp,psir)
!!$  
!!$  !uncompress the wavefunction in the real grid
!!$  do iorb=1,orbs%norbp
!!$     !here ispinor is equal to one
!!$     call daub_to_isf(lr,w,psi(1,1,iorb),psir(1,iorb))
!!$  end do
!!$  
!!$  call deallocate_work_arrays_sumrho(w)
!!$  
!!$  allocate(psiw(lr%d%n1i*lr%d%n2i*lr%d%n3i,maxval(orbs%norb_par),2,ngroupp+ndebug),stat=i_stat)
!!$  call memocc(i_stat,psiw,'psiw',subname)
!!$  allocate(dpsiw(lr%d%n1i*lr%d%n2i*lr%d%n3i,maxval(orbs%norb_par),3,ngroupp+ndebug),stat=i_stat)
!!$  call memocc(i_stat,dpsiw,'dpsiw',subname)
!!$  !partial densities and potentials
!!$  allocate(rp_ij(lr%d%n1i*lr%d%n2i*lr%d%n3i+ndebug),stat=i_stat)
!!$  call memocc(i_stat,rp_ij,'rp_ij',subname)
!!$  
!!$  !this is the array of the actions of the X potential on psi
!!$  call to_zero(lr%d%n1i*lr%d%n2i*lr%d%n3i*maxval(orbs%norb_par)*2*ngroupp,psiw)
!!$  call to_zero(lr%d%n1i*lr%d%n2i*lr%d%n3i*maxval(orbs%norb_par)*3*ngroupp,dpsiw)
!!$  
!!$  call to_zero(lr%d%n1i*lr%d%n2i*lr%d%n3i*orbs%norbp,dpsir)
!!$
!!$  ncalls=0
!!$  !real communication
!!$  isnow=1
!!$  isnow2=1
!!$  nend=(nproc-1)/2+1
!!$  ncommsstep2=0
!!$  do jproc=0,nend
!!$     irnow=3-isnow
!!$     ncommsstep=0
!!$     !sending receiving data
!!$     do igroup=1,ngroupp
!!$        if (jprocsr(1,jproc,igroup) /= -1) then
!!$           ncommsstep=ncommsstep+1
!!$           if (iprocpm1(1,1,igroup) == itestproc) then
!!$              print *,'step',jproc+1,': sending',nvctr_par(jprocsr(1,jproc,igroup),igrpr(igroup)),&
!!$                   'elements from',iproc,'to',iprocpm1(1,1,igroup)
!!$           end if
!!$           
!!$           if (jproc == 0) then
!!$              call MPI_ISEND(psir(1,iorbgr(2,iproc,igrpr(igroup))),nvctr_par(jprocsr(1,jproc,igroup),igrpr(igroup)),&
!!$                   mpidtypw,iprocpm1(1,1,igroup),&
!!$                   iproc+2*nproc*jproc,bigdft_mpi%mpi_comm,mpireq(ncommsstep),ierr)
!!$           else
!!$              call MPI_ISEND(psiw(1,1,isnow,igroup),nvctr_par(jprocsr(1,jproc,igroup),igrpr(igroup)),&
!!$                   mpidtypw,iprocpm1(1,1,igroup),&
!!$                   iproc+2*nproc*jproc,bigdft_mpi%mpi_comm,mpireq(ncommsstep),ierr)
!!$           end if
!!$        end if
!!$        if (jprocsr(2,jproc,igroup) /= -1) then
!!$           ncommsstep=ncommsstep+1
!!$           if (iproc == itestproc) then
!!$              print *,'step',jproc+1,': receiving',nvctr_par(jprocsr(2,jproc,igroup),igrpr(igroup)),&
!!$                   'elements from',iprocpm1(2,1,igroup),'to',iproc
!!$           end if
!!$           
!!$           call MPI_IRECV(psiw(1,1,irnow,igroup),nvctr_par(jprocsr(2,jproc,igroup),igrpr(igroup)),&
!!$                mpidtypw,iprocpm1(2,1,igroup),&
!!$                iprocpm1(2,1,igroup)+2*nproc*jproc,bigdft_mpi%mpi_comm,mpireq(ncommsstep),ierr)
!!$        end if
!!$     end do
!!$     
!!$     do igroup=1,ngroupp
!!$        if (jproc /= 0 .and. jprocsr(3,jproc,igroup) /= -1) then
!!$           !put to zero the sending element
!!$           call to_zero(lr%d%n1i*lr%d%n2i*lr%d%n3i*maxval(orbs%norb_par),dpsiw(1,1,3,igroup))
!!$        end if
!!$     end do
!!$     
!!$     !calculation for orbitals to be performed
!!$     do igroup=1,ngroupp
!!$        if (jproc == 0) then
!!$           doit=.true.
!!$        else if (jprocsr(2,jproc-1,igroup) /=-1) then
!!$           doit=.true.
!!$        else
!!$           doit=.false.
!!$        end if
!!$        if (doit) then
!!$           !calculation of the partial densities and potentials
!!$           !starting point of the loop
!!$           !here there is the calculation routine
!!$           !number of orbitals to be treated locally
!!$           norbi=nvctr_par(iproc,igrpr(igroup))/(lr%d%n1i*lr%d%n2i*lr%d%n3i)
!!$           if (jproc == 0) then
!!$              norbj=norbi
!!$           else
!!$              norbj=nvctr_par(jprocsr(2,jproc-1,igroup),igrpr(igroup))/(lr%d%n1i*lr%d%n2i*lr%d%n3i)
!!$           end if
!!$           !calculating the starting orbitals locally
!!$           iorbs=iorbgr(2,iproc,igrpr(igroup))
!!$           if (jproc == 0) then
!!$              jorbs=iorbs
!!$           else
!!$              jorbs=iorbgr(2,jprocsr(2,jproc-1,igroup),igrpr(igroup))
!!$           end if
!!$           !calculate the starting orbital globally
!!$           isorb=iorbgr(1,iproc,igrpr(igroup))
!!$           if (jproc==0) then
!!$              jsorb=isorb
!!$           else       
!!$              jsorb=iorbgr(1,jprocsr(2,jproc-1,igroup),igrpr(igroup))
!!$              !if (igrpr(igroup) == 2) jsorb=orbs%norbu+jsorb
!!$           end if
!!$           
!!$           !loop over all the orbitals
!!$           !for the first step do only the upper triangular part
!!$           do iorb=iorbs,iorbs+norbi-1
!!$              hfacj=-sfac*orbs%occup(iorb+isorb)
!!$              do jorb=jorbs,jorbs+norbj-1
!!$                 !first cross-check whether the spin indices are the same
!!$                 if (orbs%spinsgn(isorb+iorb) /= orbs%spinsgn(jsorb+jorb)) then
!!$                    write(*,*)'ERROR in partitioning the orbitals',&
!!$                         iorb+isorb,jorb+jsorb,igroup,jsorb,iproc
!!$                    stop
!!$                 end if
!!$                 hfaci=-sfac*orbs%occup(jorb+jsorb)
!!$                 !do it only for upper triangular results
!!$                 if (jproc /= 0 .or. jorb+jsorb >= iorb+isorb) then
!!$                    if (jproc == 0 ) then
!!$                       do i=1,lr%d%n1i*lr%d%n2i*lr%d%n3i
!!$                          rp_ij(i)=hfac*psir(i,iorb)*psir(i,jorb)
!!$                       end do
!!$                    else
!!$                       do i=1,lr%d%n1i*lr%d%n2i*lr%d%n3i
!!$                          rp_ij(i)=hfac*psir(i,iorb)*psiw(i,jorb-jorbs+1,isnow,igroup)
!!$                       end do
!!$                    end if
!!$                    ncalls=ncalls+1                    
!!$                    !Poisson solver in sequential
!!$                    if (iproc == iprocref .and. verbose > 1) then
!!$                          write(*,'(1x,a,i3,a2)')'Exact exchange calculation: ',&
!!$                               nint(real(ncalls,gp)/real(ncalltot,gp)*100.0_gp),' %'
!!$                       !write(*,'(1x,a,2(1x,i5))')'Exact exchange calculation: ',ncalls,ncalltot
!!$                       !write(*,*)'Exact exchange calculation: spin, orbitals:',igrpr(igroup),iorb,jorb
!!$                    end if
!!$
!!$                    call H_potential(geocode,'D',0,1,&
!!$                         lr%d%n1i,lr%d%n2i,lr%d%n3i,hxh,hyh,hzh,&
!!$                         rp_ij,pkernel,rp_ij,ehart,0.0_dp,.false.,&
!!$                         quiet='YES')
!!$                    
!!$                    !this factor is only valid with one k-point
!!$                    !can be easily generalised to the k-point case
!!$                    hfac2=sfac*orbs%occup(iorb+isorb)*orbs%occup(jorb+jsorb)
!!$                    
!!$                    !exact exchange energy
!!$                    if (iorb+isorb == jorb+jsorb) then
!!$                       eexctX=eexctX+hfac2*real(ehart,gp)
!!$                    else
!!$                       !if the result has to be sent away
!!$                       if (jprocsr(3,jproc,igroup) /= -1 .or. jproc==0) then
!!$                          eexctX=eexctX+2.0_gp*hfac2*real(ehart,gp)
!!$                       else !otherwise other processors are already calculating it
!!$                          eexctX=eexctX+hfac2*real(ehart,gp)
!!$                       end if
!!$                    end if
!!$                    !accumulate the results for each of the wavefunctions concerned
!!$                    if (jproc == 0) then
!!$                       do i=1,lr%d%n1i*lr%d%n2i*lr%d%n3i
!!$                          dpsir(i,iorb)=dpsir(i,iorb)+&
!!$                               hfaci*rp_ij(i)*psir(i,jorb)
!!$                       end do
!!$                       if (jorb+jsorb /= iorb+isorb) then
!!$                          do i=1,lr%d%n1i*lr%d%n2i*lr%d%n3i
!!$                             dpsir(i,jorb)=dpsir(i,jorb)+&
!!$                                  hfacj*rp_ij(i)*psir(i,iorb)
!!$                          end do
!!$                          !write(100+iproc,*)jorb+jsorb,iorb+isorb,igrpr(igroup) 
!!$                       end if
!!$                    else
!!$                       do i=1,lr%d%n1i*lr%d%n2i*lr%d%n3i
!!$                          dpsir(i,iorb)=dpsir(i,iorb)+&
!!$                               hfaci*rp_ij(i)*psiw(i,jorb-jorbs+1,isnow,igroup)
!!$                       end do
!!$                    end if
!!$                    !write(100+iproc,*)iorb+isorb,jorb+jsorb,igrpr(igroup)
!!$                 end if
!!$                 
!!$                 !fill the set of the vector to be sent to the other processes
!!$                 !in the first step the results are self-contained
!!$                 if (jproc /= 0 .and. jprocsr(3,jproc,igroup) /= -1) then
!!$                    !write(100+iproc,*)jorb+jsorb,iorb+isorb,igrpr(igroup) 
!!$                    do i=1,lr%d%n1i*lr%d%n2i*lr%d%n3i
!!$                       dpsiw(i,jorb-jorbs+1,3,igroup)=dpsiw(i,jorb-jorbs+1,3,igroup)+&
!!$                            hfacj*rp_ij(i)*psir(i,iorb)
!!$                    end do
!!$                 end if
!!$              end do
!!$           end do
!!$        end if
!!$     end do
!!$         
!!$     if (ncommsstep2 > 0) then
!!$        !verify that the messages have been passed
!!$        call MPI_WAITALL(ncommsstep2,mpireq2,mpistat2,ierr)
!!$        if (ierr /=0)  print *,'step2,ierr',jproc+1,iproc,ierr,mpistat,MPI_STATUSES_IGNORE
!!$        
!!$        !copy the results which have been received (the messages sending are after)
!!$        do igroup=1,ngroupp
!!$           if (jprocsr(4,jproc-1,igroup) /= -1) then
!!$              if (iproc == itestproc) then
!!$                 print '(5(1x,a,i8))','step',jproc+1,'group:',igrpr(igroup),&
!!$                      ':copying',nvctr_par(jprocsr(4,jproc-1,igroup),igrpr(igroup)),&
!!$                      'processed elements from',jprocsr(4,jproc-1,igroup),'in',iproc
!!$              end if
!!$              
!!$              call axpy(nvctr_par(iproc,igrpr(igroup)),1.0_wp,dpsiw(1,1,irnow2,igroup),1,&
!!$                   dpsir(1,iorbgr(2,iproc,igrpr(igroup))),1)
!!$           end if
!!$        end do
!!$     end if
!!$     
!!$     ncommsstep2=0
!!$     !meanwhile, we can receive the result from the processor which has the psi 
!!$     irnow2=3-isnow2
!!$     do igroup=1,ngroupp
!!$        if (jprocsr(3,jproc,igroup) /= -1) then
!!$           ncommsstep2=ncommsstep2+1
!!$           if (jprocsr(3,jproc,igroup) == itestproc) then
!!$              print '(5(1x,a,i8))','step',jproc+1,'group:',igrpr(igroup),&
!!$                   ': sending',nvctr_par(jprocsr(3,jproc,igroup),igrpr(igroup)),&
!!$                   'elements from',iproc,'to',jprocsr(3,jproc,igroup)
!!$           end if
!!$           call vcopy(nvctr_par(jprocsr(3,jproc,igroup),igrpr(igroup)),&
!!$                dpsiw(1,1,3,igroup),1,dpsiw(1,1,isnow2,igroup),1)
!!$           
!!$           call MPI_ISEND(dpsiw(1,1,isnow2,igroup),&
!!$                nvctr_par(jprocsr(3,jproc,igroup),igrpr(igroup)),mpidtypw,&
!!$                jprocsr(3,jproc,igroup),&
!!$                iproc+nproc+2*nproc*jproc,bigdft_mpi%mpi_comm,mpireq2(ncommsstep2),ierr)
!!$        end if
!!$        if (jprocsr(4,jproc,igroup) /= -1) then
!!$           ncommsstep2=ncommsstep2+1
!!$           if (iproc == itestproc) then
!!$              print '(5(1x,a,i8))','step',jproc+1,'group:',igrpr(igroup),&
!!$                   ': receiving',nvctr_par(iproc,igrpr(igroup)),&
!!$                   'elements from',jprocsr(4,jproc,igroup),'to',iproc
!!$           end if
!!$           call MPI_IRECV(dpsiw(1,1,irnow2,igroup),&
!!$                nvctr_par(iproc,igrpr(igroup)),mpidtypw,jprocsr(4,jproc,igroup),&
!!$                jprocsr(4,jproc,igroup)+nproc+2*nproc*jproc,bigdft_mpi%mpi_comm,mpireq2(ncommsstep2),ierr)
!!$           
!!$        end if
!!$     end do
!!$     if (jproc>1) isnow2=3-isnow2
!!$     
!!$     if (ncommsstep /=0) then
!!$        !verify that the messages have been passed
!!$        !print *,'waiting,iproc',iproc
!!$        call MPI_WAITALL(ncommsstep,mpireq,mpistat,ierr)
!!$        if (ierr /=0) print *,'step,ierr',jproc+1,iproc,ierr,mpistat,MPI_STATUSES_IGNORE
!!$        !print *,'done,iproc',iproc
!!$     end if
!!$     isnow=3-isnow
!!$     ncommsstep=0
!!$  end do
!!$  
!!$  !call MPI_BARRIER(bigdft_mpi%mpi_comm,ierr)
!!$  call mpiallred(eexctX,1,MPI_SUM,bigdft_mpi%mpi_comm,ierr)
!!$  
!!$  !the exact exchange energy is half the Hartree energy (which already has another half)
!!$  eexctX=-exctXfac*eexctX
!!$  
!!$  if (iproc == 0) write(*,'(a,1x,1pe18.11)')'Exact Exchange Energy:',eexctX
!!$  !close(100+iproc)
!!$  i_all=-product(shape(nvctr_par))*kind(nvctr_par)
!!$  deallocate(nvctr_par,stat=i_stat)
!!$  call memocc(i_stat,i_all,'nvctr_par',subname)
!!$  
!!$  i_all=-product(shape(iorbgr))*kind(iorbgr)
!!$  deallocate(iorbgr,stat=i_stat)
!!$  call memocc(i_stat,i_all,'iorbgr',subname)
!!$
!!$
!!$
!!$  i_all=-product(shape(rp_ij))*kind(rp_ij)
!!$  deallocate(rp_ij,stat=i_stat)
!!$  call memocc(i_stat,i_all,'rp_ij',subname)
!!$  
!!$  i_all=-product(shape(psiw))*kind(psiw)
!!$  deallocate(psiw,stat=i_stat)
!!$  call memocc(i_stat,i_all,'psiw',subname)
!!$
!!$  i_all=-product(shape(dpsiw))*kind(dpsiw)
!!$  deallocate(dpsiw,stat=i_stat)
!!$  call memocc(i_stat,i_all,'dpsiw',subname)
!!$
!!$
!!$  i_all=-product(shape(psir))*kind(psir)
!!$  deallocate(psir,stat=i_stat)
!!$  call memocc(i_stat,i_all,'psir',subname)
!!$
!!$  i_all=-product(shape(igrpr))*kind(igrpr)
!!$  deallocate(igrpr,stat=i_stat)
!!$  call memocc(i_stat,i_all,'igrpr',subname)
!!$
!!$  i_all=-product(shape(iprocpm1))*kind(iprocpm1)
!!$  deallocate(iprocpm1,stat=i_stat)
!!$  call memocc(i_stat,i_all,'iprocpm1',subname)
!!$
!!$  i_all=-product(shape(jprocsr))*kind(jprocsr)
!!$  deallocate(jprocsr,stat=i_stat)
!!$  call memocc(i_stat,i_all,'jprocsr',subname)
!!$
!!$  !call timing(iproc,'Exchangecorr  ','OF')
!!$
!!$END SUBROUTINE exact_exchange_potential_round_new
!!$
!!$subroutine OP2P_comm_simulation(iproc,nproc,op2p)
!!$  use module_base
!!$  use module_types
!!$  implicit none
!!$  integer, intent(in) :: iproc,nproc
!!$  type(op2p_descriptors), intent(in) :: op2p
!!$  !local variables
!!$  integer :: itestproc,nend,jproc,kproc
!!$  integer, dimension(:), allocatable :: ndatac
!!$  integer, dimension(:,:,:), allocatable :: ndatas
!!$
!!$  !test array for data sending
!!$  allocate(ndatas(2,0:nproc-1,op2p%ngroup+ndebug),stat=i_stat)
!!$  call memocc(i_stat,ndatas,'ndatas',subname)
!!$
!!$  !test array for data calculation
!!$  allocate(ndatac(op2p%ngroupp+ndebug),stat=i_stat)
!!$  call memocc(i_stat,ndatac,'ndatac',subname)
!!$
!!$  do igroup=1,op2p%ngroupp
!!$     !define the number of data to calculate in total
!!$     ndatac(igroup)=0
!!$     do kproc=0,nproc-1
!!$        ndatac(igroup)=ndatac(igroup)-op2p%nvctr_par(kproc,op2p%igrpr(igroup))
!!$     end do
!!$  end do
!!$
!!$  itestproc=-1 !-1=no debug verbosity
!!$  if (itestproc > -1) then
!!$     !simulation of communication
!!$     nend=(nproc-1)/2+1
!!$     ndatas=0
!!$     do jproc=0,nend
!!$        !sending receiving data
!!$        do igroup=1,op2p%ngroupp
!!$           if (op2p%jprocsr(1,jproc,igroup) /= -1) then
!!$              !send the fixed array to the processor which comes in the list
!!$              if (op2p%iprocpm1(1,1,igroup) == itestproc) then
!!$                 print *,'step',jproc+1,': sending',op2p%nvctr_par(op2p%jprocsr(1,jproc,igroup),op2p%igrpr(igroup)),&
!!$                      'elements from',iproc,'to',op2p%iprocpm1(1,1,igroup)
!!$              end if
!!$              ndatas(1,op2p%iprocpm1(1,1,igroup),op2p%igrpr(igroup))=ndatas(1,op2p%iprocpm1(1,1,igroup),op2p%igrpr(igroup))+&
!!$                   op2p%nvctr_par(op2p%jprocsr(1,jproc,igroup),op2p%igrpr(igroup))
!!$           end if
!!$           if (op2p%jprocsr(2,jproc,igroup) /= -1) then
!!$              if (iproc == itestproc) then
!!$                 print *,'step',jproc+1,': receiving',op2p%nvctr_par(op2p%jprocsr(2,jproc,igroup),op2p%igrpr(igroup)),&
!!$                      'elements from',op2p%iprocpm1(2,1,igroup),'to',iproc
!!$              end if
!!$              ndatas(1,iproc,op2p%igrpr(igroup))=ndatas(1,iproc,op2p%igrpr(igroup))-&
!!$                   op2p%nvctr_par(op2p%jprocsr(2,jproc,igroup),op2p%igrpr(igroup))
!!$           end if
!!$        end do
!!$
!!$        !calculation for orbitals to be performed
!!$        do igroup=1,op2p%ngroupp
!!$           if (jproc==0) then
!!$              ndatac(igroup)=ndatac(igroup)+op2p%nvctr_par(iproc,op2p%igrpr(igroup))
!!$           else
!!$              if (op2p%jprocsr(2,jproc-1,igroup) /=-1) then
!!$                 ndatac(igroup)=ndatac(igroup)+&
!!$                      op2p%nvctr_par(jprocsr(2,jproc-1,igroup),op2p%igrpr(igroup))  
!!$                 if (iproc == itestproc) then
!!$                    print '(5(1x,a,i8))','step',jproc+1,'group:',op2p%igrpr(igroup),&
!!$                         ':processing',op2p%nvctr_par(op2p%jprocsr(2,jproc-1,igroup),op2p%igrpr(igroup)),&
!!$                         'elements in',iproc,'from',op2p%jprocsr(2,jproc-1,igroup)
!!$                 end if
!!$              end if
!!$           end if
!!$        end do
!!$
!!$        !copy the results which have been received
!!$        if (ncommsstep2 > 0) then
!!$           do igroup=1,op2p%ngroupp
!!$              if (op2p%jprocsr(4,jproc-1,igroup) /= -1) then
!!$                 if (iproc == itestproc) then
!!$                    print '(5(1x,a,i8))','step',jproc+1,'group:',op2p%igrpr(igroup),&
!!$                         ':copying',op2p%nvctr_par(op2p%jprocsr(4,jproc-1,igroup),op2p%igrpr(igroup)),&
!!$                         'elements from',op2p%jprocsr(4,jproc-1,igroup),'in',iproc
!!$                 end if
!!$                 ndatac(igroup)=ndatac(igroup)+&
!!$                      op2p%nvctr_par(op2p%jprocsr(4,jproc-1,igroup),op2p%igrpr(igroup)) 
!!$              end if
!!$           end do
!!$        end if
!!$
!!$        !send-receive of the results
!!$        ncommsstep2=0
!!$        do igroup=1,op2p%ngroupp
!!$           if (op2p%jprocsr(3,jproc,igroup) /= -1) then
!!$              ncommsstep2=ncommsstep2+1
!!$              if (op2p%jprocsr(3,jproc,igroup) == itestproc) then
!!$                 print '(5(1x,a,i8))','step',jproc+1,'group:',op2p%igrpr(igroup),&
!!$                      ': sending',op2p%nvctr_par(op2p%jprocsr(3,jproc,igroup),op2p%igrpr(igroup)),&
!!$                      'elements from',iproc,'to',op2p%jprocsr(3,jproc,igroup)
!!$              end if
!!$              ndatas(2,op2p%jprocsr(3,jproc,igroup),op2p%igrpr(igroup))=ndatas(2,op2p%jprocsr(3,jproc,igroup),op2p%igrpr(igroup))+&
!!$                   op2p%nvctr_par(op2p%jprocsr(3,jproc,igroup),op2p%igrpr(igroup))
!!$           end if
!!$           if (op2p%jprocsr(4,jproc,igroup) /= -1) then
!!$              ncommsstep2=ncommsstep2+1
!!$              if (iproc == itestproc) then
!!$                 print '(5(1x,a,i8))','step',jproc+1,'group:',op2p%igrpr(igroup),&
!!$                      ': receiving',op2p%nvctr_par(iproc,op2p%igrpr(igroup)),&
!!$                      'elements from',op2p%jprocsr(4,jproc,igroup),'to',iproc
!!$              end if
!!$              ndatas(2,iproc,op2p%igrpr(igroup))=ndatas(2,iproc,op2p%igrpr(igroup))-&
!!$                   op2p%nvctr_par(iproc,op2p%igrpr(igroup))
!!$           end if
!!$        end do
!!$
!!$     end do
!!$
!!$     call mpiallred(ndatas(1,0,1),2*nproc*op2p%ngroup,MPI_SUM,bigdft_mpi%mpi_comm,ierr)
!!$     !if(iproc ==0)print *,'iproc,datas',iproc,ndatas
!!$
!!$     do igroup=1,op2p%ngroupp
!!$        if (ndatac(igroup) /=0) then
!!$           write(*,*)'ERROR: OP2P communication simulation failed: processor',iproc,&
!!$                ' has calculated',ndatac(igroup),' data more than needed'
!!$           stop
!!$        end if
!!$        if (ndatas(1,iproc,op2p%igrpr(igroup)) /=0 .or. ndatas(2,iproc,op2p%igrpr(igroup)) /=0) then
!!$           write(*,*)'ERROR: OP2P communication simulation failed: processor',iproc,&
!!$                ' has not a zero balance of send-receive calls',ndatas(1:2,iproc,op2p%igrpr(igroup))
!!$           stop
!!$        end if
!!$     end do
!!$  end if
!!$
!!$  i_all=-product(shape(ndatas))*kind(ndatas)
!!$  deallocate(ndatas,stat=i_stat)
!!$  call memocc(i_stat,i_all,'ndatas',subname)
!!$
!!$  i_all=-product(shape(ndatac))*kind(ndatac)
!!$  deallocate(ndatac,stat=i_stat)
!!$  call memocc(i_stat,i_all,'ndatac',subname)
!!$
!!$
!!$END SUBROUTINE OP2P_comm_simulation<|MERGE_RESOLUTION|>--- conflicted
+++ resolved
@@ -715,11 +715,7 @@
 
   !call timing(iproc,'Exchangecorr  ','ON')
   use_mpi_get = .true.
-<<<<<<< HEAD
   new_mpi_get=.false.
-=======
-  new_mpi_get=.true.
->>>>>>> 21d3682a
 
   exctXfac = xc_exctXfac(xc)
 
@@ -1353,11 +1349,7 @@
           call mpiaccumulate(origin=dpsiw(1,1,isnow2,igroup),&
                count=nvctr_par(iproc_toput,igrpr(igroup)),& !this one has to be changed for the version with put
                target_rank=iproc_toput,&
-<<<<<<< HEAD
-               target_disp=int((iorbgr(2,iproc,igrpr(igroup))-1)*lr%d%n1i*lr%d%n2i*lr%d%n3i, kind=mpi_address_kind),&
-=======
                target_disp=int((iorbgr(2,iproc_toput,igrpr(igroup))-1)*lr%d%n1i*lr%d%n2i*lr%d%n3i, kind=mpi_address_kind),&
->>>>>>> 21d3682a
                op=MPI_SUM,window=win4)
        end if
     end if
