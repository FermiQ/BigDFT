--- conflicted
+++ resolved
@@ -12,15 +12,9 @@
   real(wp), intent(inout) ::  x(nvctr_c+7*nvctr_f)
   ! local variables
   integer, parameter :: lowfil=-14,lupfil=14
-<<<<<<< HEAD
-  real(gp)::scal(0:8)
-  real(wp)::rmr,rmr_new,alpha,beta
-  integer i,i_stat,i_all
-=======
   real(gp)::scal(0:8),fac
   real(wp)::rmr_old,rmr_new,alpha,beta
   integer i,i_stat,i_all,icong
->>>>>>> 947face9
   real(wp),allocatable::b(:),r(:),d(:)
   real(wp),allocatable::psifscf(:),ww(:)
   integer::nd1,nd2,nd3
@@ -37,55 +31,15 @@
   call prepare_sdc(n1,n2,n3,modul1,modul2,modul3,af,bf,cf,ef,hx,hy,hz)
   !	initializes the wavelet scaling coefficients	
   call wscal_init_per(scal,hx,hy,hz,cprecr)
-<<<<<<< HEAD
-=======
 
   !	scale the r.h.s. that is also the scaled input guess :
   !	b'=D^{-1/2}b
   call wscal_per_self(nvctr_c,nvctr_f,scal,x(1),x(nvctr_c+1))
->>>>>>> 947face9
   !b=x
   call dcopy(nvctr_c+7*nvctr_f,x,1,b,1) 
 
   !	compute the input guess x via a Fourier transform in a cubic box.
   !	Arrays psifscf and ww serve as work arrays for the Fourier
-<<<<<<< HEAD
-  call prec_fft_fast(n1,n2,n3,nseg_c,nvctr_c,nseg_f,nvctr_f,keyg,keyv, &
-       cprecr,hx,hy,hz,x,&
-       psifscf(1),psifscf(n1+2),psifscf(n1+n2+3),ww(1),ww(nd1b*nd2*nd3*4+1),&
-       ww(nd1b*nd2*nd3*4+nd1*nd2*nd3f*4+1),&
-       nd1,nd2,nd3,n1f,n1b,n3f,n3b,nd1f,nd1b,nd3f,nd3b)
-
-  call apply_hp_sd(n1,n2,n3,nseg_c,nvctr_c,nseg_f,nvctr_f,keyg,keyv, &
-       cprecr,hx,hy,hz,x,d,psifscf,ww,modul1,modul2,modul3,af,bf,cf,ef) ! d:=Ax
-  r=b-d
-
-
-  call wscal_per(nvctr_c,nvctr_f,scal,r(1),r(nvctr_c+1),d(1),d(nvctr_c+1))
-  !rmr=dot_product(r,d)
-  rmr=dot(nvctr_c+7*nvctr_f,r(1),1,d(1),1)
-  
-  do i=1,ncong 
-     !		write(*,*)i,sqrt(rmr)
-
-     call apply_hp_sd(n1,n2,n3,nseg_c,nvctr_c,nseg_f,nvctr_f,keyg,keyv, &
-          cprecr,hx,hy,hz,d,b,psifscf,ww,modul1,modul2,modul3,af,bf,cf,ef) ! b:=Ad
-
-     !alpha=rmr/dot_product(d,b)
-     alpha=rmr/dot(nvctr_c+7*nvctr_f,d(1),1,b(1),1)
-     x=x+alpha*d
-     r=r-alpha*b
-
-     call wscal_per(nvctr_c,nvctr_f,scal,r(1),r(nvctr_c+1),b(1),b(nvctr_c+1))
-     !rmr_new=dot_product(r,b)
-     rmr_new=dot(nvctr_c+7*nvctr_f,r(1),1,b(1),1)
-
-     beta=rmr_new/rmr
-     d=b+beta*d
-     rmr=rmr_new
-  enddo
-
-=======
   fac=1.d0/scal(0)**2
   call prec_fft_c(n1,n2,n3,nseg_c,nvctr_c,nseg_f,nvctr_f,keyg,keyv, &
        cprecr,hx,hy,hz,x,&
@@ -100,7 +54,6 @@
   !rmr_new=dot_product(r,r)
   rmr_new=dot(nvctr_c+7*nvctr_f,r(1),1,r(1),1)
 
-
   do icong=1,ncong 
      !write(*,*)icong,rmr_new
 
@@ -128,12 +81,10 @@
   !	write(30,*) x
   !	stop
 
->>>>>>> 947face9
   call deallocate_all
 
 contains
   subroutine allocate_all
-<<<<<<< HEAD
     allocate(modul1(lowfil:n1+lupfil+ndebug),stat=i_stat)
     call memocc(i_stat,modul1,'modul1','precong_per')
     allocate(modul2(lowfil:n2+lupfil+ndebug),stat=i_stat)
@@ -154,38 +105,11 @@
     allocate(r(nvctr_c+7*nvctr_f+ndebug),stat=i_stat)
     call memocc(i_stat,r,'r','precong_per')
     allocate(d(nvctr_c+7*nvctr_f+ndebug),stat=i_stat)
-    call memocc(i_stat,d,'','precong_per')
+    call memocc(i_stat,d,'d','precong_per')
     allocate( psifscf((2*n1+2)*(2*n2+2)*(2*n3+2)+ndebug),stat=i_stat )
     call memocc(i_stat,psifscf,'psifscf','precong_per')
     allocate( ww((2*n1+2)*(2*n2+2)*(2*n3+2)+ndebug) ,stat=i_stat)
     call memocc(i_stat,ww,'ww','precong_per')
-=======
-    allocate(modul1(lowfil:n1+lupfil),stat=i_stat)
-    call memocc(i_stat,product(shape(modul1))*kind(modul1),'modul1','precong_per')
-    allocate(modul2(lowfil:n2+lupfil),stat=i_stat)
-    call memocc(i_stat,product(shape(modul2))*kind(modul2),'modul2','precong_per')
-    allocate(modul3(lowfil:n3+lupfil),stat=i_stat)
-    call memocc(i_stat,product(shape(modul3))*kind(modul3),'modul3','precong_per')
-    allocate(af(lowfil:lupfil,3),stat=i_stat)
-    call memocc(i_stat,product(shape(af))*kind(af),'af','precong_per')
-    allocate(bf(lowfil:lupfil,3),stat=i_stat)
-    call memocc(i_stat,product(shape(bf))*kind(bf),'bf','precong_per')
-    allocate(cf(lowfil:lupfil,3),stat=i_stat)
-    call memocc(i_stat,product(shape(cf))*kind(cf),'cf','precong_per')
-    allocate(ef(lowfil:lupfil,3),stat=i_stat)
-    call memocc(i_stat,product(shape(ef))*kind(ef),'ef','precong_per')
-
-    allocate(b(nvctr_c+7*nvctr_f),stat=i_stat)
-    call memocc(i_stat,product(shape(b))*kind(b),'b','precong_per')
-    allocate(r(nvctr_c+7*nvctr_f),stat=i_stat)
-    call memocc(i_stat,product(shape(r))*kind(r),'r','precong_per')
-    allocate(d(nvctr_c+7*nvctr_f),stat=i_stat)
-    call memocc(i_stat,product(shape(d))*kind(d),'','precong_per')
-    allocate( psifscf((2*n1+2)*(2*n2+2)*(2*n3+2)),stat=i_stat )
-    call memocc(i_stat,product(shape(psifscf))*kind(psifscf),'psifscf','precong_per')
-    allocate( ww((2*n1+2)*(2*n2+2)*(2*n3+2)) ,stat=i_stat)
-    call memocc(i_stat,product(shape(ww))*kind(ww),'ww','precong_per')
->>>>>>> 947face9
   end subroutine allocate_all
 
   subroutine deallocate_all
@@ -362,7 +286,6 @@
 
 contains
   subroutine allocate_all
-<<<<<<< HEAD
     allocate(kern_k1(0:n1+ndebug),stat=i_stat)
     call memocc(i_stat,kern_k1,'kern_k1','prec_fft')
     allocate(kern_k2(0:n2+ndebug),stat=i_stat)
@@ -375,20 +298,6 @@
     call memocc(i_stat,z3,'z3','prec_fft')
     allocate(x_c(0:n1,0:n2,0:n3+ndebug),stat=i_stat)
     call memocc(i_stat,x_c,'x_c','prec_fft')
-=======
-    allocate(kern_k1(0:n1),stat=i_stat)
-    call memocc(i_stat,product(shape(kern_k1))*kind(kern_k1),'kern_k1','prec_fft')
-    allocate(kern_k2(0:n2),stat=i_stat)
-    call memocc(i_stat,product(shape(kern_k2))*kind(kern_k2),'kern_k2','prec_fft')
-    allocate(kern_k3(0:n3),stat=i_stat)
-    call memocc(i_stat,product(shape(kern_k3))*kind(kern_k3),'kern_k3','prec_fft')
-    allocate(z1(2,nd1b,nd2,nd3,2),stat=i_stat) ! work array for fft
-    call memocc(i_stat,product(shape(z1))*kind(z1),'z1','prec_fft')
-    allocate(z3(2,nd1,nd2,nd3f,2),stat=i_stat) ! work array for fft
-    call memocc(i_stat,product(shape(z3))*kind(z3),'z3','prec_fft')
-    allocate(x_c(0:n1,0:n2,0:n3),stat=i_stat)
-    call memocc(i_stat,product(shape(x_c))*kind(x_c),'x_c','prec_fft')
->>>>>>> 947face9
   end subroutine allocate_all
   subroutine deallocate_all
     i_all=-product(shape(z1))*kind(z1)
@@ -556,16 +465,6 @@
   hh(2)=.5_wp/hy**2
   hh(3)=.5_wp/hz**2
 
-<<<<<<< HEAD
-  scal(0)=1._wp/(a2*hh(1)+a2*hh(2)+a2*hh(3)+c)       !  1 1 1
-  scal(1)=1._wp/(b2*hh(1)+a2*hh(2)+a2*hh(3)+c)       !  2 1 1
-  scal(2)=1._wp/(a2*hh(1)+b2*hh(2)+a2*hh(3)+c)       !  1 2 1
-  scal(3)=1._wp/(b2*hh(1)+b2*hh(2)+a2*hh(3)+c)       !  2 2 1
-  scal(4)=1._wp/(a2*hh(1)+a2*hh(2)+b2*hh(3)+c)       !  1 1 2
-  scal(5)=1._wp/(b2*hh(1)+a2*hh(2)+b2*hh(3)+c)       !  2 1 2
-  scal(6)=1._wp/(a2*hh(1)+b2*hh(2)+b2*hh(3)+c)       !  1 2 2
-  scal(7)=1._wp/(b2*hh(1)+b2*hh(2)+b2*hh(3)+c)       !  2 2 2
-=======
   scal(0)=1._wp/sqrt(a2*hh(1)+a2*hh(2)+a2*hh(3)+c)       !  1 1 1
   scal(1)=1._wp/sqrt(b2*hh(1)+a2*hh(2)+a2*hh(3)+c)       !  2 1 1
   scal(2)=1._wp/sqrt(a2*hh(1)+b2*hh(2)+a2*hh(3)+c)       !  1 2 1
@@ -574,8 +473,6 @@
   scal(5)=1._wp/sqrt(b2*hh(1)+a2*hh(2)+b2*hh(3)+c)       !  2 1 2
   scal(6)=1._wp/sqrt(a2*hh(1)+b2*hh(2)+b2*hh(3)+c)       !  1 2 2
   scal(7)=1._wp/sqrt(b2*hh(1)+b2*hh(2)+b2*hh(3)+c)       !  2 2 2
->>>>>>> 947face9
 
 end subroutine wscal_init_per
 
-
