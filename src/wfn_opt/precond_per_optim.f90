!> @file
!!  Optimized routines to precondition wavefunctions
!! @author
!!    Copyright (C) 2010 BigDFT group 
!!    This file is distributed under the terms of the
!!    GNU General Public License, see ~/COPYING file
!!    or http://www.gnu.org/copyleft/gpl.txt .
!!    For the list of contributors, see ~/AUTHORS 
 

!>   Solves (KE+cprecr*I)*xx=yy by conjugate gradient method
!!   x is the right hand side on input and the solution on output
subroutine precong_per(n1,n2,n3,nseg_c,nvctr_c,nseg_f,nvctr_f,keyg,keyv, &
     ncong,cprecr,hx,hy,hz,x)
  use module_base
  implicit none
  integer, intent(in) :: n1,n2,n3,ncong
  integer, intent(in) :: nseg_c,nvctr_c,nseg_f,nvctr_f
  real(gp), intent(in) :: hx,hy,hz,cprecr
  integer, dimension(2,nseg_c+nseg_f), intent(in) :: keyg
  integer, dimension(nseg_c+nseg_f), intent(in) :: keyv
  real(wp), intent(inout) ::  x(nvctr_c+7*nvctr_f)
  ! local variables
  integer, parameter :: lowfil=-14,lupfil=14
  real(gp) :: scal(0:7),fac
  real(wp) :: rmr_old,rmr_new,alpha,beta
  integer :: i,i_stat,i_all,icong
  real(wp), allocatable :: b(:),r(:),d(:)
  real(wp), allocatable :: psifscf(:),ww(:)
  integer :: nd1,nd2,nd3
  integer :: n1f,n3f,n1b,n3b,nd1f,nd3f,nd1b,nd3b
  real(gp), allocatable, dimension(:,:) :: af,bf,cf,ef
  integer, allocatable, dimension(:) :: modul1,modul2,modul3

  ! Array sizes for the real-to-complex FFT: note that n1(there)=n1(here)+1
  ! and the same for n2,n3.
  call dimensions_fft(n1,n2,n3,nd1,nd2,nd3,n1f,n3f,n1b,n3b,nd1f,nd3f,nd1b,nd3b)

  call allocate_all

  call prepare_sdc(n1,n2,n3,modul1,modul2,modul3,af,bf,cf,ef,hx,hy,hz)
  ! initializes the wavelet scaling coefficients 
  call wscal_init_per(scal,hx,hy,hz,cprecr)

  ! scale the r.h.s. that is also the scaled input guess :
  ! b'=D^{-1/2}b
  call wscal_per_self(nvctr_c,nvctr_f,scal,x(1),x(nvctr_c+1))
  !b=x
  call dcopy(nvctr_c+7*nvctr_f,x,1,b,1) 

  !if GPU is swithced on and there is no call to GPU preconditioner
  !do not do the FFT preconditioning
  if (.not. GPUconv) then
     ! compute the input guess x via a Fourier transform in a cubic box.
     ! Arrays psifscf and ww serve as work arrays for the Fourier
     fac=1.d0/scal(0)**2
     call prec_fft_c(n1,n2,n3,nseg_c,nvctr_c,nseg_f,nvctr_f,keyg,keyv, &
          cprecr,hx,hy,hz,x,&
          psifscf(1),psifscf(n1+2),psifscf(n1+n2+3),ww(1),ww(nd1b*nd2*nd3*4+1),&
          ww(nd1b*nd2*nd3*4+nd1*nd2*nd3f*4+1),&
          nd1,nd2,nd3,n1f,n1b,n3f,n3b,nd1f,nd1b,nd3f,nd3b,fac)
  end if

  call apply_hp_scal(n1,n2,n3,nseg_c,nvctr_c,nseg_f,nvctr_f,keyg,keyv, &
       cprecr,x,d,psifscf,ww,modul1,modul2,modul3,af,bf,cf,ef,scal) ! d:=Ax

!!  x=d
!!  return

  r=b-d ! r=b-Ax
  d=r
  !rmr_new=dot_product(r,r)
  rmr_new=dot(nvctr_c+7*nvctr_f,r(1),1,r(1),1) !n(?) r not allocated

  do icong=1,ncong 
     !write(*,*)icong,rmr_new

     call apply_hp_scal(n1,n2,n3,nseg_c,nvctr_c,nseg_f,nvctr_f,keyg,keyv, &
          cprecr,d,b,psifscf,ww,modul1,modul2,modul3,af,bf,cf,ef,scal) ! b:=Ad

     alpha=rmr_new/dot(nvctr_c+7*nvctr_f,d(1),1,b(1),1)

     do i=1,nvctr_c+7*nvctr_f
        x(i)=x(i)+alpha*d(i)
        r(i)=r(i)-alpha*b(i)
     enddo

     if (icong==ncong) exit

     rmr_old=rmr_new
     rmr_new=dot(nvctr_c+7*nvctr_f,r(1),1,r(1),1)

     beta=rmr_new/rmr_old
     d=r+beta*d
  enddo

  ! x=D^{-1/2}x'
  call wscal_per_self(nvctr_c,nvctr_f,scal,x(1),x(nvctr_c+1))
  ! write(30,*) x
  ! stop

  call deallocate_all

contains

  subroutine allocate_all
    allocate(modul1(lowfil:n1+lupfil+ndebug),stat=i_stat)
    call memocc(i_stat,modul1,'modul1','precong_per')
    allocate(modul2(lowfil:n2+lupfil+ndebug),stat=i_stat)
    call memocc(i_stat,modul2,'modul2','precong_per')
    allocate(modul3(lowfil:n3+lupfil+ndebug),stat=i_stat)
    call memocc(i_stat,modul3,'modul3','precong_per')
    allocate(af(lowfil:lupfil,3+ndebug),stat=i_stat)
    call memocc(i_stat,af,'af','precong_per')
    allocate(bf(lowfil:lupfil,3+ndebug),stat=i_stat)
    call memocc(i_stat,bf,'bf','precong_per')
    allocate(cf(lowfil:lupfil,3+ndebug),stat=i_stat)
    call memocc(i_stat,cf,'cf','precong_per')
    allocate(ef(lowfil:lupfil,3+ndebug),stat=i_stat)
    call memocc(i_stat,ef,'ef','precong_per')

    allocate(b(nvctr_c+7*nvctr_f+ndebug),stat=i_stat)
    call memocc(i_stat,b,'b','precong_per')
    allocate(r(nvctr_c+7*nvctr_f+ndebug),stat=i_stat)
    call memocc(i_stat,r,'r','precong_per')
    allocate(d(nvctr_c+7*nvctr_f+ndebug),stat=i_stat)
    call memocc(i_stat,d,'d','precong_per')
    allocate( psifscf((2*n1+2)*(2*n2+2)*(2*n3+2)+ndebug),stat=i_stat )
    call memocc(i_stat,psifscf,'psifscf','precong_per')
    allocate( ww((2*n1+2)*(2*n2+2)*(2*n3+2)+ndebug) ,stat=i_stat)
    call memocc(i_stat,ww,'ww','precong_per')
  END SUBROUTINE allocate_all

  subroutine deallocate_all

    i_all=-product(shape(modul1))*kind(modul1)
    deallocate(modul1,stat=i_stat)
    call memocc(i_stat,i_all,'modul1','precong_per')

    i_all=-product(shape(modul2))*kind(modul2)
    deallocate(modul2,stat=i_stat)
    call memocc(i_stat,i_all,'modul2','precong_per')

    i_all=-product(shape(modul3))*kind(modul3)
    deallocate(modul3,stat=i_stat)
    call memocc(i_stat,i_all,'modul3','precong_per')

    i_all=-product(shape(af))*kind(af)
    deallocate(af,stat=i_stat)
    call memocc(i_stat,i_all,'af','precong_per')

    i_all=-product(shape(bf))*kind(bf)
    deallocate(bf,stat=i_stat)
    call memocc(i_stat,i_all,'bf','precong_per')

    i_all=-product(shape(cf))*kind(cf)
    deallocate(cf,stat=i_stat)
    call memocc(i_stat,i_all,'cf','precong_per')

    i_all=-product(shape(ef))*kind(ef)
    deallocate(ef,stat=i_stat)
    call memocc(i_stat,i_all,'ef','precong_per')


    i_all=-product(shape(psifscf))*kind(psifscf)
    deallocate(psifscf,stat=i_stat)
    call memocc(i_stat,i_all,'psifscf','precong_per')

    i_all=-product(shape(ww))*kind(ww)
    deallocate(ww,stat=i_stat)
    call memocc(i_stat,i_all,'ww','precong_per')

    i_all=-product(shape(b))*kind(b)
    deallocate(b,stat=i_stat)
    call memocc(i_stat,i_all,'b','precong_per')

    i_all=-product(shape(r))*kind(r)
    deallocate(r,stat=i_stat)
    call memocc(i_stat,i_all,'r','precong_per')

    i_all=-product(shape(d))*kind(d)
    deallocate(d,stat=i_stat)
    call memocc(i_stat,i_all,'d','precong_per')
  END SUBROUTINE deallocate_all

END SUBROUTINE precong_per


!>   Solves (KE+cprecr*I)*xx=yy by FFT in a cubic box 
!!   x_c is the right hand side on input and the solution on output
!!   This version uses work arrays kern_k1-kern_k3 and z allocated elsewhere
subroutine prec_fft_c(n1,n2,n3,nseg_c,nvctr_c,nseg_f,nvctr_f,keyg,keyv, &
     cprecr,hx,hy,hz,hpsi,&
     kern_k1,kern_k2,kern_k3,z1,z3,x_c,&
     nd1,nd2,nd3,n1f,n1b,n3f,n3b,nd1f,nd1b,nd3f,nd3b,fac)
  use module_base
  implicit none 
  integer, intent(in) :: n1,n2,n3
  integer,intent(in) :: nd1,nd2,nd3
  integer,intent(in) :: n1f,n3f,n1b,n3b,nd1f,nd3f,nd1b,nd3b
  integer, intent(in) :: nseg_c,nvctr_c,nseg_f,nvctr_f
  real(gp), intent(in) :: hx,hy,hz,cprecr,fac
  integer, dimension(2,nseg_c+nseg_f), intent(in) :: keyg
  integer, dimension(nseg_c+nseg_f), intent(in) :: keyv
  real(wp), intent(inout) :: hpsi(nvctr_c+7*nvctr_f) 

  !work arrays
  real(gp):: kern_k1(0:n1),kern_k2(0:n2),kern_k3(0:n3)
  real(wp),dimension(0:n1,0:n2,0:n3):: x_c! in and out of Fourier preconditioning
  real(wp)::z1(2,nd1b,nd2,nd3,2)! work array
  real(wp)::z3(2,nd1,nd2,nd3f,2)! work array

  call make_kernel(n1,hx,kern_k1)
  call make_kernel(n2,hy,kern_k2)
  call make_kernel(n3,hz,kern_k3)

  call uncompress_c(hpsi,x_c,keyg(1,1),keyv(1),nseg_c,nvctr_c,n1,n2,n3)

  call hit_with_kernel_fac(x_c,z1,z3,kern_k1,kern_k2,kern_k3,n1+1,n2+1,n3+1,nd1,nd2,nd3,&
       n1f,n1b,n3f,n3b,nd1f,nd1b,nd3f,nd3b,cprecr,fac)

  call compress_c(hpsi,x_c,keyg(1,1),keyv(1),nseg_c,nvctr_c,n1,n2,n3)

END SUBROUTINE prec_fft_c


!>   Solves (KE+cprecr*I)*xx=yy by FFT in a cubic box 
!!   x_c is the right hand side on input and the solution on output
!!   This version uses work arrays kern_k1-kern_k3 and z allocated elsewhere
subroutine prec_fft_fast(n1,n2,n3,nseg_c,nvctr_c,nseg_f,nvctr_f,keyg,keyv, &
     cprecr,hx,hy,hz,hpsi,&
     kern_k1,kern_k2,kern_k3,z1,z3,x_c,&
     nd1,nd2,nd3,n1f,n1b,n3f,n3b,nd1f,nd1b,nd3f,nd3b)
  use module_base
  implicit none 
  integer, intent(in) :: n1,n2,n3
  integer,intent(in)::nd1,nd2,nd3
  integer,intent(in)::n1f,n3f,n1b,n3b,nd1f,nd3f,nd1b,nd3b
  integer, intent(in) :: nseg_c,nvctr_c,nseg_f,nvctr_f
  real(gp), intent(in) :: hx,hy,hz,cprecr
  integer, dimension(2,nseg_c+nseg_f), intent(in) :: keyg
  integer, dimension(nseg_c+nseg_f), intent(in) :: keyv
  real(wp), intent(inout) ::  hpsi(nvctr_c+7*nvctr_f) 

  !work arrays
  real(gp):: kern_k1(0:n1),kern_k2(0:n2),kern_k3(0:n3)
  real(wp),dimension(0:n1,0:n2,0:n3):: x_c! in and out of Fourier preconditioning
  real(wp)::z1(2,nd1b,nd2,nd3,2)! work array
  real(wp)::z3(2,nd1,nd2,nd3f,2)! work array

  if (nvctr_f > 0) then
     call wscal_f(nvctr_f,hpsi(nvctr_c+1),hx,hy,hz,cprecr)
  end if

  call make_kernel(n1,hx,kern_k1)
  call make_kernel(n2,hy,kern_k2)
  call make_kernel(n3,hz,kern_k3)

  call uncompress_c(hpsi,x_c,keyg(1,1),keyv(1),nseg_c,nvctr_c,n1,n2,n3)

  call  hit_with_kernel(x_c,z1,z3,kern_k1,kern_k2,kern_k3,n1+1,n2+1,n3+1,nd1,nd2,nd3,&
       n1f,n1b,n3f,n3b,nd1f,nd1b,nd3f,nd3b,cprecr)

  call compress_c(hpsi,x_c,keyg(1,1),keyv(1),nseg_c,nvctr_c,n1,n2,n3)

END SUBROUTINE prec_fft_fast


!> Solves (KE+cprecr*I)*xx=yy by conjugate gradient method
!! hpsi is the right hand side on input and the solution on output
subroutine prec_fft(n1,n2,n3, &
     nseg_c,nvctr_c,nseg_f,nvctr_f,keyg,keyv, &
     cprecr,hx,hy,hz,hpsi)
  use module_base
  implicit none 
  integer, intent(in) :: n1,n2,n3
  integer, intent(in) :: nseg_c,nvctr_c,nseg_f,nvctr_f
  real(gp), intent(in) :: hx,hy,hz,cprecr
  integer, dimension(2,nseg_c+nseg_f), intent(in) :: keyg
  integer, dimension(nseg_c+nseg_f), intent(in) :: keyv
  real(wp), intent(inout) :: hpsi(nvctr_c+7*nvctr_f)
  !local variables
  character(len=*), parameter :: subname='prec_fft'
  integer :: nd1,nd2,nd3,i_stat,i_all
  real(gp), dimension(:), allocatable :: kern_k1,kern_k2,kern_k3
  real(wp), dimension(:,:,:), allocatable :: x_c! in and out of Fourier preconditioning
  real(wp), dimension(:,:,:,:,:), allocatable :: z1,z3 ! work array for FFT
  integer :: n1f,n3f,n1b,n3b,nd1f,nd3f,nd1b,nd3b

  ! Array sizes for the real-to-complex FFT: note that n1(there)=n1(here)+1
  ! and the same for n2,n3.
  call dimensions_fft(n1,n2,n3,nd1,nd2,nd3,n1f,n3f,n1b,n3b,nd1f,nd3f,nd1b,nd3b)

  call allocate_all

  ! diagonally precondition the wavelet part  
  if (nvctr_f > 0) then
     call wscal_f(nvctr_f,hpsi(nvctr_c+1),hx,hy,hz,cprecr)
  end if

  call make_kernel(n1,hx,kern_k1)
  call make_kernel(n2,hy,kern_k2)
  call make_kernel(n3,hz,kern_k3)

  call uncompress_c(hpsi,x_c,keyg(1,1),keyv(1),nseg_c,nvctr_c,n1,n2,n3)

  ! solve the helmholtz equation for the scfunction part  
  call  hit_with_kernel(x_c,z1,z3,kern_k1,kern_k2,kern_k3,n1+1,n2+1,n3+1,nd1,nd2,nd3,&
       n1f,n1b,n3f,n3b,nd1f,nd1b,nd3f,nd3b,cprecr)

  call compress_c(hpsi,x_c,keyg(1,1),keyv(1),nseg_c,nvctr_c,n1,n2,n3)

  call deallocate_all

contains

  subroutine allocate_all
    allocate(kern_k1(0:n1+ndebug),stat=i_stat)
    call memocc(i_stat,kern_k1,'kern_k1',subname)
    allocate(kern_k2(0:n2+ndebug),stat=i_stat)
    call memocc(i_stat,kern_k2,'kern_k2',subname)
    allocate(kern_k3(0:n3+ndebug),stat=i_stat)
    call memocc(i_stat,kern_k3,'kern_k3',subname)
    allocate(z1(2,nd1b,nd2,nd3,2+ndebug),stat=i_stat) ! work array for fft
    call memocc(i_stat,z1,'z1',subname)
    allocate(z3(2,nd1,nd2,nd3f,2+ndebug),stat=i_stat) ! work array for fft
    call memocc(i_stat,z3,'z3',subname)
    allocate(x_c(0:n1,0:n2,0:n3+ndebug),stat=i_stat)
    call memocc(i_stat,x_c,'x_c',subname)
  END SUBROUTINE allocate_all

  subroutine deallocate_all
    i_all=-product(shape(z1))*kind(z1)
    deallocate(z1,stat=i_stat)
    call memocc(i_stat,i_all,'z1',subname)

    i_all=-product(shape(z3))*kind(z3)
    deallocate(z3,stat=i_stat)
    call memocc(i_stat,i_all,'z3',subname)

    i_all=-product(shape(kern_k1))*kind(kern_k1)
    deallocate(kern_k1,stat=i_stat)
    call memocc(i_stat,i_all,'kern_k1',subname)

    i_all=-product(shape(kern_k2))*kind(kern_k2)
    deallocate(kern_k2,stat=i_stat)
    call memocc(i_stat,i_all,'kern_k2',subname)

    i_all=-product(shape(kern_k3))*kind(kern_k3)
    deallocate(kern_k3,stat=i_stat)
    call memocc(i_stat,i_all,'kern_k3',subname)

    i_all=-product(shape(x_c))*kind(x_c)
    deallocate(x_c,stat=i_stat)
    call memocc(i_stat,i_all,'x_c',subname)

  END SUBROUTINE deallocate_all

END SUBROUTINE prec_fft


!>  Applies the operator (KE+cprecr*I)*x=y
!!  array x is input, array y is output
subroutine apply_hp(n1,n2,n3, &
     nseg_c,nvctr_c,nseg_f,nvctr_f,keyg,keyv, &
     cprecr,hx,hy,hz,x,y,psifscf,ww)
  use module_base
  implicit none
  integer, intent(in) :: n1,n2,n3
  integer, intent(in) :: nseg_c,nvctr_c,nseg_f,nvctr_f
  real(gp), intent(in) :: hx,hy,hz,cprecr
  integer, dimension(2,nseg_c+nseg_f), intent(in) :: keyg
  integer, dimension(nseg_c+nseg_f), intent(in) :: keyv
  real(wp), intent(in) :: x(nvctr_c+7*nvctr_f)  
  real(wp), intent(out) :: y(nvctr_c+7*nvctr_f)

  real(gp) :: hgridh(3)
  real(wp), dimension((2*n1+2)*(2*n2+2)*(2*n3+2)) :: ww,psifscf

  call uncompress_per(n1,n2,n3,nseg_c,nvctr_c,keyg(1,1),keyv(1),   &
       nseg_f,nvctr_f,keyg(1,nseg_c+1),keyv(nseg_c+1),   &
       x(1),x(nvctr_c+1),psifscf,ww)

  hgridh(1)=hx*.5_gp
  hgridh(2)=hy*.5_gp
  hgridh(3)=hz*.5_gp
  call convolut_kinetic_per_c(2*n1+1,2*n2+1,2*n3+1,hgridh,psifscf,ww,cprecr)

  call compress_per(n1,n2,n3,nseg_c,nvctr_c,keyg(1,1),keyv(1),   & 
       nseg_f,nvctr_f,keyg(1,nseg_c+1),keyv(nseg_c+1),   & 
       ww,y(1),y(nvctr_c+1),psifscf)
END SUBROUTINE apply_hp


!> Applies the operator (KE+cprecr*I)*x=y
!! array x is input, array y is output
subroutine apply_hp_slab_k(n1,n2,n3, &
     nseg_c,nvctr_c,nseg_f,nvctr_f,keyg,keyv, &
     cprecr,hx,hy,hz,kx,ky,kz,x,y,psifscf,ww,scal)
  use module_base
  implicit none
  integer, intent(in) :: n1,n2,n3
  integer, intent(in) :: nseg_c,nvctr_c,nseg_f,nvctr_f
  real(gp), intent(in) :: hx,hy,hz,cprecr,kx,ky,kz
  integer, dimension(2,nseg_c+nseg_f), intent(in) :: keyg
  integer, dimension(nseg_c+nseg_f), intent(in) :: keyv
  real(wp), dimension(0:7), intent(in) :: scal
  real(wp), intent(in) ::  x(nvctr_c+7*nvctr_f,2)  
  real(wp), intent(out) ::  y(nvctr_c+7*nvctr_f,2)
  real(wp), dimension((2*n1+2)*(2*n2+16)*(2*n3+2),2) :: ww,psifscf
  !local variables
  integer :: idx
  real(gp) :: hgridh(3)

  ! x: input, ww:work
  ! psifscf: output
  do idx=1,2
     call uncompress_slab_scal(n1,n2,n3,nseg_c,nvctr_c,keyg(1,1),keyv(1),   &
          nseg_f,nvctr_f,keyg(1,nseg_c+1),keyv(nseg_c+1),   &
          x(1,idx),x(nvctr_c+1,idx),psifscf(1,idx),ww(1,idx),scal)
  end do

  hgridh(1)=hx*.5_gp
  hgridh(2)=hy*.5_gp
  hgridh(3)=hz*.5_gp
  !transpose (to be included in the uncompression)
  call transpose_for_kpoints(2,2*n1+2,2*n2+16,2*n3+2,&
       psifscf,ww,.true.)

  ! psifscf: input, ww: output
  call convolut_kinetic_slab_c_k(2*n1+1,2*n2+15,2*n3+1,hgridh,psifscf,ww,cprecr,&
       kx,ky,kz)

  call transpose_for_kpoints(2,2*n1+2,2*n2+16,2*n3+2,&
       ww,psifscf,.false.)

  ! ww:intput, psifscf: work
  ! y:output
  do idx=1,2
     call compress_slab_scal(n1,n2,n3,nseg_c,nvctr_c,keyg(1,1),keyv(1),& 
          nseg_f,nvctr_f,keyg(1,nseg_c+1),keyv(nseg_c+1),& 
          ww(1,idx),y(1,idx),y(nvctr_c+1,idx),psifscf(1,idx),scal)
  end do

END SUBROUTINE apply_hp_slab_k


!> Applies the operator (KE+cprecr*I)*x=y
!! array x is input, array y is output
subroutine apply_hp_per_k(n1,n2,n3, &
     nseg_c,nvctr_c,nseg_f,nvctr_f,keyg,keyv, &
     cprecr,hx,hy,hz,k1,k2,k3,x,y,psifscf,ww,scal)
  use module_base
  implicit none
  integer, intent(in) :: n1,n2,n3
  integer, intent(in) :: nseg_c,nvctr_c,nseg_f,nvctr_f
  real(gp), intent(in) :: hx,hy,hz,cprecr,k1,k2,k3
  integer, dimension(2,nseg_c+nseg_f), intent(in) :: keyg
  integer, dimension(nseg_c+nseg_f), intent(in) :: keyv
  real(wp), dimension(0:7), intent(in) :: scal
  real(wp), dimension(nvctr_c+7*nvctr_f,2), intent(in) :: x
  real(wp), dimension(nvctr_c+7*nvctr_f,2), intent(in) :: y
  real(wp), dimension((2*n1+2)*(2*n2+2)*(2*n3+2),2) :: ww,psifscf
  !local variables
  logical, parameter :: transpose=.false.
  integer :: idx
  real(gp) :: hgridh(3)
  
  do idx=1,2
     call uncompress_per_scal(n1,n2,n3,nseg_c,nvctr_c,keyg(1,1),keyv(1),   &
          nseg_f,nvctr_f,keyg(1,nseg_c+1),keyv(nseg_c+1),   &
          x(1,idx),x(nvctr_c+1,idx),psifscf(1,idx),ww(1,idx),scal)
  end do

  hgridh(1)=hx*.5_gp
  hgridh(2)=hy*.5_gp
  hgridh(3)=hz*.5_gp

<<<<<<< HEAD
  !transpose (to be included in the uncompression)
  call transpose_for_kpoints(2,2*n1+2,2*n2+2,2*n3+2,&
       psifscf,ww,.true.)
  call convolut_kinetic_per_c_k(2*n1+1,2*n2+1,2*n3+1,hgridh,psifscf,ww,cprecr,k1,k2,k3)
  !call convolut_kinetic_per_c(2*n1+1,2*n2+1,2*n3+1,hgridh,psifscf,ww,cprecr)
  !this can be included in the compression
  call transpose_for_kpoints(2,2*n1+2,2*n2+2,2*n3+2,&
       ww,psifscf,.false.)
=======
  if (transpose) then
     !transpose (to be included in the uncompression)
     call transpose_for_kpoints(2,2*n1+2,2*n2+2,2*n3+2,&
          psifscf,ww,.true.)
     call convolut_kinetic_per_c_k(2*n1+1,2*n2+1,2*n3+1,hgridh,psifscf,ww,cprecr,k1,k2,k3)
     !call convolut_kinetic_per_c(2*n1+1,2*n2+1,2*n3+1,hgridh,psifscf,ww,cprecr)
     !this can be included in the compression
     call transpose_for_kpoints(2,2*n1+2,2*n2+2,2*n3+2,&
          ww,psifscf,.false.)
  else
     call convolut_kinetic_per_c_k_notranspose(2*n1+1,2*n2+1,2*n3+1,hgridh,psifscf,ww,cprecr,k1,k2,k3)
  end if
>>>>>>> 9f61963b

  do idx=1,2
     call compress_per_scal(n1,n2,n3,nseg_c,nvctr_c,keyg(1,1),keyv(1),   & 
          nseg_f,nvctr_f,keyg(1,nseg_c+1),keyv(nseg_c+1),   & 
          ww(1,idx),y(1,idx),y(nvctr_c+1,idx),psifscf(1,idx),scal)
  end do
END SUBROUTINE apply_hp_per_k


!> multiplies a wavefunction psi_c,psi_f (in vector form) with a scaling vector (scal)
subroutine wscal_f(mvctr_f,psi_f,hx,hy,hz,c)
  use module_base
  implicit none
  integer,intent(in)::mvctr_f
  real(gp),intent(in)::c,hx,hy,hz

  real(wp)::psi_f(7,mvctr_f)
  real(gp)::scal(7),hh(3)
  !WAVELET AND SCALING FUNCTION SECOND DERIVATIVE FILTERS, diagonal elements
  real(gp),PARAMETER::B2=24.8758460293923314_gp,A2=3.55369228991319019_gp

  integer i

  hh(1)=.5_gp/hx**2
  hh(2)=.5_gp/hy**2
  hh(3)=.5_gp/hz**2

  scal(1)=1._gp/(b2*hh(1)+a2*hh(2)+a2*hh(3)+c)       !  2 1 1
  scal(2)=1._gp/(a2*hh(1)+b2*hh(2)+a2*hh(3)+c)       !  1 2 1
  scal(3)=1._gp/(b2*hh(1)+b2*hh(2)+a2*hh(3)+c)       !  2 2 1
  scal(4)=1._gp/(a2*hh(1)+a2*hh(2)+b2*hh(3)+c)       !  1 1 2
  scal(5)=1._gp/(b2*hh(1)+a2*hh(2)+b2*hh(3)+c)       !  2 1 2
  scal(6)=1._gp/(a2*hh(1)+b2*hh(2)+b2*hh(3)+c)       !  1 2 2
  scal(7)=1._gp/(b2*hh(1)+b2*hh(2)+b2*hh(3)+c)       !  2 2 2

  do i=1,mvctr_f
     psi_f(1,i)=psi_f(1,i)*scal(1)       !  2 1 1
     psi_f(2,i)=psi_f(2,i)*scal(2)       !  1 2 1
     psi_f(3,i)=psi_f(3,i)*scal(3)       !  2 2 1
     psi_f(4,i)=psi_f(4,i)*scal(4)       !  1 1 2
     psi_f(5,i)=psi_f(5,i)*scal(5)       !  2 1 2
     psi_f(6,i)=psi_f(6,i)*scal(6)       !  1 2 2
     psi_f(7,i)=psi_f(7,i)*scal(7)       !  2 2 2
  enddo

END SUBROUTINE wscal_f


!> multiplies a wavefunction psi_c,psi_f (in vector form) with a scaling vector (scal)
subroutine wscal_per_self(mvctr_c,mvctr_f,scal,psi_c,psi_f)
  use module_base
  implicit none
  integer,intent(in)::mvctr_c,mvctr_f
  real(gp),intent(in)::scal(0:7)
  real(wp),intent(inout)::psi_c(mvctr_c),psi_f(7,mvctr_f)

  integer i

  do i=1,mvctr_c
     psi_c(i)=psi_c(i)*scal(0)           !  1 1 1
  enddo

  do i=1,mvctr_f
     psi_f(1,i)=psi_f(1,i)*scal(1)       !  2 1 1
     psi_f(2,i)=psi_f(2,i)*scal(2)       !  1 2 1
     psi_f(3,i)=psi_f(3,i)*scal(3)       !  2 2 1
     psi_f(4,i)=psi_f(4,i)*scal(4)       !  1 1 2
     psi_f(5,i)=psi_f(5,i)*scal(5)       !  2 1 2
     psi_f(6,i)=psi_f(6,i)*scal(6)       !  1 2 2
     psi_f(7,i)=psi_f(7,i)*scal(7)       !  2 2 2
  enddo

END SUBROUTINE wscal_per_self


!> multiplies a wavefunction psi_c,psi_f (in vector form) with a scaling vector (scal)
subroutine wscal_per(mvctr_c,mvctr_f,scal,psi_c_in,psi_f_in,psi_c_out,psi_f_out)
  use module_base
  implicit none
  integer,intent(in)::mvctr_c,mvctr_f
  real(gp),intent(in)::scal(0:7)
  real(wp),intent(in)::psi_c_in(mvctr_c),psi_f_in(7,mvctr_f)
  real(wp),intent(out)::psi_c_out(mvctr_c),psi_f_out(7,mvctr_f)

  integer i

  do i=1,mvctr_c
     psi_c_out(i)=psi_c_in(i)*scal(0)           !  1 1 1
  enddo

  do i=1,mvctr_f
     psi_f_out(1,i)=psi_f_in(1,i)*scal(1)       !  2 1 1
     psi_f_out(2,i)=psi_f_in(2,i)*scal(2)       !  1 2 1
     psi_f_out(3,i)=psi_f_in(3,i)*scal(3)       !  2 2 1
     psi_f_out(4,i)=psi_f_in(4,i)*scal(4)       !  1 1 2
     psi_f_out(5,i)=psi_f_in(5,i)*scal(5)       !  2 1 2
     psi_f_out(6,i)=psi_f_in(6,i)*scal(6)       !  1 2 2
     psi_f_out(7,i)=psi_f_in(7,i)*scal(7)       !  2 2 2
  enddo

END SUBROUTINE wscal_per


!> initialization for the array scal in the subroutine wscal_per  
subroutine wscal_init_per(scal,hx,hy,hz,c)
  use module_base
  implicit none
  real(wp), intent(in) :: c,hx,hy,hz
  real(wp), dimension(0:7), intent(out) :: scal
  !local variables
  real(wp), parameter :: b2=24.8758460293923314d0,a2=3.55369228991319019d0
  real(gp) :: hh(3)

  hh(1)=.5_wp/hx**2
  hh(2)=.5_wp/hy**2
  hh(3)=.5_wp/hz**2

  scal(0)=1._wp/sqrt(a2*hh(1)+a2*hh(2)+a2*hh(3)+c)       !  1 1 1
  scal(1)=1._wp/sqrt(b2*hh(1)+a2*hh(2)+a2*hh(3)+c)       !  2 1 1
  scal(2)=1._wp/sqrt(a2*hh(1)+b2*hh(2)+a2*hh(3)+c)       !  1 2 1
  scal(3)=1._wp/sqrt(b2*hh(1)+b2*hh(2)+a2*hh(3)+c)       !  2 2 1
  scal(4)=1._wp/sqrt(a2*hh(1)+a2*hh(2)+b2*hh(3)+c)       !  1 1 2
  scal(5)=1._wp/sqrt(b2*hh(1)+a2*hh(2)+b2*hh(3)+c)       !  2 1 2
  scal(6)=1._wp/sqrt(a2*hh(1)+b2*hh(2)+b2*hh(3)+c)       !  1 2 2
  scal(7)=1._wp/sqrt(b2*hh(1)+b2*hh(2)+b2*hh(3)+c)       !  2 2 2

END SUBROUTINE wscal_init_per<|MERGE_RESOLUTION|>--- conflicted
+++ resolved
@@ -476,16 +476,6 @@
   hgridh(2)=hy*.5_gp
   hgridh(3)=hz*.5_gp
 
-<<<<<<< HEAD
-  !transpose (to be included in the uncompression)
-  call transpose_for_kpoints(2,2*n1+2,2*n2+2,2*n3+2,&
-       psifscf,ww,.true.)
-  call convolut_kinetic_per_c_k(2*n1+1,2*n2+1,2*n3+1,hgridh,psifscf,ww,cprecr,k1,k2,k3)
-  !call convolut_kinetic_per_c(2*n1+1,2*n2+1,2*n3+1,hgridh,psifscf,ww,cprecr)
-  !this can be included in the compression
-  call transpose_for_kpoints(2,2*n1+2,2*n2+2,2*n3+2,&
-       ww,psifscf,.false.)
-=======
   if (transpose) then
      !transpose (to be included in the uncompression)
      call transpose_for_kpoints(2,2*n1+2,2*n2+2,2*n3+2,&
@@ -498,7 +488,6 @@
   else
      call convolut_kinetic_per_c_k_notranspose(2*n1+1,2*n2+1,2*n3+1,hgridh,psifscf,ww,cprecr,k1,k2,k3)
   end if
->>>>>>> 9f61963b
 
   do idx=1,2
      call compress_per_scal(n1,n2,n3,nseg_c,nvctr_c,keyg(1,1),keyv(1),   & 
