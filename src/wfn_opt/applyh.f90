--- conflicted
+++ resolved
@@ -155,12 +155,8 @@
      call isf_to_daub_kinetic(hx,hy,hz,kx,ky,kz,orbs%nspinor,lr,wrk_lh,&
           psir,hpsi(1,oidx),ekin)
 
-<<<<<<< HEAD
-     !print *,iorb, ekin, epot,orbs%kwgts(orbs%iokpt(iorb))
  
 
-=======
->>>>>>> bb3fefad
      ekin_sum=ekin_sum+orbs%kwgts(orbs%iokpt(iorb))*orbs%occup(iorb+orbs%isorb)*ekin
      epot_sum=epot_sum+orbs%kwgts(orbs%iokpt(iorb))*orbs%occup(iorb+orbs%isorb)*epot
   enddo
