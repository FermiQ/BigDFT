!> @file
!!  Routine to calculate the action of the hamiltonian
!! @author
!!   Copyright (C) 2005-2011 BigDFT group 
!!   This file is distributed under the terms of the
!!   GNU General Public License, see ~/COPYING file
!!   or http://www.gnu.org/copyleft/gpl.txt .
!!   For the list of contributors, see ~/AUTHORS 


!> Calculate the action of the local hamiltonian on the orbitals
!! @param ipotmethod Indicates the method which has to be chosen for applying the potential to the wavefunctions in the 
!!                   real space form:
!!                   0 is the traditional potential application
!!                   1 is the application of the exact exchange (which has to be precomputed and stored in the potential array)
!!                   2 is the application of the Perdew-Zunger SIC
!!                   3 is the application of the Non-Koopman's correction SIC
subroutine local_hamiltonian(iproc,orbs,Lzd,hx,hy,hz,&
     ipotmethod,confdatarr,pot,psi,hpsi,pkernel,ixc,alphaSIC,ekin_sum,epot_sum,eSIC_DC)
  use module_base
  use module_types
  use module_interfaces, except_this_one => local_hamiltonian
  use module_xc
  implicit none
  integer, intent(in) :: iproc,ipotmethod,ixc
  real(gp), intent(in) :: hx,hy,hz,alphaSIC
  type(orbitals_data), intent(in) :: orbs
  type(local_zone_descriptors), intent(in) :: Lzd
  type(confpot_data), dimension(orbs%norbp), intent(in) :: confdatarr
  real(wp), dimension(orbs%npsidim_orbs), intent(in) :: psi !this dimension will be modified
  real(wp), dimension(*) :: pot !< the potential, with the dimension compatible with the ipotmethod flag
  !real(wp), dimension(lr%d%n1i*lr%d%n2i*lr%d%n3i*nspin) :: pot
  real(gp), intent(out) :: ekin_sum,epot_sum,eSIC_DC
  real(wp), dimension(orbs%npsidim_orbs), intent(out) :: hpsi
  real(dp), dimension(:), pointer :: pkernel !< the PSolver kernel which should be associated for the SIC schemes
  !local variables
  character(len=*), parameter :: subname='local_hamiltonian'
  logical :: dosome
  integer :: i_all,i_stat,iorb,npot,nsoffset,oidx,ispot,ispsi,ilr,ilr_orb
  real(wp) :: exctXcoeff
  real(gp) :: ekin,epot,kx,ky,kz,eSICi,eSIC_DCi !n(c) etest
  type(workarr_locham) :: wrk_lh
  real(wp), dimension(:,:), allocatable :: psir,vsicpsir

  !some checks
  exctXcoeff=xc_exctXfac()

  if (exctXcoeff /= 0.0_gp .neqv. ipotmethod ==1) then
     if (iproc==0) write(*,*)&
          'ERROR (local_hamiltonian): potential method not compatible with exact exchange'
     stop
  end if

  if (.not.(associated(pkernel) .and. alphaSIC /=0.0_gp) .and. ipotmethod == 2) then
     if (iproc==0) write(*,*)&
          'ERROR (local_hamiltonian): potential method not compatible with SIC'
     stop
  end if

  ekin_sum=0.0_gp
  epot_sum=0.0_gp
  eSIC_DC=0.0_gp

  !loop on the localisation regions (so to create one work array set per lr)
  loop_lr: do ilr=1,Lzd%nlr
     !check if this localisation region is used by one of the orbitals
     dosome=.false.
     do iorb=1,orbs%norbp
        dosome = (orbs%inwhichlocreg(iorb+orbs%isorb) == ilr)
        if (dosome) exit
     end do
     if (.not. dosome) cycle loop_lr

     !initialise the work arrays
     call initialize_work_arrays_locham(Lzd%Llr(ilr),orbs%nspinor,wrk_lh)  

     !components of the potential (four or one, depending on the spin)
     npot=orbs%nspinor
     if (orbs%nspinor == 2) npot=1

     ! Wavefunction in real space
     allocate(psir(Lzd%Llr(ilr)%d%n1i*Lzd%Llr(ilr)%d%n2i*Lzd%Llr(ilr)%d%n3i,orbs%nspinor+ndebug),stat=i_stat)
     call memocc(i_stat,psir,'psir',subname)

     call to_zero(Lzd%Llr(ilr)%d%n1i*Lzd%Llr(ilr)%d%n2i*Lzd%Llr(ilr)%d%n3i*orbs%nspinor,psir(1,1))

     ! wavefunction after application of the self-interaction potential
     if (ipotmethod == 2 .or. ipotmethod == 3) then
     allocate(vsicpsir(Lzd%Llr(ilr)%d%n1i*Lzd%Llr(ilr)%d%n2i*Lzd%Llr(ilr)%d%n3i,orbs%nspinor+ndebug),stat=i_stat)
     call memocc(i_stat,vsicpsir,'vsicpsir',subname)
  end if

  !n(c) etest=0.0_gp

  ispsi=1
  loop_orbs: do iorb=1,orbs%norbp
     ilr_orb=orbs%inwhichlocreg(iorb+orbs%isorb)
     if (.not.lzd%doHamAppl(ilr) .or. &
          ilr_orb /= ilr) then
        ispsi=ispsi+&
             (Lzd%Llr(ilr_orb)%wfd%nvctr_c+7*Lzd%Llr(ilr_orb)%wfd%nvctr_f)*orbs%nspinor
        cycle loop_orbs
     end if
     
     !this section should be replaced with the ispot array, calculated in fill_local_potential (or maybe before)

!!$     !in the collinear spin case only the corresponding part of the spin should be given
!!$     if(orbs%spinsgn(iorb+orbs%isorb)>0.0_gp .or. orbs%nspin == 1 .or. orbs%nspin == 4 ) then
!!$        nsoffset=1
!!$     else
!!$        nsoffset=lr%d%n1i*lr%d%n2i*lr%d%n3i+1
!!$     end if
!!$
!!$     oidx=(iorb-1)*orbs%nspinor+1
     !transform the wavefunction in Daubechies basis to the wavefunction in ISF basis
     !the psir wavefunction is given in the spinorial form
     call daub_to_isf_locham(orbs%nspinor,Lzd%Llr(ilr),wrk_lh,psi(ispsi),psir)

     !ispot=1+lr%d%n1i*lr%d%n2i*lr%d%n3i*(nspin+iorb-1)
     !etest=etest+dot(lr%d%n1i*lr%d%n2i*lr%d%n3i,pot(ispot),1,psir(1,1),1)
     !print *,'epot, iorb,iproc,norbp',iproc,orbs%norbp,iorb

     !calculate the ODP, to be added to VPsi array

     !Perdew-Zunger SIC scheme
     eSIC_DCi=0.0_gp
     if (ipotmethod == 2) then
        !in this scheme the application of the potential is already done
        call PZ_SIC_potential(iorb,Lzd%Llr(ilr),orbs,ixc,&
             0.5_gp*hx,0.5_gp*hy,0.5_gp*hz,pkernel,psir,vsicpsir,eSICi,eSIC_DCi)
     !NonKoopmans' correction scheme
     else if (ipotmethod == 3) then 
        !in this scheme first we have calculated the potential then we apply it
        call vcopy(Lzd%Llr(ilr)%d%n1i*Lzd%Llr(ilr)%d%n2i*Lzd%Llr(ilr)%d%n3i*orbs%nspinor,&
             psir(1,1),1,vsicpsir(1,1),1)
        !for the moment the ODP is supposed to be valid only with one lr
        call psir_to_vpsi(npot,orbs%nspinor,Lzd%Llr(ilr),&
             pot(Lzd%Llr(ilr)%d%n1i*Lzd%Llr(ilr)%d%n2i*Lzd%Llr(ilr)%d%n3i*orbs%nspin+&
             (iorb-1)*Lzd%Llr(ilr)%d%n1i*Lzd%Llr(ilr)%d%n2i*Lzd%Llr(ilr)%d%n3i*orbs%nspinor+1),&
             vsicpsir,eSICi)
     end if

     !apply the potential to the psir wavefunction and calculate potential energy
     call psir_to_vpsi(npot,orbs%nspinor,Lzd%Llr(ilr),&
          pot(orbs%ispot(iorb)),psir,epot,confdatarr(iorb))
     !this ispot has to be better defined inside denspot structure

     !ODP treatment (valid only for the nlr=1 case)
     if (ipotmethod==1) then !Exact Exchange
        ispot=1+Lzd%Llr(ilr)%d%n1i*Lzd%Llr(ilr)%d%n2i*Lzd%Llr(ilr)%d%n3i*(orbs%nspin+iorb-1)
        !add to the psir function the part of the potential coming from the exact exchange
        call axpy(Lzd%Llr(ilr)%d%n1i*Lzd%Llr(ilr)%d%n2i*Lzd%Llr(ilr)%d%n3i,exctXcoeff,pot(ispot),1,psir(1,1),1)
     else if (ipotmethod == 2) then !PZ scheme
        !subtract the sic potential from the vpsi function
        call axpy(Lzd%Llr(ilr)%d%n1i*Lzd%Llr(ilr)%d%n2i*Lzd%Llr(ilr)%d%n3i*orbs%nspinor,-alphaSIC,vsicpsir(1,1),1,psir(1,1),1)
        !add the SIC correction to the potential energy
        epot=epot-alphaSIC*eSICi
        !accumulate the Double-Counted SIC energy
        eSIC_DC=eSIC_DC+alphaSIC*eSIC_DCi
     else if (ipotmethod == 3) then !NK scheme
        !add the sic potential from the vpsi function
        call axpy(Lzd%Llr(ilr)%d%n1i*Lzd%Llr(ilr)%d%n2i*Lzd%Llr(ilr)%d%n3i*orbs%nspinor,alphaSIC,vsicpsir(1,1),1,psir(1,1),1)
        epot=epot+alphaSIC*eSICi
        !accumulate the Double-Counted SIC energy
        eSIC_DC=eSIC_DC+alphaSIC*orbs%kwgts(orbs%iokpt(iorb))*orbs%occup(iorb+orbs%isorb)*eSICi
     end if
     
     !apply the kinetic term, sum with the potential and transform back to Daubechies basis
     !k-point values, if present
     kx=orbs%kpts(1,orbs%iokpt(iorb))
     ky=orbs%kpts(2,orbs%iokpt(iorb))
     kz=orbs%kpts(3,orbs%iokpt(iorb))
     call isf_to_daub_kinetic(hx,hy,hz,kx,ky,kz,orbs%nspinor,Lzd%Llr(ilr),wrk_lh,&
          psir,hpsi(ispsi),ekin)

     ekin_sum=ekin_sum+orbs%kwgts(orbs%iokpt(iorb))*orbs%occup(iorb+orbs%isorb)*ekin
     epot_sum=epot_sum+orbs%kwgts(orbs%iokpt(iorb))*orbs%occup(iorb+orbs%isorb)*epot
     ispsi=ispsi+&
          (Lzd%Llr(ilr)%wfd%nvctr_c+7*Lzd%Llr(ilr)%wfd%nvctr_f)*orbs%nspinor
  enddo loop_orbs

  !deallocations of work arrays
  i_all=-product(shape(psir))*kind(psir)
  deallocate(psir,stat=i_stat)
  call memocc(i_stat,i_all,'psir',subname)
  if (ipotmethod == 2 .or. ipotmethod ==3) then
     i_all=-product(shape(vsicpsir))*kind(vsicpsir)
     deallocate(vsicpsir,stat=i_stat)
     call memocc(i_stat,i_all,'vsicpsir',subname)
  end if
  call deallocate_work_arrays_locham(Lzd%Llr(ilr),wrk_lh)

end do loop_lr

END SUBROUTINE local_hamiltonian

!> apply the potential to the psir wavefunction and calculate potential energy
subroutine psir_to_vpsi(npot,nspinor,lr,pot,vpsir,epot,confdata)
  use module_base
  use module_types
  use module_interfaces, except_this_one => psir_to_vpsi
  implicit none
  integer, intent(in) :: npot,nspinor
  type(locreg_descriptors), intent(in) :: lr !< localization region of the wavefunction
  real(wp), dimension(lr%d%n1i*lr%d%n2i*lr%d%n3i,npot), intent(in) :: pot
  real(wp), dimension(lr%d%n1i*lr%d%n2i*lr%d%n3i,nspinor), intent(inout) :: vpsir
  real(gp), intent(out) :: epot
  type(confpot_data), intent(in), optional :: confdata !< data for the confining potential
  !local variables
  integer, dimension(3) :: ishift !temporary variable in view of wavefunction creation

  epot=0.0_gp
  ishift=(/0,0,0/)

!!$  select case(lr%geocode)
!!$  case('F')

  if (present(confdata) .and. confdata%potorder /=0) then
     if (lr%geocode == 'F') then
        call apply_potential_lr(lr%d%n1i,lr%d%n2i,lr%d%n3i,&
             lr%d%n1i,lr%d%n2i,lr%d%n3i,&
             ishift,lr%d%n2,lr%d%n3,&
             nspinor,npot,vpsir,pot,epot,&
             confdata=confdata,ibyyzz_r=lr%bounds%ibyyzz_r)
     else
        call apply_potential_lr(lr%d%n1i,lr%d%n2i,lr%d%n3i,&
             lr%d%n1i,lr%d%n2i,lr%d%n3i,&
             ishift,lr%d%n2,lr%d%n3,&
             nspinor,npot,vpsir,pot,epot,confdata=confdata)
     end if

  else
     
     if (lr%geocode == 'F') then
        call apply_potential_lr(lr%d%n1i,lr%d%n2i,lr%d%n3i,&
             lr%d%n1i,lr%d%n2i,lr%d%n3i,&
             ishift,lr%d%n2,lr%d%n3,&
             nspinor,npot,vpsir,pot,epot,&
             ibyyzz_r=lr%bounds%ibyyzz_r)

!!$     call apply_potential(lr%d%n1,lr%d%n2,lr%d%n3,1,1,1,0,nspinor,npot,vpsir,&
!!$          pot,epot,&
!!$          lr%bounds%ibyyzz_r) !optional
     else
        call apply_potential_lr(lr%d%n1i,lr%d%n2i,lr%d%n3i,&
             lr%d%n1i,lr%d%n2i,lr%d%n3i,&
             ishift,lr%d%n2,lr%d%n3,&
             nspinor,npot,vpsir,pot,epot)
     end if
  end if
!!$case('P') 
!!$   !here the hybrid BC act the same way
!!$   call apply_potential(lr%d%n1,lr%d%n2,lr%d%n3,0,0,0,0,nspinor,npot,vpsir,&
!!$        pot,epot)
!!$   
!!$case('S')
!!$   
!!$   call apply_potential(lr%d%n1,lr%d%n2,lr%d%n3,0,1,0,0,nspinor,npot,vpsir,&
!!$        pot,epot)
!!$end select

end subroutine psir_to_vpsi


!>   Transpose the wavefunction into a real and imaginary part to be treated with k-points
!!   to be used only when nspinor=2 or 4
!!   here the dimensions are n1->n1+1
subroutine transpose_for_kpoints(nspinor,n1,n2,n3,x,ww,direct)
  use module_base
  implicit none
  logical, intent(in) :: direct
  integer, intent(in) :: nspinor,n1,n2,n3
  real(wp), dimension(nspinor*n1*n2*n3), intent(inout) :: x,ww
  !local variables
  integer :: i1,i2,i3,idx,id,id2,id3,isd,ispinor,it

  !k-points also admitted in non-collinear case
  if (direct) then
     do ispinor=1,nspinor/2
        isd=(ispinor-1)*2*n1*n2*n3
        do idx=1,2
           do i3=1,n3
              id3=(i3-1)*n1*n2
              do i2=1,n2
                 id2=(i2-1)*n1
                 do i1=1,n1
                    id=i1+id2+id3+(idx-1)*n1*n2*n3+isd
                    it=idx+2*(i1-1)+2*id2+2*id3+isd
                    ww(it)=x(id)
                 end do
              end do
           end do
        end do
     end do
  else
     do ispinor=1,nspinor/2
        isd=(ispinor-1)*2*n1*n2*n3
        do idx=1,2
           do i3=1,n3
              id3=(i3-1)*n1*n2
              do i2=1,n2
                 id2=(i2-1)*n1
                 do i1=1,n1
                    id=i1+id2+id3+(idx-1)*n1*n2*n3+isd
                    it=idx+2*(i1-1)+2*id2+2*id3+isd
                    ww(id)=x(it)
                 end do
              end do
           end do
        end do
     end do
  end if
  
  !for mixed precision code it should be changed
  call dcopy(nspinor*n1*n2*n3,ww,1,x,1)
END SUBROUTINE transpose_for_kpoints


!>   routine for applying the local potentials
!!   supports the non-collinear case, the buffer for tails and different Boundary Conditions
!!   Optimal also for the complex wavefuntion case
!!   might generalize the buffers for two different localization regions, provided that the potential lies in a bigger region
subroutine apply_potential(n1,n2,n3,nl1,nl2,nl3,nbuf,nspinor,npot,psir,pot,epot,&
     ibyyzz_r) !optional
  use module_base
  implicit none
  integer, intent(in) :: n1,n2,n3,nl1,nl2,nl3,nbuf,nspinor,npot
  real(wp), dimension(-14*nl1:2*n1+1+15*nl1,-14*nl2:2*n2+1+15*nl2,-14*nl3:2*n3+1+15*nl3,nspinor), intent(inout) :: psir
  real(wp), dimension(-14*nl1:2*n1+1+15*nl1-4*nbuf,-14*nl2:2*n2+1+15*nl2-4*nbuf,&
       -14*nl3:2*n3+1+15*nl3-4*nbuf,npot), intent(in) :: pot
  integer, dimension(2,-14:2*n2+16,-14:2*n3+16), intent(in), optional :: ibyyzz_r
  real(gp), intent(out) :: epot
  !local variables
  integer :: i1,i2,i3,i1s,i1e,ispinor
  real(wp) :: tt11,tt22,tt33,tt44,tt13,tt14,tt23,tt24,tt31,tt32,tt41,tt42,tt
  real(wp) :: psir1,psir2,psir3,psir4,pot1,pot2,pot3,pot4
  real(gp) :: epot_p
 
  !the Tail treatment is allowed only in the Free BC case
  if (nbuf /= 0 .and. nl1*nl2*nl3 == 0) stop 'NONSENSE: nbuf/=0 only for Free BC'

  epot=0.0_wp
!$omp parallel default(private)&
!$omp shared(pot,psir,n1,n2,n3,epot,ibyyzz_r,nl1,nl2,nl3,nbuf,nspinor)
  !case without bounds
  i1s=-14*nl1
  i1e=2*n1+1+15*nl1
  epot_p=0._gp
!$omp do
  do i3=-14*nl3,2*n3+1+15*nl3
     if (i3 >= -14+2*nbuf .and. i3 <= 2*n3+16-2*nbuf) then !check for the nbuf case
        do i2=-14*nl2,2*n2+1+15*nl2
           if (i2 >= -14+2*nbuf .and. i2 <= 2*n2+16-2*nbuf) then !check for the nbuf case
              !this if statement is inserted here for avoiding code duplication
              !it is to be seen whether the code results to be too much unoptimised
              if (present(ibyyzz_r)) then
                 !in this case we are surely in Free BC
                 !the min is to avoid to calculate for no bounds
                 do i1=-14+2*nbuf,min(ibyyzz_r(1,i2,i3),ibyyzz_r(2,i2,i3))-14-1
                    psir(i1,i2,i3,:)=0.0_wp
                 enddo
                 i1s=max(ibyyzz_r(1,i2,i3)-14,-14+2*nbuf)
                 i1e=min(ibyyzz_r(2,i2,i3)-14,2*n1+16-2*nbuf)
              end if
              !here we put the branchments wrt to the spin
              if (nspinor == 4) then
                 do i1=i1s,i1e
                    !wavefunctions
                    psir1=psir(i1,i2,i3,1)
                    psir2=psir(i1,i2,i3,2)
                    psir3=psir(i1,i2,i3,3)
                    psir4=psir(i1,i2,i3,4)
                    !potentials
                    pot1=pot(i1-2*nbuf,i2-2*nbuf,i3-2*nbuf,1)
                    pot2=pot(i1-2*nbuf,i2-2*nbuf,i3-2*nbuf,2)
                    pot3=pot(i1-2*nbuf,i2-2*nbuf,i3-2*nbuf,3)
                    pot4=pot(i1-2*nbuf,i2-2*nbuf,i3-2*nbuf,4)

                    !diagonal terms
                    tt11=pot1*psir1 !p1
                    tt22=pot1*psir2 !p2
                    tt33=pot4*psir3 !p3
                    tt44=pot4*psir4 !p4
                    !Rab*Rb
                    tt13=pot2*psir3 !p1
                    !Iab*Ib
                    tt14=pot3*psir4 !p1
                    !Rab*Ib
                    tt23=pot2*psir4 !p2
                    !Iab*Rb
                    tt24=pot3*psir3 !p2
                    !Rab*Ra
                    tt31=pot2*psir1 !p3
                    !Iab*Ia
                    tt32=pot3*psir2 !p3
                    !Rab*Ia
                    tt41=pot2*psir2 !p4
                    !Iab*Ra
                    tt42=pot3*psir1 !p4

                    ! Change epot later
                    epot_p=epot_p+tt11*psir1+tt22*psir2+tt33*psir3+tt44*psir4+&
                         2.0_gp*tt31*psir3-2.0_gp*tt42*psir4+2.0_gp*tt41*psir4+2.0_gp*tt32*psir3

                    !wavefunction update
                    !p1=h1p1+h2p3-h3p4
                    !p2=h1p2+h2p4+h3p3
                    !p3=h2p1+h3p2+h4p3
                    !p4=h2p2-h3p1+h4p4
                    psir(i1,i2,i3,1)=tt11+tt13-tt14
                    psir(i1,i2,i3,2)=tt22+tt23+tt24
                    psir(i1,i2,i3,3)=tt33+tt31+tt32
                    psir(i1,i2,i3,4)=tt44+tt41-tt42
                 end do
              else
                 do ispinor=1,nspinor
                    do i1=i1s,i1e
                       !the local potential is always real
                       tt=pot(i1-2*nbuf,i2-2*nbuf,i3-2*nbuf,1)*psir(i1,i2,i3,ispinor)
                       epot_p=epot_p+real(tt*psir(i1,i2,i3,ispinor),gp)
                       psir(i1,i2,i3,ispinor)=tt
                    end do
                 end do
              end if
              
              if (present(ibyyzz_r)) then
                 !the max is to avoid the calculation for no bounds
                 do i1=max(ibyyzz_r(1,i2,i3),ibyyzz_r(2,i2,i3))-14+1,2*n1+16-2*nbuf
                    psir(i1,i2,i3,:)=0.0_wp
                 enddo
              end if

           else
              do i1=-14,2*n1+16
                 psir(i1,i2,i3,:)=0.0_wp
              enddo
           endif
        enddo
     else
        do i2=-14,2*n2+16
           do i1=-14,2*n1+16
              psir(i1,i2,i3,:)=0.0_wp
           enddo
        enddo
     endif
  enddo
!$omp end do

!$omp critical
  epot=epot+epot_p
!$omp end critical

!$omp end parallel

END SUBROUTINE apply_potential

!>   routine for applying the local potential
!! Support the adding of a confining potential and the localisation region of the potential
subroutine apply_potential_lr(n1i,n2i,n3i,n1ip,n2ip,n3ip,ishift,n2,n3,nspinor,npot,psir,pot,epot,&
     confdata,ibyyzz_r) !optional
  use module_base
  use module_types
  implicit none
  integer, intent(in) :: n1i,n2i,n3i,n1ip,n2ip,n3ip,n2,n3,nspinor,npot
  integer, dimension(3), intent(in) :: ishift !<offset of potential box in wfn box coords.
  real(wp), dimension(n1i,n2i,n3i,nspinor), intent(inout) :: psir !< real-space wfn in lr
  real(wp), dimension(n1ip,n2ip,n3ip,npot), intent(in) :: pot !< real-space pot in lrb
  type(confpot_data), intent(in), optional :: confdata !< data for the confining potential
  integer, dimension(2,-14:2*n2+16,-14:2*n3+16), intent(in), optional :: ibyyzz_r !< bounds in lr
  real(gp), intent(out) :: epot
  !local variables
  integer :: i1,i2,i3,ispinor,i1s,i1e,i2s,i2e,i3s,i3e,i1st,i1et
  real(wp) :: tt11,tt22,tt33,tt44,tt13,tt14,tt23,tt24,tt31,tt32,tt41,tt42,tt
  real(wp) :: psir1,psir2,psir3,psir4,pot1,pot2,pot3,pot4
  real(gp) :: epot_p

  epot=0.0_wp

  !loop on wavefunction
  !calculate the limits in all the directions
  !regions in which both the potential and wavefunctions are defined
  i3s=max(1,ishift(3)+1)
  i3e=min(n3i,n3ip+ishift(3))
  i2s=max(1,ishift(2)+1)
  i2e=min(n2i,n2ip+ishift(2))
  i1s=max(1,ishift(1)+1)
  i1e=min(n1i,n1ip+ishift(1))


  !$omp parallel default(private)&
  !$omp shared(pot,psir,n1i,n2i,n3i,n1ip,n2ip,n3ip,n2,n3,epot,ibyyzz_r,nspinor)&
  !$omp shared(i1s,i1e,i2s,i2e,i3s,i3e,ishift)
  !case without bounds

  epot_p=0._gp

  !put to zero the external part of psir if the potential is more little than the wavefunction
  !first part of the array
  !$omp do collapse(2)
  do ispinor=1,nspinor
     do i3=1,i3s-1
        do i2=1,n2i
           do i1=1,n1i
             psir(i1,i2,i3,ispinor)=0.0_wp 
           end do
        end do
     end do
  end do
  !$omp end do

  !central part of the array
  !$omp do collapse(2)
  do ispinor=1,nspinor
     do i3=i3s,i3e

        !first part
        do i2=1,i2s-1
           do i1=1,n1i
              psir(i1,i2,i3,ispinor)=0.0_wp 
           end do
        end do
        !central part
        do i2=i2s,i2e
           do i1=1,i1s-1
              psir(i1,i2,i3,ispinor)=0.0_wp 
           end do
           do i1=i1e+1,n1i
              psir(i1,i2,i3,ispinor)=0.0_wp 
           end do
        end do
        !last part
        do i2=i2e+1,n2i
           do i1=1,n1i
              psir(i1,i2,i3,ispinor)=0.0_wp 
           end do
        end do

     end do
  end do
  !$omp end do

  !last part of the array
  !$omp do collapse(2)
  do ispinor=1,nspinor
     do i3=i3e+1,n3i
        do i2=1,n2i
           do i1=1,n1i
              psir(i1,i2,i3,ispinor)=0.0_wp 
           end do
        end do
     end do
  end do
  !$omp end do

  !important part of the array
  if (nspinor==4) then

     !$omp do
     do i3=i3s,i3e
        do i2=i2s,i2e
           !thanks to the optional argument the conditional is done at compile time
           if (present(ibyyzz_r)) then
              i1st=max(i1s,ibyyzz_r(1,i2-15,i3-15)+1) !in bounds coordinates
              i1et=min(i1e,ibyyzz_r(2,i2-15,i3-15)+1) !in bounds coordinates
           else
              i1st=i1s
              i1et=i1e
           end if
           !no need of setting up to zero values outside wavefunction bounds
           do i1=i1st,i1et
              !wavefunctions
              psir1=psir(i1,i2,i3,1)
              psir2=psir(i1,i2,i3,2)
              psir3=psir(i1,i2,i3,3)
              psir4=psir(i1,i2,i3,4)
              !potentials + confining term
              pot1=pot(i1-ishift(1),i2-ishift(2),i3-ishift(3),1)+cp(i1,i2,i3)
              pot2=pot(i1-ishift(1),i2-ishift(2),i3-ishift(3),2)+cp(i1,i2,i3)
              pot3=pot(i1-ishift(1),i2-ishift(2),i3-ishift(3),3)+cp(i1,i2,i3)
              pot4=pot(i1-ishift(1),i2-ishift(2),i3-ishift(3),4)+cp(i1,i2,i3)

              !diagonal terms
              tt11=pot1*psir1 !p1
              tt22=pot1*psir2 !p2
              tt33=pot4*psir3 !p3
              tt44=pot4*psir4 !p4
              !Rab*Rb
              tt13=pot2*psir3 !p1
              !Iab*Ib
              tt14=pot3*psir4 !p1
              !Rab*Ib
              tt23=pot2*psir4 !p2
              !Iab*Rb
              tt24=pot3*psir3 !p2
              !Rab*Ra
              tt31=pot2*psir1 !p3
              !Iab*Ia
              tt32=pot3*psir2 !p3
              !Rab*Ia
              tt41=pot2*psir2 !p4
              !Iab*Ra
              tt42=pot3*psir1 !p4

              !value of the potential energy
              epot_p=epot_p+tt11*psir1+tt22*psir2+tt33*psir3+tt44*psir4+&
                   2.0_gp*tt31*psir3-2.0_gp*tt42*psir4+2.0_gp*tt41*psir4+2.0_gp*tt32*psir3

              !wavefunction update
              !p1=h1p1+h2p3-h3p4
              !p2=h1p2+h2p4+h3p3
              !p3=h2p1+h3p2+h4p3
              !p4=h2p2-h3p1+h4p4
              psir(i1,i2,i3,1)=tt11+tt13-tt14
              psir(i1,i2,i3,2)=tt22+tt23+tt24
              psir(i1,i2,i3,3)=tt33+tt31+tt32
              psir(i1,i2,i3,4)=tt44+tt41-tt42
           end do
        end do
     end do
     !$omp end do

  else !case with nspinor /=4
     !$omp do collapse(2)
     do ispinor=1,nspinor
        do i3=i3s,i3e
           do i2=i2s,i2e
              !thanks to the optional argument the conditional is done at compile time
              if (present(ibyyzz_r)) then
                 i1st=max(i1s,ibyyzz_r(1,i2-15,i3-15)+1) !in bounds coordinates
                 i1et=min(i1e,ibyyzz_r(2,i2-15,i3-15)+1) !in bounds coordinates
              else
                 i1st=i1s
                 i1et=i1e
              end if
              !no need of setting up to zero values outside wavefunction bounds
              do i1=i1st,i1et
                 psir1=psir(i1,i2,i3,ispinor)
                 !the local potential is always real (npot=1) + confining term
                 pot1=pot(i1-ishift(1),i2-ishift(2),i3-ishift(3),1)+cp(i1,i2,i3)
!print *,'cp',i1,i2,i3,cp(i1,i2,i3)
                 tt11=pot1*psir1

                 epot_p=epot_p+real(tt11*psir1,wp)
                 psir(i1,i2,i3,ispinor)=tt11
              end do
           end do
        end do
     end do
     !$omp end do
  end if
  
  !$omp critical
  epot=epot+epot_p
  !$omp end critical
  
  !$omp end parallel

contains
  
  !inline the definition of the confining potential
  real(wp) function cp(i1,i2,i3)
    implicit none
    integer, intent(in) :: i1,i2,i3
    !local variables
    real(wp) :: r2
    !to be sure that the conditional is executed at compile time
    if (present(confdata)) then
       r2=(confdata%hh(1)*real(i1+confdata%ioffset(1),wp)-confdata%rxyzConf(1))**2 +&
            (confdata%hh(2)*real(i2+confdata%ioffset(2),wp)-confdata%rxyzConf(2))**2 +&
            (confdata%hh(3)*real(i3+confdata%ioffset(3),wp)-confdata%rxyzConf(3))**2 

       cp=confdata%prefac*r2**(confdata%potorder/2)
    else
       cp=0.0_wp
    end if

  end function cp

END SUBROUTINE apply_potential_lr



subroutine realspace(ibyyzz_r,pot,psir,epot,n1,n2,n3)
  use module_base
  implicit none
  integer, intent(in) :: n1,n2,n3
  integer, dimension(2,-14:2*n2+16,-14:2*n3+16), intent(in) :: ibyyzz_r
  real(wp), dimension(-14:2*n1+16,-14:2*n2+16,-14:2*n3+16), intent(in) :: pot
  real(wp), dimension(-14:2*n1+16,-14:2*n2+16,-14:2*n3+16), intent(inout) :: psir
  real(wp), intent(out) :: epot
  !local variables
  real(wp) :: tt
  integer :: i1,i2,i3

  epot=0.0_wp
  do i3=-14,2*n3+16
     do i2=-14,2*n2+16
        do i1=max(ibyyzz_r(1,i2,i3)-14,-14),min(ibyyzz_r(2,i2,i3)-14,2*n1+16)
           tt=pot(i1,i2,i3)*psir(i1,i2,i3)
           epot=epot+tt*psir(i1,i2,i3)
           psir(i1,i2,i3)=tt
        enddo
     enddo
  enddo

END SUBROUTINE realspace


subroutine realspace_nbuf(ibyyzz_r,pot,psir,epot,nb1,nb2,nb3,nbuf)
  implicit none
  !Arguments
  integer,intent(in)::nb1,nb2,nb3,nbuf
  integer,intent(in)::ibyyzz_r(2,-14:2*nb2+16,-14:2*nb3+16)
  real(kind=8),intent(in)::pot(-14:2*nb1+16-4*nbuf,-14:2*nb2+16-4*nbuf,-14:2*nb3+16-4*nbuf)
  real(kind=8),intent(inout)::psir(-14:2*nb1+16,-14:2*nb2+16,-14:2*nb3+16)
  real(kind=8),intent(out)::epot
  !Local variables
  real(kind=8) :: tt
  integer :: i1,i2,i3

  epot=0.d0
  do i3=-14,2*nb3+16
     if (i3 >= -14+2*nbuf .and. i3 <= 2*nb3+16-2*nbuf) then
        do i2=-14,2*nb2+16
           if (i2 >= -14+2*nbuf .and. i2 <= 2*nb2+16-2*nbuf) then
              do i1=-14+2*nbuf,ibyyzz_r(1,i2,i3)-14-1
                 psir(i1,i2,i3)=0.d0
              enddo
              do i1=max(ibyyzz_r(1,i2,i3)-14,-14+2*nbuf),min(ibyyzz_r(2,i2,i3)-14,2*nb1+16-2*nbuf)
                 tt=pot(i1-2*nbuf,i2-2*nbuf,i3-2*nbuf)*psir(i1,i2,i3)
                 epot=epot+tt*psir(i1,i2,i3)
                 psir(i1,i2,i3)=tt
              enddo
              do i1=ibyyzz_r(2,i2,i3)-14+1,2*nb1+16-2*nbuf
                 psir(i1,i2,i3)=0.d0
              enddo
           else
              do i1=-14,2*nb1+16
                 psir(i1,i2,i3)=0.d0
              enddo
           endif
        enddo
     else
        do i2=-14,2*nb2+16
           do i1=-14,2*nb1+16
              psir(i1,i2,i3)=0.d0
           enddo
        enddo
     endif
  enddo

END SUBROUTINE realspace_nbuf


subroutine realspaceINOUT(ibyyzz_r,pot,psirIN,psirOUT,epot,n1,n2,n3)
  implicit none
  integer,intent(in)::n1,n2,n3
  integer,intent(in)::ibyyzz_r(2,-14:2*n2+16,-14:2*n3+16)

  real(kind=8),intent(in)::pot(-14:2*n1+16,-14:2*n2+16,-14:2*n3+16)
  real(kind=8),intent(in)::psirIN(-14:2*n1+16,-14:2*n2+16,-14:2*n3+16)
 real(kind=8),intent(out)::psirOUT(-14:2*n1+16,-14:2*n2+16,-14:2*n3+16)

  real(kind=8),intent(out)::epot
  real(kind=8) tt
  integer i1,i2,i3

  epot=0.d0
  do i3=-14,2*n3+16
     do i2=-14,2*n2+16
        do i1=max(ibyyzz_r(1,i2,i3)-14,-14),min(ibyyzz_r(2,i2,i3)-14,2*n1+16)
           tt=pot(i1,i2,i3)*psirIN(i1,i2,i3)
           epot=epot+tt*psirIN(i1,i2,i3)
           psirOUT(i1,i2,i3)=psirOUT(i1,i2,i3)+tt
        enddo
     enddo
  enddo

END SUBROUTINE realspaceINOUT


subroutine realspaceINOUT_nbuf(ibyyzz_r,pot,psirIN,psirOUT,epot,nb1,nb2,nb3,nbuf)
  implicit none
  !Arguments
  integer,intent(in) :: nb1,nb2,nb3,nbuf
  integer,intent(in) :: ibyyzz_r(2,-14:2*nb2+16,-14:2*nb3+16)
  real(kind=8),intent(in) :: pot(-14:2*nb1+16-4*nbuf,-14:2*nb2+16-4*nbuf,-14:2*nb3+16-4*nbuf)
  real(kind=8),intent(in) :: psirIN(-14:2*nb1+16,-14:2*nb2+16,-14:2*nb3+16)
  real(kind=8),intent(out) :: psirOUT(-14:2*nb1+16,-14:2*nb2+16,-14:2*nb3+16)
  real(kind=8),intent(out) :: epot
  !Local variables
  real(kind=8) :: tt
  integer :: i1,i2,i3

  epot=0.d0
  do i3=-14,2*nb3+16
     if (i3.ge.-14+2*nbuf .and. i3.le.2*nb3+16-2*nbuf) then
        do i2=-14,2*nb2+16
           if (i2.ge.-14+2*nbuf .and. i2.le.2*nb2+16-2*nbuf) then
              do i1=-14+2*nbuf,ibyyzz_r(1,i2,i3)-14-1
                 psirOUT(i1,i2,i3)=0.d0
              enddo
              do i1=max(ibyyzz_r(1,i2,i3)-14,-14+2*nbuf),min(ibyyzz_r(2,i2,i3)-14,2*nb1+16-2*nbuf)
                 tt=pot(i1-2*nbuf,i2-2*nbuf,i3-2*nbuf)*psirIN(i1,i2,i3)
                 epot=epot+tt*psirIN(i1,i2,i3)
                 psirOUT(i1,i2,i3)=tt
              enddo
              do i1=ibyyzz_r(2,i2,i3)-14+1,2*nb1+16-2*nbuf
                 psirOUT(i1,i2,i3)=0.d0
              enddo
           else
              do i1=-14,2*nb1+16
                 psirOUT(i1,i2,i3)=0.d0
              enddo
           endif
        enddo
     else
        do i2=-14,2*nb2+16
           do i1=-14,2*nb1+16
              psirOUT(i1,i2,i3)=0.d0
           enddo
        enddo
     endif
  enddo

END SUBROUTINE realspaceINOUT_nbuf


subroutine realspaceINPLACE(ibyyzz_r,pot,psir,epot,n1,n2,n3)
  implicit none
  integer,intent(in)::n1,n2,n3
  integer,intent(in)::ibyyzz_r(2,-14:2*n2+16,-14:2*n3+16)

  real(kind=8),intent(in)::pot(-14:2*n1+16,-14:2*n2+16,-14:2*n3+16,4)
  real(kind=8),intent(inout)::psir(-14:2*n1+16,-14:2*n2+16,-14:2*n3+16,4)

  real(kind=8),intent(out)::epot
  real(kind=8) tt11,tt22,tt33,tt44,tt13,tt14,tt23,tt24,tt31,tt32,tt41,tt42
  integer i1,i2,i3

  epot=0.d0
  do i3=-14,2*n3+16
     do i2=-14,2*n2+16
        do i1=max(ibyyzz_r(1,i2,i3)-14,-14),min(ibyyzz_r(2,i2,i3)-14,2*n1+16)
           !diagonal terms
           tt11=pot(i1,i2,i3,1)*psir(i1,i2,i3,1) !p1
           tt22=pot(i1,i2,i3,1)*psir(i1,i2,i3,2) !p2
           tt33=pot(i1,i2,i3,4)*psir(i1,i2,i3,3) !p3
           tt44=pot(i1,i2,i3,4)*psir(i1,i2,i3,4) !p4
           !Rab*Rb
           tt13=pot(i1,i2,i3,2)*psir(i1,i2,i3,3) !p1
           !Iab*Ib
           tt14=pot(i1,i2,i3,3)*psir(i1,i2,i3,4) !p1
           !Rab*Ib
           tt23=pot(i1,i2,i3,2)*psir(i1,i2,i3,4) !p2
           !Iab*Rb
           tt24=pot(i1,i2,i3,3)*psir(i1,i2,i3,3) !p2
           !Rab*Ra
           tt31=pot(i1,i2,i3,2)*psir(i1,i2,i3,1) !p3
           !Iab*Ia
           tt32=pot(i1,i2,i3,3)*psir(i1,i2,i3,2) !p3
           !Rab*Ia
           tt41=pot(i1,i2,i3,2)*psir(i1,i2,i3,2) !p4
           !Iab*Ra
           tt42=pot(i1,i2,i3,3)*psir(i1,i2,i3,1) !p4
           ! Change epot later
           epot=epot+tt11*psir(i1,i2,i3,1)+tt22*psir(i1,i2,i3,2)+tt33*psir(i1,i2,i3,3)+tt44*psir(i1,i2,i3,4)+&
                2.0d0*tt31*psir(i1,i2,i3,3)-2.0d0*tt42*psir(i1,i2,i3,4)+2.0d0*tt41*psir(i1,i2,i3,4)+2.0d0*tt32*psir(i1,i2,i3,3)
!p1=h1p1+h2p3-h3p4
!p2=h1p2+h2p4+h3p3
!p3=h2p1+h3p2+h4p3
!p4=h2p2-h3p1+h4p4
           psir(i1,i2,i3,1)=tt11+tt13-tt14
           psir(i1,i2,i3,2)=tt22+tt23+tt24
           psir(i1,i2,i3,3)=tt33+tt31+tt32
           psir(i1,i2,i3,4)=tt44+tt41-tt42
        enddo
     enddo
  enddo

END SUBROUTINE realspaceINPLACE

!>   Calculate on-the fly each projector for each atom, then applies the projectors 
!!   to all distributed orbitals
subroutine applyprojectorsonthefly(iproc,orbs,at,lr,&
     rxyz,hx,hy,hz,wfd,nlpspd,proj,psi,hpsi,eproj_sum)
  use module_base
  use module_types
  implicit none
  integer, intent(in) :: iproc
  real(gp), intent(in) :: hx,hy,hz
  type(atoms_data), intent(in) :: at
  type(orbitals_data), intent(in) :: orbs
  type(wavefunctions_descriptors), intent(in) :: wfd
  type(nonlocal_psp_descriptors), intent(in) :: nlpspd
  type(locreg_descriptors),intent(in) :: lr
  real(gp), dimension(3,at%nat), intent(in) :: rxyz
  real(wp), dimension((wfd%nvctr_c+7*wfd%nvctr_f)*orbs%nspinor*orbs%norbp), intent(in) :: psi
  real(wp), dimension((wfd%nvctr_c+7*wfd%nvctr_f)*orbs%nspinor*orbs%norbp), intent(inout) :: hpsi
  real(gp), intent(out) :: eproj_sum
  real(wp), dimension(nlpspd%nprojel), intent(out) :: proj
  !local variables
  integer :: iat,nwarnings,iproj,iorb
  integer :: istart_c,idir,isorb,ieorb,ikpt,nspinor,ispsi_k,ispsi
  
  !put idir=0, no derivative
  idir=0
  nwarnings=0
  eproj_sum=0.0_gp

  !quick return if no orbitals on this processor
  if (orbs%norbp == 0) then
     return
  end if

  !apply the projectors on the fly for each k-point of the processor
  !starting k-point
  ikpt=orbs%iokpt(1)

  ispsi_k=1
  loop_kpt: do

     call orbs_in_kpt(ikpt,orbs,isorb,ieorb,nspinor)

     !this may not work for non-collinear cases
     iproj=0
     do iat=1,at%nat
        istart_c=1
        call atom_projector(ikpt,iat,idir,istart_c,iproj,nlpspd%nprojel,&
             lr,hx,hy,hz,rxyz(1,iat),at,orbs,nlpspd%plr(iat),proj,nwarnings)

        !apply the projector to all the orbitals belonging to the processor
        ispsi=ispsi_k
        do iorb=isorb,ieorb
           istart_c=1
           call apply_atproj_iorb_new(iat,iorb,istart_c,nlpspd%nprojel,&
                at,orbs,wfd,nlpspd%plr(iat),proj,&
                psi(ispsi),hpsi(ispsi),eproj_sum)
           ispsi=ispsi+(wfd%nvctr_c+7*wfd%nvctr_f)*nspinor
        end do
     end do
     if (iproj /= nlpspd%nproj) stop 'incorrect number of projectors created'
     if (ieorb == orbs%norbp) exit loop_kpt
     ikpt=ikpt+1
     ispsi_k=ispsi
  end do loop_kpt

  if (iproc == 0 .and. nlpspd%nproj /=0 .and. idir == 0) then
     if (nwarnings == 0) then
     else
        write(*,'(1x,a,i0,a)')'found ',nwarnings,' warnings.'
        write(*,'(1x,a)')'Some projectors may be too rough.'
        write(*,'(1x,a,f6.3)')&
             'Consider the possibility of reducing hgrid for having a more accurate run.'
     end if
  end if

END SUBROUTINE applyprojectorsonthefly


!!$!>   Applies the projector associated on a given atom on a corresponding orbital
!!$subroutine apply_atproj_iorb(iat,iorb,istart_c,at,orbs,wfd,nlpspd,proj,psi,hpsi,eproj)
!!$  use module_base
!!$  use module_types
!!$  implicit none
!!$  integer, intent(in) :: iat,iorb
!!$  type(atoms_data), intent(in) :: at
!!$  type(orbitals_data), intent(in) :: orbs
!!$  type(wavefunctions_descriptors), intent(in) :: wfd
!!$  type(nonlocal_psp_descriptors), intent(in) :: nlpspd
!!$  real(wp), dimension(nlpspd%nprojel), intent(in) :: proj
!!$  real(wp), dimension(wfd%nvctr_c+7*wfd%nvctr_f,orbs%nspinor), intent(in) :: psi
!!$  integer, intent(inout) :: istart_c !< address of the starting point of the projector in proj array
!!$  real(gp), intent(inout) :: eproj
!!$  real(wp), dimension(wfd%nvctr_c+7*wfd%nvctr_f,orbs%nspinor), intent(inout) :: hpsi
!!$  !Local variables
!!$  integer :: ispinor,ityp,mbvctr_c,mbvctr_f,mbseg_c,mbseg_f,jseg_c,l,i,istart_c_i,ncplx
!!$  real(gp) :: eproj_spinor
!!$
!!$  !complex functions or not
!!$  !this should be decided as a function of the orbital
!!$  !features of the k-point ikpt
!!$  call ncplx_kpt(orbs%iokpt(iorb),orbs,ncplx)
!!$
!!$  istart_c_i=istart_c
!!$  do ispinor=1,orbs%nspinor,ncplx
!!$     eproj_spinor=0.0_gp
!!$     if (ispinor >= 2) istart_c=istart_c_i
!!$     ityp=at%iatype(iat)
!!$     mbvctr_c=nlpspd%nvctr_p(2*iat-1)-nlpspd%nvctr_p(2*iat-2)
!!$     mbvctr_f=nlpspd%nvctr_p(2*iat  )-nlpspd%nvctr_p(2*iat-1)
!!$     
!!$     mbseg_c=nlpspd%nseg_p(2*iat-1)-nlpspd%nseg_p(2*iat-2)
!!$     mbseg_f=nlpspd%nseg_p(2*iat  )-nlpspd%nseg_p(2*iat-1)
!!$     jseg_c=nlpspd%nseg_p(2*iat-2)+1
!!$     !GTH and HGH pseudopotentials
!!$     do l=1,4
!!$        do i=1,3
!!$           if (at%psppar(l,i,ityp) /= 0.0_gp) then
!!$              call applyprojector(ncplx,l,i,at%psppar(0,0,ityp),at%npspcode(ityp),&
!!$                   wfd%nvctr_c,wfd%nvctr_f,wfd%nseg_c,wfd%nseg_f,wfd%keyv,wfd%keyg,&
!!$                   mbvctr_c,mbvctr_f,mbseg_c,mbseg_f,&
!!$                   nlpspd%keyv_p(jseg_c),nlpspd%keyg_p(1,jseg_c),proj(istart_c),&
!!$                   psi(1,ispinor),hpsi(1,ispinor),eproj_spinor)
!!$              istart_c=istart_c+(mbvctr_c+7*mbvctr_f)*(2*l-1)*ncplx
!!$           end if
!!$        enddo
!!$     enddo
!!$     eproj=eproj+&
!!$          orbs%kwgts(orbs%iokpt(iorb))*orbs%occup(iorb+orbs%isorb)*eproj_spinor
!!$  end do
!!$END SUBROUTINE apply_atproj_iorb


subroutine build_hgh_hij_matrix(npspcode,psppar,hij)
  use module_base
  implicit none
  !Arguments
  integer, intent(in) :: npspcode
  real(gp), dimension(0:4,0:6), intent(in) :: psppar
  real(gp), dimension(3,3,4), intent(out) :: hij
  !Local variables
  integer :: l,i,j
  real(gp), dimension(2,2,3) :: offdiagarr

  !enter the coefficients for the off-diagonal terms (HGH case, npspcode=3)
  offdiagarr(1,1,1)=-0.5_gp*sqrt(3._gp/5._gp)
  offdiagarr(2,1,1)=-0.5_gp*sqrt(100._gp/63._gp)
  offdiagarr(1,2,1)=0.5_gp*sqrt(5._gp/21._gp)
  offdiagarr(2,2,1)=0.0_gp !never used
  offdiagarr(1,1,2)=-0.5_gp*sqrt(5._gp/7._gp)  
  offdiagarr(2,1,2)=-7._gp/3._gp*sqrt(1._gp/11._gp)
  offdiagarr(1,2,2)=1._gp/6._gp*sqrt(35._gp/11._gp)
  offdiagarr(2,2,2)=0.0_gp !never used
  offdiagarr(1,1,3)=-0.5_gp*sqrt(7._gp/9._gp)
  offdiagarr(2,1,3)=-9._gp*sqrt(1._gp/143._gp)
  offdiagarr(1,2,3)=0.5_gp*sqrt(63._gp/143._gp)
  offdiagarr(2,2,3)=0.0_gp !never used

  call to_zero(3*3*4,hij(1,1,1))
  
  do l=1,4
     !term for all npspcodes
     loop_diag: do i=1,3
        hij(i,i,l)=psppar(l,i) !diagonal term
        if ((npspcode == 3 .and. l/=4 .and. i/=3) .or. &
             (npspcode == 10 .and. i/=3)) then !HGH(-K) case, offdiagonal terms
           loop_offdiag: do j=i+1,3
              if (psppar(l,j) == 0.0_gp) exit loop_offdiag
              !offdiagonal HGH term
              if (npspcode == 3) then !traditional HGH convention
                 hij(i,j,l)=offdiagarr(i,j-i,l)*psppar(l,j)
              else !HGH-K convention
                 hij(i,j,l)=psppar(l,i+j+1)
              end if
              hij(j,i,l)=hij(i,j,l) !symmetrization
           end do loop_offdiag
        end if
     end do loop_diag
  end do
  
end subroutine build_hgh_hij_matrix

subroutine applyprojector(ncplx,l,i,psppar,npspcode,&
     nvctr_c,nvctr_f,nseg_c,nseg_f,keyv,keyg,&
     mbvctr_c,mbvctr_f,mbseg_c,mbseg_f,keyv_p,keyg_p,proj,psi,hpsi,eproj)
  use module_base
  implicit none
  integer, intent(in) :: i,l,npspcode,ncplx
  integer, intent(in) :: nvctr_c,nvctr_f,nseg_c,nseg_f,mbvctr_c,mbvctr_f,mbseg_c,mbseg_f
  integer, dimension(nseg_c+nseg_f), intent(in) :: keyv
  integer, dimension(2,nseg_c+nseg_f), intent(in) :: keyg
  integer, dimension(mbseg_c+mbseg_f), intent(in) :: keyv_p
  integer, dimension(2,mbseg_c+mbseg_f), intent(in) :: keyg_p
  real(wp), dimension(*), intent(in) :: proj
  real(gp), dimension(0:4,0:6), intent(in) :: psppar
  real(wp), dimension(nvctr_c+7*nvctr_f,ncplx), intent(in) :: psi
  real(gp), intent(inout) :: eproj
  real(wp), dimension(nvctr_c+7*nvctr_f,ncplx), intent(inout) :: hpsi
  !local variables
  integer :: j,m,istart_c,istart_c_i,istart_c_j,icplx
  real(dp), dimension(2) :: scpr,scprp,scpr_i,scprp_i,scpr_j,scprp_j
  real(gp), dimension(2,2,3) :: offdiagarr
  real(gp) :: hij

  !enter the coefficients for the off-diagonal terms (HGH case, npspcode=3)
  offdiagarr(1,1,1)=-0.5_gp*sqrt(3._gp/5._gp)
  offdiagarr(2,1,1)=-0.5_gp*sqrt(100._gp/63._gp)
  offdiagarr(1,2,1)=0.5_gp*sqrt(5._gp/21._gp)
  offdiagarr(2,2,1)=0.0_gp !never used
  offdiagarr(1,1,2)=-0.5_gp*sqrt(5._gp/7._gp)  
  offdiagarr(2,1,2)=-7._gp/3._gp*sqrt(1._gp/11._gp)
  offdiagarr(1,2,2)=1._gp/6._gp*sqrt(35._gp/11._gp)
  offdiagarr(2,2,2)=0.0_gp !never used
  offdiagarr(1,1,3)=-0.5_gp*sqrt(7._gp/9._gp)
  offdiagarr(2,1,3)=-9._gp*sqrt(1._gp/143._gp)
  offdiagarr(1,2,3)=0.5_gp*sqrt(63._gp/143._gp)
  offdiagarr(2,2,3)=0.0_gp !never used

  istart_c=1
  !start of the routine for projectors application
  do m=1,2*l-1

     call wpdot_wrap(ncplx,  &
          nvctr_c,nvctr_f,nseg_c,nseg_f,keyv,keyg,psi,  &
          mbvctr_c,mbvctr_f,mbseg_c,mbseg_f,keyv_p,keyg_p,proj(istart_c),scpr)
  
     do icplx=1,ncplx
        scprp(icplx)=scpr(icplx)*real(psppar(l,i),dp)
        eproj=eproj+real(scprp(icplx),gp)*real(scpr(icplx),gp)
     end do

     call waxpy_wrap(ncplx,scprp,&
          mbvctr_c,mbvctr_f,mbseg_c,mbseg_f,keyv_p,keyg_p,proj(istart_c),&
          nvctr_c,nvctr_f,nseg_c,nseg_f,keyv,keyg,hpsi)

     !print *,'scprp,m,l,i',scprp,m,l,i

     istart_c=istart_c+(mbvctr_c+7*mbvctr_f)*ncplx
  enddo
  if ((npspcode == 3 .and. l/=4 .and. i/=3) .or. &
       (npspcode == 10 .and. i/=3)) then !HGH(-K) case, offdiagonal terms
     loop_j: do j=i+1,3
        if (psppar(l,j) == 0.0_gp) exit loop_j

        !offdiagonal HGH term
        if (npspcode == 3) then !traditional HGH convention
           hij=offdiagarr(i,j-i,l)*psppar(l,j)
        else !HGH-K convention
           hij=psppar(l,i+j+1)
        end if

        !starting addresses of the projectors
        istart_c_i=istart_c-(2*l-1)*(mbvctr_c+7*mbvctr_f)*ncplx
        istart_c_j=istart_c_i+(j-i)*(2*l-1)*(mbvctr_c+7*mbvctr_f)*ncplx
        do m=1,2*l-1
           call wpdot_wrap(ncplx,nvctr_c,nvctr_f,nseg_c,nseg_f,keyv,keyg,psi,  &
                mbvctr_c,mbvctr_f,mbseg_c,mbseg_f,keyv_p,keyg_p,proj(istart_c_j),scpr_j)

           call wpdot_wrap(ncplx,nvctr_c,nvctr_f,nseg_c,nseg_f,keyv,keyg,psi,  &
                mbvctr_c,mbvctr_f,mbseg_c,mbseg_f,keyv_p,keyg_p,proj(istart_c_i),scpr_i)

           do icplx=1,ncplx
              scprp_j(icplx)=scpr_j(icplx)*hij
              scprp_i(icplx)=scpr_i(icplx)*hij
              !scpr_i*h_ij*scpr_j+scpr_j*h_ij*scpr_i
              eproj=eproj+2._gp*hij*real(scpr_j(icplx),gp)*real(scpr_i(icplx),gp)
           end do

           !|hpsi>=|hpsi>+h_ij (<p_i|psi>|p_j>+<p_j|psi>|p_i>)
           call waxpy_wrap(ncplx,scprp_j,&
                mbvctr_c,mbvctr_f,mbseg_c,mbseg_f,keyv_p,keyg_p,&
                proj(istart_c_i),&
                nvctr_c,nvctr_f,nseg_c,nseg_f,keyv,keyg,hpsi)

           call waxpy_wrap(ncplx,scprp_i,&
                mbvctr_c,mbvctr_f,mbseg_c,mbseg_f,&
                keyv_p,keyg_p,proj(istart_c_j),&
                nvctr_c,nvctr_f,nseg_c,nseg_f,keyv,keyg,hpsi)

           istart_c_j=istart_c_j+(mbvctr_c+7*mbvctr_f)*ncplx
           istart_c_i=istart_c_i+(mbvctr_c+7*mbvctr_f)*ncplx
        enddo
     end do loop_j
  end if
END SUBROUTINE applyprojector

!> Applies the projector associated on a given atom on a corresponding orbital
!! uses a generic representation of the projector to generalize the form of the projector  
subroutine apply_atproj_iorb_new(iat,iorb,istart_c,nprojel,at,orbs,wfd,&
     plr,proj,&
     psi,hpsi,eproj)
  use module_base
  use module_types
  implicit none
  integer, intent(in) :: iat,iorb,nprojel
  type(atoms_data), intent(in) :: at
  type(orbitals_data), intent(in) :: orbs
  type(wavefunctions_descriptors), intent(in) :: wfd
  type(locreg_descriptors), intent(in) :: plr
  !type(nonlocal_psp_descriptors), intent(in) :: nlpspd
  real(wp), dimension(nprojel), intent(in) :: proj
  real(wp), dimension(wfd%nvctr_c+7*wfd%nvctr_f,orbs%nspinor), intent(in) :: psi
  integer, intent(inout) :: istart_c !< address of the starting point of the projector in proj array
  real(gp), intent(inout) :: eproj
  real(wp), dimension(wfd%nvctr_c+7*wfd%nvctr_f,orbs%nspinor), intent(inout) :: hpsi
  !local variables
  character(len=*), parameter :: subname='apply_atproj_iorb'
  integer :: ispinor,ityp,mbvctr_c,mbvctr_f,mbseg_c,mbseg_f,jseg_c,l,i,istart_c_i,ncplx,m,j,icplx
  real(gp) :: eproj_i
  real(wp), dimension(4,7,3,4) :: cproj,dproj !scalar products with the projectors (always assumed to be complex and spinorial)
  real(gp), dimension(3,3,4) :: hij_hgh 
!!$  real(wp), dimension(:,:), allocatable :: wproj !work array for the application of the projectors

  !parameter for the descriptors of the projectors
  ityp=at%iatype(iat)
!!$  mbvctr_c=nlpspd%nvctr_p(2*iat-1)-nlpspd%nvctr_p(2*iat-2)
!!$  mbvctr_f=nlpspd%nvctr_p(2*iat  )-nlpspd%nvctr_p(2*iat-1)
!!$
!!$  mbseg_c=nlpspd%nseg_p(2*iat-1)-nlpspd%nseg_p(2*iat-2)
!!$  mbseg_f=nlpspd%nseg_p(2*iat  )-nlpspd%nseg_p(2*iat-1)
!!$  jseg_c=nlpspd%nseg_p(2*iat-2)+1

  call plr_segs_and_vctrs(plr,mbseg_c,mbseg_f,mbvctr_c,mbvctr_f)
!!$  mbvctr_c=plr%wfd%nvctr_c
!!$  mbvctr_f=plr%wfd%nvctr_f
!!$
!!$  mbseg_c=plr%wfd%nseg_c
!!$  mbseg_f=plr%wfd%nseg_f
 
  !complex functions or not
  !this should be decided as a function of the orbital
  !features of the k-point ikpt
  call ncplx_kpt(orbs%iokpt(iorb),orbs,ncplx)

  !build the matrix of the pseudopotential
  call build_hgh_hij_matrix(at%npspcode(ityp),at%psppar(0,0,ityp),hij_hgh)

!!$  allocate(wproj(mbvctr_c+7*mbvctr_f,ncplx+ndebug),stat=i_stat)
!!$  call memocc(i_stat,wproj,'wproj',subname)

  !calculate the scalar product with all the projectors of the atom
  call to_zero(4*7*3*4,cproj(1,1,1,1))
  !index for performing the calculation with all the projectors
  istart_c_i=istart_c
  !loop over all the channels (from s to f)
  do l=1,4
     !loop over all the projectors of the channel
     do i=1,3
        !loop over all the components of the projector
        if (at%psppar(l,i,ityp) /= 0.0_gp) then
           do m=1,2*l-1
              !loop over all the components of the wavefunction
              do ispinor=1,orbs%nspinor,ncplx
                 call wpdot_wrap(ncplx,  &
                      wfd%nvctr_c,wfd%nvctr_f,wfd%nseg_c,wfd%nseg_f,&
                      wfd%keyv,wfd%keyglob,&
                      psi(1,ispinor), &
                      mbvctr_c,mbvctr_f,mbseg_c,mbseg_f,&
                      plr%wfd%keyv,&!nlpspd%keyv_p(jseg_c),&
                      plr%wfd%keyglob,&!nlpspd%keyg_p(1,jseg_c),&
                      proj(istart_c_i),&
                      cproj(ispinor,m,i,l))
<<<<<<< HEAD
!                 print *,'ispinor,m,l,i,iat',ispinor,m,l,i,iat,cproj(ispinor,m,i,l)
=======
                 !print *,'ispinor,m,l,i,iat',ispinor,m,l,i,iat,cproj(ispinor,m,i,l)
>>>>>>> 228b6c14
              end do
              istart_c_i=istart_c_i+(mbvctr_c+7*mbvctr_f)*ncplx
           end do
        end if
     end do
  end do

  !apply the matrix of the coefficients on the cproj array
  call to_zero(4*7*3*4,dproj(1,1,1,1))
  do l=1,4 !diagonal in l
     do i=1,3
        do j=1,3
           do m=1,2*l-1 !diagonal in m
              do ispinor=1,orbs%nspinor !real matrix
                 dproj(ispinor,m,i,l)=dproj(ispinor,m,i,l)+&
                     hij_hgh(i,j,l)*cproj(ispinor,m,j,l)
              end do
           end do
        end do
     end do
  end do
  istart_c_i=istart_c
  !build a single array via daxpy for the projectors
  !apply the non-local operator on the wavefunction
  !for the moment use the traditional waxpy instead of daxpy, for test purposes
  eproj_i=0.0_gp
!!$  call nanosec(itsc0) 
  do l=1,4
     !loop over all the projectors of the channel
     do i=1,3
        !loop over all the components of the projector
        if (at%psppar(l,i,ityp) /= 0.0_gp) then
           do m=1,2*l-1
              !loop over all the components of the wavefunction
              do ispinor=1,orbs%nspinor,ncplx
                 
                 do icplx=1,ncplx
                    eproj_i=eproj_i+dproj(ispinor+icplx-1,m,i,l)*cproj(ispinor+icplx-1,m,i,l)
                 end do

                 call waxpy_wrap(ncplx,dproj(ispinor,m,i,l),&
                      mbvctr_c,mbvctr_f,mbseg_c,mbseg_f,&
                      plr%wfd%keyv,&!nlpspd%keyv_p(jseg_c),&
                      plr%wfd%keyglob,&!nlpspd%keyg_p(1,jseg_c),&
                      proj(istart_c),&
                      wfd%nvctr_c,wfd%nvctr_f,wfd%nseg_c,wfd%nseg_f,&
                      wfd%keyv,wfd%keyglob,&
                      hpsi(1,ispinor))
              end do
              istart_c=istart_c+(mbvctr_c+7*mbvctr_f)*ncplx
           end do
        end if
     end do
  end do
!!$  call nanosec(itsc1)
!!$  print *,'normal time',real(itsc1-itsc0,gp)*1.e-9_gp

  eproj=eproj+&
       orbs%kwgts(orbs%iokpt(iorb))*orbs%occup(iorb+orbs%isorb)*eproj_i
!!$  istart_c=istart_c_i
!!$  call nanosec(itsc0) 
!!$  do l=1,4
!!$     !loop over all the projectors of the channel
!!$     do i=1,3
!!$        !loop over all the components of the projector
!!$        if (at%psppar(l,i,ityp) /= 0.0_gp) then
!!$           do m=1,2*l-1
!!$              !loop over all the components of the wavefunction
!!$              do ispinor=1,orbs%nspinor,ncplx
!!$                 
!!$                 do icplx=1,ncplx
!!$                    eproj_i=eproj_i+dproj(ispinor+icplx-1,m,i,l)*cproj(ispinor+icplx-1,m,i,l)
!!$                 end do
!!$
!!$                 call axpy((mbvctr_c+7*mbvctr_f)*ncplx,1.0_gp,proj(istart_c),1,wproj(1,1),1)
!!$
!!$              end do
!!$              istart_c=istart_c+(mbvctr_c+7*mbvctr_f)*ncplx
!!$           end do
!!$        end if
!!$     end do
!!$  end do
!!$  call nanosec(itsc1)
!!$  print *,'daxpy time',real(itsc1-itsc0,gp)*1.e-9_gp
!!$
!!$  i_all=-product(shape(wproj))*kind(wproj)
!!$  deallocate(wproj,stat=i_stat)
!!$  call memocc(i_stat,i_all,'wproj',subname)


END SUBROUTINE apply_atproj_iorb_new


!>   Find the starting and ending orbital for kpoint ikpt, and the corresponding nspinor
subroutine orbs_in_kpt(ikpt,orbs,isorb,ieorb,nspinor)
  use module_base
  use module_types
  implicit none
  integer, intent(in) :: ikpt
  type(orbitals_data), intent(in) :: orbs
  integer, intent(out) :: isorb,ieorb,nspinor
  !local variables
  integer :: iorb

  !find starting orbital
  do iorb=1,orbs%norbp
     if (orbs%iokpt(iorb)==ikpt) then
        isorb=iorb
        exit
     end if
  end do

  !find ending orbital
  do iorb=orbs%norbp,1,-1
     if (orbs%iokpt(iorb)==ikpt) then
        ieorb=iorb
        exit
     end if
  end do

  !nspinor for this k-point
  nspinor=orbs%nspinor

END SUBROUTINE orbs_in_kpt


!>   Determine whether the k-point is complex of real
!!   Find the starting and ending orbital for kpoint ikpt, and the corresponding nspinor
subroutine ncplx_kpt(ikpt,orbs,ncplx)
  use module_base
  use module_types
  implicit none
  integer, intent(in) :: ikpt
  type(orbitals_data), intent(in) :: orbs
  integer, intent(out) :: ncplx
  !local variables
  real(gp) :: kx,ky,kz

  !features of the k-point ikpt
  kx=orbs%kpts(1,ikpt)
  ky=orbs%kpts(2,ikpt)
  kz=orbs%kpts(3,ikpt)

  !evaluate the complexity of the k-point
  if (kx**2 + ky**2 + kz**2 == 0.0_gp) then
     ncplx=1
  else
     ncplx=2
  end if

END SUBROUTINE ncplx_kpt








!!!!****f* BigDFT/local_hamiltonian
!!!! FUNCTION
!!!!   Calculate the action of the local hamiltonian on the orbitals
!!!! COPYRIGHT
!!!!   Copyright (C) 2005-2010 BigDFT group 
!!!!   This file is distributed under the terms of the
!!!!   GNU General Public License, see ~/COPYING file
!!!!   or http://www.gnu.org/copyleft/gpl.txt .
!!!!   For the list of contributors, see ~/AUTHORS 
!!!! SOURCE
!!!!
!!subroutine local_hamiltonianParabola(iproc,orbs,lr,hx,hy,hz,&
!!     nspin,pot,psi,hpsi,ekin_sum,epot_sum, nat, rxyz, onWhichAtom, at)
!!  use module_base
!!  use module_types
!!  use module_interfaces
!!  use libxc_functionals
!!  implicit none
!!  integer, intent(in) :: iproc,nspin
!!  real(gp), intent(in) :: hx,hy,hz
!!  type(orbitals_data), intent(in) :: orbs
!!  type(locreg_descriptors), intent(in) :: lr
!!  real(wp), dimension(lr%wfd%nvctr_c+7*lr%wfd%nvctr_f,orbs%nspinor*orbs%norbp), intent(in) :: psi
!!  real(wp), dimension(*) :: pot
!!  !real(wp), dimension(lr%d%n1i*lr%d%n2i*lr%d%n3i*nspin) :: pot
!!  real(gp), intent(out) :: ekin_sum,epot_sum
!!  real(wp), dimension(lr%wfd%nvctr_c+7*lr%wfd%nvctr_f,orbs%nspinor*orbs%norbp), intent(out) :: hpsi
!!integer:: nat
!!real(8),dimension(3,nat):: rxyz 
!!integer,dimension(orbs%norbp):: onWhichAtom
!!type(atoms_data), intent(in) :: at
!!  !local variables
!!  character(len=*), parameter :: subname='local_hamiltonian'
!!  integer :: i_all,i_stat,iorb,npot,nsoffset,oidx,ispot
!!  real(wp) :: exctXcoeff
!!  real(gp) :: ekin,epot,kx,ky,kz,etest
!!  type(workarr_locham) :: wrk_lh
!!  real(wp), dimension(:,:), allocatable :: psir
!!real(8):: hxh, hyh, hzh
!!real(8),dimension(3):: rxyzShifted
!!
!!  exctXcoeff=libxc_functionals_exctXfac()
!!
!!  !initialise the work arrays
!!  call initialize_work_arrays_locham(lr,orbs%nspinor,wrk_lh)  
!!
!!  !components of the potential
!!  npot=orbs%nspinor
!!  if (orbs%nspinor == 2) npot=1
!!
!!  ! Wavefunction in real space
!!  allocate(psir(lr%d%n1i*lr%d%n2i*lr%d%n3i,orbs%nspinor+ndebug),stat=i_stat)
!!  call memocc(i_stat,psir,'psir',subname)
!!
!!  call razero(lr%d%n1i*lr%d%n2i*lr%d%n3i*orbs%nspinor,psir)
!!
!!  ekin_sum=0.0_gp
!!  epot_sum=0.0_gp
!!
!!  etest=0.0_gp
!!
!!  hxh=hx*.5d0
!!  hyh=hy*.5d0
!!  hzh=hz*.5d0
!!
!!  do iorb=1,orbs%norbp
!!
!!
!!     if(orbs%spinsgn(iorb+orbs%isorb)>0.0_gp .or. nspin == 1 .or. nspin == 4 ) then
!!        nsoffset=1
!!     else
!!        nsoffset=lr%d%n1i*lr%d%n2i*lr%d%n3i+1
!!     end if
!!
!!     oidx=(iorb-1)*orbs%nspinor+1
!!
!!     !transform the wavefunction in Daubechies basis to the wavefunction in ISF basis
!!     !the psir wavefunction is given in the spinorial form
!!     call daub_to_isf_locham(orbs%nspinor,lr,wrk_lh,psi(1,oidx),psir)
!!
!!     !ispot=1+lr%d%n1i*lr%d%n2i*lr%d%n3i*(nspin+iorb-1)
!!     !etest=etest+dot(lr%d%n1i*lr%d%n2i*lr%d%n3i,pot(ispot),1,psir(1,1),1)
!!     !print *,'epot, iorb,iproc,norbp',iproc,orbs%norbp,iorb,etest
!!
!!     !apply the potential to the psir wavefunction and calculate potential energy
!!     select case(lr%geocode)
!!     case('F')
!!
!!   ! ATTENTION: WITH SHIFTED PARABOLA
!!    rxyzShifted(1)=rxyz(1,onWhichAtom(iorb))+orbs%parabolaShift(1,iorb)
!!    rxyzShifted(2)=rxyz(2,onWhichAtom(iorb))+orbs%parabolaShift(2,iorb)
!!    rxyzShifted(3)=rxyz(3,onWhichAtom(iorb))+orbs%parabolaShift(3,iorb)
!!        call apply_potentialParabola(lr%d%n1,lr%d%n2,lr%d%n3,1,1,1,0,orbs%nspinor,npot,psir,&
!!             pot(nsoffset),epot, rxyzShifted, hxh, hyh, hzh, orbs%parabPrefacArr(at%iatype(onWhichAtom(iorb))), orbs%power, &
!!             lr%bounds%ibyyzz_r) !optional
!!   ! THIS WAS THE ORIGINAL
!!        !call apply_potentialParabola(lr%d%n1,lr%d%n2,lr%d%n3,1,1,1,0,orbs%nspinor,npot,psir,&
!!        !     pot(nsoffset),epot, rxyz(1,onWhichAtom(iorb)), hxh, hyh, hzh, orbs%parabPrefacArr(at%iatype(onWhichAtom(iorb))),  &
!!        !     lr%bounds%ibyyzz_r) !optional
!!
!!        !call apply_potentialParabola(lr%d%n1,lr%d%n2,lr%d%n3,1,1,1,0,orbs%nspinor,npot,psir,&
!!        !     pot(nsoffset),epot, rxyz(1,onWhichAtom(iorb)), hxh, hyh, hzh, orbs%parabPrefac,  &
!!        !     lr%bounds%ibyyzz_r) !optional
!!        !call apply_potential(lr%d%n1,lr%d%n2,lr%d%n3,1,1,1,0,orbs%nspinor,npot,psir,&
!!        !     pot(nsoffset),epot,&
!!        !     lr%bounds%ibyyzz_r) !optional
!!          
!!     case('P') 
!!        !here the hybrid BC act the same way
!!        call apply_potential(lr%d%n1,lr%d%n2,lr%d%n3,0,0,0,0,orbs%nspinor,npot,psir,&
!!             pot(nsoffset),epot)
!!
!!     case('S')
!!
!!        call apply_potential(lr%d%n1,lr%d%n2,lr%d%n3,0,1,0,0,orbs%nspinor,npot,psir,&
!!             pot(nsoffset),epot)
!!     end select
!!
!!     !k-point values, if present
!!     kx=orbs%kpts(1,orbs%iokpt(iorb))
!!     ky=orbs%kpts(2,orbs%iokpt(iorb))
!!     kz=orbs%kpts(3,orbs%iokpt(iorb))
!!
!!     if (exctXcoeff /= 0.0_gp) then
!!        ispot=1+lr%d%n1i*lr%d%n2i*lr%d%n3i*(nspin+iorb-1)
!!        !add to the psir function the part of the potential coming from the exact exchange
!!        call axpy(lr%d%n1i*lr%d%n2i*lr%d%n3i,exctXcoeff,pot(ispot),1,psir(1,1),1)
!!     end if
!!
!!     !apply the kinetic term, sum with the potential and transform back to Daubechies basis
!!     call isf_to_daub_kinetic(hx,hy,hz,kx,ky,kz,orbs%nspinor,lr,wrk_lh,&
!!          psir,hpsi(1,oidx),ekin)
!!
!!     ekin_sum=ekin_sum+orbs%kwgts(orbs%iokpt(iorb))*orbs%occup(iorb+orbs%isorb)*ekin
!!     epot_sum=epot_sum+orbs%kwgts(orbs%iokpt(iorb))*orbs%occup(iorb+orbs%isorb)*epot
!!
!!  enddo
!!
!!  !print *,'iproc,etest',etest
!!
!!  !deallocations of work arrays
!!  i_all=-product(shape(psir))*kind(psir)
!!  deallocate(psir,stat=i_stat)
!!  call memocc(i_stat,i_all,'psir',subname)
!!
!!  call deallocate_work_arrays_locham(lr,wrk_lh)
!!
!!END SUBROUTINE local_hamiltonianParabola
!!!!***
!!
!!
!!
!!
!!
!!
!!
!!
!!!!****f* BigDFT/apply_potential
!!!! FUNCTION
!!!!   routine for applying the local potentials
!!!!   supports the non-collinear case, the buffer for tails and different Boundary Conditions
!!!!   Optimal also for the complex wavefuntion case
!!!! SOURCE
!!!!
!!subroutine apply_potentialParabola(n1,n2,n3,nl1,nl2,nl3,nbuf,nspinor,npot,psir,pot,epot, rxyzParab, &
!!     hxh, hyh, hzh, parabPrefac, power, &
!!     ibyyzz_r) !optional
!!  use module_base
!!  implicit none
!!  integer, intent(in) :: n1,n2,n3,nl1,nl2,nl3,nbuf,nspinor,npot
!!  real(wp), dimension(-14*nl1:2*n1+1+15*nl1,-14*nl2:2*n2+1+15*nl2,-14*nl3:2*n3+1+15*nl3,nspinor), intent(inout) :: psir
!!  real(wp), dimension(-14*nl1:2*n1+1+15*nl1-4*nbuf,-14*nl2:2*n2+1+15*nl2-4*nbuf,&
!!       -14*nl3:2*n3+1+15*nl3-4*nbuf,npot), intent(in) :: pot
!!  integer, dimension(2,-14:2*n2+16,-14:2*n3+16), intent(in), optional :: ibyyzz_r
!!  real(gp), intent(out) :: epot
!!real(8),dimension(3):: rxyzParab
!!real(8):: hxh, hyh, hzh, parabPrefac
!!integer:: power
!!  !local variables
!!  integer :: i1,i2,i3,i1s,i1e,ispinor
!!  real(wp) :: tt11,tt22,tt33,tt44,tt13,tt14,tt23,tt24,tt31,tt32,tt41,tt42,tt
!!  real(wp) :: psir1,psir2,psir3,psir4,pot1,pot2,pot3,pot4
!!  real(gp) :: epot_p
!!real(8):: hxh2, hyh2, hzh2
!!integer:: ix0, iy0, iz0, istat, ipot
!!real(8),dimension(:,:,:,:),allocatable:: potCopy
!!
!!!write(*,'(a,2i7)') '-14*nl3, 2*n3+1+15*nl3', -14*nl3, 2*n3+1+15*nl3
!!!write(*,'(a,2i7)') '-14*nl2, 2*n2+1+15*nl2', -14*nl2, 2*n2+1+15*nl2
!!!write(*,'(a,2i7)') 'max(ibyyzz_r(1,i2,i3)-14,-14+2*nbuf), min(ibyyzz_r(2,i2,i3)-14,2*n1+16-2*nbuf)', max(ibyyzz_r(1,i2,i3)-14,-14+2*nbuf), min(ibyyzz_r(2,i2,i3)-14,2*n1+16-2*nbuf)
!!allocate(potCopy(-14*nl1:2*n1+1+15*nl1-4*nbuf,-14*nl2:2*n2+1+15*nl2-4*nbuf,&
!!       -14*nl3:2*n3+1+15*nl3-4*nbuf,npot), stat=istat)
!!potCopy=0.d0
!!  
!!  !the Tail treatment is allowed only in the Free BC case
!!  if (nbuf /= 0 .and. nl1*nl2*nl3 == 0) stop 'NONSENSE: nbuf/=0 only for Free BC'
!!
!!  epot=0.0_wp
!!  ! Copy the potential
!!!write(*,*) 'size(pot)', size(pot)
!!  !potCopy=pot
!!  do ipot=1,npot
!!      do i3=-14*nl3,2*n3+1+15*nl3-4*nbuf
!!          do i2=-14*nl2,2*n2+1+15*nl2-4*nbuf
!!              do i1=-14*nl1,2*n1+1+15*nl1-4*nbuf
!! !write(1,'(a,4i8)') 'i1, i2, i3, ipot', i1, i2, i3, ipot
!!                  potCopy(i1,i2,i3,ipot)=pot(i1,i2,i3,ipot)
!!              end do
!!          end do
!!      end do
!!  end do
!!  !potCopy(-14*nl1:2*n1+1+15*nl1-4*nbuf,-14*nl2:2*n2+1+15*nl2-4*nbuf,&
!!  !     -14*nl3:2*n3+1+15*nl3-4*nbuf,1:npot) &
!!  !  =pot(-14*nl1:2*n1+1+15*nl1-4*nbuf,-14*nl2:2*n2+1+15*nl2-4*nbuf,&
!!  !     -14*nl3:2*n3+1+15*nl3-4*nbuf,1:npot)
!!
!!   ix0=nint(rxyzParab(1)/hxh)
!!   iy0=nint(rxyzParab(2)/hyh)
!!   iz0=nint(rxyzParab(3)/hzh)
!!   hxh2=hxh**2
!!   hyh2=hyh**2
!!   hzh2=hzh**2
!!
!!!$omp parallel default(private)&
!!!$omp shared(pot,psir,n1,n2,n3,epot,ibyyzz_r,nl1,nl2,nl3,nbuf,nspinor)
!!  !case without bounds
!!  i1s=-14*nl1
!!  i1e=2*n1+1+15*nl1
!!  epot_p=0._gp
!!!$omp do
!!  do i3=-14*nl3,2*n3+1+15*nl3
!!     if (i3 >= -14+2*nbuf .and. i3 <= 2*n3+16-2*nbuf) then !check for the nbuf case
!!        do i2=-14*nl2,2*n2+1+15*nl2
!!           if (i2 >= -14+2*nbuf .and. i2 <= 2*n2+16-2*nbuf) then !check for the nbuf case
!!              !this if statement is inserted here for avoiding code duplication
!!              !it is to be seen whether the code results to be too much unoptimised
!!              if (present(ibyyzz_r)) then
!!                 !in this case we are surely in Free BC
!!                 !the min is to avoid to calculate for no bounds
!!                 do i1=-14+2*nbuf,min(ibyyzz_r(1,i2,i3),ibyyzz_r(2,i2,i3))-14-1
!!                    psir(i1,i2,i3,:)=0.0_wp
!!                 enddo
!!                 i1s=max(ibyyzz_r(1,i2,i3)-14,-14+2*nbuf)
!!                 i1e=min(ibyyzz_r(2,i2,i3)-14,2*n1+16-2*nbuf)
!!              end if
!!              
!!              !here we put the branchments wrt to the spin
!!              if (nspinor == 4) then
!!                 do i1=i1s,i1e
!!                    !wavefunctions
!!                    psir1=psir(i1,i2,i3,1)
!!                    psir2=psir(i1,i2,i3,2)
!!                    psir3=psir(i1,i2,i3,3)
!!                    psir4=psir(i1,i2,i3,4)
!!                    !potentials
!!                    pot1=pot(i1-2*nbuf,i2-2*nbuf,i3-2*nbuf,1)
!!                    pot2=pot(i1-2*nbuf,i2-2*nbuf,i3-2*nbuf,2)
!!                    pot3=pot(i1-2*nbuf,i2-2*nbuf,i3-2*nbuf,3)
!!                    pot4=pot(i1-2*nbuf,i2-2*nbuf,i3-2*nbuf,4)
!!
!!                    !diagonal terms
!!                    tt11=pot1*psir1 !p1
!!                    tt22=pot1*psir2 !p2
!!                    tt33=pot4*psir3 !p3
!!                    tt44=pot4*psir4 !p4
!!                    !Rab*Rb
!!                    tt13=pot2*psir3 !p1
!!                    !Iab*Ib
!!                    tt14=pot3*psir4 !p1
!!                    !Rab*Ib
!!                    tt23=pot2*psir4 !p2
!!                    !Iab*Rb
!!                    tt24=pot3*psir3 !p2
!!                    !Rab*Ra
!!                    tt31=pot2*psir1 !p3
!!                    !Iab*Ia
!!                    tt32=pot3*psir2 !p3
!!                    !Rab*Ia
!!                    tt41=pot2*psir2 !p4
!!                    !Iab*Ra
!!                    tt42=pot3*psir1 !p4
!!
!!                    ! Change epot later
!!                    epot_p=epot_p+tt11*psir1+tt22*psir2+tt33*psir3+tt44*psir4+&
!!                         2.0_gp*tt31*psir3-2.0_gp*tt42*psir4+2.0_gp*tt41*psir4+2.0_gp*tt32*psir3
!!
!!                    !wavefunction update
!!                    !p1=h1p1+h2p3-h3p4
!!                    !p2=h1p2+h2p4+h3p3
!!                    !p3=h2p1+h3p2+h4p3
!!                    !p4=h2p2-h3p1+h4p4
!!                    psir(i1,i2,i3,1)=tt11+tt13-tt14
!!                    psir(i1,i2,i3,2)=tt22+tt23+tt24
!!                    psir(i1,i2,i3,3)=tt33+tt31+tt32
!!                    psir(i1,i2,i3,4)=tt44+tt41-tt42
!!                 end do
!!              else
!!                 do ispinor=1,nspinor
!!                    do i1=i1s,i1e
!!                       !the local potential is always real
!!                       ! Add the parabola to the potential
!!                       !tt=hxh**2*dble(i1-ix0)**2 + hyh**2*dble(i2-iy0)**2 + hzh**2*dble(i3-iz0)**2
!!                       !tt=hxh2*dble(i1-ix0)**2 + hyh2*dble(i2-iy0)**2 + hzh2*dble(i3-iz0)**2
!!                       tt=(hxh*dble(i1)-rxyzParab(1))**2 + (hyh*dble(i2)-rxyzParab(2))**2 + (hzh*dble(i3)-rxyzParab(3))**2
!!                       if(power==2) then
!!                           tt=parabPrefac*tt
!!                       else if(power==4) then
!!                           tt=parabPrefac*tt**2
!!                       else
!!                           write(*,'(a,i0)') "'power' must be 2 or 4, but we found ", power
!!                           stop
!!                       end if
!!                       potCopy(i1-2*nbuf,i2-2*nbuf,i3-2*nbuf,1)=potCopy(i1-2*nbuf,i2-2*nbuf,i3-2*nbuf,1)+tt
!!                       tt=potCopy(i1-2*nbuf,i2-2*nbuf,i3-2*nbuf,1)*psir(i1,i2,i3,ispinor)
!!                       epot_p=epot_p+real(tt*psir(i1,i2,i3,ispinor),gp)
!!                       psir(i1,i2,i3,ispinor)=tt
!!                    end do
!!                 end do
!!              end if
!!              
!!              if (present(ibyyzz_r)) then
!!                 !the max is to avoid the calculation for no bounds
!!                 do i1=max(ibyyzz_r(1,i2,i3),ibyyzz_r(2,i2,i3))-14+1,2*n1+16-2*nbuf
!!                    psir(i1,i2,i3,:)=0.0_wp
!!                 enddo
!!              end if
!!
!!           else
!!              do i1=-14,2*n1+16
!!                 psir(i1,i2,i3,:)=0.0_wp
!!              enddo
!!           endif
!!        enddo
!!     else
!!        do i2=-14,2*n2+16
!!           do i1=-14,2*n1+16
!!              psir(i1,i2,i3,:)=0.0_wp
!!           enddo
!!        enddo
!!     endif
!!  enddo
!!!$omp end do
!!
!!!$omp critical
!!  epot=epot+epot_p
!!!$omp end critical
!!
!!!$omp end parallel
!!
!!END SUBROUTINE apply_potentialParabola
!!!!***<|MERGE_RESOLUTION|>--- conflicted
+++ resolved
@@ -1241,11 +1241,7 @@
                       plr%wfd%keyglob,&!nlpspd%keyg_p(1,jseg_c),&
                       proj(istart_c_i),&
                       cproj(ispinor,m,i,l))
-<<<<<<< HEAD
-!                 print *,'ispinor,m,l,i,iat',ispinor,m,l,i,iat,cproj(ispinor,m,i,l)
-=======
                  !print *,'ispinor,m,l,i,iat',ispinor,m,l,i,iat,cproj(ispinor,m,i,l)
->>>>>>> 228b6c14
               end do
               istart_c_i=istart_c_i+(mbvctr_c+7*mbvctr_f)*ncplx
            end do
