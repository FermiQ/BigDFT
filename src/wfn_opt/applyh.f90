!> @file
!!  Routine to calculate the action of the hamiltonian
!! @author
!!   Copyright (C) 2005-2013 BigDFT group 
!!   This file is distributed under the terms of the
!!   GNU General Public License, see ~/COPYING file
!!   or http://www.gnu.org/copyleft/gpl.txt .
!!   For the list of contributors, see ~/AUTHORS 


!> Calculate the action of the local hamiltonian on the orbitals
subroutine local_hamiltonian(iproc,nproc,npsidim_orbs,orbs,Lzd,hx,hy,hz,&
     ipotmethod,confdatarr,pot,psi,hpsi,pkernel,xc,alphaSIC,ekin_sum,epot_sum,eSIC_DC,&
     dpbox,potential,comgp)
  use module_base
  use module_types
  use module_interfaces, except_this_one => local_hamiltonian
  use module_xc
  implicit none
  !Arguments
  integer, intent(in) :: iproc,nproc,npsidim_orbs
  integer, intent(in) :: ipotmethod !< Method which has to be chosen for applying the potential to the wavefunctions in the real space form:
                                    !! 0 is the traditional potential application
                                    !! 1 is the application of the exact exchange (which has to be precomputed and stored in the potential array)
                                    !! 2 is the application of the Perdew-Zunger SIC
                                    !! 3 is the application of the Non-Koopman's correction SIC
  real(gp), intent(in) :: hx,hy,hz,alphaSIC
  type(orbitals_data), intent(in) :: orbs
  type(local_zone_descriptors), intent(in) :: Lzd
  type(confpot_data), dimension(orbs%norbp), intent(in) :: confdatarr
  type(xc_info), intent(in) :: xc
  real(wp), dimension(npsidim_orbs), intent(in) :: psi              !< This dimension will be modified
  real(wp), dimension(:),pointer :: pot                             !< the potential, with the dimension compatible with the ipotmethod flag
  real(gp), intent(out) :: ekin_sum,epot_sum,eSIC_DC
  real(wp), dimension(npsidim_orbs), intent(inout) :: hpsi
  type(coulomb_operator), intent(in) :: pkernel                     !< the PSolver kernel which should be associated for the SIC schemes
  type(denspot_distribution),intent(in),optional :: dpbox
  real(wp), dimension(*), intent(in), optional, target :: potential !< Distributed potential. Might contain the density for the SIC treatments
  type(p2pComms),intent(inout), optional:: comgp
  !!real(wp), dimension(lr%d%n1i*lr%d%n2i*lr%d%n3i*nspin) :: pot
  !!real(wp), dimension(max(dpbox%ndimrhopot,orbs%nspin)), intent(in), optional, target :: potential !< Distributed potential. Might contain the density for the SIC treatments
  !local variables
  character(len=*), parameter :: subname='local_hamiltonian'
  logical :: dosome
  integer :: iorb,npot,ispot,ispsi,ilr,ilr_orb!,jproc,ierr
  real(wp) :: exctXcoeff
  real(gp) :: ekin,epot,kx,ky,kz,eSICi,eSIC_DCi !n(c) etest
  type(workarr_locham) :: wrk_lh
  real(wp), dimension(:,:), allocatable :: vsicpsir
  real(wp), dimension(:,:), allocatable :: psir
  !!write(*,*) 'condition',(present(dpbox) .and. present(potential) .and. present(comgp))

  epot=0.d0
  ekin=0.d0

  !some checks
  exctXcoeff=xc_exctXfac(xc)

  if (exctXcoeff /= 0.0_gp .neqv. ipotmethod ==1) then
     if (iproc==0) write(*,*)&
          'ERROR (local_hamiltonian): potential method not compatible with exact exchange'
     stop
  end if

  if (.not.(associated(pkernel%kernel) .and. alphaSIC /=0.0_gp) .and. ipotmethod == 2) then
     if (iproc==0) write(*,*)&
          'ERROR (local_hamiltonian): potential method not compatible with SIC'
     stop
  end if

  ekin_sum=0.0_gp
  epot_sum=0.0_gp
  eSIC_DC=0.0_gp
!!$do jproc=0,nproc-1
!!$call MPI_BARRIER(bigdft_mpi%mpi_comm,ierr)
!!$if (jproc==iproc) then
  !loop on the localisation regions (so to create one work array set per lr)
  loop_lr: do ilr=1,Lzd%nlr
    !check if this localisation region is used by one of the orbitals
    dosome=.false.
    do iorb=1,orbs%norbp
      dosome = (orbs%inwhichlocreg(iorb+orbs%isorb) == ilr)
      if (dosome) exit
    end do
    if (.not. dosome) cycle loop_lr
      
    !components of the potential (four or one, depending on the spin)
    npot=orbs%nspinor
    if (orbs%nspinor == 2) npot=1
   
    ! Wavefunction in real space
    psir = f_malloc0((/ Lzd%Llr(ilr)%d%n1i*Lzd%Llr(ilr)%d%n2i*Lzd%Llr(ilr)%d%n3i, orbs%nspinor /),id='psir')

    call initialize_work_arrays_locham(1,Lzd%Llr(ilr),orbs%nspinor,.true.,wrk_lh)  
  
    ! wavefunction after application of the self-interaction potential
    if (ipotmethod == 2 .or. ipotmethod == 3) then
      vsicpsir = f_malloc((/ Lzd%Llr(ilr)%d%n1i*Lzd%Llr(ilr)%d%n2i*Lzd%Llr(ilr)%d%n3i, orbs%nspinor /),id='vsicpsir')
    end if

    ispsi=1
    loop_orbs: do iorb=1,orbs%norbp
      ilr_orb=orbs%inwhichlocreg(iorb+orbs%isorb)
      if (ilr_orb /= ilr) then
        ispsi=ispsi+&
             (Lzd%Llr(ilr_orb)%wfd%nvctr_c+7*Lzd%Llr(ilr_orb)%wfd%nvctr_f)*orbs%nspinor
        cycle loop_orbs
      end if
      
!!$      print *,'iorb+orbs%isorb,BEFORE',iorb+orbs%isorb,&
!!$                sum(psi(ispsi:&
!!$                ispsi+(Lzd%Llr(ilr_orb)%wfd%nvctr_c+7*Lzd%Llr(ilr_orb)%wfd%nvctr_f)*orbs%nspinor-1))

        
      call daub_to_isf_locham(orbs%nspinor,Lzd%Llr(ilr),wrk_lh,psi(ispsi),psir(1,1))

      !calculate the ODP, to be added to VPsi array
   
      !Perdew-Zunger SIC scheme
      eSIC_DCi=0.0_gp
      if (ipotmethod == 2) then
         !in this scheme the application of the potential is already done
         call PZ_SIC_potential(iorb,Lzd%Llr(ilr),orbs,xc,&
              0.5_gp*hx,0.5_gp*hy,0.5_gp*hz,pkernel,psir,vsicpsir,eSICi,eSIC_DCi)
      !NonKoopmans' correction scheme
      else if (ipotmethod == 3) then 
         !in this scheme first we have calculated the potential then we apply it
         call vcopy(Lzd%Llr(ilr)%d%n1i*Lzd%Llr(ilr)%d%n2i*Lzd%Llr(ilr)%d%n3i*orbs%nspinor,&
              psir(1,1),1,vsicpsir(1,1),1)
         !for the moment the ODP is supposed to be valid only with one lr
         call psir_to_vpsi(npot,orbs%nspinor,Lzd%Llr(ilr),&
              pot(Lzd%Llr(ilr)%d%n1i*Lzd%Llr(ilr)%d%n2i*Lzd%Llr(ilr)%d%n3i*orbs%nspin+&
              (iorb-1)*Lzd%Llr(ilr)%d%n1i*Lzd%Llr(ilr)%d%n2i*Lzd%Llr(ilr)%d%n3i*orbs%nspinor+1),&
              vsicpsir,eSICi)
      end if
   
      call psir_to_vpsi(npot,orbs%nspinor,Lzd%Llr(ilr),&
           pot(orbs%ispot(iorb)),psir(1,1),epot,confdata=confdatarr(iorb))

!!$      !this ispot has to be better defined inside denspot structure
!!$      print *,'orbs, epot',orbs%isorb+iorb,epot,orbs%ispot(iorb),&
!!$           sum(pot(orbs%ispot(iorb):orbs%ispot(iorb):Lzd%Llr(ilr)%d%n1i*Lzd%Llr(ilr)%d%n2i*Lzd%Llr(ilr)%d%n3i-1))
   
      !ODP treatment (valid only for the nlr=1 case)
      if (ipotmethod==1) then !Exact Exchange
         ispot=1+Lzd%Llr(ilr)%d%n1i*Lzd%Llr(ilr)%d%n2i*Lzd%Llr(ilr)%d%n3i*(orbs%nspin+iorb-1)
         !add to the psir function the part of the potential coming from the exact exchange
         call axpy(Lzd%Llr(ilr)%d%n1i*Lzd%Llr(ilr)%d%n2i*Lzd%Llr(ilr)%d%n3i,exctXcoeff,pot(ispot),1,psir(1,1),1)
      else if (ipotmethod == 2) then !PZ scheme
         !subtract the sic potential from the vpsi function
         call axpy(Lzd%Llr(ilr)%d%n1i*Lzd%Llr(ilr)%d%n2i*Lzd%Llr(ilr)%d%n3i*orbs%nspinor,-alphaSIC,vsicpsir(1,1),1,psir(1,1),1)
         !add the SIC correction to the potential energy
         epot=epot-alphaSIC*eSICi
         !accumulate the Double-Counted SIC energy
         eSIC_DC=eSIC_DC+alphaSIC*eSIC_DCi
      else if (ipotmethod == 3) then !NK scheme
         !add the sic potential from the vpsi function
         call axpy(Lzd%Llr(ilr)%d%n1i*Lzd%Llr(ilr)%d%n2i*Lzd%Llr(ilr)%d%n3i*orbs%nspinor,alphaSIC,vsicpsir(1,1),1,psir(1,1),1)
         epot=epot+alphaSIC*eSICi
         !accumulate the Double-Counted SIC energy
         eSIC_DC=eSIC_DC+alphaSIC*orbs%kwgts(orbs%iokpt(iorb))*orbs%occup(iorb+orbs%isorb)*eSICi
      end if
   
      !apply the kinetic term, sum with the potential and transform back to Daubechies basis
      !k-point values, if present
      kx=orbs%kpts(1,orbs%iokpt(iorb))
      ky=orbs%kpts(2,orbs%iokpt(iorb))
      kz=orbs%kpts(3,orbs%iokpt(iorb))
 
      call isf_to_daub_kinetic(hx,hy,hz,kx,ky,kz,orbs%nspinor,Lzd%Llr(ilr),wrk_lh,&
           psir(1,1),hpsi(ispsi),ekin)

!!$      print *,'iorb+orbs%isorb,AFTER',iorb+orbs%isorb,&
!!$                sum(hpsi(ispsi:&
!!$                ispsi+(Lzd%Llr(ilr_orb)%wfd%nvctr_c+7*Lzd%Llr(ilr_orb)%wfd%nvctr_f)*orbs%nspinor-1))
    

      ekin_sum=ekin_sum+orbs%kwgts(orbs%iokpt(iorb))*orbs%occup(iorb+orbs%isorb)*ekin
      epot_sum=epot_sum+orbs%kwgts(orbs%iokpt(iorb))*orbs%occup(iorb+orbs%isorb)*epot
           !print *,'iorb+orbs%isorb',iorb+orbs%isorb,ekin,epot
      ispsi=ispsi+&
           (Lzd%Llr(ilr)%wfd%nvctr_c+7*Lzd%Llr(ilr)%wfd%nvctr_f)*orbs%nspinor
      !print *,'iorb,epot',orbs%isorb+iorb,epot

    enddo loop_orbs
   
    !deallocations of work arrays
    call f_free(psir)

    if (ipotmethod == 2 .or. ipotmethod ==3) then
       call f_free(vsicpsir)
    end if
    call deallocate_work_arrays_locham(wrk_lh)
   
  end do loop_lr
!!$end if
!!$end do

END SUBROUTINE local_hamiltonian

!> Calculate the action of the local potential on the orbitals
!! @param ipotmethod Indicates the method which has to be chosen for applying the potential to the wavefunctions in the 
!!                   real space form:
!!                   0 is the traditional potential application
!!                   1 is the application of the exact exchange (which has to be precomputed and stored in the potential array)
!!                   2 is the application of the Perdew-Zunger SIC
!!                   3 is the application of the Non-Koopman's correction SIC
subroutine psi_to_vlocpsi(iproc,npsidim_orbs,orbs,Lzd,&
     ipotmethod,confdatarr,pot,psi,vpsi,pkernel,xc,alphaSIC,epot_sum,evSIC,vpsi_noconf,econf_sum)
  use module_base
  use module_types
  use module_interfaces, except_this_one => psi_to_vlocpsi
  use module_xc
  implicit none
  integer, intent(in) :: iproc,ipotmethod,npsidim_orbs
  real(gp), intent(in) :: alphaSIC
  type(xc_info), intent(in) :: xc
  type(orbitals_data), intent(in) :: orbs
  type(local_zone_descriptors), intent(in) :: Lzd
  type(confpot_data), dimension(orbs%norbp), intent(in) :: confdatarr
  real(wp), dimension(npsidim_orbs), intent(in) :: psi !this dimension will be modified
  real(wp), dimension(*) :: pot !< the potential, with the dimension compatible with the ipotmethod flag
  real(gp), intent(out) :: epot_sum,evSIC
  real(wp), dimension(npsidim_orbs), intent(inout) :: vpsi
  type(coulomb_operator), intent(in) :: pkernel !< the PSolver kernel which should be associated for the SIC schemes
  real(wp), dimension(npsidim_orbs), intent(inout),optional :: vpsi_noconf
  real(gp),intent(out),optional :: econf_sum
  !local variables
  character(len=*), parameter :: subname='psi_to_vlocpsi'
  logical :: dosome
<<<<<<< HEAD
  integer :: i_all,i_stat,iorb,npot,ispot,ispsi,ilr,ilr_orb,nbox,nvctr,ispinor,iiorb
=======
  integer :: iorb,npot,ispot,ispsi,ilr,ilr_orb,nbox,nvctr,ispinor
>>>>>>> 8ee6055c
  real(wp) :: exctXcoeff
  real(gp) :: epot,eSICi,eSIC_DCi,econf !n(c) etest
  type(workarr_sumrho) :: w
  real(wp), dimension(:,:), allocatable :: psir,vsicpsir,psir_noconf


  !some checks
  exctXcoeff=xc_exctXfac(xc)

  if (exctXcoeff /= 0.0_gp .neqv. ipotmethod ==1) then
     if (iproc==0) write(*,*)&
          'ERROR (local_hamiltonian): potential method not compatible with exact exchange'
     stop
  end if

  if (.not.(associated(pkernel%kernel) .and. alphaSIC /=0.0_gp) .and. ipotmethod == 2) then
     if (iproc==0) write(*,*)&
          'ERROR (local_hamiltonian): potential method not compatible with SIC'
     stop
  end if

  epot_sum=0.0_gp
  evSIC=0.0_gp
  if (present(econf_sum)) then
      econf_sum=0.0_gp
  end if

  call initialize_work_arrays_sumrho(lzd%nlr,lzd%llr,.true.,w)

  !loop on the localisation regions (so to create one work array set per lr)
  loop_lr: do ilr=1,Lzd%nlr
     !check if this localisation region is used by one of the orbitals
     dosome=.false.
     do iorb=1,orbs%norbp
        dosome = (orbs%inwhichlocreg(iorb+orbs%isorb) == ilr)
        if (dosome) then
            iiorb=iorb
            exit
        end if
     end do
     if (.not. dosome) cycle loop_lr

     !initialise the work arrays
     call initialize_work_arrays_sumrho(1,lzd%llr(ilr),.false.,w)

     !box elements size
     nbox=Lzd%Llr(ilr)%d%n1i*Lzd%Llr(ilr)%d%n2i*Lzd%Llr(ilr)%d%n3i

     !components of the potential (four or one, depending on the spin)
     npot=orbs%nspinor
     if (orbs%nspinor == 2) npot=1

     ! Wavefunction in real space
     psir = f_malloc((/ nbox, orbs%nspinor /),id='psir')

     if (present(vpsi_noconf)) then
         psir_noconf = f_malloc((/ nbox, orbs%nspinor /),id='psir_noconf')
     end if

     call to_zero(nbox*orbs%nspinor,psir(1,1))

     ! wavefunction after application of the self-interaction potential
     if (ipotmethod == 2 .or. ipotmethod == 3) then
        vsicpsir = f_malloc((/ nbox, orbs%nspinor /),id='vsicpsir')
     end if

  !n(c) etest=0.0_gp

  ispsi=1
  loop_orbs: do iorb=1,orbs%norbp
     ilr_orb=orbs%inwhichlocreg(iorb+orbs%isorb)
     nvctr=Lzd%Llr(ilr_orb)%wfd%nvctr_c+7*Lzd%Llr(ilr_orb)%wfd%nvctr_f
     if (ilr_orb /= ilr) then
        ispsi=ispsi+nvctr*orbs%nspinor
        cycle loop_orbs
     end if
     
     !transform the wavefunction in Daubechies basis to the wavefunction in ISF basis
     !the psir wavefunction is given in the spinorial form
     do ispinor=1,orbs%nspinor
        call daub_to_isf(Lzd%Llr(ilr),w,psi(ispsi+nvctr*(ispinor-1)),psir(1,ispinor))
     end do

     !ispot=1+lr%d%n1i*lr%d%n2i*lr%d%n3i*(nspin+iorb-1)
     !etest=etest+dot(lr%d%n1i*lr%d%n2i*lr%d%n3i,pot(ispot),1,psir(1,1),1)
     !print *,'epot, iorb,iproc,norbp',iproc,orbs%norbp,iorb

     !calculate the ODP, to be added to VPsi array

     !Perdew-Zunger SIC scheme
     eSIC_DCi=0.0_gp
     if (ipotmethod == 2) then
        !in this scheme the application of the potential is already done
        call PZ_SIC_potential(iorb,Lzd%Llr(ilr),orbs,xc,&
             0.5_gp*Lzd%hgrids(1),0.5_gp*Lzd%hgrids(2),0.5_gp*Lzd%hgrids(3),&
             pkernel,psir,vsicpsir,eSICi,eSIC_DCi)
     !NonKoopmans' correction scheme
     else if (ipotmethod == 3) then 
        !in this scheme first we have calculated the potential then we apply it
        call vcopy(nbox*orbs%nspinor,psir(1,1),1,vsicpsir(1,1),1)
        !for the moment the ODP is supposed to be valid only with one lr
        call psir_to_vpsi(npot,orbs%nspinor,Lzd%Llr(ilr),&
             pot(nbox*(orbs%nspin+(iorb-1)*orbs%nspinor)+1),&
             vsicpsir,eSICi)
     end if

     !apply the potential to the psir wavefunction and calculate potential energy
     if (present(vpsi_noconf)) then
         if (.not.present(econf_sum)) then
             stop 'ERROR: econf must be present when psir_noconf is present'
         end if
         call vcopy(nbox*orbs%nspinor, psir(1,1), 1, psir_noconf(1,1), 1)
         call psir_to_vpsi(npot,orbs%nspinor,Lzd%Llr(ilr),&
              pot(orbs%ispot(iorb)),psir,epot,confdata=confdatarr(iorb),vpsir_noconf=psir_noconf,econf=econf)
     else
         call psir_to_vpsi(npot,orbs%nspinor,Lzd%Llr(ilr),&
              pot(orbs%ispot(iorb)),psir,epot,confdata=confdatarr(iorb))
     end if
     !!do i_stat=1,lzd%llr(ilr)%d%n1i*lzd%llr(ilr)%d%n2i*lzd%llr(ilr)%d%n3i
     !!    write(1000+ilr_orb,*) orbs%ispot(iorb)+i_stat-1, pot(orbs%ispot(iorb)+i_stat-1)
     !!end do
     !this ispot has to be better defined inside denspot structure

     !ODP treatment (valid only for the nlr=1 case)
     if (ipotmethod==1) then !Exact Exchange
        ispot=1+nbox*(orbs%nspin+iorb-1)
        !add to the psir function the part of the potential coming from the exact exchange
        call axpy(nbox,exctXcoeff,pot(ispot),1,psir(1,1),1)
     else if (ipotmethod == 2) then !PZ scheme
        !subtract the sic potential from the vpsi function
        call axpy(nbox*orbs%nspinor,-alphaSIC,vsicpsir(1,1),1,psir(1,1),1)
        !add the SIC correction to the potential energy
        epot=epot-alphaSIC*eSICi
        !accumulate the Double-Counted SIC energy
        evSIC=evSIC+alphaSIC*eSIC_DCi
     else if (ipotmethod == 3) then !NK scheme
        !add the sic potential from the vpsi function
        call axpy(nbox*orbs%nspinor,alphaSIC,vsicpsir(1,1),1,psir(1,1),1)
        epot=epot+alphaSIC*eSICi
        !accumulate the Double-Counted SIC energy
        evSIC=evSIC+alphaSIC*orbs%kwgts(orbs%iokpt(iorb))*orbs%occup(iorb+orbs%isorb)*eSICi
     end if

     do ispinor=1,orbs%nspinor
         call isf_to_daub(Lzd%Llr(ilr),w,psir(1,ispinor),vpsi(ispsi+nvctr*(ispinor-1)))
         if (present(vpsi_noconf)) then
             call isf_to_daub(Lzd%Llr(ilr),w,psir_noconf(1,ispinor),vpsi_noconf(ispsi+nvctr*(ispinor-1)))
         end if
     end do

     epot_sum=epot_sum+orbs%kwgts(orbs%iokpt(iorb))*orbs%occup(iorb+orbs%isorb)*epot
     if (present(econf_sum)) then
         econf_sum=econf_sum+orbs%kwgts(orbs%iokpt(iorb))*orbs%occup(iorb+orbs%isorb)*econf
     end if
     ispsi=ispsi+nvctr*orbs%nspinor
  enddo loop_orbs

  !deallocations of work arrays
  call f_free(psir)
  if (present(vpsi_noconf)) then
      call f_free(psir_noconf)
  end if
  if (ipotmethod == 2 .or. ipotmethod ==3) then
     call f_free(vsicpsir)
  end if

end do loop_lr

call deallocate_work_arrays_sumrho(w)


END SUBROUTINE psi_to_vlocpsi


subroutine psi_to_kinpsi(iproc,npsidim_orbs,orbs,lzd,psi,hpsi,ekin_sum)
  use module_base
  use module_types
  use module_interfaces, except_this_one => psi_to_kinpsi
  implicit none
  integer, intent(in) :: iproc,npsidim_orbs
  type(orbitals_data), intent(in) :: orbs
  type(local_zone_descriptors), intent(in) :: Lzd
  real(wp), dimension(npsidim_orbs), intent(in) :: psi
  real(gp), intent(out) :: ekin_sum
  real(wp), dimension(npsidim_orbs), intent(inout) :: hpsi

  !local variables
  character(len=*), parameter :: subname='psi_to_kinpsi'
  logical :: dosome
<<<<<<< HEAD
  integer :: i_all,i_stat,iorb,ispsi,ilr,ilr_orb,iiorb
=======
  integer :: iorb,ispsi,ilr,ilr_orb
>>>>>>> 8ee6055c
  real(gp) :: ekin
  type(workarr_locham) :: wrk_lh
  real(wp), dimension(:,:), allocatable :: psir
  real(gp) :: kx,ky,kz


  ekin=0.d0
  ekin_sum=0.0_gp

  call initialize_work_arrays_locham(lzd%nlr,lzd%llr,orbs%nspinor,.true.,wrk_lh)  

  !loop on the localisation regions (so to create one work array set per lr)
  loop_lr: do ilr=1,Lzd%nlr
    !check if this localisation region is used by one of the orbitals
    dosome=.false.
    do iorb=1,orbs%norbp
      dosome = (orbs%inwhichlocreg(iorb+orbs%isorb) == ilr)
      if (dosome) then
          iiorb=iorb
          exit
      end if
    end do
    if (.not. dosome) cycle loop_lr
   
    ! Wavefunction in real space
    psir = f_malloc0((/ Lzd%Llr(ilr)%d%n1i*Lzd%Llr(ilr)%d%n2i*Lzd%Llr(ilr)%d%n3i, orbs%nspinor /),id='psir')

    !initialise the work arrays
    call initialize_work_arrays_locham(1,Lzd%Llr(ilr),orbs%nspinor,.false.,wrk_lh)  

   
    ispsi=1
    loop_orbs: do iorb=1,orbs%norbp
      ilr_orb=orbs%inwhichlocreg(iorb+orbs%isorb)
      if (ilr_orb /= ilr) then
        ispsi=ispsi+&
             (Lzd%Llr(ilr_orb)%wfd%nvctr_c+7*Lzd%Llr(ilr_orb)%wfd%nvctr_f)*orbs%nspinor
        cycle loop_orbs
      end if
        
      !call daub_to_isf_locham(orbs%nspinor,Lzd%Llr(ilr),wrk_lh,psi(ispsi),psir(1,1))

      kx=orbs%kpts(1,orbs%iokpt(iorb))
      ky=orbs%kpts(2,orbs%iokpt(iorb))
      kz=orbs%kpts(3,orbs%iokpt(iorb))

      !call isf_to_daub_kinetic(lzd%hgrids(1),lzd%hgrids(2),lzd%hgrids(3),kx,ky,kz,orbs%nspinor,Lzd%Llr(ilr),wrk_lh,&
      !      psir(1,1),hpsi(ispsi),ekin)
      call psi_to_tpsi(lzd%hgrids,orbs%kpts(1,orbs%iokpt(iorb)),orbs%nspinor,&
           Lzd%Llr(ilr),psi(ispsi),wrk_lh,hpsi(ispsi),ekin)
   
      ekin_sum=ekin_sum+orbs%kwgts(orbs%iokpt(iorb))*orbs%occup(iorb+orbs%isorb)*ekin

      ispsi=ispsi+&
           (Lzd%Llr(ilr)%wfd%nvctr_c+7*Lzd%Llr(ilr)%wfd%nvctr_f)*orbs%nspinor

    enddo loop_orbs

    call f_free(psir)

  end do loop_lr

  call deallocate_work_arrays_locham(wrk_lh)


end subroutine psi_to_kinpsi



!> apply the potential to the psir wavefunction and calculate potential energy
subroutine psir_to_vpsi(npot,nspinor,lr,pot,vpsir,epot,confdata,vpsir_noconf,econf)
  use module_base
  use module_types
  use module_interfaces, except_this_one => psir_to_vpsi
  implicit none
  integer, intent(in) :: npot,nspinor
  type(locreg_descriptors), intent(in) :: lr !< localization region of the wavefunction
  real(wp), dimension(lr%d%n1i*lr%d%n2i*lr%d%n3i,npot), intent(in) :: pot
  real(wp), dimension(lr%d%n1i*lr%d%n2i*lr%d%n3i,nspinor), intent(inout) :: vpsir
  real(gp), intent(out) :: epot
  type(confpot_data), intent(in), optional :: confdata !< data for the confining potential
  real(wp), dimension(lr%d%n1i*lr%d%n2i*lr%d%n3i,nspinor), intent(inout), optional :: vpsir_noconf !< wavefunction with  the potential without confinement applied
  real(gp), intent(out),optional :: econf !< confinement energy
  !local variables
  logical :: confining
  integer, dimension(3) :: ishift !temporary variable in view of wavefunction creation

  epot=0.0_gp
  ishift=(/0,0,0/)
  confining=present(confdata)
  if (confining) confining= (confdata%potorder /=0)

  if (confining) then
     if (lr%geocode == 'F') then
        if (present(vpsir_noconf)) then
            if (.not.present(econf)) stop 'ERROR: econf must be present when vpsir_noconf is present!'
            !call apply_potential_lr(lr%d%n1i,lr%d%n2i,lr%d%n3i,&
            call apply_potential_lr_conf_noconf(lr%d%n1i,lr%d%n2i,lr%d%n3i,&
                 lr%d%n1i,lr%d%n2i,lr%d%n3i,&
                 ishift,lr%d%n2,lr%d%n3,&
                 nspinor,npot,vpsir,pot,epot,&
                 confdata,lr%bounds%ibyyzz_r,vpsir_noconf,econf)
                 !confdata=confdata,ibyyzz_r=lr%bounds%ibyyzz_r,psir_noconf=vpsir_noconf,econf=econf)
        else
           !call apply_potential_lr(lr%d%n1i,lr%d%n2i,lr%d%n3i,&
           call apply_potential_lr_conf(lr%d%n1i,lr%d%n2i,lr%d%n3i,&
                 lr%d%n1i,lr%d%n2i,lr%d%n3i,&
                 ishift,lr%d%n2,lr%d%n3,&
                 nspinor,npot,vpsir,pot,epot,&
                 confdata,lr%bounds%ibyyzz_r)
                 !confdata=confdata,ibyyzz_r=lr%bounds%ibyyzz_r)
        end if
     else
        !call apply_potential_lr(lr%d%n1i,lr%d%n2i,lr%d%n3i,&
        call apply_potential_lr_conf_nobounds(lr%d%n1i,lr%d%n2i,lr%d%n3i,&
             lr%d%n1i,lr%d%n2i,lr%d%n3i,&
             ishift,lr%d%n2,lr%d%n3,&
             nspinor,npot,vpsir,pot,epot,&
             confdata)
             !confdata=confdata)
     end if

  else
     
     if (lr%geocode == 'F') then
        !call apply_potential_lr(lr%d%n1i,lr%d%n2i,lr%d%n3i,&
        call apply_potential_lr_bounds(lr%d%n1i,lr%d%n2i,lr%d%n3i,&
             lr%d%n1i,lr%d%n2i,lr%d%n3i,&
             ishift,lr%d%n2,lr%d%n3,&
             nspinor,npot,vpsir,pot,epot,&
             lr%bounds%ibyyzz_r)
        !     ibyyzz_r=lr%bounds%ibyyzz_r)
     else
        !call apply_potential_lr(lr%d%n1i,lr%d%n2i,lr%d%n3i,&
        call apply_potential_lr_nobounds(lr%d%n1i,lr%d%n2i,lr%d%n3i,&
             lr%d%n1i,lr%d%n2i,lr%d%n3i,&
             ishift,lr%d%n2,lr%d%n3,&
             nspinor,npot,vpsir,pot,epot)
     end if
  end if

end subroutine psir_to_vpsi


!>   Transpose the wavefunction into a real and imaginary part to be treated with k-points
!!   to be used only when nspinor=2 or 4
!!   here the dimensions are n1->n1+1
subroutine transpose_for_kpoints(nspinor,n1,n2,n3,x,ww,direct)
  use module_base
  implicit none
  logical, intent(in) :: direct
  integer, intent(in) :: nspinor,n1,n2,n3
  real(wp), dimension(nspinor*n1*n2*n3), intent(inout) :: x,ww
  !local variables
  integer :: i1,i2,i3,idx,id,id2,id3,isd,ispinor,it

  !k-points also admitted in non-collinear case
  if (direct) then
     do ispinor=1,nspinor/2
        isd=(ispinor-1)*2*n1*n2*n3
        do idx=1,2
           do i3=1,n3
              id3=(i3-1)*n1*n2
              do i2=1,n2
                 id2=(i2-1)*n1
                 do i1=1,n1
                    id=i1+id2+id3+(idx-1)*n1*n2*n3+isd
                    it=idx+2*(i1-1)+2*id2+2*id3+isd
                    ww(it)=x(id)
                 end do
              end do
           end do
        end do
     end do
  else
     do ispinor=1,nspinor/2
        isd=(ispinor-1)*2*n1*n2*n3
        do idx=1,2
           do i3=1,n3
              id3=(i3-1)*n1*n2
              do i2=1,n2
                 id2=(i2-1)*n1
                 do i1=1,n1
                    id=i1+id2+id3+(idx-1)*n1*n2*n3+isd
                    it=idx+2*(i1-1)+2*id2+2*id3+isd
                    ww(id)=x(it)
                 end do
              end do
           end do
        end do
     end do
  end if
  
  !for mixed precision code it should be changed
  call vcopy(nspinor*n1*n2*n3,ww(1),1,x(1),1)
END SUBROUTINE transpose_for_kpoints


!>   routine for applying the local potentials
!!   supports the non-collinear case, the buffer for tails and different Boundary Conditions
!!   Optimal also for the complex wavefuntion case
!!   might generalize the buffers for two different localization regions, provided that the potential lies in a bigger region
subroutine apply_potential(n1,n2,n3,nl1,nl2,nl3,nbuf,nspinor,npot,psir,pot,epot,&
     ibyyzz_r) !optional
  use module_base
  implicit none
  integer, intent(in) :: n1,n2,n3,nl1,nl2,nl3,nbuf,nspinor,npot
  real(wp), dimension(-14*nl1:2*n1+1+15*nl1,-14*nl2:2*n2+1+15*nl2,-14*nl3:2*n3+1+15*nl3,nspinor), intent(inout) :: psir
  real(wp), dimension(-14*nl1:2*n1+1+15*nl1-4*nbuf,-14*nl2:2*n2+1+15*nl2-4*nbuf,&
       -14*nl3:2*n3+1+15*nl3-4*nbuf,npot), intent(in) :: pot
  integer, dimension(2,-14:2*n2+16,-14:2*n3+16), intent(in), optional :: ibyyzz_r
  real(gp), intent(out) :: epot
  !local variables
  integer :: i1,i2,i3,i1s,i1e,ispinor
  real(wp) :: tt11,tt22,tt33,tt44,tt13,tt14,tt23,tt24,tt31,tt32,tt41,tt42,tt
  real(wp) :: psir1,psir2,psir3,psir4,pot1,pot2,pot3,pot4
  real(gp) :: epot_p
 
  !the Tail treatment is allowed only in the Free BC case
  if (nbuf /= 0 .and. nl1*nl2*nl3 == 0) stop 'NONSENSE: nbuf/=0 only for Free BC'

  epot=0.0_wp
!$omp parallel default(private)&
!$omp shared(pot,psir,n1,n2,n3,epot,ibyyzz_r,nl1,nl2,nl3,nbuf,nspinor)
  !case without bounds
  i1s=-14*nl1
  i1e=2*n1+1+15*nl1
  epot_p=0._gp
!$omp do
  do i3=-14*nl3,2*n3+1+15*nl3
     if (i3 >= -14+2*nbuf .and. i3 <= 2*n3+16-2*nbuf) then !check for the nbuf case
        do i2=-14*nl2,2*n2+1+15*nl2
           if (i2 >= -14+2*nbuf .and. i2 <= 2*n2+16-2*nbuf) then !check for the nbuf case
              !this if statement is inserted here for avoiding code duplication
              !it is to be seen whether the code results to be too much unoptimised
              if (present(ibyyzz_r)) then
                 !in this case we are surely in Free BC
                 !the min is to avoid to calculate for no bounds
                 do i1=-14+2*nbuf,min(ibyyzz_r(1,i2,i3),ibyyzz_r(2,i2,i3))-14-1
                    psir(i1,i2,i3,:)=0.0_wp
                 enddo
                 i1s=max(ibyyzz_r(1,i2,i3)-14,-14+2*nbuf)
                 i1e=min(ibyyzz_r(2,i2,i3)-14,2*n1+16-2*nbuf)
              end if
              !here we put the branchments wrt to the spin
              if (nspinor == 4) then
                 do i1=i1s,i1e
                    !wavefunctions
                    psir1=psir(i1,i2,i3,1)
                    psir2=psir(i1,i2,i3,2)
                    psir3=psir(i1,i2,i3,3)
                    psir4=psir(i1,i2,i3,4)
                    !potentials
                    pot1=pot(i1-2*nbuf,i2-2*nbuf,i3-2*nbuf,1)
                    pot2=pot(i1-2*nbuf,i2-2*nbuf,i3-2*nbuf,2)
                    pot3=pot(i1-2*nbuf,i2-2*nbuf,i3-2*nbuf,3)
                    pot4=pot(i1-2*nbuf,i2-2*nbuf,i3-2*nbuf,4)

                    !diagonal terms
                    tt11=pot1*psir1 !p1
                    tt22=pot1*psir2 !p2
                    tt33=pot4*psir3 !p3
                    tt44=pot4*psir4 !p4
                    !Rab*Rb
                    tt13=pot2*psir3 !p1
                    !Iab*Ib
                    tt14=pot3*psir4 !p1
                    !Rab*Ib
                    tt23=pot2*psir4 !p2
                    !Iab*Rb
                    tt24=pot3*psir3 !p2
                    !Rab*Ra
                    tt31=pot2*psir1 !p3
                    !Iab*Ia
                    tt32=pot3*psir2 !p3
                    !Rab*Ia
                    tt41=pot2*psir2 !p4
                    !Iab*Ra
                    tt42=pot3*psir1 !p4

                    ! Change epot later
                    epot_p=epot_p+tt11*psir1+tt22*psir2+tt33*psir3+tt44*psir4+&
                         2.0_gp*tt31*psir3-2.0_gp*tt42*psir4+2.0_gp*tt41*psir4+2.0_gp*tt32*psir3

                    !wavefunction update
                    !p1=h1p1+h2p3-h3p4
                    !p2=h1p2+h2p4+h3p3
                    !p3=h2p1+h3p2+h4p3
                    !p4=h2p2-h3p1+h4p4
                    psir(i1,i2,i3,1)=tt11+tt13-tt14
                    psir(i1,i2,i3,2)=tt22+tt23+tt24
                    psir(i1,i2,i3,3)=tt33+tt31+tt32
                    psir(i1,i2,i3,4)=tt44+tt41-tt42
                 end do
              else
                 do ispinor=1,nspinor
                    do i1=i1s,i1e
                       !the local potential is always real
                       tt=pot(i1-2*nbuf,i2-2*nbuf,i3-2*nbuf,1)*psir(i1,i2,i3,ispinor)
                       epot_p=epot_p+real(tt*psir(i1,i2,i3,ispinor),gp)
                       psir(i1,i2,i3,ispinor)=tt
                    end do
                 end do
              end if
              
              if (present(ibyyzz_r)) then
                 !the max is to avoid the calculation for no bounds
                 do i1=max(ibyyzz_r(1,i2,i3),ibyyzz_r(2,i2,i3))-14+1,2*n1+16-2*nbuf
                    psir(i1,i2,i3,:)=0.0_wp
                 enddo
              end if

           else
              do i1=-14,2*n1+16
                 psir(i1,i2,i3,:)=0.0_wp
              enddo
           endif
        enddo
     else
        do i2=-14,2*n2+16
           do i1=-14,2*n1+16
              psir(i1,i2,i3,:)=0.0_wp
           enddo
        enddo
     endif
  enddo
!$omp end do

!$omp critical
  epot=epot+epot_p
!$omp end critical

!$omp end parallel

END SUBROUTINE apply_potential




subroutine realspace(ibyyzz_r,pot,psir,epot,n1,n2,n3)
  use module_base
  implicit none
  integer, intent(in) :: n1,n2,n3
  integer, dimension(2,-14:2*n2+16,-14:2*n3+16), intent(in) :: ibyyzz_r
  real(wp), dimension(-14:2*n1+16,-14:2*n2+16,-14:2*n3+16), intent(in) :: pot
  real(wp), dimension(-14:2*n1+16,-14:2*n2+16,-14:2*n3+16), intent(inout) :: psir
  real(wp), intent(out) :: epot
  !local variables
  real(wp) :: tt
  integer :: i1,i2,i3

  epot=0.0_wp
  do i3=-14,2*n3+16
     do i2=-14,2*n2+16
        do i1=max(ibyyzz_r(1,i2,i3)-14,-14),min(ibyyzz_r(2,i2,i3)-14,2*n1+16)
           tt=pot(i1,i2,i3)*psir(i1,i2,i3)
           epot=epot+tt*psir(i1,i2,i3)
           psir(i1,i2,i3)=tt
        enddo
     enddo
  enddo

END SUBROUTINE realspace


subroutine realspace_nbuf(ibyyzz_r,pot,psir,epot,nb1,nb2,nb3,nbuf)
  implicit none
  !Arguments
  integer,intent(in)::nb1,nb2,nb3,nbuf
  integer,intent(in)::ibyyzz_r(2,-14:2*nb2+16,-14:2*nb3+16)
  real(kind=8),intent(in)::pot(-14:2*nb1+16-4*nbuf,-14:2*nb2+16-4*nbuf,-14:2*nb3+16-4*nbuf)
  real(kind=8),intent(inout)::psir(-14:2*nb1+16,-14:2*nb2+16,-14:2*nb3+16)
  real(kind=8),intent(out)::epot
  !Local variables
  real(kind=8) :: tt
  integer :: i1,i2,i3

  epot=0.d0
  do i3=-14,2*nb3+16
     if (i3 >= -14+2*nbuf .and. i3 <= 2*nb3+16-2*nbuf) then
        do i2=-14,2*nb2+16
           if (i2 >= -14+2*nbuf .and. i2 <= 2*nb2+16-2*nbuf) then
              do i1=-14+2*nbuf,ibyyzz_r(1,i2,i3)-14-1
                 psir(i1,i2,i3)=0.d0
              enddo
              do i1=max(ibyyzz_r(1,i2,i3)-14,-14+2*nbuf),min(ibyyzz_r(2,i2,i3)-14,2*nb1+16-2*nbuf)
                 tt=pot(i1-2*nbuf,i2-2*nbuf,i3-2*nbuf)*psir(i1,i2,i3)
                 epot=epot+tt*psir(i1,i2,i3)
                 psir(i1,i2,i3)=tt
              enddo
              do i1=ibyyzz_r(2,i2,i3)-14+1,2*nb1+16-2*nbuf
                 psir(i1,i2,i3)=0.d0
              enddo
           else
              do i1=-14,2*nb1+16
                 psir(i1,i2,i3)=0.d0
              enddo
           endif
        enddo
     else
        do i2=-14,2*nb2+16
           do i1=-14,2*nb1+16
              psir(i1,i2,i3)=0.d0
           enddo
        enddo
     endif
  enddo

END SUBROUTINE realspace_nbuf


subroutine realspaceINOUT(ibyyzz_r,pot,psirIN,psirOUT,epot,n1,n2,n3)
  implicit none
  integer,intent(in)::n1,n2,n3
  integer,intent(in)::ibyyzz_r(2,-14:2*n2+16,-14:2*n3+16)

  real(kind=8),intent(in)::pot(-14:2*n1+16,-14:2*n2+16,-14:2*n3+16)
  real(kind=8),intent(in)::psirIN(-14:2*n1+16,-14:2*n2+16,-14:2*n3+16)
 real(kind=8),intent(out)::psirOUT(-14:2*n1+16,-14:2*n2+16,-14:2*n3+16)

  real(kind=8),intent(out)::epot
  real(kind=8) tt
  integer i1,i2,i3

  epot=0.d0
  do i3=-14,2*n3+16
     do i2=-14,2*n2+16
        do i1=max(ibyyzz_r(1,i2,i3)-14,-14),min(ibyyzz_r(2,i2,i3)-14,2*n1+16)
           tt=pot(i1,i2,i3)*psirIN(i1,i2,i3)
           epot=epot+tt*psirIN(i1,i2,i3)
           psirOUT(i1,i2,i3)=psirOUT(i1,i2,i3)+tt
        enddo
     enddo
  enddo

END SUBROUTINE realspaceINOUT


subroutine realspaceINOUT_nbuf(ibyyzz_r,pot,psirIN,psirOUT,epot,nb1,nb2,nb3,nbuf)
  implicit none
  !Arguments
  integer,intent(in) :: nb1,nb2,nb3,nbuf
  integer,intent(in) :: ibyyzz_r(2,-14:2*nb2+16,-14:2*nb3+16)
  real(kind=8),intent(in) :: pot(-14:2*nb1+16-4*nbuf,-14:2*nb2+16-4*nbuf,-14:2*nb3+16-4*nbuf)
  real(kind=8),intent(in) :: psirIN(-14:2*nb1+16,-14:2*nb2+16,-14:2*nb3+16)
  real(kind=8),intent(out) :: psirOUT(-14:2*nb1+16,-14:2*nb2+16,-14:2*nb3+16)
  real(kind=8),intent(out) :: epot
  !Local variables
  real(kind=8) :: tt
  integer :: i1,i2,i3

  epot=0.d0
  do i3=-14,2*nb3+16
     if (i3.ge.-14+2*nbuf .and. i3.le.2*nb3+16-2*nbuf) then
        do i2=-14,2*nb2+16
           if (i2.ge.-14+2*nbuf .and. i2.le.2*nb2+16-2*nbuf) then
              do i1=-14+2*nbuf,ibyyzz_r(1,i2,i3)-14-1
                 psirOUT(i1,i2,i3)=0.d0
              enddo
              do i1=max(ibyyzz_r(1,i2,i3)-14,-14+2*nbuf),min(ibyyzz_r(2,i2,i3)-14,2*nb1+16-2*nbuf)
                 tt=pot(i1-2*nbuf,i2-2*nbuf,i3-2*nbuf)*psirIN(i1,i2,i3)
                 epot=epot+tt*psirIN(i1,i2,i3)
                 psirOUT(i1,i2,i3)=tt
              enddo
              do i1=ibyyzz_r(2,i2,i3)-14+1,2*nb1+16-2*nbuf
                 psirOUT(i1,i2,i3)=0.d0
              enddo
           else
              do i1=-14,2*nb1+16
                 psirOUT(i1,i2,i3)=0.d0
              enddo
           endif
        enddo
     else
        do i2=-14,2*nb2+16
           do i1=-14,2*nb1+16
              psirOUT(i1,i2,i3)=0.d0
           enddo
        enddo
     endif
  enddo

END SUBROUTINE realspaceINOUT_nbuf


subroutine realspaceINPLACE(ibyyzz_r,pot,psir,epot,n1,n2,n3)
  implicit none
  integer,intent(in)::n1,n2,n3
  integer,intent(in)::ibyyzz_r(2,-14:2*n2+16,-14:2*n3+16)

  real(kind=8),intent(in)::pot(-14:2*n1+16,-14:2*n2+16,-14:2*n3+16,4)
  real(kind=8),intent(inout)::psir(-14:2*n1+16,-14:2*n2+16,-14:2*n3+16,4)

  real(kind=8),intent(out)::epot
  real(kind=8) tt11,tt22,tt33,tt44,tt13,tt14,tt23,tt24,tt31,tt32,tt41,tt42
  integer i1,i2,i3

  epot=0.d0
  do i3=-14,2*n3+16
     do i2=-14,2*n2+16
        do i1=max(ibyyzz_r(1,i2,i3)-14,-14),min(ibyyzz_r(2,i2,i3)-14,2*n1+16)
           !diagonal terms
           tt11=pot(i1,i2,i3,1)*psir(i1,i2,i3,1) !p1
           tt22=pot(i1,i2,i3,1)*psir(i1,i2,i3,2) !p2
           tt33=pot(i1,i2,i3,4)*psir(i1,i2,i3,3) !p3
           tt44=pot(i1,i2,i3,4)*psir(i1,i2,i3,4) !p4
           !Rab*Rb
           tt13=pot(i1,i2,i3,2)*psir(i1,i2,i3,3) !p1
           !Iab*Ib
           tt14=pot(i1,i2,i3,3)*psir(i1,i2,i3,4) !p1
           !Rab*Ib
           tt23=pot(i1,i2,i3,2)*psir(i1,i2,i3,4) !p2
           !Iab*Rb
           tt24=pot(i1,i2,i3,3)*psir(i1,i2,i3,3) !p2
           !Rab*Ra
           tt31=pot(i1,i2,i3,2)*psir(i1,i2,i3,1) !p3
           !Iab*Ia
           tt32=pot(i1,i2,i3,3)*psir(i1,i2,i3,2) !p3
           !Rab*Ia
           tt41=pot(i1,i2,i3,2)*psir(i1,i2,i3,2) !p4
           !Iab*Ra
           tt42=pot(i1,i2,i3,3)*psir(i1,i2,i3,1) !p4
           ! Change epot later
           epot=epot+tt11*psir(i1,i2,i3,1)+tt22*psir(i1,i2,i3,2)+tt33*psir(i1,i2,i3,3)+tt44*psir(i1,i2,i3,4)+&
                2.0d0*tt31*psir(i1,i2,i3,3)-2.0d0*tt42*psir(i1,i2,i3,4)+2.0d0*tt41*psir(i1,i2,i3,4)+2.0d0*tt32*psir(i1,i2,i3,3)
!p1=h1p1+h2p3-h3p4
!p2=h1p2+h2p4+h3p3
!p3=h2p1+h3p2+h4p3
!p4=h2p2-h3p1+h4p4
           psir(i1,i2,i3,1)=tt11+tt13-tt14
           psir(i1,i2,i3,2)=tt22+tt23+tt24
           psir(i1,i2,i3,3)=tt33+tt31+tt32
           psir(i1,i2,i3,4)=tt44+tt41-tt42
        enddo
     enddo
  enddo

END SUBROUTINE realspaceINPLACE

!>   Calculate on-the fly each projector for each atom, then applies the projectors 
!!   to all distributed orbitals
subroutine applyprojectorsonthefly(iproc,orbs,at,lr,&
     rxyz,hx,hy,hz,wfd,nlpsp,psi,hpsi,eproj_sum,&
     proj_G,paw)
  use module_base
  use module_types
  use yaml_output
  use gaussians, only:gaussian_basis
  implicit none
  integer, intent(in) :: iproc
  real(gp), intent(in) :: hx,hy,hz
  type(atoms_data), intent(in) :: at
  type(orbitals_data), intent(in) :: orbs
  type(wavefunctions_descriptors), intent(in) :: wfd
  type(DFT_PSP_projectors), intent(inout) :: nlpsp
  type(locreg_descriptors),intent(in) :: lr
  real(gp), dimension(3,at%astruct%nat), intent(in) :: rxyz
  real(wp), dimension((wfd%nvctr_c+7*wfd%nvctr_f)*orbs%nspinor*orbs%norbp), intent(in) :: psi
  real(wp), dimension((wfd%nvctr_c+7*wfd%nvctr_f)*orbs%nspinor*orbs%norbp), intent(inout) :: hpsi
  real(gp), intent(out) :: eproj_sum
  type(gaussian_basis),dimension(at%astruct%ntypes),optional,intent(in)::proj_G
  type(paw_objects),optional,intent(inout)::paw
  !local variables
  integer :: iat,nwarnings,iproj,iorb
  integer :: iatype
  integer :: istart_c,idir,isorb,ieorb,ikpt,nspinor,ispsi_k,ispsi
  
  !put idir=0, no derivative
  idir=0
  nwarnings=0
  eproj_sum=0.0_gp

  !quick return if no orbitals on this processor
  if (orbs%norbp == 0) then
     return
  end if

  !apply the projectors on the fly for each k-point of the processor
  !starting k-point
  ikpt=orbs%iokpt(1)

  ispsi_k=1
  loop_kpt: do

     call orbs_in_kpt(ikpt,orbs,isorb,ieorb,nspinor)

     !this may not work for non-collinear cases
     iproj=0
     do iat=1,at%astruct%nat
        iatype=at%astruct%iatype(iat)
        istart_c=1
        if(at%npspcode(iatype) == PSPCODE_PAW) then
          call atom_projector_paw(ikpt,iat,idir,istart_c,iproj,nlpsp%nprojel,&
               lr,hx,hy,hz,paw%rpaw(iatype),rxyz(1,iat),at,orbs,nlpsp%pspd(iat)%plr,nlpsp%proj,&
               nwarnings,proj_G(iatype))
        else
          call atom_projector(ikpt,iat,idir,istart_c,iproj,nlpsp%nprojel,&
               lr,hx,hy,hz,rxyz(1,iat),at,orbs,nlpsp%pspd(iat)%plr,nlpsp%proj,nwarnings)
        end if

        !apply the projector to all the orbitals belonging to the processor
        ispsi=ispsi_k
        do iorb=isorb,ieorb
           istart_c=1
           if(at%npspcode(iatype) == PSPCODE_PAW) then
           !    PAW case:
              call apply_atproj_iorb_paw(iat,iorb,ispsi,istart_c,nlpsp%nprojel,&
                   at,orbs,wfd,nlpsp%pspd(iat)%plr,nlpsp%proj,&
                   psi(ispsi),hpsi(ispsi),eproj_sum,proj_G(iatype),paw)
           else
           !    HGH or GTH case:
              call apply_atproj_iorb_new(iat,iorb,istart_c,nlpsp%nprojel,&
                   at,orbs,wfd,nlpsp%pspd(iat)%plr,nlpsp%proj,&
                   psi(ispsi),hpsi(ispsi),eproj_sum)
           end if
           ispsi=ispsi+(wfd%nvctr_c+7*wfd%nvctr_f)*nspinor
        end do
     end do
     if (iproj /= nlpsp%nproj) then
        call yaml_warning('Incorrect number of projectors created')
        stop
     end if
     if (ieorb == orbs%norbp) exit loop_kpt
     ikpt=ikpt+1
     ispsi_k=ispsi
  end do loop_kpt

  if (nwarnings /= 0 .and. iproc == 0 .and. nlpsp%nproj /=0 .and. idir == 0) then
     call yaml_map('Calculating wavelets expansion of projectors, found warnings',nwarnings,fmt='(i0)')
     if (nwarnings /= 0) then
        call yaml_newline()
        call yaml_warning('Projectors too rough: Consider modifying hgrid and/or the localisation radii.')
        !write(*,'(1x,a,i0,a)') 'found ',nwarnings,' warnings.'
        !write(*,'(1x,a)') 'Some projectors may be too rough.'
        !write(*,'(1x,a,f6.3)') 'Consider the possibility of modifying hgrid and/or the localisation radii.'
     end if
  end if

END SUBROUTINE applyprojectorsonthefly


!!$!>   Applies the projector associated on a given atom on a corresponding orbital
!!$subroutine apply_atproj_iorb(iat,iorb,istart_c,at,orbs,wfd,nlpspd,proj,psi,hpsi,eproj)
!!$  use module_base
!!$  use module_types
!!$  implicit none
!!$  integer, intent(in) :: iat,iorb
!!$  type(atoms_data), intent(in) :: at
!!$  type(orbitals_data), intent(in) :: orbs
!!$  type(wavefunctions_descriptors), intent(in) :: wfd
!!$  type(nonlocal_psp_descriptors), intent(in) :: nlpspd
!!$  real(wp), dimension(nlpspd%nprojel), intent(in) :: proj
!!$  real(wp), dimension(wfd%nvctr_c+7*wfd%nvctr_f,orbs%nspinor), intent(in) :: psi
!!$  integer, intent(inout) :: istart_c !< address of the starting point of the projector in proj array
!!$  real(gp), intent(inout) :: eproj
!!$  real(wp), dimension(wfd%nvctr_c+7*wfd%nvctr_f,orbs%nspinor), intent(inout) :: hpsi
!!$  !Local variables
!!$  integer :: ispinor,ityp,mbvctr_c,mbvctr_f,mbseg_c,mbseg_f,jseg_c,l,i,istart_c_i,ncplx
!!$  real(gp) :: eproj_spinor
!!$
!!$  !complex functions or not
!!$  !this should be decided as a function of the orbital
!!$  !features of the k-point ikpt
!!$  call ncplx_kpt(orbs%iokpt(iorb),orbs,ncplx)
!!$
!!$  istart_c_i=istart_c
!!$  do ispinor=1,orbs%nspinor,ncplx
!!$     eproj_spinor=0.0_gp
!!$     if (ispinor >= 2) istart_c=istart_c_i
!!$     ityp=at%astruct%iatype(iat)
!!$     mbvctr_c=nlpspd%nvctr_p(2*iat-1)-nlpspd%nvctr_p(2*iat-2)
!!$     mbvctr_f=nlpspd%nvctr_p(2*iat  )-nlpspd%nvctr_p(2*iat-1)
!!$     
!!$     mbseg_c=nlpspd%nseg_p(2*iat-1)-nlpspd%nseg_p(2*iat-2)
!!$     mbseg_f=nlpspd%nseg_p(2*iat  )-nlpspd%nseg_p(2*iat-1)
!!$     jseg_c=nlpspd%nseg_p(2*iat-2)+1
!!$     !GTH and HGH pseudopotentials
!!$     do l=1,4
!!$        do i=1,3
!!$           if (at%psppar(l,i,ityp) /= 0.0_gp) then
!!$              call applyprojector(ncplx,l,i,at%psppar(0,0,ityp),at%npspcode(ityp),&
!!$                   wfd%nvctr_c,wfd%nvctr_f,wfd%nseg_c,wfd%nseg_f,wfd%keyv,wfd%keyg,&
!!$                   mbvctr_c,mbvctr_f,mbseg_c,mbseg_f,&
!!$                   nlpspd%keyv_p(jseg_c),nlpspd%keyg_p(1,jseg_c),proj(istart_c),&
!!$                   psi(1,ispinor),hpsi(1,ispinor),eproj_spinor)
!!$              istart_c=istart_c+(mbvctr_c+7*mbvctr_f)*(2*l-1)*ncplx
!!$           end if
!!$        enddo
!!$     enddo
!!$     eproj=eproj+&
!!$          orbs%kwgts(orbs%iokpt(iorb))*orbs%occup(iorb+orbs%isorb)*eproj_spinor
!!$  end do
!!$END SUBROUTINE apply_atproj_iorb


!> Build the Hifj matrix for PSP
subroutine build_hgh_hij_matrix(npspcode,psppar,hij)
  use module_base, only: gp
  use psp_projectors, only: PSPCODE_GTH, PSPCODE_HGH, PSPCODE_HGH_K, PSPCODE_HGH_K_NLCC, PSPCODE_PAW
  implicit none
  !Arguments
  integer, intent(in) :: npspcode
  real(gp), dimension(0:4,0:6), intent(in) :: psppar
  real(gp), dimension(3,3,4), intent(out) :: hij
  !Local variables
  integer :: l,i,j
  real(gp), dimension(2,2,3) :: offdiagarr

  !enter the coefficients for the off-diagonal terms (HGH case, npspcode=PSPCODE_HGH)
  offdiagarr(1,1,1)=-0.5_gp*sqrt(3._gp/5._gp)
  offdiagarr(2,1,1)=-0.5_gp*sqrt(100._gp/63._gp)
  offdiagarr(1,2,1)=0.5_gp*sqrt(5._gp/21._gp)
  offdiagarr(2,2,1)=0.0_gp !never used
  offdiagarr(1,1,2)=-0.5_gp*sqrt(5._gp/7._gp)  
  offdiagarr(2,1,2)=-7._gp/3._gp*sqrt(1._gp/11._gp)
  offdiagarr(1,2,2)=1._gp/6._gp*sqrt(35._gp/11._gp)
  offdiagarr(2,2,2)=0.0_gp !never used
  offdiagarr(1,1,3)=-0.5_gp*sqrt(7._gp/9._gp)
  offdiagarr(2,1,3)=-9._gp*sqrt(1._gp/143._gp)
  offdiagarr(1,2,3)=0.5_gp*sqrt(63._gp/143._gp)
  offdiagarr(2,2,3)=0.0_gp !never used

!  call to_zero(3*3*4,hij(1,1,1))
  hij=0.0_gp

  do l=1,4
     !term for all npspcodes
     loop_diag: do i=1,3
        hij(i,i,l)=psppar(l,i) !diagonal term
        if ((npspcode == PSPCODE_HGH .and. l/=4 .and. i/=3) .or. &
             ((npspcode == PSPCODE_HGH_K .or. npspcode == PSPCODE_HGH_K_NLCC) .and. i/=3)) then !HGH(-K) case, offdiagonal terms
           loop_offdiag: do j=i+1,3
              if (psppar(l,j) == 0.0_gp) exit loop_offdiag
              !offdiagonal HGH term
              if (npspcode == PSPCODE_HGH) then !traditional HGH convention
                 hij(i,j,l)=offdiagarr(i,j-i,l)*psppar(l,j)
              else !HGH-K convention
                 hij(i,j,l)=psppar(l,i+j+1)
              end if
              hij(j,i,l)=hij(i,j,l) !symmetrization
           end do loop_offdiag
        end if
     end do loop_diag
  end do
  
end subroutine build_hgh_hij_matrix


!> Apply the PSP projectors
subroutine applyprojector(ncplx,l,i,psppar,npspcode,&
     nvctr_c,nvctr_f,nseg_c,nseg_f,keyv,keyg,&
     mbvctr_c,mbvctr_f,mbseg_c,mbseg_f,keyv_p,keyg_p,proj,psi,hpsi,eproj)
  use module_base, only: gp,wp,dp
  use psp_projectors, only: PSPCODE_GTH, PSPCODE_HGH, PSPCODE_HGH_K, PSPCODE_HGH_K_NLCC, PSPCODE_PAW
  implicit none
  integer, intent(in) :: i,l,npspcode,ncplx
  integer, intent(in) :: nvctr_c,nvctr_f,nseg_c,nseg_f,mbvctr_c,mbvctr_f,mbseg_c,mbseg_f
  integer, dimension(nseg_c+nseg_f), intent(in) :: keyv
  integer, dimension(2,nseg_c+nseg_f), intent(in) :: keyg
  integer, dimension(mbseg_c+mbseg_f), intent(in) :: keyv_p
  integer, dimension(2,mbseg_c+mbseg_f), intent(in) :: keyg_p
  real(wp), dimension(*), intent(in) :: proj
  real(gp), dimension(0:4,0:6), intent(in) :: psppar
  real(wp), dimension(nvctr_c+7*nvctr_f,ncplx), intent(in) :: psi
  real(gp), intent(inout) :: eproj
  real(wp), dimension(nvctr_c+7*nvctr_f,ncplx), intent(inout) :: hpsi
  !local variables
  integer :: j,m,istart_c,istart_c_i,istart_c_j,icplx
  real(dp), dimension(2) :: scpr,scprp,scpr_i,scprp_i,scpr_j,scprp_j
  real(gp), dimension(2,2,3) :: offdiagarr
  real(gp) :: hij

  !enter the coefficients for the off-diagonal terms (HGH case, npspcode=3)
  offdiagarr(1,1,1)=-0.5_gp*sqrt(3._gp/5._gp)
  offdiagarr(2,1,1)=-0.5_gp*sqrt(100._gp/63._gp)
  offdiagarr(1,2,1)=0.5_gp*sqrt(5._gp/21._gp)
  offdiagarr(2,2,1)=0.0_gp !never used
  offdiagarr(1,1,2)=-0.5_gp*sqrt(5._gp/7._gp)  
  offdiagarr(2,1,2)=-7._gp/3._gp*sqrt(1._gp/11._gp)
  offdiagarr(1,2,2)=1._gp/6._gp*sqrt(35._gp/11._gp)
  offdiagarr(2,2,2)=0.0_gp !never used
  offdiagarr(1,1,3)=-0.5_gp*sqrt(7._gp/9._gp)
  offdiagarr(2,1,3)=-9._gp*sqrt(1._gp/143._gp)
  offdiagarr(1,2,3)=0.5_gp*sqrt(63._gp/143._gp)
  offdiagarr(2,2,3)=0.0_gp !never used

  istart_c=1
  !start of the routine for projectors application
  do m=1,2*l-1

     call wpdot_wrap(ncplx,  &
          nvctr_c,nvctr_f,nseg_c,nseg_f,keyv,keyg,psi,  &
          mbvctr_c,mbvctr_f,mbseg_c,mbseg_f,keyv_p,keyg_p,proj(istart_c),scpr)
  
     do icplx=1,ncplx
        scprp(icplx)=scpr(icplx)*real(psppar(l,i),dp)
        eproj=eproj+real(scprp(icplx),gp)*real(scpr(icplx),gp)
     end do

     call waxpy_wrap(ncplx,scprp,&
          mbvctr_c,mbvctr_f,mbseg_c,mbseg_f,keyv_p,keyg_p,proj(istart_c),&
          nvctr_c,nvctr_f,nseg_c,nseg_f,keyv,keyg,hpsi)

     !print *,'scprp,m,l,i',scprp,m,l,i

     istart_c=istart_c+(mbvctr_c+7*mbvctr_f)*ncplx
  enddo
  if ((npspcode == PSPCODE_HGH .and. l/=4 .and. i/=3) .or. &
       ((npspcode == PSPCODE_HGH_K .or. npspcode == PSPCODE_HGH_K_NLCC ).and. i/=3)) then !HGH(-K) case, offdiagonal terms
     loop_j: do j=i+1,3
        if (psppar(l,j) == 0.0_gp) exit loop_j

        !offdiagonal HGH term
        if (npspcode == PSPCODE_HGH) then !traditional HGH convention
           hij=offdiagarr(i,j-i,l)*psppar(l,j)
        else !HGH-K convention
           hij=psppar(l,i+j+1)
        end if

        !starting addresses of the projectors
        istart_c_i=istart_c-(2*l-1)*(mbvctr_c+7*mbvctr_f)*ncplx
        istart_c_j=istart_c_i+(j-i)*(2*l-1)*(mbvctr_c+7*mbvctr_f)*ncplx
        do m=1,2*l-1
           call wpdot_wrap(ncplx,nvctr_c,nvctr_f,nseg_c,nseg_f,keyv,keyg,psi,  &
                mbvctr_c,mbvctr_f,mbseg_c,mbseg_f,keyv_p,keyg_p,proj(istart_c_j),scpr_j)

           call wpdot_wrap(ncplx,nvctr_c,nvctr_f,nseg_c,nseg_f,keyv,keyg,psi,  &
                mbvctr_c,mbvctr_f,mbseg_c,mbseg_f,keyv_p,keyg_p,proj(istart_c_i),scpr_i)

           do icplx=1,ncplx
              scprp_j(icplx)=scpr_j(icplx)*hij
              scprp_i(icplx)=scpr_i(icplx)*hij
              !scpr_i*h_ij*scpr_j+scpr_j*h_ij*scpr_i
              eproj=eproj+2._gp*hij*real(scpr_j(icplx),gp)*real(scpr_i(icplx),gp)
           end do

           !|hpsi>=|hpsi>+h_ij (<p_i|psi>|p_j>+<p_j|psi>|p_i>)
           call waxpy_wrap(ncplx,scprp_j,&
                mbvctr_c,mbvctr_f,mbseg_c,mbseg_f,keyv_p,keyg_p,&
                proj(istart_c_i),&
                nvctr_c,nvctr_f,nseg_c,nseg_f,keyv,keyg,hpsi)

           call waxpy_wrap(ncplx,scprp_i,&
                mbvctr_c,mbvctr_f,mbseg_c,mbseg_f,&
                keyv_p,keyg_p,proj(istart_c_j),&
                nvctr_c,nvctr_f,nseg_c,nseg_f,keyv,keyg,hpsi)

           istart_c_j=istart_c_j+(mbvctr_c+7*mbvctr_f)*ncplx
           istart_c_i=istart_c_i+(mbvctr_c+7*mbvctr_f)*ncplx
        enddo
     end do loop_j
  end if
END SUBROUTINE applyprojector


!sij_opt=1 : obtain hpsi
!sij_opt=2 : obtain spsi
!sij_opt=3 : obtain hpsi and spsi
!
subroutine applyprojector_paw(ncplx,istart_c,&
     nvctr_c,nvctr_f,nseg_c,nseg_f,keyv,keyg,&
     mbvctr_c,mbvctr_f,mbseg_c,mbseg_f,keyv_p,keyg_p,proj,&
     psi,hpsi,spsi,eproj,proj_G,paw_ij,&
     indlmn,lmnmax,cprj_out,sij_opt,sij)
  use module_base
  use module_types
  use gaussians, only:gaussian_basis
  implicit none
  integer,parameter::nspinor=1  !not yet implemented
  integer, intent(inout)::istart_c
  integer, intent(in) :: ncplx,lmnmax,sij_opt
  integer, intent(in) :: nvctr_c,nvctr_f,nseg_c,nseg_f,mbvctr_c,mbvctr_f,mbseg_c,mbseg_f
  integer, dimension(nseg_c+nseg_f), intent(in) :: keyv
  integer, dimension(2,nseg_c+nseg_f), intent(in) :: keyg
  integer, dimension(mbseg_c+mbseg_f), intent(in) :: keyv_p
  integer, dimension(2,mbseg_c+mbseg_f), intent(in) :: keyg_p
  integer, dimension(6,lmnmax),intent(in)::indlmn
  real(wp), dimension(*), intent(in) :: proj
  real(wp), dimension(nvctr_c+7*nvctr_f,ncplx), intent(in) :: psi
  type(gaussian_basis),intent(in)::proj_G
  type(paw_ij_objects),intent(in)::paw_ij
  !type(cprj_objects),dimension(1,nspinor),intent(out)::cprj_out
  type(cprj_objects),intent(out)::cprj_out
  real(gp), intent(out) :: eproj
  real(wp), dimension(nvctr_c+7*nvctr_f,ncplx), intent(inout) :: hpsi
  real(wp), dimension(nvctr_c+7*nvctr_f,ncplx), intent(inout) :: spsi
  real(wp), dimension(lmnmax*(lmnmax+1)/2),intent(in)::sij
  !local variables
  character(len=*),parameter::subname='applyprojector_paw'
  integer :: i_shell,j_shell,ilmn,jlmn,klmn,j0lmn,ispinor
  integer :: i_l,j_l,klmnc,i_m,j_m,iaux
  integer :: istart_j,icplx
  real(gp)::eproj_i
  real(gp)::ddot
  real(dp), dimension(2) :: scpr
  real(gp) :: dij
  !real(wp), dimension(:,:), allocatable :: cprj_i
  real(wp), dimension(:,:), allocatable :: cprj,dprj !scalar products with the projectors (always assumed to be complex and spinorial)
  integer :: proj_count

! change: keyv_p by nlpspd%keyv_p(jseg_c),&

!
  proj_count= paw_ij%lmn_size
  cprj = f_malloc((/ nspinor*ncplx, proj_count /),id='cprj')
  dprj = f_malloc((/ nspinor*ncplx, proj_count /),id='dprj')

  !cprj_out(1,1:nspinor)%cp(1:ncplx,1:proj_count)=0.0_wp
  eproj=0.0_gp
  cprj=0.0_wp
  !call to_zero(4*7*3*4,cprj(1,1,1,1))

  !Use special subroutines for these number of projectors
  !if (proj_count.eq.4 .or. proj_count.eq.5 .or. proj_count.eq.8 .or. proj_count.eq.13 &
  !    .or. proj_count.eq.14 .or. proj_count.eq.18 .or. proj_count.eq.19 &
  !    .or. proj_count.eq.20 .or. proj_count.eq.22) then

  !  allocate(cprj_i(proj_count,ncplx))
  !
  !  !loop over all the components of the wavefunction
  !  do ispinor=1,orbs%nspinor,ncplx
  !               call wpdot_wrap1(ncplx,  &
  !                    wfd%nvctr_c,wfd%nvctr_f,wfd%nseg_c,wfd%nseg_f,&
  !                    wfd%keyv,wfd%keyglob,&
  !                    psi(1,ispinor), &
  !                    mbvctr_c,mbvctr_f,mbseg_c,mbseg_f,&
  !                    plr%wfd%keyv,&!nlpspd%keyv_p(jseg_c),&
  !                    plr%wfd%keyglob,&!nlpspd%keyg_p(1,jseg_c),&
  !                    proj(istart_c),&
  !                    cprj_i,proj_count)
  !
  !    i_proj=1
  !    do i_shell=1,proj_G%nshltot
  !      i_l=proj_G%nam(i_shell)
  !      do i_m=1,2*i_l-1
  !        do icplx=1,ncplx
  !         cprj(ispinor+icplx-1,m,i,l) = cprj_i(i_proj,icplx)
  !        enddo
  !        i_proj=i_proj+1
  !      end do
  !    end do
  !  end do

  !  deallocate(cprj_i)
  !else !use standart subroutine for projector application

  istart_j=istart_c
! Get cprj:
  jlmn=0
  do j_shell=1,proj_G%nshltot
     j_l=proj_G%nam(j_shell)
     do j_m=1,2*j_l-1
        jlmn=jlmn+1
        !loop over all the components of the wavefunction
        do ispinor=1,nspinor,ncplx
           call wpdot_wrap(ncplx,  &
                nvctr_c,nvctr_f,nseg_c,nseg_f,&
                keyv,keyg,&
                psi(1,ispinor), &
                mbvctr_c,mbvctr_f,mbseg_c,mbseg_f,&
                keyv_p,keyg_p,&
                proj(istart_j),&
                cprj(ispinor,jlmn))
        end do !ispinor
        istart_j=istart_j+(mbvctr_c+7*mbvctr_f)*ncplx
     end do !i_m
  end do !j_shell
  !
  !copy cprj into cprj_out
  !
!  do ispinor=1,nspinor
!    do icplx=1,ncplx
!      jspinor=jspinor+1
!      cprj_out(1,ispinor)%cp(icplx,:)=cprj(jspinor,:) 
!    end do
!  end do
  do ispinor=1,nspinor
     cprj_out%cp(ispinor,:)=cprj(ispinor,:)
     write(*,*)'applyprojector_paw: erase me: l1212 cprj=',cprj_out%cp(ispinor,:)
  end do
!

  if(sij_opt==1 .or. sij_opt==3) then
  !CALCULATE |H|PSI>
     dprj=0.0_wp
     iaux=paw_ij%cplex_dij*paw_ij%lmn2_size
     !call calculate_dprj(paw_ij%dij,iaux,paw_ij%ndij)
     call calculate_dprj(paw_ij%dij(:,1),iaux)
     !
     !apply non-local operator
     istart_j=istart_c
     call apply_non_local_operator(hpsi,nvctr_c+7*nvctr_f,ncplx,istart_j)
     eproj=eproj+eproj_i
     !
     !DEBUG: calculate <PSI|H|PSI>, only for 1 orbital and ncplx=1
     do ispinor=1,nspinor,ncplx
        scpr(1)=ddot(nvctr_c+7*nvctr_f,psi(istart_c,ispinor),1,hpsi(istart_c,ispinor),1)
        write(*,*)'erase me: applyprojector_paw l1231'
        write(*,*)'<psi|H|psi>= ',scpr(1:ncplx)
     end do !ispinor
  end if
  if(sij_opt==2 .or. sij_opt==3) then
  !CALCULATE |S-I|PSI>
     dprj=0.0_wp
     !Pending: check if it works  for cplex_dij=2
     iaux=paw_ij%cplex_dij*paw_ij%lmn2_size
     !DEBUG
     !write(*,*)'erase me, applyprojector_paw, l1241 sij=',sij(1:iaux)
     !END DEBUG
     call calculate_dprj(sij(1:iaux),iaux)
     !
     !apply non-local operator
     istart_j=istart_c
     call apply_non_local_operator(spsi,nvctr_c+7*nvctr_f,ncplx,istart_j)
     !
     !DEBUG: calculate <PSI|S-I|PSI>, only for 1 orbital and ncplx=1
     !do ispinor=1,nspinor,ncplx
     !   scpr(1)=ddot(nvctr_c+7*nvctr_f,psi(istart_c,ispinor),1,spsi(istart_c,ispinor),1)
     !   write(*,*)'erase me: applyprojector_paw l1260'
     !   write(*,*)'<psi|S-I|psi>= ',scpr(1:ncplx)
     !end do !ispinor
  end if

  !update istart_c, note that we only used istart_j above.
  istart_c=istart_j

  call f_free(cprj)
  call f_free(dprj)

  contains

!real(8) function ddot(n,A,l1,B,l2)
!  implicit none
!  integer, intent(in)::n,l1,l2
!  real(8),intent(in),dimension(n)::A,B
!  real(8)::scpr
!  integer::i

!  scpr=0.00_dp
!  do i=1,n
!   ddot=ddot+A(i)*B(i)
!  end do
!end function ddot

  subroutine calculate_dprj(kij,dim1)
     !Here we calculate:
     !dprj(i)= sum_{j} dij <p_j|psi>
  
     implicit none
     integer,intent(in)::dim1
     real(wp),dimension(dim1),intent(in)::kij 

     !apply the matrix of the coefficients on the cprj array
     jlmn=0
     do j_shell=1,proj_G%nshltot
        j_l=proj_G%nam(j_shell)
        do j_m=1,2*j_l-1
           jlmn=jlmn+1
           j0lmn=jlmn*(jlmn-1)/2
           !Diagonal components
           klmn=j0lmn+jlmn;klmnc=paw_ij%cplex_dij*(klmn-1)
           !case of cplex_dij pending
           !dij=paw_ij%dij(klmn,1)
           dij=kij(klmn)
           !write(*,'(2(i2,x),f18.10,i2)')j_shell,j_m,dij,klmn
           do ispinor=1,nspinor !real matrix
              dprj(ispinor,jlmn)=dprj(ispinor,jlmn)+&
              dij*cprj(ispinor,jlmn)
           end do
           !Off-diagonal components
           ilmn=0
           do i_shell=1,j_shell
              i_l=proj_G%nam(i_shell)
              do i_m=1,2*i_l-1
                 if(i_m>=j_m .and. i_shell==j_shell) cycle
                 ilmn=ilmn+1
                 klmn=j0lmn+ilmn;klmnc=paw_ij%cplex_dij*(klmn-1)
                 dij=paw_ij%dij(klmn,1)
                 !write(*,'(4(i2,x),f18.10,i2)')j_shell,j_m,i_shell,i_m,dij,klmn
                 do ispinor=1,nspinor !real matrix
                     dprj(ispinor,jlmn)=dprj(ispinor,jlmn)+&
                         dij*cprj(ispinor,ilmn)
                     dprj(ispinor,ilmn)=dprj(ispinor,ilmn)+&
                         dij*cprj(ispinor,jlmn)
                 end do
              end do
           end do
        end do
     end do
  end subroutine calculate_dprj 

  subroutine apply_non_local_operator(apham,dim1,dim2,istart)

     implicit none
     integer,intent(in)::dim1,dim2
     integer,intent(inout)::istart
     real(wp),dimension(dim1,dim2), intent(inout) :: apham
     
 
     !build a single array via daxpy for the projectors
     !apply the non-local operator on the wavefunction
     !for the moment use the traditional waxpy instead of daxpy, for test purposes
     eproj_i=0.0_gp
     jlmn=0
     do j_shell=1,proj_G%nshltot
        j_l=proj_G%nam(j_shell)
        do j_m=1,2*j_l-1
           jlmn=jlmn+1
           do ispinor=1,nspinor,ncplx
              do icplx=1,ncplx
                 eproj_i=eproj_i+dprj(ispinor+icplx-1,jlmn)*cprj(ispinor+icplx-1,jlmn)
              end do
              call waxpy_wrap(ncplx,dprj(ispinor,jlmn),&
                   mbvctr_c,mbvctr_f,mbseg_c,mbseg_f,&
                   keyv_p,&!nlpspd%keyv_p(jseg_c),&
                   keyg_p,&!nlpspd%keyg_p(1,jseg_c),&
                   proj(istart),&
                   nvctr_c,nvctr_f,nseg_c,nseg_f,&
                   keyv,keyg,&
                   apham(1,ispinor))
           end do
           istart=istart+(mbvctr_c+7*mbvctr_f)*ncplx
        end do
     end do
  end subroutine apply_non_local_operator



end subroutine applyprojector_paw


!> Applies the projector associated on a given atom on a corresponding orbital
!! uses a generic representation of the projector to generalize the form of the projector  
subroutine apply_atproj_iorb_new(iat,iorb,istart_c,nprojel,at,orbs,wfd,&
     plr,proj,&
     psi,hpsi,eproj)
  use module_base
  use module_types
  implicit none
  integer, intent(in) :: iat,iorb,nprojel
  type(atoms_data), intent(in) :: at
  type(orbitals_data), intent(in) :: orbs
  type(wavefunctions_descriptors), intent(in) :: wfd
  type(locreg_descriptors), intent(in) :: plr
  !type(nonlocal_psp_descriptors), intent(in) :: nlpspd
  real(wp), dimension(nprojel), intent(in) :: proj
  real(wp), dimension(wfd%nvctr_c+7*wfd%nvctr_f,orbs%nspinor), intent(in) :: psi
  integer, intent(inout) :: istart_c !< address of the starting point of the projector in proj array
  real(gp), intent(inout) :: eproj
  real(wp), dimension(wfd%nvctr_c+7*wfd%nvctr_f,orbs%nspinor), intent(inout) :: hpsi
  !local variables
  !character(len=*), parameter :: subname='apply_atproj_iorb'
  integer :: ispinor,ityp,mbvctr_c,mbvctr_f,mbseg_c,mbseg_f,l,i,istart_c_i,ncplx,m,j,icplx
  real(gp) :: eproj_i
  real(wp), dimension(4,7,3,4) :: cproj,dproj !<scalar products with the projectors (always assumed to be complex and spinorial)
  real(gp), dimension(3,3,4) :: hij_hgh 
!!$  integer :: jseg_c
!!$  real(wp), dimension(:,:), allocatable :: wproj !work array for the application of the projectors
  real(wp), dimension(:,:), allocatable :: cproj_i
  integer :: proj_count, i_proj
 

  !parameter for the descriptors of the projectors
  ityp=at%astruct%iatype(iat)

  call plr_segs_and_vctrs(plr,mbseg_c,mbseg_f,mbvctr_c,mbvctr_f)
 
  !complex functions or not
  !this should be decided as a function of the orbital
  !features of the k-point ikpt
  call ncplx_kpt(orbs%iokpt(iorb),orbs,ncplx)

  !build the matrix of the pseudopotential
  call build_hgh_hij_matrix(at%npspcode(ityp),at%psppar(0,0,ityp),hij_hgh)

!!$  allocate(wproj(mbvctr_c+7*mbvctr_f,ncplx+ndebug),stat=i_stat)
!!$  call memocc(i_stat,wproj,'wproj',subname)

  !calculate the scalar product with all the projectors of the atom
  !call to_zero(4*7*3*4,cproj(1,1,1,1))
  cproj=0.0_wp

  proj_count = 0
  !count over all the channels
  do l=1,4
     !loop over all the projectors of the channel
     do i=1,3
        !loop over all the components of the projector
        if (at%psppar(l,i,ityp) /= 0.0_gp) then
           do m=1,2*l-1
              proj_count=proj_count+1
           end do
        end if
     end do
  end do

  !Use special subroutines for these number of projectors
!  if (proj_count.eq.4 .or. proj_count.eq.5 .or. proj_count.eq.8 .or. proj_count.eq.13 &
!      .or. proj_count.eq.14 .or. proj_count.eq.18 .or. proj_count.eq.19 &
!      .or. proj_count.eq.20 .or. proj_count.eq.22) then
     !more elegant?
  if (any(proj_count==(/4,5,8,13,14,18,19,20,22/))) then

    cproj_i = f_malloc((/ proj_count, ncplx /),id='cproj_i')

    !loop over all the components of the wavefunction
    do ispinor=1,orbs%nspinor,ncplx
                 call wpdot_wrap1(ncplx,  &
                      wfd%nvctr_c,wfd%nvctr_f,wfd%nseg_c,wfd%nseg_f,&
                      wfd%keyvglob,wfd%keyglob,&
                      psi(1,ispinor), &
                      mbvctr_c,mbvctr_f,mbseg_c,mbseg_f,&
                      plr%wfd%keyvglob,&
                      plr%wfd%keyglob,&
                      proj(istart_c),&
                      cproj_i,proj_count)

      i_proj=1
      do l=1,4
       !loop over all the projectors of the channel
       do i=1,3
        !loop over all the components of the projector
        if (at%psppar(l,i,ityp) /= 0.0_gp) then
           do m=1,2*l-1
             do icplx=1,ncplx
              cproj(ispinor+icplx-1,m,i,l) = cproj_i(i_proj,icplx)
             enddo
              i_proj=i_proj+1
           end do
        end if
       end do
      end do

    end do

    call f_free(cproj_i)

    !print *,'iorb,cproj',iorb,sum(cproj)

  else  ! use standard subroutine for projector application

    !index for performing the calculation with all the projectors
    istart_c_i=istart_c
    !loop over all the channels (from s to f)
    do l=1,4
       !loop over all the projectors of the channel
       do i=1,3
          !loop over all the components of the projector
          if (at%psppar(l,i,ityp) /= 0.0_gp) then
             do m=1,2*l-1
              !loop over all the components of the wavefunction
                do ispinor=1,orbs%nspinor,ncplx
                   call wpdot_wrap(ncplx,  &
                        wfd%nvctr_c,wfd%nvctr_f,wfd%nseg_c,wfd%nseg_f,&
                        wfd%keyvglob,wfd%keyglob,&
                        psi(1,ispinor), &
                        mbvctr_c,mbvctr_f,mbseg_c,mbseg_f,&
                        plr%wfd%keyvglob,&!nlpspd%keyv_p(jseg_c),&
                        plr%wfd%keyglob,&!nlpspd%keyg_p(1,jseg_c),&
                        proj(istart_c_i),&
                        cproj(ispinor,m,i,l))
                end do
                istart_c_i=istart_c_i+(mbvctr_c+7*mbvctr_f)*ncplx
             end do
          end if
       end do
    end do

  endif

  !apply the matrix of the coefficients on the cproj array
  !call to_zero(4*7*3*4,dproj(1,1,1,1))
  dproj=0.0_wp
  do l=1,4 !diagonal in l
     do i=1,3
        do j=1,3
           do m=1,2*l-1 !diagonal in m
              do ispinor=1,orbs%nspinor !real matrix
                 dproj(ispinor,m,i,l)=dproj(ispinor,m,i,l)+&
                     hij_hgh(i,j,l)*cproj(ispinor,m,j,l)
              end do
           end do
        end do
     end do
  end do
  istart_c_i=istart_c
  !build a single array via daxpy for the projectors
  !apply the non-local operator on the wavefunction
  !for the moment use the traditional waxpy instead of daxpy, for test purposes
  eproj_i=0.0_gp
!!$  call nanosec(itsc0) 
  do l=1,4
     !loop over all the projectors of the channel
     do i=1,3
        !loop over all the components of the projector
        if (at%psppar(l,i,ityp) /= 0.0_gp) then
           do m=1,2*l-1
              !loop over all the components of the wavefunction
              do ispinor=1,orbs%nspinor,ncplx
                 
                 do icplx=1,ncplx
                    eproj_i=eproj_i+dproj(ispinor+icplx-1,m,i,l)*cproj(ispinor+icplx-1,m,i,l)
                 end do

                 call waxpy_wrap(ncplx,dproj(ispinor,m,i,l),&
                      mbvctr_c,mbvctr_f,mbseg_c,mbseg_f,&
                      plr%wfd%keyvglob,&!nlpspd%keyv_p(jseg_c),&
                      plr%wfd%keyglob,&!nlpspd%keyg_p(1,jseg_c),&
                      proj(istart_c),&
                      wfd%nvctr_c,wfd%nvctr_f,wfd%nseg_c,wfd%nseg_f,&
                      wfd%keyvglob,wfd%keyglob,&
                      hpsi(1,ispinor))
              end do
              istart_c=istart_c+(mbvctr_c+7*mbvctr_f)*ncplx
           end do
        end if
     end do
  end do
!!$  call nanosec(itsc1)
!!$  print *,'normal time',real(itsc1-itsc0,gp)*1.e-9_gp

  eproj=eproj+&
       orbs%kwgts(orbs%iokpt(iorb))*orbs%occup(iorb+orbs%isorb)*eproj_i
!!$  istart_c=istart_c_i
!!$  call nanosec(itsc0) 
!!$  do l=1,4
!!$     !loop over all the projectors of the channel
!!$     do i=1,3
!!$        !loop over all the components of the projector
!!$        if (at%psppar(l,i,ityp) /= 0.0_gp) then
!!$           do m=1,2*l-1
!!$              !loop over all the components of the wavefunction
!!$              do ispinor=1,orbs%nspinor,ncplx
!!$                 
!!$                 do icplx=1,ncplx
!!$                    eproj_i=eproj_i+dproj(ispinor+icplx-1,m,i,l)*cproj(ispinor+icplx-1,m,i,l)
!!$                 end do
!!$
!!$                 call axpy((mbvctr_c+7*mbvctr_f)*ncplx,1.0_gp,proj(istart_c),1,wproj(1,1),1)
!!$
!!$              end do
!!$              istart_c=istart_c+(mbvctr_c+7*mbvctr_f)*ncplx
!!$           end do
!!$        end if
!!$     end do
!!$  end do
!!$  call nanosec(itsc1)
!!$  print *,'daxpy time',real(itsc1-itsc0,gp)*1.e-9_gp
!!$
!!$  i_all=-product(shape(wproj))*kind(wproj)
!!$  deallocate(wproj,stat=i_stat)
!!$  call memocc(i_stat,i_all,'wproj',subname)

END SUBROUTINE apply_atproj_iorb_new


!> Applies the projector associated on a given atom on a corresponding orbital
!! uses a generic representation of the projector to generalize the form of the projector  
subroutine apply_atproj_iorb_paw(iat,iorb,ispsi,istart_c,nprojel,at,orbs,wfd,&
     plr,proj,&
     psi,hpsi,eproj,proj_G,paw)
  use module_base
  use module_types
  use gaussians, only: gaussian_basis
  implicit none
  integer, intent(in) :: iat,iorb,ispsi,nprojel
  integer, intent(inout)::istart_c
  type(atoms_data), intent(in) :: at
  type(orbitals_data), intent(in) :: orbs
  type(wavefunctions_descriptors), intent(in) :: wfd
  type(locreg_descriptors), intent(in) :: plr
  !type(nonlocal_psp_descriptors), intent(in) :: nlpspd
  real(wp), dimension(nprojel), intent(in) :: proj
  real(wp), dimension(wfd%nvctr_c+7*wfd%nvctr_f,orbs%nspinor), intent(in) :: psi
  real(gp), intent(inout) :: eproj
  real(wp), dimension(wfd%nvctr_c+7*wfd%nvctr_f,orbs%nspinor), intent(inout) :: hpsi
  type(gaussian_basis), intent(in) :: proj_G
  type(paw_objects),intent(inout)::paw
  !local variables
  !character(len=*), parameter :: subname='apply_atproj_iorb'
  integer :: sij_opt
  integer :: ncplx
  integer :: ityp,mbvctr_c,mbvctr_f,mbseg_c,mbseg_f
  real(gp) :: eproj_i

  !Note:
  !spsi should be in a wvl structure. 
  !in that case spsi(ispsi) will be passed here, and 
  !ispsi will no longer be an argument

  !parameter for the descriptors of the projectors
  ityp=at%astruct%iatype(iat)

  call plr_segs_and_vctrs(plr,mbseg_c,mbseg_f,mbvctr_c,mbvctr_f)
 
  !complex functions or not
  !this should be decided as a function of the orbital
  !features of the k-point ikpt
  call ncplx_kpt(orbs%iokpt(iorb),orbs,ncplx)


  !calculate the scalar product with all the projectors of the atom
  !index for performing the calculation with all the projectors
  
  sij_opt=3 !get hpsi and spsi

   call applyprojector_paw(ncplx,istart_c,&
        wfd%nvctr_c,wfd%nvctr_f,wfd%nseg_c,wfd%nseg_f,wfd%keyvglob,wfd%keyglob,&
        mbvctr_c,mbvctr_f,mbseg_c,mbseg_f,&
        plr%wfd%keyvglob,& !nlpspd%keyv_p(jseg_c),
        plr%wfd%keyglob,& !nlpspd%keyg_p(1,jseg_c),&
        proj(1),&
        psi,hpsi,paw%spsi(ispsi),eproj_i,proj_G,paw%paw_ij(iat),&
        paw%indlmn(:,:,at%astruct%iatype(iat)),paw%lmnmax,paw%cprj(iat,iorb),&
        sij_opt,paw%sij(:,ityp))  

  !DEBUG
  !do ii=1,wfd%nvctr_c+7*wfd%nvctr_f
  !   write(400,*)ii,hpsi(ii,1)
  !   write(401,*)ii,paw%spsi(ispsi+ii-1)
  !end do
  !DEBUG
  eproj=eproj+&
        &orbs%kwgts(orbs%iokpt(iorb))*orbs%occup(iorb+orbs%isorb)*eproj_i

end subroutine apply_atproj_iorb_paw


!> Find the starting and ending orbital for kpoint ikpt, and the corresponding nspinor
subroutine orbs_in_kpt(ikpt,orbs,isorb,ieorb,nspinor)
  use module_base
  use module_types
  implicit none
  integer, intent(in) :: ikpt
  type(orbitals_data), intent(in) :: orbs
  integer, intent(out) :: isorb,ieorb,nspinor
  !local variables
  integer :: iorb

  !disable starting and ending points for the case no orbitals on a given processor
  if (orbs%norbp == 0) then
     isorb=1
     ieorb=0
  end if

  !find starting orbital
  isorb=1 !default if orbs%norbp==0
  do iorb=1,orbs%norbp
     if (orbs%iokpt(iorb)==ikpt) then
        isorb=iorb
        exit
     end if
  end do

  !find ending orbital
  ieorb=0 !default if orbs%norbp==0
  do iorb=orbs%norbp,1,-1
     if (orbs%iokpt(iorb)==ikpt) then
        ieorb=iorb
        exit
     end if
  end do

  !nspinor for this k-point
  nspinor=orbs%nspinor

END SUBROUTINE orbs_in_kpt


!>   Determine whether the k-point is complex of real
!!   Find the starting and ending orbital for kpoint ikpt, and the corresponding nspinor
subroutine ncplx_kpt(ikpt,orbs,ncplx)
  use module_base
  use module_types
  implicit none
  integer, intent(in) :: ikpt
  type(orbitals_data), intent(in) :: orbs
  integer, intent(out) :: ncplx
  !local variables
  real(gp) :: kx,ky,kz

  !features of the k-point ikpt
  kx=orbs%kpts(1,ikpt)
  ky=orbs%kpts(2,ikpt)
  kz=orbs%kpts(3,ikpt)

  !evaluate the complexity of the k-point
  if (kx**2 + ky**2 + kz**2 == 0.0_gp) then
     ncplx=1
  else
     ncplx=2
  end if

END SUBROUTINE ncplx_kpt


!!!> Calculate the action of the local hamiltonian on the orbitals
!!subroutine local_hamiltonianParabola(iproc,orbs,lr,hx,hy,hz,&
!!     nspin,pot,psi,hpsi,ekin_sum,epot_sum, nat, rxyz, onWhichAtom, at)
!!  use module_base
!!  use module_types
!!  use module_interfaces
!!  use libxc_functionals
!!  implicit none
!!  integer, intent(in) :: iproc,nspin
!!  real(gp), intent(in) :: hx,hy,hz
!!  type(orbitals_data), intent(in) :: orbs
!!  type(locreg_descriptors), intent(in) :: lr
!!  real(wp), dimension(lr%wfd%nvctr_c+7*lr%wfd%nvctr_f,orbs%nspinor*orbs%norbp), intent(in) :: psi
!!  real(wp), dimension(*) :: pot
!!  !real(wp), dimension(lr%d%n1i*lr%d%n2i*lr%d%n3i*nspin) :: pot
!!  real(gp), intent(out) :: ekin_sum,epot_sum
!!  real(wp), dimension(lr%wfd%nvctr_c+7*lr%wfd%nvctr_f,orbs%nspinor*orbs%norbp), intent(out) :: hpsi
!!integer:: nat
!!real(8),dimension(3,nat):: rxyz 
!!integer,dimension(orbs%norbp):: onWhichAtom
!!type(atoms_data), intent(in) :: at
!!  !local variables
!!  character(len=*), parameter :: subname='local_hamiltonian'
!!  integer :: i_all,i_stat,iorb,npot,nsoffset,oidx,ispot
!!  real(wp) :: exctXcoeff
!!  real(gp) :: ekin,epot,kx,ky,kz,etest
!!  type(workarr_locham) :: wrk_lh
!!  real(wp), dimension(:,:), allocatable :: psir
!!real(8):: hxh, hyh, hzh
!!real(8),dimension(3):: rxyzShifted
!!
!!  exctXcoeff=libxc_functionals_exctXfac()
!!
!!  !initialise the work arrays
!!  call initialize_work_arrays_locham(lr,orbs%nspinor,wrk_lh)  
!!
!!  !components of the potential
!!  npot=orbs%nspinor
!!  if (orbs%nspinor == 2) npot=1
!!
!!  ! Wavefunction in real space
!!  allocate(psir(lr%d%n1i*lr%d%n2i*lr%d%n3i,orbs%nspinor+ndebug),stat=i_stat)
!!  call memocc(i_stat,psir,'psir',subname)
!!
!!  call to_zero(lr%d%n1i*lr%d%n2i*lr%d%n3i*orbs%nspinor,psir)
!!
!!  ekin_sum=0.0_gp
!!  epot_sum=0.0_gp
!!
!!  etest=0.0_gp
!!
!!  hxh=hx*.5d0
!!  hyh=hy*.5d0
!!  hzh=hz*.5d0
!!
!!  do iorb=1,orbs%norbp
!!
!!
!!     if(orbs%spinsgn(iorb+orbs%isorb)>0.0_gp .or. nspin == 1 .or. nspin == 4 ) then
!!        nsoffset=1
!!     else
!!        nsoffset=lr%d%n1i*lr%d%n2i*lr%d%n3i+1
!!     end if
!!
!!     oidx=(iorb-1)*orbs%nspinor+1
!!
!!     !transform the wavefunction in Daubechies basis to the wavefunction in ISF basis
!!     !the psir wavefunction is given in the spinorial form
!!     call daub_to_isf_locham(orbs%nspinor,lr,wrk_lh,psi(1,oidx),psir)
!!
!!     !ispot=1+lr%d%n1i*lr%d%n2i*lr%d%n3i*(nspin+iorb-1)
!!     !etest=etest+dot(lr%d%n1i*lr%d%n2i*lr%d%n3i,pot(ispot),1,psir(1,1),1)
!!     !print *,'epot, iorb,iproc,norbp',iproc,orbs%norbp,iorb,etest
!!
!!     !apply the potential to the psir wavefunction and calculate potential energy
!!     select case(lr%geocode)
!!     case('F')
!!
!!   ! ATTENTION: WITH SHIFTED PARABOLA
!!    rxyzShifted(1)=rxyz(1,onWhichAtom(iorb))+orbs%parabolaShift(1,iorb)
!!    rxyzShifted(2)=rxyz(2,onWhichAtom(iorb))+orbs%parabolaShift(2,iorb)
!!    rxyzShifted(3)=rxyz(3,onWhichAtom(iorb))+orbs%parabolaShift(3,iorb)
!!        call apply_potentialParabola(lr%d%n1,lr%d%n2,lr%d%n3,1,1,1,0,orbs%nspinor,npot,psir,&
!!             pot(nsoffset),epot, rxyzShifted, hxh, hyh, hzh, orbs%parabPrefacArr(at%astruct%iatype(onWhichAtom(iorb))), orbs%power, &
!!             lr%bounds%ibyyzz_r) !optional
!!   ! THIS WAS THE ORIGINAL
!!        !call apply_potentialParabola(lr%d%n1,lr%d%n2,lr%d%n3,1,1,1,0,orbs%nspinor,npot,psir,&
!!        !     pot(nsoffset),epot, rxyz(1,onWhichAtom(iorb)), hxh, hyh, hzh, orbs%parabPrefacArr(at%astruct%iatype(onWhichAtom(iorb))),  &
!!        !     lr%bounds%ibyyzz_r) !optional
!!
!!        !call apply_potentialParabola(lr%d%n1,lr%d%n2,lr%d%n3,1,1,1,0,orbs%nspinor,npot,psir,&
!!        !     pot(nsoffset),epot, rxyz(1,onWhichAtom(iorb)), hxh, hyh, hzh, orbs%parabPrefac,  &
!!        !     lr%bounds%ibyyzz_r) !optional
!!        !call apply_potential(lr%d%n1,lr%d%n2,lr%d%n3,1,1,1,0,orbs%nspinor,npot,psir,&
!!        !     pot(nsoffset),epot,&
!!        !     lr%bounds%ibyyzz_r) !optional
!!          
!!     case('P') 
!!        !here the hybrid BC act the same way
!!        call apply_potential(lr%d%n1,lr%d%n2,lr%d%n3,0,0,0,0,orbs%nspinor,npot,psir,&
!!             pot(nsoffset),epot)
!!
!!     case('S')
!!
!!        call apply_potential(lr%d%n1,lr%d%n2,lr%d%n3,0,1,0,0,orbs%nspinor,npot,psir,&
!!             pot(nsoffset),epot)
!!     end select
!!
!!     !k-point values, if present
!!     kx=orbs%kpts(1,orbs%iokpt(iorb))
!!     ky=orbs%kpts(2,orbs%iokpt(iorb))
!!     kz=orbs%kpts(3,orbs%iokpt(iorb))
!!
!!     if (exctXcoeff /= 0.0_gp) then
!!        ispot=1+lr%d%n1i*lr%d%n2i*lr%d%n3i*(nspin+iorb-1)
!!        !add to the psir function the part of the potential coming from the exact exchange
!!        call axpy(lr%d%n1i*lr%d%n2i*lr%d%n3i,exctXcoeff,pot(ispot),1,psir(1,1),1)
!!     end if
!!
!!     !apply the kinetic term, sum with the potential and transform back to Daubechies basis
!!     call isf_to_daub_kinetic(hx,hy,hz,kx,ky,kz,orbs%nspinor,lr,wrk_lh,&
!!          psir,hpsi(1,oidx),ekin)
!!
!!     ekin_sum=ekin_sum+orbs%kwgts(orbs%iokpt(iorb))*orbs%occup(iorb+orbs%isorb)*ekin
!!     epot_sum=epot_sum+orbs%kwgts(orbs%iokpt(iorb))*orbs%occup(iorb+orbs%isorb)*epot
!!
!!  enddo
!!
!!  !print *,'iproc,etest',etest
!!
!!  !deallocations of work arrays
!!  i_all=-product(shape(psir))*kind(psir)
!!  deallocate(psir,stat=i_stat)
!!  call memocc(i_stat,i_all,'psir',subname)
!!
!!  call deallocate_work_arrays_locham(lr,wrk_lh)
!!
!!END SUBROUTINE local_hamiltonianParabola
!!
!!
!!!> routine for applying the local potentials
!!!! supports the non-collinear case, the buffer for tails and different Boundary Conditions
!!!! Optimal also for the complex wavefuntion case
!!subroutine apply_potentialParabola(n1,n2,n3,nl1,nl2,nl3,nbuf,nspinor,npot,psir,pot,epot, rxyzParab, &
!!     hxh, hyh, hzh, parabPrefac, power, &
!!     ibyyzz_r) !optional
!!  use module_base
!!  implicit none
!!  integer, intent(in) :: n1,n2,n3,nl1,nl2,nl3,nbuf,nspinor,npot
!!  real(wp), dimension(-14*nl1:2*n1+1+15*nl1,-14*nl2:2*n2+1+15*nl2,-14*nl3:2*n3+1+15*nl3,nspinor), intent(inout) :: psir
!!  real(wp), dimension(-14*nl1:2*n1+1+15*nl1-4*nbuf,-14*nl2:2*n2+1+15*nl2-4*nbuf,&
!!       -14*nl3:2*n3+1+15*nl3-4*nbuf,npot), intent(in) :: pot
!!  integer, dimension(2,-14:2*n2+16,-14:2*n3+16), intent(in), optional :: ibyyzz_r
!!  real(gp), intent(out) :: epot
!!real(8),dimension(3):: rxyzParab
!!real(8):: hxh, hyh, hzh, parabPrefac
!!integer:: power
!!  !local variables
!!  integer :: i1,i2,i3,i1s,i1e,ispinor
!!  real(wp) :: tt11,tt22,tt33,tt44,tt13,tt14,tt23,tt24,tt31,tt32,tt41,tt42,tt
!!  real(wp) :: psir1,psir2,psir3,psir4,pot1,pot2,pot3,pot4
!!  real(gp) :: epot_p
!!real(8):: hxh2, hyh2, hzh2
!!integer:: ix0, iy0, iz0, istat, ipot
!!real(8),dimension(:,:,:,:),allocatable:: potCopy
!!
!!!write(*,'(a,2i7)') '-14*nl3, 2*n3+1+15*nl3', -14*nl3, 2*n3+1+15*nl3
!!!write(*,'(a,2i7)') '-14*nl2, 2*n2+1+15*nl2', -14*nl2, 2*n2+1+15*nl2
!!!write(*,'(a,2i7)') 'max(ibyyzz_r(1,i2,i3)-14,-14+2*nbuf), min(ibyyzz_r(2,i2,i3)-14,2*n1+16-2*nbuf)', max(ibyyzz_r(1,i2,i3)-14,-14+2*nbuf), min(ibyyzz_r(2,i2,i3)-14,2*n1+16-2*nbuf)
!!allocate(potCopy(-14*nl1:2*n1+1+15*nl1-4*nbuf,-14*nl2:2*n2+1+15*nl2-4*nbuf,&
!!       -14*nl3:2*n3+1+15*nl3-4*nbuf,npot), stat=istat)
!!potCopy=0.d0
!!  
!!  !the Tail treatment is allowed only in the Free BC case
!!  if (nbuf /= 0 .and. nl1*nl2*nl3 == 0) stop 'NONSENSE: nbuf/=0 only for Free BC'
!!
!!  epot=0.0_wp
!!  ! Copy the potential
!!!write(*,*) 'size(pot)', size(pot)
!!  !potCopy=pot
!!  do ipot=1,npot
!!      do i3=-14*nl3,2*n3+1+15*nl3-4*nbuf
!!          do i2=-14*nl2,2*n2+1+15*nl2-4*nbuf
!!              do i1=-14*nl1,2*n1+1+15*nl1-4*nbuf
!! !write(1,'(a,4i8)') 'i1, i2, i3, ipot', i1, i2, i3, ipot
!!                  potCopy(i1,i2,i3,ipot)=pot(i1,i2,i3,ipot)
!!              end do
!!          end do
!!      end do
!!  end do
!!  !potCopy(-14*nl1:2*n1+1+15*nl1-4*nbuf,-14*nl2:2*n2+1+15*nl2-4*nbuf,&
!!  !     -14*nl3:2*n3+1+15*nl3-4*nbuf,1:npot) &
!!  !  =pot(-14*nl1:2*n1+1+15*nl1-4*nbuf,-14*nl2:2*n2+1+15*nl2-4*nbuf,&
!!  !     -14*nl3:2*n3+1+15*nl3-4*nbuf,1:npot)
!!
!!   ix0=nint(rxyzParab(1)/hxh)
!!   iy0=nint(rxyzParab(2)/hyh)
!!   iz0=nint(rxyzParab(3)/hzh)
!!   hxh2=hxh**2
!!   hyh2=hyh**2
!!   hzh2=hzh**2
!!
!!!$omp parallel default(private)&
!!!$omp shared(pot,psir,n1,n2,n3,epot,ibyyzz_r,nl1,nl2,nl3,nbuf,nspinor)
!!  !case without bounds
!!  i1s=-14*nl1
!!  i1e=2*n1+1+15*nl1
!!  epot_p=0._gp
!!!$omp do
!!  do i3=-14*nl3,2*n3+1+15*nl3
!!     if (i3 >= -14+2*nbuf .and. i3 <= 2*n3+16-2*nbuf) then !check for the nbuf case
!!        do i2=-14*nl2,2*n2+1+15*nl2
!!           if (i2 >= -14+2*nbuf .and. i2 <= 2*n2+16-2*nbuf) then !check for the nbuf case
!!              !this if statement is inserted here for avoiding code duplication
!!              !it is to be seen whether the code results to be too much unoptimised
!!              if (present(ibyyzz_r)) then
!!                 !in this case we are surely in Free BC
!!                 !the min is to avoid to calculate for no bounds
!!                 do i1=-14+2*nbuf,min(ibyyzz_r(1,i2,i3),ibyyzz_r(2,i2,i3))-14-1
!!                    psir(i1,i2,i3,:)=0.0_wp
!!                 enddo
!!                 i1s=max(ibyyzz_r(1,i2,i3)-14,-14+2*nbuf)
!!                 i1e=min(ibyyzz_r(2,i2,i3)-14,2*n1+16-2*nbuf)
!!              end if
!!              
!!              !here we put the branchments wrt to the spin
!!              if (nspinor == 4) then
!!                 do i1=i1s,i1e
!!                    !wavefunctions
!!                    psir1=psir(i1,i2,i3,1)
!!                    psir2=psir(i1,i2,i3,2)
!!                    psir3=psir(i1,i2,i3,3)
!!                    psir4=psir(i1,i2,i3,4)
!!                    !potentials
!!                    pot1=pot(i1-2*nbuf,i2-2*nbuf,i3-2*nbuf,1)
!!                    pot2=pot(i1-2*nbuf,i2-2*nbuf,i3-2*nbuf,2)
!!                    pot3=pot(i1-2*nbuf,i2-2*nbuf,i3-2*nbuf,3)
!!                    pot4=pot(i1-2*nbuf,i2-2*nbuf,i3-2*nbuf,4)
!!
!!                    !diagonal terms
!!                    tt11=pot1*psir1 !p1
!!                    tt22=pot1*psir2 !p2
!!                    tt33=pot4*psir3 !p3
!!                    tt44=pot4*psir4 !p4
!!                    !Rab*Rb
!!                    tt13=pot2*psir3 !p1
!!                    !Iab*Ib
!!                    tt14=pot3*psir4 !p1
!!                    !Rab*Ib
!!                    tt23=pot2*psir4 !p2
!!                    !Iab*Rb
!!                    tt24=pot3*psir3 !p2
!!                    !Rab*Ra
!!                    tt31=pot2*psir1 !p3
!!                    !Iab*Ia
!!                    tt32=pot3*psir2 !p3
!!                    !Rab*Ia
!!                    tt41=pot2*psir2 !p4
!!                    !Iab*Ra
!!                    tt42=pot3*psir1 !p4
!!
!!                    ! Change epot later
!!                    epot_p=epot_p+tt11*psir1+tt22*psir2+tt33*psir3+tt44*psir4+&
!!                         2.0_gp*tt31*psir3-2.0_gp*tt42*psir4+2.0_gp*tt41*psir4+2.0_gp*tt32*psir3
!!
!!                    !wavefunction update
!!                    !p1=h1p1+h2p3-h3p4
!!                    !p2=h1p2+h2p4+h3p3
!!                    !p3=h2p1+h3p2+h4p3
!!                    !p4=h2p2-h3p1+h4p4
!!                    psir(i1,i2,i3,1)=tt11+tt13-tt14
!!                    psir(i1,i2,i3,2)=tt22+tt23+tt24
!!                    psir(i1,i2,i3,3)=tt33+tt31+tt32
!!                    psir(i1,i2,i3,4)=tt44+tt41-tt42
!!                 end do
!!              else
!!                 do ispinor=1,nspinor
!!                    do i1=i1s,i1e
!!                       !the local potential is always real
!!                       ! Add the parabola to the potential
!!                       !tt=hxh**2*dble(i1-ix0)**2 + hyh**2*dble(i2-iy0)**2 + hzh**2*dble(i3-iz0)**2
!!                       !tt=hxh2*dble(i1-ix0)**2 + hyh2*dble(i2-iy0)**2 + hzh2*dble(i3-iz0)**2
!!                       tt=(hxh*dble(i1)-rxyzParab(1))**2 + (hyh*dble(i2)-rxyzParab(2))**2 + (hzh*dble(i3)-rxyzParab(3))**2
!!                       if(power==2) then
!!                           tt=parabPrefac*tt
!!                       else if(power==4) then
!!                           tt=parabPrefac*tt**2
!!                       else
!!                           write(*,'(a,i0)') "'power' must be 2 or 4, but we found ", power
!!                           stop
!!                       end if
!!                       potCopy(i1-2*nbuf,i2-2*nbuf,i3-2*nbuf,1)=potCopy(i1-2*nbuf,i2-2*nbuf,i3-2*nbuf,1)+tt
!!                       tt=potCopy(i1-2*nbuf,i2-2*nbuf,i3-2*nbuf,1)*psir(i1,i2,i3,ispinor)
!!                       epot_p=epot_p+real(tt*psir(i1,i2,i3,ispinor),gp)
!!                       psir(i1,i2,i3,ispinor)=tt
!!                    end do
!!                 end do
!!              end if
!!              
!!              if (present(ibyyzz_r)) then
!!                 !the max is to avoid the calculation for no bounds
!!                 do i1=max(ibyyzz_r(1,i2,i3),ibyyzz_r(2,i2,i3))-14+1,2*n1+16-2*nbuf
!!                    psir(i1,i2,i3,:)=0.0_wp
!!                 enddo
!!              end if
!!
!!           else
!!              do i1=-14,2*n1+16
!!                 psir(i1,i2,i3,:)=0.0_wp
!!              enddo
!!           endif
!!        enddo
!!     else
!!        do i2=-14,2*n2+16
!!           do i1=-14,2*n1+16
!!              psir(i1,i2,i3,:)=0.0_wp
!!           enddo
!!        enddo
!!     endif
!!  enddo
!!!$omp end do
!!
!!!$omp critical
!!  epot=epot+epot_p
!!!$omp end critical
!!
!!!$omp end parallel
!!
!!END SUBROUTINE apply_potentialParabola<|MERGE_RESOLUTION|>--- conflicted
+++ resolved
@@ -228,11 +228,7 @@
   !local variables
   character(len=*), parameter :: subname='psi_to_vlocpsi'
   logical :: dosome
-<<<<<<< HEAD
-  integer :: i_all,i_stat,iorb,npot,ispot,ispsi,ilr,ilr_orb,nbox,nvctr,ispinor,iiorb
-=======
   integer :: iorb,npot,ispot,ispsi,ilr,ilr_orb,nbox,nvctr,ispinor
->>>>>>> 8ee6055c
   real(wp) :: exctXcoeff
   real(gp) :: epot,eSICi,eSIC_DCi,econf !n(c) etest
   type(workarr_sumrho) :: w
@@ -269,7 +265,6 @@
      do iorb=1,orbs%norbp
         dosome = (orbs%inwhichlocreg(iorb+orbs%isorb) == ilr)
         if (dosome) then
-            iiorb=iorb
             exit
         end if
      end do
@@ -422,11 +417,7 @@
   !local variables
   character(len=*), parameter :: subname='psi_to_kinpsi'
   logical :: dosome
-<<<<<<< HEAD
-  integer :: i_all,i_stat,iorb,ispsi,ilr,ilr_orb,iiorb
-=======
   integer :: iorb,ispsi,ilr,ilr_orb
->>>>>>> 8ee6055c
   real(gp) :: ekin
   type(workarr_locham) :: wrk_lh
   real(wp), dimension(:,:), allocatable :: psir
@@ -445,7 +436,6 @@
     do iorb=1,orbs%norbp
       dosome = (orbs%inwhichlocreg(iorb+orbs%isorb) == ilr)
       if (dosome) then
-          iiorb=iorb
           exit
       end if
     end do
