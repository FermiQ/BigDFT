subroutine applylocpotkinone(n1,n2,n3,nfl1,nfu1,nfl2,nfu2,nfl3,nfu3,nbuf, & 
     hgrid,nseg_c,nseg_f,nvctr_c,nvctr_f,keyg,keyv,  & 
     ibyz_c,ibxz_c,ibxy_c,ibyz_f,ibxz_f,ibxy_f, & 
     y_c,y_f,psir,  &
     psi,pot,hpsi,epot,ekin,x_c,x_f1,x_f2,x_f3,x_f,w1,w2,&
     ibzzx_c,ibyyzz_c,ibxy_ff,ibzzx_f,ibyyzz_f,&
     ibzxx_c,ibxxyy_c,ibyz_ff,ibzxx_f,ibxxyy_f,nw1,nw2,ibyyzz_r,nspinor)!
  !  Applies the local potential and kinetic energy operator to one wavefunction 
  ! Input: pot,psi
  ! Output: hpsi,epot,ekin
  use module_base
  implicit none
  integer, intent(in) :: n1,n2,n3,nfl1,nfu1,nfl2,nfu2,nfl3,nfu3,nbuf,nw1,nw2
  integer, intent(in) :: nseg_c,nseg_f,nvctr_c,nvctr_f,nspinor
  real(gp), intent(in) :: hgrid
  integer, dimension(nseg_c+nseg_f), intent(in) :: keyv
  integer, dimension(2,nseg_c+nseg_f), intent(in) :: keyg
  integer, dimension(2,0:n2,0:n3), intent(in) :: ibyz_c,ibyz_f
  integer, dimension(2,0:n1,0:n3), intent(in) :: ibxz_c,ibxz_f
  integer, dimension(2,0:n1,0:n2), intent(in) :: ibxy_c,ibxy_f
  integer, dimension(2,-14:2*n3+16,0:n1), intent(in) :: ibzzx_c
  integer, dimension(2,-14:2*n2+16,-14:2*n3+16), intent(in) :: ibyyzz_c
  integer, dimension(2,nfl1:nfu1,nfl2:nfu2), intent(in) :: ibxy_ff
  integer, dimension(2,-14+2*nfl3:2*nfu3+16,nfl1:nfu1), intent(in) :: ibzzx_f
  integer, dimension(2,-14+2*nfl2:2*nfu2+16,-14+2*nfl3:2*nfu3+16), intent(in) :: ibyyzz_f
  integer, dimension(2,0:n3,-14:2*n1+16), intent(in) :: ibzxx_c
  integer, dimension(2,-14:2*n1+16,-14:2*n2+16), intent(in) :: ibxxyy_c
  integer, dimension(2,nfl2:nfu2,nfl3:nfu3), intent(in) :: ibyz_ff
  integer, dimension(2,nfl3:nfu3,2*nfl1-14:2*nfu1+16), intent(in) :: ibzxx_f
  integer, dimension(2,2*nfl1-14:2*nfu1+16,2*nfl2-14:2*nfu2+16), intent(in) :: ibxxyy_f
  integer, dimension(2,-14:2*n2+16,-14:2*n3+16), intent(in) :: ibyyzz_r
  real(wp), dimension(nvctr_c+7*nvctr_f,nspinor), intent(in) :: psi
  real(wp), dimension((2*n1+31)*(2*n2+31)*(2*n3+31),nspinor), intent(in) :: pot
  real(wp), dimension(nw1,nspinor), intent(inout) :: w1
  real(wp), dimension(nw2,nspinor), intent(inout) :: w2
  real(wp), dimension(0:n1,0:n2,0:n3,nspinor), intent(inout) :: y_c
  real(wp), dimension(7,nfl1:nfu1,nfl2:nfu2,nfl3:nfu3,nspinor), intent(inout) :: y_f
  real(wp), dimension((2*n1+31)*(2*n2+31)*(2*n3+31),nspinor), intent(inout) :: psir
  real(wp), dimension(0:n1,0:n2,0:n3,nspinor), intent(inout) :: x_c
  real(wp), dimension(7,nfl1:nfu1,nfl2:nfu2,nfl3:nfu3,nspinor), intent(inout) :: x_f
  real(wp), dimension(nfl1:nfu1,nfl2:nfu2,nfl3:nfu3,NSPINOR),intent(inout) :: x_f1
  real(wp), dimension(nfl2:nfu2,nfl1:nfu1,nfl3:nfu3,NSPINOR),intent(inout) :: x_f2
  real(wp), dimension(nfl3:nfu3,nfl1:nfu1,nfl2:nfu2,NSPINOR),intent(inout) :: x_f3
  real(gp), intent(out) :: epot,ekin
  real(wp), dimension(nvctr_c+7*nvctr_f,nspinor), intent(out) :: hpsi
  !local variables
  integer :: i,idx
  real(gp) :: ekino
  real(wp), dimension(0:3) :: scal

  do i=0,3
     scal(i)=1.0_wp
  enddo

  call razero((2*n1+31)*(2*n2+31)*(2*n3+31)*nspinor,psir)

  do idx=1,nspinor  
     call uncompress_forstandard(n1,n2,n3,nfl1,nfu1,nfl2,nfu2,nfl3,nfu3,  & 
          nseg_c,nvctr_c,keyg(1,1),keyv(1),  & 
          nseg_f,nvctr_f,keyg(1,nseg_c+1),keyv(nseg_c+1),   &
          scal,psi(1,IDX),psi(nvctr_c+1,IDX),  &
          x_c(0,0,0,idx),x_f(1,nfl1,nfl2,nfl3,idx),&
          x_f1(nfl1,nfl2,nfl3,idx),x_f2(nfl2,nfl1,nfl3,idx),x_f3(nfl3,nfl1,nfl2,idx))
     
     call comb_grow_all(n1,n2,n3,nfl1,nfu1,nfl2,nfu2,nfl3,nfu3,&
          w1(1,IDX),w2(1,IDX), x_c(0,0,0,idx),x_f(1,nfl1,nfl2,nfl3,idx), & 
          psir(1,IDX),ibyz_c,ibzxx_c,ibxxyy_c,ibyz_ff,ibzxx_f,ibxxyy_f,ibyyzz_r)
     
  END DO

  IF (NSPINOR==1) THEN
     if (nbuf.eq.0) then
        call realspace(ibyyzz_r,pot,psir,epot,n1,n2,n3)
     else
        call realspace_nbuf(ibyyzz_r,pot,psir,epot,n1,n2,n3,nbuf)
     endif
  ELSE
     epot=0.0_gp
     call realspaceINPLACE(ibyyzz_r,pot,psir,epot,n1,n2,n3)
  END IF
  
  
  ekin=0.0_gp
  do idx=1,nspinor
     call comb_shrink(n1,n2,n3,nfl1,nfu1,nfl2,nfu2,nfl3,nfu3,&
          w1(1,IDX),w2(1,IDX),psir(1,IDX),&
          ibxy_c,ibzzx_c,ibyyzz_c,ibxy_ff,ibzzx_f,ibyyzz_f,&
          y_c(0,0,0,IDX),y_f(1,nfl1,nfl2,nfl3,IDX))!,ibyz_c,ibyz_f)
     
     call ConvolkineticT(n1,n2,n3,nfl1,nfu1,nfl2,nfu2,nfl3,nfu3,  &
          hgrid,ibyz_c,ibxz_c,ibxy_c,ibyz_f,ibxz_f,ibxy_f, &
          x_c(0,0,0,IDX),x_f(1,nfl1,nfl2,nfl3,IDX),y_c(0,0,0,IDX),y_f(1,nfl1,nfl2,nfl3,IDX),EKINO, &
          x_f1(nfl1,nfl2,nfl3,IDX),x_f2(nfl2,nfl1,nfl3,IDX),x_f3(nfl3,nfl1,nfl2,IDX))
     ekin=ekin+ekino
     
     call compress_forstandard(n1,n2,n3,nfl1,nfu1,nfl2,nfu2,nfl3,nfu3,  &
          nseg_c,nvctr_c,keyg(1,1),       keyv(1),   &
          nseg_f,nvctr_f,keyg(1,nseg_c+1),keyv(nseg_c+1),   &
          scal,y_c(0,0,0,IDX),y_f(1,nfl1,nfl2,nfl3,IDX),hpsi(1,IDX),hpsi(nvctr_c+1,IDX))
  end do
  
end subroutine applylocpotkinone


subroutine applylocpotkinone_per(n1,n2,n3, & 
     hx,hy,hz,nseg_c,nseg_f,nvctr_c,nvctr_f,keyg,keyv,  & 
     psir,psi_in,psi_out,psi,pot,hpsi,epot,ekin)
  !  Applies the local potential and kinetic energy operator to one wavefunction 
  ! Input: pot,psi
  ! Output: hpsi,epot,ekin
  use module_base
  implicit none
  integer, intent(in) :: n1,n2,n3,nseg_c,nseg_f,nvctr_c,nvctr_f
  real(gp), intent(in) :: hx,hy,hz
  integer, dimension(nseg_c+nseg_f), intent(in) :: keyv
  integer, dimension(2,nseg_c+nseg_f), intent(in) :: keyg
  real(wp), dimension((2*n1+2)*(2*n2+2)*(2*n3+2)), intent(in) :: pot
  real(wp), dimension(nvctr_c+7*nvctr_f), intent(in) :: psi
  real(wp), dimension((2*n1+2)*(2*n2+2)*(2*n3+2)), intent(inout) :: psir,psi_in,psi_out
  real(gp), intent(out) :: epot,ekin
  real(wp), dimension(nvctr_c+7*nvctr_f), intent(out) :: hpsi
  !local variables
  character(len=*), parameter :: subname='applylocpotkinone_per'
  integer :: i,i_stat,i_all
  real(wp) :: tt
  real(gp) :: v,p
  real(gp), dimension(3) :: hgridh
  real(kind=4), dimension(:), allocatable :: psi_cuda,v_cuda !temporary in view of wp 
  real(kind=8) :: psi_GPU,v_GPU,work_GPU !pointer to the GPU  memory addresses (with norb=1)
  integer, parameter :: lowfil1=-8,lupfil1=7 !for GPU computation
  integer, parameter :: lowfil2=-7,lupfil2=8 !for GPU computation
  real(kind=4) filCUDA1(lowfil1:lupfil1) !array of filters to be passed to CUDA interface
  data filCUDA1 / &
       8.4334247333529341094733325815816e-7_4,&
       -0.1290557201342060969516786758559028e-4_4,&
       0.8762984476210559564689161894116397e-4_4,&
       -0.30158038132690463167163703826169879e-3_4,&
       0.174723713672993903449447812749852942e-2_4,&
       -0.942047030201080385922711540948195075e-2_4,&
       0.2373821463724942397566389712597274535e-1_4,&
       0.612625895831207982195380597e-1_4,&
       0.9940415697834003993178616713_4,&
       -0.604895289196983516002834636e-1_4, &
       -0.2103025160930381434955489412839065067e-1_4,&
       0.1337263414854794752733423467013220997e-1_4,&
       -0.344128144493493857280881509686821861e-2_4,&
       0.49443227688689919192282259476750972e-3_4,&
       -0.5185986881173432922848639136911487e-4_4,&
       2.72734492911979659657715313017228e-6_4 /
  real(kind=4) filCUDA2(lowfil2:lupfil2) !array of filters to be passed to CUDA interface
  data filCUDA2 / &
       2.72734492911979659657715313017228e-6_4,&
       -0.5185986881173432922848639136911487e-4_4,&
       0.49443227688689919192282259476750972e-3_4,&
       -0.344128144493493857280881509686821861e-2_4,&
       0.1337263414854794752733423467013220997e-1_4,&
       -0.2103025160930381434955489412839065067e-1_4,&
       -0.604895289196983516002834636e-1_4,&
       0.9940415697834003993178616713_4,&
       0.612625895831207982195380597e-1_4,&
       0.2373821463724942397566389712597274535e-1_4,&
       -0.942047030201080385922711540948195075e-2_4,&
       0.174723713672993903449447812749852942e-2_4,&
       -0.30158038132690463167163703826169879e-3_4,&
       0.8762984476210559564689161894116397e-4_4,&
       -0.1290557201342060969516786758559028e-4_4,&
       8.4334247333529341094733325815816e-7_4 /


  ! Wavefunction expressed everywhere in fine scaling functions (for potential and kinetic energy)
  call uncompress_per(n1,n2,n3,nseg_c,nvctr_c,keyg(1,1),keyv(1),   &
       nseg_f,nvctr_f,keyg(1,nseg_c+1),keyv(nseg_c+1),   &
       psi(1),psi(nvctr_c+1),psi_in,psir)
<<<<<<< HEAD
  
=======

  ! Initialisation of potential energy  
>>>>>>> ea9ef4e9
  epot=0.0_gp

  if (GPUconv) then !convolution in cuda for the complete potential

     allocate(psi_cuda((2*n1+2)*(2*n2+2)*(2*n3+2)+ndebug),stat=i_stat)
     call memocc(i_stat,psi_cuda,'psi_cuda',subname)
     allocate(v_cuda((2*n1+2)*(2*n2+2)*(2*n3+2)+ndebug),stat=i_stat)
     call memocc(i_stat,v_cuda,'v_cuda',subname)

     psi_cuda=real(psi_in,kind=4)
     v_cuda=real(pot,kind=4)

     !allocate the GPU memory
     !copy the data on GPU
     call CUDA_ALLOC_MEM(1,2*n1+1,2*n2+1,2*n3+1,psi_cuda,v_cuda,psi_GPU,v_GPU,work_GPU)

     !calculate the potential application on GPU
     call cuda_psi_to_vpsi(1,2*n1+1,2*n2+1,2*n3+1,psi_GPU,v_GPU,work_GPU,&
          filCUDA1,filCUDA2,lowfil1,lupfil1,lowfil2,lupfil2)
     
     !copy vpsi on the CPU
     call cuda_fetch_vpsi(1,2*n1+1,2*n2+1,2*n3+1,psi_GPU,psi_cuda)

     !deallocate GOU memory
     call CUDA_DEALLOCATE_MEM(1,psi_GPU,v_GPU,work_GPU)

     !copy values on the output function
     psi_out=real(psi_cuda,wp)

     i_all=-product(shape(psi_cuda))
     deallocate(psi_cuda,stat=i_stat)
     call memocc(i_stat,i_all,'psi_cuda',subname)
     i_all=-product(shape(v_cuda))
     deallocate(v_cuda,stat=i_stat)
     call memocc(i_stat,i_all,'v_cuda',subname)
     
  else

     ! psir serves as a work array	   
     call convolut_magic_n_per(2*n1+1,2*n2+1,2*n3+1,psi_in,psir,psi_out) 

     do i=1,(2*n1+2)*(2*n2+2)*(2*n3+2)
        v=real(pot(i),gp)
        p=real(psir(i),gp)
        tt=pot(i)*psir(i)
        epot=epot+p*v*p
        psir(i)=tt
     enddo

     call convolut_magic_t_per_self(2*n1+1,2*n2+1,2*n3+1,psir,psi_out)

  end if

  hgridh(1)=hx*.5_gp
  hgridh(2)=hy*.5_gp
  hgridh(3)=hz*.5_gp

! compute the kinetic part and add  it to psi_out
! the kinetic energy is calculated at the same time
  call convolut_kinetic_per_T(2*n1+1,2*n2+1,2*n3+1,hgridh,psi_in,psi_out,ekin)
  
  call compress_per(n1,n2,n3,nseg_c,nvctr_c,keyg(1,1),keyv(1),   & 
       nseg_f,nvctr_f,keyg(1,nseg_c+1),keyv(nseg_c+1),   & 
       psi_out,hpsi(1),hpsi(nvctr_c+1),psir)

END SUBROUTINE applylocpotkinone_per


subroutine applylocpotkinone_slab(n1,n2,n3, & 
     hx,hy,hz,nseg_c,nseg_f,nvctr_c,nvctr_f,keyg,keyv,  & 
     psir,psi_in,psi_out,psi,pot,hpsi,epot,ekin)
  !  Applies the local potential and kinetic energy operator to one wavefunction 
  ! Input: pot,psi
  ! Output: hpsi,epot,ekin
  use module_base
  implicit none
  integer, intent(in) :: n1,n2,n3,nseg_c,nseg_f,nvctr_c,nvctr_f
  real(gp), intent(in) :: hx,hy,hz
  integer, dimension(nseg_c+nseg_f), intent(in) :: keyv
  integer, dimension(2,nseg_c+nseg_f), intent(in) :: keyg
  real(wp), dimension((2*n1+2)*(2*n2+31)*(2*n3+2)), intent(in) :: pot
  real(wp), dimension(nvctr_c+7*nvctr_f), intent(in) :: psi
  real(wp), dimension((2*n1+2)*(2*n2+16)*(2*n3+2)), intent(inout) :: psi_in
  real(wp), dimension((2*n1+2)*(2*n2+31)*(2*n3+2)), intent(inout) :: psir,psi_out
  real(gp), intent(out) :: epot,ekin
  real(wp), dimension(nvctr_c+7*nvctr_f), intent(out) :: hpsi
  !local variables
  integer :: i
  real(wp) :: tt
  real(gp) :: v,p
  real(gp), dimension(3) :: hgridh

! Wavefunction expressed everywhere in fine scaling functions (for potential and kinetic energy)
!	psir serves as a work array	   
  call uncompress_slab(n1,n2,n3,nseg_c,nvctr_c,keyg(1,1),keyv(1),   &
       nseg_f,nvctr_f,keyg(1,nseg_c+1),keyv(nseg_c+1),   &
       psi(1),psi(nvctr_c+1),psi_in,psir)

!	psi_out serves as a work array	   
  call convolut_magic_n_slab(2*n1+1,2*n2+15,2*n3+1,psi_in,psir,psi_out) 

  epot=0.0_gp
  do i=1,(2*n1+2)*(2*n2+31)*(2*n3+2)
     v=real(pot(i),gp)
     p=real(psir(i),gp)
     tt=pot(i)*psir(i)
     epot=epot+p*v*p
     psir(i)=tt
  enddo

  call convolut_magic_t_slab_self(2*n1+1,2*n2+15,2*n3+1,psir,psi_out)

  hgridh(1)=hx*.5_gp
  hgridh(2)=hy*.5_gp
  hgridh(3)=hz*.5_gp

! compute the kinetic part and add  it to psi_out
! the kinetic energy is calculated at the same time
  call convolut_kinetic_slab_T(2*n1+1,2*n2+15,2*n3+1,hgridh,psi_in,psi_out,ekin)
  
  call compress_slab(n1,n2,n3,nseg_c,nvctr_c,keyg(1,1),keyv(1),   & 
       nseg_f,nvctr_f,keyg(1,nseg_c+1),keyv(nseg_c+1),   & 
       psi_out,hpsi(1),hpsi(nvctr_c+1),psir)

END SUBROUTINE applylocpotkinone_slab

subroutine realspace(ibyyzz_r,pot,psir,epot,n1,n2,n3)
  implicit none
  integer,intent(in)::n1,n2,n3
  integer,intent(in)::ibyyzz_r(2,-14:2*n2+16,-14:2*n3+16)
  real(kind=8),intent(in)::pot(-14:2*n1+16,-14:2*n2+16,-14:2*n3+16)
  real(kind=8),intent(inout)::psir(-14:2*n1+16,-14:2*n2+16,-14:2*n3+16)

  real(kind=8),intent(out)::epot
  real(kind=8) tt
  integer i1,i2,i3

  epot=0.d0
  do i3=-14,2*n3+16
     do i2=-14,2*n2+16
        do i1=max(ibyyzz_r(1,i2,i3)-14,-14),min(ibyyzz_r(2,i2,i3)-14,2*n1+16)
           tt=pot(i1,i2,i3)*psir(i1,i2,i3)
           epot=epot+tt*psir(i1,i2,i3)
           psir(i1,i2,i3)=tt
        enddo
     enddo
  enddo

end subroutine realspace

subroutine realspace_nbuf(ibyyzz_r,pot,psir,epot,nb1,nb2,nb3,nbuf)
  implicit none
  integer,intent(in)::nb1,nb2,nb3,nbuf
  integer,intent(in)::ibyyzz_r(2,-14:2*nb2+16,-14:2*nb3+16)
  real(kind=8),intent(in)::pot(-14:2*nb1+16-4*nbuf,-14:2*nb2+16-4*nbuf,-14:2*nb3+16-4*nbuf)
  real(kind=8),intent(inout)::psir(-14:2*nb1+16,-14:2*nb2+16,-14:2*nb3+16)

  real(kind=8),intent(out)::epot
  real(kind=8) tt,dnrm2
  integer i1,i2,i3

  epot=0.d0
  do i3=-14,2*nb3+16
     if (i3.ge.-14+2*nbuf .and. i3.le.2*nb3+16-2*nbuf) then
        do i2=-14,2*nb2+16
           if (i2.ge.-14+2*nbuf .and. i2.le.2*nb2+16-2*nbuf) then
              do i1=-14+2*nbuf,ibyyzz_r(1,i2,i3)-14-1
                 psir(i1,i2,i3)=0.d0
              enddo
              do i1=max(ibyyzz_r(1,i2,i3)-14,-14+2*nbuf),min(ibyyzz_r(2,i2,i3)-14,2*nb1+16-2*nbuf)
                 tt=pot(i1-2*nbuf,i2-2*nbuf,i3-2*nbuf)*psir(i1,i2,i3)
                 epot=epot+tt*psir(i1,i2,i3)
                 psir(i1,i2,i3)=tt
              enddo
              do i1=ibyyzz_r(2,i2,i3)-14+1,2*nb1+16-2*nbuf
                 psir(i1,i2,i3)=0.d0
              enddo
           else
              do i1=-14,2*nb1+16
                 psir(i1,i2,i3)=0.d0
              enddo
           endif
        enddo
     else
        do i2=-14,2*nb2+16
           do i1=-14,2*nb1+16
              psir(i1,i2,i3)=0.d0
           enddo
        enddo
     endif
  enddo

end subroutine realspace_nbuf


subroutine realspaceINOUT(ibyyzz_r,pot,psirIN,psirOUT,epot,n1,n2,n3)
  implicit none
  integer,intent(in)::n1,n2,n3
  integer,intent(in)::ibyyzz_r(2,-14:2*n2+16,-14:2*n3+16)

  real(kind=8),intent(in)::pot(-14:2*n1+16,-14:2*n2+16,-14:2*n3+16)
  real(kind=8),intent(in)::psirIN(-14:2*n1+16,-14:2*n2+16,-14:2*n3+16)
 real(kind=8),intent(out)::psirOUT(-14:2*n1+16,-14:2*n2+16,-14:2*n3+16)

  real(kind=8),intent(out)::epot
  real(kind=8) tt
  integer i1,i2,i3

  epot=0.d0
  do i3=-14,2*n3+16
     do i2=-14,2*n2+16
        do i1=max(ibyyzz_r(1,i2,i3)-14,-14),min(ibyyzz_r(2,i2,i3)-14,2*n1+16)
           tt=pot(i1,i2,i3)*psirIN(i1,i2,i3)
           epot=epot+tt*psirIN(i1,i2,i3)
           psirOUT(i1,i2,i3)=psirOUT(i1,i2,i3)+tt
        enddo
     enddo
  enddo

end subroutine realspaceINOUT

subroutine realspaceINOUT_nbuf(ibyyzz_r,pot,psirIN,psirOUT,epot,nb1,nb2,nb3,nbuf)
  implicit none
  integer,intent(in)::nb1,nb2,nb3,nbuf
  integer,intent(in)::ibyyzz_r(2,-14:2*nb2+16,-14:2*nb3+16)
  real(kind=8),intent(in)::pot(-14:2*nb1+16-4*nbuf,-14:2*nb2+16-4*nbuf,-14:2*nb3+16-4*nbuf)
  real(kind=8),intent(in)::psirIN(-14:2*nb1+16,-14:2*nb2+16,-14:2*nb3+16)
  real(kind=8),intent(out)::psirOUT(-14:2*nb1+16,-14:2*nb2+16,-14:2*nb3+16)

  real(kind=8),intent(out)::epot
  real(kind=8) tt,dnrm2
  integer i1,i2,i3

  epot=0.d0
  do i3=-14,2*nb3+16
     if (i3.ge.-14+2*nbuf .and. i3.le.2*nb3+16-2*nbuf) then
        do i2=-14,2*nb2+16
           if (i2.ge.-14+2*nbuf .and. i2.le.2*nb2+16-2*nbuf) then
              do i1=-14+2*nbuf,ibyyzz_r(1,i2,i3)-14-1
                 psirOUT(i1,i2,i3)=0.d0
              enddo
              do i1=max(ibyyzz_r(1,i2,i3)-14,-14+2*nbuf),min(ibyyzz_r(2,i2,i3)-14,2*nb1+16-2*nbuf)
                 tt=pot(i1-2*nbuf,i2-2*nbuf,i3-2*nbuf)*psirIN(i1,i2,i3)
                 epot=epot+tt*psirIN(i1,i2,i3)
                 psirOUT(i1,i2,i3)=tt
              enddo
              do i1=ibyyzz_r(2,i2,i3)-14+1,2*nb1+16-2*nbuf
                 psirOUT(i1,i2,i3)=0.d0
              enddo
           else
              do i1=-14,2*nb1+16
                 psirOUT(i1,i2,i3)=0.d0
              enddo
           endif
        enddo
     else
        do i2=-14,2*nb2+16
           do i1=-14,2*nb1+16
              psirOUT(i1,i2,i3)=0.d0
           enddo
        enddo
     endif
  enddo

end subroutine realspaceINOUT_nbuf

subroutine realspaceINPLACE(ibyyzz_r,pot,psir,epot,n1,n2,n3)
  implicit none
  integer,intent(in)::n1,n2,n3
  integer,intent(in)::ibyyzz_r(2,-14:2*n2+16,-14:2*n3+16)

  real(kind=8),intent(in)::pot(-14:2*n1+16,-14:2*n2+16,-14:2*n3+16,4)
  real(kind=8),intent(inout)::psir(-14:2*n1+16,-14:2*n2+16,-14:2*n3+16,4)

  real(kind=8),intent(out)::epot
  real(kind=8) tt11,tt22,tt33,tt44,tt13,tt14,tt23,tt24,tt31,tt32,tt41,tt42
  integer i1,i2,i3

  epot=0.d0
  do i3=-14,2*n3+16
     do i2=-14,2*n2+16
        do i1=max(ibyyzz_r(1,i2,i3)-14,-14),min(ibyyzz_r(2,i2,i3)-14,2*n1+16)
           !diagonal terms
           tt11=pot(i1,i2,i3,1)*psir(i1,i2,i3,1) !p1
           tt22=pot(i1,i2,i3,1)*psir(i1,i2,i3,2) !p2
           tt33=pot(i1,i2,i3,4)*psir(i1,i2,i3,3) !p3
           tt44=pot(i1,i2,i3,4)*psir(i1,i2,i3,4) !p4
           !Rab*Rb
           tt13=pot(i1,i2,i3,2)*psir(i1,i2,i3,3) !p1
           !Iab*Ib
           tt14=pot(i1,i2,i3,3)*psir(i1,i2,i3,4) !p1
           !Rab*Ib
           tt23=pot(i1,i2,i3,2)*psir(i1,i2,i3,4) !p2
           !Iab*Rb
           tt24=pot(i1,i2,i3,3)*psir(i1,i2,i3,3) !p2
           !Rab*Ra
           tt31=pot(i1,i2,i3,2)*psir(i1,i2,i3,1) !p3
           !Iab*Ia
           tt32=pot(i1,i2,i3,3)*psir(i1,i2,i3,2) !p3
           !Rab*Ia
           tt41=pot(i1,i2,i3,2)*psir(i1,i2,i3,2) !p4
           !Iab*Ra
           tt42=pot(i1,i2,i3,3)*psir(i1,i2,i3,1) !p4
           ! Change epot later
           epot=epot+tt11*psir(i1,i2,i3,1)+tt22*psir(i1,i2,i3,2)+tt33*psir(i1,i2,i3,3)+tt44*psir(i1,i2,i3,4)+&
                2.0d0*tt31*psir(i1,i2,i3,3)-2.0d0*tt42*psir(i1,i2,i3,4)+2.0d0*tt41*psir(i1,i2,i3,4)+2.0d0*tt32*psir(i1,i2,i3,3)
!p1=h1p1+h2p3-h3p4
!p2=h1p2+h2p4+h3p3
!p3=h2p1+h3p2+h4p3
!p4=h2p2-h3p1+h4p4
           psir(i1,i2,i3,1)=tt11+tt13-tt14
           psir(i1,i2,i3,2)=tt22+tt23+tt24
           psir(i1,i2,i3,3)=tt33+tt31+tt32
           psir(i1,i2,i3,4)=tt44+tt41-tt42
        enddo
     enddo
  enddo

end subroutine realspaceINPLACE


!Calculate on-the fly each projector for each atom, then applies the projectors 
!to all distributed orbitals
subroutine applyprojectorsonthefly(geocode,iproc,nspinor,norb,norbp,occup,at,n1,n2,n3,&
     rxyz,hx,hy,hz,cpmult,fpmult,radii_cf,wfd,nlpspd,proj,psi,hpsi,eproj_sum)
  use module_base
  use module_types
  implicit none
  character(len=1), intent(in) :: geocode
  integer, intent(in) :: iproc,nspinor,norb,norbp,n1,n2,n3
  real(gp), intent(in) :: hx,hy,hz,cpmult,fpmult
  type(atoms_data), intent(in) :: at
  type(wavefunctions_descriptors), intent(in) :: wfd
  type(nonlocal_psp_descriptors), intent(in) :: nlpspd
  real(gp), dimension(3,at%nat), intent(in) :: rxyz
  real(gp), dimension(at%ntypes,3), intent(in) :: radii_cf  
  real(gp), dimension(norb), intent(in) :: occup
  real(wp), dimension(wfd%nvctr_c+7*wfd%nvctr_f,nspinor*norbp), intent(in) :: psi
  real(wp), dimension(wfd%nvctr_c+7*wfd%nvctr_f,nspinor*norbp), intent(inout) :: hpsi
  real(gp), intent(out) :: eproj_sum
  real(wp), dimension(nlpspd%nprojel), intent(out) :: proj
  !local variables
  integer :: iat,nwarnings,iproj,iorb,i,l,jorb,mbvctr_c,mbvctr_f,ityp,jseg_c,mbseg_c,mbseg_f
  integer :: istart_c,idir
  real(gp) :: eproj
  
  !put idir=0, no derivative
  idir=0
  nwarnings=0
  iproj=0
  eproj_sum=0.0_gp

  !quick return if no orbitals on this porcessor
  if (iproc*norbp*nspinor+1 > norb*nspinor) then
     return
  end if

  do iat=1,at%nat
     istart_c=1
     ityp=at%iatype(iat)
     mbvctr_c=nlpspd%nvctr_p(2*iat-1)-nlpspd%nvctr_p(2*iat-2)
     mbvctr_f=nlpspd%nvctr_p(2*iat  )-nlpspd%nvctr_p(2*iat-1)

     !build the projectors for the given atom
     do l=1,4 !for GTH it will stop at l=2
        do i=1,3 !for GTH it will stop at i=2
           if (at%psppar(l,i,ityp) /= 0.0_gp) then

              call projector(geocode,at%atomnames(ityp),iproc,iat,idir,l,i,&
                   at%psppar(l,0,ityp),rxyz(1,iat),&
                   nlpspd%nboxp_c(1,1,iat),nlpspd%nboxp_f(1,1,iat),n1,n2,n3,&
                   hx,hy,hz,cpmult,fpmult,radii_cf(ityp,3),radii_cf(ityp,2),&
                   mbvctr_c,mbvctr_f,proj(istart_c),nwarnings)
              iproj=iproj+2*l-1
              istart_c=istart_c+(mbvctr_c+7*mbvctr_f)*(2*l-1)
              if (istart_c > nlpspd%nprojel+1) stop 'istart_c > nprojel+1'

           endif
        enddo
     enddo

     !apply the projector to all the orbitals belonging to such processor
     mbseg_c=nlpspd%nseg_p(2*iat-1)-nlpspd%nseg_p(2*iat-2)
     mbseg_f=nlpspd%nseg_p(2*iat  )-nlpspd%nseg_p(2*iat-1)
     jseg_c=nlpspd%nseg_p(2*iat-2)+1

     do iorb=iproc*norbp*nspinor+1,min((iproc+1)*norbp,norb)*nspinor
        jorb=iorb-iproc*norbp*nspinor
        eproj=0.0_gp

        istart_c=1
        !GTH and HGH pseudopotentials
        do l=1,4
           do i=1,3
              if (at%psppar(l,i,ityp) /= 0.0_gp) then
                 call applyprojector(l,i,at%psppar(0,0,ityp),at%npspcode(ityp),&
                      wfd%nvctr_c,wfd%nvctr_f,wfd%nseg_c,wfd%nseg_f,wfd%keyv,wfd%keyg,&
                      mbvctr_c,mbvctr_f,mbseg_c,mbseg_f,&
                      nlpspd%keyv_p(jseg_c),nlpspd%keyg_p(1,jseg_c),proj(istart_c),&
                      psi(1,jorb),hpsi(1,jorb),eproj)
                 istart_c=istart_c+(mbvctr_c+7*mbvctr_f)*(2*l-1)
              end if
           enddo
        enddo
        eproj_sum=eproj_sum+occup((iorb-1)/nspinor+1)*eproj
        
     end do

  end do
     
  if (iproj /= nlpspd%nproj) stop 'incorrect number of projectors created'

  if (iproc == 0 .and. nlpspd%nproj /=0 .and. idir == 0) then
     if (nwarnings == 0) then
     else
        write(*,'(1x,a,i0,a)')'found ',nwarnings,' warnings.'
        write(*,'(1x,a)')'Some projectors may be too rough.'
        write(*,'(1x,a,f6.3)')&
             'Consider the possibility of reducing hgrid for having a more accurate run.'
     end if
  end if

end subroutine applyprojectorsonthefly


! Applies all the projectors onto a single wavefunction
! Input: psi_c,psi_f
! In/Output: hpsi_c,hpsi_f (both are updated, i.e. not initilized to zero at the beginning)
subroutine applyprojectorsone(ntypes,nat,iatype,psppar,npspcode, &
     nprojel,nproj,nseg_p,keyg_p,keyv_p,nvctr_p,proj,  &
     nseg_c,nseg_f,keyg,keyv,nvctr_c,nvctr_f,psi,hpsi,eproj)
  use module_base
  implicit none
  integer, intent(in) :: ntypes,nat,nprojel,nproj,nseg_c,nseg_f,nvctr_c,nvctr_f
  integer, dimension(ntypes), intent(in) :: npspcode
  integer, dimension(nat), intent(in) :: iatype
  integer, dimension(nseg_c+nseg_f), intent(in) :: keyv
  integer, dimension(2,nseg_c+nseg_f), intent(in) :: keyg
  integer, dimension(0:2*nat), intent(in) :: nseg_p,nvctr_p
  integer, dimension(nseg_p(2*nat)), intent(in) :: keyv_p
  integer, dimension(2,nseg_p(2*nat)), intent(in) :: keyg_p
  real(gp), dimension(0:4,0:6,ntypes), intent(in) :: psppar
  real(wp), dimension(nvctr_c+7*nvctr_f), intent(in) :: psi
  real(wp), dimension(nprojel), intent(in) :: proj
  real(wp), dimension(nvctr_c+7*nvctr_f), intent(inout) :: hpsi
  real(gp), intent(out) :: eproj
  !local variables
  integer :: i,l,m,iat,iproj,istart_c,mbseg_c,mbseg_f,jseg_c,jseg_f,mbvctr_c,mbvctr_f,ityp

  ! loop over all projectors
  iproj=0
  eproj=0.0_gp
  istart_c=1
  do iat=1,nat
     mbseg_c=nseg_p(2*iat-1)-nseg_p(2*iat-2)
     mbseg_f=nseg_p(2*iat  )-nseg_p(2*iat-1)
     jseg_c=nseg_p(2*iat-2)+1
     jseg_f=nseg_p(2*iat-1)+1
     mbvctr_c=nvctr_p(2*iat-1)-nvctr_p(2*iat-2)
     mbvctr_f=nvctr_p(2*iat  )-nvctr_p(2*iat-1)
     ityp=iatype(iat)
     !GTH and HGH pseudopotentials
     do l=1,4
        do i=1,3
           if (psppar(l,i,ityp) /= 0.0_gp) then
           call applyprojector(l,i,psppar(0,0,ityp),npspcode(ityp),&
                nvctr_c,nvctr_f,nseg_c,nseg_f,keyv,keyg,&
                mbvctr_c,mbvctr_f,mbseg_c,mbseg_f,keyv_p(jseg_c),keyg_p(1,jseg_c),proj(istart_c),&
                psi,hpsi,eproj)
           iproj=iproj+2*l-1
           istart_c=istart_c+(mbvctr_c+7*mbvctr_f)*(2*l-1)
           end if
        enddo
     enddo
  enddo
  if (iproj /= nproj) stop '1:applyprojectorsone'
  if (istart_c-1 /= nprojel) stop '2:applyprojectorsone'

end subroutine applyprojectorsone


subroutine applyprojector(l,i,psppar,npspcode,&
     nvctr_c,nvctr_f,nseg_c,nseg_f,keyv,keyg,&
     mbvctr_c,mbvctr_f,mbseg_c,mbseg_f,keyv_p,keyg_p,proj,psi,hpsi,eproj)
  use module_base
  implicit none
  integer, intent(in) :: i,l,npspcode
  integer, intent(in) :: nvctr_c,nvctr_f,nseg_c,nseg_f,mbvctr_c,mbvctr_f,mbseg_c,mbseg_f
  integer, dimension(nseg_c+nseg_f), intent(in) :: keyv
  integer, dimension(2,nseg_c+nseg_f), intent(in) :: keyg
  integer, dimension(mbseg_c+mbseg_f), intent(in) :: keyv_p
  integer, dimension(2,mbseg_c+mbseg_f), intent(in) :: keyg_p
!  real(wp), dimension((mbvctr_c+7*mbvctr_f)*(2*l-1)), intent(in) :: proj
  real(wp), dimension(*), intent(in) :: proj
  real(gp), dimension(0:4,0:6), intent(in) :: psppar
  real(wp), dimension(nvctr_c+7*nvctr_f), intent(in) :: psi
  real(gp), intent(inout) :: eproj
  real(wp), dimension(nvctr_c+7*nvctr_f), intent(inout) :: hpsi
  !local variables
  integer :: j,m,istart_c,istart_f,istart_c_i,istart_c_j,istart_f_i,istart_f_j
  real(dp) :: scpr,scprp,scpr_i,scprp_i,scpr_j,scprp_j
  real(gp) :: offdiagcoeff

  istart_c=1
  !start of the routine for projectors application
  do m=1,2*l-1
     istart_f=istart_c+mbvctr_c
     call wpdot(  &
          nvctr_c,nvctr_f,nseg_c,nseg_f,keyv(1),keyv(nseg_c+1),  &
          keyg(1,1),keyg(1,nseg_c+1),psi(1),psi(nvctr_c+1),  &
          mbvctr_c,mbvctr_f,mbseg_c,mbseg_f,keyv_p(1),keyv_p(mbseg_c+1),  &
          keyg_p(1,1),keyg_p(1,mbseg_c+1),proj(istart_c),proj(istart_f),scpr)

!!$                 ! test (will sometimes give wrong result)
!!$                 call wpdot(  &
!!$                      mbvctr_c,mbvctr_f,mbseg_c,mbseg_f,keyv_p(1),keyv_p(mbseg_c+1),  &
!!$                      keyg_p(1,1),keyg_p(1,mbseg_c+1),proj(istart_c),proj(istart_f),  &
!!$                      nvctr_c,nvctr_f,nseg_c,nseg_f,keyv(1),keyv(nseg_c+1),  &
!!$                      keyg(1,1),keyg(1,nseg_c+1),psi(1),psi(nvctr_c+1),tcpr)
!!$                 if (scpr.ne.tcpr) then
!!$                    print *,'projectors: scpr.ne.tcpr'
!!$                    print *,'l,i,m,h_i^l=',l,i,m,psppar(l,i)
!!$                    print *,'scpr,tcpr',scpr,tcpr
!!$                    stop 
!!$                 end if
!!$                 ! testend

     scprp=scpr*real(psppar(l,i),dp)
     eproj=eproj+real(scprp,gp)*real(scpr,gp)

     call waxpy(&
          scprp,mbvctr_c,mbvctr_f,mbseg_c,mbseg_f,keyv_p(1),keyv_p(mbseg_c+1),  &
          keyg_p(1,1),keyg_p(1,mbseg_c+1),proj(istart_c),proj(istart_f),  &
          nvctr_c,nvctr_f,nseg_c,nseg_f,keyv(1),keyv(nseg_c+1),  &
          keyg(1,1),keyg(1,nseg_c+1),hpsi(1),hpsi(nvctr_c+1))

     istart_c=istart_f+7*mbvctr_f
  enddo
  if (npspcode == 3 .and. l/=4 .and. i/=3) then !HGH case, offdiagonal terms
     loop_j: do j=i+1,3
        if (psppar(l,j) == 0.0_gp) exit loop_j
        !calculate the coefficients for the off-diagonal terms
        if (l==1) then
           if (i==1) then
              if (j==2) offdiagcoeff=-0.5_gp*sqrt(3._gp/5._gp)
              if (j==3) offdiagcoeff=0.5_gp*sqrt(5._gp/21._gp)
           else
              offdiagcoeff=-0.5_gp*sqrt(100._gp/63._gp)
           end if
        else if (l==2) then
           if (i==1) then
              if (j==2) offdiagcoeff=-0.5_gp*sqrt(5._gp/7._gp)
              if (j==3) offdiagcoeff=1._gp/6._gp*sqrt(35._gp/11._gp)
           else
              offdiagcoeff=-7._gp/3._gp*sqrt(1._gp/11._gp)
           end if
        else if (l==3) then
           if (i==1) then
              if (j==2) offdiagcoeff=-0.5_gp*sqrt(7._gp/9._gp)
              if (j==3) offdiagcoeff=0.5_gp*sqrt(63._gp/143._gp)
           else
              offdiagcoeff=-9._gp*sqrt(1._gp/143._gp)
           end if
        end if
        istart_c_i=istart_c-(2*l-1)*(mbvctr_c+7*mbvctr_f)
        istart_c_j=istart_c_i+(j-i)*(2*l-1)*(mbvctr_c+7*mbvctr_f)
        do m=1,2*l-1
           !starting addresses of the projectors
           istart_f_j=istart_c_j+mbvctr_c
           istart_f_i=istart_c_i+mbvctr_c
           call wpdot(&
                nvctr_c,nvctr_f,nseg_c,nseg_f,keyv(1),keyv(nseg_c+1),  &
                keyg(1,1),keyg(1,nseg_c+1),psi(1),psi(nvctr_c+1),  &
                mbvctr_c,mbvctr_f,mbseg_c,mbseg_f,keyv_p(1),keyv_p(mbseg_c+1),  &
                keyg_p(1,1),keyg_p(1,mbseg_c+1),&
                proj(istart_c_j),proj(istart_f_j),scpr_j)

           call wpdot(&
                nvctr_c,nvctr_f,nseg_c,nseg_f,keyv(1),keyv(nseg_c+1),  &
                keyg(1,1),keyg(1,nseg_c+1),psi(1),psi(nvctr_c+1),  &
                mbvctr_c,mbvctr_f,mbseg_c,mbseg_f,keyv_p(1),keyv_p(mbseg_c+1),  &
                keyg_p(1,1),keyg_p(1,mbseg_c+1),&
                proj(istart_c_i),proj(istart_f_i),scpr_i)


           scprp_j=scpr_j*real(offdiagcoeff*psppar(l,j),dp)
           scprp_i=scpr_i*real(offdiagcoeff*psppar(l,j),dp)
           !scpr_i*h_ij*scpr_j+scpr_j*h_ij*scpr_i
           eproj=eproj+2._gp*real(scpr_j,gp)*&
                offdiagcoeff*psppar(l,j)*real(scpr_i,gp)

           !|hpsi>=|hpsi>+h_ij (<p_i|psi>|p_j>+<p_j|psi>|p_i>)
           call waxpy(&
                scprp_j,mbvctr_c,mbvctr_f,mbseg_c,mbseg_f,&
                keyv_p(1),keyv_p(mbseg_c+1),  &
                keyg_p(1,1),keyg_p(1,mbseg_c+1),&
                proj(istart_c_i),proj(istart_f_i),  &
                nvctr_c,nvctr_f,nseg_c,nseg_f,keyv(1),keyv(nseg_c+1),  &
                keyg(1,1),keyg(1,nseg_c+1),hpsi(1),hpsi(nvctr_c+1))

           call waxpy(&
                scprp_i,mbvctr_c,mbvctr_f,mbseg_c,mbseg_f,&
                keyv_p(1),keyv_p(mbseg_c+1),  &
                keyg_p(1,1),keyg_p(1,mbseg_c+1),&
                proj(istart_c_j),proj(istart_f_j),  &
                nvctr_c,nvctr_f,nseg_c,nseg_f,keyv(1),keyv(nseg_c+1),  &
                keyg(1,1),keyg(1,nseg_c+1),hpsi(1),hpsi(nvctr_c+1))

           istart_c_j=istart_f_j+7*mbvctr_f
           istart_c_i=istart_f_i+7*mbvctr_f
        enddo
     end do loop_j
  else if (npspcode == 10 .and. i/=3) then !HGH-K case, offdiagonal terms
     loop_jK: do j=i+1,3
        if (psppar(l,j) .eq. 0._gp) exit loop_jK
        istart_c_i=istart_c-(2*l-1)*(mbvctr_c+7*mbvctr_f)
        istart_c_j=istart_c_i+(j-i)*(2*l-1)*(mbvctr_c+7*mbvctr_f)
        do m=1,2*l-1
           !starting addresses of the projectors
           istart_f_j=istart_c_j+mbvctr_c
           istart_f_i=istart_c_i+mbvctr_c
           call wpdot(&
                nvctr_c,nvctr_f,nseg_c,nseg_f,keyv(1),keyv(nseg_c+1),  &
                keyg(1,1),keyg(1,nseg_c+1),psi(1),psi(nvctr_c+1),  &
                mbvctr_c,mbvctr_f,mbseg_c,mbseg_f,keyv_p(1),keyv_p(mbseg_c+1),  &
                keyg_p(1,1),keyg_p(1,mbseg_c+1),&
                proj(istart_c_j),proj(istart_f_j),scpr_j)

           call wpdot(&
                nvctr_c,nvctr_f,nseg_c,nseg_f,keyv(1),keyv(nseg_c+1),  &
                keyg(1,1),keyg(1,nseg_c+1),psi(1),psi(nvctr_c+1),  &
                mbvctr_c,mbvctr_f,mbseg_c,mbseg_f,keyv_p(1),keyv_p(mbseg_c+1),  &
                keyg_p(1,1),keyg_p(1,mbseg_c+1),&
                proj(istart_c_i),proj(istart_f_i),scpr_i)

           !scpr_i*h_ij*scpr_j+scpr_j*h_ij*scpr_i (with symmetric h_ij)
           eproj=eproj+2._gp*real(scpr_i,gp)*psppar(l,i+j+1)*real(scpr_j,gp)
           scprp_j=scpr_j*real(psppar(l,i+j+1),dp)
           scprp_i=scpr_i*real(psppar(l,i+j+1),dp)

           !|hpsi>=|hpsi>+h_ij (<p_i|psi>|p_j>+<p_j|psi>|p_i>)
           call waxpy(&
                scprp_j,mbvctr_c,mbvctr_f,mbseg_c,mbseg_f,&
                keyv_p(1),keyv_p(mbseg_c+1),  &
                keyg_p(1,1),keyg_p(1,mbseg_c+1),&
                proj(istart_c_i),proj(istart_f_i),  &
                nvctr_c,nvctr_f,nseg_c,nseg_f,keyv(1),keyv(nseg_c+1),  &
                keyg(1,1),keyg(1,nseg_c+1),hpsi(1),hpsi(nvctr_c+1))

           call waxpy(&
                scprp_i,mbvctr_c,mbvctr_f,mbseg_c,mbseg_f,&
                keyv_p(1),keyv_p(mbseg_c+1),  &
                keyg_p(1,1),keyg_p(1,mbseg_c+1),&
                proj(istart_c_j),proj(istart_f_j),  &
                nvctr_c,nvctr_f,nseg_c,nseg_f,keyv(1),keyv(nseg_c+1),  &
                keyg(1,1),keyg(1,nseg_c+1),hpsi(1),hpsi(nvctr_c+1))

           istart_c_j=istart_f_j+7*mbvctr_f
           istart_c_i=istart_f_i+7*mbvctr_f
        enddo
     end do loop_jK
  end if
end subroutine applyprojector
<|MERGE_RESOLUTION|>--- conflicted
+++ resolved
@@ -171,12 +171,8 @@
   call uncompress_per(n1,n2,n3,nseg_c,nvctr_c,keyg(1,1),keyv(1),   &
        nseg_f,nvctr_f,keyg(1,nseg_c+1),keyv(nseg_c+1),   &
        psi(1),psi(nvctr_c+1),psi_in,psir)
-<<<<<<< HEAD
-  
-=======
 
   ! Initialisation of potential energy  
->>>>>>> ea9ef4e9
   epot=0.0_gp
 
   if (GPUconv) then !convolution in cuda for the complete potential
