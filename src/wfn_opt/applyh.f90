--- conflicted
+++ resolved
@@ -939,26 +939,25 @@
      iproj=0
      do iat=1,at%nat
         istart_c=1
-<<<<<<< HEAD
         call atom_projector(ikpt,iat,idir,istart_c,iproj,nlpspd%nprojel,&
-             lr,hx,hy,hz,rxyz(1,iat),at,orbs,nlpspd%plr(iat),proj,nwarnings)
-=======
-        call atom_projector(ikpt,iat,idir,istart_c,iproj,&
-             n1,n2,n3,hx,hy,hz,rxyz,at,orbs,nlpspd,proj,nwarnings,proj_G(iat))
->>>>>>> 8549ffee
+             lr,hx,hy,hz,rxyz(1,iat),at,orbs,nlpspd%plr(iat),proj,nwarnings,proj_G(iat))
 
         !apply the projector to all the orbitals belonging to the processor
         ispsi=ispsi_k
         do iorb=isorb,ieorb
            istart_c=1
-<<<<<<< HEAD
-           call apply_atproj_iorb_new(iat,iorb,istart_c,nlpspd%nprojel,&
-                at,orbs,wfd,nlpspd%plr(iat),proj,&
-                psi(ispsi),hpsi(ispsi),eproj_sum)
-=======
-           call apply_atproj_iorb(iat,iorb,istart_c,at,orbs,wfd,nlpspd,&
-                proj,psi(ispsi),hpsi(ispsi),eproj_sum,proj_G(iat),paw)
->>>>>>> 8549ffee
+           !    HGH or GTH case:
+           if(.not. any(at%npspcode(:)==7)) then 
+              !Note: istart_c not needed to be an input/output variable
+              call apply_atproj_iorb_new(iat,iorb,istart_c,nlpspd%nprojel,&
+                   at,orbs,wfd,nlpspd%plr(iat),proj,&
+                   psi(ispsi),hpsi(ispsi),eproj_sum)
+           else
+           !    PAW case:
+              call apply_atproj_iorb_paw(iat,iorb,nlpspd%nprojel,&
+                   at,orbs,wfd,nlpspd%plr(iat),proj,&
+                   psi(ispsi),hpsi(ispsi),eproj_sum,proj_G(iat),paw)
+           end if
            ispsi=ispsi+(wfd%nvctr_c+7*wfd%nvctr_f)*nspinor
         end do
      end do
@@ -981,7 +980,6 @@
 END SUBROUTINE applyprojectorsonthefly
 
 
-<<<<<<< HEAD
 !!$!>   Applies the projector associated on a given atom on a corresponding orbital
 !!$subroutine apply_atproj_iorb(iat,iorb,istart_c,at,orbs,wfd,nlpspd,proj,psi,hpsi,eproj)
 !!$  use module_base
@@ -1037,13 +1035,8 @@
 
 
 subroutine build_hgh_hij_matrix(npspcode,psppar,hij)
-=======
-!>   Applies the projector associated on a given atom on a corresponding orbital
-subroutine apply_atproj_iorb(iat,iorb,istart_c,at,orbs,wfd,nlpspd,proj,psi,hpsi,eproj,proj_G,paw)
->>>>>>> 8549ffee
   use module_base
   implicit none
-<<<<<<< HEAD
   !Arguments
   integer, intent(in) :: npspcode
   real(gp), dimension(0:4,0:6), intent(in) :: psppar
@@ -1087,92 +1080,7 @@
         end if
      end do loop_diag
   end do
-  
 end subroutine build_hgh_hij_matrix
-=======
-  integer, intent(in) :: iat,iorb
-  type(atoms_data), intent(in) :: at
-  type(orbitals_data), intent(in) :: orbs
-  type(wavefunctions_descriptors), intent(in) :: wfd
-  type(nonlocal_psp_descriptors), intent(in) :: nlpspd
-  type(gaussian_basis), intent(in) :: proj_G
-  real(wp), dimension(nlpspd%nprojel), intent(in) :: proj
-  real(wp), dimension(wfd%nvctr_c+7*wfd%nvctr_f,orbs%nspinor), intent(in) :: psi
-  integer, intent(inout) :: istart_c
-  real(gp), intent(inout) :: eproj
-  real(wp), dimension(wfd%nvctr_c+7*wfd%nvctr_f,orbs%nspinor), intent(inout) :: hpsi
-  type(paw_objects),intent(in)::paw
-  !local variables
-  integer :: i_shell
-  integer :: ispinor,ityp,mbvctr_c,mbvctr_f,mbseg_c,mbseg_f,jseg_c,l,i,istart_c_i
-  integer :: ncplx,ncplx_k,j
-  real(gp) :: eproj_spinor
-
-  !complex functions or not
-  !this should be decided as a function of the orbital
-  !features of the k-point ikpt
-  call ncplx_kpt(orbs%iokpt(iorb),orbs,ncplx_k)
-
-  !if(proj_G%ncplx==2 .or. ncplx_k == 2) then
-  !   ncplx=2
-  !else
-  !   ncplx=1
-  !end if
-  ncplx=ncplx_k
-
-  istart_c_i=istart_c
-  do ispinor=1,orbs%nspinor,ncplx
-     eproj_spinor=0.0_gp
-     if (ispinor >= 2) istart_c=istart_c_i
-     ityp=at%iatype(iat)
-     mbvctr_c=nlpspd%nvctr_p(2*iat-1)-nlpspd%nvctr_p(2*iat-2)
-     mbvctr_f=nlpspd%nvctr_p(2*iat  )-nlpspd%nvctr_p(2*iat-1)
-     
-     mbseg_c=nlpspd%nseg_p(2*iat-1)-nlpspd%nseg_p(2*iat-2)
-     mbseg_f=nlpspd%nseg_p(2*iat  )-nlpspd%nseg_p(2*iat-1)
-     jseg_c=nlpspd%nseg_p(2*iat-2)+1
-     !
-!    HGH or GTH case:
-     if(.not. any(at%npspcode(:)==7)) then 
-        do l=1,4
-           do i=1,3
-              if (at%psppar(l,i,ityp) /= 0.0_gp) then
-                 call applyprojector(ncplx,l,i,at%psppar(0,0,ityp),at%npspcode(ityp),&
-                      wfd%nvctr_c,wfd%nvctr_f,wfd%nseg_c,wfd%nseg_f,wfd%keyv,wfd%keyg,&
-                      mbvctr_c,mbvctr_f,mbseg_c,mbseg_f,&
-                      nlpspd%keyv_p(jseg_c),nlpspd%keyg_p(1,jseg_c),proj(istart_c),&
-                      psi(1,ispinor),hpsi(1,ispinor),eproj_spinor)
-                 istart_c=istart_c+(mbvctr_c+7*mbvctr_f)*(2*l-1)*ncplx
-              end if
-           enddo
-        enddo
-!    PAW case
-     else
-        !check index ispinor in psi and hpsi: here or inside the routine:
-        call applyprojector_paw(ncplx,&
-             wfd%nvctr_c,wfd%nvctr_f,wfd%nseg_c,wfd%nseg_f,wfd%keyv,wfd%keyg,&
-             mbvctr_c,mbvctr_f,mbseg_c,mbseg_f,&
-             nlpspd%keyv_p(jseg_c),nlpspd%keyg_p(1,jseg_c),proj(istart_c),&
-             psi,hpsi,eproj_spinor,proj_G,paw%paw_ij(iat),&
-             paw%indlmn(:,:,at%iatype(iat)),paw%lmnmax,paw%cprj(iat,iorb))  
-        !old version:
-        !call applyprojector_paw_old(ncplx,&
-        !     wfd%nvctr_c,wfd%nvctr_f,wfd%nseg_c,wfd%nseg_f,wfd%keyv,wfd%keyg,&
-        !     mbvctr_c,mbvctr_f,mbseg_c,mbseg_f,&
-        !     nlpspd%keyv_p(jseg_c),nlpspd%keyg_p(1,jseg_c),proj(istart_c),&
-        !     psi(1,ispinor),hpsi(1,ispinor),eproj_spinor,proj_G,paw%paw_ij(iat),&
-        !     paw%indlmn(:,:,at%iatype(iat)),paw%lmnmax)  
-        
-        do i_shell=1,proj_G%nshltot
-           l=proj_G%nam(i_shell)
-           istart_c=istart_c+(mbvctr_c+7*mbvctr_f)*(2*l-1)*ncplx
-        end do
-     end if 
-     !PENDING: This is done inside applyprojector_paw in the new version:
-     eproj=eproj+&
-          orbs%kwgts(orbs%iokpt(iorb))*orbs%occup(iorb+orbs%isorb)*eproj_spinor
-  end do
-END SUBROUTINE apply_atproj_iorb
 
 subroutine applyprojector_paw(ncplx,&
      nvctr_c,nvctr_f,nseg_c,nseg_f,keyv,keyg,&
@@ -1196,7 +1104,7 @@
   type(paw_ij_objects),intent(in)::paw_ij
   !type(cprj_objects),dimension(1,nspinor),intent(out)::cprj_out
   type(cprj_objects),intent(out)::cprj_out
-  real(gp), intent(inout) :: eproj
+  real(gp), intent(out) :: eproj
   real(wp), dimension(nvctr_c+7*nvctr_f,ncplx), intent(inout) :: hpsi
   !local variables
   integer :: i_shell,j_shell,ilmn,jlmn,klmn,i0lmn,j0lmn,ispinor
@@ -1216,6 +1124,7 @@
   allocate(cprj(nspinor*ncplx,proj_count))
   allocate(dprj(nspinor*ncplx,proj_count))
   !cprj_out(1,1:nspinor)%cp(1:ncplx,1:proj_count)=0.0_wp
+  eproj=0.0_gp
   cprj=0.0_wp
   dprj=0.0_wp
   !call to_zero(4*7*3*4,cprj(1,1,1,1))
@@ -1311,7 +1220,6 @@
               ilmn=ilmn+1
               klmn=j0lmn+ilmn;klmnc=paw_ij%cplex_dij*(klmn-1)
               dij=paw_ij%dij(klmn,1)
-  
               do ispinor=1,nspinor !real matrix
                   dprj(ispinor,jlmn)=dprj(ispinor,jlmn)+&
                       dij*cprj(ispinor,ilmn)
@@ -1352,8 +1260,6 @@
 
   eproj=eproj+eproj_i
 
-  !eproj=eproj+&
-  !      orbs%kwgts(orbs%iokpt(iorb))*orbs%occup(iorb+orbs%isorb)*eproj_i
 
 
   deallocate(cprj)
@@ -1473,7 +1379,6 @@
      end do 
   end do
 END SUBROUTINE applyprojector_paw_old
->>>>>>> 8549ffee
 
 subroutine applyprojector(ncplx,l,i,psppar,npspcode,&
      nvctr_c,nvctr_f,nseg_c,nseg_f,keyv,keyg,&
@@ -1748,6 +1653,64 @@
 
 
 END SUBROUTINE apply_atproj_iorb_new
+
+!> Applies the projector associated on a given atom on a corresponding orbital
+!! uses a generic representation of the projector to generalize the form of the projector  
+subroutine apply_atproj_iorb_paw(iat,iorb,nprojel,at,orbs,wfd,&
+     plr,proj,&
+     psi,hpsi,eproj,proj_G,paw)
+  use module_base
+  use module_types
+  implicit none
+  integer, intent(in) :: iat,iorb,nprojel
+  type(atoms_data), intent(in) :: at
+  type(orbitals_data), intent(in) :: orbs
+  type(wavefunctions_descriptors), intent(in) :: wfd
+  type(locreg_descriptors), intent(in) :: plr
+  !type(nonlocal_psp_descriptors), intent(in) :: nlpspd
+  real(wp), dimension(nprojel), intent(in) :: proj
+  real(wp), dimension(wfd%nvctr_c+7*wfd%nvctr_f,orbs%nspinor), intent(in) :: psi
+  real(gp), intent(inout) :: eproj
+  real(wp), dimension(wfd%nvctr_c+7*wfd%nvctr_f,orbs%nspinor), intent(inout) :: hpsi
+  type(gaussian_basis), intent(in) :: proj_G
+  type(paw_objects),intent(in)::paw
+  !local variables
+  integer :: i_shell
+  integer :: ncplx,j
+  character(len=*), parameter :: subname='apply_atproj_iorb'
+  integer :: ispinor,ityp,mbvctr_c,mbvctr_f,mbseg_c,mbseg_f,jseg_c,l,i,m,icplx
+  real(gp) :: eproj_i
+
+  !parameter for the descriptors of the projectors
+  ityp=at%iatype(iat)
+
+  call plr_segs_and_vctrs(plr,mbseg_c,mbseg_f,mbvctr_c,mbvctr_f)
+ 
+  !complex functions or not
+  !this should be decided as a function of the orbital
+  !features of the k-point ikpt
+  call ncplx_kpt(orbs%iokpt(iorb),orbs,ncplx)
+
+
+  !calculate the scalar product with all the projectors of the atom
+  !index for performing the calculation with all the projectors
+
+   call applyprojector_paw(ncplx,&
+        wfd%nvctr_c,wfd%nvctr_f,wfd%nseg_c,wfd%nseg_f,wfd%keyv,wfd%keyglob,&
+        mbvctr_c,mbvctr_f,mbseg_c,mbseg_f,&
+        plr%wfd%keyv,& !nlpspd%keyv_p(jseg_c),
+        plr%wfd%keyglob,& !nlpspd%keyg_p(1,jseg_c),&
+        proj(1),&
+        psi,hpsi,eproj_i,proj_G,paw%paw_ij(iat),&
+        paw%indlmn(:,:,at%iatype(iat)),paw%lmnmax,paw%cprj(iat,iorb))  
+
+  eproj=eproj+&
+        &orbs%kwgts(orbs%iokpt(iorb))*orbs%occup(iorb+orbs%isorb)*eproj_i
+
+
+
+END SUBROUTINE apply_atproj_iorb_paw
+
 
 
 !>   Find the starting and ending orbital for kpoint ikpt, and the corresponding nspinor
