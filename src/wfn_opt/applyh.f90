!> @file
!!  Routine to calculate the action of the hamiltonian
!! @author
!!   Copyright (C) 2005-2011 BigDFT group 
!!   This file is distributed under the terms of the
!!   GNU General Public License, see ~/COPYING file
!!   or http://www.gnu.org/copyleft/gpl.txt .
!!   For the list of contributors, see ~/AUTHORS 


!> Calculate the action of the local hamiltonian on the orbitals
!! @param ipotmethod Indicates the method which has to be chosen for applying the potential to the wavefunctions in the 
!!                   real space form:
!!                   0 is the traditional potential application
!!                   1 is the application of the exact exchange (which has to be precomputed and stored in the potential array)
!!                   2 is the application of the Perdew-Zunger SIC
!!                   3 is the application of the Non-Koopman's correction SIC
subroutine local_hamiltonian(iproc,nproc,npsidim_orbs,orbs,Lzd,hx,hy,hz,&
     ipotmethod,confdatarr,pot,psi,hpsi,pkernel,ixc,alphaSIC,ekin_sum,epot_sum,eSIC_DC,&
     dpbox,potential,comgp)
  use module_base
  use module_types
  use module_interfaces, except_this_one => local_hamiltonian
  use module_xc
  implicit none
  integer, intent(in) :: iproc,nproc,ipotmethod,ixc,npsidim_orbs
  real(gp), intent(in) :: hx,hy,hz,alphaSIC
  type(orbitals_data), intent(in) :: orbs
  type(local_zone_descriptors), intent(in) :: Lzd
  type(confpot_data), dimension(orbs%norbp), intent(in) :: confdatarr
  real(wp), dimension(npsidim_orbs), intent(in) :: psi !this dimension will be modified
  real(wp), dimension(:),pointer :: pot !< the potential, with the dimension compatible with the ipotmethod flag
  !real(wp), dimension(lr%d%n1i*lr%d%n2i*lr%d%n3i*nspin) :: pot
  real(gp), intent(out) :: ekin_sum,epot_sum,eSIC_DC
  real(wp), dimension(npsidim_orbs), intent(inout) :: hpsi
  type(coulomb_operator), intent(in) :: pkernel !< the PSolver kernel which should be associated for the SIC schemes
  type(denspot_distribution),intent(in),optional :: dpbox
  !!real(wp), dimension(max(dpbox%ndimrhopot,orbs%nspin)), intent(in), optional, target :: potential !< Distributed potential. Might contain the density for the SIC treatments
  real(wp), dimension(*), intent(in), optional, target :: potential !< Distributed potential. Might contain the density for the SIC treatments
  type(p2pComms),intent(inout), optional:: comgp
  !local variables
  character(len=*), parameter :: subname='local_hamiltonian'
  logical :: dosome
  integer :: i_all,i_stat,iorb,npot,ispot,ispsi,ilr,ilr_orb!,jproc,ierr
  real(wp) :: exctXcoeff
  real(gp) :: ekin,epot,kx,ky,kz,eSICi,eSIC_DCi !n(c) etest
  type(workarr_locham) :: wrk_lh
  real(wp), dimension(:,:), allocatable :: vsicpsir
  real(wp), dimension(:,:), allocatable :: psir
  !!write(*,*) 'condition',(present(dpbox) .and. present(potential) .and. present(comgp))

  epot=0.d0
  ekin=0.d0

  !some checks
  exctXcoeff=xc_exctXfac()

  if (exctXcoeff /= 0.0_gp .neqv. ipotmethod ==1) then
     if (iproc==0) write(*,*)&
          'ERROR (local_hamiltonian): potential method not compatible with exact exchange'
     stop
  end if

  if (.not.(associated(pkernel%kernel) .and. alphaSIC /=0.0_gp) .and. ipotmethod == 2) then
     if (iproc==0) write(*,*)&
          'ERROR (local_hamiltonian): potential method not compatible with SIC'
     stop
  end if

  ekin_sum=0.0_gp
  epot_sum=0.0_gp
  eSIC_DC=0.0_gp
!!$do jproc=0,nproc-1
!!$call MPI_BARRIER(bigdft_mpi%mpi_comm,ierr)
!!$if (jproc==iproc) then
  !loop on the localisation regions (so to create one work array set per lr)
  loop_lr: do ilr=1,Lzd%nlr
    !check if this localisation region is used by one of the orbitals
    dosome=.false.
    do iorb=1,orbs%norbp
      dosome = (orbs%inwhichlocreg(iorb+orbs%isorb) == ilr)
      if (dosome) exit
    end do
    if (.not. dosome) cycle loop_lr
      
    !components of the potential (four or one, depending on the spin)
    npot=orbs%nspinor
    if (orbs%nspinor == 2) npot=1
   
    ! Wavefunction in real space
    allocate(psir(Lzd%Llr(ilr)%d%n1i*Lzd%Llr(ilr)%d%n2i*Lzd%Llr(ilr)%d%n3i,orbs%nspinor+ndebug),stat=i_stat)
    call memocc(i_stat,psir,'psir',subname)
    call to_zero(Lzd%Llr(ilr)%d%n1i*Lzd%Llr(ilr)%d%n2i*Lzd%Llr(ilr)%d%n3i*orbs%nspinor,psir(1,1))

    call initialize_work_arrays_locham(Lzd%Llr(ilr),orbs%nspinor,wrk_lh)  
  
    ! wavefunction after application of the self-interaction potential
    if (ipotmethod == 2 .or. ipotmethod == 3) then
      allocate(vsicpsir(Lzd%Llr(ilr)%d%n1i*Lzd%Llr(ilr)%d%n2i*Lzd%Llr(ilr)%d%n3i,orbs%nspinor+ndebug),stat=i_stat)
      call memocc(i_stat,vsicpsir,'vsicpsir',subname)
    end if

    ispsi=1
    loop_orbs: do iorb=1,orbs%norbp
      ilr_orb=orbs%inwhichlocreg(iorb+orbs%isorb)
      if (ilr_orb /= ilr) then
        ispsi=ispsi+&
             (Lzd%Llr(ilr_orb)%wfd%nvctr_c+7*Lzd%Llr(ilr_orb)%wfd%nvctr_f)*orbs%nspinor
        cycle loop_orbs
      end if
      
!!$      print *,'iorb+orbs%isorb,BEFORE',iorb+orbs%isorb,&
!!$                sum(psi(ispsi:&
!!$                ispsi+(Lzd%Llr(ilr_orb)%wfd%nvctr_c+7*Lzd%Llr(ilr_orb)%wfd%nvctr_f)*orbs%nspinor-1))

        
      call daub_to_isf_locham(orbs%nspinor,Lzd%Llr(ilr),wrk_lh,psi(ispsi),psir(1,1))

      !calculate the ODP, to be added to VPsi array
   
      !Perdew-Zunger SIC scheme
      eSIC_DCi=0.0_gp
      if (ipotmethod == 2) then
         !in this scheme the application of the potential is already done
         call PZ_SIC_potential(iorb,Lzd%Llr(ilr),orbs,ixc,&
              0.5_gp*hx,0.5_gp*hy,0.5_gp*hz,pkernel,psir,vsicpsir,eSICi,eSIC_DCi)
      !NonKoopmans' correction scheme
      else if (ipotmethod == 3) then 
         !in this scheme first we have calculated the potential then we apply it
         call vcopy(Lzd%Llr(ilr)%d%n1i*Lzd%Llr(ilr)%d%n2i*Lzd%Llr(ilr)%d%n3i*orbs%nspinor,&
              psir(1,1),1,vsicpsir(1,1),1)
         !for the moment the ODP is supposed to be valid only with one lr
         call psir_to_vpsi(npot,orbs%nspinor,Lzd%Llr(ilr),&
              pot(Lzd%Llr(ilr)%d%n1i*Lzd%Llr(ilr)%d%n2i*Lzd%Llr(ilr)%d%n3i*orbs%nspin+&
              (iorb-1)*Lzd%Llr(ilr)%d%n1i*Lzd%Llr(ilr)%d%n2i*Lzd%Llr(ilr)%d%n3i*orbs%nspinor+1),&
              vsicpsir,eSICi)
      end if
   
      call psir_to_vpsi(npot,orbs%nspinor,Lzd%Llr(ilr),&
           pot(orbs%ispot(iorb)),psir(1,1),epot,confdata=confdatarr(iorb))

!!$      !this ispot has to be better defined inside denspot structure
!!$      print *,'orbs, epot',orbs%isorb+iorb,epot,orbs%ispot(iorb),&
!!$           sum(pot(orbs%ispot(iorb):orbs%ispot(iorb):Lzd%Llr(ilr)%d%n1i*Lzd%Llr(ilr)%d%n2i*Lzd%Llr(ilr)%d%n3i-1))
   
      !ODP treatment (valid only for the nlr=1 case)
      if (ipotmethod==1) then !Exact Exchange
         ispot=1+Lzd%Llr(ilr)%d%n1i*Lzd%Llr(ilr)%d%n2i*Lzd%Llr(ilr)%d%n3i*(orbs%nspin+iorb-1)
         !add to the psir function the part of the potential coming from the exact exchange
         call axpy(Lzd%Llr(ilr)%d%n1i*Lzd%Llr(ilr)%d%n2i*Lzd%Llr(ilr)%d%n3i,exctXcoeff,pot(ispot),1,psir(1,1),1)
      else if (ipotmethod == 2) then !PZ scheme
         !subtract the sic potential from the vpsi function
         call axpy(Lzd%Llr(ilr)%d%n1i*Lzd%Llr(ilr)%d%n2i*Lzd%Llr(ilr)%d%n3i*orbs%nspinor,-alphaSIC,vsicpsir(1,1),1,psir(1,1),1)
         !add the SIC correction to the potential energy
         epot=epot-alphaSIC*eSICi
         !accumulate the Double-Counted SIC energy
         eSIC_DC=eSIC_DC+alphaSIC*eSIC_DCi
      else if (ipotmethod == 3) then !NK scheme
         !add the sic potential from the vpsi function
         call axpy(Lzd%Llr(ilr)%d%n1i*Lzd%Llr(ilr)%d%n2i*Lzd%Llr(ilr)%d%n3i*orbs%nspinor,alphaSIC,vsicpsir(1,1),1,psir(1,1),1)
         epot=epot+alphaSIC*eSICi
         !accumulate the Double-Counted SIC energy
         eSIC_DC=eSIC_DC+alphaSIC*orbs%kwgts(orbs%iokpt(iorb))*orbs%occup(iorb+orbs%isorb)*eSICi
      end if
   
      !apply the kinetic term, sum with the potential and transform back to Daubechies basis
      !k-point values, if present
      kx=orbs%kpts(1,orbs%iokpt(iorb))
      ky=orbs%kpts(2,orbs%iokpt(iorb))
      kz=orbs%kpts(3,orbs%iokpt(iorb))
 
      call isf_to_daub_kinetic(hx,hy,hz,kx,ky,kz,orbs%nspinor,Lzd%Llr(ilr),wrk_lh,&
           psir(1,1),hpsi(ispsi),ekin)

!!$      print *,'iorb+orbs%isorb,AFTER',iorb+orbs%isorb,&
!!$                sum(hpsi(ispsi:&
!!$                ispsi+(Lzd%Llr(ilr_orb)%wfd%nvctr_c+7*Lzd%Llr(ilr_orb)%wfd%nvctr_f)*orbs%nspinor-1))
    
      ekin_sum=ekin_sum+orbs%kwgts(orbs%iokpt(iorb))*orbs%occup(iorb+orbs%isorb)*ekin
      epot_sum=epot_sum+orbs%kwgts(orbs%iokpt(iorb))*orbs%occup(iorb+orbs%isorb)*epot
           !print *,'iorb+orbs%isorb',iorb+orbs%isorb,ekin,epot
      ispsi=ispsi+&
           (Lzd%Llr(ilr)%wfd%nvctr_c+7*Lzd%Llr(ilr)%wfd%nvctr_f)*orbs%nspinor
      !print *,'iorb,epot',orbs%isorb+iorb,epot

    enddo loop_orbs
   
    !deallocations of work arrays
    i_all=-product(shape(psir))*kind(psir)
    deallocate(psir,stat=i_stat)
    call memocc(i_stat,i_all,'psir',subname)

    if (ipotmethod == 2 .or. ipotmethod ==3) then
       i_all=-product(shape(vsicpsir))*kind(vsicpsir)
       deallocate(vsicpsir,stat=i_stat)
       call memocc(i_stat,i_all,'vsicpsir',subname)
    end if
    call deallocate_work_arrays_locham(Lzd%Llr(ilr),wrk_lh)
   
  end do loop_lr
!!$end if
!!$end do

END SUBROUTINE local_hamiltonian

!> Calculate the action of the local potential on the orbitals
!! @param ipotmethod Indicates the method which has to be chosen for applying the potential to the wavefunctions in the 
!!                   real space form:
!!                   0 is the traditional potential application
!!                   1 is the application of the exact exchange (which has to be precomputed and stored in the potential array)
!!                   2 is the application of the Perdew-Zunger SIC
!!                   3 is the application of the Non-Koopman's correction SIC
subroutine psi_to_vlocpsi(iproc,npsidim_orbs,orbs,Lzd,&
     ipotmethod,confdatarr,pot,psi,vpsi,pkernel,ixc,alphaSIC,epot_sum,evSIC,vpsi_noconf,econf_sum)
  use module_base
  use module_types
  use module_interfaces, except_this_one => psi_to_vlocpsi
  use module_xc
  implicit none
  integer, intent(in) :: iproc,ipotmethod,ixc,npsidim_orbs
  real(gp), intent(in) :: alphaSIC
  type(orbitals_data), intent(in) :: orbs
  type(local_zone_descriptors), intent(in) :: Lzd
  type(confpot_data), dimension(orbs%norbp), intent(in) :: confdatarr
  real(wp), dimension(npsidim_orbs), intent(in) :: psi !this dimension will be modified
  real(wp), dimension(*) :: pot !< the potential, with the dimension compatible with the ipotmethod flag
  real(gp), intent(out) :: epot_sum,evSIC
  real(wp), dimension(npsidim_orbs), intent(inout) :: vpsi
  type(coulomb_operator), intent(in) :: pkernel !< the PSolver kernel which should be associated for the SIC schemes
  real(wp), dimension(npsidim_orbs), intent(inout),optional :: vpsi_noconf
  real(gp),intent(out),optional :: econf_sum
  !local variables
  character(len=*), parameter :: subname='psi_to_vlocpsi'
  logical :: dosome
  integer :: i_all,i_stat,iorb,npot,ispot,ispsi,ilr,ilr_orb,nbox,nvctr,ispinor
  real(wp) :: exctXcoeff
  real(gp) :: epot,eSICi,eSIC_DCi,econf !n(c) etest
  type(workarr_sumrho) :: w
  real(wp), dimension(:,:), allocatable :: psir,vsicpsir,psir_noconf

  !some checks
  exctXcoeff=xc_exctXfac()

  if (exctXcoeff /= 0.0_gp .neqv. ipotmethod ==1) then
     if (iproc==0) write(*,*)&
          'ERROR (local_hamiltonian): potential method not compatible with exact exchange'
     stop
  end if

  if (.not.(associated(pkernel%kernel) .and. alphaSIC /=0.0_gp) .and. ipotmethod == 2) then
     if (iproc==0) write(*,*)&
          'ERROR (local_hamiltonian): potential method not compatible with SIC'
     stop
  end if

  epot_sum=0.0_gp
  evSIC=0.0_gp
  if (present(econf_sum)) then
      econf_sum=0.0_gp
  end if

  !loop on the localisation regions (so to create one work array set per lr)
  loop_lr: do ilr=1,Lzd%nlr
     !check if this localisation region is used by one of the orbitals
     dosome=.false.
     do iorb=1,orbs%norbp
        dosome = (orbs%inwhichlocreg(iorb+orbs%isorb) == ilr)
        if (dosome) exit
     end do
     if (.not. dosome) cycle loop_lr

     !initialise the work arrays
     call initialize_work_arrays_sumrho(Lzd%Llr(ilr),w)

     !box elements size
     nbox=Lzd%Llr(ilr)%d%n1i*Lzd%Llr(ilr)%d%n2i*Lzd%Llr(ilr)%d%n3i

     !components of the potential (four or one, depending on the spin)
     npot=orbs%nspinor
     if (orbs%nspinor == 2) npot=1

     ! Wavefunction in real space
     allocate(psir(nbox,orbs%nspinor+ndebug),stat=i_stat)
     call memocc(i_stat,psir,'psir',subname)

     if (present(vpsi_noconf)) then
         allocate(psir_noconf(nbox,orbs%nspinor+ndebug),stat=i_stat)
         call memocc(i_stat,psir_noconf,'psir_noconf',subname)
     end if

     call to_zero(nbox*orbs%nspinor,psir(1,1))

     ! wavefunction after application of the self-interaction potential
     if (ipotmethod == 2 .or. ipotmethod == 3) then
        allocate(vsicpsir(nbox,orbs%nspinor+ndebug),stat=i_stat)
        call memocc(i_stat,vsicpsir,'vsicpsir',subname)
     end if

  !n(c) etest=0.0_gp

  ispsi=1
  loop_orbs: do iorb=1,orbs%norbp
     ilr_orb=orbs%inwhichlocreg(iorb+orbs%isorb)
     nvctr=Lzd%Llr(ilr_orb)%wfd%nvctr_c+7*Lzd%Llr(ilr_orb)%wfd%nvctr_f
     if (ilr_orb /= ilr) then
        ispsi=ispsi+nvctr*orbs%nspinor
        cycle loop_orbs
     end if
     
     !transform the wavefunction in Daubechies basis to the wavefunction in ISF basis
     !the psir wavefunction is given in the spinorial form
     do ispinor=1,orbs%nspinor
        call daub_to_isf(Lzd%Llr(ilr),w,psi(ispsi+nvctr*(ispinor-1)),psir(1,ispinor))
     end do

     !ispot=1+lr%d%n1i*lr%d%n2i*lr%d%n3i*(nspin+iorb-1)
     !etest=etest+dot(lr%d%n1i*lr%d%n2i*lr%d%n3i,pot(ispot),1,psir(1,1),1)
     !print *,'epot, iorb,iproc,norbp',iproc,orbs%norbp,iorb

     !calculate the ODP, to be added to VPsi array

     !Perdew-Zunger SIC scheme
     eSIC_DCi=0.0_gp
     if (ipotmethod == 2) then
        !in this scheme the application of the potential is already done
        call PZ_SIC_potential(iorb,Lzd%Llr(ilr),orbs,ixc,&
             0.5_gp*Lzd%hgrids(1),0.5_gp*Lzd%hgrids(2),0.5_gp*Lzd%hgrids(3),&
             pkernel,psir,vsicpsir,eSICi,eSIC_DCi)
     !NonKoopmans' correction scheme
     else if (ipotmethod == 3) then 
        !in this scheme first we have calculated the potential then we apply it
        call vcopy(nbox*orbs%nspinor,psir(1,1),1,vsicpsir(1,1),1)
        !for the moment the ODP is supposed to be valid only with one lr
        call psir_to_vpsi(npot,orbs%nspinor,Lzd%Llr(ilr),&
             pot(nbox*(orbs%nspin+(iorb-1)*orbs%nspinor)+1),&
             vsicpsir,eSICi)
     end if

     !apply the potential to the psir wavefunction and calculate potential energy
     if (present(vpsi_noconf)) then
         if (.not.present(econf_sum)) then
             stop 'ERROR: econf must be present when psir_noconf is present'
         end if
         call vcopy(nbox*orbs%nspinor, psir(1,1), 1, psir_noconf(1,1), 1)
         call psir_to_vpsi(npot,orbs%nspinor,Lzd%Llr(ilr),&
              pot(orbs%ispot(iorb)),psir,epot,confdata=confdatarr(iorb),vpsir_noconf=psir_noconf,econf=econf)
     else
         call psir_to_vpsi(npot,orbs%nspinor,Lzd%Llr(ilr),&
              pot(orbs%ispot(iorb)),psir,epot,confdata=confdatarr(iorb))
     end if
     !!do i_stat=1,lzd%llr(ilr)%d%n1i*lzd%llr(ilr)%d%n2i*lzd%llr(ilr)%d%n3i
     !!    write(1000+ilr_orb,*) orbs%ispot(iorb)+i_stat-1, pot(orbs%ispot(iorb)+i_stat-1)
     !!end do
     !this ispot has to be better defined inside denspot structure

     !ODP treatment (valid only for the nlr=1 case)
     if (ipotmethod==1) then !Exact Exchange
        ispot=1+nbox*(orbs%nspin+iorb-1)
        !add to the psir function the part of the potential coming from the exact exchange
        call axpy(nbox,exctXcoeff,pot(ispot),1,psir(1,1),1)
     else if (ipotmethod == 2) then !PZ scheme
        !subtract the sic potential from the vpsi function
        call axpy(nbox*orbs%nspinor,-alphaSIC,vsicpsir(1,1),1,psir(1,1),1)
        !add the SIC correction to the potential energy
        epot=epot-alphaSIC*eSICi
        !accumulate the Double-Counted SIC energy
        evSIC=evSIC+alphaSIC*eSIC_DCi
     else if (ipotmethod == 3) then !NK scheme
        !add the sic potential from the vpsi function
        call axpy(nbox*orbs%nspinor,alphaSIC,vsicpsir(1,1),1,psir(1,1),1)
        epot=epot+alphaSIC*eSICi
        !accumulate the Double-Counted SIC energy
        evSIC=evSIC+alphaSIC*orbs%kwgts(orbs%iokpt(iorb))*orbs%occup(iorb+orbs%isorb)*eSICi
     end if

     do ispinor=1,orbs%nspinor
        call isf_to_daub(Lzd%Llr(ilr),w,psir(1,ispinor),vpsi(ispsi+nvctr*(ispinor-1)))
        if (present(vpsi_noconf)) then
            call isf_to_daub(Lzd%Llr(ilr),w,psir_noconf(1,ispinor),vpsi_noconf(ispsi+nvctr*(ispinor-1)))
        end if
     end do

     epot_sum=epot_sum+orbs%kwgts(orbs%iokpt(iorb))*orbs%occup(iorb+orbs%isorb)*epot
     if (present(econf_sum)) then
         econf_sum=econf_sum+orbs%kwgts(orbs%iokpt(iorb))*orbs%occup(iorb+orbs%isorb)*econf
     end if
     ispsi=ispsi+nvctr*orbs%nspinor
  enddo loop_orbs

  !deallocations of work arrays
  i_all=-product(shape(psir))*kind(psir)
  deallocate(psir,stat=i_stat)
  call memocc(i_stat,i_all,'psir',subname)
  if (present(vpsi_noconf)) then
      i_all=-product(shape(psir_noconf))*kind(psir_noconf)
      deallocate(psir_noconf,stat=i_stat)
      call memocc(i_stat,i_all,'psir_noconf',subname)
  end if
  if (ipotmethod == 2 .or. ipotmethod ==3) then
     i_all=-product(shape(vsicpsir))*kind(vsicpsir)
     deallocate(vsicpsir,stat=i_stat)
     call memocc(i_stat,i_all,'vsicpsir',subname)
  end if
  call deallocate_work_arrays_sumrho(w)

end do loop_lr


END SUBROUTINE psi_to_vlocpsi


subroutine psi_to_kinpsi(iproc,npsidim_orbs,orbs,lzd,psi,hpsi,ekin_sum)
  use module_base
  use module_types
  use module_interfaces, except_this_one => psi_to_kinpsi
  implicit none
  integer, intent(in) :: iproc,npsidim_orbs
  type(orbitals_data), intent(in) :: orbs
  type(local_zone_descriptors), intent(in) :: Lzd
  real(wp), dimension(npsidim_orbs), intent(in) :: psi
  real(gp), intent(out) :: ekin_sum
  real(wp), dimension(npsidim_orbs), intent(inout) :: hpsi

  !local variables
  character(len=*), parameter :: subname='psi_to_kinpsi'
  logical :: dosome
  integer :: i_all,i_stat,iorb,ispsi,ilr,ilr_orb
  real(gp) :: ekin
  type(workarr_locham) :: wrk_lh
  real(wp), dimension(:,:), allocatable :: psir
  real(gp) :: kx,ky,kz

  ekin=0.d0
  ekin_sum=0.0_gp

  !loop on the localisation regions (so to create one work array set per lr)
  loop_lr: do ilr=1,Lzd%nlr
    !check if this localisation region is used by one of the orbitals
    dosome=.false.
    do iorb=1,orbs%norbp
      dosome = (orbs%inwhichlocreg(iorb+orbs%isorb) == ilr)
      if (dosome) exit
    end do
    if (.not. dosome) cycle loop_lr
   
    ! Wavefunction in real space
    allocate(psir(Lzd%Llr(ilr)%d%n1i*Lzd%Llr(ilr)%d%n2i*Lzd%Llr(ilr)%d%n3i,orbs%nspinor+ndebug),stat=i_stat)
    call memocc(i_stat,psir,'psir',subname)
    call to_zero(Lzd%Llr(ilr)%d%n1i*Lzd%Llr(ilr)%d%n2i*Lzd%Llr(ilr)%d%n3i*orbs%nspinor,psir(1,1))

    !initialise the work arrays
    call initialize_work_arrays_locham(Lzd%Llr(ilr),orbs%nspinor,wrk_lh)  
   
    ispsi=1
    loop_orbs: do iorb=1,orbs%norbp
      ilr_orb=orbs%inwhichlocreg(iorb+orbs%isorb)
      if (ilr_orb /= ilr) then
        ispsi=ispsi+&
             (Lzd%Llr(ilr_orb)%wfd%nvctr_c+7*Lzd%Llr(ilr_orb)%wfd%nvctr_f)*orbs%nspinor
        cycle loop_orbs
      end if
        
      !call daub_to_isf_locham(orbs%nspinor,Lzd%Llr(ilr),wrk_lh,psi(ispsi),psir(1,1))

      kx=orbs%kpts(1,orbs%iokpt(iorb))
      ky=orbs%kpts(2,orbs%iokpt(iorb))
      kz=orbs%kpts(3,orbs%iokpt(iorb))

      !call isf_to_daub_kinetic(lzd%hgrids(1),lzd%hgrids(2),lzd%hgrids(3),kx,ky,kz,orbs%nspinor,Lzd%Llr(ilr),wrk_lh,&
      !      psir(1,1),hpsi(ispsi),ekin)
      call psi_to_tpsi(lzd%hgrids,orbs%kpts(1,orbs%iokpt(iorb)),orbs%nspinor,&
           Lzd%Llr(ilr),psi(ispsi),wrk_lh,hpsi(ispsi),ekin)
   
      ekin_sum=ekin_sum+orbs%kwgts(orbs%iokpt(iorb))*orbs%occup(iorb+orbs%isorb)*ekin

      ispsi=ispsi+&
           (Lzd%Llr(ilr)%wfd%nvctr_c+7*Lzd%Llr(ilr)%wfd%nvctr_f)*orbs%nspinor

    enddo loop_orbs

    i_all=-product(shape(psir))*kind(psir)
    deallocate(psir,stat=i_stat)
    call memocc(i_stat,i_all,'psir',subname)

    call deallocate_work_arrays_locham(Lzd%Llr(ilr),wrk_lh)
   
  end do loop_lr



end subroutine psi_to_kinpsi



!> apply the potential to the psir wavefunction and calculate potential energy
subroutine psir_to_vpsi(npot,nspinor,lr,pot,vpsir,epot,confdata,vpsir_noconf,econf)
  use module_base
  use module_types
  use module_interfaces, except_this_one => psir_to_vpsi
  implicit none
  integer, intent(in) :: npot,nspinor
  type(locreg_descriptors), intent(in) :: lr !< localization region of the wavefunction
  real(wp), dimension(lr%d%n1i*lr%d%n2i*lr%d%n3i,npot), intent(in) :: pot
  real(wp), dimension(lr%d%n1i*lr%d%n2i*lr%d%n3i,nspinor), intent(inout) :: vpsir
  real(gp), intent(out) :: epot
  type(confpot_data), intent(in), optional :: confdata !< data for the confining potential
  real(wp), dimension(lr%d%n1i*lr%d%n2i*lr%d%n3i,nspinor), intent(inout), optional :: vpsir_noconf !< wavefunction with  the potential without confinement applied
  real(gp), intent(out),optional :: econf !< confinement energy
  !local variables
  integer, dimension(3) :: ishift !temporary variable in view of wavefunction creation

  epot=0.0_gp
  ishift=(/0,0,0/)

  if (present(confdata) .and. confdata%potorder /=0) then
     if (lr%geocode == 'F') then
        if (present(vpsir_noconf)) then
            if (.not.present(econf)) stop 'ERROR: econf must be present when vpsir_noconf is present!'
            call apply_potential_lr(lr%d%n1i,lr%d%n2i,lr%d%n3i,&
                 lr%d%n1i,lr%d%n2i,lr%d%n3i,&
                 ishift,lr%d%n2,lr%d%n3,&
                 nspinor,npot,vpsir,pot,epot,&
                 confdata=confdata,ibyyzz_r=lr%bounds%ibyyzz_r,psir_noconf=vpsir_noconf,econf=econf)
        else
            call apply_potential_lr(lr%d%n1i,lr%d%n2i,lr%d%n3i,&
                 lr%d%n1i,lr%d%n2i,lr%d%n3i,&
                 ishift,lr%d%n2,lr%d%n3,&
                 nspinor,npot,vpsir,pot,epot,&
                 confdata=confdata,ibyyzz_r=lr%bounds%ibyyzz_r)
        end if
     else
        call apply_potential_lr(lr%d%n1i,lr%d%n2i,lr%d%n3i,&
             lr%d%n1i,lr%d%n2i,lr%d%n3i,&
             ishift,lr%d%n2,lr%d%n3,&
             nspinor,npot,vpsir,pot,epot,confdata=confdata)
     end if

  else
     
     if (lr%geocode == 'F') then
        call apply_potential_lr(lr%d%n1i,lr%d%n2i,lr%d%n3i,&
             lr%d%n1i,lr%d%n2i,lr%d%n3i,&
             ishift,lr%d%n2,lr%d%n3,&
             nspinor,npot,vpsir,pot,epot,&
             ibyyzz_r=lr%bounds%ibyyzz_r)
     else
        call apply_potential_lr(lr%d%n1i,lr%d%n2i,lr%d%n3i,&
             lr%d%n1i,lr%d%n2i,lr%d%n3i,&
             ishift,lr%d%n2,lr%d%n3,&
             nspinor,npot,vpsir,pot,epot)
     end if
  end if

end subroutine psir_to_vpsi


!>   Transpose the wavefunction into a real and imaginary part to be treated with k-points
!!   to be used only when nspinor=2 or 4
!!   here the dimensions are n1->n1+1
subroutine transpose_for_kpoints(nspinor,n1,n2,n3,x,ww,direct)
  use module_base
  implicit none
  logical, intent(in) :: direct
  integer, intent(in) :: nspinor,n1,n2,n3
  real(wp), dimension(nspinor*n1*n2*n3), intent(inout) :: x,ww
  !local variables
  integer :: i1,i2,i3,idx,id,id2,id3,isd,ispinor,it

  !k-points also admitted in non-collinear case
  if (direct) then
     do ispinor=1,nspinor/2
        isd=(ispinor-1)*2*n1*n2*n3
        do idx=1,2
           do i3=1,n3
              id3=(i3-1)*n1*n2
              do i2=1,n2
                 id2=(i2-1)*n1
                 do i1=1,n1
                    id=i1+id2+id3+(idx-1)*n1*n2*n3+isd
                    it=idx+2*(i1-1)+2*id2+2*id3+isd
                    ww(it)=x(id)
                 end do
              end do
           end do
        end do
     end do
  else
     do ispinor=1,nspinor/2
        isd=(ispinor-1)*2*n1*n2*n3
        do idx=1,2
           do i3=1,n3
              id3=(i3-1)*n1*n2
              do i2=1,n2
                 id2=(i2-1)*n1
                 do i1=1,n1
                    id=i1+id2+id3+(idx-1)*n1*n2*n3+isd
                    it=idx+2*(i1-1)+2*id2+2*id3+isd
                    ww(id)=x(it)
                 end do
              end do
           end do
        end do
     end do
  end if
  
  !for mixed precision code it should be changed
  call dcopy(nspinor*n1*n2*n3,ww,1,x,1)
END SUBROUTINE transpose_for_kpoints


!>   routine for applying the local potentials
!!   supports the non-collinear case, the buffer for tails and different Boundary Conditions
!!   Optimal also for the complex wavefuntion case
!!   might generalize the buffers for two different localization regions, provided that the potential lies in a bigger region
subroutine apply_potential(n1,n2,n3,nl1,nl2,nl3,nbuf,nspinor,npot,psir,pot,epot,&
     ibyyzz_r) !optional
  use module_base
  implicit none
  integer, intent(in) :: n1,n2,n3,nl1,nl2,nl3,nbuf,nspinor,npot
  real(wp), dimension(-14*nl1:2*n1+1+15*nl1,-14*nl2:2*n2+1+15*nl2,-14*nl3:2*n3+1+15*nl3,nspinor), intent(inout) :: psir
  real(wp), dimension(-14*nl1:2*n1+1+15*nl1-4*nbuf,-14*nl2:2*n2+1+15*nl2-4*nbuf,&
       -14*nl3:2*n3+1+15*nl3-4*nbuf,npot), intent(in) :: pot
  integer, dimension(2,-14:2*n2+16,-14:2*n3+16), intent(in), optional :: ibyyzz_r
  real(gp), intent(out) :: epot
  !local variables
  integer :: i1,i2,i3,i1s,i1e,ispinor
  real(wp) :: tt11,tt22,tt33,tt44,tt13,tt14,tt23,tt24,tt31,tt32,tt41,tt42,tt
  real(wp) :: psir1,psir2,psir3,psir4,pot1,pot2,pot3,pot4
  real(gp) :: epot_p
 
  !the Tail treatment is allowed only in the Free BC case
  if (nbuf /= 0 .and. nl1*nl2*nl3 == 0) stop 'NONSENSE: nbuf/=0 only for Free BC'

  epot=0.0_wp
!$omp parallel default(private)&
!$omp shared(pot,psir,n1,n2,n3,epot,ibyyzz_r,nl1,nl2,nl3,nbuf,nspinor)
  !case without bounds
  i1s=-14*nl1
  i1e=2*n1+1+15*nl1
  epot_p=0._gp
!$omp do
  do i3=-14*nl3,2*n3+1+15*nl3
     if (i3 >= -14+2*nbuf .and. i3 <= 2*n3+16-2*nbuf) then !check for the nbuf case
        do i2=-14*nl2,2*n2+1+15*nl2
           if (i2 >= -14+2*nbuf .and. i2 <= 2*n2+16-2*nbuf) then !check for the nbuf case
              !this if statement is inserted here for avoiding code duplication
              !it is to be seen whether the code results to be too much unoptimised
              if (present(ibyyzz_r)) then
                 !in this case we are surely in Free BC
                 !the min is to avoid to calculate for no bounds
                 do i1=-14+2*nbuf,min(ibyyzz_r(1,i2,i3),ibyyzz_r(2,i2,i3))-14-1
                    psir(i1,i2,i3,:)=0.0_wp
                 enddo
                 i1s=max(ibyyzz_r(1,i2,i3)-14,-14+2*nbuf)
                 i1e=min(ibyyzz_r(2,i2,i3)-14,2*n1+16-2*nbuf)
              end if
              !here we put the branchments wrt to the spin
              if (nspinor == 4) then
                 do i1=i1s,i1e
                    !wavefunctions
                    psir1=psir(i1,i2,i3,1)
                    psir2=psir(i1,i2,i3,2)
                    psir3=psir(i1,i2,i3,3)
                    psir4=psir(i1,i2,i3,4)
                    !potentials
                    pot1=pot(i1-2*nbuf,i2-2*nbuf,i3-2*nbuf,1)
                    pot2=pot(i1-2*nbuf,i2-2*nbuf,i3-2*nbuf,2)
                    pot3=pot(i1-2*nbuf,i2-2*nbuf,i3-2*nbuf,3)
                    pot4=pot(i1-2*nbuf,i2-2*nbuf,i3-2*nbuf,4)

                    !diagonal terms
                    tt11=pot1*psir1 !p1
                    tt22=pot1*psir2 !p2
                    tt33=pot4*psir3 !p3
                    tt44=pot4*psir4 !p4
                    !Rab*Rb
                    tt13=pot2*psir3 !p1
                    !Iab*Ib
                    tt14=pot3*psir4 !p1
                    !Rab*Ib
                    tt23=pot2*psir4 !p2
                    !Iab*Rb
                    tt24=pot3*psir3 !p2
                    !Rab*Ra
                    tt31=pot2*psir1 !p3
                    !Iab*Ia
                    tt32=pot3*psir2 !p3
                    !Rab*Ia
                    tt41=pot2*psir2 !p4
                    !Iab*Ra
                    tt42=pot3*psir1 !p4

                    ! Change epot later
                    epot_p=epot_p+tt11*psir1+tt22*psir2+tt33*psir3+tt44*psir4+&
                         2.0_gp*tt31*psir3-2.0_gp*tt42*psir4+2.0_gp*tt41*psir4+2.0_gp*tt32*psir3

                    !wavefunction update
                    !p1=h1p1+h2p3-h3p4
                    !p2=h1p2+h2p4+h3p3
                    !p3=h2p1+h3p2+h4p3
                    !p4=h2p2-h3p1+h4p4
                    psir(i1,i2,i3,1)=tt11+tt13-tt14
                    psir(i1,i2,i3,2)=tt22+tt23+tt24
                    psir(i1,i2,i3,3)=tt33+tt31+tt32
                    psir(i1,i2,i3,4)=tt44+tt41-tt42
                 end do
              else
                 do ispinor=1,nspinor
                    do i1=i1s,i1e
                       !the local potential is always real
                       tt=pot(i1-2*nbuf,i2-2*nbuf,i3-2*nbuf,1)*psir(i1,i2,i3,ispinor)
                       epot_p=epot_p+real(tt*psir(i1,i2,i3,ispinor),gp)
                       psir(i1,i2,i3,ispinor)=tt
                    end do
                 end do
              end if
              
              if (present(ibyyzz_r)) then
                 !the max is to avoid the calculation for no bounds
                 do i1=max(ibyyzz_r(1,i2,i3),ibyyzz_r(2,i2,i3))-14+1,2*n1+16-2*nbuf
                    psir(i1,i2,i3,:)=0.0_wp
                 enddo
              end if

           else
              do i1=-14,2*n1+16
                 psir(i1,i2,i3,:)=0.0_wp
              enddo
           endif
        enddo
     else
        do i2=-14,2*n2+16
           do i1=-14,2*n1+16
              psir(i1,i2,i3,:)=0.0_wp
           enddo
        enddo
     endif
  enddo
!$omp end do

!$omp critical
  epot=epot+epot_p
!$omp end critical

!$omp end parallel

END SUBROUTINE apply_potential

!>   routine for applying the local potential
!! Support the adding of a confining potential and the localisation region of the potential
subroutine apply_potential_lr(n1i,n2i,n3i,n1ip,n2ip,n3ip,ishift,n2,n3,nspinor,npot,psir,pot,epot,&
     confdata,ibyyzz_r,psir_noconf,econf) !optional
  use module_base
  use module_types
  implicit none
  integer, intent(in) :: n1i,n2i,n3i,n1ip,n2ip,n3ip,n2,n3,nspinor,npot
  integer, dimension(3), intent(in) :: ishift !<offset of potential box in wfn box coords.
  real(wp), dimension(n1i,n2i,n3i,nspinor), intent(inout) :: psir !< real-space wfn in lr
  real(wp), dimension(n1ip,n2ip,n3ip,npot), intent(in) :: pot !< real-space pot in lrb
  type(confpot_data), intent(in), optional, target :: confdata !< data for the confining potential
  integer, dimension(2,-14:2*n2+16,-14:2*n3+16), intent(in), optional :: ibyyzz_r !< bounds in lr
  real(gp), intent(out) :: epot
  real(wp),dimension(n1i,n2i,n3i,nspinor),intent(inout),optional :: psir_noconf !< real-space wfn in lr where only the potential (without confinement) will be applied
  real(gp), intent(out),optional :: econf
  !local variables
  integer :: i1,i2,i3,ispinor,i1s,i1e,i2s,i2e,i3s,i3e,i1st,i1et,ii1,ii2,ii3
  real(wp) :: tt11,tt22,tt33,tt44,tt13,tt14,tt23,tt24,tt31,tt32,tt41,tt42,tt11_noconf,ttt!,r2
  real(wp) :: psir1,psir2,psir3,psir4,pot1,pot2,pot3,pot4,pot1_noconf
<<<<<<< HEAD
  real(gp) :: epot_p,econf_p,ierr
  !real(gp), dimension(3) :: hh,rxyzconf
  !integer, dimension(3) :: ioffset
=======
  real(gp) :: epot_p,econf_p!,ierr
>>>>>>> c27655b2
  real(kind=8),dimension(:),pointer :: hh, rxyzConf
  integer,dimension(:),pointer :: ioffset
  real(kind=8),pointer :: prefac
  integer,pointer :: potorder
  real(kind=8),target :: zero_dble
  integer,target :: zero_int


  zero_dble=0.d0
  zero_int=0
  if (present(confdata)) then
      hh => confdata%hh
      ioffset => confdata%ioffset
      rxyzConf => confdata%rxyzConf
      prefac => confdata%prefac
      potorder => confdata%potorder
  else
     !these arrays are not deallocated!!!
      allocate(hh(3), rxyzConf(3), ioffset(3))
      hh=0.d0
      ioffset=0
      rxyzConf=0.d0
      prefac => zero_dble
      potorder => zero_int
  end if
  epot=0.0_wp

  if (present(econf)) then
      econf=0.d0
  end if

  !loop on wavefunction
  !calculate the limits in all the directions
  !regions in which both the potential and wavefunctions are defined
  i3s=max(1,ishift(3)+1)
  i3e=min(n3i,n3ip+ishift(3))
  i2s=max(1,ishift(2)+1)
  i2e=min(n2i,n2ip+ishift(2))
  i1s=max(1,ishift(1)+1)
  i1e=min(n1i,n1ip+ishift(1))


  !$omp parallel default(none)&
  !$omp shared(pot,psir,n1i,n2i,n3i,n1ip,n2ip,n3ip,n2,n3,epot,ibyyzz_r,nspinor)&
  !$omp shared(i1s,i1e,i2s,i2e,i3s,i3e,ishift,psir_noconf,econf)&
  !$omp private(ispinor,i1,i2,i3,epot_p,i1st,i1et,pot1_noconf,tt11_noconf,econf_p)&
  !$omp private(tt11,tt22,tt33,tt44,tt13,tt14,tt23,tt24,tt31,tt32,tt41,tt42)&
  !$omp private(psir1,psir2,psir3,psir4,pot1,pot2,pot3,pot4,ii1,ii2,ii3,ttt)


!!$  !$omp parallel default(private)&
!!$  !$omp shared(pot,psir,n1i,n2i,n3i,n1ip,n2ip,n3ip,n2,n3,epot,ibyyzz_r,nspinor)&
!!$  !$omp shared(i1s,i1e,i2s,i2e,i3s,i3e,ishift)
  !case without bounds

  epot_p=0._gp
  econf_p=0._gp

  !put to zero the external part of psir if the potential is more little than the wavefunction
  !first part of the array
  do ispinor=1,nspinor
     !$omp do 
     do i3=1,i3s-1
        do i2=1,n2i
           do i1=1,n1i
             psir(i1,i2,i3,ispinor)=0.0_wp 
           end do
        end do
     end do
     !$omp end do
  end do

  !central part of the array
  do ispinor=1,nspinor
     !$omp do 
     do i3=i3s,i3e

        !first part
        do i2=1,i2s-1
           do i1=1,n1i
              psir(i1,i2,i3,ispinor)=0.0_wp 
           end do
        end do
        !central part
        do i2=i2s,i2e
           do i1=1,i1s-1
              psir(i1,i2,i3,ispinor)=0.0_wp 
           end do
           do i1=i1e+1,n1i
              psir(i1,i2,i3,ispinor)=0.0_wp 
           end do
        end do
        !last part
        do i2=i2e+1,n2i
           do i1=1,n1i
              psir(i1,i2,i3,ispinor)=0.0_wp 
           end do
        end do

     end do
     !$omp end do
  end do


  !last part of the array
  do ispinor=1,nspinor
     !$omp do 
     do i3=i3e+1,n3i
        do i2=1,n2i
           do i1=1,n1i
              psir(i1,i2,i3,ispinor)=0.0_wp 
           end do
        end do
     end do
     !$omp end do
  end do


  !important part of the array
  if (nspinor==4) then
     !$omp do
     do i3=i3s,i3e
        do i2=i2s,i2e
           !thanks to the optional argument the conditional is done at compile time
           if (present(ibyyzz_r)) then
              i1st=max(i1s,ibyyzz_r(1,i2-15,i3-15)+1) !in bounds coordinates
              i1et=min(i1e,ibyyzz_r(2,i2-15,i3-15)+1) !in bounds coordinates
           else
              i1st=i1s
              i1et=i1e
           end if
           !no need of setting up to zero values outside wavefunction bounds
           do i1=i1st,i1et
              !wavefunctions
              psir1=psir(i1,i2,i3,1)
              psir2=psir(i1,i2,i3,2)
              psir3=psir(i1,i2,i3,3)
              psir4=psir(i1,i2,i3,4)
              !potentials + confining term
              pot1=pot(i1-ishift(1),i2-ishift(2),i3-ishift(3),1)+cp(i1,i2,i3)
              pot2=pot(i1-ishift(1),i2-ishift(2),i3-ishift(3),2)+cp(i1,i2,i3)
              pot3=pot(i1-ishift(1),i2-ishift(2),i3-ishift(3),3)+cp(i1,i2,i3)
              pot4=pot(i1-ishift(1),i2-ishift(2),i3-ishift(3),4)+cp(i1,i2,i3)

              !diagonal terms
              tt11=pot1*psir1 !p1
              tt22=pot1*psir2 !p2
              tt33=pot4*psir3 !p3
              tt44=pot4*psir4 !p4
              !Rab*Rb
              tt13=pot2*psir3 !p1
              !Iab*Ib
              tt14=pot3*psir4 !p1
              !Rab*Ib
              tt23=pot2*psir4 !p2
              !Iab*Rb
              tt24=pot3*psir3 !p2
              !Rab*Ra
              tt31=pot2*psir1 !p3
              !Iab*Ia
              tt32=pot3*psir2 !p3
              !Rab*Ia
              tt41=pot2*psir2 !p4
              !Iab*Ra
              tt42=pot3*psir1 !p4

              !value of the potential energy
              epot_p=epot_p+tt11*psir1+tt22*psir2+tt33*psir3+tt44*psir4+&
                   2.0_gp*tt31*psir3-2.0_gp*tt42*psir4+2.0_gp*tt41*psir4+2.0_gp*tt32*psir3

              !wavefunction update
              !p1=h1p1+h2p3-h3p4
              !p2=h1p2+h2p4+h3p3
              !p3=h2p1+h3p2+h4p3
              !p4=h2p2-h3p1+h4p4
              psir(i1,i2,i3,1)=tt11+tt13-tt14
              psir(i1,i2,i3,2)=tt22+tt23+tt24
              psir(i1,i2,i3,3)=tt33+tt31+tt32
              psir(i1,i2,i3,4)=tt44+tt41-tt42
           end do
        end do
     end do
     !$omp end do

  else !case with nspinor /=4
     do ispinor=1,nspinor
        !$omp do
        do i3=i3s,i3e
           do i2=i2s,i2e
              !thanks to the optional argument the conditional is done at compile time
              if (present(ibyyzz_r)) then
                 i1st=max(i1s,ibyyzz_r(1,i2-15,i3-15)+1) !in bounds coordinates
                 i1et=min(i1e,ibyyzz_r(2,i2-15,i3-15)+1) !in bounds coordinates
              else
                 i1st=i1s
                 i1et=i1e
              end if
              !no need of setting up to zero values outside wavefunction bounds
              do i1=i1st,i1et
                 psir1=psir(i1,i2,i3,ispinor)
                 !the local potential is always real (npot=1) + confining term
                 ii1=i1-ishift(1)
                 ii2=i2-ishift(2)
                 ii3=i3-ishift(3)
                 ttt=cp(i1,i2,i3)
                 pot1=pot(ii1,ii2,ii3,1)+ttt
                 tt11=pot1*psir1
                 if (present(psir_noconf)) then
                     pot1_noconf=pot(i1-ishift(1),i2-ishift(2),i3-ishift(3),1)
                     tt11_noconf=pot1_noconf*psir1
                     psir_noconf(i1,i2,i3,ispinor) = tt11_noconf
                 end if
                 if (present(econf)) then
                     econf_p=econf_p+real(ttt*psir1*psir1,wp)
                 end if

                 epot_p=epot_p+real(tt11*psir1,wp)
                 psir(i1,i2,i3,ispinor)=tt11
              end do
           end do
        end do
        !$omp end do
     end do
  end if

  
  !$omp critical
  epot=epot+epot_p
  if (present(econf)) then
      econf=econf+econf_p
  end if
  !$omp end critical
  
  !$omp end parallel

  if (.not. present(confdata)) then
     deallocate(hh,ioffset,rxyzConf)
  end if
contains
  
  !inline the definition of the confining potential
  real(wp) function cp(i1,i2,i3)
    implicit none
    integer, intent(in) :: i1,i2,i3
    !local variables
    real(wp) :: r2
    !to be sure that the conditional is executed at compile time
    if (present(confdata)) then
       r2=(hh(1)*real(i1+ioffset(1),wp)-rxyzConf(1))**2 +&
            (hh(2)*real(i2+ioffset(2),wp)-rxyzConf(2))**2 +&
            (hh(3)*real(i3+ioffset(3),wp)-rxyzConf(3))**2 
       cp=prefac*r2**(potorder/2)
    else
       cp=0.0_wp
    end if

  end function cp

END SUBROUTINE apply_potential_lr



subroutine realspace(ibyyzz_r,pot,psir,epot,n1,n2,n3)
  use module_base
  implicit none
  integer, intent(in) :: n1,n2,n3
  integer, dimension(2,-14:2*n2+16,-14:2*n3+16), intent(in) :: ibyyzz_r
  real(wp), dimension(-14:2*n1+16,-14:2*n2+16,-14:2*n3+16), intent(in) :: pot
  real(wp), dimension(-14:2*n1+16,-14:2*n2+16,-14:2*n3+16), intent(inout) :: psir
  real(wp), intent(out) :: epot
  !local variables
  real(wp) :: tt
  integer :: i1,i2,i3

  epot=0.0_wp
  do i3=-14,2*n3+16
     do i2=-14,2*n2+16
        do i1=max(ibyyzz_r(1,i2,i3)-14,-14),min(ibyyzz_r(2,i2,i3)-14,2*n1+16)
           tt=pot(i1,i2,i3)*psir(i1,i2,i3)
           epot=epot+tt*psir(i1,i2,i3)
           psir(i1,i2,i3)=tt
        enddo
     enddo
  enddo

END SUBROUTINE realspace


subroutine realspace_nbuf(ibyyzz_r,pot,psir,epot,nb1,nb2,nb3,nbuf)
  implicit none
  !Arguments
  integer,intent(in)::nb1,nb2,nb3,nbuf
  integer,intent(in)::ibyyzz_r(2,-14:2*nb2+16,-14:2*nb3+16)
  real(kind=8),intent(in)::pot(-14:2*nb1+16-4*nbuf,-14:2*nb2+16-4*nbuf,-14:2*nb3+16-4*nbuf)
  real(kind=8),intent(inout)::psir(-14:2*nb1+16,-14:2*nb2+16,-14:2*nb3+16)
  real(kind=8),intent(out)::epot
  !Local variables
  real(kind=8) :: tt
  integer :: i1,i2,i3

  epot=0.d0
  do i3=-14,2*nb3+16
     if (i3 >= -14+2*nbuf .and. i3 <= 2*nb3+16-2*nbuf) then
        do i2=-14,2*nb2+16
           if (i2 >= -14+2*nbuf .and. i2 <= 2*nb2+16-2*nbuf) then
              do i1=-14+2*nbuf,ibyyzz_r(1,i2,i3)-14-1
                 psir(i1,i2,i3)=0.d0
              enddo
              do i1=max(ibyyzz_r(1,i2,i3)-14,-14+2*nbuf),min(ibyyzz_r(2,i2,i3)-14,2*nb1+16-2*nbuf)
                 tt=pot(i1-2*nbuf,i2-2*nbuf,i3-2*nbuf)*psir(i1,i2,i3)
                 epot=epot+tt*psir(i1,i2,i3)
                 psir(i1,i2,i3)=tt
              enddo
              do i1=ibyyzz_r(2,i2,i3)-14+1,2*nb1+16-2*nbuf
                 psir(i1,i2,i3)=0.d0
              enddo
           else
              do i1=-14,2*nb1+16
                 psir(i1,i2,i3)=0.d0
              enddo
           endif
        enddo
     else
        do i2=-14,2*nb2+16
           do i1=-14,2*nb1+16
              psir(i1,i2,i3)=0.d0
           enddo
        enddo
     endif
  enddo

END SUBROUTINE realspace_nbuf


subroutine realspaceINOUT(ibyyzz_r,pot,psirIN,psirOUT,epot,n1,n2,n3)
  implicit none
  integer,intent(in)::n1,n2,n3
  integer,intent(in)::ibyyzz_r(2,-14:2*n2+16,-14:2*n3+16)

  real(kind=8),intent(in)::pot(-14:2*n1+16,-14:2*n2+16,-14:2*n3+16)
  real(kind=8),intent(in)::psirIN(-14:2*n1+16,-14:2*n2+16,-14:2*n3+16)
 real(kind=8),intent(out)::psirOUT(-14:2*n1+16,-14:2*n2+16,-14:2*n3+16)

  real(kind=8),intent(out)::epot
  real(kind=8) tt
  integer i1,i2,i3

  epot=0.d0
  do i3=-14,2*n3+16
     do i2=-14,2*n2+16
        do i1=max(ibyyzz_r(1,i2,i3)-14,-14),min(ibyyzz_r(2,i2,i3)-14,2*n1+16)
           tt=pot(i1,i2,i3)*psirIN(i1,i2,i3)
           epot=epot+tt*psirIN(i1,i2,i3)
           psirOUT(i1,i2,i3)=psirOUT(i1,i2,i3)+tt
        enddo
     enddo
  enddo

END SUBROUTINE realspaceINOUT


subroutine realspaceINOUT_nbuf(ibyyzz_r,pot,psirIN,psirOUT,epot,nb1,nb2,nb3,nbuf)
  implicit none
  !Arguments
  integer,intent(in) :: nb1,nb2,nb3,nbuf
  integer,intent(in) :: ibyyzz_r(2,-14:2*nb2+16,-14:2*nb3+16)
  real(kind=8),intent(in) :: pot(-14:2*nb1+16-4*nbuf,-14:2*nb2+16-4*nbuf,-14:2*nb3+16-4*nbuf)
  real(kind=8),intent(in) :: psirIN(-14:2*nb1+16,-14:2*nb2+16,-14:2*nb3+16)
  real(kind=8),intent(out) :: psirOUT(-14:2*nb1+16,-14:2*nb2+16,-14:2*nb3+16)
  real(kind=8),intent(out) :: epot
  !Local variables
  real(kind=8) :: tt
  integer :: i1,i2,i3

  epot=0.d0
  do i3=-14,2*nb3+16
     if (i3.ge.-14+2*nbuf .and. i3.le.2*nb3+16-2*nbuf) then
        do i2=-14,2*nb2+16
           if (i2.ge.-14+2*nbuf .and. i2.le.2*nb2+16-2*nbuf) then
              do i1=-14+2*nbuf,ibyyzz_r(1,i2,i3)-14-1
                 psirOUT(i1,i2,i3)=0.d0
              enddo
              do i1=max(ibyyzz_r(1,i2,i3)-14,-14+2*nbuf),min(ibyyzz_r(2,i2,i3)-14,2*nb1+16-2*nbuf)
                 tt=pot(i1-2*nbuf,i2-2*nbuf,i3-2*nbuf)*psirIN(i1,i2,i3)
                 epot=epot+tt*psirIN(i1,i2,i3)
                 psirOUT(i1,i2,i3)=tt
              enddo
              do i1=ibyyzz_r(2,i2,i3)-14+1,2*nb1+16-2*nbuf
                 psirOUT(i1,i2,i3)=0.d0
              enddo
           else
              do i1=-14,2*nb1+16
                 psirOUT(i1,i2,i3)=0.d0
              enddo
           endif
        enddo
     else
        do i2=-14,2*nb2+16
           do i1=-14,2*nb1+16
              psirOUT(i1,i2,i3)=0.d0
           enddo
        enddo
     endif
  enddo

END SUBROUTINE realspaceINOUT_nbuf


subroutine realspaceINPLACE(ibyyzz_r,pot,psir,epot,n1,n2,n3)
  implicit none
  integer,intent(in)::n1,n2,n3
  integer,intent(in)::ibyyzz_r(2,-14:2*n2+16,-14:2*n3+16)

  real(kind=8),intent(in)::pot(-14:2*n1+16,-14:2*n2+16,-14:2*n3+16,4)
  real(kind=8),intent(inout)::psir(-14:2*n1+16,-14:2*n2+16,-14:2*n3+16,4)

  real(kind=8),intent(out)::epot
  real(kind=8) tt11,tt22,tt33,tt44,tt13,tt14,tt23,tt24,tt31,tt32,tt41,tt42
  integer i1,i2,i3

  epot=0.d0
  do i3=-14,2*n3+16
     do i2=-14,2*n2+16
        do i1=max(ibyyzz_r(1,i2,i3)-14,-14),min(ibyyzz_r(2,i2,i3)-14,2*n1+16)
           !diagonal terms
           tt11=pot(i1,i2,i3,1)*psir(i1,i2,i3,1) !p1
           tt22=pot(i1,i2,i3,1)*psir(i1,i2,i3,2) !p2
           tt33=pot(i1,i2,i3,4)*psir(i1,i2,i3,3) !p3
           tt44=pot(i1,i2,i3,4)*psir(i1,i2,i3,4) !p4
           !Rab*Rb
           tt13=pot(i1,i2,i3,2)*psir(i1,i2,i3,3) !p1
           !Iab*Ib
           tt14=pot(i1,i2,i3,3)*psir(i1,i2,i3,4) !p1
           !Rab*Ib
           tt23=pot(i1,i2,i3,2)*psir(i1,i2,i3,4) !p2
           !Iab*Rb
           tt24=pot(i1,i2,i3,3)*psir(i1,i2,i3,3) !p2
           !Rab*Ra
           tt31=pot(i1,i2,i3,2)*psir(i1,i2,i3,1) !p3
           !Iab*Ia
           tt32=pot(i1,i2,i3,3)*psir(i1,i2,i3,2) !p3
           !Rab*Ia
           tt41=pot(i1,i2,i3,2)*psir(i1,i2,i3,2) !p4
           !Iab*Ra
           tt42=pot(i1,i2,i3,3)*psir(i1,i2,i3,1) !p4
           ! Change epot later
           epot=epot+tt11*psir(i1,i2,i3,1)+tt22*psir(i1,i2,i3,2)+tt33*psir(i1,i2,i3,3)+tt44*psir(i1,i2,i3,4)+&
                2.0d0*tt31*psir(i1,i2,i3,3)-2.0d0*tt42*psir(i1,i2,i3,4)+2.0d0*tt41*psir(i1,i2,i3,4)+2.0d0*tt32*psir(i1,i2,i3,3)
!p1=h1p1+h2p3-h3p4
!p2=h1p2+h2p4+h3p3
!p3=h2p1+h3p2+h4p3
!p4=h2p2-h3p1+h4p4
           psir(i1,i2,i3,1)=tt11+tt13-tt14
           psir(i1,i2,i3,2)=tt22+tt23+tt24
           psir(i1,i2,i3,3)=tt33+tt31+tt32
           psir(i1,i2,i3,4)=tt44+tt41-tt42
        enddo
     enddo
  enddo

END SUBROUTINE realspaceINPLACE

!>   Calculate on-the fly each projector for each atom, then applies the projectors 
!!   to all distributed orbitals
subroutine applyprojectorsonthefly(iproc,orbs,at,lr,&
     rxyz,hx,hy,hz,wfd,nlpspd,proj,psi,hpsi,eproj_sum)
  use module_base
  use module_types
  use yaml_output
  implicit none
  integer, intent(in) :: iproc
  real(gp), intent(in) :: hx,hy,hz
  type(atoms_data), intent(in) :: at
  type(orbitals_data), intent(in) :: orbs
  type(wavefunctions_descriptors), intent(in) :: wfd
  type(nonlocal_psp_descriptors), intent(in) :: nlpspd
  type(locreg_descriptors),intent(in) :: lr
  real(gp), dimension(3,at%nat), intent(in) :: rxyz
  real(wp), dimension((wfd%nvctr_c+7*wfd%nvctr_f)*orbs%nspinor*orbs%norbp), intent(in) :: psi
  real(wp), dimension((wfd%nvctr_c+7*wfd%nvctr_f)*orbs%nspinor*orbs%norbp), intent(inout) :: hpsi
  real(gp), intent(out) :: eproj_sum
  real(wp), dimension(nlpspd%nprojel), intent(out) :: proj
  !local variables
  integer :: iat,nwarnings,iproj,iorb
  integer :: istart_c,idir,isorb,ieorb,ikpt,nspinor,ispsi_k,ispsi
  
  !put idir=0, no derivative
  idir=0
  nwarnings=0
  eproj_sum=0.0_gp

  !quick return if no orbitals on this processor
  if (orbs%norbp == 0) then
     return
  end if

  !apply the projectors on the fly for each k-point of the processor
  !starting k-point
  ikpt=orbs%iokpt(1)

  ispsi_k=1
  loop_kpt: do

     call orbs_in_kpt(ikpt,orbs,isorb,ieorb,nspinor)

     !this may not work for non-collinear cases
     iproj=0
     do iat=1,at%nat
        istart_c=1
        call atom_projector(ikpt,iat,idir,istart_c,iproj,nlpspd%nprojel,&
             lr,hx,hy,hz,rxyz(1,iat),at,orbs,nlpspd%plr(iat),proj,nwarnings)

        !apply the projector to all the orbitals belonging to the processor
        ispsi=ispsi_k
        do iorb=isorb,ieorb
           istart_c=1
           call apply_atproj_iorb_new(iat,iorb,istart_c,nlpspd%nprojel,&
                at,orbs,wfd,nlpspd%plr(iat),proj,&
                psi(ispsi),hpsi(ispsi),eproj_sum)
           ispsi=ispsi+(wfd%nvctr_c+7*wfd%nvctr_f)*nspinor
        end do
     end do
     if (iproj /= nlpspd%nproj) then
        call yaml_warning('Incorrect number of projectors created')
        stop
     end if
     if (ieorb == orbs%norbp) exit loop_kpt
     ikpt=ikpt+1
     ispsi_k=ispsi
  end do loop_kpt

  if (nwarnings /= 0 .and. iproc == 0 .and. nlpspd%nproj /=0 .and. idir == 0) then
     call yaml_map('Calculating wavelets expansion of projectors, found warnings',nwarnings,fmt='(i0)')
     if (nwarnings /= 0) then
        call yaml_newline()
        call yaml_warning('Projectors too rough: Consider modifying hgrid and/or the localisation radii.')
        !write(*,'(1x,a,i0,a)') 'found ',nwarnings,' warnings.'
        !write(*,'(1x,a)') 'Some projectors may be too rough.'
        !write(*,'(1x,a,f6.3)') 'Consider the possibility of modifying hgrid and/or the localisation radii.'
     end if
  end if

END SUBROUTINE applyprojectorsonthefly


!!$!>   Applies the projector associated on a given atom on a corresponding orbital
!!$subroutine apply_atproj_iorb(iat,iorb,istart_c,at,orbs,wfd,nlpspd,proj,psi,hpsi,eproj)
!!$  use module_base
!!$  use module_types
!!$  implicit none
!!$  integer, intent(in) :: iat,iorb
!!$  type(atoms_data), intent(in) :: at
!!$  type(orbitals_data), intent(in) :: orbs
!!$  type(wavefunctions_descriptors), intent(in) :: wfd
!!$  type(nonlocal_psp_descriptors), intent(in) :: nlpspd
!!$  real(wp), dimension(nlpspd%nprojel), intent(in) :: proj
!!$  real(wp), dimension(wfd%nvctr_c+7*wfd%nvctr_f,orbs%nspinor), intent(in) :: psi
!!$  integer, intent(inout) :: istart_c !< address of the starting point of the projector in proj array
!!$  real(gp), intent(inout) :: eproj
!!$  real(wp), dimension(wfd%nvctr_c+7*wfd%nvctr_f,orbs%nspinor), intent(inout) :: hpsi
!!$  !Local variables
!!$  integer :: ispinor,ityp,mbvctr_c,mbvctr_f,mbseg_c,mbseg_f,jseg_c,l,i,istart_c_i,ncplx
!!$  real(gp) :: eproj_spinor
!!$
!!$  !complex functions or not
!!$  !this should be decided as a function of the orbital
!!$  !features of the k-point ikpt
!!$  call ncplx_kpt(orbs%iokpt(iorb),orbs,ncplx)
!!$
!!$  istart_c_i=istart_c
!!$  do ispinor=1,orbs%nspinor,ncplx
!!$     eproj_spinor=0.0_gp
!!$     if (ispinor >= 2) istart_c=istart_c_i
!!$     ityp=at%iatype(iat)
!!$     mbvctr_c=nlpspd%nvctr_p(2*iat-1)-nlpspd%nvctr_p(2*iat-2)
!!$     mbvctr_f=nlpspd%nvctr_p(2*iat  )-nlpspd%nvctr_p(2*iat-1)
!!$     
!!$     mbseg_c=nlpspd%nseg_p(2*iat-1)-nlpspd%nseg_p(2*iat-2)
!!$     mbseg_f=nlpspd%nseg_p(2*iat  )-nlpspd%nseg_p(2*iat-1)
!!$     jseg_c=nlpspd%nseg_p(2*iat-2)+1
!!$     !GTH and HGH pseudopotentials
!!$     do l=1,4
!!$        do i=1,3
!!$           if (at%psppar(l,i,ityp) /= 0.0_gp) then
!!$              call applyprojector(ncplx,l,i,at%psppar(0,0,ityp),at%npspcode(ityp),&
!!$                   wfd%nvctr_c,wfd%nvctr_f,wfd%nseg_c,wfd%nseg_f,wfd%keyv,wfd%keyg,&
!!$                   mbvctr_c,mbvctr_f,mbseg_c,mbseg_f,&
!!$                   nlpspd%keyv_p(jseg_c),nlpspd%keyg_p(1,jseg_c),proj(istart_c),&
!!$                   psi(1,ispinor),hpsi(1,ispinor),eproj_spinor)
!!$              istart_c=istart_c+(mbvctr_c+7*mbvctr_f)*(2*l-1)*ncplx
!!$           end if
!!$        enddo
!!$     enddo
!!$     eproj=eproj+&
!!$          orbs%kwgts(orbs%iokpt(iorb))*orbs%occup(iorb+orbs%isorb)*eproj_spinor
!!$  end do
!!$END SUBROUTINE apply_atproj_iorb


subroutine build_hgh_hij_matrix(npspcode,psppar,hij)
  use module_base
  implicit none
  !Arguments
  integer, intent(in) :: npspcode
  real(gp), dimension(0:4,0:6), intent(in) :: psppar
  real(gp), dimension(3,3,4), intent(out) :: hij
  !Local variables
  integer :: l,i,j
  real(gp), dimension(2,2,3) :: offdiagarr

  !enter the coefficients for the off-diagonal terms (HGH case, npspcode=3)
  offdiagarr(1,1,1)=-0.5_gp*sqrt(3._gp/5._gp)
  offdiagarr(2,1,1)=-0.5_gp*sqrt(100._gp/63._gp)
  offdiagarr(1,2,1)=0.5_gp*sqrt(5._gp/21._gp)
  offdiagarr(2,2,1)=0.0_gp !never used
  offdiagarr(1,1,2)=-0.5_gp*sqrt(5._gp/7._gp)  
  offdiagarr(2,1,2)=-7._gp/3._gp*sqrt(1._gp/11._gp)
  offdiagarr(1,2,2)=1._gp/6._gp*sqrt(35._gp/11._gp)
  offdiagarr(2,2,2)=0.0_gp !never used
  offdiagarr(1,1,3)=-0.5_gp*sqrt(7._gp/9._gp)
  offdiagarr(2,1,3)=-9._gp*sqrt(1._gp/143._gp)
  offdiagarr(1,2,3)=0.5_gp*sqrt(63._gp/143._gp)
  offdiagarr(2,2,3)=0.0_gp !never used

!  call to_zero(3*3*4,hij(1,1,1))
  hij=0.0_gp

  do l=1,4
     !term for all npspcodes
     loop_diag: do i=1,3
        hij(i,i,l)=psppar(l,i) !diagonal term
        if ((npspcode == 3 .and. l/=4 .and. i/=3) .or. &
             (npspcode == 10 .and. i/=3)) then !HGH(-K) case, offdiagonal terms
           loop_offdiag: do j=i+1,3
              if (psppar(l,j) == 0.0_gp) exit loop_offdiag
              !offdiagonal HGH term
              if (npspcode == 3) then !traditional HGH convention
                 hij(i,j,l)=offdiagarr(i,j-i,l)*psppar(l,j)
              else !HGH-K convention
                 hij(i,j,l)=psppar(l,i+j+1)
              end if
              hij(j,i,l)=hij(i,j,l) !symmetrization
           end do loop_offdiag
        end if
     end do loop_diag
  end do
  
end subroutine build_hgh_hij_matrix

subroutine applyprojector(ncplx,l,i,psppar,npspcode,&
     nvctr_c,nvctr_f,nseg_c,nseg_f,keyv,keyg,&
     mbvctr_c,mbvctr_f,mbseg_c,mbseg_f,keyv_p,keyg_p,proj,psi,hpsi,eproj)
  use module_base
  implicit none
  integer, intent(in) :: i,l,npspcode,ncplx
  integer, intent(in) :: nvctr_c,nvctr_f,nseg_c,nseg_f,mbvctr_c,mbvctr_f,mbseg_c,mbseg_f
  integer, dimension(nseg_c+nseg_f), intent(in) :: keyv
  integer, dimension(2,nseg_c+nseg_f), intent(in) :: keyg
  integer, dimension(mbseg_c+mbseg_f), intent(in) :: keyv_p
  integer, dimension(2,mbseg_c+mbseg_f), intent(in) :: keyg_p
  real(wp), dimension(*), intent(in) :: proj
  real(gp), dimension(0:4,0:6), intent(in) :: psppar
  real(wp), dimension(nvctr_c+7*nvctr_f,ncplx), intent(in) :: psi
  real(gp), intent(inout) :: eproj
  real(wp), dimension(nvctr_c+7*nvctr_f,ncplx), intent(inout) :: hpsi
  !local variables
  integer :: j,m,istart_c,istart_c_i,istart_c_j,icplx
  real(dp), dimension(2) :: scpr,scprp,scpr_i,scprp_i,scpr_j,scprp_j
  real(gp), dimension(2,2,3) :: offdiagarr
  real(gp) :: hij

  !enter the coefficients for the off-diagonal terms (HGH case, npspcode=3)
  offdiagarr(1,1,1)=-0.5_gp*sqrt(3._gp/5._gp)
  offdiagarr(2,1,1)=-0.5_gp*sqrt(100._gp/63._gp)
  offdiagarr(1,2,1)=0.5_gp*sqrt(5._gp/21._gp)
  offdiagarr(2,2,1)=0.0_gp !never used
  offdiagarr(1,1,2)=-0.5_gp*sqrt(5._gp/7._gp)  
  offdiagarr(2,1,2)=-7._gp/3._gp*sqrt(1._gp/11._gp)
  offdiagarr(1,2,2)=1._gp/6._gp*sqrt(35._gp/11._gp)
  offdiagarr(2,2,2)=0.0_gp !never used
  offdiagarr(1,1,3)=-0.5_gp*sqrt(7._gp/9._gp)
  offdiagarr(2,1,3)=-9._gp*sqrt(1._gp/143._gp)
  offdiagarr(1,2,3)=0.5_gp*sqrt(63._gp/143._gp)
  offdiagarr(2,2,3)=0.0_gp !never used

  istart_c=1
  !start of the routine for projectors application
  do m=1,2*l-1

     call wpdot_wrap(ncplx,  &
          nvctr_c,nvctr_f,nseg_c,nseg_f,keyv,keyg,psi,  &
          mbvctr_c,mbvctr_f,mbseg_c,mbseg_f,keyv_p,keyg_p,proj(istart_c),scpr)
  
     do icplx=1,ncplx
        scprp(icplx)=scpr(icplx)*real(psppar(l,i),dp)
        eproj=eproj+real(scprp(icplx),gp)*real(scpr(icplx),gp)
     end do

     call waxpy_wrap(ncplx,scprp,&
          mbvctr_c,mbvctr_f,mbseg_c,mbseg_f,keyv_p,keyg_p,proj(istart_c),&
          nvctr_c,nvctr_f,nseg_c,nseg_f,keyv,keyg,hpsi)

     !print *,'scprp,m,l,i',scprp,m,l,i

     istart_c=istart_c+(mbvctr_c+7*mbvctr_f)*ncplx
  enddo
  if ((npspcode == 3 .and. l/=4 .and. i/=3) .or. &
       (npspcode == 10 .and. i/=3)) then !HGH(-K) case, offdiagonal terms
     loop_j: do j=i+1,3
        if (psppar(l,j) == 0.0_gp) exit loop_j

        !offdiagonal HGH term
        if (npspcode == 3) then !traditional HGH convention
           hij=offdiagarr(i,j-i,l)*psppar(l,j)
        else !HGH-K convention
           hij=psppar(l,i+j+1)
        end if

        !starting addresses of the projectors
        istart_c_i=istart_c-(2*l-1)*(mbvctr_c+7*mbvctr_f)*ncplx
        istart_c_j=istart_c_i+(j-i)*(2*l-1)*(mbvctr_c+7*mbvctr_f)*ncplx
        do m=1,2*l-1
           call wpdot_wrap(ncplx,nvctr_c,nvctr_f,nseg_c,nseg_f,keyv,keyg,psi,  &
                mbvctr_c,mbvctr_f,mbseg_c,mbseg_f,keyv_p,keyg_p,proj(istart_c_j),scpr_j)

           call wpdot_wrap(ncplx,nvctr_c,nvctr_f,nseg_c,nseg_f,keyv,keyg,psi,  &
                mbvctr_c,mbvctr_f,mbseg_c,mbseg_f,keyv_p,keyg_p,proj(istart_c_i),scpr_i)

           do icplx=1,ncplx
              scprp_j(icplx)=scpr_j(icplx)*hij
              scprp_i(icplx)=scpr_i(icplx)*hij
              !scpr_i*h_ij*scpr_j+scpr_j*h_ij*scpr_i
              eproj=eproj+2._gp*hij*real(scpr_j(icplx),gp)*real(scpr_i(icplx),gp)
           end do

           !|hpsi>=|hpsi>+h_ij (<p_i|psi>|p_j>+<p_j|psi>|p_i>)
           call waxpy_wrap(ncplx,scprp_j,&
                mbvctr_c,mbvctr_f,mbseg_c,mbseg_f,keyv_p,keyg_p,&
                proj(istart_c_i),&
                nvctr_c,nvctr_f,nseg_c,nseg_f,keyv,keyg,hpsi)

           call waxpy_wrap(ncplx,scprp_i,&
                mbvctr_c,mbvctr_f,mbseg_c,mbseg_f,&
                keyv_p,keyg_p,proj(istart_c_j),&
                nvctr_c,nvctr_f,nseg_c,nseg_f,keyv,keyg,hpsi)

           istart_c_j=istart_c_j+(mbvctr_c+7*mbvctr_f)*ncplx
           istart_c_i=istart_c_i+(mbvctr_c+7*mbvctr_f)*ncplx
        enddo
     end do loop_j
  end if
END SUBROUTINE applyprojector

!> Applies the projector associated on a given atom on a corresponding orbital
!! uses a generic representation of the projector to generalize the form of the projector  
subroutine apply_atproj_iorb_new(iat,iorb,istart_c,nprojel,at,orbs,wfd,&
     plr,proj,&
     psi,hpsi,eproj)
  use module_base
  use module_types
  implicit none
  integer, intent(in) :: iat,iorb,nprojel
  type(atoms_data), intent(in) :: at
  type(orbitals_data), intent(in) :: orbs
  type(wavefunctions_descriptors), intent(in) :: wfd
  type(locreg_descriptors), intent(in) :: plr
  !type(nonlocal_psp_descriptors), intent(in) :: nlpspd
  real(wp), dimension(nprojel), intent(in) :: proj
  real(wp), dimension(wfd%nvctr_c+7*wfd%nvctr_f,orbs%nspinor), intent(in) :: psi
  integer, intent(inout) :: istart_c !< address of the starting point of the projector in proj array
  real(gp), intent(inout) :: eproj
  real(wp), dimension(wfd%nvctr_c+7*wfd%nvctr_f,orbs%nspinor), intent(inout) :: hpsi
  !local variables
  character(len=*), parameter :: subname='apply_atproj_iorb'
  integer :: ispinor,ityp,mbvctr_c,mbvctr_f,mbseg_c,mbseg_f,l,i,istart_c_i,ncplx,m,j,icplx
  real(gp) :: eproj_i
  real(wp), dimension(4,7,3,4) :: cproj,dproj !<scalar products with the projectors (always assumed to be complex and spinorial)
  real(gp), dimension(3,3,4) :: hij_hgh 
!!$  integer :: jseg_c
!!$  real(wp), dimension(:,:), allocatable :: wproj !work array for the application of the projectors
  real(wp), dimension(:,:), allocatable :: cproj_i
  integer :: proj_count, i_proj
 

  !parameter for the descriptors of the projectors
  ityp=at%iatype(iat)

  call plr_segs_and_vctrs(plr,mbseg_c,mbseg_f,mbvctr_c,mbvctr_f)
 
  !complex functions or not
  !this should be decided as a function of the orbital
  !features of the k-point ikpt
  call ncplx_kpt(orbs%iokpt(iorb),orbs,ncplx)

  !build the matrix of the pseudopotential
  call build_hgh_hij_matrix(at%npspcode(ityp),at%psppar(0,0,ityp),hij_hgh)

!!$  allocate(wproj(mbvctr_c+7*mbvctr_f,ncplx+ndebug),stat=i_stat)
!!$  call memocc(i_stat,wproj,'wproj',subname)

  !calculate the scalar product with all the projectors of the atom
  !call to_zero(4*7*3*4,cproj(1,1,1,1))
  cproj=0.0_wp

  proj_count = 0
  !count over all the channels
  do l=1,4
     !loop over all the projectors of the channel
     do i=1,3
        !loop over all the components of the projector
        if (at%psppar(l,i,ityp) /= 0.0_gp) then
           do m=1,2*l-1
              proj_count=proj_count+1
           end do
        end if
     end do
  end do

  !Use special subroutines for these number of projectors
  if (proj_count.eq.4 .or. proj_count.eq.5 .or. proj_count.eq.8 .or. proj_count.eq.13 &
      .or. proj_count.eq.14 .or. proj_count.eq.18 .or. proj_count.eq.19 &
      .or. proj_count.eq.20 .or. proj_count.eq.22) then

    allocate(cproj_i(proj_count,ncplx))

    !loop over all the components of the wavefunction
    do ispinor=1,orbs%nspinor,ncplx
                 call wpdot_wrap1(ncplx,  &
                      wfd%nvctr_c,wfd%nvctr_f,wfd%nseg_c,wfd%nseg_f,&
                      wfd%keyvglob,wfd%keyglob,&
                      psi(1,ispinor), &
                      mbvctr_c,mbvctr_f,mbseg_c,mbseg_f,&
                      plr%wfd%keyvglob,&
                      plr%wfd%keyglob,&
                      proj(istart_c),&
                      cproj_i,proj_count)

      i_proj=1
      do l=1,4
       !loop over all the projectors of the channel
       do i=1,3
        !loop over all the components of the projector
        if (at%psppar(l,i,ityp) /= 0.0_gp) then
           do m=1,2*l-1
             do icplx=1,ncplx
              cproj(ispinor+icplx-1,m,i,l) = cproj_i(i_proj,icplx)
             enddo
              i_proj=i_proj+1
           end do
        end if
       end do
      end do

    end do

    deallocate(cproj_i)

    !print *,'iorb,cproj',iorb,sum(cproj)

  else  ! use standard subroutine for projector application

    !index for performing the calculation with all the projectors
    istart_c_i=istart_c
    !loop over all the channels (from s to f)
    do l=1,4
       !loop over all the projectors of the channel
       do i=1,3
          !loop over all the components of the projector
          if (at%psppar(l,i,ityp) /= 0.0_gp) then
             do m=1,2*l-1
              !loop over all the components of the wavefunction
                do ispinor=1,orbs%nspinor,ncplx
                   call wpdot_wrap(ncplx,  &
                        wfd%nvctr_c,wfd%nvctr_f,wfd%nseg_c,wfd%nseg_f,&
                        wfd%keyvglob,wfd%keyglob,&
                        psi(1,ispinor), &
                        mbvctr_c,mbvctr_f,mbseg_c,mbseg_f,&
                        plr%wfd%keyvglob,&!nlpspd%keyv_p(jseg_c),&
                        plr%wfd%keyglob,&!nlpspd%keyg_p(1,jseg_c),&
                        proj(istart_c_i),&
                        cproj(ispinor,m,i,l))
                end do
                istart_c_i=istart_c_i+(mbvctr_c+7*mbvctr_f)*ncplx
             end do
          end if
       end do
    end do

  endif

  !apply the matrix of the coefficients on the cproj array
  !call to_zero(4*7*3*4,dproj(1,1,1,1))
  dproj=0.0_wp
  do l=1,4 !diagonal in l
     do i=1,3
        do j=1,3
           do m=1,2*l-1 !diagonal in m
              do ispinor=1,orbs%nspinor !real matrix
                 dproj(ispinor,m,i,l)=dproj(ispinor,m,i,l)+&
                     hij_hgh(i,j,l)*cproj(ispinor,m,j,l)
              end do
           end do
        end do
     end do
  end do
  istart_c_i=istart_c
  !build a single array via daxpy for the projectors
  !apply the non-local operator on the wavefunction
  !for the moment use the traditional waxpy instead of daxpy, for test purposes
  eproj_i=0.0_gp
!!$  call nanosec(itsc0) 
  do l=1,4
     !loop over all the projectors of the channel
     do i=1,3
        !loop over all the components of the projector
        if (at%psppar(l,i,ityp) /= 0.0_gp) then
           do m=1,2*l-1
              !loop over all the components of the wavefunction
              do ispinor=1,orbs%nspinor,ncplx
                 
                 do icplx=1,ncplx
                    eproj_i=eproj_i+dproj(ispinor+icplx-1,m,i,l)*cproj(ispinor+icplx-1,m,i,l)
                 end do

                 call waxpy_wrap(ncplx,dproj(ispinor,m,i,l),&
                      mbvctr_c,mbvctr_f,mbseg_c,mbseg_f,&
                      plr%wfd%keyvglob,&!nlpspd%keyv_p(jseg_c),&
                      plr%wfd%keyglob,&!nlpspd%keyg_p(1,jseg_c),&
                      proj(istart_c),&
                      wfd%nvctr_c,wfd%nvctr_f,wfd%nseg_c,wfd%nseg_f,&
                      wfd%keyvglob,wfd%keyglob,&
                      hpsi(1,ispinor))
              end do
              istart_c=istart_c+(mbvctr_c+7*mbvctr_f)*ncplx
           end do
        end if
     end do
  end do
!!$  call nanosec(itsc1)
!!$  print *,'normal time',real(itsc1-itsc0,gp)*1.e-9_gp

  eproj=eproj+&
       orbs%kwgts(orbs%iokpt(iorb))*orbs%occup(iorb+orbs%isorb)*eproj_i
!!$  istart_c=istart_c_i
!!$  call nanosec(itsc0) 
!!$  do l=1,4
!!$     !loop over all the projectors of the channel
!!$     do i=1,3
!!$        !loop over all the components of the projector
!!$        if (at%psppar(l,i,ityp) /= 0.0_gp) then
!!$           do m=1,2*l-1
!!$              !loop over all the components of the wavefunction
!!$              do ispinor=1,orbs%nspinor,ncplx
!!$                 
!!$                 do icplx=1,ncplx
!!$                    eproj_i=eproj_i+dproj(ispinor+icplx-1,m,i,l)*cproj(ispinor+icplx-1,m,i,l)
!!$                 end do
!!$
!!$                 call axpy((mbvctr_c+7*mbvctr_f)*ncplx,1.0_gp,proj(istart_c),1,wproj(1,1),1)
!!$
!!$              end do
!!$              istart_c=istart_c+(mbvctr_c+7*mbvctr_f)*ncplx
!!$           end do
!!$        end if
!!$     end do
!!$  end do
!!$  call nanosec(itsc1)
!!$  print *,'daxpy time',real(itsc1-itsc0,gp)*1.e-9_gp
!!$
!!$  i_all=-product(shape(wproj))*kind(wproj)
!!$  deallocate(wproj,stat=i_stat)
!!$  call memocc(i_stat,i_all,'wproj',subname)


END SUBROUTINE apply_atproj_iorb_new


!>   Find the starting and ending orbital for kpoint ikpt, and the corresponding nspinor
subroutine orbs_in_kpt(ikpt,orbs,isorb,ieorb,nspinor)
  use module_base
  use module_types
  implicit none
  integer, intent(in) :: ikpt
  type(orbitals_data), intent(in) :: orbs
  integer, intent(out) :: isorb,ieorb,nspinor
  !local variables
  integer :: iorb

  !find starting orbital
  do iorb=1,orbs%norbp
     if (orbs%iokpt(iorb)==ikpt) then
        isorb=iorb
        exit
     end if
  end do

  !find ending orbital
  do iorb=orbs%norbp,1,-1
     if (orbs%iokpt(iorb)==ikpt) then
        ieorb=iorb
        exit
     end if
  end do

  !nspinor for this k-point
  nspinor=orbs%nspinor

END SUBROUTINE orbs_in_kpt


!>   Determine whether the k-point is complex of real
!!   Find the starting and ending orbital for kpoint ikpt, and the corresponding nspinor
subroutine ncplx_kpt(ikpt,orbs,ncplx)
  use module_base
  use module_types
  implicit none
  integer, intent(in) :: ikpt
  type(orbitals_data), intent(in) :: orbs
  integer, intent(out) :: ncplx
  !local variables
  real(gp) :: kx,ky,kz

  !features of the k-point ikpt
  kx=orbs%kpts(1,ikpt)
  ky=orbs%kpts(2,ikpt)
  kz=orbs%kpts(3,ikpt)

  !evaluate the complexity of the k-point
  if (kx**2 + ky**2 + kz**2 == 0.0_gp) then
     ncplx=1
  else
     ncplx=2
  end if

END SUBROUTINE ncplx_kpt


!!!>   Calculate the action of the local hamiltonian on the orbitals
!!subroutine local_hamiltonianParabola(iproc,orbs,lr,hx,hy,hz,&
!!     nspin,pot,psi,hpsi,ekin_sum,epot_sum, nat, rxyz, onWhichAtom, at)
!!  use module_base
!!  use module_types
!!  use module_interfaces
!!  use libxc_functionals
!!  implicit none
!!  integer, intent(in) :: iproc,nspin
!!  real(gp), intent(in) :: hx,hy,hz
!!  type(orbitals_data), intent(in) :: orbs
!!  type(locreg_descriptors), intent(in) :: lr
!!  real(wp), dimension(lr%wfd%nvctr_c+7*lr%wfd%nvctr_f,orbs%nspinor*orbs%norbp), intent(in) :: psi
!!  real(wp), dimension(*) :: pot
!!  !real(wp), dimension(lr%d%n1i*lr%d%n2i*lr%d%n3i*nspin) :: pot
!!  real(gp), intent(out) :: ekin_sum,epot_sum
!!  real(wp), dimension(lr%wfd%nvctr_c+7*lr%wfd%nvctr_f,orbs%nspinor*orbs%norbp), intent(out) :: hpsi
!!integer:: nat
!!real(8),dimension(3,nat):: rxyz 
!!integer,dimension(orbs%norbp):: onWhichAtom
!!type(atoms_data), intent(in) :: at
!!  !local variables
!!  character(len=*), parameter :: subname='local_hamiltonian'
!!  integer :: i_all,i_stat,iorb,npot,nsoffset,oidx,ispot
!!  real(wp) :: exctXcoeff
!!  real(gp) :: ekin,epot,kx,ky,kz,etest
!!  type(workarr_locham) :: wrk_lh
!!  real(wp), dimension(:,:), allocatable :: psir
!!real(8):: hxh, hyh, hzh
!!real(8),dimension(3):: rxyzShifted
!!
!!  exctXcoeff=libxc_functionals_exctXfac()
!!
!!  !initialise the work arrays
!!  call initialize_work_arrays_locham(lr,orbs%nspinor,wrk_lh)  
!!
!!  !components of the potential
!!  npot=orbs%nspinor
!!  if (orbs%nspinor == 2) npot=1
!!
!!  ! Wavefunction in real space
!!  allocate(psir(lr%d%n1i*lr%d%n2i*lr%d%n3i,orbs%nspinor+ndebug),stat=i_stat)
!!  call memocc(i_stat,psir,'psir',subname)
!!
!!  call razero(lr%d%n1i*lr%d%n2i*lr%d%n3i*orbs%nspinor,psir)
!!
!!  ekin_sum=0.0_gp
!!  epot_sum=0.0_gp
!!
!!  etest=0.0_gp
!!
!!  hxh=hx*.5d0
!!  hyh=hy*.5d0
!!  hzh=hz*.5d0
!!
!!  do iorb=1,orbs%norbp
!!
!!
!!     if(orbs%spinsgn(iorb+orbs%isorb)>0.0_gp .or. nspin == 1 .or. nspin == 4 ) then
!!        nsoffset=1
!!     else
!!        nsoffset=lr%d%n1i*lr%d%n2i*lr%d%n3i+1
!!     end if
!!
!!     oidx=(iorb-1)*orbs%nspinor+1
!!
!!     !transform the wavefunction in Daubechies basis to the wavefunction in ISF basis
!!     !the psir wavefunction is given in the spinorial form
!!     call daub_to_isf_locham(orbs%nspinor,lr,wrk_lh,psi(1,oidx),psir)
!!
!!     !ispot=1+lr%d%n1i*lr%d%n2i*lr%d%n3i*(nspin+iorb-1)
!!     !etest=etest+dot(lr%d%n1i*lr%d%n2i*lr%d%n3i,pot(ispot),1,psir(1,1),1)
!!     !print *,'epot, iorb,iproc,norbp',iproc,orbs%norbp,iorb,etest
!!
!!     !apply the potential to the psir wavefunction and calculate potential energy
!!     select case(lr%geocode)
!!     case('F')
!!
!!   ! ATTENTION: WITH SHIFTED PARABOLA
!!    rxyzShifted(1)=rxyz(1,onWhichAtom(iorb))+orbs%parabolaShift(1,iorb)
!!    rxyzShifted(2)=rxyz(2,onWhichAtom(iorb))+orbs%parabolaShift(2,iorb)
!!    rxyzShifted(3)=rxyz(3,onWhichAtom(iorb))+orbs%parabolaShift(3,iorb)
!!        call apply_potentialParabola(lr%d%n1,lr%d%n2,lr%d%n3,1,1,1,0,orbs%nspinor,npot,psir,&
!!             pot(nsoffset),epot, rxyzShifted, hxh, hyh, hzh, orbs%parabPrefacArr(at%iatype(onWhichAtom(iorb))), orbs%power, &
!!             lr%bounds%ibyyzz_r) !optional
!!   ! THIS WAS THE ORIGINAL
!!        !call apply_potentialParabola(lr%d%n1,lr%d%n2,lr%d%n3,1,1,1,0,orbs%nspinor,npot,psir,&
!!        !     pot(nsoffset),epot, rxyz(1,onWhichAtom(iorb)), hxh, hyh, hzh, orbs%parabPrefacArr(at%iatype(onWhichAtom(iorb))),  &
!!        !     lr%bounds%ibyyzz_r) !optional
!!
!!        !call apply_potentialParabola(lr%d%n1,lr%d%n2,lr%d%n3,1,1,1,0,orbs%nspinor,npot,psir,&
!!        !     pot(nsoffset),epot, rxyz(1,onWhichAtom(iorb)), hxh, hyh, hzh, orbs%parabPrefac,  &
!!        !     lr%bounds%ibyyzz_r) !optional
!!        !call apply_potential(lr%d%n1,lr%d%n2,lr%d%n3,1,1,1,0,orbs%nspinor,npot,psir,&
!!        !     pot(nsoffset),epot,&
!!        !     lr%bounds%ibyyzz_r) !optional
!!          
!!     case('P') 
!!        !here the hybrid BC act the same way
!!        call apply_potential(lr%d%n1,lr%d%n2,lr%d%n3,0,0,0,0,orbs%nspinor,npot,psir,&
!!             pot(nsoffset),epot)
!!
!!     case('S')
!!
!!        call apply_potential(lr%d%n1,lr%d%n2,lr%d%n3,0,1,0,0,orbs%nspinor,npot,psir,&
!!             pot(nsoffset),epot)
!!     end select
!!
!!     !k-point values, if present
!!     kx=orbs%kpts(1,orbs%iokpt(iorb))
!!     ky=orbs%kpts(2,orbs%iokpt(iorb))
!!     kz=orbs%kpts(3,orbs%iokpt(iorb))
!!
!!     if (exctXcoeff /= 0.0_gp) then
!!        ispot=1+lr%d%n1i*lr%d%n2i*lr%d%n3i*(nspin+iorb-1)
!!        !add to the psir function the part of the potential coming from the exact exchange
!!        call axpy(lr%d%n1i*lr%d%n2i*lr%d%n3i,exctXcoeff,pot(ispot),1,psir(1,1),1)
!!     end if
!!
!!     !apply the kinetic term, sum with the potential and transform back to Daubechies basis
!!     call isf_to_daub_kinetic(hx,hy,hz,kx,ky,kz,orbs%nspinor,lr,wrk_lh,&
!!          psir,hpsi(1,oidx),ekin)
!!
!!     ekin_sum=ekin_sum+orbs%kwgts(orbs%iokpt(iorb))*orbs%occup(iorb+orbs%isorb)*ekin
!!     epot_sum=epot_sum+orbs%kwgts(orbs%iokpt(iorb))*orbs%occup(iorb+orbs%isorb)*epot
!!
!!  enddo
!!
!!  !print *,'iproc,etest',etest
!!
!!  !deallocations of work arrays
!!  i_all=-product(shape(psir))*kind(psir)
!!  deallocate(psir,stat=i_stat)
!!  call memocc(i_stat,i_all,'psir',subname)
!!
!!  call deallocate_work_arrays_locham(lr,wrk_lh)
!!
!!END SUBROUTINE local_hamiltonianParabola
!!
!!
!!!> routine for applying the local potentials
!!!! supports the non-collinear case, the buffer for tails and different Boundary Conditions
!!!! Optimal also for the complex wavefuntion case
!!subroutine apply_potentialParabola(n1,n2,n3,nl1,nl2,nl3,nbuf,nspinor,npot,psir,pot,epot, rxyzParab, &
!!     hxh, hyh, hzh, parabPrefac, power, &
!!     ibyyzz_r) !optional
!!  use module_base
!!  implicit none
!!  integer, intent(in) :: n1,n2,n3,nl1,nl2,nl3,nbuf,nspinor,npot
!!  real(wp), dimension(-14*nl1:2*n1+1+15*nl1,-14*nl2:2*n2+1+15*nl2,-14*nl3:2*n3+1+15*nl3,nspinor), intent(inout) :: psir
!!  real(wp), dimension(-14*nl1:2*n1+1+15*nl1-4*nbuf,-14*nl2:2*n2+1+15*nl2-4*nbuf,&
!!       -14*nl3:2*n3+1+15*nl3-4*nbuf,npot), intent(in) :: pot
!!  integer, dimension(2,-14:2*n2+16,-14:2*n3+16), intent(in), optional :: ibyyzz_r
!!  real(gp), intent(out) :: epot
!!real(8),dimension(3):: rxyzParab
!!real(8):: hxh, hyh, hzh, parabPrefac
!!integer:: power
!!  !local variables
!!  integer :: i1,i2,i3,i1s,i1e,ispinor
!!  real(wp) :: tt11,tt22,tt33,tt44,tt13,tt14,tt23,tt24,tt31,tt32,tt41,tt42,tt
!!  real(wp) :: psir1,psir2,psir3,psir4,pot1,pot2,pot3,pot4
!!  real(gp) :: epot_p
!!real(8):: hxh2, hyh2, hzh2
!!integer:: ix0, iy0, iz0, istat, ipot
!!real(8),dimension(:,:,:,:),allocatable:: potCopy
!!
!!!write(*,'(a,2i7)') '-14*nl3, 2*n3+1+15*nl3', -14*nl3, 2*n3+1+15*nl3
!!!write(*,'(a,2i7)') '-14*nl2, 2*n2+1+15*nl2', -14*nl2, 2*n2+1+15*nl2
!!!write(*,'(a,2i7)') 'max(ibyyzz_r(1,i2,i3)-14,-14+2*nbuf), min(ibyyzz_r(2,i2,i3)-14,2*n1+16-2*nbuf)', max(ibyyzz_r(1,i2,i3)-14,-14+2*nbuf), min(ibyyzz_r(2,i2,i3)-14,2*n1+16-2*nbuf)
!!allocate(potCopy(-14*nl1:2*n1+1+15*nl1-4*nbuf,-14*nl2:2*n2+1+15*nl2-4*nbuf,&
!!       -14*nl3:2*n3+1+15*nl3-4*nbuf,npot), stat=istat)
!!potCopy=0.d0
!!  
!!  !the Tail treatment is allowed only in the Free BC case
!!  if (nbuf /= 0 .and. nl1*nl2*nl3 == 0) stop 'NONSENSE: nbuf/=0 only for Free BC'
!!
!!  epot=0.0_wp
!!  ! Copy the potential
!!!write(*,*) 'size(pot)', size(pot)
!!  !potCopy=pot
!!  do ipot=1,npot
!!      do i3=-14*nl3,2*n3+1+15*nl3-4*nbuf
!!          do i2=-14*nl2,2*n2+1+15*nl2-4*nbuf
!!              do i1=-14*nl1,2*n1+1+15*nl1-4*nbuf
!! !write(1,'(a,4i8)') 'i1, i2, i3, ipot', i1, i2, i3, ipot
!!                  potCopy(i1,i2,i3,ipot)=pot(i1,i2,i3,ipot)
!!              end do
!!          end do
!!      end do
!!  end do
!!  !potCopy(-14*nl1:2*n1+1+15*nl1-4*nbuf,-14*nl2:2*n2+1+15*nl2-4*nbuf,&
!!  !     -14*nl3:2*n3+1+15*nl3-4*nbuf,1:npot) &
!!  !  =pot(-14*nl1:2*n1+1+15*nl1-4*nbuf,-14*nl2:2*n2+1+15*nl2-4*nbuf,&
!!  !     -14*nl3:2*n3+1+15*nl3-4*nbuf,1:npot)
!!
!!   ix0=nint(rxyzParab(1)/hxh)
!!   iy0=nint(rxyzParab(2)/hyh)
!!   iz0=nint(rxyzParab(3)/hzh)
!!   hxh2=hxh**2
!!   hyh2=hyh**2
!!   hzh2=hzh**2
!!
!!!$omp parallel default(private)&
!!!$omp shared(pot,psir,n1,n2,n3,epot,ibyyzz_r,nl1,nl2,nl3,nbuf,nspinor)
!!  !case without bounds
!!  i1s=-14*nl1
!!  i1e=2*n1+1+15*nl1
!!  epot_p=0._gp
!!!$omp do
!!  do i3=-14*nl3,2*n3+1+15*nl3
!!     if (i3 >= -14+2*nbuf .and. i3 <= 2*n3+16-2*nbuf) then !check for the nbuf case
!!        do i2=-14*nl2,2*n2+1+15*nl2
!!           if (i2 >= -14+2*nbuf .and. i2 <= 2*n2+16-2*nbuf) then !check for the nbuf case
!!              !this if statement is inserted here for avoiding code duplication
!!              !it is to be seen whether the code results to be too much unoptimised
!!              if (present(ibyyzz_r)) then
!!                 !in this case we are surely in Free BC
!!                 !the min is to avoid to calculate for no bounds
!!                 do i1=-14+2*nbuf,min(ibyyzz_r(1,i2,i3),ibyyzz_r(2,i2,i3))-14-1
!!                    psir(i1,i2,i3,:)=0.0_wp
!!                 enddo
!!                 i1s=max(ibyyzz_r(1,i2,i3)-14,-14+2*nbuf)
!!                 i1e=min(ibyyzz_r(2,i2,i3)-14,2*n1+16-2*nbuf)
!!              end if
!!              
!!              !here we put the branchments wrt to the spin
!!              if (nspinor == 4) then
!!                 do i1=i1s,i1e
!!                    !wavefunctions
!!                    psir1=psir(i1,i2,i3,1)
!!                    psir2=psir(i1,i2,i3,2)
!!                    psir3=psir(i1,i2,i3,3)
!!                    psir4=psir(i1,i2,i3,4)
!!                    !potentials
!!                    pot1=pot(i1-2*nbuf,i2-2*nbuf,i3-2*nbuf,1)
!!                    pot2=pot(i1-2*nbuf,i2-2*nbuf,i3-2*nbuf,2)
!!                    pot3=pot(i1-2*nbuf,i2-2*nbuf,i3-2*nbuf,3)
!!                    pot4=pot(i1-2*nbuf,i2-2*nbuf,i3-2*nbuf,4)
!!
!!                    !diagonal terms
!!                    tt11=pot1*psir1 !p1
!!                    tt22=pot1*psir2 !p2
!!                    tt33=pot4*psir3 !p3
!!                    tt44=pot4*psir4 !p4
!!                    !Rab*Rb
!!                    tt13=pot2*psir3 !p1
!!                    !Iab*Ib
!!                    tt14=pot3*psir4 !p1
!!                    !Rab*Ib
!!                    tt23=pot2*psir4 !p2
!!                    !Iab*Rb
!!                    tt24=pot3*psir3 !p2
!!                    !Rab*Ra
!!                    tt31=pot2*psir1 !p3
!!                    !Iab*Ia
!!                    tt32=pot3*psir2 !p3
!!                    !Rab*Ia
!!                    tt41=pot2*psir2 !p4
!!                    !Iab*Ra
!!                    tt42=pot3*psir1 !p4
!!
!!                    ! Change epot later
!!                    epot_p=epot_p+tt11*psir1+tt22*psir2+tt33*psir3+tt44*psir4+&
!!                         2.0_gp*tt31*psir3-2.0_gp*tt42*psir4+2.0_gp*tt41*psir4+2.0_gp*tt32*psir3
!!
!!                    !wavefunction update
!!                    !p1=h1p1+h2p3-h3p4
!!                    !p2=h1p2+h2p4+h3p3
!!                    !p3=h2p1+h3p2+h4p3
!!                    !p4=h2p2-h3p1+h4p4
!!                    psir(i1,i2,i3,1)=tt11+tt13-tt14
!!                    psir(i1,i2,i3,2)=tt22+tt23+tt24
!!                    psir(i1,i2,i3,3)=tt33+tt31+tt32
!!                    psir(i1,i2,i3,4)=tt44+tt41-tt42
!!                 end do
!!              else
!!                 do ispinor=1,nspinor
!!                    do i1=i1s,i1e
!!                       !the local potential is always real
!!                       ! Add the parabola to the potential
!!                       !tt=hxh**2*dble(i1-ix0)**2 + hyh**2*dble(i2-iy0)**2 + hzh**2*dble(i3-iz0)**2
!!                       !tt=hxh2*dble(i1-ix0)**2 + hyh2*dble(i2-iy0)**2 + hzh2*dble(i3-iz0)**2
!!                       tt=(hxh*dble(i1)-rxyzParab(1))**2 + (hyh*dble(i2)-rxyzParab(2))**2 + (hzh*dble(i3)-rxyzParab(3))**2
!!                       if(power==2) then
!!                           tt=parabPrefac*tt
!!                       else if(power==4) then
!!                           tt=parabPrefac*tt**2
!!                       else
!!                           write(*,'(a,i0)') "'power' must be 2 or 4, but we found ", power
!!                           stop
!!                       end if
!!                       potCopy(i1-2*nbuf,i2-2*nbuf,i3-2*nbuf,1)=potCopy(i1-2*nbuf,i2-2*nbuf,i3-2*nbuf,1)+tt
!!                       tt=potCopy(i1-2*nbuf,i2-2*nbuf,i3-2*nbuf,1)*psir(i1,i2,i3,ispinor)
!!                       epot_p=epot_p+real(tt*psir(i1,i2,i3,ispinor),gp)
!!                       psir(i1,i2,i3,ispinor)=tt
!!                    end do
!!                 end do
!!              end if
!!              
!!              if (present(ibyyzz_r)) then
!!                 !the max is to avoid the calculation for no bounds
!!                 do i1=max(ibyyzz_r(1,i2,i3),ibyyzz_r(2,i2,i3))-14+1,2*n1+16-2*nbuf
!!                    psir(i1,i2,i3,:)=0.0_wp
!!                 enddo
!!              end if
!!
!!           else
!!              do i1=-14,2*n1+16
!!                 psir(i1,i2,i3,:)=0.0_wp
!!              enddo
!!           endif
!!        enddo
!!     else
!!        do i2=-14,2*n2+16
!!           do i1=-14,2*n1+16
!!              psir(i1,i2,i3,:)=0.0_wp
!!           enddo
!!        enddo
!!     endif
!!  enddo
!!!$omp end do
!!
!!!$omp critical
!!  epot=epot+epot_p
!!!$omp end critical
!!
!!!$omp end parallel
!!
!!END SUBROUTINE apply_potentialParabola<|MERGE_RESOLUTION|>--- conflicted
+++ resolved
@@ -766,13 +766,9 @@
   integer :: i1,i2,i3,ispinor,i1s,i1e,i2s,i2e,i3s,i3e,i1st,i1et,ii1,ii2,ii3
   real(wp) :: tt11,tt22,tt33,tt44,tt13,tt14,tt23,tt24,tt31,tt32,tt41,tt42,tt11_noconf,ttt!,r2
   real(wp) :: psir1,psir2,psir3,psir4,pot1,pot2,pot3,pot4,pot1_noconf
-<<<<<<< HEAD
-  real(gp) :: epot_p,econf_p,ierr
+  real(gp) :: epot_p,econf_p!,ierr
   !real(gp), dimension(3) :: hh,rxyzconf
   !integer, dimension(3) :: ioffset
-=======
-  real(gp) :: epot_p,econf_p!,ierr
->>>>>>> c27655b2
   real(kind=8),dimension(:),pointer :: hh, rxyzConf
   integer,dimension(:),pointer :: ioffset
   real(kind=8),pointer :: prefac
