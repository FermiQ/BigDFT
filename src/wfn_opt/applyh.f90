--- conflicted
+++ resolved
@@ -80,14 +80,9 @@
   etest=0.0_gp
 
   do iorb=1,orbs%norbp
-<<<<<<< HEAD
-
-     if(orbs%spinsgn(iorb+orbs%isorb)>0.0_gp .or. nspin == 1 .or. nspin == 4 ) then
-=======
      !this section should be replaced with the ispot array, calculated in fill_local_potential (or maybe before)
 
      if(orbs%spinsgn(iorb+orbs%isorb)>0.0_gp .or. orbs%nspin == 1 .or. orbs%nspin == 4 ) then
->>>>>>> b56b7703
         nsoffset=1
      else
         nsoffset=lr%d%n1i*lr%d%n2i*lr%d%n3i+1
@@ -149,13 +144,9 @@
      !apply the kinetic term, sum with the potential and transform back to Daubechies basis
      call isf_to_daub_kinetic(hx,hy,hz,kx,ky,kz,orbs%nspinor,lr,wrk_lh,&
           psir,hpsi(1,oidx),ekin)
-<<<<<<< HEAD
-
+     !print *,iorb, ekin, epot,orbs%kwgts(orbs%iokpt(iorb))
  
 
-=======
-     !print *,iorb, ekin, epot,orbs%kwgts(orbs%iokpt(iorb))
->>>>>>> b56b7703
      ekin_sum=ekin_sum+orbs%kwgts(orbs%iokpt(iorb))*orbs%occup(iorb+orbs%isorb)*ekin
      epot_sum=epot_sum+orbs%kwgts(orbs%iokpt(iorb))*orbs%occup(iorb+orbs%isorb)*epot
   enddo
