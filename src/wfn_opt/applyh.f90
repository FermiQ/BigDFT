--- conflicted
+++ resolved
@@ -35,15 +35,9 @@
   real(gp), intent(out) :: ekin_sum,epot_sum,eSIC_DC
   real(wp), dimension(npsidim_orbs), intent(inout) :: hpsi
   type(coulomb_operator), intent(in) :: pkernel                     !< the PSolver kernel which should be associated for the SIC schemes
-<<<<<<< HEAD
 !!$  type(denspot_distribution),intent(in),optional :: dpbox
 !!$  real(wp), dimension(*), intent(in), optional, target :: potential !< Distributed potential. Might contain the density for the SIC treatments
 !!$  type(p2pComms),intent(inout), optional:: comgp
-=======
-  type(denspot_distribution), intent(in),optional :: dpbox
-  real(wp), dimension(*), intent(in), optional, target :: potential !< Distributed potential. Might contain the density for the SIC treatments
-  type(p2pComms),intent(inout), optional:: comgp
->>>>>>> be3b50c0
   !!real(wp), dimension(lr%d%n1i*lr%d%n2i*lr%d%n3i*nspin) :: pot
   !!real(wp), dimension(max(dpbox%ndimrhopot,orbs%nspin)), intent(in), optional, target :: potential !< Distributed potential. Might contain the density for the SIC treatments
   !local variables
