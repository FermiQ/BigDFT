!> Construct a Self-Interaction-Corrected potential based on the 
!! Perdew-Zunger prescription (Phys. Rev. B 23, 10, 5048 (1981))
subroutine PZ_SIC_potential(iorb,lr,orbs,ixc,hxh,hyh,hzh,pkernel,psir,vpsir,eSICi,eSIC_DCi)
  use module_base
  use module_types
  use module_interfaces
  use Poisson_Solver
  use module_xc
  implicit none
  integer, intent(in) :: iorb,ixc
  real(gp), intent(in) :: hxh,hyh,hzh
  type(locreg_descriptors), intent(in) :: lr
  type(orbitals_data), intent(in) :: orbs
  real(wp), dimension(lr%wfd%nvctr_c+7*lr%wfd%nvctr_f,orbs%nspinor), intent(in) :: psir
  real(dp), dimension(*), intent(in) :: pkernel
  real(gp), intent(out) :: eSICi,eSIC_DCi
  real(wp), dimension(lr%d%n1i*lr%d%n2i*lr%d%n3i,orbs%nspinor), intent(out) :: vpsir
  !local variables
  character(len=*), parameter :: subname='PZ_SIC_potential' 
  integer :: npsir,nspinn,ncomplex,i_all,i_stat,ispin,icomplex,jproc,nproc
  real(gp) :: spinval,hfac,fi,vexi,eexi,ehi
  integer, dimension(:,:), allocatable :: nscarr_fake
  real(dp), dimension(:,:), allocatable :: rhopoti,vSICi
<<<<<<< HEAD
  real(dp), dimension(:,:,:,:), pointer :: rhocore_fake

=======
  real(dp), dimension(:), pointer :: rhocore_fake
  real(dp), dimension(6) :: xcstr
>>>>>>> 91f356fc

  !fake nscatterarr array for compatibility with partial_density interface
  !monoprocessor calculation
  nproc=1
  allocate(nscarr_fake(0:nproc-1,4+ndebug),stat=i_stat)
  call memocc(i_stat,nscarr_fake,'nscarr_fake',subname)
  !fill it just for completeness, even if not used
  do jproc=0,nproc-1
     nscarr_fake(jproc,1)=lr%d%n3i
     nscarr_fake(jproc,2)=lr%d%n3i
     nscarr_fake(jproc,3)=0
     nscarr_fake(jproc,4)=0
  end do
  !fake rhocore array
  nullify(rhocore_fake)
  
  !components of wavefunction in real space which must be considered simultaneously
  !and components of the charge density
  if (orbs%nspinor ==4) then
     npsir=4
     nspinn=4
     ncomplex=0
  else
     npsir=1
     nspinn=orbs%nspin
     ncomplex=orbs%nspinor-1
  end if
  !with this definition (ncomplex+1)*npsir is always equal to nspinor

  !npsir is equal to npot in local_hamiltonian

  !wavefunction squares (spin dependent)
  allocate(rhopoti(lr%d%n1i*lr%d%n2i*lr%d%n3i,nspinn+ndebug),stat=i_stat)
  call memocc(i_stat,rhopoti,'rhopoti',subname)
  !initialize the charge density
  !initialize the rho array at 10^-20 instead of zero, due to the invcb ABINIT routine
  !otherwise use libXC routine
  call xc_init_rho(lr%d%n1i*lr%d%n2i*lr%d%n3i*nspinn,rhopoti,nproc)

  allocate(vSICi(lr%d%n1i*lr%d%n2i*lr%d%n3i,nspinn+ndebug),stat=i_stat)
  call memocc(i_stat,vSICi,'vSICi',subname)

  !occupation number and k-point weight of the given orbital
  fi=orbs%kwgts(orbs%iokpt(iorb))*orbs%occup(orbs%isorb+iorb)

  hfac=fi/(hxh*hyh*hzh)
  !value of the spin state
  spinval=orbs%spinsgn(orbs%isorb+iorb)
  !spin up or down depending of spinval
  if (spinval >0.0_gp) then
     ispin=1
  else
     ispin=2
  end if
  eSICi=0.0_gp
  ehi=0.0_gp
  eexi=0.0_gp
  vexi=0.0_gp
  eSIC_DCi=0.0_gp
  if (fi /= 0.d0) then

     !copy the psir function in the vpsir array
     call vcopy(lr%d%n1i*lr%d%n2i*lr%d%n3i*orbs%nspinor,psir(1,1),1,vpsir(1,1),1)

     !here the psir_to_rhoi routine can be used
     !accumulate the density in the rhopoti array, in the complex case
     do icomplex=0,ncomplex

        !print *,'iorb,nrm',iorb,&
        !     nrm2(lr%d%n1i*lr%d%n2i*lr%d%n3i*npsir,psir(1,1),1)

        select case(lr%geocode)
        case('F')
           call partial_density_free(.false.,nproc,lr%d%n1i,lr%d%n2i,lr%d%n3i,&
                npsir,nspinn,lr%d%n3i,&
                hfac,nscarr_fake,spinval,psir(1,icomplex*npsir+1),rhopoti,lr%bounds%ibyyzz_r)
        case('P')
           call partial_density(.false.,nproc,lr%d%n1i,lr%d%n2i,lr%d%n3i,&
                npsir,nspinn,lr%d%n3i,&
                hfac,nscarr_fake,spinval,psir(1,icomplex*npsir+1),rhopoti)
        case('S')
           call partial_density(.false.,nproc,lr%d%n1i,lr%d%n2i,lr%d%n3i,&
                npsir,nspinn,lr%d%n3i,&
                hfac,nscarr_fake,spinval,psir(1,icomplex*npsir+1),rhopoti)
        end select
     end do

     !here the density should be transformed into a potential which is associated to the orbital
     if(orbs%nspinor==4) then
        !this wrapper can be inserted inside the XC_potential routine
        call PSolverNC(lr%geocode,'D',0,1,lr%d%n1i,lr%d%n2i,lr%d%n3i,lr%d%n3i,&
             ixc,hxh,hyh,hzh,&
             rhopoti,pkernel,rhopoti,ehi,eexi,vexi,0.d0,.false.,4)
        !the potential is here ready to be applied to psir
     else
        call XC_potential(lr%geocode,'D',0,1,&
             lr%d%n1i,lr%d%n2i,lr%d%n3i,ixc,hxh,hyh,hzh,&
             rhopoti,eexi,vexi,orbs%nspin,rhocore_fake,vSICi,xcstr) 

        call H_potential(lr%geocode,'D',0,1,&
             lr%d%n1i,lr%d%n2i,lr%d%n3i,hxh,hyh,hzh,&
             rhopoti,pkernel,rhopoti,ehi,0.0_dp,.false.,&
             quiet='YES') !optional argument

        !start to fill the potential with the hartree potential

        !sum the two potentials in the potential array
        !fill the other part, for spin polarised
        if (orbs%nspin == 2) then
           call dcopy(lr%d%n1i*lr%d%n2i*lr%d%n3i,rhopoti(1,1),1,&
                rhopoti(1,2),1)
        end if
        call axpy(lr%d%n1i*lr%d%n2i*lr%d%n3i*orbs%nspin,1.0_dp,vSICi(1,1),1,&
             rhopoti(1,1),1)
        !note: this filling is redundant since the orbital has one one of the spins by definition

     end if

     !apply the potential to the psir wavefunction and calculate potential energy
     select case(lr%geocode)
     case('F')
        call apply_potential(lr%d%n1,lr%d%n2,lr%d%n3,1,1,1,0,orbs%nspinor,npsir,vpsir,&
             rhopoti(1,ispin),eSICi,&
             lr%bounds%ibyyzz_r) !optional

     case('P') 
        !here the hybrid BC act the same way
        call apply_potential(lr%d%n1,lr%d%n2,lr%d%n3,0,0,0,0,orbs%nspinor,npsir,vpsir,&
             rhopoti(1,ispin),eSICi)

     case('S')

        call apply_potential(lr%d%n1,lr%d%n2,lr%d%n3,0,1,0,0,orbs%nspinor,npsir,vpsir,&
             rhopoti(1,ispin),eSICi)
     end select

     !calculate the contribution to the double-counting SIC energy (to be multiplied by alphaSIC)
     
     eSIC_DCi=-ehi-vexi+eexi

  else
     !put to zero the corresponding potential
     call to_zero(lr%d%n1i*lr%d%n2i*lr%d%n3i*orbs%nspinor,vpsir(1,1))
  end if


  i_all=-product(shape(rhopoti))*kind(rhopoti)
  deallocate(rhopoti,stat=i_stat)
  call memocc(i_stat,i_all,'rhopoti',subname)
  i_all=-product(shape(vSICi))*kind(vSICi)
  deallocate(vSICi,stat=i_stat)
  call memocc(i_stat,i_all,'vSICi',subname)
  
  i_all=-product(shape(nscarr_fake))*kind(nscarr_fake)
  deallocate(nscarr_fake,stat=i_stat)
  call memocc(i_stat,i_all,'nscarr_fake',subname)

end subroutine PZ_SIC_potential

!> Construct a Self-Interaction-Corrected potential based on the 
!! Koopmans' correction for DFT (Phys. Rev. B 82 115121 (2010))
!! The input potential is contains the full potential and the charge density (if norbp > 0)
!! the output potential is orbital-dependent and is given by the NK Hamiltonian
!! @ param poti the density in the input, the orbital-wise potential in the output
!!              unless wxdsave is present. In this case poti in unchanged on exit
subroutine NK_SIC_potential(lr,orbs,ixc,fref,hxh,hyh,hzh,pkernel,psi,poti,eSIC_DC,potandrho,wxdsave)
  use module_base
  use module_types
  use module_xc
  use module_interfaces, except_this_one => NK_SIC_potential
  use Poisson_Solver
  implicit none
  integer, intent(in) :: ixc
  real(gp), intent(in) :: hxh,hyh,hzh,fref
  type(locreg_descriptors), intent(in) :: lr
  type(orbitals_data), intent(in) :: orbs
  real(dp), dimension(*), intent(in) :: pkernel
  real(wp), dimension(lr%wfd%nvctr_c+7*lr%wfd%nvctr_f,orbs%nspinor,orbs%norbp), intent(in) :: psi
  real(wp), dimension((lr%d%n1i*lr%d%n2i*lr%d%n3i*((orbs%nspinor/3)*3+1)),max(orbs%norbp,orbs%nspin)), intent(inout) :: poti
  real(gp), intent(out) :: eSIC_DC
  real(dp), dimension(lr%d%n1i*lr%d%n2i*lr%d%n3i,2*orbs%nspin), intent(in), optional :: potandrho !< array which should be used in the virtual case
  real(dp), dimension(lr%d%n1i*lr%d%n2i*lr%d%n3i,orbs%nspin), intent(out), optional :: wxdsave !< memory space save the wxd term (preparation of the virtual case)
  !local variables
  character(len=*), parameter :: subname='NK_SIC_potential' 
  logical :: virtual,savewxd
  integer :: npot,i_all,i_stat,ispin,i,jspin,ierr,iorb,ispinor,i1,i2,i3,nproc
  real(gp) :: spinval,fi,oneoh,vexi,eexi,ehi,eexu,vexu,eSIC_DCi,fac1,fac2,rnorboccp,constadd
  type(workarr_sumrho) :: w
  real(dp), dimension(:,:), allocatable :: ni,deltarho,vxci,rho,psir,wxd
  real(dp), dimension(:,:,:,:), allocatable :: fxci
<<<<<<< HEAD
  real(dp), dimension(:,:,:,:), pointer :: rhocore_fake

=======
  real(dp), dimension(:), pointer :: rhocore_fake
  real(dp), dimension(6) :: xcstr
>>>>>>> 91f356fc
  call MPI_COMM_SIZE(MPI_COMM_WORLD,nproc,ierr)
 
  !stop for non-collinear case (lacking of unified XC routine)
  if (orbs%nspinor==4) stop 'SIC not available for non-collinear case'

  virtual=present(potandrho)

  savewxd=present(wxdsave)

  if (virtual .and. savewxd) stop 'NKpot: options are mutually exclusive'

  !XC potential and work array for the cross-derivative summation (to be used in the occupied case and for saving)
  allocate(wxd(lr%d%n1i*lr%d%n2i*lr%d%n3i,orbs%nspin+ndebug),stat=i_stat)
  call memocc(i_stat,wxd,'wxd',subname)
  if (orbs%norbp==0) call to_zero(lr%d%n1i*lr%d%n2i*lr%d%n3i*orbs%nspin,wxd(1,1))

  !quick return if norbp=0 (not possible due to the MPI_ALLREDUCE)
  if (orbs%norbp /= 0) then

     !npot=1
     !if (orbs%nspinor==4) npot=4
     npot=(orbs%nspinor/3)*3+1 !alternative form for the definition above

     !fake rhocore array
     nullify(rhocore_fake)

     !reals-space wavefunction
     allocate(psir(lr%d%n1i*lr%d%n2i*lr%d%n3i,orbs%nspinor+ndebug),stat=i_stat)
     call memocc(i_stat,psir,'psir',subname)

     !total density of the system (for the virtual wfns it is already in density)
     if (.not. virtual) then
        allocate(rho(lr%d%n1i*lr%d%n2i*lr%d%n3i,orbs%nspin+ndebug),stat=i_stat)
        call memocc(i_stat,rho,'rho',subname)
     end if

     !wavefunction squares (spin dependent)
     allocate(ni(lr%d%n1i*lr%d%n2i*lr%d%n3i,orbs%nspin+ndebug),stat=i_stat)
     call memocc(i_stat,ni,'ni',subname)
     !work array deltarho
     allocate(deltarho(lr%d%n1i*lr%d%n2i*lr%d%n3i,orbs%nspin+ndebug),stat=i_stat)
     call memocc(i_stat,deltarho,'deltarho',subname)
     !orbital-wise XC potential
     allocate(vxci(lr%d%n1i*lr%d%n2i*lr%d%n3i,orbs%nspin+ndebug),stat=i_stat)
     call memocc(i_stat,vxci,'vxci',subname)
     allocate(fxci(lr%d%n1i,lr%d%n2i,lr%d%n3i,orbs%nspin+1+ndebug),stat=i_stat)
     call memocc(i_stat,fxci,'fxci',subname)

     !take total density from the first poti component or the second potand rho component
     if (virtual) then
        call dcopy(lr%d%n1i*lr%d%n2i*lr%d%n3i*orbs%nspin,potandrho(1,orbs%nspin+1),1,&
             deltarho(1,1),1)
     else
        call dcopy(lr%d%n1i*lr%d%n2i*lr%d%n3i*orbs%nspin,poti(1,1),1,&
             deltarho(1,1),1)
     end if
     !print *,'here',poti(1,1),deltarho(1,1)

     !put the XC potential in the wxd term, which is the same for all the orbitals
     call XC_potential(lr%geocode,'D',0,1,&
          lr%d%n1i,lr%d%n2i,lr%d%n3i,ixc,hxh,hyh,hzh,&
          deltarho,eexu,vexu,orbs%nspin,rhocore_fake,wxd,xcstr)

     if (.not. virtual) then
        !rescale wxd, pay attention to the occupation of the orbitals
        rnorboccp=0
        do iorb=1,orbs%norbp
           rnorboccp=rnorboccp+&
                orbs%kwgts(orbs%iokpt(iorb))*orbs%occup(orbs%isorb+iorb)
        end do
     else
        rnorboccp=-1.0_gp !Vxc should be positive in wxd for virtual case
     end if

     call dscal(lr%d%n1i*lr%d%n2i*lr%d%n3i*orbs%nspin,-rnorboccp,wxd(1,1),1)

     !put the density in the rho array
     if (.not. virtual) then
        call dcopy(lr%d%n1i*lr%d%n2i*lr%d%n3i*orbs%nspin,poti(1,1),1,&
             rho(1,1),1)
     end if

     !initalize the double-counting SIC corrections
     eSIC_DC=0.0_gp
     call initialize_work_arrays_sumrho(lr,w)

     do iorb=1,orbs%norbp

        !initialize the charge density
        !initialize the rho array at 10^-20 instead of zero, due to the invcb ABINIT routine
        !otherwise use libXC routine
        call xc_init_rho(lr%d%n1i*lr%d%n2i*lr%d%n3i*orbs%nspin,ni,1)

        !occupation number and k-point weight of the given orbital
        fi=orbs%kwgts(orbs%iokpt(iorb))*orbs%occup(orbs%isorb+iorb)
        if (virtual) fi=0.0_gp
        oneoh=1.0_gp/(hxh*hyh*hzh)

        !value of the spin state
        spinval=orbs%spinsgn(orbs%isorb+iorb)

        !spin up or down depending of spinval
        if (spinval >0.0_gp) then
           ispin=1
        else
           ispin=2
        end if

        !do something also if the occupation number is  zero
        do ispinor=1,orbs%nspinor
           call daub_to_isf(lr,w,psi(1,ispinor,iorb),psir(1,ispinor))
        end do

        call psir_to_rhoi(oneoh,spinval,orbs%nspin,orbs%nspinor,lr,psir,ni)

        !---STEP 1
        !print *,'step1',iorb+orbs%isorb
        !build the reference density
        !rhoref=rho+(fref-fi)*ni
        if (virtual) then
           call vcopy(lr%d%n1i*lr%d%n2i*lr%d%n3i*orbs%nspin,potandrho(1,orbs%nspin+1),1,&
                deltarho(1,1),1)
        else
           call vcopy(lr%d%n1i*lr%d%n2i*lr%d%n3i*orbs%nspin,rho(1,1),1,&
                deltarho(1,1),1)
           end if
        call axpy(lr%d%n1i*lr%d%n2i*lr%d%n3i*orbs%nspin,fref-fi,ni(1,1),1,deltarho(1,1),1)

        !call xc_clean_rho(lr%d%n1i*lr%d%n2i*lr%d%n3i*orbs%nspin,deltarho,1)

        !if (savewxd) call xc_clean_rho(lr%d%n1i*lr%d%n2i*lr%d%n3i*orbs%nspin,deltarho,1)

        !calculate its vXC and fXC
        call XC_potential(lr%geocode,'D',0,1,&
             lr%d%n1i,lr%d%n2i,lr%d%n3i,ixc,hxh,hyh,hzh,&
             deltarho,eexi,vexi,orbs%nspin,rhocore_fake,vxci,xcstr,fxci)

        !copy the relevant part of Vxc[rhoref] in the potential
        if (.not. savewxd) &
             call vcopy(lr%d%n1i*lr%d%n2i*lr%d%n3i*npot,vxci(1,ispin),1,poti(1,iorb),1)

        !start the definition of the wxd term, in the diagonal part
        !calculate the contribution to the Double Counting energy
        !put it in deltarho array, then put it in fxci
        if (fi /= 0.0_gp) then
           fac1=fi
           fac2=fref/fi
           eSIC_DCi=dot(lr%d%n1i*lr%d%n2i*lr%d%n3i,vxci(1,ispin),1,ni(1,ispin),1)
        else
           fac1=1.0_gp
           fac2=fref
           eSIC_DCi=0.0_gp
        end if

        constadd=0.0_gp
        do jspin=1,orbs%nspin
           do i3=1,lr%d%n3i
              do i2=1,lr%d%n2i
                 do i1=1,lr%d%n1i
                    i=i1+(i2-1)*lr%d%n1i+(i3-1)*lr%d%n1i*lr%d%n2i
                    !use the convention fxc(ispin,jspin)=fxc(:,ispin+jspin-1)
                    deltarho(i,jspin)=fac1*fxci(i1,i2,i3,ispin+jspin-1)*ni(i,ispin)
                    if (ispin==jspin) then 
                       constadd=constadd+deltarho(i,jspin)*ni(i,ispin)
                    end if
                 end do
              end do
           end do
        end do
        eSIC_DCi=eSIC_DCi*fac1*hxh*hyh*hzh
        constadd=constadd*fac2*hxh*hyh*hzh

        !put the term in the potential
        !poti=Vxc[rhoref]+fref ni fxc[rhoref]
        if (.not. savewxd) &
             call axpy(lr%d%n1i*lr%d%n2i*lr%d%n3i*npot,fac2,deltarho(1,ispin),1,poti(1,iorb),1)

        !start accumulating the contribution to the wxd array in the fxci array
        if (fi /= 0.0_gp) then
           call vcopy(lr%d%n1i*lr%d%n2i*lr%d%n3i*orbs%nspin,deltarho(1,1),1,fxci(1,1,1,1),1)
        else
           !put the total Vxc in the fxc, which should be copied into pot afterwards
           call vcopy(lr%d%n1i*lr%d%n2i*lr%d%n3i*orbs%nspin,wxd(1,1),1,fxci(1,1,1,1),1)
        end if

        !---STEP 2
        !print *,'step2',iorb+orbs%isorb
        !build the density variation (only if fi/=0)
        !deltarho=rho-rhoi
        !pay attention here to the XC routines for zero values of the density difference
        if (fi /= 0.0_gp) then
           call vcopy(lr%d%n1i*lr%d%n2i*lr%d%n3i*orbs%nspin,rho(1,1),1,&
                deltarho(1,1),1)
           call axpy(lr%d%n1i*lr%d%n2i*lr%d%n3i*orbs%nspin,-fi,ni(1,1),1,deltarho(1,1),1)

           call xc_clean_rho(lr%d%n1i*lr%d%n2i*lr%d%n3i*orbs%nspin,deltarho,1)

           !calculate its XC potential
           call XC_potential(lr%geocode,'D',0,1,&
                lr%d%n1i,lr%d%n2i,lr%d%n3i,ixc,hxh,hyh,hzh,&
                deltarho,eexi,vexi,orbs%nspin,rhocore_fake,vxci,xcstr) 
           !saves the values for the double-counting term
           eSIC_DC=eSIC_DC+eexi-eexu+eSIC_DCi

           !and accumulate it in the local cross-diagonal value
           !wxd=vxc[rho-rhoi]+fxci[rhoref]*rhoi
           call axpy(lr%d%n1i*lr%d%n2i*lr%d%n3i*orbs%nspin,1.0_wp,vxci(1,1),1,fxci(1,1,1,1),1)

           !wxd=vxc[rho-rhoi]-vxc[rho]+fxci[rhoref]*rhoi
           !subtract again vxc to make the correct wxd (the vxc  should have been in poti also, so it has not been subtracted)
           !to do this update the wxd array which has vxc inside
           call axpy(lr%d%n1i*lr%d%n2i*lr%d%n3i*orbs%nspin,1.0_wp,fxci(1,1,1,1),1,wxd(1,1),1)
        end if

        !subtract the diagonal part of the off-diagonal term (in order to avoid the i=j term after summation)
        !in the virtual case this is vxc, which is needed instaed of Vxc[rho-rhoi]
        if (.not. savewxd) call axpy(lr%d%n1i*lr%d%n2i*lr%d%n3i,-1.0_wp,fxci(1,1,1,ispin),1,poti(1,iorb),1)


        !--STEP 3
        !print *,'step3',iorb+orbs%isorb
        !accumulate the diagonal term in the local array
        !vi=(2*fref-fi)Vh[ni]+fref*ni*fxc[rhoref]+vxc[rhoref]-vxc[rho]
        !create the hartree potential of rhoi, if necessary
        !this should be done in any case due to the constant term which should be added to the potential
        !however, such constant term is ininfluent so we might remove it from here
        !this step is useless if savewxd is activated
        if (.not. savewxd) then
           call H_potential(lr%geocode,'D',0,1,&
                lr%d%n1i,lr%d%n2i,lr%d%n3i,hxh,hyh,hzh,&
                ni(1,ispin),pkernel,ni(1,ispin),ehi,0.0_dp,.false.,&
                quiet='YES') !optional argument
           !saves eexi for the double-counting term
           eSIC_DC=eSIC_DC+fi*(2.0_wp*fref-fi)*ehi
           
           constadd=constadd+2.0_gp*fref*ehi

           !print *,'constadd,iorb',constadd,iorb+orbs%isorb
           !add this result to the potential, and subtract also the constant
           !if (.not. virtual) then
              do i=1,lr%d%n1i*lr%d%n2i*lr%d%n3i
                 poti(i,iorb)=poti(i,iorb)-constadd
              end do
           !end if
           call axpy(lr%d%n1i*lr%d%n2i*lr%d%n3i,(2.0_wp*fref-fi),ni(1,ispin),1,poti(1,iorb),1)
           
           !add the occupied-space potential to the poti
           if (virtual) call axpy(lr%d%n1i*lr%d%n2i*lr%d%n3i*npot,1.0_wp,potandrho(1,ispin),1,poti(1,iorb),1)
        end if
        

     end do

     call deallocate_work_arrays_sumrho(w)

  end if

  if (.not. virtual) then
     !sum up the results of the off diagonal term
     if (nproc >1) call mpiallred(wxd(1,1),lr%d%n1i*lr%d%n2i*lr%d%n3i*orbs%nspin,MPI_SUM,MPI_COMM_WORLD,ierr)

     if (.not. savewxd) then
        !add to the potential orbital per orbital
        do iorb=1,orbs%norbp
           !value of the spin state
           spinval=orbs%spinsgn(orbs%isorb+iorb)
           !spin up or down depending of spinval
           if (spinval >0.0_gp) then
              ispin=1
           else
              ispin=2
           end if
           
           !reduce the result in the proper part of the array
           call axpy(lr%d%n1i*lr%d%n2i*lr%d%n3i,1.0_wp,wxd(1,ispin),1,poti(1,iorb),1)
           
        end do
     end if
  end if

  !copy the wxd array in the wxdsave memory space
  if (savewxd) call vcopy(lr%d%n1i*lr%d%n2i*lr%d%n3i*orbs%nspin,wxd(1,1),1,wxdsave(1,1),1)

  i_all=-product(shape(ni))*kind(ni)
  deallocate(ni,stat=i_stat)
  call memocc(i_stat,i_all,'ni',subname)
  i_all=-product(shape(vxci))*kind(vxci)
  deallocate(vxci,stat=i_stat)
  call memocc(i_stat,i_all,'vxci',subname)
  i_all=-product(shape(wxd))*kind(wxd)
  deallocate(wxd,stat=i_stat)
  call memocc(i_stat,i_all,'wxd',subname)
  i_all=-product(shape(psir))*kind(psir)
  deallocate(psir,stat=i_stat)
  call memocc(i_stat,i_all,'psir',subname)
  i_all=-product(shape(fxci))*kind(fxci)
  deallocate(fxci,stat=i_stat)
  call memocc(i_stat,i_all,'fxci',subname)
  if (.not. virtual) then
     i_all=-product(shape(rho))*kind(rho)
     deallocate(rho,stat=i_stat)
     call memocc(i_stat,i_all,'rho',subname)
  end if
  i_all=-product(shape(deltarho))*kind(deltarho)
  deallocate(deltarho,stat=i_stat)
  call memocc(i_stat,i_all,'deltarho',subname)

end subroutine NK_SIC_potential

!> Squares the wavefunction in the real space for building the density.
!! Accumulate the result in rhoi, which has to be previously initialized
!! It squares complex and spinorial wavefunctions in the proper way
!! @ param fi occupation number times k-point weigth divided by the volume unit
!! @ param spinval value of the spin of the psir 
subroutine psir_to_rhoi(fi,spinval,nspinrho,nspinor,lr,psir,rhoi)
  use module_base
  use module_types
  use module_interfaces
  implicit none
  integer, intent(in) :: nspinrho,nspinor
  real(gp), intent(in) :: fi,spinval
  type(locreg_descriptors), intent(in) :: lr
  real(wp), dimension(lr%d%n1i*lr%d%n2i*lr%d%n3i,nspinor), intent(in) :: psir
  real(wp), dimension(lr%d%n1i*lr%d%n2i*lr%d%n3i,nspinrho), intent(inout) :: rhoi
  !local variables
  integer :: ncomplex,icomplex,npsir
  integer, dimension(4) :: nscarr_fake
  
  !quick return if fi=0
  if (fi==0.0_gp) return

  !scatterarr fake array
  nscarr_fake(1)=lr%d%n3i
  nscarr_fake(2)=lr%d%n3i
  nscarr_fake(3)=0
  nscarr_fake(4)=0

  if (nspinor ==4) then
     npsir=4
     ncomplex=0
  else
     npsir=1
     ncomplex=nspinor-1
  end if
  
  do icomplex=0,ncomplex
     select case(lr%geocode)
     case('F')
        call partial_density_free(.false.,1,lr%d%n1i,lr%d%n2i,lr%d%n3i,&
             npsir,nspinrho,lr%d%n3i,&
             fi,nscarr_fake,spinval,psir(1,icomplex*npsir+1),rhoi,lr%bounds%ibyyzz_r)
     case('P')
        call partial_density(.false.,1,lr%d%n1i,lr%d%n2i,lr%d%n3i,&
             npsir,nspinrho,lr%d%n3i,&
             fi,nscarr_fake,spinval,psir(1,icomplex*npsir+1),rhoi)
     case('S')
        call partial_density(.false.,1,lr%d%n1i,lr%d%n2i,lr%d%n3i,&
             npsir,nspinrho,lr%d%n3i,&
             fi,nscarr_fake,spinval,psir(1,icomplex*npsir+1),rhoi)
     end select
  end do

end subroutine psir_to_rhoi
<|MERGE_RESOLUTION|>--- conflicted
+++ resolved
@@ -21,13 +21,8 @@
   real(gp) :: spinval,hfac,fi,vexi,eexi,ehi
   integer, dimension(:,:), allocatable :: nscarr_fake
   real(dp), dimension(:,:), allocatable :: rhopoti,vSICi
-<<<<<<< HEAD
   real(dp), dimension(:,:,:,:), pointer :: rhocore_fake
-
-=======
-  real(dp), dimension(:), pointer :: rhocore_fake
   real(dp), dimension(6) :: xcstr
->>>>>>> 91f356fc
 
   !fake nscatterarr array for compatibility with partial_density interface
   !monoprocessor calculation
@@ -218,13 +213,8 @@
   type(workarr_sumrho) :: w
   real(dp), dimension(:,:), allocatable :: ni,deltarho,vxci,rho,psir,wxd
   real(dp), dimension(:,:,:,:), allocatable :: fxci
-<<<<<<< HEAD
   real(dp), dimension(:,:,:,:), pointer :: rhocore_fake
-
-=======
-  real(dp), dimension(:), pointer :: rhocore_fake
   real(dp), dimension(6) :: xcstr
->>>>>>> 91f356fc
   call MPI_COMM_SIZE(MPI_COMM_WORLD,nproc,ierr)
  
   !stop for non-collinear case (lacking of unified XC routine)
