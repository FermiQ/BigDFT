--- conflicted
+++ resolved
@@ -27,13 +27,8 @@
   type(paw_objects),optional,intent(inout) :: paw
   !local variables
   character(len=*), parameter :: subname='orthogonalize'
-<<<<<<< HEAD
   integer :: i_stat,i_all,i,idx
-  integer :: ispin,nspin,nspinor
-=======
-  integer :: i_stat,i_all
   integer :: ispin,nspin,nspinor,usepaw=0
->>>>>>> a6b94dcf
   integer, dimension(:,:), allocatable :: ndim_ovrlp
   real(wp), dimension(:), allocatable :: ovrlp
   integer,dimension(:),allocatable:: norbArr
@@ -78,17 +73,21 @@
 
      ! Make a loop over npsin; calculate the overlap matrix (for up/down, resp.) and orthogonalize (again for up/down, resp.).
      do ispin=1,nspin
-<<<<<<< HEAD
-        call getOverlap(iproc,nproc,nspin,norbArr(ispin),orbs,comms,&
-             psi(1),ndim_ovrlp,ovrlp,norbArr,1,ispin,category)
-        call cholesky(iproc,nspin,norbArr(ispin),psi(1),orbs,comms,&
-             ndim_ovrlp,ovrlp(1),norbArr,1,ispin)
-        !print *,'overlap2',ovrlp
-!call cholesky(iproc,nproc,norbArr(ispin),psi(1),nspinor,nspin,orbs,comms,&
-!     ndim_ovrlp,ovrlp(1),norbArr,1,ispin)
-!do i_stat=1,size(ovrlp)
-!    write(2000+iproc,*) i_stat, ovrlp(i_stat)
-!end do
+        if(usepaw==1) then
+           call getOverlap_paw(iproc,nproc,nspin,norbArr(ispin),orbs,comms,&
+                psi(1),paw%spsi(1),ndim_ovrlp,ovrlp,norbArr,1,ispin,category)
+
+           call cholesky(iproc,nspin,norbArr(ispin),psi(1),orbs,comms,&
+                ndim_ovrlp,ovrlp(1),norbArr,1,ispin,paw)
+        else
+           call getOverlap(iproc,nproc,nspin,norbArr(ispin),orbs,comms,&
+                psi(1),ndim_ovrlp,ovrlp,norbArr,1,ispin,category)
+
+           call cholesky(iproc,nspin,norbArr(ispin),psi(1),orbs,comms,&
+                ndim_ovrlp,ovrlp(1),norbArr,1,ispin)
+        end if
+        !write(*,*)'orthogonality l80 erase me:'
+        !write(*,*)'ovrlp',ovrlp
       end do
 
 !             test = 0.d0 ; test_max = 0.d0 ; idx = 0.d0
@@ -120,12 +119,18 @@
              deallocate(ovrlp,stat=i_stat)
              call memocc(i_stat,i_all,'ovrlp',subname)
 
+
           else if(orthpar%methOrtho==1) then
                category='GS/Chol'
                call timing(iproc, trim(category)//'_comput', 'ON')
                
                ! Make a hybrid Gram-Schmidt/Cholesky orthonormalization.
-               call gsChol(iproc,nproc,psi(1),orthpar,nspinor,orbs,nspin,ndim_ovrlp,norbArr,comms)
+       if(usepaw==1) then
+         call gsChol(iproc,nproc,psi(1),orthpar,nspinor,orbs,nspin,ndim_ovrlp,norbArr,comms,paw)
+       else
+         call gsChol(iproc,nproc,psi(1),orthpar,nspinor,orbs,nspin,ndim_ovrlp,norbArr,comms)
+       end if
+
           else if(orthpar%methOrtho==2) then
              category='Loewdin'
              call timing(iproc,trim(category)//'_comput','ON')
@@ -138,8 +143,18 @@
                   
              ! Make a loop over npsin; calculate the overlap matrix (for up/down,resp.) and orthogonalize (again for up/down,resp.).
              do ispin=1,nspin
-                call getOverlap(iproc,nproc,nspin,norbArr(ispin),orbs,comms,psi(1),ndim_ovrlp,ovrlp,norbArr,1,ispin,category)
-                call loewdin(iproc,norbArr(ispin),orbs%nspinor,1,ispin,orbs,comms,nspin,psi,ovrlp,ndim_ovrlp,norbArr)
+        if(usepaw==1) then
+           call getOverlap_paw(iproc,nproc,nspin,norbArr(ispin),orbs,comms,&
+                psi(1),paw%spsi(1),ndim_ovrlp,ovrlp,norbArr,1,ispin,category)
+           call loewdin(iproc,norbArr(ispin),orbs%nspinor,1,ispin,orbs,comms,&
+                nspin,psi,ovrlp,ndim_ovrlp,norbArr,paw)
+        else
+           call getOverlap(iproc,nproc,nspin,norbArr(ispin),orbs,comms,psi(1),ndim_ovrlp,ovrlp,norbArr,1,ispin,category)
+           call loewdin(iproc,norbArr(ispin),orbs%nspinor,1,ispin,orbs,comms,&
+                nspin,psi,ovrlp,ndim_ovrlp,norbArr)
+        end if
+        !write(*,*)'orthogonality l117 erase me:'
+        !write(*,*)'ovrlp',ovrlp
              end do
              
              ! Deallocate the arrays.
@@ -188,9 +203,10 @@
 
         !>   Orthogonality constraint routine, for all the orbitals
         !!   Uses wavefunctions in their transposed form
-subroutine orthoconstraint(iproc,nproc,orbs,comms,symm,psi,hpsi,scprsum) !n(c) wfd (arg:5)
+subroutine orthoconstraint(iproc,nproc,orbs,comms,symm,psi,hpsi,scprsum,spsi) !n(c) wfd (arg:5)
           use module_base
           use module_types
+  use module_interfaces, except_this_one => orthoconstraint
           implicit none
           logical, intent(in) :: symm !< symmetrize the lagrange multiplier after calculation
           integer, intent(in) :: iproc,nproc
@@ -198,16 +214,17 @@
           type(communications_arrays), intent(in) :: comms
           !n(c) type(wavefunctions_descriptors), intent(in) :: wfd
           real(wp), dimension(orbs%npsidim_comp), intent(in) :: psi
+          real(wp), dimension(orbs%npsidim_comp), optional, intent(in) :: spsi
           real(wp), dimension(orbs%npsidim_comp), intent(inout) :: hpsi
           real(dp), intent(out) :: scprsum
           !local variables
           character(len=*), parameter :: subname='orthoconstraint'
-          integer :: i_stat,i_all,ierr,iorb,jorb !n(c) ise
+          integer :: i_stat,i_all,ierr,iorb,ialag,jorb !n(c) ise
           integer :: ispin,nspin,ikpt,norb,norbs,ncomp,nvctrp,ispsi,ikptp,nspinor
           real(dp) :: occ !n(c) tt
           real(gp), dimension(2) :: aij,aji
           integer, dimension(:,:), allocatable :: ndim_ovrlp
-          real(wp), dimension(:), allocatable :: alag
+          real(wp), dimension(:), allocatable :: alag,paw_ovrlp
 
           !separate the orthogonalisation procedure for up and down orbitals 
           !and for different k-points
@@ -230,173 +247,6 @@
 
           allocate(alag(ndim_ovrlp(nspin,orbs%nkpts)+ndebug),stat=i_stat)
           call memocc(i_stat,alag,'alag',subname)
-
-          !put to zero all the k-points which are not needed
-          call razero(ndim_ovrlp(nspin,orbs%nkpts),alag)
-
-          !do it for each of the k-points and separate also between up and down orbitals in the non-collinear case
-          ispsi=1
-          do ikptp=1,orbs%nkptsp
-             ikpt=orbs%iskpts+ikptp!orbs%ikptsp(ikptp)
-
-             do ispin=1,nspin
-
-                call orbitals_and_components(iproc,ikpt,ispin,orbs,comms,&
-                     nvctrp,norb,norbs,ncomp,nspinor)
-                if (nvctrp == 0) cycle
-
-                if(nspinor==1) then
-=======
-        if(usepaw==1) then
-           call getOverlap_paw(iproc,nproc,nspin,norbArr(ispin),orbs,comms,&
-                psi(1),paw%spsi(1),ndim_ovrlp,ovrlp,norbArr,1,ispin,category)
-
-           call cholesky(iproc,nspin,norbArr(ispin),psi(1),orbs,comms,&
-                ndim_ovrlp,ovrlp(1),norbArr,1,ispin,paw)
-        else
-           call getOverlap(iproc,nproc,nspin,norbArr(ispin),orbs,comms,&
-                psi(1),ndim_ovrlp,ovrlp,norbArr,1,ispin,category)
-
-           call cholesky(iproc,nspin,norbArr(ispin),psi(1),orbs,comms,&
-                ndim_ovrlp,ovrlp(1),norbArr,1,ispin)
-        end if
-        !write(*,*)'orthogonality l80 erase me:'
-        !write(*,*)'ovrlp',ovrlp
-     end do
-
-     ! Deallocate the arrays.
-     i_all=-product(shape(ovrlp))*kind(ovrlp)
-     deallocate(ovrlp,stat=i_stat)
-     call memocc(i_stat,i_all,'ovrlp',subname)
-
-
-  else if(orthpar%methOrtho==1) then
-       category='GS/Chol'
-       call timing(iproc, trim(category)//'_comput', 'ON')
-       
-       ! Make a hybrid Gram-Schmidt/Cholesky orthonormalization.
-       if(usepaw==1) then
-         call gsChol(iproc,nproc,psi(1),orthpar,nspinor,orbs,nspin,ndim_ovrlp,norbArr,comms,paw)
-       else
-         call gsChol(iproc,nproc,psi(1),orthpar,nspinor,orbs,nspin,ndim_ovrlp,norbArr,comms)
-       end if
-
-  else if(orthpar%methOrtho==2) then
-     category='Loewdin'
-     call timing(iproc,trim(category)//'_comput','ON')
-
-     call dimension_ovrlp(nspin,orbs,ndim_ovrlp)
-     
-     ! Allocate the overlap matrix
-     allocate(ovrlp(ndim_ovrlp(nspin,orbs%nkpts)+ndebug),stat=i_stat)
-     call memocc(i_stat,ovrlp,'ovrlp',subname)
-          
-     ! Make a loop over npsin; calculate the overlap matrix (for up/down,resp.) and orthogonalize (again for up/down,resp.).
-     do ispin=1,nspin
-        if(usepaw==1) then
-           call getOverlap_paw(iproc,nproc,nspin,norbArr(ispin),orbs,comms,&
-                psi(1),paw%spsi(1),ndim_ovrlp,ovrlp,norbArr,1,ispin,category)
-           call loewdin(iproc,norbArr(ispin),orbs%nspinor,1,ispin,orbs,comms,&
-                nspin,psi,ovrlp,ndim_ovrlp,norbArr,paw)
-        else
-           call getOverlap(iproc,nproc,nspin,norbArr(ispin),orbs,comms,psi(1),ndim_ovrlp,ovrlp,norbArr,1,ispin,category)
-           call loewdin(iproc,norbArr(ispin),orbs%nspinor,1,ispin,orbs,comms,&
-                nspin,psi,ovrlp,ndim_ovrlp,norbArr)
-        end if
-        !write(*,*)'orthogonality l117 erase me:'
-        !write(*,*)'ovrlp',ovrlp
-     end do
-     
-     ! Deallocate the arrays.
-     i_all=-product(shape(ovrlp))*kind(ovrlp)
-     deallocate(ovrlp,stat=i_stat)
-     call memocc(i_stat,i_all,'ovrlp',subname)
-          
-  else
-     if(iproc==0) write(*,'(a,i0)') 'ERROR: invalid choice for methOrtho:',orthpar%methOrtho
-     if(iproc==0) write(*,'(a)') "Change it in 'input.perf' to 0, 1 or 2!"
-     stop
-  end if
-
-  ! Deallocate the remaining arrays.
-  i_all=-product(shape(norbArr))*kind(norbArr)
-  deallocate(norbArr, stat=i_stat)
-  call memocc(i_stat,i_all,'norbArr',subname)
-
-  i_all=-product(shape(ndim_ovrlp))*kind(ndim_ovrlp)
-  deallocate(ndim_ovrlp, stat=i_stat)
-  call memocc(i_stat,i_all,'ndim_ovrlp',subname)
-
-
-  call timing(iproc,trim(category)//'_comput','OF')
-  
-END SUBROUTINE orthogonalize
-
-
-subroutine check_closed_shell(orbs,lcs)
-  use module_base
-  use module_types
-  implicit none
-  type(orbitals_data), intent(in) :: orbs
-  logical, intent(out) :: lcs
-  !local variables
-  integer :: iorb
-  lcs=.true.
-  do iorb=orbs%norb*orbs%nkpts,1,-1
-     if ( orbs%occup(iorb) /= real(3-orbs%nspin,gp)) then
-        lcs=.false.
-        exit
-     end if
-  end do
-END SUBROUTINE check_closed_shell
-
-
-!>   Orthogonality constraint routine, for all the orbitals
-!!   Uses wavefunctions in their transposed form
-subroutine orthoconstraint(iproc,nproc,orbs,comms,symm,psi,hpsi,scprsum,spsi) !n(c) wfd (arg:5)
-  use module_base
-  use module_types
-  use module_interfaces, except_this_one => orthoconstraint
-  implicit none
-  logical, intent(in) :: symm !< symmetrize the lagrange multiplier after calculation
-  integer, intent(in) :: iproc,nproc
-  type(orbitals_data), intent(in) :: orbs
-  type(communications_arrays), intent(in) :: comms
-  !n(c) type(wavefunctions_descriptors), intent(in) :: wfd
-  real(wp), dimension(orbs%npsidim_comp), intent(in) :: psi
-  real(wp), dimension(orbs%npsidim_comp), optional, intent(in) :: spsi
-  real(wp), dimension(orbs%npsidim_comp), intent(inout) :: hpsi
-  real(dp), intent(out) :: scprsum
-  !local variables
-  character(len=*), parameter :: subname='orthoconstraint'
-  integer :: i_stat,i_all,ierr,iorb,ialag,jorb !n(c) ise
-  integer :: ispin,nspin,ikpt,norb,norbs,ncomp,nvctrp,ispsi,ikptp,nspinor
-  real(dp) :: occ !n(c) tt
-  real(gp), dimension(2) :: aij,aji
-  integer, dimension(:,:), allocatable :: ndim_ovrlp
-  real(wp), dimension(:), allocatable :: alag,paw_ovrlp
-
-  !separate the orthogonalisation procedure for up and down orbitals 
-  !and for different k-points
-  call timing(iproc,'LagrM_comput  ','ON')
-
-  !number of components of the overlap matrix for parallel case
-  !calculate the dimension of the overlap matrix for each k-point
-  if (orbs%norbd > 0) then
-     nspin=2
-  else
-     nspin=1
-  end if
-
-  !number of components for the overlap matrix in wp-kind real numbers
-
-  allocate(ndim_ovrlp(nspin,0:orbs%nkpts+ndebug),stat=i_stat)
-  call memocc(i_stat,ndim_ovrlp,'ndim_ovrlp',subname)
-
-  call dimension_ovrlp(nspin,orbs,ndim_ovrlp)
-
-  allocate(alag(ndim_ovrlp(nspin,orbs%nkpts)+ndebug),stat=i_stat)
-  call memocc(i_stat,alag,'alag',subname)
   
   !Allocate ovrlp for PAW: 
   if(present(spsi)) then
@@ -405,23 +255,22 @@
     call memocc(i_stat,paw_ovrlp,'paw_ovrlp',subname)
   end if
 
-  !put to zero all the k-points which are not needed
-  call razero(ndim_ovrlp(nspin,orbs%nkpts),alag)
-
-  !do it for each of the k-points and separate also between up and down orbitals in the non-collinear case
-  ispsi=1
-  do ikptp=1,orbs%nkptsp
-     ikpt=orbs%iskpts+ikptp!orbs%ikptsp(ikptp)
-
-     do ispin=1,nspin
-
-        call orbitals_and_components(iproc,ikpt,ispin,orbs,comms,&
-             nvctrp,norb,norbs,ncomp,nspinor)
-        if (nvctrp == 0) cycle
+          !put to zero all the k-points which are not needed
+          call razero(ndim_ovrlp(nspin,orbs%nkpts),alag)
+
+          !do it for each of the k-points and separate also between up and down orbitals in the non-collinear case
+          ispsi=1
+          do ikptp=1,orbs%nkptsp
+             ikpt=orbs%iskpts+ikptp!orbs%ikptsp(ikptp)
+
+             do ispin=1,nspin
+
+                call orbitals_and_components(iproc,ikpt,ispin,orbs,comms,&
+                     nvctrp,norb,norbs,ncomp,nspinor)
+                if (nvctrp == 0) cycle
         ialag=ndim_ovrlp(ispin,ikpt-1)+1
 
-        if(nspinor==1) then
->>>>>>> a6b94dcf
+                if(nspinor==1) then
            if (symm) then
               !call gemmsy('T','N',norb,norb,nvctrp,1.0_wp,psi(ispsi),&
               call gemm('T','N',norb,norb,nvctrp,1.0_wp,psi(ispsi),&
@@ -525,7 +374,6 @@
               end do
            end do
         end if
-<<<<<<< HEAD
         !!$        if (iproc ==0) print *,'matrix'
         !!$        do iorb=1,norb
         !!$           if (iproc ==0) print '(a,i3,100(1pe14.4))','i,j',iorb,&
@@ -563,72 +411,6 @@
                    call c_gemm('N','N',ncomp*nvctrp,norb,norb,(-1.0_wp,0.0_wp),psi(ispsi),max(1,ncomp*nvctrp),&
                         alag(ndim_ovrlp(ispin,ikpt-1)+1),norb,(1.0_wp,0.0_wp),hpsi(ispsi),max(1,ncomp*nvctrp))
                 end if
-                ispsi=ispsi+nvctrp*norb*nspinor
-             end do
-          end do
-
-          if (nproc > 1) then
-             !n(c) tt=scprsum
-             call mpiallred(scprsum,1,MPI_SUM,bigdft_mpi%mpi_comm,ierr)
-             !call MPI_ALLREDUCE(tt,scprsum,1,mpidtypd,MPI_SUM,bigdft_mpi%mpi_comm,ierr)
-          end if
-
-          i_all=-product(shape(alag))*kind(alag)
-          deallocate(alag,stat=i_stat)
-          call memocc(i_stat,i_all,'alag',subname)
-
-          i_all=-product(shape(ndim_ovrlp))*kind(ndim_ovrlp)
-          deallocate(ndim_ovrlp,stat=i_stat)
-          call memocc(i_stat,i_all,'ndim_ovrlp',subname)
-
-          call timing(iproc,'LagrM_comput  ','OF')
-
-        END SUBROUTINE orthoconstraint
-
-
-        !>   Found the linear combination of the wavefunctions which diagonalises
-        !!   the overlap matrix
-        subroutine subspace_diagonalisation(iproc,nproc,orbs,comms,psi,hpsi,evsum)
-          use module_base
-          use module_types
-=======
-!!$        if (iproc ==0) print *,'matrix'
-!!$        do iorb=1,norb
-!!$           if (iproc ==0) print '(a,i3,100(1pe14.4))','i,j',iorb,&
-!!$                (alag(ndim_ovrlp(ispin,ikpt-1)+iorb+(jorb-1)*norbs),jorb=1,norb)
-!!$        end do
-
-        !calculate the scprsum if the k-point is associated to this processor
-        !the scprsum always coincide with the trace of the hamiltonian
-        if (orbs%ikptproc(ikpt) == iproc) then
-           occ=real(orbs%kwgts(ikpt),dp)*real(3-orbs%nspin,gp)
-           if (nspinor == 4) occ=real(orbs%kwgts(ikpt),dp)
-           if(nspinor == 1) then
-              do iorb=1,norb
-                 !write(*,'(a,2i5,2es14.7)') 'iproc, iorb, occ, lagMatVal', iproc, iorb, occ, real(alag(ndim_ovrlp(ispin,ikpt-1)+iorb+(iorb-1)*norbs),dp)
-                 scprsum=scprsum+&
-                      occ*real(alag(ndim_ovrlp(ispin,ikpt-1)+iorb+(iorb-1)*norbs),dp)
-              enddo
-           else if (nspinor == 4 .or. nspinor == 2) then
-              !not sure about the imaginary part of the diagonal (should be zero if H is hermitian)
-              do iorb=1,norb
-                 scprsum=scprsum+&
-                      occ*real(alag(ndim_ovrlp(ispin,ikpt-1)+2*iorb-1+(iorb-1)*norbs),dp)
-                 scprsum=scprsum+&
-                      occ*real(alag(ndim_ovrlp(ispin,ikpt-1)+2*iorb+(iorb-1)*norbs),dp)
-              enddo
-           end if
-        end if
-        !n(c) ise=norb
-
-        if(nspinor==1 .and. nvctrp /= 0) then
-           call gemm('N','N',nvctrp,norb,norb,-1.0_wp,psi(ispsi),max(1,nvctrp),&
-                alag(ndim_ovrlp(ispin,ikpt-1)+1),norb,1.0_wp,&
-                hpsi(ispsi),max(1,nvctrp))
-        else if (nvctrp /= 0) then
-           call c_gemm('N','N',ncomp*nvctrp,norb,norb,(-1.0_wp,0.0_wp),psi(ispsi),max(1,ncomp*nvctrp),&
-                alag(ndim_ovrlp(ispin,ikpt-1)+1),norb,(1.0_wp,0.0_wp),hpsi(ispsi),max(1,ncomp*nvctrp))
-        end if
 
         !Only for PAW:
         if (present(spsi)) then
@@ -642,19 +424,19 @@
           end if
         end if
 
-        ispsi=ispsi+nvctrp*norb*nspinor
-     end do
-  end do
-
-  if (nproc > 1) then
-     !n(c) tt=scprsum
-     call mpiallred(scprsum,1,MPI_SUM,bigdft_mpi%mpi_comm,ierr)
-     !call MPI_ALLREDUCE(tt,scprsum,1,mpidtypd,MPI_SUM,bigdft_mpi%mpi_comm,ierr)
-  end if
-
-  i_all=-product(shape(alag))*kind(alag)
-  deallocate(alag,stat=i_stat)
-  call memocc(i_stat,i_all,'alag',subname)
+                ispsi=ispsi+nvctrp*norb*nspinor
+             end do
+          end do
+
+          if (nproc > 1) then
+             !n(c) tt=scprsum
+             call mpiallred(scprsum,1,MPI_SUM,bigdft_mpi%mpi_comm,ierr)
+             !call MPI_ALLREDUCE(tt,scprsum,1,mpidtypd,MPI_SUM,bigdft_mpi%mpi_comm,ierr)
+          end if
+
+          i_all=-product(shape(alag))*kind(alag)
+          deallocate(alag,stat=i_stat)
+          call memocc(i_stat,i_all,'alag',subname)
 
   if(present(spsi)) then
     i_all=-product(shape(paw_ovrlp))*kind(paw_ovrlp)
@@ -662,21 +444,20 @@
     call memocc(i_stat,i_all,'paw_ovrlp',subname)
   end if
 
-  i_all=-product(shape(ndim_ovrlp))*kind(ndim_ovrlp)
-  deallocate(ndim_ovrlp,stat=i_stat)
-  call memocc(i_stat,i_all,'ndim_ovrlp',subname)
-
-  call timing(iproc,'LagrM_comput  ','OF')
-
-END SUBROUTINE orthoconstraint
-
-
-!>   Found the linear combination of the wavefunctions which diagonalises
-!!   the overlap matrix
-subroutine subspace_diagonalisation(iproc,nproc,orbs,comms,psi,hpsi,evsum)
-  use module_base
-  use module_types
->>>>>>> a6b94dcf
+          i_all=-product(shape(ndim_ovrlp))*kind(ndim_ovrlp)
+          deallocate(ndim_ovrlp,stat=i_stat)
+          call memocc(i_stat,i_all,'ndim_ovrlp',subname)
+
+          call timing(iproc,'LagrM_comput  ','OF')
+
+        END SUBROUTINE orthoconstraint
+
+
+        !>   Found the linear combination of the wavefunctions which diagonalises
+        !!   the overlap matrix
+        subroutine subspace_diagonalisation(iproc,nproc,orbs,comms,psi,hpsi,evsum)
+          use module_base
+          use module_types
   use yaml_output
           implicit none
           integer, intent(in) :: iproc,nproc
