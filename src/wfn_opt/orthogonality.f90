--- conflicted
+++ resolved
@@ -1940,16 +1940,10 @@
 
             ! Diagonalize the overlap matrix.
             if(nspinor==1) then
-<<<<<<< HEAD
                 call dsyev('v', 'l', norb, ovrlp(ndim_ovrlp(ispin,ikpt-1)+1), norb,&
                      evall, tempArr(1,1), lwork, info)
-=======
-    
-            !NEW EPS Solver instead of dsyev
-
-            call dsyev('v', 'l',       norb,       ovrlp(ndimovrlp(ispin,ikpt-1)+1),   norb,     evall, tempArr(1,1), lwork, info)
-            
->>>>>>> 9f8cdf77
+  
+           
             else
                 call zheev('v', 'l', norb,ovrlp(ndim_ovrlp(ispin,ikpt-1)+1), norb,&
                      evall, tempArr(1,1), lwork, tempArr(1,2), info)
