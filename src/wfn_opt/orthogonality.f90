!> @file
!!   Routines to orthogonalize the wavefunctions
!! @author
!!    Copyright (C) 2007-2011 BigDFT group
!!    This file is distributed under the terms of the
!!    GNU General Public License, see ~/COPYING file
!!    or http://www.gnu.org/copyleft/gpl.txt .
!!    For the list of contributors, see ~/AUTHORS 


!> Orthogonality routine, for all the orbitals
!! Uses wavefunctions in their transposed form
subroutine orthogonalize(iproc,nproc,orbs,comms,psi,orthpar,paw,hpsi)
  use module_base
  use module_types
  implicit none
  integer, intent(in) :: iproc,nproc
  type(orbitals_data), intent(in) :: orbs
  type(communications_arrays), intent(in) :: comms
  type(orthon_data), intent(in) :: orthpar
  type(paw_objects),intent(in) :: paw
  real(wp), dimension(comms%nvctr_par(iproc,0)*orbs%nspinor*orbs%norb), intent(inout) :: psi,hpsi
  !local variables
  character(len=*), parameter :: subname='orthogonalize'
  integer :: i_stat,i_all
  integer :: ispin,nspin,nspinor
  integer, dimension(:,:), allocatable :: ndimovrlp
  real(wp), dimension(:), allocatable :: ovrlp
  integer,dimension(:),allocatable:: norbArr
  character(len=20):: category

  ! Determine wheter we have close shell (nspin=1) or spin polarized (nspin=2)
  if (orbs%norbd>0) then 
     nspin=2 
  else 
     nspin=1 
  end if

  ! ndimovrlp describes the shape of the overlap matrix.
  allocate(ndimovrlp(nspin,0:orbs%nkpts+ndebug),stat=i_stat)
  call memocc(i_stat,ndimovrlp,'ndimovrlp',subname)
  
  ! Allocate norbArr which contains the number of up and down orbitals.
  allocate(norbArr(nspin), stat=i_stat)
  call memocc(i_stat,norbArr,'norbArr',subname)
  do ispin=1,nspin
     if(ispin==1) norbArr(ispin)=orbs%norbu
     if(ispin==2) norbArr(ispin)=orbs%norbd
  end do

  ! Choose which orthogonalization method shall be used:
  ! methOrtho==0: Cholesky orthonormalization (i.e. a pseudo Gram-Schmidt)
  ! methOrtho==1: hybrid Gram-Schmidt/Cholesky orthonormalization
  ! methOrtho==2: Loewdin orthonormalization
  if(orthpar%methOrtho==0) then
     category='Chol'
     call timing(iproc, trim(category)//'_comput', 'ON')

     call dimension_ovrlp(nspin,orbs,ndimovrlp)

     ! Allocate the overlap matrix
     allocate(ovrlp(ndimovrlp(nspin,orbs%nkpts)+ndebug),stat=i_stat)
     call memocc(i_stat,ovrlp,'ovrlp',subname)

     !print *,'there',iproc

     ! Make a loop over npsin; calculate the overlap matrix (for up/down, resp.) and orthogonalize (again for up/down, resp.).
     do ispin=1,nspin
        if(paw%usepaw==1) then
           call getOverlap_paw(iproc,nproc,nspin,norbArr(ispin),orbs,comms,&
                psi(1),paw%spsi(1),ndimovrlp,ovrlp,norbArr,1,ispin,category)

           call cholesky(iproc,norbArr(ispin),psi(1),nspinor,nspin,orbs,comms,&
               ndimovrlp,ovrlp(1),norbArr,1,ispin,paw%usepaw,hpsi(1),paw%spsi(1))
        else
           call getOverlap(iproc,nproc,nspin,norbArr(ispin),orbs,comms,&
                psi(1),ndimovrlp,ovrlp,norbArr,1,ispin,category)

           call cholesky(iproc,norbArr(ispin),psi(1),nspinor,nspin,orbs,comms,&
               ndimovrlp,ovrlp(1),norbArr,1,ispin,paw%usepaw)

        end if

     end do

     ! Deallocate the arrays.
     i_all=-product(shape(ovrlp))*kind(ovrlp)
     deallocate(ovrlp,stat=i_stat)
     call memocc(i_stat,i_all,'ovrlp',subname)


  else if(orthpar%methOrtho==1) then
       category='GS/Chol'
       call timing(iproc, trim(category)//'_comput', 'ON')
       
       ! Make a hybrid Gram-Schmidt/Cholesky orthonormalization.
       call gsChol(iproc,nproc,psi(1),hpsi(1),orthpar,nspinor,orbs,nspin,ndimovrlp,norbArr,comms,paw)
  else if(orthpar%methOrtho==2) then
     category='Loewdin'
     call timing(iproc,trim(category)//'_comput','ON')

     call dimension_ovrlp(nspin,orbs,ndimovrlp)
     
     ! Allocate the overlap matrix
     allocate(ovrlp(ndimovrlp(nspin,orbs%nkpts)+ndebug),stat=i_stat)
     call memocc(i_stat,ovrlp,'ovrlp',subname)
          
     ! Make a loop over npsin; calculate the overlap matrix (for up/down,resp.) and orthogonalize (again for up/down,resp.).
     do ispin=1,nspin
        if(paw%usepaw==1) then
           call getOverlap_paw(iproc,nproc,nspin,norbArr(ispin),orbs,comms,&
                psi(1),paw%spsi(1),ndimovrlp,ovrlp,norbArr,1,ispin,category)
  
           call loewdin(iproc,norbArr(ispin),orbs%nspinor,1,ispin,orbs,comms,nspin,psi,ovrlp,ndimovrlp,norbArr,&
                paw%usepaw,hpsi,paw%spsi)
        else
           call getOverlap(iproc,nproc,nspin,norbArr(ispin),orbs,comms,psi(1),ndimovrlp,ovrlp,norbArr,1,ispin,category)

           call loewdin(iproc,norbArr(ispin),orbs%nspinor,1,ispin,orbs,comms,nspin,psi,ovrlp,ndimovrlp,norbArr,paw%usepaw)
        end if
     end do
     
     ! Deallocate the arrays.
     i_all=-product(shape(ovrlp))*kind(ovrlp)
     deallocate(ovrlp,stat=i_stat)
     call memocc(i_stat,i_all,'ovrlp',subname)
          
  else
     if(iproc==0) write(*,'(a,i0)') 'ERROR: invalid choice for methOrtho:',orthpar%methOrtho
     if(iproc==0) write(*,'(a)') "Change it in 'input.perf' to 0, 1 or 2!"
     stop
  end if

  ! Deallocate the remaining arrays.
  i_all=-product(shape(norbArr))*kind(norbArr)
  deallocate(norbArr, stat=i_stat)
  call memocc(i_stat,i_all,'norbArr',subname)

  i_all=-product(shape(ndimovrlp))*kind(ndimovrlp)
  deallocate(ndimovrlp, stat=i_stat)
  call memocc(i_stat,i_all,'ndimovrlp',subname)


  call timing(iproc,trim(category)//'_comput','OF')
  
END SUBROUTINE orthogonalize


subroutine check_closed_shell(orbs,lcs)
  use module_base
  use module_types
  implicit none
  type(orbitals_data), intent(in) :: orbs
  logical, intent(out) :: lcs
  !local variables
  integer :: iorb
  lcs=.true.
  do iorb=orbs%norb*orbs%nkpts,1,-1
     if ( orbs%occup(iorb) /= real(3-orbs%nspin,gp)) then
        lcs=.false.
        exit
     end if
  end do
END SUBROUTINE check_closed_shell


!>   Orthogonality constraint routine, for all the orbitals
!!   Uses wavefunctions in their transposed form
subroutine orthoconstraint(iproc,nproc,orbs,comms,psi,hpsi,spsi,scprsum) !n(c) wfd (arg:5)
  use module_base
  use module_types
  implicit none
  integer, intent(in) :: iproc,nproc
  type(orbitals_data), intent(in) :: orbs
  type(communications_arrays), intent(in) :: comms
  !n(c) type(wavefunctions_descriptors), intent(in) :: wfd
  real(wp), dimension(orbs%npsidim_comp), intent(in) :: psi
  real(wp), dimension(orbs%npsidim_comp), intent(in) :: spsi
  real(wp), dimension(orbs%npsidim_comp), intent(inout) :: hpsi
  real(dp), intent(out) :: scprsum
  !local variables
  character(len=*), parameter :: subname='orthoconstraint'
  integer :: i_stat,i_all,ierr,iorb !n(c) ise
  integer :: ispin,nspin,ikpt,norb,norbs,ncomp,nvctrp,ispsi,ikptp,nspinor
  real(dp) :: occ !n(c) tt
  integer, dimension(:,:), allocatable :: ndimovrlp
  real(wp), dimension(:), allocatable :: alag

  !separate the orthogonalisation procedure for up and down orbitals 
  !and for different k-points
  call timing(iproc,'LagrM_comput  ','ON')

  !number of components of the overlap matrix for parallel case
  !calculate the dimension of the overlap matrix for each k-point
  if (orbs%norbd > 0) then
     nspin=2
  else
     nspin=1
  end if

  !number of components for the overlap matrix in wp-kind real numbers

  allocate(ndimovrlp(nspin,0:orbs%nkpts+ndebug),stat=i_stat)
  call memocc(i_stat,ndimovrlp,'ndimovrlp',subname)

  call dimension_ovrlp(nspin,orbs,ndimovrlp)

  allocate(alag(ndimovrlp(nspin,orbs%nkpts)+ndebug),stat=i_stat)
  call memocc(i_stat,alag,'alag',subname)

  !put to zero all the k-points which are not needed
  call razero(ndimovrlp(nspin,orbs%nkpts),alag)

  !do it for each of the k-points and separate also between up and down orbitals in the non-collinear case
  ispsi=1
  do ikptp=1,orbs%nkptsp
     ikpt=orbs%iskpts+ikptp!orbs%ikptsp(ikptp)

     do ispin=1,nspin

        call orbitals_and_components(iproc,ikpt,ispin,orbs,comms,&
             nvctrp,norb,norbs,ncomp,nspinor)
        if (nvctrp == 0) cycle

        if(nspinor==1) then
           !dgemmsy desactivated for the moment due to SIC
           !call gemmsy('T','N',norb,norb,nvctrp,1.0_wp,psi(ispsi),&
           call gemm('T','N',norb,norb,nvctrp,1.0_wp,psi(ispsi),&
                max(1,nvctrp),hpsi(ispsi),max(1,nvctrp),0.0_wp,&
                alag(ndimovrlp(ispin,ikpt-1)+1),norb)
        else
           !this part should be recheck in the case of nspinor == 2
           call c_gemm('C','N',norb,norb,ncomp*nvctrp,(1.0_wp,0.0_wp),psi(ispsi),&
                max(1,ncomp*nvctrp), &
                hpsi(ispsi),max(1,ncomp*nvctrp),(0.0_wp,0.0_wp),&
                alag(ndimovrlp(ispin,ikpt-1)+1),norb)
        end if
        ispsi=ispsi+nvctrp*norb*nspinor
     end do
  end do

  if (nproc > 1) then
     call timing(iproc,'LagrM_comput  ','OF')
     call timing(iproc,'LagrM_commun  ','ON')
     call mpiallred(alag(1),ndimovrlp(nspin,orbs%nkpts),MPI_SUM,MPI_COMM_WORLD,ierr)
     call timing(iproc,'LagrM_commun  ','OF')
     call timing(iproc,'LagrM_comput  ','ON')
  end if

  !now each processors knows all the overlap matrices for each k-point
  !even if it does not handle it.
  !this is somehow redundant but it is one way of reducing the number of communications
  !without defining group of processors

  !calculate the sum of the diagonal of the overlap matrix, for each k-point
  scprsum=0.0_dp
  !for each k-point calculate the gradient
  ispsi=1
  do ikptp=1,orbs%nkptsp
     ikpt=orbs%iskpts+ikptp!orbs%ikptsp(ikptp)

     do ispin=1,nspin
        !n(c) if (ispin==1) ise=0
        call orbitals_and_components(iproc,ikpt,ispin,orbs,comms,&
             nvctrp,norb,norbs,ncomp,nspinor)
        if (nvctrp == 0) cycle

!!$        !correct the orthogonality constraint if there are some orbitals which have zero occupation number
!!$        do iorb=1,norb
!!$           do jorb=iorb+1,norb
!!$              if (orbs%occup((ikpt-1)*orbs%norb+iorb+ise) /= 0.0_gp .and. &
!!$                   orbs%occup((ikpt-1)*orbs%norb+jorb+ise) == 0.0_gp) then
!!$                 alag(ndimovrlp(ispin,ikpt-1)+iorb+(jorb-1)*norbs) = 0.0_wp
!!$                 alag(ndimovrlp(ispin,ikpt-1)+jorb+(iorb-1)*norbs) = 0.0_wp
!!$                 !if (iproc ==0) print *,'i,j',iorb,jorb,alag(ndimovrlp(ispin,ikpt-1)+iorb+(jorb-1)*norbs)
!!$              end if
!!$           end do
!!$        end do

!!$        if (iproc ==0) print *,'matrix'
!!$        do iorb=1,norb
!!$           if (iproc ==0) print '(a,i3,100(1pe14.4))','i,j',iorb,&
!!$                (alag(ndimovrlp(ispin,ikpt-1)+iorb+(jorb-1)*norbs),jorb=1,norb)
!!$        end do

        !calculate the scprsum if the k-point is associated to this processor
        !the scprsum always coincide with the trace of the hamiltonian
        if (orbs%ikptproc(ikpt) == iproc) then
           occ=real(orbs%kwgts(ikpt),dp)*real(3-orbs%nspin,gp)
           if (nspinor == 4) occ=real(orbs%kwgts(ikpt),dp)
           if(nspinor == 1) then
              do iorb=1,norb
                 !write(*,'(a,2i5,2es14.7)') 'iproc, iorb, occ, lagMatVal', iproc, iorb, occ, real(alag(ndimovrlp(ispin,ikpt-1)+iorb+(iorb-1)*norbs),dp)
                 scprsum=scprsum+&
                      occ*real(alag(ndimovrlp(ispin,ikpt-1)+iorb+(iorb-1)*norbs),dp)
              enddo
           else if (nspinor == 4 .or. nspinor == 2) then
              !not sure about the imaginary part of the diagonal (should be zero if H is hermitian)
              do iorb=1,norb
                 scprsum=scprsum+&
                      occ*real(alag(ndimovrlp(ispin,ikpt-1)+2*iorb-1+(iorb-1)*norbs),dp)
                 scprsum=scprsum+&
                      occ*real(alag(ndimovrlp(ispin,ikpt-1)+2*iorb+(iorb-1)*norbs),dp)
              enddo
           end if
        end if
        !n(c) ise=norb

        if(nspinor==1 .and. nvctrp /= 0) then
           call gemm('N','N',nvctrp,norb,norb,-1.0_wp,spsi(ispsi),max(1,nvctrp),&
                alag(ndimovrlp(ispin,ikpt-1)+1),norb,1.0_wp,&
                hpsi(ispsi),max(1,nvctrp))
        else if (nvctrp /= 0) then
           call c_gemm('N','N',ncomp*nvctrp,norb,norb,(-1.0_wp,0.0_wp),spsi(ispsi),max(1,ncomp*nvctrp),&
                alag(ndimovrlp(ispin,ikpt-1)+1),norb,(1.0_wp,0.0_wp),hpsi(ispsi),max(1,ncomp*nvctrp))
        end if
        ispsi=ispsi+nvctrp*norb*nspinor
     end do
  end do

  if (nproc > 1) then
     !n(c) tt=scprsum
     call mpiallred(scprsum,1,MPI_SUM,MPI_COMM_WORLD,ierr)
     !call MPI_ALLREDUCE(tt,scprsum,1,mpidtypd,MPI_SUM,MPI_COMM_WORLD,ierr)
  end if

  i_all=-product(shape(alag))*kind(alag)
  deallocate(alag,stat=i_stat)
  call memocc(i_stat,i_all,'alag',subname)

  i_all=-product(shape(ndimovrlp))*kind(ndimovrlp)
  deallocate(ndimovrlp,stat=i_stat)
  call memocc(i_stat,i_all,'ndimovrlp',subname)

  call timing(iproc,'LagrM_comput  ','OF')

END SUBROUTINE orthoconstraint


!>   Found the linear combination of the wavefunctions which diagonalises
!!   the overlap matrix
subroutine subspace_diagonalisation(iproc,nproc,orbs,comms,psi,hpsi,evsum)
  use module_base
  use module_types
  implicit none
  integer, intent(in) :: iproc,nproc
  type(orbitals_data), intent(inout) :: orbs !eval is updated
  type(communications_arrays), intent(in) :: comms
  real(wp), dimension(comms%nvctr_par(iproc,0)*orbs%nspinor*orbs%norb), intent(in) :: hpsi
  real(wp), dimension(comms%nvctr_par(iproc,0)*orbs%nspinor*orbs%norb), intent(inout) :: psi
  real(wp), intent(out) :: evsum
  !local variables
  character(len=*), parameter :: subname='subspace_diagonalisation'
  integer :: i_stat,i_all,ierr,info,iorb,n_lp,n_rp,npsiw,isorb,ise
  integer :: istart,ispin,nspin,ikpt,norb,norbs,ncomp,nvctrp,ispsi,ikptp,nspinor
  real(wp) :: occ
  integer, dimension(:,:), allocatable :: ndimovrlp
  real(wp), dimension(:), allocatable :: work_lp,work_rp,psiw
  real(wp), dimension(:,:), allocatable :: hamks

  !separate the diagonalisation procedure for up and down orbitals 
  !and for different k-points

  !number of components of the overlap matrix for parallel case
  istart=2
  if (nproc == 1) istart=1

  !calculate the dimension of the overlap matrix for each k-point
  if (orbs%norbd > 0) then
     nspin=2
  else
     nspin=1
  end if

  !number of components for the overlap matrix in wp-kind real numbers
  allocate(ndimovrlp(nspin,0:orbs%nkpts+ndebug),stat=i_stat)
  call memocc(i_stat,ndimovrlp,'ndimovrlp',subname)

  call dimension_ovrlp(nspin,orbs,ndimovrlp)

  allocate(hamks(ndimovrlp(nspin,orbs%nkpts),istart+ndebug),stat=i_stat)
  call memocc(i_stat,hamks,'hamks',subname)

  !put to zero all the k-points which are not needed
  call razero(ndimovrlp(nspin,orbs%nkpts)*istart,hamks)

  !dimension of the work arrays
  n_lp=0
  n_rp=0
  npsiw=0

  !do it for each of the k-points and separate also between up and down orbitals in the non-collinear case
  ispsi=1
  do ikptp=1,orbs%nkptsp
     ikpt=orbs%iskpts+ikptp!orbs%ikptsp(ikptp)

     do ispin=1,nspin

        call orbitals_and_components(iproc,ikpt,ispin,orbs,comms,&
             nvctrp,norb,norbs,ncomp,nspinor)
        if (nvctrp == 0) cycle

        if(nspinor==1) then
           call gemm('T','N',norb,norb,nvctrp,1.0_wp,psi(ispsi),max(1,nvctrp),hpsi(ispsi),&
                max(1,nvctrp),0.0_wp,&
                hamks(ndimovrlp(ispin,ikpt-1)+1,istart),norb)
        else
           !this part should be recheck in the case of nspinor == 2
           call c_gemm('C','N',norb,norb,ncomp*nvctrp,(1.0_wp,0.0_wp),psi(ispsi),&
                max(1,ncomp*nvctrp), &
                hpsi(ispsi),max(1,ncomp*nvctrp),(0.0_wp,0.0_wp),&
                hamks(ndimovrlp(ispin,ikpt-1)+1,istart),norb)
        end if
        ispsi=ispsi+nvctrp*norb*nspinor

        !dimensions of the work arrays
        n_lp=max(4*norbs,1000,n_lp)
        n_rp=max(3*norb+1,n_rp)
        npsiw=max(nvctrp*orbs%norb*nspinor,npsiw)

     end do
  end do

  if (nproc > 1) then
     call MPI_ALLREDUCE (hamks(1,2),hamks(1,1),ndimovrlp(nspin,orbs%nkpts),&
          mpidtypw,MPI_SUM,MPI_COMM_WORLD,ierr)
  end if

  !now each processors knows all the overlap matrices for each k-point
  !even if it does not handle it.
  !this is somehow redundant but it is one way of reducing the number of communications
  !without defining group of processors

  allocate(work_lp(n_lp*2+ndebug),stat=i_stat)
  call memocc(i_stat,work_lp,'work_lp',subname)
  allocate(work_rp(n_rp+ndebug),stat=i_stat)
  call memocc(i_stat,work_rp,'work_rp',subname)

  allocate(psiw(npsiw+ndebug),stat=i_stat)
  call memocc(i_stat,psiw,'psiw',subname)

  !!if(iproc==0) then
  !!    ierr=0
  !!    do i_all=1,norb
  !!        do i_stat=1,norb
  !!            ierr=ierr+1
  !!            write(13000+iproc,*) i_all, i_stat, hamks(ierr,1)
  !!        end do
  !!    end do
  !!    write(13000+iproc,*) '=============================='
  !!end if

  !for each k-point now reorthogonalise wavefunctions
  ispsi=1
  evsum=0.0_wp
  do ikptp=1,orbs%nkptsp
     ikpt=orbs%iskpts+ikptp!orbs%ikptsp(ikptp)
     isorb=1
     do ispin=1,nspin

        call orbitals_and_components(iproc,ikpt,ispin,orbs,comms,&
             nvctrp,norb,norbs,ncomp,nspinor)
        if (nvctrp == 0) cycle

        if(nspinor==1) then

           call syev('V','U',norb,hamks(ndimovrlp(ispin,ikpt-1)+1,1),norb,&
                orbs%eval(isorb+(ikpt-1)*orbs%norb),work_lp(1),n_lp,info)
           if (info /= 0) write(*,*) 'SYEV ERROR',info

        else

           call  heev('V','U',norb,hamks(ndimovrlp(ispin,ikpt-1)+1,1),norb,&
                orbs%eval(isorb+(ikpt-1)*orbs%norb),work_lp(1),n_lp,work_rp(1),info)
           if (info /= 0) write(*,*) 'HEEV ERROR',info

        end if

        !calculate the evsum if the k-point is associated to this processor
        if (orbs%ikptproc(ikpt) == iproc) then
           if (ispin==1) ise=0
           do iorb=1,norb
              occ=real(orbs%kwgts(ikpt)*orbs%occup((ikpt-1)*orbs%norb+iorb+ise),dp)
              evsum=evsum+orbs%eval(isorb+iorb-1+(ikpt-1)*orbs%norb)*occ
           enddo
           ise=norb
        end if

        !!do iorb=1,norb
        !!   occ=real(orbs%kwgts(ikpt)*orbs%occup((ikpt-1)*orbs%norb+iorb),wp)
        !!   evsum=evsum+orbs%eval(isorb+iorb-1+(ikpt-1)*orbs%norb)*occ
        !!   !if (iproc.eq.0) write(*,'(1x,a,i0,a,1x,1pe21.14)') 'eval(',iorb,')=',eval(iorb)
        !!enddo

!!        ! Transform to KS orbitals
!!        ! dgemm can be used instead of daxpy
!!        if(nspinor==1) then
!!           do iorb=1,norb
!!              call razero(nvctrp,psitt(1,iorb))
!!              do jorb=1,norb
!!                 alpha=hamks(jorb,iorb,1)
!!                 call axpy(nvctrp,alpha,psit(1,jorb),1,psitt(1,iorb),1)
!!              enddo
!!           enddo
!!        else
!!           do iorb=1,norb
!!              call razero(nvctrp*nspinor,psitt(1,iorb))
!!              do jorb=1,norb
!!                 call c_axpy(ncomp*nvctrp,hamks(2*jorb-1,iorb,1),psit(1,jorb),1,psitt(1,iorb),1)
!!              enddo
!!           enddo
!!        end if

!the matrix which is applied here is the passage matrix which can be exported outside of the routine

        !sample of dgemm
        if (nspinor == 1) then
           call gemm('N','N',nvctrp,norb,norb,1.0_wp,psi(ispsi),max(1,nvctrp),&
                hamks(ndimovrlp(ispin,ikpt-1)+1,1),norb,0.0_wp,psiw(1),max(1,nvctrp))
        else
           call c_gemm('N','N',ncomp*nvctrp,norb,norb,(1.0_wp,0.0_wp),&
                psi(ispsi),max(1,ncomp*nvctrp),hamks(ndimovrlp(ispin,ikpt-1)+1,1),norb,&
                (0.0_wp,0.0_wp),psiw(1),max(1,ncomp*nvctrp))
        end if

        call DCOPY(nvctrp*norb*nspinor,psiw(1),1,psi(ispsi),1)

        !here we should add the same transformation for hpsi if required

        ispsi=ispsi+nvctrp*norb*nspinor
        isorb=isorb+norb
     end do
  end do

  if (nproc > 1) then
     !evsumtmp=evsum
     call mpiallred(evsum,1,MPI_SUM,MPI_COMM_WORLD,ierr)
  end if

  i_all=-product(shape(psiw))*kind(psiw)
  deallocate(psiw,stat=i_stat)
  call memocc(i_stat,i_all,'psiw',subname)

  i_all=-product(shape(work_lp))*kind(work_lp)
  deallocate(work_lp,stat=i_stat)
  call memocc(i_stat,i_all,'work_lp',subname)
  i_all=-product(shape(work_rp))*kind(work_rp)
  deallocate(work_rp,stat=i_stat)
  call memocc(i_stat,i_all,'work_rp',subname)

  i_all=-product(shape(hamks))*kind(hamks)
  deallocate(hamks,stat=i_stat)
  call memocc(i_stat,i_all,'hamks',subname)

  i_all=-product(shape(ndimovrlp))*kind(ndimovrlp)
  deallocate(ndimovrlp,stat=i_stat)
  call memocc(i_stat,i_all,'ndimovrlp',subname)

END SUBROUTINE subspace_diagonalisation


!>  Makes sure all psivirt/gradients are othogonal to the occupied states psi.
!!  This routine is almost the same as orthoconstraint_p. Difference:
!!  hpsi(:,norb) -->  psivirt(:,nvirte) , therefore rectangular alag.
!! @warning
!!   Orthogonality to spin polarized channels is achieved in two calls,
subroutine orthon_virt_occup(iproc,nproc,orbs,orbsv,comms,commsv,psi_occ,psi_virt,msg)
  use module_base
  use module_types
  implicit none
  logical, intent(in) :: msg
  integer, intent(in) :: iproc,nproc
  type(orbitals_data), intent(in) :: orbs,orbsv
  type(communications_arrays), intent(in) :: comms,commsv
  real(wp), dimension(comms%nvctr_par(iproc,0)*orbs%nspinor*orbs%norb), intent(in) :: psi_occ
  real(wp), dimension(commsv%nvctr_par(iproc,0)*orbsv%nspinor*orbsv%norb), intent(inout) :: psi_virt
  !local variables
  character(len=*), parameter :: subname='orthon_virt_occup'
  integer :: i_stat,i_all,ierr,ispsiv,iorb,jorb,isorb
  integer :: ispin,nspin,ikpt,norb,norbs,ncomp,nvctrp,ispsi,ikptp,nspinor
  integer :: norbv,norbsv,ncompv,nvctrpv,nspinorv
  real(wp) :: scprsum,tt
  integer, dimension(:,:), allocatable :: ndimovrlp
  real(wp), dimension(:), allocatable :: alag

  !separate the orthogonalisation procedure for up and down orbitals 
  !and for different k-points
  call timing(iproc,'LagrM_comput  ','ON')

  !calculate the dimension of the overlap matrix for each k-point
  if (orbs%norbd > 0) then
     nspin=2
  else
     nspin=1
  end if

  !number of components for the overlap matrix in wp-kind real numbers

  allocate(ndimovrlp(nspin,0:orbs%nkpts+ndebug),stat=i_stat)
  call memocc(i_stat,ndimovrlp,'ndimovrlp',subname)

  call dimension_ovrlp_virt(nspin,orbs,orbsv,ndimovrlp)

  allocate(alag(ndimovrlp(nspin,orbs%nkpts)+ndebug),stat=i_stat)
  call memocc(i_stat,alag,'alag',subname)

  !put to zero all the k-points which are not needed
  call razero(ndimovrlp(nspin,orbs%nkpts),alag)

  !differentiate between real and complex wavefunctions
  !Lower triangle of overlap matrix using BLAS
  !     ovrlp(iorb,jorb)=psit(k,iorb)*psit(k,jorb) ; lower triangle


  !do it for each of the k-points and separate also between up and down orbitals in the non-collinear case
  ispsi=1
  ispsiv=1
  do ikptp=1,orbs%nkptsp
     ikpt=orbs%iskpts+ikptp!orbs%ikptsp(ikptp)

     do ispin=1,nspin

        call orbitals_and_components(iproc,ikpt,ispin,orbs,comms,&
             nvctrp,norb,norbs,ncomp,nspinor)
        call orbitals_and_components(iproc,ikpt,ispin,orbsv,commsv,&
             nvctrpv,norbv,norbsv,ncompv,nspinorv)
        !there checks ensure that the component distribution scheme of virtual and occupied states is the same
        if (nvctrpv /= nvctrp) stop 'nvctrp'
        if (ncompv /= ncomp) stop 'ncomp'
        if (nspinorv /= nspinor) stop 'nspinor'

        if (nvctrp == 0) cycle
        
        norbv=orbsv%norbu
        if (ispin==2) norbv=orbsv%norbd

        !print *,'nvctrp',iproc,commsv%nvctr_par(iproc,ikptp),nvctrp,ikpt,orbs%nkpts,orbsv%nkpts,norbs,norbv,orbsv%nkptsp,orbs%nkptsp

        !print *,'iproc,nvctrp,nspin,norb,ispsi,ndimovrlp',iproc,nvctrp,nspin,norb,ispsi,ndimovrlp(ispin,ikpt-1)

        if(nspinor==1) then
           call gemm('T','N',norb,norbv,nvctrp,1.0_wp,psi_occ(ispsi),max(1,nvctrp),&
                psi_virt(ispsiv),max(1,nvctrp),0.0_wp,&
                alag(ndimovrlp(ispin,ikpt-1)+1),norb)
        else
           !this part should be recheck in the case of nspinor == 2
           call c_gemm('C','N',norb,norbv,ncomp*nvctrp,(1.0_wp,0.0_wp),psi_occ(ispsi),&
                max(1,ncomp*nvctrp), &
                psi_virt(ispsiv),max(1,ncomp*nvctrp),(0.0_wp,0.0_wp),&
                alag(ndimovrlp(ispin,ikpt-1)+1),norb)
        end if

        ispsi=ispsi+nvctrp*norb*nspinor
        ispsiv=ispsiv+nvctrp*norbv*nspinor
     end do
  end do

  if (nproc > 1) then
     call timing(iproc,'LagrM_comput  ','OF')
     call timing(iproc,'LagrM_commun  ','ON')
     call mpiallred(alag(1),ndimovrlp(nspin,orbs%nkpts),MPI_SUM,MPI_COMM_WORLD,ierr)
     !call MPI_ALLREDUCE (alag(1,2),alag(1,1),ndimovrlp(nspin,orbs%nkpts),&
     !     mpidtypw,MPI_SUM,MPI_COMM_WORLD,ierr)
     call timing(iproc,'LagrM_commun  ','OF')
     call timing(iproc,'LagrM_comput  ','ON')
  end if

  !now each processors knows all the overlap matrices for each k-point
  !even if it does not handle it.
  !this is somehow redundant but it is one way of reducing the number of communications
  !without defining group of processors

  !for each k-point now reorthogonalise wavefunctions
  ispsi=1
  ispsiv=1
  isorb=1
  do ikptp=1,orbs%nkptsp
     ikpt=orbs%iskpts+ikptp!orbs%ikptsp(ikptp)

     do ispin=1,nspin

        call orbitals_and_components(iproc,ikpt,ispin,orbs,comms,&
             nvctrp,norb,norbs,ncomp,nspinor)
        if (nvctrp == 0) cycle

        norbv=orbsv%norbu
        if (ispin==2) norbv=orbsv%norbd


        if (msg .and. .false.) then
           write(*,'(1x,a)')'scalar products are'
           write(*,'(1x,a)')'iocc  ivirt       value'!               zero if<1d-12'

           scprsum=0.0_wp

           do iorb=1,norb
              do jorb=1,norbv
                 tt=alag(isorb+iorb-1+(jorb-1)*norbs)
                 write(*,'(1x,2i3,1pe21.14)')iorb,jorb,tt
                 scprsum=scprsum+tt**2
                 !if(abs(tt)<1d-12)alag(iorb,jorb,1)=0d0
                 !if(msg)write(*,'(2(i3),7x,2(1pe21.14))')iorb,jorb,tt,alag(iorb,jorb,1)
              end do
           enddo
           scprsum=sqrt(scprsum/real(norb,wp)/real(norbv,wp))
           write(*,'(1x,a,1pe21.14)')'sqrt sum squares is',scprsum
           write(*,'(1x)')
        end if

        if(nspinor==1 .and. nvctrp /= 0) then
           call gemm('N','N',nvctrp,norbv,norb,-1.0_wp,psi_occ(ispsi),max(1,nvctrp),&
                alag(ndimovrlp(ispin,ikpt-1)+1),norb,1.0_wp,&
                psi_virt(ispsiv),max(1,nvctrp))
        else if (nvctrp /= 0) then
           call c_gemm('N','N',ncomp*nvctrp,norbv,norb,(-1.0_wp,0.0_wp),psi_occ(ispsi),&
                max(1,ncomp*nvctrp),&
                alag(ndimovrlp(ispin,ikpt-1)+1),norb,(1.0_wp,0.0_wp),psi_virt(ispsi),&
                max(1,ncomp*nvctrp))
        end if
        ispsi=ispsi+nvctrp*norb*nspinor
        ispsiv=ispsiv+nvctrp*norbv*nspinor
        isorb=isorb+norbs*norbv
     end do
  end do


  i_all=-product(shape(alag))*kind(alag)
  deallocate(alag,stat=i_stat)
  call memocc(i_stat,i_all,'alag',subname)

  i_all=-product(shape(ndimovrlp))*kind(ndimovrlp)
  deallocate(ndimovrlp,stat=i_stat)
  call memocc(i_stat,i_all,'ndimovrlp',subname)

  call timing(iproc,'LagrM_comput  ','OF')

END SUBROUTINE orthon_virt_occup


subroutine complex_components(nspinor,norb,norbs,ncomp)
  implicit none
  integer, intent(in) :: nspinor,norb
  integer, intent(out) :: norbs,ncomp

  if(nspinor == 1) then
     norbs=norb
     ncomp=1 !useless
  else if (nspinor == 2) then
     norbs=2*norb
     ncomp=1
  else if (nspinor == 4) then
     norbs=2*norb
     ncomp=2
  end if
  
END SUBROUTINE complex_components


subroutine orbitals_and_components(iproc,ikpt,ispin,orbs,comms,nvctrp,norb,norbs,ncomp,nspinor)
  use module_base
  use module_types
  implicit none
  integer, intent(in) :: iproc,ikpt,ispin
  type(orbitals_data), intent(in) :: orbs
  type(communications_arrays), intent(in) :: comms
  integer, intent(out) :: nvctrp,norb,norbs,ncomp,nspinor
  
  nvctrp=comms%nvctr_par(iproc,ikpt)
  norb=orbs%norbu
  nspinor=orbs%nspinor
  if (ispin==2) norb=orbs%norbd

  call complex_components(nspinor,norb,norbs,ncomp)

END SUBROUTINE orbitals_and_components


subroutine dimension_ovrlp(nspin,orbs,ndimovrlp)
  use module_base
  use module_types
  implicit none
  integer, intent(in) :: nspin
  type(orbitals_data), intent(in) :: orbs
  integer, dimension(nspin,0:orbs%nkpts), intent(out) :: ndimovrlp
  !local variables
  integer :: norb,norbs,ncomp,ikpt

  ndimovrlp(1,0)=0
  if (nspin == 2) then
     norb=orbs%norbu

     !this is first k-point
     call complex_components(orbs%nspinor,norb,norbs,ncomp)

     ndimovrlp(2,0)=norbs*norb
  end if

  do ikpt=1,orbs%nkpts
     !this part should be enhanced for real k-points
     norb=orbs%norbu
     if (nspin == 2) norb = orbs%norbd
     !this is ikpt k-point
     call complex_components(orbs%nspinor,norb,norbs,ncomp)

     ndimovrlp(1,ikpt)=ndimovrlp(nspin,ikpt-1)+norbs*norb
     if (orbs%norbd > 0) then
        norb=orbs%norbu
        !this is ikpt+1
        call complex_components(orbs%nspinor,norb,norbs,ncomp)
        if (ikpt == orbs%nkpts) then
           ndimovrlp(2,ikpt)=ndimovrlp(1,ikpt)
        else
           ndimovrlp(2,ikpt)=ndimovrlp(1,ikpt)+norbs*norb
        end if
     end if
  end do

END SUBROUTINE dimension_ovrlp


subroutine dimension_ovrlp_virt(nspin,orbs,orbsv,ndimovrlp)
  use module_base
  use module_types
  implicit none
  integer, intent(in) :: nspin
  type(orbitals_data), intent(in) :: orbs,orbsv
  integer, dimension(nspin,0:orbs%nkpts), intent(out) :: ndimovrlp
  !local variables
  integer :: norb,norbs,ncomp,ikpt,norbv

  ndimovrlp(1,0)=0
  if (nspin == 2) then
     norb=orbs%norbu
     norbv=orbsv%norbu
     call complex_components(orbs%nspinor,norb,norbs,ncomp)

     ndimovrlp(2,0)=norbs*norbv
  end if

  do ikpt=1,orbs%nkpts
     !this part should be enhanced for real k-points
     norb=orbs%norbu
     norbv=orbsv%norbu 
     if (nspin == 2) then
        norb=orbs%norbd
        norbv=orbsv%norbd
     end if


     call complex_components(orbs%nspinor,norb,norbs,ncomp)

     ndimovrlp(1,ikpt)=ndimovrlp(nspin,ikpt-1)+norbs*norbv
     if (orbs%norbd > 0) then

        norb=orbs%norbu
        norbv=orbsv%norbu
        
        call complex_components(orbs%nspinor,norb,norbs,ncomp)

        if (ikpt == orbs%nkpts) then
           ndimovrlp(2,ikpt)=ndimovrlp(1,ikpt)
        else
           ndimovrlp(2,ikpt)=ndimovrlp(1,ikpt)+norbs*norbv
        end if
     end if
  end do

END SUBROUTINE dimension_ovrlp_virt


!> Effect of orthogonality constraints on gradient 
subroutine orthoconstraint_p(iproc,nproc,norb,occup,nvctrp,psit,hpsit,scprsum,nspinor)
  use module_base
  implicit none
  integer, intent(in) :: iproc,nproc,norb,nvctrp,nspinor
  real(gp), dimension(norb), intent(in) :: occup
  real(wp), dimension(nspinor*nvctrp,norb), intent(in) :: psit 
  real(dp), intent(out) :: scprsum
  real(wp), dimension(nspinor*nvctrp,norb), intent(out) :: hpsit
  !local variables
  character(len=*), parameter :: subname='orthoconstraint_p'
  integer :: i_stat,i_all,istart,iorb,ierr,norbs,ncomp
  real(dp) :: occ
  real(wp), dimension(:,:,:), allocatable :: alag

  call timing(iproc,'LagrM_comput  ','ON')

  istart=2
  if (nproc == 1) istart=1

  if(nspinor == 1) then
     norbs=norb
  else if(nspinor == 2) then
     norbs=2*norb
     ncomp=1
  else if (nspinor == 4) then
     norbs=2*norb
     ncomp=2
  end if

  allocate(alag(norbs,norb,istart+ndebug),stat=i_stat)
  call memocc(i_stat,alag,'alag',subname)

  !initialise if nvctrp=0
  if (nvctrp == 0) then
     call razero(norbs*norb*istart,alag)
  end if

  !     alag(jorb,iorb,istart)=+psit(k,jorb)*hpsit(k,iorb)
  if(nspinor==1) then
     call GEMM('T','N',norb,norb,nvctrp,1.0_wp,psit(1,1),max(1,nvctrp),hpsit(1,1),max(1,nvctrp),0.0_wp,&
          alag(1,1,istart),norb)
  else
     !this part should be recheck in the case of nspinor == 2
     call C_GEMM('C','N',norb,norb,ncomp*nvctrp,(1.0_wp,0.0_wp),psit(1,1),max(1,ncomp*nvctrp), &
          hpsit(1,1),max(1,ncomp*nvctrp),(0.0_wp,0.0_wp),alag(1,1,istart),norb)
  end if

  if (nproc > 1) then
     call timing(iproc,'LagrM_comput  ','OF')
     call timing(iproc,'LagrM_commun  ','ON')
     call MPI_ALLREDUCE(alag(1,1,2),alag(1,1,1),norbs*norb,&
          mpidtypd,MPI_SUM,MPI_COMM_WORLD,ierr)
     call timing(iproc,'LagrM_commun  ','OF')
     call timing(iproc,'LagrM_comput  ','ON')
  end if
!          if (iproc.eq.0) then
!          write(*,*) 'ALAG',iproc,norb,norbs
!          do iorb=1,norb
!          write(*,'(10(1x,1pe10.3))') (alag(jorb,iorb,1),jorb=1,norbs)
!          enddo
!          endif



  scprsum=0.0_dp
  if(nspinor == 1) then
     do iorb=1,norb
        occ=real(occup(iorb),dp)
        scprsum=scprsum+occ*real(alag(iorb,iorb,1),dp)
     enddo
  else if (nspinor == 4 .or. nspinor == 2) then
     !not sure about the imaginary part of the diagonal
    do iorb=1,norb
       occ=real(occup(iorb),dp)
       scprsum=scprsum+occ*real(alag(2*iorb-1,iorb,1),dp)
       scprsum=scprsum+occ*real(alag(2*iorb,iorb,1),dp)
     enddo
  end if


!  if(iproc==0) print *,'ortho_p',scprsum

  ! hpsit(k,iorb)=-psit(k,jorb)*alag(jorb,iorb,1)
  if(nspinor==1) then
     call GEMM('N','N',nvctrp,norb,norb,-1.0_wp,psit(1,1),max(1,nvctrp),alag(1,1,1),norb,1.0_wp,&
          hpsit(1,1),max(1,nvctrp))
  else
     call C_GEMM('N','N',ncomp*nvctrp,norb,norb,(-1.0_wp,0.0_wp),psit(1,1),max(1,ncomp*nvctrp),&
          alag(1,1,1),norb,(1.0_wp,0.0_wp),hpsit(1,1),max(1,ncomp*nvctrp))
  end if


  i_all=-product(shape(alag))*kind(alag)
  deallocate(alag,stat=i_stat)
  call memocc(i_stat,i_all,'alag',subname)



  call timing(iproc,'LagrM_comput  ','OF')

END SUBROUTINE orthoconstraint_p


!> Gram-Schmidt orthogonalisation
subroutine orthon_p(iproc,nproc,norb,nvctrp,psit,nspinor)
  use module_base
  implicit none
  integer, intent(in) :: iproc,nproc,norb,nvctrp,nspinor
  real(wp), dimension(nspinor*nvctrp,norb), intent(inout) :: psit
  !local variables
  character(len=*), parameter :: subname='orthon_p'
  integer :: info,i_all,i_stat,nvctr_eff,ierr,istart,norbs,ncomp
  real(wp) :: tt,ttLOC
  real(wp), dimension(:,:,:), allocatable :: ovrlp
  integer :: volta

  call timing(iproc,'GramS_comput  ','ON')

  do volta=1,2

  if (norb == 1) then 

     !for the inhomogeneous distribution this should  be changed
     nvctr_eff=nvctrp!min(nvctr_tot-iproc*nvctrp,nvctrp)

     if (nvctr_eff > 0) then
     !parallel treatment of a run with only one orbital
        if(nspinor==1) then
           tt=nrm2(nvctr_eff,psit(1,1),1)
        else
           !print *,'for one orbital the norm of the spinor must be calculated'
           !stop
           tt=nrm2(nvctr_eff*nspinor,psit(1,1),1) !NOT CORRECT
        end if
        ttLOC=tt**2
     else
        ttLOC=0.0_wp
     end if
     
     if (nproc > 1) then
        call MPI_ALLREDUCE(ttLOC,tt,1,mpidtypd,MPI_SUM,MPI_COMM_WORLD,ierr)
     else
        tt=ttLOC
     end if

     tt=1.0_wp/sqrt(tt)
     if(nspinor==1) then 
        !correct normalisation
        call vscal(nvctr_eff,tt,psit(1,1),1)
     else
        !not correct, to be adjusted
        call vscal(nvctr_eff*nspinor,tt,psit(1,1),1)
     end if

  else

     istart=2
     if (nproc == 1) istart=1

     if(nspinor==1) then
        norbs=norb
     else if (nspinor ==2) then
        norbs=2*norb
        ncomp=1
     else if (nspinor ==4) then
        norbs=2*norb
        ncomp=2
     end if

     allocate(ovrlp(norbs,norb,istart+ndebug),stat=i_stat)
     call memocc(i_stat,ovrlp,'ovrlp',subname)

     call razero(norbs*norb*istart,ovrlp)

     ! Upper triangle of overlap matrix using BLAS
     !     ovrlp(iorb,jorb)=psit(k,iorb)*psit(k,jorb) ; upper triangle
     if(nspinor==1) then
        call syrk('L','T',norb,nvctrp,1.0_wp,psit(1,1),max(1,nvctrp),0.0_wp,ovrlp(1,1,istart),norb)
     else
!!        ovrlp=0.0d0
!!        do iorb=1,norb
!!           do jorb=1,norb
!!              ttr=ddot(nvctrp*nspinor,psit(1,iorb),1,psit(1,jorb),1)
!!              tti=ddot(nvctrp,psit(1,iorb),1,psit(nvctrp+1,jorb),1)
!!              tti=tti-ddot(nvctrp,psit(nvctrp+1,iorb),1,psit(1,jorb),1)
!!              tti=tti-ddot(nvctrp,psit(3*nvctrp+1,iorb),1,psit(2*nvctrp+1,jorb),1)
!!              tti=tti+ddot(nvctrp,psit(2*nvctrp+1,iorb),1,psit(3*nvctrp+1,jorb),1)
!!              ovrlp(2*iorb-1,jorb,1)=ttr
!!              ovrlp(2*iorb,jorb,1)=tti*0.0d0
!!              print *,iorb,norb,ttr,tti
!!           end do
!!        end do
!!        stop
        call herk('L','C',norb,ncomp*nvctrp,1.0_wp,psit(1,1),max(1,ncomp*nvctrp),&
             0.0_wp,ovrlp(1,1,istart),norb)
     end if

     if (nproc > 1) then
        call timing(iproc,'GramS_comput  ','OF')
        call timing(iproc,'GramS_commun  ','ON')
        call MPI_ALLREDUCE (ovrlp(1,1,2),ovrlp(1,1,1),norbs*norb,&
             MPI_DOUBLE_PRECISION,MPI_SUM,MPI_COMM_WORLD,ierr)
        call timing(iproc,'GramS_commun  ','OF')
        call timing(iproc,'GramS_comput  ','ON')
     end if
     
!!     if (iproc==0) then
!!        write(*,*) 'parallel ovrlp'
!!        do i=1,norbs,min(2,nspinor)
!!           write(*,'(10(1x,1pe10.3))') (ovrlp(i,j,1),j=1,norb)
!!        enddo
!!     end if

     !to be excluded if nvctrp==0
     if(nspinor==1) then
        
        ! Cholesky factorization
        call potrf( 'L',norb,ovrlp(1,1,1),norb,info)
        if (info /= 0) then
           write(*,*) 'info Cholesky factorization',info
        end if
        
        ! calculate L^{-1}
        call trtri( 'L','N',norb,ovrlp(1,1,1),norb,info)
        if (info.ne.0) write(6,*) 'info L^-1',info
        
        ! new vectors   
        call trmm ('R','L','T','N',nvctrp,norb,1.0_wp,ovrlp(1,1,1),norb,psit(1,1),max(1,nvctrp))

     else

       ! Cholesky factorization
!!        do i=1,norb
!!           if(iproc==0) then
!!              write(*,*) 'parallel ovrlp',i
!!              write(*,'(10f10.3)') (ovrlp(j,i,1), j=1,norbs)
!!           end if
!!        end do
        call c_potrf( 'L',norb,ovrlp(1,1,1),norb,info )
        if (info /= 0) then
           write(*,*) 'info Cholesky factorization',info
        end if
        
        ! calculate L^{-1}
!!         do i=1,norb
!!           if(iproc==0) then
!!              write(*,*) 'parallel ovrlp2',i
!!              write(*,'(10f10.3)') (ovrlp(j,i,1), j=1,norbs)
!!           end if
!!        end do
       call c_trtri( 'L','N',norb,ovrlp(1,1,1),norb,info)
        if (info.ne.0) write(6,*) 'info L^-1',info
        
!!        do i=1,norb
!!           if(iproc==0) then
!!              write(*,'(10f10.3)') (ovrlp(j,i,1), j=1,norbs)
!!           end if
!!        end do
       ! new vectors   !!check if third argument should be transpose or conjugate
        call c_trmm ('R','L','C','N',ncomp*nvctrp,norb,(1.0_wp,0.0_wp),&
             ovrlp(1,1,1),norb,psit(1,1),max(1,ncomp*nvctrp))

        !if(nproc==1) call psitransspi(nvctrp,norb,psit,.true.)


     end if

     i_all=-product(shape(ovrlp))*kind(ovrlp)
     deallocate(ovrlp,stat=i_stat)
     call memocc(i_stat,i_all,'ovrlp',subname)

  end if

  enddo

  call timing(iproc,'GramS_comput  ','OF')

END SUBROUTINE orthon_p


!> Loewdin orthogonalisation
!! @todo
!!  The loewe routines must be uniformised serial/parallel and nspinor should be added
subroutine loewe_p(iproc,norb,ndim,nvctrp,nvctr_tot,psit)
  use module_base
  implicit real(kind=8) (a-h,o-z)
  logical, parameter :: parallel=.true.
  dimension psit(nvctrp,ndim)
  character(len=*), parameter :: subname='loewe_p'
  real(kind=8), allocatable :: ovrlp(:,:,:),evall(:),psitt(:,:)

  if (norb.eq.1) then

     nvctr_eff=min(nvctr_tot-iproc*nvctrp,nvctrp)

     if (nvctr_eff > 0) then
     !parallel treatment of a run with only one orbital
     tt=dnrm2(nvctr_eff,psit,1)     
     ttLOC=tt**2

     else
        ttLOC =0.d0
     end if
     
     call MPI_ALLREDUCE(ttLOC,tt,1,MPI_DOUBLE_PRECISION,MPI_SUM,MPI_COMM_WORLD,ierr)

     tt=1.d0/sqrt(tt)
     call vscal(nvctr_eff,tt,psit(1,1),1)

     !stop 'more than one orbital needed for a parallel run'

  else

     allocate(ovrlp(norb,norb,3+ndebug),stat=i_stat)
     call memocc(i_stat,ovrlp,'ovrlp',subname)
     allocate(evall(norb+ndebug),stat=i_stat)
     call memocc(i_stat,evall,'evall',subname)

     ! Upper triangle of overlap matrix using BLAS
     !     ovrlp(iorb,jorb)=psit(k,iorb)*psit(k,jorb) ; upper triangle
     call DSYRK('U','T',norb,nvctrp,1.d0,psit,nvctrp,0.d0,ovrlp(1,1,2),norb)

     ! Full overlap matrix using  BLAS
     !     ovrlap(jorb,iorb,2)=+psit(k,jorb)*psit(k,iorb)
     !      call DGEMM('T','N',norb,norb,nvctrp,1.d0,psit,&
     !                     nvctrp,psit,nvctrp,0.d0,ovrlp(1,1,2),norb)

     call MPI_ALLREDUCE(ovrlp(1,1,2),ovrlp(1,1,1),norb**2,&
          MPI_DOUBLE_PRECISION,MPI_SUM,MPI_COMM_WORLD,ierr)

     !       write(*,*) 'OVERLAP',iproc
     !       do i=1,norb
     !       write(*,'(10(x,e17.10))') (ovrlp(i,j,1),j=1,norb)
     !       enddo

     ! LAPACK
     call DSYEV('V','U',norb,ovrlp(1,1,1),norb,evall,ovrlp(1,1,3),norb**2,info)
     if (info.ne.0) write(6,*) 'info loewe', info
     !        if (iproc.eq.0) then 
     !          write(6,*) 'overlap eigenvalues'
     !77        format(8(1x,e10.3))
     !          if (norb.le.16) then
     !          write(6,77) evall
     !          else
     !          write(6,77) (evall(i),i=1,4), (evall(i),i=norb-3,norb)
     !          endif
     !        endif

     ! calculate S^{-1/2} ovrlp(*,*,3)
     do lorb=1,norb
        do jorb=1,norb
           ovrlp(jorb,lorb,2)=ovrlp(jorb,lorb,1)*sqrt(1.d0/evall(lorb))
        end do
     end do
     !        do 3985,j=1,norb
     !        do 3985,i=1,norb
     !        ovrlp(i,j,3)=0.d0
     !        do 3985,l=1,norb
     !3985    ovrlp(i,j,3)=ovrlp(i,j,3)+ovrlp(i,l,1)*ovrlp(j,l,2)
     ! BLAS:
     call DGEMM('N','T',norb,norb,norb,1.d0,ovrlp(1,1,1),norb,&
          ovrlp(1,1,2),norb,0.d0,ovrlp(1,1,3),norb)

     allocate(psitt(nvctrp,ndim+ndebug),stat=i_stat)
     call memocc(i_stat,psitt,'psitt',subname)
     ! new eigenvectors
     !   psitt(i,iorb)=psit(i,jorb)*ovrlp(jorb,iorb,3)
     call DGEMM('N','N',nvctrp,norb,norb,1.d0,psit,nvctrp,ovrlp(1,1,3),norb,0.d0,psitt,nvctrp)
     call DCOPY(nvctrp*ndim,psitt,1,psit,1)
     i_all=-product(shape(psitt))*kind(psitt)
     deallocate(psitt,stat=i_stat)
     call memocc(i_stat,i_all,'psitt',subname)

     i_all=-product(shape(ovrlp))*kind(ovrlp)
     deallocate(ovrlp,stat=i_stat)
     call memocc(i_stat,i_all,'ovrlp',subname)
     i_all=-product(shape(evall))*kind(evall)
     deallocate(evall,stat=i_stat)
     call memocc(i_stat,i_all,'evall',subname)

  end if

END SUBROUTINE loewe_p


!> Loewdin orthogonalisation
subroutine loewe(norb,nvctrp,psi)
  use module_base
  implicit real(kind=8) (a-h,o-z)
  dimension psi(nvctrp,norb)
  character(len=*), parameter :: subname='loewe'
  real(kind=8), allocatable :: ovrlp(:,:,:),evall(:),tpsi(:,:)

  if (norb.eq.1) then
     tt=0.d0
     do i=1,nvctrp
        tt=tt+psi(i,1)**2
     enddo
     tt=1.d0/sqrt(tt)
     do i=1,nvctrp
        psi(i,1)=psi(i,1)*tt
     enddo

  else

     allocate(ovrlp(norb,norb,3+ndebug),stat=i_stat)
     call memocc(i_stat,ovrlp,'ovrlp',subname)
     allocate(evall(norb+ndebug),stat=i_stat)
     call memocc(i_stat,evall,'evall',subname)

     ! Overlap matrix using BLAS
     !     ovrlp(iorb,jorb)=psi(k,iorb)*psi(k,jorb) ; upper triangle
     call DSYRK('U','T',norb,nvctrp,1.d0,psi,nvctrp,0.d0,ovrlp(1,1,1),norb)

     !       write(*,*) 'OVERLAP'
     !       do i=1,norb
     !       write(*,'(10(1x,1pe17.10))') (ovrlp(i,j,1),j=1,norb)
     !       enddo


     ! LAPACK
     call DSYEV('V','U',norb,ovrlp(1,1,1),norb,evall,ovrlp(1,1,3),norb**2,info)
     if (info.ne.0) write(6,*) 'info loewe', info
     !          write(6,*) 'overlap eigenvalues'
     !77        format(8(1x,e10.3))
     !          if (norb.le.16) then
     !          write(6,77) evall
     !          else
     !          write(6,77) (evall(i),i=1,4), (evall(i),i=norb-3,norb)
     !          endif

     ! calculate S^{-1/2} ovrlp(*,*,3)
     do lorb=1,norb
        do jorb=1,norb
           ovrlp(jorb,lorb,2)=ovrlp(jorb,lorb,1)*sqrt(1.d0/evall(lorb))
        end do
     end do
     !        do 3985,j=1,norb
     !        do 3985,i=1,norb
     !        ovrlp(i,j,3)=0.d0
     !        do 3985,l=1,norb
     !3985    ovrlp(i,j,3)=ovrlp(i,j,3)+ovrlp(i,l,1)*ovrlp(j,l,2)
     ! BLAS:
     call DGEMM('N','T',norb,norb,norb,1.d0,ovrlp(1,1,1),norb,ovrlp(1,1,2),norb,0.d0,ovrlp(1,1,3),norb)

     ! new eigenvectors
     allocate(tpsi(nvctrp,norb+ndebug),stat=i_stat)
     call memocc(i_stat,tpsi,'tpsi',subname)
     !   tpsi(i,iorb)=psi(i,jorb)*ovrlp(jorb,iorb,3)
     call DGEMM('N','N',nvctrp,norb,norb,1.d0,psi(1,1),nvctrp,ovrlp(1,1,3),norb,0.d0,tpsi,nvctrp)
     call DCOPY(nvctrp*norb,tpsi,1,psi,1)
     i_all=-product(shape(tpsi))*kind(tpsi)
     deallocate(tpsi,stat=i_stat)
     call memocc(i_stat,i_all,'tpsi',subname)

     i_all=-product(shape(ovrlp))*kind(ovrlp)
     deallocate(ovrlp,stat=i_stat)
     call memocc(i_stat,i_all,'ovrlp',subname)
     i_all=-product(shape(evall))*kind(evall)
     deallocate(evall,stat=i_stat)
     call memocc(i_stat,i_all,'evall',subname)

  endif

END SUBROUTINE loewe

subroutine checkortho_paw(iproc,norb,nvctrp,psit,spsi)
  use module_base
  implicit real(kind=8) (a-h,o-z)
  integer :: iproc,norb,nvctrp
  dimension psit(nvctrp,norb)
  dimension spsi(nvctrp,norb)
  character(len=*), parameter :: subname='checkortho_paw'
  real(kind=8), allocatable :: ovrlp(:,:,:)

  allocate(ovrlp(norb,norb,2+ndebug),stat=i_stat)
  call memocc(i_stat,ovrlp,'ovrlp',subname)

  do iorb=1,norb
     do jorb=1,norb
        !<psi|S|psi>
        ovrlp(iorb,jorb,2)=ddot(nvctrp,psit(1,iorb),1,spsi(1,jorb),1)
        !add <psi|psi>
        ovrlp(iorb,jorb,2)=ovrlp(iorb,jorb,2)+&
         & ddot(nvctrp,psit(1,iorb),1,psit(1,jorb),1)
     end do
  end do

  call MPI_ALLREDUCE(ovrlp(1,1,2),ovrlp(1,1,1),norb**2,MPI_DOUBLE_PRECISION,MPI_SUM,MPI_COMM_WORLD,ierr)

  toler=1.d-10
  dev=0.d0
  do iorb=1,norb
     do jorb=1,norb
        scpr=ovrlp(iorb,jorb,1)
        if (iorb.eq.jorb) then
           dev=dev+(scpr-1.d0)**2
        else
           dev=dev+scpr**2
        endif
        if (iproc == 0) then
           if (iorb.eq.jorb .and. abs(scpr-1.d0).gt.toler) write(*,'(1x,a,2(1x,i0),1x,1pe12.6)')&
                'ERROR ORTHO',iorb,jorb,scpr
           if (iorb.ne.jorb .and. abs(scpr).gt.toler)      write(*,'(1x,a,2(1x,i0),1x,1pe12.6)')&
                'ERROR ORTHO',iorb,jorb,scpr
        end if
     end do
  end do

  if (dev.gt.toler) write(*,'(1x,a,i0,1pe13.5)') 'Deviation from orthogonality ',iproc,dev

  i_all=-product(shape(ovrlp))*kind(ovrlp)
  deallocate(ovrlp,stat=i_stat)
  call memocc(i_stat,i_all,'ovrlp',subname)

END SUBROUTINE checkortho_paw

subroutine checkortho_p(iproc,norb,nvctrp,psit)
  use module_base
  implicit real(kind=8) (a-h,o-z)
  dimension psit(nvctrp,norb)
  character(len=*), parameter :: subname='checkortho_p'
  real(kind=8), allocatable :: ovrlp(:,:,:)

  allocate(ovrlp(norb,norb,2+ndebug),stat=i_stat)
  call memocc(i_stat,ovrlp,'ovrlp',subname)

  do iorb=1,norb
     do jorb=1,norb
        ovrlp(iorb,jorb,2)=ddot(nvctrp,psit(1,iorb),1,psit(1,jorb),1)
     end do
  end do

  call MPI_ALLREDUCE(ovrlp(1,1,2),ovrlp(1,1,1),norb**2,MPI_DOUBLE_PRECISION,MPI_SUM,MPI_COMM_WORLD,ierr)

  toler=1.d-10
  dev=0.d0
  do iorb=1,norb
     do jorb=1,norb
        scpr=ovrlp(iorb,jorb,1)
        if (iorb.eq.jorb) then
           dev=dev+(scpr-1.d0)**2
        else
           dev=dev+scpr**2
        endif
        if (iproc == 0) then
           if (iorb.eq.jorb .and. abs(scpr-1.d0).gt.toler) write(*,'(1x,a,2(1x,i0),1x,1pe12.6)')&
                'ERROR ORTHO',iorb,jorb,scpr
           if (iorb.ne.jorb .and. abs(scpr).gt.toler)      write(*,'(1x,a,2(1x,i0),1x,1pe12.6)')&
                'ERROR ORTHO',iorb,jorb,scpr
        end if
     end do
  end do

  if (dev.gt.toler) write(*,'(1x,a,i0,1pe13.5)') 'Deviation from orthogonality ',iproc,dev

  i_all=-product(shape(ovrlp))*kind(ovrlp)
  deallocate(ovrlp,stat=i_stat)
  call memocc(i_stat,i_all,'ovrlp',subname)

END SUBROUTINE checkortho_p


subroutine checkortho(norb,nvctrp,psi)
  use module_base
  implicit real(kind=8) (a-h,o-z)
  dimension psi(nvctrp,norb)
  character(len=*), parameter :: subname='checkortho'
  real(kind=8), allocatable :: ovrlp(:,:,:)

  allocate(ovrlp(norb,norb,1+ndebug),stat=i_stat)
  call memocc(i_stat,ovrlp,'ovrlp',subname)

  do iorb=1,norb
     do jorb=1,norb
        ovrlp(iorb,jorb,1)=ddot(nvctrp,psi(1,iorb),1,psi(1,jorb),1)
     enddo
  enddo

  toler=1.d-10
  dev=0.d0
  do iorb=1,norb
     do jorb=1,norb
        scpr=ovrlp(iorb,jorb,1)
        if (iorb.eq.jorb) then
           dev=dev+(scpr-1.d0)**2
        else
           dev=dev+scpr**2
        endif
        if (iorb.eq.jorb .and. abs(scpr-1.d0).gt.toler) write(*,'(1x,a,2(1x,i0),1x,1pe12.6)')&
             'ERROR ORTHO',iorb,jorb,scpr
        if (iorb.ne.jorb .and. abs(scpr).gt.toler)      write(*,'(1x,a,2(1x,i0),1x,1pe12.6)')&
             'ERROR ORTHO',iorb,jorb,scpr
     enddo
  enddo

  if (dev.gt.1.d-10) write(*,'(1x,a,i0,1pe13.5)') 'Deviation from orthogonality ',0,dev

  i_all=-product(shape(ovrlp))*kind(ovrlp)
  deallocate(ovrlp,stat=i_stat)
  call memocc(i_stat,i_all,'ovrlp',subname)


END SUBROUTINE checkortho


!> At the start each processor has all the Psi's but only its part of the HPsi's
!! at the end each processor has only its part of the Psi's
subroutine KStrans_p(nproc,norb,nvctrp,occup,  & 
     hpsit,psit,evsum,eval,nspinor)
  use module_base
  implicit none
  integer, intent(in) :: nproc,norb,nvctrp,nspinor
  real(wp), intent(out) :: evsum
  real(gp), dimension(norb), intent(in) :: occup
  real(wp), dimension(nvctrp*nspinor,norb), intent(in) :: hpsit
  real(wp), dimension(norb), intent(out) :: eval
  real(wp), dimension(nvctrp*nspinor,norb), intent(out) :: psit
  !local variables
  character(len=*), parameter :: subname='KStrans_p'
  integer :: i_all,i_stat,ierr,iorb,jorb,n_lp,istart,info,norbs,ncomp
  real(wp) :: alpha
  ! arrays for KS orbitals
  real(wp), dimension(:), allocatable :: work_lp,work_rp
  real(wp), dimension(:,:), allocatable :: psitt
  real(wp), dimension(:,:,:), allocatable :: hamks

  if(nspinor==4) then
     norbs=2*norb
     ncomp=2
  else if (nspinor==2) then
     norbs=2*norb
     ncomp=1
  else
     norbs=norb
  end if
  ! set up Hamiltonian matrix
  allocate(hamks(norbs,norb,2+ndebug),stat=i_stat)
  call memocc(i_stat,hamks,'hamks',subname)

  do jorb=1,norb
     do iorb=1,norbs
        hamks(iorb,jorb,2)=0.0_wp
     enddo
  enddo
  if (nproc > 1) then
     istart=2
  else
     istart=1
  end if

  if(nspinor==1) then
!     do iorb=1,norb
!        do jorb=1,norb
!           scpr=ddot(nvctrp,psit(1,jorb),1,hpsit(1,iorb),1)
!           hamks(iorb,jorb,istart)=scpr
!        enddo
!     enddo
     call gemm('T','N',norb,norb,nvctrp,1.0_wp,psit(1,1),max(1,nvctrp),hpsit(1,1),max(1,nvctrp),0.0_wp,&
          hamks(1,1,istart),norb)
  else
     call c_gemm('C','N',norb,norb,ncomp*nvctrp,(1.0_wp,0.0_wp),psit(1,1),max(1,ncomp*nvctrp), &
          hpsit(1,1),max(1,ncomp*nvctrp),(0.0_wp,0.0_wp),hamks(1,1,istart),norb)
  end if

  if (nproc > 1) then
     call MPI_ALLREDUCE(hamks(1,1,2),hamks(1,1,1),norbs*norb,mpidtypw,&
          MPI_SUM,MPI_COMM_WORLD,ierr)
  end if
!  do iorb=1,norb
!     if(iproc==0) write(*,'(30f10.5)')(hamks(jorb,iorb,2),jorb=1,norbs)
!  end do
  !        write(*,*) 'KS Hamiltonian',iproc
  !        do iorb=1,norb
  !        write(*,'(10(1x,e10.3))') (hamks(iorb,jorb,1),jorb=1,norb)
  !        enddo

  n_lp=max(4*norbs,1000)
  allocate(work_lp(n_lp*2+ndebug),stat=i_stat)
  call memocc(i_stat,work_lp,'work_lp',subname)
  if(nspinor==1) then
     call  syev('V','U',norb,hamks(1,1,1),norb,eval(1),work_lp(1),n_lp,info)
  else
     allocate(work_rp(3*norb+1+ndebug),stat=i_stat)
     call memocc(i_stat,work_rp,'work_rp',subname)
     
     call  heev('V','U',norb,hamks(1,1,1),norb,eval(1),work_lp(1),n_lp,work_rp(1),info)
     
     i_all=-product(shape(work_rp))*kind(work_rp)
     deallocate(work_rp,stat=i_stat)
     call memocc(i_stat,i_all,'work_rp',subname)
  end if

  evsum=0.0_wp
  do iorb=1,norb
     evsum=evsum+eval(iorb)*real(occup(iorb),wp)
     !if (iproc.eq.0) write(*,'(1x,a,i0,a,1x,1pe21.14)') 'eval(',iorb,')=',eval(iorb)
  enddo
  i_all=-product(shape(work_lp))*kind(work_lp)
  deallocate(work_lp,stat=i_stat)
  call memocc(i_stat,i_all,'work_lp',subname)
  if (info.ne.0) write(*,*) 'DSYEV ERROR',info

  allocate(psitt(nvctrp*nspinor,norb+ndebug),stat=i_stat)
  call memocc(i_stat,psitt,'psitt',subname)
  ! Transform to KS orbitals
  ! dgemm can be used instead of daxpy
  if(nspinor==1) then
     do iorb=1,norb
        call razero(nvctrp,psitt(1,iorb))
        do jorb=1,norb
           alpha=hamks(jorb,iorb,1)
           call axpy(nvctrp,alpha,psit(1,jorb),1,psitt(1,iorb),1)
        enddo
     enddo
  else
     do iorb=1,norb
        call razero(nvctrp*nspinor,psitt(1,iorb))
        do jorb=1,norb
           call c_axpy(ncomp*nvctrp,hamks(2*jorb-1,iorb,1),psit(1,jorb),1,psitt(1,iorb),1)
        enddo
     enddo
  end if
  i_all=-product(shape(hamks))*kind(hamks)
  deallocate(hamks,stat=i_stat)
  call memocc(i_stat,i_all,'hamks',subname)

  call DCOPY(nvctrp*norb*nspinor,psitt,1,psit,1)
  i_all=-product(shape(psitt))*kind(psitt)
  deallocate(psitt,stat=i_stat)
  call memocc(i_stat,i_all,'psitt',subname)

END SUBROUTINE KStrans_p


!>  This subroutine orthonormalizes the orbitals psi in a parallel way. To do so, it first transposes the orbitals to all
!!  processors using mpi_alltoallv. The orthonomalization is then done in this data layout using a combination of blockwise Gram-Schmidt
!!  and Cholesky orthonomalization. At the end the vectors are again untransposed.
!!
!!  Input arguments:
!!   @param  iproc      process ID
!!   @param  nproc      total number of processes
!!   @param  norb       total number of vectors that have to be orthonomalized, shared over all processes
!!   @param  orthpar    data type containing many parameters
!!   @param  nspinor    size of spinor
!!   @param  nspin      spin components
!!   @param  ndilmovrlp dimension of overlap
!!   @param  norbArr
!!   @param  comms      Communication arrays
!!  Input/Output arguments:
!!   @param  psi
!!       - on input: the vectors to be orthonormalized
!!       - on output: the orthonomalized vectors
subroutine gsChol(iproc, nproc, psi, hpsi,orthpar, nspinor, orbs, nspin,ndimovrlp,norbArr,comms,paw)
  use module_base
  use module_types
  implicit none

  ! Calling arguments
  !integer, intent(in) :: ikpt
  integer, intent(in) :: iproc, nproc, nspinor,nspin
  type(orthon_data), intent(in):: orthpar
  type(orbitals_data):: orbs
  type(communications_arrays), intent(in) :: comms
  type(paw_objects),intent(inout)::paw
  integer, dimension(nspin), intent(in) :: norbArr
  integer, dimension(nspin,0:orbs%nkpts), intent(in) :: ndimovrlp
  real(wp),dimension(comms%nvctr_par(iproc,0)*orbs%nspinor*orbs%norb),intent(inout):: psi,hpsi
  
  ! Local variables
  integer:: iblock, jblock, ist, jst, iter, iter2, gcd, blocksize, blocksizeSmall, i_stat, i_all
  integer:: getBlocksize, ispin
  real(wp),dimension(:), allocatable :: ovrlp
  character(len=*), parameter:: subname='gsChol',category='GS/Chol'
  
  
  ! Make a loop over spin up/down.
  do ispin=1,nspin
     ! Get the blocksize.
     blocksize=getBlocksize(orthpar, norbArr(ispin))
     
     ! There are two orthonormalization subroutines: gramschmidt orthogonalizes a given bunch of vectors to another bunch
     ! of already orthonormal vectors, and the subroutine cholesky orthonormalizes the given bunch.
     ! First determine how many bunches can be created for the given blocksize.
     iter=floor(real(norbArr(ispin))/real(blocksize))
     
     ! Get the dimensions of the overlap matrix for handling blocksize orbitals.
     call dimension_ovrlpFixedNorb(nspin,orbs,ndimovrlp,blocksize)
     allocate(ovrlp(ndimovrlp(nspin,orbs%nkpts)+ndebug),stat=i_stat)
     call memocc(i_stat,ovrlp,'ovrlp',subname)
     
     ! Make a loop over all blocks.
     do iblock=1,iter
        ! ist is the starting orbitals of the current bunch of vectors.
        ist=(iblock-1)*blocksize+1
        ! Now orthogonalize this bunch to all previous ones.
        do jblock=1,iblock-1
           ! jst is the starting vector of the bunch to which the current bunch has to be orthogonalized.
           jst=blocksize*(jblock-1)+1
           if(paw%usepaw==1) then
              call getOverlapDifferentPsi_paw(iproc, nproc, nspin, blocksize,orbs, &
                   comms, psi(1),paw%spsi(1), ndimovrlp, ovrlp, norbArr, ist, jst, ispin, category)

              call gramschmidt(iproc, blocksize, psi(1), ndimovrlp, ovrlp, &
                   orbs, nspin, nspinor, comms, norbArr, ist, jst, ispin,paw%usepaw,hpsi(1),paw%spsi(1))
           else
              call getOverlapDifferentPsi(iproc, nproc, nspin, blocksize,orbs, &
                   comms, psi(1), ndimovrlp, ovrlp, norbArr, ist, jst, ispin, category)

              call gramschmidt(iproc, blocksize, psi(1), ndimovrlp, ovrlp, &
                   orbs, nspin, nspinor, comms, norbArr, ist, jst, ispin,paw%usepaw)
           end if
        end do
    
        ! Orthonormalize the current bunch of vectors.
        if(paw%usepaw==1) then
           call getOverlap_paw(iproc, nproc, nspin, blocksize, orbs, comms, psi(1), &
                paw%spsi(1),ndimovrlp, ovrlp, norbArr, ist, ispin, category)
           call cholesky(iproc, blocksize, psi(1), nspinor, nspin, orbs, &
                comms, ndimovrlp, ovrlp(1), norbArr, ist, ispin,paw%usepaw,hpsi(1),paw%spsi(1))
        else
           call getOverlap(iproc, nproc, nspin, blocksize, orbs, comms, psi(1), &
                ndimovrlp, ovrlp, norbArr, ist, ispin, category)
           call cholesky(iproc, blocksize, psi(1), nspinor, nspin, orbs, &
                comms, ndimovrlp, ovrlp(1), norbArr, ist, ispin)
        end if
    
    end do

    i_all=-product(shape(ovrlp))*kind(ovrlp)
    deallocate(ovrlp, stat=i_stat)
    call memocc(i_stat,i_all,'ovrlp',subname)
    

    ! Orthonormalize the remaining vectors, if there are any.
    remainingIf: if(blocksize*iter/=norbArr(ispin)) then
        ! ist is the starting vector of the bunch that still havs to be orthonormalized.
        ist=blocksize*iter+1

        ! We have to find a new block size that matches both the remaining vectors and the already orthonomalized ones. This is done by determining
        ! the greatest common divisor of these two numbers.
        blocksizeSmall=gcd(blocksize*iter,norbArr(ispin)-ist+1)

        ! Get the dimensions of the overlap matrix for handling blocksize orbitals.
        call dimension_ovrlpFixedNorb(nspin,orbs,ndimovrlp,blocksizeSmall)
        allocate(ovrlp(ndimovrlp(nspin,orbs%nkpts)+ndebug),stat=i_stat)
        call memocc(i_stat,ovrlp,'ovrlp',subname)

        ! Determine how many blocks can be created with this new block size.
        iter2=(norbArr(ispin)-ist+1)/blocksizeSmall
        ! Now make a loop over all these blocks.
        do iblock=1,iter2
            ! ist is the starting vector of the current bunch.
            ist=iter*blocksize+blocksizeSmall*(iblock-1)+1
            ! Now orthogonalize this bunch to all previous ones.
            do jblock=1,(blocksize*iter)/blocksizeSmall+iblock-1
                ! jst is the starting vector of the bunch to which the current bunch has to be orthogonalized.
                jst=blocksizeSmall*(jblock-1)+1
                if(paw%usepaw==1) then
                   call getOverlapDifferentPsi_paw(iproc, nproc, nspin, blocksizeSmall, &
                        orbs, comms, psi(1), paw%spsi(1),ndimovrlp, ovrlp, norbArr, ist, jst, ispin, category)

                   call gramschmidt(iproc, blocksizeSmall, psi(1), ndimovrlp, &
                        ovrlp, orbs, nspin, nspinor, comms, norbArr, ist, jst, ispin,paw%usepaw,hpsi(1),paw%spsi(1))
                else
                   call getOverlapDifferentPsi(iproc, nproc, nspin, blocksizeSmall, &
                        orbs, comms, psi(1), ndimovrlp, ovrlp, norbArr, ist, jst, ispin, category)

                   call gramschmidt(iproc, blocksizeSmall, psi(1), ndimovrlp, &
                        ovrlp, orbs, nspin, nspinor, comms, norbArr, ist, jst, ispin,paw%usepaw)
                end if

            end do
            ! Orthonormalize the current bunch of vectors.
            if(paw%usepaw==1) then
               call getOverlap_paw(iproc, nproc, nspin, blocksizeSmall, orbs, comms,&
                    psi(1), paw%spsi(1),ndimovrlp, ovrlp, norbArr, ist, ispin, category)
               call cholesky(iproc, blocksizeSmall, psi(1), nspinor, nspin,&
                    orbs, comms, ndimovrlp, ovrlp(1), norbArr, ist, ispin,paw%usepaw,hpsi(1),paw%spsi(1))
            else
               call getOverlap(iproc, nproc, nspin, blocksizeSmall, orbs, comms,&
                    psi(1), ndimovrlp, ovrlp, norbArr, ist, ispin, category)
               call cholesky(iproc, blocksizeSmall, psi(1), nspinor, nspin,&
                    orbs, comms, ndimovrlp, ovrlp(1), norbArr, ist, ispin)
            end if
        end do
        i_all=-product(shape(ovrlp))*kind(ovrlp)
        deallocate(ovrlp, stat=i_stat)
        call memocc(i_stat,i_all,'ovrlp',subname)
    end if remainingIf
    
end do

END SUBROUTINE gsChol


!>  This subroutine orthogonalizes a given bunch of vectors in psit to another bunch of equal size. These other vectors
!!  are assumed to be orthonomal themselves. The starting indices of the two bunches are given by block1 and block2.
!!  The orthonormalization is done in parallel, assuming that each process holds a small portion of each vector.
!!
!!  Input arguments:
!!   @param  iproc       process ID
!!   @param  norbIn     number of orbitals to be orthonormalized
!!   @param  ndimovrlp      describes the shape of the overlap matrix
!!   @param  orbs       type that contains many parameters concerning the orbitals
!!   @param  nspin      closed shell -> nspin=1 ; spin polarised -> nspin=2
!!   @param  nspinor    real wavefunction -> nspinor=1, complex wavefunction -> nspinor>1
!!   @param  comms      type containing parameters for communicating the wavefunstion between processors
!!   @param  norbTot    total number of orbitals (if nspin=2:
!!                 norbTot(1)=total number of up orbitals
!!                 norbTot(2)=total number of down orbitals)
!!   @param  block1     gives the starting orbital of the orbitals to be orthogonalized
!!   @param  block2     gives the starting orbital of the orbitals to which they shall be orthogonalized
!!   @param  ispinIn    indicates whether the up or down orbitals shall be handled
!!  Input/Output arguments:
!!   @param  psit       the vectors that shall be orthonormalized
!!   @param  ovrlp      the overlap matrix which will be destroyed during this subroutine
subroutine gramschmidt(iproc, norbIn, psit, ndimovrlp, ovrlp, orbs, nspin,&
     nspinor, comms, norbTot, block1, block2, ispinIn,usepaw,hpsit,spsit)
use module_base
use module_types
implicit none

! Calling arguments
integer,intent(in):: iproc, norbIn, nspin, nspinor, block1, block2, ispinIn,usepaw
type(orbitals_data):: orbs
type(communications_arrays), intent(in) :: comms
real(wp),dimension(comms%nvctr_par(iproc,0)*orbs%nspinor*orbs%norb),intent(inout):: psit
real(wp),dimension(comms%nvctr_par(iproc,0)*orbs%nspinor*orbs%norb),intent(inout),optional:: hpsit,spsit
integer,dimension(nspin,0:orbs%nkpts):: ndimovrlp
real(wp),dimension(ndimovrlp(nspin,orbs%nkpts)):: ovrlp
integer,dimension(nspin):: norbTot

! Local arguments
integer:: nvctrp, i_stat, i_all, ncomp, ikptp, ikpt, ispin, norb, norbs, istThis, istOther
real(kind=8),dimension(:),allocatable:: A1D
character(len=*),parameter:: subname='gramschmidt'

! Initialize the starting indices. istThis is the starting index of the orbitals that shall be orthogonalized,
! istOther is the starting index of the orbitals to which they shall be orthogonalized.
istThis=1
istOther=1

! Make a loop over the number of k-points handled by the process.
do ikptp=1,orbs%nkptsp
    ! ikpt is the number of the k-point.
    ikpt=orbs%iskpts+ikptp
    ! Now make a loop over spin up and down.
    do ispin=1,nspin
        ! This subroutine gives essentially back nvctrp, i.e. the length of the vectors for.
        ! In addition it sets the value of nspinor to orbs%nspinor.
        call orbitals_and_components(iproc,ikpt,ispin,orbs,comms,&
            nvctrp,norb,norbs,ncomp,nspinor)
        ! The subroutine also overwrite the variable norb with the total number of orbitals.
        ! However we want to keep the value of norbIn (since we possibly treat only a part of the orbitals).
        norb=norbIn

        ! Allocate the matrix A which will hold some partial results.
        allocate(A1D(nvctrp*norb*nspinor), stat=i_stat)
        call memocc(i_stat, A1D, 'A1D', subname)

        ! Count up the starting indices.
        istThis=istThis+nvctrp*(block1-1)*nspinor
        istOther=istOther+nvctrp*(block2-1)*nspinor

        if(ispin==ispinIn) then
            ! Calculate matrix product psit*ovrlp=A. This will give the components that will be projected out of psit.
            ! We actually calculate -psit*ovrlp=-A, since this is better for further processing with daxpy.
            if(nspinor==1) then
                call dgemm('n', 'n', nvctrp, norb, norb, -1.d0, psit(istOther), nvctrp,&
                     ovrlp(ndimovrlp(ispin,ikpt-1)+1), norb, 0.d0, A1D(1), nvctrp)
            else
                call zgemm('n', 'n', nvctrp, norb, norb, (-1.d0,0.d0), psit(istOther), nvctrp, &
                     ovrlp(ndimovrlp(ispin,ikpt-1)+1), norb, (0.d0,0.d0), A1D(1), nvctrp)
            end if
            ! Now project out: psit=psit-A.
            ! Since we calculated -A, we have to put psit=psit+A and can use daxpy to perform psit=A+psit
            if(nspinor==1) then
                call daxpy(nvctrp*norb*nspinor,1.d0,A1D(1),1,psit(istThis),1)
                if(usepaw==1) then
                   !Update also spsit and hpsit
                   call daxpy(nvctrp*norb*nspinor,1.d0,A1D(1),1,hpsit(istThis),1)
                   call daxpy(nvctrp*norb*nspinor,1.d0,A1D(1),1,spsit(istThis),1)
                end if
            else
                call daxpy(nvctrp*norb*nspinor,1.d0,A1D(1),1,psit(istThis),1)
                if(usepaw==1) then
                   !Update also spsit and hpsit
                   call daxpy(nvctrp*norb*nspinor,1.d0,A1D(1),1,hpsit(istThis),1)
                   call daxpy(nvctrp*norb*nspinor,1.d0,A1D(1),1,spsit(istThis),1)
                end if
            end if
        end if

        ! Increase the starting indices. This will bring the starting index to the start of the the next spin case (up/down) and k-point.
        istThis=istThis+nvctrp*(norbTot(ispin)-block1+1)*nspinor
        istOther=istOther+nvctrp*(norbTot(ispin)-block2+1)*nspinor

        i_all=-product(shape(A1D))*kind(A1D)
        deallocate(A1D)
        call memocc(i_stat,i_all,'A1D',subname)
    end do
end do

END SUBROUTINE gramschmidt


!>  This subroutine orthonormalizes a given bunch of vectors psi.
!!  It first calculates the Cholesky composition S=L*L^T of the overlap matrix S.  This matrix L is then
!!  inverted to get L^{-1} and the orthonormal vectors are finally given by psi=psi*L^{-1}.
!!
!!  Input arguments:
!!   @param  iproc      process ID
!!   @param  norbIn     number of orbitals to be orthonormalized
!!   @param  nspinor    real wavefunction -> nspinor=1, complex wavefunction -> nspinor>1
!!   @param  nspin      closed shell -> nspin=1 ; spin polarised -> nspin=2
!!   @param  orbs       type that contains many parameters concerning the orbitals
!!   @param  comms      type containing parameters for communicating the wavefunstion between processors
!!   @param  ndimL      describes the shape of the overlap matrix
!!   @param  norbTot    total number of orbitals (if nspin=2:
!!               - norbTot(1)=total number of up orbitals
!!               - norbTot(2)=total number of down orbitals)
!!   @param  block1     gives the starting orbital of the orbitals to be orthonormalized
!!   @param  ispinIn    indicates whether the up or down orbitals shall be handled
!!  Input/Output arguments:
!!   @param  psi        the vectors that shall be orthonormalized
!!   @param  Lc      the overlap matrix which will be destroyed during this subroutine
subroutine cholesky(iproc, norbIn, psi, nspinor, nspin, orbs, comms, ndimL, Lc, norbTot, block1, ispinIn,&
           usepaw,hpsi,spsi)

use module_base
use module_types
implicit none

! Calling arguments
!integer:: iproc,nvctrp,norbIn, nspinor, nspin, norbTot, block1, ispinIn
integer:: iproc,nvctrp,norbIn, nspinor, nspin, block1, ispinIn,usepaw
type(orbitals_data):: orbs
type(communications_arrays):: comms
real(kind=8),dimension(comms%nvctr_par(iproc,0)*orbs%nspinor*orbs%norb),intent(in out):: psi
real(kind=8),dimension(comms%nvctr_par(iproc,0)*orbs%nspinor*orbs%norb),intent(in out),optional:: hpsi,spsi
integer,dimension(nspin,0:orbs%nkpts):: ndimL
real(kind=8),dimension(ndimL(nspin,orbs%nkpts),1):: Lc
integer,dimension(nspin):: norbTot

! Local variables
integer:: ist, info, ispin, ikptp, ikpt, ncomp, norbs, norb
!n(c) character(len=*),parameter:: subname='cholesky'

  
 
! Set the starting index to 1.
ist=1
! Make a loop over the number of k-points handled by the process.
do ikptp=1,orbs%nkptsp
    ! ikpt is the number of the k-point.
    ikpt=orbs%iskpts+ikptp
    ! Now make a loop over spin up and down.
    do ispin=1,nspin
        ! This subroutine gives essentially back nvctrp, i.e. the length of the vectors for.
        ! In addition it sets the value of nspinor to orbs%nspinor.
        call orbitals_and_components(iproc,ikpt,ispin,orbs,comms,&
            nvctrp,norb,norbs,ncomp,nspinor)
        ! The subroutine also overwrite the variable norb with the total number of orbitals.
        ! However we want to keep the value of norbIn (since we possibly treat only a part of the orbitals).
        norb=norbIn
        ! Count up the starting index
        ist=ist+nvctrp*(block1-1)*nspinor
 
        ! The following part is only executed if ispin==ispinIn. Otherwise only the starting index ist
        ! is increased.
        if(ispin==ispinIn) then
            ! Make a Cholesky factorization of L.
            if(nspinor==1) then
                call dpotrf('l', norb, Lc(ndimL(ispin,ikpt-1)+1,1), norb, info)
            else
                call zpotrf('l', norb, Lc(ndimL(ispin,ikpt-1)+1,1), norb, info)
            end if
            
            ! Invert the Cholesky matrix: L^{-1}.
            if(nspinor==1) then
                call dtrtri('l', 'n', norb, Lc(ndimL(ispin,ikpt-1)+1,1), norb, info)
            else
                call ztrtri('l', 'n', norb, Lc(ndimL(ispin,ikpt-1)+1,1), norb, info)
            end if
 
            ! Calculate the matrix product psi*L^{-1}=psi. This will give the orthonormal orbitals.
            if(nspinor==1) then
                call dtrmm('r', 'l', 't', 'n', nvctrp, norb, 1.d0, &
                     Lc(ndimL(ispin,ikpt-1)+1,1), norb, psi(ist), nvctrp)
                if(usepaw==1) then
                   !update also hpsi and spsi
                   call dtrmm('r', 'l', 't', 'n', nvctrp, norb, 1.d0, &
                        Lc(ndimL(ispin,ikpt-1)+1,1), norb, hpsi(ist), nvctrp)
                   call dtrmm('r', 'l', 't', 'n', nvctrp, norb, 1.d0, &
                        Lc(ndimL(ispin,ikpt-1)+1,1), norb, spsi(ist), nvctrp)
                end if
            else
                call ztrmm('r', 'l', 'c', 'n', ncomp*nvctrp, norb, (1.d0,0.d0),&
                     Lc(ndimL(ispin,ikpt-1)+1,1), norb, psi(ist), ncomp*nvctrp)
                if(usepaw==1) then
                   call ztrmm('r', 'l', 'c', 'n', ncomp*nvctrp, norb, (1.d0,0.d0),&
                        Lc(ndimL(ispin,ikpt-1)+1,1), norb, hpsi(ist), ncomp*nvctrp)
                   call ztrmm('r', 'l', 'c', 'n', ncomp*nvctrp, norb, (1.d0,0.d0),&
                        Lc(ndimL(ispin,ikpt-1)+1,1), norb, spsi(ist), ncomp*nvctrp)
                end if
            end if
        end if
 
        ! Increase the starting index.
        ist=ist+nvctrp*(norbTot(ispin)-block1+1)*nspinor

    end do
end do         

END SUBROUTINE cholesky


!>   Orthonormalizes the vectors provided in psit by a loewdin orthonormalization.
!!
!!  Input arguments:
!!   @param  iproc      process ID
!!   @param  norbIn     number of orbitals to be orthonormalized
!!   @param  nspinor    real wavefunction -> nspinor=1, complex wavefunction -> nspinor>1
!!   @param  block1     gives the starting orbital of the orbitals to be orthonormalized
!!   @param  ispinIn    indicates whether the up or down orbitals shall be handled
!!   @param  orbs       type that contains many parameters concerning the orbitals
!!   @param  comms      type containing parameters for communicating the wavefunstion between processors
!!   @param  nspin      closed shell -> nspin=1 ; spin polarised -> nspin=2
!!   @param  ndimovrlp  describes the shape of the overlap matrix
!!   @param  norbTot    total number of orbitals (if nspin=2:
!!               - norbTot(1)=total number of up orbitals
!!               - norbTot(2)=total number of down orbitals)
!!  Input/output Arguments
!!   @param  psit       the orbitals to be orthonormalized
!!   @param  ovrlp      the overlap matrix which will be destroyed during this subroutine
subroutine loewdin(iproc, norbIn, nspinor, block1, ispinIn, orbs, comms, nspin, psit, ovrlp, ndimovrlp, norbTot,&
           usepaw,hpsit,spsit)

use module_base
use module_types
implicit none

! Calling arguments
integer,intent(in):: iproc,norbIn, nspinor, nspin, block1, ispinIn,usepaw
type(orbitals_data),intent(in):: orbs
type(communications_arrays),intent(in):: comms
real(kind=8),dimension(comms%nvctr_par(iproc,0)*orbs%nspinor*orbs%norb),intent(in out):: psit
real(kind=8),dimension(comms%nvctr_par(iproc,0)*orbs%nspinor*orbs%norb),intent(in out),optional:: hpsit,spsit
integer,dimension(nspin,0:orbs%nkpts):: ndimovrlp
real(kind=8),dimension(ndimovrlp(nspin,orbs%nkpts)):: ovrlp
integer,dimension(nspin):: norbTot

! Local variables
integer:: jorb, lorb, i_stat, i_all, info, nvctrp, ispin, ist, ikptp, ikpt, ncomp, norbs, norb, lwork
real(kind=8),dimension(:),allocatable:: evall, psitt
real(kind=8),dimension(:,:),allocatable:: tempArr
character(len=*), parameter :: subname='loewdin'

! Allocate the work arrays.
lwork=nspinor*norbIn**2+10
allocate(tempArr(norbIn**2*nspinor,2), stat=i_stat)
call memocc(i_stat,tempArr,'tempArr',subname)

allocate(evall(norbIn), stat=i_stat)
call memocc(i_stat,evall,'evall',subname)

ist=1
! Make a loop over the number of k-points handled by the process.
do ikptp=1,orbs%nkptsp
    ! ikpt is the number of the k-point.
    ikpt=orbs%iskpts+ikptp
    ! Now make a loop over spin up and down.
    do ispin=1,nspin
        ! This subroutine gives essentially back nvctrp, i.e. the length of the vectors for.
        ! In addition it sets the value of nspinor to orbs%nspinor.
        call orbitals_and_components(iproc,ikpt,ispin,orbs,comms,&
            nvctrp,norb,norbs,ncomp,nspinor)
        ! The subroutine also overwrite the variable norb with the total number of orbitals.
        ! However we want to keep the value of norbIn (since we possibly treat only a part of the orbitals).
        norb=norbIn
        ! Count up the starting index
        ist=ist+nvctrp*(block1-1)*nspinor
 
        ! The following part is only executed if ispin==ispinIn. Otherwise only the starting index ist
        ! is increased.
        if(ispin==ispinIn) then

            ! Diagonalize the overlap matrix.
            if(nspinor==1) then
                call dsyev('v', 'l', norb, ovrlp(ndimovrlp(ispin,ikpt-1)+1), norb,&
                     evall, tempArr(1,1), lwork, info)
            else
                call zheev('v', 'l', norb,ovrlp(ndimovrlp(ispin,ikpt-1)+1), norb,&
                     evall, tempArr(1,1), lwork, tempArr(1,2), info)
            end if
            if (info/=0) then
                write(*,'(a,i0)') 'ERROR in dsyev (Loewdin); info=',info
                stop
            end if

            ! Calculate S^{-1/2}. 
            ! First calulate ovrlp*diag(evall) (ovrlp is the diagonalized overlap
            ! matrix and diag(evall) the diagonal matrix consisting of the eigenvalues...
            do lorb=1,norb
               do jorb=1,norb*nspinor
                  tempArr((lorb-1)*norb*nspinor+jorb,1)=&
                       ovrlp(ndimovrlp(ispin,ikpt-1)+(lorb-1)*norb*nspinor+jorb)*sqrt(1.d0/evall(lorb))
               end do
            end do

            ! ...and now apply the diagonalized overlap matrix to the matrix constructed above.
            ! This will give S^{-1/2}.
            if(nspinor==1) then
                call dgemm('n', 't', norb, norb, norb, 1.d0, ovrlp(ndimovrlp(ispin,ikpt-1)+1), norb,&
                     tempArr(1,1), norb, 0.d0, tempArr(1,2), norb)
            else
                call zgemm('n', 't', norb, norb, norb, (1.d0,0.d0), ovrlp(ndimovrlp(ispin,ikpt-1)+1), norb,&
                     tempArr(1,1), norb, (0.d0,0.d0), tempArr(1,2), norb)
            end if

            ! Now calculate the orthonormal orbitals by applying S^{-1/2} to the orbitals.
            ! This requires the use of a temporary variable psitt.
            allocate(psitt(nvctrp*norb*nspinor),stat=i_stat)
            call memocc(i_stat,psitt,'psitt',subname)
            if(nspinor==1) then
                call dgemm('n', 'n', nvctrp, norb, norb, 1.d0, psit(ist), &
                     nvctrp, tempArr(1,2), norb, 0.d0, psitt, nvctrp)
            else
                call zgemm('n', 'n', nvctrp, norb, norb, (1.d0,0.d0), &
                     psit(ist), nvctrp, tempArr(1,2), norb, (0.d0,0.d0), psitt, nvctrp)
            end if

            ! Now copy the orbitals from the temporary variable to psit.
            call dcopy(nvctrp*norb*nspinor, psitt(1), 1, psit(ist), 1)

            ! Do the same for hpsi and spsi:
            if(usepaw==1) then
               if(nspinor==1) then
                   call dgemm('n', 'n', nvctrp, norb, norb, 1.d0, hpsit(ist), &
                        nvctrp, tempArr(1,2), norb, 0.d0, psitt, nvctrp)
               else
                   call zgemm('n', 'n', nvctrp, norb, norb, (1.d0,0.d0), &
                        hpsit(ist), nvctrp, tempArr(1,2), norb, (0.d0,0.d0), psitt, nvctrp)
               end if

               ! Now copy the orbitals from the temporary variable to psit.
               call dcopy(nvctrp*norb*nspinor, psitt(1), 1, hpsit(ist), 1)

               if(nspinor==1) then
                   call dgemm('n', 'n', nvctrp, norb, norb, 1.d0, spsit(ist), &
                        nvctrp, tempArr(1,2), norb, 0.d0, psitt, nvctrp)
               else
                   call zgemm('n', 'n', nvctrp, norb, norb, (1.d0,0.d0), &
                        spsit(ist), nvctrp, tempArr(1,2), norb, (0.d0,0.d0), psitt, nvctrp)
               end if

               ! Now copy the orbitals from the temporary variable to psit.
               call dcopy(nvctrp*norb*nspinor, psitt(1), 1, spsit(ist), 1)
            end if

            ! Deallocate the temporary variable psitt.
            i_all=-product(shape(psitt))*kind(psitt)
            deallocate(psitt,stat=i_stat)
            call memocc(i_stat,i_all,'psitt',subname)

        end if
        ! Increase the starting index.
        ist=ist+nvctrp*(norbTot(ispin)-block1+1)*nspinor

    end do
end do         


! Deallocate the remaining arrays.
i_all=-product(shape(tempArr))*kind(tempArr)
deallocate(tempArr,stat=i_stat)
call memocc(i_stat,i_all,'tempArr',subname)

i_all=-product(shape(evall))*kind(evall)
deallocate(evall,stat=i_stat)
call memocc(i_stat,i_all,'evall',subname)

END SUBROUTINE loewdin


!>  This subroutine calculates the overlap matrix for a given bunch of orbitals. It also takes into 
!!  account k-points and spin.
!!
!!  Input arguments:
!!   @param  iproc      process ID
!!   @param  nproc      total number of processes
!!   @param  nspin      closed shell -> nspin=1 ; spin polarised -> nspin=2
!!   @param  norbIn     number of orbitals to be orthonormalized
!!   @param  orbs       type that contains many parameters concerning the orbitals
!!   @param  comms      type containing parameters for communicating the wavefunstion between processors
!!   @param  ndimovrlp      describes the shape of the overlap matrix
!!   @param  norbTot    total number of orbitals (if nspin=2:
!!               - norbTot(1)=total number of up orbitals
!!               - norbTot(2)=total number of down orbitals)
!!   @param  block1     gives the starting orbital of the orbitals to be orthonormalized
!!   @param  ispinIn    indicates whether the up or down orbitals shall be handled
!!   @param  category   gives the category for the timing
!!  Output arguments:
!!   @param  ovrlp      the overlap matrix of the orbitals given in psi
subroutine getOverlap(iproc,nproc,nspin,norbIn,orbs,comms,&
     psi,ndimovrlp,ovrlp,norbTot,block1,ispinIn,category)

  use module_base
  use module_types
  implicit none

  ! Calling arguments
  character(len=*), intent(in) :: category
  integer,intent(in):: iproc,nproc,nspin,norbIn,block1,ispinIn
  type(orbitals_data),intent(in):: orbs
  type(communications_arrays),intent(in) :: comms
  real(wp),dimension(comms%nvctr_par(iproc,0)*orbs%nspinor*orbs%norb),intent(in) :: psi
  integer,dimension(nspin,0:orbs%nkpts),intent(in):: ndimovrlp
  real(wp),dimension(ndimovrlp(nspin,orbs%nkpts)),intent(out):: ovrlp
  integer,dimension(nspin),intent(in):: norbTot

  ! Local variables
  integer:: ispsi,ikptp,ikpt,ispin,nspinor,ncomp,norbs,ierr,nvctrp,norb



  ! Set the whole overlap matrix to zero. This is necessary since each process treats only a part
  ! of the matrix.
  call razero(ndimovrlp(nspin,orbs%nkpts),ovrlp)


  ispsi=1
  ! First make a loop over the k points handled by this process.
  do ikptp=1,orbs%nkptsp
     ! ikpt is the index of the k point.
     ikpt=orbs%iskpts+ikptp

     ! Now make also a loop over spin up/down.
     do ispin=1,nspin

        ! This subroutine gives essentially back nvctrp, i.e. the length of the vectors for which the overlap
        ! matrix shall be calculated. In addition it sets the value of nspinor to orbs%nspinor.
        call orbitals_and_components(iproc,ikpt,ispin,orbs,comms,&
             nvctrp,norb,norbs,ncomp,nspinor)
        ! The subroutine also overwrite the variable norb with the total number of orbitals.
        ! However we want to keep the value of norbIn (since we treat only a part of the orbitals).
        norb=norbIn
        ! Put the starting index to the right place. The current block of vector starts at the block1-th vector.
        ispsi=ispsi+nvctrp*(block1-1)*nspinor
        if(ispin==ispinIn) then
           if (nvctrp == 0) cycle

           ! Now calclulate one part of the overlap matrix. The starting index of this part is given by ndimovrlp(ispin,ikpt-1)+1.
           if(nspinor==1) then
              call syrk('L','T',norb,nvctrp,1.0_wp,psi(ispsi),max(1,nvctrp),&
                   0.0_wp,ovrlp(ndimovrlp(ispin,ikpt-1)+1),norb)
           else
              call herk('L','C',norb,ncomp*nvctrp,1.0_wp,psi(ispsi),&
                   max(1,ncomp*nvctrp),0.0_wp,ovrlp(ndimovrlp(ispin,ikpt-1)+1),norb)
           end if
        end if
        ! Move the starting indices to the end of the actual k point. This is necessary since nvctrp is
        ! different for the next k point and we cannot jump directly to the starting indices of our block for 
        ! the next k point.
        ispsi=ispsi+nvctrp*(norbTot(ispin)-block1+1)*nspinor
     end do
  end do

  !call MPI_BARRIER(MPI_COMM_WORLD,ierr)
  !print *,'here',iproc

  if (nproc > 1) then
     !call timing(iproc,'GramS_comput  ','OF')
     !call timing(iproc,'GramS_commun  ','ON')
     call timing(iproc, trim(category)//'_comput', 'OF')
     call timing(iproc, trim(category)//'_commun', 'ON')
     call mpiallred(ovrlp(1),ndimovrlp(nspin,orbs%nkpts),MPI_SUM,MPI_COMM_WORLD,ierr)
     !call MPI_ALLREDUCE (ovrlp(1,2),ovrlp(1,1),ndimovrlp(nspin,orbs%nkpts),mpidtypw,MPI_SUM,MPI_COMM_WORLD,ierr)
     call timing(iproc, trim(category)//'_commun', 'OF')
     call timing(iproc, trim(category)//'_comput', 'ON')
     !call timing(iproc,'GramS_commun  ','OF')
     !call timing(iproc,'GramS_comput  ','ON')
  end if

  ! Now each processors knows all the overlap matrices for each k-point
  ! even if it does not handle it.
  ! This is somehow redundant but it is one way of reducing the number of communications
  ! without defining group of processors.

END SUBROUTINE getOverlap

!>  This subroutine calculates the overlap matrix for a given bunch of orbitals. It also takes into 
!!  account k-points and spin.
!!
!!  Input arguments:
!!   @param  iproc      process ID
!!   @param  nproc      total number of processes
!!   @param  nspin      closed shell -> nspin=1 ; spin polarised -> nspin=2
!!   @param  norbIn     number of orbitals to be orthonormalized
!!   @param  orbs       type that contains many parameters concerning the orbitals
!!   @param  comms      type containing parameters for communicating the wavefunstion between processors
!!   @param  ndimovrlp      describes the shape of the overlap matrix
!!   @param  norbTot    total number of orbitals (if nspin=2:
!!               - norbTot(1)=total number of up orbitals
!!               - norbTot(2)=total number of down orbitals)
!!   @param  block1     gives the starting orbital of the orbitals to be orthonormalized
!!   @param  ispinIn    indicates whether the up or down orbitals shall be handled
!!   @param  category   gives the category for the timing
!!  Output arguments:
!!   @param  ovrlp      the overlap matrix of the orbitals given in psi
subroutine getOverlap_paw(iproc,nproc,nspin,norbIn,orbs,comms,&
     psi,spsi,ndimovrlp,ovrlp,norbTot,block1,ispinIn,category)

  use module_base
  use module_types
  implicit none

  ! Calling arguments
  character(len=*), intent(in) :: category
  integer,intent(in):: iproc,nproc,nspin,norbIn,block1,ispinIn
  type(orbitals_data),intent(in):: orbs
  type(communications_arrays),intent(in) :: comms
  real(wp),dimension(comms%nvctr_par(iproc,0)*orbs%nspinor*orbs%norb),intent(in) :: psi
  real(wp),dimension(comms%nvctr_par(iproc,0)*orbs%nspinor*orbs%norb),intent(in) :: spsi
  integer,dimension(nspin,0:orbs%nkpts),intent(in):: ndimovrlp
  real(wp),dimension(ndimovrlp(nspin,orbs%nkpts)),intent(out):: ovrlp
  integer,dimension(nspin),intent(in):: norbTot

  ! Local variables
  integer:: ispsi,ikptp,ikpt,ispin,nspinor,ncomp,norbs,ierr,nvctrp,norb
  real(wp),dimension(ndimovrlp(nspin,orbs%nkpts)):: ovrlp_pw


  ! Set the whole overlap matrix to zero. This is necessary since each process treats only a part
  ! of the matrix.
  call razero(ndimovrlp(nspin,orbs%nkpts),ovrlp)
  call razero(ndimovrlp(nspin,orbs%nkpts),ovrlp_pw)


  ispsi=1
  ! First make a loop over the k points handled by this process.
  do ikptp=1,orbs%nkptsp
     ! ikpt is the index of the k point.
     ikpt=orbs%iskpts+ikptp

     ! Now make also a loop over spin up/down.
     do ispin=1,nspin

        ! This subroutine gives essentially back nvctrp, i.e. the length of the vectors for which the overlap
        ! matrix shall be calculated. In addition it sets the value of nspinor to orbs%nspinor.
        call orbitals_and_components(iproc,ikpt,ispin,orbs,comms,&
             nvctrp,norb,norbs,ncomp,nspinor)
        ! The subroutine also overwrite the variable norb with the total number of orbitals.
        ! However we want to keep the value of norbIn (since we treat only a part of the orbitals).
        norb=norbIn
        ! Put the starting index to the right place. The current block of vector starts at the block1-th vector.
        ispsi=ispsi+nvctrp*(block1-1)*nspinor
        if(ispin==ispinIn) then
           if (nvctrp == 0) cycle

           ! Now calclulate one part of the overlap matrix. The starting index of this part is given by ndimovrlp(ispin,ikpt-1)+1.
           !Notice that two overlaps are computed:
           ! overlap_pw= <psi|psi>
           ! overlap   = <psi|S|psi>
           if(nspinor==1) then
              call syrk('L','T',norb,nvctrp,1.0_wp,psi(ispsi),max(1,nvctrp),&
                   0.0_wp,ovrlp_pw(ndimovrlp(ispin,ikpt-1)+1),norb)
              !for nspinor==1, ncomp==1
              call gemm('t','n',norb,norb,ncomp*nvctrp,1.0_wp,psi(ispsi),&
                   ncomp*nvctrp,spsi(ispsi),ncomp*nvctrp,0.d0,ovrlp(ndimovrlp(ispin,ikpt-1)+1),norb)
           else
              call herk('L','C',norb,ncomp*nvctrp,1.0_wp,psi(ispsi),&
                   max(1,ncomp*nvctrp),0.0_wp,ovrlp_pw(ndimovrlp(ispin,ikpt-1)+1),norb)
              !
              call c_gemm('c','n',norb,norb,ncomp*nvctrp,(1.0_wp,0.0_wp),psi(ispsi),&
                   ncomp*nvctrp,spsi(ispsi),ncomp*nvctrp,(0.d0,0.d0),ovrlp(ndimovrlp(ispin,ikpt-1)+1),norb)
           end if
        end if
        ! Move the starting indices to the end of the actual k point. This is necessary since nvctrp is
        ! different for the next k point and we cannot jump directly to the starting indices of our block for 
        ! the next k point.
        ispsi=ispsi+nvctrp*(norbTot(ispin)-block1+1)*nspinor
     end do
  end do

  !Sum the two overlaps:
  !overlap matrix in paw: O=1+S
  !<psi|O|psi> =  <psi|psi> + <psi|S|psi>
  ovrlp=ovrlp_pw + ovrlp

  !call MPI_BARRIER(MPI_COMM_WORLD,ierr)
  !print *,'here',iproc

  if (nproc > 1) then
     !call timing(iproc,'GramS_comput  ','OF')
     !call timing(iproc,'GramS_commun  ','ON')
     call timing(iproc, trim(category)//'_comput', 'OF')
     call timing(iproc, trim(category)//'_commun', 'ON')
     call mpiallred(ovrlp(1),ndimovrlp(nspin,orbs%nkpts),MPI_SUM,MPI_COMM_WORLD,ierr)
     !call MPI_ALLREDUCE (ovrlp(1,2),ovrlp(1,1),ndimovrlp(nspin,orbs%nkpts),mpidtypw,MPI_SUM,MPI_COMM_WORLD,ierr)
     call timing(iproc, trim(category)//'_commun', 'OF')
     call timing(iproc, trim(category)//'_comput', 'ON')
     !call timing(iproc,'GramS_commun  ','OF')
     !call timing(iproc,'GramS_comput  ','ON')
  end if

  ! Now each processors knows all the overlap matrices for each k-point
  ! even if it does not handle it.
  ! This is somehow redundant but it is one way of reducing the number of communications
  ! without defining group of processors.

END SUBROUTINE getOverlap_paw

!>  This subroutine calculates the overlap matrix for a given bunch of orbitals. It also takes into 
!!  account k-points and spin.
!!
!!  Input arguments:
!!   @param  iproc      process ID
!!   @param  nproc      total number of processes
!!   @param  nspin      closed shell -> nspin=1 ; spin polarised -> nspin=2
!!   @param  norbIn     number of orbitals to be orthonormalized
!!   @param  istart     second dimension of the overlpa matrix
!!   @param  orbs       type that contains many parameters concerning the orbitals
!!   @param  comms      type containing parameters for communicating the wavefunstion between processors
!!   @param  psit    the orbitals 
!!   @param  ndimovrlp  describes the shape of the overlap matrix
!!   @param  norbTot    total number of orbitals (if nspin=2:
!!               - norbTot(1)=total number of up orbitals
!!               - norbTot(2)=total number of down orbitals)
!!   @param  block1     gives the starting orbital of the orbitals to be orthogonalized
!!   @param  block2     gives the starting orbital of the orbitals to which the orbitals shall orthogonalized
!!   @param  ispinIn    indicates whether the up or down orbitals shall be handled
!!   @param  category   gives the category for the timing
!!  Output arguments:
!!   @param  ovrlp      the overlap matrix of the orbitals given in psi
subroutine getOverlapDifferentPsi(iproc, nproc, nspin, norbIn, orbs, comms,&
     psit, ndimovrlp, ovrlp, norbTot, block1, block2, ispinIn, category)

  use module_base
  use module_types
  implicit none

  ! Calling arguments
  !integer,intent(in):: iproc, nproc, nspin, norbIn,  istart, norbTot, block1, block2
  character(len=*), intent(in) :: category
  integer,intent(in):: iproc, nproc, nspin, norbIn, block1, block2, ispinIn
  type(orbitals_data),intent(in):: orbs
  type(communications_arrays),intent(in) :: comms
  real(kind=8),dimension(comms%nvctr_par(iproc,0)*orbs%nspinor*orbs%norb),intent(in) :: psit
  integer,dimension(nspin,0:orbs%nkpts),intent(in):: ndimovrlp
  real(kind=8),dimension(ndimovrlp(nspin,orbs%nkpts)):: ovrlp
  integer,dimension(nspin):: norbTot
  ! Local variables
  integer:: ikptp, ikpt, ispin, nspinor, ncomp, norbs, ierr, nvctrp, norb, ispsi1, ispsi2
  
  ! Set the whole overlap matrix to zero. This is necessary since each process treats only a part
  ! of the matrix.
  call razero(ndimovrlp(nspin,orbs%nkpts),ovrlp)

  ispsi1=1
  ispsi2=1
  ! First make a loop over the k points handled by this process.
  do ikptp=1,orbs%nkptsp
     ! ikpt is the index of the k point.
     ikpt=orbs%iskpts+ikptp
     
     ! Now make also a loop over spin up/down.
     do ispin=1,nspin
        
        ! This subroutine gives essentially back nvctrp, i.e. the length of the vectors for which the overlap
        ! matrix shall be calculated. In addition it sets the value of nspinor to orbs%nspinor.
        call orbitals_and_components(iproc,ikpt,ispin,orbs,comms,&
             nvctrp,norb,norbs,ncomp,nspinor)
        ! The subroutine also overwrite the variable norb with the total number of orbitals.
        ! However we want to keep the value of norbIn (since we treat only a part of the orbitals).
        norb=norbIn
        
        ! Put the starting index to the right place. The current block of vector starts at the block1-th and
        ! block2-th vector, respectively. 
        ispsi1=ispsi1+nvctrp*(block1-1)*nspinor
        ispsi2=ispsi2+nvctrp*(block2-1)*nspinor
        if(ispin==ispinIn) then
            if (nvctrp == 0) cycle
       
            ! Now calclulate one part of the overlap matrix. The starting index of this part is given by ndimovrlp(ispin,ikpt-1)+1.
            if(nspinor==1) then
               call gemm('t','n',norb,norb,ncomp*nvctrp,1.0_wp,psit(ispsi2),&
                    ncomp*nvctrp,psit(ispsi1),ncomp*nvctrp,0.d0,ovrlp(ndimovrlp(ispin,ikpt-1)+1),norb)
            else
               call c_gemm('c','n',norb,norb,ncomp*nvctrp,(1.0_wp,0.0_wp),psit(ispsi2),&
                    ncomp*nvctrp,psit(ispsi1),ncomp*nvctrp,(0.d0,0.d0),ovrlp(ndimovrlp(ispin,ikpt-1)+1),norb)
            end if

        end if
        ! Move the starting indices to the end of the actual k point. This is necessary since nvctrp is
        ! different for the next k point and we cannot jump directly to the starting indices of our block for 
        ! the next k point.
        ispsi1=ispsi1+nvctrp*(norbTot(ispin)-block1+1)*nspinor
        ispsi2=ispsi2+nvctrp*(norbTot(ispin)-block2+1)*nspinor

     end do
  end do

  ! Sum up the overlap matrices from all processes.
  if (nproc > 1) then
     !call timing(iproc,'GramS_comput  ','OF')
     !call timing(iproc,'GramS_commun  ','ON')
     call timing(iproc,trim(category)//'_comput','OF')
     call timing(iproc,trim(category)//'_commun','ON')
     call mpiallred(ovrlp(1),ndimovrlp(nspin,orbs%nkpts),MPI_SUM,MPI_COMM_WORLD,ierr)
     !call mpi_allreduce(ovrlp(1,2),ovrlp(1,1),ndimovrlp(nspin,orbs%nkpts),mpi_double_precision,mpi_sum,mpi_comm_world,ierr)
     call timing(iproc,trim(category)//'_commun','OF')
     call timing(iproc,trim(category)//'_comput','ON')
     !call timing(iproc,'GramS_commun  ','OF')
     !call timing(iproc,'GramS_comput  ','ON')
  end if
  
  ! Now each processors knows all the overlap matrices for each k-point even if it does not handle it.
  
END SUBROUTINE getOverlapDifferentPsi

!>  This subroutine calculates the overlap matrix for a given bunch of orbitals. It also takes into 
!!  account k-points and spin.
!!
!!  Input arguments:
!!   @param  iproc      process ID
!!   @param  nproc      total number of processes
!!   @param  nspin      closed shell -> nspin=1 ; spin polarised -> nspin=2
!!   @param  norbIn     number of orbitals to be orthonormalized
!!   @param  istart     second dimension of the overlpa matrix
!!   @param  orbs       type that contains many parameters concerning the orbitals
!!   @param  comms      type containing parameters for communicating the wavefunstion between processors
!!   @param  psit    the orbitals 
!!   @param  ndimovrlp  describes the shape of the overlap matrix
!!   @param  norbTot    total number of orbitals (if nspin=2:
!!               - norbTot(1)=total number of up orbitals
!!               - norbTot(2)=total number of down orbitals)
!!   @param  block1     gives the starting orbital of the orbitals to be orthogonalized
!!   @param  block2     gives the starting orbital of the orbitals to which the orbitals shall orthogonalized
!!   @param  ispinIn    indicates whether the up or down orbitals shall be handled
!!   @param  category   gives the category for the timing
!!  Output arguments:
!!   @param  ovrlp      the overlap matrix of the orbitals given in psi
subroutine getOverlapDifferentPsi_paw(iproc, nproc, nspin, norbIn, orbs, comms,&
     psit, spsit,ndimovrlp, ovrlp, norbTot, block1, block2, ispinIn, category)

  use module_base
  use module_types
  implicit none

  ! Calling arguments
  !integer,intent(in):: iproc, nproc, nspin, norbIn,  istart, norbTot, block1, block2
  character(len=*), intent(in) :: category
  integer,intent(in):: iproc, nproc, nspin, norbIn, block1, block2, ispinIn
  type(orbitals_data),intent(in):: orbs
  type(communications_arrays),intent(in) :: comms
  real(kind=8),dimension(comms%nvctr_par(iproc,0)*orbs%nspinor*orbs%norb),intent(in) :: psit,spsit
  integer,dimension(nspin,0:orbs%nkpts),intent(in):: ndimovrlp
  real(kind=8),dimension(ndimovrlp(nspin,orbs%nkpts)):: ovrlp
  integer,dimension(nspin):: norbTot
  ! Local variables
  integer:: ikptp, ikpt, ispin, nspinor, ncomp, norbs, ierr, nvctrp, norb, ispsi1, ispsi2
  real(kind=8),dimension(ndimovrlp(nspin,orbs%nkpts)):: ovrlp_pw
  
  ! Set the whole overlap matrix to zero. This is necessary since each process treats only a part
  ! of the matrix.
  call razero(ndimovrlp(nspin,orbs%nkpts),ovrlp)
  call razero(ndimovrlp(nspin,orbs%nkpts),ovrlp_pw)

  ispsi1=1
  ispsi2=1
  ! First make a loop over the k points handled by this process.
  do ikptp=1,orbs%nkptsp
     ! ikpt is the index of the k point.
     ikpt=orbs%iskpts+ikptp
     
     ! Now make also a loop over spin up/down.
     do ispin=1,nspin
        
        ! This subroutine gives essentially back nvctrp, i.e. the length of the vectors for which the overlap
        ! matrix shall be calculated. In addition it sets the value of nspinor to orbs%nspinor.
        call orbitals_and_components(iproc,ikpt,ispin,orbs,comms,&
             nvctrp,norb,norbs,ncomp,nspinor)
        ! The subroutine also overwrite the variable norb with the total number of orbitals.
        ! However we want to keep the value of norbIn (since we treat only a part of the orbitals).
        norb=norbIn
        
        ! Put the starting index to the right place. The current block of vector starts at the block1-th and
        ! block2-th vector, respectively. 
        ispsi1=ispsi1+nvctrp*(block1-1)*nspinor
        ispsi2=ispsi2+nvctrp*(block2-1)*nspinor
        if(ispin==ispinIn) then
            if (nvctrp == 0) cycle
       
            ! Now calclulate one part of the overlap matrix. The starting index of this part is given by ndimovrlp(ispin,ikpt-1)+1.
            !
            !Notice that two overlaps are computed:
            ! overlap_pw= <psi|psi>
            ! overlap   = <psi|S|psi>
            if(nspinor==1) then
               call gemm('t','n',norb,norb,ncomp*nvctrp,1.0_wp,psit(ispsi2),&
                    ncomp*nvctrp,spsit(ispsi1),ncomp*nvctrp,0.d0,ovrlp(ndimovrlp(ispin,ikpt-1)+1),norb)
               call gemm('t','n',norb,norb,ncomp*nvctrp,1.0_wp,psit(ispsi2),&
                    ncomp*nvctrp,psit(ispsi1),ncomp*nvctrp,0.d0,ovrlp_pw(ndimovrlp(ispin,ikpt-1)+1),norb)
            else
               call c_gemm('c','n',norb,norb,ncomp*nvctrp,(1.0_wp,0.0_wp),psit(ispsi2),&
                    ncomp*nvctrp,spsit(ispsi1),ncomp*nvctrp,(0.d0,0.d0),ovrlp(ndimovrlp(ispin,ikpt-1)+1),norb)
               call c_gemm('c','n',norb,norb,ncomp*nvctrp,(1.0_wp,0.0_wp),psit(ispsi2),&
                    ncomp*nvctrp,psit(ispsi1),ncomp*nvctrp,(0.d0,0.d0),ovrlp_pw(ndimovrlp(ispin,ikpt-1)+1),norb)
            end if

        end if
        ! Move the starting indices to the end of the actual k point. This is necessary since nvctrp is
        ! different for the next k point and we cannot jump directly to the starting indices of our block for 
        ! the next k point.
        ispsi1=ispsi1+nvctrp*(norbTot(ispin)-block1+1)*nspinor
        ispsi2=ispsi2+nvctrp*(norbTot(ispin)-block2+1)*nspinor

     end do
  end do

  !Sum the two overlaps:
  !overlap matrix in paw: O=1+S
  !<psi|O|psi> =  <psi|psi> + <psi|S|psi>
  ovrlp=ovrlp_pw + ovrlp


  ! Sum up the overlap matrices from all processes.
  if (nproc > 1) then
     !call timing(iproc,'GramS_comput  ','OF')
     !call timing(iproc,'GramS_commun  ','ON')
     call timing(iproc,trim(category)//'_comput','OF')
     call timing(iproc,trim(category)//'_commun','ON')
     call mpiallred(ovrlp(1),ndimovrlp(nspin,orbs%nkpts),MPI_SUM,MPI_COMM_WORLD,ierr)
     !call mpi_allreduce(ovrlp(1,2),ovrlp(1,1),ndimovrlp(nspin,orbs%nkpts),mpi_double_precision,mpi_sum,mpi_comm_world,ierr)
     call timing(iproc,trim(category)//'_commun','OF')
     call timing(iproc,trim(category)//'_comput','ON')
     !call timing(iproc,'GramS_commun  ','OF')
     !call timing(iproc,'GramS_comput  ','ON')
  end if
  
  ! Now each processors knows all the overlap matrices for each k-point even if it does not handle it.
  
END SUBROUTINE getOverlapDifferentPsi_paw




subroutine dimension_ovrlpFixedNorb(nspin,orbs,ndimovrlp,norb)
  use module_base
  use module_types
  implicit none
  integer, intent(in) :: nspin,norb
  type(orbitals_data), intent(in) :: orbs
  integer, dimension(nspin,0:orbs%nkpts), intent(out) :: ndimovrlp
  !local variables
  integer :: norbs,ncomp,ikpt

  ndimovrlp(1,0)=0
  if (nspin == 2) then
     !norb=orbs%norbu

     !this is first k-point
     call complex_components(orbs%nspinor,norb,norbs,ncomp)

     ndimovrlp(2,0)=norbs*norb
  end if

  do ikpt=1,orbs%nkpts
     !this part should be enhanced for real k-points
     !norb=orbs%norbu
     !if (nspin == 2) norb = orbs%norbd
     !this is ikpt k-point
     call complex_components(orbs%nspinor,norb,norbs,ncomp)

     ndimovrlp(1,ikpt)=ndimovrlp(nspin,ikpt-1)+norbs*norb
     if (orbs%norbd > 0) then
        !norb=orbs%norbu
        !this is ikpt+1
        call complex_components(orbs%nspinor,norb,norbs,ncomp)
        if (ikpt == orbs%nkpts) then
           ndimovrlp(2,ikpt)=ndimovrlp(1,ikpt)
        else
           ndimovrlp(2,ikpt)=ndimovrlp(1,ikpt)+norbs*norb
        end if
     end if
  end do

END SUBROUTINE dimension_ovrlpFixedNorb


<<<<<<< HEAD





!!****f* BigDFT/orthoconstraint
!! FUNCTION
!!   Orthogonality routine, for all the orbitals
!!   Uses wavefunctions in their transposed form
!! SOURCE
!!
!!subroutine orthoconstraintNotSymmetric(iproc,nproc,ndim,orbs,comms,wfd,psi,hpsi,scprsum,lagMatDiag)
!!  use module_base
!!  use module_types
!!  implicit none
!!  integer, intent(in) :: iproc,nproc,ndim
!!  type(orbitals_data), intent(in) :: orbs
!!  type(communications_arrays), intent(in) :: comms
!!  type(wavefunctions_descriptors), intent(in) :: wfd
!!  !real(wp), dimension(sum(comms%nvctr_par(iproc,1:orbs%nkptsp))*orbs%nspinor*orbs%norb), intent(in) :: psi
!!  !real(wp), dimension(sum(comms%nvctr_par(iproc,1:orbs%nkptsp))*orbs%nspinor*orbs%norb), intent(out) :: hpsi
!!  real(wp), dimension(ndim*orbs%nspinor*orbs%norb), intent(in) :: psi
!!  real(wp), dimension(ndim*orbs%nspinor*orbs%norb), intent(out) :: hpsi
!!  real(dp), intent(out) :: scprsum
!!  real(dp),dimension(orbs%norb),intent(out):: lagMatDiag
!!  !local variables
!!  character(len=*), parameter :: subname='orthoconstraintNotSymmetric'
!!  integer :: i_stat,i_all,ierr,iorb,ise,jorb
!!  integer :: ispin,nspin,ikpt,norb,norbs,ncomp,nvctrp,ispsi,ikptp,nspinor
!!  real(dp) :: occ,tt
!!  integer, dimension(:,:), allocatable :: ndimovrlp
!!  real(wp), dimension(:), allocatable :: alag
!!
!!
!!integer:: istart, jstart
!!
!!
!!  !separate the orthogonalisation procedure for up and down orbitals 
!!  !and for different k-points
!!  call timing(iproc,'LagrM_comput  ','ON')
!!
!!  !number of components of the overlap matrix for parallel case
!!  !calculate the dimension of the overlap matrix for each k-point
!!  if (orbs%norbd > 0) then
!!     nspin=2
!!  else
!!     nspin=1
!!  end if
!!
!!  !number of components for the overlap matrix in wp-kind real numbers
!!
!!  allocate(ndimovrlp(nspin,0:orbs%nkpts+ndebug),stat=i_stat)
!!  call memocc(i_stat,ndimovrlp,'ndimovrlp',subname)
!!
!!  call dimension_ovrlp(nspin,orbs,ndimovrlp)
!!
!!  allocate(alag(ndimovrlp(nspin,orbs%nkpts)+ndebug),stat=i_stat)
!!  call memocc(i_stat,alag,'alag',subname)
!!
!!  !put to zero all the k-points which are not needed
!!  call razero(ndimovrlp(nspin,orbs%nkpts),alag)
!!
!!  !do it for each of the k-points and separate also between up and down orbitals in the non-collinear case
!!  ispsi=1
!!  do ikptp=1,orbs%nkptsp
!!     ikpt=orbs%iskpts+ikptp!orbs%ikptsp(ikptp)
!!
!!     do ispin=1,nspin
!!
!!        call orbitals_and_components(iproc,ikptp,ispin,orbs,comms,&
!!             nvctrp,norb,norbs,ncomp,nspinor)
!!        if (nvctrp == 0) cycle
!!
!!        if(nspinor==1) then
!!           call gemm('T','N',norb,norb,nvctrp,1.0_wp,psi(ispsi),&
!!                max(1,nvctrp),hpsi(ispsi),max(1,nvctrp),0.0_wp,&
!!                alag(ndimovrlp(ispin,ikpt-1)+1),norb)
!!        else
!!           !this part should be recheck in the case of nspinor == 2
!!           call c_gemm('C','N',norb,norb,ncomp*nvctrp,(1.0_wp,0.0_wp),psi(ispsi),&
!!                max(1,ncomp*nvctrp), &
!!                hpsi(ispsi),max(1,ncomp*nvctrp),(0.0_wp,0.0_wp),&
!!                alag(ndimovrlp(ispin,ikpt-1)+1),norb)
!!        end if
!!        ispsi=ispsi+nvctrp*norb*nspinor
!!     end do
!!  end do
!!
!!  if (nproc > 1) then
!!     call timing(iproc,'LagrM_comput  ','OF')
!!     call timing(iproc,'LagrM_commun  ','ON')
!!     call mpiallred(alag(1),ndimovrlp(nspin,orbs%nkpts),MPI_SUM,MPI_COMM_WORLD,ierr)
!!     call timing(iproc,'LagrM_commun  ','OF')
!!     call timing(iproc,'LagrM_comput  ','ON')
!!  end if
!!
!!  ! Copy the diagonal of the matrix
!!  do iorb=1,orbs%norb
!!      lagMatDiag(iorb)=alag((iorb-1)*orbs%norb+iorb)
!!  end do
!!! Lagrange multiplier matrix
!!!!if(iproc==0) write(*,*) 'Lagrange multiplier matrix'
!!!!do iorb=1,norb
!!!!    !if(iproc==0) write(*,'(80f8.4)') (alag(norb*jorb+iorb), jorb=0,norb-1)
!!!!    do jorb=1,norb
!!!!        write(1100+iproc,*) iorb, jorb, alag(norb*(iorb-1)+jorb)
!!!!    end do
!!!!end do
!!
!!
!!  !now each processors knows all the overlap matrices for each k-point
!!  !even if it does not handle it.
!!  !this is somehow redundant but it is one way of reducing the number of communications
!!  !without defining group of processors
!!
!!  !calculate the sum of the diagonal of the overlap matrix, for each k-point
!!  scprsum=0.0_dp
!!  !for each k-point calculate the gradient
!!  ispsi=1
!!  do ikptp=1,orbs%nkptsp
!!     ikpt=orbs%iskpts+ikptp!orbs%ikptsp(ikptp)
!!
!!     do ispin=1,nspin
!!        if (ispin==1) ise=0
!!        call orbitals_and_components(iproc,ikptp,ispin,orbs,comms,&
!!             nvctrp,norb,norbs,ncomp,nspinor)
!!        if (nvctrp == 0) cycle
!!
!!!!$        !correct the orthogonality constraint if there are some orbitals which have zero occupation number
!!!!$        do iorb=1,norb
!!!!$           do jorb=iorb+1,norb
!!!!$              if (orbs%occup((ikpt-1)*orbs%norb+iorb+ise) /= 0.0_gp .and. &
!!!!$                   orbs%occup((ikpt-1)*orbs%norb+jorb+ise) == 0.0_gp) then
!!!!$                 alag(ndimovrlp(ispin,ikpt-1)+iorb+(jorb-1)*norbs) = 0.0_wp
!!!!$                 alag(ndimovrlp(ispin,ikpt-1)+jorb+(iorb-1)*norbs) = 0.0_wp
!!!!$                 !if (iproc ==0) print *,'i,j',iorb,jorb,alag(ndimovrlp(ispin,ikpt-1)+iorb+(jorb-1)*norbs)
!!!!$              end if
!!!!$           end do
!!!!$        end do
!!
!!        !calculate the scprsum if the k-point is associated to this processor
!!        !the scprsum always coincide with the trace of the hamiltonian
!!        if (orbs%ikptproc(ikpt) == iproc) then
!!           occ=real(orbs%kwgts(ikpt),dp)
!!           if(nspinor == 1) then
!!              do iorb=1,norb
!!                 scprsum=scprsum+occ*real(alag(ndimovrlp(ispin,ikpt-1)+iorb+(iorb-1)*norbs),dp)
!!              enddo
!!           else if (nspinor == 4 .or. nspinor == 2) then
!!              !not sure about the imaginary part of the diagonal (should be zero if H is hermitian)
!!              do iorb=1,norb
!!                 scprsum=scprsum+&
!!                      occ*real(alag(ndimovrlp(ispin,ikpt-1)+2*iorb-1+(iorb-1)*norbs),dp)
!!                 scprsum=scprsum+&
!!                      occ*real(alag(ndimovrlp(ispin,ikpt-1)+2*iorb+(iorb-1)*norbs),dp)
!!              enddo
!!           end if
!!        end if
!!        ise=norb
!!
!!        if(nspinor==1 .and. nvctrp /= 0) then
!!           !call gemm('N','N',nvctrp,norb,norb,-1.0_wp,psi(ispsi),max(1,nvctrp),&
!!           !     alag(ndimovrlp(ispin,ikpt-1)+1),norb,1.0_wp,&
!!           !     hpsi(ispsi),max(1,nvctrp))
!!           call gemm('N','N',nvctrp,norb,norb,-.5_wp,psi(ispsi),max(1,nvctrp),&
!!                alag(ndimovrlp(ispin,ikpt-1)+1),norb,1.0_wp,&
!!                hpsi(ispsi),max(1,nvctrp))
!!           call gemm('N','T',nvctrp,norb,norb,-.5_wp,psi(ispsi),max(1,nvctrp),&
!!                alag(ndimovrlp(ispin,ikpt-1)+1),norb,1.0_wp,&
!!                hpsi(ispsi),max(1,nvctrp))
!!        else if (nvctrp /= 0) then
!!           stop 'not implemented for nspinor/=1!'
!!           call c_gemm('N','N',ncomp*nvctrp,norb,norb,(-1.0_wp,0.0_wp),psi(ispsi),max(1,ncomp*nvctrp),&
!!                alag(ndimovrlp(ispin,ikpt-1)+1),norb,(1.0_wp,0.0_wp),hpsi(ispsi),max(1,ncomp*nvctrp))
!!        end if
!!        ispsi=ispsi+nvctrp*norb*nspinor
!!     end do
!!  end do
!!
!!  if (nproc > 1) then
!!     tt=scprsum
!!     call mpiallred(scprsum,1,MPI_SUM,MPI_COMM_WORLD,ierr)
!!     !call MPI_ALLREDUCE(tt,scprsum,1,mpidtypd,MPI_SUM,MPI_COMM_WORLD,ierr)
!!  end if
!!
!!  i_all=-product(shape(alag))*kind(alag)
!!  deallocate(alag,stat=i_stat)
!!  call memocc(i_stat,i_all,'alag',subname)
!!
!!  i_all=-product(shape(ndimovrlp))*kind(ndimovrlp)
!!  deallocate(ndimovrlp,stat=i_stat)
!!  call memocc(i_stat,i_all,'ndimovrlp',subname)
!!
!!  call timing(iproc,'LagrM_comput  ','OF')
!!
!!END SUBROUTINE orthoconstraintNotSymmetric
!!***
=======
!> Orthogonality routine, for all the orbitals
!! Uses wavefunctions in their transposed form
subroutine orthoconstraintNotSymmetric(iproc,nproc,orbs,comms,wfd,psi,hpsi,scprsum,lagMatDiag)
  use module_base
  use module_types
  implicit none
  integer, intent(in) :: iproc,nproc
  type(orbitals_data), intent(in) :: orbs
  type(communications_arrays), intent(in) :: comms
  type(wavefunctions_descriptors), intent(in) :: wfd
  real(wp), dimension(sum(comms%nvctr_par(iproc,1:orbs%nkptsp))*orbs%nspinor*orbs%norb), intent(in) :: psi
  real(wp), dimension(sum(comms%nvctr_par(iproc,1:orbs%nkptsp))*orbs%nspinor*orbs%norb), intent(out) :: hpsi
  real(dp), intent(out) :: scprsum
  real(dp),dimension(orbs%norb),intent(out):: lagMatDiag
  !local variables
  character(len=*), parameter :: subname='orthoconstraintNotSymmetric'
  integer :: i_stat,i_all,ierr,iorb,ise,jorb
  integer :: ispin,nspin,ikpt,norb,norbs,ncomp,nvctrp,ispsi,ikptp,nspinor
  real(dp) :: occ,tt
  integer, dimension(:,:), allocatable :: ndimovrlp
  real(wp), dimension(:), allocatable :: alag

  integer:: istart, jstart

  !separate the orthogonalisation procedure for up and down orbitals 
  !and for different k-points
  call timing(iproc,'LagrM_comput  ','ON')

  !number of components of the overlap matrix for parallel case
  !calculate the dimension of the overlap matrix for each k-point
  if (orbs%norbd > 0) then
     nspin=2
  else
     nspin=1
  end if

  !number of components for the overlap matrix in wp-kind real numbers

  allocate(ndimovrlp(nspin,0:orbs%nkpts+ndebug),stat=i_stat)
  call memocc(i_stat,ndimovrlp,'ndimovrlp',subname)

  call dimension_ovrlp(nspin,orbs,ndimovrlp)

  allocate(alag(ndimovrlp(nspin,orbs%nkpts)+ndebug),stat=i_stat)
  call memocc(i_stat,alag,'alag',subname)

  !put to zero all the k-points which are not needed
  call razero(ndimovrlp(nspin,orbs%nkpts),alag)

  !do it for each of the k-points and separate also between up and down orbitals in the non-collinear case
  ispsi=1
  do ikptp=1,orbs%nkptsp
     ikpt=orbs%iskpts+ikptp!orbs%ikptsp(ikptp)

     do ispin=1,nspin

        call orbitals_and_components(iproc,ikptp,ispin,orbs,comms,&
             nvctrp,norb,norbs,ncomp,nspinor)
        if (nvctrp == 0) cycle

        if(nspinor==1) then
           call gemm('T','N',norb,norb,nvctrp,1.0_wp,psi(ispsi),&
                max(1,nvctrp),hpsi(ispsi),max(1,nvctrp),0.0_wp,&
                alag(ndimovrlp(ispin,ikpt-1)+1),norb)
        else
           !this part should be recheck in the case of nspinor == 2
           call c_gemm('C','N',norb,norb,ncomp*nvctrp,(1.0_wp,0.0_wp),psi(ispsi),&
                max(1,ncomp*nvctrp), &
                hpsi(ispsi),max(1,ncomp*nvctrp),(0.0_wp,0.0_wp),&
                alag(ndimovrlp(ispin,ikpt-1)+1),norb)
        end if
        ispsi=ispsi+nvctrp*norb*nspinor
     end do
  end do

  if (nproc > 1) then
     call timing(iproc,'LagrM_comput  ','OF')
     call timing(iproc,'LagrM_commun  ','ON')
     call mpiallred(alag(1),ndimovrlp(nspin,orbs%nkpts),MPI_SUM,MPI_COMM_WORLD,ierr)
     call timing(iproc,'LagrM_commun  ','OF')
     call timing(iproc,'LagrM_comput  ','ON')
  end if

  ! Copy the diagonal of the matrix
  do iorb=1,orbs%norb
      lagMatDiag(iorb)=alag((iorb-1)*orbs%norb+iorb)
  end do
! Lagrange multiplier matrix
!!if(iproc==0) write(*,*) 'Lagrange multiplier matrix'
!!do iorb=1,norb
!!    !if(iproc==0) write(*,'(80f8.4)') (alag(norb*jorb+iorb), jorb=0,norb-1)
!!    do jorb=1,norb
!!        write(1100+iproc,*) iorb, jorb, alag(norb*(iorb-1)+jorb)
!!    end do
!!end do


  !now each processors knows all the overlap matrices for each k-point
  !even if it does not handle it.
  !this is somehow redundant but it is one way of reducing the number of communications
  !without defining group of processors

  !calculate the sum of the diagonal of the overlap matrix, for each k-point
  scprsum=0.0_dp
  !for each k-point calculate the gradient
  ispsi=1
  do ikptp=1,orbs%nkptsp
     ikpt=orbs%iskpts+ikptp!orbs%ikptsp(ikptp)

     do ispin=1,nspin
        if (ispin==1) ise=0
        call orbitals_and_components(iproc,ikptp,ispin,orbs,comms,&
             nvctrp,norb,norbs,ncomp,nspinor)
        if (nvctrp == 0) cycle

!!$        !correct the orthogonality constraint if there are some orbitals which have zero occupation number
!!$        do iorb=1,norb
!!$           do jorb=iorb+1,norb
!!$              if (orbs%occup((ikpt-1)*orbs%norb+iorb+ise) /= 0.0_gp .and. &
!!$                   orbs%occup((ikpt-1)*orbs%norb+jorb+ise) == 0.0_gp) then
!!$                 alag(ndimovrlp(ispin,ikpt-1)+iorb+(jorb-1)*norbs) = 0.0_wp
!!$                 alag(ndimovrlp(ispin,ikpt-1)+jorb+(iorb-1)*norbs) = 0.0_wp
!!$                 !if (iproc ==0) print *,'i,j',iorb,jorb,alag(ndimovrlp(ispin,ikpt-1)+iorb+(jorb-1)*norbs)
!!$              end if
!!$           end do
!!$        end do

        !calculate the scprsum if the k-point is associated to this processor
        !the scprsum always coincide with the trace of the hamiltonian
        if (orbs%ikptproc(ikpt) == iproc) then
           occ=real(orbs%kwgts(ikpt),dp)
           if(nspinor == 1) then
              do iorb=1,norb
                 scprsum=scprsum+occ*real(alag(ndimovrlp(ispin,ikpt-1)+iorb+(iorb-1)*norbs),dp)
              enddo
           else if (nspinor == 4 .or. nspinor == 2) then
              !not sure about the imaginary part of the diagonal (should be zero if H is hermitian)
              do iorb=1,norb
                 scprsum=scprsum+&
                      occ*real(alag(ndimovrlp(ispin,ikpt-1)+2*iorb-1+(iorb-1)*norbs),dp)
                 scprsum=scprsum+&
                      occ*real(alag(ndimovrlp(ispin,ikpt-1)+2*iorb+(iorb-1)*norbs),dp)
              enddo
           end if
        end if
        ise=norb

        if(nspinor==1 .and. nvctrp /= 0) then
           !call gemm('N','N',nvctrp,norb,norb,-1.0_wp,psi(ispsi),max(1,nvctrp),&
           !     alag(ndimovrlp(ispin,ikpt-1)+1),norb,1.0_wp,&
           !     hpsi(ispsi),max(1,nvctrp))
           call gemm('N','N',nvctrp,norb,norb,-.5_wp,psi(ispsi),max(1,nvctrp),&
                alag(ndimovrlp(ispin,ikpt-1)+1),norb,1.0_wp,&
                hpsi(ispsi),max(1,nvctrp))
           call gemm('N','T',nvctrp,norb,norb,-.5_wp,psi(ispsi),max(1,nvctrp),&
                alag(ndimovrlp(ispin,ikpt-1)+1),norb,1.0_wp,&
                hpsi(ispsi),max(1,nvctrp))
        else if (nvctrp /= 0) then
           stop 'not implemented for nspinor/=1!'
           call c_gemm('N','N',ncomp*nvctrp,norb,norb,(-1.0_wp,0.0_wp),psi(ispsi),max(1,ncomp*nvctrp),&
                alag(ndimovrlp(ispin,ikpt-1)+1),norb,(1.0_wp,0.0_wp),hpsi(ispsi),max(1,ncomp*nvctrp))
        end if
        ispsi=ispsi+nvctrp*norb*nspinor
     end do
  end do

  if (nproc > 1) then
     tt=scprsum
     call mpiallred(scprsum,1,MPI_SUM,MPI_COMM_WORLD,ierr)
     !call MPI_ALLREDUCE(tt,scprsum,1,mpidtypd,MPI_SUM,MPI_COMM_WORLD,ierr)
  end if

  i_all=-product(shape(alag))*kind(alag)
  deallocate(alag,stat=i_stat)
  call memocc(i_stat,i_all,'alag',subname)

  i_all=-product(shape(ndimovrlp))*kind(ndimovrlp)
  deallocate(ndimovrlp,stat=i_stat)
  call memocc(i_stat,i_all,'ndimovrlp',subname)

  call timing(iproc,'LagrM_comput  ','OF')

END SUBROUTINE orthoconstraintNotSymmetric
>>>>>>> c31f107d


!!!!!!> Orthogonality routine, for all the orbitals
!!!!!!! Uses wavefunctions in their transposed form
!!!!!!subroutine orthogonalizeLIN(iproc,nproc,orbs,comms,wfd,psi,input)
!!!!!subroutine orthogonalizeLIN(iproc, lproc, uproc, norbPerGroup, orbs, comms, psi, input, newComm)
!!!!!  use module_base
!!!!!  use module_types
!!!!!  implicit none
!!!!!  integer, intent(in) :: iproc,lproc, uproc, norbPerGroup, newComm
!!!!!  type(orbitals_data), intent(in) :: orbs
!!!!!  type(communications_arrays), intent(in) :: comms
!!!!!  type(input_variables), intent(in) :: input
!!!!!  !real(wp), dimension(sum(comms%nvctr_par(iproc,1:orbs%nkptsp))*orbs%nspinor*orbs%norb), intent(inout) :: psi
!!!!!  real(wp), dimension(orbs%npsidim), intent(inout) :: psi
!!!!!  !local variables
!!!!!  character(len=*), parameter :: subname='orthogonalize'
!!!!!  integer :: i_stat,i_all,ierr,info
!!!!!  integer :: ispin,nspin,ikpt,norb,norbs,ncomp,nvctrp,ispsi,ikptp,nspinor
!!!!!  integer, dimension(:,:), allocatable :: ndimovrlp
!!!!!  real(wp), dimension(:), allocatable :: ovrlp
!!!!!  integer,dimension(:),allocatable:: norbArr
!!!!!  character(len=20):: category
!!!!!integer:: nproc
!!!!!
!!!!!  nproc=uproc-lproc+1
!!!!!
!!!!!  ! Determine wheter we have close shell (nspin=1) or spin polarized (nspin=2)
!!!!!  if (orbs%norbd>0) then 
!!!!!     nspin=2 
!!!!!  else 
!!!!!     nspin=1 
!!!!!  end if
!!!!!
!!!!!  ! ndimovrlp describes the shape of the overlap matrix.
!!!!!  allocate(ndimovrlp(nspin,0:orbs%nkpts+ndebug),stat=i_stat)
!!!!!  call memocc(i_stat,ndimovrlp,'ndimovrlp',subname)
!!!!!  
!!!!!  ! Allocate norbArr which contains the number of up and down orbitals.
!!!!!  allocate(norbArr(nspin), stat=i_stat)
!!!!!  call memocc(i_stat,norbArr,'norbArr',subname)
!!!!!  do ispin=1,nspin
!!!!!     !if(ispin==1) norbArr(ispin)=orbs%norbu
!!!!!     !if(ispin==2) norbArr(ispin)=orbs%norbd
!!!!!     if(ispin==1) norbArr(ispin)=norbPerGroup
!!!!!     if(ispin==2) stop 'ERROR: not yet implemented for ispin==2!!'
!!!!!  end do
!!!!!
!!!!!  ! Choose which orthogonalization method shall be used:
!!!!!  ! methOrtho==0: Cholesky orthonormalization (i.e. a pseudo Gram-Schmidt)
!!!!!  ! methOrtho==1: hybrid Gram-Schmidt/Cholesky orthonormalization
!!!!!  ! methOrtho==2: Loewdin orthonormalization
!!!!!  if(input%methOrtho==0) then
!!!!!     category='Chol'
!!!!!     call timing(iproc, trim(category)//'_comput', 'ON')
!!!!!
!!!!!     !call dimension_ovrlp(nspin,orbs,ndimovrlp)
!!!!!     call dimension_ovrlpFixedNorb(nspin,orbs,ndimovrlp,norbPerGroup)
!!!!!
!!!!!     ! Allocate the overlap matrix
!!!!!     allocate(ovrlp(ndimovrlp(nspin,orbs%nkpts)+ndebug),stat=i_stat)
!!!!!     call memocc(i_stat,ovrlp,'ovrlp',subname)
!!!!!
!!!!!     !print *,'there',iproc
!!!!!
!!!!!     ! Make a loop over npsin; calculate the overlap matrix (for up/down, resp.) and orthogonalize (again for up/down, resp.).
!!!!!     do ispin=1,nspin
!!!!!        !call getOverlap(iproc,nproc,nspin,norbArr(ispin),orbs,comms,&
!!!!!        !     psi(1),ndimovrlp,ovrlp,norbArr,1,ispin,category)
!!!!!        call getOverlapLIN(iproc,nproc,nspin,norbArr(ispin),orbs,comms,&
!!!!!             psi(1),ndimovrlp,ovrlp,norbArr,1,ispin,category, newComm)
!!!!!        call cholesky(iproc,nproc,norbArr(ispin),psi(1),nspinor,nspin,orbs,comms,&
!!!!!             ndimovrlp,ovrlp(1),norbArr,1,ispin)
!!!!!!call cholesky(iproc,nproc,norbArr(ispin),psi(1),nspinor,nspin,orbs,comms,&
!!!!!!     ndimovrlp,ovrlp(1),norbArr,1,ispin)
!!!!!!do i_stat=1,size(ovrlp)
!!!!!!    write(2000+iproc,*) i_stat, ovrlp(i_stat)
!!!!!!end do
!!!!!     end do
!!!!!
!!!!!     ! Deallocate the arrays.
!!!!!     i_all=-product(shape(ovrlp))*kind(ovrlp)
!!!!!     deallocate(ovrlp,stat=i_stat)
!!!!!     call memocc(i_stat,i_all,'ovrlp',subname)
!!!!!
!!!!!  else if(input%methOrtho==1) then
!!!!!       category='GS/Chol'
!!!!!       call timing(iproc, trim(category)//'_comput', 'ON')
!!!!!       
!!!!!       ! Make a hybrid Gram-Schmidt/Cholesky orthonormalization.
!!!!!       call gsChol(iproc,nproc,psi(1),input,nspinor,orbs,nspin,ndimovrlp,norbArr,comms)
!!!!!  else if(input%methOrtho==2) then
!!!!!     category='Loewdin'
!!!!!     call timing(iproc,trim(category)//'_comput','ON')
!!!!!
!!!!!     call dimension_ovrlp(nspin,orbs,ndimovrlp)
!!!!!     
!!!!!     ! Allocate the overlap matrix
!!!!!     allocate(ovrlp(ndimovrlp(nspin,orbs%nkpts)+ndebug),stat=i_stat)
!!!!!     call memocc(i_stat,ovrlp,'ovrlp',subname)
!!!!!          
!!!!!     ! Make a loop over npsin; calculate the overlap matrix (for up/down,resp.) and orthogonalize (again for up/down,resp.).
!!!!!     do ispin=1,nspin
!!!!!        call getOverlap(iproc,nproc,nspin,norbArr(ispin),orbs,comms,psi(1),ndimovrlp,ovrlp,norbArr,1,ispin,category)
!!!!!        call loewdin(iproc,nproc,norbArr(ispin),orbs%nspinor,1,ispin,orbs,comms,nspin,psi,ovrlp,ndimovrlp,norbArr)
!!!!!     end do
!!!!!     
!!!!!     ! Deallocate the arrays.
!!!!!     i_all=-product(shape(ovrlp))*kind(ovrlp)
!!!!!     deallocate(ovrlp,stat=i_stat)
!!!!!     call memocc(i_stat,i_all,'ovrlp',subname)
!!!!!          
!!!!!  else
!!!!!     if(iproc==0) write(*,'(a)') 'ERROR: invalid choice for methOrtho.'
!!!!!     if(iproc==0) write(*,'(a)') "Change it in 'input.perf' to 0, 1 or 2!"
!!!!!     stop
!!!!!  end if
!!!!!
!!!!!  ! Deallocate the remaining arrays.
!!!!!  i_all=-product(shape(norbArr))*kind(norbArr)
!!!!!  deallocate(norbArr, stat=i_stat)
!!!!!  call memocc(i_stat,i_all,'norbArr',subname)
!!!!!
!!!!!  i_all=-product(shape(ndimovrlp))*kind(ndimovrlp)
!!!!!  deallocate(ndimovrlp, stat=i_stat)
!!!!!  call memocc(i_stat,i_all,'ndimovrlp',subname)
!!!!!
!!!!!
!!!!!  call timing(iproc,trim(category)//'_comput','OF')
!!!!!  
!!!!!END SUBROUTINE orthogonalizeLIN
!!!!!
!!!!!
!!!!!subroutine getOverlapLIN(iproc,nproc,nspin,norbIn,orbs,comms,&
!!!!!     psi,ndimovrlp,ovrlp,norbTot,block1,ispinIn,category, newComm)
!!!!!  !
!!!!!  ! Purpose:
!!!!!  ! =======
!!!!!  !  This subroutine calculates the overlap matrix for a given bunch of orbitals. It also takes into 
!!!!!  !  account k-points and spin.
!!!!!  !
!!!!!  ! Calling arguments:
!!!!!  ! =================
!!!!!  !  Input arguments:
!!!!!  !    iproc      process ID
!!!!!  !    nproc      total number of processes
!!!!!  !    nspin      closed shell -> nspin=1 ; spin polarised -> nspin=2
!!!!!  !    norbIn     number of orbitals to be orthonormalized
!!!!!  !    orbs       type that contains many parameters concerning the orbitals
!!!!!  !    comms      type containing parameters for communicating the wavefunstion between processors
!!!!!  !    ndimovrlp      describes the shape of the overlap matrix
!!!!!  !    norbTot    total number of orbitals (if nspin=2:
!!!!!  !                 norbTot(1)=total number of up orbitals
!!!!!  !                 norbTot(2)=total number of down orbitals)
!!!!!  !    block1     gives the starting orbital of the orbitals to be orthonormalized
!!!!!  !    ispinIn    indicates whether the up or down orbitals shall be handled
!!!!!  !    catgeory   gives the category for the timing
!!!!!  !  Output arguments:
!!!!!  !    ovrlp      the overlap matrix of the orbitals given in psi
!!!!!  !
!!!!!  use module_base
!!!!!  use module_types
!!!!!  implicit none
!!!!!
!!!!!  ! Calling arguments
!!!!!  character(len=*), intent(in) :: category
!!!!!  integer,intent(in):: iproc,nproc,nspin,norbIn,block1,ispinIn, newComm
!!!!!  type(orbitals_data),intent(in):: orbs
!!!!!  type(communications_arrays),intent(in) :: comms
!!!!!  real(wp),dimension(sum(comms%nvctr_par(iproc,1:orbs%nkptsp))*orbs%nspinor*orbs%norb),intent(in) :: psi
!!!!!  integer,dimension(nspin,0:orbs%nkpts),intent(in):: ndimovrlp
!!!!!  real(wp),dimension(ndimovrlp(nspin,orbs%nkpts)),intent(out):: ovrlp
!!!!!  integer,dimension(nspin),intent(in):: norbTot
!!!!!
!!!!!  ! Local variables
!!!!!  integer:: ispsi,ikptp,ikpt,ispin,nspinor,ncomp,norbs,ierr,nvctrp,norb
!!!!!
!!!!!
!!!!!
!!!!!  ! Set the whole overlap matrix to zero. This is necessary since each process treats only a part
!!!!!  ! of the matrix.
!!!!!  call razero(ndimovrlp(nspin,orbs%nkpts),ovrlp)
!!!!!
!!!!!
!!!!!  ispsi=1
!!!!!  ! First make a loop over the k points handled by this process.
!!!!!  do ikptp=1,orbs%nkptsp
!!!!!     ! ikpt is the index of the k point.
!!!!!     ikpt=orbs%iskpts+ikptp
!!!!!
!!!!!     ! Now make also a loop over spin up/down.
!!!!!     do ispin=1,nspin
!!!!!        do jproc=lproc,uproc
!!!!!           do iorb=1,orbs%norb_par(jproc)
!!!!!
!!!!!              ! This subroutine gives essentially back nvctrp, i.e. the length of the vectors for which the overlap
!!!!!              ! matrix shall be calculated. In addition it sets the value of nspinor to orbs%nspinor.
!!!!!              call orbitals_and_components(iproc,ikptp,ispin,orbs,comms,&
!!!!!                   nvctrp,norb,norbs,ncomp,nspinor, jproc, iorb)
!!!!!              ! The subroutine also overwrite the variable norb with the total number of orbitals.
!!!!!              ! However we want to keep the value of norbIn (since we treat only a part of the orbitals).
!!!!!              norb=norbIn
!!!!!              ! Put the starting index to the right place. The current block of vector starts at the block1-th vector.
!!!!!              ispsi=ispsi+nvctrp*(block1-1)*nspinor
!!!!!              if(ispin==ispinIn) then
!!!!!                 if (nvctrp == 0) cycle
!!!!!
!!!!!                 ! Now calclulate one part of the overlap matrix. The starting index of this part is given by ndimovrlp(ispin,ikpt-1)+1.
!!!!!                 if(nspinor==1) then
!!!!!                    call syrk('L','T',norb,nvctrp,1.0_wp,psi(ispsi),max(1,nvctrp),&
!!!!!                         0.0_wp,ovrlp(ndimovrlp(ispin,ikpt-1)+1),norb)
!!!!!                 else
!!!!!                    call herk('L','C',norb,ncomp*nvctrp,1.0_wp,psi(ispsi),&
!!!!!                         max(1,ncomp*nvctrp),0.0_wp,ovrlp(ndimovrlp(ispin,ikpt-1)+1),norb)
!!!!!                 end if
!!!!!              end if
!!!!!              ! Move the starting indices to the end of the actual k point. This is necessary since nvctrp is
!!!!!              ! different for the next k point and we cannot jump directly to the starting indices of our block for 
!!!!!              ! the next k point.
!!!!!              ispsi=ispsi+nvctrp*(norbTot(ispin)-block1+1)*nspinor
!!!!!
!!!!!           end do
!!!!!        end do
!!!!!     end do
!!!!!  end do
!!!!!
!!!!!  !call MPI_BARRIER(MPI_COMM_WORLD,ierr)
!!!!!  !print *,'here',iproc
!!!!!
!!!!!  if (nproc > 1) then
!!!!!     !call timing(iproc,'GramS_comput  ','OF')
!!!!!     !call timing(iproc,'GramS_commun  ','ON')
!!!!!     call timing(iproc, trim(category)//'_comput', 'OF')
!!!!!     call timing(iproc, trim(category)//'_commun', 'ON')
!!!!!     !call mpiallred(ovrlp(1),ndimovrlp(nspin,orbs%nkpts),MPI_SUM,MPI_COMM_WORLD,ierr)
!!!!!     call mpiallred(ovrlp(1),ndimovrlp(nspin,orbs%nkpts),MPI_SUM,newComm,ierr)
!!!!!     !call MPI_ALLREDUCE (ovrlp(1,2),ovrlp(1,1),ndimovrlp(nspin,orbs%nkpts),mpidtypw,MPI_SUM,MPI_COMM_WORLD,ierr)
!!!!!     call timing(iproc, trim(category)//'_commun', 'OF')
!!!!!     call timing(iproc, trim(category)//'_comput', 'ON')
!!!!!     !call timing(iproc,'GramS_commun  ','OF')
!!!!!     !call timing(iproc,'GramS_comput  ','ON')
!!!!!  end if
!!!!!
!!!!!  ! Now each processors knows all the overlap matrices for each k-point
!!!!!  ! even if it does not handle it.
!!!!!  ! This is somehow redundant but it is one way of reducing the number of communications
!!!!!  ! without defining group of processors.
!!!!!
!!!!!end subroutine getOverlapLIN
!!!!!
!!!!!
!!!!!subroutine orbitals_and_componentsLIN(iproc,ikptp,ispin,orbs,comms,nvctrp,norb,norbs,ncomp,nspinor, jproc, iorb)
!!!!!  use module_base
!!!!!  use module_types
!!!!!  implicit none
!!!!!  integer, intent(in) :: iproc,ikptp,ispin, jproc, iorb
!!!!!  type(orbitals_data), intent(in) :: orbs
!!!!!  type(communications_arrays), intent(in) :: comms
!!!!!  integer, intent(out) :: nvctrp,norb,norbs,ncomp,nspinor
!!!!!
!!!!!  !nvctrp=comms%nvctr_par(iproc,ikptp)
!!!!!  nvctrp=comms%nvctr_parLIN(iorb,jproc,iproc,ikptp)
!!!!!  norb=orbs%norbu
!!!!!  nspinor=orbs%nspinor
!!!!!  if (ispin==2) norb=orbs%norbd
!!!!!
!!!!!  call complex_components(nspinor,norb,norbs,ncomp)
!!!!!
!!!!!END SUBROUTINE orbitals_and_componentsLIN<|MERGE_RESOLUTION|>--- conflicted
+++ resolved
@@ -2661,7 +2661,6 @@
 END SUBROUTINE dimension_ovrlpFixedNorb
 
 
-<<<<<<< HEAD
 
 
 
@@ -2859,195 +2858,26 @@
 !!
 !!END SUBROUTINE orthoconstraintNotSymmetric
 !!***
-=======
-!> Orthogonality routine, for all the orbitals
-!! Uses wavefunctions in their transposed form
-subroutine orthoconstraintNotSymmetric(iproc,nproc,orbs,comms,wfd,psi,hpsi,scprsum,lagMatDiag)
-  use module_base
-  use module_types
-  implicit none
-  integer, intent(in) :: iproc,nproc
-  type(orbitals_data), intent(in) :: orbs
-  type(communications_arrays), intent(in) :: comms
-  type(wavefunctions_descriptors), intent(in) :: wfd
-  real(wp), dimension(sum(comms%nvctr_par(iproc,1:orbs%nkptsp))*orbs%nspinor*orbs%norb), intent(in) :: psi
-  real(wp), dimension(sum(comms%nvctr_par(iproc,1:orbs%nkptsp))*orbs%nspinor*orbs%norb), intent(out) :: hpsi
-  real(dp), intent(out) :: scprsum
-  real(dp),dimension(orbs%norb),intent(out):: lagMatDiag
-  !local variables
-  character(len=*), parameter :: subname='orthoconstraintNotSymmetric'
-  integer :: i_stat,i_all,ierr,iorb,ise,jorb
-  integer :: ispin,nspin,ikpt,norb,norbs,ncomp,nvctrp,ispsi,ikptp,nspinor
-  real(dp) :: occ,tt
-  integer, dimension(:,:), allocatable :: ndimovrlp
-  real(wp), dimension(:), allocatable :: alag
-
-  integer:: istart, jstart
-
-  !separate the orthogonalisation procedure for up and down orbitals 
-  !and for different k-points
-  call timing(iproc,'LagrM_comput  ','ON')
-
-  !number of components of the overlap matrix for parallel case
-  !calculate the dimension of the overlap matrix for each k-point
-  if (orbs%norbd > 0) then
-     nspin=2
-  else
-     nspin=1
-  end if
-
-  !number of components for the overlap matrix in wp-kind real numbers
-
-  allocate(ndimovrlp(nspin,0:orbs%nkpts+ndebug),stat=i_stat)
-  call memocc(i_stat,ndimovrlp,'ndimovrlp',subname)
-
-  call dimension_ovrlp(nspin,orbs,ndimovrlp)
-
-  allocate(alag(ndimovrlp(nspin,orbs%nkpts)+ndebug),stat=i_stat)
-  call memocc(i_stat,alag,'alag',subname)
-
-  !put to zero all the k-points which are not needed
-  call razero(ndimovrlp(nspin,orbs%nkpts),alag)
-
-  !do it for each of the k-points and separate also between up and down orbitals in the non-collinear case
-  ispsi=1
-  do ikptp=1,orbs%nkptsp
-     ikpt=orbs%iskpts+ikptp!orbs%ikptsp(ikptp)
-
-     do ispin=1,nspin
-
-        call orbitals_and_components(iproc,ikptp,ispin,orbs,comms,&
-             nvctrp,norb,norbs,ncomp,nspinor)
-        if (nvctrp == 0) cycle
-
-        if(nspinor==1) then
-           call gemm('T','N',norb,norb,nvctrp,1.0_wp,psi(ispsi),&
-                max(1,nvctrp),hpsi(ispsi),max(1,nvctrp),0.0_wp,&
-                alag(ndimovrlp(ispin,ikpt-1)+1),norb)
-        else
-           !this part should be recheck in the case of nspinor == 2
-           call c_gemm('C','N',norb,norb,ncomp*nvctrp,(1.0_wp,0.0_wp),psi(ispsi),&
-                max(1,ncomp*nvctrp), &
-                hpsi(ispsi),max(1,ncomp*nvctrp),(0.0_wp,0.0_wp),&
-                alag(ndimovrlp(ispin,ikpt-1)+1),norb)
-        end if
-        ispsi=ispsi+nvctrp*norb*nspinor
-     end do
-  end do
-
-  if (nproc > 1) then
-     call timing(iproc,'LagrM_comput  ','OF')
-     call timing(iproc,'LagrM_commun  ','ON')
-     call mpiallred(alag(1),ndimovrlp(nspin,orbs%nkpts),MPI_SUM,MPI_COMM_WORLD,ierr)
-     call timing(iproc,'LagrM_commun  ','OF')
-     call timing(iproc,'LagrM_comput  ','ON')
-  end if
-
-  ! Copy the diagonal of the matrix
-  do iorb=1,orbs%norb
-      lagMatDiag(iorb)=alag((iorb-1)*orbs%norb+iorb)
-  end do
-! Lagrange multiplier matrix
-!!if(iproc==0) write(*,*) 'Lagrange multiplier matrix'
-!!do iorb=1,norb
-!!    !if(iproc==0) write(*,'(80f8.4)') (alag(norb*jorb+iorb), jorb=0,norb-1)
-!!    do jorb=1,norb
-!!        write(1100+iproc,*) iorb, jorb, alag(norb*(iorb-1)+jorb)
-!!    end do
-!!end do
-
-
-  !now each processors knows all the overlap matrices for each k-point
-  !even if it does not handle it.
-  !this is somehow redundant but it is one way of reducing the number of communications
-  !without defining group of processors
-
-  !calculate the sum of the diagonal of the overlap matrix, for each k-point
-  scprsum=0.0_dp
-  !for each k-point calculate the gradient
-  ispsi=1
-  do ikptp=1,orbs%nkptsp
-     ikpt=orbs%iskpts+ikptp!orbs%ikptsp(ikptp)
-
-     do ispin=1,nspin
-        if (ispin==1) ise=0
-        call orbitals_and_components(iproc,ikptp,ispin,orbs,comms,&
-             nvctrp,norb,norbs,ncomp,nspinor)
-        if (nvctrp == 0) cycle
-
-!!$        !correct the orthogonality constraint if there are some orbitals which have zero occupation number
-!!$        do iorb=1,norb
-!!$           do jorb=iorb+1,norb
-!!$              if (orbs%occup((ikpt-1)*orbs%norb+iorb+ise) /= 0.0_gp .and. &
-!!$                   orbs%occup((ikpt-1)*orbs%norb+jorb+ise) == 0.0_gp) then
-!!$                 alag(ndimovrlp(ispin,ikpt-1)+iorb+(jorb-1)*norbs) = 0.0_wp
-!!$                 alag(ndimovrlp(ispin,ikpt-1)+jorb+(iorb-1)*norbs) = 0.0_wp
-!!$                 !if (iproc ==0) print *,'i,j',iorb,jorb,alag(ndimovrlp(ispin,ikpt-1)+iorb+(jorb-1)*norbs)
-!!$              end if
-!!$           end do
-!!$        end do
-
-        !calculate the scprsum if the k-point is associated to this processor
-        !the scprsum always coincide with the trace of the hamiltonian
-        if (orbs%ikptproc(ikpt) == iproc) then
-           occ=real(orbs%kwgts(ikpt),dp)
-           if(nspinor == 1) then
-              do iorb=1,norb
-                 scprsum=scprsum+occ*real(alag(ndimovrlp(ispin,ikpt-1)+iorb+(iorb-1)*norbs),dp)
-              enddo
-           else if (nspinor == 4 .or. nspinor == 2) then
-              !not sure about the imaginary part of the diagonal (should be zero if H is hermitian)
-              do iorb=1,norb
-                 scprsum=scprsum+&
-                      occ*real(alag(ndimovrlp(ispin,ikpt-1)+2*iorb-1+(iorb-1)*norbs),dp)
-                 scprsum=scprsum+&
-                      occ*real(alag(ndimovrlp(ispin,ikpt-1)+2*iorb+(iorb-1)*norbs),dp)
-              enddo
-           end if
-        end if
-        ise=norb
-
-        if(nspinor==1 .and. nvctrp /= 0) then
-           !call gemm('N','N',nvctrp,norb,norb,-1.0_wp,psi(ispsi),max(1,nvctrp),&
-           !     alag(ndimovrlp(ispin,ikpt-1)+1),norb,1.0_wp,&
-           !     hpsi(ispsi),max(1,nvctrp))
-           call gemm('N','N',nvctrp,norb,norb,-.5_wp,psi(ispsi),max(1,nvctrp),&
-                alag(ndimovrlp(ispin,ikpt-1)+1),norb,1.0_wp,&
-                hpsi(ispsi),max(1,nvctrp))
-           call gemm('N','T',nvctrp,norb,norb,-.5_wp,psi(ispsi),max(1,nvctrp),&
-                alag(ndimovrlp(ispin,ikpt-1)+1),norb,1.0_wp,&
-                hpsi(ispsi),max(1,nvctrp))
-        else if (nvctrp /= 0) then
-           stop 'not implemented for nspinor/=1!'
-           call c_gemm('N','N',ncomp*nvctrp,norb,norb,(-1.0_wp,0.0_wp),psi(ispsi),max(1,ncomp*nvctrp),&
-                alag(ndimovrlp(ispin,ikpt-1)+1),norb,(1.0_wp,0.0_wp),hpsi(ispsi),max(1,ncomp*nvctrp))
-        end if
-        ispsi=ispsi+nvctrp*norb*nspinor
-     end do
-  end do
-
-  if (nproc > 1) then
-     tt=scprsum
-     call mpiallred(scprsum,1,MPI_SUM,MPI_COMM_WORLD,ierr)
-     !call MPI_ALLREDUCE(tt,scprsum,1,mpidtypd,MPI_SUM,MPI_COMM_WORLD,ierr)
-  end if
-
-  i_all=-product(shape(alag))*kind(alag)
-  deallocate(alag,stat=i_stat)
-  call memocc(i_stat,i_all,'alag',subname)
-
-  i_all=-product(shape(ndimovrlp))*kind(ndimovrlp)
-  deallocate(ndimovrlp,stat=i_stat)
-  call memocc(i_stat,i_all,'ndimovrlp',subname)
-
-  call timing(iproc,'LagrM_comput  ','OF')
-
-END SUBROUTINE orthoconstraintNotSymmetric
->>>>>>> c31f107d
-
-
-!!!!!!> Orthogonality routine, for all the orbitals
-!!!!!!! Uses wavefunctions in their transposed form
+
+
+
+
+
+
+
+!!!!!!! FUNCTION
+!!!!!!!    Orthogonality routine, for all the orbitals
+!!!!!!!    Uses wavefunctions in their transposed form
+!!!!!!!
+!!!!!!! COPYRIGHT
+!!!!!!!    Copyright (C) 2007-2010 BigDFT group
+!!!!!!!    This file is distributed under the terms of the
+!!!!!!!    GNU General Public License, see ~/COPYING file
+!!!!!!!    or http://www.gnu.org/copyleft/gpl.txt .
+!!!!!!!    For the list of contributors, see ~/AUTHORS 
+!!!!!!!
+!!!!!!! SOURCE
+!!!!!!!
 !!!!!!subroutine orthogonalizeLIN(iproc,nproc,orbs,comms,wfd,psi,input)
 !!!!!subroutine orthogonalizeLIN(iproc, lproc, uproc, norbPerGroup, orbs, comms, psi, input, newComm)
 !!!!!  use module_base
