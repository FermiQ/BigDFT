!> @file
!!   Routines to orthogonalize the wavefunctions
!! @author
!!    Copyright (C) 2007-2013 BigDFT group
!!    This file is distributed under the terms of the
!!    GNU General Public License, see ~/COPYING file
!!    or http://www.gnu.org/copyleft/gpl.txt .
!!    For the list of contributors, see ~/AUTHORS 


!> Orthogonality routine, for all the orbitals
!! Uses wavefunctions in their transposed form
subroutine orthogonalize(iproc,nproc,orbs,comms,psi,orthpar,paw)
  use module_base
  use module_types
  use module_interfaces, except_this_one_A => orthogonalize
  use communications_base, only: comms_cubic
  implicit none
  integer, intent(in) :: iproc,nproc
  type(orbitals_data), intent(inout) :: orbs
  type(comms_cubic), intent(in) :: comms
  !>Choose which orthogonalization method shall be used:
  !!    orthpar%methOrtho==0: Cholesky orthonormalization (i.e. a pseudo Gram-Schmidt)
  !!    orthpar%methOrtho==1: hybrid Gram-Schmidt/Cholesky orthonormalization
  !!    orthpar%methOrtho==2: Loewdin orthonormalization
  type(orthon_data), intent(in) :: orthpar
  real(wp), dimension(comms%nvctr_par(iproc,0)*orbs%nspinor*orbs%norb), intent(inout) :: psi
  type(paw_objects),optional,intent(inout) :: paw
  !local variables
  character(len=*), parameter :: subname='orthogonalize'
  integer :: i_stat,i_all
  !integer :: i,idx
  integer :: ispin,nspin,nspinor,usepaw=0
  integer, dimension(:,:), allocatable :: ndim_ovrlp
  real(wp), dimension(:), allocatable :: ovrlp
  integer,dimension(:),allocatable:: norbArr
  character(len=20):: category
  !real(kind=8) :: test,test_max

  ! Determine whether we have close shell (nspin=1) or spin polarized (nspin=2)
  if (orbs%norbd>0) then
     nspin=2
  else 
     nspin=1
  end if

  !Determine whether we are in a paw calculation:
  if(present(paw)) usepaw=paw%usepaw

  ! ndim_ovrlp describes the shape of the overlap matrix.
  ndim_ovrlp = f_malloc((/ 1.to.nspin, 0.to.orbs%nkpts /),id='ndim_ovrlp')
  
  ! Allocate norbArr which contains the number of up and down orbitals.
  norbArr = f_malloc(nspin,id='norbArr')
  do ispin=1,nspin
     if(ispin==1) norbArr(ispin)=orbs%norbu
     if(ispin==2) norbArr(ispin)=orbs%norbd
  end do

  ! Choose which orthogonalization method shall be used:
  ! methOrtho==0: Cholesky orthonormalization (i.e. a pseudo Gram-Schmidt)
  ! methOrtho==1: hybrid Gram-Schmidt/Cholesky orthonormalization
  ! methOrtho==2: Loewdin orthonormalization
  if(orthpar%methOrtho==0) then
     category='Chol'
     call timing(iproc, trim(category)//'_comput', 'ON')

     call dimension_ovrlp(nspin,orbs,ndim_ovrlp)

     ! Allocate the overlap matrix
     ovrlp = f_malloc(ndim_ovrlp(nspin, orbs%nkpts),id='ovrlp')

     ! Make a loop over npsin; calculate the overlap matrix (for up/down, resp.) and orthogonalize (again for up/down, resp.).
     do ispin=1,nspin
        if(usepaw==1) then
           call getOverlap_paw(iproc,nproc,nspin,norbArr(ispin),orbs,comms,&
                psi(1),paw%spsi(1),ndim_ovrlp,ovrlp,norbArr,1,ispin,category)

           call cholesky(iproc,nspin,norbArr(ispin),psi(1),orbs,comms,&
                ndim_ovrlp,ovrlp(1),norbArr,1,ispin,paw)
        else
           call getOverlap(iproc,nproc,nspin,norbArr(ispin),orbs,comms,&
                psi(1),ndim_ovrlp,ovrlp,norbArr,1,ispin,category)

           call cholesky(iproc,nspin,norbArr(ispin),psi(1),orbs,comms,&
                ndim_ovrlp,ovrlp(1),norbArr,1,ispin)
        end if
        !write(*,*)'orthogonality l80 erase me:'
        !write(*,*)'ovrlp',ovrlp
      end do

!             test = 0.d0 ; test_max = 0.d0 ; idx = 0.d0
!
!             do i = 1,orbs%norb**2
!
!                idx = i/orbs%norb
!
!
!                if((idx+1)-(i-idx*orbs%norb).eq.0) then
!                test = abs(ovrlp(i) - 1.d0)
!                else
!                test = abs(ovrlp(i) - 0.d0)
!                end if
!
!                !if(i.eq.1) test = abs(ovrlp(i)-1.d0)
!                if(i.eq.orbs%norb**2) test = abs(ovrlp(i)-1.d0)
!            
!
!                if(test.gt.test_max) test_max = test
!
!            end do
!
 !           write(*,*) 'Ovrlp-Difference', test_max


             ! Deallocate the arrays.
             call f_free(ovrlp)


          else if(orthpar%methOrtho==1) then
               category='GS/Chol'
               call timing(iproc, trim(category)//'_comput', 'ON')
               
               ! Make a hybrid Gram-Schmidt/Cholesky orthonormalization.
       if(usepaw==1) then
         call gsChol(iproc,nproc,psi(1),orthpar,nspinor,orbs,nspin,ndim_ovrlp,norbArr,comms,paw)
       else
         call gsChol(iproc,nproc,psi(1),orthpar,nspinor,orbs,nspin,ndim_ovrlp,norbArr,comms)
       end if

          else if(orthpar%methOrtho==2) then
             category='Loewdin'
             call timing(iproc,trim(category)//'_comput','ON')

             call dimension_ovrlp(nspin,orbs,ndim_ovrlp)
             
             ! Allocate the overlap matrix
             ovrlp = f_malloc(ndim_ovrlp(nspin, orbs%nkpts),id='ovrlp')
                  
             ! Make a loop over npsin; calculate the overlap matrix (for up/down,resp.) and orthogonalize (again for up/down,resp.).
             do ispin=1,nspin
        if(usepaw==1) then
           call getOverlap_paw(iproc,nproc,nspin,norbArr(ispin),orbs,comms,&
                psi(1),paw%spsi(1),ndim_ovrlp,ovrlp,norbArr,1,ispin,category)
           call loewdin(iproc,norbArr(ispin),orbs%nspinor,1,ispin,orbs,comms,&
                nspin,psi,ovrlp,ndim_ovrlp,norbArr,paw)
        else
           call getOverlap(iproc,nproc,nspin,norbArr(ispin),orbs,comms,psi(1),ndim_ovrlp,ovrlp,norbArr,1,ispin,category)
           call loewdin(iproc,norbArr(ispin),orbs%nspinor,1,ispin,orbs,comms,&
                nspin,psi,ovrlp,ndim_ovrlp,norbArr)
        end if
        !write(*,*)'orthogonality l117 erase me:'
        !write(*,*)'ovrlp',ovrlp
             end do
             
             ! Deallocate the arrays.
             call f_free(ovrlp)
                  
          else
             if(iproc==0) write(*,'(a,i0)') 'ERROR: invalid choice for methOrtho:',orthpar%methOrtho
             if(iproc==0) write(*,'(a)') "Change it in 'input.perf' to 0, 1 or 2!"
             stop
          end if

          ! Deallocate the remaining arrays.
          call f_free(norbArr)
          call f_free(ndim_ovrlp)


          call timing(iproc,trim(category)//'_comput','OF')
          
        END SUBROUTINE orthogonalize


        subroutine check_closed_shell(orbs,lcs)
          use module_base
          use module_types
          implicit none
          type(orbitals_data), intent(in) :: orbs
          logical, intent(out) :: lcs
          !local variables
          integer :: iorb
          lcs=.true.
          do iorb=orbs%norb*orbs%nkpts,1,-1
             if ( orbs%occup(iorb) /= real(3-orbs%nspin,gp)) then
                lcs=.false.
                exit
             end if
          end do
        END SUBROUTINE check_closed_shell


!> Orthogonality constraint routine, for all the orbitals
!! Uses wavefunctions in their transposed form
subroutine orthoconstraint(iproc,nproc,orbs,comms,symm,psi,hpsi,scprsum,spsi) !n(c) wfd (arg:5)
  use module_base
  use module_types
  use module_interfaces, except_this_one => orthoconstraint
  use communications_base, only: comms_cubic
  implicit none

  logical, intent(in) :: symm !< symmetrize the lagrange multiplier after calculation
  integer, intent(in) :: iproc,nproc
  type(orbitals_data), intent(in) :: orbs
  type(comms_cubic), intent(in) :: comms
  !n(c) type(wavefunctions_descriptors), intent(in) :: wfd
  real(wp), dimension(orbs%npsidim_comp), intent(in) :: psi
  real(wp), dimension(orbs%npsidim_comp), optional, intent(in) :: spsi
  real(wp), dimension(orbs%npsidim_comp), intent(inout) :: hpsi
  real(dp), intent(out) :: scprsum
  !local variables
  character(len=*), parameter :: subname='orthoconstraint'
  integer :: i_stat,i_all,ierr,iorb,ialag,jorb !n(c) ise
  integer :: ispin,nspin,ikpt,norb,norbs,ncomp,nvctrp,ispsi,ikptp,nspinor
  real(dp) :: occ !n(c) tt
  real(gp), dimension(2) :: aij,aji
  integer, dimension(:,:), allocatable :: ndim_ovrlp
  real(wp), dimension(:), allocatable :: alag,paw_ovrlp

  !separate the orthogonalisation procedure for up and down orbitals 
  !and for different k-points
  call timing(iproc,'LagrM_comput  ','ON')

<<<<<<< HEAD
          ndim_ovrlp = f_malloc((/ 1.to.nspin, 0.to.orbs%nkpts /),id='ndim_ovrlp')
=======
  !number of components of the overlap matrix for parallel case
  !calculate the dimension of the overlap matrix for each k-point
  if (orbs%norbd > 0) then
     nspin=2
  else
     nspin=1
  end if
>>>>>>> e586edda

  !number of components for the overlap matrix in wp-kind real numbers

<<<<<<< HEAD
          alag = f_malloc(ndim_ovrlp(nspin, orbs%nkpts),id='alag')
=======
  allocate(ndim_ovrlp(nspin,0:orbs%nkpts+ndebug),stat=i_stat)
  call memocc(i_stat,ndim_ovrlp,'ndim_ovrlp',subname)

  call dimension_ovrlp(nspin,orbs,ndim_ovrlp)

  allocate(alag(ndim_ovrlp(nspin,orbs%nkpts)+ndebug),stat=i_stat)
  call memocc(i_stat,alag,'alag',subname)
>>>>>>> e586edda
  
  !Allocate ovrlp for PAW: 
  if(present(spsi)) then
    norb=max(orbs%norbu,orbs%norbd,1)
    paw_ovrlp = f_malloc(norb,id='paw_ovrlp')
  end if

  !put to zero all the k-points which are not needed
  call to_zero(ndim_ovrlp(nspin,orbs%nkpts),alag)

  !do it for each of the k-points and separate also between up and down orbitals in the non-collinear case
  ispsi=1
  do ikptp=1,orbs%nkptsp
     ikpt=orbs%iskpts+ikptp!orbs%ikptsp(ikptp)

     do ispin=1,nspin

        call orbitals_and_components(iproc,ikpt,ispin,orbs,comms,&
             nvctrp,norb,norbs,ncomp,nspinor)
        if (nvctrp == 0) cycle
        ialag=ndim_ovrlp(ispin,ikpt-1)+1

        if(nspinor==1) then
           if (symm) then
              !call gemmsy('T','N',norb,norb,nvctrp,1.0_wp,psi(ispsi),&
              call gemm('T','N',norb,norb,nvctrp,1.0_wp,psi(ispsi),&
                   max(1,nvctrp),hpsi(ispsi),max(1,nvctrp),0.0_wp,&
                   alag(ndim_ovrlp(ispin,ikpt-1)+1),norb)
           else
              call gemm('T','N',norb,norb,nvctrp,1.0_wp,psi(ispsi),&
                   ! TEMPORARYcall gemmsy('T','N',norb,norb,nvctrp,1.0_wp,psi(ispsi),&
                   max(1,nvctrp),hpsi(ispsi),max(1,nvctrp),0.0_wp,&
                   alag(ndim_ovrlp(ispin,ikpt-1)+1),norb)
           end if
        else
        !this part should be recheck in the case of nspinor == 2
        call c_gemm('C','N',norb,norb,ncomp*nvctrp,(1.0_wp,0.0_wp),psi(ispsi),&
             max(1,ncomp*nvctrp), &
             hpsi(ispsi),max(1,ncomp*nvctrp),(0.0_wp,0.0_wp),&
             alag(ndim_ovrlp(ispin,ikpt-1)+1),norb)
        end if
        !In PAW we should do <psi|H|psi>/<psi|S|psi>
        !However when the overlap is too large (usually when we have a bad initial guess)
        !Dividing by <psi|S|psi> is not a good idea since |gnrm> might get too large.
        !Hence the following part is not done:
        if (present(spsi) .and. 1==2) then
          if(nspinor==1) then
             !dgemmsy desactivated for the moment due to SIC
             !call gemmsy('T','N',norb,norb,nvctrp,1.0_wp,psi(ispsi),&
             call gemm('T','N',norb,norb,nvctrp,1.0_wp,psi(ispsi),&
                  max(1,nvctrp),psi(ispsi),max(1,nvctrp),0.0_wp,&
                  paw_ovrlp(1),norb)
                  !write(*,*)'orthoconstraint l260, erase me:'
                  !write(*,*)'<psi|psi>',paw_ovrlp
             call gemm('T','N',norb,norb,nvctrp,1.0_wp,psi(ispsi),&
                  max(1,nvctrp),spsi(ispsi),max(1,nvctrp),1.0_wp,&
                  paw_ovrlp(1),norb)
          else
             !this part should be recheck in the case of nspinor == 2
             call c_gemm('C','N',norb,norb,ncomp*nvctrp,(1.0_wp,0.0_wp),psi(ispsi),&
                  max(1,ncomp*nvctrp), &
                  psi(ispsi),max(1,ncomp*nvctrp),(0.0_wp,0.0_wp),&
                  paw_ovrlp(1),norb)
             call c_gemm('C','N',norb,norb,ncomp*nvctrp,(1.0_wp,0.0_wp),psi(ispsi),&
                  max(1,ncomp*nvctrp), &
                  spsi(ispsi),max(1,ncomp*nvctrp),(1.0_wp,0.0_wp),&
                  paw_ovrlp(1),norb)
          end if
          if(nproc>1) call mpiallred(paw_ovrlp(1),1,MPI_SUM,bigdft_mpi%mpi_comm)
          alag(ialag:ialag+norb)=alag(ialag:ialag+norb)/paw_ovrlp(1:norb)
          !write(*,*)'orthoconstraint l268, erase me:'
          !write(*,*)'<psi|S|psi>',paw_ovrlp
        end if
        ispsi=ispsi+nvctrp*norb*nspinor
     end do
  end do

if (nproc > 1) then
  call timing(iproc,'LagrM_comput  ','OF')
  call timing(iproc,'LagrM_commun  ','ON')
  call mpiallred(alag(1),ndim_ovrlp(nspin,orbs%nkpts),MPI_SUM,bigdft_mpi%mpi_comm)
  call timing(iproc,'LagrM_commun  ','OF')
  call timing(iproc,'LagrM_comput  ','ON')
end if

!now each processors knows all the overlap matrices for each k-point
!even if it does not handle it.
!this is somehow redundant but it is one way of reducing the number of communications
!without defining group of processors

!calculate the sum of the diagonal of the overlap matrix, for each k-point
scprsum=0.0_dp
!for each k-point calculate the gradient
ispsi=1
do ikptp=1,orbs%nkptsp
  ikpt=orbs%iskpts+ikptp!orbs%ikptsp(ikptp)

  do ispin=1,nspin
     !n(c) if (ispin==1) ise=0
     call orbitals_and_components(iproc,ikpt,ispin,orbs,comms,&
          nvctrp,norb,norbs,ncomp,nspinor)
     if (nvctrp == 0) cycle

        !!$        !correct the orthogonality constraint if there are some orbitals which have zero occupation number
     if (symm) then
        do iorb=1,norb
           do jorb=iorb+1,norb
        !!$              if (orbs%occup((ikpt-1)*orbs%norb+iorb+ise) /= 0.0_gp .and. &
        !!$                   orbs%occup((ikpt-1)*orbs%norb+jorb+ise) == 0.0_gp) then
              aij(1)=alag(ndim_ovrlp(ispin,ikpt-1)+iorb+(jorb-1)*norbs)
              aji(1)=alag(ndim_ovrlp(ispin,ikpt-1)+jorb+(iorb-1)*norbs)
              aij(2)=0.0_gp
              aji(2)=0.0_gp
              alag(ndim_ovrlp(ispin,ikpt-1)+iorb+(jorb-1)*norbs) = 0.5_gp*(aij(1)+aji(1))!0.0_wp
              alag(ndim_ovrlp(ispin,ikpt-1)+jorb+(iorb-1)*norbs) = 0.5_gp*(aij(1)+aji(1))!0.0_wp
              if (norbs == 2*norb) then !imaginary part, if present
                 aij(2)=alag(ndim_ovrlp(ispin,ikpt-1)+iorb+(jorb-1)*norbs+1)
                 aji(2)=alag(ndim_ovrlp(ispin,ikpt-1)+jorb+(iorb-1)*norbs+1)
                 alag(ndim_ovrlp(ispin,ikpt-1)+iorb+(jorb-1)*norbs+1)=0.5_gp*(aij(2)-aji(2))
                 alag(ndim_ovrlp(ispin,ikpt-1)+jorb+(iorb-1)*norbs+1)=0.5_gp*(aji(2)-aij(2))
                 end if
        !!$                 !if (iproc ==0) print *,'i,j',iorb,jorb,alag(ndim_ovrlp(ispin,ikpt-1)+iorb+(jorb-1)*norbs)
        !!$              end if
              end do
           end do
        end if
        !!$        if (iproc ==0) print *,'matrix'
        !!$        do iorb=1,norb
        !!$           if (iproc ==0) print '(a,i3,100(1pe14.4))','i,j',iorb,&
        !!$                (alag(ndim_ovrlp(ispin,ikpt-1)+iorb+(jorb-1)*norbs),jorb=1,norb)
        !!$        end do

                !calculate the scprsum if the k-point is associated to this processor
                !the scprsum always coincide with the trace of the hamiltonian
                if (orbs%ikptproc(ikpt) == iproc) then
                   occ=real(orbs%kwgts(ikpt),dp)*real(3-orbs%nspin,gp)
                   if (nspinor == 4) occ=real(orbs%kwgts(ikpt),dp)
                   if(nspinor == 1) then
                      do iorb=1,norb
                         !write(*,'(a,2i5,2es14.7)') 'iproc, iorb, occ, lagMatVal', iproc, iorb, occ, real(alag(ndim_ovrlp(ispin,ikpt-1)+iorb+(iorb-1)*norbs),dp)
                         scprsum=scprsum+&
                              occ*real(alag(ndim_ovrlp(ispin,ikpt-1)+iorb+(iorb-1)*norbs),dp)
                      enddo
                   else if (nspinor == 4 .or. nspinor == 2) then
                      !not sure about the imaginary part of the diagonal (should be zero if H is hermitian)
                      do iorb=1,norb
                         scprsum=scprsum+&
                              occ*real(alag(ndim_ovrlp(ispin,ikpt-1)+2*iorb-1+(iorb-1)*norbs),dp)
                         scprsum=scprsum+&
                              occ*real(alag(ndim_ovrlp(ispin,ikpt-1)+2*iorb+(iorb-1)*norbs),dp)
                      enddo
                   end if
                end if
                !n(c) ise=norb

                if(nspinor==1 .and. nvctrp /= 0) then
                   call gemm('N','N',nvctrp,norb,norb,-1.0_wp,psi(ispsi),max(1,nvctrp),&
                        alag(ndim_ovrlp(ispin,ikpt-1)+1),norb,1.0_wp,&
                        hpsi(ispsi),max(1,nvctrp))
                else if (nvctrp /= 0) then
                   call c_gemm('N','N',ncomp*nvctrp,norb,norb,(-1.0_wp,0.0_wp),psi(ispsi),max(1,ncomp*nvctrp),&
                        alag(ndim_ovrlp(ispin,ikpt-1)+1),norb,(1.0_wp,0.0_wp),hpsi(ispsi),max(1,ncomp*nvctrp))
                end if

        !Only for PAW:
        if (present(spsi)) then
          if(nspinor==1 .and. nvctrp /= 0) then
             call gemm('N','N',nvctrp,norb,norb,-1.0_wp,spsi(ispsi),max(1,nvctrp),&
                  alag(ndim_ovrlp(ispin,ikpt-1)+1),norb,1.0_wp,&
                  hpsi(ispsi),max(1,nvctrp))
          else if (nvctrp /= 0) then
             call c_gemm('N','N',ncomp*nvctrp,norb,norb,(-1.0_wp,0.0_wp),spsi(ispsi),max(1,ncomp*nvctrp),&
                  alag(ndim_ovrlp(ispin,ikpt-1)+1),norb,(1.0_wp,0.0_wp),hpsi(ispsi),max(1,ncomp*nvctrp))
          end if
        end if

                ispsi=ispsi+nvctrp*norb*nspinor
             end do
          end do

          if (nproc > 1) then
             !n(c) tt=scprsum
             call mpiallred(scprsum,1,MPI_SUM,bigdft_mpi%mpi_comm)
             !call MPI_ALLREDUCE(tt,scprsum,1,mpidtypd,MPI_SUM,bigdft_mpi%mpi_comm,ierr)
          end if

          call f_free(alag)

  if(present(spsi)) then
    call f_free(paw_ovrlp)
  end if

  call f_free(ndim_ovrlp)

  call timing(iproc,'LagrM_comput  ','OF')

END SUBROUTINE orthoconstraint


!> Found the linear combination of the wavefunctions which diagonalises
!! the overlap matrix
subroutine subspace_diagonalisation(iproc,nproc,orbs,comms,psi,hpsi,evsum)
  use module_base
  use module_types
  use yaml_output
  use communications_base, only: comms_cubic
  implicit none
  integer, intent(in) :: iproc,nproc
  type(orbitals_data), intent(inout) :: orbs !eval is updated
  type(comms_cubic), intent(in) :: comms
  real(wp), dimension(comms%nvctr_par(iproc,0)*orbs%nspinor*orbs%norb), intent(in) :: hpsi
  real(wp), dimension(comms%nvctr_par(iproc,0)*orbs%nspinor*orbs%norb), intent(inout) :: psi
  real(wp), intent(out) :: evsum
  !local variables
  character(len=*), parameter :: subname='subspace_diagonalisation'
  integer :: i_stat,i_all,ierr,info,iorb,n_lp,n_rp,npsiw,isorb,ise,jorb,ncplx
  integer :: ispin,nspin,ikpt,norb,norbs,ncomp,nvctrp,ispsi,ikptp,nspinor
  !integer :: istart
  real(wp) :: occ,asymm
  real(gp), dimension(2) :: aij,aji
  integer, dimension(:,:), allocatable :: ndim_ovrlp
  real(wp), dimension(:), allocatable :: work_lp,work_rp,psiw
  real(wp), dimension(:), allocatable :: hamks

  !separate the diagonalisation procedure for up and down orbitals 
  !and for different k-points

!!$  !number of components of the overlap matrix for parallel case
!!$  istart=2
!!$  if (nproc == 1) istart=1

  !calculate the dimension of the overlap matrix for each k-point
  if (orbs%norbd > 0) then
     nspin=2
  else
     nspin=1
  end if

  !number of components for the overlap matrix in wp-kind real numbers
  ndim_ovrlp = f_malloc((/ 1.to.nspin, 0.to.orbs%nkpts /),id='ndim_ovrlp')

  call dimension_ovrlp(nspin,orbs,ndim_ovrlp)

  hamks = f_malloc(ndim_ovrlp(nspin, orbs%nkpts),id='hamks')

  !put to zero all the k-points which are not needed
  call to_zero(ndim_ovrlp(nspin,orbs%nkpts),hamks)

  !dimension of the work arrays
  n_lp=0
  n_rp=0
  npsiw=0

  !do it for each of the k-points and separate also between up and down orbitals in the non-collinear case
  ispsi=1
  do ikptp=1,orbs%nkptsp
     ikpt=orbs%iskpts+ikptp!orbs%ikptsp(ikptp)

     do ispin=1,nspin

        call orbitals_and_components(iproc,ikpt,ispin,orbs,comms,&
             nvctrp,norb,norbs,ncomp,nspinor)
        if (nvctrp == 0) cycle

        if(nspinor==1) then
           call gemm('T','N',norb,norb,nvctrp,1.0_wp,psi(ispsi),max(1,nvctrp),hpsi(ispsi),&
                max(1,nvctrp),0.0_wp,&
                hamks(ndim_ovrlp(ispin,ikpt-1)+1),norb)
        else
           !this part should be recheck in the case of nspinor == 2
           call c_gemm('C','N',norb,norb,ncomp*nvctrp,(1.0_wp,0.0_wp),psi(ispsi),&
                max(1,ncomp*nvctrp), &
                hpsi(ispsi),max(1,ncomp*nvctrp),(0.0_wp,0.0_wp),&
                hamks(ndim_ovrlp(ispin,ikpt-1)+1),norb)
        end if
        ispsi=ispsi+nvctrp*norb*nspinor

        !dimensions of the work arrays
        n_lp=max(4*norbs,1000,n_lp)
        n_rp=max(3*norb+1,n_rp)
        npsiw=max(nvctrp*orbs%norb*nspinor,npsiw)

     end do
  end do

  if (nproc > 1) then
     call mpiallred(hamks(1),ndim_ovrlp(nspin,orbs%nkpts),MPI_SUM,bigdft_mpi%mpi_comm)
  end if

  !now each processors knows all the overlap matrices for each k-point
  !even if it does not handle it.
  !this is somehow redundant but it is one way of reducing the number of communications
  !without defining group of processors

  work_lp = f_malloc(n_lp*2,id='work_lp')
  work_rp = f_malloc(n_rp,id='work_rp')
  psiw = f_malloc(npsiw,id='psiw')

  !!if(iproc==0) then
  !!    ierr=0
  !!    do i_all=1,norb
  !!        do i_stat=1,norb
  !!            ierr=ierr+1
  !!            write(13000+iproc,*) i_all, i_stat, hamks(ierr,1)
  !!        end do
  !!    end do
  !!    write(13000+iproc,*) '=============================='
  !!end if

  !for each k-point now reorthogonalise wavefunctions
  !assume the hamiltonian is a hermitian matrix in the subspace.
  !Evaluate the non-symmetricity of the hamiltonian in the subspace
  if (iproc==0) then
     asymm=0.0_dp
     do ikpt=1,orbs%nkpts
        do ispin=1,nspin
           call orbitals_and_components(iproc,ikpt,ispin,orbs,comms,&
                nvctrp,norb,norbs,ncomp,nspinor)
           if (norbs == 2*norb) then
              ncplx=2
           else
              ncplx=1
           end if
           do iorb=1,norb
              do jorb=iorb+1,norb
                 aij(1)=hamks(ndim_ovrlp(ispin,ikpt-1)+1+(iorb-1)*ncplx+(jorb-1)*norbs)
                 aji(1)=hamks(ndim_ovrlp(ispin,ikpt-1)+1+(jorb-1)*ncplx+(iorb-1)*norbs)
                 aij(2)=0.0_gp
                 aji(2)=0.0_gp
                 if (norbs == 2*norb) then !imaginary part, if present
                    aij(2)=hamks(ndim_ovrlp(ispin,ikpt-1)+2+(iorb-1)*ncplx+(jorb-1)*norbs)
                    aji(2)=hamks(ndim_ovrlp(ispin,ikpt-1)+2+(jorb-1)*ncplx+(iorb-1)*norbs)
                 end if
                 asymm=max(asymm,(aij(1)-aji(1))**2+(aij(2)+aji(2))**2)
              end do
           end do
        end do
     end do
     call yaml_map('Non-Hermiticity of Hamiltonian in the Subspace',asymm,fmt='(1pe9.2)')
     if (asymm > 1.d-10) then
        call yaml_warning('KS Hamiltonian is not Hermitian in the subspace, diff:'//&
             trim(yaml_toa(asymm,fmt='(1pe9.2)')))
        if (verbose >= 3) then
           call yaml_open_sequence('KS Hamiltonian Matrix(ces)',advance='no')
           call yaml_comment('Rank of the matrix: '//adjustl(trim(yaml_toa(norb,fmt='(i6)'))))
           do ikpt=1,orbs%nkpts
              do ispin=1,nspin
                 if (orbs%nkpts > 1) then
                    call yaml_comment('Kpt No. '//adjustl(trim(yaml_toa(ikpt,fmt='(i6)')))//&
                         ', Spin No.'//adjustl(trim(yaml_toa(ispin,fmt='(i6)'))))
                 else
                    call yaml_comment('Spin No.'//adjustl(trim(yaml_toa(ispin,fmt='(i6)'))))
                 end if
                 call yaml_sequence(advance='no')
                 call orbitals_and_components(iproc,ikpt,ispin,orbs,comms,&
                      nvctrp,norb,norbs,ncomp,nspinor)
                 !call yaml_stream_attributes(indent=indentlevel)
                 call yaml_open_sequence(flow=.true.)
                 do iorb=1,norb
                    call yaml_sequence()
                    call yaml_open_sequence()
                    do jorb=1,norb
                       if (norbs == 2*norb) then
                          ncplx=2
                          call yaml_sequence(trim(yaml_toa(&
                               cmplx(&
                               hamks(ndim_ovrlp(ispin,ikpt-1)+1+(jorb-1)*ncplx+(iorb-1)*norbs),&
                               hamks(ndim_ovrlp(ispin,ikpt-1)+2+(jorb-1)*ncplx+(iorb-1)*norbs),kind=8),&
                               fmt='(1pe9.2)')))
                       else         
                          call yaml_sequence(trim(yaml_toa(hamks(ndim_ovrlp(ispin,ikpt-1)+jorb+(iorb-1)*norbs),&
                               fmt='(1pe9.2)')))
                       end if
                    end do
                    call yaml_close_sequence()
                    if (iorb < norb) call yaml_newline()
                 end do
                 call yaml_close_sequence()
              end do
           end do
           call yaml_close_sequence()
        end if
     end if
  end if
  ispsi=1
  evsum=0.0_wp
  do ikptp=1,orbs%nkptsp
     ikpt=orbs%iskpts+ikptp!orbs%ikptsp(ikptp)
     isorb=1
     do ispin=1,nspin

        call orbitals_and_components(iproc,ikpt,ispin,orbs,comms,&
             nvctrp,norb,norbs,ncomp,nspinor)
        if (nvctrp == 0) cycle

        if(nspinor==1) then

                   call syev('V','U',norb,hamks(ndim_ovrlp(ispin,ikpt-1)+1),norb,&
                orbs%eval(isorb+(ikpt-1)*orbs%norb),work_lp(1),n_lp,info)
           if (info /= 0) write(*,*) 'SYEV ERROR',info

        else

           call  heev('V','U',norb,hamks(ndim_ovrlp(ispin,ikpt-1)+1),norb,&
                orbs%eval(isorb+(ikpt-1)*orbs%norb),work_lp(1),n_lp,work_rp(1),info)
           if (info /= 0) write(*,*) 'HEEV ERROR',info

        end if

        !calculate the evsum if the k-point is associated to this processor
        if (orbs%ikptproc(ikpt) == iproc) then
           if (ispin==1) ise=0
           do iorb=1,norb
              occ=real(orbs%kwgts(ikpt)*orbs%occup((ikpt-1)*orbs%norb+iorb+ise),dp)
              evsum=evsum+orbs%eval(isorb+iorb-1+(ikpt-1)*orbs%norb)*occ
           enddo
           ise=norb
        end if

        ispsi=ispsi+nvctrp*norb*nspinor
        isorb=isorb+norb
     end do
  end do

        !!do iorb=1,norb
        !!   occ=real(orbs%kwgts(ikpt)*orbs%occup((ikpt-1)*orbs%norb+iorb),wp)
        !!   evsum=evsum+orbs%eval(isorb+iorb-1+(ikpt-1)*orbs%norb)*occ
        !!   !if (iproc.eq.0) write(*,'(1x,a,i0,a,1x,1pe21.14)') 'eval(',iorb,')=',eval(iorb)
        !!enddo

        !!        ! Transform to KS orbitals
        !!        ! dgemm can be used instead of daxpy
        !!        if(nspinor==1) then
        !!           do iorb=1,norb
        !!              call to_zero(nvctrp,psitt(1,iorb))
        !!              do jorb=1,norb
        !!                 alpha=hamks(jorb,iorb,1)
        !!                 call axpy(nvctrp,alpha,psit(1,jorb),1,psitt(1,iorb),1)
        !!              enddo
        !!           enddo
        !!        else
        !!           do iorb=1,norb
        !!              call to_zero(nvctrp*nspinor,psitt(1,iorb))
        !!              do jorb=1,norb
        !!                 call c_axpy(ncomp*nvctrp,hamks(2*jorb-1,iorb,1),psit(1,jorb),1,psitt(1,iorb),1)
        !!              enddo
        !!           enddo
        !!        end if

        !the matrix which is applied here is the passage matrix which can be exported outside of the routine

  if (nproc > 1) then
     do ikpt = 1, orbs%nkpts, 1
        do ispin=1,nspin
           call orbitals_and_components(iproc,ikpt,ispin,orbs,comms,&
                nvctrp,norb,norbs,ncomp,nspinor)
           if (iproc /= orbs%ikptproc(ikpt)) &
                & hamks(ndim_ovrlp(ispin,ikpt-1)+1:ndim_ovrlp(ispin,ikpt-1)+norbs*norb) = 0._wp
        end do
     end do
     call mpiallred(hamks(1),ndim_ovrlp(nspin,orbs%nkpts),MPI_SUM,bigdft_mpi%mpi_comm)
  end if

  ispsi=1
  do ikptp=1,orbs%nkptsp
     ikpt=orbs%iskpts+ikptp!orbs%ikptsp(ikptp)
     isorb=1
     do ispin=1,nspin

        call orbitals_and_components(iproc,ikpt,ispin,orbs,comms,&
             nvctrp,norb,norbs,ncomp,nspinor)
        if (nvctrp == 0) cycle

        !sample of dgemm
        if (nspinor == 1) then
           call gemm('N','N',nvctrp,norb,norb,1.0_wp,psi(ispsi),max(1,nvctrp),&
                hamks(ndim_ovrlp(ispin,ikpt-1)+1),norb,0.0_wp,psiw(1),max(1,nvctrp))
        else
           call c_gemm('N','N',ncomp*nvctrp,norb,norb,(1.0_wp,0.0_wp),&
                psi(ispsi),max(1,ncomp*nvctrp),hamks(ndim_ovrlp(ispin,ikpt-1)+1),norb,&
                (0.0_wp,0.0_wp),psiw(1),max(1,ncomp*nvctrp))
        end if

        call vcopy(nvctrp*norb*nspinor,psiw(1),1,psi(ispsi),1)

        !here we should add the same transformation for hpsi if required

        ispsi=ispsi+nvctrp*norb*nspinor
        isorb=isorb+norb
     end do
  end do

  if (nproc > 1) then
     !evsumtmp=evsum
     call mpiallred(evsum,1,MPI_SUM,bigdft_mpi%mpi_comm)
  end if

  call f_free(psiw)
  call f_free(work_lp)
  call f_free(work_rp)
  call f_free(hamks)
  call f_free(ndim_ovrlp)

END SUBROUTINE subspace_diagonalisation


!> Makes sure all psivirt/gradients are othogonal to the occupied states psi.
!! This routine is almost the same as orthoconstraint_p. Difference:
!! hpsi(:,norb) -->  psivirt(:,nvirte) , therefore rectangular alag.
!! @warning
!!   Orthogonality to spin polarized channels is achieved in two calls,
subroutine orthon_virt_occup(iproc,nproc,orbs,orbsv,comms,commsv,psi_occ,psi_virt,msg)
  use module_base
  use module_types
          use communications_base, only: comms_cubic
  implicit none
  logical, intent(in) :: msg
  integer, intent(in) :: iproc,nproc
  type(orbitals_data), intent(in) :: orbs,orbsv
  type(comms_cubic), intent(in) :: comms,commsv
  real(wp), dimension(comms%nvctr_par(iproc,0)*orbs%nspinor*orbs%norb), intent(in) :: psi_occ
  real(wp), dimension(commsv%nvctr_par(iproc,0)*orbsv%nspinor*orbsv%norb), intent(inout) :: psi_virt
  !local variables
  character(len=*), parameter :: subname='orthon_virt_occup'
  integer :: i_stat,i_all,ierr,ispsiv,iorb,jorb,isorb
  integer :: ispin,nspin,ikpt,norb,norbs,ncomp,nvctrp,ispsi,ikptp,nspinor
  integer :: norbv,norbsv,ncompv,nvctrpv,nspinorv
  real(wp) :: scprsum,tt
  integer, dimension(:,:), allocatable :: ndim_ovrlp
  real(wp), dimension(:), allocatable :: alag

  !separate the orthogonalisation procedure for up and down orbitals 
  !and for different k-points
  call timing(iproc,'LagrM_comput  ','ON')

  !calculate the dimension of the overlap matrix for each k-point
  if (orbs%norbd > 0) then
     nspin=2
  else
     nspin=1
  end if

  !number of components for the overlap matrix in wp-kind real numbers

  ndim_ovrlp = f_malloc((/ 1.to.nspin, 0.to.orbs%nkpts /),id='ndim_ovrlp')

  call dimension_ovrlp_virt(nspin,orbs,orbsv,ndim_ovrlp)

  alag = f_malloc(ndim_ovrlp(nspin, orbs%nkpts),id='alag')

  !put to zero all the k-points which are not needed
  call to_zero(ndim_ovrlp(nspin,orbs%nkpts),alag)

  !differentiate between real and complex wavefunctions
  !Lower triangle of overlap matrix using BLAS
  !     ovrlp(iorb,jorb)=psit(k,iorb)*psit(k,jorb) ; lower triangle


          !do it for each of the k-points and separate also between up and down orbitals in the non-collinear case
          ispsi=1
          ispsiv=1
          do ikptp=1,orbs%nkptsp
             ikpt=orbs%iskpts+ikptp!orbs%ikptsp(ikptp)

             do ispin=1,nspin

                call orbitals_and_components(iproc,ikpt,ispin,orbs,comms,&
                     nvctrp,norb,norbs,ncomp,nspinor)
                call orbitals_and_components(iproc,ikpt,ispin,orbsv,commsv,&
                     nvctrpv,norbv,norbsv,ncompv,nspinorv)
                !there checks ensure that the component distribution scheme of virtual and occupied states is the same
                if (nvctrpv /= nvctrp) stop 'nvctrp'
                if (ncompv /= ncomp) stop 'ncomp'
                if (nspinorv /= nspinor) stop 'nspinor'

                if (nvctrp == 0) cycle
                
                norbv=orbsv%norbu
                if (ispin==2) norbv=orbsv%norbd

                !print *,'nvctrp',iproc,commsv%nvctr_par(iproc,ikptp),nvctrp,ikpt,orbs%nkpts,orbsv%nkpts,norbs,norbv,orbsv%nkptsp,orbs%nkptsp

                !print *,'iproc,nvctrp,nspin,norb,ispsi,ndim_ovrlp',iproc,nvctrp,nspin,norb,ispsi,ndim_ovrlp(ispin,ikpt-1)

                if(nspinor==1) then
                   call gemm('T','N',norb,norbv,nvctrp,1.0_wp,psi_occ(ispsi),max(1,nvctrp),&
                        psi_virt(ispsiv),max(1,nvctrp),0.0_wp,&
                        alag(ndim_ovrlp(ispin,ikpt-1)+1),norb)
                else
                   !this part should be recheck in the case of nspinor == 2
                   call c_gemm('C','N',norb,norbv,ncomp*nvctrp,(1.0_wp,0.0_wp),psi_occ(ispsi),&
                        max(1,ncomp*nvctrp), &
                        psi_virt(ispsiv),max(1,ncomp*nvctrp),(0.0_wp,0.0_wp),&
                        alag(ndim_ovrlp(ispin,ikpt-1)+1),norb)
                end if

                ispsi=ispsi+nvctrp*norb*nspinor
                ispsiv=ispsiv+nvctrp*norbv*nspinor
             end do
          end do

          if (nproc > 1) then
             call timing(iproc,'LagrM_comput  ','OF')
             call timing(iproc,'LagrM_commun  ','ON')
             call mpiallred(alag(1),ndim_ovrlp(nspin,orbs%nkpts),MPI_SUM,bigdft_mpi%mpi_comm)
             !call MPI_ALLREDUCE (alag(1,2),alag(1,1),ndim_ovrlp(nspin,orbs%nkpts),&
             !     mpidtypw,MPI_SUM,bigdft_mpi%mpi_comm,ierr)
             call timing(iproc,'LagrM_commun  ','OF')
             call timing(iproc,'LagrM_comput  ','ON')
          end if

          !now each processors knows all the overlap matrices for each k-point
          !even if it does not handle it.
          !this is somehow redundant but it is one way of reducing the number of communications
          !without defining group of processors

          !for each k-point now reorthogonalise wavefunctions
          ispsi=1
          ispsiv=1
          isorb=1
          do ikptp=1,orbs%nkptsp
             ikpt=orbs%iskpts+ikptp!orbs%ikptsp(ikptp)

             do ispin=1,nspin

                call orbitals_and_components(iproc,ikpt,ispin,orbs,comms,&
                     nvctrp,norb,norbs,ncomp,nspinor)
                if (nvctrp == 0) cycle

                norbv=orbsv%norbu
                if (ispin==2) norbv=orbsv%norbd


                if (msg .and. .false.) then
                   write(*,'(1x,a)')'scalar products are'
                   write(*,'(1x,a)')'iocc  ivirt       value'!               zero if<1d-12'

                   scprsum=0.0_wp

                   do iorb=1,norb
                      do jorb=1,norbv
                         tt=alag(isorb+iorb-1+(jorb-1)*norbs)
                         write(*,'(1x,2i3,1pe21.14)')iorb,jorb,tt
                         scprsum=scprsum+tt**2
                         !if(abs(tt)<1d-12)alag(iorb,jorb,1)=0d0
                         !if(msg)write(*,'(2(i3),7x,2(1pe21.14))')iorb,jorb,tt,alag(iorb,jorb,1)
                      end do
                   enddo
                   scprsum=sqrt(scprsum/real(norb,wp)/real(norbv,wp))
                   write(*,'(1x,a,1pe21.14)')'sqrt sum squares is',scprsum
                   write(*,'(1x)')
                end if

                if(nspinor==1 .and. nvctrp /= 0) then
                   call gemm('N','N',nvctrp,norbv,norb,-1.0_wp,psi_occ(ispsi),max(1,nvctrp),&
                        alag(ndim_ovrlp(ispin,ikpt-1)+1),norb,1.0_wp,&
                        psi_virt(ispsiv),max(1,nvctrp))
                else if (nvctrp /= 0) then
                   call c_gemm('N','N',ncomp*nvctrp,norbv,norb,(-1.0_wp,0.0_wp),psi_occ(ispsi),&
                        max(1,ncomp*nvctrp),&
                        alag(ndim_ovrlp(ispin,ikpt-1)+1),norb,(1.0_wp,0.0_wp),psi_virt(ispsi),&
                        max(1,ncomp*nvctrp))
                end if
                ispsi=ispsi+nvctrp*norb*nspinor
                ispsiv=ispsiv+nvctrp*norbv*nspinor
                isorb=isorb+norbs*norbv
             end do
          end do


          call f_free(alag)
          call f_free(ndim_ovrlp)

          call timing(iproc,'LagrM_comput  ','OF')

        END SUBROUTINE orthon_virt_occup


        subroutine complex_components(nspinor,norb,norbs,ncomp)
          implicit none
          integer, intent(in) :: nspinor,norb
          integer, intent(out) :: norbs,ncomp

          if(nspinor == 1) then
             norbs=norb
             ncomp=1 !useless
          else if (nspinor == 2) then
             norbs=2*norb
             ncomp=1
          else if (nspinor == 4) then
             norbs=2*norb
             ncomp=2
          end if
          
        END SUBROUTINE complex_components


        subroutine orbitals_and_components(iproc,ikpt,ispin,orbs,comms,nvctrp,norb,norbs,ncomp,nspinor)
          use module_base
          use module_types
          use communications_base, only: comms_cubic
          implicit none
          integer, intent(in) :: iproc,ikpt,ispin
          type(orbitals_data), intent(in) :: orbs
          type(comms_cubic), intent(in) :: comms
          integer, intent(out) :: nvctrp,norb,norbs,ncomp,nspinor
          
          nvctrp=comms%nvctr_par(iproc,ikpt)
          norb=orbs%norbu
          nspinor=orbs%nspinor
          if (ispin==2) norb=orbs%norbd

          call complex_components(nspinor,norb,norbs,ncomp)

        END SUBROUTINE orbitals_and_components


        subroutine dimension_ovrlp(nspin,orbs,ndim_ovrlp)
          use module_base
          use module_types
          implicit none
          integer, intent(in) :: nspin
          type(orbitals_data), intent(in) :: orbs
          integer, dimension(nspin,0:orbs%nkpts), intent(out) :: ndim_ovrlp
          !local variables
          integer :: norb,norbs,ncomp,ikpt

          ndim_ovrlp(1,0)=0
          if (nspin == 2) then
             norb=orbs%norbu

             !this is first k-point
             call complex_components(orbs%nspinor,norb,norbs,ncomp)

             ndim_ovrlp(2,0)=norbs*norb
          end if

          do ikpt=1,orbs%nkpts
             !this part should be enhanced for real k-points
             norb=orbs%norbu
             if (nspin == 2) norb = orbs%norbd
             !this is ikpt k-point
             call complex_components(orbs%nspinor,norb,norbs,ncomp)

             ndim_ovrlp(1,ikpt)=ndim_ovrlp(nspin,ikpt-1)+norbs*norb
             if (orbs%norbd > 0) then
                norb=orbs%norbu
                !this is ikpt+1
                call complex_components(orbs%nspinor,norb,norbs,ncomp)
                if (ikpt == orbs%nkpts) then
                   ndim_ovrlp(2,ikpt)=ndim_ovrlp(1,ikpt)
                else
                   ndim_ovrlp(2,ikpt)=ndim_ovrlp(1,ikpt)+norbs*norb
                end if
             end if
          end do

END SUBROUTINE dimension_ovrlp


subroutine dimension_ovrlp_virt(nspin,orbs,orbsv,ndim_ovrlp)
  use module_base
  use module_types
  implicit none
  integer, intent(in) :: nspin
  type(orbitals_data), intent(in) :: orbs,orbsv
  integer, dimension(nspin,0:orbs%nkpts), intent(out) :: ndim_ovrlp
  !local variables
  integer :: norb,norbs,ncomp,ikpt,norbv

  ndim_ovrlp(1,0)=0
  if (nspin == 2) then
     norb=orbs%norbu
     norbv=orbsv%norbu
     call complex_components(orbs%nspinor,norb,norbs,ncomp)

     ndim_ovrlp(2,0)=norbs*norbv
  end if

  do ikpt=1,orbs%nkpts
     !this part should be enhanced for real k-points
     norb=orbs%norbu
     norbv=orbsv%norbu 
     if (nspin == 2) then
        norb=orbs%norbd
        norbv=orbsv%norbd
     end if


     call complex_components(orbs%nspinor,norb,norbs,ncomp)

     ndim_ovrlp(1,ikpt)=ndim_ovrlp(nspin,ikpt-1)+norbs*norbv
     if (orbs%norbd > 0) then

        norb=orbs%norbu
        norbv=orbsv%norbu
        
        call complex_components(orbs%nspinor,norb,norbs,ncomp)

        if (ikpt == orbs%nkpts) then
           ndim_ovrlp(2,ikpt)=ndim_ovrlp(1,ikpt)
        else
           ndim_ovrlp(2,ikpt)=ndim_ovrlp(1,ikpt)+norbs*norbv
        end if
     end if
  end do

END SUBROUTINE dimension_ovrlp_virt


!> Effect of orthogonality constraints on gradient 
subroutine orthoconstraint_p(iproc,nproc,norb,occup,nvctrp,psit,hpsit,scprsum,nspinor)
  use module_base
  use module_types
  implicit none
  integer, intent(in) :: iproc,nproc,norb,nvctrp,nspinor
  real(gp), dimension(norb), intent(in) :: occup
  real(wp), dimension(nspinor*nvctrp,norb), intent(in) :: psit 
  real(dp), intent(out) :: scprsum
  real(wp), dimension(nspinor*nvctrp,norb), intent(out) :: hpsit
  !local variables
  character(len=*), parameter :: subname='orthoconstraint_p'
  integer :: i_stat,i_all,istart,iorb,ierr,norbs,ncomp
  real(dp) :: occ
  real(wp), dimension(:,:,:), allocatable :: alag

  call timing(iproc,'LagrM_comput  ','ON')

  istart=2
  if (nproc == 1) istart=1

  if(nspinor == 1) then
     norbs=norb
  else if(nspinor == 2) then
     norbs=2*norb
     ncomp=1
  else if (nspinor == 4) then
     norbs=2*norb
     ncomp=2
  end if

  alag = f_malloc((/ norbs, norb, istart /),id='alag')

  !initialise if nvctrp=0
  if (nvctrp == 0) then
     call to_zero(norbs*norb*istart,alag(1,1,1))
  end if

  !     alag(jorb,iorb,istart)=+psit(k,jorb)*hpsit(k,iorb)
  if(nspinor==1) then
     call GEMM('T','N',norb,norb,nvctrp,1.0_wp,psit(1,1),max(1,nvctrp),hpsit(1,1),max(1,nvctrp),0.0_wp,&
          alag(1,1,istart),norb)
  else
     !this part should be recheck in the case of nspinor == 2
     call C_GEMM('C','N',norb,norb,ncomp*nvctrp,(1.0_wp,0.0_wp),psit(1,1),max(1,ncomp*nvctrp), &
          hpsit(1,1),max(1,ncomp*nvctrp),(0.0_wp,0.0_wp),alag(1,1,istart),norb)
  end if

  if (nproc > 1) then
     call timing(iproc,'LagrM_comput  ','OF')
     call timing(iproc,'LagrM_commun  ','ON')
     call MPI_ALLREDUCE(alag(1,1,2),alag(1,1,1),norbs*norb,&
          mpidtypd,MPI_SUM,bigdft_mpi%mpi_comm,ierr)
     call timing(iproc,'LagrM_commun  ','OF')
     call timing(iproc,'LagrM_comput  ','ON')
  end if
!          if (iproc.eq.0) then
!          write(*,*) 'ALAG',iproc,norb,norbs
!          do iorb=1,norb
!          write(*,'(10(1x,1pe10.3))') (alag(jorb,iorb,1),jorb=1,norbs)
!          enddo
!          endif



  scprsum=0.0_dp
  if(nspinor == 1) then
     do iorb=1,norb
        occ=real(occup(iorb),dp)
        scprsum=scprsum+occ*real(alag(iorb,iorb,1),dp)
     enddo
  else if (nspinor == 4 .or. nspinor == 2) then
     !not sure about the imaginary part of the diagonal
    do iorb=1,norb
       occ=real(occup(iorb),dp)
       scprsum=scprsum+occ*real(alag(2*iorb-1,iorb,1),dp)
       scprsum=scprsum+occ*real(alag(2*iorb,iorb,1),dp)
     enddo
  end if


!  if(iproc==0) print *,'ortho_p',scprsum

  ! hpsit(k,iorb)=-psit(k,jorb)*alag(jorb,iorb,1)
  if(nspinor==1) then
     call GEMM('N','N',nvctrp,norb,norb,-1.0_wp,psit(1,1),max(1,nvctrp),alag(1,1,1),norb,1.0_wp,&
          hpsit(1,1),max(1,nvctrp))
  else
     call C_GEMM('N','N',ncomp*nvctrp,norb,norb,(-1.0_wp,0.0_wp),psit(1,1),max(1,ncomp*nvctrp),&
          alag(1,1,1),norb,(1.0_wp,0.0_wp),hpsit(1,1),max(1,ncomp*nvctrp))
  end if


  call f_free(alag)



  call timing(iproc,'LagrM_comput  ','OF')

END SUBROUTINE orthoconstraint_p


!> Gram-Schmidt orthogonalisation
subroutine orthon_p(iproc,nproc,norb,nvctrp,psit,nspinor)
  use module_base
  use module_types
  implicit none
  integer, intent(in) :: iproc,nproc,norb,nvctrp,nspinor
  real(wp), dimension(nspinor*nvctrp,norb), intent(inout) :: psit
  !local variables
  character(len=*), parameter :: subname='orthon_p'
  integer :: info,i_all,i_stat,nvctr_eff,ierr,istart,norbs,ncomp
  real(wp) :: tt,ttLOC
  real(wp), dimension(:,:,:), allocatable :: ovrlp
  integer :: volta

  call timing(iproc,'GramS_comput  ','ON')

  do volta=1,2

  if (norb == 1) then 

     !for the inhomogeneous distribution this should  be changed
     nvctr_eff=nvctrp!min(nvctr_tot-iproc*nvctrp,nvctrp)

     if (nvctr_eff > 0) then
     !parallel treatment of a run with only one orbital
        if(nspinor==1) then
           tt=nrm2(nvctr_eff,psit(1,1),1)
        else
           !print *,'for one orbital the norm of the spinor must be calculated'
           !stop
           tt=nrm2(nvctr_eff*nspinor,psit(1,1),1) !NOT CORRECT
        end if
        ttLOC=tt**2
     else
        ttLOC=0.0_wp
     end if
     
     if (nproc > 1) then
        call MPI_ALLREDUCE(ttLOC,tt,1,mpidtypd,MPI_SUM,bigdft_mpi%mpi_comm,ierr)
     else
        tt=ttLOC
     end if

     tt=1.0_wp/sqrt(tt)
     if(nspinor==1) then 
        !correct normalisation
        call vscal(nvctr_eff,tt,psit(1,1),1)
     else
        !not correct, to be adjusted
        call vscal(nvctr_eff*nspinor,tt,psit(1,1),1)
     end if

  else

     istart=2
     if (nproc == 1) istart=1

     if(nspinor==1) then
        norbs=norb
     else if (nspinor ==2) then
        norbs=2*norb
        ncomp=1
     else if (nspinor ==4) then
        norbs=2*norb
        ncomp=2
     end if

     ovrlp = f_malloc((/ norbs, norb, istart /),id='ovrlp')

     call to_zero(norbs*norb*istart,ovrlp(1,1,1))

     ! Upper triangle of overlap matrix using BLAS
     !     ovrlp(iorb,jorb)=psit(k,iorb)*psit(k,jorb) ; upper triangle
     if(nspinor==1) then
        call syrk('L','T',norb,nvctrp,1.0_wp,psit(1,1),max(1,nvctrp),0.0_wp,ovrlp(1,1,istart),norb)
     else
!!        ovrlp=0.0d0
!!        do iorb=1,norb
!!           do jorb=1,norb
!!              ttr=ddot(nvctrp*nspinor,psit(1,iorb),1,psit(1,jorb),1)
!!              tti=ddot(nvctrp,psit(1,iorb),1,psit(nvctrp+1,jorb),1)
!!              tti=tti-ddot(nvctrp,psit(nvctrp+1,iorb),1,psit(1,jorb),1)
!!              tti=tti-ddot(nvctrp,psit(3*nvctrp+1,iorb),1,psit(2*nvctrp+1,jorb),1)
!!              tti=tti+ddot(nvctrp,psit(2*nvctrp+1,iorb),1,psit(3*nvctrp+1,jorb),1)
!!              ovrlp(2*iorb-1,jorb,1)=ttr
!!              ovrlp(2*iorb,jorb,1)=tti*0.0d0
!!              print *,iorb,norb,ttr,tti
!!           end do
!!        end do
!!        stop
        call herk('L','C',norb,ncomp*nvctrp,1.0_wp,psit(1,1),max(1,ncomp*nvctrp),&
             0.0_wp,ovrlp(1,1,istart),norb)
     end if

     if (nproc > 1) then
        call timing(iproc,'GramS_comput  ','OF')
        call timing(iproc,'GramS_commun  ','ON')
        call MPI_ALLREDUCE (ovrlp(1,1,2),ovrlp(1,1,1),norbs*norb,&
             MPI_DOUBLE_PRECISION,MPI_SUM,bigdft_mpi%mpi_comm,ierr)
        call timing(iproc,'GramS_commun  ','OF')
        call timing(iproc,'GramS_comput  ','ON')
     end if
     
!!     if (iproc==0) then
!!        write(*,*) 'parallel ovrlp'
!!        do i=1,norbs,min(2,nspinor)
!!           write(*,'(10(1x,1pe10.3))') (ovrlp(i,j,1),j=1,norb)
!!        enddo
!!     end if

     !to be excluded if nvctrp==0
     if(nspinor==1) then
        
        ! Cholesky factorization
        call potrf( 'L',norb,ovrlp(1,1,1),norb,info)
        if (info /= 0) then
           write(*,*) 'info Cholesky factorization',info
        end if
        
        ! calculate L^{-1}
        call trtri( 'L','N',norb,ovrlp(1,1,1),norb,info)
        if (info.ne.0) write(6,*) 'info L^-1',info
        
        ! new vectors   
        call trmm ('R','L','T','N',nvctrp,norb,1.0_wp,ovrlp(1,1,1),norb,psit(1,1),max(1,nvctrp))

     else

       ! Cholesky factorization
!!        do i=1,norb
!!           if(iproc==0) then
!!              write(*,*) 'parallel ovrlp',i
!!              write(*,'(10f10.3)') (ovrlp(j,i,1), j=1,norbs)
!!           end if
!!        end do
        call c_potrf( 'L',norb,ovrlp(1,1,1),norb,info )
        if (info /= 0) then
           write(*,*) 'info Cholesky factorization',info
        end if
        
        ! calculate L^{-1}
!!         do i=1,norb
!!           if(iproc==0) then
!!              write(*,*) 'parallel ovrlp2',i
!!              write(*,'(10f10.3)') (ovrlp(j,i,1), j=1,norbs)
!!           end if
!!        end do
       call c_trtri( 'L','N',norb,ovrlp(1,1,1),norb,info)
        if (info.ne.0) write(6,*) 'info L^-1',info
        
!!        do i=1,norb
!!           if(iproc==0) then
!!              write(*,'(10f10.3)') (ovrlp(j,i,1), j=1,norbs)
!!           end if
!!        end do
       ! new vectors   !!check if third argument should be transpose or conjugate
        call c_trmm ('R','L','C','N',ncomp*nvctrp,norb,(1.0_wp,0.0_wp),&
             ovrlp(1,1,1),norb,psit(1,1),max(1,ncomp*nvctrp))

        !if(nproc==1) call psitransspi(nvctrp,norb,psit,.true.)


     end if

     call f_free(ovrlp)

  end if

  enddo

  call timing(iproc,'GramS_comput  ','OF')

END SUBROUTINE orthon_p


!> Loewdin orthogonalisation
!! @todo
!!  The loewe routines must be uniformised serial/parallel and nspinor should be added
subroutine loewe_p(iproc,norb,ndim,nvctrp,nvctr_tot,psit)
  use module_base
  use module_types
  implicit none
  !Argumments
  integer, intent(in) :: iproc,norb,ndim,nvctrp,nvctr_tot
  real(dp), dimension(nvctrp,ndim), intent(inout) :: psit
  !Local variables
  character(len=*), parameter :: subname='loewe_p'
  real(kind=8), allocatable :: ovrlp(:,:,:),evall(:),psitt(:,:)
  real(kind=8) :: dnrm2
  real(kind=8) :: tt,ttLOC
  integer :: nvctr_eff,i_all,i_stat,ierr,info,jorb,lorb

  if (norb == 1) then

     nvctr_eff=min(nvctr_tot-iproc*nvctrp,nvctrp)

     if (nvctr_eff > 0) then
     !parallel treatment of a run with only one orbital
     tt=dnrm2(nvctr_eff,psit,1)     
     ttLOC=tt**2

     else
        ttLOC =0.d0
     end if
     
     call MPI_ALLREDUCE(ttLOC,tt,1,MPI_DOUBLE_PRECISION,MPI_SUM,bigdft_mpi%mpi_comm,ierr)

     tt=1.d0/sqrt(tt)
     call vscal(nvctr_eff,tt,psit(1,1),1)

     !stop 'more than one orbital needed for a parallel run'

  else

     ovrlp = f_malloc((/ norb, norb, 3 /),id='ovrlp')
     evall = f_malloc(norb,id='evall')

     ! Upper triangle of overlap matrix using BLAS
     !     ovrlp(iorb,jorb)=psit(k,iorb)*psit(k,jorb) ; upper triangle
     call DSYRK('U','T',norb,nvctrp,1.d0,psit,nvctrp,0.d0,ovrlp(1,1,2),norb)

     ! Full overlap matrix using  BLAS
     !     ovrlap(jorb,iorb,2)=+psit(k,jorb)*psit(k,iorb)
     !      call DGEMM('T','N',norb,norb,nvctrp,1.d0,psit,&
     !                     nvctrp,psit,nvctrp,0.d0,ovrlp(1,1,2),norb)

     call MPI_ALLREDUCE(ovrlp(1,1,2),ovrlp(1,1,1),norb**2,&
          MPI_DOUBLE_PRECISION,MPI_SUM,bigdft_mpi%mpi_comm,ierr)

     !       write(*,*) 'OVERLAP',iproc
     !       do i=1,norb
     !       write(*,'(10(x,e17.10))') (ovrlp(i,j,1),j=1,norb)
     !       enddo

     ! LAPACK
     call DSYEV('V','U',norb,ovrlp(1,1,1),norb,evall,ovrlp(1,1,3),norb**2,info)
     if (info.ne.0) write(6,*) 'info loewe', info
     !        if (iproc.eq.0) then 
     !          write(6,*) 'overlap eigenvalues'
     !77        format(8(1x,e10.3))
     !          if (norb.le.16) then
     !          write(6,77) evall
     !          else
     !          write(6,77) (evall(i),i=1,4), (evall(i),i=norb-3,norb)
     !          endif
     !        endif

     ! calculate S^{-1/2} ovrlp(*,*,3)
     do lorb=1,norb
        do jorb=1,norb
           ovrlp(jorb,lorb,2)=ovrlp(jorb,lorb,1)*sqrt(1.d0/evall(lorb))
        end do
     end do
     !        do 3985,j=1,norb
     !        do 3985,i=1,norb
     !        ovrlp(i,j,3)=0.d0
     !        do 3985,l=1,norb
     !3985    ovrlp(i,j,3)=ovrlp(i,j,3)+ovrlp(i,l,1)*ovrlp(j,l,2)
     ! BLAS:
     call DGEMM('N','T',norb,norb,norb,1.d0,ovrlp(1,1,1),norb,&
          ovrlp(1,1,2),norb,0.d0,ovrlp(1,1,3),norb)

     psitt = f_malloc((/ nvctrp, ndim /),id='psitt')
     ! new eigenvectors
     !   psitt(i,iorb)=psit(i,jorb)*ovrlp(jorb,iorb,3)
     call DGEMM('N','N',nvctrp,norb,norb,1.d0,psit,nvctrp,ovrlp(1,1,3),norb,0.d0,psitt,nvctrp)
     call vcopy(nvctrp*ndim,psitt(1,1),1,psit(1,1),1)
     call f_free(psitt)

     call f_free(ovrlp)
     call f_free(evall)

  end if

END SUBROUTINE loewe_p


!> Loewdin orthogonalisation
subroutine loewe(norb,nvctrp,psi)
  use module_base
  implicit real(kind=8) (a-h,o-z)
  dimension psi(nvctrp,norb)
  character(len=*), parameter :: subname='loewe'
  real(kind=8), allocatable :: ovrlp(:,:,:),evall(:),tpsi(:,:)

  if (norb.eq.1) then
     tt=0.d0
     do i=1,nvctrp
        tt=tt+psi(i,1)**2
     enddo
     tt=1.d0/sqrt(tt)
     do i=1,nvctrp
        psi(i,1)=psi(i,1)*tt
     enddo

  else

     ovrlp = f_malloc((/ norb, norb, 3 /),id='ovrlp')
     evall = f_malloc(norb,id='evall')

     ! Overlap matrix using BLAS
     !     ovrlp(iorb,jorb)=psi(k,iorb)*psi(k,jorb) ; upper triangle
     call DSYRK('U','T',norb,nvctrp,1.d0,psi,nvctrp,0.d0,ovrlp(1,1,1),norb)

     !       write(*,*) 'OVERLAP'
     !       do i=1,norb
     !       write(*,'(10(1x,1pe17.10))') (ovrlp(i,j,1),j=1,norb)
     !       enddo


     ! LAPACK
     call DSYEV('V','U',norb,ovrlp(1,1,1),norb,evall,ovrlp(1,1,3),norb**2,info)
     if (info.ne.0) write(6,*) 'info loewe', info
     !          write(6,*) 'overlap eigenvalues'
     !77        format(8(1x,e10.3))
     !          if (norb.le.16) then
     !          write(6,77) evall
     !          else
     !          write(6,77) (evall(i),i=1,4), (evall(i),i=norb-3,norb)
     !          endif

     ! calculate S^{-1/2} ovrlp(*,*,3)
     do lorb=1,norb
        do jorb=1,norb
           ovrlp(jorb,lorb,2)=ovrlp(jorb,lorb,1)*sqrt(1.d0/evall(lorb))
        end do
     end do
     !        do 3985,j=1,norb
     !        do 3985,i=1,norb
     !        ovrlp(i,j,3)=0.d0
     !        do 3985,l=1,norb
     !3985    ovrlp(i,j,3)=ovrlp(i,j,3)+ovrlp(i,l,1)*ovrlp(j,l,2)
     ! BLAS:
     call DGEMM('N','T',norb,norb,norb,1.d0,ovrlp(1,1,1),norb,ovrlp(1,1,2),norb,0.d0,ovrlp(1,1,3),norb)

     ! new eigenvectors
     tpsi = f_malloc((/ nvctrp, norb /),id='tpsi')
     !   tpsi(i,iorb)=psi(i,jorb)*ovrlp(jorb,iorb,3)
     call DGEMM('N','N',nvctrp,norb,norb,1.d0,psi(1,1),nvctrp,ovrlp(1,1,3),norb,0.d0,tpsi,nvctrp)
     call vcopy(nvctrp*norb,tpsi(1,1),1,psi(1,1),1)
     call f_free(tpsi)

     call f_free(ovrlp)
     call f_free(evall)

  endif

END SUBROUTINE loewe

subroutine checkortho_paw(iproc,norb,nvctrp,psit,spsi)
  use module_base
  implicit real(kind=8) (a-h,o-z)
  integer :: iproc,norb,nvctrp
  dimension psit(nvctrp,norb)
  dimension spsi(nvctrp,norb)
  character(len=*), parameter :: subname='checkortho_paw'
  real(kind=8), allocatable :: ovrlp(:,:,:)

  ovrlp = f_malloc((/ norb, norb, 2 /),id='ovrlp')
  ovrlp=0.d0

  do iorb=1,norb
     do jorb=1,norb
        !<psi|S|psi>
        ovrlp(iorb,jorb,2)=ddot(nvctrp,psit(1,iorb),1,spsi(1,jorb),1)
        !add <psi|psi>
        ovrlp(iorb,jorb,2)=ovrlp(iorb,jorb,2)+&
         & ddot(nvctrp,psit(1,iorb),1,psit(1,jorb),1)
     end do
  end do

  call MPI_ALLREDUCE(ovrlp(1,1,2),ovrlp(1,1,1),norb**2,MPI_DOUBLE_PRECISION,MPI_SUM,MPI_COMM_WORLD,ierr)

  toler=1.d-10
  dev=0.d0
  do iorb=1,norb
     do jorb=1,norb
        scpr=ovrlp(iorb,jorb,1)
        if (iorb.eq.jorb) then
           dev=dev+(scpr-1.d0)**2
        else
           dev=dev+scpr**2
        endif
        if (iproc == 0) then
           if (iorb.eq.jorb .and. abs(scpr-1.d0).gt.toler) write(*,'(1x,a,2(1x,i0),1x,1pe12.6)')&
                'ERROR ORTHO',iorb,jorb,scpr
           if (iorb.ne.jorb .and. abs(scpr).gt.toler)      write(*,'(1x,a,2(1x,i0),1x,1pe12.6)')&
                'ERROR ORTHO',iorb,jorb,scpr
        end if
     end do
  end do

  if (dev.gt.toler) write(*,'(1x,a,i0,1pe13.5)') 'Deviation from orthogonality ',iproc,dev

  call f_free(ovrlp)

END SUBROUTINE checkortho_paw

subroutine checkortho_p(iproc,norb,nvctrp,psit)
  use module_base
  use module_types
  implicit real(kind=8) (a-h,o-z)
  dimension psit(nvctrp,norb)
  character(len=*), parameter :: subname='checkortho_p'
  real(kind=8), allocatable :: ovrlp(:,:,:)

  ovrlp = f_malloc((/ norb, norb, 2 /),id='ovrlp')

  do iorb=1,norb
     do jorb=1,norb
        ovrlp(iorb,jorb,2)=ddot(nvctrp,psit(1,iorb),1,psit(1,jorb),1)
     end do
  end do

  call MPI_ALLREDUCE(ovrlp(1,1,2),ovrlp(1,1,1),norb**2,MPI_DOUBLE_PRECISION,MPI_SUM,bigdft_mpi%mpi_comm,ierr)

  toler=1.d-10
  dev=0.d0
  do iorb=1,norb
     do jorb=1,norb
        scpr=ovrlp(iorb,jorb,1)
        if (iorb.eq.jorb) then
           dev=dev+(scpr-1.d0)**2
        else
           dev=dev+scpr**2
        endif
        if (iproc == 0) then
           if (iorb.eq.jorb .and. abs(scpr-1.d0).gt.toler) write(*,'(1x,a,2(1x,i0),1x,1pe12.6)')&
                'ERROR ORTHO',iorb,jorb,scpr
           if (iorb.ne.jorb .and. abs(scpr).gt.toler)      write(*,'(1x,a,2(1x,i0),1x,1pe12.6)')&
                'ERROR ORTHO',iorb,jorb,scpr
        end if
     end do
  end do

  if (dev.gt.toler) write(*,'(1x,a,i0,1pe13.5)') 'Deviation from orthogonality ',iproc,dev

  call f_free(ovrlp)

END SUBROUTINE checkortho_p


subroutine checkortho(norb,nvctrp,psi)
  use module_base
  implicit real(kind=8) (a-h,o-z)
  dimension psi(nvctrp,norb)
  character(len=*), parameter :: subname='checkortho'
  real(kind=8), allocatable :: ovrlp(:,:,:)

  ovrlp = f_malloc((/ norb, norb, 1 /),id='ovrlp')

  do iorb=1,norb
     do jorb=1,norb
        ovrlp(iorb,jorb,1)=ddot(nvctrp,psi(1,iorb),1,psi(1,jorb),1)
     enddo
  enddo

  toler=1.d-10
  dev=0.d0
  do iorb=1,norb
     do jorb=1,norb
        scpr=ovrlp(iorb,jorb,1)
        if (iorb.eq.jorb) then
           dev=dev+(scpr-1.d0)**2
        else
           dev=dev+scpr**2
        endif
        if (iorb.eq.jorb .and. abs(scpr-1.d0).gt.toler) write(*,'(1x,a,2(1x,i0),1x,1pe12.6)')&
             'ERROR ORTHO',iorb,jorb,scpr
        if (iorb.ne.jorb .and. abs(scpr).gt.toler)      write(*,'(1x,a,2(1x,i0),1x,1pe12.6)')&
             'ERROR ORTHO',iorb,jorb,scpr
     enddo
  enddo

  if (dev.gt.1.d-10) write(*,'(1x,a,i0,1pe13.5)') 'Deviation from orthogonality ',0,dev

  call f_free(ovrlp)


END SUBROUTINE checkortho


!> At the start each processor has all the Psi's but only its part of the HPsi's
!! at the end each processor has only its part of the Psi's
subroutine KStrans_p(nproc,norb,nvctrp,occup,  & 
     hpsit,psit,evsum,eval,nspinor)
  use module_base
  use module_types
  implicit none
  integer, intent(in) :: nproc,norb,nvctrp,nspinor
  real(wp), intent(out) :: evsum
  real(gp), dimension(norb), intent(in) :: occup
  real(wp), dimension(nvctrp*nspinor,norb), intent(in) :: hpsit
  real(wp), dimension(norb), intent(out) :: eval
  real(wp), dimension(nvctrp*nspinor,norb), intent(out) :: psit
  !local variables
  character(len=*), parameter :: subname='KStrans_p'
  integer :: i_all,i_stat,ierr,iorb,jorb,n_lp,istart,info,norbs,ncomp
  real(wp) :: alpha
  ! arrays for KS orbitals
  real(wp), dimension(:), allocatable :: work_lp,work_rp
  real(wp), dimension(:,:), allocatable :: psitt
  real(wp), dimension(:,:,:), allocatable :: hamks

  if(nspinor==4) then
     norbs=2*norb
     ncomp=2
  else if (nspinor==2) then
     norbs=2*norb
     ncomp=1
  else
     norbs=norb
  end if
  ! set up Hamiltonian matrix
  hamks = f_malloc((/ norbs, norb, 2 /),id='hamks')

  do jorb=1,norb
     do iorb=1,norbs
        hamks(iorb,jorb,2)=0.0_wp
     enddo
  enddo
  if (nproc > 1) then
     istart=2
  else
     istart=1
  end if

  if(nspinor==1) then
!     do iorb=1,norb
!        do jorb=1,norb
!           scpr=ddot(nvctrp,psit(1,jorb),1,hpsit(1,iorb),1)
!           hamks(iorb,jorb,istart)=scpr
!        enddo
!     enddo
     call gemm('T','N',norb,norb,nvctrp,1.0_wp,psit(1,1),max(1,nvctrp),hpsit(1,1),max(1,nvctrp),0.0_wp,&
          hamks(1,1,istart),norb)
  else
     call c_gemm('C','N',norb,norb,ncomp*nvctrp,(1.0_wp,0.0_wp),psit(1,1),max(1,ncomp*nvctrp), &
          hpsit(1,1),max(1,ncomp*nvctrp),(0.0_wp,0.0_wp),hamks(1,1,istart),norb)
  end if

  if (nproc > 1) then
     call MPI_ALLREDUCE(hamks(1,1,2),hamks(1,1,1),norbs*norb,mpidtypw,&
          MPI_SUM,bigdft_mpi%mpi_comm,ierr)
  end if
!  do iorb=1,norb
!     if(iproc==0) write(*,'(30f10.5)')(hamks(jorb,iorb,2),jorb=1,norbs)
!  end do
  !        write(*,*) 'KS Hamiltonian',iproc
  !        do iorb=1,norb
  !        write(*,'(10(1x,e10.3))') (hamks(iorb,jorb,1),jorb=1,norb)
  !        enddo

  n_lp=max(4*norbs,1000)
  work_lp = f_malloc(n_lp*2,id='work_lp')
  if(nspinor==1) then
     call  syev('V','U',norb,hamks(1,1,1),norb,eval(1),work_lp(1),n_lp,info)
  else
     work_rp = f_malloc(3*norb+1,id='work_rp')
     
     call  heev('V','U',norb,hamks(1,1,1),norb,eval(1),work_lp(1),n_lp,work_rp(1),info)
     
     call f_free(work_rp)
  end if

  evsum=0.0_wp
  do iorb=1,norb
     evsum=evsum+eval(iorb)*real(occup(iorb),wp)
     !if (iproc.eq.0) write(*,'(1x,a,i0,a,1x,1pe21.14)') 'eval(',iorb,')=',eval(iorb)
  enddo
  call f_free(work_lp)
  if (info.ne.0) write(*,*) 'DSYEV ERROR',info

  psitt = f_malloc((/ nvctrp*nspinor, norb /),id='psitt')
  ! Transform to KS orbitals
  ! dgemm can be used instead of daxpy
  if(nspinor==1) then
     do iorb=1,norb
        call to_zero(nvctrp,psitt(1,iorb))
        do jorb=1,norb
           alpha=hamks(jorb,iorb,1)
           call axpy(nvctrp,alpha,psit(1,jorb),1,psitt(1,iorb),1)
        enddo
     enddo
  else
     do iorb=1,norb
        call to_zero(nvctrp*nspinor,psitt(1,iorb))
        do jorb=1,norb
           call c_axpy(ncomp*nvctrp,hamks(2*jorb-1,iorb,1),psit(1,jorb),1,psitt(1,iorb),1)
        enddo
     enddo
  end if
  call f_free(hamks)

  call vcopy(nvctrp*norb*nspinor,psitt(1,1),1,psit(1,1),1)
  call f_free(psitt)

END SUBROUTINE KStrans_p


!> This subroutine orthonormalizes the orbitals psi in a parallel way. To do so, it first transposes the orbitals to all
!! processors using mpi_alltoallv. The orthonomalization is then done in this data layout using a combination of blockwise Gram-Schmidt
!! and Cholesky orthonomalization. At the end the vectors are again untransposed.
!!
!! Input arguments:
!!  @param  iproc      process ID
!!  @param  nproc      total number of processes
!!  @param  norb       total number of vectors that have to be orthonomalized, shared over all processes
!!  @param  orthpar    data type containing many parameters
!!  @param  nspinor    size of spinor
!!  @param  nspin      spin components
!!  @param  ndilmovrlp dimension of overlap
!!  @param  norbArr
!!  @param  comms      Communication arrays
!! Input/Output arguments:
!!  @param  psi
!!      - on input: the vectors to be orthonormalized
!!      - on output: the orthonomalized vectors
subroutine gsChol(iproc, nproc, psi, orthpar, nspinor, orbs, nspin,ndim_ovrlp,norbArr,comms,paw)
  use module_base
  use module_types
  use module_interfaces, except_this_one_A => gsChol
  use communications_base, only: comms_cubic
  implicit none

  ! Calling arguments
  !integer, intent(in) :: ikpt
  integer, intent(in) :: iproc, nproc, nspin
  integer, intent(inout) :: nspinor
  type(orthon_data), intent(in):: orthpar
  type(orbitals_data):: orbs
  type(comms_cubic), intent(in) :: comms
  integer, dimension(nspin), intent(in) :: norbArr
  integer, dimension(nspin,0:orbs%nkpts), intent(inout) :: ndim_ovrlp
  real(wp),dimension(comms%nvctr_par(iproc,0)*orbs%nspinor*orbs%norb),intent(inout):: psi
  type(paw_objects),optional,intent(inout)::paw
  
  ! Local variables
  integer:: iblock, jblock, ist, jst, iter, iter2, gcd, blocksize, blocksizeSmall, i_stat, i_all,usepaw=0
  integer:: getBlocksize, ispin
  real(wp),dimension(:), allocatable :: ovrlp
  character(len=*), parameter:: subname='gsChol',category='GS/Chol'
  
  if(present(paw))usepaw=paw%usepaw  

  ! Make a loop over spin up/down.
  do ispin=1,nspin
     ! Get the blocksize.
     blocksize=getBlocksize(orthpar, norbArr(ispin))
     
     ! There are two orthonormalization subroutines: gramschmidt orthogonalizes a given bunch of vectors to another bunch
     ! of already orthonormal vectors, and the subroutine cholesky orthonormalizes the given bunch.
     ! First determine how many bunches can be created for the given blocksize.
     iter=floor(real(norbArr(ispin))/real(blocksize))
     
     ! Get the dimensions of the overlap matrix for handling blocksize orbitals.
     call dimension_ovrlpFixedNorb(nspin,orbs,ndim_ovrlp,blocksize)
     ovrlp = f_malloc(ndim_ovrlp(nspin, orbs%nkpts),id='ovrlp')
     
     ! Make a loop over all blocks.
     do iblock=1,iter
        ! ist is the starting orbitals of the current bunch of vectors.
        ist=(iblock-1)*blocksize+1
        ! Now orthogonalize this bunch to all previous ones.
        do jblock=1,iblock-1
           ! jst is the starting vector of the bunch to which the current bunch has to be orthogonalized.
           jst=blocksize*(jblock-1)+1
           if(usepaw==1) then
              call getOverlapDifferentPsi_paw(iproc, nproc, nspin, blocksize,orbs, &
                   comms, psi(1),paw%spsi(1), ndim_ovrlp, ovrlp, norbArr, ist, jst, ispin, category)
              call gramschmidt(iproc, blocksize, psi(1), ndim_ovrlp, ovrlp, &
                   orbs, nspin, nspinor, comms, norbArr, ist, jst, ispin,paw)
           else
              call getOverlapDifferentPsi(iproc, nproc, nspin, blocksize,orbs, &
                   comms, psi(1), ndim_ovrlp, ovrlp, norbArr, ist, jst, ispin, category)
              call gramschmidt(iproc, blocksize, psi(1), ndim_ovrlp, ovrlp, &
                   orbs, nspin, nspinor, comms, norbArr, ist, jst, ispin)
           end if
        end do
    
        ! Orthonormalize the current bunch of vectors.
        if(usepaw==1) then
           call getOverlap_paw(iproc, nproc, nspin, blocksize, orbs, comms, psi(1), &
                paw%spsi(1),ndim_ovrlp, ovrlp, norbArr, ist, ispin, category)
           call cholesky(iproc, nspin,blocksize, psi(1), orbs, &
                comms, ndim_ovrlp, ovrlp(1), norbArr, ist, ispin,paw)
        else
           call getOverlap(iproc, nproc, nspin, blocksize, orbs, comms, psi(1), &
                ndim_ovrlp, ovrlp, norbArr, ist, ispin, category)
           call cholesky(iproc, nspin, blocksize, psi(1), orbs, &
                comms, ndim_ovrlp, ovrlp(1), norbArr, ist, ispin)
        end if
    
    end do

    call f_free(ovrlp)
    

    ! Orthonormalize the remaining vectors, if there are any.
    remainingIf: if(blocksize*iter/=norbArr(ispin)) then
        ! ist is the starting vector of the bunch that still havs to be orthonormalized.
        ist=blocksize*iter+1

        ! We have to find a new block size that matches both the remaining vectors and the already orthonomalized ones. This is done by determining
        ! the greatest common divisor of these two numbers.
        blocksizeSmall=gcd(blocksize*iter,norbArr(ispin)-ist+1)

        ! Get the dimensions of the overlap matrix for handling blocksize orbitals.
        call dimension_ovrlpFixedNorb(nspin,orbs,ndim_ovrlp,blocksizeSmall)
        ovrlp = f_malloc(ndim_ovrlp(nspin, orbs%nkpts),id='ovrlp')

        ! Determine how many blocks can be created with this new block size.
        iter2=(norbArr(ispin)-ist+1)/blocksizeSmall
        ! Now make a loop over all these blocks.
        do iblock=1,iter2
            ! ist is the starting vector of the current bunch.
            ist=iter*blocksize+blocksizeSmall*(iblock-1)+1
            ! Now orthogonalize this bunch to all previous ones.
            do jblock=1,(blocksize*iter)/blocksizeSmall+iblock-1
                ! jst is the starting vector of the bunch to which the current bunch has to be orthogonalized.
                jst=blocksizeSmall*(jblock-1)+1
                if(usepaw==1) then
                   call getOverlapDifferentPsi_paw(iproc, nproc, nspin, blocksizeSmall, &
                        orbs, comms, psi(1), paw%spsi(1),ndim_ovrlp, ovrlp, norbArr, ist, jst, ispin, category)
                   call gramschmidt(iproc, blocksizeSmall, psi(1), ndim_ovrlp, &
                        ovrlp, orbs, nspin, nspinor, comms, norbArr, ist, jst, ispin,paw)
                else
                   call getOverlapDifferentPsi(iproc, nproc, nspin, blocksizeSmall, &
                        orbs, comms, psi(1), ndim_ovrlp, ovrlp, norbArr, ist, jst, ispin, category)
                   call gramschmidt(iproc, blocksizeSmall, psi(1), ndim_ovrlp, &
                        ovrlp, orbs, nspin, nspinor, comms, norbArr, ist, jst, ispin)
                end if

            end do
            ! Orthonormalize the current bunch of vectors.
            if(usepaw==1) then
               call getOverlap_paw(iproc, nproc, nspin, blocksizeSmall, orbs, comms,&
                    psi(1), paw%spsi(1),ndim_ovrlp, ovrlp, norbArr, ist, ispin, category)
               call cholesky(iproc, nspin, blocksizeSmall, psi(1), &
                    orbs, comms, ndim_ovrlp, ovrlp(1), norbArr, ist, ispin,paw)
            else
               call getOverlap(iproc, nproc, nspin, blocksizeSmall, orbs, comms,&
                    psi(1), ndim_ovrlp, ovrlp, norbArr, ist, ispin, category)
               call cholesky(iproc, nspin, blocksizeSmall, psi(1), &
                    orbs, comms, ndim_ovrlp, ovrlp(1), norbArr, ist, ispin)
            end if
        end do
        call f_free(ovrlp)
    end if remainingIf
    
end do

END SUBROUTINE gsChol


!>  This subroutine orthogonalizes a given bunch of vectors in psit to another bunch of equal size. These other vectors
!!  are assumed to be orthonomal themselves. The starting indices of the two bunches are given by block1 and block2.
!!  The orthonormalization is done in parallel, assuming that each process holds a small portion of each vector.
!!
!!  Input arguments:
!!   @param  iproc       process ID
!!   @param  norbIn     number of orbitals to be orthonormalized
!!   @param  ndim_ovrlp      describes the shape of the overlap matrix
!!   @param  orbs       type that contains many parameters concerning the orbitals
!!   @param  nspin      closed shell -> nspin=1 ; spin polarised -> nspin=2
!!   @param  nspinor    real wavefunction -> nspinor=1, complex wavefunction -> nspinor>1
!!   @param  comms      type containing parameters for communicating the wavefunstion between processors
!!   @param  norbTot    total number of orbitals (if nspin=2:
!!                 norbTot(1)=total number of up orbitals
!!                 norbTot(2)=total number of down orbitals)
!!   @param  block1     gives the starting orbital of the orbitals to be orthogonalized
!!   @param  block2     gives the starting orbital of the orbitals to which they shall be orthogonalized
!!   @param  ispinIn    indicates whether the up or down orbitals shall be handled
!!  Input/Output arguments:
!!   @param  psit       the vectors that shall be orthonormalized
!!   @param  ovrlp      the overlap matrix which will be destroyed during this subroutine
subroutine gramschmidt(iproc, norbIn, psit, ndim_ovrlp, ovrlp, orbs, nspin,&
     nspinor, comms, norbTot, block1, block2, ispinIn, paw)
use module_base
use module_types
use communications_base, only: comms_cubic
implicit none

! Calling arguments
integer,intent(in):: iproc, norbIn, nspin, block1, block2, ispinIn
integer,intent(out) :: nspinor
type(orbitals_data):: orbs
type(comms_cubic), intent(in) :: comms
type(paw_objects),optional,intent(inout)::paw
real(wp),dimension(comms%nvctr_par(iproc,0)*orbs%nspinor*orbs%norb),intent(inout):: psit
integer,dimension(nspin,0:orbs%nkpts):: ndim_ovrlp
real(wp),dimension(ndim_ovrlp(nspin,orbs%nkpts)):: ovrlp
integer,dimension(nspin):: norbTot

! Local arguments
integer:: nvctrp, i_stat, i_all, ncomp, ikptp, ikpt, ispin, norb, norbs, istThis, istOther,usepaw=0
!real(kind=8),allocatable::raux(:)
real(kind=8),dimension(:),allocatable:: A1D
character(len=*),parameter:: subname='gramschmidt'

if(present(paw))usepaw=paw%usepaw

! Initialize the starting indices. istThis is the starting index of the orbitals that shall be orthogonalized,
! istOther is the starting index of the orbitals to which they shall be orthogonalized.
istThis=1
istOther=1

! Make a loop over the number of k-points handled by the process.
do ikptp=1,orbs%nkptsp
    ! ikpt is the number of the k-point.
    ikpt=orbs%iskpts+ikptp
    ! Now make a loop over spin up and down.
    do ispin=1,nspin
        ! This subroutine gives essentially back nvctrp, i.e. the length of the vectors for.
        ! In addition it sets the value of nspinor to orbs%nspinor.
        call orbitals_and_components(iproc,ikpt,ispin,orbs,comms,&
            nvctrp,norb,norbs,ncomp,nspinor)
        ! The subroutine also overwrite the variable norb with the total number of orbitals.
        ! However we want to keep the value of norbIn (since we possibly treat only a part of the orbitals).
        norb=norbIn

        ! Allocate the matrix A which will hold some partial results.
        A1D = f_malloc(nvctrp*norb*nspinor,id='A1D')

        ! Count up the starting indices.
        istThis=istThis+nvctrp*(block1-1)*nspinor
        istOther=istOther+nvctrp*(block2-1)*nspinor

        if(ispin==ispinIn) then
            ! Calculate matrix product psit*ovrlp=A. This will give the components that will be projected out of psit.
            ! We actually calculate -psit*ovrlp=-A, since this is better for further processing with daxpy.
            if(nspinor==1) then
                call dgemm('n', 'n', nvctrp, norb, norb, -1.d0, psit(istOther), nvctrp,&
                     ovrlp(ndim_ovrlp(ispin,ikpt-1)+1), norb, 0.d0, A1D(1), nvctrp)
            else
                call zgemm('n', 'n', nvctrp, norb, norb, (-1.d0,0.d0), psit(istOther), nvctrp, &
                     ovrlp(ndim_ovrlp(ispin,ikpt-1)+1), norb, (0.d0,0.d0), A1D(1), nvctrp)
            end if
            ! Now project out: psit=psit-A.
            ! Since we calculated -A, we have to put psit=psit+A and can use daxpy to perform psit=A+psit
            if(nspinor==1) then
                call daxpy(nvctrp*norb*nspinor,1.d0,A1D(1),1,psit(istThis),1)
            else
                call daxpy(nvctrp*norb*nspinor,1.d0,A1D(1),1,psit(istThis),1)
            end if

           if(paw%usepaw==1) then
           !Do the same for SPSI and cprj:
           !Pending: This is not yet coded
              stop

              ! We actually calculate -psit*ovrlp=-A, since this is better for further processing with daxpy.
              if(nspinor==1) then
                  call dgemm('n', 'n', nvctrp, norb, norb, -1.d0, paw%spsi(istOther), nvctrp,&
                       ovrlp(ndim_ovrlp(ispin,ikpt-1)+1), norb, 0.d0, A1D(1), nvctrp)
              else
                  call zgemm('n', 'n', nvctrp, norb, norb, (-1.d0,0.d0), paw%spsi(istOther), nvctrp, &
                       ovrlp(ndim_ovrlp(ispin,ikpt-1)+1), norb, (0.d0,0.d0), A1D(1), nvctrp)
              end if
              call daxpy(nvctrp*norb*nspinor,1.d0,A1D(1),1,paw%spsi(istThis),1)

              !update cprj
              !allocate(raux(2*paw%lmnmax*norb*nspinor))
              !call memocc(i_stat,raux,'raux',subname)
              !!
              !do iat=1,paw%natom
              !   raux=0.d0
              !   !copy cprj%cp object to a simple array 'raux'
              !   call cprj_to_array(paw%cprj(iat,:),raux,norb,nspinor,istThis-1,1)
              !   !
              !   !PENDING: 
              !   stop
              !   !if(nspinor==1) then
              !   !    call dgemm('n', 'n', 2*paw%lmnmax, norb, norb, -1.d0, raux(istOther), nvctrp,&
              !   !         ovrlp(ndim_ovrlp(ispin,ikpt-1)+1), norb, 0.d0, A1D(1), nvctrp)
              !   !else
              !   !    call zgemm('n', 'n', nvctrp, norb, norb, (-1.d0,0.d0), paw%spsi(istOther), nvctrp, &
              !   !         ovrlp(ndim_ovrlp(ispin,ikpt-1)+1), norb, (0.d0,0.d0), A1D(1), nvctrp)
              !   !end if
              !   !call daxpy(2*paw%lmnmax*norb*nspinor,1.d0,A1D(1),1,raux,1)
              !end do
              !!
              !i_all=-product(shape(raux))*kind(raux)
              !deallocate(raux,stat=i_stat)
              !call memocc(i_stat,i_all,'raux',subname)
           end if

        end if


        ! Increase the starting indices. This will bring the starting index to the start of the the next spin case (up/down) and k-point.
        istThis=istThis+nvctrp*(norbTot(ispin)-block1+1)*nspinor
        istOther=istOther+nvctrp*(norbTot(ispin)-block2+1)*nspinor

        call f_free(A1D)
    end do
end do

END SUBROUTINE gramschmidt


!>  This subroutine orthonormalizes a given bunch of vectors psi.
!!  It first calculates the Cholesky factorization S=L*L^T of the overlap matrix S.  This matrix L is then
!!  inverted to get L^{-1} and the orthonormal vectors are finally given by psi=psi*L^{-1}.
!!
!!  Input arguments:
!!   @param  iproc      process ID
!!   @param  norbIn     number of orbitals to be orthonormalized
!!   @param  nspinor    real wavefunction -> nspinor=1, complex wavefunction -> nspinor>1
!!   @param  nspin      closed shell -> nspin=1 ; spin polarised -> nspin=2
!!   @param  orbs       type that contains many parameters concerning the orbitals
!!   @param  comms      type containing parameters for communicating the wavefunction between processors
!!   @param  ndim_ovrlp describes the shape of the overlap matrix
!!   @param  norbTot    total number of orbitals (if nspin=2:
!!                      - norbTot(1)=total number of up orbitals
!!                      - norbTot(2)=total number of down orbitals)
!!   @param  block1     gives the starting orbital of the orbitals to be orthonormalized
!!   @param  ispinIn    indicates whether the up or down orbitals shall be handled
!!  Input/Output arguments:
!!   @param  psi        the vectors that shall be orthonormalized
!!   @param  Lc      the overlap matrix which will be destroyed during this subroutine
subroutine cholesky(iproc,nspin, norbIn, psi, orbs, comms, ndim_ovrlp, ovrlp, norbTot, block1, ispinIn,paw)

use module_base
use module_types
use communications_base, only: comms_cubic
implicit none

! Calling arguments
!integer:: iproc,nvctrp,norbIn, nspinor, nspin, norbTot, block1, ispinIn
integer:: iproc,nvctrp,norbIn, block1, ispinIn,nspin
type(orbitals_data):: orbs
type(comms_cubic):: comms
real(kind=8),dimension(orbs%npsidim_comp),intent(inout):: psi
integer,dimension(nspin,0:orbs%nkpts):: ndim_ovrlp
real(kind=8),dimension(ndim_ovrlp(nspin,orbs%nkpts),1):: ovrlp
integer,dimension(orbs%nspin):: norbTot
type(paw_objects),optional,intent(inout)::paw

! Local variables
integer:: ist, info, ispin, ikptp, ikpt, ncomp, norbs, norb,nspinor
integer:: i_all,i_stat,iat
integer:: usepaw=0
real(kind=8),dimension(:,:),allocatable::raux
character(len=*),parameter:: subname='cholesky'

if(present(paw))usepaw=paw%usepaw
 
! Set the starting index to 1.
ist=1
! Make a loop over the number of k-points handled by the process.
do ikptp=1,orbs%nkptsp
    ! ikpt is the number of the k-point.
    ikpt=orbs%iskpts+ikptp
    ! Now make a loop over spin up and down.
    do ispin=1,nspin
        ! This subroutine gives essentially back nvctrp, i.e. the length of the vectors for.
        ! In addition it sets the value of nspinor to orbs%nspinor.
        call orbitals_and_components(iproc,ikpt,ispin,orbs,comms,&
            nvctrp,norb,norbs,ncomp,nspinor)
        ! The subroutine also overwrite the variable norb with the total number of orbitals.
        ! However we want to keep the value of norbIn (since we possibly treat only a part of the orbitals).

        norb=norbIn
        ! Count up the starting index
        ist=ist+nvctrp*(block1-1)*nspinor
        
 
        ! The following part is only executed if ispin==ispinIn. Otherwise only the starting index ist
        ! is increased.
        if(ispin==ispinIn) then
            
            ! Make a Cholesky factorization of L.
            if(nspinor==1) then
                call dpotrf('l', norb, ovrlp(ndim_ovrlp(ispin,ikpt-1)+1,1), norb, info)
            else
                call zpotrf('l', norb, ovrlp(ndim_ovrlp(ispin,ikpt-1)+1,1), norb, info)
            end if
            !print *,'info',info
            ! Invert the Cholesky matrix: L^{-1}.
            if(nspinor==1) then
                call dtrtri('l', 'n', norb, ovrlp(ndim_ovrlp(ispin,ikpt-1)+1,1), norb, info)
            else
                call ztrtri('l', 'n', norb, ovrlp(ndim_ovrlp(ispin,ikpt-1)+1,1), norb, info)
            end if
            !print *,'info',info
            ! Calculate the matrix product psi*L^{-1}=psi. This will give the orthonormal orbitals.
            ! For PAW: update spsi, and cprj (below)
            if(nspinor==1) then
                call dtrmm('r', 'l', 't', 'n', nvctrp, norb, 1.d0, &
                     ovrlp(ndim_ovrlp(ispin,ikpt-1)+1,1), norb, psi(ist), nvctrp)
                if(usepaw==1) then
                   call dtrmm('r', 'l', 't', 'n', nvctrp, norb, 1.d0, &
                        ovrlp(ndim_ovrlp(ispin,ikpt-1)+1,1), norb, paw%spsi(ist), nvctrp)
                end if
            else
                call ztrmm('r', 'l', 'c', 'n', ncomp*nvctrp, norb, (1.d0,0.d0),&
                     ovrlp(ndim_ovrlp(ispin,ikpt-1)+1,1), norb, psi(ist), ncomp*nvctrp)
                if(usepaw==1) then
                   call ztrmm('r', 'l', 'c', 'n', ncomp*nvctrp, norb, (1.d0,0.d0),&
                        ovrlp(ndim_ovrlp(ispin,ikpt-1)+1,1), norb, paw%spsi(ist), ncomp*nvctrp)
                end if
            end if

            if(usepaw==1) then
              !Pending: check that this works in parallel, and with nspinor=2
              !update cprj
              raux = f_malloc((/ 2*paw%lmnmax, norb*nspinor /),id='raux')
              do iat=1,paw%natom
                raux=0.d0
                !copy cprj%cp objet to a simple array 'raux'
                call cprj_to_array(paw%cprj(iat,:),raux,norb,nspinor,ndim_ovrlp(ispin,ikpt-1),1)
                ! Calculate the matrix product cprj*L^{-1}=cprj.
                if(nspinor==1) then
                   call dtrmm('r', 'l', 't', 'n', 2*paw%lmnmax, norb, 1.d0, &
                        ovrlp(ndim_ovrlp(ispin,ikpt-1)+1,1), norb, raux, 2*paw%lmnmax)
                else
                   call ztrmm('r', 'l', 'c', 'n', ncomp*2*paw%lmnmax, norb, (1.d0,0.d0),&
                        ovrlp(ndim_ovrlp(ispin,ikpt-1)+1,1), norb, raux, ncomp*2*paw%lmnmax)
                end if
                !
                !copy back raux to cprj%cp
                call cprj_to_array(paw%cprj(iat,:),raux,norb,nspinor,ndim_ovrlp(ispin,ikpt-1),2)
              end do
              call f_free(raux)
 
            end if !usepaw
        end if !InSpin


 
        ! Increase the starting index.
        ist=ist+nvctrp*(norbTot(ispin)-block1+1)*nspinor

    end do
end do         

END SUBROUTINE cholesky


!> Orthonormalizes the vectors provided in psit by a loewdin orthonormalization.
!!  Input arguments:
!!   @param  iproc      process ID
!!   @param  norbIn     number of orbitals to be orthonormalized
!!   @param  nspinor    real wavefunction -> nspinor=1, complex wavefunction -> nspinor>1
!!   @param  block1     gives the starting orbital of the orbitals to be orthonormalized
!!   @param  ispinIn    indicates whether the up or down orbitals shall be handled
!!   @param  orbs       type that contains many parameters concerning the orbitals
!!   @param  comms      type containing parameters for communicating the wavefunstion between processors
!!   @param  nspin      closed shell -> nspin=1 ; spin polarised -> nspin=2
!!   @param  ndim_ovrlp describes the shape of the overlap matrix
!!   @param  norbTot    total number of orbitals (if nspin=2:
!!                      - norbTot(1)=total number of up orbitals
!!                      - norbTot(2)=total number of down orbitals)
!!  Input/output Arguments
!!   @param  psit       the orbitals to be orthonormalized
!!   @param  ovrlp      the overlap matrix which will be destroyed during this subroutine
subroutine loewdin(iproc, norbIn, nspinor, block1, ispinIn, orbs, comms, nspin, psit, ovrlp, ndim_ovrlp, norbTot,paw)

use module_base
use module_types
use communications_base, only: comms_cubic
implicit none

! Calling arguments
integer,intent(in):: iproc,norbIn, nspin, block1, ispinIn
type(paw_objects),optional,intent(inout)::paw
integer, intent(inout) :: nspinor
type(orbitals_data),intent(in):: orbs
type(comms_cubic),intent(in):: comms
real(kind=8),dimension(comms%nvctr_par(iproc,0)*orbs%nspinor*orbs%norb),intent(in out):: psit
integer,dimension(nspin,0:orbs%nkpts):: ndim_ovrlp
real(kind=8),dimension(ndim_ovrlp(nspin,orbs%nkpts)):: ovrlp
integer,dimension(nspin):: norbTot

! Local variables
integer:: jorb, lorb, i_stat, i_all, info, nvctrp, ispin, ist, ikptp, ikpt, ncomp, norbs, norb, lwork,usepaw=0
integer:: ii,iat,jj,shift,ispinor,iorb,ilmn
real(kind=8),allocatable::raux(:,:,:,:)
real(kind=8),dimension(:),allocatable:: evall, psitt
real(kind=8),dimension(:,:),allocatable:: tempArr
character(len=*), parameter :: subname='loewdin'

if(present(paw))usepaw=paw%usepaw

! Allocate the work arrays.
lwork=nspinor*norbIn**2+10
tempArr = f_malloc((/ norbIn**2*nspinor , 2 /),id='tempArr')
evall = f_malloc(norbIn,id='evall')

ist=1
! Make a loop over the number of k-points handled by the process.
do ikptp=1,orbs%nkptsp
    ! ikpt is the number of the k-point.
    ikpt=orbs%iskpts+ikptp
    ! Now make a loop over spin up and down.
    do ispin=1,nspin
        ! This subroutine gives essentially back nvctrp, i.e. the length of the vectors for.
        ! In addition it sets the value of nspinor to orbs%nspinor.
        call orbitals_and_components(iproc,ikpt,ispin,orbs,comms,&
            nvctrp,norb,norbs,ncomp,nspinor)
        ! The subroutine also overwrite the variable norb with the total number of orbitals.
        ! However we want to keep the value of norbIn (since we possibly treat only a part of the orbitals).
        norb=norbIn
        ! Count up the starting index
        ist=ist+nvctrp*(block1-1)*nspinor
 
        ! The following part is only executed if ispin==ispinIn. Otherwise only the starting index ist
        ! is increased.
        if(ispin==ispinIn) then

            ! Diagonalize the overlap matrix.
            if(nspinor==1) then
                call dsyev('v', 'l', norb, ovrlp(ndim_ovrlp(ispin,ikpt-1)+1), norb,&
                     evall, tempArr(1,1), lwork, info)
  
           
            else
                call zheev('v', 'l', norb,ovrlp(ndim_ovrlp(ispin,ikpt-1)+1), norb,&
                     evall, tempArr(1,1), lwork, tempArr(1,2), info)
            end if
            if (info/=0) then
                write(*,'(a,i0)') 'ERROR in dsyev (Loewdin); info=',info
                stop
            end if

            ! Calculate S^{-1/2}. 
            ! First calulate ovrlp*diag(evall) (ovrlp is the diagonalized overlap
            ! matrix and diag(evall) the diagonal matrix consisting of the eigenvalues...
            do lorb=1,norb
               do jorb=1,norb*nspinor
                  tempArr((lorb-1)*norb*nspinor+jorb,1)=&
                       ovrlp(ndim_ovrlp(ispin,ikpt-1)+(lorb-1)*norb*nspinor+jorb)*sqrt(1.d0/evall(lorb))
               end do
            end do

            ! ...and now apply the diagonalized overlap matrix to the matrix constructed above.
            ! This will give S^{-1/2}.
            if(nspinor==1) then
                call dgemm('n', 't', norb, norb, norb, 1.d0, ovrlp(ndim_ovrlp(ispin,ikpt-1)+1), norb,&
                     tempArr(1,1), norb, 0.d0, tempArr(1,2), norb)
            else
                call zgemm('n', 't', norb, norb, norb, (1.d0,0.d0), ovrlp(ndim_ovrlp(ispin,ikpt-1)+1), norb,&
                     tempArr(1,1), norb, (0.d0,0.d0), tempArr(1,2), norb)
            end if

            ! Now calculate the orthonormal orbitals by applying S^{-1/2} to the orbitals.
            ! This requires the use of a temporary variable psitt.
            psitt = f_malloc(nvctrp*norb*nspinor,id='psitt')
            if(nspinor==1) then
                call dgemm('n', 'n', nvctrp, norb, norb, 1.d0, psit(ist), &
                     nvctrp, tempArr(1,2), norb, 0.d0, psitt, nvctrp)
            else
                call zgemm('n', 'n', nvctrp, norb, norb, (1.d0,0.d0), &
                     psit(ist), nvctrp, tempArr(1,2), norb, (0.d0,0.d0), psitt, nvctrp)
            end if

            ! Now copy the orbitals from the temporary variable to psit.
            call vcopy(nvctrp*norb*nspinor, psitt(1), 1, psit(ist), 1)

            ! For PAW: upgrade also spsi and cprj
            if(usepaw==1) then

               if(nspinor==1) then
                   call dgemm('n', 'n', nvctrp, norb, norb, 1.d0, paw%spsi(ist), &
                        nvctrp, tempArr(1,2), norb, 0.d0, psitt, nvctrp)
               else
                   call zgemm('n', 'n', nvctrp, norb, norb, (1.d0,0.d0), &
                        paw%spsi(ist), nvctrp, tempArr(1,2), norb, (0.d0,0.d0), psitt, nvctrp)
               end if

               ! Now copy the orbitals from the temporary variable to psit.
               call vcopy(nvctrp*norb*nspinor, psitt(1), 1, paw%spsi(ist), 1)
               
               !Now upgrade cprj:
               !Pending: check that this works for more than 1 orbital, and in parallel
               !update cprj
               !icprj=icprj+(block1-1)*nspinor
               raux = f_malloc((/ 2, paw%lmnmax, paw%natom, norb*nspinor /),id='raux')
               raux=0.d0
               ii=0
               do iorb=1,norb
                 jj=0
                 do jorb=1,norb
                   shift=(iorb-1)*norb*nspinor+jorb
                   do ispinor=1,nspinor
                     ii=ii+1
                     jj=jj+1
                     do iat=1,paw%natom
                       do ilmn=1,paw%cprj(iat,jj)%nlmn
                       raux(:,ilmn,iat,iorb)=raux(:,ilmn,iat,iorb)&
                         +tempArr(ii,2)*paw%cprj(iat,jj)%cp(:,ilmn)
                       end do
                     end do
                   end do
                 end do
               end do
               jj=0
               do iorb=1,norb
                 do ispinor=1,nspinor
                   jj=jj+1
                   do iat=1,paw%natom
                     do ilmn=1,paw%cprj(iat,jj)%nlmn
                       paw%cprj(iat,jj)%cp(:,ilmn)=raux(:,ilmn,iat,jj)
                     end do
                   end do
                 end do
               end do
               !
               call f_free(raux)
            end if !usepaw

            ! Deallocate the temporary variable psitt.
            call f_free(psitt)

        end if
        ! Increase the starting index.
        ist=ist+nvctrp*(norbTot(ispin)-block1+1)*nspinor

    end do

end do         


! Deallocate the remaining arrays.
call f_free(tempArr)
call f_free(evall)

END SUBROUTINE loewdin

!>  This subroutine calculates the overlap matrix for a given bunch of orbitals. It also takes into 
!!  account k-points and spin.
!!
!!  Input arguments:
!!   @param  iproc      process ID
!!   @param  nproc      total number of processes
!!   @param  nspin      closed shell -> nspin=1 ; spin polarised -> nspin=2
!!   @param  norbIn     number of orbitals to be orthonormalized
!!   @param  orbs       type that contains many parameters concerning the orbitals
!!   @param  comms      type containing parameters for communicating the wavefunstion between processors
!!   @param  ndim_ovrlp      describes the shape of the overlap matrix
!!   @param  norbTot    total number of orbitals (if nspin=2:
!!               - norbTot(1)=total number of up orbitals
!!               - norbTot(2)=total number of down orbitals)
!!   @param  block1     gives the starting orbital of the orbitals to be orthonormalized
!!   @param  ispinIn    indicates whether the up or down orbitals shall be handled
!!   @param  category   gives the category for the timing
!!  Output arguments:
!   @param  ovrlp      the overlap matrix of the orbitals given in psip


subroutine getOverlap(iproc,nproc,nspin,norbIn,orbs,comms,&
     psi,ndim_ovrlp,ovrlp,norbTot,block1,ispinIn,category)

  use module_base
  use module_types
  use communications_base, only: comms_cubic
  implicit none

  ! Calling arguments
  character(len=*), intent(in) :: category
  integer,intent(in):: iproc,nproc,nspin,norbIn,block1,ispinIn
  type(orbitals_data),intent(in):: orbs
  type(comms_cubic),intent(in) :: comms
  real(wp),dimension(comms%nvctr_par(iproc,0)*orbs%nspinor*orbs%norb),intent(in) :: psi
  integer,dimension(nspin,0:orbs%nkpts),intent(in):: ndim_ovrlp
  real(wp),dimension(ndim_ovrlp(nspin,orbs%nkpts)),intent(out):: ovrlp
  integer,dimension(nspin),intent(in):: norbTot

  ! Local variables
  integer:: ispsi,ikptp,ikpt,ispin,nspinor,ncomp,norbs,ierr,nvctrp,norb



  ! Set the whole overlap matrix to zero. This is necessary since each process treats only a part
  ! of the matrix.
  call to_zero(ndim_ovrlp(nspin,orbs%nkpts),ovrlp)


  ispsi=1
  ! First make a loop over the k points handled by this process.
  do ikptp=1,orbs%nkptsp
     ! ikpt is the index of the k point.
     ikpt=orbs%iskpts+ikptp

     ! Now make also a loop over spin up/down.
     do ispin=1,nspin

        ! This subroutine gives essentially back nvctrp, i.e. the length of the vectors for which the overlap
        ! matrix shall be calculated. In addition it sets the value of nspinor to orbs%nspinor.
        call orbitals_and_components(iproc,ikpt,ispin,orbs,comms,&
             nvctrp,norb,norbs,ncomp,nspinor)
        ! The subroutine also overwrite the variable norb with the total number of orbitals.
        ! However we want to keep the value of norbIn (since we treat only a part of the orbitals).
        norb=norbIn
        ! Put the starting index to the right place. The current block of vector starts at the block1-th vector.
        ispsi=ispsi+nvctrp*(block1-1)*nspinor
        if(ispin==ispinIn) then
           if (nvctrp == 0) cycle

           ! Now calclulate one part of the overlap matrix. The starting index of this part is given by ndim_ovrlp(ispin,ikpt-1)+1.
           if(nspinor==1) then
              call syrk('L','T',norb,nvctrp,1.0_wp,psi(ispsi),max(1,nvctrp),&
                   0.0_wp,ovrlp(ndim_ovrlp(ispin,ikpt-1)+1),norb)
           else
              call herk('L','C',norb,ncomp*nvctrp,1.0_wp,psi(ispsi),&
                   max(1,ncomp*nvctrp),0.0_wp,ovrlp(ndim_ovrlp(ispin,ikpt-1)+1),norb)
           end if
        end if
        ! Move the starting indices to the end of the actual k point. This is necessary since nvctrp is
        ! different for the next k point and we cannot jump directly to the starting indices of our block for 
        ! the next k point.
        ispsi=ispsi+nvctrp*(norbTot(ispin)-block1+1)*nspinor
     end do
  end do

  !call MPI_BARRIER(bigdft_mpi%mpi_comm,ierr)
  !print *,'here',iproc

  if (nproc > 1) then
     call timing(iproc, trim(category)//'_comput', 'OF')
     call timing(iproc, trim(category)//'_commun', 'ON')
     call mpiallred(ovrlp(1),ndim_ovrlp(nspin,orbs%nkpts),MPI_SUM,bigdft_mpi%mpi_comm)
     call timing(iproc, trim(category)//'_commun', 'OF')
     call timing(iproc, trim(category)//'_comput', 'ON')
  end if

  ! Now each processors knows all the overlap matrices for each k-point
  ! even if it does not handle it.
  ! This is somehow redundant but it is one way of reducing the number of communications
  ! without defining group of processors.

END SUBROUTINE getOverlap

!>  This subroutine calculates the overlap matrix for a given bunch of orbitals. It also takes into 
!!  account k-points and spin.
!!
!!  Input arguments:
!!   @param  iproc      process ID
!!   @param  nproc      total number of processes
!!   @param  nspin      closed shell -> nspin=1 ; spin polarised -> nspin=2
!!   @param  norbIn     number of orbitals to be orthonormalized
!!   @param  orbs       type that contains many parameters concerning the orbitals
!!   @param  comms      type containing parameters for communicating the wavefunstion between processors
!!   @param  ndim_ovrlp      describes the shape of the overlap matrix
!!   @param  norbTot    total number of orbitals (if nspin=2:
!!               - norbTot(1)=total number of up orbitals
!!               - norbTot(2)=total number of down orbitals)
!!   @param  block1     gives the starting orbital of the orbitals to be orthonormalized
!!   @param  ispinIn    indicates whether the up or down orbitals shall be handled
!!   @param  category   gives the category for the timing
!!  Output arguments:
!!   @param  ovrlp      the overlap matrix of the orbitals given in psi
subroutine getOverlap_paw(iproc,nproc,nspin,norbIn,orbs,comms,&
     psi,spsi,ndim_ovrlp,ovrlp,norbTot,block1,ispinIn,category)

  use module_base
  use module_types
  use communications_base, only: comms_cubic
  implicit none

  ! Calling arguments
  character(len=*), intent(in) :: category
  integer,intent(in):: iproc,nproc,nspin,norbIn,block1,ispinIn
  type(orbitals_data),intent(in):: orbs
  type(comms_cubic),intent(in) :: comms
  real(wp),dimension(comms%nvctr_par(iproc,0)*orbs%nspinor*orbs%norb),intent(in) :: psi
  real(wp),dimension(comms%nvctr_par(iproc,0)*orbs%nspinor*orbs%norb),intent(in) :: spsi
  integer,dimension(nspin,0:orbs%nkpts),intent(in):: ndim_ovrlp
  real(wp),dimension(ndim_ovrlp(nspin,orbs%nkpts)),intent(out):: ovrlp
  integer,dimension(nspin),intent(in):: norbTot

  ! Local variables
  integer:: ispsi,ikptp,ikpt,ispin,nspinor,ncomp,norbs,ierr,nvctrp,norb
  real(wp),dimension(ndim_ovrlp(nspin,orbs%nkpts)):: ovrlp_pw


  ! Set the whole overlap matrix to zero. This is necessary since each process treats only a part
  ! of the matrix.
  call to_zero(ndim_ovrlp(nspin,orbs%nkpts),ovrlp)
  call to_zero(ndim_ovrlp(nspin,orbs%nkpts),ovrlp_pw)


  ispsi=1
  ! First make a loop over the k points handled by this process.
  do ikptp=1,orbs%nkptsp
     ! ikpt is the index of the k point.
     ikpt=orbs%iskpts+ikptp

     ! Now make also a loop over spin up/down.
     do ispin=1,nspin

        ! This subroutine gives essentially back nvctrp, i.e. the length of the vectors for which the overlap
        ! matrix shall be calculated. In addition it sets the value of nspinor to orbs%nspinor.
        call orbitals_and_components(iproc,ikpt,ispin,orbs,comms,&
             nvctrp,norb,norbs,ncomp,nspinor)
        ! The subroutine also overwrite the variable norb with the total number of orbitals.
        ! However we want to keep the value of norbIn (since we treat only a part of the orbitals).
        norb=norbIn
        ! Put the starting index to the right place. The current block of vector starts at the block1-th vector.
        ispsi=ispsi+nvctrp*(block1-1)*nspinor
        if(ispin==ispinIn) then
           if (nvctrp == 0) cycle

           ! Now calclulate one part of the overlap matrix. The starting index of this part is given by ndim_ovrlp(ispin,ikpt-1)+1.
           !Notice that two overlaps are computed:
           ! overlap_pw= <psi|psi>
           ! overlap   = <psi|S|psi>
           if(nspinor==1) then
              call syrk('L','T',norb,nvctrp,1.0_wp,psi(ispsi),max(1,nvctrp),&
                   0.0_wp,ovrlp_pw(ndim_ovrlp(ispin,ikpt-1)+1),norb)
              !for nspinor==1, ncomp==1
              call gemm('t','n',norb,norb,ncomp*nvctrp,1.0_wp,psi(ispsi),&
                   ncomp*nvctrp,spsi(ispsi),ncomp*nvctrp,0.d0,ovrlp(ndim_ovrlp(ispin,ikpt-1)+1),norb)
           else
              call herk('L','C',norb,ncomp*nvctrp,1.0_wp,psi(ispsi),&
                   max(1,ncomp*nvctrp),0.0_wp,ovrlp_pw(ndim_ovrlp(ispin,ikpt-1)+1),norb)
              !
              call c_gemm('c','n',norb,norb,ncomp*nvctrp,(1.0_wp,0.0_wp),psi(ispsi),&
                   ncomp*nvctrp,spsi(ispsi),ncomp*nvctrp,(0.d0,0.d0),ovrlp(ndim_ovrlp(ispin,ikpt-1)+1),norb)
           end if
        end if
        ! Move the starting indices to the end of the actual k point. This is necessary since nvctrp is
        ! different for the next k point and we cannot jump directly to the starting indices of our block for 
        ! the next k point.
        ispsi=ispsi+nvctrp*(norbTot(ispin)-block1+1)*nspinor
     end do
  end do

  !Sum the two overlaps:
  !overlap matrix in paw: O=1+S
  !<psi|O|psi> =  <psi|psi> + <psi|S|psi>
  ovrlp=ovrlp_pw + ovrlp

  !call MPI_BARRIER(MPI_COMM_WORLD,ierr)
  !print *,'here',iproc

  if (nproc > 1) then
     call timing(iproc, trim(category)//'_comput', 'OF')
     call timing(iproc, trim(category)//'_commun', 'ON')
     call mpiallred(ovrlp(1),ndim_ovrlp(nspin,orbs%nkpts),MPI_SUM,bigdft_mpi%mpi_comm)
     !call MPI_ALLREDUCE (ovrlp(1,2),ovrlp(1,1),ndim_ovrlp(nspin,orbs%nkpts),mpidtypw,MPI_SUM,MPI_COMM_WORLD,ierr)
     call timing(iproc, trim(category)//'_commun', 'OF')
     call timing(iproc, trim(category)//'_comput', 'ON')
  end if

  ! Now each processors knows all the overlap matrices for each k-point
  ! even if it does not handle it.
  ! This is somehow redundant but it is one way of reducing the number of communications
  ! without defining group of processors.

END SUBROUTINE getOverlap_paw

!>  This subroutine calculates the overlap matrix for a given bunch of orbitals. It also takes into 
!!  account k-points and spin.
!!
!!  Input arguments:
!!   @param  iproc      process ID
!!   @param  nproc      total number of processes
!!   @param  nspin      closed shell -> nspin=1 ; spin polarised -> nspin=2
!!   @param  norbIn     number of orbitals to be orthonormalized
!!   @param  istart     second dimension of the overlpa matrix
!!   @param  orbs       type that contains many parameters concerning the orbitals
!!   @param  comms      type containing parameters for communicating the wavefunstion between processors
!!   @param  psit    the orbitals 
!!   @param  ndim_ovrlp  describes the shape of the overlap matrix
!!   @param  norbTot    total number of orbitals (if nspin=2:
!!               - norbTot(1)=total number of up orbitals
!!               - norbTot(2)=total number of down orbitals)
!!   @param  block1     gives the starting orbital of the orbitals to be orthogonalized
!!   @param  block2     gives the starting orbital of the orbitals to which the orbitals shall orthogonalized
!!   @param  ispinIn    indicates whether the up or down orbitals shall be handled
!!   @param  category   gives the category for the timing
!!  Output arguments:
!!   @param  ovrlp      the overlap matrix of the orbitals given in psi
subroutine getOverlapDifferentPsi(iproc, nproc, nspin, norbIn, orbs, comms,&
     psit, ndim_ovrlp, ovrlp, norbTot, block1, block2, ispinIn, category)

  use module_base
  use module_types
  use communications_base, only: comms_cubic
  implicit none

  ! Calling arguments
  !integer,intent(in):: iproc, nproc, nspin, norbIn,  istart, norbTot, block1, block2
  character(len=*), intent(in) :: category
  integer,intent(in):: iproc, nproc, nspin, norbIn, block1, block2, ispinIn
  type(orbitals_data),intent(in):: orbs
  type(comms_cubic),intent(in) :: comms
  real(kind=8),dimension(comms%nvctr_par(iproc,0)*orbs%nspinor*orbs%norb),intent(in) :: psit
  integer,dimension(nspin,0:orbs%nkpts),intent(in):: ndim_ovrlp
  real(kind=8),dimension(ndim_ovrlp(nspin,orbs%nkpts)):: ovrlp
  integer,dimension(nspin):: norbTot
  ! Local variables
  integer:: ikptp, ikpt, ispin, nspinor, ncomp, norbs, ierr, nvctrp, norb, ispsi1, ispsi2
  
  ! Set the whole overlap matrix to zero. This is necessary since each process treats only a part
  ! of the matrix.
  call to_zero(ndim_ovrlp(nspin,orbs%nkpts),ovrlp)

  ispsi1=1
  ispsi2=1
  ! First make a loop over the k points handled by this process.
  do ikptp=1,orbs%nkptsp
     ! ikpt is the index of the k point.
     ikpt=orbs%iskpts+ikptp
     
     ! Now make also a loop over spin up/down.
     do ispin=1,nspin
        
        ! This subroutine gives essentially back nvctrp, i.e. the length of the vectors for which the overlap
        ! matrix shall be calculated. In addition it sets the value of nspinor to orbs%nspinor.
        call orbitals_and_components(iproc,ikpt,ispin,orbs,comms,&
             nvctrp,norb,norbs,ncomp,nspinor)
        ! The subroutine also overwrite the variable norb with the total number of orbitals.
        ! However we want to keep the value of norbIn (since we treat only a part of the orbitals).
        norb=norbIn
        
        ! Put the starting index to the right place. The current block of vector starts at the block1-th and
        ! block2-th vector, respectively. 
        ispsi1=ispsi1+nvctrp*(block1-1)*nspinor
        ispsi2=ispsi2+nvctrp*(block2-1)*nspinor
        if(ispin==ispinIn) then
            if (nvctrp == 0) cycle
       
            ! Now calclulate one part of the overlap matrix. The starting index of this part is given by ndim_ovrlp(ispin,ikpt-1)+1.
            if(nspinor==1) then
               call gemm('t','n',norb,norb,ncomp*nvctrp,1.0_wp,psit(ispsi2),&
                    ncomp*nvctrp,psit(ispsi1),ncomp*nvctrp,0.d0,ovrlp(ndim_ovrlp(ispin,ikpt-1)+1),norb)
            else
               call c_gemm('c','n',norb,norb,ncomp*nvctrp,(1.0_wp,0.0_wp),psit(ispsi2),&
                    ncomp*nvctrp,psit(ispsi1),ncomp*nvctrp,(0.d0,0.d0),ovrlp(ndim_ovrlp(ispin,ikpt-1)+1),norb)
            end if

        end if
        ! Move the starting indices to the end of the actual k point. This is necessary since nvctrp is
        ! different for the next k point and we cannot jump directly to the starting indices of our block for 
        ! the next k point.
        ispsi1=ispsi1+nvctrp*(norbTot(ispin)-block1+1)*nspinor
        ispsi2=ispsi2+nvctrp*(norbTot(ispin)-block2+1)*nspinor

     end do
  end do

  ! Sum up the overlap matrices from all processes.
  if (nproc > 1) then
     !call timing(iproc,'GramS_comput  ','OF')
     !call timing(iproc,'GramS_commun  ','ON')
     call timing(iproc,trim(category)//'_comput','OF')
     call timing(iproc,trim(category)//'_commun','ON')
     call mpiallred(ovrlp(1),ndim_ovrlp(nspin,orbs%nkpts),MPI_SUM,bigdft_mpi%mpi_comm)
     !call mpi_allreduce(ovrlp(1,2),ovrlp(1,1),ndim_ovrlp(nspin,orbs%nkpts),mpi_double_precision,mpi_sum,bigdft_mpi%mpi_comm,ierr)
     call timing(iproc,trim(category)//'_commun','OF')
     call timing(iproc,trim(category)//'_comput','ON')
     !call timing(iproc,'GramS_commun  ','OF')
     !call timing(iproc,'GramS_comput  ','ON')
  end if
  
  ! Now each processors knows all the overlap matrices for each k-point even if it does not handle it.
  
END SUBROUTINE getOverlapDifferentPsi

!>  This subroutine calculates the overlap matrix for a given bunch of orbitals. It also takes into 
!!  account k-points and spin.
!!
!!  Input arguments:
!!   @param  iproc      process ID
!!   @param  nproc      total number of processes
!!   @param  nspin      closed shell -> nspin=1 ; spin polarised -> nspin=2
!!   @param  norbIn     number of orbitals to be orthonormalized
!!   @param  istart     second dimension of the overlpa matrix
!!   @param  orbs       type that contains many parameters concerning the orbitals
!!   @param  comms      type containing parameters for communicating the wavefunstion between processors
!!   @param  psit    the orbitals 
!!   @param  ndim_ovrlp  describes the shape of the overlap matrix
!!   @param  norbTot    total number of orbitals (if nspin=2:
!!               - norbTot(1)=total number of up orbitals
!!               - norbTot(2)=total number of down orbitals)
!!   @param  block1     gives the starting orbital of the orbitals to be orthogonalized
!!   @param  block2     gives the starting orbital of the orbitals to which the orbitals shall orthogonalized
!!   @param  ispinIn    indicates whether the up or down orbitals shall be handled
!!   @param  category   gives the category for the timing
!!  Output arguments:
!!   @param  ovrlp      the overlap matrix of the orbitals given in psi
subroutine getOverlapDifferentPsi_paw(iproc, nproc, nspin, norbIn, orbs, comms,&
     psit, spsit,ndim_ovrlp, ovrlp, norbTot, block1, block2, ispinIn, category)

  use module_base
  use module_types
  use communications_base, only: comms_cubic
  implicit none

  ! Calling arguments
  !integer,intent(in):: iproc, nproc, nspin, norbIn,  istart, norbTot, block1, block2
  character(len=*), intent(in) :: category
  integer,intent(in):: iproc, nproc, nspin, norbIn, block1, block2, ispinIn
  type(orbitals_data),intent(in):: orbs
  type(comms_cubic),intent(in) :: comms
  real(kind=8),dimension(comms%nvctr_par(iproc,0)*orbs%nspinor*orbs%norb),intent(in) :: psit,spsit
  integer,dimension(nspin,0:orbs%nkpts),intent(in):: ndim_ovrlp
  real(kind=8),dimension(ndim_ovrlp(nspin,orbs%nkpts)):: ovrlp
  integer,dimension(nspin):: norbTot
  ! Local variables
  integer:: ikptp, ikpt, ispin, nspinor, ncomp, norbs, ierr, nvctrp, norb, ispsi1, ispsi2
  real(kind=8),dimension(ndim_ovrlp(nspin,orbs%nkpts)):: ovrlp_pw
  
  ! Set the whole overlap matrix to zero. This is necessary since each process treats only a part
  ! of the matrix.
  call to_zero(ndim_ovrlp(nspin,orbs%nkpts),ovrlp)
  call to_zero(ndim_ovrlp(nspin,orbs%nkpts),ovrlp_pw)

  ispsi1=1
  ispsi2=1
  ! First make a loop over the k points handled by this process.
  do ikptp=1,orbs%nkptsp
     ! ikpt is the index of the k point.
     ikpt=orbs%iskpts+ikptp
     
     ! Now make also a loop over spin up/down.
     do ispin=1,nspin
        
        ! This subroutine gives essentially back nvctrp, i.e. the length of the vectors for which the overlap
        ! matrix shall be calculated. In addition it sets the value of nspinor to orbs%nspinor.
        call orbitals_and_components(iproc,ikpt,ispin,orbs,comms,&
             nvctrp,norb,norbs,ncomp,nspinor)
        ! The subroutine also overwrite the variable norb with the total number of orbitals.
        ! However we want to keep the value of norbIn (since we treat only a part of the orbitals).
        norb=norbIn
        
        ! Put the starting index to the right place. The current block of vector starts at the block1-th and
        ! block2-th vector, respectively. 
        ispsi1=ispsi1+nvctrp*(block1-1)*nspinor
        ispsi2=ispsi2+nvctrp*(block2-1)*nspinor
        if(ispin==ispinIn) then
            if (nvctrp == 0) cycle
       
            ! Now calclulate one part of the overlap matrix. The starting index of this part is given by ndim_ovrlp(ispin,ikpt-1)+1.
            !
            !Notice that two overlaps are computed:
            ! overlap_pw= <psi|psi>
            ! overlap   = <psi|S|psi>
            if(nspinor==1) then
               call gemm('t','n',norb,norb,ncomp*nvctrp,1.0_wp,psit(ispsi2),&
                    ncomp*nvctrp,spsit(ispsi1),ncomp*nvctrp,0.d0,ovrlp(ndim_ovrlp(ispin,ikpt-1)+1),norb)
               call gemm('t','n',norb,norb,ncomp*nvctrp,1.0_wp,psit(ispsi2),&
                    ncomp*nvctrp,psit(ispsi1),ncomp*nvctrp,0.d0,ovrlp_pw(ndim_ovrlp(ispin,ikpt-1)+1),norb)
            else
               call c_gemm('c','n',norb,norb,ncomp*nvctrp,(1.0_wp,0.0_wp),psit(ispsi2),&
                    ncomp*nvctrp,spsit(ispsi1),ncomp*nvctrp,(0.d0,0.d0),ovrlp(ndim_ovrlp(ispin,ikpt-1)+1),norb)
               call c_gemm('c','n',norb,norb,ncomp*nvctrp,(1.0_wp,0.0_wp),psit(ispsi2),&
                    ncomp*nvctrp,psit(ispsi1),ncomp*nvctrp,(0.d0,0.d0),ovrlp_pw(ndim_ovrlp(ispin,ikpt-1)+1),norb)
            end if

        end if
        ! Move the starting indices to the end of the actual k point. This is necessary since nvctrp is
        ! different for the next k point and we cannot jump directly to the starting indices of our block for 
        ! the next k point.
        ispsi1=ispsi1+nvctrp*(norbTot(ispin)-block1+1)*nspinor
        ispsi2=ispsi2+nvctrp*(norbTot(ispin)-block2+1)*nspinor

     end do
  end do

  !Sum the two overlaps:
  !overlap matrix in paw: O=1+S
  !<psi|O|psi> =  <psi|psi> + <psi|S|psi>
  ovrlp=ovrlp_pw + ovrlp


  ! Sum up the overlap matrices from all processes.
  if (nproc > 1) then
     !call timing(iproc,'GramS_comput  ','OF')
     !call timing(iproc,'GramS_commun  ','ON')
     call timing(iproc,trim(category)//'_comput','OF')
     call timing(iproc,trim(category)//'_commun','ON')
     call mpiallred(ovrlp(1),ndim_ovrlp(nspin,orbs%nkpts),MPI_SUM,bigdft_mpi%mpi_comm)
     !call mpi_allreduce(ovrlp(1,2),ovrlp(1,1),ndim_ovrlp(nspin,orbs%nkpts),mpi_double_precision,mpi_sum,mpi_comm_world,ierr)
     call timing(iproc,trim(category)//'_commun','OF')
     call timing(iproc,trim(category)//'_comput','ON')
     !call timing(iproc,'GramS_commun  ','OF')
     !call timing(iproc,'GramS_comput  ','ON')
  end if
  
  ! Now each processors knows all the overlap matrices for each k-point even if it does not handle it.
  
END SUBROUTINE getOverlapDifferentPsi_paw




subroutine dimension_ovrlpFixedNorb(nspin,orbs,ndim_ovrlp,norb)
  use module_base
  use module_types
  implicit none
  integer, intent(in) :: nspin,norb
  type(orbitals_data), intent(in) :: orbs
  integer, dimension(nspin,0:orbs%nkpts), intent(inout) :: ndim_ovrlp
  !local variables
  integer :: norbs,ncomp,ikpt

  ndim_ovrlp(1,0)=0
  if (nspin == 2) then
     !norb=orbs%norbu

     !this is first k-point
     call complex_components(orbs%nspinor,norb,norbs,ncomp)

     ndim_ovrlp(2,0)=norbs*norb
  end if

  do ikpt=1,orbs%nkpts
     !this part should be enhanced for real k-points
     !norb=orbs%norbu
     !if (nspin == 2) norb = orbs%norbd
     !this is ikpt k-point
     call complex_components(orbs%nspinor,norb,norbs,ncomp)

     ndim_ovrlp(1,ikpt)=ndim_ovrlp(nspin,ikpt-1)+norbs*norb
     if (orbs%norbd > 0) then
        !norb=orbs%norbu
        !this is ikpt+1
        call complex_components(orbs%nspinor,norb,norbs,ncomp)
        if (ikpt == orbs%nkpts) then
           ndim_ovrlp(2,ikpt)=ndim_ovrlp(1,ikpt)
        else
           ndim_ovrlp(2,ikpt)=ndim_ovrlp(1,ikpt)+norbs*norb
        end if
     end if
  end do

END SUBROUTINE dimension_ovrlpFixedNorb







!!****f* BigDFT/orthoconstraint
!! FUNCTION
!!   Orthogonality routine, for all the orbitals
!!   Uses wavefunctions in their transposed form
!! SOURCE
!!
!!subroutine orthoconstraintNotSymmetric(iproc,nproc,ndim,orbs,comms,wfd,psi,hpsi,scprsum,lagMatDiag)
!!  use module_base
!!  use module_types
!!  implicit none
!!  integer, intent(in) :: iproc,nproc,ndim
!!  type(orbitals_data), intent(in) :: orbs
!!  type(comms_cubic), intent(in) :: comms
!!  type(wavefunctions_descriptors), intent(in) :: wfd
!!  !real(wp), dimension(sum(comms%nvctr_par(iproc,1:orbs%nkptsp))*orbs%nspinor*orbs%norb), intent(in) :: psi
!!  !real(wp), dimension(sum(comms%nvctr_par(iproc,1:orbs%nkptsp))*orbs%nspinor*orbs%norb), intent(out) :: hpsi
!!  real(wp), dimension(ndim*orbs%nspinor*orbs%norb), intent(in) :: psi
!!  real(wp), dimension(ndim*orbs%nspinor*orbs%norb), intent(out) :: hpsi
!!  real(dp), intent(out) :: scprsum
!!  real(dp),dimension(orbs%norb),intent(out):: lagMatDiag
!!  !local variables
!!  character(len=*), parameter :: subname='orthoconstraintNotSymmetric'
!!  integer :: i_stat,i_all,ierr,iorb,ise,jorb
!!  integer :: ispin,nspin,ikpt,norb,norbs,ncomp,nvctrp,ispsi,ikptp,nspinor
!!  real(dp) :: occ,tt
!!  integer, dimension(:,:), allocatable :: ndim_ovrlp
!!  real(wp), dimension(:), allocatable :: alag
!!
!!
!!integer:: istart, jstart
!!
!!
!!  !separate the orthogonalisation procedure for up and down orbitals 
!!  !and for different k-points
!!  call timing(iproc,'LagrM_comput  ','ON')
!!
!!  !number of components of the overlap matrix for parallel case
!!  !calculate the dimension of the overlap matrix for each k-point
!!  if (orbs%norbd > 0) then
!!     nspin=2
!!  else
!!     nspin=1
!!  end if
!!
!!  !number of components for the overlap matrix in wp-kind real numbers
!!
!!  allocate(ndim_ovrlp(nspin,0:orbs%nkpts+ndebug),stat=i_stat)
!!  call memocc(i_stat,ndim_ovrlp,'ndim_ovrlp',subname)
!!
!!  call dimension_ovrlp(nspin,orbs,ndim_ovrlp)
!!
!!  allocate(alag(ndim_ovrlp(nspin,orbs%nkpts)+ndebug),stat=i_stat)
!!  call memocc(i_stat,alag,'alag',subname)
!!
!!  !put to zero all the k-points which are not needed
!!  call to_zero(ndim_ovrlp(nspin,orbs%nkpts),alag)
!!
!!  !do it for each of the k-points and separate also between up and down orbitals in the non-collinear case
!!  ispsi=1
!!  do ikptp=1,orbs%nkptsp
!!     ikpt=orbs%iskpts+ikptp!orbs%ikptsp(ikptp)
!!
!!     do ispin=1,nspin
!!
!!        call orbitals_and_components(iproc,ikptp,ispin,orbs,comms,&
!!             nvctrp,norb,norbs,ncomp,nspinor)
!!        if (nvctrp == 0) cycle
!!
!!        if(nspinor==1) then
!!           call gemm('T','N',norb,norb,nvctrp,1.0_wp,psi(ispsi),&
!!                max(1,nvctrp),hpsi(ispsi),max(1,nvctrp),0.0_wp,&
!!                alag(ndim_ovrlp(ispin,ikpt-1)+1),norb)
!!        else
!!           !this part should be recheck in the case of nspinor == 2
!!           call c_gemm('C','N',norb,norb,ncomp*nvctrp,(1.0_wp,0.0_wp),psi(ispsi),&
!!                max(1,ncomp*nvctrp), &
!!                hpsi(ispsi),max(1,ncomp*nvctrp),(0.0_wp,0.0_wp),&
!!                alag(ndim_ovrlp(ispin,ikpt-1)+1),norb)
!!        end if
!!        ispsi=ispsi+nvctrp*norb*nspinor
!!     end do
!!  end do
!!
!!  if (nproc > 1) then
!!     call timing(iproc,'LagrM_comput  ','OF')
!!     call timing(iproc,'LagrM_commun  ','ON')
!!     call mpiallred(alag(1),ndim_ovrlp(nspin,orbs%nkpts),MPI_SUM,bigdft_mpi%mpi_comm,ierr)
!!     call timing(iproc,'LagrM_commun  ','OF')
!!     call timing(iproc,'LagrM_comput  ','ON')
!!  end if
!!
!!  ! Copy the diagonal of the matrix
!!  do iorb=1,orbs%norb
!!      lagMatDiag(iorb)=alag((iorb-1)*orbs%norb+iorb)
!!  end do
!!! Lagrange multiplier matrix
!!!!if(iproc==0) write(*,*) 'Lagrange multiplier matrix'
!!!!do iorb=1,norb
!!!!    !if(iproc==0) write(*,'(80f8.4)') (alag(norb*jorb+iorb), jorb=0,norb-1)
!!!!    do jorb=1,norb
!!!!        write(1100+iproc,*) iorb, jorb, alag(norb*(iorb-1)+jorb)
!!!!    end do
!!!!end do
!!
!!
!!  !now each processors knows all the overlap matrices for each k-point
!!  !even if it does not handle it.
!!  !this is somehow redundant but it is one way of reducing the number of communications
!!  !without defining group of processors
!!
!!  !calculate the sum of the diagonal of the overlap matrix, for each k-point
!!  scprsum=0.0_dp
!!  !for each k-point calculate the gradient
!!  ispsi=1
!!  do ikptp=1,orbs%nkptsp
!!     ikpt=orbs%iskpts+ikptp!orbs%ikptsp(ikptp)
!!
!!     do ispin=1,nspin
!!        if (ispin==1) ise=0
!!        call orbitals_and_components(iproc,ikptp,ispin,orbs,comms,&
!!             nvctrp,norb,norbs,ncomp,nspinor)
!!        if (nvctrp == 0) cycle
!!
!!!!$        !correct the orthogonality constraint if there are some orbitals which have zero occupation number
!!!!$        do iorb=1,norb
!!!!$           do jorb=iorb+1,norb
!!!!$              if (orbs%occup((ikpt-1)*orbs%norb+iorb+ise) /= 0.0_gp .and. &
!!!!$                   orbs%occup((ikpt-1)*orbs%norb+jorb+ise) == 0.0_gp) then
!!!!$                 alag(ndim_ovrlp(ispin,ikpt-1)+iorb+(jorb-1)*norbs) = 0.0_wp
!!!!$                 alag(ndim_ovrlp(ispin,ikpt-1)+jorb+(iorb-1)*norbs) = 0.0_wp
!!!!$                 !if (iproc ==0) print *,'i,j',iorb,jorb,alag(ndim_ovrlp(ispin,ikpt-1)+iorb+(jorb-1)*norbs)
!!!!$              end if
!!!!$           end do
!!!!$        end do
!!
!!        !calculate the scprsum if the k-point is associated to this processor
!!        !the scprsum always coincide with the trace of the hamiltonian
!!        if (orbs%ikptproc(ikpt) == iproc) then
!!           occ=real(orbs%kwgts(ikpt),dp)
!!           if(nspinor == 1) then
!!              do iorb=1,norb
!!                 scprsum=scprsum+occ*real(alag(ndim_ovrlp(ispin,ikpt-1)+iorb+(iorb-1)*norbs),dp)
!!              enddo
!!           else if (nspinor == 4 .or. nspinor == 2) then
!!              !not sure about the imaginary part of the diagonal (should be zero if H is hermitian)
!!              do iorb=1,norb
!!                 scprsum=scprsum+&
!!                      occ*real(alag(ndim_ovrlp(ispin,ikpt-1)+2*iorb-1+(iorb-1)*norbs),dp)
!!                 scprsum=scprsum+&
!!                      occ*real(alag(ndim_ovrlp(ispin,ikpt-1)+2*iorb+(iorb-1)*norbs),dp)
!!              enddo
!!           end if
!!        end if
!!        ise=norb
!!
!!        if(nspinor==1 .and. nvctrp /= 0) then
!!           !call gemm('N','N',nvctrp,norb,norb,-1.0_wp,psi(ispsi),max(1,nvctrp),&
!!           !     alag(ndim_ovrlp(ispin,ikpt-1)+1),norb,1.0_wp,&
!!           !     hpsi(ispsi),max(1,nvctrp))
!!           call gemm('N','N',nvctrp,norb,norb,-.5_wp,psi(ispsi),max(1,nvctrp),&
!!                alag(ndim_ovrlp(ispin,ikpt-1)+1),norb,1.0_wp,&
!!                hpsi(ispsi),max(1,nvctrp))
!!           call gemm('N','T',nvctrp,norb,norb,-.5_wp,psi(ispsi),max(1,nvctrp),&
!!                alag(ndim_ovrlp(ispin,ikpt-1)+1),norb,1.0_wp,&
!!                hpsi(ispsi),max(1,nvctrp))
!!        else if (nvctrp /= 0) then
!!           stop 'not implemented for nspinor/=1!'
!!           call c_gemm('N','N',ncomp*nvctrp,norb,norb,(-1.0_wp,0.0_wp),psi(ispsi),max(1,ncomp*nvctrp),&
!!                alag(ndim_ovrlp(ispin,ikpt-1)+1),norb,(1.0_wp,0.0_wp),hpsi(ispsi),max(1,ncomp*nvctrp))
!!        end if
!!        ispsi=ispsi+nvctrp*norb*nspinor
!!     end do
!!  end do
!!
!!  if (nproc > 1) then
!!     tt=scprsum
!!     call mpiallred(scprsum,1,MPI_SUM,bigdft_mpi%mpi_comm,ierr)
!!     !call MPI_ALLREDUCE(tt,scprsum,1,mpidtypd,MPI_SUM,bigdft_mpi%mpi_comm,ierr)
!!  end if
!!
!!  i_all=-product(shape(alag))*kind(alag)
!!  deallocate(alag,stat=i_stat)
!!  call memocc(i_stat,i_all,'alag',subname)
!!
!!  i_all=-product(shape(ndim_ovrlp))*kind(ndim_ovrlp)
!!  deallocate(ndim_ovrlp,stat=i_stat)
!!  call memocc(i_stat,i_all,'ndim_ovrlp',subname)
!!
!!  call timing(iproc,'LagrM_comput  ','OF')
!!
!!END SUBROUTINE orthoconstraintNotSymmetric
!!***







!!!!!!! FUNCTION
!!!!!!!    Orthogonality routine, for all the orbitals
!!!!!!!    Uses wavefunctions in their transposed form
!!!!!!!
!!!!!!! COPYRIGHT
!!!!!!!    Copyright (C) 2007-2010 BigDFT group
!!!!!!!    This file is distributed under the terms of the
!!!!!!!    GNU General Public License, see ~/COPYING file
!!!!!!!    or http://www.gnu.org/copyleft/gpl.txt .
!!!!!!!    For the list of contributors, see ~/AUTHORS 
!!!!!!!
!!!!!!! SOURCE
!!!!!!!
!!!!!!subroutine orthogonalizeLIN(iproc,nproc,orbs,comms,wfd,psi,input)
!!!!!subroutine orthogonalizeLIN(iproc, lproc, uproc, norbPerGroup, orbs, comms, psi, input, newComm)
!!!!!  use module_base
!!!!!  use module_types
!!!!!  implicit none
!!!!!  integer, intent(in) :: iproc,lproc, uproc, norbPerGroup, newComm
!!!!!  type(orbitals_data), intent(in) :: orbs
!!!!!  type(comms_cubic), intent(in) :: comms
!!!!!  type(input_variables), intent(in) :: input
!!!!!  !real(wp), dimension(sum(comms%nvctr_par(iproc,1:orbs%nkptsp))*orbs%nspinor*orbs%norb), intent(inout) :: psi
!!!!!  real(wp), dimension(orbs%npsidim), intent(inout) :: psi
!!!!!  !local variables
!!!!!  character(len=*), parameter :: subname='orthogonalize'
!!!!!  integer :: i_stat,i_all,ierr,info
!!!!!  integer :: ispin,nspin,ikpt,norb,norbs,ncomp,nvctrp,ispsi,ikptp,nspinor
!!!!!  integer, dimension(:,:), allocatable :: ndim_ovrlp
!!!!!  real(wp), dimension(:), allocatable :: ovrlp
!!!!!  integer,dimension(:),allocatable:: norbArr
!!!!!  character(len=20):: category
!!!!!integer:: nproc
!!!!!
!!!!!  nproc=uproc-lproc+1
!!!!!
!!!!!  ! Determine wheter we have close shell (nspin=1) or spin polarized (nspin=2)
!!!!!  if (orbs%norbd>0) then 
!!!!!     nspin=2 
!!!!!  else 
!!!!!     nspin=1 
!!!!!  end if
!!!!!
!!!!!  ! ndim_ovrlp describes the shape of the overlap matrix.
!!!!!  allocate(ndim_ovrlp(nspin,0:orbs%nkpts+ndebug),stat=i_stat)
!!!!!  call memocc(i_stat,ndim_ovrlp,'ndim_ovrlp',subname)
!!!!!  
!!!!!  ! Allocate norbArr which contains the number of up and down orbitals.
!!!!!  allocate(norbArr(nspin), stat=i_stat)
!!!!!  call memocc(i_stat,norbArr,'norbArr',subname)
!!!!!  do ispin=1,nspin
!!!!!     !if(ispin==1) norbArr(ispin)=orbs%norbu
!!!!!     !if(ispin==2) norbArr(ispin)=orbs%norbd
!!!!!     if(ispin==1) norbArr(ispin)=norbPerGroup
!!!!!     if(ispin==2) stop 'ERROR: not yet implemented for ispin==2!!'
!!!!!  end do
!!!!!
!!!!!  ! Choose which orthogonalization method shall be used:
!!!!!  ! methOrtho==0: Cholesky orthonormalization (i.e. a pseudo Gram-Schmidt)
!!!!!  ! methOrtho==1: hybrid Gram-Schmidt/Cholesky orthonormalization
!!!!!  ! methOrtho==2: Loewdin orthonormalization
!!!!!  if(input%methOrtho==0) then
!!!!!     category='Chol'
!!!!!     call timing(iproc, trim(category)//'_comput', 'ON')
!!!!!
!!!!!     !call dimension_ovrlp(nspin,orbs,ndim_ovrlp)
!!!!!     call dimension_ovrlpFixedNorb(nspin,orbs,ndim_ovrlp,norbPerGroup)
!!!!!
!!!!!     ! Allocate the overlap matrix
!!!!!     allocate(ovrlp(ndim_ovrlp(nspin,orbs%nkpts)+ndebug),stat=i_stat)
!!!!!     call memocc(i_stat,ovrlp,'ovrlp',subname)
!!!!!
!!!!!     !print *,'there',iproc
!!!!!
!!!!!     ! Make a loop over npsin; calculate the overlap matrix (for up/down, resp.) and orthogonalize (again for up/down, resp.).
!!!!!     do ispin=1,nspin
!!!!!        !call getOverlap(iproc,nproc,nspin,norbArr(ispin),orbs,comms,&
!!!!!        !     psi(1),ndim_ovrlp,ovrlp,norbArr,1,ispin,category)
!!!!!        call getOverlapLIN(iproc,nproc,nspin,norbArr(ispin),orbs,comms,&
!!!!!             psi(1),ndim_ovrlp,ovrlp,norbArr,1,ispin,category, newComm)
!!!!!        call cholesky(iproc,nproc,norbArr(ispin),psi(1),nspinor,nspin,orbs,comms,&
!!!!!             ndim_ovrlp,ovrlp(1),norbArr,1,ispin)
!!!!!!call cholesky(iproc,nproc,norbArr(ispin),psi(1),nspinor,nspin,orbs,comms,&
!!!!!!     ndim_ovrlp,ovrlp(1),norbArr,1,ispin)
!!!!!!do i_stat=1,size(ovrlp)
!!!!!!    write(2000+iproc,*) i_stat, ovrlp(i_stat)
!!!!!!end do
!!!!!     end do
!!!!!
!!!!!     ! Deallocate the arrays.
!!!!!     i_all=-product(shape(ovrlp))*kind(ovrlp)
!!!!!     deallocate(ovrlp,stat=i_stat)
!!!!!     call memocc(i_stat,i_all,'ovrlp',subname)
!!!!!
!!!!!  else if(input%methOrtho==1) then
!!!!!       category='GS/Chol'
!!!!!       call timing(iproc, trim(category)//'_comput', 'ON')
!!!!!       
!!!!!       ! Make a hybrid Gram-Schmidt/Cholesky orthonormalization.
!!!!!       call gsChol(iproc,nproc,psi(1),input,nspinor,orbs,nspin,ndim_ovrlp,norbArr,comms)
!!!!!  else if(input%methOrtho==2) then
!!!!!     category='Loewdin'
!!!!!     call timing(iproc,trim(category)//'_comput','ON')
!!!!!
!!!!!     call dimension_ovrlp(nspin,orbs,ndim_ovrlp)
!!!!!     
!!!!!     ! Allocate the overlap matrix
!!!!!     allocate(ovrlp(ndim_ovrlp(nspin,orbs%nkpts)+ndebug),stat=i_stat)
!!!!!     call memocc(i_stat,ovrlp,'ovrlp',subname)
!!!!!          
!!!!!     ! Make a loop over npsin; calculate the overlap matrix (for up/down,resp.) and orthogonalize (again for up/down,resp.).
!!!!!     do ispin=1,nspin
!!!!!        call getOverlap(iproc,nproc,nspin,norbArr(ispin),orbs,comms,psi(1),ndim_ovrlp,ovrlp,norbArr,1,ispin,category)
!!!!!        call loewdin(iproc,nproc,norbArr(ispin),orbs%nspinor,1,ispin,orbs,comms,nspin,psi,ovrlp,ndim_ovrlp,norbArr)
!!!!!     end do
!!!!!     
!!!!!     ! Deallocate the arrays.
!!!!!     i_all=-product(shape(ovrlp))*kind(ovrlp)
!!!!!     deallocate(ovrlp,stat=i_stat)
!!!!!     call memocc(i_stat,i_all,'ovrlp',subname)
!!!!!          
!!!!!  else
!!!!!     if(iproc==0) write(*,'(a)') 'ERROR: invalid choice for methOrtho.'
!!!!!     if(iproc==0) write(*,'(a)') "Change it in 'input.perf' to 0, 1 or 2!"
!!!!!     stop
!!!!!  end if
!!!!!
!!!!!  ! Deallocate the remaining arrays.
!!!!!  i_all=-product(shape(norbArr))*kind(norbArr)
!!!!!  deallocate(norbArr, stat=i_stat)
!!!!!  call memocc(i_stat,i_all,'norbArr',subname)
!!!!!
!!!!!  i_all=-product(shape(ndim_ovrlp))*kind(ndim_ovrlp)
!!!!!  deallocate(ndim_ovrlp, stat=i_stat)
!!!!!  call memocc(i_stat,i_all,'ndim_ovrlp',subname)
!!!!!
!!!!!
!!!!!  call timing(iproc,trim(category)//'_comput','OF')
!!!!!  
!!!!!END SUBROUTINE orthogonalizeLIN
!!!!!
!!!!!
!!!!!subroutine getOverlapLIN(iproc,nproc,nspin,norbIn,orbs,comms,&
!!!!!     psi,ndim_ovrlp,ovrlp,norbTot,block1,ispinIn,category, newComm)
!!!!!  !
!!!!!  ! Purpose:
!!!!!  ! =======
!!!!!  !  This subroutine calculates the overlap matrix for a given bunch of orbitals. It also takes into 
!!!!!  !  account k-points and spin.
!!!!!  !
!!!!!  ! Calling arguments:
!!!!!  ! =================
!!!!!  !  Input arguments:
!!!!!  !    iproc      process ID
!!!!!  !    nproc      total number of processes
!!!!!  !    nspin      closed shell -> nspin=1 ; spin polarised -> nspin=2
!!!!!  !    norbIn     number of orbitals to be orthonormalized
!!!!!  !    orbs       type that contains many parameters concerning the orbitals
!!!!!  !    comms      type containing parameters for communicating the wavefunstion between processors
!!!!!  !    ndim_ovrlp      describes the shape of the overlap matrix
!!!!!  !    norbTot    total number of orbitals (if nspin=2:
!!!!!  !                 norbTot(1)=total number of up orbitals
!!!!!  !                 norbTot(2)=total number of down orbitals)
!!!!!  !    block1     gives the starting orbital of the orbitals to be orthonormalized
!!!!!  !    ispinIn    indicates whether the up or down orbitals shall be handled
!!!!!  !    catgeory   gives the category for the timing
!!!!!  !  Output arguments:
!!!!!  !    ovrlp      the overlap matrix of the orbitals given in psi
!!!!!  !
!!!!!  use module_base
!!!!!  use module_types
!!!!!  implicit none
!!!!!
!!!!!  ! Calling arguments
!!!!!  character(len=*), intent(in) :: category
!!!!!  integer,intent(in):: iproc,nproc,nspin,norbIn,block1,ispinIn, newComm
!!!!!  type(orbitals_data),intent(in):: orbs
!!!!!  type(comms_cubic),intent(in) :: comms
!!!!!  real(wp),dimension(sum(comms%nvctr_par(iproc,1:orbs%nkptsp))*orbs%nspinor*orbs%norb),intent(in) :: psi
!!!!!  integer,dimension(nspin,0:orbs%nkpts),intent(in):: ndim_ovrlp
!!!!!  real(wp),dimension(ndim_ovrlp(nspin,orbs%nkpts)),intent(out):: ovrlp
!!!!!  integer,dimension(nspin),intent(in):: norbTot
!!!!!
!!!!!  ! Local variables
!!!!!  integer:: ispsi,ikptp,ikpt,ispin,nspinor,ncomp,norbs,ierr,nvctrp,norb
!!!!!
!!!!!
!!!!!
!!!!!  ! Set the whole overlap matrix to zero. This is necessary since each process treats only a part
!!!!!  ! of the matrix.
!!!!!  call to_zero(ndim_ovrlp(nspin,orbs%nkpts),ovrlp)
!!!!!
!!!!!
!!!!!  ispsi=1
!!!!!  ! First make a loop over the k points handled by this process.
!!!!!  do ikptp=1,orbs%nkptsp
!!!!!     ! ikpt is the index of the k point.
!!!!!     ikpt=orbs%iskpts+ikptp
!!!!!
!!!!!     ! Now make also a loop over spin up/down.
!!!!!     do ispin=1,nspin
!!!!!        do jproc=lproc,uproc
!!!!!           do iorb=1,orbs%norb_par(jproc)
!!!!!
!!!!!              ! This subroutine gives essentially back nvctrp, i.e. the length of the vectors for which the overlap
!!!!!              ! matrix shall be calculated. In addition it sets the value of nspinor to orbs%nspinor.
!!!!!              call orbitals_and_components(iproc,ikptp,ispin,orbs,comms,&
!!!!!                   nvctrp,norb,norbs,ncomp,nspinor, jproc, iorb)
!!!!!              ! The subroutine also overwrite the variable norb with the total number of orbitals.
!!!!!              ! However we want to keep the value of norbIn (since we treat only a part of the orbitals).
!!!!!              norb=norbIn
!!!!!              ! Put the starting index to the right place. The current block of vector starts at the block1-th vector.
!!!!!              ispsi=ispsi+nvctrp*(block1-1)*nspinor
!!!!!              if(ispin==ispinIn) then
!!!!!                 if (nvctrp == 0) cycle
!!!!!
!!!!!                 ! Now calclulate one part of the overlap matrix. The starting index of this part is given by ndim_ovrlp(ispin,ikpt-1)+1.
!!!!!                 if(nspinor==1) then
!!!!!                    call syrk('L','T',norb,nvctrp,1.0_wp,psi(ispsi),max(1,nvctrp),&
!!!!!                         0.0_wp,ovrlp(ndim_ovrlp(ispin,ikpt-1)+1),norb)
!!!!!                 else
!!!!!                    call herk('L','C',norb,ncomp*nvctrp,1.0_wp,psi(ispsi),&
!!!!!                         max(1,ncomp*nvctrp),0.0_wp,ovrlp(ndim_ovrlp(ispin,ikpt-1)+1),norb)
!!!!!                 end if
!!!!!              end if
!!!!!              ! Move the starting indices to the end of the actual k point. This is necessary since nvctrp is
!!!!!              ! different for the next k point and we cannot jump directly to the starting indices of our block for 
!!!!!              ! the next k point.
!!!!!              ispsi=ispsi+nvctrp*(norbTot(ispin)-block1+1)*nspinor
!!!!!
!!!!!           end do
!!!!!        end do
!!!!!     end do
!!!!!  end do
!!!!!
!!!!!  !call MPI_BARRIER(bigdft_mpi%mpi_comm,ierr)
!!!!!  !print *,'here',iproc
!!!!!
!!!!!  if (nproc > 1) then
!!!!!     !call timing(iproc,'GramS_comput  ','OF')
!!!!!     !call timing(iproc,'GramS_commun  ','ON')
!!!!!     call timing(iproc, trim(category)//'_comput', 'OF')
!!!!!     call timing(iproc, trim(category)//'_commun', 'ON')
!!!!!     !call mpiallred(ovrlp(1),ndim_ovrlp(nspin,orbs%nkpts),MPI_SUM,bigdft_mpi%mpi_comm,ierr)
!!!!!     call mpiallred(ovrlp(1),ndim_ovrlp(nspin,orbs%nkpts),MPI_SUM,newComm,ierr)
!!!!!     !call MPI_ALLREDUCE (ovrlp(1,2),ovrlp(1,1),ndim_ovrlp(nspin,orbs%nkpts),mpidtypw,MPI_SUM,bigdft_mpi%mpi_comm,ierr)
!!!!!     call timing(iproc, trim(category)//'_commun', 'OF')
!!!!!     call timing(iproc, trim(category)//'_comput', 'ON')
!!!!!     !call timing(iproc,'GramS_commun  ','OF')
!!!!!     !call timing(iproc,'GramS_comput  ','ON')
!!!!!  end if
!!!!!
!!!!!  ! Now each processors knows all the overlap matrices for each k-point
!!!!!  ! even if it does not handle it.
!!!!!  ! This is somehow redundant but it is one way of reducing the number of communications
!!!!!  ! without defining group of processors.
!!!!!
!!!!!end subroutine getOverlapLIN
!!!!!
!!!!!
!!!!!subroutine orbitals_and_componentsLIN(iproc,ikptp,ispin,orbs,comms,nvctrp,norb,norbs,ncomp,nspinor, jproc, iorb)
!!!!!  use module_base
!!!!!  use module_types
!!!!!  implicit none
!!!!!  integer, intent(in) :: iproc,ikptp,ispin, jproc, iorb
!!!!!  type(orbitals_data), intent(in) :: orbs
!!!!!  type(comms_cubic), intent(in) :: comms
!!!!!  integer, intent(out) :: nvctrp,norb,norbs,ncomp,nspinor
!!!!!
!!!!!  !nvctrp=comms%nvctr_par(iproc,ikptp)
!!!!!  nvctrp=comms%nvctr_parLIN(iorb,jproc,iproc,ikptp)
!!!!!  norb=orbs%norbu
!!!!!  nspinor=orbs%nspinor
!!!!!  if (ispin==2) norb=orbs%norbd
!!!!!
!!!!!  call complex_components(nspinor,norb,norbs,ncomp)

!!!!!END SUBROUTINE orbitals_and_componentsLIN<|MERGE_RESOLUTION|>--- conflicted
+++ resolved
@@ -221,9 +221,6 @@
   !and for different k-points
   call timing(iproc,'LagrM_comput  ','ON')
 
-<<<<<<< HEAD
-          ndim_ovrlp = f_malloc((/ 1.to.nspin, 0.to.orbs%nkpts /),id='ndim_ovrlp')
-=======
   !number of components of the overlap matrix for parallel case
   !calculate the dimension of the overlap matrix for each k-point
   if (orbs%norbd > 0) then
@@ -231,21 +228,14 @@
   else
      nspin=1
   end if
->>>>>>> e586edda
 
   !number of components for the overlap matrix in wp-kind real numbers
 
-<<<<<<< HEAD
+          ndim_ovrlp = f_malloc((/ 1.to.nspin, 0.to.orbs%nkpts /),id='ndim_ovrlp')
+
+  call dimension_ovrlp(nspin,orbs,ndim_ovrlp)
+
           alag = f_malloc(ndim_ovrlp(nspin, orbs%nkpts),id='alag')
-=======
-  allocate(ndim_ovrlp(nspin,0:orbs%nkpts+ndebug),stat=i_stat)
-  call memocc(i_stat,ndim_ovrlp,'ndim_ovrlp',subname)
-
-  call dimension_ovrlp(nspin,orbs,ndim_ovrlp)
-
-  allocate(alag(ndim_ovrlp(nspin,orbs%nkpts)+ndebug),stat=i_stat)
-  call memocc(i_stat,alag,'alag',subname)
->>>>>>> e586edda
   
   !Allocate ovrlp for PAW: 
   if(present(spsi)) then
