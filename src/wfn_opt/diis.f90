!!****f* BigDFT/psimix
!! FUNCTION
!! COPYRIGHT
!!    Copyright (C) 2007-2010 BigDFT group
!!    This file is distributed under the terms of the
!!    GNU General Public License, see ~/COPYING file
!!    or http://www.gnu.org/copyleft/gpl.txt .
!!    For the list of contributors, see ~/AUTHORS 
!! SOURCE
!!
subroutine psimix(iproc,nproc,orbs,comms,diis,hpsit,psit)
  use module_base
  use module_types
  implicit none
  integer, intent(in) :: iproc,nproc
  type(orbitals_data), intent(in) :: orbs
  type(communications_arrays), intent(in) :: comms
  type(diis_objects), intent(inout) :: diis
  real(wp), dimension(sum(comms%ncntt(0:nproc-1))), intent(inout) :: psit,hpsit
  !real(wp), dimension(:), pointer :: psit,hpsit
  !local variables
  integer :: ikptp,nvctrp,ispsi,ispsidst,jj,ierr

  if (diis%idsx > 0) then
     !do not transpose the hpsi wavefunction into the diis array
     !for compatibility with the k-points distribution
     ispsi=1
     ispsidst=1
     do ikptp=1,orbs%nkptsp
        nvctrp=comms%nvctr_par(iproc,ikptp)
        if (nvctrp == 0) cycle
        
     !here we can choose to store the DIIS arrays with single precision
     !psidst=psit
        call dcopy(nvctrp*orbs%norb*orbs%nspinor,&
             psit(ispsi),1,&
             diis%psidst(ispsidst+nvctrp*orbs%nspinor*orbs%norb*(diis%mids-1)),1)
     !hpsidst=hpsi
     !   call dcopy(nvctrp*orbs%norb*orbs%nspinor,&
     !        hpsit(ispsi),1,&
     !        hpsidst(ispsidst+nvctrp*orbs%nspinor*orbs%norb*(mids-1)),1)

     do jj=0,nvctrp*orbs%norb*orbs%nspinor-1
        diis%hpsidst(ispsidst+nvctrp*orbs%nspinor*orbs%norb*(diis%mids-1)+jj)&
             =real(hpsit(ispsi+jj),tp) !diis precision conversion
     end do
        ispsi=ispsi+nvctrp*orbs%norb*orbs%nspinor
        ispsidst=ispsidst+nvctrp*orbs%norb*orbs%nspinor*diis%idsx
     end do

     !here we should separate between up and down spin orbitals, maybe
     call diisstp(iproc,nproc,orbs,comms,diis,psit)

  else
     ! update all wavefunctions with the preconditioned gradient
     if (diis%energy > diis%energy_old) then
        diis%alpha=max(.125_wp,.5_wp*diis%alpha)
        if (diis%alpha == .125_wp) write(*,*) ' WARNING: Convergence problem or limit'
     else
        diis%alpha=min(1.05_wp*diis%alpha,1._wp)
     endif
     if (iproc == 0 .and. verbose > 0) write(*,'(1x,a,1pe11.3)') 'alpha=',diis%alpha

!!     do iorb=1,orbs%norb*orbs%nspinor
!!        call axpy(comms%nvctr_par(iproc),&
!!             -alpha,hpsi(1+comms%nvctr_par(iproc)*(iorb-1)),1,&
!!             psit(1+comms%nvctr_par(iproc)*(iorb-1)),1)
!!     enddo

     call axpy(sum(comms%ncntt(0:nproc-1)),-diis%alpha,hpsit(1),1,psit(1),1)

  endif

END SUBROUTINE psimix
!!***


subroutine diis_or_sd(iproc,idsx,nkptsp,diis)
  use module_base
  use module_types
  implicit none
  integer, intent(in) :: iproc,idsx,nkptsp
  type(diis_objects), intent(inout) :: diis

  !here we should add the DIIS/SD switch
  !add switch between DIIS and SD
  if (diis%energy == diis%energy_min .and. .not. diis%switchSD) diis%idiistol=0
  if (diis%energy > diis%energy_min .and. idsx >0 .and. .not. diis%switchSD) then
     diis%idiistol=diis%idiistol+1
  end if
  if (diis%idiistol > idsx .and. .not. diis%switchSD) then
     !the energy has not decreasing for too much steps, switching to SD for next steps
     if (iproc ==0) write(*,'(1x,a,1pe9.2,a)')&
          'WARNING: The energy value is growing (delta=',diis%energy-diis%energy_min,') switch to SD'
     diis%switchSD=.true.
     !il is not necessary to deallocate these arrays
     !i_all=-product(shape(psidst))*kind(psidst)
     !deallocate(psidst,stat=i_stat)
     !call memocc(i_stat,i_all,'psidst',subname)
     !i_all=-product(shape(hpsidst_sp))*kind(hpsidst_sp)
     !deallocate(hpsidst_sp,stat=i_stat)
     !call memocc(i_stat,i_all,'hpsidst_sp',subname)
     !i_all=-product(shape(ads))*kind(ads)
     !deallocate(ads,stat=i_stat)
     !call memocc(i_stat,i_all,'ads',subname)
     diis%idsx=0
     diis%idiistol=0
  end if

  if ((diis%energy == diis%energy_min) .and. diis%switchSD) then
     diis%idiistol=diis%idiistol+1
  end if
<<<<<<< HEAD
!  if (diis%idiistol > idsx .and. diis%switchSD) then
  if (diis%idiistol > 10000*idsx .and. diis%switchSD) then
=======
  if (diis%idiistol > idsx .and. diis%switchSD) then
     !if (diis%idiistol > 100*idsx .and. diis%switchSD) then
>>>>>>> 3af8d134
     !restore the original DIIS
     if (iproc ==0) write(*,'(1x,a,1pe9.2)')&
          'WARNING: The energy value is now decreasing again, coming back to DIIS'
     diis%switchSD=.false.
     diis%idsx=idsx
     diis%ids=0
     diis%idiistol=0

     !no need to reallocate
     !allocate(psidst(sum(comms%ncntt(0:nproc-1))*idsx+ndebug),stat=i_stat)
     !call memocc(i_stat,psidst,'psidst',subname)
     !allocate(hpsidst_sp(sum(comms%ncntt(0:nproc-1))*idsx+ndebug),stat=i_stat)
     !call memocc(i_stat,hpsidst_sp,'hpsidst_sp',subname)
     !allocate(ads(idsx+1,idsx+1,orbs%nkptsp*3+ndebug),stat=i_stat)
     !call memocc(i_stat,ads,'ads',subname)

     call razero(nkptsp*3*(idsx+1)**2,diis%ads)
  end if

end subroutine diis_or_sd


! diis subroutine:
! calculates the DIIS extrapolated solution psit in the ids-th DIIS step 
! using  the previous iteration points psidst and the associated error 
! vectors (preconditioned gradients) hpsidst
subroutine diisstp(iproc,nproc,orbs,comms,diis,psit)
  use module_base
  use module_types
  implicit none
! Arguments
  integer, intent(in) :: nproc,iproc
  type(orbitals_data), intent(in) :: orbs
  type(communications_arrays), intent(in) :: comms
  type(diis_objects), intent(inout) :: diis
  real(wp), dimension(sum(comms%ncntt(0:nproc-1))), intent(out) :: psit
! Local variables
  character(len=*), parameter :: subname='diisstp'
  integer :: i,j,ist,jst,mi,iorb,info,jj,mj,k,i_all,i_stat,ierr
  integer :: ikptp,ikpt,ispsi,ispsidst,nvctrp
  integer, dimension(:), allocatable :: ipiv
  real(dp), dimension(:,:), allocatable :: rds

  allocate(ipiv(diis%idsx+1+ndebug),stat=i_stat)
  call memocc(i_stat,ipiv,'ipiv',subname)
  allocate(rds(diis%idsx+1,orbs%nkpts+ndebug),stat=i_stat)
  call memocc(i_stat,rds,'rds',subname)

  call razero((diis%idsx+1)*orbs%nkpts,rds)

  ispsidst=1
  do ikptp=1,orbs%nkptsp
     ikpt=orbs%iskpts+ikptp!orbs%ikptsp(ikptp)
     nvctrp=comms%nvctr_par(iproc,ikptp)
     if (nvctrp == 0) cycle

     ! set up DIIS matrix (upper triangle)
     if (diis%ids > diis%idsx) then
        ! shift left up matrix
        do i=1,diis%idsx-1
           do j=1,i
              diis%ads(j,i,ikptp,1)=diis%ads(j+1,i+1,ikptp,1)
           end do
        end do
     end if

     ! calculate new line, use rds as work array for summation
     ist=max(1,diis%ids-diis%idsx+1)
     do i=ist,diis%ids
        mi=mod(i-1,diis%idsx)+1
!!     do iorb=1,norb*nspinor
!!        tt=dot(nvctrp,hpsidst(1,iorb,mids),1,hpsidst(1,iorb,mi),1)
!!        rds(i-ist+1)=rds(i-ist+1)+tt
!!     end do
        !to be corrected for complex wavefunctions
        rds(i-ist+1,ikpt)=dot(nvctrp*orbs%norb*orbs%nspinor,&
             diis%hpsidst(ispsidst+(diis%mids-1)*nvctrp*orbs%norb*orbs%nspinor),1,&
             diis%hpsidst(ispsidst+(mi-1)*nvctrp*orbs%norb*orbs%nspinor),1)
        !this has to be inserted in module_base
        !call ds_dot(nvctrp*orbs%norb*orbs%nspinor,&
        !     hpsidst_sp,ispsidst+(mids-1)*nvctrp*orbs%norb*orbs%nspinor,1,&
        !     hpsidst_sp,ispsidst+(mi  -1)*nvctrp*orbs%norb*orbs%nspinor,1,&
        !     rds(i-ist+1,ikpt))
     end do
     ispsidst=ispsidst+nvctrp*orbs%norb*orbs%nspinor*diis%idsx
  end do

  if (nproc > 1) then
     call mpiallred(rds(1,1),(diis%idsx+1)*orbs%nkpts,MPI_SUM,MPI_COMM_WORLD,ierr)
!     call MPI_ALLREDUCE(MPI_IN_PLACE,rds,(diis%idsx+1)*orbs%nkpts,  & 
!                 mpidtypw,MPI_SUM,MPI_COMM_WORLD,ierr)
!
!!     call MPI_ALLREDUCE(rds,ads(1,min(diis%idsx,ids),1),min(ids,diis%idsx),  & 
!!                 MPI_DOUBLE_PRECISION,MPI_SUM,MPI_COMM_WORLD,ierr)
  endif
  
  ispsi=1
  ispsidst=1
  do ikptp=1,orbs%nkptsp
     ikpt=orbs%iskpts+ikptp!orbs%ikptsp(ikptp)
     nvctrp=comms%nvctr_par(iproc,ikptp)
     if (nvctrp == 0) cycle

     do i=1,min(diis%ids,diis%idsx)
        diis%ads(i,min(diis%idsx,diis%ids),ikptp,1)=rds(i,ikpt)
     end do

     ! copy to work array, right hand side, boundary elements
     do j=1,min(diis%idsx,diis%ids)
        diis%ads(j,min(diis%idsx,diis%ids)+1,ikptp,2)=1.0_wp
        rds(j,ikpt)=0.d0
        do i=j,min(diis%idsx,diis%ids)
           diis%ads(j,i,ikptp,2)=diis%ads(j,i,ikptp,1)
        end do
     end do
     diis%ads(min(diis%idsx,diis%ids)+1,min(diis%idsx,diis%ids)+1,ikptp,2)=0.0_dp
     rds(min(diis%idsx,diis%ids)+1,ikpt)=1.0_dp
     
     !if(iproc==0)  write(6,*) 'DIIS matrix'
     !do i=1,min(diis%idsx,ids)+1
     !  if(iproc==0)  write(6,'(i3,12(1x,e9.2))') iproc,(ads(i,j,2),j=1,min(diis%idsx,ids)+1),rds(i)
     !enddo
     if (diis%ids > 1) then
        ! solve linear system:(LAPACK)
        call DSYSV('U',min(diis%idsx,diis%ids)+1,1,diis%ads(1,1,ikptp,2),diis%idsx+1,  & 
             ipiv,rds(1,ikpt),diis%idsx+1,diis%ads(1,1,ikptp,3),(diis%idsx+1)**2,info)
        
        if (info /= 0) then
           print*, 'diisstp: DSYSV',info
        end if
     else
        rds(1,ikpt)=1.0_dp
     endif

! new guess
     do iorb=1,orbs%norb
        call razero(nvctrp*orbs%nspinor,psit(ispsi+(iorb-1)*nvctrp*orbs%nspinor))
        
        jst=max(1,diis%ids-diis%idsx+1)
        jj=0
        do j=jst,diis%ids
           jj=jj+1
           mj=mod(j-1,diis%idsx)+1
           do k=1,nvctrp*orbs%nspinor
              psit(ispsi+(iorb-1)*nvctrp*orbs%nspinor+k-1)=&
                   psit(ispsi+(iorb-1)*nvctrp*orbs%nspinor+k-1)+&
                   rds(jj,ikpt)*(&
                   diis%psidst(ispsidst+k-1+(iorb-1)*nvctrp*orbs%nspinor+&
                   (mj-1)*orbs%norb*orbs%nspinor*nvctrp)&
                   -real(diis%hpsidst(ispsidst+k-1+(iorb-1)*nvctrp*orbs%nspinor+&
                   (mj-1)*orbs%norb*orbs%nspinor*nvctrp),wp))
           end do
        end do
     end do
     ispsi=ispsi+nvctrp*orbs%norb*orbs%nspinor
     ispsidst=ispsidst+nvctrp*orbs%norb*orbs%nspinor*diis%idsx
  end do
  ! Output to screen, depending on policy.
  if (verbose >= 10) then
     call broadcast_kpt_objects(nproc, orbs%nkpts, diis%idsx+1, rds, orbs%ikptproc)
  end if
  if (iproc == 0 .and. verbose > 0) then 
     if (verbose < 10) then
        !we restrict the printing to the first k point only.
        write(*,'(1x,a,2x,12(1x,1pe9.2))')'DIIS weights',(rds(j,1),j=1,min(diis%idsx,diis%ids)+1)
     else
        do ikpt = 1, orbs%nkpts
           write(*,'(1x,a,I3.3,a,2x,12(1x,1pe9.2))')'DIIS weights (kpt #', ikpt, &
                & ')', (rds(j,0),j=1,min(diis%idsx,diis%ids)+1)
        end do
     end if
  endif
  
  i_all=-product(shape(ipiv))*kind(ipiv)
  deallocate(ipiv,stat=i_stat)
  call memocc(i_stat,i_all,'ipiv',subname)
  i_all=-product(shape(rds))*kind(rds)
  deallocate(rds,stat=i_stat)
  call memocc(i_stat,i_all,'rds',subname)

END SUBROUTINE diisstp

! compute a dot product of two single precision vectors 
! returning a double precision result
subroutine ds_dot(ndim,x,x0,dx,y,y0,dy,dot_out)
  use module_base
  use module_types
  implicit none
  integer, intent(in) :: ndim,x0,dx,y0,dy
  real(tp), dimension(ndim), intent(in) :: x,y
  real(wp), intent(out) :: dot_out
  integer :: jj,ix,iy
  
  dot_out=0.0d0
  ix=x0
  iy=y0
  do jj=1,ndim
    dot_out=dot_out + real(x(ix),wp)*real(y(iy),wp)
    ix=ix+dx
    iy=iy+dy
  end do
end subroutine ds_dot

function s2d_dot(ndim,x,dx,y,dy)
  implicit none
  integer, intent(in) :: ndim,dx,dy
  real(kind=4), dimension(ndim), intent(in) :: x,y
  real(kind=8) :: s2d_dot
  !local variables
  integer :: jj,ix,iy
  real(kind=8) :: dot_out

  !quick return if possible
  if (ndim <= 0) then
     s2d_dot=0.0d0
     return
  end if

  dot_out=0.0d0
  ix=1
  iy=1
  do jj=1,ndim
     dot_out=dot_out + real(x(ix),kind=8)*real(y(iy),kind=8)
     ix=ix+dx
     iy=iy+dy
  end do

  s2d_dot=dot_out

end function s2d_dot
<|MERGE_RESOLUTION|>--- conflicted
+++ resolved
@@ -110,13 +110,8 @@
   if ((diis%energy == diis%energy_min) .and. diis%switchSD) then
      diis%idiistol=diis%idiistol+1
   end if
-<<<<<<< HEAD
 !  if (diis%idiistol > idsx .and. diis%switchSD) then
-  if (diis%idiistol > 10000*idsx .and. diis%switchSD) then
-=======
-  if (diis%idiistol > idsx .and. diis%switchSD) then
-     !if (diis%idiistol > 100*idsx .and. diis%switchSD) then
->>>>>>> 3af8d134
+   if (diis%idiistol > 10000*idsx .and. diis%switchSD) then
      !restore the original DIIS
      if (iproc ==0) write(*,'(1x,a,1pe9.2)')&
           'WARNING: The energy value is now decreasing again, coming back to DIIS'
