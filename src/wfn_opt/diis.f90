!> @file
!!   Routines for density mixing and wavefunction update
!! @author
!!    Copyright (C) 2007-2011 BigDFT group
!!    This file is distributed under the terms of the
!!    GNU General Public License, see ~/COPYING file
!!    or http://www.gnu.org/copyleft/gpl.txt .
!!    For the list of contributors, see ~/AUTHORS 


!> Extract the energy (the quantity which has to be minimised by the wavefunction)
!! and calculate the corresponding gradient.
!! The energy can be the actual Kohn-Sham energy or the trace of the hamiltonian, 
!! depending of the functional we want to calculate. The gradient wrt the wavefucntion
!! Is then put in hpsi accordingly to the functional
!!  subroutine calculate_energy_and_gradient_new(iter,iproc,nproc,orbs,comms,GPU,lr,orthpar,hx,hy,hz,ncong,iscf,&
!!       ixc,nspin,nscatterarr,irrzon,phnons,atoms,&
!!       rhocore,rhopot,potxc,pot_ion,energs,psi,psit,hpsi,gnrm,gnrm_zero,energy)
!!    use module_base
!!    use module_types
!!    use Poisson_Solver
!!    use module_interfaces, except_this_one => calculate_energy_and_gradient_new
!!    implicit none
!!    integer, intent(in) :: iproc,nproc,ncong,iscf,iter,nspin,ixc
!!    real(gp), intent(in) :: hx,hy,hz
!!    type(orbitals_data), intent(inout) :: orbs
!!    type(communications_arrays), intent(in) :: comms
!!    type(locreg_descriptors), intent(in) :: lr
!!    type(GPU_pointers), intent(inout) :: GPU
!!    type(orthon_data), intent(in) :: orthpar
!!    type(atoms_data), intent(in) :: atoms
!!    integer, dimension(*), intent(in) :: irrzon
!!    integer, dimension(0:nproc-1,4), intent(in) :: nscatterarr !< arrays of n3d,n3p,i3s+i3xcsh-1,i3xcsh
!!    real(dp), dimension(*), intent(in) :: phnons
!!    real(wp), dimension(*), intent(inout) :: potxc,rhopot,pot_ion
!!    type(energy_terms), intent(out) :: energs
!!    real(gp), intent(out) :: gnrm,gnrm_zero,energy
!!    real(wp), dimension(:), pointer :: psi,psit,hpsi
!!    real(wp), dimension(:), pointer :: rhocore,pkernel 
!!    !local variables
!!    character(len=*), parameter :: subname='calculate_energy_and_gradient' 
!!    logical :: lcs,PSquiet
!!    integer :: ierr,ikpt,iorb,i_all,i_stat,k,ncplx,jorb,nvctrp,npot,nrho
!!    real(gp) :: energybs,trH,rzeroorbs,tt,energyKS
!!    real(wp), dimension(:), allocatable :: passmat
!!    real(wp), dimension(:,:,:), allocatable :: mom_vec
!!    real(wp), dimension(:,:,:,:), allocatable :: fxc
!!    real(wp), dimension(:), pointer :: psiw !< fake pointer for the calculation of the hamiltonian matrix
!!  
!!    !band structure energy calculated with occupation numbers
!!    energs%ebs=energs%ekin+energs%epot+energs%eproj !the potential energy contains also exctX
!!    !this is the Kohn-Sham energy
!!    energs%eKS=energs%ebs-energs%eh+energs%exc-energs%vxc-energs%eexctX+energs%eion+energs%edisp
!!  
!!    !calculate orbital poloarisation directions
!!    if(orbs%nspinor==4) then
!!       allocate(mom_vec(4,orbs%norb,min(nproc,2)+ndebug),stat=i_stat)
!!       call memocc(i_stat,mom_vec,'mom_vec',subname)
!!  
!!       call calc_moments(iproc,nproc,orbs%norb,orbs%norb_par,&
!!            lr%wfd%nvctr_c+7*lr%wfd%nvctr_f,orbs%nspinor,psi,mom_vec)
!!    end if
!!  
!!  
!!    if (iproc==0 .and. verbose > 1) then
!!       write(*,'(1x,a)',advance='no')&
!!            'done,  orthoconstraint...'
!!    end if
!!  
!!  !  !transpose the hpsi wavefunction
!!  !  call transpose_v(iproc,nproc,orbs,lr%wfd,comms,hpsi,work=psi)
!!  !
!!    !transpose the psit wavefunction for the non-collinear case
!!    if (nproc == 1) then
!!       !associate psit pointer for orthoconstraint and transpose it (for the non-collinear case)
!!       psit => psi
!!       call transpose_v(iproc,nproc,orbs,lr%wfd,comms,psit)
!!    end if
!!  
!!    !calculate overlap matrix of the psi-hamiltonian to find the passage matrix for rho
!!    !wavefunctions are in orbital distribution at the beginning and at the end
!!    !the eigenvalues in orbs are overwritten with the diagonal matrix
!!    !psit is the new transposed wavefunction 
!!    !hpsi is destroyed
!!  
!!    !allocate the passage matrix for transforming the LCAO wavefunctions in the IG wavefucntions
!!    ncplx=1
!!    if (orbs%nspinor > 1) ncplx=2
!!    allocate(passmat(ncplx*orbs%nkptsp*(orbs%norbu*orbs%norbu+orbs%norbd*orbs%norbd)+ndebug),stat=i_stat)
!!    call memocc(i_stat,passmat,'passmat',subname)
!!  
!!    allocate(psiw(orbs%npsidim+ndebug),stat=i_stat)
!!    call memocc(i_stat,psiw,'psiw',subname)
!!  
!!    !put the hpsi wavefunction in the work array
!!    call dcopy(orbs%npsidim,hpsi,1,psiw,1)
!!  
!!    call DiagHam(iproc,nproc,0,orbs%nspin,orbs,lr%wfd,comms,&
!!       psi,psiw,psit,orthpar,passmat)
!!  
!!    !the wavefunction psi is then used for creating the density
!!    !this could have been calculated before
!!    ! Potential from electronic charge density
!!    nrho=lr%d%n1i*lr%d%n2i*nscatterarr(iproc,1) !n1i*n2i*n3d
!!    call sumrho(iproc,nproc,orbs,lr,ixc,0.5_gp*hx,0.5_gp*hy,0.5_gp*hz,psi,rhopot,&
!!         nrho,nscatterarr,nspin,GPU,atoms%symObj,irrzon,phnons)
!!  
!!    !Allocate second Exc derivative
!!    if (nscatterarr(iproc,2) > 0) then
!!       allocate(fxc(lr%d%n1i,lr%d%n2i,nscatterarr(iproc,2),nspin+1+ndebug),stat=i_stat)
!!        call memocc(i_stat,fxc,'fxc',subname)
!!    else
!!       allocate(fxc(1,1,1,nspin+1+ndebug),stat=i_stat)
!!       call memocc(i_stat,fxc,'fxc',subname)
!!    end if
!!  
!!    call XC_potential(atoms%geocode,'D',iproc,nproc,&
!!         lr%d%n1i,lr%d%n2i,lr%d%n3i,ixc,0.5_gp*hx,0.5_gp*hy,0.5_gp*hz,&
!!         rhopot,energs%exc,energs%vxc,nspin,rhocore,potxc,fxc)
!!  
!!    call H_potential(atoms%geocode,'D',iproc,nproc,&
!!         lr%d%n1i,lr%d%n2i,lr%d%n3i,0.5_gp*hx,0.5_gp*hy,0.5_gp*hz,&
!!         rhopot,pkernel,rhopot,energs%eh,0.0_dp,.false.) !optional argument
!!  
!!    !sum the two potentials in rhopot array
!!    !fill the other part, for spin, polarised
!!    npot=lr%d%n1i*lr%d%n2i*nscatterarr(iproc,2) !n1i*n2i*n3d
!!    if (nspin == 2) then
!!       call dcopy(npot,rhopot(1),1,rhopot(1+npot),1)
!!    end if
!!    !spin up and down together with the XC part
!!    call axpy(npot*nspin,1.0_dp,potxc(1),1,rhopot(1),1)
!!  
!!    !at this point the potential is completely determined
!!  
!!  
!!    i_all=-product(shape(fxc))*kind(fxc)
!!    deallocate(fxc,stat=i_stat)
!!    call memocc(i_stat,i_all,'fxc',subname)
!!  
!!  
!!  !!$  !print out the passage matrix (valid for one k-point only and ncplx=1)
!!  !!$  do iorb=1,orbs%norbu
!!  !!$     write(*,'(i6,100(1pe16.7))')iorb,(passmat(iorb+orbs%norbu*(jorb-1)),jorb=1,orbs%norbu)
!!  !!$  end do
!!  
!!  !!$  !apply the same transformation to the hpsi pointer (DEBUG, valid only without spin and Free BC)
!!  !!$  !call transpose_v(iproc,nproc,orbs,lr%wfd,comms,hpsi,work=psiw)
!!  !!$  !allocate the pointer for virtual orbitals
!!  !!$  !iorbst=1
!!  !!$  !imatrst=1
!!  !!$  !do ispin=1,nspin
!!  !!$  !if (nspinor == 1) then
!!  !!$  nvctrp=comms%nvctr_par(iproc,1)
!!  !!$  call gemm('N','N',nvctrp,orbs%norb,orbs%norb,1.0_wp,hpsi(1),max(1,nvctrp),&
!!  !!$       passmat(1),orbs%norb,0.0_wp,psiw(1),max(1,nvctrp))
!!  !!$  !else
!!  !!$  !   call c_gemm('N','N',ncomp*nvctrp,norbi,norbi,(1.0_wp,0.0_wp),&
!!  !!$  !        psi(1,iorbst),max(1,ncomp*nvctrp),hamovr(imatrst),norbi,&
!!  !!$  !        (0.0_wp,0.0_wp),ppsit(1,iorbst2),max(1,ncomp*nvctrp))
!!  !!$  !end if
!!  !!$  !iorbst=iorbst+norbi
!!  !!$  !imatrst=imatrst+ncplx*norbi**2
!!  !!$  !end do
!!  !!$
!!  !!$  !call untranspose_v(iproc,nproc,orbs,lr%wfd,comms,psiw,work=psit,outadd=hpsi(1))
!!  !!$  !call dcopy(orbs%npsidim,psi,1,psiw,1)
!!  !!$  call DiagHam(iproc,nproc,0,orbs%nspin,orbs,lr%wfd,comms,&
!!  !!$     psi,psiw,psit,orthpar,passmat)
!!  !!$
!!  !!$  !print out the passage matrix (valid for one k-point only and ncplx=1)
!!  !!$  do iorb=1,orbs%norbu
!!  !!$     write(*,'(i6,100(1pe16.7))')iorb,(passmat(iorb+orbs%norbu*(jorb-1)),jorb=1,orbs%norbu)
!!  !!$     !print *,'BBB',dot(lr%wfd%nvctr_c+7*lr%wfd%nvctr_f,psi(1),1,psi(1+(lr%wfd%nvctr_c+7*lr%wfd%nvctr_f)*(iorb-1)),1)
!!  !!$  end do
!!  !!$  !print *,'AAA',dot(orbs%norbu,passmat(1),1,passmat(orbs%norbu+1),1)
!!  !!$ stop ! end DEBUG
!!  
!!  !!$
!!  !!$
!!  !!$  norbi_max=max(orbs%norbu,orbs%norbd) 
!!  !!$  ndim_hamovr=norbi_max**2
!!  !!$  !for complex matrices the dimension is doubled
!!  !!$  if (nspinor /=1) then
!!  !!$     ndim_hamovr=2*ndim_hamovr
!!  !!$  end if
!!  !!$  allocate(norbgrp(1,nspin+ndebug),stat=i_stat)
!!  !!$  call memocc(i_stat,norbgrp,'norbgrp',subname)
!!  !!$  norbgrp(1,1)=orbs%norbu
!!  !!$  norbgrp(1,2)=orbs%norbd
!!  !!$
!!  !!$  allocate(hamovr(nspin*ndim_hamovr,2,orbsu%nkpts+ndebug),stat=i_stat)
!!  !!$  call memocc(i_stat,hamovr,'hamovr',subname)
!!  !!$
!!  !!$  !initialise hamovr
!!  !!$  call razero(nspin*ndim_hamovr*2*orbsu%nkpts,hamovr)
!!  !!$  ispsi=1
!!  !!$  do ikptp=1,orbsu%nkptsp
!!  !!$     ikpt=orbsu%iskpts+ikptp!orbsu%ikptsp(ikptp)
!!  !!$     
!!  !!$     nvctrp=commu%nvctr_par(iproc,ikptp)
!!  !!$     if (nvctrp == 0) cycle
!!  !!$     
!!  !!$     !print *,'iproc,nvctrp,nspin,norb,ispsi,ndimovrlp',iproc,nvctrp,nspin,norb,ispsi,ndimovrlp(ispin,ikpt-1)
!!  !!$     call overlap_matrices(norbtot,nvctrp,natsceff,nspin,nspinor,&
!!  !!$          & ndim_hamovr,norbgrp,hamovr(1,1,ikpt),psi(ispsi),hpsi(ispsi))
!!  !!$     
!!  !!$     ispsi=ispsi+nvctrp*norbtot*orbsu%nspinor
!!  !!$  end do
!!  !!$  if (nproc > 1) then
!!  !!$     !reduce the overlap matrix between all the processors
!!  !!$     call mpiallred(hamovr(1,1,1),2*nspin*ndim_hamovr*orbsu%nkpts,&
!!  !!$          MPI_SUM,MPI_COMM_WORLD,ierr)
!!  !!$  end if
!!  !!$
!!  !!$  !diagonalize hamovr
!!    
!!  
!!  
!!  !!$  i_all=-product(shape(hamovr))*kind(hamovr)
!!  !!$  deallocate(hamovr,stat=i_stat)
!!  !!$  call memocc(i_stat,i_all,'hamovr',subname)
!!  !!$  i_all=-product(shape(norbgrp))*kind(norbgrp)
!!  !!$  deallocate(norbgrp,stat=i_stat)
!!  !!$  call memocc(i_stat,i_all,'norbgrp',subname)
!!  
!!  
!!    !after having applied the hamiltonian to all the atomic orbitals
!!    !we split the semicore orbitals from the valence ones
!!    !this is possible since the semicore orbitals are the first in the 
!!    !order, so the linear algebra on the transposed wavefunctions 
!!    !may be splitted
!!  
!!  !!$  ispsi=1
!!  !!$  do ikptp=1,orbsu%nkptsp
!!  !!$     ikpt=orbsu%iskpts+ikptp!orbsu%ikptsp(ikptp)
!!  !!$     
!!  !!$     nvctrp=commu%nvctr_par(iproc,ikptp)
!!  !!$     if (nvctrp == 0) cycle
!!  !!$     
!!  !!$     !print *,'iproc,nvctrp,nspin,norb,ispsi,ndimovrlp',iproc,nvctrp,nspin,norb,ispsi,ndimovrlp(ispin,ikpt-1)
!!  !!$     call overlap_matrices(norbtot,nvctrp,natsceff,nspin,nspinor,&
!!  !!$          & ndim_hamovr,norbgrp,hamovr(1,1,ikpt),psi(ispsi),hpsi(ispsi))
!!  !!$     
!!  !!$     ispsi=ispsi+nvctrp*norbtot*orbsu%nspinor
!!  !!$  end do
!!  
!!  
!!    ! Apply  orthogonality constraints to all orbitals belonging to iproc
!!    !takes also into account parallel k-points distribution
!!    !here the orthogonality with respect to other occupied functions should be 
!!    !passed as an optional argument
!!    call orthoconstraint(iproc,nproc,orbs,comms,psit,hpsi,trH) !n(m)
!!  
!!    !retranspose the hpsi wavefunction
!!    call untranspose_v(iproc,nproc,orbs,lr%wfd,comms,hpsi,work=psi)
!!  
!!    !after having calcutated the trace of the hamiltonian, the functional have to be defined
!!    !new value without the trace, to be added in hpsitopsi
!!    if (iscf >1) then
!!       energy=energs%trH
!!    else
!!       energy=energs%trH-energs%eh+energs%exc-energs%vxc-energs%eexctX+energs%eion+energs%edisp
!!    end if
!!  
!!    !check that the trace of the hamiltonian is compatible with the 
!!    !band structure energy 
!!    !this can be done only if the occupation numbers are all equal
!!    tt=(energs%ebs-energs%trH)/energs%trH
!!    if (((abs(tt) > 1.d-10 .and. .not. GPUconv) .or.&
!!         (abs(tt) > 1.d-8 .and. GPUconv)) .and. iproc==0) then 
!!       !write this warning only if the system is closed shell
!!       call check_closed_shell(orbs,lcs)
!!       if (lcs) then
!!          write( *,'(1x,a,1pe9.2,2(1pe22.14))') &
!!               'ERROR: inconsistency between gradient and energy',tt,energs%ebs,energs%trH
!!       end if
!!    endif
!!  
!!    call timing(iproc,'Precondition  ','ON')
!!    if (iproc==0 .and. verbose > 1) then
!!       write(*,'(1x,a)',advance='no')&
!!            'done,  preconditioning...'
!!    end if
!!  
!!    !Preconditions all orbitals belonging to iproc
!!    !and calculate the partial norm of the residue
!!    !switch between CPU and GPU treatment
!!    if (GPUconv) then
!!       call preconditionall_GPU(orbs,lr,hx,hy,hz,ncong,&
!!            hpsi,gnrm,gnrm_zero,GPU)
!!    else if (OCLconv) then
!!       call preconditionall_OCL(iproc,nproc,orbs,lr,hx,hy,hz,ncong,&
!!            hpsi,gnrm,gnrm_zero,GPU)
!!    else
!!       call preconditionall(orbs,lr,hx,hy,hz,ncong,hpsi,gnrm,gnrm_zero)
!!    end if
!!  
!!    !sum over all the partial residues
!!    if (nproc > 1) then
!!       call mpiallred(gnrm,1,MPI_SUM,MPI_COMM_WORLD,ierr)
!!       call mpiallred(gnrm_zero,1,MPI_SUM,MPI_COMM_WORLD,ierr)
!!    endif
!!  
!!    !count the number of orbitals which have zero occupation number
!!    !weight this with the corresponding k point weight
!!    rzeroorbs=0.0_gp
!!    do ikpt=1,orbs%nkpts
!!       do iorb=1,orbs%norb
!!          if (orbs%occup(iorb+(ikpt-1)*orbs%norb) == 0.0_gp) then
!!             rzeroorbs=rzeroorbs+orbs%kwgts(ikpt)
!!          end if
!!       end do
!!    end do
!!    !commented out, the kwgts sum already to one
!!    !if (orbs%nkpts > 1) nzeroorbs=nint(real(nzeroorbs,gp)/real(orbs%nkpts,gp))
!!  
!!    gnrm=sqrt(gnrm/(real(orbs%norb,gp)-rzeroorbs))
!!  
!!    if (rzeroorbs /= 0.0_gp) then
!!       gnrm_zero=sqrt(gnrm_zero/rzeroorbs)
!!    else
!!       gnrm_zero=0.0_gp
!!    end if
!!  
!!    if (iproc==0 .and. verbose > 1) then
!!       write(*,'(1x,a)')&
!!            'done.'
!!    end if
!!    call timing(iproc,'Precondition  ','OF')
!!  
!!    i_all=-product(shape(passmat))*kind(passmat)
!!    deallocate(passmat,stat=i_stat)
!!    call memocc(i_stat,i_all,'passmat',subname)
!!  
!!    i_all=-product(shape(psiw))*kind(psiw)
!!    deallocate(psiw,stat=i_stat)
!!    call memocc(i_stat,i_all,'psiw',subname)
!!  
!!  
!!  
!!    if (orbs%nspinor == 4) then
!!       !only the root process has the correct array
!!       if(iproc==0 .and. verbose > 0) then
!!          write(*,'(1x,a)')&
!!               'Magnetic polarization per orbital'
!!          write(*,'(1x,a)')&
!!               '  iorb    m_x       m_y       m_z'
!!          do iorb=1,orbs%norb
!!             write(*,'(1x,i5,3f10.5)') &
!!                  iorb,(mom_vec(k,iorb,1)/mom_vec(1,iorb,1),k=2,4)
!!          end do
!!       end if
!!       i_all=-product(shape(mom_vec))*kind(mom_vec)
!!       deallocate(mom_vec,stat=i_stat)
!!       call memocc(i_stat,i_all,'mom_vec',subname)
!!    end if
!!  
!!    !write the energy information
!!    if (iproc == 0) then
!!       if (verbose > 0 .and. iscf<1) then
!!          write( *,'(1x,a,3(1x,1pe18.11))') 'ekin_sum,epot_sum,eproj_sum',  & 
!!               energs%ekin,energs%epot,energs%eproj
!!          write( *,'(1x,a,3(1x,1pe18.11))') '   ehart,   eexcu,    vexcu',energs%eh,energs%exc,energs%vxc
!!       end if
!!       if (iscf > 1) then
!!          if (gnrm_zero == 0.0_gp) then
!!             write( *,'(1x,a,i6,2x,1pe24.17,1x,1pe9.2)') 'iter, tr(H),gnrm',iter,energs%trH,gnrm
!!          else
!!             write( *,'(1x,a,i6,2x,1pe24.17,2(1x,1pe9.2))') 'iter, tr(H),gnrm,gnrm_zero',iter,energs%trH,gnrm,gnrm_zero
!!          end if
!!       else
!!          if (gnrm_zero == 0.0_gp) then
!!             write( *,'(1x,a,i6,2x,1pe24.17,1x,1pe9.2)') 'iter,total energy,gnrm',iter,energs%eKS,gnrm
!!          else
!!             write( *,'(1x,a,i6,2x,1pe24.17,2(1x,1pe9.2))') 'iter,total energy,gnrm,gnrm_zero',iter,energs%eKS,gnrm,gnrm_zero
!!          end if
!!       end if
!!    endif
!!  
!!  end subroutine calculate_energy_and_gradient_new


!> Allocate diis objects
subroutine allocate_diis_objects(idsx,alphadiis,npsidim,nkptsp,nspinor,diis,subname) !n(m)
  use module_base
  use module_types
  implicit none
  character(len=*), intent(in) :: subname
  integer, intent(in) :: idsx,npsidim,nkptsp,nspinor !n(m)
  real(gp), intent(in) :: alphadiis
  type(diis_objects), intent(inout) :: diis
  !local variables
  integer :: i_stat,ncplx,ngroup

  !calculate the number of complex components
  if (nspinor > 1) then
     ncplx=2
  else
     ncplx=1
  end if

  !always better to allow real combination of the wavefunctions
  ncplx=1

  !add the possibility of more than one diis group
  ngroup=1

  allocate(diis%psidst(npsidim*idsx+ndebug),stat=i_stat)
  call memocc(i_stat,diis%psidst,'psidst',subname)
  allocate(diis%hpsidst(npsidim*idsx+ndebug),stat=i_stat)
  call memocc(i_stat,diis%hpsidst,'hpsidst',subname)
  allocate(diis%ads(ncplx,idsx+1,idsx+1,ngroup,nkptsp,1+ndebug),stat=i_stat)
  call memocc(i_stat,diis%ads,'ads',subname)
  call to_zero(nkptsp*ncplx*ngroup*(idsx+1)**2,diis%ads(1,1,1,1,1,1))

  !initialize scalar variables
  !diis initialisation variables
  diis%alpha=alphadiis
  diis%alpha_max=alphadiis
  diis%energy=1.d10
  !minimum value of the energy during the minimisation procedure
  diis%energy_min=1.d10
  !previous value already fulfilled
  diis%energy_old=diis%energy
  !local variable for the diis history
  diis%idsx=idsx
  !logical control variable for switch DIIS-SD
  diis%switchSD=.false.


END SUBROUTINE allocate_diis_objects


!> De-Allocate diis objects
subroutine deallocate_diis_objects(diis,subname)
  use module_base
  use module_types
  implicit none
  character(len=*), intent(in) :: subname
  type(diis_objects), intent(inout) :: diis
  !local variables
  integer :: i_all,i_stat

  i_all=-product(shape(diis%psidst))*kind(diis%psidst)
  deallocate(diis%psidst,stat=i_stat)
  call memocc(i_stat,i_all,'psidst',subname)
  i_all=-product(shape(diis%hpsidst))*kind(diis%hpsidst)
  deallocate(diis%hpsidst,stat=i_stat)
  call memocc(i_stat,i_all,'hpsidst',subname)
  i_all=-product(shape(diis%ads))*kind(diis%ads)
  deallocate(diis%ads,stat=i_stat)
  call memocc(i_stat,i_all,'ads',subname)

END SUBROUTINE deallocate_diis_objects


!> Mix the electronic density or the potential using DIIS
subroutine mix_rhopot(iproc,nproc,npoints,alphamix,mix,rhopot,istep,&
     & n1,n2,n3,ucvol,rpnrm,nscatterarr)
  use module_base
  use defs_basis, only: AB6_NO_ERROR
  use m_ab6_mixing
  implicit none
  integer, intent(in) :: npoints, istep, n1, n2, n3, nproc, iproc
  real(gp), intent(in) :: alphamix, ucvol
  integer, dimension(0:nproc-1,4), intent(in) :: nscatterarr
  type(ab6_mixing_object), intent(inout) :: mix
  real(dp), dimension(npoints), intent(inout) :: rhopot
  real(gp), intent(out) :: rpnrm
  !local variables
  integer :: ierr,ie,ii,i_stat,i_all
  character(len = *), parameter :: subname = "mix_rhopot"
  character(len = 500) :: errmess
  integer, allocatable :: user_data(:)

  ! Calculate the residue and put it in rhopot
  if (istep > 1) then
     ! rhopot = vin
     call axpy(npoints, -1.d0, mix%f_fftgr(1,1, mix%i_vrespc(1)), 1, &
          & rhopot(1), 1)
     call dscal(npoints, 1.d0 - alphamix, rhopot(1), 1)
     ! rhopot = alpha(vin - v(out-1))
  else
     mix%f_fftgr(:,:, mix%i_vrespc(1)) = 0.d0
  end if
  ! rhopot = v(out-1) and fftgr = alpha(vin - v(out-1))
  call dswap(npoints, mix%f_fftgr(1,1, mix%i_vrespc(1)), 1, &
       & rhopot(1), 1)

  ! Store the scattering of rho in user_data
  allocate(user_data(2 * nproc), stat = i_stat)
  call memocc(i_stat,user_data,'user_data',subname)
  do ii = 1, nproc, 1
     user_data(1 + (ii - 1 ) * 2:ii * 2) = &
          & n1 * n2 * (/ nscatterarr(iproc, 2), nscatterarr(iproc, 4) /)
  end do

  ! Do the mixing 
  call ab6_mixing_eval(mix, rhopot, istep, n1 * n2 * n3, ucvol, &
       & MPI_COMM_WORLD, (nproc > 1), ierr, errmess, resnrm = rpnrm, &
       & fnrm = fnrm_denpot, fdot = fdot_denpot, user_data = user_data)
  if (ierr /= AB6_NO_ERROR) then
     if (iproc == 0) write(0,*) errmess
     call MPI_ABORT(MPI_COMM_WORLD, ierr, ie)
  end if
  rpnrm = sqrt(rpnrm) / real(n1 * n2 * n3, gp)
  rpnrm = rpnrm / (1.d0 - alphamix)

  i_all=-product(shape(user_data))*kind(user_data)
  deallocate(user_data,stat=i_stat)
  call memocc(i_stat,i_all,'user_data',subname)
  ! Copy new in vrespc
  call dcopy(npoints, rhopot(1), 1, mix%f_fftgr(1,1, mix%i_vrespc(1)), 1)

END SUBROUTINE mix_rhopot


subroutine psimix(iproc,nproc,ndim_psi,orbs,comms,diis,hpsit,psit)
  use module_base
  use module_types
  use module_interfaces, except_this_one => psimix
  implicit none
  integer, intent(in) :: iproc,nproc,ndim_psi
  type(orbitals_data), intent(in) :: orbs
  type(communications_arrays), intent(in) :: comms
  type(diis_objects), intent(inout) :: diis
  real(wp), dimension(ndim_psi), intent(inout) :: psit,hpsit
  !real(wp), dimension(:), pointer :: psit,hpsit
  !local variables
  integer :: ikptp,nvctrp,ispsi,ispsidst,ikpt
 

  if (diis%idsx > 0) then
     !do not transpose the hpsi wavefunction into the diis array
     !for compatibility with the k-points distribution
     ispsi=1
     ispsidst=1
     do ikptp=1,orbs%nkptsp
        ikpt=orbs%iskpts+ikptp
        nvctrp=comms%nvctr_par(iproc,ikpt)
        if (nvctrp == 0) cycle
        !here we can choose to store the DIIS arrays with single precision
        !psidst=psit
        call vcopy(nvctrp*orbs%norb*orbs%nspinor,&
             psit(ispsi),1,&
             diis%psidst(ispsidst+nvctrp*orbs%nspinor*orbs%norb*(diis%mids-1)),1)
        
        !hpsidst=hpsi
        call vcopy(nvctrp*orbs%norb*orbs%nspinor,&
             hpsit(ispsi),1,&
             diis%hpsidst(ispsidst+nvctrp*orbs%nspinor*orbs%norb*(diis%mids-1)),1)

        !do jj=0,nvctrp*orbs%norb*orbs%nspinor-1
        !diis%hpsidst(ispsidst+nvctrp*orbs%nspinor*orbs%norb*(diis%mids-1)+jj)&
        !=real(hpsit(ispsi+jj),tp) !diis precision conversion
        !end do
        ispsi=ispsi+nvctrp*orbs%norb*orbs%nspinor
        ispsidst=ispsidst+nvctrp*orbs%norb*orbs%nspinor*diis%idsx
     end do

     !here we should separate between up and down spin orbitals, but it turned out to be not necessary
     call diisstp(iproc,nproc,orbs,comms,diis)

     !update the psit array with the difference stored in the psidst work array
     ispsi=1
     ispsidst=1
     do ikptp=1,orbs%nkptsp
        ikpt=orbs%iskpts+ikptp
        nvctrp=comms%nvctr_par(iproc,ikpt)
        if (nvctrp == 0) cycle
        !experimental, recast in single precision the difference to see the loss
        !do i=1,nvctrp*orbs%nspinor*orbs%norb
        !   tt=real(diis%psidst(ispsidst+i-1+(mod(diis%ids,diis%idsx))*orbs%norb*orbs%nspinor*nvctrp),kind=4)
        !   psit(ispsi+i-1)=psit(ispsi+i-1)+real(tt,wp)
        !end do
        call axpy(nvctrp*orbs%nspinor*orbs%norb,1.0_dp,&
             diis%psidst(ispsidst+(mod(diis%ids,diis%idsx))*orbs%norb*orbs%nspinor*nvctrp),1,&
             psit(ispsi),1)
        ispsi=ispsi+nvctrp*orbs%norb*orbs%nspinor
        ispsidst=ispsidst+nvctrp*orbs%norb*orbs%nspinor*diis%idsx
     end do

  else
     ! update all wavefunctions with the preconditioned gradient
     if (diis%energy > diis%energy_old) then
        diis%alpha=max(5.d-2,.5_wp*diis%alpha)
        if (diis%alpha == 5.d-2 .and. iproc==0) write(*,*) ' WARNING: Convergence problem or limit'
     else
        diis%alpha=min(1.05_wp*diis%alpha,diis%alpha_max)
     endif
     if (iproc == 0) then
        if (verbose > 0) write(*,'(1x,a,1pe11.3)') 'alpha=',diis%alpha
        !yaml output
!        write(70,'(1x,a,1pe11.3)') 'SDalpha: ',diis%alpha
     end if
     call axpy(sum(comms%ncntt(0:nproc-1)),-diis%alpha,hpsit(1),1,psit(1),1)

  endif

END SUBROUTINE psimix


subroutine diis_or_sd(iproc,idsx,nkptsp,diis)
  use module_base
  use module_types
  implicit none
  integer, intent(in) :: iproc,idsx,nkptsp
  type(diis_objects), intent(inout) :: diis

  !here we should add the DIIS/SD switch
  !add switch between DIIS and SD
  if (diis%energy == diis%energy_min .and. .not. diis%switchSD) diis%idiistol=0
  if (diis%energy > diis%energy_min .and. idsx >0 .and. .not. diis%switchSD) then
     diis%idiistol=diis%idiistol+1
  end if
  if (diis%idiistol > idsx .and. .not. diis%switchSD) then
     !the energy has not decreasing for too much steps, switching to SD for next steps
     if (iproc ==0) write(*,'(1x,a,1pe9.2,a)')&
          'WARNING: The energy value is growing (delta=',diis%energy-diis%energy_min,') switch to SD'
     diis%switchSD=.true.
     !il is not necessary to deallocate these arrays
     !i_all=-product(shape(psidst))*kind(psidst)
     !deallocate(psidst,stat=i_stat)
     !call memocc(i_stat,i_all,'psidst',subname)
     !i_all=-product(shape(hpsidst_sp))*kind(hpsidst_sp)
     !deallocate(hpsidst_sp,stat=i_stat)
     !call memocc(i_stat,i_all,'hpsidst_sp',subname)
     !i_all=-product(shape(ads))*kind(ads)
     !deallocate(ads,stat=i_stat)
     !call memocc(i_stat,i_all,'ads',subname)
     diis%idsx=0
     diis%idiistol=0
  end if

  if ((diis%energy == diis%energy_min) .and. diis%switchSD) then
     diis%idiistol=diis%idiistol+1
  end if
  if (diis%idiistol > idsx .and. diis%switchSD) then
     !if (diis%idiistol > 10000*idsx .and. diis%switchSD) then
     !restore the original DIIS
     if (iproc ==0) write(*,'(1x,a,1pe9.2)')&
          'WARNING: The energy value is now decreasing again, coming back to DIIS'
     diis%switchSD=.false.
     diis%idsx=idsx
     diis%ids=0
     diis%idiistol=0

     !no need to reallocate
     !allocate(psidst(sum(comms%ncntt(0:nproc-1))*idsx+ndebug),stat=i_stat)
     !call memocc(i_stat,psidst,'psidst',subname)
     !allocate(hpsidst_sp(sum(comms%ncntt(0:nproc-1))*idsx+ndebug),stat=i_stat)
     !call memocc(i_stat,hpsidst_sp,'hpsidst_sp',subname)
     !allocate(ads(idsx+1,idsx+1,orbs%nkptsp*3+ndebug),stat=i_stat)
     !call memocc(i_stat,ads,'ads',subname)

     !ncplx and ngroup have to be added
     call to_zero(nkptsp*(idsx+1)**2,diis%ads(1,1,1,1,1,1))
  end if

END SUBROUTINE diis_or_sd


!> Calculates the DIIS extrapolated solution psit in the ids-th DIIS step 
!! using  the previous iteration points psidst and the associated error 
!! vectors (preconditioned gradients) hpsidst
subroutine diisstp(iproc,nproc,orbs,comms,diis)
  use module_base
  use module_types
  implicit none
! Arguments
  integer, intent(in) :: nproc,iproc
  type(orbitals_data), intent(in) :: orbs
  type(communications_arrays), intent(in) :: comms
  type(diis_objects), intent(inout) :: diis
! Local variables
  character(len=*), parameter :: subname='diisstp'
  integer :: i,j,ist,jst,mi,info,jj,mj,i_all,i_stat,ierr,ipsi_spin_sh,iorb_group_sh
  integer :: ikptp,ikpt,ispsi,ispsidst,nvctrp,icplx,ncplx,norbi,ngroup,igroup,iacc_add
  complex(tp) :: zdres,zdotc
  real(tp), dimension(2) :: psicoeff
  integer, dimension(:), allocatable :: ipiv
  real(tp), dimension(:,:,:), allocatable :: adsw
  real(tp), dimension(:,:,:,:), allocatable :: rds

  !calculate the number of complex components
  if (orbs%nspinor > 1) then
     ncplx=2
  else
     ncplx=1
  end if

  ncplx=1

  !all the wavefunctions for a given k-point go only in one group
  ngroup=1

  allocate(ipiv(diis%idsx+1+ndebug),stat=i_stat)
  call memocc(i_stat,ipiv,'ipiv',subname)
  allocate(rds(ncplx,diis%idsx+1,ngroup,orbs%nkpts+ndebug),stat=i_stat)
  call memocc(i_stat,rds,'rds',subname)
  call to_zero(ncplx*ngroup*(diis%idsx+1)*orbs%nkpts,rds(1,1,1,1))

  allocate(adsw(ncplx,diis%idsx+1,diis%idsx+1+ndebug),stat=i_stat)
  call memocc(i_stat,adsw,'adsw',subname)
  call to_zero(ncplx*(diis%idsx+1)**2,adsw(1,1,1))

  ispsidst=1
  do ikptp=1,orbs%nkptsp
     ikpt=orbs%iskpts+ikptp!orbs%ikptsp(ikptp)
     nvctrp=comms%nvctr_par(iproc,ikpt)
     if (nvctrp == 0) cycle
     ! set up DIIS matrix (upper triangle)
     if (diis%ids > diis%idsx) then
        ! shift left up matrix
        do i=1,diis%idsx-1
           do j=1,i
              do icplx=1,ncplx
                 diis%ads(icplx,j,i,1,ikptp,1)=&
                      diis%ads(icplx,j+1,i+1,1,ikptp,1)
              end do
           end do
        end do
     end if
     
     ! calculate new line, use rds as work array for summation
     ist=max(1,diis%ids-diis%idsx+1)
     do i=ist,diis%ids
        mi=mod(i-1,diis%idsx)+1
        !useful in care of more than one group
        if (ncplx==1) then
           rds(1,i-ist+1,1,ikpt)=0.0_tp
        else
           zdres=cmplx(0.0_tp,0.0_tp)
        end if
        
        ipsi_spin_sh=0
        do igroup=1,ngroup
           norbi=orbs%norb!u
           if (ncplx==1) then
              !to be corrected for complex wavefunctions
              !print *,'isipnst',sum(comms%ncntt(0:nproc-1)),ispsidst+ipsi_spin_sh,nvctrp*norbi*orbs%nspinor
              rds(1,i-ist+1,1,ikpt)=rds(1,i-ist+1,1,ikpt)+dot(nvctrp*norbi*orbs%nspinor,&
                   diis%hpsidst(ispsidst+ipsi_spin_sh+(diis%mids-1)*nvctrp*orbs%norb*orbs%nspinor),1,&
                   diis%hpsidst(ispsidst+ipsi_spin_sh+(mi-1)*nvctrp*orbs%norb*orbs%nspinor),1)
              !this has to be inserted in module_base
              !call ds_dot(nvctrp*orbs%norb*orbs%nspinor,&
              !     hpsidst_sp,ispsidst+(mids-1)*nvctrp*orbs%norb*orbs%nspinor,1,&
              !     hpsidst_sp,ispsidst+(mi  -1)*nvctrp*orbs%norb*orbs%nspinor,1,&
              !     rds(i-ist+1,ikpt))
           else 
              !this should be simple or double precision either
              zdres=zdres+zdotc(nvctrp*norbi*(orbs%nspinor/2),&
                   diis%hpsidst(ispsidst+ipsi_spin_sh+(diis%mids-1)*nvctrp*orbs%norb*orbs%nspinor),1,&
                   diis%hpsidst(ispsidst+ipsi_spin_sh+(mi-1)*nvctrp*orbs%norb*orbs%nspinor),1)
           end if
        end do
        !copy the complex result in the rds array (DCOPY TO BE REDEFINED)
        if (ncplx == 2) call vcopy(2,zdres,1,rds(1,i-ist+1,1,ikpt),1)
     end do
     ispsidst=ispsidst+nvctrp*orbs%norb*orbs%nspinor*diis%idsx
  end do
  if (nproc > 1) then
     call mpiallred(rds(1,1,1,1),ncplx*ngroup*(diis%idsx+1)*orbs%nkpts,MPI_SUM,MPI_COMM_WORLD,ierr)
  endif

  ispsi=1
  ispsidst=1
  do ikptp=1,orbs%nkptsp
     ikpt=orbs%iskpts+ikptp!orbs%ikptsp(ikptp)
     nvctrp=comms%nvctr_par(iproc,ikpt)
     if (nvctrp == 0) cycle
     iorb_group_sh=0
     do igroup=1,ngroup
        norbi=orbs%norb
        !update the matrix of the DIIS errors
        do i=1,min(diis%ids,diis%idsx)
           do icplx=1,ncplx
              diis%ads(icplx,i,min(diis%idsx,diis%ids),igroup,ikptp,1)=rds(icplx,i,igroup,ikpt)
           end do
        end do

        ! copy to work array, right hand side, boundary elements
        do j=1,min(diis%idsx,diis%ids)
           !diis%ads(j,min(diis%idsx,diis%ids)+1,ikptp,2)=1.0_wp
           !case for complex values
           adsw(ncplx,j,min(diis%idsx,diis%ids)+1)=0.0_tp
           adsw(1,j,min(diis%idsx,diis%ids)+1)=1.0_tp
           do icplx=1,ncplx   
              rds(icplx,j,igroup,ikpt)=0.0_tp
           end do
           do i=j,min(diis%idsx,diis%ids)
              !diis%ads(j,i,ikptp,2)=diis%ads(j,i,ikptp,1)
              do icplx=1,ncplx
                 adsw(icplx,j,i)=diis%ads(icplx,j,i,igroup,ikptp,1)
              end do
           end do
        end do
        !diis%ads(min(diis%idsx,diis%ids)+1,min(diis%idsx,diis%ids)+1,ikptp,2)=0.0_dp
        do icplx=1,ncplx
           adsw(icplx,min(diis%idsx,diis%ids)+1,min(diis%idsx,diis%ids)+1)=0.0_tp
        end do
        !case for complex values
        rds(ncplx,min(diis%idsx,diis%ids)+1,igroup,ikpt)=0.0_tp
        rds(1,min(diis%idsx,diis%ids)+1,igroup,ikpt)=1.0_tp

        !make the matrix symmetric (hermitian) to use DGESV (ZGESV) (no work array, more stable)
        do j=1,min(diis%idsx,diis%ids)+1
           do i=1,min(diis%idsx,diis%ids)+1
              !diis%ads(i,j,ikptp,2)=diis%ads(j,i,ikptp,2)
              adsw(1,i,j)=adsw(1,j,i)
              !case for complex matrices
              if (ncplx==2) then
                 adsw(2,i,j)=-adsw(2,j,i)
              end if
           end do
        end do

        !if(iproc==0)  write(6,*) 'DIIS matrix'
        !do i=1,min(diis%idsx,ids)+1
        !  if(iproc==0)  write(6,'(i3,12(1x,e9.2))') iproc,(ads(i,j,2),j=1,min(diis%idsx,ids)+1),rds(i)
        !enddo
        if (diis%ids > 1) then
           ! solve linear system:(LAPACK)
           !call DSYSV('U',min(diis%idsx,diis%ids)+1,1,diis%ads(1,1,ikptp,2),diis%idsx+1,  & 
           !     ipiv,rds(1,ikpt),diis%idsx+1,diis%ads(1,1,ikptp,3),(diis%idsx+1)**2,info)
           !if (info /= 0) then
           !   print*, 'diisstp: DSYSV',info
           !end if

           ! solve linear system, supposing it is general. More stable, no need of work array
           if (ncplx == 1) then
              call gesv(min(diis%idsx,diis%ids)+1,1,adsw(1,1,1),diis%idsx+1,  & 
                   ipiv(1),rds(1,1,igroup,ikpt),diis%idsx+1,info)
           else
              call c_gesv(min(diis%idsx,diis%ids)+1,1,adsw(1,1,1),diis%idsx+1,  & 
                   ipiv(1),rds(1,1,igroup,ikpt),diis%idsx+1,info)
           end if
           if (info /= 0) then
              print*, 'diisstp: GESV',info
              stop
           end if

        else
           !case for complex values
           rds(ncplx,1,igroup,ikpt)=0.0_tp
           rds(1,1,igroup,ikpt)=1.0_tp
        endif

        !recreate the wavefunction using the new weigths
!!$        do iorb=iorb_group_sh+1,norbi+iorb_group_sh!1,orbs%norb
!!$           call razero(nvctrp*orbs%nspinor,psit(ispsi+(iorb-1)*nvctrp*orbs%nspinor))
        
        !call razero(nvctrp*orbs%nspinor*norbi,psit(ispsi+iorb_group_sh*nvctrp*orbs%nspinor))
        !change the approach and fill only the difference between the original psit and the updated one
        jst=max(1,diis%ids-diis%idsx+1)
        !use the array which will be erased in the next step as the work array
        iacc_add=ispsidst+iorb_group_sh*nvctrp*orbs%nspinor+(mod(diis%ids,diis%idsx))*orbs%norb*orbs%nspinor*nvctrp
        if (diis%ids < diis%idsx) then
           !some arrays still has to be filled
           !call vscal(nvctrp*orbs%nspinor*norbi,0.0_tp,diis%psidst(iacc_add),1)
           call to_zero(nvctrp*orbs%nspinor*norbi,diis%psidst(iacc_add))
        end if

        jj=0
        do j=jst,diis%ids
           jj=jj+1
           mj=mod(j-1,diis%idsx)+1
           !print *,'test',j,jj,mj,diis%mids
           !do k=1,nvctrp*orbs%nspinor
           !   psit(ispsi+(iorb-1)*nvctrp*orbs%nspinor+k-1)=&
           !        psit(ispsi+(iorb-1)*nvctrp*orbs%nspinor+k-1)+&
           !        rds(1,jj,ispin,ikpt)*(&
           !        diis%psidst(ispsidst+k-1+(iorb-1)*nvctrp*orbs%nspinor+&
           !        (mj-1)*orbs%norb*orbs%nspinor*nvctrp)&
           !        -real(diis%hpsidst(ispsidst+k-1+(iorb-1)*nvctrp*orbs%nspinor+&
           !        (mj-1)*orbs%norb*orbs%nspinor*nvctrp),wp))
           !end do
!!$           if (ncplx ==1) then
!!$              !use axpy for updating the array (can be done for all the orbitals in the group)
!!$              call axpy(nvctrp*orbs%nspinor*norbi,rds(1,jj,igroup,ikpt),&
!!$                   diis%psidst(ispsidst+iorb_group_sh*nvctrp*orbs%nspinor+(mj-1)*orbs%norb*orbs%nspinor*nvctrp),1,&
!!$                   psit(ispsi+iorb_group_sh*nvctrp*orbs%nspinor),1)
!!$              !this will work only if the errors are written in double precision
!!$              call axpy(nvctrp*orbs%nspinor*norbi,-rds(1,jj,igroup,ikpt),&
!!$                   diis%hpsidst(ispsidst+iorb_group_sh*nvctrp*orbs%nspinor+(mj-1)*orbs%norb*orbs%nspinor*nvctrp),1,&
!!$                   psit(ispsi+iorb_group_sh*nvctrp*orbs%nspinor),1)
!!$           else
!!$              call c_axpy(nvctrp*(orbs%nspinor/2)*norbi,rds(1,jj,igroup,ikpt),&
!!$                   diis%psidst(ispsidst+iorb_group_sh*nvctrp*orbs%nspinor+(mj-1)*orbs%norb*orbs%nspinor*nvctrp),1,&
!!$                   psit(ispsi+iorb_group_sh*nvctrp*orbs%nspinor),1)
!!$              !this will work only if the errors are written in double precision
!!$              call c_axpy(nvctrp*(orbs%nspinor/2)*norbi,-rds(1,jj,igroup,ikpt),&
!!$                   diis%hpsidst(ispsidst+iorb_group_sh*nvctrp*orbs%nspinor+(mj-1)*orbs%norb*orbs%nspinor*nvctrp),1,&
!!$                   psit(ispsi+iorb_group_sh*nvctrp*orbs%nspinor),1)
!!$           end if

           !correct the coefficient for the daxpy in psi for the first and the last cycle
           psicoeff(ncplx)=rds(ncplx,jj,igroup,ikpt) !for complex cases
           if ((j==jst .and. diis%ids >= diis%idsx) .or. j==diis%ids) then
              psicoeff(1)=rds(1,jj,igroup,ikpt)-1.0_tp
           else
              psicoeff(1)=rds(1,jj,igroup,ikpt)
           end if

           if (ncplx ==1) then
              !use axpy for updating the array (can be done for all the orbitals in the group)
              !the last step is the update with psi
              call axpy(nvctrp*orbs%nspinor*norbi,psicoeff(1),&
                   diis%psidst(ispsidst+iorb_group_sh*nvctrp*orbs%nspinor+(mj-1)*orbs%norb*orbs%nspinor*nvctrp),1,&
                   diis%psidst(iacc_add),1)
              !this will work only if the errors are written in the same precision
              call axpy(nvctrp*orbs%nspinor*norbi,-rds(1,jj,igroup,ikpt),&
                   diis%hpsidst(ispsidst+iorb_group_sh*nvctrp*orbs%nspinor+(mj-1)*orbs%norb*orbs%nspinor*nvctrp),1,&
                   diis%psidst(iacc_add),1)
           else
              call c_axpy(nvctrp*(orbs%nspinor/2)*norbi,psicoeff(1),&
                   diis%psidst(ispsidst+iorb_group_sh*nvctrp*orbs%nspinor+(mj-1)*orbs%norb*orbs%nspinor*nvctrp),1,&
                   diis%psidst(iacc_add),1)
              !this will work only if the errors are written in double precision
              call c_axpy(nvctrp*(orbs%nspinor/2)*norbi,-rds(1,jj,igroup,ikpt),&
                   diis%hpsidst(ispsidst+iorb_group_sh*nvctrp*orbs%nspinor+(mj-1)*orbs%norb*orbs%nspinor*nvctrp),1,&
                   diis%psidst(iacc_add),1)
           end if

        end do

!!$        call axpy(nvctrp*orbs%nspinor*norbi,1.0_dp,&
!!$             diis%psidst(iacc_add),1,&
!!$             psit(ispsi+iorb_group_sh*nvctrp*orbs%nspinor),1)
        !then psidst(iaccadd) will be erased in the next diis step

     end do
!!$     end do
     ispsi=ispsi+nvctrp*orbs%norb*orbs%nspinor
     ispsidst=ispsidst+nvctrp*orbs%norb*orbs%nspinor*diis%idsx
  end do

  ! Output to screen, depending on policy.
  if (verbose >= 10) then
     call broadcast_kpt_objects(nproc, orbs%nkpts, ncplx*ngroup*(diis%idsx+1), rds, orbs%ikptproc)
  end if

!!$           ttr=0.0_dp
!!$           tti=0.0_dp
!!$           do j=1,min(diis%idsx,diis%ids)+1
!!$              ttr=ttr+rds(1,j,1,1)
!!$              tti=tti+rds(2,j,1,1) 
!!$           end do
  if (iproc == 0) then 
     call write_diis_weights(ncplx,diis%idsx,ngroup,orbs%nkpts,min(diis%idsx,diis%ids),rds)
  endif
  
  i_all=-product(shape(ipiv))*kind(ipiv)
  deallocate(ipiv,stat=i_stat)
  call memocc(i_stat,i_all,'ipiv',subname)
  i_all=-product(shape(rds))*kind(rds)
  deallocate(rds,stat=i_stat)
  call memocc(i_stat,i_all,'rds',subname)
  i_all=-product(shape(adsw))*kind(adsw)
  deallocate(adsw,stat=i_stat)
  call memocc(i_stat,i_all,'adsw',subname)


END SUBROUTINE diisstp

<<<<<<< HEAD
subroutine write_diis_weights(ncplx,idsx,ngroup,nkpts,itdiis,rds)
  use module_base
  implicit none
  integer, intent(in) :: ncplx,idsx,ngroup,nkpts,itdiis
  real(tp), dimension(ncplx,idsx+1,ngroup,nkpts), intent(in) :: rds
  !local variables
  integer :: j,igroup,ikpt
  character(len=2) :: mesupdw
  if (verbose < 10) then  
     !we restrict the printing to the first k point only.
     if (ngroup==1) then
        if (verbose >0) write(*,'(1x,a,2x,18(1x,1pe9.2))')'DIIS wgts:',(rds(1:ncplx,j,1,1),j=1,itdiis+1)!,&
        !yaml output
!        write(70,'(1x,a,1pe9.2)',advance='no')'DIIS wgts: [ ',rds(1:ncplx,1,1,1)
        do j=2,itdiis+1
!           write(70,'(a,1pe9.2)',advance='no')', ',rds(1:ncplx,j,1,1)
        end do
!        write(70,'(a)')']'
        !'(',ttr,tti,')'
     else if (verbose >0) then
        do igroup=1,ngroup
           if (igroup==1) mesupdw='up'
           if (igroup==2) mesupdw='dw'
           write(*,'(1x,a,2x,18(1x,1pe9.2))')'DIIS wgts'//mesupdw//':',&
                (rds(1:ncplx,j,igroup,1),j=1,itdiis+1)
        end do
     end if
  else if (verbose >0) then
     do ikpt = 1, nkpts
        if (ngroup==1) then
           write(*,'(1x,a,I3.3,a,2x,9(1x,(1pe9.2)))')'DIIS wgts (kpt #', ikpt, &
                & ')',(rds(1:ncplx,j,1,ikpt),j=1,itdiis+1)
        else
           do igroup=1,ngroup
              if (igroup==1) mesupdw='up'
              if (igroup==2) mesupdw='dw'
              write(*,'(1x,a,I3.3,a,2x,9(1x,a,2(1pe9.2),a))')'DIIS wgts (kpt #', ikpt, &
                   & ')'//mesupdw//':',('(',rds(1:ncplx,j,igroup,ikpt),')',j=1,itdiis+1)
           end do
        end if
     end do
  end if
END SUBROUTINE write_diis_weights


=======
>>>>>>> 0e15ad22
!> compute a dot product of two single precision vectors 
!! returning a double precision result
subroutine ds_dot(ndim,x,x0,dx,y,y0,dy,dot_out)
  use module_base
  use module_types
  implicit none
  integer, intent(in) :: ndim,x0,dx,y0,dy
  real(tp), dimension(ndim), intent(in) :: x,y
  real(wp), intent(out) :: dot_out
  integer :: jj,ix,iy
  
  dot_out=0.0d0
  ix=x0
  iy=y0
  do jj=1,ndim
    dot_out=dot_out + real(x(ix),wp)*real(y(iy),wp)
    ix=ix+dx
    iy=iy+dy
  end do
END SUBROUTINE ds_dot

function s2d_dot(ndim,x,dx,y,dy)
  implicit none
  integer, intent(in) :: ndim,dx,dy
  real(kind=4), dimension(ndim), intent(in) :: x,y
  real(kind=8) :: s2d_dot
  !local variables
  integer :: jj,ix,iy
  real(kind=8) :: dot_out

  !quick return if possible
  if (ndim <= 0) then
     s2d_dot=0.0d0
     return
  end if

  dot_out=0.0d0
  ix=1
  iy=1
  do jj=1,ndim
     dot_out=dot_out + real(x(ix),kind=8)*real(y(iy),kind=8)
     ix=ix+dx
     iy=iy+dy
  end do

  s2d_dot=dot_out

end function s2d_dot








!!****f* BigDFT/psimix
!! FUNCTION
!! COPYRIGHT
!!    Copyright (C) 2007-2010 BigDFT group
!!    This file is distributed under the terms of the
!!    GNU General Public License, see ~/COPYING file
!!    or http://www.gnu.org/copyleft/gpl.txt .
!!    For the list of contributors, see ~/AUTHORS 
!! SOURCE
!!
!!subroutine psimixVariable(iproc,nproc,orbs,comms,diis,diisArr, hpsit,psit, quiet)
!!  use module_base
!!  use module_types
!!  use module_interfaces, excpet_this_one => psimixVariable
!!  implicit none
!!  integer, intent(in) :: iproc,nproc
!!  type(orbitals_data), intent(in) :: orbs
!!  type(communications_arrays), intent(in) :: comms
!!  type(diis_objects), intent(inout) :: diis
!!  type(diis_objects),dimension(orbs%norb),intent(in out):: diisArr
!!  real(wp), dimension(sum(comms%ncntt(0:nproc-1))), intent(inout) :: psit,hpsit
!!  logical, optional:: quiet ! to avoid that the DIIS weights are written
!!  !real(wp), dimension(:), pointer :: psit,hpsit
!!  !local variables
!!  integer :: ikptp,nvctrp,ispsi,ispsidst,jj,ierr
!!
!!
!!  if (diis%idsx > 0) then
!!     !do not transpose the hpsi wavefunction into the diis array
!!     !for compatibility with the k-points distribution
!!     ispsi=1
!!     ispsidst=1
!!     do ikptp=1,orbs%nkptsp
!!        nvctrp=comms%nvctr_par(iproc,ikptp)
!!        if (nvctrp == 0) cycle
!!        
!!     !here we can choose to store the DIIS arrays with single precision
!!     !psidst=psit
!!        call dcopy(nvctrp*orbs%norb*orbs%nspinor,&
!!             psit(ispsi),1,&
!!             diis%psidst(ispsidst+nvctrp*orbs%nspinor*orbs%norb*(diis%mids-1)),1)
!!     !hpsidst=hpsi
!!     !   call dcopy(nvctrp*orbs%norb*orbs%nspinor,&
!!     !        hpsit(ispsi),1,&
!!     !        hpsidst(ispsidst+nvctrp*orbs%nspinor*orbs%norb*(mids-1)),1)
!!
!!     do jj=0,nvctrp*orbs%norb*orbs%nspinor-1
!!        diis%hpsidst(ispsidst+nvctrp*orbs%nspinor*orbs%norb*(diis%mids-1)+jj)&
!!             =real(hpsit(ispsi+jj),tp) !diis precision conversion
!!     end do
!!        ispsi=ispsi+nvctrp*orbs%norb*orbs%nspinor
!!        ispsidst=ispsidst+nvctrp*orbs%norb*orbs%nspinor*diis%idsx
!!     end do
!!
!!     !here we should separate between up and down spin orbitals, maybe
!!     if(present(quiet)) then
!!         call diisstpVariable(iproc,nproc,orbs,comms,diis,diisArr,psit,quiet)
!!     else
!!         call diisstpVariable(iproc,nproc,orbs,comms,diis,diisArr,psit)
!!     end if
!!
!!  else
!!     ! update all wavefunctions with the preconditioned gradient
!!     if (diis%energy > diis%energy_old) then
!!        diis%alpha=max(.125_wp,.5_wp*diis%alpha)
!!        if (diis%alpha == .125_wp) write(*,*) ' WARNING: Convergence problem or limit'
!!     else
!!        diis%alpha=min(1.05_wp*diis%alpha,1._wp)
!!     endif
!!     if (iproc == 0 .and. verbose > 0) write(*,'(1x,a,1pe11.3)') 'alpha=',diis%alpha
!!
!!!!     do iorb=1,orbs%norb*orbs%nspinor
!!!!        call axpy(comms%nvctr_par(iproc),&
!!!!             -alpha,hpsi(1+comms%nvctr_par(iproc)*(iorb-1)),1,&
!!!!             psit(1+comms%nvctr_par(iproc)*(iorb-1)),1)
!!!!     enddo
!!
!!     call axpy(sum(comms%ncntt(0:nproc-1)),-diis%alpha,hpsit(1),1,psit(1),1)
!!
!!  endif
!!
!!END SUBROUTINE psimixVariable
!!!!***



! diis subroutine:
! calculates the DIIS extrapolated solution psit in the ids-th DIIS step 
! using  the previous iteration points psidst and the associated error 
! vectors (preconditioned gradients) hpsidst
!!subroutine diisstpVariable(iproc,nproc,orbs,comms,diis,diisArr,psit,quiet)
!!  use module_base
!!  use module_types
!!  implicit none
!!! Arguments
!!  integer, intent(in) :: nproc,iproc
!!  type(orbitals_data), intent(in) :: orbs
!!  type(communications_arrays), intent(in) :: comms
!!  type(diis_objects), intent(inout) :: diis
!!  type(diis_objects),dimension(orbs%norb),intent(in out):: diisArr
!!  real(wp), dimension(sum(comms%ncntt(0:nproc-1))), intent(out) :: psit
!!  logical, optional:: quiet ! to avoid that the DIIS weights are written
!!! Local variables
!!  character(len=*), parameter :: subname='diisstp'
!!  integer :: i,j,ist,jst,mi,iorb,info,jj,mj,k,i_all,i_stat,ierr
!!  integer :: ikptp,ikpt,ispsi,ispsidst,nvctrp
!!  integer, dimension(:), allocatable :: ipiv
!!  real(dp), dimension(:,:), allocatable :: rds
!!  logical:: quietHere
!!
!!  ! This decides whether the DIIS weights are written to the screen or not.
!!  ! If quietHere is false, then they are written, otherwise not.
!!  if(present(quiet) .and. quiet) then
!!      quietHere=.true.
!!  else
!!      quietHere=.false.
!!  end if
!!
!!  allocate(ipiv(diisArr(1)%idsx+1+ndebug),stat=i_stat)
!!  call memocc(i_stat,ipiv,'ipiv',subname)
!!  allocate(rds(diisArr(1)%idsx+1,orbs%nkpts+ndebug),stat=i_stat)
!!  call memocc(i_stat,rds,'rds',subname)
!!
!!
!!  orbsLoop: do iorb=1,orbs%norb
!!      call razero((diisArr(iorb)%idsx+1)*orbs%nkpts,rds)
!!
!!      ispsidst=1
!!      do ikptp=1,orbs%nkptsp
!!         ikpt=orbs%iskpts+ikptp!orbs%ikptsp(ikptp)
!!         nvctrp=comms%nvctr_par(iproc,ikptp)
!!         if (nvctrp == 0) cycle
!!
!!         ! set up DIIS matrix (upper triangle)
!!         if (diisArr(iorb)%ids > diisArr(iorb)%idsx) then
!!            ! shift left up matrix
!!            do i=1,diisArr(iorb)%idsx-1
!!               do j=1,i
!!                  diisArr(iorb)%ads(1,j,i,1,ikptp,1)=diisArr(iorb)%ads(1,j+1,i+1,1,ikptp,1)
!!               end do
!!            end do
!!         end if
!!
!!         ! calculate new line, use rds as work array for summation
!!         ist=max(1,diisArr(iorb)%ids-diisArr(iorb)%idsx+1)
!!         do i=ist,diisArr(iorb)%ids
!!            mi=mod(i-1,diisArr(iorb)%idsx)+1
!!!!         do iorb=1,norb*nspinor
!!!!            tt=dot(nvctrp,hpsidst(1,iorb,mids),1,hpsidst(1,iorb,mi),1)
!!!!            rds(i-ist+1)=rds(i-ist+1)+tt
!!!!         end do
!!            !to be corrected for complex wavefunctions
!!            rds(i-ist+1,ikpt)=dot(nvctrp*orbs%nspinor,&
!!                 diis%hpsidst(ispsidst+(iorb-1)*nvctrp*orbs%nspinor+(diisArr(iorb)%mids-1)*nvctrp*orbs%norb*orbs%nspinor),1,&
!!                 diis%hpsidst(ispsidst+(iorb-1)*nvctrp*orbs%nspinor+(mi-1)*nvctrp*orbs%norb*orbs%nspinor),1)
!!            !this has to be inserted in module_base
!!            !call ds_dot(nvctrp*orbs%norb*orbs%nspinor,&
!!            !     hpsidst_sp,ispsidst+(mids-1)*nvctrp*orbs%norb*orbs%nspinor,1,&
!!            !     hpsidst_sp,ispsidst+(mi  -1)*nvctrp*orbs%norb*orbs%nspinor,1,&
!!            !     rds(i-ist+1,ikpt))
!!         end do
!!         ispsidst=ispsidst+nvctrp*orbs%norb*orbs%nspinor*diis%idsx
!!      end do
!!
!!      if (nproc > 1) then
!!         call mpiallred(rds(1,1),(diisArr(iorb)%idsx+1)*orbs%nkpts,MPI_SUM,MPI_COMM_WORLD,ierr)
!!!         call MPI_ALLREDUCE(MPI_IN_PLACE,rds,(diis%idsx+1)*orbs%nkpts,  & 
!!!                     mpidtypw,MPI_SUM,MPI_COMM_WORLD,ierr)
!!!
!!!!         call MPI_ALLREDUCE(rds,ads(1,min(diis%idsx,ids),1),min(ids,diis%idsx),  & 
!!!!                     MPI_DOUBLE_PRECISION,MPI_SUM,MPI_COMM_WORLD,ierr)
!!      endif
!!      
!!      ispsi=1
!!      ispsidst=1
!!      do ikptp=1,orbs%nkptsp
!!         ikpt=orbs%iskpts+ikptp!orbs%ikptsp(ikptp)
!!         nvctrp=comms%nvctr_par(iproc,ikptp)
!!         if (nvctrp == 0) cycle
!!
!!         do i=1,min(diisArr(iorb)%ids,diisArr(iorb)%idsx)
!!            diisArr(iorb)%ads(1,i,min(diisArr(iorb)%idsx,diisArr(iorb)%ids),1,ikptp,1)=rds(i,ikpt)
!!         end do
!!
!!         ! copy to work array, right hand side, boundary elements
!!         do j=1,min(diisArr(iorb)%idsx,diisArr(iorb)%ids)
!!            diisArr(iorb)%ads(1,j,min(diisArr(iorb)%idsx,diisArr(iorb)%ids)+1,1,ikptp,2)=1.0_wp
!!            rds(j,ikpt)=0.d0
!!            do i=j,min(diisArr(iorb)%idsx,diisArr(iorb)%ids)
!!               diisArr(iorb)%ads(1,j,i,1,ikptp,2)=diisArr(iorb)%ads(1,j,i,1,ikptp,1)
!!            end do
!!         end do
!!         diisArr(iorb)%ads(1,min(diisArr(iorb)%idsx,diisArr(iorb)%ids)+1,&
!!              min(diisArr(iorb)%idsx,diisArr(iorb)%ids)+1,1,ikptp,2)=0.0_dp
!!         rds(min(diisArr(iorb)%idsx,diisArr(iorb)%ids)+1,ikpt)=1.0_dp
!!         
!!         !if(iproc==0)  write(6,*) 'DIIS matrix'
!!         !do i=1,min(diis%idsx,ids)+1
!!         !  if(iproc==0)  write(6,'(i3,12(1x,e9.2))') iproc,(ads(i,j,2),j=1,min(diis%idsx,ids)+1),rds(i)
!!         !enddo
!!         if (diisArr(iorb)%ids > 1) then
!!            ! solve linear system:(LAPACK)
!!            call DSYSV('U',min(diisArr(iorb)%idsx,diisArr(iorb)%ids)+1,1,diisArr(iorb)%ads(1,1,1,1,ikptp,2),diisArr(iorb)%idsx+1,  & 
!!                 ipiv,rds(1,ikpt),diisArr(iorb)%idsx+1,diisArr(iorb)%ads(1,1,1,1,ikptp,3),(diisArr(iorb)%idsx+1)**2,info)
!!            
!!            if (info /= 0) then
!!               print*, 'diisstp: DSYSV',info
!!            end if
!!         else
!!            rds(1,ikpt)=1.0_dp
!!         endif
!!     !end do orbsLoop
!!
!!! new guess
!!     !do iorb=1,orbs%norb
!!         call razero(nvctrp*orbs%nspinor,psit(ispsi+(iorb-1)*nvctrp*orbs%nspinor))
!!         
!!         jst=max(1,diisArr(iorb)%ids-diisArr(iorb)%idsx+1)
!!         jj=0
!!         do j=jst,diisArr(iorb)%ids
!!            jj=jj+1
!!            mj=mod(j-1,diisArr(iorb)%idsx)+1
!!            do k=1,nvctrp*orbs%nspinor
!!               psit(ispsi+(iorb-1)*nvctrp*orbs%nspinor+k-1)=&
!!                    psit(ispsi+(iorb-1)*nvctrp*orbs%nspinor+k-1)+&
!!                    rds(jj,ikpt)*(&
!!                    diis%psidst(ispsidst+k-1+(iorb-1)*nvctrp*orbs%nspinor+&
!!                    (mj-1)*orbs%norb*orbs%nspinor*nvctrp)&
!!                    -real(diis%hpsidst(ispsidst+k-1+(iorb-1)*nvctrp*orbs%nspinor+&
!!                    (mj-1)*orbs%norb*orbs%nspinor*nvctrp),wp))
!!            end do
!!         end do
!!      !end do
!!      ispsi=ispsi+nvctrp*orbs%norb*orbs%nspinor
!!      ispsidst=ispsidst+nvctrp*orbs%norb*orbs%nspinor*diis%idsx
!!    end do
!! end do orbsLoop
!!  ! Output to screen, depending on policy.
!!  if (verbose >= 10) then
!!     call broadcast_kpt_objects(nproc, orbs%nkpts, diis%idsx+1, rds, orbs%ikptproc)
!!  end if
!!  if (iproc == 0 .and. verbose > 0 .and. .not.quietHere) then 
!!     if (verbose < 10) then
!!        !we restrict the printing to the first k point only.
!!        write(*,'(1x,a,2x,12(1x,1pe9.2))')'DIIS weights',(rds(j,1),j=1,min(diis%idsx,diis%ids)+1)
!!     else
!!        do ikpt = 1, orbs%nkpts
!!           write(*,'(1x,a,I3.3,a,2x,12(1x,1pe9.2))')'DIIS weights (kpt #', ikpt, &
!!                & ')', (rds(j,0),j=1,min(diis%idsx,diis%ids)+1)
!!        end do
!!     end if
!!  endif
!!  
!!  i_all=-product(shape(ipiv))*kind(ipiv)
!!  deallocate(ipiv,stat=i_stat)
!!  call memocc(i_stat,i_all,'ipiv',subname)
!!  i_all=-product(shape(rds))*kind(rds)
!!  deallocate(rds,stat=i_stat)
!!  call memocc(i_stat,i_all,'rds',subname)
!!
!!END SUBROUTINE diisstpVariable<|MERGE_RESOLUTION|>--- conflicted
+++ resolved
@@ -964,54 +964,6 @@
 
 END SUBROUTINE diisstp
 
-<<<<<<< HEAD
-subroutine write_diis_weights(ncplx,idsx,ngroup,nkpts,itdiis,rds)
-  use module_base
-  implicit none
-  integer, intent(in) :: ncplx,idsx,ngroup,nkpts,itdiis
-  real(tp), dimension(ncplx,idsx+1,ngroup,nkpts), intent(in) :: rds
-  !local variables
-  integer :: j,igroup,ikpt
-  character(len=2) :: mesupdw
-  if (verbose < 10) then  
-     !we restrict the printing to the first k point only.
-     if (ngroup==1) then
-        if (verbose >0) write(*,'(1x,a,2x,18(1x,1pe9.2))')'DIIS wgts:',(rds(1:ncplx,j,1,1),j=1,itdiis+1)!,&
-        !yaml output
-!        write(70,'(1x,a,1pe9.2)',advance='no')'DIIS wgts: [ ',rds(1:ncplx,1,1,1)
-        do j=2,itdiis+1
-!           write(70,'(a,1pe9.2)',advance='no')', ',rds(1:ncplx,j,1,1)
-        end do
-!        write(70,'(a)')']'
-        !'(',ttr,tti,')'
-     else if (verbose >0) then
-        do igroup=1,ngroup
-           if (igroup==1) mesupdw='up'
-           if (igroup==2) mesupdw='dw'
-           write(*,'(1x,a,2x,18(1x,1pe9.2))')'DIIS wgts'//mesupdw//':',&
-                (rds(1:ncplx,j,igroup,1),j=1,itdiis+1)
-        end do
-     end if
-  else if (verbose >0) then
-     do ikpt = 1, nkpts
-        if (ngroup==1) then
-           write(*,'(1x,a,I3.3,a,2x,9(1x,(1pe9.2)))')'DIIS wgts (kpt #', ikpt, &
-                & ')',(rds(1:ncplx,j,1,ikpt),j=1,itdiis+1)
-        else
-           do igroup=1,ngroup
-              if (igroup==1) mesupdw='up'
-              if (igroup==2) mesupdw='dw'
-              write(*,'(1x,a,I3.3,a,2x,9(1x,a,2(1pe9.2),a))')'DIIS wgts (kpt #', ikpt, &
-                   & ')'//mesupdw//':',('(',rds(1:ncplx,j,igroup,ikpt),')',j=1,itdiis+1)
-           end do
-        end if
-     end do
-  end if
-END SUBROUTINE write_diis_weights
-
-
-=======
->>>>>>> 0e15ad22
 !> compute a dot product of two single precision vectors 
 !! returning a double precision result
 subroutine ds_dot(ndim,x,x0,dx,y,y0,dy,dot_out)
